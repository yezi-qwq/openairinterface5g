/*
 * Licensed to the OpenAirInterface (OAI) Software Alliance under one or more
 * contributor license agreements.  See the NOTICE file distributed with
 * this work for additional information regarding copyright ownership.
 * The OpenAirInterface Software Alliance licenses this file to You under
 * the OAI Public License, Version 1.0  (the "License"); you may not use this file
 * except in compliance with the License.
 * You may obtain a copy of the License at
 *
 *      http://www.openairinterface.org/?page_id=698
 *
 * Unless required by applicable law or agreed to in writing, software
 * distributed under the License is distributed on an "AS IS" BASIS,
 * WITHOUT WARRANTIES OR CONDITIONS OF ANY KIND, either express or implied.
 * See the License for the specific language governing permissions and
 * limitations under the License.
 *-------------------------------------------------------------------------------
 * For more information about the OpenAirInterface (OAI) Software Alliance:
 *      contact@openairinterface.org
 */

#ifdef USER_MODE
#include <string.h>
#endif
#include "defs.h"
#include "PHY/defs.h"
#include "filt96_32.h"
//#define DEBUG_CH

int lte_dl_channel_estimation(PHY_VARS_UE *ue,
                              uint8_t eNB_id,
                              uint8_t eNB_offset,
                              unsigned char Ns,
                              unsigned char p,
                              unsigned char l,
                              unsigned char symbol)
{
  int pilot[2][200] __attribute__((aligned(16)));
  unsigned char nu,aarx;
  unsigned short k;
  unsigned int rb,pilot_cnt;
  int16_t ch[2],*pil,*rxF,*dl_ch,*dl_ch_prev,*f,*f2,*fl,*f2l2,*fr,*f2r2,*f2_dc,*f_dc;
  int ch_offset,symbol_offset;
  //  unsigned int n;
  //  int i;

  uint16_t Nid_cell = (eNB_offset == 0) ? ue->frame_parms.Nid_cell : ue->measurements.adj_cell_id[eNB_offset-1];

  uint8_t nushift,pilot1,pilot2,pilot3;
  int **dl_ch_estimates=ue->common_vars.dl_ch_estimates[eNB_offset];
  int **rxdataF=ue->common_vars.rxdataF;

  if (ue->frame_parms.Ncp == 0) {  // normal prefix
    pilot1 = 4;
    pilot2 = 7;
    pilot3 = 11;
  } else { // extended prefix
    pilot1 = 3;
    pilot2 = 6;
    pilot3 = 9;
  }

  // recompute nushift with eNB_offset corresponding to adjacent eNB on which to perform channel estimation
  nushift =  Nid_cell%6;

  if ((p==0) && (l==0) )
    nu = 0;
  else if ((p==0) && (l>0))
    nu = 3;
  else if ((p==1) && (l==0))
    nu = 3;
  else if ((p==1) && (l>0))
    nu = 0;
  else {
    msg("lte_dl_channel_estimation: p %d, l %d -> ERROR\n",p,l);
    return(-1);
  }


  //ch_offset     = (l*(ue->frame_parms.ofdm_symbol_size));
  if (ue->high_speed_flag == 0) // use second channel estimate position for temporary storage
    ch_offset     = ue->frame_parms.ofdm_symbol_size ;
  else
    ch_offset     = ue->frame_parms.ofdm_symbol_size*symbol;

  symbol_offset = ue->frame_parms.ofdm_symbol_size*symbol;

  k = (nu + nushift)%6;

#ifdef DEBUG_CH
  printf("Channel Estimation : eNB_offset %d cell_id %d ch_offset %d, OFDM size %d, Ncp=%d, l=%d, Ns=%d, k=%d\n",eNB_offset,Nid_cell,ch_offset,ue->frame_parms.ofdm_symbol_size,
         ue->frame_parms.Ncp,l,Ns,k);
#endif

  switch (k) {
  case 0 :
    f=filt24_0;  //for first pilot of RB, first half
    f2=filt24_2; //for second pilot of RB, first half
    fl=filt24_0; //for first pilot of leftmost RB
    f2l2=filt24_2;
    //    fr=filt24_2r; //for first pilot of rightmost RB
    fr=filt24_0r2; //for first pilot of rightmost RB
    //    f2r2=filt24_0r2;
    f2r2=filt24_2r;

    f_dc=filt24_0_dcr;
    f2_dc=filt24_2_dcl;

    break;

  case 1 :
    f=filt24_1;
    f2=filt24_3;
    fl=filt24_1l;
    f2l2=filt24_3l2;
    fr=filt24_1r2;
    f2r2=filt24_3r;
    f_dc=filt24_1_dcr;  //for first pilot of RB, first half
    f2_dc=filt24_3_dcl;  //for first pilot of RB, first half
    break;

  case 2 :
    f=filt24_2;
    f2=filt24_4;
    fl=filt24_2l;
    f2l2=filt24_4l2;
    fr=filt24_2r2;
    f2r2=filt24_4r;
    f_dc=filt24_2_dcr;  //for first pilot of RB, first half
    f2_dc=filt24_4_dcl;  //for first pilot of RB, first half
    break;

  case 3 :
    f=filt24_3;
    f2=filt24_5;
    fl=filt24_3l;
    f2l2=filt24_5l2;
    fr=filt24_3r2;
    f2r2=filt24_5r;
    f_dc=filt24_3_dcr;  //for first pilot of RB, first half
    f2_dc=filt24_5_dcl;  //for first pilot of RB, first half
    break;

  case 4 :
    f=filt24_4;
    f2=filt24_6;
    fl=filt24_4l;
    f2l2=filt24_6l2;
    fr=filt24_4r2;
    f2r2=filt24_6r;
    f_dc=filt24_4_dcr;  //for first pilot of RB, first half
    f2_dc=filt24_6_dcl;  //for first pilot of RB, first half
    break;

  case 5 :
    f=filt24_5;
    f2=filt24_7;
    fl=filt24_5l;
    f2l2=filt24_7l2;
    fr=filt24_5r2;
    f2r2=filt24_7r;
    f_dc=filt24_5_dcr;  //for first pilot of RB, first half
    f2_dc=filt24_7_dcl;  //for first pilot of RB, first half
    break;

  default:
    msg("lte_dl_channel_estimation: k=%d -> ERROR\n",k);
    return(-1);
    break;
  }



  // generate pilot
  lte_dl_cell_spec_rx(ue,
                      eNB_offset,
                      &pilot[p][0],
                      Ns,
                      (l==0)?0:1,
                      p);


  for (aarx=0; aarx<ue->frame_parms.nb_antennas_rx; aarx++) {

    pil   = (int16_t *)&pilot[p][0];
    rxF   = (int16_t *)&rxdataF[aarx][((symbol_offset+k+ue->frame_parms.first_carrier_offset))];
    dl_ch = (int16_t *)&dl_ch_estimates[(p<<1)+aarx][ch_offset];


    //    if (eNb_id==0)
    memset(dl_ch,0,4*(ue->frame_parms.ofdm_symbol_size));
    if (ue->high_speed_flag==0) // multiply previous channel estimate by ch_est_alpha
      multadd_complex_vector_real_scalar(dl_ch-(ue->frame_parms.ofdm_symbol_size<<1),
                                         ue->ch_est_alpha,dl_ch-(ue->frame_parms.ofdm_symbol_size<<1),
                                         1,ue->frame_parms.ofdm_symbol_size);
#ifdef DEBUG_CH
    printf("k %d, first_carrier %d\n",k,ue->frame_parms.first_carrier_offset);
#endif
    if ((ue->frame_parms.N_RB_DL==6)  ||
        (ue->frame_parms.N_RB_DL==50) ||
        (ue->frame_parms.N_RB_DL==100)) {

      //First half of pilots
      // Treat first 2 pilots specially (left edge)
      ch[0] = (int16_t)(((int32_t)pil[0]*rxF[0] - (int32_t)pil[1]*rxF[1])>>15);
      ch[1] = (int16_t)(((int32_t)pil[0]*rxF[1] + (int32_t)pil[1]*rxF[0])>>15);
#ifdef DEBUG_CH
      printf("pilot 0 : rxF - > (%d,%d) ch -> (%d,%d), pil -> (%d,%d) \n",rxF[0],rxF[1],ch[0],ch[1],pil[0],pil[1]);
#endif
      multadd_real_vector_complex_scalar(fl,
                                         ch,
                                         dl_ch,
                                         24);
      pil+=2;    // Re Im
      rxF+=12;
      dl_ch+=8;

      ch[0] = (int16_t)(((int32_t)pil[0]*rxF[0] - (int32_t)pil[1]*rxF[1])>>15);
      ch[1] = (int16_t)(((int32_t)pil[0]*rxF[1] + (int32_t)pil[1]*rxF[0])>>15);
#ifdef DEBUG_CH
      printf("pilot 1 : rxF - > (%d,%d) ch -> (%d,%d), pil -> (%d,%d) \n",rxF[0],rxF[1],ch[0],ch[1],pil[0],pil[1]);
#endif
      multadd_real_vector_complex_scalar(f2l2,
                                         ch,
                                         dl_ch,
                                         24);
      pil+=2;
      rxF+=12;
      dl_ch+=16;

      for (pilot_cnt=2; pilot_cnt<((ue->frame_parms.N_RB_DL)-1); pilot_cnt+=2) {



        ch[0] = (int16_t)(((int32_t)pil[0]*rxF[0] - (int32_t)pil[1]*rxF[1])>>15); //Re
        ch[1] = (int16_t)(((int32_t)pil[0]*rxF[1] + (int32_t)pil[1]*rxF[0])>>15); //Im
#ifdef DEBUG_CH
	printf("pilot %d : rxF - > (%d,%d) ch -> (%d,%d), pil -> (%d,%d) \n",pilot_cnt,rxF[0],rxF[1],ch[0],ch[1],pil[0],pil[1]);
#endif
        multadd_real_vector_complex_scalar(f,
                                           ch,
                                           dl_ch,
                                           24);


        pil+=2;    // Re Im
        rxF+=12;
        dl_ch+=8;

        ch[0] = (int16_t)(((int32_t)pil[0]*rxF[0] - (int32_t)pil[1]*rxF[1])>>15);
        ch[1] = (int16_t)(((int32_t)pil[0]*rxF[1] + (int32_t)pil[1]*rxF[0])>>15);
#ifdef DEBUG_CH
	printf("pilot %d : rxF - > (%d,%d) ch -> (%d,%d), pil -> (%d,%d) \n",pilot_cnt+1,rxF[0],rxF[1],ch[0],ch[1],pil[0],pil[1]);
#endif
        multadd_real_vector_complex_scalar(f2,
                                           ch,
                                           dl_ch,
                                           24);
        pil+=2;
        rxF+=12;
        dl_ch+=16;

      }

      //       printf("Second half\n");
      // Second half of RBs

      k = (nu + nushift)%6;

      if (k > 6)
        k -=6;

      rxF   = (int16_t *)&rxdataF[aarx][((symbol_offset+1+k))];

#ifdef DEBUG_CH
      printf("second half k %d\n",k);
#endif
      for (pilot_cnt=0; pilot_cnt<((ue->frame_parms.N_RB_DL)-3); pilot_cnt+=2) {


        ch[0] = (int16_t)(((int32_t)pil[0]*rxF[0] - (int32_t)pil[1]*rxF[1])>>15);
        ch[1] = (int16_t)(((int32_t)pil[0]*rxF[1] + (int32_t)pil[1]*rxF[0])>>15);
#ifdef DEBUG_CH
	printf("pilot %d : rxF - > (%d,%d) ch -> (%d,%d), pil -> (%d,%d) \n",pilot_cnt,rxF[0],rxF[1],ch[0],ch[1],pil[0],pil[1]);
#endif
        multadd_real_vector_complex_scalar(f,
                                           ch,
                                           dl_ch,
                                           24);
        pil+=2;
        rxF+=12;
        dl_ch+=8;

        ch[0] = (int16_t)(((int32_t)pil[0]*rxF[0] - (int32_t)pil[1]*rxF[1])>>15);
        ch[1] = (int16_t)(((int32_t)pil[0]*rxF[1] + (int32_t)pil[1]*rxF[0])>>15);
#ifdef DEBUG_CH
	printf("pilot %d : rxF - > (%d,%d) ch -> (%d,%d), pil -> (%d,%d) \n",pilot_cnt+1,rxF[0],rxF[1],ch[0],ch[1],pil[0],pil[1]);
#endif
        multadd_real_vector_complex_scalar(f2,
                                           ch,
                                           dl_ch,
                                           24);
        pil+=2;
        rxF+=12;
        dl_ch+=16;

      }

      ch[0] = (int16_t)(((int32_t)pil[0]*rxF[0] - (int32_t)pil[1]*rxF[1])>>15);
      ch[1] = (int16_t)(((int32_t)pil[0]*rxF[1] + (int32_t)pil[1]*rxF[0])>>15);
#ifdef DEBUG_CH
      printf("pilot %d: rxF -> (%d,%d) ch -> (%d,%d), pil -> (%d,%d) \n",pilot_cnt,rxF[0],rxF[1],ch[0],ch[1],pil[0],pil[1]);
#endif
      multadd_real_vector_complex_scalar(fr,
                                         ch,
                                         dl_ch,
                                         24);
      pil+=2;    // Re Im
      rxF+=12;
      dl_ch+=8;

      ch[0] = (int16_t)(((int32_t)pil[0]*rxF[0] - (int32_t)pil[1]*rxF[1])>>15);
      ch[1] = (int16_t)(((int32_t)pil[0]*rxF[1] + (int32_t)pil[1]*rxF[0])>>15);
#ifdef DEBUG_CH
      printf("pilot %d: rxF - > (%d,%d) ch -> (%d,%d), pil -> (%d,%d) \n",pilot_cnt+1,rxF[0],rxF[1],ch[0],ch[1],pil[0],pil[1]);
#endif
      multadd_real_vector_complex_scalar(f2r2,
                                         ch,
                                         dl_ch,
                                         24);


    }

    else if (ue->frame_parms.N_RB_DL==25) {
      //printf("Channel estimation\n");

      // Treat first 2 pilots specially (left edge)
      ch[0] = (int16_t)(((int32_t)pil[0]*rxF[0] - (int32_t)pil[1]*rxF[1])>>15);
      ch[1] = (int16_t)(((int32_t)pil[0]*rxF[1] + (int32_t)pil[1]*rxF[0])>>15);

#ifdef DEBUG_CH
      printf("pilot 0 : rxF - > (%d,%d) ch -> (%d,%d), pil -> (%d,%d) \n",rxF[0],rxF[1],ch[0],ch[1],pil[0],pil[1]);

      //      ch[0] = 1024;
      //      ch[1] = -128;
#endif

      multadd_real_vector_complex_scalar(fl,
                                         ch,
                                         dl_ch,
                                         24);
      pil+=2;    // Re Im
      rxF+=12;
      dl_ch+=8;

      ch[0] = (int16_t)(((int32_t)pil[0]*rxF[0] - (int32_t)pil[1]*rxF[1])>>15);
      ch[1] = (int16_t)(((int32_t)pil[0]*rxF[1] + (int32_t)pil[1]*rxF[0])>>15);

#ifdef DEBUG_CH
      printf("pilot 1 : rxF - > (%d,%d) ch -> (%d,%d), pil -> (%d,%d) \n",rxF[0],rxF[1],ch[0],ch[1],pil[0],pil[1]);

      //      ch[0] = 1024;
      //      ch[1] = -128;
#endif

      multadd_real_vector_complex_scalar(f2l2,
                                         ch,
                                         dl_ch,
                                         24);
      pil+=2;
      rxF+=12;
      dl_ch+=16;

      for (pilot_cnt=2; pilot_cnt<24; pilot_cnt+=2) {

        // printf("pilot[%d][%d] (%d,%d)\n",p,rb,pil[0],pil[1]);
        // printf("rx[%d][%d] -> (%d,%d)\n",p,ue->frame_parms.first_carrier_offset + ue->frame_parms.nushift + 6*rb+(3*p),rxF[0],rxF[1]);

        ch[0] = (int16_t)(((int32_t)pil[0]*rxF[0] - (int32_t)pil[1]*rxF[1])>>15);
        ch[1] = (int16_t)(((int32_t)pil[0]*rxF[1] + (int32_t)pil[1]*rxF[0])>>15);

#ifdef DEBUG_CH
        printf("pilot %d : rxF - > (%d,%d) ch -> (%d,%d), pil -> (%d,%d) \n",pilot_cnt,rxF[0],rxF[1],ch[0],ch[1],pil[0],pil[1]);

        //  ch[0] = 1024;
        //  ch[1] = -128;
#endif


        multadd_real_vector_complex_scalar(f,
                                           ch,
                                           dl_ch,
                                           24);
        pil+=2;    // Re Im
        rxF+=12;
        dl_ch+=8;

        ch[0] = (int16_t)(((int32_t)pil[0]*rxF[0] - (int32_t)pil[1]*rxF[1])>>15);
        ch[1] = (int16_t)(((int32_t)pil[0]*rxF[1] + (int32_t)pil[1]*rxF[0])>>15);

#ifdef DEBUG_CH
        printf("pilot %d : rxF - > (%d,%d) ch -> (%d,%d), pil -> (%d,%d) \n",pilot_cnt+1,rxF[0],rxF[1],ch[0],ch[1],pil[0],pil[1]);

        //  ch[0] = 1024;
        //  ch[1] = -128;
#endif
        multadd_real_vector_complex_scalar(f2,
                                           ch,
                                           dl_ch,
                                           24);
        pil+=2;
        rxF+=12;
        dl_ch+=16;

      }

      ch[0] = (int16_t)(((int32_t)pil[0]*rxF[0] - (int32_t)pil[1]*rxF[1])>>15);
      ch[1] = (int16_t)(((int32_t)pil[0]*rxF[1] + (int32_t)pil[1]*rxF[0])>>15);
#ifdef DEBUG_CH
      printf("pilot 24: rxF -> (%d,%d) ch -> (%d,%d), pil -> (%d,%d) \n",rxF[0],rxF[1],ch[0],ch[1],pil[0],pil[1]);

      //      ch[0] = 1024;
      //      ch[1] = -128;
#endif


      multadd_real_vector_complex_scalar(f_dc,
                                         ch,
                                         dl_ch,
                                         24);
      pil+=2;    // Re Im
      dl_ch+=8;

      // printf("Second half\n");
      // Second half of RBs
      rxF   = (int16_t *)&rxdataF[aarx][((symbol_offset+1+k))];

      ch[0] = (int16_t)(((int32_t)pil[0]*rxF[0] - (int32_t)pil[1]*rxF[1])>>15);
      ch[1] = (int16_t)(((int32_t)pil[0]*rxF[1] + (int32_t)pil[1]*rxF[0])>>15);
#ifdef DEBUG_CH
      printf("pilot 25: rxF -> (%d,%d) ch -> (%d,%d), pil -> (%d,%d) \n",rxF[0],rxF[1],ch[0],ch[1],pil[0],pil[1]);

      //      ch[0] = 1024;
      //      ch[1] = -128;
#endif

      multadd_real_vector_complex_scalar(f2_dc,
                                         ch,
                                         dl_ch,
                                         24);
      pil+=2;
      rxF+=12;
      dl_ch+=16;

      for (pilot_cnt=0; pilot_cnt<22; pilot_cnt+=2) {

        // printf("* pilot[%d][%d] (%d,%d)\n",p,rb,pil[0],pil[1]);
        // printf("rx[%d][%d] -> (%d,%d)\n",p,ue->frame_parms.first_carrier_offset + ue->frame_parms.nushift + 6*rb+(3*p),rxF[0],rxF[1]);

        ch[0] = (int16_t)(((int32_t)pil[0]*rxF[0] - (int32_t)pil[1]*rxF[1])>>15);
        ch[1] = (int16_t)(((int32_t)pil[0]*rxF[1] + (int32_t)pil[1]*rxF[0])>>15);
#ifdef DEBUG_CH
        printf("pilot %d rxF -> (%d,%d) ch -> (%d,%d), pil -> (%d,%d) \n",26+pilot_cnt,rxF[0],rxF[1],ch[0],ch[1],pil[0],pil[1]);

        //  ch[0] = 1024;
        //  ch[1] = -128;
#endif

        multadd_real_vector_complex_scalar(f,
                                           ch,
                                           dl_ch,
                                           24);
        pil+=2;
        rxF+=12;
        dl_ch+=8;

        ch[0] = (int16_t)(((int32_t)pil[0]*rxF[0] - (int32_t)pil[1]*rxF[1])>>15);
        ch[1] = (int16_t)(((int32_t)pil[0]*rxF[1] + (int32_t)pil[1]*rxF[0])>>15);
#ifdef DEBUG_CH
        printf("pilot %d : rxF -> (%d,%d) ch -> (%d,%d), pil -> (%d,%d) \n",27+pilot_cnt,rxF[0],rxF[1],ch[0],ch[1],pil[0],pil[1]);

        //  ch[0] = 1024;
        //  ch[1] = -128;
#endif

        multadd_real_vector_complex_scalar(f2,
                                           ch,
                                           dl_ch,
                                           24);
        pil+=2;
        rxF+=12;
        dl_ch+=16;

      }

      ch[0] = (int16_t)(((int32_t)pil[0]*rxF[0] - (int32_t)pil[1]*rxF[1])>>15);
      ch[1] = (int16_t)(((int32_t)pil[0]*rxF[1] + (int32_t)pil[1]*rxF[0])>>15);

#ifdef DEBUG_CH
      printf("pilot 49: rxF -> (%d,%d) ch -> (%d,%d), pil -> (%d,%d) \n",rxF[0],rxF[1],ch[0],ch[1],pil[0],pil[1]);

      //      ch[0] = 1024;
      //      ch[1] = -128;
#endif


      multadd_real_vector_complex_scalar(fr,
                                         ch,
                                         dl_ch,
                                         24);
      pil+=2;    // Re Im
      rxF+=12;
      dl_ch+=8;

      ch[0] = (int16_t)(((int32_t)pil[0]*rxF[0] - (int32_t)pil[1]*rxF[1])>>15);
      ch[1] = (int16_t)(((int32_t)pil[0]*rxF[1] + (int32_t)pil[1]*rxF[0])>>15);

#ifdef DEBUG_CH

      printf("pilot 50: rxF - > (%d,%d) ch -> (%d,%d), pil -> (%d,%d) \n",rxF[0],rxF[1],ch[0],ch[1],pil[0],pil[1]);

      //      ch[0] = 1024;
      //      ch[1] = -128;
#endif

      multadd_real_vector_complex_scalar(f2r2,
                                         ch,
                                         dl_ch,
                                         24);

    } else if (ue->frame_parms.N_RB_DL==15) {

      //printf("First Half\n");
      for (rb=0; rb<28; rb+=4) {

        //printf("aarx=%d\n",aarx);
        //printf("pilot[%d][%d] (%d,%d)\n",p,rb,pil[0],pil[1]);
        //printf("rx[%d][%d] -> (%d,%d)\n",p,
        //       ue->frame_parms.first_carrier_offset + ue->frame_parms.nushift + 6*rb+(3*p),
        //       rxF[0],
        //       rxF[1]);
        ch[0] = (int16_t)(((int32_t)pil[0]*rxF[0] - (int32_t)pil[1]*rxF[1])>>15);
        ch[1] = (int16_t)(((int32_t)pil[0]*rxF[1] + (int32_t)pil[1]*rxF[0])>>15);
        //printf("ch -> (%d,%d)\n",ch[0],ch[1]);
        multadd_real_vector_complex_scalar(f,
                                           ch,
                                           dl_ch,
                                           24);
        pil+=2;    // Re Im
        rxF+=12;
        dl_ch+=8;

        ch[0] = (int16_t)(((int32_t)pil[0]*rxF[0] - (int32_t)pil[1]*rxF[1])>>15);
        ch[1] = (int16_t)(((int32_t)pil[0]*rxF[1] + (int32_t)pil[1]*rxF[0])>>15);
        //printf("ch -> (%d,%d)\n",ch[0],ch[1]);
        multadd_real_vector_complex_scalar(f2,
                                           ch,
                                           dl_ch,
                                           24);
        pil+=2;
        rxF+=12;
        dl_ch+=16;

      }

      ch[0] = (int16_t)(((int32_t)pil[0]*rxF[0] - (int32_t)pil[1]*rxF[1])>>15);
      ch[1] = (int16_t)(((int32_t)pil[0]*rxF[1] + (int32_t)pil[1]*rxF[0])>>15);
      //     printf("ch -> (%d,%d)\n",ch[0],ch[1]);
      multadd_real_vector_complex_scalar(f,
                                         ch,
                                         dl_ch,
                                         24);
      pil+=2;    // Re Im
      dl_ch+=8;

      //printf("Second half\n");
      //Second half of RBs
      rxF   = (int16_t *)&rxdataF[aarx][((symbol_offset+1+nushift + (3*p)))];
      ch[0] = (int16_t)(((int32_t)pil[0]*rxF[0] - (int32_t)pil[1]*rxF[1])>>15);
      ch[1] = (int16_t)(((int32_t)pil[0]*rxF[1] + (int32_t)pil[1]*rxF[0])>>15);

      multadd_real_vector_complex_scalar(f2,
                                         ch,
                                         dl_ch,
                                         24);
      pil+=2;
      rxF+=12;
      dl_ch+=16;

      for (rb=0; rb<28; rb+=4) {
        //printf("aarx=%d\n",aarx);
        //printf("pilot[%d][%d] (%d,%d)\n",p,rb,pil[0],pil[1]);
        //printf("rx[%d][%d] -> (%d,%d)\n",p,
        //       ue->frame_parms.first_carrier_offset + ue->frame_parms.nushift + 6*rb+(3*p),
        //       rxF[0],
        //       rxF[1]);
        ch[0] = (int16_t)(((int32_t)pil[0]*rxF[0] - (int32_t)pil[1]*rxF[1])>>15);
        ch[1] = (int16_t)(((int32_t)pil[0]*rxF[1] + (int32_t)pil[1]*rxF[0])>>15);

        multadd_real_vector_complex_scalar(f,
                                           ch,
                                           dl_ch,
                                           24);
        pil+=2;
        rxF+=12;
        dl_ch+=8;

        ch[0] = (int16_t)(((int32_t)pil[0]*rxF[0] - (int32_t)pil[1]*rxF[1])>>15);
        ch[1] = (int16_t)(((int32_t)pil[0]*rxF[1] + (int32_t)pil[1]*rxF[0])>>15);

        multadd_real_vector_complex_scalar(f2,
                                           ch,
                                           dl_ch,
                                           24);
        pil+=2;
        rxF+=12;
        dl_ch+=16;

      }
    } else {
      msg("channel estimation not implemented for ue->frame_parms.N_RB_DL = %d\n",ue->frame_parms.N_RB_DL);
    }


    if (ue->perfect_ce == 0) {
      // Temporal Interpolation
      // printf("ch_offset %d\n",ch_offset);

      dl_ch = (int16_t *)&dl_ch_estimates[(p<<1)+aarx][ch_offset];

      if (ue->high_speed_flag == 0) {
        multadd_complex_vector_real_scalar(dl_ch,
                                           32767-ue->ch_est_alpha,
                                           dl_ch-(ue->frame_parms.ofdm_symbol_size<<1),0,ue->frame_parms.ofdm_symbol_size);
      } else { // high_speed_flag == 1
        if (symbol == 0) {
          //      printf("Interpolating %d->0\n",4-ue->frame_parms.Ncp);
          //      dl_ch_prev = (int16_t *)&dl_ch_estimates[(p<<1)+aarx][(4-ue->frame_parms.Ncp)*(ue->frame_parms.ofdm_symbol_size)];
          dl_ch_prev = (int16_t *)&dl_ch_estimates[(p<<1)+aarx][pilot3*(ue->frame_parms.ofdm_symbol_size)];

          multadd_complex_vector_real_scalar(dl_ch_prev,21845,dl_ch_prev+(2*(ue->frame_parms.ofdm_symbol_size)),1,ue->frame_parms.ofdm_symbol_size);
          multadd_complex_vector_real_scalar(dl_ch,10923,dl_ch_prev+(2*(ue->frame_parms.ofdm_symbol_size)),0,ue->frame_parms.ofdm_symbol_size);

          multadd_complex_vector_real_scalar(dl_ch_prev,10923,dl_ch_prev+(2*((ue->frame_parms.ofdm_symbol_size)<<1)),1,ue->frame_parms.ofdm_symbol_size);
          multadd_complex_vector_real_scalar(dl_ch,21845,dl_ch_prev+(2*((ue->frame_parms.ofdm_symbol_size)<<1)),0,ue->frame_parms.ofdm_symbol_size);
        } // this is 1/3,2/3 combination for pilots spaced by 3 symbols
        else if (symbol == pilot1) {
          dl_ch_prev = (int16_t *)&dl_ch_estimates[(p<<1)+aarx][0];

          if (ue->frame_parms.Ncp==0) {// pilot spacing 4 symbols (1/4,1/2,3/4 combination)
            multadd_complex_vector_real_scalar(dl_ch_prev,24576,dl_ch_prev+(2*(ue->frame_parms.ofdm_symbol_size)),1,ue->frame_parms.ofdm_symbol_size);
            multadd_complex_vector_real_scalar(dl_ch,8192,dl_ch_prev+(2*(ue->frame_parms.ofdm_symbol_size)),0,ue->frame_parms.ofdm_symbol_size);

            multadd_complex_vector_real_scalar(dl_ch_prev,16384,dl_ch_prev+(2*((ue->frame_parms.ofdm_symbol_size)<<1)),1,ue->frame_parms.ofdm_symbol_size);
            multadd_complex_vector_real_scalar(dl_ch,16384,dl_ch_prev+(2*((ue->frame_parms.ofdm_symbol_size)<<1)),0,ue->frame_parms.ofdm_symbol_size);

            multadd_complex_vector_real_scalar(dl_ch_prev,8192,dl_ch_prev+(3*2*(ue->frame_parms.ofdm_symbol_size)),1,ue->frame_parms.ofdm_symbol_size);
            multadd_complex_vector_real_scalar(dl_ch,24576,dl_ch_prev+(3*2*(ue->frame_parms.ofdm_symbol_size)),0,ue->frame_parms.ofdm_symbol_size);
          } else {
            multadd_complex_vector_real_scalar(dl_ch_prev,10923,dl_ch_prev+(2*(ue->frame_parms.ofdm_symbol_size)),1,ue->frame_parms.ofdm_symbol_size);
            multadd_complex_vector_real_scalar(dl_ch,21845,dl_ch_prev+(2*(ue->frame_parms.ofdm_symbol_size)),0,ue->frame_parms.ofdm_symbol_size);

            multadd_complex_vector_real_scalar(dl_ch_prev,21845,dl_ch_prev+(2*(ue->frame_parms.ofdm_symbol_size)<<1),1,ue->frame_parms.ofdm_symbol_size);
            multadd_complex_vector_real_scalar(dl_ch,10923,dl_ch_prev+(2*((ue->frame_parms.ofdm_symbol_size)<<1)),0,ue->frame_parms.ofdm_symbol_size);
          } // pilot spacing 3 symbols (1/3,2/3 combination)
        } else if (symbol == pilot2) {
          dl_ch_prev = (int16_t *)&dl_ch_estimates[(p<<1)+aarx][pilot1*(ue->frame_parms.ofdm_symbol_size)];

          multadd_complex_vector_real_scalar(dl_ch_prev,21845,dl_ch_prev+(2*(ue->frame_parms.ofdm_symbol_size)),1,ue->frame_parms.ofdm_symbol_size);
          multadd_complex_vector_real_scalar(dl_ch,10923,dl_ch_prev+(2*(ue->frame_parms.ofdm_symbol_size)),0,ue->frame_parms.ofdm_symbol_size);

          multadd_complex_vector_real_scalar(dl_ch_prev,10923,dl_ch_prev+(2*((ue->frame_parms.ofdm_symbol_size)<<1)),1,ue->frame_parms.ofdm_symbol_size);
          multadd_complex_vector_real_scalar(dl_ch,21845,dl_ch_prev+(2*((ue->frame_parms.ofdm_symbol_size)<<1)),0,ue->frame_parms.ofdm_symbol_size);
        } else { // symbol == pilot3
          //      printf("Interpolating 0->%d\n",4-ue->frame_parms.Ncp);
          dl_ch_prev = (int16_t *)&dl_ch_estimates[(p<<1)+aarx][pilot2*(ue->frame_parms.ofdm_symbol_size)];

          if (ue->frame_parms.Ncp==0) {// pilot spacing 4 symbols (1/4,1/2,3/4 combination)
            multadd_complex_vector_real_scalar(dl_ch_prev,24576,dl_ch_prev+(2*(ue->frame_parms.ofdm_symbol_size)),1,ue->frame_parms.ofdm_symbol_size);
            multadd_complex_vector_real_scalar(dl_ch,8192,dl_ch_prev+(2*(ue->frame_parms.ofdm_symbol_size)),0,ue->frame_parms.ofdm_symbol_size);

            multadd_complex_vector_real_scalar(dl_ch_prev,16384,dl_ch_prev+(2*((ue->frame_parms.ofdm_symbol_size)<<1)),1,ue->frame_parms.ofdm_symbol_size);
            multadd_complex_vector_real_scalar(dl_ch,16384,dl_ch_prev+(2*((ue->frame_parms.ofdm_symbol_size)<<1)),0,ue->frame_parms.ofdm_symbol_size);

            multadd_complex_vector_real_scalar(dl_ch_prev,8192,dl_ch_prev+(3*2*(ue->frame_parms.ofdm_symbol_size)),1,ue->frame_parms.ofdm_symbol_size);
            multadd_complex_vector_real_scalar(dl_ch,24576,dl_ch_prev+(3*2*(ue->frame_parms.ofdm_symbol_size)),0,ue->frame_parms.ofdm_symbol_size);
          } else {
            multadd_complex_vector_real_scalar(dl_ch_prev,10923,dl_ch_prev+(2*(ue->frame_parms.ofdm_symbol_size)),1,ue->frame_parms.ofdm_symbol_size);
            multadd_complex_vector_real_scalar(dl_ch,21845,dl_ch_prev+(2*(ue->frame_parms.ofdm_symbol_size)),0,ue->frame_parms.ofdm_symbol_size);

            multadd_complex_vector_real_scalar(dl_ch_prev,21845,dl_ch_prev+(2*(ue->frame_parms.ofdm_symbol_size)<<1),1,ue->frame_parms.ofdm_symbol_size);
            multadd_complex_vector_real_scalar(dl_ch,10923,dl_ch_prev+(2*((ue->frame_parms.ofdm_symbol_size)<<1)),0,ue->frame_parms.ofdm_symbol_size);
          } // pilot spacing 3 symbols (1/3,2/3 combination)
        }

      }
    }
  }

  void (*idft)(int16_t *,int16_t *, int);

  switch (ue->frame_parms.ofdm_symbol_size) {
  case 128:
    idft = idft128;
    break;

  case 256:
    idft = idft256;
    break;

  case 512:
    idft = idft512;
    break;

  case 1024:
    idft = idft1024;
    break;

  case 1536:
    idft = idft1536;
    break;

  case 2048:
    idft = idft2048;
    break;

  default:
    idft = idft512;
    break;
  }

  // do ifft of channel estimate
<<<<<<< HEAD
  for (aarx=0; aarx<phy_vars_ue->lte_frame_parms.nb_antennas_rx; aarx++)
    for (p=0; p<phy_vars_ue->lte_frame_parms.nb_antenna_ports_eNB; p++) {
      if (phy_vars_ue->lte_ue_common_vars.dl_ch_estimates[eNB_offset][(p<<1)+aarx])
        idft((int16_t*) &phy_vars_ue->lte_ue_common_vars.dl_ch_estimates[eNB_offset][(p<<1)+aarx][8],
             (int16_t*) phy_vars_ue->lte_ue_common_vars.dl_ch_estimates_time[eNB_offset][(p<<1)+aarx],1);
=======
  for (aarx=0; aarx<ue->frame_parms.nb_antennas_rx; aarx++)
    for (p=0; p<ue->frame_parms.nb_antennas_tx_eNB; p++) {
      if (ue->common_vars.dl_ch_estimates[eNB_offset][(p<<1)+aarx])
        idft((int16_t*) &ue->common_vars.dl_ch_estimates[eNB_offset][(p<<1)+aarx][8],
             (int16_t*) ue->common_vars.dl_ch_estimates_time[eNB_offset][(p<<1)+aarx],1);
>>>>>>> be0b164a
    }

  return(0);
}
<|MERGE_RESOLUTION|>--- conflicted
+++ resolved
@@ -731,19 +731,11 @@
   }
 
   // do ifft of channel estimate
-<<<<<<< HEAD
-  for (aarx=0; aarx<phy_vars_ue->lte_frame_parms.nb_antennas_rx; aarx++)
-    for (p=0; p<phy_vars_ue->lte_frame_parms.nb_antenna_ports_eNB; p++) {
-      if (phy_vars_ue->lte_ue_common_vars.dl_ch_estimates[eNB_offset][(p<<1)+aarx])
-        idft((int16_t*) &phy_vars_ue->lte_ue_common_vars.dl_ch_estimates[eNB_offset][(p<<1)+aarx][8],
-             (int16_t*) phy_vars_ue->lte_ue_common_vars.dl_ch_estimates_time[eNB_offset][(p<<1)+aarx],1);
-=======
   for (aarx=0; aarx<ue->frame_parms.nb_antennas_rx; aarx++)
-    for (p=0; p<ue->frame_parms.nb_antennas_tx_eNB; p++) {
+    for (p=0; p<ue->frame_parms.nb_antenna_ports_eNB; p++) {
       if (ue->common_vars.dl_ch_estimates[eNB_offset][(p<<1)+aarx])
         idft((int16_t*) &ue->common_vars.dl_ch_estimates[eNB_offset][(p<<1)+aarx][8],
              (int16_t*) ue->common_vars.dl_ch_estimates_time[eNB_offset][(p<<1)+aarx],1);
->>>>>>> be0b164a
     }
 
   return(0);
