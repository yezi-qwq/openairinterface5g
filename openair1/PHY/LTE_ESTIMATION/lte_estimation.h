/*
 * Licensed to the OpenAirInterface (OAI) Software Alliance under one or more
 * contributor license agreements.  See the NOTICE file distributed with
 * this work for additional information regarding copyright ownership.
 * The OpenAirInterface Software Alliance licenses this file to You under
 * the OAI Public License, Version 1.1  (the "License"); you may not use this file
 * except in compliance with the License.
 * You may obtain a copy of the License at
 *
 *      http://www.openairinterface.org/?page_id=698
 *
 * Unless required by applicable law or agreed to in writing, software
 * distributed under the License is distributed on an "AS IS" BASIS,
 * WITHOUT WARRANTIES OR CONDITIONS OF ANY KIND, either express or implied.
 * See the License for the specific language governing permissions and
 * limitations under the License.
 *-------------------------------------------------------------------------------
 * For more information about the OpenAirInterface (OAI) Software Alliance:
 *      contact@openairinterface.org
 */

#ifndef __LTE_ESTIMATION_DEFS__H__
#define __LTE_ESTIMATION_DEFS__H__


#include "PHY/defs_UE.h"
#include "PHY/defs_eNB.h"
/** @addtogroup _PHY_PARAMETER_ESTIMATION_BLOCKS_
 * @{
 */

/*!\brief Timing drift hysterisis in samples*/
#define SYNCH_HYST 2

/*!
\brief This function is used for time-frequency scanning prior to complete cell search.  It scans
over the entire LTE band for maximum correlation and keeps the 10 best scores and the correspoding frequency offset (5 kHz granularity) for each of the 3 PSS sequences.
\param ue Pointer to UE variables
\param band index of lte band
\param DL_freq Central RF Frequency in Hz
*/
/*!
\brief This function allocates memory needed for the synchronization.
\param frame_parms LTE DL frame parameter structure

 */

int lte_sync_time_init(LTE_DL_FRAME_PARMS *frame_parms); //LTE_UE_COMMON *common_vars

/*! \fn void lte_sync_time_free()
\brief This function frees the memory allocated by lte_sync_time_init.
 */
void lte_sync_time_free(void);

/*!
\brief This function performs the coarse timing synchronization.
The algorithm uses a time domain correlation with a downsampled version of the received signal.
\param rxdata Received time domain data for all rx antennas
\param frame_parms LTE DL frame parameter structure
\param eNB_id return value with the eNb_id
\return sync_pos Position of the sync within the frame (downsampled) if successfull and -1 if there was an error or no peak was detected.
 */
int lte_sync_time(int **rxdata,
                  LTE_DL_FRAME_PARMS *frame_parms,
                  int *eNB_id);

/*!
\brief This function performs the coarse frequency and PSS synchronization.
The algorithm uses a frequency-domain correlation.  It scans over 20 MHz/10ms signal chunks using each of the 3 PSS finding the most likely (strongest) carriers and their frequency offset (+-2.5 kHz).
\param ue Pointer to UE data structure
\param band index of band in scan_info structure, used to store statistics
\param DL_freq center frequency of band being scanned, used when storing statistics
*/
void lte_sync_timefreq(PHY_VARS_UE *ue,
                       int band,
                       unsigned int DL_freq);


/*!
\brief This function performs detection of the PRACH (=SRS) at the eNb to estimate the timing advance
The algorithm uses a time domain correlation with a downsampled version of the received signal.
\param rxdata Received time domain data for all rx antennas
\param frame_parms LTE DL frame parameter structure
\param length Length for correlation
\param peak_val pointer to value of returned peak
\param sync_corr_eNb pointer to correlation buffer
\return sync_pos Position of the sync within the frame (downsampled) if successfull and -1 if there was an error or no peak was detected.
 */
int lte_sync_time_eNB(int32_t **rxdata,
                      LTE_DL_FRAME_PARMS *frame_parms,
                      uint32_t length,
                      uint32_t *peak_val,
                      uint32_t *sync_corr_eNb);

int lte_sync_time_eNB_emul(PHY_VARS_eNB *phy_vars_eNb,
                           uint8_t sect_id,
                           int32_t *sync_val);


int ru_sync_time_init(RU_t *ru);

int ru_sync_time(RU_t *ru,
                 int64_t *lev,
                 int64_t *avg);

void ru_sync_time_free(RU_t *ru);

/*!
\brief This function performs channel estimation including frequency and temporal interpolation
\param phy_vars_ue Pointer to UE PHY variables
\param eNB_id Index of target eNB
\param eNB_offset Offset for interfering eNB (in terms cell ID mod 3)
\param Ns slot number (0..19)
\param p antenna port
\param l symbol within slot
\param symbol symbol within frame
*/
int lte_dl_channel_estimation(PHY_VARS_UE *phy_vars_ue,
                              module_id_t eNB_id,
                              uint8_t eNB_offset,
                              uint8_t Ns,
                              uint8_t p,
                              uint8_t l,
                              uint8_t symbol);

int lte_dl_bf_channel_estimation(PHY_VARS_UE *phy_vars_ue,
                                 module_id_t eNB_id,
                                 uint8_t eNB_offset,
                                 uint8_t Ns,
                                 uint8_t p,
                                 uint8_t symbol);

int lte_dl_msbfn_channel_estimation(PHY_VARS_UE *phy_vars_ue,
                                    module_id_t eNB_id,
                                    uint8_t eNB_offset,
                                    int subframe,
                                    unsigned char l,
                                    unsigned char symbol);

int lte_dl_mbsfn_channel_estimation(PHY_VARS_UE *phy_vars_ue,
                                    module_id_t eNB_id,
                                    uint8_t eNB_offset,
                                    int subframe,
                                    unsigned char l);

int lte_dl_mbsfn_khz_1dot25_channel_estimation(PHY_VARS_UE *ue,
                                    module_id_t eNB_id,
                                    uint8_t eNB_offset,
                                    int subframe);

/*!
\brief Frequency offset estimation for LTE
We estimate the frequency offset by calculating the phase difference between channel estimates for symbols carrying pilots (l==0 or l==3/4). We take a moving average of the phase difference.
\param dl_ch_estimates pointer to structure that holds channel estimates (one slot)
\param frame_parms pointer to LTE frame parameters
\param l symbol within slot
\param freq_offset pointer to the returned frequency offset
\param reset When non-zer it resets the filter to the initial value (set whenever tuning has been changed or for a one-shot estimate)
 */
int lte_est_freq_offset(int **dl_ch_estimates,
                        LTE_DL_FRAME_PARMS *frame_parms,
                        int l,
                        int* freq_offset,
                        int reset);

int lte_mbsfn_est_freq_offset(int **dl_ch_estimates,
                              LTE_DL_FRAME_PARMS *frame_parms,
                              int l,
                              int* freq_offset);

/*! \brief Tracking of timing for LTE
This function computes the time domain channel response, finds the peak and adjusts the timing in pci_interface.offset accordingly.
\param frame_parms LTE DL frame parameter structure
\param phy_vars_ue Pointer to UE PHY data structure
\param eNb_id
\param clear If clear==1 moving average filter is reset
\param coef Coefficient of the moving average filter (Q1.15)
 */

void lte_adjust_synch(LTE_DL_FRAME_PARMS *frame_parms,
                      PHY_VARS_UE *phy_vars_ue,
                      module_id_t eNb_id,
                      uint8_t subframe,
                      unsigned char clear,
                      short coef);

//! \brief this function fills the PHY_VARS_UE->PHY_measurement structure
void lte_ue_measurements(PHY_VARS_UE *phy_vars_ue,
                         unsigned int subframe_offset,
                         unsigned char N0_symbol,
                         unsigned char abstraction_flag,
                         unsigned char rank_adaptation,
                         uint8_t subframe);

//! \brief This function performance RSRP/RSCP measurements
void ue_rrc_measurements(PHY_VARS_UE *phy_vars_ue,
                         uint8_t slot,
                         uint8_t abstraction_flag);

void lte_ue_measurements_emul(PHY_VARS_UE *phy_vars_ue,
                              uint8_t last_slot,
                              uint8_t eNB_id);

/*! \brief Function to return the path-loss based on the UE cell-specific reference signal strength and transmission power of eNB
@param Mod_id Module ID for UE
@param eNB_index Index of eNB on which to act
@returns Path loss in dB
 */
int16_t get_PL(module_id_t Mod_id,uint8_t CC_id,uint8_t eNB_index);
double get_RSRP(module_id_t Mod_id,uint8_t CC_id,uint8_t eNB_index);
uint32_t get_RSRQ(module_id_t Mod_id,uint8_t CC_id,uint8_t eNB_index);
uint8_t get_n_adj_cells(module_id_t Mod_id,uint8_t CC_id);
uint32_t get_rx_total_gain_dB(module_id_t Mod_id,uint8_t CC_id);
uint32_t get_RSSI(module_id_t Mod_id,uint8_t CC_id);
int8_t set_RSRP_filtered(module_id_t Mod_id,uint8_t CC_id,uint8_t eNB_index,float rsrp);
int8_t set_RSRQ_filtered(module_id_t Mod_id,uint8_t CC_id,uint8_t eNB_index,float rstq);

//! Automatic gain control
void phy_adjust_gain (PHY_VARS_UE *phy_vars_ue,
                      uint32_t rx_power_fil_dB,
                      unsigned char eNB_id);

int32_t lte_ul_channel_estimation(LTE_DL_FRAME_PARMS *frame_parms,
<<<<<<< HEAD
                                  L1_rxtx_proc_t *proc,
=======
                              L1_rxtx_proc_t *proc,
>>>>>>> 90b10268
				  LTE_eNB_ULSCH_t * ulsch,
				  int32_t **ul_ch_estimates,
				  int32_t **ul_ch_estimates_time,
				  int32_t **rxdataF_ext,
<<<<<<< HEAD
				  module_id_t UE_id,
=======
                              module_id_t UE_id,
>>>>>>> 90b10268
                              uint8_t l,
                              uint8_t Ns);

int32_t lte_ul_channel_estimation_RRU(LTE_DL_FRAME_PARMS *frame_parms,
                                      int32_t **ul_ch_estimates,
                                      int32_t **ul_ch_estimates_time,
                                      int32_t **rxdataF_ext,
                                      int N_rb_alloc,
                                      int frame_rx,
                                      int subframe_rx,
                                      uint32_t u,
                                      uint32_t v,
                                      uint32_t cyclic_shift,
                                      unsigned char l,
                                      int interpolate,
                                      uint16_t rnti);

int16_t lte_ul_freq_offset_estimation(LTE_DL_FRAME_PARMS *frame_parms,
                                      int32_t *ul_ch_estimates,
                                      uint16_t nb_rb);

int lte_srs_channel_estimation(LTE_DL_FRAME_PARMS *frame_parms,
                               LTE_eNB_COMMON *eNB_common_vars,
                               LTE_eNB_SRS *eNB_srs_vars,
                               SOUNDINGRS_UL_CONFIG_DEDICATED *soundingrs_ul_config_dedicated,
                               unsigned char sub_frame_number,
                               unsigned char eNB_id);

int lte_est_timing_advance(LTE_DL_FRAME_PARMS *frame_parms,
                           LTE_eNB_SRS *lte_eNb_srs,
                           unsigned int *eNb_id,
                           unsigned char clear,
                           unsigned char number_of_cards,
                           short coef);

int lte_est_timing_advance_pusch(LTE_DL_FRAME_PARMS *frame_parms,
                                 int32_t **ul_ch_estimates_time);

void lte_eNB_I0_measurements(PHY_VARS_eNB *phy_vars_eNB,
                             int subframe,
                             module_id_t eNB_id,
                             unsigned char clear);

void lte_eNB_I0_measurements_emul(PHY_VARS_eNB *phy_vars_eNB,
                                  uint8_t sect_id);


void lte_eNB_srs_measurements(PHY_VARS_eNB *phy_vars_eNBy,
                              module_id_t eNB_id,
                              module_id_t UE_id,
                              unsigned char init_averaging);


void freq_equalization(LTE_DL_FRAME_PARMS *frame_parms,
                       int **rxdataF_comp,
                       int **ul_ch_mag,
                       int **ul_ch_mag_b,
                       unsigned char symbol,
                       unsigned short Msc_RS,
                       unsigned char Qm);


/** @} */
#endif<|MERGE_RESOLUTION|>--- conflicted
+++ resolved
@@ -221,20 +221,12 @@
                       unsigned char eNB_id);
 
 int32_t lte_ul_channel_estimation(LTE_DL_FRAME_PARMS *frame_parms,
-<<<<<<< HEAD
-                                  L1_rxtx_proc_t *proc,
-=======
                               L1_rxtx_proc_t *proc,
->>>>>>> 90b10268
 				  LTE_eNB_ULSCH_t * ulsch,
 				  int32_t **ul_ch_estimates,
 				  int32_t **ul_ch_estimates_time,
 				  int32_t **rxdataF_ext,
-<<<<<<< HEAD
-				  module_id_t UE_id,
-=======
                               module_id_t UE_id,
->>>>>>> 90b10268
                               uint8_t l,
                               uint8_t Ns);
 
