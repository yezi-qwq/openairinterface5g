/*******************************************************************************
    OpenAirInterface
    Copyright(c) 1999 - 2014 Eurecom

    OpenAirInterface is free software: you can redistribute it and/or modify
    it under the terms of the GNU General Public License as published by
    the Free Software Foundation, either version 3 of the License, or
    (at your option) any later version.


    OpenAirInterface is distributed in the hope that it will be useful,
    but WITHOUT ANY WARRANTY; without even the implied warranty of
    MERCHANTABILITY or FITNESS FOR A PARTICULAR PURPOSE.  See the
    GNU General Public License for more details.

    You should have received a copy of the GNU General Public License
    along with OpenAirInterface.The full GNU General Public License is
   included in this distribution in the file called "COPYING". If not,
   see <http://www.gnu.org/licenses/>.

  Contact Information
  OpenAirInterface Admin: openair_admin@eurecom.fr
  OpenAirInterface Tech : openair_tech@eurecom.fr
  OpenAirInterface Dev  : openair4g-devel@lists.eurecom.fr

  Address      : Eurecom, Campus SophiaTech, 450 Route des Chappes, CS 50193 - 06904 Biot Sophia Antipolis cedex, FRANCE

 *******************************************************************************/
#include "PHY/types.h"
#include "PHY/defs.h"
#include "PHY/extern.h"
#include "MAC_INTERFACE/defs.h"
#include "MAC_INTERFACE/extern.h"

#ifdef EXMIMO
#include "openair0_lib.h"
extern int card;
#endif

void
phy_adjust_gain (PHY_VARS_UE *phy_vars_ue, uint32_t rx_power_fil_dB, uint8_t eNB_id)
{

#ifdef EXMIMO
  exmimo_config_t *p_exmimo_config = openair0_exmimo_pci[card].exmimo_config_ptr;
  uint16_t i;
#endif

<<<<<<< HEAD
  rssi = dB_fixed(phy_vars_ue->PHY_measurements.rssi);

  if (rssi>0) rx_power_fil_dB = rssi;
  else rx_power_fil_dB = phy_vars_ue->PHY_measurements.rx_power_avg_dB[eNB_id];

  LOG_D(PHY,"Gain control: rssi %d (%d,%d)\n",
	rssi,
	phy_vars_ue->PHY_measurements.rssi,
	phy_vars_ue->PHY_measurements.rx_power_avg_dB[eNB_id]
=======
  LOG_D(PHY,"Gain control: rssi %d (%d,%d)\n",
         rx_power_fil_dB,
         phy_vars_ue->PHY_measurements.rssi,
         phy_vars_ue->PHY_measurements.rx_power_avg_dB[eNB_id]
>>>>>>> 8028652a
        );

  // Gain control with hysterisis
  // Adjust gain in phy_vars_ue->rx_vars[0].rx_total_gain_dB

  if (rx_power_fil_dB < TARGET_RX_POWER - 5) //&& (phy_vars_ue->rx_total_gain_dB < MAX_RF_GAIN) )
    phy_vars_ue->rx_total_gain_dB+=5;
  else if (rx_power_fil_dB > TARGET_RX_POWER + 5) //&& (phy_vars_ue->rx_total_gain_dB > MIN_RF_GAIN) )
    phy_vars_ue->rx_total_gain_dB-=5;

  if (phy_vars_ue->rx_total_gain_dB>MAX_RF_GAIN) {
    /*
    if ((openair_daq_vars.rx_rf_mode==0) && (openair_daq_vars.mode == openair_NOT_SYNCHED)) {
      openair_daq_vars.rx_rf_mode=1;
      phy_vars_ue->rx_total_gain_dB = max(MIN_RF_GAIN,MAX_RF_GAIN-25);
    }
    else {
    */
    phy_vars_ue->rx_total_gain_dB = MAX_RF_GAIN;
  } else if (phy_vars_ue->rx_total_gain_dB<MIN_RF_GAIN) {
    /*
    if ((openair_daq_vars.rx_rf_mode==1) && (openair_daq_vars.mode == openair_NOT_SYNCHED)) {
      openair_daq_vars.rx_rf_mode=0;
      phy_vars_ue->rx_total_gain_dB = min(MAX_RF_GAIN,MIN_RF_GAIN+25);
    }
    else {
    */
    phy_vars_ue->rx_total_gain_dB = MIN_RF_GAIN;
  }

  LOG_D(PHY,"Gain control: rx_total_gain_dB = %d (max %d,rxpf %d)\n",phy_vars_ue->rx_total_gain_dB,MAX_RF_GAIN,rx_power_fil_dB);

#ifdef EXMIMO

  if (phy_vars_ue->rx_total_gain_dB>phy_vars_ue->rx_gain_max[0]) {
    phy_vars_ue->rx_total_gain_dB = phy_vars_ue->rx_gain_max[0];

    for (i=0; i<phy_vars_ue->lte_frame_parms.nb_antennas_rx; i++) {
      p_exmimo_config->rf.rx_gain[i][0] = 30;
    }

  } else if (phy_vars_ue->rx_total_gain_dB<(phy_vars_ue->rx_gain_max[0]-30)) {
    // for the moment we stay in max gain mode
    phy_vars_ue->rx_total_gain_dB = phy_vars_ue->rx_gain_max[0] - 30;

    for (i=0; i<phy_vars_ue->lte_frame_parms.nb_antennas_rx; i++) {
      p_exmimo_config->rf.rx_gain[i][0] = 0;
    }

    /*
      phy_vars_ue->rx_gain_mode[0] = byp;
      phy_vars_ue->rx_gain_mode[1] = byp;
      exmimo_pci_interface->rf.rf_mode0 = 22991; //bypass
      exmimo_pci_interface->rf.rf_mode1 = 22991; //bypass

      if (phy_vars_ue->rx_total_gain_dB<(phy_vars_ue->rx_gain_byp[0]-50)) {
      exmimo_pci_interface->rf.rx_gain00 = 0;
      exmimo_pci_interface->rf.rx_gain10 = 0;
      }
    */
  } else {

    for (i=0; i<phy_vars_ue->lte_frame_parms.nb_antennas_rx; i++) {
      p_exmimo_config->rf.rx_gain[i][0] =  30 - phy_vars_ue->rx_gain_max[0] + phy_vars_ue->rx_total_gain_dB;
    }
  }

  /*
    break;
  case med_gain:
  case byp_gain:
      if (phy_vars_ue->rx_total_gain_dB>phy_vars_ue->rx_gain_byp[0]) {
          phy_vars_ue->rx_gain_mode[0]   = max_gain;
          phy_vars_ue->rx_gain_mode[1]   = max_gain;
          exmimo_pci_interface->rf.rf_mode0 = 55759; //max gain
          exmimo_pci_interface->rf.rf_mode1 = 55759; //max gain

          if (phy_vars_ue->rx_total_gain_dB>phy_vars_ue->rx_gain_max[0]) {
              exmimo_pci_interface->rf.rx_gain00 = 50;
              exmimo_pci_interface->rf.rx_gain10 = 50;
          }
          else {
              exmimo_pci_interface->rf.rx_gain00 = 50 - phy_vars_ue->rx_gain_max[0] + phy_vars_ue->rx_total_gain_dB;
              exmimo_pci_interface->rf.rx_gain10 = 50 - phy_vars_ue->rx_gain_max[1] + phy_vars_ue->rx_total_gain_dB;
          }
      }
      else if (phy_vars_ue->rx_total_gain_dB<(phy_vars_ue->rx_gain_byp[0]-50)) {
          exmimo_pci_interface->rf.rx_gain00 = 0;
          exmimo_pci_interface->rf.rx_gain10 = 0;
      }
      else {
          exmimo_pci_interface->rf.rx_gain00 = 50 - phy_vars_ue->rx_gain_byp[0] + phy_vars_ue->rx_total_gain_dB;
          exmimo_pci_interface->rf.rx_gain10 = 50 - phy_vars_ue->rx_gain_byp[1] + phy_vars_ue->rx_total_gain_dB;
      }
      break;
  default:
      exmimo_pci_interface->rf.rx_gain00 = 50;
      exmimo_pci_interface->rf.rx_gain10 = 50;
      break;
  }
      */
#endif

#ifdef DEBUG_PHY
  /*  if ((phy_vars_ue->frame%100==0) || (phy_vars_ue->frame < 10))
  msg("[PHY][ADJUST_GAIN] frame %d,  rx_power = %d, rx_power_fil = %d, rx_power_fil_dB = %d, coef=%d, ncoef=%d, rx_total_gain_dB = %d (%d,%d,%d)\n",
    phy_vars_ue->frame,rx_power,rx_power_fil,rx_power_fil_dB,coef,ncoef,phy_vars_ue->rx_total_gain_dB,
  TARGET_RX_POWER,MAX_RF_GAIN,MIN_RF_GAIN);
  */
#endif //DEBUG_PHY

}

<|MERGE_RESOLUTION|>--- conflicted
+++ resolved
@@ -46,22 +46,11 @@
   uint16_t i;
 #endif
 
-<<<<<<< HEAD
-  rssi = dB_fixed(phy_vars_ue->PHY_measurements.rssi);
 
-  if (rssi>0) rx_power_fil_dB = rssi;
-  else rx_power_fil_dB = phy_vars_ue->PHY_measurements.rx_power_avg_dB[eNB_id];
-
-  LOG_D(PHY,"Gain control: rssi %d (%d,%d)\n",
-	rssi,
-	phy_vars_ue->PHY_measurements.rssi,
-	phy_vars_ue->PHY_measurements.rx_power_avg_dB[eNB_id]
-=======
   LOG_D(PHY,"Gain control: rssi %d (%d,%d)\n",
          rx_power_fil_dB,
          phy_vars_ue->PHY_measurements.rssi,
          phy_vars_ue->PHY_measurements.rx_power_avg_dB[eNB_id]
->>>>>>> 8028652a
         );
 
   // Gain control with hysterisis
