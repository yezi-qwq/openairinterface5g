--- conflicted
+++ resolved
@@ -50,15 +50,11 @@
   int32_t **ul_ch_estimates_time = (eNB!=NULL) ? pusch_vars->drs_ch_estimates_time : calibration->drs_ch_estimates_time;
   AssertFatal(ul_ch_estimates_time != NULL, "ul_ch_estimates_time is null\n");
   int32_t **rxdataF_ext = (eNB!=NULL) ? pusch_vars->rxdataF_ext : calibration->rxdataF_ext;
-<<<<<<< HEAD
 
   int subframe = proc->subframe_rx;
 
   uint8_t harq_pid; 
-=======
-  int subframe = (eNB!=NULL) ? proc->subframe_rx : ru->proc.tti_rx;
-  uint8_t harq_pid;
->>>>>>> 4eaadf8d
+
   int16_t delta_phase = 0;
   int16_t *ru1 = ru_90;
   int16_t *ru2 = ru_90;
