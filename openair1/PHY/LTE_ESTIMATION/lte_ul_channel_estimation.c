--- conflicted
+++ resolved
@@ -438,13 +438,8 @@
                                    LTE_eNB_COMMON *common_vars,
                                    LTE_eNB_SRS *srs_vars,
                                    SOUNDINGRS_UL_CONFIG_DEDICATED *soundingrs_ul_config_dedicated,
-<<<<<<< HEAD
-                                   unsigned char sub_frame_number)
-
-=======
                                    unsigned char subframe,
                                    unsigned char eNB_id)
->>>>>>> 4d58025d
 {
 
   int aa;
@@ -471,48 +466,30 @@
 
   //if ((1<<(sub_frame_number%T_SFC))&transmission_offset_tdd[Ssrs]) {
 
-<<<<<<< HEAD
-    if (generate_srs_rx(frame_parms,
-                        soundingrs_ul_config_dedicated,
-                        srs_vars->srs)==-1) {
-=======
   if (generate_srs(frame_parms,
 		   soundingrs_ul_config_dedicated,
 		   &srs_vars->srs[eNB_id],
 		   0x7FFF,
 		   subframe)==-1) {
->>>>>>> 4d58025d
       LOG_E(PHY,"lte_srs_channel_estimation: Error in generate_srs_rx\n");
       return(-1);
     }
 
     for (aa=0; aa<nb_antennas_rx; aa++) {
 #ifdef DEBUG_SRS
-<<<<<<< HEAD
-      LOG_E(PHY,"SRS channel estimation, subframs %d, aarx %d, %p, %p, %p\n",sub_frame_number,aa,
-          &common_vars->rxdataF[aa][2*frame_parms->ofdm_symbol_size*symbol],
-=======
-      msg("SRS channel estimation eNB %d, subframs %d, aarx %d, %p, %p, %p\n",eNB_id,sub_frame_number,aa,
-          &common_vars->rxdataF[eNB_id][aa][frame_parms->ofdm_symbol_size*symbol],
->>>>>>> 4d58025d
-          srs_vars->srs,
-          srs_vars->srs_ch_estimates[aa]);
-#endif
-
+      LOG_E(PHY,"SRS channel estimation eNB %d, subframs %d, aarx %d, %p, %p, %p\n",eNB_id,sub_frame_number,aa,
+	    &common_vars->rxdataF[aa][frame_parms->ofdm_symbol_size*symbol],
+	    srs_vars->srs,
+	    srs_vars->srs_ch_estimates[aa]);
+#endif
+      
       //write_output("eNB_rxF.m","rxF",&common_vars->rxdataF[0][aa][2*frame_parms->ofdm_symbol_size*symbol],2*(frame_parms->ofdm_symbol_size),2,1);
       //write_output("eNB_srs.m","srs_eNB",common_vars->srs,(frame_parms->ofdm_symbol_size),1,1);
 
-<<<<<<< HEAD
+
       mult_cpx_conj_vector((int16_t*) &common_vars->rxdataF[aa][2*frame_parms->ofdm_symbol_size*symbol],
 			   (int16_t*) srs_vars->srs,
 			   (int16_t*) srs_vars->srs_ch_estimates[aa],
-=======
-      //memcpy(srs_vars->srs_ch_estimates[eNB_id][aa],&srs_vars->srs[eNB_id],frame_parms->ofdm_symbol_size*sizeof(int32_t));
-      //memcpy(srs_vars->srs_ch_estimates[eNB_id][aa],&common_vars->rxdataF[eNB_id][aa][frame_parms->ofdm_symbol_size*symbol],frame_parms->ofdm_symbol_size*sizeof(int32_t));
-      mult_cpx_conj_vector((int16_t*) &common_vars->rxdataF[eNB_id][aa][frame_parms->ofdm_symbol_size*symbol],
-			   (int16_t*) &srs_vars->srs[eNB_id],
-			   (int16_t*) srs_vars->srs_ch_estimates[eNB_id][aa],
->>>>>>> 4d58025d
 			   frame_parms->ofdm_symbol_size,
 			   15,
 			   0);
