--- conflicted
+++ resolved
@@ -40,11 +40,7 @@
 				  int32_t **ul_ch_estimates,
 				  int32_t **ul_ch_estimates_time,
 				  int32_t **rxdataF_ext,
-<<<<<<< HEAD
-				  module_id_t UE_id,
-=======
                                   module_id_t UE_id,
->>>>>>> 90b10268
                                   unsigned char l,
                                   unsigned char Ns) {
   AssertFatal(ul_ch_estimates != NULL, "ul_ch_estimates is null ");
