--- conflicted
+++ resolved
@@ -45,11 +45,6 @@
                                   unsigned char Ns) {
   AssertFatal(ul_ch_estimates != NULL, "ul_ch_estimates is null ");
   AssertFatal(ul_ch_estimates_time != NULL, "ul_ch_estimates_time is null\n");
-<<<<<<< HEAD
-  int32_t **rxdataF_ext = (eNB!=NULL) ? pusch_vars->rxdataF_ext : calibration->rxdataF_ext;
-
-=======
->>>>>>> 90b10268
   int subframe = proc->subframe_rx;
 
   uint8_t harq_pid; 
