--- conflicted
+++ resolved
@@ -634,20 +634,6 @@
 
 }
 
-#ifdef PHY_ABSTRACTION
-#include "SIMULATION/TOOLS/defs.h"
-#include "SIMULATION/RF/defs.h"
-//extern channel_desc_t *UE2eNB[NUMBER_OF_UE_MAX][NUMBER_OF_eNB_MAX];
-
-int lte_sync_time_eNB_emul(PHY_VARS_eNB *phy_vars_eNB,
-                           uint8_t sect_id,
-                           int32_t *sync_val)
-{
-
-  uint8_t UE_id;
-  uint8_t CC_id = phy_vars_eNB->CC_id;
-
-<<<<<<< HEAD
 static inline int64_t abs64(int64_t x)
 {
   return (((int64_t)((int32_t*)&x)[0])*((int64_t)((int32_t*)&x)[0]) + ((int64_t)
@@ -733,19 +719,4 @@
 
 
 }
-=======
-  LOG_E(PHY,"[PHY] EMUL lte_sync_time_eNB_emul eNB %d, sect_id %d\n",phy_vars_eNB->Mod_id,sect_id);
-  *sync_val = 0;
-
-  for (UE_id=0; UE_id<NB_UE_INST; UE_id++) {
-    //LOG_E(PHY,"[PHY] EMUL : eNB %d checking UE %d (PRACH %d) PL %d dB\n",phy_vars_eNB->Mod_id,UE_id,PHY_vars_UE_g[UE_id]->generate_prach,UE2eNB[UE_id][phy_vars_eNB->Mod_id]->path_loss_dB);
-    if ((PHY_vars_UE_g[UE_id][CC_id]->generate_prach == 1) && (phy_vars_eNB->Mod_id == (UE_id % NB_eNB_INST))) {
-      *sync_val = 1;
-      return(0);
-    }
-  }
-
-  return(-1);
-}
-#endif
->>>>>>> ee547c1d
+
