--- conflicted
+++ resolved
@@ -210,15 +210,6 @@
 
           if(ue->frame_parms.frame_type == FDD)
           {
-<<<<<<< HEAD
-	      rxF_sss = (int16_t *)&ue->common_vars.common_vars_rx_data_per_thread[subframe&0x1].rxdataF[aarx][(5*ue->frame_parms.ofdm_symbol_size)];
-	      rxF_pss = (int16_t *)&ue->common_vars.common_vars_rx_data_per_thread[subframe&0x1].rxdataF[aarx][(6*ue->frame_parms.ofdm_symbol_size)];
-          }
-          else
-          {
-              rxF_sss = (int16_t *)&ue->common_vars.common_vars_rx_data_per_thread[(subframe+1)&0x1].rxdataF[aarx][(13*ue->frame_parms.ofdm_symbol_size)];
-              rxF_pss = (int16_t *)&ue->common_vars.common_vars_rx_data_per_thread[subframe&0x1].rxdataF[aarx][(2*ue->frame_parms.ofdm_symbol_size)];
-=======
 	      rxF_sss = (int16_t *)&ue->common_vars.common_vars_rx_data_per_thread[subframe%RX_NB_TH].rxdataF[aarx][(5*ue->frame_parms.ofdm_symbol_size)];
 	      rxF_pss = (int16_t *)&ue->common_vars.common_vars_rx_data_per_thread[subframe%RX_NB_TH].rxdataF[aarx][(6*ue->frame_parms.ofdm_symbol_size)];
           }
@@ -226,16 +217,11 @@
           {
               rxF_sss = (int16_t *)&ue->common_vars.common_vars_rx_data_per_thread[(subframe+1)%RX_NB_TH].rxdataF[aarx][(13*ue->frame_parms.ofdm_symbol_size)];
               rxF_pss = (int16_t *)&ue->common_vars.common_vars_rx_data_per_thread[subframe%RX_NB_TH].rxdataF[aarx][(2*ue->frame_parms.ofdm_symbol_size)];
->>>>>>> 1e857d5b
           }
               //-ve spectrum from SSS
 
               //+ve spectrum from SSS
-<<<<<<< HEAD
-	          ue->measurements.n0_power[aarx] += (((int32_t)rxF_sss[2+70]*rxF_sss[2+70])+((int32_t)rxF_sss[2+69]*rxF_sss[2+69]));
-=======
               ue->measurements.n0_power[aarx] += (((int32_t)rxF_sss[2+70]*rxF_sss[2+70])+((int32_t)rxF_sss[2+69]*rxF_sss[2+69]));
->>>>>>> 1e857d5b
               ue->measurements.n0_power[aarx] += (((int32_t)rxF_sss[2+68]*rxF_sss[2+68])+((int32_t)rxF_sss[2+67]*rxF_sss[2+67]));
               ue->measurements.n0_power[aarx] += (((int32_t)rxF_sss[2+66]*rxF_sss[2+66])+((int32_t)rxF_sss[2+65]*rxF_sss[2+65]));
               //              ue->measurements.n0_power[aarx] += (((int32_t)rxF_sss[2+64]*rxF_sss[2+64])+((int32_t)rxF_sss[2+63]*rxF_sss[2+63]));
@@ -244,26 +230,6 @@
               ue->measurements.n0_power[aarx] += (((int32_t)rxF_pss[2+70]*rxF_pss[2+70])+((int32_t)rxF_pss[2+69]*rxF_pss[2+69]));
               ue->measurements.n0_power[aarx] += (((int32_t)rxF_pss[2+68]*rxF_pss[2+68])+((int32_t)rxF_pss[2+67]*rxF_pss[2+67]));
               ue->measurements.n0_power[aarx] += (((int32_t)rxF_pss[2+66]*rxF_pss[2+66])+((int32_t)rxF_pss[2+65]*rxF_pss[2+65]));
-<<<<<<< HEAD
-	      //              ue->measurements.n0_power[aarx] += (((int32_t)rxF_pss[2+64]*rxF_pss[2+64])+((int32_t)rxF_pss[2+63]*rxF_pss[2+63]));
-	      //	      printf("pss32 %d\n",ue->measurements.n0_power[aarx]);              //-ve spectrum from PSS
-              if(ue->frame_parms.frame_type == FDD)
-              {
-                  rxF_sss = (int16_t *)&ue->common_vars.common_vars_rx_data_per_thread[subframe&0x1].rxdataF[aarx][(6*ue->frame_parms.ofdm_symbol_size)];
-                  rxF_pss = (int16_t *)&ue->common_vars.common_vars_rx_data_per_thread[subframe&0x1].rxdataF[aarx][(7*ue->frame_parms.ofdm_symbol_size)];
-              }
-              else
-              {
-                  rxF_sss = (int16_t *)&ue->common_vars.common_vars_rx_data_per_thread[(subframe+1)&0x1].rxdataF[aarx][(14*ue->frame_parms.ofdm_symbol_size)];
-                  rxF_pss = (int16_t *)&ue->common_vars.common_vars_rx_data_per_thread[subframe&0x1].rxdataF[aarx][(3*ue->frame_parms.ofdm_symbol_size)];
-              }
-	      //              ue->measurements.n0_power[aarx] += (((int32_t)rxF_pss[-72]*rxF_pss[-72])+((int32_t)rxF_pss[-71]*rxF_pss[-71]));
-	      //	      printf("pssm36 %d\n",ue->measurements.n0_power[aarx]);
-              ue->measurements.n0_power[aarx] += (((int32_t)rxF_pss[-70]*rxF_pss[-70])+((int32_t)rxF_pss[-69]*rxF_pss[-69]));
-              ue->measurements.n0_power[aarx] += (((int32_t)rxF_pss[-68]*rxF_pss[-68])+((int32_t)rxF_pss[-67]*rxF_pss[-67]));
-              ue->measurements.n0_power[aarx] += (((int32_t)rxF_pss[-66]*rxF_pss[-66])+((int32_t)rxF_pss[-65]*rxF_pss[-65]));
-              
-=======
           //              ue->measurements.n0_power[aarx] += (((int32_t)rxF_pss[2+64]*rxF_pss[2+64])+((int32_t)rxF_pss[2+63]*rxF_pss[2+63]));
           //          printf("pss32 %d\n",ue->measurements.n0_power[aarx]);              //-ve spectrum from PSS
               if(ue->frame_parms.frame_type == FDD)
@@ -282,33 +248,21 @@
               ue->measurements.n0_power[aarx] += (((int32_t)rxF_pss[-68]*rxF_pss[-68])+((int32_t)rxF_pss[-67]*rxF_pss[-67]));
               ue->measurements.n0_power[aarx] += (((int32_t)rxF_pss[-66]*rxF_pss[-66])+((int32_t)rxF_pss[-65]*rxF_pss[-65]));
 
->>>>>>> 1e857d5b
               ue->measurements.n0_power[aarx] = (((int32_t)rxF_sss[-70]*rxF_sss[-70])+((int32_t)rxF_sss[-69]*rxF_sss[-69]));
               ue->measurements.n0_power[aarx] += (((int32_t)rxF_sss[-68]*rxF_sss[-68])+((int32_t)rxF_sss[-67]*rxF_sss[-67]));
               ue->measurements.n0_power[aarx] += (((int32_t)rxF_sss[-66]*rxF_sss[-66])+((int32_t)rxF_sss[-65]*rxF_sss[-65]));
 
-<<<<<<< HEAD
-	      //              ue->measurements.n0_power[aarx] += (((int32_t)rxF_pss[-64]*rxF_pss[-64])+((int32_t)rxF_pss[-63]*rxF_pss[-63]));
-	      //	      printf("pssm32 %d\n",ue->measurements.n0_power[aarx]);
-=======
           //              ue->measurements.n0_power[aarx] += (((int32_t)rxF_pss[-64]*rxF_pss[-64])+((int32_t)rxF_pss[-63]*rxF_pss[-63]));
           //          printf("pssm32 %d\n",ue->measurements.n0_power[aarx]);
->>>>>>> 1e857d5b
               ue->measurements.n0_power_dB[aarx] = (unsigned short) dB_fixed(ue->measurements.n0_power[aarx]/12);
               ue->measurements.n0_power_tot /*+=*/ = ue->measurements.n0_power[aarx];
         }
 
             //LOG_I(PHY,"Subframe %d RRC UE MEAS Noise Level %d \n", subframe, ue->measurements.n0_power_tot);
 
-<<<<<<< HEAD
-	    ue->measurements.n0_power_tot_dB = (unsigned short) dB_fixed(ue->measurements.n0_power_tot/(12*aarx));
-	    ue->measurements.n0_power_tot_dBm = ue->measurements.n0_power_tot_dB - ue->rx_total_gain_dB - dB_fixed(ue->frame_parms.ofdm_symbol_size);
-          } else {
-=======
         ue->measurements.n0_power_tot_dB = (unsigned short) dB_fixed(ue->measurements.n0_power_tot/(12*aarx));
         ue->measurements.n0_power_tot_dBm = ue->measurements.n0_power_tot_dB - ue->rx_total_gain_dB - dB_fixed(ue->frame_parms.ofdm_symbol_size);
         } else {
->>>>>>> 1e857d5b
             LOG_E(PHY, "Not yet implemented: noise power calculation when prefix length = EXTENDED\n");
         }
         }
@@ -321,17 +275,10 @@
           if (ue->frame_parms.Ncp==NORMAL) {
             for (aarx=0; aarx<ue->frame_parms.nb_antennas_rx; aarx++) {
 
-<<<<<<< HEAD
-                rxdataF  =  ue->common_vars.common_vars_rx_data_per_thread[(subframe&0x1)].rxdataF;
-                rxF_pss  = (int16_t *) &rxdataF[aarx][((pss_symb*(ue->frame_parms.ofdm_symbol_size)))];
-
-                rxdataF  =  ue->common_vars.common_vars_rx_data_per_thread[(subframe+1)&0x1].rxdataF;
-=======
                 rxdataF  =  ue->common_vars.common_vars_rx_data_per_thread[(subframe%RX_NB_TH)].rxdataF;
                 rxF_pss  = (int16_t *) &rxdataF[aarx][((pss_symb*(ue->frame_parms.ofdm_symbol_size)))];
 
                 rxdataF  =  ue->common_vars.common_vars_rx_data_per_thread[(subframe+1)%RX_NB_TH].rxdataF;
->>>>>>> 1e857d5b
                 rxF_sss  = (int16_t *) &rxdataF[aarx][((sss_symb*(ue->frame_parms.ofdm_symbol_size)))];
 
                 //-ve spectrum from SSS
@@ -356,11 +303,7 @@
                 ue->measurements.n0_power[aarx] += (((int32_t)rxF_pss[2+66]*rxF_pss[2+66])+((int32_t)rxF_pss[2+65]*rxF_pss[2+65]));
             //              ue->measurements.n0_power[aarx] += (((int32_t)rxF_pss[2+64]*rxF_pss[2+64])+((int32_t)rxF_pss[2+63]*rxF_pss[2+63]));
             //          printf("pss32 %d\n",ue->measurements.n0_power[aarx]);              //-ve spectrum from PSS
-<<<<<<< HEAD
-                rxF_pss = (int16_t *)&ue->common_vars.common_vars_rx_data_per_thread[subframe&0x1].rxdataF[aarx][(7*ue->frame_parms.ofdm_symbol_size)];
-=======
                 rxF_pss = (int16_t *)&ue->common_vars.common_vars_rx_data_per_thread[subframe%RX_NB_TH].rxdataF[aarx][(7*ue->frame_parms.ofdm_symbol_size)];
->>>>>>> 1e857d5b
             //              ue->measurements.n0_power[aarx] += (((int32_t)rxF_pss[-72]*rxF_pss[-72])+((int32_t)rxF_pss[-71]*rxF_pss[-71]));
             //          printf("pssm36 %d\n",ue->measurements.n0_power[aarx]);
                 ue->measurements.n0_power[aarx] += (((int32_t)rxF_pss[-70]*rxF_pss[-70])+((int32_t)rxF_pss[-69]*rxF_pss[-69]));
@@ -370,18 +313,10 @@
             //          printf("pssm32 %d\n",ue->measurements.n0_power[aarx]);
                 ue->measurements.n0_power_dB[aarx] = (unsigned short) dB_fixed(ue->measurements.n0_power[aarx]/12);
                 ue->measurements.n0_power_tot /*+=*/ = ue->measurements.n0_power[aarx];
-<<<<<<< HEAD
-	    }
+        }
 
         ue->measurements.n0_power_tot_dB = (unsigned short) dB_fixed(ue->measurements.n0_power_tot/(12*aarx));
         ue->measurements.n0_power_tot_dBm = ue->measurements.n0_power_tot_dB - ue->rx_total_gain_dB - dB_fixed(ue->frame_parms.ofdm_symbol_size);
-
-=======
-        }
-
-        ue->measurements.n0_power_tot_dB = (unsigned short) dB_fixed(ue->measurements.n0_power_tot/(12*aarx));
-        ue->measurements.n0_power_tot_dBm = ue->measurements.n0_power_tot_dB - ue->rx_total_gain_dB - dB_fixed(ue->frame_parms.ofdm_symbol_size);
->>>>>>> 1e857d5b
 
         //LOG_I(PHY,"Subframe %d RRC UE MEAS Noise Level %d \n", subframe, ue->measurements.n0_power_tot);
 
@@ -637,11 +572,7 @@
             (k2*((long long int)(ue->measurements.rx_power_tot[eNB_id]))))>>10);
 
     //LOG_I(PHY,"Noise Power Computation: k1 %d k2 %d n0 avg %d n0 tot %d\n", k1, k2, ue->measurements.n0_power_avg,
-<<<<<<< HEAD
-  	//	  ue->measurements.n0_power_tot);
-=======
     //    ue->measurements.n0_power_tot);
->>>>>>> 1e857d5b
     ue->measurements.n0_power_avg = (int)
         (((k1*((long long int) (ue->measurements.n0_power_avg))) +
           (k2*((long long int) (ue->measurements.n0_power_tot))))>>10);
@@ -661,11 +592,7 @@
 #ifdef DEBUG_MEAS_UE
       LOG_I(PHY,"[eNB %d] Subframe %d, RSSI %d dBm, RSSI (digital) %d dB, WBandCQI %d dB, rxPwrAvg %d, n0PwrAvg %d\n",
             eNB_id,
-<<<<<<< HEAD
-			subframe,
-=======
             subframe,
->>>>>>> 1e857d5b
             ue->measurements.rx_rssi_dBm[eNB_id],
             ue->measurements.rx_power_avg_dB[eNB_id],
             ue->measurements.wideband_cqi_avg[eNB_id],
