/*
 * Licensed to the OpenAirInterface (OAI) Software Alliance under one or more
 * contributor license agreements.  See the NOTICE file distributed with
 * this work for additional information regarding copyright ownership.
 * The OpenAirInterface Software Alliance licenses this file to You under
 * the OAI Public License, Version 1.0  (the "License"); you may not use this file
 * except in compliance with the License.
 * You may obtain a copy of the License at
 *
 *      http://www.openairinterface.org/?page_id=698
 *
 * Unless required by applicable law or agreed to in writing, software
 * distributed under the License is distributed on an "AS IS" BASIS,
 * WITHOUT WARRANTIES OR CONDITIONS OF ANY KIND, either express or implied.
 * See the License for the specific language governing permissions and
 * limitations under the License.
 *-------------------------------------------------------------------------------
 * For more information about the OpenAirInterface (OAI) Software Alliance:
 *      contact@openairinterface.org
 */

// this function fills the PHY_vars->PHY_measurement structure

#include "PHY/defs.h"
#include "PHY/extern.h"
#include "SCHED/defs.h"
#include "SCHED/extern.h"
#include "log.h"
#include "PHY/sse_intrin.h"

//#define k1 1000
#define k1 ((long long int) 1000)
#define k2 ((long long int) (1024-k1))

//#define DEBUG_MEAS

#ifdef USER_MODE
void print_shorts(char *s,short *x)
{


  printf("%s  : %d,%d,%d,%d,%d,%d,%d,%d\n",s,
         x[0],x[1],x[2],x[3],x[4],x[5],x[6],x[7]
        );

}
void print_ints(char *s,int *x)
{


  printf("%s  : %d,%d,%d,%d\n",s,
         x[0],x[1],x[2],x[3]
        );

}
#endif


int16_t get_PL(uint8_t Mod_id,uint8_t CC_id,uint8_t eNB_index)
{

  PHY_VARS_UE *ue = PHY_vars_UE_g[Mod_id][CC_id];
  /*
  int RSoffset;


  if (ue->frame_parms.mode1_flag == 1)
    RSoffset = 6;
  else
    RSoffset = 3;
  */

  LOG_D(PHY,"get_PL : Frame %d : rsrp %f dBm/RE (%f), eNB power %d dBm/RE\n", ue->proc.proc_rxtx[0].frame_rx,
        (1.0*dB_fixed_times10(ue->measurements.rsrp[eNB_index])-(10.0*ue->rx_total_gain_dB))/10.0,
        10*log10((double)ue->measurements.rsrp[eNB_index]),
        ue->frame_parms.pdsch_config_common.referenceSignalPower);

  return((int16_t)(((10*ue->rx_total_gain_dB) -
                    dB_fixed_times10(ue->measurements.rsrp[eNB_index])+
                    //        dB_fixed_times10(RSoffset*12*ue_g[Mod_id][CC_id]->frame_parms.N_RB_DL) +
                    (ue->frame_parms.pdsch_config_common.referenceSignalPower*10))/10));
}


uint8_t get_n_adj_cells (uint8_t Mod_id,uint8_t CC_id)
{

  PHY_VARS_UE *ue = PHY_vars_UE_g[Mod_id][CC_id];

  if (ue)
    return ue->measurements.n_adj_cells;
  else
    return 0;
}

uint32_t get_rx_total_gain_dB (uint8_t Mod_id,uint8_t CC_id)
{

  PHY_VARS_UE *ue = PHY_vars_UE_g[Mod_id][CC_id];

  if (ue)
    return ue->rx_total_gain_dB;

  return 0xFFFFFFFF;
}
uint32_t get_RSSI (uint8_t Mod_id,uint8_t CC_id)
{

  PHY_VARS_UE *ue = PHY_vars_UE_g[Mod_id][CC_id];

  if (ue)
    return ue->measurements.rssi;

  return 0xFFFFFFFF;
}
uint32_t get_RSRP(uint8_t Mod_id,uint8_t CC_id,uint8_t eNB_index)
{

  PHY_VARS_UE *ue = PHY_vars_UE_g[Mod_id][CC_id];

  if (ue)
    return ue->measurements.rsrp[eNB_index];

  return 0xFFFFFFFF;
}

uint32_t get_RSRQ(uint8_t Mod_id,uint8_t CC_id,uint8_t eNB_index)
{

  PHY_VARS_UE *ue = PHY_vars_UE_g[Mod_id][CC_id];

  if (ue)
    return ue->measurements.rsrq[eNB_index];

  return 0xFFFFFFFF;
}

int8_t set_RSRP_filtered(uint8_t Mod_id,uint8_t CC_id,uint8_t eNB_index,float rsrp)
{

  PHY_VARS_UE *ue = PHY_vars_UE_g[Mod_id][CC_id];

  if (ue) {
    ue->measurements.rsrp_filtered[eNB_index]=rsrp;
    return 0;
  }

  LOG_W(PHY,"[UE%d] could not set the rsrp\n",Mod_id);
  return -1;
}

int8_t set_RSRQ_filtered(uint8_t Mod_id,uint8_t CC_id,uint8_t eNB_index,float rsrq)
{

  PHY_VARS_UE *ue = PHY_vars_UE_g[Mod_id][CC_id];

  if (ue) {
    ue->measurements.rsrq_filtered[eNB_index]=rsrq;
    return 0;
  }

  LOG_W(PHY,"[UE%d] could not set the rsrq\n",Mod_id);
  return -1;

}

void ue_rrc_measurements(PHY_VARS_UE *ue,
                         uint8_t subframe,
                         uint8_t abstraction_flag)
{

  int aarx,rb;
  int16_t *rxF,*rxF_pss,*rxF_sss;

  uint16_t Nid_cell = ue->frame_parms.Nid_cell;
  uint8_t eNB_offset,nu,l,nushift,k;
  uint16_t off;


  for (eNB_offset = 0; eNB_offset<1+ue->measurements.n_adj_cells; eNB_offset++) {

    if (eNB_offset==0) {
      ue->measurements.rssi = 0;
      ue->measurements.n0_power_tot = 0;

      if (abstraction_flag == 0) {
        if ((ue->frame_parms.frame_type == FDD) &&
            ((subframe == 0) || (subframe == 5))) {  // FDD PSS/SSS, compute noise in DTX REs

          if (ue->frame_parms.Ncp==NORMAL) {
            for (aarx=0; aarx<ue->frame_parms.nb_antennas_rx; aarx++) {

	      rxF_sss = (int16_t *)&ue->common_vars.rxdataF[aarx][(5*ue->frame_parms.ofdm_symbol_size)];
	      rxF_pss = (int16_t *)&ue->common_vars.rxdataF[aarx][(6*ue->frame_parms.ofdm_symbol_size)];
	      

              //-ve spectrum from SSS
	      //	      printf("slot %d: SSS DTX: %d,%d, non-DTX %d,%d\n",slot,rxF_pss[-72],rxF_pss[-71],rxF_pss[-36],rxF_pss[-35]);

	      //              ue->measurements.n0_power[aarx] = (((int32_t)rxF_pss[-72]*rxF_pss[-72])+((int32_t)rxF_pss[-71]*rxF_pss[-71]));
	      //	      printf("sssn36 %d\n",ue->measurements.n0_power[aarx]);
              ue->measurements.n0_power[aarx] = (((int32_t)rxF_pss[-70]*rxF_pss[-70])+((int32_t)rxF_pss[-69]*rxF_pss[-69]));
              ue->measurements.n0_power[aarx] += (((int32_t)rxF_pss[-68]*rxF_pss[-68])+((int32_t)rxF_pss[-67]*rxF_pss[-67]));
              ue->measurements.n0_power[aarx] += (((int32_t)rxF_pss[-66]*rxF_pss[-66])+((int32_t)rxF_pss[-65]*rxF_pss[-65]));
	      //              ue->measurements.n0_power[aarx] += (((int32_t)rxF_pss[-64]*rxF_pss[-64])+((int32_t)rxF_pss[-63]*rxF_pss[-63]));
	      //	      printf("sssm32 %d\n",ue->measurements.n0_power[aarx]);
              //+ve spectrum from SSS
	      ue->measurements.n0_power[aarx] += (((int32_t)rxF_sss[2+70]*rxF_sss[2+70])+((int32_t)rxF_sss[2+69]*rxF_sss[2+69]));
              ue->measurements.n0_power[aarx] += (((int32_t)rxF_sss[2+68]*rxF_sss[2+68])+((int32_t)rxF_sss[2+67]*rxF_sss[2+67]));
              ue->measurements.n0_power[aarx] += (((int32_t)rxF_sss[2+66]*rxF_sss[2+66])+((int32_t)rxF_sss[2+65]*rxF_sss[2+65]));
	      //	      ue->measurements.n0_power[aarx] += (((int32_t)rxF_sss[2+64]*rxF_sss[2+64])+((int32_t)rxF_sss[2+63]*rxF_sss[2+63]));
	      //	      printf("sssp32 %d\n",ue->measurements.n0_power[aarx]);
              //+ve spectrum from PSS
              ue->measurements.n0_power[aarx] += (((int32_t)rxF_pss[2+70]*rxF_pss[2+70])+((int32_t)rxF_pss[2+69]*rxF_pss[2+69]));
              ue->measurements.n0_power[aarx] += (((int32_t)rxF_pss[2+68]*rxF_pss[2+68])+((int32_t)rxF_pss[2+67]*rxF_pss[2+67]));
              ue->measurements.n0_power[aarx] += (((int32_t)rxF_pss[2+66]*rxF_pss[2+66])+((int32_t)rxF_pss[2+65]*rxF_pss[2+65]));
	      //              ue->measurements.n0_power[aarx] += (((int32_t)rxF_pss[2+64]*rxF_pss[2+64])+((int32_t)rxF_pss[2+63]*rxF_pss[2+63]));
	      //	      printf("pss32 %d\n",ue->measurements.n0_power[aarx]);              //-ve spectrum from PSS
              rxF_pss = (int16_t *)&ue->common_vars.rxdataF[aarx][(7*ue->frame_parms.ofdm_symbol_size)];
	      //              ue->measurements.n0_power[aarx] += (((int32_t)rxF_pss[-72]*rxF_pss[-72])+((int32_t)rxF_pss[-71]*rxF_pss[-71]));
	      //	      printf("pssm36 %d\n",ue->measurements.n0_power[aarx]);
              ue->measurements.n0_power[aarx] += (((int32_t)rxF_pss[-70]*rxF_pss[-70])+((int32_t)rxF_pss[-69]*rxF_pss[-69]));
              ue->measurements.n0_power[aarx] += (((int32_t)rxF_pss[-68]*rxF_pss[-68])+((int32_t)rxF_pss[-67]*rxF_pss[-67]));
              ue->measurements.n0_power[aarx] += (((int32_t)rxF_pss[-66]*rxF_pss[-66])+((int32_t)rxF_pss[-65]*rxF_pss[-65]));
	      //              ue->measurements.n0_power[aarx] += (((int32_t)rxF_pss[-64]*rxF_pss[-64])+((int32_t)rxF_pss[-63]*rxF_pss[-63]));
	      //	      printf("pssm32 %d\n",ue->measurements.n0_power[aarx]);
              ue->measurements.n0_power_dB[aarx] = (unsigned short) dB_fixed(ue->measurements.n0_power[aarx]/12);
              ue->measurements.n0_power_tot +=  ue->measurements.n0_power[aarx];
            }

	    ue->measurements.n0_power_tot_dB = (unsigned short) dB_fixed(ue->measurements.n0_power_tot/(12*aarx));
	    ue->measurements.n0_power_tot_dBm = ue->measurements.n0_power_tot_dB - ue->rx_total_gain_dB - dB_fixed(ue->frame_parms.ofdm_symbol_size);
	  }
        }
	else if ((ue->frame_parms.frame_type == TDD) &&
		 (subframe == 0)) {  // TDD SSS, compute noise in DTX REs

          if (ue->frame_parms.Ncp==NORMAL) {
            for (aarx=0; aarx<ue->frame_parms.nb_antennas_rx; aarx++) {

	      rxF_sss = (int16_t *)&ue->common_vars.rxdataF[aarx][(6*ue->frame_parms.ofdm_symbol_size)];
	      // note this is a dummy pointer, the pss is not really there!
	      // in FDD the pss is in the symbol after the sss, but not in TDD
	      rxF_pss = (int16_t *)&ue->common_vars.rxdataF[aarx][(7*ue->frame_parms.ofdm_symbol_size)];
	      
	      //-ve spectrum from SSS
	      //              ue->measurements.n0_power[aarx] = (((int32_t)rxF_pss[-72]*rxF_pss[-72])+((int32_t)rxF_pss[-71]*rxF_pss[-71]));
              ue->measurements.n0_power[aarx] = (((int32_t)rxF_pss[-70]*rxF_pss[-70])+((int32_t)rxF_pss[-69]*rxF_pss[-69]));
              ue->measurements.n0_power[aarx] += (((int32_t)rxF_pss[-68]*rxF_pss[-68])+((int32_t)rxF_pss[-67]*rxF_pss[-67]));
              ue->measurements.n0_power[aarx] += (((int32_t)rxF_pss[-66]*rxF_pss[-66])+((int32_t)rxF_pss[-65]*rxF_pss[-65]));
	      //              ue->measurements.n0_power[aarx] += (((int32_t)rxF_pss[-64]*rxF_pss[-64])+((int32_t)rxF_pss[-63]*rxF_pss[-63]));
	      //+ve spectrum from SSS
	      //	      ue->measurements.n0_power[aarx] += (((int32_t)rxF_sss[2+72]*rxF_sss[2+72])+((int32_t)rxF_sss[2+71]*rxF_sss[2+71]));
	      ue->measurements.n0_power[aarx] = (((int32_t)rxF_sss[2+70]*rxF_sss[2+70])+((int32_t)rxF_sss[2+69]*rxF_sss[2+69]));
	      ue->measurements.n0_power[aarx] += (((int32_t)rxF_sss[2+68]*rxF_sss[2+68])+((int32_t)rxF_sss[2+67]*rxF_sss[2+67]));
	      ue->measurements.n0_power[aarx] += (((int32_t)rxF_sss[2+66]*rxF_sss[2+66])+((int32_t)rxF_sss[2+65]*rxF_sss[2+65]));
	      //	      ue->measurements.n0_power[aarx] += (((int32_t)rxF_sss[2+64]*rxF_sss[2+64])+((int32_t)rxF_sss[2+63]*rxF_sss[2+63]));
	      
	      ue->measurements.n0_power_dB[aarx] = (unsigned short) dB_fixed(ue->measurements.n0_power[aarx]/(6));
	      ue->measurements.n0_power_tot +=  ue->measurements.n0_power[aarx];	  
	    }	      
	    ue->measurements.n0_power_tot_dB = (unsigned short) dB_fixed(ue->measurements.n0_power_tot/(6*aarx));
	    ue->measurements.n0_power_tot_dBm = ue->measurements.n0_power_tot_dB - ue->rx_total_gain_dB - dB_fixed(ue->frame_parms.ofdm_symbol_size);
	      
	    
	  }
	}
      }
    }
    // recompute nushift with eNB_offset corresponding to adjacent eNB on which to perform channel estimation
    //    printf("[PHY][UE %d] Frame %d slot %d Doing ue_rrc_measurements rsrp/rssi (Nid_cell %d, Nid2 %d, nushift %d, eNB_offset %d)\n",ue->Mod_id,ue->frame,slot,Nid_cell,Nid2,nushift,eNB_offset);
    if (eNB_offset > 0)
      Nid_cell = ue->measurements.adj_cell_id[eNB_offset-1];


    nushift =  Nid_cell%6;



    ue->measurements.rsrp[eNB_offset] = 0;


    if (abstraction_flag == 0) {

      // compute RSRP using symbols 0 and 4-frame_parms->Ncp

      for (l=0,nu=0; l<=(4-ue->frame_parms.Ncp); l+=(4-ue->frame_parms.Ncp),nu=3) {
        k = (nu + nushift)%6;
#ifdef DEBUG_MEAS
        LOG_I(PHY,"[UE %d] Frame %d subframe %d Doing ue_rrc_measurements rsrp/rssi (Nid_cell %d, nushift %d, eNB_offset %d, k %d, l %d)\n",ue->Mod_id,ue->proc.proc_rxtx[subframe&1].frame_rx,subframe,Nid_cell,nushift,
              eNB_offset,k,l);
#endif

        for (aarx=0; aarx<ue->frame_parms.nb_antennas_rx; aarx++) {
          rxF = (int16_t *)&ue->common_vars.rxdataF[aarx][(l*ue->frame_parms.ofdm_symbol_size)];
          off  = (ue->frame_parms.first_carrier_offset+k)<<1;

          if (l==(4-ue->frame_parms.Ncp)) {
            for (rb=0; rb<ue->frame_parms.N_RB_DL; rb++) {

              //    printf("rb %d, off %d, off2 %d\n",rb,off,off2);

              ue->measurements.rsrp[eNB_offset] += (((int32_t)(rxF[off])*rxF[off])+((int32_t)(rxF[off+1])*rxF[off+1]));
              //        printf("rb %d, off %d : %d\n",rb,off,((((int32_t)rxF[off])*rxF[off])+((int32_t)(rxF[off+1])*rxF[off+1])));
	      //	      if ((ue->frame_rx&0x3ff) == 0)
	      //                printf("rb %d, off %d : %d\n",rb,off,((rxF[off]*rxF[off])+(rxF[off+1]*rxF[off+1])));

              
              off+=12;

              if (off>=(ue->frame_parms.ofdm_symbol_size<<1))
                off = (1+k)<<1;

              ue->measurements.rsrp[eNB_offset] += (((int32_t)(rxF[off])*rxF[off])+((int32_t)(rxF[off+1])*rxF[off+1]));
              //    printf("rb %d, off %d : %d\n",rb,off,(((int32_t)(rxF[off])*rxF[off])+((int32_t)(rxF[off+1])*rxF[off+1])));
              /*
                if ((ue->frame_rx&0x3ff) == 0)
                printf("rb %d, off %d : %d\n",rb,off,((rxF[off]*rxF[off])+(rxF[off+1]*rxF[off+1])));
              */
              off+=12;

              if (off>=(ue->frame_parms.ofdm_symbol_size<<1))
                off = (1+k)<<1;

            }

            /*
            if ((eNB_offset==0)&&(l==0)) {
            for (i=0;i<6;i++,off2+=4)
            ue->measurements.rssi += ((rxF[off2]*rxF[off2])+(rxF[off2+1]*rxF[off2+1]));
            if (off2==(ue->frame_parms.ofdm_symbol_size<<2))
            off2=4;
            for (i=0;i<6;i++,off2+=4)
            ue->measurements.rssi += ((rxF[off2]*rxF[off2])+(rxF[off2+1]*rxF[off2+1]));
            }
            */
            //    printf("slot %d, rb %d => rsrp %d, rssi %d\n",slot,rb,ue->measurements.rsrp[eNB_offset],ue->measurements.rssi);
          }
        }
      }

      // 2 RE per PRB
      //      ue->measurements.rsrp[eNB_offset]/=(24*ue->frame_parms.N_RB_DL);
      ue->measurements.rsrp[eNB_offset]/=(2*ue->frame_parms.N_RB_DL*ue->frame_parms.ofdm_symbol_size);
      //      LOG_I(PHY,"eNB: %d, RSRP: %d \n",eNB_offset,ue->measurements.rsrp[eNB_offset]);
      if (eNB_offset == 0) {
        //  ue->measurements.rssi/=(24*ue->frame_parms.N_RB_DL);
        //  ue->measurements.rssi*=rx_power_correction;
        //  ue->measurements.rssi=ue->measurements.rsrp[0]*24/2;
        ue->measurements.rssi=ue->measurements.rsrp[0]*(12*ue->frame_parms.N_RB_DL);
      }

      if (ue->measurements.rssi>0)
        ue->measurements.rsrq[eNB_offset] = 100*ue->measurements.rsrp[eNB_offset]*ue->frame_parms.N_RB_DL/ue->measurements.rssi;
      else
        ue->measurements.rsrq[eNB_offset] = -12000;

      //((200*ue->measurements.rsrq[eNB_offset]) + ((1024-200)*100*ue->measurements.rsrp[eNB_offset]*ue->frame_parms.N_RB_DL/ue->measurements.rssi))>>10;
    } else { // Do abstraction of RSRP and RSRQ
      ue->measurements.rssi = ue->measurements.rx_power_avg[0];
      // dummay value for the moment
      ue->measurements.rsrp[eNB_offset] = -93 ;
      ue->measurements.rsrq[eNB_offset] = 3;

    }

#ifdef DEBUG_MEAS

    //    if (slot == 0) {

      if (eNB_offset == 0)
        LOG_I(PHY,"[UE %d] Frame %d, subframe %d RRC Measurements => rssi %3.1f dBm (digital: %3.1f dB, gain %d), N0 %d dBm\n",ue->Mod_id,
              ue->proc.proc_rxtx[subframe&1].frame_rx,subframe,10*log10(ue->measurements.rssi)-ue->rx_total_gain_dB,
              10*log10(ue->measurements.rssi),
              ue->rx_total_gain_dB,
              ue->measurements.n0_power_tot_dBm);

      LOG_I(PHY,"[UE %d] Frame %d, subframe %d RRC Measurements (idx %d, Cell id %d) => rsrp: %3.1f dBm/RE (%d), rsrq: %3.1f dB\n",
            ue->Mod_id,
            ue->proc.proc_rxtx[subframe&1].frame_rx,subframe,eNB_offset,
            (eNB_offset>0) ? ue->measurements.adj_cell_id[eNB_offset-1] : ue->frame_parms.Nid_cell,
            10*log10(ue->measurements.rsrp[eNB_offset])-ue->rx_total_gain_dB,
            ue->measurements.rsrp[eNB_offset],
            (10*log10(ue->measurements.rsrq[eNB_offset])));
      //LOG_D(PHY,"RSRP_total_dB: %3.2f \n",(dB_fixed_times10(ue->measurements.rsrp[eNB_offset])/10.0)-ue->rx_total_gain_dB-dB_fixed(ue->frame_parms.N_RB_DL*12));

      //LOG_D(PHY,"RSRP_dB: %3.2f \n",(dB_fixed_times10(ue->measurements.rsrp[eNB_offset])/10.0));
      //LOG_D(PHY,"gain_loss_dB: %d \n",ue->rx_total_gain_dB);
      //LOG_D(PHY,"gain_fixed_dB: %d \n",dB_fixed(ue->frame_parms.N_RB_DL*12));

      //    }

#endif
  }

}

void lte_ue_measurements(PHY_VARS_UE *ue,
                         unsigned int subframe_offset,
                         unsigned char N0_symbol,
                         unsigned char abstraction_flag)
{


  int aarx,aatx,eNB_id=0; //,gain_offset=0;
  //int rx_power[NUMBER_OF_CONNECTED_eNB_MAX];
  int i;
  unsigned int limit,subband;
#if defined(__x86_64__) || defined(__i386__)
  __m128i *dl_ch0_128,*dl_ch1_128;
#elif defined(__arm__)
  int16x8_t *dl_ch0_128, *dl_ch1_128;
#endif
  int *dl_ch0,*dl_ch1;
  LTE_DL_FRAME_PARMS *frame_parms = &ue->frame_parms;
  int nb_subbands,subband_size,last_subband_size;
  int N_RB_DL = frame_parms->N_RB_DL;

  switch (N_RB_DL) {
  case 6:
    nb_subbands = 6;
    subband_size = 12;
    last_subband_size = 0;
    break;

  default:
  case 25:
    nb_subbands = 7;
    subband_size = 4*12;
    last_subband_size = 12;
    break;

  case 50:
    nb_subbands = 9;
    subband_size = 6*12;
    last_subband_size = 2*12;
    break;

  case 100:
    nb_subbands = 13;
    subband_size = 8*12;
    last_subband_size = 4*12;
    break;
  }

  // signal measurements
  for (eNB_id=0; eNB_id<ue->n_connected_eNB; eNB_id++) {
    for (aarx=0; aarx<frame_parms->nb_antennas_rx; aarx++) {
<<<<<<< HEAD
      for (aatx=0; aatx<frame_parms->nb_antenna_ports_eNB; aatx++) {
        phy_vars_ue->PHY_measurements.rx_spatial_power[eNB_id][aatx][aarx] =
          (signal_energy_nodc(&phy_vars_ue->lte_ue_common_vars.dl_ch_estimates[eNB_id][(aatx<<1) + aarx][0],
=======
      for (aatx=0; aatx<frame_parms->nb_antennas_tx_eNB; aatx++) {
        ue->measurements.rx_spatial_power[eNB_id][aatx][aarx] =
          (signal_energy_nodc(&ue->common_vars.dl_ch_estimates[eNB_id][(aatx<<1) + aarx][0],
>>>>>>> be0b164a
                              (N_RB_DL*12)));
        //- ue->measurements.n0_power[aarx];

        if (ue->measurements.rx_spatial_power[eNB_id][aatx][aarx]<0)
          ue->measurements.rx_spatial_power[eNB_id][aatx][aarx] = 0; //ue->measurements.n0_power[aarx];

        ue->measurements.rx_spatial_power_dB[eNB_id][aatx][aarx] = (unsigned short) dB_fixed(ue->measurements.rx_spatial_power[eNB_id][aatx][aarx]);

        if (aatx==0)
          ue->measurements.rx_power[eNB_id][aarx] = ue->measurements.rx_spatial_power[eNB_id][aatx][aarx];
        else
          ue->measurements.rx_power[eNB_id][aarx] += ue->measurements.rx_spatial_power[eNB_id][aatx][aarx];
      } //aatx

      ue->measurements.rx_power_dB[eNB_id][aarx] = (unsigned short) dB_fixed(ue->measurements.rx_power[eNB_id][aarx]);

      if (aarx==0)
        ue->measurements.rx_power_tot[eNB_id] = ue->measurements.rx_power[eNB_id][aarx];
      else
        ue->measurements.rx_power_tot[eNB_id] += ue->measurements.rx_power[eNB_id][aarx];
    } //aarx

    ue->measurements.rx_power_tot_dB[eNB_id] = (unsigned short) dB_fixed(ue->measurements.rx_power_tot[eNB_id]);

  } //eNB_id

  // filter to remove jitter
  if (ue->init_averaging == 0) {
    for (eNB_id = 0; eNB_id < ue->n_connected_eNB; eNB_id++)
      ue->measurements.rx_power_avg[eNB_id] = (int)
          (((k1*((long long int)(ue->measurements.rx_power_avg[eNB_id]))) +
            (k2*((long long int)(ue->measurements.rx_power_tot[eNB_id]))))>>10);

    ue->measurements.n0_power_avg = (int)
        (((k1*((long long int) (ue->measurements.n0_power_avg))) +
          (k2*((long long int) (ue->measurements.n0_power_tot))))>>10);
  } else {
    for (eNB_id = 0; eNB_id < ue->n_connected_eNB; eNB_id++)
      ue->measurements.rx_power_avg[eNB_id] = ue->measurements.rx_power_tot[eNB_id];

    ue->measurements.n0_power_avg = ue->measurements.n0_power_tot;
    ue->init_averaging = 0;
  }

  for (eNB_id = 0; eNB_id < ue->n_connected_eNB; eNB_id++) {
    ue->measurements.rx_power_avg_dB[eNB_id] = dB_fixed( ue->measurements.rx_power_avg[eNB_id]);
    ue->measurements.wideband_cqi_tot[eNB_id] = dB_fixed2(ue->measurements.rx_power_tot[eNB_id],ue->measurements.n0_power_tot);
    ue->measurements.wideband_cqi_avg[eNB_id] = dB_fixed2(ue->measurements.rx_power_avg[eNB_id],ue->measurements.n0_power_avg);
    ue->measurements.rx_rssi_dBm[eNB_id] = ue->measurements.rx_power_avg_dB[eNB_id] - ue->rx_total_gain_dB;
#ifdef DEBUG_MEAS
    LOG_I(PHY,"[eNB %d] lte_ue_measurements: RSSI %d dBm, RSSI (digital) %d dB\n",
          eNB_id,ue->measurements.rx_rssi_dBm[eNB_id],
          ue->measurements.rx_power_avg_dB[eNB_id]);
#endif
  }

  ue->measurements.n0_power_avg_dB = dB_fixed( ue->measurements.n0_power_avg);

  for (eNB_id = 0; eNB_id < ue->n_connected_eNB; eNB_id++) {
    if (frame_parms->mode1_flag==0) {
      // cqi/pmi information

      for (aarx=0; aarx<frame_parms->nb_antennas_rx; aarx++) {
        dl_ch0    = &ue->common_vars.dl_ch_estimates[eNB_id][aarx][4];
        dl_ch1    = &ue->common_vars.dl_ch_estimates[eNB_id][2+aarx][4];

        for (subband=0; subband<nb_subbands; subband++) {

          // cqi
          if (aarx==0)
            ue->measurements.subband_cqi_tot[eNB_id][subband]=0;

          if ((subband<(nb_subbands-1))||(N_RB_DL==6)) {
            /*for (i=0;i<48;i++)
            msg("subband %d (%d) : %d,%d\n",subband,i,((short *)dl_ch0)[2*i],((short *)dl_ch0)[1+(2*i)]);
            */
            ue->measurements.subband_cqi[eNB_id][aarx][subband] =
              (signal_energy_nodc(dl_ch0,subband_size) + signal_energy_nodc(dl_ch1,subband_size));

            if ( ue->measurements.subband_cqi[eNB_id][aarx][subband] < 0)
              ue->measurements.subband_cqi[eNB_id][aarx][subband]=0;

            /*
            else
            ue->measurements.subband_cqi[eNB_id][aarx][subband]-=ue->measurements.n0_power[aarx];
            */

            ue->measurements.subband_cqi_tot[eNB_id][subband] += ue->measurements.subband_cqi[eNB_id][aarx][subband];
            ue->measurements.subband_cqi_dB[eNB_id][aarx][subband] = dB_fixed2(ue->measurements.subband_cqi[eNB_id][aarx][subband],
                ue->measurements.n0_power[aarx]);
          } else { // this is for the last subband which is smaller in size
            //      for (i=0;i<12;i++)
            //        printf("subband %d (%d) : %d,%d\n",subband,i,((short *)dl_ch0)[2*i],((short *)dl_ch0)[1+(2*i)]);
            ue->measurements.subband_cqi[eNB_id][aarx][subband] = (signal_energy_nodc(dl_ch0,last_subband_size) +
                signal_energy_nodc(dl_ch1,last_subband_size)); // - ue->measurements.n0_power[aarx];
            ue->measurements.subband_cqi_tot[eNB_id][subband] += ue->measurements.subband_cqi[eNB_id][aarx][subband];
            ue->measurements.subband_cqi_dB[eNB_id][aarx][subband] = dB_fixed2(ue->measurements.subband_cqi[eNB_id][aarx][subband],
                ue->measurements.n0_power[aarx]);
          }

          dl_ch1+=subband_size;
          dl_ch0+=subband_size;
          //    msg("subband_cqi[%d][%d][%d] => %d (%d dB)\n",eNB_id,aarx,subband,ue->measurements.subband_cqi[eNB_id][aarx][subband],ue->measurements.subband_cqi_dB[eNB_id][aarx][subband]);
        }

      }

      for (subband=0; subband<nb_subbands; subband++) {
        ue->measurements.subband_cqi_tot_dB[eNB_id][subband] = dB_fixed2(ue->measurements.subband_cqi_tot[eNB_id][subband],ue->measurements.n0_power_tot);
        //    msg("subband_cqi_tot[%d][%d] => %d dB (n0 %d)\n",eNB_id,subband,ue->measurements.subband_cqi_tot_dB[eNB_id][subband],ue->measurements.n0_power_tot);
      }

      for (aarx=0; aarx<frame_parms->nb_antennas_rx; aarx++) {
        // skip the first 4 RE due to interpolation filter length of 5 (not possible to skip 5 due to 128i alignment, must be multiple of 128bit)

#if defined(__x86_64__) || defined(__i386__)
       __m128i pmi128_re,pmi128_im,mmtmpPMI0,mmtmpPMI1 /* ,mmtmpPMI2,mmtmpPMI3 */ ;

        dl_ch0_128    = (__m128i *)&ue->common_vars.dl_ch_estimates[eNB_id][aarx][4];
        dl_ch1_128    = (__m128i *)&ue->common_vars.dl_ch_estimates[eNB_id][2+aarx][4];
#elif defined(__arm__)
        int32x4_t pmi128_re,pmi128_im,mmtmpPMI0,mmtmpPMI1,mmtmpPMI0b,mmtmpPMI1b;

        dl_ch0_128    = (int16x8_t *)&ue->common_vars.dl_ch_estimates[eNB_id][aarx][4];
        dl_ch1_128    = (int16x8_t *)&ue->common_vars.dl_ch_estimates[eNB_id][2+aarx][4];

#endif
        for (subband=0; subband<nb_subbands; subband++) {


          // pmi
#if defined(__x86_64__) || defined(__i386__)
          pmi128_re = _mm_setzero_si128();
          pmi128_im = _mm_setzero_si128();
#elif defined(__arm__)
          pmi128_re = vdupq_n_s32(0);
	  pmi128_im = vdupq_n_s32(0);
#endif
          // limit is the number of groups of 4 REs in a subband (12 = 4 RBs, 3 = 1 RB)
          // for 5 MHz channelization, there are 7 subbands, 6 of size 4 RBs and 1 of size 1 RB
          if ((N_RB_DL==6) || (subband<(nb_subbands-1)))
            limit = subband_size>>2;
          else
            limit = last_subband_size>>2;

          for (i=0; i<limit; i++) {

            // For each RE in subband perform ch0 * conj(ch1)
            // multiply by conjugated channel
#if defined(__x86_64__) || defined(__i386__)
            mmtmpPMI1 = _mm_shufflelo_epi16(dl_ch1_128[0],_MM_SHUFFLE(2,3,0,1));//_MM_SHUFFLE(2,3,0,1)
            mmtmpPMI1 = _mm_shufflehi_epi16(mmtmpPMI1,_MM_SHUFFLE(2,3,0,1));
            mmtmpPMI1 = _mm_sign_epi16(mmtmpPMI1,*(__m128i*)&conjugate[0]);
            mmtmpPMI1 = _mm_madd_epi16(mmtmpPMI1,dl_ch0_128[0]);
            // mmtmpPMI1 contains imag part of 4 consecutive outputs (32-bit)

            pmi128_re = _mm_add_epi32(pmi128_re,mmtmpPMI0);
            pmi128_im = _mm_add_epi32(pmi128_im,mmtmpPMI1);
#elif defined(__arm__)
            mmtmpPMI0 = vmull_s16(((int16x4_t*)dl_ch0_128)[0], ((int16x4_t*)dl_ch1_128)[0]);
            mmtmpPMI1 = vmull_s16(((int16x4_t*)dl_ch0_128)[1], ((int16x4_t*)dl_ch1_128)[1]);
            pmi128_re = vqaddq_s32(pmi128_re,vcombine_s32(vpadd_s32(vget_low_s32(mmtmpPMI0),vget_high_s32(mmtmpPMI0)),vpadd_s32(vget_low_s32(mmtmpPMI1),vget_high_s32(mmtmpPMI1))));

            mmtmpPMI0b = vmull_s16(vrev32_s16(vmul_s16(((int16x4_t*)dl_ch0_128)[0],*(int16x4_t*)conjugate)), ((int16x4_t*)dl_ch1_128)[0]);
            mmtmpPMI1b = vmull_s16(vrev32_s16(vmul_s16(((int16x4_t*)dl_ch0_128)[1],*(int16x4_t*)conjugate)), ((int16x4_t*)dl_ch1_128)[1]);
            pmi128_im = vqaddq_s32(pmi128_im,vcombine_s32(vpadd_s32(vget_low_s32(mmtmpPMI0b),vget_high_s32(mmtmpPMI0b)),vpadd_s32(vget_low_s32(mmtmpPMI1b),vget_high_s32(mmtmpPMI1b))));

#endif
            dl_ch0_128++;
            dl_ch1_128++;
          }

          ue->measurements.subband_pmi_re[eNB_id][subband][aarx] = (((int *)&pmi128_re)[0] + ((int *)&pmi128_re)[1] + ((int *)&pmi128_re)[2] + ((int *)&pmi128_re)[3])>>2;
          ue->measurements.subband_pmi_im[eNB_id][subband][aarx] = (((int *)&pmi128_im)[0] + ((int *)&pmi128_im)[1] + ((int *)&pmi128_im)[2] + ((int *)&pmi128_im)[3])>>2;
          ue->measurements.wideband_pmi_re[eNB_id][aarx] += ue->measurements.subband_pmi_re[eNB_id][subband][aarx];
          ue->measurements.wideband_pmi_im[eNB_id][aarx] += ue->measurements.subband_pmi_im[eNB_id][subband][aarx];
        } // subband loop
      } // rx antenna loop
    }  // if frame_parms->mode1_flag == 0
    else {
      // cqi information only for mode 1
      for (aarx=0; aarx<frame_parms->nb_antennas_rx; aarx++) {
        dl_ch0    = &ue->common_vars.dl_ch_estimates[eNB_id][aarx][4];

        for (subband=0; subband<7; subband++) {

          // cqi
          if (aarx==0)
            ue->measurements.subband_cqi_tot[eNB_id][subband]=0;

          if (subband<6) {
            //      for (i=0;i<48;i++)
            //        printf("subband %d (%d) : %d,%d\n",subband,i,((short *)dl_ch0)[2*i],((short *)dl_ch0)[1+(2*i)]);
            ue->measurements.subband_cqi[eNB_id][aarx][subband] =
              (signal_energy_nodc(dl_ch0,48) ) - ue->measurements.n0_power[aarx];

            ue->measurements.subband_cqi_tot[eNB_id][subband] += ue->measurements.subband_cqi[eNB_id][aarx][subband];
            ue->measurements.subband_cqi_dB[eNB_id][aarx][subband] = dB_fixed2(ue->measurements.subband_cqi[eNB_id][aarx][subband],
                ue->measurements.n0_power[aarx]);
          } else {
            //      for (i=0;i<12;i++)
            //        printf("subband %d (%d) : %d,%d\n",subband,i,((short *)dl_ch0)[2*i],((short *)dl_ch0)[1+(2*i)]);
            ue->measurements.subband_cqi[eNB_id][aarx][subband] = (signal_energy_nodc(dl_ch0,12) ) - ue->measurements.n0_power[aarx];
            ue->measurements.subband_cqi_tot[eNB_id][subband] += ue->measurements.subband_cqi[eNB_id][aarx][subband];
            ue->measurements.subband_cqi_dB[eNB_id][aarx][subband] = dB_fixed2(ue->measurements.subband_cqi[eNB_id][aarx][subband],
                ue->measurements.n0_power[aarx]);
          }

          dl_ch1+=48;
          //    msg("subband_cqi[%d][%d][%d] => %d (%d dB)\n",eNB_id,aarx,subband,ue->measurements.subband_cqi[eNB_id][aarx][subband],ue->measurements.subband_cqi_dB[eNB_id][aarx][subband]);
        }
      }

      for (subband=0; subband<nb_subbands; subband++) {
        ue->measurements.subband_cqi_tot_dB[eNB_id][subband] = dB_fixed2(ue->measurements.subband_cqi_tot[eNB_id][subband],ue->measurements.n0_power_tot);
      }
    }

    ue->measurements.rank[eNB_id] = 0;

    for (i=0; i<nb_subbands; i++) {
      ue->measurements.selected_rx_antennas[eNB_id][i] = 0;

      if (frame_parms->nb_antennas_rx>1) {
        if (ue->measurements.subband_cqi_dB[eNB_id][0][i] >= ue->measurements.subband_cqi_dB[eNB_id][1][i])
          ue->measurements.selected_rx_antennas[eNB_id][i] = 0;
        else
          ue->measurements.selected_rx_antennas[eNB_id][i] = 1;
      } else
        ue->measurements.selected_rx_antennas[eNB_id][i] = 0;
    }

    // if(eNB_id==0)
    // printf("in lte_ue_measurements: selected rx_antenna[eNB_id==0]:%u\n", ue->measurements.selected_rx_antennas[eNB_id][i]);
  }  // eNB_id loop

#if defined(__x86_64__) || defined(__i386__)
  _mm_empty();
  _m_empty();
#endif
}


void lte_ue_measurements_emul(PHY_VARS_UE *ue,uint8_t subframe,uint8_t eNB_id)
{

  msg("[PHY] EMUL UE lte_ue_measurements_emul subframe %d, eNB_id %d\n",subframe,eNB_id);
}
<|MERGE_RESOLUTION|>--- conflicted
+++ resolved
@@ -446,15 +446,9 @@
   // signal measurements
   for (eNB_id=0; eNB_id<ue->n_connected_eNB; eNB_id++) {
     for (aarx=0; aarx<frame_parms->nb_antennas_rx; aarx++) {
-<<<<<<< HEAD
       for (aatx=0; aatx<frame_parms->nb_antenna_ports_eNB; aatx++) {
-        phy_vars_ue->PHY_measurements.rx_spatial_power[eNB_id][aatx][aarx] =
-          (signal_energy_nodc(&phy_vars_ue->lte_ue_common_vars.dl_ch_estimates[eNB_id][(aatx<<1) + aarx][0],
-=======
-      for (aatx=0; aatx<frame_parms->nb_antennas_tx_eNB; aatx++) {
         ue->measurements.rx_spatial_power[eNB_id][aatx][aarx] =
           (signal_energy_nodc(&ue->common_vars.dl_ch_estimates[eNB_id][(aatx<<1) + aarx][0],
->>>>>>> be0b164a
                               (N_RB_DL*12)));
         //- ue->measurements.n0_power[aarx];
 
