/*
 * Licensed to the OpenAirInterface (OAI) Software Alliance under one or more
 * contributor license agreements.  See the NOTICE file distributed with
 * this work for additional information regarding copyright ownership.
 * The OpenAirInterface Software Alliance licenses this file to You under
 * the OAI Public License, Version 1.0  (the "License"); you may not use this file
 * except in compliance with the License.
 * You may obtain a copy of the License at
 *
 *      http://www.openairinterface.org/?page_id=698
 *
 * Unless required by applicable law or agreed to in writing, software
 * distributed under the License is distributed on an "AS IS" BASIS,
 * WITHOUT WARRANTIES OR CONDITIONS OF ANY KIND, either express or implied.
 * See the License for the specific language governing permissions and
 * limitations under the License.
 *-------------------------------------------------------------------------------
 * For more information about the OpenAirInterface (OAI) Software Alliance:
 *      contact@openairinterface.org
 */

// this function fills the PHY_vars->PHY_measurement structure

#include "PHY/defs.h"
#include "PHY/extern.h"
#include "SCHED/defs.h"
#include "SCHED/extern.h"
#include "log.h"
#include "PHY/sse_intrin.h"

//#define k1 1000
#define k1 ((long long int) 1000)
#define k2 ((long long int) (1024-k1))

//#define DEBUG_MEAS_RRC
//#define DEBUG_MEAS_UE
//#define DEBUG_RANK_EST

int16_t cond_num_threshold = 0;

#ifdef USER_MODE
void print_shorts(char *s,short *x)
{


  printf("%s  : %d,%d,%d,%d,%d,%d,%d,%d\n",s,
         x[0],x[1],x[2],x[3],x[4],x[5],x[6],x[7]
        );

}
void print_ints(char *s,int *x)
{


  printf("%s  : %d,%d,%d,%d\n",s,
         x[0],x[1],x[2],x[3]
        );

}
#endif


int16_t get_PL(uint8_t Mod_id,uint8_t CC_id,uint8_t eNB_index)
{

  PHY_VARS_UE *ue = PHY_vars_UE_g[Mod_id][CC_id];
  /*
  int RSoffset;


  if (ue->frame_parms.mode1_flag == 1)
    RSoffset = 6;
  else
    RSoffset = 3;
  */

  LOG_D(PHY,"get_PL : Frame %d : rsrp %f dBm/RE (%f), eNB power %d dBm/RE\n", ue->proc.proc_rxtx[0].frame_rx,
        (1.0*dB_fixed_times10(ue->measurements.rsrp[eNB_index])-(10.0*ue->rx_total_gain_dB))/10.0,
        10*log10((double)ue->measurements.rsrp[eNB_index]),
        ue->frame_parms.pdsch_config_common.referenceSignalPower);

  return((int16_t)(((10*ue->rx_total_gain_dB) -
                    dB_fixed_times10(ue->measurements.rsrp[eNB_index])+
                    //        dB_fixed_times10(RSoffset*12*ue_g[Mod_id][CC_id]->frame_parms.N_RB_DL) +
                    (ue->frame_parms.pdsch_config_common.referenceSignalPower*10))/10));
}


uint8_t get_n_adj_cells (uint8_t Mod_id,uint8_t CC_id)
{

  PHY_VARS_UE *ue = PHY_vars_UE_g[Mod_id][CC_id];

  if (ue)
    return ue->measurements.n_adj_cells;
  else
    return 0;
}

uint32_t get_rx_total_gain_dB (uint8_t Mod_id,uint8_t CC_id)
{

  PHY_VARS_UE *ue = PHY_vars_UE_g[Mod_id][CC_id];

  if (ue)
    return ue->rx_total_gain_dB;

  return 0xFFFFFFFF;
}
uint32_t get_RSSI (uint8_t Mod_id,uint8_t CC_id)
{

  PHY_VARS_UE *ue = PHY_vars_UE_g[Mod_id][CC_id];

  if (ue)
    return ue->measurements.rssi;

  return 0xFFFFFFFF;
}
double get_RSRP(uint8_t Mod_id,uint8_t CC_id,uint8_t eNB_index)
{

  AssertFatal(PHY_vars_UE_g!=NULL,"PHY_vars_UE_g is null\n");
  AssertFatal(PHY_vars_UE_g[Mod_id]!=NULL,"PHY_vars_UE_g[%d] is null\n",Mod_id);
  AssertFatal(PHY_vars_UE_g[Mod_id][CC_id]!=NULL,"PHY_vars_UE_g[%d][%d] is null\n",Mod_id,CC_id);

  PHY_VARS_UE *ue = PHY_vars_UE_g[Mod_id][CC_id];

  if (ue)
    return ((dB_fixed_times10(ue->measurements.rsrp[eNB_index]))/10.0-
	    get_rx_total_gain_dB(Mod_id,0) -
	    10*log10(ue->frame_parms.N_RB_DL*12));
  return -140.0;
}

uint32_t get_RSRQ(uint8_t Mod_id,uint8_t CC_id,uint8_t eNB_index)
{

  PHY_VARS_UE *ue = PHY_vars_UE_g[Mod_id][CC_id];

  if (ue)
    return ue->measurements.rsrq[eNB_index];

  return 0xFFFFFFFF;
}

int8_t set_RSRP_filtered(uint8_t Mod_id,uint8_t CC_id,uint8_t eNB_index,float rsrp)
{

  PHY_VARS_UE *ue = PHY_vars_UE_g[Mod_id][CC_id];

  if (ue) {
    ue->measurements.rsrp_filtered[eNB_index]=rsrp;
    return 0;
  }

  LOG_W(PHY,"[UE%d] could not set the rsrp\n",Mod_id);
  return -1;
}

int8_t set_RSRQ_filtered(uint8_t Mod_id,uint8_t CC_id,uint8_t eNB_index,float rsrq)
{

  PHY_VARS_UE *ue = PHY_vars_UE_g[Mod_id][CC_id];

  if (ue) {
    ue->measurements.rsrq_filtered[eNB_index]=rsrq;
    return 0;
  }

  LOG_W(PHY,"[UE%d] could not set the rsrq\n",Mod_id);
  return -1;

}

void ue_rrc_measurements(PHY_VARS_UE *ue,
    uint8_t slot,
    uint8_t abstraction_flag)
{

  uint8_t subframe = slot>>1;
  int aarx,rb;
  uint8_t pss_symb;
  uint8_t sss_symb;

  int32_t **rxdataF;
  int16_t *rxF,*rxF_pss,*rxF_sss;

  uint16_t Nid_cell = ue->frame_parms.Nid_cell;
  uint8_t eNB_offset,nu,l,nushift,k;
  uint16_t off;
  uint8_t previous_thread_id = ue->current_thread_id[subframe]==0 ? (RX_NB_TH-1):(ue->current_thread_id[subframe]-1);

   //uint8_t isPss; // indicate if this is a slot for extracting PSS
  //uint8_t isSss; // indicate if this is a slot for extracting SSS
  //int32_t pss_ext[4][72]; // contain the extracted 6*12 REs for mapping the PSS
  //int32_t sss_ext[4][72]; // contain the extracted 6*12 REs for mapping the SSS
  //int32_t (*xss_ext)[72]; // point to either pss_ext or sss_ext for common calculation
  //int16_t *re,*im; // real and imag part of each 32-bit xss_ext[][] value

  //LOG_I(PHY,"UE RRC MEAS Start Subframe %d Frame Type %d slot %d \n",subframe,ue->frame_parms.frame_type,slot);
  for (eNB_offset = 0; eNB_offset<1+ue->measurements.n_adj_cells; eNB_offset++) {

    if (eNB_offset==0) {
      ue->measurements.rssi = 0;
      //ue->measurements.n0_power_tot = 0;

      if (abstraction_flag == 0) {
        if ( ((ue->frame_parms.frame_type == FDD) && ((subframe == 0) || (subframe == 5))) ||
             ((ue->frame_parms.frame_type == TDD) && ((subframe == 1) || (subframe == 6)))
                )
        {  // FDD PSS/SSS, compute noise in DTX REs

          if (ue->frame_parms.Ncp==NORMAL) {
            for (aarx=0; aarx<ue->frame_parms.nb_antennas_rx; aarx++) {

          if(ue->frame_parms.frame_type == FDD)
          {
	      rxF_sss = (int16_t *)&ue->common_vars.common_vars_rx_data_per_thread[ue->current_thread_id[subframe]].rxdataF[aarx][(5*ue->frame_parms.ofdm_symbol_size)];
	      rxF_pss = (int16_t *)&ue->common_vars.common_vars_rx_data_per_thread[ue->current_thread_id[subframe]].rxdataF[aarx][(6*ue->frame_parms.ofdm_symbol_size)];
          }
          else
          {
              rxF_sss = (int16_t *)&ue->common_vars.common_vars_rx_data_per_thread[previous_thread_id].rxdataF[aarx][(13*ue->frame_parms.ofdm_symbol_size)];
              rxF_pss = (int16_t *)&ue->common_vars.common_vars_rx_data_per_thread[ue->current_thread_id[subframe]].rxdataF[aarx][(2*ue->frame_parms.ofdm_symbol_size)];
          }
              //-ve spectrum from SSS

              //+ve spectrum from SSS
              ue->measurements.n0_power[aarx] += (((int32_t)rxF_sss[2+70]*rxF_sss[2+70])+((int32_t)rxF_sss[2+69]*rxF_sss[2+69]));
              ue->measurements.n0_power[aarx] += (((int32_t)rxF_sss[2+68]*rxF_sss[2+68])+((int32_t)rxF_sss[2+67]*rxF_sss[2+67]));
              ue->measurements.n0_power[aarx] += (((int32_t)rxF_sss[2+66]*rxF_sss[2+66])+((int32_t)rxF_sss[2+65]*rxF_sss[2+65]));
              //              ue->measurements.n0_power[aarx] += (((int32_t)rxF_sss[2+64]*rxF_sss[2+64])+((int32_t)rxF_sss[2+63]*rxF_sss[2+63]));
              //              printf("sssp32 %d\n",ue->measurements.n0_power[aarx]);
              //+ve spectrum from PSS
              ue->measurements.n0_power[aarx] += (((int32_t)rxF_pss[2+70]*rxF_pss[2+70])+((int32_t)rxF_pss[2+69]*rxF_pss[2+69]));
              ue->measurements.n0_power[aarx] += (((int32_t)rxF_pss[2+68]*rxF_pss[2+68])+((int32_t)rxF_pss[2+67]*rxF_pss[2+67]));
              ue->measurements.n0_power[aarx] += (((int32_t)rxF_pss[2+66]*rxF_pss[2+66])+((int32_t)rxF_pss[2+65]*rxF_pss[2+65]));
          //              ue->measurements.n0_power[aarx] += (((int32_t)rxF_pss[2+64]*rxF_pss[2+64])+((int32_t)rxF_pss[2+63]*rxF_pss[2+63]));
          //          printf("pss32 %d\n",ue->measurements.n0_power[aarx]);              //-ve spectrum from PSS
              if(ue->frame_parms.frame_type == FDD)
              {
                  rxF_sss = (int16_t *)&ue->common_vars.common_vars_rx_data_per_thread[ue->current_thread_id[subframe]].rxdataF[aarx][(6*ue->frame_parms.ofdm_symbol_size)];
                  rxF_pss = (int16_t *)&ue->common_vars.common_vars_rx_data_per_thread[ue->current_thread_id[subframe]].rxdataF[aarx][(7*ue->frame_parms.ofdm_symbol_size)];
              }
              else
              {
                  rxF_sss = (int16_t *)&ue->common_vars.common_vars_rx_data_per_thread[previous_thread_id].rxdataF[aarx][(14*ue->frame_parms.ofdm_symbol_size)];
                  rxF_pss = (int16_t *)&ue->common_vars.common_vars_rx_data_per_thread[ue->current_thread_id[subframe]].rxdataF[aarx][(3*ue->frame_parms.ofdm_symbol_size)];
              }
          //              ue->measurements.n0_power[aarx] += (((int32_t)rxF_pss[-72]*rxF_pss[-72])+((int32_t)rxF_pss[-71]*rxF_pss[-71]));
          //          printf("pssm36 %d\n",ue->measurements.n0_power[aarx]);
              ue->measurements.n0_power[aarx] += (((int32_t)rxF_pss[-70]*rxF_pss[-70])+((int32_t)rxF_pss[-69]*rxF_pss[-69]));
              ue->measurements.n0_power[aarx] += (((int32_t)rxF_pss[-68]*rxF_pss[-68])+((int32_t)rxF_pss[-67]*rxF_pss[-67]));
              ue->measurements.n0_power[aarx] += (((int32_t)rxF_pss[-66]*rxF_pss[-66])+((int32_t)rxF_pss[-65]*rxF_pss[-65]));

              ue->measurements.n0_power[aarx] = (((int32_t)rxF_sss[-70]*rxF_sss[-70])+((int32_t)rxF_sss[-69]*rxF_sss[-69]));
              ue->measurements.n0_power[aarx] += (((int32_t)rxF_sss[-68]*rxF_sss[-68])+((int32_t)rxF_sss[-67]*rxF_sss[-67]));
              ue->measurements.n0_power[aarx] += (((int32_t)rxF_sss[-66]*rxF_sss[-66])+((int32_t)rxF_sss[-65]*rxF_sss[-65]));

          //              ue->measurements.n0_power[aarx] += (((int32_t)rxF_pss[-64]*rxF_pss[-64])+((int32_t)rxF_pss[-63]*rxF_pss[-63]));
          //          printf("pssm32 %d\n",ue->measurements.n0_power[aarx]);
              ue->measurements.n0_power_dB[aarx] = (unsigned short) dB_fixed(ue->measurements.n0_power[aarx]/12);
              ue->measurements.n0_power_tot /*+=*/ = ue->measurements.n0_power[aarx];
        }

            //LOG_I(PHY,"Subframe %d RRC UE MEAS Noise Level %d \n", subframe, ue->measurements.n0_power_tot);

        ue->measurements.n0_power_tot_dB = (unsigned short) dB_fixed(ue->measurements.n0_power_tot/(12*aarx));
        ue->measurements.n0_power_tot_dBm = ue->measurements.n0_power_tot_dB - ue->rx_total_gain_dB - dB_fixed(ue->frame_parms.ofdm_symbol_size);
        } else {
            LOG_E(PHY, "Not yet implemented: noise power calculation when prefix length = EXTENDED\n");
        }
        }
        else if ((ue->frame_parms.frame_type == TDD) &&
                 ((subframe == 1) || (subframe == 6))) {  // TDD PSS/SSS, compute noise in DTX REs // 2016-09-29 wilson fix incorrect noise power calculation


          pss_symb = 2;
          sss_symb = ue->frame_parms.symbols_per_tti-1;
          if (ue->frame_parms.Ncp==NORMAL) {
            for (aarx=0; aarx<ue->frame_parms.nb_antennas_rx; aarx++) {

                rxdataF  =  ue->common_vars.common_vars_rx_data_per_thread[(ue->current_thread_id[subframe])].rxdataF;
                rxF_pss  = (int16_t *) &rxdataF[aarx][((pss_symb*(ue->frame_parms.ofdm_symbol_size)))];

                rxdataF  =  ue->common_vars.common_vars_rx_data_per_thread[previous_thread_id].rxdataF;
                rxF_sss  = (int16_t *) &rxdataF[aarx][((sss_symb*(ue->frame_parms.ofdm_symbol_size)))];

                //-ve spectrum from SSS
            //          printf("slot %d: SSS DTX: %d,%d, non-DTX %d,%d\n",slot,rxF_pss[-72],rxF_pss[-71],rxF_pss[-36],rxF_pss[-35]);

            //              ue->measurements.n0_power[aarx] = (((int32_t)rxF_pss[-72]*rxF_pss[-72])+((int32_t)rxF_pss[-71]*rxF_pss[-71]));
            //          printf("sssn36 %d\n",ue->measurements.n0_power[aarx]);
                ue->measurements.n0_power[aarx] = (((int32_t)rxF_pss[-70]*rxF_pss[-70])+((int32_t)rxF_pss[-69]*rxF_pss[-69]));
                ue->measurements.n0_power[aarx] += (((int32_t)rxF_pss[-68]*rxF_pss[-68])+((int32_t)rxF_pss[-67]*rxF_pss[-67]));
                ue->measurements.n0_power[aarx] += (((int32_t)rxF_pss[-66]*rxF_pss[-66])+((int32_t)rxF_pss[-65]*rxF_pss[-65]));
            //              ue->measurements.n0_power[aarx] += (((int32_t)rxF_pss[-64]*rxF_pss[-64])+((int32_t)rxF_pss[-63]*rxF_pss[-63]));
            //          printf("sssm32 %d\n",ue->measurements.n0_power[aarx]);
                //+ve spectrum from SSS
            ue->measurements.n0_power[aarx] += (((int32_t)rxF_sss[2+70]*rxF_sss[2+70])+((int32_t)rxF_sss[2+69]*rxF_sss[2+69]));
                ue->measurements.n0_power[aarx] += (((int32_t)rxF_sss[2+68]*rxF_sss[2+68])+((int32_t)rxF_sss[2+67]*rxF_sss[2+67]));
                ue->measurements.n0_power[aarx] += (((int32_t)rxF_sss[2+66]*rxF_sss[2+66])+((int32_t)rxF_sss[2+65]*rxF_sss[2+65]));
            //          ue->measurements.n0_power[aarx] += (((int32_t)rxF_sss[2+64]*rxF_sss[2+64])+((int32_t)rxF_sss[2+63]*rxF_sss[2+63]));
            //          printf("sssp32 %d\n",ue->measurements.n0_power[aarx]);
                //+ve spectrum from PSS
                ue->measurements.n0_power[aarx] += (((int32_t)rxF_pss[2+70]*rxF_pss[2+70])+((int32_t)rxF_pss[2+69]*rxF_pss[2+69]));
                ue->measurements.n0_power[aarx] += (((int32_t)rxF_pss[2+68]*rxF_pss[2+68])+((int32_t)rxF_pss[2+67]*rxF_pss[2+67]));
                ue->measurements.n0_power[aarx] += (((int32_t)rxF_pss[2+66]*rxF_pss[2+66])+((int32_t)rxF_pss[2+65]*rxF_pss[2+65]));
            //              ue->measurements.n0_power[aarx] += (((int32_t)rxF_pss[2+64]*rxF_pss[2+64])+((int32_t)rxF_pss[2+63]*rxF_pss[2+63]));
            //          printf("pss32 %d\n",ue->measurements.n0_power[aarx]);              //-ve spectrum from PSS
                rxF_pss = (int16_t *)&ue->common_vars.common_vars_rx_data_per_thread[ue->current_thread_id[subframe]].rxdataF[aarx][(7*ue->frame_parms.ofdm_symbol_size)];
            //              ue->measurements.n0_power[aarx] += (((int32_t)rxF_pss[-72]*rxF_pss[-72])+((int32_t)rxF_pss[-71]*rxF_pss[-71]));
            //          printf("pssm36 %d\n",ue->measurements.n0_power[aarx]);
                ue->measurements.n0_power[aarx] += (((int32_t)rxF_pss[-70]*rxF_pss[-70])+((int32_t)rxF_pss[-69]*rxF_pss[-69]));
                ue->measurements.n0_power[aarx] += (((int32_t)rxF_pss[-68]*rxF_pss[-68])+((int32_t)rxF_pss[-67]*rxF_pss[-67]));
                ue->measurements.n0_power[aarx] += (((int32_t)rxF_pss[-66]*rxF_pss[-66])+((int32_t)rxF_pss[-65]*rxF_pss[-65]));
            //              ue->measurements.n0_power[aarx] += (((int32_t)rxF_pss[-64]*rxF_pss[-64])+((int32_t)rxF_pss[-63]*rxF_pss[-63]));
            //          printf("pssm32 %d\n",ue->measurements.n0_power[aarx]);
                ue->measurements.n0_power_dB[aarx] = (unsigned short) dB_fixed(ue->measurements.n0_power[aarx]/12);
                ue->measurements.n0_power_tot /*+=*/ = ue->measurements.n0_power[aarx];
        }

        ue->measurements.n0_power_tot_dB = (unsigned short) dB_fixed(ue->measurements.n0_power_tot/(12*aarx));
        ue->measurements.n0_power_tot_dBm = ue->measurements.n0_power_tot_dB - ue->rx_total_gain_dB - dB_fixed(ue->frame_parms.ofdm_symbol_size);

        //LOG_I(PHY,"Subframe %d RRC UE MEAS Noise Level %d \n", subframe, ue->measurements.n0_power_tot);

          }
        }
      }
    }
    // recompute nushift with eNB_offset corresponding to adjacent eNB on which to perform channel estimation
    //    printf("[PHY][UE %d] Frame %d slot %d Doing ue_rrc_measurements rsrp/rssi (Nid_cell %d, Nid2 %d, nushift %d, eNB_offset %d)\n",ue->Mod_id,ue->frame,slot,Nid_cell,Nid2,nushift,eNB_offset);
    if (eNB_offset > 0)
      Nid_cell = ue->measurements.adj_cell_id[eNB_offset-1];


    nushift =  Nid_cell%6;



    ue->measurements.rsrp[eNB_offset] = 0;


    if (abstraction_flag == 0) {

      // compute RSRP using symbols 0 and 4-frame_parms->Ncp

      for (l=0,nu=0; l<=(4-ue->frame_parms.Ncp); l+=(4-ue->frame_parms.Ncp),nu=3) {
        k = (nu + nushift)%6;
	//#ifdef DEBUG_MEAS_RRC
        LOG_D(PHY,"[UE %d] Frame %d subframe %d Doing ue_rrc_measurements rsrp/rssi (Nid_cell %d, nushift %d, eNB_offset %d, k %d, l %d)\n",ue->Mod_id,ue->proc.proc_rxtx[subframe&1].frame_rx,subframe,Nid_cell,nushift,
              eNB_offset,k,l);
	//#endif

        for (aarx=0; aarx<ue->frame_parms.nb_antennas_rx; aarx++) {
          rxF = (int16_t *)&ue->common_vars.common_vars_rx_data_per_thread[ue->current_thread_id[subframe]].rxdataF[aarx][(l*ue->frame_parms.ofdm_symbol_size)];
          off  = (ue->frame_parms.first_carrier_offset+k)<<1;

          if (l==(4-ue->frame_parms.Ncp)) {
            for (rb=0; rb<ue->frame_parms.N_RB_DL; rb++) {

              //    printf("rb %d, off %d, off2 %d\n",rb,off,off2);

              ue->measurements.rsrp[eNB_offset] += (((int32_t)(rxF[off])*rxF[off])+((int32_t)(rxF[off+1])*rxF[off+1]));
              //        printf("rb %d, off %d : %d\n",rb,off,((((int32_t)rxF[off])*rxF[off])+((int32_t)(rxF[off+1])*rxF[off+1])));
              //              if ((ue->frame_rx&0x3ff) == 0)
              //                printf("rb %d, off %d : %d\n",rb,off,((rxF[off]*rxF[off])+(rxF[off+1]*rxF[off+1])));


              off+=12;

              if (off>=(ue->frame_parms.ofdm_symbol_size<<1))
                off = (1+k)<<1;

              ue->measurements.rsrp[eNB_offset] += (((int32_t)(rxF[off])*rxF[off])+((int32_t)(rxF[off+1])*rxF[off+1]));
              //    printf("rb %d, off %d : %d\n",rb,off,(((int32_t)(rxF[off])*rxF[off])+((int32_t)(rxF[off+1])*rxF[off+1])));
              /*
                if ((ue->frame_rx&0x3ff) == 0)
                printf("rb %d, off %d : %d\n",rb,off,((rxF[off]*rxF[off])+(rxF[off+1]*rxF[off+1])));
              */
              off+=12;

              if (off>=(ue->frame_parms.ofdm_symbol_size<<1))
                off = (1+k)<<1;

            }

            /*
            if ((eNB_offset==0)&&(l==0)) {
            for (i=0;i<6;i++,off2+=4)
            ue->measurements.rssi += ((rxF[off2]*rxF[off2])+(rxF[off2+1]*rxF[off2+1]));
            if (off2==(ue->frame_parms.ofdm_symbol_size<<2))
            off2=4;
            for (i=0;i<6;i++,off2+=4)
            ue->measurements.rssi += ((rxF[off2]*rxF[off2])+(rxF[off2+1]*rxF[off2+1]));
            }
            */
            //    printf("slot %d, rb %d => rsrp %d, rssi %d\n",slot,rb,ue->measurements.rsrp[eNB_offset],ue->measurements.rssi);
          }
        }
      }

      // 2 RE per PRB
      //      ue->measurements.rsrp[eNB_offset]/=(24*ue->frame_parms.N_RB_DL);
      ue->measurements.rsrp[eNB_offset]/=(2*ue->frame_parms.N_RB_DL*ue->frame_parms.ofdm_symbol_size);
      //      LOG_I(PHY,"eNB: %d, RSRP: %d \n",eNB_offset,ue->measurements.rsrp[eNB_offset]);
      if (eNB_offset == 0) {
        //  ue->measurements.rssi/=(24*ue->frame_parms.N_RB_DL);
        //  ue->measurements.rssi*=rx_power_correction;
        //  ue->measurements.rssi=ue->measurements.rsrp[0]*24/2;
        ue->measurements.rssi=ue->measurements.rsrp[0]*(12*ue->frame_parms.N_RB_DL);
      }

      if (ue->measurements.rssi>0)
        ue->measurements.rsrq[eNB_offset] = 100*ue->measurements.rsrp[eNB_offset]*ue->frame_parms.N_RB_DL/ue->measurements.rssi;
      else
        ue->measurements.rsrq[eNB_offset] = -12000;

      //((200*ue->measurements.rsrq[eNB_offset]) + ((1024-200)*100*ue->measurements.rsrp[eNB_offset]*ue->frame_parms.N_RB_DL/ue->measurements.rssi))>>10;
    } else { // Do abstraction of RSRP and RSRQ
      ue->measurements.rssi = ue->measurements.rx_power_avg[0];
      // dummay value for the moment
      ue->measurements.rsrp[eNB_offset] = -93 ;
      ue->measurements.rsrq[eNB_offset] = 3;

    }

    //#ifdef DEBUG_MEAS_RRC

    //    if (slot == 0) {

      if (eNB_offset == 0)
<<<<<<< HEAD
        LOG_D(PHY,"[UE %d] Frame %d, subframe %d RRC Measurements => rssi %3.1f dBm (digital: %3.1f dB, gain %d), N0 %d dBm\n",ue->Mod_id,
=======
       LOG_I(PHY,"[UE %d] Frame %d, subframe %d RRC Measurements => rssi %3.1f dBm (digital: %3.1f dB, gain %d), N0 %d dBm\n",ue->Mod_id,
>>>>>>> 1fb76157
              ue->proc.proc_rxtx[subframe&1].frame_rx,subframe,10*log10(ue->measurements.rssi)-ue->rx_total_gain_dB,
              10*log10(ue->measurements.rssi),
              ue->rx_total_gain_dB,
              ue->measurements.n0_power_tot_dBm);

      LOG_D(PHY,"[UE %d] Frame %d, subframe %d RRC Measurements (idx %d, Cell id %d) => rsrp: %3.1f dBm/RE (%d), rsrq: %3.1f dB\n",
            ue->Mod_id,
            ue->proc.proc_rxtx[subframe&1].frame_rx,subframe,eNB_offset,
            (eNB_offset>0) ? ue->measurements.adj_cell_id[eNB_offset-1] : ue->frame_parms.Nid_cell,
            10*log10(ue->measurements.rsrp[eNB_offset])-ue->rx_total_gain_dB,
            ue->measurements.rsrp[eNB_offset],
            (10*log10(ue->measurements.rsrq[eNB_offset])));
      //LOG_D(PHY,"RSRP_total_dB: %3.2f \n",(dB_fixed_times10(ue->measurements.rsrp[eNB_offset])/10.0)-ue->rx_total_gain_dB-dB_fixed(ue->frame_parms.N_RB_DL*12));

      //LOG_D(PHY,"RSRP_dB: %3.2f \n",(dB_fixed_times10(ue->measurements.rsrp[eNB_offset])/10.0));
      //LOG_D(PHY,"gain_loss_dB: %d \n",ue->rx_total_gain_dB);
      //LOG_D(PHY,"gain_fixed_dB: %d \n",dB_fixed(ue->frame_parms.N_RB_DL*12));

      //    }

      //#endif
  }

}

void lte_ue_measurements(PHY_VARS_UE *ue,
                         unsigned int subframe_offset,
                         unsigned char N0_symbol,
                         unsigned char abstraction_flag,
                         unsigned char rank_adaptation,
                         uint8_t subframe)
{


  int aarx,aatx,eNB_id=0; //,gain_offset=0;
  //int rx_power[NUMBER_OF_CONNECTED_eNB_MAX];
  int i;
  unsigned int limit,subband;
#if defined(__x86_64__) || defined(__i386__)
  __m128i *dl_ch0_128,*dl_ch1_128;
#elif defined(__arm__)
  int16x8_t *dl_ch0_128, *dl_ch1_128;
#endif
  int *dl_ch0,*dl_ch1;

  LTE_DL_FRAME_PARMS *frame_parms = &ue->frame_parms;
  int nb_subbands,subband_size,last_subband_size;
  int N_RB_DL = frame_parms->N_RB_DL;


  int rank_tm3_tm4;


  ue->measurements.nb_antennas_rx = frame_parms->nb_antennas_rx;


  switch (N_RB_DL) {
  case 6:
    nb_subbands = 6;
    subband_size = 12;
    last_subband_size = 0;
    break;

  default:
  case 25:
    nb_subbands = 7;
    subband_size = 4*12;
    last_subband_size = 12;
    break;

  case 50:
    nb_subbands = 9;
    subband_size = 6*12;
    last_subband_size = 2*12;
    break;

  case 100:
    nb_subbands = 13;
    subband_size = 8*12;
    last_subband_size = 4*12;
    break;
  }

  // signal measurements
  for (eNB_id=0; eNB_id<ue->n_connected_eNB; eNB_id++) {
    for (aarx=0; aarx<frame_parms->nb_antennas_rx; aarx++) {
      for (aatx=0; aatx<frame_parms->nb_antenna_ports_eNB; aatx++) {
        ue->measurements.rx_spatial_power[eNB_id][aatx][aarx] =
          (signal_energy_nodc(&ue->common_vars.common_vars_rx_data_per_thread[ue->current_thread_id[subframe]].dl_ch_estimates[eNB_id][(aatx<<1) + aarx][0],
                              (N_RB_DL*12)));
        //- ue->measurements.n0_power[aarx];

        if (ue->measurements.rx_spatial_power[eNB_id][aatx][aarx]<0)
          ue->measurements.rx_spatial_power[eNB_id][aatx][aarx] = 0; //ue->measurements.n0_power[aarx];

        ue->measurements.rx_spatial_power_dB[eNB_id][aatx][aarx] = (unsigned short) dB_fixed(ue->measurements.rx_spatial_power[eNB_id][aatx][aarx]);

        if (aatx==0)
          ue->measurements.rx_power[eNB_id][aarx] = ue->measurements.rx_spatial_power[eNB_id][aatx][aarx];
        else
          ue->measurements.rx_power[eNB_id][aarx] += ue->measurements.rx_spatial_power[eNB_id][aatx][aarx];
      } //aatx

      ue->measurements.rx_power_dB[eNB_id][aarx] = (unsigned short) dB_fixed(ue->measurements.rx_power[eNB_id][aarx]);

      if (aarx==0)
        ue->measurements.rx_power_tot[eNB_id] = ue->measurements.rx_power[eNB_id][aarx];
      else
        ue->measurements.rx_power_tot[eNB_id] += ue->measurements.rx_power[eNB_id][aarx];
    } //aarx

    ue->measurements.rx_power_tot_dB[eNB_id] = (unsigned short) dB_fixed(ue->measurements.rx_power_tot[eNB_id]);

  } //eNB_id

  eNB_id=0;
  if (ue->transmission_mode[0]==4 || ue->transmission_mode[0]==3){
    if (rank_adaptation == 1)
      rank_tm3_tm4 = rank_estimation_tm3_tm4(&ue->common_vars.common_vars_rx_data_per_thread[subframe&0x1].dl_ch_estimates[eNB_id][0][4],
                                             &ue->common_vars.common_vars_rx_data_per_thread[subframe&0x1].dl_ch_estimates[eNB_id][2][4],
                                             &ue->common_vars.common_vars_rx_data_per_thread[subframe&0x1].dl_ch_estimates[eNB_id][1][4],
                                             &ue->common_vars.common_vars_rx_data_per_thread[subframe&0x1].dl_ch_estimates[eNB_id][3][4],
                                             N_RB_DL);
    else
      rank_tm3_tm4=1;
#ifdef DEBUG_RANK_EST
  printf("rank tm3 or tm4 %d\n", rank_tm3_tm4);
#endif
  }

  if (ue->transmission_mode[eNB_id]!=4 && ue->transmission_mode[eNB_id]!=3)
    ue->measurements.rank[eNB_id] = 0;
  else
    ue->measurements.rank[eNB_id] = rank_tm3_tm4;
  //  printf ("tx mode %d\n", ue->transmission_mode[eNB_id]);
  //  printf ("rank %d\n", ue->PHY_measurements.rank[eNB_id]);

  // filter to remove jitter
  if (ue->init_averaging == 0) {
    for (eNB_id = 0; eNB_id < ue->n_connected_eNB; eNB_id++)
      ue->measurements.rx_power_avg[eNB_id] = (int)
          (((k1*((long long int)(ue->measurements.rx_power_avg[eNB_id]))) +
            (k2*((long long int)(ue->measurements.rx_power_tot[eNB_id]))))>>10);

    //LOG_I(PHY,"Noise Power Computation: k1 %d k2 %d n0 avg %d n0 tot %d\n", k1, k2, ue->measurements.n0_power_avg,
    //    ue->measurements.n0_power_tot);
    ue->measurements.n0_power_avg = (int)
        (((k1*((long long int) (ue->measurements.n0_power_avg))) +
          (k2*((long long int) (ue->measurements.n0_power_tot))))>>10);
  } else {
    for (eNB_id = 0; eNB_id < ue->n_connected_eNB; eNB_id++)
      ue->measurements.rx_power_avg[eNB_id] = ue->measurements.rx_power_tot[eNB_id];

    ue->measurements.n0_power_avg = ue->measurements.n0_power_tot;
    ue->init_averaging = 0;
  }

  for (eNB_id = 0; eNB_id < ue->n_connected_eNB; eNB_id++) {
    ue->measurements.rx_power_avg_dB[eNB_id] = dB_fixed( ue->measurements.rx_power_avg[eNB_id]);
    ue->measurements.wideband_cqi_tot[eNB_id] = dB_fixed2(ue->measurements.rx_power_tot[eNB_id],ue->measurements.n0_power_tot);
    ue->measurements.wideband_cqi_avg[eNB_id] = dB_fixed2(ue->measurements.rx_power_avg[eNB_id],ue->measurements.n0_power_avg);
    ue->measurements.rx_rssi_dBm[eNB_id] = ue->measurements.rx_power_avg_dB[eNB_id] - ue->rx_total_gain_dB;
#ifdef DEBUG_MEAS_UE
      LOG_I(PHY,"[eNB %d] Subframe %d, RSSI %d dBm, RSSI (digital) %d dB, WBandCQI %d dB, rxPwrAvg %d, n0PwrAvg %d\n",
            eNB_id,
            subframe,
            ue->measurements.rx_rssi_dBm[eNB_id],
            ue->measurements.rx_power_avg_dB[eNB_id],
            ue->measurements.wideband_cqi_avg[eNB_id],
            ue->measurements.rx_power_avg[eNB_id],
            ue->measurements.n0_power_tot);
#endif
  }

  ue->measurements.n0_power_avg_dB = dB_fixed( ue->measurements.n0_power_avg);

  for (eNB_id = 0; eNB_id < ue->n_connected_eNB; eNB_id++) {
    if (frame_parms->nb_antenna_ports_eNB!=1) {
      // cqi/pmi information

      for (aarx=0; aarx<frame_parms->nb_antennas_rx; aarx++) {
        dl_ch0    = &ue->common_vars.common_vars_rx_data_per_thread[ue->current_thread_id[subframe]].dl_ch_estimates[eNB_id][aarx][4];
        dl_ch1    = &ue->common_vars.common_vars_rx_data_per_thread[ue->current_thread_id[subframe]].dl_ch_estimates[eNB_id][2+aarx][4];

        for (subband=0; subband<nb_subbands; subband++) {

          // cqi
          if (aarx==0)
            ue->measurements.subband_cqi_tot[eNB_id][subband]=0;

          if ((subband<(nb_subbands-1))||(N_RB_DL==6)) {
            /*for (i=0;i<48;i++)
            msg("subband %d (%d) : %d,%d\n",subband,i,((short *)dl_ch0)[2*i],((short *)dl_ch0)[1+(2*i)]);
            */
            ue->measurements.subband_cqi[eNB_id][aarx][subband] =
              (signal_energy_nodc(dl_ch0,subband_size) + signal_energy_nodc(dl_ch1,subband_size));

            if ( ue->measurements.subband_cqi[eNB_id][aarx][subband] < 0)
              ue->measurements.subband_cqi[eNB_id][aarx][subband]=0;

            /*
            else
            ue->measurements.subband_cqi[eNB_id][aarx][subband]-=ue->measurements.n0_power[aarx];
            */

            ue->measurements.subband_cqi_tot[eNB_id][subband] += ue->measurements.subband_cqi[eNB_id][aarx][subband];
            ue->measurements.subband_cqi_dB[eNB_id][aarx][subband] = dB_fixed2(ue->measurements.subband_cqi[eNB_id][aarx][subband],
                ue->measurements.n0_power[aarx]);
          } else { // this is for the last subband which is smaller in size
            //      for (i=0;i<12;i++)
            //        printf("subband %d (%d) : %d,%d\n",subband,i,((short *)dl_ch0)[2*i],((short *)dl_ch0)[1+(2*i)]);
            ue->measurements.subband_cqi[eNB_id][aarx][subband] = (signal_energy_nodc(dl_ch0,last_subband_size) +
                signal_energy_nodc(dl_ch1,last_subband_size)); // - ue->measurements.n0_power[aarx];
            ue->measurements.subband_cqi_tot[eNB_id][subband] += ue->measurements.subband_cqi[eNB_id][aarx][subband];
            ue->measurements.subband_cqi_dB[eNB_id][aarx][subband] = dB_fixed2(ue->measurements.subband_cqi[eNB_id][aarx][subband],
                ue->measurements.n0_power[aarx]);
          }

          dl_ch1+=subband_size;
          dl_ch0+=subband_size;
          //    msg("subband_cqi[%d][%d][%d] => %d (%d dB)\n",eNB_id,aarx,subband,ue->measurements.subband_cqi[eNB_id][aarx][subband],ue->measurements.subband_cqi_dB[eNB_id][aarx][subband]);
        }

      }

      for (subband=0; subband<nb_subbands; subband++) {
        ue->measurements.subband_cqi_tot_dB[eNB_id][subband] = dB_fixed2(ue->measurements.subband_cqi_tot[eNB_id][subband],ue->measurements.n0_power_tot);
        //    msg("subband_cqi_tot[%d][%d] => %d dB (n0 %d)\n",eNB_id,subband,ue->measurements.subband_cqi_tot_dB[eNB_id][subband],ue->measurements.n0_power_tot);
      }

      for (aarx=0; aarx<frame_parms->nb_antennas_rx; aarx++) {
        //printf("aarx=%d", aarx);
        // skip the first 4 RE due to interpolation filter length of 5 (not possible to skip 5 due to 128i alignment, must be multiple of 128bit)

#if defined(__x86_64__) || defined(__i386__)
       __m128i pmi128_re,pmi128_im,mmtmpPMI0,mmtmpPMI1 /* ,mmtmpPMI2,mmtmpPMI3 */ ;

        dl_ch0_128    = (__m128i *)&ue->common_vars.common_vars_rx_data_per_thread[ue->current_thread_id[subframe]].dl_ch_estimates[eNB_id][aarx][4];
        dl_ch1_128    = (__m128i *)&ue->common_vars.common_vars_rx_data_per_thread[ue->current_thread_id[subframe]].dl_ch_estimates[eNB_id][2+aarx][4];
#elif defined(__arm__)
        int32x4_t pmi128_re,pmi128_im,mmtmpPMI0,mmtmpPMI1,mmtmpPMI0b,mmtmpPMI1b;

        dl_ch0_128    = (int16x8_t *)&ue->common_vars.common_vars_rx_data_per_thread[ue->current_thread_id[subframe]].dl_ch_estimates[eNB_id][aarx][4];
        dl_ch1_128    = (int16x8_t *)&ue->common_vars.common_vars_rx_data_per_thread[ue->current_thread_id[subframe]].dl_ch_estimates[eNB_id][2+aarx][4];

#endif
        for (subband=0; subband<nb_subbands; subband++) {


          // pmi
#if defined(__x86_64__) || defined(__i386__)

          pmi128_re = _mm_xor_si128(pmi128_re,pmi128_re);
          pmi128_im = _mm_xor_si128(pmi128_im,pmi128_im);
#elif defined(__arm__)

          pmi128_re = vdupq_n_s32(0);
          pmi128_im = vdupq_n_s32(0);
#endif
          // limit is the number of groups of 4 REs in a subband (12 = 4 RBs, 3 = 1 RB)
          // for 5 MHz channelization, there are 7 subbands, 6 of size 4 RBs and 1 of size 1 RB
          if ((N_RB_DL==6) || (subband<(nb_subbands-1)))
            limit = subband_size>>2;
          else
            limit = last_subband_size>>2;

          for (i=0; i<limit; i++) {

#if defined(__x86_64__) || defined(__i386__)
              mmtmpPMI0 = _mm_xor_si128(mmtmpPMI0,mmtmpPMI0);
              mmtmpPMI1 = _mm_xor_si128(mmtmpPMI1,mmtmpPMI1);

            // For each RE in subband perform ch0 * conj(ch1)
            // multiply by conjugated channel
                //  print_ints("ch0",&dl_ch0_128[0]);
                //  print_ints("ch1",&dl_ch1_128[0]);

            mmtmpPMI0 = _mm_madd_epi16(dl_ch0_128[0],dl_ch1_128[0]);
                 //  print_ints("re",&mmtmpPMI0);
            mmtmpPMI1 = _mm_shufflelo_epi16(dl_ch1_128[0],_MM_SHUFFLE(2,3,0,1));
              //  print_ints("_mm_shufflelo_epi16",&mmtmpPMI1);
            mmtmpPMI1 = _mm_shufflehi_epi16(mmtmpPMI1,_MM_SHUFFLE(2,3,0,1));
                //  print_ints("_mm_shufflehi_epi16",&mmtmpPMI1);
            mmtmpPMI1 = _mm_sign_epi16(mmtmpPMI1,*(__m128i*)&conjugate[0]);
               //  print_ints("_mm_sign_epi16",&mmtmpPMI1);
            mmtmpPMI1 = _mm_madd_epi16(mmtmpPMI1,dl_ch0_128[0]);
               //   print_ints("mm_madd_epi16",&mmtmpPMI1);
            // mmtmpPMI1 contains imag part of 4 consecutive outputs (32-bit)
            pmi128_re = _mm_add_epi32(pmi128_re,mmtmpPMI0);
             //   print_ints(" pmi128_re 0",&pmi128_re);
            pmi128_im = _mm_add_epi32(pmi128_im,mmtmpPMI1);
               //   print_ints(" pmi128_im 0 ",&pmi128_im);

          /*  mmtmpPMI0 = _mm_xor_si128(mmtmpPMI0,mmtmpPMI0);
            mmtmpPMI1 = _mm_xor_si128(mmtmpPMI1,mmtmpPMI1);

            mmtmpPMI0 = _mm_madd_epi16(dl_ch0_128[1],dl_ch1_128[1]);
                 //  print_ints("re",&mmtmpPMI0);
            mmtmpPMI1 = _mm_shufflelo_epi16(dl_ch1_128[1],_MM_SHUFFLE(2,3,0,1));
              //  print_ints("_mm_shufflelo_epi16",&mmtmpPMI1);
            mmtmpPMI1 = _mm_shufflehi_epi16(mmtmpPMI1,_MM_SHUFFLE(2,3,0,1));
                //  print_ints("_mm_shufflehi_epi16",&mmtmpPMI1);
            mmtmpPMI1 = _mm_sign_epi16(mmtmpPMI1,*(__m128i*)&conjugate);
               //  print_ints("_mm_sign_epi16",&mmtmpPMI1);
            mmtmpPMI1 = _mm_madd_epi16(mmtmpPMI1,dl_ch0_128[1]);
               //   print_ints("mm_madd_epi16",&mmtmpPMI1);
            // mmtmpPMI1 contains imag part of 4 consecutive outputs (32-bit)
            pmi128_re = _mm_add_epi32(pmi128_re,mmtmpPMI0);
                //  print_ints(" pmi128_re 1",&pmi128_re);
            pmi128_im = _mm_add_epi32(pmi128_im,mmtmpPMI1);
            //print_ints(" pmi128_im 1 ",&pmi128_im);*/

#elif defined(__arm__)

            mmtmpPMI0 = vmull_s16(((int16x4_t*)dl_ch0_128)[0], ((int16x4_t*)dl_ch1_128)[0]);
            mmtmpPMI1 = vmull_s16(((int16x4_t*)dl_ch0_128)[1], ((int16x4_t*)dl_ch1_128)[1]);
            pmi128_re = vqaddq_s32(pmi128_re,vcombine_s32(vpadd_s32(vget_low_s32(mmtmpPMI0),vget_high_s32(mmtmpPMI0)),vpadd_s32(vget_low_s32(mmtmpPMI1),vget_high_s32(mmtmpPMI1))));

            mmtmpPMI0b = vmull_s16(vrev32_s16(vmul_s16(((int16x4_t*)dl_ch0_128)[0],*(int16x4_t*)conjugate)), ((int16x4_t*)dl_ch1_128)[0]);
            mmtmpPMI1b = vmull_s16(vrev32_s16(vmul_s16(((int16x4_t*)dl_ch0_128)[1],*(int16x4_t*)conjugate)), ((int16x4_t*)dl_ch1_128)[1]);
            pmi128_im = vqaddq_s32(pmi128_im,vcombine_s32(vpadd_s32(vget_low_s32(mmtmpPMI0b),vget_high_s32(mmtmpPMI0b)),vpadd_s32(vget_low_s32(mmtmpPMI1b),vget_high_s32(mmtmpPMI1b))));

#endif
            dl_ch0_128++;
            dl_ch1_128++;
          }

          ue->measurements.subband_pmi_re[eNB_id][subband][aarx] = (((int *)&pmi128_re)[0] + ((int *)&pmi128_re)[1] + ((int *)&pmi128_re)[2] + ((int *)&pmi128_re)[3])>>2;
          ue->measurements.subband_pmi_im[eNB_id][subband][aarx] = (((int *)&pmi128_im)[0] + ((int *)&pmi128_im)[1] + ((int *)&pmi128_im)[2] + ((int *)&pmi128_im)[3])>>2;
          ue->measurements.wideband_pmi_re[eNB_id][aarx] += ue->measurements.subband_pmi_re[eNB_id][subband][aarx];
          ue->measurements.wideband_pmi_im[eNB_id][aarx] += ue->measurements.subband_pmi_im[eNB_id][subband][aarx];
        } // subband loop
      } // rx antenna loop
    }  // if frame_parms->mode1_flag == 0
    else {
      // cqi information only for mode 1
      for (aarx=0; aarx<frame_parms->nb_antennas_rx; aarx++) {
        dl_ch0    = &ue->common_vars.common_vars_rx_data_per_thread[ue->current_thread_id[subframe]].dl_ch_estimates[eNB_id][aarx][4];

        for (subband=0; subband<7; subband++) {

          // cqi
          if (aarx==0)
            ue->measurements.subband_cqi_tot[eNB_id][subband]=0;

          if (subband<6) {
            //      for (i=0;i<48;i++)
            //        printf("subband %d (%d) : %d,%d\n",subband,i,((short *)dl_ch0)[2*i],((short *)dl_ch0)[1+(2*i)]);
            ue->measurements.subband_cqi[eNB_id][aarx][subband] =
              (signal_energy_nodc(dl_ch0,48) ) - ue->measurements.n0_power[aarx];

            ue->measurements.subband_cqi_tot[eNB_id][subband] += ue->measurements.subband_cqi[eNB_id][aarx][subband];
            ue->measurements.subband_cqi_dB[eNB_id][aarx][subband] = dB_fixed2(ue->measurements.subband_cqi[eNB_id][aarx][subband],
                ue->measurements.n0_power[aarx]);
          } else {
            //      for (i=0;i<12;i++)
            //        printf("subband %d (%d) : %d,%d\n",subband,i,((short *)dl_ch0)[2*i],((short *)dl_ch0)[1+(2*i)]);
            ue->measurements.subband_cqi[eNB_id][aarx][subband] = (signal_energy_nodc(dl_ch0,12) ) - ue->measurements.n0_power[aarx];
            ue->measurements.subband_cqi_tot[eNB_id][subband] += ue->measurements.subband_cqi[eNB_id][aarx][subband];
            ue->measurements.subband_cqi_dB[eNB_id][aarx][subband] = dB_fixed2(ue->measurements.subband_cqi[eNB_id][aarx][subband],
                ue->measurements.n0_power[aarx]);
          }

          dl_ch1+=48;
          //    msg("subband_cqi[%d][%d][%d] => %d (%d dB)\n",eNB_id,aarx,subband,ue->measurements.subband_cqi[eNB_id][aarx][subband],ue->measurements.subband_cqi_dB[eNB_id][aarx][subband]);
        }
      }

      for (subband=0; subband<nb_subbands; subband++) {
        ue->measurements.subband_cqi_tot_dB[eNB_id][subband] = dB_fixed2(ue->measurements.subband_cqi_tot[eNB_id][subband],ue->measurements.n0_power_tot);
      }
    }

    //ue->measurements.rank[eNB_id] = 0;

    for (i=0; i<nb_subbands; i++) {
      ue->measurements.selected_rx_antennas[eNB_id][i] = 0;

      if (frame_parms->nb_antennas_rx>1) {
        if (ue->measurements.subband_cqi_dB[eNB_id][0][i] >= ue->measurements.subband_cqi_dB[eNB_id][1][i])
          ue->measurements.selected_rx_antennas[eNB_id][i] = 0;
        else
          ue->measurements.selected_rx_antennas[eNB_id][i] = 1;
      } else
        ue->measurements.selected_rx_antennas[eNB_id][i] = 0;
    }

    // if(eNB_id==0)
    // printf("in lte_ue_measurements: selected rx_antenna[eNB_id==0]:%u\n", ue->measurements.selected_rx_antennas[eNB_id][i]);
  }  // eNB_id loop

#if defined(__x86_64__) || defined(__i386__)
  _mm_empty();
  _m_empty();
#endif
}


void lte_ue_measurements_emul(PHY_VARS_UE *ue,uint8_t subframe,uint8_t eNB_id)
{

  LOG_D(PHY,"EMUL UE lte_ue_measurements_emul subframe %d, eNB_id %d\n",subframe,eNB_id);
}


uint8_t rank_estimation_tm3_tm4 (int *dl_ch_estimates_00, // please respect the order of channel estimates
                                 int *dl_ch_estimates_01,
                                 int *dl_ch_estimates_10,
                                 int *dl_ch_estimates_11,
                                 unsigned short nb_rb)
{

  int i=0;
  int rank=0;
  int N_RB=nb_rb;
  int *ch00_rank, *ch01_rank, *ch10_rank, *ch11_rank;

  int32_t shift;
  int avg_0[2];
  int avg_1[2];

  int count=0;

  /* we need at least alignment to 16 bytes, let's put 32 to be sure
   * (maybe not necessary but doesn't hurt)
   */
  int32_t conjch00_ch01[12*N_RB] __attribute__((aligned(32)));
  int32_t conjch01_ch00[12*N_RB] __attribute__((aligned(32)));
  int32_t conjch10_ch11[12*N_RB] __attribute__((aligned(32)));
  int32_t conjch11_ch10[12*N_RB] __attribute__((aligned(32)));
  int32_t conjch00_ch00[12*N_RB] __attribute__((aligned(32)));
  int32_t conjch01_ch01[12*N_RB] __attribute__((aligned(32)));
  int32_t conjch10_ch10[12*N_RB] __attribute__((aligned(32)));
  int32_t conjch11_ch11[12*N_RB] __attribute__((aligned(32)));
  int32_t af_mf_00[12*N_RB] __attribute__((aligned(32)));
  int32_t af_mf_00_sq[12*N_RB] __attribute__((aligned(32)));
  int32_t af_mf_01_sq[12*N_RB] __attribute__((aligned(32)));
  int32_t af_mf_10_sq[12*N_RB] __attribute__((aligned(32)));
  int32_t af_mf_11_sq[12*N_RB] __attribute__((aligned(32)));
  int32_t af_mf_01[12*N_RB] __attribute__((aligned(32)));
  int32_t af_mf_10[12*N_RB] __attribute__((aligned(32)));
  int32_t af_mf_11[12*N_RB] __attribute__((aligned(32)));
  int32_t determ_fin[12*N_RB] __attribute__((aligned(32)));
  int32_t denum_db[12*N_RB] __attribute__((aligned(32)));
  int32_t numer_fin[12*N_RB] __attribute__((aligned(32)));
  int32_t numer_db[12*N_RB] __attribute__((aligned(32)));
  int32_t cond_db[12*N_RB] __attribute__((aligned(32)));

  ch00_rank = dl_ch_estimates_00;
  ch01_rank = dl_ch_estimates_01;
  ch10_rank = dl_ch_estimates_10;
  ch11_rank = dl_ch_estimates_11;

  dlsch_channel_level_TM34_meas(ch00_rank,
                                ch01_rank,
                                ch10_rank,
                                ch11_rank,
                                avg_0,
                                avg_1,
                                N_RB);

  avg_0[0] = (log2_approx(avg_0[0])/2);
  shift = cmax(avg_0[0],0);

#ifdef DEBUG_RANK_EST
  printf("\n shift %d \n" , shift);
  printf("\n conj(ch00)ch01 \n");
#endif

  conjch0_mult_ch1(ch00_rank,
                   ch01_rank,
                   conjch00_ch01,
                   N_RB,
                   shift); // this is an arbitrary shift to avoid overflow. can be changed.

#ifdef DEBUG_RANK_EST
  printf("\n conj(ch01)ch00 \n");
#endif

  conjch0_mult_ch1(ch01_rank,
                   ch00_rank,
                   conjch01_ch00,
                   N_RB,
                   shift);

#ifdef DEBUG_RANK_EST
  printf("\n conj(ch10)ch11 \n");
#endif


  conjch0_mult_ch1(ch10_rank,
                   ch11_rank,
                   conjch10_ch11,
                   N_RB,
                   shift);

#ifdef DEBUG_RANK_EST
  printf("\n conj(ch11)ch10 \n");
#endif

  conjch0_mult_ch1(ch11_rank,
                   ch10_rank,
                   conjch11_ch10,
                   N_RB,
                   shift);

#ifdef DEBUG_RANK_EST
  printf("\n conj(ch00)ch00 \n");
#endif

  conjch0_mult_ch1(ch00_rank,
                   ch00_rank,
                   conjch00_ch00,
                   N_RB,
                   shift);

#ifdef DEBUG_RANK_EST
  printf("\n conj(ch01)ch01 \n");
#endif

  conjch0_mult_ch1(ch01_rank,
                   ch01_rank,
                   conjch01_ch01,
                   N_RB,
                   shift);

#ifdef DEBUG_RANK_EST
  printf("\n conj(ch10)ch10 \n");
#endif

  conjch0_mult_ch1(ch10_rank,
                   ch10_rank,
                   conjch10_ch10,
                   N_RB,
                   shift);
#ifdef DEBUG_RANK_EST
  printf("\n conj(ch11)ch11 \n");
#endif

  conjch0_mult_ch1(ch11_rank,
                   ch11_rank,
                   conjch11_ch11,
                   N_RB,
                   shift);

  construct_HhH_elements(conjch00_ch00,
                         conjch01_ch01,
                         conjch11_ch11,
                         conjch10_ch10,
                         conjch00_ch01,
                         conjch01_ch00,
                         conjch10_ch11,
                         conjch11_ch10,
                         af_mf_00,
                         af_mf_01,
                         af_mf_10,
                         af_mf_11,
                         N_RB);
#ifdef DEBUG_RANK_EST
  printf("\n |HhH00|^2 \n");
#endif

  squared_matrix_element(af_mf_00,
                         af_mf_00_sq,
                         N_RB);

#ifdef DEBUG_RANK_EST
  printf("\n |HhH01|^2 \n");
#endif

  squared_matrix_element(af_mf_01,
                         af_mf_01_sq,
                         N_RB);

#ifdef DEBUG_RANK_EST
  printf("\n |HhH10|^2 \n");
#endif

  squared_matrix_element(af_mf_10,
                         af_mf_10_sq,
                         N_RB);

#ifdef DEBUG_RANK_EST
  printf("\n |HhH11|^2 \n");
#endif

  squared_matrix_element(af_mf_11,
                         af_mf_11_sq,
                         N_RB);

  det_HhH(af_mf_00,
          af_mf_01,
          af_mf_10,
          af_mf_11,
          determ_fin,
          N_RB);

  numer(af_mf_00_sq,
        af_mf_01_sq,
        af_mf_10_sq,
        af_mf_11_sq,
        numer_fin,
        N_RB);

  for (i=1; i<12*N_RB; i++)
  {
    denum_db[i]=dB_fixed(determ_fin[i]);
    numer_db[i]=dB_fixed(numer_fin[i]);
    cond_db[i]=(numer_db[i]-denum_db[i]);
    if (cond_db[i] < cond_num_threshold)
      count++;
#ifdef DEBUG_RANK_EST
    printf("cond_num_threshold =%d \n", cond_num_threshold);
    printf("i %d  numer_db[i] = %d \n", i, numer_db[i]);
    printf("i %d  denum_db[i] = %d \n", i, denum_db[i]);
    printf("i %d  cond_db[i] =  %d \n", i, cond_db[i]);
    printf("i %d counter = %d \n", i, count);
#endif
  }

  if (count >= 6*N_RB) // conditional number is lower 10dB in half on more Res Blocks
    rank=1;

#ifdef DEBUG_RANK_EST
    printf(" rank = %d \n", rank);
#endif
   return(rank);
}

void conjch0_mult_ch1(int *ch0,
                      int *ch1,
                      int32_t *ch0conj_ch1,
                      unsigned short nb_rb,
                      unsigned char output_shift0)
{
  //This function is used to compute multiplications in Hhermitian * H matrix
  unsigned short rb;
  __m128i *dl_ch0_128,*dl_ch1_128, *ch0conj_ch1_128, mmtmpD0,mmtmpD1,mmtmpD2,mmtmpD3;

  dl_ch0_128 = (__m128i *)ch0;
  dl_ch1_128 = (__m128i *)ch1;

  ch0conj_ch1_128 = (__m128i *)ch0conj_ch1;

  for (rb=0; rb<3*nb_rb; rb++) {

    mmtmpD0 = _mm_madd_epi16(dl_ch0_128[0],dl_ch1_128[0]);
    mmtmpD1 = _mm_shufflelo_epi16(dl_ch0_128[0],_MM_SHUFFLE(2,3,0,1));
    mmtmpD1 = _mm_shufflehi_epi16(mmtmpD1,_MM_SHUFFLE(2,3,0,1));
    mmtmpD1 = _mm_sign_epi16(mmtmpD1,*(__m128i*)&conjugate[0]);
    mmtmpD1 = _mm_madd_epi16(mmtmpD1,dl_ch1_128[0]);
    mmtmpD0 = _mm_srai_epi32(mmtmpD0,output_shift0);
    mmtmpD1 = _mm_srai_epi32(mmtmpD1,output_shift0);
    mmtmpD2 = _mm_unpacklo_epi32(mmtmpD0,mmtmpD1);
    mmtmpD3 = _mm_unpackhi_epi32(mmtmpD0,mmtmpD1);

    ch0conj_ch1_128[0] = _mm_packs_epi32(mmtmpD2,mmtmpD3);

#ifdef DEBUG_RANK_EST
    printf("\n Computing conjugates \n");
    print_shorts("ch0:",(int16_t*)&dl_ch0_128[0]);
    print_shorts("ch1:",(int16_t*)&dl_ch1_128[0]);
    print_shorts("pack:",(int16_t*)&ch0conj_ch1_128[0]);
#endif

    dl_ch0_128+=1;
    dl_ch1_128+=1;
    ch0conj_ch1_128+=1;
  }
  _mm_empty();
  _m_empty();
}

void construct_HhH_elements(int *ch0conj_ch0, //00_00
                            int *ch1conj_ch1,//01_01
                            int *ch2conj_ch2,//11_11
                            int *ch3conj_ch3,//10_10
                            int *ch0conj_ch1,//00_01
                            int *ch1conj_ch0,//01_00
                            int *ch2conj_ch3,//10_11
                            int *ch3conj_ch2,//11_10
                            int32_t *after_mf_00,
                            int32_t *after_mf_01,
                            int32_t *after_mf_10,
                            int32_t *after_mf_11,
                            unsigned short nb_rb)
{
  unsigned short rb;
  __m128i *ch0conj_ch0_128, *ch1conj_ch1_128, *ch2conj_ch2_128, *ch3conj_ch3_128;
  __m128i *ch0conj_ch1_128, *ch1conj_ch0_128, *ch2conj_ch3_128, *ch3conj_ch2_128;
  __m128i *after_mf_00_128, *after_mf_01_128, *after_mf_10_128, *after_mf_11_128;

  ch0conj_ch0_128 = (__m128i *)ch0conj_ch0;
  ch1conj_ch1_128 = (__m128i *)ch1conj_ch1;
  ch2conj_ch2_128 = (__m128i *)ch2conj_ch2;
  ch3conj_ch3_128 = (__m128i *)ch3conj_ch3;
  ch0conj_ch1_128 = (__m128i *)ch0conj_ch1;
  ch1conj_ch0_128 = (__m128i *)ch1conj_ch0;
  ch2conj_ch3_128 = (__m128i *)ch2conj_ch3;
  ch3conj_ch2_128 = (__m128i *)ch3conj_ch2;
  after_mf_00_128 = (__m128i *)after_mf_00;
  after_mf_01_128 = (__m128i *)after_mf_01;
  after_mf_10_128 = (__m128i *)after_mf_10;
  after_mf_11_128 = (__m128i *)after_mf_11;

  for (rb=0; rb<3*nb_rb; rb++) {

    after_mf_00_128[0] =_mm_adds_epi16(ch0conj_ch0_128[0],ch3conj_ch3_128[0]);// _mm_adds_epi32(ch0conj_ch0_128[0], ch3conj_ch3_128[0]); //00_00 + 10_10
    after_mf_11_128[0] =_mm_adds_epi16(ch1conj_ch1_128[0], ch2conj_ch2_128[0]); //01_01 + 11_11
    after_mf_01_128[0] =_mm_adds_epi16(ch0conj_ch1_128[0], ch2conj_ch3_128[0]);//00_01 + 10_11
    after_mf_10_128[0] =_mm_adds_epi16(ch1conj_ch0_128[0], ch3conj_ch2_128[0]);//01_00 + 11_10

#ifdef DEBUG_RANK_EST
    printf(" \n construct_HhH_elements \n");
    print_shorts("ch0conj_ch0_128:",(int16_t*)&ch0conj_ch0_128[0]);
    print_shorts("ch1conj_ch1_128:",(int16_t*)&ch1conj_ch1_128[0]);
    print_shorts("ch2conj_ch2_128:",(int16_t*)&ch2conj_ch2_128[0]);
    print_shorts("ch3conj_ch3_128:",(int16_t*)&ch3conj_ch3_128[0]);
    print_shorts("ch0conj_ch1_128:",(int16_t*)&ch0conj_ch1_128[0]);
    print_shorts("ch1conj_ch0_128:",(int16_t*)&ch1conj_ch0_128[0]);
    print_shorts("ch2conj_ch3_128:",(int16_t*)&ch2conj_ch3_128[0]);
    print_shorts("ch3conj_ch2_128:",(int16_t*)&ch3conj_ch2_128[0]);
    print_shorts("after_mf_00_128:",(int16_t*)&after_mf_00_128[0]);
    print_shorts("after_mf_01_128:",(int16_t*)&after_mf_01_128[0]);
    print_shorts("after_mf_10_128:",(int16_t*)&after_mf_10_128[0]);
    print_shorts("after_mf_11_128:",(int16_t*)&after_mf_11_128[0]);
#endif

    ch0conj_ch0_128+=1;
    ch1conj_ch1_128+=1;
    ch2conj_ch2_128+=1;
    ch3conj_ch3_128+=1;
    ch0conj_ch1_128+=1;
    ch1conj_ch0_128+=1;
    ch2conj_ch3_128+=1;
    ch3conj_ch2_128+=1;

    after_mf_00_128+=1;
    after_mf_01_128+=1;
    after_mf_10_128+=1;
    after_mf_11_128+=1;
  }
  _mm_empty();
  _m_empty();
}


void squared_matrix_element(int32_t *Hh_h_00,
                            int32_t *Hh_h_00_sq,
                            unsigned short nb_rb)
{
   unsigned short rb;
  __m128i *Hh_h_00_128,*Hh_h_00_sq_128;

  Hh_h_00_128 = (__m128i *)Hh_h_00;
  Hh_h_00_sq_128 = (__m128i *)Hh_h_00_sq;

  for (rb=0; rb<3*nb_rb; rb++) {

    Hh_h_00_sq_128[0] = _mm_madd_epi16(Hh_h_00_128[0],Hh_h_00_128[0]);

#ifdef DEBUG_RANK_EST
    printf("\n Computing squared_matrix_element \n");
    print_shorts("Hh_h_00_128:",(int16_t*)&Hh_h_00_128[0]);
    print_ints("Hh_h_00_sq_128:",(int32_t*)&Hh_h_00_sq_128[0]);
#endif

    Hh_h_00_sq_128+=1;
    Hh_h_00_128+=1;
  }
  _mm_empty();
  _m_empty();
}



void det_HhH(int32_t *after_mf_00,
             int32_t *after_mf_01,
             int32_t *after_mf_10,
             int32_t *after_mf_11,
             int32_t *det_fin,
             unsigned short nb_rb)

{
  unsigned short rb;
  __m128i *after_mf_00_128,*after_mf_01_128, *after_mf_10_128, *after_mf_11_128, ad_re_128, bc_re_128;
  __m128i *det_fin_128, det_128;

  after_mf_00_128 = (__m128i *)after_mf_00;
  after_mf_01_128 = (__m128i *)after_mf_01;
  after_mf_10_128 = (__m128i *)after_mf_10;
  after_mf_11_128 = (__m128i *)after_mf_11;

  det_fin_128 = (__m128i *)det_fin;

  for (rb=0; rb<3*nb_rb; rb++) {

    ad_re_128 = _mm_madd_epi16(after_mf_00_128[0],after_mf_11_128[0]);
    bc_re_128 = _mm_madd_epi16(after_mf_01_128[0],after_mf_01_128[0]);
    det_128 = _mm_sub_epi32(ad_re_128, bc_re_128);
    det_fin_128[0] = _mm_abs_epi32(det_128);

#ifdef DEBUG_RANK_EST
    printf("\n Computing denominator \n");
    print_shorts("after_mf_00_128:",(int16_t*)&after_mf_00_128[0]);
    print_shorts("after_mf_01_128:",(int16_t*)&after_mf_01_128[0]);
    print_shorts("after_mf_10_128:",(int16_t*)&after_mf_10_128[0]);
    print_shorts("after_mf_11_128:",(int16_t*)&after_mf_11_128[0]);
    print_ints("ad_re_128:",(int32_t*)&ad_re_128);
    print_ints("bc_re_128:",(int32_t*)&bc_re_128);
    print_ints("det_fin_128:",(int32_t*)&det_fin_128[0]);
#endif

    det_fin_128+=1;
    after_mf_00_128+=1;
    after_mf_01_128+=1;
    after_mf_10_128+=1;
    after_mf_11_128+=1;
  }
  _mm_empty();
  _m_empty();
}

void numer(int32_t *Hh_h_00_sq,
           int32_t *Hh_h_01_sq,
           int32_t *Hh_h_10_sq,
           int32_t *Hh_h_11_sq,
           int32_t *num_fin,
           unsigned short nb_rb)

{
  unsigned short rb;
  __m128i *h_h_00_sq_128, *h_h_01_sq_128, *h_h_10_sq_128, *h_h_11_sq_128;
  __m128i *num_fin_128, sq_a_plus_sq_d_128, sq_b_plus_sq_c_128;

  h_h_00_sq_128 = (__m128i *)Hh_h_00_sq;
  h_h_01_sq_128 = (__m128i *)Hh_h_01_sq;
  h_h_10_sq_128 = (__m128i *)Hh_h_10_sq;
  h_h_11_sq_128 = (__m128i *)Hh_h_11_sq;

  num_fin_128 = (__m128i *)num_fin;

  for (rb=0; rb<3*nb_rb; rb++) {

    sq_a_plus_sq_d_128 = _mm_add_epi32(h_h_00_sq_128[0],h_h_11_sq_128[0]);
    sq_b_plus_sq_c_128 = _mm_add_epi32(h_h_01_sq_128[0],h_h_10_sq_128[0]);
    num_fin_128[0] = _mm_add_epi32(sq_a_plus_sq_d_128, sq_b_plus_sq_c_128);

#ifdef DEBUG_RANK_EST
    printf("\n Computing numerator \n");
    print_ints("h_h_00_sq_128:",(int32_t*)&h_h_00_sq_128[0]);
    print_ints("h_h_01_sq_128:",(int32_t*)&h_h_01_sq_128[0]);
    print_ints("h_h_10_sq_128:",(int32_t*)&h_h_10_sq_128[0]);
    print_ints("h_h_11_sq_128:",(int32_t*)&h_h_11_sq_128[0]);
    print_shorts("sq_a_plus_sq_d_128:",(int16_t*)&sq_a_plus_sq_d_128);
    print_shorts("sq_b_plus_sq_c_128:",(int16_t*)&sq_b_plus_sq_c_128);
    print_shorts("num_fin_128:",(int16_t*)&num_fin_128[0]);
#endif

    num_fin_128+=1;
    h_h_00_sq_128+=1;
    h_h_01_sq_128+=1;
    h_h_10_sq_128+=1;
    h_h_11_sq_128+=1;
  }
  _mm_empty();
  _m_empty();
}





void dlsch_channel_level_TM34_meas(int *ch00,
                                   int *ch01,
                                   int *ch10,
                                   int *ch11,
                                   int *avg_0,
                                   int *avg_1,
                                   unsigned short nb_rb)
{

#if defined(__x86_64__)||defined(__i386__)

  short rb;
  unsigned char nre=12;
  __m128i *ch00_128, *ch01_128, *ch10_128, *ch11_128;
  __m128i avg_0_row0_128D, avg_1_row0_128D, avg_0_row1_128D, avg_1_row1_128D;
  __m128i ch00_128_tmp, ch01_128_tmp, ch10_128_tmp, ch11_128_tmp;

  avg_0[0] = 0;
  avg_0[1] = 0;
  avg_1[0] = 0;
  avg_1[1] = 0;

  ch00_128 = (__m128i *)ch00;
  ch01_128 = (__m128i *)ch01;
  ch10_128 = (__m128i *)ch10;
  ch11_128 = (__m128i *)ch11;

  avg_0_row0_128D = _mm_setzero_si128();
  avg_1_row0_128D = _mm_setzero_si128();
  avg_0_row1_128D = _mm_setzero_si128();
  avg_1_row1_128D = _mm_setzero_si128();

  for (rb=0; rb<3*nb_rb; rb++) {
    ch00_128_tmp = _mm_load_si128(&ch00_128[0]);
    ch01_128_tmp = _mm_load_si128(&ch01_128[0]);
    ch10_128_tmp = _mm_load_si128(&ch10_128[0]);
    ch11_128_tmp = _mm_load_si128(&ch11_128[0]);

    avg_0_row0_128D = _mm_add_epi32(avg_0_row0_128D,_mm_madd_epi16(ch00_128_tmp,ch00_128_tmp));
    avg_1_row0_128D = _mm_add_epi32(avg_1_row0_128D,_mm_madd_epi16(ch01_128_tmp,ch01_128_tmp));
    avg_0_row1_128D = _mm_add_epi32(avg_0_row1_128D,_mm_madd_epi16(ch10_128_tmp,ch10_128_tmp));
    avg_1_row1_128D = _mm_add_epi32(avg_1_row1_128D,_mm_madd_epi16(ch11_128_tmp,ch11_128_tmp));

    ch00_128+=1;
    ch01_128+=1;
    ch10_128+=1;
    ch11_128+=1;
  }

  avg_0[0] = (((int*)&avg_0_row0_128D)[0])/(nb_rb*nre) +
           (((int*)&avg_0_row0_128D)[1])/(nb_rb*nre) +
           (((int*)&avg_0_row0_128D)[2])/(nb_rb*nre) +
           (((int*)&avg_0_row0_128D)[3])/(nb_rb*nre);

  avg_1[0] = (((int*)&avg_1_row0_128D)[0])/(nb_rb*nre) +
           (((int*)&avg_1_row0_128D)[1])/(nb_rb*nre) +
           (((int*)&avg_1_row0_128D)[2])/(nb_rb*nre) +
           (((int*)&avg_1_row0_128D)[3])/(nb_rb*nre);

  avg_0[1] = (((int*)&avg_0_row1_128D)[0])/(nb_rb*nre) +
           (((int*)&avg_0_row1_128D)[1])/(nb_rb*nre) +
           (((int*)&avg_0_row1_128D)[2])/(nb_rb*nre) +
           (((int*)&avg_0_row1_128D)[3])/(nb_rb*nre);

  avg_1[1] = (((int*)&avg_1_row1_128D)[0])/(nb_rb*nre) +
           (((int*)&avg_1_row1_128D)[1])/(nb_rb*nre) +
           (((int*)&avg_1_row1_128D)[2])/(nb_rb*nre) +
           (((int*)&avg_1_row1_128D)[3])/(nb_rb*nre);

  avg_0[0] = avg_0[0] + avg_0[1];
  avg_1[0] = avg_1[0] + avg_1[1];
  avg_0[0] = min (avg_0[0], avg_1[0]);
  avg_1[0] = avg_0[0];

  _mm_empty();
  _m_empty();

#elif defined(__arm__)

#endif
}<|MERGE_RESOLUTION|>--- conflicted
+++ resolved
@@ -432,11 +432,8 @@
     //    if (slot == 0) {
 
       if (eNB_offset == 0)
-<<<<<<< HEAD
+	
         LOG_D(PHY,"[UE %d] Frame %d, subframe %d RRC Measurements => rssi %3.1f dBm (digital: %3.1f dB, gain %d), N0 %d dBm\n",ue->Mod_id,
-=======
-       LOG_I(PHY,"[UE %d] Frame %d, subframe %d RRC Measurements => rssi %3.1f dBm (digital: %3.1f dB, gain %d), N0 %d dBm\n",ue->Mod_id,
->>>>>>> 1fb76157
               ue->proc.proc_rxtx[subframe&1].frame_rx,subframe,10*log10(ue->measurements.rssi)-ue->rx_total_gain_dB,
               10*log10(ue->measurements.rssi),
               ue->rx_total_gain_dB,
