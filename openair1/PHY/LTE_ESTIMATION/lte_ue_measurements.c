--- conflicted
+++ resolved
@@ -319,18 +319,11 @@
 	    }
 	    ue->measurements.n0_power_tot_dB = (unsigned short) dB_fixed(ue->measurements.n0_power_tot/(6*aarx));
 	    ue->measurements.n0_power_tot_dBm = ue->measurements.n0_power_tot_dB - ue->rx_total_gain_dB - dB_fixed(ue->frame_parms.ofdm_symbol_size);
-<<<<<<< HEAD
-
-
-	  }
-	}
-=======
-	      
-	    
+
+
           }
 #endif
         }
->>>>>>> 2045a493
       }
     }
     // recompute nushift with eNB_offset corresponding to adjacent eNB on which to perform channel estimation
