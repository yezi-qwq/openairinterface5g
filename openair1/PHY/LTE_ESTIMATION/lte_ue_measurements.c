--- conflicted
+++ resolved
@@ -208,27 +208,10 @@
           if (ue->frame_parms.Ncp==NORMAL) {
             for (aarx=0; aarx<ue->frame_parms.nb_antennas_rx; aarx++) {
 
-<<<<<<< HEAD
-              rxF_sss = (int16_t *)&ue->common_vars.common_vars_rx_data_per_thread[subframe&0x1].rxdataF[aarx][(5*ue->frame_parms.ofdm_symbol_size)];
-              rxF_pss = (int16_t *)&ue->common_vars.common_vars_rx_data_per_thread[subframe&0x1].rxdataF[aarx][(6*ue->frame_parms.ofdm_symbol_size)];
-
-              //-ve spectrum from SSS
-              //              printf("slot %d: SSS DTX: %d,%d, non-DTX %d,%d\n",slot,rxF_pss[-72],rxF_pss[-71],rxF_pss[-36],rxF_pss[-35]);
-
-              //              ue->measurements.n0_power[aarx] = (((int32_t)rxF_pss[-72]*rxF_pss[-72])+((int32_t)rxF_pss[-71]*rxF_pss[-71]));
-              //              printf("sssn36 %d\n",ue->measurements.n0_power[aarx]);
-              ue->measurements.n0_power[aarx] = (((int32_t)rxF_pss[-70]*rxF_pss[-70])+((int32_t)rxF_pss[-69]*rxF_pss[-69]));
-              ue->measurements.n0_power[aarx] += (((int32_t)rxF_pss[-68]*rxF_pss[-68])+((int32_t)rxF_pss[-67]*rxF_pss[-67]));
-              ue->measurements.n0_power[aarx] += (((int32_t)rxF_pss[-66]*rxF_pss[-66])+((int32_t)rxF_pss[-65]*rxF_pss[-65]));
-              //              ue->measurements.n0_power[aarx] += (((int32_t)rxF_pss[-64]*rxF_pss[-64])+((int32_t)rxF_pss[-63]*rxF_pss[-63]));
-              //              printf("sssm32 %d\n",ue->measurements.n0_power[aarx]);
-              //+ve spectrum from SSS
-              ue->measurements.n0_power[aarx] += (((int32_t)rxF_sss[2+70]*rxF_sss[2+70])+((int32_t)rxF_sss[2+69]*rxF_sss[2+69]));
-=======
           if(ue->frame_parms.frame_type == FDD)
           {
-	      rxF_sss = (int16_t *)&ue->common_vars.common_vars_rx_data_per_thread[subframe&0x1].rxdataF[aarx][(5*ue->frame_parms.ofdm_symbol_size)];
-	      rxF_pss = (int16_t *)&ue->common_vars.common_vars_rx_data_per_thread[subframe&0x1].rxdataF[aarx][(6*ue->frame_parms.ofdm_symbol_size)];
+          rxF_sss = (int16_t *)&ue->common_vars.common_vars_rx_data_per_thread[subframe&0x1].rxdataF[aarx][(5*ue->frame_parms.ofdm_symbol_size)];
+          rxF_pss = (int16_t *)&ue->common_vars.common_vars_rx_data_per_thread[subframe&0x1].rxdataF[aarx][(6*ue->frame_parms.ofdm_symbol_size)];
           }
           else
           {
@@ -238,8 +221,7 @@
               //-ve spectrum from SSS
 
               //+ve spectrum from SSS
-	          ue->measurements.n0_power[aarx] += (((int32_t)rxF_sss[2+70]*rxF_sss[2+70])+((int32_t)rxF_sss[2+69]*rxF_sss[2+69]));
->>>>>>> 9bef36f2
+              ue->measurements.n0_power[aarx] += (((int32_t)rxF_sss[2+70]*rxF_sss[2+70])+((int32_t)rxF_sss[2+69]*rxF_sss[2+69]));
               ue->measurements.n0_power[aarx] += (((int32_t)rxF_sss[2+68]*rxF_sss[2+68])+((int32_t)rxF_sss[2+67]*rxF_sss[2+67]));
               ue->measurements.n0_power[aarx] += (((int32_t)rxF_sss[2+66]*rxF_sss[2+66])+((int32_t)rxF_sss[2+65]*rxF_sss[2+65]));
               //              ue->measurements.n0_power[aarx] += (((int32_t)rxF_sss[2+64]*rxF_sss[2+64])+((int32_t)rxF_sss[2+63]*rxF_sss[2+63]));
@@ -248,20 +230,8 @@
               ue->measurements.n0_power[aarx] += (((int32_t)rxF_pss[2+70]*rxF_pss[2+70])+((int32_t)rxF_pss[2+69]*rxF_pss[2+69]));
               ue->measurements.n0_power[aarx] += (((int32_t)rxF_pss[2+68]*rxF_pss[2+68])+((int32_t)rxF_pss[2+67]*rxF_pss[2+67]));
               ue->measurements.n0_power[aarx] += (((int32_t)rxF_pss[2+66]*rxF_pss[2+66])+((int32_t)rxF_pss[2+65]*rxF_pss[2+65]));
-<<<<<<< HEAD
-              //              ue->measurements.n0_power[aarx] += (((int32_t)rxF_pss[2+64]*rxF_pss[2+64])+((int32_t)rxF_pss[2+63]*rxF_pss[2+63]));
-              //              printf("pss32 %d\n",ue->measurements.n0_power[aarx]);              //-ve spectrum from PSS
-              rxF_pss = (int16_t *)&ue->common_vars.common_vars_rx_data_per_thread[subframe&0x1].rxdataF[aarx][(7*ue->frame_parms.ofdm_symbol_size)];
-              //              ue->measurements.n0_power[aarx] += (((int32_t)rxF_pss[-72]*rxF_pss[-72])+((int32_t)rxF_pss[-71]*rxF_pss[-71]));
-              //              printf("pssm36 %d\n",ue->measurements.n0_power[aarx]);
-              ue->measurements.n0_power[aarx] += (((int32_t)rxF_pss[-70]*rxF_pss[-70])+((int32_t)rxF_pss[-69]*rxF_pss[-69]));
-              ue->measurements.n0_power[aarx] += (((int32_t)rxF_pss[-68]*rxF_pss[-68])+((int32_t)rxF_pss[-67]*rxF_pss[-67]));
-              ue->measurements.n0_power[aarx] += (((int32_t)rxF_pss[-66]*rxF_pss[-66])+((int32_t)rxF_pss[-65]*rxF_pss[-65]));
-              //              ue->measurements.n0_power[aarx] += (((int32_t)rxF_pss[-64]*rxF_pss[-64])+((int32_t)rxF_pss[-63]*rxF_pss[-63]));
-              //              printf("pssm32 %d\n",ue->measurements.n0_power[aarx]);
-=======
-	      //              ue->measurements.n0_power[aarx] += (((int32_t)rxF_pss[2+64]*rxF_pss[2+64])+((int32_t)rxF_pss[2+63]*rxF_pss[2+63]));
-	      //	      printf("pss32 %d\n",ue->measurements.n0_power[aarx]);              //-ve spectrum from PSS
+          //              ue->measurements.n0_power[aarx] += (((int32_t)rxF_pss[2+64]*rxF_pss[2+64])+((int32_t)rxF_pss[2+63]*rxF_pss[2+63]));
+          //          printf("pss32 %d\n",ue->measurements.n0_power[aarx]);              //-ve spectrum from PSS
               if(ue->frame_parms.frame_type == FDD)
               {
                   rxF_sss = (int16_t *)&ue->common_vars.common_vars_rx_data_per_thread[subframe&0x1].rxdataF[aarx][(6*ue->frame_parms.ofdm_symbol_size)];
@@ -272,35 +242,29 @@
                   rxF_sss = (int16_t *)&ue->common_vars.common_vars_rx_data_per_thread[(subframe+1)&0x1].rxdataF[aarx][(14*ue->frame_parms.ofdm_symbol_size)];
                   rxF_pss = (int16_t *)&ue->common_vars.common_vars_rx_data_per_thread[subframe&0x1].rxdataF[aarx][(3*ue->frame_parms.ofdm_symbol_size)];
               }
-	      //              ue->measurements.n0_power[aarx] += (((int32_t)rxF_pss[-72]*rxF_pss[-72])+((int32_t)rxF_pss[-71]*rxF_pss[-71]));
-	      //	      printf("pssm36 %d\n",ue->measurements.n0_power[aarx]);
+          //              ue->measurements.n0_power[aarx] += (((int32_t)rxF_pss[-72]*rxF_pss[-72])+((int32_t)rxF_pss[-71]*rxF_pss[-71]));
+          //          printf("pssm36 %d\n",ue->measurements.n0_power[aarx]);
               ue->measurements.n0_power[aarx] += (((int32_t)rxF_pss[-70]*rxF_pss[-70])+((int32_t)rxF_pss[-69]*rxF_pss[-69]));
               ue->measurements.n0_power[aarx] += (((int32_t)rxF_pss[-68]*rxF_pss[-68])+((int32_t)rxF_pss[-67]*rxF_pss[-67]));
               ue->measurements.n0_power[aarx] += (((int32_t)rxF_pss[-66]*rxF_pss[-66])+((int32_t)rxF_pss[-65]*rxF_pss[-65]));
-              
+
               ue->measurements.n0_power[aarx] = (((int32_t)rxF_sss[-70]*rxF_sss[-70])+((int32_t)rxF_sss[-69]*rxF_sss[-69]));
               ue->measurements.n0_power[aarx] += (((int32_t)rxF_sss[-68]*rxF_sss[-68])+((int32_t)rxF_sss[-67]*rxF_sss[-67]));
               ue->measurements.n0_power[aarx] += (((int32_t)rxF_sss[-66]*rxF_sss[-66])+((int32_t)rxF_sss[-65]*rxF_sss[-65]));
 
-	      //              ue->measurements.n0_power[aarx] += (((int32_t)rxF_pss[-64]*rxF_pss[-64])+((int32_t)rxF_pss[-63]*rxF_pss[-63]));
-	      //	      printf("pssm32 %d\n",ue->measurements.n0_power[aarx]);
->>>>>>> 9bef36f2
+          //              ue->measurements.n0_power[aarx] += (((int32_t)rxF_pss[-64]*rxF_pss[-64])+((int32_t)rxF_pss[-63]*rxF_pss[-63]));
+          //          printf("pssm32 %d\n",ue->measurements.n0_power[aarx]);
               ue->measurements.n0_power_dB[aarx] = (unsigned short) dB_fixed(ue->measurements.n0_power[aarx]/12);
               ue->measurements.n0_power_tot /*+=*/ = ue->measurements.n0_power[aarx];
-            }
-
-<<<<<<< HEAD
-            ue->measurements.n0_power_tot_dB = (unsigned short) dB_fixed(ue->measurements.n0_power_tot/(12*aarx));
-            ue->measurements.n0_power_tot_dBm = ue->measurements.n0_power_tot_dB - ue->rx_total_gain_dB - dB_fixed(ue->frame_parms.ofdm_symbol_size);
-=======
+        }
+
             //LOG_I(PHY,"Subframe %d RRC UE MEAS Noise Level %d \n", subframe, ue->measurements.n0_power_tot);
 
-	    ue->measurements.n0_power_tot_dB = (unsigned short) dB_fixed(ue->measurements.n0_power_tot/(12*aarx));
-	    ue->measurements.n0_power_tot_dBm = ue->measurements.n0_power_tot_dB - ue->rx_total_gain_dB - dB_fixed(ue->frame_parms.ofdm_symbol_size);
->>>>>>> 9bef36f2
-          } else {
+        ue->measurements.n0_power_tot_dB = (unsigned short) dB_fixed(ue->measurements.n0_power_tot/(12*aarx));
+        ue->measurements.n0_power_tot_dBm = ue->measurements.n0_power_tot_dB - ue->rx_total_gain_dB - dB_fixed(ue->frame_parms.ofdm_symbol_size);
+        } else {
             LOG_E(PHY, "Not yet implemented: noise power calculation when prefix length = EXTENDED\n");
-          }
+        }
         }
         else if ((ue->frame_parms.frame_type == TDD) &&
                  ((subframe == 1) || (subframe == 6))) {  // TDD PSS/SSS, compute noise in DTX REs // 2016-09-29 wilson fix incorrect noise power calculation
@@ -311,32 +275,6 @@
           if (ue->frame_parms.Ncp==NORMAL) {
             for (aarx=0; aarx<ue->frame_parms.nb_antennas_rx; aarx++) {
 
-<<<<<<< HEAD
-              rxF_sss = (int16_t *)&ue->common_vars.common_vars_rx_data_per_thread[subframe&0x1].rxdataF[aarx][(6*ue->frame_parms.ofdm_symbol_size)];
-              // note this is a dummy pointer, the pss is not really there!
-              // in FDD the pss is in the symbol after the sss, but not in TDD
-
-              rxF_pss = (int16_t *)&ue->common_vars.common_vars_rx_data_per_thread[subframe&0x1].rxdataF[aarx][(7*ue->frame_parms.ofdm_symbol_size)];
-
-              //-ve spectrum from SSS
-              //              ue->measurements.n0_power[aarx] = (((int32_t)rxF_pss[-72]*rxF_pss[-72])+((int32_t)rxF_pss[-71]*rxF_pss[-71]));
-              ue->measurements.n0_power[aarx] = (((int32_t)rxF_pss[-70]*rxF_pss[-70])+((int32_t)rxF_pss[-69]*rxF_pss[-69]));
-              ue->measurements.n0_power[aarx] += (((int32_t)rxF_pss[-68]*rxF_pss[-68])+((int32_t)rxF_pss[-67]*rxF_pss[-67]));
-              ue->measurements.n0_power[aarx] += (((int32_t)rxF_pss[-66]*rxF_pss[-66])+((int32_t)rxF_pss[-65]*rxF_pss[-65]));
-              //              ue->measurements.n0_power[aarx] += (((int32_t)rxF_pss[-64]*rxF_pss[-64])+((int32_t)rxF_pss[-63]*rxF_pss[-63]));
-              //+ve spectrum from SSS
-              //              ue->measurements.n0_power[aarx] += (((int32_t)rxF_sss[2+72]*rxF_sss[2+72])+((int32_t)rxF_sss[2+71]*rxF_sss[2+71]));
-              ue->measurements.n0_power[aarx] = (((int32_t)rxF_sss[2+70]*rxF_sss[2+70])+((int32_t)rxF_sss[2+69]*rxF_sss[2+69]));
-              ue->measurements.n0_power[aarx] += (((int32_t)rxF_sss[2+68]*rxF_sss[2+68])+((int32_t)rxF_sss[2+67]*rxF_sss[2+67]));
-              ue->measurements.n0_power[aarx] += (((int32_t)rxF_sss[2+66]*rxF_sss[2+66])+((int32_t)rxF_sss[2+65]*rxF_sss[2+65]));
-              //              ue->measurements.n0_power[aarx] += (((int32_t)rxF_sss[2+64]*rxF_sss[2+64])+((int32_t)rxF_sss[2+63]*rxF_sss[2+63]));
-
-              ue->measurements.n0_power_dB[aarx] = (unsigned short) dB_fixed(ue->measurements.n0_power[aarx]/(6));
-              ue->measurements.n0_power_tot +=  ue->measurements.n0_power[aarx];
-            }
-            ue->measurements.n0_power_tot_dB = (unsigned short) dB_fixed(ue->measurements.n0_power_tot/(6*aarx));
-            ue->measurements.n0_power_tot_dBm = ue->measurements.n0_power_tot_dB - ue->rx_total_gain_dB - dB_fixed(ue->frame_parms.ofdm_symbol_size);
-=======
                 rxdataF  =  ue->common_vars.common_vars_rx_data_per_thread[(subframe&0x1)].rxdataF;
                 rxF_pss  = (int16_t *) &rxdataF[aarx][((pss_symb*(ue->frame_parms.ofdm_symbol_size)))];
 
@@ -375,12 +313,10 @@
             //          printf("pssm32 %d\n",ue->measurements.n0_power[aarx]);
                 ue->measurements.n0_power_dB[aarx] = (unsigned short) dB_fixed(ue->measurements.n0_power[aarx]/12);
                 ue->measurements.n0_power_tot /*+=*/ = ue->measurements.n0_power[aarx];
-	    }
+        }
 
         ue->measurements.n0_power_tot_dB = (unsigned short) dB_fixed(ue->measurements.n0_power_tot/(12*aarx));
         ue->measurements.n0_power_tot_dBm = ue->measurements.n0_power_tot_dB - ue->rx_total_gain_dB - dB_fixed(ue->frame_parms.ofdm_symbol_size);
-
->>>>>>> 9bef36f2
 
         //LOG_I(PHY,"Subframe %d RRC UE MEAS Noise Level %d \n", subframe, ue->measurements.n0_power_tot);
 
@@ -636,7 +572,7 @@
             (k2*((long long int)(ue->measurements.rx_power_tot[eNB_id]))))>>10);
 
     //LOG_I(PHY,"Noise Power Computation: k1 %d k2 %d n0 avg %d n0 tot %d\n", k1, k2, ue->measurements.n0_power_avg,
-  	//	  ue->measurements.n0_power_tot);
+    //    ue->measurements.n0_power_tot);
     ue->measurements.n0_power_avg = (int)
         (((k1*((long long int) (ue->measurements.n0_power_avg))) +
           (k2*((long long int) (ue->measurements.n0_power_tot))))>>10);
@@ -654,13 +590,9 @@
     ue->measurements.wideband_cqi_avg[eNB_id] = dB_fixed2(ue->measurements.rx_power_avg[eNB_id],ue->measurements.n0_power_avg);
     ue->measurements.rx_rssi_dBm[eNB_id] = ue->measurements.rx_power_avg_dB[eNB_id] - ue->rx_total_gain_dB;
 #ifdef DEBUG_MEAS_UE
-<<<<<<< HEAD
-    LOG_I(PHY,"[eNB %d] RSSI %d dBm, RSSI (digital) %d dB, WBandCQI %d dB, rxPwrAvg %d, n0PwrAvg %d\n",
-=======
       LOG_I(PHY,"[eNB %d] Subframe %d, RSSI %d dBm, RSSI (digital) %d dB, WBandCQI %d dB, rxPwrAvg %d, n0PwrAvg %d\n",
->>>>>>> 9bef36f2
             eNB_id,
-			subframe,
+            subframe,
             ue->measurements.rx_rssi_dBm[eNB_id],
             ue->measurements.rx_power_avg_dB[eNB_id],
             ue->measurements.wideband_cqi_avg[eNB_id],
