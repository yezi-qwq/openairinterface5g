--- conflicted
+++ resolved
@@ -139,132 +139,4 @@
 
       VCD_SIGNAL_DUMPER_DUMP_FUNCTION_BY_NAME(VCD_SIGNAL_DUMPER_FUNCTIONS_UE_ADJUST_SYNCH, VCD_FUNCTION_OUT);
   }
-<<<<<<< HEAD
-}
-
-
-int lte_est_timing_advance(LTE_DL_FRAME_PARMS *frame_parms,
-                           LTE_eNB_SRS *lte_eNB_srs,
-                           unsigned int  *eNB_id,
-                           unsigned char clear,
-                           unsigned char number_of_cards,
-                           short coef)
-
-{
-
-  static int max_pos_fil2 = 0;
-  int temp, i, aa, max_pos = 0,ind;
-  int max_val=0;
-  short Re,Im,ncoef;
-#ifdef DEBUG_PHY
-  char fname[100],vname[100];
-#endif
-
-  ncoef = 32768 - coef;
-
-  for (ind=0; ind<number_of_cards; ind++) {
-
-    if (ind==0)
-      max_val=0;
-
-
-    for (aa=0; aa<frame_parms->nb_antennas_rx; aa++) {
-      // do ifft of channel estimate
-      switch(frame_parms->N_RB_DL) {
-      case 6:
-	dft128((int16_t*) &lte_eNB_srs->srs_ch_estimates[aa][0],
-	       (int16_t*) lte_eNB_srs->srs_ch_estimates_time[aa],
-	       1);
-	break;
-      case 25:
-	dft512((int16_t*) &lte_eNB_srs->srs_ch_estimates[aa][0],
-	       (int16_t*) lte_eNB_srs->srs_ch_estimates_time[aa],
-	       1);
-	break;
-      case 50:
-	dft1024((int16_t*) &lte_eNB_srs->srs_ch_estimates[aa][0],
-		(int16_t*) lte_eNB_srs->srs_ch_estimates_time[aa],
-		1);
-	break;
-      case 100:
-	dft2048((int16_t*) &lte_eNB_srs->srs_ch_estimates[aa][0],
-	       (int16_t*) lte_eNB_srs->srs_ch_estimates_time[aa],
-	       1);
-	break;
-      }
-#ifdef DEBUG_PHY
-      sprintf(fname,"srs_ch_estimates_time_%d%d.m",ind,aa);
-      sprintf(vname,"srs_time_%d%d",ind,aa);
-      write_output(fname,vname,lte_eNB_srs->srs_ch_estimates_time[aa],frame_parms->ofdm_symbol_size*2,2,1);
-#endif
-    }
-
-    // we only use channel estimates from tx antenna 0 here
-    // remember we fixed the SRS to use only every second subcarriers
-    for (i = 0; i < frame_parms->ofdm_symbol_size/2; i++) {
-      temp = 0;
-
-      for (aa=0; aa<frame_parms->nb_antennas_rx; aa++) {
-        Re = ((int16_t*)lte_eNB_srs->srs_ch_estimates_time[aa])[(i<<1)];
-        Im = ((int16_t*)lte_eNB_srs->srs_ch_estimates_time[aa])[1+(i<<1)];
-        temp += (Re*Re/2) + (Im*Im/2);
-      }
-
-      if (temp > max_val) {
-        max_pos = i;
-        max_val = temp;
-        *eNB_id = ind;
-      }
-    }
-  }
-
-  // filter position to reduce jitter
-  if (clear == 1)
-    max_pos_fil2 = max_pos;
-  else
-    max_pos_fil2 = ((max_pos_fil2 * coef) + (max_pos * ncoef)) >> 15;
-
-  return(max_pos_fil2);
-}
-
-
-int lte_est_timing_advance_pusch(PHY_VARS_eNB* eNB,module_id_t UE_id)
-{
-  int temp, i, aa, max_pos=0, max_val=0;
-  short Re,Im;
-
-  LTE_DL_FRAME_PARMS *frame_parms = &eNB->frame_parms;
-  LTE_eNB_PUSCH *eNB_pusch_vars = eNB->pusch_vars[UE_id];
-  int32_t **ul_ch_estimates_time=  eNB_pusch_vars->drs_ch_estimates_time;
-  uint8_t cyclic_shift = 0;
-  int sync_pos = (frame_parms->ofdm_symbol_size-cyclic_shift*frame_parms->ofdm_symbol_size/12)%(frame_parms->ofdm_symbol_size);
-
-  AssertFatal(frame_parms->ofdm_symbol_size > 127,"frame_parms->ofdm_symbol_size %d<128\n",frame_parms->ofdm_symbol_size);
-  AssertFatal(frame_parms->nb_antennas_rx >0 && frame_parms->nb_antennas_rx<3,"frame_parms->nb_antennas_rx %d not in [0,1]\n",
-	      frame_parms->nb_antennas_rx);
-  for (i = 0; i < frame_parms->ofdm_symbol_size; i++) {
-    temp = 0;
-
-    for (aa=0; aa<frame_parms->nb_antennas_rx; aa++) {
-      Re = ((int16_t*)ul_ch_estimates_time[aa])[(i<<1)];
-      Im = ((int16_t*)ul_ch_estimates_time[aa])[1+(i<<1)];
-      temp += (Re*Re/2) + (Im*Im/2);
-    }
-
-    if (temp > max_val) {
-      max_pos = i;
-      max_val = temp;
-    }
-  }
-
-  if (max_pos>frame_parms->ofdm_symbol_size/2)
-    max_pos = max_pos-frame_parms->ofdm_symbol_size;
-
-  //#ifdef DEBUG_PHY
-  LOG_D(PHY,"frame %d: max_pos = %d, sync_pos=%d\n",eNB->proc.frame_rx,max_pos,sync_pos);
-  //#endif //DEBUG_PHY
-
-  return max_pos - sync_pos;
-=======
->>>>>>> 3fd24705
 }