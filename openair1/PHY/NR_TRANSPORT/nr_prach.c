/*
 * Licensed to the OpenAirInterface (OAI) Software Alliance under one or more
 * contributor license agreements.  See the NOTICE file distributed with
 * this work for additional information regarding copyright ownership.
 * The OpenAirInterface Software Alliance licenses this file to You under
 * the OAI Public License, Version 1.1  (the "License"); you may not use this file
 * except in compliance with the License.
 * You may obtain a copy of the License at
 *
 *      http://www.openairinterface.org/?page_id=698
 *
 * Unless required by applicable law or agreed to in writing, software
 * distributed under the License is distributed on an "AS IS" BASIS,
 * WITHOUT WARRANTIES OR CONDITIONS OF ANY KIND, either express or implied.
 * See the License for the specific language governing permissions and
 * limitations under the License.
 *-------------------------------------------------------------------------------
 * For more information about the OpenAirInterface (OAI) Software Alliance:
 *      contact@openairinterface.org
 */

/*! \file PHY/NR_TRANSPORT/nr_prach.c
 * \brief Top-level routines for generating and decoding the PRACH physical channel V15.4 2018-12
 * \author R. Knopp
 * \date 2019
 * \version 0.1
 * \company Eurecom
 * \email: knopp@eurecom.fr
 * \note
 * \warning
 */

#include "PHY/defs_gNB.h"
#include "PHY/NR_TRANSPORT/nr_transport_proto.h"
#include "PHY/NR_TRANSPORT/nr_transport_common_proto.h"

extern uint16_t prach_root_sequence_map_0_3[838];
extern uint16_t prach_root_sequence_map_abc[138];
extern uint16_t nr_du[838];
extern int16_t nr_ru[2*839];
extern const char *prachfmt[9];

void init_prach_list(PHY_VARS_gNB *gNB) {

  AssertFatal(gNB!=NULL,"gNB is null\n");
  for (int i=0; i<NUMBER_OF_NR_PRACH_MAX; i++) gNB->prach_vars.list[i].frame=-1;
}

int16_t find_nr_prach(PHY_VARS_gNB *gNB,int frame,int slot, int numRA, find_type_t type) {

  uint16_t i;
  int16_t first_free_index=-1;

  AssertFatal(gNB!=NULL,"gNB is null\n");
  for (i=0; i<NUMBER_OF_NR_PRACH_MAX; i++) {
    LOG_D(PHY,"searching for PRACH in %d.%d with numRA %d: prach_index %d=> %d.%d numRA %d\n", frame,slot,numRA,i,
	  gNB->prach_vars.list[i].frame,gNB->prach_vars.list[i].slot,gNB->prach_vars.list[i].pdu.num_ra);
    if ((gNB->prach_vars.list[i].frame == frame) &&
        (gNB->prach_vars.list[i].slot  == slot) &&
	(gNB->prach_vars.list[i].pdu.num_ra == numRA))       return i;
    else if ((gNB->prach_vars.list[i].frame == -1) && (first_free_index==-1)) first_free_index=i;
  }
  if (type == SEARCH_EXIST) return -1;

  return first_free_index;
}

void nr_fill_prach(PHY_VARS_gNB *gNB,
		   int SFN,
		   int Slot,
		   nfapi_nr_prach_pdu_t *prach_pdu) {

  int prach_id = find_nr_prach(gNB,SFN,Slot,prach_pdu->num_ra,SEARCH_EXIST_OR_FREE);
  AssertFatal( (prach_id>=0) && (prach_id<NUMBER_OF_NR_PRACH_MAX),
              "illegal or no prach_id found!!! numRA %d prach_id %d\n",prach_pdu->num_ra,prach_id);

  gNB->prach_vars.list[prach_id].frame=SFN;
  gNB->prach_vars.list[prach_id].slot=Slot;
  memcpy((void*)&gNB->prach_vars.list[prach_id].pdu,(void*)prach_pdu,sizeof(*prach_pdu));

}

void init_prach_ru_list(RU_t *ru) {

  AssertFatal(ru!=NULL,"ruis null\n");
  for (int i=0; i<NUMBER_OF_NR_RU_PRACH_MAX; i++) ru->prach_list[i].frame=-1;
  pthread_mutex_init(&ru->prach_list_mutex,NULL);
}

int16_t find_nr_prach_ru(RU_t *ru,int frame,int slot, find_type_t type) {

  uint16_t i;
  int16_t first_free_index=-1;

  AssertFatal(ru!=NULL,"ru is null\n");
  pthread_mutex_lock(&ru->prach_list_mutex);
  for (i=0; i<NUMBER_OF_NR_RU_PRACH_MAX; i++) {
    LOG_D(PHY,"searching for PRACH in %d.%d : prach_index %d=> %d.%d\n", frame,slot,i,
	  ru->prach_list[i].frame,ru->prach_list[i].slot);
    if ((ru->prach_list[i].frame == frame) &&
        (ru->prach_list[i].slot  == slot)) {
      pthread_mutex_unlock(&ru->prach_list_mutex);
      return i;
    }
    else if ((ru->prach_list[i].frame == -1) && (first_free_index==-1)) first_free_index=i;
  }
  pthread_mutex_unlock(&ru->prach_list_mutex);
  if (type == SEARCH_EXIST) return -1;

  return first_free_index;
}

void nr_fill_prach_ru(RU_t *ru,
		      int SFN,
		      int Slot,
		      nfapi_nr_prach_pdu_t *prach_pdu) {

  int prach_id = find_nr_prach_ru(ru,SFN,Slot,SEARCH_EXIST_OR_FREE);
  AssertFatal( (prach_id>=0) && (prach_id<NUMBER_OF_NR_PRACH_MAX),
              "illegal or no prach_id found!!! prach_id %d\n",prach_id);

  pthread_mutex_lock(&ru->prach_list_mutex);
  ru->prach_list[prach_id].frame              = SFN;
  ru->prach_list[prach_id].slot               = Slot;
  ru->prach_list[prach_id].fmt                = prach_pdu->prach_format;
  ru->prach_list[prach_id].numRA              = prach_pdu->num_ra;
  ru->prach_list[prach_id].prachStartSymbol   = prach_pdu->prach_start_symbol;
  pthread_mutex_unlock(&ru->prach_list_mutex);  

}

void free_nr_ru_prach_entry(RU_t *ru,
			    int prach_id) {

  pthread_mutex_lock(&ru->prach_list_mutex);
  ru->prach_list[prach_id].frame=-1;
  pthread_mutex_unlock(&ru->prach_list_mutex);

}
<<<<<<< HEAD


void rx_nr_prach_ru(RU_t *ru,
		    int prachFormat,
		    int numRA,
		    int prachStartSymbol,
		    int frame,
		    int slot) {

  AssertFatal(ru!=NULL,"ru is null\n");

  int16_t            **rxsigF=NULL;
  NR_DL_FRAME_PARMS *fp=ru->nr_frame_parms;
  int slot2=slot;

  int16_t *prach[ru->nb_rx];
  int prach_sequence_length = ru->config.prach_config.prach_sequence_length.value;

  int msg1_frequencystart   = ru->config.prach_config.num_prach_fd_occasions_list[numRA].k1.value;

  rxsigF            = ru->prach_rxsigF;

  AssertFatal(ru->if_south == LOCAL_RF,"we shouldn't call this if if_south != LOCAL_RF\n");

  for (int aa=0; aa<ru->nb_rx; aa++){ 
    if (prach_sequence_length == 0) slot2=(slot/fp->slots_per_subframe)*fp->slots_per_subframe; 
    prach[aa] = (int16_t*)&ru->common.rxdata[aa][(slot2*fp->get_samples_per_slot(slot,fp))-ru->N_TA_offset];
  } 

  int dftlen=0;
  int mu = fp->numerology_index;
  int Ncp;
  int16_t *prach2;

  if (prach_sequence_length == 0) {
    LOG_D(PHY,"PRACH (ru %d) in %d.%d, format %d, msg1_frequencyStart %d\n",
	  ru->idx,frame,slot2,prachFormat,msg1_frequencystart);
=======


void rx_nr_prach_ru(RU_t *ru,
		    int prachFormat,
		    int numRA,
		    int prachStartSymbol,
		    int frame,
		    int slot) {

  AssertFatal(ru!=NULL,"ru is null\n");

  int16_t            **rxsigF=NULL;
  NR_DL_FRAME_PARMS *fp=ru->nr_frame_parms;

  int16_t *prach[ru->nb_rx];
  int prach_sequence_length = ru->config.prach_config.prach_sequence_length.value;

  int msg1_frequencystart   = ru->config.prach_config.num_prach_fd_occasions_list[numRA].k1.value;

  rxsigF            = ru->prach_rxsigF;

  AssertFatal(ru->if_south == LOCAL_RF,"we shouldn't call this if if_south != LOCAL_RF\n");
  for (int aa=0; aa<ru->nb_rx; aa++) 
    prach[aa] = (int16_t*)&ru->common.rxdata[aa][(slot*fp->get_samples_per_slot(slot,fp))-ru->N_TA_offset];

  int dftlen=0;
  int mu = fp->numerology_index;
  int Ncp = 0;
  int16_t *prach2;

  if (prach_sequence_length == 0) {
    LOG_D(PHY,"PRACH (ru %d) in %d.%d, format %d, msg1_frequencyStart %d\n",
	  ru->idx,frame,slot,prachFormat,msg1_frequencystart);
>>>>>>> e68e72cd
    AssertFatal(prachFormat<4,"Illegal prach format %d for length 839\n",prachFormat);
    switch (prachFormat) {
    case 0:
      Ncp = 3168;
      break;
      
    case 1:
      Ncp = 21024;
      break;
      
    case 2:
      Ncp = 4688;
      break;
      
    case 3:
      Ncp = 3168;
      break;
      
    }
  }
  else {
    LOG_D(PHY,"PRACH (ru %d) in %d.%d, format %s, msg1_frequencyStart %d,startSymbol %d\n",
	  ru->idx,frame,slot,prachfmt[prachFormat],msg1_frequencystart,prachStartSymbol);

    switch (prachFormat) {
    case 0: //A1
      Ncp = 288/(1<<mu);
      break;
      
    case 1: //A2
      Ncp = 576/(1<<mu);
      break;
      
    case 2: //A3
      Ncp = 864/(1<<mu);
      break;
      
    case 3: //B1
      Ncp = 216/(1<<mu);
    break;
    
    case 4: //B2
      Ncp = 360/(1<<mu);
      break;
      
    case 5: //B3
      Ncp = 504/(1<<mu);
      break;
      
    case 6: //B4
      Ncp = 936/(1<<mu);
      break;
      
    case 7: //C0
      Ncp = 1240/(1<<mu);
      break;
      
    case 8: //C2
      Ncp = 2048/(1<<mu);
      break;
      
    default:
      AssertFatal(1==0,"unknown prach format %x\n",prachFormat);
      break;
    }
  }
  // Do forward transform
  if (LOG_DEBUGFLAG(PRACH)) {
    LOG_D(PHY,"rx_prach: Doing PRACH FFT for nb_rx:%d Ncp:%d\n",ru->nb_rx, Ncp);
  }
  AssertFatal(mu==1,"only 30 kHz SCS handled for now\n");

  // Note: Assumes PUSCH SCS @ 30 kHz, take values for formats 0-2 and adjust for others below
  int kbar = 1;
  int K    = 24;
  if (prach_sequence_length == 0 && prachFormat == 3) { 
    K=4;
    kbar=10;
  }
  else if (prach_sequence_length == 1) {
    // Note: Assumes that PRACH SCS is same as PUSCH SCS
    K=1;
    kbar=2;
  }
  int n_ra_prb            = msg1_frequencystart;
  int k                   = (12*n_ra_prb) - 6*fp->N_RB_UL;

  int N_ZC = (prach_sequence_length==0)?839:139;

  if (k<0) k+=(fp->ofdm_symbol_size);
  
  k*=K;
  k+=kbar; 
  int reps=1;

  for (int aa=0; aa<ru->nb_rx; aa++) {
    AssertFatal(prach[aa]!=NULL,"prach[%d] is null\n",aa);

    // do DFT
    if (fp->N_RB_UL <= 100)
      AssertFatal(1==0,"N_RB_UL %d not support for NR PRACH yet\n",fp->N_RB_UL);
    else if (fp->N_RB_UL < 137) {
      if (fp->threequarter_fs==0) { 
	//40 MHz @ 61.44 Ms/s 
	//50 MHz @ 61.44 Ms/s
	prach2 = prach[aa] + (Ncp<<2); // Ncp is for 30.72 Ms/s, so multiply by 2 for I/Q, and 2 to bring to 61.44 Ms/s
	if (prach_sequence_length == 0) {
	  if (prachFormat == 0 || prachFormat == 1 || prachFormat == 2) {
            dftlen=49152;
            dft(DFT_49152,prach2,rxsigF[aa],1);
          }
	  if (prachFormat == 1 || prachFormat == 2) {
<<<<<<< HEAD
            dft(DFT_49152,prach2+98304,rxsigF[aa]+98304,1);
=======
	    dft(DFT_49152,prach2+98304,rxsigF[aa]+98304,1);
>>>>>>> e68e72cd
	    reps++;
	  }
	  if (prachFormat == 2) {
	    dft(DFT_49152,prach2+(98304*2),rxsigF[aa]+(98304*2),1);
	    dft(DFT_49152,prach2+(98304*3),rxsigF[aa]+(98304*3),1);
	    reps+=2;
	  }
	  if (prachFormat == 3) {
            dftlen=12288;
	    for (int i=0;i<4;i++) dft(DFT_12288,prach2+(i*12288*2),rxsigF[aa]+(i*12288*2),1);
	    reps=4;
	  }
	}// 839 sequence
	else {
	  if ((mu==0 && 
	       (prachStartSymbol == 0 || prachStartSymbol == 7)) ||
	      (mu==1 && prachStartSymbol == 0)) prach2+=64; // 32 samples @ 61.44 Ms/s in first symbol of each half subframe (15/30 kHz only) 

	  if (mu==0) AssertFatal(1==0,"Shouldn't get here\n");
	  else if (mu==1) {
            dftlen=2048;
            dft(DFT_2048,prach2,rxsigF[aa],1);
	    if (prachFormat != 7) { // !=C0
	      dft(DFT_2048,prach2+4096,rxsigF[aa]+4096,1);
	      reps++;
	    }
	    if (prachFormat == 1 || prachFormat == 2 || prachFormat == 4 || prachFormat == 5 || prachFormat == 6 || prachFormat == 8) {     
              dft(DFT_2048,prach2+4096*2,rxsigF[aa]+4096*2,1);
              dft(DFT_2048,prach2+4096*3,rxsigF[aa]+4096*3,1);
	      reps+=2;
	    }
	    if (prachFormat == 2 || prachFormat == 5 || prachFormat == 6) {     
              dft(DFT_2048,prach2+4096*4,rxsigF[aa]+4096*4,1);
              dft(DFT_2048,prach2+4096*5,rxsigF[aa]+4096*5,1);
	      reps+=2;
	    } 
	    if (prachFormat == 6) {
	      for (int i=6;i<12;i++) dft(DFT_2048,prach2+(4096*i),rxsigF[aa]+(4096*i),1);
	      reps+=6;
	    }
	  }
	  else if (mu==2) AssertFatal(1==0,"Shouldn't get here\n");
	  else if (mu==3) AssertFatal(1==0,"Shouldn't get here\n");
	  else if (mu==4) AssertFatal(1==0,"Shouldn't get here\n");
	}
      } else { // threequarter sampling
	//	40 MHz @ 46.08 Ms/s
	prach2 = prach[aa] + (3*Ncp); // 46.08 is 1.5 * 30.72, times 2 for I/Q
	if (prach_sequence_length == 0) {
	  AssertFatal(fp->N_RB_UL <= 107,"cannot do 108..136 PRBs with 3/4 sampling\n");
	  if (prachFormat == 0 || prachFormat == 1 || prachFormat == 2) {
            dftlen=36864;
            dft(DFT_36864,prach2,rxsigF[aa],1);
	    reps++;
	  }
	  if (prachFormat == 1 || prachFormat == 2) {
	    dft(DFT_36864,prach2+73728,rxsigF[aa]+73728,1);
	    reps++;
	  }
	  if (prachFormat == 2) {
            dft(DFT_36864,prach2+(73728*2),rxsigF[aa]+(73728*2),1);
	    dft(DFT_36864,prach2+(73728*3),rxsigF[aa]+(73728*3),1);
	    reps+=2;
	  }
	  if (prachFormat == 3) {
<<<<<<< HEAD
	    dftlen=9216;
=======
            dftlen=9216;
>>>>>>> e68e72cd
	    for (int i=0;i<4;i++) dft(DFT_9216,prach2+(i*9216*2),rxsigF[aa]+(i*9216*2),1);
	    reps=4;
	  }
	} else {
	  if ((mu==0 && 
	       (prachStartSymbol == 0 || prachStartSymbol == 7)) ||
	      (mu==1 && prachStartSymbol == 0)) prach2+=48; // 24 samples @ 46.08 Ms/s in first symbol of each half subframe (15/30 kHz only)
	  if (mu==0) AssertFatal(1==0,"Shouldn't get here\n");
	  else if (mu==1) {
<<<<<<< HEAD
	    dftlen=1536;
=======
            dftlen=1536;
>>>>>>> e68e72cd
	    dft(DFT_1536,prach2,rxsigF[aa],1);
	    if (prachFormat != 7) {
	      dft(DFT_1536,prach2+3072,rxsigF[aa]+3072,1);
	      reps++;
	    }
	    
	    if (prachFormat == 1 || prachFormat == 2 || prachFormat == 4 || prachFormat == 5 || prachFormat == 6 || prachFormat == 8) {     
<<<<<<< HEAD
	      dft(DFT_1536,prach2+3072*2,rxsigF[aa]+3072*2,1);
	      dft(DFT_1536,prach2+3072*3,rxsigF[aa]+3072*3,1);
	      reps+=2;
	    } 
	    if (prachFormat == 2 || prachFormat == 5 || prachFormat == 6) {     
	      dft(DFT_1536,prach2+3072*4,rxsigF[aa]+3072*4,1);
	      dft(DFT_1536,prach2+3072*5,rxsigF[aa]+3072*5,1);
=======
              dft(DFT_1536,prach2+3072*2,rxsigF[aa]+3072*2,1);
              dft(DFT_1536,prach2+3072*3,rxsigF[aa]+3072*3,1);
	      reps+=2;
	    } 
	    if (prachFormat == 2 || prachFormat == 5 || prachFormat == 6) {     
              dft(DFT_1536,prach2+3072*4,rxsigF[aa]+3072*4,1);
              dft(DFT_1536,prach2+3072*5,rxsigF[aa]+3072*5,1);
>>>>>>> e68e72cd
	      reps+=2;
	    } 
	    if (prachFormat == 6) {
	      for (int i=6;i<12;i++) dft(DFT_1536,prach2+(3072*i),rxsigF[aa]+(3072*i),1);
	      reps+=6;
	    }
	  }// mu==1
	  else if (mu==2) AssertFatal(1==0,"Shouldn't get here\n");
	  else if (mu==3) AssertFatal(1==0,"Shouldn't get here\n");
	  else if (mu==4) AssertFatal(1==0,"Shouldn't get here\n");
	} // short format
      } // 3/4 sampling
    } // <=50 MHz BW
    else if (fp->N_RB_UL <= 273) {
      if (fp->threequarter_fs==0) {
	prach2 = prach[aa] + (Ncp<<3); 
	//80,90,100 MHz @ 122.88 Ms/s 

	if (prach_sequence_length == 0) {	
	  if (prachFormat == 0 || prachFormat == 1 || prachFormat == 2) {
            dftlen=98304;
            dft(DFT_98304,prach2,rxsigF[aa],1);
          }
	  if (prachFormat == 1 || prachFormat == 2) {
	    dft(DFT_98304,prach2+196608,rxsigF[aa]+196608,1);
	    reps++;
	  }
	  if (prachFormat == 2) {
	    dft(DFT_98304,prach2+(196608*2),rxsigF[aa]+(196608*2),1);
	    dft(DFT_98304,prach2+(196608*3),rxsigF[aa]+(196608*3),1);
	    reps+=2;
	  }
	  if (prachFormat == 3) {
            dftlen=24576;
	    for (int i=0;i<4;i++) dft(DFT_24576,prach2+(i*2*24576),rxsigF[aa]+(i*2*24576),1);
	    reps=4;
	  }
	}
	else {
	  if ((mu==0 && 
	       (prachStartSymbol == 0 || prachStartSymbol == 7)) ||
	      (mu==1 && prachStartSymbol == 0)) prach2+=128; // 64 samples @ 122.88 Ms/s in first symbol of each half subframe (15/30 kHz only) 

	  if (mu==0) AssertFatal(1==0,"Shouldn't get here\n");
	  else if (mu==1) {
<<<<<<< HEAD
	    dftlen=4096;
=======
            dftlen=4096;
>>>>>>> e68e72cd
	    dft(DFT_4096,prach2,rxsigF[aa],1);
	    if (prachFormat != 7) { //!=C0 
	      dft(DFT_4096,prach2+8192,rxsigF[aa]+8192,1);
	      reps++;
	    }
	    
	    if (prachFormat == 1 || prachFormat == 2 || prachFormat == 4 || prachFormat == 5 || prachFormat == 6 || prachFormat == 8) {     
              dft(DFT_4096,prach2+8192*2,rxsigF[aa]+8192*2,1);
              dft(DFT_4096,prach2+8192*3,rxsigF[aa]+8192*3,1);
	      reps+=2;
	    } 
	    if (prachFormat == 2 || prachFormat == 5 || prachFormat == 6) {     
              dft(DFT_4096,prach2+8192*4,rxsigF[aa]+8192*4,1);
              dft(DFT_4096,prach2+8192*5,rxsigF[aa]+8192*5,1);
	      reps+=2;
	    } 
	    if (prachFormat == 6) {
	      for (int i=6;i<12;i++) dft(DFT_4096,prach2+(8192*i),rxsigF[aa]+(8192*i),1);
	      reps+=6;
	    }
	  }
	  else if (mu==2) AssertFatal(1==0,"Shouldn't get here\n");
	  else if (mu==3) AssertFatal(1==0,"Shouldn't get here\n");
	  else if (mu==4) AssertFatal(1==0,"Shouldn't get here\n");
	}
      } else {
	AssertFatal(fp->N_RB_UL <= 217,"cannot do more than 217 PRBs with 3/4 sampling\n");
	prach2 = prach[aa] + (6*Ncp);
	//	80 MHz @ 92.16 Ms/s
	if (prach_sequence_length == 0) {
	  if (prachFormat == 0 || prachFormat == 1 || prachFormat == 2) {
            dftlen=73728;
	    dft(DFT_73728,prach2,rxsigF[aa],1);
	    reps++;
	  }
	  if (prachFormat == 1 || prachFormat == 2) {
	    dft(DFT_73728,prach2+(2*73728),rxsigF[aa]+(2*73728),1);
	    reps++;
	  }
	  if (prachFormat == 3) {
            dftlen=18432;
	    for (int i=0;i<4;i++) dft(DFT_18432,prach2+(i*2*18432),rxsigF[aa]+(i*2*18432),1);
	    reps=4;
	  }
	} else {
	  if ((mu==0 && 
	       (prachStartSymbol == 0 || prachStartSymbol == 7)) ||
	      (mu==1 && prachStartSymbol == 0)) prach2+=96; // 64 samples @ 122.88 Ms/s in first symbol of each half subframe (15/30 kHz only) 

	  if (mu==0) AssertFatal(1==0,"Shouldn't get here\n");
	  else if (mu==1) {
<<<<<<< HEAD
	    dftlen=3072;
=======
            dftlen=3072;
>>>>>>> e68e72cd
	    dft(DFT_3072,prach2,rxsigF[aa],1);
	    if (prachFormat != 7) { //!=C0
	      dft(DFT_3072,prach2+6144,rxsigF[aa]+6144,1);
	      reps++;
	    }
	    
	    if (prachFormat == 1 || prachFormat == 2 || prachFormat == 4 || prachFormat == 5 || prachFormat == 6 || prachFormat == 8) {     
              dft(DFT_3072,prach2+6144*2,rxsigF[aa]+6144*2,1);
              dft(DFT_3072,prach2+6144*3,rxsigF[aa]+6144*3,1);
	      reps+=2;
	    } 
	    if (prachFormat == 2 || prachFormat == 5 || prachFormat == 6) {     
              dft(DFT_3072,prach2+6144*4,rxsigF[aa]+6144*4,1);
              dft(DFT_3072,prach2+6144*5,rxsigF[aa]+6144*5,1);
	      reps+=2;
	    } 
	    if (prachFormat == 6) {
	      for (int i=6;i<12;i++) dft(DFT_3072,prach2+(6144*i),rxsigF[aa]+(6144*i),1);
	      reps+=6;
	    }
	  }
	  else if (mu==2) AssertFatal(1==0,"Shouldn't get here\n");
	  else if (mu==3) AssertFatal(1==0,"Shouldn't get here\n");
	  else if (mu==4) AssertFatal(1==0,"Shouldn't get here\n");
	}
      }
    }

    //Coherent combining of PRACH repetitions (assumes channel does not change, to be revisted for "long" PRACH)
    LOG_D(PHY,"Doing PRACH combining of %d reptitions N_ZC %d\n",reps,N_ZC);
    int16_t rxsigF_tmp[N_ZC<<1];
    //    if (k+N_ZC > dftlen) { // PRACH signal is split around DC 
    int16_t *rxsigF2=rxsigF[aa];
    int k2=k<<1;

    for (int j=0;j<N_ZC<<1;j++,k2++) {
      if (k2==(dftlen<<1)) k2=0;
      rxsigF_tmp[j] = rxsigF2[k2];
      for (int i=1;i<reps;i++) rxsigF_tmp[j] += rxsigF2[k2+(i*dftlen<<1)];
    }
    memcpy((void*)rxsigF2,(void *)rxsigF_tmp,N_ZC<<2);

  }

}

void rx_nr_prach(PHY_VARS_gNB *gNB,
		 nfapi_nr_prach_pdu_t *prach_pdu,
		 int frame,
		 int subframe,
		 uint16_t *max_preamble,
		 uint16_t *max_preamble_energy,
		 uint16_t *max_preamble_delay
		 )
{
  AssertFatal(gNB!=NULL,"Can only be called from gNB\n");

  int i;

  nfapi_nr_prach_config_t *cfg=&gNB->gNB_config.prach_config;
  NR_DL_FRAME_PARMS *fp;

  uint16_t           rootSequenceIndex;  
  int                numrootSequenceIndex;
  uint8_t            restricted_set;      
  uint8_t            n_ra_prb;
  int16_t            *prachF=NULL;
  int                nb_rx;

  int16_t **rxsigF            = gNB->prach_vars.rxsigF;

  uint8_t preamble_index;
  uint16_t NCS=99,NCS2;
  uint16_t preamble_offset=0,preamble_offset_old;
  int16_t preamble_shift=0;
  uint32_t preamble_shift2;
  uint16_t preamble_index0=0,n_shift_ra=0,n_shift_ra_bar;
  uint16_t d_start=0;
  uint16_t numshift=0;
  uint16_t *prach_root_sequence_map;
  uint8_t not_found;
  uint16_t u;
  int16_t *Xu=0;
  uint16_t offset;
  uint16_t first_nonzero_root_idx=0;
  uint8_t new_dft=0;
  uint8_t aa;
  int32_t lev;
  int16_t levdB;
  int log2_ifft_size=10;
  int16_t prach_ifft_tmp[2048*2] __attribute__((aligned(32)));
  int32_t *prach_ifft=(int32_t*)NULL;
  
<<<<<<< HEAD

  AssertFatal(gNB!=NULL,"gNB is null\n");

  fp = &gNB->frame_parms;
=======
  fp = &gNB->frame_parms;

  nb_rx = gNB->gNB_config.carrier_config.num_rx_ant.value;
  
  rootSequenceIndex   = cfg->num_prach_fd_occasions_list[0].prach_root_sequence_index.value;
  numrootSequenceIndex   = cfg->num_prach_fd_occasions_list[0].num_root_sequences.value;
  NCS          = prach_pdu->num_cs;//cfg->num_prach_fd_occasions_list[0].prach_zero_corr_conf.value;
  int prach_sequence_length = cfg->prach_sequence_length.value;

  int msg1_frequencystart   = cfg->num_prach_fd_occasions_list[0].k1.value;
  //  int num_unused_root_sequences = cfg->num_prach_fd_occasions_list[0].num_unused_root_sequences.value;
  // cfg->num_prach_fd_occasions_list[0].unused_root_sequences_list

  restricted_set      = cfg->restricted_set_config.value;

  AssertFatal(prach_sequence_length == 1, "no support yet for long prachSequenceLength\n");


  uint8_t prach_fmt = prach_pdu->prach_format;
  uint16_t N_ZC = (prach_sequence_length==0)?839:139;

  LOG_D(PHY,"L1 PRACH RX: rooSequenceIndex %d, numRootSeqeuences %d, NCS %d, N_ZC %d \n",  rootSequenceIndex,numrootSequenceIndex,NCS,N_ZC);

  prach_ifft        = gNB->prach_vars.prach_ifft;
  prachF            = gNB->prach_vars.prachF;
  if (LOG_DEBUGFLAG(PRACH)){
    if ((frame&1023) < 20) LOG_D(PHY,"PRACH (gNB) : running rx_prach for subframe %d, msg1_frequencystart %d, rootSequenceIndex %d\n", subframe,msg1_frequencystart,rootSequenceIndex);
  }
>>>>>>> e68e72cd

  nb_rx = gNB->gNB_config.carrier_config.num_rx_ant.value;
  
  rootSequenceIndex   = cfg->num_prach_fd_occasions_list[0].prach_root_sequence_index.value;
  numrootSequenceIndex   = cfg->num_prach_fd_occasions_list[0].num_root_sequences.value;
  NCS          = prach_pdu->num_cs;//cfg->num_prach_fd_occasions_list[0].prach_zero_corr_conf.value;
  int prach_sequence_length = cfg->prach_sequence_length.value;

  int msg1_frequencystart   = cfg->num_prach_fd_occasions_list[0].k1.value;
  //  int num_unused_root_sequences = cfg->num_prach_fd_occasions_list[0].num_unused_root_sequences.value;
  // cfg->num_prach_fd_occasions_list[0].unused_root_sequences_list

  restricted_set      = cfg->restricted_set_config.value;

  uint8_t prach_fmt = prach_pdu->prach_format;
  uint16_t N_ZC = (prach_sequence_length==0)?839:139;

<<<<<<< HEAD
  LOG_D(PHY,"L1 PRACH RX: rooSequenceIndex %d, numRootSeqeuences %d, NCS %d, N_ZC %d \n",  rootSequenceIndex,numrootSequenceIndex,NCS,N_ZC);

  prach_ifft        = gNB->prach_vars.prach_ifft;
  prachF            = gNB->prach_vars.prachF;
  if (LOG_DEBUGFLAG(PRACH)){
    if ((frame&1023) < 20) LOG_D(PHY,"PRACH (gNB) : running rx_prach for subframe %d, msg1_frequencystart %d, rootSequenceIndex %d\n", subframe,msg1_frequencystart,rootSequenceIndex);
  }

  start_meas(&gNB->rx_prach);

=======
  start_meas(&gNB->rx_prach);


>>>>>>> e68e72cd
  prach_root_sequence_map = (cfg->prach_sequence_length.value==0) ? prach_root_sequence_map_0_3 : prach_root_sequence_map_abc;

  // PDP is oversampled, e.g. 1024 sample instead of 839
  // Adapt the NCS (zero-correlation zones) with oversampling factor e.g. 1024/839
  NCS2 = (N_ZC==839) ? ((NCS<<10)/839) : ((NCS<<8)/139);

  if (NCS2==0) NCS2 = N_ZC;


  preamble_offset_old = 99;

  
  *max_preamble_energy=0;
  *max_preamble_delay=0;
  *max_preamble=0;

  for (preamble_index=0 ; preamble_index<64 ; preamble_index++) {

    if (LOG_DEBUGFLAG(PRACH)){
      int en = dB_fixed(signal_energy((int32_t*)&rxsigF[0][0],(N_ZC==839) ? 840: 140));
      if (en>60) LOG_D(PHY,"frame %d, subframe %d : Trying preamble %d \n",frame,subframe,preamble_index);
    }
    if (restricted_set == 0) {
      // This is the relative offset in the root sequence table (5.7.2-4 from 36.211) for the given preamble index
      preamble_offset = ((NCS==0)? preamble_index : (preamble_index/(N_ZC/NCS)));
   
      if (preamble_offset != preamble_offset_old) {
        preamble_offset_old = preamble_offset;
        new_dft = 1;
        // This is the \nu corresponding to the preamble index
        preamble_shift  = 0;
      }
      
      else {
        preamble_shift  -= NCS;
	
        if (preamble_shift < 0)
          preamble_shift+=N_ZC;
      }
    } else { // This is the high-speed case
      new_dft = 0;

      // set preamble_offset to initial rootSequenceIndex and look if we need more root sequences for this
      // preamble index and find the corresponding cyclic shift
      // Check if all shifts for that root have been processed
      if (preamble_index0 == numshift) {
        not_found = 1;
        new_dft   = 1;
        preamble_index0 -= numshift;
        (preamble_offset==0 && numshift==0) ? (preamble_offset) : (preamble_offset++);

        while (not_found == 1) {
          // current root depending on rootSequenceIndex
          int index = (rootSequenceIndex + preamble_offset) % N_ZC;

	  u = prach_root_sequence_map[index];
	  
	  uint16_t n_group_ra = 0;
	  
	  if ( (nr_du[u]<(N_ZC/3)) && (nr_du[u]>=NCS) ) {
	    n_shift_ra     = nr_du[u]/NCS;
	    d_start        = (nr_du[u]<<1) + (n_shift_ra * NCS);
	    n_group_ra     = N_ZC/d_start;
	    n_shift_ra_bar = max(0,(N_ZC-(nr_du[u]<<1)-(n_group_ra*d_start))/N_ZC);
	  } else if  ( (nr_du[u]>=(N_ZC/3)) && (nr_du[u]<=((N_ZC - NCS)>>1)) ) {
	    n_shift_ra     = (N_ZC - (nr_du[u]<<1))/NCS;
	    d_start        = N_ZC - (nr_du[u]<<1) + (n_shift_ra * NCS);
	    n_group_ra     = nr_du[u]/d_start;
	    n_shift_ra_bar = min(n_shift_ra,max(0,(nr_du[u]- (n_group_ra*d_start))/NCS));
	  } else {
	    n_shift_ra     = 0;
	    n_shift_ra_bar = 0;
	  }
	  
	  // This is the number of cyclic shifts for the current root u
	  numshift = (n_shift_ra*n_group_ra) + n_shift_ra_bar;
	  // skip to next root and recompute parameters if numshift==0
	  (numshift>0) ? (not_found = 0) : (preamble_offset++);
	}
      }        
      
      
      if (n_shift_ra>0)
        preamble_shift = -((d_start * (preamble_index0/n_shift_ra)) + ((preamble_index0%n_shift_ra)*NCS)); // minus because the channel is h(t -\tau + Cv)
      else
        preamble_shift = 0;

      if (preamble_shift < 0)
        preamble_shift+=N_ZC;

      preamble_index0++;

      if (preamble_index == 0)
        first_nonzero_root_idx = preamble_offset;
    }

    // Compute DFT of RX signal (conjugate input, results in conjugate output) for each new rootSequenceIndex
    if (LOG_DEBUGFLAG(PRACH)) {
      int en = dB_fixed(signal_energy((int32_t*)&rxsigF[0][0],840));
      if (en>60) LOG_I(PHY,"frame %d, subframe %d : preamble index %d, NCS %d, N_ZC/NCS %d: offset %d, preamble shift %d , en %d)\n",
		       frame,subframe,preamble_index,NCS,N_ZC/NCS,preamble_offset,preamble_shift,en);
    }

    LOG_D(PHY,"PRACH RX preamble_index %d, preamble_offset %d\n",preamble_index,preamble_offset);


    if (new_dft == 1) {
      new_dft = 0;

      Xu=(int16_t*)gNB->X_u[preamble_offset-first_nonzero_root_idx];

      LOG_D(PHY,"PRACH RX new dft preamble_offset-first_nonzero_root_idx %d\n",preamble_offset-first_nonzero_root_idx);


      memset(prach_ifft,0,((N_ZC==839) ? 2048 : 256)*sizeof(int32_t));
    

      memset(prachF, 0, sizeof(int16_t)*2*1024 );
      if (LOG_DUMPFLAG(PRACH)) {      
	LOG_M("prach_rxF0.m","prach_rxF0",rxsigF[0],N_ZC,1,1);
	LOG_M("prach_rxF1.m","prach_rxF1",rxsigF[1],6144,1,1);
      }
   
      for (aa=0;aa<nb_rx; aa++) {
	// Do componentwise product with Xu* on each antenna 

	for (offset=0; offset<(N_ZC<<1); offset+=2) {
	  prachF[offset]   = (int16_t)(((int32_t)Xu[offset]*rxsigF[aa][offset]   + (int32_t)Xu[offset+1]*rxsigF[aa][offset+1])>>15);
	  prachF[offset+1] = (int16_t)(((int32_t)Xu[offset]*rxsigF[aa][offset+1] - (int32_t)Xu[offset+1]*rxsigF[aa][offset])>>15);
	}
	
	// Now do IFFT of size 1024 (N_ZC=839) or 256 (N_ZC=139)
	if (N_ZC == 839) {
	  log2_ifft_size = 10;
	  idft(IDFT_1024,prachF,prach_ifft_tmp,1);
	  // compute energy and accumulate over receive antennas
	  for (i=0;i<2048;i++)
	    prach_ifft[i] += ((int32_t)prach_ifft_tmp[i<<1]*(int32_t)prach_ifft_tmp[i<<1] + (int32_t)prach_ifft_tmp[1+(i<<1)]*(int32_t)prach_ifft_tmp[1+(i<<1)])>>10;
	} else {
	  idft(IDFT_256,prachF,prach_ifft_tmp,1);
	  log2_ifft_size = 8;
	  // compute energy and accumulate over receive antennas and repetitions for BR
	  for (i=0;i<256;i++)
	    prach_ifft[i] += ((int32_t)prach_ifft_tmp[i<<1]*(int32_t)prach_ifft_tmp[(i<<1)] + (int32_t)prach_ifft_tmp[1+(i<<1)]*(int32_t)prach_ifft_tmp[1+(i<<1)])>>10;
	}

	if (LOG_DUMPFLAG(PRACH)) {	
	  if (aa==0) LOG_M("prach_rxF_comp0.m","prach_rxF_comp0",prachF,1024,1,1);
          if (aa==1) LOG_M("prach_rxF_comp1.m","prach_rxF_comp1",prachF,1024,1,1);
	}
      }// antennas_rx
    } // new dft
    
    // check energy in nth time shift, for 

    preamble_shift2 = ((preamble_shift==0) ? 0 : ((preamble_shift<<log2_ifft_size)/N_ZC));
    
    
    for (i=0; i<NCS2; i++) {
      lev = (int32_t)prach_ifft[(preamble_shift2+i)];
      levdB = dB_fixed_times10(lev);
      if (levdB>*max_preamble_energy) {
	LOG_D(PHY,"preamble_index %d, delay %d en %d dB > %d dB\n",preamble_index,i,levdB,*max_preamble_energy);
	*max_preamble_energy  = levdB;
	*max_preamble_delay   = i; // Note: This has to be normalized to the 30.72 Ms/s sampling rate 
	*max_preamble         = preamble_index;
      }
    }
  }// preamble_index


  // The conversion from *max_preamble_delay from TA value is done here.
  // It is normalized to the 30.72 Ms/s, considering the numerology, N_RB and the sampling rate
  // See table 6.3.3.1 -1 and -2 in 38211.

  // Format 0, 1, 2: 24576 samples @ 30.72 Ms/s, 98304 samples @ 122.88 Ms/s
  // By solving:
  // max_preamble_delay * ( (24576*(fs/30.72M)) / 1024 ) / fs = TA * 16 * 64 / 2^mu * Tc

  // Format 3: 6144 samples @ 30.72 Ms/s, 24576 samples @ 122.88 Ms/s
  // By solving:
  // max_preamble_delay * ( (6144*(fs/30.72M)) / 1024 ) / fs = TA * 16 * 64 / 2^mu * Tc

  // Format >3: 2048/2^mu samples @ 30.72 Ms/s, 2048/2^mu * 4 samples @ 122.88 Ms/s
  // By solving:
  // max_preamble_delay * ( (2048/2^mu*(fs/30.72M)) / 256 ) / fs = TA * 16 * 64 / 2^mu * Tc
  uint16_t *TA = max_preamble_delay;
  int mu = fp->numerology_index;
  if (cfg->prach_sequence_length.value==0) {
    if (prach_fmt == 0 || prach_fmt == 1 || prach_fmt == 2) *TA = *TA*3*(1<<mu)/2;
    else if (prach_fmt == 3)                                *TA = *TA*3*(1<<mu)/8;
  }
  else *TA = *TA/2;


  if (LOG_DUMPFLAG(PRACH)) {
    int en = dB_fixed(signal_energy((int32_t*)&rxsigF[0][0],840));  
    //    if (en>60) {
      int k = (12*n_ra_prb) - 6*fp->N_RB_UL;
      
      if (k<0) k+=fp->ofdm_symbol_size;
      
      k*=12;
      k+=13;
      k*=2;
      

      LOG_M("rxsigF.m","prach_rxF",&rxsigF[0][0],12288,1,1);
      LOG_M("prach_rxF_comp0.m","prach_rxF_comp0",prachF,1024,1,1);
      LOG_M("Xu.m","xu",Xu,N_ZC,1,1);
      LOG_M("prach_ifft0.m","prach_t0",prach_ifft,1024,1,1);
      //    }
  } /* LOG_DUMPFLAG(PRACH) */
  stop_meas(&gNB->rx_prach);

}
<|MERGE_RESOLUTION|>--- conflicted
+++ resolved
@@ -137,7 +137,6 @@
   pthread_mutex_unlock(&ru->prach_list_mutex);
 
 }
-<<<<<<< HEAD
 
 
 void rx_nr_prach_ru(RU_t *ru,
@@ -169,47 +168,12 @@
 
   int dftlen=0;
   int mu = fp->numerology_index;
-  int Ncp;
+  int Ncp = 0;
   int16_t *prach2;
 
   if (prach_sequence_length == 0) {
     LOG_D(PHY,"PRACH (ru %d) in %d.%d, format %d, msg1_frequencyStart %d\n",
 	  ru->idx,frame,slot2,prachFormat,msg1_frequencystart);
-=======
-
-
-void rx_nr_prach_ru(RU_t *ru,
-		    int prachFormat,
-		    int numRA,
-		    int prachStartSymbol,
-		    int frame,
-		    int slot) {
-
-  AssertFatal(ru!=NULL,"ru is null\n");
-
-  int16_t            **rxsigF=NULL;
-  NR_DL_FRAME_PARMS *fp=ru->nr_frame_parms;
-
-  int16_t *prach[ru->nb_rx];
-  int prach_sequence_length = ru->config.prach_config.prach_sequence_length.value;
-
-  int msg1_frequencystart   = ru->config.prach_config.num_prach_fd_occasions_list[numRA].k1.value;
-
-  rxsigF            = ru->prach_rxsigF;
-
-  AssertFatal(ru->if_south == LOCAL_RF,"we shouldn't call this if if_south != LOCAL_RF\n");
-  for (int aa=0; aa<ru->nb_rx; aa++) 
-    prach[aa] = (int16_t*)&ru->common.rxdata[aa][(slot*fp->get_samples_per_slot(slot,fp))-ru->N_TA_offset];
-
-  int dftlen=0;
-  int mu = fp->numerology_index;
-  int Ncp = 0;
-  int16_t *prach2;
-
-  if (prach_sequence_length == 0) {
-    LOG_D(PHY,"PRACH (ru %d) in %d.%d, format %d, msg1_frequencyStart %d\n",
-	  ru->idx,frame,slot,prachFormat,msg1_frequencystart);
->>>>>>> e68e72cd
     AssertFatal(prachFormat<4,"Illegal prach format %d for length 839\n",prachFormat);
     switch (prachFormat) {
     case 0:
@@ -322,11 +286,7 @@
             dft(DFT_49152,prach2,rxsigF[aa],1);
           }
 	  if (prachFormat == 1 || prachFormat == 2) {
-<<<<<<< HEAD
             dft(DFT_49152,prach2+98304,rxsigF[aa]+98304,1);
-=======
-	    dft(DFT_49152,prach2+98304,rxsigF[aa]+98304,1);
->>>>>>> e68e72cd
 	    reps++;
 	  }
 	  if (prachFormat == 2) {
@@ -392,11 +352,7 @@
 	    reps+=2;
 	  }
 	  if (prachFormat == 3) {
-<<<<<<< HEAD
 	    dftlen=9216;
-=======
-            dftlen=9216;
->>>>>>> e68e72cd
 	    for (int i=0;i<4;i++) dft(DFT_9216,prach2+(i*9216*2),rxsigF[aa]+(i*9216*2),1);
 	    reps=4;
 	  }
@@ -406,11 +362,7 @@
 	      (mu==1 && prachStartSymbol == 0)) prach2+=48; // 24 samples @ 46.08 Ms/s in first symbol of each half subframe (15/30 kHz only)
 	  if (mu==0) AssertFatal(1==0,"Shouldn't get here\n");
 	  else if (mu==1) {
-<<<<<<< HEAD
 	    dftlen=1536;
-=======
-            dftlen=1536;
->>>>>>> e68e72cd
 	    dft(DFT_1536,prach2,rxsigF[aa],1);
 	    if (prachFormat != 7) {
 	      dft(DFT_1536,prach2+3072,rxsigF[aa]+3072,1);
@@ -418,7 +370,6 @@
 	    }
 	    
 	    if (prachFormat == 1 || prachFormat == 2 || prachFormat == 4 || prachFormat == 5 || prachFormat == 6 || prachFormat == 8) {     
-<<<<<<< HEAD
 	      dft(DFT_1536,prach2+3072*2,rxsigF[aa]+3072*2,1);
 	      dft(DFT_1536,prach2+3072*3,rxsigF[aa]+3072*3,1);
 	      reps+=2;
@@ -426,15 +377,6 @@
 	    if (prachFormat == 2 || prachFormat == 5 || prachFormat == 6) {     
 	      dft(DFT_1536,prach2+3072*4,rxsigF[aa]+3072*4,1);
 	      dft(DFT_1536,prach2+3072*5,rxsigF[aa]+3072*5,1);
-=======
-              dft(DFT_1536,prach2+3072*2,rxsigF[aa]+3072*2,1);
-              dft(DFT_1536,prach2+3072*3,rxsigF[aa]+3072*3,1);
-	      reps+=2;
-	    } 
-	    if (prachFormat == 2 || prachFormat == 5 || prachFormat == 6) {     
-              dft(DFT_1536,prach2+3072*4,rxsigF[aa]+3072*4,1);
-              dft(DFT_1536,prach2+3072*5,rxsigF[aa]+3072*5,1);
->>>>>>> e68e72cd
 	      reps+=2;
 	    } 
 	    if (prachFormat == 6) {
@@ -480,11 +422,7 @@
 
 	  if (mu==0) AssertFatal(1==0,"Shouldn't get here\n");
 	  else if (mu==1) {
-<<<<<<< HEAD
 	    dftlen=4096;
-=======
-            dftlen=4096;
->>>>>>> e68e72cd
 	    dft(DFT_4096,prach2,rxsigF[aa],1);
 	    if (prachFormat != 7) { //!=C0 
 	      dft(DFT_4096,prach2+8192,rxsigF[aa]+8192,1);
@@ -536,11 +474,7 @@
 
 	  if (mu==0) AssertFatal(1==0,"Shouldn't get here\n");
 	  else if (mu==1) {
-<<<<<<< HEAD
 	    dftlen=3072;
-=======
-            dftlen=3072;
->>>>>>> e68e72cd
 	    dft(DFT_3072,prach2,rxsigF[aa],1);
 	    if (prachFormat != 7) { //!=C0
 	      dft(DFT_3072,prach2+6144,rxsigF[aa]+6144,1);
@@ -634,12 +568,6 @@
   int16_t prach_ifft_tmp[2048*2] __attribute__((aligned(32)));
   int32_t *prach_ifft=(int32_t*)NULL;
   
-<<<<<<< HEAD
-
-  AssertFatal(gNB!=NULL,"gNB is null\n");
-
-  fp = &gNB->frame_parms;
-=======
   fp = &gNB->frame_parms;
 
   nb_rx = gNB->gNB_config.carrier_config.num_rx_ant.value;
@@ -655,9 +583,6 @@
 
   restricted_set      = cfg->restricted_set_config.value;
 
-  AssertFatal(prach_sequence_length == 1, "no support yet for long prachSequenceLength\n");
-
-
   uint8_t prach_fmt = prach_pdu->prach_format;
   uint16_t N_ZC = (prach_sequence_length==0)?839:139;
 
@@ -668,40 +593,9 @@
   if (LOG_DEBUGFLAG(PRACH)){
     if ((frame&1023) < 20) LOG_D(PHY,"PRACH (gNB) : running rx_prach for subframe %d, msg1_frequencystart %d, rootSequenceIndex %d\n", subframe,msg1_frequencystart,rootSequenceIndex);
   }
->>>>>>> e68e72cd
-
-  nb_rx = gNB->gNB_config.carrier_config.num_rx_ant.value;
-  
-  rootSequenceIndex   = cfg->num_prach_fd_occasions_list[0].prach_root_sequence_index.value;
-  numrootSequenceIndex   = cfg->num_prach_fd_occasions_list[0].num_root_sequences.value;
-  NCS          = prach_pdu->num_cs;//cfg->num_prach_fd_occasions_list[0].prach_zero_corr_conf.value;
-  int prach_sequence_length = cfg->prach_sequence_length.value;
-
-  int msg1_frequencystart   = cfg->num_prach_fd_occasions_list[0].k1.value;
-  //  int num_unused_root_sequences = cfg->num_prach_fd_occasions_list[0].num_unused_root_sequences.value;
-  // cfg->num_prach_fd_occasions_list[0].unused_root_sequences_list
-
-  restricted_set      = cfg->restricted_set_config.value;
-
-  uint8_t prach_fmt = prach_pdu->prach_format;
-  uint16_t N_ZC = (prach_sequence_length==0)?839:139;
-
-<<<<<<< HEAD
-  LOG_D(PHY,"L1 PRACH RX: rooSequenceIndex %d, numRootSeqeuences %d, NCS %d, N_ZC %d \n",  rootSequenceIndex,numrootSequenceIndex,NCS,N_ZC);
-
-  prach_ifft        = gNB->prach_vars.prach_ifft;
-  prachF            = gNB->prach_vars.prachF;
-  if (LOG_DEBUGFLAG(PRACH)){
-    if ((frame&1023) < 20) LOG_D(PHY,"PRACH (gNB) : running rx_prach for subframe %d, msg1_frequencystart %d, rootSequenceIndex %d\n", subframe,msg1_frequencystart,rootSequenceIndex);
-  }
 
   start_meas(&gNB->rx_prach);
 
-=======
-  start_meas(&gNB->rx_prach);
-
-
->>>>>>> e68e72cd
   prach_root_sequence_map = (cfg->prach_sequence_length.value==0) ? prach_root_sequence_map_0_3 : prach_root_sequence_map_abc;
 
   // PDP is oversampled, e.g. 1024 sample instead of 839
