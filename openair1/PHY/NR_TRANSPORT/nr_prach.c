/*
 * Licensed to the OpenAirInterface (OAI) Software Alliance under one or more
 * contributor license agreements.  See the NOTICE file distributed with
 * this work for additional information regarding copyright ownership.
 * The OpenAirInterface Software Alliance licenses this file to You under
 * the OAI Public License, Version 1.1  (the "License"); you may not use this file
 * except in compliance with the License.
 * You may obtain a copy of the License at
 *
 *      http://www.openairinterface.org/?page_id=698
 *
 * Unless required by applicable law or agreed to in writing, software
 * distributed under the License is distributed on an "AS IS" BASIS,
 * WITHOUT WARRANTIES OR CONDITIONS OF ANY KIND, either express or implied.
 * See the License for the specific language governing permissions and
 * limitations under the License.
 *-------------------------------------------------------------------------------
 * For more information about the OpenAirInterface (OAI) Software Alliance:
 *      contact@openairinterface.org
 */

/*! \file PHY/NR_TRANSPORT/nr_prach.c
 * \brief Top-level routines for generating and decoding the PRACH physical channel V15.4 2018-12
 * \author R. Knopp
 * \date 2019
 * \version 0.1
 * \company Eurecom
 * \email: knopp@eurecom.fr
 * \note
 * \warning
 */

#include "PHY/defs_gNB.h"
#include "PHY/NR_TRANSPORT/nr_transport_proto.h"
#include "PHY/NR_TRANSPORT/nr_transport_common_proto.h"

extern uint16_t prach_root_sequence_map_0_3[838];
extern uint16_t prach_root_sequence_map_abc[138];
extern uint16_t nr_du[838];
extern const char *prachfmt[];

void init_prach_list(PHY_VARS_gNB *gNB) {

  AssertFatal(gNB!=NULL,"gNB is null\n");
  for (int i=0; i<NUMBER_OF_NR_PRACH_MAX; i++){
		gNB->prach_vars.list[i].frame = -1;
		gNB->prach_vars.list[i].slot  = -1;
	}
}

void free_nr_prach_entry(PHY_VARS_gNB *gNB, int prach_id) {

  gNB->prach_vars.list[prach_id].frame = -1;
	gNB->prach_vars.list[prach_id].slot  = -1;

}

int16_t find_nr_prach(PHY_VARS_gNB *gNB,int frame, int slot, find_type_t type) {

  AssertFatal(gNB!=NULL,"gNB is null\n");
  for (uint16_t i=0; i<NUMBER_OF_NR_PRACH_MAX; i++) {
    LOG_D(PHY,"searching for PRACH in %d.%d prach_index %d=> %d.%d\n", frame,slot,i,
	  gNB->prach_vars.list[i].frame,gNB->prach_vars.list[i].slot);
		if((type == SEARCH_EXIST_OR_FREE) &&
		  (gNB->prach_vars.list[i].frame == -1) &&
		  (gNB->prach_vars.list[i].slot == -1)) {
		  return i;
		}
    else if ((type == SEARCH_EXIST) &&
		  (gNB->prach_vars.list[i].frame == frame) &&
      (gNB->prach_vars.list[i].slot  == slot)) {
		  return i;
		}
  }
  return -1;
}

void nr_fill_prach(PHY_VARS_gNB *gNB,
		   int SFN,
		   int Slot,
		   nfapi_nr_prach_pdu_t *prach_pdu) {

  int prach_id = find_nr_prach(gNB,SFN,Slot,SEARCH_EXIST_OR_FREE);
  AssertFatal( ((prach_id>=0) && (prach_id<NUMBER_OF_NR_PRACH_MAX)) || (prach_id < 0),
              "illegal or no prach_id found!!! prach_id %d\n",prach_id);

  gNB->prach_vars.list[prach_id].frame=SFN;
  gNB->prach_vars.list[prach_id].slot=Slot;
  memcpy((void*)&gNB->prach_vars.list[prach_id].pdu,(void*)prach_pdu,sizeof(*prach_pdu));

}

void init_prach_ru_list(RU_t *ru) {

  AssertFatal(ru!=NULL,"ruis null\n");
  for (int i=0; i<NUMBER_OF_NR_RU_PRACH_MAX; i++) {
			ru->prach_list[i].frame = -1;
			ru->prach_list[i].slot  = -1;
	}		
  pthread_mutex_init(&ru->prach_list_mutex,NULL);
}

int16_t find_nr_prach_ru(RU_t *ru,int frame,int slot, find_type_t type) {

  AssertFatal(ru!=NULL,"ru is null\n");
  pthread_mutex_lock(&ru->prach_list_mutex);
  for (uint16_t i=0; i<NUMBER_OF_NR_RU_PRACH_MAX; i++) {
    LOG_D(PHY,"searching for PRACH in %d.%d : prach_index %d=> %d.%d\n", frame,slot,i,
	  ru->prach_list[i].frame,ru->prach_list[i].slot);
		if((type == SEARCH_EXIST_OR_FREE) &&
		  (ru->prach_list[i].frame == -1) &&
		  (ru->prach_list[i].slot == -1)) {
      pthread_mutex_unlock(&ru->prach_list_mutex);
		  return i;
		}	
    else if ((type == SEARCH_EXIST) &&
		  (ru->prach_list[i].frame == frame) &&
      (ru->prach_list[i].slot  == slot)) {
      pthread_mutex_unlock(&ru->prach_list_mutex);
      return i;
    }
  }
  pthread_mutex_unlock(&ru->prach_list_mutex);
  return -1;
}

void nr_fill_prach_ru(RU_t *ru,
		      int SFN,
		      int Slot,
		      nfapi_nr_prach_pdu_t *prach_pdu) {

  int prach_id = find_nr_prach_ru(ru,SFN,Slot,SEARCH_EXIST_OR_FREE);
  AssertFatal( ((prach_id>=0) && (prach_id<NUMBER_OF_NR_PRACH_MAX)) || (prach_id < 0) ,
              "illegal or no prach_id found!!! prach_id %d\n",prach_id);

  pthread_mutex_lock(&ru->prach_list_mutex);
  ru->prach_list[prach_id].frame              = SFN;
  ru->prach_list[prach_id].slot               = Slot;
  ru->prach_list[prach_id].fmt                = prach_pdu->prach_format;
  ru->prach_list[prach_id].numRA              = prach_pdu->num_ra;
  ru->prach_list[prach_id].prachStartSymbol   = prach_pdu->prach_start_symbol;
  ru->prach_list[prach_id].num_prach_ocas     = prach_pdu->num_prach_ocas;
  pthread_mutex_unlock(&ru->prach_list_mutex);  

}

void free_nr_ru_prach_entry(RU_t *ru,
			    int prach_id) {

  pthread_mutex_lock(&ru->prach_list_mutex);
  ru->prach_list[prach_id].frame = -1;
	ru->prach_list[prach_id].slot  = -1;
  pthread_mutex_unlock(&ru->prach_list_mutex);

}


void rx_nr_prach_ru(RU_t *ru,
		    int prachFormat,
		    int numRA,
		    int prachStartSymbol,
		    int prachOccasion,
		    int frame,
		    int slot) {

  AssertFatal(ru!=NULL,"ru is null\n");

  int16_t            **rxsigF=NULL;
  NR_DL_FRAME_PARMS *fp=ru->nr_frame_parms;
  int slot2=slot;

  int16_t *prach[ru->nb_rx];
  int prach_sequence_length = ru->config.prach_config.prach_sequence_length.value;

  int msg1_frequencystart   = ru->config.prach_config.num_prach_fd_occasions_list[numRA].k1.value;

  int sample_offset_slot = (prachStartSymbol==0?0:fp->ofdm_symbol_size*prachStartSymbol+fp->nb_prefix_samples0+fp->nb_prefix_samples*(prachStartSymbol-1));
  //to be checked for mu=0;

  LOG_D(PHY,"frame %d, slot %d: doing rx_nr_prach_ru for format %d, numRA %d, prachStartSymbol %d, prachOccasion %d\n",frame,slot,prachFormat,numRA,prachStartSymbol,prachOccasion);

  rxsigF            = ru->prach_rxsigF[prachOccasion];

  AssertFatal(ru->if_south == LOCAL_RF,"we shouldn't call this if if_south != LOCAL_RF\n");

  for (int aa=0; aa<ru->nb_rx; aa++){ 
    if (prach_sequence_length == 0) slot2=(slot/fp->slots_per_subframe)*fp->slots_per_subframe; 
    prach[aa] = (int16_t*)&ru->common.rxdata[aa][fp->get_samples_slot_timestamp(slot2,fp,0)+sample_offset_slot-ru->N_TA_offset];
  } 

  idft_size_idx_t dftsize;
  int dftlen=0;
  int mu = fp->numerology_index;
  int Ncp = 0;
  int16_t *prach2;

  if (prach_sequence_length == 0) {
    LOG_D(PHY,"PRACH (ru %d) in %d.%d, format %d, msg1_frequencyStart %d\n",
	  ru->idx,frame,slot2,prachFormat,msg1_frequencystart);
    AssertFatal(prachFormat<4,"Illegal prach format %d for length 839\n",prachFormat);
    switch (prachFormat) {
    case 0:
      Ncp = 3168;
      break;
      
    case 1:
      Ncp = 21024;
      break;
      
    case 2:
      Ncp = 4688;
      break;
      
    case 3:
      Ncp = 3168;
      break;
      
    }
  }
  else {
    LOG_D(PHY,"PRACH (ru %d) in %d.%d, format %s, msg1_frequencyStart %d,startSymbol %d\n",
	  ru->idx,frame,slot,prachfmt[prachFormat],msg1_frequencystart,prachStartSymbol);

    switch (prachFormat) {
    case 4: //A1
      Ncp = 288/(1<<mu);
      break;
      
    case 5: //A2
      Ncp = 576/(1<<mu);
      break;
      
    case 6: //A3
      Ncp = 864/(1<<mu);
      break;
      
    case 7: //B1
      Ncp = 216/(1<<mu);
    break;
    
    /*
    // B2 and B3 do not exist in FAPI
    case 4: //B2
      Ncp = 360/(1<<mu);
      break;
      
    case 5: //B3
      Ncp = 504/(1<<mu);
      break;
    */
    case 8: //B4
      Ncp = 936/(1<<mu);
      break;
      
    case 9: //C0
      Ncp = 1240/(1<<mu);
      break;
      
    case 10: //C2
      Ncp = 2048/(1<<mu);
      break;
      
    default:
      AssertFatal(1==0,"unknown prach format %x\n",prachFormat);
      break;
    }
  }
  // Do forward transform
  if (LOG_DEBUGFLAG(PRACH)) {
    LOG_D(PHY,"rx_prach: Doing PRACH FFT for nb_rx:%d Ncp:%d\n",ru->nb_rx, Ncp);
  }

  

  // Note: Assumes PUSCH SCS @ 30 kHz, take values for formats 0-2 and adjust for others below
  int kbar = 1;
  int K    = 24;
  if (prach_sequence_length == 0 && prachFormat == 3) { 
    K=4;
    kbar=10;
  }
  else if (prach_sequence_length == 1) {
    // Note: Assumes that PRACH SCS is same as PUSCH SCS
    K=1;
    kbar=2;
  }
  int n_ra_prb            = msg1_frequencystart;
  int k                   = (12*n_ra_prb) - 6*fp->N_RB_UL;

  int N_ZC = (prach_sequence_length==0)?839:139;

  if (k<0) k+=(fp->ofdm_symbol_size);
  
  k*=K;
  k+=kbar;

  int reps=1;

  for (int aa=0; aa<ru->nb_rx; aa++) {
    AssertFatal(prach[aa]!=NULL,"prach[%d] is null\n",aa);

    // do DFT
    if (mu==1) {
      switch(fp->samples_per_subframe) {
        case 15360:
          // 10, 15 MHz @ 15.36 Ms/s
          prach2 = prach[aa] + (1*Ncp); // Ncp is for 30.72 Ms/s, so divide by 2 to bring to 15.36 Ms/s and multiply by 2 for I/Q
          if (prach_sequence_length == 0) {
            if (prachFormat == 0 || prachFormat == 1 || prachFormat == 2) {
              dftlen=12288;
              dft(DFT_12288,prach2,rxsigF[aa],1);
            }
            if (prachFormat == 1 || prachFormat == 2) {
              dft(DFT_12288,prach2+24576,rxsigF[aa]+24576,1);
              reps++;
            }
            if (prachFormat == 2) {
              dft(DFT_12288,prach2+(24576*2),rxsigF[aa]+(24576*2),1);
              dft(DFT_12288,prach2+(24576*3),rxsigF[aa]+(24576*3),1);
              reps+=2;
            }
            if (prachFormat == 3) {
              dftlen=3072;
              for (int i=0;i<4;i++) dft(DFT_3072,prach2+(i*3072*2),rxsigF[aa]+(i*3072*2),1);
              reps=4;
            }
          } else { // 839 sequence
            if (prachStartSymbol == 0) prach2+=16; // 8 samples @ 15.36 Ms/s in first symbol of each half subframe (15/30 kHz only)

            dftlen=512;
            dft(DFT_512,prach2,rxsigF[aa],1);
            if (prachFormat != 9/*C0*/) {
              dft(DFT_512,prach2+1024,rxsigF[aa]+1024,1);
              reps++;
            }
            if (prachFormat == 5/*A2*/ || prachFormat == 6/*A3*/|| prachFormat == 8/*B4*/ || prachFormat == 10/*C2*/) {
              dft(DFT_512,prach2+1024*2,rxsigF[aa]+1024*2,1);
              dft(DFT_512,prach2+1024*3,rxsigF[aa]+1024*3,1);
              reps+=2;
            }
            if (prachFormat == 6/*A3*/ || prachFormat == 8/*B4*/) {
              dft(DFT_512,prach2+1024*4,rxsigF[aa]+1024*4,1);
              dft(DFT_512,prach2+1024*5,rxsigF[aa]+1024*5,1);
              reps+=2;
            }
            if (prachFormat == 8/*B4*/) {
              for (int i=6;i<12;i++) dft(DFT_512,prach2+(1024*i),rxsigF[aa]+(1024*i),1);
              reps+=6;
            }
          }
          break;

        case 30720:
          // 20, 25, 30 MHz @ 30.72 Ms/s
          prach2 = prach[aa] + (2*Ncp); // Ncp is for 30.72 Ms/s, so just multiply by 2 for I/Q
          if (prach_sequence_length == 0) {
            if (prachFormat == 0 || prachFormat == 1 || prachFormat == 2) {
              dftlen=24576;
              dft(DFT_24576,prach2,rxsigF[aa],1);
            }
            if (prachFormat == 1 || prachFormat == 2) {
              dft(DFT_24576,prach2+49152,rxsigF[aa]+49152,1);
              reps++;
            }
            if (prachFormat == 2) {
              dft(DFT_24576,prach2+(49152*2),rxsigF[aa]+(49152*2),1);
              dft(DFT_24576,prach2+(49152*3),rxsigF[aa]+(49152*3),1);
              reps+=2;
            }
            if (prachFormat == 3) {
              dftlen=6144;
              for (int i=0;i<4;i++) dft(DFT_6144,prach2+(i*6144*2),rxsigF[aa]+(i*6144*2),1);
              reps=4;
            }
          } else { // 839 sequence
            if (prachStartSymbol == 0) prach2+=32; // 16 samples @ 30.72 Ms/s in first symbol of each half subframe (15/30 kHz only)

            dftlen=1024;
            dft(DFT_1024,prach2,rxsigF[aa],1);
            if (prachFormat != 9/*C0*/) {
              dft(DFT_1024,prach2+2048,rxsigF[aa]+2048,1);
              reps++;
            }
            if (prachFormat == 5/*A2*/ || prachFormat == 6/*A3*/|| prachFormat == 8/*B4*/ || prachFormat == 10/*C2*/) {
              dft(DFT_1024,prach2+2048*2,rxsigF[aa]+2048*2,1);
              dft(DFT_1024,prach2+2048*3,rxsigF[aa]+2048*3,1);
              reps+=2;
            }
            if (prachFormat == 6/*A3*/ || prachFormat == 8/*B4*/) {
              dft(DFT_1024,prach2+2048*4,rxsigF[aa]+2048*4,1);
              dft(DFT_1024,prach2+2048*5,rxsigF[aa]+2048*5,1);
              reps+=2;
            }
            if (prachFormat == 8/*B4*/) {
              for (int i=6;i<12;i++) dft(DFT_1024,prach2+(2048*i),rxsigF[aa]+(2048*i),1);
              reps+=6;
            }
          }
          break;

        case 61440:
          // 40, 50, 60 MHz @ 61.44 Ms/s
          prach2 = prach[aa] + (4*Ncp); // Ncp is for 30.72 Ms/s, so multiply by 2 for I/Q, and 2 to bring to 61.44 Ms/s
          if (prach_sequence_length == 0) {
            if (prachFormat == 0 || prachFormat == 1 || prachFormat == 2) {
              dftlen=49152;
              dft(DFT_49152,prach2,rxsigF[aa],1);
            }
            if (prachFormat == 1 || prachFormat == 2) {
              dft(DFT_49152,prach2+98304,rxsigF[aa]+98304,1);
              reps++;
            }
            if (prachFormat == 2) {
              dft(DFT_49152,prach2+(98304*2),rxsigF[aa]+(98304*2),1);
              dft(DFT_49152,prach2+(98304*3),rxsigF[aa]+(98304*3),1);
              reps+=2;
            }
            if (prachFormat == 3) {
              dftlen=12288;
              for (int i=0;i<4;i++) dft(DFT_12288,prach2+(i*12288*2),rxsigF[aa]+(i*12288*2),1);
              reps=4;
            }
          } else { // 839 sequence
            if (prachStartSymbol == 0) prach2+=64; // 32 samples @ 61.44 Ms/s in first symbol of each half subframe (15/30 kHz only)

            dftlen=2048;
            dft(DFT_2048,prach2,rxsigF[aa],1);
            if (prachFormat != 9/*C0*/) {
              dft(DFT_2048,prach2+4096,rxsigF[aa]+4096,1);
              reps++;
            }
            if (prachFormat == 5/*A2*/ || prachFormat == 6/*A3*/|| prachFormat == 8/*B4*/ || prachFormat == 10/*C2*/) {
              dft(DFT_2048,prach2+4096*2,rxsigF[aa]+4096*2,1);
              dft(DFT_2048,prach2+4096*3,rxsigF[aa]+4096*3,1);
              reps+=2;
            }
            if (prachFormat == 6/*A3*/ || prachFormat == 8/*B4*/) {
              dft(DFT_2048,prach2+4096*4,rxsigF[aa]+4096*4,1);
              dft(DFT_2048,prach2+4096*5,rxsigF[aa]+4096*5,1);
              reps+=2;
            }
            if (prachFormat == 8/*B4*/) {
              for (int i=6;i<12;i++) dft(DFT_2048,prach2+(4096*i),rxsigF[aa]+(4096*i),1);
              reps+=6;
            }
          }
          break;

        case 46080:
          // 40 MHz @ 46.08 Ms/s
          prach2 = prach[aa] + (3*Ncp); // 46.08 is 1.5 * 30.72, times 2 for I/Q
          if (prach_sequence_length == 0) {
            if (prachFormat == 0 || prachFormat == 1 || prachFormat == 2) {
              dftlen=36864;
              dft(DFT_36864,prach2,rxsigF[aa],1);
            }
            if (prachFormat == 1 || prachFormat == 2) {
              dft(DFT_36864,prach2+73728,rxsigF[aa]+73728,1);
              reps++;
            }
            if (prachFormat == 2) {
              dft(DFT_36864,prach2+(73728*2),rxsigF[aa]+(73728*2),1);
              dft(DFT_36864,prach2+(73728*3),rxsigF[aa]+(73728*3),1);
              reps+=2;
            }
            if (prachFormat == 3) {
              dftlen=9216;
              for (int i=0;i<4;i++) dft(DFT_9216,prach2+(i*9216*2),rxsigF[aa]+(i*9216*2),1);
              reps=4;
            }
          } else { // 839 sequence
            if (prachStartSymbol == 0) prach2+=48; // 24 samples @ 46.08 Ms/s in first symbol of each half subframe (15/30 kHz only)

            dftlen=1536;
            dft(DFT_1536,prach2,rxsigF[aa],1);
            if (prachFormat != 9/*C0*/) {
              dft(DFT_1536,prach2+3072,rxsigF[aa]+3072,1);
              reps++;
            }
            if (prachFormat == 5/*A2*/ || prachFormat == 6/*A3*/|| prachFormat == 8/*B4*/ || prachFormat == 10/*C2*/) {
              dft(DFT_1536,prach2+3072*2,rxsigF[aa]+3072*2,1);
              dft(DFT_1536,prach2+3072*3,rxsigF[aa]+3072*3,1);
              reps+=2;
            }
            if (prachFormat == 6/*A3*/ || prachFormat == 8/*B4*/) {
              dft(DFT_1536,prach2+3072*4,rxsigF[aa]+3072*4,1);
              dft(DFT_1536,prach2+3072*5,rxsigF[aa]+3072*5,1);
              reps+=2;
            }
            if (prachFormat == 8/*B4*/) {
              for (int i=6;i<12;i++) dft(DFT_1536,prach2+(3072*i),rxsigF[aa]+(3072*i),1);
              reps+=6;
            }
          }
          break;

        case 122880:
          // 70, 80, 90, 100 MHz @ 122.88 Ms/s
          prach2 = prach[aa] + (8*Ncp);
          if (prach_sequence_length == 0) {
            if (prachFormat == 0 || prachFormat == 1 || prachFormat == 2) {
              dftlen=98304;
              dft(DFT_98304,prach2,rxsigF[aa],1);
            }
            if (prachFormat == 1 || prachFormat == 2) {
              dft(DFT_98304,prach2+196608,rxsigF[aa]+196608,1);
              reps++;
            }
            if (prachFormat == 2) {
              dft(DFT_98304,prach2+(196608*2),rxsigF[aa]+(196608*2),1);
              dft(DFT_98304,prach2+(196608*3),rxsigF[aa]+(196608*3),1);
              reps+=2;
            }
            if (prachFormat == 3) {
              dftlen=24576;
              for (int i=0;i<4;i++) dft(DFT_24576,prach2+(i*2*24576),rxsigF[aa]+(i*2*24576),1);
              reps=4;
            }
          } else { // 839 sequence
            if (prachStartSymbol == 0) prach2+=128; // 64 samples @ 122.88 Ms/s in first symbol of each half subframe (15/30 kHz only)

            dftlen=4096;
            dft(DFT_4096,prach2,rxsigF[aa],1);
            if (prachFormat != 9/*C0*/) {
              dft(DFT_4096,prach2+8192,rxsigF[aa]+8192,1);
              reps++;
            }

            if (prachFormat == 5/*A2*/ || prachFormat == 6/*A3*/|| prachFormat == 8/*B4*/ || prachFormat == 10/*C2*/) {
              dft(DFT_4096,prach2+8192*2,rxsigF[aa]+8192*2,1);
              dft(DFT_4096,prach2+8192*3,rxsigF[aa]+8192*3,1);
              reps+=2;
            }
            if (prachFormat == 6/*A3*/ || prachFormat == 8/*B4*/) {
              dft(DFT_4096,prach2+8192*4,rxsigF[aa]+8192*4,1);
              dft(DFT_4096,prach2+8192*5,rxsigF[aa]+8192*5,1);
              reps+=2;
            }
            if (prachFormat == 8/*B4*/) {
              for (int i=6;i<12;i++) dft(DFT_4096,prach2+(8192*i),rxsigF[aa]+(8192*i),1);
              reps+=6;
            }
          }
          break;

        case 92160:
          // 80, 90 MHz @ 92.16 Ms/s
          prach2 = prach[aa] + (6*Ncp);
          if (prach_sequence_length == 0) {
            if (prachFormat == 0 || prachFormat == 1 || prachFormat == 2) {
              dftlen=73728;
              dft(DFT_73728,prach2,rxsigF[aa],1);
            }
            if (prachFormat == 1 || prachFormat == 2) {
              dft(DFT_73728,prach2+147456,rxsigF[aa]+147456,1);
              reps++;
            }
            if (prachFormat == 2) {
              dft(DFT_73728,prach2+(147456*2),rxsigF[aa]+(147456*2),1);
              dft(DFT_73728,prach2+(147456*3),rxsigF[aa]+(147456*3),1);
              reps+=2;
            }
            if (prachFormat == 3) {
              dftlen=18432;
              for (int i=0;i<4;i++) dft(DFT_18432,prach2+(i*2*18432),rxsigF[aa]+(i*2*18432),1);
              reps=4;
            }
          } else {
            if (prachStartSymbol == 0) prach2+=96; // 64 samples @ 122.88 Ms/s in first symbol of each half subframe (15/30 kHz only)

            dftlen=3072;
            dft(DFT_3072,prach2,rxsigF[aa],1);
            if (prachFormat != 9/*C0*/) {
              dft(DFT_3072,prach2+6144,rxsigF[aa]+6144,1);
              reps++;
            }

            if (prachFormat == 5/*A2*/ || prachFormat == 6/*A3*/|| prachFormat == 8/*B4*/ || prachFormat == 10/*C2*/) {
              dft(DFT_3072,prach2+6144*2,rxsigF[aa]+6144*2,1);
              dft(DFT_3072,prach2+6144*3,rxsigF[aa]+6144*3,1);
              reps+=2;
            }
            if (prachFormat == 6/*A3*/ || prachFormat == 8/*B4*/) {
              dft(DFT_3072,prach2+6144*4,rxsigF[aa]+6144*4,1);
              dft(DFT_3072,prach2+6144*5,rxsigF[aa]+6144*5,1);
              reps+=2;
            }
            if (prachFormat == 8/*B4*/) {
              for (int i=6;i<12;i++) dft(DFT_3072,prach2+(6144*i),rxsigF[aa]+(6144*i),1);
              reps+=6;
            }
          }
          break;
        default:
          AssertFatal(1==0,"sample_rate %f MHz not support for NR PRACH yet\n", fp->samples_per_subframe / 1000.0);
      }
    }
    else if (mu==3) {
      if (fp->threequarter_fs) {
	AssertFatal(1==0,"3/4 sampling not supported for numerology %d\n",mu);
      }
      if (prach_sequence_length == 0) {
	AssertFatal(1==0,"long prach not supported for numerology %d\n",mu);
      }
      if (fp->N_RB_UL == 32) {
	prach2 = prach[aa] + (Ncp<<2); // Ncp is for 30.72 Ms/s, so multiply by 2 for I/Q, and 2 for 61.44Msps
	if (slot%(fp->slots_per_subframe/2)==0 && prachStartSymbol == 0)
	  prach2+=64; // 32 samples @ 61.44 Ms/s in first symbol of each half subframe
	dftlen=512;
	dftsize = DFT_512;
      }
      else if (fp->N_RB_UL == 66) {
	prach2 = prach[aa] + (Ncp<<3); // Ncp is for 30.72 Ms/s, so multiply by 4 for I/Q, and 2 for 122.88Msps
	if (slot%(fp->slots_per_subframe/2)==0 && prachStartSymbol == 0)
	  prach2+=128; // 64 samples @ 122.88 Ms/s in first symbol of each half subframe 
	dftlen=1024;
	dftsize = DFT_1024;
      }
      else {
	AssertFatal(1==0,"N_RB_UL %d not support for numerology %d\n",fp->N_RB_UL,mu);
      }
      
      dft(dftsize,prach2,rxsigF[aa],1);
      if (prachFormat != 9/*C0*/) {
	dft(dftsize,prach2+dftlen*2,rxsigF[aa]+dftlen*2,1);
	reps++;
      }
	  
      if (prachFormat == 5/*A2*/ || prachFormat == 6/*A3*/|| prachFormat == 8/*B4*/ || prachFormat == 10/*C2*/) {     
	dft(dftsize,prach2+dftlen*4,rxsigF[aa]+dftlen*4,1);
	dft(dftsize,prach2+dftlen*6,rxsigF[aa]+dftlen*6,1);
	reps+=2;
      } 
      if (prachFormat == 6/*A3*/ || prachFormat == 8/*B4*/) {     
	dft(dftsize,prach2+dftlen*8,rxsigF[aa]+dftlen*8,1);
	dft(dftsize,prach2+dftlen*10,rxsigF[aa]+dftlen*10,1);
	reps+=2;
      } 
      if (prachFormat == 8/*B4*/) {
	for (int i=6;i<12;i++)
	  dft(dftsize,prach2+(dftlen*2*i),rxsigF[aa]+(dftlen*2*i),1);
	reps+=6;
      }
    }
    else {
      AssertFatal(1==0,"Numerology not supported\n");
    }

    //LOG_M("ru_rxsigF_tmp.m","rxsFtmp", rxsigF[aa], dftlen*2*reps, 1, 1);

    //Coherent combining of PRACH repetitions (assumes channel does not change, to be revisted for "long" PRACH)
    LOG_D(PHY,"Doing PRACH combining of %d reptitions N_ZC %d\n",reps,N_ZC);
    int16_t rxsigF_tmp[N_ZC<<1];
    //    if (k+N_ZC > dftlen) { // PRACH signal is split around DC 
    int16_t *rxsigF2=rxsigF[aa];
    int k2=k<<1;

    for (int j=0;j<N_ZC<<1;j++,k2++) {
      if (k2==(dftlen<<1)) k2=0;
      rxsigF_tmp[j] = rxsigF2[k2];
      for (int i=1;i<reps;i++) rxsigF_tmp[j] += rxsigF2[k2+(i*dftlen<<1)];
    }
    memcpy((void*)rxsigF2,(void *)rxsigF_tmp,N_ZC<<2);
  }

}

void rx_nr_prach(PHY_VARS_gNB *gNB,
		 nfapi_nr_prach_pdu_t *prach_pdu,
		 int prachOccasion,
		 int frame,
		 int subframe,
		 uint16_t *max_preamble,
		 uint16_t *max_preamble_energy,
		 uint16_t *max_preamble_delay
		 )
{
  AssertFatal(gNB!=NULL,"Can only be called from gNB\n");

  int i;

  nfapi_nr_prach_config_t *cfg=&gNB->gNB_config.prach_config;
  NR_DL_FRAME_PARMS *fp;

  uint16_t           rootSequenceIndex;  
  int                numrootSequenceIndex;
  uint8_t            restricted_set;      
  uint8_t            n_ra_prb=0xFF;
  int16_t            *prachF=NULL;
  int                nb_rx;

  int16_t **rxsigF            = gNB->prach_vars.rxsigF;

  uint8_t preamble_index;
  uint16_t NCS=99,NCS2;
  uint16_t preamble_offset=0,preamble_offset_old;
  int16_t preamble_shift=0;
  uint32_t preamble_shift2;
  uint16_t preamble_index0=0,n_shift_ra=0,n_shift_ra_bar;
  uint16_t d_start=0;
  uint16_t numshift=0;
  uint16_t *prach_root_sequence_map;
  uint8_t not_found;
  uint16_t u;
  int16_t *Xu=0;
  uint16_t offset;
  uint16_t first_nonzero_root_idx=0;
  uint8_t new_dft=0;
  uint8_t aa;
  int32_t lev;
  int16_t levdB;
  int log2_ifft_size=10;
  int16_t prach_ifft_tmp[2048*2] __attribute__((aligned(32)));
  int32_t *prach_ifft=(int32_t*)NULL;
  
  fp = &gNB->frame_parms;

  nb_rx = gNB->gNB_config.carrier_config.num_rx_ant.value;
  rootSequenceIndex   = cfg->num_prach_fd_occasions_list[prach_pdu->num_ra].prach_root_sequence_index.value;
  numrootSequenceIndex   = cfg->num_prach_fd_occasions_list[prach_pdu->num_ra].num_root_sequences.value;
  NCS          = prach_pdu->num_cs;//cfg->num_prach_fd_occasions_list[0].prach_zero_corr_conf.value;
  int prach_sequence_length = cfg->prach_sequence_length.value;
  int msg1_frequencystart   = cfg->num_prach_fd_occasions_list[prach_pdu->num_ra].k1.value;
  //  int num_unused_root_sequences = cfg->num_prach_fd_occasions_list[0].num_unused_root_sequences.value;
  // cfg->num_prach_fd_occasions_list[0].unused_root_sequences_list

  restricted_set      = cfg->restricted_set_config.value;

  uint8_t prach_fmt = prach_pdu->prach_format;
  uint16_t N_ZC = (prach_sequence_length==0)?839:139;

  LOG_D(PHY,"L1 PRACH RX: rooSequenceIndex %d, numRootSeqeuences %d, NCS %d, N_ZC %d, format %d \n",rootSequenceIndex,numrootSequenceIndex,NCS,N_ZC,prach_fmt);

  prach_ifft        = gNB->prach_vars.prach_ifft;
  prachF            = gNB->prach_vars.prachF;
  if (LOG_DEBUGFLAG(PRACH)){
    if ((frame&1023) < 20) LOG_D(PHY,"PRACH (gNB) : running rx_prach for subframe %d, msg1_frequencystart %d, rootSequenceIndex %d\n", subframe,msg1_frequencystart,rootSequenceIndex);
  }

  start_meas(&gNB->rx_prach);

  prach_root_sequence_map = (cfg->prach_sequence_length.value==0) ? prach_root_sequence_map_0_3 : prach_root_sequence_map_abc;

  // PDP is oversampled, e.g. 1024 sample instead of 839
  // Adapt the NCS (zero-correlation zones) with oversampling factor e.g. 1024/839
  NCS2 = (N_ZC==839) ? ((NCS<<10)/839) : ((NCS<<8)/139);

  if (NCS2==0) NCS2 = N_ZC;


  preamble_offset_old = 99;

  
  *max_preamble_energy=0;
  *max_preamble_delay=0;
  *max_preamble=0;

  for (preamble_index=0 ; preamble_index<64 ; preamble_index++) {

    if (LOG_DEBUGFLAG(PRACH)){
      int en = dB_fixed(signal_energy((int32_t*)&rxsigF[0][0],(N_ZC==839) ? 840: 140));
      if (en>60) LOG_D(PHY,"frame %d, subframe %d : Trying preamble %d \n",frame,subframe,preamble_index);
    }
    if (restricted_set == 0) {
      // This is the relative offset in the root sequence table (5.7.2-4 from 36.211) for the given preamble index
      preamble_offset = ((NCS==0)? preamble_index : (preamble_index/(N_ZC/NCS)));
   
      if (preamble_offset != preamble_offset_old) {
        preamble_offset_old = preamble_offset;
        new_dft = 1;
        // This is the \nu corresponding to the preamble index
        preamble_shift  = 0;
      }
      
      else {
        preamble_shift  -= NCS;

        if (preamble_shift < 0)
          preamble_shift+=N_ZC;
      }
    } else { // This is the high-speed case
      new_dft = 0;
      nr_fill_du(N_ZC,prach_root_sequence_map);
      // set preamble_offset to initial rootSequenceIndex and look if we need more root sequences for this
      // preamble index and find the corresponding cyclic shift
      // Check if all shifts for that root have been processed
      if (preamble_index0 == numshift) {
        not_found = 1;
        new_dft   = 1;
        preamble_index0 -= numshift;
        //(preamble_offset==0 && numshift==0) ? (preamble_offset) : (preamble_offset++);

        while (not_found == 1) {
          // current root depending on rootSequenceIndex
          int index = (rootSequenceIndex + preamble_offset) % N_ZC;

	  u = prach_root_sequence_map[index];
	  
	  uint16_t n_group_ra = 0;
	  
	  if ( (nr_du[u]<(N_ZC/3)) && (nr_du[u]>=NCS) ) {
	    n_shift_ra     = nr_du[u]/NCS;
	    d_start        = (nr_du[u]<<1) + (n_shift_ra * NCS);
	    n_group_ra     = N_ZC/d_start;
	    n_shift_ra_bar = max(0,(N_ZC-(nr_du[u]<<1)-(n_group_ra*d_start))/N_ZC);
	  } else if  ( (nr_du[u]>=(N_ZC/3)) && (nr_du[u]<=((N_ZC - NCS)>>1)) ) {
	    n_shift_ra     = (N_ZC - (nr_du[u]<<1))/NCS;
	    d_start        = N_ZC - (nr_du[u]<<1) + (n_shift_ra * NCS);
	    n_group_ra     = nr_du[u]/d_start;
	    n_shift_ra_bar = min(n_shift_ra,max(0,(nr_du[u]- (n_group_ra*d_start))/NCS));
	  } else {
	    n_shift_ra     = 0;
	    n_shift_ra_bar = 0;
	  }
	  
	  // This is the number of cyclic shifts for the current root u
	  numshift = (n_shift_ra*n_group_ra) + n_shift_ra_bar;
	  // skip to next root and recompute parameters if numshift==0
	  (numshift>0) ? (not_found = 0) : (preamble_offset++);
	}
      }        
      
      
      if (n_shift_ra>0)
        preamble_shift = -((d_start * (preamble_index0/n_shift_ra)) + ((preamble_index0%n_shift_ra)*NCS)); // minus because the channel is h(t -\tau + Cv)
      else
        preamble_shift = 0;

      if (preamble_shift < 0)
        preamble_shift+=N_ZC;

      preamble_index0++;

      if (preamble_index == 0)
        first_nonzero_root_idx = preamble_offset;
    }

    // Compute DFT of RX signal (conjugate input, results in conjugate output) for each new rootSequenceIndex
    if (LOG_DEBUGFLAG(PRACH)) {
      int en = dB_fixed(signal_energy((int32_t*)&rxsigF[0][0],840));
      if (en>60) LOG_I(PHY,"frame %d, subframe %d : preamble index %d, NCS %d, N_ZC/NCS %d: offset %d, preamble shift %d , en %d)\n",
		       frame,subframe,preamble_index,NCS,N_ZC/NCS,preamble_offset,preamble_shift,en);
    }

    LOG_D(PHY,"PRACH RX preamble_index %d, preamble_offset %d\n",preamble_index,preamble_offset);


    if (new_dft == 1) {
      new_dft = 0;

      Xu=(int16_t*)gNB->X_u[preamble_offset-first_nonzero_root_idx];

      LOG_D(PHY,"PRACH RX new dft preamble_offset-first_nonzero_root_idx %d\n",preamble_offset-first_nonzero_root_idx);


      memset(prach_ifft,0,((N_ZC==839) ? 2048 : 256)*sizeof(int32_t));
    

      memset(prachF, 0, sizeof(int16_t)*2*1024 );
      if (LOG_DUMPFLAG(PRACH)) {      
	       LOG_M("prach_rxF0.m","prach_rxF0",rxsigF[0],N_ZC,1,1);
	       LOG_M("prach_rxF1.m","prach_rxF1",rxsigF[1],6144,1,1);
      }
   
      for (aa=0;aa<nb_rx; aa++) {
	// Do componentwise product with Xu* on each antenna 

	       for (offset=0; offset<(N_ZC<<1); offset+=2) {
	          prachF[offset]   = (int16_t)(((int32_t)Xu[offset]*rxsigF[aa][offset]   + (int32_t)Xu[offset+1]*rxsigF[aa][offset+1])>>15);
	          prachF[offset+1] = (int16_t)(((int32_t)Xu[offset]*rxsigF[aa][offset+1] - (int32_t)Xu[offset+1]*rxsigF[aa][offset])>>15);
	       }
	
	       // Now do IFFT of size 1024 (N_ZC=839) or 256 (N_ZC=139)
	       if (N_ZC == 839) {
	         log2_ifft_size = 10;
	         idft(IDFT_1024,prachF,prach_ifft_tmp,1);
	         // compute energy and accumulate over receive antennas
	         for (i=0;i<2048;i++)
	           prach_ifft[i] += ((int32_t)prach_ifft_tmp[i<<1]*(int32_t)prach_ifft_tmp[i<<1] + (int32_t)prach_ifft_tmp[1+(i<<1)]*(int32_t)prach_ifft_tmp[1+(i<<1)])/nb_rx;
	       } else {
	         idft(IDFT_256,prachF,prach_ifft_tmp,1);
	         log2_ifft_size = 8;
	  // compute energy and accumulate over receive antennas and repetitions for BR
<<<<<<< HEAD
	         for (i=0;i<256;i++)
	           prach_ifft[i] += ((int32_t)prach_ifft_tmp[i<<1]*(int32_t)prach_ifft_tmp[(i<<1)] + (int32_t)prach_ifft_tmp[1+(i<<1)]*(int32_t)prach_ifft_tmp[1+(i<<1)])/nb_rx;
	       }

	       if (LOG_DUMPFLAG(PRACH)) {	
	          if (aa==0) LOG_M("prach_rxF_comp0.m","prach_rxF_comp0",prachF,1024,1,1);
            if (aa==1) LOG_M("prach_rxF_comp1.m","prach_rxF_comp1",prachF,1024,1,1);
	       }
=======
	  for (i=0;i<256;i++)
	    prach_ifft[i] += ((int32_t)prach_ifft_tmp[i<<1]*(int32_t)prach_ifft_tmp[(i<<1)] + (int32_t)prach_ifft_tmp[1+(i<<1)]*(int32_t)prach_ifft_tmp[1+(i<<1)])/nb_rx;
	}

	if (LOG_DUMPFLAG(PRACH)) {	
	  if (aa==0) LOG_M("prach_rxF_comp0.m","prach_rxF_comp0",prachF,1024,1,1);
          if (aa==1) LOG_M("prach_rxF_comp1.m","prach_rxF_comp1",prachF,1024,1,1);
	}
>>>>>>> d2ec72b0
      }// antennas_rx
    } // new dft
    
    // check energy in nth time shift, for 

    preamble_shift2 = ((preamble_shift==0) ? 0 : ((preamble_shift<<log2_ifft_size)/N_ZC));

    for (i=0; i<NCS2; i++) {
      lev = (int32_t)prach_ifft[(preamble_shift2+i)];
      levdB = dB_fixed_times10(lev);
      if (levdB>*max_preamble_energy) {
	      LOG_D(PHY,"preamble_index %d, delay %d en %d dB > %d dB\n",preamble_index,i,levdB,*max_preamble_energy);
	      *max_preamble_energy  = levdB;
	      *max_preamble_delay   = i; // Note: This has to be normalized to the 30.72 Ms/s sampling rate 
	      *max_preamble         = preamble_index;
      }
    }
  }// preamble_index


  // The conversion from *max_preamble_delay from TA value is done here.
  // It is normalized to the 30.72 Ms/s, considering the numerology, N_RB and the sampling rate
  // See table 6.3.3.1 -1 and -2 in 38211.

  // Format 0, 1, 2: 24576 samples @ 30.72 Ms/s, 98304 samples @ 122.88 Ms/s
  // By solving:
  // max_preamble_delay * ( (24576*(fs/30.72M)) / 1024 ) / fs = TA * 16 * 64 / 2^mu * Tc

  // Format 3: 6144 samples @ 30.72 Ms/s, 24576 samples @ 122.88 Ms/s
  // By solving:
  // max_preamble_delay * ( (6144*(fs/30.72M)) / 1024 ) / fs = TA * 16 * 64 / 2^mu * Tc

  // Format >3: 2048/2^mu samples @ 30.72 Ms/s, 2048/2^mu * 4 samples @ 122.88 Ms/s
  // By solving:
  // max_preamble_delay * ( (2048/2^mu*(fs/30.72M)) / 256 ) / fs = TA * 16 * 64 / 2^mu * Tc
  uint16_t *TA = max_preamble_delay;
  int mu = fp->numerology_index;
  if (cfg->prach_sequence_length.value==0) {
    if (prach_fmt == 0 || prach_fmt == 1 || prach_fmt == 2) *TA = *TA*3*(1<<mu)/2;
    else if (prach_fmt == 3)                                *TA = *TA*3*(1<<mu)/8;
  }
  else *TA = *TA/2;


  if (LOG_DUMPFLAG(PRACH)) {
    //int en = dB_fixed(signal_energy((int32_t*)&rxsigF[0][0],840));
    //    if (en>60) {
      int k = (12*n_ra_prb) - 6*fp->N_RB_UL;
      
      if (k<0) k+=fp->ofdm_symbol_size;
      
      k*=12;
      k+=13;
      k*=2;
      

      LOG_M("rxsigF.m","prach_rxF",&rxsigF[0][0],12288,1,1);
      LOG_M("prach_rxF_comp0.m","prach_rxF_comp0",prachF,1024,1,1);
      LOG_M("Xu.m","xu",Xu,N_ZC,1,1);
      LOG_M("prach_ifft0.m","prach_t0",prach_ifft,1024,1,1);
      //    }
  } /* LOG_DUMPFLAG(PRACH) */
  stop_meas(&gNB->rx_prach);

}
<|MERGE_RESOLUTION|>--- conflicted
+++ resolved
@@ -881,25 +881,14 @@
 	         idft(IDFT_256,prachF,prach_ifft_tmp,1);
 	         log2_ifft_size = 8;
 	  // compute energy and accumulate over receive antennas and repetitions for BR
-<<<<<<< HEAD
-	         for (i=0;i<256;i++)
-	           prach_ifft[i] += ((int32_t)prach_ifft_tmp[i<<1]*(int32_t)prach_ifft_tmp[(i<<1)] + (int32_t)prach_ifft_tmp[1+(i<<1)]*(int32_t)prach_ifft_tmp[1+(i<<1)])/nb_rx;
-	       }
-
-	       if (LOG_DUMPFLAG(PRACH)) {	
-	          if (aa==0) LOG_M("prach_rxF_comp0.m","prach_rxF_comp0",prachF,1024,1,1);
-            if (aa==1) LOG_M("prach_rxF_comp1.m","prach_rxF_comp1",prachF,1024,1,1);
-	       }
-=======
 	  for (i=0;i<256;i++)
 	    prach_ifft[i] += ((int32_t)prach_ifft_tmp[i<<1]*(int32_t)prach_ifft_tmp[(i<<1)] + (int32_t)prach_ifft_tmp[1+(i<<1)]*(int32_t)prach_ifft_tmp[1+(i<<1)])/nb_rx;
 	}
 
 	if (LOG_DUMPFLAG(PRACH)) {	
 	  if (aa==0) LOG_M("prach_rxF_comp0.m","prach_rxF_comp0",prachF,1024,1,1);
-          if (aa==1) LOG_M("prach_rxF_comp1.m","prach_rxF_comp1",prachF,1024,1,1);
+    if (aa==1) LOG_M("prach_rxF_comp1.m","prach_rxF_comp1",prachF,1024,1,1);
 	}
->>>>>>> d2ec72b0
       }// antennas_rx
     } // new dft
     
