/*
 * Licensed to the OpenAirInterface (OAI) Software Alliance under one or more
 * contributor license agreements.  See the NOTICE file distributed with
 * this work for additional information regarding copyright ownership.
 * The OpenAirInterface Software Alliance licenses this file to You under
 * the OAI Public License, Version 1.1  (the "License"); you may not use this file
 * except in compliance with the License.
 * You may obtain a copy of the License at
 *
 *      http://www.openairinterface.org/?page_id=698
 *
 * Unless required by applicable law or agreed to in writing, software
 * distributed under the License is distributed on an "AS IS" BASIS,
 * WITHOUT WARRANTIES OR CONDITIONS OF ANY KIND, either express or implied.
 * See the License for the specific language governing permissions and
 * limitations under the License.
 *-------------------------------------------------------------------------------
 * For more information about the OpenAirInterface (OAI) Software Alliance:
 *      contact@openairinterface.org
 */

/*! \file PHY/NR_TRANSPORT/nr_prach.c
 * \brief Top-level routines for generating and decoding the PRACH physical channel V15.4 2018-12
 * \author R. Knopp
 * \date 2019
 * \version 0.1
 * \company Eurecom
 * \email: knopp@eurecom.fr
 * \note
 * \warning
 */

#include "PHY/defs_gNB.h"
#include "PHY/NR_TRANSPORT/nr_transport_proto.h"
#include "PHY/NR_TRANSPORT/nr_transport_common_proto.h"

extern uint16_t prach_root_sequence_map_0_3[838];
extern uint16_t prach_root_sequence_map_abc[138];
extern uint16_t nr_du[838];
extern int16_t nr_ru[2*839];
extern const char *prachfmt[9];

void init_prach_list(PHY_VARS_gNB *gNB) {

  AssertFatal(gNB!=NULL,"gNB is null\n");
  for (int i=0; i<NUMBER_OF_NR_PRACH_MAX; i++) gNB->prach_vars.list[i].frame=-1;
}

int16_t find_nr_prach(PHY_VARS_gNB *gNB,int frame,int slot, int numRA, find_type_t type) {

  uint16_t i;
  int16_t first_free_index=-1;

  AssertFatal(gNB!=NULL,"gNB is null\n");
  for (i=0; i<NUMBER_OF_NR_PRACH_MAX; i++) {
    LOG_D(PHY,"searching for PRACH in %d.%d with numRA %d: prach_index %d=> %d.%d numRA %d\n", frame,slot,numRA,i,
	  gNB->prach_vars.list[i].frame,gNB->prach_vars.list[i].slot,gNB->prach_vars.list[i].pdu.num_ra);
    if ((gNB->prach_vars.list[i].frame == frame) &&
        (gNB->prach_vars.list[i].slot  == slot) &&
	(gNB->prach_vars.list[i].pdu.num_ra == numRA))       return i;
    else if ((gNB->prach_vars.list[i].frame == -1) && (first_free_index==-1)) first_free_index=i;
  }
  if (type == SEARCH_EXIST) return -1;

  return first_free_index;
}

void nr_fill_prach(PHY_VARS_gNB *gNB,
		   int SFN,
		   int Slot,
		   nfapi_nr_prach_pdu_t *prach_pdu) {

  int prach_id = find_nr_prach(gNB,SFN,Slot,prach_pdu->num_ra,SEARCH_EXIST_OR_FREE);
  AssertFatal( (prach_id>=0) && (prach_id<NUMBER_OF_NR_PRACH_MAX),
              "illegal or no prach_id found!!! numRA %d prach_id %d\n",prach_pdu->num_ra,prach_id);

  gNB->prach_vars.list[prach_id].frame=SFN;
  gNB->prach_vars.list[prach_id].slot=Slot;
  memcpy((void*)&gNB->prach_vars.list[prach_id].pdu,(void*)prach_pdu,sizeof(*prach_pdu));

}

void init_prach_ru_list(RU_t *ru) {

  AssertFatal(ru!=NULL,"ruis null\n");
  for (int i=0; i<NUMBER_OF_NR_RU_PRACH_MAX; i++) ru->prach_list[i].frame=-1;
  pthread_mutex_init(&ru->prach_list_mutex,NULL);
}

int16_t find_nr_prach_ru(RU_t *ru,int frame,int slot, find_type_t type) {

  uint16_t i;
  int16_t first_free_index=-1;

  AssertFatal(ru!=NULL,"ru is null\n");
  pthread_mutex_lock(&ru->prach_list_mutex);
  for (i=0; i<NUMBER_OF_NR_RU_PRACH_MAX; i++) {
    LOG_D(PHY,"searching for PRACH in %d.%d : prach_index %d=> %d.%d\n", frame,slot,i,
	  ru->prach_list[i].frame,ru->prach_list[i].slot);
    if ((ru->prach_list[i].frame == frame) &&
        (ru->prach_list[i].slot  == slot)) {
      pthread_mutex_unlock(&ru->prach_list_mutex);
      return i;
    }
    else if ((ru->prach_list[i].frame == -1) && (first_free_index==-1)) first_free_index=i;
  }
  pthread_mutex_unlock(&ru->prach_list_mutex);
  if (type == SEARCH_EXIST) return -1;

  return first_free_index;
}

void nr_fill_prach_ru(RU_t *ru,
		      int SFN,
		      int Slot,
		      nfapi_nr_prach_pdu_t *prach_pdu) {

  int prach_id = find_nr_prach_ru(ru,SFN,Slot,SEARCH_EXIST_OR_FREE);
  AssertFatal( (prach_id>=0) && (prach_id<NUMBER_OF_NR_PRACH_MAX),
              "illegal or no prach_id found!!! prach_id %d\n",prach_id);

  pthread_mutex_lock(&ru->prach_list_mutex);
  ru->prach_list[prach_id].frame              = SFN;
  ru->prach_list[prach_id].slot               = Slot;
  ru->prach_list[prach_id].fmt                = prach_pdu->prach_format;
  ru->prach_list[prach_id].numRA              = prach_pdu->num_ra;
  ru->prach_list[prach_id].prachStartSymbol   = prach_pdu->prach_start_symbol;
  pthread_mutex_unlock(&ru->prach_list_mutex);  

}

void free_nr_ru_prach_entry(RU_t *ru,
			    int prach_id) {

  pthread_mutex_lock(&ru->prach_list_mutex);
  ru->prach_list[prach_id].frame=-1;
  pthread_mutex_unlock(&ru->prach_list_mutex);

}


void rx_nr_prach_ru(RU_t *ru,
		    int prachFormat,
		    int numRA,
		    int prachStartSymbol,
		    int frame,
		    int slot) {

  AssertFatal(ru!=NULL,"ru is null\n");

  int16_t            **rxsigF=NULL;
  NR_DL_FRAME_PARMS *fp=ru->nr_frame_parms;

  int16_t *prach[ru->nb_rx];
  int prach_sequence_length = ru->config.prach_config.prach_sequence_length.value;

  int msg1_frequencystart   = ru->config.prach_config.num_prach_fd_occasions_list[numRA].k1.value;

  rxsigF            = ru->prach_rxsigF;

  AssertFatal(ru->if_south == LOCAL_RF,"we shouldn't call this if if_south != LOCAL_RF\n");
  for (int aa=0; aa<ru->nb_rx; aa++) 
    prach[aa] = (int16_t*)&ru->common.rxdata[aa][(slot*fp->get_samples_per_slot(slot,fp))-ru->N_TA_offset];

  int dftlen=0;
  int mu = fp->numerology_index;
  int Ncp;
  int16_t *prach2;

  if (prach_sequence_length == 0) {
    LOG_D(PHY,"PRACH (ru %d) in %d.%d, format %d, msg1_frequencyStart %d\n",
	  ru->idx,frame,slot,prachFormat,msg1_frequencystart);
    AssertFatal(prachFormat<4,"Illegal prach format %d for length 839\n",prachFormat);
    switch (prachFormat) {
    case 0:
      Ncp = 3168;
      break;
      
    case 1:
      Ncp = 21024;
      break;
      
    case 2:
      Ncp = 4688;
      break;
      
    case 3:
      Ncp = 3168;
      break;
      
    }
  }
  else {
    LOG_D(PHY,"PRACH (ru %d) in %d.%d, format %s, msg1_frequencyStart %d,startSymbol %d\n",
	  ru->idx,frame,slot,prachfmt[prachFormat],msg1_frequencystart,prachStartSymbol);

    switch (prachFormat) {
    case 0: //A1
      Ncp = 288/(1<<mu);
      break;
      
    case 1: //A2
      Ncp = 576/(1<<mu);
      break;
      
    case 2: //A3
      Ncp = 864/(1<<mu);
      break;
      
    case 3: //B1
      Ncp = 216/(1<<mu);
    break;
    
    case 4: //B2
      Ncp = 360/(1<<mu);
      break;
      
    case 5: //B3
      Ncp = 504/(1<<mu);
      break;
      
    case 6: //B4
      Ncp = 936/(1<<mu);
      break;
      
    case 7: //C0
      Ncp = 1240/(1<<mu);
      break;
      
    case 8: //C2
      Ncp = 2048/(1<<mu);
      break;
      
    default:
      AssertFatal(1==0,"unknown prach format %x\n",prachFormat);
      break;
    }
  }
  // Do forward transform
  if (LOG_DEBUGFLAG(PRACH)) {
    LOG_D(PHY,"rx_prach: Doing PRACH FFT for nb_rx:%d Ncp:%d\n",ru->nb_rx, Ncp);
  }
  AssertFatal(mu==1,"only 30 kHz SCS handled for now\n");

  // Note: Assumes PUSCH SCS @ 30 kHz, take values for formats 0-2 and adjust for others below
  int kbar = 1;
  int K    = 24;
  if (prach_sequence_length == 0 && prachFormat == 3) { 
    K=4;
    kbar=10;
  }
  else if (prach_sequence_length == 1) {
    // Note: Assumes that PRACH SCS is same as PUSCH SCS
    K=1;
    kbar=2;
  }
  int n_ra_prb            = msg1_frequencystart;
  int k                   = (12*n_ra_prb) - 6*fp->N_RB_UL;

  int N_ZC = (prach_sequence_length==0)?839:139;

  if (k<0) k+=(fp->ofdm_symbol_size);
  
  k*=K;
  k+=kbar; 
  int reps=1;

  for (int aa=0; aa<ru->nb_rx; aa++) {
    AssertFatal(prach[aa]!=NULL,"prach[%d] is null\n",aa);

    // do DFT
    if (fp->N_RB_UL <= 100)
      AssertFatal(1==0,"N_RB_UL %d not support for NR PRACH yet\n",fp->N_RB_UL);
    else if (fp->N_RB_UL < 137) {
      if (fp->threequarter_fs==0) { 
	//40 MHz @ 61.44 Ms/s 
	//50 MHz @ 61.44 Ms/s
	prach2 = prach[aa] + (Ncp<<2); // Ncp is for 30.72 Ms/s, so multiply by 2 for I/Q, and 2 to bring to 61.44 Ms/s
	if (prach_sequence_length == 0) {
	  if (prachFormat == 0 || prachFormat == 1 || prachFormat == 2) {
            dftlen=49152;
            dft(DFT_49152,prach2,rxsigF[aa],1);
          }
	  if (prachFormat == 1 || prachFormat == 2) {
	    dft(DFT_49152,prach2+98304,rxsigF[aa]+98304,1);
	    reps++;
	  }
	  if (prachFormat == 2) {
	    dft(DFT_49152,prach2+(98304*2),rxsigF[aa]+(98304*2),1);
	    dft(DFT_49152,prach2+(98304*3),rxsigF[aa]+(98304*3),1);
	    reps+=2;
	  }
	  if (prachFormat == 3) {
            dftlen=12288;
	    for (int i=0;i<4;i++) dft(DFT_12288,prach2+(i*12288*2),rxsigF[aa]+(i*12288*2),1);
	    reps=4;
	  }
	}// 839 sequence
	else {
	  if ((mu==0 && 
	       (prachStartSymbol == 0 || prachStartSymbol == 7)) ||
	      (mu==1 && prachStartSymbol == 0)) prach2+=64; // 32 samples @ 61.44 Ms/s in first symbol of each half subframe (15/30 kHz only) 

	  if (mu==0) AssertFatal(1==0,"Shouldn't get here\n");
	  else if (mu==1) {
            dftlen=2048;
            dft(DFT_2048,prach2,rxsigF[aa],1);
	    if (prachFormat != 7) { // !=C0
	      dft(DFT_2048,prach2+4096,rxsigF[aa]+4096,1);
	      reps++;
	    }
	    if (prachFormat == 1 || prachFormat == 2 || prachFormat == 4 || prachFormat == 5 || prachFormat == 6 || prachFormat == 8) {     
              dft(DFT_2048,prach2+4096*2,rxsigF[aa]+4096*2,1);
              dft(DFT_2048,prach2+4096*3,rxsigF[aa]+4096*3,1);
	      reps+=2;
	    }
	    if (prachFormat == 2 || prachFormat == 5 || prachFormat == 6) {     
              dft(DFT_2048,prach2+4096*4,rxsigF[aa]+4096*4,1);
              dft(DFT_2048,prach2+4096*5,rxsigF[aa]+4096*5,1);
	      reps+=2;
	    } 
	    if (prachFormat == 6) {
	      for (int i=6;i<12;i++) dft(DFT_2048,prach2+(4096*i),rxsigF[aa]+(4096*i),1);
	      reps+=6;
	    }
	  }
	  else if (mu==2) AssertFatal(1==0,"Shouldn't get here\n");
	  else if (mu==3) AssertFatal(1==0,"Shouldn't get here\n");
	  else if (mu==4) AssertFatal(1==0,"Shouldn't get here\n");
	}
      } else { // threequarter sampling
	//	40 MHz @ 46.08 Ms/s
	prach2 = prach[aa] + (3*Ncp); // 46.08 is 1.5 * 30.72, times 2 for I/Q
	if (prach_sequence_length == 0) {
	  AssertFatal(fp->N_RB_UL <= 107,"cannot do 108..136 PRBs with 3/4 sampling\n");
	  if (prachFormat == 0 || prachFormat == 1 || prachFormat == 2) {
            dftlen=36864;
            dft(DFT_36864,prach2,rxsigF[aa],1);
	    reps++;
	  }
	  if (prachFormat == 1 || prachFormat == 2) {
	    dft(DFT_36864,prach2+73728,rxsigF[aa]+73728,1);
	    reps++;
	  }
	  if (prachFormat == 2) {
            dft(DFT_36864,prach2+(73728*2),rxsigF[aa]+(73728*2),1);
	    dft(DFT_36864,prach2+(73728*3),rxsigF[aa]+(73728*3),1);
	    reps+=2;
	  }
	  if (prachFormat == 3) {
            dftlen=9216;
	    for (int i=0;i<4;i++) dft(DFT_9216,prach2+(i*9216*2),rxsigF[aa]+(i*9216*2),1);
	    reps=4;
	  }
	} else {
	  if ((mu==0 && 
	       (prachStartSymbol == 0 || prachStartSymbol == 7)) ||
	      (mu==1 && prachStartSymbol == 0)) prach2+=48; // 24 samples @ 46.08 Ms/s in first symbol of each half subframe (15/30 kHz only)
	  if (mu==0) AssertFatal(1==0,"Shouldn't get here\n");
	  else if (mu==1) {
            dftlen=1536;
	    dft(DFT_1536,prach2,rxsigF[aa],1);
	    if (prachFormat != 7) {
	      dft(DFT_1536,prach2+3072,rxsigF[aa]+3072,1);
	      reps++;
	    }
	    
	    if (prachFormat == 1 || prachFormat == 2 || prachFormat == 4 || prachFormat == 5 || prachFormat == 6 || prachFormat == 8) {     
              dft(DFT_1536,prach2+3072*2,rxsigF[aa]+3072*2,1);
              dft(DFT_1536,prach2+3072*3,rxsigF[aa]+3072*3,1);
	      reps+=2;
	    } 
	    if (prachFormat == 2 || prachFormat == 5 || prachFormat == 6) {     
              dft(DFT_1536,prach2+3072*4,rxsigF[aa]+3072*4,1);
              dft(DFT_1536,prach2+3072*5,rxsigF[aa]+3072*5,1);
	      reps+=2;
	    } 
	    if (prachFormat == 6) {
	      for (int i=6;i<12;i++) dft(DFT_1536,prach2+(3072*i),rxsigF[aa]+(3072*i),1);
	      reps+=6;
	    }
	  }// mu==1
	  else if (mu==2) AssertFatal(1==0,"Shouldn't get here\n");
	  else if (mu==3) AssertFatal(1==0,"Shouldn't get here\n");
	  else if (mu==4) AssertFatal(1==0,"Shouldn't get here\n");
	} // short format
      } // 3/4 sampling
    } // <=50 MHz BW
    else if (fp->N_RB_UL <= 273) {
      if (fp->threequarter_fs==0) {
	prach2 = prach[aa] + (Ncp<<3); 
	//80,90,100 MHz @ 122.88 Ms/s 

	if (prach_sequence_length == 0) {	
	  if (prachFormat == 0 || prachFormat == 1 || prachFormat == 2) {
            dftlen=98304;
            dft(DFT_98304,prach2,rxsigF[aa],1);
          }
	  if (prachFormat == 1 || prachFormat == 2) {
	    dft(DFT_98304,prach2+196608,rxsigF[aa]+196608,1);
	    reps++;
	  }
	  if (prachFormat == 2) {
	    dft(DFT_98304,prach2+(196608*2),rxsigF[aa]+(196608*2),1);
	    dft(DFT_98304,prach2+(196608*3),rxsigF[aa]+(196608*3),1);
	    reps+=2;
	  }
	  if (prachFormat == 3) {
            dftlen=24576;
	    for (int i=0;i<4;i++) dft(DFT_24576,prach2+(i*2*24576),rxsigF[aa]+(i*2*24576),1);
	    reps=4;
	  }
	}
	else {
	  if ((mu==0 && 
	       (prachStartSymbol == 0 || prachStartSymbol == 7)) ||
	      (mu==1 && prachStartSymbol == 0)) prach2+=128; // 64 samples @ 122.88 Ms/s in first symbol of each half subframe (15/30 kHz only) 

	  if (mu==0) AssertFatal(1==0,"Shouldn't get here\n");
	  else if (mu==1) {
            dftlen=4096;
	    dft(DFT_4096,prach2,rxsigF[aa],1);
	    if (prachFormat != 7) { //!=C0 
	      dft(DFT_4096,prach2+8192,rxsigF[aa]+8192,1);
	      reps++;
	    }
	    
	    if (prachFormat == 1 || prachFormat == 2 || prachFormat == 4 || prachFormat == 5 || prachFormat == 6 || prachFormat == 8) {     
              dft(DFT_4096,prach2+8192*2,rxsigF[aa]+8192*2,1);
              dft(DFT_4096,prach2+8192*3,rxsigF[aa]+8192*3,1);
	      reps+=2;
	    } 
	    if (prachFormat == 2 || prachFormat == 5 || prachFormat == 6) {     
              dft(DFT_4096,prach2+8192*4,rxsigF[aa]+8192*4,1);
              dft(DFT_4096,prach2+8192*5,rxsigF[aa]+8192*5,1);
	      reps+=2;
	    } 
	    if (prachFormat == 6) {
	      for (int i=6;i<12;i++) dft(DFT_4096,prach2+(8192*i),rxsigF[aa]+(8192*i),1);
	      reps+=6;
	    }
	  }
	  else if (mu==2) AssertFatal(1==0,"Shouldn't get here\n");
	  else if (mu==3) AssertFatal(1==0,"Shouldn't get here\n");
	  else if (mu==4) AssertFatal(1==0,"Shouldn't get here\n");
	}
      } else {
	AssertFatal(fp->N_RB_UL <= 217,"cannot do more than 217 PRBs with 3/4 sampling\n");
	prach2 = prach[aa] + (6*Ncp);
	//	80 MHz @ 92.16 Ms/s
	if (prach_sequence_length == 0) {
	  if (prachFormat == 0 || prachFormat == 1 || prachFormat == 2) {
            dftlen=73728;
	    dft(DFT_73728,prach2,rxsigF[aa],1);
	    reps++;
	  }
	  if (prachFormat == 1 || prachFormat == 2) {
	    dft(DFT_73728,prach2+(2*73728),rxsigF[aa]+(2*73728),1);
	    reps++;
	  }
	  if (prachFormat == 3) {
            dftlen=18432;
	    for (int i=0;i<4;i++) dft(DFT_18432,prach2+(i*2*18432),rxsigF[aa]+(i*2*18432),1);
	    reps=4;
	  }
	} else {
	  if ((mu==0 && 
	       (prachStartSymbol == 0 || prachStartSymbol == 7)) ||
	      (mu==1 && prachStartSymbol == 0)) prach2+=96; // 64 samples @ 122.88 Ms/s in first symbol of each half subframe (15/30 kHz only) 

	  if (mu==0) AssertFatal(1==0,"Shouldn't get here\n");
	  else if (mu==1) {
            dftlen=3072;
	    dft(DFT_3072,prach2,rxsigF[aa],1);
	    if (prachFormat != 7) { //!=C0
	      dft(DFT_3072,prach2+6144,rxsigF[aa]+6144,1);
	      reps++;
	    }
	    
	    if (prachFormat == 1 || prachFormat == 2 || prachFormat == 4 || prachFormat == 5 || prachFormat == 6 || prachFormat == 8) {     
              dft(DFT_3072,prach2+6144*2,rxsigF[aa]+6144*2,1);
              dft(DFT_3072,prach2+6144*3,rxsigF[aa]+6144*3,1);
	      reps+=2;
	    } 
	    if (prachFormat == 2 || prachFormat == 5 || prachFormat == 6) {     
              dft(DFT_3072,prach2+6144*4,rxsigF[aa]+6144*4,1);
              dft(DFT_3072,prach2+6144*5,rxsigF[aa]+6144*5,1);
	      reps+=2;
	    } 
	    if (prachFormat == 6) {
	      for (int i=6;i<12;i++) dft(DFT_3072,prach2+(6144*i),rxsigF[aa]+(6144*i),1);
	      reps+=6;
	    }
	  }
	  else if (mu==2) AssertFatal(1==0,"Shouldn't get here\n");
	  else if (mu==3) AssertFatal(1==0,"Shouldn't get here\n");
	  else if (mu==4) AssertFatal(1==0,"Shouldn't get here\n");
	}
      }
    }

    //Coherent combining of PRACH repetitions (assumes channel does not change, to be revisted for "long" PRACH)
    int16_t rxsigF_tmp[N_ZC<<1];
    //    if (k+N_ZC > dftlen) { // PRACH signal is split around DC 
    int16_t *rxsigF2=rxsigF[aa];
    int k2=k<<1;

    for (int j=0;j<N_ZC<<1;j++,k2++) {
      if (k2==(dftlen<<1)) k2=0;
      rxsigF_tmp[j] = rxsigF2[k2];
      for (int i=1;i<reps;i++) rxsigF_tmp[j] += rxsigF2[k2+(i*dftlen<<1)];
    }
    memcpy((void*)rxsigF2,(void *)rxsigF_tmp,N_ZC<<2);

  }

}

void rx_nr_prach(PHY_VARS_gNB *gNB,
		 nfapi_nr_prach_pdu_t *prach_pdu,
		 int frame,
		 int subframe,
		 uint16_t *max_preamble,
		 uint16_t *max_preamble_energy,
		 uint16_t *max_preamble_delay
		 )
{
  AssertFatal(gNB!=NULL,"Can only be called from gNB\n");

  int i;

  nfapi_nr_prach_config_t *cfg=&gNB->gNB_config.prach_config;
  NR_DL_FRAME_PARMS *fp;

  uint16_t           rootSequenceIndex;  
  int                numrootSequenceIndex;
  uint8_t            restricted_set;      
  uint8_t            n_ra_prb;
  int16_t            *prachF=NULL;
  int                nb_rx;

  int16_t **rxsigF            = gNB->prach_vars.rxsigF;

  uint8_t preamble_index;
  uint16_t NCS=99,NCS2;
  uint16_t preamble_offset=0,preamble_offset_old;
  int16_t preamble_shift=0;
  uint32_t preamble_shift2;
  uint16_t preamble_index0=0,n_shift_ra=0,n_shift_ra_bar;
  uint16_t d_start=0;
  uint16_t numshift=0;
  uint16_t *prach_root_sequence_map;
  uint8_t not_found;
  uint16_t u;
  int16_t *Xu=0;
  uint16_t offset;
  uint16_t first_nonzero_root_idx=0;
  uint8_t new_dft=0;
  uint8_t aa;
  int32_t lev;
  int16_t levdB;
  int log2_ifft_size=10;
  int16_t prach_ifft_tmp[2048*2] __attribute__((aligned(32)));
  int32_t *prach_ifft=(int32_t*)NULL;
  

<<<<<<< HEAD
  AssertFatal(gNB!=NULL,"gNB is null\n");

  fp = &gNB->frame_parms;

  nb_rx = gNB->gNB_config.carrier_config.num_rx_ant.value;
=======
  fp    = &gNB->frame_parms;
  nb_rx = fp->nb_antennas_rx;
>>>>>>> 362da7c9
  
  rootSequenceIndex   = cfg->num_prach_fd_occasions_list[0].prach_root_sequence_index.value;
  numrootSequenceIndex   = cfg->num_prach_fd_occasions_list[0].num_root_sequences.value;
  NCS          = prach_pdu->num_cs;//cfg->num_prach_fd_occasions_list[0].prach_zero_corr_conf.value;
  int prach_sequence_length = cfg->prach_sequence_length.value;

  int msg1_frequencystart   = cfg->num_prach_fd_occasions_list[0].k1.value;
  //  int num_unused_root_sequences = cfg->num_prach_fd_occasions_list[0].num_unused_root_sequences.value;
  // cfg->num_prach_fd_occasions_list[0].unused_root_sequences_list

<<<<<<< HEAD
  restricted_set      = cfg->restricted_set_config.value;

  AssertFatal(prach_sequence_length == 1, "no support yet for long prachSequenceLength\n");


  uint8_t prach_fmt = prach_pdu->prach_format;
  uint16_t N_ZC = (prach_sequence_length==0)?839:139;

  LOG_D(PHY,"L1 PRACH RX: rooSequenceIndex %d, numRootSeqeuences %d, NCS %d, N_ZC %d \n",  rootSequenceIndex,numrootSequenceIndex,NCS,N_ZC);

=======
>>>>>>> 362da7c9
  prach_ifft        = gNB->prach_vars.prach_ifft;
  prachF            = gNB->prach_vars.prachF;
  if (LOG_DEBUGFLAG(PRACH)){
    if ((frame&1023) < 20) LOG_D(PHY,"PRACH (gNB) : running rx_prach for subframe %d, msg1_frequencystart %d, rootSequenceIndex %d\n", subframe,msg1_frequencystart,rootSequenceIndex);
  }





<<<<<<< HEAD
  start_meas(&gNB->rx_prach);

=======

  int restricted_Type = 0; //this is hardcoded ('0' for restricted_TypeA; and '1' for restricted_TypeB). FIXME
  if (prach_fmt<3){
    if (restricted_set == 0) {
      NCS = NCS_unrestricted_delta_f_RA_125[Ncs_config];
    } else {
      if (restricted_Type == 0) NCS = NCS_restricted_TypeA_delta_f_RA_125[Ncs_config]; // for TypeA, this is hardcoded. FIXME
      if (restricted_Type == 1) NCS = NCS_restricted_TypeB_delta_f_RA_125[Ncs_config]; // for TypeB, this is hardcoded. FIXME
    }
  }
  if (prach_fmt==3){
    if (restricted_set == 0) {
      NCS = NCS_unrestricted_delta_f_RA_5[Ncs_config];
    } else {
      if (restricted_Type == 0) NCS = NCS_restricted_TypeA_delta_f_RA_5[Ncs_config]; // for TypeA, this is hardcoded. FIXME
      if (restricted_Type == 1) NCS = NCS_restricted_TypeB_delta_f_RA_5[Ncs_config]; // for TypeB, this is hardcoded. FIXME
    }
  }
  if (prach_fmt>3){
    NCS = NCS_unrestricted_delta_f_RA_15[Ncs_config];
  }

  AssertFatal(NCS!=99,"NCS has not been set\n");

  start_meas(&gNB->rx_prach);
>>>>>>> 362da7c9

  prach_root_sequence_map = (cfg->prach_sequence_length.value==0) ? prach_root_sequence_map_0_3 : prach_root_sequence_map_abc;

  // PDP is oversampled, e.g. 1024 sample instead of 839
  // Adapt the NCS (zero-correlation zones) with oversampling factor e.g. 1024/839
  NCS2 = (N_ZC==839) ? ((NCS<<10)/839) : ((NCS<<8)/139);

  if (NCS2==0) NCS2 = N_ZC;


  preamble_offset_old = 99;

  
  *max_preamble_energy=0;
  *max_preamble_delay=0;
  *max_preamble=0;

  for (preamble_index=0 ; preamble_index<64 ; preamble_index++) {

    if (LOG_DEBUGFLAG(PRACH)){
      int en = dB_fixed(signal_energy((int32_t*)&rxsigF[0][0],(N_ZC==839) ? 840: 140));
      if (en>60) LOG_I(PHY,"frame %d, subframe %d : Trying preamble %d \n",frame,subframe,preamble_index);
    }
    if (restricted_set == 0) {
      // This is the relative offset in the root sequence table (5.7.2-4 from 36.211) for the given preamble index
      preamble_offset = ((NCS==0)? preamble_index : (preamble_index/(N_ZC/NCS)));
   
      if (preamble_offset != preamble_offset_old) {
        preamble_offset_old = preamble_offset;
        new_dft = 1;
        // This is the \nu corresponding to the preamble index
        preamble_shift  = 0;
      }
      
      else {
        preamble_shift  -= NCS;
	
        if (preamble_shift < 0)
          preamble_shift+=N_ZC;
      }
    } else { // This is the high-speed case
      new_dft = 0;

      // set preamble_offset to initial rootSequenceIndex and look if we need more root sequences for this
      // preamble index and find the corresponding cyclic shift
      // Check if all shifts for that root have been processed
      if (preamble_index0 == numshift) {
        not_found = 1;
        new_dft   = 1;
        preamble_index0 -= numshift;
        (preamble_offset==0 && numshift==0) ? (preamble_offset) : (preamble_offset++);

        while (not_found == 1) {
          // current root depending on rootSequenceIndex
          int index = (rootSequenceIndex + preamble_offset) % N_ZC;

	  u = prach_root_sequence_map[index];
	  
	  uint16_t n_group_ra = 0;
	  
	  if ( (nr_du[u]<(N_ZC/3)) && (nr_du[u]>=NCS) ) {
	    n_shift_ra     = nr_du[u]/NCS;
	    d_start        = (nr_du[u]<<1) + (n_shift_ra * NCS);
	    n_group_ra     = N_ZC/d_start;
	    n_shift_ra_bar = max(0,(N_ZC-(nr_du[u]<<1)-(n_group_ra*d_start))/N_ZC);
	  } else if  ( (nr_du[u]>=(N_ZC/3)) && (nr_du[u]<=((N_ZC - NCS)>>1)) ) {
	    n_shift_ra     = (N_ZC - (nr_du[u]<<1))/NCS;
	    d_start        = N_ZC - (nr_du[u]<<1) + (n_shift_ra * NCS);
	    n_group_ra     = nr_du[u]/d_start;
	    n_shift_ra_bar = min(n_shift_ra,max(0,(nr_du[u]- (n_group_ra*d_start))/NCS));
	  } else {
	    n_shift_ra     = 0;
	    n_shift_ra_bar = 0;
	  }
	  
	  // This is the number of cyclic shifts for the current root u
	  numshift = (n_shift_ra*n_group_ra) + n_shift_ra_bar;
	  // skip to next root and recompute parameters if numshift==0
	  (numshift>0) ? (not_found = 0) : (preamble_offset++);
	}
      }        
      
      
      if (n_shift_ra>0)
        preamble_shift = -((d_start * (preamble_index0/n_shift_ra)) + ((preamble_index0%n_shift_ra)*NCS)); // minus because the channel is h(t -\tau + Cv)
      else
        preamble_shift = 0;

      if (preamble_shift < 0)
        preamble_shift+=N_ZC;

      preamble_index0++;

      if (preamble_index == 0)
        first_nonzero_root_idx = preamble_offset;
    }

    // Compute DFT of RX signal (conjugate input, results in conjugate output) for each new rootSequenceIndex
    if (LOG_DEBUGFLAG(PRACH)) {
      int en = dB_fixed(signal_energy((int32_t*)&rxsigF[0][0],840));
      if (en>60) LOG_I(PHY,"frame %d, subframe %d : preamble index %d, NCS %d, N_ZC/NCS %d: offset %d, preamble shift %d , en %d)\n",
		       frame,subframe,preamble_index,NCS,N_ZC/NCS,preamble_offset,preamble_shift,en);
    }

    LOG_D(PHY,"PRACH RX preamble_index %d, preamble_offset %d\n",preamble_index,preamble_offset);


    if (new_dft == 1) {
      new_dft = 0;

      Xu=(int16_t*)gNB->X_u[preamble_offset-first_nonzero_root_idx];

      LOG_D(PHY,"PRACH RX new dft preamble_offset-first_nonzero_root_idx %d\n",preamble_offset-first_nonzero_root_idx);


      memset(prach_ifft,0,((N_ZC==839) ? 2048 : 256)*sizeof(int32_t));
    

      memset(prachF, 0, sizeof(int16_t)*2*1024 );
      if (LOG_DUMPFLAG(PRACH)) {      
	LOG_M("prach_rxF0.m","prach_rxF0",rxsigF[0],N_ZC,1,1);
	LOG_M("prach_rxF1.m","prach_rxF1",rxsigF[1],6144,1,1);
      }
   
      for (aa=0;aa<nb_rx; aa++) {
	// Do componentwise product with Xu* on each antenna 

	for (offset=0; offset<(N_ZC<<1); offset+=2) {
	  prachF[offset]   = (int16_t)(((int32_t)Xu[offset]*rxsigF[aa][offset]   + (int32_t)Xu[offset+1]*rxsigF[aa][offset+1])>>15);
	  prachF[offset+1] = (int16_t)(((int32_t)Xu[offset]*rxsigF[aa][offset+1] - (int32_t)Xu[offset+1]*rxsigF[aa][offset])>>15);
	}
	
	// Now do IFFT of size 1024 (N_ZC=839) or 256 (N_ZC=139)
	if (N_ZC == 839) {
	  log2_ifft_size = 10;
	  idft(IDFT_1024,prachF,prach_ifft_tmp,1);
	  // compute energy and accumulate over receive antennas
	  for (i=0;i<2048;i++)
	    prach_ifft[i] += ((int32_t)prach_ifft_tmp[i<<1]*(int32_t)prach_ifft_tmp[i<<1] + (int32_t)prach_ifft_tmp[1+(i<<1)]*(int32_t)prach_ifft_tmp[1+(i<<1)])>>10;
	} else {
	  idft(IDFT_256,prachF,prach_ifft_tmp,1);
	  log2_ifft_size = 8;
	  // compute energy and accumulate over receive antennas and repetitions for BR
	  for (i=0;i<256;i++)
	    prach_ifft[i] += ((int32_t)prach_ifft_tmp[i<<1]*(int32_t)prach_ifft_tmp[(i<<1)] + (int32_t)prach_ifft_tmp[1+(i<<1)]*(int32_t)prach_ifft_tmp[1+(i<<1)])>>10;
	}

        if (LOG_DUMPFLAG(PRACH)) {	
	  if (aa==0) LOG_M("prach_rxF_comp0.m","prach_rxF_comp0",prachF,1024,1,1);
          if (aa==1) LOG_M("prach_rxF_comp1.m","prach_rxF_comp1",prachF,1024,1,1);
        }
      }// antennas_rx
    } // new dft
    
    // check energy in nth time shift, for 

    preamble_shift2 = ((preamble_shift==0) ? 0 : ((preamble_shift<<log2_ifft_size)/N_ZC));
    
    
    for (i=0; i<NCS2; i++) {
      lev = (int32_t)prach_ifft[(preamble_shift2+i)];
      levdB = dB_fixed_times10(lev);
      if (levdB>*max_preamble_energy) {
	*max_preamble_energy  = levdB;
	*max_preamble_delay   = i; // Note: This has to be normalized to the 30.72 Ms/s sampling rate 
	*max_preamble         = preamble_index;
      }
    }
  }// preamble_index


  // The conversion from *max_preamble_delay from TA value is done here.
  // It is normalized to the 30.72 Ms/s, considering the numerology, N_RB and the sampling rate
  // See table 6.3.3.1 -1 and -2 in 38211.

  // Format 0, 1, 2: 24576 samples @ 30.72 Ms/s, 98304 samples @ 122.88 Ms/s
  // By solving:
  // max_preamble_delay * ( (24576*(fs/30.72M)) / 1024 ) / fs = TA * 16 * 64 / 2^mu * Tc

  // Format 3: 6144 samples @ 30.72 Ms/s, 24576 samples @ 122.88 Ms/s
  // By solving:
  // max_preamble_delay * ( (6144*(fs/30.72M)) / 1024 ) / fs = TA * 16 * 64 / 2^mu * Tc

  // Format >3: 2048/2^mu samples @ 30.72 Ms/s, 2048/2^mu * 4 samples @ 122.88 Ms/s
  // By solving:
  // max_preamble_delay * ( (2048/2^mu*(fs/30.72M)) / 256 ) / fs = TA * 16 * 64 / 2^mu * Tc
  uint16_t *TA = max_preamble_delay;
  int mu = fp->numerology_index;
  if (cfg->prach_sequence_length.value==0) {
    if (prach_fmt == 0 || prach_fmt == 1 || prach_fmt == 2) *TA = *TA*3*(1<<mu)/2;
    else if (prach_fmt == 3)                                *TA = *TA*3*(1<<mu)/8;
  }
  else *TA = *TA/2;


  if (LOG_DUMPFLAG(PRACH)) {
    int en = dB_fixed(signal_energy((int32_t*)&rxsigF[0][0],840));  
    if (en>60) {
      int k = (12*n_ra_prb) - 6*fp->N_RB_UL;
      
      if (k<0) k+=fp->ofdm_symbol_size;
      
      k*=12;
      k+=13;
      k*=2;
      

      LOG_M("rxsigF.m","prach_rxF",&rxsigF[0][0],12288,1,1);
      LOG_M("prach_rxF_comp0.m","prach_rxF_comp0",prachF,1024,1,1);
      LOG_M("Xu.m","xu",Xu,N_ZC,1,1);
      LOG_M("prach_ifft0.m","prach_t0",prach_ifft,1024,1,1);
    }
  } /* LOG_DUMPFLAG(PRACH) */
  stop_meas(&gNB->rx_prach);

}
<|MERGE_RESOLUTION|>--- conflicted
+++ resolved
@@ -564,16 +564,11 @@
   int32_t *prach_ifft=(int32_t*)NULL;
   
 
-<<<<<<< HEAD
   AssertFatal(gNB!=NULL,"gNB is null\n");
 
   fp = &gNB->frame_parms;
 
   nb_rx = gNB->gNB_config.carrier_config.num_rx_ant.value;
-=======
-  fp    = &gNB->frame_parms;
-  nb_rx = fp->nb_antennas_rx;
->>>>>>> 362da7c9
   
   rootSequenceIndex   = cfg->num_prach_fd_occasions_list[0].prach_root_sequence_index.value;
   numrootSequenceIndex   = cfg->num_prach_fd_occasions_list[0].num_root_sequences.value;
@@ -584,7 +579,6 @@
   //  int num_unused_root_sequences = cfg->num_prach_fd_occasions_list[0].num_unused_root_sequences.value;
   // cfg->num_prach_fd_occasions_list[0].unused_root_sequences_list
 
-<<<<<<< HEAD
   restricted_set      = cfg->restricted_set_config.value;
 
   AssertFatal(prach_sequence_length == 1, "no support yet for long prachSequenceLength\n");
@@ -595,8 +589,6 @@
 
   LOG_D(PHY,"L1 PRACH RX: rooSequenceIndex %d, numRootSeqeuences %d, NCS %d, N_ZC %d \n",  rootSequenceIndex,numrootSequenceIndex,NCS,N_ZC);
 
-=======
->>>>>>> 362da7c9
   prach_ifft        = gNB->prach_vars.prach_ifft;
   prachF            = gNB->prach_vars.prachF;
   if (LOG_DEBUGFLAG(PRACH)){
@@ -607,36 +599,8 @@
 
 
 
-<<<<<<< HEAD
   start_meas(&gNB->rx_prach);
 
-=======
-
-  int restricted_Type = 0; //this is hardcoded ('0' for restricted_TypeA; and '1' for restricted_TypeB). FIXME
-  if (prach_fmt<3){
-    if (restricted_set == 0) {
-      NCS = NCS_unrestricted_delta_f_RA_125[Ncs_config];
-    } else {
-      if (restricted_Type == 0) NCS = NCS_restricted_TypeA_delta_f_RA_125[Ncs_config]; // for TypeA, this is hardcoded. FIXME
-      if (restricted_Type == 1) NCS = NCS_restricted_TypeB_delta_f_RA_125[Ncs_config]; // for TypeB, this is hardcoded. FIXME
-    }
-  }
-  if (prach_fmt==3){
-    if (restricted_set == 0) {
-      NCS = NCS_unrestricted_delta_f_RA_5[Ncs_config];
-    } else {
-      if (restricted_Type == 0) NCS = NCS_restricted_TypeA_delta_f_RA_5[Ncs_config]; // for TypeA, this is hardcoded. FIXME
-      if (restricted_Type == 1) NCS = NCS_restricted_TypeB_delta_f_RA_5[Ncs_config]; // for TypeB, this is hardcoded. FIXME
-    }
-  }
-  if (prach_fmt>3){
-    NCS = NCS_unrestricted_delta_f_RA_15[Ncs_config];
-  }
-
-  AssertFatal(NCS!=99,"NCS has not been set\n");
-
-  start_meas(&gNB->rx_prach);
->>>>>>> 362da7c9
 
   prach_root_sequence_map = (cfg->prach_sequence_length.value==0) ? prach_root_sequence_map_0_3 : prach_root_sequence_map_abc;
 
