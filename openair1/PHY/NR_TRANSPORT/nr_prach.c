--- conflicted
+++ resolved
@@ -161,9 +161,8 @@
   AssertFatal(ru->if_south == LOCAL_RF,"we shouldn't call this if if_south != LOCAL_RF\n");
   for (int aa=0; aa<ru->nb_rx; aa++) 
     prach[aa] = (int16_t*)&ru->common.rxdata[aa][(slot*fp->get_samples_per_slot(slot,fp))-ru->N_TA_offset];
-  
-
-
+
+  int dftlen=0;
   int mu = fp->numerology_index;
   int Ncp;
   int16_t *prach2;
@@ -265,12 +264,10 @@
   k*=K;
   k+=kbar; 
   int reps=1;
-  int dftlen=0;
 
   for (int aa=0; aa<ru->nb_rx; aa++) {
     AssertFatal(prach[aa]!=NULL,"prach[%d] is null\n",aa);
 
-  
     // do DFT
     if (fp->N_RB_UL <= 100)
       AssertFatal(1==0,"N_RB_UL %d not support for NR PRACH yet\n",fp->N_RB_UL);
@@ -278,25 +275,24 @@
       if (fp->threequarter_fs==0) { 
 	//40 MHz @ 61.44 Ms/s 
 	//50 MHz @ 61.44 Ms/s
-<<<<<<< HEAD
 	prach2 = prach[aa] + (Ncp<<2); // Ncp is for 30.72 Ms/s, so multiply by 2 for I/Q, and 2 to bring to 61.44 Ms/s
 	if (prach_sequence_length == 0) {
 	  if (prachFormat == 0 || prachFormat == 1 || prachFormat == 2) {
             dftlen=49152;
-	    dft49152(prach2,rxsigF[aa],1);
+            dft(DFT_49152,prach2,rxsigF[aa],1);
           }
 	  if (prachFormat == 1 || prachFormat == 2) {
-	    dft49152(prach2+98304,rxsigF[aa]+98304,1);
+	    dft(DFT_49152,prach2+98304,rxsigF[aa]+98304,1);
 	    reps++;
 	  }
 	  if (prachFormat == 2) {
-	    dft49152(prach2+(98304*2),rxsigF[aa]+(98304*2),1);
-	    dft49152(prach2+(98304*3),rxsigF[aa]+(98304*3),1);
+	    dft(DFT_49152,prach2+(98304*2),rxsigF[aa]+(98304*2),1);
+	    dft(DFT_49152,prach2+(98304*3),rxsigF[aa]+(98304*3),1);
 	    reps+=2;
 	  }
-	  if (prachFormat == 3) { 
+	  if (prachFormat == 3) {
             dftlen=12288;
-	    for (int i=0;i<4;i++) dft12288(prach2+(i*12288*2),rxsigF[aa]+(i*12288*2),1);
+	    for (int i=0;i<4;i++) dft(DFT_12288,prach2+(i*12288*2),rxsigF[aa]+(i*12288*2),1);
 	    reps=4;
 	  }
 	}// 839 sequence
@@ -307,92 +303,53 @@
 
 	  if (mu==0) AssertFatal(1==0,"Shouldn't get here\n");
 	  else if (mu==1) {
-	    dftlen=2048;
-	    dft2048(prach2,rxsigF[aa],1);
+            dftlen=2048;
+            dft(DFT_2048,prach2,rxsigF[aa],1);
 	    if (prachFormat != 7) { // !=C0
-	      dft2048(prach2+4096,rxsigF[aa]+4096,1);
+	      dft(DFT_2048,prach2+4096,rxsigF[aa]+4096,1);
 	      reps++;
 	    }
 	    if (prachFormat == 1 || prachFormat == 2 || prachFormat == 4 || prachFormat == 5 || prachFormat == 6 || prachFormat == 8) {     
-	      dft2048(prach2+4096*2,rxsigF[aa]+4096*2,1);
-	      dft2048(prach2+4096*3,rxsigF[aa]+4096*3,1);
+              dft(DFT_2048,prach2+4096*2,rxsigF[aa]+4096*2,1);
+              dft(DFT_2048,prach2+4096*3,rxsigF[aa]+4096*3,1);
 	      reps+=2;
 	    }
 	    if (prachFormat == 2 || prachFormat == 5 || prachFormat == 6) {     
-	      dft2048(prach2+4096*4,rxsigF[aa]+4096*4,1);
-	      dft2048(prach2+4096*5,rxsigF[aa]+4096*5,1);
+              dft(DFT_2048,prach2+4096*4,rxsigF[aa]+4096*4,1);
+              dft(DFT_2048,prach2+4096*5,rxsigF[aa]+4096*5,1);
 	      reps+=2;
 	    } 
 	    if (prachFormat == 6) {
-	      for (int i=6;i<12;i++) dft2048(prach2+(4096*i),rxsigF[aa]+(4096*i),1);
+	      for (int i=6;i<12;i++) dft(DFT_2048,prach2+(4096*i),rxsigF[aa]+(4096*i),1);
 	      reps+=6;
 	    }
 	  }
 	  else if (mu==2) AssertFatal(1==0,"Shouldn't get here\n");
 	  else if (mu==3) AssertFatal(1==0,"Shouldn't get here\n");
 	  else if (mu==4) AssertFatal(1==0,"Shouldn't get here\n");
-=======
-	prach2 = prach[aa] + (Ncp<<2);
-	if (prach_fmt == 0 || prach_fmt == 1 || prach_fmt == 2)
-	  dft(DFT_49152,prach2,rxsigF[aa],1);
-	if (prach_fmt == 1 || prach_fmt == 2) {
-	  dft(DFT_49152,prach2+98304,rxsigF[aa]+98304,1);
-	  reps++;
-	}
-	if (prach_fmt == 2) {
-	  dft(DFT_49152,prach2+(98304*2),rxsigF[aa]+(98304*2),1);
-	  dft(DFT_49152,prach2+(98304*3),rxsigF[aa]+(98304*3),1);
-	  reps+=2;
-	}
-	if (prach_fmt == 3) { 
-	  for (int i=0;i<4;i++) dft(DFT_12288,prach2+(i*12288*2),rxsigF[aa]+(i*12288*2),1);
-	  reps=4;
-	}
-	if (prach_fmt >3) {
-	  dft(DFT_2048,prach2,rxsigF[aa],1);
-	  if (prach_fmt != 0xc0) {
-	    dft(DFT_2048,prach2+4096,rxsigF[aa]+4096,1);
-	    reps++;
-	  }
-	} 
-	if (prach_fmt == 0xa2 || prach_fmt == 0xa3 || prach_fmt == 0xb2 || prach_fmt == 0xb3 || prach_fmt == 0xb4 || prach_fmt == 0xc2) {     
-	  dft(DFT_2048,prach2+4096*2,rxsigF[aa]+4096*2,1);
-	  dft(DFT_2048,prach2+4096*3,rxsigF[aa]+4096*3,1);
-	  reps+=2;
-	} 
-	if (prach_fmt == 0xa3 || prach_fmt == 0xb3 || prach_fmt == 0xc2) {     
-	  dft(DFT_2048,prach2+4096*4,rxsigF[aa]+4096*4,1);
-	  dft(DFT_2048,prach2+4096*5,rxsigF[aa]+4096*5,1);
-	  reps+=2;
-	} 
-	if (prach_fmt == 0xc2) {
-	  for (int i=6;i<11;i++) dft(DFT_2048,prach2+(3072*i),rxsigF[aa]+(3072*i),1);
-	  reps+=6;
->>>>>>> 238c83f4
 	}
       } else { // threequarter sampling
 	//	40 MHz @ 46.08 Ms/s
-<<<<<<< HEAD
 	prach2 = prach[aa] + (3*Ncp); // 46.08 is 1.5 * 30.72, times 2 for I/Q
 	if (prach_sequence_length == 0) {
 	  AssertFatal(fp->N_RB_UL <= 107,"cannot do 108..136 PRBs with 3/4 sampling\n");
 	  if (prachFormat == 0 || prachFormat == 1 || prachFormat == 2) {
-	    dftlen=36864;
-	    dft36864(prach2,rxsigF[aa],1);
+            dftlen=36864;
+            dft(DFT_36864,prach2,rxsigF[aa],1);
 	    reps++;
 	  }
 	  if (prachFormat == 1 || prachFormat == 2) {
-	    dft36864(prach2+73728,rxsigF[aa]+73728,1);
+	    dft(DFT_36864,prach2+73728,rxsigF[aa]+73728,1);
 	    reps++;
 	  }
 	  if (prachFormat == 2) {
-	    dft36864(prach2+(73728*2),rxsigF[aa]+(73728*2),1);
-	    dft36864(prach2+(73728*3),rxsigF[aa]+(73728*3),1);
+            dft(DFT_36864,prach2+(73728*2),rxsigF[aa]+(73728*2),1);
+	    dft(DFT_36864,prach2+(73728*3),rxsigF[aa]+(73728*3),1);
 	    reps+=2;
 	  }
 	  if (prachFormat == 3) {
-	    dftlen=9216;
-	    for (int i=0;i<4;i++) dft9216(prach2+(i*9216*2),rxsigF[aa]+(i*9216*2),1);
+            dftlen=9216;
+	    for (int i=0;i<4;i++) dft(DFT_9216,prach2+(i*9216*2),rxsigF[aa]+(i*9216*2),1);
 	    reps=4;
 	  }
 	} else {
@@ -401,25 +358,25 @@
 	      (mu==1 && prachStartSymbol == 0)) prach2+=48; // 24 samples @ 46.08 Ms/s in first symbol of each half subframe (15/30 kHz only)
 	  if (mu==0) AssertFatal(1==0,"Shouldn't get here\n");
 	  else if (mu==1) {
-	    dftlen=1536;
-	    dft1536(prach2,rxsigF[aa],1);
+            dftlen=1536;
+	    dft(DFT_1536,prach2,rxsigF[aa],1);
 	    if (prachFormat != 7) {
-	      dft1536(prach2+3072,rxsigF[aa]+3072,1);
+	      dft(DFT_1536,prach2+3072,rxsigF[aa]+3072,1);
 	      reps++;
 	    }
 	    
 	    if (prachFormat == 1 || prachFormat == 2 || prachFormat == 4 || prachFormat == 5 || prachFormat == 6 || prachFormat == 8) {     
-	      dft1536(prach2+3072*2,rxsigF[aa]+3072*2,1);
-	      dft1536(prach2+3072*3,rxsigF[aa]+3072*3,1);
+              dft(DFT_1536,prach2+3072*2,rxsigF[aa]+3072*2,1);
+              dft(DFT_1536,prach2+3072*3,rxsigF[aa]+3072*3,1);
 	      reps+=2;
 	    } 
 	    if (prachFormat == 2 || prachFormat == 5 || prachFormat == 6) {     
-	      dft1536(prach2+3072*4,rxsigF[aa]+3072*4,1);
-	      dft1536(prach2+3072*5,rxsigF[aa]+3072*5,1);
+              dft(DFT_1536,prach2+3072*4,rxsigF[aa]+3072*4,1);
+              dft(DFT_1536,prach2+3072*5,rxsigF[aa]+3072*5,1);
 	      reps+=2;
 	    } 
 	    if (prachFormat == 6) {
-	      for (int i=6;i<12;i++) dft1536(prach2+(3072*i),rxsigF[aa]+(3072*i),1);
+	      for (int i=6;i<12;i++) dft(DFT_1536,prach2+(3072*i),rxsigF[aa]+(3072*i),1);
 	      reps+=6;
 	    }
 	  }// mu==1
@@ -436,21 +393,21 @@
 
 	if (prach_sequence_length == 0) {	
 	  if (prachFormat == 0 || prachFormat == 1 || prachFormat == 2) {
-	    dftlen=98304;
-	    dft98304(prach2,rxsigF[aa],1);
+            dftlen=98304;
+            dft(DFT_98304,prach2,rxsigF[aa],1);
           }
 	  if (prachFormat == 1 || prachFormat == 2) {
-	    dft98304(prach2+196608,rxsigF[aa]+196608,1);
+	    dft(DFT_98304,prach2+196608,rxsigF[aa]+196608,1);
 	    reps++;
 	  }
 	  if (prachFormat == 2) {
-	    dft98304(prach2+196608*2,rxsigF[aa]+196608*2,1);
-	    dft98304(prach2+(196608*3),rxsigF[aa]+(196608*3),1);
+	    dft(DFT_98304,prach2+(196608*2),rxsigF[aa]+(196608*2),1);
+	    dft(DFT_98304,prach2+(196608*3),rxsigF[aa]+(196608*3),1);
 	    reps+=2;
 	  }
 	  if (prachFormat == 3) {
             dftlen=24576;
-	    for (int i=0;i<4;i++) dft24576(prach2+(i*2*24576),rxsigF[aa]+(i*2*24576),1);
+	    for (int i=0;i<4;i++) dft(DFT_24576,prach2+(i*2*24576),rxsigF[aa]+(i*2*24576),1);
 	    reps=4;
 	  }
 	}
@@ -461,136 +418,49 @@
 
 	  if (mu==0) AssertFatal(1==0,"Shouldn't get here\n");
 	  else if (mu==1) {
-	    dftlen=4096;
-	    dft4096(prach2,rxsigF[aa],1);
+            dftlen=4096;
+	    dft(DFT_4096,prach2,rxsigF[aa],1);
 	    if (prachFormat != 7) { //!=C0 
-	      dft4096(prach2+8192,rxsigF[aa]+8192,1);
+	      dft(DFT_4096,prach2+8192,rxsigF[aa]+8192,1);
 	      reps++;
 	    }
 	    
 	    if (prachFormat == 1 || prachFormat == 2 || prachFormat == 4 || prachFormat == 5 || prachFormat == 6 || prachFormat == 8) {     
-	      dft4096(prach2+8192*2,rxsigF[aa]+8192*2,1);
-	      dft4096(prach2+8192*3,rxsigF[aa]+8192*3,1);
+              dft(DFT_4096,prach2+8192*2,rxsigF[aa]+8192*2,1);
+              dft(DFT_4096,prach2+8192*3,rxsigF[aa]+8192*3,1);
 	      reps+=2;
 	    } 
 	    if (prachFormat == 2 || prachFormat == 5 || prachFormat == 6) {     
-	      dft4096(prach2+8192*4,rxsigF[aa]+8192*4,1);
-	      dft4096(prach2+8192*5,rxsigF[aa]+8192*5,1);
+              dft(DFT_4096,prach2+8192*4,rxsigF[aa]+8192*4,1);
+              dft(DFT_4096,prach2+8192*5,rxsigF[aa]+8192*5,1);
 	      reps+=2;
 	    } 
 	    if (prachFormat == 6) {
-	      for (int i=6;i<12;i++) dft4096(prach2+(8192*i),rxsigF[aa]+(8192*i),1);
+	      for (int i=6;i<12;i++) dft(DFT_4096,prach2+(8192*i),rxsigF[aa]+(8192*i),1);
 	      reps+=6;
 	    }
 	  }
 	  else if (mu==2) AssertFatal(1==0,"Shouldn't get here\n");
 	  else if (mu==3) AssertFatal(1==0,"Shouldn't get here\n");
 	  else if (mu==4) AssertFatal(1==0,"Shouldn't get here\n");
-=======
-	prach2 = prach[aa] + (3*Ncp);
-	AssertFatal(fp->N_RB_UL <= 107,"cannot do 108..136 PRBs with 3/4 sampling\n");
-	if (prach_fmt == 0 || prach_fmt == 1 || prach_fmt == 2) {
-	  dft(DFT_36864,prach2,rxsigF[aa],1);
-	  reps++;
-	}
-	if (prach_fmt == 1 || prach_fmt == 2) {
-	  dft(DFT_36864,prach2+73728,rxsigF[aa]+73728,1);
-	  reps++;
-	}
-	if (prach_fmt == 2) {
-	  dft(DFT_36864,prach2+(98304*2),rxsigF[aa]+(98304*2),1);
-	  dft(DFT_36864,prach2+(98304*3),rxsigF[aa]+(98304*3),1);
-	  reps+=2;
-	}
-	if (prach_fmt == 3) {
-	  for (int i=0;i<4;i++) dft(DFT_9216,prach2+(i*9216*2),rxsigF[aa]+(i*9216*2),1);
-	  reps=4;
-	}
-	if (prach_fmt >3) {
-	  dft(DFT_1536,prach2,rxsigF[aa],1);
-	  if (prach_fmt != 0xc0) {
-	    dft(DFT_1536,prach2+3072,rxsigF[aa]+3072,1);
-	    reps++;
-	  }
-	}  
-	if (prach_fmt == 0xa2 || prach_fmt == 0xa3 || prach_fmt == 0xb2 || prach_fmt == 0xb3 || prach_fmt == 0xb4 || prach_fmt == 0xc2) {     
-	  dft(DFT_1536,prach2+3072*2,rxsigF[aa]+3072*2,1);
-	  dft(DFT_1536,prach2+3072*3,rxsigF[aa]+3072*3,1);
-	  reps+=2;
-	} 
-	if (prach_fmt == 0xa3 || prach_fmt == 0xb3 || prach_fmt == 0xc2) {     
-	  dft(DFT_1536,prach2+3072*4,rxsigF[aa]+3072*4,1);
-	  dft(DFT_1536,prach2+3072*5,rxsigF[aa]+3072*5,1);
-	  reps+=2;
-	} 
-	if (prach_fmt == 0xc2) {
-	  for (int i=6;i<11;i++) dft(DFT_1536,prach2+(3072*i),rxsigF[aa]+(3072*i),1);
-	  reps+=6;
-	}
-      }
-    }
-    else if (fp->N_RB_UL <= 273) {
-      if (fp->threequarter_fs==0) {
-	prach2 = prach[aa] + (Ncp<<3); 
-	dftlen=98304;
-	//80,90,100 MHz @ 61.44 Ms/s 
-	if (prach_fmt == 0 || prach_fmt == 1 || prach_fmt == 2)
-	  dft(DFT_98304,prach2,rxsigF[aa],1);
-	if (prach_fmt == 1 || prach_fmt == 2) {
-	  dft(DFT_98304,prach2+196608,rxsigF[aa]+196608,1);
-	  reps++;
-	}
-	if (prach_fmt == 1 || prach_fmt == 2) {
-	  dft(DFT_98304,prach2+196608,rxsigF[aa]+196608,1);
-	  dft(DFT_98304,prach2+(196608*2),rxsigF[aa]+(196608*2),1);
-	  reps+=2;
-	}
-	if (prach_fmt == 3) {
-	  dft(DFT_24576,prach2+(2*49152),rxsigF[aa]+(2*49152),1);
-	  reps=4;
-	  dftlen=24576;
-	}
-	if (prach_fmt >3) {
-	  dftlen=4096;
-	  dft(DFT_4096,prach2,rxsigF[aa],1);
-	  if (prach_fmt != 0xc0) { 
-	    dft(DFT_4096,prach2+8192,rxsigF[aa]+8192,1);
-	    reps++;
-	  }
-	} 
-	if (prach_fmt == 0xa2 || prach_fmt == 0xa3 || prach_fmt == 0xb2 || prach_fmt == 0xb3 || prach_fmt == 0xb4 || prach_fmt == 0xc2) {     
-	  dft(DFT_4096,prach2+8192*2,rxsigF[aa]+8192*2,1);
-	  dft(DFT_4096,prach2+8192*3,rxsigF[aa]+8192*3,1);
-	  reps+=2;
-	} 
-	if (prach_fmt == 0xa3 || prach_fmt == 0xb3 || prach_fmt == 0xc2) {     
-	  dft(DFT_4096,prach2+8192*4,rxsigF[aa]+8192*4,1);
-	  dft(DFT_4096,prach2+8192*5,rxsigF[aa]+8192*5,1);
-	  reps+=2;
-	} 
-	if (prach_fmt == 0xc2) {
-	  for (int i=6;i<11;i++) dft(DFT_4096,prach2+(8192*i),rxsigF[aa]+(8192*i),1);
-	  reps+=6;
->>>>>>> 238c83f4
 	}
       } else {
 	AssertFatal(fp->N_RB_UL <= 217,"cannot do more than 217 PRBs with 3/4 sampling\n");
 	prach2 = prach[aa] + (6*Ncp);
-<<<<<<< HEAD
 	//	80 MHz @ 92.16 Ms/s
 	if (prach_sequence_length == 0) {
 	  if (prachFormat == 0 || prachFormat == 1 || prachFormat == 2) {
-	    dftlen=73728;
-	    dft73728(prach2,rxsigF[aa],1);
+            dftlen=73728;
+	    dft(DFT_73728,prach2,rxsigF[aa],1);
 	    reps++;
 	  }
 	  if (prachFormat == 1 || prachFormat == 2) {
-	    dft73728(prach2+(2*73728),rxsigF[aa]+(2*73728),1);
+	    dft(DFT_73728,prach2+(2*73728),rxsigF[aa]+(2*73728),1);
 	    reps++;
 	  }
 	  if (prachFormat == 3) {
-	    dftlen=18432;
-	    for (int i=0;i<4;i++) dft18432(prach2+(i*2*18432),rxsigF[aa]+(i*2*18432),1);
+            dftlen=18432;
+	    for (int i=0;i<4;i++) dft(DFT_18432,prach2+(i*2*18432),rxsigF[aa]+(i*2*18432),1);
 	    reps=4;
 	  }
 	} else {
@@ -600,70 +470,31 @@
 
 	  if (mu==0) AssertFatal(1==0,"Shouldn't get here\n");
 	  else if (mu==1) {
-	    dftlen=3072;
-	    dft3072(prach2,rxsigF[aa],1);
+            dftlen=3072;
+	    dft(DFT_3072,prach2,rxsigF[aa],1);
 	    if (prachFormat != 7) { //!=C0
-	      dft3072(prach2+6144,rxsigF[aa]+6144,1);
+	      dft(DFT_3072,prach2+6144,rxsigF[aa]+6144,1);
 	      reps++;
 	    }
 	    
 	    if (prachFormat == 1 || prachFormat == 2 || prachFormat == 4 || prachFormat == 5 || prachFormat == 6 || prachFormat == 8) {     
-	      dft3072(prach2+6144*2,rxsigF[aa]+6144*2,1);
-	      dft3072(prach2+6144*3,rxsigF[aa]+6144*3,1);
+              dft(DFT_3072,prach2+6144*2,rxsigF[aa]+6144*2,1);
+              dft(DFT_3072,prach2+6144*3,rxsigF[aa]+6144*3,1);
 	      reps+=2;
 	    } 
 	    if (prachFormat == 2 || prachFormat == 5 || prachFormat == 6) {     
-	      dft3072(prach2+6144*4,rxsigF[aa]+6144*4,1);
-	      dft3072(prach2+6144*5,rxsigF[aa]+6144*5,1);
+              dft(DFT_3072,prach2+6144*4,rxsigF[aa]+6144*4,1);
+              dft(DFT_3072,prach2+6144*5,rxsigF[aa]+6144*5,1);
 	      reps+=2;
 	    } 
 	    if (prachFormat == 6) {
-	      for (int i=6;i<12;i++) dft3072(prach2+(6144*i),rxsigF[aa]+(6144*i),1);
+	      for (int i=6;i<12;i++) dft(DFT_3072,prach2+(6144*i),rxsigF[aa]+(6144*i),1);
 	      reps+=6;
 	    }
 	  }
 	  else if (mu==2) AssertFatal(1==0,"Shouldn't get here\n");
 	  else if (mu==3) AssertFatal(1==0,"Shouldn't get here\n");
 	  else if (mu==4) AssertFatal(1==0,"Shouldn't get here\n");
-=======
-	//	80 MHz @ 46.08 Ms/s
-	dftlen=73728;
-	if (prach_fmt == 0 || prach_fmt == 1 || prach_fmt == 2) {
-	  dft(DFT_73728,prach2,rxsigF[aa],1);
-	  reps++;
-	}
-	if (prach_fmt == 1 || prach_fmt == 2) {
-	  dft(DFT_73728,prach2+(2*73728),rxsigF[aa]+(2*73728),1);
-	  reps++;
-	}
-	if (prach_fmt == 3) {
-	  dft(DFT_73728,prach2+(4*73728),rxsigF[aa]+(4*73728),1);
-	  reps=4;
-	  dftlen=18432;
-	}
-
-	if (prach_fmt >3) {
-	  dftlen=3072;
-	  dft(DFT_3072,prach2,rxsigF[aa],1);
-	  if (prach_fmt != 0xc0) {
-	    dft(DFT_3072,prach2+6144,rxsigF[aa]+6144,1);
-	    reps++;
-	  }
-	} 
-	if (prach_fmt == 0xa2 || prach_fmt == 0xa3 || prach_fmt == 0xb2 || prach_fmt == 0xb3 || prach_fmt == 0xb4 || prach_fmt == 0xc2) {     
-	  dft(DFT_3072,prach2+6144*2,rxsigF[aa]+6144*2,1);
-	  dft(DFT_3072,prach2+6144*3,rxsigF[aa]+6144*3,1);
-	  reps+=2;
-	} 
-	if (prach_fmt == 0xa3 || prach_fmt == 0xb3 || prach_fmt == 0xc2) {     
-	  dft(DFT_3072,prach2+6144*4,rxsigF[aa]+6144*4,1);
-	  dft(DFT_3072,prach2+6144*5,rxsigF[aa]+6144*5,1);
-	  reps+=2;
-	} 
-	if (prach_fmt == 0xc2) {
-	  for (int i=6;i<11;i++) dft(DFT_3072,prach2+(6144*i),rxsigF[aa]+(6144*i),1);
-	  reps+=6;
->>>>>>> 238c83f4
 	}
       }
     }
