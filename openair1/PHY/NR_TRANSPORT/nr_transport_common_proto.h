--- conflicted
+++ resolved
@@ -51,14 +51,9 @@
 uint8_t nr_get_Qm_ul(uint8_t Imcs, uint8_t table_idx);
 uint32_t nr_get_code_rate_ul(uint8_t Imcs, uint8_t table_idx);
 
-<<<<<<< HEAD
-void nr_get_tbs(nfapi_nr_dl_config_dlsch_pdu *dlsch_pdu,
-                nfapi_nr_dl_config_dci_dl_pdu dci_pdu);
-=======
 void nr_get_tbs_dl(nfapi_nr_dl_config_dlsch_pdu *dlsch_pdu,
                    nfapi_nr_dl_config_dci_dl_pdu dci_pdu,
                    nfapi_nr_config_request_t config);
->>>>>>> 615f2787
 
 /** \brief Computes available bits G. */
 uint32_t nr_get_G(uint16_t nb_rb, uint16_t nb_symb_sch, uint8_t nb_re_dmrs, uint16_t length_dmrs, uint8_t Qm, uint8_t Nl);
