
/*
 * Licensed to the OpenAirInterface (OAI) Software Alliance under one or more
 * contributor license agreements.  See the NOTICE file distributed with
 * this work for additional information regarding copyright ownership.
 * The OpenAirInterface Software Alliance licenses this file to You under
 * the OAI Public License, Version 1.1  (the "License"); you may not use this file
 * except in compliance with the License.
 * You may obtain a copy of the License at
 *
 *      http://www.openairinterface.org/?page_id=698
 *
 * Unless required by applicable law or agreed to in writing, software
 * distributed under the License is distributed on an "AS IS" BASIS,
 * WITHOUT WARRANTIES OR CONDITIONS OF ANY KIND, either express or implied.
 * See the License for the specific language governing permissions and
 * limitations under the License.
 *-------------------------------------------------------------------------------
 * For more information about the OpenAirInterface (OAI) Software Alliance:
 *      contact@openairinterface.org
 */

/*! \file PHY/NR_TRANSPORT/nr_transport_common_proto.h
* \brief Some support routines
* \author
* \date 2019
* \version 0.1
* \company Eurecom
* \email:
* \note
* \warning
*/

/** @addtogroup _PHY_TRANSPORT_
 * @{
 */

#ifndef __NR_TRANSPORT_COMMON_PROTO__H__
#define __NR_TRANSPORT_COMMON_PROTO__H__

#include "PHY/defs_nr_common.h"


void nr_group_sequence_hopping(pucch_GroupHopping_t PUCCH_GroupHopping,
                               uint32_t n_id,
                               uint8_t n_hop,
                               int nr_tti_tx,
                               uint8_t *u,
                               uint8_t *v);

double nr_cyclic_shift_hopping(uint32_t n_id,
                               uint8_t m0,
                               uint8_t mcs,
                               uint8_t lnormal,
                               uint8_t lprime,
                               int nr_tti_tx);

/** \brief Computes available bits G. */
uint32_t nr_get_G(uint16_t nb_rb, uint16_t nb_symb_sch, uint8_t nb_re_dmrs, uint16_t length_dmrs, uint8_t Qm, uint8_t Nl);

uint32_t nr_get_E(uint32_t G, uint8_t C, uint8_t Qm, uint8_t Nl, uint8_t r);

<<<<<<< HEAD
uint8_t nr_get_Qm_ul(uint8_t Imcs, uint8_t table_idx);

uint8_t nr_get_Qm_dl(uint8_t Imcs, uint8_t table_idx);

uint32_t nr_get_code_rate_ul(uint8_t Imcs, uint8_t table_idx);

uint32_t nr_get_code_rate_dl(uint8_t Imcs, uint8_t table_idx);

void compute_nr_prach_seq(uint8_t short_sequence,
                          uint8_t num_sequences,
                          uint8_t rootSequenceIndex,
                          uint32_t X_u[64][839]);

void init_nr_prach_tables(int N_ZC);

/**@}*/

=======
void init_pucch2_luts(void);
>>>>>>> 362da7c9
#endif<|MERGE_RESOLUTION|>--- conflicted
+++ resolved
@@ -60,7 +60,6 @@
 
 uint32_t nr_get_E(uint32_t G, uint8_t C, uint8_t Qm, uint8_t Nl, uint8_t r);
 
-<<<<<<< HEAD
 uint8_t nr_get_Qm_ul(uint8_t Imcs, uint8_t table_idx);
 
 uint8_t nr_get_Qm_dl(uint8_t Imcs, uint8_t table_idx);
@@ -78,7 +77,5 @@
 
 /**@}*/
 
-=======
 void init_pucch2_luts(void);
->>>>>>> 362da7c9
 #endif