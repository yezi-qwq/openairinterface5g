--- conflicted
+++ resolved
@@ -20,13 +20,8 @@
  *      contact@openairinterface.org
  */
 
-<<<<<<< HEAD
-/*! \file PHY/NR_TRANSPORT/nr_transport_proto_common.h
-* \brief Prototypes of functions common to gNB and NR UE
-=======
 /*! \file PHY/NR_TRANSPORT/nr_transport_common_proto.h
 * \brief Some support routines
->>>>>>> 590d2af5
 * \author
 * \date 2019
 * \version 0.1
@@ -39,13 +34,10 @@
 #ifndef __NR_TRANSPORT_COMMON_PROTO__H__
 #define __NR_TRANSPORT_COMMON_PROTO__H__
 
-<<<<<<< HEAD
-=======
 #include "PHY/defs_nr_common.h"
 
 #define MAX_NUM_NR_DLSCH_SEGMENTS 16
 #define MAX_NUM_NR_ULSCH_SEGMENTS MAX_NUM_NR_DLSCH_SEGMENTS
->>>>>>> 590d2af5
 
 
 #define NR_PUSCH_x 2 // UCI placeholder bit TS 38.212 V15.4.0 subclause 5.3.3.1
@@ -57,8 +49,7 @@
 uint32_t nr_get_code_rate(uint8_t Imcs, uint8_t table_idx);
 
 void nr_get_tbs(nfapi_nr_dl_config_dlsch_pdu *dlsch_pdu,
-                nfapi_nr_dl_config_dci_dl_pdu dci_pdu,
-                nfapi_nr_config_request_t config);
+                nfapi_nr_dl_config_dci_dl_pdu dci_pdu);
 
 /** \brief Computes available bits G. */
 uint32_t nr_get_G(uint16_t nb_rb, uint16_t nb_symb_sch, uint8_t nb_re_dmrs, uint16_t length_dmrs, uint8_t Qm, uint8_t Nl);
