--- conflicted
+++ resolved
@@ -1028,27 +1028,6 @@
                          uint8_t is_crnti,
                          uint8_t llr8_flag);
 
-<<<<<<< HEAD
-/*! \brief Perform PUSCH scrambling. TS 38.211 V15.4.0 subclause 6.3.1.1
-  @param[in] in Pointer to input bits
-  @param[in] size of input bits
-  @param[in] Nid cell id
-  @param[in] n_RNTI CRNTI
-  @param[out] out the scrambled bits
-*/
-
-void nr_pusch_codeword_scrambling(uint8_t *in,
-                         uint16_t size,
-                         uint32_t Nid,
-                         uint32_t n_RNTI,
-                         uint32_t* out);
-
-=======
-int nr_ulsch_encoding(NR_UE_ULSCH_t *ulsch,
-                     NR_DL_FRAME_PARMS* frame_parms,
-                     uint8_t harq_pid);
->>>>>>> e376241a
-
 uint32_t  nr_dlsch_decoding_mthread(PHY_VARS_NR_UE *phy_vars_ue,
 						 UE_nr_rxtx_proc_t *proc,
                          int eNB_id,
