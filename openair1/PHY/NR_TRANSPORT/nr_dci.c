/*
 * Licensed to the OpenAirInterface (OAI) Software Alliance under one or more
 * contributor license agreements.  See the NOTICE file distributed with
 * this work for additional information regarding copyright ownership.
 * The OpenAirInterface Software Alliance licenses this file to You under
 * the OAI Public License, Version 1.1  (the "License"); you may not use this file
 * except in compliance with the License.
 * You may obtain a copy of the License at
 *
 *      http://www.openairinterface.org/?page_id=698
 *
 * Unless required by applicable law or agreed to in writing, software
 * distributed under the License is distributed on an "AS IS" BASIS,
 * WITHOUT WARRANTIES OR CONDITIONS OF ANY KIND, either express or implied.
 * See the License for the specific language governing permissions and
 * limitations under the License.
 *-------------------------------------------------------------------------------
 * For more information about the OpenAirInterface (OAI) Software Alliance:
 *      contact@openairinterface.org
 */

/*! \file PHY/NR_TRANSPORT/nr_dci.c
<<<<<<< HEAD
* \brief Implements DCI encoding and PDCCH TX procedures (38.212/38.213/38.214). V15.2.0 2018-06.
=======
* \brief Implements DCI encoding/decoding and PDCCH TX/RX procedures (38.212/38.213/38.214). V15.2.0 2018-06.
>>>>>>> cfef9ef0
* \author Guy De Souza
* \date 2018
* \version 0.1
* \company Eurecom
* \email: desouza@eurecom.fr
* \note
* \warning
*/

#include "nr_dci.h"

//#define DEBUG_PDCCH_DMRS
//#define DEBUG_DCI
//#define DEBUG_CHANNEL_CODING
#define PDCCH_TEST_POLAR_TEMP_FIX

extern short nr_mod_table[NR_MOD_TABLE_SIZE_SHORT];

uint16_t nr_get_dci_size(nfapi_nr_dci_format_e format,
                        nfapi_nr_rnti_type_e rnti_type,
                        NR_BWP_PARMS* bwp,
                        nfapi_nr_config_request_t* config)
{
  uint16_t size = 0;
  uint16_t N_RB = bwp->N_RB;

  switch(format) {
/*Only sizes for 0_0 and 1_0 are correct at the moment*/
    case NFAPI_NR_UL_DCI_FORMAT_0_0:
      /// fixed: Format identifier 1, Hop flag 1, MCS 5, NDI 1, RV 2, HARQ PID 4, PUSCH TPC 2 Time Domain assgnmt 4 --20
      size += 20;
      size += (uint8_t)ceil( log2( (N_RB*(N_RB+1))>>1 ) ); // Freq domain assignment -- hopping scenario to be updated
      size += nr_get_dci_size(NFAPI_NR_DL_DCI_FORMAT_1_0, rnti_type, bwp, config) - size; // Padding to match 1_0 size
      // UL/SUL indicator assumed to be 0
      break;

    case NFAPI_NR_UL_DCI_FORMAT_0_1:
      /// fixed: Format identifier 1, MCS 5, NDI 1, RV 2, HARQ PID 4, PUSCH TPC 2, SRS request 2 --17
      size += 17;
      // Carrier indicator
      // UL/SUL indicator
      // BWP Indicator
      // Freq domain assignment
      // Time domain assignment
      // VRB to PRB mapping
      // Frequency Hopping flag
      // 1st DAI
      // 2nd DAI
      // SRS resource indicator
      // Precoding info and number of layers
      // Antenna ports
      // CSI request
      // CBGTI
      // PTRS - DMRS association
      // beta offset indicator
      // DMRS sequence init
      break;

    case NFAPI_NR_DL_DCI_FORMAT_1_0:
      /// fixed: Format identifier 1, VRB2PRB 1, MCS 5, NDI 1, RV 2, HARQ PID 4, DAI 2, PUCCH TPC 2, PUCCH RInd 3, PDSCH to HARQ TInd 3 Time Domain assgnmt 4 -- 28
      size += 28;
      size += (uint8_t)ceil( log2( (N_RB*(N_RB+1))>>1 ) ); // Freq domain assignment

      break;

    case NFAPI_NR_DL_DCI_FORMAT_1_1:
      // Carrier indicator
      size += 1; // Format identifier
      // BWP Indicator
      // Freq domain assignment
      // Time domain assignment
      // VRB to PRB mapping
      // PRB bundling size indicator
      // Rate matching indicator
      // ZP CSI-RS trigger
        /// TB1- MCS 5, NDI 1, RV 2
      size += 8;
      // TB2
      size += 4 ;  // HARQ PID
      // DAI
      size += 2; // TPC PUCCH
      size += 3; // PUCCH resource indicator
      size += 3; // PDSCH to HARQ timing indicator
      // Antenna ports
      // Tx Config Indication
      size += 2; // SRS request
      // CBGTI
      // CBGFI
      size += 1; // DMRS sequence init
      
      break;

    case NFAPI_NR_DL_DCI_FORMAT_2_0:
      break;

    case NFAPI_NR_DL_DCI_FORMAT_2_1:
      break;

    case NFAPI_NR_DL_DCI_FORMAT_2_2:
      break;

    case NFAPI_NR_DL_DCI_FORMAT_2_3:
      break;

  default:
    AssertFatal(1==0, "Invalid NR DCI format %d\n", format);
  }

  return size;
}

void nr_pdcch_scrambling(uint32_t *in,
<<<<<<< HEAD
                         uint8_t size,
=======
                         uint16_t size,
>>>>>>> cfef9ef0
                         uint32_t Nid,
                         uint32_t n_RNTI,
                         uint32_t* out) {

  uint8_t reset;
  uint32_t x1, x2, s=0;

  reset = 1;
  x2 = (n_RNTI<<16) + Nid;

  for (int i=0; i<size; i++) {
    if ((i&0x1f)==0) {
      s = lte_gold_generic(&x1, &x2, reset);
      reset = 0;
<<<<<<< HEAD
    }
    *out ^= (((*in)>>i)&1) ^ ((s>>i)&1);
=======
      if (i){
      in++;
      out++;
	}
    }
    (*out) ^= ((((*in)>>(i&0x1f))&1) ^ ((s>>(i&0x1f))&1))<<(i&0x1f);
>>>>>>> cfef9ef0
  }

}

uint8_t nr_generate_dci_top(NR_gNB_PDCCH pdcch_vars,
<<<<<<< HEAD
							t_nrPolar_paramsPtr *nrPolar_params,
=======
			    t_nrPolar_paramsPtr *nrPolar_params,
>>>>>>> cfef9ef0
                            uint32_t **gold_pdcch_dmrs,
                            int32_t** txdataF,
                            int16_t amp,
                            NR_DL_FRAME_PARMS frame_parms,
                            nfapi_nr_config_request_t config)
{

  int16_t mod_dmrs[NR_MAX_CSET_DURATION][NR_MAX_PDCCH_DMRS_LENGTH>>1]; // 3 for the max coreset duration
  uint8_t idx=0;
  uint16_t a;
  int k,l,k_prime,dci_idx, dmrs_idx;
  nr_cce_t cce;
  nr_reg_t reg;
  nr_reg_t reg_mapping_list[NR_MAX_PDCCH_AGG_LEVEL*NR_NB_REG_PER_CCE];

  /*First iteration: single DCI*/
  NR_gNB_DCI_ALLOC_t dci_alloc = pdcch_vars.dci_alloc[0];
  nfapi_nr_dl_config_pdcch_parameters_rel15_t pdcch_params = dci_alloc.pdcch_params;
  uint16_t dmrs_length = dci_alloc.L*36; //2(QPSK)*3(per RB)*6(REG per CCE)
  uint16_t encoded_length = dci_alloc.L*108; //2(QPSK)*9(per RB)*6(REG per CCE)

  /*The coreset is initialised
  * in frequency: the first subcarrier is obtained by adding the first CRB overlapping the SSB and the rb_offset
  * in time: by its first slot and its first symbol*/
  uint16_t cset_start_sc = frame_parms.first_carrier_offset + ((int)floor(frame_parms.ssb_start_subcarrier/NR_NB_SC_PER_RB)+pdcch_params.rb_offset)*NR_NB_SC_PER_RB;
  uint8_t cset_start_symb = pdcch_params.first_slot*frame_parms.symbols_per_slot + pdcch_params.first_symbol;
  uint8_t cset_nsymb = pdcch_params.n_symb;
  dci_idx = 0;

  /// DMRS QPSK modulation
    /*There is a need to shift from which index the pregenerated DMRS sequence is used
     * see 38211 r15.2.0 section 7.4.1.3.2: assumption is the reference point for k refers to the DMRS sequence*/
  if (pdcch_params.config_type == NFAPI_NR_CSET_CONFIG_PDCCH_CONFIG)
    gold_pdcch_dmrs += ((int)floor(frame_parms.ssb_start_subcarrier/NR_NB_SC_PER_RB)+pdcch_params.rb_offset)*3/32;

  for (int symb=cset_start_symb; symb<cset_start_symb + pdcch_params.n_symb; symb++) {
    for (int i=0; i<dmrs_length>>1; i++) {
      idx = ((((gold_pdcch_dmrs[symb][(i<<1)>>5])>>((i<<1)&0x1f))&1)<<1) ^ (((gold_pdcch_dmrs[symb][((i<<1)+1)>>5])>>(((i<<1)+1)&0x1f))&1);
      mod_dmrs[symb][i<<1] = nr_mod_table[(NR_MOD_TABLE_QPSK_OFFSET + idx)<<1];
      mod_dmrs[symb][(i<<1)+1] = nr_mod_table[((NR_MOD_TABLE_QPSK_OFFSET + idx)<<1) + 1];
  #ifdef DEBUG_PDCCH_DMRS
    printf("symb %d i %d idx %d gold seq %u b0-b1 %d-%d mod_dmrs %d %d\n", symb, i, idx, gold_pdcch_dmrs[symb][(i<<1)>>5],
    (((gold_pdcch_dmrs[symb][(i<<1)>>5])>>((i<<1)&0x1f))&1), (((gold_pdcch_dmrs[symb][((i<<1)+1)>>5])>>(((i<<1)+1)&0x1f))&1),
     mod_dmrs[symb][(i<<1)], mod_dmrs[symb][(i<<1)+1]);
  #endif
    }
  }

  /// DCI payload processing
    // CRC attachment + Scrambling + Channel coding + Rate matching
  uint32_t encoder_output[NR_MAX_DCI_SIZE_DWORD];
  uint16_t n_RNTI = (pdcch_params.search_space_type == NFAPI_NR_SEARCH_SPACE_TYPE_UE_SPECIFIC)? ((pdcch_params.scrambling_id)?pdcch_params.rnti:0) : 0;
  uint16_t Nid = (pdcch_params.search_space_type == NFAPI_NR_SEARCH_SPACE_TYPE_UE_SPECIFIC)? pdcch_params.scrambling_id : config.sch_config.physical_cell_id.value;
#ifdef PDCCH_TEST_POLAR_TEMP_FIX
  t_nrPolar_paramsPtr currentPtr = NULL;//, polarParams = NULL;
  nr_polar_init(&currentPtr, NR_POLAR_DCI_MESSAGE_TYPE, dci_alloc.size, dci_alloc.L);
//  t_nrPolar_paramsPtr currentPtr = nr_polar_params(*nrPolar_params, NR_POLAR_DCI_MESSAGE_TYPE, dci_alloc.size, dci_alloc.L);
#else 
  nr_polar_init(nrPolar_params, NR_POLAR_DCI_MESSAGE_TYPE, dci_alloc.size, dci_alloc.L);
  t_nrPolar_paramsPtr currentPtr = nr_polar_params(*nrPolar_params, NR_POLAR_DCI_MESSAGE_TYPE, dci_alloc.size, dci_alloc.L);
#endif
<<<<<<< HEAD
  polar_encoder_dci(dci_alloc.dci_pdu, encoder_output, currentPtr, n_RNTI);

#ifdef DEBUG_CHANNEL_CODING
=======

polar_encoder_dci(dci_alloc.dci_pdu, encoder_output, currentPtr, pdcch_params.rnti);

#ifdef DEBUG_CHANNEL_CODING
  printf("polar rnti %d\n",pdcch_params.rnti);
  for (int i=0;i<54;i++) printf("Encoded Payload: [%d]->0x%08x \n", i,encoder_output[i]);

>>>>>>> cfef9ef0
  printf("DCI PDU: [0]->0x%08x \t [1]->0x%08x \t [2]->0x%08x \t [3]->0x%08x\n",
    		  dci_alloc.dci_pdu[0], dci_alloc.dci_pdu[1], dci_alloc.dci_pdu[2], dci_alloc.dci_pdu[3]);
  printf("Encoded Payload: [0]->0x%08x \t [1]->0x%08x \t [2]->0x%08x \t [3]->0x%08x\n",
		  encoder_output[0], encoder_output[1], encoder_output[2], encoder_output[3]);
#endif

  /// Scrambling
<<<<<<< HEAD
  uint32_t scrambled_output[NR_MAX_DCI_SIZE_DWORD];
  nr_pdcch_scrambling(encoder_output, encoded_length, Nid, n_RNTI, scrambled_output);
=======
  uint32_t scrambled_output[NR_MAX_DCI_SIZE_DWORD]={0};
  nr_pdcch_scrambling(encoder_output, encoded_length, Nid, n_RNTI, scrambled_output);
#ifdef DEBUG_CHANNEL_CODING
printf("scrambled output: [0]->0x%08x \t [1]->0x%08x \t [2]->0x%08x \t [3]->0x%08x\t [4]->0x%08x\t [5]->0x%08x\t \
[6]->0x%08x \t [7]->0x%08x \t [8]->0x%08x \t [9]->0x%08x\t [10]->0x%08x\t [11]->0x%08x\n",
		  scrambled_output[0], scrambled_output[1], scrambled_output[2], scrambled_output[3], scrambled_output[4],scrambled_output[5],
		  scrambled_output[6], scrambled_output[7], scrambled_output[8], scrambled_output[9], scrambled_output[10],scrambled_output[11] );	
#endif
>>>>>>> cfef9ef0

    // QPSK modulation
  int16_t mod_dci[NR_MAX_DCI_SIZE>>1];
  for (int i=0; i<encoded_length>>1; i++) {
    idx = ((((scrambled_output[(i<<1)>>5])>>((i<<1)&0x1f))&1)<<1) ^ (((scrambled_output[((i<<1)+1)>>5])>>(((i<<1)+1)&0x1f))&1);
    mod_dci[i<<1] = nr_mod_table[(NR_MOD_TABLE_QPSK_OFFSET + idx)<<1];
    mod_dci[(i<<1)+1] = nr_mod_table[((NR_MOD_TABLE_QPSK_OFFSET + idx)<<1) + 1];
#ifdef DEBUG_DCI
<<<<<<< HEAD
  printf("i %d idx %d b0-b1 %d-%d mod_dci %d %d\n", i, idx, (((encoder_output[(i<<1)>>5])>>((i<<1)&0x1f))&1),
  (((encoder_output[((i<<1)+1)>>5])>>(((i<<1)+1)&0x1f))&1), mod_dci[(i<<1)], mod_dci[(i<<1)+1]);
=======
  printf("i %d idx %d b0-b1 %d-%d mod_dci %d %d\n", i, idx, (((scrambled_output[(i<<1)>>5])>>((i<<1)&0x1f))&1),
  (((scrambled_output[((i<<1)+1)>>5])>>(((i<<1)+1)&0x1f))&1), mod_dci[(i<<1)], mod_dci[(i<<1)+1]);
>>>>>>> cfef9ef0
#endif
  }

  /// Resource mapping
  a = (config.rf_config.tx_antenna_ports.value == 1) ? amp : (amp*ONE_OVER_SQRT2_Q15)>>15;

  for (int aa = 0; aa < config.rf_config.tx_antenna_ports.value; aa++)
  {
    if (cset_start_sc >= frame_parms.ofdm_symbol_size)
      cset_start_sc -= frame_parms.ofdm_symbol_size;


    /*Reorder REG list for a freq first mapping*/
    uint8_t symb_idx[NR_MAX_CSET_DURATION] = {0,0,0};
    uint8_t nb_regs = dci_alloc.L*NR_NB_REG_PER_CCE;
    uint8_t regs_per_symb = nb_regs/cset_nsymb;
    for (int cce_idx=0; cce_idx<dci_alloc.L; cce_idx++){
      cce = dci_alloc.cce_list[cce_idx];
      for (int reg_idx=0; reg_idx<NR_NB_REG_PER_CCE; reg_idx++) {
        reg = cce.reg_list[reg_idx];
        reg_mapping_list[reg.symb_idx*regs_per_symb + symb_idx[reg.symb_idx]++] = reg;
      }
    }
#ifdef DEBUG_DCI
printf("\n Ordered REG list:\n");
for (int i=0; i<nb_regs; i++)
  printf("%d\t",reg_mapping_list[i].reg_idx );
printf("\n");
#endif

    if (pdcch_params.precoder_granularity == NFAPI_NR_CSET_ALL_CONTIGUOUS_RBS) {
    /*in this case the DMRS are mapped on all the coreset*/
      for (l=cset_start_symb; l<cset_start_symb+ cset_nsymb; l++) {
        dmrs_idx = 0;
        k = cset_start_sc + 1;
        while (dmrs_idx<3*pdcch_params.n_rb) {
          ((int16_t*)txdataF[aa])[(l*frame_parms.ofdm_symbol_size + k)<<1] = (a * mod_dmrs[l][dmrs_idx<<1]) >> 15;
          ((int16_t*)txdataF[aa])[((l*frame_parms.ofdm_symbol_size + k)<<1) + 1] = (a * mod_dmrs[l][(dmrs_idx<<1) + 1]) >> 15;
          k+=4;
          if (k >= frame_parms.ofdm_symbol_size)
            k -= frame_parms.ofdm_symbol_size;
          dmrs_idx++;
        }
      }    
    }

    /*Now mapping the encoded DCI based on newly constructed REG list
     * and the DMRS for the precoder granularity same as REG bundle*/
    for (int reg_idx=0; reg_idx<nb_regs; reg_idx++) {
      reg = reg_mapping_list[reg_idx];
      k = cset_start_sc + reg.start_sc_idx;
      if (k >= frame_parms.ofdm_symbol_size)
          k -= frame_parms.ofdm_symbol_size;
      l = cset_start_symb + reg.symb_idx;
      dmrs_idx = (reg.reg_idx/cset_nsymb)*3;
      k_prime = 0;
      for (int m=0; m<NR_NB_SC_PER_RB; m++) {
        if ( m == (k_prime<<2)+1) { // DMRS if not already mapped
          if (pdcch_params.precoder_granularity == NFAPI_NR_CSET_SAME_AS_REG_BUNDLE) {
            ((int16_t*)txdataF[aa])[(l*frame_parms.ofdm_symbol_size + k)<<1] = (a * mod_dmrs[l][dmrs_idx<<1]) >> 15;
            ((int16_t*)txdataF[aa])[((l*frame_parms.ofdm_symbol_size + k)<<1) + 1] = (a * mod_dmrs[l][(dmrs_idx<<1) + 1]) >> 15;
            k_prime++;
            dmrs_idx++;
          }
        }
        else { // DCI payload
          ((int16_t*)txdataF[aa])[(l*frame_parms.ofdm_symbol_size + k)<<1] = (a * mod_dci[dci_idx<<1]) >> 15;
          ((int16_t*)txdataF[aa])[((l*frame_parms.ofdm_symbol_size + k)<<1) + 1] = (a * mod_dci[(dci_idx<<1) + 1]) >> 15;
<<<<<<< HEAD
=======
          //printf("dci output %d %d\n",(a * mod_dci[dci_idx<<1]) >> 15, (a * mod_dci[(dci_idx<<1) + 1]) >> 15);
>>>>>>> cfef9ef0
          dci_idx++;
        }
        k++;
        if (k >= frame_parms.ofdm_symbol_size)
          k -= frame_parms.ofdm_symbol_size;
      }
    }
  }

#ifdef DEBUG_DCI
  write_output("txdataF_dci.m", "txdataF_dci", txdataF[0], frame_parms.samples_per_frame_wCP>>1, 1, 1);
#endif

  return 0;
}<|MERGE_RESOLUTION|>--- conflicted
+++ resolved
@@ -20,11 +20,7 @@
  */
 
 /*! \file PHY/NR_TRANSPORT/nr_dci.c
-<<<<<<< HEAD
 * \brief Implements DCI encoding and PDCCH TX procedures (38.212/38.213/38.214). V15.2.0 2018-06.
-=======
-* \brief Implements DCI encoding/decoding and PDCCH TX/RX procedures (38.212/38.213/38.214). V15.2.0 2018-06.
->>>>>>> cfef9ef0
 * \author Guy De Souza
 * \date 2018
 * \version 0.1
@@ -137,11 +133,7 @@
 }
 
 void nr_pdcch_scrambling(uint32_t *in,
-<<<<<<< HEAD
-                         uint8_t size,
-=======
                          uint16_t size,
->>>>>>> cfef9ef0
                          uint32_t Nid,
                          uint32_t n_RNTI,
                          uint32_t* out) {
@@ -156,27 +148,18 @@
     if ((i&0x1f)==0) {
       s = lte_gold_generic(&x1, &x2, reset);
       reset = 0;
-<<<<<<< HEAD
-    }
-    *out ^= (((*in)>>i)&1) ^ ((s>>i)&1);
-=======
       if (i){
       in++;
       out++;
 	}
     }
     (*out) ^= ((((*in)>>(i&0x1f))&1) ^ ((s>>(i&0x1f))&1))<<(i&0x1f);
->>>>>>> cfef9ef0
   }
 
 }
 
 uint8_t nr_generate_dci_top(NR_gNB_PDCCH pdcch_vars,
-<<<<<<< HEAD
-							t_nrPolar_paramsPtr *nrPolar_params,
-=======
 			    t_nrPolar_paramsPtr *nrPolar_params,
->>>>>>> cfef9ef0
                             uint32_t **gold_pdcch_dmrs,
                             int32_t** txdataF,
                             int16_t amp,
@@ -238,11 +221,6 @@
   nr_polar_init(nrPolar_params, NR_POLAR_DCI_MESSAGE_TYPE, dci_alloc.size, dci_alloc.L);
   t_nrPolar_paramsPtr currentPtr = nr_polar_params(*nrPolar_params, NR_POLAR_DCI_MESSAGE_TYPE, dci_alloc.size, dci_alloc.L);
 #endif
-<<<<<<< HEAD
-  polar_encoder_dci(dci_alloc.dci_pdu, encoder_output, currentPtr, n_RNTI);
-
-#ifdef DEBUG_CHANNEL_CODING
-=======
 
 polar_encoder_dci(dci_alloc.dci_pdu, encoder_output, currentPtr, pdcch_params.rnti);
 
@@ -250,7 +228,6 @@
   printf("polar rnti %d\n",pdcch_params.rnti);
   for (int i=0;i<54;i++) printf("Encoded Payload: [%d]->0x%08x \n", i,encoder_output[i]);
 
->>>>>>> cfef9ef0
   printf("DCI PDU: [0]->0x%08x \t [1]->0x%08x \t [2]->0x%08x \t [3]->0x%08x\n",
     		  dci_alloc.dci_pdu[0], dci_alloc.dci_pdu[1], dci_alloc.dci_pdu[2], dci_alloc.dci_pdu[3]);
   printf("Encoded Payload: [0]->0x%08x \t [1]->0x%08x \t [2]->0x%08x \t [3]->0x%08x\n",
@@ -258,10 +235,6 @@
 #endif
 
   /// Scrambling
-<<<<<<< HEAD
-  uint32_t scrambled_output[NR_MAX_DCI_SIZE_DWORD];
-  nr_pdcch_scrambling(encoder_output, encoded_length, Nid, n_RNTI, scrambled_output);
-=======
   uint32_t scrambled_output[NR_MAX_DCI_SIZE_DWORD]={0};
   nr_pdcch_scrambling(encoder_output, encoded_length, Nid, n_RNTI, scrambled_output);
 #ifdef DEBUG_CHANNEL_CODING
@@ -270,7 +243,6 @@
 		  scrambled_output[0], scrambled_output[1], scrambled_output[2], scrambled_output[3], scrambled_output[4],scrambled_output[5],
 		  scrambled_output[6], scrambled_output[7], scrambled_output[8], scrambled_output[9], scrambled_output[10],scrambled_output[11] );	
 #endif
->>>>>>> cfef9ef0
 
     // QPSK modulation
   int16_t mod_dci[NR_MAX_DCI_SIZE>>1];
@@ -279,13 +251,8 @@
     mod_dci[i<<1] = nr_mod_table[(NR_MOD_TABLE_QPSK_OFFSET + idx)<<1];
     mod_dci[(i<<1)+1] = nr_mod_table[((NR_MOD_TABLE_QPSK_OFFSET + idx)<<1) + 1];
 #ifdef DEBUG_DCI
-<<<<<<< HEAD
-  printf("i %d idx %d b0-b1 %d-%d mod_dci %d %d\n", i, idx, (((encoder_output[(i<<1)>>5])>>((i<<1)&0x1f))&1),
-  (((encoder_output[((i<<1)+1)>>5])>>(((i<<1)+1)&0x1f))&1), mod_dci[(i<<1)], mod_dci[(i<<1)+1]);
-=======
   printf("i %d idx %d b0-b1 %d-%d mod_dci %d %d\n", i, idx, (((scrambled_output[(i<<1)>>5])>>((i<<1)&0x1f))&1),
   (((scrambled_output[((i<<1)+1)>>5])>>(((i<<1)+1)&0x1f))&1), mod_dci[(i<<1)], mod_dci[(i<<1)+1]);
->>>>>>> cfef9ef0
 #endif
   }
 
@@ -354,10 +321,7 @@
         else { // DCI payload
           ((int16_t*)txdataF[aa])[(l*frame_parms.ofdm_symbol_size + k)<<1] = (a * mod_dci[dci_idx<<1]) >> 15;
           ((int16_t*)txdataF[aa])[((l*frame_parms.ofdm_symbol_size + k)<<1) + 1] = (a * mod_dci[(dci_idx<<1) + 1]) >> 15;
-<<<<<<< HEAD
-=======
           //printf("dci output %d %d\n",(a * mod_dci[dci_idx<<1]) >> 15, (a * mod_dci[(dci_idx<<1) + 1]) >> 15);
->>>>>>> cfef9ef0
           dci_idx++;
         }
         k++;
