--- conflicted
+++ resolved
@@ -183,30 +183,6 @@
       }
     }
 
-<<<<<<< HEAD
-    //Mapping the encoded DCI along with the DMRS 
-    for (int reg_idx=reg_idx0; reg_idx<(nb_regs+reg_idx0); reg_idx++) {
-      k = cset_start_sc + (12*reg_idx/cset_nsymb);
-      
-      if (k >= frame_parms.ofdm_symbol_size)
-	k -= frame_parms.ofdm_symbol_size;
-      
-      l = cset_start_symb + ((reg_idx/cset_nsymb)%cset_nsymb);
-      
-      // dmrs index depends on reference point for k according to 38.211 7.4.1.3.2
-      if (pdcch_pdu_rel15->CoreSetType == NFAPI_NR_CSET_CONFIG_PDCCH_CONFIG)
-	dmrs_idx = (reg_idx/cset_nsymb)*3;
-      else
-	dmrs_idx = ((reg_idx/cset_nsymb)+rb_offset)*3;
-      
-      k_prime = 0;
-      
-      for (int m=0; m<NR_NB_SC_PER_RB; m++) {
-	if ( m == (k_prime<<2)+1) { // DMRS if not already mapped
-	  //if (pdcch_pdu_rel15->CceRegMappingType == NFAPI_NR_CCE_REG_MAPPING_NON_INTERLEAVED) {
-	    ((int16_t *)txdataF)[(l*frame_parms.ofdm_symbol_size + k)<<1]       = (amp * mod_dmrs[l][dmrs_idx<<1]) >> 15;
-	    ((int16_t *)txdataF)[((l*frame_parms.ofdm_symbol_size + k)<<1) + 1] = (amp * mod_dmrs[l][(dmrs_idx<<1) + 1]) >> 15;
-=======
     /*Mapping the encoded DCI along with the DMRS */
     for (int cce_count = 0; cce_count < pdcch_pdu_rel15->dci_pdu.AggregationLevel[d]; cce_count ++) {
 
@@ -236,7 +212,6 @@
             ((int16_t *) txdataF)[((l * frame_parms.ofdm_symbol_size + k) << 1) + 1] =
                 (amp * mod_dmrs[l][(dmrs_idx << 1) + 1]) >> 15;
 
->>>>>>> 403db5f6
 #ifdef DEBUG_PDCCH_DMRS
 	    printf("PDCCH DMRS: l %d position %d => (%d,%d)\n",l,k,((int16_t *)txdataF)[(l*frame_parms.ofdm_symbol_size + k)<<1],
 		   ((int16_t *)txdataF)[((l*frame_parms.ofdm_symbol_size + k)<<1)+1]);
