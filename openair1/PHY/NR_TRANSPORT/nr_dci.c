/*
 * Licensed to the OpenAirInterface (OAI) Software Alliance under one or more
 * contributor license agreements.  See the NOTICE file distributed with
 * this work for additional information regarding copyright ownership.
 * The OpenAirInterface Software Alliance licenses this file to You under
 * the OAI Public License, Version 1.1  (the "License"); you may not use this file
 * except in compliance with the License.
 * You may obtain a copy of the License at
 *
 *      http://www.openairinterface.org/?page_id=698
 *
 * Unless required by applicable law or agreed to in writing, software
 * distributed under the License is distributed on an "AS IS" BASIS,
 * WITHOUT WARRANTIES OR CONDITIONS OF ANY KIND, either express or implied.
 * See the License for the specific language governing permissions and
 * limitations under the License.
 *-------------------------------------------------------------------------------
 * For more information about the OpenAirInterface (OAI) Software Alliance:
 *      contact@openairinterface.org
 */

/*! \file PHY/NR_TRANSPORT/nr_dci.c
* \brief Implements DCI encoding and PDCCH TX procedures (38.212/38.213/38.214). V15.4.0 2019-01.
* \author Guy De Souza
* \date 2018
* \version 0.1
* \company Eurecom
* \email: desouza@eurecom.fr
* \note
* \warning
*/


#include "nr_dci.h"
#include "nr_dlsch.h"
#include "nr_sch_dmrs.h"
#include "PHY/MODULATION/nr_modulation.h"
#include "common/utils/nr/nr_common.h"

//#define DEBUG_PDCCH_DMRS
//#define DEBUG_DCI
//#define DEBUG_CHANNEL_CODING

void nr_pdcch_scrambling(uint32_t *in,
                         uint32_t size,
                         uint32_t Nid,
                         uint32_t scrambling_RNTI,
                         uint32_t *out) {
  uint8_t reset;
  uint32_t x1, x2, s=0;
  reset = 1;
  x2 = (scrambling_RNTI<<16) + Nid;
  LOG_D(PHY,"PDCCH Scrambling x2 %x : scrambling_RNTI %x \n", x2, scrambling_RNTI);
  for (int i=0; i<size; i++) {
    if ((i&0x1f)==0) {
      s = lte_gold_generic(&x1, &x2, reset);
      reset = 0;

      if (i) {
        in++;
        out++;
      }
    }

    (*out) ^= ((((*in)>>(i&0x1f))&1) ^ ((s>>(i&0x1f))&1))<<(i&0x1f);
  }
}

void nr_generate_dci(nfapi_nr_dl_tti_pdcch_pdu_rel15_t *pdcch_pdu_rel15,
                     uint32_t **gold_pdcch_dmrs,
                     int32_t *txdataF,
                     int16_t amp,
                     NR_DL_FRAME_PARMS *frame_parms) {

  int16_t mod_dmrs[NR_MAX_CSET_DURATION][NR_MAX_PDCCH_DMRS_LENGTH>>1] __attribute__((aligned(16))); // 3 for the max coreset duration
  uint16_t cset_start_sc;
  uint8_t cset_start_symb, cset_nsymb;
  int k,l,k_prime,dci_idx, dmrs_idx;

  // find coreset descriptor
    
  int rb_offset;
  int n_rb;
  
  // compute rb_offset and n_prb based on frequency allocation
  nr_cce_t cce_list[MAX_DCI_CORESET][NR_MAX_PDCCH_AGG_LEVEL];
  nr_fill_cce_list(cce_list,0,pdcch_pdu_rel15);
  get_coreset_rballoc(pdcch_pdu_rel15->FreqDomainResource,&n_rb,&rb_offset);
  cset_start_sc = frame_parms->first_carrier_offset + (pdcch_pdu_rel15->BWPStart + rb_offset) * NR_NB_SC_PER_RB;

  for (int d=0;d<pdcch_pdu_rel15->numDlDci;d++) {
    /*The coreset is initialised
     * in frequency: the first subcarrier is obtained by adding the first CRB overlapping the SSB and the rb_offset for coreset 0
     * or the rb_offset for other coresets
     * in time: by its first slot and its first symbol*/
    const nfapi_nr_dl_dci_pdu_t *dci_pdu = &pdcch_pdu_rel15->dci_pdu[d];

    cset_start_symb = pdcch_pdu_rel15->StartSymbolIndex;
    cset_nsymb = pdcch_pdu_rel15->DurationSymbols;
    dci_idx = 0;
    LOG_D(PHY, "Coreset rb_offset %d, nb_rb %d BWP Start %d\n",rb_offset,n_rb,pdcch_pdu_rel15->BWPStart);
    LOG_D(PHY, "Coreset starting subcarrier %d on symbol %d (%d symbols)\n", cset_start_sc, cset_start_symb, cset_nsymb);
    // DMRS length is per OFDM symbol
    uint32_t dmrs_length = n_rb*6; //2(QPSK)*3(per RB)*6(REG per CCE)
    uint32_t encoded_length = dci_pdu->AggregationLevel*108; //2(QPSK)*9(per RB)*6(REG per CCE)
    LOG_D(PHY, "DL_DCI : rb_offset %d, nb_rb %d, DMRS length per symbol %d\t DCI encoded length %d (precoder_granularity %d,reg_mapping %d),Scrambling_Id %d,ScramblingRNTI %x,PayloadSizeBits %d\n",
    rb_offset, n_rb,dmrs_length, encoded_length,pdcch_pdu_rel15->precoderGranularity,pdcch_pdu_rel15->CceRegMappingType,
    dci_pdu->ScramblingId,dci_pdu->ScramblingRNTI,dci_pdu->PayloadSizeBits);
    dmrs_length += rb_offset*6; // To accommodate more DMRS symbols in case of rb offset
      
    /// DMRS QPSK modulation
    for (int symb=cset_start_symb; symb<cset_start_symb + pdcch_pdu_rel15->DurationSymbols; symb++) {
      
      nr_modulation(gold_pdcch_dmrs[symb], dmrs_length, DMRS_MOD_ORDER, mod_dmrs[symb]); //Qm = 2 as DMRS is QPSK modulated
      
#ifdef DEBUG_PDCCH_DMRS
       if(dci_pdu->RNTI!=0xFFFF) {      
      for (int i=0; i<dmrs_length>>1; i++)
	printf("symb %d i %d %p gold seq 0x%08x mod_dmrs %d %d\n", symb, i,
	       &gold_pdcch_dmrs[symb][i>>5],gold_pdcch_dmrs[symb][i>>5], mod_dmrs[symb][i<<1], mod_dmrs[symb][(i<<1)+1] );
    }  
#endif
    }
    
    /// DCI payload processing
    // CRC attachment + Scrambling + Channel coding + Rate matching
    uint32_t encoder_output[NR_MAX_DCI_SIZE_DWORD];

    uint16_t n_RNTI = dci_pdu->RNTI;
    uint16_t Nid    = dci_pdu->ScramblingId;
    uint16_t scrambling_RNTI = dci_pdu->ScramblingRNTI;

    t_nrPolar_params *currentPtr = nr_polar_params(NR_POLAR_DCI_MESSAGE_TYPE, 
						   dci_pdu->PayloadSizeBits,
						   dci_pdu->AggregationLevel,
						   0,NULL);
    polar_encoder_fast((uint64_t*)dci_pdu->Payload, (void*)encoder_output, n_RNTI,1,currentPtr);
#ifdef DEBUG_CHANNEL_CODING
    printf("polar rnti %x,length %d, L %d\n",n_RNTI, dci_pdu->PayloadSizeBits,pdcch_pdu_rel15->dci_pdu->AggregationLevel);
    printf("DCI PDU: [0]->0x%lx \t [1]->0x%lx\n",
	   ((uint64_t*)dci_pdu->Payload)[0], ((uint64_t*)dci_pdu->Payload)[1]);
    printf("Encoded Payload (length:%d dwords):\n", encoded_length>>5);
    
    for (int i=0; i<encoded_length>>5; i++)
      printf("[%d]->0x%08x \t", i,encoder_output[i]);    

    printf("\n");
#endif
    /// Scrambling
    uint32_t scrambled_output[NR_MAX_DCI_SIZE_DWORD]= {0};
    nr_pdcch_scrambling(encoder_output, encoded_length, Nid, scrambling_RNTI, scrambled_output);
#ifdef DEBUG_CHANNEL_CODING
    printf("scrambled output: [0]->0x%08x \t [1]->0x%08x \t [2]->0x%08x \t [3]->0x%08x\t [4]->0x%08x\t [5]->0x%08x\t \
[6]->0x%08x \t [7]->0x%08x \t [8]->0x%08x \t [9]->0x%08x\t [10]->0x%08x\t [11]->0x%08x\n",
	   scrambled_output[0], scrambled_output[1], scrambled_output[2], scrambled_output[3], scrambled_output[4],scrambled_output[5],
	   scrambled_output[6], scrambled_output[7], scrambled_output[8], scrambled_output[9], scrambled_output[10],scrambled_output[11] );
#endif
    /// QPSK modulation
    int16_t mod_dci[NR_MAX_DCI_SIZE>>1] __attribute__((aligned(16)));
    nr_modulation(scrambled_output, encoded_length, DMRS_MOD_ORDER, mod_dci); //Qm = 2 as DMRS is QPSK modulated
#ifdef DEBUG_DCI
    
    for (int i=0; i<encoded_length>>1; i++)
      printf("i %d mod_dci %d %d\n", i, mod_dci[i<<1], mod_dci[(i<<1)+1] );
    
#endif

    /// Resource mapping

    if (cset_start_sc >= frame_parms->ofdm_symbol_size)
      cset_start_sc -= frame_parms->ofdm_symbol_size;

    // Get cce_list indices by reg_idx in ascending order
    int reg_list_index = 0;
    int reg_list_order[NR_MAX_PDCCH_AGG_LEVEL] = {};
    for (int p = 0; p < NR_MAX_PDCCH_AGG_LEVEL; p++) {
      for(int p2 = 0; p2 < dci_pdu->AggregationLevel; p2++) {
        if(cce_list[d][p2].reg_list[0].reg_idx == p * NR_NB_REG_PER_CCE) {
          reg_list_order[reg_list_index] = p2;
          reg_list_index++;
          break;
        }
      }
    }

    /*Mapping the encoded DCI along with the DMRS */
    for(int symbol_idx = 0; symbol_idx < pdcch_pdu_rel15->DurationSymbols; symbol_idx++) {
      for (int cce_count = 0; cce_count < dci_pdu->AggregationLevel; cce_count+=pdcch_pdu_rel15->DurationSymbols) {

        int8_t cce_idx = reg_list_order[cce_count];

        for (int reg_in_cce_idx = 0; reg_in_cce_idx < NR_NB_REG_PER_CCE; reg_in_cce_idx++) {

          k = cset_start_sc + cce_list[d][cce_idx].reg_list[reg_in_cce_idx].start_sc_idx;

          if (k >= frame_parms->ofdm_symbol_size)
            k -= frame_parms->ofdm_symbol_size;

          l = cset_start_symb + symbol_idx;

          // dmrs index depends on reference point for k according to 38.211 7.4.1.3.2
          if (pdcch_pdu_rel15->CoreSetType == NFAPI_NR_CSET_CONFIG_PDCCH_CONFIG)
            dmrs_idx = (cce_list[d][cce_idx].reg_list[reg_in_cce_idx].reg_idx) * 3;
          else
            dmrs_idx = (cce_list[d][cce_idx].reg_list[reg_in_cce_idx].reg_idx + rb_offset) * 3;

          k_prime = 0;

          for (int m = 0; m < NR_NB_SC_PER_RB; m++) {
            if (m == (k_prime << 2) + 1) { // DMRS if not already mapped
              ((int16_t *) txdataF)[(l * frame_parms->ofdm_symbol_size + k) << 1] =
                  (amp * mod_dmrs[l][dmrs_idx << 1]) >> 15;
              ((int16_t *) txdataF)[((l * frame_parms->ofdm_symbol_size + k) << 1) + 1] =
                  (amp * mod_dmrs[l][(dmrs_idx << 1) + 1]) >> 15;

#ifdef DEBUG_PDCCH_DMRS
              LOG_D(PHY,"PDCCH DMRS %d: l %d position %d => (%d,%d)\n",dmrs_idx,l,k,((int16_t *)txdataF)[(l*frame_parms->ofdm_symbol_size + k)<<1],
               ((int16_t *)txdataF)[((l*frame_parms->ofdm_symbol_size + k)<<1)+1]);
#endif

              dmrs_idx++;
              k_prime++;

            } else { // DCI payload
              ((int16_t *) txdataF)[(l * frame_parms->ofdm_symbol_size + k) << 1] = (amp * mod_dci[dci_idx << 1]) >> 15;
              ((int16_t *) txdataF)[((l * frame_parms->ofdm_symbol_size + k) << 1) + 1] =
                  (amp * mod_dci[(dci_idx << 1) + 1]) >> 15;
#ifdef DEBUG_DCI
              LOG_D(PHY,"PDCCH: l %d position %d => (%d,%d)\n",l,k,((int16_t *)txdataF)[(l*frame_parms->ofdm_symbol_size + k)<<1],
               ((int16_t *)txdataF)[((l*frame_parms->ofdm_symbol_size + k)<<1)+1]);
#endif

              dci_idx++;
            }

            k++;

            if (k >= frame_parms->ofdm_symbol_size)
              k -= frame_parms->ofdm_symbol_size;

          } // m
        } // reg_in_cce_idx
      } // cce_count
    } // symbol_idx

    LOG_D(PHY,
          "DCI: payloadSize = %d | payload = %llx\n",
          dci_pdu->PayloadSizeBits,
          *(unsigned long long *)dci_pdu->Payload);
  } // for (int d=0;d<pdcch_pdu_rel15->numDlDci;d++)
}

<<<<<<< HEAD
void nr_generate_dci_top(PHY_VARS_gNB *gNB,
                         processingData_L1tx_t *msgTx,
=======
void nr_generate_dci_top(processingData_L1tx_t *msgTx,
>>>>>>> 1ed58f65
                         uint32_t **gold_pdcch_dmrs,
                         int32_t *txdataF,
                         int16_t amp,
                         NR_DL_FRAME_PARMS *frame_parms) {

  for (int i=0; i<msgTx->num_ul_pdcch; i++)
<<<<<<< HEAD
    nr_generate_dci(gNB,&msgTx->ul_pdcch_pdu[i].pdcch_pdu.pdcch_pdu_rel15,gold_pdcch_dmrs,txdataF,amp,frame_parms);
  for (int i=0; i<msgTx->num_dl_pdcch; i++)
    nr_generate_dci(gNB,&msgTx->pdcch_pdu[i].pdcch_pdu_rel15,gold_pdcch_dmrs,txdataF,amp,frame_parms);
=======
    nr_generate_dci(&msgTx->ul_pdcch_pdu[i].pdcch_pdu.pdcch_pdu_rel15,gold_pdcch_dmrs,txdataF,amp,frame_parms);
  for (int i=0; i<msgTx->num_dl_pdcch; i++)
    nr_generate_dci(&msgTx->pdcch_pdu[i].pdcch_pdu_rel15,gold_pdcch_dmrs,txdataF,amp,frame_parms);
>>>>>>> 1ed58f65

}
<|MERGE_RESOLUTION|>--- conflicted
+++ resolved
@@ -250,26 +250,15 @@
   } // for (int d=0;d<pdcch_pdu_rel15->numDlDci;d++)
 }
 
-<<<<<<< HEAD
-void nr_generate_dci_top(PHY_VARS_gNB *gNB,
-                         processingData_L1tx_t *msgTx,
-=======
 void nr_generate_dci_top(processingData_L1tx_t *msgTx,
->>>>>>> 1ed58f65
                          uint32_t **gold_pdcch_dmrs,
                          int32_t *txdataF,
                          int16_t amp,
                          NR_DL_FRAME_PARMS *frame_parms) {
 
   for (int i=0; i<msgTx->num_ul_pdcch; i++)
-<<<<<<< HEAD
-    nr_generate_dci(gNB,&msgTx->ul_pdcch_pdu[i].pdcch_pdu.pdcch_pdu_rel15,gold_pdcch_dmrs,txdataF,amp,frame_parms);
-  for (int i=0; i<msgTx->num_dl_pdcch; i++)
-    nr_generate_dci(gNB,&msgTx->pdcch_pdu[i].pdcch_pdu_rel15,gold_pdcch_dmrs,txdataF,amp,frame_parms);
-=======
     nr_generate_dci(&msgTx->ul_pdcch_pdu[i].pdcch_pdu.pdcch_pdu_rel15,gold_pdcch_dmrs,txdataF,amp,frame_parms);
   for (int i=0; i<msgTx->num_dl_pdcch; i++)
     nr_generate_dci(&msgTx->pdcch_pdu[i].pdcch_pdu_rel15,gold_pdcch_dmrs,txdataF,amp,frame_parms);
->>>>>>> 1ed58f65
 
 }
