--- conflicted
+++ resolved
@@ -239,11 +239,7 @@
       } // reg_in_cce_idx
     } // cce_count
 
-<<<<<<< HEAD
-    LOG_I(PHY, "DCI: payloadSize = %d | payload = %llx\n",
-=======
     LOG_D(PHY, "DCI: payloadSize = %d | payload = %llx\n",
->>>>>>> 403db5f6
            *pdcch_pdu_rel15->dci_pdu.PayloadSizeBits,*(unsigned long long*)pdcch_pdu_rel15->dci_pdu.Payload);
 
   } // for (int d=0;d<pdcch_pdu_rel15->numDlDci;d++)
