/*
 * Licensed to the OpenAirInterface (OAI) Software Alliance under one or more
 * contributor license agreements.  See the NOTICE file distributed with
 * this work for additional information regarding copyright ownership.
 * The OpenAirInterface Software Alliance licenses this file to You under
 * the OAI Public License, Version 1.1  (the "License"); you may not use this file
 * except in compliance with the License.
 * You may obtain a copy of the License at
 *
 *      http://www.openairinterface.org/?page_id=698
 *
 * Unless required by applicable law or agreed to in writing, software
 * distributed under the License is distributed on an "AS IS" BASIS,
 * WITHOUT WARRANTIES OR CONDITIONS OF ANY KIND, either express or implied.
 * See the License for the specific language governing permissions and
 * limitations under the License.
 *-------------------------------------------------------------------------------
 * For more information about the OpenAirInterface (OAI) Software Alliance:
 *      contact@openairinterface.org
 */

/*! \file PHY/NR_TRANSPORT/nr_dci.c
* \brief Implements DCI encoding and PDCCH TX procedures (38.212/38.213/38.214). V15.4.0 2019-01.
* \author Guy De Souza
* \date 2018
* \version 0.1
* \company Eurecom
* \email: desouza@eurecom.fr
* \note
* \warning
*/


#include "nr_dci.h"
#include "nr_dlsch.h"
#include "nr_sch_dmrs.h"
#include "PHY/MODULATION/nr_modulation.h"
#include "common/utils/nr/nr_common.h"

//#define DEBUG_PDCCH_DMRS
//#define DEBUG_DCI
//#define DEBUG_CHANNEL_CODING

void nr_pdcch_scrambling(uint32_t *in,
                         uint32_t size,
                         uint32_t Nid,
                         uint32_t scrambling_RNTI,
                         uint32_t *out) {
  uint8_t reset;
  uint32_t x1, x2, s=0;
  reset = 1;
  x2 = (scrambling_RNTI<<16) + Nid;
  LOG_D(PHY,"PDCCH Scrambling x2 %x : scrambling_RNTI %x \n", x2, scrambling_RNTI);
  for (int i=0; i<size; i++) {
    if ((i&0x1f)==0) {
      s = lte_gold_generic(&x1, &x2, reset);
      reset = 0;

      if (i) {
        in++;
        out++;
      }
    }

    (*out) ^= ((((*in)>>(i&0x1f))&1) ^ ((s>>(i&0x1f))&1))<<(i&0x1f);
  }
}

void nr_generate_dci(PHY_VARS_gNB *gNB,
                     nfapi_nr_dl_tti_pdcch_pdu_rel15_t *pdcch_pdu_rel15,
                     int32_t *txdataF,
                     int16_t amp,
                     NR_DL_FRAME_PARMS *frame_parms,
                     int slot) {

  int16_t mod_dmrs[NR_MAX_CSET_DURATION][NR_MAX_PDCCH_DMRS_LENGTH>>1] __attribute__((aligned(16))); // 3 for the max coreset duration
  uint16_t cset_start_sc;
  uint8_t cset_start_symb, cset_nsymb;
  int k,l,k_prime,dci_idx, dmrs_idx;

  // find coreset descriptor
    
  int rb_offset;
  int n_rb;

  // compute rb_offset and n_prb based on frequency allocation
  nr_cce_t cce_list[MAX_DCI_CORESET][NR_MAX_PDCCH_AGG_LEVEL];
  nr_fill_cce_list(cce_list,0,pdcch_pdu_rel15);
  get_coreset_rballoc(pdcch_pdu_rel15->FreqDomainResource,&n_rb,&rb_offset);
  cset_start_sc = frame_parms->first_carrier_offset + (pdcch_pdu_rel15->BWPStart + rb_offset) * NR_NB_SC_PER_RB;

  for (int d=0;d<pdcch_pdu_rel15->numDlDci;d++) {
    /*The coreset is initialised
     * in frequency: the first subcarrier is obtained by adding the first CRB overlapping the SSB and the rb_offset for coreset 0
     * or the rb_offset for other coresets
     * in time: by its first slot and its first symbol*/
    const nfapi_nr_dl_dci_pdu_t *dci_pdu = &pdcch_pdu_rel15->dci_pdu[d];

    if(dci_pdu->ScramblingId != gNB->pdcch_gold_init) {
      gNB->pdcch_gold_init = dci_pdu->ScramblingId;
      nr_init_pdcch_dmrs(gNB, dci_pdu->ScramblingId);
    }

    uint32_t **gold_pdcch_dmrs = gNB->nr_gold_pdcch_dmrs[slot];

    cset_start_symb = pdcch_pdu_rel15->StartSymbolIndex;
    cset_nsymb = pdcch_pdu_rel15->DurationSymbols;
    dci_idx = 0;
    if (dci_pdu->RNTI != 0xFFFF) {
      LOG_D(PHY, "pdcch: Coreset rb_offset %d, nb_rb %d BWP Start %d\n",rb_offset,n_rb,pdcch_pdu_rel15->BWPStart);
      LOG_D(PHY, "pdcch: Coreset starting subcarrier %d on symbol %d (%d symbols)\n", cset_start_sc, cset_start_symb, cset_nsymb);
    }
    // DMRS length is per OFDM symbol
    uint32_t dmrs_length = n_rb*6; //2(QPSK)*3(per RB)*6(REG per CCE)
    uint32_t encoded_length = dci_pdu->AggregationLevel*108; //2(QPSK)*9(per RB)*6(REG per CCE)
<<<<<<< HEAD
    if (dci_pdu->RNTI != 0xFFFF)
      LOG_D(PHY, "DL_DCI : rb_offset %d, nb_rb %d, DMRS length per symbol %d\t DCI encoded length %d (precoder_granularity %d,reg_mapping %d),Scrambling_Id %d,ScramblingRNTI %x,PayloadSizeBits %d\n",
      rb_offset, n_rb,dmrs_length, encoded_length,pdcch_pdu_rel15->precoderGranularity,pdcch_pdu_rel15->CceRegMappingType,
    dci_pdu->ScramblingId,dci_pdu->ScramblingRNTI,dci_pdu->PayloadSizeBits);
=======
    LOG_D(PHY, "DL_DCI : rb_offset %d, nb_rb %d, DMRS length per symbol %d\t DCI encoded length %d (precoder_granularity %d,reg_mapping %d),Scrambling_Id %d,ScramblingRNTI %x,PayloadSizeBits %d\n",
          rb_offset, n_rb,dmrs_length, encoded_length,pdcch_pdu_rel15->precoderGranularity,pdcch_pdu_rel15->CceRegMappingType,
          dci_pdu->ScramblingId,dci_pdu->ScramblingRNTI,dci_pdu->PayloadSizeBits);
>>>>>>> d6072cb5
    dmrs_length += rb_offset*6; // To accommodate more DMRS symbols in case of rb offset
      
    /// DMRS QPSK modulation
    for (int symb=cset_start_symb; symb<cset_start_symb + pdcch_pdu_rel15->DurationSymbols; symb++) {
      
      nr_modulation(gold_pdcch_dmrs[symb], dmrs_length, DMRS_MOD_ORDER, mod_dmrs[symb]); //Qm = 2 as DMRS is QPSK modulated
      
#ifdef DEBUG_PDCCH_DMRS
<<<<<<< HEAD
      if(dci_pdu->RNTI!=0xFFFF) {      
      for (int i=0; i<dmrs_length>>1; i++)
	printf("symb %d i %d %p gold seq 0x%08x mod_dmrs %d %d\n", symb, i,
	       &gold_pdcch_dmrs[symb][i>>5],gold_pdcch_dmrs[symb][i>>5], mod_dmrs[symb][i<<1], mod_dmrs[symb][(i<<1)+1] );
    }  
=======
       if(dci_pdu->RNTI!=0xFFFF) {      
         for (int i=0; i<dmrs_length>>1; i++)
	   printf("symb %d i %d %p gold seq 0x%08x mod_dmrs %d %d\n", symb, i,
	          &gold_pdcch_dmrs[symb][i>>5],gold_pdcch_dmrs[symb][i>>5], mod_dmrs[symb][i<<1], mod_dmrs[symb][(i<<1)+1] );
       }
>>>>>>> d6072cb5
#endif
    }
    
    /// DCI payload processing
    // CRC attachment + Scrambling + Channel coding + Rate matching
    uint32_t encoder_output[NR_MAX_DCI_SIZE_DWORD];

    uint16_t n_RNTI = dci_pdu->RNTI;
    uint16_t Nid    = dci_pdu->ScramblingId;
    uint16_t scrambling_RNTI = dci_pdu->ScramblingRNTI;

    polar_encoder_fast((uint64_t*)dci_pdu->Payload, (void*)encoder_output, n_RNTI, 1, 
                       NR_POLAR_DCI_MESSAGE_TYPE, dci_pdu->PayloadSizeBits, dci_pdu->AggregationLevel);
#ifdef DEBUG_CHANNEL_CODING
    printf("polar rnti %x,length %d, L %d\n",n_RNTI, dci_pdu->PayloadSizeBits,pdcch_pdu_rel15->dci_pdu->AggregationLevel);
    printf("DCI PDU: [0]->0x%lx \t [1]->0x%lx\n",
	   ((uint64_t*)dci_pdu->Payload)[0], ((uint64_t*)dci_pdu->Payload)[1]);
    printf("Encoded Payload (length:%d dwords):\n", encoded_length>>5);
    
    for (int i=0; i<encoded_length>>5; i++)
      printf("[%d]->0x%08x \t", i,encoder_output[i]);    

    printf("\n");
#endif
    /// Scrambling
    uint32_t scrambled_output[NR_MAX_DCI_SIZE_DWORD]= {0};
    nr_pdcch_scrambling(encoder_output, encoded_length, Nid, scrambling_RNTI, scrambled_output);
#ifdef DEBUG_CHANNEL_CODING
    printf("scrambled output: [0]->0x%08x \t [1]->0x%08x \t [2]->0x%08x \t [3]->0x%08x\t [4]->0x%08x\t [5]->0x%08x\t \
[6]->0x%08x \t [7]->0x%08x \t [8]->0x%08x \t [9]->0x%08x\t [10]->0x%08x\t [11]->0x%08x\n",
	   scrambled_output[0], scrambled_output[1], scrambled_output[2], scrambled_output[3], scrambled_output[4],scrambled_output[5],
	   scrambled_output[6], scrambled_output[7], scrambled_output[8], scrambled_output[9], scrambled_output[10],scrambled_output[11] );
#endif
    /// QPSK modulation
    int16_t mod_dci[NR_MAX_DCI_SIZE>>1] __attribute__((aligned(16)));
    nr_modulation(scrambled_output, encoded_length, DMRS_MOD_ORDER, mod_dci); //Qm = 2 as DMRS is QPSK modulated
#ifdef DEBUG_DCI
    
    for (int i=0; i<encoded_length>>1; i++)
      printf("i %d mod_dci %d %d\n", i, mod_dci[i<<1], mod_dci[(i<<1)+1] );
    
#endif

    /// Resource mapping

    if (cset_start_sc >= frame_parms->ofdm_symbol_size)
      cset_start_sc -= frame_parms->ofdm_symbol_size;

    // Get cce_list indices by reg_idx in ascending order
    int reg_list_index = 0;
    int reg_list_order[NR_MAX_PDCCH_AGG_LEVEL] = {};
    for (int p = 0; p < NR_MAX_PDCCH_AGG_LEVEL; p++) {
      for(int p2 = 0; p2 < dci_pdu->AggregationLevel; p2++) {
        if(cce_list[d][p2].reg_list[0].reg_idx == p * NR_NB_REG_PER_CCE) {
          reg_list_order[reg_list_index] = p2;
          reg_list_index++;
          break;
        }
      }
    }

    /*Mapping the encoded DCI along with the DMRS */
    for(int symbol_idx = 0; symbol_idx < pdcch_pdu_rel15->DurationSymbols; symbol_idx++) {
      for (int cce_count = 0; cce_count < dci_pdu->AggregationLevel; cce_count+=pdcch_pdu_rel15->DurationSymbols) {

        int8_t cce_idx = reg_list_order[cce_count];

        for (int reg_in_cce_idx = 0; reg_in_cce_idx < NR_NB_REG_PER_CCE; reg_in_cce_idx++) {

          k = cset_start_sc + cce_list[d][cce_idx].reg_list[reg_in_cce_idx].start_sc_idx;

          if (k >= frame_parms->ofdm_symbol_size)
            k -= frame_parms->ofdm_symbol_size;

          l = cset_start_symb + symbol_idx;

          // dmrs index depends on reference point for k according to 38.211 7.4.1.3.2
          if (pdcch_pdu_rel15->CoreSetType == NFAPI_NR_CSET_CONFIG_PDCCH_CONFIG)
            dmrs_idx = (cce_list[d][cce_idx].reg_list[reg_in_cce_idx].reg_idx) * 3;
          else
            dmrs_idx = (cce_list[d][cce_idx].reg_list[reg_in_cce_idx].reg_idx + rb_offset) * 3;

          k_prime = 0;

          for (int m = 0; m < NR_NB_SC_PER_RB; m++) {
            if (m == (k_prime << 2) + 1) { // DMRS if not already mapped
              ((int16_t *) txdataF)[(l * frame_parms->ofdm_symbol_size + k) << 1] =
                  (amp * mod_dmrs[l][dmrs_idx << 1]) >> 15;
              ((int16_t *) txdataF)[((l * frame_parms->ofdm_symbol_size + k) << 1) + 1] =
                  (amp * mod_dmrs[l][(dmrs_idx << 1) + 1]) >> 15;

#ifdef DEBUG_PDCCH_DMRS
              LOG_D(PHY,"PDCCH DMRS %d: l %d position %d => (%d,%d)\n",dmrs_idx,l,k,((int16_t *)txdataF)[(l*frame_parms->ofdm_symbol_size + k)<<1],
               ((int16_t *)txdataF)[((l*frame_parms->ofdm_symbol_size + k)<<1)+1]);
#endif

              dmrs_idx++;
              k_prime++;

            } else { // DCI payload
              ((int16_t *) txdataF)[(l * frame_parms->ofdm_symbol_size + k) << 1] = (amp * mod_dci[dci_idx << 1]) >> 15;
              ((int16_t *) txdataF)[((l * frame_parms->ofdm_symbol_size + k) << 1) + 1] =
                  (amp * mod_dci[(dci_idx << 1) + 1]) >> 15;
#ifdef DEBUG_DCI
              LOG_D(PHY,"PDCCH: l %d position %d => (%d,%d)\n",l,k,((int16_t *)txdataF)[(l*frame_parms->ofdm_symbol_size + k)<<1],
               ((int16_t *)txdataF)[((l*frame_parms->ofdm_symbol_size + k)<<1)+1]);
#endif

              dci_idx++;
            }

            k++;

            if (k >= frame_parms->ofdm_symbol_size)
              k -= frame_parms->ofdm_symbol_size;

          } // m
        } // reg_in_cce_idx
      } // cce_count
    } // symbol_idx

    LOG_D(PHY,
          "DCI: payloadSize = %d | payload = %llx\n",
          dci_pdu->PayloadSizeBits,
          *(unsigned long long *)dci_pdu->Payload);
  } // for (int d=0;d<pdcch_pdu_rel15->numDlDci;d++)
}

void nr_generate_dci_top(processingData_L1tx_t *msgTx,
                         int slot,
                         int32_t *txdataF,
                         int16_t amp,
                         NR_DL_FRAME_PARMS *frame_parms) {


  for (int i=0; i<msgTx->num_ul_pdcch; i++)
    nr_generate_dci(msgTx->gNB,&msgTx->ul_pdcch_pdu[i].pdcch_pdu.pdcch_pdu_rel15,txdataF,amp,frame_parms,slot);
  for (int i=0; i<msgTx->num_dl_pdcch; i++)
    nr_generate_dci(msgTx->gNB,&msgTx->pdcch_pdu[i].pdcch_pdu_rel15,txdataF,amp,frame_parms,slot);

}
<|MERGE_RESOLUTION|>--- conflicted
+++ resolved
@@ -113,16 +113,10 @@
     // DMRS length is per OFDM symbol
     uint32_t dmrs_length = n_rb*6; //2(QPSK)*3(per RB)*6(REG per CCE)
     uint32_t encoded_length = dci_pdu->AggregationLevel*108; //2(QPSK)*9(per RB)*6(REG per CCE)
-<<<<<<< HEAD
     if (dci_pdu->RNTI != 0xFFFF)
       LOG_D(PHY, "DL_DCI : rb_offset %d, nb_rb %d, DMRS length per symbol %d\t DCI encoded length %d (precoder_granularity %d,reg_mapping %d),Scrambling_Id %d,ScramblingRNTI %x,PayloadSizeBits %d\n",
-      rb_offset, n_rb,dmrs_length, encoded_length,pdcch_pdu_rel15->precoderGranularity,pdcch_pdu_rel15->CceRegMappingType,
-    dci_pdu->ScramblingId,dci_pdu->ScramblingRNTI,dci_pdu->PayloadSizeBits);
-=======
-    LOG_D(PHY, "DL_DCI : rb_offset %d, nb_rb %d, DMRS length per symbol %d\t DCI encoded length %d (precoder_granularity %d,reg_mapping %d),Scrambling_Id %d,ScramblingRNTI %x,PayloadSizeBits %d\n",
-          rb_offset, n_rb,dmrs_length, encoded_length,pdcch_pdu_rel15->precoderGranularity,pdcch_pdu_rel15->CceRegMappingType,
-          dci_pdu->ScramblingId,dci_pdu->ScramblingRNTI,dci_pdu->PayloadSizeBits);
->>>>>>> d6072cb5
+            rb_offset, n_rb,dmrs_length, encoded_length,pdcch_pdu_rel15->precoderGranularity,pdcch_pdu_rel15->CceRegMappingType,
+            dci_pdu->ScramblingId,dci_pdu->ScramblingRNTI,dci_pdu->PayloadSizeBits);
     dmrs_length += rb_offset*6; // To accommodate more DMRS symbols in case of rb offset
       
     /// DMRS QPSK modulation
@@ -131,19 +125,11 @@
       nr_modulation(gold_pdcch_dmrs[symb], dmrs_length, DMRS_MOD_ORDER, mod_dmrs[symb]); //Qm = 2 as DMRS is QPSK modulated
       
 #ifdef DEBUG_PDCCH_DMRS
-<<<<<<< HEAD
-      if(dci_pdu->RNTI!=0xFFFF) {      
-      for (int i=0; i<dmrs_length>>1; i++)
-	printf("symb %d i %d %p gold seq 0x%08x mod_dmrs %d %d\n", symb, i,
-	       &gold_pdcch_dmrs[symb][i>>5],gold_pdcch_dmrs[symb][i>>5], mod_dmrs[symb][i<<1], mod_dmrs[symb][(i<<1)+1] );
-    }  
-=======
-       if(dci_pdu->RNTI!=0xFFFF) {      
-         for (int i=0; i<dmrs_length>>1; i++)
-	   printf("symb %d i %d %p gold seq 0x%08x mod_dmrs %d %d\n", symb, i,
-	          &gold_pdcch_dmrs[symb][i>>5],gold_pdcch_dmrs[symb][i>>5], mod_dmrs[symb][i<<1], mod_dmrs[symb][(i<<1)+1] );
-       }
->>>>>>> d6072cb5
+      if(dci_pdu->RNTI!=0xFFFF) {
+        for (int i=0; i<dmrs_length>>1; i++)
+          printf("symb %d i %d %p gold seq 0x%08x mod_dmrs %d %d\n", symb, i,
+                 &gold_pdcch_dmrs[symb][i>>5],gold_pdcch_dmrs[symb][i>>5], mod_dmrs[symb][i<<1], mod_dmrs[symb][(i<<1)+1] );
+      }
 #endif
     }
     
@@ -278,7 +264,6 @@
                          int16_t amp,
                          NR_DL_FRAME_PARMS *frame_parms) {
 
-
   for (int i=0; i<msgTx->num_ul_pdcch; i++)
     nr_generate_dci(msgTx->gNB,&msgTx->ul_pdcch_pdu[i].pdcch_pdu.pdcch_pdu_rel15,txdataF,amp,frame_parms,slot);
   for (int i=0; i<msgTx->num_dl_pdcch; i++)
