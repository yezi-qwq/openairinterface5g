/*
 * Licensed to the OpenAirInterface (OAI) Software Alliance under one or more
 * contributor license agreements.  See the NOTICE file distributed with
 * this work for additional information regarding copyright ownership.
 * The OpenAirInterface Software Alliance licenses this file to You under
 * the OAI Public License, Version 1.1  (the "License"); you may not use this file
 * except in compliance with the License.
 * You may obtain a copy of the License at
 *
 *      http://www.openairinterface.org/?page_id=698
 *
 * Unless required by applicable law or agreed to in writing, software
 * distributed under the License is distributed on an "AS IS" BASIS,
 * WITHOUT WARRANTIES OR CONDITIONS OF ANY KIND, either express or implied.
 * See the License for the specific language governing permissions and
 * limitations under the License.
 *-------------------------------------------------------------------------------
 * For more information about the OpenAirInterface (OAI) Software Alliance:
 *      contact@openairinterface.org
 */

/*! \file PHY/NR_TRANSPORT/nr_dci.c
* \brief Implements DCI encoding and PDCCH TX procedures (38.212/38.213/38.214). V15.4.0 2019-01.
* \author Guy De Souza
* \date 2018
* \version 0.1
* \company Eurecom
* \email: desouza@eurecom.fr
* \note
* \warning
*/


#include "nr_dci.h"
#include "nr_dlsch.h"
#include "nr_sch_dmrs.h"
#include "PHY/MODULATION/nr_modulation.h"
#include "common/utils/nr/nr_common.h"

//#define DEBUG_PDCCH_DMRS
//#define DEBUG_DCI
//#define DEBUG_CHANNEL_CODING

void nr_pdcch_scrambling(uint32_t *in,
                         uint32_t size,
                         uint32_t Nid,
                         uint32_t scrambling_RNTI,
                         uint32_t *out) {
  uint8_t reset;
  uint32_t x1, x2, s=0;
  reset = 1;
  x2 = (scrambling_RNTI<<16) + Nid;
  LOG_D(PHY,"PDCCH Scrambling x2 %x : scrambling_RNTI %x \n", x2, scrambling_RNTI);
  for (int i=0; i<size; i++) {
    if ((i&0x1f)==0) {
      s = lte_gold_generic(&x1, &x2, reset);
      reset = 0;

      if (i) {
        in++;
        out++;
      }
    }

    (*out) ^= ((((*in)>>(i&0x1f))&1) ^ ((s>>(i&0x1f))&1))<<(i&0x1f);
  }
}

void nr_generate_dci(PHY_VARS_gNB *gNB,
                     nfapi_nr_dl_tti_pdcch_pdu_rel15_t *pdcch_pdu_rel15,
                     int32_t *txdataF,
                     int16_t amp,
                     NR_DL_FRAME_PARMS *frame_parms,
                     int slot) {

  int16_t mod_dmrs[NR_MAX_CSET_DURATION][NR_MAX_PDCCH_DMRS_LENGTH>>1] __attribute__((aligned(16))); // 3 for the max coreset duration
  uint16_t cset_start_sc;
  uint8_t cset_start_symb, cset_nsymb;
  int k,l,k_prime,dci_idx, dmrs_idx;

  // find coreset descriptor
    
  int rb_offset;
  int n_rb;

  // compute rb_offset and n_prb based on frequency allocation
  nr_cce_t cce_list[MAX_DCI_CORESET][NR_MAX_PDCCH_AGG_LEVEL];
  nr_fill_cce_list(cce_list,0,pdcch_pdu_rel15);
  get_coreset_rballoc(pdcch_pdu_rel15->FreqDomainResource,&n_rb,&rb_offset);
  cset_start_sc = frame_parms->first_carrier_offset + (pdcch_pdu_rel15->BWPStart + rb_offset) * NR_NB_SC_PER_RB;

  for (int d=0;d<pdcch_pdu_rel15->numDlDci;d++) {
    /*The coreset is initialised
     * in frequency: the first subcarrier is obtained by adding the first CRB overlapping the SSB and the rb_offset for coreset 0
     * or the rb_offset for other coresets
     * in time: by its first slot and its first symbol*/
    const nfapi_nr_dl_dci_pdu_t *dci_pdu = &pdcch_pdu_rel15->dci_pdu[d];

    if(dci_pdu->ScramblingId != gNB->pdcch_gold_init) {
      gNB->pdcch_gold_init = dci_pdu->ScramblingId;
      nr_init_pdcch_dmrs(gNB, dci_pdu->ScramblingId);
    }

    uint32_t **gold_pdcch_dmrs = gNB->nr_gold_pdcch_dmrs[slot];

    cset_start_symb = pdcch_pdu_rel15->StartSymbolIndex;
    cset_nsymb = pdcch_pdu_rel15->DurationSymbols;
    dci_idx = 0;
<<<<<<< HEAD
    if (dci_pdu->RNTI != 0xFFFF) {
      LOG_D(PHY, "pdcch: Coreset rb_offset %d, nb_rb %d BWP Start %d\n",rb_offset,n_rb,pdcch_pdu_rel15->BWPStart);
      LOG_D(PHY, "pdcch: Coreset starting subcarrier %d on symbol %d (%d symbols)\n", cset_start_sc, cset_start_symb, cset_nsymb);
    }
=======
    LOG_D(PHY, "pdcch: Coreset rb_offset %d, nb_rb %d BWP Start %d\n",rb_offset,n_rb,pdcch_pdu_rel15->BWPStart);
    LOG_D(PHY, "pdcch: Coreset starting subcarrier %d on symbol %d (%d symbols)\n", cset_start_sc, cset_start_symb, cset_nsymb);
>>>>>>> 87e79e5e
    // DMRS length is per OFDM symbol
    uint32_t dmrs_length = n_rb*6; //2(QPSK)*3(per RB)*6(REG per CCE)
    uint32_t encoded_length = dci_pdu->AggregationLevel*108; //2(QPSK)*9(per RB)*6(REG per CCE)
    if (dci_pdu->RNTI != 0xFFFF)
      LOG_D(PHY, "DL_DCI : rb_offset %d, nb_rb %d, DMRS length per symbol %d\t DCI encoded length %d (precoder_granularity %d,reg_mapping %d),Scrambling_Id %d,ScramblingRNTI %x,PayloadSizeBits %d\n",
            rb_offset, n_rb,dmrs_length, encoded_length,pdcch_pdu_rel15->precoderGranularity,pdcch_pdu_rel15->CceRegMappingType,
            dci_pdu->ScramblingId,dci_pdu->ScramblingRNTI,dci_pdu->PayloadSizeBits);
    dmrs_length += rb_offset*6; // To accommodate more DMRS symbols in case of rb offset
      
    /// DMRS QPSK modulation
    for (int symb=cset_start_symb; symb<cset_start_symb + pdcch_pdu_rel15->DurationSymbols; symb++) {
      
      nr_modulation(gold_pdcch_dmrs[symb], dmrs_length, DMRS_MOD_ORDER, mod_dmrs[symb]); //Qm = 2 as DMRS is QPSK modulated
      
#ifdef DEBUG_PDCCH_DMRS
      if(dci_pdu->RNTI!=0xFFFF) {
        for (int i=0; i<dmrs_length>>1; i++)
          printf("symb %d i %d %p gold seq 0x%08x mod_dmrs %d %d\n", symb, i,
                 &gold_pdcch_dmrs[symb][i>>5],gold_pdcch_dmrs[symb][i>>5], mod_dmrs[symb][i<<1], mod_dmrs[symb][(i<<1)+1] );
      }
#endif
    }
    
    /// DCI payload processing
    // CRC attachment + Scrambling + Channel coding + Rate matching
    uint32_t encoder_output[NR_MAX_DCI_SIZE_DWORD];

    uint16_t n_RNTI = dci_pdu->RNTI;
    uint16_t Nid    = dci_pdu->ScramblingId;
    uint16_t scrambling_RNTI = dci_pdu->ScramblingRNTI;

    polar_encoder_fast((uint64_t*)dci_pdu->Payload, (void*)encoder_output, n_RNTI, 1, 
                       NR_POLAR_DCI_MESSAGE_TYPE, dci_pdu->PayloadSizeBits, dci_pdu->AggregationLevel);
#ifdef DEBUG_CHANNEL_CODING
//debug dump dci
    printf("polar rnti %x,length %d, L %d\n",n_RNTI, dci_pdu->PayloadSizeBits,pdcch_pdu_rel15->dci_pdu->AggregationLevel);
    printf("DCI PDU: [0]->0x%lx \t [1]->0x%lx\n",
	   ((uint64_t*)dci_pdu->Payload)[0], ((uint64_t*)dci_pdu->Payload)[1]);
    printf("Encoded Payload (length:%d dwords):\n", encoded_length>>5);
    
    for (int i=0; i<encoded_length>>5; i++)
      printf("[%d]->0x%08x \t", i,encoder_output[i]);    

    printf("\n");
#endif
    /// Scrambling
    uint32_t scrambled_output[NR_MAX_DCI_SIZE_DWORD]= {0};
    nr_pdcch_scrambling(encoder_output, encoded_length, Nid, scrambling_RNTI, scrambled_output);
#ifdef DEBUG_CHANNEL_CODING
    printf("scrambled output: [0]->0x%08x \t [1]->0x%08x \t [2]->0x%08x \t [3]->0x%08x\t [4]->0x%08x\t [5]->0x%08x\t \
[6]->0x%08x \t [7]->0x%08x \t [8]->0x%08x \t [9]->0x%08x\t [10]->0x%08x\t [11]->0x%08x\n",
	   scrambled_output[0], scrambled_output[1], scrambled_output[2], scrambled_output[3], scrambled_output[4],scrambled_output[5],
	   scrambled_output[6], scrambled_output[7], scrambled_output[8], scrambled_output[9], scrambled_output[10],scrambled_output[11] );
#endif
    /// QPSK modulation
    int16_t mod_dci[NR_MAX_DCI_SIZE>>1] __attribute__((aligned(16)));
    nr_modulation(scrambled_output, encoded_length, DMRS_MOD_ORDER, mod_dci); //Qm = 2 as DMRS is QPSK modulated
#ifdef DEBUG_DCI
    
    for (int i=0; i<encoded_length>>1; i++)
      printf("i %d mod_dci %d %d\n", i, mod_dci[i<<1], mod_dci[(i<<1)+1] );
    
#endif

    /// Resource mapping

    if (cset_start_sc >= frame_parms->ofdm_symbol_size)
      cset_start_sc -= frame_parms->ofdm_symbol_size;

    // Get cce_list indices by reg_idx in ascending order
    int reg_list_index = 0;
    int reg_list_order[NR_MAX_PDCCH_AGG_LEVEL] = {};
    for (int p = 0; p < NR_MAX_PDCCH_AGG_LEVEL; p++) {
      for(int p2 = 0; p2 < dci_pdu->AggregationLevel; p2++) {
        if(cce_list[d][p2].reg_list[0].reg_idx == p * NR_NB_REG_PER_CCE) {
          reg_list_order[reg_list_index] = p2;
          reg_list_index++;
          break;
        }
      }
    }

    /*Mapping the encoded DCI along with the DMRS */
    for(int symbol_idx = 0; symbol_idx < pdcch_pdu_rel15->DurationSymbols; symbol_idx++) {
      for (int cce_count = 0; cce_count < dci_pdu->AggregationLevel; cce_count+=pdcch_pdu_rel15->DurationSymbols) {

        int8_t cce_idx = reg_list_order[cce_count];

        for (int reg_in_cce_idx = 0; reg_in_cce_idx < NR_NB_REG_PER_CCE; reg_in_cce_idx++) {

          k = cset_start_sc + cce_list[d][cce_idx].reg_list[reg_in_cce_idx].start_sc_idx;

          if (k >= frame_parms->ofdm_symbol_size)
            k -= frame_parms->ofdm_symbol_size;

          l = cset_start_symb + symbol_idx;

          // dmrs index depends on reference point for k according to 38.211 7.4.1.3.2
          if (pdcch_pdu_rel15->CoreSetType == NFAPI_NR_CSET_CONFIG_PDCCH_CONFIG)
            dmrs_idx = (cce_list[d][cce_idx].reg_list[reg_in_cce_idx].reg_idx) * 3;
          else
            dmrs_idx = (cce_list[d][cce_idx].reg_list[reg_in_cce_idx].reg_idx + rb_offset) * 3;

          k_prime = 0;

          for (int m = 0; m < NR_NB_SC_PER_RB; m++) {
            if (m == (k_prime << 2) + 1) { // DMRS if not already mapped
              ((int16_t *) txdataF)[(l * frame_parms->ofdm_symbol_size + k) << 1] =
                  (amp * mod_dmrs[l][dmrs_idx << 1]) >> 15;
              ((int16_t *) txdataF)[((l * frame_parms->ofdm_symbol_size + k) << 1) + 1] =
                  (amp * mod_dmrs[l][(dmrs_idx << 1) + 1]) >> 15;

#ifdef DEBUG_PDCCH_DMRS
              LOG_D(PHY,"PDCCH DMRS %d: l %d position %d => (%d,%d)\n",dmrs_idx,l,k,((int16_t *)txdataF)[(l*frame_parms->ofdm_symbol_size + k)<<1],
               ((int16_t *)txdataF)[((l*frame_parms->ofdm_symbol_size + k)<<1)+1]);
#endif

              dmrs_idx++;
              k_prime++;

            } else { // DCI payload
              ((int16_t *) txdataF)[(l * frame_parms->ofdm_symbol_size + k) << 1] = (amp * mod_dci[dci_idx << 1]) >> 15;
              ((int16_t *) txdataF)[((l * frame_parms->ofdm_symbol_size + k) << 1) + 1] =
                  (amp * mod_dci[(dci_idx << 1) + 1]) >> 15;
#ifdef DEBUG_DCI
              LOG_D(PHY,"PDCCH: l %d position %d => (%d,%d)\n",l,k,((int16_t *)txdataF)[(l*frame_parms->ofdm_symbol_size + k)<<1],
               ((int16_t *)txdataF)[((l*frame_parms->ofdm_symbol_size + k)<<1)+1]);
#endif

              dci_idx++;
            }

            k++;

            if (k >= frame_parms->ofdm_symbol_size)
              k -= frame_parms->ofdm_symbol_size;

          } // m
        } // reg_in_cce_idx
      } // cce_count
    } // symbol_idx

    LOG_D(PHY,
          "DCI: payloadSize = %d | payload = %llx\n",
          dci_pdu->PayloadSizeBits,
          *(unsigned long long *)dci_pdu->Payload);
  } // for (int d=0;d<pdcch_pdu_rel15->numDlDci;d++)
}

void nr_generate_dci_top(processingData_L1tx_t *msgTx,
                         int slot,
                         int32_t *txdataF,
                         int16_t amp,
                         NR_DL_FRAME_PARMS *frame_parms) {

  for (int i=0; i<msgTx->num_ul_pdcch; i++)
    nr_generate_dci(msgTx->gNB,&msgTx->ul_pdcch_pdu[i].pdcch_pdu.pdcch_pdu_rel15,txdataF,amp,frame_parms,slot);
  for (int i=0; i<msgTx->num_dl_pdcch; i++)
    nr_generate_dci(msgTx->gNB,&msgTx->pdcch_pdu[i].pdcch_pdu_rel15,txdataF,amp,frame_parms,slot);

}
<|MERGE_RESOLUTION|>--- conflicted
+++ resolved
@@ -106,20 +106,13 @@
     cset_start_symb = pdcch_pdu_rel15->StartSymbolIndex;
     cset_nsymb = pdcch_pdu_rel15->DurationSymbols;
     dci_idx = 0;
-<<<<<<< HEAD
-    if (dci_pdu->RNTI != 0xFFFF) {
-      LOG_D(PHY, "pdcch: Coreset rb_offset %d, nb_rb %d BWP Start %d\n",rb_offset,n_rb,pdcch_pdu_rel15->BWPStart);
-      LOG_D(PHY, "pdcch: Coreset starting subcarrier %d on symbol %d (%d symbols)\n", cset_start_sc, cset_start_symb, cset_nsymb);
-    }
-=======
     LOG_D(PHY, "pdcch: Coreset rb_offset %d, nb_rb %d BWP Start %d\n",rb_offset,n_rb,pdcch_pdu_rel15->BWPStart);
     LOG_D(PHY, "pdcch: Coreset starting subcarrier %d on symbol %d (%d symbols)\n", cset_start_sc, cset_start_symb, cset_nsymb);
->>>>>>> 87e79e5e
     // DMRS length is per OFDM symbol
     uint32_t dmrs_length = n_rb*6; //2(QPSK)*3(per RB)*6(REG per CCE)
     uint32_t encoded_length = dci_pdu->AggregationLevel*108; //2(QPSK)*9(per RB)*6(REG per CCE)
     if (dci_pdu->RNTI != 0xFFFF)
-      LOG_D(PHY, "DL_DCI : rb_offset %d, nb_rb %d, DMRS length per symbol %d\t DCI encoded length %d (precoder_granularity %d,reg_mapping %d),Scrambling_Id %d,ScramblingRNTI %x,PayloadSizeBits %d\n",
+      LOG_D(PHY, "DL_DCI : rb_offset %d, nb_rb %d, DMRS length per symbol %d\t DCI encoded length %d (precoder_granularity %d, reg_mapping %d), Scrambling_Id %d, ScramblingRNTI %x, PayloadSizeBits %d\n",
             rb_offset, n_rb,dmrs_length, encoded_length,pdcch_pdu_rel15->precoderGranularity,pdcch_pdu_rel15->CceRegMappingType,
             dci_pdu->ScramblingId,dci_pdu->ScramblingRNTI,dci_pdu->PayloadSizeBits);
     dmrs_length += rb_offset*6; // To accommodate more DMRS symbols in case of rb offset
@@ -133,7 +126,7 @@
       if(dci_pdu->RNTI!=0xFFFF) {
         for (int i=0; i<dmrs_length>>1; i++)
           printf("symb %d i %d %p gold seq 0x%08x mod_dmrs %d %d\n", symb, i,
-                 &gold_pdcch_dmrs[symb][i>>5],gold_pdcch_dmrs[symb][i>>5], mod_dmrs[symb][i<<1], mod_dmrs[symb][(i<<1)+1] );
+                 &gold_pdcch_dmrs[symb][i>>5],gold_pdcch_dmrs[symb][i>>5], mod_dmrs[symb][i<<1], mod_dmrs[symb][(i<<1)+1]);
       }
 #endif
     }
