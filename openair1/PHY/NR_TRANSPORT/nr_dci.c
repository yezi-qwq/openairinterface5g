/*
 * Licensed to the OpenAirInterface (OAI) Software Alliance under one or more
 * contributor license agreements.  See the NOTICE file distributed with
 * this work for additional information regarding copyright ownership.
 * The OpenAirInterface Software Alliance licenses this file to You under
 * the OAI Public License, Version 1.1  (the "License"); you may not use this file
 * except in compliance with the License.
 * You may obtain a copy of the License at
 *
 *      http://www.openairinterface.org/?page_id=698
 *
 * Unless required by applicable law or agreed to in writing, software
 * distributed under the License is distributed on an "AS IS" BASIS,
 * WITHOUT WARRANTIES OR CONDITIONS OF ANY KIND, either express or implied.
 * See the License for the specific language governing permissions and
 * limitations under the License.
 *-------------------------------------------------------------------------------
 * For more information about the OpenAirInterface (OAI) Software Alliance:
 *      contact@openairinterface.org
 */

/*! \file PHY/NR_TRANSPORT/nr_dci.c
* \brief Implements DCI encoding and PDCCH TX procedures (38.212/38.213/38.214). V15.4.0 2019-01.
* \author Guy De Souza
* \date 2018
* \version 0.1
* \company Eurecom
* \email: desouza@eurecom.fr
* \note
* \warning
*/

#include <LAYER2/NR_MAC_gNB/nr_mac_gNB.h>
#include "nr_dci.h"
#include "nr_dlsch.h"
#include "nr_sch_dmrs.h"
#include "PHY/MODULATION/nr_modulation.h"

//#define DEBUG_PDCCH_DMRS
//#define DEBUG_DCI
//#define DEBUG_CHANNEL_CODING

void nr_pdcch_scrambling(uint32_t *in,
                         uint32_t size,
                         uint32_t Nid,
                         uint32_t scrambling_RNTI,
                         uint32_t *out) {
  uint8_t reset;
  uint32_t x1, x2, s=0;
  reset = 1;
  x2 = (scrambling_RNTI<<16) + Nid;
  LOG_D(PHY,"PDCCH Scrambling x2 %x : scrambling_RNTI %x \n", x2, scrambling_RNTI);
  for (int i=0; i<size; i++) {
    if ((i&0x1f)==0) {
      s = lte_gold_generic(&x1, &x2, reset);
      reset = 0;

      if (i) {
        in++;
        out++;
      }
    }

    (*out) ^= ((((*in)>>(i&0x1f))&1) ^ ((s>>(i&0x1f))&1))<<(i&0x1f);
  }
}

void nr_generate_dci(PHY_VARS_gNB *gNB,
                        nfapi_nr_dl_tti_pdcch_pdu_rel15_t *pdcch_pdu_rel15,
                        uint32_t **gold_pdcch_dmrs,
                        int32_t *txdataF,
                        int16_t amp,
                        NR_DL_FRAME_PARMS frame_parms) {

  int16_t mod_dmrs[NR_MAX_CSET_DURATION][NR_MAX_PDCCH_DMRS_LENGTH>>1] __attribute__((aligned(16))); // 3 for the max coreset duration
  uint16_t cset_start_sc;
  uint8_t cset_start_symb, cset_nsymb;
  int k,l,k_prime,dci_idx, dmrs_idx;

  // find coreset descriptor
    
  int rb_offset;
  int n_rb;

  // compute rb_offset and n_prb based on frequency allocation
  nr_fill_cce_list(gNB,0,pdcch_pdu_rel15);
  get_coreset_rballoc(pdcch_pdu_rel15->FreqDomainResource,&n_rb,&rb_offset);
  cset_start_sc = frame_parms.first_carrier_offset + rb_offset*NR_NB_SC_PER_RB;
  if (pdcch_pdu_rel15->CoreSetType == NFAPI_NR_CSET_CONFIG_MIB_SIB1) {
    cset_start_sc = cset_start_sc + RC.nrmac[gNB->Mod_id]->type0_PDCCH_CSS_config.cset_start_rb*NR_NB_SC_PER_RB;
  }

  for (int d=0;d<pdcch_pdu_rel15->numDlDci;d++) {
    /*The coreset is initialised
     * in frequency: the first subcarrier is obtained by adding the first CRB overlapping the SSB and the rb_offset for coreset 0
     * or the rb_offset for other coresets
     * in time: by its first slot and its first symbol*/

    cset_start_symb = pdcch_pdu_rel15->StartSymbolIndex;
    cset_nsymb = pdcch_pdu_rel15->DurationSymbols;
    dci_idx = 0;
    LOG_D(PHY, "Coreset rb_offset %d, nb_rb %d\n",rb_offset,n_rb);
    LOG_D(PHY, "Coreset starting subcarrier %d on symbol %d (%d symbols)\n", cset_start_sc, cset_start_symb, cset_nsymb);
    // DMRS length is per OFDM symbol
    uint32_t dmrs_length = n_rb*6; //2(QPSK)*3(per RB)*6(REG per CCE)
    uint32_t encoded_length = pdcch_pdu_rel15->dci_pdu.AggregationLevel[d]*108; //2(QPSK)*9(per RB)*6(REG per CCE)
    LOG_D(PHY, "DMRS length per symbol %d\t DCI encoded length %d (precoder_granularity %d,reg_mapping %d)\n", dmrs_length, encoded_length,pdcch_pdu_rel15->precoderGranularity,pdcch_pdu_rel15->CceRegMappingType);
    dmrs_length += rb_offset*6; // To accommodate more DMRS symbols in case of rb offset
      
    /// DMRS QPSK modulation
    for (int symb=cset_start_symb; symb<cset_start_symb + pdcch_pdu_rel15->DurationSymbols; symb++) {
      
      nr_modulation(gold_pdcch_dmrs[symb], dmrs_length, DMRS_MOD_ORDER, mod_dmrs[symb]); //Qm = 2 as DMRS is QPSK modulated
      
#ifdef DEBUG_PDCCH_DMRS
      
      for (int i=0; i<dmrs_length>>1; i++)
	printf("symb %d i %d gold seq 0x%08x mod_dmrs %d %d\n", symb, i,
	       gold_pdcch_dmrs[symb][i>>5], mod_dmrs[symb][i<<1], mod_dmrs[symb][(i<<1)+1] );
      
#endif
    }
    
    /// DCI payload processing
    // CRC attachment + Scrambling + Channel coding + Rate matching
    uint32_t encoder_output[NR_MAX_DCI_SIZE_DWORD];

    uint16_t n_RNTI = pdcch_pdu_rel15->dci_pdu.RNTI[d];
    uint16_t Nid    = pdcch_pdu_rel15->dci_pdu.ScramblingId[d];
    uint16_t scrambling_RNTI = pdcch_pdu_rel15->dci_pdu.ScramblingRNTI[d];

    t_nrPolar_params *currentPtr = nr_polar_params(NR_POLAR_DCI_MESSAGE_TYPE, 
						   pdcch_pdu_rel15->dci_pdu.PayloadSizeBits[d], 
						   pdcch_pdu_rel15->dci_pdu.AggregationLevel[d],
						   0,NULL);
    polar_encoder_fast((uint64_t*)pdcch_pdu_rel15->dci_pdu.Payload[d], (void*)encoder_output, n_RNTI,1,currentPtr);
#ifdef DEBUG_CHANNEL_CODING
    printf("polar rnti %x,length %d, L %d\n",n_RNTI, pdcch_pdu_rel15->dci_pdu.PayloadSizeBits[d],pdcch_pdu_rel15->dci_pdu.AggregationLevel[d]);
    printf("DCI PDU: [0]->0x%lx \t [1]->0x%lx\n",
	   ((uint64_t*)pdcch_pdu_rel15->dci_pdu.Payload[d])[0], ((uint64_t*)pdcch_pdu_rel15->dci_pdu.Payload[d])[1]);
    printf("Encoded Payload (length:%d dwords):\n", encoded_length>>5);
    
    for (int i=0; i<encoded_length>>5; i++)
      printf("[%d]->0x%08x \t", i,encoder_output[i]);    

    printf("\n");
#endif
    /// Scrambling
    uint32_t scrambled_output[NR_MAX_DCI_SIZE_DWORD]= {0};
    nr_pdcch_scrambling(encoder_output, encoded_length, Nid, scrambling_RNTI, scrambled_output);
#ifdef DEBUG_CHANNEL_CODING
    printf("scrambled output: [0]->0x%08x \t [1]->0x%08x \t [2]->0x%08x \t [3]->0x%08x\t [4]->0x%08x\t [5]->0x%08x\t \
[6]->0x%08x \t [7]->0x%08x \t [8]->0x%08x \t [9]->0x%08x\t [10]->0x%08x\t [11]->0x%08x\n",
	   scrambled_output[0], scrambled_output[1], scrambled_output[2], scrambled_output[3], scrambled_output[4],scrambled_output[5],
	   scrambled_output[6], scrambled_output[7], scrambled_output[8], scrambled_output[9], scrambled_output[10],scrambled_output[11] );
#endif
    /// QPSK modulation
    int16_t mod_dci[NR_MAX_DCI_SIZE>>1] __attribute__((aligned(16)));
    nr_modulation(scrambled_output, encoded_length, DMRS_MOD_ORDER, mod_dci); //Qm = 2 as DMRS is QPSK modulated
#ifdef DEBUG_DCI
    
    for (int i=0; i<encoded_length>>1; i++)
      printf("i %d mod_dci %d %d\n", i, mod_dci[i<<1], mod_dci[(i<<1)+1] );
    
#endif

    /// Resource mapping

    if (cset_start_sc >= frame_parms.ofdm_symbol_size)
      cset_start_sc -= frame_parms.ofdm_symbol_size;

    // Get cce_list indices by reg_idx in ascending order
    int reg_list_index = 0;
    int reg_list_order[NR_MAX_PDCCH_AGG_LEVEL] = {};
    for (int p = 0; p < NR_MAX_PDCCH_AGG_LEVEL; p++) {
      for(int p2 = 0; p2 < pdcch_pdu_rel15->dci_pdu.AggregationLevel[d]; p2++) {
        if(gNB->cce_list[d][p2].reg_list[0].reg_idx == p * NR_NB_REG_PER_CCE) {
          reg_list_order[reg_list_index] = p2;
          reg_list_index++;
          break;
        }
      }
    }

    /*Mapping the encoded DCI along with the DMRS */
    for (int cce_count = 0; cce_count < pdcch_pdu_rel15->dci_pdu.AggregationLevel[d]; cce_count ++) {

      int8_t cce_idx = reg_list_order[cce_count];

      for (int reg_in_cce_idx = 0; reg_in_cce_idx < NR_NB_REG_PER_CCE; reg_in_cce_idx++) {

        k = cset_start_sc + gNB->cce_list[d][cce_idx].reg_list[reg_in_cce_idx].start_sc_idx;

        if (k >= frame_parms.ofdm_symbol_size)
          k -= frame_parms.ofdm_symbol_size;

        l = cset_start_symb + gNB->cce_list[d][cce_idx].reg_list[reg_in_cce_idx].symb_idx;

        // dmrs index depends on reference point for k according to 38.211 7.4.1.3.2
        if (pdcch_pdu_rel15->CoreSetType == NFAPI_NR_CSET_CONFIG_PDCCH_CONFIG)
          dmrs_idx =gNB->cce_list[d][cce_idx].reg_list[reg_in_cce_idx].reg_idx * 3;
        else
          dmrs_idx = (gNB->cce_list[d][cce_idx].reg_list[reg_in_cce_idx].reg_idx + rb_offset) * 3;

        k_prime = 0;

        for (int m = 0; m < NR_NB_SC_PER_RB; m++) {
          if (m == (k_prime << 2) + 1) { // DMRS if not already mapped
            ((int16_t *) txdataF)[(l * frame_parms.ofdm_symbol_size + k) << 1] =
                (amp * mod_dmrs[l][dmrs_idx << 1]) >> 15;
            ((int16_t *) txdataF)[((l * frame_parms.ofdm_symbol_size + k) << 1) + 1] =
                (amp * mod_dmrs[l][(dmrs_idx << 1) + 1]) >> 15;

#ifdef DEBUG_PDCCH_DMRS
	    printf("PDCCH DMRS: l %d position %d => (%d,%d)\n",l,k,((int16_t *)txdataF)[(l*frame_parms.ofdm_symbol_size + k)<<1],
		   ((int16_t *)txdataF)[((l*frame_parms.ofdm_symbol_size + k)<<1)+1]);
#endif

            dmrs_idx++;
            k_prime++;

          } else { // DCI payload
            ((int16_t *) txdataF)[(l * frame_parms.ofdm_symbol_size + k) << 1] = (amp * mod_dci[dci_idx << 1]) >> 15;
            ((int16_t *) txdataF)[((l * frame_parms.ofdm_symbol_size + k) << 1) + 1] =
                (amp * mod_dci[(dci_idx << 1) + 1]) >> 15;
#ifdef DEBUG_DCI
	  printf("PDCCH: l %d position %d => (%d,%d)\n",l,k,((int16_t *)txdataF)[(l*frame_parms.ofdm_symbol_size + k)<<1],
		 ((int16_t *)txdataF)[((l*frame_parms.ofdm_symbol_size + k)<<1)+1]);
#endif
<<<<<<< HEAD
	  dci_idx++;
	}
	
	k++;
	
	if (k >= frame_parms.ofdm_symbol_size)
	  k -= frame_parms.ofdm_symbol_size;
      } // m
    } // reg_idx
=======
            dci_idx++;
          }

          k++;

          if (k >= frame_parms.ofdm_symbol_size)
            k -= frame_parms.ofdm_symbol_size;

        } // m
      } // reg_in_cce_idx
    } // cce_count
>>>>>>> 403db5f6

    LOG_D(PHY, "DCI: payloadSize = %d | payload = %llx\n",
           *pdcch_pdu_rel15->dci_pdu.PayloadSizeBits,*(unsigned long long*)pdcch_pdu_rel15->dci_pdu.Payload);

  } // for (int d=0;d<pdcch_pdu_rel15->numDlDci;d++)
}

void nr_generate_dci_top(PHY_VARS_gNB *gNB,
			    nfapi_nr_dl_tti_pdcch_pdu *pdcch_pdu,
			    nfapi_nr_dl_tti_pdcch_pdu *ul_dci_pdu,
                            uint32_t **gold_pdcch_dmrs,
                            int32_t *txdataF,
                            int16_t amp,
                            NR_DL_FRAME_PARMS frame_parms) {

  AssertFatal(pdcch_pdu!=NULL || ul_dci_pdu!=NULL,"At least one pointer has to be !NULL\n");

  if (pdcch_pdu && ul_dci_pdu) {
    nr_generate_dci(gNB,&pdcch_pdu->pdcch_pdu_rel15,gold_pdcch_dmrs,txdataF,amp,frame_parms);
    nr_generate_dci(gNB,&ul_dci_pdu->pdcch_pdu_rel15,gold_pdcch_dmrs,txdataF,amp,frame_parms);
  }
  else if (pdcch_pdu)
    nr_generate_dci(gNB,&pdcch_pdu->pdcch_pdu_rel15,gold_pdcch_dmrs,txdataF,amp,frame_parms);
  else
    nr_generate_dci(gNB,&ul_dci_pdu->pdcch_pdu_rel15,gold_pdcch_dmrs,txdataF,amp,frame_parms);
}
<|MERGE_RESOLUTION|>--- conflicted
+++ resolved
@@ -227,17 +227,7 @@
 	  printf("PDCCH: l %d position %d => (%d,%d)\n",l,k,((int16_t *)txdataF)[(l*frame_parms.ofdm_symbol_size + k)<<1],
 		 ((int16_t *)txdataF)[((l*frame_parms.ofdm_symbol_size + k)<<1)+1]);
 #endif
-<<<<<<< HEAD
-	  dci_idx++;
-	}
-	
-	k++;
-	
-	if (k >= frame_parms.ofdm_symbol_size)
-	  k -= frame_parms.ofdm_symbol_size;
-      } // m
-    } // reg_idx
-=======
+
             dci_idx++;
           }
 
@@ -249,7 +239,6 @@
         } // m
       } // reg_in_cce_idx
     } // cce_count
->>>>>>> 403db5f6
 
     LOG_D(PHY, "DCI: payloadSize = %d | payload = %llx\n",
            *pdcch_pdu_rel15->dci_pdu.PayloadSizeBits,*(unsigned long long*)pdcch_pdu_rel15->dci_pdu.Payload);
