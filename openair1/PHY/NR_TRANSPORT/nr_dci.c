--- conflicted
+++ resolved
@@ -155,7 +155,7 @@
 
 
 uint8_t nr_generate_dci_top(nfapi_nr_dl_tti_pdcch_pdu *pdcch_pdu,
-			    nfapi_nr_ul_dci_request_pdus_t    *ul_dci_pdu,
+			    nfapi_nr_ul_dci_request_pdus_t *ul_dci_pdu,
                             uint32_t **gold_pdcch_dmrs,
                             int32_t *txdataF,
                             int16_t amp,
@@ -229,15 +229,11 @@
     /// DCI payload processing
     // CRC attachment + Scrambling + Channel coding + Rate matching
     uint32_t encoder_output[NR_MAX_DCI_SIZE_DWORD];
-<<<<<<< HEAD
-    uint16_t n_RNTI = pdcch_pdu_rel15->RNTI[d];
-    uint16_t Nid    = pdcch_pdu_rel15->ScramblingId[d];
-=======
+
     uint16_t n_RNTI = pdcch_pdu_rel15->dci_pdu.RNTI[d];
     uint16_t Nid    = pdcch_pdu_rel15->dci_pdu.ScramblingId[d];
     uint16_t scrambling_RNTI = pdcch_pdu_rel15->dci_pdu.ScramblingRNTI[d];
-    
->>>>>>> 6ae75482
+
     t_nrPolar_params *currentPtr = nr_polar_params(NR_POLAR_DCI_MESSAGE_TYPE, 
 						   pdcch_pdu_rel15->dci_pdu.PayloadSizeBits[d], 
 						   pdcch_pdu_rel15->dci_pdu.AggregationLevel[d],
