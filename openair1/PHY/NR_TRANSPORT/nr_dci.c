/*
 * Licensed to the OpenAirInterface (OAI) Software Alliance under one or more
 * contributor license agreements.  See the NOTICE file distributed with
 * this work for additional information regarding copyright ownership.
 * The OpenAirInterface Software Alliance licenses this file to You under
 * the OAI Public License, Version 1.1  (the "License"); you may not use this file
 * except in compliance with the License.
 * You may obtain a copy of the License at
 *
 *      http://www.openairinterface.org/?page_id=698
 *
 * Unless required by applicable law or agreed to in writing, software
 * distributed under the License is distributed on an "AS IS" BASIS,
 * WITHOUT WARRANTIES OR CONDITIONS OF ANY KIND, either express or implied.
 * See the License for the specific language governing permissions and
 * limitations under the License.
 *-------------------------------------------------------------------------------
 * For more information about the OpenAirInterface (OAI) Software Alliance:
 *      contact@openairinterface.org
 */

/*! \file PHY/NR_TRANSPORT/nr_dci.c
* \brief Implements DCI encoding and PDCCH TX procedures (38.212/38.213/38.214). V15.4.0 2019-01.
* \author Guy De Souza
* \date 2018
* \version 0.1
* \company Eurecom
* \email: desouza@eurecom.fr
* \note
* \warning
*/


#include "nr_dci.h"
#include "nr_dlsch.h"
#include "nr_sch_dmrs.h"
#include "PHY/MODULATION/nr_modulation.h"
#include "common/utils/nr/nr_common.h"

//#define DEBUG_PDCCH_DMRS
//#define DEBUG_DCI
//#define DEBUG_CHANNEL_CODING

void nr_pdcch_scrambling(uint32_t *in,
                         uint32_t size,
                         uint32_t Nid,
                         uint32_t scrambling_RNTI,
                         uint32_t *out) {
  uint8_t reset;
  uint32_t x1, x2, s=0;
  reset = 1;
  x2 = (scrambling_RNTI<<16) + Nid;
  LOG_D(PHY,"PDCCH Scrambling x2 %x : scrambling_RNTI %x \n", x2, scrambling_RNTI);
  for (int i=0; i<size; i++) {
    if ((i&0x1f)==0) {
      s = lte_gold_generic(&x1, &x2, reset);
      reset = 0;

      if (i) {
        in++;
        out++;
      }
    }

    (*out) ^= ((((*in)>>(i&0x1f))&1) ^ ((s>>(i&0x1f))&1))<<(i&0x1f);
  }
}

void nr_generate_dci(nfapi_nr_dl_tti_pdcch_pdu_rel15_t *pdcch_pdu_rel15,
                     uint32_t **gold_pdcch_dmrs,
                     int32_t *txdataF,
                     int16_t amp,
                     NR_DL_FRAME_PARMS *frame_parms) {

  int16_t mod_dmrs[NR_MAX_CSET_DURATION][NR_MAX_PDCCH_DMRS_LENGTH>>1] __attribute__((aligned(16))); // 3 for the max coreset duration
  uint16_t cset_start_sc;
  uint8_t cset_start_symb, cset_nsymb;
  int k,l,k_prime,dci_idx, dmrs_idx;

  // find coreset descriptor
    
  int rb_offset;
  int n_rb;
  
  // compute rb_offset and n_prb based on frequency allocation
  nr_cce_t cce_list[MAX_DCI_CORESET][NR_MAX_PDCCH_AGG_LEVEL];
  nr_fill_cce_list(cce_list,0,pdcch_pdu_rel15);
  get_coreset_rballoc(pdcch_pdu_rel15->FreqDomainResource,&n_rb,&rb_offset);
  cset_start_sc = frame_parms->first_carrier_offset + (pdcch_pdu_rel15->BWPStart + rb_offset) * NR_NB_SC_PER_RB;

  for (int d=0;d<pdcch_pdu_rel15->numDlDci;d++) {
    /*The coreset is initialised
     * in frequency: the first subcarrier is obtained by adding the first CRB overlapping the SSB and the rb_offset for coreset 0
     * or the rb_offset for other coresets
     * in time: by its first slot and its first symbol*/
    const nfapi_nr_dl_dci_pdu_t *dci_pdu = &pdcch_pdu_rel15->dci_pdu[d];

    cset_start_symb = pdcch_pdu_rel15->StartSymbolIndex;
    cset_nsymb = pdcch_pdu_rel15->DurationSymbols;
    dci_idx = 0;
    LOG_D(PHY, "Coreset rb_offset %d, nb_rb %d BWP Start %d\n",rb_offset,n_rb,pdcch_pdu_rel15->BWPStart);
    LOG_D(PHY, "Coreset starting subcarrier %d on symbol %d (%d symbols)\n", cset_start_sc, cset_start_symb, cset_nsymb);
    // DMRS length is per OFDM symbol
    uint32_t dmrs_length = n_rb*6; //2(QPSK)*3(per RB)*6(REG per CCE)
    uint32_t encoded_length = dci_pdu->AggregationLevel*108; //2(QPSK)*9(per RB)*6(REG per CCE)
    LOG_D(PHY, "DL_DCI : rb_offset %d, nb_rb %d, DMRS length per symbol %d\t DCI encoded length %d (precoder_granularity %d,reg_mapping %d),Scrambling_Id %d,ScramblingRNTI %x,PayloadSizeBits %d\n",
    rb_offset, n_rb,dmrs_length, encoded_length,pdcch_pdu_rel15->precoderGranularity,pdcch_pdu_rel15->CceRegMappingType,
    dci_pdu->ScramblingId,dci_pdu->ScramblingRNTI,dci_pdu->PayloadSizeBits);
    dmrs_length += rb_offset*6; // To accommodate more DMRS symbols in case of rb offset
      
    /// DMRS QPSK modulation
    for (int symb=cset_start_symb; symb<cset_start_symb + pdcch_pdu_rel15->DurationSymbols; symb++) {
      
      nr_modulation(gold_pdcch_dmrs[symb], dmrs_length, DMRS_MOD_ORDER, mod_dmrs[symb]); //Qm = 2 as DMRS is QPSK modulated
      
#ifdef DEBUG_PDCCH_DMRS
       if(dci_pdu->RNTI!=0xFFFF) {      
      for (int i=0; i<dmrs_length>>1; i++)
	printf("symb %d i %d %p gold seq 0x%08x mod_dmrs %d %d\n", symb, i,
	       &gold_pdcch_dmrs[symb][i>>5],gold_pdcch_dmrs[symb][i>>5], mod_dmrs[symb][i<<1], mod_dmrs[symb][(i<<1)+1] );
    }  
#endif
    }
    
    /// DCI payload processing
    // CRC attachment + Scrambling + Channel coding + Rate matching
    uint32_t encoder_output[NR_MAX_DCI_SIZE_DWORD];

    uint16_t n_RNTI = dci_pdu->RNTI;
    uint16_t Nid    = dci_pdu->ScramblingId;
    uint16_t scrambling_RNTI = dci_pdu->ScramblingRNTI;

    t_nrPolar_params *currentPtr = nr_polar_params(NR_POLAR_DCI_MESSAGE_TYPE, 
						   dci_pdu->PayloadSizeBits,
						   dci_pdu->AggregationLevel,
						   0,NULL);
    polar_encoder_fast((uint64_t*)dci_pdu->Payload, (void*)encoder_output, n_RNTI,1,currentPtr);
#ifdef DEBUG_CHANNEL_CODING
    printf("polar rnti %x,length %d, L %d\n",n_RNTI, dci_pdu->PayloadSizeBits,pdcch_pdu_rel15->dci_pdu->AggregationLevel);
    printf("DCI PDU: [0]->0x%lx \t [1]->0x%lx\n",
	   ((uint64_t*)dci_pdu->Payload)[0], ((uint64_t*)dci_pdu->Payload)[1]);
    printf("Encoded Payload (length:%d dwords):\n", encoded_length>>5);
    
    for (int i=0; i<encoded_length>>5; i++)
      printf("[%d]->0x%08x \t", i,encoder_output[i]);    

    printf("\n");
#endif
    /// Scrambling
    uint32_t scrambled_output[NR_MAX_DCI_SIZE_DWORD]= {0};
    nr_pdcch_scrambling(encoder_output, encoded_length, Nid, scrambling_RNTI, scrambled_output);
#ifdef DEBUG_CHANNEL_CODING
    printf("scrambled output: [0]->0x%08x \t [1]->0x%08x \t [2]->0x%08x \t [3]->0x%08x\t [4]->0x%08x\t [5]->0x%08x\t \
[6]->0x%08x \t [7]->0x%08x \t [8]->0x%08x \t [9]->0x%08x\t [10]->0x%08x\t [11]->0x%08x\n",
	   scrambled_output[0], scrambled_output[1], scrambled_output[2], scrambled_output[3], scrambled_output[4],scrambled_output[5],
	   scrambled_output[6], scrambled_output[7], scrambled_output[8], scrambled_output[9], scrambled_output[10],scrambled_output[11] );
#endif
    /// QPSK modulation
    int16_t mod_dci[NR_MAX_DCI_SIZE>>1] __attribute__((aligned(16)));
    nr_modulation(scrambled_output, encoded_length, DMRS_MOD_ORDER, mod_dci); //Qm = 2 as DMRS is QPSK modulated
#ifdef DEBUG_DCI
    
    for (int i=0; i<encoded_length>>1; i++)
      printf("i %d mod_dci %d %d\n", i, mod_dci[i<<1], mod_dci[(i<<1)+1] );
    
#endif

    /// Resource mapping

    if (cset_start_sc >= frame_parms->ofdm_symbol_size)
      cset_start_sc -= frame_parms->ofdm_symbol_size;

    // Get cce_list indices by reg_idx in ascending order
    int reg_list_index = 0;
    int reg_list_order[NR_MAX_PDCCH_AGG_LEVEL] = {};
    for (int p = 0; p < NR_MAX_PDCCH_AGG_LEVEL; p++) {
      for(int p2 = 0; p2 < dci_pdu->AggregationLevel; p2++) {
        if(cce_list[d][p2].reg_list[0].reg_idx == p * NR_NB_REG_PER_CCE) {
          reg_list_order[reg_list_index] = p2;
          reg_list_index++;
          break;
        }
      }
    }

    /*Mapping the encoded DCI along with the DMRS */
    for(int symbol_idx = 0; symbol_idx < pdcch_pdu_rel15->DurationSymbols; symbol_idx++) {
      for (int cce_count = 0; cce_count < dci_pdu->AggregationLevel; cce_count+=pdcch_pdu_rel15->DurationSymbols) {

        int8_t cce_idx = reg_list_order[cce_count];

        for (int reg_in_cce_idx = 0; reg_in_cce_idx < NR_NB_REG_PER_CCE; reg_in_cce_idx++) {

          k = cset_start_sc + cce_list[d][cce_idx].reg_list[reg_in_cce_idx].start_sc_idx;

          if (k >= frame_parms->ofdm_symbol_size)
            k -= frame_parms->ofdm_symbol_size;

          l = cset_start_symb + symbol_idx;

          // dmrs index depends on reference point for k according to 38.211 7.4.1.3.2
          if (pdcch_pdu_rel15->CoreSetType == NFAPI_NR_CSET_CONFIG_PDCCH_CONFIG)
            dmrs_idx = (cce_list[d][cce_idx].reg_list[reg_in_cce_idx].reg_idx) * 3;
          else
            dmrs_idx = (cce_list[d][cce_idx].reg_list[reg_in_cce_idx].reg_idx + rb_offset) * 3;

          k_prime = 0;

          for (int m = 0; m < NR_NB_SC_PER_RB; m++) {
            if (m == (k_prime << 2) + 1) { // DMRS if not already mapped
              ((int16_t *) txdataF)[(l * frame_parms->ofdm_symbol_size + k) << 1] =
                  (amp * mod_dmrs[l][dmrs_idx << 1]) >> 15;
              ((int16_t *) txdataF)[((l * frame_parms->ofdm_symbol_size + k) << 1) + 1] =
                  (amp * mod_dmrs[l][(dmrs_idx << 1) + 1]) >> 15;

#ifdef DEBUG_PDCCH_DMRS
              LOG_D(PHY,"PDCCH DMRS %d: l %d position %d => (%d,%d)\n",dmrs_idx,l,k,((int16_t *)txdataF)[(l*frame_parms->ofdm_symbol_size + k)<<1],
               ((int16_t *)txdataF)[((l*frame_parms->ofdm_symbol_size + k)<<1)+1]);
#endif

              dmrs_idx++;
              k_prime++;

            } else { // DCI payload
              ((int16_t *) txdataF)[(l * frame_parms->ofdm_symbol_size + k) << 1] = (amp * mod_dci[dci_idx << 1]) >> 15;
              ((int16_t *) txdataF)[((l * frame_parms->ofdm_symbol_size + k) << 1) + 1] =
                  (amp * mod_dci[(dci_idx << 1) + 1]) >> 15;
#ifdef DEBUG_DCI
              LOG_D(PHY,"PDCCH: l %d position %d => (%d,%d)\n",l,k,((int16_t *)txdataF)[(l*frame_parms->ofdm_symbol_size + k)<<1],
               ((int16_t *)txdataF)[((l*frame_parms->ofdm_symbol_size + k)<<1)+1]);
#endif

              dci_idx++;
            }

            k++;

            if (k >= frame_parms->ofdm_symbol_size)
              k -= frame_parms->ofdm_symbol_size;

          } // m
        } // reg_in_cce_idx
      } // cce_count
    } // symbol_idx

    LOG_D(PHY,
          "DCI: payloadSize = %d | payload = %llx\n",
          dci_pdu->PayloadSizeBits,
          *(unsigned long long *)dci_pdu->Payload);
  } // for (int d=0;d<pdcch_pdu_rel15->numDlDci;d++)
}

<<<<<<< HEAD
void nr_generate_dci_top(nfapi_nr_dl_tti_pdcch_pdu *pdcch_pdu,
                         nfapi_nr_dl_tti_pdcch_pdu *ul_dci_pdu,
=======

void nr_generate_dci_top(processingData_L1tx_t *msgTx,
>>>>>>> ce9d1bd7
                         uint32_t **gold_pdcch_dmrs,
                         int32_t *txdataF,
                         int16_t amp,
                         NR_DL_FRAME_PARMS *frame_parms) {

  for (int i=0; i<msgTx->num_ul_pdcch; i++)
    nr_generate_dci(&msgTx->ul_pdcch_pdu[i].pdcch_pdu.pdcch_pdu_rel15,gold_pdcch_dmrs,txdataF,amp,frame_parms);
  for (int i=0; i<msgTx->num_dl_pdcch; i++)
    nr_generate_dci(&msgTx->pdcch_pdu[i].pdcch_pdu_rel15,gold_pdcch_dmrs,txdataF,amp,frame_parms);

}
<|MERGE_RESOLUTION|>--- conflicted
+++ resolved
@@ -250,13 +250,7 @@
   } // for (int d=0;d<pdcch_pdu_rel15->numDlDci;d++)
 }
 
-<<<<<<< HEAD
-void nr_generate_dci_top(nfapi_nr_dl_tti_pdcch_pdu *pdcch_pdu,
-                         nfapi_nr_dl_tti_pdcch_pdu *ul_dci_pdu,
-=======
-
 void nr_generate_dci_top(processingData_L1tx_t *msgTx,
->>>>>>> ce9d1bd7
                          uint32_t **gold_pdcch_dmrs,
                          int32_t *txdataF,
                          int16_t amp,
