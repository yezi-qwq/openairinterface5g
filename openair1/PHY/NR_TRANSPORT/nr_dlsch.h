--- conflicted
+++ resolved
@@ -56,7 +56,6 @@
 
 uint32_t nr_get_code_rate(uint8_t Imcs, uint8_t table_idx);
 
-<<<<<<< HEAD
 void nr_get_tbs(NR_gNB_DLSCH_t *dlsch,
                 nfapi_nr_dl_config_dci_dl_pdu dci_pdu,
                 nfapi_nr_config_request_t config,
@@ -79,7 +78,7 @@
                          uint8_t n_layers,
                          uint16_t *n_symbs,
                          uint16_t **tx_layers);
-=======
+
 /** \brief Computes available bits G.
     @param nb_rb, nb_symb_sch, nb_re_dmrs, length_dmrs */
 uint32_t nr_get_G(uint16_t nb_rb, uint16_t nb_symb_sch,uint8_t nb_re_dmrs,uint16_t length_dmrs,uint8_t Qm, uint8_t Nl);
@@ -93,4 +92,3 @@
                    time_stats_t *rm_stats,
                    time_stats_t *te_stats,
                    time_stats_t *i_stats);
->>>>>>> 8765bd9a
