--- conflicted
+++ resolved
@@ -53,13 +53,11 @@
 
 void nr_get_PRG_parms(NR_BWP_PARMS* bwp, NR_gNB_DCI_ALLOC_t dci_alloc, uint8_t prb_bundling_type);
 
-<<<<<<< HEAD
+
 uint8_t nr_get_Qm(uint8_t Imcs, uint8_t table_idx);
 
 uint32_t nr_get_code_rate(uint8_t Imcs, uint8_t table_idx);
 
-=======
->>>>>>> 590d2af5
 void nr_pdsch_codeword_scrambling(uint8_t *in,
                          uint16_t size,
                          uint8_t q,
