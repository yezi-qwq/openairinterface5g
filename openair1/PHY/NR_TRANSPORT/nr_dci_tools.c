--- conflicted
+++ resolved
@@ -64,15 +64,9 @@
   }
 
   if (pdcch_params->cr_mapping_type == NFAPI_NR_CCE_REG_MAPPING_INTERLEAVED) {
-<<<<<<< HEAD
-    AssertFatal((N_reg % (bsize*R))==0, "CCE to REG interleaving: Invalid configuration leading to non integer C (N_reg %us, bsize %d R %d)\n",
-    N_reg, bsize, R);
-    C = N_reg/(bsize*R);
-=======
 	  uint16_t assertFatalCond = (N_reg%(bsize*R));
 	  AssertFatal(assertFatalCond == 0,"CCE to REG interleaving: Invalid configuration leading to non integer C (N_reg %us, bsize %d R %d)\n",N_reg, bsize, R);
 	  C = N_reg/(bsize*R);
->>>>>>> 7e99e1f6
   }
 
   tmp = L * (( Y + (m*N_cce)/(L*M_s_max) + n_CI ) % CEILIDIV(N_cce,L));
