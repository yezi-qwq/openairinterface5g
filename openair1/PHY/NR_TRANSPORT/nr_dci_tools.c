--- conflicted
+++ resolved
@@ -114,32 +114,27 @@
 {
   NR_DL_FRAME_PARMS *fp = &gNB->frame_parms;
   uint8_t n_shift;
-<<<<<<< HEAD
+
   uint32_t *dci_pdu = dci_alloc->dci_pdu;
   memset((void*)dci_pdu,0,4*sizeof(uint32_t));
   nfapi_nr_dl_config_dci_dl_pdu_rel15_t *pdu_rel15 = &pdu->dci_dl_pdu.dci_dl_pdu_rel15;
-=======
-	uint64_t *dci_pdu = dci_alloc->dci_pdu;
-  memset((void*)dci_pdu,0,2*sizeof(uint64_t));
-	nfapi_nr_dl_config_dci_dl_pdu_rel15_t *pdu_rel15 = &pdu->dci_dl_pdu.dci_dl_pdu_rel15;
->>>>>>> 5e9af204
   nfapi_nr_dl_config_pdcch_parameters_rel15_t *params_rel15 = &pdu->dci_dl_pdu.pdcch_params_rel15;
 
-<<<<<<< HEAD
+
   nfapi_nr_config_request_t *cfg = &gNB->gNB_config;
 
-=======
->>>>>>> 5e9af204
+
   uint16_t N_RB = params_rel15->n_RB_BWP;
   uint8_t fsize=0, pos=0, cand_idx=0;
 
   dci_alloc->L = 8;
   memcpy((void*)&dci_alloc->pdcch_params, (void*)params_rel15, sizeof(nfapi_nr_dl_config_pdcch_parameters_rel15_t));
   dci_alloc->size = nr_get_dci_size(dci_alloc->pdcch_params.dci_format,
-                        dci_alloc->pdcch_params.rnti_type,
-                        N_RB,
-                        cfg);
-  Assert_Fatal(dci_alloc->size<=64, "DCI sizes above 64 bits not yet supported");
+				    dci_alloc->pdcch_params.rnti_type,
+				    N_RB,
+				    cfg);
+  printf("DCI size for n_RB_BWP %d => %d\n",N_RB,dci_alloc->size);
+  AssertFatal(dci_alloc->size<=64, "DCI sizes above 64 bits not yet supported");
   n_shift = (dci_alloc->pdcch_params.config_type == NFAPI_NR_CSET_CONFIG_MIB_SIB1)?
                       cfg->sch_config.physical_cell_id.value : dci_alloc->pdcch_params.shift_index;
   nr_fill_cce_list(dci_alloc, n_shift, cand_idx);
@@ -153,44 +148,44 @@
         	// Freq domain assignment
         	fsize = (int)ceil( log2( (N_RB*(N_RB+1))>>1 ) );
         	for (int i=0; i<fsize; i++)
-        		*dci_pdu |= ((pdu_rel15->frequency_domain_assignment>>(fsize-i-1))&1)<<(63-pos++);
+        		*dci_pdu |= ((pdu_rel15->frequency_domain_assignment>>(fsize-i-1))&1)<<(dci_alloc->size-pos++);
         	// Time domain assignment
         	for (int i=0; i<4; i++)
-        		*dci_pdu |= ((pdu_rel15->time_domain_assignment>>(3-i))&1)<<(63-pos++);
+        		*dci_pdu |= ((pdu_rel15->time_domain_assignment>>(3-i))&1)<<(dci_alloc->size-pos++);
         	// VRB to PRB mapping
-        	*dci_pdu |= (pdu_rel15->vrb_to_prb_mapping&1)<<(63-pos++);
+        	*dci_pdu |= (pdu_rel15->vrb_to_prb_mapping&1)<<(dci_alloc->size-pos++);
         	// MCS
         	for (int i=0; i<5; i++)
-        		*dci_pdu |= ((pdu_rel15->mcs>>(4-i))&1)<<(63-pos++);
+        		*dci_pdu |= ((pdu_rel15->mcs>>(4-i))&1)<<(dci_alloc->size-pos++);
         	// TB scaling
         	for (int i=0; i<2; i++)
-        		*dci_pdu |= ((pdu_rel15->tb_scaling>>(1-i))&1)<<(63-pos++);
+        		*dci_pdu |= ((pdu_rel15->tb_scaling>>(1-i))&1)<<(dci_alloc->size-pos++);
         	break;
 
         case NFAPI_NR_RNTI_C:  
         // indicating a DL DCI format 1bit
-          *dci_pdu |= (pdu_rel15->format_indicator&1)<<(63-pos++);
+          *dci_pdu |= (pdu_rel15->format_indicator&1)<<(dci_alloc->size-pos++);
         // Freq domain assignment (275rb >> fsize = 16)
           fsize = (int)ceil( log2( (N_RB*(N_RB+1))>>1 ) );
           for (int i=0; i<fsize; i++) 
-            *dci_pdu |= ((pdu_rel15->frequency_domain_assignment>>(fsize-i-1))&1)<<(63-pos++);
+            *dci_pdu |= ((pdu_rel15->frequency_domain_assignment>>(fsize-i-1))&1)<<(dci_alloc->size-pos++);
 
           if ((pdu_rel15->frequency_domain_assignment+1)&1 ==0) //fsize are all 1  38.212 p86
           {
             // ra_preamble_index 6 bits
             for (int i=0; i<6; i++)
-              *dci_pdu |= ((pdu_rel15->ra_preamble_index>>(5-i))&1)<<(63-pos++);
+              *dci_pdu |= ((pdu_rel15->ra_preamble_index>>(5-i))&1)<<(dci_alloc->size-pos++);
 
             // UL/SUL indicator  1 bit
-              *dci_pdu |= (pdu_rel15->ul_sul_indicator&1)<<(63-pos++);
+              *dci_pdu |= (pdu_rel15->ul_sul_indicator&1)<<(dci_alloc->size-pos++);
           
             // SS/PBCH index  6 bits
             for (int i=0; i<6; i++)
-              *dci_pdu |= ((pdu_rel15->ss_pbch_index>>(5-i))&1)<<(63-pos++);
+              *dci_pdu |= ((pdu_rel15->ss_pbch_index>>(5-i))&1)<<(dci_alloc->size-pos++);
         
             //  prach_mask_index  4 bits
             for (int i=0; i<4; i++)
-              *dci_pdu |= ((pdu_rel15->prach_mask_index>>(3-i))&1)<<(63-pos++);
+              *dci_pdu |= ((pdu_rel15->prach_mask_index>>(3-i))&1)<<(dci_alloc->size-pos++);
           
           }  //end if
 
@@ -198,41 +193,41 @@
 
           // Time domain assignment 4bit
           for (int i=0; i<4; i++)
-            *dci_pdu |= ((pdu_rel15->time_domain_assignment>>(3-i))&1)<<(63-pos++);
+            *dci_pdu |= ((pdu_rel15->time_domain_assignment>>(3-i))&1)<<(dci_alloc->size-pos++);
       
           // VRB to PRB mapping  1bit
-          *dci_pdu |= (pdu_rel15->vrb_to_prb_mapping&1)<<(63-pos++);
+          *dci_pdu |= (pdu_rel15->vrb_to_prb_mapping&1)<<(dci_alloc->size-pos++);
       
           // MCS 5bit  //bit over 32, so dci_pdu ++
           for (int i=0; i<5; i++)
-            *dci_pdu |= ((pdu_rel15->mcs>>(4-i))&1)<<(63-pos++);
+            *dci_pdu |= ((pdu_rel15->mcs>>(4-i))&1)<<(dci_alloc->size-pos++);
     
           // New data indicator 1bit
-            *dci_pdu |= (pdu_rel15->ndi&1)<<(63-pos++);
+            *dci_pdu |= (pdu_rel15->ndi&1)<<(dci_alloc->size-pos++);
       
           // Redundancy version  2bit
           for (int i=0; i<2; i++)
-            *dci_pdu |= ((pdu_rel15->rv>>(1-i))&1)<<(63-pos++);
+            *dci_pdu |= ((pdu_rel15->rv>>(1-i))&1)<<(dci_alloc->size-pos++);
       
           // HARQ process number  4bit
           for (int i=0; i<4; i++)
-            *dci_pdu  |= ((pdu_rel15->harq_pid>>(3-i))&1)<<(63-pos++);      
+            *dci_pdu  |= ((pdu_rel15->harq_pid>>(3-i))&1)<<(dci_alloc->size-pos++);      
  
           // Downlink assignment index  2bit
           for (int i=0; i<2; i++)
-            *dci_pdu |= ((pdu_rel15->dai>>(1-i))&1)<<(63-pos++);
+            *dci_pdu |= ((pdu_rel15->dai>>(1-i))&1)<<(dci_alloc->size-pos++);
 
           // TPC command for scheduled PUCCH  2bit
           for (int i=0; i<2; i++)
-            *dci_pdu |= ((pdu_rel15->tpc>>(1-i))&1)<<(63-pos++);  
+            *dci_pdu |= ((pdu_rel15->tpc>>(1-i))&1)<<(dci_alloc->size-pos++);  
 
           // PUCCH resource indicator  3bit
           for (int i=0; i<3; i++)
-            *dci_pdu |= ((pdu_rel15->pucch_resource_indicator>>(2-i))&1)<<(63-pos++);      
+            *dci_pdu |= ((pdu_rel15->pucch_resource_indicator>>(2-i))&1)<<(dci_alloc->size-pos++);      
 
           // PDSCH-to-HARQ_feedback timing indicator 3bit
           for (int i=0; i<3; i++)
-            *dci_pdu |= ((pdu_rel15->pdsch_to_harq_feedback_timing_indicator>>(2-i))&1)<<(63-pos++); 
+            *dci_pdu |= ((pdu_rel15->pdsch_to_harq_feedback_timing_indicator>>(2-i))&1)<<(dci_alloc->size-pos++); 
 
           } //end else
           break;
@@ -241,26 +236,26 @@
       
         // Short Messages Indicator – 2 bits
         for (int i=0; i<2; i++)
-          *dci_pdu |= ((pdu_rel15->short_messages_indicator>>(1-i))&1)<<(63-pos++);
+          *dci_pdu |= ((pdu_rel15->short_messages_indicator>>(1-i))&1)<<(dci_alloc->size-pos++);
         // Short Messages – 8 bits
         for (int i=0; i<8; i++)
-          *dci_pdu |= ((pdu_rel15->short_messages>>(7-i))&1)<<(63-pos++);
+          *dci_pdu |= ((pdu_rel15->short_messages>>(7-i))&1)<<(dci_alloc->size-pos++);
         // Freq domain assignment 0-16 bit
         fsize = (int)ceil( log2( (N_RB*(N_RB+1))>>1 ) );
           for (int i=0; i<fsize; i++)
-            *dci_pdu |= ((pdu_rel15->frequency_domain_assignment>>(fsize-i-1))&1)<<(63-pos++);
+            *dci_pdu |= ((pdu_rel15->frequency_domain_assignment>>(fsize-i-1))&1)<<(dci_alloc->size-pos++);
         // Time domain assignment 4 bit
         for (int i=0; i<4; i++)
-          *dci_pdu |= ((pdu_rel15->time_domain_assignment>>(3-i))&1)<<(63-pos++);
+          *dci_pdu |= ((pdu_rel15->time_domain_assignment>>(3-i))&1)<<(dci_alloc->size-pos++);
         // VRB to PRB mapping 1 bit
-        *dci_pdu |= (pdu_rel15->vrb_to_prb_mapping&1)<<(63-pos++);
+        *dci_pdu |= (pdu_rel15->vrb_to_prb_mapping&1)<<(dci_alloc->size-pos++);
         // MCS 5 bit
         for (int i=0; i<5; i++) 
-          *dci_pdu |= ((pdu_rel15->mcs>>(4-i))&1)<<(63-pos++);
+          *dci_pdu |= ((pdu_rel15->mcs>>(4-i))&1)<<(dci_alloc->size-pos++);
       
         // TB scaling 2 bit
         for (int i=0; i<2; i++)
-          *dci_pdu |= ((pdu_rel15->tb_scaling>>(1-i))&1)<<(63-pos++);
+          *dci_pdu |= ((pdu_rel15->tb_scaling>>(1-i))&1)<<(dci_alloc->size-pos++);
 
       break;
       
@@ -268,60 +263,60 @@
         // Freq domain assignment 0-16 bit
         fsize = (int)ceil( log2( (N_RB*(N_RB+1))>>1 ) );
         for (int i=0; i<fsize; i++)
-          *dci_pdu |= ((pdu_rel15->frequency_domain_assignment>>(fsize-i-1))&1)<<(63-pos++);
+          *dci_pdu |= ((pdu_rel15->frequency_domain_assignment>>(fsize-i-1))&1)<<(dci_alloc->size-pos++);
         // Time domain assignment 4 bit
         for (int i=0; i<4; i++)
-          *dci_pdu |= ((pdu_rel15->time_domain_assignment>>(3-i))&1)<<(63-pos++);
+          *dci_pdu |= ((pdu_rel15->time_domain_assignment>>(3-i))&1)<<(dci_alloc->size-pos++);
           // VRB to PRB mapping 1 bit
-        *dci_pdu |= (pdu_rel15->vrb_to_prb_mapping&1)<<(63-pos++);
+        *dci_pdu |= (pdu_rel15->vrb_to_prb_mapping&1)<<(dci_alloc->size-pos++);
         // MCS 5bit  //bit over 32, so dci_pdu ++
         for (int i=0; i<5; i++)
-          *dci_pdu |= ((pdu_rel15->mcs>>(4-i))&1)<<(63-pos++);
+          *dci_pdu |= ((pdu_rel15->mcs>>(4-i))&1)<<(dci_alloc->size-pos++);
         // Redundancy version  2bit
         for (int i=0; i<2; i++)
-          *dci_pdu |= ((pdu_rel15->rv>>(1-i))&1)<<(63-pos++);
+          *dci_pdu |= ((pdu_rel15->rv>>(1-i))&1)<<(dci_alloc->size-pos++);
       
       break;
       
       case NFAPI_NR_RNTI_TC:
       // indicating a DL DCI format 1bit
-        *dci_pdu |= (pdu_rel15->format_indicator&1)<<(63-pos++);
+        *dci_pdu |= (pdu_rel15->format_indicator&1)<<(dci_alloc->size-pos++);
       // Freq domain assignment 0-16 bit
         fsize = (int)ceil( log2( (N_RB*(N_RB+1))>>1 ) );
         for (int i=0; i<fsize; i++)
-          *dci_pdu |= ((pdu_rel15->frequency_domain_assignment>>(fsize-i-1))&1)<<(63-pos++);
+          *dci_pdu |= ((pdu_rel15->frequency_domain_assignment>>(fsize-i-1))&1)<<(dci_alloc->size-pos++);
       // Time domain assignment 4 bit
         for (int i=0; i<4; i++)
-          *dci_pdu |= ((pdu_rel15->time_domain_assignment>>(3-i))&1)<<(63-pos++);
+          *dci_pdu |= ((pdu_rel15->time_domain_assignment>>(3-i))&1)<<(dci_alloc->size-pos++);
       // VRB to PRB mapping 1 bit
-        *dci_pdu |= (pdu_rel15->vrb_to_prb_mapping&1)<<(63-pos++);
+        *dci_pdu |= (pdu_rel15->vrb_to_prb_mapping&1)<<(dci_alloc->size-pos++);
       // MCS 5bit  //bit over 32, so dci_pdu ++
         for (int i=0; i<5; i++)
-          *dci_pdu |= ((pdu_rel15->mcs>>(4-i))&1)<<(63-pos++);
+          *dci_pdu |= ((pdu_rel15->mcs>>(4-i))&1)<<(dci_alloc->size-pos++);
       // New data indicator 1bit
-        *dci_pdu |= (pdu_rel15->ndi&1)<<(63-pos++);
+        *dci_pdu |= (pdu_rel15->ndi&1)<<(dci_alloc->size-pos++);
       // Redundancy version  2bit
         for (int i=0; i<2; i++)
-          *dci_pdu |= ((pdu_rel15->rv>>(1-i))&1)<<(63-pos++);
+          *dci_pdu |= ((pdu_rel15->rv>>(1-i))&1)<<(dci_alloc->size-pos++);
       // HARQ process number  4bit  
         for (int i=0; i<4; i++)
-          *dci_pdu  |= ((pdu_rel15->harq_pid>>(3-i))&1)<<(63-pos++); 
+          *dci_pdu  |= ((pdu_rel15->harq_pid>>(3-i))&1)<<(dci_alloc->size-pos++); 
       
       // Downlink assignment index – 2 bits 
         for (int i=0; i<2; i++)
-           *dci_pdu  |= ((pdu_rel15->dai>>(1-i))&1)<<(63-pos++);
+           *dci_pdu  |= ((pdu_rel15->dai>>(1-i))&1)<<(dci_alloc->size-pos++);
     
       // TPC command for scheduled PUCCH – 2 bits
         for (int i=0; i<2; i++)
-          *dci_pdu  |= ((pdu_rel15->tpc>>(1-i))&1)<<(63-pos++);    
+          *dci_pdu  |= ((pdu_rel15->tpc>>(1-i))&1)<<(dci_alloc->size-pos++);    
 
       // PUCCH resource indicator – 3 bits 
         for (int i=0; i<3; i++)
-          *dci_pdu  |= ((pdu_rel15->pucch_resource_indicator>>(2-i))&1)<<(63-pos++); 
+          *dci_pdu  |= ((pdu_rel15->pucch_resource_indicator>>(2-i))&1)<<(dci_alloc->size-pos++); 
 
       // PDSCH-to-HARQ_feedback timing indicator – 3 bits
         for (int i=0; i<3; i++)
-          *dci_pdu  |= ((pdu_rel15->pdsch_to_harq_feedback_timing_indicator>>(2-i))&1)<<(63-pos++);
+          *dci_pdu  |= ((pdu_rel15->pdsch_to_harq_feedback_timing_indicator>>(2-i))&1)<<(dci_alloc->size-pos++);
       
       break;
       }
@@ -331,78 +326,78 @@
     {
       case NFAPI_NR_RNTI_C:
       // indicating a DL DCI format 1bit
-         *dci_pdu |= (pdu_rel15->format_indicator&1)<<(63-pos++);
+         *dci_pdu |= (pdu_rel15->format_indicator&1)<<(dci_alloc->size-pos++);
           // Freq domain assignment  max 16 bit
           fsize = (int)ceil( log2( (N_RB*(N_RB+1))>>1 ) );
           for (int i=0; i<fsize; i++)
-            *dci_pdu |= ((pdu_rel15->frequency_domain_assignment>>(fsize-i-1))&1)<<(63-pos++);
+            *dci_pdu |= ((pdu_rel15->frequency_domain_assignment>>(fsize-i-1))&1)<<(dci_alloc->size-pos++);
           // Time domain assignment 4bit
           for (int i=0; i<4; i++)
-            *dci_pdu |= ((pdu_rel15->time_domain_assignment>>(3-i))&1)<<(63-pos++);
+            *dci_pdu |= ((pdu_rel15->time_domain_assignment>>(3-i))&1)<<(dci_alloc->size-pos++);
       // Frequency hopping flag – 1 bit
-         *dci_pdu |= (pdu_rel15->frequency_hopping_flag&1)<<(63-pos++);
+         *dci_pdu |= (pdu_rel15->frequency_hopping_flag&1)<<(dci_alloc->size-pos++);
           // MCS  5 bit
           for (int i=0; i<5; i++)
-          *dci_pdu |= ((pdu_rel15->mcs>>(4-i))&1)<<(63-pos++);
+          *dci_pdu |= ((pdu_rel15->mcs>>(4-i))&1)<<(dci_alloc->size-pos++);
       // New data indicator 1bit
-         *dci_pdu |= (pdu_rel15->ndi&1)<<(63-pos++);
+         *dci_pdu |= (pdu_rel15->ndi&1)<<(dci_alloc->size-pos++);
       // Redundancy version  2bit
           for (int i=0; i<2; i++)
-         *dci_pdu |= ((pdu_rel15->rv>>(1-i))&1)<<(63-pos++);
+         *dci_pdu |= ((pdu_rel15->rv>>(1-i))&1)<<(dci_alloc->size-pos++);
       // HARQ process number  4bit  
           for (int i=0; i<4; i++)
-         *dci_pdu  |= ((pdu_rel15->harq_pid>>(3-i))&1)<<(63-pos++);
+         *dci_pdu  |= ((pdu_rel15->harq_pid>>(3-i))&1)<<(dci_alloc->size-pos++);
       
       // TPC command for scheduled PUSCH – 2 bits
         for (int i=0; i<2; i++)
-          *dci_pdu |= ((pdu_rel15->tpc>>(1-i))&1)<<(63-pos++);
+          *dci_pdu |= ((pdu_rel15->tpc>>(1-i))&1)<<(dci_alloc->size-pos++);
 
       // Padding bits
         for(int a = pos;a<32;a++)
-          *dci_pdu |= (pdu_rel15->padding&1)<<(63-pos++);
+          *dci_pdu |= (pdu_rel15->padding&1)<<(dci_alloc->size-pos++);
 
       // UL/SUL indicator – 1 bit
         if (cfg->pucch_config.pucch_GroupHopping.value)
-          *dci_pdu |= (pdu_rel15->ul_sul_indicator&1)<<(63-pos++); 
+          *dci_pdu |= (pdu_rel15->ul_sul_indicator&1)<<(dci_alloc->size-pos++); 
    
           break;
       
       case NFAPI_NR_RNTI_TC:
       
           // indicating a DL DCI format 1bit
-          *dci_pdu |= (pdu_rel15->format_indicator&1)<<(63-pos++);
+          *dci_pdu |= (pdu_rel15->format_indicator&1)<<(dci_alloc->size-pos++);
           // Freq domain assignment  max 16 bit
           fsize = (int)ceil( log2( (N_RB*(N_RB+1))>>1 ) );
           for (int i=0; i<fsize; i++)
-            *dci_pdu |= ((pdu_rel15->frequency_domain_assignment>>(fsize-i-1))&1)<<(63-pos++);
+            *dci_pdu |= ((pdu_rel15->frequency_domain_assignment>>(fsize-i-1))&1)<<(dci_alloc->size-pos++);
           // Time domain assignment 4bit
           for (int i=0; i<4; i++)
-            *dci_pdu |= ((pdu_rel15->time_domain_assignment>>(3-i))&1)<<(63-pos++);
+            *dci_pdu |= ((pdu_rel15->time_domain_assignment>>(3-i))&1)<<(dci_alloc->size-pos++);
          // Frequency hopping flag – 1 bit
-          *dci_pdu |= (pdu_rel15->frequency_hopping_flag&1)<<(63-pos++);
+          *dci_pdu |= (pdu_rel15->frequency_hopping_flag&1)<<(dci_alloc->size-pos++);
           // MCS  5 bit
           for (int i=0; i<5; i++)
-          *dci_pdu |= ((pdu_rel15->mcs>>(4-i))&1)<<(63-pos++);
+          *dci_pdu |= ((pdu_rel15->mcs>>(4-i))&1)<<(dci_alloc->size-pos++);
           // New data indicator 1bit
-         *dci_pdu |= (pdu_rel15->ndi&1)<<(63-pos++);
+         *dci_pdu |= (pdu_rel15->ndi&1)<<(dci_alloc->size-pos++);
           // Redundancy version  2bit
           for (int i=0; i<2; i++)
-          *dci_pdu |= ((pdu_rel15->rv>>(1-i))&1)<<(63-pos++);
+          *dci_pdu |= ((pdu_rel15->rv>>(1-i))&1)<<(dci_alloc->size-pos++);
           // HARQ process number  4bit  
           for (int i=0; i<4; i++)
-          *dci_pdu  |= ((pdu_rel15->harq_pid>>(3-i))&1)<<(63-pos++);
+          *dci_pdu  |= ((pdu_rel15->harq_pid>>(3-i))&1)<<(dci_alloc->size-pos++);
 
         // TPC command for scheduled PUSCH – 2 bits
         for (int i=0; i<2; i++)
-          *dci_pdu |= ((pdu_rel15->tpc>>(1-i))&1)<<(63-pos++);
+          *dci_pdu |= ((pdu_rel15->tpc>>(1-i))&1)<<(dci_alloc->size-pos++);
 
         // Padding bits
         for(int a = pos;a<32;a++)
-        *dci_pdu |= (pdu_rel15->padding&1)<<(63-pos++);
+        *dci_pdu |= (pdu_rel15->padding&1)<<(dci_alloc->size-pos++);
 
         // UL/SUL indicator – 1 bit
         if (cfg->pucch_config.pucch_GroupHopping.value)
-        *dci_pdu |= (pdu_rel15->ul_sul_indicator&1)<<(63-pos++); 
+        *dci_pdu |= (pdu_rel15->ul_sul_indicator&1)<<(dci_alloc->size-pos++); 
 
         break;
       } 
