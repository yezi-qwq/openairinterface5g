--- conflicted
+++ resolved
@@ -210,11 +210,7 @@
 
   for (int i=0;i<pdcch_pdu_rel15->numDlDci;i++) {
 
-<<<<<<< HEAD
-    uint64_t *dci_pdu = (uint64_t*)pdcch_pdu_rel15->dci_pdu.Payload[i];
-=======
-    //uint64_t *dci_pdu = (uint64_t*)pdcch_pdu_rel15->Payload[i];
->>>>>>> cd82d94c
+    //uint64_t *dci_pdu = (uint64_t*)pdcch_pdu_rel15->dci_pdu.Payload[i];
 
 
     int dlsch_id = find_nr_dlsch(pdcch_pdu_rel15->dci_pdu.RNTI[i],gNB,SEARCH_EXIST_OR_FREE);
@@ -252,11 +248,7 @@
 
   for (int i=0;i<pdcch_pdu_rel15->numDlDci;i++) {
 
-<<<<<<< HEAD
-    uint64_t *dci_pdu = (uint64_t*)pdcch_pdu_rel15->dci_pdu.Payload[i];
-=======
-    //uint64_t *dci_pdu = (uint64_t*)pdcch_pdu_rel15->Payload[i];
->>>>>>> cd82d94c
+    //uint64_t *dci_pdu = (uint64_t*)pdcch_pdu_rel15->dci_pdu.Payload[i];
 
     // if there's no DL DCI then generate CCE list
     if (gNB->pdcch_pdu) nr_fill_cce_list(gNB,0);  
