--- conflicted
+++ resolved
@@ -286,13 +286,8 @@
 	pos++;
 	*dci_pdu |= (pdu_rel15->ndi&1)<<(dci_alloc->size-pos);
 #ifdef DEBUG_FILL_DCI
-<<<<<<< HEAD
       LOG_D(PHY,"NDI %d (%d bits)=> %d (0x%lx)\n",pdu_rel15->ndi,1,dci_alloc->size-pos,*dci_pdu);
 #endif      
-=======
-      printf("NDI %d (%d bits)=> %d (0x%lx)\n",pdu_rel15->ndi,1,dci_alloc->size-pos,*dci_pdu);
-#endif
->>>>>>> 615f2787
 
 	// Redundancy version  2bit
 	pos+=2;
