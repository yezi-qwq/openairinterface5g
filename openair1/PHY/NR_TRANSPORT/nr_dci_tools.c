/*
 * Licensed to the OpenAirInterface (OAI) Software Alliance under one or more
 * contributor license agreements.  See the NOTICE file distributed with
 * this work for additional information regarding copyright ownership.
 * The OpenAirInterface Software Alliance licenses this file to You under
 * the OAI Public License, Version 1.1  (the "License"); you may not use this file
 * except in compliance with the License.
 * You may obtain a copy of the License at
 *
 *      http://www.openairinterface.org/?page_id=698
 *
 * Unless required by applicable law or agreed to in writing, software
 * distributed under the License is distributed on an "AS IS" BASIS,
 * WITHOUT WARRANTIES OR CONDITIONS OF ANY KIND, either express or implied.
 * See the License for the specific language governing permissions and
 * limitations under the License.
 *-------------------------------------------------------------------------------
 * For more information about the OpenAirInterface (OAI) Software Alliance:
 *      contact@openairinterface.org
 */

/*! \file PHY/NR_TRANSPORT/nr_dci_tools.c
 * \brief
 * \author
 * \date 2018
 * \version 0.1
 * \company Eurecom
 * \email:
 * \note
 * \warning
 */

#include "nr_dci.h"
#include "nr_dlsch.h"


void nr_fill_cce_list(NR_gNB_DCI_ALLOC_t* dci_alloc, uint16_t n_shift, uint8_t m) {

  nr_cce_t* cce;
  nr_reg_t* reg;
  nfapi_nr_dl_config_pdcch_parameters_rel15_t* pdcch_params = &dci_alloc->pdcch_params;

  uint8_t L = dci_alloc->L;
  uint8_t bsize = pdcch_params->reg_bundle_size;
  uint8_t R = pdcch_params->interleaver_size;
  uint16_t N_reg = pdcch_params->n_rb * pdcch_params->n_symb;
  uint16_t Y, N_cce, M_s_max, n_CI=0, tmp, C;

  if (pdcch_params->config_type == NFAPI_NR_CSET_CONFIG_MIB_SIB1)
    AssertFatal(L>=4, "Invalid aggregation level for SIB1 configured PDCCH %d\n", L);

  N_cce = N_reg / NR_NB_REG_PER_CCE;
  /*Max number of candidates per aggregation level -- SIB1 configured search space only*/
  M_s_max = (L==4)?4:(L==8)?2:1;

  if (pdcch_params->search_space_type == NFAPI_NR_SEARCH_SPACE_TYPE_COMMON)
    Y = 0;
  else { //NFAPI_NR_SEARCH_SPACE_TYPE_UE_SPECIFIC
  }

  uint8_t cond = N_reg%(bsize*R);
  AssertFatal(cond==0, "CCE to REG interleaving: Invalid configuration leading to non integer C\n");
  C = N_reg/(bsize*R);

  tmp = L * (( Y + (m*N_cce)/(L*M_s_max) + n_CI ) % (N_cce/L));

  LOG_I(PHY, "CCE list generation for candidate %d: bundle size %d ilv size %d tmp %d\n", m, bsize, R, tmp);
  for (uint8_t cce_idx=0; cce_idx<L; cce_idx++) {
    cce = &dci_alloc->cce_list[cce_idx];
    cce->cce_idx = tmp + cce_idx;
    LOG_D(PHY, "cce_idx %d\n", cce->cce_idx);

    if (pdcch_params->cr_mapping_type == NFAPI_NR_CCE_REG_MAPPING_INTERLEAVED) {
      LOG_D(PHY, "Interleaved CCE to REG mapping\n");
      uint8_t j = cce->cce_idx, j_prime;
      uint8_t r,c,idx;

      for (uint8_t bundle_idx=0; bundle_idx<NR_NB_REG_PER_CCE/bsize; bundle_idx++) {
        j_prime = 6*j/bsize + bundle_idx;
        r = j_prime%R;
        c = (j_prime-r)/R;
        idx = (r*C + c + n_shift)%(N_reg/bsize);
        LOG_D(PHY, "bundle idx = %d \n j = %d \t j_prime = %d \t r = %d \t c = %d\n", idx, j , j_prime, r, c);

        for (uint8_t reg_idx=0; reg_idx<bsize; reg_idx++) {
          reg = &cce->reg_list[reg_idx];
          reg->reg_idx = bsize*idx + reg_idx;
          reg->start_sc_idx = (reg->reg_idx/pdcch_params->n_symb) * NR_NB_SC_PER_RB;
          reg->symb_idx = reg->reg_idx % pdcch_params->n_symb;
          LOG_D(PHY, "reg %d symbol %d start subcarrier %d\n", reg->reg_idx, reg->symb_idx, reg->start_sc_idx);
        }
      }
    }
    else { // NFAPI_NR_CCE_REG_MAPPING_NON_INTERLEAVED
      LOG_D(PHY, "Non interleaved CCE to REG mapping\n");
      for (uint8_t reg_idx=0; reg_idx<NR_NB_REG_PER_CCE; reg_idx++) {
        reg = &cce->reg_list[reg_idx];
        reg->reg_idx = cce->cce_idx*NR_NB_REG_PER_CCE + reg_idx;
        reg->start_sc_idx = (reg->reg_idx/pdcch_params->n_symb) * NR_NB_SC_PER_RB;
        reg->symb_idx = reg->reg_idx % pdcch_params->n_symb;
        LOG_D(PHY, "reg %d symbol %d start subcarrier %d\n", reg->reg_idx, reg->symb_idx, reg->start_sc_idx);
      }

    }

  }
}

void nr_fill_dci_and_dlsch(PHY_VARS_gNB *gNB,
                           int frame,
                           int subframe,
                           gNB_L1_rxtx_proc_t *proc,
                           NR_gNB_DCI_ALLOC_t *dci_alloc,
                           nfapi_nr_dl_config_dci_dl_pdu *pdcch_pdu,
                           nfapi_nr_dl_config_dlsch_pdu *dlsch_pdu)
{
	NR_DL_FRAME_PARMS *fp = &gNB->frame_parms;
  uint8_t n_shift;
<<<<<<< HEAD
	uint32_t *dci_pdu = dci_alloc->dci_pdu;
  memset((void*)dci_pdu,0,4*sizeof(uint32_t));
	nfapi_nr_dl_config_dci_dl_pdu_rel15_t *pdu_rel15 = &pdcch_pdu->dci_dl_pdu_rel15;
  nfapi_nr_dl_config_pdcch_parameters_rel15_t *params_rel15 = &pdcch_pdu->pdcch_params_rel15;
=======
	uint64_t *dci_pdu = dci_alloc->dci_pdu;
  memset((void*)dci_pdu,0,2*sizeof(uint64_t));
	nfapi_nr_dl_config_dci_dl_pdu_rel15_t *pdu_rel15 = &pdu->dci_dl_pdu.dci_dl_pdu_rel15;
  nfapi_nr_dl_config_pdcch_parameters_rel15_t *params_rel15 = &pdu->dci_dl_pdu.pdcch_params_rel15;
>>>>>>> 6650b6cd
	nfapi_nr_config_request_t *cfg = &gNB->gNB_config;
  NR_gNB_DLSCH_t *dlsch = gNB->dlsch[0][0];
  NR_DL_gNB_HARQ_t **harq = dlsch->harq_processes;

<<<<<<< HEAD
  uint16_t N_RB = fp->initial_bwp_dl.N_RB;
  uint16_t N_RB_UL = fp->initial_bwp_ul.N_RB;
  uint8_t fsize=0, pos=0, pos2=0,cand_idx=0;
=======
  uint16_t N_RB = params_rel15->n_RB_BWP;
  uint8_t fsize=0, pos=0, cand_idx=0;
>>>>>>> 6650b6cd

  dci_alloc->L = 8;
  memcpy((void*)&dci_alloc->pdcch_params, (void*)params_rel15, sizeof(nfapi_nr_dl_config_pdcch_parameters_rel15_t));
  dci_alloc->size = nr_get_dci_size(dci_alloc->pdcch_params.dci_format,
                        dci_alloc->pdcch_params.rnti_type,
                        N_RB,
                        cfg);
  AssertFatal(dci_alloc->size<=64, "DCI sizes above 64 bits not yet supported");
  n_shift = (dci_alloc->pdcch_params.config_type == NFAPI_NR_CSET_CONFIG_MIB_SIB1)?
                      cfg->sch_config.physical_cell_id.value : dci_alloc->pdcch_params.shift_index;
  nr_fill_cce_list(dci_alloc, n_shift, cand_idx);

  /// Payload generation
  switch(params_rel15->dci_format) {

    case NFAPI_NR_DL_DCI_FORMAT_1_0:
      switch(params_rel15->rnti_type) {
        case NFAPI_NR_RNTI_RA:
        	// Freq domain assignment
        	fsize = (int)ceil( log2( (N_RB*(N_RB+1))>>1 ) );
          printf("fsize = %d\n",fsize);
        	for (int i=0; i<fsize; i++)
        		*dci_pdu |= ((pdu_rel15->frequency_domain_assignment>>(fsize-i-1))&1)<<(63-pos++);
        	// Time domain assignment
        	for (int i=0; i<4; i++)
        		*dci_pdu |= ((pdu_rel15->time_domain_assignment>>(3-i))&1)<<(63-pos++);
        	// VRB to PRB mapping
        	*dci_pdu |= (pdu_rel15->vrb_to_prb_mapping&1)<<(63-pos++);
        	// MCS
        	for (int i=0; i<5; i++)
        		*dci_pdu |= ((pdu_rel15->mcs>>(4-i))&1)<<(63-pos++);
        	// TB scaling
        	for (int i=0; i<2; i++)
<<<<<<< HEAD
        		*dci_pdu |= ((pdu_rel15->tb_scaling>>(1-i))&1)<<pos++;

          printf("***************************\n");
        	break;

         case NFAPI_NR_RNTI_C:  
      // indicating a DL DCI format 1bit
        *dci_pdu |= (pdu_rel15->format_indicator&1)<<pos++;
      // Freq domain assignment (275rb >> fsize = 16)
        fsize = (int)ceil( log2( (N_RB*(N_RB+1))>>1 ) );
        for (int i=0; i<fsize; i++) 
            *dci_pdu |= ((pdu_rel15->frequency_domain_assignment>>(fsize-i-1))&1)<<pos++;

      if ((pdu_rel15->frequency_domain_assignment+1)&1 ==0) //fsize are all 1  38.212 p86
      {
          printf("***************************\n");
          
          // ra_preamble_index 6bit
          for (int i=0; i<6; i++)
            *dci_pdu |= ((pdu_rel15->ra_preamble_index>>(5-i-1))&1)<<pos++;

          // UL/SUL indicator  1bit
            *dci_pdu |= (pdu_rel15->ul_sul_indicator&1)<<pos++;
        
          // SS/PBCH index  6bit
          for (int i=0; i<6; i++)
            *dci_pdu |= ((pdu_rel15->ss_pbch_index>>(5-i))&1)<<pos++;
      
      //  prach_mask_index  "2"+2bit // cause it 32bit and  bit over 32 ,so dci_pdu ++
          for (int i=0; i<2; i++)
            *dci_pdu |= ((pdu_rel15->prach_mask_index>>(3-i))&1)<<pos++;
      
      //--------------------------dci_pdu ++------------------------------
      
      //  prach_mask_index  2+"2"bit //
          for (int i=2; i<4; i++)
      {
        if (pos>31)
            *(dci_pdu+1) |= ((pdu_rel15->prach_mask_index>>(3-i))&1)<<pos2++;
        else
        *dci_pdu |= ((pdu_rel15->prach_mask_index>>(3-i))&1)<<pos++;
      }
      
      
      }  //end if
      else 
      
      {
      // Time domain assignment 4bit
          for (int i=0; i<4; i++)
            *dci_pdu |= ((pdu_rel15->time_domain_assignment>>(3-i))&1)<<pos++;
      
      // VRB to PRB mapping  1bit
           *dci_pdu |= (pdu_rel15->vrb_to_prb_mapping&1)<<pos++;
      
      // MCS 5bit  //bit over 32, so dci_pdu ++
          for (int i=0; i<5; i++)
            *dci_pdu |= ((pdu_rel15->mcs>>(4-i))&1)<<pos++;
    
      // New data indicator 1bit
        *dci_pdu |= (pdu_rel15->ndi&1)<<pos++;
      
      // Redundancy version  2bit
          for (int i=0; i<2; i++)
            *dci_pdu |= ((pdu_rel15->rv>>(1-i))&1)<<pos++;
      
      // HARQ process number  4bit  "2"+2
          for (int i=0; i<2; i++)
            *dci_pdu  |= ((pdu_rel15->harq_pid>>(3-i))&1)<<pos++;
      
      //--------------------------dci_pdu ++------------------------------
      
      // HARQ process number  4bit  2+"2"
          for (int i=2; i<4; i++)
      { 
        if (pos>31)
            *(dci_pdu+1)  |= ((pdu_rel15->harq_pid>>(3-i))&1)<<pos2++;
        else 
        *dci_pdu  |= ((pdu_rel15->harq_pid>>(3-i))&1)<<pos++;
      }
      
      // Downlink assignment index  2bit
      for (int i=0; i<2; i++)
      { 
        if (pos>31)
            *(dci_pdu+1) |= ((pdu_rel15->dai>>(1-i))&1)<<pos2++;
        else 
        *dci_pdu |= ((pdu_rel15->dai>>(1-i))&1)<<pos++;
      }
      // TPC command for scheduled PUCCH  2bit
      for (int i=0; i<2; i++)
      { 
        if (pos>31)
            *(dci_pdu+1) |= ((pdu_rel15->tpc>>(1-i))&1)<<pos2++;
        else 
        *dci_pdu |= ((pdu_rel15->tpc>>(1-i))&1)<<pos++;  
      }
      // PUCCH resource indicator  3bit
      for (int i=0; i<3; i++)
      { 
        if (pos>31)
            *(dci_pdu+1) |= ((pdu_rel15->pucch_resource_indicator>>(2-i))&1)<<pos2++;
        else
        *dci_pdu |= ((pdu_rel15->pucch_resource_indicator>>(2-i))&1)<<pos++;      
      }
      // PDSCH-to-HARQ_feedback timing indicator 3bit
      for (int i=0; i<3; i++)
      {
        if (pos>31)
            *(dci_pdu+1) |= ((pdu_rel15->pdsch_to_harq_feedback_timing_indicator>>(2-i))&1)<<pos2++;
        else
        *dci_pdu |= ((pdu_rel15->pdsch_to_harq_feedback_timing_indicator>>(2-i))&1)<<pos++; 
      }
  
      } //end else

      break;

      case NFAPI_NR_RNTI_P:
      
      // Short Messages Indicator – 2 bits
          for (int i=0; i<2; i++)
            *dci_pdu |= ((pdu_rel15->short_messages_indicator>>(1-i))&1)<<pos++;
      // Short Messages – 8 bits
          for (int i=0; i<8; i++)
            *dci_pdu |= ((pdu_rel15->short_messages>>(7-i))&1)<<pos++;
      // Freq domain assignment 0-16 bit
        fsize = (int)ceil( log2( (N_RB*(N_RB+1))>>1 ) );
          for (int i=0; i<fsize; i++)
            *dci_pdu |= ((pdu_rel15->frequency_domain_assignment>>(fsize-i-1))&1)<<pos++;
          // Time domain assignment 4 bit
          for (int i=0; i<4; i++)
            *dci_pdu |= ((pdu_rel15->time_domain_assignment>>(3-i))&1)<<pos++;
          // VRB to PRB mapping 1 bit
        *dci_pdu |= (pdu_rel15->vrb_to_prb_mapping&1)<<pos++;
          // MCS "1"+4 = 5 bit
          for (int i=0; i<1; i++) 
            *dci_pdu |= ((pdu_rel15->mcs>>(4-i))&1)<<pos++;
      // MCS 1+"4" = 5 bit
      
          for (int i=1; i<4; i++) 
      {
        if (pos>31)
            *(dci_pdu+1) |= ((pdu_rel15->mcs>>(4-i))&1)<<pos2++;
        else
        *dci_pdu |= ((pdu_rel15->mcs>>(4-i))&1)<<pos++;
      }
          // TB scaling 2 bit
          for (int i=0; i<2; i++)
      { 
        if (pos>31)
            *(dci_pdu+1) |= ((pdu_rel15->tb_scaling>>(1-i))&1)<<pos2++;
        else
        *dci_pdu |= ((pdu_rel15->tb_scaling>>(1-i))&1)<<pos++;
      }
      break;
      
      case NFAPI_NR_RNTI_SI:
      // Freq domain assignment 0-16 bit
        fsize = (int)ceil( log2( (N_RB*(N_RB+1))>>1 ) );
          for (int i=0; i<fsize; i++)
            *dci_pdu |= ((pdu_rel15->frequency_domain_assignment>>(fsize-i-1))&1)<<pos++;
          // Time domain assignment 4 bit
          for (int i=0; i<4; i++)
            *dci_pdu |= ((pdu_rel15->time_domain_assignment>>(3-i))&1)<<pos++;
          // VRB to PRB mapping 1 bit
        *dci_pdu |= (pdu_rel15->vrb_to_prb_mapping&1)<<pos++;
      // MCS 5bit  //bit over 32, so dci_pdu ++
          for (int i=0; i<5; i++)
            *dci_pdu |= ((pdu_rel15->mcs>>(4-i))&1)<<pos++;
      // Redundancy version  2bit
          for (int i=0; i<2; i++)
            *dci_pdu |= ((pdu_rel15->rv>>(1-i))&1)<<pos++;
      
      break;
      
      case NFAPI_NR_RNTI_TC:
      // indicating a DL DCI format 1bit
        *dci_pdu |= (pdu_rel15->format_indicator&1)<<pos++;
      // Freq domain assignment 0-16 bit
          fsize = (int)ceil( log2( (N_RB*(N_RB+1))>>1 ) );
          for (int i=0; i<fsize; i++)
            *dci_pdu |= ((pdu_rel15->frequency_domain_assignment>>(fsize-i-1))&1)<<pos++;
      // Time domain assignment 4 bit
          for (int i=0; i<4; i++)
            *dci_pdu |= ((pdu_rel15->time_domain_assignment>>(3-i))&1)<<pos++;
      // VRB to PRB mapping 1 bit
        *dci_pdu |= (pdu_rel15->vrb_to_prb_mapping&1)<<pos++;
      // MCS 5bit  //bit over 32, so dci_pdu ++
          for (int i=0; i<5; i++)
            *dci_pdu |= ((pdu_rel15->mcs>>(4-i))&1)<<pos++;
      // New data indicator 1bit
        *dci_pdu |= (pdu_rel15->ndi&1)<<pos++;
      // Redundancy version  2bit
          for (int i=0; i<2; i++)
            *dci_pdu |= ((pdu_rel15->rv>>(1-i))&1)<<pos++;
      // HARQ process number  4bit  
          for (int i=0; i<2; i++)
            *dci_pdu  |= ((pdu_rel15->harq_pid>>(3-i))&1)<<pos++; 
      
      // HARQ process number  4bit  
          for (int i=2; i<4; i++)
      { 
        if (pos>31)
            *(dci_pdu+1)  |= ((pdu_rel15->harq_pid>>(3-i))&1)<<pos2++;  
        else
        *dci_pdu  |= ((pdu_rel15->harq_pid>>(3-i))&1)<<pos++; 
      } 
        
      // Downlink assignment index – 2 bits 
          for (int i=0; i<2; i++)
      { 
        if (pos>31)
            *(dci_pdu+1)  |= ((pdu_rel15->dai>>(1-i))&1)<<pos2++;
        else
        *dci_pdu  |= ((pdu_rel15->dai>>(1-i))&1)<<pos++;
      }     
      // TPC command for scheduled PUCCH – 2 bits
          for (int i=0; i<2; i++)
      { 
        if (pos>31)
            *(dci_pdu+1)  |= ((pdu_rel15->tpc>>(1-i))&1)<<pos2++; 
        else
        *dci_pdu  |= ((pdu_rel15->tpc>>(1-i))&1)<<pos++;    
      } 
      // PUCCH resource indicator – 3 bits 
          for (int i=0; i<3; i++)
      { 
        if (pos>31)
            *(dci_pdu+1)  |= ((pdu_rel15->pucch_resource_indicator>>(2-i))&1)<<pos2++;
        else
        *dci_pdu  |= ((pdu_rel15->pucch_resource_indicator>>(2-i))&1)<<pos++; 
      }
      // PDSCH-to-HARQ_feedback timing indicator – 3 bits
          for (int i=0; i<3; i++)
      {
        if (pos>31)
            *(dci_pdu+1)  |= ((pdu_rel15->pdsch_to_harq_feedback_timing_indicator>>(2-i))&1)<<pos2++; 
        else
        *dci_pdu  |= ((pdu_rel15->pdsch_to_harq_feedback_timing_indicator>>(2-i))&1)<<pos++;      
      }
      
      ///-----------------------------------?????????????????????------------------------
      break;
      }
=======
        		*dci_pdu |= ((pdu_rel15->tb_scaling>>(1-i))&1)<<(63-pos++);
        	break;

        case NFAPI_NR_RNTI_C:  
        // indicating a DL DCI format 1bit
          *dci_pdu |= (pdu_rel15->format_indicator&1)<<(63-pos++);
        // Freq domain assignment (275rb >> fsize = 16)
          fsize = (int)ceil( log2( (N_RB*(N_RB+1))>>1 ) );
          for (int i=0; i<fsize; i++) 
            *dci_pdu |= ((pdu_rel15->frequency_domain_assignment>>(fsize-i-1))&1)<<(63-pos++);

          if ((pdu_rel15->frequency_domain_assignment+1)&1 ==0) //fsize are all 1  38.212 p86
          {
            // ra_preamble_index 6 bits
            for (int i=0; i<6; i++)
              *dci_pdu |= ((pdu_rel15->ra_preamble_index>>(5-i))&1)<<(63-pos++);

            // UL/SUL indicator  1 bit
              *dci_pdu |= (pdu_rel15->ul_sul_indicator&1)<<(63-pos++);
          
            // SS/PBCH index  6 bits
            for (int i=0; i<6; i++)
              *dci_pdu |= ((pdu_rel15->ss_pbch_index>>(5-i))&1)<<(63-pos++);
        
            //  prach_mask_index  4 bits
            for (int i=0; i<4; i++)
              *dci_pdu |= ((pdu_rel15->prach_mask_index>>(3-i))&1)<<(63-pos++);
          
          }  //end if

          else {

          // Time domain assignment 4bit
          for (int i=0; i<4; i++)
            *dci_pdu |= ((pdu_rel15->time_domain_assignment>>(3-i))&1)<<(63-pos++);
      
          // VRB to PRB mapping  1bit
          *dci_pdu |= (pdu_rel15->vrb_to_prb_mapping&1)<<(63-pos++);
      
          // MCS 5bit  //bit over 32, so dci_pdu ++
          for (int i=0; i<5; i++)
            *dci_pdu |= ((pdu_rel15->mcs>>(4-i))&1)<<(63-pos++);
    
          // New data indicator 1bit
            *dci_pdu |= (pdu_rel15->ndi&1)<<(63-pos++);
      
          // Redundancy version  2bit
          for (int i=0; i<2; i++)
            *dci_pdu |= ((pdu_rel15->rv>>(1-i))&1)<<(63-pos++);
      
          // HARQ process number  4bit
          for (int i=0; i<4; i++)
            *dci_pdu  |= ((pdu_rel15->harq_pid>>(3-i))&1)<<(63-pos++);      
 
          // Downlink assignment index  2bit
          for (int i=0; i<2; i++)
            *dci_pdu |= ((pdu_rel15->dai>>(1-i))&1)<<(63-pos++);

          // TPC command for scheduled PUCCH  2bit
          for (int i=0; i<2; i++)
            *dci_pdu |= ((pdu_rel15->tpc>>(1-i))&1)<<(63-pos++);  

          // PUCCH resource indicator  3bit
          for (int i=0; i<3; i++)
            *dci_pdu |= ((pdu_rel15->pucch_resource_indicator>>(2-i))&1)<<(63-pos++);      

          // PDSCH-to-HARQ_feedback timing indicator 3bit
          for (int i=0; i<3; i++)
            *dci_pdu |= ((pdu_rel15->pdsch_to_harq_feedback_timing_indicator>>(2-i))&1)<<(63-pos++); 

          } //end else
          break;

      case NFAPI_NR_RNTI_P:
      
        // Short Messages Indicator – 2 bits
        for (int i=0; i<2; i++)
          *dci_pdu |= ((pdu_rel15->short_messages_indicator>>(1-i))&1)<<(63-pos++);
        // Short Messages – 8 bits
        for (int i=0; i<8; i++)
          *dci_pdu |= ((pdu_rel15->short_messages>>(7-i))&1)<<(63-pos++);
        // Freq domain assignment 0-16 bit
        fsize = (int)ceil( log2( (N_RB*(N_RB+1))>>1 ) );
          for (int i=0; i<fsize; i++)
            *dci_pdu |= ((pdu_rel15->frequency_domain_assignment>>(fsize-i-1))&1)<<(63-pos++);
        // Time domain assignment 4 bit
        for (int i=0; i<4; i++)
          *dci_pdu |= ((pdu_rel15->time_domain_assignment>>(3-i))&1)<<(63-pos++);
        // VRB to PRB mapping 1 bit
        *dci_pdu |= (pdu_rel15->vrb_to_prb_mapping&1)<<(63-pos++);
        // MCS 5 bit
        for (int i=0; i<5; i++) 
          *dci_pdu |= ((pdu_rel15->mcs>>(4-i))&1)<<(63-pos++);
      
        // TB scaling 2 bit
        for (int i=0; i<2; i++)
          *dci_pdu |= ((pdu_rel15->tb_scaling>>(1-i))&1)<<(63-pos++);

>>>>>>> 6650b6cd
      break;
      
      case NFAPI_NR_RNTI_SI:
        // Freq domain assignment 0-16 bit
        fsize = (int)ceil( log2( (N_RB*(N_RB+1))>>1 ) );
        for (int i=0; i<fsize; i++)
          *dci_pdu |= ((pdu_rel15->frequency_domain_assignment>>(fsize-i-1))&1)<<(63-pos++);
        // Time domain assignment 4 bit
        for (int i=0; i<4; i++)
          *dci_pdu |= ((pdu_rel15->time_domain_assignment>>(3-i))&1)<<(63-pos++);
          // VRB to PRB mapping 1 bit
        *dci_pdu |= (pdu_rel15->vrb_to_prb_mapping&1)<<(63-pos++);
        // MCS 5bit  //bit over 32, so dci_pdu ++
        for (int i=0; i<5; i++)
          *dci_pdu |= ((pdu_rel15->mcs>>(4-i))&1)<<(63-pos++);
        // Redundancy version  2bit
        for (int i=0; i<2; i++)
          *dci_pdu |= ((pdu_rel15->rv>>(1-i))&1)<<(63-pos++);
      
      break;
      
      case NFAPI_NR_RNTI_TC:
      // indicating a DL DCI format 1bit
        *dci_pdu |= (pdu_rel15->format_indicator&1)<<(63-pos++);
      // Freq domain assignment 0-16 bit
        fsize = (int)ceil( log2( (N_RB*(N_RB+1))>>1 ) );
        for (int i=0; i<fsize; i++)
          *dci_pdu |= ((pdu_rel15->frequency_domain_assignment>>(fsize-i-1))&1)<<(63-pos++);
      // Time domain assignment 4 bit
        for (int i=0; i<4; i++)
          *dci_pdu |= ((pdu_rel15->time_domain_assignment>>(3-i))&1)<<(63-pos++);
      // VRB to PRB mapping 1 bit
        *dci_pdu |= (pdu_rel15->vrb_to_prb_mapping&1)<<(63-pos++);
      // MCS 5bit  //bit over 32, so dci_pdu ++
        for (int i=0; i<5; i++)
          *dci_pdu |= ((pdu_rel15->mcs>>(4-i))&1)<<(63-pos++);
      // New data indicator 1bit
        *dci_pdu |= (pdu_rel15->ndi&1)<<(63-pos++);
      // Redundancy version  2bit
        for (int i=0; i<2; i++)
          *dci_pdu |= ((pdu_rel15->rv>>(1-i))&1)<<(63-pos++);
      // HARQ process number  4bit  
        for (int i=0; i<4; i++)
          *dci_pdu  |= ((pdu_rel15->harq_pid>>(3-i))&1)<<(63-pos++); 
      
      // Downlink assignment index – 2 bits 
        for (int i=0; i<2; i++)
           *dci_pdu  |= ((pdu_rel15->dai>>(1-i))&1)<<(63-pos++);
    
      // TPC command for scheduled PUCCH – 2 bits
        for (int i=0; i<2; i++)
          *dci_pdu  |= ((pdu_rel15->tpc>>(1-i))&1)<<(63-pos++);    

      // PUCCH resource indicator – 3 bits 
        for (int i=0; i<3; i++)
          *dci_pdu  |= ((pdu_rel15->pucch_resource_indicator>>(2-i))&1)<<(63-pos++); 

      // PDSCH-to-HARQ_feedback timing indicator – 3 bits
        for (int i=0; i<3; i++)
          *dci_pdu  |= ((pdu_rel15->pdsch_to_harq_feedback_timing_indicator>>(2-i))&1)<<(63-pos++);
      
      break;
      }

    case NFAPI_NR_UL_DCI_FORMAT_0_0:
<<<<<<< HEAD
    switch(params_rel15->rnti_type) 
    {
      case NFAPI_NR_RNTI_C:
      // indicating a DL DCI format 1bit
         *dci_pdu |= (pdu_rel15->format_indicator&1)<<pos++;
          // Freq domain assignment  max 16 bit
          fsize = (int)ceil( log2( (N_RB_UL*(N_RB_UL+1))>>1 ) );
          for (int i=0; i<fsize; i++)
            *dci_pdu |= ((pdu_rel15->frequency_domain_assignment>>(fsize-i-1))&1)<<pos++;
          // Time domain assignment 4bit
          for (int i=0; i<4; i++)
            *dci_pdu |= ((pdu_rel15->time_domain_assignment>>(3-i))&1)<<pos++;
      // Frequency hopping flag – 1 bit
         *dci_pdu |= (pdu_rel15->frequency_hopping_flag&1)<<pos++;
          // MCS  5 bit
          for (int i=0; i<5; i++)
          *dci_pdu |= ((pdu_rel15->mcs>>(4-i))&1)<<pos++;
      // New data indicator 1bit
         *dci_pdu |= (pdu_rel15->ndi&1)<<pos++;
      // Redundancy version  2bit
          for (int i=0; i<2; i++)
         *dci_pdu |= ((pdu_rel15->rv>>(1-i))&1)<<pos++;
      // HARQ process number  4bit  
          for (int i=0; i<2; i++)
         *dci_pdu  |= ((pdu_rel15->harq_pid>>(3-i))&1)<<pos++;
      
      // HARQ process number  4bit  
          for (int i=2; i<4; i++)
      {
        if (pos>31)
            *(dci_pdu+1)  |= ((pdu_rel15->harq_pid>>(3-i))&1)<<pos2++;
        else 
        *dci_pdu  |= ((pdu_rel15->harq_pid>>(3-i))&1)<<pos++;
      }
      // TPC command for scheduled PUSCH – 2 bits
        for (int i=0; i<2; i++)
        {
        if (pos>31)
            *(dci_pdu+1) |= ((pdu_rel15->tpc>>(1-i))&1)<<pos2++;  
        else
        *dci_pdu |= ((pdu_rel15->tpc>>(1-i))&1)<<pos++;
        }
      // Padding bits
        if (pos<32)
        {
        for(int a = pos;a<32;a++)
          *dci_pdu |= (pdu_rel15->padding&1)<<pos++;
        }
      // UL/SUL indicator – 1 bit
        if (cfg->pucch_config.pucch_GroupHopping.value)
        { 
        if (pos>31) 
        *(dci_pdu+1) |= (pdu_rel15->ul_sul_indicator&1)<<pos2++;  
        else
        *dci_pdu |= (pdu_rel15->ul_sul_indicator&1)<<pos++; 
        }
=======
    switch(params_rel15->rnti_type)
    {
      case NFAPI_NR_RNTI_C:
      // indicating a DL DCI format 1bit
         *dci_pdu |= (pdu_rel15->format_indicator&1)<<(63-pos++);
          // Freq domain assignment  max 16 bit
          fsize = (int)ceil( log2( (N_RB*(N_RB+1))>>1 ) );
          for (int i=0; i<fsize; i++)
            *dci_pdu |= ((pdu_rel15->frequency_domain_assignment>>(fsize-i-1))&1)<<(63-pos++);
          // Time domain assignment 4bit
          for (int i=0; i<4; i++)
            *dci_pdu |= ((pdu_rel15->time_domain_assignment>>(3-i))&1)<<(63-pos++);
      // Frequency hopping flag – 1 bit
         *dci_pdu |= (pdu_rel15->frequency_hopping_flag&1)<<(63-pos++);
          // MCS  5 bit
          for (int i=0; i<5; i++)
          *dci_pdu |= ((pdu_rel15->mcs>>(4-i))&1)<<(63-pos++);
      // New data indicator 1bit
         *dci_pdu |= (pdu_rel15->ndi&1)<<(63-pos++);
      // Redundancy version  2bit
          for (int i=0; i<2; i++)
         *dci_pdu |= ((pdu_rel15->rv>>(1-i))&1)<<(63-pos++);
      // HARQ process number  4bit  
          for (int i=0; i<4; i++)
         *dci_pdu  |= ((pdu_rel15->harq_pid>>(3-i))&1)<<(63-pos++);
      
      // TPC command for scheduled PUSCH – 2 bits
        for (int i=0; i<2; i++)
          *dci_pdu |= ((pdu_rel15->tpc>>(1-i))&1)<<(63-pos++);

      // Padding bits
        for(int a = pos;a<32;a++)
          *dci_pdu |= (pdu_rel15->padding&1)<<(63-pos++);

      // UL/SUL indicator – 1 bit
        if (cfg->pucch_config.pucch_GroupHopping.value)
          *dci_pdu |= (pdu_rel15->ul_sul_indicator&1)<<(63-pos++); 
>>>>>>> 6650b6cd
   
          break;
      
      case NFAPI_NR_RNTI_TC:
      
          // indicating a DL DCI format 1bit
<<<<<<< HEAD
          *dci_pdu |= (pdu_rel15->format_indicator&1)<<pos++;
          // Freq domain assignment  max 16 bit
          fsize = (int)ceil( log2( (N_RB_UL*(N_RB_UL+1))>>1 ) );
          for (int i=0; i<fsize; i++)
            *dci_pdu |= ((pdu_rel15->frequency_domain_assignment>>(fsize-i-1))&1)<<pos++;
          // Time domain assignment 4bit
          for (int i=0; i<4; i++)
            *dci_pdu |= ((pdu_rel15->time_domain_assignment>>(3-i))&1)<<pos++;
         // Frequency hopping flag – 1 bit
          *dci_pdu |= (pdu_rel15->frequency_hopping_flag&1)<<pos++;
          // MCS  5 bit
          for (int i=0; i<5; i++)
          *dci_pdu |= ((pdu_rel15->mcs>>(4-i))&1)<<pos++;
          // New data indicator 1bit
         *dci_pdu |= (pdu_rel15->ndi&1)<<pos++;
          // Redundancy version  2bit
          for (int i=0; i<2; i++)
          *dci_pdu |= ((pdu_rel15->rv>>(1-i))&1)<<pos++;
          // HARQ process number  4bit  
          for (int i=0; i<2; i++)
          *dci_pdu  |= ((pdu_rel15->harq_pid>>(3-i))&1)<<pos++;
      
        // HARQ process number  4bit  
        for (int i=2; i<4; i++)
        {
        if (pos>31)
        *(dci_pdu+1)  |= ((pdu_rel15->harq_pid>>(3-i))&1)<<pos2++;
        else 
        *dci_pdu  |= ((pdu_rel15->harq_pid>>(3-i))&1)<<pos++;
        }
        // TPC command for scheduled PUSCH – 2 bits
        for (int i=0; i<2; i++)
        {
        if (pos>31)
        *(dci_pdu+1) |= ((pdu_rel15->tpc>>(1-i))&1)<<pos2++;  
        else
        *dci_pdu |= ((pdu_rel15->tpc>>(1-i))&1)<<pos++;
        }
        // Padding bits
        if (pos<32)
        {
        for(int a = pos;a<32;a++)
        *dci_pdu |= (pdu_rel15->padding&1)<<pos++;
        }
        // UL/SUL indicator – 1 bit
        if (cfg->pucch_config.pucch_GroupHopping.value)
        { 
        if (pos>31) 
        *(dci_pdu+1) |= (pdu_rel15->ul_sul_indicator&1)<<pos2++;  
        else
        *dci_pdu |= (pdu_rel15->ul_sul_indicator&1)<<pos++; 
        } 
=======
          *dci_pdu |= (pdu_rel15->format_indicator&1)<<(63-pos++);
          // Freq domain assignment  max 16 bit
          fsize = (int)ceil( log2( (N_RB*(N_RB+1))>>1 ) );
          for (int i=0; i<fsize; i++)
            *dci_pdu |= ((pdu_rel15->frequency_domain_assignment>>(fsize-i-1))&1)<<(63-pos++);
          // Time domain assignment 4bit
          for (int i=0; i<4; i++)
            *dci_pdu |= ((pdu_rel15->time_domain_assignment>>(3-i))&1)<<(63-pos++);
         // Frequency hopping flag – 1 bit
          *dci_pdu |= (pdu_rel15->frequency_hopping_flag&1)<<(63-pos++);
          // MCS  5 bit
          for (int i=0; i<5; i++)
          *dci_pdu |= ((pdu_rel15->mcs>>(4-i))&1)<<(63-pos++);
          // New data indicator 1bit
         *dci_pdu |= (pdu_rel15->ndi&1)<<(63-pos++);
          // Redundancy version  2bit
          for (int i=0; i<2; i++)
          *dci_pdu |= ((pdu_rel15->rv>>(1-i))&1)<<(63-pos++);
          // HARQ process number  4bit  
          for (int i=0; i<4; i++)
          *dci_pdu  |= ((pdu_rel15->harq_pid>>(3-i))&1)<<(63-pos++);

        // TPC command for scheduled PUSCH – 2 bits
        for (int i=0; i<2; i++)
          *dci_pdu |= ((pdu_rel15->tpc>>(1-i))&1)<<(63-pos++);

        // Padding bits
        for(int a = pos;a<32;a++)
        *dci_pdu |= (pdu_rel15->padding&1)<<(63-pos++);

        // UL/SUL indicator – 1 bit
        if (cfg->pucch_config.pucch_GroupHopping.value)
        *dci_pdu |= (pdu_rel15->ul_sul_indicator&1)<<(63-pos++); 

>>>>>>> 6650b6cd
        break;
      } 
      break;
  }

<<<<<<< HEAD

  LOG_I(PHY, "DCI PDU: [0]->0x%08x \t [1]->0x%08x \t [2]->0x%08x \t [3]->0x%08x\n",
              dci_pdu[0], dci_pdu[1], dci_pdu[2], dci_pdu[3]);

  /// rest of DCI alloc
  dci_alloc->L = 8;
  memcpy((void*)&dci_alloc->pdcch_params, (void*)params_rel15, sizeof(nfapi_nr_dl_config_pdcch_parameters_rel15_t));
  dci_alloc->size = nr_get_dci_size(dci_alloc->pdcch_params.dci_format,
                        dci_alloc->pdcch_params.rnti_type,
                        &fp->initial_bwp_dl,
                        cfg);
  n_shift = (dci_alloc->pdcch_params.config_type == NFAPI_NR_CSET_CONFIG_MIB_SIB1)?
                      cfg->sch_config.physical_cell_id.value : dci_alloc->pdcch_params.shift_index;
  nr_fill_cce_list(dci_alloc, n_shift, cand_idx);
=======
  LOG_I(PHY, "DCI PDU: [0]->0x%16x \t [1]->0x%16x \n",dci_pdu[0], dci_pdu[1]);
>>>>>>> 6650b6cd
  LOG_I(PHY, "DCI type %d payload (size %d) generated on candidate %d\n", dci_alloc->pdcch_params.dci_format, dci_alloc->size, cand_idx);

  /// DLSCH struct
  memcpy((void*)&harq[dci_alloc->harq_pid]->dlsch_pdu, (void*)dlsch_pdu, sizeof(nfapi_nr_dl_config_dlsch_pdu));

}<|MERGE_RESOLUTION|>--- conflicted
+++ resolved
@@ -114,31 +114,18 @@
                            nfapi_nr_dl_config_dci_dl_pdu *pdcch_pdu,
                            nfapi_nr_dl_config_dlsch_pdu *dlsch_pdu)
 {
-	NR_DL_FRAME_PARMS *fp = &gNB->frame_parms;
+  NR_DL_FRAME_PARMS *fp = &gNB->frame_parms;
   uint8_t n_shift;
-<<<<<<< HEAD
-	uint32_t *dci_pdu = dci_alloc->dci_pdu;
-  memset((void*)dci_pdu,0,4*sizeof(uint32_t));
-	nfapi_nr_dl_config_dci_dl_pdu_rel15_t *pdu_rel15 = &pdcch_pdu->dci_dl_pdu_rel15;
+  uint64_t *dci_pdu = dci_alloc->dci_pdu;
+  memset((void*)dci_pdu,0,2*sizeof(uint64_t));
+  nfapi_nr_dl_config_dci_dl_pdu_rel15_t *pdu_rel15 = &pdcch_pdu->dci_dl_pdu_rel15;
   nfapi_nr_dl_config_pdcch_parameters_rel15_t *params_rel15 = &pdcch_pdu->pdcch_params_rel15;
-=======
-	uint64_t *dci_pdu = dci_alloc->dci_pdu;
-  memset((void*)dci_pdu,0,2*sizeof(uint64_t));
-	nfapi_nr_dl_config_dci_dl_pdu_rel15_t *pdu_rel15 = &pdu->dci_dl_pdu.dci_dl_pdu_rel15;
-  nfapi_nr_dl_config_pdcch_parameters_rel15_t *params_rel15 = &pdu->dci_dl_pdu.pdcch_params_rel15;
->>>>>>> 6650b6cd
 	nfapi_nr_config_request_t *cfg = &gNB->gNB_config;
   NR_gNB_DLSCH_t *dlsch = gNB->dlsch[0][0];
   NR_DL_gNB_HARQ_t **harq = dlsch->harq_processes;
 
-<<<<<<< HEAD
-  uint16_t N_RB = fp->initial_bwp_dl.N_RB;
-  uint16_t N_RB_UL = fp->initial_bwp_ul.N_RB;
-  uint8_t fsize=0, pos=0, pos2=0,cand_idx=0;
-=======
   uint16_t N_RB = params_rel15->n_RB_BWP;
   uint8_t fsize=0, pos=0, cand_idx=0;
->>>>>>> 6650b6cd
 
   dci_alloc->L = 8;
   memcpy((void*)&dci_alloc->pdcch_params, (void*)params_rel15, sizeof(nfapi_nr_dl_config_pdcch_parameters_rel15_t));
@@ -172,253 +159,6 @@
         		*dci_pdu |= ((pdu_rel15->mcs>>(4-i))&1)<<(63-pos++);
         	// TB scaling
         	for (int i=0; i<2; i++)
-<<<<<<< HEAD
-        		*dci_pdu |= ((pdu_rel15->tb_scaling>>(1-i))&1)<<pos++;
-
-          printf("***************************\n");
-        	break;
-
-         case NFAPI_NR_RNTI_C:  
-      // indicating a DL DCI format 1bit
-        *dci_pdu |= (pdu_rel15->format_indicator&1)<<pos++;
-      // Freq domain assignment (275rb >> fsize = 16)
-        fsize = (int)ceil( log2( (N_RB*(N_RB+1))>>1 ) );
-        for (int i=0; i<fsize; i++) 
-            *dci_pdu |= ((pdu_rel15->frequency_domain_assignment>>(fsize-i-1))&1)<<pos++;
-
-      if ((pdu_rel15->frequency_domain_assignment+1)&1 ==0) //fsize are all 1  38.212 p86
-      {
-          printf("***************************\n");
-          
-          // ra_preamble_index 6bit
-          for (int i=0; i<6; i++)
-            *dci_pdu |= ((pdu_rel15->ra_preamble_index>>(5-i-1))&1)<<pos++;
-
-          // UL/SUL indicator  1bit
-            *dci_pdu |= (pdu_rel15->ul_sul_indicator&1)<<pos++;
-        
-          // SS/PBCH index  6bit
-          for (int i=0; i<6; i++)
-            *dci_pdu |= ((pdu_rel15->ss_pbch_index>>(5-i))&1)<<pos++;
-      
-      //  prach_mask_index  "2"+2bit // cause it 32bit and  bit over 32 ,so dci_pdu ++
-          for (int i=0; i<2; i++)
-            *dci_pdu |= ((pdu_rel15->prach_mask_index>>(3-i))&1)<<pos++;
-      
-      //--------------------------dci_pdu ++------------------------------
-      
-      //  prach_mask_index  2+"2"bit //
-          for (int i=2; i<4; i++)
-      {
-        if (pos>31)
-            *(dci_pdu+1) |= ((pdu_rel15->prach_mask_index>>(3-i))&1)<<pos2++;
-        else
-        *dci_pdu |= ((pdu_rel15->prach_mask_index>>(3-i))&1)<<pos++;
-      }
-      
-      
-      }  //end if
-      else 
-      
-      {
-      // Time domain assignment 4bit
-          for (int i=0; i<4; i++)
-            *dci_pdu |= ((pdu_rel15->time_domain_assignment>>(3-i))&1)<<pos++;
-      
-      // VRB to PRB mapping  1bit
-           *dci_pdu |= (pdu_rel15->vrb_to_prb_mapping&1)<<pos++;
-      
-      // MCS 5bit  //bit over 32, so dci_pdu ++
-          for (int i=0; i<5; i++)
-            *dci_pdu |= ((pdu_rel15->mcs>>(4-i))&1)<<pos++;
-    
-      // New data indicator 1bit
-        *dci_pdu |= (pdu_rel15->ndi&1)<<pos++;
-      
-      // Redundancy version  2bit
-          for (int i=0; i<2; i++)
-            *dci_pdu |= ((pdu_rel15->rv>>(1-i))&1)<<pos++;
-      
-      // HARQ process number  4bit  "2"+2
-          for (int i=0; i<2; i++)
-            *dci_pdu  |= ((pdu_rel15->harq_pid>>(3-i))&1)<<pos++;
-      
-      //--------------------------dci_pdu ++------------------------------
-      
-      // HARQ process number  4bit  2+"2"
-          for (int i=2; i<4; i++)
-      { 
-        if (pos>31)
-            *(dci_pdu+1)  |= ((pdu_rel15->harq_pid>>(3-i))&1)<<pos2++;
-        else 
-        *dci_pdu  |= ((pdu_rel15->harq_pid>>(3-i))&1)<<pos++;
-      }
-      
-      // Downlink assignment index  2bit
-      for (int i=0; i<2; i++)
-      { 
-        if (pos>31)
-            *(dci_pdu+1) |= ((pdu_rel15->dai>>(1-i))&1)<<pos2++;
-        else 
-        *dci_pdu |= ((pdu_rel15->dai>>(1-i))&1)<<pos++;
-      }
-      // TPC command for scheduled PUCCH  2bit
-      for (int i=0; i<2; i++)
-      { 
-        if (pos>31)
-            *(dci_pdu+1) |= ((pdu_rel15->tpc>>(1-i))&1)<<pos2++;
-        else 
-        *dci_pdu |= ((pdu_rel15->tpc>>(1-i))&1)<<pos++;  
-      }
-      // PUCCH resource indicator  3bit
-      for (int i=0; i<3; i++)
-      { 
-        if (pos>31)
-            *(dci_pdu+1) |= ((pdu_rel15->pucch_resource_indicator>>(2-i))&1)<<pos2++;
-        else
-        *dci_pdu |= ((pdu_rel15->pucch_resource_indicator>>(2-i))&1)<<pos++;      
-      }
-      // PDSCH-to-HARQ_feedback timing indicator 3bit
-      for (int i=0; i<3; i++)
-      {
-        if (pos>31)
-            *(dci_pdu+1) |= ((pdu_rel15->pdsch_to_harq_feedback_timing_indicator>>(2-i))&1)<<pos2++;
-        else
-        *dci_pdu |= ((pdu_rel15->pdsch_to_harq_feedback_timing_indicator>>(2-i))&1)<<pos++; 
-      }
-  
-      } //end else
-
-      break;
-
-      case NFAPI_NR_RNTI_P:
-      
-      // Short Messages Indicator – 2 bits
-          for (int i=0; i<2; i++)
-            *dci_pdu |= ((pdu_rel15->short_messages_indicator>>(1-i))&1)<<pos++;
-      // Short Messages – 8 bits
-          for (int i=0; i<8; i++)
-            *dci_pdu |= ((pdu_rel15->short_messages>>(7-i))&1)<<pos++;
-      // Freq domain assignment 0-16 bit
-        fsize = (int)ceil( log2( (N_RB*(N_RB+1))>>1 ) );
-          for (int i=0; i<fsize; i++)
-            *dci_pdu |= ((pdu_rel15->frequency_domain_assignment>>(fsize-i-1))&1)<<pos++;
-          // Time domain assignment 4 bit
-          for (int i=0; i<4; i++)
-            *dci_pdu |= ((pdu_rel15->time_domain_assignment>>(3-i))&1)<<pos++;
-          // VRB to PRB mapping 1 bit
-        *dci_pdu |= (pdu_rel15->vrb_to_prb_mapping&1)<<pos++;
-          // MCS "1"+4 = 5 bit
-          for (int i=0; i<1; i++) 
-            *dci_pdu |= ((pdu_rel15->mcs>>(4-i))&1)<<pos++;
-      // MCS 1+"4" = 5 bit
-      
-          for (int i=1; i<4; i++) 
-      {
-        if (pos>31)
-            *(dci_pdu+1) |= ((pdu_rel15->mcs>>(4-i))&1)<<pos2++;
-        else
-        *dci_pdu |= ((pdu_rel15->mcs>>(4-i))&1)<<pos++;
-      }
-          // TB scaling 2 bit
-          for (int i=0; i<2; i++)
-      { 
-        if (pos>31)
-            *(dci_pdu+1) |= ((pdu_rel15->tb_scaling>>(1-i))&1)<<pos2++;
-        else
-        *dci_pdu |= ((pdu_rel15->tb_scaling>>(1-i))&1)<<pos++;
-      }
-      break;
-      
-      case NFAPI_NR_RNTI_SI:
-      // Freq domain assignment 0-16 bit
-        fsize = (int)ceil( log2( (N_RB*(N_RB+1))>>1 ) );
-          for (int i=0; i<fsize; i++)
-            *dci_pdu |= ((pdu_rel15->frequency_domain_assignment>>(fsize-i-1))&1)<<pos++;
-          // Time domain assignment 4 bit
-          for (int i=0; i<4; i++)
-            *dci_pdu |= ((pdu_rel15->time_domain_assignment>>(3-i))&1)<<pos++;
-          // VRB to PRB mapping 1 bit
-        *dci_pdu |= (pdu_rel15->vrb_to_prb_mapping&1)<<pos++;
-      // MCS 5bit  //bit over 32, so dci_pdu ++
-          for (int i=0; i<5; i++)
-            *dci_pdu |= ((pdu_rel15->mcs>>(4-i))&1)<<pos++;
-      // Redundancy version  2bit
-          for (int i=0; i<2; i++)
-            *dci_pdu |= ((pdu_rel15->rv>>(1-i))&1)<<pos++;
-      
-      break;
-      
-      case NFAPI_NR_RNTI_TC:
-      // indicating a DL DCI format 1bit
-        *dci_pdu |= (pdu_rel15->format_indicator&1)<<pos++;
-      // Freq domain assignment 0-16 bit
-          fsize = (int)ceil( log2( (N_RB*(N_RB+1))>>1 ) );
-          for (int i=0; i<fsize; i++)
-            *dci_pdu |= ((pdu_rel15->frequency_domain_assignment>>(fsize-i-1))&1)<<pos++;
-      // Time domain assignment 4 bit
-          for (int i=0; i<4; i++)
-            *dci_pdu |= ((pdu_rel15->time_domain_assignment>>(3-i))&1)<<pos++;
-      // VRB to PRB mapping 1 bit
-        *dci_pdu |= (pdu_rel15->vrb_to_prb_mapping&1)<<pos++;
-      // MCS 5bit  //bit over 32, so dci_pdu ++
-          for (int i=0; i<5; i++)
-            *dci_pdu |= ((pdu_rel15->mcs>>(4-i))&1)<<pos++;
-      // New data indicator 1bit
-        *dci_pdu |= (pdu_rel15->ndi&1)<<pos++;
-      // Redundancy version  2bit
-          for (int i=0; i<2; i++)
-            *dci_pdu |= ((pdu_rel15->rv>>(1-i))&1)<<pos++;
-      // HARQ process number  4bit  
-          for (int i=0; i<2; i++)
-            *dci_pdu  |= ((pdu_rel15->harq_pid>>(3-i))&1)<<pos++; 
-      
-      // HARQ process number  4bit  
-          for (int i=2; i<4; i++)
-      { 
-        if (pos>31)
-            *(dci_pdu+1)  |= ((pdu_rel15->harq_pid>>(3-i))&1)<<pos2++;  
-        else
-        *dci_pdu  |= ((pdu_rel15->harq_pid>>(3-i))&1)<<pos++; 
-      } 
-        
-      // Downlink assignment index – 2 bits 
-          for (int i=0; i<2; i++)
-      { 
-        if (pos>31)
-            *(dci_pdu+1)  |= ((pdu_rel15->dai>>(1-i))&1)<<pos2++;
-        else
-        *dci_pdu  |= ((pdu_rel15->dai>>(1-i))&1)<<pos++;
-      }     
-      // TPC command for scheduled PUCCH – 2 bits
-          for (int i=0; i<2; i++)
-      { 
-        if (pos>31)
-            *(dci_pdu+1)  |= ((pdu_rel15->tpc>>(1-i))&1)<<pos2++; 
-        else
-        *dci_pdu  |= ((pdu_rel15->tpc>>(1-i))&1)<<pos++;    
-      } 
-      // PUCCH resource indicator – 3 bits 
-          for (int i=0; i<3; i++)
-      { 
-        if (pos>31)
-            *(dci_pdu+1)  |= ((pdu_rel15->pucch_resource_indicator>>(2-i))&1)<<pos2++;
-        else
-        *dci_pdu  |= ((pdu_rel15->pucch_resource_indicator>>(2-i))&1)<<pos++; 
-      }
-      // PDSCH-to-HARQ_feedback timing indicator – 3 bits
-          for (int i=0; i<3; i++)
-      {
-        if (pos>31)
-            *(dci_pdu+1)  |= ((pdu_rel15->pdsch_to_harq_feedback_timing_indicator>>(2-i))&1)<<pos2++; 
-        else
-        *dci_pdu  |= ((pdu_rel15->pdsch_to_harq_feedback_timing_indicator>>(2-i))&1)<<pos++;      
-      }
-      
-      ///-----------------------------------?????????????????????------------------------
-      break;
-      }
-=======
         		*dci_pdu |= ((pdu_rel15->tb_scaling>>(1-i))&1)<<(63-pos++);
         	break;
 
@@ -517,7 +257,6 @@
         for (int i=0; i<2; i++)
           *dci_pdu |= ((pdu_rel15->tb_scaling>>(1-i))&1)<<(63-pos++);
 
->>>>>>> 6650b6cd
       break;
       
       case NFAPI_NR_RNTI_SI:
@@ -583,64 +322,6 @@
       }
 
     case NFAPI_NR_UL_DCI_FORMAT_0_0:
-<<<<<<< HEAD
-    switch(params_rel15->rnti_type) 
-    {
-      case NFAPI_NR_RNTI_C:
-      // indicating a DL DCI format 1bit
-         *dci_pdu |= (pdu_rel15->format_indicator&1)<<pos++;
-          // Freq domain assignment  max 16 bit
-          fsize = (int)ceil( log2( (N_RB_UL*(N_RB_UL+1))>>1 ) );
-          for (int i=0; i<fsize; i++)
-            *dci_pdu |= ((pdu_rel15->frequency_domain_assignment>>(fsize-i-1))&1)<<pos++;
-          // Time domain assignment 4bit
-          for (int i=0; i<4; i++)
-            *dci_pdu |= ((pdu_rel15->time_domain_assignment>>(3-i))&1)<<pos++;
-      // Frequency hopping flag – 1 bit
-         *dci_pdu |= (pdu_rel15->frequency_hopping_flag&1)<<pos++;
-          // MCS  5 bit
-          for (int i=0; i<5; i++)
-          *dci_pdu |= ((pdu_rel15->mcs>>(4-i))&1)<<pos++;
-      // New data indicator 1bit
-         *dci_pdu |= (pdu_rel15->ndi&1)<<pos++;
-      // Redundancy version  2bit
-          for (int i=0; i<2; i++)
-         *dci_pdu |= ((pdu_rel15->rv>>(1-i))&1)<<pos++;
-      // HARQ process number  4bit  
-          for (int i=0; i<2; i++)
-         *dci_pdu  |= ((pdu_rel15->harq_pid>>(3-i))&1)<<pos++;
-      
-      // HARQ process number  4bit  
-          for (int i=2; i<4; i++)
-      {
-        if (pos>31)
-            *(dci_pdu+1)  |= ((pdu_rel15->harq_pid>>(3-i))&1)<<pos2++;
-        else 
-        *dci_pdu  |= ((pdu_rel15->harq_pid>>(3-i))&1)<<pos++;
-      }
-      // TPC command for scheduled PUSCH – 2 bits
-        for (int i=0; i<2; i++)
-        {
-        if (pos>31)
-            *(dci_pdu+1) |= ((pdu_rel15->tpc>>(1-i))&1)<<pos2++;  
-        else
-        *dci_pdu |= ((pdu_rel15->tpc>>(1-i))&1)<<pos++;
-        }
-      // Padding bits
-        if (pos<32)
-        {
-        for(int a = pos;a<32;a++)
-          *dci_pdu |= (pdu_rel15->padding&1)<<pos++;
-        }
-      // UL/SUL indicator – 1 bit
-        if (cfg->pucch_config.pucch_GroupHopping.value)
-        { 
-        if (pos>31) 
-        *(dci_pdu+1) |= (pdu_rel15->ul_sul_indicator&1)<<pos2++;  
-        else
-        *dci_pdu |= (pdu_rel15->ul_sul_indicator&1)<<pos++; 
-        }
-=======
     switch(params_rel15->rnti_type)
     {
       case NFAPI_NR_RNTI_C:
@@ -678,67 +359,12 @@
       // UL/SUL indicator – 1 bit
         if (cfg->pucch_config.pucch_GroupHopping.value)
           *dci_pdu |= (pdu_rel15->ul_sul_indicator&1)<<(63-pos++); 
->>>>>>> 6650b6cd
    
           break;
       
       case NFAPI_NR_RNTI_TC:
       
           // indicating a DL DCI format 1bit
-<<<<<<< HEAD
-          *dci_pdu |= (pdu_rel15->format_indicator&1)<<pos++;
-          // Freq domain assignment  max 16 bit
-          fsize = (int)ceil( log2( (N_RB_UL*(N_RB_UL+1))>>1 ) );
-          for (int i=0; i<fsize; i++)
-            *dci_pdu |= ((pdu_rel15->frequency_domain_assignment>>(fsize-i-1))&1)<<pos++;
-          // Time domain assignment 4bit
-          for (int i=0; i<4; i++)
-            *dci_pdu |= ((pdu_rel15->time_domain_assignment>>(3-i))&1)<<pos++;
-         // Frequency hopping flag – 1 bit
-          *dci_pdu |= (pdu_rel15->frequency_hopping_flag&1)<<pos++;
-          // MCS  5 bit
-          for (int i=0; i<5; i++)
-          *dci_pdu |= ((pdu_rel15->mcs>>(4-i))&1)<<pos++;
-          // New data indicator 1bit
-         *dci_pdu |= (pdu_rel15->ndi&1)<<pos++;
-          // Redundancy version  2bit
-          for (int i=0; i<2; i++)
-          *dci_pdu |= ((pdu_rel15->rv>>(1-i))&1)<<pos++;
-          // HARQ process number  4bit  
-          for (int i=0; i<2; i++)
-          *dci_pdu  |= ((pdu_rel15->harq_pid>>(3-i))&1)<<pos++;
-      
-        // HARQ process number  4bit  
-        for (int i=2; i<4; i++)
-        {
-        if (pos>31)
-        *(dci_pdu+1)  |= ((pdu_rel15->harq_pid>>(3-i))&1)<<pos2++;
-        else 
-        *dci_pdu  |= ((pdu_rel15->harq_pid>>(3-i))&1)<<pos++;
-        }
-        // TPC command for scheduled PUSCH – 2 bits
-        for (int i=0; i<2; i++)
-        {
-        if (pos>31)
-        *(dci_pdu+1) |= ((pdu_rel15->tpc>>(1-i))&1)<<pos2++;  
-        else
-        *dci_pdu |= ((pdu_rel15->tpc>>(1-i))&1)<<pos++;
-        }
-        // Padding bits
-        if (pos<32)
-        {
-        for(int a = pos;a<32;a++)
-        *dci_pdu |= (pdu_rel15->padding&1)<<pos++;
-        }
-        // UL/SUL indicator – 1 bit
-        if (cfg->pucch_config.pucch_GroupHopping.value)
-        { 
-        if (pos>31) 
-        *(dci_pdu+1) |= (pdu_rel15->ul_sul_indicator&1)<<pos2++;  
-        else
-        *dci_pdu |= (pdu_rel15->ul_sul_indicator&1)<<pos++; 
-        } 
-=======
           *dci_pdu |= (pdu_rel15->format_indicator&1)<<(63-pos++);
           // Freq domain assignment  max 16 bit
           fsize = (int)ceil( log2( (N_RB*(N_RB+1))>>1 ) );
@@ -773,30 +399,12 @@
         if (cfg->pucch_config.pucch_GroupHopping.value)
         *dci_pdu |= (pdu_rel15->ul_sul_indicator&1)<<(63-pos++); 
 
->>>>>>> 6650b6cd
         break;
       } 
       break;
   }
 
-<<<<<<< HEAD
-
-  LOG_I(PHY, "DCI PDU: [0]->0x%08x \t [1]->0x%08x \t [2]->0x%08x \t [3]->0x%08x\n",
-              dci_pdu[0], dci_pdu[1], dci_pdu[2], dci_pdu[3]);
-
-  /// rest of DCI alloc
-  dci_alloc->L = 8;
-  memcpy((void*)&dci_alloc->pdcch_params, (void*)params_rel15, sizeof(nfapi_nr_dl_config_pdcch_parameters_rel15_t));
-  dci_alloc->size = nr_get_dci_size(dci_alloc->pdcch_params.dci_format,
-                        dci_alloc->pdcch_params.rnti_type,
-                        &fp->initial_bwp_dl,
-                        cfg);
-  n_shift = (dci_alloc->pdcch_params.config_type == NFAPI_NR_CSET_CONFIG_MIB_SIB1)?
-                      cfg->sch_config.physical_cell_id.value : dci_alloc->pdcch_params.shift_index;
-  nr_fill_cce_list(dci_alloc, n_shift, cand_idx);
-=======
   LOG_I(PHY, "DCI PDU: [0]->0x%16x \t [1]->0x%16x \n",dci_pdu[0], dci_pdu[1]);
->>>>>>> 6650b6cd
   LOG_I(PHY, "DCI type %d payload (size %d) generated on candidate %d\n", dci_alloc->pdcch_params.dci_format, dci_alloc->size, cand_idx);
 
   /// DLSCH struct
