/*
 * Licensed to the OpenAirInterface (OAI) Software Alliance under one or more
 * contributor license agreements.  See the NOTICE file distributed with
 * this work for additional information regarding copyright ownership.
 * The OpenAirInterface Software Alliance licenses this file to You under
 * the OAI Public License, Version 1.1  (the "License"); you may not use this file
 * except in compliance with the License.
 * You may obtain a copy of the License at
 *
 *      http://www.openairinterface.org/?page_id=698
 *
 * Unless required by applicable law or agreed to in writing, software
 * distributed under the License is distributed on an "AS IS" BASIS,
 * WITHOUT WARRANTIES OR CONDITIONS OF ANY KIND, either express or implied.
 * See the License for the specific language governing permissions and
 * limitations under the License.
 *-------------------------------------------------------------------------------
 * For more information about the OpenAirInterface (OAI) Software Alliance:
 *      contact@openairinterface.org
 */

/*! \file PHY/NR_TRANSPORT/nr_dci_tools.c
 * \brief
 * \author
 * \date 2018
 * \version 0.1
 * \company Eurecom
 * \email:
 * \note
 * \warning
 */

#include "nr_dci.h"


void nr_fill_dci_and_dlsch(PHY_VARS_gNB *gNB,
                           int frame,
                           int subframe,
                           gNB_rxtx_proc_t *proc,
                           NR_gNB_DCI_ALLOC_t *dci_alloc,
                           nfapi_nr_dl_config_request_pdu_t *pdu)
{
	NR_DL_FRAME_PARMS *fp = &gNB->frame_parms;
	uint32_t *dci_pdu = dci_alloc->dci_pdu;
	nfapi_nr_dl_config_dci_dl_pdu_rel15_t *pdu_rel15 = &pdu->dci_dl_pdu.dci_dl_pdu_rel15;
	nfapi_nr_dl_config_pdcch_parameters_rel15_t *params_rel15 = &pdu->dci_dl_pdu.pdcch_params_rel15;
	nfapi_nr_config_request_t *cfg = &gNB->gNB_config;

<<<<<<< HEAD
	uint16_t N_RB = fp->initial_bwp_dl.N_RB;
	uint8_t fsize = 0;
=======
  uint16_t N_RB = fp->initial_bwp_dl.N_RB;
  uint8_t fsize=0, pos=0;
>>>>>>> a24e5b1a

  /// Payload generation
  switch(params_rel15->dci_format) {

    case NFAPI_NR_DL_DCI_FORMAT_1_0:
      switch(params_rel15->rnti_type) {
        case NFAPI_NR_RNTI_RA:
          // Freq domain assignment
          fsize = (int)ceil( log2( (N_RB*(N_RB+1))>>1 ) );
          for (int i=0; i<fsize; i++)
            *dci_pdu |= ((pdu_rel15->frequency_domain_assignment>>(fsize-i))&1)<<i;
          pos += fsize;
          // VRB to PRB mapping
          *dci_pdu |= (pdu_rel15->vrb_to_prb_mapping&1)<<pos;
          pos++;
          // Time domain assignment
          for (int i=0; i<4; i++)
            *dci_pdu |= ((pdu_rel15->time_domain_assignment>>(4-i))&1)<<(pos+i);
          pos += 4;
          //MCS
          for (int i=0; i<5; i++)
            *dci_pdu |= ((pdu_rel15->mcs>>(5-i))&1)<<(pos+i);
          pos += 5;
          // TB scaling
          for (int i=0; i<2; i++)
<<<<<<< HEAD
            *dci_pdu |= ((pdu_rel15->tb_scaling>>(2-i))&1)<<i;
=======
            *dci_pdu |= ((pdu_rel15->tb_scaling>>(2-i))&1)<<(pos+i);
          
>>>>>>> a24e5b1a
          break;

      }
      break;

    case NFAPI_NR_UL_DCI_FORMAT_0_0:
      break;
  }

  LOG_I(PHY, "DCI PDU: [0]->0x%08x \t [1]->0x%08x \t [2]->0x%08x \t [3]->0x%08x\n",
              dci_pdu[0], dci_pdu[1], dci_pdu[2], dci_pdu[3]);

  /// rest of DCI alloc
  memcpy((void*)&dci_alloc->pdcch_params, (void*)params_rel15, sizeof(nfapi_nr_dl_config_pdcch_parameters_rel15_t));
  dci_alloc->size = nr_get_dci_size(dci_alloc->pdcch_params.dci_format,
                        dci_alloc->pdcch_params.rnti_type,
                        &fp->initial_bwp_dl,
                        cfg);
  LOG_I(PHY, "DCI type %d payload (size %d) generated\n", dci_alloc->pdcch_params.dci_format, dci_alloc->size);
  
  

/*	if (rel15->dci_format == NFAPI_NR_DL_DCI_FORMAT_1_0) {
		dci_alloc->format = NFAPI_NR_DL_DCI_FORMAT_1_0;
		dci_alloc->size = nr_get_dci_size(rel15->dci_format, rel15->rnti_type, &fp->initial_bwp_params_dl ,cfg);
		if (rel15->rnti_type == NFAPI_NR_RNTI_C
		 || rel15->rnti_type == NFAPI_NR_RNTI_CS
		 || rel15->rnti_type == NFAPI_NR_RNTI_new) {

		} else if (rel15->rnti_type == NFAPI_NR_RNTI_P) {

		} else if (rel15->rnti_type == NFAPI_NR_RNTI_SI) {

		} else if (rel15->rnti_type == NFAPI_NR_RNTI_RA) {

		} else if (rel15->rnti_type == NFAPI_NR_RNTI_TC) {

		} else {
			AssertFatal(1==0, "[nr_fill_dci_and_dlsch] Incorrect DCI Format(%d) and RNTI Type(%d) combination",rel15->dci_format, rel15->rnti_type);
		}
	} else if (rel15->dci_format == NFAPI_NR_UL_DCI_FORMAT_0_0) {
		dci_alloc->format = NFAPI_NR_UL_DCI_FORMAT_0_0;
		dci_alloc->size = nr_get_dci_size(rel15->dci_format, rel15->rnti_type, &fp->initial_bwp_params_ul ,cfg);
	} else if (rel15->dci_format == NFAPI_NR_DL_DCI_FORMAT_1_1) {
		dci_alloc->format = NFAPI_NR_DL_DCI_FORMAT_1_1;
		dci_alloc->size = nr_get_dci_size(rel15->dci_format, rel15->rnti_type, &fp->initial_bwp_params_dl ,cfg);
	} else if (rel15->dci_format == NFAPI_NR_UL_DCI_FORMAT_0_1) {
		dci_alloc->format = NFAPI_NR_UL_DCI_FORMAT_0_1;
		dci_alloc->size = nr_get_dci_size(rel15->dci_format, rel15->rnti_type, &fp->initial_bwp_params_ul ,cfg);
	} else if (rel15->dci_format == NFAPI_NR_DL_DCI_FORMAT_2_0) {
		dci_alloc->format = NFAPI_NR_DL_DCI_FORMAT_2_0;
		dci_alloc->size = nr_get_dci_size(rel15->dci_format, rel15->rnti_type, &fp->initial_bwp_params_dl ,cfg);
	} else if (rel15->dci_format == NFAPI_NR_DL_DCI_FORMAT_2_1) {
		dci_alloc->format = NFAPI_NR_DL_DCI_FORMAT_2_1;
		dci_alloc->size = nr_get_dci_size(rel15->dci_format, rel15->rnti_type, &fp->initial_bwp_params_dl ,cfg);
	} else if (rel15->dci_format == NFAPI_NR_DL_DCI_FORMAT_2_2) {
		dci_alloc->format = NFAPI_NR_DL_DCI_FORMAT_2_2;
		dci_alloc->size = nr_get_dci_size(rel15->dci_format, rel15->rnti_type, &fp->initial_bwp_params_dl ,cfg);
	} else if (rel15->dci_format == NFAPI_NR_DL_DCI_FORMAT_2_3) {
		dci_alloc->format = NFAPI_NR_DL_DCI_FORMAT_2_3;
		dci_alloc->size = nr_get_dci_size(rel15->dci_format, rel15->rnti_type, &fp->initial_bwp_params_dl ,cfg);
	} else {
		AssertFatal(1==0, "[nr_fill_dci_and_dlsch] Incorrect DCI Format(%d)",rel15->dci_format);
	}*/

	return;
}<|MERGE_RESOLUTION|>--- conflicted
+++ resolved
@@ -43,16 +43,11 @@
 	NR_DL_FRAME_PARMS *fp = &gNB->frame_parms;
 	uint32_t *dci_pdu = dci_alloc->dci_pdu;
 	nfapi_nr_dl_config_dci_dl_pdu_rel15_t *pdu_rel15 = &pdu->dci_dl_pdu.dci_dl_pdu_rel15;
-	nfapi_nr_dl_config_pdcch_parameters_rel15_t *params_rel15 = &pdu->dci_dl_pdu.pdcch_params_rel15;
+  nfapi_nr_dl_config_pdcch_parameters_rel15_t *params_rel15 = &pdu->dci_dl_pdu.pdcch_params_rel15;
 	nfapi_nr_config_request_t *cfg = &gNB->gNB_config;
 
-<<<<<<< HEAD
-	uint16_t N_RB = fp->initial_bwp_dl.N_RB;
-	uint8_t fsize = 0;
-=======
   uint16_t N_RB = fp->initial_bwp_dl.N_RB;
   uint8_t fsize=0, pos=0;
->>>>>>> a24e5b1a
 
   /// Payload generation
   switch(params_rel15->dci_format) {
@@ -78,12 +73,8 @@
           pos += 5;
           // TB scaling
           for (int i=0; i<2; i++)
-<<<<<<< HEAD
-            *dci_pdu |= ((pdu_rel15->tb_scaling>>(2-i))&1)<<i;
-=======
             *dci_pdu |= ((pdu_rel15->tb_scaling>>(2-i))&1)<<(pos+i);
           
->>>>>>> a24e5b1a
           break;
 
       }
@@ -150,4 +141,4 @@
 	}*/
 
 	return;
-}+}
