--- conflicted
+++ resolved
@@ -198,12 +198,8 @@
  
   /// Modulation
   start_meas(dlsch_modulation_stats);
-<<<<<<< HEAD
   VCD_SIGNAL_DUMPER_DUMP_FUNCTION_BY_NAME(VCD_SIGNAL_DUMPER_FUNCTIONS_gNB_PDSCH_MODULATION, 1);
-  for (int q=0; q<rel15->nb_codewords; q++)
-=======
   for (int q=0; q<rel15->NrOfCodewords; q++)
->>>>>>> 12e5fe33
     nr_modulation(scrambled_output[q],
                          encoded_length,
                          Qm,
