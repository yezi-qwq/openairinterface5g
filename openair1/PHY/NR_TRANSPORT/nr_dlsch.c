--- conflicted
+++ resolved
@@ -183,7 +183,6 @@
     unsigned char output[rel15->rbSize * NR_SYMBOLS_PER_SLOT * NR_NB_SC_PER_RB * 8 * NR_MAX_NB_LAYERS] __attribute__((aligned(32)));
     bzero(output,rel15->rbSize * NR_SYMBOLS_PER_SLOT * NR_NB_SC_PER_RB * 8 * NR_MAX_NB_LAYERS);
     start_meas(dlsch_encoding_stats);
-<<<<<<< HEAD
 
     if (nr_dlsch_encoding(gNB,
                           harq->pdu, frame, slot, dlsch, frame_parms,output,tinput,tprep,tparity,toutput,
@@ -191,14 +190,6 @@
                           dlsch_interleaving_stats,
                           dlsch_segmentation_stats) == -1)
       return;
-=======
-    nr_dlsch_encoding(gNB,
-		      harq->pdu, frame, slot, dlsch, frame_parms, output,
-		      tinput,tprep,tparity,toutput,
-		      dlsch_rate_matching_stats,
-		      dlsch_interleaving_stats,
-		      dlsch_segmentation_stats);
->>>>>>> 264e8299
     stop_meas(dlsch_encoding_stats);
 #ifdef DEBUG_DLSCH
     printf("PDSCH encoding:\nPayload:\n");
@@ -401,24 +392,14 @@
               txdataF_precoding[ap][((l*frame_parms->ofdm_symbol_size + k)<<1) +     (2*txdataF_offset)] = (beta_ptrs*amp*mod_ptrs[ptrs_idx<<1]) >> 15;
               txdataF_precoding[ap][((l*frame_parms->ofdm_symbol_size + k)<<1) + 1 + (2*txdataF_offset)] = (beta_ptrs*amp*mod_ptrs[(ptrs_idx<<1) + 1])>> 15;
 #ifdef DEBUG_DLSCH_MAPPING
-<<<<<<< HEAD
-              printf("ptrs_idx %d\t l %d \t k %d \t k_prime %d \t n %d \t txdataF: %d %d\n",
-                     ptrs_idx, l, k, k_prime, n, ((int16_t*)txdataF[ap])[((l*frame_parms->ofdm_symbol_size + k)<<1) + (2*txdataF_offset)],
-                     ((int16_t*)txdataF[ap])[((l*frame_parms->ofdm_symbol_size + k)<<1) + 1 + (2*txdataF_offset)]);
-=======
               printf("ptrs_idx %d\t l %d \t k %d \t k_prime %d \t n %d \t txdataF: %d %d, mod_ptrs: %d %d\n",
                      ptrs_idx, l, k, k_prime, n, ((int16_t*)txdataF[ap])[((l*frame_parms->ofdm_symbol_size + k)<<1) + (2*txdataF_offset)],
                      ((int16_t*)txdataF[ap])[((l*frame_parms->ofdm_symbol_size + k)<<1) + 1 + (2*txdataF_offset)],mod_ptrs[ptrs_idx<<1],mod_ptrs[(ptrs_idx<<1)+1]);
->>>>>>> 264e8299
 #endif
               ptrs_idx++;
             }
           /* Map DATA Symbol */
-<<<<<<< HEAD
-            else if( allowed_xlsch_re_in_dmrs_symbol(k,start_sc,frame_parms->ofdm_symbol_size,rel15->numDmrsCdmGrpsNoData,dmrs_Type)) {
-=======
             else if( ptrs_symbol || allowed_xlsch_re_in_dmrs_symbol(k,start_sc,frame_parms->ofdm_symbol_size,rel15->numDmrsCdmGrpsNoData,dmrs_Type)) {
->>>>>>> 264e8299
               txdataF_precoding[ap][((l*frame_parms->ofdm_symbol_size + k)<<1) +     (2*txdataF_offset)] = (amp * tx_layers[ap][m<<1]) >> 15;
               txdataF_precoding[ap][((l*frame_parms->ofdm_symbol_size + k)<<1) + 1 + (2*txdataF_offset)] = (amp * tx_layers[ap][(m<<1) + 1]) >> 15;
 #ifdef DEBUG_DLSCH_MAPPING
@@ -445,10 +426,7 @@
             remaining_re = upper_limit + start_sc - frame_parms->ofdm_symbol_size;
             upper_limit = frame_parms->ofdm_symbol_size - start_sc;
           }
-<<<<<<< HEAD
-=======
           // fix the alignment issues later, use 64-bit SIMD below instead of 128.
->>>>>>> 264e8299
           if (0/*(frame_parms->N_RB_DL&1)==0*/) {
             __m128i *txF=(__m128i*)&txdataF_precoding[ap][((l*frame_parms->ofdm_symbol_size+start_sc+txdataF_offset)<<1)];
 
