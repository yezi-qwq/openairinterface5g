--- conflicted
+++ resolved
@@ -183,21 +183,12 @@
     unsigned char output[rel15->rbSize * NR_SYMBOLS_PER_SLOT * NR_NB_SC_PER_RB * 8 * NR_MAX_NB_LAYERS] __attribute__((aligned(32)));
     bzero(output,rel15->rbSize * NR_SYMBOLS_PER_SLOT * NR_NB_SC_PER_RB * 8 * NR_MAX_NB_LAYERS);
     start_meas(dlsch_encoding_stats);
-<<<<<<< HEAD
     nr_dlsch_encoding(gNB,
 		      harq->pdu, frame, slot, dlsch, frame_parms, output,
 		      tinput,tprep,tparity,toutput,
 		      dlsch_rate_matching_stats,
 		      dlsch_interleaving_stats,
 		      dlsch_segmentation_stats);
-=======
-    if (nr_dlsch_encoding(gNB,
-                          harq->pdu, frame, slot, dlsch, frame_parms,tinput,tprep,tparity,toutput,
-                          dlsch_rate_matching_stats,
-                          dlsch_interleaving_stats,
-                          dlsch_segmentation_stats) == -1)
-      return;
->>>>>>> a9c03e32
     stop_meas(dlsch_encoding_stats);
 #ifdef DEBUG_DLSCH
     printf("PDSCH encoding:\nPayload:\n");
