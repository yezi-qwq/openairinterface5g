/*
 * Licensed to the OpenAirInterface (OAI) Software Alliance under one or more
 * contributor license agreements.  See the NOTICE file distributed with
 * this work for additional information regarding copyright ownership.
 * The OpenAirInterface Software Alliance licenses this file to You under
 * the OAI Public License, Version 1.1  (the "License"); you may not use this file
 * except in compliance with the License.
 * You may obtain a copy of the License at
 *
 *      http://www.openairinterface.org/?page_id=698
 *
 * Unless required by applicable law or agreed to in writing, software
 * distributed under the License is distributed on an "AS IS" BASIS,
 * WITHOUT WARRANTIES OR CONDITIONS OF ANY KIND, either express or implied.
 * See the License for the specific language governing permissions and
 * limitations under the License.
 *-------------------------------------------------------------------------------
 * For more information about the OpenAirInterface (OAI) Software Alliance:
 *      contact@openairinterface.org
 */

/*! \file PHY/NR_TRANSPORT/dlsch_decoding.c
* \brief Top-level routines for transmission of the PDSCH 38211 v 15.2.0
* \author Guy De Souza
* \date 2018
* \version 0.1
* \company Eurecom
* \email: desouza@eurecom.fr
* \note
* \warning
*/

#include "nr_dlsch.h"
#include "nr_dci.h"
#include "nr_sch_dmrs.h"
#include "PHY/MODULATION/nr_modulation.h"

//#define DEBUG_DLSCH
//#define DEBUG_DLSCH_MAPPING

void nr_pdsch_codeword_scrambling(uint8_t *in,
                                  uint32_t size,
                                  uint8_t q,
                                  uint32_t Nid,
                                  uint32_t n_RNTI,
                                  uint32_t* out) {

  uint8_t reset, b_idx;
  uint32_t x1, x2, s=0;

  reset = 1;
  x2 = (n_RNTI<<15) + (q<<14) + Nid;

  for (int i=0; i<size; i++) {
    b_idx = i&0x1f;
    if (b_idx==0) {
      s = lte_gold_generic(&x1, &x2, reset);
      reset = 0;
      if (i)
        out++;
    }
    *out ^= (((in[i])&1) ^ ((s>>b_idx)&1))<<b_idx;
    //printf("i %d b_idx %d in %d s 0x%08x out 0x%08x\n", i, b_idx, in[i], s, *out);
  }

}


uint8_t nr_generate_pdsch(NR_gNB_DLSCH_t *dlsch,
                          NR_gNB_DCI_ALLOC_t *dci_alloc,
                          uint32_t ***pdsch_dmrs,
                          int32_t** txdataF,
                          int16_t amp,
                          int     frame,
                          uint8_t slot,
                          NR_DL_FRAME_PARMS *frame_parms,
                          nfapi_nr_config_request_t *config,
                          time_stats_t *dlsch_encoding_stats,
                          time_stats_t *dlsch_scrambling_stats,
                          time_stats_t *dlsch_modulation_stats) {

  NR_DL_gNB_HARQ_t *harq = dlsch->harq_processes[dci_alloc->harq_pid];
  nfapi_nr_dl_config_dlsch_pdu_rel15_t *rel15 = &harq->dlsch_pdu.dlsch_pdu_rel15;
  nfapi_nr_dl_config_pdcch_parameters_rel15_t pdcch_params = dci_alloc->pdcch_params;
  uint32_t scrambled_output[NR_MAX_NB_CODEWORDS][NR_MAX_PDSCH_ENCODED_LENGTH>>5];
  int16_t **mod_symbs = (int16_t**)dlsch->mod_symbs;
  int16_t **tx_layers = (int16_t**)dlsch->txdataF;
  int8_t Wf[2], Wt[2], l0, l_prime[2], delta;
  uint16_t nb_symbols = rel15->nb_mod_symbols;
  uint8_t Qm = rel15->modulation_order;
  uint32_t encoded_length = nb_symbols*Qm;


  /// CRC, coding, interleaving and rate matching
  AssertFatal(harq->pdu!=NULL,"harq->pdu is null\n");
  start_meas(dlsch_encoding_stats);
  nr_dlsch_encoding(harq->pdu, frame, slot, dlsch, frame_parms);
  stop_meas(dlsch_encoding_stats);
#ifdef DEBUG_DLSCH
printf("PDSCH encoding:\nPayload:\n");
for (int i=0; i<harq->B>>7; i++) {
  for (int j=0; j<16; j++)
    printf("0x%02x\t", harq->pdu[(i<<4)+j]);
  printf("\n");
}
printf("\nEncoded payload:\n");
for (int i=0; i<encoded_length>>3; i++) {
  for (int j=0; j<8; j++)
    printf("%d", harq->f[(i<<3)+j]);
  printf("\t");
}
printf("\n");
#endif

  /// scrambling
  start_meas(dlsch_scrambling_stats);
  for (int q=0; q<rel15->nb_codewords; q++)
    memset((void*)scrambled_output[q], 0, (encoded_length>>5)*sizeof(uint32_t));
  uint16_t n_RNTI = (pdcch_params.search_space_type == NFAPI_NR_SEARCH_SPACE_TYPE_UE_SPECIFIC)? \
  ((pdcch_params.scrambling_id==0)?pdcch_params.rnti:0) : 0;
  uint16_t Nid = (pdcch_params.search_space_type == NFAPI_NR_SEARCH_SPACE_TYPE_UE_SPECIFIC)? \
  pdcch_params.scrambling_id : config->sch_config.physical_cell_id.value;
  for (int q=0; q<rel15->nb_codewords; q++)
    nr_pdsch_codeword_scrambling(harq->f,
                                 encoded_length,
                                 q,
                                 Nid,
                                 n_RNTI,
                                 scrambled_output[q]);

  stop_meas(dlsch_scrambling_stats);
#ifdef DEBUG_DLSCH
printf("PDSCH scrambling:\n");
for (int i=0; i<encoded_length>>8; i++) {
  for (int j=0; j<8; j++)
    printf("0x%08x\t", scrambled_output[0][(i<<3)+j]);
  printf("\n");
}
#endif
 
  /// Modulation
  start_meas(dlsch_modulation_stats);
  for (int q=0; q<rel15->nb_codewords; q++)
    nr_modulation(scrambled_output[q],
                         encoded_length,
                         Qm,
                         mod_symbs[q]);
  stop_meas(dlsch_modulation_stats);
#ifdef DEBUG_DLSCH
printf("PDSCH Modulation: Qm %d(%d)\n", Qm, nb_symbols);
for (int i=0; i<nb_symbols>>3; i++) {
  for (int j=0; j<8; j++) {
    printf("%d %d\t", mod_symbs[0][((i<<3)+j)<<1], mod_symbs[0][(((i<<3)+j)<<1)+1]);
  }
  printf("\n");
}
#endif


  /// Layer mapping
  nr_layer_mapping(mod_symbs,
                         rel15->nb_layers,
                         nb_symbols,
                         tx_layers);
#ifdef DEBUG_DLSCH
printf("Layer mapping (%d layers):\n", rel15->nb_layers);
for (int l=0; l<rel15->nb_layers; l++)
  for (int i=0; i<(nb_symbols/rel15->nb_layers)>>3; i++) {
    for (int j=0; j<8; j++) {
      printf("%d %d\t", tx_layers[l][((i<<3)+j)<<1], tx_layers[l][(((i<<3)+j)<<1)+1]);
    }
    printf("\n");
  }
#endif

  /// Antenna port mapping
    //to be moved to init phase potentially, for now tx_layers 1-8 are mapped on antenna ports 1000-1007

  /// DMRS QPSK modulation
  uint16_t n_dmrs = ((rel15->n_prb+rel15->start_prb)*rel15->nb_re_dmrs)<<1;
  int16_t mod_dmrs[n_dmrs<<1];
  uint8_t dmrs_type = config->pdsch_config.dmrs_type.value;
  uint8_t mapping_type = config->pdsch_config.mapping_type.value;

  l0 = get_l0(mapping_type, 2);//config->pdsch_config.dmrs_typeA_position.value);
  nr_modulation(pdsch_dmrs[l0][0], n_dmrs, DMRS_MOD_ORDER, mod_dmrs); // currently only codeword 0 is modulated. Qm = 2 as DMRS is QPSK modulated

#ifdef DEBUG_DLSCH
printf("DMRS modulation (single symbol %d, %d symbols, type %d):\n", l0, n_dmrs>>1, dmrs_type);
for (int i=0; i<n_dmrs>>4; i++) {
  for (int j=0; j<8; j++) {
    printf("%d %d\t", mod_dmrs[((i<<3)+j)<<1], mod_dmrs[(((i<<3)+j)<<1)+1]);
  }
  printf("\n");
}
#endif


  /// Resource mapping

  // Non interleaved VRB to PRB mapping
  uint16_t start_sc = frame_parms->first_carrier_offset + rel15->start_prb*NR_NB_SC_PER_RB;
  if (start_sc >= frame_parms->ofdm_symbol_size)
    start_sc -= frame_parms->ofdm_symbol_size;

#ifdef DEBUG_DLSCH_MAPPING
 printf("PDSCH resource mapping started (start SC %d\tstart symbol %d\tN_PRB %d\tnb_symbols %d)\n",
	start_sc, rel15->start_symbol, rel15->n_prb, rel15->nb_symbols);
#endif
  for (int ap=0; ap<rel15->nb_layers; ap++) {

    // DMRS params for this ap
    get_Wt(Wt, ap, dmrs_type);
    get_Wf(Wf, ap, dmrs_type);
    delta = get_delta(ap, dmrs_type);
    l_prime[0] = 0; // single symbol ap 0
    uint8_t dmrs_symbol = l0+l_prime[0];
#ifdef DEBUG_DLSCH_MAPPING
printf("DMRS params for ap %d: Wt %d %d \t Wf %d %d \t delta %d \t l_prime %d \t l0 %d\tDMRS symbol %d\n",
ap, Wt[0], Wt[1], Wf[0], Wf[1], delta, l_prime[0], l0, dmrs_symbol);
#endif
    uint8_t k_prime=0;
    uint16_t m=0, n=0, dmrs_idx=0, k=0;
<<<<<<< HEAD
    int txdataF_offset = (slot%2)*frame_parms->samples_per_slot_wCP;
=======
    if (dmrs_type == NFAPI_NR_DMRS_TYPE1) // another if condition to be included to check pdsch config type (reference of k)
      dmrs_idx = rel15->start_prb*6;
    else
      dmrs_idx = rel15->start_prb*4;
>>>>>>> 90445b00

    for (int l=rel15->start_symbol; l<rel15->start_symbol+rel15->nb_symbols; l++) {
      k = start_sc;
      for (int i=0; i<rel15->n_prb*NR_NB_SC_PER_RB; i++) {
        if ((l == dmrs_symbol) && (k == ((start_sc+get_dmrs_freq_idx(n, k_prime, delta, dmrs_type))%(frame_parms->ofdm_symbol_size)))) {
          ((int16_t*)txdataF[ap])[((l*frame_parms->ofdm_symbol_size + k)<<1) + (2*txdataF_offset)] = (Wt[l_prime[0]]*Wf[k_prime]*amp*mod_dmrs[dmrs_idx<<1]) >> 15;
          ((int16_t*)txdataF[ap])[((l*frame_parms->ofdm_symbol_size + k)<<1) + 1 + (2*txdataF_offset)] = (Wt[l_prime[0]]*Wf[k_prime]*amp*mod_dmrs[(dmrs_idx<<1) + 1]) >> 15;
#ifdef DEBUG_DLSCH_MAPPING
printf("dmrs_idx %d\t l %d \t k %d \t k_prime %d \t n %d \t txdataF: %d %d\n",
dmrs_idx, l, k, k_prime, n, ((int16_t*)txdataF[ap])[((l*frame_parms->ofdm_symbol_size + k)<<1) + (2*txdataF_offset)],
((int16_t*)txdataF[ap])[((l*frame_parms->ofdm_symbol_size + k)<<1) + 1 + (2*txdataF_offset)]);
#endif
          dmrs_idx++;
          k_prime++;
          k_prime&=1;
          n+=(k_prime)?0:1;
        }

        else {

          ((int16_t*)txdataF[ap])[((l*frame_parms->ofdm_symbol_size + k)<<1) + (2*txdataF_offset)] = (amp * tx_layers[ap][m<<1]) >> 15;
          ((int16_t*)txdataF[ap])[((l*frame_parms->ofdm_symbol_size + k)<<1) + 1 + (2*txdataF_offset)] = (amp * tx_layers[ap][(m<<1) + 1]) >> 15;
#ifdef DEBUG_DLSCH_MAPPING
printf("m %d\t l %d \t k %d \t txdataF: %d %d\n",
m, l, k, ((int16_t*)txdataF[ap])[((l*frame_parms->ofdm_symbol_size + k)<<1) + (2*txdataF_offset)],
((int16_t*)txdataF[ap])[((l*frame_parms->ofdm_symbol_size + k)<<1) + 1 + (2*txdataF_offset)]);
#endif
          m++;
        }
        if (++k >= frame_parms->ofdm_symbol_size)
          k -= frame_parms->ofdm_symbol_size;
      }
    }
  }
  return 0;
}<|MERGE_RESOLUTION|>--- conflicted
+++ resolved
@@ -221,14 +221,11 @@
 #endif
     uint8_t k_prime=0;
     uint16_t m=0, n=0, dmrs_idx=0, k=0;
-<<<<<<< HEAD
     int txdataF_offset = (slot%2)*frame_parms->samples_per_slot_wCP;
-=======
     if (dmrs_type == NFAPI_NR_DMRS_TYPE1) // another if condition to be included to check pdsch config type (reference of k)
       dmrs_idx = rel15->start_prb*6;
     else
       dmrs_idx = rel15->start_prb*4;
->>>>>>> 90445b00
 
     for (int l=rel15->start_symbol; l<rel15->start_symbol+rel15->nb_symbols; l++) {
       k = start_sc;
