/*
 * Licensed to the OpenAirInterface (OAI) Software Alliance under one or more
 * contributor license agreements.  See the NOTICE file distributed with
 * this work for additional information regarding copyright ownership.
 * The OpenAirInterface Software Alliance licenses this file to You under
 * the OAI Public License, Version 1.1  (the "License"); you may not use this file
 * except in compliance with the License.
 * You may obtain a copy of the License at
 *
 *      http://www.openairinterface.org/?page_id=698
 *
 * Unless required by applicable law or agreed to in writing, software
 * distributed under the License is distributed on an "AS IS" BASIS,
 * WITHOUT WARRANTIES OR CONDITIONS OF ANY KIND, either express or implied.
 * See the License for the specific language governing permissions and
 * limitations under the License.
 *-------------------------------------------------------------------------------
 * For more information about the OpenAirInterface (OAI) Software Alliance:
 *      contact@openairinterface.org
 */

/*! \file PHY/NR_TRANSPORT/dlsch_decoding.c
* \brief Top-level routines for transmission of the PDSCH 38211 v 15.2.0
* \author Guy De Souza
* \date 2018
* \version 0.1
* \company Eurecom
* \email: desouza@eurecom.fr
* \note
* \warning
*/

#include "nr_dlsch.h"
#include "nr_dci.h"
#include "nr_sch_dmrs.h"
#include "PHY/MODULATION/nr_modulation.h"
#include "PHY/NR_REFSIG/dmrs_nr.h"
#include "PHY/NR_REFSIG/ptrs_nr.h"
#include "common/utils/LOG/vcd_signal_dumper.h"
#include "common/utils/nr/nr_common.h"

//#define DEBUG_DLSCH
//#define DEBUG_DLSCH_MAPPING

void nr_pdsch_codeword_scrambling(uint8_t *in,
                                  uint32_t size,
                                  uint8_t q,
                                  uint32_t Nid,
                                  uint32_t n_RNTI,
                                  uint32_t* out) {

  uint8_t reset, b_idx;
  uint32_t x1, x2, s=0;
  VCD_SIGNAL_DUMPER_DUMP_FUNCTION_BY_NAME(VCD_SIGNAL_DUMPER_FUNCTIONS_gNB_PDSCH_CODEWORD_SCRAMBLING, 1);
  reset = 1;
  x2 = (n_RNTI<<15) + (q<<14) + Nid;

  for (int i=0; i<size; i++) {
    b_idx = i&0x1f;
    if (b_idx==0) {
      s = lte_gold_generic(&x1, &x2, reset);
      reset = 0;
      if (i)
        out++;
    }
    *out ^= (((in[i])&1) ^ ((s>>b_idx)&1))<<b_idx;
    //printf("i %d b_idx %d in %d s 0x%08x out 0x%08x\n", i, b_idx, in[i], s, *out);
  }
  VCD_SIGNAL_DUMPER_DUMP_FUNCTION_BY_NAME(VCD_SIGNAL_DUMPER_FUNCTIONS_gNB_PDSCH_CODEWORD_SCRAMBLING, 0);
}

void nr_pdsch_codeword_scrambling_optim(uint8_t *in,
					uint32_t size,
					uint8_t q,
					uint32_t Nid,
					uint32_t n_RNTI,
					uint32_t* out) {
  
  uint32_t x1, x2, s=0,in32;

  x2 = (n_RNTI<<15) + (q<<14) + Nid;

  s=lte_gold_generic(&x1, &x2, 1);

#if defined(__AVX2__)
  for (int i=0; i<((size>>5)+((size&0x1f) > 0 ? 1 : 0)); i++) {
    in32=_mm256_movemask_epi8(_mm256_slli_epi16(((__m256i*)in)[i],7));
    out[i]=(in32^s);
    //printf("in[%d] %x => %x\n",i,in32,out[i]);
    s=lte_gold_generic(&x1, &x2, 0);
  }
#elif defined(__SSE4__)
  _m128i *in128;
  for (int i=0; i<((size>>5)+((size&0x1f) > 0 ? 1 : 0)); i++) {
    in128=&((__m128i*)in)[i<<1];
    ((uint16_t*)&in32)[0] = _mm128_movemask_epi8(_mm256_slli_epi16(in128[0],7));
    ((uint16_t*)&in32)[1] = _mm128_movemask_epi8(_mm256_slli_epi16(in128[1],7));
    out[i]=(in32^s);
    s=lte_gold_generic(&x1, &x2, 0);
  }
  //#elsif defined(__arm__) || defined(__aarch64)
  
#else 
  nr_pdsch_codeword_scrambling(in,
			       size,
			       q,
			       Nid,
			       n_RNTI,
			       out);
#endif
}


void nr_generate_pdsch(processingData_L1tx_t *msgTx,
                       int frame,
                       int slot) {

  PHY_VARS_gNB *gNB = msgTx->gNB;
  NR_gNB_DLSCH_t *dlsch;
  uint32_t ***pdsch_dmrs = gNB->nr_gold_pdsch_dmrs[slot];
  int32_t** txdataF = gNB->common_vars.txdataF;
  int16_t amp = AMP;
  int xOverhead = 0;
  NR_DL_FRAME_PARMS *frame_parms = &gNB->frame_parms;
  time_stats_t *dlsch_encoding_stats=&gNB->dlsch_encoding_stats;
  time_stats_t *dlsch_scrambling_stats=&gNB->dlsch_scrambling_stats;
  time_stats_t *dlsch_modulation_stats=&gNB->dlsch_modulation_stats;
  time_stats_t *tinput=&gNB->tinput;
  time_stats_t *tprep=&gNB->tprep;
  time_stats_t *tparity=&gNB->tparity;
  time_stats_t *toutput=&gNB->toutput;
  time_stats_t *dlsch_rate_matching_stats=&gNB->dlsch_rate_matching_stats;
  time_stats_t *dlsch_interleaving_stats=&gNB->dlsch_interleaving_stats;
  time_stats_t *dlsch_segmentation_stats=&gNB->dlsch_segmentation_stats;

  for (int dlsch_id=0; dlsch_id<msgTx->num_pdsch_slot; dlsch_id++) {
    dlsch = msgTx->dlsch[dlsch_id][0];

    NR_DL_gNB_HARQ_t *harq = &dlsch->harq_process;
    nfapi_nr_dl_tti_pdsch_pdu_rel15_t *rel15 = &harq->pdsch_pdu.pdsch_pdu_rel15;
    uint32_t scrambled_output[NR_MAX_NB_CODEWORDS][NR_MAX_PDSCH_ENCODED_LENGTH>>5];
    int16_t **mod_symbs = (int16_t**)dlsch->mod_symbs;
    int16_t **tx_layers = (int16_t**)dlsch->txdataF;
    int16_t **txdataF_precoding = (int16_t**)dlsch->txdataF_precoding;
    int8_t Wf[2], Wt[2], l0, l_prime, l_overline, delta;
    uint8_t dmrs_Type = rel15->dmrsConfigType;
    int nb_re_dmrs;
    uint16_t n_dmrs;
    if (rel15->dmrsConfigType==NFAPI_NR_DMRS_TYPE1) {
      nb_re_dmrs = 6*rel15->numDmrsCdmGrpsNoData;
    }
    else {
      nb_re_dmrs = 4*rel15->numDmrsCdmGrpsNoData;
    }
    n_dmrs = (rel15->BWPStart+rel15->rbStart+rel15->rbSize)*nb_re_dmrs;

    uint16_t dmrs_symbol_map = rel15->dlDmrsSymbPos;//single DMRS: 010000100 Double DMRS 110001100
    uint8_t dmrs_len = get_num_dmrs(rel15->dlDmrsSymbPos);
    uint16_t nb_re = ((12*rel15->NrOfSymbols)-nb_re_dmrs*dmrs_len-xOverhead)*rel15->rbSize*rel15->nrOfLayers;
    uint8_t Qm = rel15->qamModOrder[0];
    uint32_t encoded_length = nb_re*Qm;
    int16_t mod_dmrs[n_dmrs<<1] __attribute__ ((aligned(16)));

    /* PTRS */
    uint16_t beta_ptrs = 1;
    uint8_t ptrs_symbol = 0;
    uint16_t dlPtrsSymPos = 0;
    uint16_t n_ptrs = 0;
    uint16_t ptrs_idx = 0;
    uint8_t is_ptrs_re = 0;
    if(rel15->pduBitmap & 0x1) {
      set_ptrs_symb_idx(&dlPtrsSymPos,
                          rel15->NrOfSymbols,
                          rel15->StartSymbolIndex,
                          1<<rel15->PTRSTimeDensity,
                          rel15->dlDmrsSymbPos);
      n_ptrs = (rel15->rbSize + rel15->PTRSFreqDensity - 1)/rel15->PTRSFreqDensity;
    }
    int16_t mod_ptrs[n_ptrs<<1] __attribute__ ((aligned(16)));

    /// CRC, coding, interleaving and rate matching
    AssertFatal(harq->pdu!=NULL,"harq->pdu is null\n");
    unsigned char output[rel15->rbSize * NR_SYMBOLS_PER_SLOT * NR_NB_SC_PER_RB * 8 * NR_MAX_NB_LAYERS] __attribute__((aligned(32)));
    bzero(output,rel15->rbSize * NR_SYMBOLS_PER_SLOT * NR_NB_SC_PER_RB * 8 * NR_MAX_NB_LAYERS);
    start_meas(dlsch_encoding_stats);
    nr_dlsch_encoding(gNB,
		      harq->pdu, frame, slot, dlsch, frame_parms, output,
		      tinput,tprep,tparity,toutput,
		      dlsch_rate_matching_stats,
		      dlsch_interleaving_stats,
		      dlsch_segmentation_stats);
    stop_meas(dlsch_encoding_stats);
#ifdef DEBUG_DLSCH
    printf("PDSCH encoding:\nPayload:\n");
    for (int i=0; i<harq->B>>7; i++) {
      for (int j=0; j<16; j++)
	printf("0x%02x\t", harq->pdu[(i<<4)+j]);
      printf("\n");
    }
    printf("\nEncoded payload:\n");
    for (int i=0; i<encoded_length>>3; i++) {
      for (int j=0; j<8; j++)
	printf("%d", output[(i<<3)+j]);
      printf("\t");
    }
    printf("\n");
#endif
    
    
    
    /// scrambling
    start_meas(dlsch_scrambling_stats);
    for (int q=0; q<rel15->NrOfCodewords; q++)
      memset((void*)scrambled_output[q], 0, (encoded_length>>5)*sizeof(uint32_t));
    for (int q=0; q<rel15->NrOfCodewords; q++)
      nr_pdsch_codeword_scrambling_optim(output,
					 encoded_length,
					 q,
					 rel15->dataScramblingId,
					 rel15->rnti,
					 scrambled_output[q]);
    
    stop_meas(dlsch_scrambling_stats);
#ifdef DEBUG_DLSCH
    printf("PDSCH scrambling:\n");
    for (int i=0; i<encoded_length>>8; i++) {
      for (int j=0; j<8; j++)
	printf("0x%08x\t", scrambled_output[0][(i<<3)+j]);
      printf("\n");
    }
#endif
    
    /// Modulation
    start_meas(dlsch_modulation_stats);
    VCD_SIGNAL_DUMPER_DUMP_FUNCTION_BY_NAME(VCD_SIGNAL_DUMPER_FUNCTIONS_gNB_PDSCH_MODULATION, 1);
    for (int q=0; q<rel15->NrOfCodewords; q++)
      nr_modulation(scrambled_output[q],
		    encoded_length,
		    Qm,
		    mod_symbs[q]);
    VCD_SIGNAL_DUMPER_DUMP_FUNCTION_BY_NAME(VCD_SIGNAL_DUMPER_FUNCTIONS_gNB_PDSCH_MODULATION, 0);
    stop_meas(dlsch_modulation_stats);
#ifdef DEBUG_DLSCH
    printf("PDSCH Modulation: Qm %d(%d)\n", Qm, nb_re);
    for (int i=0; i<nb_re>>3; i++) {
      for (int j=0; j<8; j++) {
	printf("%d %d\t", mod_symbs[0][((i<<3)+j)<<1], mod_symbs[0][(((i<<3)+j)<<1)+1]);
      }
      printf("\n");
    }
#endif
    
    start_meas(&gNB->dlsch_layer_mapping_stats); 
    /// Layer mapping
    nr_layer_mapping(mod_symbs,
		     rel15->nrOfLayers,
		     nb_re,
		     tx_layers);
#ifdef DEBUG_DLSCH
    printf("Layer mapping (%d layers):\n", rel15->nrOfLayers);
    for (int l=0; l<rel15->nrOfLayers; l++)
      for (int i=0; i<(nb_re/rel15->nrOfLayers)>>3; i++) {
	printf("layer %d, Re %d..%d : ",l,i<<3,(i<<3)+7);
	for (int j=0; j<8; j++) {
	  printf("l%d %d\t", tx_layers[l][((i<<3)+j)<<1], tx_layers[l][(((i<<3)+j)<<1)+1]);
	}
	printf("\n");
      }
#endif

    stop_meas(&gNB->dlsch_layer_mapping_stats); 
    /// Resource mapping
    
    // Non interleaved VRB to PRB mapping
    uint16_t start_sc = frame_parms->first_carrier_offset + (rel15->rbStart+rel15->BWPStart)*NR_NB_SC_PER_RB;
    if (start_sc >= frame_parms->ofdm_symbol_size)
      start_sc -= frame_parms->ofdm_symbol_size;

    int txdataF_offset = (slot%2)*frame_parms->samples_per_slot_wCP;

#ifdef DEBUG_DLSCH_MAPPING
    printf("PDSCH resource mapping started (start SC %d\tstart symbol %d\tN_PRB %d\tnb_re %d,nb_layers %d)\n",
	   start_sc, rel15->StartSymbolIndex, rel15->rbSize, nb_re,rel15->nrOfLayers);
#endif
<<<<<<< HEAD

    for (int nl=0; nl<rel15->nrOfLayers; nl++) {

      int dmrs_port = get_dmrs_port(nl,rel15->dmrsPorts);
      // DMRS params for this dmrs port
      get_Wt(Wt, dmrs_port, dmrs_Type);
      get_Wf(Wf, dmrs_port, dmrs_Type);
      delta = get_delta(dmrs_port, dmrs_Type);
      l_prime = 0; // single symbol nl 0
=======
    start_meas(&gNB->dlsch_resource_mapping_stats);
    for (int ap=0; ap<rel15->nrOfLayers; ap++) {

      // DMRS params for this ap
      get_Wt(Wt, ap, dmrs_Type);
      get_Wf(Wf, ap, dmrs_Type);
      delta = get_delta(ap, dmrs_Type);
      l_prime = 0; // single symbol ap 0
>>>>>>> 264e8299
      l0 = get_l0(rel15->dlDmrsSymbPos);
      l_overline = l0;

#ifdef DEBUG_DLSCH_MAPPING
      uint8_t dmrs_symbol = l0+l_prime;
      printf("DMRS Type %d params for nl %d: Wt %d %d \t Wf %d %d \t delta %d \t l_prime %d \t l0 %d\tDMRS symbol %d\n",
	     1+dmrs_Type,nl, Wt[0], Wt[1], Wf[0], Wf[1], delta, l_prime, l0, dmrs_symbol);
#endif

      uint16_t m=0, dmrs_idx=0;

      // Loop Over OFDM symbols:
      for (int l=rel15->StartSymbolIndex; l<rel15->StartSymbolIndex+rel15->NrOfSymbols; l++) {
        /// DMRS QPSK modulation
        uint8_t k_prime=0;
        uint16_t n=0;

        if ((dmrs_symbol_map & (1 << l))){ // DMRS time occasion
          // The reference point for is subcarrier 0 of the lowest-numbered resource block in CORESET 0 if the corresponding
          // PDCCH is associated with CORESET 0 and Type0-PDCCH common search space and is addressed to SI-RNTI
          // 3GPP TS 38.211 V15.8.0 Section 7.4.1.1.2 Mapping to physical resources
          if (rel15->rnti==SI_RNTI) {
            if (dmrs_Type==NFAPI_NR_DMRS_TYPE1) {
              dmrs_idx = rel15->rbStart*6;
            } else {
              dmrs_idx = rel15->rbStart*4;
            }
          } else {
            if (dmrs_Type == NFAPI_NR_DMRS_TYPE1) {
              dmrs_idx = (rel15->rbStart+rel15->BWPStart)*6;
            } else {
              dmrs_idx = (rel15->rbStart+rel15->BWPStart)*4;
            }
          }
          if (l==(l_overline+1)) //take into account the double DMRS symbols
            l_prime = 1;
          else if (l>(l_overline+1)) {//new DMRS pair
            l_overline = l;
            l_prime = 0;
          }
          /// DMRS QPSK modulation
          nr_modulation(pdsch_dmrs[l][0], n_dmrs*2, DMRS_MOD_ORDER, mod_dmrs); // currently only codeword 0 is modulated. Qm = 2 as DMRS is QPSK modulated

#ifdef DEBUG_DLSCH
          printf("DMRS modulation (symbol %d, %d symbols, type %d):\n", l, n_dmrs, dmrs_Type);
          for (int i=0; i<n_dmrs>>4; i++) {
            for (int j=0; j<8; j++) {
              printf("%d %d\t", mod_dmrs[((i<<3)+j)<<1], mod_dmrs[(((i<<3)+j)<<1)+1]);
            }
            printf("\n");
          }
#endif
        }

        /* calculate if current symbol is PTRS symbols */
        ptrs_idx = 0;

        if(rel15->pduBitmap & 0x1) {
          ptrs_symbol = is_ptrs_symbol(l,dlPtrsSymPos);
          if(ptrs_symbol) {
            /* PTRS QPSK Modulation for each OFDM symbol in a slot */
            printf("Doing ptrs modulation for symbol %d, n_ptrs %d\n",l,n_ptrs);
            nr_modulation(pdsch_dmrs[l][0], (n_ptrs<<1), DMRS_MOD_ORDER, mod_ptrs);
          }
        }
        uint16_t k = start_sc;
<<<<<<< HEAD
        // Loop Over SCs:
        for (int i=0; i<rel15->rbSize*NR_NB_SC_PER_RB; i++) {
          /* check if cuurent RE is PTRS RE*/
          is_ptrs_re=0;
          /* check for PTRS symbol and set flag for PTRS RE */
          if(ptrs_symbol){
            is_ptrs_re = is_ptrs_subcarrier(k,
                                            rel15->rnti,
                                            nl,
                                            rel15->dmrsConfigType,
                                            rel15->PTRSFreqDensity,
                                            rel15->rbSize,
                                            rel15->PTRSReOffset,
                                            start_sc,
                                            frame_parms->ofdm_symbol_size);
          }

          /* Map DMRS Symbol */
          if ( ( dmrs_symbol_map & (1 << l) ) && (k == ((start_sc+get_dmrs_freq_idx(n, k_prime, delta, dmrs_Type))%(frame_parms->ofdm_symbol_size)))) {
            txdataF_precoding[nl][((l*frame_parms->ofdm_symbol_size + k)<<1) +     (2*txdataF_offset)] = (Wt[l_prime]*Wf[k_prime]*amp*mod_dmrs[dmrs_idx<<1]) >> 15;
            txdataF_precoding[nl][((l*frame_parms->ofdm_symbol_size + k)<<1) + 1 + (2*txdataF_offset)] = (Wt[l_prime]*Wf[k_prime]*amp*mod_dmrs[(dmrs_idx<<1) + 1]) >> 15;
#ifdef DEBUG_DLSCH_MAPPING
            printf("dmrs_idx %d\t l %d \t k %d \t k_prime %d \t n %d \t txdataF: %d %d\n",
                   dmrs_idx, l, k, k_prime, n, txdataF_precoding[nl][((l*frame_parms->ofdm_symbol_size + k)<<1) + (2*txdataF_offset)],
                   txdataF_precoding[nl][((l*frame_parms->ofdm_symbol_size + k)<<1) + 1 + (2*txdataF_offset)]);
#endif
            dmrs_idx++;
            k_prime++;
            k_prime&=1;
            n+=(k_prime)?0:1;
          }
          /* Map PTRS Symbol */
          else if(is_ptrs_re){
            txdataF_precoding[nl][((l*frame_parms->ofdm_symbol_size + k)<<1) +     (2*txdataF_offset)] = (beta_ptrs*amp*mod_ptrs[ptrs_idx<<1]) >> 15;
            txdataF_precoding[nl][((l*frame_parms->ofdm_symbol_size + k)<<1) + 1 + (2*txdataF_offset)] = (beta_ptrs*amp*mod_ptrs[(ptrs_idx<<1) + 1])>> 15;
#ifdef DEBUG_DLSCH_MAPPING
            printf("ptrs_idx %d\t l %d \t k %d \t k_prime %d \t n %d \t txdataF: %d %d\n",
                   ptrs_idx, l, k, k_prime, n, ((int16_t*)txdataF_precoding[nl])[((l*frame_parms->ofdm_symbol_size + k)<<1) + (2*txdataF_offset)],
                   ((int16_t*)txdataF_precoding[nl])[((l*frame_parms->ofdm_symbol_size + k)<<1) + 1 + (2*txdataF_offset)]);
=======
        if (ptrs_symbol || dmrs_symbol_map & (1 << l)) {

          // Loop Over SCs:
          for (int i=0; i<rel15->rbSize*NR_NB_SC_PER_RB; i++) {
            /* check if cuurent RE is PTRS RE*/
            is_ptrs_re = 0;
            if (ptrs_symbol)
              is_ptrs_re = is_ptrs_subcarrier(k,
                                              rel15->rnti,
                                              ap,
                                              rel15->dmrsConfigType,
                                              rel15->PTRSFreqDensity,
                                              rel15->rbSize,
                                              rel15->PTRSReOffset,
                                              start_sc,
                                              frame_parms->ofdm_symbol_size);
            /* Map DMRS Symbol */
            if ( (dmrs_symbol_map & (1 << l)) &&
                 (k == ((start_sc+get_dmrs_freq_idx(n, k_prime, delta, dmrs_Type))%(frame_parms->ofdm_symbol_size)))) {
              txdataF_precoding[ap][((l*frame_parms->ofdm_symbol_size + k)<<1) +     (2*txdataF_offset)] = (Wt[l_prime]*Wf[k_prime]*amp*mod_dmrs[dmrs_idx<<1]) >> 15;
              txdataF_precoding[ap][((l*frame_parms->ofdm_symbol_size + k)<<1) + 1 + (2*txdataF_offset)] = (Wt[l_prime]*Wf[k_prime]*amp*mod_dmrs[(dmrs_idx<<1) + 1]) >> 15;
#ifdef DEBUG_DLSCH_MAPPING
              printf("dmrs_idx %d\t l %d \t k %d \t k_prime %d \t n %d \t txdataF: %d %d\n",
                     dmrs_idx, l, k, k_prime, n, txdataF_precoding[ap][((l*frame_parms->ofdm_symbol_size + k)<<1) + (2*txdataF_offset)],
                     txdataF_precoding[ap][((l*frame_parms->ofdm_symbol_size + k)<<1) + 1 + (2*txdataF_offset)]);
#endif
              dmrs_idx++;
              k_prime++;
              k_prime&=1;
              n+=(k_prime)?0:1;
            }
            else if(is_ptrs_re){
              txdataF_precoding[ap][((l*frame_parms->ofdm_symbol_size + k)<<1) +     (2*txdataF_offset)] = (beta_ptrs*amp*mod_ptrs[ptrs_idx<<1]) >> 15;
              txdataF_precoding[ap][((l*frame_parms->ofdm_symbol_size + k)<<1) + 1 + (2*txdataF_offset)] = (beta_ptrs*amp*mod_ptrs[(ptrs_idx<<1) + 1])>> 15;
#ifdef DEBUG_DLSCH_MAPPING
              printf("ptrs_idx %d\t l %d \t k %d \t k_prime %d \t n %d \t txdataF: %d %d, mod_ptrs: %d %d\n",
                     ptrs_idx, l, k, k_prime, n, ((int16_t*)txdataF[ap])[((l*frame_parms->ofdm_symbol_size + k)<<1) + (2*txdataF_offset)],
                     ((int16_t*)txdataF[ap])[((l*frame_parms->ofdm_symbol_size + k)<<1) + 1 + (2*txdataF_offset)],mod_ptrs[ptrs_idx<<1],mod_ptrs[(ptrs_idx<<1)+1]);
>>>>>>> 264e8299
#endif
              ptrs_idx++;
            }
          /* Map DATA Symbol */
<<<<<<< HEAD
          else if( (!(dmrs_symbol_map & (1 << l))) || allowed_xlsch_re_in_dmrs_symbol(k,start_sc,frame_parms->ofdm_symbol_size,rel15->numDmrsCdmGrpsNoData,dmrs_Type)) {
            txdataF_precoding[nl][((l*frame_parms->ofdm_symbol_size + k)<<1) +     (2*txdataF_offset)] = (amp * tx_layers[nl][m<<1]) >> 15;
            txdataF_precoding[nl][((l*frame_parms->ofdm_symbol_size + k)<<1) + 1 + (2*txdataF_offset)] = (amp * tx_layers[nl][(m<<1) + 1]) >> 15;
#ifdef DEBUG_DLSCH_MAPPING
            printf("m %d\t l %d \t k %d \t txdataF: %d %d\n",
                   m, l, k, txdataF_precoding[nl][((l*frame_parms->ofdm_symbol_size + k)<<1) + (2*txdataF_offset)],
                   txdataF_precoding[nl][((l*frame_parms->ofdm_symbol_size + k)<<1) + 1 + (2*txdataF_offset)]);
=======
            else if( ptrs_symbol || allowed_xlsch_re_in_dmrs_symbol(k,start_sc,frame_parms->ofdm_symbol_size,rel15->numDmrsCdmGrpsNoData,dmrs_Type)) {
              txdataF_precoding[ap][((l*frame_parms->ofdm_symbol_size + k)<<1) +     (2*txdataF_offset)] = (amp * tx_layers[ap][m<<1]) >> 15;
              txdataF_precoding[ap][((l*frame_parms->ofdm_symbol_size + k)<<1) + 1 + (2*txdataF_offset)] = (amp * tx_layers[ap][(m<<1) + 1]) >> 15;
#ifdef DEBUG_DLSCH_MAPPING
              printf("m %d\t l %d \t k %d \t txdataF: %d %d\n",
                     m, l, k, txdataF_precoding[ap][((l*frame_parms->ofdm_symbol_size + k)<<1) + (2*txdataF_offset)],
                     txdataF_precoding[ap][((l*frame_parms->ofdm_symbol_size + k)<<1) + 1 + (2*txdataF_offset)]);
>>>>>>> 264e8299
#endif
              m++;
            }
            /* mute RE */
            else {
              txdataF_precoding[ap][((l*frame_parms->ofdm_symbol_size + k)<<1) +     (2*txdataF_offset)] = 0;
              txdataF_precoding[ap][((l*frame_parms->ofdm_symbol_size + k)<<1) + 1 + (2*txdataF_offset)] = 0;
            }
            if (++k >= frame_parms->ofdm_symbol_size)
              k -= frame_parms->ofdm_symbol_size;
          } //RE loop
        }
        else { // no PTRS or DMRS in this symbol
          // Loop Over SCs:
          int upper_limit=rel15->rbSize*NR_NB_SC_PER_RB;
          int remaining_re = 0;
          if (start_sc + upper_limit > frame_parms->ofdm_symbol_size) {
            remaining_re = upper_limit + start_sc - frame_parms->ofdm_symbol_size;
            upper_limit = frame_parms->ofdm_symbol_size - start_sc;
          }
<<<<<<< HEAD
          /* mute RE */
          else {
            txdataF_precoding[nl][((l*frame_parms->ofdm_symbol_size + k)<<1) +     (2*txdataF_offset)] = 0;
            txdataF_precoding[nl][((l*frame_parms->ofdm_symbol_size + k)<<1) + 1 + (2*txdataF_offset)] = 0;
=======
          // fix the alignment issues later, use 64-bit SIMD below instead of 128.
          if (0/*(frame_parms->N_RB_DL&1)==0*/) {
            __m128i *txF=(__m128i*)&txdataF_precoding[ap][((l*frame_parms->ofdm_symbol_size+start_sc+txdataF_offset)<<1)];

            __m128i *txl = (__m128i*)&tx_layers[ap][m<<1];
            __m128i amp128=_mm_set1_epi16(amp);
            for (int i=0; i<(upper_limit>>2); i++) {
              txF[i] = _mm_mulhrs_epi16(amp128,txl[i]);
            } //RE loop, first part
            m+=upper_limit;
            if (remaining_re > 0) {
               txF = (__m128i*)&txdataF_precoding[ap][((l*frame_parms->ofdm_symbol_size+txdataF_offset)<<1)];
               txl = (__m128i*)&tx_layers[ap][m<<1];
               for (int i=0; i<(remaining_re>>2); i++) {
                 txF[i] = _mm_mulhrs_epi16(amp128,txl[i]);
               }
            }
>>>>>>> 264e8299
          }
          else {
            __m64 *txF=(__m64*)&txdataF_precoding[ap][((l*frame_parms->ofdm_symbol_size+start_sc+txdataF_offset)<<1)];

            __m64 *txl = (__m64*)&tx_layers[ap][m<<1];
            __m64 amp64=_mm_set1_pi16(amp);
            for (int i=0; i<(upper_limit>>1); i++) {

              txF[i] = _mm_mulhrs_pi16(amp64,txl[i]);
#ifdef DEBUG_DLSCH_MAPPING
              if ((i&1) > 0)
                  printf("m %d\t l %d \t k %d \t txdataF: %d %d\n",
                       m, l, start_sc+(i>>1), txdataF_precoding[ap][((l*frame_parms->ofdm_symbol_size + start_sc+(i>>1))<<1) + (2*txdataF_offset)],
                  txdataF_precoding[ap][((l*frame_parms->ofdm_symbol_size + start_sc+(i>>1))<<1) + 1 + (2*txdataF_offset)]);
#endif
              /* handle this, mute RE */
              /*else {
                txdataF_precoding[ap][((l*frame_parms->ofdm_symbol_size + k)<<1) +     (2*txdataF_offset)] = 0;
                txdataF_precoding[ap][((l*frame_parms->ofdm_symbol_size + k)<<1) + 1 + (2*txdataF_offset)] = 0;
              }*/
            } //RE loop, first part
            m+=upper_limit;
            if (remaining_re > 0) {
               txF = (__m64*)&txdataF_precoding[ap][((l*frame_parms->ofdm_symbol_size+txdataF_offset)<<1)];
               txl = (__m64*)&tx_layers[ap][m<<1];
               for (int i=0; i<(remaining_re>>1); i++) {
                 txF[i] = _mm_mulhrs_pi16(amp64,txl[i]);
#ifdef DEBUG_DLSCH_MAPPING
                 if ((i&1) > 0)
                   printf("m %d\t l %d \t k %d \t txdataF: %d %d\n",
                          m, l, i>>1, txdataF_precoding[ap][((l*frame_parms->ofdm_symbol_size + (i>>1))<<1) + (2*txdataF_offset)],
                          txdataF_precoding[ap][((l*frame_parms->ofdm_symbol_size + (i>>1))<<1) + 1 + (2*txdataF_offset)]);
#endif
                 /* handle this, mute RE */
                 /*else {
                   txdataF_precoding[ap][((l*frame_parms->ofdm_symbol_size + k)<<1) +     (2*txdataF_offset)] = 0;
                   txdataF_precoding[ap][((l*frame_parms->ofdm_symbol_size + k)<<1) + 1 + (2*txdataF_offset)] = 0;
                 }*/
               } //RE loop, second part
            } // 
            m+=remaining_re;
          } // N_RB_DL even
        } // no DMRS/PTRS in symbol  
      } // symbol loop
    }// layer loop
    stop_meas(&gNB->dlsch_resource_mapping_stats);

    ///Layer Precoding and Antenna port mapping
    // tx_layers 1-8 are mapped on antenna ports 1000-1007
    // The precoding info is supported by nfapi such as num_prgs, prg_size, prgs_list and pm_idx
    // The same precoding matrix is applied on prg_size RBs, Thus
    //        pmi = prgs_list[rbidx/prg_size].pm_idx, rbidx =0,...,rbSize-1
    // The Precoding matrix:
    // The Codebook Type I and Type II are not supported yet.
    // We`adopt the precoding matrices of PUSCH for 4 layers.
    start_meas(&gNB->dlsch_precoding_stats);

    for (int ap=0; ap<frame_parms->nb_antennas_tx; ap++) {

      for (int l=rel15->StartSymbolIndex; l<rel15->StartSymbolIndex+rel15->NrOfSymbols; l++) {
        uint16_t k = start_sc;

        for (int rb=0; rb<rel15->rbSize; rb++) {
          //get pmi info
          uint8_t pmi;
          if (rel15->precodingAndBeamforming.prg_size > 0)
            pmi = rel15->precodingAndBeamforming.prgs_list[(int)rb/rel15->precodingAndBeamforming.prg_size].pm_idx;
          else
            pmi = 0;//no precoding

          if (pmi == 0) {//unitary Precoding
            if(ap<rel15->nrOfLayers)
              memcpy((void*)&txdataF[ap][l*frame_parms->ofdm_symbol_size + txdataF_offset + k],
                     (void*)&txdataF_precoding[ap][2*(l*frame_parms->ofdm_symbol_size + txdataF_offset+ k)],
                     NR_NB_SC_PER_RB*sizeof(int32_t));
            else
              memset((void*)&txdataF[ap][l*frame_parms->ofdm_symbol_size + txdataF_offset + k],
                     0,
                     NR_NB_SC_PER_RB*sizeof(int32_t));
            k += NR_NB_SC_PER_RB;
            if (k >= frame_parms->ofdm_symbol_size) {
              k -= frame_parms->ofdm_symbol_size;
            }
          }
          else {
            //get the precoding matrix weights:
            char *W_prec;
            switch (frame_parms->nb_antennas_tx) {
              case 1://1 antenna port
                W_prec = nr_W_1l_2p[pmi][ap];
                break;
              case 2://2 antenna ports
                if (rel15->nrOfLayers == 1)//1 layer
                  W_prec = nr_W_1l_2p[pmi][ap];
                else//2 layers
                  W_prec = nr_W_2l_2p[pmi][ap];
                break;
              case 4://4 antenna ports
                if (rel15->nrOfLayers == 1)//1 layer
                  W_prec = nr_W_1l_4p[pmi][ap];
                else if (rel15->nrOfLayers == 2)//2 layers
                  W_prec = nr_W_2l_4p[pmi][ap];
                else if (rel15->nrOfLayers == 3)//3 layers
                  W_prec = nr_W_3l_4p[pmi][ap];
                else//4 layers
                  W_prec = nr_W_4l_4p[pmi][ap];
                break;
              default:
                LOG_D(PHY,"Precoding 1,2, or 4 antenna ports are currently supported\n");
                W_prec = nr_W_1l_2p[pmi][ap];
                break;
            }
            for (int i=0; i<NR_NB_SC_PER_RB; i++) {
              int32_t re_offset = l*frame_parms->ofdm_symbol_size + k;
              int32_t precodatatx_F = nr_layer_precoder(txdataF_precoding, W_prec, rel15->nrOfLayers, re_offset+txdataF_offset);
              ((int16_t*)txdataF[ap])[(re_offset<<1) + (2*txdataF_offset)] = ((int16_t *) &precodatatx_F)[0];
              ((int16_t*)txdataF[ap])[(re_offset<<1) + 1 + (2*txdataF_offset)] = ((int16_t *) &precodatatx_F)[1];
#ifdef DEBUG_DLSCH_MAPPING
              printf("antenna %d\t l %d \t k %d \t txdataF: %d %d\n",
                     ap, l, k, ((int16_t*)txdataF[ap])[(re_offset<<1) + (2*txdataF_offset)],
                     ((int16_t*)txdataF[ap])[(re_offset<<1) + 1 + (2*txdataF_offset)]);
#endif
              if (++k >= frame_parms->ofdm_symbol_size) {
                k -= frame_parms->ofdm_symbol_size;
              }
            }
          }
        } //RB loop
      } // symbol loop
    }// port loop

    stop_meas(&gNB->dlsch_precoding_stats);
    dlsch->slot_tx[slot]=0;

    // TODO: handle precoding
    // this maps the layers onto antenna ports
    
    // handle beamforming ID
    // each antenna port is assigned a beam_index
    // since PHY can only handle BF on slot basis we set the whole slot

    // first check if this slot has not already been allocated to another beam
    if (gNB->common_vars.beam_id[0][slot*frame_parms->symbols_per_slot]==255) {
      for (int j=0;j<frame_parms->symbols_per_slot;j++) 
	gNB->common_vars.beam_id[0][slot*frame_parms->symbols_per_slot+j] = rel15->precodingAndBeamforming.prgs_list[0].dig_bf_interface_list[0].beam_idx;
    }
    else {
      LOG_D(PHY,"beam index for PDSCH allocation already taken\n");
    }
  }// dlsch loop
}

void dump_pdsch_stats(FILE *fd,PHY_VARS_gNB *gNB) {

  for (int i=0;i<NUMBER_OF_NR_SCH_STATS_MAX;i++)
    if (gNB->dlsch_stats[i].rnti > 0 && gNB->dlsch_stats[i].frame != gNB->dlsch_stats[i].dump_frame) {
      gNB->dlsch_stats[i].dump_frame = gNB->dlsch_stats[i].frame;
      fprintf(fd,"DLSCH RNTI %x: current_Qm %d, current_RI %d, total_bytes TX %d\n",
	    gNB->dlsch_stats[i].rnti,
	    gNB->dlsch_stats[i].current_Qm,
	    gNB->dlsch_stats[i].current_RI,
	    gNB->dlsch_stats[i].total_bytes_tx);
    }

}

void clear_pdsch_stats(PHY_VARS_gNB *gNB) {

  for (int i=0;i<gNB->number_of_nr_dlsch_max;i++)
    memset((void*)&gNB->dlsch_stats[i],0,sizeof(gNB->dlsch_stats[i]));
}<|MERGE_RESOLUTION|>--- conflicted
+++ resolved
@@ -282,8 +282,8 @@
     printf("PDSCH resource mapping started (start SC %d\tstart symbol %d\tN_PRB %d\tnb_re %d,nb_layers %d)\n",
 	   start_sc, rel15->StartSymbolIndex, rel15->rbSize, nb_re,rel15->nrOfLayers);
 #endif
-<<<<<<< HEAD
-
+
+    start_meas(&gNB->dlsch_resource_mapping_stats);
     for (int nl=0; nl<rel15->nrOfLayers; nl++) {
 
       int dmrs_port = get_dmrs_port(nl,rel15->dmrsPorts);
@@ -292,16 +292,6 @@
       get_Wf(Wf, dmrs_port, dmrs_Type);
       delta = get_delta(dmrs_port, dmrs_Type);
       l_prime = 0; // single symbol nl 0
-=======
-    start_meas(&gNB->dlsch_resource_mapping_stats);
-    for (int ap=0; ap<rel15->nrOfLayers; ap++) {
-
-      // DMRS params for this ap
-      get_Wt(Wt, ap, dmrs_Type);
-      get_Wf(Wf, ap, dmrs_Type);
-      delta = get_delta(ap, dmrs_Type);
-      l_prime = 0; // single symbol ap 0
->>>>>>> 264e8299
       l0 = get_l0(rel15->dlDmrsSymbPos);
       l_overline = l0;
 
@@ -368,47 +358,6 @@
           }
         }
         uint16_t k = start_sc;
-<<<<<<< HEAD
-        // Loop Over SCs:
-        for (int i=0; i<rel15->rbSize*NR_NB_SC_PER_RB; i++) {
-          /* check if cuurent RE is PTRS RE*/
-          is_ptrs_re=0;
-          /* check for PTRS symbol and set flag for PTRS RE */
-          if(ptrs_symbol){
-            is_ptrs_re = is_ptrs_subcarrier(k,
-                                            rel15->rnti,
-                                            nl,
-                                            rel15->dmrsConfigType,
-                                            rel15->PTRSFreqDensity,
-                                            rel15->rbSize,
-                                            rel15->PTRSReOffset,
-                                            start_sc,
-                                            frame_parms->ofdm_symbol_size);
-          }
-
-          /* Map DMRS Symbol */
-          if ( ( dmrs_symbol_map & (1 << l) ) && (k == ((start_sc+get_dmrs_freq_idx(n, k_prime, delta, dmrs_Type))%(frame_parms->ofdm_symbol_size)))) {
-            txdataF_precoding[nl][((l*frame_parms->ofdm_symbol_size + k)<<1) +     (2*txdataF_offset)] = (Wt[l_prime]*Wf[k_prime]*amp*mod_dmrs[dmrs_idx<<1]) >> 15;
-            txdataF_precoding[nl][((l*frame_parms->ofdm_symbol_size + k)<<1) + 1 + (2*txdataF_offset)] = (Wt[l_prime]*Wf[k_prime]*amp*mod_dmrs[(dmrs_idx<<1) + 1]) >> 15;
-#ifdef DEBUG_DLSCH_MAPPING
-            printf("dmrs_idx %d\t l %d \t k %d \t k_prime %d \t n %d \t txdataF: %d %d\n",
-                   dmrs_idx, l, k, k_prime, n, txdataF_precoding[nl][((l*frame_parms->ofdm_symbol_size + k)<<1) + (2*txdataF_offset)],
-                   txdataF_precoding[nl][((l*frame_parms->ofdm_symbol_size + k)<<1) + 1 + (2*txdataF_offset)]);
-#endif
-            dmrs_idx++;
-            k_prime++;
-            k_prime&=1;
-            n+=(k_prime)?0:1;
-          }
-          /* Map PTRS Symbol */
-          else if(is_ptrs_re){
-            txdataF_precoding[nl][((l*frame_parms->ofdm_symbol_size + k)<<1) +     (2*txdataF_offset)] = (beta_ptrs*amp*mod_ptrs[ptrs_idx<<1]) >> 15;
-            txdataF_precoding[nl][((l*frame_parms->ofdm_symbol_size + k)<<1) + 1 + (2*txdataF_offset)] = (beta_ptrs*amp*mod_ptrs[(ptrs_idx<<1) + 1])>> 15;
-#ifdef DEBUG_DLSCH_MAPPING
-            printf("ptrs_idx %d\t l %d \t k %d \t k_prime %d \t n %d \t txdataF: %d %d\n",
-                   ptrs_idx, l, k, k_prime, n, ((int16_t*)txdataF_precoding[nl])[((l*frame_parms->ofdm_symbol_size + k)<<1) + (2*txdataF_offset)],
-                   ((int16_t*)txdataF_precoding[nl])[((l*frame_parms->ofdm_symbol_size + k)<<1) + 1 + (2*txdataF_offset)]);
-=======
         if (ptrs_symbol || dmrs_symbol_map & (1 << l)) {
 
           // Loop Over SCs:
@@ -418,7 +367,7 @@
             if (ptrs_symbol)
               is_ptrs_re = is_ptrs_subcarrier(k,
                                               rel15->rnti,
-                                              ap,
+                                              nl,
                                               rel15->dmrsConfigType,
                                               rel15->PTRSFreqDensity,
                                               rel15->rbSize,
@@ -428,12 +377,12 @@
             /* Map DMRS Symbol */
             if ( (dmrs_symbol_map & (1 << l)) &&
                  (k == ((start_sc+get_dmrs_freq_idx(n, k_prime, delta, dmrs_Type))%(frame_parms->ofdm_symbol_size)))) {
-              txdataF_precoding[ap][((l*frame_parms->ofdm_symbol_size + k)<<1) +     (2*txdataF_offset)] = (Wt[l_prime]*Wf[k_prime]*amp*mod_dmrs[dmrs_idx<<1]) >> 15;
-              txdataF_precoding[ap][((l*frame_parms->ofdm_symbol_size + k)<<1) + 1 + (2*txdataF_offset)] = (Wt[l_prime]*Wf[k_prime]*amp*mod_dmrs[(dmrs_idx<<1) + 1]) >> 15;
+              txdataF_precoding[nl][((l*frame_parms->ofdm_symbol_size + k)<<1) +     (2*txdataF_offset)] = (Wt[l_prime]*Wf[k_prime]*amp*mod_dmrs[dmrs_idx<<1]) >> 15;
+              txdataF_precoding[nl][((l*frame_parms->ofdm_symbol_size + k)<<1) + 1 + (2*txdataF_offset)] = (Wt[l_prime]*Wf[k_prime]*amp*mod_dmrs[(dmrs_idx<<1) + 1]) >> 15;
 #ifdef DEBUG_DLSCH_MAPPING
               printf("dmrs_idx %d\t l %d \t k %d \t k_prime %d \t n %d \t txdataF: %d %d\n",
-                     dmrs_idx, l, k, k_prime, n, txdataF_precoding[ap][((l*frame_parms->ofdm_symbol_size + k)<<1) + (2*txdataF_offset)],
-                     txdataF_precoding[ap][((l*frame_parms->ofdm_symbol_size + k)<<1) + 1 + (2*txdataF_offset)]);
+                     dmrs_idx, l, k, k_prime, n, txdataF_precoding[nl][((l*frame_parms->ofdm_symbol_size + k)<<1) + (2*txdataF_offset)],
+                     txdataF_precoding[nl][((l*frame_parms->ofdm_symbol_size + k)<<1) + 1 + (2*txdataF_offset)]);
 #endif
               dmrs_idx++;
               k_prime++;
@@ -441,41 +390,30 @@
               n+=(k_prime)?0:1;
             }
             else if(is_ptrs_re){
-              txdataF_precoding[ap][((l*frame_parms->ofdm_symbol_size + k)<<1) +     (2*txdataF_offset)] = (beta_ptrs*amp*mod_ptrs[ptrs_idx<<1]) >> 15;
-              txdataF_precoding[ap][((l*frame_parms->ofdm_symbol_size + k)<<1) + 1 + (2*txdataF_offset)] = (beta_ptrs*amp*mod_ptrs[(ptrs_idx<<1) + 1])>> 15;
+              txdataF_precoding[nl][((l*frame_parms->ofdm_symbol_size + k)<<1) +     (2*txdataF_offset)] = (beta_ptrs*amp*mod_ptrs[ptrs_idx<<1]) >> 15;
+              txdataF_precoding[nl][((l*frame_parms->ofdm_symbol_size + k)<<1) + 1 + (2*txdataF_offset)] = (beta_ptrs*amp*mod_ptrs[(ptrs_idx<<1) + 1])>> 15;
 #ifdef DEBUG_DLSCH_MAPPING
               printf("ptrs_idx %d\t l %d \t k %d \t k_prime %d \t n %d \t txdataF: %d %d, mod_ptrs: %d %d\n",
-                     ptrs_idx, l, k, k_prime, n, ((int16_t*)txdataF[ap])[((l*frame_parms->ofdm_symbol_size + k)<<1) + (2*txdataF_offset)],
-                     ((int16_t*)txdataF[ap])[((l*frame_parms->ofdm_symbol_size + k)<<1) + 1 + (2*txdataF_offset)],mod_ptrs[ptrs_idx<<1],mod_ptrs[(ptrs_idx<<1)+1]);
->>>>>>> 264e8299
+                     ptrs_idx, l, k, k_prime, n, ((int16_t*)txdataF_precoding[nl])[((l*frame_parms->ofdm_symbol_size + k)<<1) + (2*txdataF_offset)],
+                     ((int16_t*)txdataF_precoding[nl])[((l*frame_parms->ofdm_symbol_size + k)<<1) + 1 + (2*txdataF_offset)],mod_ptrs[ptrs_idx<<1],mod_ptrs[(ptrs_idx<<1)+1]);
 #endif
               ptrs_idx++;
             }
           /* Map DATA Symbol */
-<<<<<<< HEAD
-          else if( (!(dmrs_symbol_map & (1 << l))) || allowed_xlsch_re_in_dmrs_symbol(k,start_sc,frame_parms->ofdm_symbol_size,rel15->numDmrsCdmGrpsNoData,dmrs_Type)) {
-            txdataF_precoding[nl][((l*frame_parms->ofdm_symbol_size + k)<<1) +     (2*txdataF_offset)] = (amp * tx_layers[nl][m<<1]) >> 15;
-            txdataF_precoding[nl][((l*frame_parms->ofdm_symbol_size + k)<<1) + 1 + (2*txdataF_offset)] = (amp * tx_layers[nl][(m<<1) + 1]) >> 15;
-#ifdef DEBUG_DLSCH_MAPPING
-            printf("m %d\t l %d \t k %d \t txdataF: %d %d\n",
-                   m, l, k, txdataF_precoding[nl][((l*frame_parms->ofdm_symbol_size + k)<<1) + (2*txdataF_offset)],
-                   txdataF_precoding[nl][((l*frame_parms->ofdm_symbol_size + k)<<1) + 1 + (2*txdataF_offset)]);
-=======
             else if( ptrs_symbol || allowed_xlsch_re_in_dmrs_symbol(k,start_sc,frame_parms->ofdm_symbol_size,rel15->numDmrsCdmGrpsNoData,dmrs_Type)) {
-              txdataF_precoding[ap][((l*frame_parms->ofdm_symbol_size + k)<<1) +     (2*txdataF_offset)] = (amp * tx_layers[ap][m<<1]) >> 15;
-              txdataF_precoding[ap][((l*frame_parms->ofdm_symbol_size + k)<<1) + 1 + (2*txdataF_offset)] = (amp * tx_layers[ap][(m<<1) + 1]) >> 15;
+              txdataF_precoding[nl][((l*frame_parms->ofdm_symbol_size + k)<<1) +     (2*txdataF_offset)] = (amp * tx_layers[nl][m<<1]) >> 15;
+              txdataF_precoding[nl][((l*frame_parms->ofdm_symbol_size + k)<<1) + 1 + (2*txdataF_offset)] = (amp * tx_layers[nl][(m<<1) + 1]) >> 15;
 #ifdef DEBUG_DLSCH_MAPPING
               printf("m %d\t l %d \t k %d \t txdataF: %d %d\n",
-                     m, l, k, txdataF_precoding[ap][((l*frame_parms->ofdm_symbol_size + k)<<1) + (2*txdataF_offset)],
-                     txdataF_precoding[ap][((l*frame_parms->ofdm_symbol_size + k)<<1) + 1 + (2*txdataF_offset)]);
->>>>>>> 264e8299
+                     m, l, k, txdataF_precoding[nl][((l*frame_parms->ofdm_symbol_size + k)<<1) + (2*txdataF_offset)],
+                     txdataF_precoding[nl][((l*frame_parms->ofdm_symbol_size + k)<<1) + 1 + (2*txdataF_offset)]);
 #endif
               m++;
             }
             /* mute RE */
             else {
-              txdataF_precoding[ap][((l*frame_parms->ofdm_symbol_size + k)<<1) +     (2*txdataF_offset)] = 0;
-              txdataF_precoding[ap][((l*frame_parms->ofdm_symbol_size + k)<<1) + 1 + (2*txdataF_offset)] = 0;
+              txdataF_precoding[nl][((l*frame_parms->ofdm_symbol_size + k)<<1) +     (2*txdataF_offset)] = 0;
+              txdataF_precoding[nl][((l*frame_parms->ofdm_symbol_size + k)<<1) + 1 + (2*txdataF_offset)] = 0;
             }
             if (++k >= frame_parms->ofdm_symbol_size)
               k -= frame_parms->ofdm_symbol_size;
@@ -489,35 +427,28 @@
             remaining_re = upper_limit + start_sc - frame_parms->ofdm_symbol_size;
             upper_limit = frame_parms->ofdm_symbol_size - start_sc;
           }
-<<<<<<< HEAD
-          /* mute RE */
-          else {
-            txdataF_precoding[nl][((l*frame_parms->ofdm_symbol_size + k)<<1) +     (2*txdataF_offset)] = 0;
-            txdataF_precoding[nl][((l*frame_parms->ofdm_symbol_size + k)<<1) + 1 + (2*txdataF_offset)] = 0;
-=======
           // fix the alignment issues later, use 64-bit SIMD below instead of 128.
           if (0/*(frame_parms->N_RB_DL&1)==0*/) {
-            __m128i *txF=(__m128i*)&txdataF_precoding[ap][((l*frame_parms->ofdm_symbol_size+start_sc+txdataF_offset)<<1)];
-
-            __m128i *txl = (__m128i*)&tx_layers[ap][m<<1];
+            __m128i *txF=(__m128i*)&txdataF_precoding[nl][((l*frame_parms->ofdm_symbol_size+start_sc+txdataF_offset)<<1)];
+
+            __m128i *txl = (__m128i*)&tx_layers[nl][m<<1];
             __m128i amp128=_mm_set1_epi16(amp);
             for (int i=0; i<(upper_limit>>2); i++) {
               txF[i] = _mm_mulhrs_epi16(amp128,txl[i]);
             } //RE loop, first part
             m+=upper_limit;
             if (remaining_re > 0) {
-               txF = (__m128i*)&txdataF_precoding[ap][((l*frame_parms->ofdm_symbol_size+txdataF_offset)<<1)];
-               txl = (__m128i*)&tx_layers[ap][m<<1];
+               txF = (__m128i*)&txdataF_precoding[nl][((l*frame_parms->ofdm_symbol_size+txdataF_offset)<<1)];
+               txl = (__m128i*)&tx_layers[nl][m<<1];
                for (int i=0; i<(remaining_re>>2); i++) {
                  txF[i] = _mm_mulhrs_epi16(amp128,txl[i]);
                }
             }
->>>>>>> 264e8299
           }
           else {
-            __m64 *txF=(__m64*)&txdataF_precoding[ap][((l*frame_parms->ofdm_symbol_size+start_sc+txdataF_offset)<<1)];
-
-            __m64 *txl = (__m64*)&tx_layers[ap][m<<1];
+            __m64 *txF=(__m64*)&txdataF_precoding[nl][((l*frame_parms->ofdm_symbol_size+start_sc+txdataF_offset)<<1)];
+
+            __m64 *txl = (__m64*)&tx_layers[nl][m<<1];
             __m64 amp64=_mm_set1_pi16(amp);
             for (int i=0; i<(upper_limit>>1); i++) {
 
@@ -525,31 +456,31 @@
 #ifdef DEBUG_DLSCH_MAPPING
               if ((i&1) > 0)
                   printf("m %d\t l %d \t k %d \t txdataF: %d %d\n",
-                       m, l, start_sc+(i>>1), txdataF_precoding[ap][((l*frame_parms->ofdm_symbol_size + start_sc+(i>>1))<<1) + (2*txdataF_offset)],
-                  txdataF_precoding[ap][((l*frame_parms->ofdm_symbol_size + start_sc+(i>>1))<<1) + 1 + (2*txdataF_offset)]);
+                       m, l, start_sc+(i>>1), txdataF_precoding[nl][((l*frame_parms->ofdm_symbol_size + start_sc+(i>>1))<<1) + (2*txdataF_offset)],
+                  txdataF_precoding[nl][((l*frame_parms->ofdm_symbol_size + start_sc+(i>>1))<<1) + 1 + (2*txdataF_offset)]);
 #endif
               /* handle this, mute RE */
               /*else {
-                txdataF_precoding[ap][((l*frame_parms->ofdm_symbol_size + k)<<1) +     (2*txdataF_offset)] = 0;
-                txdataF_precoding[ap][((l*frame_parms->ofdm_symbol_size + k)<<1) + 1 + (2*txdataF_offset)] = 0;
+                txdataF_precoding[nl][((l*frame_parms->ofdm_symbol_size + k)<<1) +     (2*txdataF_offset)] = 0;
+                txdataF_precoding[nl][((l*frame_parms->ofdm_symbol_size + k)<<1) + 1 + (2*txdataF_offset)] = 0;
               }*/
             } //RE loop, first part
             m+=upper_limit;
             if (remaining_re > 0) {
-               txF = (__m64*)&txdataF_precoding[ap][((l*frame_parms->ofdm_symbol_size+txdataF_offset)<<1)];
-               txl = (__m64*)&tx_layers[ap][m<<1];
+               txF = (__m64*)&txdataF_precoding[nl][((l*frame_parms->ofdm_symbol_size+txdataF_offset)<<1)];
+               txl = (__m64*)&tx_layers[nl][m<<1];
                for (int i=0; i<(remaining_re>>1); i++) {
                  txF[i] = _mm_mulhrs_pi16(amp64,txl[i]);
 #ifdef DEBUG_DLSCH_MAPPING
                  if ((i&1) > 0)
                    printf("m %d\t l %d \t k %d \t txdataF: %d %d\n",
-                          m, l, i>>1, txdataF_precoding[ap][((l*frame_parms->ofdm_symbol_size + (i>>1))<<1) + (2*txdataF_offset)],
-                          txdataF_precoding[ap][((l*frame_parms->ofdm_symbol_size + (i>>1))<<1) + 1 + (2*txdataF_offset)]);
+                          m, l, i>>1, txdataF_precoding[nl][((l*frame_parms->ofdm_symbol_size + (i>>1))<<1) + (2*txdataF_offset)],
+                          txdataF_precoding[nl][((l*frame_parms->ofdm_symbol_size + (i>>1))<<1) + 1 + (2*txdataF_offset)]);
 #endif
                  /* handle this, mute RE */
                  /*else {
-                   txdataF_precoding[ap][((l*frame_parms->ofdm_symbol_size + k)<<1) +     (2*txdataF_offset)] = 0;
-                   txdataF_precoding[ap][((l*frame_parms->ofdm_symbol_size + k)<<1) + 1 + (2*txdataF_offset)] = 0;
+                   txdataF_precoding[nl][((l*frame_parms->ofdm_symbol_size + k)<<1) +     (2*txdataF_offset)] = 0;
+                   txdataF_precoding[nl][((l*frame_parms->ofdm_symbol_size + k)<<1) + 1 + (2*txdataF_offset)] = 0;
                  }*/
                } //RE loop, second part
             } // 
