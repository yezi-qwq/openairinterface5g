/*
 * Licensed to the OpenAirInterface (OAI) Software Alliance under one or more
 * contributor license agreements.  See the NOTICE file distributed with
 * this work for additional information regarding copyright ownership.
 * The OpenAirInterface Software Alliance licenses this file to You under
 * the OAI Public License, Version 1.1  (the "License"); you may not use this file
 * except in compliance with the License.
 * You may obtain a copy of the License at
 *
 *      http://www.openairinterface.org/?page_id=698
 *
 * Unless required by applicable law or agreed to in writing, software
 * distributed under the License is distributed on an "AS IS" BASIS,
 * WITHOUT WARRANTIES OR CONDITIONS OF ANY KIND, either express or implied.
 * See the License for the specific language governing permissions and
 * limitations under the License.
 *-------------------------------------------------------------------------------
 * For more information about the OpenAirInterface (OAI) Software Alliance:
 *      contact@openairinterface.org
 */

/*! \file PHY/NR_TRANSPORT/dlsch_decoding.c
* \brief Top-level routines for transmission of the PDSCH 38211 v 15.2.0
* \author Guy De Souza
* \date 2018
* \version 0.1
* \company Eurecom
* \email: desouza@eurecom.fr
* \note
* \warning
*/

#include "nr_dlsch.h"
#include "nr_dci.h"
#include "nr_sch_dmrs.h"
#include "PHY/MODULATION/nr_modulation.h"
#include "PHY/NR_REFSIG/dmrs_nr.h"
#include "PHY/NR_REFSIG/ptrs_nr.h"
#include "common/utils/LOG/vcd_signal_dumper.h"
#include "common/utils/nr/nr_common.h"

//#define DEBUG_DLSCH
//#define DEBUG_DLSCH_MAPPING

void nr_pdsch_codeword_scrambling(uint8_t *in,
                                  uint32_t size,
                                  uint8_t q,
                                  uint32_t Nid,
                                  uint32_t n_RNTI,
                                  uint32_t* out) {

  uint8_t reset, b_idx;
  uint32_t x1, x2, s=0;
  VCD_SIGNAL_DUMPER_DUMP_FUNCTION_BY_NAME(VCD_SIGNAL_DUMPER_FUNCTIONS_gNB_PDSCH_CODEWORD_SCRAMBLING, 1);
  reset = 1;
  x2 = (n_RNTI<<15) + (q<<14) + Nid;

  for (int i=0; i<size; i++) {
    b_idx = i&0x1f;
    if (b_idx==0) {
      s = lte_gold_generic(&x1, &x2, reset);
      reset = 0;
      if (i)
        out++;
    }
    *out ^= (((in[i])&1) ^ ((s>>b_idx)&1))<<b_idx;
    //printf("i %d b_idx %d in %d s 0x%08x out 0x%08x\n", i, b_idx, in[i], s, *out);
  }
  VCD_SIGNAL_DUMPER_DUMP_FUNCTION_BY_NAME(VCD_SIGNAL_DUMPER_FUNCTIONS_gNB_PDSCH_CODEWORD_SCRAMBLING, 0);
}

void nr_pdsch_codeword_scrambling_optim(uint8_t *in,
					uint32_t size,
					uint8_t q,
					uint32_t Nid,
					uint32_t n_RNTI,
					uint32_t* out) {
  
  uint32_t x1, x2, s=0,in32;

  x2 = (n_RNTI<<15) + (q<<14) + Nid;

  s=lte_gold_generic(&x1, &x2, 1);

#if defined(__AVX2__)
  for (int i=0; i<((size>>5)+((size&0x1f) > 0 ? 1 : 0)); i++) {
    in32=_mm256_movemask_epi8(_mm256_slli_epi16(((__m256i*)in)[i],7));
    out[i]=(in32^s);
    //printf("in[%d] %x => %x\n",i,in32,out[i]);
    s=lte_gold_generic(&x1, &x2, 0);
  }
#elif defined(__SSE4__)
  _m128i *in128;
  for (int i=0; i<((size>>5)+((size&0x1f) > 0 ? 1 : 0)); i++) {
    in128=&((__m128i*)in)[i<<1];
    ((uint16_t*)&in32)[0] = _mm128_movemask_epi8(_mm256_slli_epi16(in128[0],7));
    ((uint16_t*)&in32)[1] = _mm128_movemask_epi8(_mm256_slli_epi16(in128[1],7));
    out[i]=(in32^s);
    s=lte_gold_generic(&x1, &x2, 0);
  }
  //#elsif defined(__arm__) || defined(__aarch64)
  
#else 
  nr_pdsch_codeword_scrambling(in,
			       size,
			       q,
			       Nid,
			       n_RNTI,
			       out);
#endif
}


void nr_generate_pdsch(processingData_L1tx_t *msgTx,
                       int frame,
                       int slot) {

  PHY_VARS_gNB *gNB = msgTx->gNB;
  NR_gNB_DLSCH_t *dlsch;
  uint32_t ***pdsch_dmrs = gNB->nr_gold_pdsch_dmrs[slot];
  int32_t** txdataF = gNB->common_vars.txdataF;
  int16_t amp = AMP;
  int xOverhead = 0;
  NR_DL_FRAME_PARMS *frame_parms = &gNB->frame_parms;
  time_stats_t *dlsch_encoding_stats=&gNB->dlsch_encoding_stats;
  time_stats_t *dlsch_scrambling_stats=&gNB->dlsch_scrambling_stats;
  time_stats_t *dlsch_modulation_stats=&gNB->dlsch_modulation_stats;
  time_stats_t *tinput=&gNB->tinput;
  time_stats_t *tprep=&gNB->tprep;
  time_stats_t *tparity=&gNB->tparity;
  time_stats_t *toutput=&gNB->toutput;
  time_stats_t *dlsch_rate_matching_stats=&gNB->dlsch_rate_matching_stats;
  time_stats_t *dlsch_interleaving_stats=&gNB->dlsch_interleaving_stats;
  time_stats_t *dlsch_segmentation_stats=&gNB->dlsch_segmentation_stats;

  for (int dlsch_id=0; dlsch_id<msgTx->num_pdsch_slot; dlsch_id++) {
    dlsch = msgTx->dlsch[dlsch_id][0];

    NR_DL_gNB_HARQ_t *harq = &dlsch->harq_process;
    nfapi_nr_dl_tti_pdsch_pdu_rel15_t *rel15 = &harq->pdsch_pdu.pdsch_pdu_rel15;
    uint32_t scrambled_output[NR_MAX_NB_CODEWORDS][NR_MAX_PDSCH_ENCODED_LENGTH>>5];
    int16_t **mod_symbs = (int16_t**)dlsch->mod_symbs;
    int16_t **tx_layers = (int16_t**)dlsch->txdataF;
    int16_t **txdataF_precoding = (int16_t**)dlsch->txdataF_precoding;
    int8_t Wf[2], Wt[2], l0, l_prime, l_overline, delta;
    uint8_t dmrs_Type = rel15->dmrsConfigType;
    int nb_re_dmrs;
    uint16_t n_dmrs;
    if (rel15->dmrsConfigType==NFAPI_NR_DMRS_TYPE1) {
      nb_re_dmrs = 6*rel15->numDmrsCdmGrpsNoData;
    }
    else {
      nb_re_dmrs = 4*rel15->numDmrsCdmGrpsNoData;
    }
    n_dmrs = (rel15->BWPStart+rel15->rbStart+rel15->rbSize)*nb_re_dmrs;

    uint16_t dmrs_symbol_map = rel15->dlDmrsSymbPos;//single DMRS: 010000100 Double DMRS 110001100
    uint8_t dmrs_len = get_num_dmrs(rel15->dlDmrsSymbPos);
    uint16_t nb_re = ((12*rel15->NrOfSymbols)-nb_re_dmrs*dmrs_len-xOverhead)*rel15->rbSize*rel15->nrOfLayers;
    uint8_t Qm = rel15->qamModOrder[0];
    uint32_t encoded_length = nb_re*Qm;
    int16_t mod_dmrs[n_dmrs<<1] __attribute__ ((aligned(16)));

    /* PTRS */
    uint16_t beta_ptrs = 1;
    uint8_t ptrs_symbol = 0;
    uint16_t dlPtrsSymPos = 0;
    uint16_t n_ptrs = 0;
    uint16_t ptrs_idx = 0;
    uint8_t is_ptrs_re = 0;
    if(rel15->pduBitmap & 0x1) {
      set_ptrs_symb_idx(&dlPtrsSymPos,
                          rel15->NrOfSymbols,
                          rel15->StartSymbolIndex,
                          1<<rel15->PTRSTimeDensity,
                          rel15->dlDmrsSymbPos);
      n_ptrs = (rel15->rbSize + rel15->PTRSFreqDensity - 1)/rel15->PTRSFreqDensity;
    }
    int16_t mod_ptrs[n_ptrs<<1] __attribute__ ((aligned(16)));

    /// CRC, coding, interleaving and rate matching
    AssertFatal(harq->pdu!=NULL,"harq->pdu is null\n");
    unsigned char output[rel15->rbSize * NR_SYMBOLS_PER_SLOT * NR_NB_SC_PER_RB * 8 * NR_MAX_NB_LAYERS] __attribute__((aligned(32)));
    bzero(output,rel15->rbSize * NR_SYMBOLS_PER_SLOT * NR_NB_SC_PER_RB * 8 * NR_MAX_NB_LAYERS);
    start_meas(dlsch_encoding_stats);
    nr_dlsch_encoding(gNB,
		      harq->pdu, frame, slot, dlsch, frame_parms, output,
		      tinput,tprep,tparity,toutput,
		      dlsch_rate_matching_stats,
		      dlsch_interleaving_stats,
		      dlsch_segmentation_stats);
    stop_meas(dlsch_encoding_stats);
#ifdef DEBUG_DLSCH
    printf("PDSCH encoding:\nPayload:\n");
    for (int i=0; i<harq->B>>7; i++) {
      for (int j=0; j<16; j++)
	printf("0x%02x\t", harq->pdu[(i<<4)+j]);
      printf("\n");
    }
    printf("\nEncoded payload:\n");
    for (int i=0; i<encoded_length>>3; i++) {
      for (int j=0; j<8; j++)
	printf("%d", output[(i<<3)+j]);
      printf("\t");
    }
    printf("\n");
#endif
    
    
    
    /// scrambling
    start_meas(dlsch_scrambling_stats);
    for (int q=0; q<rel15->NrOfCodewords; q++)
      memset((void*)scrambled_output[q], 0, (encoded_length>>5)*sizeof(uint32_t));
    for (int q=0; q<rel15->NrOfCodewords; q++)
      nr_pdsch_codeword_scrambling_optim(output,
					 encoded_length,
					 q,
					 rel15->dataScramblingId,
					 rel15->rnti,
					 scrambled_output[q]);
    
    stop_meas(dlsch_scrambling_stats);
#ifdef DEBUG_DLSCH
    printf("PDSCH scrambling:\n");
    for (int i=0; i<encoded_length>>8; i++) {
      for (int j=0; j<8; j++)
	printf("0x%08x\t", scrambled_output[0][(i<<3)+j]);
      printf("\n");
    }
#endif
    
    /// Modulation
    start_meas(dlsch_modulation_stats);
    VCD_SIGNAL_DUMPER_DUMP_FUNCTION_BY_NAME(VCD_SIGNAL_DUMPER_FUNCTIONS_gNB_PDSCH_MODULATION, 1);
    for (int q=0; q<rel15->NrOfCodewords; q++)
      nr_modulation(scrambled_output[q],
		    encoded_length,
		    Qm,
		    mod_symbs[q]);
    VCD_SIGNAL_DUMPER_DUMP_FUNCTION_BY_NAME(VCD_SIGNAL_DUMPER_FUNCTIONS_gNB_PDSCH_MODULATION, 0);
    stop_meas(dlsch_modulation_stats);
#ifdef DEBUG_DLSCH
    printf("PDSCH Modulation: Qm %d(%d)\n", Qm, nb_re);
    for (int i=0; i<nb_re>>3; i++) {
      for (int j=0; j<8; j++) {
	printf("%d %d\t", mod_symbs[0][((i<<3)+j)<<1], mod_symbs[0][(((i<<3)+j)<<1)+1]);
      }
      printf("\n");
    }
#endif
    
    start_meas(&gNB->dlsch_layer_mapping_stats); 
    /// Layer mapping
    nr_layer_mapping(mod_symbs,
		     rel15->nrOfLayers,
		     nb_re,
		     tx_layers);
#ifdef DEBUG_DLSCH
    printf("Layer mapping (%d layers):\n", rel15->nrOfLayers);
    for (int l=0; l<rel15->nrOfLayers; l++)
      for (int i=0; i<(nb_re/rel15->nrOfLayers)>>3; i++) {
	printf("layer %d, Re %d..%d : ",l,i<<3,(i<<3)+7);
	for (int j=0; j<8; j++) {
	  printf("l%d %d\t", tx_layers[l][((i<<3)+j)<<1], tx_layers[l][(((i<<3)+j)<<1)+1]);
	}
	printf("\n");
      }
#endif

    stop_meas(&gNB->dlsch_layer_mapping_stats); 
    /// Resource mapping
    
    // Non interleaved VRB to PRB mapping
    uint16_t start_sc = frame_parms->first_carrier_offset + (rel15->rbStart+rel15->BWPStart)*NR_NB_SC_PER_RB;
    if (start_sc >= frame_parms->ofdm_symbol_size)
      start_sc -= frame_parms->ofdm_symbol_size;

    int txdataF_offset = (slot%2)*frame_parms->samples_per_slot_wCP;

#ifdef DEBUG_DLSCH_MAPPING
    printf("PDSCH resource mapping started (start SC %d\tstart symbol %d\tN_PRB %d\tnb_re %d,nb_layers %d)\n",
	   start_sc, rel15->StartSymbolIndex, rel15->rbSize, nb_re,rel15->nrOfLayers);
#endif
    start_meas(&gNB->dlsch_resource_mapping_stats);
    for (int ap=0; ap<rel15->nrOfLayers; ap++) {

      // DMRS params for this ap
      get_Wt(Wt, ap, dmrs_Type);
      get_Wf(Wf, ap, dmrs_Type);
      delta = get_delta(ap, dmrs_Type);
      l_prime = 0; // single symbol ap 0
      l0 = get_l0(rel15->dlDmrsSymbPos);
      l_overline = l0;

#ifdef DEBUG_DLSCH_MAPPING
      uint8_t dmrs_symbol = l0+l_prime;
      printf("DMRS Type %d params for ap %d: Wt %d %d \t Wf %d %d \t delta %d \t l_prime %d \t l0 %d\tDMRS symbol %d\n",
	     1+dmrs_Type,ap, Wt[0], Wt[1], Wf[0], Wf[1], delta, l_prime, l0, dmrs_symbol);
#endif

      uint16_t m=0, dmrs_idx=0;

      // Loop Over OFDM symbols:
      for (int l=rel15->StartSymbolIndex; l<rel15->StartSymbolIndex+rel15->NrOfSymbols; l++) {
        /// DMRS QPSK modulation
        uint8_t k_prime=0;
        uint16_t n=0;

        if ((dmrs_symbol_map & (1 << l))){ // DMRS time occasion
          // The reference point for is subcarrier 0 of the lowest-numbered resource block in CORESET 0 if the corresponding
          // PDCCH is associated with CORESET 0 and Type0-PDCCH common search space and is addressed to SI-RNTI
          // 3GPP TS 38.211 V15.8.0 Section 7.4.1.1.2 Mapping to physical resources
          if (rel15->rnti==SI_RNTI) {
            if (dmrs_Type==NFAPI_NR_DMRS_TYPE1) {
              dmrs_idx = rel15->rbStart*6;
            } else {
              dmrs_idx = rel15->rbStart*4;
            }
          } else {
            if (dmrs_Type == NFAPI_NR_DMRS_TYPE1) {
              dmrs_idx = (rel15->rbStart+rel15->BWPStart)*6;
            } else {
              dmrs_idx = (rel15->rbStart+rel15->BWPStart)*4;
            }
          }
          if (l==(l_overline+1)) //take into account the double DMRS symbols
            l_prime = 1;
          else if (l>(l_overline+1)) {//new DMRS pair
            l_overline = l;
            l_prime = 0;
          }
          /// DMRS QPSK modulation
          nr_modulation(pdsch_dmrs[l][0], n_dmrs*2, DMRS_MOD_ORDER, mod_dmrs); // currently only codeword 0 is modulated. Qm = 2 as DMRS is QPSK modulated

#ifdef DEBUG_DLSCH
          printf("DMRS modulation (symbol %d, %d symbols, type %d):\n", l, n_dmrs, dmrs_Type);
          for (int i=0; i<n_dmrs>>4; i++) {
            for (int j=0; j<8; j++) {
              printf("%d %d\t", mod_dmrs[((i<<3)+j)<<1], mod_dmrs[(((i<<3)+j)<<1)+1]);
            }
            printf("\n");
          }
#endif
        }

        /* calculate if current symbol is PTRS symbols */
        ptrs_idx = 0;

        if(rel15->pduBitmap & 0x1) {
          ptrs_symbol = is_ptrs_symbol(l,dlPtrsSymPos);
          if(ptrs_symbol) {
            /* PTRS QPSK Modulation for each OFDM symbol in a slot */
            printf("Doing ptrs modulation for symbol %d, n_ptrs %d\n",l,n_ptrs);
            nr_modulation(pdsch_dmrs[l][0], (n_ptrs<<1), DMRS_MOD_ORDER, mod_ptrs);
          }
        }
        uint16_t k = start_sc;
        if (ptrs_symbol || dmrs_symbol_map & (1 << l)) {

          // Loop Over SCs:
          for (int i=0; i<rel15->rbSize*NR_NB_SC_PER_RB; i++) {
            /* check if cuurent RE is PTRS RE*/
            is_ptrs_re = 0;
            if (ptrs_symbol)
              is_ptrs_re = is_ptrs_subcarrier(k,
                                              rel15->rnti,
                                              ap,
                                              rel15->dmrsConfigType,
                                              rel15->PTRSFreqDensity,
                                              rel15->rbSize,
                                              rel15->PTRSReOffset,
                                              start_sc,
                                              frame_parms->ofdm_symbol_size);
            /* Map DMRS Symbol */
            if ( (dmrs_symbol_map & (1 << l)) &&
                 (k == ((start_sc+get_dmrs_freq_idx(n, k_prime, delta, dmrs_Type))%(frame_parms->ofdm_symbol_size)))) {
              txdataF_precoding[ap][((l*frame_parms->ofdm_symbol_size + k)<<1) +     (2*txdataF_offset)] = (Wt[l_prime]*Wf[k_prime]*amp*mod_dmrs[dmrs_idx<<1]) >> 15;
              txdataF_precoding[ap][((l*frame_parms->ofdm_symbol_size + k)<<1) + 1 + (2*txdataF_offset)] = (Wt[l_prime]*Wf[k_prime]*amp*mod_dmrs[(dmrs_idx<<1) + 1]) >> 15;
#ifdef DEBUG_DLSCH_MAPPING
              printf("dmrs_idx %d\t l %d \t k %d \t k_prime %d \t n %d \t txdataF: %d %d\n",
                     dmrs_idx, l, k, k_prime, n, txdataF_precoding[ap][((l*frame_parms->ofdm_symbol_size + k)<<1) + (2*txdataF_offset)],
                     txdataF_precoding[ap][((l*frame_parms->ofdm_symbol_size + k)<<1) + 1 + (2*txdataF_offset)]);
#endif
              dmrs_idx++;
              k_prime++;
              k_prime&=1;
              n+=(k_prime)?0:1;
            }
            else if(is_ptrs_re){
              txdataF_precoding[ap][((l*frame_parms->ofdm_symbol_size + k)<<1) +     (2*txdataF_offset)] = (beta_ptrs*amp*mod_ptrs[ptrs_idx<<1]) >> 15;
              txdataF_precoding[ap][((l*frame_parms->ofdm_symbol_size + k)<<1) + 1 + (2*txdataF_offset)] = (beta_ptrs*amp*mod_ptrs[(ptrs_idx<<1) + 1])>> 15;
#ifdef DEBUG_DLSCH_MAPPING
<<<<<<< HEAD
              printf("ptrs_idx %d\t l %d \t k %d \t k_prime %d \t n %d \t txdataF: %d %d\n",
                     ptrs_idx, l, k, k_prime, n, ((int16_t*)txdataF[ap])[((l*frame_parms->ofdm_symbol_size + k)<<1) + (2*txdataF_offset)],
                     ((int16_t*)txdataF[ap])[((l*frame_parms->ofdm_symbol_size + k)<<1) + 1 + (2*txdataF_offset)]);
=======
              printf("ptrs_idx %d\t l %d \t k %d \t k_prime %d \t n %d \t txdataF: %d %d, mod_ptrs: %d %d\n",
                     ptrs_idx, l, k, k_prime, n, ((int16_t*)txdataF[ap])[((l*frame_parms->ofdm_symbol_size + k)<<1) + (2*txdataF_offset)],
                     ((int16_t*)txdataF[ap])[((l*frame_parms->ofdm_symbol_size + k)<<1) + 1 + (2*txdataF_offset)],mod_ptrs[ptrs_idx<<1],mod_ptrs[(ptrs_idx<<1)+1]);
>>>>>>> 355063b5
#endif
              ptrs_idx++;
            }
          /* Map DATA Symbol */
<<<<<<< HEAD
            else if( allowed_xlsch_re_in_dmrs_symbol(k,start_sc,frame_parms->ofdm_symbol_size,rel15->numDmrsCdmGrpsNoData,dmrs_Type)) {
=======
            else if( ptrs_symbol || allowed_xlsch_re_in_dmrs_symbol(k,start_sc,frame_parms->ofdm_symbol_size,rel15->numDmrsCdmGrpsNoData,dmrs_Type)) {
>>>>>>> 355063b5
              txdataF_precoding[ap][((l*frame_parms->ofdm_symbol_size + k)<<1) +     (2*txdataF_offset)] = (amp * tx_layers[ap][m<<1]) >> 15;
              txdataF_precoding[ap][((l*frame_parms->ofdm_symbol_size + k)<<1) + 1 + (2*txdataF_offset)] = (amp * tx_layers[ap][(m<<1) + 1]) >> 15;
#ifdef DEBUG_DLSCH_MAPPING
              printf("m %d\t l %d \t k %d \t txdataF: %d %d\n",
                     m, l, k, txdataF_precoding[ap][((l*frame_parms->ofdm_symbol_size + k)<<1) + (2*txdataF_offset)],
                     txdataF_precoding[ap][((l*frame_parms->ofdm_symbol_size + k)<<1) + 1 + (2*txdataF_offset)]);
#endif
              m++;
            }
            /* mute RE */
            else {
              txdataF_precoding[ap][((l*frame_parms->ofdm_symbol_size + k)<<1) +     (2*txdataF_offset)] = 0;
              txdataF_precoding[ap][((l*frame_parms->ofdm_symbol_size + k)<<1) + 1 + (2*txdataF_offset)] = 0;
            }
            if (++k >= frame_parms->ofdm_symbol_size)
              k -= frame_parms->ofdm_symbol_size;
          } //RE loop
        }
        else { // no PTRS or DMRS in this symbol
          // Loop Over SCs:
          int upper_limit=rel15->rbSize*NR_NB_SC_PER_RB;
          int remaining_re = 0;
          if (start_sc + upper_limit > frame_parms->ofdm_symbol_size) {
            remaining_re = upper_limit + start_sc - frame_parms->ofdm_symbol_size;
            upper_limit = frame_parms->ofdm_symbol_size - start_sc;
          }
<<<<<<< HEAD
=======
          // fix the alignment issues later, use 64-bit SIMD below instead of 128.
>>>>>>> 355063b5
          if (0/*(frame_parms->N_RB_DL&1)==0*/) {
            __m128i *txF=(__m128i*)&txdataF_precoding[ap][((l*frame_parms->ofdm_symbol_size+start_sc+txdataF_offset)<<1)];

            __m128i *txl = (__m128i*)&tx_layers[ap][m<<1];
            __m128i amp128=_mm_set1_epi16(amp);
            for (int i=0; i<(upper_limit>>2); i++) {
              txF[i] = _mm_mulhrs_epi16(amp128,txl[i]);
            } //RE loop, first part
            m+=upper_limit;
            if (remaining_re > 0) {
               txF = (__m128i*)&txdataF_precoding[ap][((l*frame_parms->ofdm_symbol_size+txdataF_offset)<<1)];
               txl = (__m128i*)&tx_layers[ap][m<<1];
               for (int i=0; i<(remaining_re>>2); i++) {
                 txF[i] = _mm_mulhrs_epi16(amp128,txl[i]);
               }
            }
          }
          else {
            __m64 *txF=(__m64*)&txdataF_precoding[ap][((l*frame_parms->ofdm_symbol_size+start_sc+txdataF_offset)<<1)];

            __m64 *txl = (__m64*)&tx_layers[ap][m<<1];
            __m64 amp64=_mm_set1_pi16(amp);
            for (int i=0; i<(upper_limit>>1); i++) {

              txF[i] = _mm_mulhrs_pi16(amp64,txl[i]);
#ifdef DEBUG_DLSCH_MAPPING
              if ((i&1) > 0)
                  printf("m %d\t l %d \t k %d \t txdataF: %d %d\n",
                       m, l, start_sc+(i>>1), txdataF_precoding[ap][((l*frame_parms->ofdm_symbol_size + start_sc+(i>>1))<<1) + (2*txdataF_offset)],
                  txdataF_precoding[ap][((l*frame_parms->ofdm_symbol_size + start_sc+(i>>1))<<1) + 1 + (2*txdataF_offset)]);
#endif
              /* handle this, mute RE */
              /*else {
                txdataF_precoding[ap][((l*frame_parms->ofdm_symbol_size + k)<<1) +     (2*txdataF_offset)] = 0;
                txdataF_precoding[ap][((l*frame_parms->ofdm_symbol_size + k)<<1) + 1 + (2*txdataF_offset)] = 0;
              }*/
            } //RE loop, first part
            m+=upper_limit;
            if (remaining_re > 0) {
               txF = (__m64*)&txdataF_precoding[ap][((l*frame_parms->ofdm_symbol_size+txdataF_offset)<<1)];
               txl = (__m64*)&tx_layers[ap][m<<1];
               for (int i=0; i<(remaining_re>>1); i++) {
                 txF[i] = _mm_mulhrs_pi16(amp64,txl[i]);
#ifdef DEBUG_DLSCH_MAPPING
                 if ((i&1) > 0)
                   printf("m %d\t l %d \t k %d \t txdataF: %d %d\n",
                          m, l, i>>1, txdataF_precoding[ap][((l*frame_parms->ofdm_symbol_size + (i>>1))<<1) + (2*txdataF_offset)],
                          txdataF_precoding[ap][((l*frame_parms->ofdm_symbol_size + (i>>1))<<1) + 1 + (2*txdataF_offset)]);
#endif
                 /* handle this, mute RE */
                 /*else {
                   txdataF_precoding[ap][((l*frame_parms->ofdm_symbol_size + k)<<1) +     (2*txdataF_offset)] = 0;
                   txdataF_precoding[ap][((l*frame_parms->ofdm_symbol_size + k)<<1) + 1 + (2*txdataF_offset)] = 0;
                 }*/
               } //RE loop, second part
            } // 
            m+=remaining_re;
          } // N_RB_DL even
        } // no DMRS/PTRS in symbol  
      } // symbol loop
    }// layer loop
    stop_meas(&gNB->dlsch_resource_mapping_stats);

    ///Layer Precoding and Antenna port mapping
    // tx_layers 1-8 are mapped on antenna ports 1000-1007
    // The precoding info is supported by nfapi such as num_prgs, prg_size, prgs_list and pm_idx
    // The same precoding matrix is applied on prg_size RBs, Thus
    //        pmi = prgs_list[rbidx/prg_size].pm_idx, rbidx =0,...,rbSize-1
    // The Precoding matrix:
    // The Codebook Type I and Type II are not supported yet.
    // We`adopt the precoding matrices of PUSCH for 4 layers.
    start_meas(&gNB->dlsch_precoding_stats);

    for (int ap=0; ap<frame_parms->nb_antennas_tx; ap++) {

      for (int l=rel15->StartSymbolIndex; l<rel15->StartSymbolIndex+rel15->NrOfSymbols; l++) {
        uint16_t k = start_sc;

        for (int rb=0; rb<rel15->rbSize; rb++) {
          //get pmi info
          uint8_t pmi;
          if (rel15->precodingAndBeamforming.prg_size > 0)
            pmi = rel15->precodingAndBeamforming.prgs_list[(int)rb/rel15->precodingAndBeamforming.prg_size].pm_idx;
          else
            pmi = 0;//no precoding

          if (pmi == 0) {//unitary Precoding
            if(ap<rel15->nrOfLayers)
              memcpy((void*)&txdataF[ap][l*frame_parms->ofdm_symbol_size + txdataF_offset + k],
                     (void*)&txdataF_precoding[ap][2*(l*frame_parms->ofdm_symbol_size + txdataF_offset+ k)],
                     NR_NB_SC_PER_RB*sizeof(int32_t));
            else
              memset((void*)&txdataF[ap][l*frame_parms->ofdm_symbol_size + txdataF_offset + k],
                     0,
                     NR_NB_SC_PER_RB*sizeof(int32_t));
            k += NR_NB_SC_PER_RB;
            if (k >= frame_parms->ofdm_symbol_size) {
              k -= frame_parms->ofdm_symbol_size;
            }
          }
          else {
            //get the precoding matrix weights:
            char *W_prec;
            switch (frame_parms->nb_antennas_tx) {
              case 1://1 antenna port
                W_prec = nr_W_1l_2p[pmi][ap];
                break;
              case 2://2 antenna ports
                if (rel15->nrOfLayers == 1)//1 layer
                  W_prec = nr_W_1l_2p[pmi][ap];
                else//2 layers
                  W_prec = nr_W_2l_2p[pmi][ap];
                break;
              case 4://4 antenna ports
                if (rel15->nrOfLayers == 1)//1 layer
                  W_prec = nr_W_1l_4p[pmi][ap];
                else if (rel15->nrOfLayers == 2)//2 layers
                  W_prec = nr_W_2l_4p[pmi][ap];
                else if (rel15->nrOfLayers == 3)//3 layers
                  W_prec = nr_W_3l_4p[pmi][ap];
                else//4 layers
                  W_prec = nr_W_4l_4p[pmi][ap];
                break;
              default:
                LOG_D(PHY,"Precoding 1,2, or 4 antenna ports are currently supported\n");
                W_prec = nr_W_1l_2p[pmi][ap];
                break;
            }
            for (int i=0; i<NR_NB_SC_PER_RB; i++) {
              int32_t re_offset = l*frame_parms->ofdm_symbol_size + k;
              int32_t precodatatx_F = nr_layer_precoder(txdataF_precoding, W_prec, rel15->nrOfLayers, re_offset+txdataF_offset);
              ((int16_t*)txdataF[ap])[(re_offset<<1) + (2*txdataF_offset)] = ((int16_t *) &precodatatx_F)[0];
              ((int16_t*)txdataF[ap])[(re_offset<<1) + 1 + (2*txdataF_offset)] = ((int16_t *) &precodatatx_F)[1];
#ifdef DEBUG_DLSCH_MAPPING
              printf("antenna %d\t l %d \t k %d \t txdataF: %d %d\n",
                     ap, l, k, ((int16_t*)txdataF[ap])[(re_offset<<1) + (2*txdataF_offset)],
                     ((int16_t*)txdataF[ap])[(re_offset<<1) + 1 + (2*txdataF_offset)]);
#endif
              if (++k >= frame_parms->ofdm_symbol_size) {
                k -= frame_parms->ofdm_symbol_size;
              }
            }
          }
        } //RB loop
      } // symbol loop
    }// port loop

    stop_meas(&gNB->dlsch_precoding_stats);
    dlsch->slot_tx[slot]=0;

    // TODO: handle precoding
    // this maps the layers onto antenna ports
    
    // handle beamforming ID
    // each antenna port is assigned a beam_index
    // since PHY can only handle BF on slot basis we set the whole slot

    // first check if this slot has not already been allocated to another beam
    if (gNB->common_vars.beam_id[0][slot*frame_parms->symbols_per_slot]==255) {
      for (int j=0;j<frame_parms->symbols_per_slot;j++) 
	gNB->common_vars.beam_id[0][slot*frame_parms->symbols_per_slot+j] = rel15->precodingAndBeamforming.prgs_list[0].dig_bf_interface_list[0].beam_idx;
    }
    else {
      LOG_D(PHY,"beam index for PDSCH allocation already taken\n");
    }
  }// dlsch loop
}

void dump_pdsch_stats(FILE *fd,PHY_VARS_gNB *gNB) {

  for (int i=0;i<NUMBER_OF_NR_SCH_STATS_MAX;i++)
    if (gNB->dlsch_stats[i].rnti > 0 && gNB->dlsch_stats[i].frame != gNB->dlsch_stats[i].dump_frame) {
      gNB->dlsch_stats[i].dump_frame = gNB->dlsch_stats[i].frame;
      fprintf(fd,"DLSCH RNTI %x: current_Qm %d, current_RI %d, total_bytes TX %d\n",
	    gNB->dlsch_stats[i].rnti,
	    gNB->dlsch_stats[i].current_Qm,
	    gNB->dlsch_stats[i].current_RI,
	    gNB->dlsch_stats[i].total_bytes_tx);
    }

}

void clear_pdsch_stats(PHY_VARS_gNB *gNB) {

  for (int i=0;i<gNB->number_of_nr_dlsch_max;i++)
    memset((void*)&gNB->dlsch_stats[i],0,sizeof(gNB->dlsch_stats[i]));
}<|MERGE_RESOLUTION|>--- conflicted
+++ resolved
@@ -391,24 +391,14 @@
               txdataF_precoding[ap][((l*frame_parms->ofdm_symbol_size + k)<<1) +     (2*txdataF_offset)] = (beta_ptrs*amp*mod_ptrs[ptrs_idx<<1]) >> 15;
               txdataF_precoding[ap][((l*frame_parms->ofdm_symbol_size + k)<<1) + 1 + (2*txdataF_offset)] = (beta_ptrs*amp*mod_ptrs[(ptrs_idx<<1) + 1])>> 15;
 #ifdef DEBUG_DLSCH_MAPPING
-<<<<<<< HEAD
-              printf("ptrs_idx %d\t l %d \t k %d \t k_prime %d \t n %d \t txdataF: %d %d\n",
-                     ptrs_idx, l, k, k_prime, n, ((int16_t*)txdataF[ap])[((l*frame_parms->ofdm_symbol_size + k)<<1) + (2*txdataF_offset)],
-                     ((int16_t*)txdataF[ap])[((l*frame_parms->ofdm_symbol_size + k)<<1) + 1 + (2*txdataF_offset)]);
-=======
               printf("ptrs_idx %d\t l %d \t k %d \t k_prime %d \t n %d \t txdataF: %d %d, mod_ptrs: %d %d\n",
                      ptrs_idx, l, k, k_prime, n, ((int16_t*)txdataF[ap])[((l*frame_parms->ofdm_symbol_size + k)<<1) + (2*txdataF_offset)],
                      ((int16_t*)txdataF[ap])[((l*frame_parms->ofdm_symbol_size + k)<<1) + 1 + (2*txdataF_offset)],mod_ptrs[ptrs_idx<<1],mod_ptrs[(ptrs_idx<<1)+1]);
->>>>>>> 355063b5
 #endif
               ptrs_idx++;
             }
           /* Map DATA Symbol */
-<<<<<<< HEAD
-            else if( allowed_xlsch_re_in_dmrs_symbol(k,start_sc,frame_parms->ofdm_symbol_size,rel15->numDmrsCdmGrpsNoData,dmrs_Type)) {
-=======
             else if( ptrs_symbol || allowed_xlsch_re_in_dmrs_symbol(k,start_sc,frame_parms->ofdm_symbol_size,rel15->numDmrsCdmGrpsNoData,dmrs_Type)) {
->>>>>>> 355063b5
               txdataF_precoding[ap][((l*frame_parms->ofdm_symbol_size + k)<<1) +     (2*txdataF_offset)] = (amp * tx_layers[ap][m<<1]) >> 15;
               txdataF_precoding[ap][((l*frame_parms->ofdm_symbol_size + k)<<1) + 1 + (2*txdataF_offset)] = (amp * tx_layers[ap][(m<<1) + 1]) >> 15;
 #ifdef DEBUG_DLSCH_MAPPING
@@ -435,10 +425,7 @@
             remaining_re = upper_limit + start_sc - frame_parms->ofdm_symbol_size;
             upper_limit = frame_parms->ofdm_symbol_size - start_sc;
           }
-<<<<<<< HEAD
-=======
           // fix the alignment issues later, use 64-bit SIMD below instead of 128.
->>>>>>> 355063b5
           if (0/*(frame_parms->N_RB_DL&1)==0*/) {
             __m128i *txF=(__m128i*)&txdataF_precoding[ap][((l*frame_parms->ofdm_symbol_size+start_sc+txdataF_offset)<<1)];
 
