--- conflicted
+++ resolved
@@ -167,23 +167,16 @@
     //to be moved to init phase potentially, for now tx_layers 1-8 are mapped on antenna ports 1000-1007
 
   /// DMRS QPSK modulation
-<<<<<<< HEAD
+
  int nb_re_dmrs = rel15->dmrs_Type==1?6:4;
  uint16_t n_dmrs = (rel15->n_prb*nb_re_dmrs)<<1;
  int16_t mod_dmrs[n_dmrs<<1];
  uint8_t dmrs_type = rel15->dmrs_Type;
- l0 = get_l0(dmrs_type, 2);//config.pdsch_config.dmrs_typeA_position.value);
- nr_modulation(pdsch_dmrs[l0][0], n_dmrs, MOD_QPSK, mod_dmrs); // currently only codeword 0 is modulated
-=======
-  uint16_t n_dmrs = (rel15->n_prb*rel15->nb_re_dmrs)<<1;
-  int16_t mod_dmrs[n_dmrs<<1];
-  uint8_t dmrs_type = config->pdsch_config.dmrs_type.value;
-  uint8_t mapping_type = config->pdsch_config.mapping_type.value;
-
-  l0 = get_l0(mapping_type, 2);//config->pdsch_config.dmrs_typeA_position.value);
-  nr_modulation(pdsch_dmrs[l0][0], n_dmrs, DMRS_MOD_ORDER, mod_dmrs); // currently only codeword 0 is modulated. Qm = 2 as DMRS is QPSK modulated
-
->>>>>>> 590d2af5
+ uint8_t mapping_type = rel15->mapping_type;
+ 
+ l0 = get_l0(mapping_type, 2);//config->pdsch_config.dmrs_typeA_position.value);
+ nr_modulation(pdsch_dmrs[l0][0], n_dmrs, DMRS_MOD_ORDER, mod_dmrs); // currently only codeword 0 is modulated. Qm = 2 as DMRS is QPSK modulated
+
 #ifdef DEBUG_DLSCH
 printf("DMRS modulation (single symbol %d, %d symbols, type %d):\n", l0, n_dmrs>>1, dmrs_type);
 for (int i=0; i<n_dmrs>>4; i++) {
