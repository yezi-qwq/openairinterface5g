/*
 * Licensed to the OpenAirInterface (OAI) Software Alliance under one or more
 * contributor license agreements.  See the NOTICE file distributed with
 * this work for additional information regarding copyright ownership.
 * The OpenAirInterface Software Alliance licenses this file to You under
 * the OAI Public License, Version 1.1  (the "License"); you may not use this file
 * except in compliance with the License.
 * You may obtain a copy of the License at
 *
 *      http://www.openairinterface.org/?page_id=698
 *
 * Unless required by applicable law or agreed to in writing, software
 * distributed under the License is distributed on an "AS IS" BASIS,
 * WITHOUT WARRANTIES OR CONDITIONS OF ANY KIND, either express or implied.
 * See the License for the specific language governing permissions and
 * limitations under the License.
 *-------------------------------------------------------------------------------
 * For more information about the OpenAirInterface (OAI) Software Alliance:
 *      contact@openairinterface.org
 */

/*! \file PHY/NR_TRANSPORT/dlsch_decoding.c
* \brief Top-level routines for transmission of the PDSCH 38211 v 15.2.0
* \author Guy De Souza
* \date 2018
* \version 0.1
* \company Eurecom
* \email: desouza@eurecom.fr
* \note
* \warning
*/

#include "nr_dlsch.h"
#include "nr_dci.h"
#include "nr_sch_dmrs.h"
#include "PHY/MODULATION/nr_modulation.h"
#include "PHY/NR_REFSIG/dmrs_nr.h"
#include "PHY/NR_REFSIG/ptrs_nr.h"
#include "common/utils/LOG/vcd_signal_dumper.h"
#include "LAYER2/NR_MAC_gNB/mac_proto.h"

//#define DEBUG_DLSCH
//#define DEBUG_DLSCH_MAPPING

void nr_pdsch_codeword_scrambling(uint8_t *in,
                                  uint32_t size,
                                  uint8_t q,
                                  uint32_t Nid,
                                  uint32_t n_RNTI,
                                  uint32_t* out) {

  uint8_t reset, b_idx;
  uint32_t x1, x2, s=0;
  VCD_SIGNAL_DUMPER_DUMP_FUNCTION_BY_NAME(VCD_SIGNAL_DUMPER_FUNCTIONS_gNB_PDSCH_CODEWORD_SCRAMBLING, 1);
  reset = 1;
  x2 = (n_RNTI<<15) + (q<<14) + Nid;

  for (int i=0; i<size; i++) {
    b_idx = i&0x1f;
    if (b_idx==0) {
      s = lte_gold_generic(&x1, &x2, reset);
      reset = 0;
      if (i)
        out++;
    }
    *out ^= (((in[i])&1) ^ ((s>>b_idx)&1))<<b_idx;
    //printf("i %d b_idx %d in %d s 0x%08x out 0x%08x\n", i, b_idx, in[i], s, *out);
  }
  VCD_SIGNAL_DUMPER_DUMP_FUNCTION_BY_NAME(VCD_SIGNAL_DUMPER_FUNCTIONS_gNB_PDSCH_CODEWORD_SCRAMBLING, 0);
}

void nr_pdsch_codeword_scrambling_optim(uint8_t *in,
					uint32_t size,
					uint8_t q,
					uint32_t Nid,
					uint32_t n_RNTI,
					uint32_t* out) {
  
  uint32_t x1, x2, s=0,in32;

  x2 = (n_RNTI<<15) + (q<<14) + Nid;

  s=lte_gold_generic(&x1, &x2, 1);

#if defined(__AVX2__)
  for (int i=0; i<((size>>5)+((size&0x1f) > 0 ? 1 : 0)); i++) {
    in32=_mm256_movemask_epi8(_mm256_slli_epi16(((__m256i*)in)[i],7));
    out[i]=(in32^s);
    //    printf("in[%d] %x => %x\n",i,in32,out[i]);
    s=lte_gold_generic(&x1, &x2, 0);
  }
#elif defined(__SSE4__)
  _m128i *in128;
  for (int i=0; i<((size>>5)+((size&0x1f) > 0 ? 1 : 0)); i++) {
    in128=&((__m128i*)in)[i<<1];
    ((uint16_t*)&in32)[0] = _mm128_movemask_epi8(_mm256_slli_epi16(in128[0],7));
    ((uint16_t*)&in32)[1] = _mm128_movemask_epi8(_mm256_slli_epi16(in128[1],7));
    out[i]=(in32^s);
    s=lte_gold_generic(&x1, &x2, 0);
  }
  //#elsif defined(__arm__) || defined(__aarch64)
  
#else 
  nr_pdsch_codeword_scrambling(in,
			       size,
			       q,
			       Nid,
			       n_RNTI,
			       out);
#endif
}


uint8_t nr_generate_pdsch(PHY_VARS_gNB *gNB,
			  int frame,
			  int slot) {

  NR_gNB_DLSCH_t *dlsch;
  uint32_t ***pdsch_dmrs = gNB->nr_gold_pdsch_dmrs[slot];
  int32_t** txdataF = gNB->common_vars.txdataF;
  int16_t amp = AMP;
  int xOverhead = 0;
  NR_DL_FRAME_PARMS *frame_parms = &gNB->frame_parms;
  time_stats_t *dlsch_encoding_stats=&gNB->dlsch_encoding_stats;
  time_stats_t *dlsch_scrambling_stats=&gNB->dlsch_scrambling_stats;
  time_stats_t *dlsch_modulation_stats=&gNB->dlsch_modulation_stats;
  time_stats_t *tinput=&gNB->tinput;
  time_stats_t *tprep=&gNB->tprep;
  time_stats_t *tparity=&gNB->tparity;
  time_stats_t *toutput=&gNB->toutput;
  time_stats_t *dlsch_rate_matching_stats=&gNB->dlsch_rate_matching_stats;
  time_stats_t *dlsch_interleaving_stats=&gNB->dlsch_interleaving_stats;
  time_stats_t *dlsch_segmentation_stats=&gNB->dlsch_segmentation_stats;

  for (int dlsch_id=0;dlsch_id<NUMBER_OF_NR_DLSCH_MAX;dlsch_id++) {
    dlsch = gNB->dlsch[dlsch_id][0];
    if (dlsch->slot_tx[slot] == 0) continue;

    int harq_pid = dlsch->harq_ids[frame%2][slot];
    NR_DL_gNB_HARQ_t *harq = dlsch->harq_processes[harq_pid];
    nfapi_nr_dl_tti_pdsch_pdu_rel15_t *rel15 = &harq->pdsch_pdu.pdsch_pdu_rel15;
    uint32_t scrambled_output[NR_MAX_NB_CODEWORDS][NR_MAX_PDSCH_ENCODED_LENGTH>>5];
    int16_t **mod_symbs = (int16_t**)dlsch->mod_symbs;
    int16_t **tx_layers = (int16_t**)dlsch->txdataF;
<<<<<<< HEAD
    int8_t Wf[2], Wt[2], l_prime[2], delta;
=======
    int8_t Wf[2], Wt[2], l0, l_prime, l_overline, delta;
>>>>>>> 2529c20b
    uint8_t dmrs_Type = rel15->dmrsConfigType;
    int nb_re_dmrs;
    uint16_t n_dmrs;
    if (rel15->dmrsConfigType==NFAPI_NR_DMRS_TYPE1) {
      nb_re_dmrs = 6*rel15->numDmrsCdmGrpsNoData;
      n_dmrs = ((rel15->rbSize+rel15->rbStart)*6)<<1;
    }
    else {
      nb_re_dmrs = 4*rel15->numDmrsCdmGrpsNoData;
      n_dmrs = ((rel15->rbSize+rel15->rbStart)*4)<<1;
    }
<<<<<<< HEAD
    
    uint16_t dmrs_symbol_map = rel15->dlDmrsSymbPos;//single DMRS: 010000100 Double DMRS 110001100
    uint8_t dmrs_len = get_num_dmrs(rel15->dlDmrsSymbPos);
    uint16_t nb_re = ((12*rel15->NrOfSymbols)-nb_re_dmrs*dmrs_len-xOverhead)*rel15->rbSize*rel15->NrOfCodewords;
    uint8_t Qm = rel15->qamModOrder[0];
    uint32_t encoded_length = nb_re*Qm;
    int16_t mod_dmrs[n_dmrs<<1] __attribute__ ((aligned(16)));

    /* PTRS */
    uint16_t beta_ptrs = 1;
    uint8_t ptrs_symbol = 0;
    uint16_t dlPtrsSymPos = 0;
    uint16_t n_ptrs = 0;
    uint16_t ptrs_idx = 0;
    uint8_t is_ptrs_re = 0;
    if(rel15->pduBitmap & 0x1) {
      set_ptrs_symb_idx(&dlPtrsSymPos,
                          rel15->NrOfSymbols,
                          rel15->StartSymbolIndex,
                          1<<rel15->PTRSTimeDensity,
                          rel15->dlDmrsSymbPos);
      n_ptrs = (rel15->rbSize + rel15->PTRSFreqDensity - 1)/rel15->PTRSFreqDensity;
    }
    int16_t mod_ptrs[n_ptrs<<1] __attribute__ ((aligned(16)));
=======
    uint16_t nb_re;
    nb_re = ((12*rel15->NrOfSymbols)-nb_re_dmrs-xOverhead)*rel15->rbSize*rel15->nrOfLayers;
    uint8_t Qm = rel15->qamModOrder[0];
    uint32_t encoded_length = nb_re*Qm;
    int16_t mod_dmrs[14][n_dmrs] __attribute__ ((aligned(16)));
    
>>>>>>> 2529c20b
    
    /// CRC, coding, interleaving and rate matching
    AssertFatal(harq->pdu!=NULL,"harq->pdu is null\n");
    start_meas(dlsch_encoding_stats);
    nr_dlsch_encoding(gNB,
		      harq->pdu, frame, slot, dlsch, frame_parms,tinput,tprep,tparity,toutput,
		      dlsch_rate_matching_stats,
		      dlsch_interleaving_stats,
		      dlsch_segmentation_stats);
    stop_meas(dlsch_encoding_stats);
#ifdef DEBUG_DLSCH
    printf("PDSCH encoding:\nPayload:\n");
    for (int i=0; i<harq->B>>7; i++) {
      for (int j=0; j<16; j++)
	printf("0x%02x\t", harq->pdu[(i<<4)+j]);
      printf("\n");
    }
    printf("\nEncoded payload:\n");
    for (int i=0; i<encoded_length>>3; i++) {
      for (int j=0; j<8; j++)
	printf("%d", harq->f[(i<<3)+j]);
      printf("\t");
    }
    printf("\n");
#endif
    
    
    
    /// scrambling
    start_meas(dlsch_scrambling_stats);
    for (int q=0; q<rel15->NrOfCodewords; q++)
      memset((void*)scrambled_output[q], 0, (encoded_length>>5)*sizeof(uint32_t));
    for (int q=0; q<rel15->NrOfCodewords; q++)
      nr_pdsch_codeword_scrambling_optim(harq->f,
					 encoded_length,
					 q,
					 rel15->dlDmrsScramblingId,
					 rel15->rnti,
					 scrambled_output[q]);
    
    stop_meas(dlsch_scrambling_stats);
#ifdef DEBUG_DLSCH
    printf("PDSCH scrambling:\n");
    for (int i=0; i<encoded_length>>8; i++) {
      for (int j=0; j<8; j++)
	printf("0x%08x\t", scrambled_output[0][(i<<3)+j]);
      printf("\n");
    }
#endif
    
    /// Modulation
    start_meas(dlsch_modulation_stats);
    VCD_SIGNAL_DUMPER_DUMP_FUNCTION_BY_NAME(VCD_SIGNAL_DUMPER_FUNCTIONS_gNB_PDSCH_MODULATION, 1);
    for (int q=0; q<rel15->NrOfCodewords; q++)
      nr_modulation(scrambled_output[q],
		    encoded_length,
		    Qm,
		    mod_symbs[q]);
    VCD_SIGNAL_DUMPER_DUMP_FUNCTION_BY_NAME(VCD_SIGNAL_DUMPER_FUNCTIONS_gNB_PDSCH_MODULATION, 0);
    stop_meas(dlsch_modulation_stats);
#ifdef DEBUG_DLSCH
    printf("PDSCH Modulation: Qm %d(%d)\n", Qm, nb_re);
    for (int i=0; i<nb_re>>3; i++) {
      for (int j=0; j<8; j++) {
	printf("%d %d\t", mod_symbs[0][((i<<3)+j)<<1], mod_symbs[0][(((i<<3)+j)<<1)+1]);
      }
      printf("\n");
    }
#endif
    
    
    /// Layer mapping
    nr_layer_mapping(mod_symbs,
		     rel15->nrOfLayers,
		     nb_re,
		     tx_layers);
#ifdef DEBUG_DLSCH
    printf("Layer mapping (%d layers):\n", rel15->nrOfLayers);
    for (int l=0; l<rel15->nrOfLayers; l++)
      for (int i=0; i<(nb_re/rel15->nrOfLayers)>>3; i++) {
	printf("layer %d, Re %d..%d : ",l,i<<3,(i<<3)+7);
	for (int j=0; j<8; j++) {
	  printf("l%d %d\t", tx_layers[l][((i<<3)+j)<<1], tx_layers[l][(((i<<3)+j)<<1)+1]);
	}
	printf("\n");
      }
#endif
    
    /// Antenna port mapping
    //to be moved to init phase potentially, for now tx_layers 1-8 are mapped on antenna ports 1000-1007
<<<<<<< HEAD
  
=======

    /// DMRS QPSK modulation
    for (int l=rel15->StartSymbolIndex; l<rel15->StartSymbolIndex+rel15->NrOfSymbols; l++) {
      if (rel15->dlDmrsSymbPos & (1 << l))
        nr_modulation(pdsch_dmrs[l][0], n_dmrs, DMRS_MOD_ORDER, mod_dmrs[l]); // currently only codeword 0 is modulated. Qm = 2 as DMRS is QPSK modulated
    }

#ifdef DEBUG_DLSCH
    l0 = get_l0(rel15->dlDmrsSymbPos);
    printf("DMRS modulation (single symbol %d, %d symbols, type %d):\n", l0, n_dmrs>>1, dmrs_Type);
    for (int i=0; i<n_dmrs>>4; i++) {
      for (int j=0; j<8; j++) {
        printf("%d %d\t", mod_dmrs[((i<<3)+j)<<1], mod_dmrs[(((i<<3)+j)<<1)+1]);
      }
      printf("\n");
    }
#endif
    
>>>>>>> 2529c20b
    
    /// Resource mapping
    
    // Non interleaved VRB to PRB mapping
    uint16_t start_sc = frame_parms->first_carrier_offset + rel15->rbStart*NR_NB_SC_PER_RB;
    if (start_sc >= frame_parms->ofdm_symbol_size)
      start_sc -= frame_parms->ofdm_symbol_size;
    
#ifdef DEBUG_DLSCH_MAPPING
    printf("PDSCH resource mapping started (start SC %d\tstart symbol %d\tN_PRB %d\tnb_re %d,nb_layers %d)\n",
	   start_sc, rel15->StartSymbolIndex, rel15->rbSize, nb_re,rel15->nrOfLayers);
#endif
    for (int ap=0; ap<rel15->nrOfLayers; ap++) {
      
      // DMRS params for this ap
      get_Wt(Wt, ap, dmrs_Type);
      get_Wf(Wf, ap, dmrs_Type);
      delta = get_delta(ap, dmrs_Type);
<<<<<<< HEAD
      l_prime[0] = 0; // single symbol ap 0
#ifdef DEBUG_DLSCH_MAPPING
      printf("DMRS Type %d params for ap %d: Wt %d %d \t Wf %d %d \t delta %d \t l_prime %d \t \tDMRS symbol map 0x%x\n",
             1+dmrs_Type,ap, Wt[0], Wt[1], Wf[0], Wf[1], delta, l_prime[0], dmrs_symbol_map);
=======
      l_prime = 0; // single symbol ap 0
      l0 = get_l0(rel15->dlDmrsSymbPos);
      l_overline = l0;

#ifdef DEBUG_DLSCH_MAPPING
      uint8_t dmrs_symbol = l0+l_prime;
      printf("DMRS Type %d params for ap %d: Wt %d %d \t Wf %d %d \t delta %d \t l_prime %d \t l0 %d\tDMRS symbol %d\n",
	     1+dmrs_Type,ap, Wt[0], Wt[1], Wf[0], Wf[1], delta, l_prime, l0, dmrs_symbol);
>>>>>>> 2529c20b
#endif
      
<<<<<<< HEAD
      uint16_t m=0, dmrs_idx=0, k=0;
      
      int txdataF_offset = (slot%2)*frame_parms->samples_per_slot_wCP;

      // Loop Over OFDM symbols:
      for (int l=rel15->StartSymbolIndex; l<rel15->StartSymbolIndex+rel15->NrOfSymbols; l++) {
        /// DMRS QPSK modulation
        uint8_t k_prime=0;
        uint16_t n=0;
        if ((dmrs_symbol_map & (1 << l))){ //DMRS time occasion
          if (dmrs_Type == NFAPI_NR_DMRS_TYPE1) // another if condition to be included to check pdsch config type (reference of k)
            dmrs_idx = rel15->rbStart*6;
          else
            dmrs_idx = rel15->rbStart*4;
          nr_modulation(pdsch_dmrs[l][0], n_dmrs, DMRS_MOD_ORDER, mod_dmrs); // currently only codeword 0 is modulated. Qm = 2 as DMRS is QPSK modulated
        }

#ifdef DEBUG_DLSCH
        printf("DMRS modulation (symbol %d, %d symbols, type %d):\n", l, n_dmrs>>1, dmrs_Type);
        for (int i=0; i<n_dmrs>>4; i++) {
          for (int j=0; j<8; j++) {
            printf("%d %d\t", mod_dmrs[((i<<3)+j)<<1], mod_dmrs[(((i<<3)+j)<<1)+1]);
          }
          printf("\n");
        }
#endif
        //FixMe l_prime should be updated here in the case of double DMRS config

        /* calculate if current symbol is PTRS symbols */
        ptrs_idx = 0;

        if(rel15->pduBitmap & 0x1) {
          ptrs_symbol = is_ptrs_symbol(l,dlPtrsSymPos);
          if(ptrs_symbol) {
            /* PTRS QPSK Modulation for each OFDM symbol in a slot */
            nr_modulation(pdsch_dmrs[l][0], (n_ptrs<<1), DMRS_MOD_ORDER, mod_ptrs);
          }
        }
        k = start_sc;
        // Loop Over SCs:
        for (int i=0; i<rel15->rbSize*NR_NB_SC_PER_RB; i++) {
          /* check if cuurent RE is PTRS RE*/
          is_ptrs_re=0;
          /* check for PTRS symbol and set flag for PTRS RE */
          if(ptrs_symbol){
            is_ptrs_re = is_ptrs_subcarrier(k,
                                            rel15->rnti,
                                            ap,
                                            rel15->dmrsConfigType,
                                            rel15->PTRSFreqDensity,
                                            rel15->rbSize,
                                            rel15->PTRSReOffset,
                                            start_sc,
                                            frame_parms->ofdm_symbol_size);
          }

          /* Map DMRS Symbol */
          if ( ( dmrs_symbol_map & (1 << l) ) && (k == ((start_sc+get_dmrs_freq_idx(n, k_prime, delta, dmrs_Type))%(frame_parms->ofdm_symbol_size)))) {
            ((int16_t*)txdataF[ap])[((l*frame_parms->ofdm_symbol_size + k)<<1) + (2*txdataF_offset)] = (Wt[l_prime[0]]*Wf[k_prime]*amp*mod_dmrs[dmrs_idx<<1]) >> 15;
            ((int16_t*)txdataF[ap])[((l*frame_parms->ofdm_symbol_size + k)<<1) + 1 + (2*txdataF_offset)] = (Wt[l_prime[0]]*Wf[k_prime]*amp*mod_dmrs[(dmrs_idx<<1) + 1]) >> 15;
=======
      int txdataF_offset = (slot%2)*frame_parms->samples_per_slot_wCP;

      for (int l=rel15->StartSymbolIndex; l<rel15->StartSymbolIndex+rel15->NrOfSymbols; l++) {
        k = start_sc;
        n = 0;
        k_prime = 0;
        if (dmrs_Type == NFAPI_NR_DMRS_TYPE1) // another if condition to be included to check pdsch config type (reference of k)
          dmrs_idx = rel15->rbStart*6;
        else
          dmrs_idx = rel15->rbStart*4;
        for (int i=0; i<rel15->rbSize*NR_NB_SC_PER_RB; i++) {

          if ((rel15->dlDmrsSymbPos & (1 << l)) && (k == ((start_sc+get_dmrs_freq_idx(n, k_prime, delta, dmrs_Type))%(frame_parms->ofdm_symbol_size)))) {

            if (l==(l_overline+1)) //take into account the double DMRS symbols
              l_prime = 1;
            else if (l>(l_overline+1)) {//new DMRS pair
              l_overline = l;
              l_prime = 0;
            }

            ((int16_t*)txdataF[ap])[((l*frame_parms->ofdm_symbol_size + k)<<1) + (2*txdataF_offset)] = (Wt[l_prime]*Wf[k_prime]*amp*mod_dmrs[l][dmrs_idx<<1]) >> 15;
            ((int16_t*)txdataF[ap])[((l*frame_parms->ofdm_symbol_size + k)<<1) + 1 + (2*txdataF_offset)] = (Wt[l_prime]*Wf[k_prime]*amp*mod_dmrs[l][(dmrs_idx<<1) + 1]) >> 15;
>>>>>>> 2529c20b
#ifdef DEBUG_DLSCH_MAPPING
            printf("dmrs_idx %d\t l %d \t k %d \t k_prime %d \t n %d \t txdataF: %d %d\n",
                   dmrs_idx, l, k, k_prime, n, ((int16_t*)txdataF[ap])[((l*frame_parms->ofdm_symbol_size + k)<<1) + (2*txdataF_offset)],
                   ((int16_t*)txdataF[ap])[((l*frame_parms->ofdm_symbol_size + k)<<1) + 1 + (2*txdataF_offset)]);
#endif
            dmrs_idx++;
            k_prime++;
            k_prime&=1;
            n+=(k_prime)?0:1;
<<<<<<< HEAD
          }
          /* Map PTRS Symbol */
          else if(is_ptrs_re){
            ((int16_t*)txdataF[ap])[((l*frame_parms->ofdm_symbol_size + k)<<1) + (2*txdataF_offset)] = (beta_ptrs*amp*mod_ptrs[ptrs_idx<<1]) >> 15;
            ((int16_t*)txdataF[ap])[((l*frame_parms->ofdm_symbol_size + k)<<1) + 1 + (2*txdataF_offset)] = (beta_ptrs*amp*mod_ptrs[(ptrs_idx<<1) + 1])>> 15;
#ifdef DEBUG_DLSCH_MAPPING
            printf("ptrs_idx %d\t l %d \t k %d \t k_prime %d \t n %d \t txdataF: %d %d\n",
                   ptrs_idx, l, k, k_prime, n, ((int16_t*)txdataF[ap])[((l*frame_parms->ofdm_symbol_size + k)<<1) + (2*txdataF_offset)],
                   ((int16_t*)txdataF[ap])[((l*frame_parms->ofdm_symbol_size + k)<<1) + 1 + (2*txdataF_offset)]);
#endif
            ptrs_idx++;
          }
          /* Map DATA Symbol */
          else {
            if( (!(dmrs_symbol_map & (1 << l))) || allowed_xlsch_re_in_dmrs_symbol(k,start_sc,rel15->numDmrsCdmGrpsNoData,dmrs_Type)) {
=======

          } else {

            if( (!(rel15->dlDmrsSymbPos & (1 << l))) || allowed_xlsch_re_in_dmrs_symbol(k,start_sc,frame_parms->ofdm_symbol_size,rel15->numDmrsCdmGrpsNoData,dmrs_Type)) {
>>>>>>> 2529c20b
              ((int16_t*)txdataF[ap])[((l*frame_parms->ofdm_symbol_size + k)<<1) + (2*txdataF_offset)] = (amp * tx_layers[ap][m<<1]) >> 15;
              ((int16_t*)txdataF[ap])[((l*frame_parms->ofdm_symbol_size + k)<<1) + 1 + (2*txdataF_offset)] = (amp * tx_layers[ap][(m<<1) + 1]) >> 15;
#ifdef DEBUG_DLSCH_MAPPING
              printf("m %d\t l %d \t k %d \t txdataF: %d %d\n",
                     m, l, k, ((int16_t*)txdataF[ap])[((l*frame_parms->ofdm_symbol_size + k)<<1) + (2*txdataF_offset)],
                     ((int16_t*)txdataF[ap])[((l*frame_parms->ofdm_symbol_size + k)<<1) + 1 + (2*txdataF_offset)]);
#endif
              m++;
            }
          }
          if (++k >= frame_parms->ofdm_symbol_size)
            k -= frame_parms->ofdm_symbol_size;
        } //RE loop
      } // symbol loop
    }// layer loop


    dlsch->slot_tx[slot]=0;
  }// dlsch loop
  return 0;
}

void dump_pdsch_stats(PHY_VARS_gNB *gNB) {

  for (int i=0;i<NUMBER_OF_NR_SCH_STATS_MAX;i++)
    if (gNB->dlsch_stats[i].rnti > 0)
      LOG_I(PHY,"DLSCH RNTI %x: round_trials %d(%1.1e):%d(%1.1e):%d(%1.1e):%d, current_Qm %d, current_RI %d, total_bytes TX %d\n",
	    gNB->dlsch_stats[i].rnti,
	    gNB->dlsch_stats[i].round_trials[0],
	    (double)gNB->dlsch_stats[i].round_trials[1]/gNB->dlsch_stats[i].round_trials[0],
	    gNB->dlsch_stats[i].round_trials[1],
	    (double)gNB->dlsch_stats[i].round_trials[2]/gNB->dlsch_stats[i].round_trials[0],
	    gNB->dlsch_stats[i].round_trials[2],
	    (double)gNB->dlsch_stats[i].round_trials[3]/gNB->dlsch_stats[i].round_trials[0],
	    gNB->dlsch_stats[i].round_trials[3],
	    gNB->dlsch_stats[i].current_Qm,
	    gNB->dlsch_stats[i].current_RI,
	    gNB->dlsch_stats[i].total_bytes_tx);

}

void clear_pdsch_stats(PHY_VARS_gNB *gNB) {

  for (int i=0;i<NUMBER_OF_NR_DLSCH_MAX;i++)
    memset((void*)&gNB->dlsch_stats[i],0,sizeof(gNB->dlsch_stats[i]));
}<|MERGE_RESOLUTION|>--- conflicted
+++ resolved
@@ -142,11 +142,7 @@
     uint32_t scrambled_output[NR_MAX_NB_CODEWORDS][NR_MAX_PDSCH_ENCODED_LENGTH>>5];
     int16_t **mod_symbs = (int16_t**)dlsch->mod_symbs;
     int16_t **tx_layers = (int16_t**)dlsch->txdataF;
-<<<<<<< HEAD
-    int8_t Wf[2], Wt[2], l_prime[2], delta;
-=======
     int8_t Wf[2], Wt[2], l0, l_prime, l_overline, delta;
->>>>>>> 2529c20b
     uint8_t dmrs_Type = rel15->dmrsConfigType;
     int nb_re_dmrs;
     uint16_t n_dmrs;
@@ -158,14 +154,13 @@
       nb_re_dmrs = 4*rel15->numDmrsCdmGrpsNoData;
       n_dmrs = ((rel15->rbSize+rel15->rbStart)*4)<<1;
     }
-<<<<<<< HEAD
-    
+
     uint16_t dmrs_symbol_map = rel15->dlDmrsSymbPos;//single DMRS: 010000100 Double DMRS 110001100
     uint8_t dmrs_len = get_num_dmrs(rel15->dlDmrsSymbPos);
-    uint16_t nb_re = ((12*rel15->NrOfSymbols)-nb_re_dmrs*dmrs_len-xOverhead)*rel15->rbSize*rel15->NrOfCodewords;
+    uint16_t nb_re = ((12*rel15->NrOfSymbols)-nb_re_dmrs*dmrs_len-xOverhead)*rel15->rbSize*rel15->nrOfLayers;
     uint8_t Qm = rel15->qamModOrder[0];
     uint32_t encoded_length = nb_re*Qm;
-    int16_t mod_dmrs[n_dmrs<<1] __attribute__ ((aligned(16)));
+    int16_t mod_dmrs[14][n_dmrs] __attribute__ ((aligned(16)));
 
     /* PTRS */
     uint16_t beta_ptrs = 1;
@@ -183,15 +178,7 @@
       n_ptrs = (rel15->rbSize + rel15->PTRSFreqDensity - 1)/rel15->PTRSFreqDensity;
     }
     int16_t mod_ptrs[n_ptrs<<1] __attribute__ ((aligned(16)));
-=======
-    uint16_t nb_re;
-    nb_re = ((12*rel15->NrOfSymbols)-nb_re_dmrs-xOverhead)*rel15->rbSize*rel15->nrOfLayers;
-    uint8_t Qm = rel15->qamModOrder[0];
-    uint32_t encoded_length = nb_re*Qm;
-    int16_t mod_dmrs[14][n_dmrs] __attribute__ ((aligned(16)));
-    
->>>>>>> 2529c20b
-    
+
     /// CRC, coding, interleaving and rate matching
     AssertFatal(harq->pdu!=NULL,"harq->pdu is null\n");
     start_meas(dlsch_encoding_stats);
@@ -281,29 +268,24 @@
     
     /// Antenna port mapping
     //to be moved to init phase potentially, for now tx_layers 1-8 are mapped on antenna ports 1000-1007
-<<<<<<< HEAD
-  
-=======
 
     /// DMRS QPSK modulation
     for (int l=rel15->StartSymbolIndex; l<rel15->StartSymbolIndex+rel15->NrOfSymbols; l++) {
-      if (rel15->dlDmrsSymbPos & (1 << l))
+      if (rel15->dlDmrsSymbPos & (1 << l)) {
         nr_modulation(pdsch_dmrs[l][0], n_dmrs, DMRS_MOD_ORDER, mod_dmrs[l]); // currently only codeword 0 is modulated. Qm = 2 as DMRS is QPSK modulated
-    }
 
 #ifdef DEBUG_DLSCH
-    l0 = get_l0(rel15->dlDmrsSymbPos);
-    printf("DMRS modulation (single symbol %d, %d symbols, type %d):\n", l0, n_dmrs>>1, dmrs_Type);
-    for (int i=0; i<n_dmrs>>4; i++) {
-      for (int j=0; j<8; j++) {
-        printf("%d %d\t", mod_dmrs[((i<<3)+j)<<1], mod_dmrs[(((i<<3)+j)<<1)+1]);
+        printf("DMRS modulation (symbol %d, %d symbols, type %d):\n", l, n_dmrs>>1, dmrs_Type);
+        for (int i=0; i<n_dmrs>>4; i++) {
+          for (int j=0; j<8; j++) {
+            printf("%d %d\t", mod_dmrs[l][((i<<3)+j)<<1], mod_dmrs[l][(((i<<3)+j)<<1)+1]);
+          }
+          printf("\n");
+        }
+#endif
       }
-      printf("\n");
-    }
-#endif
-    
->>>>>>> 2529c20b
-    
+    }
+
     /// Resource mapping
     
     // Non interleaved VRB to PRB mapping
@@ -321,12 +303,6 @@
       get_Wt(Wt, ap, dmrs_Type);
       get_Wf(Wf, ap, dmrs_Type);
       delta = get_delta(ap, dmrs_Type);
-<<<<<<< HEAD
-      l_prime[0] = 0; // single symbol ap 0
-#ifdef DEBUG_DLSCH_MAPPING
-      printf("DMRS Type %d params for ap %d: Wt %d %d \t Wf %d %d \t delta %d \t l_prime %d \t \tDMRS symbol map 0x%x\n",
-             1+dmrs_Type,ap, Wt[0], Wt[1], Wf[0], Wf[1], delta, l_prime[0], dmrs_symbol_map);
-=======
       l_prime = 0; // single symbol ap 0
       l0 = get_l0(rel15->dlDmrsSymbPos);
       l_overline = l0;
@@ -335,12 +311,10 @@
       uint8_t dmrs_symbol = l0+l_prime;
       printf("DMRS Type %d params for ap %d: Wt %d %d \t Wf %d %d \t delta %d \t l_prime %d \t l0 %d\tDMRS symbol %d\n",
 	     1+dmrs_Type,ap, Wt[0], Wt[1], Wf[0], Wf[1], delta, l_prime, l0, dmrs_symbol);
->>>>>>> 2529c20b
-#endif
-      
-<<<<<<< HEAD
+#endif
+
       uint16_t m=0, dmrs_idx=0, k=0;
-      
+
       int txdataF_offset = (slot%2)*frame_parms->samples_per_slot_wCP;
 
       // Loop Over OFDM symbols:
@@ -353,19 +327,17 @@
             dmrs_idx = rel15->rbStart*6;
           else
             dmrs_idx = rel15->rbStart*4;
-          nr_modulation(pdsch_dmrs[l][0], n_dmrs, DMRS_MOD_ORDER, mod_dmrs); // currently only codeword 0 is modulated. Qm = 2 as DMRS is QPSK modulated
         }
 
-#ifdef DEBUG_DLSCH
-        printf("DMRS modulation (symbol %d, %d symbols, type %d):\n", l, n_dmrs>>1, dmrs_Type);
-        for (int i=0; i<n_dmrs>>4; i++) {
-          for (int j=0; j<8; j++) {
-            printf("%d %d\t", mod_dmrs[((i<<3)+j)<<1], mod_dmrs[(((i<<3)+j)<<1)+1]);
-          }
-          printf("\n");
+        // Update l_prime in the case of double DMRS config
+        if ((dmrs_symbol_map & (1 << l))){ //DMRS time occasion
+          if (l==(l_overline+1)) //take into account the double DMRS symbols
+            l_prime = 1;
+          else if (l>(l_overline+1)) {//new DMRS pair
+            l_overline = l;
+            l_prime = 0;
+          }
         }
-#endif
-        //FixMe l_prime should be updated here in the case of double DMRS config
 
         /* calculate if current symbol is PTRS symbols */
         ptrs_idx = 0;
@@ -397,33 +369,8 @@
 
           /* Map DMRS Symbol */
           if ( ( dmrs_symbol_map & (1 << l) ) && (k == ((start_sc+get_dmrs_freq_idx(n, k_prime, delta, dmrs_Type))%(frame_parms->ofdm_symbol_size)))) {
-            ((int16_t*)txdataF[ap])[((l*frame_parms->ofdm_symbol_size + k)<<1) + (2*txdataF_offset)] = (Wt[l_prime[0]]*Wf[k_prime]*amp*mod_dmrs[dmrs_idx<<1]) >> 15;
-            ((int16_t*)txdataF[ap])[((l*frame_parms->ofdm_symbol_size + k)<<1) + 1 + (2*txdataF_offset)] = (Wt[l_prime[0]]*Wf[k_prime]*amp*mod_dmrs[(dmrs_idx<<1) + 1]) >> 15;
-=======
-      int txdataF_offset = (slot%2)*frame_parms->samples_per_slot_wCP;
-
-      for (int l=rel15->StartSymbolIndex; l<rel15->StartSymbolIndex+rel15->NrOfSymbols; l++) {
-        k = start_sc;
-        n = 0;
-        k_prime = 0;
-        if (dmrs_Type == NFAPI_NR_DMRS_TYPE1) // another if condition to be included to check pdsch config type (reference of k)
-          dmrs_idx = rel15->rbStart*6;
-        else
-          dmrs_idx = rel15->rbStart*4;
-        for (int i=0; i<rel15->rbSize*NR_NB_SC_PER_RB; i++) {
-
-          if ((rel15->dlDmrsSymbPos & (1 << l)) && (k == ((start_sc+get_dmrs_freq_idx(n, k_prime, delta, dmrs_Type))%(frame_parms->ofdm_symbol_size)))) {
-
-            if (l==(l_overline+1)) //take into account the double DMRS symbols
-              l_prime = 1;
-            else if (l>(l_overline+1)) {//new DMRS pair
-              l_overline = l;
-              l_prime = 0;
-            }
-
             ((int16_t*)txdataF[ap])[((l*frame_parms->ofdm_symbol_size + k)<<1) + (2*txdataF_offset)] = (Wt[l_prime]*Wf[k_prime]*amp*mod_dmrs[l][dmrs_idx<<1]) >> 15;
             ((int16_t*)txdataF[ap])[((l*frame_parms->ofdm_symbol_size + k)<<1) + 1 + (2*txdataF_offset)] = (Wt[l_prime]*Wf[k_prime]*amp*mod_dmrs[l][(dmrs_idx<<1) + 1]) >> 15;
->>>>>>> 2529c20b
 #ifdef DEBUG_DLSCH_MAPPING
             printf("dmrs_idx %d\t l %d \t k %d \t k_prime %d \t n %d \t txdataF: %d %d\n",
                    dmrs_idx, l, k, k_prime, n, ((int16_t*)txdataF[ap])[((l*frame_parms->ofdm_symbol_size + k)<<1) + (2*txdataF_offset)],
@@ -433,7 +380,6 @@
             k_prime++;
             k_prime&=1;
             n+=(k_prime)?0:1;
-<<<<<<< HEAD
           }
           /* Map PTRS Symbol */
           else if(is_ptrs_re){
@@ -448,13 +394,7 @@
           }
           /* Map DATA Symbol */
           else {
-            if( (!(dmrs_symbol_map & (1 << l))) || allowed_xlsch_re_in_dmrs_symbol(k,start_sc,rel15->numDmrsCdmGrpsNoData,dmrs_Type)) {
-=======
-
-          } else {
-
-            if( (!(rel15->dlDmrsSymbPos & (1 << l))) || allowed_xlsch_re_in_dmrs_symbol(k,start_sc,frame_parms->ofdm_symbol_size,rel15->numDmrsCdmGrpsNoData,dmrs_Type)) {
->>>>>>> 2529c20b
+            if( (!(dmrs_symbol_map & (1 << l))) || allowed_xlsch_re_in_dmrs_symbol(k,start_sc,frame_parms->ofdm_symbol_size,rel15->numDmrsCdmGrpsNoData,dmrs_Type)) {
               ((int16_t*)txdataF[ap])[((l*frame_parms->ofdm_symbol_size + k)<<1) + (2*txdataF_offset)] = (amp * tx_layers[ap][m<<1]) >> 15;
               ((int16_t*)txdataF[ap])[((l*frame_parms->ofdm_symbol_size + k)<<1) + 1 + (2*txdataF_offset)] = (amp * tx_layers[ap][(m<<1) + 1]) >> 15;
 #ifdef DEBUG_DLSCH_MAPPING
