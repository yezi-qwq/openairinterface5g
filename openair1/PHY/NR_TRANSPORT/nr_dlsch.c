--- conflicted
+++ resolved
@@ -152,14 +152,9 @@
     printf("\n");
 #endif
 
-<<<<<<< HEAD
     if (IS_SOFTMODEM_DLSIM)
       memcpy(harq->f, output, encoded_length);
 
-    /// scrambling
-    start_meas(dlsch_scrambling_stats);
-=======
->>>>>>> 37eb845b
     for (int q=0; q<rel15->NrOfCodewords; q++) {
       /// scrambling
       start_meas(dlsch_scrambling_stats);
