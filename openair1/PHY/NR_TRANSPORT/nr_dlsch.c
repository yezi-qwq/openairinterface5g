/*
 * Licensed to the OpenAirInterface (OAI) Software Alliance under one or more
 * contributor license agreements.  See the NOTICE file distributed with
 * this work for additional information regarding copyright ownership.
 * The OpenAirInterface Software Alliance licenses this file to You under
 * the OAI Public License, Version 1.1  (the "License"); you may not use this file
 * except in compliance with the License.
 * You may obtain a copy of the License at
 *
 *      http://www.openairinterface.org/?page_id=698
 *
 * Unless required by applicable law or agreed to in writing, software
 * distributed under the License is distributed on an "AS IS" BASIS,
 * WITHOUT WARRANTIES OR CONDITIONS OF ANY KIND, either express or implied.
 * See the License for the specific language governing permissions and
 * limitations under the License.
 *-------------------------------------------------------------------------------
 * For more information about the OpenAirInterface (OAI) Software Alliance:
 *      contact@openairinterface.org
 */

/*! \file PHY/NR_TRANSPORT/dlsch_decoding.c
* \brief Top-level routines for transmission of the PDSCH 38211 v 15.2.0
* \author Guy De Souza
* \date 2018
* \version 0.1
* \company Eurecom
* \email: desouza@eurecom.fr
* \note
* \warning
*/

#include "nr_dlsch.h"
#include "nr_dci.h"
#include "nr_sch_dmrs.h"
#include "PHY/MODULATION/nr_modulation.h"

//#define DEBUG_DLSCH
//#define DEBUG_DLSCH_MAPPING

void nr_pdsch_codeword_scrambling(uint8_t *in,
                                  uint32_t size,
                                  uint8_t q,
                                  uint32_t Nid,
                                  uint32_t n_RNTI,
                                  uint32_t* out) {

  uint8_t reset, b_idx;
  uint32_t x1, x2, s=0;

  reset = 1;
  x2 = (n_RNTI<<15) + (q<<14) + Nid;

  for (int i=0; i<size; i++) {
    b_idx = i&0x1f;
    if (b_idx==0) {
      s = lte_gold_generic(&x1, &x2, reset);
      reset = 0;
      if (i)
        out++;
    }
    *out ^= (((in[i])&1) ^ ((s>>b_idx)&1))<<b_idx;
    //printf("i %d b_idx %d in %d s 0x%08x out 0x%08x\n", i, b_idx, in[i], s, *out);
  }

}


uint8_t nr_generate_pdsch(NR_gNB_DLSCH_t *dlsch,
                          uint32_t ***pdsch_dmrs,
                          int32_t** txdataF,
                          int16_t amp,
                          int     frame,
                          uint8_t slot,
                          NR_DL_FRAME_PARMS *frame_parms,
			  int xOverhead,
                          time_stats_t *dlsch_encoding_stats,
                          time_stats_t *dlsch_scrambling_stats,
                          time_stats_t *dlsch_modulation_stats) {

  int harq_pid = 0;
  NR_DL_gNB_HARQ_t *harq = dlsch->harq_processes[harq_pid];
  nfapi_nr_dl_tti_pdsch_pdu_rel15_t *rel15 = &harq->pdsch_pdu.pdsch_pdu_rel15;
  uint32_t scrambled_output[NR_MAX_NB_CODEWORDS][NR_MAX_PDSCH_ENCODED_LENGTH>>5];
  int16_t **mod_symbs = (int16_t**)dlsch->mod_symbs;
  int16_t **tx_layers = (int16_t**)dlsch->txdataF;
  int8_t Wf[2], Wt[2], l0, l_prime[2], delta;
  uint16_t nb_symbols = rel15->NrOfSymbols;
  uint8_t Qm = rel15->qamModOrder[0];
  uint32_t encoded_length = nb_symbols*Qm;


  /// CRC, coding, interleaving and rate matching
  AssertFatal(harq->pdu!=NULL,"harq->pdu is null\n");
  start_meas(dlsch_encoding_stats);
  nr_dlsch_encoding(harq->pdu, frame, slot, dlsch, frame_parms);
  stop_meas(dlsch_encoding_stats);
#ifdef DEBUG_DLSCH
  printf("PDSCH encoding:\nPayload:\n");
  for (int i=0; i<harq->B>>7; i++) {
    for (int j=0; j<16; j++)
      printf("0x%02x\t", harq->pdu[(i<<4)+j]);
    printf("\n");
  }
  printf("\nEncoded payload:\n");
  for (int i=0; i<encoded_length>>3; i++) {
    for (int j=0; j<8; j++)
      printf("%d", harq->f[(i<<3)+j]);
    printf("\t");
  }
  printf("\n");
#endif

  /// scrambling
  start_meas(dlsch_scrambling_stats);
  for (int q=0; q<rel15->NrOfCodewords; q++)
    memset((void*)scrambled_output[q], 0, (encoded_length>>5)*sizeof(uint32_t));
  for (int q=0; q<rel15->NrOfCodewords; q++)
    nr_pdsch_codeword_scrambling(harq->f,
                                 encoded_length,
                                 q,
                                 rel15->dlDmrsScramblingId,
                                 rel15->rnti,
                                 scrambled_output[q]);

  stop_meas(dlsch_scrambling_stats);
#ifdef DEBUG_DLSCH
  printf("PDSCH scrambling:\n");
  for (int i=0; i<encoded_length>>8; i++) {
    for (int j=0; j<8; j++)
      printf("0x%08x\t", scrambled_output[0][(i<<3)+j]);
    printf("\n");
  }
#endif
 
  /// Modulation
  start_meas(dlsch_modulation_stats);
  for (int q=0; q<rel15->NrOfCodewords; q++)
    nr_modulation(scrambled_output[q],
                         encoded_length,
                         Qm,
                         mod_symbs[q]);
  stop_meas(dlsch_modulation_stats);
#ifdef DEBUG_DLSCH
  printf("PDSCH Modulation: Qm %d(%d)\n", Qm, nb_symbols);
  for (int i=0; i<nb_symbols>>3; i++) {
    for (int j=0; j<8; j++) {
      printf("%d %d\t", mod_symbs[0][((i<<3)+j)<<1], mod_symbs[0][(((i<<3)+j)<<1)+1]);
    }
    printf("\n");
  }
#endif


  /// Layer mapping
  nr_layer_mapping(mod_symbs,
		   rel15->nrOfLayers,
		   nb_symbols,
		   tx_layers);
#ifdef DEBUG_DLSCH
  printf("Layer mapping (%d layers):\n", rel15->nrOfLayers);
  for (int l=0; l<rel15->nrOfLayers; l++)
    for (int i=0; i<(nb_symbols/rel15->nrOfLayers)>>3; i++) {
      for (int j=0; j<8; j++) {
	printf("%d %d\t", tx_layers[l][((i<<3)+j)<<1], tx_layers[l][(((i<<3)+j)<<1)+1]);
      }
      printf("\n");
    }
#endif

  /// Antenna port mapping
    //to be moved to init phase potentially, for now tx_layers 1-8 are mapped on antenna ports 1000-1007

  /// DMRS QPSK modulation
 uint8_t dmrs_Type = rel15->dmrsConfigType;
 int nb_re_dmrs = (dmrs_Type==1) ? 6:4;
 uint16_t n_dmrs = ((rel15->rbSize+rel15->rbStart)*nb_re_dmrs)<<1;
 int16_t mod_dmrs[n_dmrs<<1];
 
 
 l0 = get_l0(rel15->dlDmrsSymbPos);
 nr_modulation(pdsch_dmrs[l0][0], n_dmrs, DMRS_MOD_ORDER, mod_dmrs); // currently only codeword 0 is modulated. Qm = 2 as DMRS is QPSK modulated

#ifdef DEBUG_DLSCH
printf("DMRS modulation (single symbol %d, %d symbols, type %d):\n", l0, n_dmrs>>1, dmrs_Type);
for (int i=0; i<n_dmrs>>4; i++) {
  for (int j=0; j<8; j++) {
    printf("%d %d\t", mod_dmrs[((i<<3)+j)<<1], mod_dmrs[(((i<<3)+j)<<1)+1]);
  }
  printf("\n");
}
#endif


  /// Resource mapping

  // Non interleaved VRB to PRB mapping
  uint16_t start_sc = frame_parms->first_carrier_offset + rel15->rbStart*NR_NB_SC_PER_RB;
  if (start_sc >= frame_parms->ofdm_symbol_size)
    start_sc -= frame_parms->ofdm_symbol_size;

#ifdef DEBUG_DLSCH_MAPPING
 printf("PDSCH resource mapping started (start SC %d\tstart symbol %d\tN_PRB %d\tnb_symbols %d)\n",
	start_sc, rel15->StartSymbolIndex, rel15->rbSize, rel15->NrOfSymbols);
#endif
<<<<<<< HEAD

  for (int ap=0; ap<rel15->nrOfLayers; ap++) {
=======
  for (int ap=0; ap<rel15->nb_layers; ap++) {
>>>>>>> df791790

    // DMRS params for this ap
    get_Wt(Wt, ap, dmrs_Type);
    get_Wf(Wf, ap, dmrs_Type);
    delta = get_delta(ap, dmrs_Type);
    l_prime[0] = 0; // single symbol ap 0
    uint8_t dmrs_symbol = l0+l_prime[0];
#ifdef DEBUG_DLSCH_MAPPING
printf("DMRS params for ap %d: Wt %d %d \t Wf %d %d \t delta %d \t l_prime %d \t l0 %d\tDMRS symbol %d\n",
ap, Wt[0], Wt[1], Wf[0], Wf[1], delta, l_prime[0], l0, dmrs_symbol);
#endif
    uint8_t k_prime=0;
    uint16_t m=0, n=0, dmrs_idx=0, k=0;
<<<<<<< HEAD
    if (dmrs_Type == NFAPI_NR_DMRS_TYPE1) // another if condition to be included to check pdsch config type (reference of k)
      dmrs_idx = rel15->rbStart*6;
=======
    int txdataF_offset = (slot%2)*frame_parms->samples_per_slot_wCP;
    if (dmrs_type == NFAPI_NR_DMRS_TYPE1) // another if condition to be included to check pdsch config type (reference of k)
      dmrs_idx = rel15->start_prb*6;
>>>>>>> df791790
    else
      dmrs_idx = rel15->rbStart*4;

    for (int l=rel15->StartSymbolIndex; l<rel15->StartSymbolIndex+rel15->NrOfSymbols; l++) {
      k = start_sc;
<<<<<<< HEAD
      for (int i=0; i<rel15->rbSize*NR_NB_SC_PER_RB; i++) {
        if ((l == dmrs_symbol) && (k == ((start_sc+get_dmrs_freq_idx(n, k_prime, delta, dmrs_Type))%(frame_parms->ofdm_symbol_size)))) {
          ((int16_t*)txdataF[ap])[(l*frame_parms->ofdm_symbol_size + k)<<1] = (Wt[l_prime[0]]*Wf[k_prime]*amp*mod_dmrs[dmrs_idx<<1]) >> 15;
          ((int16_t*)txdataF[ap])[((l*frame_parms->ofdm_symbol_size + k)<<1) + 1] = (Wt[l_prime[0]]*Wf[k_prime]*amp*mod_dmrs[(dmrs_idx<<1) + 1]) >> 15;
=======
      for (int i=0; i<rel15->n_prb*NR_NB_SC_PER_RB; i++) {
        if ((l == dmrs_symbol) && (k == ((start_sc+get_dmrs_freq_idx(n, k_prime, delta, dmrs_type))%(frame_parms->ofdm_symbol_size)))) {
          ((int16_t*)txdataF[ap])[((l*frame_parms->ofdm_symbol_size + k)<<1) + (2*txdataF_offset)] = (Wt[l_prime[0]]*Wf[k_prime]*amp*mod_dmrs[dmrs_idx<<1]) >> 15;
          ((int16_t*)txdataF[ap])[((l*frame_parms->ofdm_symbol_size + k)<<1) + 1 + (2*txdataF_offset)] = (Wt[l_prime[0]]*Wf[k_prime]*amp*mod_dmrs[(dmrs_idx<<1) + 1]) >> 15;
>>>>>>> df791790
#ifdef DEBUG_DLSCH_MAPPING
printf("dmrs_idx %d\t l %d \t k %d \t k_prime %d \t n %d \t txdataF: %d %d\n",
dmrs_idx, l, k, k_prime, n, ((int16_t*)txdataF[ap])[((l*frame_parms->ofdm_symbol_size + k)<<1) + (2*txdataF_offset)],
((int16_t*)txdataF[ap])[((l*frame_parms->ofdm_symbol_size + k)<<1) + 1 + (2*txdataF_offset)]);
#endif
          dmrs_idx++;
          k_prime++;
          k_prime&=1;
          n+=(k_prime)?0:1;
        }

        else {

          ((int16_t*)txdataF[ap])[((l*frame_parms->ofdm_symbol_size + k)<<1) + (2*txdataF_offset)] = (amp * tx_layers[ap][m<<1]) >> 15;
          ((int16_t*)txdataF[ap])[((l*frame_parms->ofdm_symbol_size + k)<<1) + 1 + (2*txdataF_offset)] = (amp * tx_layers[ap][(m<<1) + 1]) >> 15;
#ifdef DEBUG_DLSCH_MAPPING
printf("m %d\t l %d \t k %d \t txdataF: %d %d\n",
m, l, k, ((int16_t*)txdataF[ap])[((l*frame_parms->ofdm_symbol_size + k)<<1) + (2*txdataF_offset)],
((int16_t*)txdataF[ap])[((l*frame_parms->ofdm_symbol_size + k)<<1) + 1 + (2*txdataF_offset)]);
#endif
          m++;
        }
        if (++k >= frame_parms->ofdm_symbol_size)
          k -= frame_parms->ofdm_symbol_size;
      }
    }
  }
  return 0;
}<|MERGE_RESOLUTION|>--- conflicted
+++ resolved
@@ -200,15 +200,10 @@
     start_sc -= frame_parms->ofdm_symbol_size;
 
 #ifdef DEBUG_DLSCH_MAPPING
- printf("PDSCH resource mapping started (start SC %d\tstart symbol %d\tN_PRB %d\tnb_symbols %d)\n",
-	start_sc, rel15->StartSymbolIndex, rel15->rbSize, rel15->NrOfSymbols);
-#endif
-<<<<<<< HEAD
-
+  printf("PDSCH resource mapping started (start SC %d\tstart symbol %d\tN_PRB %d\tnb_symbols %d)\n",
+	 start_sc, rel15->StartSymbolIndex, rel15->rbSize, rel15->NrOfSymbols);
+#endif
   for (int ap=0; ap<rel15->nrOfLayers; ap++) {
-=======
-  for (int ap=0; ap<rel15->nb_layers; ap++) {
->>>>>>> df791790
 
     // DMRS params for this ap
     get_Wt(Wt, ap, dmrs_Type);
@@ -217,39 +212,28 @@
     l_prime[0] = 0; // single symbol ap 0
     uint8_t dmrs_symbol = l0+l_prime[0];
 #ifdef DEBUG_DLSCH_MAPPING
-printf("DMRS params for ap %d: Wt %d %d \t Wf %d %d \t delta %d \t l_prime %d \t l0 %d\tDMRS symbol %d\n",
-ap, Wt[0], Wt[1], Wf[0], Wf[1], delta, l_prime[0], l0, dmrs_symbol);
+    printf("DMRS params for ap %d: Wt %d %d \t Wf %d %d \t delta %d \t l_prime %d \t l0 %d\tDMRS symbol %d\n",
+	   ap, Wt[0], Wt[1], Wf[0], Wf[1], delta, l_prime[0], l0, dmrs_symbol);
 #endif
     uint8_t k_prime=0;
     uint16_t m=0, n=0, dmrs_idx=0, k=0;
-<<<<<<< HEAD
+
+    int txdataF_offset = (slot%2)*frame_parms->samples_per_slot_wCP;
     if (dmrs_Type == NFAPI_NR_DMRS_TYPE1) // another if condition to be included to check pdsch config type (reference of k)
       dmrs_idx = rel15->rbStart*6;
-=======
-    int txdataF_offset = (slot%2)*frame_parms->samples_per_slot_wCP;
-    if (dmrs_type == NFAPI_NR_DMRS_TYPE1) // another if condition to be included to check pdsch config type (reference of k)
-      dmrs_idx = rel15->start_prb*6;
->>>>>>> df791790
     else
       dmrs_idx = rel15->rbStart*4;
 
     for (int l=rel15->StartSymbolIndex; l<rel15->StartSymbolIndex+rel15->NrOfSymbols; l++) {
       k = start_sc;
-<<<<<<< HEAD
       for (int i=0; i<rel15->rbSize*NR_NB_SC_PER_RB; i++) {
         if ((l == dmrs_symbol) && (k == ((start_sc+get_dmrs_freq_idx(n, k_prime, delta, dmrs_Type))%(frame_parms->ofdm_symbol_size)))) {
-          ((int16_t*)txdataF[ap])[(l*frame_parms->ofdm_symbol_size + k)<<1] = (Wt[l_prime[0]]*Wf[k_prime]*amp*mod_dmrs[dmrs_idx<<1]) >> 15;
-          ((int16_t*)txdataF[ap])[((l*frame_parms->ofdm_symbol_size + k)<<1) + 1] = (Wt[l_prime[0]]*Wf[k_prime]*amp*mod_dmrs[(dmrs_idx<<1) + 1]) >> 15;
-=======
-      for (int i=0; i<rel15->n_prb*NR_NB_SC_PER_RB; i++) {
-        if ((l == dmrs_symbol) && (k == ((start_sc+get_dmrs_freq_idx(n, k_prime, delta, dmrs_type))%(frame_parms->ofdm_symbol_size)))) {
           ((int16_t*)txdataF[ap])[((l*frame_parms->ofdm_symbol_size + k)<<1) + (2*txdataF_offset)] = (Wt[l_prime[0]]*Wf[k_prime]*amp*mod_dmrs[dmrs_idx<<1]) >> 15;
           ((int16_t*)txdataF[ap])[((l*frame_parms->ofdm_symbol_size + k)<<1) + 1 + (2*txdataF_offset)] = (Wt[l_prime[0]]*Wf[k_prime]*amp*mod_dmrs[(dmrs_idx<<1) + 1]) >> 15;
->>>>>>> df791790
-#ifdef DEBUG_DLSCH_MAPPING
-printf("dmrs_idx %d\t l %d \t k %d \t k_prime %d \t n %d \t txdataF: %d %d\n",
-dmrs_idx, l, k, k_prime, n, ((int16_t*)txdataF[ap])[((l*frame_parms->ofdm_symbol_size + k)<<1) + (2*txdataF_offset)],
-((int16_t*)txdataF[ap])[((l*frame_parms->ofdm_symbol_size + k)<<1) + 1 + (2*txdataF_offset)]);
+#ifdef DEBUG_DLSCH_MAPPING
+	  printf("dmrs_idx %d\t l %d \t k %d \t k_prime %d \t n %d \t txdataF: %d %d\n",
+		 dmrs_idx, l, k, k_prime, n, ((int16_t*)txdataF[ap])[((l*frame_parms->ofdm_symbol_size + k)<<1) + (2*txdataF_offset)],
+		 ((int16_t*)txdataF[ap])[((l*frame_parms->ofdm_symbol_size + k)<<1) + 1 + (2*txdataF_offset)]);
 #endif
           dmrs_idx++;
           k_prime++;
@@ -262,9 +246,9 @@
           ((int16_t*)txdataF[ap])[((l*frame_parms->ofdm_symbol_size + k)<<1) + (2*txdataF_offset)] = (amp * tx_layers[ap][m<<1]) >> 15;
           ((int16_t*)txdataF[ap])[((l*frame_parms->ofdm_symbol_size + k)<<1) + 1 + (2*txdataF_offset)] = (amp * tx_layers[ap][(m<<1) + 1]) >> 15;
 #ifdef DEBUG_DLSCH_MAPPING
-printf("m %d\t l %d \t k %d \t txdataF: %d %d\n",
+	  printf("m %d\t l %d \t k %d \t txdataF: %d %d\n",
 m, l, k, ((int16_t*)txdataF[ap])[((l*frame_parms->ofdm_symbol_size + k)<<1) + (2*txdataF_offset)],
-((int16_t*)txdataF[ap])[((l*frame_parms->ofdm_symbol_size + k)<<1) + 1 + (2*txdataF_offset)]);
+		 ((int16_t*)txdataF[ap])[((l*frame_parms->ofdm_symbol_size + k)<<1) + 1 + (2*txdataF_offset)]);
 #endif
           m++;
         }
