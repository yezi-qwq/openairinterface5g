/*
 * Licensed to the OpenAirInterface (OAI) Software Alliance under one or more
 * contributor license agreements.  See the NOTICE file distributed with
 * this work for additional information regarding copyright ownership.
 * The OpenAirInterface Software Alliance licenses this file to You under
 * the OAI Public License, Version 1.1  (the "License"); you may not use this file
 * except in compliance with the License.
 * You may obtain a copy of the License at
 *
 *      http://www.openairinterface.org/?page_id=698
 *
 * Unless required by applicable law or agreed to in writing, software
 * distributed under the License is distributed on an "AS IS" BASIS,
 * WITHOUT WARRANTIES OR CONDITIONS OF ANY KIND, either express or implied.
 * See the License for the specific language governing permissions and
 * limitations under the License.
 *-------------------------------------------------------------------------------
 * For more information about the OpenAirInterface (OAI) Software Alliance:
 *      contact@openairinterface.org
 */

/*! \file PHY/NR_TRANSPORT/dlsch_decoding.c
* \brief Top-level routines for transmission of the PDSCH 38211 v 15.2.0
* \author Guy De Souza
* \date 2018
* \version 0.1
* \company Eurecom
* \email: desouza@eurecom.fr
* \note
* \warning
*/

#include "nr_dlsch.h"
#include "nr_dci.h"
#include "nr_sch_dmrs.h"
#include "PHY/MODULATION/nr_modulation.h"
#include "PHY/NR_REFSIG/dmrs_nr.h"
#include "PHY/NR_REFSIG/ptrs_nr.h"
#include "common/utils/LOG/vcd_signal_dumper.h"
#include "common/utils/nr/nr_common.h"

//#define DEBUG_DLSCH
//#define DEBUG_DLSCH_MAPPING

void nr_pdsch_codeword_scrambling(uint8_t *in,
                                  uint32_t size,
                                  uint8_t q,
                                  uint32_t Nid,
                                  uint32_t n_RNTI,
                                  uint32_t* out)
{
  nr_codeword_scrambling(in, size, q, Nid, n_RNTI, out);
}

void nr_generate_pdsch(processingData_L1tx_t *msgTx,
                       int frame,
                       int slot) {

  PHY_VARS_gNB *gNB = msgTx->gNB;
  NR_gNB_DLSCH_t *dlsch;
  int32_t** txdataF = gNB->common_vars.txdataF;
  int16_t amp = AMP;
  int xOverhead = 0;
  NR_DL_FRAME_PARMS *frame_parms = &gNB->frame_parms;
  time_stats_t *dlsch_encoding_stats=&gNB->dlsch_encoding_stats;
  time_stats_t *dlsch_scrambling_stats=&gNB->dlsch_scrambling_stats;
  time_stats_t *dlsch_modulation_stats=&gNB->dlsch_modulation_stats;
  time_stats_t *tinput=&gNB->tinput;
  time_stats_t *tprep=&gNB->tprep;
  time_stats_t *tparity=&gNB->tparity;
  time_stats_t *toutput=&gNB->toutput;
  time_stats_t *dlsch_rate_matching_stats=&gNB->dlsch_rate_matching_stats;
  time_stats_t *dlsch_interleaving_stats=&gNB->dlsch_interleaving_stats;
  time_stats_t *dlsch_segmentation_stats=&gNB->dlsch_segmentation_stats;

  for (int dlsch_id=0; dlsch_id<msgTx->num_pdsch_slot; dlsch_id++) {
    dlsch = msgTx->dlsch[dlsch_id][0];

    NR_DL_gNB_HARQ_t *harq = &dlsch->harq_process;
    nfapi_nr_dl_tti_pdsch_pdu_rel15_t *rel15 = &harq->pdsch_pdu.pdsch_pdu_rel15;
    int16_t **mod_symbs = (int16_t**)dlsch->mod_symbs;
    int16_t **tx_layers = (int16_t**)dlsch->txdataF;
    int8_t Wf[2], Wt[2], l0, l_prime, l_overline, delta;
    uint8_t dmrs_Type = rel15->dmrsConfigType;
    int nb_re_dmrs;
    uint16_t n_dmrs;
    LOG_D(PHY,"pdsch: BWPStart %d, BWPSize %d, rbStart %d, rbsize %d\n",
          rel15->BWPStart,rel15->BWPSize,rel15->rbStart,rel15->rbSize);
    if (rel15->dmrsConfigType==NFAPI_NR_DMRS_TYPE1) {
      nb_re_dmrs = 6*rel15->numDmrsCdmGrpsNoData;
    }
    else {
      nb_re_dmrs = 4*rel15->numDmrsCdmGrpsNoData;
    }
    n_dmrs = (rel15->BWPStart+rel15->rbStart+rel15->rbSize)*nb_re_dmrs;

    if(rel15->dlDmrsScramblingId != gNB->pdsch_gold_init[rel15->SCID])  {
      gNB->pdsch_gold_init[rel15->SCID] = rel15->dlDmrsScramblingId;
      nr_init_pdsch_dmrs(gNB, rel15->SCID, rel15->dlDmrsScramblingId);
    }

    uint32_t ***pdsch_dmrs = gNB->nr_gold_pdsch_dmrs[slot];
    uint16_t dmrs_symbol_map = rel15->dlDmrsSymbPos;//single DMRS: 010000100 Double DMRS 110001100
    uint8_t dmrs_len = get_num_dmrs(rel15->dlDmrsSymbPos);
    uint16_t nb_re = ((12*rel15->NrOfSymbols)-nb_re_dmrs*dmrs_len-xOverhead)*rel15->rbSize*rel15->nrOfLayers;
    uint8_t Qm = rel15->qamModOrder[0];
    uint32_t encoded_length = nb_re*Qm;
    int16_t mod_dmrs[n_dmrs<<1] __attribute__ ((aligned(16)));

    /* PTRS */
    uint16_t beta_ptrs = 1;
    uint8_t ptrs_symbol = 0;
    uint16_t dlPtrsSymPos = 0;
    uint16_t n_ptrs = 0;
    uint16_t ptrs_idx = 0;
    uint8_t is_ptrs_re = 0;
    if(rel15->pduBitmap & 0x1) {
      set_ptrs_symb_idx(&dlPtrsSymPos,
                          rel15->NrOfSymbols,
                          rel15->StartSymbolIndex,
                          1<<rel15->PTRSTimeDensity,
                          rel15->dlDmrsSymbPos);
      n_ptrs = (rel15->rbSize + rel15->PTRSFreqDensity - 1)/rel15->PTRSFreqDensity;
    }
    int16_t mod_ptrs[n_ptrs<<1] __attribute__ ((aligned(16)));

    /// CRC, coding, interleaving and rate matching
    AssertFatal(harq->pdu!=NULL,"harq->pdu is null\n");
    unsigned char output[rel15->rbSize * NR_SYMBOLS_PER_SLOT * NR_NB_SC_PER_RB * Qm * rel15->nrOfLayers] __attribute__((aligned(32)));
    bzero(output,rel15->rbSize * NR_SYMBOLS_PER_SLOT * NR_NB_SC_PER_RB * Qm * rel15->nrOfLayers);
    start_meas(dlsch_encoding_stats);

    if (nr_dlsch_encoding(gNB,
                          frame, slot, harq, frame_parms,output,tinput,tprep,tparity,toutput,
                          dlsch_rate_matching_stats,
                          dlsch_interleaving_stats,
                          dlsch_segmentation_stats) == -1)
      return;
    stop_meas(dlsch_encoding_stats);
#ifdef DEBUG_DLSCH
    printf("PDSCH encoding:\nPayload:\n");
    for (int i=0; i<harq->B>>7; i++) {
      for (int j=0; j<16; j++)
	printf("0x%02x\t", harq->pdu[(i<<4)+j]);
      printf("\n");
    }
    printf("\nEncoded payload:\n");
    for (int i=0; i<encoded_length>>3; i++) {
      for (int j=0; j<8; j++)
	printf("%d", output[(i<<3)+j]);
      printf("\t");
    }
    printf("\n");
#endif

    for (int q=0; q<rel15->NrOfCodewords; q++) {
      /// scrambling
      start_meas(dlsch_scrambling_stats);
      uint32_t scrambled_output[(encoded_length>>5)+4]; // modulator acces by 4 bytes in some cases
      memset(scrambled_output, 0, sizeof(scrambled_output));
      if ( encoded_length > rel15->rbSize * NR_SYMBOLS_PER_SLOT * NR_NB_SC_PER_RB * Qm * rel15->nrOfLayers) abort();
      nr_pdsch_codeword_scrambling(output,
                                   encoded_length,
                                   q,
                                   rel15->dataScramblingId,
                                   rel15->rnti,
                                   scrambled_output);

#ifdef DEBUG_DLSCH
      printf("PDSCH scrambling:\n");
      for (int i=0; i<encoded_length>>8; i++) {
        for (int j=0; j<8; j++)
          printf("0x%08x\t", scrambled_output[(i<<3)+j]);
        printf("\n");
      }
#endif

      stop_meas(dlsch_scrambling_stats);
      /// Modulation
      start_meas(dlsch_modulation_stats);
      nr_modulation(scrambled_output,
                    encoded_length,
                    Qm,
                    mod_symbs[q]);
      VCD_SIGNAL_DUMPER_DUMP_FUNCTION_BY_NAME(VCD_SIGNAL_DUMPER_FUNCTIONS_gNB_PDSCH_MODULATION, 0);
      stop_meas(dlsch_modulation_stats);
#ifdef DEBUG_DLSCH
      printf("PDSCH Modulation: Qm %d(%d)\n", Qm, nb_re);
      for (int i=0; i<nb_re>>3; i++) {
        for (int j=0; j<8; j++) {
          printf("%d %d\t", mod_symbs[0][((i<<3)+j)<<1], mod_symbs[0][(((i<<3)+j)<<1)+1]);
        }
        printf("\n");
      }
#endif
    }
    
    start_meas(&gNB->dlsch_layer_mapping_stats); 
    /// Layer mapping
    nr_layer_mapping(mod_symbs,
                     rel15->nrOfLayers,
                     nb_re,
                     tx_layers);
#ifdef DEBUG_DLSCH
    printf("Layer mapping (%d layers):\n", rel15->nrOfLayers);
    for (int l=0; l<rel15->nrOfLayers; l++)
      for (int i=0; i<(nb_re/rel15->nrOfLayers)>>3; i++) {
        printf("layer %d, Re %d..%d : ",l,i<<3,(i<<3)+7);
        for (int j=0; j<8; j++) {
          printf("l%d %d\t", tx_layers[l][((i<<3)+j)<<1], tx_layers[l][(((i<<3)+j)<<1)+1]);
        }
        printf("\n");
      }
#endif

    stop_meas(&gNB->dlsch_layer_mapping_stats); 
    /// Resource mapping
    
    // Non interleaved VRB to PRB mapping
    uint16_t start_sc = frame_parms->first_carrier_offset + (rel15->rbStart+rel15->BWPStart)*NR_NB_SC_PER_RB;
    if (start_sc >= frame_parms->ofdm_symbol_size)
      start_sc -= frame_parms->ofdm_symbol_size;

    int txdataF_offset = slot*frame_parms->samples_per_slot_wCP;
    int16_t **txdataF_precoding = (int16_t **)malloc16(rel15->nrOfLayers*sizeof(int16_t *));
    for (int layer = 0; layer<rel15->nrOfLayers; layer++)
      txdataF_precoding[layer] = (int16_t *)malloc16(2*14*frame_parms->ofdm_symbol_size*sizeof(int16_t));

#ifdef DEBUG_DLSCH_MAPPING
    printf("PDSCH resource mapping started (start SC %d\tstart symbol %d\tN_PRB %d\tnb_re %d,nb_layers %d)\n",
           start_sc, rel15->StartSymbolIndex, rel15->rbSize, nb_re,rel15->nrOfLayers);
#endif

    start_meas(&gNB->dlsch_resource_mapping_stats);
    for (int nl=0; nl<rel15->nrOfLayers; nl++) {

      int dmrs_port = get_dmrs_port(nl,rel15->dmrsPorts);
      // DMRS params for this dmrs port
      get_Wt(Wt, dmrs_port, dmrs_Type);
      get_Wf(Wf, dmrs_port, dmrs_Type);
      delta = get_delta(dmrs_port, dmrs_Type);
      l_prime = 0; // single symbol nl 0
      l0 = get_l0(rel15->dlDmrsSymbPos);
      l_overline = l0;

#ifdef DEBUG_DLSCH_MAPPING
      uint8_t dmrs_symbol = l0+l_prime;
      printf("DMRS Type %d params for ap %d: Wt %d %d \t Wf %d %d \t delta %d \t l_prime %d \t l0 %d\tDMRS symbol %d\n",
	     1+dmrs_Type,nl, Wt[0], Wt[1], Wf[0], Wf[1], delta, l_prime, l0, dmrs_symbol);
#endif

      uint16_t m=0, dmrs_idx=0;

      // Loop Over OFDM symbols:
      for (int l=rel15->StartSymbolIndex; l<rel15->StartSymbolIndex+rel15->NrOfSymbols; l++) {
        /// DMRS QPSK modulation
        uint8_t k_prime=0;
        uint16_t n=0;

        if ((dmrs_symbol_map & (1 << l))){ // DMRS time occasion
          // The reference point for is subcarrier 0 of the lowest-numbered resource block in CORESET 0 if the corresponding
          // PDCCH is associated with CORESET 0 and Type0-PDCCH common search space and is addressed to SI-RNTI
          // 3GPP TS 38.211 V15.8.0 Section 7.4.1.1.2 Mapping to physical resources
          if (rel15->rnti==SI_RNTI) {
            if (dmrs_Type==NFAPI_NR_DMRS_TYPE1) {
              dmrs_idx = rel15->rbStart*6;
            } else {
              dmrs_idx = rel15->rbStart*4;
            }
          } else {
            if (dmrs_Type == NFAPI_NR_DMRS_TYPE1) {
              dmrs_idx = (rel15->rbStart+rel15->BWPStart)*6;
            } else {
              dmrs_idx = (rel15->rbStart+rel15->BWPStart)*4;
            }
          }
          if (l==(l_overline+1)) //take into account the double DMRS symbols
            l_prime = 1;
          else if (l>(l_overline+1)) {//new DMRS pair
            l_overline = l;
            l_prime = 0;
          }
          /// DMRS QPSK modulation
          nr_modulation(pdsch_dmrs[l][rel15->SCID], n_dmrs*2, DMRS_MOD_ORDER, mod_dmrs); // Qm = 2 as DMRS is QPSK modulated

#ifdef DEBUG_DLSCH
          printf("DMRS modulation (symbol %d, %d symbols, type %d):\n", l, n_dmrs, dmrs_Type);
          for (int i=0; i<n_dmrs>>4; i++) {
            for (int j=0; j<8; j++) {
              printf("%d %d\t", mod_dmrs[((i<<3)+j)<<1], mod_dmrs[(((i<<3)+j)<<1)+1]);
            }
            printf("\n");
          }
#endif
        }

        /* calculate if current symbol is PTRS symbols */
        ptrs_idx = 0;

        if(rel15->pduBitmap & 0x1) {
          ptrs_symbol = is_ptrs_symbol(l,dlPtrsSymPos);
          if(ptrs_symbol) {
            /* PTRS QPSK Modulation for each OFDM symbol in a slot */
            LOG_D(PHY,"Doing ptrs modulation for symbol %d, n_ptrs %d\n",l,n_ptrs);
            nr_modulation(pdsch_dmrs[l][rel15->SCID], (n_ptrs<<1), DMRS_MOD_ORDER, mod_ptrs);
          }
        }
        uint16_t k = start_sc;
        if (ptrs_symbol || dmrs_symbol_map & (1 << l)) {

          // Loop Over SCs:
          for (int i=0; i<rel15->rbSize*NR_NB_SC_PER_RB; i++) {
            /* check if cuurent RE is PTRS RE*/
            is_ptrs_re = 0;
            if (ptrs_symbol)
              is_ptrs_re = is_ptrs_subcarrier(k,
                                              rel15->rnti,
                                              nl,
                                              rel15->dmrsConfigType,
                                              rel15->PTRSFreqDensity,
                                              rel15->rbSize,
                                              rel15->PTRSReOffset,
                                              start_sc,
                                              frame_parms->ofdm_symbol_size);
            /* Map DMRS Symbol */
            if ( (dmrs_symbol_map & (1 << l)) &&
                 (k == ((start_sc+get_dmrs_freq_idx(n, k_prime, delta, dmrs_Type))%(frame_parms->ofdm_symbol_size)))) {
              txdataF_precoding[nl][((l*frame_parms->ofdm_symbol_size + k)<<1)     ] = (Wt[l_prime]*Wf[k_prime]*amp*mod_dmrs[dmrs_idx<<1]) >> 15;
              txdataF_precoding[nl][((l*frame_parms->ofdm_symbol_size + k)<<1) + 1 ] = (Wt[l_prime]*Wf[k_prime]*amp*mod_dmrs[(dmrs_idx<<1) + 1]) >> 15;
#ifdef DEBUG_DLSCH_MAPPING
              printf("dmrs_idx %d\t l %d \t k %d \t k_prime %d \t n %d \t txdataF: %d %d\n",
                     dmrs_idx, l, k, k_prime, n, txdataF_precoding[nl][((l*frame_parms->ofdm_symbol_size + k)<<1)],
                     txdataF_precoding[nl][((l*frame_parms->ofdm_symbol_size + k)<<1) + 1]);
#endif
              dmrs_idx++;
              k_prime++;
              k_prime&=1;
              n+=(k_prime)?0:1;
            }
            else if(is_ptrs_re){
              txdataF_precoding[nl][((l*frame_parms->ofdm_symbol_size + k)<<1)    ] = (beta_ptrs*amp*mod_ptrs[ptrs_idx<<1]) >> 15;
              txdataF_precoding[nl][((l*frame_parms->ofdm_symbol_size + k)<<1) + 1] = (beta_ptrs*amp*mod_ptrs[(ptrs_idx<<1) + 1])>> 15;
#ifdef DEBUG_DLSCH_MAPPING
              printf("ptrs_idx %d\t l %d \t k %d \t k_prime %d \t n %d \t txdataF: %d %d, mod_ptrs: %d %d\n",
<<<<<<< HEAD
                     ptrs_idx, l, k, k_prime, n, ((int16_t*)txdataF[ap])[((l*frame_parms->ofdm_symbol_size + k)<<1) + (2*txdataF_offset)],
                     ((int16_t*)txdataF[ap])[((l*frame_parms->ofdm_symbol_size + k)<<1) + 1 + (2*txdataF_offset)],mod_ptrs[ptrs_idx<<1],mod_ptrs[(ptrs_idx<<1)+1]);
=======
                     ptrs_idx, l, k, k_prime, n, ((int16_t*)txdataF_precoding[nl])[((l*frame_parms->ofdm_symbol_size + k)<<1)],
                     ((int16_t*)txdataF_precoding[nl])[((l*frame_parms->ofdm_symbol_size + k)<<1) + 1],mod_ptrs[ptrs_idx<<1],mod_ptrs[(ptrs_idx<<1)+1]);
>>>>>>> origin/develop
#endif
              ptrs_idx++;
            }
          /* Map DATA Symbol */
            else if( ptrs_symbol || allowed_xlsch_re_in_dmrs_symbol(k,start_sc,frame_parms->ofdm_symbol_size,rel15->numDmrsCdmGrpsNoData,dmrs_Type)) {
              txdataF_precoding[nl][((l*frame_parms->ofdm_symbol_size + k)<<1)    ] = (amp * tx_layers[nl][m<<1]) >> 15;
              txdataF_precoding[nl][((l*frame_parms->ofdm_symbol_size + k)<<1) + 1] = (amp * tx_layers[nl][(m<<1) + 1]) >> 15;
#ifdef DEBUG_DLSCH_MAPPING
              printf("m %d\t l %d \t k %d \t txdataF: %d %d\n",
<<<<<<< HEAD
                     m, l, k, txdataF_precoding[ap][((l*frame_parms->ofdm_symbol_size + k)<<1)],
                     txdataF_precoding[ap][((l*frame_parms->ofdm_symbol_size + k)<<1) + 1]);
=======
                     m, l, k, txdataF_precoding[nl][((l*frame_parms->ofdm_symbol_size + k)<<1)],
                     txdataF_precoding[nl][((l*frame_parms->ofdm_symbol_size + k)<<1) + 1]);
>>>>>>> origin/develop
#endif
              m++;
            }
            /* mute RE */
            else {
              txdataF_precoding[nl][((l*frame_parms->ofdm_symbol_size + k)<<1)    ] = 0;
              txdataF_precoding[nl][((l*frame_parms->ofdm_symbol_size + k)<<1) + 1] = 0;
            }
            if (++k >= frame_parms->ofdm_symbol_size)
              k -= frame_parms->ofdm_symbol_size;
          } //RE loop
        }
        else { // no PTRS or DMRS in this symbol
          // Loop Over SCs:
          int upper_limit=rel15->rbSize*NR_NB_SC_PER_RB;
          int remaining_re = 0;
          if (start_sc + upper_limit > frame_parms->ofdm_symbol_size) {
            remaining_re = upper_limit + start_sc - frame_parms->ofdm_symbol_size;
            upper_limit = frame_parms->ofdm_symbol_size - start_sc;
          }
          // fix the alignment issues later, use 64-bit SIMD below instead of 128.
          if (0/*(frame_parms->N_RB_DL&1)==0*/) {
            __m128i *txF=(__m128i*)&txdataF_precoding[nl][((l*frame_parms->ofdm_symbol_size+start_sc)<<1)];

            __m128i *txl = (__m128i*)&tx_layers[nl][m<<1];
            __m128i amp128=_mm_set1_epi16(amp);
            for (int i=0; i<(upper_limit>>2); i++) {
              txF[i] = _mm_mulhrs_epi16(amp128,txl[i]);
            } //RE loop, first part
            m+=upper_limit;
            if (remaining_re > 0) {
               txF = (__m128i*)&txdataF_precoding[nl][((l*frame_parms->ofdm_symbol_size)<<1)];
               txl = (__m128i*)&tx_layers[nl][m<<1];
               for (int i=0; i<(remaining_re>>2); i++) {
                 txF[i] = _mm_mulhrs_epi16(amp128,txl[i]);
               }
            }
          }
          else {
            __m64 *txF=(__m64*)&txdataF_precoding[nl][((l*frame_parms->ofdm_symbol_size+start_sc)<<1)];

            __m64 *txl = (__m64*)&tx_layers[nl][m<<1];
            __m64 amp64=_mm_set1_pi16(amp);
            for (int i=0; i<(upper_limit>>1); i++) {

              txF[i] = _mm_mulhrs_pi16(amp64,txl[i]);
#ifdef DEBUG_DLSCH_MAPPING
              if ((i&1) > 0)
                  printf("m %d\t l %d \t k %d \t txdataF: %d %d\n",
                         m, l, start_sc+(i>>1), txdataF_precoding[nl][((l*frame_parms->ofdm_symbol_size + start_sc+(i>>1))<<1)],
                         txdataF_precoding[nl][((l*frame_parms->ofdm_symbol_size + start_sc+(i>>1))<<1) + 1]);
#endif
              /* handle this, mute RE */
              /*else {
                txdataF_precoding[nl][((l*frame_parms->ofdm_symbol_size + k)<<1) ] = 0;
                txdataF_precoding[anl][((l*frame_parms->ofdm_symbol_size + k)<<1) + 1] = 0;
              }*/
            } //RE loop, first part
            m+=upper_limit;
            if (remaining_re > 0) {
               txF = (__m64*)&txdataF_precoding[nl][((l*frame_parms->ofdm_symbol_size)<<1)];
               txl = (__m64*)&tx_layers[nl][m<<1];
               for (int i=0; i<(remaining_re>>1); i++) {
                 txF[i] = _mm_mulhrs_pi16(amp64,txl[i]);
#ifdef DEBUG_DLSCH_MAPPING
                 if ((i&1) > 0)
                   printf("m %d\t l %d \t k %d \t txdataF: %d %d\n",
                          m, l, i>>1, txdataF_precoding[nl][((l*frame_parms->ofdm_symbol_size + (i>>1))<<1) ],
                          txdataF_precoding[nl][((l*frame_parms->ofdm_symbol_size + (i>>1))<<1) + 1]);
#endif
                 /* handle this, mute RE */
                 /*else {
                   txdataF_precoding[nl][((l*frame_parms->ofdm_symbol_size + k)<<1)    ] = 0;
                   txdataF_precoding[nl][((l*frame_parms->ofdm_symbol_size + k)<<1) + 1] = 0;
                 }*/
               } //RE loop, second part
            } // 
            m+=remaining_re;
          } // N_RB_DL even
        } // no DMRS/PTRS in symbol  
      } // symbol loop
    }// layer loop
    stop_meas(&gNB->dlsch_resource_mapping_stats);

    ///Layer Precoding and Antenna port mapping
    // tx_layers 1-8 are mapped on antenna ports 1000-1007
    // The precoding info is supported by nfapi such as num_prgs, prg_size, prgs_list and pm_idx
    // The same precoding matrix is applied on prg_size RBs, Thus
    //        pmi = prgs_list[rbidx/prg_size].pm_idx, rbidx =0,...,rbSize-1
    // The Precoding matrix:
    // The Codebook Type I
    start_meas(&gNB->dlsch_precoding_stats);

    for (int ap=0; ap<frame_parms->nb_antennas_tx; ap++) {

      for (int l=rel15->StartSymbolIndex; l<rel15->StartSymbolIndex+rel15->NrOfSymbols; l++) {
        uint16_t k = start_sc;

        for (int rb=0; rb<rel15->rbSize; rb++) {
          //get pmi info
          uint8_t pmi;
          if (rel15->precodingAndBeamforming.prg_size > 0)
            pmi = rel15->precodingAndBeamforming.prgs_list[(int)rb/rel15->precodingAndBeamforming.prg_size].pm_idx;
          else
            pmi = 0;//no precoding

          if (pmi == 0) {//unitary Precoding
            if (k + NR_NB_SC_PER_RB <= frame_parms->ofdm_symbol_size) { // RB does not cross DC
              if(ap<rel15->nrOfLayers)
                memcpy((void*)&txdataF[ap][l*frame_parms->ofdm_symbol_size + txdataF_offset + k],
                       (void*)&txdataF_precoding[ap][2*(l*frame_parms->ofdm_symbol_size + k)],
                       NR_NB_SC_PER_RB*sizeof(int32_t));
              else
                memset((void*)&txdataF[ap][l*frame_parms->ofdm_symbol_size + txdataF_offset + k],
                       0,
                       NR_NB_SC_PER_RB*sizeof(int32_t));
            } else { // RB does cross DC
              int neg_length = frame_parms->ofdm_symbol_size - k;
              int pos_length = NR_NB_SC_PER_RB - neg_length;
              if (ap<rel15->nrOfLayers) {
                memcpy((void*)&txdataF[ap][l*frame_parms->ofdm_symbol_size + txdataF_offset + k],
                       (void*)&txdataF_precoding[ap][2*(l*frame_parms->ofdm_symbol_size + k)],
                       neg_length*sizeof(int32_t));
                memcpy((void*)&txdataF[ap][l*frame_parms->ofdm_symbol_size + txdataF_offset],
                       (void*)&txdataF_precoding[ap][2*(l*frame_parms->ofdm_symbol_size)],
                       pos_length*sizeof(int32_t));
              } else {
                memset((void*)&txdataF[ap][l*frame_parms->ofdm_symbol_size + txdataF_offset + k],
                       0,
                       neg_length*sizeof(int32_t));
                memset((void*)&txdataF[ap][l*frame_parms->ofdm_symbol_size + txdataF_offset],
                       0,
                       pos_length*sizeof(int32_t));
              }
            }
            k += NR_NB_SC_PER_RB;
            if (k >= frame_parms->ofdm_symbol_size) {
              k -= frame_parms->ofdm_symbol_size;
            }
          }
          else {
            if(frame_parms->nb_antennas_tx==1){//no precoding matrix defined
              memcpy((void*)&txdataF[ap][l*frame_parms->ofdm_symbol_size + txdataF_offset + k],
                     (void*)&txdataF_precoding[ap][2*(l*frame_parms->ofdm_symbol_size + k)],
                     NR_NB_SC_PER_RB*sizeof(int32_t));
              k += NR_NB_SC_PER_RB;
              if (k >= frame_parms->ofdm_symbol_size) {
                k -= frame_parms->ofdm_symbol_size;
              }
            }
            else {
              //get the precoding matrix weights:
              int32_t **mat = gNB->nr_mimo_precoding_matrix[rel15->nrOfLayers-1];
              //i_row =0,...,dl_antenna_port
              //j_col =0,...,nrOfLayers
              //mat[pmi][i_rows*2+j_col]
              int *W_prec;
              W_prec = (int32_t *)&mat[pmi][ap*rel15->nrOfLayers];
              for (int i=0; i<NR_NB_SC_PER_RB; i++) {
                int32_t re_offset = l*frame_parms->ofdm_symbol_size + k;
                int32_t precodatatx_F = nr_layer_precoder_cm(txdataF_precoding, W_prec, rel15->nrOfLayers, re_offset);
                ((int16_t*)txdataF[ap])[(re_offset<<1) + (2*txdataF_offset)] = ((int16_t *) &precodatatx_F)[0];
                ((int16_t*)txdataF[ap])[(re_offset<<1) + 1 + (2*txdataF_offset)] = ((int16_t *) &precodatatx_F)[1];
  #ifdef DEBUG_DLSCH_MAPPING
                printf("antenna %d\t l %d \t k %d \t txdataF: %d %d\n",
                       ap, l, k, ((int16_t*)txdataF[ap])[(re_offset<<1) + (2*txdataF_offset)],
                       ((int16_t*)txdataF[ap])[(re_offset<<1) + 1 + (2*txdataF_offset)]);
  #endif
                if (++k >= frame_parms->ofdm_symbol_size) {
                  k -= frame_parms->ofdm_symbol_size;
                }
              }
            }
          }
        } //RB loop
      } // symbol loop
    }// port loop

    stop_meas(&gNB->dlsch_precoding_stats);
    dlsch->slot_tx[slot]=0;

    // TODO: handle precoding
    // this maps the layers onto antenna ports
    
    // handle beamforming ID
    // each antenna port is assigned a beam_index
    // since PHY can only handle BF on slot basis we set the whole slot

    // first check if this slot has not already been allocated to another beam
    if (gNB->common_vars.beam_id[0][slot*frame_parms->symbols_per_slot]==255) {
      for (int j=0;j<frame_parms->symbols_per_slot;j++) 
	gNB->common_vars.beam_id[0][slot*frame_parms->symbols_per_slot+j] = rel15->precodingAndBeamforming.prgs_list[0].dig_bf_interface_list[0].beam_idx;
    }
    else {
      LOG_D(PHY,"beam index for PDSCH allocation already taken\n");
    }
    for (int layer = 0; layer<rel15->nrOfLayers; layer++)
      free16(txdataF_precoding[layer],2*14*frame_parms->ofdm_symbol_size);
    free16(txdataF_precoding,rel15->nrOfLayers);
  }// dlsch loop
}

void dump_pdsch_stats(FILE *fd,PHY_VARS_gNB *gNB) {

  for (int i=0;i<NUMBER_OF_NR_SCH_STATS_MAX;i++)
    if (gNB->dlsch_stats[i].rnti > 0 && gNB->dlsch_stats[i].frame != gNB->dlsch_stats[i].dump_frame) {
      gNB->dlsch_stats[i].dump_frame = gNB->dlsch_stats[i].frame;
      fprintf(fd,"DLSCH RNTI %x: current_Qm %d, current_RI %d, total_bytes TX %d\n",
	    gNB->dlsch_stats[i].rnti,
	    gNB->dlsch_stats[i].current_Qm,
	    gNB->dlsch_stats[i].current_RI,
	    gNB->dlsch_stats[i].total_bytes_tx);
    }

}

void clear_pdsch_stats(PHY_VARS_gNB *gNB) {

  for (int i=0;i<gNB->number_of_nr_dlsch_max;i++)
    memset((void*)&gNB->dlsch_stats[i],0,sizeof(gNB->dlsch_stats[i]));
}<|MERGE_RESOLUTION|>--- conflicted
+++ resolved
@@ -245,7 +245,7 @@
 
 #ifdef DEBUG_DLSCH_MAPPING
       uint8_t dmrs_symbol = l0+l_prime;
-      printf("DMRS Type %d params for ap %d: Wt %d %d \t Wf %d %d \t delta %d \t l_prime %d \t l0 %d\tDMRS symbol %d\n",
+      printf("DMRS Type %d params for nl %d: Wt %d %d \t Wf %d %d \t delta %d \t l_prime %d \t l0 %d\tDMRS symbol %d\n",
 	     1+dmrs_Type,nl, Wt[0], Wt[1], Wf[0], Wf[1], delta, l_prime, l0, dmrs_symbol);
 #endif
 
@@ -342,13 +342,8 @@
               txdataF_precoding[nl][((l*frame_parms->ofdm_symbol_size + k)<<1) + 1] = (beta_ptrs*amp*mod_ptrs[(ptrs_idx<<1) + 1])>> 15;
 #ifdef DEBUG_DLSCH_MAPPING
               printf("ptrs_idx %d\t l %d \t k %d \t k_prime %d \t n %d \t txdataF: %d %d, mod_ptrs: %d %d\n",
-<<<<<<< HEAD
-                     ptrs_idx, l, k, k_prime, n, ((int16_t*)txdataF[ap])[((l*frame_parms->ofdm_symbol_size + k)<<1) + (2*txdataF_offset)],
-                     ((int16_t*)txdataF[ap])[((l*frame_parms->ofdm_symbol_size + k)<<1) + 1 + (2*txdataF_offset)],mod_ptrs[ptrs_idx<<1],mod_ptrs[(ptrs_idx<<1)+1]);
-=======
                      ptrs_idx, l, k, k_prime, n, ((int16_t*)txdataF_precoding[nl])[((l*frame_parms->ofdm_symbol_size + k)<<1)],
                      ((int16_t*)txdataF_precoding[nl])[((l*frame_parms->ofdm_symbol_size + k)<<1) + 1],mod_ptrs[ptrs_idx<<1],mod_ptrs[(ptrs_idx<<1)+1]);
->>>>>>> origin/develop
 #endif
               ptrs_idx++;
             }
@@ -358,13 +353,8 @@
               txdataF_precoding[nl][((l*frame_parms->ofdm_symbol_size + k)<<1) + 1] = (amp * tx_layers[nl][(m<<1) + 1]) >> 15;
 #ifdef DEBUG_DLSCH_MAPPING
               printf("m %d\t l %d \t k %d \t txdataF: %d %d\n",
-<<<<<<< HEAD
-                     m, l, k, txdataF_precoding[ap][((l*frame_parms->ofdm_symbol_size + k)<<1)],
-                     txdataF_precoding[ap][((l*frame_parms->ofdm_symbol_size + k)<<1) + 1]);
-=======
                      m, l, k, txdataF_precoding[nl][((l*frame_parms->ofdm_symbol_size + k)<<1)],
                      txdataF_precoding[nl][((l*frame_parms->ofdm_symbol_size + k)<<1) + 1]);
->>>>>>> origin/develop
 #endif
               m++;
             }
