--- conflicted
+++ resolved
@@ -192,7 +192,7 @@
     }
 #endif
     
-    start_meas(&gNB->dlsch_layer_mapping_stats);
+    start_meas(&gNB->dlsch_layer_mapping_stats); 
     /// Layer mapping
     nr_layer_mapping(mod_symbs,
 		     rel15->nrOfLayers,
@@ -210,7 +210,7 @@
       }
 #endif
 
-    stop_meas(&gNB->dlsch_layer_mapping_stats);
+    stop_meas(&gNB->dlsch_layer_mapping_stats); 
 
     /// Resource mapping
     
@@ -225,19 +225,12 @@
     printf("PDSCH resource mapping started (start SC %d\tstart symbol %d\tN_PRB %d\tnb_re %d,nb_layers %d)\n",
 	   start_sc, rel15->StartSymbolIndex, rel15->rbSize, nb_re,rel15->nrOfLayers);
 #endif
-<<<<<<< HEAD
+
     start_meas(&gNB->dlsch_resource_mapping_stats);
     for (int nl=0; nl<rel15->nrOfLayers; nl++) {
 
       int dmrs_port = get_dmrs_port(nl,rel15->dmrsPorts);
 
-=======
-
-    start_meas(&gNB->dlsch_resource_mapping_stats);
-    for (int nl=0; nl<rel15->nrOfLayers; nl++) {
-
-      int dmrs_port = get_dmrs_port(nl,rel15->dmrsPorts);
->>>>>>> 6fbfa3b0
       // DMRS params for this dmrs port
       get_Wt(Wt, dmrs_port, dmrs_Type);
       get_Wf(Wf, dmrs_port, dmrs_Type);
@@ -437,10 +430,10 @@
                    txdataF_precoding[nl][((l*frame_parms->ofdm_symbol_size + k)<<1) + 1] = 0;
                  }*/
                } //RE loop, second part
-            } //
+            } // 
             m+=remaining_re;
           } // N_RB_DL even
-        } // no DMRS/PTRS in symbol
+        } // no DMRS/PTRS in symbol  
       } // symbol loop
     }// layer loop
     stop_meas(&gNB->dlsch_resource_mapping_stats);
