--- conflicted
+++ resolved
@@ -300,13 +300,8 @@
           ptrs_symbol = is_ptrs_symbol(l,dlPtrsSymPos);
           if(ptrs_symbol) {
             /* PTRS QPSK Modulation for each OFDM symbol in a slot */
-<<<<<<< HEAD
-            printf("Doing ptrs modulation for symbol %d, n_ptrs %d\n",l,n_ptrs);
+            LOG_D(PHY,"Doing ptrs modulation for symbol %d, n_ptrs %d\n",l,n_ptrs);
             nr_modulation(pdsch_dmrs[l][rel15->SCID], (n_ptrs<<1), DMRS_MOD_ORDER, mod_ptrs);
-=======
-            LOG_D(PHY,"Doing ptrs modulation for symbol %d, n_ptrs %d\n",l,n_ptrs);
-            nr_modulation(pdsch_dmrs[l][0], (n_ptrs<<1), DMRS_MOD_ORDER, mod_ptrs);
->>>>>>> 3be77c09
           }
         }
         uint16_t k = start_sc;
