/*
 * Licensed to the OpenAirInterface (OAI) Software Alliance under one or more
 * contributor license agreements.  See the NOTICE file distributed with
 * this work for additional information regarding copyright ownership.
 * The OpenAirInterface Software Alliance licenses this file to You under
 * the OAI Public License, Version 1.1  (the "License"); you may not use this file
 * except in compliance with the License.
 * You may obtain a copy of the License at
 *
 *      http://www.openairinterface.org/?page_id=698
 *
 * Unless required by applicable law or agreed to in writing, software
 * distributed under the License is distributed on an "AS IS" BASIS,
 * WITHOUT WARRANTIES OR CONDITIONS OF ANY KIND, either express or implied.
 * See the License for the specific language governing permissions and
 * limitations under the License.
 *-------------------------------------------------------------------------------
 * For more information about the OpenAirInterface (OAI) Software Alliance:
 *      contact@openairinterface.org
 */

/*! \file PHY/NR_TRANSPORT/nr_transport_proto.h.c
* \brief Function prototypes for PHY physical/transport channel processing and generation
* \author Ahmed Hussein
* \date 2019
* \version 0.1
* \company Fraunhofer IIS
* \email: ahmed.hussein@iis.fraunhofer.de
* \note
* \warning
*/

#ifndef __NR_TRANSPORT__H__
#define __NR_TRANSPORT__H__

#include "PHY/defs_nr_common.h"
#include "PHY/defs_gNB.h"

#define NR_PBCH_PDU_BITS 24

/*!
\fn int nr_generate_pss
\brief Generation of the NR PSS
@param
@returns 0 on success
 */
int nr_generate_pss(int32_t *txdataF,
                    int16_t amp,
                    uint8_t ssb_start_symbol,
                    nfapi_nr_config_request_scf_t *config,
                    NR_DL_FRAME_PARMS *frame_parms);

/*!
\fn int nr_generate_sss
\brief Generation of the NR SSS
@param
@returns 0 on success
 */
int nr_generate_sss(int32_t *txdataF,
                    int16_t amp,
                    uint8_t ssb_start_symbol,
                    nfapi_nr_config_request_scf_t *config,
                    NR_DL_FRAME_PARMS *frame_parms);

/*!
\fn int nr_generate_pbch_dmrs
\brief Generation of the DMRS for the PBCH
@param
@returns 0 on success
 */
int nr_generate_pbch_dmrs(uint32_t *gold_pbch_dmrs,
                          int32_t *txdataF,
                          int16_t amp,
                          uint8_t ssb_start_symbol,
                          nfapi_nr_config_request_scf_t *config,
                          NR_DL_FRAME_PARMS *frame_parms);

/*!
\fn int nr_generate_pbch
\brief Generation of the PBCH
@param
@returns 0 on success
 */
int nr_generate_pbch(nfapi_nr_dl_tti_ssb_pdu *ssb_pdu,
                     uint8_t *interleaver,
                     int32_t *txdataF,
                     int16_t amp,
                     uint8_t ssb_start_symbol,
                     uint8_t n_hf,
                     int sfn,
                     nfapi_nr_config_request_scf_t *config,
                     NR_DL_FRAME_PARMS *frame_parms);

/*!
\fn int nr_generate_pbch
\brief PBCH interleaving function
@param bit index i of the input payload
@returns the bit index of the output
 */
void nr_init_pbch_interleaver(uint8_t *interleaver);

NR_gNB_DLSCH_t *new_gNB_dlsch(NR_DL_FRAME_PARMS *frame_parms,
                              unsigned char Kmimo,
                              unsigned char Mdlharq,
                              uint32_t Nsoft,
                              uint8_t abstraction_flag,
                              uint16_t N_RB);

void free_gNB_dlsch(NR_gNB_DLSCH_t **dlschptr, uint16_t N_RB, const NR_DL_FRAME_PARMS* frame_parms);

/** \brief This function is the top-level entry point to PUSCH demodulation, after frequency-domain transformation and channel estimation.  It performs
    - RB extraction (signal and channel estimates)
    - channel compensation (matched filtering)
    - RE extraction (dmrs)
    - antenna combining (MRC, Alamouti, cycling)
    - LLR computation
    This function supports TM1, 2, 3, 5, and 6.
    @param ue Pointer to PHY variables
    @param UE_id id of current UE
    @param frame Frame number
    @param slot Slot number
    @param harq_pid HARQ process ID
*/
int nr_rx_pusch(PHY_VARS_gNB *gNB,
                uint8_t UE_id,
                uint32_t frame,
                uint8_t slot,
                unsigned char harq_pid);

/** \brief This function performs RB extraction (signal and channel estimates) (currently signal only until channel estimation and compensation are implemented)
    @param rxdataF pointer to the received frequency domain signal
    @param rxdataF_ext pointer to the extracted frequency domain signal
    @param rb_alloc RB allocation map (used for Resource Allocation Type 0 in NR)
    @param symbol Symbol on which to act (within-in nr_TTI_rx)
    @param start_rb The starting RB in the RB allocation (used for Resource Allocation Type 1 in NR)
    @param nb_rb_pusch The number of RBs allocated (used for Resource Allocation Type 1 in NR)
    @param frame_parms, Pointer to frame descriptor structure
*/
void nr_ulsch_extract_rbs(int32_t **rxdataF,
                          NR_gNB_PUSCH *pusch_vars,
                          int slot,
                          unsigned char symbol,
                          uint8_t is_dmrs_symbol,
                          nfapi_nr_pusch_pdu_t *pusch_pdu,
                          NR_DL_FRAME_PARMS *frame_parms);

void nr_ulsch_scale_channel(int32_t **ul_ch_estimates_ext,
                            NR_DL_FRAME_PARMS *frame_parms,
<<<<<<< HEAD
                            NR_gNB_ULSCH_t **ulsch_gNB,
                            uint8_t symbol, 
                            uint8_t is_dmrs_symbol,                           
                            uint32_t len,
                            uint8_t nrOfLayers,
                            uint16_t nb_rb);
=======
                            NR_gNB_ULSCH_t *ulsch_gNB,
                            uint8_t symbol,
                            uint8_t start_symbol,
                            uint16_t nb_rb,
                            pusch_dmrs_type_t pusch_dmrs_type);
>>>>>>> 35a66874

/** \brief This function computes the average channel level over all allocated RBs and antennas (TX/RX) in order to compute output shift for compensated signal
    @param ul_ch_estimates_ext Channel estimates in allocated RBs
    @param frame_parms Pointer to frame descriptor
    @param avg Pointer to average signal strength
    @param pilots_flag Flag to indicate pilots in symbol
    @param nb_rb Number of allocated RBs
*/
void nr_ulsch_channel_level(int **ul_ch_estimates_ext,
                            NR_DL_FRAME_PARMS *frame_parms,
                            int32_t *avg,
                            uint8_t symbol,
                            uint32_t len,
                            uint8_t  nrOfLayers,
                            unsigned short nb_rb);

/** \brief This function performs channel compensation (matched filtering) on the received RBs for this allocation.  In addition, it computes the squared-magnitude of the channel with weightings for 16QAM/64QAM detection as well as dual-stream detection (cross-correlation)
    @param rxdataF_ext Frequency-domain received signal in RBs to be demodulated
    @param ul_ch_estimates_ext Frequency-domain channel estimates in RBs to be demodulated
    @param ul_ch_mag First Channel magnitudes (16QAM/64QAM)
    @param ul_ch_magb Second weighted Channel magnitudes (64QAM)
    @param rxdataF_comp Compensated received waveform
    @param frame_parms Pointer to frame descriptor
    @param symbol Symbol on which to operate
    @param Qm Modulation order of allocation
    @param nb_rb Number of RBs in allocation
    @param output_shift Rescaling for compensated output (should be energy-normalizing)
*/
void nr_ulsch_channel_compensation(int **rxdataF_ext,
                                int **ul_ch_estimates_ext,
                                int **ul_ch_mag,
                                int **ul_ch_magb,
                                int **rxdataF_comp,
                                int ***rho,
                                NR_DL_FRAME_PARMS *frame_parms,
                                unsigned char symbol,
                                int length,
                                uint8_t is_dmrs_symbol,
                                unsigned char mod_order,
                                uint8_t  nrOfLayers,
                                unsigned short nb_rb,
                                unsigned char output_shift);

/*!
\brief This function implements the idft transform precoding in PUSCH
\param z Pointer to input in frequnecy domain, and it is also the output in time domain
\param Msc_PUSCH number of allocated data subcarriers
*/
void nr_idft(int32_t *z, uint32_t Msc_PUSCH);

/** \brief This function generates log-likelihood ratios (decoder input) for single-stream QPSK received waveforms.
    @param rxdataF_comp Compensated channel output
    @param ulsch_llr llr output
    @param nb_re number of REs for this allocation
    @param symbol OFDM symbol index in sub-frame
*/
void nr_ulsch_qpsk_llr(int32_t *rxdataF_comp,
                       int16_t *ulsch_llr,                          
                       uint32_t nb_re,
                       uint8_t  symbol);


/** \brief This function generates log-likelihood ratios (decoder input) for single-stream 16 QAM received waveforms.
    @param rxdataF_comp Compensated channel output
    @param ul_ch_mag uplink channel magnitude multiplied by the 1st amplitude threshold in QAM 16
    @param ulsch_llr llr output
    @param nb_re number of RBs for this allocation
    @param symbol OFDM symbol index in sub-frame
*/
void nr_ulsch_16qam_llr(int32_t *rxdataF_comp,
                        int32_t **ul_ch_mag,
                        int16_t  *ulsch_llr,
                        uint32_t nb_rb,
                        uint32_t nb_re,
                        uint8_t  symbol);


/** \brief This function generates log-likelihood ratios (decoder input) for single-stream 64 QAM received waveforms.
    @param rxdataF_comp Compensated channel output
    @param ul_ch_mag  uplink channel magnitude multiplied by the 1st amplitude threshold in QAM 64
    @param ul_ch_magb uplink channel magnitude multiplied by the 2bd amplitude threshold in QAM 64
    @param ulsch_llr llr output
    @param nb_re number of REs for this allocation
    @param symbol OFDM symbol index in sub-frame
*/
void nr_ulsch_64qam_llr(int32_t *rxdataF_comp,
                        int32_t **ul_ch_mag,
                        int32_t **ul_ch_magb,
                        int16_t  *ulsch_llr,
                        uint32_t nb_rb,
                        uint32_t nb_re,
                        uint8_t  symbol);


/** \brief This function computes the log-likelihood ratios for 4, 16, and 64 QAM
    @param rxdataF_comp Compensated channel output
    @param ul_ch_mag  uplink channel magnitude multiplied by the 1st amplitude threshold in QAM 64
    @param ul_ch_magb uplink channel magnitude multiplied by the 2bd amplitude threshold in QAM 64
    @param ulsch_llr llr output
    @param nb_re number of REs for this allocation
    @param symbol OFDM symbol index in sub-frame
    @param mod_order modulation order
*/
void nr_ulsch_compute_llr(int32_t *rxdataF_comp,
                          int32_t *ul_ch_mag,
                          int32_t *ul_ch_magb,
                          int16_t  *ulsch_llr,
                          uint32_t nb_rb,
                          uint32_t nb_re,
                          uint8_t  symbol,
                          uint8_t  mod_order);

void nr_fill_ulsch(PHY_VARS_gNB *gNB,
                   int frame,
                   int slot,
                   nfapi_nr_pusch_pdu_t *ulsch_pdu);

void nr_fill_prach(PHY_VARS_gNB *gNB,
                   int SFN,
                   int Slot,
                   nfapi_nr_prach_pdu_t *prach_pdu);

void rx_nr_prach(PHY_VARS_gNB *gNB,
                 nfapi_nr_prach_pdu_t *prach_pdu,
		 int prachOccasion,
                 int frame,
                 int subframe,
                 uint16_t *max_preamble,
                 uint16_t *max_preamble_energy,
                 uint16_t *max_preamble_delay);

void rx_nr_prach_ru(RU_t *ru,
                    int prach_fmt,
                    int numRA,
                    int prachStartSymbol,
		    int prachOccasion,
                    int frame,
                    int subframe);

void nr_fill_prach_ru(RU_t *ru,
                      int SFN,
                      int Slot,
                      nfapi_nr_prach_pdu_t *prach_pdu);

int16_t find_nr_prach(PHY_VARS_gNB *gNB,int frame,int slot, find_type_t type);
int16_t find_nr_prach_ru(RU_t *ru,int frame,int slot, find_type_t type);

NR_gNB_PUCCH_t *new_gNB_pucch(void);
void free_gNB_pucch(NR_gNB_PUCCH_t *pucch);

void nr_fill_pucch(PHY_VARS_gNB *gNB,
                   int frame,
                   int slot,
                   nfapi_nr_pucch_pdu_t *pucch_pdu);

int nr_find_pucch(uint16_t rnti,
                  int frame,
                  int slot,
                  PHY_VARS_gNB *gNB);

NR_gNB_SRS_t *new_gNB_srs(void);
void free_gNB_srs(NR_gNB_SRS_t *srs);

int nr_find_srs(uint16_t rnti,
                int frame,
                int slot,
                PHY_VARS_gNB *gNB);

void nr_fill_srs(PHY_VARS_gNB *gNB,
                 int frame,
                 int slot,
                 nfapi_nr_srs_pdu_t *srs_pdu);

int nr_get_srs_signal(PHY_VARS_gNB *gNB,
                      int frame,
                      int slot,
                      nfapi_nr_srs_pdu_t *srs_pdu,
                      nr_srs_info_t *nr_srs_info,
                      int32_t **srs_received_signal);

void init_prach_list(PHY_VARS_gNB *gNB);
void init_prach_ru_list(RU_t *ru);
void free_nr_ru_prach_entry(RU_t *ru, int prach_id);
uint8_t get_nr_prach_duration(uint8_t prach_format);

void nr_generate_csi_rs(PHY_VARS_gNB *gNB,
                        int16_t amp,
                        nfapi_nr_dl_tti_csi_rs_pdu_rel15_t csi_params,
                        uint16_t cell_id,
                        int slot);

void free_nr_prach_entry(PHY_VARS_gNB *gNB, int prach_id);

void nr_decode_pucch1(int32_t **rxdataF,
                      pucch_GroupHopping_t pucch_GroupHopping,
                      uint32_t n_id,       // hoppingID higher layer parameter
                      uint64_t *payload,
                      NR_DL_FRAME_PARMS *frame_parms,
                      int16_t amp,
                      int nr_tti_tx,
                      uint8_t m0,
                      uint8_t nrofSymbols,
                      uint8_t startingSymbolIndex,
                      uint16_t startingPRB,
                      uint16_t startingPRB_intraSlotHopping,
                      uint8_t timeDomainOCC,
                      uint8_t nr_bit);

void nr_decode_pucch2(PHY_VARS_gNB *gNB,
                      int slot,
                      nfapi_nr_uci_pucch_pdu_format_2_3_4_t* uci_pdu,
                      nfapi_nr_pucch_pdu_t* pucch_pdu);

void nr_decode_pucch0(PHY_VARS_gNB *gNB,
                      int frame,
                      int slot,
                      nfapi_nr_uci_pucch_pdu_format_0_1_t* uci_pdu,
                      nfapi_nr_pucch_pdu_t* pucch_pdu);

void nr_decode_pucch2(PHY_VARS_gNB *gNB,
                      int slot,
                      nfapi_nr_uci_pucch_pdu_format_2_3_4_t* uci_pdu,
                      nfapi_nr_pucch_pdu_t* pucch_pdu);


#endif /*__NR_TRANSPORT__H__*/<|MERGE_RESOLUTION|>--- conflicted
+++ resolved
@@ -146,20 +146,12 @@
 
 void nr_ulsch_scale_channel(int32_t **ul_ch_estimates_ext,
                             NR_DL_FRAME_PARMS *frame_parms,
-<<<<<<< HEAD
-                            NR_gNB_ULSCH_t **ulsch_gNB,
+                            NR_gNB_ULSCH_t *ulsch_gNB,
                             uint8_t symbol, 
                             uint8_t is_dmrs_symbol,                           
                             uint32_t len,
                             uint8_t nrOfLayers,
                             uint16_t nb_rb);
-=======
-                            NR_gNB_ULSCH_t *ulsch_gNB,
-                            uint8_t symbol,
-                            uint8_t start_symbol,
-                            uint16_t nb_rb,
-                            pusch_dmrs_type_t pusch_dmrs_type);
->>>>>>> 35a66874
 
 /** \brief This function computes the average channel level over all allocated RBs and antennas (TX/RX) in order to compute output shift for compensated signal
     @param ul_ch_estimates_ext Channel estimates in allocated RBs
