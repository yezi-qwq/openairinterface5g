--- conflicted
+++ resolved
@@ -64,24 +64,13 @@
     @param frame_parms, Pointer to frame descriptor structure
 
 */
-<<<<<<< HEAD
-void nr_ulsch_extract_rbs_single(int **rxdataF,
-                                 int **ul_ch_estimates,
-                                 int **rxdataF_ext,
-                                 int **ul_ch_estimates_ext,
-                                 uint32_t rxdataF_ext_offset,
-                                 unsigned char symbol,
-                                 nfapi_nr_pusch_pdu_t *pusch_pdu,
-                                 NR_DL_FRAME_PARMS *frame_parms,
-                                 uint8_t dmrs_symbol);
-=======
+
 void nr_ulsch_extract_rbs_single(int32_t **rxdataF,
                                  NR_gNB_PUSCH *pusch_vars,
                                  unsigned char symbol,
                                  uint8_t is_dmrs_symbol,
                                  nfapi_nr_pusch_pdu_t *pusch_pdu,
                                  NR_DL_FRAME_PARMS *frame_parms);
->>>>>>> b630a983
 
 void nr_ulsch_scale_channel(int32_t **ul_ch_estimates_ext,
                             NR_DL_FRAME_PARMS *frame_parms,
