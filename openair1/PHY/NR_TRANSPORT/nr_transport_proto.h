/*
 * Licensed to the OpenAirInterface (OAI) Software Alliance under one or more
 * contributor license agreements.  See the NOTICE file distributed with
 * this work for additional information regarding copyright ownership.
 * The OpenAirInterface Software Alliance licenses this file to You under
 * the OAI Public License, Version 1.1  (the "License"); you may not use this file
 * except in compliance with the License.
 * You may obtain a copy of the License at
 *
 *      http://www.openairinterface.org/?page_id=698
 *
 * Unless required by applicable law or agreed to in writing, software
 * distributed under the License is distributed on an "AS IS" BASIS,
 * WITHOUT WARRANTIES OR CONDITIONS OF ANY KIND, either express or implied.
 * See the License for the specific language governing permissions and
 * limitations under the License.
 *-------------------------------------------------------------------------------
 * For more information about the OpenAirInterface (OAI) Software Alliance:
 *      contact@openairinterface.org
 */

/*! \file PHY/NR_TRANSPORT/nr_transport_proto.h.c
* \brief Function prototypes for PHY physical/transport channel processing and generation
* \author Ahmed Hussein
* \date 2019
* \version 0.1
* \company Fraunhofer IIS
* \email: ahmed.hussein@iis.fraunhofer.de
* \note
* \warning
*/

#include "PHY/defs_nr_common.h"

/** \brief This function is the top-level entry point to PUSCH demodulation, after frequency-domain transformation and channel estimation.  It performs
    - RB extraction (signal and channel estimates)
    - channel compensation (matched filtering)
    - RE extraction (dmrs)
    - antenna combining (MRC, Alamouti, cycling)
    - LLR computation
    This function supports TM1, 2, 3, 5, and 6.
    @param ue Pointer to PHY variables
    @param UE_id id of current UE
    @param frame Frame number
    @param nr_tti_rx TTI number
    @param symbol Symbol on which to act (within-in nr_TTI_rx)
    @param harq_pid HARQ process ID
*/
void nr_rx_pusch(PHY_VARS_gNB *gNB,
                 uint8_t UE_id,
                 uint32_t frame,
                 uint8_t nr_tti_rx,
                 unsigned char symbol,
                 unsigned char harq_pid);


/** \brief This function performs RB extraction (signal and channel estimates) (currently signal only until channel estimation and compensation are implemented)
    @param rxdataF pointer to the received frequency domain signal
    @param rxdataF_ext pointer to the extracted frequency domain signal
    @param rb_alloc RB allocation map (used for Resource Allocation Type 0 in NR)
    @param symbol Symbol on which to act (within-in nr_TTI_rx)
    @param start_rb The starting RB in the RB allocation (used for Resource Allocation Type 1 in NR)
    @param nb_rb_pusch The number of RBs allocated (used for Resource Allocation Type 1 in NR)
    @param frame_parms, Pointer to frame descriptor structure
    @param is_dmrs_symbol, flag to indicate wether this OFDM symbol contains DMRS symbols or not.

*/
void nr_ulsch_extract_rbs_single(int **rxdataF,
                                 int **ul_ch_estimates,
                                 int **rxdataF_ext,
                                 int **ul_ch_estimates_ext,
                                 uint32_t rxdataF_ext_offset,
                                 // unsigned int *rb_alloc, [hna] Resource Allocation Type 1 is assumed only for the moment
                                 unsigned char symbol,
                                 unsigned short start_rb,
                                 unsigned short nb_rb_pusch,
                                 NR_DL_FRAME_PARMS *frame_parms,
                                 uint8_t dmrs_symbol,
                                 uint16_t number_symbols,
                                 uint8_t mapping_type,
                                 dmrs_UplinkConfig_t *dmrs_UplinkConfig);

void nr_ulsch_scale_channel(int32_t **ul_ch_estimates_ext,
                            NR_DL_FRAME_PARMS *frame_parms,
                            NR_gNB_ULSCH_t **ulsch_gNB,
                            uint8_t symbol,
                            uint8_t start_symbol,
                            uint16_t nb_rb,
                            pusch_dmrs_type_t pusch_dmrs_type);


/** \brief This function computes the average channel level over all allocated RBs and antennas (TX/RX) in order to compute output shift for compensated signal
    @param ul_ch_estimates_ext Channel estimates in allocated RBs
    @param frame_parms Pointer to frame descriptor
    @param avg Pointer to average signal strength
    @param pilots_flag Flag to indicate pilots in symbol
    @param nb_rb Number of allocated RBs
*/
void nr_ulsch_channel_level(int **ul_ch_estimates_ext,
                            NR_DL_FRAME_PARMS *frame_parms,
                            int32_t *avg,
                            uint8_t symbol,
                            uint32_t len,
                            unsigned short nb_rb);


/** \brief This function performs channel compensation (matched filtering) on the received RBs for this allocation.  In addition, it computes the squared-magnitude of the channel with weightings for 16QAM/64QAM detection as well as dual-stream detection (cross-correlation)
    @param rxdataF_ext Frequency-domain received signal in RBs to be demodulated
    @param ul_ch_estimates_ext Frequency-domain channel estimates in RBs to be demodulated
    @param ul_ch_mag First Channel magnitudes (16QAM/64QAM)
    @param ul_ch_magb Second weighted Channel magnitudes (64QAM)
    @param rxdataF_comp Compensated received waveform
    @param frame_parms Pointer to frame descriptor
    @param symbol Symbol on which to operate
    @param Qm Modulation order of allocation
    @param nb_rb Number of RBs in allocation
    @param output_shift Rescaling for compensated output (should be energy-normalizing)
*/
void nr_ulsch_channel_compensation(int **rxdataF_ext,
                                int **ul_ch_estimates_ext,
                                int **ul_ch_mag,
                                int **ul_ch_magb,
                                int **rxdataF_comp,
                                int **rho,
                                NR_DL_FRAME_PARMS *frame_parms,
                                unsigned char symbol,
                                uint8_t is_dmrs_symbol,
                                unsigned char mod_order,
                                unsigned short nb_rb,
                                unsigned char output_shift);

/*!
\brief This function implements the idft transform precoding in PUSCH
\param z Pointer to input in frequnecy domain, and it is also the output in time domain
\param Msc_PUSCH number of allocated data subcarriers
*/
void nr_idft(uint32_t *z, uint32_t Msc_PUSCH);

/** \brief This function generates log-likelihood ratios (decoder input) for single-stream QPSK received waveforms.
    @param rxdataF_comp Compensated channel output
    @param ulsch_llr llr output
    @param nb_re number of REs for this allocation
    @param symbol OFDM symbol index in sub-frame
*/
void nr_ulsch_qpsk_llr(int32_t *rxdataF_comp,
                       int16_t *ulsch_llr,                          
                       uint32_t nb_re,
                       uint8_t  symbol);


/** \brief This function generates log-likelihood ratios (decoder input) for single-stream 16 QAM received waveforms.
    @param rxdataF_comp Compensated channel output
    @param ul_ch_mag uplink channel magnitude multiplied by the 1st amplitude threshold in QAM 16
    @param ulsch_llr llr output
    @param nb_re number of RBs for this allocation
    @param symbol OFDM symbol index in sub-frame
*/
void nr_ulsch_16qam_llr(int32_t *rxdataF_comp,
                        int32_t **ul_ch_mag,
                        int16_t  *ulsch_llr,
                        uint32_t nb_rb,
                        uint32_t nb_re,
                        uint8_t  symbol);


/** \brief This function generates log-likelihood ratios (decoder input) for single-stream 64 QAM received waveforms.
    @param rxdataF_comp Compensated channel output
    @param ul_ch_mag  uplink channel magnitude multiplied by the 1st amplitude threshold in QAM 64
    @param ul_ch_magb uplink channel magnitude multiplied by the 2bd amplitude threshold in QAM 64
    @param ulsch_llr llr output
    @param nb_re number of REs for this allocation
    @param symbol OFDM symbol index in sub-frame
*/
void nr_ulsch_64qam_llr(int32_t *rxdataF_comp,
                        int32_t **ul_ch_mag,
                        int32_t **ul_ch_magb,
                        int16_t  *ulsch_llr,
                        uint32_t nb_rb,
                        uint32_t nb_re,
                        uint8_t  symbol);


/** \brief This function computes the log-likelihood ratios for 4, 16, and 64 QAM
    @param rxdataF_comp Compensated channel output
    @param ul_ch_mag  uplink channel magnitude multiplied by the 1st amplitude threshold in QAM 64
    @param ul_ch_magb uplink channel magnitude multiplied by the 2bd amplitude threshold in QAM 64
    @param ulsch_llr llr output
    @param nb_re number of REs for this allocation
    @param symbol OFDM symbol index in sub-frame
    @param mod_order modulation order
*/
void nr_ulsch_compute_llr(int32_t *rxdataF_comp,
                          int32_t **ul_ch_mag,
                          int32_t **ul_ch_magb,
                          int16_t  *ulsch_llr,
                          uint32_t nb_rb,
                          uint32_t nb_re,
                          uint8_t  symbol,
                          uint8_t  mod_order);

void nr_fill_ulsch(PHY_VARS_gNB *gNB,
                   int frame,
                   int slot,
                   nfapi_nr_pusch_pdu_t *ulsch_pdu);

uint32_t nr_get_code_rate_dl(uint8_t Imcs, uint8_t table_idx);

uint8_t nr_get_Qm_ul(uint8_t Imcs, uint8_t table_idx);

uint8_t nr_get_Qm_dl(uint8_t Imcs, uint8_t table_idx);

uint32_t nr_get_code_rate_ul(uint8_t Imcs, uint8_t table_idx);

<<<<<<< HEAD
uint32_t nr_get_code_rate_dl(uint8_t Imcs, uint8_t table_idx);

void rx_nr_prach(PHY_VARS_gNB *gNB,
		 nfapi_nr_prach_pdu_t *prach_pdu,
		 int frame,
		 int subframe,
		 uint16_t *max_preamble,
		 uint16_t *max_preamble_energy,
		 uint16_t *max_preamble_delay
		 );
=======
uint32_t nr_get_code_rate_dl(uint8_t Imcs, uint8_t table_idx);
>>>>>>> f8523b6c
<|MERGE_RESOLUTION|>--- conflicted
+++ resolved
@@ -211,7 +211,6 @@
 
 uint32_t nr_get_code_rate_ul(uint8_t Imcs, uint8_t table_idx);
 
-<<<<<<< HEAD
 uint32_t nr_get_code_rate_dl(uint8_t Imcs, uint8_t table_idx);
 
 void rx_nr_prach(PHY_VARS_gNB *gNB,
@@ -222,6 +221,3 @@
 		 uint16_t *max_preamble_energy,
 		 uint16_t *max_preamble_delay
 		 );
-=======
-uint32_t nr_get_code_rate_dl(uint8_t Imcs, uint8_t table_idx);
->>>>>>> f8523b6c
