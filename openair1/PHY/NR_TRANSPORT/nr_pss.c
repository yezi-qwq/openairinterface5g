--- conflicted
+++ resolved
@@ -53,10 +53,7 @@
 
 #ifdef NR_PSS_DEBUG
   write_output("d_pss.m", "d_pss", (void*)d_pss, NR_PSS_LENGTH, 1, 0);
-<<<<<<< HEAD
-=======
   printf("PSS: ofdm_symbol_size %d, first_carrier_offset %d\n",frame_parms->ofdm_symbol_size,frame_parms->first_carrier_offset);
->>>>>>> cfef9ef0
 #endif
 
   /// Resource mapping
@@ -82,13 +79,9 @@
   }
 
 #ifdef NR_PSS_DEBUG
-<<<<<<< HEAD
-  write_output("pss_0.m", "pss_0", (void*)&txdataF[0][2*l*frame_parms->ofdm_symbol_size], frame_parms->ofdm_symbol_size, 1, 1);
-=======
   LOG_M("pss_0.m", "pss_0", 
 	(void*)&txdataF[0][ssb_start_symbol*frame_parms->ofdm_symbol_size], 
 	frame_parms->ofdm_symbol_size, 1, 1);
->>>>>>> cfef9ef0
 #endif
 
   return 0;
