/*
 * Licensed to the OpenAirInterface (OAI) Software Alliance under one or more
 * contributor license agreements.  See the NOTICE file distributed with
 * this work for additional information regarding copyright ownership.
 * The OpenAirInterface Software Alliance licenses this file to You under
 * the OAI Public License, Version 1.0  (the "License"); you may not use this file
 * except in compliance with the License.
 * You may obtain a copy of the License at
 *
 *      http://www.openairinterface.org/?page_id=698
 *
 * Unless required by applicable law or agreed to in writing, software
 * distributed under the License is distributed on an "AS IS" BASIS,
 * WITHOUT WARRANTIES OR CONDITIONS OF ANY KIND, either express or implied.
 * See the License for the specific language governing permissions and
 * limitations under the License.
 *-------------------------------------------------------------------------------
 * For more information about the OpenAirInterface (OAI) Software Alliance:
 *      contact@openairinterface.org
 */

/*! \file PHY/NR_TRANSPORT/nr_ulsch_decoding.c
* \brief Top-level routines for decoding  LDPC (ULSCH) transport channels from 38.212, V15.4.0 2018-12
* \author Ahmed Hussein
* \date 2019
* \version 0.1
* \company Fraunhofer IIS
* \email: ahmed.hussein@iis.fraunhofer.de
* \note
* \warning
*/


// [from gNB coding]
#include "PHY/defs_gNB.h"
#include "PHY/phy_extern.h"
#include "PHY/CODING/coding_extern.h"
#include "PHY/CODING/coding_defs.h"
#include "PHY/CODING/lte_interleaver_inline.h"
#include "PHY/CODING/nrLDPC_extern.h"
#include "PHY/NR_TRANSPORT/nr_transport_common_proto.h"
#include "PHY/NR_TRANSPORT/nr_ulsch.h"
#include "PHY/NR_TRANSPORT/nr_dlsch.h"
#include "SCHED_NR/sched_nr.h"
#include "defs.h"
#include "common/utils/LOG/vcd_signal_dumper.h"
#include "common/utils/LOG/log.h"
#include <syscall.h>
//#define DEBUG_ULSCH_DECODING
//#define gNB_DEBUG_TRACE

#define OAI_UL_LDPC_MAX_NUM_LLR 27000//26112 // NR_LDPC_NCOL_BG1*NR_LDPC_ZMAX = 68*384
//#define PRINT_CRC_CHECK

static uint64_t nb_total_decod =0;
static uint64_t nb_error_decod =0;

//extern double cpuf;

void free_gNB_ulsch(NR_gNB_ULSCH_t **ulschptr,uint8_t N_RB_UL)
{

  int i,r;
  uint16_t a_segments = MAX_NUM_NR_ULSCH_SEGMENTS;  //number of segments to be allocated
  NR_gNB_ULSCH_t *ulsch = *ulschptr;

  if (ulsch) {
    if (N_RB_UL != 273) {
      a_segments = a_segments*N_RB_UL;
      a_segments = a_segments/273;
    }  

    uint16_t ulsch_bytes = a_segments*1056;  // allocated bytes per segment

    for (i=0; i<NR_MAX_ULSCH_HARQ_PROCESSES; i++) {

      if (ulsch->harq_processes[i]) {
        if (ulsch->harq_processes[i]->b) {
          free16(ulsch->harq_processes[i]->b,ulsch_bytes);
          ulsch->harq_processes[i]->b = NULL;
        }
        for (r=0; r<a_segments; r++) {
          free16(ulsch->harq_processes[i]->c[r],(8448)*sizeof(uint8_t));
          ulsch->harq_processes[i]->c[r] = NULL;
        }
        for (r=0; r<a_segments; r++) {
          if (ulsch->harq_processes[i]->d[r]) {
            free16(ulsch->harq_processes[i]->d[r],(68*384)*sizeof(int16_t));
            ulsch->harq_processes[i]->d[r] = NULL;
          }
        }
        for (r=0; r<a_segments; r++) {
          if (ulsch->harq_processes[i]->w[r]) {
            free16(ulsch->harq_processes[i]->w[r],(3*(6144+64))*sizeof(int16_t));
            ulsch->harq_processes[i]->w[r] = NULL;
          }
        }
        for (r=0; r<a_segments; r++) {
          if (ulsch->harq_processes[i]->p_nrLDPC_procBuf[r]){
            nrLDPC_free_mem(ulsch->harq_processes[i]->p_nrLDPC_procBuf[r]);
            ulsch->harq_processes[i]->p_nrLDPC_procBuf[r] = NULL;
          }
        }
        free16(ulsch->harq_processes[i],sizeof(NR_UL_gNB_HARQ_t));
        ulsch->harq_processes[i] = NULL;
      }
    }
    free16(ulsch,sizeof(NR_gNB_ULSCH_t));
    *ulschptr = NULL;
  }
}


NR_gNB_ULSCH_t *new_gNB_ulsch(uint8_t max_ldpc_iterations,uint16_t N_RB_UL, uint8_t abstraction_flag)
{

  NR_gNB_ULSCH_t *ulsch;
  uint8_t exit_flag = 0,i,r;
  uint16_t a_segments = MAX_NUM_NR_ULSCH_SEGMENTS;  //number of segments to be allocated

  if (N_RB_UL != 273) {
    a_segments = a_segments*N_RB_UL;
    a_segments = a_segments/273;
  }

  uint16_t ulsch_bytes = a_segments*1056;  // allocated bytes per segment

  ulsch = (NR_gNB_ULSCH_t *)malloc16(sizeof(NR_gNB_ULSCH_t));

  if (ulsch) {

    memset(ulsch,0,sizeof(NR_gNB_ULSCH_t));

    ulsch->max_ldpc_iterations = max_ldpc_iterations;
    ulsch->Mlimit = 4;

    for (i=0; i<NR_MAX_ULSCH_HARQ_PROCESSES; i++) {

      ulsch->harq_processes[i] = (NR_UL_gNB_HARQ_t *)malloc16(sizeof(NR_UL_gNB_HARQ_t));

      if (ulsch->harq_processes[i]) {

        memset(ulsch->harq_processes[i],0,sizeof(NR_UL_gNB_HARQ_t));

        ulsch->harq_processes[i]->b = (uint8_t*)malloc16(ulsch_bytes);

        if (ulsch->harq_processes[i]->b)
          memset(ulsch->harq_processes[i]->b,0,ulsch_bytes);
        else
          exit_flag=3;

        if (abstraction_flag == 0) {
          for (r=0; r<a_segments; r++) {

            ulsch->harq_processes[i]->p_nrLDPC_procBuf[r] = nrLDPC_init_mem();

            ulsch->harq_processes[i]->c[r] = (uint8_t*)malloc16(8448*sizeof(uint8_t));

            if (ulsch->harq_processes[i]->c[r])
              memset(ulsch->harq_processes[i]->c[r],0,8448*sizeof(uint8_t));
            else
              exit_flag=2;

            ulsch->harq_processes[i]->d[r] = (int16_t*)malloc16((68*384)*sizeof(int16_t));

            if (ulsch->harq_processes[i]->d[r])
              memset(ulsch->harq_processes[i]->d[r],0,(68*384)*sizeof(int16_t));
            else
              exit_flag=2;

            ulsch->harq_processes[i]->w[r] = (int16_t*)malloc16((3*(6144+64))*sizeof(int16_t));

            if (ulsch->harq_processes[i]->w[r])
              memset(ulsch->harq_processes[i]->w[r],0,(3*(6144+64))*sizeof(int16_t));
            else
              exit_flag=2;
          }
        }
      } else {
        exit_flag=1;
      }
    }

    if (exit_flag==0)
      return(ulsch);
  }
  printf("new_gNB_ulsch with size %zu: exit_flag = %hhu\n",sizeof(NR_UL_gNB_HARQ_t), exit_flag);
  free_gNB_ulsch(&ulsch,N_RB_UL);
  return(NULL);
}

void clean_gNB_ulsch(NR_gNB_ULSCH_t *ulsch)
{
  unsigned char i, j;

  if (ulsch) {
    ulsch->harq_mask = 0;
    ulsch->bundling = 0;
    ulsch->beta_offset_cqi_times8 = 0;
    ulsch->beta_offset_ri_times8 = 0;
    ulsch->beta_offset_harqack_times8 = 0;
    ulsch->Msg3_active = 0;
    ulsch->Msg3_flag = 0;
    ulsch->Msg3_subframe = 0;
    ulsch->Msg3_frame = 0;
    ulsch->rnti = 0;
    ulsch->rnti_type = 0;
    ulsch->cyclicShift = 0;
    ulsch->cooperation_flag = 0;
    ulsch->Mlimit = 0;
    ulsch->max_ldpc_iterations = 0;
    ulsch->last_iteration_cnt = 0;
    ulsch->num_active_cba_groups = 0;
    for (i=0;i<NUM_MAX_CBA_GROUP;i++) ulsch->cba_rnti[i] = 0;
    for (i=0;i<NR_MAX_SLOTS_PER_FRAME;i++) ulsch->harq_process_id[i] = 0;

    for (i=0; i<NR_MAX_ULSCH_HARQ_PROCESSES; i++) {
      if (ulsch->harq_processes[i]){
        /// Nfapi ULSCH PDU
        //nfapi_nr_ul_config_ulsch_pdu ulsch_pdu;
        ulsch->harq_processes[i]->frame=0;
        ulsch->harq_processes[i]->slot=0;
        ulsch->harq_processes[i]->round=0;
        ulsch->harq_processes[i]->TPC=0;
        ulsch->harq_processes[i]->mimo_mode=0;
        ulsch->harq_processes[i]->dci_alloc=0;
        ulsch->harq_processes[i]->rar_alloc=0;
        ulsch->harq_processes[i]->status=NR_SCH_IDLE;
        ulsch->harq_processes[i]->subframe_scheduling_flag=0;
        ulsch->harq_processes[i]->subframe_cba_scheduling_flag=0;
        ulsch->harq_processes[i]->phich_active=0;
        ulsch->harq_processes[i]->phich_ACK=0;
        ulsch->harq_processes[i]->previous_first_rb=0;
        ulsch->harq_processes[i]->handled=0;
        ulsch->harq_processes[i]->delta_TF=0;

        ulsch->harq_processes[i]->TBS=0;
        /// Pointer to the payload (38.212 V15.4.0 section 5.1)
        //uint8_t *b;
        ulsch->harq_processes[i]->B=0;
        /// Pointers to code blocks after code block segmentation and CRC attachment (38.212 V15.4.0 section 5.2.2)
        //uint8_t *c[MAX_NUM_NR_ULSCH_SEGMENTS];
        ulsch->harq_processes[i]->K=0;
        ulsch->harq_processes[i]->F=0;
        ulsch->harq_processes[i]->C=0;
        /// Pointers to code blocks after LDPC coding (38.212 V15.4.0 section 5.3.2)
        //int16_t *d[MAX_NUM_NR_ULSCH_SEGMENTS];
        /// LDPC processing buffer
        //t_nrLDPC_procBuf* p_nrLDPC_procBuf[MAX_NUM_NR_ULSCH_SEGMENTS];
        ulsch->harq_processes[i]->Z=0;
        /// code blocks after bit selection in rate matching for LDPC code (38.212 V15.4.0 section 5.4.2.1)
        //int16_t e[MAX_NUM_NR_DLSCH_SEGMENTS][3*8448];
        ulsch->harq_processes[i]->E=0;


        ulsch->harq_processes[i]->n_DMRS=0;
        ulsch->harq_processes[i]->n_DMRS2=0;
        ulsch->harq_processes[i]->previous_n_DMRS=0;


        ulsch->harq_processes[i]->cqi_crc_status=0;
        for (j=0;j<MAX_CQI_BYTES;j++) ulsch->harq_processes[i]->o[j]=0;
        ulsch->harq_processes[i]->uci_format=0;
        ulsch->harq_processes[i]->Or1=0;
        ulsch->harq_processes[i]->Or2=0;
        ulsch->harq_processes[i]->o_RI[0]=0; ulsch->harq_processes[i]->o_RI[1]=0;
        ulsch->harq_processes[i]->O_RI=0;
        ulsch->harq_processes[i]->o_ACK[0]=0; ulsch->harq_processes[i]->o_ACK[1]=0;
        ulsch->harq_processes[i]->o_ACK[2]=0; ulsch->harq_processes[i]->o_ACK[3]=0;
        ulsch->harq_processes[i]->O_ACK=0;
        ulsch->harq_processes[i]->V_UL_DAI=0;
        /// "q" sequences for CQI/PMI (for definition see 36-212 V8.6 2009-03, p.27)
        //int8_t q[MAX_CQI_PAYLOAD];
        ulsch->harq_processes[i]->o_RCC=0;
        /// coded and interleaved CQI bits
        //int8_t o_w[(MAX_CQI_BITS+8)*3];
        /// coded CQI bits
        //int8_t o_d[96+((MAX_CQI_BITS+8)*3)];
        for (j=0;j<MAX_ACK_PAYLOAD;j++) ulsch->harq_processes[i]->q_ACK[j]=0;
        for (j=0;j<MAX_RI_PAYLOAD;j++) ulsch->harq_processes[i]->q_RI[j]=0;
        /// Temporary h sequence to flag PUSCH_x/PUSCH_y symbols which are not scrambled
        //uint8_t h[MAX_NUM_CHANNEL_BITS];
        /// soft bits for each received segment ("w"-sequence)(for definition see 36-212 V8.6 2009-03, p.15)
        //int16_t w[MAX_NUM_NR_ULSCH_SEGMENTS][3*(6144+64)];
      }
    }
  }
}

#ifdef PRINT_CRC_CHECK
  static uint32_t prnt_crc_cnt = 0;
#endif

uint32_t nr_ulsch_decoding(PHY_VARS_gNB *phy_vars_gNB,
                           uint8_t UE_id,
                           short *ulsch_llr,
                           NR_DL_FRAME_PARMS *frame_parms,
                           nfapi_nr_pusch_pdu_t *pusch_pdu,
                           uint32_t frame,
                           uint8_t nr_tti_rx,
                           uint8_t harq_pid,
<<<<<<< HEAD
                           uint32_t G)
{
=======
                           uint32_t G) {

>>>>>>> b630a983
  uint32_t A,E;
  uint32_t ret, offset;
  int32_t no_iteration_ldpc, length_dec;
  uint32_t r,r_offset=0,Kr=8424,Kr_bytes,K_bytes_F,err_flag=0;
  uint8_t crc_type;
  int8_t llrProcBuf[OAI_UL_LDPC_MAX_NUM_LLR] __attribute__ ((aligned(32)));

#ifdef PRINT_CRC_CHECK
  prnt_crc_cnt++;
#endif
  

  NR_gNB_ULSCH_t                       *ulsch                 = phy_vars_gNB->ulsch[UE_id][0];
  NR_UL_gNB_HARQ_t                     *harq_process          = ulsch->harq_processes[harq_pid];
  
  t_nrLDPC_dec_params decParams;
  t_nrLDPC_dec_params* p_decParams    = &decParams;
  t_nrLDPC_time_stats procTime;
  t_nrLDPC_time_stats* p_procTime     = &procTime ;
  if (!harq_process) {
    printf("ulsch_decoding.c: NULL harq_process pointer\n");
    return (ulsch->max_ldpc_iterations + 1);
  }
  t_nrLDPC_procBuf** p_nrLDPC_procBuf = harq_process->p_nrLDPC_procBuf;

  int16_t  z [68*384];
  int8_t   l [68*384];
  uint8_t  kc       = 255;
  uint8_t  Ilbrm    = 0;
  uint32_t Tbslbrm  = 950984;
  double   Coderate = 0.0;
  
  // ------------------------------------------------------------------
  uint16_t nb_rb          = pusch_pdu->rb_size;
  uint8_t Qm              = pusch_pdu->qam_mod_order;
  uint16_t R              = pusch_pdu->target_code_rate;
  uint8_t mcs             = pusch_pdu->mcs_index;
  uint8_t n_layers        = pusch_pdu->nrOfLayers;
  // ------------------------------------------------------------------

  uint32_t i,j;

  __m128i *pv = (__m128i*)&z;
  __m128i *pl = (__m128i*)&l;
  
  
   if (!ulsch_llr) {
    printf("ulsch_decoding.c: NULL ulsch_llr pointer\n");
    return (ulsch->max_ldpc_iterations + 1);
  }

  if (!frame_parms) {
    printf("ulsch_decoding.c: NULL frame_parms pointer\n");
    return (ulsch->max_ldpc_iterations + 1);
  }

  // harq_process->trials[nfapi_ulsch_pdu_rel15->round]++;
  harq_process->TBS = pusch_pdu->pusch_data.tb_size;

  A   = (harq_process->TBS)<<3;
  ret = ulsch->max_ldpc_iterations + 1;

  LOG_D(PHY,"ULSCH Decoding, harq_pid %d TBS %d G %d mcs %d Nl %d nb_rb %d, Qm %d, n_layers %d\n",harq_pid,A,G, mcs, n_layers, nb_rb, Qm, n_layers);

  if (harq_process->round == 0) {

    // This is a new packet, so compute quantities regarding segmentation
    if (A > 3824)
      harq_process->B = A+24;
    else
      harq_process->B = A+16;

    if (R<1024)
      Coderate = (float) R /(float) 1024;
    else
      Coderate = (float) R /(float) 2048;

    if ((A <=292) || ((A<=3824) && (Coderate <= 0.6667)) || Coderate <= 0.25){
      p_decParams->BG = 2;
      if (Coderate < 0.3333) {
      p_decParams->R = 15;
      kc = 52;
    }
    else if (Coderate <0.6667) {
      p_decParams->R = 13;
      kc = 32;
    }
    else {
      p_decParams->R = 23;
      kc = 17;
    }
  } else {
    p_decParams->BG = 1;
    if (Coderate < 0.6667) {
      p_decParams->R = 13;
      kc = 68;
    }
    else if (Coderate <0.8889) {
      p_decParams->R = 23;
      kc = 35;
    }
    else {
      p_decParams->R = 89;
      kc = 27;
    }
  }

  // [hna] Perform nr_segmenation with input and output set to NULL to calculate only (B, C, K, Z, F)
  nr_segmentation(NULL,
                  NULL,
                  harq_process->B,
                  &harq_process->C,
                  &harq_process->K,
                  &harq_process->Z, // [hna] Z is Zc
                  &harq_process->F,
                  p_decParams->BG);

#ifdef DEBUG_ULSCH_DECODING
    printf("ulsch decoding nr segmentation Z %d\n", harq_process->Z);
    if (!frame%100)
<<<<<<< HEAD
      printf("K %d C %d Z %d \n", harq_process->K, harq_process->C, harq_process->Z);
=======
      printf("K %d C %d Z %d\n", harq_process->K, harq_process->C, harq_process->Z);
>>>>>>> b630a983
#endif
  }
  p_decParams->Z = harq_process->Z;


  p_decParams->numMaxIter = ulsch->max_ldpc_iterations;
  p_decParams->outMode= 0;

  err_flag = 0;
  r_offset = 0;

  uint16_t a_segments = MAX_NUM_NR_ULSCH_SEGMENTS;  //number of segments to be allocated

  if (nb_rb != 273) {
    a_segments = a_segments*nb_rb;
    a_segments = a_segments/273;
  }

  if (harq_process->C > a_segments) {
    LOG_E(PHY,"Illegal harq_process->C %d > %d\n",harq_process->C,a_segments);
    return (ulsch->max_ldpc_iterations + 1);
  }
#ifdef DEBUG_ULSCH_DECODING
  printf("Segmentation: C %d, K %d\n",harq_process->C,harq_process->K);
#endif

  //opp_enabled=1;

  Kr = harq_process->K;
  Kr_bytes = Kr>>3;

  K_bytes_F = Kr_bytes-(harq_process->F>>3);

  for (r=0; r<harq_process->C; r++) {
    E = nr_get_E(G, harq_process->C, Qm, n_layers, r);

#if gNB_TIMING_TRACE
    start_meas(ulsch_deinterleaving_stats);
#endif

    ////////////////////////////////////////////////////////////////////////////////////////////
    ///////////////////////////////// nr_deinterleaving_ldpc ///////////////////////////////////
    //////////////////////////////////////////////////////////////////////////////////////////

    //////////////////////////// ulsch_llr =====> harq_process->e //////////////////////////////

    nr_deinterleaving_ldpc(E,
                           Qm,
                           harq_process->e[r],
                           ulsch_llr+r_offset);

    //for (int i =0; i<16; i++)
    //          printf("rx output deinterleaving w[%d]= %d r_offset %d\n", i,harq_process->w[r][i], r_offset);

#if gNB_TIMING_TRACE
    stop_meas(ulsch_deinterleaving_stats);
#endif

#if gNB_TIMING_TRACE
    start_meas(ulsch_rate_unmatching_stats);
#endif

#ifdef DEBUG_ULSCH_DECODING
    LOG_D(PHY,"HARQ_PID %d Rate Matching Segment %d (coded bits %d,unpunctured/repeated bits %d, TBS %d, mod_order %d, nb_rb %d, Nl %d, rv %d, round %d)...\n",
          harq_pid,r, G,
          Kr*3,
          harq_process->TBS,
          Qm,
          nb_rb,
          n_layers,
          pusch_pdu->pusch_data.rv_index,
          harq_process->round);
#endif
    //////////////////////////////////////////////////////////////////////////////////////////


    //////////////////////////////////////////////////////////////////////////////////////////
    //////////////////////////////// nr_rate_matching_ldpc_rx ////////////////////////////////
    //////////////////////////////////////////////////////////////////////////////////////////

    ///////////////////////// harq_process->e =====> harq_process->d /////////////////////////

    Tbslbrm = nr_compute_tbslbrm(0,nb_rb,n_layers,harq_process->C);

    if (nr_rate_matching_ldpc_rx(Ilbrm,
                                 Tbslbrm,
                                 p_decParams->BG,
                                 p_decParams->Z,
                                 harq_process->d[r],
                                 harq_process->e[r],
                                 harq_process->C,
                                 pusch_pdu->pusch_data.rv_index,
                                 (harq_process->round==0)?1:0,
                                 E,
				 harq_process->F,
				 Kr-harq_process->F-2*(p_decParams->Z))==-1) {
#if gNB_TIMING_TRACE
      stop_meas(ulsch_rate_unmatching_stats);
#endif
      LOG_E(PHY,"ulsch_decoding.c: Problem in rate_matching\n");
      return (ulsch->max_ldpc_iterations + 1);
    } else {
#if gNB_TIMING_TRACE
      stop_meas(ulsch_rate_unmatching_stats);
#endif
    }

    r_offset += E;

#ifdef DEBUG_ULSCH_DECODING
    if (r==0) {
      write_output("decoder_llr.m","decllr",ulsch_llr,G,1,0);
      write_output("decoder_in.m","dec",&harq_process->d[0][0],(3*8*Kr_bytes)+12,1,0);
    }

    printf("decoder input(segment %u) :", r);
    int i; 
    for (i=0;i<(3*8*Kr_bytes)+12;i++)
      printf("%d : %d\n",i,harq_process->d[r][i]);
    printf("\n");
#endif


    //    printf("Clearing c, %p\n",harq_process->c[r]);
    memset(harq_process->c[r],0,Kr_bytes);

    //    printf("done\n");
    if (harq_process->C == 1) {
      if (A > 3824)
        crc_type = CRC24_A;
      else
        crc_type = CRC16;

      length_dec = harq_process->B;
    }
    else {
      crc_type = CRC24_B;
      length_dec = (harq_process->B+24*harq_process->C)/harq_process->C;
    }

    if (err_flag == 0) {

#if gNB_TIMING_TRACE
      start_meas(ulsch_turbo_decoding_stats);
#endif

      //LOG_E(PHY,"AbsSubframe %d.%d Start LDPC segment %d/%d A %d ",frame%1024,nr_tti_rx,r,harq_process->C-1, A);

      
      memset(pv,0,2*harq_process->Z*sizeof(int16_t));
      memset((pv+K_bytes_F),127,harq_process->F*sizeof(int16_t));

      for (i=((2*p_decParams->Z)>>3), j = 0; i < K_bytes_F; i++, j++) {
        pv[i]= _mm_loadu_si128((__m128i*)(&harq_process->d[r][8*j]));
      }

      AssertFatal(kc!=255,"");
      j+=(harq_process->F>>3);
      //      for (i=Kr_bytes,j=K_bytes_F-((2*p_decParams->Z)>>3); i < ((kc*p_decParams->Z)>>3); i++, j++) {
      for (i=Kr_bytes; i < ((kc*p_decParams->Z)>>3); i++, j++) {
        pv[i]= _mm_loadu_si128((__m128i*)(&harq_process->d[r][8*j]));
      }
    
      for (i=0, j=0; j < ((kc*p_decParams->Z)>>4);  i+=2, j++) {
        pl[j] = _mm_packs_epi16(pv[i],pv[i+1]);
      }

      //////////////////////////////////////////////////////////////////////////////////////////


      //////////////////////////////////////////////////////////////////////////////////////////
      ///////////////////////////////////// nrLDPC_decoder /////////////////////////////////////
      //////////////////////////////////////////////////////////////////////////////////////////

      ////////////////////////////////// pl =====> llrProcBuf //////////////////////////////////

      no_iteration_ldpc = nrLDPC_decoder(p_decParams,
                                         (int8_t*)&pl[0],
                                         llrProcBuf,
                                         p_nrLDPC_procBuf[r],
                                         p_procTime);

      if (check_crc((uint8_t*)llrProcBuf,length_dec,harq_process->F,crc_type)) {
  #ifdef PRINT_CRC_CHECK
        //if (prnt_crc_cnt % 10 == 0)
          LOG_I(PHY, "Segment %d CRC OK\n",r);
  #endif
        ret = no_iteration_ldpc;
      } else {
  #ifdef PRINT_CRC_CHECK
        //if (prnt_crc_cnt%10 == 0)
          LOG_I(PHY, "CRC NOK\n");
  #endif
        ret = ulsch->max_ldpc_iterations + 1;
      }

      nb_total_decod++;

      if (no_iteration_ldpc > ulsch->max_ldpc_iterations){
        nb_error_decod++;
      }
      
      for (int m=0; m < Kr>>3; m ++) {
        harq_process->c[r][m]= (uint8_t) llrProcBuf[m];
      }

#ifdef DEBUG_ULSCH_DECODING
      //printf("output decoder %d %d %d %d %d \n", harq_process->c[r][0], harq_process->c[r][1], harq_process->c[r][2],harq_process->c[r][3], harq_process->c[r][4]);
      for (int k=0;k<A>>3;k++)
       printf("output decoder [%d] =  0x%02x \n", k, harq_process->c[r][k]);
      printf("no_iterations_ldpc %d (ret %u)\n",no_iteration_ldpc,ret);
      //write_output("dec_output.m","dec0",harq_process->c[0],Kr_bytes,1,4);
#endif

#if gNB_TIMING_TRACE
      stop_meas(ulsch_turbo_decoding_stats);
#endif
    }

    if ((err_flag == 0) && (ret >= (ulsch->max_ldpc_iterations + 1))) {
      // a Code segment is in error so break;
      LOG_D(PHY,"AbsSubframe %d.%d CRC failed, segment %d/%d \n",frame%1024,nr_tti_rx,r,harq_process->C-1);
      err_flag = 1;
    }
    //////////////////////////////////////////////////////////////////////////////////////////
  }

  int32_t frame_rx_prev = frame;
  int32_t tti_rx_prev = nr_tti_rx - 1;
  if (tti_rx_prev < 0) {
    frame_rx_prev--;
    tti_rx_prev += frame_parms->slots_per_frame;
  }
  frame_rx_prev = frame_rx_prev%1024;

  if (err_flag == 1) {

#ifdef gNB_DEBUG_TRACE
    LOG_I(PHY,"[gNB %d] ULSCH: Setting NAK for SFN/SF %d/%d (pid %d, status %d, round %d, TBS %d) Kr %d r %d\n",
          phy_vars_gNB->Mod_id, frame, nr_tti_rx, harq_pid,harq_process->status, harq_process->round,harq_process->TBS,Kr,r);
#endif

    // harq_process->harq_ack.ack = 0;
    // harq_process->harq_ack.harq_id = harq_pid;
    // harq_process->harq_ack.send_harq_status = 1;
    // harq_process->errors[harq_process->round]++;
    //harq_process->round++;

    if (harq_process->round >= ulsch->Mlimit) {
      harq_process->status = SCH_IDLE;
      harq_process->round  = 0;
      harq_process->handled  = 0;
      ulsch->harq_mask &= ~(1 << harq_pid);
    }

<<<<<<< HEAD
    //   LOG_D(PHY,"[gNB %d] ULSCH: Setting NACK for nr_tti_rx %d (pid %d, pid status %d, round %d/Max %d, TBS %d)\n",
    //         phy_vars_gNB->Mod_id,nr_tti_rx,harq_pid,harq_process->status,harq_process->round,ulsch->Mlimit,harq_process->TBS);
=======
    //  LOG_D(PHY,"[gNB %d] ULSCH: Setting NACK for nr_tti_rx %d (pid %d, pid status %d, round %d/Max %d, TBS %d)\n",
       //     phy_vars_gNB->Mod_id,nr_tti_rx,harq_pid,harq_process->status,harq_process->round,ulsch->Mlimit,harq_process->TBS);
>>>>>>> b630a983

    harq_process->handled  = 1;
    ret = ulsch->max_ldpc_iterations + 1;

  } else {

#ifdef gNB_DEBUG_TRACE
    LOG_I(PHY,"[gNB %d] ULSCH: Setting ACK for nr_tti_rx %d TBS %d\n",
          phy_vars_gNB->Mod_id,nr_tti_rx,harq_process->TBS);
#endif

    harq_process->status = SCH_IDLE;
    harq_process->round  = 0;
    // harq_process->handled  = 0;
    ulsch->harq_mask  &= ~(1 << harq_pid);
    // harq_process->harq_ack.ack = 1;
    // harq_process->harq_ack.harq_id = harq_pid;
    // harq_process->harq_ack.send_harq_status = 1;

<<<<<<< HEAD

    //  LOG_D(PHY,"[gNB %d] ULSCH: Setting ACK for nr_tti_rx %d (pid %d, round %d, TBS %d)\n",phy_vars_gNB->Mod_id,nr_tti_rx,harq_pid,harq_process->round,harq_process->TBS);

=======
    //  LOG_D(PHY,"[gNB %d] ULSCH: Setting ACK for nr_tti_rx %d (pid %d, round %d, TBS %d)\n",phy_vars_gNB->Mod_id,nr_tti_rx,harq_pid,harq_process->round,harq_process->TBS);
>>>>>>> b630a983

    // Reassembly of Transport block here
    offset = 0;
    Kr = harq_process->K;
    Kr_bytes = Kr>>3;
    
    for (r=0; r<harq_process->C; r++) {
      
      memcpy(harq_process->b+offset,
	     harq_process->c[r],
	     Kr_bytes- - (harq_process->F>>3) -((harq_process->C>1)?3:0));
      
      offset += (Kr_bytes - (harq_process->F>>3) - ((harq_process->C>1)?3:0));
      
#ifdef DEBUG_ULSCH_DECODING
      printf("Segment %u : Kr = %u bytes\n", r, Kr_bytes);
      printf("copied %d bytes to b sequence (harq_pid %d)\n", (Kr_bytes - (harq_process->F>>3)-((harq_process->C>1)?3:0)), harq_pid);
      printf("b[0] = %x, c[%d] = %x\n", harq_process->b[offset], harq_process->F>>3, harq_process->c[r]);
#endif
      
    }
  }

#ifdef DEBUG_ULSCH_DECODING
  LOG_I(PHY, "Decoder output (payload): \n");
  for (i = 0; i < harq_process->TBS / 8; i++) {
	  //harq_process_ul_ue->a[i] = (unsigned char) rand();
	  //printf("a[%d]=0x%02x\n",i,harq_process_ul_ue->a[i]);
	  printf("0x%02x",harq_process->b[i]);
  }
#endif

  ulsch->last_iteration_cnt = ret;

  return(ret);
}<|MERGE_RESOLUTION|>--- conflicted
+++ resolved
@@ -299,13 +299,8 @@
                            uint32_t frame,
                            uint8_t nr_tti_rx,
                            uint8_t harq_pid,
-<<<<<<< HEAD
-                           uint32_t G)
-{
-=======
                            uint32_t G) {
 
->>>>>>> b630a983
   uint32_t A,E;
   uint32_t ret, offset;
   int32_t no_iteration_ldpc, length_dec;
@@ -426,11 +421,7 @@
 #ifdef DEBUG_ULSCH_DECODING
     printf("ulsch decoding nr segmentation Z %d\n", harq_process->Z);
     if (!frame%100)
-<<<<<<< HEAD
       printf("K %d C %d Z %d \n", harq_process->K, harq_process->C, harq_process->Z);
-=======
-      printf("K %d C %d Z %d\n", harq_process->K, harq_process->C, harq_process->Z);
->>>>>>> b630a983
 #endif
   }
   p_decParams->Z = harq_process->Z;
@@ -686,13 +677,8 @@
       ulsch->harq_mask &= ~(1 << harq_pid);
     }
 
-<<<<<<< HEAD
     //   LOG_D(PHY,"[gNB %d] ULSCH: Setting NACK for nr_tti_rx %d (pid %d, pid status %d, round %d/Max %d, TBS %d)\n",
     //         phy_vars_gNB->Mod_id,nr_tti_rx,harq_pid,harq_process->status,harq_process->round,ulsch->Mlimit,harq_process->TBS);
-=======
-    //  LOG_D(PHY,"[gNB %d] ULSCH: Setting NACK for nr_tti_rx %d (pid %d, pid status %d, round %d/Max %d, TBS %d)\n",
-       //     phy_vars_gNB->Mod_id,nr_tti_rx,harq_pid,harq_process->status,harq_process->round,ulsch->Mlimit,harq_process->TBS);
->>>>>>> b630a983
 
     harq_process->handled  = 1;
     ret = ulsch->max_ldpc_iterations + 1;
@@ -712,13 +698,8 @@
     // harq_process->harq_ack.harq_id = harq_pid;
     // harq_process->harq_ack.send_harq_status = 1;
 
-<<<<<<< HEAD
-
     //  LOG_D(PHY,"[gNB %d] ULSCH: Setting ACK for nr_tti_rx %d (pid %d, round %d, TBS %d)\n",phy_vars_gNB->Mod_id,nr_tti_rx,harq_pid,harq_process->round,harq_process->TBS);
 
-=======
-    //  LOG_D(PHY,"[gNB %d] ULSCH: Setting ACK for nr_tti_rx %d (pid %d, round %d, TBS %d)\n",phy_vars_gNB->Mod_id,nr_tti_rx,harq_pid,harq_process->round,harq_process->TBS);
->>>>>>> b630a983
 
     // Reassembly of Transport block here
     offset = 0;
