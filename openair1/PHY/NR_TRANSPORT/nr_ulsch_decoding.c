--- conflicted
+++ resolved
@@ -286,7 +286,6 @@
   static uint32_t prnt_crc_cnt = 0;
 #endif
 
-<<<<<<< HEAD
 uint32_t nr_processULSegment(void* arg) {
   ldpcDecode_t *rdata = (ldpcDecode_t*) arg;
   PHY_VARS_gNB *phy_vars_gNB = rdata->gNB;
@@ -458,9 +457,6 @@
 }
 
 uint32_t nr_ulsch_decoding(PHY_VARS_gNB *phy_vars_gNB,
-=======
-uint32_t nr_ulsch_decoding(PHY_VARS_gNB *gNB,
->>>>>>> 1a8e5314
                            uint8_t UE_id,
                            short *ulsch_llr,
                            NR_DL_FRAME_PARMS *frame_parms,
@@ -632,7 +628,6 @@
 
     E = nr_get_E(G, harq_process->C, Qm, n_layers, r);
 
-<<<<<<< HEAD
     union ldpcReqUnion id = {.s={ulsch->rnti,frame,nr_tti_rx,0,0}};
     notifiedFIFO_elt_t *req=newNotifiedFIFO_elt(sizeof(ldpcDecode_t), id.p, phy_vars_gNB->respDecode, nr_processULSegment);
     ldpcDecode_t * rdata=(ldpcDecode_t *) NotifiedFifoData(req);
@@ -663,269 +658,4 @@
     //////////////////////////////////////////////////////////////////////////////////////////
   }
   return;
-=======
-    start_meas(&gNB->ulsch_deinterleaving_stats);
-
-    ////////////////////////////////////////////////////////////////////////////////////////////
-    ///////////////////////////////// nr_deinterleaving_ldpc ///////////////////////////////////
-    //////////////////////////////////////////////////////////////////////////////////////////
-
-    //////////////////////////// ulsch_llr =====> harq_process->e //////////////////////////////
-
-    nr_deinterleaving_ldpc(E,
-                           Qm,
-                           harq_process->e[r],
-                           ulsch_llr+r_offset);
-
-    //for (int i =0; i<16; i++)
-    //          printf("rx output deinterleaving w[%d]= %d r_offset %d\n", i,harq_process->w[r][i], r_offset);
-
-    stop_meas(&gNB->ulsch_deinterleaving_stats);
-
-
-    LOG_D(PHY,"HARQ_PID %d Rate Matching Segment %d (coded bits %d,unpunctured/repeated bits %d, TBS %d, mod_order %d, nb_rb %d, Nl %d, rvidx %d, round %d)...\n",
-          harq_pid,r, G,
-          Kr*3,
-          harq_process->TBS,
-          Qm,
-          nb_rb,
-          n_layers,
-          pusch_pdu->pusch_data.rv_index,
-          harq_process->round);
-    //////////////////////////////////////////////////////////////////////////////////////////
-
-
-    //////////////////////////////////////////////////////////////////////////////////////////
-    //////////////////////////////// nr_rate_matching_ldpc_rx ////////////////////////////////
-    //////////////////////////////////////////////////////////////////////////////////////////
-
-    ///////////////////////// harq_process->e =====> harq_process->d /////////////////////////
-
-    start_meas(&gNB->ulsch_rate_unmatching_stats);
-
-    Tbslbrm = nr_compute_tbslbrm(0,nb_rb,n_layers,harq_process->C);
-
-    if (nr_rate_matching_ldpc_rx(Ilbrm,
-                                 Tbslbrm,
-                                 p_decParams->BG,
-                                 p_decParams->Z,
-                                 harq_process->d[r],
-                                 harq_process->e[r],
-                                 harq_process->C,
-                                 pusch_pdu->pusch_data.rv_index,
-                                 (harq_process->round==0)?1:0,
-                                 E,
-				 harq_process->F,
-				 Kr-harq_process->F-2*(p_decParams->Z))==-1) {
-
-      stop_meas(&gNB->ulsch_rate_unmatching_stats);
-
-      LOG_E(PHY,"ulsch_decoding.c: Problem in rate_matching\n");
-      return (ulsch->max_ldpc_iterations + 1);
-    } else {
-      stop_meas(&gNB->ulsch_rate_unmatching_stats);
-    }
-
-    r_offset += E;
-
-#ifdef DEBUG_ULSCH_DECODING
-    if (r==0) {
-      write_output("decoder_llr.m","decllr",ulsch_llr,G,1,0);
-      write_output("decoder_in.m","dec",&harq_process->d[0][0],E,1,0);
-    }
-
-    printf("decoder input(segment %u) :", r);
-    int i; 
-    for (i=0;i<(3*8*Kr_bytes)+12;i++)
-      printf("%d : %d\n",i,harq_process->d[r][i]);
-    printf("\n");
-#endif
-
-
-    //    printf("Clearing c, %p\n",harq_process->c[r]);
-    memset(harq_process->c[r],0,Kr_bytes);
-
-    //    printf("done\n");
-    if (harq_process->C == 1) {
-      if (A > 3824)
-        crc_type = CRC24_A;
-      else
-        crc_type = CRC16;
-
-      length_dec = harq_process->B;
-    }
-    else {
-      crc_type = CRC24_B;
-      length_dec = (harq_process->B+24*harq_process->C)/harq_process->C;
-    }
-
-    if (err_flag == 0) {
-
-      start_meas(&gNB->ulsch_ldpc_decoding_stats);
-
-      //LOG_E(PHY,"AbsSubframe %d.%d Start LDPC segment %d/%d A %d ",frame%1024,nr_tti_rx,r,harq_process->C-1, A);
-
-      
-      memset(pv,0,2*harq_process->Z*sizeof(int16_t));
-      memset((pv+K_bytes_F),127,harq_process->F*sizeof(int16_t));
-
-      for (i=((2*p_decParams->Z)>>3), j = 0; i < K_bytes_F; i++, j++) {
-        pv[i]= _mm_loadu_si128((__m128i*)(&harq_process->d[r][8*j]));
-      }
-
-      AssertFatal(kc!=255,"");
-      j+=(harq_process->F>>3);
-      for (i=Kr_bytes; i < ((kc*p_decParams->Z)>>3); i++, j++) {
-        pv[i]= _mm_loadu_si128((__m128i*)(&harq_process->d[r][8*j]));
-      }
-    
-      for (i=0, j=0; j < ((kc*p_decParams->Z)>>4);  i+=2, j++) {
-        pl[j] = _mm_packs_epi16(pv[i],pv[i+1]);
-      }
-
-      //////////////////////////////////////////////////////////////////////////////////////////
-
-
-      //////////////////////////////////////////////////////////////////////////////////////////
-      ///////////////////////////////////// nrLDPC_decoder /////////////////////////////////////
-      //////////////////////////////////////////////////////////////////////////////////////////
-
-      ////////////////////////////////// pl =====> llrProcBuf //////////////////////////////////
-
-      no_iteration_ldpc = nrLDPC_decoder(p_decParams,
-                                         (int8_t*)&pl[0],
-                                         llrProcBuf,
-                                         p_nrLDPC_procBuf[r],
-                                         p_procTime);
-
-      if (check_crc((uint8_t*)llrProcBuf,length_dec,harq_process->F,crc_type)) {
-  #ifdef PRINT_CRC_CHECK
-        //if (prnt_crc_cnt % 10 == 0)
-          LOG_I(PHY, "Segment %d CRC OK\n",r);
-  #endif
-        ret = no_iteration_ldpc;
-      } else {
-  #ifdef PRINT_CRC_CHECK
-        //if (prnt_crc_cnt%10 == 0)
-          LOG_I(PHY, "CRC NOK\n");
-  #endif
-        ret = ulsch->max_ldpc_iterations + 1;
-      }
-      nb_total_decod++;
-
-      if (no_iteration_ldpc > ulsch->max_ldpc_iterations){
-        nb_error_decod++;
-      }
-      
-      for (int m=0; m < Kr>>3; m ++) {
-        harq_process->c[r][m]= (uint8_t) llrProcBuf[m];
-      }
-
-#ifdef DEBUG_ULSCH_DECODING
-      //printf("output decoder %d %d %d %d %d \n", harq_process->c[r][0], harq_process->c[r][1], harq_process->c[r][2],harq_process->c[r][3], harq_process->c[r][4]);
-      for (int k=0;k<A>>3;k++)
-       printf("output decoder [%d] =  0x%02x \n", k, harq_process->c[r][k]);
-      printf("no_iterations_ldpc %d (ret %u)\n",no_iteration_ldpc,ret);
-      //write_output("dec_output.m","dec0",harq_process->c[0],Kr_bytes,1,4);
-#endif
-
-      stop_meas(&gNB->ulsch_ldpc_decoding_stats);
-    }
-
-    if ((err_flag == 0) && (ret >= (ulsch->max_ldpc_iterations + 1))) {
-      // a Code segment is in error so break;
-      LOG_D(PHY,"AbsSubframe %d.%d CRC failed, segment %d/%d \n",frame%1024,nr_tti_rx,r,harq_process->C-1);
-      err_flag = 1;
-    }
-    //////////////////////////////////////////////////////////////////////////////////////////
-  }
-
-  int32_t frame_rx_prev = frame;
-  int32_t tti_rx_prev = nr_tti_rx - 1;
-  if (tti_rx_prev < 0) {
-    frame_rx_prev--;
-    tti_rx_prev += frame_parms->slots_per_frame;
-  }
-  frame_rx_prev = frame_rx_prev%1024;
-
-  if (err_flag == 1) {
-
-#ifdef gNB_DEBUG_TRACE
-    LOG_I(PHY,"[gNB %d] ULSCH: Setting NAK for SFN/SF %d/%d (pid %d, status %d, round %d, TBS %d) Kr %d r %d\n",
-          gNB->Mod_id, frame, nr_tti_rx, harq_pid,harq_process->status, harq_process->round,harq_process->TBS,Kr,r);
-#endif
-
-    // harq_process->harq_ack.ack = 0;
-    // harq_process->harq_ack.harq_id = harq_pid;
-    // harq_process->harq_ack.send_harq_status = 1;
-    // harq_process->errors[harq_process->round]++;
-    //harq_process->round++;
-
-    if (harq_process->round >= ulsch->Mlimit) {
-      harq_process->status = SCH_IDLE;
-      harq_process->round  = 0;
-      harq_process->handled  = 0;
-      ulsch->harq_mask &= ~(1 << harq_pid);
-    }
-
-    //   LOG_D(PHY,"[gNB %d] ULSCH: Setting NACK for nr_tti_rx %d (pid %d, pid status %d, round %d/Max %d, TBS %d)\n",
-    //         gNB->Mod_id,nr_tti_rx,harq_pid,harq_process->status,harq_process->round,ulsch->Mlimit,harq_process->TBS);
-
-    harq_process->handled  = 1;
-    ret = ulsch->max_ldpc_iterations + 1;
-
-  } else {
-
-#ifdef gNB_DEBUG_TRACE
-    LOG_I(PHY,"[gNB %d] ULSCH: Setting ACK for nr_tti_rx %d TBS %d\n",
-          gNB->Mod_id,nr_tti_rx,harq_process->TBS);
-#endif
-
-    harq_process->status = SCH_IDLE;
-    harq_process->round  = 0;
-    // harq_process->handled  = 0;
-    ulsch->harq_mask &= ~(1 << harq_pid);
-    // harq_process->harq_ack.ack = 1;
-    // harq_process->harq_ack.harq_id = harq_pid;
-    // harq_process->harq_ack.send_harq_status = 1;
-
-    //  LOG_D(PHY,"[gNB %d] ULSCH: Setting ACK for nr_tti_rx %d (pid %d, round %d, TBS %d)\n",gNB->Mod_id,nr_tti_rx,harq_pid,harq_process->round,harq_process->TBS);
-
-
-    // Reassembly of Transport block here
-    offset = 0;
-    Kr = harq_process->K;
-    Kr_bytes = Kr>>3;
-    
-    for (r=0; r<harq_process->C; r++) {
-      
-      memcpy(harq_process->b+offset,
-	     harq_process->c[r],
-	     Kr_bytes- - (harq_process->F>>3) -((harq_process->C>1)?3:0));
-      
-      offset += (Kr_bytes - (harq_process->F>>3) - ((harq_process->C>1)?3:0));
-      
-#ifdef DEBUG_ULSCH_DECODING
-      printf("Segment %u : Kr = %u bytes\n", r, Kr_bytes);
-      printf("copied %d bytes to b sequence (harq_pid %d)\n", (Kr_bytes - (harq_process->F>>3)-((harq_process->C>1)?3:0)), harq_pid);
-      printf("b[0] = %x, c[%d] = %x\n", harq_process->b[offset], harq_process->F>>3, harq_process->c[r]);
-#endif
-      
-    }
-    if (stats) stats->total_bytes_rx += harq_process->TBS;
-  }
-
-#ifdef DEBUG_ULSCH_DECODING
-  LOG_I(PHY, "Decoder output (payload) at SFN/SF: %d/%d TBS: %d\n", frame, nr_tti_rx,harq_process->TBS);
-  for (i = 0; i < harq_process->TBS; i++) {
-	  //harq_process_ul_ue->a[i] = (unsigned char) rand();
-	  //printf("a[%d]=0x%02x\n",i,harq_process_ul_ue->a[i]);
-	  printf("%02x ",harq_process->b[i]);
-  }
-#endif
-
-  ulsch->last_iteration_cnt = ret;
-  VCD_SIGNAL_DUMPER_DUMP_FUNCTION_BY_NAME(VCD_SIGNAL_DUMPER_FUNCTIONS_PHY_gNB_ULSCH_DECODING,0);
-  return(ret);
->>>>>>> 1a8e5314
 }