--- conflicted
+++ resolved
@@ -113,7 +113,6 @@
     a_segments = a_segments/273 +1;
   }
 
-<<<<<<< HEAD
   uint16_t ulsch_bytes = a_segments*1056;  // allocated bytes per segment
   ulsch = (NR_gNB_ULSCH_t *)malloc16(sizeof(NR_gNB_ULSCH_t));
 
@@ -166,24 +165,6 @@
         }
       } else {
         exit_flag=1;
-=======
-  uint32_t ulsch_bytes = a_segments*1056;  // allocated bytes per segment
-  ulsch = (NR_gNB_ULSCH_t *)malloc16_clear(sizeof(NR_gNB_ULSCH_t));
-  
-  ulsch->max_ldpc_iterations = max_ldpc_iterations;
-  ulsch->Mlimit = 4;
-  
-  for (i=0; i<NR_MAX_ULSCH_HARQ_PROCESSES; i++) {
-    
-    ulsch->harq_processes[i] = (NR_UL_gNB_HARQ_t *)malloc16_clear(sizeof(NR_UL_gNB_HARQ_t));
-    ulsch->harq_processes[i]->b = (uint8_t*)malloc16_clear(ulsch_bytes);
-    if (abstraction_flag == 0) {
-      for (r=0; r<a_segments; r++) {
-	ulsch->harq_processes[i]->p_nrLDPC_procBuf[r] = nrLDPC_init_mem();
-	ulsch->harq_processes[i]->c[r] = (uint8_t*)malloc16_clear(8448*sizeof(uint8_t));
-	ulsch->harq_processes[i]->d[r] = (int16_t*)malloc16_clear((68*384)*sizeof(int16_t));
-	ulsch->harq_processes[i]->w[r] = (int16_t*)malloc16_clear((3*(6144+64))*sizeof(int16_t));
->>>>>>> 141b9d2c
       }
     }
 
