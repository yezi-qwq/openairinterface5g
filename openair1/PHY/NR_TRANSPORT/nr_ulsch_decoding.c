/*
 * Licensed to the OpenAirInterface (OAI) Software Alliance under one or more
 * contributor license agreements.  See the NOTICE file distributed with
 * this work for additional information regarding copyright ownership.
 * The OpenAirInterface Software Alliance licenses this file to You under
 * the OAI Public License, Version 1.0  (the "License"); you may not use this file
 * except in compliance with the License.
 * You may obtain a copy of the License at
 *
 *      http://www.openairinterface.org/?page_id=698
 *
 * Unless required by applicable law or agreed to in writing, software
 * distributed under the License is distributed on an "AS IS" BASIS,
 * WITHOUT WARRANTIES OR CONDITIONS OF ANY KIND, either express or implied.
 * See the License for the specific language governing permissions and
 * limitations under the License.
 *-------------------------------------------------------------------------------
 * For more information about the OpenAirInterface (OAI) Software Alliance:
 *      contact@openairinterface.org
 */

/*! \file PHY/NR_TRANSPORT/nr_ulsch_decoding.c
* \brief Top-level routines for decoding  LDPC (ULSCH) transport channels from 38.212, V15.4.0 2018-12
* \author Ahmed Hussein
* \date 2019
* \version 0.1
* \company Fraunhofer IIS
* \email: ahmed.hussein@iis.fraunhofer.de
* \note
* \warning
*/


// [from gNB coding]
#include "PHY/defs_gNB.h"
#include "PHY/phy_extern.h"
#include "PHY/CODING/coding_extern.h"
#include "PHY/CODING/coding_defs.h"
#include "PHY/CODING/lte_interleaver_inline.h"
#include "PHY/CODING/nrLDPC_extern.h"
#include "PHY/NR_TRANSPORT/nr_transport_common_proto.h"
#include "PHY/NR_TRANSPORT/nr_ulsch.h"
#include "PHY/NR_TRANSPORT/nr_dlsch.h"
#include "SCHED_NR/sched_nr.h"
#include "defs.h"
#include "common/utils/LOG/vcd_signal_dumper.h"
#include "common/utils/LOG/log.h"
#include <syscall.h>
//#define DEBUG_ULSCH_DECODING
//#define gNB_DEBUG_TRACE

#define OAI_UL_LDPC_MAX_NUM_LLR 27000//26112 // NR_LDPC_NCOL_BG1*NR_LDPC_ZMAX = 68*384
//#define PRINT_CRC_CHECK

//extern double cpuf;

void free_gNB_ulsch(NR_gNB_ULSCH_t **ulschptr, uint16_t N_RB_UL)
{

  int i,r;
  uint16_t a_segments = MAX_NUM_NR_ULSCH_SEGMENTS;  //number of segments to be allocated
  NR_gNB_ULSCH_t *ulsch = *ulschptr;

  if (N_RB_UL != 273) {
    a_segments = a_segments*N_RB_UL;
    a_segments = a_segments/273 +1;
  }

<<<<<<< HEAD
      if (ulsch->harq_processes[i]) {
        if (ulsch->harq_processes[i]->b) {
          free16(ulsch->harq_processes[i]->b,a_segments*1056);
          ulsch->harq_processes[i]->b = NULL;
        }
        for (r=0; r<a_segments; r++) {
          free16(ulsch->harq_processes[i]->c[r],(8448)*sizeof(uint8_t));
          ulsch->harq_processes[i]->c[r] = NULL;
        }
        for (r=0; r<a_segments; r++) {
          if (ulsch->harq_processes[i]->d[r]) {
            free16(ulsch->harq_processes[i]->d[r],(68*384)*sizeof(int16_t));
            ulsch->harq_processes[i]->d[r] = NULL;
          }
        }
        for (r=0; r<a_segments; r++) {
          if (ulsch->harq_processes[i]->w[r]) {
            free16(ulsch->harq_processes[i]->w[r],(3*(6144+64))*sizeof(int16_t));
            ulsch->harq_processes[i]->w[r] = NULL;
          }
        }
        free16(ulsch->harq_processes[i],sizeof(NR_UL_gNB_HARQ_t));
        ulsch->harq_processes[i] = NULL;
=======
  for (i=0; i<NR_MAX_ULSCH_HARQ_PROCESSES; i++) {
    if (ulsch->harq_processes[i]) {
      if (ulsch->harq_processes[i]->b) {
        free_and_zero(ulsch->harq_processes[i]->b);
        ulsch->harq_processes[i]->b = NULL;
      }
      for (r=0; r<a_segments; r++) {
        free_and_zero(ulsch->harq_processes[i]->c[r]);
        free_and_zero(ulsch->harq_processes[i]->d[r]);
        free_and_zero(ulsch->harq_processes[i]->w[r]);
        nrLDPC_free_mem(ulsch->harq_processes[i]->p_nrLDPC_procBuf[r]);
        ulsch->harq_processes[i]->p_nrLDPC_procBuf[r] = NULL;
>>>>>>> a981291b
      }
      free_and_zero(ulsch->harq_processes[i]);
      ulsch->harq_processes[i] = NULL;
    }
  }
  free_and_zero(*ulschptr);
}


NR_gNB_ULSCH_t *new_gNB_ulsch(uint8_t max_ldpc_iterations, uint16_t N_RB_UL)
{

  NR_gNB_ULSCH_t *ulsch;
  uint8_t i,r;
  uint16_t a_segments = MAX_NUM_NR_ULSCH_SEGMENTS;  //number of segments to be allocated

  if (N_RB_UL != 273) {
    a_segments = a_segments*N_RB_UL;
    a_segments = a_segments/273 +1;
  }

  uint32_t ulsch_bytes = a_segments*1056;  // allocated bytes per segment
  ulsch = (NR_gNB_ULSCH_t *)malloc16_clear(sizeof(NR_gNB_ULSCH_t));

  ulsch->max_ldpc_iterations = max_ldpc_iterations;
  ulsch->Mlimit = 4;

  for (i=0; i<NR_MAX_ULSCH_HARQ_PROCESSES; i++) {

    ulsch->harq_processes[i] = (NR_UL_gNB_HARQ_t *)malloc16_clear(sizeof(NR_UL_gNB_HARQ_t));
    ulsch->harq_processes[i]->b = (uint8_t*)malloc16_clear(ulsch_bytes);
<<<<<<< HEAD
    if (abstraction_flag == 0) {
      for (r=0; r<a_segments; r++) {
        ulsch->harq_processes[i]->c[r] = (uint8_t*)malloc16_clear(8448*sizeof(uint8_t));
        ulsch->harq_processes[i]->d[r] = (int16_t*)malloc16_clear((68*384)*sizeof(int16_t));
        ulsch->harq_processes[i]->w[r] = (int16_t*)malloc16_clear((3*(6144+64))*sizeof(int16_t));
      }
=======
    for (r=0; r<a_segments; r++) {
      ulsch->harq_processes[i]->p_nrLDPC_procBuf[r] = nrLDPC_init_mem();
      ulsch->harq_processes[i]->c[r] = (uint8_t*)malloc16_clear(8448*sizeof(uint8_t));
      ulsch->harq_processes[i]->d[r] = (int16_t*)malloc16_clear((68*384)*sizeof(int16_t));
      ulsch->harq_processes[i]->w[r] = (int16_t*)malloc16_clear((3*(6144+64))*sizeof(int16_t));
>>>>>>> a981291b
    }
  }

  return(ulsch);
}

void clean_gNB_ulsch(NR_gNB_ULSCH_t *ulsch)
{
  unsigned char i, j;

  if (ulsch) {
    ulsch->harq_mask = 0;
    ulsch->bundling = 0;
    ulsch->beta_offset_cqi_times8 = 0;
    ulsch->beta_offset_ri_times8 = 0;
    ulsch->beta_offset_harqack_times8 = 0;
    ulsch->Msg3_active = 0;
    ulsch->Msg3_flag = 0;
    ulsch->Msg3_subframe = 0;
    ulsch->Msg3_frame = 0;
    ulsch->rnti = 0;
    ulsch->rnti_type = 0;
    ulsch->cyclicShift = 0;
    ulsch->cooperation_flag = 0;
    ulsch->Mlimit = 0;
    ulsch->max_ldpc_iterations = 0;
    ulsch->last_iteration_cnt = 0;
    for (i=0;i<NR_MAX_SLOTS_PER_FRAME;i++) ulsch->harq_process_id[i] = 0;

    for (i=0; i<NR_MAX_ULSCH_HARQ_PROCESSES; i++) {
      if (ulsch->harq_processes[i]){
        /// Nfapi ULSCH PDU
        //nfapi_nr_ul_config_ulsch_pdu ulsch_pdu;
        ulsch->harq_processes[i]->frame=0;
        ulsch->harq_processes[i]->slot=0;
        ulsch->harq_processes[i]->round=0;
        ulsch->harq_processes[i]->TPC=0;
        ulsch->harq_processes[i]->mimo_mode=0;
        ulsch->harq_processes[i]->dci_alloc=0;
        ulsch->harq_processes[i]->rar_alloc=0;
        ulsch->harq_processes[i]->status=NR_SCH_IDLE;
        ulsch->harq_processes[i]->subframe_scheduling_flag=0;
        ulsch->harq_processes[i]->previous_first_rb=0;
        ulsch->harq_processes[i]->handled=0;
        ulsch->harq_processes[i]->delta_TF=0;

        ulsch->harq_processes[i]->TBS=0;
        /// Pointer to the payload (38.212 V15.4.0 section 5.1)
        //uint8_t *b;
        ulsch->harq_processes[i]->B=0;
        /// Pointers to code blocks after code block segmentation and CRC attachment (38.212 V15.4.0 section 5.2.2)
        //uint8_t *c[MAX_NUM_NR_ULSCH_SEGMENTS];
        ulsch->harq_processes[i]->K=0;
        ulsch->harq_processes[i]->F=0;
        ulsch->harq_processes[i]->C=0;
        /// Pointers to code blocks after LDPC coding (38.212 V15.4.0 section 5.3.2)
        //int16_t *d[MAX_NUM_NR_ULSCH_SEGMENTS];
        /// LDPC processing buffer
        //t_nrLDPC_procBuf* p_nrLDPC_procBuf[MAX_NUM_NR_ULSCH_SEGMENTS];
        ulsch->harq_processes[i]->Z=0;
        /// code blocks after bit selection in rate matching for LDPC code (38.212 V15.4.0 section 5.4.2.1)
        //int16_t e[MAX_NUM_NR_DLSCH_SEGMENTS][3*8448];
        ulsch->harq_processes[i]->E=0;


        ulsch->harq_processes[i]->n_DMRS=0;
        ulsch->harq_processes[i]->n_DMRS2=0;
        ulsch->harq_processes[i]->previous_n_DMRS=0;


        ulsch->harq_processes[i]->cqi_crc_status=0;
        for (j=0;j<MAX_CQI_BYTES;j++) ulsch->harq_processes[i]->o[j]=0;
        ulsch->harq_processes[i]->uci_format=0;
        ulsch->harq_processes[i]->Or1=0;
        ulsch->harq_processes[i]->Or2=0;
        ulsch->harq_processes[i]->o_RI[0]=0; ulsch->harq_processes[i]->o_RI[1]=0;
        ulsch->harq_processes[i]->O_RI=0;
        ulsch->harq_processes[i]->o_ACK[0]=0; ulsch->harq_processes[i]->o_ACK[1]=0;
        ulsch->harq_processes[i]->o_ACK[2]=0; ulsch->harq_processes[i]->o_ACK[3]=0;
        ulsch->harq_processes[i]->O_ACK=0;
        ulsch->harq_processes[i]->V_UL_DAI=0;
        /// "q" sequences for CQI/PMI (for definition see 36-212 V8.6 2009-03, p.27)
        //int8_t q[MAX_CQI_PAYLOAD];
        ulsch->harq_processes[i]->o_RCC=0;
        /// coded and interleaved CQI bits
        //int8_t o_w[(MAX_CQI_BITS+8)*3];
        /// coded CQI bits
        //int8_t o_d[96+((MAX_CQI_BITS+8)*3)];
        for (j=0;j<MAX_ACK_PAYLOAD;j++) ulsch->harq_processes[i]->q_ACK[j]=0;
        for (j=0;j<MAX_RI_PAYLOAD;j++) ulsch->harq_processes[i]->q_RI[j]=0;
        /// Temporary h sequence to flag PUSCH_x/PUSCH_y symbols which are not scrambled
        //uint8_t h[MAX_NUM_CHANNEL_BITS];
        /// soft bits for each received segment ("w"-sequence)(for definition see 36-212 V8.6 2009-03, p.15)
        //int16_t w[MAX_NUM_NR_ULSCH_SEGMENTS][3*(6144+64)];
      }
    }
  }
}

#ifdef PRINT_CRC_CHECK
  static uint32_t prnt_crc_cnt = 0;
#endif

void nr_processULSegment(void* arg) {
  ldpcDecode_t *rdata = (ldpcDecode_t*) arg;
  PHY_VARS_gNB *phy_vars_gNB = rdata->gNB;
  NR_UL_gNB_HARQ_t *ulsch_harq = rdata->ulsch_harq;
  t_nrLDPC_dec_params *p_decoderParms = &rdata->decoderParms;
  int length_dec;
  int no_iteration_ldpc;
  int Kr;
  int Kr_bytes;
  int K_bits_F;
  uint8_t crc_type;
  int i;
  int j;
  int r = rdata->segment_r;
  int A = rdata->A;
  int E = rdata->E;
  int Qm = rdata->Qm;
  int rv_index = rdata->rv_index;
  int r_offset = rdata->r_offset;
  uint8_t kc = rdata->Kc;
  uint32_t Tbslbrm = rdata->Tbslbrm;
  short* ulsch_llr = rdata->ulsch_llr;
  int max_ldpc_iterations = p_decoderParms->numMaxIter;
  int8_t llrProcBuf[OAI_UL_LDPC_MAX_NUM_LLR] __attribute__ ((aligned(32)));

  int16_t  z [68*384 + 16] __attribute__ ((aligned(16)));
  int8_t   l [68*384 + 16] __attribute__ ((aligned(16)));

  __m128i *pv = (__m128i*)&z;
  __m128i *pl = (__m128i*)&l;
  
  uint8_t  Ilbrm    = 0;

  Kr = ulsch_harq->K;
  Kr_bytes = Kr>>3;
  K_bits_F = Kr-ulsch_harq->F;

  t_nrLDPC_time_stats procTime = {0};
  t_nrLDPC_time_stats* p_procTime     = &procTime ;

  //start_meas(&phy_vars_gNB->ulsch_deinterleaving_stats);

  ////////////////////////////////////////////////////////////////////////////////////////////
  ///////////////////////////////// nr_deinterleaving_ldpc ///////////////////////////////////
  //////////////////////////////////////////////////////////////////////////////////////////

  //////////////////////////// ulsch_llr =====> ulsch_harq->e //////////////////////////////

  nr_deinterleaving_ldpc(E,
                         Qm,
                         ulsch_harq->e[r],
                         ulsch_llr+r_offset);

  //for (int i =0; i<16; i++)
  //          printf("rx output deinterleaving w[%d]= %d r_offset %d\n", i,ulsch_harq->w[r][i], r_offset);

  stop_meas(&phy_vars_gNB->ulsch_deinterleaving_stats);


  /*LOG_D(PHY,"HARQ_PID %d Rate Matching Segment %d (coded bits %d,unpunctured/repeated bits %d, TBS %d, mod_order %d, nb_rb %d, Nl %d, rv %d, round %d)...\n",
        harq_pid,r, G,
        Kr*3,
        ulsch_harq->TBS,
        Qm,
        nb_rb,
        n_layers,
        pusch_pdu->pusch_data.rv_index,
        ulsch_harq->round);*/
  //////////////////////////////////////////////////////////////////////////////////////////


  //////////////////////////////////////////////////////////////////////////////////////////
  //////////////////////////////// nr_rate_matching_ldpc_rx ////////////////////////////////
  //////////////////////////////////////////////////////////////////////////////////////////

  ///////////////////////// ulsch_harq->e =====> ulsch_harq->d /////////////////////////

  //start_meas(&phy_vars_gNB->ulsch_rate_unmatching_stats);

  if (nr_rate_matching_ldpc_rx(Ilbrm,
                               Tbslbrm,
                               p_decoderParms->BG,
                               p_decoderParms->Z,
                               ulsch_harq->d[r],
                               ulsch_harq->e[r],
                               ulsch_harq->C,
                               rv_index,
                               ulsch_harq->new_rx,
                               E,
                               ulsch_harq->F,
                               Kr-ulsch_harq->F-2*(p_decoderParms->Z))==-1) {

    stop_meas(&phy_vars_gNB->ulsch_rate_unmatching_stats);

    LOG_E(PHY,"ulsch_decoding.c: Problem in rate_matching\n");
    rdata->decodeIterations = max_ldpc_iterations + 1;
    return;
  } else {
    stop_meas(&phy_vars_gNB->ulsch_rate_unmatching_stats);
  }

  memset(ulsch_harq->c[r],0,Kr_bytes);

  if (ulsch_harq->C == 1) {
    if (A > 3824)
      crc_type = CRC24_A;
    else
      crc_type = CRC16;

    length_dec = ulsch_harq->B;
  }
  else {
    crc_type = CRC24_B;
    length_dec = (ulsch_harq->B+24*ulsch_harq->C)/ulsch_harq->C;
  }

  //start_meas(&phy_vars_gNB->ulsch_ldpc_decoding_stats);

  //set first 2*Z_c bits to zeros
  memset(&z[0],0,2*ulsch_harq->Z*sizeof(int16_t));
  //set Filler bits
  memset((&z[0]+K_bits_F),127,ulsch_harq->F*sizeof(int16_t));
  //Move coded bits before filler bits
  memcpy((&z[0]+2*ulsch_harq->Z),ulsch_harq->d[r],(K_bits_F-2*ulsch_harq->Z)*sizeof(int16_t));
  //skip filler bits
  memcpy((&z[0]+Kr),ulsch_harq->d[r]+(Kr-2*ulsch_harq->Z),(kc*ulsch_harq->Z-Kr)*sizeof(int16_t));
  //Saturate coded bits before decoding into 8 bits values
  for (i=0, j=0; j < ((kc*ulsch_harq->Z)>>4)+1;  i+=2, j++)
  {
    pl[j] = _mm_packs_epi16(pv[i],pv[i+1]);
  }
  //////////////////////////////////////////////////////////////////////////////////////////


  //////////////////////////////////////////////////////////////////////////////////////////
  ///////////////////////////////////// nrLDPC_decoder /////////////////////////////////////
  //////////////////////////////////////////////////////////////////////////////////////////

  ////////////////////////////////// pl =====> llrProcBuf //////////////////////////////////

  no_iteration_ldpc = nrLDPC_decoder(p_decoderParms,
                                     (int8_t*)&pl[0],
                                     llrProcBuf,
                                     p_procTime);

  if (check_crc((uint8_t*)llrProcBuf,length_dec,ulsch_harq->F,crc_type)) {
#ifdef PRINT_CRC_CHECK
      LOG_I(PHY, "Segment %d CRC OK, iterations %d/%d\n",r,no_iteration_ldpc,max_ldpc_iterations);
#endif
    rdata->decodeIterations = no_iteration_ldpc;
    if (rdata->decodeIterations > p_decoderParms->numMaxIter) rdata->decodeIterations--;
  } else {
#ifdef PRINT_CRC_CHECK
      LOG_I(PHY, "CRC NOK\n");
#endif
    rdata->decodeIterations = max_ldpc_iterations + 1;
  }

  for (int m=0; m < Kr>>3; m ++) {
    ulsch_harq->c[r][m]= (uint8_t) llrProcBuf[m];
  }

  //stop_meas(&phy_vars_gNB->ulsch_ldpc_decoding_stats);
}

uint32_t nr_ulsch_decoding(PHY_VARS_gNB *phy_vars_gNB,
                           uint8_t ULSCH_id,
                           short *ulsch_llr,
                           NR_DL_FRAME_PARMS *frame_parms,
                           nfapi_nr_pusch_pdu_t *pusch_pdu,
                           uint32_t frame,
                           uint8_t nr_tti_rx,
                           uint8_t harq_pid,
                           uint32_t G) {

  uint32_t A;
  uint32_t r;
  uint32_t r_offset;
  uint32_t offset;
  int kc;
  int Tbslbrm;
  int E;

#ifdef PRINT_CRC_CHECK
  prnt_crc_cnt++;
#endif
  

  NR_gNB_ULSCH_t                       *ulsch                 = phy_vars_gNB->ulsch[ULSCH_id][0];
  NR_gNB_PUSCH                         *pusch                 = phy_vars_gNB->pusch_vars[ULSCH_id];
  NR_UL_gNB_HARQ_t                     *harq_process          = ulsch->harq_processes[harq_pid];

  if (!harq_process) {
    LOG_E(PHY,"ulsch_decoding.c: NULL harq_process pointer\n");
    return 1;
  }

  t_nrLDPC_dec_params decParams;
  t_nrLDPC_dec_params* p_decParams    = &decParams;

  int Kr;
  int Kr_bytes;
    
  phy_vars_gNB->nbDecode = 0;
  harq_process->processedSegments = 0;

  double   Coderate = 0.0;
  
  // ------------------------------------------------------------------
  uint16_t nb_rb          = pusch_pdu->rb_size;
  uint8_t Qm              = pusch_pdu->qam_mod_order;
  uint16_t R              = pusch_pdu->target_code_rate;
  uint8_t mcs             = pusch_pdu->mcs_index;
  uint8_t n_layers        = pusch_pdu->nrOfLayers;
  // ------------------------------------------------------------------

   if (!ulsch_llr) {
    LOG_E(PHY,"ulsch_decoding.c: NULL ulsch_llr pointer\n");
    return 1;
  }

  VCD_SIGNAL_DUMPER_DUMP_FUNCTION_BY_NAME(VCD_SIGNAL_DUMPER_FUNCTIONS_PHY_gNB_ULSCH_DECODING,1);
  harq_process->TBS = pusch_pdu->pusch_data.tb_size;
  harq_process->round = nr_rv_to_round(pusch_pdu->pusch_data.rv_index);

  harq_process->new_rx = false; // flag to indicate if this is a new reception for this harq (initialized to false)
  if (harq_process->round == 0) {
    harq_process->new_rx = true;
    harq_process->ndi = pusch_pdu->pusch_data.new_data_indicator;
  }

  // this happens if there was a DTX in round 0
  if (harq_process->ndi != pusch_pdu->pusch_data.new_data_indicator) {
    harq_process->new_rx = true;
    harq_process->ndi = pusch_pdu->pusch_data.new_data_indicator;
    LOG_E(PHY,"Missed ULSCH detection. NDI toggled but rv %d does not correspond to first reception\n",pusch_pdu->pusch_data.rv_index);
  }

  A   = (harq_process->TBS)<<3;

  LOG_D(NR_PHY, "ULSCH Decoding, harq_pid %d TBS %d G %d mcs %d Nl %d nb_rb %d, Qm %d, n_layers %d, Coderate %d\n", harq_pid, A, G, mcs, n_layers, nb_rb, Qm, n_layers, R);

  if (R<1024)
    Coderate = (float) R /(float) 1024;
  else
    Coderate = (float) R /(float) 2048;
  
  if ((A <=292) || ((A<=3824) && (Coderate <= 0.6667)) || Coderate <= 0.25){
    p_decParams->BG = 2;
    kc = 52;
    if (Coderate < 0.3333) {
      p_decParams->R = 15;
    }
    else if (Coderate <0.6667) {
      p_decParams->R = 13;
    }
    else {
      p_decParams->R = 23;
    }
  } else {
    p_decParams->BG = 1;
    kc = 68;
    if (Coderate < 0.6667) {
      p_decParams->R = 13;
    }
    else if (Coderate <0.8889) {
      p_decParams->R = 23;
    }
    else {
      p_decParams->R = 89;
    }
  }
  
  NR_gNB_SCH_STATS_t *stats=NULL;
  int first_free=-1;
  for (int i=0;i<NUMBER_OF_NR_SCH_STATS_MAX;i++) {
    if (phy_vars_gNB->ulsch_stats[i].rnti == 0 && first_free == -1) {
      first_free = i;
      stats=&phy_vars_gNB->ulsch_stats[i];
    }
    if (phy_vars_gNB->ulsch_stats[i].rnti == ulsch->rnti) {
      stats=&phy_vars_gNB->ulsch_stats[i];
      break;
    }
  }
  if (stats) {
    stats->frame = frame;
    stats->rnti = ulsch->rnti;
    stats->round_trials[harq_process->round]++;
    for (int aarx=0;aarx<frame_parms->nb_antennas_rx;aarx++) {
       stats->power[aarx]=dB_fixed_x10(pusch->ulsch_power[aarx]);
       stats->noise_power[aarx]=dB_fixed_x10(pusch->ulsch_noise_power[aarx]);
    }
    if (harq_process->new_rx == 0) {
      stats->current_Qm = Qm;
      stats->current_RI = n_layers;
      stats->total_bytes_tx += harq_process->TBS;
    }
  }
  if (A > 3824)
    harq_process->B = A+24;
  else
    harq_process->B = A+16;

// [hna] Perform nr_segmenation with input and output set to NULL to calculate only (B, C, K, Z, F)
  nr_segmentation(NULL,
                  NULL,
                  harq_process->B,
                  &harq_process->C,
                  &harq_process->K,
                  &harq_process->Z, // [hna] Z is Zc
                  &harq_process->F,
                  p_decParams->BG);

#ifdef DEBUG_ULSCH_DECODING
  printf("ulsch decoding nr segmentation Z %d\n", harq_process->Z);
  if (!frame%100)
    printf("K %d C %d Z %d \n", harq_process->K, harq_process->C, harq_process->Z);
#endif
  Tbslbrm = nr_compute_tbslbrm(0,nb_rb,n_layers);

  p_decParams->Z = harq_process->Z;


  p_decParams->numMaxIter = ulsch->max_ldpc_iterations;
  p_decParams->outMode= 0;

  r_offset = 0;

  uint16_t a_segments = MAX_NUM_NR_ULSCH_SEGMENTS;  //number of segments to be allocated

  if (nb_rb != 273) {
    a_segments = a_segments*nb_rb;
    a_segments = a_segments/273 +1;
  }

  if (harq_process->C > a_segments) {
    LOG_E(PHY,"Illegal harq_process->C %d > %d\n",harq_process->C,a_segments);
    return 1;
  }
#ifdef DEBUG_ULSCH_DECODING
  printf("Segmentation: C %d, K %d\n",harq_process->C,harq_process->K);
#endif
  Kr = harq_process->K;
  Kr_bytes = Kr>>3;
  offset = 0;
  void (*nr_processULSegment_ptr)(void*) = &nr_processULSegment;

  for (r=0; r<harq_process->C; r++) {

    E = nr_get_E(G, harq_process->C, Qm, n_layers, r);

    union ldpcReqUnion id = {.s={ulsch->rnti,frame,nr_tti_rx,0,0}};
    notifiedFIFO_elt_t *req=newNotifiedFIFO_elt(sizeof(ldpcDecode_t), id.p, phy_vars_gNB->respDecode, nr_processULSegment_ptr);
    ldpcDecode_t * rdata=(ldpcDecode_t *) NotifiedFifoData(req);

    rdata->gNB = phy_vars_gNB;
    rdata->ulsch_harq = harq_process;
    rdata->decoderParms = decParams;
    rdata->ulsch_llr = ulsch_llr;
    rdata->Kc = kc;
    rdata->harq_pid = harq_pid;
    rdata->segment_r = r;
    rdata->nbSegments = harq_process->C;
    rdata->E = E;
    rdata->A = A;
    rdata->Qm = Qm;
    rdata->r_offset = r_offset;
    rdata->Kr_bytes = Kr_bytes;
    rdata->rv_index = pusch_pdu->pusch_data.rv_index;
    rdata->Tbslbrm = Tbslbrm;
    rdata->offset = offset;
    rdata->ulsch = ulsch;
    rdata->ulsch_id = ULSCH_id;
    pushTpool(phy_vars_gNB->threadPool,req);
    phy_vars_gNB->nbDecode++;
    LOG_D(PHY,"Added a block to decode, in pipe: %d\n",phy_vars_gNB->nbDecode);
    r_offset += E;
    offset += (Kr_bytes - (harq_process->F>>3) - ((harq_process->C>1)?3:0));
    //////////////////////////////////////////////////////////////////////////////////////////
  }
  return 1;
}<|MERGE_RESOLUTION|>--- conflicted
+++ resolved
@@ -66,31 +66,6 @@
     a_segments = a_segments/273 +1;
   }
 
-<<<<<<< HEAD
-      if (ulsch->harq_processes[i]) {
-        if (ulsch->harq_processes[i]->b) {
-          free16(ulsch->harq_processes[i]->b,a_segments*1056);
-          ulsch->harq_processes[i]->b = NULL;
-        }
-        for (r=0; r<a_segments; r++) {
-          free16(ulsch->harq_processes[i]->c[r],(8448)*sizeof(uint8_t));
-          ulsch->harq_processes[i]->c[r] = NULL;
-        }
-        for (r=0; r<a_segments; r++) {
-          if (ulsch->harq_processes[i]->d[r]) {
-            free16(ulsch->harq_processes[i]->d[r],(68*384)*sizeof(int16_t));
-            ulsch->harq_processes[i]->d[r] = NULL;
-          }
-        }
-        for (r=0; r<a_segments; r++) {
-          if (ulsch->harq_processes[i]->w[r]) {
-            free16(ulsch->harq_processes[i]->w[r],(3*(6144+64))*sizeof(int16_t));
-            ulsch->harq_processes[i]->w[r] = NULL;
-          }
-        }
-        free16(ulsch->harq_processes[i],sizeof(NR_UL_gNB_HARQ_t));
-        ulsch->harq_processes[i] = NULL;
-=======
   for (i=0; i<NR_MAX_ULSCH_HARQ_PROCESSES; i++) {
     if (ulsch->harq_processes[i]) {
       if (ulsch->harq_processes[i]->b) {
@@ -101,9 +76,6 @@
         free_and_zero(ulsch->harq_processes[i]->c[r]);
         free_and_zero(ulsch->harq_processes[i]->d[r]);
         free_and_zero(ulsch->harq_processes[i]->w[r]);
-        nrLDPC_free_mem(ulsch->harq_processes[i]->p_nrLDPC_procBuf[r]);
-        ulsch->harq_processes[i]->p_nrLDPC_procBuf[r] = NULL;
->>>>>>> a981291b
       }
       free_and_zero(ulsch->harq_processes[i]);
       ulsch->harq_processes[i] = NULL;
@@ -135,20 +107,10 @@
 
     ulsch->harq_processes[i] = (NR_UL_gNB_HARQ_t *)malloc16_clear(sizeof(NR_UL_gNB_HARQ_t));
     ulsch->harq_processes[i]->b = (uint8_t*)malloc16_clear(ulsch_bytes);
-<<<<<<< HEAD
-    if (abstraction_flag == 0) {
-      for (r=0; r<a_segments; r++) {
-        ulsch->harq_processes[i]->c[r] = (uint8_t*)malloc16_clear(8448*sizeof(uint8_t));
-        ulsch->harq_processes[i]->d[r] = (int16_t*)malloc16_clear((68*384)*sizeof(int16_t));
-        ulsch->harq_processes[i]->w[r] = (int16_t*)malloc16_clear((3*(6144+64))*sizeof(int16_t));
-      }
-=======
     for (r=0; r<a_segments; r++) {
-      ulsch->harq_processes[i]->p_nrLDPC_procBuf[r] = nrLDPC_init_mem();
       ulsch->harq_processes[i]->c[r] = (uint8_t*)malloc16_clear(8448*sizeof(uint8_t));
       ulsch->harq_processes[i]->d[r] = (int16_t*)malloc16_clear((68*384)*sizeof(int16_t));
       ulsch->harq_processes[i]->w[r] = (int16_t*)malloc16_clear((3*(6144+64))*sizeof(int16_t));
->>>>>>> a981291b
     }
   }
 
