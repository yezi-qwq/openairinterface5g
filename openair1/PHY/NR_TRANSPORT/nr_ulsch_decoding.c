/*
 * Licensed to the OpenAirInterface (OAI) Software Alliance under one or more
 * contributor license agreements.  See the NOTICE file distributed with
 * this work for additional information regarding copyright ownership.
 * The OpenAirInterface Software Alliance licenses this file to You under
 * the OAI Public License, Version 1.0  (the "License"); you may not use this file
 * except in compliance with the License.
 * You may obtain a copy of the License at
 *
 *      http://www.openairinterface.org/?page_id=698
 *
 * Unless required by applicable law or agreed to in writing, software
 * distributed under the License is distributed on an "AS IS" BASIS,
 * WITHOUT WARRANTIES OR CONDITIONS OF ANY KIND, either express or implied.
 * See the License for the specific language governing permissions and
 * limitations under the License.
 *-------------------------------------------------------------------------------
 * For more information about the OpenAirInterface (OAI) Software Alliance:
 *      contact@openairinterface.org
 */

/*! \file PHY/NR_TRANSPORT/nr_ulsch_decoding.c
* \brief Top-level routines for decoding  LDPC (ULSCH) transport channels from 38.212, V15.4.0 2018-12
* \author Ahmed Hussein
* \date 2019
* \version 0.1
* \company Fraunhofer IIS
* \email: ahmed.hussein@iis.fraunhofer.de
* \note
* \warning
*/


// [from gNB coding]
#include "PHY/defs_gNB.h"
#include "PHY/phy_extern.h"
#include "PHY/CODING/coding_extern.h"
#include "PHY/CODING/coding_defs.h"
#include "PHY/CODING/lte_interleaver_inline.h"
#include "PHY/CODING/nrLDPC_decoder/nrLDPC_decoder.h"
#include "PHY/CODING/nrLDPC_decoder/nrLDPC_types.h"
#include "PHY/NR_TRANSPORT/nr_transport_common_proto.h"
#include "PHY/NR_TRANSPORT/nr_ulsch.h"
#include "PHY/NR_TRANSPORT/nr_dlsch.h"
#include "SCHED_NR/sched_nr.h"
#include "defs.h"
#include "common/utils/LOG/vcd_signal_dumper.h"
#include "common/utils/LOG/log.h"
#include <syscall.h>
//#define DEBUG_ULSCH_DECODING
#define gNB_DEBUG_TRACE

#define OAI_UL_LDPC_MAX_NUM_LLR 27000//26112 // NR_LDPC_NCOL_BG1*NR_LDPC_ZMAX = 68*384
//#define PRINT_CRC_CHECK

static uint64_t nb_total_decod =0;
static uint64_t nb_error_decod =0;

//extern double cpuf;

void free_gNB_ulsch(NR_gNB_ULSCH_t *ulsch)
{

  int i,r;

  if (ulsch) {
    for (i=0; i<NR_MAX_ULSCH_HARQ_PROCESSES; i++) {

      if (ulsch->harq_processes[i]) {
        if (ulsch->harq_processes[i]->b) {
          free16(ulsch->harq_processes[i]->b,MAX_NR_ULSCH_PAYLOAD_BYTES);
          ulsch->harq_processes[i]->b = NULL;
        }
        for (r=0; r<MAX_NUM_NR_ULSCH_SEGMENTS; r++) {
          free16(ulsch->harq_processes[i]->c[r],(8448)*sizeof(uint8_t));
          ulsch->harq_processes[i]->c[r] = NULL;
        }
        for (r=0; r<MAX_NUM_NR_ULSCH_SEGMENTS; r++) {
          if (ulsch->harq_processes[i]->d[r]) {
            free16(ulsch->harq_processes[i]->d[r],(68*384)*sizeof(int16_t));
            ulsch->harq_processes[i]->d[r] = NULL;
          }
        }
        for (r=0; r<(MAX_NUM_NR_ULSCH_SEGMENTS); r++) {
          if (ulsch->harq_processes[i]->p_nrLDPC_procBuf[r]){
            nrLDPC_free_mem(ulsch->harq_processes[i]->p_nrLDPC_procBuf[r]);
            ulsch->harq_processes[i]->p_nrLDPC_procBuf[r] = NULL;
          }
        }
        free16(ulsch->harq_processes[i],sizeof(NR_UL_gNB_HARQ_t));
        ulsch->harq_processes[i] = NULL;
      }
    }
    free16(ulsch,sizeof(NR_gNB_ULSCH_t));
    ulsch = NULL;
  }
}


NR_gNB_ULSCH_t *new_gNB_ulsch(uint8_t max_ldpc_iterations,uint8_t N_RB_UL, uint8_t abstraction_flag)
{

  NR_gNB_ULSCH_t *ulsch;
  uint8_t exit_flag = 0,i,r;
  unsigned char bw_scaling =1;

  switch (N_RB_UL) {
    case 106:
      bw_scaling =2;
    break;

    default:
      bw_scaling =1;
    break;
  }

  ulsch = (NR_gNB_ULSCH_t *)malloc16(sizeof(NR_gNB_ULSCH_t));

  if (ulsch) {

    memset(ulsch,0,sizeof(NR_gNB_ULSCH_t));

    ulsch->max_ldpc_iterations = max_ldpc_iterations;
    ulsch->Mlimit = 4;

    for (i=0; i<NR_MAX_ULSCH_HARQ_PROCESSES; i++) {

      ulsch->harq_processes[i] = (NR_UL_gNB_HARQ_t *)malloc16(sizeof(NR_UL_gNB_HARQ_t));

      if (ulsch->harq_processes[i]) {

        memset(ulsch->harq_processes[i],0,sizeof(NR_UL_gNB_HARQ_t));

        ulsch->harq_processes[i]->b = (uint8_t*)malloc16(MAX_NR_ULSCH_PAYLOAD_BYTES/bw_scaling);

        if (ulsch->harq_processes[i]->b)
          memset(ulsch->harq_processes[i]->b,0,MAX_NR_ULSCH_PAYLOAD_BYTES/bw_scaling);
        else
          exit_flag=3;

        if (abstraction_flag == 0) {
          for (r=0; r<MAX_NUM_NR_ULSCH_SEGMENTS/bw_scaling; r++) {

            ulsch->harq_processes[i]->p_nrLDPC_procBuf[r] = nrLDPC_init_mem();

            ulsch->harq_processes[i]->c[r] = (uint8_t*)malloc16(8448*sizeof(uint8_t));

            if (ulsch->harq_processes[i]->c[r])
              memset(ulsch->harq_processes[i]->c[r],0,8448*sizeof(uint8_t));
            else
              exit_flag=2;

            ulsch->harq_processes[i]->d[r] = (int16_t*)malloc16((68*384)*sizeof(int16_t));

            if (ulsch->harq_processes[i]->d[r])
              memset(ulsch->harq_processes[i]->d[r],0,(68*384)*sizeof(int16_t));
            else
              exit_flag=2;
          }
        }
      } else {
        exit_flag=1;
      }
    }

    if (exit_flag==0)
      return(ulsch);
  }

  printf("new_gNB_ulsch with size %zu: exit_flag = %u\n",sizeof(NR_UL_gNB_HARQ_t), exit_flag);
  free_gNB_ulsch(ulsch);
  
  return(NULL);
}

void clean_gNB_ulsch(NR_gNB_ULSCH_t *ulsch)
{
  unsigned char i, j;

  if (ulsch) {
    ulsch->harq_mask = 0;
    ulsch->bundling = 0;
    ulsch->beta_offset_cqi_times8 = 0;
    ulsch->beta_offset_ri_times8 = 0;
    ulsch->beta_offset_harqack_times8 = 0;
    ulsch->Msg3_active = 0;
    ulsch->Msg3_flag = 0;
    ulsch->Msg3_subframe = 0;
    ulsch->Msg3_frame = 0;
    ulsch->rnti = 0;
    ulsch->rnti_type = 0;
    ulsch->cyclicShift = 0;
    ulsch->cooperation_flag = 0;
    ulsch->Mlimit = 0;
    ulsch->max_ldpc_iterations = 0;
    ulsch->last_iteration_cnt = 0;
    ulsch->num_active_cba_groups = 0;
    for (i=0;i<NUM_MAX_CBA_GROUP;i++) ulsch->cba_rnti[i] = 0;
    for (i=0;i<NR_MAX_SLOTS_PER_FRAME;i++) ulsch->harq_process_id[i] = 0;

    for (i=0; i<NR_MAX_ULSCH_HARQ_PROCESSES; i++) {
      if (ulsch->harq_processes[i]){
        /// Nfapi ULSCH PDU
        //nfapi_nr_ul_config_ulsch_pdu ulsch_pdu;
        ulsch->harq_processes[i]->frame=0;
        ulsch->harq_processes[i]->subframe=0;
        ulsch->harq_processes[i]->round=0;
        ulsch->harq_processes[i]->TPC=0;
        ulsch->harq_processes[i]->mimo_mode=0;
        ulsch->harq_processes[i]->dci_alloc=0;
        ulsch->harq_processes[i]->rar_alloc=0;
        ulsch->harq_processes[i]->status=0;
        ulsch->harq_processes[i]->subframe_scheduling_flag=0;
        ulsch->harq_processes[i]->subframe_cba_scheduling_flag=0;
        ulsch->harq_processes[i]->phich_active=0;
        ulsch->harq_processes[i]->phich_ACK=0;
        ulsch->harq_processes[i]->previous_first_rb=0;
        ulsch->harq_processes[i]->handled=0;
        ulsch->harq_processes[i]->delta_TF=0;

        ulsch->harq_processes[i]->TBS=0;
        /// Pointer to the payload (38.212 V15.4.0 section 5.1)
        //uint8_t *b;
        ulsch->harq_processes[i]->B=0;
        /// Pointers to code blocks after code block segmentation and CRC attachment (38.212 V15.4.0 section 5.2.2)
        //uint8_t *c[MAX_NUM_NR_ULSCH_SEGMENTS];
        ulsch->harq_processes[i]->K=0;
        ulsch->harq_processes[i]->F=0;
        ulsch->harq_processes[i]->C=0;
        /// Pointers to code blocks after LDPC coding (38.212 V15.4.0 section 5.3.2)
        //int16_t *d[MAX_NUM_NR_ULSCH_SEGMENTS];
        /// LDPC processing buffer
        //t_nrLDPC_procBuf* p_nrLDPC_procBuf[MAX_NUM_NR_ULSCH_SEGMENTS];
        ulsch->harq_processes[i]->Z=0;
        /// code blocks after bit selection in rate matching for LDPC code (38.212 V15.4.0 section 5.4.2.1)
        //int16_t e[MAX_NUM_NR_DLSCH_SEGMENTS][3*8448];
        ulsch->harq_processes[i]->E=0;


        ulsch->harq_processes[i]->n_DMRS=0;
        ulsch->harq_processes[i]->n_DMRS2=0;
        ulsch->harq_processes[i]->previous_n_DMRS=0;


        ulsch->harq_processes[i]->cqi_crc_status=0;
        for (j=0;j<MAX_CQI_BYTES;j++) ulsch->harq_processes[i]->o[j]=0;
        ulsch->harq_processes[i]->uci_format=0;
        ulsch->harq_processes[i]->Or1=0;
        ulsch->harq_processes[i]->Or2=0;
        ulsch->harq_processes[i]->o_RI[0]=0; ulsch->harq_processes[i]->o_RI[1]=0;
        ulsch->harq_processes[i]->O_RI=0;
        ulsch->harq_processes[i]->o_ACK[0]=0; ulsch->harq_processes[i]->o_ACK[1]=0;
        ulsch->harq_processes[i]->o_ACK[2]=0; ulsch->harq_processes[i]->o_ACK[3]=0;
        ulsch->harq_processes[i]->O_ACK=0;
        ulsch->harq_processes[i]->V_UL_DAI=0;
        /// "q" sequences for CQI/PMI (for definition see 36-212 V8.6 2009-03, p.27)
        //int8_t q[MAX_CQI_PAYLOAD];
        ulsch->harq_processes[i]->o_RCC=0;
        /// coded and interleaved CQI bits
        //int8_t o_w[(MAX_CQI_BITS+8)*3];
        /// coded CQI bits
        //int8_t o_d[96+((MAX_CQI_BITS+8)*3)];
        for (j=0;j<MAX_ACK_PAYLOAD;j++) ulsch->harq_processes[i]->q_ACK[j]=0;
        for (j=0;j<MAX_RI_PAYLOAD;j++) ulsch->harq_processes[i]->q_RI[j]=0;
        /// Temporary h sequence to flag PUSCH_x/PUSCH_y symbols which are not scrambled
        //uint8_t h[MAX_NUM_CHANNEL_BITS];
        /// soft bits for each received segment ("w"-sequence)(for definition see 36-212 V8.6 2009-03, p.15)
        //int16_t w[MAX_NUM_ULSCH_SEGMENTS][3*(6144+64)];
      }
    }
  }
}

#ifdef PRINT_CRC_CHECK
  static uint32_t prnt_crc_cnt = 0;
#endif

uint32_t nr_ulsch_decoding(PHY_VARS_gNB *phy_vars_gNB,
                           uint8_t UE_id,
                           short *ulsch_llr,
                           NR_DL_FRAME_PARMS *frame_parms,
                           uint32_t frame,
                           uint16_t nb_symb_sch,
                           uint8_t nr_tti_rx,
                           uint8_t harq_pid,
                           uint8_t is_crnti)
{

  uint32_t A,E;
  uint32_t G;
  uint32_t ret,offset;
  int32_t no_iteration_ldpc, length_dec;
  uint32_t r,r_offset=0,Kr=8424,Kr_bytes,K_bytes_F,err_flag=0;
  uint8_t crc_type;
  int8_t llrProcBuf[OAI_UL_LDPC_MAX_NUM_LLR] __attribute__ ((aligned(32)));

#ifdef PRINT_CRC_CHECK
  prnt_crc_cnt++;
#endif
  

  NR_gNB_ULSCH_t                       *ulsch                 = phy_vars_gNB->ulsch[UE_id][0];
  NR_UL_gNB_HARQ_t                     *harq_process          = ulsch->harq_processes[harq_pid];
  nfapi_nr_ul_config_ulsch_pdu_rel15_t *nfapi_ulsch_pdu_rel15 = &harq_process->ulsch_pdu.ulsch_pdu_rel15;
  
  t_nrLDPC_dec_params decParams;
  t_nrLDPC_dec_params* p_decParams    = &decParams;
  t_nrLDPC_time_stats procTime;
  t_nrLDPC_time_stats* p_procTime     = &procTime ;
  t_nrLDPC_procBuf** p_nrLDPC_procBuf = harq_process->p_nrLDPC_procBuf;

  int16_t  z [68*384];
  int8_t   l [68*384];
  uint8_t  kc;
  uint8_t  Ilbrm        = 0;
  uint32_t Tbslbrm     = 950984;
  double   Coderate    = 0.0;
  
  // ------------------------------------------------------------------
  uint16_t nb_rb          = nfapi_ulsch_pdu_rel15->number_rbs;
  uint16_t number_symbols = nfapi_ulsch_pdu_rel15->number_symbols;
  uint8_t Qm              = nfapi_ulsch_pdu_rel15->Qm;
  uint16_t R               = nfapi_ulsch_pdu_rel15->R;
  uint8_t mcs             = nfapi_ulsch_pdu_rel15->mcs;
  uint8_t n_layers        = nfapi_ulsch_pdu_rel15->n_layers;
  uint8_t nb_re_dmrs      = nfapi_ulsch_pdu_rel15->nb_re_dmrs;
  uint8_t length_dmrs     = nfapi_ulsch_pdu_rel15->length_dmrs;
  // ------------------------------------------------------------------

  uint32_t i,j;

  __m128i *pv = (__m128i*)&z;
  __m128i *pl = (__m128i*)&l;
  
  
   if (!ulsch_llr) {
    printf("ulsch_decoding.c: NULL ulsch_llr pointer\n");
    return (ulsch->max_ldpc_iterations + 1);
  }

  if (!harq_process) {
    printf("ulsch_decoding.c: NULL harq_process pointer\n");
    return (ulsch->max_ldpc_iterations + 1);
  }

  if (!frame_parms) {
    printf("ulsch_decoding.c: NULL frame_parms pointer\n");
    return (ulsch->max_ldpc_iterations + 1);
  }

  // harq_process->trials[nfapi_ulsch_pdu_rel15->round]++;
  harq_process->TBS = nr_compute_tbs(Qm, R, nb_rb, number_symbols, nb_re_dmrs*length_dmrs, 0, n_layers);

  A   = harq_process->TBS;
  ret = ulsch->max_ldpc_iterations + 1;

  G = nr_get_G(nb_rb, number_symbols, nb_re_dmrs, length_dmrs, Qm, n_layers);

  LOG_D(PHY,"ULSCH Decoding, harq_pid %d TBS %d G %d mcs %d Nl %d nb_symb_sch %d nb_rb %d\n",harq_pid,A,G, mcs, n_layers, nb_symb_sch,nb_rb);

  if (harq_process->round == 0) {

    // This is a new packet, so compute quantities regarding segmentation
    harq_process->B = A+24;

<<<<<<< HEAD
    // [hna] Perform nr_segmenation with input and output set to NULL to calculate only (B, C, K, Z, F)
    nr_segmentation(NULL,
                    NULL,
                    harq_process->B,
                    &harq_process->C,
                    &harq_process->K,
                    &harq_process->Z, // [hna] Z is Zc
                    &harq_process->F);

#ifdef DEBUG_ULSCH_DECODING
    printf("ulsch decoding nr segmentation Z %d\n", harq_process->Z);
    if (!frame%100)
      printf("K %d C %d Z %d F %d \n", harq_process->K, harq_process->C, harq_process->Z, harq_process->F);
#endif
  }

  p_decParams->Z = harq_process->Z;

  Coderate = (float) A /(float) G;
=======
    if (R<1024)
      Coderate = (float) R /(float) 1024;
    else
      Coderate = (float) R /(float) 2048;
>>>>>>> 615f2787

    if ((A <=292) || ((A<=3824) && (Coderate <= 0.6667)) || Coderate <= 0.25){
      p_decParams->BG = 2;
      if (Coderate < 0.3333) {
      p_decParams->R = 15;
      kc = 52;
    }
    else if (Coderate <0.6667) {
      p_decParams->R = 13;
      kc = 32;
    }
    else {
      p_decParams->R = 23;
      kc = 17;
    }
  } else {
    p_decParams->BG = 1;
    if (Coderate < 0.6667) {
      p_decParams->R = 13;
      kc = 68;
    }
    else if (Coderate <0.8889) {
      p_decParams->R = 23;
      kc = 35;
    }
    else {
      p_decParams->R = 89;
      kc = 27;
    }
  }

    // [hna] Perform nr_segmenation with input and output set to NULL to calculate only (B, C, K, Z, F)
    nr_segmentation(NULL,
                    NULL,
                    harq_process->B,
                    &harq_process->C,
                    &harq_process->K,
                    &harq_process->Z, // [hna] Z is Zc
                    &harq_process->F,
                    p_decParams->BG);

#ifdef DEBUG_ULSCH_DECODING
    printf("ulsch decoding nr segmentation Z %d\n", harq_process->Z);
    if (!frame%100)
      printf("K %d C %d Z %d nl %d \n", harq_process->K, harq_process->C, harq_process->Z, harq_process->Nl);
#endif
  }
  p_decParams->Z = harq_process->Z;


  p_decParams->numMaxIter = ulsch->max_ldpc_iterations;
  p_decParams->outMode= 0;

  err_flag = 0;
  r_offset = 0;

  unsigned char bw_scaling =1;

  switch (frame_parms->N_RB_UL) {

    case 106:
      bw_scaling =2;
      break;

    default:
      bw_scaling =1;
      break;
  }

  if (harq_process->C > MAX_NUM_NR_ULSCH_SEGMENTS/bw_scaling) {
    LOG_E(PHY,"Illegal harq_process->C %d > %d\n",harq_process->C,MAX_NUM_NR_ULSCH_SEGMENTS/bw_scaling);
    return (ulsch->max_ldpc_iterations + 1);
  }
#ifdef DEBUG_ULSCH_DECODING
  printf("Segmentation: C %d, K %d\n",harq_process->C,harq_process->K);
#endif

  //opp_enabled=1;

  Kr = harq_process->K;
  Kr_bytes = Kr>>3;

  K_bytes_F = Kr_bytes-(harq_process->F>>3);

  for (r=0; r<harq_process->C; r++) {
    E = nr_get_E(G, harq_process->C, nfapi_ulsch_pdu_rel15->Qm, nfapi_ulsch_pdu_rel15->n_layers, r);

#if gNB_TIMING_TRACE
    start_meas(ulsch_deinterleaving_stats);
#endif

    ////////////////////////////////////////////////////////////////////////////////////////////
    ///////////////////////////////// nr_deinterleaving_ldpc ///////////////////////////////////
    //////////////////////////////////////////////////////////////////////////////////////////

    //////////////////////////// ulsch_llr =====> harq_process->e //////////////////////////////

    nr_deinterleaving_ldpc(E,
                           nfapi_ulsch_pdu_rel15->Qm,
                           harq_process->e[r],
                           ulsch_llr+r_offset);

    //for (int i =0; i<16; i++)
    //          printf("rx output deinterleaving w[%d]= %d r_offset %d\n", i,harq_process->w[r][i], r_offset);

#if gNB_TIMING_TRACE
    stop_meas(ulsch_deinterleaving_stats);
#endif

#if gNB_TIMING_TRACE
    start_meas(ulsch_rate_unmatching_stats);
#endif

#ifdef DEBUG_ULSCH_DECODING
    LOG_D(PHY,"HARQ_PID %d Rate Matching Segment %d (coded bits %d,unpunctured/repeated bits %d, TBS %d, mod_order %d, nb_rb %d, Nl %d, rv %d, round %d)...\n",
          harq_pid,r, G,
          Kr*3,
          harq_process->TBS,
          nfapi_ulsch_pdu_rel15->Qm,
          nfapi_ulsch_pdu_rel15->number_rbs,
          nfapi_ulsch_pdu_rel15->n_layers,
          nfapi_ulsch_pdu_rel15->rv,
          harq_process->round);
#endif
    //////////////////////////////////////////////////////////////////////////////////////////


    //////////////////////////////////////////////////////////////////////////////////////////
    //////////////////////////////// nr_rate_matching_ldpc_rx ////////////////////////////////
    //////////////////////////////////////////////////////////////////////////////////////////

    ///////////////////////// harq_process->e =====> harq_process->d /////////////////////////

    Tbslbrm = nr_compute_tbslbrm(0,nb_rb,nfapi_ulsch_pdu_rel15->n_layers,harq_process->C);

    if (nr_rate_matching_ldpc_rx(Ilbrm,
                                 Tbslbrm,
                                 p_decParams->BG,
                                 p_decParams->Z,
                                 harq_process->d[r],
                                 harq_process->e[r],
                                 harq_process->C,
                                 nfapi_ulsch_pdu_rel15->rv,
                                 (harq_process->round==0)?1:0,
                                 E)==-1) {
#if gNB_TIMING_TRACE
      stop_meas(ulsch_rate_unmatching_stats);
#endif
      LOG_E(PHY,"ulsch_decoding.c: Problem in rate_matching\n");
      return (ulsch->max_ldpc_iterations + 1);
    } else {
#if gNB_TIMING_TRACE
      stop_meas(ulsch_rate_unmatching_stats);
#endif
    }

    r_offset += E;

#ifdef DEBUG_ULSCH_DECODING
    if (r==0) {
      write_output("decoder_llr.m","decllr",ulsch_llr,G,1,0);
      write_output("decoder_in.m","dec",&harq_process->d[0][0],(3*8*Kr_bytes)+12,1,0);
    }

    printf("decoder input(segment %d) :",r);
    int i; 
    for (i=0;i<(3*8*Kr_bytes)+12;i++)
      printf("%d : %d\n",i,harq_process->d[r][i]);
    printf("\n");
#endif


    //    printf("Clearing c, %p\n",harq_process->c[r]);
    memset(harq_process->c[r],0,Kr_bytes);

    //    printf("done\n");
    if (harq_process->C == 1) {
      crc_type = CRC24_A;
      length_dec = harq_process->B;
    }
    else {
      crc_type = CRC24_B;
      length_dec = (harq_process->B+24*harq_process->C)/harq_process->C;
    }

    if (err_flag == 0) {

#if gNB_TIMING_TRACE
      start_meas(ulsch_turbo_decoding_stats);
#endif

      //LOG_E(PHY,"AbsSubframe %d.%d Start LDPC segment %d/%d A %d ",frame%1024,nr_tti_rx,r,harq_process->C-1, A);

      
      memset(pv,0,2*harq_process->Z*sizeof(int16_t));
      memset((pv+K_bytes_F),127,harq_process->F*sizeof(int16_t));

      for (i=((2*p_decParams->Z)>>3), j = 0; i < K_bytes_F; i++, j++) {
        pv[i]= _mm_loadu_si128((__m128i*)(&harq_process->d[r][8*j]));
      }

      for (i=Kr_bytes,j=K_bytes_F-((2*p_decParams->Z)>>3); i < ((kc*p_decParams->Z)>>3); i++, j++) {
        pv[i]= _mm_loadu_si128((__m128i*)(&harq_process->d[r][8*j]));
      }
    
      for (i=0, j=0; j < ((kc*p_decParams->Z)>>4);  i+=2, j++) {
        pl[j] = _mm_packs_epi16(pv[i],pv[i+1]);
      }

      //////////////////////////////////////////////////////////////////////////////////////////


      //////////////////////////////////////////////////////////////////////////////////////////
      ///////////////////////////////////// nrLDPC_decoder /////////////////////////////////////
      //////////////////////////////////////////////////////////////////////////////////////////

      ////////////////////////////////// pl =====> llrProcBuf //////////////////////////////////

      no_iteration_ldpc = nrLDPC_decoder(p_decParams,
                                         (int8_t*)&pl[0],
                                         llrProcBuf,
                                         p_nrLDPC_procBuf[r],
                                         p_procTime);

      if (check_crc((uint8_t*)llrProcBuf,length_dec,harq_process->F,crc_type)) {
  #ifdef PRINT_CRC_CHECK
        //if (prnt_crc_cnt % 10 == 0)
          LOG_I(PHY, "Segment %d CRC OK\n",r);
  #endif
        ret = no_iteration_ldpc;
      } else {
  #ifdef PRINT_CRC_CHECK
        //if (prnt_crc_cnt%10 == 0)
          LOG_I(PHY, "CRC NOK\n");
  #endif
        ret = ulsch->max_ldpc_iterations + 1;
      }

      nb_total_decod++;

      if (no_iteration_ldpc > ulsch->max_ldpc_iterations){
        nb_error_decod++;
      }
      
      for (int m=0; m < Kr>>3; m ++) {
        harq_process->c[r][m]= (uint8_t) llrProcBuf[m];
      }

#ifdef DEBUG_ULSCH_DECODING
      //printf("output decoder %d %d %d %d %d \n", harq_process->c[r][0], harq_process->c[r][1], harq_process->c[r][2],harq_process->c[r][3], harq_process->c[r][4]);
      for (int k=0;k<A>>3;k++)
       printf("output decoder [%d] =  0x%02x \n", k, harq_process->c[r][k]);
      printf("no_iterations_ldpc %d (ret %d)\n",no_iteration_ldpc,ret);
      //write_output("dec_output.m","dec0",harq_process->c[0],Kr_bytes,1,4);
#endif

#if gNB_TIMING_TRACE
      stop_meas(ulsch_turbo_decoding_stats);
#endif
    }

    if ((err_flag == 0) && (ret >= (ulsch->max_ldpc_iterations + 1))) {
      // a Code segment is in error so break;
      LOG_D(PHY,"AbsSubframe %d.%d CRC failed, segment %d/%d \n",frame%1024,nr_tti_rx,r,harq_process->C-1);
      err_flag = 1;
    }
    //////////////////////////////////////////////////////////////////////////////////////////
  }

  int32_t frame_rx_prev = frame;
  int32_t tti_rx_prev = nr_tti_rx - 1;
  if (tti_rx_prev < 0) {
    frame_rx_prev--;
    tti_rx_prev += 10*frame_parms->ttis_per_subframe;
  }
  frame_rx_prev = frame_rx_prev%1024;

  if (err_flag == 1) {

#ifdef gNB_DEBUG_TRACE
    LOG_I(PHY,"[gNB %d] ULSCH: Setting NAK for SFN/SF %d/%d (pid %d, status %d, round %d, TBS %d) Kr %d r %d\n",
          phy_vars_gNB->Mod_id, frame, nr_tti_rx, harq_pid,harq_process->status, harq_process->round,harq_process->TBS,Kr,r);
#endif

    // harq_process->harq_ack.ack = 0;
    // harq_process->harq_ack.harq_id = harq_pid;
    // harq_process->harq_ack.send_harq_status = 1;
    // harq_process->errors[harq_process->round]++;
    //harq_process->round++;

    if (harq_process->round >= ulsch->Mlimit) {
      harq_process->status = SCH_IDLE;
      harq_process->round  = 0;
      harq_process->handled  = 0;
      ulsch->harq_mask &= ~(1 << harq_pid);
    }

    if(is_crnti) {
      LOG_D(PHY,"[gNB %d] ULSCH: Setting NACK for nr_tti_rx %d (pid %d, pid status %d, round %d/Max %d, TBS %d)\n",
            phy_vars_gNB->Mod_id,nr_tti_rx,harq_pid,harq_process->status,harq_process->round,ulsch->Mlimit,harq_process->TBS);
    }

    harq_process->handled  = 1;
    return (ulsch->max_ldpc_iterations + 1);

  } else {

#ifdef gNB_DEBUG_TRACE
    LOG_I(PHY,"[gNB %d] ULSCH: Setting ACK for nr_tti_rx %d TBS %d\n",
          phy_vars_gNB->Mod_id,nr_tti_rx,harq_process->TBS);
#endif

    harq_process->status = SCH_IDLE;
    harq_process->round  = 0;
    // harq_process->handled  = 0;
    ulsch->harq_mask  &= ~(1 << harq_pid);
    // harq_process->harq_ack.ack = 1;
    // harq_process->harq_ack.harq_id = harq_pid;
    // harq_process->harq_ack.send_harq_status = 1;

    if(is_crnti)
    {
      LOG_D(PHY,"[gNB %d] ULSCH: Setting ACK for nr_tti_rx %d (pid %d, round %d, TBS %d)\n",phy_vars_gNB->Mod_id,nr_tti_rx,harq_pid,harq_process->round,harq_process->TBS);
    }
  }

  // Reassembly of Transport block here
  offset = 0;
  Kr = harq_process->K;
  Kr_bytes = Kr>>3;

  for (r=0; r<harq_process->C; r++) {

    memcpy(harq_process->b+offset,
           harq_process->c[r],
           Kr_bytes- - (harq_process->F>>3) -((harq_process->C>1)?3:0));

    offset += (Kr_bytes - (harq_process->F>>3) - ((harq_process->C>1)?3:0));

#ifdef DEBUG_ULSCH_DECODING
    printf("Segment %d : Kr= %d bytes\n",r,Kr_bytes);
    printf("copied %d bytes to b sequence (harq_pid %d)\n",
           (Kr_bytes - (harq_process->F>>3)-((harq_process->C>1)?3:0)),harq_pid);
    printf("b[0] = %x,c[%d] = %x\n",
           harq_process->b[offset],
           harq_process->F>>3,
           harq_process->c[r]);
#endif

  }

  ulsch->last_iteration_cnt = ret;

  return(ret);
}<|MERGE_RESOLUTION|>--- conflicted
+++ resolved
@@ -363,32 +363,10 @@
     // This is a new packet, so compute quantities regarding segmentation
     harq_process->B = A+24;
 
-<<<<<<< HEAD
-    // [hna] Perform nr_segmenation with input and output set to NULL to calculate only (B, C, K, Z, F)
-    nr_segmentation(NULL,
-                    NULL,
-                    harq_process->B,
-                    &harq_process->C,
-                    &harq_process->K,
-                    &harq_process->Z, // [hna] Z is Zc
-                    &harq_process->F);
-
-#ifdef DEBUG_ULSCH_DECODING
-    printf("ulsch decoding nr segmentation Z %d\n", harq_process->Z);
-    if (!frame%100)
-      printf("K %d C %d Z %d F %d \n", harq_process->K, harq_process->C, harq_process->Z, harq_process->F);
-#endif
-  }
-
-  p_decParams->Z = harq_process->Z;
-
-  Coderate = (float) A /(float) G;
-=======
     if (R<1024)
       Coderate = (float) R /(float) 1024;
     else
       Coderate = (float) R /(float) 2048;
->>>>>>> 615f2787
 
     if ((A <=292) || ((A<=3824) && (Coderate <= 0.6667)) || Coderate <= 0.25){
       p_decParams->BG = 2;
