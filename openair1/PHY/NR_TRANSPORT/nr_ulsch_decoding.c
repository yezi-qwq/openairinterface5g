--- conflicted
+++ resolved
@@ -185,15 +185,8 @@
     if (exit_flag==0)
       return(ulsch);
   }
-
-<<<<<<< HEAD
-  printf("new_gNB_ulsch with size %zu: exit_flag = %u\n",sizeof(NR_UL_gNB_HARQ_t), exit_flag);
+  printf("new_gNB_ulsch with size %zu: exit_flag = %hhu\n",sizeof(NR_UL_gNB_HARQ_t), exit_flag);
   free_gNB_ulsch(&ulsch,N_RB_UL);
-
-=======
-  printf("new_gNB_ulsch with size %zu: exit_flag = %hhu\n",sizeof(NR_UL_gNB_HARQ_t), exit_flag);
-  free_gNB_ulsch(&ulsch);
->>>>>>> cfced70b
   return(NULL);
 }
 
