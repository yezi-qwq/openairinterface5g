/*
 * Licensed to the OpenAirInterface (OAI) Software Alliance under one or more
 * contributor license agreements.  See the NOTICE file distributed with
 * this work for additional information regarding copyright ownership.
 * The OpenAirInterface Software Alliance licenses this file to You under
 * the OAI Public License, Version 1.0  (the "License"); you may not use this file
 * except in compliance with the License.
 * You may obtain a copy of the License at
 *
 *      http://www.openairinterface.org/?page_id=698
 *
 * Unless required by applicable law or agreed to in writing, software
 * distributed under the License is distributed on an "AS IS" BASIS,
 * WITHOUT WARRANTIES OR CONDITIONS OF ANY KIND, either express or implied.
 * See the License for the specific language governing permissions and
 * limitations under the License.
 *-------------------------------------------------------------------------------
 * For more information about the OpenAirInterface (OAI) Software Alliance:
 *      contact@openairinterface.org
 */

/*! \file PHY/NR_TRANSPORT/nr_ulsch_decoding.c
* \brief Top-level routines for decoding  LDPC (ULSCH) transport channels from 38.212, V15.4.0 2018-12
* \author Ahmed Hussein
* \date 2019
* \version 0.1
* \company Fraunhofer IIS
* \email: ahmed.hussein@iis.fraunhofer.de
* \note
* \warning
*/


// [from gNB coding]
#include "PHY/defs_gNB.h"
#include "PHY/phy_extern.h"
#include "PHY/CODING/coding_extern.h"
#include "PHY/CODING/coding_defs.h"
#include "PHY/CODING/lte_interleaver_inline.h"
#include "PHY/CODING/nrLDPC_extern.h"
#include "PHY/NR_TRANSPORT/nr_transport_common_proto.h"
#include "PHY/NR_TRANSPORT/nr_ulsch.h"
#include "PHY/NR_TRANSPORT/nr_dlsch.h"
#include "SCHED_NR/sched_nr.h"
#include "defs.h"
#include "common/utils/LOG/vcd_signal_dumper.h"
#include "common/utils/LOG/log.h"
#include <syscall.h>
//#define DEBUG_ULSCH_DECODING
//#define gNB_DEBUG_TRACE

#define OAI_UL_LDPC_MAX_NUM_LLR 27000//26112 // NR_LDPC_NCOL_BG1*NR_LDPC_ZMAX = 68*384
//#define PRINT_CRC_CHECK

static uint64_t nb_total_decod =0;
static uint64_t nb_error_decod =0;

//extern double cpuf;

void free_gNB_ulsch(NR_gNB_ULSCH_t **ulschptr,uint8_t N_RB_UL)
{

  int i,r;
  uint16_t a_segments = MAX_NUM_NR_ULSCH_SEGMENTS;  //number of segments to be allocated
  NR_gNB_ULSCH_t *ulsch = *ulschptr;

  if (ulsch) {
    if (N_RB_UL != 273) {
      a_segments = a_segments*N_RB_UL;
      a_segments = a_segments/273;
    }  


    for (i=0; i<NR_MAX_ULSCH_HARQ_PROCESSES; i++) {

      if (ulsch->harq_processes[i]) {
        if (ulsch->harq_processes[i]->b) {
          free16(ulsch->harq_processes[i]->b,a_segments*1056);
          ulsch->harq_processes[i]->b = NULL;
        }
        for (r=0; r<a_segments; r++) {
          free16(ulsch->harq_processes[i]->c[r],(8448)*sizeof(uint8_t));
          ulsch->harq_processes[i]->c[r] = NULL;
        }
        for (r=0; r<a_segments; r++) {
          if (ulsch->harq_processes[i]->d[r]) {
            free16(ulsch->harq_processes[i]->d[r],(68*384)*sizeof(int16_t));
            ulsch->harq_processes[i]->d[r] = NULL;
          }
        }
        for (r=0; r<a_segments; r++) {
          if (ulsch->harq_processes[i]->w[r]) {
            free16(ulsch->harq_processes[i]->w[r],(3*(6144+64))*sizeof(int16_t));
            ulsch->harq_processes[i]->w[r] = NULL;
          }
        }
        for (r=0; r<a_segments; r++) {
          if (ulsch->harq_processes[i]->p_nrLDPC_procBuf[r]){
            nrLDPC_free_mem(ulsch->harq_processes[i]->p_nrLDPC_procBuf[r]);
            ulsch->harq_processes[i]->p_nrLDPC_procBuf[r] = NULL;
          }
        }
        free16(ulsch->harq_processes[i],sizeof(NR_UL_gNB_HARQ_t));
        ulsch->harq_processes[i] = NULL;
      }
    }
    free16(ulsch,sizeof(NR_gNB_ULSCH_t));
    *ulschptr = NULL;
  }
}


NR_gNB_ULSCH_t *new_gNB_ulsch(uint8_t max_ldpc_iterations,uint16_t N_RB_UL, uint8_t abstraction_flag)
{

  NR_gNB_ULSCH_t *ulsch;
  uint8_t exit_flag = 0,i,r;
  uint16_t a_segments = MAX_NUM_NR_ULSCH_SEGMENTS;  //number of segments to be allocated

  if (N_RB_UL != 273) {
    a_segments = a_segments*N_RB_UL;
    a_segments = a_segments/273;
  }

  uint16_t ulsch_bytes = a_segments*1056;  // allocated bytes per segment

  ulsch = (NR_gNB_ULSCH_t *)malloc16(sizeof(NR_gNB_ULSCH_t));

  if (ulsch) {

    memset(ulsch,0,sizeof(NR_gNB_ULSCH_t));

    ulsch->max_ldpc_iterations = max_ldpc_iterations;
    ulsch->Mlimit = 4;

    for (i=0; i<NR_MAX_ULSCH_HARQ_PROCESSES; i++) {

      ulsch->harq_processes[i] = (NR_UL_gNB_HARQ_t *)malloc16(sizeof(NR_UL_gNB_HARQ_t));

      if (ulsch->harq_processes[i]) {

        memset(ulsch->harq_processes[i],0,sizeof(NR_UL_gNB_HARQ_t));

        ulsch->harq_processes[i]->b = (uint8_t*)malloc16(ulsch_bytes);

        if (ulsch->harq_processes[i]->b)
          memset(ulsch->harq_processes[i]->b,0,ulsch_bytes);
        else
          exit_flag=3;

        if (abstraction_flag == 0) {
          for (r=0; r<a_segments; r++) {

            ulsch->harq_processes[i]->p_nrLDPC_procBuf[r] = nrLDPC_init_mem();

            ulsch->harq_processes[i]->c[r] = (uint8_t*)malloc16(8448*sizeof(uint8_t));

            if (ulsch->harq_processes[i]->c[r])
              memset(ulsch->harq_processes[i]->c[r],0,8448*sizeof(uint8_t));
            else
              exit_flag=2;

            ulsch->harq_processes[i]->d[r] = (int16_t*)malloc16((68*384)*sizeof(int16_t));

            if (ulsch->harq_processes[i]->d[r])
              memset(ulsch->harq_processes[i]->d[r],0,(68*384)*sizeof(int16_t));
            else
              exit_flag=2;

            ulsch->harq_processes[i]->w[r] = (int16_t*)malloc16((3*(6144+64))*sizeof(int16_t));

            if (ulsch->harq_processes[i]->w[r])
              memset(ulsch->harq_processes[i]->w[r],0,(3*(6144+64))*sizeof(int16_t));
            else
              exit_flag=2;
          }
        }
      } else {
        exit_flag=1;
      }
    }

    if (exit_flag==0)
      return(ulsch);
  }
  printf("new_gNB_ulsch with size %zu: exit_flag = %hhu\n",sizeof(NR_UL_gNB_HARQ_t), exit_flag);
  free_gNB_ulsch(&ulsch,N_RB_UL);
  return(NULL);
}

void clean_gNB_ulsch(NR_gNB_ULSCH_t *ulsch)
{
  unsigned char i, j;

  if (ulsch) {
    ulsch->harq_mask = 0;
    ulsch->bundling = 0;
    ulsch->beta_offset_cqi_times8 = 0;
    ulsch->beta_offset_ri_times8 = 0;
    ulsch->beta_offset_harqack_times8 = 0;
    ulsch->Msg3_active = 0;
    ulsch->Msg3_flag = 0;
    ulsch->Msg3_subframe = 0;
    ulsch->Msg3_frame = 0;
    ulsch->rnti = 0;
    ulsch->rnti_type = 0;
    ulsch->cyclicShift = 0;
    ulsch->cooperation_flag = 0;
    ulsch->Mlimit = 0;
    ulsch->max_ldpc_iterations = 0;
    ulsch->last_iteration_cnt = 0;
    ulsch->num_active_cba_groups = 0;
    for (i=0;i<NUM_MAX_CBA_GROUP;i++) ulsch->cba_rnti[i] = 0;
    for (i=0;i<NR_MAX_SLOTS_PER_FRAME;i++) ulsch->harq_process_id[i] = 0;

    for (i=0; i<NR_MAX_ULSCH_HARQ_PROCESSES; i++) {
      if (ulsch->harq_processes[i]){
        /// Nfapi ULSCH PDU
        //nfapi_nr_ul_config_ulsch_pdu ulsch_pdu;
        ulsch->harq_processes[i]->frame=0;
        ulsch->harq_processes[i]->slot=0;
        ulsch->harq_processes[i]->round=0;
        ulsch->harq_processes[i]->TPC=0;
        ulsch->harq_processes[i]->mimo_mode=0;
        ulsch->harq_processes[i]->dci_alloc=0;
        ulsch->harq_processes[i]->rar_alloc=0;
        ulsch->harq_processes[i]->status=NR_SCH_IDLE;
        ulsch->harq_processes[i]->subframe_scheduling_flag=0;
        ulsch->harq_processes[i]->subframe_cba_scheduling_flag=0;
        ulsch->harq_processes[i]->phich_active=0;
        ulsch->harq_processes[i]->phich_ACK=0;
        ulsch->harq_processes[i]->previous_first_rb=0;
        ulsch->harq_processes[i]->handled=0;
        ulsch->harq_processes[i]->delta_TF=0;

        ulsch->harq_processes[i]->TBS=0;
        /// Pointer to the payload (38.212 V15.4.0 section 5.1)
        //uint8_t *b;
        ulsch->harq_processes[i]->B=0;
        /// Pointers to code blocks after code block segmentation and CRC attachment (38.212 V15.4.0 section 5.2.2)
        //uint8_t *c[MAX_NUM_NR_ULSCH_SEGMENTS];
        ulsch->harq_processes[i]->K=0;
        ulsch->harq_processes[i]->F=0;
        ulsch->harq_processes[i]->C=0;
        /// Pointers to code blocks after LDPC coding (38.212 V15.4.0 section 5.3.2)
        //int16_t *d[MAX_NUM_NR_ULSCH_SEGMENTS];
        /// LDPC processing buffer
        //t_nrLDPC_procBuf* p_nrLDPC_procBuf[MAX_NUM_NR_ULSCH_SEGMENTS];
        ulsch->harq_processes[i]->Z=0;
        /// code blocks after bit selection in rate matching for LDPC code (38.212 V15.4.0 section 5.4.2.1)
        //int16_t e[MAX_NUM_NR_DLSCH_SEGMENTS][3*8448];
        ulsch->harq_processes[i]->E=0;


        ulsch->harq_processes[i]->n_DMRS=0;
        ulsch->harq_processes[i]->n_DMRS2=0;
        ulsch->harq_processes[i]->previous_n_DMRS=0;


        ulsch->harq_processes[i]->cqi_crc_status=0;
        for (j=0;j<MAX_CQI_BYTES;j++) ulsch->harq_processes[i]->o[j]=0;
        ulsch->harq_processes[i]->uci_format=0;
        ulsch->harq_processes[i]->Or1=0;
        ulsch->harq_processes[i]->Or2=0;
        ulsch->harq_processes[i]->o_RI[0]=0; ulsch->harq_processes[i]->o_RI[1]=0;
        ulsch->harq_processes[i]->O_RI=0;
        ulsch->harq_processes[i]->o_ACK[0]=0; ulsch->harq_processes[i]->o_ACK[1]=0;
        ulsch->harq_processes[i]->o_ACK[2]=0; ulsch->harq_processes[i]->o_ACK[3]=0;
        ulsch->harq_processes[i]->O_ACK=0;
        ulsch->harq_processes[i]->V_UL_DAI=0;
        /// "q" sequences for CQI/PMI (for definition see 36-212 V8.6 2009-03, p.27)
        //int8_t q[MAX_CQI_PAYLOAD];
        ulsch->harq_processes[i]->o_RCC=0;
        /// coded and interleaved CQI bits
        //int8_t o_w[(MAX_CQI_BITS+8)*3];
        /// coded CQI bits
        //int8_t o_d[96+((MAX_CQI_BITS+8)*3)];
        for (j=0;j<MAX_ACK_PAYLOAD;j++) ulsch->harq_processes[i]->q_ACK[j]=0;
        for (j=0;j<MAX_RI_PAYLOAD;j++) ulsch->harq_processes[i]->q_RI[j]=0;
        /// Temporary h sequence to flag PUSCH_x/PUSCH_y symbols which are not scrambled
        //uint8_t h[MAX_NUM_CHANNEL_BITS];
        /// soft bits for each received segment ("w"-sequence)(for definition see 36-212 V8.6 2009-03, p.15)
        //int16_t w[MAX_NUM_NR_ULSCH_SEGMENTS][3*(6144+64)];
      }
    }
  }
}

#ifdef PRINT_CRC_CHECK
  static uint32_t prnt_crc_cnt = 0;
#endif

uint32_t nr_ulsch_decoding(PHY_VARS_gNB *phy_vars_gNB,
                           uint8_t UE_id,
                           short *ulsch_llr,
                           NR_DL_FRAME_PARMS *frame_parms,
                           nfapi_nr_pusch_pdu_t *pusch_pdu,
                           uint32_t frame,
                           uint8_t nr_tti_rx,
                           uint8_t harq_pid,
                           uint32_t G) {

  uint32_t A,E;
  uint32_t ret, offset;
  int32_t no_iteration_ldpc, length_dec;
  uint32_t r,r_offset=0,Kr=8424,Kr_bytes,K_bytes_F,err_flag=0;
  uint8_t crc_type;
  int8_t llrProcBuf[OAI_UL_LDPC_MAX_NUM_LLR] __attribute__ ((aligned(32)));

#ifdef PRINT_CRC_CHECK
  prnt_crc_cnt++;
#endif
  

  NR_gNB_ULSCH_t                       *ulsch                 = phy_vars_gNB->ulsch[UE_id][0];
  NR_UL_gNB_HARQ_t                     *harq_process          = ulsch->harq_processes[harq_pid];
  
  t_nrLDPC_dec_params decParams;
  t_nrLDPC_dec_params* p_decParams    = &decParams;
  t_nrLDPC_time_stats procTime;
  t_nrLDPC_time_stats* p_procTime     = &procTime ;
  if (!harq_process) {
    printf("ulsch_decoding.c: NULL harq_process pointer\n");
    return (ulsch->max_ldpc_iterations + 1);
  }
  t_nrLDPC_procBuf** p_nrLDPC_procBuf = harq_process->p_nrLDPC_procBuf;

  int16_t  z [68*384];
  int8_t   l [68*384];
  uint8_t  kc       = 255;
  uint8_t  Ilbrm    = 0;
  uint32_t Tbslbrm  = 950984;
  double   Coderate = 0.0;
  
  // ------------------------------------------------------------------
  uint16_t nb_rb          = pusch_pdu->rb_size;
  uint8_t Qm              = pusch_pdu->qam_mod_order;
  uint16_t R              = pusch_pdu->target_code_rate;
  uint8_t mcs             = pusch_pdu->mcs_index;
  uint8_t n_layers        = pusch_pdu->nrOfLayers;
  // ------------------------------------------------------------------

  uint32_t i,j;

  __m128i *pv = (__m128i*)&z;
  __m128i *pl = (__m128i*)&l;
  
  
   if (!ulsch_llr) {
    printf("ulsch_decoding.c: NULL ulsch_llr pointer\n");
    return (ulsch->max_ldpc_iterations + 1);
  }

  if (!frame_parms) {
    printf("ulsch_decoding.c: NULL frame_parms pointer\n");
    return (ulsch->max_ldpc_iterations + 1);
  }

  // harq_process->trials[nfapi_ulsch_pdu_rel15->round]++;
<<<<<<< HEAD

  VCD_SIGNAL_DUMPER_DUMP_FUNCTION_BY_NAME(VCD_SIGNAL_DUMPER_FUNCTIONS_PHY_gNB_ULSCH_DECODING,1);
  harq_process->TBS = nr_compute_tbs(mcs, nb_rb, number_symbols, nb_re_dmrs, length_dmrs, n_layers);
=======
  harq_process->TBS = pusch_pdu->pusch_data.tb_size;
>>>>>>> 12e5fe33

  A   = (harq_process->TBS)<<3;
  ret = ulsch->max_ldpc_iterations + 1;

  LOG_D(PHY,"ULSCH Decoding, harq_pid %d TBS %d G %d mcs %d Nl %d nb_rb %d, Qm %d, n_layers %d\n",harq_pid,A,G, mcs, n_layers, nb_rb, Qm, n_layers);

  if (harq_process->round == 0) {

    // This is a new packet, so compute quantities regarding segmentation
    if (A > 3824)
      harq_process->B = A+24;
    else
      harq_process->B = A+16;

    if (R<1024)
      Coderate = (float) R /(float) 1024;
    else
      Coderate = (float) R /(float) 2048;

    if ((A <=292) || ((A<=3824) && (Coderate <= 0.6667)) || Coderate <= 0.25){
      p_decParams->BG = 2;
      if (Coderate < 0.3333) {
      p_decParams->R = 15;
      kc = 52;
    }
    else if (Coderate <0.6667) {
      p_decParams->R = 13;
      kc = 32;
    }
    else {
      p_decParams->R = 23;
      kc = 17;
    }
  } else {
    p_decParams->BG = 1;
    if (Coderate < 0.6667) {
      p_decParams->R = 13;
      kc = 68;
    }
    else if (Coderate <0.8889) {
      p_decParams->R = 23;
      kc = 35;
    }
    else {
      p_decParams->R = 89;
      kc = 27;
    }
  }

  // [hna] Perform nr_segmenation with input and output set to NULL to calculate only (B, C, K, Z, F)
  nr_segmentation(NULL,
                  NULL,
                  harq_process->B,
                  &harq_process->C,
                  &harq_process->K,
                  &harq_process->Z, // [hna] Z is Zc
                  &harq_process->F,
                  p_decParams->BG);

#ifdef DEBUG_ULSCH_DECODING
    printf("ulsch decoding nr segmentation Z %d\n", harq_process->Z);
    if (!frame%100)
      printf("K %d C %d Z %d \n", harq_process->K, harq_process->C, harq_process->Z);
#endif
  }
  p_decParams->Z = harq_process->Z;


  p_decParams->numMaxIter = ulsch->max_ldpc_iterations;
  p_decParams->outMode= 0;

  err_flag = 0;
  r_offset = 0;

  uint16_t a_segments = MAX_NUM_NR_ULSCH_SEGMENTS;  //number of segments to be allocated

  if (nb_rb != 273) {
    a_segments = a_segments*nb_rb;
    a_segments = a_segments/273;
  }

  if (harq_process->C > a_segments) {
    LOG_E(PHY,"Illegal harq_process->C %d > %d\n",harq_process->C,a_segments);
    return (ulsch->max_ldpc_iterations + 1);
  }
#ifdef DEBUG_ULSCH_DECODING
  printf("Segmentation: C %d, K %d\n",harq_process->C,harq_process->K);
#endif

  //opp_enabled=1;

  Kr = harq_process->K;
  Kr_bytes = Kr>>3;

  K_bytes_F = Kr_bytes-(harq_process->F>>3);

  for (r=0; r<harq_process->C; r++) {
    E = nr_get_E(G, harq_process->C, Qm, n_layers, r);


    start_meas(&phy_vars_gNB->ulsch_deinterleaving_stats);

    ////////////////////////////////////////////////////////////////////////////////////////////
    ///////////////////////////////// nr_deinterleaving_ldpc ///////////////////////////////////
    //////////////////////////////////////////////////////////////////////////////////////////

    //////////////////////////// ulsch_llr =====> harq_process->e //////////////////////////////

    nr_deinterleaving_ldpc(E,
                           Qm,
                           harq_process->e[r],
                           ulsch_llr+r_offset);

    //for (int i =0; i<16; i++)
    //          printf("rx output deinterleaving w[%d]= %d r_offset %d\n", i,harq_process->w[r][i], r_offset);

    stop_meas(&phy_vars_gNB->ulsch_deinterleaving_stats);


#ifdef DEBUG_ULSCH_DECODING
    LOG_D(PHY,"HARQ_PID %d Rate Matching Segment %d (coded bits %d,unpunctured/repeated bits %d, TBS %d, mod_order %d, nb_rb %d, Nl %d, rv %d, round %d)...\n",
          harq_pid,r, G,
          Kr*3,
          harq_process->TBS,
          Qm,
          nb_rb,
          n_layers,
          pusch_pdu->pusch_data.rv_index,
          harq_process->round);
#endif
    //////////////////////////////////////////////////////////////////////////////////////////


    //////////////////////////////////////////////////////////////////////////////////////////
    //////////////////////////////// nr_rate_matching_ldpc_rx ////////////////////////////////
    //////////////////////////////////////////////////////////////////////////////////////////

    ///////////////////////// harq_process->e =====> harq_process->d /////////////////////////

    start_meas(&phy_vars_gNB->ulsch_rate_unmatching_stats);

    Tbslbrm = nr_compute_tbslbrm(0,nb_rb,n_layers,harq_process->C);

    if (nr_rate_matching_ldpc_rx(Ilbrm,
                                 Tbslbrm,
                                 p_decParams->BG,
                                 p_decParams->Z,
                                 harq_process->d[r],
                                 harq_process->e[r],
                                 harq_process->C,
                                 pusch_pdu->pusch_data.rv_index,
                                 (harq_process->round==0)?1:0,
                                 E,
				 harq_process->F,
				 Kr-harq_process->F-2*(p_decParams->Z))==-1) {

      stop_meas(&phy_vars_gNB->ulsch_rate_unmatching_stats);

      LOG_E(PHY,"ulsch_decoding.c: Problem in rate_matching\n");
      return (ulsch->max_ldpc_iterations + 1);
    } else {
      stop_meas(&phy_vars_gNB->ulsch_rate_unmatching_stats);
    }

    r_offset += E;

#ifdef DEBUG_ULSCH_DECODING
    if (r==0) {
      write_output("decoder_llr.m","decllr",ulsch_llr,G,1,0);
      write_output("decoder_in.m","dec",&harq_process->d[0][0],(3*8*Kr_bytes)+12,1,0);
    }

    printf("decoder input(segment %u) :", r);
    int i; 
    for (i=0;i<(3*8*Kr_bytes)+12;i++)
      printf("%d : %d\n",i,harq_process->d[r][i]);
    printf("\n");
#endif


    //    printf("Clearing c, %p\n",harq_process->c[r]);
    memset(harq_process->c[r],0,Kr_bytes);

    //    printf("done\n");
    if (harq_process->C == 1) {
      if (A > 3824)
        crc_type = CRC24_A;
      else
        crc_type = CRC16;

      length_dec = harq_process->B;
    }
    else {
      crc_type = CRC24_B;
      length_dec = (harq_process->B+24*harq_process->C)/harq_process->C;
    }

    if (err_flag == 0) {

      start_meas(&phy_vars_gNB->ulsch_ldpc_decoding_stats);

      //LOG_E(PHY,"AbsSubframe %d.%d Start LDPC segment %d/%d A %d ",frame%1024,nr_tti_rx,r,harq_process->C-1, A);

      
      memset(pv,0,2*harq_process->Z*sizeof(int16_t));
      memset((pv+K_bytes_F),127,harq_process->F*sizeof(int16_t));

      for (i=((2*p_decParams->Z)>>3), j = 0; i < K_bytes_F; i++, j++) {
        pv[i]= _mm_loadu_si128((__m128i*)(&harq_process->d[r][8*j]));
      }

      AssertFatal(kc!=255,"");
      j+=(harq_process->F>>3);
      //      for (i=Kr_bytes,j=K_bytes_F-((2*p_decParams->Z)>>3); i < ((kc*p_decParams->Z)>>3); i++, j++) {
      for (i=Kr_bytes; i < ((kc*p_decParams->Z)>>3); i++, j++) {
        pv[i]= _mm_loadu_si128((__m128i*)(&harq_process->d[r][8*j]));
      }
    
      for (i=0, j=0; j < ((kc*p_decParams->Z)>>4);  i+=2, j++) {
        pl[j] = _mm_packs_epi16(pv[i],pv[i+1]);
      }

      //////////////////////////////////////////////////////////////////////////////////////////


      //////////////////////////////////////////////////////////////////////////////////////////
      ///////////////////////////////////// nrLDPC_decoder /////////////////////////////////////
      //////////////////////////////////////////////////////////////////////////////////////////

      ////////////////////////////////// pl =====> llrProcBuf //////////////////////////////////

      no_iteration_ldpc = nrLDPC_decoder(p_decParams,
                                         (int8_t*)&pl[0],
                                         llrProcBuf,
                                         p_nrLDPC_procBuf[r],
                                         p_procTime);

      if (check_crc((uint8_t*)llrProcBuf,length_dec,harq_process->F,crc_type)) {
  #ifdef PRINT_CRC_CHECK
        //if (prnt_crc_cnt % 10 == 0)
          LOG_I(PHY, "Segment %d CRC OK\n",r);
  #endif
        ret = no_iteration_ldpc;
      } else {
  #ifdef PRINT_CRC_CHECK
        //if (prnt_crc_cnt%10 == 0)
          LOG_I(PHY, "CRC NOK\n");
  #endif
        ret = ulsch->max_ldpc_iterations + 1;
      }

      nb_total_decod++;

      if (no_iteration_ldpc > ulsch->max_ldpc_iterations){
        nb_error_decod++;
      }
      
      for (int m=0; m < Kr>>3; m ++) {
        harq_process->c[r][m]= (uint8_t) llrProcBuf[m];
      }

#ifdef DEBUG_ULSCH_DECODING
      //printf("output decoder %d %d %d %d %d \n", harq_process->c[r][0], harq_process->c[r][1], harq_process->c[r][2],harq_process->c[r][3], harq_process->c[r][4]);
      for (int k=0;k<A>>3;k++)
       printf("output decoder [%d] =  0x%02x \n", k, harq_process->c[r][k]);
      printf("no_iterations_ldpc %d (ret %u)\n",no_iteration_ldpc,ret);
      //write_output("dec_output.m","dec0",harq_process->c[0],Kr_bytes,1,4);
#endif

      stop_meas(&phy_vars_gNB->ulsch_ldpc_decoding_stats);
    }

    if ((err_flag == 0) && (ret >= (ulsch->max_ldpc_iterations + 1))) {
      // a Code segment is in error so break;
      LOG_D(PHY,"AbsSubframe %d.%d CRC failed, segment %d/%d \n",frame%1024,nr_tti_rx,r,harq_process->C-1);
      err_flag = 1;
    }
    //////////////////////////////////////////////////////////////////////////////////////////
  }

  int32_t frame_rx_prev = frame;
  int32_t tti_rx_prev = nr_tti_rx - 1;
  if (tti_rx_prev < 0) {
    frame_rx_prev--;
    tti_rx_prev += frame_parms->slots_per_frame;
  }
  frame_rx_prev = frame_rx_prev%1024;

  if (err_flag == 1) {

#ifdef gNB_DEBUG_TRACE
    LOG_I(PHY,"[gNB %d] ULSCH: Setting NAK for SFN/SF %d/%d (pid %d, status %d, round %d, TBS %d) Kr %d r %d\n",
          phy_vars_gNB->Mod_id, frame, nr_tti_rx, harq_pid,harq_process->status, harq_process->round,harq_process->TBS,Kr,r);
#endif

    // harq_process->harq_ack.ack = 0;
    // harq_process->harq_ack.harq_id = harq_pid;
    // harq_process->harq_ack.send_harq_status = 1;
    // harq_process->errors[harq_process->round]++;
    //harq_process->round++;

    if (harq_process->round >= ulsch->Mlimit) {
      harq_process->status = SCH_IDLE;
      harq_process->round  = 0;
      harq_process->handled  = 0;
      ulsch->harq_mask &= ~(1 << harq_pid);
    }

    //   LOG_D(PHY,"[gNB %d] ULSCH: Setting NACK for nr_tti_rx %d (pid %d, pid status %d, round %d/Max %d, TBS %d)\n",
    //         phy_vars_gNB->Mod_id,nr_tti_rx,harq_pid,harq_process->status,harq_process->round,ulsch->Mlimit,harq_process->TBS);

    harq_process->handled  = 1;
    ret = ulsch->max_ldpc_iterations + 1;

  } else {

#ifdef gNB_DEBUG_TRACE
    LOG_I(PHY,"[gNB %d] ULSCH: Setting ACK for nr_tti_rx %d TBS %d\n",
          phy_vars_gNB->Mod_id,nr_tti_rx,harq_process->TBS);
#endif

    harq_process->status = SCH_IDLE;
    harq_process->round  = 0;
    // harq_process->handled  = 0;
    ulsch->harq_mask  &= ~(1 << harq_pid);
    // harq_process->harq_ack.ack = 1;
    // harq_process->harq_ack.harq_id = harq_pid;
    // harq_process->harq_ack.send_harq_status = 1;

    //  LOG_D(PHY,"[gNB %d] ULSCH: Setting ACK for nr_tti_rx %d (pid %d, round %d, TBS %d)\n",phy_vars_gNB->Mod_id,nr_tti_rx,harq_pid,harq_process->round,harq_process->TBS);


    // Reassembly of Transport block here
    offset = 0;
    Kr = harq_process->K;
    Kr_bytes = Kr>>3;
    
    for (r=0; r<harq_process->C; r++) {
      
      memcpy(harq_process->b+offset,
	     harq_process->c[r],
	     Kr_bytes- - (harq_process->F>>3) -((harq_process->C>1)?3:0));
      
      offset += (Kr_bytes - (harq_process->F>>3) - ((harq_process->C>1)?3:0));
      
#ifdef DEBUG_ULSCH_DECODING
      printf("Segment %u : Kr = %u bytes\n", r, Kr_bytes);
      printf("copied %d bytes to b sequence (harq_pid %d)\n", (Kr_bytes - (harq_process->F>>3)-((harq_process->C>1)?3:0)), harq_pid);
      printf("b[0] = %x, c[%d] = %x\n", harq_process->b[offset], harq_process->F>>3, harq_process->c[r]);
#endif
      
    }
  }

#ifdef DEBUG_ULSCH_DECODING
  LOG_I(PHY, "Decoder output (payload): \n");
  for (i = 0; i < harq_process->TBS ; i++) {
	  //harq_process_ul_ue->a[i] = (unsigned char) rand();
	  //printf("a[%d]=0x%02x\n",i,harq_process_ul_ue->a[i]);
	  printf("%02x",harq_process->b[i]);
  }
#endif

  ulsch->last_iteration_cnt = ret;
  VCD_SIGNAL_DUMPER_DUMP_FUNCTION_BY_NAME(VCD_SIGNAL_DUMPER_FUNCTIONS_PHY_gNB_ULSCH_DECODING,0);
  return(ret);
}<|MERGE_RESOLUTION|>--- conflicted
+++ resolved
@@ -357,13 +357,9 @@
   }
 
   // harq_process->trials[nfapi_ulsch_pdu_rel15->round]++;
-<<<<<<< HEAD
 
   VCD_SIGNAL_DUMPER_DUMP_FUNCTION_BY_NAME(VCD_SIGNAL_DUMPER_FUNCTIONS_PHY_gNB_ULSCH_DECODING,1);
-  harq_process->TBS = nr_compute_tbs(mcs, nb_rb, number_symbols, nb_re_dmrs, length_dmrs, n_layers);
-=======
   harq_process->TBS = pusch_pdu->pusch_data.tb_size;
->>>>>>> 12e5fe33
 
   A   = (harq_process->TBS)<<3;
   ret = ulsch->max_ldpc_iterations + 1;
