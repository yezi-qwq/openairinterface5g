/*
 * Licensed to the OpenAirInterface (OAI) Software Alliance under one or more
 * contributor license agreements.  See the NOTICE file distributed with
 * this work for additional information regarding copyright ownership.
 * The OpenAirInterface Software Alliance licenses this file to You under
 * the OAI Public License, Version 1.0  (the "License"); you may not use this file
 * except in compliance with the License.
 * You may obtain a copy of the License at
 *
 *      http://www.openairinterface.org/?page_id=698
 *
 * Unless required by applicable law or agreed to in writing, software
 * distributed under the License is distributed on an "AS IS" BASIS,
 * WITHOUT WARRANTIES OR CONDITIONS OF ANY KIND, either express or implied.
 * See the License for the specific language governing permissions and
 * limitations under the License.
 *-------------------------------------------------------------------------------
 * For more information about the OpenAirInterface (OAI) Software Alliance:
 *      contact@openairinterface.org
 */

/*! \file PHY/LTE_TRANSPORT/dlsch_coding.c
* \brief Top-level routines for implementing LDPC-coded (DLSCH) transport channels from 38-212, 15.2
* \author H.Wang
* \date 2018
* \version 0.1
* \company Eurecom
* \email:
* \note
* \warning
*/

#include "PHY/defs_gNB.h"
#include "PHY/phy_extern.h"
#include "PHY/CODING/coding_extern.h"
#include "PHY/CODING/coding_defs.h"
#include "PHY/CODING/lte_interleaver_inline.h"
#include "PHY/CODING/nrLDPC_extern.h"
#include "PHY/NR_TRANSPORT/nr_transport_proto.h"
#include "PHY/NR_TRANSPORT/nr_transport_common_proto.h"
#include "PHY/NR_TRANSPORT/nr_dlsch.h"
#include "openair2/LAYER2/NR_MAC_gNB/mac_proto.h"
#include "SCHED_NR/sched_nr.h"
#include "common/utils/LOG/vcd_signal_dumper.h"
#include "common/utils/LOG/log.h"
#include <syscall.h>
#include <openair2/UTIL/OPT/opt.h>

//#define DEBUG_DLSCH_CODING
//#define DEBUG_DLSCH_FREE 1


void free_gNB_dlsch(NR_gNB_DLSCH_t **dlschptr, uint16_t N_RB)
{
  int r;

  NR_gNB_DLSCH_t *dlsch = *dlschptr;

  uint16_t a_segments = MAX_NUM_NR_DLSCH_SEGMENTS;  //number of segments to be allocated
  if (dlsch) {

    if (N_RB != 273) {
      a_segments = a_segments*N_RB;
      a_segments = a_segments/273 +1;
    }

#ifdef DEBUG_DLSCH_FREE
    LOG_D(PHY,"Freeing dlsch %p\n",dlsch);
#endif
    NR_DL_gNB_HARQ_t *harq = &dlsch->harq_process;
    if (harq->b) {
      free16(harq->b, a_segments * 1056);
      harq->b = NULL;
#ifdef DEBUG_DLSCH_FREE
      LOG_D(PHY, "Freeing harq->b (%p)\n", harq->b);
#endif

      if (harq->e) {
        free16(harq->e, 14 * N_RB * 12 * 8);
        harq->e = NULL;
#ifdef DEBUG_DLSCH_FREE
        printf("Freeing dlsch process %d e (%p)\n", i, harq->e);
#endif
      }

      if (harq->f) {
        free16(harq->f, 14 * N_RB * 12 * 8);
        harq->f = NULL;
#ifdef DEBUG_DLSCH_FREE
        printf("Freeing dlsch process %d f (%p)\n", i, harq->f);
#endif
      }

#ifdef DEBUG_DLSCH_FREE
      LOG_D(PHY, "Freeing dlsch process %d c (%p)\n", i, harq->c);
#endif

      for (r = 0; r < a_segments; r++) {
#ifdef DEBUG_DLSCH_FREE
        LOG_D(PHY, "Freeing dlsch process %d c[%d] (%p)\n", i, r, harq->c[r]);
#endif

        if (harq->c[r]) {
          free16(harq->c[r], 1056);
          harq->c[r] = NULL;
        }
        if (harq->d[r]) {
          free16(harq->d[r], 3 * 8448);
          harq->d[r] = NULL;
        }
      }
    }
  }

  free16(dlsch, sizeof(NR_gNB_DLSCH_t));
  *dlschptr = NULL;
}

NR_gNB_DLSCH_t *new_gNB_dlsch(NR_DL_FRAME_PARMS *frame_parms,
                              unsigned char Kmimo,
                              unsigned char Mdlharq,
                              uint32_t Nsoft,
                              uint8_t  abstraction_flag,
                              uint16_t N_RB)
{
  unsigned char i,r,aa,layer;
  int re;
  uint16_t a_segments = MAX_NUM_NR_DLSCH_SEGMENTS;  //number of segments to be allocated

  if (N_RB != 273) {
    a_segments = a_segments*N_RB;
    a_segments = a_segments/273 +1;
  }

  uint16_t dlsch_bytes = a_segments*1056;  // allocated bytes per segment

  NR_gNB_DLSCH_t *dlsch = malloc16(sizeof(NR_gNB_DLSCH_t));
  AssertFatal(dlsch, "cannot allocate dlsch\n");

  bzero(dlsch,sizeof(NR_gNB_DLSCH_t));
  dlsch->Kmimo = Kmimo;
  dlsch->Mdlharq = Mdlharq;
  dlsch->Mlimit = 4;
  dlsch->Nsoft = Nsoft;

  for (layer=0; layer<NR_MAX_NB_LAYERS; layer++) {
    dlsch->ue_spec_bf_weights[layer] = (int32_t**)malloc16(64*sizeof(int32_t*));

    for (aa=0; aa<64; aa++) {
      dlsch->ue_spec_bf_weights[layer][aa] = (int32_t *)malloc16(OFDM_SYMBOL_SIZE_COMPLEX_SAMPLES*sizeof(int32_t));
      for (re=0;re<OFDM_SYMBOL_SIZE_COMPLEX_SAMPLES; re++) {
        dlsch->ue_spec_bf_weights[layer][aa][re] = 0x00007fff;
      }
    }

    dlsch->txdataF[layer] = (int32_t *)malloc16((NR_MAX_PDSCH_ENCODED_LENGTH/NR_MAX_NB_LAYERS)*sizeof(int32_t)); // NR_MAX_NB_LAYERS is already included in NR_MAX_PDSCH_ENCODED_LENGTH
    dlsch->txdataF_precoding[layer] = (int32_t *)malloc16(2*14*frame_parms->ofdm_symbol_size*sizeof(int32_t));
  }

  for (int q=0; q<NR_MAX_NB_CODEWORDS; q++)
    dlsch->mod_symbs[q] = (int32_t *)malloc16(NR_MAX_PDSCH_ENCODED_LENGTH*sizeof(int32_t));

  dlsch->calib_dl_ch_estimates = (int32_t**)malloc16(64*sizeof(int32_t*));
  for (aa=0; aa<64; aa++) {
    dlsch->calib_dl_ch_estimates[aa] = (int32_t *)malloc16(OFDM_SYMBOL_SIZE_COMPLEX_SAMPLES*sizeof(int32_t));
  }

  for (i=0; i<20; i++) {
    dlsch->harq_ids[0][i] = 0;
    dlsch->harq_ids[1][i] = 0;
  }

  NR_DL_gNB_HARQ_t *harq = &dlsch->harq_process;
  bzero(harq, sizeof(NR_DL_gNB_HARQ_t));

  harq->b = malloc16(dlsch_bytes);
  AssertFatal(harq->b, "cannot allocate memory for harq->b\n");
  harq->pdu = malloc16(dlsch_bytes);
  AssertFatal(harq->pdu, "cannot allocate memory for harq->pdu\n");
  bzero(harq->pdu, dlsch_bytes);
  nr_emulate_dlsch_payload(harq->pdu, (dlsch_bytes) >> 3);
  bzero(harq->b, dlsch_bytes);

  for (r = 0; r < a_segments; r++) {
    // account for filler in first segment and CRCs for multiple segment case
    // [hna] 8448 is the maximum CB size in NR
    //       68*348 = 68*(maximum size of Zc)
    //       In section 5.3.2 in 38.212, the for loop is up to N + 2*Zc (maximum size of N is 66*Zc, therefore 68*Zc)
    harq->c[r] = malloc16(8448);
    AssertFatal(harq->c[r], "cannot allocate harq->c[%d]\n", r);
    harq->d[r] = malloc16(68 * 384);
    AssertFatal(harq->d[r], "cannot allocate harq->d[%d]\n", r); // max size for coded output
    bzero(harq->c[r], 8448);
    bzero(harq->d[r], (3 * 8448));
    harq->e = malloc16(14 * N_RB * 12 * 8);
    AssertFatal(harq->e, "cannot allocate harq->e\n");
    bzero(harq->e, 14 * N_RB * 12 * 8);
    harq->f = malloc16(14 * N_RB * 12 * 8);
    AssertFatal(harq->f, "cannot allocate harq->f\n");
    bzero(harq->f, 14 * N_RB * 12 * 8);
  }

  return(dlsch);
}

void clean_gNB_dlsch(NR_gNB_DLSCH_t *dlsch)
{

  unsigned char Mdlharq;
  unsigned char i,j,r;

  AssertFatal(dlsch!=NULL,"dlsch is null\n");
  Mdlharq = dlsch->Mdlharq;
  dlsch->rnti = 0;
  dlsch->active = 0;
  NR_DL_gNB_HARQ_t *harq=&dlsch->harq_process;

  for (i=0; i<10; i++) {
    dlsch->harq_ids[0][i] = Mdlharq;
    dlsch->harq_ids[1][i] = Mdlharq;
  }
  for (i=0; i<Mdlharq; i++) {
    for (j=0; j<96; j++)
      for (r=0; r<MAX_NUM_NR_DLSCH_SEGMENTS; r++)
        if (harq->d[r])
          harq->d[r][j] = NR_NULL;
  }
}

int nr_dlsch_encoding(PHY_VARS_gNB *gNB,
		      unsigned char *a,
                      int frame,
                      uint8_t slot,
                      NR_gNB_DLSCH_t *dlsch,
                      NR_DL_FRAME_PARMS* frame_parms,
		      time_stats_t *tinput,time_stats_t *tprep,time_stats_t *tparity,time_stats_t *toutput,
		      time_stats_t *dlsch_rate_matching_stats,time_stats_t *dlsch_interleaving_stats,
		      time_stats_t *dlsch_segmentation_stats)
{

  unsigned int G;
  unsigned int crc=1;
  NR_DL_gNB_HARQ_t *harq = &dlsch->harq_process;
  nfapi_nr_dl_tti_pdsch_pdu_rel15_t *rel15 = &harq->pdsch_pdu.pdsch_pdu_rel15;
  uint16_t nb_rb = rel15->rbSize;
  uint8_t nb_symb_sch = rel15->NrOfSymbols;
  uint32_t A, Kb, F=0;
  uint32_t *Zc = &dlsch->harq_process.Z;
  uint8_t mod_order = rel15->qamModOrder[0];
  uint16_t Kr=0,r;
  uint32_t r_offset=0;
  uint32_t E;
  uint8_t Ilbrm = 1;
  uint32_t Tbslbrm = 950984; //max tbs
  uint8_t nb_re_dmrs;

  if (rel15->dmrsConfigType==NFAPI_NR_DMRS_TYPE1)
    nb_re_dmrs = 6*rel15->numDmrsCdmGrpsNoData;
  else
    nb_re_dmrs = 4*rel15->numDmrsCdmGrpsNoData;

  uint16_t length_dmrs = get_num_dmrs(rel15->dlDmrsSymbPos);
  uint16_t R=rel15->targetCodeRate[0];
  float Coderate = 0.0;
  uint8_t Nl = 4;

  VCD_SIGNAL_DUMPER_DUMP_FUNCTION_BY_NAME(VCD_SIGNAL_DUMPER_FUNCTIONS_gNB_DLSCH_ENCODING, VCD_FUNCTION_IN);

  A = rel15->TBSize[0]<<3;
  if ( dlsch->rnti != SI_RNTI )
     trace_NRpdu(DIRECTION_DOWNLINK, a, rel15->TBSize[0], 0, WS_C_RNTI, dlsch->rnti, frame, slot,0, 0);

  NR_gNB_SCH_STATS_t *stats=NULL;
  int first_free=-1;
  for (int i=0;i<NUMBER_OF_NR_SCH_STATS_MAX;i++) {
    if (gNB->dlsch_stats[i].rnti == 0 && first_free == -1) {
      first_free = i;
      stats=&gNB->dlsch_stats[i];
    }
    if (gNB->dlsch_stats[i].rnti == dlsch->rnti) {
      stats=&gNB->dlsch_stats[i];
      break;
    }
  }

  if (stats) {
    stats->rnti = dlsch->rnti;
    stats->total_bytes_tx += rel15->TBSize[0];
    stats->current_RI   = rel15->nrOfLayers;
    stats->current_Qm   = rel15->qamModOrder[0];
  }
  G = nr_get_G(nb_rb, nb_symb_sch, nb_re_dmrs, length_dmrs,mod_order,rel15->nrOfLayers);

<<<<<<< HEAD
  LOG_D(NR_PHY,"dlsch coding A %d G %d (nb_rb %d, nb_symb_sch %d, nb_re_dmrs %d, length_dmrs %d, mod_order %d)\n", A,G, nb_rb,nb_symb_sch,nb_re_dmrs,length_dmrs,mod_order);
=======
  LOG_D(PHY,"dlsch coding A %d G %d (nb_rb %d, nb_symb_sch %d, nb_re_dmrs %d, length_dmrs %d, mod_order %d)\n", A,G, nb_rb,nb_symb_sch,nb_re_dmrs,length_dmrs,(int)mod_order);
>>>>>>> 408d05c6

  if (A > 3824) {
    // Add 24-bit crc (polynomial A) to payload
    crc = crc24a(a,A)>>8;
    a[A>>3] = ((uint8_t*)&crc)[2];
    a[1+(A>>3)] = ((uint8_t*)&crc)[1];
    a[2+(A>>3)] = ((uint8_t*)&crc)[0];
    //printf("CRC %x (A %d)\n",crc,A);
    //printf("a0 %d a1 %d a2 %d\n", a[A>>3], a[1+(A>>3)], a[2+(A>>3)]);

    harq->B = A+24;
    //    harq->b = a;

    AssertFatal((A / 8) + 4 <= MAX_NR_DLSCH_PAYLOAD_BYTES,
                "A %d is too big (A/8+4 = %d > %d)\n",
                A,
                (A / 8) + 4,
                MAX_NR_DLSCH_PAYLOAD_BYTES);

    memcpy(harq->b, a, (A / 8) + 4); // why is this +4 if the CRC is only 3 bytes?
  }
  else {
    // Add 16-bit crc (polynomial A) to payload
    crc = crc16(a,A)>>16;
    a[A>>3] = ((uint8_t*)&crc)[1];
    a[1+(A>>3)] = ((uint8_t*)&crc)[0];
    //printf("CRC %x (A %d)\n",crc,A);
    //printf("a0 %d a1 %d \n", a[A>>3], a[1+(A>>3)]);

    harq->B = A+16;
    //    harq->b = a;

    AssertFatal((A / 8) + 3 <= MAX_NR_DLSCH_PAYLOAD_BYTES,
                "A %d is too big (A/8+3 = %d > %d)\n",
                A,
                (A / 8) + 3,
                MAX_NR_DLSCH_PAYLOAD_BYTES);

    memcpy(harq->b, a, (A / 8) + 3); // using 3 bytes to mimic the case of 24 bit crc
  }
  if (R<1000)
    Coderate = (float) R /(float) 1024;
  else  // to scale for mcs 20 and 26 in table 5.1.3.1-2 which are decimal and input 2* in nr_tbs_tools
    Coderate = (float) R /(float) 2048;

  if ((A <=292) || ((A<=3824) && (Coderate <= 0.6667)) || Coderate <= 0.25)
    harq->BG = 2;
  else
    harq->BG = 1;

  start_meas(dlsch_segmentation_stats);
  Kb = nr_segmentation(harq->b, harq->c, harq->B, &harq->C, &harq->K, Zc, &harq->F, harq->BG);
  stop_meas(dlsch_segmentation_stats);
  F = harq->F;

  Kr = harq->K;
#ifdef DEBUG_DLSCH_CODING
  uint16_t Kr_bytes;
  Kr_bytes = Kr>>3;
#endif

  //printf("segment Z %d k %d Kr %d BG %d C %d\n", *Zc,harq->K,Kr,BG,harq->C);

  for (r=0; r<harq->C; r++) {
    //d_tmp[r] = &harq->d[r][0];
    //channel_input[r] = &harq->d[r][0];
#ifdef DEBUG_DLSCH_CODING
    LOG_D(PHY,"Encoder: B %d F %d \n",harq->B, harq->F);
    LOG_D(PHY,"start ldpc encoder segment %d/%d\n",r,harq->C);
    LOG_D(PHY,"input %d %d %d %d %d \n", harq->c[r][0], harq->c[r][1], harq->c[r][2],harq->c[r][3], harq->c[r][4]);
    for (int cnt =0 ; cnt < 22*(*Zc)/8; cnt ++){
      LOG_D(PHY,"%d ", harq->c[r][cnt]);
    }
    LOG_D(PHY,"\n");

#endif
    //ldpc_encoder_orig((unsigned char*)harq->c[r],harq->d[r],*Zc,Kb,Kr,BG,0);
    //ldpc_encoder_optim((unsigned char*)harq->c[r],(unsigned char*)&harq->d[r][0],*Zc,Kb,Kr,BG,NULL,NULL,NULL,NULL);
  }
  encoder_implemparams_t impp;
  impp.n_segments=harq->C;
  impp.tprep = tprep;
  impp.tinput = tinput;
  impp.tparity = tparity;
  impp.toutput = toutput;

  for(int j=0;j<(harq->C/8+1);j++) {
    impp.macro_num=j;
    nrLDPC_encoder(harq->c,harq->d,*Zc,Kb,Kr,harq->BG,&impp);
  }

#ifdef DEBUG_DLSCH_CODING
  write_output("enc_input0.m","enc_in0",&harq->c[0][0],Kr_bytes,1,4);
  write_output("enc_output0.m","enc0",&harq->d[0][0],(3*8*Kr_bytes)+12,1,4);
#endif

  F = harq->F;

  Kr = harq->K;
  for (r=0; r<harq->C; r++) {

    if (F>0) {
      for (int k=(Kr-F-2*(*Zc)); k<Kr-2*(*Zc); k++) {
	// writing into positions d[r][k-2Zc] as in clause 5.3.2 step 2) in 38.212
        harq->d[r][k] = NR_NULL;
	//if (k<(Kr-F+8))
	//printf("r %d filler bits [%d] = %d \n", r,k, harq->d[r][k]);
      }
    }

#ifdef DEBUG_DLSCH_CODING
    LOG_D(PHY,"rvidx in encoding = %d\n", rel15->rvIndex[0]);
#endif

    E = nr_get_E(G, harq->C, mod_order, rel15->nrOfLayers, r);

    //#ifdef DEBUG_DLSCH_CODING
    LOG_D(NR_PHY,"Rate Matching, Code segment %d/%d (coded bits (G) %u, E %d, Filler bits %d, Filler offset %d mod_order %d, nb_rb %d)...\n",
	  r,
	  harq->C,
	  G,
	  E,
	  F,
	  Kr-F-2*(*Zc),
	  mod_order,nb_rb);

    // for tbslbrm calculation according to 5.4.2.1 of 38.212
    if (rel15->nrOfLayers < Nl)
      Nl = rel15->nrOfLayers;

    Tbslbrm = nr_compute_tbslbrm(rel15->mcsTable[0],nb_rb,Nl);

    start_meas(dlsch_rate_matching_stats);
    nr_rate_matching_ldpc(Ilbrm,
                          Tbslbrm,
                          harq->BG,
                          *Zc,
                          harq->d[r],
                          harq->e+r_offset,
                          harq->C,
                          F,
                          Kr-F-2*(*Zc),
                          rel15->rvIndex[0],
                          E);
    stop_meas(dlsch_rate_matching_stats);
#ifdef DEBUG_DLSCH_CODING
    for (int i =0; i<16; i++)
      printf("output ratematching e[%d]= %d r_offset %u\n", i,harq->e[i+r_offset], r_offset);
#endif

    start_meas(dlsch_interleaving_stats);
    nr_interleaving_ldpc(E,
			 mod_order,
			 harq->e+r_offset,
			 harq->f+r_offset);
    stop_meas(dlsch_interleaving_stats);

#ifdef DEBUG_DLSCH_CODING
    for (int i =0; i<16; i++)
      printf("output interleaving f[%d]= %d r_offset %u\n", i,harq->f[i+r_offset], r_offset);

    if (r==harq->C-1)
      write_output("enc_output.m","enc",harq->f,G,1,4);
#endif

    r_offset += E;
  }

  VCD_SIGNAL_DUMPER_DUMP_FUNCTION_BY_NAME(VCD_SIGNAL_DUMPER_FUNCTIONS_gNB_DLSCH_ENCODING, VCD_FUNCTION_OUT);

  return 0;
}<|MERGE_RESOLUTION|>--- conflicted
+++ resolved
@@ -291,11 +291,7 @@
   }
   G = nr_get_G(nb_rb, nb_symb_sch, nb_re_dmrs, length_dmrs,mod_order,rel15->nrOfLayers);
 
-<<<<<<< HEAD
   LOG_D(NR_PHY,"dlsch coding A %d G %d (nb_rb %d, nb_symb_sch %d, nb_re_dmrs %d, length_dmrs %d, mod_order %d)\n", A,G, nb_rb,nb_symb_sch,nb_re_dmrs,length_dmrs,mod_order);
-=======
-  LOG_D(PHY,"dlsch coding A %d G %d (nb_rb %d, nb_symb_sch %d, nb_re_dmrs %d, length_dmrs %d, mod_order %d)\n", A,G, nb_rb,nb_symb_sch,nb_re_dmrs,length_dmrs,(int)mod_order);
->>>>>>> 408d05c6
 
   if (A > 3824) {
     // Add 24-bit crc (polynomial A) to payload
