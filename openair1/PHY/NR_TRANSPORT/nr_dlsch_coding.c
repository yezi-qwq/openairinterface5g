/*
 * Licensed to the OpenAirInterface (OAI) Software Alliance under one or more
 * contributor license agreements.  See the NOTICE file distributed with
 * this work for additional information regarding copyright ownership.
 * The OpenAirInterface Software Alliance licenses this file to You under
 * the OAI Public License, Version 1.0  (the "License"); you may not use this file
 * except in compliance with the License.
 * You may obtain a copy of the License at
 *
 *      http://www.openairinterface.org/?page_id=698
 *
 * Unless required by applicable law or agreed to in writing, software
 * distributed under the License is distributed on an "AS IS" BASIS,
 * WITHOUT WARRANTIES OR CONDITIONS OF ANY KIND, either express or implied.
 * See the License for the specific language governing permissions and
 * limitations under the License.
 *-------------------------------------------------------------------------------
 * For more information about the OpenAirInterface (OAI) Software Alliance:
 *      contact@openairinterface.org
 */

/*! \file PHY/LTE_TRANSPORT/dlsch_coding.c
* \brief Top-level routines for implementing LDPC-coded (DLSCH) transport channels from 38-212, 15.2
* \author H.Wang
* \date 2018
* \version 0.1
* \company Eurecom
* \email:
* \note
* \warning
*/

#include "PHY/defs_gNB.h"
#include "PHY/phy_extern.h"
#include "PHY/CODING/coding_extern.h"
#include "PHY/CODING/coding_defs.h"
#include "PHY/CODING/lte_interleaver_inline.h"
#include "PHY/CODING/nrLDPC_extern.h"
#include "PHY/NR_TRANSPORT/nr_transport_proto.h"
#include "PHY/NR_TRANSPORT/nr_transport_common_proto.h"
#include "PHY/NR_TRANSPORT/nr_dlsch.h"
#include "SCHED_NR/sched_nr.h"
#include "common/utils/LOG/vcd_signal_dumper.h"
#include "common/utils/LOG/log.h"
#include "common/utils/nr/nr_common.h"
#include <syscall.h>
#include <openair2/UTIL/OPT/opt.h>

//#define DEBUG_DLSCH_CODING
//#define DEBUG_DLSCH_FREE 1


void free_gNB_dlsch(NR_gNB_DLSCH_t **dlschptr, 
                    uint16_t N_RB,
                    const NR_DL_FRAME_PARMS* frame_parms) {

  NR_gNB_DLSCH_t *dlsch = *dlschptr;

  int max_layers = (frame_parms->nb_antennas_tx<NR_MAX_NB_LAYERS) ? frame_parms->nb_antennas_tx : NR_MAX_NB_LAYERS;
  uint16_t a_segments = MAX_NUM_NR_DLSCH_SEGMENTS_PER_LAYER*max_layers;

  if (N_RB != 273) {
    a_segments = a_segments*N_RB;
    a_segments = a_segments/273 +1;
  }

  NR_DL_gNB_HARQ_t *harq = &dlsch->harq_process;
  if (harq->b) {
    free16(harq->b, a_segments * 1056);
    harq->b = NULL;
  }
  for (int r = 0; r < a_segments; r++) {
    free(harq->c[r]);
    harq->c[r] = NULL;
  }
  free(harq->c);
  free(harq->pdu);

  for (int aa = 0; aa < 64; aa++)
    free(dlsch->calib_dl_ch_estimates[aa]);
  free(dlsch->calib_dl_ch_estimates);

  int nb_codewords = NR_MAX_NB_LAYERS > 4 ? 2 : 1;
  for (int q=0; q<nb_codewords; q++)
    free(dlsch->mod_symbs[q]);
  free(dlsch->mod_symbs);

  for (int layer = 0; layer < max_layers; layer++) {
    free(dlsch->txdataF[layer]);
    for (int aa = 0; aa < 64; aa++)
      free(dlsch->ue_spec_bf_weights[layer][aa]);
    free(dlsch->ue_spec_bf_weights[layer]);
  }
  free(dlsch->txdataF);
  free(dlsch->ue_spec_bf_weights);

  free(dlsch);
  *dlschptr = NULL;
}

NR_gNB_DLSCH_t *new_gNB_dlsch(NR_DL_FRAME_PARMS *frame_parms,
                              unsigned char Kmimo,
                              unsigned char Mdlharq,
                              uint32_t Nsoft,
                              uint8_t  abstraction_flag,
                              uint16_t N_RB) {

  int max_layers = (frame_parms->nb_antennas_tx<NR_MAX_NB_LAYERS) ? frame_parms->nb_antennas_tx : NR_MAX_NB_LAYERS;
  uint16_t a_segments = MAX_NUM_NR_DLSCH_SEGMENTS_PER_LAYER*max_layers;  //number of segments to be allocated

  if (N_RB != 273) {
    a_segments = a_segments*N_RB;
    a_segments = a_segments/273 +1;
  }

  uint32_t dlsch_bytes = a_segments*1056;  // allocated bytes per segment
  NR_gNB_DLSCH_t *dlsch = malloc16(sizeof(NR_gNB_DLSCH_t));
  AssertFatal(dlsch, "cannot allocate dlsch\n");
  bzero(dlsch,sizeof(NR_gNB_DLSCH_t));
  dlsch->Kmimo = Kmimo;
  dlsch->Mdlharq = Mdlharq;
  dlsch->Mlimit = 4;
  dlsch->Nsoft = Nsoft;

  int txdataf_size = frame_parms->N_RB_DL*NR_SYMBOLS_PER_SLOT*NR_NB_SC_PER_RB*8; // max pdsch encoded length for each layer

  dlsch->txdataF = (int32_t **)malloc16(max_layers*sizeof(int32_t *));

  dlsch->ue_spec_bf_weights = (int32_t ***)malloc16(max_layers*sizeof(int32_t **));
  for (int layer=0; layer<max_layers; layer++) {
    dlsch->ue_spec_bf_weights[layer] = (int32_t **)malloc16(64*sizeof(int32_t *));

    for (int aa=0; aa<64; aa++) {
      dlsch->ue_spec_bf_weights[layer][aa] = (int32_t *)malloc16(OFDM_SYMBOL_SIZE_COMPLEX_SAMPLES*sizeof(int32_t));

      for (int re=0; re<OFDM_SYMBOL_SIZE_COMPLEX_SAMPLES; re++) {
        dlsch->ue_spec_bf_weights[layer][aa][re] = 0x00007fff;
      }
    }
    dlsch->txdataF[layer] = (int32_t *)malloc16((txdataf_size)*sizeof(int32_t));
  }

  int nb_codewords = NR_MAX_NB_LAYERS > 4 ? 2 : 1;
  dlsch->mod_symbs = (int32_t **)malloc16(nb_codewords*sizeof(int32_t *));
  for (int q=0; q<nb_codewords; q++)
    dlsch->mod_symbs[q] = (int32_t *)malloc16(txdataf_size*max_layers*sizeof(int32_t));

  dlsch->calib_dl_ch_estimates = (int32_t **)malloc16(64*sizeof(int32_t *));

  for (int aa=0; aa<64; aa++) {
    dlsch->calib_dl_ch_estimates[aa] = (int32_t *)malloc16(OFDM_SYMBOL_SIZE_COMPLEX_SAMPLES*sizeof(int32_t));
  }

  for (int i=0; i<20; i++) {
    dlsch->harq_ids[0][i] = 0;
    dlsch->harq_ids[1][i] = 0;
  }

  NR_DL_gNB_HARQ_t *harq = &dlsch->harq_process;
  bzero(harq, sizeof(NR_DL_gNB_HARQ_t));
  harq->b = malloc16(dlsch_bytes);
  AssertFatal(harq->b, "cannot allocate memory for harq->b\n");
  harq->pdu = malloc16(dlsch_bytes);
  AssertFatal(harq->pdu, "cannot allocate memory for harq->pdu\n");
  bzero(harq->pdu, dlsch_bytes);
  nr_emulate_dlsch_payload(harq->pdu, (dlsch_bytes) >> 3);
  bzero(harq->b, dlsch_bytes);

  harq->c = (uint8_t **)malloc16(a_segments*sizeof(uint8_t *));
  for (int r = 0; r < a_segments; r++) {
    // account for filler in first segment and CRCs for multiple segment case
    // [hna] 8448 is the maximum CB size in NR
    //       68*348 = 68*(maximum size of Zc)
    //       In section 5.3.2 in 38.212, the for loop is up to N + 2*Zc (maximum size of N is 66*Zc, therefore 68*Zc)
    harq->c[r] = malloc16(8448);
    AssertFatal(harq->c[r], "cannot allocate harq->c[%d]\n", r);
    bzero(harq->c[r], 8448);
  }

  return(dlsch);
}

void clean_gNB_dlsch(NR_gNB_DLSCH_t *dlsch) {
  AssertFatal(dlsch!=NULL,"dlsch is null\n");
  unsigned char Mdlharq = dlsch->Mdlharq;
  dlsch->rnti = 0;
  dlsch->active = 0;
  for (int i=0; i<10; i++) {
    dlsch->harq_ids[0][i] = Mdlharq;
    dlsch->harq_ids[1][i] = Mdlharq;
  }
}

void ldpc8blocks( void *p) {
  encoder_implemparams_t *impp=(encoder_implemparams_t *) p;
  NR_DL_gNB_HARQ_t *harq = (NR_DL_gNB_HARQ_t *)impp->harq;
  uint16_t Kr= impp->K;
  nfapi_nr_dl_tti_pdsch_pdu_rel15_t *rel15 = &harq->pdsch_pdu.pdsch_pdu_rel15;
  uint8_t mod_order = rel15->qamModOrder[0];
  uint16_t nb_rb = rel15->rbSize;
  uint8_t nb_symb_sch = rel15->NrOfSymbols;
  uint16_t length_dmrs = get_num_dmrs(rel15->dlDmrsSymbPos);
  uint32_t A = rel15->TBSize[0]<<3;
  uint8_t nb_re_dmrs;

  if (rel15->dmrsConfigType==NFAPI_NR_DMRS_TYPE1)
    nb_re_dmrs = 6*rel15->numDmrsCdmGrpsNoData;
  else
    nb_re_dmrs = 4*rel15->numDmrsCdmGrpsNoData;

  unsigned int G = nr_get_G(nb_rb, nb_symb_sch, nb_re_dmrs, length_dmrs,mod_order,rel15->nrOfLayers);
  LOG_D(PHY,"dlsch coding A %d  Kr %d G %d (nb_rb %d, nb_symb_sch %d, nb_re_dmrs %d, length_dmrs %d, mod_order %d)\n",
        A,impp->K,G, nb_rb,nb_symb_sch,nb_re_dmrs,length_dmrs,(int)mod_order);
  // nrLDPC_encoder output is in "d"
  // let's make this interface happy!
  uint8_t tmp[8][68 * 384]__attribute__((aligned(32)));
  for (int rr=impp->macro_num*8, i=0; rr < impp->n_segments && rr < (impp->macro_num+1)*8; rr++,i++ )
    impp->d[rr]=tmp[i];
  nrLDPC_encoder(harq->c,impp->d,*impp->Zc, impp->Kb,Kr,impp->BG,impp);
  // Compute where to place in output buffer that is concatenation of all segments
  uint32_t r_offset=0;
  for (int i=0; i < impp->macro_num*8; i++ )
     r_offset+=nr_get_E(G, impp->n_segments, mod_order, rel15->nrOfLayers, i);
  for (int rr=impp->macro_num*8; rr < impp->n_segments && rr < (impp->macro_num+1)*8; rr++ ) {
    if (impp->F>0) {
      // writing into positions d[r][k-2Zc] as in clause 5.3.2 step 2) in 38.212
      memset(&impp->d[rr][Kr-impp->F-2*(*impp->Zc)], NR_NULL, impp->F);
    }

#ifdef DEBUG_DLSCH_CODING
    LOG_D(PHY,"rvidx in encoding = %d\n", rel15->rvIndex[0]);
#endif
    uint32_t E = nr_get_E(G, impp->n_segments, mod_order, rel15->nrOfLayers, rr);
    //#ifdef DEBUG_DLSCH_CODING
    LOG_D(NR_PHY,"Rate Matching, Code segment %d/%d (coded bits (G) %u, E %d, Filler bits %d, Filler offset %d mod_order %d, nb_rb %d,nrOfLayer %d)...\n",
          rr,
          impp->n_segments,
          G,
          E,
          impp->F,
          Kr-impp->F-2*(*impp->Zc),
<<<<<<< HEAD
          mod_order,nb_rb);
=======
          mod_order,nb_rb,rel15->nrOfLayers);
    // for tbslbrm calculation according to 5.4.2.1 of 38.212
    uint8_t Nl = 4;
>>>>>>> d11350c0

    uint32_t Tbslbrm = rel15->maintenance_parms_v3.tbSizeLbrmBytes;

    uint8_t e[E];
    bzero (e, E);
    nr_rate_matching_ldpc(Tbslbrm,
                          impp->BG,
                          *impp->Zc,
                          impp->d[rr],
                          e,
                          impp->n_segments,
                          impp->F,
                          Kr-impp->F-2*(*impp->Zc),
                          rel15->rvIndex[0],
                          E);
   if (Kr-impp->F-2*(*impp->Zc)> E)  {
    LOG_E(PHY,"dlsch coding A %d  Kr %d G %d (nb_rb %d, nb_symb_sch %d, nb_re_dmrs %d, length_dmrs %d, mod_order %d)\n",
          A,impp->K,G, nb_rb,nb_symb_sch,nb_re_dmrs,length_dmrs,(int)mod_order);
 
    LOG_E(NR_PHY,"Rate Matching, Code segment %d/%d (coded bits (G) %u, E %d, Kr %d, Filler bits %d, Filler offset %d mod_order %d, nb_rb %d)...\n",
          rr,
          impp->n_segments,
          G,
          E,
          Kr,
          impp->F,
          Kr-impp->F-2*(*impp->Zc),
          mod_order,nb_rb);
    }
#ifdef DEBUG_DLSCH_CODING

    for (int i =0; i<16; i++)
      printf("output ratematching e[%d]= %d r_offset %u\n", i,e[i], r_offset);

#endif
    nr_interleaving_ldpc(E,
                         mod_order,
                         e,
                         impp->output+r_offset);
#ifdef DEBUG_DLSCH_CODING

    for (int i =0; i<16; i++)
      printf("output interleaving f[%d]= %d r_offset %u\n", i,impp->output[i+r_offset], r_offset);

    if (r==impp->n_segments-1)
      write_output("enc_output.m","enc",impp->output,G,1,4);

#endif
    r_offset += E;
  }
}

int nr_dlsch_encoding(PHY_VARS_gNB *gNB,
                      int frame,
                      uint8_t slot,
                      NR_DL_gNB_HARQ_t *harq,
                      NR_DL_FRAME_PARMS *frame_parms,
		      unsigned char * output,
                      time_stats_t *tinput,time_stats_t *tprep,time_stats_t *tparity,time_stats_t *toutput,
                      time_stats_t *dlsch_rate_matching_stats,time_stats_t *dlsch_interleaving_stats,
                      time_stats_t *dlsch_segmentation_stats) {
  encoder_implemparams_t impp;
  impp.output=output;
  unsigned int crc=1;
  nfapi_nr_dl_tti_pdsch_pdu_rel15_t *rel15 = &harq->pdsch_pdu.pdsch_pdu_rel15;
  impp.Zc = &harq->Z;
  float Coderate = 0.0;
  VCD_SIGNAL_DUMPER_DUMP_FUNCTION_BY_NAME(VCD_SIGNAL_DUMPER_FUNCTIONS_gNB_DLSCH_ENCODING, VCD_FUNCTION_IN);
  uint32_t A = rel15->TBSize[0]<<3;
  unsigned char *a=harq->pdu;
  if ( rel15->rnti != SI_RNTI)
    trace_NRpdu(DIRECTION_DOWNLINK, a, rel15->TBSize[0], 0, WS_C_RNTI, rel15->rnti, frame, slot,0, 0);

  NR_gNB_SCH_STATS_t *stats=NULL;
  int first_free=-1;

  for (int i=0; i<NUMBER_OF_NR_SCH_STATS_MAX; i++) {
    if (gNB->dlsch_stats[i].rnti == 0 && first_free == -1) {
      first_free = i;
      stats=&gNB->dlsch_stats[i];
    }

    if (gNB->dlsch_stats[i].rnti == rel15->rnti) {
      stats=&gNB->dlsch_stats[i];
      break;
    }
  }

  if (stats) {
    stats->rnti = rel15->rnti;
    stats->total_bytes_tx += rel15->TBSize[0];
    stats->current_RI   = rel15->nrOfLayers;
    stats->current_Qm   = rel15->qamModOrder[0];
  }

  int max_bytes = MAX_NUM_NR_DLSCH_SEGMENTS_PER_LAYER*rel15->nrOfLayers*1056;
  if (A > 3824) {
    // Add 24-bit crc (polynomial A) to payload
    crc = crc24a(a,A)>>8;
    a[A>>3] = ((uint8_t *)&crc)[2];
    a[1+(A>>3)] = ((uint8_t *)&crc)[1];
    a[2+(A>>3)] = ((uint8_t *)&crc)[0];
    //printf("CRC %x (A %d)\n",crc,A);
    //printf("a0 %d a1 %d a2 %d\n", a[A>>3], a[1+(A>>3)], a[2+(A>>3)]);
    harq->B = A+24;
    //    harq->b = a;
    AssertFatal((A / 8) + 4 <= max_bytes,
                "A %d is too big (A/8+4 = %d > %d)\n",
                A,
                (A / 8) + 4,
                max_bytes);
    memcpy(harq->b, a, (A / 8) + 4); // why is this +4 if the CRC is only 3 bytes?
  } else {
    // Add 16-bit crc (polynomial A) to payload
    crc = crc16(a,A)>>16;
    a[A>>3] = ((uint8_t *)&crc)[1];
    a[1+(A>>3)] = ((uint8_t *)&crc)[0];
    //printf("CRC %x (A %d)\n",crc,A);
    //printf("a0 %d a1 %d \n", a[A>>3], a[1+(A>>3)]);
    harq->B = A+16;
    //    harq->b = a;
    AssertFatal((A / 8) + 3 <= max_bytes,
                "A %d is too big (A/8+3 = %d > %d)\n",
                A,
                (A / 8) + 3,
                max_bytes);
    memcpy(harq->b, a, (A / 8) + 3); // using 3 bytes to mimic the case of 24 bit crc
  }

  if (rel15->targetCodeRate[0]<1000)
    Coderate = (float)rel15->targetCodeRate[0] /(float) 1024;
  else  // to scale for mcs 20 and 26 in table 5.1.3.1-2 which are decimal and input 2* in nr_tbs_tools
    Coderate = (float)rel15->targetCodeRate[0] /(float) 2048;

  if ((A <=292) || ((A<=3824) && (Coderate <= 0.6667)) || Coderate <= 0.25)
    impp.BG = 2;
  else
    impp.BG = 1;

  start_meas(dlsch_segmentation_stats);
  impp.Kb = nr_segmentation(harq->b, harq->c, harq->B, &impp.n_segments, &impp.K, impp.Zc, &impp.F, impp.BG);
  stop_meas(dlsch_segmentation_stats);

  if (impp.n_segments>MAX_NUM_NR_DLSCH_SEGMENTS_PER_LAYER*rel15->nrOfLayers) {
    LOG_E(PHY,"nr_segmentation.c: too many segments %d, B %d\n",impp.n_segments,harq->B);
    return(-1);
  }

  for (int r=0; r<impp.n_segments; r++) {
    //d_tmp[r] = &harq->d[r][0];
    //channel_input[r] = &harq->d[r][0];
#ifdef DEBUG_DLSCH_CODING
    LOG_D(PHY,"Encoder: B %d F %d \n",harq->B, impp.F);
    LOG_D(PHY,"start ldpc encoder segment %d/%d\n",r,impp.n_segments);
    LOG_D(PHY,"input %d %d %d %d %d \n", harq->c[r][0], harq->c[r][1], harq->c[r][2],harq->c[r][3], harq->c[r][4]);

    for (int cnt =0 ; cnt < 22*(*impp.Zc)/8; cnt ++) {
      LOG_D(PHY,"%d ", harq->c[r][cnt]);
    }

    LOG_D(PHY,"\n");
#endif
    //ldpc_encoder_orig((unsigned char*)harq->c[r],harq->d[r],*Zc,Kb,Kr,BG,0);
    //ldpc_encoder_optim((unsigned char*)harq->c[r],(unsigned char*)&harq->d[r][0],*Zc,Kb,Kr,BG,NULL,NULL,NULL,NULL);
  }

  impp.tprep = tprep;
  impp.tinput = tinput;
  impp.tparity = tparity;
  impp.toutput = toutput;

  impp.harq=harq;
  notifiedFIFO_t nf;
  initNotifiedFIFO(&nf);
  int nbJobs=0;
  for(int j=0; j<(impp.n_segments/8+((impp.n_segments&7)==0 ? 0 : 1)); j++) {
    notifiedFIFO_elt_t *req=newNotifiedFIFO_elt(sizeof(impp), j, &nf, ldpc8blocks);
    encoder_implemparams_t* perJobImpp=(encoder_implemparams_t*)NotifiedFifoData(req);
    *perJobImpp=impp;
    perJobImpp->macro_num=j;
    pushTpool(gNB->threadPool,req);
    nbJobs++;
  }
  while(nbJobs) {
    notifiedFIFO_elt_t *req=pullTpool(&nf, gNB->threadPool);
    delNotifiedFIFO_elt(req);
    nbJobs--;

  }
  VCD_SIGNAL_DUMPER_DUMP_FUNCTION_BY_NAME(VCD_SIGNAL_DUMPER_FUNCTIONS_gNB_DLSCH_ENCODING, VCD_FUNCTION_OUT);
  return 0;
}<|MERGE_RESOLUTION|>--- conflicted
+++ resolved
@@ -239,13 +239,7 @@
           E,
           impp->F,
           Kr-impp->F-2*(*impp->Zc),
-<<<<<<< HEAD
-          mod_order,nb_rb);
-=======
           mod_order,nb_rb,rel15->nrOfLayers);
-    // for tbslbrm calculation according to 5.4.2.1 of 38.212
-    uint8_t Nl = 4;
->>>>>>> d11350c0
 
     uint32_t Tbslbrm = rel15->maintenance_parms_v3.tbSizeLbrmBytes;
 
