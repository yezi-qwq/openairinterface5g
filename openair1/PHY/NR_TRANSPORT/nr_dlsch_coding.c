/*
 * Licensed to the OpenAirInterface (OAI) Software Alliance under one or more
 * contributor license agreements.  See the NOTICE file distributed with
 * this work for additional information regarding copyright ownership.
 * The OpenAirInterface Software Alliance licenses this file to You under
 * the OAI Public License, Version 1.0  (the "License"); you may not use this file
 * except in compliance with the License.
 * You may obtain a copy of the License at
 *
 *      http://www.openairinterface.org/?page_id=698
 *
 * Unless required by applicable law or agreed to in writing, software
 * distributed under the License is distributed on an "AS IS" BASIS,
 * WITHOUT WARRANTIES OR CONDITIONS OF ANY KIND, either express or implied.
 * See the License for the specific language governing permissions and
 * limitations under the License.
 *-------------------------------------------------------------------------------
 * For more information about the OpenAirInterface (OAI) Software Alliance:
 *      contact@openairinterface.org
 */

/*! \file PHY/LTE_TRANSPORT/dlsch_coding.c
* \brief Top-level routines for implementing LDPC-coded (DLSCH) transport channels from 38-212, 15.2
* \author H.Wang
* \date 2018
* \version 0.1
* \company Eurecom
* \email:
* \note
* \warning
*/

#include "PHY/defs_gNB.h"
#include "PHY/phy_extern.h"
#include "PHY/CODING/coding_extern.h"
#include "PHY/CODING/coding_defs.h"
#include "PHY/CODING/lte_interleaver_inline.h"
#include "PHY/CODING/nrLDPC_extern.h"
#include "PHY/NR_TRANSPORT/nr_transport.h"
#include "PHY/NR_TRANSPORT/nr_transport_common_proto.h"
#include "PHY/NR_TRANSPORT/nr_dlsch.h"
#include "openair2/LAYER2/NR_MAC_gNB/mac_proto.h"
#include "SCHED_NR/sched_nr.h"
#include "common/utils/LOG/vcd_signal_dumper.h"
#include "common/utils/LOG/log.h"
#include <syscall.h>

//#define DEBUG_DLSCH_CODING
//#define DEBUG_DLSCH_FREE 1


void free_gNB_dlsch(NR_gNB_DLSCH_t **dlschptr,uint16_t N_RB)
{
  int i;
  int r;

  NR_gNB_DLSCH_t *dlsch = *dlschptr;

  uint16_t a_segments = MAX_NUM_NR_DLSCH_SEGMENTS;  //number of segments to be allocated
  if (dlsch) {

    if (N_RB != 273) {
      a_segments = a_segments*N_RB;
      a_segments = a_segments/273;
    }  

    uint16_t dlsch_bytes = a_segments*1056;  // allocated bytes per segment


#ifdef DEBUG_DLSCH_FREE
    LOG_D(PHY,"Freeing dlsch %p\n",dlsch);
#endif

    for (i=0; i<dlsch->Mdlharq; i++) {
#ifdef DEBUG_DLSCH_FREE
      LOG_D(PHY,"Freeing dlsch process %d\n",i);
#endif

      if (dlsch->harq_processes[i]) {
#ifdef DEBUG_DLSCH_FREE
        LOG_D(PHY,"Freeing dlsch process %d (%p)\n",i,dlsch->harq_processes[i]);
#endif

        if (dlsch->harq_processes[i]->b) {
          free16(dlsch->harq_processes[i]->b,dlsch_bytes);
          dlsch->harq_processes[i]->b = NULL;
#ifdef DEBUG_DLSCH_FREE
          LOG_D(PHY,"Freeing dlsch process %d b (%p)\n",i,dlsch->harq_processes[i]->b);
#endif
        }

        if (dlsch->harq_processes[i]->e) {
          free16(dlsch->harq_processes[i]->e,14*N_RB*12*8);
          dlsch->harq_processes[i]->e = NULL;
#ifdef DEBUG_DLSCH_FREE
          printf("Freeing dlsch process %d e (%p)\n",i,dlsch->harq_processes[i]->e);
#endif
        }

        if (dlsch->harq_processes[i]->f) {
          free16(dlsch->harq_processes[i]->f,14*N_RB*12*8);
          dlsch->harq_processes[i]->f = NULL;
#ifdef DEBUG_DLSCH_FREE
          printf("Freeing dlsch process %d f (%p)\n",i,dlsch->harq_processes[i]->f);
#endif
        }

#ifdef DEBUG_DLSCH_FREE
        LOG_D(PHY,"Freeing dlsch process %d c (%p)\n",i,dlsch->harq_processes[i]->c);
#endif

        for (r=0; r<a_segments; r++) {

#ifdef DEBUG_DLSCH_FREE
          LOG_D(PHY,"Freeing dlsch process %d c[%d] (%p)\n",i,r,dlsch->harq_processes[i]->c[r]);
#endif

          if (dlsch->harq_processes[i]->c[r]) {
            free16(dlsch->harq_processes[i]->c[r],1056);
            dlsch->harq_processes[i]->c[r] = NULL;
          }
          if (dlsch->harq_processes[i]->d[r]) {
            free16(dlsch->harq_processes[i]->d[r],3*8448);
            dlsch->harq_processes[i]->d[r] = NULL;
          }

	    }
	free16(dlsch->harq_processes[i],sizeof(NR_DL_gNB_HARQ_t));
	dlsch->harq_processes[i] = NULL;
      }
    }

    free16(dlsch,sizeof(NR_gNB_DLSCH_t));
    dlsch = NULL;
  }

}

NR_gNB_DLSCH_t *new_gNB_dlsch(NR_DL_FRAME_PARMS *frame_parms,
                              unsigned char Kmimo,
                              unsigned char Mdlharq,
                              uint32_t Nsoft,
                              uint8_t  abstraction_flag,
                              uint16_t N_RB)
{

  NR_gNB_DLSCH_t *dlsch;
  unsigned char exit_flag = 0,i,r,aa,layer;
  int re;
  uint16_t a_segments = MAX_NUM_NR_DLSCH_SEGMENTS;  //number of segments to be allocated

  if (N_RB != 273) {
    a_segments = a_segments*N_RB;
    a_segments = a_segments/273;
  }  

  uint16_t dlsch_bytes = a_segments*1056;  // allocated bytes per segment

  
  dlsch = (NR_gNB_DLSCH_t *)malloc16(sizeof(NR_gNB_DLSCH_t));

  if (dlsch) {
    bzero(dlsch,sizeof(NR_gNB_DLSCH_t));
    dlsch->Kmimo = Kmimo;
    dlsch->Mdlharq = Mdlharq;
    dlsch->Mlimit = 4;
    dlsch->Nsoft = Nsoft;

    for (layer=0; layer<NR_MAX_NB_LAYERS; layer++) {
      dlsch->ue_spec_bf_weights[layer] = (int32_t**)malloc16(64*sizeof(int32_t*));

      for (aa=0; aa<64; aa++) {
         dlsch->ue_spec_bf_weights[layer][aa] = (int32_t *)malloc16(OFDM_SYMBOL_SIZE_COMPLEX_SAMPLES*sizeof(int32_t));
         for (re=0;re<OFDM_SYMBOL_SIZE_COMPLEX_SAMPLES; re++) {
           dlsch->ue_spec_bf_weights[layer][aa][re] = 0x00007fff;
         }
      }

      dlsch->txdataF[layer] = (int32_t *)malloc16((NR_MAX_PDSCH_ENCODED_LENGTH/NR_MAX_NB_LAYERS)*sizeof(int32_t)); // NR_MAX_NB_LAYERS is already included in NR_MAX_PDSCH_ENCODED_LENGTH
    }

    for (int q=0; q<NR_MAX_NB_CODEWORDS; q++)
      dlsch->mod_symbs[q] = (int32_t *)malloc16(NR_MAX_PDSCH_ENCODED_LENGTH*sizeof(int32_t));

     dlsch->calib_dl_ch_estimates = (int32_t**)malloc16(64*sizeof(int32_t*));
     for (aa=0; aa<64; aa++) {
       dlsch->calib_dl_ch_estimates[aa] = (int32_t *)malloc16(OFDM_SYMBOL_SIZE_COMPLEX_SAMPLES*sizeof(int32_t));

     }

    for (i=0; i<20; i++) {
      dlsch->harq_ids[0][i] = 0;
      dlsch->harq_ids[1][i] = 0;
    }

    for (i=0; i<Mdlharq; i++) {
      dlsch->harq_processes[i] = (NR_DL_gNB_HARQ_t *)malloc16(sizeof(NR_DL_gNB_HARQ_t));
      LOG_T(PHY, "Required mem size %d  dlsch->harq_processes[%d] %p\n",
    		  dlsch_bytes, i,dlsch->harq_processes[i]);

      if (dlsch->harq_processes[i]) {
        bzero(dlsch->harq_processes[i],sizeof(NR_DL_gNB_HARQ_t));
        //    dlsch->harq_processes[i]->first_tx=1;
        dlsch->harq_processes[i]->b = (unsigned char*)malloc16(dlsch_bytes);
        dlsch->harq_processes[i]->pdu = (uint8_t*)malloc16(dlsch_bytes);
        if (dlsch->harq_processes[i]->pdu) {
          bzero(dlsch->harq_processes[i]->pdu,dlsch_bytes);
          nr_emulate_dlsch_payload(dlsch->harq_processes[i]->pdu, (dlsch_bytes)>>3);
        } else {
          LOG_D(PHY,"Can't allocate PDU\n");
          exit_flag=1;
        }

        if (dlsch->harq_processes[i]->b) {
          bzero(dlsch->harq_processes[i]->b,dlsch_bytes);
        } else {
          LOG_D(PHY,"Can't get b\n");
          exit_flag=1;
        }

        if (abstraction_flag==0) {
          for (r=0; r<a_segments; r++) {
            // account for filler in first segment and CRCs for multiple segment case
            // [hna] 8448 is the maximum CB size in NR
            //       68*348 = 68*(maximum size of Zc)
            //       In section 5.3.2 in 38.212, the for loop is up to N + 2*Zc (maximum size of N is 66*Zc, therefore 68*Zc)
            dlsch->harq_processes[i]->c[r] = (uint8_t*)malloc16(8448);
            dlsch->harq_processes[i]->d[r] = (uint8_t*)malloc16(68*384); //max size for coded output
            if (dlsch->harq_processes[i]->c[r]) {
              bzero(dlsch->harq_processes[i]->c[r],8448);
            } else {
              LOG_D(PHY,"Can't get c\n");
              exit_flag=2;
            }
            if (dlsch->harq_processes[i]->d[r]) {
              bzero(dlsch->harq_processes[i]->d[r],(3*8448));
            } else {
              LOG_D(PHY,"Can't get d\n");
              exit_flag=2;
            }
          }
          dlsch->harq_processes[i]->e = (uint8_t*)malloc16(14*N_RB*12*8);
          if (dlsch->harq_processes[i]->e) {
            bzero(dlsch->harq_processes[i]->e,14*N_RB*12*8);
          } else {
            printf("Can't get e\n");
            exit_flag=1;
          }
          dlsch->harq_processes[i]->f = (uint8_t*)malloc16(14*N_RB*12*8);
          if (dlsch->harq_processes[i]->f) {
            bzero(dlsch->harq_processes[i]->f,14*N_RB*12*8);
          } else {
            printf("Can't get f\n");
            exit_flag=1;
          }
        }
      } else {
        LOG_D(PHY,"Can't get harq_p %d\n",i);
        exit_flag=3;
      }
    }

    if (exit_flag==0) {
      for (i=0; i<Mdlharq; i++) {
        dlsch->harq_processes[i]->round=0;
      }

      return(dlsch);
    }
  }

  LOG_D(PHY,"new_gNB_dlsch exit flag %d, size of  %ld\n",
	exit_flag, sizeof(NR_gNB_DLSCH_t));

  free_gNB_dlsch(dlsch,N_RB);

  return(NULL);


}

void clean_gNB_dlsch(NR_gNB_DLSCH_t *dlsch)
{

  unsigned char Mdlharq;
  unsigned char i,j,r;

  if (dlsch) {
    Mdlharq = dlsch->Mdlharq;
    dlsch->rnti = 0;
    dlsch->active = 0;

    for (i=0; i<10; i++) {
      dlsch->harq_ids[0][i] = Mdlharq;
      dlsch->harq_ids[1][i] = Mdlharq;
    }
    for (i=0; i<Mdlharq; i++) {
      if (dlsch->harq_processes[i]) {
        //  dlsch->harq_processes[i]->Ndi    = 0;
        //dlsch->harq_processes[i]->status = 0;
        dlsch->harq_processes[i]->round  = 0;

	for (j=0; j<96; j++)
	  for (r=0; r<MAX_NUM_NR_DLSCH_SEGMENTS; r++)
	    if (dlsch->harq_processes[i]->d[r])
	      dlsch->harq_processes[i]->d[r][j] = NR_NULL;

      }
    }
  }
}

int nr_dlsch_encoding(unsigned char *a,
                      int frame,
                      uint8_t slot,
                      NR_gNB_DLSCH_t *dlsch,
                      NR_DL_FRAME_PARMS* frame_parms,
		      time_stats_t *tinput,time_stats_t *tprep,time_stats_t *tparity,time_stats_t *toutput,
		      time_stats_t *dlsch_rate_matching_stats,time_stats_t *dlsch_interleaving_stats,
		      time_stats_t *dlsch_segmentation_stats)
{

  unsigned int G;
  unsigned int crc=1;
  uint8_t harq_pid = dlsch->harq_ids[frame%2][slot];
  AssertFatal(harq_pid<8 && harq_pid>=0,"illegal harq_pid %d\b",harq_pid);
  nfapi_nr_dl_tti_pdsch_pdu_rel15_t *rel15 = &dlsch->harq_processes[harq_pid]->pdsch_pdu.pdsch_pdu_rel15;
  uint16_t nb_rb = rel15->rbSize;
  uint8_t nb_symb_sch = rel15->NrOfSymbols;
  uint32_t A, Z, Kb, F=0;
  uint32_t *Zc = &Z;
  uint8_t mod_order = rel15->qamModOrder[0];
  uint16_t Kr=0,r;
  uint32_t r_offset=0;
  uint8_t BG=1;
  uint32_t E;
  uint8_t Ilbrm = 1;
  uint32_t Tbslbrm = 950984; //max tbs
  uint8_t nb_re_dmrs = rel15->dmrsConfigType==NFAPI_NR_DMRS_TYPE1 ? 6:4;
  uint16_t length_dmrs = get_num_dmrs(rel15->dlDmrsSymbPos);
  uint16_t R=rel15->targetCodeRate[0];
  float Coderate = 0.0;
  uint8_t Nl = 4;

  VCD_SIGNAL_DUMPER_DUMP_FUNCTION_BY_NAME(VCD_SIGNAL_DUMPER_FUNCTIONS_ENB_DLSCH_ENCODING, VCD_FUNCTION_IN);

  A = rel15->TBSize[0]<<3;

  G = nr_get_G(nb_rb, nb_symb_sch, nb_re_dmrs, length_dmrs,mod_order,rel15->nrOfLayers);

  LOG_D(PHY,"dlsch coding A %d G %d mod_order %d\n", A,G, mod_order);

  //  if (dlsch->harq_processes[harq_pid]->Ndi == 1) {  // this is a new packet
  if (dlsch->harq_processes[harq_pid]->round == 0) {  // this is a new packet
#ifdef DEBUG_DLSCH_CODING
  LOG_D(PHY,"encoding thinks this is a new packet \n");
#endif
  /*    
    int i;
    LOG_D(PHY,"dlsch (tx): \n");
    for (i=0;i<(A>>3);i++)
      LOG_D(PHY,"%02x\n",a[i]);
    LOG_D(PHY,"\n");
  */

    if (A > 3824) {
      // Add 24-bit crc (polynomial A) to payload
      crc = crc24a(a,A)>>8;
      a[A>>3] = ((uint8_t*)&crc)[2];
      a[1+(A>>3)] = ((uint8_t*)&crc)[1];
      a[2+(A>>3)] = ((uint8_t*)&crc)[0];
      //printf("CRC %x (A %d)\n",crc,A);
      //printf("a0 %d a1 %d a2 %d\n", a[A>>3], a[1+(A>>3)], a[2+(A>>3)]);
  
      dlsch->harq_processes[harq_pid]->B = A+24;
      //    dlsch->harq_processes[harq_pid]->b = a;
   
      AssertFatal((A/8)+4 <= MAX_NR_DLSCH_PAYLOAD_BYTES,"A %d is too big (A/8+4 = %d > %d)\n",A,(A/8)+4,MAX_NR_DLSCH_PAYLOAD_BYTES);

      memcpy(dlsch->harq_processes[harq_pid]->b,a,(A/8)+4);  // why is this +4 if the CRC is only 3 bytes?
    }
    else {
      // Add 16-bit crc (polynomial A) to payload
      crc = crc16(a,A)>>16;
      a[A>>3] = ((uint8_t*)&crc)[1];
      a[1+(A>>3)] = ((uint8_t*)&crc)[0];
      //printf("CRC %x (A %d)\n",crc,A);
      //printf("a0 %d a1 %d \n", a[A>>3], a[1+(A>>3)]);
  
      dlsch->harq_processes[harq_pid]->B = A+16;
      //    dlsch->harq_processes[harq_pid]->b = a;
   
      AssertFatal((A/8)+3 <= MAX_NR_DLSCH_PAYLOAD_BYTES,"A %d is too big (A/8+3 = %d > %d)\n",A,(A/8)+3,MAX_NR_DLSCH_PAYLOAD_BYTES);

      memcpy(dlsch->harq_processes[harq_pid]->b,a,(A/8)+3);  // using 3 bytes to mimic the case of 24 bit crc
    }
    if (R<1000)
      Coderate = (float) R /(float) 1024;
    else  // to scale for mcs 20 and 26 in table 5.1.3.1-2 which are decimal and input 2* in nr_tbs_tools
      Coderate = (float) R /(float) 2048;

    if ((A <=292) || ((A<=3824) && (Coderate <= 0.6667)) || Coderate <= 0.25)
		BG = 2;
    else
		BG = 1;

    start_meas(dlsch_segmentation_stats);
    Kb = nr_segmentation(dlsch->harq_processes[harq_pid]->b,
		         dlsch->harq_processes[harq_pid]->c,
		         dlsch->harq_processes[harq_pid]->B,
		         &dlsch->harq_processes[harq_pid]->C,
		         &dlsch->harq_processes[harq_pid]->K,
		         Zc, 
		         &dlsch->harq_processes[harq_pid]->F,
                         BG);
    stop_meas(dlsch_segmentation_stats);
    F = dlsch->harq_processes[harq_pid]->F;

    Kr = dlsch->harq_processes[harq_pid]->K;
#ifdef DEBUG_DLSCH_CODING
    uint16_t Kr_bytes;
    Kr_bytes = Kr>>3;
#endif

    //printf("segment Z %d k %d Kr %d BG %d C %d\n", *Zc,dlsch->harq_processes[harq_pid]->K,Kr,BG,dlsch->harq_processes[harq_pid]->C);

    for (r=0; r<dlsch->harq_processes[harq_pid]->C; r++) {
      //d_tmp[r] = &dlsch->harq_processes[harq_pid]->d[r][0];
      //channel_input[r] = &dlsch->harq_processes[harq_pid]->d[r][0];
#ifdef DEBUG_DLSCH_CODING
      LOG_D(PHY,"Encoder: B %d F %d \n",dlsch->harq_processes[harq_pid]->B, dlsch->harq_processes[harq_pid]->F);
      LOG_D(PHY,"start ldpc encoder segment %d/%d\n",r,dlsch->harq_processes[harq_pid]->C);
      LOG_D(PHY,"input %d %d %d %d %d \n", dlsch->harq_processes[harq_pid]->c[r][0], dlsch->harq_processes[harq_pid]->c[r][1], dlsch->harq_processes[harq_pid]->c[r][2],dlsch->harq_processes[harq_pid]->c[r][3], dlsch->harq_processes[harq_pid]->c[r][4]);
      for (int cnt =0 ; cnt < 22*(*Zc)/8; cnt ++){
      LOG_D(PHY,"%d ", dlsch->harq_processes[harq_pid]->c[r][cnt]);
      }
      LOG_D(PHY,"\n");

#endif
      //ldpc_encoder_orig((unsigned char*)dlsch->harq_processes[harq_pid]->c[r],dlsch->harq_processes[harq_pid]->d[r],*Zc,Kb,Kr,BG,0);
      //ldpc_encoder_optim((unsigned char*)dlsch->harq_processes[harq_pid]->c[r],(unsigned char*)&dlsch->harq_processes[harq_pid]->d[r][0],*Zc,Kb,Kr,BG,NULL,NULL,NULL,NULL);
    }
<<<<<<< HEAD

    for(int j=0;j<((dlsch->harq_processes[harq_pid]->C-1)/8+1);j++) {
      ldpc_encoder_optim_8seg_multi(dlsch->harq_processes[harq_pid]->c,dlsch->harq_processes[harq_pid]->d,*Zc,Kb,Kr,BG,
				    dlsch->harq_processes[harq_pid]->C,j,
				    tinput,tprep,tparity,toutput);
=======
    encoder_implemparams_t impp;
    impp.n_segments=dlsch->harq_processes[harq_pid]->C;
    for(int j=0;j<(dlsch->harq_processes[harq_pid]->C/8+1);j++) {
      impp.macro_num=j;
      nrLDPC_encoder(dlsch->harq_processes[harq_pid]->c,dlsch->harq_processes[harq_pid]->d,*Zc,Kb,Kr,BG,&impp);
>>>>>>> 82e97fce
    }


#ifdef DEBUG_DLSCH_CODING
      write_output("enc_input0.m","enc_in0",&dlsch->harq_processes[harq_pid]->c[0][0],Kr_bytes,1,4);
      write_output("enc_output0.m","enc0",&dlsch->harq_processes[harq_pid]->d[0][0],(3*8*Kr_bytes)+12,1,4);
#endif

  }

  for (r=0; r<dlsch->harq_processes[harq_pid]->C; r++) {

    if (F>0) {
      for (int k=(Kr-F-2*(*Zc)); k<Kr-2*(*Zc); k++) {
	// writing into positions d[r][k-2Zc] as in clause 5.3.2 step 2) in 38.212
        dlsch->harq_processes[harq_pid]->d[r][k] = NR_NULL;
	//if (k<(Kr-F+8))
	//printf("r %d filler bits [%d] = %d \n", r,k, dlsch->harq_processes[harq_pid]->d[r][k]);
      }
    }



#ifdef DEBUG_DLSCH_CODING
  LOG_D(PHY,"rvidx in encoding = %d\n", rel15->rvIndex[0]);
#endif

    E = nr_get_E(G, dlsch->harq_processes[harq_pid]->C, mod_order, rel15->nrOfLayers, r);

    //#ifdef DEBUG_DLSCH_CODING
    LOG_D(PHY,"Rate Matching, Code segment %d/%d (coded bits (G) %u, E %d, Filler bits %d, Filler offset %d mod_order %d, nb_rb %d)...\n",
	  r,
	  dlsch->harq_processes[harq_pid]->C,
	  G,
	  E,
	  F,
	  Kr-F-2*(*Zc),
	  mod_order,nb_rb);

    // for tbslbrm calculation according to 5.4.2.1 of 38.212
    if (rel15->nrOfLayers < Nl)
      Nl = rel15->nrOfLayers;

    Tbslbrm = nr_compute_tbslbrm(rel15->mcsTable[0],nb_rb,Nl,dlsch->harq_processes[harq_pid]->C);

    start_meas(dlsch_rate_matching_stats);
    nr_rate_matching_ldpc(Ilbrm,
                          Tbslbrm,
                          BG,
                          *Zc,
                          dlsch->harq_processes[harq_pid]->d[r],
                          dlsch->harq_processes[harq_pid]->e+r_offset,
                          dlsch->harq_processes[harq_pid]->C,
                          F,
                          Kr-F-2*(*Zc),
                          rel15->rvIndex[0],
                          E);
    stop_meas(dlsch_rate_matching_stats);
#ifdef DEBUG_DLSCH_CODING
    for (int i =0; i<16; i++)
      printf("output ratematching e[%d]= %d r_offset %u\n", i,dlsch->harq_processes[harq_pid]->e[i+r_offset], r_offset);
#endif

    start_meas(dlsch_interleaving_stats);
    nr_interleaving_ldpc(E,
			 mod_order,
			 dlsch->harq_processes[harq_pid]->e+r_offset,
			 dlsch->harq_processes[harq_pid]->f+r_offset);
    stop_meas(dlsch_interleaving_stats);

#ifdef DEBUG_DLSCH_CODING
    for (int i =0; i<16; i++)
      printf("output interleaving f[%d]= %d r_offset %u\n", i,dlsch->harq_processes[harq_pid]->f[i+r_offset], r_offset);

    if (r==dlsch->harq_processes[harq_pid]->C-1)
      write_output("enc_output.m","enc",dlsch->harq_processes[harq_pid]->f,G,1,4);
#endif

    r_offset += E;
  }

  VCD_SIGNAL_DUMPER_DUMP_FUNCTION_BY_NAME(VCD_SIGNAL_DUMPER_FUNCTIONS_ENB_DLSCH_ENCODING, VCD_FUNCTION_OUT);

  return 0;
}<|MERGE_RESOLUTION|>--- conflicted
+++ resolved
@@ -440,19 +440,11 @@
       //ldpc_encoder_orig((unsigned char*)dlsch->harq_processes[harq_pid]->c[r],dlsch->harq_processes[harq_pid]->d[r],*Zc,Kb,Kr,BG,0);
       //ldpc_encoder_optim((unsigned char*)dlsch->harq_processes[harq_pid]->c[r],(unsigned char*)&dlsch->harq_processes[harq_pid]->d[r][0],*Zc,Kb,Kr,BG,NULL,NULL,NULL,NULL);
     }
-<<<<<<< HEAD
-
-    for(int j=0;j<((dlsch->harq_processes[harq_pid]->C-1)/8+1);j++) {
-      ldpc_encoder_optim_8seg_multi(dlsch->harq_processes[harq_pid]->c,dlsch->harq_processes[harq_pid]->d,*Zc,Kb,Kr,BG,
-				    dlsch->harq_processes[harq_pid]->C,j,
-				    tinput,tprep,tparity,toutput);
-=======
     encoder_implemparams_t impp;
     impp.n_segments=dlsch->harq_processes[harq_pid]->C;
     for(int j=0;j<(dlsch->harq_processes[harq_pid]->C/8+1);j++) {
       impp.macro_num=j;
       nrLDPC_encoder(dlsch->harq_processes[harq_pid]->c,dlsch->harq_processes[harq_pid]->d,*Zc,Kb,Kr,BG,&impp);
->>>>>>> 82e97fce
     }
 
 
