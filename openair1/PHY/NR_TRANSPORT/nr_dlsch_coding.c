/*
 * Licensed to the OpenAirInterface (OAI) Software Alliance under one or more
 * contributor license agreements.  See the NOTICE file distributed with
 * this work for additional information regarding copyright ownership.
 * The OpenAirInterface Software Alliance licenses this file to You under
 * the OAI Public License, Version 1.0  (the "License"); you may not use this file
 * except in compliance with the License.
 * You may obtain a copy of the License at
 *
 *      http://www.openairinterface.org/?page_id=698
 *
 * Unless required by applicable law or agreed to in writing, software
 * distributed under the License is distributed on an "AS IS" BASIS,
 * WITHOUT WARRANTIES OR CONDITIONS OF ANY KIND, either express or implied.
 * See the License for the specific language governing permissions and
 * limitations under the License.
 *-------------------------------------------------------------------------------
 * For more information about the OpenAirInterface (OAI) Software Alliance:
 *      contact@openairinterface.org
 */

/*! \file PHY/LTE_TRANSPORT/dlsch_coding.c
* \brief Top-level routines for implementing LDPC-coded (DLSCH) transport channels from 38-212, 15.2
* \author H.Wang
* \date 2018
* \version 0.1
* \company Eurecom
* \email:
* \note
* \warning
*/

#include "PHY/defs_gNB.h"
#include "PHY/phy_extern.h"
#include "PHY/CODING/coding_extern.h"
#include "PHY/CODING/coding_defs.h"
#include "PHY/CODING/lte_interleaver_inline.h"
#include "PHY/CODING/nrLDPC_extern.h"
#include "PHY/NR_TRANSPORT/nr_transport_proto.h"
#include "PHY/NR_TRANSPORT/nr_transport_common_proto.h"
#include "PHY/NR_TRANSPORT/nr_dlsch.h"
#include "SCHED_NR/sched_nr.h"
#include "common/utils/LOG/vcd_signal_dumper.h"
#include "common/utils/LOG/log.h"
#include "common/utils/nr/nr_common.h"
#include <syscall.h>
#include <openair2/UTIL/OPT/opt.h>

//#define DEBUG_DLSCH_CODING
//#define DEBUG_DLSCH_FREE 1


void free_gNB_dlsch(NR_gNB_DLSCH_t **dlschptr, uint16_t N_RB, NR_DL_FRAME_PARMS* frame_parms) {

  NR_gNB_DLSCH_t *dlsch = *dlschptr;

  int max_layers = (frame_parms->nb_antennas_tx<NR_MAX_NB_LAYERS) ? frame_parms->nb_antennas_tx : NR_MAX_NB_LAYERS;
  uint16_t a_segments = MAX_NUM_NR_DLSCH_SEGMENTS_PER_LAYER*max_layers;

<<<<<<< HEAD
  if (dlsch) {
    if (N_RB != 273) {
      a_segments = a_segments*N_RB;
      a_segments = a_segments/273 +1;
    }
    
#ifdef DEBUG_DLSCH_FREE
    LOG_D(PHY,"Freeing dlsch %p\n",dlsch);
#endif
    NR_DL_gNB_HARQ_t *harq = &dlsch->harq_process;
    
    if (harq->b) {
      free16(harq->b, a_segments * 1056);
      harq->b = NULL;
#ifdef DEBUG_DLSCH_FREE
      LOG_D(PHY, "Freeing harq->b (%p)\n", harq->b);
#endif
    }
    
#ifdef DEBUG_DLSCH_FREE
    LOG_D(PHY, "Freeing dlsch process %d c (%p)\n", i, harq->c);
#endif
    
    for (int r = 0; r < a_segments; r++) {
#ifdef DEBUG_DLSCH_FREE
      LOG_D(PHY, "Freeing dlsch process %d c[%d] (%p)\n", i, r, harq->c[r]);
#endif
      
      if (harq->c[r]) {
	free16(harq->c[r], 1056);
	harq->c[r] = NULL;
      }
    }
    free16(dlsch, sizeof(NR_gNB_DLSCH_t));
    *dlschptr = NULL;
=======
  if (N_RB != 273) {
    a_segments = a_segments*N_RB;
    a_segments = a_segments/273 +1;
>>>>>>> bf70a3bf
  }

  NR_DL_gNB_HARQ_t *harq = &dlsch->harq_process;
  if (harq->b) {
    free16(harq->b, a_segments * 1056);
    harq->b = NULL;
  }
  for (r = 0; r < a_segments; r++) {
    free(harq->c[r]);
    harq->c[r] = NULL;
  }
  free(harq->pdu);

  for (int aa = 0; aa < 64; aa++)
    free(dlsch->calib_dl_ch_estimates[aa]);
  free(dlsch->calib_dl_ch_estimates);

  for (int q=0; q<NR_MAX_NB_CODEWORDS; q++)
    free(dlsch->mod_symbs[q]);

  for (int layer = 0; layer < NR_MAX_NB_LAYERS; layer++) {
    free(dlsch->txdataF_precoding[layer]);
    free(dlsch->txdataF[layer]);
    for (int aa = 0; aa < 64; aa++)
      free(dlsch->ue_spec_bf_weights[layer][aa]);
    free(dlsch->ue_spec_bf_weights[layer]);
  }

  free(dlsch);
  *dlschptr = NULL;
}

NR_gNB_DLSCH_t *new_gNB_dlsch(NR_DL_FRAME_PARMS *frame_parms,
                              unsigned char Kmimo,
                              unsigned char Mdlharq,
                              uint32_t Nsoft,
                              uint8_t  abstraction_flag,
                              uint16_t N_RB) {

  int max_layers = (frame_parms->nb_antennas_tx<NR_MAX_NB_LAYERS) ? frame_parms->nb_antennas_tx : NR_MAX_NB_LAYERS;
  uint16_t a_segments = MAX_NUM_NR_DLSCH_SEGMENTS_PER_LAYER*max_layers;  //number of segments to be allocated

  if (N_RB != 273) {
    a_segments = a_segments*N_RB;
    a_segments = a_segments/273 +1;
  }

  uint32_t dlsch_bytes = a_segments*1056;  // allocated bytes per segment
  NR_gNB_DLSCH_t *dlsch = malloc16(sizeof(NR_gNB_DLSCH_t));
  AssertFatal(dlsch, "cannot allocate dlsch\n");
  bzero(dlsch,sizeof(NR_gNB_DLSCH_t));
  dlsch->Kmimo = Kmimo;
  dlsch->Mdlharq = Mdlharq;
  dlsch->Mlimit = 4;
  dlsch->Nsoft = Nsoft;

  int txdataf_size = frame_parms->N_RB_DL*NR_SYMBOLS_PER_SLOT*NR_NB_SC_PER_RB*8; // max pdsch encoded length for each layer

  dlsch->txdataF = (int32_t **)malloc16(max_layers*sizeof(int32_t *));

  dlsch->ue_spec_bf_weights = (int32_t ***)malloc16(max_layers*sizeof(int32_t **));
  for (int layer=0; layer<max_layers; layer++) {
    dlsch->ue_spec_bf_weights[layer] = (int32_t **)malloc16(64*sizeof(int32_t *));

    for (int aa=0; aa<64; aa++) {
      dlsch->ue_spec_bf_weights[layer][aa] = (int32_t *)malloc16(OFDM_SYMBOL_SIZE_COMPLEX_SAMPLES*sizeof(int32_t));

      for (int re=0; re<OFDM_SYMBOL_SIZE_COMPLEX_SAMPLES; re++) {
        dlsch->ue_spec_bf_weights[layer][aa][re] = 0x00007fff;
      }
    }
    dlsch->txdataF[layer] = (int32_t *)malloc16((txdataf_size)*sizeof(int32_t));
  }

  int nb_codewords = NR_MAX_NB_LAYERS > 4 ? 2 : 1;
  dlsch->mod_symbs = (int32_t **)malloc16(nb_codewords*sizeof(int32_t *));
  for (int q=0; q<nb_codewords; q++)
    dlsch->mod_symbs[q] = (int32_t *)malloc16(txdataf_size*max_layers*sizeof(int32_t));

  dlsch->calib_dl_ch_estimates = (int32_t **)malloc16(64*sizeof(int32_t *));

  for (int aa=0; aa<64; aa++) {
    dlsch->calib_dl_ch_estimates[aa] = (int32_t *)malloc16(OFDM_SYMBOL_SIZE_COMPLEX_SAMPLES*sizeof(int32_t));
  }

  for (int i=0; i<20; i++) {
    dlsch->harq_ids[0][i] = 0;
    dlsch->harq_ids[1][i] = 0;
  }

  NR_DL_gNB_HARQ_t *harq = &dlsch->harq_process;
  bzero(harq, sizeof(NR_DL_gNB_HARQ_t));
  harq->b = malloc16(dlsch_bytes);
  AssertFatal(harq->b, "cannot allocate memory for harq->b\n");
  harq->pdu = malloc16(dlsch_bytes);
  AssertFatal(harq->pdu, "cannot allocate memory for harq->pdu\n");
  bzero(harq->pdu, dlsch_bytes);
  nr_emulate_dlsch_payload(harq->pdu, (dlsch_bytes) >> 3);
  bzero(harq->b, dlsch_bytes);

  harq->c = (uint8_t **)malloc16(a_segments*sizeof(uint8_t *));
  for (int r = 0; r < a_segments; r++) {
    // account for filler in first segment and CRCs for multiple segment case
    // [hna] 8448 is the maximum CB size in NR
    //       68*348 = 68*(maximum size of Zc)
    //       In section 5.3.2 in 38.212, the for loop is up to N + 2*Zc (maximum size of N is 66*Zc, therefore 68*Zc)
    harq->c[r] = malloc16(8448);
    AssertFatal(harq->c[r], "cannot allocate harq->c[%d]\n", r);
    bzero(harq->c[r], 8448);
  }

  return(dlsch);
}

void clean_gNB_dlsch(NR_gNB_DLSCH_t *dlsch) {
  AssertFatal(dlsch!=NULL,"dlsch is null\n");
  unsigned char Mdlharq = dlsch->Mdlharq;
  dlsch->rnti = 0;
  dlsch->active = 0;
  for (int i=0; i<10; i++) {
    dlsch->harq_ids[0][i] = Mdlharq;
    dlsch->harq_ids[1][i] = Mdlharq;
  }
}

void ldpc8blocks( void *p) {
  encoder_implemparams_t *impp=(encoder_implemparams_t *) p;
  NR_DL_gNB_HARQ_t *harq = (NR_DL_gNB_HARQ_t *)impp->harq;
  uint16_t Kr= impp->K;
  nfapi_nr_dl_tti_pdsch_pdu_rel15_t *rel15 = &harq->pdsch_pdu.pdsch_pdu_rel15;
  uint8_t mod_order = rel15->qamModOrder[0];
  uint16_t nb_rb = rel15->rbSize;
  uint8_t nb_symb_sch = rel15->NrOfSymbols;
  uint16_t length_dmrs = get_num_dmrs(rel15->dlDmrsSymbPos);
  uint32_t A = rel15->TBSize[0]<<3;
  uint8_t nb_re_dmrs;

  if (rel15->dmrsConfigType==NFAPI_NR_DMRS_TYPE1)
    nb_re_dmrs = 6*rel15->numDmrsCdmGrpsNoData;
  else
    nb_re_dmrs = 4*rel15->numDmrsCdmGrpsNoData;

  unsigned int G = nr_get_G(nb_rb, nb_symb_sch, nb_re_dmrs, length_dmrs,mod_order,rel15->nrOfLayers);
  LOG_D(PHY,"dlsch coding A %d  Kr %d G %d (nb_rb %d, nb_symb_sch %d, nb_re_dmrs %d, length_dmrs %d, mod_order %d)\n",
        A,impp->K,G, nb_rb,nb_symb_sch,nb_re_dmrs,length_dmrs,(int)mod_order);
  // nrLDPC_encoder output is in "d"
  // let's make this interface happy!
  uint8_t tmp[8][68 * 384]__attribute__((aligned(32)));
  for (int rr=impp->macro_num*8, i=0; rr < impp->n_segments && rr < (impp->macro_num+1)*8; rr++,i++ )
    impp->d[rr]=tmp[i];
  nrLDPC_encoder(harq->c,impp->d,*impp->Zc, impp->Kb,Kr,impp->BG,impp);
  // Compute where to place in output buffer that is concatenation of all segments
  uint32_t r_offset=0;
  for (int i=0; i < impp->macro_num*8; i++ )
     r_offset+=nr_get_E(G, impp->n_segments, mod_order, rel15->nrOfLayers, i);
  for (int rr=impp->macro_num*8; rr < impp->n_segments && rr < (impp->macro_num+1)*8; rr++ ) {
    if (impp->F>0) {
      // writing into positions d[r][k-2Zc] as in clause 5.3.2 step 2) in 38.212
      memset(&impp->d[rr][Kr-impp->F-2*(*impp->Zc)], NR_NULL, impp->F);
    }

#ifdef DEBUG_DLSCH_CODING
    LOG_D(PHY,"rvidx in encoding = %d\n", rel15->rvIndex[0]);
#endif
    uint32_t E = nr_get_E(G, impp->n_segments, mod_order, rel15->nrOfLayers, rr);
    //#ifdef DEBUG_DLSCH_CODING
    LOG_D(NR_PHY,"Rate Matching, Code segment %d/%d (coded bits (G) %u, E %d, Filler bits %d, Filler offset %d mod_order %d, nb_rb %d)...\n",
          rr,
          impp->n_segments,
          G,
          E,
          impp->F,
          Kr-impp->F-2*(*impp->Zc),
          mod_order,nb_rb);
    // for tbslbrm calculation according to 5.4.2.1 of 38.212
    uint8_t Nl = 4;

    if (rel15->nrOfLayers < Nl)
      Nl = rel15->nrOfLayers;

    uint32_t Tbslbrm = nr_compute_tbslbrm(rel15->mcsTable[0],nb_rb,Nl);
    uint8_t Ilbrm = 1;

    uint8_t e[E];
    bzero (e, E);
    nr_rate_matching_ldpc(Ilbrm,
                          Tbslbrm,
                          impp->BG,
                          *impp->Zc,
                          impp->d[rr],
                          e,
                          impp->n_segments,
                          impp->F,
                          Kr-impp->F-2*(*impp->Zc),
                          rel15->rvIndex[0],
                          E);
#ifdef DEBUG_DLSCH_CODING

    for (int i =0; i<16; i++)
      printf("output ratematching e[%d]= %d r_offset %u\n", i,e[i], r_offset);

#endif
    nr_interleaving_ldpc(E,
                         mod_order,
                         e,
                         impp->output+r_offset);
#ifdef DEBUG_DLSCH_CODING

    for (int i =0; i<16; i++)
      printf("output interleaving f[%d]= %d r_offset %u\n", i,impp->output[i+r_offset], r_offset);

    if (r==impp->n_segments-1)
      write_output("enc_output.m","enc",impp->output,G,1,4);

#endif
    r_offset += E;
  }
}

int nr_dlsch_encoding(PHY_VARS_gNB *gNB,
                      unsigned char *a,
                      int frame,
                      uint8_t slot,
                      NR_gNB_DLSCH_t *dlsch,
                      NR_DL_FRAME_PARMS *frame_parms,
		      unsigned char * output,
                      time_stats_t *tinput,time_stats_t *tprep,time_stats_t *tparity,time_stats_t *toutput,
                      time_stats_t *dlsch_rate_matching_stats,time_stats_t *dlsch_interleaving_stats,
                      time_stats_t *dlsch_segmentation_stats) {
  encoder_implemparams_t impp;
  impp.output=output;
  unsigned int crc=1;
  NR_DL_gNB_HARQ_t *harq = &dlsch->harq_process;
  nfapi_nr_dl_tti_pdsch_pdu_rel15_t *rel15 = &harq->pdsch_pdu.pdsch_pdu_rel15;
  impp.Zc = &dlsch->harq_process.Z;
  float Coderate = 0.0;
  VCD_SIGNAL_DUMPER_DUMP_FUNCTION_BY_NAME(VCD_SIGNAL_DUMPER_FUNCTIONS_gNB_DLSCH_ENCODING, VCD_FUNCTION_IN);
  uint32_t A = rel15->TBSize[0]<<3;

  if ( rel15->rnti != SI_RNTI)
    trace_NRpdu(DIRECTION_DOWNLINK, a, rel15->TBSize[0], 0, WS_C_RNTI, rel15->rnti, frame, slot,0, 0);

  NR_gNB_SCH_STATS_t *stats=NULL;
  int first_free=-1;

  for (int i=0; i<NUMBER_OF_NR_SCH_STATS_MAX; i++) {
    if (gNB->dlsch_stats[i].rnti == 0 && first_free == -1) {
      first_free = i;
      stats=&gNB->dlsch_stats[i];
    }

    if (gNB->dlsch_stats[i].rnti == dlsch->rnti) {
      stats=&gNB->dlsch_stats[i];
      break;
    }
  }

  if (stats) {
    stats->rnti = dlsch->rnti;
    stats->total_bytes_tx += rel15->TBSize[0];
    stats->current_RI   = rel15->nrOfLayers;
    stats->current_Qm   = rel15->qamModOrder[0];
  }

  int max_bytes = MAX_NUM_NR_DLSCH_SEGMENTS_PER_LAYER*rel15->nrOfLayers*1056;
  if (A > 3824) {
    // Add 24-bit crc (polynomial A) to payload
    crc = crc24a(a,A)>>8;
    a[A>>3] = ((uint8_t *)&crc)[2];
    a[1+(A>>3)] = ((uint8_t *)&crc)[1];
    a[2+(A>>3)] = ((uint8_t *)&crc)[0];
    //printf("CRC %x (A %d)\n",crc,A);
    //printf("a0 %d a1 %d a2 %d\n", a[A>>3], a[1+(A>>3)], a[2+(A>>3)]);
    harq->B = A+24;
    //    harq->b = a;
    AssertFatal((A / 8) + 4 <= max_bytes,
                "A %d is too big (A/8+4 = %d > %d)\n",
                A,
                (A / 8) + 4,
                max_bytes);
    memcpy(harq->b, a, (A / 8) + 4); // why is this +4 if the CRC is only 3 bytes?
  } else {
    // Add 16-bit crc (polynomial A) to payload
    crc = crc16(a,A)>>16;
    a[A>>3] = ((uint8_t *)&crc)[1];
    a[1+(A>>3)] = ((uint8_t *)&crc)[0];
    //printf("CRC %x (A %d)\n",crc,A);
    //printf("a0 %d a1 %d \n", a[A>>3], a[1+(A>>3)]);
    harq->B = A+16;
    //    harq->b = a;
    AssertFatal((A / 8) + 3 <= max_bytes,
                "A %d is too big (A/8+3 = %d > %d)\n",
                A,
                (A / 8) + 3,
                max_bytes);
    memcpy(harq->b, a, (A / 8) + 3); // using 3 bytes to mimic the case of 24 bit crc
  }

  if (rel15->targetCodeRate[0]<1000)
    Coderate = (float)rel15->targetCodeRate[0] /(float) 1024;
  else  // to scale for mcs 20 and 26 in table 5.1.3.1-2 which are decimal and input 2* in nr_tbs_tools
    Coderate = (float)rel15->targetCodeRate[0] /(float) 2048;

  if ((A <=292) || ((A<=3824) && (Coderate <= 0.6667)) || Coderate <= 0.25)
    impp.BG = 2;
  else
    impp.BG = 1;

  start_meas(dlsch_segmentation_stats);
  impp.Kb = nr_segmentation(harq->b, harq->c, harq->B, &impp.n_segments, &impp.K, impp.Zc, &impp.F, impp.BG);
  stop_meas(dlsch_segmentation_stats);

  if (impp.n_segments>MAX_NUM_NR_DLSCH_SEGMENTS_PER_LAYER*rel15->nrOfLayers) {
    LOG_E(PHY,"nr_segmentation.c: too many segments %d, B %d\n",impp.n_segments,harq->B);
    return(-1);
  }

  for (int r=0; r<impp.n_segments; r++) {
    //d_tmp[r] = &harq->d[r][0];
    //channel_input[r] = &harq->d[r][0];
#ifdef DEBUG_DLSCH_CODING
    LOG_D(PHY,"Encoder: B %d F %d \n",harq->B, impp.F);
    LOG_D(PHY,"start ldpc encoder segment %d/%d\n",r,impp.n_segments);
    LOG_D(PHY,"input %d %d %d %d %d \n", harq->c[r][0], harq->c[r][1], harq->c[r][2],harq->c[r][3], harq->c[r][4]);

    for (int cnt =0 ; cnt < 22*(*impp.Zc)/8; cnt ++) {
      LOG_D(PHY,"%d ", harq->c[r][cnt]);
    }

    LOG_D(PHY,"\n");
#endif
    //ldpc_encoder_orig((unsigned char*)harq->c[r],harq->d[r],*Zc,Kb,Kr,BG,0);
    //ldpc_encoder_optim((unsigned char*)harq->c[r],(unsigned char*)&harq->d[r][0],*Zc,Kb,Kr,BG,NULL,NULL,NULL,NULL);
  }

  impp.tprep = tprep;
  impp.tinput = tinput;
  impp.tparity = tparity;
  impp.toutput = toutput;

  impp.harq=harq;
  notifiedFIFO_t nf;
  initNotifiedFIFO(&nf);
  int nbJobs=0;
  for(int j=0; j<(impp.n_segments/8+((impp.n_segments&7)==0 ? 0 : 1)); j++) {
    notifiedFIFO_elt_t *req=newNotifiedFIFO_elt(sizeof(impp), j, &nf, ldpc8blocks);
    encoder_implemparams_t* perJobImpp=(encoder_implemparams_t*)NotifiedFifoData(req);
    *perJobImpp=impp;
    perJobImpp->macro_num=j;
    pushTpool(gNB->threadPool,req);
    nbJobs++;
  }
  while(nbJobs) {
    notifiedFIFO_elt_t *req=pullTpool(&nf, gNB->threadPool);
    delNotifiedFIFO_elt(req);
    nbJobs--;

  }
  VCD_SIGNAL_DUMPER_DUMP_FUNCTION_BY_NAME(VCD_SIGNAL_DUMPER_FUNCTIONS_gNB_DLSCH_ENCODING, VCD_FUNCTION_OUT);
  return 0;
}<|MERGE_RESOLUTION|>--- conflicted
+++ resolved
@@ -50,54 +50,18 @@
 //#define DEBUG_DLSCH_FREE 1
 
 
-void free_gNB_dlsch(NR_gNB_DLSCH_t **dlschptr, uint16_t N_RB, NR_DL_FRAME_PARMS* frame_parms) {
+void free_gNB_dlsch(NR_gNB_DLSCH_t **dlschptr, 
+                    uint16_t N_RB,
+                    const NR_DL_FRAME_PARMS* frame_parms) {
 
   NR_gNB_DLSCH_t *dlsch = *dlschptr;
 
   int max_layers = (frame_parms->nb_antennas_tx<NR_MAX_NB_LAYERS) ? frame_parms->nb_antennas_tx : NR_MAX_NB_LAYERS;
   uint16_t a_segments = MAX_NUM_NR_DLSCH_SEGMENTS_PER_LAYER*max_layers;
 
-<<<<<<< HEAD
-  if (dlsch) {
-    if (N_RB != 273) {
-      a_segments = a_segments*N_RB;
-      a_segments = a_segments/273 +1;
-    }
-    
-#ifdef DEBUG_DLSCH_FREE
-    LOG_D(PHY,"Freeing dlsch %p\n",dlsch);
-#endif
-    NR_DL_gNB_HARQ_t *harq = &dlsch->harq_process;
-    
-    if (harq->b) {
-      free16(harq->b, a_segments * 1056);
-      harq->b = NULL;
-#ifdef DEBUG_DLSCH_FREE
-      LOG_D(PHY, "Freeing harq->b (%p)\n", harq->b);
-#endif
-    }
-    
-#ifdef DEBUG_DLSCH_FREE
-    LOG_D(PHY, "Freeing dlsch process %d c (%p)\n", i, harq->c);
-#endif
-    
-    for (int r = 0; r < a_segments; r++) {
-#ifdef DEBUG_DLSCH_FREE
-      LOG_D(PHY, "Freeing dlsch process %d c[%d] (%p)\n", i, r, harq->c[r]);
-#endif
-      
-      if (harq->c[r]) {
-	free16(harq->c[r], 1056);
-	harq->c[r] = NULL;
-      }
-    }
-    free16(dlsch, sizeof(NR_gNB_DLSCH_t));
-    *dlschptr = NULL;
-=======
   if (N_RB != 273) {
     a_segments = a_segments*N_RB;
     a_segments = a_segments/273 +1;
->>>>>>> bf70a3bf
   }
 
   NR_DL_gNB_HARQ_t *harq = &dlsch->harq_process;
@@ -105,7 +69,7 @@
     free16(harq->b, a_segments * 1056);
     harq->b = NULL;
   }
-  for (r = 0; r < a_segments; r++) {
+  for (int r = 0; r < a_segments; r++) {
     free(harq->c[r]);
     harq->c[r] = NULL;
   }
@@ -115,11 +79,11 @@
     free(dlsch->calib_dl_ch_estimates[aa]);
   free(dlsch->calib_dl_ch_estimates);
 
-  for (int q=0; q<NR_MAX_NB_CODEWORDS; q++)
+  int nb_codewords = NR_MAX_NB_LAYERS > 4 ? 2 : 1;
+  for (int q=0; q<nb_codewords; q++)
     free(dlsch->mod_symbs[q]);
 
   for (int layer = 0; layer < NR_MAX_NB_LAYERS; layer++) {
-    free(dlsch->txdataF_precoding[layer]);
     free(dlsch->txdataF[layer]);
     for (int aa = 0; aa < 64; aa++)
       free(dlsch->ue_spec_bf_weights[layer][aa]);
