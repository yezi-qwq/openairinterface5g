/*
 * Licensed to the OpenAirInterface (OAI) Software Alliance under one or more
 * contributor license agreements.  See the NOTICE file distributed with
 * this work for additional information regarding copyright ownership.
 * The OpenAirInterface Software Alliance licenses this file to You under
 * the OAI Public License, Version 1.0  (the "License"); you may not use this file
 * except in compliance with the License.
 * You may obtain a copy of the License at
 *
 *      http://www.openairinterface.org/?page_id=698
 *
 * Unless required by applicable law or agreed to in writing, software
 * distributed under the License is distributed on an "AS IS" BASIS,
 * WITHOUT WARRANTIES OR CONDITIONS OF ANY KIND, either express or implied.
 * See the License for the specific language governing permissions and
 * limitations under the License.
 *-------------------------------------------------------------------------------
 * For more information about the OpenAirInterface (OAI) Software Alliance:
 *      contact@openairinterface.org
 */

/*! \file PHY/LTE_TRANSPORT/dlsch_coding.c
* \brief Top-level routines for implementing LDPC-coded (DLSCH) transport channels from 38-212, 15.2
* \author H.Wang
* \date 2018
* \version 0.1
* \company Eurecom
* \email:
* \note
* \warning
*/

#include "PHY/defs_gNB.h"
#include "PHY/phy_extern.h"
#include "PHY/CODING/coding_extern.h"
#include "PHY/CODING/coding_defs.h"
#include "PHY/CODING/lte_interleaver_inline.h"
#include "PHY/CODING/nrLDPC_extern.h"
#include "PHY/NR_TRANSPORT/nr_transport_proto.h"
#include "PHY/NR_TRANSPORT/nr_transport_common_proto.h"
#include "PHY/NR_TRANSPORT/nr_dlsch.h"
#include "SCHED_NR/sched_nr.h"
#include "common/utils/LOG/vcd_signal_dumper.h"
#include "common/utils/LOG/log.h"
#include "common/utils/nr/nr_common.h"
#include <syscall.h>
#include <openair2/UTIL/OPT/opt.h>

//#define DEBUG_DLSCH_CODING
//#define DEBUG_DLSCH_FREE 1


void free_gNB_dlsch(NR_gNB_DLSCH_t **dlschptr, 
                    uint16_t N_RB,
                    const NR_DL_FRAME_PARMS* frame_parms) {

  NR_gNB_DLSCH_t *dlsch = *dlschptr;

  int max_layers = (frame_parms->nb_antennas_tx<NR_MAX_NB_LAYERS) ? frame_parms->nb_antennas_tx : NR_MAX_NB_LAYERS;
  uint16_t a_segments = MAX_NUM_NR_DLSCH_SEGMENTS_PER_LAYER*max_layers;

  if (N_RB != 273) {
    a_segments = a_segments*N_RB;
    a_segments = a_segments/273 +1;
  }

  NR_DL_gNB_HARQ_t *harq = &dlsch->harq_process;
  if (harq->b) {
    free16(harq->b, a_segments * 1056);
    harq->b = NULL;
  }
  for (int r = 0; r < a_segments; r++) {
    free(harq->c[r]);
    harq->c[r] = NULL;
  }
  free(harq->c);
  free(harq->pdu);

  for (int aa = 0; aa < 64; aa++)
    free(dlsch->calib_dl_ch_estimates[aa]);
  free(dlsch->calib_dl_ch_estimates);

  int nb_codewords = NR_MAX_NB_LAYERS > 4 ? 2 : 1;
  for (int q=0; q<nb_codewords; q++)
    free(dlsch->mod_symbs[q]);
  free(dlsch->mod_symbs);

  for (int layer = 0; layer < max_layers; layer++) {
    free(dlsch->txdataF[layer]);
    for (int aa = 0; aa < 64; aa++)
      free(dlsch->ue_spec_bf_weights[layer][aa]);
    free(dlsch->ue_spec_bf_weights[layer]);
  }
  free(dlsch->txdataF);
  free(dlsch->ue_spec_bf_weights);

  free(dlsch);
  *dlschptr = NULL;
}

NR_gNB_DLSCH_t *new_gNB_dlsch(NR_DL_FRAME_PARMS *frame_parms,
                              unsigned char Kmimo,
                              unsigned char Mdlharq,
                              uint32_t Nsoft,
                              uint8_t  abstraction_flag,
                              uint16_t N_RB) {

  int max_layers = (frame_parms->nb_antennas_tx<NR_MAX_NB_LAYERS) ? frame_parms->nb_antennas_tx : NR_MAX_NB_LAYERS;
  uint16_t a_segments = MAX_NUM_NR_DLSCH_SEGMENTS_PER_LAYER*max_layers;  //number of segments to be allocated

  if (N_RB != 273) {
    a_segments = a_segments*N_RB;
    a_segments = a_segments/273 +1;
  }

  uint32_t dlsch_bytes = a_segments*1056;  // allocated bytes per segment
  NR_gNB_DLSCH_t *dlsch = malloc16(sizeof(NR_gNB_DLSCH_t));
  AssertFatal(dlsch, "cannot allocate dlsch\n");
  bzero(dlsch,sizeof(NR_gNB_DLSCH_t));
  dlsch->Kmimo = Kmimo;
  dlsch->Mdlharq = Mdlharq;
  dlsch->Mlimit = 4;
  dlsch->Nsoft = Nsoft;

  int txdataf_size = frame_parms->N_RB_DL*NR_SYMBOLS_PER_SLOT*NR_NB_SC_PER_RB*8; // max pdsch encoded length for each layer

  dlsch->txdataF = (int32_t **)malloc16(max_layers*sizeof(int32_t *));

  dlsch->ue_spec_bf_weights = (int32_t ***)malloc16(max_layers*sizeof(int32_t **));
  for (int layer=0; layer<max_layers; layer++) {
    dlsch->ue_spec_bf_weights[layer] = (int32_t **)malloc16(64*sizeof(int32_t *));

    for (int aa=0; aa<64; aa++) {
      dlsch->ue_spec_bf_weights[layer][aa] = (int32_t *)malloc16(OFDM_SYMBOL_SIZE_COMPLEX_SAMPLES*sizeof(int32_t));

      for (int re=0; re<OFDM_SYMBOL_SIZE_COMPLEX_SAMPLES; re++) {
        dlsch->ue_spec_bf_weights[layer][aa][re] = 0x00007fff;
      }
    }
    dlsch->txdataF[layer] = (int32_t *)malloc16((txdataf_size)*sizeof(int32_t));
  }

  int nb_codewords = NR_MAX_NB_LAYERS > 4 ? 2 : 1;
  dlsch->mod_symbs = (int32_t **)malloc16(nb_codewords*sizeof(int32_t *));
  for (int q=0; q<nb_codewords; q++)
    dlsch->mod_symbs[q] = (int32_t *)malloc16(txdataf_size*max_layers*sizeof(int32_t));

  dlsch->calib_dl_ch_estimates = (int32_t **)malloc16(64*sizeof(int32_t *));

  for (int aa=0; aa<64; aa++) {
    dlsch->calib_dl_ch_estimates[aa] = (int32_t *)malloc16(OFDM_SYMBOL_SIZE_COMPLEX_SAMPLES*sizeof(int32_t));
  }

  for (int i=0; i<20; i++) {
    dlsch->harq_ids[0][i] = 0;
    dlsch->harq_ids[1][i] = 0;
  }

  NR_DL_gNB_HARQ_t *harq = &dlsch->harq_process;
  bzero(harq, sizeof(NR_DL_gNB_HARQ_t));
  harq->b = malloc16(dlsch_bytes);
  AssertFatal(harq->b, "cannot allocate memory for harq->b\n");
  harq->pdu = malloc16(dlsch_bytes);
  AssertFatal(harq->pdu, "cannot allocate memory for harq->pdu\n");
  bzero(harq->pdu, dlsch_bytes);
  nr_emulate_dlsch_payload(harq->pdu, (dlsch_bytes) >> 3);
  bzero(harq->b, dlsch_bytes);

  harq->c = (uint8_t **)malloc16(a_segments*sizeof(uint8_t *));
  for (int r = 0; r < a_segments; r++) {
    // account for filler in first segment and CRCs for multiple segment case
    // [hna] 8448 is the maximum CB size in NR
    //       68*348 = 68*(maximum size of Zc)
    //       In section 5.3.2 in 38.212, the for loop is up to N + 2*Zc (maximum size of N is 66*Zc, therefore 68*Zc)
    harq->c[r] = malloc16(8448);
    AssertFatal(harq->c[r], "cannot allocate harq->c[%d]\n", r);
    bzero(harq->c[r], 8448);
  }

  return(dlsch);
}

void clean_gNB_dlsch(NR_gNB_DLSCH_t *dlsch) {
  AssertFatal(dlsch!=NULL,"dlsch is null\n");
  unsigned char Mdlharq = dlsch->Mdlharq;
  dlsch->rnti = 0;
  dlsch->active = 0;
  for (int i=0; i<10; i++) {
    dlsch->harq_ids[0][i] = Mdlharq;
    dlsch->harq_ids[1][i] = Mdlharq;
  }
}

void ldpc8blocks( void *p) {
  encoder_implemparams_t *impp=(encoder_implemparams_t *) p;
  NR_DL_gNB_HARQ_t *harq = (NR_DL_gNB_HARQ_t *)impp->harq;
  uint16_t Kr= impp->K;
  nfapi_nr_dl_tti_pdsch_pdu_rel15_t *rel15 = &harq->pdsch_pdu.pdsch_pdu_rel15;
  uint8_t mod_order = rel15->qamModOrder[0];
  uint16_t nb_rb = rel15->rbSize;
  uint8_t nb_symb_sch = rel15->NrOfSymbols;
  uint16_t length_dmrs = get_num_dmrs(rel15->dlDmrsSymbPos);
  uint32_t A = rel15->TBSize[0]<<3;
  uint8_t nb_re_dmrs;

  if (rel15->dmrsConfigType==NFAPI_NR_DMRS_TYPE1)
    nb_re_dmrs = 6*rel15->numDmrsCdmGrpsNoData;
  else
    nb_re_dmrs = 4*rel15->numDmrsCdmGrpsNoData;

  unsigned int G = nr_get_G(nb_rb, nb_symb_sch, nb_re_dmrs, length_dmrs,mod_order,rel15->nrOfLayers);
  LOG_D(PHY,"dlsch coding A %d  Kr %d G %d (nb_rb %d, nb_symb_sch %d, nb_re_dmrs %d, length_dmrs %d, mod_order %d)\n",
        A,impp->K,G, nb_rb,nb_symb_sch,nb_re_dmrs,length_dmrs,(int)mod_order);
  // nrLDPC_encoder output is in "d"
  // let's make this interface happy!
  uint8_t tmp[8][68 * 384]__attribute__((aligned(32)));
  for (int rr=impp->macro_num*8, i=0; rr < impp->n_segments && rr < (impp->macro_num+1)*8; rr++,i++ )
    impp->d[rr]=tmp[i];
  nrLDPC_encoder(harq->c,impp->d,*impp->Zc, impp->Kb,Kr,impp->BG,impp);
  // Compute where to place in output buffer that is concatenation of all segments
  uint32_t r_offset=0;
  for (int i=0; i < impp->macro_num*8; i++ )
     r_offset+=nr_get_E(G, impp->n_segments, mod_order, rel15->nrOfLayers, i);
  for (int rr=impp->macro_num*8; rr < impp->n_segments && rr < (impp->macro_num+1)*8; rr++ ) {
    if (impp->F>0) {
      // writing into positions d[r][k-2Zc] as in clause 5.3.2 step 2) in 38.212
      memset(&impp->d[rr][Kr-impp->F-2*(*impp->Zc)], NR_NULL, impp->F);
    }

#ifdef DEBUG_DLSCH_CODING
    LOG_D(PHY,"rvidx in encoding = %d\n", rel15->rvIndex[0]);
#endif
    uint32_t E = nr_get_E(G, impp->n_segments, mod_order, rel15->nrOfLayers, rr);
    //#ifdef DEBUG_DLSCH_CODING
    LOG_D(NR_PHY,"Rate Matching, Code segment %d/%d (coded bits (G) %u, E %d, Filler bits %d, Filler offset %d mod_order %d, nb_rb %d)...\n",
          rr,
          impp->n_segments,
          G,
          E,
          impp->F,
          Kr-impp->F-2*(*impp->Zc),
          mod_order,nb_rb);
    // for tbslbrm calculation according to 5.4.2.1 of 38.212
    uint8_t Nl = 4;

    if (rel15->nrOfLayers < Nl)
      Nl = rel15->nrOfLayers;

    uint32_t Tbslbrm = nr_compute_tbslbrm(rel15->mcsTable[0],nb_rb,Nl);
    uint8_t Ilbrm = 1;

    uint8_t e[E];
    bzero (e, E);
    nr_rate_matching_ldpc(Ilbrm,
                          Tbslbrm,
                          impp->BG,
                          *impp->Zc,
                          impp->d[rr],
                          e,
                          impp->n_segments,
                          impp->F,
                          Kr-impp->F-2*(*impp->Zc),
                          rel15->rvIndex[0],
                          E);
#ifdef DEBUG_DLSCH_CODING

    for (int i =0; i<16; i++)
      printf("output ratematching e[%d]= %d r_offset %u\n", i,e[i], r_offset);

#endif
    nr_interleaving_ldpc(E,
                         mod_order,
                         e,
                         impp->output+r_offset);
#ifdef DEBUG_DLSCH_CODING

    for (int i =0; i<16; i++)
      printf("output interleaving f[%d]= %d r_offset %u\n", i,impp->output[i+r_offset], r_offset);

    if (r==impp->n_segments-1)
      write_output("enc_output.m","enc",impp->output,G,1,4);

#endif
    r_offset += E;
  }
}

int nr_dlsch_encoding(PHY_VARS_gNB *gNB,
                      int frame,
                      uint8_t slot,
                      NR_DL_gNB_HARQ_t *harq,
                      NR_DL_FRAME_PARMS *frame_parms,
		      unsigned char * output,
                      time_stats_t *tinput,time_stats_t *tprep,time_stats_t *tparity,time_stats_t *toutput,
                      time_stats_t *dlsch_rate_matching_stats,time_stats_t *dlsch_interleaving_stats,
                      time_stats_t *dlsch_segmentation_stats) {
  encoder_implemparams_t impp;
  impp.output=output;
  unsigned int crc=1;
  nfapi_nr_dl_tti_pdsch_pdu_rel15_t *rel15 = &harq->pdsch_pdu.pdsch_pdu_rel15;
<<<<<<< HEAD
  impp.Zc = &dlsch->harq_process.Z;
=======
  impp.Zc = &harq->Z;
  float Coderate = 0.0;
>>>>>>> 720af7a4
  VCD_SIGNAL_DUMPER_DUMP_FUNCTION_BY_NAME(VCD_SIGNAL_DUMPER_FUNCTIONS_gNB_DLSCH_ENCODING, VCD_FUNCTION_IN);
  uint32_t A = rel15->TBSize[0]<<3;
  unsigned char *a=harq->pdu;
  if ( rel15->rnti != SI_RNTI)
    trace_NRpdu(DIRECTION_DOWNLINK, a, rel15->TBSize[0], 0, WS_C_RNTI, rel15->rnti, frame, slot,0, 0);

  NR_gNB_SCH_STATS_t *stats=NULL;
  int first_free=-1;

  for (int i=0; i<NUMBER_OF_NR_SCH_STATS_MAX; i++) {
    if (gNB->dlsch_stats[i].rnti == 0 && first_free == -1) {
      first_free = i;
      stats=&gNB->dlsch_stats[i];
    }

    if (gNB->dlsch_stats[i].rnti == rel15->rnti) {
      stats=&gNB->dlsch_stats[i];
      break;
    }
  }

  if (stats) {
    stats->rnti = rel15->rnti;
    stats->total_bytes_tx += rel15->TBSize[0];
    stats->current_RI   = rel15->nrOfLayers;
    stats->current_Qm   = rel15->qamModOrder[0];
  }

  int max_bytes = MAX_NUM_NR_DLSCH_SEGMENTS_PER_LAYER*rel15->nrOfLayers*1056;
  if (A > 3824) {
    // Add 24-bit crc (polynomial A) to payload
    crc = crc24a(a,A)>>8;
    a[A>>3] = ((uint8_t *)&crc)[2];
    a[1+(A>>3)] = ((uint8_t *)&crc)[1];
    a[2+(A>>3)] = ((uint8_t *)&crc)[0];
    //printf("CRC %x (A %d)\n",crc,A);
    //printf("a0 %d a1 %d a2 %d\n", a[A>>3], a[1+(A>>3)], a[2+(A>>3)]);
    harq->B = A+24;
    //    harq->b = a;
    AssertFatal((A / 8) + 4 <= max_bytes,
                "A %d is too big (A/8+4 = %d > %d)\n",
                A,
                (A / 8) + 4,
                max_bytes);
    memcpy(harq->b, a, (A / 8) + 4); // why is this +4 if the CRC is only 3 bytes?
  } else {
    // Add 16-bit crc (polynomial A) to payload
    crc = crc16(a,A)>>16;
    a[A>>3] = ((uint8_t *)&crc)[1];
    a[1+(A>>3)] = ((uint8_t *)&crc)[0];
    //printf("CRC %x (A %d)\n",crc,A);
    //printf("a0 %d a1 %d \n", a[A>>3], a[1+(A>>3)]);
    harq->B = A+16;
    //    harq->b = a;
    AssertFatal((A / 8) + 3 <= max_bytes,
                "A %d is too big (A/8+3 = %d > %d)\n",
                A,
                (A / 8) + 3,
                max_bytes);
    memcpy(harq->b, a, (A / 8) + 3); // using 3 bytes to mimic the case of 24 bit crc
  }

  // target_code_rate in terms of 0.1 bits
  float Coderate = (float) rel15->targetCodeRate[0] / (float) 10240;
  LOG_D(PHY,"DLSCH Coderate %f\n",Coderate);

  if ((A <=292) || ((A<=3824) && (Coderate <= 0.6667)) || Coderate <= 0.25)
    impp.BG = 2;
  else
    impp.BG = 1;

  start_meas(dlsch_segmentation_stats);
  impp.Kb = nr_segmentation(harq->b, harq->c, harq->B, &impp.n_segments, &impp.K, impp.Zc, &impp.F, impp.BG);
  stop_meas(dlsch_segmentation_stats);

  if (impp.n_segments>MAX_NUM_NR_DLSCH_SEGMENTS_PER_LAYER*rel15->nrOfLayers) {
    LOG_E(PHY,"nr_segmentation.c: too many segments %d, B %d\n",impp.n_segments,harq->B);
    return(-1);
  }

  for (int r=0; r<impp.n_segments; r++) {
    //d_tmp[r] = &harq->d[r][0];
    //channel_input[r] = &harq->d[r][0];
#ifdef DEBUG_DLSCH_CODING
    LOG_D(PHY,"Encoder: B %d F %d \n",harq->B, impp.F);
    LOG_D(PHY,"start ldpc encoder segment %d/%d\n",r,impp.n_segments);
    LOG_D(PHY,"input %d %d %d %d %d \n", harq->c[r][0], harq->c[r][1], harq->c[r][2],harq->c[r][3], harq->c[r][4]);

    for (int cnt =0 ; cnt < 22*(*impp.Zc)/8; cnt ++) {
      LOG_D(PHY,"%d ", harq->c[r][cnt]);
    }

    LOG_D(PHY,"\n");
#endif
    //ldpc_encoder_orig((unsigned char*)harq->c[r],harq->d[r],*Zc,Kb,Kr,BG,0);
    //ldpc_encoder_optim((unsigned char*)harq->c[r],(unsigned char*)&harq->d[r][0],*Zc,Kb,Kr,BG,NULL,NULL,NULL,NULL);
  }

  impp.tprep = tprep;
  impp.tinput = tinput;
  impp.tparity = tparity;
  impp.toutput = toutput;

  impp.harq=harq;
  notifiedFIFO_t nf;
  initNotifiedFIFO(&nf);
  int nbJobs=0;
  for(int j=0; j<(impp.n_segments/8+((impp.n_segments&7)==0 ? 0 : 1)); j++) {
    notifiedFIFO_elt_t *req=newNotifiedFIFO_elt(sizeof(impp), j, &nf, ldpc8blocks);
    encoder_implemparams_t* perJobImpp=(encoder_implemparams_t*)NotifiedFifoData(req);
    *perJobImpp=impp;
    perJobImpp->macro_num=j;
    pushTpool(gNB->threadPool,req);
    nbJobs++;
  }
  while(nbJobs) {
    notifiedFIFO_elt_t *req=pullTpool(&nf, gNB->threadPool);
    delNotifiedFIFO_elt(req);
    nbJobs--;

  }
  VCD_SIGNAL_DUMPER_DUMP_FUNCTION_BY_NAME(VCD_SIGNAL_DUMPER_FUNCTIONS_gNB_DLSCH_ENCODING, VCD_FUNCTION_OUT);
  return 0;
}<|MERGE_RESOLUTION|>--- conflicted
+++ resolved
@@ -298,12 +298,7 @@
   impp.output=output;
   unsigned int crc=1;
   nfapi_nr_dl_tti_pdsch_pdu_rel15_t *rel15 = &harq->pdsch_pdu.pdsch_pdu_rel15;
-<<<<<<< HEAD
-  impp.Zc = &dlsch->harq_process.Z;
-=======
   impp.Zc = &harq->Z;
-  float Coderate = 0.0;
->>>>>>> 720af7a4
   VCD_SIGNAL_DUMPER_DUMP_FUNCTION_BY_NAME(VCD_SIGNAL_DUMPER_FUNCTIONS_gNB_DLSCH_ENCODING, VCD_FUNCTION_IN);
   uint32_t A = rel15->TBSize[0]<<3;
   unsigned char *a=harq->pdu;
