/*
 * Licensed to the OpenAirInterface (OAI) Software Alliance under one or more
 * contributor license agreements.  See the NOTICE file distributed with
 * this work for additional information regarding copyright ownership.
 * The OpenAirInterface Software Alliance licenses this file to You under
 * the OAI Public License, Version 1.0  (the "License"); you may not use this file
 * except in compliance with the License.
 * You may obtain a copy of the License at
 *
 *      http://www.openairinterface.org/?page_id=698
 *
 * Unless required by applicable law or agreed to in writing, software
 * distributed under the License is distributed on an "AS IS" BASIS,
 * WITHOUT WARRANTIES OR CONDITIONS OF ANY KIND, either express or implied.
 * See the License for the specific language governing permissions and
 * limitations under the License.
 *-------------------------------------------------------------------------------
 * For more information about the OpenAirInterface (OAI) Software Alliance:
 *      contact@openairinterface.org
 */

/*! \file PHY/LTE_TRANSPORT/dlsch_coding.c
* \brief Top-level routines for implementing LDPC-coded (DLSCH) transport channels from 38-212, 15.2
* \author H.Wang
* \date 2018
* \version 0.1
* \company Eurecom
* \email:
* \note
* \warning
*/

#include "PHY/defs_gNB.h"
#include "PHY/phy_extern.h"
#include "PHY/CODING/coding_extern.h"
#include "PHY/CODING/coding_defs.h"
#include "PHY/CODING/lte_interleaver_inline.h"
#include "PHY/CODING/nrLDPC_extern.h"
#include "PHY/NR_TRANSPORT/nr_transport_proto.h"
#include "PHY/NR_TRANSPORT/nr_transport_common_proto.h"
#include "PHY/NR_TRANSPORT/nr_dlsch.h"
#include "SCHED_NR/sched_nr.h"
#include "common/utils/LOG/vcd_signal_dumper.h"
#include "common/utils/LOG/log.h"
#include "common/utils/nr/nr_common.h"
#include <syscall.h>
#include <openair2/UTIL/OPT/opt.h>

//#define DEBUG_DLSCH_CODING
//#define DEBUG_DLSCH_FREE 1


void free_gNB_dlsch(NR_gNB_DLSCH_t **dlschptr, uint16_t N_RB) {
  int r;
  NR_gNB_DLSCH_t *dlsch = *dlschptr;
  uint16_t a_segments = MAX_NUM_NR_DLSCH_SEGMENTS;  //number of segments to be allocated

  if (dlsch) {
    if (N_RB != 273) {
      a_segments = a_segments*N_RB;
      a_segments = a_segments/273 +1;
    }
    
#ifdef DEBUG_DLSCH_FREE
    LOG_D(PHY,"Freeing dlsch %p\n",dlsch);
#endif
    NR_DL_gNB_HARQ_t *harq = &dlsch->harq_process;
    
    if (harq->b) {
      free16(harq->b, a_segments * 1056);
      harq->b = NULL;
#ifdef DEBUG_DLSCH_FREE
      LOG_D(PHY, "Freeing harq->b (%p)\n", harq->b);
#endif
    }
    
#ifdef DEBUG_DLSCH_FREE
    LOG_D(PHY, "Freeing dlsch process %d c (%p)\n", i, harq->c);
#endif
    
    for (r = 0; r < a_segments; r++) {
#ifdef DEBUG_DLSCH_FREE
      LOG_D(PHY, "Freeing dlsch process %d c[%d] (%p)\n", i, r, harq->c[r]);
#endif
      
      if (harq->c[r]) {
	free16(harq->c[r], 1056);
	harq->c[r] = NULL;
      }
    }
    free16(dlsch, sizeof(NR_gNB_DLSCH_t));
    *dlschptr = NULL;
  }
}

NR_gNB_DLSCH_t *new_gNB_dlsch(NR_DL_FRAME_PARMS *frame_parms,
                              unsigned char Kmimo,
                              unsigned char Mdlharq,
                              uint32_t Nsoft,
                              uint8_t  abstraction_flag,
                              uint16_t N_RB) {
  unsigned char i,r,aa,layer;
  int re;
  uint16_t a_segments = MAX_NUM_NR_DLSCH_SEGMENTS;  //number of segments to be allocated

  if (N_RB != 273) {
    a_segments = a_segments*N_RB;
    a_segments = a_segments/273 +1;
  }

  uint16_t dlsch_bytes = a_segments*1056;  // allocated bytes per segment
  NR_gNB_DLSCH_t *dlsch = malloc16(sizeof(NR_gNB_DLSCH_t));
  AssertFatal(dlsch, "cannot allocate dlsch\n");
  bzero(dlsch,sizeof(NR_gNB_DLSCH_t));
  dlsch->Kmimo = Kmimo;
  dlsch->Mdlharq = Mdlharq;
  dlsch->Mlimit = 4;
  dlsch->Nsoft = Nsoft;

  for (layer=0; layer<NR_MAX_NB_LAYERS; layer++) {
    dlsch->ue_spec_bf_weights[layer] = (int32_t **)malloc16(64*sizeof(int32_t *));

    for (aa=0; aa<64; aa++) {
      dlsch->ue_spec_bf_weights[layer][aa] = (int32_t *)malloc16(OFDM_SYMBOL_SIZE_COMPLEX_SAMPLES*sizeof(int32_t));

      for (re=0; re<OFDM_SYMBOL_SIZE_COMPLEX_SAMPLES; re++) {
        dlsch->ue_spec_bf_weights[layer][aa][re] = 0x00007fff;
      }
    }

    dlsch->txdataF[layer] = (int32_t *)malloc16((NR_MAX_PDSCH_ENCODED_LENGTH/NR_MAX_NB_LAYERS)*sizeof(int32_t)); // NR_MAX_NB_LAYERS is already included in NR_MAX_PDSCH_ENCODED_LENGTH
    dlsch->txdataF_precoding[layer] = (int32_t *)malloc16(2*14*frame_parms->ofdm_symbol_size*sizeof(int32_t));
  }

  for (int q=0; q<NR_MAX_NB_CODEWORDS; q++)
    dlsch->mod_symbs[q] = (int32_t *)malloc16(NR_MAX_PDSCH_ENCODED_LENGTH*sizeof(int32_t));

  dlsch->calib_dl_ch_estimates = (int32_t **)malloc16(64*sizeof(int32_t *));

  for (aa=0; aa<64; aa++) {
    dlsch->calib_dl_ch_estimates[aa] = (int32_t *)malloc16(OFDM_SYMBOL_SIZE_COMPLEX_SAMPLES*sizeof(int32_t));
  }

  for (i=0; i<20; i++) {
    dlsch->harq_ids[0][i] = 0;
    dlsch->harq_ids[1][i] = 0;
  }

  NR_DL_gNB_HARQ_t *harq = &dlsch->harq_process;
  bzero(harq, sizeof(NR_DL_gNB_HARQ_t));
  harq->b = malloc16(dlsch_bytes);
  AssertFatal(harq->b, "cannot allocate memory for harq->b\n");
  harq->pdu = malloc16(dlsch_bytes);
  AssertFatal(harq->pdu, "cannot allocate memory for harq->pdu\n");
  bzero(harq->pdu, dlsch_bytes);
  nr_emulate_dlsch_payload(harq->pdu, (dlsch_bytes) >> 3);
  bzero(harq->b, dlsch_bytes);

  for (r = 0; r < a_segments; r++) {
    // account for filler in first segment and CRCs for multiple segment case
    // [hna] 8448 is the maximum CB size in NR
    //       68*348 = 68*(maximum size of Zc)
    //       In section 5.3.2 in 38.212, the for loop is up to N + 2*Zc (maximum size of N is 66*Zc, therefore 68*Zc)
    harq->c[r] = malloc16(8448);
    AssertFatal(harq->c[r], "cannot allocate harq->c[%d]\n", r);
    bzero(harq->c[r], 8448);
  }

  return(dlsch);
}

void clean_gNB_dlsch(NR_gNB_DLSCH_t *dlsch) {
  AssertFatal(dlsch!=NULL,"dlsch is null\n");
  unsigned char Mdlharq = dlsch->Mdlharq;
  dlsch->rnti = 0;
  dlsch->active = 0;
  for (int i=0; i<10; i++) {
    dlsch->harq_ids[0][i] = Mdlharq;
    dlsch->harq_ids[1][i] = Mdlharq;
  }
}

void ldpc8blocks( void *p) {
  encoder_implemparams_t *impp=(encoder_implemparams_t *) p;
  NR_DL_gNB_HARQ_t *harq = (NR_DL_gNB_HARQ_t *)impp->harq;
  uint16_t Kr= impp->K;
  nfapi_nr_dl_tti_pdsch_pdu_rel15_t *rel15 = &harq->pdsch_pdu.pdsch_pdu_rel15;
  uint8_t mod_order = rel15->qamModOrder[0];
  uint16_t nb_rb = rel15->rbSize;
  uint8_t nb_symb_sch = rel15->NrOfSymbols;
  uint16_t length_dmrs = get_num_dmrs(rel15->dlDmrsSymbPos);
  uint32_t A = rel15->TBSize[0]<<3;
  uint8_t nb_re_dmrs;

  if (rel15->dmrsConfigType==NFAPI_NR_DMRS_TYPE1)
    nb_re_dmrs = 6*rel15->numDmrsCdmGrpsNoData;
  else
    nb_re_dmrs = 4*rel15->numDmrsCdmGrpsNoData;

  unsigned int G = nr_get_G(nb_rb, nb_symb_sch, nb_re_dmrs, length_dmrs,mod_order,rel15->nrOfLayers);
  LOG_D(PHY,"dlsch coding A %d  Kr %d G %d (nb_rb %d, nb_symb_sch %d, nb_re_dmrs %d, length_dmrs %d, mod_order %d)\n",
        A,impp->K,G, nb_rb,nb_symb_sch,nb_re_dmrs,length_dmrs,(int)mod_order);
  // nrLDPC_encoder output is in "d"
  // let's make this interface happy!
  uint8_t tmp[8][68 * 384]__attribute__((aligned(32)));
  for (int rr=impp->macro_num*8, i=0; rr < impp->n_segments && rr < (impp->macro_num+1)*8; rr++,i++ )
    impp->d[rr]=tmp[i];
  nrLDPC_encoder(harq->c,impp->d,*impp->Zc, impp->Kb,Kr,impp->BG,impp);
  // Compute where to place in output buffer that is concatenation of all segments
  uint32_t r_offset=0;
  for (int i=0; i < impp->macro_num*8; i++ )
     r_offset+=nr_get_E(G, impp->n_segments, mod_order, rel15->nrOfLayers, i);
  for (int rr=impp->macro_num*8; rr < impp->n_segments && rr < (impp->macro_num+1)*8; rr++ ) {
    if (impp->F>0) {
      // writing into positions d[r][k-2Zc] as in clause 5.3.2 step 2) in 38.212
      memset(&impp->d[rr][Kr-impp->F-2*(*impp->Zc)], impp->F, NR_NULL);
    }

#ifdef DEBUG_DLSCH_CODING
    LOG_D(PHY,"rvidx in encoding = %d\n", rel15->rvIndex[0]);
#endif
    uint32_t E = nr_get_E(G, impp->n_segments, mod_order, rel15->nrOfLayers, rr);
    //#ifdef DEBUG_DLSCH_CODING
    LOG_D(NR_PHY,"Rate Matching, Code segment %d/%d (coded bits (G) %u, E %d, Filler bits %d, Filler offset %d mod_order %d, nb_rb %d)...\n",
          rr,
          impp->n_segments,
          G,
          E,
          impp->F,
          Kr-impp->F-2*(*impp->Zc),
          mod_order,nb_rb);
    // for tbslbrm calculation according to 5.4.2.1 of 38.212
    uint8_t Nl = 4;

    if (rel15->nrOfLayers < Nl)
      Nl = rel15->nrOfLayers;

    uint32_t Tbslbrm = nr_compute_tbslbrm(rel15->mcsTable[0],nb_rb,Nl);
    uint8_t Ilbrm = 1;

    uint8_t e[E];
    bzero (e, E);
    nr_rate_matching_ldpc(Ilbrm,
                          Tbslbrm,
                          impp->BG,
                          *impp->Zc,
                          impp->d[rr],
                          e,
                          impp->n_segments,
                          impp->F,
                          Kr-impp->F-2*(*impp->Zc),
                          rel15->rvIndex[0],
                          E);
#ifdef DEBUG_DLSCH_CODING

    for (int i =0; i<16; i++)
      printf("output ratematching e[%d]= %d r_offset %u\n", i,e[i], r_offset);

#endif
    nr_interleaving_ldpc(E,
                         mod_order,
                         e,
                         impp->output+r_offset);
#ifdef DEBUG_DLSCH_CODING

    for (int i =0; i<16; i++)
      printf("output interleaving f[%d]= %d r_offset %u\n", i,impp->output[i+r_offset], r_offset);


#endif
    r_offset += E;
  }
}

int nr_dlsch_encoding(PHY_VARS_gNB *gNB,
                      unsigned char *a,
                      int frame,
                      uint8_t slot,
                      NR_gNB_DLSCH_t *dlsch,
                      NR_DL_FRAME_PARMS *frame_parms,
		      unsigned char * output,
                      time_stats_t *tinput,time_stats_t *tprep,time_stats_t *tparity,time_stats_t *toutput,
                      time_stats_t *dlsch_rate_matching_stats,time_stats_t *dlsch_interleaving_stats,
                      time_stats_t *dlsch_segmentation_stats) {
  encoder_implemparams_t impp;
  impp.output=output;
  unsigned int crc=1;
  NR_DL_gNB_HARQ_t *harq = &dlsch->harq_process;
  nfapi_nr_dl_tti_pdsch_pdu_rel15_t *rel15 = &harq->pdsch_pdu.pdsch_pdu_rel15;
  impp.Zc = &dlsch->harq_process.Z;
  float Coderate = 0.0;
  VCD_SIGNAL_DUMPER_DUMP_FUNCTION_BY_NAME(VCD_SIGNAL_DUMPER_FUNCTIONS_gNB_DLSCH_ENCODING, VCD_FUNCTION_IN);
  uint32_t A = rel15->TBSize[0]<<3;

  if ( dlsch->rnti != SI_RNTI )
    trace_NRpdu(DIRECTION_DOWNLINK, a, rel15->TBSize[0], 0, WS_C_RNTI, dlsch->rnti, frame, slot,0, 0);

  NR_gNB_SCH_STATS_t *stats=NULL;
  int first_free=-1;

  for (int i=0; i<NUMBER_OF_NR_SCH_STATS_MAX; i++) {
    if (gNB->dlsch_stats[i].rnti == 0 && first_free == -1) {
      first_free = i;
      stats=&gNB->dlsch_stats[i];
    }

    if (gNB->dlsch_stats[i].rnti == dlsch->rnti) {
      stats=&gNB->dlsch_stats[i];
      break;
    }
  }

  if (stats) {
    stats->rnti = dlsch->rnti;
    stats->total_bytes_tx += rel15->TBSize[0];
    stats->current_RI   = rel15->nrOfLayers;
    stats->current_Qm   = rel15->qamModOrder[0];
  }

  if (A > 3824) {
    // Add 24-bit crc (polynomial A) to payload
    crc = crc24a(a,A)>>8;
    a[A>>3] = ((uint8_t *)&crc)[2];
    a[1+(A>>3)] = ((uint8_t *)&crc)[1];
    a[2+(A>>3)] = ((uint8_t *)&crc)[0];
    //printf("CRC %x (A %d)\n",crc,A);
    //printf("a0 %d a1 %d a2 %d\n", a[A>>3], a[1+(A>>3)], a[2+(A>>3)]);
    harq->B = A+24;
    //    harq->b = a;
    AssertFatal((A / 8) + 4 <= MAX_NR_DLSCH_PAYLOAD_BYTES,
                "A %d is too big (A/8+4 = %d > %d)\n",
                A,
                (A / 8) + 4,
                MAX_NR_DLSCH_PAYLOAD_BYTES);
    memcpy(harq->b, a, (A / 8) + 4); // why is this +4 if the CRC is only 3 bytes?
  } else {
    // Add 16-bit crc (polynomial A) to payload
    crc = crc16(a,A)>>16;
    a[A>>3] = ((uint8_t *)&crc)[1];
    a[1+(A>>3)] = ((uint8_t *)&crc)[0];
    //printf("CRC %x (A %d)\n",crc,A);
    //printf("a0 %d a1 %d \n", a[A>>3], a[1+(A>>3)]);
    harq->B = A+16;
    //    harq->b = a;
    AssertFatal((A / 8) + 3 <= MAX_NR_DLSCH_PAYLOAD_BYTES,
                "A %d is too big (A/8+3 = %d > %d)\n",
                A,
                (A / 8) + 3,
                MAX_NR_DLSCH_PAYLOAD_BYTES);
    memcpy(harq->b, a, (A / 8) + 3); // using 3 bytes to mimic the case of 24 bit crc
  }

  if (rel15->targetCodeRate[0]<1000)
    Coderate = (float)rel15->targetCodeRate[0] /(float) 1024;
  else  // to scale for mcs 20 and 26 in table 5.1.3.1-2 which are decimal and input 2* in nr_tbs_tools
    Coderate = (float)rel15->targetCodeRate[0] /(float) 2048;

  if ((A <=292) || ((A<=3824) && (Coderate <= 0.6667)) || Coderate <= 0.25)
    impp.BG = 2;
  else
    impp.BG = 1;

  start_meas(dlsch_segmentation_stats);
  impp.Kb = nr_segmentation(harq->b, harq->c, harq->B, &impp.n_segments, &impp.K, impp.Zc, &impp.F, impp.BG);
  stop_meas(dlsch_segmentation_stats);

  for (int r=0; r<impp.n_segments; r++) {
    //d_tmp[r] = &harq->d[r][0];
    //channel_input[r] = &harq->d[r][0];
#ifdef DEBUG_DLSCH_CODING
    LOG_D(PHY,"Encoder: B %d F %d \n",harq->B, impp.F);
    LOG_D(PHY,"start ldpc encoder segment %d/%d\n",r,impp.n_segments);
    LOG_D(PHY,"input %d %d %d %d %d \n", harq->c[r][0], harq->c[r][1], harq->c[r][2],harq->c[r][3], harq->c[r][4]);

    for (int cnt =0 ; cnt < 22*(*impp.Zc)/8; cnt ++) {
      LOG_D(PHY,"%d ", harq->c[r][cnt]);
    }

    LOG_D(PHY,"\n");
#endif
    //ldpc_encoder_orig((unsigned char*)harq->c[r],harq->d[r],*Zc,Kb,Kr,BG,0);
    //ldpc_encoder_optim((unsigned char*)harq->c[r],(unsigned char*)&harq->d[r][0],*Zc,Kb,Kr,BG,NULL,NULL,NULL,NULL);
  }

  impp.tprep = tprep;
  impp.tinput = tinput;
  impp.tparity = tparity;
  impp.toutput = toutput;

  impp.harq=harq;
  notifiedFIFO_t nf;
  initNotifiedFIFO(&nf);
  int nbJobs=0;
  for(int j=0; j<(impp.n_segments/8+((impp.n_segments&7)==0 ? 0 : 1)); j++) {
    notifiedFIFO_elt_t *req=newNotifiedFIFO_elt(sizeof(impp), j, &nf, ldpc8blocks);
    encoder_implemparams_t* perJobImpp=(encoder_implemparams_t*)NotifiedFifoData(req);
    *perJobImpp=impp;
    perJobImpp->macro_num=j;
    pushTpool(gNB->threadPool,req);
    nbJobs++;
  }
<<<<<<< HEAD
  while(nbJobs) {
    notifiedFIFO_elt_t *req=pullTpool(&nf, gNB->threadPool);
    delNotifiedFIFO_elt(req);
    nbJobs--;
=======

#ifdef DEBUG_DLSCH_CODING
  write_output("enc_input0.m","enc_in0",&harq->c[0][0],Kr_bytes,1,4);
  write_output("enc_output0.m","enc0",&harq->d[0][0],(3*8*Kr_bytes)+12,1,4);
#endif

  F = harq->F;

  Kr = harq->K;
  for (r=0; r<harq->C; r++) {

    if (F>0) {
      for (int k=(Kr-F-2*(*Zc)); k<Kr-2*(*Zc); k++) {
	// writing into positions d[r][k-2Zc] as in clause 5.3.2 step 2) in 38.212
        harq->d[r][k] = NR_NULL;
	//if (k<(Kr-F+8))
	//printf("r %d filler bits [%d] = %d \n", r,k, harq->d[r][k]);
      }
    }

#ifdef DEBUG_DLSCH_CODING
    LOG_D(PHY,"rvidx in encoding = %d\n", rel15->rvIndex[0]);
#endif

    E = nr_get_E(G, harq->C, mod_order, rel15->nrOfLayers, r);

    //#ifdef DEBUG_DLSCH_CODING
    LOG_D(NR_PHY,"Rate Matching, Code segment %d/%d (coded bits (G) %u, E %d, Filler bits %d, Filler offset %d mod_order %d, nb_rb %d)...\n",
	  r,
	  harq->C,
	  G,
	  E,
	  F,
	  Kr-F-2*(*Zc),
	  mod_order,nb_rb);

    // for tbslbrm calculation according to 5.4.2.1 of 38.212
    if (rel15->nrOfLayers < Nl)
      Nl = rel15->nrOfLayers;

    Tbslbrm = nr_compute_tbslbrm(rel15->mcsTable[0],nb_rb,Nl);

    start_meas(dlsch_rate_matching_stats);
    if (nr_rate_matching_ldpc(Ilbrm,
                              Tbslbrm,
                              harq->BG,
                              *Zc,
                              harq->d[r],
                              harq->e+r_offset,
                              harq->C,
                              F,
                              Kr-F-2*(*Zc),
                              rel15->rvIndex[0],
                              E) == -1)
      return -1;

    stop_meas(dlsch_rate_matching_stats);
#ifdef DEBUG_DLSCH_CODING
    for (int i =0; i<16; i++)
      printf("output ratematching e[%d]= %d r_offset %u\n", i,harq->e[i+r_offset], r_offset);
#endif

    start_meas(dlsch_interleaving_stats);
    nr_interleaving_ldpc(E,
			 mod_order,
			 harq->e+r_offset,
			 harq->f+r_offset);
    stop_meas(dlsch_interleaving_stats);

#ifdef DEBUG_DLSCH_CODING
    for (int i =0; i<16; i++)
      printf("output interleaving f[%d]= %d r_offset %u\n", i,harq->f[i+r_offset], r_offset);

    if (r==harq->C-1)
      write_output("enc_output.m","enc",harq->f,G,1,4);
#endif

    r_offset += E;
>>>>>>> 0ac69fb1
  }
  VCD_SIGNAL_DUMPER_DUMP_FUNCTION_BY_NAME(VCD_SIGNAL_DUMPER_FUNCTIONS_gNB_DLSCH_ENCODING, VCD_FUNCTION_OUT);
  return 0;
}<|MERGE_RESOLUTION|>--- conflicted
+++ resolved
@@ -399,91 +399,11 @@
     pushTpool(gNB->threadPool,req);
     nbJobs++;
   }
-<<<<<<< HEAD
   while(nbJobs) {
     notifiedFIFO_elt_t *req=pullTpool(&nf, gNB->threadPool);
     delNotifiedFIFO_elt(req);
     nbJobs--;
-=======
-
-#ifdef DEBUG_DLSCH_CODING
-  write_output("enc_input0.m","enc_in0",&harq->c[0][0],Kr_bytes,1,4);
-  write_output("enc_output0.m","enc0",&harq->d[0][0],(3*8*Kr_bytes)+12,1,4);
-#endif
-
-  F = harq->F;
-
-  Kr = harq->K;
-  for (r=0; r<harq->C; r++) {
-
-    if (F>0) {
-      for (int k=(Kr-F-2*(*Zc)); k<Kr-2*(*Zc); k++) {
-	// writing into positions d[r][k-2Zc] as in clause 5.3.2 step 2) in 38.212
-        harq->d[r][k] = NR_NULL;
-	//if (k<(Kr-F+8))
-	//printf("r %d filler bits [%d] = %d \n", r,k, harq->d[r][k]);
-      }
-    }
-
-#ifdef DEBUG_DLSCH_CODING
-    LOG_D(PHY,"rvidx in encoding = %d\n", rel15->rvIndex[0]);
-#endif
-
-    E = nr_get_E(G, harq->C, mod_order, rel15->nrOfLayers, r);
-
-    //#ifdef DEBUG_DLSCH_CODING
-    LOG_D(NR_PHY,"Rate Matching, Code segment %d/%d (coded bits (G) %u, E %d, Filler bits %d, Filler offset %d mod_order %d, nb_rb %d)...\n",
-	  r,
-	  harq->C,
-	  G,
-	  E,
-	  F,
-	  Kr-F-2*(*Zc),
-	  mod_order,nb_rb);
-
-    // for tbslbrm calculation according to 5.4.2.1 of 38.212
-    if (rel15->nrOfLayers < Nl)
-      Nl = rel15->nrOfLayers;
-
-    Tbslbrm = nr_compute_tbslbrm(rel15->mcsTable[0],nb_rb,Nl);
-
-    start_meas(dlsch_rate_matching_stats);
-    if (nr_rate_matching_ldpc(Ilbrm,
-                              Tbslbrm,
-                              harq->BG,
-                              *Zc,
-                              harq->d[r],
-                              harq->e+r_offset,
-                              harq->C,
-                              F,
-                              Kr-F-2*(*Zc),
-                              rel15->rvIndex[0],
-                              E) == -1)
-      return -1;
-
-    stop_meas(dlsch_rate_matching_stats);
-#ifdef DEBUG_DLSCH_CODING
-    for (int i =0; i<16; i++)
-      printf("output ratematching e[%d]= %d r_offset %u\n", i,harq->e[i+r_offset], r_offset);
-#endif
-
-    start_meas(dlsch_interleaving_stats);
-    nr_interleaving_ldpc(E,
-			 mod_order,
-			 harq->e+r_offset,
-			 harq->f+r_offset);
-    stop_meas(dlsch_interleaving_stats);
-
-#ifdef DEBUG_DLSCH_CODING
-    for (int i =0; i<16; i++)
-      printf("output interleaving f[%d]= %d r_offset %u\n", i,harq->f[i+r_offset], r_offset);
-
-    if (r==harq->C-1)
-      write_output("enc_output.m","enc",harq->f,G,1,4);
-#endif
-
-    r_offset += E;
->>>>>>> 0ac69fb1
+
   }
   VCD_SIGNAL_DUMPER_DUMP_FUNCTION_BY_NAME(VCD_SIGNAL_DUMPER_FUNCTIONS_gNB_DLSCH_ENCODING, VCD_FUNCTION_OUT);
   return 0;
