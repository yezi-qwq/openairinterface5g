/*
 * Licensed to the OpenAirInterface (OAI) Software Alliance under one or more
 * contributor license agreements.  See the NOTICE file distributed with
 * this work for additional information regarding copyright ownership.
 * The OpenAirInterface Software Alliance licenses this file to You under
 * the OAI Public License, Version 1.0  (the "License"); you may not use this file
 * except in compliance with the License.
 * You may obtain a copy of the License at
 *
 *      http://www.openairinterface.org/?page_id=698
 *
 * Unless required by applicable law or agreed to in writing, software
 * distributed under the License is distributed on an "AS IS" BASIS,
 * WITHOUT WARRANTIES OR CONDITIONS OF ANY KIND, either express or implied.
 * See the License for the specific language governing permissions and
 * limitations under the License.
 *-------------------------------------------------------------------------------
 * For more information about the OpenAirInterface (OAI) Software Alliance:
 *      contact@openairinterface.org
 */

/*! \file PHY/LTE_TRANSPORT/dlsch_coding.c
* \brief Top-level routines for implementing LDPC-coded (DLSCH) transport channels from 38-212, 15.2
* \author H.Wang
* \date 2018
* \version 0.1
* \company Eurecom
* \email:
* \note
* \warning
*/

#include "PHY/defs_gNB.h"
#include "PHY/phy_extern.h"
#include "PHY/CODING/coding_extern.h"
#include "PHY/CODING/coding_defs.h"
#include "PHY/CODING/lte_interleaver_inline.h"
#include "PHY/CODING/nrLDPC_extern.h"
#include "PHY/NR_TRANSPORT/nr_transport_proto.h"
#include "PHY/NR_TRANSPORT/nr_transport_common_proto.h"
#include "PHY/NR_TRANSPORT/nr_dlsch.h"
#include "openair2/LAYER2/NR_MAC_gNB/mac_proto.h"
#include "SCHED_NR/sched_nr.h"
#include "common/utils/LOG/vcd_signal_dumper.h"
#include "common/utils/LOG/log.h"
#include <syscall.h>

//#define DEBUG_DLSCH_CODING
//#define DEBUG_DLSCH_FREE 1


void free_gNB_dlsch(NR_gNB_DLSCH_t **dlschptr, uint16_t N_RB)
{
  int r;

  NR_gNB_DLSCH_t *dlsch = *dlschptr;

  uint16_t a_segments = MAX_NUM_NR_DLSCH_SEGMENTS;  //number of segments to be allocated
  if (dlsch) {

    if (N_RB != 273) {
      a_segments = a_segments*N_RB;
      a_segments = a_segments/273 +1;
    }  
    
    
    
#ifdef DEBUG_DLSCH_FREE
    LOG_D(PHY,"Freeing dlsch %p\n",dlsch);
#endif
    NR_DL_gNB_HARQ_t *harq = &dlsch->harq_process;
    if (harq->b) {
      free16(harq->b, a_segments * 1056);
      harq->b = NULL;
#ifdef DEBUG_DLSCH_FREE
      LOG_D(PHY, "Freeing harq->b (%p)\n", harq->b);
#endif

      if (harq->e) {
        free16(harq->e, 14 * N_RB * 12 * 8);
        harq->e = NULL;
#ifdef DEBUG_DLSCH_FREE
        printf("Freeing dlsch process %d e (%p)\n", i, harq->e);
#endif
      }

      if (harq->f) {
        free16(harq->f, 14 * N_RB * 12 * 8);
        harq->f = NULL;
#ifdef DEBUG_DLSCH_FREE
        printf("Freeing dlsch process %d f (%p)\n", i, harq->f);
#endif
      }

#ifdef DEBUG_DLSCH_FREE
      LOG_D(PHY, "Freeing dlsch process %d c (%p)\n", i, harq->c);
#endif

      for (r = 0; r < a_segments; r++) {
#ifdef DEBUG_DLSCH_FREE
        LOG_D(PHY, "Freeing dlsch process %d c[%d] (%p)\n", i, r, harq->c[r]);
#endif

        if (harq->c[r]) {
          free16(harq->c[r], 1056);
          harq->c[r] = NULL;
        }
        if (harq->d[r]) {
          free16(harq->d[r], 3 * 8448);
          harq->d[r] = NULL;
        }
      }
      free16(harq, sizeof(NR_DL_gNB_HARQ_t));
      harq = NULL;
    }
  }

  free16(dlsch, sizeof(NR_gNB_DLSCH_t));
  *dlschptr = NULL;
}

NR_gNB_DLSCH_t *new_gNB_dlsch(NR_DL_FRAME_PARMS *frame_parms,
                              unsigned char Kmimo,
                              unsigned char Mdlharq,
                              uint32_t Nsoft,
                              uint8_t  abstraction_flag,
                              uint16_t N_RB)
{
  unsigned char i,r,aa,layer;
  int re;
  uint16_t a_segments = MAX_NUM_NR_DLSCH_SEGMENTS;  //number of segments to be allocated

  if (N_RB != 273) {
    a_segments = a_segments*N_RB;
    a_segments = a_segments/273 +1;
  }  

  uint16_t dlsch_bytes = a_segments*1056;  // allocated bytes per segment

  NR_gNB_DLSCH_t *dlsch = malloc16(sizeof(NR_gNB_DLSCH_t));
  AssertFatal(dlsch, "cannot allocate dlsch\n");

<<<<<<< HEAD
  if (dlsch) {
    bzero(dlsch,sizeof(NR_gNB_DLSCH_t));
    dlsch->Kmimo = Kmimo;
    dlsch->Mdlharq = Mdlharq;
    dlsch->Mlimit = 4;
    dlsch->Nsoft = Nsoft;

    for (layer=0; layer<NR_MAX_NB_LAYERS; layer++) {
      dlsch->ue_spec_bf_weights[layer] = (int32_t**)malloc16(64*sizeof(int32_t*));

      for (aa=0; aa<64; aa++) {
         dlsch->ue_spec_bf_weights[layer][aa] = (int32_t *)malloc16(OFDM_SYMBOL_SIZE_COMPLEX_SAMPLES*sizeof(int32_t));
         for (re=0;re<OFDM_SYMBOL_SIZE_COMPLEX_SAMPLES; re++) {
           dlsch->ue_spec_bf_weights[layer][aa][re] = 0x00007fff;
         }
      }

      dlsch->txdataF[layer] = (int32_t *)malloc16((NR_MAX_PDSCH_ENCODED_LENGTH/NR_MAX_NB_LAYERS)*sizeof(int32_t)); // NR_MAX_NB_LAYERS is already included in NR_MAX_PDSCH_ENCODED_LENGTH
      dlsch->txdataF_precoding[layer] = (int32_t *)malloc16((14*frame_parms->ofdm_symbol_size)*sizeof(int32_t));
    }

    for (int q=0; q<NR_MAX_NB_CODEWORDS; q++)
      dlsch->mod_symbs[q] = (int32_t *)malloc16(NR_MAX_PDSCH_ENCODED_LENGTH*sizeof(int32_t));

     dlsch->calib_dl_ch_estimates = (int32_t**)malloc16(64*sizeof(int32_t*));
     for (aa=0; aa<64; aa++) {
       dlsch->calib_dl_ch_estimates[aa] = (int32_t *)malloc16(OFDM_SYMBOL_SIZE_COMPLEX_SAMPLES*sizeof(int32_t));

     }

    for (i=0; i<20; i++) {
      dlsch->harq_ids[0][i] = 0;
      dlsch->harq_ids[1][i] = 0;
    }

    for (i=0; i<Mdlharq; i++) {
      dlsch->harq_processes[i] = (NR_DL_gNB_HARQ_t *)malloc16(sizeof(NR_DL_gNB_HARQ_t));
      LOG_T(PHY, "Required mem size %d  dlsch->harq_processes[%d] %p\n",
    		  dlsch_bytes, i,dlsch->harq_processes[i]);

      if (dlsch->harq_processes[i]) {
        bzero(dlsch->harq_processes[i],sizeof(NR_DL_gNB_HARQ_t));
        //    dlsch->harq_processes[i]->first_tx=1;
        dlsch->harq_processes[i]->b = (unsigned char*)malloc16(dlsch_bytes);
        dlsch->harq_processes[i]->pdu = (uint8_t*)malloc16(dlsch_bytes);
        if (dlsch->harq_processes[i]->pdu) {
          bzero(dlsch->harq_processes[i]->pdu,dlsch_bytes);
          nr_emulate_dlsch_payload(dlsch->harq_processes[i]->pdu, (dlsch_bytes)>>3);
        } else {
          LOG_D(PHY,"Can't allocate PDU\n");
          exit_flag=1;
        }

        if (dlsch->harq_processes[i]->b) {
          bzero(dlsch->harq_processes[i]->b,dlsch_bytes);
        } else {
          LOG_D(PHY,"Can't get b\n");
          exit_flag=1;
        }
=======
  bzero(dlsch,sizeof(NR_gNB_DLSCH_t));
  dlsch->Kmimo = Kmimo;
  dlsch->Mdlharq = Mdlharq;
  dlsch->Mlimit = 4;
  dlsch->Nsoft = Nsoft;
  
  for (layer=0; layer<NR_MAX_NB_LAYERS; layer++) {
    dlsch->ue_spec_bf_weights[layer] = (int32_t **)malloc16(64 * sizeof(int32_t *));
>>>>>>> 39ab3c1e

    for (aa = 0; aa < 64; aa++) {
      dlsch->ue_spec_bf_weights[layer][aa] = (int32_t *)malloc16(OFDM_SYMBOL_SIZE_COMPLEX_SAMPLES * sizeof(int32_t));
      for (re = 0; re < OFDM_SYMBOL_SIZE_COMPLEX_SAMPLES; re++) {
        dlsch->ue_spec_bf_weights[layer][aa][re] = 0x00007fff;
      }
    }

    dlsch->txdataF[layer] =
        (int32_t *)malloc16((NR_MAX_PDSCH_ENCODED_LENGTH / NR_MAX_NB_LAYERS)
                            * sizeof(int32_t)); // NR_MAX_NB_LAYERS is already included in NR_MAX_PDSCH_ENCODED_LENGTH
  }

  for (int q = 0; q < NR_MAX_NB_CODEWORDS; q++)
    dlsch->mod_symbs[q] = (int32_t *)malloc16(NR_MAX_PDSCH_ENCODED_LENGTH * sizeof(int32_t));

  dlsch->calib_dl_ch_estimates = (int32_t **)malloc16(64 * sizeof(int32_t *));
  for (aa = 0; aa < 64; aa++) {
    dlsch->calib_dl_ch_estimates[aa] = (int32_t *)malloc16(OFDM_SYMBOL_SIZE_COMPLEX_SAMPLES * sizeof(int32_t));
  }

  for (i = 0; i < 20; i++) {
    dlsch->harq_ids[0][i] = 0;
    dlsch->harq_ids[1][i] = 0;
  }

  NR_DL_gNB_HARQ_t *harq = &dlsch->harq_process;
  bzero(harq, sizeof(NR_DL_gNB_HARQ_t));

  harq->b = malloc16(dlsch_bytes);
  AssertFatal(harq->b, "cannot allocate memory for harq->b\n");
  harq->pdu = malloc16(dlsch_bytes);
  AssertFatal(harq->pdu, "cannot allocate memory for harq->pdu\n");
  bzero(harq->pdu, dlsch_bytes);
  nr_emulate_dlsch_payload(harq->pdu, (dlsch_bytes) >> 3);
  bzero(harq->b, dlsch_bytes);

  for (r = 0; r < a_segments; r++) {
    // account for filler in first segment and CRCs for multiple segment case
    // [hna] 8448 is the maximum CB size in NR
    //       68*348 = 68*(maximum size of Zc)
    //       In section 5.3.2 in 38.212, the for loop is up to N + 2*Zc (maximum size of N is 66*Zc, therefore 68*Zc)
    harq->c[r] = malloc16(8448);
    AssertFatal(harq->c[r], "cannot allocate harq->c[%d]\n", r);
    harq->d[r] = malloc16(68 * 384);
    AssertFatal(harq->d[r], "cannot allocate harq->d[%d]\n", r); // max size for coded output
    bzero(harq->c[r], 8448);
    bzero(harq->d[r], (3 * 8448));
    harq->e = malloc16(14 * N_RB * 12 * 8);
    AssertFatal(harq->e, "cannot allocate harq->e\n");
    bzero(harq->e, 14 * N_RB * 12 * 8);
    harq->f = malloc16(14 * N_RB * 12 * 8);
    AssertFatal(harq->f, "cannot allocate harq->f\n");
    bzero(harq->f, 14 * N_RB * 12 * 8);
  }

  return(dlsch);
}

void clean_gNB_dlsch(NR_gNB_DLSCH_t *dlsch)
{

  unsigned char Mdlharq;
  unsigned char i,j,r;

  AssertFatal(dlsch!=NULL,"dlsch is null\n");
  Mdlharq = dlsch->Mdlharq;
  dlsch->rnti = 0;
  dlsch->active = 0;
  NR_DL_gNB_HARQ_t *harq=&dlsch->harq_process;

  for (i=0; i<10; i++) {
    dlsch->harq_ids[0][i] = Mdlharq;
    dlsch->harq_ids[1][i] = Mdlharq;
  }
  for (i=0; i<Mdlharq; i++) {
    for (j=0; j<96; j++)
      for (r=0; r<MAX_NUM_NR_DLSCH_SEGMENTS; r++)
        if (harq->d[r])
          harq->d[r][j] = NR_NULL;
  }
}

int nr_dlsch_encoding(PHY_VARS_gNB *gNB,
		      unsigned char *a,
                      int frame,
                      uint8_t slot,
                      NR_gNB_DLSCH_t *dlsch,
                      NR_DL_FRAME_PARMS* frame_parms,
		      time_stats_t *tinput,time_stats_t *tprep,time_stats_t *tparity,time_stats_t *toutput,
		      time_stats_t *dlsch_rate_matching_stats,time_stats_t *dlsch_interleaving_stats,
		      time_stats_t *dlsch_segmentation_stats)
{

  unsigned int G;
  unsigned int crc=1;
  NR_DL_gNB_HARQ_t *harq = &dlsch->harq_process;
  nfapi_nr_dl_tti_pdsch_pdu_rel15_t *rel15 = &harq->pdsch_pdu.pdsch_pdu_rel15;
  uint16_t nb_rb = rel15->rbSize;
  uint8_t nb_symb_sch = rel15->NrOfSymbols;
  uint32_t A, Kb, F=0;
  uint32_t *Zc = &dlsch->harq_process.Z;
  uint8_t mod_order = rel15->qamModOrder[0];
  uint16_t Kr=0,r;
  uint32_t r_offset=0;
  uint32_t E;
  uint8_t Ilbrm = 1;
  uint32_t Tbslbrm = 950984; //max tbs
  uint8_t nb_re_dmrs;

  if (rel15->dmrsConfigType==NFAPI_NR_DMRS_TYPE1)
    nb_re_dmrs = 6*rel15->numDmrsCdmGrpsNoData;
  else
    nb_re_dmrs = 4*rel15->numDmrsCdmGrpsNoData;

  uint16_t length_dmrs = get_num_dmrs(rel15->dlDmrsSymbPos);
  uint16_t R=rel15->targetCodeRate[0];
  float Coderate = 0.0;
  uint8_t Nl = 4;

  
  VCD_SIGNAL_DUMPER_DUMP_FUNCTION_BY_NAME(VCD_SIGNAL_DUMPER_FUNCTIONS_gNB_DLSCH_ENCODING, VCD_FUNCTION_IN);

  A = rel15->TBSize[0]<<3;

  NR_gNB_SCH_STATS_t *stats=NULL;
  int first_free=-1;
  for (int i=0;i<NUMBER_OF_NR_SCH_STATS_MAX;i++) {
    if (gNB->dlsch_stats[i].rnti == 0 && first_free == -1) {
      first_free = i;
      stats=&gNB->dlsch_stats[i];
    }
    if (gNB->dlsch_stats[i].rnti == dlsch->rnti) {
      stats=&gNB->dlsch_stats[i];
      break;
    }
  }

  if (stats) {
    stats->rnti = dlsch->rnti;
    stats->total_bytes_tx += rel15->TBSize[0];
    stats->current_RI   = rel15->nrOfLayers;
    stats->current_Qm   = rel15->qamModOrder[0];
  }
  G = nr_get_G(nb_rb, nb_symb_sch, nb_re_dmrs, length_dmrs,mod_order,rel15->nrOfLayers);

  LOG_D(PHY,"dlsch coding A %d G %d mod_order %d\n", A,G, mod_order);

  if (A > 3824) {
    // Add 24-bit crc (polynomial A) to payload
    crc = crc24a(a,A)>>8;
    a[A>>3] = ((uint8_t*)&crc)[2];
    a[1+(A>>3)] = ((uint8_t*)&crc)[1];
    a[2+(A>>3)] = ((uint8_t*)&crc)[0];
    //printf("CRC %x (A %d)\n",crc,A);
    //printf("a0 %d a1 %d a2 %d\n", a[A>>3], a[1+(A>>3)], a[2+(A>>3)]);
    
    harq->B = A+24;
    //    harq->b = a;

    AssertFatal((A / 8) + 4 <= MAX_NR_DLSCH_PAYLOAD_BYTES,
                "A %d is too big (A/8+4 = %d > %d)\n",
                A,
                (A / 8) + 4,
                MAX_NR_DLSCH_PAYLOAD_BYTES);

    memcpy(harq->b, a, (A / 8) + 4); // why is this +4 if the CRC is only 3 bytes?
  }
  else {
    // Add 16-bit crc (polynomial A) to payload
    crc = crc16(a,A)>>16;
    a[A>>3] = ((uint8_t*)&crc)[1];
    a[1+(A>>3)] = ((uint8_t*)&crc)[0];
    //printf("CRC %x (A %d)\n",crc,A);
    //printf("a0 %d a1 %d \n", a[A>>3], a[1+(A>>3)]);
    
    harq->B = A+16;
    //    harq->b = a;

    AssertFatal((A / 8) + 3 <= MAX_NR_DLSCH_PAYLOAD_BYTES,
                "A %d is too big (A/8+3 = %d > %d)\n",
                A,
                (A / 8) + 3,
                MAX_NR_DLSCH_PAYLOAD_BYTES);

    memcpy(harq->b, a, (A / 8) + 3); // using 3 bytes to mimic the case of 24 bit crc
  }
  if (R<1000)
    Coderate = (float) R /(float) 1024;
  else  // to scale for mcs 20 and 26 in table 5.1.3.1-2 which are decimal and input 2* in nr_tbs_tools
    Coderate = (float) R /(float) 2048;
  
  if ((A <=292) || ((A<=3824) && (Coderate <= 0.6667)) || Coderate <= 0.25)
    harq->BG = 2;
  else
    harq->BG = 1;
  
  start_meas(dlsch_segmentation_stats);
  Kb = nr_segmentation(harq->b, harq->c, harq->B, &harq->C, &harq->K, Zc, &harq->F, harq->BG);
  stop_meas(dlsch_segmentation_stats);
  F = harq->F;
  
  Kr = harq->K;
#ifdef DEBUG_DLSCH_CODING
  uint16_t Kr_bytes;
  Kr_bytes = Kr>>3;
#endif

  //printf("segment Z %d k %d Kr %d BG %d C %d\n", *Zc,harq->K,Kr,BG,harq->C);
  
  for (r=0; r<harq->C; r++) {
    //d_tmp[r] = &harq->d[r][0];
    //channel_input[r] = &harq->d[r][0];
#ifdef DEBUG_DLSCH_CODING
    LOG_D(PHY,"Encoder: B %d F %d \n",harq->B, harq->F);
    LOG_D(PHY,"start ldpc encoder segment %d/%d\n",r,harq->C);
    LOG_D(PHY,"input %d %d %d %d %d \n", harq->c[r][0], harq->c[r][1], harq->c[r][2],harq->c[r][3], harq->c[r][4]);
    for (int cnt =0 ; cnt < 22*(*Zc)/8; cnt ++){
      LOG_D(PHY,"%d ", harq->c[r][cnt]);
    }
    LOG_D(PHY,"\n");
    
#endif
    //ldpc_encoder_orig((unsigned char*)harq->c[r],harq->d[r],*Zc,Kb,Kr,BG,0);
    //ldpc_encoder_optim((unsigned char*)harq->c[r],(unsigned char*)&harq->d[r][0],*Zc,Kb,Kr,BG,NULL,NULL,NULL,NULL);
  }
  encoder_implemparams_t impp;
  impp.n_segments=harq->C;
  impp.tprep = tprep;
  impp.tinput = tinput;
  impp.tparity = tparity;
  impp.toutput = toutput;
  
  for(int j=0;j<(harq->C/8+1);j++) {
    impp.macro_num=j;
    nrLDPC_encoder(harq->c,harq->d,*Zc,Kb,Kr,harq->BG,&impp);
  }
  

#ifdef DEBUG_DLSCH_CODING
  write_output("enc_input0.m","enc_in0",&harq->c[0][0],Kr_bytes,1,4);
  write_output("enc_output0.m","enc0",&harq->d[0][0],(3*8*Kr_bytes)+12,1,4);
#endif
 
  F = harq->F;
  
  Kr = harq->K;
  for (r=0; r<harq->C; r++) {
    
    if (F>0) {
      for (int k=(Kr-F-2*(*Zc)); k<Kr-2*(*Zc); k++) {
	// writing into positions d[r][k-2Zc] as in clause 5.3.2 step 2) in 38.212
        harq->d[r][k] = NR_NULL;
	//if (k<(Kr-F+8))
	//printf("r %d filler bits [%d] = %d \n", r,k, harq->d[r][k]);
      }
    }
    
    
    
#ifdef DEBUG_DLSCH_CODING
    LOG_D(PHY,"rvidx in encoding = %d\n", rel15->rvIndex[0]);
#endif
    
    E = nr_get_E(G, harq->C, mod_order, rel15->nrOfLayers, r);
    
    //#ifdef DEBUG_DLSCH_CODING
    LOG_D(PHY,"Rate Matching, Code segment %d/%d (coded bits (G) %u, E %d, Filler bits %d, Filler offset %d mod_order %d, nb_rb %d)...\n",
	  r,
	  harq->C,
	  G,
	  E,
	  F,
	  Kr-F-2*(*Zc),
	  mod_order,nb_rb);
    
    // for tbslbrm calculation according to 5.4.2.1 of 38.212
    if (rel15->nrOfLayers < Nl)
      Nl = rel15->nrOfLayers;
    
    Tbslbrm = nr_compute_tbslbrm(rel15->mcsTable[0],nb_rb,Nl);
    
    start_meas(dlsch_rate_matching_stats);
    nr_rate_matching_ldpc(Ilbrm,
                          Tbslbrm,
                          harq->BG,
                          *Zc,
                          harq->d[r],
                          harq->e+r_offset,
                          harq->C,
                          F,
                          Kr-F-2*(*Zc),
                          rel15->rvIndex[0],
                          E);
    stop_meas(dlsch_rate_matching_stats);
#ifdef DEBUG_DLSCH_CODING
    for (int i =0; i<16; i++)
      printf("output ratematching e[%d]= %d r_offset %u\n", i,harq->e[i+r_offset], r_offset);
#endif

    start_meas(dlsch_interleaving_stats);
    nr_interleaving_ldpc(E,
			 mod_order,
			 harq->e+r_offset,
			 harq->f+r_offset);
    stop_meas(dlsch_interleaving_stats);

#ifdef DEBUG_DLSCH_CODING
    for (int i =0; i<16; i++)
      printf("output interleaving f[%d]= %d r_offset %u\n", i,harq->f[i+r_offset], r_offset);

    if (r==harq->C-1)
      write_output("enc_output.m","enc",harq->f,G,1,4);
#endif

    r_offset += E;
  }

  VCD_SIGNAL_DUMPER_DUMP_FUNCTION_BY_NAME(VCD_SIGNAL_DUMPER_FUNCTIONS_gNB_DLSCH_ENCODING, VCD_FUNCTION_OUT);

  return 0;
}<|MERGE_RESOLUTION|>--- conflicted
+++ resolved
@@ -61,10 +61,8 @@
     if (N_RB != 273) {
       a_segments = a_segments*N_RB;
       a_segments = a_segments/273 +1;
-    }  
-    
-    
-    
+    }
+
 #ifdef DEBUG_DLSCH_FREE
     LOG_D(PHY,"Freeing dlsch %p\n",dlsch);
 #endif
@@ -133,105 +131,42 @@
   if (N_RB != 273) {
     a_segments = a_segments*N_RB;
     a_segments = a_segments/273 +1;
-  }  
+  }
 
   uint16_t dlsch_bytes = a_segments*1056;  // allocated bytes per segment
 
   NR_gNB_DLSCH_t *dlsch = malloc16(sizeof(NR_gNB_DLSCH_t));
   AssertFatal(dlsch, "cannot allocate dlsch\n");
 
-<<<<<<< HEAD
-  if (dlsch) {
-    bzero(dlsch,sizeof(NR_gNB_DLSCH_t));
-    dlsch->Kmimo = Kmimo;
-    dlsch->Mdlharq = Mdlharq;
-    dlsch->Mlimit = 4;
-    dlsch->Nsoft = Nsoft;
-
-    for (layer=0; layer<NR_MAX_NB_LAYERS; layer++) {
-      dlsch->ue_spec_bf_weights[layer] = (int32_t**)malloc16(64*sizeof(int32_t*));
-
-      for (aa=0; aa<64; aa++) {
-         dlsch->ue_spec_bf_weights[layer][aa] = (int32_t *)malloc16(OFDM_SYMBOL_SIZE_COMPLEX_SAMPLES*sizeof(int32_t));
-         for (re=0;re<OFDM_SYMBOL_SIZE_COMPLEX_SAMPLES; re++) {
-           dlsch->ue_spec_bf_weights[layer][aa][re] = 0x00007fff;
-         }
-      }
-
-      dlsch->txdataF[layer] = (int32_t *)malloc16((NR_MAX_PDSCH_ENCODED_LENGTH/NR_MAX_NB_LAYERS)*sizeof(int32_t)); // NR_MAX_NB_LAYERS is already included in NR_MAX_PDSCH_ENCODED_LENGTH
-      dlsch->txdataF_precoding[layer] = (int32_t *)malloc16((14*frame_parms->ofdm_symbol_size)*sizeof(int32_t));
-    }
-
-    for (int q=0; q<NR_MAX_NB_CODEWORDS; q++)
-      dlsch->mod_symbs[q] = (int32_t *)malloc16(NR_MAX_PDSCH_ENCODED_LENGTH*sizeof(int32_t));
-
-     dlsch->calib_dl_ch_estimates = (int32_t**)malloc16(64*sizeof(int32_t*));
-     for (aa=0; aa<64; aa++) {
-       dlsch->calib_dl_ch_estimates[aa] = (int32_t *)malloc16(OFDM_SYMBOL_SIZE_COMPLEX_SAMPLES*sizeof(int32_t));
-
-     }
-
-    for (i=0; i<20; i++) {
-      dlsch->harq_ids[0][i] = 0;
-      dlsch->harq_ids[1][i] = 0;
-    }
-
-    for (i=0; i<Mdlharq; i++) {
-      dlsch->harq_processes[i] = (NR_DL_gNB_HARQ_t *)malloc16(sizeof(NR_DL_gNB_HARQ_t));
-      LOG_T(PHY, "Required mem size %d  dlsch->harq_processes[%d] %p\n",
-    		  dlsch_bytes, i,dlsch->harq_processes[i]);
-
-      if (dlsch->harq_processes[i]) {
-        bzero(dlsch->harq_processes[i],sizeof(NR_DL_gNB_HARQ_t));
-        //    dlsch->harq_processes[i]->first_tx=1;
-        dlsch->harq_processes[i]->b = (unsigned char*)malloc16(dlsch_bytes);
-        dlsch->harq_processes[i]->pdu = (uint8_t*)malloc16(dlsch_bytes);
-        if (dlsch->harq_processes[i]->pdu) {
-          bzero(dlsch->harq_processes[i]->pdu,dlsch_bytes);
-          nr_emulate_dlsch_payload(dlsch->harq_processes[i]->pdu, (dlsch_bytes)>>3);
-        } else {
-          LOG_D(PHY,"Can't allocate PDU\n");
-          exit_flag=1;
-        }
-
-        if (dlsch->harq_processes[i]->b) {
-          bzero(dlsch->harq_processes[i]->b,dlsch_bytes);
-        } else {
-          LOG_D(PHY,"Can't get b\n");
-          exit_flag=1;
-        }
-=======
   bzero(dlsch,sizeof(NR_gNB_DLSCH_t));
   dlsch->Kmimo = Kmimo;
   dlsch->Mdlharq = Mdlharq;
   dlsch->Mlimit = 4;
   dlsch->Nsoft = Nsoft;
-  
+
   for (layer=0; layer<NR_MAX_NB_LAYERS; layer++) {
-    dlsch->ue_spec_bf_weights[layer] = (int32_t **)malloc16(64 * sizeof(int32_t *));
->>>>>>> 39ab3c1e
-
-    for (aa = 0; aa < 64; aa++) {
-      dlsch->ue_spec_bf_weights[layer][aa] = (int32_t *)malloc16(OFDM_SYMBOL_SIZE_COMPLEX_SAMPLES * sizeof(int32_t));
-      for (re = 0; re < OFDM_SYMBOL_SIZE_COMPLEX_SAMPLES; re++) {
+    dlsch->ue_spec_bf_weights[layer] = (int32_t**)malloc16(64*sizeof(int32_t*));
+
+    for (aa=0; aa<64; aa++) {
+      dlsch->ue_spec_bf_weights[layer][aa] = (int32_t *)malloc16(OFDM_SYMBOL_SIZE_COMPLEX_SAMPLES*sizeof(int32_t));
+      for (re=0;re<OFDM_SYMBOL_SIZE_COMPLEX_SAMPLES; re++) {
         dlsch->ue_spec_bf_weights[layer][aa][re] = 0x00007fff;
       }
     }
 
-    dlsch->txdataF[layer] =
-        (int32_t *)malloc16((NR_MAX_PDSCH_ENCODED_LENGTH / NR_MAX_NB_LAYERS)
-                            * sizeof(int32_t)); // NR_MAX_NB_LAYERS is already included in NR_MAX_PDSCH_ENCODED_LENGTH
-  }
-
-  for (int q = 0; q < NR_MAX_NB_CODEWORDS; q++)
-    dlsch->mod_symbs[q] = (int32_t *)malloc16(NR_MAX_PDSCH_ENCODED_LENGTH * sizeof(int32_t));
-
-  dlsch->calib_dl_ch_estimates = (int32_t **)malloc16(64 * sizeof(int32_t *));
-  for (aa = 0; aa < 64; aa++) {
-    dlsch->calib_dl_ch_estimates[aa] = (int32_t *)malloc16(OFDM_SYMBOL_SIZE_COMPLEX_SAMPLES * sizeof(int32_t));
-  }
-
-  for (i = 0; i < 20; i++) {
+    dlsch->txdataF[layer] = (int32_t *)malloc16((NR_MAX_PDSCH_ENCODED_LENGTH/NR_MAX_NB_LAYERS)*sizeof(int32_t)); // NR_MAX_NB_LAYERS is already included in NR_MAX_PDSCH_ENCODED_LENGTH
+    dlsch->txdataF_precoding[layer] = (int32_t *)malloc16((14*frame_parms->ofdm_symbol_size)*sizeof(int32_t));
+  }
+
+  for (int q=0; q<NR_MAX_NB_CODEWORDS; q++)
+    dlsch->mod_symbs[q] = (int32_t *)malloc16(NR_MAX_PDSCH_ENCODED_LENGTH*sizeof(int32_t));
+
+  dlsch->calib_dl_ch_estimates = (int32_t**)malloc16(64*sizeof(int32_t*));
+  for (aa=0; aa<64; aa++) {
+    dlsch->calib_dl_ch_estimates[aa] = (int32_t *)malloc16(OFDM_SYMBOL_SIZE_COMPLEX_SAMPLES*sizeof(int32_t));
+  }
+
+  for (i=0; i<20; i++) {
     dlsch->harq_ids[0][i] = 0;
     dlsch->harq_ids[1][i] = 0;
   }
@@ -330,7 +265,6 @@
   float Coderate = 0.0;
   uint8_t Nl = 4;
 
-  
   VCD_SIGNAL_DUMPER_DUMP_FUNCTION_BY_NAME(VCD_SIGNAL_DUMPER_FUNCTIONS_gNB_DLSCH_ENCODING, VCD_FUNCTION_IN);
 
   A = rel15->TBSize[0]<<3;
@@ -366,7 +300,7 @@
     a[2+(A>>3)] = ((uint8_t*)&crc)[0];
     //printf("CRC %x (A %d)\n",crc,A);
     //printf("a0 %d a1 %d a2 %d\n", a[A>>3], a[1+(A>>3)], a[2+(A>>3)]);
-    
+
     harq->B = A+24;
     //    harq->b = a;
 
@@ -385,7 +319,7 @@
     a[1+(A>>3)] = ((uint8_t*)&crc)[0];
     //printf("CRC %x (A %d)\n",crc,A);
     //printf("a0 %d a1 %d \n", a[A>>3], a[1+(A>>3)]);
-    
+
     harq->B = A+16;
     //    harq->b = a;
 
@@ -401,17 +335,17 @@
     Coderate = (float) R /(float) 1024;
   else  // to scale for mcs 20 and 26 in table 5.1.3.1-2 which are decimal and input 2* in nr_tbs_tools
     Coderate = (float) R /(float) 2048;
-  
+
   if ((A <=292) || ((A<=3824) && (Coderate <= 0.6667)) || Coderate <= 0.25)
     harq->BG = 2;
   else
     harq->BG = 1;
-  
+
   start_meas(dlsch_segmentation_stats);
   Kb = nr_segmentation(harq->b, harq->c, harq->B, &harq->C, &harq->K, Zc, &harq->F, harq->BG);
   stop_meas(dlsch_segmentation_stats);
   F = harq->F;
-  
+
   Kr = harq->K;
 #ifdef DEBUG_DLSCH_CODING
   uint16_t Kr_bytes;
@@ -419,7 +353,7 @@
 #endif
 
   //printf("segment Z %d k %d Kr %d BG %d C %d\n", *Zc,harq->K,Kr,BG,harq->C);
-  
+
   for (r=0; r<harq->C; r++) {
     //d_tmp[r] = &harq->d[r][0];
     //channel_input[r] = &harq->d[r][0];
@@ -431,7 +365,7 @@
       LOG_D(PHY,"%d ", harq->c[r][cnt]);
     }
     LOG_D(PHY,"\n");
-    
+
 #endif
     //ldpc_encoder_orig((unsigned char*)harq->c[r],harq->d[r],*Zc,Kb,Kr,BG,0);
     //ldpc_encoder_optim((unsigned char*)harq->c[r],(unsigned char*)&harq->d[r][0],*Zc,Kb,Kr,BG,NULL,NULL,NULL,NULL);
@@ -442,23 +376,22 @@
   impp.tinput = tinput;
   impp.tparity = tparity;
   impp.toutput = toutput;
-  
+
   for(int j=0;j<(harq->C/8+1);j++) {
     impp.macro_num=j;
     nrLDPC_encoder(harq->c,harq->d,*Zc,Kb,Kr,harq->BG,&impp);
   }
-  
 
 #ifdef DEBUG_DLSCH_CODING
   write_output("enc_input0.m","enc_in0",&harq->c[0][0],Kr_bytes,1,4);
   write_output("enc_output0.m","enc0",&harq->d[0][0],(3*8*Kr_bytes)+12,1,4);
 #endif
- 
+
   F = harq->F;
-  
+
   Kr = harq->K;
   for (r=0; r<harq->C; r++) {
-    
+
     if (F>0) {
       for (int k=(Kr-F-2*(*Zc)); k<Kr-2*(*Zc); k++) {
 	// writing into positions d[r][k-2Zc] as in clause 5.3.2 step 2) in 38.212
@@ -467,15 +400,13 @@
 	//printf("r %d filler bits [%d] = %d \n", r,k, harq->d[r][k]);
       }
     }
-    
-    
-    
+
 #ifdef DEBUG_DLSCH_CODING
     LOG_D(PHY,"rvidx in encoding = %d\n", rel15->rvIndex[0]);
 #endif
-    
+
     E = nr_get_E(G, harq->C, mod_order, rel15->nrOfLayers, r);
-    
+
     //#ifdef DEBUG_DLSCH_CODING
     LOG_D(PHY,"Rate Matching, Code segment %d/%d (coded bits (G) %u, E %d, Filler bits %d, Filler offset %d mod_order %d, nb_rb %d)...\n",
 	  r,
@@ -485,13 +416,13 @@
 	  F,
 	  Kr-F-2*(*Zc),
 	  mod_order,nb_rb);
-    
+
     // for tbslbrm calculation according to 5.4.2.1 of 38.212
     if (rel15->nrOfLayers < Nl)
       Nl = rel15->nrOfLayers;
-    
+
     Tbslbrm = nr_compute_tbslbrm(rel15->mcsTable[0],nb_rb,Nl);
-    
+
     start_meas(dlsch_rate_matching_stats);
     nr_rate_matching_ldpc(Ilbrm,
                           Tbslbrm,
