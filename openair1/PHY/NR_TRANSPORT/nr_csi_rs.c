/*
 * Licensed to the OpenAirInterface (OAI) Software Alliance under one or more
 * contributor license agreements.  See the NOTICE file distributed with
 * this work for additional information regarding copyright ownership.
 * The OpenAirInterface Software Alliance licenses this file to You under
 * the OAI Public License, Version 1.1  (the "License"); you may not use this file
 * except in compliance with the License.
 * You may obtain a copy of the License at
 *
 *      http://www.openairinterface.org/?page_id=698
 *
 * Unless required by applicable law or agreed to in writing, software
 * distributed under the License is distributed on an "AS IS" BASIS,
 * WITHOUT WARRANTIES OR CONDITIONS OF ANY KIND, either express or implied.
 * See the License for the specific language governing permissions and
 * limitations under the License.
 *-------------------------------------------------------------------------------
 * For more information about the OpenAirInterface (OAI) Software Alliance:
 *      contact@openairinterface.org
 */


#include "PHY/NR_TRANSPORT/nr_transport_proto.h"
#include "PHY/MODULATION/nr_modulation.h"
#include "PHY/NR_REFSIG/nr_refsig.h"

//#define NR_CSIRS_DEBUG


void nr_generate_csi_rs(PHY_VARS_gNB *gNB,
                        int16_t amp,
                        nfapi_nr_dl_tti_csi_rs_pdu_rel15_t csi_params,
                        int slot){

  NR_DL_FRAME_PARMS frame_parms=gNB->frame_parms;
  int32_t **txdataF = gNB->common_vars.txdataF;
  int txdataF_offset = slot*frame_parms.samples_per_slot_wCP;
  uint32_t **gold_csi_rs = gNB->nr_gold_csi_rs[slot];
  //*8(max allocation per RB)*2(QPSK))
  int csi_rs_length =  frame_parms.N_RB_DL<<4;
  int16_t mod_csi[frame_parms.symbols_per_slot][csi_rs_length>>1] __attribute__((aligned(16)));;
  uint16_t b = csi_params.freq_domain;
  uint16_t n, csi_bw, csi_start, p, k, l, mprime, na, kpn, csi_length;
  uint8_t size, ports, kprime, lprime, i, gs;
  uint8_t j[16], k_n[6], koverline[16], loverline[16];
  int found = 0;
  int wf, wt, lp, kp, symb;
  uint8_t fi = 0;
  double rho, alpha;
  uint32_t beta = amp;

  AssertFatal(b!=0, "Invalid CSI frequency domain mapping: no bit selected in bitmap\n");

<<<<<<< HEAD
  // if the scrambling id is not the one previously used to initialize we need to re-initialize the rs
  if (csi_params.scramb_id != gNB->csi_gold_init) {
    gNB->csi_gold_init = csi_params.scramb_id;
    nr_init_csi_rs(gNB, csi_params.scramb_id);
=======
  // pre-computed for scrambling id equel to cell id
  // if the scrambling id is not the cell id we need to re-initialize the rs
  if (csi_params.scramb_id != cell_id) {
    uint8_t reset;
    uint32_t x1, x2;
    uint32_t Nid = csi_params.scramb_id;
    for (uint8_t symb=0; symb<frame_parms.symbols_per_slot; symb++) {
      reset = 1;
      x2 = ((1<<10) * (frame_parms.symbols_per_slot*slot+symb+1) * ((Nid<<1)+1) + (Nid));
      for (uint32_t n=0; n<(csi_rs_length>>5)+1; n++) {
        gold_csi_rs[symb][n] = lte_gold_generic(&x1, &x2, reset);
        reset = 0;
      }
    }
>>>>>>> 3be77c09
  }

  switch (csi_params.row) {
  // implementation of table 7.4.1.5.3-1 of 38.211
  // lprime and kprime are the max value of l' and k'
  case 1:
    ports = 1;
    kprime = 0;
    lprime = 0;
    size = 3;
    while (found < 1) {
      if ((b >> fi) & 0x01) {
        k_n[found] = fi;
        found++;
      }
      else
        fi++;
    }
    for (i=0; i<size; i++) {
      j[i] = 0;
      loverline[i] = csi_params.symb_l0;
      koverline[i] = k_n[0] + (i<<2);
    }
    break;

  case 2:
    ports = 1;
    kprime = 0;
    lprime = 0;
    size = 1;
    while (found < 1) {
      if ((b >> fi) & 0x01) {
        k_n[found] = fi;
        found++;
      }
      else
        fi++;
    }
    for (i=0; i<size; i++) {
      j[i] = 0;
      loverline[i] = csi_params.symb_l0;
      koverline[i] = k_n[0];
    }
    break;

  case 3:
    ports = 2;
    kprime = 1;
    lprime = 0;
    size = 1;
    while (found < 1) {
      if ((b >> fi) & 0x01) {
        k_n[found] = fi<<1;
        found++;
      }
      else
        fi++;
    }
    for (i=0; i<size; i++) {
      j[i] = 0;
      loverline[i] = csi_params.symb_l0;
      koverline[i] = k_n[0];
    }
    break;

  case 4:
    ports = 4;
    kprime = 1;
    lprime = 0;
    size = 2;
    while (found < 1) {
      if ((b >> fi) & 0x01) {
        k_n[found] = fi<<2;
        found++;
      }
      else
        fi++;
    }
    for (i=0; i<size; i++) {
      j[i] = i;
      loverline[i] = csi_params.symb_l0;
      koverline[i] = k_n[0] + (i<<1);
    }
    break;

  case 5:
    ports = 4;
    kprime = 1;
    lprime = 0;
    size = 2;
    while (found < 1) {
      if ((b >> fi) & 0x01) {
        k_n[found] = fi<<1;
        found++;
      }
      else
        fi++;
    }
    for (i=0; i<size; i++) {
      j[i] = i;
      loverline[i] = csi_params.symb_l0 + i;
      koverline[i] = k_n[0];
    }
    break;

  case 6:
    ports = 8;
    kprime = 1;
    lprime = 0;
    size = 4;
    while (found < 4) {
      if ((b >> fi) & 0x01) {
        k_n[found] = fi<<1;
        found++;
      }
      fi++;
    }
    for (i=0; i<size; i++) {
      j[i] = i;
      loverline[i] = csi_params.symb_l0;
      koverline[i] = k_n[i];
    }
    break;

  case 7:
    ports = 8;
    kprime = 1;
    lprime = 0;
    size = 4;
    while (found < 2) {
      if ((b >> fi) & 0x01) {
        k_n[found] = fi<<1;
        found++;
      }
      fi++;
    }
    for (i=0; i<size; i++) {
      j[i] = i;
      loverline[i] = csi_params.symb_l0 + (i>>1);
      koverline[i] = k_n[i%2];
    }
    break;

  case 8:
    ports = 8;
    kprime = 1;
    lprime = 1;
    size = 2;
    while (found < 2) {
      if ((b >> fi) & 0x01) {
        k_n[found] = fi<<1;
        found++;
      }
      fi++;
    }
    for (i=0; i<size; i++) {
      j[i] = i;
      loverline[i] = csi_params.symb_l0;
      koverline[i] = k_n[i];
    }
    break;

  case 9:
    ports = 12;
    kprime = 1;
    lprime = 0;
    size = 6;
    while (found < 6) {
      if ((b >> fi) & 0x01) {
        k_n[found] = fi<<1;
        found++;
      }
      fi++;
    }
    for (i=0; i<size; i++) {
      j[i] = i;
      loverline[i] = csi_params.symb_l0;
      koverline[i] = k_n[i];
    }
    break;

  case 10:
    ports = 12;
    kprime = 1;
    lprime = 1;
    size = 3;
    while (found < 3) {
      if ((b >> fi) & 0x01) {
        k_n[found] = fi<<1;
        found++;
      }
      fi++;
    }
    for (i=0; i<size; i++) {
      j[i] = i;
      loverline[i] = csi_params.symb_l0;
      koverline[i] = k_n[i];
    }
    break;

  case 11:
    ports = 16;
    kprime = 1;
    lprime = 0;
    size = 8;
    while (found < 4) {
      if ((b >> fi) & 0x01) {
        k_n[found] = fi<<1;
        found++;
      }
      fi++;
    }
    for (i=0; i<size; i++) {
      j[i] = i;
      loverline[i] = csi_params.symb_l0 + (i>>2);
      koverline[i] = k_n[i%4];
    }
    break;

  case 12:
    ports = 16;
    kprime = 1;
    lprime = 1;
    size = 4;
    while (found < 4) {
      if ((b >> fi) & 0x01) {
        k_n[found] = fi<<1;
        found++;
      }
      fi++;
    }
    for (i=0; i<size; i++) {
      j[i] = i;
      loverline[i] = csi_params.symb_l0;
      koverline[i] = k_n[i];
    }
    break;

  case 13:
    ports = 24;
    kprime = 1;
    lprime = 0;
    size = 12;
    while (found < 3) {
      if ((b >> fi) & 0x01) {
        k_n[found] = fi<<1;
        found++;
      }
      fi++;
    }
    for (i=0; i<size; i++) {
      j[i] = i;
      if (i<6)
        loverline[i] = csi_params.symb_l0 + i/3;
      else
        loverline[i] = csi_params.symb_l1 + i/9;
      koverline[i] = k_n[i%3];
    }
    break;

  case 14:
    ports = 24;
    kprime = 1;
    lprime = 1;
    size = 6;
    while (found < 3) {
      if ((b >> fi) & 0x01) {
        k_n[found] = fi<<1;
        found++;
      }
      fi++;
    }
    for (i=0; i<size; i++) {
      j[i] = i;
      if (i<3)
        loverline[i] = csi_params.symb_l0;
      else
        loverline[i] = csi_params.symb_l1;
      koverline[i] = k_n[i%3];
    }
    break;

  case 15:
    ports = 24;
    kprime = 1;
    lprime = 3;
    size = 3;
    while (found < 3) {
      if ((b >> fi) & 0x01) {
        k_n[found] = fi<<1;
        found++;
      }
      fi++;
    }
    for (i=0; i<size; i++) {
      j[i] = i;
      loverline[i] = csi_params.symb_l0;
      koverline[i] = k_n[i];
    }
    break;

  case 16:
    ports = 32;
    kprime = 1;
    lprime = 0;
    size = 16;
    while (found < 4) {
      if ((b >> fi) & 0x01) {
        k_n[found] = fi<<1;
        found++;
      }
      fi++;
    }
    for (i=0; i<size; i++) {
      j[i] = i;
      if (i<8)
        loverline[i] = csi_params.symb_l0 + (i>>2);
      else
        loverline[i] = csi_params.symb_l1 + (i/12);
      koverline[i] = k_n[i%4];
    }
    break;

  case 17:
    ports = 32;
    kprime = 1;
    lprime = 1;
    size = 8;
    while (found < 4) {
      if ((b >> fi) & 0x01) {
        k_n[found] = fi<<1;
        found++;
      }
      fi++;
    }
    for (i=0; i<size; i++) {
      j[i] = i;
      if (i<4)
        loverline[i] = csi_params.symb_l0;
      else
        loverline[i] = csi_params.symb_l1;
      koverline[i] = k_n[i%4];
    }
    break;

  case 18:
    ports = 32;
    kprime = 1;
    lprime = 3;
    size = 4;
    while (found < 4) {
      if ((b >> fi) & 0x01) {
        k_n[found] = fi<<1;
        found++;
      }
      fi++;
    }
    for (i=0; i<size; i++) {
      j[i] = i;
      loverline[i] = csi_params.symb_l0;
      koverline[i] = k_n[i];
    }
    break;

  default:
    AssertFatal(0==1, "Row %d is not valid for CSI Table 7.4.1.5.3-1\n", csi_params.row);
  }

#ifdef NR_CSIRS_DEBUG
  printf(" row %d, n. of ports %d\n k' ",csi_params.row,ports);
  for (kp=0; kp<=kprime; kp++)
    printf("%d, ",kp);
  printf("l' ");
  for (lp=0; lp<=lprime; lp++)
    printf("%d, ",lp);
  printf("\n k overline ");
  for (i=0; i<size; i++)
    printf("%d, ",koverline[i]);
  printf("\n l overline ");
  for (i=0; i<size; i++)
    printf("%d, ",loverline[i]);
  printf("\n");
#endif


  // setting the frequency density from its index
  switch (csi_params.freq_density) {
  
  case 0:
    rho = 0.5;
    break;
  
  case 1:
    rho = 0.5;
    break;

   case 2:
    rho = 1;
    break;

   case 3:
    rho = 3;
    break;

  default:
    AssertFatal(0==1, "Invalid frequency density index for CSI\n");
  }

  if (ports == 1)
    alpha = rho;
  else
    alpha = 2*rho; 

#ifdef NR_CSIRS_DEBUG
    printf(" rho %f, alpha %f\n",rho,alpha);
#endif

  // CDM group size from CDM type index
  switch (csi_params.cdm_type) {
  
  case 0:
    gs = 1;
    break;
  
  case 1:
    gs = 2;
    break;

  case 2:
    gs = 4;
    break;

  case 3:
    gs = 8;
    break;

  default:
    AssertFatal(0==1, "Invalid cdm type index for CSI\n");
  }

  // according to 38.214 5.2.2.3.1 last paragraph
  if (csi_params.start_rb<csi_params.bwp_start)
    csi_start = csi_params.bwp_start;
  else 
    csi_start = csi_params.start_rb;
  if (csi_params.nr_of_rbs > (csi_params.bwp_start+csi_params.bwp_size-csi_start))
    csi_bw = csi_params.bwp_start+csi_params.bwp_size-csi_start;
  else
    csi_bw = csi_params.nr_of_rbs;

  if (rho < 1) {
    if (csi_params.freq_density == 0)
      csi_length = (((csi_bw + csi_start)>>1)<<kprime)<<1;
    else
      csi_length = ((((csi_bw + csi_start)>>1)<<kprime)+1)<<1;
  }
  else
    csi_length = (((uint16_t) rho*(csi_bw + csi_start))<<kprime)<<1;

#ifdef NR_CSIRS_DEBUG
    printf(" start rb %d, n. rbs %d, csi length %d\n",csi_start,csi_bw,csi_length);
#endif


  // TRS
  if (csi_params.csi_type == 0) {
    // ???
  }

  // NZP CSI RS
  if (csi_params.csi_type == 1) {
    // assuming amp is the amplitude of SSB channels
    switch (csi_params.power_control_offset_ss) {
    case 0:
      beta = (amp*ONE_OVER_SQRT2_Q15)>>15;
      break;
    case 1:
      beta = amp;
      break;
    case 2:
      beta = (amp*ONE_OVER_SQRT2_Q15)>>14;
      break;
    case 3:
      beta = amp<<1;
      break;
    default:
      AssertFatal(0==1, "Invalid SS power offset density index for CSI\n");
    }

    for (lp=0; lp<=lprime; lp++){
      symb = csi_params.symb_l0;
      nr_modulation(gold_csi_rs[symb+lp], csi_length, DMRS_MOD_ORDER, mod_csi[symb+lp]);
      if ((csi_params.row == 5) || (csi_params.row == 7) || (csi_params.row == 11) || (csi_params.row == 13) || (csi_params.row == 16))
        nr_modulation(gold_csi_rs[symb+1], csi_length, DMRS_MOD_ORDER, mod_csi[symb+1]);
      if ((csi_params.row == 14) || (csi_params.row == 13) || (csi_params.row == 16) || (csi_params.row == 17)) {
        symb = csi_params.symb_l1;
        nr_modulation(gold_csi_rs[symb+lp], csi_length, DMRS_MOD_ORDER, mod_csi[symb+lp]);
        if ((csi_params.row == 13) || (csi_params.row == 16))
          nr_modulation(gold_csi_rs[symb+1], csi_length, DMRS_MOD_ORDER, mod_csi[symb+1]);
      }
    }
  }

  uint16_t start_sc = frame_parms.first_carrier_offset;

  // resource mapping according to 38.211 7.4.1.5.3
  for (n=csi_start; n<(csi_start+csi_bw); n++) {
   if ( (csi_params.freq_density > 1) || (csi_params.freq_density == (n%2))) {  // for freq density 0.5 checks if even or odd RB
    for (int ji=0; ji<size; ji++) { // loop over CDM groups
      for (int s=0 ; s<gs; s++)  { // loop over each CDM group size
        p = s+j[ji]*gs; // port index
        for (kp=0; kp<=kprime; kp++) { // loop over frequency resource elements within a group
          k = (start_sc+(n*NR_NB_SC_PER_RB)+koverline[ji]+kp)%(frame_parms.ofdm_symbol_size);  // frequency index of current resource element
          // wf according to tables 7.4.5.3-2 to 7.4.5.3-5 
          if (kp == 0)
            wf = 1;
          else
            wf = -2*(s%2)+1;
          na = n*alpha;
          kpn = (rho*koverline[ji])/NR_NB_SC_PER_RB;
          mprime = na + kp + kpn; // sequence index
          for (lp=0; lp<=lprime; lp++) { // loop over frequency resource elements within a group
            l = lp + loverline[ji];
            // wt according to tables 7.4.5.3-2 to 7.4.5.3-5 
            if (s < 2)
              wt = 1;
            else if (s < 4)
              wt = -2*(lp%2)+1;
            else if (s < 6)
              wt = -2*(lp/2)+1;
            else {
              if ((lp == 0) || (lp == 3))
                wt = 1;
              else
                wt = -1;
            }
            // ZP CSI RS
            if (csi_params.csi_type == 2) {
              ((int16_t*)txdataF[p])[((l*frame_parms.ofdm_symbol_size + k)<<1)+(2*txdataF_offset)] = 0;
              ((int16_t*)txdataF[p])[((l*frame_parms.ofdm_symbol_size + k)<<1)+1+(2*txdataF_offset)] = 0;
            }
            else {
              ((int16_t*)txdataF[p])[((l*frame_parms.ofdm_symbol_size + k)<<1)+(2*txdataF_offset)] = (beta*wt*wf*mod_csi[l][mprime<<1]) >> 15;
              ((int16_t*)txdataF[p])[((l*frame_parms.ofdm_symbol_size + k)<<1)+1+(2*txdataF_offset)] = (beta*wt*wf*mod_csi[l][(mprime<<1) + 1]) >> 15;
            }
#ifdef NR_CSIRS_DEBUG
            printf("l,k (%d %d)  seq. index %d \t port %d \t (%d,%d)\n",l,k,mprime,p+3000,
                   ((int16_t*)txdataF[p])[((l*frame_parms.ofdm_symbol_size + k)<<1)+(2*txdataF_offset)],
                   ((int16_t*)txdataF[p])[((l*frame_parms.ofdm_symbol_size + k)<<1)+1+(2*txdataF_offset)]);
#endif
          }
        }
      }    
    }
   }
  } 
}<|MERGE_RESOLUTION|>--- conflicted
+++ resolved
@@ -51,27 +51,10 @@
 
   AssertFatal(b!=0, "Invalid CSI frequency domain mapping: no bit selected in bitmap\n");
 
-<<<<<<< HEAD
   // if the scrambling id is not the one previously used to initialize we need to re-initialize the rs
   if (csi_params.scramb_id != gNB->csi_gold_init) {
     gNB->csi_gold_init = csi_params.scramb_id;
     nr_init_csi_rs(gNB, csi_params.scramb_id);
-=======
-  // pre-computed for scrambling id equel to cell id
-  // if the scrambling id is not the cell id we need to re-initialize the rs
-  if (csi_params.scramb_id != cell_id) {
-    uint8_t reset;
-    uint32_t x1, x2;
-    uint32_t Nid = csi_params.scramb_id;
-    for (uint8_t symb=0; symb<frame_parms.symbols_per_slot; symb++) {
-      reset = 1;
-      x2 = ((1<<10) * (frame_parms.symbols_per_slot*slot+symb+1) * ((Nid<<1)+1) + (Nid));
-      for (uint32_t n=0; n<(csi_rs_length>>5)+1; n++) {
-        gold_csi_rs[symb][n] = lte_gold_generic(&x1, &x2, reset);
-        reset = 0;
-      }
-    }
->>>>>>> 3be77c09
   }
 
   switch (csi_params.row) {
