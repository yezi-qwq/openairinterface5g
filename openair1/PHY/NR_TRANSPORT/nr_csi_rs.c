--- conflicted
+++ resolved
@@ -30,11 +30,12 @@
 void nr_init_csi_rs(NR_DL_FRAME_PARMS *fp, uint32_t ***csi_rs, uint32_t Nid) {
   uint32_t x1, x2;
   uint8_t reset;
+  int csi_dmrs_init_length =  ((fp->N_RB_DL<<4)>>5)+1;
   for (uint8_t slot=0; slot<fp->slots_per_frame; slot++) {
     for (uint8_t symb=0; symb<fp->symbols_per_slot; symb++) {
       reset = 1;
       x2 = ((1<<10) * (fp->symbols_per_slot*slot+symb+1) * ((Nid<<1)+1) + (Nid));
-      for (uint32_t n=0; n<NR_MAX_CSI_RS_INIT_LENGTH_DWORD; n++) {
+      for (uint32_t n=0; n<csi_dmrs_init_length; n++) {
         csi_rs[slot][symb][n] = lte_gold_generic(&x1, &x2, reset);
         reset = 0;
       }
@@ -50,7 +51,6 @@
                         uint16_t cell_id,
                         int slot){
 
-<<<<<<< HEAD
 #ifdef NR_CSIRS_DEBUG
   LOG_I(NR_PHY, "csi_params->subcarrier_spacing = %i\n", csi_params->subcarrier_spacing);
   LOG_I(NR_PHY, "csi_params->cyclic_prefix = %i\n", csi_params->cyclic_prefix);
@@ -70,20 +70,11 @@
 
   int dataF_offset = slot*frame_parms.samples_per_slot_wCP;
   uint32_t **nr_gold_csi_rs = nr_csi_rs_info->nr_gold_csi_rs[slot];
-  int16_t mod_csi[frame_parms.symbols_per_slot][NR_MAX_CSI_RS_LENGTH>>1] __attribute__((aligned(16)));;
+  //*8(max allocation per RB)*2(QPSK))
+  int csi_rs_length =  frame_parms.N_RB_DL<<4;
+  int16_t mod_csi[frame_parms.symbols_per_slot][csi_rs_length>>1] __attribute__((aligned(16)));
   uint16_t b = csi_params->freq_domain;
   uint16_t n, p, k, l, mprime, na, kpn;
-=======
-  NR_DL_FRAME_PARMS frame_parms=gNB->frame_parms;
-  int32_t **txdataF = gNB->common_vars.txdataF;
-  int txdataF_offset = slot*frame_parms.samples_per_slot_wCP;
-  uint32_t **gold_csi_rs = gNB->nr_gold_csi_rs[slot];
-  //*8(max allocation per RB)*2(QPSK))
-  int csi_rs_length =  frame_parms.N_RB_DL<<4;
-  int16_t mod_csi[frame_parms.symbols_per_slot][csi_rs_length>>1] __attribute__((aligned(16)));;
-  uint16_t b = csi_params.freq_domain;
-  uint16_t n, csi_bw, csi_start, p, k, l, mprime, na, kpn, csi_length;
->>>>>>> 2c86b745
   uint8_t size, ports, kprime, lprime, i, gs;
   uint8_t j[16], k_n[6], koverline[16], loverline[16];
   int found = 0;
@@ -104,13 +95,8 @@
     for (uint8_t symb=0; symb<frame_parms.symbols_per_slot; symb++) {
       reset = 1;
       x2 = ((1<<10) * (frame_parms.symbols_per_slot*slot+symb+1) * ((Nid<<1)+1) + (Nid));
-<<<<<<< HEAD
-      for (uint32_t n=0; n<NR_MAX_CSI_RS_INIT_LENGTH_DWORD; n++) {
+      for (uint32_t n=0; n<(csi_rs_length>>5)+1; n++) {
         nr_gold_csi_rs[symb][n] = lte_gold_generic(&x1, &x2, reset);
-=======
-      for (uint32_t n=0; n<(csi_rs_length>>5)+1; n++) {
-        gold_csi_rs[symb][n] = lte_gold_generic(&x1, &x2, reset);
->>>>>>> 2c86b745
         reset = 0;
       }
     }
@@ -659,7 +645,7 @@
 #endif
           }
         }
-      }    
+      }
     }
    }
   }
