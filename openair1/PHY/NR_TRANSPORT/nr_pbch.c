--- conflicted
+++ resolved
@@ -265,11 +265,7 @@
 #endif
 
     // Payload interleaving
-<<<<<<< HEAD
-  uint32_t in=0;
-=======
   uint32_t in=0;//, out=0;
->>>>>>> 1da3a24c
   for (int i=0; i<NR_POLAR_PBCH_PAYLOAD_BITS>>3; i++)
     in |= (uint32_t)(pbch->pbch_a[i]<<((3-i)<<3));
 
