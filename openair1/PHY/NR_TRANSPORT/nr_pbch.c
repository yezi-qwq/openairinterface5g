--- conflicted
+++ resolved
@@ -51,12 +51,8 @@
 {
   int k,l;
   int16_t a;
-<<<<<<< HEAD
-  int16_t mod_dmrs[NR_PBCH_DMRS_LENGTH<<2];
-=======
   int16_t mod_dmrs[NR_PBCH_DMRS_LENGTH<<1];
   uint8_t idx=0;
->>>>>>> 966b3a05
 
   LOG_I(PHY, "PBCH DMRS mapping started at symbol %d shift %d\n", ssb_start_symbol+1, nushift);
 
@@ -142,7 +138,6 @@
 {
   uint8_t reset, offset;
   uint32_t x1, x2, s=0;
-  uint64_t tmp=0;
   uint8_t M = length - 3; // case Lmax = 4--> 29
 
   reset = 1;
