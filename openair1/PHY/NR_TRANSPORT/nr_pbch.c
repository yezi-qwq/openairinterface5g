--- conflicted
+++ resolved
@@ -277,14 +277,7 @@
   else
     pbch->pbch_a |= ((config->sch_config.ssb_subcarrier_offset.value>>4)&1)<<29; //MSB of k_SSB (bit index 4)
 
-<<<<<<< HEAD
-    // Payload interleaving
-  uint32_t in=0;//, out=0;
-  for (int i=0; i<NR_POLAR_PBCH_PAYLOAD_BITS>>3; i++)
-    in |= (uint32_t)(pbch->pbch_a[i]<<((3-i)<<3));
-=======
   LOG_I(PHY,"After extra byte: pbch_a = 0x%08x\n",pbch->pbch_a);
->>>>>>> ce264164
 
     // Payload interleaving
   
