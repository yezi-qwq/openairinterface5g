--- conflicted
+++ resolved
@@ -246,11 +246,11 @@
       (*xbyte) ^= ((ssb_index>>(3+i))&1)<<(5+i); // resp. 4th, 5th and 6th bits of ssb_index
   else
     (*xbyte) ^= ((config->sch_config.ssb_subcarrier_offset.value>>5)&1)<<5; //MSB of k_SSB
-//#ifdef DEBUG_PBCH_ENCODING
+#ifdef DEBUG_PBCH_ENCODING
   printf("Extra byte:\n");
   for (int i=0; i<4; i++)
     printf("pbch_a[%d]: 0x%02x\n", i, pbch->pbch_a[i]);
-//#endif
+#endif
 
     // Payload interleaving
   uint32_t in=0, out=0;
@@ -281,23 +281,11 @@
     printf("pbch_a_prime[%d]: 0x%08x\n", pbch->pbch_a_prime);
 #endif
 
-<<<<<<< HEAD
-=======
-/*for (int m=0;m<32;m++){
-pbch_a_b[m] = ((pbch->pbch_a_prime[m>>3]>>(m&7))&1);
-//printf("pbch_a_b[%d] %d\n", m, pbch_a_b[m] );
-}*/
-
->>>>>>> 2dec82b3
   /// CRC, coding and rate matching
   polar_encoder (pbch->pbch_a_prime, pbch->pbch_e, polar_params);
 #ifdef DEBUG_PBCH_ENCODING
   printf("Channel coding:\n");
-<<<<<<< HEAD
   for (int i=0; i<NR_POLAR_PBCH_E_DWORD; i++)
-=======
-  for (int i=0; i<NR_POLAR_PBCH_E>>5; i++)
->>>>>>> 2dec82b3
     printf("pbch_e[%d]: 0x%08x\t", i, pbch->pbch_e[i]);
   printf("\n");
 #endif
@@ -308,11 +296,7 @@
   nr_pbch_scrambling(pbch, (uint32_t)config->sch_config.physical_cell_id.value, nushift, M, NR_POLAR_PBCH_E, 1);
 #ifdef DEBUG_PBCH_ENCODING
   printf("Scrambling:\n");
-<<<<<<< HEAD
   for (int i=0; i<NR_POLAR_PBCH_E_DWORD; i++)
-=======
-  for (int i=0; i<NR_POLAR_PBCH_E>>5; i++)
->>>>>>> 2dec82b3
     printf("pbch_e[%d]: 0x%08x\t", i, pbch->pbch_e[i]);
   printf("\n");
 #endif
