--- conflicted
+++ resolved
@@ -40,11 +40,7 @@
 //#define DEBUG_PBCH_ENCODING
 //#define DEBUG_PBCH_DMRS
 
-<<<<<<< HEAD
 extern short nr_mod_table[NR_MOD_TABLE_SIZE_SHORT];
-=======
-#include "PHY/NR_REFSIG/nr_mod_table.h"
->>>>>>> ce264164
 
 uint8_t nr_pbch_payload_interleaving_pattern[32] = {16, 23, 18, 17, 8, 30, 10, 6, 24, 7, 0, 5, 3, 2, 1, 4,
                                                 9, 11, 12, 13, 14, 15, 19, 20, 21, 22, 25, 26, 27, 28, 29, 31};
