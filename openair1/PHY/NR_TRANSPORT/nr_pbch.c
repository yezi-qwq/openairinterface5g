--- conflicted
+++ resolved
@@ -140,14 +140,10 @@
 {
   uint8_t reset, offset;
   uint32_t x1, x2, s=0;
-<<<<<<< HEAD
-  uint8_t M = length - 3; // case Lmax = 4--> 29
-=======
   uint8_t *pbch_e = pbch->pbch_e;
   uint32_t *pbch_a_prime = (uint32_t*)pbch->pbch_a_prime;
   uint32_t *pbch_a_interleaved = (uint32_t*)pbch->pbch_a_interleaved;
   uint32_t unscrambling_mask = 0x87002D;
->>>>>>> 24368484
 
   reset = 1;
   // x1 is set in lte_gold_generic
