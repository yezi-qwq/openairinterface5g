/*
 * Licensed to the OpenAirInterface (OAI) Software Alliance under one or more
 * contributor license agreements.  See the NOTICE file distributed with
 * this work for additional information regarding copyright ownership.
 * The OpenAirInterface Software Alliance licenses this file to You under
 * the OAI Public License, Version 1.1  (the "License"); you may not use this file
 * except in compliance with the License.
 * You may obtain a copy of the License at
 *
 *      http://www.openairinterface.org/?page_id=698
 *
 * Unless required by applicable law or agreed to in writing, software
 * distributed under the License is distributed on an "AS IS" BASIS,
 * WITHOUT WARRANTIES OR CONDITIONS OF ANY KIND, either express or implied.
 * See the License for the specific language governing permissions and
 * limitations under the License.
 *-------------------------------------------------------------------------------
 * For more information about the OpenAirInterface (OAI) Software Alliance:
 *      contact@openairinterface.org
 */

/*! \file PHY/NR_TRANSPORT/nr_pbch.c
* \brief Top-level routines for generating the PBCH/BCH physical/transport channel V15.1 03/2018
* \author Guy De Souza
* \thanks Special Thanks to Son Dang for helpfull contributions and testing
* \date 2018
* \version 0.1
* \company Eurecom
* \email: desouza@eurecom.fr
* \note
* \warning
*/

#include "PHY/defs_gNB.h"
#include "PHY/NR_TRANSPORT/nr_transport.h"
#include "PHY/LTE_REFSIG/lte_refsig.h"
#include "PHY/sse_intrin.h"

//#define DEBUG_PBCH
//#define DEBUG_PBCH_ENCODING
//#define DEBUG_PBCH_DMRS

extern short nr_mod_table[NR_MOD_TABLE_SIZE_SHORT];

uint8_t nr_pbch_payload_interleaving_pattern[32] = {16, 23, 18, 17, 8, 30, 10, 6, 24, 7, 0, 5, 3, 2, 1, 4,
                                                9, 11, 12, 13, 14, 15, 19, 20, 21, 22, 25, 26, 27, 28, 29, 31};

int nr_generate_pbch_dmrs(uint32_t *gold_pbch_dmrs,
                          int32_t **txdataF,
                          int16_t amp,
                          uint8_t ssb_start_symbol,
                          nfapi_nr_config_request_t* config,
                          NR_DL_FRAME_PARMS *frame_parms)
{
  int k,l;
  int16_t a;
  int16_t mod_dmrs[NR_PBCH_DMRS_LENGTH<<1];
  uint8_t idx=0;
  uint8_t nushift = config->sch_config.physical_cell_id.value &3;

  LOG_D(PHY, "PBCH DMRS mapping started at symbol %d shift %d\n", ssb_start_symbol+1, nushift);

  /// QPSK modulation
  for (int m=0; m<NR_PBCH_DMRS_LENGTH; m++) {
    idx = ((((gold_pbch_dmrs[(m<<1)>>5])>>((m<<1)&0x1f))&1)<<1) ^ (((gold_pbch_dmrs[((m<<1)+1)>>5])>>(((m<<1)+1)&0x1f))&1);
    mod_dmrs[m<<1] = nr_mod_table[(NR_MOD_TABLE_QPSK_OFFSET + idx)<<1];
    mod_dmrs[(m<<1)+1] = nr_mod_table[((NR_MOD_TABLE_QPSK_OFFSET + idx)<<1) + 1];
#ifdef DEBUG_PBCH_DMRS
  printf("m %d idx %d gold seq %d b0-b1 %d-%d mod_dmrs %d %d\n", m, idx, gold_pbch_dmrs[(m<<1)>>5], (((gold_pbch_dmrs[(m<<1)>>5])>>((m<<1)&0x1f))&1),
  (((gold_pbch_dmrs[((m<<1)+1)>>5])>>(((m<<1)+1)&0x1f))&1), mod_dmrs[(m<<1)], mod_dmrs[(m<<1)+1]);
#endif
  }

  /// Resource mapping
  a = (config->rf_config.tx_antenna_ports.value == 1) ? amp : (amp*ONE_OVER_SQRT2_Q15)>>15;

  for (int aa = 0; aa < config->rf_config.tx_antenna_ports.value; aa++)
  {

    // PBCH DMRS are mapped  within the SSB block on every fourth subcarrier starting from nushift of symbols 1, 2, 3
      ///symbol 1  [0+nushift:4:236+nushift] -- 60 mod symbols
    k = frame_parms->first_carrier_offset + frame_parms->ssb_start_subcarrier + nushift;
    l = ssb_start_symbol + 1;

    for (int m = 0; m < 60; m++) {
#ifdef DEBUG_PBCH_DMRS
  printf("m %d at k %d of l %d\n", m, k, l);
#endif
      ((int16_t*)txdataF[aa])[(l*frame_parms->ofdm_symbol_size + k)<<1] = (a * mod_dmrs[m<<1]) >> 15;
      ((int16_t*)txdataF[aa])[((l*frame_parms->ofdm_symbol_size + k)<<1) + 1] = (a * mod_dmrs[(m<<1) + 1]) >> 15;
#ifdef DEBUG_PBCH_DMRS
      printf("(%d,%d)\n",
	((int16_t*)txdataF[aa])[(l*frame_parms->ofdm_symbol_size + k)<<1],
	((int16_t*)txdataF[aa])[((l*frame_parms->ofdm_symbol_size + k)<<1)+1]);
#endif
      k+=4;

      if (k >= frame_parms->ofdm_symbol_size)
        k-=frame_parms->ofdm_symbol_size;
    }

      ///symbol 2  [0+u:4:44+nushift ; 192+nu:4:236+nushift] -- 24 mod symbols
    k = frame_parms->first_carrier_offset + frame_parms->ssb_start_subcarrier + nushift;
    l++;

    for (int m = 60; m < 84; m++) {
#ifdef DEBUG_PBCH_DMRS
  printf("m %d at k %d of l %d\n", m, k, l);
#endif
      ((int16_t*)txdataF[aa])[(l*frame_parms->ofdm_symbol_size + k)<<1] = (a * mod_dmrs[m<<1]) >> 15;
      ((int16_t*)txdataF[aa])[((l*frame_parms->ofdm_symbol_size + k)<<1) + 1] = (a * mod_dmrs[(m<<1) + 1]) >> 15;
#ifdef DEBUG_PBCH_DMRS
      printf("(%d,%d)\n",
	((int16_t*)txdataF[aa])[(l*frame_parms->ofdm_symbol_size + k)<<1],
	((int16_t*)txdataF[aa])[((l*frame_parms->ofdm_symbol_size + k)<<1)+1]);
#endif
      k+=(m==71)?148:4; // Jump from 44+nu to 192+nu

      if (k >= frame_parms->ofdm_symbol_size)
        k-=frame_parms->ofdm_symbol_size;
    }

      ///symbol 3  [0+nushift:4:236+nushift] -- 60 mod symbols
    k = frame_parms->first_carrier_offset + frame_parms->ssb_start_subcarrier + nushift;
    l++;

    for (int m = 84; m < NR_PBCH_DMRS_LENGTH; m++) {
#ifdef DEBUG_PBCH_DMRS
  printf("m %d at k %d of l %d\n", m, k, l);
#endif
      ((int16_t*)txdataF[aa])[(l*frame_parms->ofdm_symbol_size + k)<<1] = (a * mod_dmrs[m<<1]) >> 15;
      ((int16_t*)txdataF[aa])[((l*frame_parms->ofdm_symbol_size + k)<<1) + 1] = (a * mod_dmrs[(m<<1) + 1]) >> 15;
#ifdef DEBUG_PBCH_DMRS
      printf("(%d,%d)\n",
	((int16_t*)txdataF[aa])[(l*frame_parms->ofdm_symbol_size + k)<<1],
	((int16_t*)txdataF[aa])[((l*frame_parms->ofdm_symbol_size + k)<<1)+1]);
#endif
      k+=4;

      if (k >= frame_parms->ofdm_symbol_size)
        k-=frame_parms->ofdm_symbol_size;
    }

  }


#ifdef DEBUG_PBCH_DMRS
  write_output("txdataF_pbch_dmrs.m", "txdataF_pbch_dmrs", txdataF[0], frame_parms->samples_per_frame_wCP>>1, 1, 1);
#endif
  return 0;
}

void nr_pbch_scrambling(NR_gNB_PBCH *pbch,
                        uint32_t Nid,
                        uint8_t nushift,
                        uint16_t M,
                        uint16_t length,
                        uint8_t encoded,
                        uint32_t unscrambling_mask) {
  uint8_t reset, offset;
  uint32_t x1, x2, s=0;
  uint32_t *pbch_e = pbch->pbch_e;
  reset = 1;
  // x1 is set in lte_gold_generic
  x2 = Nid;

  // The Gold sequence is shifted by nushift* M, so we skip (nushift*M /32) double words
  for (int i=0; i<(uint16_t)ceil(((float)nushift*M)/32); i++) {
    s = lte_gold_generic(&x1, &x2, reset);
    reset = 0;
  }

  // Scrambling is now done with offset (nushift*M)%32
  offset = (nushift*M)&0x1f;
#ifdef DEBUG_PBCH_ENCODING
  printf("Scrambling params: nushift %d M %d length %d encoded %d offset %d\n", nushift, M, length, encoded, offset);
#endif
#ifdef DEBUG_PBCH_ENCODING
  printf("s: %04x\t", s);
#endif
  int k = 0;

  if (!encoded) {
    /// 1st Scrambling
    for (int i = 0; i < length; ++i) {
      if ((unscrambling_mask>>i)&1)
        pbch->pbch_a_prime ^= ((pbch->pbch_a_interleaved>>i)&1)<<i;
      else {
        if (((k+offset)&0x1f)==0) {
          s = lte_gold_generic(&x1, &x2, reset);
          reset = 0;
        }

        pbch->pbch_a_prime ^= (((pbch->pbch_a_interleaved>>i)&1) ^ ((s>>((k+offset)&0x1f))&1))<<i;
        k++;                  /// k increase only when payload bit is not special bit
      }
    }
  } else {
    /// 2nd Scrambling
    for (int i = 0; i < length; ++i) {
      if (((i+offset)&0x1f)==0) {
        s = lte_gold_generic(&x1, &x2, reset);
        reset = 0;
      }

      pbch_e[i>>5] ^= (((s>>((i+offset)&0x1f))&1)<<(i&0x1f));
    }
  }
}


void nr_init_pbch_interleaver(uint8_t *interleaver) {
  uint8_t j_sfn=0, j_hrf=10, j_ssb=11, j_other=14;
  memset((void*)interleaver,0, NR_POLAR_PBCH_PAYLOAD_BITS);

  for (uint8_t i=0; i<NR_POLAR_PBCH_PAYLOAD_BITS; i++)
    if (!i) // choice bit:1
     *(interleaver+i) = *(nr_pbch_payload_interleaving_pattern+j_other++);
    else if (i<7) //Sfn bits:6
      *(interleaver+i) = *(nr_pbch_payload_interleaving_pattern+j_sfn++);
    else if (i<24) // other:17
      *(interleaver+i) = *(nr_pbch_payload_interleaving_pattern+j_other++);
    else if (i<28) // Sfn:4
      *(interleaver+i) = *(nr_pbch_payload_interleaving_pattern+j_sfn++);
    else if (i==28) // Hrf bit:1
      *(interleaver+i) = *(nr_pbch_payload_interleaving_pattern+j_hrf);
    else // Ssb bits:3
      *(interleaver+i) = *(nr_pbch_payload_interleaving_pattern+j_ssb++);
}

int nr_generate_pbch(NR_gNB_PBCH *pbch,
                     t_nrPolar_paramsPtr polar_params,
                     uint8_t *pbch_pdu,
                     uint8_t *interleaver,
                     int32_t **txdataF,
                     int16_t amp,
                     uint8_t ssb_start_symbol,
                     uint8_t n_hf,
                     uint8_t Lmax,
                     uint8_t ssb_index,
                     int sfn,
                     nfapi_nr_config_request_t* config,
                     NR_DL_FRAME_PARMS *frame_parms)
{

  int k,l,m;
  int16_t a;
  int16_t mod_pbch_e[NR_POLAR_PBCH_E];
  uint8_t idx=0;
  uint16_t M;
  uint8_t nushift;
  uint32_t unscrambling_mask;

  LOG_I(PHY, "PBCH generation started\n");

  ///Payload generation

  memset((void*)pbch, 0, sizeof(NR_gNB_PBCH));
  pbch->pbch_a=0;
  for (int i=0; i<NR_PBCH_PDU_BITS; i++)
    pbch->pbch_a |= ((pbch_pdu[2-(i>>3)]>>(7-(i&7)))&1)<<i;
#ifdef DEBUG_PBCH_ENCODING
  for (int i=0; i<3; i++)
    printf("pbch_pdu[%d]: 0x%02x\n", i, pbch_pdu[i]);
  printf("PBCH payload = 0x%08x\n",pbch->pbch_a);
#endif

    // Extra byte generation
  for (int i=0; i<4; i++)
    pbch->pbch_a |= ((sfn>>(3-i))&1)<<(24+i); // resp. 4th, 3rd, 2nd ans 1st lsb of sfn

  pbch->pbch_a |= n_hf<<28; // half frame index bit

  if (Lmax == 64)
    for (int i=0; i<3; i++)
      pbch->pbch_a |= ((ssb_index>>(5-i))&1)<<(29+i); // resp. 6th, 5th and 4th bits of ssb_index
  else
    pbch->pbch_a |= ((config->sch_config.ssb_subcarrier_offset.value>>4)&1)<<29; //MSB of k_SSB (bit index 4)

  LOG_I(PHY,"After extra byte: pbch_a = 0x%08x\n",pbch->pbch_a);

    // Payload interleaving
  
  for (int i=0; i<NR_POLAR_PBCH_PAYLOAD_BITS; i++) {
    pbch->pbch_a_interleaved |= ((pbch->pbch_a>>i)&1)<<(*(interleaver+i));
#ifdef DEBUG_PBCH_ENCODING
  printf("i %d out 0x%08x ilv %d (in>>i)&1) %d\n", i, pbch->pbch_a_interleaved, *(interleaver+i), (pbch->pbch_a>>i)&1);
#endif
  }

#ifdef DEBUG_PBCH_ENCODING
  printf("Interleaving:\n");
  printf("pbch_a_interleaved: 0x%08x\n", pbch->pbch_a_interleaved);
#endif

    // Scrambling
  unscrambling_mask = (Lmax ==64)? 0x100006D:0x1000041;
  M = (Lmax == 64)? (NR_POLAR_PBCH_PAYLOAD_BITS - 6) : (NR_POLAR_PBCH_PAYLOAD_BITS - 3);
  nushift = (((sfn>>2)&1)<<1) ^ ((sfn>>1)&1);
  pbch->pbch_a_prime = 0;
  nr_pbch_scrambling(pbch, (uint32_t)config->sch_config.physical_cell_id.value, nushift, M, NR_POLAR_PBCH_PAYLOAD_BITS, 0, unscrambling_mask);
#ifdef DEBUG_PBCH_ENCODING
  printf("Payload scrambling: nushift %d M %d sfn3 %d sfn2 %d\n", nushift, M, (sfn>>2)&1, (sfn>>1)&1);
  printf("pbch_a_prime: 0x%08x\n", pbch->pbch_a_prime);
#endif

  /// CRC, coding and rate matching
<<<<<<< HEAD
  //polar_encoder (&pbch->pbch_a_prime, pbch->pbch_e, polar_params);
=======
  polar_encoder_fast ((uint64_t*)&pbch->pbch_a_prime, (uint32_t*)pbch->pbch_e, 0, polar_params);
>>>>>>> 6650b6cd
#ifdef DEBUG_PBCH_ENCODING
  printf("Channel coding:\n");
  for (int i=0; i<NR_POLAR_PBCH_E_DWORD; i++)
    printf("pbch_e[%d]: 0x%08x\t", i, pbch->pbch_e[i]);
  printf("\n");
#endif

  /// Scrambling
  M =  NR_POLAR_PBCH_E;
  nushift = (Lmax==4)? ssb_index&3 : ssb_index&7;
  nr_pbch_scrambling(pbch, (uint32_t)config->sch_config.physical_cell_id.value, nushift, M, NR_POLAR_PBCH_E, 1, 0);
#ifdef DEBUG_PBCH_ENCODING
  printf("Scrambling:\n");
  for (int i=0; i<NR_POLAR_PBCH_E_DWORD; i++)
    printf("pbch_e[%d]: 0x%08x\t", i, pbch->pbch_e[i]);
  printf("\n");
#endif

  /// QPSK modulation
  for (int i=0; i<NR_POLAR_PBCH_E>>1; i++){
    idx = (((pbch->pbch_e[(i<<1)>>5]>>((i<<1)&0x1f))&1)<<1) ^ ((pbch->pbch_e[((i<<1)+1)>>5]>>(((i<<1)+1)&0x1f))&1);
    mod_pbch_e[i<<1] = nr_mod_table[(NR_MOD_TABLE_QPSK_OFFSET + idx)<<1];
    mod_pbch_e[(i<<1)+1] = nr_mod_table[((NR_MOD_TABLE_QPSK_OFFSET + idx)<<1)+1];

#ifdef DEBUG_PBCH
  printf("i %d idx %d  mod_pbch %d %d\n", i, idx, mod_pbch_e[2*i], mod_pbch_e[2*i+1]);
#endif
  }

  /// Resource mapping
  nushift = config->sch_config.physical_cell_id.value &3;
  a = (config->rf_config.tx_antenna_ports.value == 1) ? amp : (amp*ONE_OVER_SQRT2_Q15)>>15;

  for (int aa = 0; aa < config->rf_config.tx_antenna_ports.value; aa++)
  {

    // PBCH modulated symbols are mapped  within the SSB block on symbols 1, 2, 3 excluding the subcarriers used for the PBCH DMRS
      ///symbol 1  [0:239] -- 180 mod symbols
    k = frame_parms->first_carrier_offset + frame_parms->ssb_start_subcarrier;
    l = ssb_start_symbol + 1;
    m = 0;

    for (int ssb_sc_idx = 0; ssb_sc_idx < 240; ssb_sc_idx++) {

      if ((ssb_sc_idx&3) == nushift) {  //skip DMRS
        k++;
        continue;
      }
      else {
#ifdef DEBUG_PBCH
  printf("m %d ssb_sc_idx %d at k %d of l %d\n", m, ssb_sc_idx, k, l);
#endif
        ((int16_t*)txdataF[aa])[(l*frame_parms->ofdm_symbol_size + k)<<1] = (a * mod_pbch_e[m<<1]) >> 15;
        ((int16_t*)txdataF[aa])[((l*frame_parms->ofdm_symbol_size + k)<<1) + 1] = (a * mod_pbch_e[(m<<1) + 1]) >> 15;
        k++;
        m++;
      }

      if (k >= frame_parms->ofdm_symbol_size)
        k-=frame_parms->ofdm_symbol_size;
    }

      ///symbol 2  [0:47 ; 192:239] -- 72 mod symbols
    k = frame_parms->first_carrier_offset + frame_parms->ssb_start_subcarrier;
    l++;
    m=180;

    for (int ssb_sc_idx = 0; ssb_sc_idx < 48; ssb_sc_idx++) {

      if ((ssb_sc_idx&3) == nushift) {
        k++;
        continue;
      }
      else {
#ifdef DEBUG_PBCH
  printf("m %d ssb_sc_idx %d at k %d of l %d\n", m, ssb_sc_idx, k, l);
#endif
        ((int16_t*)txdataF[aa])[(l*frame_parms->ofdm_symbol_size + k)<<1] = (a * mod_pbch_e[m<<1]) >> 15;
        ((int16_t*)txdataF[aa])[((l*frame_parms->ofdm_symbol_size + k)<<1) + 1] = (a * mod_pbch_e[(m<<1) + 1]) >> 15;
        k++;
        m++;
      }

      if (k >= frame_parms->ofdm_symbol_size)
        k-=frame_parms->ofdm_symbol_size;
    }

    k += 144;
    if (k >= frame_parms->ofdm_symbol_size)
      k-=frame_parms->ofdm_symbol_size;

    m=216;

    for (int ssb_sc_idx = 192; ssb_sc_idx < 240; ssb_sc_idx++) {

      if ((ssb_sc_idx&3) == nushift) {
        k++;
        continue;
      }
      else {
#ifdef DEBUG_PBCH
  printf("m %d ssb_sc_idx %d at k %d of l %d\n", m, ssb_sc_idx, k, l);
#endif
        ((int16_t*)txdataF[aa])[(l*frame_parms->ofdm_symbol_size + k)<<1] = (a * mod_pbch_e[m<<1]) >> 15;
        ((int16_t*)txdataF[aa])[((l*frame_parms->ofdm_symbol_size + k)<<1) + 1] = (a * mod_pbch_e[(m<<1) + 1]) >> 15;
        k++;
        m++;
      }

      if (k >= frame_parms->ofdm_symbol_size)
        k-=frame_parms->ofdm_symbol_size;
    }

      ///symbol 3  [0:239] -- 180 mod symbols
    k = frame_parms->first_carrier_offset + frame_parms->ssb_start_subcarrier;
    l++;
    m=252;

    for (int ssb_sc_idx = 0; ssb_sc_idx < 240; ssb_sc_idx++) {

      if ((ssb_sc_idx&3) == nushift) {
        k++;
        continue;
      }
      else {
#ifdef DEBUG_PBCH
  printf("m %d ssb_sc_idx %d at k %d of l %d\n", m, ssb_sc_idx, k, l);
#endif
        ((int16_t*)txdataF[aa])[(l*frame_parms->ofdm_symbol_size + k)<<1] = (a * mod_pbch_e[m<<1]) >> 15;
        ((int16_t*)txdataF[aa])[((l*frame_parms->ofdm_symbol_size + k)<<1) + 1] = (a * mod_pbch_e[(m<<1) + 1]) >> 15;
        k++;
        m++;
      }

      if (k >= frame_parms->ofdm_symbol_size)
        k-=frame_parms->ofdm_symbol_size;
    }

  }

  return 0;
}<|MERGE_RESOLUTION|>--- conflicted
+++ resolved
@@ -305,11 +305,7 @@
 #endif
 
   /// CRC, coding and rate matching
-<<<<<<< HEAD
-  //polar_encoder (&pbch->pbch_a_prime, pbch->pbch_e, polar_params);
-=======
   polar_encoder_fast ((uint64_t*)&pbch->pbch_a_prime, (uint32_t*)pbch->pbch_e, 0, polar_params);
->>>>>>> 6650b6cd
 #ifdef DEBUG_PBCH_ENCODING
   printf("Channel coding:\n");
   for (int i=0; i<NR_POLAR_PBCH_E_DWORD; i++)
