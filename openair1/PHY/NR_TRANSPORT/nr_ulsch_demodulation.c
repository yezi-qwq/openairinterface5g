#include "PHY/defs_gNB.h"
#include "PHY/phy_extern.h"
#include "nr_transport_proto.h"
#include "PHY/impl_defs_top.h"
#include "PHY/NR_TRANSPORT/nr_sch_dmrs.h"
#include "PHY/NR_REFSIG/dmrs_nr.h"
#include "PHY/NR_REFSIG/ptrs_nr.h"
#include "PHY/NR_ESTIMATION/nr_ul_estimation.h"
#include "PHY/defs_nr_common.h"

//#define DEBUG_CH_COMP
//#define DEBUG_RB_EXT
//#define DEBUG_CH_MAG

void nr_idft(uint32_t *z, uint32_t Msc_PUSCH)
{

#if defined(__x86_64__) || defined(__i386__)
  __m128i idft_in128[1][1200], idft_out128[1][1200];
  __m128i norm128;
#elif defined(__arm__)
  int16x8_t idft_in128[1][1200], idft_out128[1][1200];
  int16x8_t norm128;
#endif
  int16_t *idft_in0 = (int16_t*)idft_in128[0], *idft_out0 = (int16_t*)idft_out128[0];

  int i, ip;

  LOG_T(PHY,"Doing lte_idft for Msc_PUSCH %d\n",Msc_PUSCH);

  // conjugate input
  for (i = 0; i < (Msc_PUSCH>>2); i++) {
#if defined(__x86_64__)||defined(__i386__)
    *&(((__m128i*)z)[i]) = _mm_sign_epi16(*&(((__m128i*)z)[i]), *(__m128i*)&conjugate2[0]);
#elif defined(__arm__)
    *&(((int16x8_t*)z)[i]) = vmulq_s16(*&(((int16x8_t*)z)[i]), *(int16x8_t*)&conjugate2[0]);
#endif
  }

  for (i=0,ip=0; i<Msc_PUSCH; i++, ip+=4) {
    ((uint32_t*)idft_in0)[ip+0] = z[i];
  }


  switch (Msc_PUSCH) {
    case 12:
      dft(DFT_12,(int16_t *)idft_in0, (int16_t *)idft_out0,0);

#if defined(__x86_64__)||defined(__i386__)
      norm128 = _mm_set1_epi16(9459);
#elif defined(__arm__)
      norm128 = vdupq_n_s16(9459);
#endif

      for (i = 0; i < 12; i++) {
#if defined(__x86_64__)||defined(__i386__)
        ((__m128i*)idft_out0)[i] = _mm_slli_epi16(_mm_mulhi_epi16(((__m128i*)idft_out0)[i], norm128), 1);
#elif defined(__arm__)
        ((int16x8_t*)idft_out0)[i] = vqdmulhq_s16(((int16x8_t*)idft_out0)[i], norm128);
#endif
      }

      break;

    case 24:
      dft(DFT_24,idft_in0, idft_out0, 1);
      break;

    case 36:
      dft(DFT_36,idft_in0, idft_out0, 1);
      break;

    case 48:
      dft(DFT_48,idft_in0, idft_out0, 1);
      break;

    case 60:
      dft(DFT_60,idft_in0, idft_out0, 1);
      break;

    case 72:
      dft(DFT_72,idft_in0, idft_out0, 1);
      break;

    case 96:
      dft(DFT_96,idft_in0, idft_out0, 1);
      break;

    case 108:
      dft(DFT_108,idft_in0, idft_out0, 1);
      break;

    case 120:
      dft(DFT_120,idft_in0, idft_out0, 1);
      break;

    case 144:
      dft(DFT_144,idft_in0, idft_out0, 1);
      break;

    case 180:
      dft(DFT_180,idft_in0, idft_out0, 1);
      break;

    case 192:
      dft(DFT_192,idft_in0, idft_out0, 1);
      break;

    case 216:
      dft(DFT_216,idft_in0, idft_out0, 1);
      break;

    case 240:
      dft(DFT_240,idft_in0, idft_out0, 1);
      break;

    case 288:
      dft(DFT_288,idft_in0, idft_out0, 1);
      break;

    case 300:
      dft(DFT_300,idft_in0, idft_out0, 1);
      break;

    case 324:
      dft(DFT_324,(int16_t*)idft_in0, (int16_t*)idft_out0, 1);
      break;

    case 360:
      dft(DFT_360,(int16_t*)idft_in0, (int16_t*)idft_out0, 1);
      break;

    case 384:
      dft(DFT_384,(int16_t*)idft_in0, (int16_t*)idft_out0, 1);
      break;

    case 432:
      dft(DFT_432,(int16_t*)idft_in0, (int16_t*)idft_out0, 1);
      break;

    case 480:
      dft(DFT_480,(int16_t*)idft_in0, (int16_t*)idft_out0, 1);
      break;

    case 540:
      dft(DFT_540,(int16_t*)idft_in0, (int16_t*)idft_out0, 1);
      break;

    case 576:
      dft(DFT_576,(int16_t*)idft_in0, (int16_t*)idft_out0, 1);
      break;

    case 600:
      dft(DFT_600,(int16_t*)idft_in0, (int16_t*)idft_out0, 1);
      break;

    case 648:
      dft(DFT_648,(int16_t*)idft_in0, (int16_t*)idft_out0, 1);
      break;

    case 720:
      dft(DFT_720,(int16_t*)idft_in0, (int16_t*)idft_out0, 1);
      break;

    case 768:
      dft(DFT_768,(int16_t*)idft_in0, (int16_t*)idft_out0, 1);
      break;

    case 864:
      dft(DFT_864,(int16_t*)idft_in0, (int16_t*)idft_out0, 1);
      break;

    case 900:
      dft(DFT_900,(int16_t*)idft_in0, (int16_t*)idft_out0, 1);
      break;

    case 960:
      dft(DFT_960,(int16_t*)idft_in0, (int16_t*)idft_out0, 1);
      break;

    case 972:
      dft(DFT_972,(int16_t*)idft_in0, (int16_t*)idft_out0, 1);
      break;

    case 1080:
      dft(DFT_1080,(int16_t*)idft_in0, (int16_t*)idft_out0, 1);
      break;

    case 1152:
      dft(DFT_1152,(int16_t*)idft_in0, (int16_t*)idft_out0, 1);
      break;

    case 1200:
      dft(DFT_1200,idft_in0, idft_out0, 1);
      break;

    default:
      // should not be reached
      LOG_E( PHY, "Unsupported Msc_PUSCH value of %"PRIu16"\n", Msc_PUSCH );
      return;
  }



  for (i = 0, ip = 0; i < Msc_PUSCH; i++, ip+=4) {
    z[i] = ((uint32_t*)idft_out0)[ip];
  }

  // conjugate output
  for (i = 0; i < (Msc_PUSCH>>2); i++) {
#if defined(__x86_64__) || defined(__i386__)
    ((__m128i*)z)[i] = _mm_sign_epi16(((__m128i*)z)[i], *(__m128i*)&conjugate2[0]);
#elif defined(__arm__)
    *&(((int16x8_t*)z)[i]) = vmulq_s16(*&(((int16x8_t*)z)[i]), *(int16x8_t*)&conjugate2[0]);
#endif
  }

#if defined(__x86_64__) || defined(__i386__)
  _mm_empty();
  _m_empty();
#endif

}

void nr_ulsch_extract_rbs_single(int32_t **rxdataF,
                                 NR_gNB_PUSCH *pusch_vars,
                                 unsigned char symbol,
                                 uint8_t is_dmrs_symbol,
				 uint8_t is_ptrs_symbol,
                                 nfapi_nr_pusch_pdu_t *pusch_pdu,
                                 NR_DL_FRAME_PARMS *frame_parms)
{

  unsigned short start_re, re, nb_re_pusch;
  unsigned char aarx;
  uint32_t rxF_ext_index = 0;
  uint32_t ul_ch0_ext_index = 0;
  uint32_t ul_ch0_index = 0;
<<<<<<< HEAD
  uint8_t k_prime;
  uint16_t n=0;
=======
  uint32_t ul_ch0_ptrs_ext_index = 0;
  uint32_t ul_ch0_ptrs_index = 0;
  uint8_t k_prime;
  uint16_t n=0, num_ptrs_symbols;
>>>>>>> d38af248
  int16_t *rxF,*rxF_ext;
  int *ul_ch0,*ul_ch0_ext;
  uint8_t delta = 0;

#ifdef DEBUG_RB_EXT

  printf("--------------------symbol = %d-----------------------\n", symbol);
  printf("--------------------ch_ext_index = %d-----------------------\n", symbol*NR_NB_SC_PER_RB * pusch_pdu->rb_size);

#endif
<<<<<<< HEAD

  uint8_t is_dmrs_re;
  start_re = (frame_parms->first_carrier_offset + (pusch_pdu->rb_start * NR_NB_SC_PER_RB))%frame_parms->ofdm_symbol_size;
  nb_re_pusch = NR_NB_SC_PER_RB * pusch_pdu->rb_size;
=======
  
  uint8_t is_dmrs_re=0,is_ptrs_re=0;
  start_re = (frame_parms->first_carrier_offset + (pusch_pdu->rb_start * NR_NB_SC_PER_RB))%frame_parms->ofdm_symbol_size;
  nb_re_pusch = NR_NB_SC_PER_RB * pusch_pdu->rb_size;
#ifdef __AVX2__
  int nb_re_pusch2 = nb_re_pusch + (nb_re_pusch&7);
#else
  int nb_re_pusch2 = nb_re_pusch;
#endif

  num_ptrs_symbols = 0;
>>>>>>> d38af248

  for (aarx = 0; aarx < frame_parms->nb_antennas_rx; aarx++) {

    rxF       = (int16_t *)&rxdataF[aarx][symbol * frame_parms->ofdm_symbol_size];
    rxF_ext   = (int16_t *)&pusch_vars->rxdataF_ext[aarx][symbol * nb_re_pusch2]; // [hna] rxdataF_ext isn't contiguous in order to solve an alignment problem ib llr computation in case of mod_order = 4, 6

    ul_ch0     = &pusch_vars->ul_ch_estimates[aarx][pusch_vars->dmrs_symbol*frame_parms->ofdm_symbol_size]; // update channel estimates if new dmrs symbol are available

    ul_ch0_ext = &pusch_vars->ul_ch_estimates_ext[aarx][symbol*nb_re_pusch2];

    n = 0;
    k_prime = 0;

<<<<<<< HEAD
    for (re = 0; re < nb_re_pusch; re++) {

      if (is_dmrs_symbol)
        is_dmrs_re = (re == get_dmrs_freq_idx_ul(n, k_prime, delta, pusch_pdu->dmrs_config_type));
      else
        is_dmrs_re = 0;

      /* save only data and respective channel estimates */
      if ( is_dmrs_re == 0) {

        rxF_ext[rxF_ext_index]       = (rxF[ ((start_re + re)*2)      % (frame_parms->ofdm_symbol_size*2)]);
        rxF_ext[rxF_ext_index + 1]   = (rxF[(((start_re + re)*2) + 1) % (frame_parms->ofdm_symbol_size*2)]);
        ul_ch0_ext[ul_ch0_ext_index] = ul_ch0[ul_ch0_index];

#ifdef DEBUG_RB_EXT
        printf("rxF_ext[%d] = (%d,%d)\n", rxF_ext_index>>1, rxF_ext[rxF_ext_index],rxF_ext[rxF_ext_index+1]);
#endif

        ul_ch0_ext_index++;
        rxF_ext_index +=2;
      } else
      {
        k_prime++;
        k_prime&=1;
        n+=(k_prime)?0:1;
      }
      ul_ch0_index++;
    }
  }
=======
    if (is_dmrs_symbol == 0 && is_ptrs_symbol == 0) {
      //
      //rxF[ ((start_re + re)*2)      % (frame_parms->ofdm_symbol_size*2)]);
      if (start_re + nb_re_pusch < frame_parms->ofdm_symbol_size) memcpy1((void*)rxF_ext,
									 (void*)&rxF[start_re*2],
									 nb_re_pusch*sizeof(int32_t));
      else {
	int neg_length = frame_parms->ofdm_symbol_size-start_re;
	int pos_length = nb_re_pusch-neg_length;

	memcpy1((void*)rxF_ext,(void*)&rxF[start_re*2],neg_length*sizeof(int32_t));
	memcpy1((void*)&rxF_ext[2*neg_length],(void*)rxF,pos_length*sizeof(int32_t));
      }
      memcpy1((void*)ul_ch0_ext,(void*)ul_ch0,nb_re_pusch*sizeof(int32_t));
    }
    else {
      for (re = 0; re < nb_re_pusch; re++) {
	
	if (is_dmrs_symbol) is_dmrs_re = (re == get_dmrs_freq_idx_ul(n, k_prime, delta, pusch_pdu->dmrs_config_type));
	
	if (is_ptrs_symbol) {
	  K_ptrs = (pusch_pdu->pusch_ptrs.ptrs_freq_density)?4:2;
	  is_ptrs_re = is_ptrs_subcarrier((start_re + re) % frame_parms->ofdm_symbol_size,
					  n_rnti,
					  aarx,
					  pusch_pdu->dmrs_config_type,
					  K_ptrs,
					  pusch_pdu->rb_size,
					  pusch_pdu->pusch_ptrs.ptrs_ports_list[0].ptrs_re_offset,
					  start_re,
					  frame_parms->ofdm_symbol_size);
	  
	  num_ptrs_symbols+=is_ptrs_re;
	  
	}
	
#ifdef DEBUG_RB_EXT
	printf("re = %d, kprime %d, n %d, is_ptrs_symbol = %d, symbol = %d\n", re, k_prime,n,is_ptrs_symbol, symbol);
#endif

	if ( is_dmrs_re == 0 && is_ptrs_re == 0) {
	  
	  rxF_ext[rxF_ext_index]     = (rxF[ ((start_re + re)*2)      % (frame_parms->ofdm_symbol_size*2)]);
	  rxF_ext[rxF_ext_index + 1] = (rxF[(((start_re + re)*2) + 1) % (frame_parms->ofdm_symbol_size*2)]);
	  ul_ch0_ext[ul_ch0_ext_index] = ul_ch0[ul_ch0_index];
	  ul_ch0_ptrs_ext[ul_ch0_ptrs_ext_index] = ul_ch0_ptrs[ul_ch0_ptrs_index];
	  
#ifdef DEBUG_RB_EXT
	  printf("dmrs symb %d: rxF_ext[%d] = (%d,%d), ul_ch0_ext[%d] = (%d,%d)\n", 
		 is_dmrs_symbol,rxF_ext_index>>1, rxF_ext[rxF_ext_index],rxF_ext[rxF_ext_index+1],
		 ul_ch0_ext_index,  ((int16_t*)&ul_ch0_ext[ul_ch0_ext_index])[0],  ((int16_t*)&ul_ch0_ext[ul_ch0_ext_index])[1]);
#endif
	  ul_ch0_ext_index++;
	  ul_ch0_ptrs_ext_index++;
	  rxF_ext_index +=2;
	} else {
	  k_prime++;
	  k_prime&=1;
	  n+=(k_prime)?0:1;
	}
	ul_ch0_index++;
	ul_ch0_ptrs_index++;
      }
    } // is_dmrs_symbol ==0 && is_ptrs_symbol == 0
  }  
  pusch_vars->ptrs_sc_per_ofdm_symbol = num_ptrs_symbols;
    
>>>>>>> d38af248
}
  
void nr_ulsch_scale_channel(int **ul_ch_estimates_ext,
                            NR_DL_FRAME_PARMS *frame_parms,
                            NR_gNB_ULSCH_t **ulsch_gNB,
                            uint8_t symbol,
                            uint8_t is_dmrs_symbol,
                            unsigned short nb_rb,
                            pusch_dmrs_type_t pusch_dmrs_type)
{

#if defined(__x86_64__)||defined(__i386__)

  short rb, ch_amp;
  unsigned char aatx,aarx;
  __m128i *ul_ch128, ch_amp128;

  // Determine scaling amplitude based the symbol

  ch_amp = 1024*8; //((pilots) ? (ulsch_gNB[0]->sqrt_rho_b) : (ulsch_gNB[0]->sqrt_rho_a));

  LOG_D(PHY,"Scaling PUSCH Chest in OFDM symbol %d by %d, pilots %d nb_rb %d NCP %d symbol %d\n", symbol, ch_amp, is_dmrs_symbol, nb_rb, frame_parms->Ncp, symbol);
   // printf("Scaling PUSCH Chest in OFDM symbol %d by %d\n",symbol_mod,ch_amp);

  ch_amp128 = _mm_set1_epi16(ch_amp); // Q3.13

#ifdef __AVX2__
  int off = ((nb_rb&1) == 1)? 4:0;
#else
  int off = 0;
#endif

  for (aatx=0; aatx < frame_parms->nb_antenna_ports_gNB; aatx++) {
    for (aarx=0; aarx < frame_parms->nb_antennas_rx; aarx++) {

      ul_ch128 = (__m128i *)&ul_ch_estimates_ext[aarx][symbol*(off+(nb_rb*NR_NB_SC_PER_RB))];

      if (is_dmrs_symbol==1){
        if (pusch_dmrs_type == pusch_dmrs_type1)
          nb_rb = nb_rb>>1;
        else
          nb_rb = (2*nb_rb)/3;
      }

      for (rb=0;rb<nb_rb;rb++) {

        ul_ch128[0] = _mm_mulhi_epi16(ul_ch128[0], ch_amp128);
        ul_ch128[0] = _mm_slli_epi16(ul_ch128[0], 3);

        ul_ch128[1] = _mm_mulhi_epi16(ul_ch128[1], ch_amp128);
        ul_ch128[1] = _mm_slli_epi16(ul_ch128[1], 3);

        if (is_dmrs_symbol) {
          ul_ch128+=2;
        } else {
          ul_ch128[2] = _mm_mulhi_epi16(ul_ch128[2], ch_amp128);
          ul_ch128[2] = _mm_slli_epi16(ul_ch128[2], 3);
          ul_ch128+=3;

        }
      }
    }
  }
#endif
}

//compute average channel_level on each (TX,RX) antenna pair
void nr_ulsch_channel_level(int **ul_ch_estimates_ext,
                            NR_DL_FRAME_PARMS *frame_parms,
                            int32_t *avg,
                            uint8_t symbol,
                            uint32_t len,
                            unsigned short nb_rb)
{

#if defined(__x86_64__)||defined(__i386__)

  short rb;
  unsigned char aatx, aarx;
  __m128i *ul_ch128, avg128U;

  int16_t x = factor2(len);
  int16_t y = (len)>>x;

#ifdef __AVX2__
  int off = ((nb_rb&1) == 1)? 4:0;
#else
  int off = 0;
#endif

  for (aatx = 0; aatx < frame_parms->nb_antennas_tx; aatx++)
    for (aarx = 0; aarx < frame_parms->nb_antennas_rx; aarx++) {
      //clear average level
      avg128U = _mm_setzero_si128();

      ul_ch128=(__m128i *)&ul_ch_estimates_ext[(aatx<<1)+aarx][symbol*(off+(nb_rb*12))];

      for (rb = 0; rb < len/12; rb++) {
        avg128U = _mm_add_epi32(avg128U, _mm_srai_epi32(_mm_madd_epi16(ul_ch128[0], ul_ch128[0]), x));
        avg128U = _mm_add_epi32(avg128U, _mm_srai_epi32(_mm_madd_epi16(ul_ch128[1], ul_ch128[1]), x));
        avg128U = _mm_add_epi32(avg128U, _mm_srai_epi32(_mm_madd_epi16(ul_ch128[2], ul_ch128[2]), x));
        ul_ch128+=3;
      }

      avg[(aatx<<1)+aarx] = (((int32_t*)&avg128U)[0] +
                             ((int32_t*)&avg128U)[1] +
                             ((int32_t*)&avg128U)[2] +
                             ((int32_t*)&avg128U)[3]   ) / y;

    }

  _mm_empty();
  _m_empty();

#elif defined(__arm__)

  short rb;
  unsigned char aatx, aarx, nre = 12, symbol_mod;
  int32x4_t avg128U;
  int16x4_t *ul_ch128;

  symbol_mod = (symbol>=(7-frame_parms->Ncp)) ? symbol-(7-frame_parms->Ncp) : symbol;

  for (aatx=0; aatx<frame_parms->nb_antenna_ports_gNB; aatx++) {
    for (aarx=0; aarx<frame_parms->nb_antennas_rx; aarx++) {
      //clear average level
      avg128U = vdupq_n_s32(0);
      // 5 is always a symbol with no pilots for both normal and extended prefix

      ul_ch128 = (int16x4_t *)&ul_ch_estimates_ext[(aatx<<1)+aarx][symbol*frame_parms->N_RB_UL*12];

      for (rb = 0; rb < nb_rb; rb++) {
        //  printf("rb %d : ",rb);
        //  print_shorts("ch",&ul_ch128[0]);
        avg128U = vqaddq_s32(avg128U, vmull_s16(ul_ch128[0], ul_ch128[0]));
        avg128U = vqaddq_s32(avg128U, vmull_s16(ul_ch128[1], ul_ch128[1]));
        avg128U = vqaddq_s32(avg128U, vmull_s16(ul_ch128[2], ul_ch128[2]));
        avg128U = vqaddq_s32(avg128U, vmull_s16(ul_ch128[3], ul_ch128[3]));

        if (((symbol_mod == 0) || (symbol_mod == (frame_parms->Ncp-1)))&&(frame_parms->nb_antenna_ports_gNB!=1)) {
          ul_ch128+=4;
        } else {
          avg128U = vqaddq_s32(avg128U, vmull_s16(ul_ch128[4], ul_ch128[4]));
          avg128U = vqaddq_s32(avg128U, vmull_s16(ul_ch128[5], ul_ch128[5]));
          ul_ch128+=6;
        }

        /*
          if (rb==0) {
          print_shorts("ul_ch128",&ul_ch128[0]);
          print_shorts("ul_ch128",&ul_ch128[1]);
          print_shorts("ul_ch128",&ul_ch128[2]);
          }
        */
      }

      if (symbol==2) //assume start symbol 2
          nre=6;
      else
          nre=12;

      avg[(aatx<<1)+aarx] = (((int32_t*)&avg128U)[0] +
                             ((int32_t*)&avg128U)[1] +
                             ((int32_t*)&avg128U)[2] +
                             ((int32_t*)&avg128U)[3]   ) / (nb_rb*nre);
    }
  }
#endif
}

void nr_ulsch_channel_compensation(int **rxdataF_ext,
                                   int **ul_ch_estimates_ext,
                                   int **ul_ch_mag,
                                   int **ul_ch_magb,
                                   int **rxdataF_comp,
                                   int **rho,
                                   NR_DL_FRAME_PARMS *frame_parms,
                                   unsigned char symbol,
                                   uint8_t is_dmrs_symbol,
                                   unsigned char mod_order,
                                   unsigned short nb_rb,
                                   unsigned char output_shift) {


#ifdef DEBUG_CH_COMP
  int16_t *rxF, *ul_ch;
  int prnt_idx;

  rxF   = (int16_t *)&rxdataF_ext[0][symbol*(off+(nb_rb*12))];
  ul_ch = (int16_t *)&ul_ch_estimates_ext[0][symbol*(off+(nb_rb*1))2];

  printf("--------------------symbol = %d, mod_order = %d, output_shift = %d-----------------------\n", symbol, mod_order, output_shift);
  printf("----------------Before compensation------------------\n");

  for (prnt_idx=0;prnt_idx<12*nb_rb*2;prnt_idx+=2){

    printf("rxF[%d] = (%d,%d)\n", prnt_idx>>1, rxF[prnt_idx],rxF[prnt_idx+1]);
    printf("ul_ch[%d] = (%d,%d)\n", prnt_idx>>1, ul_ch[prnt_idx],ul_ch[prnt_idx+1]);

  }

#endif

#ifdef DEBUG_CH_MAG
  int16_t *ch_mag;
  int print_idx;


  ch_mag   = (int16_t *)&ul_ch_mag[0][symbol*(off+(nb_rb*12))];

  printf("--------------------symbol = %d, mod_order = %d-----------------------\n", symbol, mod_order);
  printf("----------------Before computation------------------\n");

  for (print_idx=0;print_idx<50;print_idx++){

    printf("ch_mag[%d] = %d\n", print_idx, ch_mag[print_idx]);

  }

#endif

#ifdef __AVX2__
  int off = ((nb_rb&1) == 1)? 4:0;
#else
  int off = 0;
#endif

#if defined(__i386) || defined(__x86_64__)

  unsigned short rb;
  unsigned char aatx,aarx;
  __m128i *ul_ch128,*ul_ch128_2,*ul_ch_mag128,*ul_ch_mag128b,*rxdataF128,*rxdataF_comp128,*rho128;
  __m128i mmtmpD0,mmtmpD1,mmtmpD2,mmtmpD3,QAM_amp128,QAM_amp128b;
  QAM_amp128b = _mm_setzero_si128();

  for (aatx=0; aatx<frame_parms->nb_antennas_tx; aatx++) {

    if (mod_order == 4) {
      QAM_amp128 = _mm_set1_epi16(QAM16_n1);  // 2/sqrt(10)
      QAM_amp128b = _mm_setzero_si128();
    } else if (mod_order == 6) {
      QAM_amp128  = _mm_set1_epi16(QAM64_n1); //
      QAM_amp128b = _mm_set1_epi16(QAM64_n2);
    }

    //    printf("comp: rxdataF_comp %p, symbol %d\n",rxdataF_comp[0],symbol);

    for (aarx=0; aarx<frame_parms->nb_antennas_rx; aarx++) {

      ul_ch128          = (__m128i *)&ul_ch_estimates_ext[(aatx<<1)+aarx][symbol*(off+(nb_rb*12))];
      ul_ch_mag128      = (__m128i *)&ul_ch_mag[(aatx<<1)+aarx][symbol*(off+(nb_rb*12))];
      ul_ch_mag128b     = (__m128i *)&ul_ch_magb[(aatx<<1)+aarx][symbol*(off+(nb_rb*12))];
      rxdataF128        = (__m128i *)&rxdataF_ext[aarx][symbol*(off+(nb_rb*12))];
      rxdataF_comp128   = (__m128i *)&rxdataF_comp[(aatx<<1)+aarx][symbol*(off+(nb_rb*12))];


      for (rb=0; rb<nb_rb; rb++) {
        if (mod_order>2) {
          // get channel amplitude if not QPSK

          //print_shorts("ch:",(int16_t*)&ul_ch128[0]);

          mmtmpD0 = _mm_madd_epi16(ul_ch128[0],ul_ch128[0]);
          mmtmpD0 = _mm_srai_epi32(mmtmpD0,output_shift);

          mmtmpD1 = _mm_madd_epi16(ul_ch128[1],ul_ch128[1]);
          mmtmpD1 = _mm_srai_epi32(mmtmpD1,output_shift);

          mmtmpD0 = _mm_packs_epi32(mmtmpD0,mmtmpD1);

          // store channel magnitude here in a new field of ulsch

          ul_ch_mag128[0] = _mm_unpacklo_epi16(mmtmpD0,mmtmpD0);
          ul_ch_mag128b[0] = ul_ch_mag128[0];
          ul_ch_mag128[0] = _mm_mulhi_epi16(ul_ch_mag128[0],QAM_amp128);
          ul_ch_mag128[0] = _mm_slli_epi16(ul_ch_mag128[0],1);

          // print_ints("ch: = ",(int32_t*)&mmtmpD0);
          // print_shorts("QAM_amp:",(int16_t*)&QAM_amp128);
          // print_shorts("mag:",(int16_t*)&ul_ch_mag128[0]);

          ul_ch_mag128[1] = _mm_unpackhi_epi16(mmtmpD0,mmtmpD0);
          ul_ch_mag128b[1] = ul_ch_mag128[1];
          ul_ch_mag128[1] = _mm_mulhi_epi16(ul_ch_mag128[1],QAM_amp128);
          ul_ch_mag128[1] = _mm_slli_epi16(ul_ch_mag128[1],1);

          if (is_dmrs_symbol==0) {
            mmtmpD0 = _mm_madd_epi16(ul_ch128[2],ul_ch128[2]);
            mmtmpD0 = _mm_srai_epi32(mmtmpD0,output_shift);
            mmtmpD1 = _mm_packs_epi32(mmtmpD0,mmtmpD0);

            ul_ch_mag128[2] = _mm_unpacklo_epi16(mmtmpD1,mmtmpD1);
            ul_ch_mag128b[2] = ul_ch_mag128[2];

            ul_ch_mag128[2] = _mm_mulhi_epi16(ul_ch_mag128[2],QAM_amp128);
            ul_ch_mag128[2] = _mm_slli_epi16(ul_ch_mag128[2],1);
          }

          ul_ch_mag128b[0] = _mm_mulhi_epi16(ul_ch_mag128b[0],QAM_amp128b);
          ul_ch_mag128b[0] = _mm_slli_epi16(ul_ch_mag128b[0],1);


          ul_ch_mag128b[1] = _mm_mulhi_epi16(ul_ch_mag128b[1],QAM_amp128b);
          ul_ch_mag128b[1] = _mm_slli_epi16(ul_ch_mag128b[1],1);

          if (is_dmrs_symbol==0) {
            ul_ch_mag128b[2] = _mm_mulhi_epi16(ul_ch_mag128b[2],QAM_amp128b);
            ul_ch_mag128b[2] = _mm_slli_epi16(ul_ch_mag128b[2],1);
          }
        }

        // multiply by conjugated channel
        mmtmpD0 = _mm_madd_epi16(ul_ch128[0],rxdataF128[0]);
        //  print_ints("re",&mmtmpD0);

        // mmtmpD0 contains real part of 4 consecutive outputs (32-bit)
        mmtmpD1 = _mm_shufflelo_epi16(ul_ch128[0],_MM_SHUFFLE(2,3,0,1));
        mmtmpD1 = _mm_shufflehi_epi16(mmtmpD1,_MM_SHUFFLE(2,3,0,1));
        mmtmpD1 = _mm_sign_epi16(mmtmpD1,*(__m128i*)&conjugate[0]);
        //  print_ints("im",&mmtmpD1);
        mmtmpD1 = _mm_madd_epi16(mmtmpD1,rxdataF128[0]);
        // mmtmpD1 contains imag part of 4 consecutive outputs (32-bit)
        mmtmpD0 = _mm_srai_epi32(mmtmpD0,output_shift);
        //  print_ints("re(shift)",&mmtmpD0);
        mmtmpD1 = _mm_srai_epi32(mmtmpD1,output_shift);
        //  print_ints("im(shift)",&mmtmpD1);
        mmtmpD2 = _mm_unpacklo_epi32(mmtmpD0,mmtmpD1);
        mmtmpD3 = _mm_unpackhi_epi32(mmtmpD0,mmtmpD1);
        //        print_ints("c0",&mmtmpD2);
        //  print_ints("c1",&mmtmpD3);
        rxdataF_comp128[0] = _mm_packs_epi32(mmtmpD2,mmtmpD3);
        //  print_shorts("rx:",rxdataF128);
        //  print_shorts("ch:",ul_ch128);
        //  print_shorts("pack:",rxdataF_comp128);

        // multiply by conjugated channel
        mmtmpD0 = _mm_madd_epi16(ul_ch128[1],rxdataF128[1]);
        // mmtmpD0 contains real part of 4 consecutive outputs (32-bit)
        mmtmpD1 = _mm_shufflelo_epi16(ul_ch128[1],_MM_SHUFFLE(2,3,0,1));
        mmtmpD1 = _mm_shufflehi_epi16(mmtmpD1,_MM_SHUFFLE(2,3,0,1));
        mmtmpD1 = _mm_sign_epi16(mmtmpD1,*(__m128i*)conjugate);
        mmtmpD1 = _mm_madd_epi16(mmtmpD1,rxdataF128[1]);
        // mmtmpD1 contains imag part of 4 consecutive outputs (32-bit)
        mmtmpD0 = _mm_srai_epi32(mmtmpD0,output_shift);
        mmtmpD1 = _mm_srai_epi32(mmtmpD1,output_shift);
        mmtmpD2 = _mm_unpacklo_epi32(mmtmpD0,mmtmpD1);
        mmtmpD3 = _mm_unpackhi_epi32(mmtmpD0,mmtmpD1);

        rxdataF_comp128[1] = _mm_packs_epi32(mmtmpD2,mmtmpD3);
        //  print_shorts("rx:",rxdataF128+1);
        //  print_shorts("ch:",ul_ch128+1);
        //  print_shorts("pack:",rxdataF_comp128+1);

        if (is_dmrs_symbol==0) {
          // multiply by conjugated channel
          mmtmpD0 = _mm_madd_epi16(ul_ch128[2],rxdataF128[2]);
          // mmtmpD0 contains real part of 4 consecutive outputs (32-bit)
          mmtmpD1 = _mm_shufflelo_epi16(ul_ch128[2],_MM_SHUFFLE(2,3,0,1));
          mmtmpD1 = _mm_shufflehi_epi16(mmtmpD1,_MM_SHUFFLE(2,3,0,1));
          mmtmpD1 = _mm_sign_epi16(mmtmpD1,*(__m128i*)conjugate);
          mmtmpD1 = _mm_madd_epi16(mmtmpD1,rxdataF128[2]);
          // mmtmpD1 contains imag part of 4 consecutive outputs (32-bit)
          mmtmpD0 = _mm_srai_epi32(mmtmpD0,output_shift);
          mmtmpD1 = _mm_srai_epi32(mmtmpD1,output_shift);
          mmtmpD2 = _mm_unpacklo_epi32(mmtmpD0,mmtmpD1);
          mmtmpD3 = _mm_unpackhi_epi32(mmtmpD0,mmtmpD1);

          rxdataF_comp128[2] = _mm_packs_epi32(mmtmpD2,mmtmpD3);
          //  print_shorts("rx:",rxdataF128+2);
          //  print_shorts("ch:",ul_ch128+2);
          //        print_shorts("pack:",rxdataF_comp128+2);

          ul_ch128+=3;
          ul_ch_mag128+=3;
          ul_ch_mag128b+=3;
          rxdataF128+=3;
          rxdataF_comp128+=3;
        } else { // we have a smaller PUSCH in symbols with pilots so skip last group of 4 REs and increment less
          ul_ch128+=2;
          ul_ch_mag128+=2;
          ul_ch_mag128b+=2;
          rxdataF128+=2;
          rxdataF_comp128+=2;
        }

      }
    }
  }

  if (rho) {

    for (aarx=0; aarx<frame_parms->nb_antennas_rx; aarx++) {
      rho128        = (__m128i *)&rho[aarx][symbol*frame_parms->N_RB_UL*12];
      ul_ch128      = (__m128i *)&ul_ch_estimates_ext[aarx][symbol*frame_parms->N_RB_UL*12];
      ul_ch128_2    = (__m128i *)&ul_ch_estimates_ext[2+aarx][symbol*frame_parms->N_RB_UL*12];

      for (rb=0; rb<nb_rb; rb++) {
        // multiply by conjugated channel
        mmtmpD0 = _mm_madd_epi16(ul_ch128[0],ul_ch128_2[0]);
        //  print_ints("re",&mmtmpD0);

        // mmtmpD0 contains real part of 4 consecutive outputs (32-bit)
        mmtmpD1 = _mm_shufflelo_epi16(ul_ch128[0],_MM_SHUFFLE(2,3,0,1));
        mmtmpD1 = _mm_shufflehi_epi16(mmtmpD1,_MM_SHUFFLE(2,3,0,1));
        mmtmpD1 = _mm_sign_epi16(mmtmpD1,*(__m128i*)&conjugate[0]);
        //  print_ints("im",&mmtmpD1);
        mmtmpD1 = _mm_madd_epi16(mmtmpD1,ul_ch128_2[0]);
        // mmtmpD1 contains imag part of 4 consecutive outputs (32-bit)
        mmtmpD0 = _mm_srai_epi32(mmtmpD0,output_shift);
        //  print_ints("re(shift)",&mmtmpD0);
        mmtmpD1 = _mm_srai_epi32(mmtmpD1,output_shift);
        //  print_ints("im(shift)",&mmtmpD1);
        mmtmpD2 = _mm_unpacklo_epi32(mmtmpD0,mmtmpD1);
        mmtmpD3 = _mm_unpackhi_epi32(mmtmpD0,mmtmpD1);
        //        print_ints("c0",&mmtmpD2);
        //  print_ints("c1",&mmtmpD3);
        rho128[0] = _mm_packs_epi32(mmtmpD2,mmtmpD3);

        //print_shorts("rx:",ul_ch128_2);
        //print_shorts("ch:",ul_ch128);
        //print_shorts("pack:",rho128);

        // multiply by conjugated channel
        mmtmpD0 = _mm_madd_epi16(ul_ch128[1],ul_ch128_2[1]);
        // mmtmpD0 contains real part of 4 consecutive outputs (32-bit)
        mmtmpD1 = _mm_shufflelo_epi16(ul_ch128[1],_MM_SHUFFLE(2,3,0,1));
        mmtmpD1 = _mm_shufflehi_epi16(mmtmpD1,_MM_SHUFFLE(2,3,0,1));
        mmtmpD1 = _mm_sign_epi16(mmtmpD1,*(__m128i*)conjugate);
        mmtmpD1 = _mm_madd_epi16(mmtmpD1,ul_ch128_2[1]);
        // mmtmpD1 contains imag part of 4 consecutive outputs (32-bit)
        mmtmpD0 = _mm_srai_epi32(mmtmpD0,output_shift);
        mmtmpD1 = _mm_srai_epi32(mmtmpD1,output_shift);
        mmtmpD2 = _mm_unpacklo_epi32(mmtmpD0,mmtmpD1);
        mmtmpD3 = _mm_unpackhi_epi32(mmtmpD0,mmtmpD1);


        rho128[1] =_mm_packs_epi32(mmtmpD2,mmtmpD3);
        //print_shorts("rx:",ul_ch128_2+1);
        //print_shorts("ch:",ul_ch128+1);
        //print_shorts("pack:",rho128+1);
        // multiply by conjugated channel
        mmtmpD0 = _mm_madd_epi16(ul_ch128[2],ul_ch128_2[2]);
        // mmtmpD0 contains real part of 4 consecutive outputs (32-bit)
        mmtmpD1 = _mm_shufflelo_epi16(ul_ch128[2],_MM_SHUFFLE(2,3,0,1));
        mmtmpD1 = _mm_shufflehi_epi16(mmtmpD1,_MM_SHUFFLE(2,3,0,1));
        mmtmpD1 = _mm_sign_epi16(mmtmpD1,*(__m128i*)conjugate);
        mmtmpD1 = _mm_madd_epi16(mmtmpD1,ul_ch128_2[2]);
        // mmtmpD1 contains imag part of 4 consecutive outputs (32-bit)
        mmtmpD0 = _mm_srai_epi32(mmtmpD0,output_shift);
        mmtmpD1 = _mm_srai_epi32(mmtmpD1,output_shift);
        mmtmpD2 = _mm_unpacklo_epi32(mmtmpD0,mmtmpD1);
        mmtmpD3 = _mm_unpackhi_epi32(mmtmpD0,mmtmpD1);

        rho128[2] = _mm_packs_epi32(mmtmpD2,mmtmpD3);
        //print_shorts("rx:",ul_ch128_2+2);
        //print_shorts("ch:",ul_ch128+2);
        //print_shorts("pack:",rho128+2);

        ul_ch128+=3;
        ul_ch128_2+=3;
        rho128+=3;

      }

    }
  }

  _mm_empty();
  _m_empty();

#elif defined(__arm__)

  unsigned short rb;
  unsigned char aatx,aarx,symbol_mod,is_dmrs_symbol=0;

  int16x4_t *ul_ch128,*ul_ch128_2,*rxdataF128;
  int32x4_t mmtmpD0,mmtmpD1,mmtmpD0b,mmtmpD1b;
  int16x8_t *ul_ch_mag128,*ul_ch_mag128b,mmtmpD2,mmtmpD3,mmtmpD4;
  int16x8_t QAM_amp128,QAM_amp128b;
  int16x4x2_t *rxdataF_comp128,*rho128;

  int16_t conj[4]__attribute__((aligned(16))) = {1,-1,1,-1};
  int32x4_t output_shift128 = vmovq_n_s32(-(int32_t)output_shift);

  symbol_mod = (symbol>=(7-frame_parms->Ncp)) ? symbol-(7-frame_parms->Ncp) : symbol;

  if ((symbol_mod == 0) || (symbol_mod == (4-frame_parms->Ncp))) {
    if (frame_parms->nb_antenna_ports_gNB==1) { // 10 out of 12 so don't reduce size
      nb_rb=1+(5*nb_rb/6);
    }
    else {
      is_dmrs_symbol=1;
    }
  }

  for (aatx=0; aatx<frame_parms->nb_antenna_ports_gNB; aatx++) {
    if (mod_order == 4) {
      QAM_amp128  = vmovq_n_s16(QAM16_n1);  // 2/sqrt(10)
      QAM_amp128b = vmovq_n_s16(0);
    } else if (mod_order == 6) {
      QAM_amp128  = vmovq_n_s16(QAM64_n1); //
      QAM_amp128b = vmovq_n_s16(QAM64_n2);
    }
    //    printf("comp: rxdataF_comp %p, symbol %d\n",rxdataF_comp[0],symbol);

    for (aarx=0; aarx<frame_parms->nb_antennas_rx; aarx++) {
      ul_ch128          = (int16x4_t*)&ul_ch_estimates_ext[(aatx<<1)+aarx][symbol*frame_parms->N_RB_UL*12];
      ul_ch_mag128      = (int16x8_t*)&ul_ch_mag[(aatx<<1)+aarx][symbol*frame_parms->N_RB_UL*12];
      ul_ch_mag128b     = (int16x8_t*)&ul_ch_magb[(aatx<<1)+aarx][symbol*frame_parms->N_RB_UL*12];
      rxdataF128        = (int16x4_t*)&rxdataF_ext[aarx][symbol*frame_parms->N_RB_UL*12];
      rxdataF_comp128   = (int16x4x2_t*)&rxdataF_comp[(aatx<<1)+aarx][symbol*frame_parms->N_RB_UL*12];

      for (rb=0; rb<nb_rb; rb++) {
  if (mod_order>2) {
    // get channel amplitude if not QPSK
    mmtmpD0 = vmull_s16(ul_ch128[0], ul_ch128[0]);
    // mmtmpD0 = [ch0*ch0,ch1*ch1,ch2*ch2,ch3*ch3];
    mmtmpD0 = vqshlq_s32(vqaddq_s32(mmtmpD0,vrev64q_s32(mmtmpD0)),output_shift128);
    // mmtmpD0 = [ch0*ch0 + ch1*ch1,ch0*ch0 + ch1*ch1,ch2*ch2 + ch3*ch3,ch2*ch2 + ch3*ch3]>>output_shift128 on 32-bits
    mmtmpD1 = vmull_s16(ul_ch128[1], ul_ch128[1]);
    mmtmpD1 = vqshlq_s32(vqaddq_s32(mmtmpD1,vrev64q_s32(mmtmpD1)),output_shift128);
    mmtmpD2 = vcombine_s16(vmovn_s32(mmtmpD0),vmovn_s32(mmtmpD1));
    // mmtmpD2 = [ch0*ch0 + ch1*ch1,ch0*ch0 + ch1*ch1,ch2*ch2 + ch3*ch3,ch2*ch2 + ch3*ch3,ch4*ch4 + ch5*ch5,ch4*ch4 + ch5*ch5,ch6*ch6 + ch7*ch7,ch6*ch6 + ch7*ch7]>>output_shift128 on 16-bits
    mmtmpD0 = vmull_s16(ul_ch128[2], ul_ch128[2]);
    mmtmpD0 = vqshlq_s32(vqaddq_s32(mmtmpD0,vrev64q_s32(mmtmpD0)),output_shift128);
    mmtmpD1 = vmull_s16(ul_ch128[3], ul_ch128[3]);
    mmtmpD1 = vqshlq_s32(vqaddq_s32(mmtmpD1,vrev64q_s32(mmtmpD1)),output_shift128);
    mmtmpD3 = vcombine_s16(vmovn_s32(mmtmpD0),vmovn_s32(mmtmpD1));
    if (is_dmrs_symbol==0) {
      mmtmpD0 = vmull_s16(ul_ch128[4], ul_ch128[4]);
      mmtmpD0 = vqshlq_s32(vqaddq_s32(mmtmpD0,vrev64q_s32(mmtmpD0)),output_shift128);
      mmtmpD1 = vmull_s16(ul_ch128[5], ul_ch128[5]);
      mmtmpD1 = vqshlq_s32(vqaddq_s32(mmtmpD1,vrev64q_s32(mmtmpD1)),output_shift128);
      mmtmpD4 = vcombine_s16(vmovn_s32(mmtmpD0),vmovn_s32(mmtmpD1));
    }

    ul_ch_mag128b[0] = vqdmulhq_s16(mmtmpD2,QAM_amp128b);
    ul_ch_mag128b[1] = vqdmulhq_s16(mmtmpD3,QAM_amp128b);
    ul_ch_mag128[0] = vqdmulhq_s16(mmtmpD2,QAM_amp128);
    ul_ch_mag128[1] = vqdmulhq_s16(mmtmpD3,QAM_amp128);

    if (is_dmrs_symbol==0) {
      ul_ch_mag128b[2] = vqdmulhq_s16(mmtmpD4,QAM_amp128b);
      ul_ch_mag128[2]  = vqdmulhq_s16(mmtmpD4,QAM_amp128);
    }
  }

  mmtmpD0 = vmull_s16(ul_ch128[0], rxdataF128[0]);
  //mmtmpD0 = [Re(ch[0])Re(rx[0]) Im(ch[0])Im(ch[0]) Re(ch[1])Re(rx[1]) Im(ch[1])Im(ch[1])]
  mmtmpD1 = vmull_s16(ul_ch128[1], rxdataF128[1]);
  //mmtmpD1 = [Re(ch[2])Re(rx[2]) Im(ch[2])Im(ch[2]) Re(ch[3])Re(rx[3]) Im(ch[3])Im(ch[3])]
  mmtmpD0 = vcombine_s32(vpadd_s32(vget_low_s32(mmtmpD0),vget_high_s32(mmtmpD0)),
             vpadd_s32(vget_low_s32(mmtmpD1),vget_high_s32(mmtmpD1)));
  //mmtmpD0 = [Re(ch[0])Re(rx[0])+Im(ch[0])Im(ch[0]) Re(ch[1])Re(rx[1])+Im(ch[1])Im(ch[1]) Re(ch[2])Re(rx[2])+Im(ch[2])Im(ch[2]) Re(ch[3])Re(rx[3])+Im(ch[3])Im(ch[3])]

  mmtmpD0b = vmull_s16(vrev32_s16(vmul_s16(ul_ch128[0],*(int16x4_t*)conj)), rxdataF128[0]);
  //mmtmpD0 = [-Im(ch[0])Re(rx[0]) Re(ch[0])Im(rx[0]) -Im(ch[1])Re(rx[1]) Re(ch[1])Im(rx[1])]
  mmtmpD1b = vmull_s16(vrev32_s16(vmul_s16(ul_ch128[1],*(int16x4_t*)conj)), rxdataF128[1]);
  //mmtmpD0 = [-Im(ch[2])Re(rx[2]) Re(ch[2])Im(rx[2]) -Im(ch[3])Re(rx[3]) Re(ch[3])Im(rx[3])]
  mmtmpD1 = vcombine_s32(vpadd_s32(vget_low_s32(mmtmpD0b),vget_high_s32(mmtmpD0b)),
             vpadd_s32(vget_low_s32(mmtmpD1b),vget_high_s32(mmtmpD1b)));
  //mmtmpD1 = [-Im(ch[0])Re(rx[0])+Re(ch[0])Im(rx[0]) -Im(ch[1])Re(rx[1])+Re(ch[1])Im(rx[1]) -Im(ch[2])Re(rx[2])+Re(ch[2])Im(rx[2]) -Im(ch[3])Re(rx[3])+Re(ch[3])Im(rx[3])]

  mmtmpD0 = vqshlq_s32(mmtmpD0,output_shift128);
  mmtmpD1 = vqshlq_s32(mmtmpD1,output_shift128);
  rxdataF_comp128[0] = vzip_s16(vmovn_s32(mmtmpD0),vmovn_s32(mmtmpD1));
  mmtmpD0 = vmull_s16(ul_ch128[2], rxdataF128[2]);
  mmtmpD1 = vmull_s16(ul_ch128[3], rxdataF128[3]);
  mmtmpD0 = vcombine_s32(vpadd_s32(vget_low_s32(mmtmpD0),vget_high_s32(mmtmpD0)),
             vpadd_s32(vget_low_s32(mmtmpD1),vget_high_s32(mmtmpD1)));
  mmtmpD0b = vmull_s16(vrev32_s16(vmul_s16(ul_ch128[2],*(int16x4_t*)conj)), rxdataF128[2]);
  mmtmpD1b = vmull_s16(vrev32_s16(vmul_s16(ul_ch128[3],*(int16x4_t*)conj)), rxdataF128[3]);
  mmtmpD1 = vcombine_s32(vpadd_s32(vget_low_s32(mmtmpD0b),vget_high_s32(mmtmpD0b)),
             vpadd_s32(vget_low_s32(mmtmpD1b),vget_high_s32(mmtmpD1b)));
  mmtmpD0 = vqshlq_s32(mmtmpD0,output_shift128);
  mmtmpD1 = vqshlq_s32(mmtmpD1,output_shift128);
  rxdataF_comp128[1] = vzip_s16(vmovn_s32(mmtmpD0),vmovn_s32(mmtmpD1));

  if (is_dmrs_symbol==0) {
    mmtmpD0 = vmull_s16(ul_ch128[4], rxdataF128[4]);
    mmtmpD1 = vmull_s16(ul_ch128[5], rxdataF128[5]);
    mmtmpD0 = vcombine_s32(vpadd_s32(vget_low_s32(mmtmpD0),vget_high_s32(mmtmpD0)),
         vpadd_s32(vget_low_s32(mmtmpD1),vget_high_s32(mmtmpD1)));

    mmtmpD0b = vmull_s16(vrev32_s16(vmul_s16(ul_ch128[4],*(int16x4_t*)conj)), rxdataF128[4]);
    mmtmpD1b = vmull_s16(vrev32_s16(vmul_s16(ul_ch128[5],*(int16x4_t*)conj)), rxdataF128[5]);
    mmtmpD1 = vcombine_s32(vpadd_s32(vget_low_s32(mmtmpD0b),vget_high_s32(mmtmpD0b)),
         vpadd_s32(vget_low_s32(mmtmpD1b),vget_high_s32(mmtmpD1b)));


    mmtmpD0 = vqshlq_s32(mmtmpD0,output_shift128);
    mmtmpD1 = vqshlq_s32(mmtmpD1,output_shift128);
    rxdataF_comp128[2] = vzip_s16(vmovn_s32(mmtmpD0),vmovn_s32(mmtmpD1));


    ul_ch128+=6;
    ul_ch_mag128+=3;
    ul_ch_mag128b+=3;
    rxdataF128+=6;
    rxdataF_comp128+=3;

  } else { // we have a smaller PUSCH in symbols with pilots so skip last group of 4 REs and increment less
    ul_ch128+=4;
    ul_ch_mag128+=2;
    ul_ch_mag128b+=2;
    rxdataF128+=4;
    rxdataF_comp128+=2;
  }
      }
    }
  }

  if (rho) {
    for (aarx=0; aarx<frame_parms->nb_antennas_rx; aarx++) {
      rho128        = (int16x4x2_t*)&rho[aarx][symbol*frame_parms->N_RB_UL*12];
      ul_ch128      = (int16x4_t*)&ul_ch_estimates_ext[aarx][symbol*frame_parms->N_RB_UL*12];
      ul_ch128_2    = (int16x4_t*)&ul_ch_estimates_ext[2+aarx][symbol*frame_parms->N_RB_UL*12];
      for (rb=0; rb<nb_rb; rb++) {
  mmtmpD0 = vmull_s16(ul_ch128[0], ul_ch128_2[0]);
  mmtmpD1 = vmull_s16(ul_ch128[1], ul_ch128_2[1]);
  mmtmpD0 = vcombine_s32(vpadd_s32(vget_low_s32(mmtmpD0),vget_high_s32(mmtmpD0)),
             vpadd_s32(vget_low_s32(mmtmpD1),vget_high_s32(mmtmpD1)));
  mmtmpD0b = vmull_s16(vrev32_s16(vmul_s16(ul_ch128[0],*(int16x4_t*)conj)), ul_ch128_2[0]);
  mmtmpD1b = vmull_s16(vrev32_s16(vmul_s16(ul_ch128[1],*(int16x4_t*)conj)), ul_ch128_2[1]);
  mmtmpD1 = vcombine_s32(vpadd_s32(vget_low_s32(mmtmpD0b),vget_high_s32(mmtmpD0b)),
             vpadd_s32(vget_low_s32(mmtmpD1b),vget_high_s32(mmtmpD1b)));

  mmtmpD0 = vqshlq_s32(mmtmpD0,output_shift128);
  mmtmpD1 = vqshlq_s32(mmtmpD1,output_shift128);
  rho128[0] = vzip_s16(vmovn_s32(mmtmpD0),vmovn_s32(mmtmpD1));

  mmtmpD0 = vmull_s16(ul_ch128[2], ul_ch128_2[2]);
  mmtmpD1 = vmull_s16(ul_ch128[3], ul_ch128_2[3]);
  mmtmpD0 = vcombine_s32(vpadd_s32(vget_low_s32(mmtmpD0),vget_high_s32(mmtmpD0)),
             vpadd_s32(vget_low_s32(mmtmpD1),vget_high_s32(mmtmpD1)));
  mmtmpD0b = vmull_s16(vrev32_s16(vmul_s16(ul_ch128[2],*(int16x4_t*)conj)), ul_ch128_2[2]);
  mmtmpD1b = vmull_s16(vrev32_s16(vmul_s16(ul_ch128[3],*(int16x4_t*)conj)), ul_ch128_2[3]);
  mmtmpD1 = vcombine_s32(vpadd_s32(vget_low_s32(mmtmpD0b),vget_high_s32(mmtmpD0b)),
             vpadd_s32(vget_low_s32(mmtmpD1b),vget_high_s32(mmtmpD1b)));

  mmtmpD0 = vqshlq_s32(mmtmpD0,output_shift128);
  mmtmpD1 = vqshlq_s32(mmtmpD1,output_shift128);
  rho128[1] = vzip_s16(vmovn_s32(mmtmpD0),vmovn_s32(mmtmpD1));

  mmtmpD0 = vmull_s16(ul_ch128[0], ul_ch128_2[0]);
  mmtmpD1 = vmull_s16(ul_ch128[1], ul_ch128_2[1]);
  mmtmpD0 = vcombine_s32(vpadd_s32(vget_low_s32(mmtmpD0),vget_high_s32(mmtmpD0)),
             vpadd_s32(vget_low_s32(mmtmpD1),vget_high_s32(mmtmpD1)));
  mmtmpD0b = vmull_s16(vrev32_s16(vmul_s16(ul_ch128[4],*(int16x4_t*)conj)), ul_ch128_2[4]);
  mmtmpD1b = vmull_s16(vrev32_s16(vmul_s16(ul_ch128[5],*(int16x4_t*)conj)), ul_ch128_2[5]);
  mmtmpD1 = vcombine_s32(vpadd_s32(vget_low_s32(mmtmpD0b),vget_high_s32(mmtmpD0b)),
             vpadd_s32(vget_low_s32(mmtmpD1b),vget_high_s32(mmtmpD1b)));

  mmtmpD0 = vqshlq_s32(mmtmpD0,output_shift128);
  mmtmpD1 = vqshlq_s32(mmtmpD1,output_shift128);
  rho128[2] = vzip_s16(vmovn_s32(mmtmpD0),vmovn_s32(mmtmpD1));


  ul_ch128+=6;
  ul_ch128_2+=6;
  rho128+=3;
      }
    }
  }
#endif


#ifdef DEBUG_CH_COMP

  rxF   = (int16_t *)&rxdataF_comp[0][(symbol*(off+(nb_rb*12)))];

  printf("----------------After compansation------------------\n");

  for (prnt_idx=0;prnt_idx<12*nb_rb*2;prnt_idx+=2){

    printf("rxF[%d] = (%d,%d)\n", prnt_idx>>1, rxF[prnt_idx],rxF[prnt_idx+1]);

  }

#endif

#ifdef DEBUG_CH_MAG


  ch_mag   = (int16_t *)&ul_ch_mag[0][(symbol*(off+(nb_rb*12)))];

  printf("----------------After computation------------------\n");

  for (print_idx=0;print_idx<12*nb_rb*2;print_idx+=2){

    printf("ch_mag[%d] = (%d,%d)\n", print_idx>>1, ch_mag[print_idx],ch_mag[print_idx+1]);

  }

#endif

}

void nr_ulsch_detection_mrc(NR_DL_FRAME_PARMS *frame_parms,
			    int32_t **rxdataF_comp,
			    int32_t **ul_ch_mag,
			    int32_t **ul_ch_magb,
			    uint8_t symbol,
			    uint16_t nb_rb) {
  int n_rx = frame_parms->nb_antennas_rx;
#if defined(__x86_64__) || defined(__i386__)
  __m128i *rxdataF_comp128[1+n_rx],*ul_ch_mag128[1+n_rx],*ul_ch_mag128b[1+n_rx];
#elif defined(__arm__)
  int16x8_t *rxdataF_comp128_0,*ul_ch_mag128_0,*ul_ch_mag128_0b;
  int16x8_t *rxdataF_comp128_1,*ul_ch_mag128_1,*ul_ch_mag128_1b;
#endif
  int32_t i;

#ifdef __AVX2__
  int off = ((nb_rb&1) == 1)? 4:0;
#else
  int off = 0;
#endif

  if (frame_parms->nb_antennas_rx>1) {
#if defined(__x86_64__) || defined(__i386__)
    int nb_re = nb_rb*12;
    for (int aa=0;aa<frame_parms->nb_antennas_rx;aa++) {
      rxdataF_comp128[aa]   = (__m128i *)&rxdataF_comp[aa][(symbol*(nb_re + off))];
      ul_ch_mag128[aa]      = (__m128i *)&ul_ch_mag[aa][(symbol*(nb_re + off))];
      ul_ch_mag128b[aa]     = (__m128i *)&ul_ch_magb[aa][(symbol*(nb_re + off))];
      
      // MRC on each re of rb, both on MF output and magnitude (for 16QAM/64QAM llr computation)
      for (i=0; i<nb_rb*3; i++) {
	rxdataF_comp128[0][i] = _mm_adds_epi16(_mm_srai_epi16(rxdataF_comp128[aa][i],1),_mm_srai_epi16(rxdataF_comp128[aa][i],1));
	ul_ch_mag128[0][i]    = _mm_adds_epi16(_mm_srai_epi16(ul_ch_mag128[aa][i],1),_mm_srai_epi16(ul_ch_mag128[aa][i],1));
	ul_ch_mag128b[0][i]   = _mm_adds_epi16(_mm_srai_epi16(ul_ch_mag128b[aa][i],1),_mm_srai_epi16(ul_ch_mag128b[aa][i],1));
	//	rxdataF_comp128[0][i] = _mm_add_epi16(rxdataF_comp128_0[i],(*(__m128i *)&jitterc[0]));
      }
    }
#elif defined(__arm__)
    rxdataF_comp128_0   = (int16x8_t *)&rxdataF_comp[0][symbol*frame_parms->N_RB_DL*12];
    rxdataF_comp128_1   = (int16x8_t *)&rxdataF_comp[1][symbol*frame_parms->N_RB_DL*12];
    ul_ch_mag128_0      = (int16x8_t *)&ul_ch_mag[0][symbol*frame_parms->N_RB_DL*12];
    ul_ch_mag128_1      = (int16x8_t *)&ul_ch_mag[1][symbol*frame_parms->N_RB_DL*12];
    ul_ch_mag128_0b     = (int16x8_t *)&ul_ch_magb[0][symbol*frame_parms->N_RB_DL*12];
    ul_ch_mag128_1b     = (int16x8_t *)&ul_ch_magb[1][symbol*frame_parms->N_RB_DL*12];
      
    // MRC on each re of rb, both on MF output and magnitude (for 16QAM/64QAM llr computation)
    for (i=0; i<nb_rb*3; i++) {
      rxdataF_comp128_0[i] = vhaddq_s16(rxdataF_comp128_0[i],rxdataF_comp128_1[i]);
      ul_ch_mag128_0[i]    = vhaddq_s16(ul_ch_mag128_0[i],ul_ch_mag128_1[i]);
      ul_ch_mag128_0b[i]   = vhaddq_s16(ul_ch_mag128_0b[i],ul_ch_mag128_1b[i]);
      rxdataF_comp128_0[i] = vqaddq_s16(rxdataF_comp128_0[i],(*(int16x8_t *)&jitterc[0]));
    }
#endif
  }

#if defined(__x86_64__) || defined(__i386__)
  _mm_empty();
  _m_empty();
#endif
}

int nr_rx_pusch(PHY_VARS_gNB *gNB,
                uint8_t ulsch_id,
                uint32_t frame,
                uint8_t nr_tti_rx,
                unsigned char symbol,
                unsigned char harq_pid)
{

  uint8_t aarx, aatx, dmrs_symbol_flag; // dmrs_symbol_flag, a flag to indicate DMRS REs in current symbol
  uint8_t ptrs_symbol_flag; // a flag to indicate PTRS REs in current symbol
  uint32_t nb_re_pusch, bwp_start_subcarrier;
  int avgs;
  int avg[4];
  NR_DL_FRAME_PARMS *frame_parms = &gNB->frame_parms;
  nfapi_nr_pusch_pdu_t *rel15_ul = &gNB->ulsch[ulsch_id][0]->harq_processes[harq_pid]->ulsch_pdu;

  dmrs_symbol_flag = 0;
<<<<<<< HEAD
=======
  ptrs_symbol_flag = 0;

  gNB->pusch_vars[ulsch_id]->ptrs_sc_per_ofdm_symbol = 0;
>>>>>>> d38af248

  if(symbol == rel15_ul->start_symbol_index){
    gNB->pusch_vars[ulsch_id]->rxdataF_ext_offset = 0;
    gNB->pusch_vars[ulsch_id]->dmrs_symbol = 0;
    gNB->pusch_vars[ulsch_id]->cl_done = 0;
  }


  bwp_start_subcarrier = (rel15_ul->rb_start*NR_NB_SC_PER_RB + frame_parms->first_carrier_offset) % frame_parms->ofdm_symbol_size;

  dmrs_symbol_flag = ((rel15_ul->ul_dmrs_symb_pos)>>symbol)&0x01;

  LOG_D(PHY,"symbol %d bwp_start_subcarrier %d, rb_start %d, first_carrier_offset %d\n",symbol,bwp_start_subcarrier,rel15_ul->rb_start,frame_parms->first_carrier_offset);
  LOG_D(PHY,"ul_dmrs_symb_pos %x\n",rel15_ul->ul_dmrs_symb_pos);

  if (dmrs_symbol_flag == 1){
    if (((rel15_ul->ul_dmrs_symb_pos)>>((symbol+1)%frame_parms->symbols_per_slot))&0x01)
      AssertFatal(1==0,"Double DMRS configuration is not yet supported\n");

    if (rel15_ul->dmrs_config_type == 0) {
      // if no data in dmrs cdm group is 1 only even REs have no data
      // if no data in dmrs cdm group is 2 both odd and even REs have no data
      nb_re_pusch = rel15_ul->rb_size *(12 - (rel15_ul->num_dmrs_cdm_grps_no_data*6));
    }
    else {
      nb_re_pusch = rel15_ul->rb_size *(12 - (rel15_ul->num_dmrs_cdm_grps_no_data*4));
    }
    LOG_D(PHY,"dmrs_symbol: nb_re_pusch %d\n",nb_re_pusch);
    gNB->pusch_vars[ulsch_id]->dmrs_symbol = symbol;
  } else {
    nb_re_pusch = rel15_ul->rb_size * NR_NB_SC_PER_RB;
  }

<<<<<<< HEAD
=======
  if (rel15_ul->pdu_bit_map & PUSCH_PDU_BITMAP_PUSCH_PTRS) {  // if there is ptrs pdu
    if(is_ptrs_symbol(symbol, gNB->pusch_vars[ulsch_id]->ptrs_symbols)) {
      gNB->pusch_vars[ulsch_id]->ptrs_symbol_index = symbol;
      ptrs_symbol_flag = 1;
    }
  }

>>>>>>> d38af248
  //----------------------------------------------------------
  //--------------------- Channel estimation ---------------------
  //----------------------------------------------------------
  start_meas(&gNB->ulsch_channel_estimation_stats);
  if (dmrs_symbol_flag == 1) {
    nr_pusch_channel_estimation(gNB,
                                nr_tti_rx,
                                0, // p
                                symbol,
                                ulsch_id,
                                bwp_start_subcarrier,
                                rel15_ul);

    for (aarx = 0; aarx < frame_parms->nb_antennas_rx; aarx++) {
      gNB->pusch_vars[ulsch_id]->ulsch_power[aarx] = signal_energy(&gNB->pusch_vars[ulsch_id]->ul_ch_estimates[aarx][symbol*frame_parms->ofdm_symbol_size],
                                                                   rel15_ul->rb_size*12);
      if (gNB->pusch_vars[ulsch_id]->ulsch_power[aarx]==1) return (1);
    }

  }
  stop_meas(&gNB->ulsch_channel_estimation_stats);
  //----------------------------------------------------------
  //--------------------- RBs extraction ---------------------
  //----------------------------------------------------------

  if (nb_re_pusch > 0) {

    gNB->pusch_vars[ulsch_id]->ul_valid_re_per_slot[symbol] = nb_re_pusch;

    start_meas(&gNB->ulsch_rbs_extraction_stats);
    nr_ulsch_extract_rbs_single(gNB->common_vars.rxdataF,
                                gNB->pusch_vars[ulsch_id],
                                symbol,
                                dmrs_symbol_flag,
				ptrs_symbol_flag,
                                rel15_ul,
                                frame_parms);
    stop_meas(&gNB->ulsch_rbs_extraction_stats);

    //----------------------------------------------------------
    //--------------------- Channel Scaling --------------------
    //----------------------------------------------------------

    nr_ulsch_scale_channel(gNB->pusch_vars[ulsch_id]->ul_ch_estimates_ext,
                           frame_parms,
                           gNB->ulsch[ulsch_id],
                           symbol,
                           dmrs_symbol_flag,
                           rel15_ul->rb_size,
                           rel15_ul->dmrs_config_type);


    if (gNB->pusch_vars[ulsch_id]->cl_done==0) {

      nr_ulsch_channel_level(gNB->pusch_vars[ulsch_id]->ul_ch_estimates_ext,
                             frame_parms,
                             avg,
                             symbol,
                             nb_re_pusch,
                             rel15_ul->rb_size);

      avgs = 0;

      for (aatx=0;aatx<frame_parms->nb_antennas_tx;aatx++)
        for (aarx=0;aarx<frame_parms->nb_antennas_rx;aarx++)
          avgs = cmax(avgs,avg[(aatx<<1)+aarx]);

      gNB->pusch_vars[ulsch_id]->log2_maxh = (log2_approx(avgs)/2)+3;
      gNB->pusch_vars[ulsch_id]->cl_done = 1;
    }

    //----------------------------------------------------------
    //--------------------- Channel Compensation ---------------
    //----------------------------------------------------------

    start_meas(&gNB->ulsch_channel_compensation_stats);
    nr_ulsch_channel_compensation(gNB->pusch_vars[ulsch_id]->rxdataF_ext,
                                  gNB->pusch_vars[ulsch_id]->ul_ch_estimates_ext,
                                  gNB->pusch_vars[ulsch_id]->ul_ch_mag0,
                                  gNB->pusch_vars[ulsch_id]->ul_ch_magb0,
                                  gNB->pusch_vars[ulsch_id]->rxdataF_comp,
                                  (frame_parms->nb_antennas_tx>1) ? gNB->pusch_vars[ulsch_id]->rho : NULL,
                                  frame_parms,
                                  symbol,
                                  dmrs_symbol_flag,
                                  rel15_ul->qam_mod_order,
                                  rel15_ul->rb_size,
                                  gNB->pusch_vars[ulsch_id]->log2_maxh);
    stop_meas(&gNB->ulsch_channel_compensation_stats);

    start_meas(&gNB->ulsch_mrc_stats);
    nr_ulsch_detection_mrc(frame_parms,
			   gNB->pusch_vars[ulsch_id]->rxdataF_comp,
			   gNB->pusch_vars[ulsch_id]->ul_ch_mag,
			   gNB->pusch_vars[ulsch_id]->ul_ch_magb,
			   symbol,
			   rel15_ul->rb_size);
    stop_meas(&gNB->ulsch_mrc_stats);
#ifdef NR_SC_FDMA
    nr_idft(&((uint32_t*)gNB->pusch_vars[ulsch_id]->rxdataF_ext[0])[symbol * rel15_ul->rb_size * NR_NB_SC_PER_RB], nb_re_pusch);
#endif

<<<<<<< HEAD
=======
  //----------------------------------------------------------
  //-------------------- LLRs computation --------------------
  //----------------------------------------------------------
    start_meas(&gNB->ulsch_llr_stats);
    AssertFatal(gNB->pusch_vars[ulsch_id]->rxdataF_ext_offset * rel15_ul->qam_mod_order+nb_re_pusch*rel15_ul->qam_mod_order < (8*((3*8*6144)+12)) , "Mysterious llr buffer size check");
#ifdef __AVX2__
    int off = ((rel15_ul->rb_size&1) == 1)? 4:0;
#else
    int off = 0;
#endif
    nr_ulsch_compute_llr(&gNB->pusch_vars[ulsch_id]->rxdataF_comp[0][symbol * (off+(rel15_ul->rb_size * NR_NB_SC_PER_RB))],
                         gNB->pusch_vars[ulsch_id]->ul_ch_mag0,
                         gNB->pusch_vars[ulsch_id]->ul_ch_magb0,
                         &gNB->pusch_vars[ulsch_id]->llr[gNB->pusch_vars[ulsch_id]->rxdataF_ext_offset * rel15_ul->qam_mod_order],
                         rel15_ul->rb_size,
                         nb_re_pusch,
                         symbol,
                         rel15_ul->qam_mod_order);
    stop_meas(&gNB->ulsch_llr_stats);
>>>>>>> d38af248


    //----------------------------------------------------------
    //--------------------- PTRS Processing --------------------
    //----------------------------------------------------------

    /* In case PTRS is enabled then LLR will be calculated after PTRS symbols are processed *
     * otherwise LLR are calculated for each symbol based upon DMRS channel estimates only. */
    if (rel15_ul->pdu_bit_map & PUSCH_PDU_BITMAP_PUSCH_PTRS)
    {
      start_meas(&gNB->ulsch_ptrs_processing_stats);
      nr_pusch_ptrs_processing(gNB,
                               rel15_ul,
                               ulsch_id,
                               nr_tti_rx,
                               dmrs_symbol_flag,
                               symbol,
                               nb_re_pusch);
      stop_meas(&gNB->ulsch_ptrs_processing_stats);

      /*  Subtract total PTRS RE's in the symbol from PUSCH RE's */
      gNB->pusch_vars[ulsch_id]->ul_valid_re_per_slot[symbol] -= gNB->pusch_vars[ulsch_id]->ptrs_sc_per_ofdm_symbol;
    }

    /*---------------------------------------------------------------------------------------------------- */
    /*--------------------  LLRs computation  -------------------------------------------------------------*/
    /*-----------------------------------------------------------------------------------------------------*/
    if(symbol == (rel15_ul->start_symbol_index + rel15_ul->nr_of_symbols -1))
    {
      for(uint8_t i =rel15_ul->start_symbol_index; i< (rel15_ul->start_symbol_index + rel15_ul->nr_of_symbols);i++)
        {
          start_meas(&gNB->ulsch_llr_stats);
          nr_ulsch_compute_llr(&gNB->pusch_vars[ulsch_id]->rxdataF_comp[0][i * (rel15_ul->rb_size * NR_NB_SC_PER_RB)],
                               gNB->pusch_vars[ulsch_id]->ul_ch_mag0,
                               gNB->pusch_vars[ulsch_id]->ul_ch_magb0,
                               &gNB->pusch_vars[ulsch_id]->llr[gNB->pusch_vars[ulsch_id]->rxdataF_ext_offset * rel15_ul->qam_mod_order],
                               rel15_ul->rb_size,
                               gNB->pusch_vars[ulsch_id]->ul_valid_re_per_slot[i],
                               i,
                               rel15_ul->qam_mod_order);
          stop_meas(&gNB->ulsch_llr_stats);
          gNB->pusch_vars[ulsch_id]->rxdataF_ext_offset = gNB->pusch_vars[ulsch_id]->rxdataF_ext_offset +  gNB->pusch_vars[ulsch_id]->ul_valid_re_per_slot[i];
        }// symbol loop
    }// last symbol check
  }
  return (0);
}<|MERGE_RESOLUTION|>--- conflicted
+++ resolved
@@ -226,7 +226,6 @@
                                  NR_gNB_PUSCH *pusch_vars,
                                  unsigned char symbol,
                                  uint8_t is_dmrs_symbol,
-				 uint8_t is_ptrs_symbol,
                                  nfapi_nr_pusch_pdu_t *pusch_pdu,
                                  NR_DL_FRAME_PARMS *frame_parms)
 {
@@ -236,15 +235,8 @@
   uint32_t rxF_ext_index = 0;
   uint32_t ul_ch0_ext_index = 0;
   uint32_t ul_ch0_index = 0;
-<<<<<<< HEAD
   uint8_t k_prime;
-  uint16_t n=0;
-=======
-  uint32_t ul_ch0_ptrs_ext_index = 0;
-  uint32_t ul_ch0_ptrs_index = 0;
-  uint8_t k_prime;
-  uint16_t n=0, num_ptrs_symbols;
->>>>>>> d38af248
+  uint16_t n;
   int16_t *rxF,*rxF_ext;
   int *ul_ch0,*ul_ch0_ext;
   uint8_t delta = 0;
@@ -255,14 +247,8 @@
   printf("--------------------ch_ext_index = %d-----------------------\n", symbol*NR_NB_SC_PER_RB * pusch_pdu->rb_size);
 
 #endif
-<<<<<<< HEAD
 
   uint8_t is_dmrs_re;
-  start_re = (frame_parms->first_carrier_offset + (pusch_pdu->rb_start * NR_NB_SC_PER_RB))%frame_parms->ofdm_symbol_size;
-  nb_re_pusch = NR_NB_SC_PER_RB * pusch_pdu->rb_size;
-=======
-  
-  uint8_t is_dmrs_re=0,is_ptrs_re=0;
   start_re = (frame_parms->first_carrier_offset + (pusch_pdu->rb_start * NR_NB_SC_PER_RB))%frame_parms->ofdm_symbol_size;
   nb_re_pusch = NR_NB_SC_PER_RB * pusch_pdu->rb_size;
 #ifdef __AVX2__
@@ -271,9 +257,6 @@
   int nb_re_pusch2 = nb_re_pusch;
 #endif
 
-  num_ptrs_symbols = 0;
->>>>>>> d38af248
-
   for (aarx = 0; aarx < frame_parms->nb_antennas_rx; aarx++) {
 
     rxF       = (int16_t *)&rxdataF[aarx][symbol * frame_parms->ofdm_symbol_size];
@@ -286,44 +269,14 @@
     n = 0;
     k_prime = 0;
 
-<<<<<<< HEAD
-    for (re = 0; re < nb_re_pusch; re++) {
-
-      if (is_dmrs_symbol)
-        is_dmrs_re = (re == get_dmrs_freq_idx_ul(n, k_prime, delta, pusch_pdu->dmrs_config_type));
-      else
-        is_dmrs_re = 0;
-
-      /* save only data and respective channel estimates */
-      if ( is_dmrs_re == 0) {
-
-        rxF_ext[rxF_ext_index]       = (rxF[ ((start_re + re)*2)      % (frame_parms->ofdm_symbol_size*2)]);
-        rxF_ext[rxF_ext_index + 1]   = (rxF[(((start_re + re)*2) + 1) % (frame_parms->ofdm_symbol_size*2)]);
-        ul_ch0_ext[ul_ch0_ext_index] = ul_ch0[ul_ch0_index];
-
-#ifdef DEBUG_RB_EXT
-        printf("rxF_ext[%d] = (%d,%d)\n", rxF_ext_index>>1, rxF_ext[rxF_ext_index],rxF_ext[rxF_ext_index+1]);
-#endif
-
-        ul_ch0_ext_index++;
-        rxF_ext_index +=2;
-      } else
-      {
-        k_prime++;
-        k_prime&=1;
-        n+=(k_prime)?0:1;
-      }
-      ul_ch0_index++;
-    }
-  }
-=======
-    if (is_dmrs_symbol == 0 && is_ptrs_symbol == 0) {
+    if (is_dmrs_symbol == 0) {
       //
       //rxF[ ((start_re + re)*2)      % (frame_parms->ofdm_symbol_size*2)]);
-      if (start_re + nb_re_pusch < frame_parms->ofdm_symbol_size) memcpy1((void*)rxF_ext,
-									 (void*)&rxF[start_re*2],
-									 nb_re_pusch*sizeof(int32_t));
-      else {
+      if (start_re + nb_re_pusch < frame_parms->ofdm_symbol_size) {
+        memcpy1((void*)rxF_ext,
+                (void*)&rxF[start_re*2],
+                nb_re_pusch*sizeof(int32_t));
+      } else {
 	int neg_length = frame_parms->ofdm_symbol_size-start_re;
 	int pos_length = nb_re_pusch-neg_length;
 
@@ -334,59 +287,36 @@
     }
     else {
       for (re = 0; re < nb_re_pusch; re++) {
-	
-	if (is_dmrs_symbol) is_dmrs_re = (re == get_dmrs_freq_idx_ul(n, k_prime, delta, pusch_pdu->dmrs_config_type));
-	
-	if (is_ptrs_symbol) {
-	  K_ptrs = (pusch_pdu->pusch_ptrs.ptrs_freq_density)?4:2;
-	  is_ptrs_re = is_ptrs_subcarrier((start_re + re) % frame_parms->ofdm_symbol_size,
-					  n_rnti,
-					  aarx,
-					  pusch_pdu->dmrs_config_type,
-					  K_ptrs,
-					  pusch_pdu->rb_size,
-					  pusch_pdu->pusch_ptrs.ptrs_ports_list[0].ptrs_re_offset,
-					  start_re,
-					  frame_parms->ofdm_symbol_size);
-	  
-	  num_ptrs_symbols+=is_ptrs_re;
-	  
-	}
-	
+
+        is_dmrs_re = (re == get_dmrs_freq_idx_ul(n, k_prime, delta, pusch_pdu->dmrs_config_type));
+
 #ifdef DEBUG_RB_EXT
-	printf("re = %d, kprime %d, n %d, is_ptrs_symbol = %d, symbol = %d\n", re, k_prime,n,is_ptrs_symbol, symbol);
-#endif
-
-	if ( is_dmrs_re == 0 && is_ptrs_re == 0) {
-	  
-	  rxF_ext[rxF_ext_index]     = (rxF[ ((start_re + re)*2)      % (frame_parms->ofdm_symbol_size*2)]);
-	  rxF_ext[rxF_ext_index + 1] = (rxF[(((start_re + re)*2) + 1) % (frame_parms->ofdm_symbol_size*2)]);
-	  ul_ch0_ext[ul_ch0_ext_index] = ul_ch0[ul_ch0_index];
-	  ul_ch0_ptrs_ext[ul_ch0_ptrs_ext_index] = ul_ch0_ptrs[ul_ch0_ptrs_index];
-	  
+        printf("re = %d, kprime %d, n %d, is_dmrs_symbol = %d, symbol = %d\n", re, k_prime, n, is_dmrs_symbol, symbol);
+#endif
+
+        /* save only data and respective channel estimates */
+        if (is_dmrs_re == 0) {
+          rxF_ext[rxF_ext_index]     = (rxF[ ((start_re + re)*2)      % (frame_parms->ofdm_symbol_size*2)]);
+          rxF_ext[rxF_ext_index + 1] = (rxF[(((start_re + re)*2) + 1) % (frame_parms->ofdm_symbol_size*2)]);
+          ul_ch0_ext[ul_ch0_ext_index] = ul_ch0[ul_ch0_index];
+
 #ifdef DEBUG_RB_EXT
-	  printf("dmrs symb %d: rxF_ext[%d] = (%d,%d), ul_ch0_ext[%d] = (%d,%d)\n", 
-		 is_dmrs_symbol,rxF_ext_index>>1, rxF_ext[rxF_ext_index],rxF_ext[rxF_ext_index+1],
-		 ul_ch0_ext_index,  ((int16_t*)&ul_ch0_ext[ul_ch0_ext_index])[0],  ((int16_t*)&ul_ch0_ext[ul_ch0_ext_index])[1]);
-#endif
-	  ul_ch0_ext_index++;
-	  ul_ch0_ptrs_ext_index++;
-	  rxF_ext_index +=2;
-	} else {
-	  k_prime++;
-	  k_prime&=1;
-	  n+=(k_prime)?0:1;
-	}
-	ul_ch0_index++;
-	ul_ch0_ptrs_index++;
+          printf("dmrs symb %d: rxF_ext[%d] = (%d,%d), ul_ch0_ext[%d] = (%d,%d)\n",
+                 is_dmrs_symbol,rxF_ext_index>>1, rxF_ext[rxF_ext_index],rxF_ext[rxF_ext_index+1],
+                 ul_ch0_ext_index,  ((int16_t*)&ul_ch0_ext[ul_ch0_ext_index])[0],  ((int16_t*)&ul_ch0_ext[ul_ch0_ext_index])[1]);
+#endif
+          ul_ch0_ext_index++;
+          rxF_ext_index +=2;
+        } else {
+          n += k_prime;
+          k_prime ^= 1;
+        }
+        ul_ch0_index++;
       }
-    } // is_dmrs_symbol ==0 && is_ptrs_symbol == 0
-  }  
-  pusch_vars->ptrs_sc_per_ofdm_symbol = num_ptrs_symbols;
-    
->>>>>>> d38af248
+    }
+  }
 }
-  
+
 void nr_ulsch_scale_channel(int **ul_ch_estimates_ext,
                             NR_DL_FRAME_PARMS *frame_parms,
                             NR_gNB_ULSCH_t **ulsch_gNB,
@@ -1153,7 +1083,6 @@
 {
 
   uint8_t aarx, aatx, dmrs_symbol_flag; // dmrs_symbol_flag, a flag to indicate DMRS REs in current symbol
-  uint8_t ptrs_symbol_flag; // a flag to indicate PTRS REs in current symbol
   uint32_t nb_re_pusch, bwp_start_subcarrier;
   int avgs;
   int avg[4];
@@ -1161,15 +1090,8 @@
   nfapi_nr_pusch_pdu_t *rel15_ul = &gNB->ulsch[ulsch_id][0]->harq_processes[harq_pid]->ulsch_pdu;
 
   dmrs_symbol_flag = 0;
-<<<<<<< HEAD
-=======
-  ptrs_symbol_flag = 0;
-
-  gNB->pusch_vars[ulsch_id]->ptrs_sc_per_ofdm_symbol = 0;
->>>>>>> d38af248
 
   if(symbol == rel15_ul->start_symbol_index){
-    gNB->pusch_vars[ulsch_id]->rxdataF_ext_offset = 0;
     gNB->pusch_vars[ulsch_id]->dmrs_symbol = 0;
     gNB->pusch_vars[ulsch_id]->cl_done = 0;
   }
@@ -1200,16 +1122,6 @@
     nb_re_pusch = rel15_ul->rb_size * NR_NB_SC_PER_RB;
   }
 
-<<<<<<< HEAD
-=======
-  if (rel15_ul->pdu_bit_map & PUSCH_PDU_BITMAP_PUSCH_PTRS) {  // if there is ptrs pdu
-    if(is_ptrs_symbol(symbol, gNB->pusch_vars[ulsch_id]->ptrs_symbols)) {
-      gNB->pusch_vars[ulsch_id]->ptrs_symbol_index = symbol;
-      ptrs_symbol_flag = 1;
-    }
-  }
-
->>>>>>> d38af248
   //----------------------------------------------------------
   //--------------------- Channel estimation ---------------------
   //----------------------------------------------------------
@@ -1244,7 +1156,6 @@
                                 gNB->pusch_vars[ulsch_id],
                                 symbol,
                                 dmrs_symbol_flag,
-				ptrs_symbol_flag,
                                 rel15_ul,
                                 frame_parms);
     stop_meas(&gNB->ulsch_rbs_extraction_stats);
@@ -1312,29 +1223,6 @@
     nr_idft(&((uint32_t*)gNB->pusch_vars[ulsch_id]->rxdataF_ext[0])[symbol * rel15_ul->rb_size * NR_NB_SC_PER_RB], nb_re_pusch);
 #endif
 
-<<<<<<< HEAD
-=======
-  //----------------------------------------------------------
-  //-------------------- LLRs computation --------------------
-  //----------------------------------------------------------
-    start_meas(&gNB->ulsch_llr_stats);
-    AssertFatal(gNB->pusch_vars[ulsch_id]->rxdataF_ext_offset * rel15_ul->qam_mod_order+nb_re_pusch*rel15_ul->qam_mod_order < (8*((3*8*6144)+12)) , "Mysterious llr buffer size check");
-#ifdef __AVX2__
-    int off = ((rel15_ul->rb_size&1) == 1)? 4:0;
-#else
-    int off = 0;
-#endif
-    nr_ulsch_compute_llr(&gNB->pusch_vars[ulsch_id]->rxdataF_comp[0][symbol * (off+(rel15_ul->rb_size * NR_NB_SC_PER_RB))],
-                         gNB->pusch_vars[ulsch_id]->ul_ch_mag0,
-                         gNB->pusch_vars[ulsch_id]->ul_ch_magb0,
-                         &gNB->pusch_vars[ulsch_id]->llr[gNB->pusch_vars[ulsch_id]->rxdataF_ext_offset * rel15_ul->qam_mod_order],
-                         rel15_ul->rb_size,
-                         nb_re_pusch,
-                         symbol,
-                         rel15_ul->qam_mod_order);
-    stop_meas(&gNB->ulsch_llr_stats);
->>>>>>> d38af248
-
 
     //----------------------------------------------------------
     //--------------------- PTRS Processing --------------------
@@ -1363,20 +1251,25 @@
     /*-----------------------------------------------------------------------------------------------------*/
     if(symbol == (rel15_ul->start_symbol_index + rel15_ul->nr_of_symbols -1))
     {
-      for(uint8_t i =rel15_ul->start_symbol_index; i< (rel15_ul->start_symbol_index + rel15_ul->nr_of_symbols);i++)
-        {
-          start_meas(&gNB->ulsch_llr_stats);
-          nr_ulsch_compute_llr(&gNB->pusch_vars[ulsch_id]->rxdataF_comp[0][i * (rel15_ul->rb_size * NR_NB_SC_PER_RB)],
-                               gNB->pusch_vars[ulsch_id]->ul_ch_mag0,
-                               gNB->pusch_vars[ulsch_id]->ul_ch_magb0,
-                               &gNB->pusch_vars[ulsch_id]->llr[gNB->pusch_vars[ulsch_id]->rxdataF_ext_offset * rel15_ul->qam_mod_order],
-                               rel15_ul->rb_size,
-                               gNB->pusch_vars[ulsch_id]->ul_valid_re_per_slot[i],
-                               i,
-                               rel15_ul->qam_mod_order);
-          stop_meas(&gNB->ulsch_llr_stats);
-          gNB->pusch_vars[ulsch_id]->rxdataF_ext_offset = gNB->pusch_vars[ulsch_id]->rxdataF_ext_offset +  gNB->pusch_vars[ulsch_id]->ul_valid_re_per_slot[i];
-        }// symbol loop
+#ifdef __AVX2__
+      int off = ((rel15_ul->rb_size&1) == 1)? 4:0;
+#else
+      int off = 0;
+#endif
+      uint32_t rxdataF_ext_offset = 0;
+      for(uint8_t i =rel15_ul->start_symbol_index; i< (rel15_ul->start_symbol_index + rel15_ul->nr_of_symbols);i++) {
+        start_meas(&gNB->ulsch_llr_stats);
+        nr_ulsch_compute_llr(&gNB->pusch_vars[ulsch_id]->rxdataF_comp[0][i * (off + rel15_ul->rb_size * NR_NB_SC_PER_RB)],
+                             gNB->pusch_vars[ulsch_id]->ul_ch_mag0,
+                             gNB->pusch_vars[ulsch_id]->ul_ch_magb0,
+                             &gNB->pusch_vars[ulsch_id]->llr[rxdataF_ext_offset * rel15_ul->qam_mod_order],
+                             rel15_ul->rb_size,
+                             gNB->pusch_vars[ulsch_id]->ul_valid_re_per_slot[i],
+                             i,
+                             rel15_ul->qam_mod_order);
+        stop_meas(&gNB->ulsch_llr_stats);
+        rxdataF_ext_offset += gNB->pusch_vars[ulsch_id]->ul_valid_re_per_slot[i];
+      }// symbol loop
     }// last symbol check
   }
   return (0);
