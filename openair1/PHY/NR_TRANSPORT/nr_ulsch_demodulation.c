#include "PHY/defs_gNB.h"
#include "PHY/phy_extern.h"
#include "nr_transport_proto.h"
#include "PHY/impl_defs_top.h"
#include "PHY/NR_TRANSPORT/nr_sch_dmrs.h"
#include "PHY/NR_REFSIG/dmrs_nr.h"
#include "PHY/NR_REFSIG/ptrs_nr.h"
#include "PHY/NR_ESTIMATION/nr_ul_estimation.h"
#include "PHY/defs_nr_common.h"

//#define DEBUG_CH_COMP
//#define DEBUG_RB_EXT
//#define DEBUG_CH_MAG

void nr_idft(uint32_t *z, uint32_t Msc_PUSCH)
{

#if defined(__x86_64__) || defined(__i386__)
  __m128i idft_in128[1][1200], idft_out128[1][1200];
  __m128i norm128;
#elif defined(__arm__)
  int16x8_t idft_in128[1][1200], idft_out128[1][1200];
  int16x8_t norm128;
#endif
  int16_t *idft_in0 = (int16_t*)idft_in128[0], *idft_out0 = (int16_t*)idft_out128[0];

  int i, ip;

  LOG_T(PHY,"Doing lte_idft for Msc_PUSCH %d\n",Msc_PUSCH);

  // conjugate input
  for (i = 0; i < (Msc_PUSCH>>2); i++) {
#if defined(__x86_64__)||defined(__i386__)
    *&(((__m128i*)z)[i]) = _mm_sign_epi16(*&(((__m128i*)z)[i]), *(__m128i*)&conjugate2[0]);
#elif defined(__arm__)
    *&(((int16x8_t*)z)[i]) = vmulq_s16(*&(((int16x8_t*)z)[i]), *(int16x8_t*)&conjugate2[0]);
#endif
  }

  for (i=0,ip=0; i<Msc_PUSCH; i++, ip+=4) {
    ((uint32_t*)idft_in0)[ip+0] = z[i];
  }


  switch (Msc_PUSCH) {
    case 12:
      dft(DFT_12,(int16_t *)idft_in0, (int16_t *)idft_out0,0);

#if defined(__x86_64__)||defined(__i386__)
      norm128 = _mm_set1_epi16(9459);
#elif defined(__arm__)
      norm128 = vdupq_n_s16(9459);
#endif

      for (i = 0; i < 12; i++) {
#if defined(__x86_64__)||defined(__i386__)
        ((__m128i*)idft_out0)[i] = _mm_slli_epi16(_mm_mulhi_epi16(((__m128i*)idft_out0)[i], norm128), 1);
#elif defined(__arm__)
        ((int16x8_t*)idft_out0)[i] = vqdmulhq_s16(((int16x8_t*)idft_out0)[i], norm128);
#endif
      }

      break;

    case 24:
      dft(DFT_24,idft_in0, idft_out0, 1);
      break;

    case 36:
      dft(DFT_36,idft_in0, idft_out0, 1);
      break;

    case 48:
      dft(DFT_48,idft_in0, idft_out0, 1);
      break;

    case 60:
      dft(DFT_60,idft_in0, idft_out0, 1);
      break;

    case 72:
      dft(DFT_72,idft_in0, idft_out0, 1);
      break;

    case 96:
      dft(DFT_96,idft_in0, idft_out0, 1);
      break;

    case 108:
      dft(DFT_108,idft_in0, idft_out0, 1);
      break;

    case 120:
      dft(DFT_120,idft_in0, idft_out0, 1);
      break;

    case 144:
      dft(DFT_144,idft_in0, idft_out0, 1);
      break;

    case 180:
      dft(DFT_180,idft_in0, idft_out0, 1);
      break;

    case 192:
      dft(DFT_192,idft_in0, idft_out0, 1);
      break;

    case 216:
      dft(DFT_216,idft_in0, idft_out0, 1);
      break;

    case 240:
      dft(DFT_240,idft_in0, idft_out0, 1);
      break;

    case 288:
      dft(DFT_288,idft_in0, idft_out0, 1);
      break;

    case 300:
      dft(DFT_300,idft_in0, idft_out0, 1);
      break;

    case 324:
      dft(DFT_324,(int16_t*)idft_in0, (int16_t*)idft_out0, 1);
      break;

    case 360:
      dft(DFT_360,(int16_t*)idft_in0, (int16_t*)idft_out0, 1);
      break;

    case 384:
      dft(DFT_384,(int16_t*)idft_in0, (int16_t*)idft_out0, 1);
      break;

    case 432:
      dft(DFT_432,(int16_t*)idft_in0, (int16_t*)idft_out0, 1);
      break;

    case 480:
      dft(DFT_480,(int16_t*)idft_in0, (int16_t*)idft_out0, 1);
      break;

    case 540:
      dft(DFT_540,(int16_t*)idft_in0, (int16_t*)idft_out0, 1);
      break;

    case 576:
      dft(DFT_576,(int16_t*)idft_in0, (int16_t*)idft_out0, 1);
      break;

    case 600:
      dft(DFT_600,(int16_t*)idft_in0, (int16_t*)idft_out0, 1);
      break;

    case 648:
      dft(DFT_648,(int16_t*)idft_in0, (int16_t*)idft_out0, 1);
      break;

    case 720:
      dft(DFT_720,(int16_t*)idft_in0, (int16_t*)idft_out0, 1);
      break;

    case 768:
      dft(DFT_768,(int16_t*)idft_in0, (int16_t*)idft_out0, 1);
      break;

    case 864:
      dft(DFT_864,(int16_t*)idft_in0, (int16_t*)idft_out0, 1);
      break;

    case 900:
      dft(DFT_900,(int16_t*)idft_in0, (int16_t*)idft_out0, 1);
      break;

    case 960:
      dft(DFT_960,(int16_t*)idft_in0, (int16_t*)idft_out0, 1);
      break;

    case 972:
      dft(DFT_972,(int16_t*)idft_in0, (int16_t*)idft_out0, 1);
      break;

    case 1080:
      dft(DFT_1080,(int16_t*)idft_in0, (int16_t*)idft_out0, 1);
      break;

    case 1152:
      dft(DFT_1152,(int16_t*)idft_in0, (int16_t*)idft_out0, 1);
      break;

    case 1200:
      dft(DFT_1200,idft_in0, idft_out0, 1);
      break;

    default:
      // should not be reached
      LOG_E( PHY, "Unsupported Msc_PUSCH value of %"PRIu16"\n", Msc_PUSCH );
      return;
  }



  for (i = 0, ip = 0; i < Msc_PUSCH; i++, ip+=4) {
    z[i] = ((uint32_t*)idft_out0)[ip];
  }

  // conjugate output
  for (i = 0; i < (Msc_PUSCH>>2); i++) {
#if defined(__x86_64__) || defined(__i386__)
    ((__m128i*)z)[i] = _mm_sign_epi16(((__m128i*)z)[i], *(__m128i*)&conjugate2[0]);
#elif defined(__arm__)
    *&(((int16x8_t*)z)[i]) = vmulq_s16(*&(((int16x8_t*)z)[i]), *(int16x8_t*)&conjugate2[0]);
#endif
  }

#if defined(__x86_64__) || defined(__i386__)
  _mm_empty();
  _m_empty();
#endif

}

void nr_ulsch_extract_rbs_single(int32_t **rxdataF,
                                 NR_gNB_PUSCH *pusch_vars,
                                 unsigned char symbol,
                                 uint8_t is_dmrs_symbol,
                                 nfapi_nr_pusch_pdu_t *pusch_pdu,
                                 NR_DL_FRAME_PARMS *frame_parms)
{

  unsigned short start_re, re, nb_re_pusch;
  unsigned char aarx;
  uint8_t K_ptrs;
  uint32_t rxF_ext_index = 0;
  uint32_t ul_ch0_ext_index = 0;
  uint32_t ul_ch0_index = 0;
  uint32_t ul_ch0_ptrs_ext_index = 0;
  uint32_t ul_ch0_ptrs_index = 0;
  uint8_t is_ptrs_symbol_flag,k_prime;
  uint16_t n=0, num_ptrs_symbols;
  int16_t *rxF,*rxF_ext;
  int *ul_ch0,*ul_ch0_ext;
  int *ul_ch0_ptrs,*ul_ch0_ptrs_ext;
  uint16_t n_rnti = pusch_pdu->rnti;
  uint8_t delta = 0;

#ifdef DEBUG_RB_EXT

  printf("--------------------symbol = %d-----------------------\n", symbol);
  printf("--------------------ch_ext_index = %d-----------------------\n", symbol*NR_NB_SC_PER_RB * pusch_pdu->rb_size);

#endif
  
  uint8_t is_dmrs_re;
  start_re = (frame_parms->first_carrier_offset + (pusch_pdu->rb_start * NR_NB_SC_PER_RB))%frame_parms->ofdm_symbol_size;
  nb_re_pusch = NR_NB_SC_PER_RB * pusch_pdu->rb_size;
  is_ptrs_symbol_flag = 0;
  num_ptrs_symbols = 0;

  for (aarx = 0; aarx < frame_parms->nb_antennas_rx; aarx++) {
    
    rxF       = (int16_t *)&rxdataF[aarx][symbol * frame_parms->ofdm_symbol_size];
    rxF_ext   = (int16_t *)&pusch_vars->rxdataF_ext[aarx][symbol * nb_re_pusch]; // [hna] rxdataF_ext isn't contiguous in order to solve an alignment problem ib llr computation in case of mod_order = 4, 6

    ul_ch0     = &pusch_vars->ul_ch_estimates[aarx][pusch_vars->dmrs_symbol*frame_parms->ofdm_symbol_size]; // update channel estimates if new dmrs symbol are available

    ul_ch0_ext = &pusch_vars->ul_ch_estimates_ext[aarx][symbol*nb_re_pusch];

    ul_ch0_ptrs     = &pusch_vars->ul_ch_ptrs_estimates[aarx][pusch_vars->ptrs_symbol_index*frame_parms->ofdm_symbol_size]; // update channel estimates if new dmrs symbol are available

    ul_ch0_ptrs_ext = &pusch_vars->ul_ch_ptrs_estimates_ext[aarx][symbol*nb_re_pusch];

    n = 0;
    k_prime = 0;

    for (re = 0; re < nb_re_pusch; re++) {

      if (is_dmrs_symbol)
        is_dmrs_re = (re == get_dmrs_freq_idx_ul(n, k_prime, delta, pusch_pdu->dmrs_config_type));
      else
        is_dmrs_re = 0;

      if (pusch_pdu->pdu_bit_map & PUSCH_PDU_BITMAP_PUSCH_PTRS) {
        if(is_ptrs_symbol(symbol, pusch_vars->ptrs_symbols))
            is_ptrs_symbol_flag = is_ptrs_subcarrier((start_re + re) % frame_parms->ofdm_symbol_size,
                                                     n_rnti,
                                                     aarx,
                                                     pusch_pdu->dmrs_config_type,
                                                     K_ptrs,
                                                     pusch_pdu->rb_size,
                                                     pusch_pdu->pusch_ptrs.ptrs_ports_list[0].ptrs_re_offset,
                                                     start_re,
                                                     frame_parms->ofdm_symbol_size);

        if (is_ptrs_symbol_flag == 1)
          num_ptrs_symbols++;

      }

  #ifdef DEBUG_RB_EXT
      printf("re = %d, is_ptrs_symbol_flag = %d, symbol = %d\n", re, is_ptrs_symbol_flag, symbol);
  #endif

      if ( is_dmrs_re == 0 && is_ptrs_symbol_flag == 0) {

        rxF_ext[rxF_ext_index]     = (rxF[ ((start_re + re)*2)      % (frame_parms->ofdm_symbol_size*2)]);
        rxF_ext[rxF_ext_index + 1] = (rxF[(((start_re + re)*2) + 1) % (frame_parms->ofdm_symbol_size*2)]);
        ul_ch0_ext[ul_ch0_ext_index] = ul_ch0[ul_ch0_index];
        ul_ch0_ptrs_ext[ul_ch0_ptrs_ext_index] = ul_ch0_ptrs[ul_ch0_ptrs_index];

  #ifdef DEBUG_RB_EXT
        printf("rxF_ext[%d] = (%d,%d)\n", rxF_ext_index>>1, rxF_ext[rxF_ext_index],rxF_ext[rxF_ext_index+1]);
  #endif

        ul_ch0_ext_index++;
        ul_ch0_ptrs_ext_index++;
        rxF_ext_index +=2;
      } else {
        k_prime++;
        k_prime&=1;
        n+=(k_prime)?0:1;
      }
      ul_ch0_index++;
      ul_ch0_ptrs_index++;
    }
  }

  pusch_vars->ptrs_sc_per_ofdm_symbol = num_ptrs_symbols;

}

void nr_ulsch_scale_channel(int **ul_ch_estimates_ext,
                            NR_DL_FRAME_PARMS *frame_parms,
                            NR_gNB_ULSCH_t **ulsch_gNB,
                            uint8_t symbol,
                            uint8_t is_dmrs_symbol,
                            unsigned short nb_rb,
                            pusch_dmrs_type_t pusch_dmrs_type)
{

#if defined(__x86_64__)||defined(__i386__)

  short rb, ch_amp;
  unsigned char aatx,aarx;
  __m128i *ul_ch128, ch_amp128;

  // Determine scaling amplitude based the symbol

  ch_amp = 1024*8; //((pilots) ? (ulsch_gNB[0]->sqrt_rho_b) : (ulsch_gNB[0]->sqrt_rho_a));

  LOG_D(PHY,"Scaling PUSCH Chest in OFDM symbol %d by %d, pilots %d nb_rb %d NCP %d symbol %d\n", symbol, ch_amp, is_dmrs_symbol, nb_rb, frame_parms->Ncp, symbol);
   // printf("Scaling PUSCH Chest in OFDM symbol %d by %d\n",symbol_mod,ch_amp);

  ch_amp128 = _mm_set1_epi16(ch_amp); // Q3.13

  for (aatx=0; aatx < frame_parms->nb_antenna_ports_gNB; aatx++) {
    for (aarx=0; aarx < frame_parms->nb_antennas_rx; aarx++) {

      ul_ch128 = (__m128i *)&ul_ch_estimates_ext[aarx][symbol*nb_rb*NR_NB_SC_PER_RB];

      if (is_dmrs_symbol==1){
        if (pusch_dmrs_type == pusch_dmrs_type1)
          nb_rb = nb_rb>>1;
        else
          nb_rb = (2*nb_rb)/3;
      }

      for (rb=0;rb<nb_rb;rb++) {

        ul_ch128[0] = _mm_mulhi_epi16(ul_ch128[0], ch_amp128);
        ul_ch128[0] = _mm_slli_epi16(ul_ch128[0], 3);

        ul_ch128[1] = _mm_mulhi_epi16(ul_ch128[1], ch_amp128);
        ul_ch128[1] = _mm_slli_epi16(ul_ch128[1], 3);

        if (is_dmrs_symbol) {
          ul_ch128+=2;
        } else {
          ul_ch128[2] = _mm_mulhi_epi16(ul_ch128[2], ch_amp128);
          ul_ch128[2] = _mm_slli_epi16(ul_ch128[2], 3);
          ul_ch128+=3;

        }
      }
    }
  }
#endif
}

//compute average channel_level on each (TX,RX) antenna pair
void nr_ulsch_channel_level(int **ul_ch_estimates_ext,
                            NR_DL_FRAME_PARMS *frame_parms,
                            int32_t *avg,
                            uint8_t symbol,
                            uint32_t len,
                            unsigned short nb_rb)
{

#if defined(__x86_64__)||defined(__i386__)

  short rb;
  unsigned char aatx, aarx;
  __m128i *ul_ch128, avg128U;

  int16_t x = factor2(len);
  int16_t y = (len)>>x;

  for (aatx = 0; aatx < frame_parms->nb_antennas_tx; aatx++)
    for (aarx = 0; aarx < frame_parms->nb_antennas_rx; aarx++) {
      //clear average level
      avg128U = _mm_setzero_si128();

      ul_ch128=(__m128i *)&ul_ch_estimates_ext[(aatx<<1)+aarx][symbol*nb_rb*12];

      for (rb = 0; rb < len/12; rb++) {
        avg128U = _mm_add_epi32(avg128U, _mm_srai_epi32(_mm_madd_epi16(ul_ch128[0], ul_ch128[0]), x));
        avg128U = _mm_add_epi32(avg128U, _mm_srai_epi32(_mm_madd_epi16(ul_ch128[1], ul_ch128[1]), x));
        avg128U = _mm_add_epi32(avg128U, _mm_srai_epi32(_mm_madd_epi16(ul_ch128[2], ul_ch128[2]), x));
        ul_ch128+=3;
      }

      avg[(aatx<<1)+aarx] = (((int32_t*)&avg128U)[0] +
                             ((int32_t*)&avg128U)[1] +
                             ((int32_t*)&avg128U)[2] +
                             ((int32_t*)&avg128U)[3]   ) / y;

    }

  _mm_empty();
  _m_empty();

#elif defined(__arm__)

  short rb;
  unsigned char aatx, aarx, nre = 12, symbol_mod;
  int32x4_t avg128U;
  int16x4_t *ul_ch128;

  symbol_mod = (symbol>=(7-frame_parms->Ncp)) ? symbol-(7-frame_parms->Ncp) : symbol;

  for (aatx=0; aatx<frame_parms->nb_antenna_ports_gNB; aatx++) {
    for (aarx=0; aarx<frame_parms->nb_antennas_rx; aarx++) {
      //clear average level
      avg128U = vdupq_n_s32(0);
      // 5 is always a symbol with no pilots for both normal and extended prefix

      ul_ch128 = (int16x4_t *)&ul_ch_estimates_ext[(aatx<<1)+aarx][symbol*frame_parms->N_RB_UL*12];

      for (rb = 0; rb < nb_rb; rb++) {
        //  printf("rb %d : ",rb);
        //  print_shorts("ch",&ul_ch128[0]);
        avg128U = vqaddq_s32(avg128U, vmull_s16(ul_ch128[0], ul_ch128[0]));
        avg128U = vqaddq_s32(avg128U, vmull_s16(ul_ch128[1], ul_ch128[1]));
        avg128U = vqaddq_s32(avg128U, vmull_s16(ul_ch128[2], ul_ch128[2]));
        avg128U = vqaddq_s32(avg128U, vmull_s16(ul_ch128[3], ul_ch128[3]));

        if (((symbol_mod == 0) || (symbol_mod == (frame_parms->Ncp-1)))&&(frame_parms->nb_antenna_ports_gNB!=1)) {
          ul_ch128+=4;
        } else {
          avg128U = vqaddq_s32(avg128U, vmull_s16(ul_ch128[4], ul_ch128[4]));
          avg128U = vqaddq_s32(avg128U, vmull_s16(ul_ch128[5], ul_ch128[5]));
          ul_ch128+=6;
        }

        /*
          if (rb==0) {
          print_shorts("ul_ch128",&ul_ch128[0]);
          print_shorts("ul_ch128",&ul_ch128[1]);
          print_shorts("ul_ch128",&ul_ch128[2]);
          }
        */
      }

      if (symbol==2) //assume start symbol 2
          nre=6;
      else
          nre=12;

      avg[(aatx<<1)+aarx] = (((int32_t*)&avg128U)[0] +
                             ((int32_t*)&avg128U)[1] +
                             ((int32_t*)&avg128U)[2] +
                             ((int32_t*)&avg128U)[3]   ) / (nb_rb*nre);
    }
  }
#endif
}

void nr_ulsch_channel_compensation(int **rxdataF_ext,
                                   int **ul_ch_estimates_ext,
                                   int **ul_ch_mag,
                                   int **ul_ch_magb,
                                   int **rxdataF_comp,
                                   int **rho,
                                   NR_DL_FRAME_PARMS *frame_parms,
                                   unsigned char symbol,
                                   uint8_t is_dmrs_symbol,
                                   unsigned char mod_order,
                                   unsigned short nb_rb,
                                   unsigned char output_shift) {

#ifdef DEBUG_CH_COMP
  int16_t *rxF, *ul_ch;
  int prnt_idx;


  rxF   = (int16_t *)&rxdataF_ext[0][(symbol*nb_rb*12)];
  ul_ch = (int16_t *)&ul_ch_estimates_ext[0][symbol*nb_rb*12];

  printf("--------------------symbol = %d, mod_order = %d, output_shift = %d-----------------------\n", symbol, mod_order, output_shift);
  printf("----------------Before compensation------------------\n");

  for (prnt_idx=0;prnt_idx<12*nb_rb*2;prnt_idx+=2){

    printf("rxF[%d] = (%d,%d)\n", prnt_idx>>1, rxF[prnt_idx],rxF[prnt_idx+1]);
    printf("ul_ch[%d] = (%d,%d)\n", prnt_idx>>1, ul_ch[prnt_idx],ul_ch[prnt_idx+1]);

  }

#endif

#ifdef DEBUG_CH_MAG
  int16_t *ch_mag;
  int print_idx;


  ch_mag   = (int16_t *)&ul_ch_mag[0][(symbol*nb_rb*12)];

  printf("--------------------symbol = %d, mod_order = %d-----------------------\n", symbol, mod_order);
  printf("----------------Before computation------------------\n");

  for (print_idx=0;print_idx<50;print_idx++){

    printf("ch_mag[%d] = %d\n", print_idx, ch_mag[print_idx]);

  }

#endif

#if defined(__i386) || defined(__x86_64)

  unsigned short rb;
  unsigned char aatx,aarx;
  __m128i *ul_ch128,*ul_ch128_2,*ul_ch_mag128,*ul_ch_mag128b,*rxdataF128,*rxdataF_comp128,*rho128;
  __m128i mmtmpD0,mmtmpD1,mmtmpD2,mmtmpD3,QAM_amp128,QAM_amp128b;
  QAM_amp128b = _mm_setzero_si128();

  for (aatx=0; aatx<frame_parms->nb_antennas_tx; aatx++) {

    if (mod_order == 4) {
      QAM_amp128 = _mm_set1_epi16(QAM16_n1);  // 2/sqrt(10)
      QAM_amp128b = _mm_setzero_si128();
    } else if (mod_order == 6) {
      QAM_amp128  = _mm_set1_epi16(QAM64_n1); //
      QAM_amp128b = _mm_set1_epi16(QAM64_n2);
    }

    //    printf("comp: rxdataF_comp %p, symbol %d\n",rxdataF_comp[0],symbol);

    for (aarx=0; aarx<frame_parms->nb_antennas_rx; aarx++) {

      ul_ch128          = (__m128i *)&ul_ch_estimates_ext[(aatx<<1)+aarx][symbol*nb_rb*12];
      ul_ch_mag128      = (__m128i *)&ul_ch_mag[(aatx<<1)+aarx][symbol*nb_rb*12];
      ul_ch_mag128b     = (__m128i *)&ul_ch_magb[(aatx<<1)+aarx][symbol*nb_rb*12];
      rxdataF128        = (__m128i *)&rxdataF_ext[aarx][symbol*nb_rb*12];
      rxdataF_comp128   = (__m128i *)&rxdataF_comp[(aatx<<1)+aarx][symbol*nb_rb*12];


      for (rb=0; rb<nb_rb; rb++) {
        if (mod_order>2) {
          // get channel amplitude if not QPSK

          //print_shorts("ch:",(int16_t*)&ul_ch128[0]);

          mmtmpD0 = _mm_madd_epi16(ul_ch128[0],ul_ch128[0]);
          mmtmpD0 = _mm_srai_epi32(mmtmpD0,output_shift);

          mmtmpD1 = _mm_madd_epi16(ul_ch128[1],ul_ch128[1]);
          mmtmpD1 = _mm_srai_epi32(mmtmpD1,output_shift);

          mmtmpD0 = _mm_packs_epi32(mmtmpD0,mmtmpD1);

          // store channel magnitude here in a new field of ulsch

          ul_ch_mag128[0] = _mm_unpacklo_epi16(mmtmpD0,mmtmpD0);
          ul_ch_mag128b[0] = ul_ch_mag128[0];
          ul_ch_mag128[0] = _mm_mulhi_epi16(ul_ch_mag128[0],QAM_amp128);
          ul_ch_mag128[0] = _mm_slli_epi16(ul_ch_mag128[0],1);

          // print_ints("ch: = ",(int32_t*)&mmtmpD0);
          // print_shorts("QAM_amp:",(int16_t*)&QAM_amp128);
          // print_shorts("mag:",(int16_t*)&ul_ch_mag128[0]);

          ul_ch_mag128[1] = _mm_unpackhi_epi16(mmtmpD0,mmtmpD0);
          ul_ch_mag128b[1] = ul_ch_mag128[1];
          ul_ch_mag128[1] = _mm_mulhi_epi16(ul_ch_mag128[1],QAM_amp128);
          ul_ch_mag128[1] = _mm_slli_epi16(ul_ch_mag128[1],1);

          if (is_dmrs_symbol==0) {
            mmtmpD0 = _mm_madd_epi16(ul_ch128[2],ul_ch128[2]);
            mmtmpD0 = _mm_srai_epi32(mmtmpD0,output_shift);
            mmtmpD1 = _mm_packs_epi32(mmtmpD0,mmtmpD0);

            ul_ch_mag128[2] = _mm_unpacklo_epi16(mmtmpD1,mmtmpD1);
            ul_ch_mag128b[2] = ul_ch_mag128[2];

            ul_ch_mag128[2] = _mm_mulhi_epi16(ul_ch_mag128[2],QAM_amp128);
            ul_ch_mag128[2] = _mm_slli_epi16(ul_ch_mag128[2],1);
          }

          ul_ch_mag128b[0] = _mm_mulhi_epi16(ul_ch_mag128b[0],QAM_amp128b);
          ul_ch_mag128b[0] = _mm_slli_epi16(ul_ch_mag128b[0],1);


          ul_ch_mag128b[1] = _mm_mulhi_epi16(ul_ch_mag128b[1],QAM_amp128b);
          ul_ch_mag128b[1] = _mm_slli_epi16(ul_ch_mag128b[1],1);

          if (is_dmrs_symbol==0) {
            ul_ch_mag128b[2] = _mm_mulhi_epi16(ul_ch_mag128b[2],QAM_amp128b);
            ul_ch_mag128b[2] = _mm_slli_epi16(ul_ch_mag128b[2],1);
          }
        }

        // multiply by conjugated channel
        mmtmpD0 = _mm_madd_epi16(ul_ch128[0],rxdataF128[0]);
        //  print_ints("re",&mmtmpD0);

        // mmtmpD0 contains real part of 4 consecutive outputs (32-bit)
        mmtmpD1 = _mm_shufflelo_epi16(ul_ch128[0],_MM_SHUFFLE(2,3,0,1));
        mmtmpD1 = _mm_shufflehi_epi16(mmtmpD1,_MM_SHUFFLE(2,3,0,1));
        mmtmpD1 = _mm_sign_epi16(mmtmpD1,*(__m128i*)&conjugate[0]);
        //  print_ints("im",&mmtmpD1);
        mmtmpD1 = _mm_madd_epi16(mmtmpD1,rxdataF128[0]);
        // mmtmpD1 contains imag part of 4 consecutive outputs (32-bit)
        mmtmpD0 = _mm_srai_epi32(mmtmpD0,output_shift);
        //  print_ints("re(shift)",&mmtmpD0);
        mmtmpD1 = _mm_srai_epi32(mmtmpD1,output_shift);
        //  print_ints("im(shift)",&mmtmpD1);
        mmtmpD2 = _mm_unpacklo_epi32(mmtmpD0,mmtmpD1);
        mmtmpD3 = _mm_unpackhi_epi32(mmtmpD0,mmtmpD1);
        //        print_ints("c0",&mmtmpD2);
        //  print_ints("c1",&mmtmpD3);
        rxdataF_comp128[0] = _mm_packs_epi32(mmtmpD2,mmtmpD3);
        //  print_shorts("rx:",rxdataF128);
        //  print_shorts("ch:",ul_ch128);
        //  print_shorts("pack:",rxdataF_comp128);

        // multiply by conjugated channel
        mmtmpD0 = _mm_madd_epi16(ul_ch128[1],rxdataF128[1]);
        // mmtmpD0 contains real part of 4 consecutive outputs (32-bit)
        mmtmpD1 = _mm_shufflelo_epi16(ul_ch128[1],_MM_SHUFFLE(2,3,0,1));
        mmtmpD1 = _mm_shufflehi_epi16(mmtmpD1,_MM_SHUFFLE(2,3,0,1));
        mmtmpD1 = _mm_sign_epi16(mmtmpD1,*(__m128i*)conjugate);
        mmtmpD1 = _mm_madd_epi16(mmtmpD1,rxdataF128[1]);
        // mmtmpD1 contains imag part of 4 consecutive outputs (32-bit)
        mmtmpD0 = _mm_srai_epi32(mmtmpD0,output_shift);
        mmtmpD1 = _mm_srai_epi32(mmtmpD1,output_shift);
        mmtmpD2 = _mm_unpacklo_epi32(mmtmpD0,mmtmpD1);
        mmtmpD3 = _mm_unpackhi_epi32(mmtmpD0,mmtmpD1);

        rxdataF_comp128[1] = _mm_packs_epi32(mmtmpD2,mmtmpD3);
        //  print_shorts("rx:",rxdataF128+1);
        //  print_shorts("ch:",ul_ch128+1);
        //  print_shorts("pack:",rxdataF_comp128+1);

        if (is_dmrs_symbol==0) {
          // multiply by conjugated channel
          mmtmpD0 = _mm_madd_epi16(ul_ch128[2],rxdataF128[2]);
          // mmtmpD0 contains real part of 4 consecutive outputs (32-bit)
          mmtmpD1 = _mm_shufflelo_epi16(ul_ch128[2],_MM_SHUFFLE(2,3,0,1));
          mmtmpD1 = _mm_shufflehi_epi16(mmtmpD1,_MM_SHUFFLE(2,3,0,1));
          mmtmpD1 = _mm_sign_epi16(mmtmpD1,*(__m128i*)conjugate);
          mmtmpD1 = _mm_madd_epi16(mmtmpD1,rxdataF128[2]);
          // mmtmpD1 contains imag part of 4 consecutive outputs (32-bit)
          mmtmpD0 = _mm_srai_epi32(mmtmpD0,output_shift);
          mmtmpD1 = _mm_srai_epi32(mmtmpD1,output_shift);
          mmtmpD2 = _mm_unpacklo_epi32(mmtmpD0,mmtmpD1);
          mmtmpD3 = _mm_unpackhi_epi32(mmtmpD0,mmtmpD1);

          rxdataF_comp128[2] = _mm_packs_epi32(mmtmpD2,mmtmpD3);
          //  print_shorts("rx:",rxdataF128+2);
          //  print_shorts("ch:",ul_ch128+2);
          //        print_shorts("pack:",rxdataF_comp128+2);

          ul_ch128+=3;
          ul_ch_mag128+=3;
          ul_ch_mag128b+=3;
          rxdataF128+=3;
          rxdataF_comp128+=3;
        } else { // we have a smaller PUSCH in symbols with pilots so skip last group of 4 REs and increment less
          ul_ch128+=2;
          ul_ch_mag128+=2;
          ul_ch_mag128b+=2;
          rxdataF128+=2;
          rxdataF_comp128+=2;
        }

      }
    }
  }

  if (rho) {

    for (aarx=0; aarx<frame_parms->nb_antennas_rx; aarx++) {
      rho128        = (__m128i *)&rho[aarx][symbol*frame_parms->N_RB_UL*12];
      ul_ch128      = (__m128i *)&ul_ch_estimates_ext[aarx][symbol*frame_parms->N_RB_UL*12];
      ul_ch128_2    = (__m128i *)&ul_ch_estimates_ext[2+aarx][symbol*frame_parms->N_RB_UL*12];

      for (rb=0; rb<nb_rb; rb++) {
        // multiply by conjugated channel
        mmtmpD0 = _mm_madd_epi16(ul_ch128[0],ul_ch128_2[0]);
        //  print_ints("re",&mmtmpD0);

        // mmtmpD0 contains real part of 4 consecutive outputs (32-bit)
        mmtmpD1 = _mm_shufflelo_epi16(ul_ch128[0],_MM_SHUFFLE(2,3,0,1));
        mmtmpD1 = _mm_shufflehi_epi16(mmtmpD1,_MM_SHUFFLE(2,3,0,1));
        mmtmpD1 = _mm_sign_epi16(mmtmpD1,*(__m128i*)&conjugate[0]);
        //  print_ints("im",&mmtmpD1);
        mmtmpD1 = _mm_madd_epi16(mmtmpD1,ul_ch128_2[0]);
        // mmtmpD1 contains imag part of 4 consecutive outputs (32-bit)
        mmtmpD0 = _mm_srai_epi32(mmtmpD0,output_shift);
        //  print_ints("re(shift)",&mmtmpD0);
        mmtmpD1 = _mm_srai_epi32(mmtmpD1,output_shift);
        //  print_ints("im(shift)",&mmtmpD1);
        mmtmpD2 = _mm_unpacklo_epi32(mmtmpD0,mmtmpD1);
        mmtmpD3 = _mm_unpackhi_epi32(mmtmpD0,mmtmpD1);
        //        print_ints("c0",&mmtmpD2);
        //  print_ints("c1",&mmtmpD3);
        rho128[0] = _mm_packs_epi32(mmtmpD2,mmtmpD3);

        //print_shorts("rx:",ul_ch128_2);
        //print_shorts("ch:",ul_ch128);
        //print_shorts("pack:",rho128);

        // multiply by conjugated channel
        mmtmpD0 = _mm_madd_epi16(ul_ch128[1],ul_ch128_2[1]);
        // mmtmpD0 contains real part of 4 consecutive outputs (32-bit)
        mmtmpD1 = _mm_shufflelo_epi16(ul_ch128[1],_MM_SHUFFLE(2,3,0,1));
        mmtmpD1 = _mm_shufflehi_epi16(mmtmpD1,_MM_SHUFFLE(2,3,0,1));
        mmtmpD1 = _mm_sign_epi16(mmtmpD1,*(__m128i*)conjugate);
        mmtmpD1 = _mm_madd_epi16(mmtmpD1,ul_ch128_2[1]);
        // mmtmpD1 contains imag part of 4 consecutive outputs (32-bit)
        mmtmpD0 = _mm_srai_epi32(mmtmpD0,output_shift);
        mmtmpD1 = _mm_srai_epi32(mmtmpD1,output_shift);
        mmtmpD2 = _mm_unpacklo_epi32(mmtmpD0,mmtmpD1);
        mmtmpD3 = _mm_unpackhi_epi32(mmtmpD0,mmtmpD1);


        rho128[1] =_mm_packs_epi32(mmtmpD2,mmtmpD3);
        //print_shorts("rx:",ul_ch128_2+1);
        //print_shorts("ch:",ul_ch128+1);
        //print_shorts("pack:",rho128+1);
        // multiply by conjugated channel
        mmtmpD0 = _mm_madd_epi16(ul_ch128[2],ul_ch128_2[2]);
        // mmtmpD0 contains real part of 4 consecutive outputs (32-bit)
        mmtmpD1 = _mm_shufflelo_epi16(ul_ch128[2],_MM_SHUFFLE(2,3,0,1));
        mmtmpD1 = _mm_shufflehi_epi16(mmtmpD1,_MM_SHUFFLE(2,3,0,1));
        mmtmpD1 = _mm_sign_epi16(mmtmpD1,*(__m128i*)conjugate);
        mmtmpD1 = _mm_madd_epi16(mmtmpD1,ul_ch128_2[2]);
        // mmtmpD1 contains imag part of 4 consecutive outputs (32-bit)
        mmtmpD0 = _mm_srai_epi32(mmtmpD0,output_shift);
        mmtmpD1 = _mm_srai_epi32(mmtmpD1,output_shift);
        mmtmpD2 = _mm_unpacklo_epi32(mmtmpD0,mmtmpD1);
        mmtmpD3 = _mm_unpackhi_epi32(mmtmpD0,mmtmpD1);

        rho128[2] = _mm_packs_epi32(mmtmpD2,mmtmpD3);
        //print_shorts("rx:",ul_ch128_2+2);
        //print_shorts("ch:",ul_ch128+2);
        //print_shorts("pack:",rho128+2);

        ul_ch128+=3;
        ul_ch128_2+=3;
        rho128+=3;

      }

    }
  }

  _mm_empty();
  _m_empty();

#elif defined(__arm__)

  unsigned short rb;
  unsigned char aatx,aarx,symbol_mod,is_dmrs_symbol=0;

  int16x4_t *ul_ch128,*ul_ch128_2,*rxdataF128;
  int32x4_t mmtmpD0,mmtmpD1,mmtmpD0b,mmtmpD1b;
  int16x8_t *ul_ch_mag128,*ul_ch_mag128b,mmtmpD2,mmtmpD3,mmtmpD4;
  int16x8_t QAM_amp128,QAM_amp128b;
  int16x4x2_t *rxdataF_comp128,*rho128;

  int16_t conj[4]__attribute__((aligned(16))) = {1,-1,1,-1};
  int32x4_t output_shift128 = vmovq_n_s32(-(int32_t)output_shift);

  symbol_mod = (symbol>=(7-frame_parms->Ncp)) ? symbol-(7-frame_parms->Ncp) : symbol;

  if ((symbol_mod == 0) || (symbol_mod == (4-frame_parms->Ncp))) {
    if (frame_parms->nb_antenna_ports_gNB==1) { // 10 out of 12 so don't reduce size
      nb_rb=1+(5*nb_rb/6);
    }
    else {
      is_dmrs_symbol=1;
    }
  }

  for (aatx=0; aatx<frame_parms->nb_antenna_ports_gNB; aatx++) {
    if (mod_order == 4) {
      QAM_amp128  = vmovq_n_s16(QAM16_n1);  // 2/sqrt(10)
      QAM_amp128b = vmovq_n_s16(0);
    } else if (mod_order == 6) {
      QAM_amp128  = vmovq_n_s16(QAM64_n1); //
      QAM_amp128b = vmovq_n_s16(QAM64_n2);
    }
    //    printf("comp: rxdataF_comp %p, symbol %d\n",rxdataF_comp[0],symbol);

    for (aarx=0; aarx<frame_parms->nb_antennas_rx; aarx++) {
      ul_ch128          = (int16x4_t*)&ul_ch_estimates_ext[(aatx<<1)+aarx][symbol*frame_parms->N_RB_UL*12];
      ul_ch_mag128      = (int16x8_t*)&ul_ch_mag[(aatx<<1)+aarx][symbol*frame_parms->N_RB_UL*12];
      ul_ch_mag128b     = (int16x8_t*)&ul_ch_magb[(aatx<<1)+aarx][symbol*frame_parms->N_RB_UL*12];
      rxdataF128        = (int16x4_t*)&rxdataF_ext[aarx][symbol*frame_parms->N_RB_UL*12];
      rxdataF_comp128   = (int16x4x2_t*)&rxdataF_comp[(aatx<<1)+aarx][symbol*frame_parms->N_RB_UL*12];

      for (rb=0; rb<nb_rb; rb++) {
  if (mod_order>2) {
    // get channel amplitude if not QPSK
    mmtmpD0 = vmull_s16(ul_ch128[0], ul_ch128[0]);
    // mmtmpD0 = [ch0*ch0,ch1*ch1,ch2*ch2,ch3*ch3];
    mmtmpD0 = vqshlq_s32(vqaddq_s32(mmtmpD0,vrev64q_s32(mmtmpD0)),output_shift128);
    // mmtmpD0 = [ch0*ch0 + ch1*ch1,ch0*ch0 + ch1*ch1,ch2*ch2 + ch3*ch3,ch2*ch2 + ch3*ch3]>>output_shift128 on 32-bits
    mmtmpD1 = vmull_s16(ul_ch128[1], ul_ch128[1]);
    mmtmpD1 = vqshlq_s32(vqaddq_s32(mmtmpD1,vrev64q_s32(mmtmpD1)),output_shift128);
    mmtmpD2 = vcombine_s16(vmovn_s32(mmtmpD0),vmovn_s32(mmtmpD1));
    // mmtmpD2 = [ch0*ch0 + ch1*ch1,ch0*ch0 + ch1*ch1,ch2*ch2 + ch3*ch3,ch2*ch2 + ch3*ch3,ch4*ch4 + ch5*ch5,ch4*ch4 + ch5*ch5,ch6*ch6 + ch7*ch7,ch6*ch6 + ch7*ch7]>>output_shift128 on 16-bits
    mmtmpD0 = vmull_s16(ul_ch128[2], ul_ch128[2]);
    mmtmpD0 = vqshlq_s32(vqaddq_s32(mmtmpD0,vrev64q_s32(mmtmpD0)),output_shift128);
    mmtmpD1 = vmull_s16(ul_ch128[3], ul_ch128[3]);
    mmtmpD1 = vqshlq_s32(vqaddq_s32(mmtmpD1,vrev64q_s32(mmtmpD1)),output_shift128);
    mmtmpD3 = vcombine_s16(vmovn_s32(mmtmpD0),vmovn_s32(mmtmpD1));
    if (is_dmrs_symbol==0) {
      mmtmpD0 = vmull_s16(ul_ch128[4], ul_ch128[4]);
      mmtmpD0 = vqshlq_s32(vqaddq_s32(mmtmpD0,vrev64q_s32(mmtmpD0)),output_shift128);
      mmtmpD1 = vmull_s16(ul_ch128[5], ul_ch128[5]);
      mmtmpD1 = vqshlq_s32(vqaddq_s32(mmtmpD1,vrev64q_s32(mmtmpD1)),output_shift128);
      mmtmpD4 = vcombine_s16(vmovn_s32(mmtmpD0),vmovn_s32(mmtmpD1));
    }

    ul_ch_mag128b[0] = vqdmulhq_s16(mmtmpD2,QAM_amp128b);
    ul_ch_mag128b[1] = vqdmulhq_s16(mmtmpD3,QAM_amp128b);
    ul_ch_mag128[0] = vqdmulhq_s16(mmtmpD2,QAM_amp128);
    ul_ch_mag128[1] = vqdmulhq_s16(mmtmpD3,QAM_amp128);

    if (is_dmrs_symbol==0) {
      ul_ch_mag128b[2] = vqdmulhq_s16(mmtmpD4,QAM_amp128b);
      ul_ch_mag128[2]  = vqdmulhq_s16(mmtmpD4,QAM_amp128);
    }
  }

  mmtmpD0 = vmull_s16(ul_ch128[0], rxdataF128[0]);
  //mmtmpD0 = [Re(ch[0])Re(rx[0]) Im(ch[0])Im(ch[0]) Re(ch[1])Re(rx[1]) Im(ch[1])Im(ch[1])]
  mmtmpD1 = vmull_s16(ul_ch128[1], rxdataF128[1]);
  //mmtmpD1 = [Re(ch[2])Re(rx[2]) Im(ch[2])Im(ch[2]) Re(ch[3])Re(rx[3]) Im(ch[3])Im(ch[3])]
  mmtmpD0 = vcombine_s32(vpadd_s32(vget_low_s32(mmtmpD0),vget_high_s32(mmtmpD0)),
             vpadd_s32(vget_low_s32(mmtmpD1),vget_high_s32(mmtmpD1)));
  //mmtmpD0 = [Re(ch[0])Re(rx[0])+Im(ch[0])Im(ch[0]) Re(ch[1])Re(rx[1])+Im(ch[1])Im(ch[1]) Re(ch[2])Re(rx[2])+Im(ch[2])Im(ch[2]) Re(ch[3])Re(rx[3])+Im(ch[3])Im(ch[3])]

  mmtmpD0b = vmull_s16(vrev32_s16(vmul_s16(ul_ch128[0],*(int16x4_t*)conj)), rxdataF128[0]);
  //mmtmpD0 = [-Im(ch[0])Re(rx[0]) Re(ch[0])Im(rx[0]) -Im(ch[1])Re(rx[1]) Re(ch[1])Im(rx[1])]
  mmtmpD1b = vmull_s16(vrev32_s16(vmul_s16(ul_ch128[1],*(int16x4_t*)conj)), rxdataF128[1]);
  //mmtmpD0 = [-Im(ch[2])Re(rx[2]) Re(ch[2])Im(rx[2]) -Im(ch[3])Re(rx[3]) Re(ch[3])Im(rx[3])]
  mmtmpD1 = vcombine_s32(vpadd_s32(vget_low_s32(mmtmpD0b),vget_high_s32(mmtmpD0b)),
             vpadd_s32(vget_low_s32(mmtmpD1b),vget_high_s32(mmtmpD1b)));
  //mmtmpD1 = [-Im(ch[0])Re(rx[0])+Re(ch[0])Im(rx[0]) -Im(ch[1])Re(rx[1])+Re(ch[1])Im(rx[1]) -Im(ch[2])Re(rx[2])+Re(ch[2])Im(rx[2]) -Im(ch[3])Re(rx[3])+Re(ch[3])Im(rx[3])]

  mmtmpD0 = vqshlq_s32(mmtmpD0,output_shift128);
  mmtmpD1 = vqshlq_s32(mmtmpD1,output_shift128);
  rxdataF_comp128[0] = vzip_s16(vmovn_s32(mmtmpD0),vmovn_s32(mmtmpD1));
  mmtmpD0 = vmull_s16(ul_ch128[2], rxdataF128[2]);
  mmtmpD1 = vmull_s16(ul_ch128[3], rxdataF128[3]);
  mmtmpD0 = vcombine_s32(vpadd_s32(vget_low_s32(mmtmpD0),vget_high_s32(mmtmpD0)),
             vpadd_s32(vget_low_s32(mmtmpD1),vget_high_s32(mmtmpD1)));
  mmtmpD0b = vmull_s16(vrev32_s16(vmul_s16(ul_ch128[2],*(int16x4_t*)conj)), rxdataF128[2]);
  mmtmpD1b = vmull_s16(vrev32_s16(vmul_s16(ul_ch128[3],*(int16x4_t*)conj)), rxdataF128[3]);
  mmtmpD1 = vcombine_s32(vpadd_s32(vget_low_s32(mmtmpD0b),vget_high_s32(mmtmpD0b)),
             vpadd_s32(vget_low_s32(mmtmpD1b),vget_high_s32(mmtmpD1b)));
  mmtmpD0 = vqshlq_s32(mmtmpD0,output_shift128);
  mmtmpD1 = vqshlq_s32(mmtmpD1,output_shift128);
  rxdataF_comp128[1] = vzip_s16(vmovn_s32(mmtmpD0),vmovn_s32(mmtmpD1));

  if (is_dmrs_symbol==0) {
    mmtmpD0 = vmull_s16(ul_ch128[4], rxdataF128[4]);
    mmtmpD1 = vmull_s16(ul_ch128[5], rxdataF128[5]);
    mmtmpD0 = vcombine_s32(vpadd_s32(vget_low_s32(mmtmpD0),vget_high_s32(mmtmpD0)),
         vpadd_s32(vget_low_s32(mmtmpD1),vget_high_s32(mmtmpD1)));

    mmtmpD0b = vmull_s16(vrev32_s16(vmul_s16(ul_ch128[4],*(int16x4_t*)conj)), rxdataF128[4]);
    mmtmpD1b = vmull_s16(vrev32_s16(vmul_s16(ul_ch128[5],*(int16x4_t*)conj)), rxdataF128[5]);
    mmtmpD1 = vcombine_s32(vpadd_s32(vget_low_s32(mmtmpD0b),vget_high_s32(mmtmpD0b)),
         vpadd_s32(vget_low_s32(mmtmpD1b),vget_high_s32(mmtmpD1b)));


    mmtmpD0 = vqshlq_s32(mmtmpD0,output_shift128);
    mmtmpD1 = vqshlq_s32(mmtmpD1,output_shift128);
    rxdataF_comp128[2] = vzip_s16(vmovn_s32(mmtmpD0),vmovn_s32(mmtmpD1));


    ul_ch128+=6;
    ul_ch_mag128+=3;
    ul_ch_mag128b+=3;
    rxdataF128+=6;
    rxdataF_comp128+=3;

  } else { // we have a smaller PUSCH in symbols with pilots so skip last group of 4 REs and increment less
    ul_ch128+=4;
    ul_ch_mag128+=2;
    ul_ch_mag128b+=2;
    rxdataF128+=4;
    rxdataF_comp128+=2;
  }
      }
    }
  }

  if (rho) {
    for (aarx=0; aarx<frame_parms->nb_antennas_rx; aarx++) {
      rho128        = (int16x4x2_t*)&rho[aarx][symbol*frame_parms->N_RB_UL*12];
      ul_ch128      = (int16x4_t*)&ul_ch_estimates_ext[aarx][symbol*frame_parms->N_RB_UL*12];
      ul_ch128_2    = (int16x4_t*)&ul_ch_estimates_ext[2+aarx][symbol*frame_parms->N_RB_UL*12];
      for (rb=0; rb<nb_rb; rb++) {
  mmtmpD0 = vmull_s16(ul_ch128[0], ul_ch128_2[0]);
  mmtmpD1 = vmull_s16(ul_ch128[1], ul_ch128_2[1]);
  mmtmpD0 = vcombine_s32(vpadd_s32(vget_low_s32(mmtmpD0),vget_high_s32(mmtmpD0)),
             vpadd_s32(vget_low_s32(mmtmpD1),vget_high_s32(mmtmpD1)));
  mmtmpD0b = vmull_s16(vrev32_s16(vmul_s16(ul_ch128[0],*(int16x4_t*)conj)), ul_ch128_2[0]);
  mmtmpD1b = vmull_s16(vrev32_s16(vmul_s16(ul_ch128[1],*(int16x4_t*)conj)), ul_ch128_2[1]);
  mmtmpD1 = vcombine_s32(vpadd_s32(vget_low_s32(mmtmpD0b),vget_high_s32(mmtmpD0b)),
             vpadd_s32(vget_low_s32(mmtmpD1b),vget_high_s32(mmtmpD1b)));

  mmtmpD0 = vqshlq_s32(mmtmpD0,output_shift128);
  mmtmpD1 = vqshlq_s32(mmtmpD1,output_shift128);
  rho128[0] = vzip_s16(vmovn_s32(mmtmpD0),vmovn_s32(mmtmpD1));

  mmtmpD0 = vmull_s16(ul_ch128[2], ul_ch128_2[2]);
  mmtmpD1 = vmull_s16(ul_ch128[3], ul_ch128_2[3]);
  mmtmpD0 = vcombine_s32(vpadd_s32(vget_low_s32(mmtmpD0),vget_high_s32(mmtmpD0)),
             vpadd_s32(vget_low_s32(mmtmpD1),vget_high_s32(mmtmpD1)));
  mmtmpD0b = vmull_s16(vrev32_s16(vmul_s16(ul_ch128[2],*(int16x4_t*)conj)), ul_ch128_2[2]);
  mmtmpD1b = vmull_s16(vrev32_s16(vmul_s16(ul_ch128[3],*(int16x4_t*)conj)), ul_ch128_2[3]);
  mmtmpD1 = vcombine_s32(vpadd_s32(vget_low_s32(mmtmpD0b),vget_high_s32(mmtmpD0b)),
             vpadd_s32(vget_low_s32(mmtmpD1b),vget_high_s32(mmtmpD1b)));

  mmtmpD0 = vqshlq_s32(mmtmpD0,output_shift128);
  mmtmpD1 = vqshlq_s32(mmtmpD1,output_shift128);
  rho128[1] = vzip_s16(vmovn_s32(mmtmpD0),vmovn_s32(mmtmpD1));

  mmtmpD0 = vmull_s16(ul_ch128[0], ul_ch128_2[0]);
  mmtmpD1 = vmull_s16(ul_ch128[1], ul_ch128_2[1]);
  mmtmpD0 = vcombine_s32(vpadd_s32(vget_low_s32(mmtmpD0),vget_high_s32(mmtmpD0)),
             vpadd_s32(vget_low_s32(mmtmpD1),vget_high_s32(mmtmpD1)));
  mmtmpD0b = vmull_s16(vrev32_s16(vmul_s16(ul_ch128[4],*(int16x4_t*)conj)), ul_ch128_2[4]);
  mmtmpD1b = vmull_s16(vrev32_s16(vmul_s16(ul_ch128[5],*(int16x4_t*)conj)), ul_ch128_2[5]);
  mmtmpD1 = vcombine_s32(vpadd_s32(vget_low_s32(mmtmpD0b),vget_high_s32(mmtmpD0b)),
             vpadd_s32(vget_low_s32(mmtmpD1b),vget_high_s32(mmtmpD1b)));

  mmtmpD0 = vqshlq_s32(mmtmpD0,output_shift128);
  mmtmpD1 = vqshlq_s32(mmtmpD1,output_shift128);
  rho128[2] = vzip_s16(vmovn_s32(mmtmpD0),vmovn_s32(mmtmpD1));


  ul_ch128+=6;
  ul_ch128_2+=6;
  rho128+=3;
      }
    }
  }
#endif


#ifdef DEBUG_CH_COMP

  rxF   = (int16_t *)&rxdataF_comp[0][(symbol*nb_rb*12)];

  printf("----------------After compansation------------------\n");

  for (prnt_idx=0;prnt_idx<12*nb_rb*2;prnt_idx+=2){

    printf("rxF[%d] = (%d,%d)\n", prnt_idx>>1, rxF[prnt_idx],rxF[prnt_idx+1]);

  }

#endif

#ifdef DEBUG_CH_MAG


  ch_mag   = (int16_t *)&ul_ch_mag[0][(symbol*nb_rb*12)];

  printf("----------------After computation------------------\n");

  for (print_idx=0;print_idx<12*nb_rb*2;print_idx+=2){

    printf("ch_mag[%d] = (%d,%d)\n", print_idx>>1, ch_mag[print_idx],ch_mag[print_idx+1]);

  }

#endif

}

void nr_rx_pusch(PHY_VARS_gNB *gNB,
                 uint8_t UE_id,
                 uint32_t frame,
                 uint8_t nr_tti_rx,
                 unsigned char symbol,
                 unsigned char harq_pid)
{

  uint8_t aarx, aatx, dmrs_symbol_flag; // dmrs_symbol_flag, a flag to indicate DMRS REs in current symbol
  uint32_t nb_re_pusch, bwp_start_subcarrier;
  uint8_t L_ptrs = 0; // PTRS parameter
  int avgs;
  int avg[4];
  NR_DL_FRAME_PARMS *frame_parms = &gNB->frame_parms;
  nfapi_nr_pusch_pdu_t *rel15_ul = &gNB->ulsch[UE_id][0]->harq_processes[harq_pid]->ulsch_pdu;
  uint8_t nodata_dmrs = 1; // FIXME to be properly configured from fapi

  dmrs_symbol_flag = 0;
  gNB->pusch_vars[UE_id]->ptrs_sc_per_ofdm_symbol = 0;

  if(symbol == rel15_ul->start_symbol_index){
    gNB->pusch_vars[UE_id]->rxdataF_ext_offset = 0;
    gNB->pusch_vars[UE_id]->dmrs_symbol = 0;
    gNB->pusch_vars[UE_id]->cl_done = 0;
    gNB->pusch_vars[UE_id]->ptrs_symbols = 0;

    if (rel15_ul->pdu_bit_map & PUSCH_PDU_BITMAP_PUSCH_PTRS) {  // if there is ptrs pdu
      L_ptrs = 1<<(rel15_ul->pusch_ptrs.ptrs_time_density);

      set_ptrs_symb_idx(&gNB->pusch_vars[UE_id]->ptrs_symbols,
                        rel15_ul->nr_of_symbols,
                        rel15_ul->start_symbol_index,
                        L_ptrs,
                        rel15_ul->ul_dmrs_symb_pos);
    }
  }

  bwp_start_subcarrier = (rel15_ul->rb_start*NR_NB_SC_PER_RB + frame_parms->first_carrier_offset) % frame_parms->ofdm_symbol_size;

  dmrs_symbol_flag = ((rel15_ul->ul_dmrs_symb_pos)>>symbol)&0x01;

  if (dmrs_symbol_flag == 1){
    if (((rel15_ul->ul_dmrs_symb_pos)>>((symbol+1)%frame_parms->symbols_per_slot))&0x01)
      AssertFatal(1==0,"Double DMRS configuration is not yet supported\n");
    if (nodata_dmrs)
      nb_re_pusch = 0;
    else
      nb_re_pusch = rel15_ul->rb_size * ((rel15_ul->dmrs_config_type==pusch_dmrs_type1)?6:8);
    gNB->pusch_vars[UE_id]->dmrs_symbol = symbol;
  } else {
    nb_re_pusch = rel15_ul->rb_size * NR_NB_SC_PER_RB;
  }

  if (rel15_ul->pdu_bit_map & PUSCH_PDU_BITMAP_PUSCH_PTRS) {  // if there is ptrs pdu
    if(is_ptrs_symbol(symbol, gNB->pusch_vars[UE_id]->ptrs_symbols))
      gNB->pusch_vars[UE_id]->ptrs_symbol_index = symbol;
  }


  //----------------------------------------------------------
  //--------------------- Channel estimation ---------------------
  //----------------------------------------------------------
  start_meas(&gNB->ulsch_channel_estimation_stats);
  if (dmrs_symbol_flag == 1)
    nr_pusch_channel_estimation(gNB,
                                nr_tti_rx,
                                0, // p
                                symbol,
                                bwp_start_subcarrier,
                                rel15_ul);
  stop_meas(&gNB->ulsch_channel_estimation_stats);
  //----------------------------------------------------------
  //--------------------- RBs extraction ---------------------
  //----------------------------------------------------------

  if (nb_re_pusch > 0) {

    start_meas(&gNB->ulsch_rbs_extraction_stats);
    nr_ulsch_extract_rbs_single(gNB->common_vars.rxdataF,
                                gNB->pusch_vars[UE_id],
                                symbol,
                                dmrs_symbol_flag,
                                rel15_ul,
                                frame_parms);
    stop_meas(&gNB->ulsch_rbs_extraction_stats);

    nr_ulsch_scale_channel(gNB->pusch_vars[UE_id]->ul_ch_estimates_ext,
                           frame_parms,
                           gNB->ulsch[UE_id],
                           symbol,
                           dmrs_symbol_flag,
                           rel15_ul->rb_size,
                           rel15_ul->dmrs_config_type);


    if (gNB->pusch_vars[UE_id]->cl_done==0) {

      nr_ulsch_channel_level(gNB->pusch_vars[UE_id]->ul_ch_estimates_ext,
                             frame_parms,
                             avg,
                             symbol,
                             nb_re_pusch,
                             rel15_ul->rb_size);

      avgs = 0;

      for (aatx=0;aatx<frame_parms->nb_antennas_tx;aatx++)
        for (aarx=0;aarx<frame_parms->nb_antennas_rx;aarx++)
          avgs = cmax(avgs,avg[(aatx<<1)+aarx]);

      gNB->pusch_vars[UE_id]->log2_maxh = (log2_approx(avgs)/2)+1;
      gNB->pusch_vars[UE_id]->cl_done = 1;
    }

    start_meas(&gNB->ulsch_channel_compensation_stats);
    nr_ulsch_channel_compensation(gNB->pusch_vars[UE_id]->rxdataF_ext,
                                  gNB->pusch_vars[UE_id]->ul_ch_estimates_ext,
                                  gNB->pusch_vars[UE_id]->ul_ch_mag0,
                                  gNB->pusch_vars[UE_id]->ul_ch_magb0,
                                  gNB->pusch_vars[UE_id]->rxdataF_comp,
                                  (frame_parms->nb_antennas_tx>1) ? gNB->pusch_vars[UE_id]->rho : NULL,
                                  frame_parms,
                                  symbol,
                                  dmrs_symbol_flag,
                                  rel15_ul->qam_mod_order,
                                  rel15_ul->rb_size,
                                  gNB->pusch_vars[UE_id]->log2_maxh);
    stop_meas(&gNB->ulsch_channel_compensation_stats);

#ifdef NR_SC_FDMA
    nr_idft(&((uint32_t*)gNB->pusch_vars[UE_id]->rxdataF_ext[0])[symbol * rel15_ul->rb_size * NR_NB_SC_PER_RB], nb_re_pusch);
#endif

  //----------------------------------------------------------
  //-------------------- LLRs computation --------------------
  //----------------------------------------------------------
<<<<<<< HEAD

    start_meas(&gNB->ulsch_llr_stats);
    nr_ulsch_compute_llr(&gNB->pusch_vars[UE_id]->rxdataF_comp[0][symbol * rel15_ul->rb_size * NR_NB_SC_PER_RB],
                         gNB->pusch_vars[UE_id]->ul_ch_mag0,
                         gNB->pusch_vars[UE_id]->ul_ch_magb0,
                         &gNB->pusch_vars[UE_id]->llr[gNB->pusch_vars[UE_id]->rxdataF_ext_offset * rel15_ul->qam_mod_order],
                         rel15_ul->rb_size,
                         nb_re_pusch,
                         symbol,
                         rel15_ul->qam_mod_order);
    stop_meas(&gNB->ulsch_llr_stats);

  }

  gNB->pusch_vars[UE_id]->rxdataF_ext_offset = gNB->pusch_vars[UE_id]->rxdataF_ext_offset +  nb_re_pusch;
=======
  start_meas(&gNB->ulsch_llr_stats);
  AssertFatal(gNB->pusch_vars[UE_id]->rxdataF_ext_offset * rel15_ul->qam_mod_order+nb_re_pusch*rel15_ul->qam_mod_order < (8*((3*8*6144)+12)) , "Mysterious llr buffer size check");
  nr_ulsch_compute_llr(&gNB->pusch_vars[UE_id]->rxdataF_comp[0][symbol * rel15_ul->rb_size * NR_NB_SC_PER_RB],
                       gNB->pusch_vars[UE_id]->ul_ch_mag0,
                       gNB->pusch_vars[UE_id]->ul_ch_magb0,
                       &gNB->pusch_vars[UE_id]->llr[gNB->pusch_vars[UE_id]->rxdataF_ext_offset * rel15_ul->qam_mod_order],
                       rel15_ul->rb_size,
                       nb_re_pusch,
                       symbol,
                       rel15_ul->qam_mod_order);
  stop_meas(&gNB->ulsch_llr_stats);

  gNB->pusch_vars[UE_id]->rxdataF_ext_offset = gNB->pusch_vars[UE_id]->rxdataF_ext_offset +  nb_re_pusch - gNB->pusch_vars[UE_id]->ptrs_sc_per_ofdm_symbol;
>>>>>>> 1f95ec08
  
}<|MERGE_RESOLUTION|>--- conflicted
+++ resolved
@@ -1145,9 +1145,8 @@
   //----------------------------------------------------------
   //-------------------- LLRs computation --------------------
   //----------------------------------------------------------
-<<<<<<< HEAD
-
     start_meas(&gNB->ulsch_llr_stats);
+    AssertFatal(gNB->pusch_vars[UE_id]->rxdataF_ext_offset * rel15_ul->qam_mod_order+nb_re_pusch*rel15_ul->qam_mod_order < (8*((3*8*6144)+12)) , "Mysterious llr buffer size check");
     nr_ulsch_compute_llr(&gNB->pusch_vars[UE_id]->rxdataF_comp[0][symbol * rel15_ul->rb_size * NR_NB_SC_PER_RB],
                          gNB->pusch_vars[UE_id]->ul_ch_mag0,
                          gNB->pusch_vars[UE_id]->ul_ch_magb0,
@@ -1161,20 +1160,5 @@
   }
 
   gNB->pusch_vars[UE_id]->rxdataF_ext_offset = gNB->pusch_vars[UE_id]->rxdataF_ext_offset +  nb_re_pusch;
-=======
-  start_meas(&gNB->ulsch_llr_stats);
-  AssertFatal(gNB->pusch_vars[UE_id]->rxdataF_ext_offset * rel15_ul->qam_mod_order+nb_re_pusch*rel15_ul->qam_mod_order < (8*((3*8*6144)+12)) , "Mysterious llr buffer size check");
-  nr_ulsch_compute_llr(&gNB->pusch_vars[UE_id]->rxdataF_comp[0][symbol * rel15_ul->rb_size * NR_NB_SC_PER_RB],
-                       gNB->pusch_vars[UE_id]->ul_ch_mag0,
-                       gNB->pusch_vars[UE_id]->ul_ch_magb0,
-                       &gNB->pusch_vars[UE_id]->llr[gNB->pusch_vars[UE_id]->rxdataF_ext_offset * rel15_ul->qam_mod_order],
-                       rel15_ul->rb_size,
-                       nb_re_pusch,
-                       symbol,
-                       rel15_ul->qam_mod_order);
-  stop_meas(&gNB->ulsch_llr_stats);
-
-  gNB->pusch_vars[UE_id]->rxdataF_ext_offset = gNB->pusch_vars[UE_id]->rxdataF_ext_offset +  nb_re_pusch - gNB->pusch_vars[UE_id]->ptrs_sc_per_ofdm_symbol;
->>>>>>> 1f95ec08
   
 }