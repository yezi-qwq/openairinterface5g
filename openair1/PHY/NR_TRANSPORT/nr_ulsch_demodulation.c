#include "PHY/defs_gNB.h"
#include "PHY/phy_extern.h"
#include "nr_transport_proto.h"
#include "PHY/impl_defs_top.h"
#include "PHY/NR_TRANSPORT/nr_sch_dmrs.h"
#include "PHY/NR_REFSIG/dmrs_nr.h"
#include "PHY/NR_REFSIG/ptrs_nr.h"
#include "PHY/NR_ESTIMATION/nr_ul_estimation.h"
#include "PHY/defs_nr_common.h"

//#define DEBUG_CH_COMP
//#define DEBUG_RB_EXT
//#define DEBUG_CH_MAG

void nr_idft(uint32_t *z, uint32_t Msc_PUSCH)
{

#if defined(__x86_64__) || defined(__i386__)
  __m128i idft_in128[1][1200], idft_out128[1][1200];
  __m128i norm128;
#elif defined(__arm__)
  int16x8_t idft_in128[1][1200], idft_out128[1][1200];
  int16x8_t norm128;
#endif
  int16_t *idft_in0 = (int16_t*)idft_in128[0], *idft_out0 = (int16_t*)idft_out128[0];

  int i, ip;

  LOG_T(PHY,"Doing lte_idft for Msc_PUSCH %d\n",Msc_PUSCH);

  // conjugate input
  for (i = 0; i < (Msc_PUSCH>>2); i++) {
#if defined(__x86_64__)||defined(__i386__)
    *&(((__m128i*)z)[i]) = _mm_sign_epi16(*&(((__m128i*)z)[i]), *(__m128i*)&conjugate2[0]);
#elif defined(__arm__)
    *&(((int16x8_t*)z)[i]) = vmulq_s16(*&(((int16x8_t*)z)[i]), *(int16x8_t*)&conjugate2[0]);
#endif
  }

  for (i=0,ip=0; i<Msc_PUSCH; i++, ip+=4) {
    ((uint32_t*)idft_in0)[ip+0] = z[i];
  }


  switch (Msc_PUSCH) {
    case 12:
      dft12((int16_t *)idft_in0, (int16_t *)idft_out0);

#if defined(__x86_64__)||defined(__i386__)
      norm128 = _mm_set1_epi16(9459);
#elif defined(__arm__)
      norm128 = vdupq_n_s16(9459);
#endif

      for (i = 0; i < 12; i++) {
#if defined(__x86_64__)||defined(__i386__)
        ((__m128i*)idft_out0)[i] = _mm_slli_epi16(_mm_mulhi_epi16(((__m128i*)idft_out0)[i], norm128), 1);
#elif defined(__arm__)
        ((int16x8_t*)idft_out0)[i] = vqdmulhq_s16(((int16x8_t*)idft_out0)[i], norm128);
#endif
      }

      break;

    case 24:
      dft24(idft_in0, idft_out0, 1);
      break;

    case 36:
      dft36(idft_in0, idft_out0, 1);
      break;

    case 48:
      dft48(idft_in0, idft_out0, 1);
      break;

    case 60:
      dft60(idft_in0, idft_out0, 1);
      break;

    case 72:
      dft72(idft_in0, idft_out0, 1);
      break;

    case 96:
      dft96(idft_in0, idft_out0, 1);
      break;

    case 108:
      dft108(idft_in0, idft_out0, 1);
      break;

    case 120:
      dft120(idft_in0, idft_out0, 1);
      break;

    case 144:
      dft144(idft_in0, idft_out0, 1);
      break;

    case 180:
      dft180(idft_in0, idft_out0, 1);
      break;

    case 192:
      dft192(idft_in0, idft_out0, 1);
      break;

    case 216:
      dft216(idft_in0, idft_out0, 1);
      break;

    case 240:
      dft240(idft_in0, idft_out0, 1);
      break;

    case 288:
      dft288(idft_in0, idft_out0, 1);
      break;

    case 300:
      dft300(idft_in0, idft_out0, 1);
      break;

    case 324:
      dft324((int16_t*)idft_in0, (int16_t*)idft_out0, 1);
      break;

    case 360:
      dft360((int16_t*)idft_in0, (int16_t*)idft_out0, 1);
      break;

    case 384:
      dft384((int16_t*)idft_in0, (int16_t*)idft_out0, 1);
      break;

    case 432:
      dft432((int16_t*)idft_in0, (int16_t*)idft_out0, 1);
      break;

    case 480:
      dft480((int16_t*)idft_in0, (int16_t*)idft_out0, 1);
      break;

    case 540:
      dft540((int16_t*)idft_in0, (int16_t*)idft_out0, 1);
      break;

    case 576:
      dft576((int16_t*)idft_in0, (int16_t*)idft_out0, 1);
      break;

    case 600:
      dft600((int16_t*)idft_in0, (int16_t*)idft_out0, 1);
      break;

    case 648:
      dft648((int16_t*)idft_in0, (int16_t*)idft_out0, 1);
      break;

    case 720:
      dft720((int16_t*)idft_in0, (int16_t*)idft_out0, 1);
      break;

    case 768:
      dft768((int16_t*)idft_in0, (int16_t*)idft_out0, 1);
      break;

    case 864:
      dft864((int16_t*)idft_in0, (int16_t*)idft_out0, 1);
      break;

    case 900:
      dft900((int16_t*)idft_in0, (int16_t*)idft_out0, 1);
      break;

    case 960:
      dft960((int16_t*)idft_in0, (int16_t*)idft_out0, 1);
      break;

    case 972:
      dft972((int16_t*)idft_in0, (int16_t*)idft_out0, 1);
      break;

    case 1080:
      dft1080((int16_t*)idft_in0, (int16_t*)idft_out0, 1);
      break;

    case 1152:
      dft1152((int16_t*)idft_in0, (int16_t*)idft_out0, 1);
      break;

    case 1200:
      dft1200(idft_in0, idft_out0, 1);
      break;

    default:
      // should not be reached
      LOG_E( PHY, "Unsupported Msc_PUSCH value of %"PRIu16"\n", Msc_PUSCH );
      return;
  }



  for (i = 0, ip = 0; i < Msc_PUSCH; i++, ip+=4) {
    z[i] = ((uint32_t*)idft_out0)[ip];
  }

  // conjugate output
  for (i = 0; i < (Msc_PUSCH>>2); i++) {
#if defined(__x86_64__) || defined(__i386__)
    ((__m128i*)z)[i] = _mm_sign_epi16(((__m128i*)z)[i], *(__m128i*)&conjugate2[0]);
#elif defined(__arm__)
    *&(((int16x8_t*)z)[i]) = vmulq_s16(*&(((int16x8_t*)z)[i]), *(int16x8_t*)&conjugate2[0]);
#endif
  }

#if defined(__x86_64__) || defined(__i386__)
  _mm_empty();
  _m_empty();
#endif

}

<<<<<<< HEAD
void nr_ulsch_extract_rbs_single(int **rxdataF,
                                 int **ul_ch_estimates,
                                 int **rxdataF_ext,
                                 int **ul_ch_estimates_ext,
                                 uint32_t rxdataF_ext_offset,
                                 unsigned char symbol,
                                 nfapi_nr_pusch_pdu_t *pusch_pdu,
                                 NR_DL_FRAME_PARMS *frame_parms,
                                 uint8_t dmrs_symbol)
=======

void nr_ulsch_extract_rbs_single(int32_t **rxdataF,
                                 NR_gNB_PUSCH *pusch_vars,
                                 unsigned char symbol,
                                 uint8_t is_dmrs_symbol,
                                 nfapi_nr_pusch_pdu_t *pusch_pdu,
                                 NR_DL_FRAME_PARMS *frame_parms)
>>>>>>> b630a983
{
  unsigned short start_re, re, nb_re_pusch;
  unsigned char aarx;
  uint8_t K_ptrs;
  uint32_t rxF_ext_index = 0;
  uint32_t ul_ch0_ext_index = 0;
  uint32_t ul_ch0_index = 0;
<<<<<<< HEAD
  uint8_t k_prime;
  uint16_t n=0;
  uint8_t delta = 0;
  uint8_t is_dmrs_re;
=======
  uint32_t ul_ch0_ptrs_ext_index = 0;
  uint32_t ul_ch0_ptrs_index = 0;
  uint8_t is_ptrs_symbol_flag,k_prime;
  uint16_t n=0, num_ptrs_symbols;
>>>>>>> b630a983
  int16_t *rxF,*rxF_ext;
  int *ul_ch0,*ul_ch0_ext;
  int *ul_ch0_ptrs,*ul_ch0_ptrs_ext;
  uint16_t n_rnti = pusch_pdu->rnti;
  uint8_t delta = 0;

#ifdef DEBUG_RB_EXT

  printf("--------------------symbol = %d-----------------------\n", symbol);
  printf("--------------------ch_ext_index = %d-----------------------\n", symbol*NR_NB_SC_PER_RB * pusch_pdu->rb_size);

#endif
  
<<<<<<< HEAD
  start_re = (frame_parms->first_carrier_offset + (pusch_pdu->rb_start * NR_NB_SC_PER_RB))%frame_parms->ofdm_symbol_size;
  
  nb_re_pusch = NR_NB_SC_PER_RB * pusch_pdu->rb_size;
=======
  uint8_t is_dmrs_re;
  start_re = (frame_parms->first_carrier_offset + (pusch_pdu->rb_start * NR_NB_SC_PER_RB))%frame_parms->ofdm_symbol_size;
  nb_re_pusch = NR_NB_SC_PER_RB * pusch_pdu->rb_size;
  is_ptrs_symbol_flag = 0;
  num_ptrs_symbols = 0;

  K_ptrs = (pusch_pdu->pusch_ptrs.ptrs_freq_density)?4:2;
>>>>>>> b630a983

  for (aarx = 0; aarx < frame_parms->nb_antennas_rx; aarx++) {
    
    rxF       = (int16_t *)&rxdataF[aarx][symbol * frame_parms->ofdm_symbol_size];
    rxF_ext   = (int16_t *)&pusch_vars->rxdataF_ext[aarx][symbol * nb_re_pusch]; // [hna] rxdataF_ext isn't contiguous in order to solve an alignment problem ib llr computation in case of mod_order = 4, 6

    ul_ch0     = &pusch_vars->ul_ch_estimates[aarx][pusch_vars->dmrs_symbol*frame_parms->ofdm_symbol_size]; // update channel estimates if new dmrs symbol are available

    ul_ch0_ext = &pusch_vars->ul_ch_estimates_ext[aarx][symbol*nb_re_pusch];

    ul_ch0_ptrs     = &pusch_vars->ul_ch_ptrs_estimates[aarx][pusch_vars->ptrs_symbol_index*frame_parms->ofdm_symbol_size]; // update channel estimates if new dmrs symbol are available

    ul_ch0_ptrs_ext = &pusch_vars->ul_ch_ptrs_estimates_ext[aarx][symbol*nb_re_pusch];

    n = 0;
    k_prime = 0;

    for (re = 0; re < nb_re_pusch; re++) {

<<<<<<< HEAD
=======
      if (is_dmrs_symbol)
        is_dmrs_re = (re == get_dmrs_freq_idx_ul(n, k_prime, delta, pusch_pdu->dmrs_config_type));
      else
        is_dmrs_re = 0;

      if ( ((pusch_pdu->pdu_bit_map)>>2)& 0x01 ) {
        is_ptrs_symbol_flag = is_ptrs_symbol(symbol,
                                             (start_re + re)%frame_parms->ofdm_symbol_size,
                                             n_rnti,
                                             pusch_pdu->rb_size,
                                             pusch_pdu->nr_of_symbols,
                                             aarx,
                                             K_ptrs,
                                             pusch_vars->ptrs_symbols,
                                             start_re,
                                             frame_parms->ofdm_symbol_size,
                                             pusch_pdu->dmrs_config_type,
                                             pusch_pdu->pusch_ptrs.ptrs_ports_list[0].ptrs_re_offset);

        if (is_ptrs_symbol_flag == 1)
          num_ptrs_symbols++;

      }

>>>>>>> b630a983
  #ifdef DEBUG_RB_EXT
      printf("re = %d, symbol = %d\n", re, symbol);
  #endif

<<<<<<< HEAD
      if (symbol == dmrs_symbol)
        is_dmrs_re = (re == get_dmrs_freq_idx_ul(n, k_prime, delta, pusch_pdu->dmrs_config_type));
      else
        is_dmrs_re = 0;


      if ( is_dmrs_re == 0 ) {
=======
      if ( is_dmrs_re == 0 && is_ptrs_symbol_flag == 0) {
>>>>>>> b630a983

        rxF_ext[rxF_ext_index]     = (rxF[ ((start_re + re)*2)      % (frame_parms->ofdm_symbol_size*2)]);
        rxF_ext[rxF_ext_index + 1] = (rxF[(((start_re + re)*2) + 1) % (frame_parms->ofdm_symbol_size*2)]);
        ul_ch0_ext[ul_ch0_ext_index] = ul_ch0[ul_ch0_index];
        ul_ch0_ptrs_ext[ul_ch0_ptrs_ext_index] = ul_ch0_ptrs[ul_ch0_ptrs_index];

  #ifdef DEBUG_RB_EXT
        printf("rxF_ext[%d] = (%d,%d)\n", rxF_ext_index>>1, rxF_ext[rxF_ext_index],rxF_ext[rxF_ext_index+1]);
  #endif

        ul_ch0_ext_index++;
        ul_ch0_ptrs_ext_index++;
        rxF_ext_index +=2;
      } else {
        k_prime++;
        k_prime&=1;
        n+=(k_prime)?0:1;
      }
      ul_ch0_index++;
      ul_ch0_ptrs_index++;
    }
  }

  pusch_vars->ptrs_sc_per_ofdm_symbol = num_ptrs_symbols;

}

void nr_ulsch_scale_channel(int **ul_ch_estimates_ext,
                            NR_DL_FRAME_PARMS *frame_parms,
                            NR_gNB_ULSCH_t **ulsch_gNB,
                            uint8_t symbol,
                            uint8_t is_dmrs_symbol,
                            unsigned short nb_rb,
                            pusch_dmrs_type_t pusch_dmrs_type)
{

#if defined(__x86_64__)||defined(__i386__)

  short rb, ch_amp;
  unsigned char aatx,aarx;
  __m128i *ul_ch128, ch_amp128;

  // Determine scaling amplitude based the symbol

  ch_amp = 1024*8; //((pilots) ? (ulsch_gNB[0]->sqrt_rho_b) : (ulsch_gNB[0]->sqrt_rho_a));

  LOG_D(PHY,"Scaling PUSCH Chest in OFDM symbol %d by %d, pilots %d nb_rb %d NCP %d symbol %d\n", symbol, ch_amp, is_dmrs_symbol, nb_rb, frame_parms->Ncp, symbol);
   // printf("Scaling PUSCH Chest in OFDM symbol %d by %d\n",symbol_mod,ch_amp);

  ch_amp128 = _mm_set1_epi16(ch_amp); // Q3.13

  for (aatx=0; aatx < frame_parms->nb_antenna_ports_gNB; aatx++) {
    for (aarx=0; aarx < frame_parms->nb_antennas_rx; aarx++) {

      ul_ch128 = (__m128i *)&ul_ch_estimates_ext[aarx][symbol*nb_rb*NR_NB_SC_PER_RB];

      if (is_dmrs_symbol==1){
        if (pusch_dmrs_type == pusch_dmrs_type1)
          nb_rb = nb_rb>>1;
        else
          nb_rb = (2*nb_rb)/3;
      }

      for (rb=0;rb<nb_rb;rb++) {

        ul_ch128[0] = _mm_mulhi_epi16(ul_ch128[0], ch_amp128);
        ul_ch128[0] = _mm_slli_epi16(ul_ch128[0], 3);

        ul_ch128[1] = _mm_mulhi_epi16(ul_ch128[1], ch_amp128);
        ul_ch128[1] = _mm_slli_epi16(ul_ch128[1], 3);

        if (is_dmrs_symbol) {
          ul_ch128+=2;
        } else {
          ul_ch128[2] = _mm_mulhi_epi16(ul_ch128[2], ch_amp128);
          ul_ch128[2] = _mm_slli_epi16(ul_ch128[2], 3);
          ul_ch128+=3;

        }
      }
    }
  }
#endif
}

//compute average channel_level on each (TX,RX) antenna pair
void nr_ulsch_channel_level(int **ul_ch_estimates_ext,
                            NR_DL_FRAME_PARMS *frame_parms,
                            int32_t *avg,
                            uint8_t symbol,
                            uint32_t len,
                            unsigned short nb_rb)
{

#if defined(__x86_64__)||defined(__i386__)

  short rb;
  unsigned char aatx, aarx;
  __m128i *ul_ch128, avg128U;

  int16_t x = factor2(len);
  int16_t y = (len)>>x;

  for (aatx = 0; aatx < frame_parms->nb_antennas_tx; aatx++)
    for (aarx = 0; aarx < frame_parms->nb_antennas_rx; aarx++) {
      //clear average level
      avg128U = _mm_setzero_si128();

      ul_ch128=(__m128i *)&ul_ch_estimates_ext[(aatx<<1)+aarx][symbol*nb_rb*12];

      for (rb = 0; rb < len/12; rb++) {
        avg128U = _mm_add_epi32(avg128U, _mm_srai_epi32(_mm_madd_epi16(ul_ch128[0], ul_ch128[0]), x));
        avg128U = _mm_add_epi32(avg128U, _mm_srai_epi32(_mm_madd_epi16(ul_ch128[1], ul_ch128[1]), x));
        avg128U = _mm_add_epi32(avg128U, _mm_srai_epi32(_mm_madd_epi16(ul_ch128[2], ul_ch128[2]), x));
        ul_ch128+=3;
      }

      avg[(aatx<<1)+aarx] = (((int32_t*)&avg128U)[0] +
                             ((int32_t*)&avg128U)[1] +
                             ((int32_t*)&avg128U)[2] +
                             ((int32_t*)&avg128U)[3]   ) / y;

    }

  _mm_empty();
  _m_empty();

#elif defined(__arm__)

  short rb;
  unsigned char aatx, aarx, nre = 12, symbol_mod;
  int32x4_t avg128U;
  int16x4_t *ul_ch128;

  symbol_mod = (symbol>=(7-frame_parms->Ncp)) ? symbol-(7-frame_parms->Ncp) : symbol;

  for (aatx=0; aatx<frame_parms->nb_antenna_ports_gNB; aatx++) {
    for (aarx=0; aarx<frame_parms->nb_antennas_rx; aarx++) {
      //clear average level
      avg128U = vdupq_n_s32(0);
      // 5 is always a symbol with no pilots for both normal and extended prefix

      ul_ch128 = (int16x4_t *)&ul_ch_estimates_ext[(aatx<<1)+aarx][symbol*frame_parms->N_RB_UL*12];

      for (rb = 0; rb < nb_rb; rb++) {
        //  printf("rb %d : ",rb);
        //  print_shorts("ch",&ul_ch128[0]);
        avg128U = vqaddq_s32(avg128U, vmull_s16(ul_ch128[0], ul_ch128[0]));
        avg128U = vqaddq_s32(avg128U, vmull_s16(ul_ch128[1], ul_ch128[1]));
        avg128U = vqaddq_s32(avg128U, vmull_s16(ul_ch128[2], ul_ch128[2]));
        avg128U = vqaddq_s32(avg128U, vmull_s16(ul_ch128[3], ul_ch128[3]));

        if (((symbol_mod == 0) || (symbol_mod == (frame_parms->Ncp-1)))&&(frame_parms->nb_antenna_ports_gNB!=1)) {
          ul_ch128+=4;
        } else {
          avg128U = vqaddq_s32(avg128U, vmull_s16(ul_ch128[4], ul_ch128[4]));
          avg128U = vqaddq_s32(avg128U, vmull_s16(ul_ch128[5], ul_ch128[5]));
          ul_ch128+=6;
        }

        /*
          if (rb==0) {
          print_shorts("ul_ch128",&ul_ch128[0]);
          print_shorts("ul_ch128",&ul_ch128[1]);
          print_shorts("ul_ch128",&ul_ch128[2]);
          }
        */
      }

      if (symbol==2) //assume start symbol 2
          nre=6;
      else
          nre=12;

      avg[(aatx<<1)+aarx] = (((int32_t*)&avg128U)[0] +
                             ((int32_t*)&avg128U)[1] +
                             ((int32_t*)&avg128U)[2] +
                             ((int32_t*)&avg128U)[3]   ) / (nb_rb*nre);
    }
  }
#endif
}

void nr_ulsch_channel_compensation(int **rxdataF_ext,
                                   int **ul_ch_estimates_ext,
                                   int **ul_ch_mag,
                                   int **ul_ch_magb,
                                   int **rxdataF_comp,
                                   int **rho,
                                   NR_DL_FRAME_PARMS *frame_parms,
                                   unsigned char symbol,
                                   uint8_t is_dmrs_symbol,
                                   unsigned char mod_order,
                                   unsigned short nb_rb,
                                   unsigned char output_shift) {

#ifdef DEBUG_CH_COMP
  int16_t *rxF, *ul_ch;
  int prnt_idx;


  rxF   = (int16_t *)&rxdataF_ext[0][(symbol*nb_rb*12)];
  ul_ch = (int16_t *)&ul_ch_estimates_ext[0][symbol*nb_rb*12];

  printf("--------------------symbol = %d, mod_order = %d, output_shift = %d-----------------------\n", symbol, mod_order, output_shift);
  printf("----------------Before compensation------------------\n");

  for (prnt_idx=0;prnt_idx<12*nb_rb*2;prnt_idx+=2){

    printf("rxF[%d] = (%d,%d)\n", prnt_idx>>1, rxF[prnt_idx],rxF[prnt_idx+1]);
    printf("ul_ch[%d] = (%d,%d)\n", prnt_idx>>1, ul_ch[prnt_idx],ul_ch[prnt_idx+1]);

  }

#endif

#ifdef DEBUG_CH_MAG
  int16_t *ch_mag;
  int print_idx;


  ch_mag   = (int16_t *)&ul_ch_mag[0][(symbol*nb_rb*12)];

  printf("--------------------symbol = %d, mod_order = %d-----------------------\n", symbol, mod_order);
  printf("----------------Before computation------------------\n");

  for (print_idx=0;print_idx<50;print_idx++){

    printf("ch_mag[%d] = %d\n", print_idx, ch_mag[print_idx]);

  }

#endif

#if defined(__i386) || defined(__x86_64)

  unsigned short rb;
  unsigned char aatx,aarx;
  __m128i *ul_ch128,*ul_ch128_2,*ul_ch_mag128,*ul_ch_mag128b,*rxdataF128,*rxdataF_comp128,*rho128;
  __m128i mmtmpD0,mmtmpD1,mmtmpD2,mmtmpD3,QAM_amp128,QAM_amp128b;
  QAM_amp128b = _mm_setzero_si128();

  for (aatx=0; aatx<frame_parms->nb_antennas_tx; aatx++) {

    if (mod_order == 4) {
      QAM_amp128 = _mm_set1_epi16(QAM16_n1);  // 2/sqrt(10)
      QAM_amp128b = _mm_setzero_si128();
    } else if (mod_order == 6) {
      QAM_amp128  = _mm_set1_epi16(QAM64_n1); //
      QAM_amp128b = _mm_set1_epi16(QAM64_n2);
    }

    //    printf("comp: rxdataF_comp %p, symbol %d\n",rxdataF_comp[0],symbol);

    for (aarx=0; aarx<frame_parms->nb_antennas_rx; aarx++) {

      ul_ch128          = (__m128i *)&ul_ch_estimates_ext[(aatx<<1)+aarx][symbol*nb_rb*12];
      ul_ch_mag128      = (__m128i *)&ul_ch_mag[(aatx<<1)+aarx][symbol*nb_rb*12];
      ul_ch_mag128b     = (__m128i *)&ul_ch_magb[(aatx<<1)+aarx][symbol*nb_rb*12];
      rxdataF128        = (__m128i *)&rxdataF_ext[aarx][symbol*nb_rb*12];
      rxdataF_comp128   = (__m128i *)&rxdataF_comp[(aatx<<1)+aarx][symbol*nb_rb*12];


      for (rb=0; rb<nb_rb; rb++) {
        if (mod_order>2) {
          // get channel amplitude if not QPSK

          //print_shorts("ch:",(int16_t*)&ul_ch128[0]);

          mmtmpD0 = _mm_madd_epi16(ul_ch128[0],ul_ch128[0]);
          mmtmpD0 = _mm_srai_epi32(mmtmpD0,output_shift);

          mmtmpD1 = _mm_madd_epi16(ul_ch128[1],ul_ch128[1]);
          mmtmpD1 = _mm_srai_epi32(mmtmpD1,output_shift);

          mmtmpD0 = _mm_packs_epi32(mmtmpD0,mmtmpD1);

          // store channel magnitude here in a new field of ulsch

          ul_ch_mag128[0] = _mm_unpacklo_epi16(mmtmpD0,mmtmpD0);
          ul_ch_mag128b[0] = ul_ch_mag128[0];
          ul_ch_mag128[0] = _mm_mulhi_epi16(ul_ch_mag128[0],QAM_amp128);
          ul_ch_mag128[0] = _mm_slli_epi16(ul_ch_mag128[0],1);

          // print_ints("ch: = ",(int32_t*)&mmtmpD0);
          // print_shorts("QAM_amp:",(int16_t*)&QAM_amp128);
          // print_shorts("mag:",(int16_t*)&ul_ch_mag128[0]);

          ul_ch_mag128[1] = _mm_unpackhi_epi16(mmtmpD0,mmtmpD0);
          ul_ch_mag128b[1] = ul_ch_mag128[1];
          ul_ch_mag128[1] = _mm_mulhi_epi16(ul_ch_mag128[1],QAM_amp128);
          ul_ch_mag128[1] = _mm_slli_epi16(ul_ch_mag128[1],1);

          if (is_dmrs_symbol==0) {
            mmtmpD0 = _mm_madd_epi16(ul_ch128[2],ul_ch128[2]);
            mmtmpD0 = _mm_srai_epi32(mmtmpD0,output_shift);
            mmtmpD1 = _mm_packs_epi32(mmtmpD0,mmtmpD0);

            ul_ch_mag128[2] = _mm_unpacklo_epi16(mmtmpD1,mmtmpD1);
            ul_ch_mag128b[2] = ul_ch_mag128[2];

            ul_ch_mag128[2] = _mm_mulhi_epi16(ul_ch_mag128[2],QAM_amp128);
            ul_ch_mag128[2] = _mm_slli_epi16(ul_ch_mag128[2],1);
          }

          ul_ch_mag128b[0] = _mm_mulhi_epi16(ul_ch_mag128b[0],QAM_amp128b);
          ul_ch_mag128b[0] = _mm_slli_epi16(ul_ch_mag128b[0],1);


          ul_ch_mag128b[1] = _mm_mulhi_epi16(ul_ch_mag128b[1],QAM_amp128b);
          ul_ch_mag128b[1] = _mm_slli_epi16(ul_ch_mag128b[1],1);

          if (is_dmrs_symbol==0) {
            ul_ch_mag128b[2] = _mm_mulhi_epi16(ul_ch_mag128b[2],QAM_amp128b);
            ul_ch_mag128b[2] = _mm_slli_epi16(ul_ch_mag128b[2],1);
          }
        }

        // multiply by conjugated channel
        mmtmpD0 = _mm_madd_epi16(ul_ch128[0],rxdataF128[0]);
        //  print_ints("re",&mmtmpD0);

        // mmtmpD0 contains real part of 4 consecutive outputs (32-bit)
        mmtmpD1 = _mm_shufflelo_epi16(ul_ch128[0],_MM_SHUFFLE(2,3,0,1));
        mmtmpD1 = _mm_shufflehi_epi16(mmtmpD1,_MM_SHUFFLE(2,3,0,1));
        mmtmpD1 = _mm_sign_epi16(mmtmpD1,*(__m128i*)&conjugate[0]);
        //  print_ints("im",&mmtmpD1);
        mmtmpD1 = _mm_madd_epi16(mmtmpD1,rxdataF128[0]);
        // mmtmpD1 contains imag part of 4 consecutive outputs (32-bit)
        mmtmpD0 = _mm_srai_epi32(mmtmpD0,output_shift);
        //  print_ints("re(shift)",&mmtmpD0);
        mmtmpD1 = _mm_srai_epi32(mmtmpD1,output_shift);
        //  print_ints("im(shift)",&mmtmpD1);
        mmtmpD2 = _mm_unpacklo_epi32(mmtmpD0,mmtmpD1);
        mmtmpD3 = _mm_unpackhi_epi32(mmtmpD0,mmtmpD1);
        //        print_ints("c0",&mmtmpD2);
        //  print_ints("c1",&mmtmpD3);
        rxdataF_comp128[0] = _mm_packs_epi32(mmtmpD2,mmtmpD3);
        //  print_shorts("rx:",rxdataF128);
        //  print_shorts("ch:",ul_ch128);
        //  print_shorts("pack:",rxdataF_comp128);

        // multiply by conjugated channel
        mmtmpD0 = _mm_madd_epi16(ul_ch128[1],rxdataF128[1]);
        // mmtmpD0 contains real part of 4 consecutive outputs (32-bit)
        mmtmpD1 = _mm_shufflelo_epi16(ul_ch128[1],_MM_SHUFFLE(2,3,0,1));
        mmtmpD1 = _mm_shufflehi_epi16(mmtmpD1,_MM_SHUFFLE(2,3,0,1));
        mmtmpD1 = _mm_sign_epi16(mmtmpD1,*(__m128i*)conjugate);
        mmtmpD1 = _mm_madd_epi16(mmtmpD1,rxdataF128[1]);
        // mmtmpD1 contains imag part of 4 consecutive outputs (32-bit)
        mmtmpD0 = _mm_srai_epi32(mmtmpD0,output_shift);
        mmtmpD1 = _mm_srai_epi32(mmtmpD1,output_shift);
        mmtmpD2 = _mm_unpacklo_epi32(mmtmpD0,mmtmpD1);
        mmtmpD3 = _mm_unpackhi_epi32(mmtmpD0,mmtmpD1);

        rxdataF_comp128[1] = _mm_packs_epi32(mmtmpD2,mmtmpD3);
        //  print_shorts("rx:",rxdataF128+1);
        //  print_shorts("ch:",ul_ch128+1);
        //  print_shorts("pack:",rxdataF_comp128+1);

        if (is_dmrs_symbol==0) {
          // multiply by conjugated channel
          mmtmpD0 = _mm_madd_epi16(ul_ch128[2],rxdataF128[2]);
          // mmtmpD0 contains real part of 4 consecutive outputs (32-bit)
          mmtmpD1 = _mm_shufflelo_epi16(ul_ch128[2],_MM_SHUFFLE(2,3,0,1));
          mmtmpD1 = _mm_shufflehi_epi16(mmtmpD1,_MM_SHUFFLE(2,3,0,1));
          mmtmpD1 = _mm_sign_epi16(mmtmpD1,*(__m128i*)conjugate);
          mmtmpD1 = _mm_madd_epi16(mmtmpD1,rxdataF128[2]);
          // mmtmpD1 contains imag part of 4 consecutive outputs (32-bit)
          mmtmpD0 = _mm_srai_epi32(mmtmpD0,output_shift);
          mmtmpD1 = _mm_srai_epi32(mmtmpD1,output_shift);
          mmtmpD2 = _mm_unpacklo_epi32(mmtmpD0,mmtmpD1);
          mmtmpD3 = _mm_unpackhi_epi32(mmtmpD0,mmtmpD1);

          rxdataF_comp128[2] = _mm_packs_epi32(mmtmpD2,mmtmpD3);
          //  print_shorts("rx:",rxdataF128+2);
          //  print_shorts("ch:",ul_ch128+2);
          //        print_shorts("pack:",rxdataF_comp128+2);

          ul_ch128+=3;
          ul_ch_mag128+=3;
          ul_ch_mag128b+=3;
          rxdataF128+=3;
          rxdataF_comp128+=3;
        } else { // we have a smaller PUSCH in symbols with pilots so skip last group of 4 REs and increment less
          ul_ch128+=2;
          ul_ch_mag128+=2;
          ul_ch_mag128b+=2;
          rxdataF128+=2;
          rxdataF_comp128+=2;
        }

      }
    }
  }

  if (rho) {

    for (aarx=0; aarx<frame_parms->nb_antennas_rx; aarx++) {
      rho128        = (__m128i *)&rho[aarx][symbol*frame_parms->N_RB_UL*12];
      ul_ch128      = (__m128i *)&ul_ch_estimates_ext[aarx][symbol*frame_parms->N_RB_UL*12];
      ul_ch128_2    = (__m128i *)&ul_ch_estimates_ext[2+aarx][symbol*frame_parms->N_RB_UL*12];

      for (rb=0; rb<nb_rb; rb++) {
        // multiply by conjugated channel
        mmtmpD0 = _mm_madd_epi16(ul_ch128[0],ul_ch128_2[0]);
        //  print_ints("re",&mmtmpD0);

        // mmtmpD0 contains real part of 4 consecutive outputs (32-bit)
        mmtmpD1 = _mm_shufflelo_epi16(ul_ch128[0],_MM_SHUFFLE(2,3,0,1));
        mmtmpD1 = _mm_shufflehi_epi16(mmtmpD1,_MM_SHUFFLE(2,3,0,1));
        mmtmpD1 = _mm_sign_epi16(mmtmpD1,*(__m128i*)&conjugate[0]);
        //  print_ints("im",&mmtmpD1);
        mmtmpD1 = _mm_madd_epi16(mmtmpD1,ul_ch128_2[0]);
        // mmtmpD1 contains imag part of 4 consecutive outputs (32-bit)
        mmtmpD0 = _mm_srai_epi32(mmtmpD0,output_shift);
        //  print_ints("re(shift)",&mmtmpD0);
        mmtmpD1 = _mm_srai_epi32(mmtmpD1,output_shift);
        //  print_ints("im(shift)",&mmtmpD1);
        mmtmpD2 = _mm_unpacklo_epi32(mmtmpD0,mmtmpD1);
        mmtmpD3 = _mm_unpackhi_epi32(mmtmpD0,mmtmpD1);
        //        print_ints("c0",&mmtmpD2);
        //  print_ints("c1",&mmtmpD3);
        rho128[0] = _mm_packs_epi32(mmtmpD2,mmtmpD3);

        //print_shorts("rx:",ul_ch128_2);
        //print_shorts("ch:",ul_ch128);
        //print_shorts("pack:",rho128);

        // multiply by conjugated channel
        mmtmpD0 = _mm_madd_epi16(ul_ch128[1],ul_ch128_2[1]);
        // mmtmpD0 contains real part of 4 consecutive outputs (32-bit)
        mmtmpD1 = _mm_shufflelo_epi16(ul_ch128[1],_MM_SHUFFLE(2,3,0,1));
        mmtmpD1 = _mm_shufflehi_epi16(mmtmpD1,_MM_SHUFFLE(2,3,0,1));
        mmtmpD1 = _mm_sign_epi16(mmtmpD1,*(__m128i*)conjugate);
        mmtmpD1 = _mm_madd_epi16(mmtmpD1,ul_ch128_2[1]);
        // mmtmpD1 contains imag part of 4 consecutive outputs (32-bit)
        mmtmpD0 = _mm_srai_epi32(mmtmpD0,output_shift);
        mmtmpD1 = _mm_srai_epi32(mmtmpD1,output_shift);
        mmtmpD2 = _mm_unpacklo_epi32(mmtmpD0,mmtmpD1);
        mmtmpD3 = _mm_unpackhi_epi32(mmtmpD0,mmtmpD1);


        rho128[1] =_mm_packs_epi32(mmtmpD2,mmtmpD3);
        //print_shorts("rx:",ul_ch128_2+1);
        //print_shorts("ch:",ul_ch128+1);
        //print_shorts("pack:",rho128+1);
        // multiply by conjugated channel
        mmtmpD0 = _mm_madd_epi16(ul_ch128[2],ul_ch128_2[2]);
        // mmtmpD0 contains real part of 4 consecutive outputs (32-bit)
        mmtmpD1 = _mm_shufflelo_epi16(ul_ch128[2],_MM_SHUFFLE(2,3,0,1));
        mmtmpD1 = _mm_shufflehi_epi16(mmtmpD1,_MM_SHUFFLE(2,3,0,1));
        mmtmpD1 = _mm_sign_epi16(mmtmpD1,*(__m128i*)conjugate);
        mmtmpD1 = _mm_madd_epi16(mmtmpD1,ul_ch128_2[2]);
        // mmtmpD1 contains imag part of 4 consecutive outputs (32-bit)
        mmtmpD0 = _mm_srai_epi32(mmtmpD0,output_shift);
        mmtmpD1 = _mm_srai_epi32(mmtmpD1,output_shift);
        mmtmpD2 = _mm_unpacklo_epi32(mmtmpD0,mmtmpD1);
        mmtmpD3 = _mm_unpackhi_epi32(mmtmpD0,mmtmpD1);

        rho128[2] = _mm_packs_epi32(mmtmpD2,mmtmpD3);
        //print_shorts("rx:",ul_ch128_2+2);
        //print_shorts("ch:",ul_ch128+2);
        //print_shorts("pack:",rho128+2);

        ul_ch128+=3;
        ul_ch128_2+=3;
        rho128+=3;

      }

    }
  }

  _mm_empty();
  _m_empty();

#elif defined(__arm__)

  unsigned short rb;
  unsigned char aatx,aarx,symbol_mod,is_dmrs_symbol=0;

  int16x4_t *ul_ch128,*ul_ch128_2,*rxdataF128;
  int32x4_t mmtmpD0,mmtmpD1,mmtmpD0b,mmtmpD1b;
  int16x8_t *ul_ch_mag128,*ul_ch_mag128b,mmtmpD2,mmtmpD3,mmtmpD4;
  int16x8_t QAM_amp128,QAM_amp128b;
  int16x4x2_t *rxdataF_comp128,*rho128;

  int16_t conj[4]__attribute__((aligned(16))) = {1,-1,1,-1};
  int32x4_t output_shift128 = vmovq_n_s32(-(int32_t)output_shift);

  symbol_mod = (symbol>=(7-frame_parms->Ncp)) ? symbol-(7-frame_parms->Ncp) : symbol;

  if ((symbol_mod == 0) || (symbol_mod == (4-frame_parms->Ncp))) {
    if (frame_parms->nb_antenna_ports_gNB==1) { // 10 out of 12 so don't reduce size
      nb_rb=1+(5*nb_rb/6);
    }
    else {
      is_dmrs_symbol=1;
    }
  }

  for (aatx=0; aatx<frame_parms->nb_antenna_ports_gNB; aatx++) {
    if (mod_order == 4) {
      QAM_amp128  = vmovq_n_s16(QAM16_n1);  // 2/sqrt(10)
      QAM_amp128b = vmovq_n_s16(0);
    } else if (mod_order == 6) {
      QAM_amp128  = vmovq_n_s16(QAM64_n1); //
      QAM_amp128b = vmovq_n_s16(QAM64_n2);
    }
    //    printf("comp: rxdataF_comp %p, symbol %d\n",rxdataF_comp[0],symbol);

    for (aarx=0; aarx<frame_parms->nb_antennas_rx; aarx++) {
      ul_ch128          = (int16x4_t*)&ul_ch_estimates_ext[(aatx<<1)+aarx][symbol*frame_parms->N_RB_UL*12];
      ul_ch_mag128      = (int16x8_t*)&ul_ch_mag[(aatx<<1)+aarx][symbol*frame_parms->N_RB_UL*12];
      ul_ch_mag128b     = (int16x8_t*)&ul_ch_magb[(aatx<<1)+aarx][symbol*frame_parms->N_RB_UL*12];
      rxdataF128        = (int16x4_t*)&rxdataF_ext[aarx][symbol*frame_parms->N_RB_UL*12];
      rxdataF_comp128   = (int16x4x2_t*)&rxdataF_comp[(aatx<<1)+aarx][symbol*frame_parms->N_RB_UL*12];

      for (rb=0; rb<nb_rb; rb++) {
  if (mod_order>2) {
    // get channel amplitude if not QPSK
    mmtmpD0 = vmull_s16(ul_ch128[0], ul_ch128[0]);
    // mmtmpD0 = [ch0*ch0,ch1*ch1,ch2*ch2,ch3*ch3];
    mmtmpD0 = vqshlq_s32(vqaddq_s32(mmtmpD0,vrev64q_s32(mmtmpD0)),output_shift128);
    // mmtmpD0 = [ch0*ch0 + ch1*ch1,ch0*ch0 + ch1*ch1,ch2*ch2 + ch3*ch3,ch2*ch2 + ch3*ch3]>>output_shift128 on 32-bits
    mmtmpD1 = vmull_s16(ul_ch128[1], ul_ch128[1]);
    mmtmpD1 = vqshlq_s32(vqaddq_s32(mmtmpD1,vrev64q_s32(mmtmpD1)),output_shift128);
    mmtmpD2 = vcombine_s16(vmovn_s32(mmtmpD0),vmovn_s32(mmtmpD1));
    // mmtmpD2 = [ch0*ch0 + ch1*ch1,ch0*ch0 + ch1*ch1,ch2*ch2 + ch3*ch3,ch2*ch2 + ch3*ch3,ch4*ch4 + ch5*ch5,ch4*ch4 + ch5*ch5,ch6*ch6 + ch7*ch7,ch6*ch6 + ch7*ch7]>>output_shift128 on 16-bits
    mmtmpD0 = vmull_s16(ul_ch128[2], ul_ch128[2]);
    mmtmpD0 = vqshlq_s32(vqaddq_s32(mmtmpD0,vrev64q_s32(mmtmpD0)),output_shift128);
    mmtmpD1 = vmull_s16(ul_ch128[3], ul_ch128[3]);
    mmtmpD1 = vqshlq_s32(vqaddq_s32(mmtmpD1,vrev64q_s32(mmtmpD1)),output_shift128);
    mmtmpD3 = vcombine_s16(vmovn_s32(mmtmpD0),vmovn_s32(mmtmpD1));
    if (is_dmrs_symbol==0) {
      mmtmpD0 = vmull_s16(ul_ch128[4], ul_ch128[4]);
      mmtmpD0 = vqshlq_s32(vqaddq_s32(mmtmpD0,vrev64q_s32(mmtmpD0)),output_shift128);
      mmtmpD1 = vmull_s16(ul_ch128[5], ul_ch128[5]);
      mmtmpD1 = vqshlq_s32(vqaddq_s32(mmtmpD1,vrev64q_s32(mmtmpD1)),output_shift128);
      mmtmpD4 = vcombine_s16(vmovn_s32(mmtmpD0),vmovn_s32(mmtmpD1));
    }

    ul_ch_mag128b[0] = vqdmulhq_s16(mmtmpD2,QAM_amp128b);
    ul_ch_mag128b[1] = vqdmulhq_s16(mmtmpD3,QAM_amp128b);
    ul_ch_mag128[0] = vqdmulhq_s16(mmtmpD2,QAM_amp128);
    ul_ch_mag128[1] = vqdmulhq_s16(mmtmpD3,QAM_amp128);

    if (is_dmrs_symbol==0) {
      ul_ch_mag128b[2] = vqdmulhq_s16(mmtmpD4,QAM_amp128b);
      ul_ch_mag128[2]  = vqdmulhq_s16(mmtmpD4,QAM_amp128);
    }
  }

  mmtmpD0 = vmull_s16(ul_ch128[0], rxdataF128[0]);
  //mmtmpD0 = [Re(ch[0])Re(rx[0]) Im(ch[0])Im(ch[0]) Re(ch[1])Re(rx[1]) Im(ch[1])Im(ch[1])]
  mmtmpD1 = vmull_s16(ul_ch128[1], rxdataF128[1]);
  //mmtmpD1 = [Re(ch[2])Re(rx[2]) Im(ch[2])Im(ch[2]) Re(ch[3])Re(rx[3]) Im(ch[3])Im(ch[3])]
  mmtmpD0 = vcombine_s32(vpadd_s32(vget_low_s32(mmtmpD0),vget_high_s32(mmtmpD0)),
             vpadd_s32(vget_low_s32(mmtmpD1),vget_high_s32(mmtmpD1)));
  //mmtmpD0 = [Re(ch[0])Re(rx[0])+Im(ch[0])Im(ch[0]) Re(ch[1])Re(rx[1])+Im(ch[1])Im(ch[1]) Re(ch[2])Re(rx[2])+Im(ch[2])Im(ch[2]) Re(ch[3])Re(rx[3])+Im(ch[3])Im(ch[3])]

  mmtmpD0b = vmull_s16(vrev32_s16(vmul_s16(ul_ch128[0],*(int16x4_t*)conj)), rxdataF128[0]);
  //mmtmpD0 = [-Im(ch[0])Re(rx[0]) Re(ch[0])Im(rx[0]) -Im(ch[1])Re(rx[1]) Re(ch[1])Im(rx[1])]
  mmtmpD1b = vmull_s16(vrev32_s16(vmul_s16(ul_ch128[1],*(int16x4_t*)conj)), rxdataF128[1]);
  //mmtmpD0 = [-Im(ch[2])Re(rx[2]) Re(ch[2])Im(rx[2]) -Im(ch[3])Re(rx[3]) Re(ch[3])Im(rx[3])]
  mmtmpD1 = vcombine_s32(vpadd_s32(vget_low_s32(mmtmpD0b),vget_high_s32(mmtmpD0b)),
             vpadd_s32(vget_low_s32(mmtmpD1b),vget_high_s32(mmtmpD1b)));
  //mmtmpD1 = [-Im(ch[0])Re(rx[0])+Re(ch[0])Im(rx[0]) -Im(ch[1])Re(rx[1])+Re(ch[1])Im(rx[1]) -Im(ch[2])Re(rx[2])+Re(ch[2])Im(rx[2]) -Im(ch[3])Re(rx[3])+Re(ch[3])Im(rx[3])]

  mmtmpD0 = vqshlq_s32(mmtmpD0,output_shift128);
  mmtmpD1 = vqshlq_s32(mmtmpD1,output_shift128);
  rxdataF_comp128[0] = vzip_s16(vmovn_s32(mmtmpD0),vmovn_s32(mmtmpD1));
  mmtmpD0 = vmull_s16(ul_ch128[2], rxdataF128[2]);
  mmtmpD1 = vmull_s16(ul_ch128[3], rxdataF128[3]);
  mmtmpD0 = vcombine_s32(vpadd_s32(vget_low_s32(mmtmpD0),vget_high_s32(mmtmpD0)),
             vpadd_s32(vget_low_s32(mmtmpD1),vget_high_s32(mmtmpD1)));
  mmtmpD0b = vmull_s16(vrev32_s16(vmul_s16(ul_ch128[2],*(int16x4_t*)conj)), rxdataF128[2]);
  mmtmpD1b = vmull_s16(vrev32_s16(vmul_s16(ul_ch128[3],*(int16x4_t*)conj)), rxdataF128[3]);
  mmtmpD1 = vcombine_s32(vpadd_s32(vget_low_s32(mmtmpD0b),vget_high_s32(mmtmpD0b)),
             vpadd_s32(vget_low_s32(mmtmpD1b),vget_high_s32(mmtmpD1b)));
  mmtmpD0 = vqshlq_s32(mmtmpD0,output_shift128);
  mmtmpD1 = vqshlq_s32(mmtmpD1,output_shift128);
  rxdataF_comp128[1] = vzip_s16(vmovn_s32(mmtmpD0),vmovn_s32(mmtmpD1));

  if (is_dmrs_symbol==0) {
    mmtmpD0 = vmull_s16(ul_ch128[4], rxdataF128[4]);
    mmtmpD1 = vmull_s16(ul_ch128[5], rxdataF128[5]);
    mmtmpD0 = vcombine_s32(vpadd_s32(vget_low_s32(mmtmpD0),vget_high_s32(mmtmpD0)),
         vpadd_s32(vget_low_s32(mmtmpD1),vget_high_s32(mmtmpD1)));

    mmtmpD0b = vmull_s16(vrev32_s16(vmul_s16(ul_ch128[4],*(int16x4_t*)conj)), rxdataF128[4]);
    mmtmpD1b = vmull_s16(vrev32_s16(vmul_s16(ul_ch128[5],*(int16x4_t*)conj)), rxdataF128[5]);
    mmtmpD1 = vcombine_s32(vpadd_s32(vget_low_s32(mmtmpD0b),vget_high_s32(mmtmpD0b)),
         vpadd_s32(vget_low_s32(mmtmpD1b),vget_high_s32(mmtmpD1b)));


    mmtmpD0 = vqshlq_s32(mmtmpD0,output_shift128);
    mmtmpD1 = vqshlq_s32(mmtmpD1,output_shift128);
    rxdataF_comp128[2] = vzip_s16(vmovn_s32(mmtmpD0),vmovn_s32(mmtmpD1));


    ul_ch128+=6;
    ul_ch_mag128+=3;
    ul_ch_mag128b+=3;
    rxdataF128+=6;
    rxdataF_comp128+=3;

  } else { // we have a smaller PUSCH in symbols with pilots so skip last group of 4 REs and increment less
    ul_ch128+=4;
    ul_ch_mag128+=2;
    ul_ch_mag128b+=2;
    rxdataF128+=4;
    rxdataF_comp128+=2;
  }
      }
    }
  }

  if (rho) {
    for (aarx=0; aarx<frame_parms->nb_antennas_rx; aarx++) {
      rho128        = (int16x4x2_t*)&rho[aarx][symbol*frame_parms->N_RB_UL*12];
      ul_ch128      = (int16x4_t*)&ul_ch_estimates_ext[aarx][symbol*frame_parms->N_RB_UL*12];
      ul_ch128_2    = (int16x4_t*)&ul_ch_estimates_ext[2+aarx][symbol*frame_parms->N_RB_UL*12];
      for (rb=0; rb<nb_rb; rb++) {
  mmtmpD0 = vmull_s16(ul_ch128[0], ul_ch128_2[0]);
  mmtmpD1 = vmull_s16(ul_ch128[1], ul_ch128_2[1]);
  mmtmpD0 = vcombine_s32(vpadd_s32(vget_low_s32(mmtmpD0),vget_high_s32(mmtmpD0)),
             vpadd_s32(vget_low_s32(mmtmpD1),vget_high_s32(mmtmpD1)));
  mmtmpD0b = vmull_s16(vrev32_s16(vmul_s16(ul_ch128[0],*(int16x4_t*)conj)), ul_ch128_2[0]);
  mmtmpD1b = vmull_s16(vrev32_s16(vmul_s16(ul_ch128[1],*(int16x4_t*)conj)), ul_ch128_2[1]);
  mmtmpD1 = vcombine_s32(vpadd_s32(vget_low_s32(mmtmpD0b),vget_high_s32(mmtmpD0b)),
             vpadd_s32(vget_low_s32(mmtmpD1b),vget_high_s32(mmtmpD1b)));

  mmtmpD0 = vqshlq_s32(mmtmpD0,output_shift128);
  mmtmpD1 = vqshlq_s32(mmtmpD1,output_shift128);
  rho128[0] = vzip_s16(vmovn_s32(mmtmpD0),vmovn_s32(mmtmpD1));

  mmtmpD0 = vmull_s16(ul_ch128[2], ul_ch128_2[2]);
  mmtmpD1 = vmull_s16(ul_ch128[3], ul_ch128_2[3]);
  mmtmpD0 = vcombine_s32(vpadd_s32(vget_low_s32(mmtmpD0),vget_high_s32(mmtmpD0)),
             vpadd_s32(vget_low_s32(mmtmpD1),vget_high_s32(mmtmpD1)));
  mmtmpD0b = vmull_s16(vrev32_s16(vmul_s16(ul_ch128[2],*(int16x4_t*)conj)), ul_ch128_2[2]);
  mmtmpD1b = vmull_s16(vrev32_s16(vmul_s16(ul_ch128[3],*(int16x4_t*)conj)), ul_ch128_2[3]);
  mmtmpD1 = vcombine_s32(vpadd_s32(vget_low_s32(mmtmpD0b),vget_high_s32(mmtmpD0b)),
             vpadd_s32(vget_low_s32(mmtmpD1b),vget_high_s32(mmtmpD1b)));

  mmtmpD0 = vqshlq_s32(mmtmpD0,output_shift128);
  mmtmpD1 = vqshlq_s32(mmtmpD1,output_shift128);
  rho128[1] = vzip_s16(vmovn_s32(mmtmpD0),vmovn_s32(mmtmpD1));

  mmtmpD0 = vmull_s16(ul_ch128[0], ul_ch128_2[0]);
  mmtmpD1 = vmull_s16(ul_ch128[1], ul_ch128_2[1]);
  mmtmpD0 = vcombine_s32(vpadd_s32(vget_low_s32(mmtmpD0),vget_high_s32(mmtmpD0)),
             vpadd_s32(vget_low_s32(mmtmpD1),vget_high_s32(mmtmpD1)));
  mmtmpD0b = vmull_s16(vrev32_s16(vmul_s16(ul_ch128[4],*(int16x4_t*)conj)), ul_ch128_2[4]);
  mmtmpD1b = vmull_s16(vrev32_s16(vmul_s16(ul_ch128[5],*(int16x4_t*)conj)), ul_ch128_2[5]);
  mmtmpD1 = vcombine_s32(vpadd_s32(vget_low_s32(mmtmpD0b),vget_high_s32(mmtmpD0b)),
             vpadd_s32(vget_low_s32(mmtmpD1b),vget_high_s32(mmtmpD1b)));

  mmtmpD0 = vqshlq_s32(mmtmpD0,output_shift128);
  mmtmpD1 = vqshlq_s32(mmtmpD1,output_shift128);
  rho128[2] = vzip_s16(vmovn_s32(mmtmpD0),vmovn_s32(mmtmpD1));


  ul_ch128+=6;
  ul_ch128_2+=6;
  rho128+=3;
      }
    }
  }
#endif


#ifdef DEBUG_CH_COMP

  rxF   = (int16_t *)&rxdataF_comp[0][(symbol*nb_rb*12)];

  printf("----------------After compansation------------------\n");

  for (prnt_idx=0;prnt_idx<12*nb_rb*2;prnt_idx+=2){

    printf("rxF[%d] = (%d,%d)\n", prnt_idx>>1, rxF[prnt_idx],rxF[prnt_idx+1]);

  }

#endif

#ifdef DEBUG_CH_MAG


  ch_mag   = (int16_t *)&ul_ch_mag[0][(symbol*nb_rb*12)];

  printf("----------------After computation------------------\n");

  for (print_idx=0;print_idx<12*nb_rb*2;print_idx+=2){

    printf("ch_mag[%d] = (%d,%d)\n", print_idx>>1, ch_mag[print_idx],ch_mag[print_idx+1]);

  }

#endif

}

void nr_rx_pusch(PHY_VARS_gNB *gNB,
                 uint8_t UE_id,
                 uint32_t frame,
                 uint8_t nr_tti_rx,
                 unsigned char symbol,
                 unsigned char harq_pid)
{

<<<<<<< HEAD
  uint8_t aarx, aatx, dmrs_symbol_flag; // dmrs_symbol_flag, a flag to indicate DMRS REs in current symbol
  NR_DL_FRAME_PARMS *frame_parms = &gNB->frame_parms;
  nfapi_nr_pusch_pdu_t *rel15_ul = &gNB->ulsch[UE_id][0]->harq_processes[harq_pid]->ulsch_pdu;
  uint32_t nb_re_pusch, bwp_start_subcarrier;
  int avgs;
  int avg[4];
  uint8_t nodata_dmrs = 1; // FIXME to be properly configured from fapi

  dmrs_symbol_flag = 0;

  if(symbol == rel15_ul->start_symbol_index){
    gNB->pusch_vars[UE_id]->rxdataF_ext_offset = 0;
    gNB->pusch_vars[UE_id]->dmrs_symbol = 0;
    gNB->pusch_vars[UE_id]->cl_done = 0;
  }

  bwp_start_subcarrier = (rel15_ul->rb_start*NR_NB_SC_PER_RB + frame_parms->first_carrier_offset) % frame_parms->ofdm_symbol_size;

  dmrs_symbol_flag = ((rel15_ul->ul_dmrs_symb_pos)>>symbol)&0x01;

  if (dmrs_symbol_flag == 1){
    if (((rel15_ul->ul_dmrs_symb_pos)>>((symbol+1)%frame_parms->symbols_per_slot))&0x01)
      AssertFatal(1==0,"Double DMRS configuration is not yet supported\n");

    gNB->pusch_vars[UE_id]->dmrs_symbol = symbol;

    if (nodata_dmrs)
      nb_re_pusch = 0;
    else
      nb_re_pusch = rel15_ul->rb_size * ((rel15_ul->dmrs_config_type==pusch_dmrs_type1)?6:8);  // 0 means type 1
  } else {
    nb_re_pusch = rel15_ul->rb_size * NR_NB_SC_PER_RB;
  }
=======
  uint8_t first_symbol_flag, aarx, aatx, dmrs_symbol_flag, ptrs_symbol_flag; // dmrs_symbol_flag, a flag to indicate DMRS REs in current symbol
  uint32_t nb_re_pusch, bwp_start_subcarrier;
  uint8_t L_ptrs = 0; // PTRS parameter
  int avgs;
  int avg[4];
  NR_DL_FRAME_PARMS *frame_parms = &gNB->frame_parms;
  nfapi_nr_pusch_pdu_t *rel15_ul = &gNB->ulsch[UE_id][0]->harq_processes[harq_pid]->ulsch_pdu;

  dmrs_symbol_flag = 0;
  ptrs_symbol_flag = 0;
  first_symbol_flag = 0;
  gNB->pusch_vars[UE_id]->ptrs_sc_per_ofdm_symbol = 0;

  if(symbol == rel15_ul->start_symbol_index){
    gNB->pusch_vars[UE_id]->rxdataF_ext_offset = 0;
    gNB->pusch_vars[UE_id]->dmrs_symbol = 0;
    gNB->pusch_vars[UE_id]->cl_done = 0;
    gNB->pusch_vars[UE_id]->ptrs_symbols = 0;
    first_symbol_flag = 1;

    if ( ((rel15_ul->pdu_bit_map)>>2)& 0x01 ) {  // if there is ptrs pdu
      L_ptrs = 1<<(rel15_ul->pusch_ptrs.ptrs_time_density);

      set_ptrs_symb_idx(&gNB->pusch_vars[UE_id]->ptrs_symbols,
                        rel15_ul->nr_of_symbols,
                        rel15_ul->start_symbol_index,
                        rel15_ul->dmrs_config_type,
                        L_ptrs,
                        1, // only dmrs of length 1 is currently supported
                        frame_parms->ofdm_symbol_size);
    }
  }

  bwp_start_subcarrier = (rel15_ul->rb_start*NR_NB_SC_PER_RB + frame_parms->first_carrier_offset) % frame_parms->ofdm_symbol_size;

  dmrs_symbol_flag = ((rel15_ul->ul_dmrs_symb_pos)>>symbol)&0x01;

  if (dmrs_symbol_flag == 1){
    nb_re_pusch = rel15_ul->rb_size * ((rel15_ul->dmrs_config_type==pusch_dmrs_type1)?6:8);
    gNB->pusch_vars[UE_id]->dmrs_symbol = symbol;
  } else {
    nb_re_pusch = rel15_ul->rb_size * NR_NB_SC_PER_RB;
  }

  if ( ((rel15_ul->pdu_bit_map)>>2)& 0x01 ) {  // if there is ptrs pdu
    ptrs_symbol_flag = is_ptrs_symbol(symbol,
                                      0,
                                      rel15_ul->rnti,
                                      rel15_ul->rb_size,
                                      rel15_ul->nr_of_symbols,
                                      0,
                                      (rel15_ul->pusch_ptrs.ptrs_freq_density)?4:2,
                                      gNB->pusch_vars[UE_id]->ptrs_symbols,
                                      0,
                                      frame_parms->ofdm_symbol_size,
                                      rel15_ul->dmrs_config_type,
                                      rel15_ul->pusch_ptrs.ptrs_ports_list[0].ptrs_re_offset);
  }

  if (ptrs_symbol_flag == 1){
    gNB->pusch_vars[UE_id]->ptrs_symbol_index = symbol;
  }

>>>>>>> b630a983

  //----------------------------------------------------------
  //--------------------- Channel estimation ---------------------
  //----------------------------------------------------------
<<<<<<< HEAD

  if (dmrs_symbol_flag == 1)
    nr_pusch_channel_estimation(gNB,
                                nr_tti_rx,
                                0, // p
                                symbol,
                                bwp_start_subcarrier,
                                rel15_ul);

  //----------------------------------------------------------
  //--------------------- RBs extraction ---------------------
  //----------------------------------------------------------

  if (nb_re_pusch > 0) {

    nr_ulsch_extract_rbs_single(gNB->common_vars.rxdataF,
                                gNB->pusch_vars[UE_id]->ul_ch_estimates,
                                gNB->pusch_vars[UE_id]->rxdataF_ext,
                                gNB->pusch_vars[UE_id]->ul_ch_estimates_ext,
                                gNB->pusch_vars[UE_id]->rxdataF_ext_offset,
                                symbol,
                                rel15_ul,
                                frame_parms,
                                gNB->pusch_vars[UE_id]->dmrs_symbol);
=======

  if (dmrs_symbol_flag == 1)
    nr_pusch_channel_estimation(gNB,
                                nr_tti_rx,
                                0, // p
                                symbol,
                                bwp_start_subcarrier,
                                rel15_ul);

  //----------------------------------------------------------
  //--------------------- RBs extraction ---------------------
  //----------------------------------------------------------

  nr_ulsch_extract_rbs_single(gNB->common_vars.rxdataF,
                              gNB->pusch_vars[UE_id],
                              symbol,
                              dmrs_symbol_flag,
                              rel15_ul,
                              frame_parms);

  nr_ulsch_scale_channel(gNB->pusch_vars[UE_id]->ul_ch_estimates_ext,
                         frame_parms,
                         gNB->ulsch[UE_id],
                         symbol,
                         dmrs_symbol_flag,
                         rel15_ul->rb_size,
                         rel15_ul->dmrs_config_type);

>>>>>>> b630a983

  if (first_symbol_flag==1) {

    nr_ulsch_channel_level(gNB->pusch_vars[UE_id]->ul_ch_estimates_ext,
                           frame_parms,
                           avg,
                           symbol,
<<<<<<< HEAD
                           dmrs_symbol_flag,
                           rel15_ul->rb_size,
                           rel15_ul->dmrs_config_type);

    if (gNB->pusch_vars[UE_id]->cl_done==0) {

      nr_ulsch_channel_level(gNB->pusch_vars[UE_id]->ul_ch_estimates_ext,
                             frame_parms,
                             avg,
                             symbol,
                             nb_re_pusch,
                             rel15_ul->rb_size);

      avgs = 0;

      for (aatx=0;aatx<frame_parms->nb_antennas_tx;aatx++)
        for (aarx=0;aarx<frame_parms->nb_antennas_rx;aarx++)
          avgs = cmax(avgs,avg[(aatx<<1)+aarx]);

      gNB->pusch_vars[UE_id]->log2_maxh = (log2_approx(avgs)/2)+1;
      gNB->pusch_vars[UE_id]->cl_done = 1;
    }

    nr_ulsch_channel_compensation(gNB->pusch_vars[UE_id]->rxdataF_ext,
                                  gNB->pusch_vars[UE_id]->ul_ch_estimates_ext,
                                  gNB->pusch_vars[UE_id]->ul_ch_mag0,
                                  gNB->pusch_vars[UE_id]->ul_ch_magb0,
                                  gNB->pusch_vars[UE_id]->rxdataF_comp,
                                  (frame_parms->nb_antennas_tx>1) ? gNB->pusch_vars[UE_id]->rho : NULL,
                                  frame_parms,
                                  symbol,
                                  dmrs_symbol_flag,
                                  rel15_ul->qam_mod_order,
                                  rel15_ul->rb_size,
                                  gNB->pusch_vars[UE_id]->log2_maxh);

#ifdef NR_SC_FDMA
    nr_idft(&((uint32_t*)gNB->pusch_vars[UE_id]->rxdataF_ext[0])[symbol * rel15_ul->rb_size * NR_NB_SC_PER_RB], nb_re_pusch);
=======
                           nb_re_pusch,
                           rel15_ul->rb_size);
     avgs = 0;

     for (aatx=0;aatx<frame_parms->nb_antennas_tx;aatx++)
       for (aarx=0;aarx<frame_parms->nb_antennas_rx;aarx++)
         avgs = cmax(avgs,avg[(aatx<<1)+aarx]);

     gNB->pusch_vars[UE_id]->log2_maxh = (log2_approx(avgs)/2)+1;

  }

  nr_ulsch_channel_compensation(gNB->pusch_vars[UE_id]->rxdataF_ext,
                                gNB->pusch_vars[UE_id]->ul_ch_estimates_ext,
                                gNB->pusch_vars[UE_id]->ul_ch_mag0,
                                gNB->pusch_vars[UE_id]->ul_ch_magb0,
                                gNB->pusch_vars[UE_id]->rxdataF_comp,
                                (frame_parms->nb_antennas_tx>1) ? gNB->pusch_vars[UE_id]->rho : NULL,
                                frame_parms,
                                symbol,
                                dmrs_symbol_flag,
                                rel15_ul->qam_mod_order,
                                rel15_ul->rb_size,
                                gNB->pusch_vars[UE_id]->log2_maxh);

#ifdef NR_SC_FDMA
  nr_idft(&((uint32_t*)gNB->pusch_vars[UE_id]->rxdataF_ext[0])[symbol * rel15_ul->rb_size * NR_NB_SC_PER_RB], nb_re_pusch);
>>>>>>> b630a983
#endif

  //----------------------------------------------------------
  //-------------------- LLRs computation --------------------
  //----------------------------------------------------------

<<<<<<< HEAD
    nr_ulsch_compute_llr(&gNB->pusch_vars[UE_id]->rxdataF_comp[0][symbol * rel15_ul->rb_size * NR_NB_SC_PER_RB],
                         gNB->pusch_vars[UE_id]->ul_ch_mag0,
                         gNB->pusch_vars[UE_id]->ul_ch_magb0,
                         &gNB->pusch_vars[UE_id]->llr[gNB->pusch_vars[UE_id]->rxdataF_ext_offset * rel15_ul->qam_mod_order],
                         rel15_ul->rb_size,
                         nb_re_pusch,
                         symbol,
                         rel15_ul->qam_mod_order);

  }

  gNB->pusch_vars[UE_id]->rxdataF_ext_offset = gNB->pusch_vars[UE_id]->rxdataF_ext_offset +  nb_re_pusch;
=======
  nr_ulsch_compute_llr(&gNB->pusch_vars[UE_id]->rxdataF_comp[0][symbol * rel15_ul->rb_size * NR_NB_SC_PER_RB],
                       gNB->pusch_vars[UE_id]->ul_ch_mag0,
                       gNB->pusch_vars[UE_id]->ul_ch_magb0,
                       &gNB->pusch_vars[UE_id]->llr[gNB->pusch_vars[UE_id]->rxdataF_ext_offset * rel15_ul->qam_mod_order],
                       rel15_ul->rb_size,
                       nb_re_pusch,
                       symbol,
                       rel15_ul->qam_mod_order);

  gNB->pusch_vars[UE_id]->rxdataF_ext_offset = gNB->pusch_vars[UE_id]->rxdataF_ext_offset +  nb_re_pusch - gNB->pusch_vars[UE_id]->ptrs_sc_per_ofdm_symbol;
>>>>>>> b630a983
  
}<|MERGE_RESOLUTION|>--- conflicted
+++ resolved
@@ -222,43 +222,24 @@
 
 }
 
-<<<<<<< HEAD
-void nr_ulsch_extract_rbs_single(int **rxdataF,
-                                 int **ul_ch_estimates,
-                                 int **rxdataF_ext,
-                                 int **ul_ch_estimates_ext,
-                                 uint32_t rxdataF_ext_offset,
-                                 unsigned char symbol,
-                                 nfapi_nr_pusch_pdu_t *pusch_pdu,
-                                 NR_DL_FRAME_PARMS *frame_parms,
-                                 uint8_t dmrs_symbol)
-=======
-
 void nr_ulsch_extract_rbs_single(int32_t **rxdataF,
                                  NR_gNB_PUSCH *pusch_vars,
                                  unsigned char symbol,
                                  uint8_t is_dmrs_symbol,
                                  nfapi_nr_pusch_pdu_t *pusch_pdu,
                                  NR_DL_FRAME_PARMS *frame_parms)
->>>>>>> b630a983
 {
+
   unsigned short start_re, re, nb_re_pusch;
   unsigned char aarx;
   uint8_t K_ptrs;
   uint32_t rxF_ext_index = 0;
   uint32_t ul_ch0_ext_index = 0;
   uint32_t ul_ch0_index = 0;
-<<<<<<< HEAD
-  uint8_t k_prime;
-  uint16_t n=0;
-  uint8_t delta = 0;
-  uint8_t is_dmrs_re;
-=======
   uint32_t ul_ch0_ptrs_ext_index = 0;
   uint32_t ul_ch0_ptrs_index = 0;
   uint8_t is_ptrs_symbol_flag,k_prime;
   uint16_t n=0, num_ptrs_symbols;
->>>>>>> b630a983
   int16_t *rxF,*rxF_ext;
   int *ul_ch0,*ul_ch0_ext;
   int *ul_ch0_ptrs,*ul_ch0_ptrs_ext;
@@ -272,20 +253,12 @@
 
 #endif
   
-<<<<<<< HEAD
-  start_re = (frame_parms->first_carrier_offset + (pusch_pdu->rb_start * NR_NB_SC_PER_RB))%frame_parms->ofdm_symbol_size;
-  
-  nb_re_pusch = NR_NB_SC_PER_RB * pusch_pdu->rb_size;
-=======
   uint8_t is_dmrs_re;
   start_re = (frame_parms->first_carrier_offset + (pusch_pdu->rb_start * NR_NB_SC_PER_RB))%frame_parms->ofdm_symbol_size;
   nb_re_pusch = NR_NB_SC_PER_RB * pusch_pdu->rb_size;
   is_ptrs_symbol_flag = 0;
   num_ptrs_symbols = 0;
 
-  K_ptrs = (pusch_pdu->pusch_ptrs.ptrs_freq_density)?4:2;
->>>>>>> b630a983
-
   for (aarx = 0; aarx < frame_parms->nb_antennas_rx; aarx++) {
     
     rxF       = (int16_t *)&rxdataF[aarx][symbol * frame_parms->ofdm_symbol_size];
@@ -304,14 +277,14 @@
 
     for (re = 0; re < nb_re_pusch; re++) {
 
-<<<<<<< HEAD
-=======
       if (is_dmrs_symbol)
         is_dmrs_re = (re == get_dmrs_freq_idx_ul(n, k_prime, delta, pusch_pdu->dmrs_config_type));
       else
         is_dmrs_re = 0;
 
       if ( ((pusch_pdu->pdu_bit_map)>>2)& 0x01 ) {
+
+        K_ptrs = (pusch_pdu->pusch_ptrs.ptrs_freq_density)?4:2;
         is_ptrs_symbol_flag = is_ptrs_symbol(symbol,
                                              (start_re + re)%frame_parms->ofdm_symbol_size,
                                              n_rnti,
@@ -330,22 +303,17 @@
 
       }
 
->>>>>>> b630a983
   #ifdef DEBUG_RB_EXT
       printf("re = %d, symbol = %d\n", re, symbol);
   #endif
 
-<<<<<<< HEAD
       if (symbol == dmrs_symbol)
         is_dmrs_re = (re == get_dmrs_freq_idx_ul(n, k_prime, delta, pusch_pdu->dmrs_config_type));
       else
         is_dmrs_re = 0;
 
 
-      if ( is_dmrs_re == 0 ) {
-=======
       if ( is_dmrs_re == 0 && is_ptrs_symbol_flag == 0) {
->>>>>>> b630a983
 
         rxF_ext[rxF_ext_index]     = (rxF[ ((start_re + re)*2)      % (frame_parms->ofdm_symbol_size*2)]);
         rxF_ext[rxF_ext_index + 1] = (rxF[(((start_re + re)*2) + 1) % (frame_parms->ofdm_symbol_size*2)]);
@@ -1059,41 +1027,6 @@
                  unsigned char harq_pid)
 {
 
-<<<<<<< HEAD
-  uint8_t aarx, aatx, dmrs_symbol_flag; // dmrs_symbol_flag, a flag to indicate DMRS REs in current symbol
-  NR_DL_FRAME_PARMS *frame_parms = &gNB->frame_parms;
-  nfapi_nr_pusch_pdu_t *rel15_ul = &gNB->ulsch[UE_id][0]->harq_processes[harq_pid]->ulsch_pdu;
-  uint32_t nb_re_pusch, bwp_start_subcarrier;
-  int avgs;
-  int avg[4];
-  uint8_t nodata_dmrs = 1; // FIXME to be properly configured from fapi
-
-  dmrs_symbol_flag = 0;
-
-  if(symbol == rel15_ul->start_symbol_index){
-    gNB->pusch_vars[UE_id]->rxdataF_ext_offset = 0;
-    gNB->pusch_vars[UE_id]->dmrs_symbol = 0;
-    gNB->pusch_vars[UE_id]->cl_done = 0;
-  }
-
-  bwp_start_subcarrier = (rel15_ul->rb_start*NR_NB_SC_PER_RB + frame_parms->first_carrier_offset) % frame_parms->ofdm_symbol_size;
-
-  dmrs_symbol_flag = ((rel15_ul->ul_dmrs_symb_pos)>>symbol)&0x01;
-
-  if (dmrs_symbol_flag == 1){
-    if (((rel15_ul->ul_dmrs_symb_pos)>>((symbol+1)%frame_parms->symbols_per_slot))&0x01)
-      AssertFatal(1==0,"Double DMRS configuration is not yet supported\n");
-
-    gNB->pusch_vars[UE_id]->dmrs_symbol = symbol;
-
-    if (nodata_dmrs)
-      nb_re_pusch = 0;
-    else
-      nb_re_pusch = rel15_ul->rb_size * ((rel15_ul->dmrs_config_type==pusch_dmrs_type1)?6:8);  // 0 means type 1
-  } else {
-    nb_re_pusch = rel15_ul->rb_size * NR_NB_SC_PER_RB;
-  }
-=======
   uint8_t first_symbol_flag, aarx, aatx, dmrs_symbol_flag, ptrs_symbol_flag; // dmrs_symbol_flag, a flag to indicate DMRS REs in current symbol
   uint32_t nb_re_pusch, bwp_start_subcarrier;
   uint8_t L_ptrs = 0; // PTRS parameter
@@ -1101,6 +1034,7 @@
   int avg[4];
   NR_DL_FRAME_PARMS *frame_parms = &gNB->frame_parms;
   nfapi_nr_pusch_pdu_t *rel15_ul = &gNB->ulsch[UE_id][0]->harq_processes[harq_pid]->ulsch_pdu;
+  uint8_t nodata_dmrs = 1; // FIXME to be properly configured from fapi
 
   dmrs_symbol_flag = 0;
   ptrs_symbol_flag = 0;
@@ -1132,7 +1066,12 @@
   dmrs_symbol_flag = ((rel15_ul->ul_dmrs_symb_pos)>>symbol)&0x01;
 
   if (dmrs_symbol_flag == 1){
-    nb_re_pusch = rel15_ul->rb_size * ((rel15_ul->dmrs_config_type==pusch_dmrs_type1)?6:8);
+    if (((rel15_ul->ul_dmrs_symb_pos)>>((symbol+1)%frame_parms->symbols_per_slot))&0x01)
+      AssertFatal(1==0,"Double DMRS configuration is not yet supported\n");
+    if (nodata_dmrs)
+      nb_re_pusch = 0;
+    else
+      nb_re_pusch = rel15_ul->rb_size * ((rel15_ul->dmrs_config_type==pusch_dmrs_type1)?6:8);
     gNB->pusch_vars[UE_id]->dmrs_symbol = symbol;
   } else {
     nb_re_pusch = rel15_ul->rb_size * NR_NB_SC_PER_RB;
@@ -1157,12 +1096,10 @@
     gNB->pusch_vars[UE_id]->ptrs_symbol_index = symbol;
   }
 
->>>>>>> b630a983
 
   //----------------------------------------------------------
   //--------------------- Channel estimation ---------------------
   //----------------------------------------------------------
-<<<<<<< HEAD
 
   if (dmrs_symbol_flag == 1)
     nr_pusch_channel_estimation(gNB,
@@ -1179,55 +1116,20 @@
   if (nb_re_pusch > 0) {
 
     nr_ulsch_extract_rbs_single(gNB->common_vars.rxdataF,
-                                gNB->pusch_vars[UE_id]->ul_ch_estimates,
-                                gNB->pusch_vars[UE_id]->rxdataF_ext,
-                                gNB->pusch_vars[UE_id]->ul_ch_estimates_ext,
-                                gNB->pusch_vars[UE_id]->rxdataF_ext_offset,
+                                gNB->pusch_vars[UE_id],
                                 symbol,
+                                dmrs_symbol_flag,
                                 rel15_ul,
-                                frame_parms,
-                                gNB->pusch_vars[UE_id]->dmrs_symbol);
-=======
-
-  if (dmrs_symbol_flag == 1)
-    nr_pusch_channel_estimation(gNB,
-                                nr_tti_rx,
-                                0, // p
-                                symbol,
-                                bwp_start_subcarrier,
-                                rel15_ul);
-
-  //----------------------------------------------------------
-  //--------------------- RBs extraction ---------------------
-  //----------------------------------------------------------
-
-  nr_ulsch_extract_rbs_single(gNB->common_vars.rxdataF,
-                              gNB->pusch_vars[UE_id],
-                              symbol,
-                              dmrs_symbol_flag,
-                              rel15_ul,
-                              frame_parms);
-
-  nr_ulsch_scale_channel(gNB->pusch_vars[UE_id]->ul_ch_estimates_ext,
-                         frame_parms,
-                         gNB->ulsch[UE_id],
-                         symbol,
-                         dmrs_symbol_flag,
-                         rel15_ul->rb_size,
-                         rel15_ul->dmrs_config_type);
-
->>>>>>> b630a983
-
-  if (first_symbol_flag==1) {
-
-    nr_ulsch_channel_level(gNB->pusch_vars[UE_id]->ul_ch_estimates_ext,
+                                frame_parms);
+
+    nr_ulsch_scale_channel(gNB->pusch_vars[UE_id]->ul_ch_estimates_ext,
                            frame_parms,
-                           avg,
+                           gNB->ulsch[UE_id],
                            symbol,
-<<<<<<< HEAD
                            dmrs_symbol_flag,
                            rel15_ul->rb_size,
                            rel15_ul->dmrs_config_type);
+
 
     if (gNB->pusch_vars[UE_id]->cl_done==0) {
 
@@ -1263,42 +1165,12 @@
 
 #ifdef NR_SC_FDMA
     nr_idft(&((uint32_t*)gNB->pusch_vars[UE_id]->rxdataF_ext[0])[symbol * rel15_ul->rb_size * NR_NB_SC_PER_RB], nb_re_pusch);
-=======
-                           nb_re_pusch,
-                           rel15_ul->rb_size);
-     avgs = 0;
-
-     for (aatx=0;aatx<frame_parms->nb_antennas_tx;aatx++)
-       for (aarx=0;aarx<frame_parms->nb_antennas_rx;aarx++)
-         avgs = cmax(avgs,avg[(aatx<<1)+aarx]);
-
-     gNB->pusch_vars[UE_id]->log2_maxh = (log2_approx(avgs)/2)+1;
-
-  }
-
-  nr_ulsch_channel_compensation(gNB->pusch_vars[UE_id]->rxdataF_ext,
-                                gNB->pusch_vars[UE_id]->ul_ch_estimates_ext,
-                                gNB->pusch_vars[UE_id]->ul_ch_mag0,
-                                gNB->pusch_vars[UE_id]->ul_ch_magb0,
-                                gNB->pusch_vars[UE_id]->rxdataF_comp,
-                                (frame_parms->nb_antennas_tx>1) ? gNB->pusch_vars[UE_id]->rho : NULL,
-                                frame_parms,
-                                symbol,
-                                dmrs_symbol_flag,
-                                rel15_ul->qam_mod_order,
-                                rel15_ul->rb_size,
-                                gNB->pusch_vars[UE_id]->log2_maxh);
-
-#ifdef NR_SC_FDMA
-  nr_idft(&((uint32_t*)gNB->pusch_vars[UE_id]->rxdataF_ext[0])[symbol * rel15_ul->rb_size * NR_NB_SC_PER_RB], nb_re_pusch);
->>>>>>> b630a983
 #endif
 
   //----------------------------------------------------------
   //-------------------- LLRs computation --------------------
   //----------------------------------------------------------
 
-<<<<<<< HEAD
     nr_ulsch_compute_llr(&gNB->pusch_vars[UE_id]->rxdataF_comp[0][symbol * rel15_ul->rb_size * NR_NB_SC_PER_RB],
                          gNB->pusch_vars[UE_id]->ul_ch_mag0,
                          gNB->pusch_vars[UE_id]->ul_ch_magb0,
@@ -1311,17 +1183,5 @@
   }
 
   gNB->pusch_vars[UE_id]->rxdataF_ext_offset = gNB->pusch_vars[UE_id]->rxdataF_ext_offset +  nb_re_pusch;
-=======
-  nr_ulsch_compute_llr(&gNB->pusch_vars[UE_id]->rxdataF_comp[0][symbol * rel15_ul->rb_size * NR_NB_SC_PER_RB],
-                       gNB->pusch_vars[UE_id]->ul_ch_mag0,
-                       gNB->pusch_vars[UE_id]->ul_ch_magb0,
-                       &gNB->pusch_vars[UE_id]->llr[gNB->pusch_vars[UE_id]->rxdataF_ext_offset * rel15_ul->qam_mod_order],
-                       rel15_ul->rb_size,
-                       nb_re_pusch,
-                       symbol,
-                       rel15_ul->qam_mod_order);
-
-  gNB->pusch_vars[UE_id]->rxdataF_ext_offset = gNB->pusch_vars[UE_id]->rxdataF_ext_offset +  nb_re_pusch - gNB->pusch_vars[UE_id]->ptrs_sc_per_ofdm_symbol;
->>>>>>> b630a983
   
 }