#include "PHY/defs_gNB.h"
#include "PHY/phy_extern.h"
#include "nr_transport_proto.h"
#include "PHY/impl_defs_top.h"
#include "PHY/NR_TRANSPORT/nr_sch_dmrs.h"
#include "PHY/NR_REFSIG/dmrs_nr.h"
#include "PHY/NR_REFSIG/ptrs_nr.h"
#include "PHY/NR_ESTIMATION/nr_ul_estimation.h"
#include "PHY/defs_nr_common.h"

//#define DEBUG_CH_COMP
//#define DEBUG_RB_EXT
//#define DEBUG_CH_MAG

void nr_idft(uint32_t *z, uint32_t Msc_PUSCH)
{

#if defined(__x86_64__) || defined(__i386__)
  __m128i idft_in128[1][1200], idft_out128[1][1200];
  __m128i norm128;
#elif defined(__arm__)
  int16x8_t idft_in128[1][1200], idft_out128[1][1200];
  int16x8_t norm128;
#endif
  int16_t *idft_in0 = (int16_t*)idft_in128[0], *idft_out0 = (int16_t*)idft_out128[0];

  int i, ip;

  LOG_T(PHY,"Doing lte_idft for Msc_PUSCH %d\n",Msc_PUSCH);

  // conjugate input
  for (i = 0; i < (Msc_PUSCH>>2); i++) {
#if defined(__x86_64__)||defined(__i386__)
    *&(((__m128i*)z)[i]) = _mm_sign_epi16(*&(((__m128i*)z)[i]), *(__m128i*)&conjugate2[0]);
#elif defined(__arm__)
    *&(((int16x8_t*)z)[i]) = vmulq_s16(*&(((int16x8_t*)z)[i]), *(int16x8_t*)&conjugate2[0]);
#endif
  }

  for (i=0,ip=0; i<Msc_PUSCH; i++, ip+=4) {
    ((uint32_t*)idft_in0)[ip+0] = z[i];
  }


  switch (Msc_PUSCH) {
    case 12:
      dft(DFT_12,(int16_t *)idft_in0, (int16_t *)idft_out0,0);

#if defined(__x86_64__)||defined(__i386__)
      norm128 = _mm_set1_epi16(9459);
#elif defined(__arm__)
      norm128 = vdupq_n_s16(9459);
#endif

      for (i = 0; i < 12; i++) {
#if defined(__x86_64__)||defined(__i386__)
        ((__m128i*)idft_out0)[i] = _mm_slli_epi16(_mm_mulhi_epi16(((__m128i*)idft_out0)[i], norm128), 1);
#elif defined(__arm__)
        ((int16x8_t*)idft_out0)[i] = vqdmulhq_s16(((int16x8_t*)idft_out0)[i], norm128);
#endif
      }

      break;

    case 24:
      dft(DFT_24,idft_in0, idft_out0, 1);
      break;

    case 36:
      dft(DFT_36,idft_in0, idft_out0, 1);
      break;

    case 48:
      dft(DFT_48,idft_in0, idft_out0, 1);
      break;

    case 60:
      dft(DFT_60,idft_in0, idft_out0, 1);
      break;

    case 72:
      dft(DFT_72,idft_in0, idft_out0, 1);
      break;

    case 96:
      dft(DFT_96,idft_in0, idft_out0, 1);
      break;

    case 108:
      dft(DFT_108,idft_in0, idft_out0, 1);
      break;

    case 120:
      dft(DFT_120,idft_in0, idft_out0, 1);
      break;

    case 144:
      dft(DFT_144,idft_in0, idft_out0, 1);
      break;

    case 180:
      dft(DFT_180,idft_in0, idft_out0, 1);
      break;

    case 192:
      dft(DFT_192,idft_in0, idft_out0, 1);
      break;

    case 216:
      dft(DFT_216,idft_in0, idft_out0, 1);
      break;

    case 240:
      dft(DFT_240,idft_in0, idft_out0, 1);
      break;

    case 288:
      dft(DFT_288,idft_in0, idft_out0, 1);
      break;

    case 300:
      dft(DFT_300,idft_in0, idft_out0, 1);
      break;

    case 324:
      dft(DFT_324,(int16_t*)idft_in0, (int16_t*)idft_out0, 1);
      break;

    case 360:
      dft(DFT_360,(int16_t*)idft_in0, (int16_t*)idft_out0, 1);
      break;

    case 384:
      dft(DFT_384,(int16_t*)idft_in0, (int16_t*)idft_out0, 1);
      break;

    case 432:
      dft(DFT_432,(int16_t*)idft_in0, (int16_t*)idft_out0, 1);
      break;

    case 480:
      dft(DFT_480,(int16_t*)idft_in0, (int16_t*)idft_out0, 1);
      break;

    case 540:
      dft(DFT_540,(int16_t*)idft_in0, (int16_t*)idft_out0, 1);
      break;

    case 576:
      dft(DFT_576,(int16_t*)idft_in0, (int16_t*)idft_out0, 1);
      break;

    case 600:
      dft(DFT_600,(int16_t*)idft_in0, (int16_t*)idft_out0, 1);
      break;

    case 648:
      dft(DFT_648,(int16_t*)idft_in0, (int16_t*)idft_out0, 1);
      break;

    case 720:
      dft(DFT_720,(int16_t*)idft_in0, (int16_t*)idft_out0, 1);
      break;

    case 768:
      dft(DFT_768,(int16_t*)idft_in0, (int16_t*)idft_out0, 1);
      break;

    case 864:
      dft(DFT_864,(int16_t*)idft_in0, (int16_t*)idft_out0, 1);
      break;

    case 900:
      dft(DFT_900,(int16_t*)idft_in0, (int16_t*)idft_out0, 1);
      break;

    case 960:
      dft(DFT_960,(int16_t*)idft_in0, (int16_t*)idft_out0, 1);
      break;

    case 972:
      dft(DFT_972,(int16_t*)idft_in0, (int16_t*)idft_out0, 1);
      break;

    case 1080:
      dft(DFT_1080,(int16_t*)idft_in0, (int16_t*)idft_out0, 1);
      break;

    case 1152:
      dft(DFT_1152,(int16_t*)idft_in0, (int16_t*)idft_out0, 1);
      break;

    case 1200:
      dft(DFT_1200,idft_in0, idft_out0, 1);
      break;

    default:
      // should not be reached
      LOG_E( PHY, "Unsupported Msc_PUSCH value of %"PRIu16"\n", Msc_PUSCH );
      return;
  }



  for (i = 0, ip = 0; i < Msc_PUSCH; i++, ip+=4) {
    z[i] = ((uint32_t*)idft_out0)[ip];
  }

  // conjugate output
  for (i = 0; i < (Msc_PUSCH>>2); i++) {
#if defined(__x86_64__) || defined(__i386__)
    ((__m128i*)z)[i] = _mm_sign_epi16(((__m128i*)z)[i], *(__m128i*)&conjugate2[0]);
#elif defined(__arm__)
    *&(((int16x8_t*)z)[i]) = vmulq_s16(*&(((int16x8_t*)z)[i]), *(int16x8_t*)&conjugate2[0]);
#endif
  }

#if defined(__x86_64__) || defined(__i386__)
  _mm_empty();
  _m_empty();
#endif

}

void nr_ulsch_extract_rbs_single(int32_t **rxdataF,
                                 NR_gNB_PUSCH *pusch_vars,
                                 unsigned char symbol,
                                 uint8_t is_dmrs_symbol,
                                 nfapi_nr_pusch_pdu_t *pusch_pdu,
                                 NR_DL_FRAME_PARMS *frame_parms)
{

  unsigned short start_re, re, nb_re_pusch;
  unsigned char aarx;
  uint8_t K_ptrs;
  uint32_t rxF_ext_index = 0;
  uint32_t ul_ch0_ext_index = 0;
  uint32_t ul_ch0_index = 0;
  uint32_t ul_ch0_ptrs_ext_index = 0;
  uint32_t ul_ch0_ptrs_index = 0;
  uint8_t is_ptrs_symbol_flag,k_prime;
  uint16_t n=0, num_ptrs_symbols;
  int16_t *rxF,*rxF_ext;
  int *ul_ch0,*ul_ch0_ext;
  int *ul_ch0_ptrs,*ul_ch0_ptrs_ext;
  uint16_t n_rnti = pusch_pdu->rnti;
  uint8_t delta = 0;

#ifdef DEBUG_RB_EXT

  printf("--------------------symbol = %d-----------------------\n", symbol);
  printf("--------------------ch_ext_index = %d-----------------------\n", symbol*NR_NB_SC_PER_RB * pusch_pdu->rb_size);

#endif
  
  uint8_t is_dmrs_re;
  start_re = (frame_parms->first_carrier_offset + (pusch_pdu->rb_start * NR_NB_SC_PER_RB))%frame_parms->ofdm_symbol_size;
  nb_re_pusch = NR_NB_SC_PER_RB * pusch_pdu->rb_size;
  is_ptrs_symbol_flag = 0;
  num_ptrs_symbols = 0;

  for (aarx = 0; aarx < frame_parms->nb_antennas_rx; aarx++) {
    
    rxF       = (int16_t *)&rxdataF[aarx][symbol * frame_parms->ofdm_symbol_size];
    rxF_ext   = (int16_t *)&pusch_vars->rxdataF_ext[aarx][symbol * nb_re_pusch]; // [hna] rxdataF_ext isn't contiguous in order to solve an alignment problem ib llr computation in case of mod_order = 4, 6

    ul_ch0     = &pusch_vars->ul_ch_estimates[aarx][pusch_vars->dmrs_symbol*frame_parms->ofdm_symbol_size]; // update channel estimates if new dmrs symbol are available

    ul_ch0_ext = &pusch_vars->ul_ch_estimates_ext[aarx][symbol*nb_re_pusch];

    ul_ch0_ptrs     = &pusch_vars->ul_ch_ptrs_estimates[aarx][pusch_vars->ptrs_symbol_index*frame_parms->ofdm_symbol_size]; // update channel estimates if new dmrs symbol are available

    ul_ch0_ptrs_ext = &pusch_vars->ul_ch_ptrs_estimates_ext[aarx][symbol*nb_re_pusch];

    n = 0;
    k_prime = 0;

    for (re = 0; re < nb_re_pusch; re++) {

      if (is_dmrs_symbol)
        is_dmrs_re = (re == get_dmrs_freq_idx_ul(n, k_prime, delta, pusch_pdu->dmrs_config_type));
      else
        is_dmrs_re = 0;

<<<<<<< HEAD
      if ( ((pusch_pdu->pdu_bit_map)>>2)& 0x01 ) {

        K_ptrs = (pusch_pdu->pusch_ptrs.ptrs_freq_density)?4:2;
        is_ptrs_symbol_flag = is_ptrs_symbol(symbol,
                                             (start_re + re)%frame_parms->ofdm_symbol_size,
                                             n_rnti,
                                             pusch_pdu->rb_size,
                                             pusch_pdu->nr_of_symbols,
                                             aarx,
                                             K_ptrs,
                                             pusch_vars->ptrs_symbols,
                                             start_re,
                                             frame_parms->ofdm_symbol_size,
                                             pusch_pdu->dmrs_config_type,
                                             pusch_pdu->pusch_ptrs.ptrs_ports_list[0].ptrs_re_offset);
=======
      if (pusch_pdu->pdu_bit_map & PUSCH_PDU_BITMAP_PUSCH_PTRS) {
        if(is_ptrs_symbol(symbol, pusch_vars->ptrs_symbols))
            is_ptrs_symbol_flag = is_ptrs_subcarrier((start_re + re) % frame_parms->ofdm_symbol_size,
                                                     n_rnti,
                                                     aarx,
                                                     pusch_pdu->dmrs_config_type,
                                                     K_ptrs,
                                                     pusch_pdu->rb_size,
                                                     pusch_pdu->pusch_ptrs.ptrs_ports_list[0].ptrs_re_offset,
                                                     start_re,
                                                     frame_parms->ofdm_symbol_size);
>>>>>>> 362da7c9

        if (is_ptrs_symbol_flag == 1)
          num_ptrs_symbols++;

      }

  #ifdef DEBUG_RB_EXT
<<<<<<< HEAD
      printf("re = %d, symbol = %d\n", re, symbol);
=======
      printf("re = %d, is_ptrs_symbol_flag = %d, symbol = %d\n", re, is_ptrs_symbol_flag, symbol);
>>>>>>> 362da7c9
  #endif

      if ( is_dmrs_re == 0 && is_ptrs_symbol_flag == 0) {

        rxF_ext[rxF_ext_index]     = (rxF[ ((start_re + re)*2)      % (frame_parms->ofdm_symbol_size*2)]);
        rxF_ext[rxF_ext_index + 1] = (rxF[(((start_re + re)*2) + 1) % (frame_parms->ofdm_symbol_size*2)]);
        ul_ch0_ext[ul_ch0_ext_index] = ul_ch0[ul_ch0_index];
        ul_ch0_ptrs_ext[ul_ch0_ptrs_ext_index] = ul_ch0_ptrs[ul_ch0_ptrs_index];

  #ifdef DEBUG_RB_EXT
<<<<<<< HEAD
        printf("rxF_ext[%d] = (%d,%d)\n", rxF_ext_index>>1, rxF_ext[rxF_ext_index],rxF_ext[rxF_ext_index+1]);
=======
        printf("rxF_ext[%d] = %d, %d\n", rxF_ext_index, rxF_ext[rxF_ext_index], rxF_ext[rxF_ext_index+1]);
>>>>>>> 362da7c9
  #endif

        ul_ch0_ext_index++;
        ul_ch0_ptrs_ext_index++;
        rxF_ext_index +=2;
      } else {
        k_prime++;
        k_prime&=1;
        n+=(k_prime)?0:1;
      }
      ul_ch0_index++;
      ul_ch0_ptrs_index++;
    }
  }

  pusch_vars->ptrs_sc_per_ofdm_symbol = num_ptrs_symbols;

}

void nr_ulsch_scale_channel(int **ul_ch_estimates_ext,
                            NR_DL_FRAME_PARMS *frame_parms,
                            NR_gNB_ULSCH_t **ulsch_gNB,
                            uint8_t symbol,
                            uint8_t is_dmrs_symbol,
                            unsigned short nb_rb,
                            pusch_dmrs_type_t pusch_dmrs_type)
{

#if defined(__x86_64__)||defined(__i386__)

  short rb, ch_amp;
  unsigned char aatx,aarx;
  __m128i *ul_ch128, ch_amp128;

  // Determine scaling amplitude based the symbol

  ch_amp = 1024*8; //((pilots) ? (ulsch_gNB[0]->sqrt_rho_b) : (ulsch_gNB[0]->sqrt_rho_a));

  LOG_D(PHY,"Scaling PUSCH Chest in OFDM symbol %d by %d, pilots %d nb_rb %d NCP %d symbol %d\n", symbol, ch_amp, is_dmrs_symbol, nb_rb, frame_parms->Ncp, symbol);
   // printf("Scaling PUSCH Chest in OFDM symbol %d by %d\n",symbol_mod,ch_amp);

  ch_amp128 = _mm_set1_epi16(ch_amp); // Q3.13

  for (aatx=0; aatx < frame_parms->nb_antenna_ports_gNB; aatx++) {
    for (aarx=0; aarx < frame_parms->nb_antennas_rx; aarx++) {

      ul_ch128 = (__m128i *)&ul_ch_estimates_ext[aarx][symbol*nb_rb*NR_NB_SC_PER_RB];

      if (is_dmrs_symbol==1){
        if (pusch_dmrs_type == pusch_dmrs_type1)
          nb_rb = nb_rb>>1;
        else
          nb_rb = (2*nb_rb)/3;
      }

      for (rb=0;rb<nb_rb;rb++) {

        ul_ch128[0] = _mm_mulhi_epi16(ul_ch128[0], ch_amp128);
        ul_ch128[0] = _mm_slli_epi16(ul_ch128[0], 3);

        ul_ch128[1] = _mm_mulhi_epi16(ul_ch128[1], ch_amp128);
        ul_ch128[1] = _mm_slli_epi16(ul_ch128[1], 3);

        if (is_dmrs_symbol) {
          ul_ch128+=2;
        } else {
          ul_ch128[2] = _mm_mulhi_epi16(ul_ch128[2], ch_amp128);
          ul_ch128[2] = _mm_slli_epi16(ul_ch128[2], 3);
          ul_ch128+=3;

        }
      }
    }
  }
#endif
}

//compute average channel_level on each (TX,RX) antenna pair
void nr_ulsch_channel_level(int **ul_ch_estimates_ext,
                            NR_DL_FRAME_PARMS *frame_parms,
                            int32_t *avg,
                            uint8_t symbol,
                            uint32_t len,
                            unsigned short nb_rb)
{

#if defined(__x86_64__)||defined(__i386__)

  short rb;
  unsigned char aatx, aarx;
  __m128i *ul_ch128, avg128U;

  int16_t x = factor2(len);
  int16_t y = (len)>>x;

  for (aatx = 0; aatx < frame_parms->nb_antennas_tx; aatx++)
    for (aarx = 0; aarx < frame_parms->nb_antennas_rx; aarx++) {
      //clear average level
      avg128U = _mm_setzero_si128();

      ul_ch128=(__m128i *)&ul_ch_estimates_ext[(aatx<<1)+aarx][symbol*nb_rb*12];

      for (rb = 0; rb < len/12; rb++) {
        avg128U = _mm_add_epi32(avg128U, _mm_srai_epi32(_mm_madd_epi16(ul_ch128[0], ul_ch128[0]), x));
        avg128U = _mm_add_epi32(avg128U, _mm_srai_epi32(_mm_madd_epi16(ul_ch128[1], ul_ch128[1]), x));
        avg128U = _mm_add_epi32(avg128U, _mm_srai_epi32(_mm_madd_epi16(ul_ch128[2], ul_ch128[2]), x));
        ul_ch128+=3;
      }

      avg[(aatx<<1)+aarx] = (((int32_t*)&avg128U)[0] +
                             ((int32_t*)&avg128U)[1] +
                             ((int32_t*)&avg128U)[2] +
                             ((int32_t*)&avg128U)[3]   ) / y;

    }

  _mm_empty();
  _m_empty();

#elif defined(__arm__)

  short rb;
  unsigned char aatx, aarx, nre = 12, symbol_mod;
  int32x4_t avg128U;
  int16x4_t *ul_ch128;

  symbol_mod = (symbol>=(7-frame_parms->Ncp)) ? symbol-(7-frame_parms->Ncp) : symbol;

  for (aatx=0; aatx<frame_parms->nb_antenna_ports_gNB; aatx++) {
    for (aarx=0; aarx<frame_parms->nb_antennas_rx; aarx++) {
      //clear average level
      avg128U = vdupq_n_s32(0);
      // 5 is always a symbol with no pilots for both normal and extended prefix

      ul_ch128 = (int16x4_t *)&ul_ch_estimates_ext[(aatx<<1)+aarx][symbol*frame_parms->N_RB_UL*12];

      for (rb = 0; rb < nb_rb; rb++) {
        //  printf("rb %d : ",rb);
        //  print_shorts("ch",&ul_ch128[0]);
        avg128U = vqaddq_s32(avg128U, vmull_s16(ul_ch128[0], ul_ch128[0]));
        avg128U = vqaddq_s32(avg128U, vmull_s16(ul_ch128[1], ul_ch128[1]));
        avg128U = vqaddq_s32(avg128U, vmull_s16(ul_ch128[2], ul_ch128[2]));
        avg128U = vqaddq_s32(avg128U, vmull_s16(ul_ch128[3], ul_ch128[3]));

        if (((symbol_mod == 0) || (symbol_mod == (frame_parms->Ncp-1)))&&(frame_parms->nb_antenna_ports_gNB!=1)) {
          ul_ch128+=4;
        } else {
          avg128U = vqaddq_s32(avg128U, vmull_s16(ul_ch128[4], ul_ch128[4]));
          avg128U = vqaddq_s32(avg128U, vmull_s16(ul_ch128[5], ul_ch128[5]));
          ul_ch128+=6;
        }

        /*
          if (rb==0) {
          print_shorts("ul_ch128",&ul_ch128[0]);
          print_shorts("ul_ch128",&ul_ch128[1]);
          print_shorts("ul_ch128",&ul_ch128[2]);
          }
        */
      }

      if (symbol==2) //assume start symbol 2
          nre=6;
      else
          nre=12;

      avg[(aatx<<1)+aarx] = (((int32_t*)&avg128U)[0] +
                             ((int32_t*)&avg128U)[1] +
                             ((int32_t*)&avg128U)[2] +
                             ((int32_t*)&avg128U)[3]   ) / (nb_rb*nre);
    }
  }
#endif
}

void nr_ulsch_channel_compensation(int **rxdataF_ext,
                                   int **ul_ch_estimates_ext,
                                   int **ul_ch_mag,
                                   int **ul_ch_magb,
                                   int **rxdataF_comp,
                                   int **rho,
                                   NR_DL_FRAME_PARMS *frame_parms,
                                   unsigned char symbol,
                                   uint8_t is_dmrs_symbol,
                                   unsigned char mod_order,
                                   unsigned short nb_rb,
                                   unsigned char output_shift) {

#ifdef DEBUG_CH_COMP
  int16_t *rxF, *ul_ch;
  int prnt_idx;


  rxF   = (int16_t *)&rxdataF_ext[0][(symbol*nb_rb*12)];
  ul_ch = (int16_t *)&ul_ch_estimates_ext[0][symbol*nb_rb*12];

  printf("--------------------symbol = %d, mod_order = %d, output_shift = %d-----------------------\n", symbol, mod_order, output_shift);
  printf("----------------Before compensation------------------\n");

  for (prnt_idx=0;prnt_idx<12*nb_rb*2;prnt_idx+=2){

    printf("rxF[%d] = (%d,%d)\n", prnt_idx>>1, rxF[prnt_idx],rxF[prnt_idx+1]);
    printf("ul_ch[%d] = (%d,%d)\n", prnt_idx>>1, ul_ch[prnt_idx],ul_ch[prnt_idx+1]);

  }

#endif

#ifdef DEBUG_CH_MAG
  int16_t *ch_mag;
  int print_idx;


  ch_mag   = (int16_t *)&ul_ch_mag[0][(symbol*nb_rb*12)];

  printf("--------------------symbol = %d, mod_order = %d-----------------------\n", symbol, mod_order);
  printf("----------------Before computation------------------\n");

  for (print_idx=0;print_idx<50;print_idx++){

    printf("ch_mag[%d] = %d\n", print_idx, ch_mag[print_idx]);

  }

#endif

#if defined(__i386) || defined(__x86_64)

  unsigned short rb;
  unsigned char aatx,aarx;
  __m128i *ul_ch128,*ul_ch128_2,*ul_ch_mag128,*ul_ch_mag128b,*rxdataF128,*rxdataF_comp128,*rho128;
  __m128i mmtmpD0,mmtmpD1,mmtmpD2,mmtmpD3,QAM_amp128,QAM_amp128b;
  QAM_amp128b = _mm_setzero_si128();

  for (aatx=0; aatx<frame_parms->nb_antennas_tx; aatx++) {

    if (mod_order == 4) {
      QAM_amp128 = _mm_set1_epi16(QAM16_n1);  // 2/sqrt(10)
      QAM_amp128b = _mm_setzero_si128();
    } else if (mod_order == 6) {
      QAM_amp128  = _mm_set1_epi16(QAM64_n1); //
      QAM_amp128b = _mm_set1_epi16(QAM64_n2);
    }

    //    printf("comp: rxdataF_comp %p, symbol %d\n",rxdataF_comp[0],symbol);

    for (aarx=0; aarx<frame_parms->nb_antennas_rx; aarx++) {

      ul_ch128          = (__m128i *)&ul_ch_estimates_ext[(aatx<<1)+aarx][symbol*nb_rb*12];
      ul_ch_mag128      = (__m128i *)&ul_ch_mag[(aatx<<1)+aarx][symbol*nb_rb*12];
      ul_ch_mag128b     = (__m128i *)&ul_ch_magb[(aatx<<1)+aarx][symbol*nb_rb*12];
      rxdataF128        = (__m128i *)&rxdataF_ext[aarx][symbol*nb_rb*12];
      rxdataF_comp128   = (__m128i *)&rxdataF_comp[(aatx<<1)+aarx][symbol*nb_rb*12];


      for (rb=0; rb<nb_rb; rb++) {
        if (mod_order>2) {
          // get channel amplitude if not QPSK

          //print_shorts("ch:",(int16_t*)&ul_ch128[0]);

          mmtmpD0 = _mm_madd_epi16(ul_ch128[0],ul_ch128[0]);
          mmtmpD0 = _mm_srai_epi32(mmtmpD0,output_shift);

          mmtmpD1 = _mm_madd_epi16(ul_ch128[1],ul_ch128[1]);
          mmtmpD1 = _mm_srai_epi32(mmtmpD1,output_shift);

          mmtmpD0 = _mm_packs_epi32(mmtmpD0,mmtmpD1);

          // store channel magnitude here in a new field of ulsch

          ul_ch_mag128[0] = _mm_unpacklo_epi16(mmtmpD0,mmtmpD0);
          ul_ch_mag128b[0] = ul_ch_mag128[0];
          ul_ch_mag128[0] = _mm_mulhi_epi16(ul_ch_mag128[0],QAM_amp128);
          ul_ch_mag128[0] = _mm_slli_epi16(ul_ch_mag128[0],1);

          // print_ints("ch: = ",(int32_t*)&mmtmpD0);
          // print_shorts("QAM_amp:",(int16_t*)&QAM_amp128);
          // print_shorts("mag:",(int16_t*)&ul_ch_mag128[0]);

          ul_ch_mag128[1] = _mm_unpackhi_epi16(mmtmpD0,mmtmpD0);
          ul_ch_mag128b[1] = ul_ch_mag128[1];
          ul_ch_mag128[1] = _mm_mulhi_epi16(ul_ch_mag128[1],QAM_amp128);
          ul_ch_mag128[1] = _mm_slli_epi16(ul_ch_mag128[1],1);

          if (is_dmrs_symbol==0) {
            mmtmpD0 = _mm_madd_epi16(ul_ch128[2],ul_ch128[2]);
            mmtmpD0 = _mm_srai_epi32(mmtmpD0,output_shift);
            mmtmpD1 = _mm_packs_epi32(mmtmpD0,mmtmpD0);

            ul_ch_mag128[2] = _mm_unpacklo_epi16(mmtmpD1,mmtmpD1);
            ul_ch_mag128b[2] = ul_ch_mag128[2];

            ul_ch_mag128[2] = _mm_mulhi_epi16(ul_ch_mag128[2],QAM_amp128);
            ul_ch_mag128[2] = _mm_slli_epi16(ul_ch_mag128[2],1);
          }

          ul_ch_mag128b[0] = _mm_mulhi_epi16(ul_ch_mag128b[0],QAM_amp128b);
          ul_ch_mag128b[0] = _mm_slli_epi16(ul_ch_mag128b[0],1);


          ul_ch_mag128b[1] = _mm_mulhi_epi16(ul_ch_mag128b[1],QAM_amp128b);
          ul_ch_mag128b[1] = _mm_slli_epi16(ul_ch_mag128b[1],1);

          if (is_dmrs_symbol==0) {
            ul_ch_mag128b[2] = _mm_mulhi_epi16(ul_ch_mag128b[2],QAM_amp128b);
            ul_ch_mag128b[2] = _mm_slli_epi16(ul_ch_mag128b[2],1);
          }
        }

        // multiply by conjugated channel
        mmtmpD0 = _mm_madd_epi16(ul_ch128[0],rxdataF128[0]);
        //  print_ints("re",&mmtmpD0);

        // mmtmpD0 contains real part of 4 consecutive outputs (32-bit)
        mmtmpD1 = _mm_shufflelo_epi16(ul_ch128[0],_MM_SHUFFLE(2,3,0,1));
        mmtmpD1 = _mm_shufflehi_epi16(mmtmpD1,_MM_SHUFFLE(2,3,0,1));
        mmtmpD1 = _mm_sign_epi16(mmtmpD1,*(__m128i*)&conjugate[0]);
        //  print_ints("im",&mmtmpD1);
        mmtmpD1 = _mm_madd_epi16(mmtmpD1,rxdataF128[0]);
        // mmtmpD1 contains imag part of 4 consecutive outputs (32-bit)
        mmtmpD0 = _mm_srai_epi32(mmtmpD0,output_shift);
        //  print_ints("re(shift)",&mmtmpD0);
        mmtmpD1 = _mm_srai_epi32(mmtmpD1,output_shift);
        //  print_ints("im(shift)",&mmtmpD1);
        mmtmpD2 = _mm_unpacklo_epi32(mmtmpD0,mmtmpD1);
        mmtmpD3 = _mm_unpackhi_epi32(mmtmpD0,mmtmpD1);
        //        print_ints("c0",&mmtmpD2);
        //  print_ints("c1",&mmtmpD3);
        rxdataF_comp128[0] = _mm_packs_epi32(mmtmpD2,mmtmpD3);
        //  print_shorts("rx:",rxdataF128);
        //  print_shorts("ch:",ul_ch128);
        //  print_shorts("pack:",rxdataF_comp128);

        // multiply by conjugated channel
        mmtmpD0 = _mm_madd_epi16(ul_ch128[1],rxdataF128[1]);
        // mmtmpD0 contains real part of 4 consecutive outputs (32-bit)
        mmtmpD1 = _mm_shufflelo_epi16(ul_ch128[1],_MM_SHUFFLE(2,3,0,1));
        mmtmpD1 = _mm_shufflehi_epi16(mmtmpD1,_MM_SHUFFLE(2,3,0,1));
        mmtmpD1 = _mm_sign_epi16(mmtmpD1,*(__m128i*)conjugate);
        mmtmpD1 = _mm_madd_epi16(mmtmpD1,rxdataF128[1]);
        // mmtmpD1 contains imag part of 4 consecutive outputs (32-bit)
        mmtmpD0 = _mm_srai_epi32(mmtmpD0,output_shift);
        mmtmpD1 = _mm_srai_epi32(mmtmpD1,output_shift);
        mmtmpD2 = _mm_unpacklo_epi32(mmtmpD0,mmtmpD1);
        mmtmpD3 = _mm_unpackhi_epi32(mmtmpD0,mmtmpD1);

        rxdataF_comp128[1] = _mm_packs_epi32(mmtmpD2,mmtmpD3);
        //  print_shorts("rx:",rxdataF128+1);
        //  print_shorts("ch:",ul_ch128+1);
        //  print_shorts("pack:",rxdataF_comp128+1);

        if (is_dmrs_symbol==0) {
          // multiply by conjugated channel
          mmtmpD0 = _mm_madd_epi16(ul_ch128[2],rxdataF128[2]);
          // mmtmpD0 contains real part of 4 consecutive outputs (32-bit)
          mmtmpD1 = _mm_shufflelo_epi16(ul_ch128[2],_MM_SHUFFLE(2,3,0,1));
          mmtmpD1 = _mm_shufflehi_epi16(mmtmpD1,_MM_SHUFFLE(2,3,0,1));
          mmtmpD1 = _mm_sign_epi16(mmtmpD1,*(__m128i*)conjugate);
          mmtmpD1 = _mm_madd_epi16(mmtmpD1,rxdataF128[2]);
          // mmtmpD1 contains imag part of 4 consecutive outputs (32-bit)
          mmtmpD0 = _mm_srai_epi32(mmtmpD0,output_shift);
          mmtmpD1 = _mm_srai_epi32(mmtmpD1,output_shift);
          mmtmpD2 = _mm_unpacklo_epi32(mmtmpD0,mmtmpD1);
          mmtmpD3 = _mm_unpackhi_epi32(mmtmpD0,mmtmpD1);

          rxdataF_comp128[2] = _mm_packs_epi32(mmtmpD2,mmtmpD3);
          //  print_shorts("rx:",rxdataF128+2);
          //  print_shorts("ch:",ul_ch128+2);
          //        print_shorts("pack:",rxdataF_comp128+2);

          ul_ch128+=3;
          ul_ch_mag128+=3;
          ul_ch_mag128b+=3;
          rxdataF128+=3;
          rxdataF_comp128+=3;
        } else { // we have a smaller PUSCH in symbols with pilots so skip last group of 4 REs and increment less
          ul_ch128+=2;
          ul_ch_mag128+=2;
          ul_ch_mag128b+=2;
          rxdataF128+=2;
          rxdataF_comp128+=2;
        }

      }
    }
  }

  if (rho) {

    for (aarx=0; aarx<frame_parms->nb_antennas_rx; aarx++) {
      rho128        = (__m128i *)&rho[aarx][symbol*frame_parms->N_RB_UL*12];
      ul_ch128      = (__m128i *)&ul_ch_estimates_ext[aarx][symbol*frame_parms->N_RB_UL*12];
      ul_ch128_2    = (__m128i *)&ul_ch_estimates_ext[2+aarx][symbol*frame_parms->N_RB_UL*12];

      for (rb=0; rb<nb_rb; rb++) {
        // multiply by conjugated channel
        mmtmpD0 = _mm_madd_epi16(ul_ch128[0],ul_ch128_2[0]);
        //  print_ints("re",&mmtmpD0);

        // mmtmpD0 contains real part of 4 consecutive outputs (32-bit)
        mmtmpD1 = _mm_shufflelo_epi16(ul_ch128[0],_MM_SHUFFLE(2,3,0,1));
        mmtmpD1 = _mm_shufflehi_epi16(mmtmpD1,_MM_SHUFFLE(2,3,0,1));
        mmtmpD1 = _mm_sign_epi16(mmtmpD1,*(__m128i*)&conjugate[0]);
        //  print_ints("im",&mmtmpD1);
        mmtmpD1 = _mm_madd_epi16(mmtmpD1,ul_ch128_2[0]);
        // mmtmpD1 contains imag part of 4 consecutive outputs (32-bit)
        mmtmpD0 = _mm_srai_epi32(mmtmpD0,output_shift);
        //  print_ints("re(shift)",&mmtmpD0);
        mmtmpD1 = _mm_srai_epi32(mmtmpD1,output_shift);
        //  print_ints("im(shift)",&mmtmpD1);
        mmtmpD2 = _mm_unpacklo_epi32(mmtmpD0,mmtmpD1);
        mmtmpD3 = _mm_unpackhi_epi32(mmtmpD0,mmtmpD1);
        //        print_ints("c0",&mmtmpD2);
        //  print_ints("c1",&mmtmpD3);
        rho128[0] = _mm_packs_epi32(mmtmpD2,mmtmpD3);

        //print_shorts("rx:",ul_ch128_2);
        //print_shorts("ch:",ul_ch128);
        //print_shorts("pack:",rho128);

        // multiply by conjugated channel
        mmtmpD0 = _mm_madd_epi16(ul_ch128[1],ul_ch128_2[1]);
        // mmtmpD0 contains real part of 4 consecutive outputs (32-bit)
        mmtmpD1 = _mm_shufflelo_epi16(ul_ch128[1],_MM_SHUFFLE(2,3,0,1));
        mmtmpD1 = _mm_shufflehi_epi16(mmtmpD1,_MM_SHUFFLE(2,3,0,1));
        mmtmpD1 = _mm_sign_epi16(mmtmpD1,*(__m128i*)conjugate);
        mmtmpD1 = _mm_madd_epi16(mmtmpD1,ul_ch128_2[1]);
        // mmtmpD1 contains imag part of 4 consecutive outputs (32-bit)
        mmtmpD0 = _mm_srai_epi32(mmtmpD0,output_shift);
        mmtmpD1 = _mm_srai_epi32(mmtmpD1,output_shift);
        mmtmpD2 = _mm_unpacklo_epi32(mmtmpD0,mmtmpD1);
        mmtmpD3 = _mm_unpackhi_epi32(mmtmpD0,mmtmpD1);


        rho128[1] =_mm_packs_epi32(mmtmpD2,mmtmpD3);
        //print_shorts("rx:",ul_ch128_2+1);
        //print_shorts("ch:",ul_ch128+1);
        //print_shorts("pack:",rho128+1);
        // multiply by conjugated channel
        mmtmpD0 = _mm_madd_epi16(ul_ch128[2],ul_ch128_2[2]);
        // mmtmpD0 contains real part of 4 consecutive outputs (32-bit)
        mmtmpD1 = _mm_shufflelo_epi16(ul_ch128[2],_MM_SHUFFLE(2,3,0,1));
        mmtmpD1 = _mm_shufflehi_epi16(mmtmpD1,_MM_SHUFFLE(2,3,0,1));
        mmtmpD1 = _mm_sign_epi16(mmtmpD1,*(__m128i*)conjugate);
        mmtmpD1 = _mm_madd_epi16(mmtmpD1,ul_ch128_2[2]);
        // mmtmpD1 contains imag part of 4 consecutive outputs (32-bit)
        mmtmpD0 = _mm_srai_epi32(mmtmpD0,output_shift);
        mmtmpD1 = _mm_srai_epi32(mmtmpD1,output_shift);
        mmtmpD2 = _mm_unpacklo_epi32(mmtmpD0,mmtmpD1);
        mmtmpD3 = _mm_unpackhi_epi32(mmtmpD0,mmtmpD1);

        rho128[2] = _mm_packs_epi32(mmtmpD2,mmtmpD3);
        //print_shorts("rx:",ul_ch128_2+2);
        //print_shorts("ch:",ul_ch128+2);
        //print_shorts("pack:",rho128+2);

        ul_ch128+=3;
        ul_ch128_2+=3;
        rho128+=3;

      }

    }
  }

  _mm_empty();
  _m_empty();

#elif defined(__arm__)

  unsigned short rb;
  unsigned char aatx,aarx,symbol_mod,is_dmrs_symbol=0;

  int16x4_t *ul_ch128,*ul_ch128_2,*rxdataF128;
  int32x4_t mmtmpD0,mmtmpD1,mmtmpD0b,mmtmpD1b;
  int16x8_t *ul_ch_mag128,*ul_ch_mag128b,mmtmpD2,mmtmpD3,mmtmpD4;
  int16x8_t QAM_amp128,QAM_amp128b;
  int16x4x2_t *rxdataF_comp128,*rho128;

  int16_t conj[4]__attribute__((aligned(16))) = {1,-1,1,-1};
  int32x4_t output_shift128 = vmovq_n_s32(-(int32_t)output_shift);

  symbol_mod = (symbol>=(7-frame_parms->Ncp)) ? symbol-(7-frame_parms->Ncp) : symbol;

  if ((symbol_mod == 0) || (symbol_mod == (4-frame_parms->Ncp))) {
    if (frame_parms->nb_antenna_ports_gNB==1) { // 10 out of 12 so don't reduce size
      nb_rb=1+(5*nb_rb/6);
    }
    else {
      is_dmrs_symbol=1;
    }
  }

  for (aatx=0; aatx<frame_parms->nb_antenna_ports_gNB; aatx++) {
    if (mod_order == 4) {
      QAM_amp128  = vmovq_n_s16(QAM16_n1);  // 2/sqrt(10)
      QAM_amp128b = vmovq_n_s16(0);
    } else if (mod_order == 6) {
      QAM_amp128  = vmovq_n_s16(QAM64_n1); //
      QAM_amp128b = vmovq_n_s16(QAM64_n2);
    }
    //    printf("comp: rxdataF_comp %p, symbol %d\n",rxdataF_comp[0],symbol);

    for (aarx=0; aarx<frame_parms->nb_antennas_rx; aarx++) {
      ul_ch128          = (int16x4_t*)&ul_ch_estimates_ext[(aatx<<1)+aarx][symbol*frame_parms->N_RB_UL*12];
      ul_ch_mag128      = (int16x8_t*)&ul_ch_mag[(aatx<<1)+aarx][symbol*frame_parms->N_RB_UL*12];
      ul_ch_mag128b     = (int16x8_t*)&ul_ch_magb[(aatx<<1)+aarx][symbol*frame_parms->N_RB_UL*12];
      rxdataF128        = (int16x4_t*)&rxdataF_ext[aarx][symbol*frame_parms->N_RB_UL*12];
      rxdataF_comp128   = (int16x4x2_t*)&rxdataF_comp[(aatx<<1)+aarx][symbol*frame_parms->N_RB_UL*12];

      for (rb=0; rb<nb_rb; rb++) {
  if (mod_order>2) {
    // get channel amplitude if not QPSK
    mmtmpD0 = vmull_s16(ul_ch128[0], ul_ch128[0]);
    // mmtmpD0 = [ch0*ch0,ch1*ch1,ch2*ch2,ch3*ch3];
    mmtmpD0 = vqshlq_s32(vqaddq_s32(mmtmpD0,vrev64q_s32(mmtmpD0)),output_shift128);
    // mmtmpD0 = [ch0*ch0 + ch1*ch1,ch0*ch0 + ch1*ch1,ch2*ch2 + ch3*ch3,ch2*ch2 + ch3*ch3]>>output_shift128 on 32-bits
    mmtmpD1 = vmull_s16(ul_ch128[1], ul_ch128[1]);
    mmtmpD1 = vqshlq_s32(vqaddq_s32(mmtmpD1,vrev64q_s32(mmtmpD1)),output_shift128);
    mmtmpD2 = vcombine_s16(vmovn_s32(mmtmpD0),vmovn_s32(mmtmpD1));
    // mmtmpD2 = [ch0*ch0 + ch1*ch1,ch0*ch0 + ch1*ch1,ch2*ch2 + ch3*ch3,ch2*ch2 + ch3*ch3,ch4*ch4 + ch5*ch5,ch4*ch4 + ch5*ch5,ch6*ch6 + ch7*ch7,ch6*ch6 + ch7*ch7]>>output_shift128 on 16-bits
    mmtmpD0 = vmull_s16(ul_ch128[2], ul_ch128[2]);
    mmtmpD0 = vqshlq_s32(vqaddq_s32(mmtmpD0,vrev64q_s32(mmtmpD0)),output_shift128);
    mmtmpD1 = vmull_s16(ul_ch128[3], ul_ch128[3]);
    mmtmpD1 = vqshlq_s32(vqaddq_s32(mmtmpD1,vrev64q_s32(mmtmpD1)),output_shift128);
    mmtmpD3 = vcombine_s16(vmovn_s32(mmtmpD0),vmovn_s32(mmtmpD1));
    if (is_dmrs_symbol==0) {
      mmtmpD0 = vmull_s16(ul_ch128[4], ul_ch128[4]);
      mmtmpD0 = vqshlq_s32(vqaddq_s32(mmtmpD0,vrev64q_s32(mmtmpD0)),output_shift128);
      mmtmpD1 = vmull_s16(ul_ch128[5], ul_ch128[5]);
      mmtmpD1 = vqshlq_s32(vqaddq_s32(mmtmpD1,vrev64q_s32(mmtmpD1)),output_shift128);
      mmtmpD4 = vcombine_s16(vmovn_s32(mmtmpD0),vmovn_s32(mmtmpD1));
    }

    ul_ch_mag128b[0] = vqdmulhq_s16(mmtmpD2,QAM_amp128b);
    ul_ch_mag128b[1] = vqdmulhq_s16(mmtmpD3,QAM_amp128b);
    ul_ch_mag128[0] = vqdmulhq_s16(mmtmpD2,QAM_amp128);
    ul_ch_mag128[1] = vqdmulhq_s16(mmtmpD3,QAM_amp128);

    if (is_dmrs_symbol==0) {
      ul_ch_mag128b[2] = vqdmulhq_s16(mmtmpD4,QAM_amp128b);
      ul_ch_mag128[2]  = vqdmulhq_s16(mmtmpD4,QAM_amp128);
    }
  }

  mmtmpD0 = vmull_s16(ul_ch128[0], rxdataF128[0]);
  //mmtmpD0 = [Re(ch[0])Re(rx[0]) Im(ch[0])Im(ch[0]) Re(ch[1])Re(rx[1]) Im(ch[1])Im(ch[1])]
  mmtmpD1 = vmull_s16(ul_ch128[1], rxdataF128[1]);
  //mmtmpD1 = [Re(ch[2])Re(rx[2]) Im(ch[2])Im(ch[2]) Re(ch[3])Re(rx[3]) Im(ch[3])Im(ch[3])]
  mmtmpD0 = vcombine_s32(vpadd_s32(vget_low_s32(mmtmpD0),vget_high_s32(mmtmpD0)),
             vpadd_s32(vget_low_s32(mmtmpD1),vget_high_s32(mmtmpD1)));
  //mmtmpD0 = [Re(ch[0])Re(rx[0])+Im(ch[0])Im(ch[0]) Re(ch[1])Re(rx[1])+Im(ch[1])Im(ch[1]) Re(ch[2])Re(rx[2])+Im(ch[2])Im(ch[2]) Re(ch[3])Re(rx[3])+Im(ch[3])Im(ch[3])]

  mmtmpD0b = vmull_s16(vrev32_s16(vmul_s16(ul_ch128[0],*(int16x4_t*)conj)), rxdataF128[0]);
  //mmtmpD0 = [-Im(ch[0])Re(rx[0]) Re(ch[0])Im(rx[0]) -Im(ch[1])Re(rx[1]) Re(ch[1])Im(rx[1])]
  mmtmpD1b = vmull_s16(vrev32_s16(vmul_s16(ul_ch128[1],*(int16x4_t*)conj)), rxdataF128[1]);
  //mmtmpD0 = [-Im(ch[2])Re(rx[2]) Re(ch[2])Im(rx[2]) -Im(ch[3])Re(rx[3]) Re(ch[3])Im(rx[3])]
  mmtmpD1 = vcombine_s32(vpadd_s32(vget_low_s32(mmtmpD0b),vget_high_s32(mmtmpD0b)),
             vpadd_s32(vget_low_s32(mmtmpD1b),vget_high_s32(mmtmpD1b)));
  //mmtmpD1 = [-Im(ch[0])Re(rx[0])+Re(ch[0])Im(rx[0]) -Im(ch[1])Re(rx[1])+Re(ch[1])Im(rx[1]) -Im(ch[2])Re(rx[2])+Re(ch[2])Im(rx[2]) -Im(ch[3])Re(rx[3])+Re(ch[3])Im(rx[3])]

  mmtmpD0 = vqshlq_s32(mmtmpD0,output_shift128);
  mmtmpD1 = vqshlq_s32(mmtmpD1,output_shift128);
  rxdataF_comp128[0] = vzip_s16(vmovn_s32(mmtmpD0),vmovn_s32(mmtmpD1));
  mmtmpD0 = vmull_s16(ul_ch128[2], rxdataF128[2]);
  mmtmpD1 = vmull_s16(ul_ch128[3], rxdataF128[3]);
  mmtmpD0 = vcombine_s32(vpadd_s32(vget_low_s32(mmtmpD0),vget_high_s32(mmtmpD0)),
             vpadd_s32(vget_low_s32(mmtmpD1),vget_high_s32(mmtmpD1)));
  mmtmpD0b = vmull_s16(vrev32_s16(vmul_s16(ul_ch128[2],*(int16x4_t*)conj)), rxdataF128[2]);
  mmtmpD1b = vmull_s16(vrev32_s16(vmul_s16(ul_ch128[3],*(int16x4_t*)conj)), rxdataF128[3]);
  mmtmpD1 = vcombine_s32(vpadd_s32(vget_low_s32(mmtmpD0b),vget_high_s32(mmtmpD0b)),
             vpadd_s32(vget_low_s32(mmtmpD1b),vget_high_s32(mmtmpD1b)));
  mmtmpD0 = vqshlq_s32(mmtmpD0,output_shift128);
  mmtmpD1 = vqshlq_s32(mmtmpD1,output_shift128);
  rxdataF_comp128[1] = vzip_s16(vmovn_s32(mmtmpD0),vmovn_s32(mmtmpD1));

  if (is_dmrs_symbol==0) {
    mmtmpD0 = vmull_s16(ul_ch128[4], rxdataF128[4]);
    mmtmpD1 = vmull_s16(ul_ch128[5], rxdataF128[5]);
    mmtmpD0 = vcombine_s32(vpadd_s32(vget_low_s32(mmtmpD0),vget_high_s32(mmtmpD0)),
         vpadd_s32(vget_low_s32(mmtmpD1),vget_high_s32(mmtmpD1)));

    mmtmpD0b = vmull_s16(vrev32_s16(vmul_s16(ul_ch128[4],*(int16x4_t*)conj)), rxdataF128[4]);
    mmtmpD1b = vmull_s16(vrev32_s16(vmul_s16(ul_ch128[5],*(int16x4_t*)conj)), rxdataF128[5]);
    mmtmpD1 = vcombine_s32(vpadd_s32(vget_low_s32(mmtmpD0b),vget_high_s32(mmtmpD0b)),
         vpadd_s32(vget_low_s32(mmtmpD1b),vget_high_s32(mmtmpD1b)));


    mmtmpD0 = vqshlq_s32(mmtmpD0,output_shift128);
    mmtmpD1 = vqshlq_s32(mmtmpD1,output_shift128);
    rxdataF_comp128[2] = vzip_s16(vmovn_s32(mmtmpD0),vmovn_s32(mmtmpD1));


    ul_ch128+=6;
    ul_ch_mag128+=3;
    ul_ch_mag128b+=3;
    rxdataF128+=6;
    rxdataF_comp128+=3;

  } else { // we have a smaller PUSCH in symbols with pilots so skip last group of 4 REs and increment less
    ul_ch128+=4;
    ul_ch_mag128+=2;
    ul_ch_mag128b+=2;
    rxdataF128+=4;
    rxdataF_comp128+=2;
  }
      }
    }
  }

  if (rho) {
    for (aarx=0; aarx<frame_parms->nb_antennas_rx; aarx++) {
      rho128        = (int16x4x2_t*)&rho[aarx][symbol*frame_parms->N_RB_UL*12];
      ul_ch128      = (int16x4_t*)&ul_ch_estimates_ext[aarx][symbol*frame_parms->N_RB_UL*12];
      ul_ch128_2    = (int16x4_t*)&ul_ch_estimates_ext[2+aarx][symbol*frame_parms->N_RB_UL*12];
      for (rb=0; rb<nb_rb; rb++) {
  mmtmpD0 = vmull_s16(ul_ch128[0], ul_ch128_2[0]);
  mmtmpD1 = vmull_s16(ul_ch128[1], ul_ch128_2[1]);
  mmtmpD0 = vcombine_s32(vpadd_s32(vget_low_s32(mmtmpD0),vget_high_s32(mmtmpD0)),
             vpadd_s32(vget_low_s32(mmtmpD1),vget_high_s32(mmtmpD1)));
  mmtmpD0b = vmull_s16(vrev32_s16(vmul_s16(ul_ch128[0],*(int16x4_t*)conj)), ul_ch128_2[0]);
  mmtmpD1b = vmull_s16(vrev32_s16(vmul_s16(ul_ch128[1],*(int16x4_t*)conj)), ul_ch128_2[1]);
  mmtmpD1 = vcombine_s32(vpadd_s32(vget_low_s32(mmtmpD0b),vget_high_s32(mmtmpD0b)),
             vpadd_s32(vget_low_s32(mmtmpD1b),vget_high_s32(mmtmpD1b)));

  mmtmpD0 = vqshlq_s32(mmtmpD0,output_shift128);
  mmtmpD1 = vqshlq_s32(mmtmpD1,output_shift128);
  rho128[0] = vzip_s16(vmovn_s32(mmtmpD0),vmovn_s32(mmtmpD1));

  mmtmpD0 = vmull_s16(ul_ch128[2], ul_ch128_2[2]);
  mmtmpD1 = vmull_s16(ul_ch128[3], ul_ch128_2[3]);
  mmtmpD0 = vcombine_s32(vpadd_s32(vget_low_s32(mmtmpD0),vget_high_s32(mmtmpD0)),
             vpadd_s32(vget_low_s32(mmtmpD1),vget_high_s32(mmtmpD1)));
  mmtmpD0b = vmull_s16(vrev32_s16(vmul_s16(ul_ch128[2],*(int16x4_t*)conj)), ul_ch128_2[2]);
  mmtmpD1b = vmull_s16(vrev32_s16(vmul_s16(ul_ch128[3],*(int16x4_t*)conj)), ul_ch128_2[3]);
  mmtmpD1 = vcombine_s32(vpadd_s32(vget_low_s32(mmtmpD0b),vget_high_s32(mmtmpD0b)),
             vpadd_s32(vget_low_s32(mmtmpD1b),vget_high_s32(mmtmpD1b)));

  mmtmpD0 = vqshlq_s32(mmtmpD0,output_shift128);
  mmtmpD1 = vqshlq_s32(mmtmpD1,output_shift128);
  rho128[1] = vzip_s16(vmovn_s32(mmtmpD0),vmovn_s32(mmtmpD1));

  mmtmpD0 = vmull_s16(ul_ch128[0], ul_ch128_2[0]);
  mmtmpD1 = vmull_s16(ul_ch128[1], ul_ch128_2[1]);
  mmtmpD0 = vcombine_s32(vpadd_s32(vget_low_s32(mmtmpD0),vget_high_s32(mmtmpD0)),
             vpadd_s32(vget_low_s32(mmtmpD1),vget_high_s32(mmtmpD1)));
  mmtmpD0b = vmull_s16(vrev32_s16(vmul_s16(ul_ch128[4],*(int16x4_t*)conj)), ul_ch128_2[4]);
  mmtmpD1b = vmull_s16(vrev32_s16(vmul_s16(ul_ch128[5],*(int16x4_t*)conj)), ul_ch128_2[5]);
  mmtmpD1 = vcombine_s32(vpadd_s32(vget_low_s32(mmtmpD0b),vget_high_s32(mmtmpD0b)),
             vpadd_s32(vget_low_s32(mmtmpD1b),vget_high_s32(mmtmpD1b)));

  mmtmpD0 = vqshlq_s32(mmtmpD0,output_shift128);
  mmtmpD1 = vqshlq_s32(mmtmpD1,output_shift128);
  rho128[2] = vzip_s16(vmovn_s32(mmtmpD0),vmovn_s32(mmtmpD1));


  ul_ch128+=6;
  ul_ch128_2+=6;
  rho128+=3;
      }
    }
  }
#endif


#ifdef DEBUG_CH_COMP

  rxF   = (int16_t *)&rxdataF_comp[0][(symbol*nb_rb*12)];

  printf("----------------After compansation------------------\n");

  for (prnt_idx=0;prnt_idx<12*nb_rb*2;prnt_idx+=2){

    printf("rxF[%d] = (%d,%d)\n", prnt_idx>>1, rxF[prnt_idx],rxF[prnt_idx+1]);

  }

#endif

#ifdef DEBUG_CH_MAG


  ch_mag   = (int16_t *)&ul_ch_mag[0][(symbol*nb_rb*12)];

  printf("----------------After computation------------------\n");

  for (print_idx=0;print_idx<12*nb_rb*2;print_idx+=2){

    printf("ch_mag[%d] = (%d,%d)\n", print_idx>>1, ch_mag[print_idx],ch_mag[print_idx+1]);

  }

#endif

}

void nr_rx_pusch(PHY_VARS_gNB *gNB,
                 uint8_t UE_id,
                 uint32_t frame,
                 uint8_t nr_tti_rx,
                 unsigned char symbol,
                 unsigned char harq_pid)
{

<<<<<<< HEAD
  uint8_t aarx, aatx, dmrs_symbol_flag, ptrs_symbol_flag; // dmrs_symbol_flag, a flag to indicate DMRS REs in current symbol
=======
  uint8_t first_symbol_flag, aarx, aatx, dmrs_symbol_flag; // dmrs_symbol_flag, a flag to indicate DMRS REs in current symbol
>>>>>>> 362da7c9
  uint32_t nb_re_pusch, bwp_start_subcarrier;
  uint8_t L_ptrs = 0; // PTRS parameter
  int avgs;
  int avg[4];
  NR_DL_FRAME_PARMS *frame_parms = &gNB->frame_parms;
  nfapi_nr_pusch_pdu_t *rel15_ul = &gNB->ulsch[UE_id][0]->harq_processes[harq_pid]->ulsch_pdu;
  uint8_t nodata_dmrs = 1; // FIXME to be properly configured from fapi

  dmrs_symbol_flag = 0;
<<<<<<< HEAD
  ptrs_symbol_flag = 0;
=======
  first_symbol_flag = 0;
>>>>>>> 362da7c9
  gNB->pusch_vars[UE_id]->ptrs_sc_per_ofdm_symbol = 0;

  if(symbol == rel15_ul->start_symbol_index){
    gNB->pusch_vars[UE_id]->rxdataF_ext_offset = 0;
    gNB->pusch_vars[UE_id]->dmrs_symbol = 0;
    gNB->pusch_vars[UE_id]->cl_done = 0;
    gNB->pusch_vars[UE_id]->ptrs_symbols = 0;

    if (rel15_ul->pdu_bit_map & PUSCH_PDU_BITMAP_PUSCH_PTRS) {  // if there is ptrs pdu
      L_ptrs = 1<<(rel15_ul->pusch_ptrs.ptrs_time_density);

      set_ptrs_symb_idx(&gNB->pusch_vars[UE_id]->ptrs_symbols,
                        rel15_ul->nr_of_symbols,
                        rel15_ul->start_symbol_index,
                        L_ptrs,
                        rel15_ul->ul_dmrs_symb_pos);
    }
  }

  bwp_start_subcarrier = (rel15_ul->rb_start*NR_NB_SC_PER_RB + frame_parms->first_carrier_offset) % frame_parms->ofdm_symbol_size;

  dmrs_symbol_flag = ((rel15_ul->ul_dmrs_symb_pos)>>symbol)&0x01;

  if (dmrs_symbol_flag == 1){
    if (((rel15_ul->ul_dmrs_symb_pos)>>((symbol+1)%frame_parms->symbols_per_slot))&0x01)
      AssertFatal(1==0,"Double DMRS configuration is not yet supported\n");
    if (nodata_dmrs)
      nb_re_pusch = 0;
    else
      nb_re_pusch = rel15_ul->rb_size * ((rel15_ul->dmrs_config_type==pusch_dmrs_type1)?6:8);
    gNB->pusch_vars[UE_id]->dmrs_symbol = symbol;
  } else {
    nb_re_pusch = rel15_ul->rb_size * NR_NB_SC_PER_RB;
  }

  if (rel15_ul->pdu_bit_map & PUSCH_PDU_BITMAP_PUSCH_PTRS) {  // if there is ptrs pdu
    if(is_ptrs_symbol(symbol, gNB->pusch_vars[UE_id]->ptrs_symbols))
      gNB->pusch_vars[UE_id]->ptrs_symbol_index = symbol;
  }


  //----------------------------------------------------------
  //--------------------- Channel estimation ---------------------
  //----------------------------------------------------------
  start_meas(&gNB->ulsch_channel_estimation_stats);
  if (dmrs_symbol_flag == 1)
    nr_pusch_channel_estimation(gNB,
                                nr_tti_rx,
                                0, // p
                                symbol,
                                bwp_start_subcarrier,
                                rel15_ul);
  stop_meas(&gNB->ulsch_channel_estimation_stats);
  //----------------------------------------------------------
  //--------------------- RBs extraction ---------------------
  //----------------------------------------------------------

  if (nb_re_pusch > 0) {

    start_meas(&gNB->ulsch_rbs_extraction_stats);
    nr_ulsch_extract_rbs_single(gNB->common_vars.rxdataF,
                                gNB->pusch_vars[UE_id],
                                symbol,
                                dmrs_symbol_flag,
                                rel15_ul,
                                frame_parms);
    stop_meas(&gNB->ulsch_rbs_extraction_stats);

    nr_ulsch_scale_channel(gNB->pusch_vars[UE_id]->ul_ch_estimates_ext,
                           frame_parms,
                           gNB->ulsch[UE_id],
                           symbol,
                           dmrs_symbol_flag,
                           rel15_ul->rb_size,
                           rel15_ul->dmrs_config_type);


    if (gNB->pusch_vars[UE_id]->cl_done==0) {

      nr_ulsch_channel_level(gNB->pusch_vars[UE_id]->ul_ch_estimates_ext,
                             frame_parms,
                             avg,
                             symbol,
                             nb_re_pusch,
                             rel15_ul->rb_size);

      avgs = 0;

      for (aatx=0;aatx<frame_parms->nb_antennas_tx;aatx++)
        for (aarx=0;aarx<frame_parms->nb_antennas_rx;aarx++)
          avgs = cmax(avgs,avg[(aatx<<1)+aarx]);

      gNB->pusch_vars[UE_id]->log2_maxh = (log2_approx(avgs)/2)+1;
      gNB->pusch_vars[UE_id]->cl_done = 1;
    }

    start_meas(&gNB->ulsch_channel_compensation_stats);
    nr_ulsch_channel_compensation(gNB->pusch_vars[UE_id]->rxdataF_ext,
                                  gNB->pusch_vars[UE_id]->ul_ch_estimates_ext,
                                  gNB->pusch_vars[UE_id]->ul_ch_mag0,
                                  gNB->pusch_vars[UE_id]->ul_ch_magb0,
                                  gNB->pusch_vars[UE_id]->rxdataF_comp,
                                  (frame_parms->nb_antennas_tx>1) ? gNB->pusch_vars[UE_id]->rho : NULL,
                                  frame_parms,
                                  symbol,
                                  dmrs_symbol_flag,
                                  rel15_ul->qam_mod_order,
                                  rel15_ul->rb_size,
                                  gNB->pusch_vars[UE_id]->log2_maxh);
    stop_meas(&gNB->ulsch_channel_compensation_stats);

#ifdef NR_SC_FDMA
    nr_idft(&((uint32_t*)gNB->pusch_vars[UE_id]->rxdataF_ext[0])[symbol * rel15_ul->rb_size * NR_NB_SC_PER_RB], nb_re_pusch);
#endif

  //----------------------------------------------------------
  //-------------------- LLRs computation --------------------
  //----------------------------------------------------------

    start_meas(&gNB->ulsch_llr_stats);
    nr_ulsch_compute_llr(&gNB->pusch_vars[UE_id]->rxdataF_comp[0][symbol * rel15_ul->rb_size * NR_NB_SC_PER_RB],
                         gNB->pusch_vars[UE_id]->ul_ch_mag0,
                         gNB->pusch_vars[UE_id]->ul_ch_magb0,
                         &gNB->pusch_vars[UE_id]->llr[gNB->pusch_vars[UE_id]->rxdataF_ext_offset * rel15_ul->qam_mod_order],
                         rel15_ul->rb_size,
                         nb_re_pusch,
                         symbol,
                         rel15_ul->qam_mod_order);
    stop_meas(&gNB->ulsch_llr_stats);

  }

  gNB->pusch_vars[UE_id]->rxdataF_ext_offset = gNB->pusch_vars[UE_id]->rxdataF_ext_offset +  nb_re_pusch;
  
}<|MERGE_RESOLUTION|>--- conflicted
+++ resolved
@@ -282,23 +282,6 @@
       else
         is_dmrs_re = 0;
 
-<<<<<<< HEAD
-      if ( ((pusch_pdu->pdu_bit_map)>>2)& 0x01 ) {
-
-        K_ptrs = (pusch_pdu->pusch_ptrs.ptrs_freq_density)?4:2;
-        is_ptrs_symbol_flag = is_ptrs_symbol(symbol,
-                                             (start_re + re)%frame_parms->ofdm_symbol_size,
-                                             n_rnti,
-                                             pusch_pdu->rb_size,
-                                             pusch_pdu->nr_of_symbols,
-                                             aarx,
-                                             K_ptrs,
-                                             pusch_vars->ptrs_symbols,
-                                             start_re,
-                                             frame_parms->ofdm_symbol_size,
-                                             pusch_pdu->dmrs_config_type,
-                                             pusch_pdu->pusch_ptrs.ptrs_ports_list[0].ptrs_re_offset);
-=======
       if (pusch_pdu->pdu_bit_map & PUSCH_PDU_BITMAP_PUSCH_PTRS) {
         if(is_ptrs_symbol(symbol, pusch_vars->ptrs_symbols))
             is_ptrs_symbol_flag = is_ptrs_subcarrier((start_re + re) % frame_parms->ofdm_symbol_size,
@@ -310,7 +293,6 @@
                                                      pusch_pdu->pusch_ptrs.ptrs_ports_list[0].ptrs_re_offset,
                                                      start_re,
                                                      frame_parms->ofdm_symbol_size);
->>>>>>> 362da7c9
 
         if (is_ptrs_symbol_flag == 1)
           num_ptrs_symbols++;
@@ -318,11 +300,7 @@
       }
 
   #ifdef DEBUG_RB_EXT
-<<<<<<< HEAD
-      printf("re = %d, symbol = %d\n", re, symbol);
-=======
       printf("re = %d, is_ptrs_symbol_flag = %d, symbol = %d\n", re, is_ptrs_symbol_flag, symbol);
->>>>>>> 362da7c9
   #endif
 
       if ( is_dmrs_re == 0 && is_ptrs_symbol_flag == 0) {
@@ -333,11 +311,7 @@
         ul_ch0_ptrs_ext[ul_ch0_ptrs_ext_index] = ul_ch0_ptrs[ul_ch0_ptrs_index];
 
   #ifdef DEBUG_RB_EXT
-<<<<<<< HEAD
         printf("rxF_ext[%d] = (%d,%d)\n", rxF_ext_index>>1, rxF_ext[rxF_ext_index],rxF_ext[rxF_ext_index+1]);
-=======
-        printf("rxF_ext[%d] = %d, %d\n", rxF_ext_index, rxF_ext[rxF_ext_index], rxF_ext[rxF_ext_index+1]);
->>>>>>> 362da7c9
   #endif
 
         ul_ch0_ext_index++;
@@ -1043,11 +1017,7 @@
                  unsigned char harq_pid)
 {
 
-<<<<<<< HEAD
-  uint8_t aarx, aatx, dmrs_symbol_flag, ptrs_symbol_flag; // dmrs_symbol_flag, a flag to indicate DMRS REs in current symbol
-=======
-  uint8_t first_symbol_flag, aarx, aatx, dmrs_symbol_flag; // dmrs_symbol_flag, a flag to indicate DMRS REs in current symbol
->>>>>>> 362da7c9
+  uint8_t aarx, aatx, dmrs_symbol_flag; // dmrs_symbol_flag, a flag to indicate DMRS REs in current symbol
   uint32_t nb_re_pusch, bwp_start_subcarrier;
   uint8_t L_ptrs = 0; // PTRS parameter
   int avgs;
@@ -1057,11 +1027,6 @@
   uint8_t nodata_dmrs = 1; // FIXME to be properly configured from fapi
 
   dmrs_symbol_flag = 0;
-<<<<<<< HEAD
-  ptrs_symbol_flag = 0;
-=======
-  first_symbol_flag = 0;
->>>>>>> 362da7c9
   gNB->pusch_vars[UE_id]->ptrs_sc_per_ofdm_symbol = 0;
 
   if(symbol == rel15_ul->start_symbol_index){
