#include "PHY/defs_gNB.h"
#include "PHY/phy_extern.h"
#include "nr_transport_proto.h"
#include "PHY/impl_defs_top.h"
#include "PHY/NR_TRANSPORT/nr_sch_dmrs.h"
#include "PHY/NR_REFSIG/dmrs_nr.h"
#include "PHY/NR_REFSIG/ptrs_nr.h"
#include "PHY/NR_ESTIMATION/nr_ul_estimation.h"
#include "PHY/defs_nr_common.h"

//#define DEBUG_CH_COMP
//#define DEBUG_RB_EXT
//#define DEBUG_CH_MAG

#define INVALID_VALUE 255

void nr_idft(int32_t *z, uint32_t Msc_PUSCH)
{

#if defined(__x86_64__) || defined(__i386__)
  __m128i idft_in128[1][3240], idft_out128[1][3240];
  __m128i norm128;
#elif defined(__arm__)
  int16x8_t idft_in128[1][3240], idft_out128[1][3240];
  int16x8_t norm128;
#endif
  int16_t *idft_in0 = (int16_t*)idft_in128[0], *idft_out0 = (int16_t*)idft_out128[0];

  int i, ip;

  LOG_T(PHY,"Doing lte_idft for Msc_PUSCH %d\n",Msc_PUSCH);

  if ((Msc_PUSCH % 1536) > 0) {
    // conjugate input
    for (i = 0; i < (Msc_PUSCH>>2); i++) {
#if defined(__x86_64__)||defined(__i386__)
      *&(((__m128i*)z)[i]) = _mm_sign_epi16(*&(((__m128i*)z)[i]), *(__m128i*)&conjugate2[0]);
#elif defined(__arm__)
      *&(((int16x8_t*)z)[i]) = vmulq_s16(*&(((int16x8_t*)z)[i]), *(int16x8_t*)&conjugate2[0]);
#endif
    }
    for (i = 0, ip = 0; i < Msc_PUSCH; i++, ip+=4)
      ((uint32_t*)idft_in0)[ip+0] = z[i];
  }

  switch (Msc_PUSCH) {
    case 12:
      dft(DFT_12,(int16_t *)idft_in0, (int16_t *)idft_out0,0);

#if defined(__x86_64__)||defined(__i386__)
      norm128 = _mm_set1_epi16(9459);
#elif defined(__arm__)
      norm128 = vdupq_n_s16(9459);
#endif

      for (i = 0; i < 12; i++) {
#if defined(__x86_64__)||defined(__i386__)
        ((__m128i*)idft_out0)[i] = _mm_slli_epi16(_mm_mulhi_epi16(((__m128i*)idft_out0)[i], norm128), 1);
#elif defined(__arm__)
        ((int16x8_t*)idft_out0)[i] = vqdmulhq_s16(((int16x8_t*)idft_out0)[i], norm128);
#endif
      }

      break;

    case 24:
      dft(DFT_24,idft_in0, idft_out0, 1);
      break;

    case 36:
      dft(DFT_36,idft_in0, idft_out0, 1);
      break;

    case 48:
      dft(DFT_48,idft_in0, idft_out0, 1);
      break;

    case 60:
      dft(DFT_60,idft_in0, idft_out0, 1);
      break;

    case 72:
      dft(DFT_72,idft_in0, idft_out0, 1);
      break;

    case 96:
      dft(DFT_96,idft_in0, idft_out0, 1);
      break;

    case 108:
      dft(DFT_108,idft_in0, idft_out0, 1);
      break;

    case 120:
      dft(DFT_120,idft_in0, idft_out0, 1);
      break;

    case 144:
      dft(DFT_144,idft_in0, idft_out0, 1);
      break;

    case 180:
      dft(DFT_180,idft_in0, idft_out0, 1);
      break;

    case 192:
      dft(DFT_192,idft_in0, idft_out0, 1);
      break;

    case 216:
      dft(DFT_216,idft_in0, idft_out0, 1);
      break;

    case 240:
      dft(DFT_240,idft_in0, idft_out0, 1);
      break;

    case 288:
      dft(DFT_288,idft_in0, idft_out0, 1);
      break;

    case 300:
      dft(DFT_300,idft_in0, idft_out0, 1);
      break;

    case 324:
      dft(DFT_324,(int16_t*)idft_in0, (int16_t*)idft_out0, 1);
      break;

    case 360:
      dft(DFT_360,(int16_t*)idft_in0, (int16_t*)idft_out0, 1);
      break;

    case 384:
      dft(DFT_384,(int16_t*)idft_in0, (int16_t*)idft_out0, 1);
      break;

    case 432:
      dft(DFT_432,(int16_t*)idft_in0, (int16_t*)idft_out0, 1);
      break;

    case 480:
      dft(DFT_480,(int16_t*)idft_in0, (int16_t*)idft_out0, 1);
      break;

    case 540:
      dft(DFT_540,(int16_t*)idft_in0, (int16_t*)idft_out0, 1);
      break;

    case 576:
      dft(DFT_576,(int16_t*)idft_in0, (int16_t*)idft_out0, 1);
      break;

    case 600:
      dft(DFT_600,(int16_t*)idft_in0, (int16_t*)idft_out0, 1);
      break;

    case 648:
      dft(DFT_648,(int16_t*)idft_in0, (int16_t*)idft_out0, 1);
      break;

    case 720:
      dft(DFT_720,(int16_t*)idft_in0, (int16_t*)idft_out0, 1);
      break;

    case 768:
      dft(DFT_768,(int16_t*)idft_in0, (int16_t*)idft_out0, 1);
      break;

    case 864:
      dft(DFT_864,(int16_t*)idft_in0, (int16_t*)idft_out0, 1);
      break;

    case 900:
      dft(DFT_900,(int16_t*)idft_in0, (int16_t*)idft_out0, 1);
      break;

    case 960:
      dft(DFT_960,(int16_t*)idft_in0, (int16_t*)idft_out0, 1);
      break;

    case 972:
      dft(DFT_972,(int16_t*)idft_in0, (int16_t*)idft_out0, 1);
      break;

    case 1080:
      dft(DFT_1080,(int16_t*)idft_in0, (int16_t*)idft_out0, 1);
      break;

    case 1152:
      dft(DFT_1152,(int16_t*)idft_in0, (int16_t*)idft_out0, 1);
      break;

    case 1200:
      dft(DFT_1200,idft_in0, idft_out0, 1);
      break;

    case 1296:
      dft(DFT_1296,(int16_t*)idft_in0, (int16_t*)idft_out0, 1);
      break;

    case 1440:
      dft(DFT_1440,(int16_t*)idft_in0, (int16_t*)idft_out0, 1);
      break;

    case 1500:
      dft(DFT_1500,(int16_t*)idft_in0, (int16_t*)idft_out0, 1);
      break;

    case 1536:
      //dft(DFT_1536,(int16_t*)idft_in0, (int16_t*)idft_out0, 1);
      idft(IDFT_1536,(int16_t*)z, (int16_t*)z, 1);
      break;

    case 1620:
      dft(DFT_1620,(int16_t*)idft_in0, (int16_t*)idft_out0, 1);
      break;

    case 1728:
      dft(DFT_1728,(int16_t*)idft_in0, (int16_t*)idft_out0, 1);
      break;

    case 1800:
      dft(DFT_1800,(int16_t*)idft_in0, (int16_t*)idft_out0, 1);
      break;

    case 1920:
      dft(DFT_1920,(int16_t*)idft_in0, (int16_t*)idft_out0, 1);
      break;

    case 1944:
      dft(DFT_1944,(int16_t*)idft_in0, (int16_t*)idft_out0, 1);
      break;

    case 2160:
      dft(DFT_2160,(int16_t*)idft_in0, (int16_t*)idft_out0, 1);
      break;

    case 2304:
      dft(DFT_2304,(int16_t*)idft_in0, (int16_t*)idft_out0, 1);
      break;

    case 2400:
      dft(DFT_2400,(int16_t*)idft_in0, (int16_t*)idft_out0, 1);
      break;

    case 2592:
      dft(DFT_2592,(int16_t*)idft_in0, (int16_t*)idft_out0, 1);
      break;

    case 2700:
      dft(DFT_2700,(int16_t*)idft_in0, (int16_t*)idft_out0, 1);
      break;

    case 2880:
      dft(DFT_2880,(int16_t*)idft_in0, (int16_t*)idft_out0, 1);
      break;

    case 2916:
      dft(DFT_2916,(int16_t*)idft_in0, (int16_t*)idft_out0, 1);
      break;

    case 3000:
      dft(DFT_3000,(int16_t*)idft_in0, (int16_t*)idft_out0, 1);
      break;

    case 3072:
      //dft(DFT_3072,(int16_t*)idft_in0, (int16_t*)idft_out0, 1);
      idft(IDFT_3072,(int16_t*)z, (int16_t*)z, 1);
      break;

    case 3240:
      dft(DFT_3240,(int16_t*)idft_in0, (int16_t*)idft_out0, 1);
      break;

    default:
      // should not be reached
      LOG_E( PHY, "Unsupported Msc_PUSCH value of %"PRIu16"\n", Msc_PUSCH );
      return;
  }

  if ((Msc_PUSCH % 1536) > 0) {
    for (i = 0, ip = 0; i < Msc_PUSCH; i++, ip+=4)
      z[i] = ((uint32_t*)idft_out0)[ip];

    // conjugate output
    for (i = 0; i < (Msc_PUSCH>>2); i++) {
#if defined(__x86_64__) || defined(__i386__)
      ((__m128i*)z)[i] = _mm_sign_epi16(((__m128i*)z)[i], *(__m128i*)&conjugate2[0]);
#elif defined(__arm__)
      *&(((int16x8_t*)z)[i]) = vmulq_s16(*&(((int16x8_t*)z)[i]), *(int16x8_t*)&conjugate2[0]);
#endif
    }
  }

#if defined(__x86_64__) || defined(__i386__)
  _mm_empty();
  _m_empty();
#endif

}


void nr_ulsch_extract_rbs_single(int32_t **rxdataF,
                                 NR_gNB_PUSCH *pusch_vars,
                                 unsigned char symbol,
                                 uint8_t is_dmrs_symbol,
                                 nfapi_nr_pusch_pdu_t *pusch_pdu,
                                 NR_DL_FRAME_PARMS *frame_parms)
{

  unsigned short start_re, re, nb_re_pusch;
  unsigned char aarx;
  uint32_t rxF_ext_index = 0;
  uint32_t ul_ch0_ext_index = 0;
  uint32_t ul_ch0_index = 0;
  uint8_t k_prime;
  uint16_t n;
  int16_t *rxF,*rxF_ext;
  int *ul_ch0,*ul_ch0_ext;
  uint8_t delta = 0;

#ifdef DEBUG_RB_EXT

  printf("--------------------symbol = %d-----------------------\n", symbol);
  printf("--------------------ch_ext_index = %d-----------------------\n", symbol*NR_NB_SC_PER_RB * pusch_pdu->rb_size);

#endif

  uint8_t is_dmrs_re;
  start_re = (frame_parms->first_carrier_offset + (pusch_pdu->rb_start + pusch_pdu->bwp_start) * NR_NB_SC_PER_RB)%frame_parms->ofdm_symbol_size;
  nb_re_pusch = NR_NB_SC_PER_RB * pusch_pdu->rb_size;
#ifdef __AVX2__
  int nb_re_pusch2 = nb_re_pusch + (nb_re_pusch&7);
#else
  int nb_re_pusch2 = nb_re_pusch;
#endif

  for (aarx = 0; aarx < frame_parms->nb_antennas_rx; aarx++) {

    rxF       = (int16_t *)&rxdataF[aarx][symbol * frame_parms->ofdm_symbol_size];
    rxF_ext   = (int16_t *)&pusch_vars->rxdataF_ext[aarx][symbol * nb_re_pusch2]; // [hna] rxdataF_ext isn't contiguous in order to solve an alignment problem ib llr computation in case of mod_order = 4, 6

    ul_ch0     = &pusch_vars->ul_ch_estimates[aarx][pusch_vars->dmrs_symbol*frame_parms->ofdm_symbol_size]; // update channel estimates if new dmrs symbol are available

    ul_ch0_ext = &pusch_vars->ul_ch_estimates_ext[aarx][symbol*nb_re_pusch2];

    n = 0;
    k_prime = 0;
    rxF_ext_index = 0;
    ul_ch0_ext_index = 0;
    ul_ch0_index = 0;

    if (is_dmrs_symbol == 0) {
      //
      //rxF[ ((start_re + re)*2)      % (frame_parms->ofdm_symbol_size*2)]);
      if (start_re + nb_re_pusch < frame_parms->ofdm_symbol_size) {
        memcpy1((void*)rxF_ext,
                (void*)&rxF[start_re*2],
                nb_re_pusch*sizeof(int32_t));
      } else {
	int neg_length = frame_parms->ofdm_symbol_size-start_re;
	int pos_length = nb_re_pusch-neg_length;

	memcpy1((void*)rxF_ext,(void*)&rxF[start_re*2],neg_length*sizeof(int32_t));
	memcpy1((void*)&rxF_ext[2*neg_length],(void*)rxF,pos_length*sizeof(int32_t));
      }
      memcpy1((void*)ul_ch0_ext,(void*)ul_ch0,nb_re_pusch*sizeof(int32_t));
    }
    else {
      for (re = 0; re < nb_re_pusch; re++) {

        is_dmrs_re = (re == get_dmrs_freq_idx_ul(n, k_prime, delta, pusch_pdu->dmrs_config_type));

#ifdef DEBUG_RB_EXT
        printf("re = %d, kprime %d, n %d, is_dmrs_symbol = %d, symbol = %d\n", re, k_prime, n, is_dmrs_symbol, symbol);
#endif

        /* save only data and respective channel estimates */
        if (is_dmrs_re == 0) {
          rxF_ext[rxF_ext_index]     = (rxF[ ((start_re + re)*2)      % (frame_parms->ofdm_symbol_size*2)]);
          rxF_ext[rxF_ext_index + 1] = (rxF[(((start_re + re)*2) + 1) % (frame_parms->ofdm_symbol_size*2)]);
          ul_ch0_ext[ul_ch0_ext_index] = ul_ch0[ul_ch0_index];

#ifdef DEBUG_RB_EXT
          printf("dmrs symb %d: rxF_ext[%d] = (%d,%d), ul_ch0_ext[%d] = (%d,%d)\n",
                 is_dmrs_symbol,rxF_ext_index>>1, rxF_ext[rxF_ext_index],rxF_ext[rxF_ext_index+1],
                 ul_ch0_ext_index,  ((int16_t*)&ul_ch0_ext[ul_ch0_ext_index])[0],  ((int16_t*)&ul_ch0_ext[ul_ch0_ext_index])[1]);
#endif
          ul_ch0_ext_index++;
          rxF_ext_index +=2;
        } else {
          n += k_prime;
          k_prime ^= 1;
        }
        ul_ch0_index++;
      }
    }
  }
}

void nr_ulsch_scale_channel(int **ul_ch_estimates_ext,
                            NR_DL_FRAME_PARMS *frame_parms,
                            NR_gNB_ULSCH_t **ulsch_gNB,
                            uint8_t symbol,
                            uint8_t is_dmrs_symbol,
                            unsigned short nb_rb,
                            pusch_dmrs_type_t pusch_dmrs_type)
{

#if defined(__x86_64__)||defined(__i386__)

  short rb, ch_amp;
  unsigned char aarx;
  __m128i *ul_ch128, ch_amp128;

  // Determine scaling amplitude based the symbol

  ch_amp = 1024*8; //((pilots) ? (ulsch_gNB[0]->sqrt_rho_b) : (ulsch_gNB[0]->sqrt_rho_a));

  LOG_D(PHY,"Scaling PUSCH Chest in OFDM symbol %d by %d, pilots %d nb_rb %d NCP %d symbol %d\n", symbol, ch_amp, is_dmrs_symbol, nb_rb, frame_parms->Ncp, symbol);
   // printf("Scaling PUSCH Chest in OFDM symbol %d by %d\n",symbol_mod,ch_amp);

  ch_amp128 = _mm_set1_epi16(ch_amp); // Q3.13

#ifdef __AVX2__
  int off = ((nb_rb&1) == 1)? 4:0;
#else
  int off = 0;
#endif

  for (aarx=0; aarx < frame_parms->nb_antennas_rx; aarx++) {

      ul_ch128 = (__m128i *)&ul_ch_estimates_ext[aarx][symbol*(off+(nb_rb*NR_NB_SC_PER_RB))];

      if (is_dmrs_symbol==1){
        if (pusch_dmrs_type == pusch_dmrs_type1)
          nb_rb = nb_rb>>1;
        else
          nb_rb = (2*nb_rb)/3;
      }

      for (rb=0;rb<nb_rb;rb++) {

        ul_ch128[0] = _mm_mulhi_epi16(ul_ch128[0], ch_amp128);
        ul_ch128[0] = _mm_slli_epi16(ul_ch128[0], 3);

        ul_ch128[1] = _mm_mulhi_epi16(ul_ch128[1], ch_amp128);
        ul_ch128[1] = _mm_slli_epi16(ul_ch128[1], 3);

        if (is_dmrs_symbol) {
          ul_ch128+=2;
        } else {
          ul_ch128[2] = _mm_mulhi_epi16(ul_ch128[2], ch_amp128);
          ul_ch128[2] = _mm_slli_epi16(ul_ch128[2], 3);
          ul_ch128+=3;

        }
      }
    }
#endif
}

//compute average channel_level on each (TX,RX) antenna pair
void nr_ulsch_channel_level(int **ul_ch_estimates_ext,
                            NR_DL_FRAME_PARMS *frame_parms,
                            int32_t *avg,
                            uint8_t symbol,
                            uint32_t len,
                            unsigned short nb_rb)
{

#if defined(__x86_64__)||defined(__i386__)

  short rb;
  unsigned char aatx, aarx;
  char nb_antennas_ue_tx = 1;
  __m128i *ul_ch128, avg128U;

  int16_t x = factor2(len);
  int16_t y = (len)>>x;

#ifdef __AVX2__
  int off = ((nb_rb&1) == 1)? 4:0;
#else
  int off = 0;
#endif

  for (aatx = 0; aatx < nb_antennas_ue_tx; aatx++)
    for (aarx = 0; aarx < frame_parms->nb_antennas_rx; aarx++) {
      //clear average level
      avg128U = _mm_setzero_si128();

      ul_ch128=(__m128i *)&ul_ch_estimates_ext[(aatx<<1)+aarx][symbol*(off+(nb_rb*12))];

      for (rb = 0; rb < len/12; rb++) {
        avg128U = _mm_add_epi32(avg128U, _mm_srai_epi32(_mm_madd_epi16(ul_ch128[0], ul_ch128[0]), x));
        avg128U = _mm_add_epi32(avg128U, _mm_srai_epi32(_mm_madd_epi16(ul_ch128[1], ul_ch128[1]), x));
        avg128U = _mm_add_epi32(avg128U, _mm_srai_epi32(_mm_madd_epi16(ul_ch128[2], ul_ch128[2]), x));
        ul_ch128+=3;
      }

      avg[(aatx<<1)+aarx] = (((int32_t*)&avg128U)[0] +
                             ((int32_t*)&avg128U)[1] +
                             ((int32_t*)&avg128U)[2] +
                             ((int32_t*)&avg128U)[3]   ) / y;

    }

  _mm_empty();
  _m_empty();

#elif defined(__arm__)

  short rb;
  unsigned char aatx, aarx, nre = 12, symbol_mod;
  int32x4_t avg128U;
  int16x4_t *ul_ch128;

  symbol_mod = (symbol>=(7-frame_parms->Ncp)) ? symbol-(7-frame_parms->Ncp) : symbol;

  for (aatx=0; aatx<frame_parms->nb_antenna_ports_gNB; aatx++) {
    for (aarx=0; aarx<frame_parms->nb_antennas_rx; aarx++) {
      //clear average level
      avg128U = vdupq_n_s32(0);
      // 5 is always a symbol with no pilots for both normal and extended prefix

      ul_ch128 = (int16x4_t *)&ul_ch_estimates_ext[(aatx<<1)+aarx][symbol*frame_parms->N_RB_UL*12];

      for (rb = 0; rb < nb_rb; rb++) {
        //  printf("rb %d : ",rb);
        //  print_shorts("ch",&ul_ch128[0]);
        avg128U = vqaddq_s32(avg128U, vmull_s16(ul_ch128[0], ul_ch128[0]));
        avg128U = vqaddq_s32(avg128U, vmull_s16(ul_ch128[1], ul_ch128[1]));
        avg128U = vqaddq_s32(avg128U, vmull_s16(ul_ch128[2], ul_ch128[2]));
        avg128U = vqaddq_s32(avg128U, vmull_s16(ul_ch128[3], ul_ch128[3]));

        if (((symbol_mod == 0) || (symbol_mod == (frame_parms->Ncp-1)))&&(frame_parms->nb_antenna_ports_gNB!=1)) {
          ul_ch128+=4;
        } else {
          avg128U = vqaddq_s32(avg128U, vmull_s16(ul_ch128[4], ul_ch128[4]));
          avg128U = vqaddq_s32(avg128U, vmull_s16(ul_ch128[5], ul_ch128[5]));
          ul_ch128+=6;
        }

        /*
          if (rb==0) {
          print_shorts("ul_ch128",&ul_ch128[0]);
          print_shorts("ul_ch128",&ul_ch128[1]);
          print_shorts("ul_ch128",&ul_ch128[2]);
          }
        */
      }

      if (symbol==2) //assume start symbol 2
          nre=6;
      else
          nre=12;

      avg[(aatx<<1)+aarx] = (((int32_t*)&avg128U)[0] +
                             ((int32_t*)&avg128U)[1] +
                             ((int32_t*)&avg128U)[2] +
                             ((int32_t*)&avg128U)[3]   ) / (nb_rb*nre);
    }
  }
#endif
}

void nr_ulsch_channel_compensation(int **rxdataF_ext,
                                   int **ul_ch_estimates_ext,
                                   int **ul_ch_mag,
                                   int **ul_ch_magb,
                                   int **rxdataF_comp,
                                   int **rho,
                                   NR_DL_FRAME_PARMS *frame_parms,
                                   unsigned char symbol,
                                   uint8_t is_dmrs_symbol,
                                   unsigned char mod_order,
                                   unsigned short nb_rb,
                                   unsigned char output_shift) {


#ifdef DEBUG_CH_COMP
  int16_t *rxF, *ul_ch;
  int prnt_idx;

  rxF   = (int16_t *)&rxdataF_ext[0][symbol*(off+(nb_rb*12))];
  ul_ch = (int16_t *)&ul_ch_estimates_ext[0][symbol*(off+(nb_rb*1))2];

  printf("--------------------symbol = %d, mod_order = %d, output_shift = %d-----------------------\n", symbol, mod_order, output_shift);
  printf("----------------Before compensation------------------\n");

  for (prnt_idx=0;prnt_idx<12*nb_rb*2;prnt_idx+=2){

    printf("rxF[%d] = (%d,%d)\n", prnt_idx>>1, rxF[prnt_idx],rxF[prnt_idx+1]);
    printf("ul_ch[%d] = (%d,%d)\n", prnt_idx>>1, ul_ch[prnt_idx],ul_ch[prnt_idx+1]);

  }

#endif

#ifdef DEBUG_CH_MAG
  int16_t *ch_mag;
  int print_idx;


  ch_mag   = (int16_t *)&ul_ch_mag[0][symbol*(off+(nb_rb*12))];

  printf("--------------------symbol = %d, mod_order = %d-----------------------\n", symbol, mod_order);
  printf("----------------Before computation------------------\n");

  for (print_idx=0;print_idx<50;print_idx++){

    printf("ch_mag[%d] = %d\n", print_idx, ch_mag[print_idx]);

  }

#endif

#ifdef __AVX2__
  int off = ((nb_rb&1) == 1)? 4:0;
#else
  int off = 0;
#endif

#if defined(__i386) || defined(__x86_64__)

  unsigned short rb;
  unsigned char aatx,aarx;
  char nb_antennas_ue_tx = 1;
  __m128i *ul_ch128,*ul_ch128_2,*ul_ch_mag128,*ul_ch_mag128b,*rxdataF128,*rxdataF_comp128,*rho128;
  __m128i mmtmpD0,mmtmpD1,mmtmpD2,mmtmpD3,QAM_amp128,QAM_amp128b;
  QAM_amp128b = _mm_setzero_si128();

  for (aatx=0; aatx<nb_antennas_ue_tx; aatx++) {

    if (mod_order == 4) {
      QAM_amp128 = _mm_set1_epi16(QAM16_n1);  // 2/sqrt(10)
      QAM_amp128b = _mm_setzero_si128();
    } else if (mod_order == 6) {
      QAM_amp128  = _mm_set1_epi16(QAM64_n1); //
      QAM_amp128b = _mm_set1_epi16(QAM64_n2);
    }

    //    printf("comp: rxdataF_comp %p, symbol %d\n",rxdataF_comp[0],symbol);

    for (aarx=0; aarx<frame_parms->nb_antennas_rx; aarx++) {

      ul_ch128          = (__m128i *)&ul_ch_estimates_ext[(aatx<<1)+aarx][symbol*(off+(nb_rb*12))];
      ul_ch_mag128      = (__m128i *)&ul_ch_mag[(aatx<<1)+aarx][symbol*(off+(nb_rb*12))];
      ul_ch_mag128b     = (__m128i *)&ul_ch_magb[(aatx<<1)+aarx][symbol*(off+(nb_rb*12))];
      rxdataF128        = (__m128i *)&rxdataF_ext[aarx][symbol*(off+(nb_rb*12))];
      rxdataF_comp128   = (__m128i *)&rxdataF_comp[(aatx<<1)+aarx][symbol*(off+(nb_rb*12))];


      for (rb=0; rb<nb_rb; rb++) {
        if (mod_order>2) {
          // get channel amplitude if not QPSK

          //print_shorts("ch:",(int16_t*)&ul_ch128[0]);

          mmtmpD0 = _mm_madd_epi16(ul_ch128[0],ul_ch128[0]);
          mmtmpD0 = _mm_srai_epi32(mmtmpD0,output_shift);

          mmtmpD1 = _mm_madd_epi16(ul_ch128[1],ul_ch128[1]);
          mmtmpD1 = _mm_srai_epi32(mmtmpD1,output_shift);

          mmtmpD0 = _mm_packs_epi32(mmtmpD0,mmtmpD1);

          // store channel magnitude here in a new field of ulsch

          ul_ch_mag128[0] = _mm_unpacklo_epi16(mmtmpD0,mmtmpD0);
          ul_ch_mag128b[0] = ul_ch_mag128[0];
          ul_ch_mag128[0] = _mm_mulhi_epi16(ul_ch_mag128[0],QAM_amp128);
          ul_ch_mag128[0] = _mm_slli_epi16(ul_ch_mag128[0],1);

          // print_ints("ch: = ",(int32_t*)&mmtmpD0);
          // print_shorts("QAM_amp:",(int16_t*)&QAM_amp128);
          // print_shorts("mag:",(int16_t*)&ul_ch_mag128[0]);

          ul_ch_mag128[1] = _mm_unpackhi_epi16(mmtmpD0,mmtmpD0);
          ul_ch_mag128b[1] = ul_ch_mag128[1];
          ul_ch_mag128[1] = _mm_mulhi_epi16(ul_ch_mag128[1],QAM_amp128);
          ul_ch_mag128[1] = _mm_slli_epi16(ul_ch_mag128[1],1);

          if (is_dmrs_symbol==0) {
            mmtmpD0 = _mm_madd_epi16(ul_ch128[2],ul_ch128[2]);
            mmtmpD0 = _mm_srai_epi32(mmtmpD0,output_shift);
            mmtmpD1 = _mm_packs_epi32(mmtmpD0,mmtmpD0);

            ul_ch_mag128[2] = _mm_unpacklo_epi16(mmtmpD1,mmtmpD1);
            ul_ch_mag128b[2] = ul_ch_mag128[2];

            ul_ch_mag128[2] = _mm_mulhi_epi16(ul_ch_mag128[2],QAM_amp128);
            ul_ch_mag128[2] = _mm_slli_epi16(ul_ch_mag128[2],1);
          }

          ul_ch_mag128b[0] = _mm_mulhi_epi16(ul_ch_mag128b[0],QAM_amp128b);
          ul_ch_mag128b[0] = _mm_slli_epi16(ul_ch_mag128b[0],1);


          ul_ch_mag128b[1] = _mm_mulhi_epi16(ul_ch_mag128b[1],QAM_amp128b);
          ul_ch_mag128b[1] = _mm_slli_epi16(ul_ch_mag128b[1],1);

          if (is_dmrs_symbol==0) {
            ul_ch_mag128b[2] = _mm_mulhi_epi16(ul_ch_mag128b[2],QAM_amp128b);
            ul_ch_mag128b[2] = _mm_slli_epi16(ul_ch_mag128b[2],1);
          }
        }

        // multiply by conjugated channel
        mmtmpD0 = _mm_madd_epi16(ul_ch128[0],rxdataF128[0]);
        //  print_ints("re",&mmtmpD0);

        // mmtmpD0 contains real part of 4 consecutive outputs (32-bit)
        mmtmpD1 = _mm_shufflelo_epi16(ul_ch128[0],_MM_SHUFFLE(2,3,0,1));
        mmtmpD1 = _mm_shufflehi_epi16(mmtmpD1,_MM_SHUFFLE(2,3,0,1));
        mmtmpD1 = _mm_sign_epi16(mmtmpD1,*(__m128i*)&conjugate[0]);
        //  print_ints("im",&mmtmpD1);
        mmtmpD1 = _mm_madd_epi16(mmtmpD1,rxdataF128[0]);
        // mmtmpD1 contains imag part of 4 consecutive outputs (32-bit)
        mmtmpD0 = _mm_srai_epi32(mmtmpD0,output_shift);
        //  print_ints("re(shift)",&mmtmpD0);
        mmtmpD1 = _mm_srai_epi32(mmtmpD1,output_shift);
        //  print_ints("im(shift)",&mmtmpD1);
        mmtmpD2 = _mm_unpacklo_epi32(mmtmpD0,mmtmpD1);
        mmtmpD3 = _mm_unpackhi_epi32(mmtmpD0,mmtmpD1);
        //        print_ints("c0",&mmtmpD2);
        //  print_ints("c1",&mmtmpD3);
        rxdataF_comp128[0] = _mm_packs_epi32(mmtmpD2,mmtmpD3);
        //  print_shorts("rx:",rxdataF128);
        //  print_shorts("ch:",ul_ch128);
        //  print_shorts("pack:",rxdataF_comp128);

        // multiply by conjugated channel
        mmtmpD0 = _mm_madd_epi16(ul_ch128[1],rxdataF128[1]);
        // mmtmpD0 contains real part of 4 consecutive outputs (32-bit)
        mmtmpD1 = _mm_shufflelo_epi16(ul_ch128[1],_MM_SHUFFLE(2,3,0,1));
        mmtmpD1 = _mm_shufflehi_epi16(mmtmpD1,_MM_SHUFFLE(2,3,0,1));
        mmtmpD1 = _mm_sign_epi16(mmtmpD1,*(__m128i*)conjugate);
        mmtmpD1 = _mm_madd_epi16(mmtmpD1,rxdataF128[1]);
        // mmtmpD1 contains imag part of 4 consecutive outputs (32-bit)
        mmtmpD0 = _mm_srai_epi32(mmtmpD0,output_shift);
        mmtmpD1 = _mm_srai_epi32(mmtmpD1,output_shift);
        mmtmpD2 = _mm_unpacklo_epi32(mmtmpD0,mmtmpD1);
        mmtmpD3 = _mm_unpackhi_epi32(mmtmpD0,mmtmpD1);

        rxdataF_comp128[1] = _mm_packs_epi32(mmtmpD2,mmtmpD3);
        //  print_shorts("rx:",rxdataF128+1);
        //  print_shorts("ch:",ul_ch128+1);
        //  print_shorts("pack:",rxdataF_comp128+1);

        if (is_dmrs_symbol==0) {
          // multiply by conjugated channel
          mmtmpD0 = _mm_madd_epi16(ul_ch128[2],rxdataF128[2]);
          // mmtmpD0 contains real part of 4 consecutive outputs (32-bit)
          mmtmpD1 = _mm_shufflelo_epi16(ul_ch128[2],_MM_SHUFFLE(2,3,0,1));
          mmtmpD1 = _mm_shufflehi_epi16(mmtmpD1,_MM_SHUFFLE(2,3,0,1));
          mmtmpD1 = _mm_sign_epi16(mmtmpD1,*(__m128i*)conjugate);
          mmtmpD1 = _mm_madd_epi16(mmtmpD1,rxdataF128[2]);
          // mmtmpD1 contains imag part of 4 consecutive outputs (32-bit)
          mmtmpD0 = _mm_srai_epi32(mmtmpD0,output_shift);
          mmtmpD1 = _mm_srai_epi32(mmtmpD1,output_shift);
          mmtmpD2 = _mm_unpacklo_epi32(mmtmpD0,mmtmpD1);
          mmtmpD3 = _mm_unpackhi_epi32(mmtmpD0,mmtmpD1);

          rxdataF_comp128[2] = _mm_packs_epi32(mmtmpD2,mmtmpD3);
          //  print_shorts("rx:",rxdataF128+2);
          //  print_shorts("ch:",ul_ch128+2);
          //        print_shorts("pack:",rxdataF_comp128+2);

          ul_ch128+=3;
          ul_ch_mag128+=3;
          ul_ch_mag128b+=3;
          rxdataF128+=3;
          rxdataF_comp128+=3;
        } else { // we have a smaller PUSCH in symbols with pilots so skip last group of 4 REs and increment less
          ul_ch128+=2;
          ul_ch_mag128+=2;
          ul_ch_mag128b+=2;
          rxdataF128+=2;
          rxdataF_comp128+=2;
        }

      }
    }
  }

  if (rho) {

    for (aarx=0; aarx<frame_parms->nb_antennas_rx; aarx++) {
      rho128        = (__m128i *)&rho[aarx][symbol*frame_parms->N_RB_UL*12];
      ul_ch128      = (__m128i *)&ul_ch_estimates_ext[aarx][symbol*frame_parms->N_RB_UL*12];
      ul_ch128_2    = (__m128i *)&ul_ch_estimates_ext[2+aarx][symbol*frame_parms->N_RB_UL*12];

      for (rb=0; rb<nb_rb; rb++) {
        // multiply by conjugated channel
        mmtmpD0 = _mm_madd_epi16(ul_ch128[0],ul_ch128_2[0]);
        //  print_ints("re",&mmtmpD0);

        // mmtmpD0 contains real part of 4 consecutive outputs (32-bit)
        mmtmpD1 = _mm_shufflelo_epi16(ul_ch128[0],_MM_SHUFFLE(2,3,0,1));
        mmtmpD1 = _mm_shufflehi_epi16(mmtmpD1,_MM_SHUFFLE(2,3,0,1));
        mmtmpD1 = _mm_sign_epi16(mmtmpD1,*(__m128i*)&conjugate[0]);
        //  print_ints("im",&mmtmpD1);
        mmtmpD1 = _mm_madd_epi16(mmtmpD1,ul_ch128_2[0]);
        // mmtmpD1 contains imag part of 4 consecutive outputs (32-bit)
        mmtmpD0 = _mm_srai_epi32(mmtmpD0,output_shift);
        //  print_ints("re(shift)",&mmtmpD0);
        mmtmpD1 = _mm_srai_epi32(mmtmpD1,output_shift);
        //  print_ints("im(shift)",&mmtmpD1);
        mmtmpD2 = _mm_unpacklo_epi32(mmtmpD0,mmtmpD1);
        mmtmpD3 = _mm_unpackhi_epi32(mmtmpD0,mmtmpD1);
        //        print_ints("c0",&mmtmpD2);
        //  print_ints("c1",&mmtmpD3);
        rho128[0] = _mm_packs_epi32(mmtmpD2,mmtmpD3);

        //print_shorts("rx:",ul_ch128_2);
        //print_shorts("ch:",ul_ch128);
        //print_shorts("pack:",rho128);

        // multiply by conjugated channel
        mmtmpD0 = _mm_madd_epi16(ul_ch128[1],ul_ch128_2[1]);
        // mmtmpD0 contains real part of 4 consecutive outputs (32-bit)
        mmtmpD1 = _mm_shufflelo_epi16(ul_ch128[1],_MM_SHUFFLE(2,3,0,1));
        mmtmpD1 = _mm_shufflehi_epi16(mmtmpD1,_MM_SHUFFLE(2,3,0,1));
        mmtmpD1 = _mm_sign_epi16(mmtmpD1,*(__m128i*)conjugate);
        mmtmpD1 = _mm_madd_epi16(mmtmpD1,ul_ch128_2[1]);
        // mmtmpD1 contains imag part of 4 consecutive outputs (32-bit)
        mmtmpD0 = _mm_srai_epi32(mmtmpD0,output_shift);
        mmtmpD1 = _mm_srai_epi32(mmtmpD1,output_shift);
        mmtmpD2 = _mm_unpacklo_epi32(mmtmpD0,mmtmpD1);
        mmtmpD3 = _mm_unpackhi_epi32(mmtmpD0,mmtmpD1);


        rho128[1] =_mm_packs_epi32(mmtmpD2,mmtmpD3);
        //print_shorts("rx:",ul_ch128_2+1);
        //print_shorts("ch:",ul_ch128+1);
        //print_shorts("pack:",rho128+1);
        // multiply by conjugated channel
        mmtmpD0 = _mm_madd_epi16(ul_ch128[2],ul_ch128_2[2]);
        // mmtmpD0 contains real part of 4 consecutive outputs (32-bit)
        mmtmpD1 = _mm_shufflelo_epi16(ul_ch128[2],_MM_SHUFFLE(2,3,0,1));
        mmtmpD1 = _mm_shufflehi_epi16(mmtmpD1,_MM_SHUFFLE(2,3,0,1));
        mmtmpD1 = _mm_sign_epi16(mmtmpD1,*(__m128i*)conjugate);
        mmtmpD1 = _mm_madd_epi16(mmtmpD1,ul_ch128_2[2]);
        // mmtmpD1 contains imag part of 4 consecutive outputs (32-bit)
        mmtmpD0 = _mm_srai_epi32(mmtmpD0,output_shift);
        mmtmpD1 = _mm_srai_epi32(mmtmpD1,output_shift);
        mmtmpD2 = _mm_unpacklo_epi32(mmtmpD0,mmtmpD1);
        mmtmpD3 = _mm_unpackhi_epi32(mmtmpD0,mmtmpD1);

        rho128[2] = _mm_packs_epi32(mmtmpD2,mmtmpD3);
        //print_shorts("rx:",ul_ch128_2+2);
        //print_shorts("ch:",ul_ch128+2);
        //print_shorts("pack:",rho128+2);

        ul_ch128+=3;
        ul_ch128_2+=3;
        rho128+=3;

      }

    }
  }

  _mm_empty();
  _m_empty();

#elif defined(__arm__)

  unsigned short rb;
  unsigned char aatx,aarx,symbol_mod,is_dmrs_symbol=0;

  int16x4_t *ul_ch128,*ul_ch128_2,*rxdataF128;
  int32x4_t mmtmpD0,mmtmpD1,mmtmpD0b,mmtmpD1b;
  int16x8_t *ul_ch_mag128,*ul_ch_mag128b,mmtmpD2,mmtmpD3,mmtmpD4;
  int16x8_t QAM_amp128,QAM_amp128b;
  int16x4x2_t *rxdataF_comp128,*rho128;

  int16_t conj[4]__attribute__((aligned(16))) = {1,-1,1,-1};
  int32x4_t output_shift128 = vmovq_n_s32(-(int32_t)output_shift);

  symbol_mod = (symbol>=(7-frame_parms->Ncp)) ? symbol-(7-frame_parms->Ncp) : symbol;

  if ((symbol_mod == 0) || (symbol_mod == (4-frame_parms->Ncp))) {
    if (frame_parms->nb_antenna_ports_gNB==1) { // 10 out of 12 so don't reduce size
      nb_rb=1+(5*nb_rb/6);
    }
    else {
      is_dmrs_symbol=1;
    }
  }

  for (aatx=0; aatx<frame_parms->nb_antenna_ports_gNB; aatx++) {
    if (mod_order == 4) {
      QAM_amp128  = vmovq_n_s16(QAM16_n1);  // 2/sqrt(10)
      QAM_amp128b = vmovq_n_s16(0);
    } else if (mod_order == 6) {
      QAM_amp128  = vmovq_n_s16(QAM64_n1); //
      QAM_amp128b = vmovq_n_s16(QAM64_n2);
    }
    //    printf("comp: rxdataF_comp %p, symbol %d\n",rxdataF_comp[0],symbol);

    for (aarx=0; aarx<frame_parms->nb_antennas_rx; aarx++) {
      ul_ch128          = (int16x4_t*)&ul_ch_estimates_ext[(aatx<<1)+aarx][symbol*frame_parms->N_RB_UL*12];
      ul_ch_mag128      = (int16x8_t*)&ul_ch_mag[(aatx<<1)+aarx][symbol*frame_parms->N_RB_UL*12];
      ul_ch_mag128b     = (int16x8_t*)&ul_ch_magb[(aatx<<1)+aarx][symbol*frame_parms->N_RB_UL*12];
      rxdataF128        = (int16x4_t*)&rxdataF_ext[aarx][symbol*frame_parms->N_RB_UL*12];
      rxdataF_comp128   = (int16x4x2_t*)&rxdataF_comp[(aatx<<1)+aarx][symbol*frame_parms->N_RB_UL*12];

      for (rb=0; rb<nb_rb; rb++) {
  if (mod_order>2) {
    // get channel amplitude if not QPSK
    mmtmpD0 = vmull_s16(ul_ch128[0], ul_ch128[0]);
    // mmtmpD0 = [ch0*ch0,ch1*ch1,ch2*ch2,ch3*ch3];
    mmtmpD0 = vqshlq_s32(vqaddq_s32(mmtmpD0,vrev64q_s32(mmtmpD0)),output_shift128);
    // mmtmpD0 = [ch0*ch0 + ch1*ch1,ch0*ch0 + ch1*ch1,ch2*ch2 + ch3*ch3,ch2*ch2 + ch3*ch3]>>output_shift128 on 32-bits
    mmtmpD1 = vmull_s16(ul_ch128[1], ul_ch128[1]);
    mmtmpD1 = vqshlq_s32(vqaddq_s32(mmtmpD1,vrev64q_s32(mmtmpD1)),output_shift128);
    mmtmpD2 = vcombine_s16(vmovn_s32(mmtmpD0),vmovn_s32(mmtmpD1));
    // mmtmpD2 = [ch0*ch0 + ch1*ch1,ch0*ch0 + ch1*ch1,ch2*ch2 + ch3*ch3,ch2*ch2 + ch3*ch3,ch4*ch4 + ch5*ch5,ch4*ch4 + ch5*ch5,ch6*ch6 + ch7*ch7,ch6*ch6 + ch7*ch7]>>output_shift128 on 16-bits
    mmtmpD0 = vmull_s16(ul_ch128[2], ul_ch128[2]);
    mmtmpD0 = vqshlq_s32(vqaddq_s32(mmtmpD0,vrev64q_s32(mmtmpD0)),output_shift128);
    mmtmpD1 = vmull_s16(ul_ch128[3], ul_ch128[3]);
    mmtmpD1 = vqshlq_s32(vqaddq_s32(mmtmpD1,vrev64q_s32(mmtmpD1)),output_shift128);
    mmtmpD3 = vcombine_s16(vmovn_s32(mmtmpD0),vmovn_s32(mmtmpD1));
    if (is_dmrs_symbol==0) {
      mmtmpD0 = vmull_s16(ul_ch128[4], ul_ch128[4]);
      mmtmpD0 = vqshlq_s32(vqaddq_s32(mmtmpD0,vrev64q_s32(mmtmpD0)),output_shift128);
      mmtmpD1 = vmull_s16(ul_ch128[5], ul_ch128[5]);
      mmtmpD1 = vqshlq_s32(vqaddq_s32(mmtmpD1,vrev64q_s32(mmtmpD1)),output_shift128);
      mmtmpD4 = vcombine_s16(vmovn_s32(mmtmpD0),vmovn_s32(mmtmpD1));
    }

    ul_ch_mag128b[0] = vqdmulhq_s16(mmtmpD2,QAM_amp128b);
    ul_ch_mag128b[1] = vqdmulhq_s16(mmtmpD3,QAM_amp128b);
    ul_ch_mag128[0] = vqdmulhq_s16(mmtmpD2,QAM_amp128);
    ul_ch_mag128[1] = vqdmulhq_s16(mmtmpD3,QAM_amp128);

    if (is_dmrs_symbol==0) {
      ul_ch_mag128b[2] = vqdmulhq_s16(mmtmpD4,QAM_amp128b);
      ul_ch_mag128[2]  = vqdmulhq_s16(mmtmpD4,QAM_amp128);
    }
  }

  mmtmpD0 = vmull_s16(ul_ch128[0], rxdataF128[0]);
  //mmtmpD0 = [Re(ch[0])Re(rx[0]) Im(ch[0])Im(ch[0]) Re(ch[1])Re(rx[1]) Im(ch[1])Im(ch[1])]
  mmtmpD1 = vmull_s16(ul_ch128[1], rxdataF128[1]);
  //mmtmpD1 = [Re(ch[2])Re(rx[2]) Im(ch[2])Im(ch[2]) Re(ch[3])Re(rx[3]) Im(ch[3])Im(ch[3])]
  mmtmpD0 = vcombine_s32(vpadd_s32(vget_low_s32(mmtmpD0),vget_high_s32(mmtmpD0)),
             vpadd_s32(vget_low_s32(mmtmpD1),vget_high_s32(mmtmpD1)));
  //mmtmpD0 = [Re(ch[0])Re(rx[0])+Im(ch[0])Im(ch[0]) Re(ch[1])Re(rx[1])+Im(ch[1])Im(ch[1]) Re(ch[2])Re(rx[2])+Im(ch[2])Im(ch[2]) Re(ch[3])Re(rx[3])+Im(ch[3])Im(ch[3])]

  mmtmpD0b = vmull_s16(vrev32_s16(vmul_s16(ul_ch128[0],*(int16x4_t*)conj)), rxdataF128[0]);
  //mmtmpD0 = [-Im(ch[0])Re(rx[0]) Re(ch[0])Im(rx[0]) -Im(ch[1])Re(rx[1]) Re(ch[1])Im(rx[1])]
  mmtmpD1b = vmull_s16(vrev32_s16(vmul_s16(ul_ch128[1],*(int16x4_t*)conj)), rxdataF128[1]);
  //mmtmpD0 = [-Im(ch[2])Re(rx[2]) Re(ch[2])Im(rx[2]) -Im(ch[3])Re(rx[3]) Re(ch[3])Im(rx[3])]
  mmtmpD1 = vcombine_s32(vpadd_s32(vget_low_s32(mmtmpD0b),vget_high_s32(mmtmpD0b)),
             vpadd_s32(vget_low_s32(mmtmpD1b),vget_high_s32(mmtmpD1b)));
  //mmtmpD1 = [-Im(ch[0])Re(rx[0])+Re(ch[0])Im(rx[0]) -Im(ch[1])Re(rx[1])+Re(ch[1])Im(rx[1]) -Im(ch[2])Re(rx[2])+Re(ch[2])Im(rx[2]) -Im(ch[3])Re(rx[3])+Re(ch[3])Im(rx[3])]

  mmtmpD0 = vqshlq_s32(mmtmpD0,output_shift128);
  mmtmpD1 = vqshlq_s32(mmtmpD1,output_shift128);
  rxdataF_comp128[0] = vzip_s16(vmovn_s32(mmtmpD0),vmovn_s32(mmtmpD1));
  mmtmpD0 = vmull_s16(ul_ch128[2], rxdataF128[2]);
  mmtmpD1 = vmull_s16(ul_ch128[3], rxdataF128[3]);
  mmtmpD0 = vcombine_s32(vpadd_s32(vget_low_s32(mmtmpD0),vget_high_s32(mmtmpD0)),
             vpadd_s32(vget_low_s32(mmtmpD1),vget_high_s32(mmtmpD1)));
  mmtmpD0b = vmull_s16(vrev32_s16(vmul_s16(ul_ch128[2],*(int16x4_t*)conj)), rxdataF128[2]);
  mmtmpD1b = vmull_s16(vrev32_s16(vmul_s16(ul_ch128[3],*(int16x4_t*)conj)), rxdataF128[3]);
  mmtmpD1 = vcombine_s32(vpadd_s32(vget_low_s32(mmtmpD0b),vget_high_s32(mmtmpD0b)),
             vpadd_s32(vget_low_s32(mmtmpD1b),vget_high_s32(mmtmpD1b)));
  mmtmpD0 = vqshlq_s32(mmtmpD0,output_shift128);
  mmtmpD1 = vqshlq_s32(mmtmpD1,output_shift128);
  rxdataF_comp128[1] = vzip_s16(vmovn_s32(mmtmpD0),vmovn_s32(mmtmpD1));

  if (is_dmrs_symbol==0) {
    mmtmpD0 = vmull_s16(ul_ch128[4], rxdataF128[4]);
    mmtmpD1 = vmull_s16(ul_ch128[5], rxdataF128[5]);
    mmtmpD0 = vcombine_s32(vpadd_s32(vget_low_s32(mmtmpD0),vget_high_s32(mmtmpD0)),
         vpadd_s32(vget_low_s32(mmtmpD1),vget_high_s32(mmtmpD1)));

    mmtmpD0b = vmull_s16(vrev32_s16(vmul_s16(ul_ch128[4],*(int16x4_t*)conj)), rxdataF128[4]);
    mmtmpD1b = vmull_s16(vrev32_s16(vmul_s16(ul_ch128[5],*(int16x4_t*)conj)), rxdataF128[5]);
    mmtmpD1 = vcombine_s32(vpadd_s32(vget_low_s32(mmtmpD0b),vget_high_s32(mmtmpD0b)),
         vpadd_s32(vget_low_s32(mmtmpD1b),vget_high_s32(mmtmpD1b)));


    mmtmpD0 = vqshlq_s32(mmtmpD0,output_shift128);
    mmtmpD1 = vqshlq_s32(mmtmpD1,output_shift128);
    rxdataF_comp128[2] = vzip_s16(vmovn_s32(mmtmpD0),vmovn_s32(mmtmpD1));


    ul_ch128+=6;
    ul_ch_mag128+=3;
    ul_ch_mag128b+=3;
    rxdataF128+=6;
    rxdataF_comp128+=3;

  } else { // we have a smaller PUSCH in symbols with pilots so skip last group of 4 REs and increment less
    ul_ch128+=4;
    ul_ch_mag128+=2;
    ul_ch_mag128b+=2;
    rxdataF128+=4;
    rxdataF_comp128+=2;
  }
      }
    }
  }

  if (rho) {
    for (aarx=0; aarx<frame_parms->nb_antennas_rx; aarx++) {
      rho128        = (int16x4x2_t*)&rho[aarx][symbol*frame_parms->N_RB_UL*12];
      ul_ch128      = (int16x4_t*)&ul_ch_estimates_ext[aarx][symbol*frame_parms->N_RB_UL*12];
      ul_ch128_2    = (int16x4_t*)&ul_ch_estimates_ext[2+aarx][symbol*frame_parms->N_RB_UL*12];
      for (rb=0; rb<nb_rb; rb++) {
  mmtmpD0 = vmull_s16(ul_ch128[0], ul_ch128_2[0]);
  mmtmpD1 = vmull_s16(ul_ch128[1], ul_ch128_2[1]);
  mmtmpD0 = vcombine_s32(vpadd_s32(vget_low_s32(mmtmpD0),vget_high_s32(mmtmpD0)),
             vpadd_s32(vget_low_s32(mmtmpD1),vget_high_s32(mmtmpD1)));
  mmtmpD0b = vmull_s16(vrev32_s16(vmul_s16(ul_ch128[0],*(int16x4_t*)conj)), ul_ch128_2[0]);
  mmtmpD1b = vmull_s16(vrev32_s16(vmul_s16(ul_ch128[1],*(int16x4_t*)conj)), ul_ch128_2[1]);
  mmtmpD1 = vcombine_s32(vpadd_s32(vget_low_s32(mmtmpD0b),vget_high_s32(mmtmpD0b)),
             vpadd_s32(vget_low_s32(mmtmpD1b),vget_high_s32(mmtmpD1b)));

  mmtmpD0 = vqshlq_s32(mmtmpD0,output_shift128);
  mmtmpD1 = vqshlq_s32(mmtmpD1,output_shift128);
  rho128[0] = vzip_s16(vmovn_s32(mmtmpD0),vmovn_s32(mmtmpD1));

  mmtmpD0 = vmull_s16(ul_ch128[2], ul_ch128_2[2]);
  mmtmpD1 = vmull_s16(ul_ch128[3], ul_ch128_2[3]);
  mmtmpD0 = vcombine_s32(vpadd_s32(vget_low_s32(mmtmpD0),vget_high_s32(mmtmpD0)),
             vpadd_s32(vget_low_s32(mmtmpD1),vget_high_s32(mmtmpD1)));
  mmtmpD0b = vmull_s16(vrev32_s16(vmul_s16(ul_ch128[2],*(int16x4_t*)conj)), ul_ch128_2[2]);
  mmtmpD1b = vmull_s16(vrev32_s16(vmul_s16(ul_ch128[3],*(int16x4_t*)conj)), ul_ch128_2[3]);
  mmtmpD1 = vcombine_s32(vpadd_s32(vget_low_s32(mmtmpD0b),vget_high_s32(mmtmpD0b)),
             vpadd_s32(vget_low_s32(mmtmpD1b),vget_high_s32(mmtmpD1b)));

  mmtmpD0 = vqshlq_s32(mmtmpD0,output_shift128);
  mmtmpD1 = vqshlq_s32(mmtmpD1,output_shift128);
  rho128[1] = vzip_s16(vmovn_s32(mmtmpD0),vmovn_s32(mmtmpD1));

  mmtmpD0 = vmull_s16(ul_ch128[0], ul_ch128_2[0]);
  mmtmpD1 = vmull_s16(ul_ch128[1], ul_ch128_2[1]);
  mmtmpD0 = vcombine_s32(vpadd_s32(vget_low_s32(mmtmpD0),vget_high_s32(mmtmpD0)),
             vpadd_s32(vget_low_s32(mmtmpD1),vget_high_s32(mmtmpD1)));
  mmtmpD0b = vmull_s16(vrev32_s16(vmul_s16(ul_ch128[4],*(int16x4_t*)conj)), ul_ch128_2[4]);
  mmtmpD1b = vmull_s16(vrev32_s16(vmul_s16(ul_ch128[5],*(int16x4_t*)conj)), ul_ch128_2[5]);
  mmtmpD1 = vcombine_s32(vpadd_s32(vget_low_s32(mmtmpD0b),vget_high_s32(mmtmpD0b)),
             vpadd_s32(vget_low_s32(mmtmpD1b),vget_high_s32(mmtmpD1b)));

  mmtmpD0 = vqshlq_s32(mmtmpD0,output_shift128);
  mmtmpD1 = vqshlq_s32(mmtmpD1,output_shift128);
  rho128[2] = vzip_s16(vmovn_s32(mmtmpD0),vmovn_s32(mmtmpD1));


  ul_ch128+=6;
  ul_ch128_2+=6;
  rho128+=3;
      }
    }
  }
#endif


#ifdef DEBUG_CH_COMP

  rxF   = (int16_t *)&rxdataF_comp[0][(symbol*(off+(nb_rb*12)))];

  printf("----------------After compansation------------------\n");

  for (prnt_idx=0;prnt_idx<12*nb_rb*2;prnt_idx+=2){

    printf("rxF[%d] = (%d,%d)\n", prnt_idx>>1, rxF[prnt_idx],rxF[prnt_idx+1]);

  }

#endif

#ifdef DEBUG_CH_MAG


  ch_mag   = (int16_t *)&ul_ch_mag[0][(symbol*(off+(nb_rb*12)))];

  printf("----------------After computation------------------\n");

  for (print_idx=0;print_idx<12*nb_rb*2;print_idx+=2){

    printf("ch_mag[%d] = (%d,%d)\n", print_idx>>1, ch_mag[print_idx],ch_mag[print_idx+1]);

  }

#endif

}

void nr_ulsch_detection_mrc(NR_DL_FRAME_PARMS *frame_parms,
			    int32_t **rxdataF_comp,
			    int32_t **ul_ch_mag,
			    int32_t **ul_ch_magb,
			    uint8_t symbol,
			    uint16_t nb_rb) {
  int n_rx = frame_parms->nb_antennas_rx;
#if defined(__x86_64__) || defined(__i386__)
  __m128i *rxdataF_comp128[1+n_rx],*ul_ch_mag128[1+n_rx],*ul_ch_mag128b[1+n_rx];
#elif defined(__arm__)
  int16x8_t *rxdataF_comp128_0,*ul_ch_mag128_0,*ul_ch_mag128_0b;
  int16x8_t *rxdataF_comp128_1,*ul_ch_mag128_1,*ul_ch_mag128_1b;
#endif
  int32_t i;

#ifdef __AVX2__
  int off = ((nb_rb&1) == 1)? 4:0;
#else
  int off = 0;
#endif

  if (frame_parms->nb_antennas_rx>1) {
#if defined(__x86_64__) || defined(__i386__)
    int nb_re = nb_rb*12;
    for (int aa=0;aa<frame_parms->nb_antennas_rx;aa++) {
      rxdataF_comp128[aa]   = (__m128i *)&rxdataF_comp[aa][(symbol*(nb_re + off))];
      ul_ch_mag128[aa]      = (__m128i *)&ul_ch_mag[aa][(symbol*(nb_re + off))];
      ul_ch_mag128b[aa]     = (__m128i *)&ul_ch_magb[aa][(symbol*(nb_re + off))];
      
      // MRC on each re of rb, both on MF output and magnitude (for 16QAM/64QAM llr computation)
      for (i=0; i<nb_rb*3; i++) {
	rxdataF_comp128[0][i] = _mm_adds_epi16(_mm_srai_epi16(rxdataF_comp128[aa][i],1),_mm_srai_epi16(rxdataF_comp128[aa][i],1));
	ul_ch_mag128[0][i]    = _mm_adds_epi16(_mm_srai_epi16(ul_ch_mag128[aa][i],1),_mm_srai_epi16(ul_ch_mag128[aa][i],1));
	ul_ch_mag128b[0][i]   = _mm_adds_epi16(_mm_srai_epi16(ul_ch_mag128b[aa][i],1),_mm_srai_epi16(ul_ch_mag128b[aa][i],1));
	//	rxdataF_comp128[0][i] = _mm_add_epi16(rxdataF_comp128_0[i],(*(__m128i *)&jitterc[0]));
      }
    }
#elif defined(__arm__)
    rxdataF_comp128_0   = (int16x8_t *)&rxdataF_comp[0][symbol*frame_parms->N_RB_DL*12];
    rxdataF_comp128_1   = (int16x8_t *)&rxdataF_comp[1][symbol*frame_parms->N_RB_DL*12];
    ul_ch_mag128_0      = (int16x8_t *)&ul_ch_mag[0][symbol*frame_parms->N_RB_DL*12];
    ul_ch_mag128_1      = (int16x8_t *)&ul_ch_mag[1][symbol*frame_parms->N_RB_DL*12];
    ul_ch_mag128_0b     = (int16x8_t *)&ul_ch_magb[0][symbol*frame_parms->N_RB_DL*12];
    ul_ch_mag128_1b     = (int16x8_t *)&ul_ch_magb[1][symbol*frame_parms->N_RB_DL*12];
      
    // MRC on each re of rb, both on MF output and magnitude (for 16QAM/64QAM llr computation)
    for (i=0; i<nb_rb*3; i++) {
      rxdataF_comp128_0[i] = vhaddq_s16(rxdataF_comp128_0[i],rxdataF_comp128_1[i]);
      ul_ch_mag128_0[i]    = vhaddq_s16(ul_ch_mag128_0[i],ul_ch_mag128_1[i]);
      ul_ch_mag128_0b[i]   = vhaddq_s16(ul_ch_mag128_0b[i],ul_ch_mag128_1b[i]);
      rxdataF_comp128_0[i] = vqaddq_s16(rxdataF_comp128_0[i],(*(int16x8_t *)&jitterc[0]));
    }
#endif
  }

#if defined(__x86_64__) || defined(__i386__)
  _mm_empty();
  _m_empty();
#endif
}

int nr_rx_pusch(PHY_VARS_gNB *gNB,
                uint8_t ulsch_id,
                uint32_t frame,
                uint8_t slot,
                unsigned char harq_pid)
{

  uint8_t aarx, aatx;
  uint32_t nb_re_pusch, bwp_start_subcarrier;
  int avgs;
  int avg[4];
  char nb_antennas_ue_tx = 1;
  NR_DL_FRAME_PARMS *frame_parms = &gNB->frame_parms;
  nfapi_nr_pusch_pdu_t *rel15_ul = &gNB->ulsch[ulsch_id][0]->harq_processes[harq_pid]->ulsch_pdu;

  gNB->pusch_vars[ulsch_id]->dmrs_symbol = INVALID_VALUE;
  gNB->pusch_vars[ulsch_id]->cl_done = 0;

  bwp_start_subcarrier = ((rel15_ul->rb_start + rel15_ul->bwp_start)*NR_NB_SC_PER_RB + frame_parms->first_carrier_offset) % frame_parms->ofdm_symbol_size;
  LOG_D(PHY,"bwp_start_subcarrier %d, rb_start %d, first_carrier_offset %d\n", bwp_start_subcarrier, rel15_ul->rb_start, frame_parms->first_carrier_offset);
  LOG_D(PHY,"ul_dmrs_symb_pos %x\n",rel15_ul->ul_dmrs_symb_pos);

  //----------------------------------------------------------
  //--------------------- Channel estimation ---------------------
  //----------------------------------------------------------
  start_meas(&gNB->ulsch_channel_estimation_stats);
  for(uint8_t symbol = rel15_ul->start_symbol_index; symbol < (rel15_ul->start_symbol_index + rel15_ul->nr_of_symbols); symbol++) {
    uint8_t dmrs_symbol_flag = (rel15_ul->ul_dmrs_symb_pos >> symbol) & 0x01;
    LOG_D(PHY,"symbol %d, dmrs_symbol_flag :%d\n", symbol, dmrs_symbol_flag);
    if (dmrs_symbol_flag == 1) {
      if (gNB->pusch_vars[ulsch_id]->dmrs_symbol == INVALID_VALUE)
        gNB->pusch_vars[ulsch_id]->dmrs_symbol = symbol;

      nr_pusch_channel_estimation(gNB,
                                  slot,
                                  0, // p
                                  symbol,
                                  ulsch_id,
                                  bwp_start_subcarrier,
                                  rel15_ul);

      nr_gnb_measurements(gNB, ulsch_id, harq_pid, symbol);

<<<<<<< HEAD
    for (aarx = 0; aarx < frame_parms->nb_antennas_rx; aarx++) {
      if (symbol == rel15_ul->start_symbol_index) {
          gNB->pusch_vars[ulsch_id]->ulsch_power[aarx]=0;
          gNB->pusch_vars[ulsch_id]->ulsch_noise_power[aarx]=0;
      }
      gNB->pusch_vars[ulsch_id]->ulsch_power[aarx] += signal_energy_nodc(&gNB->pusch_vars[ulsch_id]->ul_ch_estimates[aarx][symbol*frame_parms->ofdm_symbol_size],
                                                                        rel15_ul->rb_size*12);
      for (int rb=0;rb<rel15_ul->rb_size;rb++) {
         gNB->pusch_vars[ulsch_id]->ulsch_noise_power[aarx]+=gNB->measurements.n0_subband_power[aarx][rel15_ul->bwp_start+rel15_ul->rb_start+rb]/rel15_ul->rb_size;
      }

=======
      for (aarx = 0; aarx < frame_parms->nb_antennas_rx; aarx++) {
        gNB->pusch_vars[ulsch_id]->ulsch_power[aarx] = signal_energy_nodc(&gNB->pusch_vars[ulsch_id]->ul_ch_estimates[aarx][symbol*frame_parms->ofdm_symbol_size],
                                                                          rel15_ul->rb_size*12);
        if (gNB->pusch_vars[ulsch_id]->ulsch_power[aarx] == 1)
          return 1;
      }
>>>>>>> df6b6a72
    }
  }
  stop_meas(&gNB->ulsch_channel_estimation_stats);

#ifdef __AVX2__
  int off = ((rel15_ul->rb_size&1) == 1)? 4:0;
#else
  int off = 0;
#endif
  uint32_t rxdataF_ext_offset = 0;

  for(uint8_t symbol = rel15_ul->start_symbol_index; symbol < (rel15_ul->start_symbol_index + rel15_ul->nr_of_symbols); symbol++) {
    uint8_t dmrs_symbol_flag = (rel15_ul->ul_dmrs_symb_pos >> symbol) & 0x01;
    if (dmrs_symbol_flag == 1) {
      if ((rel15_ul->ul_dmrs_symb_pos >> ((symbol + 1) % frame_parms->symbols_per_slot)) & 0x01)
        AssertFatal(1==0,"Double DMRS configuration is not yet supported\n");

      gNB->pusch_vars[ulsch_id]->dmrs_symbol = symbol;

      if (rel15_ul->dmrs_config_type == 0) {
        // if no data in dmrs cdm group is 1 only even REs have no data
        // if no data in dmrs cdm group is 2 both odd and even REs have no data
        nb_re_pusch = rel15_ul->rb_size *(12 - (rel15_ul->num_dmrs_cdm_grps_no_data*6));
      }
      else {
        nb_re_pusch = rel15_ul->rb_size *(12 - (rel15_ul->num_dmrs_cdm_grps_no_data*4));
      }
    } else {
      nb_re_pusch = rel15_ul->rb_size * NR_NB_SC_PER_RB;
    }

    gNB->pusch_vars[ulsch_id]->ul_valid_re_per_slot[symbol] = nb_re_pusch;
    LOG_D(PHY,"symbol %d: nb_re_pusch %d, DMRS symbl used for Chest :%d \n", symbol, nb_re_pusch, gNB->pusch_vars[ulsch_id]->dmrs_symbol);

    //----------------------------------------------------------
    //--------------------- RBs extraction ---------------------
    //----------------------------------------------------------
    if (nb_re_pusch > 0) {

      start_meas(&gNB->ulsch_rbs_extraction_stats);
      nr_ulsch_extract_rbs_single(gNB->common_vars.rxdataF,
                                  gNB->pusch_vars[ulsch_id],
                                  symbol,
                                  dmrs_symbol_flag,
                                  rel15_ul,
                                  frame_parms);
      stop_meas(&gNB->ulsch_rbs_extraction_stats);

      //----------------------------------------------------------
      //--------------------- Channel Scaling --------------------
      //----------------------------------------------------------
      nr_ulsch_scale_channel(gNB->pusch_vars[ulsch_id]->ul_ch_estimates_ext,
                            frame_parms,
                            gNB->ulsch[ulsch_id],
                            symbol,
                            dmrs_symbol_flag,
                            rel15_ul->rb_size,
                            rel15_ul->dmrs_config_type);

      if (gNB->pusch_vars[ulsch_id]->cl_done==0) {
        nr_ulsch_channel_level(gNB->pusch_vars[ulsch_id]->ul_ch_estimates_ext,
                              frame_parms,
                              avg,
                              symbol,
                              nb_re_pusch,
                              rel15_ul->rb_size);

        avgs = 0;

        for (aatx=0;aatx<nb_antennas_ue_tx;aatx++)
          for (aarx=0;aarx<frame_parms->nb_antennas_rx;aarx++)
            avgs = cmax(avgs,avg[(aatx<<1)+aarx]);

        gNB->pusch_vars[ulsch_id]->log2_maxh = (log2_approx(avgs)/2)+3;
        gNB->pusch_vars[ulsch_id]->cl_done = 1;
      }

      //----------------------------------------------------------
      //--------------------- Channel Compensation ---------------
      //----------------------------------------------------------
      start_meas(&gNB->ulsch_channel_compensation_stats);
      nr_ulsch_channel_compensation(gNB->pusch_vars[ulsch_id]->rxdataF_ext,
                                    gNB->pusch_vars[ulsch_id]->ul_ch_estimates_ext,
                                    gNB->pusch_vars[ulsch_id]->ul_ch_mag0,
                                    gNB->pusch_vars[ulsch_id]->ul_ch_magb0,
                                    gNB->pusch_vars[ulsch_id]->rxdataF_comp,
                                    (nb_antennas_ue_tx>1) ? gNB->pusch_vars[ulsch_id]->rho : NULL,
                                    frame_parms,
                                    symbol,
                                    dmrs_symbol_flag,
                                    rel15_ul->qam_mod_order,
                                    rel15_ul->rb_size,
                                    gNB->pusch_vars[ulsch_id]->log2_maxh);
      stop_meas(&gNB->ulsch_channel_compensation_stats);

      start_meas(&gNB->ulsch_mrc_stats);
      nr_ulsch_detection_mrc(frame_parms,
                             gNB->pusch_vars[ulsch_id]->rxdataF_comp,
                             gNB->pusch_vars[ulsch_id]->ul_ch_mag,
                             gNB->pusch_vars[ulsch_id]->ul_ch_magb,
                             symbol,
                             rel15_ul->rb_size);
      stop_meas(&gNB->ulsch_mrc_stats);

      if (rel15_ul->transform_precoding == transform_precoder_enabled) {

      #ifdef __AVX2__
        // For odd number of resource blocks need byte alignment to multiple of 8
        int nb_re_pusch2 = nb_re_pusch + (nb_re_pusch&7);
      #else
        int nb_re_pusch2 = nb_re_pusch;
      #endif

        // perform IDFT operation on the compensated rxdata if transform precoding is enabled
        nr_idft(&gNB->pusch_vars[ulsch_id]->rxdataF_comp[0][symbol * nb_re_pusch2], nb_re_pusch);
        LOG_D(PHY,"Transform precoding being done on data- symbol: %d, nb_re_pusch: %d\n", symbol, nb_re_pusch);
      }

      //----------------------------------------------------------
      //--------------------- PTRS Processing --------------------
      //----------------------------------------------------------
      /* In case PTRS is enabled then LLR will be calculated after PTRS symbols are processed *
      * otherwise LLR are calculated for each symbol based upon DMRS channel estimates only. */
      if (rel15_ul->pdu_bit_map & PUSCH_PDU_BITMAP_PUSCH_PTRS) {
        start_meas(&gNB->ulsch_ptrs_processing_stats);
        nr_pusch_ptrs_processing(gNB,
                                 frame_parms,
                                 rel15_ul,
                                 ulsch_id,
                                 slot,
                                 symbol,
                                 nb_re_pusch);
        stop_meas(&gNB->ulsch_ptrs_processing_stats);

        /*  Subtract total PTRS RE's in the symbol from PUSCH RE's */
        gNB->pusch_vars[ulsch_id]->ul_valid_re_per_slot[symbol] -= gNB->pusch_vars[ulsch_id]->ptrs_re_per_slot;
      }

      /*---------------------------------------------------------------------------------------------------- */
      /*--------------------  LLRs computation  -------------------------------------------------------------*/
      /*-----------------------------------------------------------------------------------------------------*/
      start_meas(&gNB->ulsch_llr_stats);
      nr_ulsch_compute_llr(&gNB->pusch_vars[ulsch_id]->rxdataF_comp[0][symbol * (off + rel15_ul->rb_size * NR_NB_SC_PER_RB)],
                           gNB->pusch_vars[ulsch_id]->ul_ch_mag0,
                           gNB->pusch_vars[ulsch_id]->ul_ch_magb0,
                           &gNB->pusch_vars[ulsch_id]->llr[rxdataF_ext_offset * rel15_ul->qam_mod_order],
                           rel15_ul->rb_size,
                           gNB->pusch_vars[ulsch_id]->ul_valid_re_per_slot[symbol],
                           symbol,
                           rel15_ul->qam_mod_order);
      stop_meas(&gNB->ulsch_llr_stats);
      rxdataF_ext_offset += gNB->pusch_vars[ulsch_id]->ul_valid_re_per_slot[symbol];
    }
  } // symbol loop

  return 0;
}<|MERGE_RESOLUTION|>--- conflicted
+++ resolved
@@ -1199,7 +1199,6 @@
 
       nr_gnb_measurements(gNB, ulsch_id, harq_pid, symbol);
 
-<<<<<<< HEAD
     for (aarx = 0; aarx < frame_parms->nb_antennas_rx; aarx++) {
       if (symbol == rel15_ul->start_symbol_index) {
           gNB->pusch_vars[ulsch_id]->ulsch_power[aarx]=0;
@@ -1211,14 +1210,6 @@
          gNB->pusch_vars[ulsch_id]->ulsch_noise_power[aarx]+=gNB->measurements.n0_subband_power[aarx][rel15_ul->bwp_start+rel15_ul->rb_start+rb]/rel15_ul->rb_size;
       }
 
-=======
-      for (aarx = 0; aarx < frame_parms->nb_antennas_rx; aarx++) {
-        gNB->pusch_vars[ulsch_id]->ulsch_power[aarx] = signal_energy_nodc(&gNB->pusch_vars[ulsch_id]->ul_ch_estimates[aarx][symbol*frame_parms->ofdm_symbol_size],
-                                                                          rel15_ul->rb_size*12);
-        if (gNB->pusch_vars[ulsch_id]->ulsch_power[aarx] == 1)
-          return 1;
-      }
->>>>>>> df6b6a72
     }
   }
   stop_meas(&gNB->ulsch_channel_estimation_stats);
