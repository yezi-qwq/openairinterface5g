--- conflicted
+++ resolved
@@ -1024,7 +1024,6 @@
   int avgs;
   int avg[4];
   NR_DL_FRAME_PARMS *frame_parms = &gNB->frame_parms;
-<<<<<<< HEAD
   nfapi_nr_pusch_pdu_t *rel15_ul = &gNB->ulsch[ulsch_id][0]->harq_processes[harq_pid]->ulsch_pdu;
 
   dmrs_symbol_flag = 0;
@@ -1035,19 +1034,6 @@
     gNB->pusch_vars[ulsch_id]->dmrs_symbol = 0;
     gNB->pusch_vars[ulsch_id]->cl_done = 0;
     gNB->pusch_vars[ulsch_id]->ptrs_symbols = 0;
-=======
-  nfapi_nr_pusch_pdu_t *rel15_ul = &gNB->ulsch[UE_id][0]->harq_processes[harq_pid]->ulsch_pdu;
-  uint8_t nodata_dmrs = 1; // FIXME to be properly configured from fapi
-
-  dmrs_symbol_flag = 0;
-  gNB->pusch_vars[UE_id]->ptrs_sc_per_ofdm_symbol = 0;
-
-  if(symbol == rel15_ul->start_symbol_index){
-    gNB->pusch_vars[UE_id]->rxdataF_ext_offset = 0;
-    gNB->pusch_vars[UE_id]->dmrs_symbol = 0;
-    gNB->pusch_vars[UE_id]->cl_done = 0;
-    gNB->pusch_vars[UE_id]->ptrs_symbols = 0;
->>>>>>> e68e72cd
 
     if (rel15_ul->pdu_bit_map & PUSCH_PDU_BITMAP_PUSCH_PTRS) {  // if there is ptrs pdu
       L_ptrs = 1<<(rel15_ul->pusch_ptrs.ptrs_time_density);
@@ -1067,7 +1053,6 @@
   if (dmrs_symbol_flag == 1){
     if (((rel15_ul->ul_dmrs_symb_pos)>>((symbol+1)%frame_parms->symbols_per_slot))&0x01)
       AssertFatal(1==0,"Double DMRS configuration is not yet supported\n");
-<<<<<<< HEAD
 
     if (rel15_ul->dmrs_config_type == 0) {
       // if no data in dmrs cdm group is 1 only even REs have no data
@@ -1078,13 +1063,6 @@
       nb_re_pusch = rel15_ul->rb_size *(12 - (rel15_ul->num_dmrs_cdm_grps_no_data*4));
     }
     gNB->pusch_vars[ulsch_id]->dmrs_symbol = symbol;
-=======
-    if (nodata_dmrs)
-      nb_re_pusch = 0;
-    else
-      nb_re_pusch = rel15_ul->rb_size * ((rel15_ul->dmrs_config_type==pusch_dmrs_type1)?6:8);
-    gNB->pusch_vars[UE_id]->dmrs_symbol = symbol;
->>>>>>> e68e72cd
   } else {
     nb_re_pusch = rel15_ul->rb_size * NR_NB_SC_PER_RB;
   }
@@ -1112,7 +1090,6 @@
   //----------------------------------------------------------
 
   if (nb_re_pusch > 0) {
-<<<<<<< HEAD
 
     start_meas(&gNB->ulsch_rbs_extraction_stats);
     nr_ulsch_extract_rbs_single(gNB->common_vars.rxdataF,
@@ -1126,36 +1103,15 @@
     nr_ulsch_scale_channel(gNB->pusch_vars[ulsch_id]->ul_ch_estimates_ext,
                            frame_parms,
                            gNB->ulsch[ulsch_id],
-=======
-
-    start_meas(&gNB->ulsch_rbs_extraction_stats);
-    nr_ulsch_extract_rbs_single(gNB->common_vars.rxdataF,
-                                gNB->pusch_vars[UE_id],
-                                symbol,
-                                dmrs_symbol_flag,
-                                rel15_ul,
-                                frame_parms);
-    stop_meas(&gNB->ulsch_rbs_extraction_stats);
-
-    nr_ulsch_scale_channel(gNB->pusch_vars[UE_id]->ul_ch_estimates_ext,
-                           frame_parms,
-                           gNB->ulsch[UE_id],
->>>>>>> e68e72cd
                            symbol,
                            dmrs_symbol_flag,
                            rel15_ul->rb_size,
                            rel15_ul->dmrs_config_type);
 
 
-<<<<<<< HEAD
     if (gNB->pusch_vars[ulsch_id]->cl_done==0) {
 
       nr_ulsch_channel_level(gNB->pusch_vars[ulsch_id]->ul_ch_estimates_ext,
-=======
-    if (gNB->pusch_vars[UE_id]->cl_done==0) {
-
-      nr_ulsch_channel_level(gNB->pusch_vars[UE_id]->ul_ch_estimates_ext,
->>>>>>> e68e72cd
                              frame_parms,
                              avg,
                              symbol,
@@ -1168,7 +1124,6 @@
         for (aarx=0;aarx<frame_parms->nb_antennas_rx;aarx++)
           avgs = cmax(avgs,avg[(aatx<<1)+aarx]);
 
-<<<<<<< HEAD
       gNB->pusch_vars[ulsch_id]->log2_maxh = (log2_approx(avgs)/2)+1;
       gNB->pusch_vars[ulsch_id]->cl_done = 1;
     }
@@ -1180,25 +1135,11 @@
                                   gNB->pusch_vars[ulsch_id]->ul_ch_magb0,
                                   gNB->pusch_vars[ulsch_id]->rxdataF_comp,
                                   (frame_parms->nb_antennas_tx>1) ? gNB->pusch_vars[ulsch_id]->rho : NULL,
-=======
-      gNB->pusch_vars[UE_id]->log2_maxh = (log2_approx(avgs)/2)+1;
-      gNB->pusch_vars[UE_id]->cl_done = 1;
-    }
-
-    start_meas(&gNB->ulsch_channel_compensation_stats);
-    nr_ulsch_channel_compensation(gNB->pusch_vars[UE_id]->rxdataF_ext,
-                                  gNB->pusch_vars[UE_id]->ul_ch_estimates_ext,
-                                  gNB->pusch_vars[UE_id]->ul_ch_mag0,
-                                  gNB->pusch_vars[UE_id]->ul_ch_magb0,
-                                  gNB->pusch_vars[UE_id]->rxdataF_comp,
-                                  (frame_parms->nb_antennas_tx>1) ? gNB->pusch_vars[UE_id]->rho : NULL,
->>>>>>> e68e72cd
                                   frame_parms,
                                   symbol,
                                   dmrs_symbol_flag,
                                   rel15_ul->qam_mod_order,
                                   rel15_ul->rb_size,
-<<<<<<< HEAD
                                   gNB->pusch_vars[ulsch_id]->log2_maxh);
     stop_meas(&gNB->ulsch_channel_compensation_stats);
 
@@ -1210,33 +1151,17 @@
 
 #ifdef NR_SC_FDMA
     nr_idft(&((uint32_t*)gNB->pusch_vars[ulsch_id]->rxdataF_ext[0])[symbol * rel15_ul->rb_size * NR_NB_SC_PER_RB], nb_re_pusch);
-=======
-                                  gNB->pusch_vars[UE_id]->log2_maxh);
-    stop_meas(&gNB->ulsch_channel_compensation_stats);
-
-#ifdef NR_SC_FDMA
-    nr_idft(&((uint32_t*)gNB->pusch_vars[UE_id]->rxdataF_ext[0])[symbol * rel15_ul->rb_size * NR_NB_SC_PER_RB], nb_re_pusch);
->>>>>>> e68e72cd
 #endif
 
   //----------------------------------------------------------
   //-------------------- LLRs computation --------------------
   //----------------------------------------------------------
-<<<<<<< HEAD
-
     start_meas(&gNB->ulsch_llr_stats);
+    AssertFatal(gNB->pusch_vars[ulsch_id]->rxdataF_ext_offset * rel15_ul->qam_mod_order+nb_re_pusch*rel15_ul->qam_mod_order < (8*((3*8*6144)+12)) , "Mysterious llr buffer size check");
     nr_ulsch_compute_llr(&gNB->pusch_vars[ulsch_id]->rxdataF_comp[0][symbol * rel15_ul->rb_size * NR_NB_SC_PER_RB],
                          gNB->pusch_vars[ulsch_id]->ul_ch_mag0,
                          gNB->pusch_vars[ulsch_id]->ul_ch_magb0,
                          &gNB->pusch_vars[ulsch_id]->llr[gNB->pusch_vars[ulsch_id]->rxdataF_ext_offset * rel15_ul->qam_mod_order],
-=======
-    start_meas(&gNB->ulsch_llr_stats);
-    AssertFatal(gNB->pusch_vars[UE_id]->rxdataF_ext_offset * rel15_ul->qam_mod_order+nb_re_pusch*rel15_ul->qam_mod_order < (8*((3*8*6144)+12)) , "Mysterious llr buffer size check");
-    nr_ulsch_compute_llr(&gNB->pusch_vars[UE_id]->rxdataF_comp[0][symbol * rel15_ul->rb_size * NR_NB_SC_PER_RB],
-                         gNB->pusch_vars[UE_id]->ul_ch_mag0,
-                         gNB->pusch_vars[UE_id]->ul_ch_magb0,
-                         &gNB->pusch_vars[UE_id]->llr[gNB->pusch_vars[UE_id]->rxdataF_ext_offset * rel15_ul->qam_mod_order],
->>>>>>> e68e72cd
                          rel15_ul->rb_size,
                          nb_re_pusch,
                          symbol,
@@ -1245,12 +1170,7 @@
 
   }
 
-<<<<<<< HEAD
   gNB->pusch_vars[ulsch_id]->rxdataF_ext_offset = gNB->pusch_vars[ulsch_id]->rxdataF_ext_offset +  nb_re_pusch;
   return (0);
 
-=======
-  gNB->pusch_vars[UE_id]->rxdataF_ext_offset = gNB->pusch_vars[UE_id]->rxdataF_ext_offset +  nb_re_pusch;
-  
->>>>>>> e68e72cd
 }