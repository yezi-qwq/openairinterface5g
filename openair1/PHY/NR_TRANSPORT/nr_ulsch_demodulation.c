#include "PHY/defs_gNB.h"
#include "PHY/phy_extern.h"
#include "nr_transport_proto.h"
#include "PHY/impl_defs_top.h"
#include "PHY/NR_TRANSPORT/nr_sch_dmrs.h"
#include "PHY/NR_REFSIG/dmrs_nr.h"
#include "PHY/NR_REFSIG/ptrs_nr.h"
#include "PHY/NR_ESTIMATION/nr_ul_estimation.h"
#include "PHY/defs_nr_common.h"

//#define DEBUG_CH_COMP
//#define DEBUG_RB_EXT
//#define DEBUG_CH_MAG

#define INVALID_VALUE 255

void nr_idft(int32_t *z, uint32_t Msc_PUSCH)
{

#if defined(__x86_64__) || defined(__i386__)
  __m128i idft_in128[1][3240], idft_out128[1][3240];
  __m128i norm128;
#elif defined(__arm__)
  int16x8_t idft_in128[1][3240], idft_out128[1][3240];
  int16x8_t norm128;
#endif
  int16_t *idft_in0 = (int16_t*)idft_in128[0], *idft_out0 = (int16_t*)idft_out128[0];

  int i, ip;

  LOG_T(PHY,"Doing lte_idft for Msc_PUSCH %d\n",Msc_PUSCH);

  if ((Msc_PUSCH % 1536) > 0) {
    // conjugate input
    for (i = 0; i < (Msc_PUSCH>>2); i++) {
#if defined(__x86_64__)||defined(__i386__)
      *&(((__m128i*)z)[i]) = _mm_sign_epi16(*&(((__m128i*)z)[i]), *(__m128i*)&conjugate2[0]);
#elif defined(__arm__)
      *&(((int16x8_t*)z)[i]) = vmulq_s16(*&(((int16x8_t*)z)[i]), *(int16x8_t*)&conjugate2[0]);
#endif
    }
    for (i = 0, ip = 0; i < Msc_PUSCH; i++, ip+=4)
      ((uint32_t*)idft_in0)[ip+0] = z[i];
  }

  switch (Msc_PUSCH) {
    case 12:
      dft(DFT_12,(int16_t *)idft_in0, (int16_t *)idft_out0,0);

#if defined(__x86_64__)||defined(__i386__)
      norm128 = _mm_set1_epi16(9459);
#elif defined(__arm__)
      norm128 = vdupq_n_s16(9459);
#endif

      for (i = 0; i < 12; i++) {
#if defined(__x86_64__)||defined(__i386__)
        ((__m128i*)idft_out0)[i] = _mm_slli_epi16(_mm_mulhi_epi16(((__m128i*)idft_out0)[i], norm128), 1);
#elif defined(__arm__)
        ((int16x8_t*)idft_out0)[i] = vqdmulhq_s16(((int16x8_t*)idft_out0)[i], norm128);
#endif
      }

      break;

    case 24:
      dft(DFT_24,idft_in0, idft_out0, 1);
      break;

    case 36:
      dft(DFT_36,idft_in0, idft_out0, 1);
      break;

    case 48:
      dft(DFT_48,idft_in0, idft_out0, 1);
      break;

    case 60:
      dft(DFT_60,idft_in0, idft_out0, 1);
      break;

    case 72:
      dft(DFT_72,idft_in0, idft_out0, 1);
      break;

    case 96:
      dft(DFT_96,idft_in0, idft_out0, 1);
      break;

    case 108:
      dft(DFT_108,idft_in0, idft_out0, 1);
      break;

    case 120:
      dft(DFT_120,idft_in0, idft_out0, 1);
      break;

    case 144:
      dft(DFT_144,idft_in0, idft_out0, 1);
      break;

    case 180:
      dft(DFT_180,idft_in0, idft_out0, 1);
      break;

    case 192:
      dft(DFT_192,idft_in0, idft_out0, 1);
      break;

    case 216:
      dft(DFT_216,idft_in0, idft_out0, 1);
      break;

    case 240:
      dft(DFT_240,idft_in0, idft_out0, 1);
      break;

    case 288:
      dft(DFT_288,idft_in0, idft_out0, 1);
      break;

    case 300:
      dft(DFT_300,idft_in0, idft_out0, 1);
      break;

    case 324:
      dft(DFT_324,(int16_t*)idft_in0, (int16_t*)idft_out0, 1);
      break;

    case 360:
      dft(DFT_360,(int16_t*)idft_in0, (int16_t*)idft_out0, 1);
      break;

    case 384:
      dft(DFT_384,(int16_t*)idft_in0, (int16_t*)idft_out0, 1);
      break;

    case 432:
      dft(DFT_432,(int16_t*)idft_in0, (int16_t*)idft_out0, 1);
      break;

    case 480:
      dft(DFT_480,(int16_t*)idft_in0, (int16_t*)idft_out0, 1);
      break;

    case 540:
      dft(DFT_540,(int16_t*)idft_in0, (int16_t*)idft_out0, 1);
      break;

    case 576:
      dft(DFT_576,(int16_t*)idft_in0, (int16_t*)idft_out0, 1);
      break;

    case 600:
      dft(DFT_600,(int16_t*)idft_in0, (int16_t*)idft_out0, 1);
      break;

    case 648:
      dft(DFT_648,(int16_t*)idft_in0, (int16_t*)idft_out0, 1);
      break;

    case 720:
      dft(DFT_720,(int16_t*)idft_in0, (int16_t*)idft_out0, 1);
      break;

    case 768:
      dft(DFT_768,(int16_t*)idft_in0, (int16_t*)idft_out0, 1);
      break;

    case 864:
      dft(DFT_864,(int16_t*)idft_in0, (int16_t*)idft_out0, 1);
      break;

    case 900:
      dft(DFT_900,(int16_t*)idft_in0, (int16_t*)idft_out0, 1);
      break;

    case 960:
      dft(DFT_960,(int16_t*)idft_in0, (int16_t*)idft_out0, 1);
      break;

    case 972:
      dft(DFT_972,(int16_t*)idft_in0, (int16_t*)idft_out0, 1);
      break;

    case 1080:
      dft(DFT_1080,(int16_t*)idft_in0, (int16_t*)idft_out0, 1);
      break;

    case 1152:
      dft(DFT_1152,(int16_t*)idft_in0, (int16_t*)idft_out0, 1);
      break;

    case 1200:
      dft(DFT_1200,idft_in0, idft_out0, 1);
      break;

    case 1296:
      dft(DFT_1296,(int16_t*)idft_in0, (int16_t*)idft_out0, 1);
      break;

    case 1440:
      dft(DFT_1440,(int16_t*)idft_in0, (int16_t*)idft_out0, 1);
      break;

    case 1500:
      dft(DFT_1500,(int16_t*)idft_in0, (int16_t*)idft_out0, 1);
      break;

    case 1536:
      //dft(DFT_1536,(int16_t*)idft_in0, (int16_t*)idft_out0, 1);
      idft(IDFT_1536,(int16_t*)z, (int16_t*)z, 1);
      break;

    case 1620:
      dft(DFT_1620,(int16_t*)idft_in0, (int16_t*)idft_out0, 1);
      break;

    case 1728:
      dft(DFT_1728,(int16_t*)idft_in0, (int16_t*)idft_out0, 1);
      break;

    case 1800:
      dft(DFT_1800,(int16_t*)idft_in0, (int16_t*)idft_out0, 1);
      break;

    case 1920:
      dft(DFT_1920,(int16_t*)idft_in0, (int16_t*)idft_out0, 1);
      break;

    case 1944:
      dft(DFT_1944,(int16_t*)idft_in0, (int16_t*)idft_out0, 1);
      break;

    case 2160:
      dft(DFT_2160,(int16_t*)idft_in0, (int16_t*)idft_out0, 1);
      break;

    case 2304:
      dft(DFT_2304,(int16_t*)idft_in0, (int16_t*)idft_out0, 1);
      break;

    case 2400:
      dft(DFT_2400,(int16_t*)idft_in0, (int16_t*)idft_out0, 1);
      break;

    case 2592:
      dft(DFT_2592,(int16_t*)idft_in0, (int16_t*)idft_out0, 1);
      break;

    case 2700:
      dft(DFT_2700,(int16_t*)idft_in0, (int16_t*)idft_out0, 1);
      break;

    case 2880:
      dft(DFT_2880,(int16_t*)idft_in0, (int16_t*)idft_out0, 1);
      break;

    case 2916:
      dft(DFT_2916,(int16_t*)idft_in0, (int16_t*)idft_out0, 1);
      break;

    case 3000:
      dft(DFT_3000,(int16_t*)idft_in0, (int16_t*)idft_out0, 1);
      break;

    case 3072:
      //dft(DFT_3072,(int16_t*)idft_in0, (int16_t*)idft_out0, 1);
      idft(IDFT_3072,(int16_t*)z, (int16_t*)z, 1);
      break;

    case 3240:
      dft(DFT_3240,(int16_t*)idft_in0, (int16_t*)idft_out0, 1);
      break;

    default:
      // should not be reached
      LOG_E( PHY, "Unsupported Msc_PUSCH value of %"PRIu16"\n", Msc_PUSCH );
      return;
  }

  if ((Msc_PUSCH % 1536) > 0) {
    for (i = 0, ip = 0; i < Msc_PUSCH; i++, ip+=4)
      z[i] = ((uint32_t*)idft_out0)[ip];

    // conjugate output
    for (i = 0; i < (Msc_PUSCH>>2); i++) {
#if defined(__x86_64__) || defined(__i386__)
      ((__m128i*)z)[i] = _mm_sign_epi16(((__m128i*)z)[i], *(__m128i*)&conjugate2[0]);
#elif defined(__arm__)
      *&(((int16x8_t*)z)[i]) = vmulq_s16(*&(((int16x8_t*)z)[i]), *(int16x8_t*)&conjugate2[0]);
#endif
    }
  }

#if defined(__x86_64__) || defined(__i386__)
  _mm_empty();
  _m_empty();
#endif

}


void nr_ulsch_extract_rbs_single(int32_t **rxdataF,
                                 NR_gNB_PUSCH *pusch_vars,
                                 unsigned char symbol,
                                 uint8_t is_dmrs_symbol,
                                 nfapi_nr_pusch_pdu_t *pusch_pdu,
                                 NR_DL_FRAME_PARMS *frame_parms)
{

  unsigned short start_re, re, nb_re_pusch;
  unsigned char aarx;
  uint32_t rxF_ext_index = 0;
  uint32_t ul_ch0_ext_index = 0;
  uint32_t ul_ch0_index = 0;
  uint8_t k_prime;
  uint16_t n;
  int16_t *rxF,*rxF_ext;
  int *ul_ch0,*ul_ch0_ext;
  uint8_t delta = 0;

#ifdef DEBUG_RB_EXT

  printf("--------------------symbol = %d-----------------------\n", symbol);
  printf("--------------------ch_ext_index = %d-----------------------\n", symbol*NR_NB_SC_PER_RB * pusch_pdu->rb_size);

#endif

  uint8_t is_dmrs_re;
  start_re = (frame_parms->first_carrier_offset + (pusch_pdu->rb_start + pusch_pdu->bwp_start) * NR_NB_SC_PER_RB)%frame_parms->ofdm_symbol_size;
  nb_re_pusch = NR_NB_SC_PER_RB * pusch_pdu->rb_size;
#ifdef __AVX2__
  int nb_re_pusch2 = nb_re_pusch + (nb_re_pusch&7);
#else
  int nb_re_pusch2 = nb_re_pusch;
#endif

  for (aarx = 0; aarx < frame_parms->nb_antennas_rx; aarx++) {

    rxF       = (int16_t *)&rxdataF[aarx][symbol * frame_parms->ofdm_symbol_size];
    rxF_ext   = (int16_t *)&pusch_vars->rxdataF_ext[aarx][symbol * nb_re_pusch2]; // [hna] rxdataF_ext isn't contiguous in order to solve an alignment problem ib llr computation in case of mod_order = 4, 6

    ul_ch0     = &pusch_vars->ul_ch_estimates[aarx][pusch_vars->dmrs_symbol*frame_parms->ofdm_symbol_size]; // update channel estimates if new dmrs symbol are available

    ul_ch0_ext = &pusch_vars->ul_ch_estimates_ext[aarx][symbol*nb_re_pusch2];

    n = 0;
    k_prime = 0;
<<<<<<< HEAD
    rxF_ext_index = ul_ch0_ext_index = ul_ch0_index = 0; /* In RX Antenna(aarx) loop, Reset the index */
=======
    rxF_ext_index = 0;
    ul_ch0_ext_index = 0;
    ul_ch0_index = 0;
>>>>>>> c19ba39e

    if (is_dmrs_symbol == 0) {
      //
      //rxF[ ((start_re + re)*2)      % (frame_parms->ofdm_symbol_size*2)]);
      if (start_re + nb_re_pusch < frame_parms->ofdm_symbol_size) {
        memcpy1((void*)rxF_ext,
                (void*)&rxF[start_re*2],
                nb_re_pusch*sizeof(int32_t));
      } else {
	int neg_length = frame_parms->ofdm_symbol_size-start_re;
	int pos_length = nb_re_pusch-neg_length;

	memcpy1((void*)rxF_ext,(void*)&rxF[start_re*2],neg_length*sizeof(int32_t));
	memcpy1((void*)&rxF_ext[2*neg_length],(void*)rxF,pos_length*sizeof(int32_t));
      }
      memcpy1((void*)ul_ch0_ext,(void*)ul_ch0,nb_re_pusch*sizeof(int32_t));
    }
    else {
      for (re = 0; re < nb_re_pusch; re++) {

        is_dmrs_re = (re == get_dmrs_freq_idx_ul(n, k_prime, delta, pusch_pdu->dmrs_config_type));

#ifdef DEBUG_RB_EXT
        printf("re = %d, kprime %d, n %d, is_dmrs_symbol = %d, symbol = %d\n", re, k_prime, n, is_dmrs_symbol, symbol);
#endif

        /* save only data and respective channel estimates */
        if (is_dmrs_re == 0) {
          rxF_ext[rxF_ext_index]     = (rxF[ ((start_re + re)*2)      % (frame_parms->ofdm_symbol_size*2)]);
          rxF_ext[rxF_ext_index + 1] = (rxF[(((start_re + re)*2) + 1) % (frame_parms->ofdm_symbol_size*2)]);
          ul_ch0_ext[ul_ch0_ext_index] = ul_ch0[ul_ch0_index];

#ifdef DEBUG_RB_EXT
          printf("dmrs symb %d: rxF_ext[%d] = (%d,%d), ul_ch0_ext[%d] = (%d,%d)\n",
                 is_dmrs_symbol,rxF_ext_index>>1, rxF_ext[rxF_ext_index],rxF_ext[rxF_ext_index+1],
                 ul_ch0_ext_index,  ((int16_t*)&ul_ch0_ext[ul_ch0_ext_index])[0],  ((int16_t*)&ul_ch0_ext[ul_ch0_ext_index])[1]);
#endif
          ul_ch0_ext_index++;
          rxF_ext_index +=2;
        } else {
          n += k_prime;
          k_prime ^= 1;
        }
        ul_ch0_index++;
      }
    }
  }
}

void nr_ulsch_scale_channel(int **ul_ch_estimates_ext,
                            NR_DL_FRAME_PARMS *frame_parms,
                            NR_gNB_ULSCH_t **ulsch_gNB,
                            uint8_t symbol,
                            uint8_t is_dmrs_symbol,
                            unsigned short nb_rb,
                            pusch_dmrs_type_t pusch_dmrs_type)
{

#if defined(__x86_64__)||defined(__i386__)

  short rb, ch_amp;
  unsigned char aarx;
  __m128i *ul_ch128, ch_amp128;

  // Determine scaling amplitude based the symbol

  ch_amp = 1024*8; //((pilots) ? (ulsch_gNB[0]->sqrt_rho_b) : (ulsch_gNB[0]->sqrt_rho_a));

  LOG_D(PHY,"Scaling PUSCH Chest in OFDM symbol %d by %d, pilots %d nb_rb %d NCP %d symbol %d\n", symbol, ch_amp, is_dmrs_symbol, nb_rb, frame_parms->Ncp, symbol);
   // printf("Scaling PUSCH Chest in OFDM symbol %d by %d\n",symbol_mod,ch_amp);

  ch_amp128 = _mm_set1_epi16(ch_amp); // Q3.13

#ifdef __AVX2__
  int off = ((nb_rb&1) == 1)? 4:0;
#else
  int off = 0;
#endif

  for (aarx=0; aarx < frame_parms->nb_antennas_rx; aarx++) {

      ul_ch128 = (__m128i *)&ul_ch_estimates_ext[aarx][symbol*(off+(nb_rb*NR_NB_SC_PER_RB))];

      if (is_dmrs_symbol==1){
        if (pusch_dmrs_type == pusch_dmrs_type1)
          nb_rb = nb_rb>>1;
        else
          nb_rb = (2*nb_rb)/3;
      }

      for (rb=0;rb<nb_rb;rb++) {

        ul_ch128[0] = _mm_mulhi_epi16(ul_ch128[0], ch_amp128);
        ul_ch128[0] = _mm_slli_epi16(ul_ch128[0], 3);

        ul_ch128[1] = _mm_mulhi_epi16(ul_ch128[1], ch_amp128);
        ul_ch128[1] = _mm_slli_epi16(ul_ch128[1], 3);

        if (is_dmrs_symbol) {
          ul_ch128+=2;
        } else {
          ul_ch128[2] = _mm_mulhi_epi16(ul_ch128[2], ch_amp128);
          ul_ch128[2] = _mm_slli_epi16(ul_ch128[2], 3);
          ul_ch128+=3;

        }
      }
    }
#endif
}

//compute average channel_level on each (TX,RX) antenna pair
void nr_ulsch_channel_level(int **ul_ch_estimates_ext,
                            NR_DL_FRAME_PARMS *frame_parms,
                            int32_t *avg,
                            uint8_t symbol,
                            uint32_t len,
                            unsigned short nb_rb)
{

#if defined(__x86_64__)||defined(__i386__)

  short rb;
  unsigned char aatx, aarx;
  char nb_antennas_ue_tx = 1;
  __m128i *ul_ch128, avg128U;

  int16_t x = factor2(len);
  int16_t y = (len)>>x;

#ifdef __AVX2__
  int off = ((nb_rb&1) == 1)? 4:0;
#else
  int off = 0;
#endif

  for (aatx = 0; aatx < nb_antennas_ue_tx; aatx++)
    for (aarx = 0; aarx < frame_parms->nb_antennas_rx; aarx++) {
      //clear average level
      avg128U = _mm_setzero_si128();

      ul_ch128=(__m128i *)&ul_ch_estimates_ext[(aatx<<1)+aarx][symbol*(off+(nb_rb*12))];

      for (rb = 0; rb < len/12; rb++) {
        avg128U = _mm_add_epi32(avg128U, _mm_srai_epi32(_mm_madd_epi16(ul_ch128[0], ul_ch128[0]), x));
        avg128U = _mm_add_epi32(avg128U, _mm_srai_epi32(_mm_madd_epi16(ul_ch128[1], ul_ch128[1]), x));
        avg128U = _mm_add_epi32(avg128U, _mm_srai_epi32(_mm_madd_epi16(ul_ch128[2], ul_ch128[2]), x));
        ul_ch128+=3;
      }

      avg[(aatx<<1)+aarx] = (((int32_t*)&avg128U)[0] +
                             ((int32_t*)&avg128U)[1] +
                             ((int32_t*)&avg128U)[2] +
                             ((int32_t*)&avg128U)[3]   ) / y;

    }

  _mm_empty();
  _m_empty();

#elif defined(__arm__)

  short rb;
  unsigned char aatx, aarx, nre = 12, symbol_mod;
  int32x4_t avg128U;
  int16x4_t *ul_ch128;

  symbol_mod = (symbol>=(7-frame_parms->Ncp)) ? symbol-(7-frame_parms->Ncp) : symbol;

  for (aatx=0; aatx<frame_parms->nb_antenna_ports_gNB; aatx++) {
    for (aarx=0; aarx<frame_parms->nb_antennas_rx; aarx++) {
      //clear average level
      avg128U = vdupq_n_s32(0);
      // 5 is always a symbol with no pilots for both normal and extended prefix

      ul_ch128 = (int16x4_t *)&ul_ch_estimates_ext[(aatx<<1)+aarx][symbol*frame_parms->N_RB_UL*12];

      for (rb = 0; rb < nb_rb; rb++) {
        //  printf("rb %d : ",rb);
        //  print_shorts("ch",&ul_ch128[0]);
        avg128U = vqaddq_s32(avg128U, vmull_s16(ul_ch128[0], ul_ch128[0]));
        avg128U = vqaddq_s32(avg128U, vmull_s16(ul_ch128[1], ul_ch128[1]));
        avg128U = vqaddq_s32(avg128U, vmull_s16(ul_ch128[2], ul_ch128[2]));
        avg128U = vqaddq_s32(avg128U, vmull_s16(ul_ch128[3], ul_ch128[3]));

        if (((symbol_mod == 0) || (symbol_mod == (frame_parms->Ncp-1)))&&(frame_parms->nb_antenna_ports_gNB!=1)) {
          ul_ch128+=4;
        } else {
          avg128U = vqaddq_s32(avg128U, vmull_s16(ul_ch128[4], ul_ch128[4]));
          avg128U = vqaddq_s32(avg128U, vmull_s16(ul_ch128[5], ul_ch128[5]));
          ul_ch128+=6;
        }

        /*
          if (rb==0) {
          print_shorts("ul_ch128",&ul_ch128[0]);
          print_shorts("ul_ch128",&ul_ch128[1]);
          print_shorts("ul_ch128",&ul_ch128[2]);
          }
        */
      }

      if (symbol==2) //assume start symbol 2
          nre=6;
      else
          nre=12;

      avg[(aatx<<1)+aarx] = (((int32_t*)&avg128U)[0] +
                             ((int32_t*)&avg128U)[1] +
                             ((int32_t*)&avg128U)[2] +
                             ((int32_t*)&avg128U)[3]   ) / (nb_rb*nre);
    }
  }
#endif
}

void nr_ulsch_channel_compensation(int **rxdataF_ext,
                                   int **ul_ch_estimates_ext,
                                   int **ul_ch_mag,
                                   int **ul_ch_magb,
                                   int **rxdataF_comp,
                                   int **rho,
                                   NR_DL_FRAME_PARMS *frame_parms,
                                   unsigned char symbol,
                                   uint8_t is_dmrs_symbol,
                                   unsigned char mod_order,
                                   unsigned short nb_rb,
                                   unsigned char output_shift) {


#ifdef DEBUG_CH_COMP
  int16_t *rxF, *ul_ch;
  int prnt_idx;

  rxF   = (int16_t *)&rxdataF_ext[0][symbol*(off+(nb_rb*12))];
  ul_ch = (int16_t *)&ul_ch_estimates_ext[0][symbol*(off+(nb_rb*1))2];

  printf("--------------------symbol = %d, mod_order = %d, output_shift = %d-----------------------\n", symbol, mod_order, output_shift);
  printf("----------------Before compensation------------------\n");

  for (prnt_idx=0;prnt_idx<12*nb_rb*2;prnt_idx+=2){

    printf("rxF[%d] = (%d,%d)\n", prnt_idx>>1, rxF[prnt_idx],rxF[prnt_idx+1]);
    printf("ul_ch[%d] = (%d,%d)\n", prnt_idx>>1, ul_ch[prnt_idx],ul_ch[prnt_idx+1]);

  }

#endif

#ifdef DEBUG_CH_MAG
  int16_t *ch_mag;
  int print_idx;


  ch_mag   = (int16_t *)&ul_ch_mag[0][symbol*(off+(nb_rb*12))];

  printf("--------------------symbol = %d, mod_order = %d-----------------------\n", symbol, mod_order);
  printf("----------------Before computation------------------\n");

  for (print_idx=0;print_idx<50;print_idx++){

    printf("ch_mag[%d] = %d\n", print_idx, ch_mag[print_idx]);

  }

#endif

#ifdef __AVX2__
  int off = ((nb_rb&1) == 1)? 4:0;
#else
  int off = 0;
#endif

#if defined(__i386) || defined(__x86_64__)

  unsigned short rb;
  unsigned char aatx,aarx;
  char nb_antennas_ue_tx = 1;
  __m128i *ul_ch128,*ul_ch128_2,*ul_ch_mag128,*ul_ch_mag128b,*rxdataF128,*rxdataF_comp128,*rho128;
  __m128i mmtmpD0,mmtmpD1,mmtmpD2,mmtmpD3,QAM_amp128,QAM_amp128b;
  QAM_amp128b = _mm_setzero_si128();

  for (aatx=0; aatx<nb_antennas_ue_tx; aatx++) {

    if (mod_order == 4) {
      QAM_amp128 = _mm_set1_epi16(QAM16_n1);  // 2/sqrt(10)
      QAM_amp128b = _mm_setzero_si128();
    } else if (mod_order == 6) {
      QAM_amp128  = _mm_set1_epi16(QAM64_n1); //
      QAM_amp128b = _mm_set1_epi16(QAM64_n2);
    }

    //    printf("comp: rxdataF_comp %p, symbol %d\n",rxdataF_comp[0],symbol);

    for (aarx=0; aarx<frame_parms->nb_antennas_rx; aarx++) {

      ul_ch128          = (__m128i *)&ul_ch_estimates_ext[(aatx<<1)+aarx][symbol*(off+(nb_rb*12))];
      ul_ch_mag128      = (__m128i *)&ul_ch_mag[(aatx<<1)+aarx][symbol*(off+(nb_rb*12))];
      ul_ch_mag128b     = (__m128i *)&ul_ch_magb[(aatx<<1)+aarx][symbol*(off+(nb_rb*12))];
      rxdataF128        = (__m128i *)&rxdataF_ext[aarx][symbol*(off+(nb_rb*12))];
      rxdataF_comp128   = (__m128i *)&rxdataF_comp[(aatx<<1)+aarx][symbol*(off+(nb_rb*12))];


      for (rb=0; rb<nb_rb; rb++) {
        if (mod_order>2) {
          // get channel amplitude if not QPSK

          //print_shorts("ch:",(int16_t*)&ul_ch128[0]);

          mmtmpD0 = _mm_madd_epi16(ul_ch128[0],ul_ch128[0]);
          mmtmpD0 = _mm_srai_epi32(mmtmpD0,output_shift);

          mmtmpD1 = _mm_madd_epi16(ul_ch128[1],ul_ch128[1]);
          mmtmpD1 = _mm_srai_epi32(mmtmpD1,output_shift);

          mmtmpD0 = _mm_packs_epi32(mmtmpD0,mmtmpD1);

          // store channel magnitude here in a new field of ulsch

          ul_ch_mag128[0] = _mm_unpacklo_epi16(mmtmpD0,mmtmpD0);
          ul_ch_mag128b[0] = ul_ch_mag128[0];
          ul_ch_mag128[0] = _mm_mulhi_epi16(ul_ch_mag128[0],QAM_amp128);
          ul_ch_mag128[0] = _mm_slli_epi16(ul_ch_mag128[0],1);

          // print_ints("ch: = ",(int32_t*)&mmtmpD0);
          // print_shorts("QAM_amp:",(int16_t*)&QAM_amp128);
          // print_shorts("mag:",(int16_t*)&ul_ch_mag128[0]);

          ul_ch_mag128[1] = _mm_unpackhi_epi16(mmtmpD0,mmtmpD0);
          ul_ch_mag128b[1] = ul_ch_mag128[1];
          ul_ch_mag128[1] = _mm_mulhi_epi16(ul_ch_mag128[1],QAM_amp128);
          ul_ch_mag128[1] = _mm_slli_epi16(ul_ch_mag128[1],1);

          if (is_dmrs_symbol==0) {
            mmtmpD0 = _mm_madd_epi16(ul_ch128[2],ul_ch128[2]);
            mmtmpD0 = _mm_srai_epi32(mmtmpD0,output_shift);
            mmtmpD1 = _mm_packs_epi32(mmtmpD0,mmtmpD0);

            ul_ch_mag128[2] = _mm_unpacklo_epi16(mmtmpD1,mmtmpD1);
            ul_ch_mag128b[2] = ul_ch_mag128[2];

            ul_ch_mag128[2] = _mm_mulhi_epi16(ul_ch_mag128[2],QAM_amp128);
            ul_ch_mag128[2] = _mm_slli_epi16(ul_ch_mag128[2],1);
          }

          ul_ch_mag128b[0] = _mm_mulhi_epi16(ul_ch_mag128b[0],QAM_amp128b);
          ul_ch_mag128b[0] = _mm_slli_epi16(ul_ch_mag128b[0],1);


          ul_ch_mag128b[1] = _mm_mulhi_epi16(ul_ch_mag128b[1],QAM_amp128b);
          ul_ch_mag128b[1] = _mm_slli_epi16(ul_ch_mag128b[1],1);

          if (is_dmrs_symbol==0) {
            ul_ch_mag128b[2] = _mm_mulhi_epi16(ul_ch_mag128b[2],QAM_amp128b);
            ul_ch_mag128b[2] = _mm_slli_epi16(ul_ch_mag128b[2],1);
          }
        }

        // multiply by conjugated channel
        mmtmpD0 = _mm_madd_epi16(ul_ch128[0],rxdataF128[0]);
        //  print_ints("re",&mmtmpD0);

        // mmtmpD0 contains real part of 4 consecutive outputs (32-bit)
        mmtmpD1 = _mm_shufflelo_epi16(ul_ch128[0],_MM_SHUFFLE(2,3,0,1));
        mmtmpD1 = _mm_shufflehi_epi16(mmtmpD1,_MM_SHUFFLE(2,3,0,1));
        mmtmpD1 = _mm_sign_epi16(mmtmpD1,*(__m128i*)&conjugate[0]);
        //  print_ints("im",&mmtmpD1);
        mmtmpD1 = _mm_madd_epi16(mmtmpD1,rxdataF128[0]);
        // mmtmpD1 contains imag part of 4 consecutive outputs (32-bit)
        mmtmpD0 = _mm_srai_epi32(mmtmpD0,output_shift);
        //  print_ints("re(shift)",&mmtmpD0);
        mmtmpD1 = _mm_srai_epi32(mmtmpD1,output_shift);
        //  print_ints("im(shift)",&mmtmpD1);
        mmtmpD2 = _mm_unpacklo_epi32(mmtmpD0,mmtmpD1);
        mmtmpD3 = _mm_unpackhi_epi32(mmtmpD0,mmtmpD1);
        //        print_ints("c0",&mmtmpD2);
        //  print_ints("c1",&mmtmpD3);
        rxdataF_comp128[0] = _mm_packs_epi32(mmtmpD2,mmtmpD3);
        //  print_shorts("rx:",rxdataF128);
        //  print_shorts("ch:",ul_ch128);
        //  print_shorts("pack:",rxdataF_comp128);

        // multiply by conjugated channel
        mmtmpD0 = _mm_madd_epi16(ul_ch128[1],rxdataF128[1]);
        // mmtmpD0 contains real part of 4 consecutive outputs (32-bit)
        mmtmpD1 = _mm_shufflelo_epi16(ul_ch128[1],_MM_SHUFFLE(2,3,0,1));
        mmtmpD1 = _mm_shufflehi_epi16(mmtmpD1,_MM_SHUFFLE(2,3,0,1));
        mmtmpD1 = _mm_sign_epi16(mmtmpD1,*(__m128i*)conjugate);
        mmtmpD1 = _mm_madd_epi16(mmtmpD1,rxdataF128[1]);
        // mmtmpD1 contains imag part of 4 consecutive outputs (32-bit)
        mmtmpD0 = _mm_srai_epi32(mmtmpD0,output_shift);
        mmtmpD1 = _mm_srai_epi32(mmtmpD1,output_shift);
        mmtmpD2 = _mm_unpacklo_epi32(mmtmpD0,mmtmpD1);
        mmtmpD3 = _mm_unpackhi_epi32(mmtmpD0,mmtmpD1);

        rxdataF_comp128[1] = _mm_packs_epi32(mmtmpD2,mmtmpD3);
        //  print_shorts("rx:",rxdataF128+1);
        //  print_shorts("ch:",ul_ch128+1);
        //  print_shorts("pack:",rxdataF_comp128+1);

        if (is_dmrs_symbol==0) {
          // multiply by conjugated channel
          mmtmpD0 = _mm_madd_epi16(ul_ch128[2],rxdataF128[2]);
          // mmtmpD0 contains real part of 4 consecutive outputs (32-bit)
          mmtmpD1 = _mm_shufflelo_epi16(ul_ch128[2],_MM_SHUFFLE(2,3,0,1));
          mmtmpD1 = _mm_shufflehi_epi16(mmtmpD1,_MM_SHUFFLE(2,3,0,1));
          mmtmpD1 = _mm_sign_epi16(mmtmpD1,*(__m128i*)conjugate);
          mmtmpD1 = _mm_madd_epi16(mmtmpD1,rxdataF128[2]);
          // mmtmpD1 contains imag part of 4 consecutive outputs (32-bit)
          mmtmpD0 = _mm_srai_epi32(mmtmpD0,output_shift);
          mmtmpD1 = _mm_srai_epi32(mmtmpD1,output_shift);
          mmtmpD2 = _mm_unpacklo_epi32(mmtmpD0,mmtmpD1);
          mmtmpD3 = _mm_unpackhi_epi32(mmtmpD0,mmtmpD1);

          rxdataF_comp128[2] = _mm_packs_epi32(mmtmpD2,mmtmpD3);
          //  print_shorts("rx:",rxdataF128+2);
          //  print_shorts("ch:",ul_ch128+2);
          //        print_shorts("pack:",rxdataF_comp128+2);

          ul_ch128+=3;
          ul_ch_mag128+=3;
          ul_ch_mag128b+=3;
          rxdataF128+=3;
          rxdataF_comp128+=3;
        } else { // we have a smaller PUSCH in symbols with pilots so skip last group of 4 REs and increment less
          ul_ch128+=2;
          ul_ch_mag128+=2;
          ul_ch_mag128b+=2;
          rxdataF128+=2;
          rxdataF_comp128+=2;
        }

      }
    }
  }

  if (rho) {

    for (aarx=0; aarx<frame_parms->nb_antennas_rx; aarx++) {
      rho128        = (__m128i *)&rho[aarx][symbol*frame_parms->N_RB_UL*12];
      ul_ch128      = (__m128i *)&ul_ch_estimates_ext[aarx][symbol*frame_parms->N_RB_UL*12];
      ul_ch128_2    = (__m128i *)&ul_ch_estimates_ext[2+aarx][symbol*frame_parms->N_RB_UL*12];

      for (rb=0; rb<nb_rb; rb++) {
        // multiply by conjugated channel
        mmtmpD0 = _mm_madd_epi16(ul_ch128[0],ul_ch128_2[0]);
        //  print_ints("re",&mmtmpD0);

        // mmtmpD0 contains real part of 4 consecutive outputs (32-bit)
        mmtmpD1 = _mm_shufflelo_epi16(ul_ch128[0],_MM_SHUFFLE(2,3,0,1));
        mmtmpD1 = _mm_shufflehi_epi16(mmtmpD1,_MM_SHUFFLE(2,3,0,1));
        mmtmpD1 = _mm_sign_epi16(mmtmpD1,*(__m128i*)&conjugate[0]);
        //  print_ints("im",&mmtmpD1);
        mmtmpD1 = _mm_madd_epi16(mmtmpD1,ul_ch128_2[0]);
        // mmtmpD1 contains imag part of 4 consecutive outputs (32-bit)
        mmtmpD0 = _mm_srai_epi32(mmtmpD0,output_shift);
        //  print_ints("re(shift)",&mmtmpD0);
        mmtmpD1 = _mm_srai_epi32(mmtmpD1,output_shift);
        //  print_ints("im(shift)",&mmtmpD1);
        mmtmpD2 = _mm_unpacklo_epi32(mmtmpD0,mmtmpD1);
        mmtmpD3 = _mm_unpackhi_epi32(mmtmpD0,mmtmpD1);
        //        print_ints("c0",&mmtmpD2);
        //  print_ints("c1",&mmtmpD3);
        rho128[0] = _mm_packs_epi32(mmtmpD2,mmtmpD3);

        //print_shorts("rx:",ul_ch128_2);
        //print_shorts("ch:",ul_ch128);
        //print_shorts("pack:",rho128);

        // multiply by conjugated channel
        mmtmpD0 = _mm_madd_epi16(ul_ch128[1],ul_ch128_2[1]);
        // mmtmpD0 contains real part of 4 consecutive outputs (32-bit)
        mmtmpD1 = _mm_shufflelo_epi16(ul_ch128[1],_MM_SHUFFLE(2,3,0,1));
        mmtmpD1 = _mm_shufflehi_epi16(mmtmpD1,_MM_SHUFFLE(2,3,0,1));
        mmtmpD1 = _mm_sign_epi16(mmtmpD1,*(__m128i*)conjugate);
        mmtmpD1 = _mm_madd_epi16(mmtmpD1,ul_ch128_2[1]);
        // mmtmpD1 contains imag part of 4 consecutive outputs (32-bit)
        mmtmpD0 = _mm_srai_epi32(mmtmpD0,output_shift);
        mmtmpD1 = _mm_srai_epi32(mmtmpD1,output_shift);
        mmtmpD2 = _mm_unpacklo_epi32(mmtmpD0,mmtmpD1);
        mmtmpD3 = _mm_unpackhi_epi32(mmtmpD0,mmtmpD1);


        rho128[1] =_mm_packs_epi32(mmtmpD2,mmtmpD3);
        //print_shorts("rx:",ul_ch128_2+1);
        //print_shorts("ch:",ul_ch128+1);
        //print_shorts("pack:",rho128+1);
        // multiply by conjugated channel
        mmtmpD0 = _mm_madd_epi16(ul_ch128[2],ul_ch128_2[2]);
        // mmtmpD0 contains real part of 4 consecutive outputs (32-bit)
        mmtmpD1 = _mm_shufflelo_epi16(ul_ch128[2],_MM_SHUFFLE(2,3,0,1));
        mmtmpD1 = _mm_shufflehi_epi16(mmtmpD1,_MM_SHUFFLE(2,3,0,1));
        mmtmpD1 = _mm_sign_epi16(mmtmpD1,*(__m128i*)conjugate);
        mmtmpD1 = _mm_madd_epi16(mmtmpD1,ul_ch128_2[2]);
        // mmtmpD1 contains imag part of 4 consecutive outputs (32-bit)
        mmtmpD0 = _mm_srai_epi32(mmtmpD0,output_shift);
        mmtmpD1 = _mm_srai_epi32(mmtmpD1,output_shift);
        mmtmpD2 = _mm_unpacklo_epi32(mmtmpD0,mmtmpD1);
        mmtmpD3 = _mm_unpackhi_epi32(mmtmpD0,mmtmpD1);

        rho128[2] = _mm_packs_epi32(mmtmpD2,mmtmpD3);
        //print_shorts("rx:",ul_ch128_2+2);
        //print_shorts("ch:",ul_ch128+2);
        //print_shorts("pack:",rho128+2);

        ul_ch128+=3;
        ul_ch128_2+=3;
        rho128+=3;

      }

    }
  }

  _mm_empty();
  _m_empty();

#elif defined(__arm__)

  unsigned short rb;
  unsigned char aatx,aarx,symbol_mod,is_dmrs_symbol=0;

  int16x4_t *ul_ch128,*ul_ch128_2,*rxdataF128;
  int32x4_t mmtmpD0,mmtmpD1,mmtmpD0b,mmtmpD1b;
  int16x8_t *ul_ch_mag128,*ul_ch_mag128b,mmtmpD2,mmtmpD3,mmtmpD4;
  int16x8_t QAM_amp128,QAM_amp128b;
  int16x4x2_t *rxdataF_comp128,*rho128;

  int16_t conj[4]__attribute__((aligned(16))) = {1,-1,1,-1};
  int32x4_t output_shift128 = vmovq_n_s32(-(int32_t)output_shift);

  symbol_mod = (symbol>=(7-frame_parms->Ncp)) ? symbol-(7-frame_parms->Ncp) : symbol;

  if ((symbol_mod == 0) || (symbol_mod == (4-frame_parms->Ncp))) {
    if (frame_parms->nb_antenna_ports_gNB==1) { // 10 out of 12 so don't reduce size
      nb_rb=1+(5*nb_rb/6);
    }
    else {
      is_dmrs_symbol=1;
    }
  }

  for (aatx=0; aatx<frame_parms->nb_antenna_ports_gNB; aatx++) {
    if (mod_order == 4) {
      QAM_amp128  = vmovq_n_s16(QAM16_n1);  // 2/sqrt(10)
      QAM_amp128b = vmovq_n_s16(0);
    } else if (mod_order == 6) {
      QAM_amp128  = vmovq_n_s16(QAM64_n1); //
      QAM_amp128b = vmovq_n_s16(QAM64_n2);
    }
    //    printf("comp: rxdataF_comp %p, symbol %d\n",rxdataF_comp[0],symbol);

    for (aarx=0; aarx<frame_parms->nb_antennas_rx; aarx++) {
      ul_ch128          = (int16x4_t*)&ul_ch_estimates_ext[(aatx<<1)+aarx][symbol*frame_parms->N_RB_UL*12];
      ul_ch_mag128      = (int16x8_t*)&ul_ch_mag[(aatx<<1)+aarx][symbol*frame_parms->N_RB_UL*12];
      ul_ch_mag128b     = (int16x8_t*)&ul_ch_magb[(aatx<<1)+aarx][symbol*frame_parms->N_RB_UL*12];
      rxdataF128        = (int16x4_t*)&rxdataF_ext[aarx][symbol*frame_parms->N_RB_UL*12];
      rxdataF_comp128   = (int16x4x2_t*)&rxdataF_comp[(aatx<<1)+aarx][symbol*frame_parms->N_RB_UL*12];

      for (rb=0; rb<nb_rb; rb++) {
  if (mod_order>2) {
    // get channel amplitude if not QPSK
    mmtmpD0 = vmull_s16(ul_ch128[0], ul_ch128[0]);
    // mmtmpD0 = [ch0*ch0,ch1*ch1,ch2*ch2,ch3*ch3];
    mmtmpD0 = vqshlq_s32(vqaddq_s32(mmtmpD0,vrev64q_s32(mmtmpD0)),output_shift128);
    // mmtmpD0 = [ch0*ch0 + ch1*ch1,ch0*ch0 + ch1*ch1,ch2*ch2 + ch3*ch3,ch2*ch2 + ch3*ch3]>>output_shift128 on 32-bits
    mmtmpD1 = vmull_s16(ul_ch128[1], ul_ch128[1]);
    mmtmpD1 = vqshlq_s32(vqaddq_s32(mmtmpD1,vrev64q_s32(mmtmpD1)),output_shift128);
    mmtmpD2 = vcombine_s16(vmovn_s32(mmtmpD0),vmovn_s32(mmtmpD1));
    // mmtmpD2 = [ch0*ch0 + ch1*ch1,ch0*ch0 + ch1*ch1,ch2*ch2 + ch3*ch3,ch2*ch2 + ch3*ch3,ch4*ch4 + ch5*ch5,ch4*ch4 + ch5*ch5,ch6*ch6 + ch7*ch7,ch6*ch6 + ch7*ch7]>>output_shift128 on 16-bits
    mmtmpD0 = vmull_s16(ul_ch128[2], ul_ch128[2]);
    mmtmpD0 = vqshlq_s32(vqaddq_s32(mmtmpD0,vrev64q_s32(mmtmpD0)),output_shift128);
    mmtmpD1 = vmull_s16(ul_ch128[3], ul_ch128[3]);
    mmtmpD1 = vqshlq_s32(vqaddq_s32(mmtmpD1,vrev64q_s32(mmtmpD1)),output_shift128);
    mmtmpD3 = vcombine_s16(vmovn_s32(mmtmpD0),vmovn_s32(mmtmpD1));
    if (is_dmrs_symbol==0) {
      mmtmpD0 = vmull_s16(ul_ch128[4], ul_ch128[4]);
      mmtmpD0 = vqshlq_s32(vqaddq_s32(mmtmpD0,vrev64q_s32(mmtmpD0)),output_shift128);
      mmtmpD1 = vmull_s16(ul_ch128[5], ul_ch128[5]);
      mmtmpD1 = vqshlq_s32(vqaddq_s32(mmtmpD1,vrev64q_s32(mmtmpD1)),output_shift128);
      mmtmpD4 = vcombine_s16(vmovn_s32(mmtmpD0),vmovn_s32(mmtmpD1));
    }

    ul_ch_mag128b[0] = vqdmulhq_s16(mmtmpD2,QAM_amp128b);
    ul_ch_mag128b[1] = vqdmulhq_s16(mmtmpD3,QAM_amp128b);
    ul_ch_mag128[0] = vqdmulhq_s16(mmtmpD2,QAM_amp128);
    ul_ch_mag128[1] = vqdmulhq_s16(mmtmpD3,QAM_amp128);

    if (is_dmrs_symbol==0) {
      ul_ch_mag128b[2] = vqdmulhq_s16(mmtmpD4,QAM_amp128b);
      ul_ch_mag128[2]  = vqdmulhq_s16(mmtmpD4,QAM_amp128);
    }
  }

  mmtmpD0 = vmull_s16(ul_ch128[0], rxdataF128[0]);
  //mmtmpD0 = [Re(ch[0])Re(rx[0]) Im(ch[0])Im(ch[0]) Re(ch[1])Re(rx[1]) Im(ch[1])Im(ch[1])]
  mmtmpD1 = vmull_s16(ul_ch128[1], rxdataF128[1]);
  //mmtmpD1 = [Re(ch[2])Re(rx[2]) Im(ch[2])Im(ch[2]) Re(ch[3])Re(rx[3]) Im(ch[3])Im(ch[3])]
  mmtmpD0 = vcombine_s32(vpadd_s32(vget_low_s32(mmtmpD0),vget_high_s32(mmtmpD0)),
             vpadd_s32(vget_low_s32(mmtmpD1),vget_high_s32(mmtmpD1)));
  //mmtmpD0 = [Re(ch[0])Re(rx[0])+Im(ch[0])Im(ch[0]) Re(ch[1])Re(rx[1])+Im(ch[1])Im(ch[1]) Re(ch[2])Re(rx[2])+Im(ch[2])Im(ch[2]) Re(ch[3])Re(rx[3])+Im(ch[3])Im(ch[3])]

  mmtmpD0b = vmull_s16(vrev32_s16(vmul_s16(ul_ch128[0],*(int16x4_t*)conj)), rxdataF128[0]);
  //mmtmpD0 = [-Im(ch[0])Re(rx[0]) Re(ch[0])Im(rx[0]) -Im(ch[1])Re(rx[1]) Re(ch[1])Im(rx[1])]
  mmtmpD1b = vmull_s16(vrev32_s16(vmul_s16(ul_ch128[1],*(int16x4_t*)conj)), rxdataF128[1]);
  //mmtmpD0 = [-Im(ch[2])Re(rx[2]) Re(ch[2])Im(rx[2]) -Im(ch[3])Re(rx[3]) Re(ch[3])Im(rx[3])]
  mmtmpD1 = vcombine_s32(vpadd_s32(vget_low_s32(mmtmpD0b),vget_high_s32(mmtmpD0b)),
             vpadd_s32(vget_low_s32(mmtmpD1b),vget_high_s32(mmtmpD1b)));
  //mmtmpD1 = [-Im(ch[0])Re(rx[0])+Re(ch[0])Im(rx[0]) -Im(ch[1])Re(rx[1])+Re(ch[1])Im(rx[1]) -Im(ch[2])Re(rx[2])+Re(ch[2])Im(rx[2]) -Im(ch[3])Re(rx[3])+Re(ch[3])Im(rx[3])]

  mmtmpD0 = vqshlq_s32(mmtmpD0,output_shift128);
  mmtmpD1 = vqshlq_s32(mmtmpD1,output_shift128);
  rxdataF_comp128[0] = vzip_s16(vmovn_s32(mmtmpD0),vmovn_s32(mmtmpD1));
  mmtmpD0 = vmull_s16(ul_ch128[2], rxdataF128[2]);
  mmtmpD1 = vmull_s16(ul_ch128[3], rxdataF128[3]);
  mmtmpD0 = vcombine_s32(vpadd_s32(vget_low_s32(mmtmpD0),vget_high_s32(mmtmpD0)),
             vpadd_s32(vget_low_s32(mmtmpD1),vget_high_s32(mmtmpD1)));
  mmtmpD0b = vmull_s16(vrev32_s16(vmul_s16(ul_ch128[2],*(int16x4_t*)conj)), rxdataF128[2]);
  mmtmpD1b = vmull_s16(vrev32_s16(vmul_s16(ul_ch128[3],*(int16x4_t*)conj)), rxdataF128[3]);
  mmtmpD1 = vcombine_s32(vpadd_s32(vget_low_s32(mmtmpD0b),vget_high_s32(mmtmpD0b)),
             vpadd_s32(vget_low_s32(mmtmpD1b),vget_high_s32(mmtmpD1b)));
  mmtmpD0 = vqshlq_s32(mmtmpD0,output_shift128);
  mmtmpD1 = vqshlq_s32(mmtmpD1,output_shift128);
  rxdataF_comp128[1] = vzip_s16(vmovn_s32(mmtmpD0),vmovn_s32(mmtmpD1));

  if (is_dmrs_symbol==0) {
    mmtmpD0 = vmull_s16(ul_ch128[4], rxdataF128[4]);
    mmtmpD1 = vmull_s16(ul_ch128[5], rxdataF128[5]);
    mmtmpD0 = vcombine_s32(vpadd_s32(vget_low_s32(mmtmpD0),vget_high_s32(mmtmpD0)),
         vpadd_s32(vget_low_s32(mmtmpD1),vget_high_s32(mmtmpD1)));

    mmtmpD0b = vmull_s16(vrev32_s16(vmul_s16(ul_ch128[4],*(int16x4_t*)conj)), rxdataF128[4]);
    mmtmpD1b = vmull_s16(vrev32_s16(vmul_s16(ul_ch128[5],*(int16x4_t*)conj)), rxdataF128[5]);
    mmtmpD1 = vcombine_s32(vpadd_s32(vget_low_s32(mmtmpD0b),vget_high_s32(mmtmpD0b)),
         vpadd_s32(vget_low_s32(mmtmpD1b),vget_high_s32(mmtmpD1b)));


    mmtmpD0 = vqshlq_s32(mmtmpD0,output_shift128);
    mmtmpD1 = vqshlq_s32(mmtmpD1,output_shift128);
    rxdataF_comp128[2] = vzip_s16(vmovn_s32(mmtmpD0),vmovn_s32(mmtmpD1));


    ul_ch128+=6;
    ul_ch_mag128+=3;
    ul_ch_mag128b+=3;
    rxdataF128+=6;
    rxdataF_comp128+=3;

  } else { // we have a smaller PUSCH in symbols with pilots so skip last group of 4 REs and increment less
    ul_ch128+=4;
    ul_ch_mag128+=2;
    ul_ch_mag128b+=2;
    rxdataF128+=4;
    rxdataF_comp128+=2;
  }
      }
    }
  }

  if (rho) {
    for (aarx=0; aarx<frame_parms->nb_antennas_rx; aarx++) {
      rho128        = (int16x4x2_t*)&rho[aarx][symbol*frame_parms->N_RB_UL*12];
      ul_ch128      = (int16x4_t*)&ul_ch_estimates_ext[aarx][symbol*frame_parms->N_RB_UL*12];
      ul_ch128_2    = (int16x4_t*)&ul_ch_estimates_ext[2+aarx][symbol*frame_parms->N_RB_UL*12];
      for (rb=0; rb<nb_rb; rb++) {
  mmtmpD0 = vmull_s16(ul_ch128[0], ul_ch128_2[0]);
  mmtmpD1 = vmull_s16(ul_ch128[1], ul_ch128_2[1]);
  mmtmpD0 = vcombine_s32(vpadd_s32(vget_low_s32(mmtmpD0),vget_high_s32(mmtmpD0)),
             vpadd_s32(vget_low_s32(mmtmpD1),vget_high_s32(mmtmpD1)));
  mmtmpD0b = vmull_s16(vrev32_s16(vmul_s16(ul_ch128[0],*(int16x4_t*)conj)), ul_ch128_2[0]);
  mmtmpD1b = vmull_s16(vrev32_s16(vmul_s16(ul_ch128[1],*(int16x4_t*)conj)), ul_ch128_2[1]);
  mmtmpD1 = vcombine_s32(vpadd_s32(vget_low_s32(mmtmpD0b),vget_high_s32(mmtmpD0b)),
             vpadd_s32(vget_low_s32(mmtmpD1b),vget_high_s32(mmtmpD1b)));

  mmtmpD0 = vqshlq_s32(mmtmpD0,output_shift128);
  mmtmpD1 = vqshlq_s32(mmtmpD1,output_shift128);
  rho128[0] = vzip_s16(vmovn_s32(mmtmpD0),vmovn_s32(mmtmpD1));

  mmtmpD0 = vmull_s16(ul_ch128[2], ul_ch128_2[2]);
  mmtmpD1 = vmull_s16(ul_ch128[3], ul_ch128_2[3]);
  mmtmpD0 = vcombine_s32(vpadd_s32(vget_low_s32(mmtmpD0),vget_high_s32(mmtmpD0)),
             vpadd_s32(vget_low_s32(mmtmpD1),vget_high_s32(mmtmpD1)));
  mmtmpD0b = vmull_s16(vrev32_s16(vmul_s16(ul_ch128[2],*(int16x4_t*)conj)), ul_ch128_2[2]);
  mmtmpD1b = vmull_s16(vrev32_s16(vmul_s16(ul_ch128[3],*(int16x4_t*)conj)), ul_ch128_2[3]);
  mmtmpD1 = vcombine_s32(vpadd_s32(vget_low_s32(mmtmpD0b),vget_high_s32(mmtmpD0b)),
             vpadd_s32(vget_low_s32(mmtmpD1b),vget_high_s32(mmtmpD1b)));

  mmtmpD0 = vqshlq_s32(mmtmpD0,output_shift128);
  mmtmpD1 = vqshlq_s32(mmtmpD1,output_shift128);
  rho128[1] = vzip_s16(vmovn_s32(mmtmpD0),vmovn_s32(mmtmpD1));

  mmtmpD0 = vmull_s16(ul_ch128[0], ul_ch128_2[0]);
  mmtmpD1 = vmull_s16(ul_ch128[1], ul_ch128_2[1]);
  mmtmpD0 = vcombine_s32(vpadd_s32(vget_low_s32(mmtmpD0),vget_high_s32(mmtmpD0)),
             vpadd_s32(vget_low_s32(mmtmpD1),vget_high_s32(mmtmpD1)));
  mmtmpD0b = vmull_s16(vrev32_s16(vmul_s16(ul_ch128[4],*(int16x4_t*)conj)), ul_ch128_2[4]);
  mmtmpD1b = vmull_s16(vrev32_s16(vmul_s16(ul_ch128[5],*(int16x4_t*)conj)), ul_ch128_2[5]);
  mmtmpD1 = vcombine_s32(vpadd_s32(vget_low_s32(mmtmpD0b),vget_high_s32(mmtmpD0b)),
             vpadd_s32(vget_low_s32(mmtmpD1b),vget_high_s32(mmtmpD1b)));

  mmtmpD0 = vqshlq_s32(mmtmpD0,output_shift128);
  mmtmpD1 = vqshlq_s32(mmtmpD1,output_shift128);
  rho128[2] = vzip_s16(vmovn_s32(mmtmpD0),vmovn_s32(mmtmpD1));


  ul_ch128+=6;
  ul_ch128_2+=6;
  rho128+=3;
      }
    }
  }
#endif


#ifdef DEBUG_CH_COMP

  rxF   = (int16_t *)&rxdataF_comp[0][(symbol*(off+(nb_rb*12)))];

  printf("----------------After compansation------------------\n");

  for (prnt_idx=0;prnt_idx<12*nb_rb*2;prnt_idx+=2){

    printf("rxF[%d] = (%d,%d)\n", prnt_idx>>1, rxF[prnt_idx],rxF[prnt_idx+1]);

  }

#endif

#ifdef DEBUG_CH_MAG


  ch_mag   = (int16_t *)&ul_ch_mag[0][(symbol*(off+(nb_rb*12)))];

  printf("----------------After computation------------------\n");

  for (print_idx=0;print_idx<12*nb_rb*2;print_idx+=2){

    printf("ch_mag[%d] = (%d,%d)\n", print_idx>>1, ch_mag[print_idx],ch_mag[print_idx+1]);

  }

#endif

}

void nr_ulsch_detection_mrc(NR_DL_FRAME_PARMS *frame_parms,
			    int32_t **rxdataF_comp,
			    int32_t **ul_ch_mag,
			    int32_t **ul_ch_magb,
			    uint8_t symbol,
			    uint16_t nb_rb) {
  int n_rx = frame_parms->nb_antennas_rx;
#if defined(__x86_64__) || defined(__i386__)
  __m128i *rxdataF_comp128[1+n_rx],*ul_ch_mag128[1+n_rx],*ul_ch_mag128b[1+n_rx];
#elif defined(__arm__)
  int16x8_t *rxdataF_comp128_0,*ul_ch_mag128_0,*ul_ch_mag128_0b;
  int16x8_t *rxdataF_comp128_1,*ul_ch_mag128_1,*ul_ch_mag128_1b;
#endif
  int32_t i;

#ifdef __AVX2__
  int off = ((nb_rb&1) == 1)? 4:0;
#else
  int off = 0;
#endif

  if (frame_parms->nb_antennas_rx>1) {
#if defined(__x86_64__) || defined(__i386__)
    int nb_re = nb_rb*12;
    for (int aa=0;aa<frame_parms->nb_antennas_rx;aa++) {
      rxdataF_comp128[aa]   = (__m128i *)&rxdataF_comp[aa][(symbol*(nb_re + off))];
      ul_ch_mag128[aa]      = (__m128i *)&ul_ch_mag[aa][(symbol*(nb_re + off))];
      ul_ch_mag128b[aa]     = (__m128i *)&ul_ch_magb[aa][(symbol*(nb_re + off))];
      
      // MRC on each re of rb, both on MF output and magnitude (for 16QAM/64QAM llr computation)
      for (i=0; i<nb_rb*3; i++) {
	rxdataF_comp128[0][i] = _mm_adds_epi16(_mm_srai_epi16(rxdataF_comp128[aa][i],1),_mm_srai_epi16(rxdataF_comp128[aa][i],1));
	ul_ch_mag128[0][i]    = _mm_adds_epi16(_mm_srai_epi16(ul_ch_mag128[aa][i],1),_mm_srai_epi16(ul_ch_mag128[aa][i],1));
	ul_ch_mag128b[0][i]   = _mm_adds_epi16(_mm_srai_epi16(ul_ch_mag128b[aa][i],1),_mm_srai_epi16(ul_ch_mag128b[aa][i],1));
	//	rxdataF_comp128[0][i] = _mm_add_epi16(rxdataF_comp128_0[i],(*(__m128i *)&jitterc[0]));
      }
    }
#elif defined(__arm__)
    rxdataF_comp128_0   = (int16x8_t *)&rxdataF_comp[0][symbol*frame_parms->N_RB_DL*12];
    rxdataF_comp128_1   = (int16x8_t *)&rxdataF_comp[1][symbol*frame_parms->N_RB_DL*12];
    ul_ch_mag128_0      = (int16x8_t *)&ul_ch_mag[0][symbol*frame_parms->N_RB_DL*12];
    ul_ch_mag128_1      = (int16x8_t *)&ul_ch_mag[1][symbol*frame_parms->N_RB_DL*12];
    ul_ch_mag128_0b     = (int16x8_t *)&ul_ch_magb[0][symbol*frame_parms->N_RB_DL*12];
    ul_ch_mag128_1b     = (int16x8_t *)&ul_ch_magb[1][symbol*frame_parms->N_RB_DL*12];
      
    // MRC on each re of rb, both on MF output and magnitude (for 16QAM/64QAM llr computation)
    for (i=0; i<nb_rb*3; i++) {
      rxdataF_comp128_0[i] = vhaddq_s16(rxdataF_comp128_0[i],rxdataF_comp128_1[i]);
      ul_ch_mag128_0[i]    = vhaddq_s16(ul_ch_mag128_0[i],ul_ch_mag128_1[i]);
      ul_ch_mag128_0b[i]   = vhaddq_s16(ul_ch_mag128_0b[i],ul_ch_mag128_1b[i]);
      rxdataF_comp128_0[i] = vqaddq_s16(rxdataF_comp128_0[i],(*(int16x8_t *)&jitterc[0]));
    }
#endif
  }

#if defined(__x86_64__) || defined(__i386__)
  _mm_empty();
  _m_empty();
#endif
}

int nr_rx_pusch(PHY_VARS_gNB *gNB,
                uint8_t ulsch_id,
                uint32_t frame,
                uint8_t slot,
                unsigned char harq_pid)
{

  uint8_t aarx, aatx;
  uint32_t nb_re_pusch, bwp_start_subcarrier;
  int avgs;
  int avg[4];
  char nb_antennas_ue_tx = 1;
  NR_DL_FRAME_PARMS *frame_parms = &gNB->frame_parms;
  nfapi_nr_pusch_pdu_t *rel15_ul = &gNB->ulsch[ulsch_id][0]->harq_processes[harq_pid]->ulsch_pdu;

  gNB->pusch_vars[ulsch_id]->dmrs_symbol = INVALID_VALUE;
  gNB->pusch_vars[ulsch_id]->cl_done = 0;

  bwp_start_subcarrier = ((rel15_ul->rb_start + rel15_ul->bwp_start)*NR_NB_SC_PER_RB + frame_parms->first_carrier_offset) % frame_parms->ofdm_symbol_size;
  LOG_D(PHY,"bwp_start_subcarrier %d, rb_start %d, first_carrier_offset %d\n", bwp_start_subcarrier, rel15_ul->rb_start, frame_parms->first_carrier_offset);
  LOG_D(PHY,"ul_dmrs_symb_pos %x\n",rel15_ul->ul_dmrs_symb_pos);

  //----------------------------------------------------------
  //--------------------- Channel estimation ---------------------
  //----------------------------------------------------------
  start_meas(&gNB->ulsch_channel_estimation_stats);
  for(uint8_t symbol = rel15_ul->start_symbol_index; symbol < (rel15_ul->start_symbol_index + rel15_ul->nr_of_symbols); symbol++) {
    uint8_t dmrs_symbol_flag = (rel15_ul->ul_dmrs_symb_pos >> symbol) & 0x01;
    LOG_D(PHY,"symbol %d, dmrs_symbol_flag :%d\n", symbol, dmrs_symbol_flag);
    if (dmrs_symbol_flag == 1) {
      if (gNB->pusch_vars[ulsch_id]->dmrs_symbol == INVALID_VALUE)
        gNB->pusch_vars[ulsch_id]->dmrs_symbol = symbol;

      nr_pusch_channel_estimation(gNB,
                                  slot,
                                  0, // p
                                  symbol,
                                  ulsch_id,
                                  bwp_start_subcarrier,
                                  rel15_ul);

      nr_gnb_measurements(gNB, ulsch_id, harq_pid, symbol);

      for (aarx = 0; aarx < frame_parms->nb_antennas_rx; aarx++) {
        gNB->pusch_vars[ulsch_id]->ulsch_power[aarx] = signal_energy_nodc(&gNB->pusch_vars[ulsch_id]->ul_ch_estimates[aarx][symbol*frame_parms->ofdm_symbol_size],
                                                                          rel15_ul->rb_size*12);
        if (gNB->pusch_vars[ulsch_id]->ulsch_power[aarx] == 1)
          return 1;
      }
    }
  }
  stop_meas(&gNB->ulsch_channel_estimation_stats);

#ifdef __AVX2__
  int off = ((rel15_ul->rb_size&1) == 1)? 4:0;
#else
  int off = 0;
#endif
  uint32_t rxdataF_ext_offset = 0;

  for(uint8_t symbol = rel15_ul->start_symbol_index; symbol < (rel15_ul->start_symbol_index + rel15_ul->nr_of_symbols); symbol++) {
    uint8_t dmrs_symbol_flag = (rel15_ul->ul_dmrs_symb_pos >> symbol) & 0x01;
    if (dmrs_symbol_flag == 1) {
      if ((rel15_ul->ul_dmrs_symb_pos >> ((symbol + 1) % frame_parms->symbols_per_slot)) & 0x01)
        AssertFatal(1==0,"Double DMRS configuration is not yet supported\n");

      gNB->pusch_vars[ulsch_id]->dmrs_symbol = symbol;

      if (rel15_ul->dmrs_config_type == 0) {
        // if no data in dmrs cdm group is 1 only even REs have no data
        // if no data in dmrs cdm group is 2 both odd and even REs have no data
        nb_re_pusch = rel15_ul->rb_size *(12 - (rel15_ul->num_dmrs_cdm_grps_no_data*6));
      }
      else {
        nb_re_pusch = rel15_ul->rb_size *(12 - (rel15_ul->num_dmrs_cdm_grps_no_data*4));
      }
    } else {
      nb_re_pusch = rel15_ul->rb_size * NR_NB_SC_PER_RB;
    }

    gNB->pusch_vars[ulsch_id]->ul_valid_re_per_slot[symbol] = nb_re_pusch;
    LOG_D(PHY,"symbol %d: nb_re_pusch %d, DMRS symbl used for Chest :%d \n", symbol, nb_re_pusch, gNB->pusch_vars[ulsch_id]->dmrs_symbol);

    //----------------------------------------------------------
    //--------------------- RBs extraction ---------------------
    //----------------------------------------------------------
    if (nb_re_pusch > 0) {

      start_meas(&gNB->ulsch_rbs_extraction_stats);
      nr_ulsch_extract_rbs_single(gNB->common_vars.rxdataF,
                                  gNB->pusch_vars[ulsch_id],
                                  symbol,
                                  dmrs_symbol_flag,
                                  rel15_ul,
                                  frame_parms);
      stop_meas(&gNB->ulsch_rbs_extraction_stats);

      //----------------------------------------------------------
      //--------------------- Channel Scaling --------------------
      //----------------------------------------------------------
      nr_ulsch_scale_channel(gNB->pusch_vars[ulsch_id]->ul_ch_estimates_ext,
                            frame_parms,
                            gNB->ulsch[ulsch_id],
                            symbol,
                            dmrs_symbol_flag,
                            rel15_ul->rb_size,
                            rel15_ul->dmrs_config_type);

      if (gNB->pusch_vars[ulsch_id]->cl_done==0) {
        nr_ulsch_channel_level(gNB->pusch_vars[ulsch_id]->ul_ch_estimates_ext,
                              frame_parms,
                              avg,
                              symbol,
                              nb_re_pusch,
                              rel15_ul->rb_size);

        avgs = 0;

        for (aatx=0;aatx<nb_antennas_ue_tx;aatx++)
          for (aarx=0;aarx<frame_parms->nb_antennas_rx;aarx++)
            avgs = cmax(avgs,avg[(aatx<<1)+aarx]);

        gNB->pusch_vars[ulsch_id]->log2_maxh = (log2_approx(avgs)/2)+3;
        gNB->pusch_vars[ulsch_id]->cl_done = 1;
      }

      //----------------------------------------------------------
      //--------------------- Channel Compensation ---------------
      //----------------------------------------------------------
      start_meas(&gNB->ulsch_channel_compensation_stats);
      nr_ulsch_channel_compensation(gNB->pusch_vars[ulsch_id]->rxdataF_ext,
                                    gNB->pusch_vars[ulsch_id]->ul_ch_estimates_ext,
                                    gNB->pusch_vars[ulsch_id]->ul_ch_mag0,
                                    gNB->pusch_vars[ulsch_id]->ul_ch_magb0,
                                    gNB->pusch_vars[ulsch_id]->rxdataF_comp,
                                    (nb_antennas_ue_tx>1) ? gNB->pusch_vars[ulsch_id]->rho : NULL,
                                    frame_parms,
                                    symbol,
                                    dmrs_symbol_flag,
                                    rel15_ul->qam_mod_order,
                                    rel15_ul->rb_size,
                                    gNB->pusch_vars[ulsch_id]->log2_maxh);
      stop_meas(&gNB->ulsch_channel_compensation_stats);

      start_meas(&gNB->ulsch_mrc_stats);
      nr_ulsch_detection_mrc(frame_parms,
                             gNB->pusch_vars[ulsch_id]->rxdataF_comp,
                             gNB->pusch_vars[ulsch_id]->ul_ch_mag,
                             gNB->pusch_vars[ulsch_id]->ul_ch_magb,
                             symbol,
                             rel15_ul->rb_size);
      stop_meas(&gNB->ulsch_mrc_stats);

      if (rel15_ul->transform_precoding == transform_precoder_enabled) {

      #ifdef __AVX2__
        // For odd number of resource blocks need byte alignment to multiple of 8
        int nb_re_pusch2 = nb_re_pusch + (nb_re_pusch&7);
      #else
        int nb_re_pusch2 = nb_re_pusch;
      #endif

        // perform IDFT operation on the compensated rxdata if transform precoding is enabled
        nr_idft(&gNB->pusch_vars[ulsch_id]->rxdataF_comp[0][symbol * nb_re_pusch2], nb_re_pusch);
        LOG_D(PHY,"Transform precoding being done on data- symbol: %d, nb_re_pusch: %d\n", symbol, nb_re_pusch);
      }

      //----------------------------------------------------------
      //--------------------- PTRS Processing --------------------
      //----------------------------------------------------------
      /* In case PTRS is enabled then LLR will be calculated after PTRS symbols are processed *
      * otherwise LLR are calculated for each symbol based upon DMRS channel estimates only. */
      if (rel15_ul->pdu_bit_map & PUSCH_PDU_BITMAP_PUSCH_PTRS) {
        start_meas(&gNB->ulsch_ptrs_processing_stats);
        nr_pusch_ptrs_processing(gNB,
                                 frame_parms,
                                 rel15_ul,
                                 ulsch_id,
                                 slot,
                                 symbol,
                                 nb_re_pusch);
        stop_meas(&gNB->ulsch_ptrs_processing_stats);

        /*  Subtract total PTRS RE's in the symbol from PUSCH RE's */
        gNB->pusch_vars[ulsch_id]->ul_valid_re_per_slot[symbol] -= gNB->pusch_vars[ulsch_id]->ptrs_re_per_slot;
      }

      /*---------------------------------------------------------------------------------------------------- */
      /*--------------------  LLRs computation  -------------------------------------------------------------*/
      /*-----------------------------------------------------------------------------------------------------*/
      start_meas(&gNB->ulsch_llr_stats);
      nr_ulsch_compute_llr(&gNB->pusch_vars[ulsch_id]->rxdataF_comp[0][symbol * (off + rel15_ul->rb_size * NR_NB_SC_PER_RB)],
                           gNB->pusch_vars[ulsch_id]->ul_ch_mag0,
                           gNB->pusch_vars[ulsch_id]->ul_ch_magb0,
                           &gNB->pusch_vars[ulsch_id]->llr[rxdataF_ext_offset * rel15_ul->qam_mod_order],
                           rel15_ul->rb_size,
                           gNB->pusch_vars[ulsch_id]->ul_valid_re_per_slot[symbol],
                           symbol,
                           rel15_ul->qam_mod_order);
      stop_meas(&gNB->ulsch_llr_stats);
      rxdataF_ext_offset += gNB->pusch_vars[ulsch_id]->ul_valid_re_per_slot[symbol];
    }
  } // symbol loop

  return 0;
}<|MERGE_RESOLUTION|>--- conflicted
+++ resolved
@@ -347,13 +347,9 @@
 
     n = 0;
     k_prime = 0;
-<<<<<<< HEAD
-    rxF_ext_index = ul_ch0_ext_index = ul_ch0_index = 0; /* In RX Antenna(aarx) loop, Reset the index */
-=======
     rxF_ext_index = 0;
     ul_ch0_ext_index = 0;
     ul_ch0_index = 0;
->>>>>>> c19ba39e
 
     if (is_dmrs_symbol == 0) {
       //
