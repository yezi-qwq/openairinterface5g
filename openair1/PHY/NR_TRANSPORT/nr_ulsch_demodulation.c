#include "PHY/defs_gNB.h"
#include "PHY/phy_extern.h"
#include "nr_transport_proto.h"
#include "PHY/impl_defs_top.h"
#include "PHY/NR_TRANSPORT/nr_sch_dmrs.h"
#include "PHY/NR_REFSIG/dmrs_nr.h"
#include "PHY/NR_REFSIG/ptrs_nr.h"
#include "PHY/NR_ESTIMATION/nr_ul_estimation.h"
#include "PHY/defs_nr_common.h"

//#define DEBUG_CH_COMP
//#define DEBUG_RB_EXT
//#define DEBUG_CH_MAG

void nr_idft(int32_t *z, uint32_t Msc_PUSCH)
{

#if defined(__x86_64__) || defined(__i386__)
  __m128i idft_in128[1][3240], idft_out128[1][3240];
  __m128i norm128;
#elif defined(__arm__)
  int16x8_t idft_in128[1][3240], idft_out128[1][3240];
  int16x8_t norm128;
#endif
  int16_t *idft_in0 = (int16_t*)idft_in128[0], *idft_out0 = (int16_t*)idft_out128[0];

  int i, ip;

  LOG_T(PHY,"Doing lte_idft for Msc_PUSCH %d\n",Msc_PUSCH);

  if ((Msc_PUSCH % 1536) > 0) {
    // conjugate input
    for (i = 0; i < (Msc_PUSCH>>2); i++) {
#if defined(__x86_64__)||defined(__i386__)
      *&(((__m128i*)z)[i]) = _mm_sign_epi16(*&(((__m128i*)z)[i]), *(__m128i*)&conjugate2[0]);
#elif defined(__arm__)
      *&(((int16x8_t*)z)[i]) = vmulq_s16(*&(((int16x8_t*)z)[i]), *(int16x8_t*)&conjugate2[0]);
#endif
    }
    for (i = 0, ip = 0; i < Msc_PUSCH; i++, ip+=4)
      ((uint32_t*)idft_in0)[ip+0] = z[i];
  }

  switch (Msc_PUSCH) {
    case 12:
      dft(DFT_12,(int16_t *)idft_in0, (int16_t *)idft_out0,0);

#if defined(__x86_64__)||defined(__i386__)
      norm128 = _mm_set1_epi16(9459);
#elif defined(__arm__)
      norm128 = vdupq_n_s16(9459);
#endif

      for (i = 0; i < 12; i++) {
#if defined(__x86_64__)||defined(__i386__)
        ((__m128i*)idft_out0)[i] = _mm_slli_epi16(_mm_mulhi_epi16(((__m128i*)idft_out0)[i], norm128), 1);
#elif defined(__arm__)
        ((int16x8_t*)idft_out0)[i] = vqdmulhq_s16(((int16x8_t*)idft_out0)[i], norm128);
#endif
      }

      break;

    case 24:
      dft(DFT_24,idft_in0, idft_out0, 1);
      break;

    case 36:
      dft(DFT_36,idft_in0, idft_out0, 1);
      break;

    case 48:
      dft(DFT_48,idft_in0, idft_out0, 1);
      break;

    case 60:
      dft(DFT_60,idft_in0, idft_out0, 1);
      break;

    case 72:
      dft(DFT_72,idft_in0, idft_out0, 1);
      break;

    case 96:
      dft(DFT_96,idft_in0, idft_out0, 1);
      break;

    case 108:
      dft(DFT_108,idft_in0, idft_out0, 1);
      break;

    case 120:
      dft(DFT_120,idft_in0, idft_out0, 1);
      break;

    case 144:
      dft(DFT_144,idft_in0, idft_out0, 1);
      break;

    case 180:
      dft(DFT_180,idft_in0, idft_out0, 1);
      break;

    case 192:
      dft(DFT_192,idft_in0, idft_out0, 1);
      break;

    case 216:
      dft(DFT_216,idft_in0, idft_out0, 1);
      break;

    case 240:
      dft(DFT_240,idft_in0, idft_out0, 1);
      break;

    case 288:
      dft(DFT_288,idft_in0, idft_out0, 1);
      break;

    case 300:
      dft(DFT_300,idft_in0, idft_out0, 1);
      break;

    case 324:
      dft(DFT_324,(int16_t*)idft_in0, (int16_t*)idft_out0, 1);
      break;

    case 360:
      dft(DFT_360,(int16_t*)idft_in0, (int16_t*)idft_out0, 1);
      break;

    case 384:
      dft(DFT_384,(int16_t*)idft_in0, (int16_t*)idft_out0, 1);
      break;

    case 432:
      dft(DFT_432,(int16_t*)idft_in0, (int16_t*)idft_out0, 1);
      break;

    case 480:
      dft(DFT_480,(int16_t*)idft_in0, (int16_t*)idft_out0, 1);
      break;

    case 540:
      dft(DFT_540,(int16_t*)idft_in0, (int16_t*)idft_out0, 1);
      break;

    case 576:
      dft(DFT_576,(int16_t*)idft_in0, (int16_t*)idft_out0, 1);
      break;

    case 600:
      dft(DFT_600,(int16_t*)idft_in0, (int16_t*)idft_out0, 1);
      break;

    case 648:
      dft(DFT_648,(int16_t*)idft_in0, (int16_t*)idft_out0, 1);
      break;

    case 720:
      dft(DFT_720,(int16_t*)idft_in0, (int16_t*)idft_out0, 1);
      break;

    case 768:
      dft(DFT_768,(int16_t*)idft_in0, (int16_t*)idft_out0, 1);
      break;

    case 864:
      dft(DFT_864,(int16_t*)idft_in0, (int16_t*)idft_out0, 1);
      break;

    case 900:
      dft(DFT_900,(int16_t*)idft_in0, (int16_t*)idft_out0, 1);
      break;

    case 960:
      dft(DFT_960,(int16_t*)idft_in0, (int16_t*)idft_out0, 1);
      break;

    case 972:
      dft(DFT_972,(int16_t*)idft_in0, (int16_t*)idft_out0, 1);
      break;

    case 1080:
      dft(DFT_1080,(int16_t*)idft_in0, (int16_t*)idft_out0, 1);
      break;

    case 1152:
      dft(DFT_1152,(int16_t*)idft_in0, (int16_t*)idft_out0, 1);
      break;

    case 1200:
      dft(DFT_1200,idft_in0, idft_out0, 1);
      break;

    case 1296:
      dft(DFT_1296,(int16_t*)idft_in0, (int16_t*)idft_out0, 1);
      break;

    case 1440:
      dft(DFT_1440,(int16_t*)idft_in0, (int16_t*)idft_out0, 1);
      break;

    case 1500:
      dft(DFT_1500,(int16_t*)idft_in0, (int16_t*)idft_out0, 1);
      break;

    case 1536:
      //dft(DFT_1536,(int16_t*)idft_in0, (int16_t*)idft_out0, 1);
      idft(IDFT_1536,(int16_t*)z, (int16_t*)z, 1);
      break;

    case 1620:
      dft(DFT_1620,(int16_t*)idft_in0, (int16_t*)idft_out0, 1);
      break;

    case 1728:
      dft(DFT_1728,(int16_t*)idft_in0, (int16_t*)idft_out0, 1);
      break;

    case 1800:
      dft(DFT_1800,(int16_t*)idft_in0, (int16_t*)idft_out0, 1);
      break;

    case 1920:
      dft(DFT_1920,(int16_t*)idft_in0, (int16_t*)idft_out0, 1);
      break;

    case 1944:
      dft(DFT_1944,(int16_t*)idft_in0, (int16_t*)idft_out0, 1);
      break;

    case 2160:
      dft(DFT_2160,(int16_t*)idft_in0, (int16_t*)idft_out0, 1);
      break;

    case 2304:
      dft(DFT_2304,(int16_t*)idft_in0, (int16_t*)idft_out0, 1);
      break;

    case 2400:
      dft(DFT_2400,(int16_t*)idft_in0, (int16_t*)idft_out0, 1);
      break;

    case 2592:
      dft(DFT_2592,(int16_t*)idft_in0, (int16_t*)idft_out0, 1);
      break;

    case 2700:
      dft(DFT_2700,(int16_t*)idft_in0, (int16_t*)idft_out0, 1);
      break;

    case 2880:
      dft(DFT_2880,(int16_t*)idft_in0, (int16_t*)idft_out0, 1);
      break;

    case 2916:
      dft(DFT_2916,(int16_t*)idft_in0, (int16_t*)idft_out0, 1);
      break;

    case 3000:
      dft(DFT_3000,(int16_t*)idft_in0, (int16_t*)idft_out0, 1);
      break;

    case 3072:
      //dft(DFT_3072,(int16_t*)idft_in0, (int16_t*)idft_out0, 1);
      idft(IDFT_3072,(int16_t*)z, (int16_t*)z, 1);
      break;

    case 3240:
      dft(DFT_3240,(int16_t*)idft_in0, (int16_t*)idft_out0, 1);
      break;

    default:
      // should not be reached
      LOG_E( PHY, "Unsupported Msc_PUSCH value of %"PRIu16"\n", Msc_PUSCH );
      return;
  }

  if ((Msc_PUSCH % 1536) > 0) {
    for (i = 0, ip = 0; i < Msc_PUSCH; i++, ip+=4)
      z[i] = ((uint32_t*)idft_out0)[ip];

    // conjugate output
    for (i = 0; i < (Msc_PUSCH>>2); i++) {
#if defined(__x86_64__) || defined(__i386__)
      ((__m128i*)z)[i] = _mm_sign_epi16(((__m128i*)z)[i], *(__m128i*)&conjugate2[0]);
#elif defined(__arm__)
      *&(((int16x8_t*)z)[i]) = vmulq_s16(*&(((int16x8_t*)z)[i]), *(int16x8_t*)&conjugate2[0]);
#endif
    }
  }

#if defined(__x86_64__) || defined(__i386__)
  _mm_empty();
  _m_empty();
#endif

}


void nr_ulsch_extract_rbs_single(int32_t **rxdataF,
                                 NR_gNB_PUSCH *pusch_vars,
                                 unsigned char symbol,
                                 uint8_t is_dmrs_symbol,
                                 nfapi_nr_pusch_pdu_t *pusch_pdu,
                                 NR_DL_FRAME_PARMS *frame_parms)
{

  unsigned short start_re, re, nb_re_pusch;
  unsigned char aarx;
  uint32_t rxF_ext_index = 0;
  uint32_t ul_ch0_ext_index = 0;
  uint32_t ul_ch0_index = 0;
  uint8_t k_prime;
  uint16_t n;
  int16_t *rxF,*rxF_ext;
  int *ul_ch0,*ul_ch0_ext;
  uint8_t delta = 0;

#ifdef DEBUG_RB_EXT

  printf("--------------------symbol = %d-----------------------\n", symbol);
  printf("--------------------ch_ext_index = %d-----------------------\n", symbol*NR_NB_SC_PER_RB * pusch_pdu->rb_size);

#endif

  uint8_t is_dmrs_re;
  start_re = (frame_parms->first_carrier_offset + (pusch_pdu->rb_start + pusch_pdu->bwp_start) * NR_NB_SC_PER_RB)%frame_parms->ofdm_symbol_size;
  nb_re_pusch = NR_NB_SC_PER_RB * pusch_pdu->rb_size;
#ifdef __AVX2__
  int nb_re_pusch2 = nb_re_pusch + (nb_re_pusch&7);
#else
  int nb_re_pusch2 = nb_re_pusch;
#endif

  for (aarx = 0; aarx < frame_parms->nb_antennas_rx; aarx++) {

    rxF       = (int16_t *)&rxdataF[aarx][symbol * frame_parms->ofdm_symbol_size];
    rxF_ext   = (int16_t *)&pusch_vars->rxdataF_ext[aarx][symbol * nb_re_pusch2]; // [hna] rxdataF_ext isn't contiguous in order to solve an alignment problem ib llr computation in case of mod_order = 4, 6

    ul_ch0     = &pusch_vars->ul_ch_estimates[aarx][pusch_vars->dmrs_symbol*frame_parms->ofdm_symbol_size]; // update channel estimates if new dmrs symbol are available

    ul_ch0_ext = &pusch_vars->ul_ch_estimates_ext[aarx][symbol*nb_re_pusch2];

    n = 0;
    k_prime = 0;
    rxF_ext_index = 0;
    ul_ch0_ext_index = 0;
    ul_ch0_index = 0;

    if (is_dmrs_symbol == 0) {
      //
      //rxF[ ((start_re + re)*2)      % (frame_parms->ofdm_symbol_size*2)]);
      if (start_re + nb_re_pusch < frame_parms->ofdm_symbol_size) {
        memcpy1((void*)rxF_ext,
                (void*)&rxF[start_re*2],
                nb_re_pusch*sizeof(int32_t));
      } else {
	int neg_length = frame_parms->ofdm_symbol_size-start_re;
	int pos_length = nb_re_pusch-neg_length;

	memcpy1((void*)rxF_ext,(void*)&rxF[start_re*2],neg_length*sizeof(int32_t));
	memcpy1((void*)&rxF_ext[2*neg_length],(void*)rxF,pos_length*sizeof(int32_t));
      }
      memcpy1((void*)ul_ch0_ext,(void*)ul_ch0,nb_re_pusch*sizeof(int32_t));
    }
    else {
      for (re = 0; re < nb_re_pusch; re++) {

        is_dmrs_re = (re == get_dmrs_freq_idx_ul(n, k_prime, delta, pusch_pdu->dmrs_config_type));

#ifdef DEBUG_RB_EXT
        printf("re = %d, kprime %d, n %d, is_dmrs_symbol = %d, symbol = %d\n", re, k_prime, n, is_dmrs_symbol, symbol);
#endif

        /* save only data and respective channel estimates */
        if (is_dmrs_re == 0) {
          rxF_ext[rxF_ext_index]     = (rxF[ ((start_re + re)*2)      % (frame_parms->ofdm_symbol_size*2)]);
          rxF_ext[rxF_ext_index + 1] = (rxF[(((start_re + re)*2) + 1) % (frame_parms->ofdm_symbol_size*2)]);
          ul_ch0_ext[ul_ch0_ext_index] = ul_ch0[ul_ch0_index];

#ifdef DEBUG_RB_EXT
          printf("dmrs symb %d: rxF_ext[%d] = (%d,%d), ul_ch0_ext[%d] = (%d,%d)\n",
                 is_dmrs_symbol,rxF_ext_index>>1, rxF_ext[rxF_ext_index],rxF_ext[rxF_ext_index+1],
                 ul_ch0_ext_index,  ((int16_t*)&ul_ch0_ext[ul_ch0_ext_index])[0],  ((int16_t*)&ul_ch0_ext[ul_ch0_ext_index])[1]);
#endif
          ul_ch0_ext_index++;
          rxF_ext_index +=2;
        } else {
          n += k_prime;
          k_prime ^= 1;
        }
        ul_ch0_index++;
      }
    }
  }
}

void nr_ulsch_scale_channel(int **ul_ch_estimates_ext,
                            NR_DL_FRAME_PARMS *frame_parms,
                            NR_gNB_ULSCH_t **ulsch_gNB,
                            uint8_t symbol,
                            uint8_t is_dmrs_symbol,
                            unsigned short nb_rb,
                            pusch_dmrs_type_t pusch_dmrs_type)
{

#if defined(__x86_64__)||defined(__i386__)

  short rb, ch_amp;
  unsigned char aarx;
  __m128i *ul_ch128, ch_amp128;

  // Determine scaling amplitude based the symbol

  ch_amp = 1024*8; //((pilots) ? (ulsch_gNB[0]->sqrt_rho_b) : (ulsch_gNB[0]->sqrt_rho_a));

  LOG_D(PHY,"Scaling PUSCH Chest in OFDM symbol %d by %d, pilots %d nb_rb %d NCP %d symbol %d\n", symbol, ch_amp, is_dmrs_symbol, nb_rb, frame_parms->Ncp, symbol);
   // printf("Scaling PUSCH Chest in OFDM symbol %d by %d\n",symbol_mod,ch_amp);

  ch_amp128 = _mm_set1_epi16(ch_amp); // Q3.13

#ifdef __AVX2__
  int off = ((nb_rb&1) == 1)? 4:0;
#else
  int off = 0;
#endif

  for (aarx=0; aarx < frame_parms->nb_antennas_rx; aarx++) {

      ul_ch128 = (__m128i *)&ul_ch_estimates_ext[aarx][symbol*(off+(nb_rb*NR_NB_SC_PER_RB))];

      if (is_dmrs_symbol==1){
        if (pusch_dmrs_type == pusch_dmrs_type1)
          nb_rb = nb_rb>>1;
        else
          nb_rb = (2*nb_rb)/3;
      }

      for (rb=0;rb<nb_rb;rb++) {

        ul_ch128[0] = _mm_mulhi_epi16(ul_ch128[0], ch_amp128);
        ul_ch128[0] = _mm_slli_epi16(ul_ch128[0], 3);

        ul_ch128[1] = _mm_mulhi_epi16(ul_ch128[1], ch_amp128);
        ul_ch128[1] = _mm_slli_epi16(ul_ch128[1], 3);

        if (is_dmrs_symbol) {
          ul_ch128+=2;
        } else {
          ul_ch128[2] = _mm_mulhi_epi16(ul_ch128[2], ch_amp128);
          ul_ch128[2] = _mm_slli_epi16(ul_ch128[2], 3);
          ul_ch128+=3;

        }
      }
    }
#endif
}

//compute average channel_level on each (TX,RX) antenna pair
void nr_ulsch_channel_level(int **ul_ch_estimates_ext,
                            NR_DL_FRAME_PARMS *frame_parms,
                            int32_t *avg,
                            uint8_t symbol,
                            uint32_t len,
                            unsigned short nb_rb)
{

#if defined(__x86_64__)||defined(__i386__)

  short rb;
  unsigned char aatx, aarx;
  char nb_antennas_ue_tx = 1;
  __m128i *ul_ch128, avg128U;

  int16_t x = factor2(len);
  int16_t y = (len)>>x;

#ifdef __AVX2__
  int off = ((nb_rb&1) == 1)? 4:0;
#else
  int off = 0;
#endif

  for (aatx = 0; aatx < nb_antennas_ue_tx; aatx++)
    for (aarx = 0; aarx < frame_parms->nb_antennas_rx; aarx++) {
      //clear average level
      avg128U = _mm_setzero_si128();

      ul_ch128=(__m128i *)&ul_ch_estimates_ext[(aatx<<1)+aarx][symbol*(off+(nb_rb*12))];

      for (rb = 0; rb < len/12; rb++) {
        avg128U = _mm_add_epi32(avg128U, _mm_srai_epi32(_mm_madd_epi16(ul_ch128[0], ul_ch128[0]), x));
        avg128U = _mm_add_epi32(avg128U, _mm_srai_epi32(_mm_madd_epi16(ul_ch128[1], ul_ch128[1]), x));
        avg128U = _mm_add_epi32(avg128U, _mm_srai_epi32(_mm_madd_epi16(ul_ch128[2], ul_ch128[2]), x));
        ul_ch128+=3;
      }

      avg[(aatx<<1)+aarx] = (((int32_t*)&avg128U)[0] +
                             ((int32_t*)&avg128U)[1] +
                             ((int32_t*)&avg128U)[2] +
                             ((int32_t*)&avg128U)[3]   ) / y;

    }

  _mm_empty();
  _m_empty();

#elif defined(__arm__)

  short rb;
  unsigned char aatx, aarx, nre = 12, symbol_mod;
  int32x4_t avg128U;
  int16x4_t *ul_ch128;

  symbol_mod = (symbol>=(7-frame_parms->Ncp)) ? symbol-(7-frame_parms->Ncp) : symbol;

  for (aatx=0; aatx<frame_parms->nb_antenna_ports_gNB; aatx++) {
    for (aarx=0; aarx<frame_parms->nb_antennas_rx; aarx++) {
      //clear average level
      avg128U = vdupq_n_s32(0);
      // 5 is always a symbol with no pilots for both normal and extended prefix

      ul_ch128 = (int16x4_t *)&ul_ch_estimates_ext[(aatx<<1)+aarx][symbol*frame_parms->N_RB_UL*12];

      for (rb = 0; rb < nb_rb; rb++) {
        //  printf("rb %d : ",rb);
        //  print_shorts("ch",&ul_ch128[0]);
        avg128U = vqaddq_s32(avg128U, vmull_s16(ul_ch128[0], ul_ch128[0]));
        avg128U = vqaddq_s32(avg128U, vmull_s16(ul_ch128[1], ul_ch128[1]));
        avg128U = vqaddq_s32(avg128U, vmull_s16(ul_ch128[2], ul_ch128[2]));
        avg128U = vqaddq_s32(avg128U, vmull_s16(ul_ch128[3], ul_ch128[3]));

        if (((symbol_mod == 0) || (symbol_mod == (frame_parms->Ncp-1)))&&(frame_parms->nb_antenna_ports_gNB!=1)) {
          ul_ch128+=4;
        } else {
          avg128U = vqaddq_s32(avg128U, vmull_s16(ul_ch128[4], ul_ch128[4]));
          avg128U = vqaddq_s32(avg128U, vmull_s16(ul_ch128[5], ul_ch128[5]));
          ul_ch128+=6;
        }

        /*
          if (rb==0) {
          print_shorts("ul_ch128",&ul_ch128[0]);
          print_shorts("ul_ch128",&ul_ch128[1]);
          print_shorts("ul_ch128",&ul_ch128[2]);
          }
        */
      }

      if (symbol==2) //assume start symbol 2
          nre=6;
      else
          nre=12;

      avg[(aatx<<1)+aarx] = (((int32_t*)&avg128U)[0] +
                             ((int32_t*)&avg128U)[1] +
                             ((int32_t*)&avg128U)[2] +
                             ((int32_t*)&avg128U)[3]   ) / (nb_rb*nre);
    }
  }
#endif
}

void nr_ulsch_channel_compensation(int **rxdataF_ext,
                                   int **ul_ch_estimates_ext,
                                   int **ul_ch_mag,
                                   int **ul_ch_magb,
                                   int **rxdataF_comp,
                                   int **rho,
                                   NR_DL_FRAME_PARMS *frame_parms,
                                   unsigned char symbol,
                                   uint8_t is_dmrs_symbol,
                                   unsigned char mod_order,
                                   unsigned short nb_rb,
                                   unsigned char output_shift) {


#ifdef DEBUG_CH_COMP
  int16_t *rxF, *ul_ch;
  int prnt_idx;

  rxF   = (int16_t *)&rxdataF_ext[0][symbol*(off+(nb_rb*12))];
  ul_ch = (int16_t *)&ul_ch_estimates_ext[0][symbol*(off+(nb_rb*1))2];

  printf("--------------------symbol = %d, mod_order = %d, output_shift = %d-----------------------\n", symbol, mod_order, output_shift);
  printf("----------------Before compensation------------------\n");

  for (prnt_idx=0;prnt_idx<12*nb_rb*2;prnt_idx+=2){

    printf("rxF[%d] = (%d,%d)\n", prnt_idx>>1, rxF[prnt_idx],rxF[prnt_idx+1]);
    printf("ul_ch[%d] = (%d,%d)\n", prnt_idx>>1, ul_ch[prnt_idx],ul_ch[prnt_idx+1]);

  }

#endif

#ifdef DEBUG_CH_MAG
  int16_t *ch_mag;
  int print_idx;


  ch_mag   = (int16_t *)&ul_ch_mag[0][symbol*(off+(nb_rb*12))];

  printf("--------------------symbol = %d, mod_order = %d-----------------------\n", symbol, mod_order);
  printf("----------------Before computation------------------\n");

  for (print_idx=0;print_idx<50;print_idx++){

    printf("ch_mag[%d] = %d\n", print_idx, ch_mag[print_idx]);

  }

#endif

#ifdef __AVX2__
  int off = ((nb_rb&1) == 1)? 4:0;
#else
  int off = 0;
#endif

#if defined(__i386) || defined(__x86_64__)

  unsigned short rb;
  unsigned char aatx,aarx;
  char nb_antennas_ue_tx = 1;
  __m128i *ul_ch128,*ul_ch128_2,*ul_ch_mag128,*ul_ch_mag128b,*rxdataF128,*rxdataF_comp128,*rho128;
  __m128i mmtmpD0,mmtmpD1,mmtmpD2,mmtmpD3,QAM_amp128,QAM_amp128b;
  QAM_amp128b = _mm_setzero_si128();

  for (aatx=0; aatx<nb_antennas_ue_tx; aatx++) {

    if (mod_order == 4) {
      QAM_amp128 = _mm_set1_epi16(QAM16_n1);  // 2/sqrt(10)
      QAM_amp128b = _mm_setzero_si128();
    } else if (mod_order == 6) {
      QAM_amp128  = _mm_set1_epi16(QAM64_n1); //
      QAM_amp128b = _mm_set1_epi16(QAM64_n2);
    }

    //    printf("comp: rxdataF_comp %p, symbol %d\n",rxdataF_comp[0],symbol);

    for (aarx=0; aarx<frame_parms->nb_antennas_rx; aarx++) {

      ul_ch128          = (__m128i *)&ul_ch_estimates_ext[(aatx<<1)+aarx][symbol*(off+(nb_rb*12))];
      ul_ch_mag128      = (__m128i *)&ul_ch_mag[(aatx<<1)+aarx][symbol*(off+(nb_rb*12))];
      ul_ch_mag128b     = (__m128i *)&ul_ch_magb[(aatx<<1)+aarx][symbol*(off+(nb_rb*12))];
      rxdataF128        = (__m128i *)&rxdataF_ext[aarx][symbol*(off+(nb_rb*12))];
      rxdataF_comp128   = (__m128i *)&rxdataF_comp[(aatx<<1)+aarx][symbol*(off+(nb_rb*12))];


      for (rb=0; rb<nb_rb; rb++) {
        if (mod_order>2) {
          // get channel amplitude if not QPSK

          //print_shorts("ch:",(int16_t*)&ul_ch128[0]);

          mmtmpD0 = _mm_madd_epi16(ul_ch128[0],ul_ch128[0]);
          mmtmpD0 = _mm_srai_epi32(mmtmpD0,output_shift);

          mmtmpD1 = _mm_madd_epi16(ul_ch128[1],ul_ch128[1]);
          mmtmpD1 = _mm_srai_epi32(mmtmpD1,output_shift);

          mmtmpD0 = _mm_packs_epi32(mmtmpD0,mmtmpD1);

          // store channel magnitude here in a new field of ulsch

          ul_ch_mag128[0] = _mm_unpacklo_epi16(mmtmpD0,mmtmpD0);
          ul_ch_mag128b[0] = ul_ch_mag128[0];
          ul_ch_mag128[0] = _mm_mulhi_epi16(ul_ch_mag128[0],QAM_amp128);
          ul_ch_mag128[0] = _mm_slli_epi16(ul_ch_mag128[0],1);

          // print_ints("ch: = ",(int32_t*)&mmtmpD0);
          // print_shorts("QAM_amp:",(int16_t*)&QAM_amp128);
          // print_shorts("mag:",(int16_t*)&ul_ch_mag128[0]);

          ul_ch_mag128[1] = _mm_unpackhi_epi16(mmtmpD0,mmtmpD0);
          ul_ch_mag128b[1] = ul_ch_mag128[1];
          ul_ch_mag128[1] = _mm_mulhi_epi16(ul_ch_mag128[1],QAM_amp128);
          ul_ch_mag128[1] = _mm_slli_epi16(ul_ch_mag128[1],1);

          if (is_dmrs_symbol==0) {
            mmtmpD0 = _mm_madd_epi16(ul_ch128[2],ul_ch128[2]);
            mmtmpD0 = _mm_srai_epi32(mmtmpD0,output_shift);
            mmtmpD1 = _mm_packs_epi32(mmtmpD0,mmtmpD0);

            ul_ch_mag128[2] = _mm_unpacklo_epi16(mmtmpD1,mmtmpD1);
            ul_ch_mag128b[2] = ul_ch_mag128[2];

            ul_ch_mag128[2] = _mm_mulhi_epi16(ul_ch_mag128[2],QAM_amp128);
            ul_ch_mag128[2] = _mm_slli_epi16(ul_ch_mag128[2],1);
          }

          ul_ch_mag128b[0] = _mm_mulhi_epi16(ul_ch_mag128b[0],QAM_amp128b);
          ul_ch_mag128b[0] = _mm_slli_epi16(ul_ch_mag128b[0],1);


          ul_ch_mag128b[1] = _mm_mulhi_epi16(ul_ch_mag128b[1],QAM_amp128b);
          ul_ch_mag128b[1] = _mm_slli_epi16(ul_ch_mag128b[1],1);

          if (is_dmrs_symbol==0) {
            ul_ch_mag128b[2] = _mm_mulhi_epi16(ul_ch_mag128b[2],QAM_amp128b);
            ul_ch_mag128b[2] = _mm_slli_epi16(ul_ch_mag128b[2],1);
          }
        }

        // multiply by conjugated channel
        mmtmpD0 = _mm_madd_epi16(ul_ch128[0],rxdataF128[0]);
        //  print_ints("re",&mmtmpD0);

        // mmtmpD0 contains real part of 4 consecutive outputs (32-bit)
        mmtmpD1 = _mm_shufflelo_epi16(ul_ch128[0],_MM_SHUFFLE(2,3,0,1));
        mmtmpD1 = _mm_shufflehi_epi16(mmtmpD1,_MM_SHUFFLE(2,3,0,1));
        mmtmpD1 = _mm_sign_epi16(mmtmpD1,*(__m128i*)&conjugate[0]);
        //  print_ints("im",&mmtmpD1);
        mmtmpD1 = _mm_madd_epi16(mmtmpD1,rxdataF128[0]);
        // mmtmpD1 contains imag part of 4 consecutive outputs (32-bit)
        mmtmpD0 = _mm_srai_epi32(mmtmpD0,output_shift);
        //  print_ints("re(shift)",&mmtmpD0);
        mmtmpD1 = _mm_srai_epi32(mmtmpD1,output_shift);
        //  print_ints("im(shift)",&mmtmpD1);
        mmtmpD2 = _mm_unpacklo_epi32(mmtmpD0,mmtmpD1);
        mmtmpD3 = _mm_unpackhi_epi32(mmtmpD0,mmtmpD1);
        //        print_ints("c0",&mmtmpD2);
        //  print_ints("c1",&mmtmpD3);
        rxdataF_comp128[0] = _mm_packs_epi32(mmtmpD2,mmtmpD3);
        //  print_shorts("rx:",rxdataF128);
        //  print_shorts("ch:",ul_ch128);
        //  print_shorts("pack:",rxdataF_comp128);

        // multiply by conjugated channel
        mmtmpD0 = _mm_madd_epi16(ul_ch128[1],rxdataF128[1]);
        // mmtmpD0 contains real part of 4 consecutive outputs (32-bit)
        mmtmpD1 = _mm_shufflelo_epi16(ul_ch128[1],_MM_SHUFFLE(2,3,0,1));
        mmtmpD1 = _mm_shufflehi_epi16(mmtmpD1,_MM_SHUFFLE(2,3,0,1));
        mmtmpD1 = _mm_sign_epi16(mmtmpD1,*(__m128i*)conjugate);
        mmtmpD1 = _mm_madd_epi16(mmtmpD1,rxdataF128[1]);
        // mmtmpD1 contains imag part of 4 consecutive outputs (32-bit)
        mmtmpD0 = _mm_srai_epi32(mmtmpD0,output_shift);
        mmtmpD1 = _mm_srai_epi32(mmtmpD1,output_shift);
        mmtmpD2 = _mm_unpacklo_epi32(mmtmpD0,mmtmpD1);
        mmtmpD3 = _mm_unpackhi_epi32(mmtmpD0,mmtmpD1);

        rxdataF_comp128[1] = _mm_packs_epi32(mmtmpD2,mmtmpD3);
        //  print_shorts("rx:",rxdataF128+1);
        //  print_shorts("ch:",ul_ch128+1);
        //  print_shorts("pack:",rxdataF_comp128+1);

        if (is_dmrs_symbol==0) {
          // multiply by conjugated channel
          mmtmpD0 = _mm_madd_epi16(ul_ch128[2],rxdataF128[2]);
          // mmtmpD0 contains real part of 4 consecutive outputs (32-bit)
          mmtmpD1 = _mm_shufflelo_epi16(ul_ch128[2],_MM_SHUFFLE(2,3,0,1));
          mmtmpD1 = _mm_shufflehi_epi16(mmtmpD1,_MM_SHUFFLE(2,3,0,1));
          mmtmpD1 = _mm_sign_epi16(mmtmpD1,*(__m128i*)conjugate);
          mmtmpD1 = _mm_madd_epi16(mmtmpD1,rxdataF128[2]);
          // mmtmpD1 contains imag part of 4 consecutive outputs (32-bit)
          mmtmpD0 = _mm_srai_epi32(mmtmpD0,output_shift);
          mmtmpD1 = _mm_srai_epi32(mmtmpD1,output_shift);
          mmtmpD2 = _mm_unpacklo_epi32(mmtmpD0,mmtmpD1);
          mmtmpD3 = _mm_unpackhi_epi32(mmtmpD0,mmtmpD1);

          rxdataF_comp128[2] = _mm_packs_epi32(mmtmpD2,mmtmpD3);
          //  print_shorts("rx:",rxdataF128+2);
          //  print_shorts("ch:",ul_ch128+2);
          //        print_shorts("pack:",rxdataF_comp128+2);

          ul_ch128+=3;
          ul_ch_mag128+=3;
          ul_ch_mag128b+=3;
          rxdataF128+=3;
          rxdataF_comp128+=3;
        } else { // we have a smaller PUSCH in symbols with pilots so skip last group of 4 REs and increment less
          ul_ch128+=2;
          ul_ch_mag128+=2;
          ul_ch_mag128b+=2;
          rxdataF128+=2;
          rxdataF_comp128+=2;
        }

      }
    }
  }

  if (rho) {

    for (aarx=0; aarx<frame_parms->nb_antennas_rx; aarx++) {
      rho128        = (__m128i *)&rho[aarx][symbol*frame_parms->N_RB_UL*12];
      ul_ch128      = (__m128i *)&ul_ch_estimates_ext[aarx][symbol*frame_parms->N_RB_UL*12];
      ul_ch128_2    = (__m128i *)&ul_ch_estimates_ext[2+aarx][symbol*frame_parms->N_RB_UL*12];

      for (rb=0; rb<nb_rb; rb++) {
        // multiply by conjugated channel
        mmtmpD0 = _mm_madd_epi16(ul_ch128[0],ul_ch128_2[0]);
        //  print_ints("re",&mmtmpD0);

        // mmtmpD0 contains real part of 4 consecutive outputs (32-bit)
        mmtmpD1 = _mm_shufflelo_epi16(ul_ch128[0],_MM_SHUFFLE(2,3,0,1));
        mmtmpD1 = _mm_shufflehi_epi16(mmtmpD1,_MM_SHUFFLE(2,3,0,1));
        mmtmpD1 = _mm_sign_epi16(mmtmpD1,*(__m128i*)&conjugate[0]);
        //  print_ints("im",&mmtmpD1);
        mmtmpD1 = _mm_madd_epi16(mmtmpD1,ul_ch128_2[0]);
        // mmtmpD1 contains imag part of 4 consecutive outputs (32-bit)
        mmtmpD0 = _mm_srai_epi32(mmtmpD0,output_shift);
        //  print_ints("re(shift)",&mmtmpD0);
        mmtmpD1 = _mm_srai_epi32(mmtmpD1,output_shift);
        //  print_ints("im(shift)",&mmtmpD1);
        mmtmpD2 = _mm_unpacklo_epi32(mmtmpD0,mmtmpD1);
        mmtmpD3 = _mm_unpackhi_epi32(mmtmpD0,mmtmpD1);
        //        print_ints("c0",&mmtmpD2);
        //  print_ints("c1",&mmtmpD3);
        rho128[0] = _mm_packs_epi32(mmtmpD2,mmtmpD3);

        //print_shorts("rx:",ul_ch128_2);
        //print_shorts("ch:",ul_ch128);
        //print_shorts("pack:",rho128);

        // multiply by conjugated channel
        mmtmpD0 = _mm_madd_epi16(ul_ch128[1],ul_ch128_2[1]);
        // mmtmpD0 contains real part of 4 consecutive outputs (32-bit)
        mmtmpD1 = _mm_shufflelo_epi16(ul_ch128[1],_MM_SHUFFLE(2,3,0,1));
        mmtmpD1 = _mm_shufflehi_epi16(mmtmpD1,_MM_SHUFFLE(2,3,0,1));
        mmtmpD1 = _mm_sign_epi16(mmtmpD1,*(__m128i*)conjugate);
        mmtmpD1 = _mm_madd_epi16(mmtmpD1,ul_ch128_2[1]);
        // mmtmpD1 contains imag part of 4 consecutive outputs (32-bit)
        mmtmpD0 = _mm_srai_epi32(mmtmpD0,output_shift);
        mmtmpD1 = _mm_srai_epi32(mmtmpD1,output_shift);
        mmtmpD2 = _mm_unpacklo_epi32(mmtmpD0,mmtmpD1);
        mmtmpD3 = _mm_unpackhi_epi32(mmtmpD0,mmtmpD1);


        rho128[1] =_mm_packs_epi32(mmtmpD2,mmtmpD3);
        //print_shorts("rx:",ul_ch128_2+1);
        //print_shorts("ch:",ul_ch128+1);
        //print_shorts("pack:",rho128+1);
        // multiply by conjugated channel
        mmtmpD0 = _mm_madd_epi16(ul_ch128[2],ul_ch128_2[2]);
        // mmtmpD0 contains real part of 4 consecutive outputs (32-bit)
        mmtmpD1 = _mm_shufflelo_epi16(ul_ch128[2],_MM_SHUFFLE(2,3,0,1));
        mmtmpD1 = _mm_shufflehi_epi16(mmtmpD1,_MM_SHUFFLE(2,3,0,1));
        mmtmpD1 = _mm_sign_epi16(mmtmpD1,*(__m128i*)conjugate);
        mmtmpD1 = _mm_madd_epi16(mmtmpD1,ul_ch128_2[2]);
        // mmtmpD1 contains imag part of 4 consecutive outputs (32-bit)
        mmtmpD0 = _mm_srai_epi32(mmtmpD0,output_shift);
        mmtmpD1 = _mm_srai_epi32(mmtmpD1,output_shift);
        mmtmpD2 = _mm_unpacklo_epi32(mmtmpD0,mmtmpD1);
        mmtmpD3 = _mm_unpackhi_epi32(mmtmpD0,mmtmpD1);

        rho128[2] = _mm_packs_epi32(mmtmpD2,mmtmpD3);
        //print_shorts("rx:",ul_ch128_2+2);
        //print_shorts("ch:",ul_ch128+2);
        //print_shorts("pack:",rho128+2);

        ul_ch128+=3;
        ul_ch128_2+=3;
        rho128+=3;

      }

    }
  }

  _mm_empty();
  _m_empty();

#elif defined(__arm__)

  unsigned short rb;
  unsigned char aatx,aarx,symbol_mod,is_dmrs_symbol=0;

  int16x4_t *ul_ch128,*ul_ch128_2,*rxdataF128;
  int32x4_t mmtmpD0,mmtmpD1,mmtmpD0b,mmtmpD1b;
  int16x8_t *ul_ch_mag128,*ul_ch_mag128b,mmtmpD2,mmtmpD3,mmtmpD4;
  int16x8_t QAM_amp128,QAM_amp128b;
  int16x4x2_t *rxdataF_comp128,*rho128;

  int16_t conj[4]__attribute__((aligned(16))) = {1,-1,1,-1};
  int32x4_t output_shift128 = vmovq_n_s32(-(int32_t)output_shift);

  symbol_mod = (symbol>=(7-frame_parms->Ncp)) ? symbol-(7-frame_parms->Ncp) : symbol;

  if ((symbol_mod == 0) || (symbol_mod == (4-frame_parms->Ncp))) {
    if (frame_parms->nb_antenna_ports_gNB==1) { // 10 out of 12 so don't reduce size
      nb_rb=1+(5*nb_rb/6);
    }
    else {
      is_dmrs_symbol=1;
    }
  }

  for (aatx=0; aatx<frame_parms->nb_antenna_ports_gNB; aatx++) {
    if (mod_order == 4) {
      QAM_amp128  = vmovq_n_s16(QAM16_n1);  // 2/sqrt(10)
      QAM_amp128b = vmovq_n_s16(0);
    } else if (mod_order == 6) {
      QAM_amp128  = vmovq_n_s16(QAM64_n1); //
      QAM_amp128b = vmovq_n_s16(QAM64_n2);
    }
    //    printf("comp: rxdataF_comp %p, symbol %d\n",rxdataF_comp[0],symbol);

    for (aarx=0; aarx<frame_parms->nb_antennas_rx; aarx++) {
      ul_ch128          = (int16x4_t*)&ul_ch_estimates_ext[(aatx<<1)+aarx][symbol*frame_parms->N_RB_UL*12];
      ul_ch_mag128      = (int16x8_t*)&ul_ch_mag[(aatx<<1)+aarx][symbol*frame_parms->N_RB_UL*12];
      ul_ch_mag128b     = (int16x8_t*)&ul_ch_magb[(aatx<<1)+aarx][symbol*frame_parms->N_RB_UL*12];
      rxdataF128        = (int16x4_t*)&rxdataF_ext[aarx][symbol*frame_parms->N_RB_UL*12];
      rxdataF_comp128   = (int16x4x2_t*)&rxdataF_comp[(aatx<<1)+aarx][symbol*frame_parms->N_RB_UL*12];

      for (rb=0; rb<nb_rb; rb++) {
  if (mod_order>2) {
    // get channel amplitude if not QPSK
    mmtmpD0 = vmull_s16(ul_ch128[0], ul_ch128[0]);
    // mmtmpD0 = [ch0*ch0,ch1*ch1,ch2*ch2,ch3*ch3];
    mmtmpD0 = vqshlq_s32(vqaddq_s32(mmtmpD0,vrev64q_s32(mmtmpD0)),output_shift128);
    // mmtmpD0 = [ch0*ch0 + ch1*ch1,ch0*ch0 + ch1*ch1,ch2*ch2 + ch3*ch3,ch2*ch2 + ch3*ch3]>>output_shift128 on 32-bits
    mmtmpD1 = vmull_s16(ul_ch128[1], ul_ch128[1]);
    mmtmpD1 = vqshlq_s32(vqaddq_s32(mmtmpD1,vrev64q_s32(mmtmpD1)),output_shift128);
    mmtmpD2 = vcombine_s16(vmovn_s32(mmtmpD0),vmovn_s32(mmtmpD1));
    // mmtmpD2 = [ch0*ch0 + ch1*ch1,ch0*ch0 + ch1*ch1,ch2*ch2 + ch3*ch3,ch2*ch2 + ch3*ch3,ch4*ch4 + ch5*ch5,ch4*ch4 + ch5*ch5,ch6*ch6 + ch7*ch7,ch6*ch6 + ch7*ch7]>>output_shift128 on 16-bits
    mmtmpD0 = vmull_s16(ul_ch128[2], ul_ch128[2]);
    mmtmpD0 = vqshlq_s32(vqaddq_s32(mmtmpD0,vrev64q_s32(mmtmpD0)),output_shift128);
    mmtmpD1 = vmull_s16(ul_ch128[3], ul_ch128[3]);
    mmtmpD1 = vqshlq_s32(vqaddq_s32(mmtmpD1,vrev64q_s32(mmtmpD1)),output_shift128);
    mmtmpD3 = vcombine_s16(vmovn_s32(mmtmpD0),vmovn_s32(mmtmpD1));
    if (is_dmrs_symbol==0) {
      mmtmpD0 = vmull_s16(ul_ch128[4], ul_ch128[4]);
      mmtmpD0 = vqshlq_s32(vqaddq_s32(mmtmpD0,vrev64q_s32(mmtmpD0)),output_shift128);
      mmtmpD1 = vmull_s16(ul_ch128[5], ul_ch128[5]);
      mmtmpD1 = vqshlq_s32(vqaddq_s32(mmtmpD1,vrev64q_s32(mmtmpD1)),output_shift128);
      mmtmpD4 = vcombine_s16(vmovn_s32(mmtmpD0),vmovn_s32(mmtmpD1));
    }

    ul_ch_mag128b[0] = vqdmulhq_s16(mmtmpD2,QAM_amp128b);
    ul_ch_mag128b[1] = vqdmulhq_s16(mmtmpD3,QAM_amp128b);
    ul_ch_mag128[0] = vqdmulhq_s16(mmtmpD2,QAM_amp128);
    ul_ch_mag128[1] = vqdmulhq_s16(mmtmpD3,QAM_amp128);

    if (is_dmrs_symbol==0) {
      ul_ch_mag128b[2] = vqdmulhq_s16(mmtmpD4,QAM_amp128b);
      ul_ch_mag128[2]  = vqdmulhq_s16(mmtmpD4,QAM_amp128);
    }
  }

  mmtmpD0 = vmull_s16(ul_ch128[0], rxdataF128[0]);
  //mmtmpD0 = [Re(ch[0])Re(rx[0]) Im(ch[0])Im(ch[0]) Re(ch[1])Re(rx[1]) Im(ch[1])Im(ch[1])]
  mmtmpD1 = vmull_s16(ul_ch128[1], rxdataF128[1]);
  //mmtmpD1 = [Re(ch[2])Re(rx[2]) Im(ch[2])Im(ch[2]) Re(ch[3])Re(rx[3]) Im(ch[3])Im(ch[3])]
  mmtmpD0 = vcombine_s32(vpadd_s32(vget_low_s32(mmtmpD0),vget_high_s32(mmtmpD0)),
             vpadd_s32(vget_low_s32(mmtmpD1),vget_high_s32(mmtmpD1)));
  //mmtmpD0 = [Re(ch[0])Re(rx[0])+Im(ch[0])Im(ch[0]) Re(ch[1])Re(rx[1])+Im(ch[1])Im(ch[1]) Re(ch[2])Re(rx[2])+Im(ch[2])Im(ch[2]) Re(ch[3])Re(rx[3])+Im(ch[3])Im(ch[3])]

  mmtmpD0b = vmull_s16(vrev32_s16(vmul_s16(ul_ch128[0],*(int16x4_t*)conj)), rxdataF128[0]);
  //mmtmpD0 = [-Im(ch[0])Re(rx[0]) Re(ch[0])Im(rx[0]) -Im(ch[1])Re(rx[1]) Re(ch[1])Im(rx[1])]
  mmtmpD1b = vmull_s16(vrev32_s16(vmul_s16(ul_ch128[1],*(int16x4_t*)conj)), rxdataF128[1]);
  //mmtmpD0 = [-Im(ch[2])Re(rx[2]) Re(ch[2])Im(rx[2]) -Im(ch[3])Re(rx[3]) Re(ch[3])Im(rx[3])]
  mmtmpD1 = vcombine_s32(vpadd_s32(vget_low_s32(mmtmpD0b),vget_high_s32(mmtmpD0b)),
             vpadd_s32(vget_low_s32(mmtmpD1b),vget_high_s32(mmtmpD1b)));
  //mmtmpD1 = [-Im(ch[0])Re(rx[0])+Re(ch[0])Im(rx[0]) -Im(ch[1])Re(rx[1])+Re(ch[1])Im(rx[1]) -Im(ch[2])Re(rx[2])+Re(ch[2])Im(rx[2]) -Im(ch[3])Re(rx[3])+Re(ch[3])Im(rx[3])]

  mmtmpD0 = vqshlq_s32(mmtmpD0,output_shift128);
  mmtmpD1 = vqshlq_s32(mmtmpD1,output_shift128);
  rxdataF_comp128[0] = vzip_s16(vmovn_s32(mmtmpD0),vmovn_s32(mmtmpD1));
  mmtmpD0 = vmull_s16(ul_ch128[2], rxdataF128[2]);
  mmtmpD1 = vmull_s16(ul_ch128[3], rxdataF128[3]);
  mmtmpD0 = vcombine_s32(vpadd_s32(vget_low_s32(mmtmpD0),vget_high_s32(mmtmpD0)),
             vpadd_s32(vget_low_s32(mmtmpD1),vget_high_s32(mmtmpD1)));
  mmtmpD0b = vmull_s16(vrev32_s16(vmul_s16(ul_ch128[2],*(int16x4_t*)conj)), rxdataF128[2]);
  mmtmpD1b = vmull_s16(vrev32_s16(vmul_s16(ul_ch128[3],*(int16x4_t*)conj)), rxdataF128[3]);
  mmtmpD1 = vcombine_s32(vpadd_s32(vget_low_s32(mmtmpD0b),vget_high_s32(mmtmpD0b)),
             vpadd_s32(vget_low_s32(mmtmpD1b),vget_high_s32(mmtmpD1b)));
  mmtmpD0 = vqshlq_s32(mmtmpD0,output_shift128);
  mmtmpD1 = vqshlq_s32(mmtmpD1,output_shift128);
  rxdataF_comp128[1] = vzip_s16(vmovn_s32(mmtmpD0),vmovn_s32(mmtmpD1));

  if (is_dmrs_symbol==0) {
    mmtmpD0 = vmull_s16(ul_ch128[4], rxdataF128[4]);
    mmtmpD1 = vmull_s16(ul_ch128[5], rxdataF128[5]);
    mmtmpD0 = vcombine_s32(vpadd_s32(vget_low_s32(mmtmpD0),vget_high_s32(mmtmpD0)),
         vpadd_s32(vget_low_s32(mmtmpD1),vget_high_s32(mmtmpD1)));

    mmtmpD0b = vmull_s16(vrev32_s16(vmul_s16(ul_ch128[4],*(int16x4_t*)conj)), rxdataF128[4]);
    mmtmpD1b = vmull_s16(vrev32_s16(vmul_s16(ul_ch128[5],*(int16x4_t*)conj)), rxdataF128[5]);
    mmtmpD1 = vcombine_s32(vpadd_s32(vget_low_s32(mmtmpD0b),vget_high_s32(mmtmpD0b)),
         vpadd_s32(vget_low_s32(mmtmpD1b),vget_high_s32(mmtmpD1b)));


    mmtmpD0 = vqshlq_s32(mmtmpD0,output_shift128);
    mmtmpD1 = vqshlq_s32(mmtmpD1,output_shift128);
    rxdataF_comp128[2] = vzip_s16(vmovn_s32(mmtmpD0),vmovn_s32(mmtmpD1));


    ul_ch128+=6;
    ul_ch_mag128+=3;
    ul_ch_mag128b+=3;
    rxdataF128+=6;
    rxdataF_comp128+=3;

  } else { // we have a smaller PUSCH in symbols with pilots so skip last group of 4 REs and increment less
    ul_ch128+=4;
    ul_ch_mag128+=2;
    ul_ch_mag128b+=2;
    rxdataF128+=4;
    rxdataF_comp128+=2;
  }
      }
    }
  }

  if (rho) {
    for (aarx=0; aarx<frame_parms->nb_antennas_rx; aarx++) {
      rho128        = (int16x4x2_t*)&rho[aarx][symbol*frame_parms->N_RB_UL*12];
      ul_ch128      = (int16x4_t*)&ul_ch_estimates_ext[aarx][symbol*frame_parms->N_RB_UL*12];
      ul_ch128_2    = (int16x4_t*)&ul_ch_estimates_ext[2+aarx][symbol*frame_parms->N_RB_UL*12];
      for (rb=0; rb<nb_rb; rb++) {
  mmtmpD0 = vmull_s16(ul_ch128[0], ul_ch128_2[0]);
  mmtmpD1 = vmull_s16(ul_ch128[1], ul_ch128_2[1]);
  mmtmpD0 = vcombine_s32(vpadd_s32(vget_low_s32(mmtmpD0),vget_high_s32(mmtmpD0)),
             vpadd_s32(vget_low_s32(mmtmpD1),vget_high_s32(mmtmpD1)));
  mmtmpD0b = vmull_s16(vrev32_s16(vmul_s16(ul_ch128[0],*(int16x4_t*)conj)), ul_ch128_2[0]);
  mmtmpD1b = vmull_s16(vrev32_s16(vmul_s16(ul_ch128[1],*(int16x4_t*)conj)), ul_ch128_2[1]);
  mmtmpD1 = vcombine_s32(vpadd_s32(vget_low_s32(mmtmpD0b),vget_high_s32(mmtmpD0b)),
             vpadd_s32(vget_low_s32(mmtmpD1b),vget_high_s32(mmtmpD1b)));

  mmtmpD0 = vqshlq_s32(mmtmpD0,output_shift128);
  mmtmpD1 = vqshlq_s32(mmtmpD1,output_shift128);
  rho128[0] = vzip_s16(vmovn_s32(mmtmpD0),vmovn_s32(mmtmpD1));

  mmtmpD0 = vmull_s16(ul_ch128[2], ul_ch128_2[2]);
  mmtmpD1 = vmull_s16(ul_ch128[3], ul_ch128_2[3]);
  mmtmpD0 = vcombine_s32(vpadd_s32(vget_low_s32(mmtmpD0),vget_high_s32(mmtmpD0)),
             vpadd_s32(vget_low_s32(mmtmpD1),vget_high_s32(mmtmpD1)));
  mmtmpD0b = vmull_s16(vrev32_s16(vmul_s16(ul_ch128[2],*(int16x4_t*)conj)), ul_ch128_2[2]);
  mmtmpD1b = vmull_s16(vrev32_s16(vmul_s16(ul_ch128[3],*(int16x4_t*)conj)), ul_ch128_2[3]);
  mmtmpD1 = vcombine_s32(vpadd_s32(vget_low_s32(mmtmpD0b),vget_high_s32(mmtmpD0b)),
             vpadd_s32(vget_low_s32(mmtmpD1b),vget_high_s32(mmtmpD1b)));

  mmtmpD0 = vqshlq_s32(mmtmpD0,output_shift128);
  mmtmpD1 = vqshlq_s32(mmtmpD1,output_shift128);
  rho128[1] = vzip_s16(vmovn_s32(mmtmpD0),vmovn_s32(mmtmpD1));

  mmtmpD0 = vmull_s16(ul_ch128[0], ul_ch128_2[0]);
  mmtmpD1 = vmull_s16(ul_ch128[1], ul_ch128_2[1]);
  mmtmpD0 = vcombine_s32(vpadd_s32(vget_low_s32(mmtmpD0),vget_high_s32(mmtmpD0)),
             vpadd_s32(vget_low_s32(mmtmpD1),vget_high_s32(mmtmpD1)));
  mmtmpD0b = vmull_s16(vrev32_s16(vmul_s16(ul_ch128[4],*(int16x4_t*)conj)), ul_ch128_2[4]);
  mmtmpD1b = vmull_s16(vrev32_s16(vmul_s16(ul_ch128[5],*(int16x4_t*)conj)), ul_ch128_2[5]);
  mmtmpD1 = vcombine_s32(vpadd_s32(vget_low_s32(mmtmpD0b),vget_high_s32(mmtmpD0b)),
             vpadd_s32(vget_low_s32(mmtmpD1b),vget_high_s32(mmtmpD1b)));

  mmtmpD0 = vqshlq_s32(mmtmpD0,output_shift128);
  mmtmpD1 = vqshlq_s32(mmtmpD1,output_shift128);
  rho128[2] = vzip_s16(vmovn_s32(mmtmpD0),vmovn_s32(mmtmpD1));


  ul_ch128+=6;
  ul_ch128_2+=6;
  rho128+=3;
      }
    }
  }
#endif


#ifdef DEBUG_CH_COMP

  rxF   = (int16_t *)&rxdataF_comp[0][(symbol*(off+(nb_rb*12)))];

  printf("----------------After compansation------------------\n");

  for (prnt_idx=0;prnt_idx<12*nb_rb*2;prnt_idx+=2){

    printf("rxF[%d] = (%d,%d)\n", prnt_idx>>1, rxF[prnt_idx],rxF[prnt_idx+1]);

  }

#endif

#ifdef DEBUG_CH_MAG


  ch_mag   = (int16_t *)&ul_ch_mag[0][(symbol*(off+(nb_rb*12)))];

  printf("----------------After computation------------------\n");

  for (print_idx=0;print_idx<12*nb_rb*2;print_idx+=2){

    printf("ch_mag[%d] = (%d,%d)\n", print_idx>>1, ch_mag[print_idx],ch_mag[print_idx+1]);

  }

#endif

}

void nr_ulsch_detection_mrc(NR_DL_FRAME_PARMS *frame_parms,
			    int32_t **rxdataF_comp,
			    int32_t **ul_ch_mag,
			    int32_t **ul_ch_magb,
			    uint8_t symbol,
			    uint16_t nb_rb) {
  int n_rx = frame_parms->nb_antennas_rx;
#if defined(__x86_64__) || defined(__i386__)
  __m128i *rxdataF_comp128[1+n_rx],*ul_ch_mag128[1+n_rx],*ul_ch_mag128b[1+n_rx];
#elif defined(__arm__)
  int16x8_t *rxdataF_comp128_0,*ul_ch_mag128_0,*ul_ch_mag128_0b;
  int16x8_t *rxdataF_comp128_1,*ul_ch_mag128_1,*ul_ch_mag128_1b;
#endif
  int32_t i;

#ifdef __AVX2__
  int off = ((nb_rb&1) == 1)? 4:0;
#else
  int off = 0;
#endif

  if (frame_parms->nb_antennas_rx>1) {
#if defined(__x86_64__) || defined(__i386__)
    int nb_re = nb_rb*12;
    for (int aa=0;aa<frame_parms->nb_antennas_rx;aa++) {
      rxdataF_comp128[aa]   = (__m128i *)&rxdataF_comp[aa][(symbol*(nb_re + off))];
      ul_ch_mag128[aa]      = (__m128i *)&ul_ch_mag[aa][(symbol*(nb_re + off))];
      ul_ch_mag128b[aa]     = (__m128i *)&ul_ch_magb[aa][(symbol*(nb_re + off))];
      
      // MRC on each re of rb, both on MF output and magnitude (for 16QAM/64QAM llr computation)
      for (i=0; i<nb_rb*3; i++) {
	rxdataF_comp128[0][i] = _mm_adds_epi16(_mm_srai_epi16(rxdataF_comp128[aa][i],1),_mm_srai_epi16(rxdataF_comp128[aa][i],1));
	ul_ch_mag128[0][i]    = _mm_adds_epi16(_mm_srai_epi16(ul_ch_mag128[aa][i],1),_mm_srai_epi16(ul_ch_mag128[aa][i],1));
	ul_ch_mag128b[0][i]   = _mm_adds_epi16(_mm_srai_epi16(ul_ch_mag128b[aa][i],1),_mm_srai_epi16(ul_ch_mag128b[aa][i],1));
	//	rxdataF_comp128[0][i] = _mm_add_epi16(rxdataF_comp128_0[i],(*(__m128i *)&jitterc[0]));
      }
    }
#elif defined(__arm__)
    rxdataF_comp128_0   = (int16x8_t *)&rxdataF_comp[0][symbol*frame_parms->N_RB_DL*12];
    rxdataF_comp128_1   = (int16x8_t *)&rxdataF_comp[1][symbol*frame_parms->N_RB_DL*12];
    ul_ch_mag128_0      = (int16x8_t *)&ul_ch_mag[0][symbol*frame_parms->N_RB_DL*12];
    ul_ch_mag128_1      = (int16x8_t *)&ul_ch_mag[1][symbol*frame_parms->N_RB_DL*12];
    ul_ch_mag128_0b     = (int16x8_t *)&ul_ch_magb[0][symbol*frame_parms->N_RB_DL*12];
    ul_ch_mag128_1b     = (int16x8_t *)&ul_ch_magb[1][symbol*frame_parms->N_RB_DL*12];
      
    // MRC on each re of rb, both on MF output and magnitude (for 16QAM/64QAM llr computation)
    for (i=0; i<nb_rb*3; i++) {
      rxdataF_comp128_0[i] = vhaddq_s16(rxdataF_comp128_0[i],rxdataF_comp128_1[i]);
      ul_ch_mag128_0[i]    = vhaddq_s16(ul_ch_mag128_0[i],ul_ch_mag128_1[i]);
      ul_ch_mag128_0b[i]   = vhaddq_s16(ul_ch_mag128_0b[i],ul_ch_mag128_1b[i]);
      rxdataF_comp128_0[i] = vqaddq_s16(rxdataF_comp128_0[i],(*(int16x8_t *)&jitterc[0]));
    }
#endif
  }

#if defined(__x86_64__) || defined(__i386__)
  _mm_empty();
  _m_empty();
#endif
}

int nr_rx_pusch(PHY_VARS_gNB *gNB,
                uint8_t ulsch_id,
                uint32_t frame,
                uint8_t nr_tti_rx,
                unsigned char symbol,
                unsigned char harq_pid)
{

  uint8_t aarx, aatx, dmrs_symbol_flag; // dmrs_symbol_flag, a flag to indicate DMRS REs in current symbol
  uint32_t nb_re_pusch, bwp_start_subcarrier;
  int avgs;
  int avg[4];
  char nb_antennas_ue_tx = 1;
  NR_DL_FRAME_PARMS *frame_parms = &gNB->frame_parms;
  nfapi_nr_pusch_pdu_t *rel15_ul = &gNB->ulsch[ulsch_id][0]->harq_processes[harq_pid]->ulsch_pdu;

  dmrs_symbol_flag = 0;

  if(symbol == rel15_ul->start_symbol_index){
    gNB->pusch_vars[ulsch_id]->dmrs_symbol = 0;
    gNB->pusch_vars[ulsch_id]->cl_done = 0;
  }


  bwp_start_subcarrier = ((rel15_ul->rb_start + rel15_ul->bwp_start)*NR_NB_SC_PER_RB + frame_parms->first_carrier_offset) % frame_parms->ofdm_symbol_size;

  dmrs_symbol_flag = ((rel15_ul->ul_dmrs_symb_pos)>>symbol)&0x01;

  LOG_D(PHY,"symbol %d bwp_start_subcarrier %d, rb_start %d, first_carrier_offset %d\n",symbol,bwp_start_subcarrier,rel15_ul->rb_start,frame_parms->first_carrier_offset);
  LOG_D(PHY,"ul_dmrs_symb_pos %x\n",rel15_ul->ul_dmrs_symb_pos);

  if (dmrs_symbol_flag == 1){
    if (((rel15_ul->ul_dmrs_symb_pos)>>((symbol+1)%frame_parms->symbols_per_slot))&0x01)
      AssertFatal(1==0,"Double DMRS configuration is not yet supported\n");

    if (rel15_ul->dmrs_config_type == 0) {
      // if no data in dmrs cdm group is 1 only even REs have no data
      // if no data in dmrs cdm group is 2 both odd and even REs have no data
      nb_re_pusch = rel15_ul->rb_size *(12 - (rel15_ul->num_dmrs_cdm_grps_no_data*6));
    }
    else {
      nb_re_pusch = rel15_ul->rb_size *(12 - (rel15_ul->num_dmrs_cdm_grps_no_data*4));
    }
    LOG_D(PHY,"dmrs_symbol: nb_re_pusch %d\n",nb_re_pusch);
    gNB->pusch_vars[ulsch_id]->dmrs_symbol = symbol;

  } else {
    nb_re_pusch = rel15_ul->rb_size * NR_NB_SC_PER_RB;
  }

  //----------------------------------------------------------
  //--------------------- Channel estimation ---------------------
  //----------------------------------------------------------
  start_meas(&gNB->ulsch_channel_estimation_stats);
  if (dmrs_symbol_flag == 1) {
    nr_pusch_channel_estimation(gNB,
                                nr_tti_rx,
                                0, // p
                                symbol,
                                ulsch_id,
                                bwp_start_subcarrier,
                                rel15_ul);

    nr_gnb_measurements(gNB, ulsch_id, harq_pid, symbol);
    int num_symb =  rel15_ul->nr_of_symbols;

    for (aarx = 0; aarx < frame_parms->nb_antennas_rx; aarx++) {
      if (symbol == rel15_ul->start_symbol_index) {
          gNB->pusch_vars[ulsch_id]->ulsch_power[aarx]=0;
          gNB->pusch_vars[ulsch_id]->ulsch_noise_power[aarx]=0;
      }
      gNB->pusch_vars[ulsch_id]->ulsch_power[aarx] += signal_energy_nodc(&gNB->pusch_vars[ulsch_id]->ul_ch_estimates[aarx][symbol*frame_parms->ofdm_symbol_size],
                                                                        rel15_ul->rb_size*12);
      if (gNB->pusch_vars[ulsch_id]->ulsch_power[aarx]==1) return (1);
      for (int rb=0;rb<rel15_ul->rb_size;rb++) {
<<<<<<< HEAD
         LOG_D(NR_PHY, "aarx %d symbol %d, rb %d => %d\n",aarx,symbol,rb,dB_fixed(gNB->measurements.n0_subband_power[aarx][rel15_ul->bwp_start+rel15_ul->rb_start+rb]));
         gNB->pusch_vars[ulsch_id]->ulsch_noise_power[aarx]+=gNB->measurements.n0_subband_power[aarx][rel15_ul->bwp_start+rel15_ul->rb_start+rb]/rel15_ul->rb_size/num_symb;
=======
         gNB->pusch_vars[ulsch_id]->ulsch_noise_power[aarx]+=gNB->measurements.n0_subband_power[aarx][rel15_ul->bwp_start+rel15_ul->rb_start+rb]/rel15_ul->rb_size;
>>>>>>> c89b5f2f
      }
    }     
  }
  stop_meas(&gNB->ulsch_channel_estimation_stats);
  //----------------------------------------------------------
  //--------------------- RBs extraction ---------------------
  //----------------------------------------------------------

  gNB->pusch_vars[ulsch_id]->ul_valid_re_per_slot[symbol] = nb_re_pusch;

  if (nb_re_pusch > 0) {

    start_meas(&gNB->ulsch_rbs_extraction_stats);
    nr_ulsch_extract_rbs_single(gNB->common_vars.rxdataF,
                                gNB->pusch_vars[ulsch_id],
                                symbol,
                                dmrs_symbol_flag,
                                rel15_ul,
                                frame_parms);
    stop_meas(&gNB->ulsch_rbs_extraction_stats);

    //----------------------------------------------------------
    //--------------------- Channel Scaling --------------------
    //----------------------------------------------------------

    nr_ulsch_scale_channel(gNB->pusch_vars[ulsch_id]->ul_ch_estimates_ext,
                           frame_parms,
                           gNB->ulsch[ulsch_id],
                           symbol,
                           dmrs_symbol_flag,
                           rel15_ul->rb_size,
                           rel15_ul->dmrs_config_type);


    if (gNB->pusch_vars[ulsch_id]->cl_done==0) {

      nr_ulsch_channel_level(gNB->pusch_vars[ulsch_id]->ul_ch_estimates_ext,
                             frame_parms,
                             avg,
                             symbol,
                             nb_re_pusch,
                             rel15_ul->rb_size);

      avgs = 0;

      for (aatx=0;aatx<nb_antennas_ue_tx;aatx++)
        for (aarx=0;aarx<frame_parms->nb_antennas_rx;aarx++)
          avgs = cmax(avgs,avg[(aatx<<1)+aarx]);

      gNB->pusch_vars[ulsch_id]->log2_maxh = (log2_approx(avgs)/2)+3;
      gNB->pusch_vars[ulsch_id]->cl_done = 1;
    }

    //----------------------------------------------------------
    //--------------------- Channel Compensation ---------------
    //----------------------------------------------------------

    start_meas(&gNB->ulsch_channel_compensation_stats);
    nr_ulsch_channel_compensation(gNB->pusch_vars[ulsch_id]->rxdataF_ext,
                                  gNB->pusch_vars[ulsch_id]->ul_ch_estimates_ext,
                                  gNB->pusch_vars[ulsch_id]->ul_ch_mag0,
                                  gNB->pusch_vars[ulsch_id]->ul_ch_magb0,
                                  gNB->pusch_vars[ulsch_id]->rxdataF_comp,
                                  (nb_antennas_ue_tx>1) ? gNB->pusch_vars[ulsch_id]->rho : NULL,
                                  frame_parms,
                                  symbol,
                                  dmrs_symbol_flag,
                                  rel15_ul->qam_mod_order,
                                  rel15_ul->rb_size,
                                  gNB->pusch_vars[ulsch_id]->log2_maxh);
    stop_meas(&gNB->ulsch_channel_compensation_stats);

    start_meas(&gNB->ulsch_mrc_stats);
    nr_ulsch_detection_mrc(frame_parms,
			   gNB->pusch_vars[ulsch_id]->rxdataF_comp,
			   gNB->pusch_vars[ulsch_id]->ul_ch_mag,
			   gNB->pusch_vars[ulsch_id]->ul_ch_magb,
			   symbol,
			   rel15_ul->rb_size);
    stop_meas(&gNB->ulsch_mrc_stats);


    if (rel15_ul->transform_precoding == transform_precoder_enabled) { 
      
      #ifdef __AVX2__
        // For odd number of resource blocks need byte alignment to multiple of 8
        int nb_re_pusch2 = nb_re_pusch + (nb_re_pusch&7);
      #else
        int nb_re_pusch2 = nb_re_pusch;
      #endif      
      
      // perform IDFT operation on the compensated rxdata if transform precoding is enabled
      nr_idft(&gNB->pusch_vars[ulsch_id]->rxdataF_comp[0][symbol * nb_re_pusch2], nb_re_pusch);
      LOG_D(PHY,"Transform precoding being done on data- symbol: %d, nb_re_pusch: %d\n", symbol, nb_re_pusch);      
    }


    //----------------------------------------------------------
    //--------------------- PTRS Processing --------------------
    //----------------------------------------------------------

    /* In case PTRS is enabled then LLR will be calculated after PTRS symbols are processed *
     * otherwise LLR are calculated for each symbol based upon DMRS channel estimates only. */
    if (rel15_ul->pdu_bit_map & PUSCH_PDU_BITMAP_PUSCH_PTRS)
    {
      start_meas(&gNB->ulsch_ptrs_processing_stats);
      nr_pusch_ptrs_processing(gNB,
                               frame_parms,
                               rel15_ul,
                               ulsch_id,
                               nr_tti_rx,
                               symbol,
                               nb_re_pusch);
      stop_meas(&gNB->ulsch_ptrs_processing_stats);

      /*  Subtract total PTRS RE's in the symbol from PUSCH RE's */
      gNB->pusch_vars[ulsch_id]->ul_valid_re_per_slot[symbol] -= gNB->pusch_vars[ulsch_id]->ptrs_re_per_slot;
    }
  }

  /*---------------------------------------------------------------------------------------------------- */
  /*--------------------  LLRs computation  -------------------------------------------------------------*/
  /*-----------------------------------------------------------------------------------------------------*/
  if(symbol == (rel15_ul->start_symbol_index + rel15_ul->nr_of_symbols -1)) {
  
#ifdef __AVX2__
    int off = ((rel15_ul->rb_size&1) == 1)? 4:0;
#else
    int off = 0;
#endif
    uint32_t rxdataF_ext_offset = 0;
    for(uint8_t i =rel15_ul->start_symbol_index; i< (rel15_ul->start_symbol_index + rel15_ul->nr_of_symbols);i++) {
      start_meas(&gNB->ulsch_llr_stats);
      nr_ulsch_compute_llr(&gNB->pusch_vars[ulsch_id]->rxdataF_comp[0][i * (off + rel15_ul->rb_size * NR_NB_SC_PER_RB)],
                          gNB->pusch_vars[ulsch_id]->ul_ch_mag0,
                          gNB->pusch_vars[ulsch_id]->ul_ch_magb0,
                          &gNB->pusch_vars[ulsch_id]->llr[rxdataF_ext_offset * rel15_ul->qam_mod_order],
                          rel15_ul->rb_size,
                          gNB->pusch_vars[ulsch_id]->ul_valid_re_per_slot[i],
                          i,
                          rel15_ul->qam_mod_order);
      stop_meas(&gNB->ulsch_llr_stats);
      rxdataF_ext_offset += gNB->pusch_vars[ulsch_id]->ul_valid_re_per_slot[i];
    }// symbol loop
  }// last symbol check
  
  return (0);
}<|MERGE_RESOLUTION|>--- conflicted
+++ resolved
@@ -1229,12 +1229,7 @@
                                                                         rel15_ul->rb_size*12);
       if (gNB->pusch_vars[ulsch_id]->ulsch_power[aarx]==1) return (1);
       for (int rb=0;rb<rel15_ul->rb_size;rb++) {
-<<<<<<< HEAD
-         LOG_D(NR_PHY, "aarx %d symbol %d, rb %d => %d\n",aarx,symbol,rb,dB_fixed(gNB->measurements.n0_subband_power[aarx][rel15_ul->bwp_start+rel15_ul->rb_start+rb]));
-         gNB->pusch_vars[ulsch_id]->ulsch_noise_power[aarx]+=gNB->measurements.n0_subband_power[aarx][rel15_ul->bwp_start+rel15_ul->rb_start+rb]/rel15_ul->rb_size/num_symb;
-=======
          gNB->pusch_vars[ulsch_id]->ulsch_noise_power[aarx]+=gNB->measurements.n0_subband_power[aarx][rel15_ul->bwp_start+rel15_ul->rb_start+rb]/rel15_ul->rb_size;
->>>>>>> c89b5f2f
       }
     }     
   }
