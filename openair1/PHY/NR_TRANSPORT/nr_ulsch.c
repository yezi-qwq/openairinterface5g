/*
 * Licensed to the OpenAirInterface (OAI) Software Alliance under one or more
 * contributor license agreements.  See the NOTICE file distributed with
 * this work for additional information regarding copyright ownership.
 * The OpenAirInterface Software Alliance licenses this file to You under
 * the OAI Public License, Version 1.1  (the "License"); you may not use this file
 * except in compliance with the License.
 * You may obtain a copy of the License at
 *
 *      http://www.openairinterface.org/?page_id=698
 *
 * Unless required by applicable law or agreed to in writing, software
 * distributed under the License is distributed on an "AS IS" BASIS,
 * WITHOUT WARRANTIES OR CONDITIONS OF ANY KIND, either express or implied.
 * See the License for the specific language governing permissions and
 * limitations under the License.
 *-------------------------------------------------------------------------------
 * For more information about the OpenAirInterface (OAI) Software Alliance:
 *      contact@openairinterface.org
 */

/*! \file PHY/NR_TRANSPORT/nr_ulsch.c
* \brief Top-level routines for the reception of the PUSCH TS 38.211 v 15.4.0
* \author Ahmed Hussein
* \date 2019
* \version 0.1
* \company Fraunhofer IIS
* \email: ahmed.hussein@iis.fraunhofer.de
* \note
* \warning
*/

#include <stdint.h>
#include "PHY/NR_TRANSPORT/nr_transport_common_proto.h"
#include "PHY/NR_TRANSPORT/nr_ulsch.h"
#include "PHY/NR_REFSIG/nr_refsig.h"

int16_t find_nr_ulsch(uint16_t rnti, PHY_VARS_gNB *gNB,find_type_t type) {

  uint16_t i;
  int16_t first_free_index=-1;

  AssertFatal(gNB!=NULL,"gNB is null\n");
  for (i=0; i<gNB->number_of_nr_ulsch_max; i++) {
    AssertFatal(gNB->ulsch[i]!=NULL,"gNB->ulsch[%d] is null\n",i);
    AssertFatal(gNB->ulsch[i][0]!=NULL,"gNB->ulsch[%d][0] is null\n",i);
    LOG_D(PHY,"searching for rnti %x : ulsch_index %d=> harq_mask %x, rnti %x, first_free_index %d\n", rnti,i,gNB->ulsch[i][0]->harq_mask,gNB->ulsch[i][0]->rnti,first_free_index);
    if ((gNB->ulsch[i][0]->harq_mask >0) &&
        (gNB->ulsch[i][0]->rnti==rnti))       return i;
    else if ((gNB->ulsch[i][0]->harq_mask == 0) && (first_free_index==-1)) first_free_index=i;
  }
  if (type == SEARCH_EXIST) return -1;
  if (first_free_index != -1)
    gNB->ulsch[first_free_index][0]->rnti = 0;
  return first_free_index;
}

void nr_fill_ulsch(PHY_VARS_gNB *gNB,
                   int frame,
                   int slot,
                   nfapi_nr_pusch_pdu_t *ulsch_pdu) {

 
  int ulsch_id = find_nr_ulsch(ulsch_pdu->rnti,gNB,SEARCH_EXIST_OR_FREE);
  AssertFatal( (ulsch_id>=0) && (ulsch_id<gNB->number_of_nr_ulsch_max),
              "illegal or no ulsch_id found!!! rnti %04x ulsch_id %d\n",ulsch_pdu->rnti,ulsch_id);

  NR_gNB_ULSCH_t  *ulsch = gNB->ulsch[ulsch_id][0];
  int harq_pid = ulsch_pdu->pusch_data.harq_process_id;
  ulsch->rnti = ulsch_pdu->rnti;
  //ulsch->rnti_type;
  ulsch->harq_mask |= 1<<harq_pid;
  ulsch->harq_process_id[slot] = harq_pid;

  ulsch->harq_processes[harq_pid]->frame=frame;
  ulsch->harq_processes[harq_pid]->slot=slot;
  ulsch->harq_processes[harq_pid]->handled= 0;
  ulsch->harq_processes[harq_pid]->status= NR_ACTIVE;
  memcpy((void*)&ulsch->harq_processes[harq_pid]->ulsch_pdu, (void*)ulsch_pdu, sizeof(nfapi_nr_pusch_pdu_t));

  LOG_D(PHY,"Initializing nFAPI for ULSCH, UE %d, harq_pid %d\n",ulsch_id,harq_pid);

}

void nr_ulsch_unscrambling(int16_t* llr,
                           uint32_t size,
                           uint8_t q,
                           uint32_t Nid,
                           uint32_t n_RNTI) {

  uint8_t reset;
  uint32_t x1, x2, s=0;

  reset = 1;
  x2 = (n_RNTI<<15) + Nid;

  for (uint32_t i=0; i<size; i++) {
    if ((i&0x1f)==0) {
      s = lte_gold_generic(&x1, &x2, reset);
      reset = 0;
    }
    if (((s>>(i&0x1f))&1)==1)
      llr[i] = -llr[i];
  }
}

void nr_ulsch_unscrambling_optim(int16_t* llr,
				 uint32_t size,
				 uint8_t q,
				 uint32_t Nid,
				 uint32_t n_RNTI) {
  
#if defined(__x86_64__) || defined(__i386__)
  uint32_t x1, x2, s=0;

  x2 = (n_RNTI<<15) + Nid;

  uint8_t *s8=(uint8_t *)&s;
  __m128i *llr128 = (__m128i*)llr;
  int j=0;
  s = lte_gold_generic(&x1, &x2, 1);

  for (int i=0; i<((size>>5)+((size&0x1f) > 0 ? 1 : 0)); i++,j+=4) {
    llr128[j]   = _mm_mullo_epi16(llr128[j],byte2m128i[s8[0]]);
    llr128[j+1] = _mm_mullo_epi16(llr128[j+1],byte2m128i[s8[1]]);
    llr128[j+2] = _mm_mullo_epi16(llr128[j+2],byte2m128i[s8[2]]);
    llr128[j+3] = _mm_mullo_epi16(llr128[j+3],byte2m128i[s8[3]]);
    s = lte_gold_generic(&x1, &x2, 0);
  }
#else

    nr_ulsch_unscrambling(llr,
                          size,
                          q,
                          Nid,
                          n_RNTI);
#endif
}

void dump_pusch_stats(FILE *fd,PHY_VARS_gNB *gNB) {

  for (int i=0;i<gNB->number_of_nr_ulsch_max;i++) {

    if (gNB->ulsch_stats[i].rnti>0 && gNB->ulsch_stats[i].frame != gNB->ulsch_stats[i].dump_frame) {
      gNB->ulsch_stats[i].dump_frame = gNB->ulsch_stats[i].frame; 
      for (int aa=0;aa<gNB->frame_parms.nb_antennas_rx;aa++)
          if (aa==0) fprintf(fd,"ULSCH RNTI %4x, %d.%d: ulsch_power[%d] %d,%d ulsch_noise_power[%d] %d.%d, sync_pos %d\n",
                                     gNB->ulsch_stats[i].rnti,gNB->ulsch_stats[i].frame,gNB->ulsch_stats[i].dump_frame,
                                     aa,gNB->ulsch_stats[i].power[aa]/10,gNB->ulsch_stats[i].power[aa]%10,
<<<<<<< HEAD
                                     aa,gNB->ulsch_stats[i].noise_power[aa]/10,gNB->ulsch_stats[i].noise_power[aa]%10);
          else       stroff+=sprintf(output+stroff,"                ulsch_power[%d] %d.%d ulsch_noise_power[%d] %d.%d\n", 
=======
                                     aa,gNB->ulsch_stats[i].noise_power[aa]/10,gNB->ulsch_stats[i].noise_power[aa]%10,
                                     gNB->ulsch_stats[i].sync_pos);
          else       fprintf(fd,"                  ulsch_power[%d] %d.%d, ulsch_noise_power[%d] %d.%d\n",
>>>>>>> a7229937
                                     aa,gNB->ulsch_stats[i].power[aa]/10,gNB->ulsch_stats[i].power[aa]%10,
                                     aa,gNB->ulsch_stats[i].noise_power[aa]/10,gNB->ulsch_stats[i].noise_power[aa]%10);


      fprintf(fd,"                 round_trials %d(%1.1e):%d(%1.1e):%d(%1.1e):%d, DTX %d, current_Qm %d, current_RI %d, total_bytes RX/SCHED %d/%d\n",
	    gNB->ulsch_stats[i].round_trials[0],
	    (double)gNB->ulsch_stats[i].round_trials[1]/gNB->ulsch_stats[i].round_trials[0],
	    gNB->ulsch_stats[i].round_trials[1],
	    (double)gNB->ulsch_stats[i].round_trials[2]/gNB->ulsch_stats[i].round_trials[0],
	    gNB->ulsch_stats[i].round_trials[2],
	    (double)gNB->ulsch_stats[i].round_trials[3]/gNB->ulsch_stats[i].round_trials[0],
	    gNB->ulsch_stats[i].round_trials[3],
            gNB->ulsch_stats[i].DTX,
	    gNB->ulsch_stats[i].current_Qm,
	    gNB->ulsch_stats[i].current_RI,
	    gNB->ulsch_stats[i].total_bytes_rx,
	    gNB->ulsch_stats[i].total_bytes_tx);
    }
 }
}

void clear_pusch_stats(PHY_VARS_gNB *gNB) {

  for (int i=0;i<gNB->number_of_nr_ulsch_max;i++)
    memset((void*)&gNB->ulsch_stats[i],0,sizeof(gNB->ulsch_stats[i]));
}

NR_gNB_SCH_STATS_t *get_ulsch_stats(PHY_VARS_gNB *gNB,NR_gNB_ULSCH_t *ulsch) {
   NR_gNB_SCH_STATS_t *stats=NULL;
   int first_free=-1;
   for (int i=0;i<gNB->number_of_nr_ulsch_max;i++) {
       if (gNB->ulsch_stats[i].rnti == 0 && first_free == -1) {
          first_free = i;
          stats=&gNB->ulsch_stats[i];
       }
       if (gNB->ulsch_stats[i].rnti == ulsch->rnti) {
           stats=&gNB->ulsch_stats[i];
           break;
       }
   }
   return(stats);
}
<|MERGE_RESOLUTION|>--- conflicted
+++ resolved
@@ -147,14 +147,9 @@
           if (aa==0) fprintf(fd,"ULSCH RNTI %4x, %d.%d: ulsch_power[%d] %d,%d ulsch_noise_power[%d] %d.%d, sync_pos %d\n",
                                      gNB->ulsch_stats[i].rnti,gNB->ulsch_stats[i].frame,gNB->ulsch_stats[i].dump_frame,
                                      aa,gNB->ulsch_stats[i].power[aa]/10,gNB->ulsch_stats[i].power[aa]%10,
-<<<<<<< HEAD
-                                     aa,gNB->ulsch_stats[i].noise_power[aa]/10,gNB->ulsch_stats[i].noise_power[aa]%10);
-          else       stroff+=sprintf(output+stroff,"                ulsch_power[%d] %d.%d ulsch_noise_power[%d] %d.%d\n", 
-=======
                                      aa,gNB->ulsch_stats[i].noise_power[aa]/10,gNB->ulsch_stats[i].noise_power[aa]%10,
                                      gNB->ulsch_stats[i].sync_pos);
           else       fprintf(fd,"                  ulsch_power[%d] %d.%d, ulsch_noise_power[%d] %d.%d\n",
->>>>>>> a7229937
                                      aa,gNB->ulsch_stats[i].power[aa]/10,gNB->ulsch_stats[i].power[aa]%10,
                                      aa,gNB->ulsch_stats[i].noise_power[aa]/10,gNB->ulsch_stats[i].noise_power[aa]%10);
 
