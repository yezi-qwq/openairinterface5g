/*
 * Licensed to the OpenAirInterface (OAI) Software Alliance under one or more
 * contributor license agreements.  See the NOTICE file distributed with
 * this work for additional information regarding copyright ownership.
 * The OpenAirInterface Software Alliance licenses this file to You under
 * the OAI Public License, Version 1.1  (the "License"); you may not use this file
 * except in compliance with the License.
 * You may obtain a copy of the License at
 *
 *      http://www.openairinterface.org/?page_id=698
 *
 * Unless required by applicable law or agreed to in writing, software
 * distributed under the License is distributed on an "AS IS" BASIS,
 * WITHOUT WARRANTIES OR CONDITIONS OF ANY KIND, either express or implied.
 * See the License for the specific language governing permissions and
 * limitations under the License.
 *-------------------------------------------------------------------------------
 * For more information about the OpenAirInterface (OAI) Software Alliance:
 *      contact@openairinterface.org
 */

/*! \file PHY/NR_TRANSPORT/nr_ulsch.c
* \brief Top-level routines for the reception of the PUSCH TS 38.211 v 15.4.0
* \author Ahmed Hussein
* \date 2019
* \version 0.1
* \company Fraunhofer IIS
* \email: ahmed.hussein@iis.fraunhofer.de
* \note
* \warning
*/

#include <stdint.h>
#include "PHY/NR_TRANSPORT/nr_transport_common_proto.h"
#include "PHY/NR_TRANSPORT/nr_ulsch.h"
#include "PHY/LTE_REFSIG/lte_refsig.h"

int16_t find_nr_ulsch(uint16_t rnti, PHY_VARS_gNB *gNB,find_type_t type) {

  uint16_t i;
  int16_t first_free_index=-1;

  AssertFatal(gNB!=NULL,"gNB is null\n");
  for (i=0; i<NUMBER_OF_NR_ULSCH_MAX; i++) {
    AssertFatal(gNB->ulsch[i]!=NULL,"gNB->ulsch[%d] is null\n",i);
    AssertFatal(gNB->ulsch[i][0]!=NULL,"gNB->ulsch[%d][0] is null\n",i);
    LOG_D(PHY,"searching for rnti %x : ulsch_index %d=> harq_mask %x, rnti %x, first_free_index %d\n", rnti,i,gNB->ulsch[i][0]->harq_mask,gNB->ulsch[i][0]->rnti,first_free_index);
    if ((gNB->ulsch[i][0]->harq_mask >0) &&
        (gNB->ulsch[i][0]->rnti==rnti))       return i;
    else if ((gNB->ulsch[i][0]->harq_mask == 0) && (first_free_index==-1)) first_free_index=i;
  }
  if (type == SEARCH_EXIST) return -1;
  if (first_free_index != -1)
    gNB->ulsch[first_free_index][0]->rnti = 0;
  return first_free_index;
}

void nr_fill_ulsch(PHY_VARS_gNB *gNB,
                   int frame,
                   int slot,
                   nfapi_nr_pusch_pdu_t *ulsch_pdu) {

 
  int ulsch_id = find_nr_ulsch(ulsch_pdu->rnti,gNB,SEARCH_EXIST_OR_FREE);
  AssertFatal( (ulsch_id>=0) && (ulsch_id<NUMBER_OF_NR_ULSCH_MAX),
              "illegal or no ulsch_id found!!! rnti %04x ulsch_id %d\n",ulsch_pdu->rnti,ulsch_id);

  NR_gNB_ULSCH_t  *ulsch = gNB->ulsch[ulsch_id][0];
  int harq_pid = ulsch_pdu->pusch_data.harq_process_id;
  ulsch->rnti = ulsch_pdu->rnti;
  //ulsch->rnti_type;
  ulsch->harq_mask |= 1<<harq_pid;
  ulsch->harq_process_id[slot] = harq_pid;

  ulsch->harq_processes[harq_pid]->frame=frame;
  ulsch->harq_processes[harq_pid]->slot=slot;
  ulsch->harq_processes[harq_pid]->handled= 0;
  ulsch->harq_processes[harq_pid]->status= NR_ACTIVE;
  memcpy((void*)&ulsch->harq_processes[harq_pid]->ulsch_pdu, (void*)ulsch_pdu, sizeof(nfapi_nr_pusch_pdu_t));

  LOG_D(PHY,"Initializing nFAPI for ULSCH, UE %d, harq_pid %d\n",ulsch_id,harq_pid);

}

void nr_ulsch_unscrambling(int16_t* llr,
<<<<<<< HEAD
                         uint32_t size,
                         uint8_t q,
                         uint32_t Nid,
                         uint32_t n_RNTI) 
{
printf("nr_ulsch_unscrambling n_RNTI %d\n", n_RNTI);
=======
                           uint32_t size,
                           uint8_t q,
                           uint32_t Nid,
                           uint32_t n_RNTI) {
>>>>>>> 7f00dbc5
  uint8_t reset;
  uint32_t x1, x2, s=0;

  reset = 1;
  x2 = (n_RNTI<<15) + Nid;

  for (uint32_t i=0; i<size; i++) {
    if ((i&0x1f)==0) {
      s = lte_gold_generic(&x1, &x2, reset);
      reset = 0;
    }
    if (((s>>(i&0x1f))&1)==1)
      llr[i] = -llr[i];
  }
}<|MERGE_RESOLUTION|>--- conflicted
+++ resolved
@@ -83,19 +83,10 @@
 }
 
 void nr_ulsch_unscrambling(int16_t* llr,
-<<<<<<< HEAD
-                         uint32_t size,
-                         uint8_t q,
-                         uint32_t Nid,
-                         uint32_t n_RNTI) 
-{
-printf("nr_ulsch_unscrambling n_RNTI %d\n", n_RNTI);
-=======
                            uint32_t size,
                            uint8_t q,
                            uint32_t Nid,
                            uint32_t n_RNTI) {
->>>>>>> 7f00dbc5
   uint8_t reset;
   uint32_t x1, x2, s=0;
 
