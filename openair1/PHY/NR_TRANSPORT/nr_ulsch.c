/*
 * Licensed to the OpenAirInterface (OAI) Software Alliance under one or more
 * contributor license agreements.  See the NOTICE file distributed with
 * this work for additional information regarding copyright ownership.
 * The OpenAirInterface Software Alliance licenses this file to You under
 * the OAI Public License, Version 1.1  (the "License"); you may not use this file
 * except in compliance with the License.
 * You may obtain a copy of the License at
 *
 *      http://www.openairinterface.org/?page_id=698
 *
 * Unless required by applicable law or agreed to in writing, software
 * distributed under the License is distributed on an "AS IS" BASIS,
 * WITHOUT WARRANTIES OR CONDITIONS OF ANY KIND, either express or implied.
 * See the License for the specific language governing permissions and
 * limitations under the License.
 *-------------------------------------------------------------------------------
 * For more information about the OpenAirInterface (OAI) Software Alliance:
 *      contact@openairinterface.org
 */

/*! \file PHY/NR_TRANSPORT/nr_ulsch.c
* \brief Top-level routines for the reception of the PUSCH TS 38.211 v 15.4.0
* \author Ahmed Hussein
* \date 2019
* \version 0.1
* \company Fraunhofer IIS
* \email: ahmed.hussein@iis.fraunhofer.de
* \note
* \warning
*/

#include <stdint.h>
#include "PHY/NR_TRANSPORT/nr_transport_common_proto.h"
#include "PHY/NR_TRANSPORT/nr_ulsch.h"

NR_gNB_ULSCH_t *find_nr_ulsch(PHY_VARS_gNB *gNB, uint16_t rnti, int pid)
{
  int16_t first_free_index = -1;
  AssertFatal(gNB != NULL, "gNB is null\n");
  NR_gNB_ULSCH_t *ulsch = NULL;

  for (int i = 0; i < gNB->max_nb_pusch; i++) {
    ulsch = &gNB->ulsch[i];
    AssertFatal(ulsch != NULL, "gNB->ulsch[%d] is null\n", i);
    if (!ulsch->active) {
      if (first_free_index == -1)
        first_free_index = i;
    } else {
      // if there is already an active ULSCH for this RNTI and HARQ_PID
      if ((ulsch->harq_pid == pid) && (ulsch->rnti == rnti))
        return ulsch;
    }
  }
  if (first_free_index != -1)
    ulsch = &gNB->ulsch[first_free_index];

  return ulsch;
}

void nr_fill_ulsch(PHY_VARS_gNB *gNB, int frame, int slot, nfapi_nr_pusch_pdu_t *ulsch_pdu)
{
  int harq_pid = ulsch_pdu->pusch_data.harq_process_id;
  NR_gNB_ULSCH_t *ulsch = find_nr_ulsch(gNB, ulsch_pdu->rnti, harq_pid);
  AssertFatal(ulsch, "No ulsch_id found for rnti %04x\n", ulsch_pdu->rnti);

  ulsch->rnti = ulsch_pdu->rnti;
<<<<<<< HEAD
  ulsch->harq_pid = harq_pid;
  ulsch->handled = 0;
  ulsch->active = true;
  ulsch->frame = frame;
  ulsch->slot = slot;

  NR_UL_gNB_HARQ_t *harq = ulsch->harq_process;
  harq->new_rx = ulsch_pdu->pusch_data.new_data_indicator;
  LOG_D(PHY,
        "%d.%d RNTI %x HARQ PID %d new data indicator %d\n",
        frame,
        slot,
        ulsch_pdu->rnti,
        harq_pid,
        ulsch_pdu->pusch_data.new_data_indicator);
  if (harq->new_rx)
=======
  //ulsch->rnti_type;
  ulsch->harq_mask |= 1<<harq_pid;

  NR_UL_gNB_HARQ_t *harq = ulsch->harq_processes[harq_pid];
  harq->frame=frame;
  harq->slot=slot;
  harq->handled = 0;
  harq->status= NR_ACTIVE;
  if (ulsch_pdu->pusch_data.new_data_indicator)
    harq->harq_to_be_cleared = true;
  LOG_D(PHY,"ULSCH ID %d RNTI %x HARQ PID %d new data indicator %d\n",ulsch_id, ulsch_pdu->rnti, harq_pid, ulsch_pdu->pusch_data.new_data_indicator);

  if (ulsch_pdu->pusch_data.new_data_indicator)
>>>>>>> a4718d4a
    harq->round = 0;
  else
    harq->round++;

  memcpy(&ulsch->harq_process->ulsch_pdu, ulsch_pdu, sizeof(ulsch->harq_process->ulsch_pdu));

  LOG_D(PHY, "Initializing nFAPI for ULSCH, harq_pid %d\n", harq_pid);
}

void reset_active_ulsch(PHY_VARS_gNB *gNB, int frame)
{
  // deactivate ULSCH structure after a given number of frames
  // no activity on this structure for NUMBER_FRAMES_PHY_UE_INACTIVE
  // assuming UE disconnected or some other error occurred
  for (int i = 0; i < gNB->max_nb_pusch; i++) {
    NR_gNB_ULSCH_t *ulsch = &gNB->ulsch[i];
    if (ulsch->active && (((frame - ulsch->frame + 1024) % 1024) > NUMBER_FRAMES_PHY_UE_INACTIVE))
      ulsch->active = false;
  }
}

void nr_ulsch_unscrambling(int16_t* llr, uint32_t size, uint32_t Nid, uint32_t n_RNTI)
{
  nr_codeword_unscrambling(llr, size, 0, Nid, n_RNTI);
}

void nr_ulsch_layer_demapping(int16_t *llr_cw, uint8_t Nl, uint8_t mod_order, uint32_t length, int16_t **llr_layers)
{

  switch (Nl) {
    case 1:
      memcpy((void*)llr_cw, (void*)llr_layers[0], (length)*sizeof(int16_t));
      break;
    case 2:
    case 3:
    case 4:
      for (int i=0; i<(length/Nl/mod_order); i++) {
        for (int l=0; l<Nl; l++) {
          for (int m=0; m<mod_order; m++) {
            llr_cw[i*Nl*mod_order+l*mod_order+m] = llr_layers[l][i*mod_order+m];
          }
        }
      }
      break;
  default:
    AssertFatal(0, "Not supported number of layers %d\n", Nl);
  }
}

void dump_pusch_stats(FILE *fd, PHY_VARS_gNB *gNB)
{
  for (int i = 0; i < MAX_MOBILES_PER_GNB; i++) {
    NR_gNB_PHY_STATS_t *stats = &gNB->phy_stats[i];
    if (stats->active && stats->frame != stats->ulsch_stats.dump_frame) {
      stats->ulsch_stats.dump_frame = stats->frame;
      for (int aa = 0; aa < gNB->frame_parms.nb_antennas_rx; aa++)
        if (aa == 0)
          fprintf(fd,
                  "ULSCH RNTI %4x, %d: ulsch_power[%d] %d,%d ulsch_noise_power[%d] %d.%d, sync_pos %d\n",
                  stats->rnti,
                  stats->frame,
                  aa,
                  stats->ulsch_stats.power[aa] / 10,
                  stats->ulsch_stats.power[aa] % 10,
                  aa,
                  stats->ulsch_stats.noise_power[aa] / 10,
                  stats->ulsch_stats.noise_power[aa] % 10,
                  stats->ulsch_stats.sync_pos);
        else
          fprintf(fd,
                  "                  ulsch_power[%d] %d.%d, ulsch_noise_power[%d] %d.%d\n",
                  aa,
                  stats->ulsch_stats.power[aa] / 10,
                  stats->ulsch_stats.power[aa] % 10,
                  aa,
                  stats->ulsch_stats.noise_power[aa] / 10,
                  stats->ulsch_stats.noise_power[aa] % 10);

      int *rt = stats->ulsch_stats.round_trials;
      fprintf(fd,
              "                 round_trials %d(%1.1e):%d(%1.1e):%d(%1.1e):%d, DTX %d, current_Qm %d, current_RI %d, total_bytes "
              "RX/SCHED %d/%d\n",
              rt[0],
              (double)rt[1] / rt[0],
              rt[1],
              (double)rt[2] / rt[0],
              rt[2],
              (double)rt[3] / rt[0],
              rt[3],
              stats->ulsch_stats.DTX,
              stats->ulsch_stats.current_Qm,
              stats->ulsch_stats.current_RI,
              stats->ulsch_stats.total_bytes_rx,
              stats->ulsch_stats.total_bytes_tx);
    }
  }
}<|MERGE_RESOLUTION|>--- conflicted
+++ resolved
@@ -65,7 +65,6 @@
   AssertFatal(ulsch, "No ulsch_id found for rnti %04x\n", ulsch_pdu->rnti);
 
   ulsch->rnti = ulsch_pdu->rnti;
-<<<<<<< HEAD
   ulsch->harq_pid = harq_pid;
   ulsch->handled = 0;
   ulsch->active = true;
@@ -73,7 +72,8 @@
   ulsch->slot = slot;
 
   NR_UL_gNB_HARQ_t *harq = ulsch->harq_process;
-  harq->new_rx = ulsch_pdu->pusch_data.new_data_indicator;
+  if (ulsch_pdu->pusch_data.new_data_indicator)
+    harq->harq_to_be_cleared = true;
   LOG_D(PHY,
         "%d.%d RNTI %x HARQ PID %d new data indicator %d\n",
         frame,
@@ -81,22 +81,8 @@
         ulsch_pdu->rnti,
         harq_pid,
         ulsch_pdu->pusch_data.new_data_indicator);
-  if (harq->new_rx)
-=======
-  //ulsch->rnti_type;
-  ulsch->harq_mask |= 1<<harq_pid;
-
-  NR_UL_gNB_HARQ_t *harq = ulsch->harq_processes[harq_pid];
-  harq->frame=frame;
-  harq->slot=slot;
-  harq->handled = 0;
-  harq->status= NR_ACTIVE;
-  if (ulsch_pdu->pusch_data.new_data_indicator)
-    harq->harq_to_be_cleared = true;
-  LOG_D(PHY,"ULSCH ID %d RNTI %x HARQ PID %d new data indicator %d\n",ulsch_id, ulsch_pdu->rnti, harq_pid, ulsch_pdu->pusch_data.new_data_indicator);
 
   if (ulsch_pdu->pusch_data.new_data_indicator)
->>>>>>> a4718d4a
     harq->round = 0;
   else
     harq->round++;
