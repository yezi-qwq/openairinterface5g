--- conflicted
+++ resolved
@@ -297,13 +297,3 @@
 
 
 }
-
-
-<<<<<<< HEAD
-=======
-  memcpy((void*)&ulsch->harq_processes[harq_pid]->ulsch_pdu, (void*)ulsch_pdu, sizeof(nfapi_nr_pusch_pdu_t));
-
-  LOG_D(PHY,"Initializing nFAPI for ULSCH, UE %d, harq_pid %d\n",ulsch_id,harq_pid);
-
-}
->>>>>>> b630a983
