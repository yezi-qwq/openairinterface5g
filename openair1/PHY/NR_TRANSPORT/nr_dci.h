/*
 * Licensed to the OpenAirInterface (OAI) Software Alliance under one or more
 * contributor license agreements.  See the NOTICE file distributed with
 * this work for additional information regarding copyright ownership.
 * The OpenAirInterface Software Alliance licenses this file to You under
 * the OAI Public License, Version 1.1  (the "License"); you may not use this file
 * except in compliance with the License.
 * You may obtain a copy of the License at
 *
 *      http://www.openairinterface.org/?page_id=698
 *
 * Unless required by applicable law or agreed to in writing, software
 * distributed under the License is distributed on an "AS IS" BASIS,
 * WITHOUT WARRANTIES OR CONDITIONS OF ANY KIND, either express or implied.
 * See the License for the specific language governing permissions and
 * limitations under the License.
 *-------------------------------------------------------------------------------
 * For more information about the OpenAirInterface (OAI) Software Alliance:
 *      contact@openairinterface.org
 */

#ifndef __PHY_NR_TRANSPORT_DCI__H
#define __PHY_NR_TRANSPORT_DCI__H

#include "PHY/defs_gNB.h"
#include "PHY/NR_REFSIG/nr_refsig.h"

uint16_t nr_get_dci_size(nfapi_nr_dci_format_e format,
                         nfapi_nr_rnti_type_e rnti_type,
                         uint16_t N_RB);

<<<<<<< HEAD
void nr_generate_dci_top(PHY_VARS_gNB *gNB,
                         processingData_L1tx_t *msgTx,
=======
void nr_generate_dci_top(processingData_L1tx_t *msgTx,
>>>>>>> 1ed58f65
                         uint32_t **gold_pdcch_dmrs,
                         int32_t *txdataF,
                         int16_t amp,
                         NR_DL_FRAME_PARMS *frame_parms);

void nr_pdcch_scrambling(uint32_t *in,
                         uint32_t size,
                         uint32_t Nid,
                         uint32_t n_RNTI,
                         uint32_t *out);

int16_t find_nr_pdcch(int frame,int slot, PHY_VARS_gNB *gNB,find_type_t type);

void nr_fill_dci(PHY_VARS_gNB *gNB,
                 int frame,
                 int slot,
		 nfapi_nr_dl_tti_pdcch_pdu *pdcch_pdu);

int16_t find_nr_ul_dci(int frame,int slot, PHY_VARS_gNB *gNB,find_type_t type);

void nr_fill_ul_dci(PHY_VARS_gNB *gNB,
		    int frame,
		    int slot,
		    nfapi_nr_ul_dci_request_pdus_t *pdcch_pdu);

void nr_fill_cce_list(nr_cce_t cce_list[MAX_DCI_CORESET][NR_MAX_PDCCH_AGG_LEVEL], uint8_t m,nfapi_nr_dl_tti_pdcch_pdu_rel15_t *pdcch_pdu_rel15);

#endif //__PHY_NR_TRANSPORT_DCI__H<|MERGE_RESOLUTION|>--- conflicted
+++ resolved
@@ -29,12 +29,7 @@
                          nfapi_nr_rnti_type_e rnti_type,
                          uint16_t N_RB);
 
-<<<<<<< HEAD
-void nr_generate_dci_top(PHY_VARS_gNB *gNB,
-                         processingData_L1tx_t *msgTx,
-=======
 void nr_generate_dci_top(processingData_L1tx_t *msgTx,
->>>>>>> 1ed58f65
                          uint32_t **gold_pdcch_dmrs,
                          int32_t *txdataF,
                          int16_t amp,
