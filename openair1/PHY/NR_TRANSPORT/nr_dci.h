--- conflicted
+++ resolved
@@ -41,11 +41,7 @@
                             nfapi_nr_config_request_t config);
 
 void nr_pdcch_scrambling(uint32_t *in,
-<<<<<<< HEAD
-                         uint8_t size,
-=======
                          uint16_t size,
->>>>>>> cfef9ef0
                          uint32_t Nid,
                          uint32_t n_RNTI,
                          uint32_t* out);
@@ -55,12 +51,8 @@
                            int subframe,
                            gNB_rxtx_proc_t *proc,
                            NR_gNB_DCI_ALLOC_t *dci_alloc,
-<<<<<<< HEAD
                            nfapi_nr_dl_config_dci_dl_pdu *pdu,
                            nfapi_nr_dl_config_dlsch_pdu *dlsch_pdu);
-=======
-                           nfapi_nr_dl_config_request_pdu_t *pdu);
->>>>>>> cfef9ef0
 
 void nr_fill_cce_list(NR_gNB_DCI_ALLOC_t* dci_alloc, uint16_t n_shift, uint8_t m);
 
