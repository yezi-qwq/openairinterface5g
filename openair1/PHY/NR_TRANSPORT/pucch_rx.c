--- conflicted
+++ resolved
@@ -204,11 +204,7 @@
     nr_sequences=8>>(1-pucch_pdu->sr_flag);
   }
 
-<<<<<<< HEAD
-  LOG_I(PHY,"pucch0: nr_symbols %d, start_symbol %d, prb_start %d, second_hop_prb %d,  group_hop_flag %d, sequence_hop_flag %d, O_ACK %d, O_SR %d, mcs %d initial_cyclic_shift %d\n",pucch_pdu->nr_of_symbols,pucch_pdu->start_symbol_index,pucch_pdu->prb_start,pucch_pdu->second_hop_prb,pucch_pdu->group_hop_flag,pucch_pdu->sequence_hop_flag,pucch_pdu->bit_len_harq,pucch_pdu->sr_flag,mcs[0],pucch_pdu->initial_cyclic_shift);
-=======
   LOG_D(PHY,"pucch0: nr_symbols %d, start_symbol %d, prb_start %d, second_hop_prb %d,  group_hop_flag %d, sequence_hop_flag %d, O_ACK %d, O_SR %d, mcs %d initial_cyclic_shift %d\n",pucch_pdu->nr_of_symbols,pucch_pdu->start_symbol_index,pucch_pdu->prb_start,pucch_pdu->second_hop_prb,pucch_pdu->group_hop_flag,pucch_pdu->sequence_hop_flag,pucch_pdu->bit_len_harq,pucch_pdu->sr_flag,mcs[0],pucch_pdu->initial_cyclic_shift);
->>>>>>> 2d5e0951
 
   int cs_ind = get_pucch0_cs_lut_index(gNB,pucch_pdu);
   /*
@@ -280,11 +276,7 @@
     AssertFatal(re_offset[l]+12 < frame_parms->ofdm_symbol_size,"pucch straddles DC carrier, handle this!\n");
     int16_t *r;
     for (int aa=0;aa<frame_parms->nb_antennas_rx;aa++) {
-<<<<<<< HEAD
-      r=(int16_t*)&rxdataF[0][(l2*frame_parms->ofdm_symbol_size)+re_offset[l]];
-=======
       r=(int16_t*)&rxdataF[aa][soffset+(l2*frame_parms->ofdm_symbol_size)+re_offset[l]];
->>>>>>> 2d5e0951
       n2=0;
       for (n=0;n<12;n++,n2+=2) {
         xr[l][n2]  +=(int16_t)(((int32_t)x_re[l][n]*r[n2]+(int32_t)x_im[l][n]*r[n2+1])>>15);
@@ -322,16 +314,9 @@
       }
     }
 
-<<<<<<< HEAD
-//#ifdef DEBUG_NR_PUCCH_RX
-    LOG_I(PHY,"PUCCH IDFT = (%d,%d)=>%f\n",corr_re[0],corr_im[0],10*log10((double)corr_re[0]*corr_re[0] + (double)corr_im[0]*corr_im[0]));
-    if (l>1) LOG_I(PHY,"PUCCH 2nd symbol IDFT[%d/%d] = (%d,%d)=>%f\n",mcs[i],seq_index,corr_re[1],corr_im[1],10*log10((double)corr_re[1]*corr_re[1] + (double)corr_im[1]*corr_im[1]));
-//#endif
-=======
     LOG_D(PHY,"PUCCH IDFT = (%d,%d)=>%f\n",corr_re[0],corr_im[0],10*log10((double)corr_re[0]*corr_re[0] + (double)corr_im[0]*corr_im[0]));
     if (l>1) LOG_D(PHY,"PUCCH 2nd symbol IDFT[%d/%d] = (%d,%d)=>%f\n",mcs[i],seq_index,corr_re[1],corr_im[1],10*log10((double)corr_re[1]*corr_re[1] + (double)corr_im[1]*corr_im[1]));
 
->>>>>>> 2d5e0951
     if (pucch_pdu->freq_hop_flag == 0 && l==1) // non-coherent correlation
       temp=(int64_t)corr_re[0]*corr_re[0] + (int64_t)corr_im[0]*corr_im[0];
     else if (pucch_pdu->freq_hop_flag == 0 && l==2) {
@@ -412,14 +397,9 @@
     uci_pdu->harq->harq_confidence_level = no_conf ? 1 : 0;
     uci_pdu->harq->harq_list = (nfapi_nr_harq_t*)malloc(1);
     uci_pdu->harq->harq_list[0].harq_value = index&0x01;
-<<<<<<< HEAD
-    LOG_I(PHY, "Slot %d HARQ value %d with confidence level (0 is good, 1 is bad) %d xrt_mag %d n0 %d pucch0_thres %d\n",
-          slot,uci_pdu->harq->harq_list[0].harq_value,uci_pdu->harq->harq_confidence_level,xrtmag_dB,max_n0,uci_stats->pucch0_thres);
-=======
     LOG_I(PHY, "Slot %d HARQ value %d with confidence level (0 is good, 1 is bad) %d xrt_mag %d n0 %d pucch0_thres %d, cqi %d, SNRtimes10 %d\n",
           slot,uci_pdu->harq->harq_list[0].harq_value,uci_pdu->harq->harq_confidence_level,xrtmag_dBtimes10,max_n0,uci_stats->pucch0_thres,cqi,SNRtimes10);
 
->>>>>>> 2d5e0951
     if (pucch_pdu->sr_flag == 1) {
       uci_pdu->sr = calloc(1,sizeof(*uci_pdu->sr));
       uci_pdu->sr->sr_indication = (index>1) ? 1 : 0;
