/*
 * Licensed to the OpenAirInterface (OAI) Software Alliance under one or more
 * contributor license agreements.  See the NOTICE file distributed with
 * this work for additional information regarding copyright ownership.
 * The OpenAirInterface Software Alliance licenses this file to You under
 * the OAI Public License, Version 1.1  (the "License"); you may not use this file
 * except in compliance with the License.
 * You may obtain a copy of the License at
 *
 *      http://www.openairinterface.org/?page_id=698
 *
 * Unless required by applicable law or agreed to in writing, software
 * distributed under the License is distributed on an "AS IS" BASIS,
 * WITHOUT WARRANTIES OR CONDITIONS OF ANY KIND, either express or implied.
 * See the License for the specific language governing permissions and
 * limitations under the License.
 *-------------------------------------------------------------------------------
 * For more information about the OpenAirInterface (OAI) Software Alliance:
 *      contact@openairinterface.org
 */

/*! \file PHY/NR_TRANSPORT/pucch_rx.c
 * \brief Top-level routines for decoding the PUCCH physical channel
 * \author A. Mico Pereperez, Padarthi Naga Prasanth, Francesco Mani, Raymond Knopp
 * \date 2020
 * \version 0.2
 * \company Eurecom
 * \email:
 * \note
 * \warning
 */
#include<stdio.h>
#include <string.h>
#include <math.h>
#include <unistd.h>
#include <fcntl.h>
#include <sys/ioctl.h>
#include <sys/mman.h>

#include "PHY/impl_defs_nr.h"
#include "PHY/defs_nr_common.h"
#include "PHY/defs_gNB.h"
#include "PHY/sse_intrin.h"
#include "PHY/NR_UE_TRANSPORT/pucch_nr.h"
#include <openair1/PHY/CODING/nrSmallBlock/nr_small_block_defs.h>
#include "PHY/NR_TRANSPORT/nr_transport_common_proto.h"
#include "PHY/NR_REFSIG/nr_refsig.h"
#include "common/utils/LOG/log.h"
#include "common/utils/LOG/vcd_signal_dumper.h"
#include "nfapi/oai_integration/vendor_ext.h"

#include "nfapi/oai_integration/vendor_ext.h"

#include "T.h"

//#define DEBUG_NR_PUCCH_RX 1

NR_gNB_PUCCH_t *new_gNB_pucch(void){
    NR_gNB_PUCCH_t *pucch;
    pucch = (NR_gNB_PUCCH_t *)malloc16(sizeof(NR_gNB_PUCCH_t));
    pucch->active = 0;
    return (pucch);
}

void free_gNB_pucch(NR_gNB_PUCCH_t *pucch)
{
  free_and_zero(pucch);
}

int nr_find_pucch(uint16_t rnti,
                  int frame,
                  int slot,
                  PHY_VARS_gNB *gNB) {

  AssertFatal(gNB!=NULL,"gNB is null\n");
  int index = -1;

  for (int i=0; i<NUMBER_OF_NR_PUCCH_MAX; i++) {
    AssertFatal(gNB->pucch[i]!=NULL,"gNB->pucch[%d] is null\n",i);
    if ((gNB->pucch[i]->active >0) &&
        (gNB->pucch[i]->pucch_pdu.rnti==rnti) &&
        (gNB->pucch[i]->frame==frame) &&
        (gNB->pucch[i]->slot==slot)) return(i);
    else if ((gNB->pucch[i]->active == 0) && (index==-1)) index=i;
  }

  if (index==-1)
    LOG_E(MAC,"PUCCH list is full\n");

  return(index);
}

void nr_fill_pucch(PHY_VARS_gNB *gNB,
                   int frame,
                   int slot,
                   nfapi_nr_pucch_pdu_t *pucch_pdu) {
  if (NFAPI_MODE == NFAPI_MODE_PNF)
    gNB->pucch[0]->active = 0; //check if ture in monolithic mode 
  int id = nr_find_pucch(pucch_pdu->rnti,frame,slot,gNB);
  AssertFatal( (id>=0) && (id<NUMBER_OF_NR_PUCCH_MAX),
              "invalid id found for pucch !!! rnti %04x id %d\n",pucch_pdu->rnti,id);

  NR_gNB_PUCCH_t  *pucch = gNB->pucch[id];
  pucch->frame = frame;
  pucch->slot = slot;
  pucch->active = 1;
  if (pucch->pucch_pdu.format_type > 0) LOG_D(PHY,"Programming PUCCH[%d] for %d.%d, format %d, nb_harq %d, nb_sr %d, nb_csi %d\n",id,
                                          pucch->frame,pucch->slot,pucch->pucch_pdu.format_type,pucch->pucch_pdu.bit_len_harq,pucch->pucch_pdu.sr_flag,pucch->pucch_pdu.bit_len_csi_part1);
  memcpy((void*)&pucch->pucch_pdu, (void*)pucch_pdu, sizeof(nfapi_nr_pucch_pdu_t));
}


int get_pucch0_cs_lut_index(PHY_VARS_gNB *gNB,nfapi_nr_pucch_pdu_t* pucch_pdu) {

  int i=0;

#ifdef DEBUG_NR_PUCCH_RX
  printf("getting index for LUT with %d entries, Nid %d\n",gNB->pucch0_lut.nb_id, pucch_pdu->hopping_id);
#endif

  for (i=0;i<gNB->pucch0_lut.nb_id;i++) {
    if (gNB->pucch0_lut.Nid[i] == pucch_pdu->hopping_id) break;
  }
#ifdef DEBUG_NR_PUCCH_RX
  printf("found index %d\n",i);
#endif
  if (i<gNB->pucch0_lut.nb_id) return(i);

#ifdef DEBUG_NR_PUCCH_RX
  printf("Initializing PUCCH0 LUT index %i with Nid %d\n",i, pucch_pdu->hopping_id);
#endif
  // initialize
  gNB->pucch0_lut.Nid[gNB->pucch0_lut.nb_id]=pucch_pdu->hopping_id;
  for (int slot=0;slot<10<<pucch_pdu->subcarrier_spacing;slot++)
    for (int symbol=0;symbol<14;symbol++)
      gNB->pucch0_lut.lut[gNB->pucch0_lut.nb_id][slot][symbol] = (int)floor(nr_cyclic_shift_hopping(pucch_pdu->hopping_id,0,0,symbol,0,slot)/0.5235987756);
  gNB->pucch0_lut.nb_id++;
  return(gNB->pucch0_lut.nb_id-1);
}


  
int16_t idft12_re[12][12] = {
  {23170,23170,23170,23170,23170,23170,23170,23170,23170,23170,23170,23170},
  {23170,20066,11585,0,-11585,-20066,-23170,-20066,-11585,0,11585,20066},
  {23170,11585,-11585,-23170,-11585,11585,23170,11585,-11585,-23170,-11585,11585},
  {23170,0,-23170,0,23170,0,-23170,0,23170,0,-23170,0},
  {23170,-11585,-11585,23170,-11585,-11585,23170,-11585,-11585,23170,-11585,-11585},
  {23170,-20066,11585,0,-11585,20066,-23170,20066,-11585,0,11585,-20066},
  {23170,-23170,23170,-23170,23170,-23170,23170,-23170,23170,-23170,23170,-23170},
  {23170,-20066,11585,0,-11585,20066,-23170,20066,-11585,0,11585,-20066},
  {23170,-11585,-11585,23170,-11585,-11585,23170,-11585,-11585,23170,-11585,-11585},
  {23170,0,-23170,0,23170,0,-23170,0,23170,0,-23170,0},
  {23170,11585,-11585,-23170,-11585,11585,23170,11585,-11585,-23170,-11585,11585},
  {23170,20066,11585,0,-11585,-20066,-23170,-20066,-11585,0,11585,20066}
};

int16_t idft12_im[12][12] = {
  {0,0,0,0,0,0,0,0,0,0,0,0},
  {0,11585,20066,23170,20066,11585,0,-11585,-20066,-23170,-20066,-11585},
  {0,20066,20066,0,-20066,-20066,0,20066,20066,0,-20066,-20066},
  {0,23170,0,-23170,0,23170,0,-23170,0,23170,0,-23170},
  {0,20066,-20066,0,20066,-20066,0,20066,-20066,0,20066,-20066},
  {0,11585,-20066,23170,-20066,11585,0,-11585,20066,-23170,20066,-11585},
  {0,0,0,0,0,0,0,0,0,0,0,0},
  {0,-11585,20066,-23170,20066,-11585,0,11585,-20066,23170,-20066,11585},
  {0,-20066,20066,0,-20066,20066,0,-20066,20066,0,-20066,20066},
  {0,-23170,0,23170,0,-23170,0,23170,0,-23170,0,23170},
  {0,-20066,-20066,0,20066,20066,0,-20066,-20066,0,20066,20066},
  {0,-11585,-20066,-23170,-20066,-11585,0,11585,20066,23170,20066,11585}
};


void nr_decode_pucch0(PHY_VARS_gNB *gNB,
                      int frame,
                      int slot,
                      nfapi_nr_uci_pucch_pdu_format_0_1_t* uci_pdu,
                      nfapi_nr_pucch_pdu_t* pucch_pdu) {

  int32_t **rxdataF = gNB->common_vars.rxdataF;
  NR_DL_FRAME_PARMS *frame_parms = &gNB->frame_parms;
  int soffset=(slot&3)*frame_parms->symbols_per_slot*frame_parms->ofdm_symbol_size;
  int nr_sequences;
  const uint8_t *mcs;

  pucch_GroupHopping_t pucch_GroupHopping = pucch_pdu->group_hop_flag + (pucch_pdu->sequence_hop_flag<<1);

  AssertFatal(pucch_pdu->bit_len_harq > 0 || pucch_pdu->sr_flag > 0,
	      "Either bit_len_harq (%d) or sr_flag (%d) must be > 0\n",
	      pucch_pdu->bit_len_harq,pucch_pdu->sr_flag);

  NR_gNB_UCI_STATS_t *uci_stats=NULL;
  NR_gNB_UCI_STATS_t *first_uci_stats=NULL;
  for (int i=0;i<NUMBER_OF_NR_UCI_STATS_MAX;i++)
     if (gNB->uci_stats[i].rnti == pucch_pdu->rnti) {
        uci_stats = &gNB->uci_stats[i];
        break;
     } else if (first_uci_stats == NULL && gNB->uci_stats[i].rnti == 0) first_uci_stats = &gNB->uci_stats[i];

  if (uci_stats == NULL) { uci_stats=first_uci_stats; uci_stats->rnti = pucch_pdu->rnti;}

  AssertFatal(uci_stats!=NULL,"No stat index found\n");
  uci_stats->frame = frame;

  if(pucch_pdu->bit_len_harq==0){
    mcs=table1_mcs;
    nr_sequences=1;
  }
  else if(pucch_pdu->bit_len_harq==1){
    mcs=table1_mcs;
    nr_sequences=4>>(1-pucch_pdu->sr_flag);
  }
  else{
    mcs=table2_mcs;
    nr_sequences=8>>(1-pucch_pdu->sr_flag);
  }

  LOG_D(PHY,"pucch0: nr_symbols %d, start_symbol %d, prb_start %d, second_hop_prb %d,  group_hop_flag %d, sequence_hop_flag %d, O_ACK %d, O_SR %d, mcs %d initial_cyclic_shift %d\n",
        pucch_pdu->nr_of_symbols,pucch_pdu->start_symbol_index,pucch_pdu->prb_start,pucch_pdu->second_hop_prb,pucch_pdu->group_hop_flag,pucch_pdu->sequence_hop_flag,pucch_pdu->bit_len_harq,
        pucch_pdu->sr_flag,mcs[0],pucch_pdu->initial_cyclic_shift);

  int cs_ind = get_pucch0_cs_lut_index(gNB,pucch_pdu);
  /*
   * Implement TS 38.211 Subclause 6.3.2.3.1 Sequence generation
   *
   */
  /*
   * Defining cyclic shift hopping TS 38.211 Subclause 6.3.2.2.2
   */
  // alpha is cyclic shift
  //double alpha;
  // lnormal is the OFDM symbol number in the PUCCH transmission where l=0 corresponds to the first OFDM symbol of the PUCCH transmission
  //uint8_t lnormal;
  // lprime is the index of the OFDM symbol in the slot that corresponds to the first OFDM symbol of the PUCCH transmission in the slot given by [5, TS 38.213]
  //uint8_t lprime;

  /*
   * in TS 38.213 Subclause 9.2.1 it is said that:
   * for PUCCH format 0 or PUCCH format 1, the index of the cyclic shift
   * is indicated by higher layer parameter PUCCH-F0-F1-initial-cyclic-shift
   */

  /*
   * Implementing TS 38.211 Subclause 6.3.2.3.1, the sequence x(n) shall be generated according to:
   * x(l*12+n) = r_u_v_alpha_delta(n)
   */
  // the value of u,v (delta always 0 for PUCCH) has to be calculated according to TS 38.211 Subclause 6.3.2.2.1
  uint8_t u[2]={0},v[2]={0};

  // x_n contains the sequence r_u_v_alpha_delta(n)

  int n,i;
  int prb_offset[2] = {pucch_pdu->bwp_start+pucch_pdu->prb_start, pucch_pdu->bwp_start+pucch_pdu->prb_start};

  nr_group_sequence_hopping(pucch_GroupHopping,pucch_pdu->hopping_id,0,slot,&u[0],&v[0]); // calculating u and v value first hop
  LOG_D(PHY,"pucch0: u %d, v %d\n",u[0],v[0]);


  if (pucch_pdu->freq_hop_flag == 1) {
    nr_group_sequence_hopping(pucch_GroupHopping,pucch_pdu->hopping_id,1,slot,&u[1],&v[1]); // calculating u and v value second hop
    LOG_D(PHY,"pucch0 second hop: u %d, v %d\n",u[1],v[1]);
    prb_offset[1] = pucch_pdu->bwp_start+pucch_pdu->second_hop_prb;
  }


  AssertFatal(pucch_pdu->nr_of_symbols < 3,"nr_of_symbols %d not allowed\n",pucch_pdu->nr_of_symbols);
  uint32_t re_offset[2]={0};
  uint8_t l2;

  const int16_t *x_re[2],*x_im[2];
  x_re[0] = table_5_2_2_2_2_Re[u[0]];
  x_im[0] = table_5_2_2_2_2_Im[u[0]];
  x_re[1] = table_5_2_2_2_2_Re[u[1]];
  x_im[1] = table_5_2_2_2_2_Im[u[1]];

  c64_t xr[frame_parms->nb_antennas_rx][pucch_pdu->nr_of_symbols][12]  __attribute__((aligned(32)));
  int64_t xrtmag=0,xrtmag_next=0;
  uint8_t maxpos=0;
  uint8_t index=0;

  for (int l=0; l<pucch_pdu->nr_of_symbols; l++) {
    l2 = l+pucch_pdu->start_symbol_index;
    re_offset[l] = (12*prb_offset[l]) + frame_parms->first_carrier_offset;
    if (re_offset[l]>= frame_parms->ofdm_symbol_size)
      re_offset[l]-=frame_parms->ofdm_symbol_size;
  
    AssertFatal(re_offset[l]+12 < frame_parms->ofdm_symbol_size,"pucch straddles DC carrier, handle this!\n");
    for (int aa=0;aa<frame_parms->nb_antennas_rx;aa++) {
      c16_t *r=(c16_t*)&rxdataF[aa][soffset+(l2*frame_parms->ofdm_symbol_size)+re_offset[l]];
      for (n=0;n<12;n++) {
        xr[aa][l][n].r = (int32_t)x_re[l][n] * r[n].r + (int32_t)x_im[l][n] * r[n].i;
        xr[aa][l][n].i = (int32_t)x_re[l][n] * r[n].i - (int32_t)x_im[l][n] * r[n].r;
#ifdef DEBUG_NR_PUCCH_RX
        printf("x (%d,%d), r%d.%d (%d,%d), xr (%lld,%lld)\n",
	             x_re[l][n],x_im[l][n],l2,re_offset[l],r[n].r,r[n].i,xr[aa][l][n].r,xr[aa][l][n].i);
#endif
      }
    }
  }

  //int32_t no_corr = 0;
  int seq_index = 0;
  int64_t temp;

  for(i=0;i<nr_sequences;i++){
    c64_t corr[frame_parms->nb_antennas_rx][2];
    for (int aa=0;aa<frame_parms->nb_antennas_rx;aa++) {
      for (int l=0;l<pucch_pdu->nr_of_symbols;l++) {
        seq_index = (pucch_pdu->initial_cyclic_shift+
                     mcs[i]+
                     gNB->pucch0_lut.lut[cs_ind][slot][l+pucch_pdu->start_symbol_index])%12;
#ifdef DEBUG_NR_PUCCH_RX
        printf("PUCCH symbol %d seq %d, seq_index %d, mcs %d\n",l,i,seq_index,mcs[i]);
#endif
        corr[aa][l]=(c64_t){0};
        for (n = 0; n < 12; n++) {
          corr[aa][l].r += xr[aa][l][n].r * idft12_re[seq_index][n] + xr[aa][l][n].i * idft12_im[seq_index][n];
          corr[aa][l].i += xr[aa][l][n].r * idft12_im[seq_index][n] - xr[aa][l][n].i * idft12_re[seq_index][n];
        }
	corr[aa][l].r >>= 31;
	corr[aa][l].i >>= 31;
      }
    }
    LOG_D(PHY,"PUCCH IDFT[%d/%d] = (%ld,%ld)=>%f\n",
          mcs[i],seq_index,corr[0][0].r,corr[0][0].i,
          10*log10((double)squaredMod(corr[0][0])));
    if (pucch_pdu->nr_of_symbols==2)
       LOG_D(PHY,"PUCCH 2nd symbol IDFT[%d/%d] = (%ld,%ld)=>%f\n",
             mcs[i],seq_index,corr[0][1].r,corr[0][1].i,
             10*log10((double)squaredMod(corr[0][1])));
    if (pucch_pdu->freq_hop_flag == 0) {
       if (pucch_pdu->nr_of_symbols==1) {// non-coherent correlation
          temp=0;
          for (int aa=0;aa<frame_parms->nb_antennas_rx;aa++)
            temp+=squaredMod(corr[aa][0]);
        } else {
          temp=0;
          for (int aa=0;aa<frame_parms->nb_antennas_rx;aa++) {
            c64_t corr2;
            csum(corr2, corr[aa][0], corr[aa][1]);
            // coherent combining of 2 symbols and then complex modulus for single-frequency case
            temp+=corr2.r*corr2.r + corr2.i*corr2.i;
          }
        }
    } else if (pucch_pdu->freq_hop_flag == 1) {
      // full non-coherent combining of 2 symbols for frequency-hopping case
      temp=0;
      for (int aa=0;aa<frame_parms->nb_antennas_rx;aa++)
        temp += squaredMod(corr[aa][0]) + squaredMod(corr[aa][1]);
    }
    else AssertFatal(1==0,"shouldn't happen\n");

    if (temp>xrtmag) {
      xrtmag_next = xrtmag;
      xrtmag=temp;
      LOG_D(PHY,"Sequence %d xrtmag %ld xrtmag_next %ld\n", i, xrtmag, xrtmag_next);
      maxpos=i;
      uci_stats->current_pucch0_stat0 = 0;
      int64_t temp2=0,temp3=0;;
      for (int aa=0;aa<frame_parms->nb_antennas_rx;aa++) {
        temp2 += squaredMod(corr[aa][0]);
        if (pucch_pdu->nr_of_symbols==2)
	  temp3 += squaredMod(corr[aa][1]);
      }
      uci_stats->current_pucch0_stat0= dB_fixed64(temp2);
      if ( pucch_pdu->nr_of_symbols==2)
	uci_stats->current_pucch0_stat1= dB_fixed64(temp3);
    }
    else if (temp>xrtmag_next)
      xrtmag_next = temp;
  }

  int xrtmag_dBtimes10 = 10*(int)dB_fixed64(xrtmag/(12*pucch_pdu->nr_of_symbols));
  int xrtmag_next_dBtimes10 = 10*(int)dB_fixed64(xrtmag_next/(12*pucch_pdu->nr_of_symbols));
#ifdef DEBUG_NR_PUCCH_RX
  printf("PUCCH 0 : maxpos %d\n",maxpos);
#endif

  index=maxpos;
  uci_stats->pucch0_n00 = gNB->measurements.n0_subband_power_tot_dB[prb_offset[0]];
  uci_stats->pucch0_n01 = gNB->measurements.n0_subband_power_tot_dB[prb_offset[1]];
  LOG_D(PHY,"n00[%d] = %d, n01[%d] = %d\n",prb_offset[0],uci_stats->pucch0_n00,prb_offset[1],uci_stats->pucch0_n01);
  // estimate CQI for MAC (from antenna port 0 only)
  int max_n0 = max(gNB->measurements.n0_subband_power_tot_dB[prb_offset[0]],
		   gNB->measurements.n0_subband_power_tot_dB[prb_offset[1]]);
  int SNRtimes10,sigenergy=0;
  for (int aa=0;aa<frame_parms->nb_antennas_rx;aa++)
    sigenergy += signal_energy_nodc(&rxdataF[aa][soffset+
                                                 (pucch_pdu->start_symbol_index*frame_parms->ofdm_symbol_size)+
                                                 re_offset[0]],12);
  SNRtimes10 = xrtmag_dBtimes10-(10*max_n0);
  int cqi;
  if (SNRtimes10 < -640) cqi=0;
  else if (SNRtimes10 >  635) cqi=255;
  else cqi=(640+SNRtimes10)/5;

  uci_stats->pucch0_thres = gNB->pucch0_thres; /* + (10*max_n0);*/
  bool no_conf=false;
  if (nr_sequences>1) {
<<<<<<< HEAD
    if (/*xrtmag_dBtimes10 < (30+xrtmag_next_dBtimes10) ||*/ SNRtimes10 < uci_stats->pucch0_thres)
=======
    if (xrtmag_dBtimes10 < (50+xrtmag_next_dBtimes10) || SNRtimes10 < gNB->pucch0_thres) {
>>>>>>> 4b3aa723
      no_conf=true;
      LOG_D(PHY,"%d.%d PUCCH bad confidence: %d threshold, %d, %d, %d\n",
	  frame, slot,
	  uci_stats->pucch0_thres,
	  SNRtimes10,
	  xrtmag_dBtimes10,
	  xrtmag_next_dBtimes10);
    }
  }
  gNB->bad_pucch += no_conf;
  // first bit of bitmap for sr presence and second bit for acknack presence
  uci_pdu->pduBitmap = pucch_pdu->sr_flag | ((pucch_pdu->bit_len_harq>0)<<1);
  uci_pdu->pucch_format = 0; // format 0
  uci_pdu->rnti = pucch_pdu->rnti;
  uci_pdu->ul_cqi = cqi;
  uci_pdu->timing_advance = 0xffff; // currently not valid
  uci_pdu->rssi = 1280 - (10*dB_fixed(32767*32767))-dB_fixed_times10(sigenergy);

  if (pucch_pdu->bit_len_harq==0) {
    uci_pdu->harq = NULL;
    uci_pdu->sr = calloc(1,sizeof(*uci_pdu->sr));
    uci_pdu->sr->sr_confidence_level = SNRtimes10 < uci_stats->pucch0_thres;
    uci_stats->pucch0_sr_trials++;
    if (xrtmag_dBtimes10>(10*max_n0+100)) {
      uci_pdu->sr->sr_indication = 1;
      uci_stats->pucch0_positive_SR++;
      LOG_D(PHY,"PUCCH0 got positive SR. Cumulative number of positive SR %d\n", uci_stats->pucch0_positive_SR);
    } else {
      uci_pdu->sr->sr_indication = 0;
    }
  }
  else if (pucch_pdu->bit_len_harq==1) {
    uci_pdu->harq = calloc(1,sizeof(*uci_pdu->harq));
    uci_pdu->harq->num_harq = 1;
<<<<<<< HEAD
    uci_pdu->harq->harq_confidence_level = no_conf ? 1 : 0;
    uci_pdu->harq->harq_list = (nfapi_nr_harq_t*)malloc(1);
=======
    uci_pdu->harq->harq_confidence_level = no_conf;
    uci_pdu->harq->harq_list = (nfapi_nr_harq_t*)malloc(sizeof *uci_pdu->harq->harq_list);

>>>>>>> 4b3aa723
    uci_pdu->harq->harq_list[0].harq_value = !(index&0x01);
    LOG_D(PHY, "[DLSCH/PDSCH/PUCCH] %d.%d HARQ %s with confidence level %s xrt_mag %d xrt_mag_next %d n0 %d (%d,%d) pucch0_thres %d, cqi %d, SNRtimes10 %d, energy %f, sync_pos %d\n",
          frame,slot,uci_pdu->harq->harq_list[0].harq_value==0?"ACK":"NACK",
	  uci_pdu->harq->harq_confidence_level==0?"good":"bad",
	  xrtmag_dBtimes10,xrtmag_next_dBtimes10,max_n0,uci_stats->pucch0_n00,uci_stats->pucch0_n01,uci_stats->pucch0_thres,cqi,SNRtimes10,10*log10((double)sigenergy),gNB->ulsch_stats[0].sync_pos);

    if (pucch_pdu->sr_flag == 1) {
      uci_pdu->sr = calloc(1,sizeof(*uci_pdu->sr));
      uci_pdu->sr->sr_indication = (index>1);
      uci_pdu->sr->sr_confidence_level = no_conf;
      if(uci_pdu->sr->sr_indication == 1 && uci_pdu->sr->sr_confidence_level == 0) {
        uci_stats->pucch0_positive_SR++;
        LOG_D(PHY,"PUCCH0 got positive SR. Cumulative number of positive SR %d\n", uci_stats->pucch0_positive_SR);
      }
    }
    uci_stats->pucch01_trials++;
  }
  else {
    uci_pdu->harq = calloc(1,sizeof(*uci_pdu->harq));
    uci_pdu->harq->num_harq = 2;
    uci_pdu->harq->harq_confidence_level = no_conf;
    uci_pdu->harq->harq_list = (nfapi_nr_harq_t*)malloc(2 * sizeof( *uci_pdu->harq->harq_list));

    uci_pdu->harq->harq_list[1].harq_value = !(index&0x01);
    uci_pdu->harq->harq_list[0].harq_value = !((index>>1)&0x01);
    LOG_D(PHY, "[DLSCH/PDSCH/PUCCH] %d.%d HARQ values (%s, %s) with confidence level %s, xrt_mag %d xrt_mag_next %d n0 %d (%d,%d) pucch0_thres %d, cqi %d, SNRtimes10 %d,sync_pos %d\n",
          frame,slot,
          uci_pdu->harq->harq_list[1].harq_value == 0 ? "ACK" : "NACK",
          uci_pdu->harq->harq_list[0].harq_value == 0 ? "ACK" : "NACK",
          uci_pdu->harq->harq_confidence_level == 0 ? "good" : "bad",
          xrtmag_dBtimes10,xrtmag_next_dBtimes10,max_n0,
          uci_stats->pucch0_n00,uci_stats->pucch0_n01,uci_stats->pucch0_thres,cqi,
          SNRtimes10,gNB->ulsch_stats[0].sync_pos);
    if (pucch_pdu->sr_flag == 1) {
      uci_pdu->sr = calloc(1,sizeof(*uci_pdu->sr));
      uci_pdu->sr->sr_indication = (index>3) ? 1 : 0;
      uci_pdu->sr->sr_confidence_level = no_conf;
      if(uci_pdu->sr->sr_indication == 1 && uci_pdu->sr->sr_confidence_level == 0) {
        uci_stats->pucch0_positive_SR++;
        LOG_D(PHY,"PUCCH0 got positive SR. Cumulative number of positive SR %d\n", uci_stats->pucch0_positive_SR);
      }
    }
  }
}





void nr_decode_pucch1(  int32_t **rxdataF,
		        pucch_GroupHopping_t pucch_GroupHopping,
                        uint32_t n_id,       // hoppingID higher layer parameter  
                        uint64_t *payload,
		       	NR_DL_FRAME_PARMS *frame_parms, 
                        int16_t amp,
                        int nr_tti_tx,
                        uint8_t m0,
                        uint8_t nrofSymbols,
                        uint8_t startingSymbolIndex,
                        uint16_t startingPRB,
                        uint16_t startingPRB_intraSlotHopping,
                        uint8_t timeDomainOCC,
                        uint8_t nr_bit) {
#ifdef DEBUG_NR_PUCCH_RX
  printf("\t [nr_generate_pucch1] start function at slot(nr_tti_tx)=%d payload=%lp m0=%d nrofSymbols=%d startingSymbolIndex=%d startingPRB=%d startingPRB_intraSlotHopping=%d timeDomainOCC=%d nr_bit=%d\n",
         nr_tti_tx,payload,m0,nrofSymbols,startingSymbolIndex,startingPRB,startingPRB_intraSlotHopping,timeDomainOCC,nr_bit);
#endif
  /*
   * Implement TS 38.211 Subclause 6.3.2.4.1 Sequence modulation
   *
   */
  int soffset = (nr_tti_tx&3)*frame_parms->symbols_per_slot * frame_parms->ofdm_symbol_size;
  // complex-valued symbol d_re, d_im containing complex-valued symbol d(0):
  int16_t d_re=0, d_im=0,d1_re=0,d1_im=0;
#ifdef DEBUG_NR_PUCCH_RX
  printf("\t [nr_generate_pucch1] sequence modulation: payload=%lp \tde_re=%d \tde_im=%d\n",payload,d_re,d_im);
#endif
  /*
   * Defining cyclic shift hopping TS 38.211 Subclause 6.3.2.2.2
   */
  // alpha is cyclic shift
  double alpha;
  // lnormal is the OFDM symbol number in the PUCCH transmission where l=0 corresponds to the first OFDM symbol of the PUCCH transmission
  //uint8_t lnormal = 0 ;
  // lprime is the index of the OFDM symbol in the slot that corresponds to the first OFDM symbol of the PUCCH transmission in the slot given by [5, TS 38.213]
  uint8_t lprime = startingSymbolIndex;
  // mcs = 0 except for PUCCH format 0
  uint8_t mcs=0;
  // r_u_v_alpha_delta_re and r_u_v_alpha_delta_im tables containing the sequence y(n) for the PUCCH, when they are multiplied by d(0)
  // r_u_v_alpha_delta_dmrs_re and r_u_v_alpha_delta_dmrs_im tables containing the sequence for the DM-RS.
  int16_t r_u_v_alpha_delta_re[12],r_u_v_alpha_delta_im[12],r_u_v_alpha_delta_dmrs_re[12],r_u_v_alpha_delta_dmrs_im[12];
  /*
   * in TS 38.213 Subclause 9.2.1 it is said that:
   * for PUCCH format 0 or PUCCH format 1, the index of the cyclic shift
   * is indicated by higher layer parameter PUCCH-F0-F1-initial-cyclic-shift
   */
  /*
   * the complex-valued symbol d_0 shall be multiplied with a sequence r_u_v_alpha_delta(n): y(n) = d_0 * r_u_v_alpha_delta(n)
   */
  // the value of u,v (delta always 0 for PUCCH) has to be calculated according to TS 38.211 Subclause 6.3.2.2.1
  uint8_t u=0,v=0;//,delta=0;
  // if frequency hopping is disabled, intraSlotFrequencyHopping is not provided
  //              n_hop = 0
  // if frequency hopping is enabled,  intraSlotFrequencyHopping is     provided
  //              n_hop = 0 for first hop
  //              n_hop = 1 for second hop
  uint8_t n_hop = 0;
  // Intra-slot frequency hopping shall be assumed when the higher-layer parameter intraSlotFrequencyHopping is provided,
  // regardless of whether the frequency-hop distance is zero or not,
  // otherwise no intra-slot frequency hopping shall be assumed
  //uint8_t PUCCH_Frequency_Hopping = 0 ; // from higher layers
  uint8_t intraSlotFrequencyHopping = 0;

  if (startingPRB != startingPRB_intraSlotHopping) {
    intraSlotFrequencyHopping=1;
  }

#ifdef DEBUG_NR_PUCCH_RX
  printf("\t [nr_generate_pucch1] intraSlotFrequencyHopping = %d \n",intraSlotFrequencyHopping);
#endif
  /*
   * Implementing TS 38.211 Subclause 6.3.2.4.2 Mapping to physical resources
   */
  //int32_t *txptr;
  uint32_t re_offset=0;
  int i=0;
#define MAX_SIZE_Z 168 // this value has to be calculated from mprime*12*table_6_3_2_4_1_1_N_SF_mprime_PUCCH_1_noHop[pucch_symbol_length]+m*12+n
  int16_t z_re_rx[MAX_SIZE_Z],z_im_rx[MAX_SIZE_Z],z_re_temp,z_im_temp;
  int16_t z_dmrs_re_rx[MAX_SIZE_Z],z_dmrs_im_rx[MAX_SIZE_Z],z_dmrs_re_temp,z_dmrs_im_temp;
  memset(z_re_rx,0,MAX_SIZE_Z*sizeof(int16_t));
  memset(z_im_rx,0,MAX_SIZE_Z*sizeof(int16_t));
  memset(z_dmrs_re_rx,0,MAX_SIZE_Z*sizeof(int16_t));
  memset(z_dmrs_im_rx,0,MAX_SIZE_Z*sizeof(int16_t));
  int l=0;
  for(l=0;l<nrofSymbols;l++){     //extracting data and dmrs from rxdataF
    if ((intraSlotFrequencyHopping == 1) && (l<floor(nrofSymbols/2))) { // intra-slot hopping enabled, we need to calculate new offset PRB
      startingPRB = startingPRB + startingPRB_intraSlotHopping;
    }

    if ((startingPRB <  (frame_parms->N_RB_DL>>1)) && ((frame_parms->N_RB_DL & 1) == 0)) { // if number RBs in bandwidth is even and current PRB is lower band
      re_offset = ((l+startingSymbolIndex)*frame_parms->ofdm_symbol_size) + (12*startingPRB) + frame_parms->first_carrier_offset;
    }

    if ((startingPRB >= (frame_parms->N_RB_DL>>1)) && ((frame_parms->N_RB_DL & 1) == 0)) { // if number RBs in bandwidth is even and current PRB is upper band
      re_offset = ((l+startingSymbolIndex)*frame_parms->ofdm_symbol_size) + (12*(startingPRB-(frame_parms->N_RB_DL>>1)));
    }

    if ((startingPRB <  (frame_parms->N_RB_DL>>1)) && ((frame_parms->N_RB_DL & 1) == 1)) { // if number RBs in bandwidth is odd  and current PRB is lower band
      re_offset = ((l+startingSymbolIndex)*frame_parms->ofdm_symbol_size) + (12*startingPRB) + frame_parms->first_carrier_offset;
    }

    if ((startingPRB >  (frame_parms->N_RB_DL>>1)) && ((frame_parms->N_RB_DL & 1) == 1)) { // if number RBs in bandwidth is odd  and current PRB is upper band
      re_offset = ((l+startingSymbolIndex)*frame_parms->ofdm_symbol_size) + (12*(startingPRB-(frame_parms->N_RB_DL>>1))) + 6;
    }

    if ((startingPRB == (frame_parms->N_RB_DL>>1)) && ((frame_parms->N_RB_DL & 1) == 1)) { // if number RBs in bandwidth is odd  and current PRB contains DC
      re_offset = ((l+startingSymbolIndex)*frame_parms->ofdm_symbol_size) + (12*startingPRB) + frame_parms->first_carrier_offset;
    }

    for (int n=0; n<12; n++) {
      if ((n==6) && (startingPRB == (frame_parms->N_RB_DL>>1)) && ((frame_parms->N_RB_DL & 1) == 1)) {
        // if number RBs in bandwidth is odd  and current PRB contains DC, we need to recalculate the offset when n=6 (for second half PRB)
        re_offset = ((l+startingSymbolIndex)*frame_parms->ofdm_symbol_size);
      }

      if (l%2 == 1) { // mapping PUCCH according to TS38.211 subclause 6.4.1.3.1
        z_re_rx[i+n] = ((int16_t *)&rxdataF[0][soffset+re_offset])[0];
        z_im_rx[i+n] = ((int16_t *)&rxdataF[0][soffset+re_offset])[1];
#ifdef DEBUG_NR_PUCCH_RX
        printf("\t [nr_generate_pucch1] mapping PUCCH to RE \t amp=%d \tofdm_symbol_size=%d \tN_RB_DL=%d \tfirst_carrier_offset=%d \tz_pucch[%d]=txptr(%u)=(x_n(l=%d,n=%d)=(%d,%d))\n",
               amp,frame_parms->ofdm_symbol_size,frame_parms->N_RB_DL,frame_parms->first_carrier_offset,i+n,re_offset,
               l,n,((int16_t *)&rxdataF[0][soffset+re_offset])[0],((int16_t *)&rxdataF[0][soffset+re_offset])[1]);
#endif
      }

      if (l%2 == 0) { // mapping DM-RS signal according to TS38.211 subclause 6.4.1.3.1
        z_dmrs_re_rx[i+n] = ((int16_t *)&rxdataF[0][soffset+re_offset])[0];
        z_dmrs_im_rx[i+n] = ((int16_t *)&rxdataF[0][soffset+re_offset])[1];
	//	printf("%d\t%d\t%d\n",l,z_dmrs_re_rx[i+n],z_dmrs_im_rx[i+n]);
#ifdef DEBUG_NR_PUCCH_RX
        printf("\t [nr_generate_pucch1] mapping DM-RS to RE \t amp=%d \tofdm_symbol_size=%d \tN_RB_DL=%d \tfirst_carrier_offset=%d \tz_dm-rs[%d]=txptr(%u)=(x_n(l=%d,n=%d)=(%d,%d))\n",
               amp,frame_parms->ofdm_symbol_size,frame_parms->N_RB_DL,frame_parms->first_carrier_offset,i+n,re_offset,
               l,n,((int16_t *)&rxdataF[0][soffset+re_offset])[0],((int16_t *)&rxdataF[0][soffset+re_offset])[1]);
#endif
	//        printf("l=%d\ti=%d\tre_offset=%d\treceived dmrs re=%d\tim=%d\n",l,i,re_offset,z_dmrs_re_rx[i+n],z_dmrs_im_rx[i+n]);
      }

      re_offset++;
    }
    if (l%2 == 1) i+=12;
  }
  int16_t y_n_re[12],y_n_im[12],y1_n_re[12],y1_n_im[12];
  memset(y_n_re,0,12*sizeof(int16_t));
  memset(y_n_im,0,12*sizeof(int16_t));
  memset(y1_n_re,0,12*sizeof(int16_t));
  memset(y1_n_im,0,12*sizeof(int16_t));
  //generating transmitted sequence and dmrs
  for (l=0; l<nrofSymbols; l++) {
#ifdef DEBUG_NR_PUCCH_RX
    printf("\t [nr_generate_pucch1] for symbol l=%d, lprime=%d\n",
           l,lprime);
#endif
    // y_n contains the complex value d multiplied by the sequence r_u_v
    if ((intraSlotFrequencyHopping == 1) && (l >= (int)floor(nrofSymbols/2))) n_hop = 1; // n_hop = 1 for second hop

#ifdef DEBUG_NR_PUCCH_RX
    printf("\t [nr_generate_pucch1] entering function nr_group_sequence_hopping with n_hop=%d, nr_tti_tx=%d\n",
           n_hop,nr_tti_tx);
#endif
    nr_group_sequence_hopping(pucch_GroupHopping,n_id,n_hop,nr_tti_tx,&u,&v); // calculating u and v value
    alpha = nr_cyclic_shift_hopping(n_id,m0,mcs,l,lprime,nr_tti_tx);
    
    for (int n=0; n<12; n++) {  // generating low papr sequences
      if(l%2==1){ 
        r_u_v_alpha_delta_re[n] = (int16_t)(((((int32_t)(round(32767*cos(alpha*n))) * table_5_2_2_2_2_Re[u][n])>>15)
                                             - (((int32_t)(round(32767*sin(alpha*n))) * table_5_2_2_2_2_Im[u][n])>>15))); // Re part of base sequence shifted by alpha
        r_u_v_alpha_delta_im[n] = (int16_t)(((((int32_t)(round(32767*cos(alpha*n))) * table_5_2_2_2_2_Im[u][n])>>15)
                                             + (((int32_t)(round(32767*sin(alpha*n))) * table_5_2_2_2_2_Re[u][n])>>15))); // Im part of base sequence shifted by alpha
      }
      else{
        r_u_v_alpha_delta_dmrs_re[n] = (int16_t)(((((int32_t)(round(32767*cos(alpha*n))) * table_5_2_2_2_2_Re[u][n])>>15)
						  - (((int32_t)(round(32767*sin(alpha*n))) * table_5_2_2_2_2_Im[u][n])>>15))); // Re part of DMRS base sequence shifted by alpha
        r_u_v_alpha_delta_dmrs_im[n] = (int16_t)(((((int32_t)(round(32767*cos(alpha*n))) * table_5_2_2_2_2_Im[u][n])>>15)
						  + (((int32_t)(round(32767*sin(alpha*n))) * table_5_2_2_2_2_Re[u][n])>>15))); // Im part of DMRS base sequence shifted by alpha
        r_u_v_alpha_delta_dmrs_re[n] = (int16_t)(((int32_t)(amp*r_u_v_alpha_delta_dmrs_re[n]))>>15);
        r_u_v_alpha_delta_dmrs_im[n] = (int16_t)(((int32_t)(amp*r_u_v_alpha_delta_dmrs_im[n]))>>15);
      }
      //      printf("symbol=%d\tr_u_rx_re=%d\tr_u_rx_im=%d\n",l,r_u_v_alpha_delta_dmrs_re[n], r_u_v_alpha_delta_dmrs_im[n]);
      // PUCCH sequence = DM-RS sequence multiplied by d(0)
      /*      y_n_re[n]               = (int16_t)(((((int32_t)(r_u_v_alpha_delta_re[n])*d_re)>>15)
	      - (((int32_t)(r_u_v_alpha_delta_im[n])*d_im)>>15))); // Re part of y(n)
	      y_n_im[n]               = (int16_t)(((((int32_t)(r_u_v_alpha_delta_re[n])*d_im)>>15)
	      + (((int32_t)(r_u_v_alpha_delta_im[n])*d_re)>>15))); // Im part of y(n) */
#ifdef DEBUG_NR_PUCCH_RX
      printf("\t [nr_generate_pucch1] sequence generation \tu=%d \tv=%d \talpha=%lf \tr_u_v_alpha_delta[n=%d]=(%d,%d) \ty_n[n=%d]=(%d,%d)\n",
             u,v,alpha,n,r_u_v_alpha_delta_re[n],r_u_v_alpha_delta_im[n],n,y_n_re[n],y_n_im[n]);
#endif
    }
    /*
     * The block of complex-valued symbols y(n) shall be block-wise spread with the orthogonal sequence wi(m)
     * (defined in table_6_3_2_4_1_2_Wi_Re and table_6_3_2_4_1_2_Wi_Im)
     * z(mprime*12*table_6_3_2_4_1_1_N_SF_mprime_PUCCH_1_noHop[pucch_symbol_length]+m*12+n)=wi(m)*y(n)
     *
     * The block of complex-valued symbols r_u_v_alpha_dmrs_delta(n) for DM-RS shall be block-wise spread with the orthogonal sequence wi(m)
     * (defined in table_6_3_2_4_1_2_Wi_Re and table_6_3_2_4_1_2_Wi_Im)
     * z(mprime*12*table_6_4_1_3_1_1_1_N_SF_mprime_PUCCH_1_noHop[pucch_symbol_length]+m*12+n)=wi(m)*y(n)
     *
     */
    // the orthogonal sequence index for wi(m) defined in TS 38.213 Subclause 9.2.1
    // the index of the orthogonal cover code is from a set determined as described in [4, TS 38.211]
    // and is indicated by higher layer parameter PUCCH-F1-time-domain-OCC
    // In the PUCCH_Config IE, the PUCCH-format1, timeDomainOCC field
    uint8_t w_index = timeDomainOCC;
    // N_SF_mprime_PUCCH_1 contains N_SF_mprime from table 6.3.2.4.1-1   (depending on number of PUCCH symbols nrofSymbols, mprime and intra-slot hopping enabled/disabled)
    uint8_t N_SF_mprime_PUCCH_1;
    // N_SF_mprime_PUCCH_1 contains N_SF_mprime from table 6.4.1.3.1.1-1 (depending on number of PUCCH symbols nrofSymbols, mprime and intra-slot hopping enabled/disabled)
    uint8_t N_SF_mprime_PUCCH_DMRS_1;
    // N_SF_mprime_PUCCH_1 contains N_SF_mprime from table 6.3.2.4.1-1   (depending on number of PUCCH symbols nrofSymbols, mprime=0 and intra-slot hopping enabled/disabled)
    uint8_t N_SF_mprime0_PUCCH_1;
    // N_SF_mprime_PUCCH_1 contains N_SF_mprime from table 6.4.1.3.1.1-1 (depending on number of PUCCH symbols nrofSymbols, mprime=0 and intra-slot hopping enabled/disabled)
    uint8_t N_SF_mprime0_PUCCH_DMRS_1;
    // mprime is 0 if no intra-slot hopping / mprime is {0,1} if intra-slot hopping
    uint8_t mprime = 0;

    if (intraSlotFrequencyHopping == 0) { // intra-slot hopping disabled
#ifdef DEBUG_NR_PUCCH_RX
      printf("\t [nr_generate_pucch1] block-wise spread with the orthogonal sequence wi(m) if intraSlotFrequencyHopping = %d, intra-slot hopping disabled\n",
             intraSlotFrequencyHopping);
#endif
      N_SF_mprime_PUCCH_1       =   table_6_3_2_4_1_1_N_SF_mprime_PUCCH_1_noHop[nrofSymbols-1]; // only if intra-slot hopping not enabled (PUCCH)
      N_SF_mprime_PUCCH_DMRS_1  = table_6_4_1_3_1_1_1_N_SF_mprime_PUCCH_1_noHop[nrofSymbols-1]; // only if intra-slot hopping not enabled (DM-RS)
      N_SF_mprime0_PUCCH_1      =   table_6_3_2_4_1_1_N_SF_mprime_PUCCH_1_noHop[nrofSymbols-1]; // only if intra-slot hopping not enabled mprime = 0 (PUCCH)
      N_SF_mprime0_PUCCH_DMRS_1 = table_6_4_1_3_1_1_1_N_SF_mprime_PUCCH_1_noHop[nrofSymbols-1]; // only if intra-slot hopping not enabled mprime = 0 (DM-RS)
#ifdef DEBUG_NR_PUCCH_RX
      printf("\t [nr_generate_pucch1] w_index = %d, N_SF_mprime_PUCCH_1 = %d, N_SF_mprime_PUCCH_DMRS_1 = %d, N_SF_mprime0_PUCCH_1 = %d, N_SF_mprime0_PUCCH_DMRS_1 = %d\n",
             w_index, N_SF_mprime_PUCCH_1,N_SF_mprime_PUCCH_DMRS_1,N_SF_mprime0_PUCCH_1,N_SF_mprime0_PUCCH_DMRS_1);
#endif
      if(l%2==1){
        for (int m=0; m < N_SF_mprime_PUCCH_1; m++) {
	  if(floor(l/2)*12==(mprime*12*N_SF_mprime0_PUCCH_1)+(m*12)){
            for (int n=0; n<12 ; n++) {
              z_re_temp = (int16_t)(((((int32_t)(table_6_3_2_4_1_2_Wi_Re[N_SF_mprime_PUCCH_1][w_index][m])*z_re_rx[(mprime*12*N_SF_mprime0_PUCCH_1)+(m*12)+n])>>15)
				     + (((int32_t)(table_6_3_2_4_1_2_Wi_Im[N_SF_mprime_PUCCH_1][w_index][m])*z_im_rx[(mprime*12*N_SF_mprime0_PUCCH_1)+(m*12)+n])>>15))>>1);
              z_im_temp = (int16_t)(((((int32_t)(table_6_3_2_4_1_2_Wi_Re[N_SF_mprime_PUCCH_1][w_index][m])*z_im_rx[(mprime*12*N_SF_mprime0_PUCCH_1)+(m*12)+n])>>15)
				     - (((int32_t)(table_6_3_2_4_1_2_Wi_Im[N_SF_mprime_PUCCH_1][w_index][m])*z_re_rx[(mprime*12*N_SF_mprime0_PUCCH_1)+(m*12)+n])>>15))>>1);
              z_re_rx[(mprime*12*N_SF_mprime0_PUCCH_1)+(m*12)+n]=z_re_temp; 
              z_im_rx[(mprime*12*N_SF_mprime0_PUCCH_1)+(m*12)+n]=z_im_temp; 
	      //	      printf("symbol=%d\tz_re_rx=%d\tz_im_rx=%d\t",l,(int)z_re_rx[(mprime*12*N_SF_mprime0_PUCCH_1)+(m*12)+n],(int)z_im_rx[(mprime*12*N_SF_mprime0_PUCCH_1)+(m*12)+n]);
#ifdef DEBUG_NR_PUCCH_RX
              printf("\t [nr_generate_pucch1] block-wise spread with wi(m) (mprime=%d, m=%d, n=%d) z[%d] = ((%d * %d - %d * %d), (%d * %d + %d * %d)) = (%d,%d)\n",
                     mprime, m, n, (mprime*12*N_SF_mprime0_PUCCH_1)+(m*12)+n,
                     table_6_3_2_4_1_2_Wi_Re[N_SF_mprime_PUCCH_1][w_index][m],y_n_re[n],table_6_3_2_4_1_2_Wi_Im[N_SF_mprime_PUCCH_1][w_index][m],y_n_im[n],
                     table_6_3_2_4_1_2_Wi_Re[N_SF_mprime_PUCCH_1][w_index][m],y_n_im[n],table_6_3_2_4_1_2_Wi_Im[N_SF_mprime_PUCCH_1][w_index][m],y_n_re[n],
                     z_re_rx[(mprime*12*N_SF_mprime0_PUCCH_1)+(m*12)+n],z_im_rx[(mprime*12*N_SF_mprime0_PUCCH_1)+(m*12)+n]);
#endif   
	      // multiplying with conjugate of low papr sequence  
	      z_re_temp = (int16_t)(((((int32_t)(r_u_v_alpha_delta_re[n])*z_re_rx[(mprime*12*N_SF_mprime0_PUCCH_1)+(m*12)+n])>>15)
				     + (((int32_t)(r_u_v_alpha_delta_im[n])*z_im_rx[(mprime*12*N_SF_mprime0_PUCCH_1)+(m*12)+n])>>15))>>1); 
              z_im_temp = (int16_t)(((((int32_t)(r_u_v_alpha_delta_re[n])*z_im_rx[(mprime*12*N_SF_mprime0_PUCCH_1)+(m*12)+n])>>15)
				     - (((int32_t)(r_u_v_alpha_delta_im[n])*z_re_rx[(mprime*12*N_SF_mprime0_PUCCH_1)+(m*12)+n])>>15))>>1);
              z_re_rx[(mprime*12*N_SF_mprime0_PUCCH_1)+(m*12)+n] = z_re_temp;
              z_im_rx[(mprime*12*N_SF_mprime0_PUCCH_1)+(m*12)+n] = z_im_temp;
	      /*	      if(z_re_temp<0){
			      printf("\nBug detection %d\t%d\t%d\t%d\n",r_u_v_alpha_delta_re[n],z_re_rx[(mprime*12*N_SF_mprime0_PUCCH_1)+(m*12)+n],(((int32_t)(r_u_v_alpha_delta_re[n])*z_re_rx[(mprime*12*N_SF_mprime0_PUCCH_1)+(m*12)+n])>>15),(((int32_t)(r_u_v_alpha_delta_im[n])*z_im_rx[(mprime*12*N_SF_mprime0_PUCCH_1)+(m*12)+n])>>15));
			      }
			      printf("z1_re_rx=%d\tz1_im_rx=%d\n",(int)z_re_rx[(mprime*12*N_SF_mprime0_PUCCH_1)+(m*12)+n],(int)z_im_rx[(mprime*12*N_SF_mprime0_PUCCH_1)+(m*12)+n]); */ 
	    }
	  }
        }
      }

      else{
        for (int m=0; m < N_SF_mprime_PUCCH_DMRS_1; m++) {
          if(floor(l/2)*12==(mprime*12*N_SF_mprime0_PUCCH_DMRS_1)+(m*12)){
            for (int n=0; n<12 ; n++) {
              z_dmrs_re_temp = (int16_t)(((((int32_t)(table_6_3_2_4_1_2_Wi_Re[N_SF_mprime_PUCCH_DMRS_1][w_index][m])*z_dmrs_re_rx[(mprime*12*N_SF_mprime0_PUCCH_DMRS_1)+(m*12)+n])>>15)
					  + (((int32_t)(table_6_3_2_4_1_2_Wi_Im[N_SF_mprime_PUCCH_DMRS_1][w_index][m])*z_dmrs_im_rx[(mprime*12*N_SF_mprime0_PUCCH_DMRS_1)+(m*12)+n])>>15))>>1);
              z_dmrs_im_temp =  (int16_t)(((((int32_t)(table_6_3_2_4_1_2_Wi_Re[N_SF_mprime_PUCCH_DMRS_1][w_index][m])*z_dmrs_im_rx[(mprime*12*N_SF_mprime0_PUCCH_DMRS_1)+(m*12)+n])>>15)
					   - (((int32_t)(table_6_3_2_4_1_2_Wi_Im[N_SF_mprime_PUCCH_DMRS_1][w_index][m])*z_dmrs_re_rx[(mprime*12*N_SF_mprime0_PUCCH_DMRS_1)+(m*12)+n])>>15))>>1);
              z_dmrs_re_rx[(mprime*12*N_SF_mprime0_PUCCH_DMRS_1)+(m*12)+n] = z_dmrs_re_temp;
              z_dmrs_im_rx[(mprime*12*N_SF_mprime0_PUCCH_DMRS_1)+(m*12)+n] = z_dmrs_im_temp;
	      //              printf("symbol=%d\tz_dmrs_re_rx=%d\tz_dmrs_im_rx=%d\t",l,(int)z_dmrs_re_rx[(mprime*12*N_SF_mprime0_PUCCH_1)+(m*12)+n],(int)z_dmrs_im_rx[(mprime*12*N_SF_mprime0_PUCCH_1)+(m*12)+n]);
#ifdef DEBUG_NR_PUCCH_RX
              printf("\t [nr_generate_pucch1] block-wise spread with wi(m) (mprime=%d, m=%d, n=%d) z[%d] = ((%d * %d - %d * %d), (%d * %d + %d * %d)) = (%d,%d)\n",
                     mprime, m, n, (mprime*12*N_SF_mprime0_PUCCH_1)+(m*12)+n,
                     table_6_3_2_4_1_2_Wi_Re[N_SF_mprime_PUCCH_1][w_index][m],r_u_v_alpha_delta_dmrs_re[n],table_6_3_2_4_1_2_Wi_Im[N_SF_mprime_PUCCH_1][w_index][m],r_u_v_alpha_delta_dmrs_im[n],
                     table_6_3_2_4_1_2_Wi_Re[N_SF_mprime_PUCCH_1][w_index][m],r_u_v_alpha_delta_dmrs_im[n],table_6_3_2_4_1_2_Wi_Im[N_SF_mprime_PUCCH_1][w_index][m],r_u_v_alpha_delta_dmrs_re[n],
                     z_dmrs_re_rx[(mprime*12*N_SF_mprime0_PUCCH_1)+(m*12)+n],z_dmrs_im_rx[(mprime*12*N_SF_mprime0_PUCCH_1)+(m*12)+n]);
#endif
              //finding channel coeffcients by dividing received dmrs with actual dmrs and storing them in z_dmrs_re_rx and z_dmrs_im_rx arrays
              z_dmrs_re_temp = (int16_t)(((((int32_t)(r_u_v_alpha_delta_dmrs_re[n])*z_dmrs_re_rx[(mprime*12*N_SF_mprime0_PUCCH_DMRS_1)+(m*12)+n])>>15)
					  + (((int32_t)(r_u_v_alpha_delta_dmrs_im[n])*z_dmrs_im_rx[(mprime*12*N_SF_mprime0_PUCCH_DMRS_1)+(m*12)+n])>>15))>>1); 
              z_dmrs_im_temp = (int16_t)(((((int32_t)(r_u_v_alpha_delta_dmrs_re[n])*z_dmrs_im_rx[(mprime*12*N_SF_mprime0_PUCCH_DMRS_1)+(m*12)+n])>>15)
					  - (((int32_t)(r_u_v_alpha_delta_dmrs_im[n])*z_dmrs_re_rx[(mprime*12*N_SF_mprime0_PUCCH_DMRS_1)+(m*12)+n])>>15))>>1);
	      /*	      if(z_dmrs_re_temp<0){
			      printf("\nBug detection %d\t%d\t%d\t%d\n",r_u_v_alpha_delta_dmrs_re[n],z_dmrs_re_rx[(mprime*12*N_SF_mprime0_PUCCH_1)+(m*12)+n],(((int32_t)(r_u_v_alpha_delta_dmrs_re[n])*z_dmrs_re_rx[(mprime*12*N_SF_mprime0_PUCCH_1)+(m*12)+n])>>15),(((int32_t)(r_u_v_alpha_delta_dmrs_im[n])*z_dmrs_im_rx[(mprime*12*N_SF_mprime0_PUCCH_1)+(m*12)+n])>>15));
			      }*/
	      z_dmrs_re_rx[(mprime*12*N_SF_mprime0_PUCCH_DMRS_1)+(m*12)+n] = z_dmrs_re_temp;
	      z_dmrs_im_rx[(mprime*12*N_SF_mprime0_PUCCH_DMRS_1)+(m*12)+n] = z_dmrs_im_temp; 
	      //	      printf("z1_dmrs_re_rx=%d\tz1_dmrs_im_rx=%d\n",(int)z_dmrs_re_rx[(mprime*12*N_SF_mprime0_PUCCH_1)+(m*12)+n],(int)z_dmrs_im_rx[(mprime*12*N_SF_mprime0_PUCCH_1)+(m*12)+n]);
	      /* z_dmrs_re_rx[(int)(l/2)*12+n]=z_dmrs_re_rx[(int)(l/2)*12+n]/r_u_v_alpha_delta_dmrs_re[n]; 
		 z_dmrs_im_rx[(int)(l/2)*12+n]=z_dmrs_im_rx[(int)(l/2)*12+n]/r_u_v_alpha_delta_dmrs_im[n]; */
	    }
	  }
        }
      }
    }

    if (intraSlotFrequencyHopping == 1) { // intra-slot hopping enabled
#ifdef DEBUG_NR_PUCCH_RX
      printf("\t [nr_generate_pucch1] block-wise spread with the orthogonal sequence wi(m) if intraSlotFrequencyHopping = %d, intra-slot hopping enabled\n",
             intraSlotFrequencyHopping);
#endif
      N_SF_mprime_PUCCH_1       =   table_6_3_2_4_1_1_N_SF_mprime_PUCCH_1_m0Hop[nrofSymbols-1]; // only if intra-slot hopping enabled mprime = 0 (PUCCH)
      N_SF_mprime_PUCCH_DMRS_1  = table_6_4_1_3_1_1_1_N_SF_mprime_PUCCH_1_m0Hop[nrofSymbols-1]; // only if intra-slot hopping enabled mprime = 0 (DM-RS)
      N_SF_mprime0_PUCCH_1      =   table_6_3_2_4_1_1_N_SF_mprime_PUCCH_1_m0Hop[nrofSymbols-1]; // only if intra-slot hopping enabled mprime = 0 (PUCCH)
      N_SF_mprime0_PUCCH_DMRS_1 = table_6_4_1_3_1_1_1_N_SF_mprime_PUCCH_1_m0Hop[nrofSymbols-1]; // only if intra-slot hopping enabled mprime = 0 (DM-RS)
#ifdef DEBUG_NR_PUCCH_RX
      printf("\t [nr_generate_pucch1] w_index = %d, N_SF_mprime_PUCCH_1 = %d, N_SF_mprime_PUCCH_DMRS_1 = %d, N_SF_mprime0_PUCCH_1 = %d, N_SF_mprime0_PUCCH_DMRS_1 = %d\n",
             w_index, N_SF_mprime_PUCCH_1,N_SF_mprime_PUCCH_DMRS_1,N_SF_mprime0_PUCCH_1,N_SF_mprime0_PUCCH_DMRS_1);
#endif

      for (mprime = 0; mprime<2; mprime++) { // mprime can get values {0,1}
	if(l%2==1){
          for (int m=0; m < N_SF_mprime_PUCCH_1; m++) {
            if(floor(l/2)*12==(mprime*12*N_SF_mprime0_PUCCH_1)+(m*12)){
              for (int n=0; n<12 ; n++) {
                z_re_temp = (int16_t)(((((int32_t)(table_6_3_2_4_1_2_Wi_Re[N_SF_mprime_PUCCH_1][w_index][m])*z_re_rx[(mprime*12*N_SF_mprime0_PUCCH_1)+(m*12)+n])>>15)
				       + (((int32_t)(table_6_3_2_4_1_2_Wi_Im[N_SF_mprime_PUCCH_1][w_index][m])*z_im_rx[(mprime*12*N_SF_mprime0_PUCCH_1)+(m*12)+n])>>15))>>1);
                z_im_temp = (int16_t)(((((int32_t)(table_6_3_2_4_1_2_Wi_Re[N_SF_mprime_PUCCH_1][w_index][m])*z_im_rx[(mprime*12*N_SF_mprime0_PUCCH_1)+(m*12)+n])>>15)
				       - (((int32_t)(table_6_3_2_4_1_2_Wi_Im[N_SF_mprime_PUCCH_1][w_index][m])*z_re_rx[(mprime*12*N_SF_mprime0_PUCCH_1)+(m*12)+n])>>15))>>1);
                z_re_rx[(mprime*12*N_SF_mprime0_PUCCH_1)+(m*12)+n] = z_re_temp;
                z_im_rx[(mprime*12*N_SF_mprime0_PUCCH_1)+(m*12)+n] = z_im_temp;
#ifdef DEBUG_NR_PUCCH_RX
                printf("\t [nr_generate_pucch1] block-wise spread with wi(m) (mprime=%d, m=%d, n=%d) z[%d] = ((%d * %d - %d * %d), (%d * %d + %d * %d)) = (%d,%d)\n",
                       mprime, m, n, (mprime*12*N_SF_mprime0_PUCCH_1)+(m*12)+n,
                       table_6_3_2_4_1_2_Wi_Re[N_SF_mprime_PUCCH_1][w_index][m],y_n_re[n],table_6_3_2_4_1_2_Wi_Im[N_SF_mprime_PUCCH_1][w_index][m],y_n_im[n],
                       table_6_3_2_4_1_2_Wi_Re[N_SF_mprime_PUCCH_1][w_index][m],y_n_im[n],table_6_3_2_4_1_2_Wi_Im[N_SF_mprime_PUCCH_1][w_index][m],y_n_re[n],
                       z_re_rx[(mprime*12*N_SF_mprime0_PUCCH_1)+(m*12)+n],z_im_rx[(mprime*12*N_SF_mprime0_PUCCH_1)+(m*12)+n]);
#endif 
                z_re_temp = (int16_t)(((((int32_t)(r_u_v_alpha_delta_re[n])*z_re_rx[(mprime*12*N_SF_mprime0_PUCCH_1)+(m*12)+n])>>15)
				       + (((int32_t)(r_u_v_alpha_delta_im[n])*z_im_rx[(mprime*12*N_SF_mprime0_PUCCH_1)+(m*12)+n])>>15))>>1); 
                z_im_temp = (int16_t)(((((int32_t)(r_u_v_alpha_delta_re[n])*z_im_rx[(mprime*12*N_SF_mprime0_PUCCH_1)+(m*12)+n])>>15)
				       - (((int32_t)(r_u_v_alpha_delta_im[n])*z_re_rx[(mprime*12*N_SF_mprime0_PUCCH_1)+(m*12)+n])>>15))>>1); 	  
	        z_re_rx[(mprime*12*N_SF_mprime0_PUCCH_1)+(m*12)+n] = z_re_temp; 
                z_im_rx[(mprime*12*N_SF_mprime0_PUCCH_1)+(m*12)+n] = z_im_temp; 
	      }
	    }
	  }
        }

	else{
	  for (int m=0; m < N_SF_mprime_PUCCH_DMRS_1; m++) {
            if(floor(l/2)*12==(mprime*12*N_SF_mprime0_PUCCH_DMRS_1)+(m*12)){
              for (int n=0; n<12 ; n++) {
                z_dmrs_re_temp = (int16_t)(((((int32_t)(table_6_3_2_4_1_2_Wi_Re[N_SF_mprime_PUCCH_DMRS_1][w_index][m])*z_dmrs_re_rx[(mprime*12*N_SF_mprime0_PUCCH_DMRS_1)+(m*12)+n])>>15)
					    + (((int32_t)(table_6_3_2_4_1_2_Wi_Im[N_SF_mprime_PUCCH_DMRS_1][w_index][m])*z_dmrs_im_rx[(mprime*12*N_SF_mprime0_PUCCH_DMRS_1)+(m*12)+n])>>15))>>1);
                z_dmrs_im_temp = (int16_t)(((((int32_t)(table_6_3_2_4_1_2_Wi_Re[N_SF_mprime_PUCCH_DMRS_1][w_index][m])*z_dmrs_im_rx[(mprime*12*N_SF_mprime0_PUCCH_DMRS_1)+(m*12)+n])>>15)
					    - (((int32_t)(table_6_3_2_4_1_2_Wi_Im[N_SF_mprime_PUCCH_DMRS_1][w_index][m])*z_dmrs_re_rx[(mprime*12*N_SF_mprime0_PUCCH_DMRS_1)+(m*12)+n])>>15))>>1);
                z_dmrs_re_rx[(mprime*12*N_SF_mprime0_PUCCH_DMRS_1)+(m*12)+n] = z_dmrs_re_temp; 
                z_dmrs_im_rx[(mprime*12*N_SF_mprime0_PUCCH_DMRS_1)+(m*12)+n] = z_dmrs_im_temp; 
#ifdef DEBUG_NR_PUCCH_RX
                printf("\t [nr_generate_pucch1] block-wise spread with wi(m) (mprime=%d, m=%d, n=%d) z[%d] = ((%d * %d - %d * %d), (%d * %d + %d * %d)) = (%d,%d)\n",
                       mprime, m, n, (mprime*12*N_SF_mprime0_PUCCH_1)+(m*12)+n,
                       table_6_3_2_4_1_2_Wi_Re[N_SF_mprime_PUCCH_1][w_index][m],r_u_v_alpha_delta_dmrs_re[n],table_6_3_2_4_1_2_Wi_Im[N_SF_mprime_PUCCH_1][w_index][m],r_u_v_alpha_delta_dmrs_im[n],
                       table_6_3_2_4_1_2_Wi_Re[N_SF_mprime_PUCCH_1][w_index][m],r_u_v_alpha_delta_dmrs_im[n],table_6_3_2_4_1_2_Wi_Im[N_SF_mprime_PUCCH_1][w_index][m],r_u_v_alpha_delta_dmrs_re[n],
                       z_dmrs_re_rx[(mprime*12*N_SF_mprime0_PUCCH_1)+(m*12)+n],z_dmrs_im_rx[(mprime*12*N_SF_mprime0_PUCCH_1)+(m*12)+n]);
#endif
                //finding channel coeffcients by dividing received dmrs with actual dmrs and storing them in z_dmrs_re_rx and z_dmrs_im_rx arrays
                z_dmrs_re_temp = (int16_t)(((((int32_t)(r_u_v_alpha_delta_dmrs_re[n])*z_dmrs_re_rx[(mprime*12*N_SF_mprime0_PUCCH_DMRS_1)+(m*12)+n])>>15)
					    + (((int32_t)(r_u_v_alpha_delta_dmrs_im[n])*z_dmrs_im_rx[(mprime*12*N_SF_mprime0_PUCCH_DMRS_1)+(m*12)+n])>>15))>>1); 
                z_dmrs_im_temp = (int16_t)(((((int32_t)(r_u_v_alpha_delta_dmrs_re[n])*z_dmrs_im_rx[(mprime*12*N_SF_mprime0_PUCCH_DMRS_1)+(m*12)+n])>>15)
					    - (((int32_t)(r_u_v_alpha_delta_dmrs_im[n])*z_dmrs_re_rx[(mprime*12*N_SF_mprime0_PUCCH_DMRS_1)+(m*12)+n])>>15))>>1);
	        z_dmrs_re_rx[(mprime*12*N_SF_mprime0_PUCCH_DMRS_1)+(m*12)+n] = z_dmrs_re_temp; 
                z_dmrs_im_rx[(mprime*12*N_SF_mprime0_PUCCH_DMRS_1)+(m*12)+n] = z_dmrs_im_temp; 

		/* 	z_dmrs_re_rx[(int)(l/2)*12+n]=z_dmrs_re_rx[(int)(l/2)*12+n]/r_u_v_alpha_delta_dmrs_re[n]; 
			z_dmrs_im_rx[(int)(l/2)*12+n]=z_dmrs_im_rx[(int)(l/2)*12+n]/r_u_v_alpha_delta_dmrs_im[n]; */
	      }
	    }
	  }
        }

        N_SF_mprime_PUCCH_1       =   table_6_3_2_4_1_1_N_SF_mprime_PUCCH_1_m1Hop[nrofSymbols-1]; // only if intra-slot hopping enabled mprime = 1 (PUCCH)
        N_SF_mprime_PUCCH_DMRS_1  = table_6_4_1_3_1_1_1_N_SF_mprime_PUCCH_1_m1Hop[nrofSymbols-1]; // only if intra-slot hopping enabled mprime = 1 (DM-RS)
      }
    }
  }
  int16_t H_re[12],H_im[12],H1_re[12],H1_im[12];
  memset(H_re,0,12*sizeof(int16_t));
  memset(H_im,0,12*sizeof(int16_t));
  memset(H1_re,0,12*sizeof(int16_t));
  memset(H1_im,0,12*sizeof(int16_t)); 
  //averaging channel coefficients
  for(l=0;l<=ceil(nrofSymbols/2);l++){
    if(intraSlotFrequencyHopping==0){
      for(int n=0;n<12;n++){
        H_re[n]=round(z_dmrs_re_rx[l*12+n]/ceil(nrofSymbols/2))+H_re[n];
        H_im[n]=round(z_dmrs_im_rx[l*12+n]/ceil(nrofSymbols/2))+H_im[n];
      }
    }
    else{
      if(l<round(nrofSymbols/4)){
        for(int n=0;n<12;n++){
          H_re[n]=round(z_dmrs_re_rx[l*12+n]/round(nrofSymbols/4))+H_re[n];
          H_im[n]=round(z_dmrs_im_rx[l*12+n]/round(nrofSymbols/4))+H_im[n];
	}
      }
      else{
        for(int n=0;n<12;n++){
          H1_re[n]=round(z_dmrs_re_rx[l*12+n]/(ceil(nrofSymbols/2)-round(nrofSymbols/4)))+H1_re[n];
          H1_im[n]=round(z_dmrs_im_rx[l*12+n]/(ceil(nrofSymbols/2))-round(nrofSymbols/4))+H1_im[n];
	} 
      }
    }
  }
  //averaging information sequences
  for(l=0;l<floor(nrofSymbols/2);l++){
    if(intraSlotFrequencyHopping==0){
      for(int n=0;n<12;n++){
        y_n_re[n]=round(z_re_rx[l*12+n]/floor(nrofSymbols/2))+y_n_re[n];
        y_n_im[n]=round(z_im_rx[l*12+n]/floor(nrofSymbols/2))+y_n_im[n];
      }
    }
    else{
      if(l<floor(nrofSymbols/4)){
        for(int n=0;n<12;n++){
          y_n_re[n]=round(z_re_rx[l*12+n]/floor(nrofSymbols/4))+y_n_re[n];
          y_n_im[n]=round(z_im_rx[l*12+n]/floor(nrofSymbols/4))+y_n_im[n];
	}	     
      }
      else{
        for(int n=0;n<12;n++){
          y1_n_re[n]=round(z_re_rx[l*12+n]/round(nrofSymbols/4))+y1_n_re[n];
          y1_n_im[n]=round(z_im_rx[l*12+n]/round(nrofSymbols/4))+y1_n_im[n];
        }
      }	
    }
  }
  // mrc combining to obtain z_re and z_im
  if(intraSlotFrequencyHopping==0){
    for(int n=0;n<12;n++){
      d_re = round(((int16_t)(((((int32_t)(H_re[n])*y_n_re[n])>>15) + (((int32_t)(H_im[n])*y_n_im[n])>>15))>>1))/12)+d_re; 
      d_im = round(((int16_t)(((((int32_t)(H_re[n])*y_n_im[n])>>15) - (((int32_t)(H_im[n])*y_n_re[n])>>15))>>1))/12)+d_im; 
    }
  }
  else{
    for(int n=0;n<12;n++){
      d_re = round(((int16_t)(((((int32_t)(H_re[n])*y_n_re[n])>>15) + (((int32_t)(H_im[n])*y_n_im[n])>>15))>>1))/12)+d_re; 
      d_im = round(((int16_t)(((((int32_t)(H_re[n])*y_n_im[n])>>15) - (((int32_t)(H_im[n])*y_n_re[n])>>15))>>1))/12)+d_im;
      d1_re = round(((int16_t)(((((int32_t)(H1_re[n])*y1_n_re[n])>>15) + (((int32_t)(H1_im[n])*y1_n_im[n])>>15))>>1))/12)+d1_re; 
      d1_im = round(((int16_t)(((((int32_t)(H1_re[n])*y1_n_im[n])>>15) - (((int32_t)(H1_im[n])*y1_n_re[n])>>15))>>1))/12)+d1_im; 
    }
    d_re=round(d_re/2);
    d_im=round(d_im/2);
    d1_re=round(d1_re/2);
    d1_im=round(d1_im/2);
    d_re=d_re+d1_re;
    d_im=d_im+d1_im;
  }
  //Decoding QPSK or BPSK symbols to obtain payload bits
  if(nr_bit==1){
    if((d_re+d_im)>0){
      *payload=0;
    }
    else{
      *payload=1;
    } 
  }
  else if(nr_bit==2){
    if((d_re>0)&&(d_im>0)){
      *payload=0;
    }
    else if((d_re<0)&&(d_im>0)){
      *payload=1;
    } 
    else if((d_re>0)&&(d_im<0)){
      *payload=2;
    }
    else{
      *payload=3;
    }
  }
}

__m256i pucch2_3bit[8*2];
__m256i pucch2_4bit[16*2];
__m256i pucch2_5bit[32*2];
__m256i pucch2_6bit[64*2];
__m256i pucch2_7bit[128*2];
__m256i pucch2_8bit[256*2];
__m256i pucch2_9bit[512*2];
__m256i pucch2_10bit[1024*2];
__m256i pucch2_11bit[2048*2];

__m256i *pucch2_lut[9]={pucch2_3bit,
			pucch2_4bit,
			pucch2_5bit,
			pucch2_6bit,
			pucch2_7bit,
			pucch2_8bit,
			pucch2_9bit,
			pucch2_10bit,
			pucch2_11bit};

__m64 pucch2_polar_4bit[16];
__m128i pucch2_polar_llr_num_lut[256],pucch2_polar_llr_den_lut[256];

void init_pucch2_luts() {

  uint32_t out;
  int8_t bit; 
  
  for (int b=3;b<12;b++) {
    for (uint16_t i=0;i<(1<<b);i++) {
      out=encodeSmallBlock(&i,b);
#ifdef DEBUG_NR_PUCCH_RX
      if (b==3) printf("in %d, out %x\n",i,out);
#endif
      __m256i *lut_i=&pucch2_lut[b-3][i<<1];
      __m256i *lut_ip1=&pucch2_lut[b-3][1+(i<<1)];
      bit = (out&0x1) > 0 ? -1 : 1;
      *lut_i = _mm256_insert_epi16(*lut_i,bit,0);
      bit = (out&0x2) > 0 ? -1 : 1;
      *lut_ip1 = _mm256_insert_epi16(*lut_ip1,bit,0);
      bit = (out&0x4) > 0 ? -1 : 1;
      *lut_i = _mm256_insert_epi16(*lut_i,bit,1);
      bit = (out&0x8) > 0 ? -1 : 1;
      *lut_ip1 = _mm256_insert_epi16(*lut_ip1,bit,1);
      bit = (out&0x10) > 0 ? -1 : 1;
      *lut_i = _mm256_insert_epi16(*lut_i,bit,2);
      bit = (out&0x20) > 0 ? -1 : 1;
      *lut_ip1 = _mm256_insert_epi16(*lut_ip1,bit,2);
      bit = (out&0x40) > 0 ? -1 : 1;
      *lut_i = _mm256_insert_epi16(*lut_i,bit,3);
      bit = (out&0x80) > 0 ? -1 : 1;
      *lut_ip1 = _mm256_insert_epi16(*lut_ip1,bit,3);
      bit = (out&0x100) > 0 ? -1 : 1;
      *lut_i = _mm256_insert_epi16(*lut_i,bit,4);
      bit = (out&0x200) > 0 ? -1 : 1;
      *lut_ip1 = _mm256_insert_epi16(*lut_ip1,bit,4);
      bit = (out&0x400) > 0 ? -1 : 1;
      *lut_i = _mm256_insert_epi16(*lut_i,bit,5);
      bit = (out&0x800) > 0 ? -1 : 1;
      *lut_ip1 = _mm256_insert_epi16(*lut_ip1,bit,5);
      bit = (out&0x1000) > 0 ? -1 : 1;
      *lut_i = _mm256_insert_epi16(*lut_i,bit,6);
      bit = (out&0x2000) > 0 ? -1 : 1;
      *lut_ip1 = _mm256_insert_epi16(*lut_ip1,bit,6);
      bit = (out&0x4000) > 0 ? -1 : 1;
      *lut_i = _mm256_insert_epi16(*lut_i,bit,7);
      bit = (out&0x8000) > 0 ? -1 : 1;
      *lut_ip1 = _mm256_insert_epi16(*lut_ip1,bit,7);
      bit = (out&0x10000) > 0 ? -1 : 1;
      *lut_i = _mm256_insert_epi16(*lut_i,bit,8);
      bit = (out&0x20000) > 0 ? -1 : 1;
      *lut_ip1 = _mm256_insert_epi16(*lut_ip1,bit,8);
      bit = (out&0x40000) > 0 ? -1 : 1;
      *lut_i = _mm256_insert_epi16(*lut_i,bit,9);
      bit = (out&0x80000) > 0 ? -1 : 1;
      *lut_ip1 = _mm256_insert_epi16(*lut_ip1,bit,9);
      bit = (out&0x100000) > 0 ? -1 : 1;
      *lut_i = _mm256_insert_epi16(*lut_i,bit,10);
      bit = (out&0x200000) > 0 ? -1 : 1;
      *lut_ip1 = _mm256_insert_epi16(*lut_ip1,bit,10);
      bit = (out&0x400000) > 0 ? -1 : 1;
      *lut_i = _mm256_insert_epi16(*lut_i,bit,11);
      bit = (out&0x800000) > 0 ? -1 : 1;
      *lut_ip1 = _mm256_insert_epi16(*lut_ip1,bit,11);
      bit = (out&0x1000000) > 0 ? -1 : 1;
      *lut_i = _mm256_insert_epi16(*lut_i,bit,12);
      bit = (out&0x2000000) > 0 ? -1 : 1;
      *lut_ip1 = _mm256_insert_epi16(*lut_ip1,bit,12);
      bit = (out&0x4000000) > 0 ? -1 : 1;
      *lut_i = _mm256_insert_epi16(*lut_i,bit,13);
      bit = (out&0x8000000) > 0 ? -1 : 1;
      *lut_ip1 = _mm256_insert_epi16(*lut_ip1,bit,13);
      bit = (out&0x10000000) > 0 ? -1 : 1;
      *lut_i = _mm256_insert_epi16(*lut_i,bit,14);
      bit = (out&0x20000000) > 0 ? -1 : 1;
      *lut_ip1 = _mm256_insert_epi16(*lut_ip1,bit,14);
      bit = (out&0x40000000) > 0 ? -1 : 1;
      *lut_i = _mm256_insert_epi16(*lut_i,bit,15);
      bit = (out&0x80000000) > 0 ? -1 : 1;
      *lut_ip1 = _mm256_insert_epi16(*lut_ip1,bit,15);
    }
  }
  for (uint16_t i=0;i<16;i++) {
    __m64 *lut_i=&pucch2_polar_4bit[i];

    bit = (i&0x1) > 0 ? -1 : 1;
    *lut_i = _mm_insert_pi16(*lut_i,bit,0);
    bit = (i&0x2) > 0 ? -1 : 1;
    *lut_i = _mm_insert_pi16(*lut_i,bit,1);
    bit = (i&0x4) > 0 ? -1 : 1;
    *lut_i = _mm_insert_pi16(*lut_i,bit,2);
    bit = (i&0x8) > 0 ? -1 : 1;
    *lut_i = _mm_insert_pi16(*lut_i,bit,3);
  }
  for (int i=0;i<256;i++) {
    __m128i *lut_num_i=&pucch2_polar_llr_num_lut[i];
    __m128i *lut_den_i=&pucch2_polar_llr_den_lut[i];
    bit = (i&0x1) > 0 ? 0 : 1;
   *lut_num_i = _mm_insert_epi16(*lut_num_i,bit,0);
   *lut_den_i = _mm_insert_epi16(*lut_den_i,1-bit,0);

    bit = (i&0x10) > 0 ? 0 : 1;
   *lut_num_i = _mm_insert_epi16(*lut_num_i,bit,1);
   *lut_den_i = _mm_insert_epi16(*lut_den_i,1-bit,1);

    bit = (i&0x2) > 0 ? 0 : 1;
   *lut_num_i = _mm_insert_epi16(*lut_num_i,bit,2);
   *lut_den_i = _mm_insert_epi16(*lut_den_i,1-bit,2);

    bit = (i&0x20) > 0 ? 0 : 1;
   *lut_num_i = _mm_insert_epi16(*lut_num_i,bit,3);
   *lut_den_i = _mm_insert_epi16(*lut_den_i,1-bit,3);

    bit = (i&0x4) > 0 ? 0 : 1;
   *lut_num_i = _mm_insert_epi16(*lut_num_i,bit,4);
   *lut_den_i = _mm_insert_epi16(*lut_den_i,1-bit,4);

    bit = (i&0x40) > 0 ? 0 : 1;
   *lut_num_i = _mm_insert_epi16(*lut_num_i,bit,5);
   *lut_den_i = _mm_insert_epi16(*lut_den_i,1-bit,5);

    bit = (i&0x8) > 0 ? 0 : 1;
   *lut_num_i = _mm_insert_epi16(*lut_num_i,bit,6);
   *lut_den_i = _mm_insert_epi16(*lut_den_i,1-bit,6);

    bit = (i&0x80) > 0 ? 0 : 1;
   *lut_num_i = _mm_insert_epi16(*lut_num_i,bit,7);
   *lut_den_i = _mm_insert_epi16(*lut_den_i,1-bit,7);

#ifdef DEBUG_NR_PUCCH_RX
   printf("i %d, lut_num (%d,%d,%d,%d,%d,%d,%d,%d)\n",i,
	  ((int16_t *)lut_num_i)[0],
	  ((int16_t *)lut_num_i)[1],
	  ((int16_t *)lut_num_i)[2],
	  ((int16_t *)lut_num_i)[3],
	  ((int16_t *)lut_num_i)[4],
	  ((int16_t *)lut_num_i)[5],
	  ((int16_t *)lut_num_i)[6],
	  ((int16_t *)lut_num_i)[7]);
#endif
  }
}


void nr_decode_pucch2(PHY_VARS_gNB *gNB,
                      int slot,
                      nfapi_nr_uci_pucch_pdu_format_2_3_4_t* uci_pdu,
                      nfapi_nr_pucch_pdu_t* pucch_pdu) {

  int32_t **rxdataF = gNB->common_vars.rxdataF;
  NR_DL_FRAME_PARMS *frame_parms = &gNB->frame_parms;
  //pucch_GroupHopping_t pucch_GroupHopping = pucch_pdu->group_hop_flag + (pucch_pdu->sequence_hop_flag<<1);

  AssertFatal(pucch_pdu->nr_of_symbols==1 || pucch_pdu->nr_of_symbols==2,
	      "Illegal number of symbols  for PUCCH 2 %d\n",pucch_pdu->nr_of_symbols);

  AssertFatal((pucch_pdu->prb_start-((pucch_pdu->prb_start>>2)<<2))==0,
              "Current pucch2 receiver implementation requires a PRB offset multiple of 4. The one selected is %d",
              pucch_pdu->prb_start);

  //extract pucch and dmrs first

  int l2=pucch_pdu->start_symbol_index;
  int re_offset[2];
  re_offset[0] = 12*(pucch_pdu->prb_start+pucch_pdu->bwp_start) + frame_parms->first_carrier_offset;
  int soffset=(slot&3)*frame_parms->symbols_per_slot*frame_parms->ofdm_symbol_size; 

  if (re_offset[0]>= frame_parms->ofdm_symbol_size)
    re_offset[0]-=frame_parms->ofdm_symbol_size;
  if (pucch_pdu->freq_hop_flag == 0) re_offset[1] = re_offset[0];
  else {
    re_offset[1] = 12*(pucch_pdu->second_hop_prb+pucch_pdu->bwp_start) + frame_parms->first_carrier_offset;
    if (re_offset[1]>= frame_parms->ofdm_symbol_size)
      re_offset[1]-=frame_parms->ofdm_symbol_size;
  }
  AssertFatal(pucch_pdu->prb_size*pucch_pdu->nr_of_symbols > 1,"number of PRB*SYMB (%d,%d)< 2",
	      pucch_pdu->prb_size,pucch_pdu->nr_of_symbols);

  int Prx = gNB->gNB_config.carrier_config.num_rx_ant.value;
  int Prx2 = (Prx==1)?2:Prx;
  // use 2 for Nb antennas in case of single antenna to allow the following allocations
  int prb_size_ext = pucch_pdu->prb_size+(pucch_pdu->prb_size&1);
  int16_t r_re_ext[Prx2][2][8*prb_size_ext] __attribute__((aligned(32)));
  int16_t r_im_ext[Prx2][2][8*prb_size_ext] __attribute__((aligned(32)));
  int16_t r_re_ext2[Prx2][2][8*prb_size_ext] __attribute__((aligned(32)));
  int16_t r_im_ext2[Prx2][2][8*prb_size_ext] __attribute__((aligned(32)));
  int16_t rd_re_ext[Prx2][2][4*prb_size_ext] __attribute__((aligned(32)));
  int16_t rd_im_ext[Prx2][2][4*prb_size_ext] __attribute__((aligned(32)));
  int16_t *r_re_ext_p,*r_im_ext_p,*rd_re_ext_p,*rd_im_ext_p;

  int nb_re_pucch = 12*pucch_pdu->prb_size;

  int16_t rp[Prx2][2][nb_re_pucch*2],*tmp_rp;
  __m64 dmrs_re,dmrs_im;

  for (int aa=0;aa<Prx;aa++){
    for (int symb=0;symb<pucch_pdu->nr_of_symbols;symb++) {
      tmp_rp = ((int16_t *)&rxdataF[aa][soffset + (l2+symb)*frame_parms->ofdm_symbol_size]);

      if (re_offset[symb] + nb_re_pucch < frame_parms->ofdm_symbol_size) {
        memcpy1((void*)rp[aa][symb],(void*)&tmp_rp[re_offset[symb]*2],nb_re_pucch*sizeof(int32_t));
      }
      else {
        int neg_length = frame_parms->ofdm_symbol_size-re_offset[symb];
        int pos_length = nb_re_pucch-neg_length;
        memcpy1((void*)rp[aa][symb],(void*)&tmp_rp[re_offset[symb]*2],neg_length*sizeof(int32_t));
        memcpy1((void*)&rp[aa][symb][neg_length*2],(void*)tmp_rp,pos_length*sizeof(int32_t));
      }
    }
  }
  LOG_D(PHY,"Decoding pucch2 for %d symbols, %d PRB, nb_harq %d, nb_sr %d, nb_csi %d/%d\n",
        pucch_pdu->nr_of_symbols,pucch_pdu->prb_size,
        pucch_pdu->bit_len_harq,pucch_pdu->sr_flag,pucch_pdu->bit_len_csi_part1,pucch_pdu->bit_len_csi_part2);

  int nc_group_size=1; // 2 PRB
  int ngroup = prb_size_ext/nc_group_size/2;
  int32_t corr32_re[2][ngroup][Prx2],corr32_im[2][ngroup][Prx2];
  for (int aa=0;aa<Prx;aa++)
    for (int group=0;group<ngroup;group++) {
      corr32_re[0][group][aa]=0; corr32_im[0][group][aa]=0;
      corr32_re[1][group][aa]=0; corr32_im[1][group][aa]=0;
    }

  //  AssertFatal((pucch_pdu->prb_size&1) == 0,"prb_size %d is not a multiple of 2\n",pucch_pdu->prb_size);
  if ((pucch_pdu->prb_size&1) > 0) { // if the number of PRBs is odd
    for (int symb=0; symb<pucch_pdu->nr_of_symbols;symb++) {
      for (int aa=0;aa<Prx;aa++) {
        memset(&r_re_ext[aa][symb][8*pucch_pdu->prb_size],0,8*pucch_pdu->prb_size*sizeof(int16_t));
        memset(&r_im_ext[aa][symb][8*pucch_pdu->prb_size],0,8*pucch_pdu->prb_size*sizeof(int16_t));
        memset(&rd_re_ext[aa][symb][4*pucch_pdu->prb_size],0,8*pucch_pdu->prb_size*sizeof(int16_t));
        memset(&rd_im_ext[aa][symb][4*pucch_pdu->prb_size],0,8*pucch_pdu->prb_size*sizeof(int16_t));
      }
    }
  }
  for (int symb=0; symb<pucch_pdu->nr_of_symbols;symb++) {
    // 24 REs contains 48x16-bit, so 6x8x16-bit
    for (int prb=0;prb<pucch_pdu->prb_size;prb+=2) {
      for (int aa=0;aa<Prx;aa++) {
        r_re_ext_p=&r_re_ext[aa][symb][8*prb];
        r_im_ext_p=&r_im_ext[aa][symb][8*prb];
        rd_re_ext_p=&rd_re_ext[aa][symb][4*prb];
        rd_im_ext_p=&rd_im_ext[aa][symb][4*prb];

        for (int idx=0; idx<8; idx++) {
          r_re_ext_p[idx<<1]=rp[aa][symb][prb*24+6*idx];
          r_im_ext_p[idx<<1]=rp[aa][symb][prb*24+1+6*idx];
          rd_re_ext_p[idx]=rp[aa][symb][prb*24+2+6*idx];
          rd_im_ext_p[idx]=rp[aa][symb][prb*24+3+6*idx];
          r_re_ext_p[1+(idx<<1)]=rp[aa][symb][prb*24+4+6*idx];
          r_im_ext_p[1+(idx<<1)]=rp[aa][symb][prb*24+5+6*idx];
        }

#ifdef DEBUG_NR_PUCCH_RX
        for (int i=0;i<8;i++) printf("Ant %d PRB %d dmrs[%d] -> (%d,%d)\n",aa,prb+(i>>2),i,rd_re_ext_p[i],rd_im_ext_p[i]);
        for (int i=0;i<16;i++) printf("Ant %d PRB %d data[%d] -> (%d,%d)\n",aa,prb+(i>>3),i,r_re_ext_p[i],r_im_ext_p[i]);
#endif
      } // aa
    } // prb

    // first compute DMRS component

    uint32_t x1, x2, s=0;
    x2 = (((1<<17)*((14*slot) + (pucch_pdu->start_symbol_index+symb) + 1)*((2*pucch_pdu->dmrs_scrambling_id) + 1)) + (2*pucch_pdu->dmrs_scrambling_id))%(1U<<31); // c_init calculation according to TS38.211 subclause
#ifdef DEBUG_NR_PUCCH_RX
    printf("slot %d, start_symbol_index %d, symbol %d, dmrs_scrambling_id %d\n",
           slot,pucch_pdu->start_symbol_index,symb,pucch_pdu->dmrs_scrambling_id);
#endif
    int reset = 1;
    for (int i=0; i<=(pucch_pdu->prb_start>>2); i++) {
      s = lte_gold_generic(&x1, &x2, reset);
      reset = 0;
    }

    for (int group=0;group<ngroup;group++) {
      // each group has 8*nc_group_size elements, compute 1 complex correlation with DMRS per group
      // non-coherent combining across groups
      dmrs_re = byte2m64_re[((uint8_t*)&s)[(group&1)<<1]];
      dmrs_im = byte2m64_im[((uint8_t*)&s)[(group&1)<<1]];
#ifdef DEBUG_NR_PUCCH_RX
      printf("Group %d: s %x x2 %x ((%d,%d),(%d,%d),(%d,%d),(%d,%d))\n",
             group,
             ((uint16_t*)&s)[0],x2,
             ((int16_t*)&dmrs_re)[0],((int16_t*)&dmrs_im)[0],
             ((int16_t*)&dmrs_re)[1],((int16_t*)&dmrs_im)[1],
             ((int16_t*)&dmrs_re)[2],((int16_t*)&dmrs_im)[2],
             ((int16_t*)&dmrs_re)[3],((int16_t*)&dmrs_im)[3]);
#endif
      for (int aa=0;aa<Prx;aa++) {
        rd_re_ext_p=&rd_re_ext[aa][symb][8*group];
        rd_im_ext_p=&rd_im_ext[aa][symb][8*group];

#ifdef DEBUG_NR_PUCCH_RX
        printf("Group %d: rd ((%d,%d),(%d,%d),(%d,%d),(%d,%d))\n",
               group,
               rd_re_ext_p[0],rd_im_ext_p[0],
               rd_re_ext_p[1],rd_im_ext_p[1],
               rd_re_ext_p[2],rd_im_ext_p[2],
               rd_re_ext_p[3],rd_im_ext_p[3]);
#endif
        corr32_re[symb][group][aa]+=(rd_re_ext_p[0]*((int16_t*)&dmrs_re)[0] + rd_im_ext_p[0]*((int16_t*)&dmrs_im)[0]);
        corr32_im[symb][group][aa]+=(-rd_re_ext_p[0]*((int16_t*)&dmrs_im)[0] + rd_im_ext_p[0]*((int16_t*)&dmrs_re)[0]);
        corr32_re[symb][group][aa]+=(rd_re_ext_p[1]*((int16_t*)&dmrs_re)[1] + rd_im_ext_p[1]*((int16_t*)&dmrs_im)[1]);
        corr32_im[symb][group][aa]+=(-rd_re_ext_p[1]*((int16_t*)&dmrs_im)[1] + rd_im_ext_p[1]*((int16_t*)&dmrs_re)[1]);
        corr32_re[symb][group][aa]+=(rd_re_ext_p[2]*((int16_t*)&dmrs_re)[2] + rd_im_ext_p[2]*((int16_t*)&dmrs_im)[2]);
        corr32_im[symb][group][aa]+=(-rd_re_ext_p[2]*((int16_t*)&dmrs_im)[2] + rd_im_ext_p[2]*((int16_t*)&dmrs_re)[2]);
        corr32_re[symb][group][aa]+=(rd_re_ext_p[3]*((int16_t*)&dmrs_re)[3] + rd_im_ext_p[3]*((int16_t*)&dmrs_im)[3]);
        corr32_im[symb][group][aa]+=(-rd_re_ext_p[3]*((int16_t*)&dmrs_im)[3] + rd_im_ext_p[3]*((int16_t*)&dmrs_re)[3]);
      }
      dmrs_re = byte2m64_re[((uint8_t*)&s)[1+((group&1)<<1)]];
      dmrs_im = byte2m64_im[((uint8_t*)&s)[1+((group&1)<<1)]];
#ifdef DEBUG_NR_PUCCH_RX
      printf("Group %d: s %x ((%d,%d),(%d,%d),(%d,%d),(%d,%d))\n",
             group,
             ((uint16_t*)&s)[1],
             ((int16_t*)&dmrs_re)[0],((int16_t*)&dmrs_im)[0],
             ((int16_t*)&dmrs_re)[1],((int16_t*)&dmrs_im)[1],
             ((int16_t*)&dmrs_re)[2],((int16_t*)&dmrs_im)[2],
             ((int16_t*)&dmrs_re)[3],((int16_t*)&dmrs_im)[3]);
#endif
      for (int aa=0;aa<Prx;aa++) {
        rd_re_ext_p=&rd_re_ext[aa][symb][8*group];
        rd_im_ext_p=&rd_im_ext[aa][symb][8*group];
#ifdef DEBUG_NR_PUCCH_RX
        printf("Group %d: rd ((%d,%d),(%d,%d),(%d,%d),(%d,%d))\n",
               group,
               rd_re_ext_p[4],rd_im_ext_p[4],
               rd_re_ext_p[5],rd_im_ext_p[5],
               rd_re_ext_p[6],rd_im_ext_p[6],
               rd_re_ext_p[7],rd_im_ext_p[7]);
#endif
        corr32_re[symb][group][aa]+=(rd_re_ext_p[4]*((int16_t*)&dmrs_re)[0] + rd_im_ext_p[4]*((int16_t*)&dmrs_im)[0]);
        corr32_im[symb][group][aa]+=(-rd_re_ext_p[4]*((int16_t*)&dmrs_im)[0] + rd_im_ext_p[4]*((int16_t*)&dmrs_re)[0]);
        corr32_re[symb][group][aa]+=(rd_re_ext_p[5]*((int16_t*)&dmrs_re)[1] + rd_im_ext_p[5]*((int16_t*)&dmrs_im)[1]);
        corr32_im[symb][group][aa]+=(-rd_re_ext_p[5]*((int16_t*)&dmrs_im)[1] + rd_im_ext_p[5]*((int16_t*)&dmrs_re)[1]);
        corr32_re[symb][group][aa]+=(rd_re_ext_p[6]*((int16_t*)&dmrs_re)[2] + rd_im_ext_p[6]*((int16_t*)&dmrs_im)[2]);
        corr32_im[symb][group][aa]+=(-rd_re_ext_p[6]*((int16_t*)&dmrs_im)[2] + rd_im_ext_p[6]*((int16_t*)&dmrs_re)[2]);
        corr32_re[symb][group][aa]+=(rd_re_ext_p[7]*((int16_t*)&dmrs_re)[3] + rd_im_ext_p[7]*((int16_t*)&dmrs_im)[3]);
        corr32_im[symb][group][aa]+=(-rd_re_ext_p[7]*((int16_t*)&dmrs_im)[3] + rd_im_ext_p[7]*((int16_t*)&dmrs_re)[3]);
        /*	corr32_re[group][aa]>>=5;
                corr32_im[group][aa]>>=5;*/
#ifdef DEBUG_NR_PUCCH_RX
        printf("Group %d: corr32 (%d,%d)\n",group,corr32_re[symb][group][aa],corr32_im[symb][group][aa]);
#endif
      } //aa    

      if ((group&1) == 1) s = lte_gold_generic(&x1, &x2, 0);
    } // group
  } // symb

  uint32_t x1, x2, s=0;  
  // unscrambling
  x2 = ((pucch_pdu->rnti)<<15)+pucch_pdu->data_scrambling_id;
  s = lte_gold_generic(&x1, &x2, 1);
#ifdef DEBUG_NR_PUCCH_RX
  printf("x2 %x, s %x\n",x2,s);
#endif
  for (int symb=0;symb<pucch_pdu->nr_of_symbols;symb++) {
    __m64 c_re0,c_im0,c_re1,c_im1,c_re2,c_im2,c_re3,c_im3;
    int re_off=0;
    for (int prb=0;prb<prb_size_ext;prb+=2,re_off+=16) {
      c_re0 = byte2m64_re[((uint8_t*)&s)[0]];
      c_im0 = byte2m64_im[((uint8_t*)&s)[0]];
      c_re1 = byte2m64_re[((uint8_t*)&s)[1]];
      c_im1 = byte2m64_im[((uint8_t*)&s)[1]];
      c_re2 = byte2m64_re[((uint8_t*)&s)[2]];
      c_im2 = byte2m64_im[((uint8_t*)&s)[2]];
      c_re3 = byte2m64_re[((uint8_t*)&s)[3]];
      c_im3 = byte2m64_im[((uint8_t*)&s)[3]];

      for (int aa=0;aa<Prx;aa++) {
#ifdef DEBUG_NR_PUCCH_RX
        printf("prb %d: rd ((%d,%d),(%d,%d),(%d,%d),(%d,%d),(%d,%d),(%d,%d),(%d,%d),(%d,%d))\n",
               prb,
               r_re_ext[aa][symb][re_off],r_im_ext[aa][symb][re_off],
               r_re_ext[aa][symb][re_off+1],r_im_ext[aa][symb][re_off+1],
               r_re_ext[aa][symb][re_off+2],r_im_ext[aa][symb][re_off+2],
               r_re_ext[aa][symb][re_off+3],r_im_ext[aa][symb][re_off+3],
               r_re_ext[aa][symb][re_off+4],r_im_ext[aa][symb][re_off+4],
               r_re_ext[aa][symb][re_off+5],r_im_ext[aa][symb][re_off+5],
               r_re_ext[aa][symb][re_off+6],r_im_ext[aa][symb][re_off+6],
               r_re_ext[aa][symb][re_off+7],r_im_ext[aa][symb][re_off+7]);
        printf("prb %d (%x): c ((%d,%d),(%d,%d),(%d,%d),(%d,%d),(%d,%d),(%d,%d),(%d,%d),(%d,%d))\n",
               prb,s,
               ((int16_t*)&c_re0)[0],((int16_t*)&c_im0)[0],
               ((int16_t*)&c_re0)[1],((int16_t*)&c_im0)[1],
               ((int16_t*)&c_re0)[2],((int16_t*)&c_im0)[2],
               ((int16_t*)&c_re0)[3],((int16_t*)&c_im0)[3],
               ((int16_t*)&c_re1)[0],((int16_t*)&c_im1)[0],
               ((int16_t*)&c_re1)[1],((int16_t*)&c_im1)[1],
               ((int16_t*)&c_re1)[2],((int16_t*)&c_im1)[2],
               ((int16_t*)&c_re1)[3],((int16_t*)&c_im1)[3]
               );
        printf("prb %d: rd ((%d,%d),(%d,%d),(%d,%d),(%d,%d),(%d,%d),(%d,%d),(%d,%d),(%d,%d))\n",
               prb+1,
               r_re_ext[aa][symb][re_off+8],r_im_ext[aa][symb][re_off+8],
               r_re_ext[aa][symb][re_off+9],r_im_ext[aa][symb][re_off+9],
               r_re_ext[aa][symb][re_off+10],r_im_ext[aa][symb][re_off+10],
               r_re_ext[aa][symb][re_off+11],r_im_ext[aa][symb][re_off+11],
               r_re_ext[aa][symb][re_off+12],r_im_ext[aa][symb][re_off+12],
               r_re_ext[aa][symb][re_off+13],r_im_ext[aa][symb][re_off+13],
               r_re_ext[aa][symb][re_off+14],r_im_ext[aa][symb][re_off+14],
               r_re_ext[aa][symb][re_off+15],r_im_ext[aa][symb][re_off+15]);
        printf("prb %d (%x): c ((%d,%d),(%d,%d),(%d,%d),(%d,%d),(%d,%d),(%d,%d),(%d,%d),(%d,%d))\n",
               prb+1,s,
               ((int16_t*)&c_re2)[0],((int16_t*)&c_im2)[0],
               ((int16_t*)&c_re2)[1],((int16_t*)&c_im2)[1],
               ((int16_t*)&c_re2)[2],((int16_t*)&c_im2)[2],
               ((int16_t*)&c_re2)[3],((int16_t*)&c_im2)[3],
               ((int16_t*)&c_re3)[0],((int16_t*)&c_im3)[0],
               ((int16_t*)&c_re3)[1],((int16_t*)&c_im3)[1],
               ((int16_t*)&c_re3)[2],((int16_t*)&c_im3)[2],
               ((int16_t*)&c_re3)[3],((int16_t*)&c_im3)[3]
               );
#endif

        ((__m64*)&r_re_ext2[aa][symb][re_off])[0] = _mm_mullo_pi16(((__m64*)&r_re_ext[aa][symb][re_off])[0],c_im0);
        ((__m64*)&r_re_ext[aa][symb][re_off])[0] = _mm_mullo_pi16(((__m64*)&r_re_ext[aa][symb][re_off])[0],c_re0);
        ((__m64*)&r_im_ext2[aa][symb][re_off])[0] = _mm_mullo_pi16(((__m64*)&r_im_ext[aa][symb][re_off])[0],c_re0);
        ((__m64*)&r_im_ext[aa][symb][re_off])[0] = _mm_mullo_pi16(((__m64*)&r_im_ext[aa][symb][re_off])[0],c_im0);

        ((__m64*)&r_re_ext2[aa][symb][re_off])[1] = _mm_mullo_pi16(((__m64*)&r_re_ext[aa][symb][re_off])[1],c_im1);
        ((__m64*)&r_re_ext[aa][symb][re_off])[1] = _mm_mullo_pi16(((__m64*)&r_re_ext[aa][symb][re_off])[1],c_re1);
        ((__m64*)&r_im_ext2[aa][symb][re_off])[1] = _mm_mullo_pi16(((__m64*)&r_im_ext[aa][symb][re_off])[1],c_re1);
        ((__m64*)&r_im_ext[aa][symb][re_off])[1] = _mm_mullo_pi16(((__m64*)&r_im_ext[aa][symb][re_off])[1],c_im1);

        ((__m64*)&r_re_ext2[aa][symb][re_off])[2] = _mm_mullo_pi16(((__m64*)&r_re_ext[aa][symb][re_off])[2],c_im2);
        ((__m64*)&r_re_ext[aa][symb][re_off])[2] = _mm_mullo_pi16(((__m64*)&r_re_ext[aa][symb][re_off])[2],c_re2);
        ((__m64*)&r_im_ext2[aa][symb][re_off])[2] = _mm_mullo_pi16(((__m64*)&r_im_ext[aa][symb][re_off])[2],c_re2);
        ((__m64*)&r_im_ext[aa][symb][re_off])[2] = _mm_mullo_pi16(((__m64*)&r_im_ext[aa][symb][re_off])[2],c_im2);

        ((__m64*)&r_re_ext2[aa][symb][re_off])[3] = _mm_mullo_pi16(((__m64*)&r_re_ext[aa][symb][re_off])[3],c_im3);
        ((__m64*)&r_re_ext[aa][symb][re_off])[3] = _mm_mullo_pi16(((__m64*)&r_re_ext[aa][symb][re_off])[3],c_re3);
        ((__m64*)&r_im_ext2[aa][symb][re_off])[3] = _mm_mullo_pi16(((__m64*)&r_im_ext[aa][symb][re_off])[3],c_re3);
        ((__m64*)&r_im_ext[aa][symb][re_off])[3] = _mm_mullo_pi16(((__m64*)&r_im_ext[aa][symb][re_off])[3],c_im3);

#ifdef DEBUG_NR_PUCCH_RX
        printf("prb %d: r ((%d,%d),(%d,%d),(%d,%d),(%d,%d),(%d,%d),(%d,%d),(%d,%d),(%d,%d))\n",
               prb,
               r_re_ext[aa][symb][re_off],r_im_ext[aa][symb][re_off],
               r_re_ext[aa][symb][re_off+1],r_im_ext[aa][symb][re_off+1],
               r_re_ext[aa][symb][re_off+2],r_im_ext[aa][symb][re_off+2],
               r_re_ext[aa][symb][re_off+3],r_im_ext[aa][symb][re_off+3],
               r_re_ext[aa][symb][re_off+4],r_im_ext[aa][symb][re_off+4],
               r_re_ext[aa][symb][re_off+5],r_im_ext[aa][symb][re_off+5],
               r_re_ext[aa][symb][re_off+6],r_im_ext[aa][symb][re_off+6],
               r_re_ext[aa][symb][re_off+7],r_im_ext[aa][symb][re_off+7]);
        printf("prb %d: r ((%d,%d),(%d,%d),(%d,%d),(%d,%d),(%d,%d),(%d,%d),(%d,%d),(%d,%d))\n",
               prb+1,
               r_re_ext[aa][symb][re_off+8],r_im_ext[aa][symb][re_off+8],
               r_re_ext[aa][symb][re_off+9],r_im_ext[aa][symb][re_off+9],
               r_re_ext[aa][symb][re_off+10],r_im_ext[aa][symb][re_off+10],
               r_re_ext[aa][symb][re_off+11],r_im_ext[aa][symb][re_off+11],
               r_re_ext[aa][symb][re_off+12],r_im_ext[aa][symb][re_off+12],
               r_re_ext[aa][symb][re_off+13],r_im_ext[aa][symb][re_off+13],
               r_re_ext[aa][symb][re_off+14],r_im_ext[aa][symb][re_off+14],
               r_re_ext[aa][symb][re_off+15],r_im_ext[aa][symb][re_off+15]);
#endif      
      }
      s = lte_gold_generic(&x1, &x2, 0);
#ifdef DEBUG_NR_PUCCH_RX
      printf("\n");
#endif
    }
  } //symb
  int nb_bit = pucch_pdu->bit_len_harq+pucch_pdu->sr_flag+pucch_pdu->bit_len_csi_part1+pucch_pdu->bit_len_csi_part2;
  AssertFatal(nb_bit > 2  && nb_bit< 65,"illegal length (%d : %d,%d,%d,%d)\n",nb_bit,pucch_pdu->bit_len_harq,pucch_pdu->sr_flag,pucch_pdu->bit_len_csi_part1,pucch_pdu->bit_len_csi_part2);

  uint64_t decodedPayload[2];
  uint8_t corr_dB;
  int decoderState=2;
  if (nb_bit < 12) { // short blocklength case
    __m256i *rp_re[Prx2][2];
    __m256i *rp2_re[Prx2][2];
    __m256i *rp_im[Prx2][2];
    __m256i *rp2_im[Prx2][2];
    for (int aa=0;aa<Prx;aa++) {
      for (int symb=0;symb<pucch_pdu->nr_of_symbols;symb++) {
        rp_re[aa][symb] = (__m256i*)r_re_ext[aa][symb];
        rp_im[aa][symb] = (__m256i*)r_im_ext[aa][symb];
        rp2_re[aa][symb] = (__m256i*)r_re_ext2[aa][symb];
        rp2_im[aa][symb] = (__m256i*)r_im_ext2[aa][symb];
      }
    }
    __m256i prod_re[Prx2],prod_im[Prx2];
    uint64_t corr=0;
    int cw_ML=0;
    
    
    for (int cw=0;cw<1<<nb_bit;cw++) {
#ifdef DEBUG_NR_PUCCH_RX
      printf("cw %d:",cw);
      for (int i=0;i<32;i+=2) {
	printf("%d,%d,",
	       ((int16_t*)&pucch2_lut[nb_bit-3][cw<<1])[i>>1],
	       ((int16_t*)&pucch2_lut[nb_bit-3][cw<<1])[1+(i>>1)]);
      }
      printf("\n");
#endif
      uint64_t corr_tmp = 0;

      for (int symb=0;symb<pucch_pdu->nr_of_symbols;symb++) {
        for (int group=0;group<ngroup;group++) {
          // do complex correlation
          for (int aa=0;aa<Prx;aa++) {
            prod_re[aa] = /*_mm256_srai_epi16(*/_mm256_adds_epi16(_mm256_mullo_epi16(pucch2_lut[nb_bit-3][cw<<1],rp_re[aa][symb][group]),
                                                                  _mm256_mullo_epi16(pucch2_lut[nb_bit-3][(cw<<1)+1],rp_im[aa][symb][group]))/*,5)*/;
            prod_im[aa] = /*_mm256_srai_epi16(*/_mm256_subs_epi16(_mm256_mullo_epi16(pucch2_lut[nb_bit-3][cw<<1],rp2_im[aa][symb][group]),
                                                                  _mm256_mullo_epi16(pucch2_lut[nb_bit-3][(cw<<1)+1],rp2_re[aa][symb][group]))/*,5)*/;
#ifdef DEBUG_NR_PUCCH_RX
            printf("prod_re[%d] => (%d,%d,%d,%d,%d,%d,%d,%d,%d,%d,%d,%d,%d,%d,%d,%d)\n",aa,
                   ((int16_t*)&prod_re[aa])[0],((int16_t*)&prod_re[aa])[1],((int16_t*)&prod_re[aa])[2],((int16_t*)&prod_re[aa])[3],
                   ((int16_t*)&prod_re[aa])[4],((int16_t*)&prod_re[aa])[5],((int16_t*)&prod_re[aa])[6],((int16_t*)&prod_re[aa])[7],
                   ((int16_t*)&prod_re[aa])[8],((int16_t*)&prod_re[aa])[9],((int16_t*)&prod_re[aa])[10],((int16_t*)&prod_re[aa])[11],
                   ((int16_t*)&prod_re[aa])[12],((int16_t*)&prod_re[aa])[13],((int16_t*)&prod_re[aa])[14],((int16_t*)&prod_re[aa])[15]);
            printf("prod_im[%d] => (%d,%d,%d,%d,%d,%d,%d,%d,%d,%d,%d,%d,%d,%d,%d,%d)\n",aa,
                   ((int16_t*)&prod_im[aa])[0],((int16_t*)&prod_im[aa])[1],((int16_t*)&prod_im[aa])[2],((int16_t*)&prod_im[aa])[3],
                   ((int16_t*)&prod_im[aa])[4],((int16_t*)&prod_im[aa])[5],((int16_t*)&prod_im[aa])[6],((int16_t*)&prod_im[aa])[7],
                   ((int16_t*)&prod_im[aa])[8],((int16_t*)&prod_im[aa])[9],((int16_t*)&prod_im[aa])[10],((int16_t*)&prod_im[aa])[11],
                   ((int16_t*)&prod_im[aa])[12],((int16_t*)&prod_im[aa])[13],((int16_t*)&prod_im[aa])[14],((int16_t*)&prod_im[aa])[15]);

#endif
            prod_re[aa] = _mm256_hadds_epi16(prod_re[aa],prod_re[aa]);// 0+1
            prod_im[aa] = _mm256_hadds_epi16(prod_im[aa],prod_im[aa]);
            prod_re[aa] = _mm256_hadds_epi16(prod_re[aa],prod_re[aa]);// 0+1+2+3
            prod_im[aa] = _mm256_hadds_epi16(prod_im[aa],prod_im[aa]);
            prod_re[aa] = _mm256_hadds_epi16(prod_re[aa],prod_re[aa]);// 0+1+2+3+4+5+6+7
            prod_im[aa] = _mm256_hadds_epi16(prod_im[aa],prod_im[aa]);
            prod_re[aa] = _mm256_hadds_epi16(prod_re[aa],prod_re[aa]);// 0+1+2+3+4+5+6+7+8+9+10+11+12+13+14+15
            prod_im[aa] = _mm256_hadds_epi16(prod_im[aa],prod_im[aa]);
          }
          int64_t corr_re=0,corr_im=0;


          for (int aa=0;aa<Prx;aa++) {
#ifdef DEBUG_NR_PUCCH_RX
            printf("pucch2 cw %d group %d aa %d: (%d,%d)+(%d,%d) = (%d,%d)\n",cw,group,aa,
              corr32_re[symb][group][aa],corr32_im[symb][group][aa],
              ((int16_t*)(&prod_re[aa]))[0],
              ((int16_t*)(&prod_im[aa]))[0],
              corr32_re[symb][group][aa]+((int16_t*)(&prod_re[aa]))[0],
              corr32_im[symb][group][aa]+((int16_t*)(&prod_im[aa]))[0]);

#endif
            LOG_D(PHY,"pucch2 cw %d group %d aa %d: (%d,%d)+(%d,%d) = (%d,%d)\n",cw,group,aa,
              corr32_re[symb][group][aa],corr32_im[symb][group][aa],
              ((int16_t*)(&prod_re[aa]))[0],
              ((int16_t*)(&prod_im[aa]))[0],
              corr32_re[symb][group][aa]+((int16_t*)(&prod_re[aa]))[0],
              corr32_im[symb][group][aa]+((int16_t*)(&prod_im[aa]))[0]);

            corr_re = ( corr32_re[symb][group][aa]+((int16_t*)(&prod_re[aa]))[0]);
            corr_im = ( corr32_im[symb][group][aa]+((int16_t*)(&prod_im[aa]))[0]);

            corr_tmp += corr_re*corr_re + corr_im*corr_im;
          } // aa loop
        }// group loop
      } // symb loop
      if (corr_tmp > corr) {
         corr = corr_tmp;
         cw_ML=cw;
      }
    } // cw loop
    corr_dB = dB_fixed64((uint64_t)corr);
#ifdef DEBUG_NR_PUCCH_RX
    printf("cw_ML %d, metric %d dB\n",cw_ML,corr_dB);
#endif
    LOG_D(PHY,"slot %d PUCCH2 cw_ML %d, metric %d dB\n", slot, cw_ML, corr_dB);

    decodedPayload[0]=(uint64_t)cw_ML;
  }
  else { // polar coded case

    __m64 *rp_re[Prx2][2];
    __m64 *rp2_re[Prx2][2];
    __m64 *rp_im[Prx2][2];
    __m64 *rp2_im[Prx2][2];
    __m128i llrs[pucch_pdu->prb_size*2*pucch_pdu->nr_of_symbols];

    for (int aa=0;aa<Prx;aa++) {
      for (int symb=0;symb<pucch_pdu->nr_of_symbols;symb++) {
        rp_re[aa][symb] = (__m64*)r_re_ext[aa][symb];
        rp_im[aa][symb] = (__m64*)r_im_ext[aa][symb];
        rp2_re[aa][symb] = (__m64*)r_re_ext2[aa][symb];
        rp2_im[aa][symb] = (__m64*)r_im_ext2[aa][symb];
      }
    }
    __m64 prod_re[Prx2],prod_im[Prx2];

#ifdef DEBUG_NR_PUCCH_RX
    for (int cw=0;cw<16;cw++) {

      printf("cw %d:",cw);
      for (int i=0;i<4;i++) {
	printf("%d,",
	       ((int16_t*)&pucch2_polar_4bit[cw])[i>>1]);
      }
      printf("\n");
    }
#endif
    
    // non-coherent LLR computation on groups of 4 REs (half-PRBs)
    int32_t corr_re,corr_im,corr_tmp;
    __m128i corr16,llr_num,llr_den;
    uint64_t corr = 0;
    for (int symb=0;symb<pucch_pdu->nr_of_symbols;symb++) {
      for (int half_prb=0;half_prb<(2*pucch_pdu->prb_size);half_prb++) {
        llr_num=_mm_set1_epi16(0);llr_den=_mm_set1_epi16(0);
        for (int cw=0;cw<256;cw++) {
          corr_tmp=0;
          for (int aa=0;aa<Prx;aa++) {
            prod_re[aa] = _mm_srai_pi16(_mm_adds_pi16(_mm_mullo_pi16(pucch2_polar_4bit[cw&15],rp_re[aa][symb][half_prb]),
                                                      _mm_mullo_pi16(pucch2_polar_4bit[cw>>4],rp_im[aa][symb][half_prb])),5);
            prod_im[aa] = _mm_srai_pi16(_mm_subs_pi16(_mm_mullo_pi16(pucch2_polar_4bit[cw&15],rp2_im[aa][symb][half_prb]),
                                                      _mm_mullo_pi16(pucch2_polar_4bit[cw>>4],rp2_re[aa][symb][half_prb])),5);
            prod_re[aa] = _mm_hadds_pi16(prod_re[aa],prod_re[aa]);// 0+1
            prod_im[aa] = _mm_hadds_pi16(prod_im[aa],prod_im[aa]);
            prod_re[aa] = _mm_hadds_pi16(prod_re[aa],prod_re[aa]);// 0+1+2+3
            prod_im[aa] = _mm_hadds_pi16(prod_im[aa],prod_im[aa]);

            // this is for UL CQI measurement
            if (cw==0) corr += ((int64_t)corr32_re[symb][half_prb>>2][aa]*corr32_re[symb][half_prb>>2][aa])+
                         ((int64_t)corr32_im[symb][half_prb>>2][aa]*corr32_im[symb][half_prb>>2][aa]);


            corr_re = ( corr32_re[symb][half_prb>>2][aa]/(2*nc_group_size*4/2)+((int16_t*)(&prod_re[aa]))[0]);
            corr_im = ( corr32_im[symb][half_prb>>2][aa]/(2*nc_group_size*4/2)+((int16_t*)(&prod_im[aa]))[0]);
            corr_tmp += corr_re*corr_re + corr_im*corr_im;
           /*
              LOG_D(PHY,"pucch2 half_prb %d cw %d (%d,%d) aa %d: (%d,%d,%d,%d,%d,%d,%d,%d)x(%d,%d,%d,%d,%d,%d,%d,%d)  (%d,%d)+(%d,%d) = (%d,%d) => %d\n",
              half_prb,cw,cw&15,cw>>4,aa,
              ((int16_t*)&pucch2_polar_4bit[cw&15])[0],((int16_t*)&pucch2_polar_4bit[cw>>4])[0],
              ((int16_t*)&pucch2_polar_4bit[cw&15])[1],((int16_t*)&pucch2_polar_4bit[cw>>4])[1],
              ((int16_t*)&pucch2_polar_4bit[cw&15])[2],((int16_t*)&pucch2_polar_4bit[cw>>4])[2],
                ((int16_t*)&pucch2_polar_4bit[cw&15])[3],((int16_t*)&pucch2_polar_4bit[cw>>4])[3],
                ((int16_t*)&rp_re[aa][half_prb])[0],((int16_t*)&rp_im[aa][half_prb])[0],
                ((int16_t*)&rp_re[aa][half_prb])[1],((int16_t*)&rp_im[aa][half_prb])[1],
                ((int16_t*)&rp_re[aa][half_prb])[2],((int16_t*)&rp_im[aa][half_prb])[2],
                ((int16_t*)&rp_re[aa][half_prb])[3],((int16_t*)&rp_im[aa][half_prb])[3],
                corr32_re[half_prb>>2][aa]/(2*nc_group_size*4/2),corr32_im[half_prb>>2][aa]/(2*nc_group_size*4/2),
                ((int16_t*)(&prod_re[aa]))[0],
                ((int16_t*)(&prod_im[aa]))[0],
                corr_re,
                corr_im,
                corr_tmp);
*/
	}
	corr16 = _mm_set1_epi16((int16_t)(corr_tmp>>8));

	LOG_D(PHY,"half_prb %d cw %d corr16 %d\n",half_prb,cw,corr_tmp>>8);

	llr_num = _mm_max_epi16(_mm_mullo_epi16(corr16,pucch2_polar_llr_num_lut[cw]),llr_num);
	llr_den = _mm_max_epi16(_mm_mullo_epi16(corr16,pucch2_polar_llr_den_lut[cw]),llr_den);

	LOG_D(PHY,"lut_num (%d,%d,%d,%d,%d,%d,%d,%d)\n",
	      ((int16_t*)&pucch2_polar_llr_num_lut[cw])[0],
	      ((int16_t*)&pucch2_polar_llr_num_lut[cw])[1],
	      ((int16_t*)&pucch2_polar_llr_num_lut[cw])[2],
	      ((int16_t*)&pucch2_polar_llr_num_lut[cw])[3],
	      ((int16_t*)&pucch2_polar_llr_num_lut[cw])[4],
	      ((int16_t*)&pucch2_polar_llr_num_lut[cw])[5],
	      ((int16_t*)&pucch2_polar_llr_num_lut[cw])[6],
	      ((int16_t*)&pucch2_polar_llr_num_lut[cw])[7]);

	LOG_D(PHY,"llr_num (%d,%d,%d,%d,%d,%d,%d,%d)\n",
	      ((int16_t*)&llr_num)[0],
	      ((int16_t*)&llr_num)[1],
	      ((int16_t*)&llr_num)[2],
	      ((int16_t*)&llr_num)[3],
	      ((int16_t*)&llr_num)[4],
	      ((int16_t*)&llr_num)[5],
	      ((int16_t*)&llr_num)[6],
	      ((int16_t*)&llr_num)[7]);
	LOG_D(PHY,"llr_den (%d,%d,%d,%d,%d,%d,%d,%d)\n",
	      ((int16_t*)&llr_den)[0],
	      ((int16_t*)&llr_den)[1],
	      ((int16_t*)&llr_den)[2],
	      ((int16_t*)&llr_den)[3],
	      ((int16_t*)&llr_den)[4],
	      ((int16_t*)&llr_den)[5],
	      ((int16_t*)&llr_den)[6],
	      ((int16_t*)&llr_den)[7]);

      }
      // compute llrs
        llrs[half_prb + (symb*2*pucch_pdu->prb_size)] = _mm_subs_epi16(llr_num,llr_den);
        LOG_D(PHY,"llrs[%d] : (%d,%d,%d,%d,%d,%d,%d,%d)\n",
              half_prb,
              ((int16_t*)&llrs[half_prb])[0],
              ((int16_t*)&llrs[half_prb])[1],
              ((int16_t*)&llrs[half_prb])[2],
              ((int16_t*)&llrs[half_prb])[3],
              ((int16_t*)&llrs[half_prb])[4],
              ((int16_t*)&llrs[half_prb])[5],
              ((int16_t*)&llrs[half_prb])[6],
              ((int16_t*)&llrs[half_prb])[7]);
      } // half_prb
    } // symb
    // run polar decoder on llrs
    decoderState = polar_decoder_int16((int16_t*)llrs, decodedPayload, 0, 2,nb_bit,pucch_pdu->prb_size);
    LOG_D(PHY,"UCI decoderState %d, payload[0] %llu\n",decoderState,(unsigned long long)decodedPayload[0]);
    if (decoderState>0) decoderState=1;
    corr_dB = dB_fixed64(corr);
    LOG_D(PHY,"metric %d dB\n",corr_dB);
  }

  // estimate CQI for MAC (from antenna port 0 only)
  // TODO this computation is wrong -> to be ignored at MAC for now
  int SNRtimes10 = dB_fixed_times10(signal_energy_nodc(&rxdataF[0][soffset+(l2*frame_parms->ofdm_symbol_size)+re_offset[0]],
                                                       12*pucch_pdu->prb_size)) -
                                                       (10*gNB->measurements.n0_power_tot_dB);
  int cqi,bit_left;
  if (SNRtimes10 < -640) cqi=0;
  else if (SNRtimes10 >  635) cqi=255;
  else cqi=(640+SNRtimes10)/5;

  uci_pdu->harq.harq_bit_len = pucch_pdu->bit_len_harq;
  uci_pdu->pduBitmap=0;
  uci_pdu->rnti=pucch_pdu->rnti;
  uci_pdu->handle=pucch_pdu->handle;
  uci_pdu->pucch_format=0;
  uci_pdu->ul_cqi=cqi;
  uci_pdu->timing_advance=0xffff; // currently not valid
  uci_pdu->rssi=1280 - (10*dB_fixed(32767*32767)-dB_fixed_times10(signal_energy_nodc(&rxdataF[0][soffset+(l2*frame_parms->ofdm_symbol_size)+re_offset[0]],12*pucch_pdu->prb_size)));
  if (pucch_pdu->bit_len_harq>0) {
    int harq_bytes=pucch_pdu->bit_len_harq>>3;
    if ((pucch_pdu->bit_len_harq&7) > 0) harq_bytes++;
    uci_pdu->pduBitmap|=2;
    uci_pdu->harq.harq_payload = (uint8_t*)malloc(harq_bytes);
    uci_pdu->harq.harq_crc = decoderState;
    int i=0;
    for (;i<harq_bytes-1;i++) {
      uci_pdu->harq.harq_payload[i] = decodedPayload[0] & 255;
      decodedPayload[0]>>=8;
    }
    bit_left = pucch_pdu->bit_len_harq-((harq_bytes-1)<<3);
    uci_pdu->harq.harq_payload[i] = decodedPayload[0] & ((1<<bit_left)-1);
    decodedPayload[0] >>= pucch_pdu->bit_len_harq;
  }
  
  if (pucch_pdu->sr_flag == 1) {
    uci_pdu->pduBitmap|=1;
    uci_pdu->sr.sr_bit_len = 1;
    uci_pdu->sr.sr_payload = malloc(1);
    uci_pdu->sr.sr_payload[0] = decodedPayload[0]&1;
    decodedPayload[0] = decodedPayload[0]>>1;
  }
  // csi
  if (pucch_pdu->bit_len_csi_part1>0) {
    uci_pdu->pduBitmap|=4;
    uci_pdu->csi_part1.csi_part1_bit_len=pucch_pdu->bit_len_csi_part1;
    int csi_part1_bytes=pucch_pdu->bit_len_csi_part1>>3;
    if ((pucch_pdu->bit_len_csi_part1&7) > 0) csi_part1_bytes++;
    uci_pdu->csi_part1.csi_part1_payload = (uint8_t*)malloc(csi_part1_bytes);
    uci_pdu->csi_part1.csi_part1_crc = decoderState;
    int i=0;
    for (;i<csi_part1_bytes-1;i++) {
      uci_pdu->csi_part1.csi_part1_payload[i] = decodedPayload[0] & 255;
      decodedPayload[0]>>=8;
    }
    bit_left = pucch_pdu->bit_len_csi_part1-((csi_part1_bytes-1)<<3);
    uci_pdu->csi_part1.csi_part1_payload[i] = decodedPayload[0] & ((1<<bit_left)-1);
    decodedPayload[0] >>= pucch_pdu->bit_len_csi_part1;
  }
  
  if (pucch_pdu->bit_len_csi_part2>0) {
    uci_pdu->pduBitmap|=8;
  }
}

void nr_dump_uci_stats(FILE *fd,PHY_VARS_gNB *gNB,int frame) {

   int strpos=0;
   char output[16384];

   for (int i=0;i<NUMBER_OF_NR_UCI_STATS_MAX;i++){
      if (gNB->uci_stats[i].rnti>0) {
         NR_gNB_UCI_STATS_t *uci_stats = &gNB->uci_stats[i];
         if (uci_stats->pucch0_sr_trials > 0)
             strpos+=sprintf(output+strpos,"UCI %d RNTI %x: pucch0_sr_trials %d, pucch0_n00 %d dB, pucch0_n01 %d dB, pucch0_sr_thres %d dB, current pucch1_stat0 %d dB, current pucch1_stat1 %d dB, positive SR count %d\n",
                             i,uci_stats->rnti,uci_stats->pucch0_sr_trials,uci_stats->pucch0_n00,uci_stats->pucch0_n01,uci_stats->pucch0_sr_thres,dB_fixed(uci_stats->current_pucch0_sr_stat0),dB_fixed(uci_stats->current_pucch0_sr_stat1),uci_stats->pucch0_positive_SR);
         if (uci_stats->pucch01_trials > 0)
            strpos+=sprintf(output+strpos,"UCI %d RNTI %x: pucch01_trials %d, pucch0_n00 %d dB, pucch0_n01 %d dB, pucch0_thres %d dB, current pucch0_stat0 %d dB, current pucch1_stat1 %d dB, pucch01_DTX %d\n",
                            i,uci_stats->rnti,uci_stats->pucch01_trials,uci_stats->pucch0_n01,uci_stats->pucch0_n01,uci_stats->pucch0_thres,dB_fixed(uci_stats->current_pucch0_stat0),dB_fixed(uci_stats->current_pucch0_stat1),uci_stats->pucch01_DTX);

         if (uci_stats->pucch02_trials > 0)
             strpos+=sprintf(output+strpos,"UCI %d RNTI %x: pucch01_trials %d, pucch0_n00 %d dB, pucch0_n01 %d dB, pucch0_thres %d dB, current pucch0_stat0 %d dB, current pucch0_stat1 %d dB, pucch01_DTX %d\n",
                             i,uci_stats->rnti,uci_stats->pucch02_trials,uci_stats->pucch0_n00,uci_stats->pucch0_n01,uci_stats->pucch0_thres,dB_fixed(uci_stats->current_pucch0_stat0),dB_fixed(uci_stats->current_pucch0_stat1),uci_stats->pucch02_DTX);

         if (uci_stats->pucch2_trials > 0)
           strpos+=sprintf(output+strpos,"UCI %d RNTI %x: pucch2_trials %d, pucch2_DTX %d\n",
                           i,uci_stats->rnti,
                           uci_stats->pucch2_trials,
                           uci_stats->pucch2_DTX);
       }
    }
    if (fd) fprintf(fd,"%s",output);
    else    printf("%s",output);
}<|MERGE_RESOLUTION|>--- conflicted
+++ resolved
@@ -317,8 +317,8 @@
           corr[aa][l].r += xr[aa][l][n].r * idft12_re[seq_index][n] + xr[aa][l][n].i * idft12_im[seq_index][n];
           corr[aa][l].i += xr[aa][l][n].r * idft12_im[seq_index][n] - xr[aa][l][n].i * idft12_re[seq_index][n];
         }
-	corr[aa][l].r >>= 31;
-	corr[aa][l].i >>= 31;
+        corr[aa][l].r >>= 31;
+        corr[aa][l].i >>= 31;
       }
     }
     LOG_D(PHY,"PUCCH IDFT[%d/%d] = (%ld,%ld)=>%f\n",
@@ -397,11 +397,7 @@
   uci_stats->pucch0_thres = gNB->pucch0_thres; /* + (10*max_n0);*/
   bool no_conf=false;
   if (nr_sequences>1) {
-<<<<<<< HEAD
-    if (/*xrtmag_dBtimes10 < (30+xrtmag_next_dBtimes10) ||*/ SNRtimes10 < uci_stats->pucch0_thres)
-=======
     if (xrtmag_dBtimes10 < (50+xrtmag_next_dBtimes10) || SNRtimes10 < gNB->pucch0_thres) {
->>>>>>> 4b3aa723
       no_conf=true;
       LOG_D(PHY,"%d.%d PUCCH bad confidence: %d threshold, %d, %d, %d\n",
 	  frame, slot,
@@ -436,14 +432,8 @@
   else if (pucch_pdu->bit_len_harq==1) {
     uci_pdu->harq = calloc(1,sizeof(*uci_pdu->harq));
     uci_pdu->harq->num_harq = 1;
-<<<<<<< HEAD
-    uci_pdu->harq->harq_confidence_level = no_conf ? 1 : 0;
-    uci_pdu->harq->harq_list = (nfapi_nr_harq_t*)malloc(1);
-=======
     uci_pdu->harq->harq_confidence_level = no_conf;
     uci_pdu->harq->harq_list = (nfapi_nr_harq_t*)malloc(sizeof *uci_pdu->harq->harq_list);
-
->>>>>>> 4b3aa723
     uci_pdu->harq->harq_list[0].harq_value = !(index&0x01);
     LOG_D(PHY, "[DLSCH/PDSCH/PUCCH] %d.%d HARQ %s with confidence level %s xrt_mag %d xrt_mag_next %d n0 %d (%d,%d) pucch0_thres %d, cqi %d, SNRtimes10 %d, energy %f, sync_pos %d\n",
           frame,slot,uci_pdu->harq->harq_list[0].harq_value==0?"ACK":"NACK",
