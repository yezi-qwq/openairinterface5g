--- conflicted
+++ resolved
@@ -394,11 +394,7 @@
   // first bit of bitmap for sr presence and second bit for acknack presence
   uci_pdu->pduBitmap = pucch_pdu->sr_flag | ((pucch_pdu->bit_len_harq>0)<<1);
   uci_pdu->pucch_format = 0; // format 0
-<<<<<<< HEAD
-  uci_pdu->rnti=pucch_pdu->rnti;
-=======
   uci_pdu->rnti = pucch_pdu->rnti;
->>>>>>> 39ab3c1e
   uci_pdu->ul_cqi = cqi;
   uci_pdu->timing_advance = 0xffff; // currently not valid
   uci_pdu->rssi = 1280 - (10*dB_fixed(32767*32767)-dB_fixed_times10(signal_energy_nodc(&rxdataF[0][pucch_pdu->start_symbol_index*frame_parms->ofdm_symbol_size+re_offset],12)));
