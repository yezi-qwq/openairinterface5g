/*
 * Licensed to the OpenAirInterface (OAI) Software Alliance under one or more
 * contributor license agreements.  See the NOTICE file distributed with
 * this work for additional information regarding copyright ownership.
 * The OpenAirInterface Software Alliance licenses this file to You under
 * the OAI Public License, Version 1.1  (the "License"); you may not use this file
 * except in compliance with the License.
 * You may obtain a copy of the License at
 *
 *      http://www.openairinterface.org/?page_id=698
 *
 * Unless required by applicable law or agreed to in writing, software
 * distributed under the License is distributed on an "AS IS" BASIS,
 * WITHOUT WARRANTIES OR CONDITIONS OF ANY KIND, either express or implied.
 * See the License for the specific language governing permissions and
 * limitations under the License.
 *-------------------------------------------------------------------------------
 * For more information about the OpenAirInterface (OAI) Software Alliance:
 *      contact@openairinterface.org
 */

/*! \file PHY/NR_TRANSPORT/pucch_rx.c
 * \brief Top-level routines for decoding the PUCCH physical channel
 * \author A. Mico Pereperez, Padarthi Naga Prasanth, Francesco Mani, Raymond Knopp
 * \date 2020
 * \version 0.2
 * \company Eurecom
 * \email:
 * \note
 * \warning
 */
#include<stdio.h>
#include <string.h>
#include <math.h>
#include <unistd.h>
#include <fcntl.h>
#include <sys/ioctl.h>
#include <sys/mman.h>

#include "PHY/impl_defs_nr.h"
#include "PHY/defs_nr_common.h"
#include "PHY/defs_gNB.h"
#include "PHY/sse_intrin.h"
#include "PHY/NR_UE_TRANSPORT/pucch_nr.h"
#include <openair1/PHY/CODING/nrSmallBlock/nr_small_block_defs.h>
#include "PHY/NR_TRANSPORT/nr_transport_common_proto.h"
#include "PHY/NR_REFSIG/nr_refsig.h"
#include "common/utils/LOG/log.h"
#include "common/utils/LOG/vcd_signal_dumper.h"

#include "T.h"

//#define DEBUG_NR_PUCCH_RX 1

NR_gNB_PUCCH_t *new_gNB_pucch(void){
    NR_gNB_PUCCH_t *pucch;
    pucch = (NR_gNB_PUCCH_t *)malloc16(sizeof(NR_gNB_PUCCH_t));
    pucch->active = 0;
    return (pucch);
}

int nr_find_pucch(uint16_t rnti,
                  int frame,
                  int slot,
                  PHY_VARS_gNB *gNB) {

  AssertFatal(gNB!=NULL,"gNB is null\n");
  int index = -1;

  for (int i=0; i<NUMBER_OF_NR_PUCCH_MAX; i++) {
    AssertFatal(gNB->pucch[i]!=NULL,"gNB->pucch[%d] is null\n",i);
    if ((gNB->pucch[i]->active >0) &&
        (gNB->pucch[i]->pucch_pdu.rnti==rnti) &&
        (gNB->pucch[i]->frame==frame) &&
        (gNB->pucch[i]->slot==slot)) return(i);
    else if ((gNB->pucch[i]->active == 0) && (index==-1)) index=i;
  }

  if (index==-1)
    LOG_E(MAC,"PUCCH list is full\n");

  return(index);
}

void nr_fill_pucch(PHY_VARS_gNB *gNB,
                   int frame,
                   int slot,
                   nfapi_nr_pucch_pdu_t *pucch_pdu) {

  int id = nr_find_pucch(pucch_pdu->rnti,frame,slot,gNB);
  AssertFatal( (id>=0) && (id<NUMBER_OF_NR_PUCCH_MAX),
              "invalid id found for pucch !!! rnti %04x id %d\n",pucch_pdu->rnti,id);

  NR_gNB_PUCCH_t  *pucch = gNB->pucch[id];
  pucch->frame = frame;
  pucch->slot = slot;
  pucch->active = 1;
  memcpy((void*)&pucch->pucch_pdu, (void*)pucch_pdu, sizeof(nfapi_nr_pucch_pdu_t));
}


int get_pucch0_cs_lut_index(PHY_VARS_gNB *gNB,nfapi_nr_pucch_pdu_t* pucch_pdu) {

  int i=0;

#ifdef DEBUG_NR_PUCCH_RX
  printf("getting index for LUT with %d entries, Nid %d\n",gNB->pucch0_lut.nb_id, pucch_pdu->hopping_id);
#endif

  for (i=0;i<gNB->pucch0_lut.nb_id;i++) {
    if (gNB->pucch0_lut.Nid[i] == pucch_pdu->hopping_id) break;
  }
#ifdef DEBUG_NR_PUCCH_RX
  printf("found index %d\n",i);
#endif
  if (i<gNB->pucch0_lut.nb_id) return(i);

#ifdef DEBUG_NR_PUCCH_RX
  printf("Initializing PUCCH0 LUT index %i with Nid %d\n",i, pucch_pdu->hopping_id);
#endif
  // initialize
  gNB->pucch0_lut.Nid[gNB->pucch0_lut.nb_id]=pucch_pdu->hopping_id;
  for (int slot=0;slot<10<<pucch_pdu->subcarrier_spacing;slot++)
    for (int symbol=0;symbol<14;symbol++)
      gNB->pucch0_lut.lut[gNB->pucch0_lut.nb_id][slot][symbol] = (int)floor(nr_cyclic_shift_hopping(pucch_pdu->hopping_id,0,0,symbol,0,slot)/0.5235987756);
  gNB->pucch0_lut.nb_id++;
  return(gNB->pucch0_lut.nb_id-1);
}


  
int16_t idft12_re[12][12] = {
  {23170,23170,23170,23170,23170,23170,23170,23170,23170,23170,23170,23170},
  {23170,20066,11585,0,-11585,-20066,-23170,-20066,-11585,0,11585,20066},
  {23170,11585,-11585,-23170,-11585,11585,23170,11585,-11585,-23170,-11585,11585},
  {23170,0,-23170,0,23170,0,-23170,0,23170,0,-23170,0},
  {23170,-11585,-11585,23170,-11585,-11585,23170,-11585,-11585,23170,-11585,-11585},
  {23170,-20066,11585,0,-11585,20066,-23170,20066,-11585,0,11585,-20066},
  {23170,-23170,23170,-23170,23170,-23170,23170,-23170,23170,-23170,23170,-23170},
  {23170,-20066,11585,0,-11585,20066,-23170,20066,-11585,0,11585,-20066},
  {23170,-11585,-11585,23170,-11585,-11585,23170,-11585,-11585,23170,-11585,-11585},
  {23170,0,-23170,0,23170,0,-23170,0,23170,0,-23170,0},
  {23170,11585,-11585,-23170,-11585,11585,23170,11585,-11585,-23170,-11585,11585},
  {23170,20066,11585,0,-11585,-20066,-23170,-20066,-11585,0,11585,20066}
};

int16_t idft12_im[12][12] = {
  {0,0,0,0,0,0,0,0,0,0,0,0},
  {0,11585,20066,23170,20066,11585,0,-11585,-20066,-23170,-20066,-11585},
  {0,20066,20066,0,-20066,-20066,0,20066,20066,0,-20066,-20066},
  {0,23170,0,-23170,0,23170,0,-23170,0,23170,0,-23170},
  {0,20066,-20066,0,20066,-20066,0,20066,-20066,0,20066,-20066},
  {0,11585,-20066,23170,-20066,11585,0,-11585,20066,-23170,20066,-11585},
  {0,0,0,0,0,0,0,0,0,0,0,0},
  {0,-11585,20066,-23170,20066,-11585,0,11585,-20066,23170,-20066,11585},
  {0,-20066,20066,0,-20066,20066,0,-20066,20066,0,-20066,20066},
  {0,-23170,0,23170,0,-23170,0,23170,0,-23170,0,23170},
  {0,-20066,-20066,0,20066,20066,0,-20066,-20066,0,20066,20066},
  {0,-11585,-20066,-23170,-20066,-11585,0,11585,20066,23170,20066,11585}
};


void nr_decode_pucch0(PHY_VARS_gNB *gNB,
                      int frame,
                      int slot,
                      nfapi_nr_uci_pucch_pdu_format_0_1_t* uci_pdu,
                      nfapi_nr_pucch_pdu_t* pucch_pdu) {

  int32_t **rxdataF = gNB->common_vars.rxdataF;
  NR_DL_FRAME_PARMS *frame_parms = &gNB->frame_parms;

  int nr_sequences;
  const uint8_t *mcs;

  pucch_GroupHopping_t pucch_GroupHopping = pucch_pdu->group_hop_flag + (pucch_pdu->sequence_hop_flag<<1);


  AssertFatal(pucch_pdu->bit_len_harq > 0 || pucch_pdu->sr_flag > 0,
	      "Either bit_len_harq (%d) or sr_flag (%d) must be > 0\n",
	      pucch_pdu->bit_len_harq,pucch_pdu->sr_flag);

  NR_gNB_UCI_STATS_t *uci_stats=NULL;
  NR_gNB_UCI_STATS_t *first_uci_stats=NULL;
  for (int i=0;i<NUMBER_OF_NR_UCI_STATS_MAX;i++) 
     if (gNB->uci_stats[i].rnti == pucch_pdu->rnti) { 
        uci_stats = &gNB->uci_stats[i];
        break;
     } else if (first_uci_stats == NULL && gNB->uci_stats[i].rnti == 0) first_uci_stats = &gNB->uci_stats[i];

  if (uci_stats == NULL) { uci_stats=first_uci_stats; uci_stats->rnti = pucch_pdu->rnti;}

  AssertFatal(uci_stats!=NULL,"No stat index found\n");
  uci_stats->frame = frame;

  if(pucch_pdu->bit_len_harq==0){
    mcs=table1_mcs;
    nr_sequences=1;
  }
  else if(pucch_pdu->bit_len_harq==1){
    mcs=table1_mcs;
    nr_sequences=4>>(1-pucch_pdu->sr_flag);
  }
  else{
    mcs=table2_mcs;
    nr_sequences=8>>(1-pucch_pdu->sr_flag);
  }

  LOG_I(PHY,"pucch0: nr_symbols %d, start_symbol %d, prb_start %d, second_hop_prb %d,  group_hop_flag %d, sequence_hop_flag %d, O_ACK %d, O_SR %d, mcs %d\n",pucch_pdu->nr_of_symbols,pucch_pdu->start_symbol_index,pucch_pdu->prb_start,pucch_pdu->second_hop_prb,pucch_pdu->group_hop_flag,pucch_pdu->sequence_hop_flag,pucch_pdu->bit_len_harq,pucch_pdu->sr_flag,mcs[0]); 

  int cs_ind = get_pucch0_cs_lut_index(gNB,pucch_pdu);
  /*
   * Implement TS 38.211 Subclause 6.3.2.3.1 Sequence generation
   *
   */
  /*
   * Defining cyclic shift hopping TS 38.211 Subclause 6.3.2.2.2
   */
  // alpha is cyclic shift
  //double alpha;
  // lnormal is the OFDM symbol number in the PUCCH transmission where l=0 corresponds to the first OFDM symbol of the PUCCH transmission
  //uint8_t lnormal;
  // lprime is the index of the OFDM symbol in the slot that corresponds to the first OFDM symbol of the PUCCH transmission in the slot given by [5, TS 38.213]
  //uint8_t lprime;

  /*
   * in TS 38.213 Subclause 9.2.1 it is said that:
   * for PUCCH format 0 or PUCCH format 1, the index of the cyclic shift
   * is indicated by higher layer parameter PUCCH-F0-F1-initial-cyclic-shift
   */

  /*
   * Implementing TS 38.211 Subclause 6.3.2.3.1, the sequence x(n) shall be generated according to:
   * x(l*12+n) = r_u_v_alpha_delta(n)
   */
  // the value of u,v (delta always 0 for PUCCH) has to be calculated according to TS 38.211 Subclause 6.3.2.2.1
  uint8_t u[2]={0,0},v[2]={0,0};

  // x_n contains the sequence r_u_v_alpha_delta(n)

  int n,i,l;
  int prb_offset[2] = {pucch_pdu->bwp_start+pucch_pdu->prb_start, pucch_pdu->bwp_start+pucch_pdu->prb_start};

  nr_group_sequence_hopping(pucch_GroupHopping,pucch_pdu->hopping_id,0,slot,&u[0],&v[0]); // calculating u and v value first hop
  LOG_I(PHY,"pucch0: u %d, v %d\n",u[0],v[0]);


  if (pucch_pdu->freq_hop_flag == 1) {
    nr_group_sequence_hopping(pucch_GroupHopping,pucch_pdu->hopping_id,1,slot,&u[1],&v[1]); // calculating u and v value second hop
    LOG_I(PHY,"pucch0 second hop: u %d, v %d\n",u[1],v[1]);
    prb_offset[1] = pucch_pdu->bwp_start+pucch_pdu->second_hop_prb;
  }

  AssertFatal(pucch_pdu->nr_of_symbols < 3,"nr_of_symbols %d not allowed\n",pucch_pdu->nr_of_symbols);
  uint32_t re_offset[2]={0,0};
  uint8_t l2;

  const int16_t *x_re[2],*x_im[2];
  x_re[0] = table_5_2_2_2_2_Re[u[0]];
  x_im[0] = table_5_2_2_2_2_Im[u[0]];
  x_re[1] = table_5_2_2_2_2_Re[u[1]];
  x_im[1] = table_5_2_2_2_2_Im[u[1]];

  int16_t xr[2][24]  __attribute__((aligned(32)));
  int64_t xrtmag=0;
  uint8_t maxpos=0;
  uint8_t index=0;
  memset((void*)xr[0],0,24*sizeof(int16_t));
  memset((void*)xr[1],0,24*sizeof(int16_t));
  int n2;

  for (l=0; l<pucch_pdu->nr_of_symbols; l++) {
    l2 = l+pucch_pdu->start_symbol_index;
    re_offset[l] = (12*prb_offset[l]) + frame_parms->first_carrier_offset;
    if (re_offset[l]>= frame_parms->ofdm_symbol_size) 
      re_offset[l]-=frame_parms->ofdm_symbol_size;
  
    AssertFatal(re_offset[l]+12 < frame_parms->ofdm_symbol_size,"pucch straddles DC carrier, handle this!\n");

    int16_t *r=(int16_t*)&rxdataF[0][(l2*frame_parms->ofdm_symbol_size)+re_offset[l]];
    n2=0;
    for (n=0;n<12;n++,n2+=2) {
      xr[l][n2]  =(int16_t)(((int32_t)x_re[l][n]*r[n2]+(int32_t)x_im[l][n]*r[n2+1])>>15);
      xr[l][n2+1]=(int16_t)(((int32_t)x_re[l][n]*r[n2+1]-(int32_t)x_im[l][n]*r[n2])>>15);
#ifdef DEBUG_NR_PUCCH_RX
      printf("x (%d,%d), r%d.%d (%d,%d), xr (%d,%d)\n",
	     x_re[l][n],x_im[l][n],l2,re_offset[l],r[n2],r[n2+1],xr[l][n2],xr[l][n2+1]);
#endif
    }
  }
  int32_t corr_re[2],corr_im[2],no_corr=0;
  int seq_index;
  int64_t temp,av_corr=0;
  for(i=0;i<nr_sequences;i++){
    for (l=0;l<pucch_pdu->nr_of_symbols;l++) {
      corr_re[l]=0;corr_im[l]=0;
      seq_index = (pucch_pdu->initial_cyclic_shift+
		   mcs[i]+
		   gNB->pucch0_lut.lut[cs_ind][slot][l+pucch_pdu->start_symbol_index])%12;
#ifdef DEBUG_NR_PUCCH_RX
      printf("PUCCH symbol %d seq %d, seq_index %d, mcs %d\n",l,i,seq_index,mcs[i]);
#endif
      n2=0;
      for (n=0;n<12;n++,n2+=2) {
	       corr_re[l]+=(xr[l][n2]*idft12_re[seq_index][n]+xr[l][n2+1]*idft12_im[seq_index][n])>>15;
	       corr_im[l]+=(xr[l][n2]*idft12_im[seq_index][n]-xr[l][n2+1]*idft12_re[seq_index][n])>>15;
      }
    }

//#ifdef DEBUG_NR_PUCCH_RX
<<<<<<< HEAD
    LOG_I(PHY,"PUCCH IDFT = (%d,%d)=>%f\n",corr_re[0],corr_im[0],10*log10(corr_re[0]*corr_re[0] + corr_im[0]*corr_im[0]));
    if (l>1) LOG_I(PHY,"PUCCH 2nd symbol IDFT[%d/%d] = (%d,%d)=>%f\n",mcs[i],seq_index,corr_re[1],corr_im[1],10*log10(corr_re[1]*corr_re[1] + corr_im[1]*corr_im[1]));
i//#endif
=======
    LOG_I(PHY,"PUCCH IDFT = (%d,%d)=>%f\n",corr_re[0],corr_im[0],10*log10((double)corr_re[0]*corr_re[0] + (double)corr_im[0]*corr_im[0]));
    if (l>1) LOG_I(PHY,"PUCCH 2nd symbol IDFT[%d/%d] = (%d,%d)=>%f\n",mcs[i],seq_index,corr_re[1],corr_im[1],10*log10((double)corr_re[1]*corr_re[1] + (double)corr_im[1]*corr_im[1]));
//#endif
>>>>>>> a8adcf86
    if (pucch_pdu->freq_hop_flag == 0 && l==1) // non-coherent correlation
      temp=(int64_t)corr_re[0]*corr_re[0] + (int64_t)corr_im[0]*corr_im[0];
    else if (pucch_pdu->freq_hop_flag == 0 && l==2) {
      int64_t corr_re2 = (int64_t)corr_re[0]+corr_re[1];
      int64_t corr_im2 = (int64_t)corr_im[0]+corr_im[1];
      // coherent combining of 2 symbols and then complex modulus for single-frequency case
      temp=corr_re2*corr_re2 + corr_im2*corr_im2;
    }
    else if (pucch_pdu->freq_hop_flag == 1)
      // full non-coherent combining of 2 symbols for frequency-hopping case
      temp = (int64_t)corr_re[0]*corr_re[0] + (int64_t)corr_im[0]*corr_im[0] + (int64_t)corr_re[1]*corr_re[1] + (int64_t)corr_im[1]*corr_im[1];
    else AssertFatal(1==0,"shouldn't happen\n");

    av_corr+=temp;
    if (temp>xrtmag) {
      xrtmag=temp;
      maxpos=i;
      uci_stats->current_pucch0_stat0 = dB_fixed64((int64_t)corr_re[0]*corr_re[0] + (int64_t)corr_im[0]*corr_im[0]);
      if (l==2) uci_stats->current_pucch0_stat1 = dB_fixed64((int64_t)corr_re[1]*corr_re[1] + (int64_t)corr_im[1]*corr_im[1]);
    }
  }
  if(nr_sequences>1)
    no_corr=(av_corr-xrtmag)/(nr_sequences-1)/l;
  av_corr/=nr_sequences/l;

  uint8_t xrtmag_dB = dB_fixed64(xrtmag);
 
#ifdef DEBUG_NR_PUCCH_RX
  printf("PUCCH 0 : maxpos %d\n",maxpos);
#endif

  index=maxpos;


  // estimate CQI for MAC (from antenna port 0 only)
  int max_n0 = uci_stats->pucch0_n00>uci_stats->pucch0_n01 ? uci_stats->pucch0_n00:uci_stats->pucch0_n01;
  int SNRtimes10 = dB_fixed_times10(signal_energy_nodc(&rxdataF[0][pucch_pdu->start_symbol_index*frame_parms->ofdm_symbol_size+re_offset[0]],12)) - (10*max_n0);
  int cqi;
  if (SNRtimes10 < -640) cqi=0;
  else if (SNRtimes10 >  635) cqi=255;
  else cqi=(640+SNRtimes10)/5;

  uci_stats->pucch0_thres = gNB->pucch0_thres + (10*max_n0);  
  bool no_conf=false;
  if (nr_sequences>1) {
    if (10*xrtmag_dB < uci_stats->pucch0_thres) 
      no_conf=true;
  }
  // first bit of bitmap for sr presence and second bit for acknack presence
  uci_pdu->pduBitmap = pucch_pdu->sr_flag | ((pucch_pdu->bit_len_harq>0)<<1);
  uci_pdu->pucch_format = 0; // format 0
  uci_pdu->rnti = pucch_pdu->rnti;
  uci_pdu->ul_cqi = cqi;
  uci_pdu->timing_advance = 0xffff; // currently not valid
  uci_pdu->rssi = 1280 - (10*dB_fixed(32767*32767)-dB_fixed_times10(signal_energy_nodc(&rxdataF[0][pucch_pdu->start_symbol_index*frame_parms->ofdm_symbol_size+re_offset[0]],12)));

  uci_stats->pucch0_n00 = gNB->measurements.n0_subband_power_tot_dB[prb_offset[0]];
  uci_stats->pucch0_n01 = gNB->measurements.n0_subband_power_tot_dB[prb_offset[1]];
  if (pucch_pdu->bit_len_harq==0) {
    uci_pdu->harq = NULL;
    uci_pdu->sr = calloc(1,sizeof(*uci_pdu->sr));
    uci_pdu->sr->sr_confidence_level = no_conf ? 1 : 0;
    uci_stats->pucch0_sr_trials++;
    if (xrtmag_dB>(gNB->measurements.n0_power_tot_dB)) {
      uci_pdu->sr->sr_indication = 1;
      uci_stats->pucch0_positive_SR++;
    } else {
      uci_pdu->sr->sr_indication = 0;
    }
  }
  else if (pucch_pdu->bit_len_harq==1) {
    uci_pdu->harq = calloc(1,sizeof(*uci_pdu->harq));
    uci_pdu->harq->num_harq = 1;
    uci_pdu->harq->harq_confidence_level = no_conf ? 1 : 0;
    uci_pdu->harq->harq_list = (nfapi_nr_harq_t*)malloc(1);
    uci_pdu->harq->harq_list[0].harq_value = index&0x01;
    LOG_I(PHY, "Slot %d HARQ value %d with confidence level (0 is good, 1 is bad) %d xrt_mag %d n0 %d pucch0_thres %d\n",
          slot,uci_pdu->harq->harq_list[0].harq_value,uci_pdu->harq->harq_confidence_level,xrtmag_dB,max_n0,uci_stats->pucch0_thres);
    if (pucch_pdu->sr_flag == 1) {
      uci_pdu->sr = calloc(1,sizeof(*uci_pdu->sr));
      uci_pdu->sr->sr_indication = (index>1) ? 1 : 0;
      uci_pdu->sr->sr_confidence_level = no_conf ? 1 : 0;
      uci_stats->pucch0_positive_SR++;
    }
    uci_stats->pucch01_trials++;
   
  }
  else {
    uci_pdu->harq = calloc(1,sizeof(*uci_pdu->harq));
    uci_pdu->harq->num_harq = 2;
    uci_pdu->harq->harq_confidence_level = (no_conf) ? 1 : 0;
    uci_pdu->harq->harq_list = (nfapi_nr_harq_t*)malloc(2);
    uci_pdu->harq->harq_list[1].harq_value = index&0x01;
    uci_pdu->harq->harq_list[0].harq_value = (index>>1)&0x01;
    LOG_D(PHY, "Slot %d HARQ values %d and %d with confidence level (0 is good, 1 is bad) %d, xrt_mag %d\n",
          slot,uci_pdu->harq->harq_list[1].harq_value,uci_pdu->harq->harq_list[0].harq_value,uci_pdu->harq->harq_confidence_level,xrtmag_dB);
    if (pucch_pdu->sr_flag == 1) {
      uci_pdu->sr = calloc(1,sizeof(*uci_pdu->sr));
      uci_pdu->sr->sr_indication = (index>3) ? 1 : 0;
      uci_pdu->sr->sr_confidence_level = (no_conf) ? 1 : 0;
    }
  }
}





void nr_decode_pucch1(  int32_t **rxdataF,
		        pucch_GroupHopping_t pucch_GroupHopping,
                        uint32_t n_id,       // hoppingID higher layer parameter  
                        uint64_t *payload,
		       	NR_DL_FRAME_PARMS *frame_parms, 
                        int16_t amp,
                        int nr_tti_tx,
                        uint8_t m0,
                        uint8_t nrofSymbols,
                        uint8_t startingSymbolIndex,
                        uint16_t startingPRB,
                        uint16_t startingPRB_intraSlotHopping,
                        uint8_t timeDomainOCC,
                        uint8_t nr_bit) {
#ifdef DEBUG_NR_PUCCH_RX
  printf("\t [nr_generate_pucch1] start function at slot(nr_tti_tx)=%d payload=%lp m0=%d nrofSymbols=%d startingSymbolIndex=%d startingPRB=%d startingPRB_intraSlotHopping=%d timeDomainOCC=%d nr_bit=%d\n",
         nr_tti_tx,payload,m0,nrofSymbols,startingSymbolIndex,startingPRB,startingPRB_intraSlotHopping,timeDomainOCC,nr_bit);
#endif
  /*
   * Implement TS 38.211 Subclause 6.3.2.4.1 Sequence modulation
   *
   */
  // complex-valued symbol d_re, d_im containing complex-valued symbol d(0):
  int16_t d_re=0, d_im=0,d1_re=0,d1_im=0;
#ifdef DEBUG_NR_PUCCH_RX
  printf("\t [nr_generate_pucch1] sequence modulation: payload=%lp \tde_re=%d \tde_im=%d\n",payload,d_re,d_im);
#endif
  /*
   * Defining cyclic shift hopping TS 38.211 Subclause 6.3.2.2.2
   */
  // alpha is cyclic shift
  double alpha;
  // lnormal is the OFDM symbol number in the PUCCH transmission where l=0 corresponds to the first OFDM symbol of the PUCCH transmission
  //uint8_t lnormal = 0 ;
  // lprime is the index of the OFDM symbol in the slot that corresponds to the first OFDM symbol of the PUCCH transmission in the slot given by [5, TS 38.213]
  uint8_t lprime = startingSymbolIndex;
  // mcs = 0 except for PUCCH format 0
  uint8_t mcs=0;
  // r_u_v_alpha_delta_re and r_u_v_alpha_delta_im tables containing the sequence y(n) for the PUCCH, when they are multiplied by d(0)
  // r_u_v_alpha_delta_dmrs_re and r_u_v_alpha_delta_dmrs_im tables containing the sequence for the DM-RS.
  int16_t r_u_v_alpha_delta_re[12],r_u_v_alpha_delta_im[12],r_u_v_alpha_delta_dmrs_re[12],r_u_v_alpha_delta_dmrs_im[12];
  /*
   * in TS 38.213 Subclause 9.2.1 it is said that:
   * for PUCCH format 0 or PUCCH format 1, the index of the cyclic shift
   * is indicated by higher layer parameter PUCCH-F0-F1-initial-cyclic-shift
   */
  /*
   * the complex-valued symbol d_0 shall be multiplied with a sequence r_u_v_alpha_delta(n): y(n) = d_0 * r_u_v_alpha_delta(n)
   */
  // the value of u,v (delta always 0 for PUCCH) has to be calculated according to TS 38.211 Subclause 6.3.2.2.1
  uint8_t u=0,v=0;//,delta=0;
  // if frequency hopping is disabled, intraSlotFrequencyHopping is not provided
  //              n_hop = 0
  // if frequency hopping is enabled,  intraSlotFrequencyHopping is     provided
  //              n_hop = 0 for first hop
  //              n_hop = 1 for second hop
  uint8_t n_hop = 0;
  // Intra-slot frequency hopping shall be assumed when the higher-layer parameter intraSlotFrequencyHopping is provided,
  // regardless of whether the frequency-hop distance is zero or not,
  // otherwise no intra-slot frequency hopping shall be assumed
  //uint8_t PUCCH_Frequency_Hopping = 0 ; // from higher layers
  uint8_t intraSlotFrequencyHopping = 0;

  if (startingPRB != startingPRB_intraSlotHopping) {
    intraSlotFrequencyHopping=1;
  }

#ifdef DEBUG_NR_PUCCH_RX
  printf("\t [nr_generate_pucch1] intraSlotFrequencyHopping = %d \n",intraSlotFrequencyHopping);
#endif
  /*
   * Implementing TS 38.211 Subclause 6.3.2.4.2 Mapping to physical resources
   */
  //int32_t *txptr;
  uint32_t re_offset=0;
  int i=0;
#define MAX_SIZE_Z 168 // this value has to be calculated from mprime*12*table_6_3_2_4_1_1_N_SF_mprime_PUCCH_1_noHop[pucch_symbol_length]+m*12+n
  int16_t z_re_rx[MAX_SIZE_Z],z_im_rx[MAX_SIZE_Z],z_re_temp,z_im_temp;
  int16_t z_dmrs_re_rx[MAX_SIZE_Z],z_dmrs_im_rx[MAX_SIZE_Z],z_dmrs_re_temp,z_dmrs_im_temp;
  memset(z_re_rx,0,MAX_SIZE_Z*sizeof(int16_t));
  memset(z_im_rx,0,MAX_SIZE_Z*sizeof(int16_t));
  memset(z_dmrs_re_rx,0,MAX_SIZE_Z*sizeof(int16_t));
  memset(z_dmrs_im_rx,0,MAX_SIZE_Z*sizeof(int16_t));
  int l=0;
  for(l=0;l<nrofSymbols;l++){     //extracting data and dmrs from rxdataF
    if ((intraSlotFrequencyHopping == 1) && (l<floor(nrofSymbols/2))) { // intra-slot hopping enabled, we need to calculate new offset PRB
      startingPRB = startingPRB + startingPRB_intraSlotHopping;
    }

    if ((startingPRB <  (frame_parms->N_RB_DL>>1)) && ((frame_parms->N_RB_DL & 1) == 0)) { // if number RBs in bandwidth is even and current PRB is lower band
      re_offset = ((l+startingSymbolIndex)*frame_parms->ofdm_symbol_size) + (12*startingPRB) + frame_parms->first_carrier_offset;
    }

    if ((startingPRB >= (frame_parms->N_RB_DL>>1)) && ((frame_parms->N_RB_DL & 1) == 0)) { // if number RBs in bandwidth is even and current PRB is upper band
      re_offset = ((l+startingSymbolIndex)*frame_parms->ofdm_symbol_size) + (12*(startingPRB-(frame_parms->N_RB_DL>>1)));
    }

    if ((startingPRB <  (frame_parms->N_RB_DL>>1)) && ((frame_parms->N_RB_DL & 1) == 1)) { // if number RBs in bandwidth is odd  and current PRB is lower band
      re_offset = ((l+startingSymbolIndex)*frame_parms->ofdm_symbol_size) + (12*startingPRB) + frame_parms->first_carrier_offset;
    }

    if ((startingPRB >  (frame_parms->N_RB_DL>>1)) && ((frame_parms->N_RB_DL & 1) == 1)) { // if number RBs in bandwidth is odd  and current PRB is upper band
      re_offset = ((l+startingSymbolIndex)*frame_parms->ofdm_symbol_size) + (12*(startingPRB-(frame_parms->N_RB_DL>>1))) + 6;
    }

    if ((startingPRB == (frame_parms->N_RB_DL>>1)) && ((frame_parms->N_RB_DL & 1) == 1)) { // if number RBs in bandwidth is odd  and current PRB contains DC
      re_offset = ((l+startingSymbolIndex)*frame_parms->ofdm_symbol_size) + (12*startingPRB) + frame_parms->first_carrier_offset;
    }

    for (int n=0; n<12; n++) {
      if ((n==6) && (startingPRB == (frame_parms->N_RB_DL>>1)) && ((frame_parms->N_RB_DL & 1) == 1)) {
        // if number RBs in bandwidth is odd  and current PRB contains DC, we need to recalculate the offset when n=6 (for second half PRB)
        re_offset = ((l+startingSymbolIndex)*frame_parms->ofdm_symbol_size);
      }

      if (l%2 == 1) { // mapping PUCCH according to TS38.211 subclause 6.4.1.3.1
        z_re_rx[i+n] = ((int16_t *)&rxdataF[0][re_offset])[0];
        z_im_rx[i+n] = ((int16_t *)&rxdataF[0][re_offset])[1];
#ifdef DEBUG_NR_PUCCH_RX
        printf("\t [nr_generate_pucch1] mapping PUCCH to RE \t amp=%d \tofdm_symbol_size=%d \tN_RB_DL=%d \tfirst_carrier_offset=%d \tz_pucch[%d]=txptr(%u)=(x_n(l=%d,n=%d)=(%d,%d))\n",
               amp,frame_parms->ofdm_symbol_size,frame_parms->N_RB_DL,frame_parms->first_carrier_offset,i+n,re_offset,
               l,n,((int16_t *)&rxdataF[0][re_offset])[0],((int16_t *)&rxdataF[0][re_offset])[1]);
#endif
      }

      if (l%2 == 0) { // mapping DM-RS signal according to TS38.211 subclause 6.4.1.3.1
        z_dmrs_re_rx[i+n] = ((int16_t *)&rxdataF[0][re_offset])[0];
        z_dmrs_im_rx[i+n] = ((int16_t *)&rxdataF[0][re_offset])[1];
	//	printf("%d\t%d\t%d\n",l,z_dmrs_re_rx[i+n],z_dmrs_im_rx[i+n]);
#ifdef DEBUG_NR_PUCCH_RX
        printf("\t [nr_generate_pucch1] mapping DM-RS to RE \t amp=%d \tofdm_symbol_size=%d \tN_RB_DL=%d \tfirst_carrier_offset=%d \tz_dm-rs[%d]=txptr(%u)=(x_n(l=%d,n=%d)=(%d,%d))\n",
               amp,frame_parms->ofdm_symbol_size,frame_parms->N_RB_DL,frame_parms->first_carrier_offset,i+n,re_offset,
               l,n,((int16_t *)&rxdataF[0][re_offset])[0],((int16_t *)&rxdataF[0][re_offset])[1]);
#endif
	//        printf("l=%d\ti=%d\tre_offset=%d\treceived dmrs re=%d\tim=%d\n",l,i,re_offset,z_dmrs_re_rx[i+n],z_dmrs_im_rx[i+n]);
      }

      re_offset++;
    }
    if (l%2 == 1) i+=12;
  }
  int16_t y_n_re[12],y_n_im[12],y1_n_re[12],y1_n_im[12];
  memset(y_n_re,0,12*sizeof(int16_t));
  memset(y_n_im,0,12*sizeof(int16_t));
  memset(y1_n_re,0,12*sizeof(int16_t));
  memset(y1_n_im,0,12*sizeof(int16_t));
  //generating transmitted sequence and dmrs
  for (l=0; l<nrofSymbols; l++) {
#ifdef DEBUG_NR_PUCCH_RX
    printf("\t [nr_generate_pucch1] for symbol l=%d, lprime=%d\n",
           l,lprime);
#endif
    // y_n contains the complex value d multiplied by the sequence r_u_v
    if ((intraSlotFrequencyHopping == 1) && (l >= (int)floor(nrofSymbols/2))) n_hop = 1; // n_hop = 1 for second hop

#ifdef DEBUG_NR_PUCCH_RX
    printf("\t [nr_generate_pucch1] entering function nr_group_sequence_hopping with n_hop=%d, nr_tti_tx=%d\n",
           n_hop,nr_tti_tx);
#endif
    nr_group_sequence_hopping(pucch_GroupHopping,n_id,n_hop,nr_tti_tx,&u,&v); // calculating u and v value
    alpha = nr_cyclic_shift_hopping(n_id,m0,mcs,l,lprime,nr_tti_tx);
    
    for (int n=0; n<12; n++) {  // generating low papr sequences
      if(l%2==1){ 
        r_u_v_alpha_delta_re[n] = (int16_t)(((((int32_t)(round(32767*cos(alpha*n))) * table_5_2_2_2_2_Re[u][n])>>15)
                                             - (((int32_t)(round(32767*sin(alpha*n))) * table_5_2_2_2_2_Im[u][n])>>15))); // Re part of base sequence shifted by alpha
        r_u_v_alpha_delta_im[n] = (int16_t)(((((int32_t)(round(32767*cos(alpha*n))) * table_5_2_2_2_2_Im[u][n])>>15)
                                             + (((int32_t)(round(32767*sin(alpha*n))) * table_5_2_2_2_2_Re[u][n])>>15))); // Im part of base sequence shifted by alpha
      }
      else{
        r_u_v_alpha_delta_dmrs_re[n] = (int16_t)(((((int32_t)(round(32767*cos(alpha*n))) * table_5_2_2_2_2_Re[u][n])>>15)
						  - (((int32_t)(round(32767*sin(alpha*n))) * table_5_2_2_2_2_Im[u][n])>>15))); // Re part of DMRS base sequence shifted by alpha
        r_u_v_alpha_delta_dmrs_im[n] = (int16_t)(((((int32_t)(round(32767*cos(alpha*n))) * table_5_2_2_2_2_Im[u][n])>>15)
						  + (((int32_t)(round(32767*sin(alpha*n))) * table_5_2_2_2_2_Re[u][n])>>15))); // Im part of DMRS base sequence shifted by alpha
        r_u_v_alpha_delta_dmrs_re[n] = (int16_t)(((int32_t)(amp*r_u_v_alpha_delta_dmrs_re[n]))>>15);
        r_u_v_alpha_delta_dmrs_im[n] = (int16_t)(((int32_t)(amp*r_u_v_alpha_delta_dmrs_im[n]))>>15);
      }
      //      printf("symbol=%d\tr_u_rx_re=%d\tr_u_rx_im=%d\n",l,r_u_v_alpha_delta_dmrs_re[n], r_u_v_alpha_delta_dmrs_im[n]);
      // PUCCH sequence = DM-RS sequence multiplied by d(0)
      /*      y_n_re[n]               = (int16_t)(((((int32_t)(r_u_v_alpha_delta_re[n])*d_re)>>15)
	      - (((int32_t)(r_u_v_alpha_delta_im[n])*d_im)>>15))); // Re part of y(n)
	      y_n_im[n]               = (int16_t)(((((int32_t)(r_u_v_alpha_delta_re[n])*d_im)>>15)
	      + (((int32_t)(r_u_v_alpha_delta_im[n])*d_re)>>15))); // Im part of y(n) */
#ifdef DEBUG_NR_PUCCH_RX
      printf("\t [nr_generate_pucch1] sequence generation \tu=%d \tv=%d \talpha=%lf \tr_u_v_alpha_delta[n=%d]=(%d,%d) \ty_n[n=%d]=(%d,%d)\n",
             u,v,alpha,n,r_u_v_alpha_delta_re[n],r_u_v_alpha_delta_im[n],n,y_n_re[n],y_n_im[n]);
#endif
    }
    /*
     * The block of complex-valued symbols y(n) shall be block-wise spread with the orthogonal sequence wi(m)
     * (defined in table_6_3_2_4_1_2_Wi_Re and table_6_3_2_4_1_2_Wi_Im)
     * z(mprime*12*table_6_3_2_4_1_1_N_SF_mprime_PUCCH_1_noHop[pucch_symbol_length]+m*12+n)=wi(m)*y(n)
     *
     * The block of complex-valued symbols r_u_v_alpha_dmrs_delta(n) for DM-RS shall be block-wise spread with the orthogonal sequence wi(m)
     * (defined in table_6_3_2_4_1_2_Wi_Re and table_6_3_2_4_1_2_Wi_Im)
     * z(mprime*12*table_6_4_1_3_1_1_1_N_SF_mprime_PUCCH_1_noHop[pucch_symbol_length]+m*12+n)=wi(m)*y(n)
     *
     */
    // the orthogonal sequence index for wi(m) defined in TS 38.213 Subclause 9.2.1
    // the index of the orthogonal cover code is from a set determined as described in [4, TS 38.211]
    // and is indicated by higher layer parameter PUCCH-F1-time-domain-OCC
    // In the PUCCH_Config IE, the PUCCH-format1, timeDomainOCC field
    uint8_t w_index = timeDomainOCC;
    // N_SF_mprime_PUCCH_1 contains N_SF_mprime from table 6.3.2.4.1-1   (depending on number of PUCCH symbols nrofSymbols, mprime and intra-slot hopping enabled/disabled)
    uint8_t N_SF_mprime_PUCCH_1;
    // N_SF_mprime_PUCCH_1 contains N_SF_mprime from table 6.4.1.3.1.1-1 (depending on number of PUCCH symbols nrofSymbols, mprime and intra-slot hopping enabled/disabled)
    uint8_t N_SF_mprime_PUCCH_DMRS_1;
    // N_SF_mprime_PUCCH_1 contains N_SF_mprime from table 6.3.2.4.1-1   (depending on number of PUCCH symbols nrofSymbols, mprime=0 and intra-slot hopping enabled/disabled)
    uint8_t N_SF_mprime0_PUCCH_1;
    // N_SF_mprime_PUCCH_1 contains N_SF_mprime from table 6.4.1.3.1.1-1 (depending on number of PUCCH symbols nrofSymbols, mprime=0 and intra-slot hopping enabled/disabled)
    uint8_t N_SF_mprime0_PUCCH_DMRS_1;
    // mprime is 0 if no intra-slot hopping / mprime is {0,1} if intra-slot hopping
    uint8_t mprime = 0;

    if (intraSlotFrequencyHopping == 0) { // intra-slot hopping disabled
#ifdef DEBUG_NR_PUCCH_RX
      printf("\t [nr_generate_pucch1] block-wise spread with the orthogonal sequence wi(m) if intraSlotFrequencyHopping = %d, intra-slot hopping disabled\n",
             intraSlotFrequencyHopping);
#endif
      N_SF_mprime_PUCCH_1       =   table_6_3_2_4_1_1_N_SF_mprime_PUCCH_1_noHop[nrofSymbols-1]; // only if intra-slot hopping not enabled (PUCCH)
      N_SF_mprime_PUCCH_DMRS_1  = table_6_4_1_3_1_1_1_N_SF_mprime_PUCCH_1_noHop[nrofSymbols-1]; // only if intra-slot hopping not enabled (DM-RS)
      N_SF_mprime0_PUCCH_1      =   table_6_3_2_4_1_1_N_SF_mprime_PUCCH_1_noHop[nrofSymbols-1]; // only if intra-slot hopping not enabled mprime = 0 (PUCCH)
      N_SF_mprime0_PUCCH_DMRS_1 = table_6_4_1_3_1_1_1_N_SF_mprime_PUCCH_1_noHop[nrofSymbols-1]; // only if intra-slot hopping not enabled mprime = 0 (DM-RS)
#ifdef DEBUG_NR_PUCCH_RX
      printf("\t [nr_generate_pucch1] w_index = %d, N_SF_mprime_PUCCH_1 = %d, N_SF_mprime_PUCCH_DMRS_1 = %d, N_SF_mprime0_PUCCH_1 = %d, N_SF_mprime0_PUCCH_DMRS_1 = %d\n",
             w_index, N_SF_mprime_PUCCH_1,N_SF_mprime_PUCCH_DMRS_1,N_SF_mprime0_PUCCH_1,N_SF_mprime0_PUCCH_DMRS_1);
#endif
      if(l%2==1){
        for (int m=0; m < N_SF_mprime_PUCCH_1; m++) {
	  if(floor(l/2)*12==(mprime*12*N_SF_mprime0_PUCCH_1)+(m*12)){
            for (int n=0; n<12 ; n++) {
              z_re_temp = (int16_t)(((((int32_t)(table_6_3_2_4_1_2_Wi_Re[N_SF_mprime_PUCCH_1][w_index][m])*z_re_rx[(mprime*12*N_SF_mprime0_PUCCH_1)+(m*12)+n])>>15)
				     + (((int32_t)(table_6_3_2_4_1_2_Wi_Im[N_SF_mprime_PUCCH_1][w_index][m])*z_im_rx[(mprime*12*N_SF_mprime0_PUCCH_1)+(m*12)+n])>>15))>>1);
              z_im_temp = (int16_t)(((((int32_t)(table_6_3_2_4_1_2_Wi_Re[N_SF_mprime_PUCCH_1][w_index][m])*z_im_rx[(mprime*12*N_SF_mprime0_PUCCH_1)+(m*12)+n])>>15)
				     - (((int32_t)(table_6_3_2_4_1_2_Wi_Im[N_SF_mprime_PUCCH_1][w_index][m])*z_re_rx[(mprime*12*N_SF_mprime0_PUCCH_1)+(m*12)+n])>>15))>>1);
              z_re_rx[(mprime*12*N_SF_mprime0_PUCCH_1)+(m*12)+n]=z_re_temp; 
              z_im_rx[(mprime*12*N_SF_mprime0_PUCCH_1)+(m*12)+n]=z_im_temp; 
	      //	      printf("symbol=%d\tz_re_rx=%d\tz_im_rx=%d\t",l,(int)z_re_rx[(mprime*12*N_SF_mprime0_PUCCH_1)+(m*12)+n],(int)z_im_rx[(mprime*12*N_SF_mprime0_PUCCH_1)+(m*12)+n]);
#ifdef DEBUG_NR_PUCCH_RX
              printf("\t [nr_generate_pucch1] block-wise spread with wi(m) (mprime=%d, m=%d, n=%d) z[%d] = ((%d * %d - %d * %d), (%d * %d + %d * %d)) = (%d,%d)\n",
                     mprime, m, n, (mprime*12*N_SF_mprime0_PUCCH_1)+(m*12)+n,
                     table_6_3_2_4_1_2_Wi_Re[N_SF_mprime_PUCCH_1][w_index][m],y_n_re[n],table_6_3_2_4_1_2_Wi_Im[N_SF_mprime_PUCCH_1][w_index][m],y_n_im[n],
                     table_6_3_2_4_1_2_Wi_Re[N_SF_mprime_PUCCH_1][w_index][m],y_n_im[n],table_6_3_2_4_1_2_Wi_Im[N_SF_mprime_PUCCH_1][w_index][m],y_n_re[n],
                     z_re_rx[(mprime*12*N_SF_mprime0_PUCCH_1)+(m*12)+n],z_im_rx[(mprime*12*N_SF_mprime0_PUCCH_1)+(m*12)+n]);
#endif   
	      // multiplying with conjugate of low papr sequence  
	      z_re_temp = (int16_t)(((((int32_t)(r_u_v_alpha_delta_re[n])*z_re_rx[(mprime*12*N_SF_mprime0_PUCCH_1)+(m*12)+n])>>15)
				     + (((int32_t)(r_u_v_alpha_delta_im[n])*z_im_rx[(mprime*12*N_SF_mprime0_PUCCH_1)+(m*12)+n])>>15))>>1); 
              z_im_temp = (int16_t)(((((int32_t)(r_u_v_alpha_delta_re[n])*z_im_rx[(mprime*12*N_SF_mprime0_PUCCH_1)+(m*12)+n])>>15)
				     - (((int32_t)(r_u_v_alpha_delta_im[n])*z_re_rx[(mprime*12*N_SF_mprime0_PUCCH_1)+(m*12)+n])>>15))>>1);
              z_re_rx[(mprime*12*N_SF_mprime0_PUCCH_1)+(m*12)+n] = z_re_temp;
              z_im_rx[(mprime*12*N_SF_mprime0_PUCCH_1)+(m*12)+n] = z_im_temp;
	      /*	      if(z_re_temp<0){
			      printf("\nBug detection %d\t%d\t%d\t%d\n",r_u_v_alpha_delta_re[n],z_re_rx[(mprime*12*N_SF_mprime0_PUCCH_1)+(m*12)+n],(((int32_t)(r_u_v_alpha_delta_re[n])*z_re_rx[(mprime*12*N_SF_mprime0_PUCCH_1)+(m*12)+n])>>15),(((int32_t)(r_u_v_alpha_delta_im[n])*z_im_rx[(mprime*12*N_SF_mprime0_PUCCH_1)+(m*12)+n])>>15));
			      }
			      printf("z1_re_rx=%d\tz1_im_rx=%d\n",(int)z_re_rx[(mprime*12*N_SF_mprime0_PUCCH_1)+(m*12)+n],(int)z_im_rx[(mprime*12*N_SF_mprime0_PUCCH_1)+(m*12)+n]); */ 
	    }
	  }
        }
      }

      else{
        for (int m=0; m < N_SF_mprime_PUCCH_DMRS_1; m++) {
          if(floor(l/2)*12==(mprime*12*N_SF_mprime0_PUCCH_DMRS_1)+(m*12)){
            for (int n=0; n<12 ; n++) {
              z_dmrs_re_temp = (int16_t)(((((int32_t)(table_6_3_2_4_1_2_Wi_Re[N_SF_mprime_PUCCH_DMRS_1][w_index][m])*z_dmrs_re_rx[(mprime*12*N_SF_mprime0_PUCCH_DMRS_1)+(m*12)+n])>>15)
					  + (((int32_t)(table_6_3_2_4_1_2_Wi_Im[N_SF_mprime_PUCCH_DMRS_1][w_index][m])*z_dmrs_im_rx[(mprime*12*N_SF_mprime0_PUCCH_DMRS_1)+(m*12)+n])>>15))>>1);
              z_dmrs_im_temp =  (int16_t)(((((int32_t)(table_6_3_2_4_1_2_Wi_Re[N_SF_mprime_PUCCH_DMRS_1][w_index][m])*z_dmrs_im_rx[(mprime*12*N_SF_mprime0_PUCCH_DMRS_1)+(m*12)+n])>>15)
					   - (((int32_t)(table_6_3_2_4_1_2_Wi_Im[N_SF_mprime_PUCCH_DMRS_1][w_index][m])*z_dmrs_re_rx[(mprime*12*N_SF_mprime0_PUCCH_DMRS_1)+(m*12)+n])>>15))>>1);
              z_dmrs_re_rx[(mprime*12*N_SF_mprime0_PUCCH_DMRS_1)+(m*12)+n] = z_dmrs_re_temp;
              z_dmrs_im_rx[(mprime*12*N_SF_mprime0_PUCCH_DMRS_1)+(m*12)+n] = z_dmrs_im_temp;
	      //              printf("symbol=%d\tz_dmrs_re_rx=%d\tz_dmrs_im_rx=%d\t",l,(int)z_dmrs_re_rx[(mprime*12*N_SF_mprime0_PUCCH_1)+(m*12)+n],(int)z_dmrs_im_rx[(mprime*12*N_SF_mprime0_PUCCH_1)+(m*12)+n]);
#ifdef DEBUG_NR_PUCCH_RX
              printf("\t [nr_generate_pucch1] block-wise spread with wi(m) (mprime=%d, m=%d, n=%d) z[%d] = ((%d * %d - %d * %d), (%d * %d + %d * %d)) = (%d,%d)\n",
                     mprime, m, n, (mprime*12*N_SF_mprime0_PUCCH_1)+(m*12)+n,
                     table_6_3_2_4_1_2_Wi_Re[N_SF_mprime_PUCCH_1][w_index][m],r_u_v_alpha_delta_dmrs_re[n],table_6_3_2_4_1_2_Wi_Im[N_SF_mprime_PUCCH_1][w_index][m],r_u_v_alpha_delta_dmrs_im[n],
                     table_6_3_2_4_1_2_Wi_Re[N_SF_mprime_PUCCH_1][w_index][m],r_u_v_alpha_delta_dmrs_im[n],table_6_3_2_4_1_2_Wi_Im[N_SF_mprime_PUCCH_1][w_index][m],r_u_v_alpha_delta_dmrs_re[n],
                     z_dmrs_re_rx[(mprime*12*N_SF_mprime0_PUCCH_1)+(m*12)+n],z_dmrs_im_rx[(mprime*12*N_SF_mprime0_PUCCH_1)+(m*12)+n]);
#endif
              //finding channel coeffcients by dividing received dmrs with actual dmrs and storing them in z_dmrs_re_rx and z_dmrs_im_rx arrays
              z_dmrs_re_temp = (int16_t)(((((int32_t)(r_u_v_alpha_delta_dmrs_re[n])*z_dmrs_re_rx[(mprime*12*N_SF_mprime0_PUCCH_DMRS_1)+(m*12)+n])>>15)
					  + (((int32_t)(r_u_v_alpha_delta_dmrs_im[n])*z_dmrs_im_rx[(mprime*12*N_SF_mprime0_PUCCH_DMRS_1)+(m*12)+n])>>15))>>1); 
              z_dmrs_im_temp = (int16_t)(((((int32_t)(r_u_v_alpha_delta_dmrs_re[n])*z_dmrs_im_rx[(mprime*12*N_SF_mprime0_PUCCH_DMRS_1)+(m*12)+n])>>15)
					  - (((int32_t)(r_u_v_alpha_delta_dmrs_im[n])*z_dmrs_re_rx[(mprime*12*N_SF_mprime0_PUCCH_DMRS_1)+(m*12)+n])>>15))>>1);
	      /*	      if(z_dmrs_re_temp<0){
			      printf("\nBug detection %d\t%d\t%d\t%d\n",r_u_v_alpha_delta_dmrs_re[n],z_dmrs_re_rx[(mprime*12*N_SF_mprime0_PUCCH_1)+(m*12)+n],(((int32_t)(r_u_v_alpha_delta_dmrs_re[n])*z_dmrs_re_rx[(mprime*12*N_SF_mprime0_PUCCH_1)+(m*12)+n])>>15),(((int32_t)(r_u_v_alpha_delta_dmrs_im[n])*z_dmrs_im_rx[(mprime*12*N_SF_mprime0_PUCCH_1)+(m*12)+n])>>15));
			      }*/
	      z_dmrs_re_rx[(mprime*12*N_SF_mprime0_PUCCH_DMRS_1)+(m*12)+n] = z_dmrs_re_temp;
	      z_dmrs_im_rx[(mprime*12*N_SF_mprime0_PUCCH_DMRS_1)+(m*12)+n] = z_dmrs_im_temp; 
	      //	      printf("z1_dmrs_re_rx=%d\tz1_dmrs_im_rx=%d\n",(int)z_dmrs_re_rx[(mprime*12*N_SF_mprime0_PUCCH_1)+(m*12)+n],(int)z_dmrs_im_rx[(mprime*12*N_SF_mprime0_PUCCH_1)+(m*12)+n]);
	      /* z_dmrs_re_rx[(int)(l/2)*12+n]=z_dmrs_re_rx[(int)(l/2)*12+n]/r_u_v_alpha_delta_dmrs_re[n]; 
		 z_dmrs_im_rx[(int)(l/2)*12+n]=z_dmrs_im_rx[(int)(l/2)*12+n]/r_u_v_alpha_delta_dmrs_im[n]; */
	    }
	  }
        }
      }
    }

    if (intraSlotFrequencyHopping == 1) { // intra-slot hopping enabled
#ifdef DEBUG_NR_PUCCH_RX
      printf("\t [nr_generate_pucch1] block-wise spread with the orthogonal sequence wi(m) if intraSlotFrequencyHopping = %d, intra-slot hopping enabled\n",
             intraSlotFrequencyHopping);
#endif
      N_SF_mprime_PUCCH_1       =   table_6_3_2_4_1_1_N_SF_mprime_PUCCH_1_m0Hop[nrofSymbols-1]; // only if intra-slot hopping enabled mprime = 0 (PUCCH)
      N_SF_mprime_PUCCH_DMRS_1  = table_6_4_1_3_1_1_1_N_SF_mprime_PUCCH_1_m0Hop[nrofSymbols-1]; // only if intra-slot hopping enabled mprime = 0 (DM-RS)
      N_SF_mprime0_PUCCH_1      =   table_6_3_2_4_1_1_N_SF_mprime_PUCCH_1_m0Hop[nrofSymbols-1]; // only if intra-slot hopping enabled mprime = 0 (PUCCH)
      N_SF_mprime0_PUCCH_DMRS_1 = table_6_4_1_3_1_1_1_N_SF_mprime_PUCCH_1_m0Hop[nrofSymbols-1]; // only if intra-slot hopping enabled mprime = 0 (DM-RS)
#ifdef DEBUG_NR_PUCCH_RX
      printf("\t [nr_generate_pucch1] w_index = %d, N_SF_mprime_PUCCH_1 = %d, N_SF_mprime_PUCCH_DMRS_1 = %d, N_SF_mprime0_PUCCH_1 = %d, N_SF_mprime0_PUCCH_DMRS_1 = %d\n",
             w_index, N_SF_mprime_PUCCH_1,N_SF_mprime_PUCCH_DMRS_1,N_SF_mprime0_PUCCH_1,N_SF_mprime0_PUCCH_DMRS_1);
#endif

      for (mprime = 0; mprime<2; mprime++) { // mprime can get values {0,1}
	if(l%2==1){
          for (int m=0; m < N_SF_mprime_PUCCH_1; m++) {
            if(floor(l/2)*12==(mprime*12*N_SF_mprime0_PUCCH_1)+(m*12)){
              for (int n=0; n<12 ; n++) {
                z_re_temp = (int16_t)(((((int32_t)(table_6_3_2_4_1_2_Wi_Re[N_SF_mprime_PUCCH_1][w_index][m])*z_re_rx[(mprime*12*N_SF_mprime0_PUCCH_1)+(m*12)+n])>>15)
				       + (((int32_t)(table_6_3_2_4_1_2_Wi_Im[N_SF_mprime_PUCCH_1][w_index][m])*z_im_rx[(mprime*12*N_SF_mprime0_PUCCH_1)+(m*12)+n])>>15))>>1);
                z_im_temp = (int16_t)(((((int32_t)(table_6_3_2_4_1_2_Wi_Re[N_SF_mprime_PUCCH_1][w_index][m])*z_im_rx[(mprime*12*N_SF_mprime0_PUCCH_1)+(m*12)+n])>>15)
				       - (((int32_t)(table_6_3_2_4_1_2_Wi_Im[N_SF_mprime_PUCCH_1][w_index][m])*z_re_rx[(mprime*12*N_SF_mprime0_PUCCH_1)+(m*12)+n])>>15))>>1);
                z_re_rx[(mprime*12*N_SF_mprime0_PUCCH_1)+(m*12)+n] = z_re_temp;
                z_im_rx[(mprime*12*N_SF_mprime0_PUCCH_1)+(m*12)+n] = z_im_temp;
#ifdef DEBUG_NR_PUCCH_RX
                printf("\t [nr_generate_pucch1] block-wise spread with wi(m) (mprime=%d, m=%d, n=%d) z[%d] = ((%d * %d - %d * %d), (%d * %d + %d * %d)) = (%d,%d)\n",
                       mprime, m, n, (mprime*12*N_SF_mprime0_PUCCH_1)+(m*12)+n,
                       table_6_3_2_4_1_2_Wi_Re[N_SF_mprime_PUCCH_1][w_index][m],y_n_re[n],table_6_3_2_4_1_2_Wi_Im[N_SF_mprime_PUCCH_1][w_index][m],y_n_im[n],
                       table_6_3_2_4_1_2_Wi_Re[N_SF_mprime_PUCCH_1][w_index][m],y_n_im[n],table_6_3_2_4_1_2_Wi_Im[N_SF_mprime_PUCCH_1][w_index][m],y_n_re[n],
                       z_re_rx[(mprime*12*N_SF_mprime0_PUCCH_1)+(m*12)+n],z_im_rx[(mprime*12*N_SF_mprime0_PUCCH_1)+(m*12)+n]);
#endif 
                z_re_temp = (int16_t)(((((int32_t)(r_u_v_alpha_delta_re[n])*z_re_rx[(mprime*12*N_SF_mprime0_PUCCH_1)+(m*12)+n])>>15)
				       + (((int32_t)(r_u_v_alpha_delta_im[n])*z_im_rx[(mprime*12*N_SF_mprime0_PUCCH_1)+(m*12)+n])>>15))>>1); 
                z_im_temp = (int16_t)(((((int32_t)(r_u_v_alpha_delta_re[n])*z_im_rx[(mprime*12*N_SF_mprime0_PUCCH_1)+(m*12)+n])>>15)
				       - (((int32_t)(r_u_v_alpha_delta_im[n])*z_re_rx[(mprime*12*N_SF_mprime0_PUCCH_1)+(m*12)+n])>>15))>>1); 	  
	        z_re_rx[(mprime*12*N_SF_mprime0_PUCCH_1)+(m*12)+n] = z_re_temp; 
                z_im_rx[(mprime*12*N_SF_mprime0_PUCCH_1)+(m*12)+n] = z_im_temp; 
	      }
	    }
	  }
        }

	else{
	  for (int m=0; m < N_SF_mprime_PUCCH_DMRS_1; m++) {
            if(floor(l/2)*12==(mprime*12*N_SF_mprime0_PUCCH_DMRS_1)+(m*12)){
              for (int n=0; n<12 ; n++) {
                z_dmrs_re_temp = (int16_t)(((((int32_t)(table_6_3_2_4_1_2_Wi_Re[N_SF_mprime_PUCCH_DMRS_1][w_index][m])*z_dmrs_re_rx[(mprime*12*N_SF_mprime0_PUCCH_DMRS_1)+(m*12)+n])>>15)
					    + (((int32_t)(table_6_3_2_4_1_2_Wi_Im[N_SF_mprime_PUCCH_DMRS_1][w_index][m])*z_dmrs_im_rx[(mprime*12*N_SF_mprime0_PUCCH_DMRS_1)+(m*12)+n])>>15))>>1);
                z_dmrs_im_temp = (int16_t)(((((int32_t)(table_6_3_2_4_1_2_Wi_Re[N_SF_mprime_PUCCH_DMRS_1][w_index][m])*z_dmrs_im_rx[(mprime*12*N_SF_mprime0_PUCCH_DMRS_1)+(m*12)+n])>>15)
					    - (((int32_t)(table_6_3_2_4_1_2_Wi_Im[N_SF_mprime_PUCCH_DMRS_1][w_index][m])*z_dmrs_re_rx[(mprime*12*N_SF_mprime0_PUCCH_DMRS_1)+(m*12)+n])>>15))>>1);
                z_dmrs_re_rx[(mprime*12*N_SF_mprime0_PUCCH_DMRS_1)+(m*12)+n] = z_dmrs_re_temp; 
                z_dmrs_im_rx[(mprime*12*N_SF_mprime0_PUCCH_DMRS_1)+(m*12)+n] = z_dmrs_im_temp; 
#ifdef DEBUG_NR_PUCCH_RX
                printf("\t [nr_generate_pucch1] block-wise spread with wi(m) (mprime=%d, m=%d, n=%d) z[%d] = ((%d * %d - %d * %d), (%d * %d + %d * %d)) = (%d,%d)\n",
                       mprime, m, n, (mprime*12*N_SF_mprime0_PUCCH_1)+(m*12)+n,
                       table_6_3_2_4_1_2_Wi_Re[N_SF_mprime_PUCCH_1][w_index][m],r_u_v_alpha_delta_dmrs_re[n],table_6_3_2_4_1_2_Wi_Im[N_SF_mprime_PUCCH_1][w_index][m],r_u_v_alpha_delta_dmrs_im[n],
                       table_6_3_2_4_1_2_Wi_Re[N_SF_mprime_PUCCH_1][w_index][m],r_u_v_alpha_delta_dmrs_im[n],table_6_3_2_4_1_2_Wi_Im[N_SF_mprime_PUCCH_1][w_index][m],r_u_v_alpha_delta_dmrs_re[n],
                       z_dmrs_re_rx[(mprime*12*N_SF_mprime0_PUCCH_1)+(m*12)+n],z_dmrs_im_rx[(mprime*12*N_SF_mprime0_PUCCH_1)+(m*12)+n]);
#endif
                //finding channel coeffcients by dividing received dmrs with actual dmrs and storing them in z_dmrs_re_rx and z_dmrs_im_rx arrays
                z_dmrs_re_temp = (int16_t)(((((int32_t)(r_u_v_alpha_delta_dmrs_re[n])*z_dmrs_re_rx[(mprime*12*N_SF_mprime0_PUCCH_DMRS_1)+(m*12)+n])>>15)
					    + (((int32_t)(r_u_v_alpha_delta_dmrs_im[n])*z_dmrs_im_rx[(mprime*12*N_SF_mprime0_PUCCH_DMRS_1)+(m*12)+n])>>15))>>1); 
                z_dmrs_im_temp = (int16_t)(((((int32_t)(r_u_v_alpha_delta_dmrs_re[n])*z_dmrs_im_rx[(mprime*12*N_SF_mprime0_PUCCH_DMRS_1)+(m*12)+n])>>15)
					    - (((int32_t)(r_u_v_alpha_delta_dmrs_im[n])*z_dmrs_re_rx[(mprime*12*N_SF_mprime0_PUCCH_DMRS_1)+(m*12)+n])>>15))>>1);
	        z_dmrs_re_rx[(mprime*12*N_SF_mprime0_PUCCH_DMRS_1)+(m*12)+n] = z_dmrs_re_temp; 
                z_dmrs_im_rx[(mprime*12*N_SF_mprime0_PUCCH_DMRS_1)+(m*12)+n] = z_dmrs_im_temp; 

		/* 	z_dmrs_re_rx[(int)(l/2)*12+n]=z_dmrs_re_rx[(int)(l/2)*12+n]/r_u_v_alpha_delta_dmrs_re[n]; 
			z_dmrs_im_rx[(int)(l/2)*12+n]=z_dmrs_im_rx[(int)(l/2)*12+n]/r_u_v_alpha_delta_dmrs_im[n]; */
	      }
	    }
	  }
        }

        N_SF_mprime_PUCCH_1       =   table_6_3_2_4_1_1_N_SF_mprime_PUCCH_1_m1Hop[nrofSymbols-1]; // only if intra-slot hopping enabled mprime = 1 (PUCCH)
        N_SF_mprime_PUCCH_DMRS_1  = table_6_4_1_3_1_1_1_N_SF_mprime_PUCCH_1_m1Hop[nrofSymbols-1]; // only if intra-slot hopping enabled mprime = 1 (DM-RS)
      }
    }
  }
  int16_t H_re[12],H_im[12],H1_re[12],H1_im[12];
  memset(H_re,0,12*sizeof(int16_t));
  memset(H_im,0,12*sizeof(int16_t));
  memset(H1_re,0,12*sizeof(int16_t));
  memset(H1_im,0,12*sizeof(int16_t)); 
  //averaging channel coefficients
  for(l=0;l<=ceil(nrofSymbols/2);l++){
    if(intraSlotFrequencyHopping==0){
      for(int n=0;n<12;n++){
        H_re[n]=round(z_dmrs_re_rx[l*12+n]/ceil(nrofSymbols/2))+H_re[n];
        H_im[n]=round(z_dmrs_im_rx[l*12+n]/ceil(nrofSymbols/2))+H_im[n];
      }
    }
    else{
      if(l<round(nrofSymbols/4)){
        for(int n=0;n<12;n++){
          H_re[n]=round(z_dmrs_re_rx[l*12+n]/round(nrofSymbols/4))+H_re[n];
          H_im[n]=round(z_dmrs_im_rx[l*12+n]/round(nrofSymbols/4))+H_im[n];
	}
      }
      else{
        for(int n=0;n<12;n++){
          H1_re[n]=round(z_dmrs_re_rx[l*12+n]/(ceil(nrofSymbols/2)-round(nrofSymbols/4)))+H1_re[n];
          H1_im[n]=round(z_dmrs_im_rx[l*12+n]/(ceil(nrofSymbols/2))-round(nrofSymbols/4))+H1_im[n];
	} 
      }
    }
  }
  //averaging information sequences
  for(l=0;l<floor(nrofSymbols/2);l++){
    if(intraSlotFrequencyHopping==0){
      for(int n=0;n<12;n++){
        y_n_re[n]=round(z_re_rx[l*12+n]/floor(nrofSymbols/2))+y_n_re[n];
        y_n_im[n]=round(z_im_rx[l*12+n]/floor(nrofSymbols/2))+y_n_im[n];
      }
    }
    else{
      if(l<floor(nrofSymbols/4)){
        for(int n=0;n<12;n++){
          y_n_re[n]=round(z_re_rx[l*12+n]/floor(nrofSymbols/4))+y_n_re[n];
          y_n_im[n]=round(z_im_rx[l*12+n]/floor(nrofSymbols/4))+y_n_im[n];
	}	     
      }
      else{
        for(int n=0;n<12;n++){
          y1_n_re[n]=round(z_re_rx[l*12+n]/round(nrofSymbols/4))+y1_n_re[n];
          y1_n_im[n]=round(z_im_rx[l*12+n]/round(nrofSymbols/4))+y1_n_im[n];
        }
      }	
    }
  }
  // mrc combining to obtain z_re and z_im
  if(intraSlotFrequencyHopping==0){
    for(int n=0;n<12;n++){
      d_re = round(((int16_t)(((((int32_t)(H_re[n])*y_n_re[n])>>15) + (((int32_t)(H_im[n])*y_n_im[n])>>15))>>1))/12)+d_re; 
      d_im = round(((int16_t)(((((int32_t)(H_re[n])*y_n_im[n])>>15) - (((int32_t)(H_im[n])*y_n_re[n])>>15))>>1))/12)+d_im; 
    }
  }
  else{
    for(int n=0;n<12;n++){
      d_re = round(((int16_t)(((((int32_t)(H_re[n])*y_n_re[n])>>15) + (((int32_t)(H_im[n])*y_n_im[n])>>15))>>1))/12)+d_re; 
      d_im = round(((int16_t)(((((int32_t)(H_re[n])*y_n_im[n])>>15) - (((int32_t)(H_im[n])*y_n_re[n])>>15))>>1))/12)+d_im;
      d1_re = round(((int16_t)(((((int32_t)(H1_re[n])*y1_n_re[n])>>15) + (((int32_t)(H1_im[n])*y1_n_im[n])>>15))>>1))/12)+d1_re; 
      d1_im = round(((int16_t)(((((int32_t)(H1_re[n])*y1_n_im[n])>>15) - (((int32_t)(H1_im[n])*y1_n_re[n])>>15))>>1))/12)+d1_im; 
    }
    d_re=round(d_re/2);
    d_im=round(d_im/2);
    d1_re=round(d1_re/2);
    d1_im=round(d1_im/2);
    d_re=d_re+d1_re;
    d_im=d_im+d1_im;
  }
  //Decoding QPSK or BPSK symbols to obtain payload bits
  if(nr_bit==1){
    if((d_re+d_im)>0){
      *payload=0;
    }
    else{
      *payload=1;
    } 
  }
  else if(nr_bit==2){
    if((d_re>0)&&(d_im>0)){
      *payload=0;
    }
    else if((d_re<0)&&(d_im>0)){
      *payload=1;
    } 
    else if((d_re>0)&&(d_im<0)){
      *payload=2;
    }
    else{
      *payload=3;
    }
  }
}

__m256i pucch2_3bit[8*2];
__m256i pucch2_4bit[16*2];
__m256i pucch2_5bit[32*2];
__m256i pucch2_6bit[64*2];
__m256i pucch2_7bit[128*2];
__m256i pucch2_8bit[256*2];
__m256i pucch2_9bit[512*2];
__m256i pucch2_10bit[1024*2];
__m256i pucch2_11bit[2048*2];

__m256i *pucch2_lut[9]={pucch2_3bit,
			pucch2_4bit,
			pucch2_5bit,
			pucch2_6bit,
			pucch2_7bit,
			pucch2_8bit,
			pucch2_9bit,
			pucch2_10bit,
			pucch2_11bit};

__m64 pucch2_polar_4bit[16];
__m128i pucch2_polar_llr_num_lut[256],pucch2_polar_llr_den_lut[256];

void init_pucch2_luts() {

  uint32_t out;
  int8_t bit; 
  
  for (int b=3;b<12;b++) {
    for (uint16_t i=0;i<(1<<b);i++) {
      out=encodeSmallBlock(&i,b);
#ifdef DEBUG_NR_PUCCH_RX
      if (b==3) printf("in %d, out %x\n",i,out);
#endif
      __m256i *lut_i=&pucch2_lut[b-3][i<<1];
      __m256i *lut_ip1=&pucch2_lut[b-3][1+(i<<1)];
      bit = (out&0x1) > 0 ? -1 : 1;
      *lut_i = _mm256_insert_epi16(*lut_i,bit,0);
      bit = (out&0x2) > 0 ? -1 : 1;
      *lut_ip1 = _mm256_insert_epi16(*lut_ip1,bit,0);
      bit = (out&0x4) > 0 ? -1 : 1;
      *lut_i = _mm256_insert_epi16(*lut_i,bit,1);
      bit = (out&0x8) > 0 ? -1 : 1;
      *lut_ip1 = _mm256_insert_epi16(*lut_ip1,bit,1);
      bit = (out&0x10) > 0 ? -1 : 1;
      *lut_i = _mm256_insert_epi16(*lut_i,bit,2);
      bit = (out&0x20) > 0 ? -1 : 1;
      *lut_ip1 = _mm256_insert_epi16(*lut_ip1,bit,2);
      bit = (out&0x40) > 0 ? -1 : 1;
      *lut_i = _mm256_insert_epi16(*lut_i,bit,3);
      bit = (out&0x80) > 0 ? -1 : 1;
      *lut_ip1 = _mm256_insert_epi16(*lut_ip1,bit,3);
      bit = (out&0x100) > 0 ? -1 : 1;
      *lut_i = _mm256_insert_epi16(*lut_i,bit,4);
      bit = (out&0x200) > 0 ? -1 : 1;
      *lut_ip1 = _mm256_insert_epi16(*lut_ip1,bit,4);
      bit = (out&0x400) > 0 ? -1 : 1;
      *lut_i = _mm256_insert_epi16(*lut_i,bit,5);
      bit = (out&0x800) > 0 ? -1 : 1;
      *lut_ip1 = _mm256_insert_epi16(*lut_ip1,bit,5);
      bit = (out&0x1000) > 0 ? -1 : 1;
      *lut_i = _mm256_insert_epi16(*lut_i,bit,6);
      bit = (out&0x2000) > 0 ? -1 : 1;
      *lut_ip1 = _mm256_insert_epi16(*lut_ip1,bit,6);
      bit = (out&0x4000) > 0 ? -1 : 1;
      *lut_i = _mm256_insert_epi16(*lut_i,bit,7);
      bit = (out&0x8000) > 0 ? -1 : 1;
      *lut_ip1 = _mm256_insert_epi16(*lut_ip1,bit,7);
      bit = (out&0x10000) > 0 ? -1 : 1;
      *lut_i = _mm256_insert_epi16(*lut_i,bit,8);
      bit = (out&0x20000) > 0 ? -1 : 1;
      *lut_ip1 = _mm256_insert_epi16(*lut_ip1,bit,8);
      bit = (out&0x40000) > 0 ? -1 : 1;
      *lut_i = _mm256_insert_epi16(*lut_i,bit,9);
      bit = (out&0x80000) > 0 ? -1 : 1;
      *lut_ip1 = _mm256_insert_epi16(*lut_ip1,bit,9);
      bit = (out&0x100000) > 0 ? -1 : 1;
      *lut_i = _mm256_insert_epi16(*lut_i,bit,10);
      bit = (out&0x200000) > 0 ? -1 : 1;
      *lut_ip1 = _mm256_insert_epi16(*lut_ip1,bit,10);
      bit = (out&0x400000) > 0 ? -1 : 1;
      *lut_i = _mm256_insert_epi16(*lut_i,bit,11);
      bit = (out&0x800000) > 0 ? -1 : 1;
      *lut_ip1 = _mm256_insert_epi16(*lut_ip1,bit,11);
      bit = (out&0x1000000) > 0 ? -1 : 1;
      *lut_i = _mm256_insert_epi16(*lut_i,bit,12);
      bit = (out&0x2000000) > 0 ? -1 : 1;
      *lut_ip1 = _mm256_insert_epi16(*lut_ip1,bit,12);
      bit = (out&0x4000000) > 0 ? -1 : 1;
      *lut_i = _mm256_insert_epi16(*lut_i,bit,13);
      bit = (out&0x8000000) > 0 ? -1 : 1;
      *lut_ip1 = _mm256_insert_epi16(*lut_ip1,bit,13);
      bit = (out&0x10000000) > 0 ? -1 : 1;
      *lut_i = _mm256_insert_epi16(*lut_i,bit,14);
      bit = (out&0x20000000) > 0 ? -1 : 1;
      *lut_ip1 = _mm256_insert_epi16(*lut_ip1,bit,14);
      bit = (out&0x40000000) > 0 ? -1 : 1;
      *lut_i = _mm256_insert_epi16(*lut_i,bit,15);
      bit = (out&0x80000000) > 0 ? -1 : 1;
      *lut_ip1 = _mm256_insert_epi16(*lut_ip1,bit,15);
    }
  }
  for (uint16_t i=0;i<16;i++) {
    __m64 *lut_i=&pucch2_polar_4bit[i];

    bit = (i&0x1) > 0 ? -1 : 1;
    *lut_i = _mm_insert_pi16(*lut_i,bit,0);
    bit = (i&0x2) > 0 ? -1 : 1;
    *lut_i = _mm_insert_pi16(*lut_i,bit,1);
    bit = (i&0x4) > 0 ? -1 : 1;
    *lut_i = _mm_insert_pi16(*lut_i,bit,2);
    bit = (i&0x8) > 0 ? -1 : 1;
    *lut_i = _mm_insert_pi16(*lut_i,bit,3);
  }
  for (int i=0;i<256;i++) {
    __m128i *lut_num_i=&pucch2_polar_llr_num_lut[i];
    __m128i *lut_den_i=&pucch2_polar_llr_den_lut[i];
    bit = (i&0x1) > 0 ? 0 : 1;
   *lut_num_i = _mm_insert_epi16(*lut_num_i,bit,0);
   *lut_den_i = _mm_insert_epi16(*lut_den_i,1-bit,0);

    bit = (i&0x10) > 0 ? 0 : 1;
   *lut_num_i = _mm_insert_epi16(*lut_num_i,bit,1);
   *lut_den_i = _mm_insert_epi16(*lut_den_i,1-bit,1);

    bit = (i&0x2) > 0 ? 0 : 1;
   *lut_num_i = _mm_insert_epi16(*lut_num_i,bit,2);
   *lut_den_i = _mm_insert_epi16(*lut_den_i,1-bit,2);

    bit = (i&0x20) > 0 ? 0 : 1;
   *lut_num_i = _mm_insert_epi16(*lut_num_i,bit,3);
   *lut_den_i = _mm_insert_epi16(*lut_den_i,1-bit,3);

    bit = (i&0x4) > 0 ? 0 : 1;
   *lut_num_i = _mm_insert_epi16(*lut_num_i,bit,4);
   *lut_den_i = _mm_insert_epi16(*lut_den_i,1-bit,4);

    bit = (i&0x40) > 0 ? 0 : 1;
   *lut_num_i = _mm_insert_epi16(*lut_num_i,bit,5);
   *lut_den_i = _mm_insert_epi16(*lut_den_i,1-bit,5);

    bit = (i&0x8) > 0 ? 0 : 1;
   *lut_num_i = _mm_insert_epi16(*lut_num_i,bit,6);
   *lut_den_i = _mm_insert_epi16(*lut_den_i,1-bit,6);

    bit = (i&0x80) > 0 ? 0 : 1;
   *lut_num_i = _mm_insert_epi16(*lut_num_i,bit,7);
   *lut_den_i = _mm_insert_epi16(*lut_den_i,1-bit,7);

#ifdef DEBUG_NR_PUCCH_RX
   printf("i %d, lut_num (%d,%d,%d,%d,%d,%d,%d,%d)\n",i,
	  ((int16_t *)lut_num_i)[0],
	  ((int16_t *)lut_num_i)[1],
	  ((int16_t *)lut_num_i)[2],
	  ((int16_t *)lut_num_i)[3],
	  ((int16_t *)lut_num_i)[4],
	  ((int16_t *)lut_num_i)[5],
	  ((int16_t *)lut_num_i)[6],
	  ((int16_t *)lut_num_i)[7]);
#endif
  }
}


void nr_decode_pucch2(PHY_VARS_gNB *gNB,
                      int slot,
                      nfapi_nr_uci_pucch_pdu_format_2_3_4_t* uci_pdu,
                      nfapi_nr_pucch_pdu_t* pucch_pdu) {

  int32_t **rxdataF = gNB->common_vars.rxdataF;
  NR_DL_FRAME_PARMS *frame_parms = &gNB->frame_parms;
  //pucch_GroupHopping_t pucch_GroupHopping = pucch_pdu->group_hop_flag + (pucch_pdu->sequence_hop_flag<<1);

  AssertFatal(pucch_pdu->nr_of_symbols==1 || pucch_pdu->nr_of_symbols==2,
	      "Illegal number of symbols  for PUCCH 2 %d\n",pucch_pdu->nr_of_symbols);

  AssertFatal((pucch_pdu->prb_start-((pucch_pdu->prb_start>>2)<<2))==0,
              "Current pucch2 receiver implementation requires a PRB offset multiple of 4. The one selected is %d",
              pucch_pdu->prb_start);

  //extract pucch and dmrs first

  int l2=pucch_pdu->start_symbol_index;
  int re_offset = (12*pucch_pdu->prb_start) + (12*pucch_pdu->bwp_start) + frame_parms->first_carrier_offset;
  if (re_offset>= frame_parms->ofdm_symbol_size) 
    re_offset-=frame_parms->ofdm_symbol_size;
  
  AssertFatal(pucch_pdu->prb_size*pucch_pdu->nr_of_symbols > 1,"number of PRB*SYMB (%d,%d)< 2",
	      pucch_pdu->prb_size,pucch_pdu->nr_of_symbols);

  int Prx = gNB->gNB_config.carrier_config.num_rx_ant.value;
  int Prx2 = (Prx==1)?2:Prx;
  // use 2 for Nb antennas in case of single antenna to allow the following allocations
  int16_t r_re_ext[Prx2][8*pucch_pdu->nr_of_symbols*pucch_pdu->prb_size] __attribute__((aligned(32)));
  int16_t r_im_ext[Prx2][8*pucch_pdu->nr_of_symbols*pucch_pdu->prb_size] __attribute__((aligned(32)));
  int16_t r_re_ext2[Prx2][8*pucch_pdu->nr_of_symbols*pucch_pdu->prb_size] __attribute__((aligned(32)));
  int16_t r_im_ext2[Prx2][8*pucch_pdu->nr_of_symbols*pucch_pdu->prb_size] __attribute__((aligned(32)));
  int16_t rd_re_ext[Prx2][4*pucch_pdu->nr_of_symbols*pucch_pdu->prb_size] __attribute__((aligned(32)));
  int16_t rd_im_ext[Prx2][4*pucch_pdu->nr_of_symbols*pucch_pdu->prb_size] __attribute__((aligned(32)));
  int16_t *r_re_ext_p,*r_im_ext_p,*rd_re_ext_p,*rd_im_ext_p;

  int nb_re_pucch = 12*pucch_pdu->prb_size;

  int16_t rp[Prx2][nb_re_pucch*2],*tmp_rp;
  __m64 dmrs_re,dmrs_im;

  for (int aa=0;aa<Prx;aa++){
    tmp_rp = ((int16_t *)&rxdataF[aa][l2*frame_parms->ofdm_symbol_size]);

    if (re_offset + nb_re_pucch < frame_parms->ofdm_symbol_size) {
      memcpy1((void*)rp[aa],(void*)&tmp_rp[re_offset*2],nb_re_pucch*sizeof(int32_t));
    }
    else {
      int neg_length = frame_parms->ofdm_symbol_size-re_offset;
      int pos_length = nb_re_pucch-neg_length;
      memcpy1((void*)rp[aa],(void*)&tmp_rp[re_offset*2],neg_length*sizeof(int32_t));
      memcpy1((void*)&rp[aa][neg_length*2],(void*)tmp_rp,pos_length*sizeof(int32_t));
    }
  }

#ifdef DEBUG_NR_PUCCH_RX
  printf("Decoding pucch2 for %d symbols, %d PRB\n",pucch_pdu->nr_of_symbols,pucch_pdu->prb_size);
#endif

  int nc_group_size=1; // 2 PRB
  int ngroup = pucch_pdu->prb_size/nc_group_size/2;
  int32_t corr32_re[ngroup][Prx2],corr32_im[ngroup][Prx2];
  for (int aa=0;aa<Prx;aa++) for (int group=0;group<ngroup;group++) { corr32_re[group][aa]=0; corr32_im[group][aa]=0;}

  if (pucch_pdu->nr_of_symbols == 1) {
    AssertFatal((pucch_pdu->prb_size&1) == 0,"prb_size %d is not a multiple of 2\n",pucch_pdu->prb_size);
    // 24 PRBs contains 48x16-bit, so 6x8x16-bit 
    for (int prb=0;prb<pucch_pdu->prb_size;prb+=2) {
      for (int aa=0;aa<Prx;aa++) {
	r_re_ext_p=&r_re_ext[aa][8*prb];
	r_im_ext_p=&r_im_ext[aa][8*prb];
	rd_re_ext_p=&rd_re_ext[aa][4*prb];
	rd_im_ext_p=&rd_im_ext[aa][4*prb];

        for (int idx=0; idx<8; idx++) {
          r_re_ext_p[idx<<1]=rp[aa][prb*24+6*idx];
          r_im_ext_p[idx<<1]=rp[aa][prb*24+1+6*idx];
          rd_re_ext_p[idx]=rp[aa][prb*24+2+6*idx];
          rd_im_ext_p[idx]=rp[aa][prb*24+3+6*idx];
          r_re_ext_p[1+(idx<<1)]=rp[aa][prb*24+4+6*idx];
          r_im_ext_p[1+(idx<<1)]=rp[aa][prb*24+5+6*idx];
        }
		  
#ifdef DEBUG_NR_PUCCH_RX
	for (int i=0;i<8;i++) printf("Ant %d PRB %d dmrs[%d] -> (%d,%d)\n",aa,prb+(i>>2),i,rd_re_ext_p[i],rd_im_ext_p[i]);
	for (int i=0;i<16;i++) printf("Ant %d PRB %d data[%d] -> (%d,%d)\n",aa,prb+(i>>3),i,r_re_ext_p[i],r_im_ext_p[i]);
#endif
      } // aa
    } // prb


    // first compute DMRS component
    uint32_t x1, x2, s=0;
    x2 = (((1<<17)*((14*slot) + (pucch_pdu->start_symbol_index) + 1)*((2*pucch_pdu->dmrs_scrambling_id) + 1)) + (2*pucch_pdu->dmrs_scrambling_id))%(1U<<31); // c_init calculation according to TS38.211 subclause
#ifdef DEBUG_NR_PUCCH_RX
    printf("slot %d, start_symbol_index %d, dmrs_scrambling_id %d\n",
	   slot,pucch_pdu->start_symbol_index,pucch_pdu->dmrs_scrambling_id);
#endif
    int reset = 1;
    for (int i=0; i<=(pucch_pdu->prb_start>>2); i++) {
      s = lte_gold_generic(&x1, &x2, reset);
      reset = 0;
    }

    for (int group=0;group<ngroup;group++) {
      // each group has 8*nc_group_size elements, compute 1 complex correlation with DMRS per group
      // non-coherent combining across groups
      dmrs_re = byte2m64_re[((uint8_t*)&s)[(group&1)<<1]];
      dmrs_im = byte2m64_im[((uint8_t*)&s)[(group&1)<<1]];
#ifdef DEBUG_NR_PUCCH_RX
      printf("Group %d: s %x x2 %x ((%d,%d),(%d,%d),(%d,%d),(%d,%d))\n",
	     group,
	     ((uint16_t*)&s)[0],x2,
	     ((int16_t*)&dmrs_re)[0],((int16_t*)&dmrs_im)[0],    
	     ((int16_t*)&dmrs_re)[1],((int16_t*)&dmrs_im)[1],    
	     ((int16_t*)&dmrs_re)[2],((int16_t*)&dmrs_im)[2],    
	     ((int16_t*)&dmrs_re)[3],((int16_t*)&dmrs_im)[3]);   
#endif
      for (int aa=0;aa<Prx;aa++) {
	rd_re_ext_p=&rd_re_ext[aa][8*group];
	rd_im_ext_p=&rd_im_ext[aa][8*group];

#ifdef DEBUG_NR_PUCCH_RX
	printf("Group %d: rd ((%d,%d),(%d,%d),(%d,%d),(%d,%d))\n",
	       group,
	       rd_re_ext_p[0],rd_im_ext_p[0],
	       rd_re_ext_p[1],rd_im_ext_p[1],
	       rd_re_ext_p[2],rd_im_ext_p[2],
	       rd_re_ext_p[3],rd_im_ext_p[3]);
#endif
	corr32_re[group][aa]+=(rd_re_ext_p[0]*((int16_t*)&dmrs_re)[0] + rd_im_ext_p[0]*((int16_t*)&dmrs_im)[0]); 
	corr32_im[group][aa]+=(-rd_re_ext_p[0]*((int16_t*)&dmrs_im)[0] + rd_im_ext_p[0]*((int16_t*)&dmrs_re)[0]); 
	corr32_re[group][aa]+=(rd_re_ext_p[1]*((int16_t*)&dmrs_re)[1] + rd_im_ext_p[1]*((int16_t*)&dmrs_im)[1]); 
	corr32_im[group][aa]+=(-rd_re_ext_p[1]*((int16_t*)&dmrs_im)[1] + rd_im_ext_p[1]*((int16_t*)&dmrs_re)[1]); 
	corr32_re[group][aa]+=(rd_re_ext_p[2]*((int16_t*)&dmrs_re)[2] + rd_im_ext_p[2]*((int16_t*)&dmrs_im)[2]); 
	corr32_im[group][aa]+=(-rd_re_ext_p[2]*((int16_t*)&dmrs_im)[2] + rd_im_ext_p[2]*((int16_t*)&dmrs_re)[2]); 
	corr32_re[group][aa]+=(rd_re_ext_p[3]*((int16_t*)&dmrs_re)[3] + rd_im_ext_p[3]*((int16_t*)&dmrs_im)[3]); 
	corr32_im[group][aa]+=(-rd_re_ext_p[3]*((int16_t*)&dmrs_im)[3] + rd_im_ext_p[3]*((int16_t*)&dmrs_re)[3]); 
      }
      dmrs_re = byte2m64_re[((uint8_t*)&s)[1+((group&1)<<1)]];
      dmrs_im = byte2m64_im[((uint8_t*)&s)[1+((group&1)<<1)]];
#ifdef DEBUG_NR_PUCCH_RX
      printf("Group %d: s %x ((%d,%d),(%d,%d),(%d,%d),(%d,%d))\n",
	     group,
	     ((uint16_t*)&s)[1],
	     ((int16_t*)&dmrs_re)[0],((int16_t*)&dmrs_im)[0],    
	     ((int16_t*)&dmrs_re)[1],((int16_t*)&dmrs_im)[1],    
	     ((int16_t*)&dmrs_re)[2],((int16_t*)&dmrs_im)[2],    
	     ((int16_t*)&dmrs_re)[3],((int16_t*)&dmrs_im)[3]);
#endif
      for (int aa=0;aa<Prx;aa++) {
	rd_re_ext_p=&rd_re_ext[aa][8*group];
	rd_im_ext_p=&rd_im_ext[aa][8*group];
#ifdef DEBUG_NR_PUCCH_RX
	printf("Group %d: rd ((%d,%d),(%d,%d),(%d,%d),(%d,%d))\n",
	       group,
	       rd_re_ext_p[4],rd_im_ext_p[4],
	       rd_re_ext_p[5],rd_im_ext_p[5],
	       rd_re_ext_p[6],rd_im_ext_p[6],
	       rd_re_ext_p[7],rd_im_ext_p[7]);
#endif
	corr32_re[group][aa]+=(rd_re_ext_p[4]*((int16_t*)&dmrs_re)[0] + rd_im_ext_p[4]*((int16_t*)&dmrs_im)[0]); 
	corr32_im[group][aa]+=(-rd_re_ext_p[4]*((int16_t*)&dmrs_im)[0] + rd_im_ext_p[4]*((int16_t*)&dmrs_re)[0]); 
	corr32_re[group][aa]+=(rd_re_ext_p[5]*((int16_t*)&dmrs_re)[1] + rd_im_ext_p[5]*((int16_t*)&dmrs_im)[1]); 
	corr32_im[group][aa]+=(-rd_re_ext_p[5]*((int16_t*)&dmrs_im)[1] + rd_im_ext_p[5]*((int16_t*)&dmrs_re)[1]); 
	corr32_re[group][aa]+=(rd_re_ext_p[6]*((int16_t*)&dmrs_re)[2] + rd_im_ext_p[6]*((int16_t*)&dmrs_im)[2]); 
	corr32_im[group][aa]+=(-rd_re_ext_p[6]*((int16_t*)&dmrs_im)[2] + rd_im_ext_p[6]*((int16_t*)&dmrs_re)[2]); 
	corr32_re[group][aa]+=(rd_re_ext_p[7]*((int16_t*)&dmrs_re)[3] + rd_im_ext_p[7]*((int16_t*)&dmrs_im)[3]); 
	corr32_im[group][aa]+=(-rd_re_ext_p[7]*((int16_t*)&dmrs_im)[3] + rd_im_ext_p[7]*((int16_t*)&dmrs_re)[3]); 
	corr32_re[group][aa]>>=5;
	corr32_im[group][aa]>>=5;
#ifdef DEBUG_NR_PUCCH_RX
	printf("Group %d: corr32 (%d,%d)\n",group,corr32_re[group][aa],corr32_im[group][aa]);
#endif
      } //aa    
       
      if ((group&1) == 1) s = lte_gold_generic(&x1, &x2, 0);
    } // group
  }
  else { // 2 symbol case
    AssertFatal(1==0, "Fill in 2 symbol PUCCH2 case\n");
  }

  uint32_t x1, x2, s=0;  
  // unscrambling
  x2 = ((pucch_pdu->rnti)<<15)+pucch_pdu->data_scrambling_id;
  s = lte_gold_generic(&x1, &x2, 1);
#ifdef DEBUG_NR_PUCCH_RX
  printf("x2 %x, s %x\n",x2,s);
#endif
  __m64 c_re0,c_im0,c_re1,c_im1,c_re2,c_im2,c_re3,c_im3;
  re_offset=0;
  for (int prb=0;prb<pucch_pdu->prb_size;prb+=2,re_offset+=16) {
    c_re0 = byte2m64_re[((uint8_t*)&s)[0]];
    c_im0 = byte2m64_im[((uint8_t*)&s)[0]];
    c_re1 = byte2m64_re[((uint8_t*)&s)[1]];
    c_im1 = byte2m64_im[((uint8_t*)&s)[1]];
    c_re2 = byte2m64_re[((uint8_t*)&s)[2]];
    c_im2 = byte2m64_im[((uint8_t*)&s)[2]];
    c_re3 = byte2m64_re[((uint8_t*)&s)[3]];
    c_im3 = byte2m64_im[((uint8_t*)&s)[3]];

    for (int aa=0;aa<Prx;aa++) {
#ifdef DEBUG_NR_PUCCH_RX
      printf("prb %d: rd ((%d,%d),(%d,%d),(%d,%d),(%d,%d),(%d,%d),(%d,%d),(%d,%d),(%d,%d))\n",
	     prb,
	     r_re_ext[aa][re_offset],r_im_ext[aa][re_offset],
	     r_re_ext[aa][re_offset+1],r_im_ext[aa][re_offset+1],
	     r_re_ext[aa][re_offset+2],r_im_ext[aa][re_offset+2],
	     r_re_ext[aa][re_offset+3],r_im_ext[aa][re_offset+3],
	     r_re_ext[aa][re_offset+4],r_im_ext[aa][re_offset+4],
	     r_re_ext[aa][re_offset+5],r_im_ext[aa][re_offset+5],
	     r_re_ext[aa][re_offset+6],r_im_ext[aa][re_offset+6],
	     r_re_ext[aa][re_offset+7],r_im_ext[aa][re_offset+7]);
      printf("prb %d (%x): c ((%d,%d),(%d,%d),(%d,%d),(%d,%d),(%d,%d),(%d,%d),(%d,%d),(%d,%d))\n",
	     prb,s,
	     ((int16_t*)&c_re0)[0],((int16_t*)&c_im0)[0],
	     ((int16_t*)&c_re0)[1],((int16_t*)&c_im0)[1],
	     ((int16_t*)&c_re0)[2],((int16_t*)&c_im0)[2],
	     ((int16_t*)&c_re0)[3],((int16_t*)&c_im0)[3],
	     ((int16_t*)&c_re1)[0],((int16_t*)&c_im1)[0],
	     ((int16_t*)&c_re1)[1],((int16_t*)&c_im1)[1],
	     ((int16_t*)&c_re1)[2],((int16_t*)&c_im1)[2],
	     ((int16_t*)&c_re1)[3],((int16_t*)&c_im1)[3]
	     );
      printf("prb %d: rd ((%d,%d),(%d,%d),(%d,%d),(%d,%d),(%d,%d),(%d,%d),(%d,%d),(%d,%d))\n",
	     prb+1,
	     r_re_ext[aa][re_offset+8],r_im_ext[aa][re_offset+8],
	     r_re_ext[aa][re_offset+9],r_im_ext[aa][re_offset+9],
	     r_re_ext[aa][re_offset+10],r_im_ext[aa][re_offset+10],
	     r_re_ext[aa][re_offset+11],r_im_ext[aa][re_offset+11],
	     r_re_ext[aa][re_offset+12],r_im_ext[aa][re_offset+12],
	     r_re_ext[aa][re_offset+13],r_im_ext[aa][re_offset+13],
	     r_re_ext[aa][re_offset+14],r_im_ext[aa][re_offset+14],
	     r_re_ext[aa][re_offset+15],r_im_ext[aa][re_offset+15]);
      printf("prb %d (%x): c ((%d,%d),(%d,%d),(%d,%d),(%d,%d),(%d,%d),(%d,%d),(%d,%d),(%d,%d))\n",
	     prb+1,s,
	     ((int16_t*)&c_re2)[0],((int16_t*)&c_im2)[0],
	     ((int16_t*)&c_re2)[1],((int16_t*)&c_im2)[1],
	     ((int16_t*)&c_re2)[2],((int16_t*)&c_im2)[2],
	     ((int16_t*)&c_re2)[3],((int16_t*)&c_im2)[3],
	     ((int16_t*)&c_re3)[0],((int16_t*)&c_im3)[0],
	     ((int16_t*)&c_re3)[1],((int16_t*)&c_im3)[1],
	     ((int16_t*)&c_re3)[2],((int16_t*)&c_im3)[2],
	     ((int16_t*)&c_re3)[3],((int16_t*)&c_im3)[3]
	     );
#endif

      ((__m64*)&r_re_ext2[aa][re_offset])[0] = _mm_mullo_pi16(((__m64*)&r_re_ext[aa][re_offset])[0],c_im0);
      ((__m64*)&r_re_ext[aa][re_offset])[0] = _mm_mullo_pi16(((__m64*)&r_re_ext[aa][re_offset])[0],c_re0);
      ((__m64*)&r_im_ext2[aa][re_offset])[0] = _mm_mullo_pi16(((__m64*)&r_im_ext[aa][re_offset])[0],c_re0);
      ((__m64*)&r_im_ext[aa][re_offset])[0] = _mm_mullo_pi16(((__m64*)&r_im_ext[aa][re_offset])[0],c_im0);

      ((__m64*)&r_re_ext2[aa][re_offset])[1] = _mm_mullo_pi16(((__m64*)&r_re_ext[aa][re_offset])[1],c_im1);
      ((__m64*)&r_re_ext[aa][re_offset])[1] = _mm_mullo_pi16(((__m64*)&r_re_ext[aa][re_offset])[1],c_re1);
      ((__m64*)&r_im_ext2[aa][re_offset])[1] = _mm_mullo_pi16(((__m64*)&r_im_ext[aa][re_offset])[1],c_re1);
      ((__m64*)&r_im_ext[aa][re_offset])[1] = _mm_mullo_pi16(((__m64*)&r_im_ext[aa][re_offset])[1],c_im1);

      ((__m64*)&r_re_ext2[aa][re_offset])[2] = _mm_mullo_pi16(((__m64*)&r_re_ext[aa][re_offset])[2],c_im2);
      ((__m64*)&r_re_ext[aa][re_offset])[2] = _mm_mullo_pi16(((__m64*)&r_re_ext[aa][re_offset])[2],c_re2);
      ((__m64*)&r_im_ext2[aa][re_offset])[2] = _mm_mullo_pi16(((__m64*)&r_im_ext[aa][re_offset])[2],c_re2);
      ((__m64*)&r_im_ext[aa][re_offset])[2] = _mm_mullo_pi16(((__m64*)&r_im_ext[aa][re_offset])[2],c_im2);

      ((__m64*)&r_re_ext2[aa][re_offset])[3] = _mm_mullo_pi16(((__m64*)&r_re_ext[aa][re_offset])[3],c_im3);
      ((__m64*)&r_re_ext[aa][re_offset])[3] = _mm_mullo_pi16(((__m64*)&r_re_ext[aa][re_offset])[3],c_re3);
      ((__m64*)&r_im_ext2[aa][re_offset])[3] = _mm_mullo_pi16(((__m64*)&r_im_ext[aa][re_offset])[3],c_re3);
      ((__m64*)&r_im_ext[aa][re_offset])[3] = _mm_mullo_pi16(((__m64*)&r_im_ext[aa][re_offset])[3],c_im3);

#ifdef DEBUG_NR_PUCCH_RX
      printf("prb %d: r ((%d,%d),(%d,%d),(%d,%d),(%d,%d),(%d,%d),(%d,%d),(%d,%d),(%d,%d))\n",
	     prb,
	     r_re_ext[aa][re_offset],r_im_ext[aa][re_offset],
	     r_re_ext[aa][re_offset+1],r_im_ext[aa][re_offset+1],
	     r_re_ext[aa][re_offset+2],r_im_ext[aa][re_offset+2],
	     r_re_ext[aa][re_offset+3],r_im_ext[aa][re_offset+3],
	     r_re_ext[aa][re_offset+4],r_im_ext[aa][re_offset+4],
	     r_re_ext[aa][re_offset+5],r_im_ext[aa][re_offset+5],
	     r_re_ext[aa][re_offset+6],r_im_ext[aa][re_offset+6],
	     r_re_ext[aa][re_offset+7],r_im_ext[aa][re_offset+7]);
      printf("prb %d: r ((%d,%d),(%d,%d),(%d,%d),(%d,%d),(%d,%d),(%d,%d),(%d,%d),(%d,%d))\n",
	     prb+1,
	     r_re_ext[aa][re_offset+8],r_im_ext[aa][re_offset+8],
	     r_re_ext[aa][re_offset+9],r_im_ext[aa][re_offset+9],
	     r_re_ext[aa][re_offset+10],r_im_ext[aa][re_offset+10],
	     r_re_ext[aa][re_offset+11],r_im_ext[aa][re_offset+11],
	     r_re_ext[aa][re_offset+12],r_im_ext[aa][re_offset+12],
	     r_re_ext[aa][re_offset+13],r_im_ext[aa][re_offset+13],
	     r_re_ext[aa][re_offset+14],r_im_ext[aa][re_offset+14],
	     r_re_ext[aa][re_offset+15],r_im_ext[aa][re_offset+15]);
#endif      
    }
    s = lte_gold_generic(&x1, &x2, 0);
#ifdef DEBUG_NR_PUCCH_RX
    printf("\n");
#endif
  }
  int nb_bit = pucch_pdu->bit_len_harq+pucch_pdu->sr_flag+pucch_pdu->bit_len_csi_part1+pucch_pdu->bit_len_csi_part2;
  AssertFatal(nb_bit > 2  && nb_bit< 65,"illegal length (%d : %d,%d,%d,%d)\n",nb_bit,pucch_pdu->bit_len_harq,pucch_pdu->sr_flag,pucch_pdu->bit_len_csi_part1,pucch_pdu->bit_len_csi_part2);

  uint64_t decodedPayload[2];
  uint8_t corr_dB;
  int decoderState=2;
  if (nb_bit < 12) { // short blocklength case
    __m256i *rp_re[Prx2];
    __m256i *rp2_re[Prx2];
    __m256i *rp_im[Prx2];
    __m256i *rp2_im[Prx2];
    for (int aa=0;aa<Prx;aa++) {
      rp_re[aa] = (__m256i*)r_re_ext[aa];
      rp_im[aa] = (__m256i*)r_im_ext[aa];
      rp2_re[aa] = (__m256i*)r_re_ext2[aa];
      rp2_im[aa] = (__m256i*)r_im_ext2[aa];
    }
    __m256i prod_re[Prx2],prod_im[Prx2];
    int64_t corr=0;
    int cw_ML=0;
    
    
    for (int cw=0;cw<1<<nb_bit;cw++) {
#ifdef DEBUG_NR_PUCCH_RX
      printf("cw %d:",cw);
      for (int i=0;i<32;i+=2) {
	printf("%d,%d,",
	       ((int16_t*)&pucch2_lut[nb_bit-3][cw<<1])[i>>1],
	       ((int16_t*)&pucch2_lut[nb_bit-3][cw<<1])[1+(i>>1)]);
      }
      printf("\n");
#endif
      int64_t corr_tmp = 0;

      for (int group=0;group<ngroup;group++) {
	// do complex correlation
	for (int aa=0;aa<Prx;aa++) {
	  prod_re[aa] = _mm256_srai_epi16(_mm256_adds_epi16(_mm256_mullo_epi16(pucch2_lut[nb_bit-3][cw<<1],rp_re[aa][group]),
							    _mm256_mullo_epi16(pucch2_lut[nb_bit-3][(cw<<1)+1],rp_im[aa][group])),5);
	  prod_im[aa] = _mm256_srai_epi16(_mm256_subs_epi16(_mm256_mullo_epi16(pucch2_lut[nb_bit-3][cw<<1],rp2_im[aa][group]),
							    _mm256_mullo_epi16(pucch2_lut[nb_bit-3][(cw<<1)+1],rp2_re[aa][group])),5);
#ifdef DEBUG_NR_PUCCH_RX
	  printf("prod_re[%d] => (%d,%d,%d,%d,%d,%d,%d,%d,%d,%d,%d,%d,%d,%d,%d,%d)",aa,
		 ((int16_t*)&prod_re[aa])[0],((int16_t*)&prod_re[aa])[1],((int16_t*)&prod_re[aa])[2],((int16_t*)&prod_re[aa])[3],
		 ((int16_t*)&prod_re[aa])[4],((int16_t*)&prod_re[aa])[5],((int16_t*)&prod_re[aa])[6],((int16_t*)&prod_re[aa])[7],
		 ((int16_t*)&prod_re[aa])[8],((int16_t*)&prod_re[aa])[9],((int16_t*)&prod_re[aa])[10],((int16_t*)&prod_re[aa])[11],
		 ((int16_t*)&prod_re[aa])[12],((int16_t*)&prod_re[aa])[13],((int16_t*)&prod_re[aa])[14],((int16_t*)&prod_re[aa])[15]);
	  printf("prod_im[%d] => (%d,%d,%d,%d,%d,%d,%d,%d,%d,%d,%d,%d,%d,%d,%d,%d)",aa,
		 ((int16_t*)&prod_im[aa])[0],((int16_t*)&prod_im[aa])[1],((int16_t*)&prod_im[aa])[2],((int16_t*)&prod_im[aa])[3],
		 ((int16_t*)&prod_im[aa])[4],((int16_t*)&prod_im[aa])[5],((int16_t*)&prod_im[aa])[6],((int16_t*)&prod_im[aa])[7],
		 ((int16_t*)&prod_im[aa])[8],((int16_t*)&prod_im[aa])[9],((int16_t*)&prod_im[aa])[10],((int16_t*)&prod_im[aa])[11],
		 ((int16_t*)&prod_im[aa])[12],((int16_t*)&prod_im[aa])[13],((int16_t*)&prod_im[aa])[14],((int16_t*)&prod_im[aa])[15]);
	  
#endif
	  prod_re[aa] = _mm256_hadds_epi16(prod_re[aa],prod_re[aa]);// 0+1
	  prod_im[aa] = _mm256_hadds_epi16(prod_im[aa],prod_im[aa]);
	  prod_re[aa] = _mm256_hadds_epi16(prod_re[aa],prod_re[aa]);// 0+1+2+3
	  prod_im[aa] = _mm256_hadds_epi16(prod_im[aa],prod_im[aa]);
	  prod_re[aa] = _mm256_hadds_epi16(prod_re[aa],prod_re[aa]);// 0+1+2+3+4+5+6+7
	  prod_im[aa] = _mm256_hadds_epi16(prod_im[aa],prod_im[aa]);
	  prod_re[aa] = _mm256_hadds_epi16(prod_re[aa],prod_re[aa]);// 0+1+2+3+4+5+6+7+8+9+10+11+12+13+14+15
	  prod_im[aa] = _mm256_hadds_epi16(prod_im[aa],prod_im[aa]);
	}
	int64_t corr_re=0,corr_im=0;
	
	
	for (int aa=0;aa<Prx;aa++) {
	  LOG_D(PHY,"pucch2 cw %d group %d aa %d: (%d,%d)+(%d,%d) = (%d,%d)\n",cw,group,aa,
		corr32_re[group][aa],corr32_im[group][aa],
		((int16_t*)(&prod_re[aa]))[0],
		((int16_t*)(&prod_im[aa]))[0],
		corr32_re[group][aa]+((int16_t*)(&prod_re[aa]))[0],
		corr32_im[group][aa]+((int16_t*)(&prod_im[aa]))[0]);
	  
	  corr_re = ( corr32_re[group][aa]+((int16_t*)(&prod_re[aa]))[0]);
	  corr_im = ( corr32_im[group][aa]+((int16_t*)(&prod_im[aa]))[0]);
	  
	  corr_tmp += corr_re*corr_re + corr_im*corr_im;	
	} // aa loop
      }// group loop

      if (corr_tmp > corr) {
	corr = corr_tmp;
	cw_ML=cw;
      }
    } // cw loop
    corr_dB = dB_fixed64((uint64_t)corr);
    LOG_D(PHY,"cw_ML %d, metric %d dB\n",cw_ML,corr_dB);
    decodedPayload[0]=(uint64_t)cw_ML;
  }
  else { // polar coded case

    t_nrPolar_params *currentPtr = nr_polar_params(2,nb_bit,pucch_pdu->prb_size,1,&gNB->uci_polarParams);
    __m64 *rp_re[Prx2];
    __m64 *rp2_re[Prx2];
    __m64 *rp_im[Prx2];
    __m64 *rp2_im[Prx2];
    __m128i llrs[pucch_pdu->prb_size*2];

    for (int aa=0;aa<Prx;aa++) {
      rp_re[aa] = (__m64*)r_re_ext[aa];
      rp_im[aa] = (__m64*)r_im_ext[aa];
      rp2_re[aa] = (__m64*)r_re_ext2[aa];
      rp2_im[aa] = (__m64*)r_im_ext2[aa];
    }
    __m64 prod_re[Prx2],prod_im[Prx2];

#ifdef DEBUG_NR_PUCCH_RX
    for (int cw=0;cw<16;cw++) {

      printf("cw %d:",cw);
      for (int i=0;i<4;i++) {
	printf("%d,",
	       ((int16_t*)&pucch2_polar_4bit[cw])[i>>1]);
      }
      printf("\n");
    }
#endif
    
    // non-coherent LLR computation on groups of 4 REs (half-PRBs)
    int32_t corr_re,corr_im,corr_tmp;
    __m128i corr16,llr_num,llr_den;
    uint64_t corr = 0;

    for (int half_prb=0;half_prb<(2*pucch_pdu->prb_size);half_prb++) {
      llr_num=_mm_set1_epi16(0);llr_den=_mm_set1_epi16(0);
      for (int cw=0;cw<256;cw++) {
	corr_tmp=0;
	for (int aa=0;aa<Prx;aa++) { 
	  prod_re[aa] = _mm_srai_pi16(_mm_adds_pi16(_mm_mullo_pi16(pucch2_polar_4bit[cw&15],rp_re[aa][half_prb]),
						    _mm_mullo_pi16(pucch2_polar_4bit[cw>>4],rp_im[aa][half_prb])),5);
	  prod_im[aa] = _mm_srai_pi16(_mm_subs_pi16(_mm_mullo_pi16(pucch2_polar_4bit[cw&15],rp2_im[aa][half_prb]),
						    _mm_mullo_pi16(pucch2_polar_4bit[cw>>4],rp2_re[aa][half_prb])),5);
	  prod_re[aa] = _mm_hadds_pi16(prod_re[aa],prod_re[aa]);// 0+1
	  prod_im[aa] = _mm_hadds_pi16(prod_im[aa],prod_im[aa]);
	  prod_re[aa] = _mm_hadds_pi16(prod_re[aa],prod_re[aa]);// 0+1+2+3
	  prod_im[aa] = _mm_hadds_pi16(prod_im[aa],prod_im[aa]);

	  // this is for UL CQI measurement
	  if (cw==0) corr += ((int64_t)corr32_re[half_prb>>2][aa]*corr32_re[half_prb>>2][aa])+
		       ((int64_t)corr32_im[half_prb>>2][aa]*corr32_im[half_prb>>2][aa]);

	
	  corr_re = ( corr32_re[half_prb>>2][aa]/(2*nc_group_size*4/2)+((int16_t*)(&prod_re[aa]))[0]);
	  corr_im = ( corr32_im[half_prb>>2][aa]/(2*nc_group_size*4/2)+((int16_t*)(&prod_im[aa]))[0]);
	  corr_tmp += corr_re*corr_re + corr_im*corr_im;
          /*
          LOG_D(PHY,"pucch2 half_prb %d cw %d (%d,%d) aa %d: (%d,%d,%d,%d,%d,%d,%d,%d)x(%d,%d,%d,%d,%d,%d,%d,%d)  (%d,%d)+(%d,%d) = (%d,%d) => %d\n",
                half_prb,cw,cw&15,cw>>4,aa,
                ((int16_t*)&pucch2_polar_4bit[cw&15])[0],((int16_t*)&pucch2_polar_4bit[cw>>4])[0],
                ((int16_t*)&pucch2_polar_4bit[cw&15])[1],((int16_t*)&pucch2_polar_4bit[cw>>4])[1],
                ((int16_t*)&pucch2_polar_4bit[cw&15])[2],((int16_t*)&pucch2_polar_4bit[cw>>4])[2],
                ((int16_t*)&pucch2_polar_4bit[cw&15])[3],((int16_t*)&pucch2_polar_4bit[cw>>4])[3],
                ((int16_t*)&rp_re[aa][half_prb])[0],((int16_t*)&rp_im[aa][half_prb])[0],
                ((int16_t*)&rp_re[aa][half_prb])[1],((int16_t*)&rp_im[aa][half_prb])[1],
                ((int16_t*)&rp_re[aa][half_prb])[2],((int16_t*)&rp_im[aa][half_prb])[2],
                ((int16_t*)&rp_re[aa][half_prb])[3],((int16_t*)&rp_im[aa][half_prb])[3],
                corr32_re[half_prb>>2][aa]/(2*nc_group_size*4/2),corr32_im[half_prb>>2][aa]/(2*nc_group_size*4/2),
                ((int16_t*)(&prod_re[aa]))[0],
                ((int16_t*)(&prod_im[aa]))[0],
                corr_re,
                corr_im,
                corr_tmp);
          */
	}
	corr16 = _mm_set1_epi16((int16_t)(corr_tmp>>8));
	/*	
	LOG_D(PHY,"half_prb %d cw %d corr16 %d\n",half_prb,cw,corr_tmp>>8);
	*/
	llr_num = _mm_max_epi16(_mm_mullo_epi16(corr16,pucch2_polar_llr_num_lut[cw]),llr_num);
	llr_den = _mm_max_epi16(_mm_mullo_epi16(corr16,pucch2_polar_llr_den_lut[cw]),llr_den);
	/*
	LOG_D(PHY,"lut_num (%d,%d,%d,%d,%d,%d,%d,%d)\n",
	      ((int16_t*)&pucch2_polar_llr_num_lut[cw])[0],
	      ((int16_t*)&pucch2_polar_llr_num_lut[cw])[1],
	      ((int16_t*)&pucch2_polar_llr_num_lut[cw])[2],
	      ((int16_t*)&pucch2_polar_llr_num_lut[cw])[3],
	      ((int16_t*)&pucch2_polar_llr_num_lut[cw])[4],
	      ((int16_t*)&pucch2_polar_llr_num_lut[cw])[5],
	      ((int16_t*)&pucch2_polar_llr_num_lut[cw])[6],
	      ((int16_t*)&pucch2_polar_llr_num_lut[cw])[7]);
	
	LOG_D(PHY,"llr_num (%d,%d,%d,%d,%d,%d,%d,%d)\n",
	      ((int16_t*)&llr_num)[0],
	      ((int16_t*)&llr_num)[1],
	      ((int16_t*)&llr_num)[2],
	      ((int16_t*)&llr_num)[3],
	      ((int16_t*)&llr_num)[4],
	      ((int16_t*)&llr_num)[5],
	      ((int16_t*)&llr_num)[6],
	      ((int16_t*)&llr_num)[7]);
	LOG_D(PHY,"llr_den (%d,%d,%d,%d,%d,%d,%d,%d)\n",
	      ((int16_t*)&llr_den)[0],
	      ((int16_t*)&llr_den)[1],
	      ((int16_t*)&llr_den)[2],
	      ((int16_t*)&llr_den)[3],
	      ((int16_t*)&llr_den)[4],
	      ((int16_t*)&llr_den)[5],
	      ((int16_t*)&llr_den)[6],
	      ((int16_t*)&llr_den)[7]);
	*/	
      }
      // compute llrs
      llrs[half_prb] = _mm_subs_epi16(llr_num,llr_den);
      LOG_D(PHY,"llrs[%d] : (%d,%d,%d,%d,%d,%d,%d,%d)\n",
	    half_prb,
	    ((int16_t*)&llrs[half_prb])[0],
	    ((int16_t*)&llrs[half_prb])[1],
	    ((int16_t*)&llrs[half_prb])[2],
	    ((int16_t*)&llrs[half_prb])[3],
	    ((int16_t*)&llrs[half_prb])[4],
	    ((int16_t*)&llrs[half_prb])[5],
	    ((int16_t*)&llrs[half_prb])[6],
	    ((int16_t*)&llrs[half_prb])[7]);
    } // half_prb
    // run polar decoder on llrs
    decoderState = polar_decoder_int16((int16_t*)llrs, decodedPayload, 0, currentPtr);
    LOG_D(PHY,"UCI decoderState %d, payload[0] %llu\n",decoderState,(unsigned long long)decodedPayload[0]);
    if (decoderState>0) decoderState=1;
    corr_dB = dB_fixed64(corr);
    LOG_D(PHY,"metric %d dB\n",corr_dB);
  }

  re_offset = (12*pucch_pdu->prb_start) + (12*pucch_pdu->bwp_start) + frame_parms->first_carrier_offset;
  // estimate CQI for MAC (from antenna port 0 only)
  int SNRtimes10 = dB_fixed_times10(signal_energy_nodc(&rxdataF[0][(l2*frame_parms->ofdm_symbol_size)+re_offset],12*pucch_pdu->prb_size)) - (10*gNB->measurements.n0_power_tot_dB);
  int cqi,bit_left;
  if (SNRtimes10 < -640) cqi=0;
  else if (SNRtimes10 >  635) cqi=255;
  else cqi=(640+SNRtimes10)/5;

  uci_pdu->harq.harq_bit_len = pucch_pdu->bit_len_harq;
  uci_pdu->pduBitmap=0;
  uci_pdu->rnti=pucch_pdu->rnti;
  uci_pdu->handle=pucch_pdu->handle;
  uci_pdu->pucch_format=0;
  uci_pdu->ul_cqi=cqi;
  uci_pdu->timing_advance=0xffff; // currently not valid
  uci_pdu->rssi=1280 - (10*dB_fixed(32767*32767)-dB_fixed_times10(signal_energy_nodc(&rxdataF[0][(l2*frame_parms->ofdm_symbol_size)+re_offset],12*pucch_pdu->prb_size)));
  if (pucch_pdu->bit_len_harq>0) {
    int harq_bytes=pucch_pdu->bit_len_harq>>3;
    if ((pucch_pdu->bit_len_harq&7) > 0) harq_bytes++;
    uci_pdu->pduBitmap|=1;
    uci_pdu->harq.harq_payload = (uint8_t*)malloc(harq_bytes);
    uci_pdu->harq.harq_crc = decoderState;
    int i=0;
    for (;i<harq_bytes-1;i++) {
      uci_pdu->harq.harq_payload[i] = decodedPayload[0] & 255;
      decodedPayload[0]>>=8;
    }
    bit_left = pucch_pdu->bit_len_harq-((harq_bytes-1)<<3);
    uci_pdu->harq.harq_payload[i] = decodedPayload[0] & ((1<<bit_left)-1);
    decodedPayload[0] >>= pucch_pdu->bit_len_harq;
  }
  
  if (pucch_pdu->sr_flag == 1) {
    uci_pdu->pduBitmap|=2;
    uci_pdu->sr.sr_bit_len = 1;
    uci_pdu->sr.sr_payload = malloc(1);
    uci_pdu->sr.sr_payload[0] = decodedPayload[0]&1;
    decodedPayload[0] = decodedPayload[0]>>1;
  }
  // csi
  if (pucch_pdu->bit_len_csi_part1>0) {
    uci_pdu->pduBitmap|=4;
    uci_pdu->csi_part1.csi_part1_bit_len=pucch_pdu->bit_len_csi_part1;
    int csi_part1_bytes=pucch_pdu->bit_len_csi_part1>>3;
    if ((pucch_pdu->bit_len_csi_part1&7) > 0) csi_part1_bytes++;
    uci_pdu->csi_part1.csi_part1_payload = (uint8_t*)malloc(csi_part1_bytes);
    uci_pdu->csi_part1.csi_part1_crc = decoderState;
    int i=0;
    for (;i<csi_part1_bytes-1;i++) {
      uci_pdu->csi_part1.csi_part1_payload[i] = decodedPayload[0] & 255;
      decodedPayload[0]>>=8;
    }
    bit_left = pucch_pdu->bit_len_csi_part1-((csi_part1_bytes-1)<<3);
    uci_pdu->csi_part1.csi_part1_payload[i] = decodedPayload[0] & ((1<<bit_left)-1);
    decodedPayload[0] >>= pucch_pdu->bit_len_csi_part1;
  }
  
  if (pucch_pdu->bit_len_csi_part2>0) {
    uci_pdu->pduBitmap|=8;
  }
}
   

void dump_uci_stats(FILE *fd,PHY_VARS_gNB *gNB,int frame) {

   int strpos=0;
   char output[16384];

   for (int i=0;i<NUMBER_OF_NR_UCI_STATS_MAX;i++){
      if (gNB->uci_stats[i].rnti>0) {
         NR_gNB_UCI_STATS_t *uci_stats = &gNB->uci_stats[i];
         if (uci_stats->pucch0_sr_trials > 0)
             strpos+=sprintf(output+strpos,"UCI %d RNTI %x: pucch0_sr_trials %d, pucch0_n00 %d dB, pucch0_n01 %d dB, pucch0_sr_thres %d dB, current pucch1_stat0 %d dB, current pucch1_stat1 %d dB, positive SR count %d\n",
                             i,uci_stats->rnti,uci_stats->pucch0_sr_trials,uci_stats->pucch0_n00,uci_stats->pucch0_n01,uci_stats->pucch0_sr_thres,dB_fixed(uci_stats->current_pucch0_sr_stat0),dB_fixed(uci_stats->current_pucch0_sr_stat1),uci_stats->pucch0_positive_SR);
         if (uci_stats->pucch01_trials > 0)
            strpos+=sprintf(output+strpos,"UCI %d RNTI %x: pucch01_trials %d, pucch0_n00 %d dB, pucch0_n01 %d dB, pucch0_thres %d dB, current pucch0_stat0 %d dB, current pucch1_stat1 %d dB, pucch01_DTX %d\n",
                            i,uci_stats->rnti,uci_stats->pucch01_trials,uci_stats->pucch0_n01,uci_stats->pucch0_n01,uci_stats->pucch0_thres,dB_fixed(uci_stats->current_pucch0_stat0),dB_fixed(uci_stats->current_pucch0_stat1),uci_stats->pucch01_DTX);
      
         if (uci_stats->pucch02_trials > 0)
             strpos+=sprintf(output+strpos,"UCI %d RNTI %x: pucch01_trials %d, pucch0_n00 %d dB, pucch0_n01 %d dB, pucch0_thres %d dB, current pucch0_stat0 %d dB, current pucch0_stat1 %d dB, pucch01_DTX %d\n",
                             i,uci_stats->rnti,uci_stats->pucch02_trials,uci_stats->pucch0_n00,uci_stats->pucch0_n01,uci_stats->pucch0_thres,dB_fixed(uci_stats->current_pucch0_stat0),dB_fixed(uci_stats->current_pucch0_stat1),uci_stats->pucch02_DTX);

         if (uci_stats->pucch2_trials > 0) 
           strpos+=sprintf(output+strpos,"UCI %d RNTI %x: pucch2_trials %d, pucch2_DTX %d\n",
                           i,uci_stats->rnti,
                           uci_stats->pucch2_trials,
                           uci_stats->pucch2_DTX);
       }
    }
    if (fd) fprintf(fd,"%s",output);
    else    printf("%s",output);  
}<|MERGE_RESOLUTION|>--- conflicted
+++ resolved
@@ -307,15 +307,9 @@
     }
 
 //#ifdef DEBUG_NR_PUCCH_RX
-<<<<<<< HEAD
-    LOG_I(PHY,"PUCCH IDFT = (%d,%d)=>%f\n",corr_re[0],corr_im[0],10*log10(corr_re[0]*corr_re[0] + corr_im[0]*corr_im[0]));
-    if (l>1) LOG_I(PHY,"PUCCH 2nd symbol IDFT[%d/%d] = (%d,%d)=>%f\n",mcs[i],seq_index,corr_re[1],corr_im[1],10*log10(corr_re[1]*corr_re[1] + corr_im[1]*corr_im[1]));
-i//#endif
-=======
     LOG_I(PHY,"PUCCH IDFT = (%d,%d)=>%f\n",corr_re[0],corr_im[0],10*log10((double)corr_re[0]*corr_re[0] + (double)corr_im[0]*corr_im[0]));
     if (l>1) LOG_I(PHY,"PUCCH 2nd symbol IDFT[%d/%d] = (%d,%d)=>%f\n",mcs[i],seq_index,corr_re[1],corr_im[1],10*log10((double)corr_re[1]*corr_re[1] + (double)corr_im[1]*corr_im[1]));
 //#endif
->>>>>>> a8adcf86
     if (pucch_pdu->freq_hop_flag == 0 && l==1) // non-coherent correlation
       temp=(int64_t)corr_re[0]*corr_re[0] + (int64_t)corr_im[0]*corr_im[0];
     else if (pucch_pdu->freq_hop_flag == 0 && l==2) {
