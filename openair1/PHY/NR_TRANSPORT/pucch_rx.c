#include<stdio.h>
#include <string.h>
#include <math.h>
#include <unistd.h>
#include <fcntl.h>
#include <sys/ioctl.h>
#include <sys/mman.h>

#include "PHY/impl_defs_nr.h"
#include "PHY/defs_nr_common.h"
#include "PHY/defs_nr_UE.h"
#include "PHY/NR_UE_TRANSPORT/pucch_nr.h"
#include "PHY/NR_TRANSPORT/nr_transport_common_proto.h"
#include "PHY/NR_TRANSPORT/nr_transport.h"
#include "common/utils/LOG/log.h"
#include "common/utils/LOG/vcd_signal_dumper.h"

#include "T.h"

//#define DEBUG_NR_PUCCH_RX 1

int get_pucch0_cs_lut_index(PHY_VARS_gNB *gNB,nfapi_nr_pucch_pdu_t* pucch_pdu) {

  int i=0;

#ifdef DEBUG_NR_PUCCH_RX
  printf("getting index for LUT with %d entries, Nid %d\n",gNB->pucch0_lut.nb_id, pucch_pdu->hopping_id);
#endif

  for (i=0;i<gNB->pucch0_lut.nb_id;i++) {
    if (gNB->pucch0_lut.Nid[i] == pucch_pdu->hopping_id) break;
  }
#ifdef DEBUG_NR_PUCCH_RX
  printf("found index %d\n",i);
#endif
  if (i<gNB->pucch0_lut.nb_id) return(i);

#ifdef DEBUG_NR_PUCCH_RX
  printf("Initializing PUCCH0 LUT index %i with Nid %d\n",i, pucch_pdu->hopping_id);
#endif
  // initialize
  gNB->pucch0_lut.Nid[gNB->pucch0_lut.nb_id]=pucch_pdu->hopping_id;
  for (int slot=0;slot<10<<pucch_pdu->subcarrier_spacing;slot++)
    for (int symbol=0;symbol<14;symbol++)
      gNB->pucch0_lut.lut[gNB->pucch0_lut.nb_id][slot][symbol] = (int)floor(nr_cyclic_shift_hopping(pucch_pdu->hopping_id,0,0,symbol,0,slot)/0.5235987756);
  gNB->pucch0_lut.nb_id++;
  return(gNB->pucch0_lut.nb_id-1);
}


  
int16_t idft12_re[12][12] = {
  {23170,23170,23170,23170,23170,23170,23170,23170,23170,23170,23170,23170},
  {23170,20066,11585,0,-11585,-20066,-23170,-20066,-11585,0,11585,20066},
  {23170,11585,-11585,-23170,-11585,11585,23170,11585,-11585,-23170,-11585,11585},
  {23170,0,-23170,0,23170,0,-23170,0,23170,0,-23170,0},
  {23170,-11585,-11585,23170,-11585,-11585,23170,-11585,-11585,23170,-11585,-11585},
  {23170,-20066,11585,0,-11585,20066,-23170,20066,-11585,0,11585,-20066},
  {23170,-23170,23170,-23170,23170,-23170,23170,-23170,23170,-23170,23170,-23170},
  {23170,-20066,11585,0,-11585,20066,-23170,20066,-11585,0,11585,-20066},
  {23170,-11585,-11585,23170,-11585,-11585,23170,-11585,-11585,23170,-11585,-11585},
  {23170,0,-23170,0,23170,0,-23170,0,23170,0,-23170,0},
  {23170,11585,-11585,-23170,-11585,11585,23170,11585,-11585,-23170,-11585,11585},
  {23170,20066,11585,0,-11585,-20066,-23170,-20066,-11585,0,11585,20066}
};

int16_t idft12_im[12][12] = {
  {0,0,0,0,0,0,0,0,0,0,0,0},
  {0,11585,20066,23170,20066,11585,0,-11585,-20066,-23170,-20066,-11585},
  {0,20066,20066,0,-20066,-20066,0,20066,20066,0,-20066,-20066},
  {0,23170,0,-23170,0,23170,0,-23170,0,23170,0,-23170},
  {0,20066,-20066,0,20066,-20066,0,20066,-20066,0,20066,-20066},
  {0,11585,-20066,23170,-20066,11585,0,-11585,20066,-23170,20066,-11585},
  {0,0,0,0,0,0,0,0,0,0,0,0},
  {0,-11585,20066,-23170,20066,-11585,0,11585,-20066,23170,-20066,11585},
  {0,-20066,20066,0,-20066,20066,0,-20066,20066,0,-20066,20066},
  {0,-23170,0,23170,0,-23170,0,23170,0,-23170,0,23170},
  {0,-20066,-20066,0,20066,20066,0,-20066,-20066,0,20066,20066},
  {0,-11585,-20066,-23170,-20066,-11585,0,11585,20066,23170,20066,11585}
};


void nr_decode_pucch0(PHY_VARS_gNB *gNB,
                      int slot,
                      nfapi_nr_uci_pucch_pdu_format_0_1_t* uci_pdu,
                      nfapi_nr_pucch_pdu_t* pucch_pdu) {


  int32_t **rxdataF = gNB->common_vars.rxdataF;
  NR_DL_FRAME_PARMS *frame_parms = &gNB->frame_parms;

<<<<<<< HEAD
void nr_decode_pucch0(int32_t **rxdataF,
                      NR_DL_FRAME_PARMS *frame_parms,
                      int slot,
                      nfapi_nr_uci_pucch_pdu_format_0_1_t* uci_pdu,
                      nfapi_nr_pucch_pdu_t* pucch_pdu) {

=======
>>>>>>> 786be881
  int nr_sequences;
  const uint8_t *mcs;

  pucch_GroupHopping_t pucch_GroupHopping = pucch_pdu->group_hop_flag + (pucch_pdu->sequence_hop_flag<<1);

<<<<<<< HEAD
  if(pucch_pdu->bit_len_harq==1){
    mcs=table1_mcs;
=======
  AssertFatal(pucch_pdu->bit_len_harq > 0 || pucch_pdu->sr_flag > 0,
	      "Either bit_len_harq (%d) or sr_flag (%d) must be > 0\n",
	      pucch_pdu->bit_len_harq,pucch_pdu->sr_flag);

  if(pucch_pdu->bit_len_harq==0){
    mcs=table1_mcs;
    nr_sequences=1;
  }
  else if(pucch_pdu->bit_len_harq==1){
    mcs=table1_mcs;
>>>>>>> 786be881
    nr_sequences=4>>(1-pucch_pdu->sr_flag);
  }
  else{
    mcs=table2_mcs;
    nr_sequences=8>>(1-pucch_pdu->sr_flag);
  }

  int cs_ind = get_pucch0_cs_lut_index(gNB,pucch_pdu);
  /*
   * Implement TS 38.211 Subclause 6.3.2.3.1 Sequence generation
   *
   */
  /*
   * Defining cyclic shift hopping TS 38.211 Subclause 6.3.2.2.2
   */
  // alpha is cyclic shift
  double alpha;
  // lnormal is the OFDM symbol number in the PUCCH transmission where l=0 corresponds to the first OFDM symbol of the PUCCH transmission
  //uint8_t lnormal;
  // lprime is the index of the OFDM symbol in the slot that corresponds to the first OFDM symbol of the PUCCH transmission in the slot given by [5, TS 38.213]
  //uint8_t lprime;

  /*
   * in TS 38.213 Subclause 9.2.1 it is said that:
   * for PUCCH format 0 or PUCCH format 1, the index of the cyclic shift
   * is indicated by higher layer parameter PUCCH-F0-F1-initial-cyclic-shift
   */

  /*
   * Implementing TS 38.211 Subclause 6.3.2.3.1, the sequence x(n) shall be generated according to:
   * x(l*12+n) = r_u_v_alpha_delta(n)
   */
  // the value of u,v (delta always 0 for PUCCH) has to be calculated according to TS 38.211 Subclause 6.3.2.2.1
  uint8_t u=0,v=0;//,delta=0;
  // if frequency hopping is disabled by the higher-layer parameter PUCCH-frequency-hopping
  //              n_hop = 0
  // if frequency hopping is enabled by the higher-layer parameter PUCCH-frequency-hopping
  //              n_hop = 0 for first hop
  //              n_hop = 1 for second hop
  uint8_t n_hop = 0;  // Frequnecy hopping not implemented FIXME!!

  // x_n contains the sequence r_u_v_alpha_delta(n)

  int n,i,l;
  nr_group_sequence_hopping(pucch_GroupHopping,pucch_pdu->hopping_id,n_hop,slot,&u,&v); // calculating u and v value

  uint32_t re_offset=0;
  uint8_t l2;

#ifdef OLD_IMPL
  int16_t x_n_re[nr_sequences][24],x_n_im[nr_sequences][24];

  for(i=0;i<nr_sequences;i++){ 
  // we proceed to calculate alpha according to TS 38.211 Subclause 6.3.2.2.2
    for (l=0; l<pucch_pdu->nr_of_symbols; l++){
<<<<<<< HEAD

      nr_group_sequence_hopping(pucch_GroupHopping,pucch_pdu->hopping_id,n_hop,slot,&u,&v); // calculating u and v value
      alpha = nr_cyclic_shift_hopping(pucch_pdu->hopping_id,pucch_pdu->initial_cyclic_shift,mcs[i],l,pucch_pdu->start_symbol_index,slot);
      #ifdef DEBUG_NR_PUCCH_RX
        printf("\t [nr_generate_pucch0] sequence generation \tu=%d \tv=%d \talpha=%lf \t(for symbol l=%d)\n",u,v,alpha,l);
      #endif
      for (n=0; n<12; n++){
        x_n_re[i][(12*l)+n] = (int16_t)((int16_t)(((((int32_t)(round(32767*cos(alpha*n))) * table_5_2_2_2_2_Re[u][n])>>15)
                                  - (((int32_t)(round(32767*sin(alpha*n))) * table_5_2_2_2_2_Im[u][n])>>15)))>>15); // Re part of base sequence shifted by alpha
        x_n_im[i][(12*l)+n] =(int16_t)((int16_t)(((((int32_t)(round(32767*cos(alpha*n))) * table_5_2_2_2_2_Im[u][n])>>15)
                                  + (((int32_t)(round(32767*sin(alpha*n))) * table_5_2_2_2_2_Re[u][n])>>15)))>>15); // Im part of base sequence shifted by alpha
        #ifdef DEBUG_NR_PUCCH_RX
          printf("\t [nr_generate_pucch0] sequence generation \tu=%d \tv=%d \talpha=%lf \tx_n(l=%d,n=%d)=(%d,%d)\n",
                u,v,alpha,l,n,x_n_re[(12*l)+n],x_n_im[(12*l)+n]);
        #endif
=======
      alpha = nr_cyclic_shift_hopping(pucch_pdu->hopping_id,pucch_pdu->initial_cyclic_shift,mcs[i],l,pucch_pdu->start_symbol_index,slot);
#ifdef DEBUG_NR_PUCCH_RX
      printf("\t [nr_generate_pucch0] sequence generation \tu=%d \tv=%d \talpha=%lf \t(for symbol l=%d/%d,mcs %d)\n",u,v,alpha,l,l+pucch_pdu->start_symbol_index,mcs[i]);
      printf("lut output %d\n",gNB->pucch0_lut.lut[cs_ind][slot][l+pucch_pdu->start_symbol_index]);
#endif
      alpha=0.0;
      for (n=0; n<12; n++){
        x_n_re[i][(12*l)+n] = (int16_t)((int16_t)(((((int32_t)(round(32767*cos(alpha*n))) * table_5_2_2_2_2_Re[u][n])>>15)
                                  - (((int32_t)(round(32767*sin(alpha*n))) * table_5_2_2_2_2_Im[u][n])>>15)))); // Re part of base sequence shifted by alpha
        x_n_im[i][(12*l)+n] =(int16_t)((int16_t)(((((int32_t)(round(32767*cos(alpha*n))) * table_5_2_2_2_2_Im[u][n])>>15)
                                  + (((int32_t)(round(32767*sin(alpha*n))) * table_5_2_2_2_2_Re[u][n])>>15)))); // Im part of base sequence shifted by alpha
#ifdef DEBUG_NR_PUCCH_RX
          printf("\t [nr_generate_pucch0] sequence generation \tu=%d \tv=%d \talpha=%lf \tx_n(l=%d,n=%d)=(%d,%d) %d,%d\n",
		 u,v,alpha,l,n,x_n_re[i][(12*l)+n],x_n_im[i][(12*l)+n],
		 (int32_t)(round(32767*cos(alpha*n))),
		 (int32_t)(round(32767*sin(alpha*n))));
#endif
>>>>>>> 786be881
      }
    }
  }
  /*
   * Implementing TS 38.211 Subclause 6.3.2.3.2 Mapping to physical resources
   */
<<<<<<< HEAD
  uint32_t re_offset=0;
  uint8_t l2;
=======

  int16_t r_re[24],r_im[24];
>>>>>>> 786be881

  for (l=0; l<pucch_pdu->nr_of_symbols; l++) {

    l2 = l+pucch_pdu->start_symbol_index;
    re_offset = (12*pucch_pdu->prb_start) + frame_parms->first_carrier_offset;
    if (re_offset>= frame_parms->ofdm_symbol_size) 
      re_offset-=frame_parms->ofdm_symbol_size;

    for (n=0; n<12; n++){

      r_re[(12*l)+n]=((int16_t *)&rxdataF[0][(l2*frame_parms->ofdm_symbol_size)+re_offset])[0];
      r_im[(12*l)+n]=((int16_t *)&rxdataF[0][(l2*frame_parms->ofdm_symbol_size)+re_offset])[1];
      #ifdef DEBUG_NR_PUCCH_RX
        printf("\t [nr_generate_pucch0] mapping to RE \tofdm_symbol_size=%d \tN_RB_DL=%d \tfirst_carrier_offset=%d \ttxptr(%d)=(x_n(l=%d,n=%d)=(%d,%d))\n",
                frame_parms->ofdm_symbol_size,frame_parms->N_RB_DL,frame_parms->first_carrier_offset,(l2*frame_parms->ofdm_symbol_size)+re_offset,
                l,n,((int16_t *)&rxdataF[0][(l2*frame_parms->ofdm_symbol_size)+re_offset])[0],
                ((int16_t *)&rxdataF[0][(l2*frame_parms->ofdm_symbol_size)+re_offset])[1]);
      #endif
      re_offset++;
      if (re_offset>= frame_parms->ofdm_symbol_size) 
        re_offset-=frame_parms->ofdm_symbol_size;
    }
  }  
  double corr[nr_sequences],corr_re[nr_sequences],corr_im[nr_sequences];
  memset(corr,0,nr_sequences*sizeof(double));
  memset(corr_re,0,nr_sequences*sizeof(double));
  memset(corr_im,0,nr_sequences*sizeof(double));
  for(i=0;i<nr_sequences;i++){
    for(l=0;l<pucch_pdu->nr_of_symbols;l++){
      for(n=0;n<12;n++){
        corr_re[i]+= (double)(r_re[12*l+n])/32767*(double)(x_n_re[i][12*l+n])/32767+(double)(r_im[12*l+n])/32767*(double)(x_n_im[i][12*l+n])/32767;
	corr_im[i]+= (double)(r_re[12*l+n])/32767*(double)(x_n_im[i][12*l+n])/32767-(double)(r_im[12*l+n])/32767*(double)(x_n_re[i][12*l+n])/32767;
      }
    }
    corr[i]=corr_re[i]*corr_re[i]+corr_im[i]*corr_im[i];
  }
  float max_corr=corr[0];
  uint8_t index=0;
  for(i=1;i<nr_sequences;i++){
    if(corr[i]>max_corr){
      index= i;
      max_corr=corr[i];
    }
  }
<<<<<<< HEAD

=======
#else

  int16_t *x_re = table_5_2_2_2_2_Re[u],*x_im = table_5_2_2_2_2_Im[u];
  int16_t xr[24]  __attribute__((aligned(32)));
  int16_t xrt[24] __attribute__((aligned(32)));
  int32_t xrtmag=0;
  int maxpos=0;
  int n2=0;
  uint8_t index=0;
  memset((void*)xr,0,24*sizeof(int16_t));

  for (l=0; l<pucch_pdu->nr_of_symbols; l++) {

    l2 = l+pucch_pdu->start_symbol_index;
    re_offset = (12*pucch_pdu->prb_start) + frame_parms->first_carrier_offset;
    if (re_offset>= frame_parms->ofdm_symbol_size) 
      re_offset-=frame_parms->ofdm_symbol_size;
  
    AssertFatal(re_offset+12 < frame_parms->ofdm_symbol_size,"pucch straddles DC carrier, handle this!\n");

    int16_t *r=(int16_t*)&rxdataF[0][(l2*frame_parms->ofdm_symbol_size+re_offset)];
    for (n=0;n<12;n++,n2+=2) {
      xr[n2]  =(int16_t)(((int32_t)x_re[n]*r[n2]+(int32_t)x_im[n]*r[n2+1])>>15);
      xr[n2+1]=(int16_t)(((int32_t)x_re[n]*r[n2+1]-(int32_t)x_im[n]*r[n2])>>15);
#ifdef DEBUG_NR_PUCCH_RX
      printf("x (%d,%d), r (%d,%d), xr (%d,%d)\n",
	     x_re[n],x_im[n],r[n2],r[n2+1],xr[n2],xr[n2+1]);
#endif
    }
  }
  int32_t corr_re,corr_im,temp;
  int seq_index;

  for(i=0;i<nr_sequences;i++){
    corr_re=0;corr_im=0;
    n2=0;
    for (l=0;l<pucch_pdu->nr_of_symbols;l++) {

       seq_index = (pucch_pdu->initial_cyclic_shift+
		   mcs[i]+
		   gNB->pucch0_lut.lut[cs_ind][slot][l+pucch_pdu->start_symbol_index])%12;
      for (n=0;n<12;n++,n2+=2) {
	corr_re+=(xr[n2]*idft12_re[seq_index][n]+xr[n2+1]*idft12_im[seq_index][n])>>15;
	corr_im+=(xr[n2]*idft12_im[seq_index][n]-xr[n2+1]*idft12_re[seq_index][n])>>15;
      }
    }

#ifdef DEBUG_NR_PUCCH_RX
    printf("PUCCH IDFT[%d/%d] = (%d,%d)=>%f\n",mcs[i],seq_index,corr_re,corr_im,10*log10(corr_re*corr_re + corr_im*corr_im));
#endif
    if ((temp=corr_re*corr_re + corr_im*corr_im)>xrtmag) {
      xrtmag=temp;
      maxpos=i;
    }
  }

  uint8_t xrtmag_dB = dB_fixed(xrtmag);
  
#ifdef DEBUG_NR_PUCCH_RX
  printf("PUCCH 0 : maxpos %d\n",maxpos);
#endif

  index=maxpos;
#endif
>>>>>>> 786be881
  // first bit of bitmap for sr presence and second bit for acknack presence
  uci_pdu->pdu_bit_map = pucch_pdu->sr_flag | ((pucch_pdu->bit_len_harq>0)<<1);
  uci_pdu->pucch_format = 0; // format 0
  uci_pdu->ul_cqi = 0xff; // currently not valid
  uci_pdu->timing_advance = 0xffff; // currently not valid
  uci_pdu->rssi = 0xffff; // currently not valid
<<<<<<< HEAD
  if (pucch_pdu->sr_flag) {
  //currently not supported
  }
  else
    uci_pdu->sr = NULL;
  if (pucch_pdu->bit_len_harq>0) {
    uci_pdu->harq = calloc(1,sizeof(*uci_pdu->harq));
    uci_pdu->harq->num_harq = pucch_pdu->bit_len_harq;
    uci_pdu->harq->harq_confidence_level = 0xff; // currently not valid
    uci_pdu->harq->harq_list = (nfapi_nr_harq_t*)malloc(uci_pdu->harq->num_harq);
    for (i=0; i<uci_pdu->harq->num_harq; i++) // FIXME for non present
      uci_pdu->harq->harq_list[i].harq_value = (index>>i)&0x01;
  }
  else
    uci_pdu->harq = NULL;
=======

  if (pucch_pdu->bit_len_harq==0) {
    uci_pdu->harq = NULL;
    uci_pdu->sr = calloc(1,sizeof(*uci_pdu->sr));
    if (xrtmag_dB>(gNB->measurements.n0_subband_power_tot_dB[pucch_pdu->prb_start]+gNB->pucch0_thres)) {
      uci_pdu->sr->sr_indication = 1;
      uci_pdu->sr->sr_confidence_level = xrtmag_dB-(gNB->measurements.n0_subband_power_tot_dB[pucch_pdu->prb_start]+gNB->pucch0_thres);
    } else {
      uci_pdu->sr->sr_indication = 0;
      uci_pdu->sr->sr_confidence_level = (gNB->measurements.n0_subband_power_tot_dB[pucch_pdu->prb_start]+gNB->pucch0_thres)-xrtmag_dB;
    }
  }
  else if (pucch_pdu->bit_len_harq==1) {
    uci_pdu->harq = calloc(1,sizeof(*uci_pdu->harq));
    uci_pdu->harq->num_harq = 1;
    uci_pdu->harq->harq_confidence_level = xrtmag_dB-(gNB->measurements.n0_subband_power_tot_dB[pucch_pdu->prb_start]+gNB->pucch0_thres);
    uci_pdu->harq->harq_list = (nfapi_nr_harq_t*)malloc(1);
    uci_pdu->harq->harq_list[0].harq_value = index&0x01;
    if (pucch_pdu->sr_flag == 1) {
      uci_pdu->sr = calloc(1,sizeof(*uci_pdu->sr));
      uci_pdu->sr->sr_indication = (index>1) ? 1 : 0;
      uci_pdu->sr->sr_confidence_level = xrtmag_dB-(gNB->measurements.n0_subband_power_tot_dB[pucch_pdu->prb_start]+gNB->pucch0_thres);
    }
  }
  else {
    uci_pdu->harq = calloc(1,sizeof(*uci_pdu->harq));
    uci_pdu->harq->num_harq = 2;
    uci_pdu->harq->harq_confidence_level = xrtmag_dB-(gNB->measurements.n0_subband_power_tot_dB[pucch_pdu->prb_start]+gNB->pucch0_thres);
    uci_pdu->harq->harq_list = (nfapi_nr_harq_t*)malloc(2);

    uci_pdu->harq->harq_list[0].harq_value = index&0x01;
    uci_pdu->harq->harq_list[1].harq_value = (index>>1)&0x01;

    if (pucch_pdu->sr_flag == 1) {
      uci_pdu->sr = calloc(1,sizeof(*uci_pdu->sr));
      uci_pdu->sr->sr_indication = (index>3) ? 1 : 0;
      uci_pdu->sr->sr_confidence_level = xrtmag_dB-(gNB->measurements.n0_subband_power_tot_dB[pucch_pdu->prb_start]+gNB->pucch0_thres);
    }
  }
>>>>>>> 786be881
}





void nr_decode_pucch1(  int32_t **rxdataF,
		        pucch_GroupHopping_t pucch_GroupHopping,
                        uint32_t n_id,       // hoppingID higher layer parameter  
                        uint64_t *payload,
		       	NR_DL_FRAME_PARMS *frame_parms, 
                        int16_t amp,
                        int nr_tti_tx,
                        uint8_t m0,
                        uint8_t nrofSymbols,
                        uint8_t startingSymbolIndex,
                        uint16_t startingPRB,
                        uint16_t startingPRB_intraSlotHopping,
                        uint8_t timeDomainOCC,
                        uint8_t nr_bit) {
#ifdef DEBUG_NR_PUCCH_RX
  printf("\t [nr_generate_pucch1] start function at slot(nr_tti_tx)=%d payload=%d m0=%d nrofSymbols=%d startingSymbolIndex=%d startingPRB=%d startingPRB_intraSlotHopping=%d timeDomainOCC=%d nr_bit=%d\n",
         nr_tti_tx,payload,m0,nrofSymbols,startingSymbolIndex,startingPRB,startingPRB_intraSlotHopping,timeDomainOCC,nr_bit);
#endif
  /*
   * Implement TS 38.211 Subclause 6.3.2.4.1 Sequence modulation
   *
   */
  // complex-valued symbol d_re, d_im containing complex-valued symbol d(0):
  int16_t d_re=0, d_im=0,d1_re=0,d1_im=0;
#ifdef DEBUG_NR_PUCCH_RX
  printf("\t [nr_generate_pucch1] sequence modulation: payload=%x \tde_re=%d \tde_im=%d\n",payload,d_re,d_im);
#endif
  /*
   * Defining cyclic shift hopping TS 38.211 Subclause 6.3.2.2.2
   */
  // alpha is cyclic shift
  double alpha;
  // lnormal is the OFDM symbol number in the PUCCH transmission where l=0 corresponds to the first OFDM symbol of the PUCCH transmission
  //uint8_t lnormal = 0 ;
  // lprime is the index of the OFDM symbol in the slot that corresponds to the first OFDM symbol of the PUCCH transmission in the slot given by [5, TS 38.213]
  uint8_t lprime = startingSymbolIndex;
  // mcs = 0 except for PUCCH format 0
  uint8_t mcs=0;
  // r_u_v_alpha_delta_re and r_u_v_alpha_delta_im tables containing the sequence y(n) for the PUCCH, when they are multiplied by d(0)
  // r_u_v_alpha_delta_dmrs_re and r_u_v_alpha_delta_dmrs_im tables containing the sequence for the DM-RS.
  int16_t r_u_v_alpha_delta_re[12],r_u_v_alpha_delta_im[12],r_u_v_alpha_delta_dmrs_re[12],r_u_v_alpha_delta_dmrs_im[12];
  /*
   * in TS 38.213 Subclause 9.2.1 it is said that:
   * for PUCCH format 0 or PUCCH format 1, the index of the cyclic shift
   * is indicated by higher layer parameter PUCCH-F0-F1-initial-cyclic-shift
   */
  /*
   * the complex-valued symbol d_0 shall be multiplied with a sequence r_u_v_alpha_delta(n): y(n) = d_0 * r_u_v_alpha_delta(n)
   */
  // the value of u,v (delta always 0 for PUCCH) has to be calculated according to TS 38.211 Subclause 6.3.2.2.1
  uint8_t u=0,v=0;//,delta=0;
  // if frequency hopping is disabled, intraSlotFrequencyHopping is not provided
  //              n_hop = 0
  // if frequency hopping is enabled,  intraSlotFrequencyHopping is     provided
  //              n_hop = 0 for first hop
  //              n_hop = 1 for second hop
  uint8_t n_hop = 0;
  // Intra-slot frequency hopping shall be assumed when the higher-layer parameter intraSlotFrequencyHopping is provided,
  // regardless of whether the frequency-hop distance is zero or not,
  // otherwise no intra-slot frequency hopping shall be assumed
  //uint8_t PUCCH_Frequency_Hopping = 0 ; // from higher layers
  uint8_t intraSlotFrequencyHopping = 0;

  if (startingPRB != startingPRB_intraSlotHopping) {
    intraSlotFrequencyHopping=1;
  }

#ifdef DEBUG_NR_PUCCH_RX
  printf("\t [nr_generate_pucch1] intraSlotFrequencyHopping = %d \n",intraSlotFrequencyHopping);
#endif
  /*
   * Implementing TS 38.211 Subclause 6.3.2.4.2 Mapping to physical resources
   */
  //int32_t *txptr;
  uint32_t re_offset=0;
  int i=0;
#define MAX_SIZE_Z 168 // this value has to be calculated from mprime*12*table_6_3_2_4_1_1_N_SF_mprime_PUCCH_1_noHop[pucch_symbol_length]+m*12+n
  int16_t z_re_rx[MAX_SIZE_Z],z_im_rx[MAX_SIZE_Z],z_re_temp,z_im_temp;
  int16_t z_dmrs_re_rx[MAX_SIZE_Z],z_dmrs_im_rx[MAX_SIZE_Z],z_dmrs_re_temp,z_dmrs_im_temp;
  memset(z_re_rx,0,MAX_SIZE_Z*sizeof(int16_t));
  memset(z_im_rx,0,MAX_SIZE_Z*sizeof(int16_t));
  memset(z_dmrs_re_rx,0,MAX_SIZE_Z*sizeof(int16_t));
  memset(z_dmrs_im_rx,0,MAX_SIZE_Z*sizeof(int16_t));
  int l=0;
  for(l=0;l<nrofSymbols;l++){     //extracting data and dmrs from rxdataF
    if ((intraSlotFrequencyHopping == 1) && (l<floor(nrofSymbols/2))) { // intra-slot hopping enabled, we need to calculate new offset PRB
      startingPRB = startingPRB + startingPRB_intraSlotHopping;
    }

    if ((startingPRB <  (frame_parms->N_RB_DL>>1)) && ((frame_parms->N_RB_DL & 1) == 0)) { // if number RBs in bandwidth is even and current PRB is lower band
      re_offset = ((l+startingSymbolIndex)*frame_parms->ofdm_symbol_size) + (12*startingPRB) + frame_parms->first_carrier_offset;
    }

    if ((startingPRB >= (frame_parms->N_RB_DL>>1)) && ((frame_parms->N_RB_DL & 1) == 0)) { // if number RBs in bandwidth is even and current PRB is upper band
      re_offset = ((l+startingSymbolIndex)*frame_parms->ofdm_symbol_size) + (12*(startingPRB-(frame_parms->N_RB_DL>>1)));
    }

    if ((startingPRB <  (frame_parms->N_RB_DL>>1)) && ((frame_parms->N_RB_DL & 1) == 1)) { // if number RBs in bandwidth is odd  and current PRB is lower band
      re_offset = ((l+startingSymbolIndex)*frame_parms->ofdm_symbol_size) + (12*startingPRB) + frame_parms->first_carrier_offset;
    }

    if ((startingPRB >  (frame_parms->N_RB_DL>>1)) && ((frame_parms->N_RB_DL & 1) == 1)) { // if number RBs in bandwidth is odd  and current PRB is upper band
      re_offset = ((l+startingSymbolIndex)*frame_parms->ofdm_symbol_size) + (12*(startingPRB-(frame_parms->N_RB_DL>>1))) + 6;
    }

    if ((startingPRB == (frame_parms->N_RB_DL>>1)) && ((frame_parms->N_RB_DL & 1) == 1)) { // if number RBs in bandwidth is odd  and current PRB contains DC
      re_offset = ((l+startingSymbolIndex)*frame_parms->ofdm_symbol_size) + (12*startingPRB) + frame_parms->first_carrier_offset;
    }

    for (int n=0; n<12; n++) {
      if ((n==6) && (startingPRB == (frame_parms->N_RB_DL>>1)) && ((frame_parms->N_RB_DL & 1) == 1)) {
        // if number RBs in bandwidth is odd  and current PRB contains DC, we need to recalculate the offset when n=6 (for second half PRB)
        re_offset = ((l+startingSymbolIndex)*frame_parms->ofdm_symbol_size);
      }

      if (l%2 == 1) { // mapping PUCCH according to TS38.211 subclause 6.4.1.3.1
        z_re_rx[i+n] = ((int16_t *)&rxdataF[0][re_offset])[0];
        z_im_rx[i+n] = ((int16_t *)&rxdataF[0][re_offset])[1];
#ifdef DEBUG_NR_PUCCH_RX
        printf("\t [nr_generate_pucch1] mapping PUCCH to RE \t amp=%d \tofdm_symbol_size=%d \tN_RB_DL=%d \tfirst_carrier_offset=%d \tz_pucch[%d]=txptr(%d)=(x_n(l=%d,n=%d)=(%d,%d))\n",
               amp,frame_parms->ofdm_symbol_size,frame_parms->N_RB_DL,frame_parms->first_carrier_offset,i+n,re_offset,
               l,n,((int16_t *)&rxdataF[0][re_offset])[0],((int16_t *)&rxdataF[0][re_offset])[1]);
#endif
      }

      if (l%2 == 0) { // mapping DM-RS signal according to TS38.211 subclause 6.4.1.3.1
        z_dmrs_re_rx[i+n] = ((int16_t *)&rxdataF[0][re_offset])[0];
        z_dmrs_im_rx[i+n] = ((int16_t *)&rxdataF[0][re_offset])[1];
//	printf("%d\t%d\t%d\n",l,z_dmrs_re_rx[i+n],z_dmrs_im_rx[i+n]);
#ifdef DEBUG_NR_PUCCH_RX
        printf("\t [nr_generate_pucch1] mapping DM-RS to RE \t amp=%d \tofdm_symbol_size=%d \tN_RB_DL=%d \tfirst_carrier_offset=%d \tz_dm-rs[%d]=txptr(%d)=(x_n(l=%d,n=%d)=(%d,%d))\n",
               amp,frame_parms->ofdm_symbol_size,frame_parms->N_RB_DL,frame_parms->first_carrier_offset,i+n,re_offset,
               l,n,((int16_t *)&rxdataF[0][re_offset])[0],((int16_t *)&rxdataF[0][re_offset])[1]);
#endif
//        printf("l=%d\ti=%d\tre_offset=%d\treceived dmrs re=%d\tim=%d\n",l,i,re_offset,z_dmrs_re_rx[i+n],z_dmrs_im_rx[i+n]);
      }

      re_offset++;
    }
    if (l%2 == 1) i+=12;
  }
  int16_t y_n_re[12],y_n_im[12],y1_n_re[12],y1_n_im[12];
  memset(y_n_re,0,12*sizeof(int16_t));
  memset(y_n_im,0,12*sizeof(int16_t));
  memset(y1_n_re,0,12*sizeof(int16_t));
  memset(y1_n_im,0,12*sizeof(int16_t));
  //generating transmitted sequence and dmrs
  for (l=0; l<nrofSymbols; l++) {
#ifdef DEBUG_NR_PUCCH_RX
    printf("\t [nr_generate_pucch1] for symbol l=%d, lprime=%d\n",
           l,lprime);
#endif
    // y_n contains the complex value d multiplied by the sequence r_u_v
   if ((intraSlotFrequencyHopping == 1) && (l >= (int)floor(nrofSymbols/2))) n_hop = 1; // n_hop = 1 for second hop

#ifdef DEBUG_NR_PUCCH_RX
    printf("\t [nr_generate_pucch1] entering function nr_group_sequence_hopping with n_hop=%d, nr_tti_tx=%d\n",
           n_hop,nr_tti_tx);
#endif
    nr_group_sequence_hopping(pucch_GroupHopping,n_id,n_hop,nr_tti_tx,&u,&v); // calculating u and v value
    alpha = nr_cyclic_shift_hopping(n_id,m0,mcs,l,lprime,nr_tti_tx);
    
    for (int n=0; n<12; n++) {  // generating low papr sequences
      if(l%2==1){ 
        r_u_v_alpha_delta_re[n] = (int16_t)(((((int32_t)(round(32767*cos(alpha*n))) * table_5_2_2_2_2_Re[u][n])>>15)
                                             - (((int32_t)(round(32767*sin(alpha*n))) * table_5_2_2_2_2_Im[u][n])>>15))); // Re part of base sequence shifted by alpha
        r_u_v_alpha_delta_im[n] = (int16_t)(((((int32_t)(round(32767*cos(alpha*n))) * table_5_2_2_2_2_Im[u][n])>>15)
                                             + (((int32_t)(round(32767*sin(alpha*n))) * table_5_2_2_2_2_Re[u][n])>>15))); // Im part of base sequence shifted by alpha
      }
      else{
        r_u_v_alpha_delta_dmrs_re[n] = (int16_t)(((((int32_t)(round(32767*cos(alpha*n))) * table_5_2_2_2_2_Re[u][n])>>15)
                                       - (((int32_t)(round(32767*sin(alpha*n))) * table_5_2_2_2_2_Im[u][n])>>15))); // Re part of DMRS base sequence shifted by alpha
        r_u_v_alpha_delta_dmrs_im[n] = (int16_t)(((((int32_t)(round(32767*cos(alpha*n))) * table_5_2_2_2_2_Im[u][n])>>15)
                                       + (((int32_t)(round(32767*sin(alpha*n))) * table_5_2_2_2_2_Re[u][n])>>15))); // Im part of DMRS base sequence shifted by alpha
        r_u_v_alpha_delta_dmrs_re[n] = (int16_t)(((int32_t)(amp*r_u_v_alpha_delta_dmrs_re[n]))>>15);
        r_u_v_alpha_delta_dmrs_im[n] = (int16_t)(((int32_t)(amp*r_u_v_alpha_delta_dmrs_im[n]))>>15);
      }
//      printf("symbol=%d\tr_u_rx_re=%d\tr_u_rx_im=%d\n",l,r_u_v_alpha_delta_dmrs_re[n], r_u_v_alpha_delta_dmrs_im[n]);
      // PUCCH sequence = DM-RS sequence multiplied by d(0)
/*      y_n_re[n]               = (int16_t)(((((int32_t)(r_u_v_alpha_delta_re[n])*d_re)>>15)
                                           - (((int32_t)(r_u_v_alpha_delta_im[n])*d_im)>>15))); // Re part of y(n)
      y_n_im[n]               = (int16_t)(((((int32_t)(r_u_v_alpha_delta_re[n])*d_im)>>15)
                                           + (((int32_t)(r_u_v_alpha_delta_im[n])*d_re)>>15))); // Im part of y(n) */
#ifdef DEBUG_NR_PUCCH_RX
      printf("\t [nr_generate_pucch1] sequence generation \tu=%d \tv=%d \talpha=%lf \tr_u_v_alpha_delta[n=%d]=(%d,%d) \ty_n[n=%d]=(%d,%d)\n",
             u,v,alpha,n,r_u_v_alpha_delta_re[n],r_u_v_alpha_delta_im[n],n,y_n_re[n],y_n_im[n]);
#endif
    }
    /*
     * The block of complex-valued symbols y(n) shall be block-wise spread with the orthogonal sequence wi(m)
     * (defined in table_6_3_2_4_1_2_Wi_Re and table_6_3_2_4_1_2_Wi_Im)
     * z(mprime*12*table_6_3_2_4_1_1_N_SF_mprime_PUCCH_1_noHop[pucch_symbol_length]+m*12+n)=wi(m)*y(n)
     *
     * The block of complex-valued symbols r_u_v_alpha_dmrs_delta(n) for DM-RS shall be block-wise spread with the orthogonal sequence wi(m)
     * (defined in table_6_3_2_4_1_2_Wi_Re and table_6_3_2_4_1_2_Wi_Im)
     * z(mprime*12*table_6_4_1_3_1_1_1_N_SF_mprime_PUCCH_1_noHop[pucch_symbol_length]+m*12+n)=wi(m)*y(n)
     *
     */
    // the orthogonal sequence index for wi(m) defined in TS 38.213 Subclause 9.2.1
    // the index of the orthogonal cover code is from a set determined as described in [4, TS 38.211]
    // and is indicated by higher layer parameter PUCCH-F1-time-domain-OCC
    // In the PUCCH_Config IE, the PUCCH-format1, timeDomainOCC field
    uint8_t w_index = timeDomainOCC;
    // N_SF_mprime_PUCCH_1 contains N_SF_mprime from table 6.3.2.4.1-1   (depending on number of PUCCH symbols nrofSymbols, mprime and intra-slot hopping enabled/disabled)
    uint8_t N_SF_mprime_PUCCH_1;
    // N_SF_mprime_PUCCH_1 contains N_SF_mprime from table 6.4.1.3.1.1-1 (depending on number of PUCCH symbols nrofSymbols, mprime and intra-slot hopping enabled/disabled)
    uint8_t N_SF_mprime_PUCCH_DMRS_1;
    // N_SF_mprime_PUCCH_1 contains N_SF_mprime from table 6.3.2.4.1-1   (depending on number of PUCCH symbols nrofSymbols, mprime=0 and intra-slot hopping enabled/disabled)
    uint8_t N_SF_mprime0_PUCCH_1;
    // N_SF_mprime_PUCCH_1 contains N_SF_mprime from table 6.4.1.3.1.1-1 (depending on number of PUCCH symbols nrofSymbols, mprime=0 and intra-slot hopping enabled/disabled)
    uint8_t N_SF_mprime0_PUCCH_DMRS_1;
    // mprime is 0 if no intra-slot hopping / mprime is {0,1} if intra-slot hopping
    uint8_t mprime = 0;

    if (intraSlotFrequencyHopping == 0) { // intra-slot hopping disabled
#ifdef DEBUG_NR_PUCCH_RX
      printf("\t [nr_generate_pucch1] block-wise spread with the orthogonal sequence wi(m) if intraSlotFrequencyHopping = %d, intra-slot hopping disabled\n",
             intraSlotFrequencyHopping);
#endif
      N_SF_mprime_PUCCH_1       =   table_6_3_2_4_1_1_N_SF_mprime_PUCCH_1_noHop[nrofSymbols-1]; // only if intra-slot hopping not enabled (PUCCH)
      N_SF_mprime_PUCCH_DMRS_1  = table_6_4_1_3_1_1_1_N_SF_mprime_PUCCH_1_noHop[nrofSymbols-1]; // only if intra-slot hopping not enabled (DM-RS)
      N_SF_mprime0_PUCCH_1      =   table_6_3_2_4_1_1_N_SF_mprime_PUCCH_1_noHop[nrofSymbols-1]; // only if intra-slot hopping not enabled mprime = 0 (PUCCH)
      N_SF_mprime0_PUCCH_DMRS_1 = table_6_4_1_3_1_1_1_N_SF_mprime_PUCCH_1_noHop[nrofSymbols-1]; // only if intra-slot hopping not enabled mprime = 0 (DM-RS)
#ifdef DEBUG_NR_PUCCH_RX
      printf("\t [nr_generate_pucch1] w_index = %d, N_SF_mprime_PUCCH_1 = %d, N_SF_mprime_PUCCH_DMRS_1 = %d, N_SF_mprime0_PUCCH_1 = %d, N_SF_mprime0_PUCCH_DMRS_1 = %d\n",
             w_index, N_SF_mprime_PUCCH_1,N_SF_mprime_PUCCH_DMRS_1,N_SF_mprime0_PUCCH_1,N_SF_mprime0_PUCCH_DMRS_1);
#endif
      if(l%2==1){
        for (int m=0; m < N_SF_mprime_PUCCH_1; m++) {
	  if(floor(l/2)*12==(mprime*12*N_SF_mprime0_PUCCH_1)+(m*12)){
            for (int n=0; n<12 ; n++) {
              z_re_temp = (int16_t)(((((int32_t)(table_6_3_2_4_1_2_Wi_Re[N_SF_mprime_PUCCH_1][w_index][m])*z_re_rx[(mprime*12*N_SF_mprime0_PUCCH_1)+(m*12)+n])>>15)
                  + (((int32_t)(table_6_3_2_4_1_2_Wi_Im[N_SF_mprime_PUCCH_1][w_index][m])*z_im_rx[(mprime*12*N_SF_mprime0_PUCCH_1)+(m*12)+n])>>15))>>1);
              z_im_temp = (int16_t)(((((int32_t)(table_6_3_2_4_1_2_Wi_Re[N_SF_mprime_PUCCH_1][w_index][m])*z_im_rx[(mprime*12*N_SF_mprime0_PUCCH_1)+(m*12)+n])>>15)
                  - (((int32_t)(table_6_3_2_4_1_2_Wi_Im[N_SF_mprime_PUCCH_1][w_index][m])*z_re_rx[(mprime*12*N_SF_mprime0_PUCCH_1)+(m*12)+n])>>15))>>1);
              z_re_rx[(mprime*12*N_SF_mprime0_PUCCH_1)+(m*12)+n]=z_re_temp; 
              z_im_rx[(mprime*12*N_SF_mprime0_PUCCH_1)+(m*12)+n]=z_im_temp; 
//	      printf("symbol=%d\tz_re_rx=%d\tz_im_rx=%d\t",l,(int)z_re_rx[(mprime*12*N_SF_mprime0_PUCCH_1)+(m*12)+n],(int)z_im_rx[(mprime*12*N_SF_mprime0_PUCCH_1)+(m*12)+n]);
#ifdef DEBUG_NR_PUCCH_RX
              printf("\t [nr_generate_pucch1] block-wise spread with wi(m) (mprime=%d, m=%d, n=%d) z[%d] = ((%d * %d - %d * %d), (%d * %d + %d * %d)) = (%d,%d)\n",
                     mprime, m, n, (mprime*12*N_SF_mprime0_PUCCH_1)+(m*12)+n,
                     table_6_3_2_4_1_2_Wi_Re[N_SF_mprime_PUCCH_1][w_index][m],y_n_re[n],table_6_3_2_4_1_2_Wi_Im[N_SF_mprime_PUCCH_1][w_index][m],y_n_im[n],
                     table_6_3_2_4_1_2_Wi_Re[N_SF_mprime_PUCCH_1][w_index][m],y_n_im[n],table_6_3_2_4_1_2_Wi_Im[N_SF_mprime_PUCCH_1][w_index][m],y_n_re[n],
                     z_re_rx[(mprime*12*N_SF_mprime0_PUCCH_1)+(m*12)+n],z_im_rx[(mprime*12*N_SF_mprime0_PUCCH_1)+(m*12)+n]);
#endif   
	      // multiplying with conjugate of low papr sequence  
	      z_re_temp = (int16_t)(((((int32_t)(r_u_v_alpha_delta_re[n])*z_re_rx[(mprime*12*N_SF_mprime0_PUCCH_1)+(m*12)+n])>>15)
                                              + (((int32_t)(r_u_v_alpha_delta_im[n])*z_im_rx[(mprime*12*N_SF_mprime0_PUCCH_1)+(m*12)+n])>>15))>>1); 
              z_im_temp = (int16_t)(((((int32_t)(r_u_v_alpha_delta_re[n])*z_im_rx[(mprime*12*N_SF_mprime0_PUCCH_1)+(m*12)+n])>>15)
                                              - (((int32_t)(r_u_v_alpha_delta_im[n])*z_re_rx[(mprime*12*N_SF_mprime0_PUCCH_1)+(m*12)+n])>>15))>>1);
              z_re_rx[(mprime*12*N_SF_mprime0_PUCCH_1)+(m*12)+n] = z_re_temp;
              z_im_rx[(mprime*12*N_SF_mprime0_PUCCH_1)+(m*12)+n] = z_im_temp;
/*	      if(z_re_temp<0){
                      printf("\nBug detection %d\t%d\t%d\t%d\n",r_u_v_alpha_delta_re[n],z_re_rx[(mprime*12*N_SF_mprime0_PUCCH_1)+(m*12)+n],(((int32_t)(r_u_v_alpha_delta_re[n])*z_re_rx[(mprime*12*N_SF_mprime0_PUCCH_1)+(m*12)+n])>>15),(((int32_t)(r_u_v_alpha_delta_im[n])*z_im_rx[(mprime*12*N_SF_mprime0_PUCCH_1)+(m*12)+n])>>15));
              }
	      printf("z1_re_rx=%d\tz1_im_rx=%d\n",(int)z_re_rx[(mprime*12*N_SF_mprime0_PUCCH_1)+(m*12)+n],(int)z_im_rx[(mprime*12*N_SF_mprime0_PUCCH_1)+(m*12)+n]); */ 
	    }
	  }
        }
      }

      else{
        for (int m=0; m < N_SF_mprime_PUCCH_DMRS_1; m++) {
          if(floor(l/2)*12==(mprime*12*N_SF_mprime0_PUCCH_DMRS_1)+(m*12)){
            for (int n=0; n<12 ; n++) {
              z_dmrs_re_temp = (int16_t)(((((int32_t)(table_6_3_2_4_1_2_Wi_Re[N_SF_mprime_PUCCH_DMRS_1][w_index][m])*z_dmrs_re_rx[(mprime*12*N_SF_mprime0_PUCCH_DMRS_1)+(m*12)+n])>>15)
                  + (((int32_t)(table_6_3_2_4_1_2_Wi_Im[N_SF_mprime_PUCCH_DMRS_1][w_index][m])*z_dmrs_im_rx[(mprime*12*N_SF_mprime0_PUCCH_DMRS_1)+(m*12)+n])>>15))>>1);
              z_dmrs_im_temp =  (int16_t)(((((int32_t)(table_6_3_2_4_1_2_Wi_Re[N_SF_mprime_PUCCH_DMRS_1][w_index][m])*z_dmrs_im_rx[(mprime*12*N_SF_mprime0_PUCCH_DMRS_1)+(m*12)+n])>>15)
                  - (((int32_t)(table_6_3_2_4_1_2_Wi_Im[N_SF_mprime_PUCCH_DMRS_1][w_index][m])*z_dmrs_re_rx[(mprime*12*N_SF_mprime0_PUCCH_DMRS_1)+(m*12)+n])>>15))>>1);
              z_dmrs_re_rx[(mprime*12*N_SF_mprime0_PUCCH_DMRS_1)+(m*12)+n] = z_dmrs_re_temp;
              z_dmrs_im_rx[(mprime*12*N_SF_mprime0_PUCCH_DMRS_1)+(m*12)+n] = z_dmrs_im_temp;
//              printf("symbol=%d\tz_dmrs_re_rx=%d\tz_dmrs_im_rx=%d\t",l,(int)z_dmrs_re_rx[(mprime*12*N_SF_mprime0_PUCCH_1)+(m*12)+n],(int)z_dmrs_im_rx[(mprime*12*N_SF_mprime0_PUCCH_1)+(m*12)+n]);
#ifdef DEBUG_NR_PUCCH_RX
              printf("\t [nr_generate_pucch1] block-wise spread with wi(m) (mprime=%d, m=%d, n=%d) z[%d] = ((%d * %d - %d * %d), (%d * %d + %d * %d)) = (%d,%d)\n",
                     mprime, m, n, (mprime*12*N_SF_mprime0_PUCCH_1)+(m*12)+n,
                     table_6_3_2_4_1_2_Wi_Re[N_SF_mprime_PUCCH_1][w_index][m],r_u_v_alpha_delta_dmrs_re[n],table_6_3_2_4_1_2_Wi_Im[N_SF_mprime_PUCCH_1][w_index][m],r_u_v_alpha_delta_dmrs_im[n],
                     table_6_3_2_4_1_2_Wi_Re[N_SF_mprime_PUCCH_1][w_index][m],r_u_v_alpha_delta_dmrs_im[n],table_6_3_2_4_1_2_Wi_Im[N_SF_mprime_PUCCH_1][w_index][m],r_u_v_alpha_delta_dmrs_re[n],
                     z_dmrs_re_rx[(mprime*12*N_SF_mprime0_PUCCH_1)+(m*12)+n],z_dmrs_im_rx[(mprime*12*N_SF_mprime0_PUCCH_1)+(m*12)+n]);
#endif
              //finding channel coeffcients by dividing received dmrs with actual dmrs and storing them in z_dmrs_re_rx and z_dmrs_im_rx arrays
              z_dmrs_re_temp = (int16_t)(((((int32_t)(r_u_v_alpha_delta_dmrs_re[n])*z_dmrs_re_rx[(mprime*12*N_SF_mprime0_PUCCH_DMRS_1)+(m*12)+n])>>15)
                                           + (((int32_t)(r_u_v_alpha_delta_dmrs_im[n])*z_dmrs_im_rx[(mprime*12*N_SF_mprime0_PUCCH_DMRS_1)+(m*12)+n])>>15))>>1); 
              z_dmrs_im_temp = (int16_t)(((((int32_t)(r_u_v_alpha_delta_dmrs_re[n])*z_dmrs_im_rx[(mprime*12*N_SF_mprime0_PUCCH_DMRS_1)+(m*12)+n])>>15)
                                           - (((int32_t)(r_u_v_alpha_delta_dmrs_im[n])*z_dmrs_re_rx[(mprime*12*N_SF_mprime0_PUCCH_DMRS_1)+(m*12)+n])>>15))>>1);
/*	      if(z_dmrs_re_temp<0){
		      printf("\nBug detection %d\t%d\t%d\t%d\n",r_u_v_alpha_delta_dmrs_re[n],z_dmrs_re_rx[(mprime*12*N_SF_mprime0_PUCCH_1)+(m*12)+n],(((int32_t)(r_u_v_alpha_delta_dmrs_re[n])*z_dmrs_re_rx[(mprime*12*N_SF_mprime0_PUCCH_1)+(m*12)+n])>>15),(((int32_t)(r_u_v_alpha_delta_dmrs_im[n])*z_dmrs_im_rx[(mprime*12*N_SF_mprime0_PUCCH_1)+(m*12)+n])>>15));
	      }*/
	      z_dmrs_re_rx[(mprime*12*N_SF_mprime0_PUCCH_DMRS_1)+(m*12)+n] = z_dmrs_re_temp;
	      z_dmrs_im_rx[(mprime*12*N_SF_mprime0_PUCCH_DMRS_1)+(m*12)+n] = z_dmrs_im_temp; 
//	      printf("z1_dmrs_re_rx=%d\tz1_dmrs_im_rx=%d\n",(int)z_dmrs_re_rx[(mprime*12*N_SF_mprime0_PUCCH_1)+(m*12)+n],(int)z_dmrs_im_rx[(mprime*12*N_SF_mprime0_PUCCH_1)+(m*12)+n]);
	     /* z_dmrs_re_rx[(int)(l/2)*12+n]=z_dmrs_re_rx[(int)(l/2)*12+n]/r_u_v_alpha_delta_dmrs_re[n]; 
              z_dmrs_im_rx[(int)(l/2)*12+n]=z_dmrs_im_rx[(int)(l/2)*12+n]/r_u_v_alpha_delta_dmrs_im[n]; */
	    }
	  }
        }
      }
    }

    if (intraSlotFrequencyHopping == 1) { // intra-slot hopping enabled
#ifdef DEBUG_NR_PUCCH_RX
      printf("\t [nr_generate_pucch1] block-wise spread with the orthogonal sequence wi(m) if intraSlotFrequencyHopping = %d, intra-slot hopping enabled\n",
             intraSlotFrequencyHopping);
#endif
      N_SF_mprime_PUCCH_1       =   table_6_3_2_4_1_1_N_SF_mprime_PUCCH_1_m0Hop[nrofSymbols-1]; // only if intra-slot hopping enabled mprime = 0 (PUCCH)
      N_SF_mprime_PUCCH_DMRS_1  = table_6_4_1_3_1_1_1_N_SF_mprime_PUCCH_1_m0Hop[nrofSymbols-1]; // only if intra-slot hopping enabled mprime = 0 (DM-RS)
      N_SF_mprime0_PUCCH_1      =   table_6_3_2_4_1_1_N_SF_mprime_PUCCH_1_m0Hop[nrofSymbols-1]; // only if intra-slot hopping enabled mprime = 0 (PUCCH)
      N_SF_mprime0_PUCCH_DMRS_1 = table_6_4_1_3_1_1_1_N_SF_mprime_PUCCH_1_m0Hop[nrofSymbols-1]; // only if intra-slot hopping enabled mprime = 0 (DM-RS)
#ifdef DEBUG_NR_PUCCH_RX
      printf("\t [nr_generate_pucch1] w_index = %d, N_SF_mprime_PUCCH_1 = %d, N_SF_mprime_PUCCH_DMRS_1 = %d, N_SF_mprime0_PUCCH_1 = %d, N_SF_mprime0_PUCCH_DMRS_1 = %d\n",
             w_index, N_SF_mprime_PUCCH_1,N_SF_mprime_PUCCH_DMRS_1,N_SF_mprime0_PUCCH_1,N_SF_mprime0_PUCCH_DMRS_1);
#endif

      for (mprime = 0; mprime<2; mprime++) { // mprime can get values {0,1}
	if(l%2==1){
          for (int m=0; m < N_SF_mprime_PUCCH_1; m++) {
            if(floor(l/2)*12==(mprime*12*N_SF_mprime0_PUCCH_1)+(m*12)){
              for (int n=0; n<12 ; n++) {
                z_re_temp = (int16_t)(((((int32_t)(table_6_3_2_4_1_2_Wi_Re[N_SF_mprime_PUCCH_1][w_index][m])*z_re_rx[(mprime*12*N_SF_mprime0_PUCCH_1)+(m*12)+n])>>15)
                             + (((int32_t)(table_6_3_2_4_1_2_Wi_Im[N_SF_mprime_PUCCH_1][w_index][m])*z_im_rx[(mprime*12*N_SF_mprime0_PUCCH_1)+(m*12)+n])>>15))>>1);
                z_im_temp = (int16_t)(((((int32_t)(table_6_3_2_4_1_2_Wi_Re[N_SF_mprime_PUCCH_1][w_index][m])*z_im_rx[(mprime*12*N_SF_mprime0_PUCCH_1)+(m*12)+n])>>15)
                              - (((int32_t)(table_6_3_2_4_1_2_Wi_Im[N_SF_mprime_PUCCH_1][w_index][m])*z_re_rx[(mprime*12*N_SF_mprime0_PUCCH_1)+(m*12)+n])>>15))>>1);
                z_re_rx[(mprime*12*N_SF_mprime0_PUCCH_1)+(m*12)+n] = z_re_temp;
                z_im_rx[(mprime*12*N_SF_mprime0_PUCCH_1)+(m*12)+n] = z_im_temp;
#ifdef DEBUG_NR_PUCCH_RX
                printf("\t [nr_generate_pucch1] block-wise spread with wi(m) (mprime=%d, m=%d, n=%d) z[%d] = ((%d * %d - %d * %d), (%d * %d + %d * %d)) = (%d,%d)\n",
                       mprime, m, n, (mprime*12*N_SF_mprime0_PUCCH_1)+(m*12)+n,
                       table_6_3_2_4_1_2_Wi_Re[N_SF_mprime_PUCCH_1][w_index][m],y_n_re[n],table_6_3_2_4_1_2_Wi_Im[N_SF_mprime_PUCCH_1][w_index][m],y_n_im[n],
                       table_6_3_2_4_1_2_Wi_Re[N_SF_mprime_PUCCH_1][w_index][m],y_n_im[n],table_6_3_2_4_1_2_Wi_Im[N_SF_mprime_PUCCH_1][w_index][m],y_n_re[n],
                       z_re_rx[(mprime*12*N_SF_mprime0_PUCCH_1)+(m*12)+n],z_im_rx[(mprime*12*N_SF_mprime0_PUCCH_1)+(m*12)+n]);
#endif 
                z_re_temp = (int16_t)(((((int32_t)(r_u_v_alpha_delta_re[n])*z_re_rx[(mprime*12*N_SF_mprime0_PUCCH_1)+(m*12)+n])>>15)
                            + (((int32_t)(r_u_v_alpha_delta_im[n])*z_im_rx[(mprime*12*N_SF_mprime0_PUCCH_1)+(m*12)+n])>>15))>>1); 
                z_im_temp = (int16_t)(((((int32_t)(r_u_v_alpha_delta_re[n])*z_im_rx[(mprime*12*N_SF_mprime0_PUCCH_1)+(m*12)+n])>>15)
                             - (((int32_t)(r_u_v_alpha_delta_im[n])*z_re_rx[(mprime*12*N_SF_mprime0_PUCCH_1)+(m*12)+n])>>15))>>1); 	  
	        z_re_rx[(mprime*12*N_SF_mprime0_PUCCH_1)+(m*12)+n] = z_re_temp; 
                z_im_rx[(mprime*12*N_SF_mprime0_PUCCH_1)+(m*12)+n] = z_im_temp; 
	      }
	    }
	  }
        }

	else{
	  for (int m=0; m < N_SF_mprime_PUCCH_DMRS_1; m++) {
            if(floor(l/2)*12==(mprime*12*N_SF_mprime0_PUCCH_DMRS_1)+(m*12)){
              for (int n=0; n<12 ; n++) {
                z_dmrs_re_temp = (int16_t)(((((int32_t)(table_6_3_2_4_1_2_Wi_Re[N_SF_mprime_PUCCH_DMRS_1][w_index][m])*z_dmrs_re_rx[(mprime*12*N_SF_mprime0_PUCCH_DMRS_1)+(m*12)+n])>>15)
                                   + (((int32_t)(table_6_3_2_4_1_2_Wi_Im[N_SF_mprime_PUCCH_DMRS_1][w_index][m])*z_dmrs_im_rx[(mprime*12*N_SF_mprime0_PUCCH_DMRS_1)+(m*12)+n])>>15))>>1);
                z_dmrs_im_temp = (int16_t)(((((int32_t)(table_6_3_2_4_1_2_Wi_Re[N_SF_mprime_PUCCH_DMRS_1][w_index][m])*z_dmrs_im_rx[(mprime*12*N_SF_mprime0_PUCCH_DMRS_1)+(m*12)+n])>>15)
                                   - (((int32_t)(table_6_3_2_4_1_2_Wi_Im[N_SF_mprime_PUCCH_DMRS_1][w_index][m])*z_dmrs_re_rx[(mprime*12*N_SF_mprime0_PUCCH_DMRS_1)+(m*12)+n])>>15))>>1);
                z_dmrs_re_rx[(mprime*12*N_SF_mprime0_PUCCH_DMRS_1)+(m*12)+n] = z_dmrs_re_temp; 
                z_dmrs_im_rx[(mprime*12*N_SF_mprime0_PUCCH_DMRS_1)+(m*12)+n] = z_dmrs_im_temp; 
#ifdef DEBUG_NR_PUCCH_RX
                printf("\t [nr_generate_pucch1] block-wise spread with wi(m) (mprime=%d, m=%d, n=%d) z[%d] = ((%d * %d - %d * %d), (%d * %d + %d * %d)) = (%d,%d)\n",
                       mprime, m, n, (mprime*12*N_SF_mprime0_PUCCH_1)+(m*12)+n,
                       table_6_3_2_4_1_2_Wi_Re[N_SF_mprime_PUCCH_1][w_index][m],r_u_v_alpha_delta_dmrs_re[n],table_6_3_2_4_1_2_Wi_Im[N_SF_mprime_PUCCH_1][w_index][m],r_u_v_alpha_delta_dmrs_im[n],
                       table_6_3_2_4_1_2_Wi_Re[N_SF_mprime_PUCCH_1][w_index][m],r_u_v_alpha_delta_dmrs_im[n],table_6_3_2_4_1_2_Wi_Im[N_SF_mprime_PUCCH_1][w_index][m],r_u_v_alpha_delta_dmrs_re[n],
                       z_dmrs_re_rx[(mprime*12*N_SF_mprime0_PUCCH_1)+(m*12)+n],z_dmrs_im_rx[(mprime*12*N_SF_mprime0_PUCCH_1)+(m*12)+n]);
#endif
                //finding channel coeffcients by dividing received dmrs with actual dmrs and storing them in z_dmrs_re_rx and z_dmrs_im_rx arrays
                z_dmrs_re_temp = (int16_t)(((((int32_t)(r_u_v_alpha_delta_dmrs_re[n])*z_dmrs_re_rx[(mprime*12*N_SF_mprime0_PUCCH_DMRS_1)+(m*12)+n])>>15)
                                  + (((int32_t)(r_u_v_alpha_delta_dmrs_im[n])*z_dmrs_im_rx[(mprime*12*N_SF_mprime0_PUCCH_DMRS_1)+(m*12)+n])>>15))>>1); 
                z_dmrs_im_temp = (int16_t)(((((int32_t)(r_u_v_alpha_delta_dmrs_re[n])*z_dmrs_im_rx[(mprime*12*N_SF_mprime0_PUCCH_DMRS_1)+(m*12)+n])>>15)
                                  - (((int32_t)(r_u_v_alpha_delta_dmrs_im[n])*z_dmrs_re_rx[(mprime*12*N_SF_mprime0_PUCCH_DMRS_1)+(m*12)+n])>>15))>>1);
	        z_dmrs_re_rx[(mprime*12*N_SF_mprime0_PUCCH_DMRS_1)+(m*12)+n] = z_dmrs_re_temp; 
                z_dmrs_im_rx[(mprime*12*N_SF_mprime0_PUCCH_DMRS_1)+(m*12)+n] = z_dmrs_im_temp; 

	    /* 	z_dmrs_re_rx[(int)(l/2)*12+n]=z_dmrs_re_rx[(int)(l/2)*12+n]/r_u_v_alpha_delta_dmrs_re[n]; 
                z_dmrs_im_rx[(int)(l/2)*12+n]=z_dmrs_im_rx[(int)(l/2)*12+n]/r_u_v_alpha_delta_dmrs_im[n]; */
	      }
	    }
	  }
        }

        N_SF_mprime_PUCCH_1       =   table_6_3_2_4_1_1_N_SF_mprime_PUCCH_1_m1Hop[nrofSymbols-1]; // only if intra-slot hopping enabled mprime = 1 (PUCCH)
        N_SF_mprime_PUCCH_DMRS_1  = table_6_4_1_3_1_1_1_N_SF_mprime_PUCCH_1_m1Hop[nrofSymbols-1]; // only if intra-slot hopping enabled mprime = 1 (DM-RS)
      }
    }
  }
  int16_t H_re[12],H_im[12],H1_re[12],H1_im[12];
  memset(H_re,0,12*sizeof(int16_t));
  memset(H_im,0,12*sizeof(int16_t));
  memset(H1_re,0,12*sizeof(int16_t));
  memset(H1_im,0,12*sizeof(int16_t)); 
  //averaging channel coefficients
  for(l=0;l<=ceil(nrofSymbols/2);l++){
    if(intraSlotFrequencyHopping==0){
      for(int n=0;n<12;n++){
        H_re[n]=round(z_dmrs_re_rx[l*12+n]/ceil(nrofSymbols/2))+H_re[n];
        H_im[n]=round(z_dmrs_im_rx[l*12+n]/ceil(nrofSymbols/2))+H_im[n];
      }
    }
    else{
      if(l<round(nrofSymbols/4)){
        for(int n=0;n<12;n++){
          H_re[n]=round(z_dmrs_re_rx[l*12+n]/round(nrofSymbols/4))+H_re[n];
          H_im[n]=round(z_dmrs_im_rx[l*12+n]/round(nrofSymbols/4))+H_im[n];
	}
      }
      else{
        for(int n=0;n<12;n++){
          H1_re[n]=round(z_dmrs_re_rx[l*12+n]/(ceil(nrofSymbols/2)-round(nrofSymbols/4)))+H1_re[n];
          H1_im[n]=round(z_dmrs_im_rx[l*12+n]/(ceil(nrofSymbols/2))-round(nrofSymbols/4))+H1_im[n];
	} 
      }
    }
  }
  //averaging information sequences
  for(l=0;l<floor(nrofSymbols/2);l++){
    if(intraSlotFrequencyHopping==0){
      for(int n=0;n<12;n++){
        y_n_re[n]=round(z_re_rx[l*12+n]/floor(nrofSymbols/2))+y_n_re[n];
        y_n_im[n]=round(z_im_rx[l*12+n]/floor(nrofSymbols/2))+y_n_im[n];
      }
    }
    else{
      if(l<floor(nrofSymbols/4)){
        for(int n=0;n<12;n++){
          y_n_re[n]=round(z_re_rx[l*12+n]/floor(nrofSymbols/4))+y_n_re[n];
          y_n_im[n]=round(z_im_rx[l*12+n]/floor(nrofSymbols/4))+y_n_im[n];
      }	     
    }
      else{
        for(int n=0;n<12;n++){
          y1_n_re[n]=round(z_re_rx[l*12+n]/round(nrofSymbols/4))+y1_n_re[n];
          y1_n_im[n]=round(z_im_rx[l*12+n]/round(nrofSymbols/4))+y1_n_im[n];
        }
      }	
    }
  }
  // mrc combining to obtain z_re and z_im
  if(intraSlotFrequencyHopping==0){
    for(int n=0;n<12;n++){
      d_re = round(((int16_t)(((((int32_t)(H_re[n])*y_n_re[n])>>15) + (((int32_t)(H_im[n])*y_n_im[n])>>15))>>1))/12)+d_re; 
      d_im = round(((int16_t)(((((int32_t)(H_re[n])*y_n_im[n])>>15) - (((int32_t)(H_im[n])*y_n_re[n])>>15))>>1))/12)+d_im; 
    }
  }
  else{
    for(int n=0;n<12;n++){
      d_re = round(((int16_t)(((((int32_t)(H_re[n])*y_n_re[n])>>15) + (((int32_t)(H_im[n])*y_n_im[n])>>15))>>1))/12)+d_re; 
      d_im = round(((int16_t)(((((int32_t)(H_re[n])*y_n_im[n])>>15) - (((int32_t)(H_im[n])*y_n_re[n])>>15))>>1))/12)+d_im;
      d1_re = round(((int16_t)(((((int32_t)(H1_re[n])*y1_n_re[n])>>15) + (((int32_t)(H1_im[n])*y1_n_im[n])>>15))>>1))/12)+d1_re; 
      d1_im = round(((int16_t)(((((int32_t)(H1_re[n])*y1_n_im[n])>>15) - (((int32_t)(H1_im[n])*y1_n_re[n])>>15))>>1))/12)+d1_im; 
    }
    d_re=round(d_re/2);
    d_im=round(d_im/2);
    d1_re=round(d1_re/2);
    d1_im=round(d1_im/2);
    d_re=d_re+d1_re;
    d_im=d_im+d1_im;
  }
  //Decoding QPSK or BPSK symbols to obtain payload bits
  if(nr_bit==1){
   if((d_re+d_im)>0){
     *payload=0;
   }
   else{
     *payload=1;
   } 
  }
  else if(nr_bit==2){
    if((d_re>0)&&(d_im>0)){
      *payload=0;
    }
    else if((d_re<0)&&(d_im>0)){
      *payload=1;
    } 
    else if((d_re>0)&&(d_im<0)){
      *payload=2;
    }
    else{
      *payload=3;
    }
  }
}
<|MERGE_RESOLUTION|>--- conflicted
+++ resolved
@@ -89,24 +89,11 @@
   int32_t **rxdataF = gNB->common_vars.rxdataF;
   NR_DL_FRAME_PARMS *frame_parms = &gNB->frame_parms;
 
-<<<<<<< HEAD
-void nr_decode_pucch0(int32_t **rxdataF,
-                      NR_DL_FRAME_PARMS *frame_parms,
-                      int slot,
-                      nfapi_nr_uci_pucch_pdu_format_0_1_t* uci_pdu,
-                      nfapi_nr_pucch_pdu_t* pucch_pdu) {
-
-=======
->>>>>>> 786be881
   int nr_sequences;
   const uint8_t *mcs;
 
   pucch_GroupHopping_t pucch_GroupHopping = pucch_pdu->group_hop_flag + (pucch_pdu->sequence_hop_flag<<1);
 
-<<<<<<< HEAD
-  if(pucch_pdu->bit_len_harq==1){
-    mcs=table1_mcs;
-=======
   AssertFatal(pucch_pdu->bit_len_harq > 0 || pucch_pdu->sr_flag > 0,
 	      "Either bit_len_harq (%d) or sr_flag (%d) must be > 0\n",
 	      pucch_pdu->bit_len_harq,pucch_pdu->sr_flag);
@@ -117,7 +104,6 @@
   }
   else if(pucch_pdu->bit_len_harq==1){
     mcs=table1_mcs;
->>>>>>> 786be881
     nr_sequences=4>>(1-pucch_pdu->sr_flag);
   }
   else{
@@ -173,23 +159,6 @@
   for(i=0;i<nr_sequences;i++){ 
   // we proceed to calculate alpha according to TS 38.211 Subclause 6.3.2.2.2
     for (l=0; l<pucch_pdu->nr_of_symbols; l++){
-<<<<<<< HEAD
-
-      nr_group_sequence_hopping(pucch_GroupHopping,pucch_pdu->hopping_id,n_hop,slot,&u,&v); // calculating u and v value
-      alpha = nr_cyclic_shift_hopping(pucch_pdu->hopping_id,pucch_pdu->initial_cyclic_shift,mcs[i],l,pucch_pdu->start_symbol_index,slot);
-      #ifdef DEBUG_NR_PUCCH_RX
-        printf("\t [nr_generate_pucch0] sequence generation \tu=%d \tv=%d \talpha=%lf \t(for symbol l=%d)\n",u,v,alpha,l);
-      #endif
-      for (n=0; n<12; n++){
-        x_n_re[i][(12*l)+n] = (int16_t)((int16_t)(((((int32_t)(round(32767*cos(alpha*n))) * table_5_2_2_2_2_Re[u][n])>>15)
-                                  - (((int32_t)(round(32767*sin(alpha*n))) * table_5_2_2_2_2_Im[u][n])>>15)))>>15); // Re part of base sequence shifted by alpha
-        x_n_im[i][(12*l)+n] =(int16_t)((int16_t)(((((int32_t)(round(32767*cos(alpha*n))) * table_5_2_2_2_2_Im[u][n])>>15)
-                                  + (((int32_t)(round(32767*sin(alpha*n))) * table_5_2_2_2_2_Re[u][n])>>15)))>>15); // Im part of base sequence shifted by alpha
-        #ifdef DEBUG_NR_PUCCH_RX
-          printf("\t [nr_generate_pucch0] sequence generation \tu=%d \tv=%d \talpha=%lf \tx_n(l=%d,n=%d)=(%d,%d)\n",
-                u,v,alpha,l,n,x_n_re[(12*l)+n],x_n_im[(12*l)+n]);
-        #endif
-=======
       alpha = nr_cyclic_shift_hopping(pucch_pdu->hopping_id,pucch_pdu->initial_cyclic_shift,mcs[i],l,pucch_pdu->start_symbol_index,slot);
 #ifdef DEBUG_NR_PUCCH_RX
       printf("\t [nr_generate_pucch0] sequence generation \tu=%d \tv=%d \talpha=%lf \t(for symbol l=%d/%d,mcs %d)\n",u,v,alpha,l,l+pucch_pdu->start_symbol_index,mcs[i]);
@@ -207,20 +176,14 @@
 		 (int32_t)(round(32767*cos(alpha*n))),
 		 (int32_t)(round(32767*sin(alpha*n))));
 #endif
->>>>>>> 786be881
       }
     }
   }
   /*
    * Implementing TS 38.211 Subclause 6.3.2.3.2 Mapping to physical resources
    */
-<<<<<<< HEAD
-  uint32_t re_offset=0;
-  uint8_t l2;
-=======
 
   int16_t r_re[24],r_im[24];
->>>>>>> 786be881
 
   for (l=0; l<pucch_pdu->nr_of_symbols; l++) {
 
@@ -265,9 +228,6 @@
       max_corr=corr[i];
     }
   }
-<<<<<<< HEAD
-
-=======
 #else
 
   int16_t *x_re = table_5_2_2_2_2_Re[u],*x_im = table_5_2_2_2_2_Im[u];
@@ -332,30 +292,12 @@
 
   index=maxpos;
 #endif
->>>>>>> 786be881
   // first bit of bitmap for sr presence and second bit for acknack presence
   uci_pdu->pdu_bit_map = pucch_pdu->sr_flag | ((pucch_pdu->bit_len_harq>0)<<1);
   uci_pdu->pucch_format = 0; // format 0
   uci_pdu->ul_cqi = 0xff; // currently not valid
   uci_pdu->timing_advance = 0xffff; // currently not valid
   uci_pdu->rssi = 0xffff; // currently not valid
-<<<<<<< HEAD
-  if (pucch_pdu->sr_flag) {
-  //currently not supported
-  }
-  else
-    uci_pdu->sr = NULL;
-  if (pucch_pdu->bit_len_harq>0) {
-    uci_pdu->harq = calloc(1,sizeof(*uci_pdu->harq));
-    uci_pdu->harq->num_harq = pucch_pdu->bit_len_harq;
-    uci_pdu->harq->harq_confidence_level = 0xff; // currently not valid
-    uci_pdu->harq->harq_list = (nfapi_nr_harq_t*)malloc(uci_pdu->harq->num_harq);
-    for (i=0; i<uci_pdu->harq->num_harq; i++) // FIXME for non present
-      uci_pdu->harq->harq_list[i].harq_value = (index>>i)&0x01;
-  }
-  else
-    uci_pdu->harq = NULL;
-=======
 
   if (pucch_pdu->bit_len_harq==0) {
     uci_pdu->harq = NULL;
@@ -395,7 +337,6 @@
       uci_pdu->sr->sr_confidence_level = xrtmag_dB-(gNB->measurements.n0_subband_power_tot_dB[pucch_pdu->prb_start]+gNB->pucch0_thres);
     }
   }
->>>>>>> 786be881
 }
 
 
