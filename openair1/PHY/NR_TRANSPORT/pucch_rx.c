--- conflicted
+++ resolved
@@ -397,11 +397,7 @@
   uci_stats->pucch0_thres = gNB->pucch0_thres; /* + (10*max_n0);*/
   bool no_conf=false;
   if (nr_sequences>1) {
-<<<<<<< HEAD
-    if (/*xrtmag_dBtimes10 < (30+xrtmag_next_dBtimes10) ||*/ SNRtimes10 < gNB->>pucch0_thres)
-=======
-    if (/*xrtmag_dBtimes10 < (30+xrtmag_next_dBtimes10) ||*/ SNRtimes10 < uci_stats->pucch0_thres) {
->>>>>>> 3ec401f2
+    if (/*xrtmag_dBtimes10 < (30+xrtmag_next_dBtimes10) ||*/ SNRtimes10 < gNB->pucch0_thres) {
       no_conf=true;
       LOG_D(PHY,"%d.%d PUCCH bad confidence: %d threshold, %d, %d, %d\n",
 	  frame, slot,
@@ -439,8 +435,10 @@
     uci_pdu->harq->harq_confidence_level = no_conf;
     uci_pdu->harq->harq_list = (nfapi_nr_harq_t*)malloc(sizeof *uci_pdu->harq->harq_list);
     uci_pdu->harq->harq_list[0].harq_value = !(index&0x01);
-    if (no_conf) LOG_I(PHY, "[DLSCH/PDSCH/PUCCH] %d.%d HARQ value %d (0 pass, 1 fail) with confidence level %d (0 is good, 1 is bad) xrt_mag %d xrt_mag_next %d n0 %d (%d,%d) pucch0_thres %d, cqi %d, SNRtimes10 %d, energy %f, sync_pos %d\n",
-          frame,slot,uci_pdu->harq->harq_list[0].harq_value,uci_pdu->harq->harq_confidence_level,xrtmag_dBtimes10,xrtmag_next_dBtimes10,max_n0,uci_stats->pucch0_n00,uci_stats->pucch0_n01,uci_stats->pucch0_thres,cqi,SNRtimes10,10*log10((double)sigenergy),gNB->ulsch_stats[0].sync_pos);
+    LOG_D(PHY, "[DLSCH/PDSCH/PUCCH] %d.%d HARQ %s with confidence level %s xrt_mag %d xrt_mag_next %d n0 %d (%d,%d) pucch0_thres %d, cqi %d, SNRtimes10 %d, energy %f, sync_pos %d\n",
+          frame,slot,uci_pdu->harq->harq_list[0].harq_value==0?"ACK":"NACK",
+	  uci_pdu->harq->harq_confidence_level==0?"good":"bad",
+	  xrtmag_dBtimes10,xrtmag_next_dBtimes10,max_n0,uci_stats->pucch0_n00,uci_stats->pucch0_n01,uci_stats->pucch0_thres,cqi,SNRtimes10,10*log10((double)sigenergy),gNB->ulsch_stats[0].sync_pos);
 
     if (pucch_pdu->sr_flag == 1) {
       uci_pdu->sr = calloc(1,sizeof(*uci_pdu->sr));
@@ -461,8 +459,14 @@
 
     uci_pdu->harq->harq_list[1].harq_value = !(index&0x01);
     uci_pdu->harq->harq_list[0].harq_value = !((index>>1)&0x01);
-    if (no_conf) LOG_I(PHY, "[DLSCH/PDSCH/PUCCH] %d.%d HARQ values %d (0 pass, 1 fail) and %d with confidence level %d (0 is good, 1 is bad), xrt_mag %d xrt_mag_next %d n0 %d (%d,%d) pucch0_thres %d, cqi %d, SNRtimes10 %d,sync_pos %d\n",
-          frame,slot,uci_pdu->harq->harq_list[1].harq_value,uci_pdu->harq->harq_list[0].harq_value,uci_pdu->harq->harq_confidence_level,xrtmag_dBtimes10,xrtmag_next_dBtimes10,max_n0,uci_stats->pucch0_n00,uci_stats->pucch0_n01,uci_stats->pucch0_thres,cqi,SNRtimes10,gNB->ulsch_stats[0].sync_pos);
+    LOG_D(PHY, "[DLSCH/PDSCH/PUCCH] %d.%d HARQ values (%s, %s) with confidence level %s, xrt_mag %d xrt_mag_next %d n0 %d (%d,%d) pucch0_thres %d, cqi %d, SNRtimes10 %d,sync_pos %d\n",
+          frame,slot,
+          uci_pdu->harq->harq_list[1].harq_value == 0 ? "ACK" : "NACK",
+          uci_pdu->harq->harq_list[0].harq_value == 0 ? "ACK" : "NACK",
+          uci_pdu->harq->harq_confidence_level == 0 ? "good" : "bad",
+          xrtmag_dBtimes10,xrtmag_next_dBtimes10,max_n0,
+          uci_stats->pucch0_n00,uci_stats->pucch0_n01,uci_stats->pucch0_thres,cqi,
+          SNRtimes10,gNB->ulsch_stats[0].sync_pos);
     if (pucch_pdu->sr_flag == 1) {
       uci_pdu->sr = calloc(1,sizeof(*uci_pdu->sr));
       uci_pdu->sr->sr_indication = (index>3) ? 1 : 0;
