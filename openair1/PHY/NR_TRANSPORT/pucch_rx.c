/*
 * Licensed to the OpenAirInterface (OAI) Software Alliance under one or more
 * contributor license agreements.  See the NOTICE file distributed with
 * this work for additional information regarding copyright ownership.
 * The OpenAirInterface Software Alliance licenses this file to You under
 * the OAI Public License, Version 1.1  (the "License"); you may not use this file
 * except in compliance with the License.
 * You may obtain a copy of the License at
 *
 *      http://www.openairinterface.org/?page_id=698
 *
 * Unless required by applicable law or agreed to in writing, software
 * distributed under the License is distributed on an "AS IS" BASIS,
 * WITHOUT WARRANTIES OR CONDITIONS OF ANY KIND, either express or implied.
 * See the License for the specific language governing permissions and
 * limitations under the License.
 *-------------------------------------------------------------------------------
 * For more information about the OpenAirInterface (OAI) Software Alliance:
 *      contact@openairinterface.org
 */

/*! \file PHY/NR_TRANSPORT/pucch_rx.c
 * \brief Top-level routines for decoding the PUCCH physical channel
 * \author A. Mico Pereperez, Padarthi Naga Prasanth, Francesco Mani, Raymond Knopp
 * \date 2020
 * \version 0.2
 * \company Eurecom
 * \email:
 * \note
 * \warning
 */
#include<stdio.h>
#include <string.h>
#include <math.h>
#include <unistd.h>
#include <fcntl.h>
#include <sys/ioctl.h>
#include <sys/mman.h>

#include "PHY/impl_defs_nr.h"
#include "PHY/defs_nr_common.h"
#include "PHY/defs_gNB.h"
#include "PHY/sse_intrin.h"
#include "PHY/NR_UE_TRANSPORT/pucch_nr.h"
#include <openair1/PHY/CODING/nrSmallBlock/nr_small_block_defs.h>
#include "PHY/NR_TRANSPORT/nr_transport_common_proto.h"
#include "PHY/NR_REFSIG/nr_refsig.h"
#include "common/utils/LOG/log.h"
#include "common/utils/LOG/vcd_signal_dumper.h"
#include "nfapi/oai_integration/vendor_ext.h"

#include "nfapi/oai_integration/vendor_ext.h"

#include "T.h"

//#define DEBUG_NR_PUCCH_RX 1

NR_gNB_PUCCH_t *new_gNB_pucch(void){
    NR_gNB_PUCCH_t *pucch;
    pucch = (NR_gNB_PUCCH_t *)malloc16(sizeof(NR_gNB_PUCCH_t));
    pucch->active = 0;
    return (pucch);
}

void free_gNB_pucch(NR_gNB_PUCCH_t *pucch)
{
  free_and_zero(pucch);
}

int nr_find_pucch(uint16_t rnti,
                  int frame,
                  int slot,
                  PHY_VARS_gNB *gNB) {

  AssertFatal(gNB!=NULL,"gNB is null\n");
  int index = -1;

  for (int i=0; i<NUMBER_OF_NR_PUCCH_MAX; i++) {
    AssertFatal(gNB->pucch[i]!=NULL,"gNB->pucch[%d] is null\n",i);
    if ((gNB->pucch[i]->active >0) &&
        (gNB->pucch[i]->pucch_pdu.rnti==rnti) &&
        (gNB->pucch[i]->frame==frame) &&
        (gNB->pucch[i]->slot==slot)) return(i);
    else if ((gNB->pucch[i]->active == 0) && (index==-1)) index=i;
  }

  if (index==-1)
    LOG_E(MAC,"PUCCH list is full\n");

  return(index);
}

void nr_fill_pucch(PHY_VARS_gNB *gNB,
                   int frame,
                   int slot,
                   nfapi_nr_pucch_pdu_t *pucch_pdu) {
  if (NFAPI_MODE == NFAPI_MODE_PNF)
    gNB->pucch[0]->active = 0; //check if ture in monolithic mode 
  int id = nr_find_pucch(pucch_pdu->rnti,frame,slot,gNB);
  AssertFatal( (id>=0) && (id<NUMBER_OF_NR_PUCCH_MAX),
              "invalid id found for pucch !!! rnti %04x id %d\n",pucch_pdu->rnti,id);

  NR_gNB_PUCCH_t  *pucch = gNB->pucch[id];
  pucch->frame = frame;
  pucch->slot = slot;
  pucch->active = 1;
  if (pucch->pucch_pdu.format_type > 0) LOG_D(PHY,"Programming PUCCH[%d] for %d.%d, format %d, nb_harq %d, nb_sr %d, nb_csi %d\n",id,
                                          pucch->frame,pucch->slot,pucch->pucch_pdu.format_type,pucch->pucch_pdu.bit_len_harq,pucch->pucch_pdu.sr_flag,pucch->pucch_pdu.bit_len_csi_part1);
  memcpy((void*)&pucch->pucch_pdu, (void*)pucch_pdu, sizeof(nfapi_nr_pucch_pdu_t));
}


int get_pucch0_cs_lut_index(PHY_VARS_gNB *gNB,nfapi_nr_pucch_pdu_t* pucch_pdu) {

  int i=0;

#ifdef DEBUG_NR_PUCCH_RX
  printf("getting index for LUT with %d entries, Nid %d\n",gNB->pucch0_lut.nb_id, pucch_pdu->hopping_id);
#endif

  for (i=0;i<gNB->pucch0_lut.nb_id;i++) {
    if (gNB->pucch0_lut.Nid[i] == pucch_pdu->hopping_id) break;
  }
#ifdef DEBUG_NR_PUCCH_RX
  printf("found index %d\n",i);
#endif
  if (i<gNB->pucch0_lut.nb_id) return(i);

#ifdef DEBUG_NR_PUCCH_RX
  printf("Initializing PUCCH0 LUT index %i with Nid %d\n",i, pucch_pdu->hopping_id);
#endif
  // initialize
  gNB->pucch0_lut.Nid[gNB->pucch0_lut.nb_id]=pucch_pdu->hopping_id;
  for (int slot=0;slot<10<<pucch_pdu->subcarrier_spacing;slot++)
    for (int symbol=0;symbol<14;symbol++)
      gNB->pucch0_lut.lut[gNB->pucch0_lut.nb_id][slot][symbol] = (int)floor(nr_cyclic_shift_hopping(pucch_pdu->hopping_id,0,0,symbol,0,slot)/0.5235987756);
  gNB->pucch0_lut.nb_id++;
  return(gNB->pucch0_lut.nb_id-1);
}


  
int16_t idft12_re[12][12] = {
  {23170,23170,23170,23170,23170,23170,23170,23170,23170,23170,23170,23170},
  {23170,20066,11585,0,-11585,-20066,-23170,-20066,-11585,0,11585,20066},
  {23170,11585,-11585,-23170,-11585,11585,23170,11585,-11585,-23170,-11585,11585},
  {23170,0,-23170,0,23170,0,-23170,0,23170,0,-23170,0},
  {23170,-11585,-11585,23170,-11585,-11585,23170,-11585,-11585,23170,-11585,-11585},
  {23170,-20066,11585,0,-11585,20066,-23170,20066,-11585,0,11585,-20066},
  {23170,-23170,23170,-23170,23170,-23170,23170,-23170,23170,-23170,23170,-23170},
  {23170,-20066,11585,0,-11585,20066,-23170,20066,-11585,0,11585,-20066},
  {23170,-11585,-11585,23170,-11585,-11585,23170,-11585,-11585,23170,-11585,-11585},
  {23170,0,-23170,0,23170,0,-23170,0,23170,0,-23170,0},
  {23170,11585,-11585,-23170,-11585,11585,23170,11585,-11585,-23170,-11585,11585},
  {23170,20066,11585,0,-11585,-20066,-23170,-20066,-11585,0,11585,20066}
};

int16_t idft12_im[12][12] = {
  {0,0,0,0,0,0,0,0,0,0,0,0},
  {0,11585,20066,23170,20066,11585,0,-11585,-20066,-23170,-20066,-11585},
  {0,20066,20066,0,-20066,-20066,0,20066,20066,0,-20066,-20066},
  {0,23170,0,-23170,0,23170,0,-23170,0,23170,0,-23170},
  {0,20066,-20066,0,20066,-20066,0,20066,-20066,0,20066,-20066},
  {0,11585,-20066,23170,-20066,11585,0,-11585,20066,-23170,20066,-11585},
  {0,0,0,0,0,0,0,0,0,0,0,0},
  {0,-11585,20066,-23170,20066,-11585,0,11585,-20066,23170,-20066,11585},
  {0,-20066,20066,0,-20066,20066,0,-20066,20066,0,-20066,20066},
  {0,-23170,0,23170,0,-23170,0,23170,0,-23170,0,23170},
  {0,-20066,-20066,0,20066,20066,0,-20066,-20066,0,20066,20066},
  {0,-11585,-20066,-23170,-20066,-11585,0,11585,20066,23170,20066,11585}
};


void nr_decode_pucch0(PHY_VARS_gNB *gNB,
                      int frame,
                      int slot,
                      nfapi_nr_uci_pucch_pdu_format_0_1_t* uci_pdu,
                      nfapi_nr_pucch_pdu_t* pucch_pdu) {

  int32_t **rxdataF = gNB->common_vars.rxdataF;
  NR_DL_FRAME_PARMS *frame_parms = &gNB->frame_parms;
  int soffset=(slot&3)*frame_parms->symbols_per_slot*frame_parms->ofdm_symbol_size;
  int nr_sequences;
  const uint8_t *mcs;

  pucch_GroupHopping_t pucch_GroupHopping = pucch_pdu->group_hop_flag + (pucch_pdu->sequence_hop_flag<<1);

  AssertFatal(pucch_pdu->bit_len_harq > 0 || pucch_pdu->sr_flag > 0,
	      "Either bit_len_harq (%d) or sr_flag (%d) must be > 0\n",
	      pucch_pdu->bit_len_harq,pucch_pdu->sr_flag);

  NR_gNB_UCI_STATS_t *uci_stats=NULL;
  NR_gNB_UCI_STATS_t *first_uci_stats = gNB->uci_stats;
  for (int i=0;i<NUMBER_OF_NR_UCI_STATS_MAX;i++)
     if (gNB->uci_stats[i].rnti == pucch_pdu->rnti) {
        uci_stats = &gNB->uci_stats[i];
        break;
     } else if (first_uci_stats == NULL && gNB->uci_stats[i].rnti == 0) first_uci_stats = &gNB->uci_stats[i];

  if (uci_stats == NULL) { uci_stats=first_uci_stats; uci_stats->rnti = pucch_pdu->rnti;}

  AssertFatal(uci_stats!=NULL,"No stat index found\n");
  uci_stats->frame = frame;

  if(pucch_pdu->bit_len_harq==0){
    mcs=table1_mcs;
    nr_sequences=1;
  }
  else if(pucch_pdu->bit_len_harq==1){
    mcs=table1_mcs;
    nr_sequences=4>>(1-pucch_pdu->sr_flag);
  }
  else{
    mcs=table2_mcs;
    nr_sequences=8>>(1-pucch_pdu->sr_flag);
  }

  LOG_D(PHY,"pucch0: nr_symbols %d, start_symbol %d, prb_start %d, second_hop_prb %d,  group_hop_flag %d, sequence_hop_flag %d, O_ACK %d, O_SR %d, mcs %d initial_cyclic_shift %d\n",
        pucch_pdu->nr_of_symbols,pucch_pdu->start_symbol_index,pucch_pdu->prb_start,pucch_pdu->second_hop_prb,pucch_pdu->group_hop_flag,pucch_pdu->sequence_hop_flag,pucch_pdu->bit_len_harq,
        pucch_pdu->sr_flag,mcs[0],pucch_pdu->initial_cyclic_shift);

  int cs_ind = get_pucch0_cs_lut_index(gNB,pucch_pdu);
  /*
   * Implement TS 38.211 Subclause 6.3.2.3.1 Sequence generation
   *
   */
  /*
   * Defining cyclic shift hopping TS 38.211 Subclause 6.3.2.2.2
   */
  // alpha is cyclic shift
  //double alpha;
  // lnormal is the OFDM symbol number in the PUCCH transmission where l=0 corresponds to the first OFDM symbol of the PUCCH transmission
  //uint8_t lnormal;
  // lprime is the index of the OFDM symbol in the slot that corresponds to the first OFDM symbol of the PUCCH transmission in the slot given by [5, TS 38.213]
  //uint8_t lprime;

  /*
   * in TS 38.213 Subclause 9.2.1 it is said that:
   * for PUCCH format 0 or PUCCH format 1, the index of the cyclic shift
   * is indicated by higher layer parameter PUCCH-F0-F1-initial-cyclic-shift
   */

  /*
   * Implementing TS 38.211 Subclause 6.3.2.3.1, the sequence x(n) shall be generated according to:
   * x(l*12+n) = r_u_v_alpha_delta(n)
   */
  // the value of u,v (delta always 0 for PUCCH) has to be calculated according to TS 38.211 Subclause 6.3.2.2.1
  uint8_t u[2]={0},v[2]={0};

  // x_n contains the sequence r_u_v_alpha_delta(n)

  int n,i;
  int prb_offset[2] = {pucch_pdu->bwp_start+pucch_pdu->prb_start, pucch_pdu->bwp_start+pucch_pdu->prb_start};

  nr_group_sequence_hopping(pucch_GroupHopping,pucch_pdu->hopping_id,0,slot,&u[0],&v[0]); // calculating u and v value first hop
  LOG_D(PHY,"pucch0: u %d, v %d\n",u[0],v[0]);


  if (pucch_pdu->freq_hop_flag == 1) {
    nr_group_sequence_hopping(pucch_GroupHopping,pucch_pdu->hopping_id,1,slot,&u[1],&v[1]); // calculating u and v value second hop
    LOG_D(PHY,"pucch0 second hop: u %d, v %d\n",u[1],v[1]);
    prb_offset[1] = pucch_pdu->bwp_start+pucch_pdu->second_hop_prb;
  }


  AssertFatal(pucch_pdu->nr_of_symbols < 3,"nr_of_symbols %d not allowed\n",pucch_pdu->nr_of_symbols);
  uint32_t re_offset[2]={0};
  uint8_t l2;

  const int16_t *x_re[2],*x_im[2];
  x_re[0] = table_5_2_2_2_2_Re[u[0]];
  x_im[0] = table_5_2_2_2_2_Im[u[0]];
  x_re[1] = table_5_2_2_2_2_Re[u[1]];
  x_im[1] = table_5_2_2_2_2_Im[u[1]];

  c64_t xr[frame_parms->nb_antennas_rx][pucch_pdu->nr_of_symbols][12]  __attribute__((aligned(32)));
  int64_t xrtmag=0,xrtmag_next=0;
  uint8_t maxpos=0;
  uint8_t index=0;

  for (int l=0; l<pucch_pdu->nr_of_symbols; l++) {
    l2 = l+pucch_pdu->start_symbol_index;
    re_offset[l] = (12*prb_offset[l]) + frame_parms->first_carrier_offset;
    if (re_offset[l]>= frame_parms->ofdm_symbol_size)
      re_offset[l]-=frame_parms->ofdm_symbol_size;
  
    AssertFatal(re_offset[l]+12 < frame_parms->ofdm_symbol_size,"pucch straddles DC carrier, handle this!\n");
    for (int aa=0;aa<frame_parms->nb_antennas_rx;aa++) {
      c16_t *r=(c16_t*)&rxdataF[aa][soffset+(l2*frame_parms->ofdm_symbol_size)+re_offset[l]];
      for (n=0;n<12;n++) {
        xr[aa][l][n].r = (int32_t)x_re[l][n] * r[n].r + (int32_t)x_im[l][n] * r[n].i;
        xr[aa][l][n].i = (int32_t)x_re[l][n] * r[n].i - (int32_t)x_im[l][n] * r[n].r;
#ifdef DEBUG_NR_PUCCH_RX
        printf("x (%d,%d), r%d.%d (%d,%d), xr (%lld,%lld)\n",
	             x_re[l][n],x_im[l][n],l2,re_offset[l],r[n].r,r[n].i,xr[aa][l][n].r,xr[aa][l][n].i);
#endif
      }
    }
  }

  //int32_t no_corr = 0;
  int seq_index = 0;
  int64_t temp;

  for(i=0;i<nr_sequences;i++){
    c64_t corr[frame_parms->nb_antennas_rx][2];
    for (int aa=0;aa<frame_parms->nb_antennas_rx;aa++) {
      for (int l=0;l<pucch_pdu->nr_of_symbols;l++) {
        seq_index = (pucch_pdu->initial_cyclic_shift+
                     mcs[i]+
                     gNB->pucch0_lut.lut[cs_ind][slot][l+pucch_pdu->start_symbol_index])%12;
#ifdef DEBUG_NR_PUCCH_RX
        printf("PUCCH symbol %d seq %d, seq_index %d, mcs %d\n",l,i,seq_index,mcs[i]);
#endif
        corr[aa][l]=(c64_t){0};
        for (n = 0; n < 12; n++) {
          corr[aa][l].r += xr[aa][l][n].r * idft12_re[seq_index][n] + xr[aa][l][n].i * idft12_im[seq_index][n];
          corr[aa][l].i += xr[aa][l][n].r * idft12_im[seq_index][n] - xr[aa][l][n].i * idft12_re[seq_index][n];
        }
	corr[aa][l].r >>= 31;
	corr[aa][l].i >>= 31;
      }
    }
    LOG_D(PHY,"PUCCH IDFT[%d/%d] = (%ld,%ld)=>%f\n",
          mcs[i],seq_index,corr[0][0].r,corr[0][0].i,
          10*log10((double)squaredMod(corr[0][0])));
    if (pucch_pdu->nr_of_symbols==2)
       LOG_D(PHY,"PUCCH 2nd symbol IDFT[%d/%d] = (%ld,%ld)=>%f\n",
             mcs[i],seq_index,corr[0][1].r,corr[0][1].i,
             10*log10((double)squaredMod(corr[0][1])));
    if (pucch_pdu->freq_hop_flag == 0) {
       if (pucch_pdu->nr_of_symbols==1) {// non-coherent correlation
          temp=0;
          for (int aa=0;aa<frame_parms->nb_antennas_rx;aa++)
            temp+=squaredMod(corr[aa][0]);
        } else {
          temp=0;
          for (int aa=0;aa<frame_parms->nb_antennas_rx;aa++) {
            c64_t corr2;
            csum(corr2, corr[aa][0], corr[aa][1]);
            // coherent combining of 2 symbols and then complex modulus for single-frequency case
            temp+=corr2.r*corr2.r + corr2.i*corr2.i;
          }
        }
    } else if (pucch_pdu->freq_hop_flag == 1) {
      // full non-coherent combining of 2 symbols for frequency-hopping case
      temp=0;
      for (int aa=0;aa<frame_parms->nb_antennas_rx;aa++)
        temp += squaredMod(corr[aa][0]) + squaredMod(corr[aa][1]);
    }
    else AssertFatal(1==0,"shouldn't happen\n");

    if (temp>xrtmag) {
      xrtmag_next = xrtmag;
      xrtmag=temp;
      LOG_D(PHY,"Sequence %d xrtmag %ld xrtmag_next %ld\n", i, xrtmag, xrtmag_next);
      maxpos=i;
      uci_stats->current_pucch0_stat0 = 0;
      int64_t temp2=0,temp3=0;;
      for (int aa=0;aa<frame_parms->nb_antennas_rx;aa++) {
        temp2 += squaredMod(corr[aa][0]);
        if (pucch_pdu->nr_of_symbols==2)
	  temp3 += squaredMod(corr[aa][1]);
      }
      uci_stats->current_pucch0_stat0= dB_fixed64(temp2);
      if ( pucch_pdu->nr_of_symbols==2)
	uci_stats->current_pucch0_stat1= dB_fixed64(temp3);
    }
    else if (temp>xrtmag_next)
      xrtmag_next = temp;
  }

  int xrtmag_dBtimes10 = 10*(int)dB_fixed64(xrtmag/(12*pucch_pdu->nr_of_symbols));
  int xrtmag_next_dBtimes10 = 10*(int)dB_fixed64(xrtmag_next/(12*pucch_pdu->nr_of_symbols));
#ifdef DEBUG_NR_PUCCH_RX
  printf("PUCCH 0 : maxpos %d\n",maxpos);
#endif

  index=maxpos;
  uci_stats->pucch0_n00 = gNB->measurements.n0_subband_power_tot_dB[prb_offset[0]];
  uci_stats->pucch0_n01 = gNB->measurements.n0_subband_power_tot_dB[prb_offset[1]];
  LOG_D(PHY,"n00[%d] = %d, n01[%d] = %d\n",prb_offset[0],uci_stats->pucch0_n00,prb_offset[1],uci_stats->pucch0_n01);
  // estimate CQI for MAC (from antenna port 0 only)
  int max_n0 = max(gNB->measurements.n0_subband_power_tot_dB[prb_offset[0]],
		   gNB->measurements.n0_subband_power_tot_dB[prb_offset[1]]);
  int SNRtimes10,sigenergy=0;
  for (int aa=0;aa<frame_parms->nb_antennas_rx;aa++)
    sigenergy += signal_energy_nodc(&rxdataF[aa][soffset+
                                                 (pucch_pdu->start_symbol_index*frame_parms->ofdm_symbol_size)+
                                                 re_offset[0]],12);
  SNRtimes10 = xrtmag_dBtimes10-(10*max_n0);
  int cqi;
  if (SNRtimes10 < -640) cqi=0;
  else if (SNRtimes10 >  635) cqi=255;
  else cqi=(640+SNRtimes10)/5;

  uci_stats->pucch0_thres = gNB->pucch0_thres; /* + (10*max_n0);*/
  bool no_conf=false;
  if (nr_sequences>1) {
    if (/*xrtmag_dBtimes10 < (30+xrtmag_next_dBtimes10) ||*/ SNRtimes10 < uci_stats->pucch0_thres) {
      no_conf=true;
      LOG_D(PHY,"%d.%d PUCCH bad confidence: %d threshold, %d, %d, %d\n",
	  frame, slot,
	  uci_stats->pucch0_thres,
	  SNRtimes10,
	  xrtmag_dBtimes10,
	  xrtmag_next_dBtimes10);
    }
  }
  gNB->bad_pucch += no_conf;
  // first bit of bitmap for sr presence and second bit for acknack presence
  uci_pdu->pduBitmap = pucch_pdu->sr_flag | ((pucch_pdu->bit_len_harq>0)<<1);
  uci_pdu->pucch_format = 0; // format 0
  uci_pdu->rnti = pucch_pdu->rnti;
  uci_pdu->ul_cqi = cqi;
  uci_pdu->timing_advance = 0xffff; // currently not valid
  uci_pdu->rssi = 1280 - (10*dB_fixed(32767*32767))-dB_fixed_times10(sigenergy);

  if (pucch_pdu->bit_len_harq==0) {
    uci_pdu->harq = NULL;
    uci_pdu->sr = calloc(1,sizeof(*uci_pdu->sr));
    uci_pdu->sr->sr_confidence_level = SNRtimes10 < uci_stats->pucch0_thres;
    uci_stats->pucch0_sr_trials++;
    if (xrtmag_dBtimes10>(10*max_n0+100)) {
      uci_pdu->sr->sr_indication = 1;
      uci_stats->pucch0_positive_SR++;
      LOG_D(PHY,"PUCCH0 got positive SR. Cumulative number of positive SR %d\n", uci_stats->pucch0_positive_SR);
    } else {
      uci_pdu->sr->sr_indication = 0;
    }
  }
  else if (pucch_pdu->bit_len_harq==1) {
    uci_pdu->harq = calloc(1,sizeof(*uci_pdu->harq));
    uci_pdu->harq->num_harq = 1;
    uci_pdu->harq->harq_confidence_level = no_conf;
    uci_pdu->harq->harq_list = (nfapi_nr_harq_t*)malloc(sizeof *uci_pdu->harq->harq_list);
    uci_pdu->harq->harq_list[0].harq_value = !(index&0x01);
    LOG_D(PHY, "[DLSCH/PDSCH/PUCCH] %d.%d HARQ %s with confidence level %s xrt_mag %d xrt_mag_next %d n0 %d (%d,%d) pucch0_thres %d, cqi %d, SNRtimes10 %d, energy %f, sync_pos %d\n",
          frame,slot,uci_pdu->harq->harq_list[0].harq_value==0?"ACK":"NACK",
	  uci_pdu->harq->harq_confidence_level==0?"good":"bad",
	  xrtmag_dBtimes10,xrtmag_next_dBtimes10,max_n0,uci_stats->pucch0_n00,uci_stats->pucch0_n01,uci_stats->pucch0_thres,cqi,SNRtimes10,10*log10((double)sigenergy),gNB->ulsch_stats[0].sync_pos);

    if (pucch_pdu->sr_flag == 1) {
      uci_pdu->sr = calloc(1,sizeof(*uci_pdu->sr));
      uci_pdu->sr->sr_indication = (index>1);
      uci_pdu->sr->sr_confidence_level = no_conf;
      if(uci_pdu->sr->sr_indication == 1 && uci_pdu->sr->sr_confidence_level == 0) {
        uci_stats->pucch0_positive_SR++;
        LOG_D(PHY,"PUCCH0 got positive SR. Cumulative number of positive SR %d\n", uci_stats->pucch0_positive_SR);
      }
    }
    uci_stats->pucch01_trials++;
  }
  else {
    uci_pdu->harq = calloc(1,sizeof(*uci_pdu->harq));
    uci_pdu->harq->num_harq = 2;
    uci_pdu->harq->harq_confidence_level = no_conf;
    uci_pdu->harq->harq_list = (nfapi_nr_harq_t*)malloc(2 * sizeof( *uci_pdu->harq->harq_list));

    uci_pdu->harq->harq_list[1].harq_value = !(index&0x01);
    uci_pdu->harq->harq_list[0].harq_value = !((index>>1)&0x01);
    LOG_D(PHY, "[DLSCH/PDSCH/PUCCH] %d.%d HARQ values (%s, %s) with confidence level %s, xrt_mag %d xrt_mag_next %d n0 %d (%d,%d) pucch0_thres %d, cqi %d, SNRtimes10 %d,sync_pos %d\n",
          frame,slot,
          uci_pdu->harq->harq_list[1].harq_value == 0 ? "ACK" : "NACK",
          uci_pdu->harq->harq_list[0].harq_value == 0 ? "ACK" : "NACK",
          uci_pdu->harq->harq_confidence_level == 0 ? "good" : "bad",
          xrtmag_dBtimes10,xrtmag_next_dBtimes10,max_n0,
          uci_stats->pucch0_n00,uci_stats->pucch0_n01,uci_stats->pucch0_thres,cqi,
          SNRtimes10,gNB->ulsch_stats[0].sync_pos);
    if (pucch_pdu->sr_flag == 1) {
      uci_pdu->sr = calloc(1,sizeof(*uci_pdu->sr));
      uci_pdu->sr->sr_indication = (index>3) ? 1 : 0;
      uci_pdu->sr->sr_confidence_level = no_conf;
      if(uci_pdu->sr->sr_indication == 1 && uci_pdu->sr->sr_confidence_level == 0) {
        uci_stats->pucch0_positive_SR++;
        LOG_D(PHY,"PUCCH0 got positive SR. Cumulative number of positive SR %d\n", uci_stats->pucch0_positive_SR);
      }
    }
  }
}





void nr_decode_pucch1(  int32_t **rxdataF,
		        pucch_GroupHopping_t pucch_GroupHopping,
                        uint32_t n_id,       // hoppingID higher layer parameter  
                        uint64_t *payload,
		       	NR_DL_FRAME_PARMS *frame_parms, 
                        int16_t amp,
                        int nr_tti_tx,
                        uint8_t m0,
                        uint8_t nrofSymbols,
                        uint8_t startingSymbolIndex,
                        uint16_t startingPRB,
                        uint16_t startingPRB_intraSlotHopping,
                        uint8_t timeDomainOCC,
                        uint8_t nr_bit) {
#ifdef DEBUG_NR_PUCCH_RX
  printf("\t [nr_generate_pucch1] start function at slot(nr_tti_tx)=%d payload=%lp m0=%d nrofSymbols=%d startingSymbolIndex=%d startingPRB=%d startingPRB_intraSlotHopping=%d timeDomainOCC=%d nr_bit=%d\n",
         nr_tti_tx,payload,m0,nrofSymbols,startingSymbolIndex,startingPRB,startingPRB_intraSlotHopping,timeDomainOCC,nr_bit);
#endif
  /*
   * Implement TS 38.211 Subclause 6.3.2.4.1 Sequence modulation
   *
   */
  int soffset = (nr_tti_tx&3)*frame_parms->symbols_per_slot * frame_parms->ofdm_symbol_size;
  // complex-valued symbol d_re, d_im containing complex-valued symbol d(0):
  int16_t d_re=0, d_im=0,d1_re=0,d1_im=0;
#ifdef DEBUG_NR_PUCCH_RX
  printf("\t [nr_generate_pucch1] sequence modulation: payload=%lp \tde_re=%d \tde_im=%d\n",payload,d_re,d_im);
#endif
  /*
   * Defining cyclic shift hopping TS 38.211 Subclause 6.3.2.2.2
   */
  // alpha is cyclic shift
  double alpha;
  // lnormal is the OFDM symbol number in the PUCCH transmission where l=0 corresponds to the first OFDM symbol of the PUCCH transmission
  //uint8_t lnormal = 0 ;
  // lprime is the index of the OFDM symbol in the slot that corresponds to the first OFDM symbol of the PUCCH transmission in the slot given by [5, TS 38.213]
  uint8_t lprime = startingSymbolIndex;
  // mcs = 0 except for PUCCH format 0
  uint8_t mcs=0;
  // r_u_v_alpha_delta_re and r_u_v_alpha_delta_im tables containing the sequence y(n) for the PUCCH, when they are multiplied by d(0)
  // r_u_v_alpha_delta_dmrs_re and r_u_v_alpha_delta_dmrs_im tables containing the sequence for the DM-RS.
  int16_t r_u_v_alpha_delta_re[12],r_u_v_alpha_delta_im[12],r_u_v_alpha_delta_dmrs_re[12],r_u_v_alpha_delta_dmrs_im[12];
  /*
   * in TS 38.213 Subclause 9.2.1 it is said that:
   * for PUCCH format 0 or PUCCH format 1, the index of the cyclic shift
   * is indicated by higher layer parameter PUCCH-F0-F1-initial-cyclic-shift
   */
  /*
   * the complex-valued symbol d_0 shall be multiplied with a sequence r_u_v_alpha_delta(n): y(n) = d_0 * r_u_v_alpha_delta(n)
   */
  // the value of u,v (delta always 0 for PUCCH) has to be calculated according to TS 38.211 Subclause 6.3.2.2.1
  uint8_t u=0,v=0;//,delta=0;
  // if frequency hopping is disabled, intraSlotFrequencyHopping is not provided
  //              n_hop = 0
  // if frequency hopping is enabled,  intraSlotFrequencyHopping is     provided
  //              n_hop = 0 for first hop
  //              n_hop = 1 for second hop
  uint8_t n_hop = 0;
  // Intra-slot frequency hopping shall be assumed when the higher-layer parameter intraSlotFrequencyHopping is provided,
  // regardless of whether the frequency-hop distance is zero or not,
  // otherwise no intra-slot frequency hopping shall be assumed
  //uint8_t PUCCH_Frequency_Hopping = 0 ; // from higher layers
  uint8_t intraSlotFrequencyHopping = 0;

  if (startingPRB != startingPRB_intraSlotHopping) {
    intraSlotFrequencyHopping=1;
  }

#ifdef DEBUG_NR_PUCCH_RX
  printf("\t [nr_generate_pucch1] intraSlotFrequencyHopping = %d \n",intraSlotFrequencyHopping);
#endif
  /*
   * Implementing TS 38.211 Subclause 6.3.2.4.2 Mapping to physical resources
   */
  //int32_t *txptr;
  uint32_t re_offset=0;
  int i=0;
#define MAX_SIZE_Z 168 // this value has to be calculated from mprime*12*table_6_3_2_4_1_1_N_SF_mprime_PUCCH_1_noHop[pucch_symbol_length]+m*12+n
  int16_t z_re_rx[MAX_SIZE_Z],z_im_rx[MAX_SIZE_Z],z_re_temp,z_im_temp;
  int16_t z_dmrs_re_rx[MAX_SIZE_Z],z_dmrs_im_rx[MAX_SIZE_Z],z_dmrs_re_temp,z_dmrs_im_temp;
  memset(z_re_rx,0,MAX_SIZE_Z*sizeof(int16_t));
  memset(z_im_rx,0,MAX_SIZE_Z*sizeof(int16_t));
  memset(z_dmrs_re_rx,0,MAX_SIZE_Z*sizeof(int16_t));
  memset(z_dmrs_im_rx,0,MAX_SIZE_Z*sizeof(int16_t));
  int l=0;
  for(l=0;l<nrofSymbols;l++){     //extracting data and dmrs from rxdataF
    if ((intraSlotFrequencyHopping == 1) && (l<floor(nrofSymbols/2))) { // intra-slot hopping enabled, we need to calculate new offset PRB
      startingPRB = startingPRB + startingPRB_intraSlotHopping;
    }

    if ((startingPRB <  (frame_parms->N_RB_DL>>1)) && ((frame_parms->N_RB_DL & 1) == 0)) { // if number RBs in bandwidth is even and current PRB is lower band
      re_offset = ((l+startingSymbolIndex)*frame_parms->ofdm_symbol_size) + (12*startingPRB) + frame_parms->first_carrier_offset;
    }

    if ((startingPRB >= (frame_parms->N_RB_DL>>1)) && ((frame_parms->N_RB_DL & 1) == 0)) { // if number RBs in bandwidth is even and current PRB is upper band
      re_offset = ((l+startingSymbolIndex)*frame_parms->ofdm_symbol_size) + (12*(startingPRB-(frame_parms->N_RB_DL>>1)));
    }

    if ((startingPRB <  (frame_parms->N_RB_DL>>1)) && ((frame_parms->N_RB_DL & 1) == 1)) { // if number RBs in bandwidth is odd  and current PRB is lower band
      re_offset = ((l+startingSymbolIndex)*frame_parms->ofdm_symbol_size) + (12*startingPRB) + frame_parms->first_carrier_offset;
    }

    if ((startingPRB >  (frame_parms->N_RB_DL>>1)) && ((frame_parms->N_RB_DL & 1) == 1)) { // if number RBs in bandwidth is odd  and current PRB is upper band
      re_offset = ((l+startingSymbolIndex)*frame_parms->ofdm_symbol_size) + (12*(startingPRB-(frame_parms->N_RB_DL>>1))) + 6;
    }

    if ((startingPRB == (frame_parms->N_RB_DL>>1)) && ((frame_parms->N_RB_DL & 1) == 1)) { // if number RBs in bandwidth is odd  and current PRB contains DC
      re_offset = ((l+startingSymbolIndex)*frame_parms->ofdm_symbol_size) + (12*startingPRB) + frame_parms->first_carrier_offset;
    }

    for (int n=0; n<12; n++) {
      if ((n==6) && (startingPRB == (frame_parms->N_RB_DL>>1)) && ((frame_parms->N_RB_DL & 1) == 1)) {
        // if number RBs in bandwidth is odd  and current PRB contains DC, we need to recalculate the offset when n=6 (for second half PRB)
        re_offset = ((l+startingSymbolIndex)*frame_parms->ofdm_symbol_size);
      }

      if (l%2 == 1) { // mapping PUCCH according to TS38.211 subclause 6.4.1.3.1
        z_re_rx[i+n] = ((int16_t *)&rxdataF[0][soffset+re_offset])[0];
        z_im_rx[i+n] = ((int16_t *)&rxdataF[0][soffset+re_offset])[1];
#ifdef DEBUG_NR_PUCCH_RX
        printf("\t [nr_generate_pucch1] mapping PUCCH to RE \t amp=%d \tofdm_symbol_size=%d \tN_RB_DL=%d \tfirst_carrier_offset=%d \tz_pucch[%d]=txptr(%u)=(x_n(l=%d,n=%d)=(%d,%d))\n",
               amp,frame_parms->ofdm_symbol_size,frame_parms->N_RB_DL,frame_parms->first_carrier_offset,i+n,re_offset,
               l,n,((int16_t *)&rxdataF[0][soffset+re_offset])[0],((int16_t *)&rxdataF[0][soffset+re_offset])[1]);
#endif
      }

      if (l%2 == 0) { // mapping DM-RS signal according to TS38.211 subclause 6.4.1.3.1
        z_dmrs_re_rx[i+n] = ((int16_t *)&rxdataF[0][soffset+re_offset])[0];
        z_dmrs_im_rx[i+n] = ((int16_t *)&rxdataF[0][soffset+re_offset])[1];
	//	printf("%d\t%d\t%d\n",l,z_dmrs_re_rx[i+n],z_dmrs_im_rx[i+n]);
#ifdef DEBUG_NR_PUCCH_RX
        printf("\t [nr_generate_pucch1] mapping DM-RS to RE \t amp=%d \tofdm_symbol_size=%d \tN_RB_DL=%d \tfirst_carrier_offset=%d \tz_dm-rs[%d]=txptr(%u)=(x_n(l=%d,n=%d)=(%d,%d))\n",
               amp,frame_parms->ofdm_symbol_size,frame_parms->N_RB_DL,frame_parms->first_carrier_offset,i+n,re_offset,
               l,n,((int16_t *)&rxdataF[0][soffset+re_offset])[0],((int16_t *)&rxdataF[0][soffset+re_offset])[1]);
#endif
	//        printf("l=%d\ti=%d\tre_offset=%d\treceived dmrs re=%d\tim=%d\n",l,i,re_offset,z_dmrs_re_rx[i+n],z_dmrs_im_rx[i+n]);
      }

      re_offset++;
    }
    if (l%2 == 1) i+=12;
  }
  int16_t y_n_re[12],y_n_im[12],y1_n_re[12],y1_n_im[12];
  memset(y_n_re,0,12*sizeof(int16_t));
  memset(y_n_im,0,12*sizeof(int16_t));
  memset(y1_n_re,0,12*sizeof(int16_t));
  memset(y1_n_im,0,12*sizeof(int16_t));
  //generating transmitted sequence and dmrs
  for (l=0; l<nrofSymbols; l++) {
#ifdef DEBUG_NR_PUCCH_RX
    printf("\t [nr_generate_pucch1] for symbol l=%d, lprime=%d\n",
           l,lprime);
#endif
    // y_n contains the complex value d multiplied by the sequence r_u_v
    if ((intraSlotFrequencyHopping == 1) && (l >= (int)floor(nrofSymbols/2))) n_hop = 1; // n_hop = 1 for second hop

#ifdef DEBUG_NR_PUCCH_RX
    printf("\t [nr_generate_pucch1] entering function nr_group_sequence_hopping with n_hop=%d, nr_tti_tx=%d\n",
           n_hop,nr_tti_tx);
#endif
    nr_group_sequence_hopping(pucch_GroupHopping,n_id,n_hop,nr_tti_tx,&u,&v); // calculating u and v value
    alpha = nr_cyclic_shift_hopping(n_id,m0,mcs,l,lprime,nr_tti_tx);
    
    for (int n=0; n<12; n++) {  // generating low papr sequences
      if(l%2==1){ 
        r_u_v_alpha_delta_re[n] = (int16_t)(((((int32_t)(round(32767*cos(alpha*n))) * table_5_2_2_2_2_Re[u][n])>>15)
                                             - (((int32_t)(round(32767*sin(alpha*n))) * table_5_2_2_2_2_Im[u][n])>>15))); // Re part of base sequence shifted by alpha
        r_u_v_alpha_delta_im[n] = (int16_t)(((((int32_t)(round(32767*cos(alpha*n))) * table_5_2_2_2_2_Im[u][n])>>15)
                                             + (((int32_t)(round(32767*sin(alpha*n))) * table_5_2_2_2_2_Re[u][n])>>15))); // Im part of base sequence shifted by alpha
      }
      else{
        r_u_v_alpha_delta_dmrs_re[n] = (int16_t)(((((int32_t)(round(32767*cos(alpha*n))) * table_5_2_2_2_2_Re[u][n])>>15)
						  - (((int32_t)(round(32767*sin(alpha*n))) * table_5_2_2_2_2_Im[u][n])>>15))); // Re part of DMRS base sequence shifted by alpha
        r_u_v_alpha_delta_dmrs_im[n] = (int16_t)(((((int32_t)(round(32767*cos(alpha*n))) * table_5_2_2_2_2_Im[u][n])>>15)
						  + (((int32_t)(round(32767*sin(alpha*n))) * table_5_2_2_2_2_Re[u][n])>>15))); // Im part of DMRS base sequence shifted by alpha
        r_u_v_alpha_delta_dmrs_re[n] = (int16_t)(((int32_t)(amp*r_u_v_alpha_delta_dmrs_re[n]))>>15);
        r_u_v_alpha_delta_dmrs_im[n] = (int16_t)(((int32_t)(amp*r_u_v_alpha_delta_dmrs_im[n]))>>15);
      }
      //      printf("symbol=%d\tr_u_rx_re=%d\tr_u_rx_im=%d\n",l,r_u_v_alpha_delta_dmrs_re[n], r_u_v_alpha_delta_dmrs_im[n]);
      // PUCCH sequence = DM-RS sequence multiplied by d(0)
      /*      y_n_re[n]               = (int16_t)(((((int32_t)(r_u_v_alpha_delta_re[n])*d_re)>>15)
	      - (((int32_t)(r_u_v_alpha_delta_im[n])*d_im)>>15))); // Re part of y(n)
	      y_n_im[n]               = (int16_t)(((((int32_t)(r_u_v_alpha_delta_re[n])*d_im)>>15)
	      + (((int32_t)(r_u_v_alpha_delta_im[n])*d_re)>>15))); // Im part of y(n) */
#ifdef DEBUG_NR_PUCCH_RX
      printf("\t [nr_generate_pucch1] sequence generation \tu=%d \tv=%d \talpha=%lf \tr_u_v_alpha_delta[n=%d]=(%d,%d) \ty_n[n=%d]=(%d,%d)\n",
             u,v,alpha,n,r_u_v_alpha_delta_re[n],r_u_v_alpha_delta_im[n],n,y_n_re[n],y_n_im[n]);
#endif
    }
    /*
     * The block of complex-valued symbols y(n) shall be block-wise spread with the orthogonal sequence wi(m)
     * (defined in table_6_3_2_4_1_2_Wi_Re and table_6_3_2_4_1_2_Wi_Im)
     * z(mprime*12*table_6_3_2_4_1_1_N_SF_mprime_PUCCH_1_noHop[pucch_symbol_length]+m*12+n)=wi(m)*y(n)
     *
     * The block of complex-valued symbols r_u_v_alpha_dmrs_delta(n) for DM-RS shall be block-wise spread with the orthogonal sequence wi(m)
     * (defined in table_6_3_2_4_1_2_Wi_Re and table_6_3_2_4_1_2_Wi_Im)
     * z(mprime*12*table_6_4_1_3_1_1_1_N_SF_mprime_PUCCH_1_noHop[pucch_symbol_length]+m*12+n)=wi(m)*y(n)
     *
     */
    // the orthogonal sequence index for wi(m) defined in TS 38.213 Subclause 9.2.1
    // the index of the orthogonal cover code is from a set determined as described in [4, TS 38.211]
    // and is indicated by higher layer parameter PUCCH-F1-time-domain-OCC
    // In the PUCCH_Config IE, the PUCCH-format1, timeDomainOCC field
    uint8_t w_index = timeDomainOCC;
    // N_SF_mprime_PUCCH_1 contains N_SF_mprime from table 6.3.2.4.1-1   (depending on number of PUCCH symbols nrofSymbols, mprime and intra-slot hopping enabled/disabled)
    uint8_t N_SF_mprime_PUCCH_1;
    // N_SF_mprime_PUCCH_1 contains N_SF_mprime from table 6.4.1.3.1.1-1 (depending on number of PUCCH symbols nrofSymbols, mprime and intra-slot hopping enabled/disabled)
    uint8_t N_SF_mprime_PUCCH_DMRS_1;
    // N_SF_mprime_PUCCH_1 contains N_SF_mprime from table 6.3.2.4.1-1   (depending on number of PUCCH symbols nrofSymbols, mprime=0 and intra-slot hopping enabled/disabled)
    uint8_t N_SF_mprime0_PUCCH_1;
    // N_SF_mprime_PUCCH_1 contains N_SF_mprime from table 6.4.1.3.1.1-1 (depending on number of PUCCH symbols nrofSymbols, mprime=0 and intra-slot hopping enabled/disabled)
    uint8_t N_SF_mprime0_PUCCH_DMRS_1;
    // mprime is 0 if no intra-slot hopping / mprime is {0,1} if intra-slot hopping
    uint8_t mprime = 0;

    if (intraSlotFrequencyHopping == 0) { // intra-slot hopping disabled
#ifdef DEBUG_NR_PUCCH_RX
      printf("\t [nr_generate_pucch1] block-wise spread with the orthogonal sequence wi(m) if intraSlotFrequencyHopping = %d, intra-slot hopping disabled\n",
             intraSlotFrequencyHopping);
#endif
      N_SF_mprime_PUCCH_1       =   table_6_3_2_4_1_1_N_SF_mprime_PUCCH_1_noHop[nrofSymbols-1]; // only if intra-slot hopping not enabled (PUCCH)
      N_SF_mprime_PUCCH_DMRS_1  = table_6_4_1_3_1_1_1_N_SF_mprime_PUCCH_1_noHop[nrofSymbols-1]; // only if intra-slot hopping not enabled (DM-RS)
      N_SF_mprime0_PUCCH_1      =   table_6_3_2_4_1_1_N_SF_mprime_PUCCH_1_noHop[nrofSymbols-1]; // only if intra-slot hopping not enabled mprime = 0 (PUCCH)
      N_SF_mprime0_PUCCH_DMRS_1 = table_6_4_1_3_1_1_1_N_SF_mprime_PUCCH_1_noHop[nrofSymbols-1]; // only if intra-slot hopping not enabled mprime = 0 (DM-RS)
#ifdef DEBUG_NR_PUCCH_RX
      printf("\t [nr_generate_pucch1] w_index = %d, N_SF_mprime_PUCCH_1 = %d, N_SF_mprime_PUCCH_DMRS_1 = %d, N_SF_mprime0_PUCCH_1 = %d, N_SF_mprime0_PUCCH_DMRS_1 = %d\n",
             w_index, N_SF_mprime_PUCCH_1,N_SF_mprime_PUCCH_DMRS_1,N_SF_mprime0_PUCCH_1,N_SF_mprime0_PUCCH_DMRS_1);
#endif
      if(l%2==1){
        for (int m=0; m < N_SF_mprime_PUCCH_1; m++) {
	  if(floor(l/2)*12==(mprime*12*N_SF_mprime0_PUCCH_1)+(m*12)){
            for (int n=0; n<12 ; n++) {
              z_re_temp = (int16_t)(((((int32_t)(table_6_3_2_4_1_2_Wi_Re[N_SF_mprime_PUCCH_1][w_index][m])*z_re_rx[(mprime*12*N_SF_mprime0_PUCCH_1)+(m*12)+n])>>15)
				     + (((int32_t)(table_6_3_2_4_1_2_Wi_Im[N_SF_mprime_PUCCH_1][w_index][m])*z_im_rx[(mprime*12*N_SF_mprime0_PUCCH_1)+(m*12)+n])>>15))>>1);
              z_im_temp = (int16_t)(((((int32_t)(table_6_3_2_4_1_2_Wi_Re[N_SF_mprime_PUCCH_1][w_index][m])*z_im_rx[(mprime*12*N_SF_mprime0_PUCCH_1)+(m*12)+n])>>15)
				     - (((int32_t)(table_6_3_2_4_1_2_Wi_Im[N_SF_mprime_PUCCH_1][w_index][m])*z_re_rx[(mprime*12*N_SF_mprime0_PUCCH_1)+(m*12)+n])>>15))>>1);
              z_re_rx[(mprime*12*N_SF_mprime0_PUCCH_1)+(m*12)+n]=z_re_temp; 
              z_im_rx[(mprime*12*N_SF_mprime0_PUCCH_1)+(m*12)+n]=z_im_temp; 
	      //	      printf("symbol=%d\tz_re_rx=%d\tz_im_rx=%d\t",l,(int)z_re_rx[(mprime*12*N_SF_mprime0_PUCCH_1)+(m*12)+n],(int)z_im_rx[(mprime*12*N_SF_mprime0_PUCCH_1)+(m*12)+n]);
#ifdef DEBUG_NR_PUCCH_RX
              printf("\t [nr_generate_pucch1] block-wise spread with wi(m) (mprime=%d, m=%d, n=%d) z[%d] = ((%d * %d - %d * %d), (%d * %d + %d * %d)) = (%d,%d)\n",
                     mprime, m, n, (mprime*12*N_SF_mprime0_PUCCH_1)+(m*12)+n,
                     table_6_3_2_4_1_2_Wi_Re[N_SF_mprime_PUCCH_1][w_index][m],y_n_re[n],table_6_3_2_4_1_2_Wi_Im[N_SF_mprime_PUCCH_1][w_index][m],y_n_im[n],
                     table_6_3_2_4_1_2_Wi_Re[N_SF_mprime_PUCCH_1][w_index][m],y_n_im[n],table_6_3_2_4_1_2_Wi_Im[N_SF_mprime_PUCCH_1][w_index][m],y_n_re[n],
                     z_re_rx[(mprime*12*N_SF_mprime0_PUCCH_1)+(m*12)+n],z_im_rx[(mprime*12*N_SF_mprime0_PUCCH_1)+(m*12)+n]);
#endif   
	      // multiplying with conjugate of low papr sequence  
	      z_re_temp = (int16_t)(((((int32_t)(r_u_v_alpha_delta_re[n])*z_re_rx[(mprime*12*N_SF_mprime0_PUCCH_1)+(m*12)+n])>>15)
				     + (((int32_t)(r_u_v_alpha_delta_im[n])*z_im_rx[(mprime*12*N_SF_mprime0_PUCCH_1)+(m*12)+n])>>15))>>1); 
              z_im_temp = (int16_t)(((((int32_t)(r_u_v_alpha_delta_re[n])*z_im_rx[(mprime*12*N_SF_mprime0_PUCCH_1)+(m*12)+n])>>15)
				     - (((int32_t)(r_u_v_alpha_delta_im[n])*z_re_rx[(mprime*12*N_SF_mprime0_PUCCH_1)+(m*12)+n])>>15))>>1);
              z_re_rx[(mprime*12*N_SF_mprime0_PUCCH_1)+(m*12)+n] = z_re_temp;
              z_im_rx[(mprime*12*N_SF_mprime0_PUCCH_1)+(m*12)+n] = z_im_temp;
	      /*	      if(z_re_temp<0){
			      printf("\nBug detection %d\t%d\t%d\t%d\n",r_u_v_alpha_delta_re[n],z_re_rx[(mprime*12*N_SF_mprime0_PUCCH_1)+(m*12)+n],(((int32_t)(r_u_v_alpha_delta_re[n])*z_re_rx[(mprime*12*N_SF_mprime0_PUCCH_1)+(m*12)+n])>>15),(((int32_t)(r_u_v_alpha_delta_im[n])*z_im_rx[(mprime*12*N_SF_mprime0_PUCCH_1)+(m*12)+n])>>15));
			      }
			      printf("z1_re_rx=%d\tz1_im_rx=%d\n",(int)z_re_rx[(mprime*12*N_SF_mprime0_PUCCH_1)+(m*12)+n],(int)z_im_rx[(mprime*12*N_SF_mprime0_PUCCH_1)+(m*12)+n]); */ 
	    }
	  }
        }
      }

      else{
        for (int m=0; m < N_SF_mprime_PUCCH_DMRS_1; m++) {
          if(floor(l/2)*12==(mprime*12*N_SF_mprime0_PUCCH_DMRS_1)+(m*12)){
            for (int n=0; n<12 ; n++) {
              z_dmrs_re_temp = (int16_t)(((((int32_t)(table_6_3_2_4_1_2_Wi_Re[N_SF_mprime_PUCCH_DMRS_1][w_index][m])*z_dmrs_re_rx[(mprime*12*N_SF_mprime0_PUCCH_DMRS_1)+(m*12)+n])>>15)
					  + (((int32_t)(table_6_3_2_4_1_2_Wi_Im[N_SF_mprime_PUCCH_DMRS_1][w_index][m])*z_dmrs_im_rx[(mprime*12*N_SF_mprime0_PUCCH_DMRS_1)+(m*12)+n])>>15))>>1);
              z_dmrs_im_temp =  (int16_t)(((((int32_t)(table_6_3_2_4_1_2_Wi_Re[N_SF_mprime_PUCCH_DMRS_1][w_index][m])*z_dmrs_im_rx[(mprime*12*N_SF_mprime0_PUCCH_DMRS_1)+(m*12)+n])>>15)
					   - (((int32_t)(table_6_3_2_4_1_2_Wi_Im[N_SF_mprime_PUCCH_DMRS_1][w_index][m])*z_dmrs_re_rx[(mprime*12*N_SF_mprime0_PUCCH_DMRS_1)+(m*12)+n])>>15))>>1);
              z_dmrs_re_rx[(mprime*12*N_SF_mprime0_PUCCH_DMRS_1)+(m*12)+n] = z_dmrs_re_temp;
              z_dmrs_im_rx[(mprime*12*N_SF_mprime0_PUCCH_DMRS_1)+(m*12)+n] = z_dmrs_im_temp;
	      //              printf("symbol=%d\tz_dmrs_re_rx=%d\tz_dmrs_im_rx=%d\t",l,(int)z_dmrs_re_rx[(mprime*12*N_SF_mprime0_PUCCH_1)+(m*12)+n],(int)z_dmrs_im_rx[(mprime*12*N_SF_mprime0_PUCCH_1)+(m*12)+n]);
#ifdef DEBUG_NR_PUCCH_RX
              printf("\t [nr_generate_pucch1] block-wise spread with wi(m) (mprime=%d, m=%d, n=%d) z[%d] = ((%d * %d - %d * %d), (%d * %d + %d * %d)) = (%d,%d)\n",
                     mprime, m, n, (mprime*12*N_SF_mprime0_PUCCH_1)+(m*12)+n,
                     table_6_3_2_4_1_2_Wi_Re[N_SF_mprime_PUCCH_1][w_index][m],r_u_v_alpha_delta_dmrs_re[n],table_6_3_2_4_1_2_Wi_Im[N_SF_mprime_PUCCH_1][w_index][m],r_u_v_alpha_delta_dmrs_im[n],
                     table_6_3_2_4_1_2_Wi_Re[N_SF_mprime_PUCCH_1][w_index][m],r_u_v_alpha_delta_dmrs_im[n],table_6_3_2_4_1_2_Wi_Im[N_SF_mprime_PUCCH_1][w_index][m],r_u_v_alpha_delta_dmrs_re[n],
                     z_dmrs_re_rx[(mprime*12*N_SF_mprime0_PUCCH_1)+(m*12)+n],z_dmrs_im_rx[(mprime*12*N_SF_mprime0_PUCCH_1)+(m*12)+n]);
#endif
              //finding channel coeffcients by dividing received dmrs with actual dmrs and storing them in z_dmrs_re_rx and z_dmrs_im_rx arrays
              z_dmrs_re_temp = (int16_t)(((((int32_t)(r_u_v_alpha_delta_dmrs_re[n])*z_dmrs_re_rx[(mprime*12*N_SF_mprime0_PUCCH_DMRS_1)+(m*12)+n])>>15)
					  + (((int32_t)(r_u_v_alpha_delta_dmrs_im[n])*z_dmrs_im_rx[(mprime*12*N_SF_mprime0_PUCCH_DMRS_1)+(m*12)+n])>>15))>>1); 
              z_dmrs_im_temp = (int16_t)(((((int32_t)(r_u_v_alpha_delta_dmrs_re[n])*z_dmrs_im_rx[(mprime*12*N_SF_mprime0_PUCCH_DMRS_1)+(m*12)+n])>>15)
					  - (((int32_t)(r_u_v_alpha_delta_dmrs_im[n])*z_dmrs_re_rx[(mprime*12*N_SF_mprime0_PUCCH_DMRS_1)+(m*12)+n])>>15))>>1);
	      /*	      if(z_dmrs_re_temp<0){
			      printf("\nBug detection %d\t%d\t%d\t%d\n",r_u_v_alpha_delta_dmrs_re[n],z_dmrs_re_rx[(mprime*12*N_SF_mprime0_PUCCH_1)+(m*12)+n],(((int32_t)(r_u_v_alpha_delta_dmrs_re[n])*z_dmrs_re_rx[(mprime*12*N_SF_mprime0_PUCCH_1)+(m*12)+n])>>15),(((int32_t)(r_u_v_alpha_delta_dmrs_im[n])*z_dmrs_im_rx[(mprime*12*N_SF_mprime0_PUCCH_1)+(m*12)+n])>>15));
			      }*/
	      z_dmrs_re_rx[(mprime*12*N_SF_mprime0_PUCCH_DMRS_1)+(m*12)+n] = z_dmrs_re_temp;
	      z_dmrs_im_rx[(mprime*12*N_SF_mprime0_PUCCH_DMRS_1)+(m*12)+n] = z_dmrs_im_temp; 
	      //	      printf("z1_dmrs_re_rx=%d\tz1_dmrs_im_rx=%d\n",(int)z_dmrs_re_rx[(mprime*12*N_SF_mprime0_PUCCH_1)+(m*12)+n],(int)z_dmrs_im_rx[(mprime*12*N_SF_mprime0_PUCCH_1)+(m*12)+n]);
	      /* z_dmrs_re_rx[(int)(l/2)*12+n]=z_dmrs_re_rx[(int)(l/2)*12+n]/r_u_v_alpha_delta_dmrs_re[n]; 
		 z_dmrs_im_rx[(int)(l/2)*12+n]=z_dmrs_im_rx[(int)(l/2)*12+n]/r_u_v_alpha_delta_dmrs_im[n]; */
	    }
	  }
        }
      }
    }

    if (intraSlotFrequencyHopping == 1) { // intra-slot hopping enabled
#ifdef DEBUG_NR_PUCCH_RX
      printf("\t [nr_generate_pucch1] block-wise spread with the orthogonal sequence wi(m) if intraSlotFrequencyHopping = %d, intra-slot hopping enabled\n",
             intraSlotFrequencyHopping);
#endif
      N_SF_mprime_PUCCH_1       =   table_6_3_2_4_1_1_N_SF_mprime_PUCCH_1_m0Hop[nrofSymbols-1]; // only if intra-slot hopping enabled mprime = 0 (PUCCH)
      N_SF_mprime_PUCCH_DMRS_1  = table_6_4_1_3_1_1_1_N_SF_mprime_PUCCH_1_m0Hop[nrofSymbols-1]; // only if intra-slot hopping enabled mprime = 0 (DM-RS)
      N_SF_mprime0_PUCCH_1      =   table_6_3_2_4_1_1_N_SF_mprime_PUCCH_1_m0Hop[nrofSymbols-1]; // only if intra-slot hopping enabled mprime = 0 (PUCCH)
      N_SF_mprime0_PUCCH_DMRS_1 = table_6_4_1_3_1_1_1_N_SF_mprime_PUCCH_1_m0Hop[nrofSymbols-1]; // only if intra-slot hopping enabled mprime = 0 (DM-RS)
#ifdef DEBUG_NR_PUCCH_RX
      printf("\t [nr_generate_pucch1] w_index = %d, N_SF_mprime_PUCCH_1 = %d, N_SF_mprime_PUCCH_DMRS_1 = %d, N_SF_mprime0_PUCCH_1 = %d, N_SF_mprime0_PUCCH_DMRS_1 = %d\n",
             w_index, N_SF_mprime_PUCCH_1,N_SF_mprime_PUCCH_DMRS_1,N_SF_mprime0_PUCCH_1,N_SF_mprime0_PUCCH_DMRS_1);
#endif

      for (mprime = 0; mprime<2; mprime++) { // mprime can get values {0,1}
	if(l%2==1){
          for (int m=0; m < N_SF_mprime_PUCCH_1; m++) {
            if(floor(l/2)*12==(mprime*12*N_SF_mprime0_PUCCH_1)+(m*12)){
              for (int n=0; n<12 ; n++) {
                z_re_temp = (int16_t)(((((int32_t)(table_6_3_2_4_1_2_Wi_Re[N_SF_mprime_PUCCH_1][w_index][m])*z_re_rx[(mprime*12*N_SF_mprime0_PUCCH_1)+(m*12)+n])>>15)
				       + (((int32_t)(table_6_3_2_4_1_2_Wi_Im[N_SF_mprime_PUCCH_1][w_index][m])*z_im_rx[(mprime*12*N_SF_mprime0_PUCCH_1)+(m*12)+n])>>15))>>1);
                z_im_temp = (int16_t)(((((int32_t)(table_6_3_2_4_1_2_Wi_Re[N_SF_mprime_PUCCH_1][w_index][m])*z_im_rx[(mprime*12*N_SF_mprime0_PUCCH_1)+(m*12)+n])>>15)
				       - (((int32_t)(table_6_3_2_4_1_2_Wi_Im[N_SF_mprime_PUCCH_1][w_index][m])*z_re_rx[(mprime*12*N_SF_mprime0_PUCCH_1)+(m*12)+n])>>15))>>1);
                z_re_rx[(mprime*12*N_SF_mprime0_PUCCH_1)+(m*12)+n] = z_re_temp;
                z_im_rx[(mprime*12*N_SF_mprime0_PUCCH_1)+(m*12)+n] = z_im_temp;
#ifdef DEBUG_NR_PUCCH_RX
                printf("\t [nr_generate_pucch1] block-wise spread with wi(m) (mprime=%d, m=%d, n=%d) z[%d] = ((%d * %d - %d * %d), (%d * %d + %d * %d)) = (%d,%d)\n",
                       mprime, m, n, (mprime*12*N_SF_mprime0_PUCCH_1)+(m*12)+n,
                       table_6_3_2_4_1_2_Wi_Re[N_SF_mprime_PUCCH_1][w_index][m],y_n_re[n],table_6_3_2_4_1_2_Wi_Im[N_SF_mprime_PUCCH_1][w_index][m],y_n_im[n],
                       table_6_3_2_4_1_2_Wi_Re[N_SF_mprime_PUCCH_1][w_index][m],y_n_im[n],table_6_3_2_4_1_2_Wi_Im[N_SF_mprime_PUCCH_1][w_index][m],y_n_re[n],
                       z_re_rx[(mprime*12*N_SF_mprime0_PUCCH_1)+(m*12)+n],z_im_rx[(mprime*12*N_SF_mprime0_PUCCH_1)+(m*12)+n]);
#endif 
                z_re_temp = (int16_t)(((((int32_t)(r_u_v_alpha_delta_re[n])*z_re_rx[(mprime*12*N_SF_mprime0_PUCCH_1)+(m*12)+n])>>15)
				       + (((int32_t)(r_u_v_alpha_delta_im[n])*z_im_rx[(mprime*12*N_SF_mprime0_PUCCH_1)+(m*12)+n])>>15))>>1); 
                z_im_temp = (int16_t)(((((int32_t)(r_u_v_alpha_delta_re[n])*z_im_rx[(mprime*12*N_SF_mprime0_PUCCH_1)+(m*12)+n])>>15)
				       - (((int32_t)(r_u_v_alpha_delta_im[n])*z_re_rx[(mprime*12*N_SF_mprime0_PUCCH_1)+(m*12)+n])>>15))>>1); 	  
	        z_re_rx[(mprime*12*N_SF_mprime0_PUCCH_1)+(m*12)+n] = z_re_temp; 
                z_im_rx[(mprime*12*N_SF_mprime0_PUCCH_1)+(m*12)+n] = z_im_temp; 
	      }
	    }
	  }
        }

	else{
	  for (int m=0; m < N_SF_mprime_PUCCH_DMRS_1; m++) {
            if(floor(l/2)*12==(mprime*12*N_SF_mprime0_PUCCH_DMRS_1)+(m*12)){
              for (int n=0; n<12 ; n++) {
                z_dmrs_re_temp = (int16_t)(((((int32_t)(table_6_3_2_4_1_2_Wi_Re[N_SF_mprime_PUCCH_DMRS_1][w_index][m])*z_dmrs_re_rx[(mprime*12*N_SF_mprime0_PUCCH_DMRS_1)+(m*12)+n])>>15)
					    + (((int32_t)(table_6_3_2_4_1_2_Wi_Im[N_SF_mprime_PUCCH_DMRS_1][w_index][m])*z_dmrs_im_rx[(mprime*12*N_SF_mprime0_PUCCH_DMRS_1)+(m*12)+n])>>15))>>1);
                z_dmrs_im_temp = (int16_t)(((((int32_t)(table_6_3_2_4_1_2_Wi_Re[N_SF_mprime_PUCCH_DMRS_1][w_index][m])*z_dmrs_im_rx[(mprime*12*N_SF_mprime0_PUCCH_DMRS_1)+(m*12)+n])>>15)
					    - (((int32_t)(table_6_3_2_4_1_2_Wi_Im[N_SF_mprime_PUCCH_DMRS_1][w_index][m])*z_dmrs_re_rx[(mprime*12*N_SF_mprime0_PUCCH_DMRS_1)+(m*12)+n])>>15))>>1);
                z_dmrs_re_rx[(mprime*12*N_SF_mprime0_PUCCH_DMRS_1)+(m*12)+n] = z_dmrs_re_temp; 
                z_dmrs_im_rx[(mprime*12*N_SF_mprime0_PUCCH_DMRS_1)+(m*12)+n] = z_dmrs_im_temp; 
#ifdef DEBUG_NR_PUCCH_RX
                printf("\t [nr_generate_pucch1] block-wise spread with wi(m) (mprime=%d, m=%d, n=%d) z[%d] = ((%d * %d - %d * %d), (%d * %d + %d * %d)) = (%d,%d)\n",
                       mprime, m, n, (mprime*12*N_SF_mprime0_PUCCH_1)+(m*12)+n,
                       table_6_3_2_4_1_2_Wi_Re[N_SF_mprime_PUCCH_1][w_index][m],r_u_v_alpha_delta_dmrs_re[n],table_6_3_2_4_1_2_Wi_Im[N_SF_mprime_PUCCH_1][w_index][m],r_u_v_alpha_delta_dmrs_im[n],
                       table_6_3_2_4_1_2_Wi_Re[N_SF_mprime_PUCCH_1][w_index][m],r_u_v_alpha_delta_dmrs_im[n],table_6_3_2_4_1_2_Wi_Im[N_SF_mprime_PUCCH_1][w_index][m],r_u_v_alpha_delta_dmrs_re[n],
                       z_dmrs_re_rx[(mprime*12*N_SF_mprime0_PUCCH_1)+(m*12)+n],z_dmrs_im_rx[(mprime*12*N_SF_mprime0_PUCCH_1)+(m*12)+n]);
#endif
                //finding channel coeffcients by dividing received dmrs with actual dmrs and storing them in z_dmrs_re_rx and z_dmrs_im_rx arrays
                z_dmrs_re_temp = (int16_t)(((((int32_t)(r_u_v_alpha_delta_dmrs_re[n])*z_dmrs_re_rx[(mprime*12*N_SF_mprime0_PUCCH_DMRS_1)+(m*12)+n])>>15)
					    + (((int32_t)(r_u_v_alpha_delta_dmrs_im[n])*z_dmrs_im_rx[(mprime*12*N_SF_mprime0_PUCCH_DMRS_1)+(m*12)+n])>>15))>>1); 
                z_dmrs_im_temp = (int16_t)(((((int32_t)(r_u_v_alpha_delta_dmrs_re[n])*z_dmrs_im_rx[(mprime*12*N_SF_mprime0_PUCCH_DMRS_1)+(m*12)+n])>>15)
					    - (((int32_t)(r_u_v_alpha_delta_dmrs_im[n])*z_dmrs_re_rx[(mprime*12*N_SF_mprime0_PUCCH_DMRS_1)+(m*12)+n])>>15))>>1);
	        z_dmrs_re_rx[(mprime*12*N_SF_mprime0_PUCCH_DMRS_1)+(m*12)+n] = z_dmrs_re_temp; 
                z_dmrs_im_rx[(mprime*12*N_SF_mprime0_PUCCH_DMRS_1)+(m*12)+n] = z_dmrs_im_temp; 

		/* 	z_dmrs_re_rx[(int)(l/2)*12+n]=z_dmrs_re_rx[(int)(l/2)*12+n]/r_u_v_alpha_delta_dmrs_re[n]; 
			z_dmrs_im_rx[(int)(l/2)*12+n]=z_dmrs_im_rx[(int)(l/2)*12+n]/r_u_v_alpha_delta_dmrs_im[n]; */
	      }
	    }
	  }
        }

        N_SF_mprime_PUCCH_1       =   table_6_3_2_4_1_1_N_SF_mprime_PUCCH_1_m1Hop[nrofSymbols-1]; // only if intra-slot hopping enabled mprime = 1 (PUCCH)
        N_SF_mprime_PUCCH_DMRS_1  = table_6_4_1_3_1_1_1_N_SF_mprime_PUCCH_1_m1Hop[nrofSymbols-1]; // only if intra-slot hopping enabled mprime = 1 (DM-RS)
      }
    }
  }
  int16_t H_re[12],H_im[12],H1_re[12],H1_im[12];
  memset(H_re,0,12*sizeof(int16_t));
  memset(H_im,0,12*sizeof(int16_t));
  memset(H1_re,0,12*sizeof(int16_t));
  memset(H1_im,0,12*sizeof(int16_t)); 
  //averaging channel coefficients
  for(l=0;l<=ceil(nrofSymbols/2);l++){
    if(intraSlotFrequencyHopping==0){
      for(int n=0;n<12;n++){
        H_re[n]=round(z_dmrs_re_rx[l*12+n]/ceil(nrofSymbols/2))+H_re[n];
        H_im[n]=round(z_dmrs_im_rx[l*12+n]/ceil(nrofSymbols/2))+H_im[n];
      }
    }
    else{
      if(l<round(nrofSymbols/4)){
        for(int n=0;n<12;n++){
          H_re[n]=round(z_dmrs_re_rx[l*12+n]/round(nrofSymbols/4))+H_re[n];
          H_im[n]=round(z_dmrs_im_rx[l*12+n]/round(nrofSymbols/4))+H_im[n];
	}
      }
      else{
        for(int n=0;n<12;n++){
          H1_re[n]=round(z_dmrs_re_rx[l*12+n]/(ceil(nrofSymbols/2)-round(nrofSymbols/4)))+H1_re[n];
          H1_im[n]=round(z_dmrs_im_rx[l*12+n]/(ceil(nrofSymbols/2))-round(nrofSymbols/4))+H1_im[n];
	} 
      }
    }
  }
  //averaging information sequences
  for(l=0;l<floor(nrofSymbols/2);l++){
    if(intraSlotFrequencyHopping==0){
      for(int n=0;n<12;n++){
        y_n_re[n]=round(z_re_rx[l*12+n]/floor(nrofSymbols/2))+y_n_re[n];
        y_n_im[n]=round(z_im_rx[l*12+n]/floor(nrofSymbols/2))+y_n_im[n];
      }
    }
    else{
      if(l<floor(nrofSymbols/4)){
        for(int n=0;n<12;n++){
          y_n_re[n]=round(z_re_rx[l*12+n]/floor(nrofSymbols/4))+y_n_re[n];
          y_n_im[n]=round(z_im_rx[l*12+n]/floor(nrofSymbols/4))+y_n_im[n];
	}	     
      }
      else{
        for(int n=0;n<12;n++){
          y1_n_re[n]=round(z_re_rx[l*12+n]/round(nrofSymbols/4))+y1_n_re[n];
          y1_n_im[n]=round(z_im_rx[l*12+n]/round(nrofSymbols/4))+y1_n_im[n];
        }
      }	
    }
  }
  // mrc combining to obtain z_re and z_im
  if(intraSlotFrequencyHopping==0){
    for(int n=0;n<12;n++){
      d_re = round(((int16_t)(((((int32_t)(H_re[n])*y_n_re[n])>>15) + (((int32_t)(H_im[n])*y_n_im[n])>>15))>>1))/12)+d_re; 
      d_im = round(((int16_t)(((((int32_t)(H_re[n])*y_n_im[n])>>15) - (((int32_t)(H_im[n])*y_n_re[n])>>15))>>1))/12)+d_im; 
    }
  }
  else{
    for(int n=0;n<12;n++){
      d_re = round(((int16_t)(((((int32_t)(H_re[n])*y_n_re[n])>>15) + (((int32_t)(H_im[n])*y_n_im[n])>>15))>>1))/12)+d_re; 
      d_im = round(((int16_t)(((((int32_t)(H_re[n])*y_n_im[n])>>15) - (((int32_t)(H_im[n])*y_n_re[n])>>15))>>1))/12)+d_im;
      d1_re = round(((int16_t)(((((int32_t)(H1_re[n])*y1_n_re[n])>>15) + (((int32_t)(H1_im[n])*y1_n_im[n])>>15))>>1))/12)+d1_re; 
      d1_im = round(((int16_t)(((((int32_t)(H1_re[n])*y1_n_im[n])>>15) - (((int32_t)(H1_im[n])*y1_n_re[n])>>15))>>1))/12)+d1_im; 
    }
    d_re=round(d_re/2);
    d_im=round(d_im/2);
    d1_re=round(d1_re/2);
    d1_im=round(d1_im/2);
    d_re=d_re+d1_re;
    d_im=d_im+d1_im;
  }
  //Decoding QPSK or BPSK symbols to obtain payload bits
  if(nr_bit==1){
    if((d_re+d_im)>0){
      *payload=0;
    }
    else{
      *payload=1;
    } 
  }
  else if(nr_bit==2){
    if((d_re>0)&&(d_im>0)){
      *payload=0;
    }
    else if((d_re<0)&&(d_im>0)){
      *payload=1;
    } 
    else if((d_re>0)&&(d_im<0)){
      *payload=2;
    }
    else{
      *payload=3;
    }
  }
}

__m256i pucch2_3bit[8*2];
__m256i pucch2_4bit[16*2];
__m256i pucch2_5bit[32*2];
__m256i pucch2_6bit[64*2];
__m256i pucch2_7bit[128*2];
__m256i pucch2_8bit[256*2];
__m256i pucch2_9bit[512*2];
__m256i pucch2_10bit[1024*2];
__m256i pucch2_11bit[2048*2];

__m256i *pucch2_lut[9]={pucch2_3bit,
			pucch2_4bit,
			pucch2_5bit,
			pucch2_6bit,
			pucch2_7bit,
			pucch2_8bit,
			pucch2_9bit,
			pucch2_10bit,
			pucch2_11bit};

__m64 pucch2_polar_4bit[16];
__m128i pucch2_polar_llr_num_lut[256],pucch2_polar_llr_den_lut[256];

void init_pucch2_luts() {

  uint32_t out;
  int8_t bit; 
  
  for (int b=3;b<12;b++) {
    for (uint16_t i=0;i<(1<<b);i++) {
      out=encodeSmallBlock(&i,b);
#ifdef DEBUG_NR_PUCCH_RX
      if (b==3) printf("in %d, out %x\n",i,out);
#endif
      __m256i *lut_i=&pucch2_lut[b-3][i<<1];
      __m256i *lut_ip1=&pucch2_lut[b-3][1+(i<<1)];
      bit = (out&0x1) > 0 ? -1 : 1;
      *lut_i = _mm256_insert_epi16(*lut_i,bit,0);
      bit = (out&0x2) > 0 ? -1 : 1;
      *lut_ip1 = _mm256_insert_epi16(*lut_ip1,bit,0);
      bit = (out&0x4) > 0 ? -1 : 1;
      *lut_i = _mm256_insert_epi16(*lut_i,bit,1);
      bit = (out&0x8) > 0 ? -1 : 1;
      *lut_ip1 = _mm256_insert_epi16(*lut_ip1,bit,1);
      bit = (out&0x10) > 0 ? -1 : 1;
      *lut_i = _mm256_insert_epi16(*lut_i,bit,2);
      bit = (out&0x20) > 0 ? -1 : 1;
      *lut_ip1 = _mm256_insert_epi16(*lut_ip1,bit,2);
      bit = (out&0x40) > 0 ? -1 : 1;
      *lut_i = _mm256_insert_epi16(*lut_i,bit,3);
      bit = (out&0x80) > 0 ? -1 : 1;
      *lut_ip1 = _mm256_insert_epi16(*lut_ip1,bit,3);
      bit = (out&0x100) > 0 ? -1 : 1;
      *lut_i = _mm256_insert_epi16(*lut_i,bit,4);
      bit = (out&0x200) > 0 ? -1 : 1;
      *lut_ip1 = _mm256_insert_epi16(*lut_ip1,bit,4);
      bit = (out&0x400) > 0 ? -1 : 1;
      *lut_i = _mm256_insert_epi16(*lut_i,bit,5);
      bit = (out&0x800) > 0 ? -1 : 1;
      *lut_ip1 = _mm256_insert_epi16(*lut_ip1,bit,5);
      bit = (out&0x1000) > 0 ? -1 : 1;
      *lut_i = _mm256_insert_epi16(*lut_i,bit,6);
      bit = (out&0x2000) > 0 ? -1 : 1;
      *lut_ip1 = _mm256_insert_epi16(*lut_ip1,bit,6);
      bit = (out&0x4000) > 0 ? -1 : 1;
      *lut_i = _mm256_insert_epi16(*lut_i,bit,7);
      bit = (out&0x8000) > 0 ? -1 : 1;
      *lut_ip1 = _mm256_insert_epi16(*lut_ip1,bit,7);
      bit = (out&0x10000) > 0 ? -1 : 1;
      *lut_i = _mm256_insert_epi16(*lut_i,bit,8);
      bit = (out&0x20000) > 0 ? -1 : 1;
      *lut_ip1 = _mm256_insert_epi16(*lut_ip1,bit,8);
      bit = (out&0x40000) > 0 ? -1 : 1;
      *lut_i = _mm256_insert_epi16(*lut_i,bit,9);
      bit = (out&0x80000) > 0 ? -1 : 1;
      *lut_ip1 = _mm256_insert_epi16(*lut_ip1,bit,9);
      bit = (out&0x100000) > 0 ? -1 : 1;
      *lut_i = _mm256_insert_epi16(*lut_i,bit,10);
      bit = (out&0x200000) > 0 ? -1 : 1;
      *lut_ip1 = _mm256_insert_epi16(*lut_ip1,bit,10);
      bit = (out&0x400000) > 0 ? -1 : 1;
      *lut_i = _mm256_insert_epi16(*lut_i,bit,11);
      bit = (out&0x800000) > 0 ? -1 : 1;
      *lut_ip1 = _mm256_insert_epi16(*lut_ip1,bit,11);
      bit = (out&0x1000000) > 0 ? -1 : 1;
      *lut_i = _mm256_insert_epi16(*lut_i,bit,12);
      bit = (out&0x2000000) > 0 ? -1 : 1;
      *lut_ip1 = _mm256_insert_epi16(*lut_ip1,bit,12);
      bit = (out&0x4000000) > 0 ? -1 : 1;
      *lut_i = _mm256_insert_epi16(*lut_i,bit,13);
      bit = (out&0x8000000) > 0 ? -1 : 1;
      *lut_ip1 = _mm256_insert_epi16(*lut_ip1,bit,13);
      bit = (out&0x10000000) > 0 ? -1 : 1;
      *lut_i = _mm256_insert_epi16(*lut_i,bit,14);
      bit = (out&0x20000000) > 0 ? -1 : 1;
      *lut_ip1 = _mm256_insert_epi16(*lut_ip1,bit,14);
      bit = (out&0x40000000) > 0 ? -1 : 1;
      *lut_i = _mm256_insert_epi16(*lut_i,bit,15);
      bit = (out&0x80000000) > 0 ? -1 : 1;
      *lut_ip1 = _mm256_insert_epi16(*lut_ip1,bit,15);
    }
  }
  for (uint16_t i=0;i<16;i++) {
    __m64 *lut_i=&pucch2_polar_4bit[i];

    bit = (i&0x1) > 0 ? -1 : 1;
    *lut_i = _mm_insert_pi16(*lut_i,bit,0);
    bit = (i&0x2) > 0 ? -1 : 1;
    *lut_i = _mm_insert_pi16(*lut_i,bit,1);
    bit = (i&0x4) > 0 ? -1 : 1;
    *lut_i = _mm_insert_pi16(*lut_i,bit,2);
    bit = (i&0x8) > 0 ? -1 : 1;
    *lut_i = _mm_insert_pi16(*lut_i,bit,3);
  }
  for (int i=0;i<256;i++) {
    __m128i *lut_num_i=&pucch2_polar_llr_num_lut[i];
    __m128i *lut_den_i=&pucch2_polar_llr_den_lut[i];
    bit = (i&0x1) > 0 ? 0 : 1;
   *lut_num_i = _mm_insert_epi16(*lut_num_i,bit,0);
   *lut_den_i = _mm_insert_epi16(*lut_den_i,1-bit,0);

    bit = (i&0x10) > 0 ? 0 : 1;
   *lut_num_i = _mm_insert_epi16(*lut_num_i,bit,1);
   *lut_den_i = _mm_insert_epi16(*lut_den_i,1-bit,1);

    bit = (i&0x2) > 0 ? 0 : 1;
   *lut_num_i = _mm_insert_epi16(*lut_num_i,bit,2);
   *lut_den_i = _mm_insert_epi16(*lut_den_i,1-bit,2);

    bit = (i&0x20) > 0 ? 0 : 1;
   *lut_num_i = _mm_insert_epi16(*lut_num_i,bit,3);
   *lut_den_i = _mm_insert_epi16(*lut_den_i,1-bit,3);

    bit = (i&0x4) > 0 ? 0 : 1;
   *lut_num_i = _mm_insert_epi16(*lut_num_i,bit,4);
   *lut_den_i = _mm_insert_epi16(*lut_den_i,1-bit,4);

    bit = (i&0x40) > 0 ? 0 : 1;
   *lut_num_i = _mm_insert_epi16(*lut_num_i,bit,5);
   *lut_den_i = _mm_insert_epi16(*lut_den_i,1-bit,5);

    bit = (i&0x8) > 0 ? 0 : 1;
   *lut_num_i = _mm_insert_epi16(*lut_num_i,bit,6);
   *lut_den_i = _mm_insert_epi16(*lut_den_i,1-bit,6);

    bit = (i&0x80) > 0 ? 0 : 1;
   *lut_num_i = _mm_insert_epi16(*lut_num_i,bit,7);
   *lut_den_i = _mm_insert_epi16(*lut_den_i,1-bit,7);

#ifdef DEBUG_NR_PUCCH_RX
   printf("i %d, lut_num (%d,%d,%d,%d,%d,%d,%d,%d)\n",i,
	  ((int16_t *)lut_num_i)[0],
	  ((int16_t *)lut_num_i)[1],
	  ((int16_t *)lut_num_i)[2],
	  ((int16_t *)lut_num_i)[3],
	  ((int16_t *)lut_num_i)[4],
	  ((int16_t *)lut_num_i)[5],
	  ((int16_t *)lut_num_i)[6],
	  ((int16_t *)lut_num_i)[7]);
#endif
  }
}


void nr_decode_pucch2(PHY_VARS_gNB *gNB,
                      int slot,
                      nfapi_nr_uci_pucch_pdu_format_2_3_4_t* uci_pdu,
                      nfapi_nr_pucch_pdu_t* pucch_pdu) {

  int32_t **rxdataF = gNB->common_vars.rxdataF;
  NR_DL_FRAME_PARMS *frame_parms = &gNB->frame_parms;
  //pucch_GroupHopping_t pucch_GroupHopping = pucch_pdu->group_hop_flag + (pucch_pdu->sequence_hop_flag<<1);

  AssertFatal(pucch_pdu->nr_of_symbols==1 || pucch_pdu->nr_of_symbols==2,
	      "Illegal number of symbols  for PUCCH 2 %d\n",pucch_pdu->nr_of_symbols);

  AssertFatal((pucch_pdu->prb_start-((pucch_pdu->prb_start>>2)<<2))==0,
              "Current pucch2 receiver implementation requires a PRB offset multiple of 4. The one selected is %d",
              pucch_pdu->prb_start);

  //extract pucch and dmrs first

  int l2=pucch_pdu->start_symbol_index;
  int re_offset[2];
  re_offset[0] = 12*(pucch_pdu->prb_start+pucch_pdu->bwp_start) + frame_parms->first_carrier_offset;
  int soffset=(slot&3)*frame_parms->symbols_per_slot*frame_parms->ofdm_symbol_size; 

  if (re_offset[0]>= frame_parms->ofdm_symbol_size)
    re_offset[0]-=frame_parms->ofdm_symbol_size;
  if (pucch_pdu->freq_hop_flag == 0) re_offset[1] = re_offset[0];
  else {
    re_offset[1] = 12*(pucch_pdu->second_hop_prb+pucch_pdu->bwp_start) + frame_parms->first_carrier_offset;
    if (re_offset[1]>= frame_parms->ofdm_symbol_size)
      re_offset[1]-=frame_parms->ofdm_symbol_size;
  }
  AssertFatal(pucch_pdu->prb_size*pucch_pdu->nr_of_symbols > 1,"number of PRB*SYMB (%d,%d)< 2",
	      pucch_pdu->prb_size,pucch_pdu->nr_of_symbols);

  int Prx = gNB->gNB_config.carrier_config.num_rx_ant.value;
  int Prx2 = (Prx==1)?2:Prx;
  // use 2 for Nb antennas in case of single antenna to allow the following allocations
  int prb_size_ext = pucch_pdu->prb_size+(pucch_pdu->prb_size&1);
  int16_t r_re_ext[Prx2][2][8*prb_size_ext] __attribute__((aligned(32)));
  int16_t r_im_ext[Prx2][2][8*prb_size_ext] __attribute__((aligned(32)));
  int16_t r_re_ext2[Prx2][2][8*prb_size_ext] __attribute__((aligned(32)));
  int16_t r_im_ext2[Prx2][2][8*prb_size_ext] __attribute__((aligned(32)));
  int16_t rd_re_ext[Prx2][2][4*prb_size_ext] __attribute__((aligned(32)));
  int16_t rd_im_ext[Prx2][2][4*prb_size_ext] __attribute__((aligned(32)));
  int16_t *r_re_ext_p,*r_im_ext_p,*rd_re_ext_p,*rd_im_ext_p;

  int nb_re_pucch = 12*pucch_pdu->prb_size;

  int16_t rp[Prx2][2][nb_re_pucch*2],*tmp_rp;
  __m64 dmrs_re,dmrs_im;

  for (int aa=0;aa<Prx;aa++){
    for (int symb=0;symb<pucch_pdu->nr_of_symbols;symb++) {
      tmp_rp = ((int16_t *)&rxdataF[aa][soffset + (l2+symb)*frame_parms->ofdm_symbol_size]);

      if (re_offset[symb] + nb_re_pucch < frame_parms->ofdm_symbol_size) {
        memcpy1((void*)rp[aa][symb],(void*)&tmp_rp[re_offset[symb]*2],nb_re_pucch*sizeof(int32_t));
      }
      else {
        int neg_length = frame_parms->ofdm_symbol_size-re_offset[symb];
        int pos_length = nb_re_pucch-neg_length;
        memcpy1((void*)rp[aa][symb],(void*)&tmp_rp[re_offset[symb]*2],neg_length*sizeof(int32_t));
        memcpy1((void*)&rp[aa][symb][neg_length*2],(void*)tmp_rp,pos_length*sizeof(int32_t));
      }
    }
  }
  LOG_D(PHY,"Decoding pucch2 for %d symbols, %d PRB, nb_harq %d, nb_sr %d, nb_csi %d/%d\n",
        pucch_pdu->nr_of_symbols,pucch_pdu->prb_size,
        pucch_pdu->bit_len_harq,pucch_pdu->sr_flag,pucch_pdu->bit_len_csi_part1,pucch_pdu->bit_len_csi_part2);

  int nc_group_size=1; // 2 PRB
  int ngroup = prb_size_ext/nc_group_size/2;
  int32_t corr32_re[2][ngroup][Prx2],corr32_im[2][ngroup][Prx2];
  for (int aa=0;aa<Prx;aa++)
    for (int group=0;group<ngroup;group++) {
      corr32_re[0][group][aa]=0; corr32_im[0][group][aa]=0;
      corr32_re[1][group][aa]=0; corr32_im[1][group][aa]=0;
    }

  //  AssertFatal((pucch_pdu->prb_size&1) == 0,"prb_size %d is not a multiple of 2\n",pucch_pdu->prb_size);
  if ((pucch_pdu->prb_size&1) > 0) { // if the number of PRBs is odd
    for (int symb=0; symb<pucch_pdu->nr_of_symbols;symb++) {
      for (int aa=0;aa<Prx;aa++) {
        memset(&r_re_ext[aa][symb][8*pucch_pdu->prb_size],0,8*pucch_pdu->prb_size*sizeof(int16_t));
        memset(&r_im_ext[aa][symb][8*pucch_pdu->prb_size],0,8*pucch_pdu->prb_size*sizeof(int16_t));
        memset(&rd_re_ext[aa][symb][4*pucch_pdu->prb_size],0,8*pucch_pdu->prb_size*sizeof(int16_t));
        memset(&rd_im_ext[aa][symb][4*pucch_pdu->prb_size],0,8*pucch_pdu->prb_size*sizeof(int16_t));
      }
    }
  }
  for (int symb=0; symb<pucch_pdu->nr_of_symbols;symb++) {
    // 24 REs contains 48x16-bit, so 6x8x16-bit
    for (int prb=0;prb<pucch_pdu->prb_size;prb+=2) {
      for (int aa=0;aa<Prx;aa++) {
        r_re_ext_p=&r_re_ext[aa][symb][8*prb];
        r_im_ext_p=&r_im_ext[aa][symb][8*prb];
        rd_re_ext_p=&rd_re_ext[aa][symb][4*prb];
        rd_im_ext_p=&rd_im_ext[aa][symb][4*prb];

        for (int idx=0; idx<8; idx++) {
          r_re_ext_p[idx<<1]=rp[aa][symb][prb*24+6*idx];
          r_im_ext_p[idx<<1]=rp[aa][symb][prb*24+1+6*idx];
          rd_re_ext_p[idx]=rp[aa][symb][prb*24+2+6*idx];
          rd_im_ext_p[idx]=rp[aa][symb][prb*24+3+6*idx];
          r_re_ext_p[1+(idx<<1)]=rp[aa][symb][prb*24+4+6*idx];
          r_im_ext_p[1+(idx<<1)]=rp[aa][symb][prb*24+5+6*idx];
        }

#ifdef DEBUG_NR_PUCCH_RX
        for (int i=0;i<8;i++) printf("Ant %d PRB %d dmrs[%d] -> (%d,%d)\n",aa,prb+(i>>2),i,rd_re_ext_p[i],rd_im_ext_p[i]);
        for (int i=0;i<16;i++) printf("Ant %d PRB %d data[%d] -> (%d,%d)\n",aa,prb+(i>>3),i,r_re_ext_p[i],r_im_ext_p[i]);
#endif
      } // aa
    } // prb

    // first compute DMRS component

    uint32_t x1, x2, s=0;
    x2 = (((1<<17)*((14*slot) + (pucch_pdu->start_symbol_index+symb) + 1)*((2*pucch_pdu->dmrs_scrambling_id) + 1)) + (2*pucch_pdu->dmrs_scrambling_id))%(1U<<31); // c_init calculation according to TS38.211 subclause
#ifdef DEBUG_NR_PUCCH_RX
    printf("slot %d, start_symbol_index %d, symbol %d, dmrs_scrambling_id %d\n",
           slot,pucch_pdu->start_symbol_index,symb,pucch_pdu->dmrs_scrambling_id);
#endif
    int reset = 1;
    for (int i=0; i<=(pucch_pdu->prb_start>>2); i++) {
      s = lte_gold_generic(&x1, &x2, reset);
      reset = 0;
    }

    for (int group=0;group<ngroup;group++) {
      // each group has 8*nc_group_size elements, compute 1 complex correlation with DMRS per group
      // non-coherent combining across groups
      dmrs_re = byte2m64_re[((uint8_t*)&s)[(group&1)<<1]];
      dmrs_im = byte2m64_im[((uint8_t*)&s)[(group&1)<<1]];
#ifdef DEBUG_NR_PUCCH_RX
      printf("Group %d: s %x x2 %x ((%d,%d),(%d,%d),(%d,%d),(%d,%d))\n",
             group,
             ((uint16_t*)&s)[0],x2,
             ((int16_t*)&dmrs_re)[0],((int16_t*)&dmrs_im)[0],
             ((int16_t*)&dmrs_re)[1],((int16_t*)&dmrs_im)[1],
             ((int16_t*)&dmrs_re)[2],((int16_t*)&dmrs_im)[2],
             ((int16_t*)&dmrs_re)[3],((int16_t*)&dmrs_im)[3]);
#endif
      for (int aa=0;aa<Prx;aa++) {
        rd_re_ext_p=&rd_re_ext[aa][symb][8*group];
        rd_im_ext_p=&rd_im_ext[aa][symb][8*group];

#ifdef DEBUG_NR_PUCCH_RX
        printf("Group %d: rd ((%d,%d),(%d,%d),(%d,%d),(%d,%d))\n",
               group,
               rd_re_ext_p[0],rd_im_ext_p[0],
               rd_re_ext_p[1],rd_im_ext_p[1],
               rd_re_ext_p[2],rd_im_ext_p[2],
               rd_re_ext_p[3],rd_im_ext_p[3]);
#endif
        corr32_re[symb][group][aa]+=(rd_re_ext_p[0]*((int16_t*)&dmrs_re)[0] + rd_im_ext_p[0]*((int16_t*)&dmrs_im)[0]);
        corr32_im[symb][group][aa]+=(-rd_re_ext_p[0]*((int16_t*)&dmrs_im)[0] + rd_im_ext_p[0]*((int16_t*)&dmrs_re)[0]);
        corr32_re[symb][group][aa]+=(rd_re_ext_p[1]*((int16_t*)&dmrs_re)[1] + rd_im_ext_p[1]*((int16_t*)&dmrs_im)[1]);
        corr32_im[symb][group][aa]+=(-rd_re_ext_p[1]*((int16_t*)&dmrs_im)[1] + rd_im_ext_p[1]*((int16_t*)&dmrs_re)[1]);
        corr32_re[symb][group][aa]+=(rd_re_ext_p[2]*((int16_t*)&dmrs_re)[2] + rd_im_ext_p[2]*((int16_t*)&dmrs_im)[2]);
        corr32_im[symb][group][aa]+=(-rd_re_ext_p[2]*((int16_t*)&dmrs_im)[2] + rd_im_ext_p[2]*((int16_t*)&dmrs_re)[2]);
        corr32_re[symb][group][aa]+=(rd_re_ext_p[3]*((int16_t*)&dmrs_re)[3] + rd_im_ext_p[3]*((int16_t*)&dmrs_im)[3]);
        corr32_im[symb][group][aa]+=(-rd_re_ext_p[3]*((int16_t*)&dmrs_im)[3] + rd_im_ext_p[3]*((int16_t*)&dmrs_re)[3]);
      }
      dmrs_re = byte2m64_re[((uint8_t*)&s)[1+((group&1)<<1)]];
      dmrs_im = byte2m64_im[((uint8_t*)&s)[1+((group&1)<<1)]];
#ifdef DEBUG_NR_PUCCH_RX
      printf("Group %d: s %x ((%d,%d),(%d,%d),(%d,%d),(%d,%d))\n",
             group,
             ((uint16_t*)&s)[1],
             ((int16_t*)&dmrs_re)[0],((int16_t*)&dmrs_im)[0],
             ((int16_t*)&dmrs_re)[1],((int16_t*)&dmrs_im)[1],
             ((int16_t*)&dmrs_re)[2],((int16_t*)&dmrs_im)[2],
             ((int16_t*)&dmrs_re)[3],((int16_t*)&dmrs_im)[3]);
#endif
      for (int aa=0;aa<Prx;aa++) {
        rd_re_ext_p=&rd_re_ext[aa][symb][8*group];
        rd_im_ext_p=&rd_im_ext[aa][symb][8*group];
#ifdef DEBUG_NR_PUCCH_RX
        printf("Group %d: rd ((%d,%d),(%d,%d),(%d,%d),(%d,%d))\n",
               group,
               rd_re_ext_p[4],rd_im_ext_p[4],
               rd_re_ext_p[5],rd_im_ext_p[5],
               rd_re_ext_p[6],rd_im_ext_p[6],
               rd_re_ext_p[7],rd_im_ext_p[7]);
#endif
        corr32_re[symb][group][aa]+=(rd_re_ext_p[4]*((int16_t*)&dmrs_re)[0] + rd_im_ext_p[4]*((int16_t*)&dmrs_im)[0]);
        corr32_im[symb][group][aa]+=(-rd_re_ext_p[4]*((int16_t*)&dmrs_im)[0] + rd_im_ext_p[4]*((int16_t*)&dmrs_re)[0]);
        corr32_re[symb][group][aa]+=(rd_re_ext_p[5]*((int16_t*)&dmrs_re)[1] + rd_im_ext_p[5]*((int16_t*)&dmrs_im)[1]);
        corr32_im[symb][group][aa]+=(-rd_re_ext_p[5]*((int16_t*)&dmrs_im)[1] + rd_im_ext_p[5]*((int16_t*)&dmrs_re)[1]);
        corr32_re[symb][group][aa]+=(rd_re_ext_p[6]*((int16_t*)&dmrs_re)[2] + rd_im_ext_p[6]*((int16_t*)&dmrs_im)[2]);
        corr32_im[symb][group][aa]+=(-rd_re_ext_p[6]*((int16_t*)&dmrs_im)[2] + rd_im_ext_p[6]*((int16_t*)&dmrs_re)[2]);
        corr32_re[symb][group][aa]+=(rd_re_ext_p[7]*((int16_t*)&dmrs_re)[3] + rd_im_ext_p[7]*((int16_t*)&dmrs_im)[3]);
        corr32_im[symb][group][aa]+=(-rd_re_ext_p[7]*((int16_t*)&dmrs_im)[3] + rd_im_ext_p[7]*((int16_t*)&dmrs_re)[3]);
        /*	corr32_re[group][aa]>>=5;
                corr32_im[group][aa]>>=5;*/
#ifdef DEBUG_NR_PUCCH_RX
        printf("Group %d: corr32 (%d,%d)\n",group,corr32_re[symb][group][aa],corr32_im[symb][group][aa]);
#endif
      } //aa    

      if ((group&1) == 1) s = lte_gold_generic(&x1, &x2, 0);
    } // group
  } // symb

  uint32_t x1, x2, s=0;  
  // unscrambling
  x2 = ((pucch_pdu->rnti)<<15)+pucch_pdu->data_scrambling_id;
  s = lte_gold_generic(&x1, &x2, 1);
#ifdef DEBUG_NR_PUCCH_RX
  printf("x2 %x, s %x\n",x2,s);
#endif
  for (int symb=0;symb<pucch_pdu->nr_of_symbols;symb++) {
    __m64 c_re0,c_im0,c_re1,c_im1,c_re2,c_im2,c_re3,c_im3;
    int re_off=0;
    for (int prb=0;prb<prb_size_ext;prb+=2,re_off+=16) {
      c_re0 = byte2m64_re[((uint8_t*)&s)[0]];
      c_im0 = byte2m64_im[((uint8_t*)&s)[0]];
      c_re1 = byte2m64_re[((uint8_t*)&s)[1]];
      c_im1 = byte2m64_im[((uint8_t*)&s)[1]];
      c_re2 = byte2m64_re[((uint8_t*)&s)[2]];
      c_im2 = byte2m64_im[((uint8_t*)&s)[2]];
      c_re3 = byte2m64_re[((uint8_t*)&s)[3]];
      c_im3 = byte2m64_im[((uint8_t*)&s)[3]];

      for (int aa=0;aa<Prx;aa++) {
#ifdef DEBUG_NR_PUCCH_RX
        printf("prb %d: rd ((%d,%d),(%d,%d),(%d,%d),(%d,%d),(%d,%d),(%d,%d),(%d,%d),(%d,%d))\n",
               prb,
               r_re_ext[aa][symb][re_off],r_im_ext[aa][symb][re_off],
               r_re_ext[aa][symb][re_off+1],r_im_ext[aa][symb][re_off+1],
               r_re_ext[aa][symb][re_off+2],r_im_ext[aa][symb][re_off+2],
               r_re_ext[aa][symb][re_off+3],r_im_ext[aa][symb][re_off+3],
               r_re_ext[aa][symb][re_off+4],r_im_ext[aa][symb][re_off+4],
               r_re_ext[aa][symb][re_off+5],r_im_ext[aa][symb][re_off+5],
               r_re_ext[aa][symb][re_off+6],r_im_ext[aa][symb][re_off+6],
               r_re_ext[aa][symb][re_off+7],r_im_ext[aa][symb][re_off+7]);
        printf("prb %d (%x): c ((%d,%d),(%d,%d),(%d,%d),(%d,%d),(%d,%d),(%d,%d),(%d,%d),(%d,%d))\n",
               prb,s,
               ((int16_t*)&c_re0)[0],((int16_t*)&c_im0)[0],
               ((int16_t*)&c_re0)[1],((int16_t*)&c_im0)[1],
               ((int16_t*)&c_re0)[2],((int16_t*)&c_im0)[2],
               ((int16_t*)&c_re0)[3],((int16_t*)&c_im0)[3],
               ((int16_t*)&c_re1)[0],((int16_t*)&c_im1)[0],
               ((int16_t*)&c_re1)[1],((int16_t*)&c_im1)[1],
               ((int16_t*)&c_re1)[2],((int16_t*)&c_im1)[2],
               ((int16_t*)&c_re1)[3],((int16_t*)&c_im1)[3]
               );
        printf("prb %d: rd ((%d,%d),(%d,%d),(%d,%d),(%d,%d),(%d,%d),(%d,%d),(%d,%d),(%d,%d))\n",
               prb+1,
               r_re_ext[aa][symb][re_off+8],r_im_ext[aa][symb][re_off+8],
               r_re_ext[aa][symb][re_off+9],r_im_ext[aa][symb][re_off+9],
               r_re_ext[aa][symb][re_off+10],r_im_ext[aa][symb][re_off+10],
               r_re_ext[aa][symb][re_off+11],r_im_ext[aa][symb][re_off+11],
               r_re_ext[aa][symb][re_off+12],r_im_ext[aa][symb][re_off+12],
               r_re_ext[aa][symb][re_off+13],r_im_ext[aa][symb][re_off+13],
               r_re_ext[aa][symb][re_off+14],r_im_ext[aa][symb][re_off+14],
               r_re_ext[aa][symb][re_off+15],r_im_ext[aa][symb][re_off+15]);
        printf("prb %d (%x): c ((%d,%d),(%d,%d),(%d,%d),(%d,%d),(%d,%d),(%d,%d),(%d,%d),(%d,%d))\n",
               prb+1,s,
               ((int16_t*)&c_re2)[0],((int16_t*)&c_im2)[0],
               ((int16_t*)&c_re2)[1],((int16_t*)&c_im2)[1],
               ((int16_t*)&c_re2)[2],((int16_t*)&c_im2)[2],
               ((int16_t*)&c_re2)[3],((int16_t*)&c_im2)[3],
               ((int16_t*)&c_re3)[0],((int16_t*)&c_im3)[0],
               ((int16_t*)&c_re3)[1],((int16_t*)&c_im3)[1],
               ((int16_t*)&c_re3)[2],((int16_t*)&c_im3)[2],
               ((int16_t*)&c_re3)[3],((int16_t*)&c_im3)[3]
               );
#endif

        ((__m64*)&r_re_ext2[aa][symb][re_off])[0] = _mm_mullo_pi16(((__m64*)&r_re_ext[aa][symb][re_off])[0],c_im0);
        ((__m64*)&r_re_ext[aa][symb][re_off])[0] = _mm_mullo_pi16(((__m64*)&r_re_ext[aa][symb][re_off])[0],c_re0);
        ((__m64*)&r_im_ext2[aa][symb][re_off])[0] = _mm_mullo_pi16(((__m64*)&r_im_ext[aa][symb][re_off])[0],c_re0);
        ((__m64*)&r_im_ext[aa][symb][re_off])[0] = _mm_mullo_pi16(((__m64*)&r_im_ext[aa][symb][re_off])[0],c_im0);

        ((__m64*)&r_re_ext2[aa][symb][re_off])[1] = _mm_mullo_pi16(((__m64*)&r_re_ext[aa][symb][re_off])[1],c_im1);
        ((__m64*)&r_re_ext[aa][symb][re_off])[1] = _mm_mullo_pi16(((__m64*)&r_re_ext[aa][symb][re_off])[1],c_re1);
        ((__m64*)&r_im_ext2[aa][symb][re_off])[1] = _mm_mullo_pi16(((__m64*)&r_im_ext[aa][symb][re_off])[1],c_re1);
        ((__m64*)&r_im_ext[aa][symb][re_off])[1] = _mm_mullo_pi16(((__m64*)&r_im_ext[aa][symb][re_off])[1],c_im1);

        ((__m64*)&r_re_ext2[aa][symb][re_off])[2] = _mm_mullo_pi16(((__m64*)&r_re_ext[aa][symb][re_off])[2],c_im2);
        ((__m64*)&r_re_ext[aa][symb][re_off])[2] = _mm_mullo_pi16(((__m64*)&r_re_ext[aa][symb][re_off])[2],c_re2);
        ((__m64*)&r_im_ext2[aa][symb][re_off])[2] = _mm_mullo_pi16(((__m64*)&r_im_ext[aa][symb][re_off])[2],c_re2);
        ((__m64*)&r_im_ext[aa][symb][re_off])[2] = _mm_mullo_pi16(((__m64*)&r_im_ext[aa][symb][re_off])[2],c_im2);

        ((__m64*)&r_re_ext2[aa][symb][re_off])[3] = _mm_mullo_pi16(((__m64*)&r_re_ext[aa][symb][re_off])[3],c_im3);
        ((__m64*)&r_re_ext[aa][symb][re_off])[3] = _mm_mullo_pi16(((__m64*)&r_re_ext[aa][symb][re_off])[3],c_re3);
        ((__m64*)&r_im_ext2[aa][symb][re_off])[3] = _mm_mullo_pi16(((__m64*)&r_im_ext[aa][symb][re_off])[3],c_re3);
        ((__m64*)&r_im_ext[aa][symb][re_off])[3] = _mm_mullo_pi16(((__m64*)&r_im_ext[aa][symb][re_off])[3],c_im3);

#ifdef DEBUG_NR_PUCCH_RX
        printf("prb %d: r ((%d,%d),(%d,%d),(%d,%d),(%d,%d),(%d,%d),(%d,%d),(%d,%d),(%d,%d))\n",
               prb,
               r_re_ext[aa][symb][re_off],r_im_ext[aa][symb][re_off],
               r_re_ext[aa][symb][re_off+1],r_im_ext[aa][symb][re_off+1],
               r_re_ext[aa][symb][re_off+2],r_im_ext[aa][symb][re_off+2],
               r_re_ext[aa][symb][re_off+3],r_im_ext[aa][symb][re_off+3],
               r_re_ext[aa][symb][re_off+4],r_im_ext[aa][symb][re_off+4],
               r_re_ext[aa][symb][re_off+5],r_im_ext[aa][symb][re_off+5],
               r_re_ext[aa][symb][re_off+6],r_im_ext[aa][symb][re_off+6],
               r_re_ext[aa][symb][re_off+7],r_im_ext[aa][symb][re_off+7]);
        printf("prb %d: r ((%d,%d),(%d,%d),(%d,%d),(%d,%d),(%d,%d),(%d,%d),(%d,%d),(%d,%d))\n",
               prb+1,
               r_re_ext[aa][symb][re_off+8],r_im_ext[aa][symb][re_off+8],
               r_re_ext[aa][symb][re_off+9],r_im_ext[aa][symb][re_off+9],
               r_re_ext[aa][symb][re_off+10],r_im_ext[aa][symb][re_off+10],
               r_re_ext[aa][symb][re_off+11],r_im_ext[aa][symb][re_off+11],
               r_re_ext[aa][symb][re_off+12],r_im_ext[aa][symb][re_off+12],
               r_re_ext[aa][symb][re_off+13],r_im_ext[aa][symb][re_off+13],
               r_re_ext[aa][symb][re_off+14],r_im_ext[aa][symb][re_off+14],
               r_re_ext[aa][symb][re_off+15],r_im_ext[aa][symb][re_off+15]);
#endif      
      }
      s = lte_gold_generic(&x1, &x2, 0);
#ifdef DEBUG_NR_PUCCH_RX
      printf("\n");
#endif
    }
  } //symb
  int nb_bit = pucch_pdu->bit_len_harq+pucch_pdu->sr_flag+pucch_pdu->bit_len_csi_part1+pucch_pdu->bit_len_csi_part2;
  AssertFatal(nb_bit > 2  && nb_bit< 65,"illegal length (%d : %d,%d,%d,%d)\n",nb_bit,pucch_pdu->bit_len_harq,pucch_pdu->sr_flag,pucch_pdu->bit_len_csi_part1,pucch_pdu->bit_len_csi_part2);

  uint64_t decodedPayload[2];
  uint8_t corr_dB;
  int decoderState=2;
  if (nb_bit < 12) { // short blocklength case
    __m256i *rp_re[Prx2][2];
    __m256i *rp2_re[Prx2][2];
    __m256i *rp_im[Prx2][2];
    __m256i *rp2_im[Prx2][2];
    for (int aa=0;aa<Prx;aa++) {
      for (int symb=0;symb<pucch_pdu->nr_of_symbols;symb++) {
        rp_re[aa][symb] = (__m256i*)r_re_ext[aa][symb];
        rp_im[aa][symb] = (__m256i*)r_im_ext[aa][symb];
        rp2_re[aa][symb] = (__m256i*)r_re_ext2[aa][symb];
        rp2_im[aa][symb] = (__m256i*)r_im_ext2[aa][symb];
      }
    }
    __m256i prod_re[Prx2],prod_im[Prx2];
    uint64_t corr=0;
    int cw_ML=0;
    
    
    for (int cw=0;cw<1<<nb_bit;cw++) {
#ifdef DEBUG_NR_PUCCH_RX
      printf("cw %d:",cw);
      for (int i=0;i<32;i+=2) {
	printf("%d,%d,",
	       ((int16_t*)&pucch2_lut[nb_bit-3][cw<<1])[i>>1],
	       ((int16_t*)&pucch2_lut[nb_bit-3][cw<<1])[1+(i>>1)]);
      }
      printf("\n");
#endif
      uint64_t corr_tmp = 0;

      for (int symb=0;symb<pucch_pdu->nr_of_symbols;symb++) {
        for (int group=0;group<ngroup;group++) {
          // do complex correlation
          for (int aa=0;aa<Prx;aa++) {
            prod_re[aa] = /*_mm256_srai_epi16(*/_mm256_adds_epi16(_mm256_mullo_epi16(pucch2_lut[nb_bit-3][cw<<1],rp_re[aa][symb][group]),
                                                                  _mm256_mullo_epi16(pucch2_lut[nb_bit-3][(cw<<1)+1],rp_im[aa][symb][group]))/*,5)*/;
            prod_im[aa] = /*_mm256_srai_epi16(*/_mm256_subs_epi16(_mm256_mullo_epi16(pucch2_lut[nb_bit-3][cw<<1],rp2_im[aa][symb][group]),
                                                                  _mm256_mullo_epi16(pucch2_lut[nb_bit-3][(cw<<1)+1],rp2_re[aa][symb][group]))/*,5)*/;
#ifdef DEBUG_NR_PUCCH_RX
            printf("prod_re[%d] => (%d,%d,%d,%d,%d,%d,%d,%d,%d,%d,%d,%d,%d,%d,%d,%d)\n",aa,
                   ((int16_t*)&prod_re[aa])[0],((int16_t*)&prod_re[aa])[1],((int16_t*)&prod_re[aa])[2],((int16_t*)&prod_re[aa])[3],
                   ((int16_t*)&prod_re[aa])[4],((int16_t*)&prod_re[aa])[5],((int16_t*)&prod_re[aa])[6],((int16_t*)&prod_re[aa])[7],
                   ((int16_t*)&prod_re[aa])[8],((int16_t*)&prod_re[aa])[9],((int16_t*)&prod_re[aa])[10],((int16_t*)&prod_re[aa])[11],
                   ((int16_t*)&prod_re[aa])[12],((int16_t*)&prod_re[aa])[13],((int16_t*)&prod_re[aa])[14],((int16_t*)&prod_re[aa])[15]);
            printf("prod_im[%d] => (%d,%d,%d,%d,%d,%d,%d,%d,%d,%d,%d,%d,%d,%d,%d,%d)\n",aa,
                   ((int16_t*)&prod_im[aa])[0],((int16_t*)&prod_im[aa])[1],((int16_t*)&prod_im[aa])[2],((int16_t*)&prod_im[aa])[3],
                   ((int16_t*)&prod_im[aa])[4],((int16_t*)&prod_im[aa])[5],((int16_t*)&prod_im[aa])[6],((int16_t*)&prod_im[aa])[7],
                   ((int16_t*)&prod_im[aa])[8],((int16_t*)&prod_im[aa])[9],((int16_t*)&prod_im[aa])[10],((int16_t*)&prod_im[aa])[11],
                   ((int16_t*)&prod_im[aa])[12],((int16_t*)&prod_im[aa])[13],((int16_t*)&prod_im[aa])[14],((int16_t*)&prod_im[aa])[15]);

#endif
            prod_re[aa] = _mm256_hadds_epi16(prod_re[aa],prod_re[aa]);// 0+1
            prod_im[aa] = _mm256_hadds_epi16(prod_im[aa],prod_im[aa]);
            prod_re[aa] = _mm256_hadds_epi16(prod_re[aa],prod_re[aa]);// 0+1+2+3
            prod_im[aa] = _mm256_hadds_epi16(prod_im[aa],prod_im[aa]);
            prod_re[aa] = _mm256_hadds_epi16(prod_re[aa],prod_re[aa]);// 0+1+2+3+4+5+6+7
            prod_im[aa] = _mm256_hadds_epi16(prod_im[aa],prod_im[aa]);
            prod_re[aa] = _mm256_hadds_epi16(prod_re[aa],prod_re[aa]);// 0+1+2+3+4+5+6+7+8+9+10+11+12+13+14+15
            prod_im[aa] = _mm256_hadds_epi16(prod_im[aa],prod_im[aa]);
          }
          int64_t corr_re=0,corr_im=0;


          for (int aa=0;aa<Prx;aa++) {
#ifdef DEBUG_NR_PUCCH_RX
            printf("pucch2 cw %d group %d aa %d: (%d,%d)+(%d,%d) = (%d,%d)\n",cw,group,aa,
              corr32_re[symb][group][aa],corr32_im[symb][group][aa],
              ((int16_t*)(&prod_re[aa]))[0],
              ((int16_t*)(&prod_im[aa]))[0],
              corr32_re[symb][group][aa]+((int16_t*)(&prod_re[aa]))[0],
              corr32_im[symb][group][aa]+((int16_t*)(&prod_im[aa]))[0]);

#endif
            LOG_D(PHY,"pucch2 cw %d group %d aa %d: (%d,%d)+(%d,%d) = (%d,%d)\n",cw,group,aa,
              corr32_re[symb][group][aa],corr32_im[symb][group][aa],
              ((int16_t*)(&prod_re[aa]))[0],
              ((int16_t*)(&prod_im[aa]))[0],
              corr32_re[symb][group][aa]+((int16_t*)(&prod_re[aa]))[0],
              corr32_im[symb][group][aa]+((int16_t*)(&prod_im[aa]))[0]);

            corr_re = ( corr32_re[symb][group][aa]+((int16_t*)(&prod_re[aa]))[0]);
            corr_im = ( corr32_im[symb][group][aa]+((int16_t*)(&prod_im[aa]))[0]);

            corr_tmp += corr_re*corr_re + corr_im*corr_im;
          } // aa loop
        }// group loop
      } // symb loop
      if (corr_tmp > corr) {
         corr = corr_tmp;
         cw_ML=cw;
      }
    } // cw loop
    corr_dB = dB_fixed64((uint64_t)corr);
#ifdef DEBUG_NR_PUCCH_RX
    LOG_I(PHY,"slot %d PUCCH2 cw_ML %d, metric %d dB\n",slot,cw_ML,corr_dB);
#endif
<<<<<<< HEAD
=======
    LOG_D(PHY,"slot %d PUCCH2 cw_ML %d, metric %d dB\n", slot, cw_ML, corr_dB);
>>>>>>> d7dae8fa

    decodedPayload[0]=(uint64_t)cw_ML;
  }
  else { // polar coded case

    __m64 *rp_re[Prx2][2];
    __m64 *rp2_re[Prx2][2];
    __m64 *rp_im[Prx2][2];
    __m64 *rp2_im[Prx2][2];
    __m128i llrs[pucch_pdu->prb_size*2*pucch_pdu->nr_of_symbols];

    for (int aa=0;aa<Prx;aa++) {
      for (int symb=0;symb<pucch_pdu->nr_of_symbols;symb++) {
        rp_re[aa][symb] = (__m64*)r_re_ext[aa][symb];
        rp_im[aa][symb] = (__m64*)r_im_ext[aa][symb];
        rp2_re[aa][symb] = (__m64*)r_re_ext2[aa][symb];
        rp2_im[aa][symb] = (__m64*)r_im_ext2[aa][symb];
      }
    }
    __m64 prod_re[Prx2],prod_im[Prx2];

#ifdef DEBUG_NR_PUCCH_RX
    for (int cw=0;cw<16;cw++) {

      printf("cw %d:",cw);
      for (int i=0;i<4;i++) {
	printf("%d,",
	       ((int16_t*)&pucch2_polar_4bit[cw])[i>>1]);
      }
      printf("\n");
    }
#endif
    
    // non-coherent LLR computation on groups of 4 REs (half-PRBs)
    int32_t corr_re,corr_im,corr_tmp;
    __m128i corr16,llr_num,llr_den;
    uint64_t corr = 0;
    for (int symb=0;symb<pucch_pdu->nr_of_symbols;symb++) {
      for (int half_prb=0;half_prb<(2*pucch_pdu->prb_size);half_prb++) {
        llr_num=_mm_set1_epi16(0);llr_den=_mm_set1_epi16(0);
        for (int cw=0;cw<256;cw++) {
          corr_tmp=0;
          for (int aa=0;aa<Prx;aa++) {
            prod_re[aa] = _mm_srai_pi16(_mm_adds_pi16(_mm_mullo_pi16(pucch2_polar_4bit[cw&15],rp_re[aa][symb][half_prb]),
                                                      _mm_mullo_pi16(pucch2_polar_4bit[cw>>4],rp_im[aa][symb][half_prb])),5);
            prod_im[aa] = _mm_srai_pi16(_mm_subs_pi16(_mm_mullo_pi16(pucch2_polar_4bit[cw&15],rp2_im[aa][symb][half_prb]),
                                                      _mm_mullo_pi16(pucch2_polar_4bit[cw>>4],rp2_re[aa][symb][half_prb])),5);
            prod_re[aa] = _mm_hadds_pi16(prod_re[aa],prod_re[aa]);// 0+1
            prod_im[aa] = _mm_hadds_pi16(prod_im[aa],prod_im[aa]);
            prod_re[aa] = _mm_hadds_pi16(prod_re[aa],prod_re[aa]);// 0+1+2+3
            prod_im[aa] = _mm_hadds_pi16(prod_im[aa],prod_im[aa]);

            // this is for UL CQI measurement
            if (cw==0) corr += ((int64_t)corr32_re[symb][half_prb>>2][aa]*corr32_re[symb][half_prb>>2][aa])+
                         ((int64_t)corr32_im[symb][half_prb>>2][aa]*corr32_im[symb][half_prb>>2][aa]);


            corr_re = ( corr32_re[symb][half_prb>>2][aa]/(2*nc_group_size*4/2)+((int16_t*)(&prod_re[aa]))[0]);
            corr_im = ( corr32_im[symb][half_prb>>2][aa]/(2*nc_group_size*4/2)+((int16_t*)(&prod_im[aa]))[0]);
            corr_tmp += corr_re*corr_re + corr_im*corr_im;
           /*
              LOG_D(PHY,"pucch2 half_prb %d cw %d (%d,%d) aa %d: (%d,%d,%d,%d,%d,%d,%d,%d)x(%d,%d,%d,%d,%d,%d,%d,%d)  (%d,%d)+(%d,%d) = (%d,%d) => %d\n",
              half_prb,cw,cw&15,cw>>4,aa,
              ((int16_t*)&pucch2_polar_4bit[cw&15])[0],((int16_t*)&pucch2_polar_4bit[cw>>4])[0],
              ((int16_t*)&pucch2_polar_4bit[cw&15])[1],((int16_t*)&pucch2_polar_4bit[cw>>4])[1],
              ((int16_t*)&pucch2_polar_4bit[cw&15])[2],((int16_t*)&pucch2_polar_4bit[cw>>4])[2],
                ((int16_t*)&pucch2_polar_4bit[cw&15])[3],((int16_t*)&pucch2_polar_4bit[cw>>4])[3],
                ((int16_t*)&rp_re[aa][half_prb])[0],((int16_t*)&rp_im[aa][half_prb])[0],
                ((int16_t*)&rp_re[aa][half_prb])[1],((int16_t*)&rp_im[aa][half_prb])[1],
                ((int16_t*)&rp_re[aa][half_prb])[2],((int16_t*)&rp_im[aa][half_prb])[2],
                ((int16_t*)&rp_re[aa][half_prb])[3],((int16_t*)&rp_im[aa][half_prb])[3],
                corr32_re[half_prb>>2][aa]/(2*nc_group_size*4/2),corr32_im[half_prb>>2][aa]/(2*nc_group_size*4/2),
                ((int16_t*)(&prod_re[aa]))[0],
                ((int16_t*)(&prod_im[aa]))[0],
                corr_re,
                corr_im,
                corr_tmp);
*/
	}
	corr16 = _mm_set1_epi16((int16_t)(corr_tmp>>8));

	LOG_D(PHY,"half_prb %d cw %d corr16 %d\n",half_prb,cw,corr_tmp>>8);

	llr_num = _mm_max_epi16(_mm_mullo_epi16(corr16,pucch2_polar_llr_num_lut[cw]),llr_num);
	llr_den = _mm_max_epi16(_mm_mullo_epi16(corr16,pucch2_polar_llr_den_lut[cw]),llr_den);

	LOG_D(PHY,"lut_num (%d,%d,%d,%d,%d,%d,%d,%d)\n",
	      ((int16_t*)&pucch2_polar_llr_num_lut[cw])[0],
	      ((int16_t*)&pucch2_polar_llr_num_lut[cw])[1],
	      ((int16_t*)&pucch2_polar_llr_num_lut[cw])[2],
	      ((int16_t*)&pucch2_polar_llr_num_lut[cw])[3],
	      ((int16_t*)&pucch2_polar_llr_num_lut[cw])[4],
	      ((int16_t*)&pucch2_polar_llr_num_lut[cw])[5],
	      ((int16_t*)&pucch2_polar_llr_num_lut[cw])[6],
	      ((int16_t*)&pucch2_polar_llr_num_lut[cw])[7]);

	LOG_D(PHY,"llr_num (%d,%d,%d,%d,%d,%d,%d,%d)\n",
	      ((int16_t*)&llr_num)[0],
	      ((int16_t*)&llr_num)[1],
	      ((int16_t*)&llr_num)[2],
	      ((int16_t*)&llr_num)[3],
	      ((int16_t*)&llr_num)[4],
	      ((int16_t*)&llr_num)[5],
	      ((int16_t*)&llr_num)[6],
	      ((int16_t*)&llr_num)[7]);
	LOG_D(PHY,"llr_den (%d,%d,%d,%d,%d,%d,%d,%d)\n",
	      ((int16_t*)&llr_den)[0],
	      ((int16_t*)&llr_den)[1],
	      ((int16_t*)&llr_den)[2],
	      ((int16_t*)&llr_den)[3],
	      ((int16_t*)&llr_den)[4],
	      ((int16_t*)&llr_den)[5],
	      ((int16_t*)&llr_den)[6],
	      ((int16_t*)&llr_den)[7]);

      }
      // compute llrs
        llrs[half_prb + (symb*2*pucch_pdu->prb_size)] = _mm_subs_epi16(llr_num,llr_den);
        LOG_D(PHY,"llrs[%d] : (%d,%d,%d,%d,%d,%d,%d,%d)\n",
              half_prb,
              ((int16_t*)&llrs[half_prb])[0],
              ((int16_t*)&llrs[half_prb])[1],
              ((int16_t*)&llrs[half_prb])[2],
              ((int16_t*)&llrs[half_prb])[3],
              ((int16_t*)&llrs[half_prb])[4],
              ((int16_t*)&llrs[half_prb])[5],
              ((int16_t*)&llrs[half_prb])[6],
              ((int16_t*)&llrs[half_prb])[7]);
      } // half_prb
    } // symb
    // run polar decoder on llrs
    decoderState = polar_decoder_int16((int16_t*)llrs, decodedPayload, 0, 2,nb_bit,pucch_pdu->prb_size);
    LOG_D(PHY,"UCI decoderState %d, payload[0] %llu\n",decoderState,(unsigned long long)decodedPayload[0]);
    if (decoderState>0) decoderState=1;
    corr_dB = dB_fixed64(corr);
    LOG_D(PHY,"metric %d dB\n",corr_dB);
  }

  // estimate CQI for MAC (from antenna port 0 only)
  // TODO this computation is wrong -> to be ignored at MAC for now
  int SNRtimes10 = dB_fixed_times10(signal_energy_nodc(&rxdataF[0][soffset+(l2*frame_parms->ofdm_symbol_size)+re_offset[0]],
                                                       12*pucch_pdu->prb_size)) -
                                                       (10*gNB->measurements.n0_power_tot_dB);
  int cqi,bit_left;
  if (SNRtimes10 < -640) cqi=0;
  else if (SNRtimes10 >  635) cqi=255;
  else cqi=(640+SNRtimes10)/5;

  uci_pdu->harq.harq_bit_len = pucch_pdu->bit_len_harq;
  uci_pdu->pduBitmap=0;
  uci_pdu->rnti=pucch_pdu->rnti;
  uci_pdu->handle=pucch_pdu->handle;
  uci_pdu->pucch_format=0;
  uci_pdu->ul_cqi=cqi;
  uci_pdu->timing_advance=0xffff; // currently not valid
  uci_pdu->rssi=1280 - (10*dB_fixed(32767*32767)-dB_fixed_times10(signal_energy_nodc(&rxdataF[0][soffset+(l2*frame_parms->ofdm_symbol_size)+re_offset[0]],12*pucch_pdu->prb_size)));
  if (pucch_pdu->bit_len_harq>0) {
    int harq_bytes=pucch_pdu->bit_len_harq>>3;
    if ((pucch_pdu->bit_len_harq&7) > 0) harq_bytes++;
    uci_pdu->pduBitmap|=2;
    uci_pdu->harq.harq_payload = (uint8_t*)malloc(harq_bytes);
    uci_pdu->harq.harq_crc = decoderState;
    int i=0;
    for (;i<harq_bytes-1;i++) {
      uci_pdu->harq.harq_payload[i] = decodedPayload[0] & 255;
      decodedPayload[0]>>=8;
    }
    bit_left = pucch_pdu->bit_len_harq-((harq_bytes-1)<<3);
    uci_pdu->harq.harq_payload[i] = decodedPayload[0] & ((1<<bit_left)-1);
    decodedPayload[0] >>= pucch_pdu->bit_len_harq;
  }
  
  if (pucch_pdu->sr_flag == 1) {
    uci_pdu->pduBitmap|=1;
    uci_pdu->sr.sr_bit_len = 1;
    uci_pdu->sr.sr_payload = malloc(1);
    uci_pdu->sr.sr_payload[0] = decodedPayload[0]&1;
    decodedPayload[0] = decodedPayload[0]>>1;
  }
  // csi
  if (pucch_pdu->bit_len_csi_part1>0) {
    uci_pdu->pduBitmap|=4;
    uci_pdu->csi_part1.csi_part1_bit_len=pucch_pdu->bit_len_csi_part1;
    int csi_part1_bytes=pucch_pdu->bit_len_csi_part1>>3;
    if ((pucch_pdu->bit_len_csi_part1&7) > 0) csi_part1_bytes++;
    uci_pdu->csi_part1.csi_part1_payload = (uint8_t*)malloc(csi_part1_bytes);
    uci_pdu->csi_part1.csi_part1_crc = decoderState;
    int i=0;
    for (;i<csi_part1_bytes-1;i++) {
      uci_pdu->csi_part1.csi_part1_payload[i] = decodedPayload[0] & 255;
      decodedPayload[0]>>=8;
    }
    bit_left = pucch_pdu->bit_len_csi_part1-((csi_part1_bytes-1)<<3);
    uci_pdu->csi_part1.csi_part1_payload[i] = decodedPayload[0] & ((1<<bit_left)-1);
    decodedPayload[0] >>= pucch_pdu->bit_len_csi_part1;
  }
  
  if (pucch_pdu->bit_len_csi_part2>0) {
    uci_pdu->pduBitmap|=8;
  }
}

void nr_dump_uci_stats(FILE *fd,PHY_VARS_gNB *gNB,int frame) {

   int strpos=0;
   char output[16384];

   for (int i=0;i<NUMBER_OF_NR_UCI_STATS_MAX;i++){
      if (gNB->uci_stats[i].rnti>0) {
         NR_gNB_UCI_STATS_t *uci_stats = &gNB->uci_stats[i];
         if (uci_stats->pucch0_sr_trials > 0)
             strpos+=sprintf(output+strpos,"UCI %d RNTI %x: pucch0_sr_trials %d, pucch0_n00 %d dB, pucch0_n01 %d dB, pucch0_sr_thres %d dB, current pucch1_stat0 %d dB, current pucch1_stat1 %d dB, positive SR count %d\n",
                             i,uci_stats->rnti,uci_stats->pucch0_sr_trials,uci_stats->pucch0_n00,uci_stats->pucch0_n01,uci_stats->pucch0_sr_thres,dB_fixed(uci_stats->current_pucch0_sr_stat0),dB_fixed(uci_stats->current_pucch0_sr_stat1),uci_stats->pucch0_positive_SR);
         if (uci_stats->pucch01_trials > 0)
            strpos+=sprintf(output+strpos,"UCI %d RNTI %x: pucch01_trials %d, pucch0_n00 %d dB, pucch0_n01 %d dB, pucch0_thres %d dB, current pucch0_stat0 %d dB, current pucch1_stat1 %d dB, pucch01_DTX %d\n",
                            i,uci_stats->rnti,uci_stats->pucch01_trials,uci_stats->pucch0_n01,uci_stats->pucch0_n01,uci_stats->pucch0_thres,dB_fixed(uci_stats->current_pucch0_stat0),dB_fixed(uci_stats->current_pucch0_stat1),uci_stats->pucch01_DTX);

         if (uci_stats->pucch02_trials > 0)
             strpos+=sprintf(output+strpos,"UCI %d RNTI %x: pucch01_trials %d, pucch0_n00 %d dB, pucch0_n01 %d dB, pucch0_thres %d dB, current pucch0_stat0 %d dB, current pucch0_stat1 %d dB, pucch01_DTX %d\n",
                             i,uci_stats->rnti,uci_stats->pucch02_trials,uci_stats->pucch0_n00,uci_stats->pucch0_n01,uci_stats->pucch0_thres,dB_fixed(uci_stats->current_pucch0_stat0),dB_fixed(uci_stats->current_pucch0_stat1),uci_stats->pucch02_DTX);

         if (uci_stats->pucch2_trials > 0)
           strpos+=sprintf(output+strpos,"UCI %d RNTI %x: pucch2_trials %d, pucch2_DTX %d\n",
                           i,uci_stats->rnti,
                           uci_stats->pucch2_trials,
                           uci_stats->pucch2_DTX);
       }
    }
    if (fd) fprintf(fd,"%s",output);
    else    printf("%s",output);
}<|MERGE_RESOLUTION|>--- conflicted
+++ resolved
@@ -1545,11 +1545,6 @@
 #ifdef DEBUG_NR_PUCCH_RX
     LOG_I(PHY,"slot %d PUCCH2 cw_ML %d, metric %d dB\n",slot,cw_ML,corr_dB);
 #endif
-<<<<<<< HEAD
-=======
-    LOG_D(PHY,"slot %d PUCCH2 cw_ML %d, metric %d dB\n", slot, cw_ML, corr_dB);
->>>>>>> d7dae8fa
-
     decodedPayload[0]=(uint64_t)cw_ML;
   }
   else { // polar coded case
