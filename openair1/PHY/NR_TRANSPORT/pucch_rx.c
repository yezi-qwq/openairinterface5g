--- conflicted
+++ resolved
@@ -286,16 +286,8 @@
 #endif
     }
   }
-<<<<<<< HEAD
-  int32_t corr_re,corr_im;
-  uint32_t temp,no_corr=0;
-  uint32_t av_corr=0;
-=======
-
   int32_t corr_re[2];
   int32_t corr_im[2];
-  //int32_t no_corr = 0;
->>>>>>> 1b69c2a0
   int seq_index;
   int64_t temp;
   int64_t av_corr=0;
