/*
 * Licensed to the OpenAirInterface (OAI) Software Alliance under one or more
 * contributor license agreements.  See the NOTICE file distributed with
 * this work for additional information regarding copyright ownership.
 * The OpenAirInterface Software Alliance licenses this file to You under
 * the OAI Public License, Version 1.1  (the "License"); you may not use this file
 * except in compliance with the License.
 * You may obtain a copy of the License at
 *
 *      http://www.openairinterface.org/?page_id=698
 *
 * Unless required by applicable law or agreed to in writing, software
 * distributed under the License is distributed on an "AS IS" BASIS,
 * WITHOUT WARRANTIES OR CONDITIONS OF ANY KIND, either express or implied.
 * See the License for the specific language governing permissions and
 * limitations under the License.
 *-------------------------------------------------------------------------------
 * For more information about the OpenAirInterface (OAI) Software Alliance:
 *      contact@openairinterface.org
 */

/*! \file PHY/NR_TRANSPORT/pucch_rx.c
 * \brief Top-level routines for decoding the PUCCH physical channel
 * \author A. Mico Pereperez, Padarthi Naga Prasanth, Francesco Mani, Raymond Knopp
 * \date 2020
 * \version 0.2
 * \company Eurecom
 * \email:
 * \note
 * \warning
 */
#include<stdio.h>
#include <string.h>
#include <math.h>
#include <unistd.h>
#include <fcntl.h>
#include <sys/ioctl.h>
#include <sys/mman.h>

#include "PHY/impl_defs_nr.h"
#include "PHY/defs_nr_common.h"
#include "PHY/defs_gNB.h"
#include "PHY/sse_intrin.h"
#include "PHY/NR_UE_TRANSPORT/pucch_nr.h"
#include <openair1/PHY/CODING/nrSmallBlock/nr_small_block_defs.h>
#include "PHY/NR_TRANSPORT/nr_transport_common_proto.h"
#include "PHY/NR_REFSIG/nr_refsig.h"
#include "common/utils/LOG/log.h"
#include "common/utils/LOG/vcd_signal_dumper.h"
#include "nfapi/oai_integration/vendor_ext.h"

#include "nfapi/oai_integration/vendor_ext.h"

#include "T.h"

//#define DEBUG_NR_PUCCH_RX 1

NR_gNB_PUCCH_t *new_gNB_pucch(void){
    NR_gNB_PUCCH_t *pucch;
    pucch = (NR_gNB_PUCCH_t *)malloc16(sizeof(NR_gNB_PUCCH_t));
    pucch->active = 0;
    return (pucch);
}

int nr_find_pucch(uint16_t rnti,
                  int frame,
                  int slot,
                  PHY_VARS_gNB *gNB) {

  AssertFatal(gNB!=NULL,"gNB is null\n");
  int index = -1;

  for (int i=0; i<NUMBER_OF_NR_PUCCH_MAX; i++) {
    AssertFatal(gNB->pucch[i]!=NULL,"gNB->pucch[%d] is null\n",i);
    if ((gNB->pucch[i]->active >0) &&
        (gNB->pucch[i]->pucch_pdu.rnti==rnti) &&
        (gNB->pucch[i]->frame==frame) &&
        (gNB->pucch[i]->slot==slot)) return(i);
    else if ((gNB->pucch[i]->active == 0) && (index==-1)) index=i;
  }

  if (index==-1)
    LOG_E(MAC,"PUCCH list is full\n");

  return(index);
}

void nr_fill_pucch(PHY_VARS_gNB *gNB,
                   int frame,
                   int slot,
                   nfapi_nr_pucch_pdu_t *pucch_pdu) {
  if (NFAPI_MODE == NFAPI_MODE_PNF)
    gNB->pucch[0]->active = 0; //check if ture in monolithic mode 
  int id = nr_find_pucch(pucch_pdu->rnti,frame,slot,gNB);
  AssertFatal( (id>=0) && (id<NUMBER_OF_NR_PUCCH_MAX),
              "invalid id found for pucch !!! rnti %04x id %d\n",pucch_pdu->rnti,id);

  NR_gNB_PUCCH_t  *pucch = gNB->pucch[id];
  pucch->frame = frame;
  pucch->slot = slot;
  pucch->active = 1;
  memcpy((void*)&pucch->pucch_pdu, (void*)pucch_pdu, sizeof(nfapi_nr_pucch_pdu_t));
}


int get_pucch0_cs_lut_index(PHY_VARS_gNB *gNB,nfapi_nr_pucch_pdu_t* pucch_pdu) {

  int i=0;

#ifdef DEBUG_NR_PUCCH_RX
  printf("getting index for LUT with %d entries, Nid %d\n",gNB->pucch0_lut.nb_id, pucch_pdu->hopping_id);
#endif

  for (i=0;i<gNB->pucch0_lut.nb_id;i++) {
    if (gNB->pucch0_lut.Nid[i] == pucch_pdu->hopping_id) break;
  }
#ifdef DEBUG_NR_PUCCH_RX
  printf("found index %d\n",i);
#endif
  if (i<gNB->pucch0_lut.nb_id) return(i);

#ifdef DEBUG_NR_PUCCH_RX
  printf("Initializing PUCCH0 LUT index %i with Nid %d\n",i, pucch_pdu->hopping_id);
#endif
  // initialize
  gNB->pucch0_lut.Nid[gNB->pucch0_lut.nb_id]=pucch_pdu->hopping_id;
  for (int slot=0;slot<10<<pucch_pdu->subcarrier_spacing;slot++)
    for (int symbol=0;symbol<14;symbol++)
      gNB->pucch0_lut.lut[gNB->pucch0_lut.nb_id][slot][symbol] = (int)floor(nr_cyclic_shift_hopping(pucch_pdu->hopping_id,0,0,symbol,0,slot)/0.5235987756);
  gNB->pucch0_lut.nb_id++;
  return(gNB->pucch0_lut.nb_id-1);
}


  
int16_t idft12_re[12][12] = {
  {23170,23170,23170,23170,23170,23170,23170,23170,23170,23170,23170,23170},
  {23170,20066,11585,0,-11585,-20066,-23170,-20066,-11585,0,11585,20066},
  {23170,11585,-11585,-23170,-11585,11585,23170,11585,-11585,-23170,-11585,11585},
  {23170,0,-23170,0,23170,0,-23170,0,23170,0,-23170,0},
  {23170,-11585,-11585,23170,-11585,-11585,23170,-11585,-11585,23170,-11585,-11585},
  {23170,-20066,11585,0,-11585,20066,-23170,20066,-11585,0,11585,-20066},
  {23170,-23170,23170,-23170,23170,-23170,23170,-23170,23170,-23170,23170,-23170},
  {23170,-20066,11585,0,-11585,20066,-23170,20066,-11585,0,11585,-20066},
  {23170,-11585,-11585,23170,-11585,-11585,23170,-11585,-11585,23170,-11585,-11585},
  {23170,0,-23170,0,23170,0,-23170,0,23170,0,-23170,0},
  {23170,11585,-11585,-23170,-11585,11585,23170,11585,-11585,-23170,-11585,11585},
  {23170,20066,11585,0,-11585,-20066,-23170,-20066,-11585,0,11585,20066}
};

int16_t idft12_im[12][12] = {
  {0,0,0,0,0,0,0,0,0,0,0,0},
  {0,11585,20066,23170,20066,11585,0,-11585,-20066,-23170,-20066,-11585},
  {0,20066,20066,0,-20066,-20066,0,20066,20066,0,-20066,-20066},
  {0,23170,0,-23170,0,23170,0,-23170,0,23170,0,-23170},
  {0,20066,-20066,0,20066,-20066,0,20066,-20066,0,20066,-20066},
  {0,11585,-20066,23170,-20066,11585,0,-11585,20066,-23170,20066,-11585},
  {0,0,0,0,0,0,0,0,0,0,0,0},
  {0,-11585,20066,-23170,20066,-11585,0,11585,-20066,23170,-20066,11585},
  {0,-20066,20066,0,-20066,20066,0,-20066,20066,0,-20066,20066},
  {0,-23170,0,23170,0,-23170,0,23170,0,-23170,0,23170},
  {0,-20066,-20066,0,20066,20066,0,-20066,-20066,0,20066,20066},
  {0,-11585,-20066,-23170,-20066,-11585,0,11585,20066,23170,20066,11585}
};


void nr_decode_pucch0(PHY_VARS_gNB *gNB,
                      int frame,
                      int slot,
                      nfapi_nr_uci_pucch_pdu_format_0_1_t* uci_pdu,
                      nfapi_nr_pucch_pdu_t* pucch_pdu) {

  int32_t **rxdataF = gNB->common_vars.rxdataF;
  NR_DL_FRAME_PARMS *frame_parms = &gNB->frame_parms;
  int soffset=(slot&3)*frame_parms->symbols_per_slot*frame_parms->ofdm_symbol_size;
  int nr_sequences;
  const uint8_t *mcs;

  pucch_GroupHopping_t pucch_GroupHopping = pucch_pdu->group_hop_flag + (pucch_pdu->sequence_hop_flag<<1);

  AssertFatal(pucch_pdu->bit_len_harq > 0 || pucch_pdu->sr_flag > 0,
	      "Either bit_len_harq (%d) or sr_flag (%d) must be > 0\n",
	      pucch_pdu->bit_len_harq,pucch_pdu->sr_flag);

  NR_gNB_UCI_STATS_t *uci_stats=NULL;
  NR_gNB_UCI_STATS_t *first_uci_stats=NULL;
  for (int i=0;i<NUMBER_OF_NR_UCI_STATS_MAX;i++)
     if (gNB->uci_stats[i].rnti == pucch_pdu->rnti) {
        uci_stats = &gNB->uci_stats[i];
        break;
     } else if (first_uci_stats == NULL && gNB->uci_stats[i].rnti == 0) first_uci_stats = &gNB->uci_stats[i];

  if (uci_stats == NULL) { uci_stats=first_uci_stats; uci_stats->rnti = pucch_pdu->rnti;}

  AssertFatal(uci_stats!=NULL,"No stat index found\n");
  uci_stats->frame = frame;

  if(pucch_pdu->bit_len_harq==0){
    mcs=table1_mcs;
    nr_sequences=1;
  }
  else if(pucch_pdu->bit_len_harq==1){
    mcs=table1_mcs;
    nr_sequences=4>>(1-pucch_pdu->sr_flag);
  }
  else{
    mcs=table2_mcs;
    nr_sequences=8>>(1-pucch_pdu->sr_flag);
  }

  LOG_D(PHY,"pucch0: nr_symbols %d, start_symbol %d, prb_start %d, second_hop_prb %d,  group_hop_flag %d, sequence_hop_flag %d, O_ACK %d, O_SR %d, mcs %d initial_cyclic_shift %d\n",
        pucch_pdu->nr_of_symbols,pucch_pdu->start_symbol_index,pucch_pdu->prb_start,pucch_pdu->second_hop_prb,pucch_pdu->group_hop_flag,pucch_pdu->sequence_hop_flag,pucch_pdu->bit_len_harq,
        pucch_pdu->sr_flag,mcs[0],pucch_pdu->initial_cyclic_shift);

  int cs_ind = get_pucch0_cs_lut_index(gNB,pucch_pdu);
  /*
   * Implement TS 38.211 Subclause 6.3.2.3.1 Sequence generation
   *
   */
  /*
   * Defining cyclic shift hopping TS 38.211 Subclause 6.3.2.2.2
   */
  // alpha is cyclic shift
  //double alpha;
  // lnormal is the OFDM symbol number in the PUCCH transmission where l=0 corresponds to the first OFDM symbol of the PUCCH transmission
  //uint8_t lnormal;
  // lprime is the index of the OFDM symbol in the slot that corresponds to the first OFDM symbol of the PUCCH transmission in the slot given by [5, TS 38.213]
  //uint8_t lprime;

  /*
   * in TS 38.213 Subclause 9.2.1 it is said that:
   * for PUCCH format 0 or PUCCH format 1, the index of the cyclic shift
   * is indicated by higher layer parameter PUCCH-F0-F1-initial-cyclic-shift
   */

  /*
   * Implementing TS 38.211 Subclause 6.3.2.3.1, the sequence x(n) shall be generated according to:
   * x(l*12+n) = r_u_v_alpha_delta(n)
   */
  // the value of u,v (delta always 0 for PUCCH) has to be calculated according to TS 38.211 Subclause 6.3.2.2.1
  uint8_t u[2]={0,0},v[2]={0,0};

  // x_n contains the sequence r_u_v_alpha_delta(n)

  int n,i;
  int prb_offset[2] = {pucch_pdu->bwp_start+pucch_pdu->prb_start, pucch_pdu->bwp_start+pucch_pdu->prb_start};

  nr_group_sequence_hopping(pucch_GroupHopping,pucch_pdu->hopping_id,0,slot,&u[0],&v[0]); // calculating u and v value first hop
  LOG_D(PHY,"pucch0: u %d, v %d\n",u[0],v[0]);


  if (pucch_pdu->freq_hop_flag == 1) {
    nr_group_sequence_hopping(pucch_GroupHopping,pucch_pdu->hopping_id,1,slot,&u[1],&v[1]); // calculating u and v value second hop
    LOG_D(PHY,"pucch0 second hop: u %d, v %d\n",u[1],v[1]);
    prb_offset[1] = pucch_pdu->bwp_start+pucch_pdu->second_hop_prb;
  }


  AssertFatal(pucch_pdu->nr_of_symbols < 3,"nr_of_symbols %d not allowed\n",pucch_pdu->nr_of_symbols);
  uint32_t re_offset[2]={0,0};
  uint8_t l2;

  const int16_t *x_re[2],*x_im[2];
  x_re[0] = table_5_2_2_2_2_Re[u[0]];
  x_im[0] = table_5_2_2_2_2_Im[u[0]];
  x_re[1] = table_5_2_2_2_2_Re[u[1]];
  x_im[1] = table_5_2_2_2_2_Im[u[1]];

  int16_t xr[1+frame_parms->nb_antennas_rx][1+pucch_pdu->nr_of_symbols][24]  __attribute__((aligned(32)));
  int64_t xrtmag=0,xrtmag_next=0;
  uint8_t maxpos=0;
  uint8_t index=0;
  for (int l=0; l<pucch_pdu->nr_of_symbols; l++) {
    for (int aarx=0;aarx<frame_parms->nb_antennas_rx;aarx++) {
      memset((void*)xr[aarx][l],0,24*sizeof(int16_t));
    }
  }
  int n2;

  for (int l=0; l<pucch_pdu->nr_of_symbols; l++) {
    l2 = l+pucch_pdu->start_symbol_index;
    re_offset[l] = (12*prb_offset[l]) + frame_parms->first_carrier_offset;
    if (re_offset[l]>= frame_parms->ofdm_symbol_size)
      re_offset[l]-=frame_parms->ofdm_symbol_size;
  
    AssertFatal(re_offset[l]+12 < frame_parms->ofdm_symbol_size,"pucch straddles DC carrier, handle this!\n");
    int16_t *r;
    for (int aa=0;aa<frame_parms->nb_antennas_rx;aa++) {
      r=(int16_t*)&rxdataF[aa][soffset+(l2*frame_parms->ofdm_symbol_size)+re_offset[l]];
      n2=0;
      for (n=0;n<12;n++,n2+=2) {
        xr[aa][l][n2]  +=(int16_t)(((int32_t)x_re[l][n]*r[n2]+(int32_t)x_im[l][n]*r[n2+1])>>15);
        xr[aa][l][n2+1]+=(int16_t)(((int32_t)x_re[l][n]*r[n2+1]-(int32_t)x_im[l][n]*r[n2])>>15);
#ifdef DEBUG_NR_PUCCH_RX
        printf("x (%d,%d), r%d.%d (%d,%d), xr (%d,%d)\n",
	               x_re[l][n],x_im[l][n],l2,re_offset[l],r[n2],r[n2+1],xr[aa][l][n2],xr[aa][l][n2+1]);
#endif
      }
    }
  }

  int32_t corr_re[1+frame_parms->nb_antennas_rx][2];
  int32_t corr_im[1+frame_parms->nb_antennas_rx][2];
  //int32_t no_corr = 0;
  int seq_index = 0;
  int64_t temp;

  for(i=0;i<nr_sequences;i++){

    for (int l=0;l<pucch_pdu->nr_of_symbols;l++) {
      seq_index = (pucch_pdu->initial_cyclic_shift+
		   mcs[i]+
		   gNB->pucch0_lut.lut[cs_ind][slot][l+pucch_pdu->start_symbol_index])%12;
#ifdef DEBUG_NR_PUCCH_RX
      printf("PUCCH symbol %d seq %d, seq_index %d, mcs %d\n",l,i,seq_index,mcs[i]);
#endif
      for (int aa=0;aa<frame_parms->nb_antennas_rx;aa++) {
        corr_re[aa][l]=0;
        corr_im[aa][l]=0;

        n2=0;
        for (n=0;n<12;n++,n2+=2) {
          corr_re[aa][l]+=(xr[aa][l][n2]*idft12_re[seq_index][n]+xr[aa][l][n2+1]*idft12_im[seq_index][n])>>15;
          corr_im[aa][l]+=(xr[aa][l][n2]*idft12_im[seq_index][n]-xr[aa][l][n2+1]*idft12_re[seq_index][n])>>15;
        }
      }
    }
    LOG_D(PHY,"PUCCH IDFT[%d/%d] = (%d,%d)=>%f\n",
          mcs[i],seq_index,corr_re[0][0],corr_im[0][0],
          10*log10((double)corr_re[0][0]*corr_re[0][0] + (double)corr_im[0][0]*corr_im[0][0]));
    if (pucch_pdu->nr_of_symbols==2)
       LOG_D(PHY,"PUCCH 2nd symbol IDFT[%d/%d] = (%d,%d)=>%f\n",
             mcs[i],seq_index,corr_re[0][1],corr_im[0][1],
             10*log10((double)corr_re[0][1]*corr_re[0][1] + (double)corr_im[0][1]*corr_im[0][1]));
    if (pucch_pdu->freq_hop_flag == 0) {
       if (pucch_pdu->nr_of_symbols==1) {// non-coherent correlation
          temp=0;
          for (int aa=0;aa<frame_parms->nb_antennas_rx;aa++)
             temp+=(int64_t)corr_re[aa][0]*corr_re[aa][0] + (int64_t)corr_im[aa][0]*corr_im[aa][0];
        } else {
          int64_t corr_re2=0;
          int64_t corr_im2=0;
          temp=0;
          for (int aa=0;aa<frame_parms->nb_antennas_rx;aa++) {
             corr_re2 = (int64_t)corr_re[aa][0]+corr_re[aa][1];
             corr_im2 = (int64_t)corr_im[aa][0]+corr_im[aa][1];
             // coherent combining of 2 symbols and then complex modulus for single-frequency case
             temp+=corr_re2*corr_re2 + corr_im2*corr_im2;
          }
        }
    } else if (pucch_pdu->freq_hop_flag == 1) {
      // full non-coherent combining of 2 symbols for frequency-hopping case
      temp=0;
      for (int aa=0;aa<frame_parms->nb_antennas_rx;aa++)
        temp += (int64_t)corr_re[aa][0]*corr_re[aa][0] + (int64_t)corr_im[aa][0]*corr_im[aa][0] + (int64_t)corr_re[aa][1]*corr_re[aa][1] + (int64_t)corr_im[aa][1]*corr_im[aa][1];
    }
    else AssertFatal(1==0,"shouldn't happen\n");

    if (temp>xrtmag) {
      xrtmag_next = xrtmag;
      xrtmag=temp;
      LOG_D(PHY,"Sequence %d xrtmag %ld xrtmag_next %ld\n", i, xrtmag, xrtmag_next);
      maxpos=i;
      uci_stats->current_pucch0_stat0 = 0;
      int64_t temp2=0,temp3=0;;
      for (int aa=0;aa<frame_parms->nb_antennas_rx;aa++) {
        temp2 += ((int64_t)corr_re[aa][0]*corr_re[aa][0] + (int64_t)corr_im[aa][0]*corr_im[aa][0]);
        if (pucch_pdu->nr_of_symbols==2)
	  temp3 += ((int64_t)corr_re[aa][1]*corr_re[aa][1] + (int64_t)corr_im[aa][1]*corr_im[aa][1]);
      }
      uci_stats->current_pucch0_stat0= dB_fixed64(temp2);
      if ( pucch_pdu->nr_of_symbols==2)
	uci_stats->current_pucch0_stat1= dB_fixed64(temp3);
    }
    else if (temp>xrtmag_next)
      xrtmag_next = temp;
  }

  int xrtmag_dBtimes10 = 10*(int)dB_fixed64(xrtmag/(12*pucch_pdu->nr_of_symbols));
  int xrtmag_next_dBtimes10 = 10*(int)dB_fixed64(xrtmag_next/(12*pucch_pdu->nr_of_symbols));
#ifdef DEBUG_NR_PUCCH_RX
  printf("PUCCH 0 : maxpos %d\n",maxpos);
#endif

  index=maxpos;
  uci_stats->pucch0_n00 = gNB->measurements.n0_subband_power_tot_dB[prb_offset[0]];
  uci_stats->pucch0_n01 = gNB->measurements.n0_subband_power_tot_dB[prb_offset[1]];
  LOG_D(PHY,"n00[%d] = %d, n01[%d] = %d\n",prb_offset[0],uci_stats->pucch0_n00,prb_offset[1],uci_stats->pucch0_n01);
  // estimate CQI for MAC (from antenna port 0 only)
  int max_n0 = uci_stats->pucch0_n00>uci_stats->pucch0_n01 ? uci_stats->pucch0_n00:uci_stats->pucch0_n01;
  int SNRtimes10,sigenergy=0;
  for (int aa=0;aa<frame_parms->nb_antennas_rx;aa++)
    sigenergy += signal_energy_nodc(&rxdataF[aa][soffset+
                                                 (pucch_pdu->start_symbol_index*frame_parms->ofdm_symbol_size)+
                                                 re_offset[0]],12);
  SNRtimes10 = xrtmag_dBtimes10-(10*max_n0);
  int cqi;
  if (SNRtimes10 < -640) cqi=0;
  else if (SNRtimes10 >  635) cqi=255;
  else cqi=(640+SNRtimes10)/5;

  uci_stats->pucch0_thres = gNB->pucch0_thres; /* + (10*max_n0);*/
  bool no_conf=false;
  if (nr_sequences>1) {
    if (xrtmag_dBtimes10 < (50+xrtmag_next_dBtimes10) || SNRtimes10 < uci_stats->pucch0_thres)
      no_conf=true;
  }
  gNB->bad_pucch += no_conf;
  // first bit of bitmap for sr presence and second bit for acknack presence
  uci_pdu->pduBitmap = pucch_pdu->sr_flag | ((pucch_pdu->bit_len_harq>0)<<1);
  uci_pdu->pucch_format = 0; // format 0
  uci_pdu->rnti = pucch_pdu->rnti;
  uci_pdu->ul_cqi = cqi;
  uci_pdu->timing_advance = 0xffff; // currently not valid
  uci_pdu->rssi = 1280 - (10*dB_fixed(32767*32767))-dB_fixed_times10(sigenergy);

  if (pucch_pdu->bit_len_harq==0) {
    uci_pdu->harq = NULL;
    uci_pdu->sr = calloc(1,sizeof(*uci_pdu->sr));
    uci_pdu->sr->sr_confidence_level = no_conf ? 1 : 0;
    uci_stats->pucch0_sr_trials++;
    if (xrtmag_dBtimes10>(10*gNB->measurements.n0_power_tot_dB)) {
      uci_pdu->sr->sr_indication = 1;
      uci_stats->pucch0_positive_SR++;
    } else {
      uci_pdu->sr->sr_indication = 0;
    }
  }
  else if (pucch_pdu->bit_len_harq==1) {
    uci_pdu->harq = calloc(1,sizeof(*uci_pdu->harq));
    uci_pdu->harq->num_harq = 1;
    uci_pdu->harq->harq_confidence_level = no_conf ? 1 : 0;
    uci_pdu->harq->harq_list = (nfapi_nr_harq_t*)malloc(1);
<<<<<<< HEAD
    uci_pdu->harq->harq_list[0].harq_value = index&0x01;
=======

>>>>>>> 1ed58f65
    uci_pdu->harq->harq_list[0].harq_value = !(index&0x01);
    if (no_conf) LOG_I(PHY, "[DLSCH/PDSCH/PUCCH] %d.%d HARQ value %d (0 pass, 1 fail) with confidence level %d (0 is good, 1 is bad) xrt_mag %d xrt_mag_next %d n0 %d (%d,%d) pucch0_thres %d, cqi %d, SNRtimes10 %d, energy %f, sync_pos %d\n",
          frame,slot,uci_pdu->harq->harq_list[0].harq_value,uci_pdu->harq->harq_confidence_level,xrtmag_dBtimes10,xrtmag_next_dBtimes10,max_n0,uci_stats->pucch0_n00,uci_stats->pucch0_n01,uci_stats->pucch0_thres,cqi,SNRtimes10,10*log10((double)sigenergy),gNB->ulsch_stats[0].sync_pos);

    if (pucch_pdu->sr_flag == 1) {
      uci_pdu->sr = calloc(1,sizeof(*uci_pdu->sr));
      uci_pdu->sr->sr_indication = (index>1) ? 1 : 0;
      uci_pdu->sr->sr_confidence_level = no_conf ? 1 : 0;
      uci_stats->pucch0_positive_SR++;
    }
    uci_stats->pucch01_trials++;
  }
  else {
    uci_pdu->harq = calloc(1,sizeof(*uci_pdu->harq));
    uci_pdu->harq->num_harq = 2;
    uci_pdu->harq->harq_confidence_level = (no_conf) ? 1 : 0;
    uci_pdu->harq->harq_list = (nfapi_nr_harq_t*)malloc(2);

    uci_pdu->harq->harq_list[1].harq_value = !(index&0x01);
    uci_pdu->harq->harq_list[0].harq_value = !((index>>1)&0x01);
    if (no_conf) LOG_I(PHY, "[DLSCH/PDSCH/PUCCH] %d.%d HARQ values %d (0 pass, 1 fail) and %d with confidence level %d (0 is good, 1 is bad), xrt_mag %d xrt_mag_next %d n0 %d (%d,%d) pucch0_thres %d, cqi %d, SNRtimes10 %d,sync_pos %d\n",
          frame,slot,uci_pdu->harq->harq_list[1].harq_value,uci_pdu->harq->harq_list[0].harq_value,uci_pdu->harq->harq_confidence_level,xrtmag_dBtimes10,xrtmag_next_dBtimes10,max_n0,uci_stats->pucch0_n00,uci_stats->pucch0_n01,uci_stats->pucch0_thres,cqi,SNRtimes10,gNB->ulsch_stats[0].sync_pos);
    if (pucch_pdu->sr_flag == 1) {
      uci_pdu->sr = calloc(1,sizeof(*uci_pdu->sr));
      uci_pdu->sr->sr_indication = (index>3) ? 1 : 0;
      uci_pdu->sr->sr_confidence_level = (no_conf) ? 1 : 0;
    }
  }
}





void nr_decode_pucch1(  int32_t **rxdataF,
		        pucch_GroupHopping_t pucch_GroupHopping,
                        uint32_t n_id,       // hoppingID higher layer parameter  
                        uint64_t *payload,
		       	NR_DL_FRAME_PARMS *frame_parms, 
                        int16_t amp,
                        int nr_tti_tx,
                        uint8_t m0,
                        uint8_t nrofSymbols,
                        uint8_t startingSymbolIndex,
                        uint16_t startingPRB,
                        uint16_t startingPRB_intraSlotHopping,
                        uint8_t timeDomainOCC,
                        uint8_t nr_bit) {
#ifdef DEBUG_NR_PUCCH_RX
  printf("\t [nr_generate_pucch1] start function at slot(nr_tti_tx)=%d payload=%lp m0=%d nrofSymbols=%d startingSymbolIndex=%d startingPRB=%d startingPRB_intraSlotHopping=%d timeDomainOCC=%d nr_bit=%d\n",
         nr_tti_tx,payload,m0,nrofSymbols,startingSymbolIndex,startingPRB,startingPRB_intraSlotHopping,timeDomainOCC,nr_bit);
#endif
  /*
   * Implement TS 38.211 Subclause 6.3.2.4.1 Sequence modulation
   *
   */
  int soffset = (nr_tti_tx&3)*frame_parms->symbols_per_slot * frame_parms->ofdm_symbol_size;
  // complex-valued symbol d_re, d_im containing complex-valued symbol d(0):
  int16_t d_re=0, d_im=0,d1_re=0,d1_im=0;
#ifdef DEBUG_NR_PUCCH_RX
  printf("\t [nr_generate_pucch1] sequence modulation: payload=%lp \tde_re=%d \tde_im=%d\n",payload,d_re,d_im);
#endif
  /*
   * Defining cyclic shift hopping TS 38.211 Subclause 6.3.2.2.2
   */
  // alpha is cyclic shift
  double alpha;
  // lnormal is the OFDM symbol number in the PUCCH transmission where l=0 corresponds to the first OFDM symbol of the PUCCH transmission
  //uint8_t lnormal = 0 ;
  // lprime is the index of the OFDM symbol in the slot that corresponds to the first OFDM symbol of the PUCCH transmission in the slot given by [5, TS 38.213]
  uint8_t lprime = startingSymbolIndex;
  // mcs = 0 except for PUCCH format 0
  uint8_t mcs=0;
  // r_u_v_alpha_delta_re and r_u_v_alpha_delta_im tables containing the sequence y(n) for the PUCCH, when they are multiplied by d(0)
  // r_u_v_alpha_delta_dmrs_re and r_u_v_alpha_delta_dmrs_im tables containing the sequence for the DM-RS.
  int16_t r_u_v_alpha_delta_re[12],r_u_v_alpha_delta_im[12],r_u_v_alpha_delta_dmrs_re[12],r_u_v_alpha_delta_dmrs_im[12];
  /*
   * in TS 38.213 Subclause 9.2.1 it is said that:
   * for PUCCH format 0 or PUCCH format 1, the index of the cyclic shift
   * is indicated by higher layer parameter PUCCH-F0-F1-initial-cyclic-shift
   */
  /*
   * the complex-valued symbol d_0 shall be multiplied with a sequence r_u_v_alpha_delta(n): y(n) = d_0 * r_u_v_alpha_delta(n)
   */
  // the value of u,v (delta always 0 for PUCCH) has to be calculated according to TS 38.211 Subclause 6.3.2.2.1
  uint8_t u=0,v=0;//,delta=0;
  // if frequency hopping is disabled, intraSlotFrequencyHopping is not provided
  //              n_hop = 0
  // if frequency hopping is enabled,  intraSlotFrequencyHopping is     provided
  //              n_hop = 0 for first hop
  //              n_hop = 1 for second hop
  uint8_t n_hop = 0;
  // Intra-slot frequency hopping shall be assumed when the higher-layer parameter intraSlotFrequencyHopping is provided,
  // regardless of whether the frequency-hop distance is zero or not,
  // otherwise no intra-slot frequency hopping shall be assumed
  //uint8_t PUCCH_Frequency_Hopping = 0 ; // from higher layers
  uint8_t intraSlotFrequencyHopping = 0;

  if (startingPRB != startingPRB_intraSlotHopping) {
    intraSlotFrequencyHopping=1;
  }

#ifdef DEBUG_NR_PUCCH_RX
  printf("\t [nr_generate_pucch1] intraSlotFrequencyHopping = %d \n",intraSlotFrequencyHopping);
#endif
  /*
   * Implementing TS 38.211 Subclause 6.3.2.4.2 Mapping to physical resources
   */
  //int32_t *txptr;
  uint32_t re_offset=0;
  int i=0;
#define MAX_SIZE_Z 168 // this value has to be calculated from mprime*12*table_6_3_2_4_1_1_N_SF_mprime_PUCCH_1_noHop[pucch_symbol_length]+m*12+n
  int16_t z_re_rx[MAX_SIZE_Z],z_im_rx[MAX_SIZE_Z],z_re_temp,z_im_temp;
  int16_t z_dmrs_re_rx[MAX_SIZE_Z],z_dmrs_im_rx[MAX_SIZE_Z],z_dmrs_re_temp,z_dmrs_im_temp;
  memset(z_re_rx,0,MAX_SIZE_Z*sizeof(int16_t));
  memset(z_im_rx,0,MAX_SIZE_Z*sizeof(int16_t));
  memset(z_dmrs_re_rx,0,MAX_SIZE_Z*sizeof(int16_t));
  memset(z_dmrs_im_rx,0,MAX_SIZE_Z*sizeof(int16_t));
  int l=0;
  for(l=0;l<nrofSymbols;l++){     //extracting data and dmrs from rxdataF
    if ((intraSlotFrequencyHopping == 1) && (l<floor(nrofSymbols/2))) { // intra-slot hopping enabled, we need to calculate new offset PRB
      startingPRB = startingPRB + startingPRB_intraSlotHopping;
    }

    if ((startingPRB <  (frame_parms->N_RB_DL>>1)) && ((frame_parms->N_RB_DL & 1) == 0)) { // if number RBs in bandwidth is even and current PRB is lower band
      re_offset = ((l+startingSymbolIndex)*frame_parms->ofdm_symbol_size) + (12*startingPRB) + frame_parms->first_carrier_offset;
    }

    if ((startingPRB >= (frame_parms->N_RB_DL>>1)) && ((frame_parms->N_RB_DL & 1) == 0)) { // if number RBs in bandwidth is even and current PRB is upper band
      re_offset = ((l+startingSymbolIndex)*frame_parms->ofdm_symbol_size) + (12*(startingPRB-(frame_parms->N_RB_DL>>1)));
    }

    if ((startingPRB <  (frame_parms->N_RB_DL>>1)) && ((frame_parms->N_RB_DL & 1) == 1)) { // if number RBs in bandwidth is odd  and current PRB is lower band
      re_offset = ((l+startingSymbolIndex)*frame_parms->ofdm_symbol_size) + (12*startingPRB) + frame_parms->first_carrier_offset;
    }

    if ((startingPRB >  (frame_parms->N_RB_DL>>1)) && ((frame_parms->N_RB_DL & 1) == 1)) { // if number RBs in bandwidth is odd  and current PRB is upper band
      re_offset = ((l+startingSymbolIndex)*frame_parms->ofdm_symbol_size) + (12*(startingPRB-(frame_parms->N_RB_DL>>1))) + 6;
    }

    if ((startingPRB == (frame_parms->N_RB_DL>>1)) && ((frame_parms->N_RB_DL & 1) == 1)) { // if number RBs in bandwidth is odd  and current PRB contains DC
      re_offset = ((l+startingSymbolIndex)*frame_parms->ofdm_symbol_size) + (12*startingPRB) + frame_parms->first_carrier_offset;
    }

    for (int n=0; n<12; n++) {
      if ((n==6) && (startingPRB == (frame_parms->N_RB_DL>>1)) && ((frame_parms->N_RB_DL & 1) == 1)) {
        // if number RBs in bandwidth is odd  and current PRB contains DC, we need to recalculate the offset when n=6 (for second half PRB)
        re_offset = ((l+startingSymbolIndex)*frame_parms->ofdm_symbol_size);
      }

      if (l%2 == 1) { // mapping PUCCH according to TS38.211 subclause 6.4.1.3.1
        z_re_rx[i+n] = ((int16_t *)&rxdataF[0][soffset+re_offset])[0];
        z_im_rx[i+n] = ((int16_t *)&rxdataF[0][soffset+re_offset])[1];
#ifdef DEBUG_NR_PUCCH_RX
        printf("\t [nr_generate_pucch1] mapping PUCCH to RE \t amp=%d \tofdm_symbol_size=%d \tN_RB_DL=%d \tfirst_carrier_offset=%d \tz_pucch[%d]=txptr(%u)=(x_n(l=%d,n=%d)=(%d,%d))\n",
               amp,frame_parms->ofdm_symbol_size,frame_parms->N_RB_DL,frame_parms->first_carrier_offset,i+n,re_offset,
               l,n,((int16_t *)&rxdataF[0][soffset+re_offset])[0],((int16_t *)&rxdataF[0][soffset+re_offset])[1]);
#endif
      }

      if (l%2 == 0) { // mapping DM-RS signal according to TS38.211 subclause 6.4.1.3.1
        z_dmrs_re_rx[i+n] = ((int16_t *)&rxdataF[0][soffset+re_offset])[0];
        z_dmrs_im_rx[i+n] = ((int16_t *)&rxdataF[0][soffset+re_offset])[1];
	//	printf("%d\t%d\t%d\n",l,z_dmrs_re_rx[i+n],z_dmrs_im_rx[i+n]);
#ifdef DEBUG_NR_PUCCH_RX
        printf("\t [nr_generate_pucch1] mapping DM-RS to RE \t amp=%d \tofdm_symbol_size=%d \tN_RB_DL=%d \tfirst_carrier_offset=%d \tz_dm-rs[%d]=txptr(%u)=(x_n(l=%d,n=%d)=(%d,%d))\n",
               amp,frame_parms->ofdm_symbol_size,frame_parms->N_RB_DL,frame_parms->first_carrier_offset,i+n,re_offset,
               l,n,((int16_t *)&rxdataF[0][soffset+re_offset])[0],((int16_t *)&rxdataF[0][soffset+re_offset])[1]);
#endif
	//        printf("l=%d\ti=%d\tre_offset=%d\treceived dmrs re=%d\tim=%d\n",l,i,re_offset,z_dmrs_re_rx[i+n],z_dmrs_im_rx[i+n]);
      }

      re_offset++;
    }
    if (l%2 == 1) i+=12;
  }
  int16_t y_n_re[12],y_n_im[12],y1_n_re[12],y1_n_im[12];
  memset(y_n_re,0,12*sizeof(int16_t));
  memset(y_n_im,0,12*sizeof(int16_t));
  memset(y1_n_re,0,12*sizeof(int16_t));
  memset(y1_n_im,0,12*sizeof(int16_t));
  //generating transmitted sequence and dmrs
  for (l=0; l<nrofSymbols; l++) {
#ifdef DEBUG_NR_PUCCH_RX
    printf("\t [nr_generate_pucch1] for symbol l=%d, lprime=%d\n",
           l,lprime);
#endif
    // y_n contains the complex value d multiplied by the sequence r_u_v
    if ((intraSlotFrequencyHopping == 1) && (l >= (int)floor(nrofSymbols/2))) n_hop = 1; // n_hop = 1 for second hop

#ifdef DEBUG_NR_PUCCH_RX
    printf("\t [nr_generate_pucch1] entering function nr_group_sequence_hopping with n_hop=%d, nr_tti_tx=%d\n",
           n_hop,nr_tti_tx);
#endif
    nr_group_sequence_hopping(pucch_GroupHopping,n_id,n_hop,nr_tti_tx,&u,&v); // calculating u and v value
    alpha = nr_cyclic_shift_hopping(n_id,m0,mcs,l,lprime,nr_tti_tx);
    
    for (int n=0; n<12; n++) {  // generating low papr sequences
      if(l%2==1){ 
        r_u_v_alpha_delta_re[n] = (int16_t)(((((int32_t)(round(32767*cos(alpha*n))) * table_5_2_2_2_2_Re[u][n])>>15)
                                             - (((int32_t)(round(32767*sin(alpha*n))) * table_5_2_2_2_2_Im[u][n])>>15))); // Re part of base sequence shifted by alpha
        r_u_v_alpha_delta_im[n] = (int16_t)(((((int32_t)(round(32767*cos(alpha*n))) * table_5_2_2_2_2_Im[u][n])>>15)
                                             + (((int32_t)(round(32767*sin(alpha*n))) * table_5_2_2_2_2_Re[u][n])>>15))); // Im part of base sequence shifted by alpha
      }
      else{
        r_u_v_alpha_delta_dmrs_re[n] = (int16_t)(((((int32_t)(round(32767*cos(alpha*n))) * table_5_2_2_2_2_Re[u][n])>>15)
						  - (((int32_t)(round(32767*sin(alpha*n))) * table_5_2_2_2_2_Im[u][n])>>15))); // Re part of DMRS base sequence shifted by alpha
        r_u_v_alpha_delta_dmrs_im[n] = (int16_t)(((((int32_t)(round(32767*cos(alpha*n))) * table_5_2_2_2_2_Im[u][n])>>15)
						  + (((int32_t)(round(32767*sin(alpha*n))) * table_5_2_2_2_2_Re[u][n])>>15))); // Im part of DMRS base sequence shifted by alpha
        r_u_v_alpha_delta_dmrs_re[n] = (int16_t)(((int32_t)(amp*r_u_v_alpha_delta_dmrs_re[n]))>>15);
        r_u_v_alpha_delta_dmrs_im[n] = (int16_t)(((int32_t)(amp*r_u_v_alpha_delta_dmrs_im[n]))>>15);
      }
      //      printf("symbol=%d\tr_u_rx_re=%d\tr_u_rx_im=%d\n",l,r_u_v_alpha_delta_dmrs_re[n], r_u_v_alpha_delta_dmrs_im[n]);
      // PUCCH sequence = DM-RS sequence multiplied by d(0)
      /*      y_n_re[n]               = (int16_t)(((((int32_t)(r_u_v_alpha_delta_re[n])*d_re)>>15)
	      - (((int32_t)(r_u_v_alpha_delta_im[n])*d_im)>>15))); // Re part of y(n)
	      y_n_im[n]               = (int16_t)(((((int32_t)(r_u_v_alpha_delta_re[n])*d_im)>>15)
	      + (((int32_t)(r_u_v_alpha_delta_im[n])*d_re)>>15))); // Im part of y(n) */
#ifdef DEBUG_NR_PUCCH_RX
      printf("\t [nr_generate_pucch1] sequence generation \tu=%d \tv=%d \talpha=%lf \tr_u_v_alpha_delta[n=%d]=(%d,%d) \ty_n[n=%d]=(%d,%d)\n",
             u,v,alpha,n,r_u_v_alpha_delta_re[n],r_u_v_alpha_delta_im[n],n,y_n_re[n],y_n_im[n]);
#endif
    }
    /*
     * The block of complex-valued symbols y(n) shall be block-wise spread with the orthogonal sequence wi(m)
     * (defined in table_6_3_2_4_1_2_Wi_Re and table_6_3_2_4_1_2_Wi_Im)
     * z(mprime*12*table_6_3_2_4_1_1_N_SF_mprime_PUCCH_1_noHop[pucch_symbol_length]+m*12+n)=wi(m)*y(n)
     *
     * The block of complex-valued symbols r_u_v_alpha_dmrs_delta(n) for DM-RS shall be block-wise spread with the orthogonal sequence wi(m)
     * (defined in table_6_3_2_4_1_2_Wi_Re and table_6_3_2_4_1_2_Wi_Im)
     * z(mprime*12*table_6_4_1_3_1_1_1_N_SF_mprime_PUCCH_1_noHop[pucch_symbol_length]+m*12+n)=wi(m)*y(n)
     *
     */
    // the orthogonal sequence index for wi(m) defined in TS 38.213 Subclause 9.2.1
    // the index of the orthogonal cover code is from a set determined as described in [4, TS 38.211]
    // and is indicated by higher layer parameter PUCCH-F1-time-domain-OCC
    // In the PUCCH_Config IE, the PUCCH-format1, timeDomainOCC field
    uint8_t w_index = timeDomainOCC;
    // N_SF_mprime_PUCCH_1 contains N_SF_mprime from table 6.3.2.4.1-1   (depending on number of PUCCH symbols nrofSymbols, mprime and intra-slot hopping enabled/disabled)
    uint8_t N_SF_mprime_PUCCH_1;
    // N_SF_mprime_PUCCH_1 contains N_SF_mprime from table 6.4.1.3.1.1-1 (depending on number of PUCCH symbols nrofSymbols, mprime and intra-slot hopping enabled/disabled)
    uint8_t N_SF_mprime_PUCCH_DMRS_1;
    // N_SF_mprime_PUCCH_1 contains N_SF_mprime from table 6.3.2.4.1-1   (depending on number of PUCCH symbols nrofSymbols, mprime=0 and intra-slot hopping enabled/disabled)
    uint8_t N_SF_mprime0_PUCCH_1;
    // N_SF_mprime_PUCCH_1 contains N_SF_mprime from table 6.4.1.3.1.1-1 (depending on number of PUCCH symbols nrofSymbols, mprime=0 and intra-slot hopping enabled/disabled)
    uint8_t N_SF_mprime0_PUCCH_DMRS_1;
    // mprime is 0 if no intra-slot hopping / mprime is {0,1} if intra-slot hopping
    uint8_t mprime = 0;

    if (intraSlotFrequencyHopping == 0) { // intra-slot hopping disabled
#ifdef DEBUG_NR_PUCCH_RX
      printf("\t [nr_generate_pucch1] block-wise spread with the orthogonal sequence wi(m) if intraSlotFrequencyHopping = %d, intra-slot hopping disabled\n",
             intraSlotFrequencyHopping);
#endif
      N_SF_mprime_PUCCH_1       =   table_6_3_2_4_1_1_N_SF_mprime_PUCCH_1_noHop[nrofSymbols-1]; // only if intra-slot hopping not enabled (PUCCH)
      N_SF_mprime_PUCCH_DMRS_1  = table_6_4_1_3_1_1_1_N_SF_mprime_PUCCH_1_noHop[nrofSymbols-1]; // only if intra-slot hopping not enabled (DM-RS)
      N_SF_mprime0_PUCCH_1      =   table_6_3_2_4_1_1_N_SF_mprime_PUCCH_1_noHop[nrofSymbols-1]; // only if intra-slot hopping not enabled mprime = 0 (PUCCH)
      N_SF_mprime0_PUCCH_DMRS_1 = table_6_4_1_3_1_1_1_N_SF_mprime_PUCCH_1_noHop[nrofSymbols-1]; // only if intra-slot hopping not enabled mprime = 0 (DM-RS)
#ifdef DEBUG_NR_PUCCH_RX
      printf("\t [nr_generate_pucch1] w_index = %d, N_SF_mprime_PUCCH_1 = %d, N_SF_mprime_PUCCH_DMRS_1 = %d, N_SF_mprime0_PUCCH_1 = %d, N_SF_mprime0_PUCCH_DMRS_1 = %d\n",
             w_index, N_SF_mprime_PUCCH_1,N_SF_mprime_PUCCH_DMRS_1,N_SF_mprime0_PUCCH_1,N_SF_mprime0_PUCCH_DMRS_1);
#endif
      if(l%2==1){
        for (int m=0; m < N_SF_mprime_PUCCH_1; m++) {
	  if(floor(l/2)*12==(mprime*12*N_SF_mprime0_PUCCH_1)+(m*12)){
            for (int n=0; n<12 ; n++) {
              z_re_temp = (int16_t)(((((int32_t)(table_6_3_2_4_1_2_Wi_Re[N_SF_mprime_PUCCH_1][w_index][m])*z_re_rx[(mprime*12*N_SF_mprime0_PUCCH_1)+(m*12)+n])>>15)
				     + (((int32_t)(table_6_3_2_4_1_2_Wi_Im[N_SF_mprime_PUCCH_1][w_index][m])*z_im_rx[(mprime*12*N_SF_mprime0_PUCCH_1)+(m*12)+n])>>15))>>1);
              z_im_temp = (int16_t)(((((int32_t)(table_6_3_2_4_1_2_Wi_Re[N_SF_mprime_PUCCH_1][w_index][m])*z_im_rx[(mprime*12*N_SF_mprime0_PUCCH_1)+(m*12)+n])>>15)
				     - (((int32_t)(table_6_3_2_4_1_2_Wi_Im[N_SF_mprime_PUCCH_1][w_index][m])*z_re_rx[(mprime*12*N_SF_mprime0_PUCCH_1)+(m*12)+n])>>15))>>1);
              z_re_rx[(mprime*12*N_SF_mprime0_PUCCH_1)+(m*12)+n]=z_re_temp; 
              z_im_rx[(mprime*12*N_SF_mprime0_PUCCH_1)+(m*12)+n]=z_im_temp; 
	      //	      printf("symbol=%d\tz_re_rx=%d\tz_im_rx=%d\t",l,(int)z_re_rx[(mprime*12*N_SF_mprime0_PUCCH_1)+(m*12)+n],(int)z_im_rx[(mprime*12*N_SF_mprime0_PUCCH_1)+(m*12)+n]);
#ifdef DEBUG_NR_PUCCH_RX
              printf("\t [nr_generate_pucch1] block-wise spread with wi(m) (mprime=%d, m=%d, n=%d) z[%d] = ((%d * %d - %d * %d), (%d * %d + %d * %d)) = (%d,%d)\n",
                     mprime, m, n, (mprime*12*N_SF_mprime0_PUCCH_1)+(m*12)+n,
                     table_6_3_2_4_1_2_Wi_Re[N_SF_mprime_PUCCH_1][w_index][m],y_n_re[n],table_6_3_2_4_1_2_Wi_Im[N_SF_mprime_PUCCH_1][w_index][m],y_n_im[n],
                     table_6_3_2_4_1_2_Wi_Re[N_SF_mprime_PUCCH_1][w_index][m],y_n_im[n],table_6_3_2_4_1_2_Wi_Im[N_SF_mprime_PUCCH_1][w_index][m],y_n_re[n],
                     z_re_rx[(mprime*12*N_SF_mprime0_PUCCH_1)+(m*12)+n],z_im_rx[(mprime*12*N_SF_mprime0_PUCCH_1)+(m*12)+n]);
#endif   
	      // multiplying with conjugate of low papr sequence  
	      z_re_temp = (int16_t)(((((int32_t)(r_u_v_alpha_delta_re[n])*z_re_rx[(mprime*12*N_SF_mprime0_PUCCH_1)+(m*12)+n])>>15)
				     + (((int32_t)(r_u_v_alpha_delta_im[n])*z_im_rx[(mprime*12*N_SF_mprime0_PUCCH_1)+(m*12)+n])>>15))>>1); 
              z_im_temp = (int16_t)(((((int32_t)(r_u_v_alpha_delta_re[n])*z_im_rx[(mprime*12*N_SF_mprime0_PUCCH_1)+(m*12)+n])>>15)
				     - (((int32_t)(r_u_v_alpha_delta_im[n])*z_re_rx[(mprime*12*N_SF_mprime0_PUCCH_1)+(m*12)+n])>>15))>>1);
              z_re_rx[(mprime*12*N_SF_mprime0_PUCCH_1)+(m*12)+n] = z_re_temp;
              z_im_rx[(mprime*12*N_SF_mprime0_PUCCH_1)+(m*12)+n] = z_im_temp;
	      /*	      if(z_re_temp<0){
			      printf("\nBug detection %d\t%d\t%d\t%d\n",r_u_v_alpha_delta_re[n],z_re_rx[(mprime*12*N_SF_mprime0_PUCCH_1)+(m*12)+n],(((int32_t)(r_u_v_alpha_delta_re[n])*z_re_rx[(mprime*12*N_SF_mprime0_PUCCH_1)+(m*12)+n])>>15),(((int32_t)(r_u_v_alpha_delta_im[n])*z_im_rx[(mprime*12*N_SF_mprime0_PUCCH_1)+(m*12)+n])>>15));
			      }
			      printf("z1_re_rx=%d\tz1_im_rx=%d\n",(int)z_re_rx[(mprime*12*N_SF_mprime0_PUCCH_1)+(m*12)+n],(int)z_im_rx[(mprime*12*N_SF_mprime0_PUCCH_1)+(m*12)+n]); */ 
	    }
	  }
        }
      }

      else{
        for (int m=0; m < N_SF_mprime_PUCCH_DMRS_1; m++) {
          if(floor(l/2)*12==(mprime*12*N_SF_mprime0_PUCCH_DMRS_1)+(m*12)){
            for (int n=0; n<12 ; n++) {
              z_dmrs_re_temp = (int16_t)(((((int32_t)(table_6_3_2_4_1_2_Wi_Re[N_SF_mprime_PUCCH_DMRS_1][w_index][m])*z_dmrs_re_rx[(mprime*12*N_SF_mprime0_PUCCH_DMRS_1)+(m*12)+n])>>15)
					  + (((int32_t)(table_6_3_2_4_1_2_Wi_Im[N_SF_mprime_PUCCH_DMRS_1][w_index][m])*z_dmrs_im_rx[(mprime*12*N_SF_mprime0_PUCCH_DMRS_1)+(m*12)+n])>>15))>>1);
              z_dmrs_im_temp =  (int16_t)(((((int32_t)(table_6_3_2_4_1_2_Wi_Re[N_SF_mprime_PUCCH_DMRS_1][w_index][m])*z_dmrs_im_rx[(mprime*12*N_SF_mprime0_PUCCH_DMRS_1)+(m*12)+n])>>15)
					   - (((int32_t)(table_6_3_2_4_1_2_Wi_Im[N_SF_mprime_PUCCH_DMRS_1][w_index][m])*z_dmrs_re_rx[(mprime*12*N_SF_mprime0_PUCCH_DMRS_1)+(m*12)+n])>>15))>>1);
              z_dmrs_re_rx[(mprime*12*N_SF_mprime0_PUCCH_DMRS_1)+(m*12)+n] = z_dmrs_re_temp;
              z_dmrs_im_rx[(mprime*12*N_SF_mprime0_PUCCH_DMRS_1)+(m*12)+n] = z_dmrs_im_temp;
	      //              printf("symbol=%d\tz_dmrs_re_rx=%d\tz_dmrs_im_rx=%d\t",l,(int)z_dmrs_re_rx[(mprime*12*N_SF_mprime0_PUCCH_1)+(m*12)+n],(int)z_dmrs_im_rx[(mprime*12*N_SF_mprime0_PUCCH_1)+(m*12)+n]);
#ifdef DEBUG_NR_PUCCH_RX
              printf("\t [nr_generate_pucch1] block-wise spread with wi(m) (mprime=%d, m=%d, n=%d) z[%d] = ((%d * %d - %d * %d), (%d * %d + %d * %d)) = (%d,%d)\n",
                     mprime, m, n, (mprime*12*N_SF_mprime0_PUCCH_1)+(m*12)+n,
                     table_6_3_2_4_1_2_Wi_Re[N_SF_mprime_PUCCH_1][w_index][m],r_u_v_alpha_delta_dmrs_re[n],table_6_3_2_4_1_2_Wi_Im[N_SF_mprime_PUCCH_1][w_index][m],r_u_v_alpha_delta_dmrs_im[n],
                     table_6_3_2_4_1_2_Wi_Re[N_SF_mprime_PUCCH_1][w_index][m],r_u_v_alpha_delta_dmrs_im[n],table_6_3_2_4_1_2_Wi_Im[N_SF_mprime_PUCCH_1][w_index][m],r_u_v_alpha_delta_dmrs_re[n],
                     z_dmrs_re_rx[(mprime*12*N_SF_mprime0_PUCCH_1)+(m*12)+n],z_dmrs_im_rx[(mprime*12*N_SF_mprime0_PUCCH_1)+(m*12)+n]);
#endif
              //finding channel coeffcients by dividing received dmrs with actual dmrs and storing them in z_dmrs_re_rx and z_dmrs_im_rx arrays
              z_dmrs_re_temp = (int16_t)(((((int32_t)(r_u_v_alpha_delta_dmrs_re[n])*z_dmrs_re_rx[(mprime*12*N_SF_mprime0_PUCCH_DMRS_1)+(m*12)+n])>>15)
					  + (((int32_t)(r_u_v_alpha_delta_dmrs_im[n])*z_dmrs_im_rx[(mprime*12*N_SF_mprime0_PUCCH_DMRS_1)+(m*12)+n])>>15))>>1); 
              z_dmrs_im_temp = (int16_t)(((((int32_t)(r_u_v_alpha_delta_dmrs_re[n])*z_dmrs_im_rx[(mprime*12*N_SF_mprime0_PUCCH_DMRS_1)+(m*12)+n])>>15)
					  - (((int32_t)(r_u_v_alpha_delta_dmrs_im[n])*z_dmrs_re_rx[(mprime*12*N_SF_mprime0_PUCCH_DMRS_1)+(m*12)+n])>>15))>>1);
	      /*	      if(z_dmrs_re_temp<0){
			      printf("\nBug detection %d\t%d\t%d\t%d\n",r_u_v_alpha_delta_dmrs_re[n],z_dmrs_re_rx[(mprime*12*N_SF_mprime0_PUCCH_1)+(m*12)+n],(((int32_t)(r_u_v_alpha_delta_dmrs_re[n])*z_dmrs_re_rx[(mprime*12*N_SF_mprime0_PUCCH_1)+(m*12)+n])>>15),(((int32_t)(r_u_v_alpha_delta_dmrs_im[n])*z_dmrs_im_rx[(mprime*12*N_SF_mprime0_PUCCH_1)+(m*12)+n])>>15));
			      }*/
	      z_dmrs_re_rx[(mprime*12*N_SF_mprime0_PUCCH_DMRS_1)+(m*12)+n] = z_dmrs_re_temp;
	      z_dmrs_im_rx[(mprime*12*N_SF_mprime0_PUCCH_DMRS_1)+(m*12)+n] = z_dmrs_im_temp; 
	      //	      printf("z1_dmrs_re_rx=%d\tz1_dmrs_im_rx=%d\n",(int)z_dmrs_re_rx[(mprime*12*N_SF_mprime0_PUCCH_1)+(m*12)+n],(int)z_dmrs_im_rx[(mprime*12*N_SF_mprime0_PUCCH_1)+(m*12)+n]);
	      /* z_dmrs_re_rx[(int)(l/2)*12+n]=z_dmrs_re_rx[(int)(l/2)*12+n]/r_u_v_alpha_delta_dmrs_re[n]; 
		 z_dmrs_im_rx[(int)(l/2)*12+n]=z_dmrs_im_rx[(int)(l/2)*12+n]/r_u_v_alpha_delta_dmrs_im[n]; */
	    }
	  }
        }
      }
    }

    if (intraSlotFrequencyHopping == 1) { // intra-slot hopping enabled
#ifdef DEBUG_NR_PUCCH_RX
      printf("\t [nr_generate_pucch1] block-wise spread with the orthogonal sequence wi(m) if intraSlotFrequencyHopping = %d, intra-slot hopping enabled\n",
             intraSlotFrequencyHopping);
#endif
      N_SF_mprime_PUCCH_1       =   table_6_3_2_4_1_1_N_SF_mprime_PUCCH_1_m0Hop[nrofSymbols-1]; // only if intra-slot hopping enabled mprime = 0 (PUCCH)
      N_SF_mprime_PUCCH_DMRS_1  = table_6_4_1_3_1_1_1_N_SF_mprime_PUCCH_1_m0Hop[nrofSymbols-1]; // only if intra-slot hopping enabled mprime = 0 (DM-RS)
      N_SF_mprime0_PUCCH_1      =   table_6_3_2_4_1_1_N_SF_mprime_PUCCH_1_m0Hop[nrofSymbols-1]; // only if intra-slot hopping enabled mprime = 0 (PUCCH)
      N_SF_mprime0_PUCCH_DMRS_1 = table_6_4_1_3_1_1_1_N_SF_mprime_PUCCH_1_m0Hop[nrofSymbols-1]; // only if intra-slot hopping enabled mprime = 0 (DM-RS)
#ifdef DEBUG_NR_PUCCH_RX
      printf("\t [nr_generate_pucch1] w_index = %d, N_SF_mprime_PUCCH_1 = %d, N_SF_mprime_PUCCH_DMRS_1 = %d, N_SF_mprime0_PUCCH_1 = %d, N_SF_mprime0_PUCCH_DMRS_1 = %d\n",
             w_index, N_SF_mprime_PUCCH_1,N_SF_mprime_PUCCH_DMRS_1,N_SF_mprime0_PUCCH_1,N_SF_mprime0_PUCCH_DMRS_1);
#endif

      for (mprime = 0; mprime<2; mprime++) { // mprime can get values {0,1}
	if(l%2==1){
          for (int m=0; m < N_SF_mprime_PUCCH_1; m++) {
            if(floor(l/2)*12==(mprime*12*N_SF_mprime0_PUCCH_1)+(m*12)){
              for (int n=0; n<12 ; n++) {
                z_re_temp = (int16_t)(((((int32_t)(table_6_3_2_4_1_2_Wi_Re[N_SF_mprime_PUCCH_1][w_index][m])*z_re_rx[(mprime*12*N_SF_mprime0_PUCCH_1)+(m*12)+n])>>15)
				       + (((int32_t)(table_6_3_2_4_1_2_Wi_Im[N_SF_mprime_PUCCH_1][w_index][m])*z_im_rx[(mprime*12*N_SF_mprime0_PUCCH_1)+(m*12)+n])>>15))>>1);
                z_im_temp = (int16_t)(((((int32_t)(table_6_3_2_4_1_2_Wi_Re[N_SF_mprime_PUCCH_1][w_index][m])*z_im_rx[(mprime*12*N_SF_mprime0_PUCCH_1)+(m*12)+n])>>15)
				       - (((int32_t)(table_6_3_2_4_1_2_Wi_Im[N_SF_mprime_PUCCH_1][w_index][m])*z_re_rx[(mprime*12*N_SF_mprime0_PUCCH_1)+(m*12)+n])>>15))>>1);
                z_re_rx[(mprime*12*N_SF_mprime0_PUCCH_1)+(m*12)+n] = z_re_temp;
                z_im_rx[(mprime*12*N_SF_mprime0_PUCCH_1)+(m*12)+n] = z_im_temp;
#ifdef DEBUG_NR_PUCCH_RX
                printf("\t [nr_generate_pucch1] block-wise spread with wi(m) (mprime=%d, m=%d, n=%d) z[%d] = ((%d * %d - %d * %d), (%d * %d + %d * %d)) = (%d,%d)\n",
                       mprime, m, n, (mprime*12*N_SF_mprime0_PUCCH_1)+(m*12)+n,
                       table_6_3_2_4_1_2_Wi_Re[N_SF_mprime_PUCCH_1][w_index][m],y_n_re[n],table_6_3_2_4_1_2_Wi_Im[N_SF_mprime_PUCCH_1][w_index][m],y_n_im[n],
                       table_6_3_2_4_1_2_Wi_Re[N_SF_mprime_PUCCH_1][w_index][m],y_n_im[n],table_6_3_2_4_1_2_Wi_Im[N_SF_mprime_PUCCH_1][w_index][m],y_n_re[n],
                       z_re_rx[(mprime*12*N_SF_mprime0_PUCCH_1)+(m*12)+n],z_im_rx[(mprime*12*N_SF_mprime0_PUCCH_1)+(m*12)+n]);
#endif 
                z_re_temp = (int16_t)(((((int32_t)(r_u_v_alpha_delta_re[n])*z_re_rx[(mprime*12*N_SF_mprime0_PUCCH_1)+(m*12)+n])>>15)
				       + (((int32_t)(r_u_v_alpha_delta_im[n])*z_im_rx[(mprime*12*N_SF_mprime0_PUCCH_1)+(m*12)+n])>>15))>>1); 
                z_im_temp = (int16_t)(((((int32_t)(r_u_v_alpha_delta_re[n])*z_im_rx[(mprime*12*N_SF_mprime0_PUCCH_1)+(m*12)+n])>>15)
				       - (((int32_t)(r_u_v_alpha_delta_im[n])*z_re_rx[(mprime*12*N_SF_mprime0_PUCCH_1)+(m*12)+n])>>15))>>1); 	  
	        z_re_rx[(mprime*12*N_SF_mprime0_PUCCH_1)+(m*12)+n] = z_re_temp; 
                z_im_rx[(mprime*12*N_SF_mprime0_PUCCH_1)+(m*12)+n] = z_im_temp; 
	      }
	    }
	  }
        }

	else{
	  for (int m=0; m < N_SF_mprime_PUCCH_DMRS_1; m++) {
            if(floor(l/2)*12==(mprime*12*N_SF_mprime0_PUCCH_DMRS_1)+(m*12)){
              for (int n=0; n<12 ; n++) {
                z_dmrs_re_temp = (int16_t)(((((int32_t)(table_6_3_2_4_1_2_Wi_Re[N_SF_mprime_PUCCH_DMRS_1][w_index][m])*z_dmrs_re_rx[(mprime*12*N_SF_mprime0_PUCCH_DMRS_1)+(m*12)+n])>>15)
					    + (((int32_t)(table_6_3_2_4_1_2_Wi_Im[N_SF_mprime_PUCCH_DMRS_1][w_index][m])*z_dmrs_im_rx[(mprime*12*N_SF_mprime0_PUCCH_DMRS_1)+(m*12)+n])>>15))>>1);
                z_dmrs_im_temp = (int16_t)(((((int32_t)(table_6_3_2_4_1_2_Wi_Re[N_SF_mprime_PUCCH_DMRS_1][w_index][m])*z_dmrs_im_rx[(mprime*12*N_SF_mprime0_PUCCH_DMRS_1)+(m*12)+n])>>15)
					    - (((int32_t)(table_6_3_2_4_1_2_Wi_Im[N_SF_mprime_PUCCH_DMRS_1][w_index][m])*z_dmrs_re_rx[(mprime*12*N_SF_mprime0_PUCCH_DMRS_1)+(m*12)+n])>>15))>>1);
                z_dmrs_re_rx[(mprime*12*N_SF_mprime0_PUCCH_DMRS_1)+(m*12)+n] = z_dmrs_re_temp; 
                z_dmrs_im_rx[(mprime*12*N_SF_mprime0_PUCCH_DMRS_1)+(m*12)+n] = z_dmrs_im_temp; 
#ifdef DEBUG_NR_PUCCH_RX
                printf("\t [nr_generate_pucch1] block-wise spread with wi(m) (mprime=%d, m=%d, n=%d) z[%d] = ((%d * %d - %d * %d), (%d * %d + %d * %d)) = (%d,%d)\n",
                       mprime, m, n, (mprime*12*N_SF_mprime0_PUCCH_1)+(m*12)+n,
                       table_6_3_2_4_1_2_Wi_Re[N_SF_mprime_PUCCH_1][w_index][m],r_u_v_alpha_delta_dmrs_re[n],table_6_3_2_4_1_2_Wi_Im[N_SF_mprime_PUCCH_1][w_index][m],r_u_v_alpha_delta_dmrs_im[n],
                       table_6_3_2_4_1_2_Wi_Re[N_SF_mprime_PUCCH_1][w_index][m],r_u_v_alpha_delta_dmrs_im[n],table_6_3_2_4_1_2_Wi_Im[N_SF_mprime_PUCCH_1][w_index][m],r_u_v_alpha_delta_dmrs_re[n],
                       z_dmrs_re_rx[(mprime*12*N_SF_mprime0_PUCCH_1)+(m*12)+n],z_dmrs_im_rx[(mprime*12*N_SF_mprime0_PUCCH_1)+(m*12)+n]);
#endif
                //finding channel coeffcients by dividing received dmrs with actual dmrs and storing them in z_dmrs_re_rx and z_dmrs_im_rx arrays
                z_dmrs_re_temp = (int16_t)(((((int32_t)(r_u_v_alpha_delta_dmrs_re[n])*z_dmrs_re_rx[(mprime*12*N_SF_mprime0_PUCCH_DMRS_1)+(m*12)+n])>>15)
					    + (((int32_t)(r_u_v_alpha_delta_dmrs_im[n])*z_dmrs_im_rx[(mprime*12*N_SF_mprime0_PUCCH_DMRS_1)+(m*12)+n])>>15))>>1); 
                z_dmrs_im_temp = (int16_t)(((((int32_t)(r_u_v_alpha_delta_dmrs_re[n])*z_dmrs_im_rx[(mprime*12*N_SF_mprime0_PUCCH_DMRS_1)+(m*12)+n])>>15)
					    - (((int32_t)(r_u_v_alpha_delta_dmrs_im[n])*z_dmrs_re_rx[(mprime*12*N_SF_mprime0_PUCCH_DMRS_1)+(m*12)+n])>>15))>>1);
	        z_dmrs_re_rx[(mprime*12*N_SF_mprime0_PUCCH_DMRS_1)+(m*12)+n] = z_dmrs_re_temp; 
                z_dmrs_im_rx[(mprime*12*N_SF_mprime0_PUCCH_DMRS_1)+(m*12)+n] = z_dmrs_im_temp; 

		/* 	z_dmrs_re_rx[(int)(l/2)*12+n]=z_dmrs_re_rx[(int)(l/2)*12+n]/r_u_v_alpha_delta_dmrs_re[n]; 
			z_dmrs_im_rx[(int)(l/2)*12+n]=z_dmrs_im_rx[(int)(l/2)*12+n]/r_u_v_alpha_delta_dmrs_im[n]; */
	      }
	    }
	  }
        }

        N_SF_mprime_PUCCH_1       =   table_6_3_2_4_1_1_N_SF_mprime_PUCCH_1_m1Hop[nrofSymbols-1]; // only if intra-slot hopping enabled mprime = 1 (PUCCH)
        N_SF_mprime_PUCCH_DMRS_1  = table_6_4_1_3_1_1_1_N_SF_mprime_PUCCH_1_m1Hop[nrofSymbols-1]; // only if intra-slot hopping enabled mprime = 1 (DM-RS)
      }
    }
  }
  int16_t H_re[12],H_im[12],H1_re[12],H1_im[12];
  memset(H_re,0,12*sizeof(int16_t));
  memset(H_im,0,12*sizeof(int16_t));
  memset(H1_re,0,12*sizeof(int16_t));
  memset(H1_im,0,12*sizeof(int16_t)); 
  //averaging channel coefficients
  for(l=0;l<=ceil(nrofSymbols/2);l++){
    if(intraSlotFrequencyHopping==0){
      for(int n=0;n<12;n++){
        H_re[n]=round(z_dmrs_re_rx[l*12+n]/ceil(nrofSymbols/2))+H_re[n];
        H_im[n]=round(z_dmrs_im_rx[l*12+n]/ceil(nrofSymbols/2))+H_im[n];
      }
    }
    else{
      if(l<round(nrofSymbols/4)){
        for(int n=0;n<12;n++){
          H_re[n]=round(z_dmrs_re_rx[l*12+n]/round(nrofSymbols/4))+H_re[n];
          H_im[n]=round(z_dmrs_im_rx[l*12+n]/round(nrofSymbols/4))+H_im[n];
	}
      }
      else{
        for(int n=0;n<12;n++){
          H1_re[n]=round(z_dmrs_re_rx[l*12+n]/(ceil(nrofSymbols/2)-round(nrofSymbols/4)))+H1_re[n];
          H1_im[n]=round(z_dmrs_im_rx[l*12+n]/(ceil(nrofSymbols/2))-round(nrofSymbols/4))+H1_im[n];
	} 
      }
    }
  }
  //averaging information sequences
  for(l=0;l<floor(nrofSymbols/2);l++){
    if(intraSlotFrequencyHopping==0){
      for(int n=0;n<12;n++){
        y_n_re[n]=round(z_re_rx[l*12+n]/floor(nrofSymbols/2))+y_n_re[n];
        y_n_im[n]=round(z_im_rx[l*12+n]/floor(nrofSymbols/2))+y_n_im[n];
      }
    }
    else{
      if(l<floor(nrofSymbols/4)){
        for(int n=0;n<12;n++){
          y_n_re[n]=round(z_re_rx[l*12+n]/floor(nrofSymbols/4))+y_n_re[n];
          y_n_im[n]=round(z_im_rx[l*12+n]/floor(nrofSymbols/4))+y_n_im[n];
	}	     
      }
      else{
        for(int n=0;n<12;n++){
          y1_n_re[n]=round(z_re_rx[l*12+n]/round(nrofSymbols/4))+y1_n_re[n];
          y1_n_im[n]=round(z_im_rx[l*12+n]/round(nrofSymbols/4))+y1_n_im[n];
        }
      }	
    }
  }
  // mrc combining to obtain z_re and z_im
  if(intraSlotFrequencyHopping==0){
    for(int n=0;n<12;n++){
      d_re = round(((int16_t)(((((int32_t)(H_re[n])*y_n_re[n])>>15) + (((int32_t)(H_im[n])*y_n_im[n])>>15))>>1))/12)+d_re; 
      d_im = round(((int16_t)(((((int32_t)(H_re[n])*y_n_im[n])>>15) - (((int32_t)(H_im[n])*y_n_re[n])>>15))>>1))/12)+d_im; 
    }
  }
  else{
    for(int n=0;n<12;n++){
      d_re = round(((int16_t)(((((int32_t)(H_re[n])*y_n_re[n])>>15) + (((int32_t)(H_im[n])*y_n_im[n])>>15))>>1))/12)+d_re; 
      d_im = round(((int16_t)(((((int32_t)(H_re[n])*y_n_im[n])>>15) - (((int32_t)(H_im[n])*y_n_re[n])>>15))>>1))/12)+d_im;
      d1_re = round(((int16_t)(((((int32_t)(H1_re[n])*y1_n_re[n])>>15) + (((int32_t)(H1_im[n])*y1_n_im[n])>>15))>>1))/12)+d1_re; 
      d1_im = round(((int16_t)(((((int32_t)(H1_re[n])*y1_n_im[n])>>15) - (((int32_t)(H1_im[n])*y1_n_re[n])>>15))>>1))/12)+d1_im; 
    }
    d_re=round(d_re/2);
    d_im=round(d_im/2);
    d1_re=round(d1_re/2);
    d1_im=round(d1_im/2);
    d_re=d_re+d1_re;
    d_im=d_im+d1_im;
  }
  //Decoding QPSK or BPSK symbols to obtain payload bits
  if(nr_bit==1){
    if((d_re+d_im)>0){
      *payload=0;
    }
    else{
      *payload=1;
    } 
  }
  else if(nr_bit==2){
    if((d_re>0)&&(d_im>0)){
      *payload=0;
    }
    else if((d_re<0)&&(d_im>0)){
      *payload=1;
    } 
    else if((d_re>0)&&(d_im<0)){
      *payload=2;
    }
    else{
      *payload=3;
    }
  }
}

__m256i pucch2_3bit[8*2];
__m256i pucch2_4bit[16*2];
__m256i pucch2_5bit[32*2];
__m256i pucch2_6bit[64*2];
__m256i pucch2_7bit[128*2];
__m256i pucch2_8bit[256*2];
__m256i pucch2_9bit[512*2];
__m256i pucch2_10bit[1024*2];
__m256i pucch2_11bit[2048*2];

__m256i *pucch2_lut[9]={pucch2_3bit,
			pucch2_4bit,
			pucch2_5bit,
			pucch2_6bit,
			pucch2_7bit,
			pucch2_8bit,
			pucch2_9bit,
			pucch2_10bit,
			pucch2_11bit};

__m64 pucch2_polar_4bit[16];
__m128i pucch2_polar_llr_num_lut[256],pucch2_polar_llr_den_lut[256];

void init_pucch2_luts() {

  uint32_t out;
  int8_t bit; 
  
  for (int b=3;b<12;b++) {
    for (uint16_t i=0;i<(1<<b);i++) {
      out=encodeSmallBlock(&i,b);
#ifdef DEBUG_NR_PUCCH_RX
      if (b==3) printf("in %d, out %x\n",i,out);
#endif
      __m256i *lut_i=&pucch2_lut[b-3][i<<1];
      __m256i *lut_ip1=&pucch2_lut[b-3][1+(i<<1)];
      bit = (out&0x1) > 0 ? -1 : 1;
      *lut_i = _mm256_insert_epi16(*lut_i,bit,0);
      bit = (out&0x2) > 0 ? -1 : 1;
      *lut_ip1 = _mm256_insert_epi16(*lut_ip1,bit,0);
      bit = (out&0x4) > 0 ? -1 : 1;
      *lut_i = _mm256_insert_epi16(*lut_i,bit,1);
      bit = (out&0x8) > 0 ? -1 : 1;
      *lut_ip1 = _mm256_insert_epi16(*lut_ip1,bit,1);
      bit = (out&0x10) > 0 ? -1 : 1;
      *lut_i = _mm256_insert_epi16(*lut_i,bit,2);
      bit = (out&0x20) > 0 ? -1 : 1;
      *lut_ip1 = _mm256_insert_epi16(*lut_ip1,bit,2);
      bit = (out&0x40) > 0 ? -1 : 1;
      *lut_i = _mm256_insert_epi16(*lut_i,bit,3);
      bit = (out&0x80) > 0 ? -1 : 1;
      *lut_ip1 = _mm256_insert_epi16(*lut_ip1,bit,3);
      bit = (out&0x100) > 0 ? -1 : 1;
      *lut_i = _mm256_insert_epi16(*lut_i,bit,4);
      bit = (out&0x200) > 0 ? -1 : 1;
      *lut_ip1 = _mm256_insert_epi16(*lut_ip1,bit,4);
      bit = (out&0x400) > 0 ? -1 : 1;
      *lut_i = _mm256_insert_epi16(*lut_i,bit,5);
      bit = (out&0x800) > 0 ? -1 : 1;
      *lut_ip1 = _mm256_insert_epi16(*lut_ip1,bit,5);
      bit = (out&0x1000) > 0 ? -1 : 1;
      *lut_i = _mm256_insert_epi16(*lut_i,bit,6);
      bit = (out&0x2000) > 0 ? -1 : 1;
      *lut_ip1 = _mm256_insert_epi16(*lut_ip1,bit,6);
      bit = (out&0x4000) > 0 ? -1 : 1;
      *lut_i = _mm256_insert_epi16(*lut_i,bit,7);
      bit = (out&0x8000) > 0 ? -1 : 1;
      *lut_ip1 = _mm256_insert_epi16(*lut_ip1,bit,7);
      bit = (out&0x10000) > 0 ? -1 : 1;
      *lut_i = _mm256_insert_epi16(*lut_i,bit,8);
      bit = (out&0x20000) > 0 ? -1 : 1;
      *lut_ip1 = _mm256_insert_epi16(*lut_ip1,bit,8);
      bit = (out&0x40000) > 0 ? -1 : 1;
      *lut_i = _mm256_insert_epi16(*lut_i,bit,9);
      bit = (out&0x80000) > 0 ? -1 : 1;
      *lut_ip1 = _mm256_insert_epi16(*lut_ip1,bit,9);
      bit = (out&0x100000) > 0 ? -1 : 1;
      *lut_i = _mm256_insert_epi16(*lut_i,bit,10);
      bit = (out&0x200000) > 0 ? -1 : 1;
      *lut_ip1 = _mm256_insert_epi16(*lut_ip1,bit,10);
      bit = (out&0x400000) > 0 ? -1 : 1;
      *lut_i = _mm256_insert_epi16(*lut_i,bit,11);
      bit = (out&0x800000) > 0 ? -1 : 1;
      *lut_ip1 = _mm256_insert_epi16(*lut_ip1,bit,11);
      bit = (out&0x1000000) > 0 ? -1 : 1;
      *lut_i = _mm256_insert_epi16(*lut_i,bit,12);
      bit = (out&0x2000000) > 0 ? -1 : 1;
      *lut_ip1 = _mm256_insert_epi16(*lut_ip1,bit,12);
      bit = (out&0x4000000) > 0 ? -1 : 1;
      *lut_i = _mm256_insert_epi16(*lut_i,bit,13);
      bit = (out&0x8000000) > 0 ? -1 : 1;
      *lut_ip1 = _mm256_insert_epi16(*lut_ip1,bit,13);
      bit = (out&0x10000000) > 0 ? -1 : 1;
      *lut_i = _mm256_insert_epi16(*lut_i,bit,14);
      bit = (out&0x20000000) > 0 ? -1 : 1;
      *lut_ip1 = _mm256_insert_epi16(*lut_ip1,bit,14);
      bit = (out&0x40000000) > 0 ? -1 : 1;
      *lut_i = _mm256_insert_epi16(*lut_i,bit,15);
      bit = (out&0x80000000) > 0 ? -1 : 1;
      *lut_ip1 = _mm256_insert_epi16(*lut_ip1,bit,15);
    }
  }
  for (uint16_t i=0;i<16;i++) {
    __m64 *lut_i=&pucch2_polar_4bit[i];

    bit = (i&0x1) > 0 ? -1 : 1;
    *lut_i = _mm_insert_pi16(*lut_i,bit,0);
    bit = (i&0x2) > 0 ? -1 : 1;
    *lut_i = _mm_insert_pi16(*lut_i,bit,1);
    bit = (i&0x4) > 0 ? -1 : 1;
    *lut_i = _mm_insert_pi16(*lut_i,bit,2);
    bit = (i&0x8) > 0 ? -1 : 1;
    *lut_i = _mm_insert_pi16(*lut_i,bit,3);
  }
  for (int i=0;i<256;i++) {
    __m128i *lut_num_i=&pucch2_polar_llr_num_lut[i];
    __m128i *lut_den_i=&pucch2_polar_llr_den_lut[i];
    bit = (i&0x1) > 0 ? 0 : 1;
   *lut_num_i = _mm_insert_epi16(*lut_num_i,bit,0);
   *lut_den_i = _mm_insert_epi16(*lut_den_i,1-bit,0);

    bit = (i&0x10) > 0 ? 0 : 1;
   *lut_num_i = _mm_insert_epi16(*lut_num_i,bit,1);
   *lut_den_i = _mm_insert_epi16(*lut_den_i,1-bit,1);

    bit = (i&0x2) > 0 ? 0 : 1;
   *lut_num_i = _mm_insert_epi16(*lut_num_i,bit,2);
   *lut_den_i = _mm_insert_epi16(*lut_den_i,1-bit,2);

    bit = (i&0x20) > 0 ? 0 : 1;
   *lut_num_i = _mm_insert_epi16(*lut_num_i,bit,3);
   *lut_den_i = _mm_insert_epi16(*lut_den_i,1-bit,3);

    bit = (i&0x4) > 0 ? 0 : 1;
   *lut_num_i = _mm_insert_epi16(*lut_num_i,bit,4);
   *lut_den_i = _mm_insert_epi16(*lut_den_i,1-bit,4);

    bit = (i&0x40) > 0 ? 0 : 1;
   *lut_num_i = _mm_insert_epi16(*lut_num_i,bit,5);
   *lut_den_i = _mm_insert_epi16(*lut_den_i,1-bit,5);

    bit = (i&0x8) > 0 ? 0 : 1;
   *lut_num_i = _mm_insert_epi16(*lut_num_i,bit,6);
   *lut_den_i = _mm_insert_epi16(*lut_den_i,1-bit,6);

    bit = (i&0x80) > 0 ? 0 : 1;
   *lut_num_i = _mm_insert_epi16(*lut_num_i,bit,7);
   *lut_den_i = _mm_insert_epi16(*lut_den_i,1-bit,7);

#ifdef DEBUG_NR_PUCCH_RX
   printf("i %d, lut_num (%d,%d,%d,%d,%d,%d,%d,%d)\n",i,
	  ((int16_t *)lut_num_i)[0],
	  ((int16_t *)lut_num_i)[1],
	  ((int16_t *)lut_num_i)[2],
	  ((int16_t *)lut_num_i)[3],
	  ((int16_t *)lut_num_i)[4],
	  ((int16_t *)lut_num_i)[5],
	  ((int16_t *)lut_num_i)[6],
	  ((int16_t *)lut_num_i)[7]);
#endif
  }
}


void nr_decode_pucch2(PHY_VARS_gNB *gNB,
                      int slot,
                      nfapi_nr_uci_pucch_pdu_format_2_3_4_t* uci_pdu,
                      nfapi_nr_pucch_pdu_t* pucch_pdu) {

  int32_t **rxdataF = gNB->common_vars.rxdataF;
  NR_DL_FRAME_PARMS *frame_parms = &gNB->frame_parms;
  //pucch_GroupHopping_t pucch_GroupHopping = pucch_pdu->group_hop_flag + (pucch_pdu->sequence_hop_flag<<1);

  AssertFatal(pucch_pdu->nr_of_symbols==1 || pucch_pdu->nr_of_symbols==2,
	      "Illegal number of symbols  for PUCCH 2 %d\n",pucch_pdu->nr_of_symbols);

  AssertFatal((pucch_pdu->prb_start-((pucch_pdu->prb_start>>2)<<2))==0,
              "Current pucch2 receiver implementation requires a PRB offset multiple of 4. The one selected is %d",
              pucch_pdu->prb_start);

  //extract pucch and dmrs first

  int l2=pucch_pdu->start_symbol_index;
  int re_offset[2];
  re_offset[0] = 12*(pucch_pdu->prb_start+pucch_pdu->bwp_start) + frame_parms->first_carrier_offset;
  int soffset=(slot&3)*frame_parms->symbols_per_slot*frame_parms->ofdm_symbol_size; 

  if (re_offset[0]>= frame_parms->ofdm_symbol_size)
    re_offset[0]-=frame_parms->ofdm_symbol_size;
  if (pucch_pdu->freq_hop_flag == 0) re_offset[1] = re_offset[0];
  else {
    re_offset[1] = 12*(pucch_pdu->second_hop_prb+pucch_pdu->bwp_start) + frame_parms->first_carrier_offset;
    if (re_offset[1]>= frame_parms->ofdm_symbol_size)
      re_offset[1]-=frame_parms->ofdm_symbol_size;
  }
  AssertFatal(pucch_pdu->prb_size*pucch_pdu->nr_of_symbols > 1,"number of PRB*SYMB (%d,%d)< 2",
	      pucch_pdu->prb_size,pucch_pdu->nr_of_symbols);

  int Prx = gNB->gNB_config.carrier_config.num_rx_ant.value;
  int Prx2 = (Prx==1)?2:Prx;
  // use 2 for Nb antennas in case of single antenna to allow the following allocations
  int prb_size_ext = pucch_pdu->prb_size+(pucch_pdu->prb_size&1);
  int16_t r_re_ext[Prx2][2][8*prb_size_ext] __attribute__((aligned(32)));
  int16_t r_im_ext[Prx2][2][8*prb_size_ext] __attribute__((aligned(32)));
  int16_t r_re_ext2[Prx2][2][8*prb_size_ext] __attribute__((aligned(32)));
  int16_t r_im_ext2[Prx2][2][8*prb_size_ext] __attribute__((aligned(32)));
  int16_t rd_re_ext[Prx2][2][4*prb_size_ext] __attribute__((aligned(32)));
  int16_t rd_im_ext[Prx2][2][4*prb_size_ext] __attribute__((aligned(32)));
  int16_t *r_re_ext_p,*r_im_ext_p,*rd_re_ext_p,*rd_im_ext_p;

  int nb_re_pucch = 12*pucch_pdu->prb_size;

  int16_t rp[Prx2][2][nb_re_pucch*2],*tmp_rp;
  __m64 dmrs_re,dmrs_im;

  for (int aa=0;aa<Prx;aa++){
    for (int symb=0;symb<pucch_pdu->nr_of_symbols;symb++) {
      tmp_rp = ((int16_t *)&rxdataF[aa][soffset + (l2+symb)*frame_parms->ofdm_symbol_size]);

      if (re_offset[symb] + nb_re_pucch < frame_parms->ofdm_symbol_size) {
        memcpy1((void*)rp[aa][symb],(void*)&tmp_rp[re_offset[symb]*2],nb_re_pucch*sizeof(int32_t));
      }
      else {
        int neg_length = frame_parms->ofdm_symbol_size-re_offset[symb];
        int pos_length = nb_re_pucch-neg_length;
        memcpy1((void*)rp[aa][symb],(void*)&tmp_rp[re_offset[symb]*2],neg_length*sizeof(int32_t));
        memcpy1((void*)&rp[aa][symb][neg_length*2],(void*)tmp_rp,pos_length*sizeof(int32_t));
      }
    }
  }
#ifdef DEBUG_NR_PUCCH_RX
  printf("Decoding pucch2 for %d symbols, %d PRB\n",pucch_pdu->nr_of_symbols,pucch_pdu->prb_size);
#endif

  int nc_group_size=1; // 2 PRB
  int ngroup = prb_size_ext/nc_group_size/2;
  int32_t corr32_re[2][ngroup][Prx2],corr32_im[2][ngroup][Prx2];
  for (int aa=0;aa<Prx;aa++)
    for (int group=0;group<ngroup;group++) {
      corr32_re[0][group][aa]=0; corr32_im[0][group][aa]=0;
      corr32_re[1][group][aa]=0; corr32_im[1][group][aa]=0;
    }

  //  AssertFatal((pucch_pdu->prb_size&1) == 0,"prb_size %d is not a multiple of 2\n",pucch_pdu->prb_size);
  if ((pucch_pdu->prb_size&1) > 0) { // if the number of PRBs is odd
    for (int symb=0; symb<pucch_pdu->nr_of_symbols;symb++) {
      for (int aa=0;aa<Prx;aa++) {
        memset(&r_re_ext[aa][symb][8*pucch_pdu->prb_size],0,8*pucch_pdu->prb_size*sizeof(int16_t));
        memset(&r_im_ext[aa][symb][8*pucch_pdu->prb_size],0,8*pucch_pdu->prb_size*sizeof(int16_t));
        memset(&rd_re_ext[aa][symb][4*pucch_pdu->prb_size],0,8*pucch_pdu->prb_size*sizeof(int16_t));
        memset(&rd_im_ext[aa][symb][4*pucch_pdu->prb_size],0,8*pucch_pdu->prb_size*sizeof(int16_t));
      }
    }
  }
  for (int symb=0; symb<pucch_pdu->nr_of_symbols;symb++) {
    // 24 REs contains 48x16-bit, so 6x8x16-bit
    for (int prb=0;prb<pucch_pdu->prb_size;prb+=2) {
      for (int aa=0;aa<Prx;aa++) {
        r_re_ext_p=&r_re_ext[aa][symb][8*prb];
        r_im_ext_p=&r_im_ext[aa][symb][8*prb];
        rd_re_ext_p=&rd_re_ext[aa][symb][4*prb];
        rd_im_ext_p=&rd_im_ext[aa][symb][4*prb];

        for (int idx=0; idx<8; idx++) {
          r_re_ext_p[idx<<1]=rp[aa][symb][prb*24+6*idx];
          r_im_ext_p[idx<<1]=rp[aa][symb][prb*24+1+6*idx];
          rd_re_ext_p[idx]=rp[aa][symb][prb*24+2+6*idx];
          rd_im_ext_p[idx]=rp[aa][symb][prb*24+3+6*idx];
          r_re_ext_p[1+(idx<<1)]=rp[aa][symb][prb*24+4+6*idx];
          r_im_ext_p[1+(idx<<1)]=rp[aa][symb][prb*24+5+6*idx];
        }

#ifdef DEBUG_NR_PUCCH_RX
        for (int i=0;i<8;i++) printf("Ant %d PRB %d dmrs[%d] -> (%d,%d)\n",aa,prb+(i>>2),i,rd_re_ext_p[i],rd_im_ext_p[i]);
        for (int i=0;i<16;i++) printf("Ant %d PRB %d data[%d] -> (%d,%d)\n",aa,prb+(i>>3),i,r_re_ext_p[i],r_im_ext_p[i]);
#endif
      } // aa
    } // prb

    // first compute DMRS component

    uint32_t x1, x2, s=0;
    x2 = (((1<<17)*((14*slot) + (pucch_pdu->start_symbol_index+symb) + 1)*((2*pucch_pdu->dmrs_scrambling_id) + 1)) + (2*pucch_pdu->dmrs_scrambling_id))%(1U<<31); // c_init calculation according to TS38.211 subclause
#ifdef DEBUG_NR_PUCCH_RX
    printf("slot %d, start_symbol_index %d, symbol %d, dmrs_scrambling_id %d\n",
           slot,pucch_pdu->start_symbol_index,symb,pucch_pdu->dmrs_scrambling_id);
#endif
    int reset = 1;
    for (int i=0; i<=(pucch_pdu->prb_start>>2); i++) {
      s = lte_gold_generic(&x1, &x2, reset);
      reset = 0;
    }

    for (int group=0;group<ngroup;group++) {
      // each group has 8*nc_group_size elements, compute 1 complex correlation with DMRS per group
      // non-coherent combining across groups
      dmrs_re = byte2m64_re[((uint8_t*)&s)[(group&1)<<1]];
      dmrs_im = byte2m64_im[((uint8_t*)&s)[(group&1)<<1]];
#ifdef DEBUG_NR_PUCCH_RX
      printf("Group %d: s %x x2 %x ((%d,%d),(%d,%d),(%d,%d),(%d,%d))\n",
             group,
             ((uint16_t*)&s)[0],x2,
             ((int16_t*)&dmrs_re)[0],((int16_t*)&dmrs_im)[0],
             ((int16_t*)&dmrs_re)[1],((int16_t*)&dmrs_im)[1],
             ((int16_t*)&dmrs_re)[2],((int16_t*)&dmrs_im)[2],
             ((int16_t*)&dmrs_re)[3],((int16_t*)&dmrs_im)[3]);
#endif
      for (int aa=0;aa<Prx;aa++) {
        rd_re_ext_p=&rd_re_ext[aa][symb][8*group];
        rd_im_ext_p=&rd_im_ext[aa][symb][8*group];

#ifdef DEBUG_NR_PUCCH_RX
        printf("Group %d: rd ((%d,%d),(%d,%d),(%d,%d),(%d,%d))\n",
               group,
               rd_re_ext_p[0],rd_im_ext_p[0],
               rd_re_ext_p[1],rd_im_ext_p[1],
               rd_re_ext_p[2],rd_im_ext_p[2],
               rd_re_ext_p[3],rd_im_ext_p[3]);
#endif
        corr32_re[symb][group][aa]+=(rd_re_ext_p[0]*((int16_t*)&dmrs_re)[0] + rd_im_ext_p[0]*((int16_t*)&dmrs_im)[0]);
        corr32_im[symb][group][aa]+=(-rd_re_ext_p[0]*((int16_t*)&dmrs_im)[0] + rd_im_ext_p[0]*((int16_t*)&dmrs_re)[0]);
        corr32_re[symb][group][aa]+=(rd_re_ext_p[1]*((int16_t*)&dmrs_re)[1] + rd_im_ext_p[1]*((int16_t*)&dmrs_im)[1]);
        corr32_im[symb][group][aa]+=(-rd_re_ext_p[1]*((int16_t*)&dmrs_im)[1] + rd_im_ext_p[1]*((int16_t*)&dmrs_re)[1]);
        corr32_re[symb][group][aa]+=(rd_re_ext_p[2]*((int16_t*)&dmrs_re)[2] + rd_im_ext_p[2]*((int16_t*)&dmrs_im)[2]);
        corr32_im[symb][group][aa]+=(-rd_re_ext_p[2]*((int16_t*)&dmrs_im)[2] + rd_im_ext_p[2]*((int16_t*)&dmrs_re)[2]);
        corr32_re[symb][group][aa]+=(rd_re_ext_p[3]*((int16_t*)&dmrs_re)[3] + rd_im_ext_p[3]*((int16_t*)&dmrs_im)[3]);
        corr32_im[symb][group][aa]+=(-rd_re_ext_p[3]*((int16_t*)&dmrs_im)[3] + rd_im_ext_p[3]*((int16_t*)&dmrs_re)[3]);
      }
      dmrs_re = byte2m64_re[((uint8_t*)&s)[1+((group&1)<<1)]];
      dmrs_im = byte2m64_im[((uint8_t*)&s)[1+((group&1)<<1)]];
#ifdef DEBUG_NR_PUCCH_RX
      printf("Group %d: s %x ((%d,%d),(%d,%d),(%d,%d),(%d,%d))\n",
             group,
             ((uint16_t*)&s)[1],
             ((int16_t*)&dmrs_re)[0],((int16_t*)&dmrs_im)[0],
             ((int16_t*)&dmrs_re)[1],((int16_t*)&dmrs_im)[1],
             ((int16_t*)&dmrs_re)[2],((int16_t*)&dmrs_im)[2],
             ((int16_t*)&dmrs_re)[3],((int16_t*)&dmrs_im)[3]);
#endif
      for (int aa=0;aa<Prx;aa++) {
        rd_re_ext_p=&rd_re_ext[aa][symb][8*group];
        rd_im_ext_p=&rd_im_ext[aa][symb][8*group];
#ifdef DEBUG_NR_PUCCH_RX
        printf("Group %d: rd ((%d,%d),(%d,%d),(%d,%d),(%d,%d))\n",
               group,
               rd_re_ext_p[4],rd_im_ext_p[4],
               rd_re_ext_p[5],rd_im_ext_p[5],
               rd_re_ext_p[6],rd_im_ext_p[6],
               rd_re_ext_p[7],rd_im_ext_p[7]);
#endif
        corr32_re[symb][group][aa]+=(rd_re_ext_p[4]*((int16_t*)&dmrs_re)[0] + rd_im_ext_p[4]*((int16_t*)&dmrs_im)[0]);
        corr32_im[symb][group][aa]+=(-rd_re_ext_p[4]*((int16_t*)&dmrs_im)[0] + rd_im_ext_p[4]*((int16_t*)&dmrs_re)[0]);
        corr32_re[symb][group][aa]+=(rd_re_ext_p[5]*((int16_t*)&dmrs_re)[1] + rd_im_ext_p[5]*((int16_t*)&dmrs_im)[1]);
        corr32_im[symb][group][aa]+=(-rd_re_ext_p[5]*((int16_t*)&dmrs_im)[1] + rd_im_ext_p[5]*((int16_t*)&dmrs_re)[1]);
        corr32_re[symb][group][aa]+=(rd_re_ext_p[6]*((int16_t*)&dmrs_re)[2] + rd_im_ext_p[6]*((int16_t*)&dmrs_im)[2]);
        corr32_im[symb][group][aa]+=(-rd_re_ext_p[6]*((int16_t*)&dmrs_im)[2] + rd_im_ext_p[6]*((int16_t*)&dmrs_re)[2]);
        corr32_re[symb][group][aa]+=(rd_re_ext_p[7]*((int16_t*)&dmrs_re)[3] + rd_im_ext_p[7]*((int16_t*)&dmrs_im)[3]);
        corr32_im[symb][group][aa]+=(-rd_re_ext_p[7]*((int16_t*)&dmrs_im)[3] + rd_im_ext_p[7]*((int16_t*)&dmrs_re)[3]);
        /*	corr32_re[group][aa]>>=5;
                corr32_im[group][aa]>>=5;*/
#ifdef DEBUG_NR_PUCCH_RX
        printf("Group %d: corr32 (%d,%d)\n",group,corr32_re[symb][group][aa],corr32_im[symb][group][aa]);
#endif
      } //aa    

      if ((group&1) == 1) s = lte_gold_generic(&x1, &x2, 0);
    } // group
  } // symb

  uint32_t x1, x2, s=0;  
  // unscrambling
  x2 = ((pucch_pdu->rnti)<<15)+pucch_pdu->data_scrambling_id;
  s = lte_gold_generic(&x1, &x2, 1);
#ifdef DEBUG_NR_PUCCH_RX
  printf("x2 %x, s %x\n",x2,s);
#endif
  for (int symb=0;symb<pucch_pdu->nr_of_symbols;symb++) {
    __m64 c_re0,c_im0,c_re1,c_im1,c_re2,c_im2,c_re3,c_im3;
    int re_off=0;
    for (int prb=0;prb<prb_size_ext;prb+=2,re_off+=16) {
      c_re0 = byte2m64_re[((uint8_t*)&s)[0]];
      c_im0 = byte2m64_im[((uint8_t*)&s)[0]];
      c_re1 = byte2m64_re[((uint8_t*)&s)[1]];
      c_im1 = byte2m64_im[((uint8_t*)&s)[1]];
      c_re2 = byte2m64_re[((uint8_t*)&s)[2]];
      c_im2 = byte2m64_im[((uint8_t*)&s)[2]];
      c_re3 = byte2m64_re[((uint8_t*)&s)[3]];
      c_im3 = byte2m64_im[((uint8_t*)&s)[3]];

      for (int aa=0;aa<Prx;aa++) {
#ifdef DEBUG_NR_PUCCH_RX
        printf("prb %d: rd ((%d,%d),(%d,%d),(%d,%d),(%d,%d),(%d,%d),(%d,%d),(%d,%d),(%d,%d))\n",
               prb,
               r_re_ext[aa][symb][re_off],r_im_ext[aa][symb][re_off],
               r_re_ext[aa][symb][re_off+1],r_im_ext[aa][symb][re_off+1],
               r_re_ext[aa][symb][re_off+2],r_im_ext[aa][symb][re_off+2],
               r_re_ext[aa][symb][re_off+3],r_im_ext[aa][symb][re_off+3],
               r_re_ext[aa][symb][re_off+4],r_im_ext[aa][symb][re_off+4],
               r_re_ext[aa][symb][re_off+5],r_im_ext[aa][symb][re_off+5],
               r_re_ext[aa][symb][re_off+6],r_im_ext[aa][symb][re_off+6],
               r_re_ext[aa][symb][re_off+7],r_im_ext[aa][symb][re_off+7]);
        printf("prb %d (%x): c ((%d,%d),(%d,%d),(%d,%d),(%d,%d),(%d,%d),(%d,%d),(%d,%d),(%d,%d))\n",
               prb,s,
               ((int16_t*)&c_re0)[0],((int16_t*)&c_im0)[0],
               ((int16_t*)&c_re0)[1],((int16_t*)&c_im0)[1],
               ((int16_t*)&c_re0)[2],((int16_t*)&c_im0)[2],
               ((int16_t*)&c_re0)[3],((int16_t*)&c_im0)[3],
               ((int16_t*)&c_re1)[0],((int16_t*)&c_im1)[0],
               ((int16_t*)&c_re1)[1],((int16_t*)&c_im1)[1],
               ((int16_t*)&c_re1)[2],((int16_t*)&c_im1)[2],
               ((int16_t*)&c_re1)[3],((int16_t*)&c_im1)[3]
               );
        printf("prb %d: rd ((%d,%d),(%d,%d),(%d,%d),(%d,%d),(%d,%d),(%d,%d),(%d,%d),(%d,%d))\n",
               prb+1,
               r_re_ext[aa][symb][re_off+8],r_im_ext[aa][symb][re_off+8],
               r_re_ext[aa][symb][re_off+9],r_im_ext[aa][symb][re_off+9],
               r_re_ext[aa][symb][re_off+10],r_im_ext[aa][symb][re_off+10],
               r_re_ext[aa][symb][re_off+11],r_im_ext[aa][symb][re_off+11],
               r_re_ext[aa][symb][re_off+12],r_im_ext[aa][symb][re_off+12],
               r_re_ext[aa][symb][re_off+13],r_im_ext[aa][symb][re_off+13],
               r_re_ext[aa][symb][re_off+14],r_im_ext[aa][symb][re_off+14],
               r_re_ext[aa][symb][re_off+15],r_im_ext[aa][symb][re_off+15]);
        printf("prb %d (%x): c ((%d,%d),(%d,%d),(%d,%d),(%d,%d),(%d,%d),(%d,%d),(%d,%d),(%d,%d))\n",
               prb+1,s,
               ((int16_t*)&c_re2)[0],((int16_t*)&c_im2)[0],
               ((int16_t*)&c_re2)[1],((int16_t*)&c_im2)[1],
               ((int16_t*)&c_re2)[2],((int16_t*)&c_im2)[2],
               ((int16_t*)&c_re2)[3],((int16_t*)&c_im2)[3],
               ((int16_t*)&c_re3)[0],((int16_t*)&c_im3)[0],
               ((int16_t*)&c_re3)[1],((int16_t*)&c_im3)[1],
               ((int16_t*)&c_re3)[2],((int16_t*)&c_im3)[2],
               ((int16_t*)&c_re3)[3],((int16_t*)&c_im3)[3]
               );
#endif

        ((__m64*)&r_re_ext2[aa][symb][re_off])[0] = _mm_mullo_pi16(((__m64*)&r_re_ext[aa][symb][re_off])[0],c_im0);
        ((__m64*)&r_re_ext[aa][symb][re_off])[0] = _mm_mullo_pi16(((__m64*)&r_re_ext[aa][symb][re_off])[0],c_re0);
        ((__m64*)&r_im_ext2[aa][symb][re_off])[0] = _mm_mullo_pi16(((__m64*)&r_im_ext[aa][symb][re_off])[0],c_re0);
        ((__m64*)&r_im_ext[aa][symb][re_off])[0] = _mm_mullo_pi16(((__m64*)&r_im_ext[aa][symb][re_off])[0],c_im0);

        ((__m64*)&r_re_ext2[aa][symb][re_off])[1] = _mm_mullo_pi16(((__m64*)&r_re_ext[aa][symb][re_off])[1],c_im1);
        ((__m64*)&r_re_ext[aa][symb][re_off])[1] = _mm_mullo_pi16(((__m64*)&r_re_ext[aa][symb][re_off])[1],c_re1);
        ((__m64*)&r_im_ext2[aa][symb][re_off])[1] = _mm_mullo_pi16(((__m64*)&r_im_ext[aa][symb][re_off])[1],c_re1);
        ((__m64*)&r_im_ext[aa][symb][re_off])[1] = _mm_mullo_pi16(((__m64*)&r_im_ext[aa][symb][re_off])[1],c_im1);

        ((__m64*)&r_re_ext2[aa][symb][re_off])[2] = _mm_mullo_pi16(((__m64*)&r_re_ext[aa][symb][re_off])[2],c_im2);
        ((__m64*)&r_re_ext[aa][symb][re_off])[2] = _mm_mullo_pi16(((__m64*)&r_re_ext[aa][symb][re_off])[2],c_re2);
        ((__m64*)&r_im_ext2[aa][symb][re_off])[2] = _mm_mullo_pi16(((__m64*)&r_im_ext[aa][symb][re_off])[2],c_re2);
        ((__m64*)&r_im_ext[aa][symb][re_off])[2] = _mm_mullo_pi16(((__m64*)&r_im_ext[aa][symb][re_off])[2],c_im2);

        ((__m64*)&r_re_ext2[aa][symb][re_off])[3] = _mm_mullo_pi16(((__m64*)&r_re_ext[aa][symb][re_off])[3],c_im3);
        ((__m64*)&r_re_ext[aa][symb][re_off])[3] = _mm_mullo_pi16(((__m64*)&r_re_ext[aa][symb][re_off])[3],c_re3);
        ((__m64*)&r_im_ext2[aa][symb][re_off])[3] = _mm_mullo_pi16(((__m64*)&r_im_ext[aa][symb][re_off])[3],c_re3);
        ((__m64*)&r_im_ext[aa][symb][re_off])[3] = _mm_mullo_pi16(((__m64*)&r_im_ext[aa][symb][re_off])[3],c_im3);

#ifdef DEBUG_NR_PUCCH_RX
        printf("prb %d: r ((%d,%d),(%d,%d),(%d,%d),(%d,%d),(%d,%d),(%d,%d),(%d,%d),(%d,%d))\n",
               prb,
               r_re_ext[aa][symb][re_off],r_im_ext[aa][symb][re_off],
               r_re_ext[aa][symb][re_off+1],r_im_ext[aa][symb][re_off+1],
               r_re_ext[aa][symb][re_off+2],r_im_ext[aa][symb][re_off+2],
               r_re_ext[aa][symb][re_off+3],r_im_ext[aa][symb][re_off+3],
               r_re_ext[aa][symb][re_off+4],r_im_ext[aa][symb][re_off+4],
               r_re_ext[aa][symb][re_off+5],r_im_ext[aa][symb][re_off+5],
               r_re_ext[aa][symb][re_off+6],r_im_ext[aa][symb][re_off+6],
               r_re_ext[aa][symb][re_off+7],r_im_ext[aa][symb][re_off+7]);
        printf("prb %d: r ((%d,%d),(%d,%d),(%d,%d),(%d,%d),(%d,%d),(%d,%d),(%d,%d),(%d,%d))\n",
               prb+1,
               r_re_ext[aa][symb][re_off+8],r_im_ext[aa][symb][re_off+8],
               r_re_ext[aa][symb][re_off+9],r_im_ext[aa][symb][re_off+9],
               r_re_ext[aa][symb][re_off+10],r_im_ext[aa][symb][re_off+10],
               r_re_ext[aa][symb][re_off+11],r_im_ext[aa][symb][re_off+11],
               r_re_ext[aa][symb][re_off+12],r_im_ext[aa][symb][re_off+12],
               r_re_ext[aa][symb][re_off+13],r_im_ext[aa][symb][re_off+13],
               r_re_ext[aa][symb][re_off+14],r_im_ext[aa][symb][re_off+14],
               r_re_ext[aa][symb][re_off+15],r_im_ext[aa][symb][re_off+15]);
#endif      
      }
      s = lte_gold_generic(&x1, &x2, 0);
#ifdef DEBUG_NR_PUCCH_RX
      printf("\n");
#endif
    }
  } //symb
  int nb_bit = pucch_pdu->bit_len_harq+pucch_pdu->sr_flag+pucch_pdu->bit_len_csi_part1+pucch_pdu->bit_len_csi_part2;
  AssertFatal(nb_bit > 2  && nb_bit< 65,"illegal length (%d : %d,%d,%d,%d)\n",nb_bit,pucch_pdu->bit_len_harq,pucch_pdu->sr_flag,pucch_pdu->bit_len_csi_part1,pucch_pdu->bit_len_csi_part2);

  uint64_t decodedPayload[2];
  uint8_t corr_dB;
  int decoderState=2;
  if (nb_bit < 12) { // short blocklength case
    __m256i *rp_re[Prx2][2];
    __m256i *rp2_re[Prx2][2];
    __m256i *rp_im[Prx2][2];
    __m256i *rp2_im[Prx2][2];
    for (int aa=0;aa<Prx;aa++) {
      for (int symb=0;symb<pucch_pdu->nr_of_symbols;symb++) {
        rp_re[aa][symb] = (__m256i*)r_re_ext[aa][symb];
        rp_im[aa][symb] = (__m256i*)r_im_ext[aa][symb];
        rp2_re[aa][symb] = (__m256i*)r_re_ext2[aa][symb];
        rp2_im[aa][symb] = (__m256i*)r_im_ext2[aa][symb];
      }
    }
    __m256i prod_re[Prx2],prod_im[Prx2];
    uint64_t corr=0;
    int cw_ML=0;
    
    
    for (int cw=0;cw<1<<nb_bit;cw++) {
#ifdef DEBUG_NR_PUCCH_RX
      printf("cw %d:",cw);
      for (int i=0;i<32;i+=2) {
	printf("%d,%d,",
	       ((int16_t*)&pucch2_lut[nb_bit-3][cw<<1])[i>>1],
	       ((int16_t*)&pucch2_lut[nb_bit-3][cw<<1])[1+(i>>1)]);
      }
      printf("\n");
#endif
      uint64_t corr_tmp = 0;

      for (int symb=0;symb<pucch_pdu->nr_of_symbols;symb++) {
        for (int group=0;group<ngroup;group++) {
          // do complex correlation
          for (int aa=0;aa<Prx;aa++) {
            prod_re[aa] = /*_mm256_srai_epi16(*/_mm256_adds_epi16(_mm256_mullo_epi16(pucch2_lut[nb_bit-3][cw<<1],rp_re[aa][symb][group]),
                                                                  _mm256_mullo_epi16(pucch2_lut[nb_bit-3][(cw<<1)+1],rp_im[aa][symb][group]))/*,5)*/;
            prod_im[aa] = /*_mm256_srai_epi16(*/_mm256_subs_epi16(_mm256_mullo_epi16(pucch2_lut[nb_bit-3][cw<<1],rp2_im[aa][symb][group]),
                                                                  _mm256_mullo_epi16(pucch2_lut[nb_bit-3][(cw<<1)+1],rp2_re[aa][symb][group]))/*,5)*/;
#ifdef DEBUG_NR_PUCCH_RX
            printf("prod_re[%d] => (%d,%d,%d,%d,%d,%d,%d,%d,%d,%d,%d,%d,%d,%d,%d,%d)\n",aa,
                   ((int16_t*)&prod_re[aa])[0],((int16_t*)&prod_re[aa])[1],((int16_t*)&prod_re[aa])[2],((int16_t*)&prod_re[aa])[3],
                   ((int16_t*)&prod_re[aa])[4],((int16_t*)&prod_re[aa])[5],((int16_t*)&prod_re[aa])[6],((int16_t*)&prod_re[aa])[7],
                   ((int16_t*)&prod_re[aa])[8],((int16_t*)&prod_re[aa])[9],((int16_t*)&prod_re[aa])[10],((int16_t*)&prod_re[aa])[11],
                   ((int16_t*)&prod_re[aa])[12],((int16_t*)&prod_re[aa])[13],((int16_t*)&prod_re[aa])[14],((int16_t*)&prod_re[aa])[15]);
            printf("prod_im[%d] => (%d,%d,%d,%d,%d,%d,%d,%d,%d,%d,%d,%d,%d,%d,%d,%d)\n",aa,
                   ((int16_t*)&prod_im[aa])[0],((int16_t*)&prod_im[aa])[1],((int16_t*)&prod_im[aa])[2],((int16_t*)&prod_im[aa])[3],
                   ((int16_t*)&prod_im[aa])[4],((int16_t*)&prod_im[aa])[5],((int16_t*)&prod_im[aa])[6],((int16_t*)&prod_im[aa])[7],
                   ((int16_t*)&prod_im[aa])[8],((int16_t*)&prod_im[aa])[9],((int16_t*)&prod_im[aa])[10],((int16_t*)&prod_im[aa])[11],
                   ((int16_t*)&prod_im[aa])[12],((int16_t*)&prod_im[aa])[13],((int16_t*)&prod_im[aa])[14],((int16_t*)&prod_im[aa])[15]);

#endif
            prod_re[aa] = _mm256_hadds_epi16(prod_re[aa],prod_re[aa]);// 0+1
            prod_im[aa] = _mm256_hadds_epi16(prod_im[aa],prod_im[aa]);
            prod_re[aa] = _mm256_hadds_epi16(prod_re[aa],prod_re[aa]);// 0+1+2+3
            prod_im[aa] = _mm256_hadds_epi16(prod_im[aa],prod_im[aa]);
            prod_re[aa] = _mm256_hadds_epi16(prod_re[aa],prod_re[aa]);// 0+1+2+3+4+5+6+7
            prod_im[aa] = _mm256_hadds_epi16(prod_im[aa],prod_im[aa]);
            prod_re[aa] = _mm256_hadds_epi16(prod_re[aa],prod_re[aa]);// 0+1+2+3+4+5+6+7+8+9+10+11+12+13+14+15
            prod_im[aa] = _mm256_hadds_epi16(prod_im[aa],prod_im[aa]);
          }
          int64_t corr_re=0,corr_im=0;


          for (int aa=0;aa<Prx;aa++) {
#ifdef DEBUG_NR_PUCCH_RX
            printf("pucch2 cw %d group %d aa %d: (%d,%d)+(%d,%d) = (%d,%d)\n",cw,group,aa,
              corr32_re[symb][group][aa],corr32_im[symb][group][aa],
              ((int16_t*)(&prod_re[aa]))[0],
              ((int16_t*)(&prod_im[aa]))[0],
              corr32_re[symb][group][aa]+((int16_t*)(&prod_re[aa]))[0],
              corr32_im[symb][group][aa]+((int16_t*)(&prod_im[aa]))[0]);

#endif
            LOG_D(PHY,"pucch2 cw %d group %d aa %d: (%d,%d)+(%d,%d) = (%d,%d)\n",cw,group,aa,
              corr32_re[symb][group][aa],corr32_im[symb][group][aa],
              ((int16_t*)(&prod_re[aa]))[0],
              ((int16_t*)(&prod_im[aa]))[0],
              corr32_re[symb][group][aa]+((int16_t*)(&prod_re[aa]))[0],
              corr32_im[symb][group][aa]+((int16_t*)(&prod_im[aa]))[0]);

            corr_re = ( corr32_re[symb][group][aa]+((int16_t*)(&prod_re[aa]))[0]);
            corr_im = ( corr32_im[symb][group][aa]+((int16_t*)(&prod_im[aa]))[0]);

            corr_tmp += corr_re*corr_re + corr_im*corr_im;
          } // aa loop
        }// group loop
      } // symb loop
      if (corr_tmp > corr) {
         corr = corr_tmp;
         cw_ML=cw;
      }
    } // cw loop
    corr_dB = dB_fixed64((uint64_t)corr);
#ifdef DEBUG_NR_PUCCH_RX
    printf("cw_ML %d, metric %d dB\n",cw_ML,corr_dB);
#endif
    LOG_D(PHY,"slot %d PUCCH2 cw_ML %d, metric %d dB\n",slot,cw_ML,corr_dB);

    decodedPayload[0]=(uint64_t)cw_ML;
  }
  else { // polar coded case

    t_nrPolar_params *currentPtr = nr_polar_params(2,nb_bit,pucch_pdu->prb_size,1,&gNB->uci_polarParams);
    __m64 *rp_re[Prx2][2];
    __m64 *rp2_re[Prx2][2];
    __m64 *rp_im[Prx2][2];
    __m64 *rp2_im[Prx2][2];
    __m128i llrs[pucch_pdu->prb_size*2*pucch_pdu->nr_of_symbols];

    for (int aa=0;aa<Prx;aa++) {
      for (int symb=0;symb<pucch_pdu->nr_of_symbols;symb++) {
        rp_re[aa][symb] = (__m64*)r_re_ext[aa][symb];
        rp_im[aa][symb] = (__m64*)r_im_ext[aa][symb];
        rp2_re[aa][symb] = (__m64*)r_re_ext2[aa][symb];
        rp2_im[aa][symb] = (__m64*)r_im_ext2[aa][symb];
      }
    }
    __m64 prod_re[Prx2],prod_im[Prx2];

#ifdef DEBUG_NR_PUCCH_RX
    for (int cw=0;cw<16;cw++) {

      printf("cw %d:",cw);
      for (int i=0;i<4;i++) {
	printf("%d,",
	       ((int16_t*)&pucch2_polar_4bit[cw])[i>>1]);
      }
      printf("\n");
    }
#endif
    
    // non-coherent LLR computation on groups of 4 REs (half-PRBs)
    int32_t corr_re,corr_im,corr_tmp;
    __m128i corr16,llr_num,llr_den;
    uint64_t corr = 0;
    for (int symb=0;symb<pucch_pdu->nr_of_symbols;symb++) {
      for (int half_prb=0;half_prb<(2*pucch_pdu->prb_size);half_prb++) {
        llr_num=_mm_set1_epi16(0);llr_den=_mm_set1_epi16(0);
        for (int cw=0;cw<256;cw++) {
          corr_tmp=0;
          for (int aa=0;aa<Prx;aa++) {
            prod_re[aa] = _mm_srai_pi16(_mm_adds_pi16(_mm_mullo_pi16(pucch2_polar_4bit[cw&15],rp_re[aa][symb][half_prb]),
                                                      _mm_mullo_pi16(pucch2_polar_4bit[cw>>4],rp_im[aa][symb][half_prb])),5);
            prod_im[aa] = _mm_srai_pi16(_mm_subs_pi16(_mm_mullo_pi16(pucch2_polar_4bit[cw&15],rp2_im[aa][symb][half_prb]),
                                                      _mm_mullo_pi16(pucch2_polar_4bit[cw>>4],rp2_re[aa][symb][half_prb])),5);
            prod_re[aa] = _mm_hadds_pi16(prod_re[aa],prod_re[aa]);// 0+1
            prod_im[aa] = _mm_hadds_pi16(prod_im[aa],prod_im[aa]);
            prod_re[aa] = _mm_hadds_pi16(prod_re[aa],prod_re[aa]);// 0+1+2+3
            prod_im[aa] = _mm_hadds_pi16(prod_im[aa],prod_im[aa]);

            // this is for UL CQI measurement
            if (cw==0) corr += ((int64_t)corr32_re[symb][half_prb>>2][aa]*corr32_re[symb][half_prb>>2][aa])+
                         ((int64_t)corr32_im[symb][half_prb>>2][aa]*corr32_im[symb][half_prb>>2][aa]);


            corr_re = ( corr32_re[symb][half_prb>>2][aa]/(2*nc_group_size*4/2)+((int16_t*)(&prod_re[aa]))[0]);
            corr_im = ( corr32_im[symb][half_prb>>2][aa]/(2*nc_group_size*4/2)+((int16_t*)(&prod_im[aa]))[0]);
            corr_tmp += corr_re*corr_re + corr_im*corr_im;
           /*
              LOG_D(PHY,"pucch2 half_prb %d cw %d (%d,%d) aa %d: (%d,%d,%d,%d,%d,%d,%d,%d)x(%d,%d,%d,%d,%d,%d,%d,%d)  (%d,%d)+(%d,%d) = (%d,%d) => %d\n",
              half_prb,cw,cw&15,cw>>4,aa,
              ((int16_t*)&pucch2_polar_4bit[cw&15])[0],((int16_t*)&pucch2_polar_4bit[cw>>4])[0],
              ((int16_t*)&pucch2_polar_4bit[cw&15])[1],((int16_t*)&pucch2_polar_4bit[cw>>4])[1],
              ((int16_t*)&pucch2_polar_4bit[cw&15])[2],((int16_t*)&pucch2_polar_4bit[cw>>4])[2],
                ((int16_t*)&pucch2_polar_4bit[cw&15])[3],((int16_t*)&pucch2_polar_4bit[cw>>4])[3],
                ((int16_t*)&rp_re[aa][half_prb])[0],((int16_t*)&rp_im[aa][half_prb])[0],
                ((int16_t*)&rp_re[aa][half_prb])[1],((int16_t*)&rp_im[aa][half_prb])[1],
                ((int16_t*)&rp_re[aa][half_prb])[2],((int16_t*)&rp_im[aa][half_prb])[2],
                ((int16_t*)&rp_re[aa][half_prb])[3],((int16_t*)&rp_im[aa][half_prb])[3],
                corr32_re[half_prb>>2][aa]/(2*nc_group_size*4/2),corr32_im[half_prb>>2][aa]/(2*nc_group_size*4/2),
                ((int16_t*)(&prod_re[aa]))[0],
                ((int16_t*)(&prod_im[aa]))[0],
                corr_re,
                corr_im,
                corr_tmp);
*/
	}
	corr16 = _mm_set1_epi16((int16_t)(corr_tmp>>8));

	LOG_D(PHY,"half_prb %d cw %d corr16 %d\n",half_prb,cw,corr_tmp>>8);

	llr_num = _mm_max_epi16(_mm_mullo_epi16(corr16,pucch2_polar_llr_num_lut[cw]),llr_num);
	llr_den = _mm_max_epi16(_mm_mullo_epi16(corr16,pucch2_polar_llr_den_lut[cw]),llr_den);

	LOG_D(PHY,"lut_num (%d,%d,%d,%d,%d,%d,%d,%d)\n",
	      ((int16_t*)&pucch2_polar_llr_num_lut[cw])[0],
	      ((int16_t*)&pucch2_polar_llr_num_lut[cw])[1],
	      ((int16_t*)&pucch2_polar_llr_num_lut[cw])[2],
	      ((int16_t*)&pucch2_polar_llr_num_lut[cw])[3],
	      ((int16_t*)&pucch2_polar_llr_num_lut[cw])[4],
	      ((int16_t*)&pucch2_polar_llr_num_lut[cw])[5],
	      ((int16_t*)&pucch2_polar_llr_num_lut[cw])[6],
	      ((int16_t*)&pucch2_polar_llr_num_lut[cw])[7]);

	LOG_D(PHY,"llr_num (%d,%d,%d,%d,%d,%d,%d,%d)\n",
	      ((int16_t*)&llr_num)[0],
	      ((int16_t*)&llr_num)[1],
	      ((int16_t*)&llr_num)[2],
	      ((int16_t*)&llr_num)[3],
	      ((int16_t*)&llr_num)[4],
	      ((int16_t*)&llr_num)[5],
	      ((int16_t*)&llr_num)[6],
	      ((int16_t*)&llr_num)[7]);
	LOG_D(PHY,"llr_den (%d,%d,%d,%d,%d,%d,%d,%d)\n",
	      ((int16_t*)&llr_den)[0],
	      ((int16_t*)&llr_den)[1],
	      ((int16_t*)&llr_den)[2],
	      ((int16_t*)&llr_den)[3],
	      ((int16_t*)&llr_den)[4],
	      ((int16_t*)&llr_den)[5],
	      ((int16_t*)&llr_den)[6],
	      ((int16_t*)&llr_den)[7]);

      }
      // compute llrs
        llrs[half_prb + (symb*2*pucch_pdu->prb_size)] = _mm_subs_epi16(llr_num,llr_den);
        LOG_D(PHY,"llrs[%d] : (%d,%d,%d,%d,%d,%d,%d,%d)\n",
              half_prb,
              ((int16_t*)&llrs[half_prb])[0],
              ((int16_t*)&llrs[half_prb])[1],
              ((int16_t*)&llrs[half_prb])[2],
              ((int16_t*)&llrs[half_prb])[3],
              ((int16_t*)&llrs[half_prb])[4],
              ((int16_t*)&llrs[half_prb])[5],
              ((int16_t*)&llrs[half_prb])[6],
              ((int16_t*)&llrs[half_prb])[7]);
      } // half_prb
    } // symb
    // run polar decoder on llrs
    decoderState = polar_decoder_int16((int16_t*)llrs, decodedPayload, 0, currentPtr);
    LOG_D(PHY,"UCI decoderState %d, payload[0] %llu\n",decoderState,(unsigned long long)decodedPayload[0]);
    if (decoderState>0) decoderState=1;
    corr_dB = dB_fixed64(corr);
    LOG_D(PHY,"metric %d dB\n",corr_dB);
  }

    // estimate CQI for MAC (from antenna port 0 only)
  int SNRtimes10 = dB_fixed_times10(signal_energy_nodc(&rxdataF[0][soffset+(l2*frame_parms->ofdm_symbol_size)+re_offset[0]],
                                                       12*pucch_pdu->prb_size)) -
                                                       (10*gNB->measurements.n0_power_tot_dB);
  int cqi,bit_left;
  if (SNRtimes10 < -640) cqi=0;
  else if (SNRtimes10 >  635) cqi=255;
  else cqi=(640+SNRtimes10)/5;

  uci_pdu->harq.harq_bit_len = pucch_pdu->bit_len_harq;
  uci_pdu->pduBitmap=0;
  uci_pdu->rnti=pucch_pdu->rnti;
  uci_pdu->handle=pucch_pdu->handle;
  uci_pdu->pucch_format=0;
  uci_pdu->ul_cqi=cqi;
  uci_pdu->timing_advance=0xffff; // currently not valid
  uci_pdu->rssi=1280 - (10*dB_fixed(32767*32767)-dB_fixed_times10(signal_energy_nodc(&rxdataF[0][soffset+(l2*frame_parms->ofdm_symbol_size)+re_offset[0]],12*pucch_pdu->prb_size)));
  if (pucch_pdu->bit_len_harq>0) {
    int harq_bytes=pucch_pdu->bit_len_harq>>3;
    if ((pucch_pdu->bit_len_harq&7) > 0) harq_bytes++;
    uci_pdu->pduBitmap|=2;
    uci_pdu->harq.harq_payload = (uint8_t*)malloc(harq_bytes);
    uci_pdu->harq.harq_crc = decoderState;
    int i=0;
    for (;i<harq_bytes-1;i++) {
      uci_pdu->harq.harq_payload[i] = decodedPayload[0] & 255;
      decodedPayload[0]>>=8;
    }
    bit_left = pucch_pdu->bit_len_harq-((harq_bytes-1)<<3);
    uci_pdu->harq.harq_payload[i] = decodedPayload[0] & ((1<<bit_left)-1);
    decodedPayload[0] >>= pucch_pdu->bit_len_harq;
  }
  
  if (pucch_pdu->sr_flag == 1) {
    uci_pdu->pduBitmap|=1;
    uci_pdu->sr.sr_bit_len = 1;
    uci_pdu->sr.sr_payload = malloc(1);
    uci_pdu->sr.sr_payload[0] = decodedPayload[0]&1;
    decodedPayload[0] = decodedPayload[0]>>1;
  }
  // csi
  if (pucch_pdu->bit_len_csi_part1>0) {
    uci_pdu->pduBitmap|=4;
    uci_pdu->csi_part1.csi_part1_bit_len=pucch_pdu->bit_len_csi_part1;
    int csi_part1_bytes=pucch_pdu->bit_len_csi_part1>>3;
    if ((pucch_pdu->bit_len_csi_part1&7) > 0) csi_part1_bytes++;
    uci_pdu->csi_part1.csi_part1_payload = (uint8_t*)malloc(csi_part1_bytes);
    uci_pdu->csi_part1.csi_part1_crc = decoderState;
    int i=0;
    for (;i<csi_part1_bytes-1;i++) {
      uci_pdu->csi_part1.csi_part1_payload[i] = decodedPayload[0] & 255;
      decodedPayload[0]>>=8;
    }
    bit_left = pucch_pdu->bit_len_csi_part1-((csi_part1_bytes-1)<<3);
    uci_pdu->csi_part1.csi_part1_payload[i] = decodedPayload[0] & ((1<<bit_left)-1);
    decodedPayload[0] >>= pucch_pdu->bit_len_csi_part1;
  }
  
  if (pucch_pdu->bit_len_csi_part2>0) {
    uci_pdu->pduBitmap|=8;
  }
}

void nr_dump_uci_stats(FILE *fd,PHY_VARS_gNB *gNB,int frame) {

   int strpos=0;
   char output[16384];

   for (int i=0;i<NUMBER_OF_NR_UCI_STATS_MAX;i++){
      if (gNB->uci_stats[i].rnti>0) {
         NR_gNB_UCI_STATS_t *uci_stats = &gNB->uci_stats[i];
         if (uci_stats->pucch0_sr_trials > 0)
             strpos+=sprintf(output+strpos,"UCI %d RNTI %x: pucch0_sr_trials %d, pucch0_n00 %d dB, pucch0_n01 %d dB, pucch0_sr_thres %d dB, current pucch1_stat0 %d dB, current pucch1_stat1 %d dB, positive SR count %d\n",
                             i,uci_stats->rnti,uci_stats->pucch0_sr_trials,uci_stats->pucch0_n00,uci_stats->pucch0_n01,uci_stats->pucch0_sr_thres,dB_fixed(uci_stats->current_pucch0_sr_stat0),dB_fixed(uci_stats->current_pucch0_sr_stat1),uci_stats->pucch0_positive_SR);
         if (uci_stats->pucch01_trials > 0)
            strpos+=sprintf(output+strpos,"UCI %d RNTI %x: pucch01_trials %d, pucch0_n00 %d dB, pucch0_n01 %d dB, pucch0_thres %d dB, current pucch0_stat0 %d dB, current pucch1_stat1 %d dB, pucch01_DTX %d\n",
                            i,uci_stats->rnti,uci_stats->pucch01_trials,uci_stats->pucch0_n01,uci_stats->pucch0_n01,uci_stats->pucch0_thres,dB_fixed(uci_stats->current_pucch0_stat0),dB_fixed(uci_stats->current_pucch0_stat1),uci_stats->pucch01_DTX);

         if (uci_stats->pucch02_trials > 0)
             strpos+=sprintf(output+strpos,"UCI %d RNTI %x: pucch01_trials %d, pucch0_n00 %d dB, pucch0_n01 %d dB, pucch0_thres %d dB, current pucch0_stat0 %d dB, current pucch0_stat1 %d dB, pucch01_DTX %d\n",
                             i,uci_stats->rnti,uci_stats->pucch02_trials,uci_stats->pucch0_n00,uci_stats->pucch0_n01,uci_stats->pucch0_thres,dB_fixed(uci_stats->current_pucch0_stat0),dB_fixed(uci_stats->current_pucch0_stat1),uci_stats->pucch02_DTX);

         if (uci_stats->pucch2_trials > 0)
           strpos+=sprintf(output+strpos,"UCI %d RNTI %x: pucch2_trials %d, pucch2_DTX %d\n",
                           i,uci_stats->rnti,
                           uci_stats->pucch2_trials,
                           uci_stats->pucch2_DTX);
       }
    }
    if (fd) fprintf(fd,"%s",output);
    else    printf("%s",output);
}<|MERGE_RESOLUTION|>--- conflicted
+++ resolved
@@ -431,11 +431,6 @@
     uci_pdu->harq->num_harq = 1;
     uci_pdu->harq->harq_confidence_level = no_conf ? 1 : 0;
     uci_pdu->harq->harq_list = (nfapi_nr_harq_t*)malloc(1);
-<<<<<<< HEAD
-    uci_pdu->harq->harq_list[0].harq_value = index&0x01;
-=======
-
->>>>>>> 1ed58f65
     uci_pdu->harq->harq_list[0].harq_value = !(index&0x01);
     if (no_conf) LOG_I(PHY, "[DLSCH/PDSCH/PUCCH] %d.%d HARQ value %d (0 pass, 1 fail) with confidence level %d (0 is good, 1 is bad) xrt_mag %d xrt_mag_next %d n0 %d (%d,%d) pucch0_thres %d, cqi %d, SNRtimes10 %d, energy %f, sync_pos %d\n",
           frame,slot,uci_pdu->harq->harq_list[0].harq_value,uci_pdu->harq->harq_confidence_level,xrtmag_dBtimes10,xrtmag_next_dBtimes10,max_n0,uci_stats->pucch0_n00,uci_stats->pucch0_n01,uci_stats->pucch0_thres,cqi,SNRtimes10,10*log10((double)sigenergy),gNB->ulsch_stats[0].sync_pos);
