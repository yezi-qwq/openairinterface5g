--- conflicted
+++ resolved
@@ -447,11 +447,7 @@
     uci_pdu->harq->harq_list[1].harq_value = index&0x01;
     uci_pdu->harq->harq_list[0].harq_value = (index>>1)&0x01;
     LOG_I(PHY, "[DLSCH/PDSCH/PUCCH] %d.%d HARQ values %d and %d with confidence level (0 is good, 1 is bad) %d, xrt_mag %d xrt_mag_next %d n0 %d (%d,%d) pucch0_thres %d, cqi %d, SNRtimes10 %d\n",
-<<<<<<< HEAD
           frame,slot,uci_pdu->harq->harq_list[1].harq_value,uci_pdu->harq->harq_list[0].harq_value,uci_pdu->harq->harq_confidence_level,xrtmag_dBtimes10,xrtmag_next_dBtimes10,max_n0,uci_stats->pucch0_n00,uci_stats->pucch0_n01,uci_stats->pucch0_thres,cqi,SNRtimes10);
-=======
-          frame,slot,uci_pdu->harq->harq_list[1].harq_value,uci_pdu->harq->harq_list[0].harq_value,uci_pdu->harq->harq_confidence_level,xrtmag_dBtimes10,xrtmag_next_dBtimes10, max_n0,uci_stats->pucch0_n00,uci_stats->pucch0_n01,uci_stats->pucch0_thres,cqi,SNRtimes10);
->>>>>>> 90e6f5dd
     if (pucch_pdu->sr_flag == 1) {
       uci_pdu->sr = calloc(1,sizeof(*uci_pdu->sr));
       uci_pdu->sr->sr_indication = (index>3) ? 1 : 0;
