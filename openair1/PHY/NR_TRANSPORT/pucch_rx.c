/*
 * Licensed to the OpenAirInterface (OAI) Software Alliance under one or more
 * contributor license agreements.  See the NOTICE file distributed with
 * this work for additional information regarding copyright ownership.
 * The OpenAirInterface Software Alliance licenses this file to You under
 * the OAI Public License, Version 1.1  (the "License"); you may not use this file
 * except in compliance with the License.
 * You may obtain a copy of the License at
 *
 *      http://www.openairinterface.org/?page_id=698
 *
 * Unless required by applicable law or agreed to in writing, software
 * distributed under the License is distributed on an "AS IS" BASIS,
 * WITHOUT WARRANTIES OR CONDITIONS OF ANY KIND, either express or implied.
 * See the License for the specific language governing permissions and
 * limitations under the License.
 *-------------------------------------------------------------------------------
 * For more information about the OpenAirInterface (OAI) Software Alliance:
 *      contact@openairinterface.org
 */

/*! \file PHY/NR_TRANSPORT/pucch_rx.c
 * \brief Top-level routines for decoding the PUCCH physical channel
 * \author A. Mico Pereperez, Padarthi Naga Prasanth, Francesco Mani, Raymond Knopp
 * \date 2020
 * \version 0.2
 * \company Eurecom
 * \email:
 * \note
 * \warning
 */
#include<stdio.h>
#include <string.h>
#include <math.h>
#include <unistd.h>
#include <fcntl.h>
#include <sys/ioctl.h>
#include <sys/mman.h>

#include "PHY/impl_defs_nr.h"
#include "PHY/defs_nr_common.h"
#include "PHY/defs_gNB.h"
#include "PHY/sse_intrin.h"
#include "PHY/NR_UE_TRANSPORT/pucch_nr.h"
#include <openair1/PHY/CODING/nrSmallBlock/nr_small_block_defs.h>
#include "PHY/NR_TRANSPORT/nr_transport_common_proto.h"
#include "PHY/NR_REFSIG/nr_refsig.h"
#include "common/utils/LOG/log.h"
#include "common/utils/LOG/vcd_signal_dumper.h"
#include "nfapi/oai_integration/vendor_ext.h"

#include "nfapi/oai_integration/vendor_ext.h"

#include "T.h"

//#define DEBUG_NR_PUCCH_RX 1

NR_gNB_PUCCH_t *new_gNB_pucch(void){
    NR_gNB_PUCCH_t *pucch;
    pucch = (NR_gNB_PUCCH_t *)malloc16(sizeof(NR_gNB_PUCCH_t));
    pucch->active = 0;
    return (pucch);
}

void free_gNB_pucch(NR_gNB_PUCCH_t *pucch)
{
  free_and_zero(pucch);
}

int nr_find_pucch(uint16_t rnti,
                  int frame,
                  int slot,
                  PHY_VARS_gNB *gNB) {

  AssertFatal(gNB!=NULL,"gNB is null\n");
  int index = -1;

  for (int i=0; i<NUMBER_OF_NR_PUCCH_MAX; i++) {
    AssertFatal(gNB->pucch[i]!=NULL,"gNB->pucch[%d] is null\n",i);
    if ((gNB->pucch[i]->active >0) &&
        (gNB->pucch[i]->pucch_pdu.rnti==rnti) &&
        (gNB->pucch[i]->frame==frame) &&
        (gNB->pucch[i]->slot==slot)) return(i);
    else if ((gNB->pucch[i]->active == 0) && (index==-1)) index=i;
  }

  if (index==-1)
    LOG_E(MAC,"PUCCH list is full\n");

  return(index);
}

void nr_fill_pucch(PHY_VARS_gNB *gNB,
                   int frame,
                   int slot,
                   nfapi_nr_pucch_pdu_t *pucch_pdu) {
  if (NFAPI_MODE == NFAPI_MODE_PNF)
    gNB->pucch[0]->active = 0; //check if ture in monolithic mode 
  int id = nr_find_pucch(pucch_pdu->rnti,frame,slot,gNB);
  AssertFatal( (id>=0) && (id<NUMBER_OF_NR_PUCCH_MAX),
              "invalid id found for pucch !!! rnti %04x id %d\n",pucch_pdu->rnti,id);

  NR_gNB_PUCCH_t  *pucch = gNB->pucch[id];
  pucch->frame = frame;
  pucch->slot = slot;
  pucch->active = 1;
  if (pucch->pucch_pdu.format_type > 0) LOG_D(PHY,"Programming PUCCH[%d] for %d.%d, format %d, nb_harq %d, nb_sr %d, nb_csi %d\n",id,
                                          pucch->frame,pucch->slot,pucch->pucch_pdu.format_type,pucch->pucch_pdu.bit_len_harq,pucch->pucch_pdu.sr_flag,pucch->pucch_pdu.bit_len_csi_part1);
  memcpy((void*)&pucch->pucch_pdu, (void*)pucch_pdu, sizeof(nfapi_nr_pucch_pdu_t));
}


int get_pucch0_cs_lut_index(PHY_VARS_gNB *gNB,nfapi_nr_pucch_pdu_t* pucch_pdu) {

  int i=0;

#ifdef DEBUG_NR_PUCCH_RX
  printf("getting index for LUT with %d entries, Nid %d\n",gNB->pucch0_lut.nb_id, pucch_pdu->hopping_id);
#endif

  for (i=0;i<gNB->pucch0_lut.nb_id;i++) {
    if (gNB->pucch0_lut.Nid[i] == pucch_pdu->hopping_id) break;
  }
#ifdef DEBUG_NR_PUCCH_RX
  printf("found index %d\n",i);
#endif
  if (i<gNB->pucch0_lut.nb_id) return(i);

#ifdef DEBUG_NR_PUCCH_RX
  printf("Initializing PUCCH0 LUT index %i with Nid %d\n",i, pucch_pdu->hopping_id);
#endif
  // initialize
  gNB->pucch0_lut.Nid[gNB->pucch0_lut.nb_id]=pucch_pdu->hopping_id;
  for (int slot=0;slot<10<<pucch_pdu->subcarrier_spacing;slot++)
    for (int symbol=0;symbol<14;symbol++)
      gNB->pucch0_lut.lut[gNB->pucch0_lut.nb_id][slot][symbol] = (int)floor(nr_cyclic_shift_hopping(pucch_pdu->hopping_id,0,0,symbol,0,slot)/0.5235987756);
  gNB->pucch0_lut.nb_id++;
  return(gNB->pucch0_lut.nb_id-1);
}


  
int16_t idft12_re[12][12] = {
  {23170,23170,23170,23170,23170,23170,23170,23170,23170,23170,23170,23170},
  {23170,20066,11585,0,-11585,-20066,-23170,-20066,-11585,0,11585,20066},
  {23170,11585,-11585,-23170,-11585,11585,23170,11585,-11585,-23170,-11585,11585},
  {23170,0,-23170,0,23170,0,-23170,0,23170,0,-23170,0},
  {23170,-11585,-11585,23170,-11585,-11585,23170,-11585,-11585,23170,-11585,-11585},
  {23170,-20066,11585,0,-11585,20066,-23170,20066,-11585,0,11585,-20066},
  {23170,-23170,23170,-23170,23170,-23170,23170,-23170,23170,-23170,23170,-23170},
  {23170,-20066,11585,0,-11585,20066,-23170,20066,-11585,0,11585,-20066},
  {23170,-11585,-11585,23170,-11585,-11585,23170,-11585,-11585,23170,-11585,-11585},
  {23170,0,-23170,0,23170,0,-23170,0,23170,0,-23170,0},
  {23170,11585,-11585,-23170,-11585,11585,23170,11585,-11585,-23170,-11585,11585},
  {23170,20066,11585,0,-11585,-20066,-23170,-20066,-11585,0,11585,20066}
};

int16_t idft12_im[12][12] = {
  {0,0,0,0,0,0,0,0,0,0,0,0},
  {0,11585,20066,23170,20066,11585,0,-11585,-20066,-23170,-20066,-11585},
  {0,20066,20066,0,-20066,-20066,0,20066,20066,0,-20066,-20066},
  {0,23170,0,-23170,0,23170,0,-23170,0,23170,0,-23170},
  {0,20066,-20066,0,20066,-20066,0,20066,-20066,0,20066,-20066},
  {0,11585,-20066,23170,-20066,11585,0,-11585,20066,-23170,20066,-11585},
  {0,0,0,0,0,0,0,0,0,0,0,0},
  {0,-11585,20066,-23170,20066,-11585,0,11585,-20066,23170,-20066,11585},
  {0,-20066,20066,0,-20066,20066,0,-20066,20066,0,-20066,20066},
  {0,-23170,0,23170,0,-23170,0,23170,0,-23170,0,23170},
  {0,-20066,-20066,0,20066,20066,0,-20066,-20066,0,20066,20066},
  {0,-11585,-20066,-23170,-20066,-11585,0,11585,20066,23170,20066,11585}
};


void nr_decode_pucch0(PHY_VARS_gNB *gNB,
                      int frame,
                      int slot,
                      nfapi_nr_uci_pucch_pdu_format_0_1_t* uci_pdu,
                      nfapi_nr_pucch_pdu_t* pucch_pdu) {

  int32_t **rxdataF = gNB->common_vars.rxdataF;
  NR_DL_FRAME_PARMS *frame_parms = &gNB->frame_parms;
  int soffset=(slot&3)*frame_parms->symbols_per_slot*frame_parms->ofdm_symbol_size;
  int nr_sequences;
  const uint8_t *mcs;

  pucch_GroupHopping_t pucch_GroupHopping = pucch_pdu->group_hop_flag + (pucch_pdu->sequence_hop_flag<<1);

  AssertFatal(pucch_pdu->bit_len_harq > 0 || pucch_pdu->sr_flag > 0,
	      "Either bit_len_harq (%d) or sr_flag (%d) must be > 0\n",
	      pucch_pdu->bit_len_harq,pucch_pdu->sr_flag);

  NR_gNB_UCI_STATS_t *uci_stats=NULL;
  NR_gNB_UCI_STATS_t *first_uci_stats=NULL;
  for (int i=0;i<NUMBER_OF_NR_UCI_STATS_MAX;i++)
     if (gNB->uci_stats[i].rnti == pucch_pdu->rnti) {
        uci_stats = &gNB->uci_stats[i];
        break;
     } else if (first_uci_stats == NULL && gNB->uci_stats[i].rnti == 0) first_uci_stats = &gNB->uci_stats[i];

  if (uci_stats == NULL) { uci_stats=first_uci_stats; uci_stats->rnti = pucch_pdu->rnti;}

  AssertFatal(uci_stats!=NULL,"No stat index found\n");
  uci_stats->frame = frame;

  if(pucch_pdu->bit_len_harq==0){
    mcs=table1_mcs;
    nr_sequences=1;
  }
  else if(pucch_pdu->bit_len_harq==1){
    mcs=table1_mcs;
    nr_sequences=4>>(1-pucch_pdu->sr_flag);
  }
  else{
    mcs=table2_mcs;
    nr_sequences=8>>(1-pucch_pdu->sr_flag);
  }

  LOG_D(PHY,"pucch0: nr_symbols %d, start_symbol %d, prb_start %d, second_hop_prb %d,  group_hop_flag %d, sequence_hop_flag %d, O_ACK %d, O_SR %d, mcs %d initial_cyclic_shift %d\n",
        pucch_pdu->nr_of_symbols,pucch_pdu->start_symbol_index,pucch_pdu->prb_start,pucch_pdu->second_hop_prb,pucch_pdu->group_hop_flag,pucch_pdu->sequence_hop_flag,pucch_pdu->bit_len_harq,
        pucch_pdu->sr_flag,mcs[0],pucch_pdu->initial_cyclic_shift);

  int cs_ind = get_pucch0_cs_lut_index(gNB,pucch_pdu);
  /*
   * Implement TS 38.211 Subclause 6.3.2.3.1 Sequence generation
   *
   */
  /*
   * Defining cyclic shift hopping TS 38.211 Subclause 6.3.2.2.2
   */
  // alpha is cyclic shift
  //double alpha;
  // lnormal is the OFDM symbol number in the PUCCH transmission where l=0 corresponds to the first OFDM symbol of the PUCCH transmission
  //uint8_t lnormal;
  // lprime is the index of the OFDM symbol in the slot that corresponds to the first OFDM symbol of the PUCCH transmission in the slot given by [5, TS 38.213]
  //uint8_t lprime;

  /*
   * in TS 38.213 Subclause 9.2.1 it is said that:
   * for PUCCH format 0 or PUCCH format 1, the index of the cyclic shift
   * is indicated by higher layer parameter PUCCH-F0-F1-initial-cyclic-shift
   */

  /*
   * Implementing TS 38.211 Subclause 6.3.2.3.1, the sequence x(n) shall be generated according to:
   * x(l*12+n) = r_u_v_alpha_delta(n)
   */
  // the value of u,v (delta always 0 for PUCCH) has to be calculated according to TS 38.211 Subclause 6.3.2.2.1
  uint8_t u[2]={0},v[2]={0};

  // x_n contains the sequence r_u_v_alpha_delta(n)

  int n,i;
  int prb_offset[2] = {pucch_pdu->bwp_start+pucch_pdu->prb_start, pucch_pdu->bwp_start+pucch_pdu->prb_start};

  nr_group_sequence_hopping(pucch_GroupHopping,pucch_pdu->hopping_id,0,slot,&u[0],&v[0]); // calculating u and v value first hop
  LOG_D(PHY,"pucch0: u %d, v %d\n",u[0],v[0]);


  if (pucch_pdu->freq_hop_flag == 1) {
    nr_group_sequence_hopping(pucch_GroupHopping,pucch_pdu->hopping_id,1,slot,&u[1],&v[1]); // calculating u and v value second hop
    LOG_D(PHY,"pucch0 second hop: u %d, v %d\n",u[1],v[1]);
    prb_offset[1] = pucch_pdu->bwp_start+pucch_pdu->second_hop_prb;
  }


  AssertFatal(pucch_pdu->nr_of_symbols < 3,"nr_of_symbols %d not allowed\n",pucch_pdu->nr_of_symbols);
  uint32_t re_offset[2]={0};
  uint8_t l2;

  const int16_t *x_re[2],*x_im[2];
  x_re[0] = table_5_2_2_2_2_Re[u[0]];
  x_im[0] = table_5_2_2_2_2_Im[u[0]];
  x_re[1] = table_5_2_2_2_2_Re[u[1]];
  x_im[1] = table_5_2_2_2_2_Im[u[1]];

  c64_t xr[frame_parms->nb_antennas_rx][pucch_pdu->nr_of_symbols][12]  __attribute__((aligned(32)));
  int64_t xrtmag=0,xrtmag_next=0;
  uint8_t maxpos=0;
  uint8_t index=0;

  int nb_re_pucch = 12*pucch_pdu->prb_size;  // prb size is 1
  int32_t rp[frame_parms->nb_antennas_rx][pucch_pdu->nr_of_symbols][nb_re_pucch],*tmp_rp;

  for (int l=0; l<pucch_pdu->nr_of_symbols; l++) {
    l2 = l+pucch_pdu->start_symbol_index;

    re_offset[l] = (12*prb_offset[l]) + frame_parms->first_carrier_offset;
    if (re_offset[l]>= frame_parms->ofdm_symbol_size)
      re_offset[l]-=frame_parms->ofdm_symbol_size;
<<<<<<< HEAD

    for (int aa=0;aa<frame_parms->nb_antennas_rx;aa++) {
      tmp_rp = &rxdataF[aa][soffset + l2*frame_parms->ofdm_symbol_size];
      if(re_offset[l] + nb_re_pucch > frame_parms->ofdm_symbol_size) {
        int neg_length = frame_parms->ofdm_symbol_size-re_offset[l];
        int pos_length = nb_re_pucch-neg_length;
        memcpy1((void*)rp[aa][l],(void*)&tmp_rp[re_offset[l]],neg_length*sizeof(int32_t));
        memcpy1((void*)&rp[aa][l][neg_length],(void*)tmp_rp,pos_length*sizeof(int32_t));
      }
      else
        memcpy1((void*)rp[aa][l],(void*)&tmp_rp[re_offset[l]],nb_re_pucch*sizeof(int32_t));

      int16_t *r = (int16_t*)&rp[aa][l];
      n2=0;
      for (n=0;n<nb_re_pucch;n++,n2+=2) {
        xr[aa][l][n2]  +=(int16_t)(((int32_t)x_re[l][n]*r[n2]+(int32_t)x_im[l][n]*r[n2+1])>>15);
        xr[aa][l][n2+1]+=(int16_t)(((int32_t)x_re[l][n]*r[n2+1]-(int32_t)x_im[l][n]*r[n2])>>15);
#ifdef DEBUG_NR_PUCCH_RX
        printf("x (%d,%d), r%d.%d (%d,%d), xr (%d,%d)\n",
               x_re[l][n],x_im[l][n],l2,re_offset[l],r[n2],r[n2+1],xr[aa][l][n2],xr[aa][l][n2+1]);
=======
  
    AssertFatal(re_offset[l]+12 < frame_parms->ofdm_symbol_size,"pucch straddles DC carrier, handle this!\n");
    for (int aa=0;aa<frame_parms->nb_antennas_rx;aa++) {
      c16_t *r=(c16_t*)&rxdataF[aa][soffset+(l2*frame_parms->ofdm_symbol_size)+re_offset[l]];
      for (n=0;n<12;n++) {
        xr[aa][l][n].r = (int32_t)x_re[l][n] * r[n].r + (int32_t)x_im[l][n] * r[n].i;
        xr[aa][l][n].i = (int32_t)x_re[l][n] * r[n].i - (int32_t)x_im[l][n] * r[n].r;
#ifdef DEBUG_NR_PUCCH_RX
        printf("x (%d,%d), r%d.%d (%d,%d), xr (%lld,%lld)\n",
	             x_re[l][n],x_im[l][n],l2,re_offset[l],r[n].r,r[n].i,xr[aa][l][n].r,xr[aa][l][n].i);
>>>>>>> 5bf454c7
#endif
      }
    }
  }

  //int32_t no_corr = 0;
  int seq_index = 0;
  int64_t temp;

  for(i=0;i<nr_sequences;i++){
    c64_t corr[frame_parms->nb_antennas_rx][2];
    for (int aa=0;aa<frame_parms->nb_antennas_rx;aa++) {
      for (int l=0;l<pucch_pdu->nr_of_symbols;l++) {
        seq_index = (pucch_pdu->initial_cyclic_shift+
                     mcs[i]+
                     gNB->pucch0_lut.lut[cs_ind][slot][l+pucch_pdu->start_symbol_index])%12;
#ifdef DEBUG_NR_PUCCH_RX
        printf("PUCCH symbol %d seq %d, seq_index %d, mcs %d\n",l,i,seq_index,mcs[i]);
#endif
        corr[aa][l]=(c64_t){0};
        for (n = 0; n < 12; n++) {
          corr[aa][l].r += xr[aa][l][n].r * idft12_re[seq_index][n] + xr[aa][l][n].i * idft12_im[seq_index][n];
          corr[aa][l].i += xr[aa][l][n].r * idft12_im[seq_index][n] - xr[aa][l][n].i * idft12_re[seq_index][n];
        }
	corr[aa][l].r >>= 31;
	corr[aa][l].i >>= 31;
      }
    }
    LOG_D(PHY,"PUCCH IDFT[%d/%d] = (%ld,%ld)=>%f\n",
          mcs[i],seq_index,corr[0][0].r,corr[0][0].i,
          10*log10((double)squaredMod(corr[0][0])));
    if (pucch_pdu->nr_of_symbols==2)
       LOG_D(PHY,"PUCCH 2nd symbol IDFT[%d/%d] = (%ld,%ld)=>%f\n",
             mcs[i],seq_index,corr[0][1].r,corr[0][1].i,
             10*log10((double)squaredMod(corr[0][1])));
    if (pucch_pdu->freq_hop_flag == 0) {
       if (pucch_pdu->nr_of_symbols==1) {// non-coherent correlation
          temp=0;
          for (int aa=0;aa<frame_parms->nb_antennas_rx;aa++)
            temp+=squaredMod(corr[aa][0]);
        } else {
          temp=0;
          for (int aa=0;aa<frame_parms->nb_antennas_rx;aa++) {
            c64_t corr2;
            csum(corr2, corr[aa][0], corr[aa][1]);
            // coherent combining of 2 symbols and then complex modulus for single-frequency case
            temp+=corr2.r*corr2.r + corr2.i*corr2.i;
          }
        }
    } else if (pucch_pdu->freq_hop_flag == 1) {
      // full non-coherent combining of 2 symbols for frequency-hopping case
      temp=0;
      for (int aa=0;aa<frame_parms->nb_antennas_rx;aa++)
        temp += squaredMod(corr[aa][0]) + squaredMod(corr[aa][1]);
    }
    else AssertFatal(1==0,"shouldn't happen\n");

    if (temp>xrtmag) {
      xrtmag_next = xrtmag;
      xrtmag=temp;
      LOG_D(PHY,"Sequence %d xrtmag %ld xrtmag_next %ld\n", i, xrtmag, xrtmag_next);
      maxpos=i;
      uci_stats->current_pucch0_stat0 = 0;
      int64_t temp2=0,temp3=0;;
      for (int aa=0;aa<frame_parms->nb_antennas_rx;aa++) {
        temp2 += squaredMod(corr[aa][0]);
        if (pucch_pdu->nr_of_symbols==2)
	  temp3 += squaredMod(corr[aa][1]);
      }
      uci_stats->current_pucch0_stat0= dB_fixed64(temp2);
      if ( pucch_pdu->nr_of_symbols==2)
	uci_stats->current_pucch0_stat1= dB_fixed64(temp3);
    }
    else if (temp>xrtmag_next)
      xrtmag_next = temp;
  }

  int xrtmag_dBtimes10 = 10*(int)dB_fixed64(xrtmag/(12*pucch_pdu->nr_of_symbols));
  int xrtmag_next_dBtimes10 = 10*(int)dB_fixed64(xrtmag_next/(12*pucch_pdu->nr_of_symbols));
#ifdef DEBUG_NR_PUCCH_RX
  printf("PUCCH 0 : maxpos %d\n",maxpos);
#endif

  index=maxpos;
  uci_stats->pucch0_n00 = gNB->measurements.n0_subband_power_tot_dB[prb_offset[0]];
  uci_stats->pucch0_n01 = gNB->measurements.n0_subband_power_tot_dB[prb_offset[1]];
  LOG_D(PHY,"n00[%d] = %d, n01[%d] = %d\n",prb_offset[0],uci_stats->pucch0_n00,prb_offset[1],uci_stats->pucch0_n01);
  // estimate CQI for MAC (from antenna port 0 only)
  int max_n0 = max(gNB->measurements.n0_subband_power_tot_dB[prb_offset[0]],
		   gNB->measurements.n0_subband_power_tot_dB[prb_offset[1]]);
  int SNRtimes10,sigenergy=0;
  for (int aa=0;aa<frame_parms->nb_antennas_rx;aa++)
    sigenergy += signal_energy_nodc(rp[aa][0],12);
  SNRtimes10 = xrtmag_dBtimes10-(10*max_n0);
  int cqi;
  if (SNRtimes10 < -640) cqi=0;
  else if (SNRtimes10 >  635) cqi=255;
  else cqi=(640+SNRtimes10)/5;

  uci_stats->pucch0_thres = gNB->pucch0_thres; /* + (10*max_n0);*/
  bool no_conf=false;
  if (nr_sequences>1) {
    if (/*xrtmag_dBtimes10 < (30+xrtmag_next_dBtimes10) ||*/ SNRtimes10 < uci_stats->pucch0_thres) {
      no_conf=true;
      LOG_D(PHY,"%d.%d PUCCH bad confidence: %d threshold, %d, %d, %d\n",
	  frame, slot,
	  uci_stats->pucch0_thres,
	  SNRtimes10,
	  xrtmag_dBtimes10,
	  xrtmag_next_dBtimes10);
    }
  }
  gNB->bad_pucch += no_conf;
  // first bit of bitmap for sr presence and second bit for acknack presence
  uci_pdu->pduBitmap = pucch_pdu->sr_flag | ((pucch_pdu->bit_len_harq>0)<<1);
  uci_pdu->pucch_format = 0; // format 0
  uci_pdu->rnti = pucch_pdu->rnti;
  uci_pdu->ul_cqi = cqi;
  uci_pdu->timing_advance = 0xffff; // currently not valid
  uci_pdu->rssi = 1280 - (10*dB_fixed(32767*32767))-dB_fixed_times10(sigenergy);

  if (pucch_pdu->bit_len_harq==0) {
    uci_pdu->harq = NULL;
    uci_pdu->sr = calloc(1,sizeof(*uci_pdu->sr));
    uci_pdu->sr->sr_confidence_level = SNRtimes10 < uci_stats->pucch0_thres;
    uci_stats->pucch0_sr_trials++;
    if (xrtmag_dBtimes10>(10*max_n0+100)) {
      uci_pdu->sr->sr_indication = 1;
      uci_stats->pucch0_positive_SR++;
      LOG_D(PHY,"PUCCH0 got positive SR. Cumulative number of positive SR %d\n", uci_stats->pucch0_positive_SR);
    } else {
      uci_pdu->sr->sr_indication = 0;
    }
  }
  else if (pucch_pdu->bit_len_harq==1) {
    uci_pdu->harq = calloc(1,sizeof(*uci_pdu->harq));
    uci_pdu->harq->num_harq = 1;
    uci_pdu->harq->harq_confidence_level = no_conf;
    uci_pdu->harq->harq_list = (nfapi_nr_harq_t*)malloc(sizeof *uci_pdu->harq->harq_list);
    uci_pdu->harq->harq_list[0].harq_value = !(index&0x01);
    LOG_D(PHY, "[DLSCH/PDSCH/PUCCH] %d.%d HARQ %s with confidence level %s xrt_mag %d xrt_mag_next %d n0 %d (%d,%d) pucch0_thres %d, cqi %d, SNRtimes10 %d, energy %f, sync_pos %d\n",
          frame,slot,uci_pdu->harq->harq_list[0].harq_value==0?"ACK":"NACK",
	  uci_pdu->harq->harq_confidence_level==0?"good":"bad",
	  xrtmag_dBtimes10,xrtmag_next_dBtimes10,max_n0,uci_stats->pucch0_n00,uci_stats->pucch0_n01,uci_stats->pucch0_thres,cqi,SNRtimes10,10*log10((double)sigenergy),gNB->ulsch_stats[0].sync_pos);

    if (pucch_pdu->sr_flag == 1) {
      uci_pdu->sr = calloc(1,sizeof(*uci_pdu->sr));
      uci_pdu->sr->sr_indication = (index>1);
      uci_pdu->sr->sr_confidence_level = no_conf;
      if(uci_pdu->sr->sr_indication == 1 && uci_pdu->sr->sr_confidence_level == 0) {
        uci_stats->pucch0_positive_SR++;
        LOG_D(PHY,"PUCCH0 got positive SR. Cumulative number of positive SR %d\n", uci_stats->pucch0_positive_SR);
      }
    }
    uci_stats->pucch01_trials++;
  }
  else {
    uci_pdu->harq = calloc(1,sizeof(*uci_pdu->harq));
    uci_pdu->harq->num_harq = 2;
    uci_pdu->harq->harq_confidence_level = no_conf;
    uci_pdu->harq->harq_list = (nfapi_nr_harq_t*)malloc(2 * sizeof( *uci_pdu->harq->harq_list));

    uci_pdu->harq->harq_list[1].harq_value = !(index&0x01);
    uci_pdu->harq->harq_list[0].harq_value = !((index>>1)&0x01);
    LOG_D(PHY, "[DLSCH/PDSCH/PUCCH] %d.%d HARQ values (%s, %s) with confidence level %s, xrt_mag %d xrt_mag_next %d n0 %d (%d,%d) pucch0_thres %d, cqi %d, SNRtimes10 %d,sync_pos %d\n",
          frame,slot,
          uci_pdu->harq->harq_list[1].harq_value == 0 ? "ACK" : "NACK",
          uci_pdu->harq->harq_list[0].harq_value == 0 ? "ACK" : "NACK",
          uci_pdu->harq->harq_confidence_level == 0 ? "good" : "bad",
          xrtmag_dBtimes10,xrtmag_next_dBtimes10,max_n0,
          uci_stats->pucch0_n00,uci_stats->pucch0_n01,uci_stats->pucch0_thres,cqi,
          SNRtimes10,gNB->ulsch_stats[0].sync_pos);
    if (pucch_pdu->sr_flag == 1) {
      uci_pdu->sr = calloc(1,sizeof(*uci_pdu->sr));
      uci_pdu->sr->sr_indication = (index>3) ? 1 : 0;
      uci_pdu->sr->sr_confidence_level = no_conf;
      if(uci_pdu->sr->sr_indication == 1 && uci_pdu->sr->sr_confidence_level == 0) {
        uci_stats->pucch0_positive_SR++;
        LOG_D(PHY,"PUCCH0 got positive SR. Cumulative number of positive SR %d\n", uci_stats->pucch0_positive_SR);
      }
    }
  }
}





void nr_decode_pucch1(  int32_t **rxdataF,
		        pucch_GroupHopping_t pucch_GroupHopping,
                        uint32_t n_id,       // hoppingID higher layer parameter  
                        uint64_t *payload,
		       	NR_DL_FRAME_PARMS *frame_parms, 
                        int16_t amp,
                        int nr_tti_tx,
                        uint8_t m0,
                        uint8_t nrofSymbols,
                        uint8_t startingSymbolIndex,
                        uint16_t startingPRB,
                        uint16_t startingPRB_intraSlotHopping,
                        uint8_t timeDomainOCC,
                        uint8_t nr_bit) {
#ifdef DEBUG_NR_PUCCH_RX
  printf("\t [nr_generate_pucch1] start function at slot(nr_tti_tx)=%d payload=%lp m0=%d nrofSymbols=%d startingSymbolIndex=%d startingPRB=%d startingPRB_intraSlotHopping=%d timeDomainOCC=%d nr_bit=%d\n",
         nr_tti_tx,payload,m0,nrofSymbols,startingSymbolIndex,startingPRB,startingPRB_intraSlotHopping,timeDomainOCC,nr_bit);
#endif
  /*
   * Implement TS 38.211 Subclause 6.3.2.4.1 Sequence modulation
   *
   */
  int soffset = (nr_tti_tx&3)*frame_parms->symbols_per_slot * frame_parms->ofdm_symbol_size;
  // complex-valued symbol d_re, d_im containing complex-valued symbol d(0):
  int16_t d_re=0, d_im=0,d1_re=0,d1_im=0;
#ifdef DEBUG_NR_PUCCH_RX
  printf("\t [nr_generate_pucch1] sequence modulation: payload=%lp \tde_re=%d \tde_im=%d\n",payload,d_re,d_im);
#endif
  /*
   * Defining cyclic shift hopping TS 38.211 Subclause 6.3.2.2.2
   */
  // alpha is cyclic shift
  double alpha;
  // lnormal is the OFDM symbol number in the PUCCH transmission where l=0 corresponds to the first OFDM symbol of the PUCCH transmission
  //uint8_t lnormal = 0 ;
  // lprime is the index of the OFDM symbol in the slot that corresponds to the first OFDM symbol of the PUCCH transmission in the slot given by [5, TS 38.213]
  uint8_t lprime = startingSymbolIndex;
  // mcs = 0 except for PUCCH format 0
  uint8_t mcs=0;
  // r_u_v_alpha_delta_re and r_u_v_alpha_delta_im tables containing the sequence y(n) for the PUCCH, when they are multiplied by d(0)
  // r_u_v_alpha_delta_dmrs_re and r_u_v_alpha_delta_dmrs_im tables containing the sequence for the DM-RS.
  int16_t r_u_v_alpha_delta_re[12],r_u_v_alpha_delta_im[12],r_u_v_alpha_delta_dmrs_re[12],r_u_v_alpha_delta_dmrs_im[12];
  /*
   * in TS 38.213 Subclause 9.2.1 it is said that:
   * for PUCCH format 0 or PUCCH format 1, the index of the cyclic shift
   * is indicated by higher layer parameter PUCCH-F0-F1-initial-cyclic-shift
   */
  /*
   * the complex-valued symbol d_0 shall be multiplied with a sequence r_u_v_alpha_delta(n): y(n) = d_0 * r_u_v_alpha_delta(n)
   */
  // the value of u,v (delta always 0 for PUCCH) has to be calculated according to TS 38.211 Subclause 6.3.2.2.1
  uint8_t u=0,v=0;//,delta=0;
  // if frequency hopping is disabled, intraSlotFrequencyHopping is not provided
  //              n_hop = 0
  // if frequency hopping is enabled,  intraSlotFrequencyHopping is     provided
  //              n_hop = 0 for first hop
  //              n_hop = 1 for second hop
  uint8_t n_hop = 0;
  // Intra-slot frequency hopping shall be assumed when the higher-layer parameter intraSlotFrequencyHopping is provided,
  // regardless of whether the frequency-hop distance is zero or not,
  // otherwise no intra-slot frequency hopping shall be assumed
  //uint8_t PUCCH_Frequency_Hopping = 0 ; // from higher layers
  uint8_t intraSlotFrequencyHopping = 0;

  if (startingPRB != startingPRB_intraSlotHopping) {
    intraSlotFrequencyHopping=1;
  }

#ifdef DEBUG_NR_PUCCH_RX
  printf("\t [nr_generate_pucch1] intraSlotFrequencyHopping = %d \n",intraSlotFrequencyHopping);
#endif
  /*
   * Implementing TS 38.211 Subclause 6.3.2.4.2 Mapping to physical resources
   */
  //int32_t *txptr;
  uint32_t re_offset=0;
  int i=0;
#define MAX_SIZE_Z 168 // this value has to be calculated from mprime*12*table_6_3_2_4_1_1_N_SF_mprime_PUCCH_1_noHop[pucch_symbol_length]+m*12+n
  int16_t z_re_rx[MAX_SIZE_Z],z_im_rx[MAX_SIZE_Z],z_re_temp,z_im_temp;
  int16_t z_dmrs_re_rx[MAX_SIZE_Z],z_dmrs_im_rx[MAX_SIZE_Z],z_dmrs_re_temp,z_dmrs_im_temp;
  memset(z_re_rx,0,MAX_SIZE_Z*sizeof(int16_t));
  memset(z_im_rx,0,MAX_SIZE_Z*sizeof(int16_t));
  memset(z_dmrs_re_rx,0,MAX_SIZE_Z*sizeof(int16_t));
  memset(z_dmrs_im_rx,0,MAX_SIZE_Z*sizeof(int16_t));
  int l=0;
  for(l=0;l<nrofSymbols;l++){     //extracting data and dmrs from rxdataF
    if ((intraSlotFrequencyHopping == 1) && (l<floor(nrofSymbols/2))) { // intra-slot hopping enabled, we need to calculate new offset PRB
      startingPRB = startingPRB + startingPRB_intraSlotHopping;
    }

    if ((startingPRB <  (frame_parms->N_RB_DL>>1)) && ((frame_parms->N_RB_DL & 1) == 0)) { // if number RBs in bandwidth is even and current PRB is lower band
      re_offset = ((l+startingSymbolIndex)*frame_parms->ofdm_symbol_size) + (12*startingPRB) + frame_parms->first_carrier_offset;
    }

    if ((startingPRB >= (frame_parms->N_RB_DL>>1)) && ((frame_parms->N_RB_DL & 1) == 0)) { // if number RBs in bandwidth is even and current PRB is upper band
      re_offset = ((l+startingSymbolIndex)*frame_parms->ofdm_symbol_size) + (12*(startingPRB-(frame_parms->N_RB_DL>>1)));
    }

    if ((startingPRB <  (frame_parms->N_RB_DL>>1)) && ((frame_parms->N_RB_DL & 1) == 1)) { // if number RBs in bandwidth is odd  and current PRB is lower band
      re_offset = ((l+startingSymbolIndex)*frame_parms->ofdm_symbol_size) + (12*startingPRB) + frame_parms->first_carrier_offset;
    }

    if ((startingPRB >  (frame_parms->N_RB_DL>>1)) && ((frame_parms->N_RB_DL & 1) == 1)) { // if number RBs in bandwidth is odd  and current PRB is upper band
      re_offset = ((l+startingSymbolIndex)*frame_parms->ofdm_symbol_size) + (12*(startingPRB-(frame_parms->N_RB_DL>>1))) + 6;
    }

    if ((startingPRB == (frame_parms->N_RB_DL>>1)) && ((frame_parms->N_RB_DL & 1) == 1)) { // if number RBs in bandwidth is odd  and current PRB contains DC
      re_offset = ((l+startingSymbolIndex)*frame_parms->ofdm_symbol_size) + (12*startingPRB) + frame_parms->first_carrier_offset;
    }

    for (int n=0; n<12; n++) {
      if ((n==6) && (startingPRB == (frame_parms->N_RB_DL>>1)) && ((frame_parms->N_RB_DL & 1) == 1)) {
        // if number RBs in bandwidth is odd  and current PRB contains DC, we need to recalculate the offset when n=6 (for second half PRB)
        re_offset = ((l+startingSymbolIndex)*frame_parms->ofdm_symbol_size);
      }

      if (l%2 == 1) { // mapping PUCCH according to TS38.211 subclause 6.4.1.3.1
        z_re_rx[i+n] = ((int16_t *)&rxdataF[0][soffset+re_offset])[0];
        z_im_rx[i+n] = ((int16_t *)&rxdataF[0][soffset+re_offset])[1];
#ifdef DEBUG_NR_PUCCH_RX
        printf("\t [nr_generate_pucch1] mapping PUCCH to RE \t amp=%d \tofdm_symbol_size=%d \tN_RB_DL=%d \tfirst_carrier_offset=%d \tz_pucch[%d]=txptr(%u)=(x_n(l=%d,n=%d)=(%d,%d))\n",
               amp,frame_parms->ofdm_symbol_size,frame_parms->N_RB_DL,frame_parms->first_carrier_offset,i+n,re_offset,
               l,n,((int16_t *)&rxdataF[0][soffset+re_offset])[0],((int16_t *)&rxdataF[0][soffset+re_offset])[1]);
#endif
      }

      if (l%2 == 0) { // mapping DM-RS signal according to TS38.211 subclause 6.4.1.3.1
        z_dmrs_re_rx[i+n] = ((int16_t *)&rxdataF[0][soffset+re_offset])[0];
        z_dmrs_im_rx[i+n] = ((int16_t *)&rxdataF[0][soffset+re_offset])[1];
	//	printf("%d\t%d\t%d\n",l,z_dmrs_re_rx[i+n],z_dmrs_im_rx[i+n]);
#ifdef DEBUG_NR_PUCCH_RX
        printf("\t [nr_generate_pucch1] mapping DM-RS to RE \t amp=%d \tofdm_symbol_size=%d \tN_RB_DL=%d \tfirst_carrier_offset=%d \tz_dm-rs[%d]=txptr(%u)=(x_n(l=%d,n=%d)=(%d,%d))\n",
               amp,frame_parms->ofdm_symbol_size,frame_parms->N_RB_DL,frame_parms->first_carrier_offset,i+n,re_offset,
               l,n,((int16_t *)&rxdataF[0][soffset+re_offset])[0],((int16_t *)&rxdataF[0][soffset+re_offset])[1]);
#endif
	//        printf("l=%d\ti=%d\tre_offset=%d\treceived dmrs re=%d\tim=%d\n",l,i,re_offset,z_dmrs_re_rx[i+n],z_dmrs_im_rx[i+n]);
      }

      re_offset++;
    }
    if (l%2 == 1) i+=12;
  }
  int16_t y_n_re[12],y_n_im[12],y1_n_re[12],y1_n_im[12];
  memset(y_n_re,0,12*sizeof(int16_t));
  memset(y_n_im,0,12*sizeof(int16_t));
  memset(y1_n_re,0,12*sizeof(int16_t));
  memset(y1_n_im,0,12*sizeof(int16_t));
  //generating transmitted sequence and dmrs
  for (l=0; l<nrofSymbols; l++) {
#ifdef DEBUG_NR_PUCCH_RX
    printf("\t [nr_generate_pucch1] for symbol l=%d, lprime=%d\n",
           l,lprime);
#endif
    // y_n contains the complex value d multiplied by the sequence r_u_v
    if ((intraSlotFrequencyHopping == 1) && (l >= (int)floor(nrofSymbols/2))) n_hop = 1; // n_hop = 1 for second hop

#ifdef DEBUG_NR_PUCCH_RX
    printf("\t [nr_generate_pucch1] entering function nr_group_sequence_hopping with n_hop=%d, nr_tti_tx=%d\n",
           n_hop,nr_tti_tx);
#endif
    nr_group_sequence_hopping(pucch_GroupHopping,n_id,n_hop,nr_tti_tx,&u,&v); // calculating u and v value
    alpha = nr_cyclic_shift_hopping(n_id,m0,mcs,l,lprime,nr_tti_tx);
    
    for (int n=0; n<12; n++) {  // generating low papr sequences
      if(l%2==1){ 
        r_u_v_alpha_delta_re[n] = (int16_t)(((((int32_t)(round(32767*cos(alpha*n))) * table_5_2_2_2_2_Re[u][n])>>15)
                                             - (((int32_t)(round(32767*sin(alpha*n))) * table_5_2_2_2_2_Im[u][n])>>15))); // Re part of base sequence shifted by alpha
        r_u_v_alpha_delta_im[n] = (int16_t)(((((int32_t)(round(32767*cos(alpha*n))) * table_5_2_2_2_2_Im[u][n])>>15)
                                             + (((int32_t)(round(32767*sin(alpha*n))) * table_5_2_2_2_2_Re[u][n])>>15))); // Im part of base sequence shifted by alpha
      }
      else{
        r_u_v_alpha_delta_dmrs_re[n] = (int16_t)(((((int32_t)(round(32767*cos(alpha*n))) * table_5_2_2_2_2_Re[u][n])>>15)
						  - (((int32_t)(round(32767*sin(alpha*n))) * table_5_2_2_2_2_Im[u][n])>>15))); // Re part of DMRS base sequence shifted by alpha
        r_u_v_alpha_delta_dmrs_im[n] = (int16_t)(((((int32_t)(round(32767*cos(alpha*n))) * table_5_2_2_2_2_Im[u][n])>>15)
						  + (((int32_t)(round(32767*sin(alpha*n))) * table_5_2_2_2_2_Re[u][n])>>15))); // Im part of DMRS base sequence shifted by alpha
        r_u_v_alpha_delta_dmrs_re[n] = (int16_t)(((int32_t)(amp*r_u_v_alpha_delta_dmrs_re[n]))>>15);
        r_u_v_alpha_delta_dmrs_im[n] = (int16_t)(((int32_t)(amp*r_u_v_alpha_delta_dmrs_im[n]))>>15);
      }
      //      printf("symbol=%d\tr_u_rx_re=%d\tr_u_rx_im=%d\n",l,r_u_v_alpha_delta_dmrs_re[n], r_u_v_alpha_delta_dmrs_im[n]);
      // PUCCH sequence = DM-RS sequence multiplied by d(0)
      /*      y_n_re[n]               = (int16_t)(((((int32_t)(r_u_v_alpha_delta_re[n])*d_re)>>15)
	      - (((int32_t)(r_u_v_alpha_delta_im[n])*d_im)>>15))); // Re part of y(n)
	      y_n_im[n]               = (int16_t)(((((int32_t)(r_u_v_alpha_delta_re[n])*d_im)>>15)
	      + (((int32_t)(r_u_v_alpha_delta_im[n])*d_re)>>15))); // Im part of y(n) */
#ifdef DEBUG_NR_PUCCH_RX
      printf("\t [nr_generate_pucch1] sequence generation \tu=%d \tv=%d \talpha=%lf \tr_u_v_alpha_delta[n=%d]=(%d,%d) \ty_n[n=%d]=(%d,%d)\n",
             u,v,alpha,n,r_u_v_alpha_delta_re[n],r_u_v_alpha_delta_im[n],n,y_n_re[n],y_n_im[n]);
#endif
    }
    /*
     * The block of complex-valued symbols y(n) shall be block-wise spread with the orthogonal sequence wi(m)
     * (defined in table_6_3_2_4_1_2_Wi_Re and table_6_3_2_4_1_2_Wi_Im)
     * z(mprime*12*table_6_3_2_4_1_1_N_SF_mprime_PUCCH_1_noHop[pucch_symbol_length]+m*12+n)=wi(m)*y(n)
     *
     * The block of complex-valued symbols r_u_v_alpha_dmrs_delta(n) for DM-RS shall be block-wise spread with the orthogonal sequence wi(m)
     * (defined in table_6_3_2_4_1_2_Wi_Re and table_6_3_2_4_1_2_Wi_Im)
     * z(mprime*12*table_6_4_1_3_1_1_1_N_SF_mprime_PUCCH_1_noHop[pucch_symbol_length]+m*12+n)=wi(m)*y(n)
     *
     */
    // the orthogonal sequence index for wi(m) defined in TS 38.213 Subclause 9.2.1
    // the index of the orthogonal cover code is from a set determined as described in [4, TS 38.211]
    // and is indicated by higher layer parameter PUCCH-F1-time-domain-OCC
    // In the PUCCH_Config IE, the PUCCH-format1, timeDomainOCC field
    uint8_t w_index = timeDomainOCC;
    // N_SF_mprime_PUCCH_1 contains N_SF_mprime from table 6.3.2.4.1-1   (depending on number of PUCCH symbols nrofSymbols, mprime and intra-slot hopping enabled/disabled)
    uint8_t N_SF_mprime_PUCCH_1;
    // N_SF_mprime_PUCCH_1 contains N_SF_mprime from table 6.4.1.3.1.1-1 (depending on number of PUCCH symbols nrofSymbols, mprime and intra-slot hopping enabled/disabled)
    uint8_t N_SF_mprime_PUCCH_DMRS_1;
    // N_SF_mprime_PUCCH_1 contains N_SF_mprime from table 6.3.2.4.1-1   (depending on number of PUCCH symbols nrofSymbols, mprime=0 and intra-slot hopping enabled/disabled)
    uint8_t N_SF_mprime0_PUCCH_1;
    // N_SF_mprime_PUCCH_1 contains N_SF_mprime from table 6.4.1.3.1.1-1 (depending on number of PUCCH symbols nrofSymbols, mprime=0 and intra-slot hopping enabled/disabled)
    uint8_t N_SF_mprime0_PUCCH_DMRS_1;
    // mprime is 0 if no intra-slot hopping / mprime is {0,1} if intra-slot hopping
    uint8_t mprime = 0;

    if (intraSlotFrequencyHopping == 0) { // intra-slot hopping disabled
#ifdef DEBUG_NR_PUCCH_RX
      printf("\t [nr_generate_pucch1] block-wise spread with the orthogonal sequence wi(m) if intraSlotFrequencyHopping = %d, intra-slot hopping disabled\n",
             intraSlotFrequencyHopping);
#endif
      N_SF_mprime_PUCCH_1       =   table_6_3_2_4_1_1_N_SF_mprime_PUCCH_1_noHop[nrofSymbols-1]; // only if intra-slot hopping not enabled (PUCCH)
      N_SF_mprime_PUCCH_DMRS_1  = table_6_4_1_3_1_1_1_N_SF_mprime_PUCCH_1_noHop[nrofSymbols-1]; // only if intra-slot hopping not enabled (DM-RS)
      N_SF_mprime0_PUCCH_1      =   table_6_3_2_4_1_1_N_SF_mprime_PUCCH_1_noHop[nrofSymbols-1]; // only if intra-slot hopping not enabled mprime = 0 (PUCCH)
      N_SF_mprime0_PUCCH_DMRS_1 = table_6_4_1_3_1_1_1_N_SF_mprime_PUCCH_1_noHop[nrofSymbols-1]; // only if intra-slot hopping not enabled mprime = 0 (DM-RS)
#ifdef DEBUG_NR_PUCCH_RX
      printf("\t [nr_generate_pucch1] w_index = %d, N_SF_mprime_PUCCH_1 = %d, N_SF_mprime_PUCCH_DMRS_1 = %d, N_SF_mprime0_PUCCH_1 = %d, N_SF_mprime0_PUCCH_DMRS_1 = %d\n",
             w_index, N_SF_mprime_PUCCH_1,N_SF_mprime_PUCCH_DMRS_1,N_SF_mprime0_PUCCH_1,N_SF_mprime0_PUCCH_DMRS_1);
#endif
      if(l%2==1){
        for (int m=0; m < N_SF_mprime_PUCCH_1; m++) {
	  if(floor(l/2)*12==(mprime*12*N_SF_mprime0_PUCCH_1)+(m*12)){
            for (int n=0; n<12 ; n++) {
              z_re_temp = (int16_t)(((((int32_t)(table_6_3_2_4_1_2_Wi_Re[N_SF_mprime_PUCCH_1][w_index][m])*z_re_rx[(mprime*12*N_SF_mprime0_PUCCH_1)+(m*12)+n])>>15)
				     + (((int32_t)(table_6_3_2_4_1_2_Wi_Im[N_SF_mprime_PUCCH_1][w_index][m])*z_im_rx[(mprime*12*N_SF_mprime0_PUCCH_1)+(m*12)+n])>>15))>>1);
              z_im_temp = (int16_t)(((((int32_t)(table_6_3_2_4_1_2_Wi_Re[N_SF_mprime_PUCCH_1][w_index][m])*z_im_rx[(mprime*12*N_SF_mprime0_PUCCH_1)+(m*12)+n])>>15)
				     - (((int32_t)(table_6_3_2_4_1_2_Wi_Im[N_SF_mprime_PUCCH_1][w_index][m])*z_re_rx[(mprime*12*N_SF_mprime0_PUCCH_1)+(m*12)+n])>>15))>>1);
              z_re_rx[(mprime*12*N_SF_mprime0_PUCCH_1)+(m*12)+n]=z_re_temp; 
              z_im_rx[(mprime*12*N_SF_mprime0_PUCCH_1)+(m*12)+n]=z_im_temp; 
	      //	      printf("symbol=%d\tz_re_rx=%d\tz_im_rx=%d\t",l,(int)z_re_rx[(mprime*12*N_SF_mprime0_PUCCH_1)+(m*12)+n],(int)z_im_rx[(mprime*12*N_SF_mprime0_PUCCH_1)+(m*12)+n]);
#ifdef DEBUG_NR_PUCCH_RX
              printf("\t [nr_generate_pucch1] block-wise spread with wi(m) (mprime=%d, m=%d, n=%d) z[%d] = ((%d * %d - %d * %d), (%d * %d + %d * %d)) = (%d,%d)\n",
                     mprime, m, n, (mprime*12*N_SF_mprime0_PUCCH_1)+(m*12)+n,
                     table_6_3_2_4_1_2_Wi_Re[N_SF_mprime_PUCCH_1][w_index][m],y_n_re[n],table_6_3_2_4_1_2_Wi_Im[N_SF_mprime_PUCCH_1][w_index][m],y_n_im[n],
                     table_6_3_2_4_1_2_Wi_Re[N_SF_mprime_PUCCH_1][w_index][m],y_n_im[n],table_6_3_2_4_1_2_Wi_Im[N_SF_mprime_PUCCH_1][w_index][m],y_n_re[n],
                     z_re_rx[(mprime*12*N_SF_mprime0_PUCCH_1)+(m*12)+n],z_im_rx[(mprime*12*N_SF_mprime0_PUCCH_1)+(m*12)+n]);
#endif   
	      // multiplying with conjugate of low papr sequence  
	      z_re_temp = (int16_t)(((((int32_t)(r_u_v_alpha_delta_re[n])*z_re_rx[(mprime*12*N_SF_mprime0_PUCCH_1)+(m*12)+n])>>15)
				     + (((int32_t)(r_u_v_alpha_delta_im[n])*z_im_rx[(mprime*12*N_SF_mprime0_PUCCH_1)+(m*12)+n])>>15))>>1); 
              z_im_temp = (int16_t)(((((int32_t)(r_u_v_alpha_delta_re[n])*z_im_rx[(mprime*12*N_SF_mprime0_PUCCH_1)+(m*12)+n])>>15)
				     - (((int32_t)(r_u_v_alpha_delta_im[n])*z_re_rx[(mprime*12*N_SF_mprime0_PUCCH_1)+(m*12)+n])>>15))>>1);
              z_re_rx[(mprime*12*N_SF_mprime0_PUCCH_1)+(m*12)+n] = z_re_temp;
              z_im_rx[(mprime*12*N_SF_mprime0_PUCCH_1)+(m*12)+n] = z_im_temp;
	      /*	      if(z_re_temp<0){
			      printf("\nBug detection %d\t%d\t%d\t%d\n",r_u_v_alpha_delta_re[n],z_re_rx[(mprime*12*N_SF_mprime0_PUCCH_1)+(m*12)+n],(((int32_t)(r_u_v_alpha_delta_re[n])*z_re_rx[(mprime*12*N_SF_mprime0_PUCCH_1)+(m*12)+n])>>15),(((int32_t)(r_u_v_alpha_delta_im[n])*z_im_rx[(mprime*12*N_SF_mprime0_PUCCH_1)+(m*12)+n])>>15));
			      }
			      printf("z1_re_rx=%d\tz1_im_rx=%d\n",(int)z_re_rx[(mprime*12*N_SF_mprime0_PUCCH_1)+(m*12)+n],(int)z_im_rx[(mprime*12*N_SF_mprime0_PUCCH_1)+(m*12)+n]); */ 
	    }
	  }
        }
      }

      else{
        for (int m=0; m < N_SF_mprime_PUCCH_DMRS_1; m++) {
          if(floor(l/2)*12==(mprime*12*N_SF_mprime0_PUCCH_DMRS_1)+(m*12)){
            for (int n=0; n<12 ; n++) {
              z_dmrs_re_temp = (int16_t)(((((int32_t)(table_6_3_2_4_1_2_Wi_Re[N_SF_mprime_PUCCH_DMRS_1][w_index][m])*z_dmrs_re_rx[(mprime*12*N_SF_mprime0_PUCCH_DMRS_1)+(m*12)+n])>>15)
					  + (((int32_t)(table_6_3_2_4_1_2_Wi_Im[N_SF_mprime_PUCCH_DMRS_1][w_index][m])*z_dmrs_im_rx[(mprime*12*N_SF_mprime0_PUCCH_DMRS_1)+(m*12)+n])>>15))>>1);
              z_dmrs_im_temp =  (int16_t)(((((int32_t)(table_6_3_2_4_1_2_Wi_Re[N_SF_mprime_PUCCH_DMRS_1][w_index][m])*z_dmrs_im_rx[(mprime*12*N_SF_mprime0_PUCCH_DMRS_1)+(m*12)+n])>>15)
					   - (((int32_t)(table_6_3_2_4_1_2_Wi_Im[N_SF_mprime_PUCCH_DMRS_1][w_index][m])*z_dmrs_re_rx[(mprime*12*N_SF_mprime0_PUCCH_DMRS_1)+(m*12)+n])>>15))>>1);
              z_dmrs_re_rx[(mprime*12*N_SF_mprime0_PUCCH_DMRS_1)+(m*12)+n] = z_dmrs_re_temp;
              z_dmrs_im_rx[(mprime*12*N_SF_mprime0_PUCCH_DMRS_1)+(m*12)+n] = z_dmrs_im_temp;
	      //              printf("symbol=%d\tz_dmrs_re_rx=%d\tz_dmrs_im_rx=%d\t",l,(int)z_dmrs_re_rx[(mprime*12*N_SF_mprime0_PUCCH_1)+(m*12)+n],(int)z_dmrs_im_rx[(mprime*12*N_SF_mprime0_PUCCH_1)+(m*12)+n]);
#ifdef DEBUG_NR_PUCCH_RX
              printf("\t [nr_generate_pucch1] block-wise spread with wi(m) (mprime=%d, m=%d, n=%d) z[%d] = ((%d * %d - %d * %d), (%d * %d + %d * %d)) = (%d,%d)\n",
                     mprime, m, n, (mprime*12*N_SF_mprime0_PUCCH_1)+(m*12)+n,
                     table_6_3_2_4_1_2_Wi_Re[N_SF_mprime_PUCCH_1][w_index][m],r_u_v_alpha_delta_dmrs_re[n],table_6_3_2_4_1_2_Wi_Im[N_SF_mprime_PUCCH_1][w_index][m],r_u_v_alpha_delta_dmrs_im[n],
                     table_6_3_2_4_1_2_Wi_Re[N_SF_mprime_PUCCH_1][w_index][m],r_u_v_alpha_delta_dmrs_im[n],table_6_3_2_4_1_2_Wi_Im[N_SF_mprime_PUCCH_1][w_index][m],r_u_v_alpha_delta_dmrs_re[n],
                     z_dmrs_re_rx[(mprime*12*N_SF_mprime0_PUCCH_1)+(m*12)+n],z_dmrs_im_rx[(mprime*12*N_SF_mprime0_PUCCH_1)+(m*12)+n]);
#endif
              //finding channel coeffcients by dividing received dmrs with actual dmrs and storing them in z_dmrs_re_rx and z_dmrs_im_rx arrays
              z_dmrs_re_temp = (int16_t)(((((int32_t)(r_u_v_alpha_delta_dmrs_re[n])*z_dmrs_re_rx[(mprime*12*N_SF_mprime0_PUCCH_DMRS_1)+(m*12)+n])>>15)
					  + (((int32_t)(r_u_v_alpha_delta_dmrs_im[n])*z_dmrs_im_rx[(mprime*12*N_SF_mprime0_PUCCH_DMRS_1)+(m*12)+n])>>15))>>1); 
              z_dmrs_im_temp = (int16_t)(((((int32_t)(r_u_v_alpha_delta_dmrs_re[n])*z_dmrs_im_rx[(mprime*12*N_SF_mprime0_PUCCH_DMRS_1)+(m*12)+n])>>15)
					  - (((int32_t)(r_u_v_alpha_delta_dmrs_im[n])*z_dmrs_re_rx[(mprime*12*N_SF_mprime0_PUCCH_DMRS_1)+(m*12)+n])>>15))>>1);
	      /*	      if(z_dmrs_re_temp<0){
			      printf("\nBug detection %d\t%d\t%d\t%d\n",r_u_v_alpha_delta_dmrs_re[n],z_dmrs_re_rx[(mprime*12*N_SF_mprime0_PUCCH_1)+(m*12)+n],(((int32_t)(r_u_v_alpha_delta_dmrs_re[n])*z_dmrs_re_rx[(mprime*12*N_SF_mprime0_PUCCH_1)+(m*12)+n])>>15),(((int32_t)(r_u_v_alpha_delta_dmrs_im[n])*z_dmrs_im_rx[(mprime*12*N_SF_mprime0_PUCCH_1)+(m*12)+n])>>15));
			      }*/
	      z_dmrs_re_rx[(mprime*12*N_SF_mprime0_PUCCH_DMRS_1)+(m*12)+n] = z_dmrs_re_temp;
	      z_dmrs_im_rx[(mprime*12*N_SF_mprime0_PUCCH_DMRS_1)+(m*12)+n] = z_dmrs_im_temp; 
	      //	      printf("z1_dmrs_re_rx=%d\tz1_dmrs_im_rx=%d\n",(int)z_dmrs_re_rx[(mprime*12*N_SF_mprime0_PUCCH_1)+(m*12)+n],(int)z_dmrs_im_rx[(mprime*12*N_SF_mprime0_PUCCH_1)+(m*12)+n]);
	      /* z_dmrs_re_rx[(int)(l/2)*12+n]=z_dmrs_re_rx[(int)(l/2)*12+n]/r_u_v_alpha_delta_dmrs_re[n]; 
		 z_dmrs_im_rx[(int)(l/2)*12+n]=z_dmrs_im_rx[(int)(l/2)*12+n]/r_u_v_alpha_delta_dmrs_im[n]; */
	    }
	  }
        }
      }
    }

    if (intraSlotFrequencyHopping == 1) { // intra-slot hopping enabled
#ifdef DEBUG_NR_PUCCH_RX
      printf("\t [nr_generate_pucch1] block-wise spread with the orthogonal sequence wi(m) if intraSlotFrequencyHopping = %d, intra-slot hopping enabled\n",
             intraSlotFrequencyHopping);
#endif
      N_SF_mprime_PUCCH_1       =   table_6_3_2_4_1_1_N_SF_mprime_PUCCH_1_m0Hop[nrofSymbols-1]; // only if intra-slot hopping enabled mprime = 0 (PUCCH)
      N_SF_mprime_PUCCH_DMRS_1  = table_6_4_1_3_1_1_1_N_SF_mprime_PUCCH_1_m0Hop[nrofSymbols-1]; // only if intra-slot hopping enabled mprime = 0 (DM-RS)
      N_SF_mprime0_PUCCH_1      =   table_6_3_2_4_1_1_N_SF_mprime_PUCCH_1_m0Hop[nrofSymbols-1]; // only if intra-slot hopping enabled mprime = 0 (PUCCH)
      N_SF_mprime0_PUCCH_DMRS_1 = table_6_4_1_3_1_1_1_N_SF_mprime_PUCCH_1_m0Hop[nrofSymbols-1]; // only if intra-slot hopping enabled mprime = 0 (DM-RS)
#ifdef DEBUG_NR_PUCCH_RX
      printf("\t [nr_generate_pucch1] w_index = %d, N_SF_mprime_PUCCH_1 = %d, N_SF_mprime_PUCCH_DMRS_1 = %d, N_SF_mprime0_PUCCH_1 = %d, N_SF_mprime0_PUCCH_DMRS_1 = %d\n",
             w_index, N_SF_mprime_PUCCH_1,N_SF_mprime_PUCCH_DMRS_1,N_SF_mprime0_PUCCH_1,N_SF_mprime0_PUCCH_DMRS_1);
#endif

      for (mprime = 0; mprime<2; mprime++) { // mprime can get values {0,1}
	if(l%2==1){
          for (int m=0; m < N_SF_mprime_PUCCH_1; m++) {
            if(floor(l/2)*12==(mprime*12*N_SF_mprime0_PUCCH_1)+(m*12)){
              for (int n=0; n<12 ; n++) {
                z_re_temp = (int16_t)(((((int32_t)(table_6_3_2_4_1_2_Wi_Re[N_SF_mprime_PUCCH_1][w_index][m])*z_re_rx[(mprime*12*N_SF_mprime0_PUCCH_1)+(m*12)+n])>>15)
				       + (((int32_t)(table_6_3_2_4_1_2_Wi_Im[N_SF_mprime_PUCCH_1][w_index][m])*z_im_rx[(mprime*12*N_SF_mprime0_PUCCH_1)+(m*12)+n])>>15))>>1);
                z_im_temp = (int16_t)(((((int32_t)(table_6_3_2_4_1_2_Wi_Re[N_SF_mprime_PUCCH_1][w_index][m])*z_im_rx[(mprime*12*N_SF_mprime0_PUCCH_1)+(m*12)+n])>>15)
				       - (((int32_t)(table_6_3_2_4_1_2_Wi_Im[N_SF_mprime_PUCCH_1][w_index][m])*z_re_rx[(mprime*12*N_SF_mprime0_PUCCH_1)+(m*12)+n])>>15))>>1);
                z_re_rx[(mprime*12*N_SF_mprime0_PUCCH_1)+(m*12)+n] = z_re_temp;
                z_im_rx[(mprime*12*N_SF_mprime0_PUCCH_1)+(m*12)+n] = z_im_temp;
#ifdef DEBUG_NR_PUCCH_RX
                printf("\t [nr_generate_pucch1] block-wise spread with wi(m) (mprime=%d, m=%d, n=%d) z[%d] = ((%d * %d - %d * %d), (%d * %d + %d * %d)) = (%d,%d)\n",
                       mprime, m, n, (mprime*12*N_SF_mprime0_PUCCH_1)+(m*12)+n,
                       table_6_3_2_4_1_2_Wi_Re[N_SF_mprime_PUCCH_1][w_index][m],y_n_re[n],table_6_3_2_4_1_2_Wi_Im[N_SF_mprime_PUCCH_1][w_index][m],y_n_im[n],
                       table_6_3_2_4_1_2_Wi_Re[N_SF_mprime_PUCCH_1][w_index][m],y_n_im[n],table_6_3_2_4_1_2_Wi_Im[N_SF_mprime_PUCCH_1][w_index][m],y_n_re[n],
                       z_re_rx[(mprime*12*N_SF_mprime0_PUCCH_1)+(m*12)+n],z_im_rx[(mprime*12*N_SF_mprime0_PUCCH_1)+(m*12)+n]);
#endif 
                z_re_temp = (int16_t)(((((int32_t)(r_u_v_alpha_delta_re[n])*z_re_rx[(mprime*12*N_SF_mprime0_PUCCH_1)+(m*12)+n])>>15)
				       + (((int32_t)(r_u_v_alpha_delta_im[n])*z_im_rx[(mprime*12*N_SF_mprime0_PUCCH_1)+(m*12)+n])>>15))>>1); 
                z_im_temp = (int16_t)(((((int32_t)(r_u_v_alpha_delta_re[n])*z_im_rx[(mprime*12*N_SF_mprime0_PUCCH_1)+(m*12)+n])>>15)
				       - (((int32_t)(r_u_v_alpha_delta_im[n])*z_re_rx[(mprime*12*N_SF_mprime0_PUCCH_1)+(m*12)+n])>>15))>>1); 	  
	        z_re_rx[(mprime*12*N_SF_mprime0_PUCCH_1)+(m*12)+n] = z_re_temp; 
                z_im_rx[(mprime*12*N_SF_mprime0_PUCCH_1)+(m*12)+n] = z_im_temp; 
	      }
	    }
	  }
        }

	else{
	  for (int m=0; m < N_SF_mprime_PUCCH_DMRS_1; m++) {
            if(floor(l/2)*12==(mprime*12*N_SF_mprime0_PUCCH_DMRS_1)+(m*12)){
              for (int n=0; n<12 ; n++) {
                z_dmrs_re_temp = (int16_t)(((((int32_t)(table_6_3_2_4_1_2_Wi_Re[N_SF_mprime_PUCCH_DMRS_1][w_index][m])*z_dmrs_re_rx[(mprime*12*N_SF_mprime0_PUCCH_DMRS_1)+(m*12)+n])>>15)
					    + (((int32_t)(table_6_3_2_4_1_2_Wi_Im[N_SF_mprime_PUCCH_DMRS_1][w_index][m])*z_dmrs_im_rx[(mprime*12*N_SF_mprime0_PUCCH_DMRS_1)+(m*12)+n])>>15))>>1);
                z_dmrs_im_temp = (int16_t)(((((int32_t)(table_6_3_2_4_1_2_Wi_Re[N_SF_mprime_PUCCH_DMRS_1][w_index][m])*z_dmrs_im_rx[(mprime*12*N_SF_mprime0_PUCCH_DMRS_1)+(m*12)+n])>>15)
					    - (((int32_t)(table_6_3_2_4_1_2_Wi_Im[N_SF_mprime_PUCCH_DMRS_1][w_index][m])*z_dmrs_re_rx[(mprime*12*N_SF_mprime0_PUCCH_DMRS_1)+(m*12)+n])>>15))>>1);
                z_dmrs_re_rx[(mprime*12*N_SF_mprime0_PUCCH_DMRS_1)+(m*12)+n] = z_dmrs_re_temp; 
                z_dmrs_im_rx[(mprime*12*N_SF_mprime0_PUCCH_DMRS_1)+(m*12)+n] = z_dmrs_im_temp; 
#ifdef DEBUG_NR_PUCCH_RX
                printf("\t [nr_generate_pucch1] block-wise spread with wi(m) (mprime=%d, m=%d, n=%d) z[%d] = ((%d * %d - %d * %d), (%d * %d + %d * %d)) = (%d,%d)\n",
                       mprime, m, n, (mprime*12*N_SF_mprime0_PUCCH_1)+(m*12)+n,
                       table_6_3_2_4_1_2_Wi_Re[N_SF_mprime_PUCCH_1][w_index][m],r_u_v_alpha_delta_dmrs_re[n],table_6_3_2_4_1_2_Wi_Im[N_SF_mprime_PUCCH_1][w_index][m],r_u_v_alpha_delta_dmrs_im[n],
                       table_6_3_2_4_1_2_Wi_Re[N_SF_mprime_PUCCH_1][w_index][m],r_u_v_alpha_delta_dmrs_im[n],table_6_3_2_4_1_2_Wi_Im[N_SF_mprime_PUCCH_1][w_index][m],r_u_v_alpha_delta_dmrs_re[n],
                       z_dmrs_re_rx[(mprime*12*N_SF_mprime0_PUCCH_1)+(m*12)+n],z_dmrs_im_rx[(mprime*12*N_SF_mprime0_PUCCH_1)+(m*12)+n]);
#endif
                //finding channel coeffcients by dividing received dmrs with actual dmrs and storing them in z_dmrs_re_rx and z_dmrs_im_rx arrays
                z_dmrs_re_temp = (int16_t)(((((int32_t)(r_u_v_alpha_delta_dmrs_re[n])*z_dmrs_re_rx[(mprime*12*N_SF_mprime0_PUCCH_DMRS_1)+(m*12)+n])>>15)
					    + (((int32_t)(r_u_v_alpha_delta_dmrs_im[n])*z_dmrs_im_rx[(mprime*12*N_SF_mprime0_PUCCH_DMRS_1)+(m*12)+n])>>15))>>1); 
                z_dmrs_im_temp = (int16_t)(((((int32_t)(r_u_v_alpha_delta_dmrs_re[n])*z_dmrs_im_rx[(mprime*12*N_SF_mprime0_PUCCH_DMRS_1)+(m*12)+n])>>15)
					    - (((int32_t)(r_u_v_alpha_delta_dmrs_im[n])*z_dmrs_re_rx[(mprime*12*N_SF_mprime0_PUCCH_DMRS_1)+(m*12)+n])>>15))>>1);
	        z_dmrs_re_rx[(mprime*12*N_SF_mprime0_PUCCH_DMRS_1)+(m*12)+n] = z_dmrs_re_temp; 
                z_dmrs_im_rx[(mprime*12*N_SF_mprime0_PUCCH_DMRS_1)+(m*12)+n] = z_dmrs_im_temp; 

		/* 	z_dmrs_re_rx[(int)(l/2)*12+n]=z_dmrs_re_rx[(int)(l/2)*12+n]/r_u_v_alpha_delta_dmrs_re[n]; 
			z_dmrs_im_rx[(int)(l/2)*12+n]=z_dmrs_im_rx[(int)(l/2)*12+n]/r_u_v_alpha_delta_dmrs_im[n]; */
	      }
	    }
	  }
        }

        N_SF_mprime_PUCCH_1       =   table_6_3_2_4_1_1_N_SF_mprime_PUCCH_1_m1Hop[nrofSymbols-1]; // only if intra-slot hopping enabled mprime = 1 (PUCCH)
        N_SF_mprime_PUCCH_DMRS_1  = table_6_4_1_3_1_1_1_N_SF_mprime_PUCCH_1_m1Hop[nrofSymbols-1]; // only if intra-slot hopping enabled mprime = 1 (DM-RS)
      }
    }
  }
  int16_t H_re[12],H_im[12],H1_re[12],H1_im[12];
  memset(H_re,0,12*sizeof(int16_t));
  memset(H_im,0,12*sizeof(int16_t));
  memset(H1_re,0,12*sizeof(int16_t));
  memset(H1_im,0,12*sizeof(int16_t)); 
  //averaging channel coefficients
  for(l=0;l<=ceil(nrofSymbols/2);l++){
    if(intraSlotFrequencyHopping==0){
      for(int n=0;n<12;n++){
        H_re[n]=round(z_dmrs_re_rx[l*12+n]/ceil(nrofSymbols/2))+H_re[n];
        H_im[n]=round(z_dmrs_im_rx[l*12+n]/ceil(nrofSymbols/2))+H_im[n];
      }
    }
    else{
      if(l<round(nrofSymbols/4)){
        for(int n=0;n<12;n++){
          H_re[n]=round(z_dmrs_re_rx[l*12+n]/round(nrofSymbols/4))+H_re[n];
          H_im[n]=round(z_dmrs_im_rx[l*12+n]/round(nrofSymbols/4))+H_im[n];
	}
      }
      else{
        for(int n=0;n<12;n++){
          H1_re[n]=round(z_dmrs_re_rx[l*12+n]/(ceil(nrofSymbols/2)-round(nrofSymbols/4)))+H1_re[n];
          H1_im[n]=round(z_dmrs_im_rx[l*12+n]/(ceil(nrofSymbols/2))-round(nrofSymbols/4))+H1_im[n];
	} 
      }
    }
  }
  //averaging information sequences
  for(l=0;l<floor(nrofSymbols/2);l++){
    if(intraSlotFrequencyHopping==0){
      for(int n=0;n<12;n++){
        y_n_re[n]=round(z_re_rx[l*12+n]/floor(nrofSymbols/2))+y_n_re[n];
        y_n_im[n]=round(z_im_rx[l*12+n]/floor(nrofSymbols/2))+y_n_im[n];
      }
    }
    else{
      if(l<floor(nrofSymbols/4)){
        for(int n=0;n<12;n++){
          y_n_re[n]=round(z_re_rx[l*12+n]/floor(nrofSymbols/4))+y_n_re[n];
          y_n_im[n]=round(z_im_rx[l*12+n]/floor(nrofSymbols/4))+y_n_im[n];
	}	     
      }
      else{
        for(int n=0;n<12;n++){
          y1_n_re[n]=round(z_re_rx[l*12+n]/round(nrofSymbols/4))+y1_n_re[n];
          y1_n_im[n]=round(z_im_rx[l*12+n]/round(nrofSymbols/4))+y1_n_im[n];
        }
      }	
    }
  }
  // mrc combining to obtain z_re and z_im
  if(intraSlotFrequencyHopping==0){
    for(int n=0;n<12;n++){
      d_re = round(((int16_t)(((((int32_t)(H_re[n])*y_n_re[n])>>15) + (((int32_t)(H_im[n])*y_n_im[n])>>15))>>1))/12)+d_re; 
      d_im = round(((int16_t)(((((int32_t)(H_re[n])*y_n_im[n])>>15) - (((int32_t)(H_im[n])*y_n_re[n])>>15))>>1))/12)+d_im; 
    }
  }
  else{
    for(int n=0;n<12;n++){
      d_re = round(((int16_t)(((((int32_t)(H_re[n])*y_n_re[n])>>15) + (((int32_t)(H_im[n])*y_n_im[n])>>15))>>1))/12)+d_re; 
      d_im = round(((int16_t)(((((int32_t)(H_re[n])*y_n_im[n])>>15) - (((int32_t)(H_im[n])*y_n_re[n])>>15))>>1))/12)+d_im;
      d1_re = round(((int16_t)(((((int32_t)(H1_re[n])*y1_n_re[n])>>15) + (((int32_t)(H1_im[n])*y1_n_im[n])>>15))>>1))/12)+d1_re; 
      d1_im = round(((int16_t)(((((int32_t)(H1_re[n])*y1_n_im[n])>>15) - (((int32_t)(H1_im[n])*y1_n_re[n])>>15))>>1))/12)+d1_im; 
    }
    d_re=round(d_re/2);
    d_im=round(d_im/2);
    d1_re=round(d1_re/2);
    d1_im=round(d1_im/2);
    d_re=d_re+d1_re;
    d_im=d_im+d1_im;
  }
  //Decoding QPSK or BPSK symbols to obtain payload bits
  if(nr_bit==1){
    if((d_re+d_im)>0){
      *payload=0;
    }
    else{
      *payload=1;
    } 
  }
  else if(nr_bit==2){
    if((d_re>0)&&(d_im>0)){
      *payload=0;
    }
    else if((d_re<0)&&(d_im>0)){
      *payload=1;
    } 
    else if((d_re>0)&&(d_im<0)){
      *payload=2;
    }
    else{
      *payload=3;
    }
  }
}

__m256i pucch2_3bit[8*2];
__m256i pucch2_4bit[16*2];
__m256i pucch2_5bit[32*2];
__m256i pucch2_6bit[64*2];
__m256i pucch2_7bit[128*2];
__m256i pucch2_8bit[256*2];
__m256i pucch2_9bit[512*2];
__m256i pucch2_10bit[1024*2];
__m256i pucch2_11bit[2048*2];

__m256i *pucch2_lut[9]={pucch2_3bit,
			pucch2_4bit,
			pucch2_5bit,
			pucch2_6bit,
			pucch2_7bit,
			pucch2_8bit,
			pucch2_9bit,
			pucch2_10bit,
			pucch2_11bit};

__m64 pucch2_polar_4bit[16];
__m128i pucch2_polar_llr_num_lut[256],pucch2_polar_llr_den_lut[256];

void init_pucch2_luts() {

  uint32_t out;
  int8_t bit; 
  
  for (int b=3;b<12;b++) {
    for (uint16_t i=0;i<(1<<b);i++) {
      out=encodeSmallBlock(&i,b);
#ifdef DEBUG_NR_PUCCH_RX
      if (b==3) printf("in %d, out %x\n",i,out);
#endif
      __m256i *lut_i=&pucch2_lut[b-3][i<<1];
      __m256i *lut_ip1=&pucch2_lut[b-3][1+(i<<1)];
      bit = (out&0x1) > 0 ? -1 : 1;
      *lut_i = _mm256_insert_epi16(*lut_i,bit,0);
      bit = (out&0x2) > 0 ? -1 : 1;
      *lut_ip1 = _mm256_insert_epi16(*lut_ip1,bit,0);
      bit = (out&0x4) > 0 ? -1 : 1;
      *lut_i = _mm256_insert_epi16(*lut_i,bit,1);
      bit = (out&0x8) > 0 ? -1 : 1;
      *lut_ip1 = _mm256_insert_epi16(*lut_ip1,bit,1);
      bit = (out&0x10) > 0 ? -1 : 1;
      *lut_i = _mm256_insert_epi16(*lut_i,bit,2);
      bit = (out&0x20) > 0 ? -1 : 1;
      *lut_ip1 = _mm256_insert_epi16(*lut_ip1,bit,2);
      bit = (out&0x40) > 0 ? -1 : 1;
      *lut_i = _mm256_insert_epi16(*lut_i,bit,3);
      bit = (out&0x80) > 0 ? -1 : 1;
      *lut_ip1 = _mm256_insert_epi16(*lut_ip1,bit,3);
      bit = (out&0x100) > 0 ? -1 : 1;
      *lut_i = _mm256_insert_epi16(*lut_i,bit,4);
      bit = (out&0x200) > 0 ? -1 : 1;
      *lut_ip1 = _mm256_insert_epi16(*lut_ip1,bit,4);
      bit = (out&0x400) > 0 ? -1 : 1;
      *lut_i = _mm256_insert_epi16(*lut_i,bit,5);
      bit = (out&0x800) > 0 ? -1 : 1;
      *lut_ip1 = _mm256_insert_epi16(*lut_ip1,bit,5);
      bit = (out&0x1000) > 0 ? -1 : 1;
      *lut_i = _mm256_insert_epi16(*lut_i,bit,6);
      bit = (out&0x2000) > 0 ? -1 : 1;
      *lut_ip1 = _mm256_insert_epi16(*lut_ip1,bit,6);
      bit = (out&0x4000) > 0 ? -1 : 1;
      *lut_i = _mm256_insert_epi16(*lut_i,bit,7);
      bit = (out&0x8000) > 0 ? -1 : 1;
      *lut_ip1 = _mm256_insert_epi16(*lut_ip1,bit,7);
      bit = (out&0x10000) > 0 ? -1 : 1;
      *lut_i = _mm256_insert_epi16(*lut_i,bit,8);
      bit = (out&0x20000) > 0 ? -1 : 1;
      *lut_ip1 = _mm256_insert_epi16(*lut_ip1,bit,8);
      bit = (out&0x40000) > 0 ? -1 : 1;
      *lut_i = _mm256_insert_epi16(*lut_i,bit,9);
      bit = (out&0x80000) > 0 ? -1 : 1;
      *lut_ip1 = _mm256_insert_epi16(*lut_ip1,bit,9);
      bit = (out&0x100000) > 0 ? -1 : 1;
      *lut_i = _mm256_insert_epi16(*lut_i,bit,10);
      bit = (out&0x200000) > 0 ? -1 : 1;
      *lut_ip1 = _mm256_insert_epi16(*lut_ip1,bit,10);
      bit = (out&0x400000) > 0 ? -1 : 1;
      *lut_i = _mm256_insert_epi16(*lut_i,bit,11);
      bit = (out&0x800000) > 0 ? -1 : 1;
      *lut_ip1 = _mm256_insert_epi16(*lut_ip1,bit,11);
      bit = (out&0x1000000) > 0 ? -1 : 1;
      *lut_i = _mm256_insert_epi16(*lut_i,bit,12);
      bit = (out&0x2000000) > 0 ? -1 : 1;
      *lut_ip1 = _mm256_insert_epi16(*lut_ip1,bit,12);
      bit = (out&0x4000000) > 0 ? -1 : 1;
      *lut_i = _mm256_insert_epi16(*lut_i,bit,13);
      bit = (out&0x8000000) > 0 ? -1 : 1;
      *lut_ip1 = _mm256_insert_epi16(*lut_ip1,bit,13);
      bit = (out&0x10000000) > 0 ? -1 : 1;
      *lut_i = _mm256_insert_epi16(*lut_i,bit,14);
      bit = (out&0x20000000) > 0 ? -1 : 1;
      *lut_ip1 = _mm256_insert_epi16(*lut_ip1,bit,14);
      bit = (out&0x40000000) > 0 ? -1 : 1;
      *lut_i = _mm256_insert_epi16(*lut_i,bit,15);
      bit = (out&0x80000000) > 0 ? -1 : 1;
      *lut_ip1 = _mm256_insert_epi16(*lut_ip1,bit,15);
    }
  }
  for (uint16_t i=0;i<16;i++) {
    __m64 *lut_i=&pucch2_polar_4bit[i];

    bit = (i&0x1) > 0 ? -1 : 1;
    *lut_i = _mm_insert_pi16(*lut_i,bit,0);
    bit = (i&0x2) > 0 ? -1 : 1;
    *lut_i = _mm_insert_pi16(*lut_i,bit,1);
    bit = (i&0x4) > 0 ? -1 : 1;
    *lut_i = _mm_insert_pi16(*lut_i,bit,2);
    bit = (i&0x8) > 0 ? -1 : 1;
    *lut_i = _mm_insert_pi16(*lut_i,bit,3);
  }
  for (int i=0;i<256;i++) {
    __m128i *lut_num_i=&pucch2_polar_llr_num_lut[i];
    __m128i *lut_den_i=&pucch2_polar_llr_den_lut[i];
    bit = (i&0x1) > 0 ? 0 : 1;
   *lut_num_i = _mm_insert_epi16(*lut_num_i,bit,0);
   *lut_den_i = _mm_insert_epi16(*lut_den_i,1-bit,0);

    bit = (i&0x10) > 0 ? 0 : 1;
   *lut_num_i = _mm_insert_epi16(*lut_num_i,bit,1);
   *lut_den_i = _mm_insert_epi16(*lut_den_i,1-bit,1);

    bit = (i&0x2) > 0 ? 0 : 1;
   *lut_num_i = _mm_insert_epi16(*lut_num_i,bit,2);
   *lut_den_i = _mm_insert_epi16(*lut_den_i,1-bit,2);

    bit = (i&0x20) > 0 ? 0 : 1;
   *lut_num_i = _mm_insert_epi16(*lut_num_i,bit,3);
   *lut_den_i = _mm_insert_epi16(*lut_den_i,1-bit,3);

    bit = (i&0x4) > 0 ? 0 : 1;
   *lut_num_i = _mm_insert_epi16(*lut_num_i,bit,4);
   *lut_den_i = _mm_insert_epi16(*lut_den_i,1-bit,4);

    bit = (i&0x40) > 0 ? 0 : 1;
   *lut_num_i = _mm_insert_epi16(*lut_num_i,bit,5);
   *lut_den_i = _mm_insert_epi16(*lut_den_i,1-bit,5);

    bit = (i&0x8) > 0 ? 0 : 1;
   *lut_num_i = _mm_insert_epi16(*lut_num_i,bit,6);
   *lut_den_i = _mm_insert_epi16(*lut_den_i,1-bit,6);

    bit = (i&0x80) > 0 ? 0 : 1;
   *lut_num_i = _mm_insert_epi16(*lut_num_i,bit,7);
   *lut_den_i = _mm_insert_epi16(*lut_den_i,1-bit,7);

#ifdef DEBUG_NR_PUCCH_RX
   printf("i %d, lut_num (%d,%d,%d,%d,%d,%d,%d,%d)\n",i,
	  ((int16_t *)lut_num_i)[0],
	  ((int16_t *)lut_num_i)[1],
	  ((int16_t *)lut_num_i)[2],
	  ((int16_t *)lut_num_i)[3],
	  ((int16_t *)lut_num_i)[4],
	  ((int16_t *)lut_num_i)[5],
	  ((int16_t *)lut_num_i)[6],
	  ((int16_t *)lut_num_i)[7]);
#endif
  }
}


void nr_decode_pucch2(PHY_VARS_gNB *gNB,
                      int slot,
                      nfapi_nr_uci_pucch_pdu_format_2_3_4_t* uci_pdu,
                      nfapi_nr_pucch_pdu_t* pucch_pdu) {

  int32_t **rxdataF = gNB->common_vars.rxdataF;
  NR_DL_FRAME_PARMS *frame_parms = &gNB->frame_parms;
  //pucch_GroupHopping_t pucch_GroupHopping = pucch_pdu->group_hop_flag + (pucch_pdu->sequence_hop_flag<<1);

  AssertFatal(pucch_pdu->nr_of_symbols==1 || pucch_pdu->nr_of_symbols==2,
	      "Illegal number of symbols  for PUCCH 2 %d\n",pucch_pdu->nr_of_symbols);

  AssertFatal((pucch_pdu->prb_start-((pucch_pdu->prb_start>>2)<<2))==0,
              "Current pucch2 receiver implementation requires a PRB offset multiple of 4. The one selected is %d",
              pucch_pdu->prb_start);

  //extract pucch and dmrs first

  int l2=pucch_pdu->start_symbol_index;
  int re_offset[2];
  re_offset[0] = 12*(pucch_pdu->prb_start+pucch_pdu->bwp_start) + frame_parms->first_carrier_offset;
  int soffset=(slot&3)*frame_parms->symbols_per_slot*frame_parms->ofdm_symbol_size; 

  if (re_offset[0]>= frame_parms->ofdm_symbol_size)
    re_offset[0]-=frame_parms->ofdm_symbol_size;
  if (pucch_pdu->freq_hop_flag == 0) re_offset[1] = re_offset[0];
  else {
    re_offset[1] = 12*(pucch_pdu->second_hop_prb+pucch_pdu->bwp_start) + frame_parms->first_carrier_offset;
    if (re_offset[1]>= frame_parms->ofdm_symbol_size)
      re_offset[1]-=frame_parms->ofdm_symbol_size;
  }
  AssertFatal(pucch_pdu->prb_size*pucch_pdu->nr_of_symbols > 1,"number of PRB*SYMB (%d,%d)< 2",
	      pucch_pdu->prb_size,pucch_pdu->nr_of_symbols);

  int Prx = gNB->gNB_config.carrier_config.num_rx_ant.value;
  int Prx2 = (Prx==1)?2:Prx;
  // use 2 for Nb antennas in case of single antenna to allow the following allocations
  int prb_size_ext = pucch_pdu->prb_size+(pucch_pdu->prb_size&1);
  int16_t r_re_ext[Prx2][2][8*prb_size_ext] __attribute__((aligned(32)));
  int16_t r_im_ext[Prx2][2][8*prb_size_ext] __attribute__((aligned(32)));
  int16_t r_re_ext2[Prx2][2][8*prb_size_ext] __attribute__((aligned(32)));
  int16_t r_im_ext2[Prx2][2][8*prb_size_ext] __attribute__((aligned(32)));
  int16_t rd_re_ext[Prx2][2][4*prb_size_ext] __attribute__((aligned(32)));
  int16_t rd_im_ext[Prx2][2][4*prb_size_ext] __attribute__((aligned(32)));
  int16_t *r_re_ext_p,*r_im_ext_p,*rd_re_ext_p,*rd_im_ext_p;

  int nb_re_pucch = 12*pucch_pdu->prb_size;

  int16_t rp[Prx2][2][nb_re_pucch*2],*tmp_rp;
  __m64 dmrs_re,dmrs_im;

  for (int aa=0;aa<Prx;aa++){
    for (int symb=0;symb<pucch_pdu->nr_of_symbols;symb++) {
      tmp_rp = ((int16_t *)&rxdataF[aa][soffset + (l2+symb)*frame_parms->ofdm_symbol_size]);

      if (re_offset[symb] + nb_re_pucch < frame_parms->ofdm_symbol_size) {
        memcpy1((void*)rp[aa][symb],(void*)&tmp_rp[re_offset[symb]*2],nb_re_pucch*sizeof(int32_t));
      }
      else {
        int neg_length = frame_parms->ofdm_symbol_size-re_offset[symb];
        int pos_length = nb_re_pucch-neg_length;
        memcpy1((void*)rp[aa][symb],(void*)&tmp_rp[re_offset[symb]*2],neg_length*sizeof(int32_t));
        memcpy1((void*)&rp[aa][symb][neg_length*2],(void*)tmp_rp,pos_length*sizeof(int32_t));
      }
    }
  }
  LOG_D(PHY,"Decoding pucch2 for %d symbols, %d PRB, nb_harq %d, nb_sr %d, nb_csi %d/%d\n",
        pucch_pdu->nr_of_symbols,pucch_pdu->prb_size,
        pucch_pdu->bit_len_harq,pucch_pdu->sr_flag,pucch_pdu->bit_len_csi_part1,pucch_pdu->bit_len_csi_part2);

  int nc_group_size=1; // 2 PRB
  int ngroup = prb_size_ext/nc_group_size/2;
  int32_t corr32_re[2][ngroup][Prx2],corr32_im[2][ngroup][Prx2];
  for (int aa=0;aa<Prx;aa++)
    for (int group=0;group<ngroup;group++) {
      corr32_re[0][group][aa]=0; corr32_im[0][group][aa]=0;
      corr32_re[1][group][aa]=0; corr32_im[1][group][aa]=0;
    }

  //  AssertFatal((pucch_pdu->prb_size&1) == 0,"prb_size %d is not a multiple of 2\n",pucch_pdu->prb_size);
  if ((pucch_pdu->prb_size&1) > 0) { // if the number of PRBs is odd
    for (int symb=0; symb<pucch_pdu->nr_of_symbols;symb++) {
      for (int aa=0;aa<Prx;aa++) {
        memset(&r_re_ext[aa][symb][8*pucch_pdu->prb_size],0,8*pucch_pdu->prb_size*sizeof(int16_t));
        memset(&r_im_ext[aa][symb][8*pucch_pdu->prb_size],0,8*pucch_pdu->prb_size*sizeof(int16_t));
        memset(&rd_re_ext[aa][symb][4*pucch_pdu->prb_size],0,8*pucch_pdu->prb_size*sizeof(int16_t));
        memset(&rd_im_ext[aa][symb][4*pucch_pdu->prb_size],0,8*pucch_pdu->prb_size*sizeof(int16_t));
      }
    }
  }
  for (int symb=0; symb<pucch_pdu->nr_of_symbols;symb++) {
    // 24 REs contains 48x16-bit, so 6x8x16-bit
    for (int prb=0;prb<pucch_pdu->prb_size;prb+=2) {
      for (int aa=0;aa<Prx;aa++) {
        r_re_ext_p=&r_re_ext[aa][symb][8*prb];
        r_im_ext_p=&r_im_ext[aa][symb][8*prb];
        rd_re_ext_p=&rd_re_ext[aa][symb][4*prb];
        rd_im_ext_p=&rd_im_ext[aa][symb][4*prb];

        for (int idx=0; idx<8; idx++) {
          r_re_ext_p[idx<<1]=rp[aa][symb][prb*24+6*idx];
          r_im_ext_p[idx<<1]=rp[aa][symb][prb*24+1+6*idx];
          rd_re_ext_p[idx]=rp[aa][symb][prb*24+2+6*idx];
          rd_im_ext_p[idx]=rp[aa][symb][prb*24+3+6*idx];
          r_re_ext_p[1+(idx<<1)]=rp[aa][symb][prb*24+4+6*idx];
          r_im_ext_p[1+(idx<<1)]=rp[aa][symb][prb*24+5+6*idx];
        }

#ifdef DEBUG_NR_PUCCH_RX
        for (int i=0;i<8;i++) printf("Ant %d PRB %d dmrs[%d] -> (%d,%d)\n",aa,prb+(i>>2),i,rd_re_ext_p[i],rd_im_ext_p[i]);
        for (int i=0;i<16;i++) printf("Ant %d PRB %d data[%d] -> (%d,%d)\n",aa,prb+(i>>3),i,r_re_ext_p[i],r_im_ext_p[i]);
#endif
      } // aa
    } // prb

    // first compute DMRS component

    uint32_t x1, x2, s=0;
    x2 = (((1<<17)*((14*slot) + (pucch_pdu->start_symbol_index+symb) + 1)*((2*pucch_pdu->dmrs_scrambling_id) + 1)) + (2*pucch_pdu->dmrs_scrambling_id))%(1U<<31); // c_init calculation according to TS38.211 subclause
#ifdef DEBUG_NR_PUCCH_RX
    printf("slot %d, start_symbol_index %d, symbol %d, dmrs_scrambling_id %d\n",
           slot,pucch_pdu->start_symbol_index,symb,pucch_pdu->dmrs_scrambling_id);
#endif
    int reset = 1;
    for (int i=0; i<=(pucch_pdu->prb_start>>2); i++) {
      s = lte_gold_generic(&x1, &x2, reset);
      reset = 0;
    }

    for (int group=0;group<ngroup;group++) {
      // each group has 8*nc_group_size elements, compute 1 complex correlation with DMRS per group
      // non-coherent combining across groups
      dmrs_re = byte2m64_re[((uint8_t*)&s)[(group&1)<<1]];
      dmrs_im = byte2m64_im[((uint8_t*)&s)[(group&1)<<1]];
#ifdef DEBUG_NR_PUCCH_RX
      printf("Group %d: s %x x2 %x ((%d,%d),(%d,%d),(%d,%d),(%d,%d))\n",
             group,
             ((uint16_t*)&s)[0],x2,
             ((int16_t*)&dmrs_re)[0],((int16_t*)&dmrs_im)[0],
             ((int16_t*)&dmrs_re)[1],((int16_t*)&dmrs_im)[1],
             ((int16_t*)&dmrs_re)[2],((int16_t*)&dmrs_im)[2],
             ((int16_t*)&dmrs_re)[3],((int16_t*)&dmrs_im)[3]);
#endif
      for (int aa=0;aa<Prx;aa++) {
        rd_re_ext_p=&rd_re_ext[aa][symb][8*group];
        rd_im_ext_p=&rd_im_ext[aa][symb][8*group];

#ifdef DEBUG_NR_PUCCH_RX
        printf("Group %d: rd ((%d,%d),(%d,%d),(%d,%d),(%d,%d))\n",
               group,
               rd_re_ext_p[0],rd_im_ext_p[0],
               rd_re_ext_p[1],rd_im_ext_p[1],
               rd_re_ext_p[2],rd_im_ext_p[2],
               rd_re_ext_p[3],rd_im_ext_p[3]);
#endif
        corr32_re[symb][group][aa]+=(rd_re_ext_p[0]*((int16_t*)&dmrs_re)[0] + rd_im_ext_p[0]*((int16_t*)&dmrs_im)[0]);
        corr32_im[symb][group][aa]+=(-rd_re_ext_p[0]*((int16_t*)&dmrs_im)[0] + rd_im_ext_p[0]*((int16_t*)&dmrs_re)[0]);
        corr32_re[symb][group][aa]+=(rd_re_ext_p[1]*((int16_t*)&dmrs_re)[1] + rd_im_ext_p[1]*((int16_t*)&dmrs_im)[1]);
        corr32_im[symb][group][aa]+=(-rd_re_ext_p[1]*((int16_t*)&dmrs_im)[1] + rd_im_ext_p[1]*((int16_t*)&dmrs_re)[1]);
        corr32_re[symb][group][aa]+=(rd_re_ext_p[2]*((int16_t*)&dmrs_re)[2] + rd_im_ext_p[2]*((int16_t*)&dmrs_im)[2]);
        corr32_im[symb][group][aa]+=(-rd_re_ext_p[2]*((int16_t*)&dmrs_im)[2] + rd_im_ext_p[2]*((int16_t*)&dmrs_re)[2]);
        corr32_re[symb][group][aa]+=(rd_re_ext_p[3]*((int16_t*)&dmrs_re)[3] + rd_im_ext_p[3]*((int16_t*)&dmrs_im)[3]);
        corr32_im[symb][group][aa]+=(-rd_re_ext_p[3]*((int16_t*)&dmrs_im)[3] + rd_im_ext_p[3]*((int16_t*)&dmrs_re)[3]);
      }
      dmrs_re = byte2m64_re[((uint8_t*)&s)[1+((group&1)<<1)]];
      dmrs_im = byte2m64_im[((uint8_t*)&s)[1+((group&1)<<1)]];
#ifdef DEBUG_NR_PUCCH_RX
      printf("Group %d: s %x ((%d,%d),(%d,%d),(%d,%d),(%d,%d))\n",
             group,
             ((uint16_t*)&s)[1],
             ((int16_t*)&dmrs_re)[0],((int16_t*)&dmrs_im)[0],
             ((int16_t*)&dmrs_re)[1],((int16_t*)&dmrs_im)[1],
             ((int16_t*)&dmrs_re)[2],((int16_t*)&dmrs_im)[2],
             ((int16_t*)&dmrs_re)[3],((int16_t*)&dmrs_im)[3]);
#endif
      for (int aa=0;aa<Prx;aa++) {
        rd_re_ext_p=&rd_re_ext[aa][symb][8*group];
        rd_im_ext_p=&rd_im_ext[aa][symb][8*group];
#ifdef DEBUG_NR_PUCCH_RX
        printf("Group %d: rd ((%d,%d),(%d,%d),(%d,%d),(%d,%d))\n",
               group,
               rd_re_ext_p[4],rd_im_ext_p[4],
               rd_re_ext_p[5],rd_im_ext_p[5],
               rd_re_ext_p[6],rd_im_ext_p[6],
               rd_re_ext_p[7],rd_im_ext_p[7]);
#endif
        corr32_re[symb][group][aa]+=(rd_re_ext_p[4]*((int16_t*)&dmrs_re)[0] + rd_im_ext_p[4]*((int16_t*)&dmrs_im)[0]);
        corr32_im[symb][group][aa]+=(-rd_re_ext_p[4]*((int16_t*)&dmrs_im)[0] + rd_im_ext_p[4]*((int16_t*)&dmrs_re)[0]);
        corr32_re[symb][group][aa]+=(rd_re_ext_p[5]*((int16_t*)&dmrs_re)[1] + rd_im_ext_p[5]*((int16_t*)&dmrs_im)[1]);
        corr32_im[symb][group][aa]+=(-rd_re_ext_p[5]*((int16_t*)&dmrs_im)[1] + rd_im_ext_p[5]*((int16_t*)&dmrs_re)[1]);
        corr32_re[symb][group][aa]+=(rd_re_ext_p[6]*((int16_t*)&dmrs_re)[2] + rd_im_ext_p[6]*((int16_t*)&dmrs_im)[2]);
        corr32_im[symb][group][aa]+=(-rd_re_ext_p[6]*((int16_t*)&dmrs_im)[2] + rd_im_ext_p[6]*((int16_t*)&dmrs_re)[2]);
        corr32_re[symb][group][aa]+=(rd_re_ext_p[7]*((int16_t*)&dmrs_re)[3] + rd_im_ext_p[7]*((int16_t*)&dmrs_im)[3]);
        corr32_im[symb][group][aa]+=(-rd_re_ext_p[7]*((int16_t*)&dmrs_im)[3] + rd_im_ext_p[7]*((int16_t*)&dmrs_re)[3]);
        /*	corr32_re[group][aa]>>=5;
                corr32_im[group][aa]>>=5;*/
#ifdef DEBUG_NR_PUCCH_RX
        printf("Group %d: corr32 (%d,%d)\n",group,corr32_re[symb][group][aa],corr32_im[symb][group][aa]);
#endif
      } //aa    

      if ((group&1) == 1) s = lte_gold_generic(&x1, &x2, 0);
    } // group
  } // symb

  uint32_t x1, x2, s=0;  
  // unscrambling
  x2 = ((pucch_pdu->rnti)<<15)+pucch_pdu->data_scrambling_id;
  s = lte_gold_generic(&x1, &x2, 1);
#ifdef DEBUG_NR_PUCCH_RX
  printf("x2 %x, s %x\n",x2,s);
#endif
  for (int symb=0;symb<pucch_pdu->nr_of_symbols;symb++) {
    __m64 c_re0,c_im0,c_re1,c_im1,c_re2,c_im2,c_re3,c_im3;
    int re_off=0;
    for (int prb=0;prb<prb_size_ext;prb+=2,re_off+=16) {
      c_re0 = byte2m64_re[((uint8_t*)&s)[0]];
      c_im0 = byte2m64_im[((uint8_t*)&s)[0]];
      c_re1 = byte2m64_re[((uint8_t*)&s)[1]];
      c_im1 = byte2m64_im[((uint8_t*)&s)[1]];
      c_re2 = byte2m64_re[((uint8_t*)&s)[2]];
      c_im2 = byte2m64_im[((uint8_t*)&s)[2]];
      c_re3 = byte2m64_re[((uint8_t*)&s)[3]];
      c_im3 = byte2m64_im[((uint8_t*)&s)[3]];

      for (int aa=0;aa<Prx;aa++) {
#ifdef DEBUG_NR_PUCCH_RX
        printf("prb %d: rd ((%d,%d),(%d,%d),(%d,%d),(%d,%d),(%d,%d),(%d,%d),(%d,%d),(%d,%d))\n",
               prb,
               r_re_ext[aa][symb][re_off],r_im_ext[aa][symb][re_off],
               r_re_ext[aa][symb][re_off+1],r_im_ext[aa][symb][re_off+1],
               r_re_ext[aa][symb][re_off+2],r_im_ext[aa][symb][re_off+2],
               r_re_ext[aa][symb][re_off+3],r_im_ext[aa][symb][re_off+3],
               r_re_ext[aa][symb][re_off+4],r_im_ext[aa][symb][re_off+4],
               r_re_ext[aa][symb][re_off+5],r_im_ext[aa][symb][re_off+5],
               r_re_ext[aa][symb][re_off+6],r_im_ext[aa][symb][re_off+6],
               r_re_ext[aa][symb][re_off+7],r_im_ext[aa][symb][re_off+7]);
        printf("prb %d (%x): c ((%d,%d),(%d,%d),(%d,%d),(%d,%d),(%d,%d),(%d,%d),(%d,%d),(%d,%d))\n",
               prb,s,
               ((int16_t*)&c_re0)[0],((int16_t*)&c_im0)[0],
               ((int16_t*)&c_re0)[1],((int16_t*)&c_im0)[1],
               ((int16_t*)&c_re0)[2],((int16_t*)&c_im0)[2],
               ((int16_t*)&c_re0)[3],((int16_t*)&c_im0)[3],
               ((int16_t*)&c_re1)[0],((int16_t*)&c_im1)[0],
               ((int16_t*)&c_re1)[1],((int16_t*)&c_im1)[1],
               ((int16_t*)&c_re1)[2],((int16_t*)&c_im1)[2],
               ((int16_t*)&c_re1)[3],((int16_t*)&c_im1)[3]
               );
        printf("prb %d: rd ((%d,%d),(%d,%d),(%d,%d),(%d,%d),(%d,%d),(%d,%d),(%d,%d),(%d,%d))\n",
               prb+1,
               r_re_ext[aa][symb][re_off+8],r_im_ext[aa][symb][re_off+8],
               r_re_ext[aa][symb][re_off+9],r_im_ext[aa][symb][re_off+9],
               r_re_ext[aa][symb][re_off+10],r_im_ext[aa][symb][re_off+10],
               r_re_ext[aa][symb][re_off+11],r_im_ext[aa][symb][re_off+11],
               r_re_ext[aa][symb][re_off+12],r_im_ext[aa][symb][re_off+12],
               r_re_ext[aa][symb][re_off+13],r_im_ext[aa][symb][re_off+13],
               r_re_ext[aa][symb][re_off+14],r_im_ext[aa][symb][re_off+14],
               r_re_ext[aa][symb][re_off+15],r_im_ext[aa][symb][re_off+15]);
        printf("prb %d (%x): c ((%d,%d),(%d,%d),(%d,%d),(%d,%d),(%d,%d),(%d,%d),(%d,%d),(%d,%d))\n",
               prb+1,s,
               ((int16_t*)&c_re2)[0],((int16_t*)&c_im2)[0],
               ((int16_t*)&c_re2)[1],((int16_t*)&c_im2)[1],
               ((int16_t*)&c_re2)[2],((int16_t*)&c_im2)[2],
               ((int16_t*)&c_re2)[3],((int16_t*)&c_im2)[3],
               ((int16_t*)&c_re3)[0],((int16_t*)&c_im3)[0],
               ((int16_t*)&c_re3)[1],((int16_t*)&c_im3)[1],
               ((int16_t*)&c_re3)[2],((int16_t*)&c_im3)[2],
               ((int16_t*)&c_re3)[3],((int16_t*)&c_im3)[3]
               );
#endif

        ((__m64*)&r_re_ext2[aa][symb][re_off])[0] = _mm_mullo_pi16(((__m64*)&r_re_ext[aa][symb][re_off])[0],c_im0);
        ((__m64*)&r_re_ext[aa][symb][re_off])[0] = _mm_mullo_pi16(((__m64*)&r_re_ext[aa][symb][re_off])[0],c_re0);
        ((__m64*)&r_im_ext2[aa][symb][re_off])[0] = _mm_mullo_pi16(((__m64*)&r_im_ext[aa][symb][re_off])[0],c_re0);
        ((__m64*)&r_im_ext[aa][symb][re_off])[0] = _mm_mullo_pi16(((__m64*)&r_im_ext[aa][symb][re_off])[0],c_im0);

        ((__m64*)&r_re_ext2[aa][symb][re_off])[1] = _mm_mullo_pi16(((__m64*)&r_re_ext[aa][symb][re_off])[1],c_im1);
        ((__m64*)&r_re_ext[aa][symb][re_off])[1] = _mm_mullo_pi16(((__m64*)&r_re_ext[aa][symb][re_off])[1],c_re1);
        ((__m64*)&r_im_ext2[aa][symb][re_off])[1] = _mm_mullo_pi16(((__m64*)&r_im_ext[aa][symb][re_off])[1],c_re1);
        ((__m64*)&r_im_ext[aa][symb][re_off])[1] = _mm_mullo_pi16(((__m64*)&r_im_ext[aa][symb][re_off])[1],c_im1);

        ((__m64*)&r_re_ext2[aa][symb][re_off])[2] = _mm_mullo_pi16(((__m64*)&r_re_ext[aa][symb][re_off])[2],c_im2);
        ((__m64*)&r_re_ext[aa][symb][re_off])[2] = _mm_mullo_pi16(((__m64*)&r_re_ext[aa][symb][re_off])[2],c_re2);
        ((__m64*)&r_im_ext2[aa][symb][re_off])[2] = _mm_mullo_pi16(((__m64*)&r_im_ext[aa][symb][re_off])[2],c_re2);
        ((__m64*)&r_im_ext[aa][symb][re_off])[2] = _mm_mullo_pi16(((__m64*)&r_im_ext[aa][symb][re_off])[2],c_im2);

        ((__m64*)&r_re_ext2[aa][symb][re_off])[3] = _mm_mullo_pi16(((__m64*)&r_re_ext[aa][symb][re_off])[3],c_im3);
        ((__m64*)&r_re_ext[aa][symb][re_off])[3] = _mm_mullo_pi16(((__m64*)&r_re_ext[aa][symb][re_off])[3],c_re3);
        ((__m64*)&r_im_ext2[aa][symb][re_off])[3] = _mm_mullo_pi16(((__m64*)&r_im_ext[aa][symb][re_off])[3],c_re3);
        ((__m64*)&r_im_ext[aa][symb][re_off])[3] = _mm_mullo_pi16(((__m64*)&r_im_ext[aa][symb][re_off])[3],c_im3);

#ifdef DEBUG_NR_PUCCH_RX
        printf("prb %d: r ((%d,%d),(%d,%d),(%d,%d),(%d,%d),(%d,%d),(%d,%d),(%d,%d),(%d,%d))\n",
               prb,
               r_re_ext[aa][symb][re_off],r_im_ext[aa][symb][re_off],
               r_re_ext[aa][symb][re_off+1],r_im_ext[aa][symb][re_off+1],
               r_re_ext[aa][symb][re_off+2],r_im_ext[aa][symb][re_off+2],
               r_re_ext[aa][symb][re_off+3],r_im_ext[aa][symb][re_off+3],
               r_re_ext[aa][symb][re_off+4],r_im_ext[aa][symb][re_off+4],
               r_re_ext[aa][symb][re_off+5],r_im_ext[aa][symb][re_off+5],
               r_re_ext[aa][symb][re_off+6],r_im_ext[aa][symb][re_off+6],
               r_re_ext[aa][symb][re_off+7],r_im_ext[aa][symb][re_off+7]);
        printf("prb %d: r ((%d,%d),(%d,%d),(%d,%d),(%d,%d),(%d,%d),(%d,%d),(%d,%d),(%d,%d))\n",
               prb+1,
               r_re_ext[aa][symb][re_off+8],r_im_ext[aa][symb][re_off+8],
               r_re_ext[aa][symb][re_off+9],r_im_ext[aa][symb][re_off+9],
               r_re_ext[aa][symb][re_off+10],r_im_ext[aa][symb][re_off+10],
               r_re_ext[aa][symb][re_off+11],r_im_ext[aa][symb][re_off+11],
               r_re_ext[aa][symb][re_off+12],r_im_ext[aa][symb][re_off+12],
               r_re_ext[aa][symb][re_off+13],r_im_ext[aa][symb][re_off+13],
               r_re_ext[aa][symb][re_off+14],r_im_ext[aa][symb][re_off+14],
               r_re_ext[aa][symb][re_off+15],r_im_ext[aa][symb][re_off+15]);
#endif      
      }
      s = lte_gold_generic(&x1, &x2, 0);
#ifdef DEBUG_NR_PUCCH_RX
      printf("\n");
#endif
    }
  } //symb
  int nb_bit = pucch_pdu->bit_len_harq+pucch_pdu->sr_flag+pucch_pdu->bit_len_csi_part1+pucch_pdu->bit_len_csi_part2;
  AssertFatal(nb_bit > 2  && nb_bit< 65,"illegal length (%d : %d,%d,%d,%d)\n",nb_bit,pucch_pdu->bit_len_harq,pucch_pdu->sr_flag,pucch_pdu->bit_len_csi_part1,pucch_pdu->bit_len_csi_part2);

  uint64_t decodedPayload[2];
  uint8_t corr_dB;
  int decoderState=2;
  if (nb_bit < 12) { // short blocklength case
    __m256i *rp_re[Prx2][2];
    __m256i *rp2_re[Prx2][2];
    __m256i *rp_im[Prx2][2];
    __m256i *rp2_im[Prx2][2];
    for (int aa=0;aa<Prx;aa++) {
      for (int symb=0;symb<pucch_pdu->nr_of_symbols;symb++) {
        rp_re[aa][symb] = (__m256i*)r_re_ext[aa][symb];
        rp_im[aa][symb] = (__m256i*)r_im_ext[aa][symb];
        rp2_re[aa][symb] = (__m256i*)r_re_ext2[aa][symb];
        rp2_im[aa][symb] = (__m256i*)r_im_ext2[aa][symb];
      }
    }
    __m256i prod_re[Prx2],prod_im[Prx2];
    uint64_t corr=0;
    int cw_ML=0;
    
    
    for (int cw=0;cw<1<<nb_bit;cw++) {
#ifdef DEBUG_NR_PUCCH_RX
      printf("cw %d:",cw);
      for (int i=0;i<32;i+=2) {
	printf("%d,%d,",
	       ((int16_t*)&pucch2_lut[nb_bit-3][cw<<1])[i>>1],
	       ((int16_t*)&pucch2_lut[nb_bit-3][cw<<1])[1+(i>>1)]);
      }
      printf("\n");
#endif
      uint64_t corr_tmp = 0;

      for (int symb=0;symb<pucch_pdu->nr_of_symbols;symb++) {
        for (int group=0;group<ngroup;group++) {
          // do complex correlation
          for (int aa=0;aa<Prx;aa++) {
            prod_re[aa] = /*_mm256_srai_epi16(*/_mm256_adds_epi16(_mm256_mullo_epi16(pucch2_lut[nb_bit-3][cw<<1],rp_re[aa][symb][group]),
                                                                  _mm256_mullo_epi16(pucch2_lut[nb_bit-3][(cw<<1)+1],rp_im[aa][symb][group]))/*,5)*/;
            prod_im[aa] = /*_mm256_srai_epi16(*/_mm256_subs_epi16(_mm256_mullo_epi16(pucch2_lut[nb_bit-3][cw<<1],rp2_im[aa][symb][group]),
                                                                  _mm256_mullo_epi16(pucch2_lut[nb_bit-3][(cw<<1)+1],rp2_re[aa][symb][group]))/*,5)*/;
#ifdef DEBUG_NR_PUCCH_RX
            printf("prod_re[%d] => (%d,%d,%d,%d,%d,%d,%d,%d,%d,%d,%d,%d,%d,%d,%d,%d)\n",aa,
                   ((int16_t*)&prod_re[aa])[0],((int16_t*)&prod_re[aa])[1],((int16_t*)&prod_re[aa])[2],((int16_t*)&prod_re[aa])[3],
                   ((int16_t*)&prod_re[aa])[4],((int16_t*)&prod_re[aa])[5],((int16_t*)&prod_re[aa])[6],((int16_t*)&prod_re[aa])[7],
                   ((int16_t*)&prod_re[aa])[8],((int16_t*)&prod_re[aa])[9],((int16_t*)&prod_re[aa])[10],((int16_t*)&prod_re[aa])[11],
                   ((int16_t*)&prod_re[aa])[12],((int16_t*)&prod_re[aa])[13],((int16_t*)&prod_re[aa])[14],((int16_t*)&prod_re[aa])[15]);
            printf("prod_im[%d] => (%d,%d,%d,%d,%d,%d,%d,%d,%d,%d,%d,%d,%d,%d,%d,%d)\n",aa,
                   ((int16_t*)&prod_im[aa])[0],((int16_t*)&prod_im[aa])[1],((int16_t*)&prod_im[aa])[2],((int16_t*)&prod_im[aa])[3],
                   ((int16_t*)&prod_im[aa])[4],((int16_t*)&prod_im[aa])[5],((int16_t*)&prod_im[aa])[6],((int16_t*)&prod_im[aa])[7],
                   ((int16_t*)&prod_im[aa])[8],((int16_t*)&prod_im[aa])[9],((int16_t*)&prod_im[aa])[10],((int16_t*)&prod_im[aa])[11],
                   ((int16_t*)&prod_im[aa])[12],((int16_t*)&prod_im[aa])[13],((int16_t*)&prod_im[aa])[14],((int16_t*)&prod_im[aa])[15]);

#endif
            prod_re[aa] = _mm256_hadds_epi16(prod_re[aa],prod_re[aa]);// 0+1
            prod_im[aa] = _mm256_hadds_epi16(prod_im[aa],prod_im[aa]);
            prod_re[aa] = _mm256_hadds_epi16(prod_re[aa],prod_re[aa]);// 0+1+2+3
            prod_im[aa] = _mm256_hadds_epi16(prod_im[aa],prod_im[aa]);
            prod_re[aa] = _mm256_hadds_epi16(prod_re[aa],prod_re[aa]);// 0+1+2+3+4+5+6+7
            prod_im[aa] = _mm256_hadds_epi16(prod_im[aa],prod_im[aa]);
            prod_re[aa] = _mm256_hadds_epi16(prod_re[aa],prod_re[aa]);// 0+1+2+3+4+5+6+7+8+9+10+11+12+13+14+15
            prod_im[aa] = _mm256_hadds_epi16(prod_im[aa],prod_im[aa]);
          }
          int64_t corr_re=0,corr_im=0;


          for (int aa=0;aa<Prx;aa++) {
#ifdef DEBUG_NR_PUCCH_RX
            printf("pucch2 cw %d group %d aa %d: (%d,%d)+(%d,%d) = (%d,%d)\n",cw,group,aa,
              corr32_re[symb][group][aa],corr32_im[symb][group][aa],
              ((int16_t*)(&prod_re[aa]))[0],
              ((int16_t*)(&prod_im[aa]))[0],
              corr32_re[symb][group][aa]+((int16_t*)(&prod_re[aa]))[0],
              corr32_im[symb][group][aa]+((int16_t*)(&prod_im[aa]))[0]);

#endif
            LOG_D(PHY,"pucch2 cw %d group %d aa %d: (%d,%d)+(%d,%d) = (%d,%d)\n",cw,group,aa,
              corr32_re[symb][group][aa],corr32_im[symb][group][aa],
              ((int16_t*)(&prod_re[aa]))[0],
              ((int16_t*)(&prod_im[aa]))[0],
              corr32_re[symb][group][aa]+((int16_t*)(&prod_re[aa]))[0],
              corr32_im[symb][group][aa]+((int16_t*)(&prod_im[aa]))[0]);

            corr_re = ( corr32_re[symb][group][aa]+((int16_t*)(&prod_re[aa]))[0]);
            corr_im = ( corr32_im[symb][group][aa]+((int16_t*)(&prod_im[aa]))[0]);

            corr_tmp += corr_re*corr_re + corr_im*corr_im;
          } // aa loop
        }// group loop
      } // symb loop
      if (corr_tmp > corr) {
         corr = corr_tmp;
         cw_ML=cw;
      }
    } // cw loop
    corr_dB = dB_fixed64((uint64_t)corr);
#ifdef DEBUG_NR_PUCCH_RX
    printf("cw_ML %d, metric %d dB\n",cw_ML,corr_dB);
#endif
    LOG_D(PHY,"slot %d PUCCH2 cw_ML %d, metric %d dB\n",slot,cw_ML,corr_dB);

    decodedPayload[0]=(uint64_t)cw_ML;
  }
  else { // polar coded case

    __m64 *rp_re[Prx2][2];
    __m64 *rp2_re[Prx2][2];
    __m64 *rp_im[Prx2][2];
    __m64 *rp2_im[Prx2][2];
    __m128i llrs[pucch_pdu->prb_size*2*pucch_pdu->nr_of_symbols];

    for (int aa=0;aa<Prx;aa++) {
      for (int symb=0;symb<pucch_pdu->nr_of_symbols;symb++) {
        rp_re[aa][symb] = (__m64*)r_re_ext[aa][symb];
        rp_im[aa][symb] = (__m64*)r_im_ext[aa][symb];
        rp2_re[aa][symb] = (__m64*)r_re_ext2[aa][symb];
        rp2_im[aa][symb] = (__m64*)r_im_ext2[aa][symb];
      }
    }
    __m64 prod_re[Prx2],prod_im[Prx2];

#ifdef DEBUG_NR_PUCCH_RX
    for (int cw=0;cw<16;cw++) {

      printf("cw %d:",cw);
      for (int i=0;i<4;i++) {
	printf("%d,",
	       ((int16_t*)&pucch2_polar_4bit[cw])[i>>1]);
      }
      printf("\n");
    }
#endif
    
    // non-coherent LLR computation on groups of 4 REs (half-PRBs)
    int32_t corr_re,corr_im,corr_tmp;
    __m128i corr16,llr_num,llr_den;
    uint64_t corr = 0;
    for (int symb=0;symb<pucch_pdu->nr_of_symbols;symb++) {
      for (int half_prb=0;half_prb<(2*pucch_pdu->prb_size);half_prb++) {
        llr_num=_mm_set1_epi16(0);llr_den=_mm_set1_epi16(0);
        for (int cw=0;cw<256;cw++) {
          corr_tmp=0;
          for (int aa=0;aa<Prx;aa++) {
            prod_re[aa] = _mm_srai_pi16(_mm_adds_pi16(_mm_mullo_pi16(pucch2_polar_4bit[cw&15],rp_re[aa][symb][half_prb]),
                                                      _mm_mullo_pi16(pucch2_polar_4bit[cw>>4],rp_im[aa][symb][half_prb])),5);
            prod_im[aa] = _mm_srai_pi16(_mm_subs_pi16(_mm_mullo_pi16(pucch2_polar_4bit[cw&15],rp2_im[aa][symb][half_prb]),
                                                      _mm_mullo_pi16(pucch2_polar_4bit[cw>>4],rp2_re[aa][symb][half_prb])),5);
            prod_re[aa] = _mm_hadds_pi16(prod_re[aa],prod_re[aa]);// 0+1
            prod_im[aa] = _mm_hadds_pi16(prod_im[aa],prod_im[aa]);
            prod_re[aa] = _mm_hadds_pi16(prod_re[aa],prod_re[aa]);// 0+1+2+3
            prod_im[aa] = _mm_hadds_pi16(prod_im[aa],prod_im[aa]);

            // this is for UL CQI measurement
            if (cw==0) corr += ((int64_t)corr32_re[symb][half_prb>>2][aa]*corr32_re[symb][half_prb>>2][aa])+
                         ((int64_t)corr32_im[symb][half_prb>>2][aa]*corr32_im[symb][half_prb>>2][aa]);


            corr_re = ( corr32_re[symb][half_prb>>2][aa]/(2*nc_group_size*4/2)+((int16_t*)(&prod_re[aa]))[0]);
            corr_im = ( corr32_im[symb][half_prb>>2][aa]/(2*nc_group_size*4/2)+((int16_t*)(&prod_im[aa]))[0]);
            corr_tmp += corr_re*corr_re + corr_im*corr_im;
           /*
              LOG_D(PHY,"pucch2 half_prb %d cw %d (%d,%d) aa %d: (%d,%d,%d,%d,%d,%d,%d,%d)x(%d,%d,%d,%d,%d,%d,%d,%d)  (%d,%d)+(%d,%d) = (%d,%d) => %d\n",
              half_prb,cw,cw&15,cw>>4,aa,
              ((int16_t*)&pucch2_polar_4bit[cw&15])[0],((int16_t*)&pucch2_polar_4bit[cw>>4])[0],
              ((int16_t*)&pucch2_polar_4bit[cw&15])[1],((int16_t*)&pucch2_polar_4bit[cw>>4])[1],
              ((int16_t*)&pucch2_polar_4bit[cw&15])[2],((int16_t*)&pucch2_polar_4bit[cw>>4])[2],
                ((int16_t*)&pucch2_polar_4bit[cw&15])[3],((int16_t*)&pucch2_polar_4bit[cw>>4])[3],
                ((int16_t*)&rp_re[aa][half_prb])[0],((int16_t*)&rp_im[aa][half_prb])[0],
                ((int16_t*)&rp_re[aa][half_prb])[1],((int16_t*)&rp_im[aa][half_prb])[1],
                ((int16_t*)&rp_re[aa][half_prb])[2],((int16_t*)&rp_im[aa][half_prb])[2],
                ((int16_t*)&rp_re[aa][half_prb])[3],((int16_t*)&rp_im[aa][half_prb])[3],
                corr32_re[half_prb>>2][aa]/(2*nc_group_size*4/2),corr32_im[half_prb>>2][aa]/(2*nc_group_size*4/2),
                ((int16_t*)(&prod_re[aa]))[0],
                ((int16_t*)(&prod_im[aa]))[0],
                corr_re,
                corr_im,
                corr_tmp);
*/
	}
	corr16 = _mm_set1_epi16((int16_t)(corr_tmp>>8));

	LOG_D(PHY,"half_prb %d cw %d corr16 %d\n",half_prb,cw,corr_tmp>>8);

	llr_num = _mm_max_epi16(_mm_mullo_epi16(corr16,pucch2_polar_llr_num_lut[cw]),llr_num);
	llr_den = _mm_max_epi16(_mm_mullo_epi16(corr16,pucch2_polar_llr_den_lut[cw]),llr_den);

	LOG_D(PHY,"lut_num (%d,%d,%d,%d,%d,%d,%d,%d)\n",
	      ((int16_t*)&pucch2_polar_llr_num_lut[cw])[0],
	      ((int16_t*)&pucch2_polar_llr_num_lut[cw])[1],
	      ((int16_t*)&pucch2_polar_llr_num_lut[cw])[2],
	      ((int16_t*)&pucch2_polar_llr_num_lut[cw])[3],
	      ((int16_t*)&pucch2_polar_llr_num_lut[cw])[4],
	      ((int16_t*)&pucch2_polar_llr_num_lut[cw])[5],
	      ((int16_t*)&pucch2_polar_llr_num_lut[cw])[6],
	      ((int16_t*)&pucch2_polar_llr_num_lut[cw])[7]);

	LOG_D(PHY,"llr_num (%d,%d,%d,%d,%d,%d,%d,%d)\n",
	      ((int16_t*)&llr_num)[0],
	      ((int16_t*)&llr_num)[1],
	      ((int16_t*)&llr_num)[2],
	      ((int16_t*)&llr_num)[3],
	      ((int16_t*)&llr_num)[4],
	      ((int16_t*)&llr_num)[5],
	      ((int16_t*)&llr_num)[6],
	      ((int16_t*)&llr_num)[7]);
	LOG_D(PHY,"llr_den (%d,%d,%d,%d,%d,%d,%d,%d)\n",
	      ((int16_t*)&llr_den)[0],
	      ((int16_t*)&llr_den)[1],
	      ((int16_t*)&llr_den)[2],
	      ((int16_t*)&llr_den)[3],
	      ((int16_t*)&llr_den)[4],
	      ((int16_t*)&llr_den)[5],
	      ((int16_t*)&llr_den)[6],
	      ((int16_t*)&llr_den)[7]);

      }
      // compute llrs
        llrs[half_prb + (symb*2*pucch_pdu->prb_size)] = _mm_subs_epi16(llr_num,llr_den);
        LOG_D(PHY,"llrs[%d] : (%d,%d,%d,%d,%d,%d,%d,%d)\n",
              half_prb,
              ((int16_t*)&llrs[half_prb])[0],
              ((int16_t*)&llrs[half_prb])[1],
              ((int16_t*)&llrs[half_prb])[2],
              ((int16_t*)&llrs[half_prb])[3],
              ((int16_t*)&llrs[half_prb])[4],
              ((int16_t*)&llrs[half_prb])[5],
              ((int16_t*)&llrs[half_prb])[6],
              ((int16_t*)&llrs[half_prb])[7]);
      } // half_prb
    } // symb
    // run polar decoder on llrs
    decoderState = polar_decoder_int16((int16_t*)llrs, decodedPayload, 0, 2,nb_bit,pucch_pdu->prb_size);
    LOG_D(PHY,"UCI decoderState %d, payload[0] %llu\n",decoderState,(unsigned long long)decodedPayload[0]);
    if (decoderState>0) decoderState=1;
    corr_dB = dB_fixed64(corr);
    LOG_D(PHY,"metric %d dB\n",corr_dB);
  }

  // estimate CQI for MAC (from antenna port 0 only)
  // TODO this computation is wrong -> to be ignored at MAC for now
  int SNRtimes10 = dB_fixed_times10(signal_energy_nodc(&rxdataF[0][soffset+(l2*frame_parms->ofdm_symbol_size)+re_offset[0]],
                                                       12*pucch_pdu->prb_size)) -
                                                       (10*gNB->measurements.n0_power_tot_dB);
  int cqi,bit_left;
  if (SNRtimes10 < -640) cqi=0;
  else if (SNRtimes10 >  635) cqi=255;
  else cqi=(640+SNRtimes10)/5;

  uci_pdu->harq.harq_bit_len = pucch_pdu->bit_len_harq;
  uci_pdu->pduBitmap=0;
  uci_pdu->rnti=pucch_pdu->rnti;
  uci_pdu->handle=pucch_pdu->handle;
  uci_pdu->pucch_format=0;
  uci_pdu->ul_cqi=cqi;
  uci_pdu->timing_advance=0xffff; // currently not valid
  uci_pdu->rssi=1280 - (10*dB_fixed(32767*32767)-dB_fixed_times10(signal_energy_nodc(&rxdataF[0][soffset+(l2*frame_parms->ofdm_symbol_size)+re_offset[0]],12*pucch_pdu->prb_size)));
  if (pucch_pdu->bit_len_harq>0) {
    int harq_bytes=pucch_pdu->bit_len_harq>>3;
    if ((pucch_pdu->bit_len_harq&7) > 0) harq_bytes++;
    uci_pdu->pduBitmap|=2;
    uci_pdu->harq.harq_payload = (uint8_t*)malloc(harq_bytes);
    uci_pdu->harq.harq_crc = decoderState;
    int i=0;
    for (;i<harq_bytes-1;i++) {
      uci_pdu->harq.harq_payload[i] = decodedPayload[0] & 255;
      decodedPayload[0]>>=8;
    }
    bit_left = pucch_pdu->bit_len_harq-((harq_bytes-1)<<3);
    uci_pdu->harq.harq_payload[i] = decodedPayload[0] & ((1<<bit_left)-1);
    decodedPayload[0] >>= pucch_pdu->bit_len_harq;
  }
  
  if (pucch_pdu->sr_flag == 1) {
    uci_pdu->pduBitmap|=1;
    uci_pdu->sr.sr_bit_len = 1;
    uci_pdu->sr.sr_payload = malloc(1);
    uci_pdu->sr.sr_payload[0] = decodedPayload[0]&1;
    decodedPayload[0] = decodedPayload[0]>>1;
  }
  // csi
  if (pucch_pdu->bit_len_csi_part1>0) {
    uci_pdu->pduBitmap|=4;
    uci_pdu->csi_part1.csi_part1_bit_len=pucch_pdu->bit_len_csi_part1;
    int csi_part1_bytes=pucch_pdu->bit_len_csi_part1>>3;
    if ((pucch_pdu->bit_len_csi_part1&7) > 0) csi_part1_bytes++;
    uci_pdu->csi_part1.csi_part1_payload = (uint8_t*)malloc(csi_part1_bytes);
    uci_pdu->csi_part1.csi_part1_crc = decoderState;
    int i=0;
    for (;i<csi_part1_bytes-1;i++) {
      uci_pdu->csi_part1.csi_part1_payload[i] = decodedPayload[0] & 255;
      decodedPayload[0]>>=8;
    }
    bit_left = pucch_pdu->bit_len_csi_part1-((csi_part1_bytes-1)<<3);
    uci_pdu->csi_part1.csi_part1_payload[i] = decodedPayload[0] & ((1<<bit_left)-1);
    decodedPayload[0] >>= pucch_pdu->bit_len_csi_part1;
  }
  
  if (pucch_pdu->bit_len_csi_part2>0) {
    uci_pdu->pduBitmap|=8;
  }
}

void nr_dump_uci_stats(FILE *fd,PHY_VARS_gNB *gNB,int frame) {

   int strpos=0;
   char output[16384];

   for (int i=0;i<NUMBER_OF_NR_UCI_STATS_MAX;i++){
      if (gNB->uci_stats[i].rnti>0) {
         NR_gNB_UCI_STATS_t *uci_stats = &gNB->uci_stats[i];
         if (uci_stats->pucch0_sr_trials > 0)
             strpos+=sprintf(output+strpos,"UCI %d RNTI %x: pucch0_sr_trials %d, pucch0_n00 %d dB, pucch0_n01 %d dB, pucch0_sr_thres %d dB, current pucch1_stat0 %d dB, current pucch1_stat1 %d dB, positive SR count %d\n",
                             i,uci_stats->rnti,uci_stats->pucch0_sr_trials,uci_stats->pucch0_n00,uci_stats->pucch0_n01,uci_stats->pucch0_sr_thres,dB_fixed(uci_stats->current_pucch0_sr_stat0),dB_fixed(uci_stats->current_pucch0_sr_stat1),uci_stats->pucch0_positive_SR);
         if (uci_stats->pucch01_trials > 0)
            strpos+=sprintf(output+strpos,"UCI %d RNTI %x: pucch01_trials %d, pucch0_n00 %d dB, pucch0_n01 %d dB, pucch0_thres %d dB, current pucch0_stat0 %d dB, current pucch1_stat1 %d dB, pucch01_DTX %d\n",
                            i,uci_stats->rnti,uci_stats->pucch01_trials,uci_stats->pucch0_n01,uci_stats->pucch0_n01,uci_stats->pucch0_thres,dB_fixed(uci_stats->current_pucch0_stat0),dB_fixed(uci_stats->current_pucch0_stat1),uci_stats->pucch01_DTX);

         if (uci_stats->pucch02_trials > 0)
             strpos+=sprintf(output+strpos,"UCI %d RNTI %x: pucch01_trials %d, pucch0_n00 %d dB, pucch0_n01 %d dB, pucch0_thres %d dB, current pucch0_stat0 %d dB, current pucch0_stat1 %d dB, pucch01_DTX %d\n",
                             i,uci_stats->rnti,uci_stats->pucch02_trials,uci_stats->pucch0_n00,uci_stats->pucch0_n01,uci_stats->pucch0_thres,dB_fixed(uci_stats->current_pucch0_stat0),dB_fixed(uci_stats->current_pucch0_stat1),uci_stats->pucch02_DTX);

         if (uci_stats->pucch2_trials > 0)
           strpos+=sprintf(output+strpos,"UCI %d RNTI %x: pucch2_trials %d, pucch2_DTX %d\n",
                           i,uci_stats->rnti,
                           uci_stats->pucch2_trials,
                           uci_stats->pucch2_DTX);
       }
    }
    if (fd) fprintf(fd,"%s",output);
    else    printf("%s",output);
}<|MERGE_RESOLUTION|>--- conflicted
+++ resolved
@@ -287,7 +287,6 @@
     re_offset[l] = (12*prb_offset[l]) + frame_parms->first_carrier_offset;
     if (re_offset[l]>= frame_parms->ofdm_symbol_size)
       re_offset[l]-=frame_parms->ofdm_symbol_size;
-<<<<<<< HEAD
 
     for (int aa=0;aa<frame_parms->nb_antennas_rx;aa++) {
       tmp_rp = &rxdataF[aa][soffset + l2*frame_parms->ofdm_symbol_size];
@@ -300,27 +299,16 @@
       else
         memcpy1((void*)rp[aa][l],(void*)&tmp_rp[re_offset[l]],nb_re_pucch*sizeof(int32_t));
 
-      int16_t *r = (int16_t*)&rp[aa][l];
-      n2=0;
-      for (n=0;n<nb_re_pucch;n++,n2+=2) {
-        xr[aa][l][n2]  +=(int16_t)(((int32_t)x_re[l][n]*r[n2]+(int32_t)x_im[l][n]*r[n2+1])>>15);
-        xr[aa][l][n2+1]+=(int16_t)(((int32_t)x_re[l][n]*r[n2+1]-(int32_t)x_im[l][n]*r[n2])>>15);
-#ifdef DEBUG_NR_PUCCH_RX
-        printf("x (%d,%d), r%d.%d (%d,%d), xr (%d,%d)\n",
-               x_re[l][n],x_im[l][n],l2,re_offset[l],r[n2],r[n2+1],xr[aa][l][n2],xr[aa][l][n2+1]);
-=======
-  
-    AssertFatal(re_offset[l]+12 < frame_parms->ofdm_symbol_size,"pucch straddles DC carrier, handle this!\n");
-    for (int aa=0;aa<frame_parms->nb_antennas_rx;aa++) {
-      c16_t *r=(c16_t*)&rxdataF[aa][soffset+(l2*frame_parms->ofdm_symbol_size)+re_offset[l]];
-      for (n=0;n<12;n++) {
+      c16_t *r = (c16_t*)&rp[aa][l];
+
+      for (n=0;n<nb_re_pucch;n++) {
         xr[aa][l][n].r = (int32_t)x_re[l][n] * r[n].r + (int32_t)x_im[l][n] * r[n].i;
         xr[aa][l][n].i = (int32_t)x_re[l][n] * r[n].i - (int32_t)x_im[l][n] * r[n].r;
 #ifdef DEBUG_NR_PUCCH_RX
         printf("x (%d,%d), r%d.%d (%d,%d), xr (%lld,%lld)\n",
-	             x_re[l][n],x_im[l][n],l2,re_offset[l],r[n].r,r[n].i,xr[aa][l][n].r,xr[aa][l][n].i);
->>>>>>> 5bf454c7
-#endif
+               x_re[l][n],x_im[l][n],l2,re_offset[l],r[n].r,r[n].i,xr[aa][l][n].r,xr[aa][l][n].i);
+#endif
+
       }
     }
   }
