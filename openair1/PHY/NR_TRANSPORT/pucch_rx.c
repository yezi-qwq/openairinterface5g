/*
 * Licensed to the OpenAirInterface (OAI) Software Alliance under one or more
 * contributor license agreements.  See the NOTICE file distributed with
 * this work for additional information regarding copyright ownership.
 * The OpenAirInterface Software Alliance licenses this file to You under
 * the OAI Public License, Version 1.1  (the "License"); you may not use this file
 * except in compliance with the License.
 * You may obtain a copy of the License at
 *
 *      http://www.openairinterface.org/?page_id=698
 *
 * Unless required by applicable law or agreed to in writing, software
 * distributed under the License is distributed on an "AS IS" BASIS,
 * WITHOUT WARRANTIES OR CONDITIONS OF ANY KIND, either express or implied.
 * See the License for the specific language governing permissions and
 * limitations under the License.
 *-------------------------------------------------------------------------------
 * For more information about the OpenAirInterface (OAI) Software Alliance:
 *      contact@openairinterface.org
 */

/*! \file PHY/NR_TRANSPORT/pucch_rx.c
 * \brief Top-level routines for decoding the PUCCH physical channel
 * \author A. Mico Pereperez, Padarthi Naga Prasanth, Francesco Mani, Raymond Knopp
 * \date 2020
 * \version 0.2
 * \company Eurecom
 * \email:
 * \note
 * \warning
 */
#include<stdio.h>
#include <string.h>
#include <math.h>
#include <unistd.h>
#include <fcntl.h>
#include <sys/ioctl.h>
#include <sys/mman.h>

#include "PHY/impl_defs_nr.h"
#include "PHY/defs_nr_common.h"
#include "PHY/defs_gNB.h"
#include "PHY/sse_intrin.h"
#include "PHY/NR_UE_TRANSPORT/pucch_nr.h"
#include <openair1/PHY/CODING/nrSmallBlock/nr_small_block_defs.h>
#include "PHY/NR_TRANSPORT/nr_transport_common_proto.h"
#include "PHY/NR_REFSIG/nr_refsig.h"
#include "common/utils/LOG/log.h"
#include "common/utils/LOG/vcd_signal_dumper.h"
#include "nfapi/oai_integration/vendor_ext.h"

#include "nfapi/oai_integration/vendor_ext.h"

#include "T.h"

//#define DEBUG_NR_PUCCH_RX 1

NR_gNB_PUCCH_t *new_gNB_pucch(void){
    NR_gNB_PUCCH_t *pucch;
    pucch = (NR_gNB_PUCCH_t *)malloc16(sizeof(NR_gNB_PUCCH_t));
    pucch->active = 0;
    return (pucch);
}

int nr_find_pucch(uint16_t rnti,
                  int frame,
                  int slot,
                  PHY_VARS_gNB *gNB) {

  AssertFatal(gNB!=NULL,"gNB is null\n");
  int index = -1;

  for (int i=0; i<NUMBER_OF_NR_PUCCH_MAX; i++) {
    AssertFatal(gNB->pucch[i]!=NULL,"gNB->pucch[%d] is null\n",i);
    if ((gNB->pucch[i]->active >0) &&
        (gNB->pucch[i]->pucch_pdu.rnti==rnti) &&
        (gNB->pucch[i]->frame==frame) &&
        (gNB->pucch[i]->slot==slot)) return(i);
    else if ((gNB->pucch[i]->active == 0) && (index==-1)) index=i;
  }

  if (index==-1)
    LOG_E(MAC,"PUCCH list is full\n");

  return(index);
}

void nr_fill_pucch(PHY_VARS_gNB *gNB,
                   int frame,
                   int slot,
                   nfapi_nr_pucch_pdu_t *pucch_pdu) {
  if (NFAPI_MODE == NFAPI_MODE_PNF)
    gNB->pucch[0]->active = 0; //check if ture in monolithic mode 
  int id = nr_find_pucch(pucch_pdu->rnti,frame,slot,gNB);
  AssertFatal( (id>=0) && (id<NUMBER_OF_NR_PUCCH_MAX),
              "invalid id found for pucch !!! rnti %04x id %d\n",pucch_pdu->rnti,id);

  NR_gNB_PUCCH_t  *pucch = gNB->pucch[id];
  pucch->frame = frame;
  pucch->slot = slot;
  pucch->active = 1;
  memcpy((void*)&pucch->pucch_pdu, (void*)pucch_pdu, sizeof(nfapi_nr_pucch_pdu_t));
}


int get_pucch0_cs_lut_index(PHY_VARS_gNB *gNB,nfapi_nr_pucch_pdu_t* pucch_pdu) {

  int i=0;

#ifdef DEBUG_NR_PUCCH_RX
  printf("getting index for LUT with %d entries, Nid %d\n",gNB->pucch0_lut.nb_id, pucch_pdu->hopping_id);
#endif

  for (i=0;i<gNB->pucch0_lut.nb_id;i++) {
    if (gNB->pucch0_lut.Nid[i] == pucch_pdu->hopping_id) break;
  }
#ifdef DEBUG_NR_PUCCH_RX
  printf("found index %d\n",i);
#endif
  if (i<gNB->pucch0_lut.nb_id) return(i);

#ifdef DEBUG_NR_PUCCH_RX
  printf("Initializing PUCCH0 LUT index %i with Nid %d\n",i, pucch_pdu->hopping_id);
#endif
  // initialize
  gNB->pucch0_lut.Nid[gNB->pucch0_lut.nb_id]=pucch_pdu->hopping_id;
  for (int slot=0;slot<10<<pucch_pdu->subcarrier_spacing;slot++)
    for (int symbol=0;symbol<14;symbol++)
      gNB->pucch0_lut.lut[gNB->pucch0_lut.nb_id][slot][symbol] = (int)floor(nr_cyclic_shift_hopping(pucch_pdu->hopping_id,0,0,symbol,0,slot)/0.5235987756);
  gNB->pucch0_lut.nb_id++;
  return(gNB->pucch0_lut.nb_id-1);
}


  
int16_t idft12_re[12][12] = {
  {23170,23170,23170,23170,23170,23170,23170,23170,23170,23170,23170,23170},
  {23170,20066,11585,0,-11585,-20066,-23170,-20066,-11585,0,11585,20066},
  {23170,11585,-11585,-23170,-11585,11585,23170,11585,-11585,-23170,-11585,11585},
  {23170,0,-23170,0,23170,0,-23170,0,23170,0,-23170,0},
  {23170,-11585,-11585,23170,-11585,-11585,23170,-11585,-11585,23170,-11585,-11585},
  {23170,-20066,11585,0,-11585,20066,-23170,20066,-11585,0,11585,-20066},
  {23170,-23170,23170,-23170,23170,-23170,23170,-23170,23170,-23170,23170,-23170},
  {23170,-20066,11585,0,-11585,20066,-23170,20066,-11585,0,11585,-20066},
  {23170,-11585,-11585,23170,-11585,-11585,23170,-11585,-11585,23170,-11585,-11585},
  {23170,0,-23170,0,23170,0,-23170,0,23170,0,-23170,0},
  {23170,11585,-11585,-23170,-11585,11585,23170,11585,-11585,-23170,-11585,11585},
  {23170,20066,11585,0,-11585,-20066,-23170,-20066,-11585,0,11585,20066}
};

int16_t idft12_im[12][12] = {
  {0,0,0,0,0,0,0,0,0,0,0,0},
  {0,11585,20066,23170,20066,11585,0,-11585,-20066,-23170,-20066,-11585},
  {0,20066,20066,0,-20066,-20066,0,20066,20066,0,-20066,-20066},
  {0,23170,0,-23170,0,23170,0,-23170,0,23170,0,-23170},
  {0,20066,-20066,0,20066,-20066,0,20066,-20066,0,20066,-20066},
  {0,11585,-20066,23170,-20066,11585,0,-11585,20066,-23170,20066,-11585},
  {0,0,0,0,0,0,0,0,0,0,0,0},
  {0,-11585,20066,-23170,20066,-11585,0,11585,-20066,23170,-20066,11585},
  {0,-20066,20066,0,-20066,20066,0,-20066,20066,0,-20066,20066},
  {0,-23170,0,23170,0,-23170,0,23170,0,-23170,0,23170},
  {0,-20066,-20066,0,20066,20066,0,-20066,-20066,0,20066,20066},
  {0,-11585,-20066,-23170,-20066,-11585,0,11585,20066,23170,20066,11585}
};


void nr_decode_pucch0(PHY_VARS_gNB *gNB,
                      int frame,
                      int slot,
                      nfapi_nr_uci_pucch_pdu_format_0_1_t* uci_pdu,
                      nfapi_nr_pucch_pdu_t* pucch_pdu) {
  printf("Inside nr_decode_pucch0. \n"); 
  int32_t **rxdataF = gNB->common_vars.rxdataF;
  NR_DL_FRAME_PARMS *frame_parms = &gNB->frame_parms;
  int soffset=(slot&3)*frame_parms->symbols_per_slot*frame_parms->ofdm_symbol_size;
  int nr_sequences;
  const uint8_t *mcs;

  pucch_GroupHopping_t pucch_GroupHopping = pucch_pdu->group_hop_flag + (pucch_pdu->sequence_hop_flag<<1);

  AssertFatal(pucch_pdu->bit_len_harq > 0 || pucch_pdu->sr_flag > 0,
	      "Either bit_len_harq (%d) or sr_flag (%d) must be > 0\n",
	      pucch_pdu->bit_len_harq,pucch_pdu->sr_flag);

  NR_gNB_UCI_STATS_t *uci_stats=NULL;
  NR_gNB_UCI_STATS_t *first_uci_stats=NULL;
  for (int i=0;i<NUMBER_OF_NR_UCI_STATS_MAX;i++)
     if (gNB->uci_stats[i].rnti == pucch_pdu->rnti) {
        uci_stats = &gNB->uci_stats[i];
        break;
     } else if (first_uci_stats == NULL && gNB->uci_stats[i].rnti == 0) first_uci_stats = &gNB->uci_stats[i];

  if (uci_stats == NULL) { uci_stats=first_uci_stats; uci_stats->rnti = pucch_pdu->rnti;}

  AssertFatal(uci_stats!=NULL,"No stat index found\n");
  uci_stats->frame = frame;

  if(pucch_pdu->bit_len_harq==0){
    mcs=table1_mcs;
    nr_sequences=1;
  }
  else if(pucch_pdu->bit_len_harq==1){
    mcs=table1_mcs;
    nr_sequences=4>>(1-pucch_pdu->sr_flag);
  }
  else{
    mcs=table2_mcs;
    nr_sequences=8>>(1-pucch_pdu->sr_flag);
  }

  LOG_D(PHY,"pucch0: nr_symbols %d, start_symbol %d, prb_start %d, second_hop_prb %d,  group_hop_flag %d, sequence_hop_flag %d, O_ACK %d, O_SR %d, mcs %d initial_cyclic_shift %d\n",pucch_pdu->nr_of_symbols,pucch_pdu->start_symbol_index,pucch_pdu->prb_start,pucch_pdu->second_hop_prb,pucch_pdu->group_hop_flag,pucch_pdu->sequence_hop_flag,pucch_pdu->bit_len_harq,pucch_pdu->sr_flag,mcs[0],pucch_pdu->initial_cyclic_shift);

  int cs_ind = get_pucch0_cs_lut_index(gNB,pucch_pdu);
  /*
   * Implement TS 38.211 Subclause 6.3.2.3.1 Sequence generation
   *
   */
  /*
   * Defining cyclic shift hopping TS 38.211 Subclause 6.3.2.2.2
   */
  // alpha is cyclic shift
  //double alpha;
  // lnormal is the OFDM symbol number in the PUCCH transmission where l=0 corresponds to the first OFDM symbol of the PUCCH transmission
  //uint8_t lnormal;
  // lprime is the index of the OFDM symbol in the slot that corresponds to the first OFDM symbol of the PUCCH transmission in the slot given by [5, TS 38.213]
  //uint8_t lprime;

  /*
   * in TS 38.213 Subclause 9.2.1 it is said that:
   * for PUCCH format 0 or PUCCH format 1, the index of the cyclic shift
   * is indicated by higher layer parameter PUCCH-F0-F1-initial-cyclic-shift
   */

  /*
   * Implementing TS 38.211 Subclause 6.3.2.3.1, the sequence x(n) shall be generated according to:
   * x(l*12+n) = r_u_v_alpha_delta(n)
   */
  // the value of u,v (delta always 0 for PUCCH) has to be calculated according to TS 38.211 Subclause 6.3.2.2.1
  uint8_t u[2]={0,0},v[2]={0,0};

  // x_n contains the sequence r_u_v_alpha_delta(n)

  int n,i,l;
  int prb_offset[2] = {pucch_pdu->bwp_start+pucch_pdu->prb_start, pucch_pdu->bwp_start+pucch_pdu->prb_start};

  nr_group_sequence_hopping(pucch_GroupHopping,pucch_pdu->hopping_id,0,slot,&u[0],&v[0]); // calculating u and v value first hop
  LOG_D(PHY,"pucch0: u %d, v %d\n",u[0],v[0]);


  if (pucch_pdu->freq_hop_flag == 1) {
    nr_group_sequence_hopping(pucch_GroupHopping,pucch_pdu->hopping_id,1,slot,&u[1],&v[1]); // calculating u and v value second hop
    LOG_D(PHY,"pucch0 second hop: u %d, v %d\n",u[1],v[1]);
    prb_offset[1] = pucch_pdu->bwp_start+pucch_pdu->second_hop_prb;
  }


  AssertFatal(pucch_pdu->nr_of_symbols < 3,"nr_of_symbols %d not allowed\n",pucch_pdu->nr_of_symbols);
  uint32_t re_offset[2]={0,0};
  uint8_t l2;

  const int16_t *x_re[2],*x_im[2];
  x_re[0] = table_5_2_2_2_2_Re[u[0]];
  x_im[0] = table_5_2_2_2_2_Im[u[0]];
  x_re[1] = table_5_2_2_2_2_Re[u[1]];
  x_im[1] = table_5_2_2_2_2_Im[u[1]];

  int16_t xr[1+frame_parms->nb_antennas_rx][1+pucch_pdu->nr_of_symbols][24]  __attribute__((aligned(32)));
  int64_t xrtmag=0,xrtmag_next=0;
  uint8_t maxpos=0;
  uint8_t index=0;
  for (l=0; l<pucch_pdu->nr_of_symbols; l++) {
    for (int aarx=0;aarx<frame_parms->nb_antennas_rx;aarx++) {
      memset((void*)xr[aarx][l],0,24*sizeof(int16_t));
    }
  }
  int n2;

  for (l=0; l<pucch_pdu->nr_of_symbols; l++) {
    l2 = l+pucch_pdu->start_symbol_index;
    re_offset[l] = (12*prb_offset[l]) + frame_parms->first_carrier_offset;
    if (re_offset[l]>= frame_parms->ofdm_symbol_size)
      re_offset[l]-=frame_parms->ofdm_symbol_size;
  
    AssertFatal(re_offset[l]+12 < frame_parms->ofdm_symbol_size,"pucch straddles DC carrier, handle this!\n");
    int16_t *r;
    for (int aa=0;aa<frame_parms->nb_antennas_rx;aa++) {
      r=(int16_t*)&rxdataF[aa][soffset+(l2*frame_parms->ofdm_symbol_size)+re_offset[l]];
      n2=0;
      for (n=0;n<12;n++,n2+=2) {
        xr[aa][l][n2]  +=(int16_t)(((int32_t)x_re[l][n]*r[n2]+(int32_t)x_im[l][n]*r[n2+1])>>15);
        xr[aa][l][n2+1]+=(int16_t)(((int32_t)x_re[l][n]*r[n2+1]-(int32_t)x_im[l][n]*r[n2])>>15);
#ifdef DEBUG_NR_PUCCH_RX
        printf("x (%d,%d), r%d.%d (%d,%d), xr (%d,%d)\n",
	               x_re[l][n],x_im[l][n],l2,re_offset[l],r[n2],r[n2+1],xr[aa][l][n2],xr[aa][l][n2+1]);
#endif
      }
    }
  }

  int32_t corr_re[1+frame_parms->nb_antennas_rx][2];
  int32_t corr_im[1+frame_parms->nb_antennas_rx][2];
  //int32_t no_corr = 0;
  int seq_index;
  int64_t temp;
  int64_t av_corr=0;

  for(i=0;i<nr_sequences;i++){

    for (l=0;l<pucch_pdu->nr_of_symbols;l++) {
      seq_index = (pucch_pdu->initial_cyclic_shift+
		   mcs[i]+
		   gNB->pucch0_lut.lut[cs_ind][slot][l+pucch_pdu->start_symbol_index])%12;
#ifdef DEBUG_NR_PUCCH_RX
      printf("PUCCH symbol %d seq %d, seq_index %d, mcs %d\n",l,i,seq_index,mcs[i]);
#endif
      for (int aa=0;aa<frame_parms->nb_antennas_rx;aa++) {
        corr_re[aa][l]=0;
        corr_im[aa][l]=0;

        n2=0;
        for (n=0;n<12;n++,n2+=2) {
          corr_re[aa][l]+=(xr[aa][l][n2]*idft12_re[seq_index][n]+xr[aa][l][n2+1]*idft12_im[seq_index][n])>>15;
          corr_im[aa][l]+=(xr[aa][l][n2]*idft12_im[seq_index][n]-xr[aa][l][n2+1]*idft12_re[seq_index][n])>>15;
        }
      }
    }
    LOG_D(PHY,"PUCCH IDFT[%d/%d] = (%d,%d)=>%f\n",mcs[i],seq_index,corr_re[0][0],corr_im[0][0],10*log10((double)corr_re[0][0]*corr_re[0][0] + (double)corr_im[0][0]*corr_im[0][0]));
    if (l>1) LOG_D(PHY,"PUCCH 2nd symbol IDFT[%d/%d] = (%d,%d)=>%f\n",mcs[i],seq_index,corr_re[0][1],corr_im[0][1],10*log10((double)corr_re[0][1]*corr_re[0][1] + (double)corr_im[0][1]*corr_im[0][1]));
    if (pucch_pdu->freq_hop_flag == 0 && l==1) {// non-coherent correlation
      temp=0;
      for (int aa=0;aa<frame_parms->nb_antennas_rx;aa++)
        temp+=(int64_t)corr_re[aa][0]*corr_re[aa][0] + (int64_t)corr_im[aa][0]*corr_im[aa][0];
    }

    else if (pucch_pdu->freq_hop_flag == 0 && l==2) {
      int64_t corr_re2=0;
      int64_t corr_im2=0;
      temp=0;
      for (int aa=0;aa<frame_parms->nb_antennas_rx;aa++) {
        corr_re2 = (int64_t)corr_re[aa][0]+corr_re[aa][1];
        corr_im2 = (int64_t)corr_im[aa][0]+corr_im[aa][1];
      // coherent combining of 2 symbols and then complex modulus for single-frequency case
        temp+=corr_re2*corr_re2 + corr_im2*corr_im2;
      }
    }
    else if (pucch_pdu->freq_hop_flag == 1) {
      // full non-coherent combining of 2 symbols for frequency-hopping case
      temp=0;
      for (int aa=0;aa<frame_parms->nb_antennas_rx;aa++)
        temp += (int64_t)corr_re[aa][0]*corr_re[aa][0] + (int64_t)corr_im[aa][0]*corr_im[aa][0] + (int64_t)corr_re[aa][1]*corr_re[aa][1] + (int64_t)corr_im[aa][1]*corr_im[aa][1];
    }
    else AssertFatal(1==0,"shouldn't happen\n");

    av_corr+=temp;
    if (temp>xrtmag) {
      xrtmag_next = xrtmag;
      xrtmag=temp;
      LOG_D(PHY,"Sequence %d xrtmag %ld xrtmag_next %ld\n", i, xrtmag, xrtmag_next);
      maxpos=i;
      uci_stats->current_pucch0_stat0 = 0;
      int64_t temp2=0,temp3=0;;
      for (int aa=0;aa<frame_parms->nb_antennas_rx;aa++) {
        temp2 += ((int64_t)corr_re[aa][0]*corr_re[aa][0] + (int64_t)corr_im[aa][0]*corr_im[aa][0]);
        if (l==2) temp3 += ((int64_t)corr_re[aa][1]*corr_re[aa][1] + (int64_t)corr_im[aa][1]*corr_im[aa][1]);
      }
      uci_stats->current_pucch0_stat0= dB_fixed64(temp2);
      if (l==2) uci_stats->current_pucch0_stat1= dB_fixed64(temp3);
    }
    else if (temp>xrtmag_next)
      xrtmag_next = temp;
  }

  av_corr/=nr_sequences/l;

  int xrtmag_dBtimes10 = 10*(int)dB_fixed64(xrtmag/(12*l));
  int xrtmag_next_dBtimes10 = 10*(int)dB_fixed64(xrtmag_next/(12*l));
#ifdef DEBUG_NR_PUCCH_RX
  printf("PUCCH 0 : maxpos %d\n",maxpos);
#endif

  index=maxpos;
  uci_stats->pucch0_n00 = gNB->measurements.n0_subband_power_tot_dB[prb_offset[0]];
  uci_stats->pucch0_n01 = gNB->measurements.n0_subband_power_tot_dB[prb_offset[1]];
  LOG_D(PHY,"n00[%d] = %d, n01[%d] = %d\n",prb_offset[0],uci_stats->pucch0_n00,prb_offset[1],uci_stats->pucch0_n01);
  // estimate CQI for MAC (from antenna port 0 only)
  int max_n0 = uci_stats->pucch0_n00>uci_stats->pucch0_n01 ? uci_stats->pucch0_n00:uci_stats->pucch0_n01;
  int SNRtimes10,sigenergy=0;
  for (int aa=0;aa<frame_parms->nb_antennas_rx;aa++)
    sigenergy += signal_energy_nodc(&rxdataF[aa][soffset+
                                                 (pucch_pdu->start_symbol_index*frame_parms->ofdm_symbol_size)+
                                                 re_offset[0]],12);
  SNRtimes10 = xrtmag_dBtimes10-(10*max_n0);
  int cqi;
  if (SNRtimes10 < -640) cqi=0;
  else if (SNRtimes10 >  635) cqi=255;
  else cqi=(640+SNRtimes10)/5;

  uci_stats->pucch0_thres = gNB->pucch0_thres; /* + (10*max_n0);*/
  bool no_conf=false;
  if (nr_sequences>1) {
    if (xrtmag_dBtimes10 < (50+xrtmag_next_dBtimes10) || SNRtimes10 < uci_stats->pucch0_thres)
      no_conf=true;
  }
  gNB->bad_pucch += no_conf;
  // first bit of bitmap for sr presence and second bit for acknack presence
  uci_pdu->pduBitmap = pucch_pdu->sr_flag | ((pucch_pdu->bit_len_harq>0)<<1);
  uci_pdu->pucch_format = 0; // format 0
  uci_pdu->rnti = pucch_pdu->rnti;
  uci_pdu->ul_cqi = cqi;
  uci_pdu->timing_advance = 0xffff; // currently not valid
  uci_pdu->rssi = 1280 - (10*dB_fixed(32767*32767))-dB_fixed_times10(sigenergy);

  if (pucch_pdu->bit_len_harq==0) {
    uci_pdu->harq = NULL;
    uci_pdu->sr = calloc(1,sizeof(*uci_pdu->sr));
    uci_pdu->sr->sr_confidence_level = no_conf ? 1 : 0;
    uci_stats->pucch0_sr_trials++;
    if (xrtmag_dBtimes10>(10*gNB->measurements.n0_power_tot_dB)) {
      uci_pdu->sr->sr_indication = 1;
      uci_stats->pucch0_positive_SR++;
    } else {
      uci_pdu->sr->sr_indication = 0;
    }
  }
  else if (pucch_pdu->bit_len_harq==1) {
    uci_pdu->harq = calloc(1,sizeof(*uci_pdu->harq));
    uci_pdu->harq->num_harq = 1;
    uci_pdu->harq->harq_confidence_level = no_conf ? 1 : 0;
    uci_pdu->harq->harq_list = (nfapi_nr_harq_t*)malloc(1);
    uci_pdu->harq->harq_list[0].harq_value = index&0x01;
    LOG_D(PHY, "[DLSCH/PDSCH/PUCCH] %d.%d HARQ value %d with confidence level (0 is good, 1 is bad) %d xrt_mag %d xrt_mag_next %d n0 %d (%d,%d) pucch0_thres %d, cqi %d, SNRtimes10 %d, energy %f, sync_pos %d\n",
          frame,slot,uci_pdu->harq->harq_list[0].harq_value,uci_pdu->harq->harq_confidence_level,xrtmag_dBtimes10,xrtmag_next_dBtimes10,max_n0,uci_stats->pucch0_n00,uci_stats->pucch0_n01,uci_stats->pucch0_thres,cqi,SNRtimes10,10*log10((double)sigenergy),gNB->ulsch_stats[0].sync_pos);
    if (pucch_pdu->sr_flag == 1) {
      uci_pdu->sr = calloc(1,sizeof(*uci_pdu->sr));
      uci_pdu->sr->sr_indication = (index>1) ? 1 : 0;
      uci_pdu->sr->sr_confidence_level = no_conf ? 1 : 0;
      uci_stats->pucch0_positive_SR++;
    }
    uci_stats->pucch01_trials++;
  }
  else {
    uci_pdu->harq = calloc(1,sizeof(*uci_pdu->harq));
    uci_pdu->harq->num_harq = 2;
    uci_pdu->harq->harq_confidence_level = (no_conf) ? 1 : 0;
    uci_pdu->harq->harq_list = (nfapi_nr_harq_t*)malloc(2);
    uci_pdu->harq->harq_list[1].harq_value = index&0x01;
    uci_pdu->harq->harq_list[0].harq_value = (index>>1)&0x01;
    LOG_D(PHY, "[DLSCH/PDSCH/PUCCH] %d.%d HARQ values %d and %d with confidence level (0 is good, 1 is bad) %d, xrt_mag %d xrt_mag_next %d n0 %d (%d,%d) pucch0_thres %d, cqi %d, SNRtimes10 %d,sync_pos %d\n",
          frame,slot,uci_pdu->harq->harq_list[1].harq_value,uci_pdu->harq->harq_list[0].harq_value,uci_pdu->harq->harq_confidence_level,xrtmag_dBtimes10,xrtmag_next_dBtimes10,max_n0,uci_stats->pucch0_n00,uci_stats->pucch0_n01,uci_stats->pucch0_thres,cqi,SNRtimes10,gNB->ulsch_stats[0].sync_pos);
    if (pucch_pdu->sr_flag == 1) {
      uci_pdu->sr = calloc(1,sizeof(*uci_pdu->sr));
      uci_pdu->sr->sr_indication = (index>3) ? 1 : 0;
      uci_pdu->sr->sr_confidence_level = (no_conf) ? 1 : 0;
    }
  }
}





void nr_decode_pucch1(  int32_t **rxdataF,
		        pucch_GroupHopping_t pucch_GroupHopping,
                        uint32_t n_id,       // hoppingID higher layer parameter  
                        uint64_t *payload,
		       	NR_DL_FRAME_PARMS *frame_parms, 
                        int16_t amp,
                        int nr_tti_tx,
                        uint8_t m0,
                        uint8_t nrofSymbols,
                        uint8_t startingSymbolIndex,
                        uint16_t startingPRB,
                        uint16_t startingPRB_intraSlotHopping,
                        uint8_t timeDomainOCC,
                        uint8_t nr_bit) {
#ifdef DEBUG_NR_PUCCH_RX
  printf("\t [nr_generate_pucch1] start function at slot(nr_tti_tx)=%d payload=%lp m0=%d nrofSymbols=%d startingSymbolIndex=%d startingPRB=%d startingPRB_intraSlotHopping=%d timeDomainOCC=%d nr_bit=%d\n",
         nr_tti_tx,payload,m0,nrofSymbols,startingSymbolIndex,startingPRB,startingPRB_intraSlotHopping,timeDomainOCC,nr_bit);
#endif
  /*
   * Implement TS 38.211 Subclause 6.3.2.4.1 Sequence modulation
   *
   */
  int soffset = (nr_tti_tx&3)*frame_parms->symbols_per_slot * frame_parms->ofdm_symbol_size;
  // complex-valued symbol d_re, d_im containing complex-valued symbol d(0):
  int16_t d_re=0, d_im=0,d1_re=0,d1_im=0;
#ifdef DEBUG_NR_PUCCH_RX
  printf("\t [nr_generate_pucch1] sequence modulation: payload=%lp \tde_re=%d \tde_im=%d\n",payload,d_re,d_im);
#endif
  /*
   * Defining cyclic shift hopping TS 38.211 Subclause 6.3.2.2.2
   */
  // alpha is cyclic shift
  double alpha;
  // lnormal is the OFDM symbol number in the PUCCH transmission where l=0 corresponds to the first OFDM symbol of the PUCCH transmission
  //uint8_t lnormal = 0 ;
  // lprime is the index of the OFDM symbol in the slot that corresponds to the first OFDM symbol of the PUCCH transmission in the slot given by [5, TS 38.213]
  uint8_t lprime = startingSymbolIndex;
  // mcs = 0 except for PUCCH format 0
  uint8_t mcs=0;
  // r_u_v_alpha_delta_re and r_u_v_alpha_delta_im tables containing the sequence y(n) for the PUCCH, when they are multiplied by d(0)
  // r_u_v_alpha_delta_dmrs_re and r_u_v_alpha_delta_dmrs_im tables containing the sequence for the DM-RS.
  int16_t r_u_v_alpha_delta_re[12],r_u_v_alpha_delta_im[12],r_u_v_alpha_delta_dmrs_re[12],r_u_v_alpha_delta_dmrs_im[12];
  /*
   * in TS 38.213 Subclause 9.2.1 it is said that:
   * for PUCCH format 0 or PUCCH format 1, the index of the cyclic shift
   * is indicated by higher layer parameter PUCCH-F0-F1-initial-cyclic-shift
   */
  /*
   * the complex-valued symbol d_0 shall be multiplied with a sequence r_u_v_alpha_delta(n): y(n) = d_0 * r_u_v_alpha_delta(n)
   */
  // the value of u,v (delta always 0 for PUCCH) has to be calculated according to TS 38.211 Subclause 6.3.2.2.1
  uint8_t u=0,v=0;//,delta=0;
  // if frequency hopping is disabled, intraSlotFrequencyHopping is not provided
  //              n_hop = 0
  // if frequency hopping is enabled,  intraSlotFrequencyHopping is     provided
  //              n_hop = 0 for first hop
  //              n_hop = 1 for second hop
  uint8_t n_hop = 0;
  // Intra-slot frequency hopping shall be assumed when the higher-layer parameter intraSlotFrequencyHopping is provided,
  // regardless of whether the frequency-hop distance is zero or not,
  // otherwise no intra-slot frequency hopping shall be assumed
  //uint8_t PUCCH_Frequency_Hopping = 0 ; // from higher layers
  uint8_t intraSlotFrequencyHopping = 0;

  if (startingPRB != startingPRB_intraSlotHopping) {
    intraSlotFrequencyHopping=1;
  }

#ifdef DEBUG_NR_PUCCH_RX
  printf("\t [nr_generate_pucch1] intraSlotFrequencyHopping = %d \n",intraSlotFrequencyHopping);
#endif
  /*
   * Implementing TS 38.211 Subclause 6.3.2.4.2 Mapping to physical resources
   */
  //int32_t *txptr;
  uint32_t re_offset=0;
  int i=0;
#define MAX_SIZE_Z 168 // this value has to be calculated from mprime*12*table_6_3_2_4_1_1_N_SF_mprime_PUCCH_1_noHop[pucch_symbol_length]+m*12+n
  int16_t z_re_rx[MAX_SIZE_Z],z_im_rx[MAX_SIZE_Z],z_re_temp,z_im_temp;
  int16_t z_dmrs_re_rx[MAX_SIZE_Z],z_dmrs_im_rx[MAX_SIZE_Z],z_dmrs_re_temp,z_dmrs_im_temp;
  memset(z_re_rx,0,MAX_SIZE_Z*sizeof(int16_t));
  memset(z_im_rx,0,MAX_SIZE_Z*sizeof(int16_t));
  memset(z_dmrs_re_rx,0,MAX_SIZE_Z*sizeof(int16_t));
  memset(z_dmrs_im_rx,0,MAX_SIZE_Z*sizeof(int16_t));
  int l=0;
  for(l=0;l<nrofSymbols;l++){     //extracting data and dmrs from rxdataF
    if ((intraSlotFrequencyHopping == 1) && (l<floor(nrofSymbols/2))) { // intra-slot hopping enabled, we need to calculate new offset PRB
      startingPRB = startingPRB + startingPRB_intraSlotHopping;
    }

    if ((startingPRB <  (frame_parms->N_RB_DL>>1)) && ((frame_parms->N_RB_DL & 1) == 0)) { // if number RBs in bandwidth is even and current PRB is lower band
      re_offset = ((l+startingSymbolIndex)*frame_parms->ofdm_symbol_size) + (12*startingPRB) + frame_parms->first_carrier_offset;
    }

    if ((startingPRB >= (frame_parms->N_RB_DL>>1)) && ((frame_parms->N_RB_DL & 1) == 0)) { // if number RBs in bandwidth is even and current PRB is upper band
      re_offset = ((l+startingSymbolIndex)*frame_parms->ofdm_symbol_size) + (12*(startingPRB-(frame_parms->N_RB_DL>>1)));
    }

    if ((startingPRB <  (frame_parms->N_RB_DL>>1)) && ((frame_parms->N_RB_DL & 1) == 1)) { // if number RBs in bandwidth is odd  and current PRB is lower band
      re_offset = ((l+startingSymbolIndex)*frame_parms->ofdm_symbol_size) + (12*startingPRB) + frame_parms->first_carrier_offset;
    }

    if ((startingPRB >  (frame_parms->N_RB_DL>>1)) && ((frame_parms->N_RB_DL & 1) == 1)) { // if number RBs in bandwidth is odd  and current PRB is upper band
      re_offset = ((l+startingSymbolIndex)*frame_parms->ofdm_symbol_size) + (12*(startingPRB-(frame_parms->N_RB_DL>>1))) + 6;
    }

    if ((startingPRB == (frame_parms->N_RB_DL>>1)) && ((frame_parms->N_RB_DL & 1) == 1)) { // if number RBs in bandwidth is odd  and current PRB contains DC
      re_offset = ((l+startingSymbolIndex)*frame_parms->ofdm_symbol_size) + (12*startingPRB) + frame_parms->first_carrier_offset;
    }

    for (int n=0; n<12; n++) {
      if ((n==6) && (startingPRB == (frame_parms->N_RB_DL>>1)) && ((frame_parms->N_RB_DL & 1) == 1)) {
        // if number RBs in bandwidth is odd  and current PRB contains DC, we need to recalculate the offset when n=6 (for second half PRB)
        re_offset = ((l+startingSymbolIndex)*frame_parms->ofdm_symbol_size);
      }

      if (l%2 == 1) { // mapping PUCCH according to TS38.211 subclause 6.4.1.3.1
        z_re_rx[i+n] = ((int16_t *)&rxdataF[0][soffset+re_offset])[0];
        z_im_rx[i+n] = ((int16_t *)&rxdataF[0][soffset+re_offset])[1];
#ifdef DEBUG_NR_PUCCH_RX
        printf("\t [nr_generate_pucch1] mapping PUCCH to RE \t amp=%d \tofdm_symbol_size=%d \tN_RB_DL=%d \tfirst_carrier_offset=%d \tz_pucch[%d]=txptr(%u)=(x_n(l=%d,n=%d)=(%d,%d))\n",
               amp,frame_parms->ofdm_symbol_size,frame_parms->N_RB_DL,frame_parms->first_carrier_offset,i+n,re_offset,
               l,n,((int16_t *)&rxdataF[0][soffset+re_offset])[0],((int16_t *)&rxdataF[0][soffset+re_offset])[1]);
#endif
      }

      if (l%2 == 0) { // mapping DM-RS signal according to TS38.211 subclause 6.4.1.3.1
        z_dmrs_re_rx[i+n] = ((int16_t *)&rxdataF[0][soffset+re_offset])[0];
        z_dmrs_im_rx[i+n] = ((int16_t *)&rxdataF[0][soffset+re_offset])[1];
	//	printf("%d\t%d\t%d\n",l,z_dmrs_re_rx[i+n],z_dmrs_im_rx[i+n]);
#ifdef DEBUG_NR_PUCCH_RX
        printf("\t [nr_generate_pucch1] mapping DM-RS to RE \t amp=%d \tofdm_symbol_size=%d \tN_RB_DL=%d \tfirst_carrier_offset=%d \tz_dm-rs[%d]=txptr(%u)=(x_n(l=%d,n=%d)=(%d,%d))\n",
               amp,frame_parms->ofdm_symbol_size,frame_parms->N_RB_DL,frame_parms->first_carrier_offset,i+n,re_offset,
               l,n,((int16_t *)&rxdataF[0][soffset+re_offset])[0],((int16_t *)&rxdataF[0][soffset+re_offset])[1]);
#endif
	//        printf("l=%d\ti=%d\tre_offset=%d\treceived dmrs re=%d\tim=%d\n",l,i,re_offset,z_dmrs_re_rx[i+n],z_dmrs_im_rx[i+n]);
      }

      re_offset++;
    }
    if (l%2 == 1) i+=12;
  }
  int16_t y_n_re[12],y_n_im[12],y1_n_re[12],y1_n_im[12];
  memset(y_n_re,0,12*sizeof(int16_t));
  memset(y_n_im,0,12*sizeof(int16_t));
  memset(y1_n_re,0,12*sizeof(int16_t));
  memset(y1_n_im,0,12*sizeof(int16_t));
  //generating transmitted sequence and dmrs
  for (l=0; l<nrofSymbols; l++) {
#ifdef DEBUG_NR_PUCCH_RX
    printf("\t [nr_generate_pucch1] for symbol l=%d, lprime=%d\n",
           l,lprime);
#endif
    // y_n contains the complex value d multiplied by the sequence r_u_v
    if ((intraSlotFrequencyHopping == 1) && (l >= (int)floor(nrofSymbols/2))) n_hop = 1; // n_hop = 1 for second hop

#ifdef DEBUG_NR_PUCCH_RX
    printf("\t [nr_generate_pucch1] entering function nr_group_sequence_hopping with n_hop=%d, nr_tti_tx=%d\n",
           n_hop,nr_tti_tx);
#endif
    nr_group_sequence_hopping(pucch_GroupHopping,n_id,n_hop,nr_tti_tx,&u,&v); // calculating u and v value
    alpha = nr_cyclic_shift_hopping(n_id,m0,mcs,l,lprime,nr_tti_tx);
    
    for (int n=0; n<12; n++) {  // generating low papr sequences
      if(l%2==1){ 
        r_u_v_alpha_delta_re[n] = (int16_t)(((((int32_t)(round(32767*cos(alpha*n))) * table_5_2_2_2_2_Re[u][n])>>15)
                                             - (((int32_t)(round(32767*sin(alpha*n))) * table_5_2_2_2_2_Im[u][n])>>15))); // Re part of base sequence shifted by alpha
        r_u_v_alpha_delta_im[n] = (int16_t)(((((int32_t)(round(32767*cos(alpha*n))) * table_5_2_2_2_2_Im[u][n])>>15)
                                             + (((int32_t)(round(32767*sin(alpha*n))) * table_5_2_2_2_2_Re[u][n])>>15))); // Im part of base sequence shifted by alpha
      }
      else{
        r_u_v_alpha_delta_dmrs_re[n] = (int16_t)(((((int32_t)(round(32767*cos(alpha*n))) * table_5_2_2_2_2_Re[u][n])>>15)
						  - (((int32_t)(round(32767*sin(alpha*n))) * table_5_2_2_2_2_Im[u][n])>>15))); // Re part of DMRS base sequence shifted by alpha
        r_u_v_alpha_delta_dmrs_im[n] = (int16_t)(((((int32_t)(round(32767*cos(alpha*n))) * table_5_2_2_2_2_Im[u][n])>>15)
						  + (((int32_t)(round(32767*sin(alpha*n))) * table_5_2_2_2_2_Re[u][n])>>15))); // Im part of DMRS base sequence shifted by alpha
        r_u_v_alpha_delta_dmrs_re[n] = (int16_t)(((int32_t)(amp*r_u_v_alpha_delta_dmrs_re[n]))>>15);
        r_u_v_alpha_delta_dmrs_im[n] = (int16_t)(((int32_t)(amp*r_u_v_alpha_delta_dmrs_im[n]))>>15);
      }
      //      printf("symbol=%d\tr_u_rx_re=%d\tr_u_rx_im=%d\n",l,r_u_v_alpha_delta_dmrs_re[n], r_u_v_alpha_delta_dmrs_im[n]);
      // PUCCH sequence = DM-RS sequence multiplied by d(0)
      /*      y_n_re[n]               = (int16_t)(((((int32_t)(r_u_v_alpha_delta_re[n])*d_re)>>15)
	      - (((int32_t)(r_u_v_alpha_delta_im[n])*d_im)>>15))); // Re part of y(n)
	      y_n_im[n]               = (int16_t)(((((int32_t)(r_u_v_alpha_delta_re[n])*d_im)>>15)
	      + (((int32_t)(r_u_v_alpha_delta_im[n])*d_re)>>15))); // Im part of y(n) */
#ifdef DEBUG_NR_PUCCH_RX
      printf("\t [nr_generate_pucch1] sequence generation \tu=%d \tv=%d \talpha=%lf \tr_u_v_alpha_delta[n=%d]=(%d,%d) \ty_n[n=%d]=(%d,%d)\n",
             u,v,alpha,n,r_u_v_alpha_delta_re[n],r_u_v_alpha_delta_im[n],n,y_n_re[n],y_n_im[n]);
#endif
    }
    /*
     * The block of complex-valued symbols y(n) shall be block-wise spread with the orthogonal sequence wi(m)
     * (defined in table_6_3_2_4_1_2_Wi_Re and table_6_3_2_4_1_2_Wi_Im)
     * z(mprime*12*table_6_3_2_4_1_1_N_SF_mprime_PUCCH_1_noHop[pucch_symbol_length]+m*12+n)=wi(m)*y(n)
     *
     * The block of complex-valued symbols r_u_v_alpha_dmrs_delta(n) for DM-RS shall be block-wise spread with the orthogonal sequence wi(m)
     * (defined in table_6_3_2_4_1_2_Wi_Re and table_6_3_2_4_1_2_Wi_Im)
     * z(mprime*12*table_6_4_1_3_1_1_1_N_SF_mprime_PUCCH_1_noHop[pucch_symbol_length]+m*12+n)=wi(m)*y(n)
     *
     */
    // the orthogonal sequence index for wi(m) defined in TS 38.213 Subclause 9.2.1
    // the index of the orthogonal cover code is from a set determined as described in [4, TS 38.211]
    // and is indicated by higher layer parameter PUCCH-F1-time-domain-OCC
    // In the PUCCH_Config IE, the PUCCH-format1, timeDomainOCC field
    uint8_t w_index = timeDomainOCC;
    // N_SF_mprime_PUCCH_1 contains N_SF_mprime from table 6.3.2.4.1-1   (depending on number of PUCCH symbols nrofSymbols, mprime and intra-slot hopping enabled/disabled)
    uint8_t N_SF_mprime_PUCCH_1;
    // N_SF_mprime_PUCCH_1 contains N_SF_mprime from table 6.4.1.3.1.1-1 (depending on number of PUCCH symbols nrofSymbols, mprime and intra-slot hopping enabled/disabled)
    uint8_t N_SF_mprime_PUCCH_DMRS_1;
    // N_SF_mprime_PUCCH_1 contains N_SF_mprime from table 6.3.2.4.1-1   (depending on number of PUCCH symbols nrofSymbols, mprime=0 and intra-slot hopping enabled/disabled)
    uint8_t N_SF_mprime0_PUCCH_1;
    // N_SF_mprime_PUCCH_1 contains N_SF_mprime from table 6.4.1.3.1.1-1 (depending on number of PUCCH symbols nrofSymbols, mprime=0 and intra-slot hopping enabled/disabled)
    uint8_t N_SF_mprime0_PUCCH_DMRS_1;
    // mprime is 0 if no intra-slot hopping / mprime is {0,1} if intra-slot hopping
    uint8_t mprime = 0;

    if (intraSlotFrequencyHopping == 0) { // intra-slot hopping disabled
#ifdef DEBUG_NR_PUCCH_RX
      printf("\t [nr_generate_pucch1] block-wise spread with the orthogonal sequence wi(m) if intraSlotFrequencyHopping = %d, intra-slot hopping disabled\n",
             intraSlotFrequencyHopping);
#endif
      N_SF_mprime_PUCCH_1       =   table_6_3_2_4_1_1_N_SF_mprime_PUCCH_1_noHop[nrofSymbols-1]; // only if intra-slot hopping not enabled (PUCCH)
      N_SF_mprime_PUCCH_DMRS_1  = table_6_4_1_3_1_1_1_N_SF_mprime_PUCCH_1_noHop[nrofSymbols-1]; // only if intra-slot hopping not enabled (DM-RS)
      N_SF_mprime0_PUCCH_1      =   table_6_3_2_4_1_1_N_SF_mprime_PUCCH_1_noHop[nrofSymbols-1]; // only if intra-slot hopping not enabled mprime = 0 (PUCCH)
      N_SF_mprime0_PUCCH_DMRS_1 = table_6_4_1_3_1_1_1_N_SF_mprime_PUCCH_1_noHop[nrofSymbols-1]; // only if intra-slot hopping not enabled mprime = 0 (DM-RS)
#ifdef DEBUG_NR_PUCCH_RX
      printf("\t [nr_generate_pucch1] w_index = %d, N_SF_mprime_PUCCH_1 = %d, N_SF_mprime_PUCCH_DMRS_1 = %d, N_SF_mprime0_PUCCH_1 = %d, N_SF_mprime0_PUCCH_DMRS_1 = %d\n",
             w_index, N_SF_mprime_PUCCH_1,N_SF_mprime_PUCCH_DMRS_1,N_SF_mprime0_PUCCH_1,N_SF_mprime0_PUCCH_DMRS_1);
#endif
      if(l%2==1){
        for (int m=0; m < N_SF_mprime_PUCCH_1; m++) {
	  if(floor(l/2)*12==(mprime*12*N_SF_mprime0_PUCCH_1)+(m*12)){
            for (int n=0; n<12 ; n++) {
              z_re_temp = (int16_t)(((((int32_t)(table_6_3_2_4_1_2_Wi_Re[N_SF_mprime_PUCCH_1][w_index][m])*z_re_rx[(mprime*12*N_SF_mprime0_PUCCH_1)+(m*12)+n])>>15)
				     + (((int32_t)(table_6_3_2_4_1_2_Wi_Im[N_SF_mprime_PUCCH_1][w_index][m])*z_im_rx[(mprime*12*N_SF_mprime0_PUCCH_1)+(m*12)+n])>>15))>>1);
              z_im_temp = (int16_t)(((((int32_t)(table_6_3_2_4_1_2_Wi_Re[N_SF_mprime_PUCCH_1][w_index][m])*z_im_rx[(mprime*12*N_SF_mprime0_PUCCH_1)+(m*12)+n])>>15)
				     - (((int32_t)(table_6_3_2_4_1_2_Wi_Im[N_SF_mprime_PUCCH_1][w_index][m])*z_re_rx[(mprime*12*N_SF_mprime0_PUCCH_1)+(m*12)+n])>>15))>>1);
              z_re_rx[(mprime*12*N_SF_mprime0_PUCCH_1)+(m*12)+n]=z_re_temp; 
              z_im_rx[(mprime*12*N_SF_mprime0_PUCCH_1)+(m*12)+n]=z_im_temp; 
	      //	      printf("symbol=%d\tz_re_rx=%d\tz_im_rx=%d\t",l,(int)z_re_rx[(mprime*12*N_SF_mprime0_PUCCH_1)+(m*12)+n],(int)z_im_rx[(mprime*12*N_SF_mprime0_PUCCH_1)+(m*12)+n]);
#ifdef DEBUG_NR_PUCCH_RX
              printf("\t [nr_generate_pucch1] block-wise spread with wi(m) (mprime=%d, m=%d, n=%d) z[%d] = ((%d * %d - %d * %d), (%d * %d + %d * %d)) = (%d,%d)\n",
                     mprime, m, n, (mprime*12*N_SF_mprime0_PUCCH_1)+(m*12)+n,
                     table_6_3_2_4_1_2_Wi_Re[N_SF_mprime_PUCCH_1][w_index][m],y_n_re[n],table_6_3_2_4_1_2_Wi_Im[N_SF_mprime_PUCCH_1][w_index][m],y_n_im[n],
                     table_6_3_2_4_1_2_Wi_Re[N_SF_mprime_PUCCH_1][w_index][m],y_n_im[n],table_6_3_2_4_1_2_Wi_Im[N_SF_mprime_PUCCH_1][w_index][m],y_n_re[n],
                     z_re_rx[(mprime*12*N_SF_mprime0_PUCCH_1)+(m*12)+n],z_im_rx[(mprime*12*N_SF_mprime0_PUCCH_1)+(m*12)+n]);
#endif   
	      // multiplying with conjugate of low papr sequence  
	      z_re_temp = (int16_t)(((((int32_t)(r_u_v_alpha_delta_re[n])*z_re_rx[(mprime*12*N_SF_mprime0_PUCCH_1)+(m*12)+n])>>15)
				     + (((int32_t)(r_u_v_alpha_delta_im[n])*z_im_rx[(mprime*12*N_SF_mprime0_PUCCH_1)+(m*12)+n])>>15))>>1); 
              z_im_temp = (int16_t)(((((int32_t)(r_u_v_alpha_delta_re[n])*z_im_rx[(mprime*12*N_SF_mprime0_PUCCH_1)+(m*12)+n])>>15)
				     - (((int32_t)(r_u_v_alpha_delta_im[n])*z_re_rx[(mprime*12*N_SF_mprime0_PUCCH_1)+(m*12)+n])>>15))>>1);
              z_re_rx[(mprime*12*N_SF_mprime0_PUCCH_1)+(m*12)+n] = z_re_temp;
              z_im_rx[(mprime*12*N_SF_mprime0_PUCCH_1)+(m*12)+n] = z_im_temp;
	      /*	      if(z_re_temp<0){
			      printf("\nBug detection %d\t%d\t%d\t%d\n",r_u_v_alpha_delta_re[n],z_re_rx[(mprime*12*N_SF_mprime0_PUCCH_1)+(m*12)+n],(((int32_t)(r_u_v_alpha_delta_re[n])*z_re_rx[(mprime*12*N_SF_mprime0_PUCCH_1)+(m*12)+n])>>15),(((int32_t)(r_u_v_alpha_delta_im[n])*z_im_rx[(mprime*12*N_SF_mprime0_PUCCH_1)+(m*12)+n])>>15));
			      }
			      printf("z1_re_rx=%d\tz1_im_rx=%d\n",(int)z_re_rx[(mprime*12*N_SF_mprime0_PUCCH_1)+(m*12)+n],(int)z_im_rx[(mprime*12*N_SF_mprime0_PUCCH_1)+(m*12)+n]); */ 
	    }
	  }
        }
      }

      else{
        for (int m=0; m < N_SF_mprime_PUCCH_DMRS_1; m++) {
          if(floor(l/2)*12==(mprime*12*N_SF_mprime0_PUCCH_DMRS_1)+(m*12)){
            for (int n=0; n<12 ; n++) {
              z_dmrs_re_temp = (int16_t)(((((int32_t)(table_6_3_2_4_1_2_Wi_Re[N_SF_mprime_PUCCH_DMRS_1][w_index][m])*z_dmrs_re_rx[(mprime*12*N_SF_mprime0_PUCCH_DMRS_1)+(m*12)+n])>>15)
					  + (((int32_t)(table_6_3_2_4_1_2_Wi_Im[N_SF_mprime_PUCCH_DMRS_1][w_index][m])*z_dmrs_im_rx[(mprime*12*N_SF_mprime0_PUCCH_DMRS_1)+(m*12)+n])>>15))>>1);
              z_dmrs_im_temp =  (int16_t)(((((int32_t)(table_6_3_2_4_1_2_Wi_Re[N_SF_mprime_PUCCH_DMRS_1][w_index][m])*z_dmrs_im_rx[(mprime*12*N_SF_mprime0_PUCCH_DMRS_1)+(m*12)+n])>>15)
					   - (((int32_t)(table_6_3_2_4_1_2_Wi_Im[N_SF_mprime_PUCCH_DMRS_1][w_index][m])*z_dmrs_re_rx[(mprime*12*N_SF_mprime0_PUCCH_DMRS_1)+(m*12)+n])>>15))>>1);
              z_dmrs_re_rx[(mprime*12*N_SF_mprime0_PUCCH_DMRS_1)+(m*12)+n] = z_dmrs_re_temp;
              z_dmrs_im_rx[(mprime*12*N_SF_mprime0_PUCCH_DMRS_1)+(m*12)+n] = z_dmrs_im_temp;
	      //              printf("symbol=%d\tz_dmrs_re_rx=%d\tz_dmrs_im_rx=%d\t",l,(int)z_dmrs_re_rx[(mprime*12*N_SF_mprime0_PUCCH_1)+(m*12)+n],(int)z_dmrs_im_rx[(mprime*12*N_SF_mprime0_PUCCH_1)+(m*12)+n]);
#ifdef DEBUG_NR_PUCCH_RX
              printf("\t [nr_generate_pucch1] block-wise spread with wi(m) (mprime=%d, m=%d, n=%d) z[%d] = ((%d * %d - %d * %d), (%d * %d + %d * %d)) = (%d,%d)\n",
                     mprime, m, n, (mprime*12*N_SF_mprime0_PUCCH_1)+(m*12)+n,
                     table_6_3_2_4_1_2_Wi_Re[N_SF_mprime_PUCCH_1][w_index][m],r_u_v_alpha_delta_dmrs_re[n],table_6_3_2_4_1_2_Wi_Im[N_SF_mprime_PUCCH_1][w_index][m],r_u_v_alpha_delta_dmrs_im[n],
                     table_6_3_2_4_1_2_Wi_Re[N_SF_mprime_PUCCH_1][w_index][m],r_u_v_alpha_delta_dmrs_im[n],table_6_3_2_4_1_2_Wi_Im[N_SF_mprime_PUCCH_1][w_index][m],r_u_v_alpha_delta_dmrs_re[n],
                     z_dmrs_re_rx[(mprime*12*N_SF_mprime0_PUCCH_1)+(m*12)+n],z_dmrs_im_rx[(mprime*12*N_SF_mprime0_PUCCH_1)+(m*12)+n]);
#endif
              //finding channel coeffcients by dividing received dmrs with actual dmrs and storing them in z_dmrs_re_rx and z_dmrs_im_rx arrays
              z_dmrs_re_temp = (int16_t)(((((int32_t)(r_u_v_alpha_delta_dmrs_re[n])*z_dmrs_re_rx[(mprime*12*N_SF_mprime0_PUCCH_DMRS_1)+(m*12)+n])>>15)
					  + (((int32_t)(r_u_v_alpha_delta_dmrs_im[n])*z_dmrs_im_rx[(mprime*12*N_SF_mprime0_PUCCH_DMRS_1)+(m*12)+n])>>15))>>1); 
              z_dmrs_im_temp = (int16_t)(((((int32_t)(r_u_v_alpha_delta_dmrs_re[n])*z_dmrs_im_rx[(mprime*12*N_SF_mprime0_PUCCH_DMRS_1)+(m*12)+n])>>15)
					  - (((int32_t)(r_u_v_alpha_delta_dmrs_im[n])*z_dmrs_re_rx[(mprime*12*N_SF_mprime0_PUCCH_DMRS_1)+(m*12)+n])>>15))>>1);
	      /*	      if(z_dmrs_re_temp<0){
			      printf("\nBug detection %d\t%d\t%d\t%d\n",r_u_v_alpha_delta_dmrs_re[n],z_dmrs_re_rx[(mprime*12*N_SF_mprime0_PUCCH_1)+(m*12)+n],(((int32_t)(r_u_v_alpha_delta_dmrs_re[n])*z_dmrs_re_rx[(mprime*12*N_SF_mprime0_PUCCH_1)+(m*12)+n])>>15),(((int32_t)(r_u_v_alpha_delta_dmrs_im[n])*z_dmrs_im_rx[(mprime*12*N_SF_mprime0_PUCCH_1)+(m*12)+n])>>15));
			      }*/
	      z_dmrs_re_rx[(mprime*12*N_SF_mprime0_PUCCH_DMRS_1)+(m*12)+n] = z_dmrs_re_temp;
	      z_dmrs_im_rx[(mprime*12*N_SF_mprime0_PUCCH_DMRS_1)+(m*12)+n] = z_dmrs_im_temp; 
	      //	      printf("z1_dmrs_re_rx=%d\tz1_dmrs_im_rx=%d\n",(int)z_dmrs_re_rx[(mprime*12*N_SF_mprime0_PUCCH_1)+(m*12)+n],(int)z_dmrs_im_rx[(mprime*12*N_SF_mprime0_PUCCH_1)+(m*12)+n]);
	      /* z_dmrs_re_rx[(int)(l/2)*12+n]=z_dmrs_re_rx[(int)(l/2)*12+n]/r_u_v_alpha_delta_dmrs_re[n]; 
		 z_dmrs_im_rx[(int)(l/2)*12+n]=z_dmrs_im_rx[(int)(l/2)*12+n]/r_u_v_alpha_delta_dmrs_im[n]; */
	    }
	  }
        }
      }
    }

    if (intraSlotFrequencyHopping == 1) { // intra-slot hopping enabled
#ifdef DEBUG_NR_PUCCH_RX
      printf("\t [nr_generate_pucch1] block-wise spread with the orthogonal sequence wi(m) if intraSlotFrequencyHopping = %d, intra-slot hopping enabled\n",
             intraSlotFrequencyHopping);
#endif
      N_SF_mprime_PUCCH_1       =   table_6_3_2_4_1_1_N_SF_mprime_PUCCH_1_m0Hop[nrofSymbols-1]; // only if intra-slot hopping enabled mprime = 0 (PUCCH)
      N_SF_mprime_PUCCH_DMRS_1  = table_6_4_1_3_1_1_1_N_SF_mprime_PUCCH_1_m0Hop[nrofSymbols-1]; // only if intra-slot hopping enabled mprime = 0 (DM-RS)
      N_SF_mprime0_PUCCH_1      =   table_6_3_2_4_1_1_N_SF_mprime_PUCCH_1_m0Hop[nrofSymbols-1]; // only if intra-slot hopping enabled mprime = 0 (PUCCH)
      N_SF_mprime0_PUCCH_DMRS_1 = table_6_4_1_3_1_1_1_N_SF_mprime_PUCCH_1_m0Hop[nrofSymbols-1]; // only if intra-slot hopping enabled mprime = 0 (DM-RS)
#ifdef DEBUG_NR_PUCCH_RX
      printf("\t [nr_generate_pucch1] w_index = %d, N_SF_mprime_PUCCH_1 = %d, N_SF_mprime_PUCCH_DMRS_1 = %d, N_SF_mprime0_PUCCH_1 = %d, N_SF_mprime0_PUCCH_DMRS_1 = %d\n",
             w_index, N_SF_mprime_PUCCH_1,N_SF_mprime_PUCCH_DMRS_1,N_SF_mprime0_PUCCH_1,N_SF_mprime0_PUCCH_DMRS_1);
#endif

      for (mprime = 0; mprime<2; mprime++) { // mprime can get values {0,1}
	if(l%2==1){
          for (int m=0; m < N_SF_mprime_PUCCH_1; m++) {
            if(floor(l/2)*12==(mprime*12*N_SF_mprime0_PUCCH_1)+(m*12)){
              for (int n=0; n<12 ; n++) {
                z_re_temp = (int16_t)(((((int32_t)(table_6_3_2_4_1_2_Wi_Re[N_SF_mprime_PUCCH_1][w_index][m])*z_re_rx[(mprime*12*N_SF_mprime0_PUCCH_1)+(m*12)+n])>>15)
				       + (((int32_t)(table_6_3_2_4_1_2_Wi_Im[N_SF_mprime_PUCCH_1][w_index][m])*z_im_rx[(mprime*12*N_SF_mprime0_PUCCH_1)+(m*12)+n])>>15))>>1);
                z_im_temp = (int16_t)(((((int32_t)(table_6_3_2_4_1_2_Wi_Re[N_SF_mprime_PUCCH_1][w_index][m])*z_im_rx[(mprime*12*N_SF_mprime0_PUCCH_1)+(m*12)+n])>>15)
				       - (((int32_t)(table_6_3_2_4_1_2_Wi_Im[N_SF_mprime_PUCCH_1][w_index][m])*z_re_rx[(mprime*12*N_SF_mprime0_PUCCH_1)+(m*12)+n])>>15))>>1);
                z_re_rx[(mprime*12*N_SF_mprime0_PUCCH_1)+(m*12)+n] = z_re_temp;
                z_im_rx[(mprime*12*N_SF_mprime0_PUCCH_1)+(m*12)+n] = z_im_temp;
#ifdef DEBUG_NR_PUCCH_RX
                printf("\t [nr_generate_pucch1] block-wise spread with wi(m) (mprime=%d, m=%d, n=%d) z[%d] = ((%d * %d - %d * %d), (%d * %d + %d * %d)) = (%d,%d)\n",
                       mprime, m, n, (mprime*12*N_SF_mprime0_PUCCH_1)+(m*12)+n,
                       table_6_3_2_4_1_2_Wi_Re[N_SF_mprime_PUCCH_1][w_index][m],y_n_re[n],table_6_3_2_4_1_2_Wi_Im[N_SF_mprime_PUCCH_1][w_index][m],y_n_im[n],
                       table_6_3_2_4_1_2_Wi_Re[N_SF_mprime_PUCCH_1][w_index][m],y_n_im[n],table_6_3_2_4_1_2_Wi_Im[N_SF_mprime_PUCCH_1][w_index][m],y_n_re[n],
                       z_re_rx[(mprime*12*N_SF_mprime0_PUCCH_1)+(m*12)+n],z_im_rx[(mprime*12*N_SF_mprime0_PUCCH_1)+(m*12)+n]);
#endif 
                z_re_temp = (int16_t)(((((int32_t)(r_u_v_alpha_delta_re[n])*z_re_rx[(mprime*12*N_SF_mprime0_PUCCH_1)+(m*12)+n])>>15)
				       + (((int32_t)(r_u_v_alpha_delta_im[n])*z_im_rx[(mprime*12*N_SF_mprime0_PUCCH_1)+(m*12)+n])>>15))>>1); 
                z_im_temp = (int16_t)(((((int32_t)(r_u_v_alpha_delta_re[n])*z_im_rx[(mprime*12*N_SF_mprime0_PUCCH_1)+(m*12)+n])>>15)
				       - (((int32_t)(r_u_v_alpha_delta_im[n])*z_re_rx[(mprime*12*N_SF_mprime0_PUCCH_1)+(m*12)+n])>>15))>>1); 	  
	        z_re_rx[(mprime*12*N_SF_mprime0_PUCCH_1)+(m*12)+n] = z_re_temp; 
                z_im_rx[(mprime*12*N_SF_mprime0_PUCCH_1)+(m*12)+n] = z_im_temp; 
	      }
	    }
	  }
        }

	else{
	  for (int m=0; m < N_SF_mprime_PUCCH_DMRS_1; m++) {
            if(floor(l/2)*12==(mprime*12*N_SF_mprime0_PUCCH_DMRS_1)+(m*12)){
              for (int n=0; n<12 ; n++) {
                z_dmrs_re_temp = (int16_t)(((((int32_t)(table_6_3_2_4_1_2_Wi_Re[N_SF_mprime_PUCCH_DMRS_1][w_index][m])*z_dmrs_re_rx[(mprime*12*N_SF_mprime0_PUCCH_DMRS_1)+(m*12)+n])>>15)
					    + (((int32_t)(table_6_3_2_4_1_2_Wi_Im[N_SF_mprime_PUCCH_DMRS_1][w_index][m])*z_dmrs_im_rx[(mprime*12*N_SF_mprime0_PUCCH_DMRS_1)+(m*12)+n])>>15))>>1);
                z_dmrs_im_temp = (int16_t)(((((int32_t)(table_6_3_2_4_1_2_Wi_Re[N_SF_mprime_PUCCH_DMRS_1][w_index][m])*z_dmrs_im_rx[(mprime*12*N_SF_mprime0_PUCCH_DMRS_1)+(m*12)+n])>>15)
					    - (((int32_t)(table_6_3_2_4_1_2_Wi_Im[N_SF_mprime_PUCCH_DMRS_1][w_index][m])*z_dmrs_re_rx[(mprime*12*N_SF_mprime0_PUCCH_DMRS_1)+(m*12)+n])>>15))>>1);
                z_dmrs_re_rx[(mprime*12*N_SF_mprime0_PUCCH_DMRS_1)+(m*12)+n] = z_dmrs_re_temp; 
                z_dmrs_im_rx[(mprime*12*N_SF_mprime0_PUCCH_DMRS_1)+(m*12)+n] = z_dmrs_im_temp; 
#ifdef DEBUG_NR_PUCCH_RX
                printf("\t [nr_generate_pucch1] block-wise spread with wi(m) (mprime=%d, m=%d, n=%d) z[%d] = ((%d * %d - %d * %d), (%d * %d + %d * %d)) = (%d,%d)\n",
                       mprime, m, n, (mprime*12*N_SF_mprime0_PUCCH_1)+(m*12)+n,
                       table_6_3_2_4_1_2_Wi_Re[N_SF_mprime_PUCCH_1][w_index][m],r_u_v_alpha_delta_dmrs_re[n],table_6_3_2_4_1_2_Wi_Im[N_SF_mprime_PUCCH_1][w_index][m],r_u_v_alpha_delta_dmrs_im[n],
                       table_6_3_2_4_1_2_Wi_Re[N_SF_mprime_PUCCH_1][w_index][m],r_u_v_alpha_delta_dmrs_im[n],table_6_3_2_4_1_2_Wi_Im[N_SF_mprime_PUCCH_1][w_index][m],r_u_v_alpha_delta_dmrs_re[n],
                       z_dmrs_re_rx[(mprime*12*N_SF_mprime0_PUCCH_1)+(m*12)+n],z_dmrs_im_rx[(mprime*12*N_SF_mprime0_PUCCH_1)+(m*12)+n]);
#endif
                //finding channel coeffcients by dividing received dmrs with actual dmrs and storing them in z_dmrs_re_rx and z_dmrs_im_rx arrays
                z_dmrs_re_temp = (int16_t)(((((int32_t)(r_u_v_alpha_delta_dmrs_re[n])*z_dmrs_re_rx[(mprime*12*N_SF_mprime0_PUCCH_DMRS_1)+(m*12)+n])>>15)
					    + (((int32_t)(r_u_v_alpha_delta_dmrs_im[n])*z_dmrs_im_rx[(mprime*12*N_SF_mprime0_PUCCH_DMRS_1)+(m*12)+n])>>15))>>1); 
                z_dmrs_im_temp = (int16_t)(((((int32_t)(r_u_v_alpha_delta_dmrs_re[n])*z_dmrs_im_rx[(mprime*12*N_SF_mprime0_PUCCH_DMRS_1)+(m*12)+n])>>15)
					    - (((int32_t)(r_u_v_alpha_delta_dmrs_im[n])*z_dmrs_re_rx[(mprime*12*N_SF_mprime0_PUCCH_DMRS_1)+(m*12)+n])>>15))>>1);
	        z_dmrs_re_rx[(mprime*12*N_SF_mprime0_PUCCH_DMRS_1)+(m*12)+n] = z_dmrs_re_temp; 
                z_dmrs_im_rx[(mprime*12*N_SF_mprime0_PUCCH_DMRS_1)+(m*12)+n] = z_dmrs_im_temp; 

		/* 	z_dmrs_re_rx[(int)(l/2)*12+n]=z_dmrs_re_rx[(int)(l/2)*12+n]/r_u_v_alpha_delta_dmrs_re[n]; 
			z_dmrs_im_rx[(int)(l/2)*12+n]=z_dmrs_im_rx[(int)(l/2)*12+n]/r_u_v_alpha_delta_dmrs_im[n]; */
	      }
	    }
	  }
        }

        N_SF_mprime_PUCCH_1       =   table_6_3_2_4_1_1_N_SF_mprime_PUCCH_1_m1Hop[nrofSymbols-1]; // only if intra-slot hopping enabled mprime = 1 (PUCCH)
        N_SF_mprime_PUCCH_DMRS_1  = table_6_4_1_3_1_1_1_N_SF_mprime_PUCCH_1_m1Hop[nrofSymbols-1]; // only if intra-slot hopping enabled mprime = 1 (DM-RS)
      }
    }
  }
  int16_t H_re[12],H_im[12],H1_re[12],H1_im[12];
  memset(H_re,0,12*sizeof(int16_t));
  memset(H_im,0,12*sizeof(int16_t));
  memset(H1_re,0,12*sizeof(int16_t));
  memset(H1_im,0,12*sizeof(int16_t)); 
  //averaging channel coefficients
  for(l=0;l<=ceil(nrofSymbols/2);l++){
    if(intraSlotFrequencyHopping==0){
      for(int n=0;n<12;n++){
        H_re[n]=round(z_dmrs_re_rx[l*12+n]/ceil(nrofSymbols/2))+H_re[n];
        H_im[n]=round(z_dmrs_im_rx[l*12+n]/ceil(nrofSymbols/2))+H_im[n];
      }
    }
    else{
      if(l<round(nrofSymbols/4)){
        for(int n=0;n<12;n++){
          H_re[n]=round(z_dmrs_re_rx[l*12+n]/round(nrofSymbols/4))+H_re[n];
          H_im[n]=round(z_dmrs_im_rx[l*12+n]/round(nrofSymbols/4))+H_im[n];
	}
      }
      else{
        for(int n=0;n<12;n++){
          H1_re[n]=round(z_dmrs_re_rx[l*12+n]/(ceil(nrofSymbols/2)-round(nrofSymbols/4)))+H1_re[n];
          H1_im[n]=round(z_dmrs_im_rx[l*12+n]/(ceil(nrofSymbols/2))-round(nrofSymbols/4))+H1_im[n];
	} 
      }
    }
  }
  //averaging information sequences
  for(l=0;l<floor(nrofSymbols/2);l++){
    if(intraSlotFrequencyHopping==0){
      for(int n=0;n<12;n++){
        y_n_re[n]=round(z_re_rx[l*12+n]/floor(nrofSymbols/2))+y_n_re[n];
        y_n_im[n]=round(z_im_rx[l*12+n]/floor(nrofSymbols/2))+y_n_im[n];
      }
    }
    else{
      if(l<floor(nrofSymbols/4)){
        for(int n=0;n<12;n++){
          y_n_re[n]=round(z_re_rx[l*12+n]/floor(nrofSymbols/4))+y_n_re[n];
          y_n_im[n]=round(z_im_rx[l*12+n]/floor(nrofSymbols/4))+y_n_im[n];
	}	     
      }
      else{
        for(int n=0;n<12;n++){
          y1_n_re[n]=round(z_re_rx[l*12+n]/round(nrofSymbols/4))+y1_n_re[n];
          y1_n_im[n]=round(z_im_rx[l*12+n]/round(nrofSymbols/4))+y1_n_im[n];
        }
      }	
    }
  }
  // mrc combining to obtain z_re and z_im
  if(intraSlotFrequencyHopping==0){
    for(int n=0;n<12;n++){
      d_re = round(((int16_t)(((((int32_t)(H_re[n])*y_n_re[n])>>15) + (((int32_t)(H_im[n])*y_n_im[n])>>15))>>1))/12)+d_re; 
      d_im = round(((int16_t)(((((int32_t)(H_re[n])*y_n_im[n])>>15) - (((int32_t)(H_im[n])*y_n_re[n])>>15))>>1))/12)+d_im; 
    }
  }
  else{
    for(int n=0;n<12;n++){
      d_re = round(((int16_t)(((((int32_t)(H_re[n])*y_n_re[n])>>15) + (((int32_t)(H_im[n])*y_n_im[n])>>15))>>1))/12)+d_re; 
      d_im = round(((int16_t)(((((int32_t)(H_re[n])*y_n_im[n])>>15) - (((int32_t)(H_im[n])*y_n_re[n])>>15))>>1))/12)+d_im;
      d1_re = round(((int16_t)(((((int32_t)(H1_re[n])*y1_n_re[n])>>15) + (((int32_t)(H1_im[n])*y1_n_im[n])>>15))>>1))/12)+d1_re; 
      d1_im = round(((int16_t)(((((int32_t)(H1_re[n])*y1_n_im[n])>>15) - (((int32_t)(H1_im[n])*y1_n_re[n])>>15))>>1))/12)+d1_im; 
    }
    d_re=round(d_re/2);
    d_im=round(d_im/2);
    d1_re=round(d1_re/2);
    d1_im=round(d1_im/2);
    d_re=d_re+d1_re;
    d_im=d_im+d1_im;
  }
  //Decoding QPSK or BPSK symbols to obtain payload bits
  if(nr_bit==1){
    if((d_re+d_im)>0){
      *payload=0;
    }
    else{
      *payload=1;
    } 
  }
  else if(nr_bit==2){
    if((d_re>0)&&(d_im>0)){
      *payload=0;
    }
    else if((d_re<0)&&(d_im>0)){
      *payload=1;
    } 
    else if((d_re>0)&&(d_im<0)){
      *payload=2;
    }
    else{
      *payload=3;
    }
  }
}

__m256i pucch2_3bit[8*2];
__m256i pucch2_4bit[16*2];
__m256i pucch2_5bit[32*2];
__m256i pucch2_6bit[64*2];
__m256i pucch2_7bit[128*2];
__m256i pucch2_8bit[256*2];
__m256i pucch2_9bit[512*2];
__m256i pucch2_10bit[1024*2];
__m256i pucch2_11bit[2048*2];

__m256i *pucch2_lut[9]={pucch2_3bit,
			pucch2_4bit,
			pucch2_5bit,
			pucch2_6bit,
			pucch2_7bit,
			pucch2_8bit,
			pucch2_9bit,
			pucch2_10bit,
			pucch2_11bit};

__m64 pucch2_polar_4bit[16];
__m128i pucch2_polar_llr_num_lut[256],pucch2_polar_llr_den_lut[256];

void init_pucch2_luts() {

  uint32_t out;
  int8_t bit; 
  
  for (int b=3;b<12;b++) {
    for (uint16_t i=0;i<(1<<b);i++) {
      out=encodeSmallBlock(&i,b);
#ifdef DEBUG_NR_PUCCH_RX
      if (b==3) printf("in %d, out %x\n",i,out);
#endif
      __m256i *lut_i=&pucch2_lut[b-3][i<<1];
      __m256i *lut_ip1=&pucch2_lut[b-3][1+(i<<1)];
      bit = (out&0x1) > 0 ? -1 : 1;
      *lut_i = _mm256_insert_epi16(*lut_i,bit,0);
      bit = (out&0x2) > 0 ? -1 : 1;
      *lut_ip1 = _mm256_insert_epi16(*lut_ip1,bit,0);
      bit = (out&0x4) > 0 ? -1 : 1;
      *lut_i = _mm256_insert_epi16(*lut_i,bit,1);
      bit = (out&0x8) > 0 ? -1 : 1;
      *lut_ip1 = _mm256_insert_epi16(*lut_ip1,bit,1);
      bit = (out&0x10) > 0 ? -1 : 1;
      *lut_i = _mm256_insert_epi16(*lut_i,bit,2);
      bit = (out&0x20) > 0 ? -1 : 1;
      *lut_ip1 = _mm256_insert_epi16(*lut_ip1,bit,2);
      bit = (out&0x40) > 0 ? -1 : 1;
      *lut_i = _mm256_insert_epi16(*lut_i,bit,3);
      bit = (out&0x80) > 0 ? -1 : 1;
      *lut_ip1 = _mm256_insert_epi16(*lut_ip1,bit,3);
      bit = (out&0x100) > 0 ? -1 : 1;
      *lut_i = _mm256_insert_epi16(*lut_i,bit,4);
      bit = (out&0x200) > 0 ? -1 : 1;
      *lut_ip1 = _mm256_insert_epi16(*lut_ip1,bit,4);
      bit = (out&0x400) > 0 ? -1 : 1;
      *lut_i = _mm256_insert_epi16(*lut_i,bit,5);
      bit = (out&0x800) > 0 ? -1 : 1;
      *lut_ip1 = _mm256_insert_epi16(*lut_ip1,bit,5);
      bit = (out&0x1000) > 0 ? -1 : 1;
      *lut_i = _mm256_insert_epi16(*lut_i,bit,6);
      bit = (out&0x2000) > 0 ? -1 : 1;
      *lut_ip1 = _mm256_insert_epi16(*lut_ip1,bit,6);
      bit = (out&0x4000) > 0 ? -1 : 1;
      *lut_i = _mm256_insert_epi16(*lut_i,bit,7);
      bit = (out&0x8000) > 0 ? -1 : 1;
      *lut_ip1 = _mm256_insert_epi16(*lut_ip1,bit,7);
      bit = (out&0x10000) > 0 ? -1 : 1;
      *lut_i = _mm256_insert_epi16(*lut_i,bit,8);
      bit = (out&0x20000) > 0 ? -1 : 1;
      *lut_ip1 = _mm256_insert_epi16(*lut_ip1,bit,8);
      bit = (out&0x40000) > 0 ? -1 : 1;
      *lut_i = _mm256_insert_epi16(*lut_i,bit,9);
      bit = (out&0x80000) > 0 ? -1 : 1;
      *lut_ip1 = _mm256_insert_epi16(*lut_ip1,bit,9);
      bit = (out&0x100000) > 0 ? -1 : 1;
      *lut_i = _mm256_insert_epi16(*lut_i,bit,10);
      bit = (out&0x200000) > 0 ? -1 : 1;
      *lut_ip1 = _mm256_insert_epi16(*lut_ip1,bit,10);
      bit = (out&0x400000) > 0 ? -1 : 1;
      *lut_i = _mm256_insert_epi16(*lut_i,bit,11);
      bit = (out&0x800000) > 0 ? -1 : 1;
      *lut_ip1 = _mm256_insert_epi16(*lut_ip1,bit,11);
      bit = (out&0x1000000) > 0 ? -1 : 1;
      *lut_i = _mm256_insert_epi16(*lut_i,bit,12);
      bit = (out&0x2000000) > 0 ? -1 : 1;
      *lut_ip1 = _mm256_insert_epi16(*lut_ip1,bit,12);
      bit = (out&0x4000000) > 0 ? -1 : 1;
      *lut_i = _mm256_insert_epi16(*lut_i,bit,13);
      bit = (out&0x8000000) > 0 ? -1 : 1;
      *lut_ip1 = _mm256_insert_epi16(*lut_ip1,bit,13);
      bit = (out&0x10000000) > 0 ? -1 : 1;
      *lut_i = _mm256_insert_epi16(*lut_i,bit,14);
      bit = (out&0x20000000) > 0 ? -1 : 1;
      *lut_ip1 = _mm256_insert_epi16(*lut_ip1,bit,14);
      bit = (out&0x40000000) > 0 ? -1 : 1;
      *lut_i = _mm256_insert_epi16(*lut_i,bit,15);
      bit = (out&0x80000000) > 0 ? -1 : 1;
      *lut_ip1 = _mm256_insert_epi16(*lut_ip1,bit,15);
    }
  }
  for (uint16_t i=0;i<16;i++) {
    __m64 *lut_i=&pucch2_polar_4bit[i];

    bit = (i&0x1) > 0 ? -1 : 1;
    *lut_i = _mm_insert_pi16(*lut_i,bit,0);
    bit = (i&0x2) > 0 ? -1 : 1;
    *lut_i = _mm_insert_pi16(*lut_i,bit,1);
    bit = (i&0x4) > 0 ? -1 : 1;
    *lut_i = _mm_insert_pi16(*lut_i,bit,2);
    bit = (i&0x8) > 0 ? -1 : 1;
    *lut_i = _mm_insert_pi16(*lut_i,bit,3);
  }
  for (int i=0;i<256;i++) {
    __m128i *lut_num_i=&pucch2_polar_llr_num_lut[i];
    __m128i *lut_den_i=&pucch2_polar_llr_den_lut[i];
    bit = (i&0x1) > 0 ? 0 : 1;
   *lut_num_i = _mm_insert_epi16(*lut_num_i,bit,0);
   *lut_den_i = _mm_insert_epi16(*lut_den_i,1-bit,0);

    bit = (i&0x10) > 0 ? 0 : 1;
   *lut_num_i = _mm_insert_epi16(*lut_num_i,bit,1);
   *lut_den_i = _mm_insert_epi16(*lut_den_i,1-bit,1);

    bit = (i&0x2) > 0 ? 0 : 1;
   *lut_num_i = _mm_insert_epi16(*lut_num_i,bit,2);
   *lut_den_i = _mm_insert_epi16(*lut_den_i,1-bit,2);

    bit = (i&0x20) > 0 ? 0 : 1;
   *lut_num_i = _mm_insert_epi16(*lut_num_i,bit,3);
   *lut_den_i = _mm_insert_epi16(*lut_den_i,1-bit,3);

    bit = (i&0x4) > 0 ? 0 : 1;
   *lut_num_i = _mm_insert_epi16(*lut_num_i,bit,4);
   *lut_den_i = _mm_insert_epi16(*lut_den_i,1-bit,4);

    bit = (i&0x40) > 0 ? 0 : 1;
   *lut_num_i = _mm_insert_epi16(*lut_num_i,bit,5);
   *lut_den_i = _mm_insert_epi16(*lut_den_i,1-bit,5);

    bit = (i&0x8) > 0 ? 0 : 1;
   *lut_num_i = _mm_insert_epi16(*lut_num_i,bit,6);
   *lut_den_i = _mm_insert_epi16(*lut_den_i,1-bit,6);

    bit = (i&0x80) > 0 ? 0 : 1;
   *lut_num_i = _mm_insert_epi16(*lut_num_i,bit,7);
   *lut_den_i = _mm_insert_epi16(*lut_den_i,1-bit,7);

#ifdef DEBUG_NR_PUCCH_RX
   printf("i %d, lut_num (%d,%d,%d,%d,%d,%d,%d,%d)\n",i,
	  ((int16_t *)lut_num_i)[0],
	  ((int16_t *)lut_num_i)[1],
	  ((int16_t *)lut_num_i)[2],
	  ((int16_t *)lut_num_i)[3],
	  ((int16_t *)lut_num_i)[4],
	  ((int16_t *)lut_num_i)[5],
	  ((int16_t *)lut_num_i)[6],
	  ((int16_t *)lut_num_i)[7]);
#endif
  }
}


void nr_decode_pucch2(PHY_VARS_gNB *gNB,
                      int slot,
                      nfapi_nr_uci_pucch_pdu_format_2_3_4_t* uci_pdu,
                      nfapi_nr_pucch_pdu_t* pucch_pdu) {
  printf("Inside nr_decode_pucch2. \n");                     
  int32_t **rxdataF = gNB->common_vars.rxdataF;
  NR_DL_FRAME_PARMS *frame_parms = &gNB->frame_parms;
  //pucch_GroupHopping_t pucch_GroupHopping = pucch_pdu->group_hop_flag + (pucch_pdu->sequence_hop_flag<<1);

  AssertFatal(pucch_pdu->nr_of_symbols==1 || pucch_pdu->nr_of_symbols==2,
	      "Illegal number of symbols  for PUCCH 2 %d\n",pucch_pdu->nr_of_symbols);

  AssertFatal((pucch_pdu->prb_start-((pucch_pdu->prb_start>>2)<<2))==0,
              "Current pucch2 receiver implementation requires a PRB offset multiple of 4. The one selected is %d",
              pucch_pdu->prb_start);

  //extract pucch and dmrs first

  int l2=pucch_pdu->start_symbol_index;
  int re_offset[2];
  re_offset[0] = 12*(pucch_pdu->prb_start+pucch_pdu->bwp_start) + frame_parms->first_carrier_offset;
  int soffset=(slot&3)*frame_parms->symbols_per_slot*frame_parms->ofdm_symbol_size; 

  if (re_offset[0]>= frame_parms->ofdm_symbol_size)
    re_offset[0]-=frame_parms->ofdm_symbol_size;
  if (pucch_pdu->freq_hop_flag == 0) re_offset[1] = re_offset[0];
  else {
    re_offset[1] = 12*(pucch_pdu->second_hop_prb+pucch_pdu->bwp_start) + frame_parms->first_carrier_offset;
    if (re_offset[1]>= frame_parms->ofdm_symbol_size)
      re_offset[1]-=frame_parms->ofdm_symbol_size;
  }
  AssertFatal(pucch_pdu->prb_size*pucch_pdu->nr_of_symbols > 1,"number of PRB*SYMB (%d,%d)< 2",
	      pucch_pdu->prb_size,pucch_pdu->nr_of_symbols);

  int Prx = gNB->gNB_config.carrier_config.num_rx_ant.value;
  int Prx2 = (Prx==1)?2:Prx;
  // use 2 for Nb antennas in case of single antenna to allow the following allocations
  int prb_size_ext = pucch_pdu->prb_size+(pucch_pdu->prb_size&1);
  int16_t r_re_ext[Prx2][2][8*prb_size_ext] __attribute__((aligned(32)));
  int16_t r_im_ext[Prx2][2][8*prb_size_ext] __attribute__((aligned(32)));
  int16_t r_re_ext2[Prx2][2][8*prb_size_ext] __attribute__((aligned(32)));
  int16_t r_im_ext2[Prx2][2][8*prb_size_ext] __attribute__((aligned(32)));
  int16_t rd_re_ext[Prx2][2][4*prb_size_ext] __attribute__((aligned(32)));
  int16_t rd_im_ext[Prx2][2][4*prb_size_ext] __attribute__((aligned(32)));
  int16_t *r_re_ext_p,*r_im_ext_p,*rd_re_ext_p,*rd_im_ext_p;

  int nb_re_pucch = 12*pucch_pdu->prb_size;

  int16_t rp[Prx2][2][nb_re_pucch*2],*tmp_rp;
  __m64 dmrs_re,dmrs_im;

  for (int aa=0;aa<Prx;aa++){
    for (int symb=0;symb<pucch_pdu->nr_of_symbols;symb++) {
      tmp_rp = ((int16_t *)&rxdataF[aa][soffset + (l2+symb)*frame_parms->ofdm_symbol_size]);

      if (re_offset[symb] + nb_re_pucch < frame_parms->ofdm_symbol_size) {
        memcpy1((void*)rp[aa][symb],(void*)&tmp_rp[re_offset[symb]*2],nb_re_pucch*sizeof(int32_t));
      }
      else {
        int neg_length = frame_parms->ofdm_symbol_size-re_offset[symb];
        int pos_length = nb_re_pucch-neg_length;
        memcpy1((void*)rp[aa][symb],(void*)&tmp_rp[re_offset[symb]*2],neg_length*sizeof(int32_t));
        memcpy1((void*)&rp[aa][symb][neg_length*2],(void*)tmp_rp,pos_length*sizeof(int32_t));
      }
    }
  }
#ifdef DEBUG_NR_PUCCH_RX
  printf("Decoding pucch2 for %d symbols, %d PRB\n",pucch_pdu->nr_of_symbols,pucch_pdu->prb_size);
#endif

  int nc_group_size=1; // 2 PRB
  int ngroup = prb_size_ext/nc_group_size/2;
  int32_t corr32_re[2][ngroup][Prx2],corr32_im[2][ngroup][Prx2];
  for (int aa=0;aa<Prx;aa++)
    for (int group=0;group<ngroup;group++) {
      corr32_re[0][group][aa]=0; corr32_im[0][group][aa]=0;
      corr32_re[1][group][aa]=0; corr32_im[1][group][aa]=0;
    }

  //  AssertFatal((pucch_pdu->prb_size&1) == 0,"prb_size %d is not a multiple of 2\n",pucch_pdu->prb_size);
  if ((pucch_pdu->prb_size&1) > 0) { // if the number of PRBs is odd
    for (int symb=0; symb<pucch_pdu->nr_of_symbols;symb++) {
      for (int aa=0;aa<Prx;aa++) {
        memset(&r_re_ext[aa][symb][8*pucch_pdu->prb_size],0,8*pucch_pdu->prb_size*sizeof(int16_t));
        memset(&r_im_ext[aa][symb][8*pucch_pdu->prb_size],0,8*pucch_pdu->prb_size*sizeof(int16_t));
        memset(&rd_re_ext[aa][symb][4*pucch_pdu->prb_size],0,8*pucch_pdu->prb_size*sizeof(int16_t));
        memset(&rd_im_ext[aa][symb][4*pucch_pdu->prb_size],0,8*pucch_pdu->prb_size*sizeof(int16_t));
      }
    }
  }
  for (int symb=0; symb<pucch_pdu->nr_of_symbols;symb++) {
    // 24 REs contains 48x16-bit, so 6x8x16-bit
    for (int prb=0;prb<pucch_pdu->prb_size;prb+=2) {
      for (int aa=0;aa<Prx;aa++) {
        r_re_ext_p=&r_re_ext[aa][symb][8*prb];
        r_im_ext_p=&r_im_ext[aa][symb][8*prb];
        rd_re_ext_p=&rd_re_ext[aa][symb][4*prb];
        rd_im_ext_p=&rd_im_ext[aa][symb][4*prb];

        for (int idx=0; idx<8; idx++) {
          r_re_ext_p[idx<<1]=rp[aa][symb][prb*24+6*idx];
          r_im_ext_p[idx<<1]=rp[aa][symb][prb*24+1+6*idx];
          rd_re_ext_p[idx]=rp[aa][symb][prb*24+2+6*idx];
          rd_im_ext_p[idx]=rp[aa][symb][prb*24+3+6*idx];
          r_re_ext_p[1+(idx<<1)]=rp[aa][symb][prb*24+4+6*idx];
          r_im_ext_p[1+(idx<<1)]=rp[aa][symb][prb*24+5+6*idx];
        }

#ifdef DEBUG_NR_PUCCH_RX
        for (int i=0;i<8;i++) printf("Ant %d PRB %d dmrs[%d] -> (%d,%d)\n",aa,prb+(i>>2),i,rd_re_ext_p[i],rd_im_ext_p[i]);
        for (int i=0;i<16;i++) printf("Ant %d PRB %d data[%d] -> (%d,%d)\n",aa,prb+(i>>3),i,r_re_ext_p[i],r_im_ext_p[i]);
#endif
      } // aa
    } // prb

    // first compute DMRS component

    uint32_t x1, x2, s=0;
    x2 = (((1<<17)*((14*slot) + (pucch_pdu->start_symbol_index+symb) + 1)*((2*pucch_pdu->dmrs_scrambling_id) + 1)) + (2*pucch_pdu->dmrs_scrambling_id))%(1U<<31); // c_init calculation according to TS38.211 subclause
#ifdef DEBUG_NR_PUCCH_RX
    printf("slot %d, start_symbol_index %d, symbol %d, dmrs_scrambling_id %d\n",
           slot,pucch_pdu->start_symbol_index,symb,pucch_pdu->dmrs_scrambling_id);
#endif
    int reset = 1;
    for (int i=0; i<=(pucch_pdu->prb_start>>2); i++) {
      s = lte_gold_generic(&x1, &x2, reset);
      reset = 0;
    }

    for (int group=0;group<ngroup;group++) {
      // each group has 8*nc_group_size elements, compute 1 complex correlation with DMRS per group
      // non-coherent combining across groups
      dmrs_re = byte2m64_re[((uint8_t*)&s)[(group&1)<<1]];
      dmrs_im = byte2m64_im[((uint8_t*)&s)[(group&1)<<1]];
#ifdef DEBUG_NR_PUCCH_RX
      printf("Group %d: s %x x2 %x ((%d,%d),(%d,%d),(%d,%d),(%d,%d))\n",
             group,
             ((uint16_t*)&s)[0],x2,
             ((int16_t*)&dmrs_re)[0],((int16_t*)&dmrs_im)[0],
             ((int16_t*)&dmrs_re)[1],((int16_t*)&dmrs_im)[1],
             ((int16_t*)&dmrs_re)[2],((int16_t*)&dmrs_im)[2],
             ((int16_t*)&dmrs_re)[3],((int16_t*)&dmrs_im)[3]);
#endif
      for (int aa=0;aa<Prx;aa++) {
        rd_re_ext_p=&rd_re_ext[aa][symb][8*group];
        rd_im_ext_p=&rd_im_ext[aa][symb][8*group];

#ifdef DEBUG_NR_PUCCH_RX
        printf("Group %d: rd ((%d,%d),(%d,%d),(%d,%d),(%d,%d))\n",
               group,
               rd_re_ext_p[0],rd_im_ext_p[0],
               rd_re_ext_p[1],rd_im_ext_p[1],
               rd_re_ext_p[2],rd_im_ext_p[2],
               rd_re_ext_p[3],rd_im_ext_p[3]);
#endif
        corr32_re[symb][group][aa]+=(rd_re_ext_p[0]*((int16_t*)&dmrs_re)[0] + rd_im_ext_p[0]*((int16_t*)&dmrs_im)[0]);
        corr32_im[symb][group][aa]+=(-rd_re_ext_p[0]*((int16_t*)&dmrs_im)[0] + rd_im_ext_p[0]*((int16_t*)&dmrs_re)[0]);
        corr32_re[symb][group][aa]+=(rd_re_ext_p[1]*((int16_t*)&dmrs_re)[1] + rd_im_ext_p[1]*((int16_t*)&dmrs_im)[1]);
        corr32_im[symb][group][aa]+=(-rd_re_ext_p[1]*((int16_t*)&dmrs_im)[1] + rd_im_ext_p[1]*((int16_t*)&dmrs_re)[1]);
        corr32_re[symb][group][aa]+=(rd_re_ext_p[2]*((int16_t*)&dmrs_re)[2] + rd_im_ext_p[2]*((int16_t*)&dmrs_im)[2]);
        corr32_im[symb][group][aa]+=(-rd_re_ext_p[2]*((int16_t*)&dmrs_im)[2] + rd_im_ext_p[2]*((int16_t*)&dmrs_re)[2]);
        corr32_re[symb][group][aa]+=(rd_re_ext_p[3]*((int16_t*)&dmrs_re)[3] + rd_im_ext_p[3]*((int16_t*)&dmrs_im)[3]);
        corr32_im[symb][group][aa]+=(-rd_re_ext_p[3]*((int16_t*)&dmrs_im)[3] + rd_im_ext_p[3]*((int16_t*)&dmrs_re)[3]);
      }
      dmrs_re = byte2m64_re[((uint8_t*)&s)[1+((group&1)<<1)]];
      dmrs_im = byte2m64_im[((uint8_t*)&s)[1+((group&1)<<1)]];
#ifdef DEBUG_NR_PUCCH_RX
      printf("Group %d: s %x ((%d,%d),(%d,%d),(%d,%d),(%d,%d))\n",
             group,
             ((uint16_t*)&s)[1],
             ((int16_t*)&dmrs_re)[0],((int16_t*)&dmrs_im)[0],
             ((int16_t*)&dmrs_re)[1],((int16_t*)&dmrs_im)[1],
             ((int16_t*)&dmrs_re)[2],((int16_t*)&dmrs_im)[2],
             ((int16_t*)&dmrs_re)[3],((int16_t*)&dmrs_im)[3]);
#endif
      for (int aa=0;aa<Prx;aa++) {
        rd_re_ext_p=&rd_re_ext[aa][symb][8*group];
        rd_im_ext_p=&rd_im_ext[aa][symb][8*group];
#ifdef DEBUG_NR_PUCCH_RX
        printf("Group %d: rd ((%d,%d),(%d,%d),(%d,%d),(%d,%d))\n",
               group,
               rd_re_ext_p[4],rd_im_ext_p[4],
               rd_re_ext_p[5],rd_im_ext_p[5],
               rd_re_ext_p[6],rd_im_ext_p[6],
               rd_re_ext_p[7],rd_im_ext_p[7]);
#endif
        corr32_re[symb][group][aa]+=(rd_re_ext_p[4]*((int16_t*)&dmrs_re)[0] + rd_im_ext_p[4]*((int16_t*)&dmrs_im)[0]);
        corr32_im[symb][group][aa]+=(-rd_re_ext_p[4]*((int16_t*)&dmrs_im)[0] + rd_im_ext_p[4]*((int16_t*)&dmrs_re)[0]);
        corr32_re[symb][group][aa]+=(rd_re_ext_p[5]*((int16_t*)&dmrs_re)[1] + rd_im_ext_p[5]*((int16_t*)&dmrs_im)[1]);
        corr32_im[symb][group][aa]+=(-rd_re_ext_p[5]*((int16_t*)&dmrs_im)[1] + rd_im_ext_p[5]*((int16_t*)&dmrs_re)[1]);
        corr32_re[symb][group][aa]+=(rd_re_ext_p[6]*((int16_t*)&dmrs_re)[2] + rd_im_ext_p[6]*((int16_t*)&dmrs_im)[2]);
        corr32_im[symb][group][aa]+=(-rd_re_ext_p[6]*((int16_t*)&dmrs_im)[2] + rd_im_ext_p[6]*((int16_t*)&dmrs_re)[2]);
        corr32_re[symb][group][aa]+=(rd_re_ext_p[7]*((int16_t*)&dmrs_re)[3] + rd_im_ext_p[7]*((int16_t*)&dmrs_im)[3]);
        corr32_im[symb][group][aa]+=(-rd_re_ext_p[7]*((int16_t*)&dmrs_im)[3] + rd_im_ext_p[7]*((int16_t*)&dmrs_re)[3]);
        /*	corr32_re[group][aa]>>=5;
                corr32_im[group][aa]>>=5;*/
#ifdef DEBUG_NR_PUCCH_RX
        printf("Group %d: corr32 (%d,%d)\n",group,corr32_re[symb][group][aa],corr32_im[symb][group][aa]);
#endif
      } //aa    

      if ((group&1) == 1) s = lte_gold_generic(&x1, &x2, 0);
    } // group
  } // symb

  uint32_t x1, x2, s=0;  
  // unscrambling
  x2 = ((pucch_pdu->rnti)<<15)+pucch_pdu->data_scrambling_id;
  s = lte_gold_generic(&x1, &x2, 1);
#ifdef DEBUG_NR_PUCCH_RX
  printf("x2 %x, s %x\n",x2,s);
#endif
  for (int symb=0;symb<pucch_pdu->nr_of_symbols;symb++) {
    __m64 c_re0,c_im0,c_re1,c_im1,c_re2,c_im2,c_re3,c_im3;
    int re_off=0;
    for (int prb=0;prb<prb_size_ext;prb+=2,re_off+=16) {
      c_re0 = byte2m64_re[((uint8_t*)&s)[0]];
      c_im0 = byte2m64_im[((uint8_t*)&s)[0]];
      c_re1 = byte2m64_re[((uint8_t*)&s)[1]];
      c_im1 = byte2m64_im[((uint8_t*)&s)[1]];
      c_re2 = byte2m64_re[((uint8_t*)&s)[2]];
      c_im2 = byte2m64_im[((uint8_t*)&s)[2]];
      c_re3 = byte2m64_re[((uint8_t*)&s)[3]];
      c_im3 = byte2m64_im[((uint8_t*)&s)[3]];

      for (int aa=0;aa<Prx;aa++) {
#ifdef DEBUG_NR_PUCCH_RX
        printf("prb %d: rd ((%d,%d),(%d,%d),(%d,%d),(%d,%d),(%d,%d),(%d,%d),(%d,%d),(%d,%d))\n",
               prb,
               r_re_ext[aa][symb][re_off],r_im_ext[aa][symb][re_off],
               r_re_ext[aa][symb][re_off+1],r_im_ext[aa][symb][re_off+1],
               r_re_ext[aa][symb][re_off+2],r_im_ext[aa][symb][re_off+2],
               r_re_ext[aa][symb][re_off+3],r_im_ext[aa][symb][re_off+3],
               r_re_ext[aa][symb][re_off+4],r_im_ext[aa][symb][re_off+4],
               r_re_ext[aa][symb][re_off+5],r_im_ext[aa][symb][re_off+5],
               r_re_ext[aa][symb][re_off+6],r_im_ext[aa][symb][re_off+6],
               r_re_ext[aa][symb][re_off+7],r_im_ext[aa][symb][re_off+7]);
        printf("prb %d (%x): c ((%d,%d),(%d,%d),(%d,%d),(%d,%d),(%d,%d),(%d,%d),(%d,%d),(%d,%d))\n",
               prb,s,
               ((int16_t*)&c_re0)[0],((int16_t*)&c_im0)[0],
               ((int16_t*)&c_re0)[1],((int16_t*)&c_im0)[1],
               ((int16_t*)&c_re0)[2],((int16_t*)&c_im0)[2],
               ((int16_t*)&c_re0)[3],((int16_t*)&c_im0)[3],
               ((int16_t*)&c_re1)[0],((int16_t*)&c_im1)[0],
               ((int16_t*)&c_re1)[1],((int16_t*)&c_im1)[1],
               ((int16_t*)&c_re1)[2],((int16_t*)&c_im1)[2],
               ((int16_t*)&c_re1)[3],((int16_t*)&c_im1)[3]
               );
        printf("prb %d: rd ((%d,%d),(%d,%d),(%d,%d),(%d,%d),(%d,%d),(%d,%d),(%d,%d),(%d,%d))\n",
               prb+1,
               r_re_ext[aa][symb][re_off+8],r_im_ext[aa][symb][re_off+8],
               r_re_ext[aa][symb][re_off+9],r_im_ext[aa][symb][re_off+9],
               r_re_ext[aa][symb][re_off+10],r_im_ext[aa][symb][re_off+10],
               r_re_ext[aa][symb][re_off+11],r_im_ext[aa][symb][re_off+11],
               r_re_ext[aa][symb][re_off+12],r_im_ext[aa][symb][re_off+12],
               r_re_ext[aa][symb][re_off+13],r_im_ext[aa][symb][re_off+13],
               r_re_ext[aa][symb][re_off+14],r_im_ext[aa][symb][re_off+14],
               r_re_ext[aa][symb][re_off+15],r_im_ext[aa][symb][re_off+15]);
        printf("prb %d (%x): c ((%d,%d),(%d,%d),(%d,%d),(%d,%d),(%d,%d),(%d,%d),(%d,%d),(%d,%d))\n",
               prb+1,s,
               ((int16_t*)&c_re2)[0],((int16_t*)&c_im2)[0],
               ((int16_t*)&c_re2)[1],((int16_t*)&c_im2)[1],
               ((int16_t*)&c_re2)[2],((int16_t*)&c_im2)[2],
               ((int16_t*)&c_re2)[3],((int16_t*)&c_im2)[3],
               ((int16_t*)&c_re3)[0],((int16_t*)&c_im3)[0],
               ((int16_t*)&c_re3)[1],((int16_t*)&c_im3)[1],
               ((int16_t*)&c_re3)[2],((int16_t*)&c_im3)[2],
               ((int16_t*)&c_re3)[3],((int16_t*)&c_im3)[3]
               );
#endif

        ((__m64*)&r_re_ext2[aa][symb][re_off])[0] = _mm_mullo_pi16(((__m64*)&r_re_ext[aa][symb][re_off])[0],c_im0);
        ((__m64*)&r_re_ext[aa][symb][re_off])[0] = _mm_mullo_pi16(((__m64*)&r_re_ext[aa][symb][re_off])[0],c_re0);
        ((__m64*)&r_im_ext2[aa][symb][re_off])[0] = _mm_mullo_pi16(((__m64*)&r_im_ext[aa][symb][re_off])[0],c_re0);
        ((__m64*)&r_im_ext[aa][symb][re_off])[0] = _mm_mullo_pi16(((__m64*)&r_im_ext[aa][symb][re_off])[0],c_im0);

        ((__m64*)&r_re_ext2[aa][symb][re_off])[1] = _mm_mullo_pi16(((__m64*)&r_re_ext[aa][symb][re_off])[1],c_im1);
        ((__m64*)&r_re_ext[aa][symb][re_off])[1] = _mm_mullo_pi16(((__m64*)&r_re_ext[aa][symb][re_off])[1],c_re1);
        ((__m64*)&r_im_ext2[aa][symb][re_off])[1] = _mm_mullo_pi16(((__m64*)&r_im_ext[aa][symb][re_off])[1],c_re1);
        ((__m64*)&r_im_ext[aa][symb][re_off])[1] = _mm_mullo_pi16(((__m64*)&r_im_ext[aa][symb][re_off])[1],c_im1);

        ((__m64*)&r_re_ext2[aa][symb][re_off])[2] = _mm_mullo_pi16(((__m64*)&r_re_ext[aa][symb][re_off])[2],c_im2);
        ((__m64*)&r_re_ext[aa][symb][re_off])[2] = _mm_mullo_pi16(((__m64*)&r_re_ext[aa][symb][re_off])[2],c_re2);
        ((__m64*)&r_im_ext2[aa][symb][re_off])[2] = _mm_mullo_pi16(((__m64*)&r_im_ext[aa][symb][re_off])[2],c_re2);
        ((__m64*)&r_im_ext[aa][symb][re_off])[2] = _mm_mullo_pi16(((__m64*)&r_im_ext[aa][symb][re_off])[2],c_im2);

        ((__m64*)&r_re_ext2[aa][symb][re_off])[3] = _mm_mullo_pi16(((__m64*)&r_re_ext[aa][symb][re_off])[3],c_im3);
        ((__m64*)&r_re_ext[aa][symb][re_off])[3] = _mm_mullo_pi16(((__m64*)&r_re_ext[aa][symb][re_off])[3],c_re3);
        ((__m64*)&r_im_ext2[aa][symb][re_off])[3] = _mm_mullo_pi16(((__m64*)&r_im_ext[aa][symb][re_off])[3],c_re3);
        ((__m64*)&r_im_ext[aa][symb][re_off])[3] = _mm_mullo_pi16(((__m64*)&r_im_ext[aa][symb][re_off])[3],c_im3);

#ifdef DEBUG_NR_PUCCH_RX
        printf("prb %d: r ((%d,%d),(%d,%d),(%d,%d),(%d,%d),(%d,%d),(%d,%d),(%d,%d),(%d,%d))\n",
               prb,
               r_re_ext[aa][symb][re_off],r_im_ext[aa][symb][re_off],
               r_re_ext[aa][symb][re_off+1],r_im_ext[aa][symb][re_off+1],
               r_re_ext[aa][symb][re_off+2],r_im_ext[aa][symb][re_off+2],
               r_re_ext[aa][symb][re_off+3],r_im_ext[aa][symb][re_off+3],
               r_re_ext[aa][symb][re_off+4],r_im_ext[aa][symb][re_off+4],
               r_re_ext[aa][symb][re_off+5],r_im_ext[aa][symb][re_off+5],
               r_re_ext[aa][symb][re_off+6],r_im_ext[aa][symb][re_off+6],
               r_re_ext[aa][symb][re_off+7],r_im_ext[aa][symb][re_off+7]);
        printf("prb %d: r ((%d,%d),(%d,%d),(%d,%d),(%d,%d),(%d,%d),(%d,%d),(%d,%d),(%d,%d))\n",
               prb+1,
               r_re_ext[aa][symb][re_off+8],r_im_ext[aa][symb][re_off+8],
               r_re_ext[aa][symb][re_off+9],r_im_ext[aa][symb][re_off+9],
               r_re_ext[aa][symb][re_off+10],r_im_ext[aa][symb][re_off+10],
               r_re_ext[aa][symb][re_off+11],r_im_ext[aa][symb][re_off+11],
               r_re_ext[aa][symb][re_off+12],r_im_ext[aa][symb][re_off+12],
               r_re_ext[aa][symb][re_off+13],r_im_ext[aa][symb][re_off+13],
               r_re_ext[aa][symb][re_off+14],r_im_ext[aa][symb][re_off+14],
               r_re_ext[aa][symb][re_off+15],r_im_ext[aa][symb][re_off+15]);
#endif      
      }
      s = lte_gold_generic(&x1, &x2, 0);
#ifdef DEBUG_NR_PUCCH_RX
      printf("\n");
#endif
    }
  } //symb
  int nb_bit = pucch_pdu->bit_len_harq+pucch_pdu->sr_flag+pucch_pdu->bit_len_csi_part1+pucch_pdu->bit_len_csi_part2;
  AssertFatal(nb_bit > 2  && nb_bit< 65,"illegal length (%d : %d,%d,%d,%d)\n",nb_bit,pucch_pdu->bit_len_harq,pucch_pdu->sr_flag,pucch_pdu->bit_len_csi_part1,pucch_pdu->bit_len_csi_part2);

  uint64_t decodedPayload[2];
  uint8_t corr_dB;
  int decoderState=2;
  if (nb_bit < 12) { // short blocklength case
    __m256i *rp_re[Prx2][2];
    __m256i *rp2_re[Prx2][2];
    __m256i *rp_im[Prx2][2];
    __m256i *rp2_im[Prx2][2];
    for (int aa=0;aa<Prx;aa++) {
      for (int symb=0;symb<pucch_pdu->nr_of_symbols;symb++) {
        rp_re[aa][symb] = (__m256i*)r_re_ext[aa][symb];
        rp_im[aa][symb] = (__m256i*)r_im_ext[aa][symb];
        rp2_re[aa][symb] = (__m256i*)r_re_ext2[aa][symb];
        rp2_im[aa][symb] = (__m256i*)r_im_ext2[aa][symb];
      }
    }
    __m256i prod_re[Prx2],prod_im[Prx2];
    uint64_t corr=0;
    int cw_ML=0;
    
    
    for (int cw=0;cw<1<<nb_bit;cw++) {
#ifdef DEBUG_NR_PUCCH_RX
      printf("cw %d:",cw);
      for (int i=0;i<32;i+=2) {
	printf("%d,%d,",
	       ((int16_t*)&pucch2_lut[nb_bit-3][cw<<1])[i>>1],
	       ((int16_t*)&pucch2_lut[nb_bit-3][cw<<1])[1+(i>>1)]);
      }
      printf("\n");
#endif
      uint64_t corr_tmp = 0;

      for (int symb=0;symb<pucch_pdu->nr_of_symbols;symb++) {
        for (int group=0;group<ngroup;group++) {
          // do complex correlation
          for (int aa=0;aa<Prx;aa++) {
            prod_re[aa] = /*_mm256_srai_epi16(*/_mm256_adds_epi16(_mm256_mullo_epi16(pucch2_lut[nb_bit-3][cw<<1],rp_re[aa][symb][group]),
                                                                  _mm256_mullo_epi16(pucch2_lut[nb_bit-3][(cw<<1)+1],rp_im[aa][symb][group]))/*,5)*/;
            prod_im[aa] = /*_mm256_srai_epi16(*/_mm256_subs_epi16(_mm256_mullo_epi16(pucch2_lut[nb_bit-3][cw<<1],rp2_im[aa][symb][group]),
                                                                  _mm256_mullo_epi16(pucch2_lut[nb_bit-3][(cw<<1)+1],rp2_re[aa][symb][group]))/*,5)*/;
#ifdef DEBUG_NR_PUCCH_RX
            printf("prod_re[%d] => (%d,%d,%d,%d,%d,%d,%d,%d,%d,%d,%d,%d,%d,%d,%d,%d)\n",aa,
                   ((int16_t*)&prod_re[aa])[0],((int16_t*)&prod_re[aa])[1],((int16_t*)&prod_re[aa])[2],((int16_t*)&prod_re[aa])[3],
                   ((int16_t*)&prod_re[aa])[4],((int16_t*)&prod_re[aa])[5],((int16_t*)&prod_re[aa])[6],((int16_t*)&prod_re[aa])[7],
                   ((int16_t*)&prod_re[aa])[8],((int16_t*)&prod_re[aa])[9],((int16_t*)&prod_re[aa])[10],((int16_t*)&prod_re[aa])[11],
                   ((int16_t*)&prod_re[aa])[12],((int16_t*)&prod_re[aa])[13],((int16_t*)&prod_re[aa])[14],((int16_t*)&prod_re[aa])[15]);
            printf("prod_im[%d] => (%d,%d,%d,%d,%d,%d,%d,%d,%d,%d,%d,%d,%d,%d,%d,%d)\n",aa,
                   ((int16_t*)&prod_im[aa])[0],((int16_t*)&prod_im[aa])[1],((int16_t*)&prod_im[aa])[2],((int16_t*)&prod_im[aa])[3],
                   ((int16_t*)&prod_im[aa])[4],((int16_t*)&prod_im[aa])[5],((int16_t*)&prod_im[aa])[6],((int16_t*)&prod_im[aa])[7],
                   ((int16_t*)&prod_im[aa])[8],((int16_t*)&prod_im[aa])[9],((int16_t*)&prod_im[aa])[10],((int16_t*)&prod_im[aa])[11],
                   ((int16_t*)&prod_im[aa])[12],((int16_t*)&prod_im[aa])[13],((int16_t*)&prod_im[aa])[14],((int16_t*)&prod_im[aa])[15]);

#endif
            prod_re[aa] = _mm256_hadds_epi16(prod_re[aa],prod_re[aa]);// 0+1
            prod_im[aa] = _mm256_hadds_epi16(prod_im[aa],prod_im[aa]);
            prod_re[aa] = _mm256_hadds_epi16(prod_re[aa],prod_re[aa]);// 0+1+2+3
            prod_im[aa] = _mm256_hadds_epi16(prod_im[aa],prod_im[aa]);
            prod_re[aa] = _mm256_hadds_epi16(prod_re[aa],prod_re[aa]);// 0+1+2+3+4+5+6+7
            prod_im[aa] = _mm256_hadds_epi16(prod_im[aa],prod_im[aa]);
            prod_re[aa] = _mm256_hadds_epi16(prod_re[aa],prod_re[aa]);// 0+1+2+3+4+5+6+7+8+9+10+11+12+13+14+15
            prod_im[aa] = _mm256_hadds_epi16(prod_im[aa],prod_im[aa]);
          }
          int64_t corr_re=0,corr_im=0;


          for (int aa=0;aa<Prx;aa++) {
#ifdef DEBUG_NR_PUCCH_RX
            printf("pucch2 cw %d group %d aa %d: (%d,%d)+(%d,%d) = (%d,%d)\n",cw,group,aa,
              corr32_re[symb][group][aa],corr32_im[symb][group][aa],
              ((int16_t*)(&prod_re[aa]))[0],
              ((int16_t*)(&prod_im[aa]))[0],
              corr32_re[symb][group][aa]+((int16_t*)(&prod_re[aa]))[0],
              corr32_im[symb][group][aa]+((int16_t*)(&prod_im[aa]))[0]);

#endif
            LOG_D(PHY,"pucch2 cw %d group %d aa %d: (%d,%d)+(%d,%d) = (%d,%d)\n",cw,group,aa,
              corr32_re[symb][group][aa],corr32_im[symb][group][aa],
              ((int16_t*)(&prod_re[aa]))[0],
              ((int16_t*)(&prod_im[aa]))[0],
              corr32_re[symb][group][aa]+((int16_t*)(&prod_re[aa]))[0],
              corr32_im[symb][group][aa]+((int16_t*)(&prod_im[aa]))[0]);

            corr_re = ( corr32_re[symb][group][aa]+((int16_t*)(&prod_re[aa]))[0]);
            corr_im = ( corr32_im[symb][group][aa]+((int16_t*)(&prod_im[aa]))[0]);

            corr_tmp += corr_re*corr_re + corr_im*corr_im;
          } // aa loop
        }// group loop
      } // symb loop
      if (corr_tmp > corr) {
         corr = corr_tmp;
         cw_ML=cw;
      }
    } // cw loop
    corr_dB = dB_fixed64((uint64_t)corr);
<<<<<<< HEAD
#ifdef DEBUG_NR_PUCCH_RX
    printf("cw_ML %d, metric %d dB\n",cw_ML,corr_dB);
#endif
    LOG_D(PHY,"cw_ML %d, metric %d dB\n",cw_ML,corr_dB);
=======
    LOG_I(PHY,"cw_ML %d, metric %d dB\n",cw_ML,corr_dB);
>>>>>>> f1cb957c
    decodedPayload[0]=(uint64_t)cw_ML;
  }
  else { // polar coded case

    t_nrPolar_params *currentPtr = nr_polar_params(2,nb_bit,pucch_pdu->prb_size,1,&gNB->uci_polarParams);
    __m64 *rp_re[Prx2][2];
    __m64 *rp2_re[Prx2][2];
    __m64 *rp_im[Prx2][2];
    __m64 *rp2_im[Prx2][2];
    __m128i llrs[pucch_pdu->prb_size*2*pucch_pdu->nr_of_symbols];

    for (int aa=0;aa<Prx;aa++) {
      for (int symb=0;symb<pucch_pdu->nr_of_symbols;symb++) {
        rp_re[aa][symb] = (__m64*)r_re_ext[aa][symb];
        rp_im[aa][symb] = (__m64*)r_im_ext[aa][symb];
        rp2_re[aa][symb] = (__m64*)r_re_ext2[aa][symb];
        rp2_im[aa][symb] = (__m64*)r_im_ext2[aa][symb];
      }
    }
    __m64 prod_re[Prx2],prod_im[Prx2];

#ifdef DEBUG_NR_PUCCH_RX
    for (int cw=0;cw<16;cw++) {

      printf("cw %d:",cw);
      for (int i=0;i<4;i++) {
	printf("%d,",
	       ((int16_t*)&pucch2_polar_4bit[cw])[i>>1]);
      }
      printf("\n");
    }
#endif
    
    // non-coherent LLR computation on groups of 4 REs (half-PRBs)
    int32_t corr_re,corr_im,corr_tmp;
    __m128i corr16,llr_num,llr_den;
    uint64_t corr = 0;
    for (int symb=0;symb<pucch_pdu->nr_of_symbols;symb++) {
      for (int half_prb=0;half_prb<(2*pucch_pdu->prb_size);half_prb++) {
        llr_num=_mm_set1_epi16(0);llr_den=_mm_set1_epi16(0);
        for (int cw=0;cw<256;cw++) {
          corr_tmp=0;
          for (int aa=0;aa<Prx;aa++) {
            prod_re[aa] = _mm_srai_pi16(_mm_adds_pi16(_mm_mullo_pi16(pucch2_polar_4bit[cw&15],rp_re[aa][symb][half_prb]),
                                                      _mm_mullo_pi16(pucch2_polar_4bit[cw>>4],rp_im[aa][symb][half_prb])),5);
            prod_im[aa] = _mm_srai_pi16(_mm_subs_pi16(_mm_mullo_pi16(pucch2_polar_4bit[cw&15],rp2_im[aa][symb][half_prb]),
                                                      _mm_mullo_pi16(pucch2_polar_4bit[cw>>4],rp2_re[aa][symb][half_prb])),5);
            prod_re[aa] = _mm_hadds_pi16(prod_re[aa],prod_re[aa]);// 0+1
            prod_im[aa] = _mm_hadds_pi16(prod_im[aa],prod_im[aa]);
            prod_re[aa] = _mm_hadds_pi16(prod_re[aa],prod_re[aa]);// 0+1+2+3
            prod_im[aa] = _mm_hadds_pi16(prod_im[aa],prod_im[aa]);

            // this is for UL CQI measurement
            if (cw==0) corr += ((int64_t)corr32_re[symb][half_prb>>2][aa]*corr32_re[symb][half_prb>>2][aa])+
                         ((int64_t)corr32_im[symb][half_prb>>2][aa]*corr32_im[symb][half_prb>>2][aa]);


            corr_re = ( corr32_re[symb][half_prb>>2][aa]/(2*nc_group_size*4/2)+((int16_t*)(&prod_re[aa]))[0]);
            corr_im = ( corr32_im[symb][half_prb>>2][aa]/(2*nc_group_size*4/2)+((int16_t*)(&prod_im[aa]))[0]);
            corr_tmp += corr_re*corr_re + corr_im*corr_im;
           /*
              LOG_D(PHY,"pucch2 half_prb %d cw %d (%d,%d) aa %d: (%d,%d,%d,%d,%d,%d,%d,%d)x(%d,%d,%d,%d,%d,%d,%d,%d)  (%d,%d)+(%d,%d) = (%d,%d) => %d\n",
              half_prb,cw,cw&15,cw>>4,aa,
              ((int16_t*)&pucch2_polar_4bit[cw&15])[0],((int16_t*)&pucch2_polar_4bit[cw>>4])[0],
              ((int16_t*)&pucch2_polar_4bit[cw&15])[1],((int16_t*)&pucch2_polar_4bit[cw>>4])[1],
              ((int16_t*)&pucch2_polar_4bit[cw&15])[2],((int16_t*)&pucch2_polar_4bit[cw>>4])[2],
                ((int16_t*)&pucch2_polar_4bit[cw&15])[3],((int16_t*)&pucch2_polar_4bit[cw>>4])[3],
                ((int16_t*)&rp_re[aa][half_prb])[0],((int16_t*)&rp_im[aa][half_prb])[0],
                ((int16_t*)&rp_re[aa][half_prb])[1],((int16_t*)&rp_im[aa][half_prb])[1],
                ((int16_t*)&rp_re[aa][half_prb])[2],((int16_t*)&rp_im[aa][half_prb])[2],
                ((int16_t*)&rp_re[aa][half_prb])[3],((int16_t*)&rp_im[aa][half_prb])[3],
                corr32_re[half_prb>>2][aa]/(2*nc_group_size*4/2),corr32_im[half_prb>>2][aa]/(2*nc_group_size*4/2),
                ((int16_t*)(&prod_re[aa]))[0],
                ((int16_t*)(&prod_im[aa]))[0],
                corr_re,
                corr_im,
                corr_tmp);
*/
	}
	corr16 = _mm_set1_epi16((int16_t)(corr_tmp>>8));

	LOG_D(PHY,"half_prb %d cw %d corr16 %d\n",half_prb,cw,corr_tmp>>8);

	llr_num = _mm_max_epi16(_mm_mullo_epi16(corr16,pucch2_polar_llr_num_lut[cw]),llr_num);
	llr_den = _mm_max_epi16(_mm_mullo_epi16(corr16,pucch2_polar_llr_den_lut[cw]),llr_den);

	LOG_D(PHY,"lut_num (%d,%d,%d,%d,%d,%d,%d,%d)\n",
	      ((int16_t*)&pucch2_polar_llr_num_lut[cw])[0],
	      ((int16_t*)&pucch2_polar_llr_num_lut[cw])[1],
	      ((int16_t*)&pucch2_polar_llr_num_lut[cw])[2],
	      ((int16_t*)&pucch2_polar_llr_num_lut[cw])[3],
	      ((int16_t*)&pucch2_polar_llr_num_lut[cw])[4],
	      ((int16_t*)&pucch2_polar_llr_num_lut[cw])[5],
	      ((int16_t*)&pucch2_polar_llr_num_lut[cw])[6],
	      ((int16_t*)&pucch2_polar_llr_num_lut[cw])[7]);

	LOG_D(PHY,"llr_num (%d,%d,%d,%d,%d,%d,%d,%d)\n",
	      ((int16_t*)&llr_num)[0],
	      ((int16_t*)&llr_num)[1],
	      ((int16_t*)&llr_num)[2],
	      ((int16_t*)&llr_num)[3],
	      ((int16_t*)&llr_num)[4],
	      ((int16_t*)&llr_num)[5],
	      ((int16_t*)&llr_num)[6],
	      ((int16_t*)&llr_num)[7]);
	LOG_D(PHY,"llr_den (%d,%d,%d,%d,%d,%d,%d,%d)\n",
	      ((int16_t*)&llr_den)[0],
	      ((int16_t*)&llr_den)[1],
	      ((int16_t*)&llr_den)[2],
	      ((int16_t*)&llr_den)[3],
	      ((int16_t*)&llr_den)[4],
	      ((int16_t*)&llr_den)[5],
	      ((int16_t*)&llr_den)[6],
	      ((int16_t*)&llr_den)[7]);

      }
      // compute llrs
        llrs[half_prb + (symb*2*pucch_pdu->prb_size)] = _mm_subs_epi16(llr_num,llr_den);
        LOG_D(PHY,"llrs[%d] : (%d,%d,%d,%d,%d,%d,%d,%d)\n",
              half_prb,
              ((int16_t*)&llrs[half_prb])[0],
              ((int16_t*)&llrs[half_prb])[1],
              ((int16_t*)&llrs[half_prb])[2],
              ((int16_t*)&llrs[half_prb])[3],
              ((int16_t*)&llrs[half_prb])[4],
              ((int16_t*)&llrs[half_prb])[5],
              ((int16_t*)&llrs[half_prb])[6],
              ((int16_t*)&llrs[half_prb])[7]);
      } // half_prb
    } // symb
    // run polar decoder on llrs
    decoderState = polar_decoder_int16((int16_t*)llrs, decodedPayload, 0, currentPtr);
    LOG_D(PHY,"UCI decoderState %d, payload[0] %llu\n",decoderState,(unsigned long long)decodedPayload[0]);
    if (decoderState>0) decoderState=1;
    corr_dB = dB_fixed64(corr);
    LOG_D(PHY,"metric %d dB\n",corr_dB);
  }

    // estimate CQI for MAC (from antenna port 0 only)
  int SNRtimes10 = dB_fixed_times10(signal_energy_nodc(&rxdataF[0][soffset+(l2*frame_parms->ofdm_symbol_size)+re_offset[0]],
                                                       12*pucch_pdu->prb_size)) -
                                                       (10*gNB->measurements.n0_power_tot_dB);
  int cqi,bit_left;
  if (SNRtimes10 < -640) cqi=0;
  else if (SNRtimes10 >  635) cqi=255;
  else cqi=(640+SNRtimes10)/5;

  uci_pdu->harq.harq_bit_len = pucch_pdu->bit_len_harq;
  uci_pdu->pduBitmap=0;
  uci_pdu->rnti=pucch_pdu->rnti;
  uci_pdu->handle=pucch_pdu->handle;
  uci_pdu->pucch_format=0;
  uci_pdu->ul_cqi=cqi;
  uci_pdu->timing_advance=0xffff; // currently not valid
  uci_pdu->rssi=1280 - (10*dB_fixed(32767*32767)-dB_fixed_times10(signal_energy_nodc(&rxdataF[0][soffset+(l2*frame_parms->ofdm_symbol_size)+re_offset[0]],12*pucch_pdu->prb_size)));
  if (pucch_pdu->bit_len_harq>0) {
    int harq_bytes=pucch_pdu->bit_len_harq>>3;
    if ((pucch_pdu->bit_len_harq&7) > 0) harq_bytes++;
    uci_pdu->pduBitmap|=2;
    uci_pdu->harq.harq_payload = (uint8_t*)malloc(harq_bytes);
    uci_pdu->harq.harq_crc = decoderState;
    int i=0;
    for (;i<harq_bytes-1;i++) {
      uci_pdu->harq.harq_payload[i] = decodedPayload[0] & 255;
      decodedPayload[0]>>=8;
    }
    bit_left = pucch_pdu->bit_len_harq-((harq_bytes-1)<<3);
    uci_pdu->harq.harq_payload[i] = decodedPayload[0] & ((1<<bit_left)-1);
    decodedPayload[0] >>= pucch_pdu->bit_len_harq;
  }
  
  if (pucch_pdu->sr_flag == 1) {
    uci_pdu->pduBitmap|=1;
    uci_pdu->sr.sr_bit_len = 1;
    uci_pdu->sr.sr_payload = malloc(1);
    uci_pdu->sr.sr_payload[0] = decodedPayload[0]&1;
    decodedPayload[0] = decodedPayload[0]>>1;
  }
  // csi
  if (pucch_pdu->bit_len_csi_part1>0) {
    uci_pdu->pduBitmap|=4;
    uci_pdu->csi_part1.csi_part1_bit_len=pucch_pdu->bit_len_csi_part1;
    int csi_part1_bytes=pucch_pdu->bit_len_csi_part1>>3;
    if ((pucch_pdu->bit_len_csi_part1&7) > 0) csi_part1_bytes++;
    uci_pdu->csi_part1.csi_part1_payload = (uint8_t*)malloc(csi_part1_bytes);
    uci_pdu->csi_part1.csi_part1_crc = decoderState;
    int i=0;
    for (;i<csi_part1_bytes-1;i++) {
      uci_pdu->csi_part1.csi_part1_payload[i] = decodedPayload[0] & 255;
      decodedPayload[0]>>=8;
    }
    bit_left = pucch_pdu->bit_len_csi_part1-((csi_part1_bytes-1)<<3);
    uci_pdu->csi_part1.csi_part1_payload[i] = decodedPayload[0] & ((1<<bit_left)-1);
    decodedPayload[0] >>= pucch_pdu->bit_len_csi_part1;
  }
  
  if (pucch_pdu->bit_len_csi_part2>0) {
    uci_pdu->pduBitmap|=8;
  }
}

void nr_dump_uci_stats(FILE *fd,PHY_VARS_gNB *gNB,int frame) {

   int strpos=0;
   char output[16384];

   for (int i=0;i<NUMBER_OF_NR_UCI_STATS_MAX;i++){
      if (gNB->uci_stats[i].rnti>0) {
         NR_gNB_UCI_STATS_t *uci_stats = &gNB->uci_stats[i];
         if (uci_stats->pucch0_sr_trials > 0)
             strpos+=sprintf(output+strpos,"UCI %d RNTI %x: pucch0_sr_trials %d, pucch0_n00 %d dB, pucch0_n01 %d dB, pucch0_sr_thres %d dB, current pucch1_stat0 %d dB, current pucch1_stat1 %d dB, positive SR count %d\n",
                             i,uci_stats->rnti,uci_stats->pucch0_sr_trials,uci_stats->pucch0_n00,uci_stats->pucch0_n01,uci_stats->pucch0_sr_thres,dB_fixed(uci_stats->current_pucch0_sr_stat0),dB_fixed(uci_stats->current_pucch0_sr_stat1),uci_stats->pucch0_positive_SR);
         if (uci_stats->pucch01_trials > 0)
            strpos+=sprintf(output+strpos,"UCI %d RNTI %x: pucch01_trials %d, pucch0_n00 %d dB, pucch0_n01 %d dB, pucch0_thres %d dB, current pucch0_stat0 %d dB, current pucch1_stat1 %d dB, pucch01_DTX %d\n",
                            i,uci_stats->rnti,uci_stats->pucch01_trials,uci_stats->pucch0_n01,uci_stats->pucch0_n01,uci_stats->pucch0_thres,dB_fixed(uci_stats->current_pucch0_stat0),dB_fixed(uci_stats->current_pucch0_stat1),uci_stats->pucch01_DTX);

         if (uci_stats->pucch02_trials > 0)
             strpos+=sprintf(output+strpos,"UCI %d RNTI %x: pucch01_trials %d, pucch0_n00 %d dB, pucch0_n01 %d dB, pucch0_thres %d dB, current pucch0_stat0 %d dB, current pucch0_stat1 %d dB, pucch01_DTX %d\n",
                             i,uci_stats->rnti,uci_stats->pucch02_trials,uci_stats->pucch0_n00,uci_stats->pucch0_n01,uci_stats->pucch0_thres,dB_fixed(uci_stats->current_pucch0_stat0),dB_fixed(uci_stats->current_pucch0_stat1),uci_stats->pucch02_DTX);

         if (uci_stats->pucch2_trials > 0)
           strpos+=sprintf(output+strpos,"UCI %d RNTI %x: pucch2_trials %d, pucch2_DTX %d\n",
                           i,uci_stats->rnti,
                           uci_stats->pucch2_trials,
                           uci_stats->pucch2_DTX);
       }
    }
    if (fd) fprintf(fd,"%s",output);
    else    printf("%s",output);
}<|MERGE_RESOLUTION|>--- conflicted
+++ resolved
@@ -169,7 +169,7 @@
                       int slot,
                       nfapi_nr_uci_pucch_pdu_format_0_1_t* uci_pdu,
                       nfapi_nr_pucch_pdu_t* pucch_pdu) {
-  printf("Inside nr_decode_pucch0. \n"); 
+
   int32_t **rxdataF = gNB->common_vars.rxdataF;
   NR_DL_FRAME_PARMS *frame_parms = &gNB->frame_parms;
   int soffset=(slot&3)*frame_parms->symbols_per_slot*frame_parms->ofdm_symbol_size;
@@ -1103,7 +1103,7 @@
                       int slot,
                       nfapi_nr_uci_pucch_pdu_format_2_3_4_t* uci_pdu,
                       nfapi_nr_pucch_pdu_t* pucch_pdu) {
-  printf("Inside nr_decode_pucch2. \n");                     
+
   int32_t **rxdataF = gNB->common_vars.rxdataF;
   NR_DL_FRAME_PARMS *frame_parms = &gNB->frame_parms;
   //pucch_GroupHopping_t pucch_GroupHopping = pucch_pdu->group_hop_flag + (pucch_pdu->sequence_hop_flag<<1);
@@ -1518,14 +1518,10 @@
       }
     } // cw loop
     corr_dB = dB_fixed64((uint64_t)corr);
-<<<<<<< HEAD
 #ifdef DEBUG_NR_PUCCH_RX
     printf("cw_ML %d, metric %d dB\n",cw_ML,corr_dB);
 #endif
     LOG_D(PHY,"cw_ML %d, metric %d dB\n",cw_ML,corr_dB);
-=======
-    LOG_I(PHY,"cw_ML %d, metric %d dB\n",cw_ML,corr_dB);
->>>>>>> f1cb957c
     decodedPayload[0]=(uint64_t)cw_ML;
   }
   else { // polar coded case
