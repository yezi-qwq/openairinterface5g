/*
 * Licensed to the OpenAirInterface (OAI) Software Alliance under one or more
 * contributor license agreements.  See the NOTICE file distributed with
 * this work for additional information regarding copyright ownership.
 * The OpenAirInterface Software Alliance licenses this file to You under
 * the OAI Public License, Version 1.1  (the "License"); you may not use this file
 * except in compliance with the License.
 * You may obtain a copy of the License at
 *
 *      http://www.openairinterface.org/?page_id=698
 *
 * Unless required by applicable law or agreed to in writing, software
 * distributed under the License is distributed on an "AS IS" BASIS,
 * WITHOUT WARRANTIES OR CONDITIONS OF ANY KIND, either express or implied.
 * See the License for the specific language governing permissions and
 * limitations under the License.
 *-------------------------------------------------------------------------------
 * For more information about the OpenAirInterface (OAI) Software Alliance:
 *      contact@openairinterface.org
 */

/*! \file PHY/NR_TRANSPORT/pucch_rx.c
 * \brief Top-level routines for decoding the PUCCH physical channel
 * \author A. Mico Pereperez, Padarthi Naga Prasanth, Francesco Mani, Raymond Knopp
 * \date 2020
 * \version 0.2
 * \company Eurecom
 * \email:
 * \note
 * \warning
 */
#include<stdio.h>
#include <string.h>
#include <math.h>
#include <unistd.h>
#include <fcntl.h>
#include <sys/ioctl.h>
#include <sys/mman.h>

#include "PHY/impl_defs_nr.h"
#include "PHY/defs_nr_common.h"
#include "PHY/defs_gNB.h"
#include "PHY/sse_intrin.h"
#include "PHY/NR_UE_TRANSPORT/pucch_nr.h"
#include <openair1/PHY/CODING/nrSmallBlock/nr_small_block_defs.h>
#include "PHY/NR_TRANSPORT/nr_transport_common_proto.h"
#include "PHY/NR_REFSIG/nr_refsig.h"
#include "common/utils/LOG/log.h"
#include "common/utils/LOG/vcd_signal_dumper.h"

#include "nfapi/oai_integration/vendor_ext.h"

#include "T.h"

//#define DEBUG_NR_PUCCH_RX 1

NR_gNB_PUCCH_t *new_gNB_pucch(void){
    NR_gNB_PUCCH_t *pucch;
    pucch = (NR_gNB_PUCCH_t *)malloc16(sizeof(NR_gNB_PUCCH_t));
    pucch->active = 0;
    return (pucch);
}

int nr_find_pucch(uint16_t rnti,
                  int frame,
                  int slot,
                  PHY_VARS_gNB *gNB) {

  AssertFatal(gNB!=NULL,"gNB is null\n");
  int index = -1;

  for (int i=0; i<NUMBER_OF_NR_PUCCH_MAX; i++) {
    AssertFatal(gNB->pucch[i]!=NULL,"gNB->pucch[%d] is null\n",i);
    if ((gNB->pucch[i]->active >0) &&
        (gNB->pucch[i]->pucch_pdu.rnti==rnti) &&
        (gNB->pucch[i]->frame==frame) &&
        (gNB->pucch[i]->slot==slot)) return(i);
    else if ((gNB->pucch[i]->active == 0) && (index==-1)) index=i;
  }

  if (index==-1)
    LOG_E(MAC,"PUCCH list is full\n");

  return(index);
}

void nr_fill_pucch(PHY_VARS_gNB *gNB,
                   int frame,
                   int slot,
                   nfapi_nr_pucch_pdu_t *pucch_pdu) {

  int id = nr_find_pucch(pucch_pdu->rnti,frame,slot,gNB);
  AssertFatal( (id>=0) && (id<NUMBER_OF_NR_PUCCH_MAX),
              "invalid id found for pucch !!! rnti %04x id %d\n",pucch_pdu->rnti,id);

  NR_gNB_PUCCH_t  *pucch = gNB->pucch[id];
  pucch->frame = frame;
  pucch->slot = slot;
  pucch->active = 1;
  memcpy((void*)&pucch->pucch_pdu, (void*)pucch_pdu, sizeof(nfapi_nr_pucch_pdu_t));
}


int get_pucch0_cs_lut_index(PHY_VARS_gNB *gNB,nfapi_nr_pucch_pdu_t* pucch_pdu) {

  int i=0;

#ifdef DEBUG_NR_PUCCH_RX
  printf("getting index for LUT with %d entries, Nid %d\n",gNB->pucch0_lut.nb_id, pucch_pdu->hopping_id);
#endif

  for (i=0;i<gNB->pucch0_lut.nb_id;i++) {
    if (gNB->pucch0_lut.Nid[i] == pucch_pdu->hopping_id) break;
  }
#ifdef DEBUG_NR_PUCCH_RX
  printf("found index %d\n",i);
#endif
  if (i<gNB->pucch0_lut.nb_id) return(i);

#ifdef DEBUG_NR_PUCCH_RX
  printf("Initializing PUCCH0 LUT index %i with Nid %d\n",i, pucch_pdu->hopping_id);
#endif
  // initialize
  gNB->pucch0_lut.Nid[gNB->pucch0_lut.nb_id]=pucch_pdu->hopping_id;
  for (int slot=0;slot<10<<pucch_pdu->subcarrier_spacing;slot++)
    for (int symbol=0;symbol<14;symbol++)
      gNB->pucch0_lut.lut[gNB->pucch0_lut.nb_id][slot][symbol] = (int)floor(nr_cyclic_shift_hopping(pucch_pdu->hopping_id,0,0,symbol,0,slot)/0.5235987756);
  gNB->pucch0_lut.nb_id++;
  return(gNB->pucch0_lut.nb_id-1);
}


  
int16_t idft12_re[12][12] = {
  {23170,23170,23170,23170,23170,23170,23170,23170,23170,23170,23170,23170},
  {23170,20066,11585,0,-11585,-20066,-23170,-20066,-11585,0,11585,20066},
  {23170,11585,-11585,-23170,-11585,11585,23170,11585,-11585,-23170,-11585,11585},
  {23170,0,-23170,0,23170,0,-23170,0,23170,0,-23170,0},
  {23170,-11585,-11585,23170,-11585,-11585,23170,-11585,-11585,23170,-11585,-11585},
  {23170,-20066,11585,0,-11585,20066,-23170,20066,-11585,0,11585,-20066},
  {23170,-23170,23170,-23170,23170,-23170,23170,-23170,23170,-23170,23170,-23170},
  {23170,-20066,11585,0,-11585,20066,-23170,20066,-11585,0,11585,-20066},
  {23170,-11585,-11585,23170,-11585,-11585,23170,-11585,-11585,23170,-11585,-11585},
  {23170,0,-23170,0,23170,0,-23170,0,23170,0,-23170,0},
  {23170,11585,-11585,-23170,-11585,11585,23170,11585,-11585,-23170,-11585,11585},
  {23170,20066,11585,0,-11585,-20066,-23170,-20066,-11585,0,11585,20066}
};

int16_t idft12_im[12][12] = {
  {0,0,0,0,0,0,0,0,0,0,0,0},
  {0,11585,20066,23170,20066,11585,0,-11585,-20066,-23170,-20066,-11585},
  {0,20066,20066,0,-20066,-20066,0,20066,20066,0,-20066,-20066},
  {0,23170,0,-23170,0,23170,0,-23170,0,23170,0,-23170},
  {0,20066,-20066,0,20066,-20066,0,20066,-20066,0,20066,-20066},
  {0,11585,-20066,23170,-20066,11585,0,-11585,20066,-23170,20066,-11585},
  {0,0,0,0,0,0,0,0,0,0,0,0},
  {0,-11585,20066,-23170,20066,-11585,0,11585,-20066,23170,-20066,11585},
  {0,-20066,20066,0,-20066,20066,0,-20066,20066,0,-20066,20066},
  {0,-23170,0,23170,0,-23170,0,23170,0,-23170,0,23170},
  {0,-20066,-20066,0,20066,20066,0,-20066,-20066,0,20066,20066},
  {0,-11585,-20066,-23170,-20066,-11585,0,11585,20066,23170,20066,11585}
};


void nr_decode_pucch0(PHY_VARS_gNB *gNB,
                      int frame,
                      int slot,
                      nfapi_nr_uci_pucch_pdu_format_0_1_t* uci_pdu,
                      nfapi_nr_pucch_pdu_t* pucch_pdu) {

  int32_t **rxdataF = gNB->common_vars.rxdataF;
  NR_DL_FRAME_PARMS *frame_parms = &gNB->frame_parms;
  int soffset=(slot&3)*frame_parms->symbols_per_slot*frame_parms->ofdm_symbol_size;
  int nr_sequences;
  const uint8_t *mcs;

  pucch_GroupHopping_t pucch_GroupHopping = pucch_pdu->group_hop_flag + (pucch_pdu->sequence_hop_flag<<1);

  AssertFatal(pucch_pdu->bit_len_harq > 0 || pucch_pdu->sr_flag > 0,
	      "Either bit_len_harq (%d) or sr_flag (%d) must be > 0\n",
	      pucch_pdu->bit_len_harq,pucch_pdu->sr_flag);

  NR_gNB_UCI_STATS_t *uci_stats=NULL;
  NR_gNB_UCI_STATS_t *first_uci_stats=NULL;
  for (int i=0;i<NUMBER_OF_NR_UCI_STATS_MAX;i++)
     if (gNB->uci_stats[i].rnti == pucch_pdu->rnti) {
        uci_stats = &gNB->uci_stats[i];
        break;
     } else if (first_uci_stats == NULL && gNB->uci_stats[i].rnti == 0) first_uci_stats = &gNB->uci_stats[i];

  if (uci_stats == NULL) { uci_stats=first_uci_stats; uci_stats->rnti = pucch_pdu->rnti;}

  AssertFatal(uci_stats!=NULL,"No stat index found\n");
  uci_stats->frame = frame;

  if(pucch_pdu->bit_len_harq==0){
    mcs=table1_mcs;
    nr_sequences=1;
  }
  else if(pucch_pdu->bit_len_harq==1){
    mcs=table1_mcs;
    nr_sequences=4>>(1-pucch_pdu->sr_flag);
  }
  else{
    mcs=table2_mcs;
    nr_sequences=8>>(1-pucch_pdu->sr_flag);
  }

<<<<<<< HEAD
  LOG_D(PHY,"pucch0: nr_symbols %d, start_symbol %d, prb_start %d, second_hop_prb %d,  group_hop_flag %d, sequence_hop_flag %d, O_ACK %d, O_SR %d, mcs %d initial_cyclic_shift %d\n",pucch_pdu->nr_of_symbols,pucch_pdu->start_symbol_index,pucch_pdu->prb_start,pucch_pdu->second_hop_prb,pucch_pdu->group_hop_flag,pucch_pdu->sequence_hop_flag,pucch_pdu->bit_len_harq,pucch_pdu->sr_flag,mcs[0],pucch_pdu->initial_cyclic_shift);
=======
  LOG_D(PHY,"pucch0: nr_symbols %d, start_symbol %d, prb_start %d, second_hop_prb %d,  group_hop_flag %d, sequence_hop_flag %d, O_ACK %d, O_SR %d, mcs %d initial_cyclic_shift %d\n",
        pucch_pdu->nr_of_symbols,pucch_pdu->start_symbol_index,pucch_pdu->prb_start,pucch_pdu->second_hop_prb,pucch_pdu->group_hop_flag,pucch_pdu->sequence_hop_flag,pucch_pdu->bit_len_harq,
        pucch_pdu->sr_flag,mcs[0],pucch_pdu->initial_cyclic_shift);
>>>>>>> fa2ce6e6

  int cs_ind = get_pucch0_cs_lut_index(gNB,pucch_pdu);
  /*
   * Implement TS 38.211 Subclause 6.3.2.3.1 Sequence generation
   *
   */
  /*
   * Defining cyclic shift hopping TS 38.211 Subclause 6.3.2.2.2
   */
  // alpha is cyclic shift
  //double alpha;
  // lnormal is the OFDM symbol number in the PUCCH transmission where l=0 corresponds to the first OFDM symbol of the PUCCH transmission
  //uint8_t lnormal;
  // lprime is the index of the OFDM symbol in the slot that corresponds to the first OFDM symbol of the PUCCH transmission in the slot given by [5, TS 38.213]
  //uint8_t lprime;

  /*
   * in TS 38.213 Subclause 9.2.1 it is said that:
   * for PUCCH format 0 or PUCCH format 1, the index of the cyclic shift
   * is indicated by higher layer parameter PUCCH-F0-F1-initial-cyclic-shift
   */

  /*
   * Implementing TS 38.211 Subclause 6.3.2.3.1, the sequence x(n) shall be generated according to:
   * x(l*12+n) = r_u_v_alpha_delta(n)
   */
  // the value of u,v (delta always 0 for PUCCH) has to be calculated according to TS 38.211 Subclause 6.3.2.2.1
  uint8_t u[2]={0,0},v[2]={0,0};

  // x_n contains the sequence r_u_v_alpha_delta(n)

  int n,i;
  int prb_offset[2] = {pucch_pdu->bwp_start+pucch_pdu->prb_start, pucch_pdu->bwp_start+pucch_pdu->prb_start};

  nr_group_sequence_hopping(pucch_GroupHopping,pucch_pdu->hopping_id,0,slot,&u[0],&v[0]); // calculating u and v value first hop
  LOG_D(PHY,"pucch0: u %d, v %d\n",u[0],v[0]);


  if (pucch_pdu->freq_hop_flag == 1) {
    nr_group_sequence_hopping(pucch_GroupHopping,pucch_pdu->hopping_id,1,slot,&u[1],&v[1]); // calculating u and v value second hop
    LOG_D(PHY,"pucch0 second hop: u %d, v %d\n",u[1],v[1]);
    prb_offset[1] = pucch_pdu->bwp_start+pucch_pdu->second_hop_prb;
  }


  AssertFatal(pucch_pdu->nr_of_symbols < 3,"nr_of_symbols %d not allowed\n",pucch_pdu->nr_of_symbols);
  uint32_t re_offset[2]={0,0};
  uint8_t l2;

  const int16_t *x_re[2],*x_im[2];
  x_re[0] = table_5_2_2_2_2_Re[u[0]];
  x_im[0] = table_5_2_2_2_2_Im[u[0]];
  x_re[1] = table_5_2_2_2_2_Re[u[1]];
  x_im[1] = table_5_2_2_2_2_Im[u[1]];

  int16_t xr[1+frame_parms->nb_antennas_rx][1+pucch_pdu->nr_of_symbols][24]  __attribute__((aligned(32)));
  int64_t xrtmag=0,xrtmag_next=0;
  uint8_t maxpos=0;
  uint8_t index=0;
<<<<<<< HEAD
  for (l=0; l<pucch_pdu->nr_of_symbols; l++) {
=======
  for (int l=0; l<pucch_pdu->nr_of_symbols; l++) {
>>>>>>> fa2ce6e6
    for (int aarx=0;aarx<frame_parms->nb_antennas_rx;aarx++) {
      memset((void*)xr[aarx][l],0,24*sizeof(int16_t));
    }
  }
  int n2;

  for (int l=0; l<pucch_pdu->nr_of_symbols; l++) {
    l2 = l+pucch_pdu->start_symbol_index;
    re_offset[l] = (12*prb_offset[l]) + frame_parms->first_carrier_offset;
    if (re_offset[l]>= frame_parms->ofdm_symbol_size)
      re_offset[l]-=frame_parms->ofdm_symbol_size;
  
    AssertFatal(re_offset[l]+12 < frame_parms->ofdm_symbol_size,"pucch straddles DC carrier, handle this!\n");
    int16_t *r;
    for (int aa=0;aa<frame_parms->nb_antennas_rx;aa++) {
      r=(int16_t*)&rxdataF[aa][soffset+(l2*frame_parms->ofdm_symbol_size)+re_offset[l]];
      n2=0;
      for (n=0;n<12;n++,n2+=2) {
        xr[aa][l][n2]  +=(int16_t)(((int32_t)x_re[l][n]*r[n2]+(int32_t)x_im[l][n]*r[n2+1])>>15);
        xr[aa][l][n2+1]+=(int16_t)(((int32_t)x_re[l][n]*r[n2+1]-(int32_t)x_im[l][n]*r[n2])>>15);
#ifdef DEBUG_NR_PUCCH_RX
        printf("x (%d,%d), r%d.%d (%d,%d), xr (%d,%d)\n",
	               x_re[l][n],x_im[l][n],l2,re_offset[l],r[n2],r[n2+1],xr[aa][l][n2],xr[aa][l][n2+1]);
#endif
      }
    }
  }

  int32_t corr_re[1+frame_parms->nb_antennas_rx][2];
  int32_t corr_im[1+frame_parms->nb_antennas_rx][2];
  //int32_t no_corr = 0;
  int seq_index;
  int64_t temp;

  for(i=0;i<nr_sequences;i++){

<<<<<<< HEAD
    for (l=0;l<pucch_pdu->nr_of_symbols;l++) {
=======
    for (int l=0;l<pucch_pdu->nr_of_symbols;l++) {
>>>>>>> fa2ce6e6
      seq_index = (pucch_pdu->initial_cyclic_shift+
		   mcs[i]+
		   gNB->pucch0_lut.lut[cs_ind][slot][l+pucch_pdu->start_symbol_index])%12;
#ifdef DEBUG_NR_PUCCH_RX
      printf("PUCCH symbol %d seq %d, seq_index %d, mcs %d\n",l,i,seq_index,mcs[i]);
#endif
      for (int aa=0;aa<frame_parms->nb_antennas_rx;aa++) {
        corr_re[aa][l]=0;
        corr_im[aa][l]=0;

        n2=0;
        for (n=0;n<12;n++,n2+=2) {
          corr_re[aa][l]+=(xr[aa][l][n2]*idft12_re[seq_index][n]+xr[aa][l][n2+1]*idft12_im[seq_index][n])>>15;
          corr_im[aa][l]+=(xr[aa][l][n2]*idft12_im[seq_index][n]-xr[aa][l][n2+1]*idft12_re[seq_index][n])>>15;
        }
      }
    }
<<<<<<< HEAD
    LOG_D(PHY,"PUCCH IDFT[%d/%d] = (%d,%d)=>%f\n",mcs[i],seq_index,corr_re[0][0],corr_im[0][0],10*log10((double)corr_re[0][0]*corr_re[0][0] + (double)corr_im[0][0]*corr_im[0][0]));
    if (l>1) LOG_D(PHY,"PUCCH 2nd symbol IDFT[%d/%d] = (%d,%d)=>%f\n",mcs[i],seq_index,corr_re[0][1],corr_im[0][1],10*log10((double)corr_re[0][1]*corr_re[0][1] + (double)corr_im[0][1]*corr_im[0][1]));
    if (pucch_pdu->freq_hop_flag == 0 && l==1) {// non-coherent correlation
      temp=0;
      for (int aa=0;aa<frame_parms->nb_antennas_rx;aa++)
        temp+=(int64_t)corr_re[aa][0]*corr_re[aa][0] + (int64_t)corr_im[aa][0]*corr_im[aa][0];
    }

    else if (pucch_pdu->freq_hop_flag == 0 && l==2) {
      int64_t corr_re2=0;
      int64_t corr_im2=0;
      temp=0;
      for (int aa=0;aa<frame_parms->nb_antennas_rx;aa++) {
        corr_re2 = (int64_t)corr_re[aa][0]+corr_re[aa][1];
        corr_im2 = (int64_t)corr_im[aa][0]+corr_im[aa][1];
      // coherent combining of 2 symbols and then complex modulus for single-frequency case
        temp+=corr_re2*corr_re2 + corr_im2*corr_im2;
      }
    }
    else if (pucch_pdu->freq_hop_flag == 1) {
=======
    LOG_D(PHY,"PUCCH IDFT[%d/%d] = (%d,%d)=>%f\n",
          mcs[i],seq_index,corr_re[0][0],corr_im[0][0],
          10*log10((double)corr_re[0][0]*corr_re[0][0] + (double)corr_im[0][0]*corr_im[0][0]));
    if (pucch_pdu->nr_of_symbols==2) 
       LOG_D(PHY,"PUCCH 2nd symbol IDFT[%d/%d] = (%d,%d)=>%f\n",
             mcs[i],seq_index,corr_re[0][1],corr_im[0][1],
             10*log10((double)corr_re[0][1]*corr_re[0][1] + (double)corr_im[0][1]*corr_im[0][1]));
    if (pucch_pdu->freq_hop_flag == 0) {
       if (pucch_pdu->nr_of_symbols==1) {// non-coherent correlation
          temp=0;
          for (int aa=0;aa<frame_parms->nb_antennas_rx;aa++)
             temp+=(int64_t)corr_re[aa][0]*corr_re[aa][0] + (int64_t)corr_im[aa][0]*corr_im[aa][0];
        } else {
          int64_t corr_re2=0;
          int64_t corr_im2=0;
          temp=0;
          for (int aa=0;aa<frame_parms->nb_antennas_rx;aa++) {
             corr_re2 = (int64_t)corr_re[aa][0]+corr_re[aa][1];
             corr_im2 = (int64_t)corr_im[aa][0]+corr_im[aa][1];
             // coherent combining of 2 symbols and then complex modulus for single-frequency case
             temp+=corr_re2*corr_re2 + corr_im2*corr_im2;
          }
        }
    } else if (pucch_pdu->freq_hop_flag == 1) {
>>>>>>> fa2ce6e6
      // full non-coherent combining of 2 symbols for frequency-hopping case
      temp=0;
      for (int aa=0;aa<frame_parms->nb_antennas_rx;aa++)
        temp += (int64_t)corr_re[aa][0]*corr_re[aa][0] + (int64_t)corr_im[aa][0]*corr_im[aa][0] + (int64_t)corr_re[aa][1]*corr_re[aa][1] + (int64_t)corr_im[aa][1]*corr_im[aa][1];
    }
    else AssertFatal(1==0,"shouldn't happen\n");

    if (temp>xrtmag) {
      xrtmag_next = xrtmag;
      xrtmag=temp;
      LOG_D(PHY,"Sequence %d xrtmag %ld xrtmag_next %ld\n", i, xrtmag, xrtmag_next);
      maxpos=i;
      uci_stats->current_pucch0_stat0 = 0;
      int64_t temp2=0,temp3=0;;
      for (int aa=0;aa<frame_parms->nb_antennas_rx;aa++) {
        temp2 += ((int64_t)corr_re[aa][0]*corr_re[aa][0] + (int64_t)corr_im[aa][0]*corr_im[aa][0]);
<<<<<<< HEAD
        if (l==2) temp3 += ((int64_t)corr_re[aa][1]*corr_re[aa][1] + (int64_t)corr_im[aa][1]*corr_im[aa][1]);
      }
      uci_stats->current_pucch0_stat0= dB_fixed64(temp2);
      if (l==2) uci_stats->current_pucch0_stat1= dB_fixed64(temp3);
=======
        if (pucch_pdu->nr_of_symbols==2)
	  temp3 += ((int64_t)corr_re[aa][1]*corr_re[aa][1] + (int64_t)corr_im[aa][1]*corr_im[aa][1]);
      }
      uci_stats->current_pucch0_stat0= dB_fixed64(temp2);
      if ( pucch_pdu->nr_of_symbols==2)
	uci_stats->current_pucch0_stat1= dB_fixed64(temp3);
>>>>>>> fa2ce6e6
    }
    else if (temp>xrtmag_next)
      xrtmag_next = temp;
  }

<<<<<<< HEAD
  av_corr/=nr_sequences/l;

  int xrtmag_dBtimes10 = 10*(int)dB_fixed64(xrtmag/(12*l));
  int xrtmag_next_dBtimes10 = 10*(int)dB_fixed64(xrtmag_next/(12*l));
=======
  int xrtmag_dBtimes10 = 10*(int)dB_fixed64(xrtmag/(12*pucch_pdu->nr_of_symbols));
  int xrtmag_next_dBtimes10 = 10*(int)dB_fixed64(xrtmag_next/(12*pucch_pdu->nr_of_symbols));
>>>>>>> fa2ce6e6
#ifdef DEBUG_NR_PUCCH_RX
  printf("PUCCH 0 : maxpos %d\n",maxpos);
#endif

  index=maxpos;
  uci_stats->pucch0_n00 = gNB->measurements.n0_subband_power_tot_dB[prb_offset[0]];
  uci_stats->pucch0_n01 = gNB->measurements.n0_subband_power_tot_dB[prb_offset[1]];
  LOG_D(PHY,"n00[%d] = %d, n01[%d] = %d\n",prb_offset[0],uci_stats->pucch0_n00,prb_offset[1],uci_stats->pucch0_n01);
  // estimate CQI for MAC (from antenna port 0 only)
  int max_n0 = uci_stats->pucch0_n00>uci_stats->pucch0_n01 ? uci_stats->pucch0_n00:uci_stats->pucch0_n01;
  int SNRtimes10,sigenergy=0;
  for (int aa=0;aa<frame_parms->nb_antennas_rx;aa++)
    sigenergy += signal_energy_nodc(&rxdataF[aa][soffset+
                                                 (pucch_pdu->start_symbol_index*frame_parms->ofdm_symbol_size)+
                                                 re_offset[0]],12);
  SNRtimes10 = xrtmag_dBtimes10-(10*max_n0);
  int cqi;
  if (SNRtimes10 < -640) cqi=0;
  else if (SNRtimes10 >  635) cqi=255;
  else cqi=(640+SNRtimes10)/5;

  uci_stats->pucch0_thres = gNB->pucch0_thres; /* + (10*max_n0);*/
  bool no_conf=false;
  if (nr_sequences>1) {
    if (xrtmag_dBtimes10 < (50+xrtmag_next_dBtimes10) || SNRtimes10 < uci_stats->pucch0_thres)
      no_conf=true;
  }
  gNB->bad_pucch += no_conf;
  // first bit of bitmap for sr presence and second bit for acknack presence
  uci_pdu->pduBitmap = pucch_pdu->sr_flag | ((pucch_pdu->bit_len_harq>0)<<1);
  uci_pdu->pucch_format = 0; // format 0
  uci_pdu->rnti = pucch_pdu->rnti;
  uci_pdu->ul_cqi = cqi;
  uci_pdu->timing_advance = 0xffff; // currently not valid
  uci_pdu->rssi = 1280 - (10*dB_fixed(32767*32767))-dB_fixed_times10(sigenergy);

  if (pucch_pdu->bit_len_harq==0) {
    uci_pdu->harq = NULL;
    uci_pdu->sr = calloc(1,sizeof(*uci_pdu->sr));
    uci_pdu->sr->sr_confidence_level = no_conf ? 1 : 0;
    uci_stats->pucch0_sr_trials++;
    if (xrtmag_dBtimes10>(10*gNB->measurements.n0_power_tot_dB)) {
      uci_pdu->sr->sr_indication = 1;
      uci_stats->pucch0_positive_SR++;
    } else {
      uci_pdu->sr->sr_indication = 0;
    }
  }
  else if (pucch_pdu->bit_len_harq==1) {
    uci_pdu->harq = calloc(1,sizeof(*uci_pdu->harq));
    uci_pdu->harq->num_harq = 1;
    uci_pdu->harq->harq_confidence_level = no_conf ? 1 : 0;
    uci_pdu->harq->harq_list = (nfapi_nr_harq_t*)malloc(1);
    uci_pdu->harq->harq_list[0].harq_value = index&0x01;
    LOG_D(PHY, "[DLSCH/PDSCH/PUCCH] %d.%d HARQ value %d with confidence level (0 is good, 1 is bad) %d xrt_mag %d xrt_mag_next %d n0 %d (%d,%d) pucch0_thres %d, cqi %d, SNRtimes10 %d, energy %f, sync_pos %d\n",
          frame,slot,uci_pdu->harq->harq_list[0].harq_value,uci_pdu->harq->harq_confidence_level,xrtmag_dBtimes10,xrtmag_next_dBtimes10,max_n0,uci_stats->pucch0_n00,uci_stats->pucch0_n01,uci_stats->pucch0_thres,cqi,SNRtimes10,10*log10((double)sigenergy),gNB->ulsch_stats[0].sync_pos);
    if (pucch_pdu->sr_flag == 1) {
      uci_pdu->sr = calloc(1,sizeof(*uci_pdu->sr));
      uci_pdu->sr->sr_indication = (index>1) ? 1 : 0;
      uci_pdu->sr->sr_confidence_level = no_conf ? 1 : 0;
      uci_stats->pucch0_positive_SR++;
    }
    uci_stats->pucch01_trials++;
  }
  else {
    uci_pdu->harq = calloc(1,sizeof(*uci_pdu->harq));
    uci_pdu->harq->num_harq = 2;
    uci_pdu->harq->harq_confidence_level = (no_conf) ? 1 : 0;
    uci_pdu->harq->harq_list = (nfapi_nr_harq_t*)malloc(2);
    uci_pdu->harq->harq_list[1].harq_value = index&0x01;
    uci_pdu->harq->harq_list[0].harq_value = (index>>1)&0x01;
    LOG_D(PHY, "[DLSCH/PDSCH/PUCCH] %d.%d HARQ values %d and %d with confidence level (0 is good, 1 is bad) %d, xrt_mag %d xrt_mag_next %d n0 %d (%d,%d) pucch0_thres %d, cqi %d, SNRtimes10 %d,sync_pos %d\n",
          frame,slot,uci_pdu->harq->harq_list[1].harq_value,uci_pdu->harq->harq_list[0].harq_value,uci_pdu->harq->harq_confidence_level,xrtmag_dBtimes10,xrtmag_next_dBtimes10,max_n0,uci_stats->pucch0_n00,uci_stats->pucch0_n01,uci_stats->pucch0_thres,cqi,SNRtimes10,gNB->ulsch_stats[0].sync_pos);
    if (pucch_pdu->sr_flag == 1) {
      uci_pdu->sr = calloc(1,sizeof(*uci_pdu->sr));
      uci_pdu->sr->sr_indication = (index>3) ? 1 : 0;
      uci_pdu->sr->sr_confidence_level = (no_conf) ? 1 : 0;
    }
  }
}





void nr_decode_pucch1(  int32_t **rxdataF,
		        pucch_GroupHopping_t pucch_GroupHopping,
                        uint32_t n_id,       // hoppingID higher layer parameter  
                        uint64_t *payload,
		       	NR_DL_FRAME_PARMS *frame_parms, 
                        int16_t amp,
                        int nr_tti_tx,
                        uint8_t m0,
                        uint8_t nrofSymbols,
                        uint8_t startingSymbolIndex,
                        uint16_t startingPRB,
                        uint16_t startingPRB_intraSlotHopping,
                        uint8_t timeDomainOCC,
                        uint8_t nr_bit) {
#ifdef DEBUG_NR_PUCCH_RX
  printf("\t [nr_generate_pucch1] start function at slot(nr_tti_tx)=%d payload=%lp m0=%d nrofSymbols=%d startingSymbolIndex=%d startingPRB=%d startingPRB_intraSlotHopping=%d timeDomainOCC=%d nr_bit=%d\n",
         nr_tti_tx,payload,m0,nrofSymbols,startingSymbolIndex,startingPRB,startingPRB_intraSlotHopping,timeDomainOCC,nr_bit);
#endif
  /*
   * Implement TS 38.211 Subclause 6.3.2.4.1 Sequence modulation
   *
   */
  int soffset = (nr_tti_tx&3)*frame_parms->symbols_per_slot * frame_parms->ofdm_symbol_size;
  // complex-valued symbol d_re, d_im containing complex-valued symbol d(0):
  int16_t d_re=0, d_im=0,d1_re=0,d1_im=0;
#ifdef DEBUG_NR_PUCCH_RX
  printf("\t [nr_generate_pucch1] sequence modulation: payload=%lp \tde_re=%d \tde_im=%d\n",payload,d_re,d_im);
#endif
  /*
   * Defining cyclic shift hopping TS 38.211 Subclause 6.3.2.2.2
   */
  // alpha is cyclic shift
  double alpha;
  // lnormal is the OFDM symbol number in the PUCCH transmission where l=0 corresponds to the first OFDM symbol of the PUCCH transmission
  //uint8_t lnormal = 0 ;
  // lprime is the index of the OFDM symbol in the slot that corresponds to the first OFDM symbol of the PUCCH transmission in the slot given by [5, TS 38.213]
  uint8_t lprime = startingSymbolIndex;
  // mcs = 0 except for PUCCH format 0
  uint8_t mcs=0;
  // r_u_v_alpha_delta_re and r_u_v_alpha_delta_im tables containing the sequence y(n) for the PUCCH, when they are multiplied by d(0)
  // r_u_v_alpha_delta_dmrs_re and r_u_v_alpha_delta_dmrs_im tables containing the sequence for the DM-RS.
  int16_t r_u_v_alpha_delta_re[12],r_u_v_alpha_delta_im[12],r_u_v_alpha_delta_dmrs_re[12],r_u_v_alpha_delta_dmrs_im[12];
  /*
   * in TS 38.213 Subclause 9.2.1 it is said that:
   * for PUCCH format 0 or PUCCH format 1, the index of the cyclic shift
   * is indicated by higher layer parameter PUCCH-F0-F1-initial-cyclic-shift
   */
  /*
   * the complex-valued symbol d_0 shall be multiplied with a sequence r_u_v_alpha_delta(n): y(n) = d_0 * r_u_v_alpha_delta(n)
   */
  // the value of u,v (delta always 0 for PUCCH) has to be calculated according to TS 38.211 Subclause 6.3.2.2.1
  uint8_t u=0,v=0;//,delta=0;
  // if frequency hopping is disabled, intraSlotFrequencyHopping is not provided
  //              n_hop = 0
  // if frequency hopping is enabled,  intraSlotFrequencyHopping is     provided
  //              n_hop = 0 for first hop
  //              n_hop = 1 for second hop
  uint8_t n_hop = 0;
  // Intra-slot frequency hopping shall be assumed when the higher-layer parameter intraSlotFrequencyHopping is provided,
  // regardless of whether the frequency-hop distance is zero or not,
  // otherwise no intra-slot frequency hopping shall be assumed
  //uint8_t PUCCH_Frequency_Hopping = 0 ; // from higher layers
  uint8_t intraSlotFrequencyHopping = 0;

  if (startingPRB != startingPRB_intraSlotHopping) {
    intraSlotFrequencyHopping=1;
  }

#ifdef DEBUG_NR_PUCCH_RX
  printf("\t [nr_generate_pucch1] intraSlotFrequencyHopping = %d \n",intraSlotFrequencyHopping);
#endif
  /*
   * Implementing TS 38.211 Subclause 6.3.2.4.2 Mapping to physical resources
   */
  //int32_t *txptr;
  uint32_t re_offset=0;
  int i=0;
#define MAX_SIZE_Z 168 // this value has to be calculated from mprime*12*table_6_3_2_4_1_1_N_SF_mprime_PUCCH_1_noHop[pucch_symbol_length]+m*12+n
  int16_t z_re_rx[MAX_SIZE_Z],z_im_rx[MAX_SIZE_Z],z_re_temp,z_im_temp;
  int16_t z_dmrs_re_rx[MAX_SIZE_Z],z_dmrs_im_rx[MAX_SIZE_Z],z_dmrs_re_temp,z_dmrs_im_temp;
  memset(z_re_rx,0,MAX_SIZE_Z*sizeof(int16_t));
  memset(z_im_rx,0,MAX_SIZE_Z*sizeof(int16_t));
  memset(z_dmrs_re_rx,0,MAX_SIZE_Z*sizeof(int16_t));
  memset(z_dmrs_im_rx,0,MAX_SIZE_Z*sizeof(int16_t));
  int l=0;
  for(l=0;l<nrofSymbols;l++){     //extracting data and dmrs from rxdataF
    if ((intraSlotFrequencyHopping == 1) && (l<floor(nrofSymbols/2))) { // intra-slot hopping enabled, we need to calculate new offset PRB
      startingPRB = startingPRB + startingPRB_intraSlotHopping;
    }

    if ((startingPRB <  (frame_parms->N_RB_DL>>1)) && ((frame_parms->N_RB_DL & 1) == 0)) { // if number RBs in bandwidth is even and current PRB is lower band
      re_offset = ((l+startingSymbolIndex)*frame_parms->ofdm_symbol_size) + (12*startingPRB) + frame_parms->first_carrier_offset;
    }

    if ((startingPRB >= (frame_parms->N_RB_DL>>1)) && ((frame_parms->N_RB_DL & 1) == 0)) { // if number RBs in bandwidth is even and current PRB is upper band
      re_offset = ((l+startingSymbolIndex)*frame_parms->ofdm_symbol_size) + (12*(startingPRB-(frame_parms->N_RB_DL>>1)));
    }

    if ((startingPRB <  (frame_parms->N_RB_DL>>1)) && ((frame_parms->N_RB_DL & 1) == 1)) { // if number RBs in bandwidth is odd  and current PRB is lower band
      re_offset = ((l+startingSymbolIndex)*frame_parms->ofdm_symbol_size) + (12*startingPRB) + frame_parms->first_carrier_offset;
    }

    if ((startingPRB >  (frame_parms->N_RB_DL>>1)) && ((frame_parms->N_RB_DL & 1) == 1)) { // if number RBs in bandwidth is odd  and current PRB is upper band
      re_offset = ((l+startingSymbolIndex)*frame_parms->ofdm_symbol_size) + (12*(startingPRB-(frame_parms->N_RB_DL>>1))) + 6;
    }

    if ((startingPRB == (frame_parms->N_RB_DL>>1)) && ((frame_parms->N_RB_DL & 1) == 1)) { // if number RBs in bandwidth is odd  and current PRB contains DC
      re_offset = ((l+startingSymbolIndex)*frame_parms->ofdm_symbol_size) + (12*startingPRB) + frame_parms->first_carrier_offset;
    }

    for (int n=0; n<12; n++) {
      if ((n==6) && (startingPRB == (frame_parms->N_RB_DL>>1)) && ((frame_parms->N_RB_DL & 1) == 1)) {
        // if number RBs in bandwidth is odd  and current PRB contains DC, we need to recalculate the offset when n=6 (for second half PRB)
        re_offset = ((l+startingSymbolIndex)*frame_parms->ofdm_symbol_size);
      }

      if (l%2 == 1) { // mapping PUCCH according to TS38.211 subclause 6.4.1.3.1
        z_re_rx[i+n] = ((int16_t *)&rxdataF[0][soffset+re_offset])[0];
        z_im_rx[i+n] = ((int16_t *)&rxdataF[0][soffset+re_offset])[1];
#ifdef DEBUG_NR_PUCCH_RX
        printf("\t [nr_generate_pucch1] mapping PUCCH to RE \t amp=%d \tofdm_symbol_size=%d \tN_RB_DL=%d \tfirst_carrier_offset=%d \tz_pucch[%d]=txptr(%u)=(x_n(l=%d,n=%d)=(%d,%d))\n",
               amp,frame_parms->ofdm_symbol_size,frame_parms->N_RB_DL,frame_parms->first_carrier_offset,i+n,re_offset,
               l,n,((int16_t *)&rxdataF[0][soffset+re_offset])[0],((int16_t *)&rxdataF[0][soffset+re_offset])[1]);
#endif
      }

      if (l%2 == 0) { // mapping DM-RS signal according to TS38.211 subclause 6.4.1.3.1
        z_dmrs_re_rx[i+n] = ((int16_t *)&rxdataF[0][soffset+re_offset])[0];
        z_dmrs_im_rx[i+n] = ((int16_t *)&rxdataF[0][soffset+re_offset])[1];
	//	printf("%d\t%d\t%d\n",l,z_dmrs_re_rx[i+n],z_dmrs_im_rx[i+n]);
#ifdef DEBUG_NR_PUCCH_RX
        printf("\t [nr_generate_pucch1] mapping DM-RS to RE \t amp=%d \tofdm_symbol_size=%d \tN_RB_DL=%d \tfirst_carrier_offset=%d \tz_dm-rs[%d]=txptr(%u)=(x_n(l=%d,n=%d)=(%d,%d))\n",
               amp,frame_parms->ofdm_symbol_size,frame_parms->N_RB_DL,frame_parms->first_carrier_offset,i+n,re_offset,
               l,n,((int16_t *)&rxdataF[0][soffset+re_offset])[0],((int16_t *)&rxdataF[0][soffset+re_offset])[1]);
#endif
	//        printf("l=%d\ti=%d\tre_offset=%d\treceived dmrs re=%d\tim=%d\n",l,i,re_offset,z_dmrs_re_rx[i+n],z_dmrs_im_rx[i+n]);
      }

      re_offset++;
    }
    if (l%2 == 1) i+=12;
  }
  int16_t y_n_re[12],y_n_im[12],y1_n_re[12],y1_n_im[12];
  memset(y_n_re,0,12*sizeof(int16_t));
  memset(y_n_im,0,12*sizeof(int16_t));
  memset(y1_n_re,0,12*sizeof(int16_t));
  memset(y1_n_im,0,12*sizeof(int16_t));
  //generating transmitted sequence and dmrs
  for (l=0; l<nrofSymbols; l++) {
#ifdef DEBUG_NR_PUCCH_RX
    printf("\t [nr_generate_pucch1] for symbol l=%d, lprime=%d\n",
           l,lprime);
#endif
    // y_n contains the complex value d multiplied by the sequence r_u_v
    if ((intraSlotFrequencyHopping == 1) && (l >= (int)floor(nrofSymbols/2))) n_hop = 1; // n_hop = 1 for second hop

#ifdef DEBUG_NR_PUCCH_RX
    printf("\t [nr_generate_pucch1] entering function nr_group_sequence_hopping with n_hop=%d, nr_tti_tx=%d\n",
           n_hop,nr_tti_tx);
#endif
    nr_group_sequence_hopping(pucch_GroupHopping,n_id,n_hop,nr_tti_tx,&u,&v); // calculating u and v value
    alpha = nr_cyclic_shift_hopping(n_id,m0,mcs,l,lprime,nr_tti_tx);
    
    for (int n=0; n<12; n++) {  // generating low papr sequences
      if(l%2==1){ 
        r_u_v_alpha_delta_re[n] = (int16_t)(((((int32_t)(round(32767*cos(alpha*n))) * table_5_2_2_2_2_Re[u][n])>>15)
                                             - (((int32_t)(round(32767*sin(alpha*n))) * table_5_2_2_2_2_Im[u][n])>>15))); // Re part of base sequence shifted by alpha
        r_u_v_alpha_delta_im[n] = (int16_t)(((((int32_t)(round(32767*cos(alpha*n))) * table_5_2_2_2_2_Im[u][n])>>15)
                                             + (((int32_t)(round(32767*sin(alpha*n))) * table_5_2_2_2_2_Re[u][n])>>15))); // Im part of base sequence shifted by alpha
      }
      else{
        r_u_v_alpha_delta_dmrs_re[n] = (int16_t)(((((int32_t)(round(32767*cos(alpha*n))) * table_5_2_2_2_2_Re[u][n])>>15)
						  - (((int32_t)(round(32767*sin(alpha*n))) * table_5_2_2_2_2_Im[u][n])>>15))); // Re part of DMRS base sequence shifted by alpha
        r_u_v_alpha_delta_dmrs_im[n] = (int16_t)(((((int32_t)(round(32767*cos(alpha*n))) * table_5_2_2_2_2_Im[u][n])>>15)
						  + (((int32_t)(round(32767*sin(alpha*n))) * table_5_2_2_2_2_Re[u][n])>>15))); // Im part of DMRS base sequence shifted by alpha
        r_u_v_alpha_delta_dmrs_re[n] = (int16_t)(((int32_t)(amp*r_u_v_alpha_delta_dmrs_re[n]))>>15);
        r_u_v_alpha_delta_dmrs_im[n] = (int16_t)(((int32_t)(amp*r_u_v_alpha_delta_dmrs_im[n]))>>15);
      }
      //      printf("symbol=%d\tr_u_rx_re=%d\tr_u_rx_im=%d\n",l,r_u_v_alpha_delta_dmrs_re[n], r_u_v_alpha_delta_dmrs_im[n]);
      // PUCCH sequence = DM-RS sequence multiplied by d(0)
      /*      y_n_re[n]               = (int16_t)(((((int32_t)(r_u_v_alpha_delta_re[n])*d_re)>>15)
	      - (((int32_t)(r_u_v_alpha_delta_im[n])*d_im)>>15))); // Re part of y(n)
	      y_n_im[n]               = (int16_t)(((((int32_t)(r_u_v_alpha_delta_re[n])*d_im)>>15)
	      + (((int32_t)(r_u_v_alpha_delta_im[n])*d_re)>>15))); // Im part of y(n) */
#ifdef DEBUG_NR_PUCCH_RX
      printf("\t [nr_generate_pucch1] sequence generation \tu=%d \tv=%d \talpha=%lf \tr_u_v_alpha_delta[n=%d]=(%d,%d) \ty_n[n=%d]=(%d,%d)\n",
             u,v,alpha,n,r_u_v_alpha_delta_re[n],r_u_v_alpha_delta_im[n],n,y_n_re[n],y_n_im[n]);
#endif
    }
    /*
     * The block of complex-valued symbols y(n) shall be block-wise spread with the orthogonal sequence wi(m)
     * (defined in table_6_3_2_4_1_2_Wi_Re and table_6_3_2_4_1_2_Wi_Im)
     * z(mprime*12*table_6_3_2_4_1_1_N_SF_mprime_PUCCH_1_noHop[pucch_symbol_length]+m*12+n)=wi(m)*y(n)
     *
     * The block of complex-valued symbols r_u_v_alpha_dmrs_delta(n) for DM-RS shall be block-wise spread with the orthogonal sequence wi(m)
     * (defined in table_6_3_2_4_1_2_Wi_Re and table_6_3_2_4_1_2_Wi_Im)
     * z(mprime*12*table_6_4_1_3_1_1_1_N_SF_mprime_PUCCH_1_noHop[pucch_symbol_length]+m*12+n)=wi(m)*y(n)
     *
     */
    // the orthogonal sequence index for wi(m) defined in TS 38.213 Subclause 9.2.1
    // the index of the orthogonal cover code is from a set determined as described in [4, TS 38.211]
    // and is indicated by higher layer parameter PUCCH-F1-time-domain-OCC
    // In the PUCCH_Config IE, the PUCCH-format1, timeDomainOCC field
    uint8_t w_index = timeDomainOCC;
    // N_SF_mprime_PUCCH_1 contains N_SF_mprime from table 6.3.2.4.1-1   (depending on number of PUCCH symbols nrofSymbols, mprime and intra-slot hopping enabled/disabled)
    uint8_t N_SF_mprime_PUCCH_1;
    // N_SF_mprime_PUCCH_1 contains N_SF_mprime from table 6.4.1.3.1.1-1 (depending on number of PUCCH symbols nrofSymbols, mprime and intra-slot hopping enabled/disabled)
    uint8_t N_SF_mprime_PUCCH_DMRS_1;
    // N_SF_mprime_PUCCH_1 contains N_SF_mprime from table 6.3.2.4.1-1   (depending on number of PUCCH symbols nrofSymbols, mprime=0 and intra-slot hopping enabled/disabled)
    uint8_t N_SF_mprime0_PUCCH_1;
    // N_SF_mprime_PUCCH_1 contains N_SF_mprime from table 6.4.1.3.1.1-1 (depending on number of PUCCH symbols nrofSymbols, mprime=0 and intra-slot hopping enabled/disabled)
    uint8_t N_SF_mprime0_PUCCH_DMRS_1;
    // mprime is 0 if no intra-slot hopping / mprime is {0,1} if intra-slot hopping
    uint8_t mprime = 0;

    if (intraSlotFrequencyHopping == 0) { // intra-slot hopping disabled
#ifdef DEBUG_NR_PUCCH_RX
      printf("\t [nr_generate_pucch1] block-wise spread with the orthogonal sequence wi(m) if intraSlotFrequencyHopping = %d, intra-slot hopping disabled\n",
             intraSlotFrequencyHopping);
#endif
      N_SF_mprime_PUCCH_1       =   table_6_3_2_4_1_1_N_SF_mprime_PUCCH_1_noHop[nrofSymbols-1]; // only if intra-slot hopping not enabled (PUCCH)
      N_SF_mprime_PUCCH_DMRS_1  = table_6_4_1_3_1_1_1_N_SF_mprime_PUCCH_1_noHop[nrofSymbols-1]; // only if intra-slot hopping not enabled (DM-RS)
      N_SF_mprime0_PUCCH_1      =   table_6_3_2_4_1_1_N_SF_mprime_PUCCH_1_noHop[nrofSymbols-1]; // only if intra-slot hopping not enabled mprime = 0 (PUCCH)
      N_SF_mprime0_PUCCH_DMRS_1 = table_6_4_1_3_1_1_1_N_SF_mprime_PUCCH_1_noHop[nrofSymbols-1]; // only if intra-slot hopping not enabled mprime = 0 (DM-RS)
#ifdef DEBUG_NR_PUCCH_RX
      printf("\t [nr_generate_pucch1] w_index = %d, N_SF_mprime_PUCCH_1 = %d, N_SF_mprime_PUCCH_DMRS_1 = %d, N_SF_mprime0_PUCCH_1 = %d, N_SF_mprime0_PUCCH_DMRS_1 = %d\n",
             w_index, N_SF_mprime_PUCCH_1,N_SF_mprime_PUCCH_DMRS_1,N_SF_mprime0_PUCCH_1,N_SF_mprime0_PUCCH_DMRS_1);
#endif
      if(l%2==1){
        for (int m=0; m < N_SF_mprime_PUCCH_1; m++) {
	  if(floor(l/2)*12==(mprime*12*N_SF_mprime0_PUCCH_1)+(m*12)){
            for (int n=0; n<12 ; n++) {
              z_re_temp = (int16_t)(((((int32_t)(table_6_3_2_4_1_2_Wi_Re[N_SF_mprime_PUCCH_1][w_index][m])*z_re_rx[(mprime*12*N_SF_mprime0_PUCCH_1)+(m*12)+n])>>15)
				     + (((int32_t)(table_6_3_2_4_1_2_Wi_Im[N_SF_mprime_PUCCH_1][w_index][m])*z_im_rx[(mprime*12*N_SF_mprime0_PUCCH_1)+(m*12)+n])>>15))>>1);
              z_im_temp = (int16_t)(((((int32_t)(table_6_3_2_4_1_2_Wi_Re[N_SF_mprime_PUCCH_1][w_index][m])*z_im_rx[(mprime*12*N_SF_mprime0_PUCCH_1)+(m*12)+n])>>15)
				     - (((int32_t)(table_6_3_2_4_1_2_Wi_Im[N_SF_mprime_PUCCH_1][w_index][m])*z_re_rx[(mprime*12*N_SF_mprime0_PUCCH_1)+(m*12)+n])>>15))>>1);
              z_re_rx[(mprime*12*N_SF_mprime0_PUCCH_1)+(m*12)+n]=z_re_temp; 
              z_im_rx[(mprime*12*N_SF_mprime0_PUCCH_1)+(m*12)+n]=z_im_temp; 
	      //	      printf("symbol=%d\tz_re_rx=%d\tz_im_rx=%d\t",l,(int)z_re_rx[(mprime*12*N_SF_mprime0_PUCCH_1)+(m*12)+n],(int)z_im_rx[(mprime*12*N_SF_mprime0_PUCCH_1)+(m*12)+n]);
#ifdef DEBUG_NR_PUCCH_RX
              printf("\t [nr_generate_pucch1] block-wise spread with wi(m) (mprime=%d, m=%d, n=%d) z[%d] = ((%d * %d - %d * %d), (%d * %d + %d * %d)) = (%d,%d)\n",
                     mprime, m, n, (mprime*12*N_SF_mprime0_PUCCH_1)+(m*12)+n,
                     table_6_3_2_4_1_2_Wi_Re[N_SF_mprime_PUCCH_1][w_index][m],y_n_re[n],table_6_3_2_4_1_2_Wi_Im[N_SF_mprime_PUCCH_1][w_index][m],y_n_im[n],
                     table_6_3_2_4_1_2_Wi_Re[N_SF_mprime_PUCCH_1][w_index][m],y_n_im[n],table_6_3_2_4_1_2_Wi_Im[N_SF_mprime_PUCCH_1][w_index][m],y_n_re[n],
                     z_re_rx[(mprime*12*N_SF_mprime0_PUCCH_1)+(m*12)+n],z_im_rx[(mprime*12*N_SF_mprime0_PUCCH_1)+(m*12)+n]);
#endif   
	      // multiplying with conjugate of low papr sequence  
	      z_re_temp = (int16_t)(((((int32_t)(r_u_v_alpha_delta_re[n])*z_re_rx[(mprime*12*N_SF_mprime0_PUCCH_1)+(m*12)+n])>>15)
				     + (((int32_t)(r_u_v_alpha_delta_im[n])*z_im_rx[(mprime*12*N_SF_mprime0_PUCCH_1)+(m*12)+n])>>15))>>1); 
              z_im_temp = (int16_t)(((((int32_t)(r_u_v_alpha_delta_re[n])*z_im_rx[(mprime*12*N_SF_mprime0_PUCCH_1)+(m*12)+n])>>15)
				     - (((int32_t)(r_u_v_alpha_delta_im[n])*z_re_rx[(mprime*12*N_SF_mprime0_PUCCH_1)+(m*12)+n])>>15))>>1);
              z_re_rx[(mprime*12*N_SF_mprime0_PUCCH_1)+(m*12)+n] = z_re_temp;
              z_im_rx[(mprime*12*N_SF_mprime0_PUCCH_1)+(m*12)+n] = z_im_temp;
	      /*	      if(z_re_temp<0){
			      printf("\nBug detection %d\t%d\t%d\t%d\n",r_u_v_alpha_delta_re[n],z_re_rx[(mprime*12*N_SF_mprime0_PUCCH_1)+(m*12)+n],(((int32_t)(r_u_v_alpha_delta_re[n])*z_re_rx[(mprime*12*N_SF_mprime0_PUCCH_1)+(m*12)+n])>>15),(((int32_t)(r_u_v_alpha_delta_im[n])*z_im_rx[(mprime*12*N_SF_mprime0_PUCCH_1)+(m*12)+n])>>15));
			      }
			      printf("z1_re_rx=%d\tz1_im_rx=%d\n",(int)z_re_rx[(mprime*12*N_SF_mprime0_PUCCH_1)+(m*12)+n],(int)z_im_rx[(mprime*12*N_SF_mprime0_PUCCH_1)+(m*12)+n]); */ 
	    }
	  }
        }
      }

      else{
        for (int m=0; m < N_SF_mprime_PUCCH_DMRS_1; m++) {
          if(floor(l/2)*12==(mprime*12*N_SF_mprime0_PUCCH_DMRS_1)+(m*12)){
            for (int n=0; n<12 ; n++) {
              z_dmrs_re_temp = (int16_t)(((((int32_t)(table_6_3_2_4_1_2_Wi_Re[N_SF_mprime_PUCCH_DMRS_1][w_index][m])*z_dmrs_re_rx[(mprime*12*N_SF_mprime0_PUCCH_DMRS_1)+(m*12)+n])>>15)
					  + (((int32_t)(table_6_3_2_4_1_2_Wi_Im[N_SF_mprime_PUCCH_DMRS_1][w_index][m])*z_dmrs_im_rx[(mprime*12*N_SF_mprime0_PUCCH_DMRS_1)+(m*12)+n])>>15))>>1);
              z_dmrs_im_temp =  (int16_t)(((((int32_t)(table_6_3_2_4_1_2_Wi_Re[N_SF_mprime_PUCCH_DMRS_1][w_index][m])*z_dmrs_im_rx[(mprime*12*N_SF_mprime0_PUCCH_DMRS_1)+(m*12)+n])>>15)
					   - (((int32_t)(table_6_3_2_4_1_2_Wi_Im[N_SF_mprime_PUCCH_DMRS_1][w_index][m])*z_dmrs_re_rx[(mprime*12*N_SF_mprime0_PUCCH_DMRS_1)+(m*12)+n])>>15))>>1);
              z_dmrs_re_rx[(mprime*12*N_SF_mprime0_PUCCH_DMRS_1)+(m*12)+n] = z_dmrs_re_temp;
              z_dmrs_im_rx[(mprime*12*N_SF_mprime0_PUCCH_DMRS_1)+(m*12)+n] = z_dmrs_im_temp;
	      //              printf("symbol=%d\tz_dmrs_re_rx=%d\tz_dmrs_im_rx=%d\t",l,(int)z_dmrs_re_rx[(mprime*12*N_SF_mprime0_PUCCH_1)+(m*12)+n],(int)z_dmrs_im_rx[(mprime*12*N_SF_mprime0_PUCCH_1)+(m*12)+n]);
#ifdef DEBUG_NR_PUCCH_RX
              printf("\t [nr_generate_pucch1] block-wise spread with wi(m) (mprime=%d, m=%d, n=%d) z[%d] = ((%d * %d - %d * %d), (%d * %d + %d * %d)) = (%d,%d)\n",
                     mprime, m, n, (mprime*12*N_SF_mprime0_PUCCH_1)+(m*12)+n,
                     table_6_3_2_4_1_2_Wi_Re[N_SF_mprime_PUCCH_1][w_index][m],r_u_v_alpha_delta_dmrs_re[n],table_6_3_2_4_1_2_Wi_Im[N_SF_mprime_PUCCH_1][w_index][m],r_u_v_alpha_delta_dmrs_im[n],
                     table_6_3_2_4_1_2_Wi_Re[N_SF_mprime_PUCCH_1][w_index][m],r_u_v_alpha_delta_dmrs_im[n],table_6_3_2_4_1_2_Wi_Im[N_SF_mprime_PUCCH_1][w_index][m],r_u_v_alpha_delta_dmrs_re[n],
                     z_dmrs_re_rx[(mprime*12*N_SF_mprime0_PUCCH_1)+(m*12)+n],z_dmrs_im_rx[(mprime*12*N_SF_mprime0_PUCCH_1)+(m*12)+n]);
#endif
              //finding channel coeffcients by dividing received dmrs with actual dmrs and storing them in z_dmrs_re_rx and z_dmrs_im_rx arrays
              z_dmrs_re_temp = (int16_t)(((((int32_t)(r_u_v_alpha_delta_dmrs_re[n])*z_dmrs_re_rx[(mprime*12*N_SF_mprime0_PUCCH_DMRS_1)+(m*12)+n])>>15)
					  + (((int32_t)(r_u_v_alpha_delta_dmrs_im[n])*z_dmrs_im_rx[(mprime*12*N_SF_mprime0_PUCCH_DMRS_1)+(m*12)+n])>>15))>>1); 
              z_dmrs_im_temp = (int16_t)(((((int32_t)(r_u_v_alpha_delta_dmrs_re[n])*z_dmrs_im_rx[(mprime*12*N_SF_mprime0_PUCCH_DMRS_1)+(m*12)+n])>>15)
					  - (((int32_t)(r_u_v_alpha_delta_dmrs_im[n])*z_dmrs_re_rx[(mprime*12*N_SF_mprime0_PUCCH_DMRS_1)+(m*12)+n])>>15))>>1);
	      /*	      if(z_dmrs_re_temp<0){
			      printf("\nBug detection %d\t%d\t%d\t%d\n",r_u_v_alpha_delta_dmrs_re[n],z_dmrs_re_rx[(mprime*12*N_SF_mprime0_PUCCH_1)+(m*12)+n],(((int32_t)(r_u_v_alpha_delta_dmrs_re[n])*z_dmrs_re_rx[(mprime*12*N_SF_mprime0_PUCCH_1)+(m*12)+n])>>15),(((int32_t)(r_u_v_alpha_delta_dmrs_im[n])*z_dmrs_im_rx[(mprime*12*N_SF_mprime0_PUCCH_1)+(m*12)+n])>>15));
			      }*/
	      z_dmrs_re_rx[(mprime*12*N_SF_mprime0_PUCCH_DMRS_1)+(m*12)+n] = z_dmrs_re_temp;
	      z_dmrs_im_rx[(mprime*12*N_SF_mprime0_PUCCH_DMRS_1)+(m*12)+n] = z_dmrs_im_temp; 
	      //	      printf("z1_dmrs_re_rx=%d\tz1_dmrs_im_rx=%d\n",(int)z_dmrs_re_rx[(mprime*12*N_SF_mprime0_PUCCH_1)+(m*12)+n],(int)z_dmrs_im_rx[(mprime*12*N_SF_mprime0_PUCCH_1)+(m*12)+n]);
	      /* z_dmrs_re_rx[(int)(l/2)*12+n]=z_dmrs_re_rx[(int)(l/2)*12+n]/r_u_v_alpha_delta_dmrs_re[n]; 
		 z_dmrs_im_rx[(int)(l/2)*12+n]=z_dmrs_im_rx[(int)(l/2)*12+n]/r_u_v_alpha_delta_dmrs_im[n]; */
	    }
	  }
        }
      }
    }

    if (intraSlotFrequencyHopping == 1) { // intra-slot hopping enabled
#ifdef DEBUG_NR_PUCCH_RX
      printf("\t [nr_generate_pucch1] block-wise spread with the orthogonal sequence wi(m) if intraSlotFrequencyHopping = %d, intra-slot hopping enabled\n",
             intraSlotFrequencyHopping);
#endif
      N_SF_mprime_PUCCH_1       =   table_6_3_2_4_1_1_N_SF_mprime_PUCCH_1_m0Hop[nrofSymbols-1]; // only if intra-slot hopping enabled mprime = 0 (PUCCH)
      N_SF_mprime_PUCCH_DMRS_1  = table_6_4_1_3_1_1_1_N_SF_mprime_PUCCH_1_m0Hop[nrofSymbols-1]; // only if intra-slot hopping enabled mprime = 0 (DM-RS)
      N_SF_mprime0_PUCCH_1      =   table_6_3_2_4_1_1_N_SF_mprime_PUCCH_1_m0Hop[nrofSymbols-1]; // only if intra-slot hopping enabled mprime = 0 (PUCCH)
      N_SF_mprime0_PUCCH_DMRS_1 = table_6_4_1_3_1_1_1_N_SF_mprime_PUCCH_1_m0Hop[nrofSymbols-1]; // only if intra-slot hopping enabled mprime = 0 (DM-RS)
#ifdef DEBUG_NR_PUCCH_RX
      printf("\t [nr_generate_pucch1] w_index = %d, N_SF_mprime_PUCCH_1 = %d, N_SF_mprime_PUCCH_DMRS_1 = %d, N_SF_mprime0_PUCCH_1 = %d, N_SF_mprime0_PUCCH_DMRS_1 = %d\n",
             w_index, N_SF_mprime_PUCCH_1,N_SF_mprime_PUCCH_DMRS_1,N_SF_mprime0_PUCCH_1,N_SF_mprime0_PUCCH_DMRS_1);
#endif

      for (mprime = 0; mprime<2; mprime++) { // mprime can get values {0,1}
	if(l%2==1){
          for (int m=0; m < N_SF_mprime_PUCCH_1; m++) {
            if(floor(l/2)*12==(mprime*12*N_SF_mprime0_PUCCH_1)+(m*12)){
              for (int n=0; n<12 ; n++) {
                z_re_temp = (int16_t)(((((int32_t)(table_6_3_2_4_1_2_Wi_Re[N_SF_mprime_PUCCH_1][w_index][m])*z_re_rx[(mprime*12*N_SF_mprime0_PUCCH_1)+(m*12)+n])>>15)
				       + (((int32_t)(table_6_3_2_4_1_2_Wi_Im[N_SF_mprime_PUCCH_1][w_index][m])*z_im_rx[(mprime*12*N_SF_mprime0_PUCCH_1)+(m*12)+n])>>15))>>1);
                z_im_temp = (int16_t)(((((int32_t)(table_6_3_2_4_1_2_Wi_Re[N_SF_mprime_PUCCH_1][w_index][m])*z_im_rx[(mprime*12*N_SF_mprime0_PUCCH_1)+(m*12)+n])>>15)
				       - (((int32_t)(table_6_3_2_4_1_2_Wi_Im[N_SF_mprime_PUCCH_1][w_index][m])*z_re_rx[(mprime*12*N_SF_mprime0_PUCCH_1)+(m*12)+n])>>15))>>1);
                z_re_rx[(mprime*12*N_SF_mprime0_PUCCH_1)+(m*12)+n] = z_re_temp;
                z_im_rx[(mprime*12*N_SF_mprime0_PUCCH_1)+(m*12)+n] = z_im_temp;
#ifdef DEBUG_NR_PUCCH_RX
                printf("\t [nr_generate_pucch1] block-wise spread with wi(m) (mprime=%d, m=%d, n=%d) z[%d] = ((%d * %d - %d * %d), (%d * %d + %d * %d)) = (%d,%d)\n",
                       mprime, m, n, (mprime*12*N_SF_mprime0_PUCCH_1)+(m*12)+n,
                       table_6_3_2_4_1_2_Wi_Re[N_SF_mprime_PUCCH_1][w_index][m],y_n_re[n],table_6_3_2_4_1_2_Wi_Im[N_SF_mprime_PUCCH_1][w_index][m],y_n_im[n],
                       table_6_3_2_4_1_2_Wi_Re[N_SF_mprime_PUCCH_1][w_index][m],y_n_im[n],table_6_3_2_4_1_2_Wi_Im[N_SF_mprime_PUCCH_1][w_index][m],y_n_re[n],
                       z_re_rx[(mprime*12*N_SF_mprime0_PUCCH_1)+(m*12)+n],z_im_rx[(mprime*12*N_SF_mprime0_PUCCH_1)+(m*12)+n]);
#endif 
                z_re_temp = (int16_t)(((((int32_t)(r_u_v_alpha_delta_re[n])*z_re_rx[(mprime*12*N_SF_mprime0_PUCCH_1)+(m*12)+n])>>15)
				       + (((int32_t)(r_u_v_alpha_delta_im[n])*z_im_rx[(mprime*12*N_SF_mprime0_PUCCH_1)+(m*12)+n])>>15))>>1); 
                z_im_temp = (int16_t)(((((int32_t)(r_u_v_alpha_delta_re[n])*z_im_rx[(mprime*12*N_SF_mprime0_PUCCH_1)+(m*12)+n])>>15)
				       - (((int32_t)(r_u_v_alpha_delta_im[n])*z_re_rx[(mprime*12*N_SF_mprime0_PUCCH_1)+(m*12)+n])>>15))>>1); 	  
	        z_re_rx[(mprime*12*N_SF_mprime0_PUCCH_1)+(m*12)+n] = z_re_temp; 
                z_im_rx[(mprime*12*N_SF_mprime0_PUCCH_1)+(m*12)+n] = z_im_temp; 
	      }
	    }
	  }
        }

	else{
	  for (int m=0; m < N_SF_mprime_PUCCH_DMRS_1; m++) {
            if(floor(l/2)*12==(mprime*12*N_SF_mprime0_PUCCH_DMRS_1)+(m*12)){
              for (int n=0; n<12 ; n++) {
                z_dmrs_re_temp = (int16_t)(((((int32_t)(table_6_3_2_4_1_2_Wi_Re[N_SF_mprime_PUCCH_DMRS_1][w_index][m])*z_dmrs_re_rx[(mprime*12*N_SF_mprime0_PUCCH_DMRS_1)+(m*12)+n])>>15)
					    + (((int32_t)(table_6_3_2_4_1_2_Wi_Im[N_SF_mprime_PUCCH_DMRS_1][w_index][m])*z_dmrs_im_rx[(mprime*12*N_SF_mprime0_PUCCH_DMRS_1)+(m*12)+n])>>15))>>1);
                z_dmrs_im_temp = (int16_t)(((((int32_t)(table_6_3_2_4_1_2_Wi_Re[N_SF_mprime_PUCCH_DMRS_1][w_index][m])*z_dmrs_im_rx[(mprime*12*N_SF_mprime0_PUCCH_DMRS_1)+(m*12)+n])>>15)
					    - (((int32_t)(table_6_3_2_4_1_2_Wi_Im[N_SF_mprime_PUCCH_DMRS_1][w_index][m])*z_dmrs_re_rx[(mprime*12*N_SF_mprime0_PUCCH_DMRS_1)+(m*12)+n])>>15))>>1);
                z_dmrs_re_rx[(mprime*12*N_SF_mprime0_PUCCH_DMRS_1)+(m*12)+n] = z_dmrs_re_temp; 
                z_dmrs_im_rx[(mprime*12*N_SF_mprime0_PUCCH_DMRS_1)+(m*12)+n] = z_dmrs_im_temp; 
#ifdef DEBUG_NR_PUCCH_RX
                printf("\t [nr_generate_pucch1] block-wise spread with wi(m) (mprime=%d, m=%d, n=%d) z[%d] = ((%d * %d - %d * %d), (%d * %d + %d * %d)) = (%d,%d)\n",
                       mprime, m, n, (mprime*12*N_SF_mprime0_PUCCH_1)+(m*12)+n,
                       table_6_3_2_4_1_2_Wi_Re[N_SF_mprime_PUCCH_1][w_index][m],r_u_v_alpha_delta_dmrs_re[n],table_6_3_2_4_1_2_Wi_Im[N_SF_mprime_PUCCH_1][w_index][m],r_u_v_alpha_delta_dmrs_im[n],
                       table_6_3_2_4_1_2_Wi_Re[N_SF_mprime_PUCCH_1][w_index][m],r_u_v_alpha_delta_dmrs_im[n],table_6_3_2_4_1_2_Wi_Im[N_SF_mprime_PUCCH_1][w_index][m],r_u_v_alpha_delta_dmrs_re[n],
                       z_dmrs_re_rx[(mprime*12*N_SF_mprime0_PUCCH_1)+(m*12)+n],z_dmrs_im_rx[(mprime*12*N_SF_mprime0_PUCCH_1)+(m*12)+n]);
#endif
                //finding channel coeffcients by dividing received dmrs with actual dmrs and storing them in z_dmrs_re_rx and z_dmrs_im_rx arrays
                z_dmrs_re_temp = (int16_t)(((((int32_t)(r_u_v_alpha_delta_dmrs_re[n])*z_dmrs_re_rx[(mprime*12*N_SF_mprime0_PUCCH_DMRS_1)+(m*12)+n])>>15)
					    + (((int32_t)(r_u_v_alpha_delta_dmrs_im[n])*z_dmrs_im_rx[(mprime*12*N_SF_mprime0_PUCCH_DMRS_1)+(m*12)+n])>>15))>>1); 
                z_dmrs_im_temp = (int16_t)(((((int32_t)(r_u_v_alpha_delta_dmrs_re[n])*z_dmrs_im_rx[(mprime*12*N_SF_mprime0_PUCCH_DMRS_1)+(m*12)+n])>>15)
					    - (((int32_t)(r_u_v_alpha_delta_dmrs_im[n])*z_dmrs_re_rx[(mprime*12*N_SF_mprime0_PUCCH_DMRS_1)+(m*12)+n])>>15))>>1);
	        z_dmrs_re_rx[(mprime*12*N_SF_mprime0_PUCCH_DMRS_1)+(m*12)+n] = z_dmrs_re_temp; 
                z_dmrs_im_rx[(mprime*12*N_SF_mprime0_PUCCH_DMRS_1)+(m*12)+n] = z_dmrs_im_temp; 

		/* 	z_dmrs_re_rx[(int)(l/2)*12+n]=z_dmrs_re_rx[(int)(l/2)*12+n]/r_u_v_alpha_delta_dmrs_re[n]; 
			z_dmrs_im_rx[(int)(l/2)*12+n]=z_dmrs_im_rx[(int)(l/2)*12+n]/r_u_v_alpha_delta_dmrs_im[n]; */
	      }
	    }
	  }
        }

        N_SF_mprime_PUCCH_1       =   table_6_3_2_4_1_1_N_SF_mprime_PUCCH_1_m1Hop[nrofSymbols-1]; // only if intra-slot hopping enabled mprime = 1 (PUCCH)
        N_SF_mprime_PUCCH_DMRS_1  = table_6_4_1_3_1_1_1_N_SF_mprime_PUCCH_1_m1Hop[nrofSymbols-1]; // only if intra-slot hopping enabled mprime = 1 (DM-RS)
      }
    }
  }
  int16_t H_re[12],H_im[12],H1_re[12],H1_im[12];
  memset(H_re,0,12*sizeof(int16_t));
  memset(H_im,0,12*sizeof(int16_t));
  memset(H1_re,0,12*sizeof(int16_t));
  memset(H1_im,0,12*sizeof(int16_t)); 
  //averaging channel coefficients
  for(l=0;l<=ceil(nrofSymbols/2);l++){
    if(intraSlotFrequencyHopping==0){
      for(int n=0;n<12;n++){
        H_re[n]=round(z_dmrs_re_rx[l*12+n]/ceil(nrofSymbols/2))+H_re[n];
        H_im[n]=round(z_dmrs_im_rx[l*12+n]/ceil(nrofSymbols/2))+H_im[n];
      }
    }
    else{
      if(l<round(nrofSymbols/4)){
        for(int n=0;n<12;n++){
          H_re[n]=round(z_dmrs_re_rx[l*12+n]/round(nrofSymbols/4))+H_re[n];
          H_im[n]=round(z_dmrs_im_rx[l*12+n]/round(nrofSymbols/4))+H_im[n];
	}
      }
      else{
        for(int n=0;n<12;n++){
          H1_re[n]=round(z_dmrs_re_rx[l*12+n]/(ceil(nrofSymbols/2)-round(nrofSymbols/4)))+H1_re[n];
          H1_im[n]=round(z_dmrs_im_rx[l*12+n]/(ceil(nrofSymbols/2))-round(nrofSymbols/4))+H1_im[n];
	} 
      }
    }
  }
  //averaging information sequences
  for(l=0;l<floor(nrofSymbols/2);l++){
    if(intraSlotFrequencyHopping==0){
      for(int n=0;n<12;n++){
        y_n_re[n]=round(z_re_rx[l*12+n]/floor(nrofSymbols/2))+y_n_re[n];
        y_n_im[n]=round(z_im_rx[l*12+n]/floor(nrofSymbols/2))+y_n_im[n];
      }
    }
    else{
      if(l<floor(nrofSymbols/4)){
        for(int n=0;n<12;n++){
          y_n_re[n]=round(z_re_rx[l*12+n]/floor(nrofSymbols/4))+y_n_re[n];
          y_n_im[n]=round(z_im_rx[l*12+n]/floor(nrofSymbols/4))+y_n_im[n];
	}	     
      }
      else{
        for(int n=0;n<12;n++){
          y1_n_re[n]=round(z_re_rx[l*12+n]/round(nrofSymbols/4))+y1_n_re[n];
          y1_n_im[n]=round(z_im_rx[l*12+n]/round(nrofSymbols/4))+y1_n_im[n];
        }
      }	
    }
  }
  // mrc combining to obtain z_re and z_im
  if(intraSlotFrequencyHopping==0){
    for(int n=0;n<12;n++){
      d_re = round(((int16_t)(((((int32_t)(H_re[n])*y_n_re[n])>>15) + (((int32_t)(H_im[n])*y_n_im[n])>>15))>>1))/12)+d_re; 
      d_im = round(((int16_t)(((((int32_t)(H_re[n])*y_n_im[n])>>15) - (((int32_t)(H_im[n])*y_n_re[n])>>15))>>1))/12)+d_im; 
    }
  }
  else{
    for(int n=0;n<12;n++){
      d_re = round(((int16_t)(((((int32_t)(H_re[n])*y_n_re[n])>>15) + (((int32_t)(H_im[n])*y_n_im[n])>>15))>>1))/12)+d_re; 
      d_im = round(((int16_t)(((((int32_t)(H_re[n])*y_n_im[n])>>15) - (((int32_t)(H_im[n])*y_n_re[n])>>15))>>1))/12)+d_im;
      d1_re = round(((int16_t)(((((int32_t)(H1_re[n])*y1_n_re[n])>>15) + (((int32_t)(H1_im[n])*y1_n_im[n])>>15))>>1))/12)+d1_re; 
      d1_im = round(((int16_t)(((((int32_t)(H1_re[n])*y1_n_im[n])>>15) - (((int32_t)(H1_im[n])*y1_n_re[n])>>15))>>1))/12)+d1_im; 
    }
    d_re=round(d_re/2);
    d_im=round(d_im/2);
    d1_re=round(d1_re/2);
    d1_im=round(d1_im/2);
    d_re=d_re+d1_re;
    d_im=d_im+d1_im;
  }
  //Decoding QPSK or BPSK symbols to obtain payload bits
  if(nr_bit==1){
    if((d_re+d_im)>0){
      *payload=0;
    }
    else{
      *payload=1;
    } 
  }
  else if(nr_bit==2){
    if((d_re>0)&&(d_im>0)){
      *payload=0;
    }
    else if((d_re<0)&&(d_im>0)){
      *payload=1;
    } 
    else if((d_re>0)&&(d_im<0)){
      *payload=2;
    }
    else{
      *payload=3;
    }
  }
}

__m256i pucch2_3bit[8*2];
__m256i pucch2_4bit[16*2];
__m256i pucch2_5bit[32*2];
__m256i pucch2_6bit[64*2];
__m256i pucch2_7bit[128*2];
__m256i pucch2_8bit[256*2];
__m256i pucch2_9bit[512*2];
__m256i pucch2_10bit[1024*2];
__m256i pucch2_11bit[2048*2];

__m256i *pucch2_lut[9]={pucch2_3bit,
			pucch2_4bit,
			pucch2_5bit,
			pucch2_6bit,
			pucch2_7bit,
			pucch2_8bit,
			pucch2_9bit,
			pucch2_10bit,
			pucch2_11bit};

__m64 pucch2_polar_4bit[16];
__m128i pucch2_polar_llr_num_lut[256],pucch2_polar_llr_den_lut[256];

void init_pucch2_luts() {

  uint32_t out;
  int8_t bit; 
  
  for (int b=3;b<12;b++) {
    for (uint16_t i=0;i<(1<<b);i++) {
      out=encodeSmallBlock(&i,b);
#ifdef DEBUG_NR_PUCCH_RX
      if (b==3) printf("in %d, out %x\n",i,out);
#endif
      __m256i *lut_i=&pucch2_lut[b-3][i<<1];
      __m256i *lut_ip1=&pucch2_lut[b-3][1+(i<<1)];
      bit = (out&0x1) > 0 ? -1 : 1;
      *lut_i = _mm256_insert_epi16(*lut_i,bit,0);
      bit = (out&0x2) > 0 ? -1 : 1;
      *lut_ip1 = _mm256_insert_epi16(*lut_ip1,bit,0);
      bit = (out&0x4) > 0 ? -1 : 1;
      *lut_i = _mm256_insert_epi16(*lut_i,bit,1);
      bit = (out&0x8) > 0 ? -1 : 1;
      *lut_ip1 = _mm256_insert_epi16(*lut_ip1,bit,1);
      bit = (out&0x10) > 0 ? -1 : 1;
      *lut_i = _mm256_insert_epi16(*lut_i,bit,2);
      bit = (out&0x20) > 0 ? -1 : 1;
      *lut_ip1 = _mm256_insert_epi16(*lut_ip1,bit,2);
      bit = (out&0x40) > 0 ? -1 : 1;
      *lut_i = _mm256_insert_epi16(*lut_i,bit,3);
      bit = (out&0x80) > 0 ? -1 : 1;
      *lut_ip1 = _mm256_insert_epi16(*lut_ip1,bit,3);
      bit = (out&0x100) > 0 ? -1 : 1;
      *lut_i = _mm256_insert_epi16(*lut_i,bit,4);
      bit = (out&0x200) > 0 ? -1 : 1;
      *lut_ip1 = _mm256_insert_epi16(*lut_ip1,bit,4);
      bit = (out&0x400) > 0 ? -1 : 1;
      *lut_i = _mm256_insert_epi16(*lut_i,bit,5);
      bit = (out&0x800) > 0 ? -1 : 1;
      *lut_ip1 = _mm256_insert_epi16(*lut_ip1,bit,5);
      bit = (out&0x1000) > 0 ? -1 : 1;
      *lut_i = _mm256_insert_epi16(*lut_i,bit,6);
      bit = (out&0x2000) > 0 ? -1 : 1;
      *lut_ip1 = _mm256_insert_epi16(*lut_ip1,bit,6);
      bit = (out&0x4000) > 0 ? -1 : 1;
      *lut_i = _mm256_insert_epi16(*lut_i,bit,7);
      bit = (out&0x8000) > 0 ? -1 : 1;
      *lut_ip1 = _mm256_insert_epi16(*lut_ip1,bit,7);
      bit = (out&0x10000) > 0 ? -1 : 1;
      *lut_i = _mm256_insert_epi16(*lut_i,bit,8);
      bit = (out&0x20000) > 0 ? -1 : 1;
      *lut_ip1 = _mm256_insert_epi16(*lut_ip1,bit,8);
      bit = (out&0x40000) > 0 ? -1 : 1;
      *lut_i = _mm256_insert_epi16(*lut_i,bit,9);
      bit = (out&0x80000) > 0 ? -1 : 1;
      *lut_ip1 = _mm256_insert_epi16(*lut_ip1,bit,9);
      bit = (out&0x100000) > 0 ? -1 : 1;
      *lut_i = _mm256_insert_epi16(*lut_i,bit,10);
      bit = (out&0x200000) > 0 ? -1 : 1;
      *lut_ip1 = _mm256_insert_epi16(*lut_ip1,bit,10);
      bit = (out&0x400000) > 0 ? -1 : 1;
      *lut_i = _mm256_insert_epi16(*lut_i,bit,11);
      bit = (out&0x800000) > 0 ? -1 : 1;
      *lut_ip1 = _mm256_insert_epi16(*lut_ip1,bit,11);
      bit = (out&0x1000000) > 0 ? -1 : 1;
      *lut_i = _mm256_insert_epi16(*lut_i,bit,12);
      bit = (out&0x2000000) > 0 ? -1 : 1;
      *lut_ip1 = _mm256_insert_epi16(*lut_ip1,bit,12);
      bit = (out&0x4000000) > 0 ? -1 : 1;
      *lut_i = _mm256_insert_epi16(*lut_i,bit,13);
      bit = (out&0x8000000) > 0 ? -1 : 1;
      *lut_ip1 = _mm256_insert_epi16(*lut_ip1,bit,13);
      bit = (out&0x10000000) > 0 ? -1 : 1;
      *lut_i = _mm256_insert_epi16(*lut_i,bit,14);
      bit = (out&0x20000000) > 0 ? -1 : 1;
      *lut_ip1 = _mm256_insert_epi16(*lut_ip1,bit,14);
      bit = (out&0x40000000) > 0 ? -1 : 1;
      *lut_i = _mm256_insert_epi16(*lut_i,bit,15);
      bit = (out&0x80000000) > 0 ? -1 : 1;
      *lut_ip1 = _mm256_insert_epi16(*lut_ip1,bit,15);
    }
  }
  for (uint16_t i=0;i<16;i++) {
    __m64 *lut_i=&pucch2_polar_4bit[i];

    bit = (i&0x1) > 0 ? -1 : 1;
    *lut_i = _mm_insert_pi16(*lut_i,bit,0);
    bit = (i&0x2) > 0 ? -1 : 1;
    *lut_i = _mm_insert_pi16(*lut_i,bit,1);
    bit = (i&0x4) > 0 ? -1 : 1;
    *lut_i = _mm_insert_pi16(*lut_i,bit,2);
    bit = (i&0x8) > 0 ? -1 : 1;
    *lut_i = _mm_insert_pi16(*lut_i,bit,3);
  }
  for (int i=0;i<256;i++) {
    __m128i *lut_num_i=&pucch2_polar_llr_num_lut[i];
    __m128i *lut_den_i=&pucch2_polar_llr_den_lut[i];
    bit = (i&0x1) > 0 ? 0 : 1;
   *lut_num_i = _mm_insert_epi16(*lut_num_i,bit,0);
   *lut_den_i = _mm_insert_epi16(*lut_den_i,1-bit,0);

    bit = (i&0x10) > 0 ? 0 : 1;
   *lut_num_i = _mm_insert_epi16(*lut_num_i,bit,1);
   *lut_den_i = _mm_insert_epi16(*lut_den_i,1-bit,1);

    bit = (i&0x2) > 0 ? 0 : 1;
   *lut_num_i = _mm_insert_epi16(*lut_num_i,bit,2);
   *lut_den_i = _mm_insert_epi16(*lut_den_i,1-bit,2);

    bit = (i&0x20) > 0 ? 0 : 1;
   *lut_num_i = _mm_insert_epi16(*lut_num_i,bit,3);
   *lut_den_i = _mm_insert_epi16(*lut_den_i,1-bit,3);

    bit = (i&0x4) > 0 ? 0 : 1;
   *lut_num_i = _mm_insert_epi16(*lut_num_i,bit,4);
   *lut_den_i = _mm_insert_epi16(*lut_den_i,1-bit,4);

    bit = (i&0x40) > 0 ? 0 : 1;
   *lut_num_i = _mm_insert_epi16(*lut_num_i,bit,5);
   *lut_den_i = _mm_insert_epi16(*lut_den_i,1-bit,5);

    bit = (i&0x8) > 0 ? 0 : 1;
   *lut_num_i = _mm_insert_epi16(*lut_num_i,bit,6);
   *lut_den_i = _mm_insert_epi16(*lut_den_i,1-bit,6);

    bit = (i&0x80) > 0 ? 0 : 1;
   *lut_num_i = _mm_insert_epi16(*lut_num_i,bit,7);
   *lut_den_i = _mm_insert_epi16(*lut_den_i,1-bit,7);

#ifdef DEBUG_NR_PUCCH_RX
   printf("i %d, lut_num (%d,%d,%d,%d,%d,%d,%d,%d)\n",i,
	  ((int16_t *)lut_num_i)[0],
	  ((int16_t *)lut_num_i)[1],
	  ((int16_t *)lut_num_i)[2],
	  ((int16_t *)lut_num_i)[3],
	  ((int16_t *)lut_num_i)[4],
	  ((int16_t *)lut_num_i)[5],
	  ((int16_t *)lut_num_i)[6],
	  ((int16_t *)lut_num_i)[7]);
#endif
  }
}


void nr_decode_pucch2(PHY_VARS_gNB *gNB,
                      int slot,
                      nfapi_nr_uci_pucch_pdu_format_2_3_4_t* uci_pdu,
                      nfapi_nr_pucch_pdu_t* pucch_pdu) {

  int32_t **rxdataF = gNB->common_vars.rxdataF;
  NR_DL_FRAME_PARMS *frame_parms = &gNB->frame_parms;
  //pucch_GroupHopping_t pucch_GroupHopping = pucch_pdu->group_hop_flag + (pucch_pdu->sequence_hop_flag<<1);

  AssertFatal(pucch_pdu->nr_of_symbols==1 || pucch_pdu->nr_of_symbols==2,
	      "Illegal number of symbols  for PUCCH 2 %d\n",pucch_pdu->nr_of_symbols);

  AssertFatal((pucch_pdu->prb_start-((pucch_pdu->prb_start>>2)<<2))==0,
              "Current pucch2 receiver implementation requires a PRB offset multiple of 4. The one selected is %d",
              pucch_pdu->prb_start);

  //extract pucch and dmrs first

  int l2=pucch_pdu->start_symbol_index;
  int re_offset[2];
  re_offset[0] = 12*(pucch_pdu->prb_start+pucch_pdu->bwp_start) + frame_parms->first_carrier_offset;
  int soffset=(slot&3)*frame_parms->symbols_per_slot*frame_parms->ofdm_symbol_size; 

  if (re_offset[0]>= frame_parms->ofdm_symbol_size)
    re_offset[0]-=frame_parms->ofdm_symbol_size;
  if (pucch_pdu->freq_hop_flag == 0) re_offset[1] = re_offset[0];
  else {
    re_offset[1] = 12*(pucch_pdu->second_hop_prb+pucch_pdu->bwp_start) + frame_parms->first_carrier_offset;
    if (re_offset[1]>= frame_parms->ofdm_symbol_size)
      re_offset[1]-=frame_parms->ofdm_symbol_size;
  }
  AssertFatal(pucch_pdu->prb_size*pucch_pdu->nr_of_symbols > 1,"number of PRB*SYMB (%d,%d)< 2",
	      pucch_pdu->prb_size,pucch_pdu->nr_of_symbols);

  int Prx = gNB->gNB_config.carrier_config.num_rx_ant.value;
  int Prx2 = (Prx==1)?2:Prx;
  // use 2 for Nb antennas in case of single antenna to allow the following allocations
  int prb_size_ext = pucch_pdu->prb_size+(pucch_pdu->prb_size&1);
  int16_t r_re_ext[Prx2][2][8*prb_size_ext] __attribute__((aligned(32)));
  int16_t r_im_ext[Prx2][2][8*prb_size_ext] __attribute__((aligned(32)));
  int16_t r_re_ext2[Prx2][2][8*prb_size_ext] __attribute__((aligned(32)));
  int16_t r_im_ext2[Prx2][2][8*prb_size_ext] __attribute__((aligned(32)));
  int16_t rd_re_ext[Prx2][2][4*prb_size_ext] __attribute__((aligned(32)));
  int16_t rd_im_ext[Prx2][2][4*prb_size_ext] __attribute__((aligned(32)));
  int16_t *r_re_ext_p,*r_im_ext_p,*rd_re_ext_p,*rd_im_ext_p;

  int nb_re_pucch = 12*pucch_pdu->prb_size;

  int16_t rp[Prx2][2][nb_re_pucch*2],*tmp_rp;
  __m64 dmrs_re,dmrs_im;

  for (int aa=0;aa<Prx;aa++){
    for (int symb=0;symb<pucch_pdu->nr_of_symbols;symb++) {
      tmp_rp = ((int16_t *)&rxdataF[aa][soffset + (l2+symb)*frame_parms->ofdm_symbol_size]);

      if (re_offset[symb] + nb_re_pucch < frame_parms->ofdm_symbol_size) {
        memcpy1((void*)rp[aa][symb],(void*)&tmp_rp[re_offset[symb]*2],nb_re_pucch*sizeof(int32_t));
      }
      else {
        int neg_length = frame_parms->ofdm_symbol_size-re_offset[symb];
        int pos_length = nb_re_pucch-neg_length;
        memcpy1((void*)rp[aa][symb],(void*)&tmp_rp[re_offset[symb]*2],neg_length*sizeof(int32_t));
        memcpy1((void*)&rp[aa][symb][neg_length*2],(void*)tmp_rp,pos_length*sizeof(int32_t));
      }
    }
  }
#ifdef DEBUG_NR_PUCCH_RX
  printf("Decoding pucch2 for %d symbols, %d PRB\n",pucch_pdu->nr_of_symbols,pucch_pdu->prb_size);
#endif

  int nc_group_size=1; // 2 PRB
  int ngroup = prb_size_ext/nc_group_size/2;
  int32_t corr32_re[2][ngroup][Prx2],corr32_im[2][ngroup][Prx2];
  for (int aa=0;aa<Prx;aa++)
    for (int group=0;group<ngroup;group++) {
      corr32_re[0][group][aa]=0; corr32_im[0][group][aa]=0;
      corr32_re[1][group][aa]=0; corr32_im[1][group][aa]=0;
    }

  //  AssertFatal((pucch_pdu->prb_size&1) == 0,"prb_size %d is not a multiple of 2\n",pucch_pdu->prb_size);
  if ((pucch_pdu->prb_size&1) > 0) { // if the number of PRBs is odd
    for (int symb=0; symb<pucch_pdu->nr_of_symbols;symb++) {
      for (int aa=0;aa<Prx;aa++) {
        memset(&r_re_ext[aa][symb][8*pucch_pdu->prb_size],0,8*pucch_pdu->prb_size*sizeof(int16_t));
        memset(&r_im_ext[aa][symb][8*pucch_pdu->prb_size],0,8*pucch_pdu->prb_size*sizeof(int16_t));
        memset(&rd_re_ext[aa][symb][4*pucch_pdu->prb_size],0,8*pucch_pdu->prb_size*sizeof(int16_t));
        memset(&rd_im_ext[aa][symb][4*pucch_pdu->prb_size],0,8*pucch_pdu->prb_size*sizeof(int16_t));
      }
    }
  }
  for (int symb=0; symb<pucch_pdu->nr_of_symbols;symb++) {
    // 24 REs contains 48x16-bit, so 6x8x16-bit
    for (int prb=0;prb<pucch_pdu->prb_size;prb+=2) {
      for (int aa=0;aa<Prx;aa++) {
        r_re_ext_p=&r_re_ext[aa][symb][8*prb];
        r_im_ext_p=&r_im_ext[aa][symb][8*prb];
        rd_re_ext_p=&rd_re_ext[aa][symb][4*prb];
        rd_im_ext_p=&rd_im_ext[aa][symb][4*prb];

        for (int idx=0; idx<8; idx++) {
          r_re_ext_p[idx<<1]=rp[aa][symb][prb*24+6*idx];
          r_im_ext_p[idx<<1]=rp[aa][symb][prb*24+1+6*idx];
          rd_re_ext_p[idx]=rp[aa][symb][prb*24+2+6*idx];
          rd_im_ext_p[idx]=rp[aa][symb][prb*24+3+6*idx];
          r_re_ext_p[1+(idx<<1)]=rp[aa][symb][prb*24+4+6*idx];
          r_im_ext_p[1+(idx<<1)]=rp[aa][symb][prb*24+5+6*idx];
        }

#ifdef DEBUG_NR_PUCCH_RX
        for (int i=0;i<8;i++) printf("Ant %d PRB %d dmrs[%d] -> (%d,%d)\n",aa,prb+(i>>2),i,rd_re_ext_p[i],rd_im_ext_p[i]);
        for (int i=0;i<16;i++) printf("Ant %d PRB %d data[%d] -> (%d,%d)\n",aa,prb+(i>>3),i,r_re_ext_p[i],r_im_ext_p[i]);
#endif
      } // aa
    } // prb

    // first compute DMRS component

    uint32_t x1, x2, s=0;
    x2 = (((1<<17)*((14*slot) + (pucch_pdu->start_symbol_index+symb) + 1)*((2*pucch_pdu->dmrs_scrambling_id) + 1)) + (2*pucch_pdu->dmrs_scrambling_id))%(1U<<31); // c_init calculation according to TS38.211 subclause
#ifdef DEBUG_NR_PUCCH_RX
    printf("slot %d, start_symbol_index %d, symbol %d, dmrs_scrambling_id %d\n",
           slot,pucch_pdu->start_symbol_index,symb,pucch_pdu->dmrs_scrambling_id);
#endif
    int reset = 1;
    for (int i=0; i<=(pucch_pdu->prb_start>>2); i++) {
      s = lte_gold_generic(&x1, &x2, reset);
      reset = 0;
    }

    for (int group=0;group<ngroup;group++) {
      // each group has 8*nc_group_size elements, compute 1 complex correlation with DMRS per group
      // non-coherent combining across groups
      dmrs_re = byte2m64_re[((uint8_t*)&s)[(group&1)<<1]];
      dmrs_im = byte2m64_im[((uint8_t*)&s)[(group&1)<<1]];
#ifdef DEBUG_NR_PUCCH_RX
      printf("Group %d: s %x x2 %x ((%d,%d),(%d,%d),(%d,%d),(%d,%d))\n",
             group,
             ((uint16_t*)&s)[0],x2,
             ((int16_t*)&dmrs_re)[0],((int16_t*)&dmrs_im)[0],
             ((int16_t*)&dmrs_re)[1],((int16_t*)&dmrs_im)[1],
             ((int16_t*)&dmrs_re)[2],((int16_t*)&dmrs_im)[2],
             ((int16_t*)&dmrs_re)[3],((int16_t*)&dmrs_im)[3]);
#endif
      for (int aa=0;aa<Prx;aa++) {
        rd_re_ext_p=&rd_re_ext[aa][symb][8*group];
        rd_im_ext_p=&rd_im_ext[aa][symb][8*group];

#ifdef DEBUG_NR_PUCCH_RX
        printf("Group %d: rd ((%d,%d),(%d,%d),(%d,%d),(%d,%d))\n",
               group,
               rd_re_ext_p[0],rd_im_ext_p[0],
               rd_re_ext_p[1],rd_im_ext_p[1],
               rd_re_ext_p[2],rd_im_ext_p[2],
               rd_re_ext_p[3],rd_im_ext_p[3]);
#endif
        corr32_re[symb][group][aa]+=(rd_re_ext_p[0]*((int16_t*)&dmrs_re)[0] + rd_im_ext_p[0]*((int16_t*)&dmrs_im)[0]);
        corr32_im[symb][group][aa]+=(-rd_re_ext_p[0]*((int16_t*)&dmrs_im)[0] + rd_im_ext_p[0]*((int16_t*)&dmrs_re)[0]);
        corr32_re[symb][group][aa]+=(rd_re_ext_p[1]*((int16_t*)&dmrs_re)[1] + rd_im_ext_p[1]*((int16_t*)&dmrs_im)[1]);
        corr32_im[symb][group][aa]+=(-rd_re_ext_p[1]*((int16_t*)&dmrs_im)[1] + rd_im_ext_p[1]*((int16_t*)&dmrs_re)[1]);
        corr32_re[symb][group][aa]+=(rd_re_ext_p[2]*((int16_t*)&dmrs_re)[2] + rd_im_ext_p[2]*((int16_t*)&dmrs_im)[2]);
        corr32_im[symb][group][aa]+=(-rd_re_ext_p[2]*((int16_t*)&dmrs_im)[2] + rd_im_ext_p[2]*((int16_t*)&dmrs_re)[2]);
        corr32_re[symb][group][aa]+=(rd_re_ext_p[3]*((int16_t*)&dmrs_re)[3] + rd_im_ext_p[3]*((int16_t*)&dmrs_im)[3]);
        corr32_im[symb][group][aa]+=(-rd_re_ext_p[3]*((int16_t*)&dmrs_im)[3] + rd_im_ext_p[3]*((int16_t*)&dmrs_re)[3]);
      }
      dmrs_re = byte2m64_re[((uint8_t*)&s)[1+((group&1)<<1)]];
      dmrs_im = byte2m64_im[((uint8_t*)&s)[1+((group&1)<<1)]];
#ifdef DEBUG_NR_PUCCH_RX
      printf("Group %d: s %x ((%d,%d),(%d,%d),(%d,%d),(%d,%d))\n",
             group,
             ((uint16_t*)&s)[1],
             ((int16_t*)&dmrs_re)[0],((int16_t*)&dmrs_im)[0],
             ((int16_t*)&dmrs_re)[1],((int16_t*)&dmrs_im)[1],
             ((int16_t*)&dmrs_re)[2],((int16_t*)&dmrs_im)[2],
             ((int16_t*)&dmrs_re)[3],((int16_t*)&dmrs_im)[3]);
#endif
      for (int aa=0;aa<Prx;aa++) {
        rd_re_ext_p=&rd_re_ext[aa][symb][8*group];
        rd_im_ext_p=&rd_im_ext[aa][symb][8*group];
#ifdef DEBUG_NR_PUCCH_RX
        printf("Group %d: rd ((%d,%d),(%d,%d),(%d,%d),(%d,%d))\n",
               group,
               rd_re_ext_p[4],rd_im_ext_p[4],
               rd_re_ext_p[5],rd_im_ext_p[5],
               rd_re_ext_p[6],rd_im_ext_p[6],
               rd_re_ext_p[7],rd_im_ext_p[7]);
#endif
        corr32_re[symb][group][aa]+=(rd_re_ext_p[4]*((int16_t*)&dmrs_re)[0] + rd_im_ext_p[4]*((int16_t*)&dmrs_im)[0]);
        corr32_im[symb][group][aa]+=(-rd_re_ext_p[4]*((int16_t*)&dmrs_im)[0] + rd_im_ext_p[4]*((int16_t*)&dmrs_re)[0]);
        corr32_re[symb][group][aa]+=(rd_re_ext_p[5]*((int16_t*)&dmrs_re)[1] + rd_im_ext_p[5]*((int16_t*)&dmrs_im)[1]);
        corr32_im[symb][group][aa]+=(-rd_re_ext_p[5]*((int16_t*)&dmrs_im)[1] + rd_im_ext_p[5]*((int16_t*)&dmrs_re)[1]);
        corr32_re[symb][group][aa]+=(rd_re_ext_p[6]*((int16_t*)&dmrs_re)[2] + rd_im_ext_p[6]*((int16_t*)&dmrs_im)[2]);
        corr32_im[symb][group][aa]+=(-rd_re_ext_p[6]*((int16_t*)&dmrs_im)[2] + rd_im_ext_p[6]*((int16_t*)&dmrs_re)[2]);
        corr32_re[symb][group][aa]+=(rd_re_ext_p[7]*((int16_t*)&dmrs_re)[3] + rd_im_ext_p[7]*((int16_t*)&dmrs_im)[3]);
        corr32_im[symb][group][aa]+=(-rd_re_ext_p[7]*((int16_t*)&dmrs_im)[3] + rd_im_ext_p[7]*((int16_t*)&dmrs_re)[3]);
        /*	corr32_re[group][aa]>>=5;
                corr32_im[group][aa]>>=5;*/
#ifdef DEBUG_NR_PUCCH_RX
        printf("Group %d: corr32 (%d,%d)\n",group,corr32_re[symb][group][aa],corr32_im[symb][group][aa]);
#endif
      } //aa    

      if ((group&1) == 1) s = lte_gold_generic(&x1, &x2, 0);
    } // group
  } // symb

  uint32_t x1, x2, s=0;  
  // unscrambling
  x2 = ((pucch_pdu->rnti)<<15)+pucch_pdu->data_scrambling_id;
  s = lte_gold_generic(&x1, &x2, 1);
#ifdef DEBUG_NR_PUCCH_RX
  printf("x2 %x, s %x\n",x2,s);
#endif
  for (int symb=0;symb<pucch_pdu->nr_of_symbols;symb++) {
    __m64 c_re0,c_im0,c_re1,c_im1,c_re2,c_im2,c_re3,c_im3;
    int re_off=0;
    for (int prb=0;prb<prb_size_ext;prb+=2,re_off+=16) {
      c_re0 = byte2m64_re[((uint8_t*)&s)[0]];
      c_im0 = byte2m64_im[((uint8_t*)&s)[0]];
      c_re1 = byte2m64_re[((uint8_t*)&s)[1]];
      c_im1 = byte2m64_im[((uint8_t*)&s)[1]];
      c_re2 = byte2m64_re[((uint8_t*)&s)[2]];
      c_im2 = byte2m64_im[((uint8_t*)&s)[2]];
      c_re3 = byte2m64_re[((uint8_t*)&s)[3]];
      c_im3 = byte2m64_im[((uint8_t*)&s)[3]];

      for (int aa=0;aa<Prx;aa++) {
#ifdef DEBUG_NR_PUCCH_RX
        printf("prb %d: rd ((%d,%d),(%d,%d),(%d,%d),(%d,%d),(%d,%d),(%d,%d),(%d,%d),(%d,%d))\n",
               prb,
               r_re_ext[aa][symb][re_off],r_im_ext[aa][symb][re_off],
               r_re_ext[aa][symb][re_off+1],r_im_ext[aa][symb][re_off+1],
               r_re_ext[aa][symb][re_off+2],r_im_ext[aa][symb][re_off+2],
               r_re_ext[aa][symb][re_off+3],r_im_ext[aa][symb][re_off+3],
               r_re_ext[aa][symb][re_off+4],r_im_ext[aa][symb][re_off+4],
               r_re_ext[aa][symb][re_off+5],r_im_ext[aa][symb][re_off+5],
               r_re_ext[aa][symb][re_off+6],r_im_ext[aa][symb][re_off+6],
               r_re_ext[aa][symb][re_off+7],r_im_ext[aa][symb][re_off+7]);
        printf("prb %d (%x): c ((%d,%d),(%d,%d),(%d,%d),(%d,%d),(%d,%d),(%d,%d),(%d,%d),(%d,%d))\n",
               prb,s,
               ((int16_t*)&c_re0)[0],((int16_t*)&c_im0)[0],
               ((int16_t*)&c_re0)[1],((int16_t*)&c_im0)[1],
               ((int16_t*)&c_re0)[2],((int16_t*)&c_im0)[2],
               ((int16_t*)&c_re0)[3],((int16_t*)&c_im0)[3],
               ((int16_t*)&c_re1)[0],((int16_t*)&c_im1)[0],
               ((int16_t*)&c_re1)[1],((int16_t*)&c_im1)[1],
               ((int16_t*)&c_re1)[2],((int16_t*)&c_im1)[2],
               ((int16_t*)&c_re1)[3],((int16_t*)&c_im1)[3]
               );
        printf("prb %d: rd ((%d,%d),(%d,%d),(%d,%d),(%d,%d),(%d,%d),(%d,%d),(%d,%d),(%d,%d))\n",
               prb+1,
               r_re_ext[aa][symb][re_off+8],r_im_ext[aa][symb][re_off+8],
               r_re_ext[aa][symb][re_off+9],r_im_ext[aa][symb][re_off+9],
               r_re_ext[aa][symb][re_off+10],r_im_ext[aa][symb][re_off+10],
               r_re_ext[aa][symb][re_off+11],r_im_ext[aa][symb][re_off+11],
               r_re_ext[aa][symb][re_off+12],r_im_ext[aa][symb][re_off+12],
               r_re_ext[aa][symb][re_off+13],r_im_ext[aa][symb][re_off+13],
               r_re_ext[aa][symb][re_off+14],r_im_ext[aa][symb][re_off+14],
               r_re_ext[aa][symb][re_off+15],r_im_ext[aa][symb][re_off+15]);
        printf("prb %d (%x): c ((%d,%d),(%d,%d),(%d,%d),(%d,%d),(%d,%d),(%d,%d),(%d,%d),(%d,%d))\n",
               prb+1,s,
               ((int16_t*)&c_re2)[0],((int16_t*)&c_im2)[0],
               ((int16_t*)&c_re2)[1],((int16_t*)&c_im2)[1],
               ((int16_t*)&c_re2)[2],((int16_t*)&c_im2)[2],
               ((int16_t*)&c_re2)[3],((int16_t*)&c_im2)[3],
               ((int16_t*)&c_re3)[0],((int16_t*)&c_im3)[0],
               ((int16_t*)&c_re3)[1],((int16_t*)&c_im3)[1],
               ((int16_t*)&c_re3)[2],((int16_t*)&c_im3)[2],
               ((int16_t*)&c_re3)[3],((int16_t*)&c_im3)[3]
               );
#endif

        ((__m64*)&r_re_ext2[aa][symb][re_off])[0] = _mm_mullo_pi16(((__m64*)&r_re_ext[aa][symb][re_off])[0],c_im0);
        ((__m64*)&r_re_ext[aa][symb][re_off])[0] = _mm_mullo_pi16(((__m64*)&r_re_ext[aa][symb][re_off])[0],c_re0);
        ((__m64*)&r_im_ext2[aa][symb][re_off])[0] = _mm_mullo_pi16(((__m64*)&r_im_ext[aa][symb][re_off])[0],c_re0);
        ((__m64*)&r_im_ext[aa][symb][re_off])[0] = _mm_mullo_pi16(((__m64*)&r_im_ext[aa][symb][re_off])[0],c_im0);

        ((__m64*)&r_re_ext2[aa][symb][re_off])[1] = _mm_mullo_pi16(((__m64*)&r_re_ext[aa][symb][re_off])[1],c_im1);
        ((__m64*)&r_re_ext[aa][symb][re_off])[1] = _mm_mullo_pi16(((__m64*)&r_re_ext[aa][symb][re_off])[1],c_re1);
        ((__m64*)&r_im_ext2[aa][symb][re_off])[1] = _mm_mullo_pi16(((__m64*)&r_im_ext[aa][symb][re_off])[1],c_re1);
        ((__m64*)&r_im_ext[aa][symb][re_off])[1] = _mm_mullo_pi16(((__m64*)&r_im_ext[aa][symb][re_off])[1],c_im1);

        ((__m64*)&r_re_ext2[aa][symb][re_off])[2] = _mm_mullo_pi16(((__m64*)&r_re_ext[aa][symb][re_off])[2],c_im2);
        ((__m64*)&r_re_ext[aa][symb][re_off])[2] = _mm_mullo_pi16(((__m64*)&r_re_ext[aa][symb][re_off])[2],c_re2);
        ((__m64*)&r_im_ext2[aa][symb][re_off])[2] = _mm_mullo_pi16(((__m64*)&r_im_ext[aa][symb][re_off])[2],c_re2);
        ((__m64*)&r_im_ext[aa][symb][re_off])[2] = _mm_mullo_pi16(((__m64*)&r_im_ext[aa][symb][re_off])[2],c_im2);

        ((__m64*)&r_re_ext2[aa][symb][re_off])[3] = _mm_mullo_pi16(((__m64*)&r_re_ext[aa][symb][re_off])[3],c_im3);
        ((__m64*)&r_re_ext[aa][symb][re_off])[3] = _mm_mullo_pi16(((__m64*)&r_re_ext[aa][symb][re_off])[3],c_re3);
        ((__m64*)&r_im_ext2[aa][symb][re_off])[3] = _mm_mullo_pi16(((__m64*)&r_im_ext[aa][symb][re_off])[3],c_re3);
        ((__m64*)&r_im_ext[aa][symb][re_off])[3] = _mm_mullo_pi16(((__m64*)&r_im_ext[aa][symb][re_off])[3],c_im3);

#ifdef DEBUG_NR_PUCCH_RX
        printf("prb %d: r ((%d,%d),(%d,%d),(%d,%d),(%d,%d),(%d,%d),(%d,%d),(%d,%d),(%d,%d))\n",
               prb,
               r_re_ext[aa][symb][re_off],r_im_ext[aa][symb][re_off],
               r_re_ext[aa][symb][re_off+1],r_im_ext[aa][symb][re_off+1],
               r_re_ext[aa][symb][re_off+2],r_im_ext[aa][symb][re_off+2],
               r_re_ext[aa][symb][re_off+3],r_im_ext[aa][symb][re_off+3],
               r_re_ext[aa][symb][re_off+4],r_im_ext[aa][symb][re_off+4],
               r_re_ext[aa][symb][re_off+5],r_im_ext[aa][symb][re_off+5],
               r_re_ext[aa][symb][re_off+6],r_im_ext[aa][symb][re_off+6],
               r_re_ext[aa][symb][re_off+7],r_im_ext[aa][symb][re_off+7]);
        printf("prb %d: r ((%d,%d),(%d,%d),(%d,%d),(%d,%d),(%d,%d),(%d,%d),(%d,%d),(%d,%d))\n",
               prb+1,
               r_re_ext[aa][symb][re_off+8],r_im_ext[aa][symb][re_off+8],
               r_re_ext[aa][symb][re_off+9],r_im_ext[aa][symb][re_off+9],
               r_re_ext[aa][symb][re_off+10],r_im_ext[aa][symb][re_off+10],
               r_re_ext[aa][symb][re_off+11],r_im_ext[aa][symb][re_off+11],
               r_re_ext[aa][symb][re_off+12],r_im_ext[aa][symb][re_off+12],
               r_re_ext[aa][symb][re_off+13],r_im_ext[aa][symb][re_off+13],
               r_re_ext[aa][symb][re_off+14],r_im_ext[aa][symb][re_off+14],
               r_re_ext[aa][symb][re_off+15],r_im_ext[aa][symb][re_off+15]);
#endif      
      }
      s = lte_gold_generic(&x1, &x2, 0);
#ifdef DEBUG_NR_PUCCH_RX
      printf("\n");
#endif
    }
  } //symb
  int nb_bit = pucch_pdu->bit_len_harq+pucch_pdu->sr_flag+pucch_pdu->bit_len_csi_part1+pucch_pdu->bit_len_csi_part2;
  AssertFatal(nb_bit > 2  && nb_bit< 65,"illegal length (%d : %d,%d,%d,%d)\n",nb_bit,pucch_pdu->bit_len_harq,pucch_pdu->sr_flag,pucch_pdu->bit_len_csi_part1,pucch_pdu->bit_len_csi_part2);

  uint64_t decodedPayload[2];
  uint8_t corr_dB;
  int decoderState=2;
  if (nb_bit < 12) { // short blocklength case
    __m256i *rp_re[Prx2][2];
    __m256i *rp2_re[Prx2][2];
    __m256i *rp_im[Prx2][2];
    __m256i *rp2_im[Prx2][2];
    for (int aa=0;aa<Prx;aa++) {
      for (int symb=0;symb<pucch_pdu->nr_of_symbols;symb++) {
        rp_re[aa][symb] = (__m256i*)r_re_ext[aa][symb];
        rp_im[aa][symb] = (__m256i*)r_im_ext[aa][symb];
        rp2_re[aa][symb] = (__m256i*)r_re_ext2[aa][symb];
        rp2_im[aa][symb] = (__m256i*)r_im_ext2[aa][symb];
      }
    }
    __m256i prod_re[Prx2],prod_im[Prx2];
    uint64_t corr=0;
    int cw_ML=0;
    
    
    for (int cw=0;cw<1<<nb_bit;cw++) {
#ifdef DEBUG_NR_PUCCH_RX
      printf("cw %d:",cw);
      for (int i=0;i<32;i+=2) {
	printf("%d,%d,",
	       ((int16_t*)&pucch2_lut[nb_bit-3][cw<<1])[i>>1],
	       ((int16_t*)&pucch2_lut[nb_bit-3][cw<<1])[1+(i>>1)]);
      }
      printf("\n");
#endif
      uint64_t corr_tmp = 0;

      for (int symb=0;symb<pucch_pdu->nr_of_symbols;symb++) {
        for (int group=0;group<ngroup;group++) {
          // do complex correlation
          for (int aa=0;aa<Prx;aa++) {
            prod_re[aa] = /*_mm256_srai_epi16(*/_mm256_adds_epi16(_mm256_mullo_epi16(pucch2_lut[nb_bit-3][cw<<1],rp_re[aa][symb][group]),
                                                                  _mm256_mullo_epi16(pucch2_lut[nb_bit-3][(cw<<1)+1],rp_im[aa][symb][group]))/*,5)*/;
            prod_im[aa] = /*_mm256_srai_epi16(*/_mm256_subs_epi16(_mm256_mullo_epi16(pucch2_lut[nb_bit-3][cw<<1],rp2_im[aa][symb][group]),
                                                                  _mm256_mullo_epi16(pucch2_lut[nb_bit-3][(cw<<1)+1],rp2_re[aa][symb][group]))/*,5)*/;
#ifdef DEBUG_NR_PUCCH_RX
            printf("prod_re[%d] => (%d,%d,%d,%d,%d,%d,%d,%d,%d,%d,%d,%d,%d,%d,%d,%d)\n",aa,
                   ((int16_t*)&prod_re[aa])[0],((int16_t*)&prod_re[aa])[1],((int16_t*)&prod_re[aa])[2],((int16_t*)&prod_re[aa])[3],
                   ((int16_t*)&prod_re[aa])[4],((int16_t*)&prod_re[aa])[5],((int16_t*)&prod_re[aa])[6],((int16_t*)&prod_re[aa])[7],
                   ((int16_t*)&prod_re[aa])[8],((int16_t*)&prod_re[aa])[9],((int16_t*)&prod_re[aa])[10],((int16_t*)&prod_re[aa])[11],
                   ((int16_t*)&prod_re[aa])[12],((int16_t*)&prod_re[aa])[13],((int16_t*)&prod_re[aa])[14],((int16_t*)&prod_re[aa])[15]);
            printf("prod_im[%d] => (%d,%d,%d,%d,%d,%d,%d,%d,%d,%d,%d,%d,%d,%d,%d,%d)\n",aa,
                   ((int16_t*)&prod_im[aa])[0],((int16_t*)&prod_im[aa])[1],((int16_t*)&prod_im[aa])[2],((int16_t*)&prod_im[aa])[3],
                   ((int16_t*)&prod_im[aa])[4],((int16_t*)&prod_im[aa])[5],((int16_t*)&prod_im[aa])[6],((int16_t*)&prod_im[aa])[7],
                   ((int16_t*)&prod_im[aa])[8],((int16_t*)&prod_im[aa])[9],((int16_t*)&prod_im[aa])[10],((int16_t*)&prod_im[aa])[11],
                   ((int16_t*)&prod_im[aa])[12],((int16_t*)&prod_im[aa])[13],((int16_t*)&prod_im[aa])[14],((int16_t*)&prod_im[aa])[15]);

#endif
            prod_re[aa] = _mm256_hadds_epi16(prod_re[aa],prod_re[aa]);// 0+1
            prod_im[aa] = _mm256_hadds_epi16(prod_im[aa],prod_im[aa]);
            prod_re[aa] = _mm256_hadds_epi16(prod_re[aa],prod_re[aa]);// 0+1+2+3
            prod_im[aa] = _mm256_hadds_epi16(prod_im[aa],prod_im[aa]);
            prod_re[aa] = _mm256_hadds_epi16(prod_re[aa],prod_re[aa]);// 0+1+2+3+4+5+6+7
            prod_im[aa] = _mm256_hadds_epi16(prod_im[aa],prod_im[aa]);
            prod_re[aa] = _mm256_hadds_epi16(prod_re[aa],prod_re[aa]);// 0+1+2+3+4+5+6+7+8+9+10+11+12+13+14+15
            prod_im[aa] = _mm256_hadds_epi16(prod_im[aa],prod_im[aa]);
          }
          int64_t corr_re=0,corr_im=0;


          for (int aa=0;aa<Prx;aa++) {
#ifdef DEBUG_NR_PUCCH_RX
            printf("pucch2 cw %d group %d aa %d: (%d,%d)+(%d,%d) = (%d,%d)\n",cw,group,aa,
              corr32_re[symb][group][aa],corr32_im[symb][group][aa],
              ((int16_t*)(&prod_re[aa]))[0],
              ((int16_t*)(&prod_im[aa]))[0],
              corr32_re[symb][group][aa]+((int16_t*)(&prod_re[aa]))[0],
              corr32_im[symb][group][aa]+((int16_t*)(&prod_im[aa]))[0]);

#endif
            LOG_D(PHY,"pucch2 cw %d group %d aa %d: (%d,%d)+(%d,%d) = (%d,%d)\n",cw,group,aa,
              corr32_re[symb][group][aa],corr32_im[symb][group][aa],
              ((int16_t*)(&prod_re[aa]))[0],
              ((int16_t*)(&prod_im[aa]))[0],
              corr32_re[symb][group][aa]+((int16_t*)(&prod_re[aa]))[0],
              corr32_im[symb][group][aa]+((int16_t*)(&prod_im[aa]))[0]);

            corr_re = ( corr32_re[symb][group][aa]+((int16_t*)(&prod_re[aa]))[0]);
            corr_im = ( corr32_im[symb][group][aa]+((int16_t*)(&prod_im[aa]))[0]);

            corr_tmp += corr_re*corr_re + corr_im*corr_im;
          } // aa loop
        }// group loop
      } // symb loop
      if (corr_tmp > corr) {
         corr = corr_tmp;
         cw_ML=cw;
      }
    } // cw loop
    corr_dB = dB_fixed64((uint64_t)corr);
#ifdef DEBUG_NR_PUCCH_RX
    printf("cw_ML %d, metric %d dB\n",cw_ML,corr_dB);
#endif
<<<<<<< HEAD
    LOG_D(PHY,"slot %d PUCCH2 cw_ML %d, metric %d dB\n",slot,cw_ML,corr_dB);

=======
    LOG_D(PHY,"cw_ML %d, metric %d dB\n",cw_ML,corr_dB);
>>>>>>> fa2ce6e6
    decodedPayload[0]=(uint64_t)cw_ML;
  }
  else { // polar coded case

    t_nrPolar_params *currentPtr = nr_polar_params(2,nb_bit,pucch_pdu->prb_size,1,&gNB->uci_polarParams);
    __m64 *rp_re[Prx2][2];
    __m64 *rp2_re[Prx2][2];
    __m64 *rp_im[Prx2][2];
    __m64 *rp2_im[Prx2][2];
    __m128i llrs[pucch_pdu->prb_size*2*pucch_pdu->nr_of_symbols];

    for (int aa=0;aa<Prx;aa++) {
      for (int symb=0;symb<pucch_pdu->nr_of_symbols;symb++) {
        rp_re[aa][symb] = (__m64*)r_re_ext[aa][symb];
        rp_im[aa][symb] = (__m64*)r_im_ext[aa][symb];
        rp2_re[aa][symb] = (__m64*)r_re_ext2[aa][symb];
        rp2_im[aa][symb] = (__m64*)r_im_ext2[aa][symb];
      }
    }
    __m64 prod_re[Prx2],prod_im[Prx2];

#ifdef DEBUG_NR_PUCCH_RX
    for (int cw=0;cw<16;cw++) {

      printf("cw %d:",cw);
      for (int i=0;i<4;i++) {
	printf("%d,",
	       ((int16_t*)&pucch2_polar_4bit[cw])[i>>1]);
      }
      printf("\n");
    }
#endif
    
    // non-coherent LLR computation on groups of 4 REs (half-PRBs)
    int32_t corr_re,corr_im,corr_tmp;
    __m128i corr16,llr_num,llr_den;
    uint64_t corr = 0;
    for (int symb=0;symb<pucch_pdu->nr_of_symbols;symb++) {
      for (int half_prb=0;half_prb<(2*pucch_pdu->prb_size);half_prb++) {
        llr_num=_mm_set1_epi16(0);llr_den=_mm_set1_epi16(0);
        for (int cw=0;cw<256;cw++) {
          corr_tmp=0;
          for (int aa=0;aa<Prx;aa++) {
            prod_re[aa] = _mm_srai_pi16(_mm_adds_pi16(_mm_mullo_pi16(pucch2_polar_4bit[cw&15],rp_re[aa][symb][half_prb]),
                                                      _mm_mullo_pi16(pucch2_polar_4bit[cw>>4],rp_im[aa][symb][half_prb])),5);
            prod_im[aa] = _mm_srai_pi16(_mm_subs_pi16(_mm_mullo_pi16(pucch2_polar_4bit[cw&15],rp2_im[aa][symb][half_prb]),
                                                      _mm_mullo_pi16(pucch2_polar_4bit[cw>>4],rp2_re[aa][symb][half_prb])),5);
            prod_re[aa] = _mm_hadds_pi16(prod_re[aa],prod_re[aa]);// 0+1
            prod_im[aa] = _mm_hadds_pi16(prod_im[aa],prod_im[aa]);
            prod_re[aa] = _mm_hadds_pi16(prod_re[aa],prod_re[aa]);// 0+1+2+3
            prod_im[aa] = _mm_hadds_pi16(prod_im[aa],prod_im[aa]);

            // this is for UL CQI measurement
            if (cw==0) corr += ((int64_t)corr32_re[symb][half_prb>>2][aa]*corr32_re[symb][half_prb>>2][aa])+
                         ((int64_t)corr32_im[symb][half_prb>>2][aa]*corr32_im[symb][half_prb>>2][aa]);


            corr_re = ( corr32_re[symb][half_prb>>2][aa]/(2*nc_group_size*4/2)+((int16_t*)(&prod_re[aa]))[0]);
            corr_im = ( corr32_im[symb][half_prb>>2][aa]/(2*nc_group_size*4/2)+((int16_t*)(&prod_im[aa]))[0]);
            corr_tmp += corr_re*corr_re + corr_im*corr_im;
           /*
              LOG_D(PHY,"pucch2 half_prb %d cw %d (%d,%d) aa %d: (%d,%d,%d,%d,%d,%d,%d,%d)x(%d,%d,%d,%d,%d,%d,%d,%d)  (%d,%d)+(%d,%d) = (%d,%d) => %d\n",
              half_prb,cw,cw&15,cw>>4,aa,
              ((int16_t*)&pucch2_polar_4bit[cw&15])[0],((int16_t*)&pucch2_polar_4bit[cw>>4])[0],
              ((int16_t*)&pucch2_polar_4bit[cw&15])[1],((int16_t*)&pucch2_polar_4bit[cw>>4])[1],
              ((int16_t*)&pucch2_polar_4bit[cw&15])[2],((int16_t*)&pucch2_polar_4bit[cw>>4])[2],
                ((int16_t*)&pucch2_polar_4bit[cw&15])[3],((int16_t*)&pucch2_polar_4bit[cw>>4])[3],
                ((int16_t*)&rp_re[aa][half_prb])[0],((int16_t*)&rp_im[aa][half_prb])[0],
                ((int16_t*)&rp_re[aa][half_prb])[1],((int16_t*)&rp_im[aa][half_prb])[1],
                ((int16_t*)&rp_re[aa][half_prb])[2],((int16_t*)&rp_im[aa][half_prb])[2],
                ((int16_t*)&rp_re[aa][half_prb])[3],((int16_t*)&rp_im[aa][half_prb])[3],
                corr32_re[half_prb>>2][aa]/(2*nc_group_size*4/2),corr32_im[half_prb>>2][aa]/(2*nc_group_size*4/2),
                ((int16_t*)(&prod_re[aa]))[0],
                ((int16_t*)(&prod_im[aa]))[0],
                corr_re,
                corr_im,
                corr_tmp);
*/
	}
	corr16 = _mm_set1_epi16((int16_t)(corr_tmp>>8));

	LOG_D(PHY,"half_prb %d cw %d corr16 %d\n",half_prb,cw,corr_tmp>>8);

	llr_num = _mm_max_epi16(_mm_mullo_epi16(corr16,pucch2_polar_llr_num_lut[cw]),llr_num);
	llr_den = _mm_max_epi16(_mm_mullo_epi16(corr16,pucch2_polar_llr_den_lut[cw]),llr_den);

	LOG_D(PHY,"lut_num (%d,%d,%d,%d,%d,%d,%d,%d)\n",
	      ((int16_t*)&pucch2_polar_llr_num_lut[cw])[0],
	      ((int16_t*)&pucch2_polar_llr_num_lut[cw])[1],
	      ((int16_t*)&pucch2_polar_llr_num_lut[cw])[2],
	      ((int16_t*)&pucch2_polar_llr_num_lut[cw])[3],
	      ((int16_t*)&pucch2_polar_llr_num_lut[cw])[4],
	      ((int16_t*)&pucch2_polar_llr_num_lut[cw])[5],
	      ((int16_t*)&pucch2_polar_llr_num_lut[cw])[6],
	      ((int16_t*)&pucch2_polar_llr_num_lut[cw])[7]);

	LOG_D(PHY,"llr_num (%d,%d,%d,%d,%d,%d,%d,%d)\n",
	      ((int16_t*)&llr_num)[0],
	      ((int16_t*)&llr_num)[1],
	      ((int16_t*)&llr_num)[2],
	      ((int16_t*)&llr_num)[3],
	      ((int16_t*)&llr_num)[4],
	      ((int16_t*)&llr_num)[5],
	      ((int16_t*)&llr_num)[6],
	      ((int16_t*)&llr_num)[7]);
	LOG_D(PHY,"llr_den (%d,%d,%d,%d,%d,%d,%d,%d)\n",
	      ((int16_t*)&llr_den)[0],
	      ((int16_t*)&llr_den)[1],
	      ((int16_t*)&llr_den)[2],
	      ((int16_t*)&llr_den)[3],
	      ((int16_t*)&llr_den)[4],
	      ((int16_t*)&llr_den)[5],
	      ((int16_t*)&llr_den)[6],
	      ((int16_t*)&llr_den)[7]);

      }
      // compute llrs
        llrs[half_prb + (symb*2*pucch_pdu->prb_size)] = _mm_subs_epi16(llr_num,llr_den);
        LOG_D(PHY,"llrs[%d] : (%d,%d,%d,%d,%d,%d,%d,%d)\n",
              half_prb,
              ((int16_t*)&llrs[half_prb])[0],
              ((int16_t*)&llrs[half_prb])[1],
              ((int16_t*)&llrs[half_prb])[2],
              ((int16_t*)&llrs[half_prb])[3],
              ((int16_t*)&llrs[half_prb])[4],
              ((int16_t*)&llrs[half_prb])[5],
              ((int16_t*)&llrs[half_prb])[6],
              ((int16_t*)&llrs[half_prb])[7]);
      } // half_prb
    } // symb
    // run polar decoder on llrs
    decoderState = polar_decoder_int16((int16_t*)llrs, decodedPayload, 0, currentPtr);
    LOG_D(PHY,"UCI decoderState %d, payload[0] %llu\n",decoderState,(unsigned long long)decodedPayload[0]);
    if (decoderState>0) decoderState=1;
    corr_dB = dB_fixed64(corr);
    LOG_D(PHY,"metric %d dB\n",corr_dB);
  }

    // estimate CQI for MAC (from antenna port 0 only)
  int SNRtimes10 = dB_fixed_times10(signal_energy_nodc(&rxdataF[0][soffset+(l2*frame_parms->ofdm_symbol_size)+re_offset[0]],
                                                       12*pucch_pdu->prb_size)) -
                                                       (10*gNB->measurements.n0_power_tot_dB);
  int cqi,bit_left;
  if (SNRtimes10 < -640) cqi=0;
  else if (SNRtimes10 >  635) cqi=255;
  else cqi=(640+SNRtimes10)/5;

  uci_pdu->harq.harq_bit_len = pucch_pdu->bit_len_harq;
  uci_pdu->pduBitmap=0;
  uci_pdu->rnti=pucch_pdu->rnti;
  uci_pdu->handle=pucch_pdu->handle;
  uci_pdu->pucch_format=0;
  uci_pdu->ul_cqi=cqi;
  uci_pdu->timing_advance=0xffff; // currently not valid
  uci_pdu->rssi=1280 - (10*dB_fixed(32767*32767)-dB_fixed_times10(signal_energy_nodc(&rxdataF[0][soffset+(l2*frame_parms->ofdm_symbol_size)+re_offset[0]],12*pucch_pdu->prb_size)));
  if (pucch_pdu->bit_len_harq>0) {
    int harq_bytes=pucch_pdu->bit_len_harq>>3;
    if ((pucch_pdu->bit_len_harq&7) > 0) harq_bytes++;
    uci_pdu->pduBitmap|=2;
    uci_pdu->harq.harq_payload = (uint8_t*)malloc(harq_bytes);
    uci_pdu->harq.harq_crc = decoderState;
    int i=0;
    for (;i<harq_bytes-1;i++) {
      uci_pdu->harq.harq_payload[i] = decodedPayload[0] & 255;
      decodedPayload[0]>>=8;
    }
    bit_left = pucch_pdu->bit_len_harq-((harq_bytes-1)<<3);
    uci_pdu->harq.harq_payload[i] = decodedPayload[0] & ((1<<bit_left)-1);
    decodedPayload[0] >>= pucch_pdu->bit_len_harq;
  }
  
  if (pucch_pdu->sr_flag == 1) {
    uci_pdu->pduBitmap|=1;
    uci_pdu->sr.sr_bit_len = 1;
    uci_pdu->sr.sr_payload = malloc(1);
    uci_pdu->sr.sr_payload[0] = decodedPayload[0]&1;
    decodedPayload[0] = decodedPayload[0]>>1;
  }
  // csi
  if (pucch_pdu->bit_len_csi_part1>0) {
    uci_pdu->pduBitmap|=4;
    uci_pdu->csi_part1.csi_part1_bit_len=pucch_pdu->bit_len_csi_part1;
    int csi_part1_bytes=pucch_pdu->bit_len_csi_part1>>3;
    if ((pucch_pdu->bit_len_csi_part1&7) > 0) csi_part1_bytes++;
    uci_pdu->csi_part1.csi_part1_payload = (uint8_t*)malloc(csi_part1_bytes);
    uci_pdu->csi_part1.csi_part1_crc = decoderState;
    int i=0;
    for (;i<csi_part1_bytes-1;i++) {
      uci_pdu->csi_part1.csi_part1_payload[i] = decodedPayload[0] & 255;
      decodedPayload[0]>>=8;
    }
    bit_left = pucch_pdu->bit_len_csi_part1-((csi_part1_bytes-1)<<3);
    uci_pdu->csi_part1.csi_part1_payload[i] = decodedPayload[0] & ((1<<bit_left)-1);
    decodedPayload[0] >>= pucch_pdu->bit_len_csi_part1;
  }
  
  if (pucch_pdu->bit_len_csi_part2>0) {
    uci_pdu->pduBitmap|=8;
  }
}

void nr_dump_uci_stats(FILE *fd,PHY_VARS_gNB *gNB,int frame) {

   int strpos=0;
   char output[16384];

   for (int i=0;i<NUMBER_OF_NR_UCI_STATS_MAX;i++){
      if (gNB->uci_stats[i].rnti>0) {
         NR_gNB_UCI_STATS_t *uci_stats = &gNB->uci_stats[i];
         if (uci_stats->pucch0_sr_trials > 0)
             strpos+=sprintf(output+strpos,"UCI %d RNTI %x: pucch0_sr_trials %d, pucch0_n00 %d dB, pucch0_n01 %d dB, pucch0_sr_thres %d dB, current pucch1_stat0 %d dB, current pucch1_stat1 %d dB, positive SR count %d\n",
                             i,uci_stats->rnti,uci_stats->pucch0_sr_trials,uci_stats->pucch0_n00,uci_stats->pucch0_n01,uci_stats->pucch0_sr_thres,dB_fixed(uci_stats->current_pucch0_sr_stat0),dB_fixed(uci_stats->current_pucch0_sr_stat1),uci_stats->pucch0_positive_SR);
         if (uci_stats->pucch01_trials > 0)
            strpos+=sprintf(output+strpos,"UCI %d RNTI %x: pucch01_trials %d, pucch0_n00 %d dB, pucch0_n01 %d dB, pucch0_thres %d dB, current pucch0_stat0 %d dB, current pucch1_stat1 %d dB, pucch01_DTX %d\n",
                            i,uci_stats->rnti,uci_stats->pucch01_trials,uci_stats->pucch0_n01,uci_stats->pucch0_n01,uci_stats->pucch0_thres,dB_fixed(uci_stats->current_pucch0_stat0),dB_fixed(uci_stats->current_pucch0_stat1),uci_stats->pucch01_DTX);

         if (uci_stats->pucch02_trials > 0)
             strpos+=sprintf(output+strpos,"UCI %d RNTI %x: pucch01_trials %d, pucch0_n00 %d dB, pucch0_n01 %d dB, pucch0_thres %d dB, current pucch0_stat0 %d dB, current pucch0_stat1 %d dB, pucch01_DTX %d\n",
                             i,uci_stats->rnti,uci_stats->pucch02_trials,uci_stats->pucch0_n00,uci_stats->pucch0_n01,uci_stats->pucch0_thres,dB_fixed(uci_stats->current_pucch0_stat0),dB_fixed(uci_stats->current_pucch0_stat1),uci_stats->pucch02_DTX);

         if (uci_stats->pucch2_trials > 0)
           strpos+=sprintf(output+strpos,"UCI %d RNTI %x: pucch2_trials %d, pucch2_DTX %d\n",
                           i,uci_stats->rnti,
                           uci_stats->pucch2_trials,
                           uci_stats->pucch2_DTX);
       }
    }
    if (fd) fprintf(fd,"%s",output);
    else    printf("%s",output);
}<|MERGE_RESOLUTION|>--- conflicted
+++ resolved
@@ -206,13 +206,9 @@
     nr_sequences=8>>(1-pucch_pdu->sr_flag);
   }
 
-<<<<<<< HEAD
-  LOG_D(PHY,"pucch0: nr_symbols %d, start_symbol %d, prb_start %d, second_hop_prb %d,  group_hop_flag %d, sequence_hop_flag %d, O_ACK %d, O_SR %d, mcs %d initial_cyclic_shift %d\n",pucch_pdu->nr_of_symbols,pucch_pdu->start_symbol_index,pucch_pdu->prb_start,pucch_pdu->second_hop_prb,pucch_pdu->group_hop_flag,pucch_pdu->sequence_hop_flag,pucch_pdu->bit_len_harq,pucch_pdu->sr_flag,mcs[0],pucch_pdu->initial_cyclic_shift);
-=======
   LOG_D(PHY,"pucch0: nr_symbols %d, start_symbol %d, prb_start %d, second_hop_prb %d,  group_hop_flag %d, sequence_hop_flag %d, O_ACK %d, O_SR %d, mcs %d initial_cyclic_shift %d\n",
         pucch_pdu->nr_of_symbols,pucch_pdu->start_symbol_index,pucch_pdu->prb_start,pucch_pdu->second_hop_prb,pucch_pdu->group_hop_flag,pucch_pdu->sequence_hop_flag,pucch_pdu->bit_len_harq,
         pucch_pdu->sr_flag,mcs[0],pucch_pdu->initial_cyclic_shift);
->>>>>>> fa2ce6e6
 
   int cs_ind = get_pucch0_cs_lut_index(gNB,pucch_pdu);
   /*
@@ -272,11 +268,7 @@
   int64_t xrtmag=0,xrtmag_next=0;
   uint8_t maxpos=0;
   uint8_t index=0;
-<<<<<<< HEAD
-  for (l=0; l<pucch_pdu->nr_of_symbols; l++) {
-=======
   for (int l=0; l<pucch_pdu->nr_of_symbols; l++) {
->>>>>>> fa2ce6e6
     for (int aarx=0;aarx<frame_parms->nb_antennas_rx;aarx++) {
       memset((void*)xr[aarx][l],0,24*sizeof(int16_t));
     }
@@ -313,11 +305,7 @@
 
   for(i=0;i<nr_sequences;i++){
 
-<<<<<<< HEAD
-    for (l=0;l<pucch_pdu->nr_of_symbols;l++) {
-=======
     for (int l=0;l<pucch_pdu->nr_of_symbols;l++) {
->>>>>>> fa2ce6e6
       seq_index = (pucch_pdu->initial_cyclic_shift+
 		   mcs[i]+
 		   gNB->pucch0_lut.lut[cs_ind][slot][l+pucch_pdu->start_symbol_index])%12;
@@ -335,28 +323,6 @@
         }
       }
     }
-<<<<<<< HEAD
-    LOG_D(PHY,"PUCCH IDFT[%d/%d] = (%d,%d)=>%f\n",mcs[i],seq_index,corr_re[0][0],corr_im[0][0],10*log10((double)corr_re[0][0]*corr_re[0][0] + (double)corr_im[0][0]*corr_im[0][0]));
-    if (l>1) LOG_D(PHY,"PUCCH 2nd symbol IDFT[%d/%d] = (%d,%d)=>%f\n",mcs[i],seq_index,corr_re[0][1],corr_im[0][1],10*log10((double)corr_re[0][1]*corr_re[0][1] + (double)corr_im[0][1]*corr_im[0][1]));
-    if (pucch_pdu->freq_hop_flag == 0 && l==1) {// non-coherent correlation
-      temp=0;
-      for (int aa=0;aa<frame_parms->nb_antennas_rx;aa++)
-        temp+=(int64_t)corr_re[aa][0]*corr_re[aa][0] + (int64_t)corr_im[aa][0]*corr_im[aa][0];
-    }
-
-    else if (pucch_pdu->freq_hop_flag == 0 && l==2) {
-      int64_t corr_re2=0;
-      int64_t corr_im2=0;
-      temp=0;
-      for (int aa=0;aa<frame_parms->nb_antennas_rx;aa++) {
-        corr_re2 = (int64_t)corr_re[aa][0]+corr_re[aa][1];
-        corr_im2 = (int64_t)corr_im[aa][0]+corr_im[aa][1];
-      // coherent combining of 2 symbols and then complex modulus for single-frequency case
-        temp+=corr_re2*corr_re2 + corr_im2*corr_im2;
-      }
-    }
-    else if (pucch_pdu->freq_hop_flag == 1) {
-=======
     LOG_D(PHY,"PUCCH IDFT[%d/%d] = (%d,%d)=>%f\n",
           mcs[i],seq_index,corr_re[0][0],corr_im[0][0],
           10*log10((double)corr_re[0][0]*corr_re[0][0] + (double)corr_im[0][0]*corr_im[0][0]));
@@ -381,7 +347,6 @@
           }
         }
     } else if (pucch_pdu->freq_hop_flag == 1) {
->>>>>>> fa2ce6e6
       // full non-coherent combining of 2 symbols for frequency-hopping case
       temp=0;
       for (int aa=0;aa<frame_parms->nb_antennas_rx;aa++)
@@ -398,33 +363,19 @@
       int64_t temp2=0,temp3=0;;
       for (int aa=0;aa<frame_parms->nb_antennas_rx;aa++) {
         temp2 += ((int64_t)corr_re[aa][0]*corr_re[aa][0] + (int64_t)corr_im[aa][0]*corr_im[aa][0]);
-<<<<<<< HEAD
-        if (l==2) temp3 += ((int64_t)corr_re[aa][1]*corr_re[aa][1] + (int64_t)corr_im[aa][1]*corr_im[aa][1]);
-      }
-      uci_stats->current_pucch0_stat0= dB_fixed64(temp2);
-      if (l==2) uci_stats->current_pucch0_stat1= dB_fixed64(temp3);
-=======
         if (pucch_pdu->nr_of_symbols==2)
 	  temp3 += ((int64_t)corr_re[aa][1]*corr_re[aa][1] + (int64_t)corr_im[aa][1]*corr_im[aa][1]);
       }
       uci_stats->current_pucch0_stat0= dB_fixed64(temp2);
       if ( pucch_pdu->nr_of_symbols==2)
 	uci_stats->current_pucch0_stat1= dB_fixed64(temp3);
->>>>>>> fa2ce6e6
     }
     else if (temp>xrtmag_next)
       xrtmag_next = temp;
   }
 
-<<<<<<< HEAD
-  av_corr/=nr_sequences/l;
-
-  int xrtmag_dBtimes10 = 10*(int)dB_fixed64(xrtmag/(12*l));
-  int xrtmag_next_dBtimes10 = 10*(int)dB_fixed64(xrtmag_next/(12*l));
-=======
   int xrtmag_dBtimes10 = 10*(int)dB_fixed64(xrtmag/(12*pucch_pdu->nr_of_symbols));
   int xrtmag_next_dBtimes10 = 10*(int)dB_fixed64(xrtmag_next/(12*pucch_pdu->nr_of_symbols));
->>>>>>> fa2ce6e6
 #ifdef DEBUG_NR_PUCCH_RX
   printf("PUCCH 0 : maxpos %d\n",maxpos);
 #endif
@@ -1572,12 +1523,8 @@
 #ifdef DEBUG_NR_PUCCH_RX
     printf("cw_ML %d, metric %d dB\n",cw_ML,corr_dB);
 #endif
-<<<<<<< HEAD
     LOG_D(PHY,"slot %d PUCCH2 cw_ML %d, metric %d dB\n",slot,cw_ML,corr_dB);
 
-=======
-    LOG_D(PHY,"cw_ML %d, metric %d dB\n",cw_ML,corr_dB);
->>>>>>> fa2ce6e6
     decodedPayload[0]=(uint64_t)cw_ML;
   }
   else { // polar coded case
