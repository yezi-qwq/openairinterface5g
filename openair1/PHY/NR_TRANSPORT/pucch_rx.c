/*
 * Licensed to the OpenAirInterface (OAI) Software Alliance under one or more
 * contributor license agreements.  See the NOTICE file distributed with
 * this work for additional information regarding copyright ownership.
 * The OpenAirInterface Software Alliance licenses this file to You under
 * the OAI Public License, Version 1.1  (the "License"); you may not use this file
 * except in compliance with the License.
 * You may obtain a copy of the License at
 *
 *      http://www.openairinterface.org/?page_id=698
 *
 * Unless required by applicable law or agreed to in writing, software
 * distributed under the License is distributed on an "AS IS" BASIS,
 * WITHOUT WARRANTIES OR CONDITIONS OF ANY KIND, either express or implied.
 * See the License for the specific language governing permissions and
 * limitations under the License.
 *-------------------------------------------------------------------------------
 * For more information about the OpenAirInterface (OAI) Software Alliance:
 *      contact@openairinterface.org
 */

/*! \file PHY/NR_TRANSPORT/pucch_rx.c
 * \brief Top-level routines for decoding the PUCCH physical channel
 * \author A. Mico Pereperez, Padarthi Naga Prasanth, Francesco Mani, Raymond Knopp
 * \date 2020
 * \version 0.2
 * \company Eurecom
 * \email:
 * \note
 * \warning
 */
#include<stdio.h>
#include <string.h>
#include <math.h>
#include <unistd.h>
#include <fcntl.h>
#include <sys/ioctl.h>
#include <sys/mman.h>

#include "PHY/impl_defs_nr.h"
#include "PHY/defs_nr_common.h"
#include "PHY/defs_gNB.h"
#include "PHY/sse_intrin.h"
#include "PHY/NR_UE_TRANSPORT/pucch_nr.h"
#include <openair1/PHY/CODING/nrSmallBlock/nr_small_block_defs.h>
#include "PHY/NR_TRANSPORT/nr_transport_common_proto.h"
#include "PHY/NR_REFSIG/nr_refsig.h"
#include "common/utils/LOG/log.h"
#include "common/utils/LOG/vcd_signal_dumper.h"
#include "nfapi/oai_integration/vendor_ext.h"

#include "nfapi/oai_integration/vendor_ext.h"

#include "T.h"

//#define DEBUG_NR_PUCCH_RX 1

NR_gNB_PUCCH_t *new_gNB_pucch(void){
    NR_gNB_PUCCH_t *pucch;
    pucch = (NR_gNB_PUCCH_t *)malloc16(sizeof(NR_gNB_PUCCH_t));
    pucch->active = 0;
    return (pucch);
}

void free_gNB_pucch(NR_gNB_PUCCH_t *pucch)
{
  free_and_zero(pucch);
}

int nr_find_pucch(uint16_t rnti,
                  int frame,
                  int slot,
                  PHY_VARS_gNB *gNB) {

  AssertFatal(gNB!=NULL,"gNB is null\n");
  int index = -1;

  for (int i=0; i<NUMBER_OF_NR_PUCCH_MAX; i++) {
    AssertFatal(gNB->pucch[i]!=NULL,"gNB->pucch[%d] is null\n",i);
    if ((gNB->pucch[i]->active >0) &&
        (gNB->pucch[i]->pucch_pdu.rnti==rnti) &&
        (gNB->pucch[i]->frame==frame) &&
        (gNB->pucch[i]->slot==slot)) return(i);
    else if ((gNB->pucch[i]->active == 0) && (index==-1)) index=i;
  }

  if (index==-1)
    LOG_E(MAC,"PUCCH list is full\n");

  return(index);
}

void nr_fill_pucch(PHY_VARS_gNB *gNB,
                   int frame,
                   int slot,
                   nfapi_nr_pucch_pdu_t *pucch_pdu) {
  if (NFAPI_MODE == NFAPI_MODE_PNF)
    gNB->pucch[0]->active = 0; //check if ture in monolithic mode 
  int id = nr_find_pucch(pucch_pdu->rnti,frame,slot,gNB);
  AssertFatal( (id>=0) && (id<NUMBER_OF_NR_PUCCH_MAX),
              "invalid id found for pucch !!! rnti %04x id %d\n",pucch_pdu->rnti,id);

  NR_gNB_PUCCH_t  *pucch = gNB->pucch[id];
  pucch->frame = frame;
  pucch->slot = slot;
  pucch->active = 1;
  memcpy((void*)&pucch->pucch_pdu, (void*)pucch_pdu, sizeof(nfapi_nr_pucch_pdu_t));
}


int get_pucch0_cs_lut_index(PHY_VARS_gNB *gNB,nfapi_nr_pucch_pdu_t* pucch_pdu) {

  int i=0;

#ifdef DEBUG_NR_PUCCH_RX
  printf("getting index for LUT with %d entries, Nid %d\n",gNB->pucch0_lut.nb_id, pucch_pdu->hopping_id);
#endif

  for (i=0;i<gNB->pucch0_lut.nb_id;i++) {
    if (gNB->pucch0_lut.Nid[i] == pucch_pdu->hopping_id) break;
  }
#ifdef DEBUG_NR_PUCCH_RX
  printf("found index %d\n",i);
#endif
  if (i<gNB->pucch0_lut.nb_id) return(i);

#ifdef DEBUG_NR_PUCCH_RX
  printf("Initializing PUCCH0 LUT index %i with Nid %d\n",i, pucch_pdu->hopping_id);
#endif
  // initialize
  gNB->pucch0_lut.Nid[gNB->pucch0_lut.nb_id]=pucch_pdu->hopping_id;
  for (int slot=0;slot<10<<pucch_pdu->subcarrier_spacing;slot++)
    for (int symbol=0;symbol<14;symbol++)
      gNB->pucch0_lut.lut[gNB->pucch0_lut.nb_id][slot][symbol] = (int)floor(nr_cyclic_shift_hopping(pucch_pdu->hopping_id,0,0,symbol,0,slot)/0.5235987756);
  gNB->pucch0_lut.nb_id++;
  return(gNB->pucch0_lut.nb_id-1);
}


  
int16_t idft12_re[12][12] = {
  {23170,23170,23170,23170,23170,23170,23170,23170,23170,23170,23170,23170},
  {23170,20066,11585,0,-11585,-20066,-23170,-20066,-11585,0,11585,20066},
  {23170,11585,-11585,-23170,-11585,11585,23170,11585,-11585,-23170,-11585,11585},
  {23170,0,-23170,0,23170,0,-23170,0,23170,0,-23170,0},
  {23170,-11585,-11585,23170,-11585,-11585,23170,-11585,-11585,23170,-11585,-11585},
  {23170,-20066,11585,0,-11585,20066,-23170,20066,-11585,0,11585,-20066},
  {23170,-23170,23170,-23170,23170,-23170,23170,-23170,23170,-23170,23170,-23170},
  {23170,-20066,11585,0,-11585,20066,-23170,20066,-11585,0,11585,-20066},
  {23170,-11585,-11585,23170,-11585,-11585,23170,-11585,-11585,23170,-11585,-11585},
  {23170,0,-23170,0,23170,0,-23170,0,23170,0,-23170,0},
  {23170,11585,-11585,-23170,-11585,11585,23170,11585,-11585,-23170,-11585,11585},
  {23170,20066,11585,0,-11585,-20066,-23170,-20066,-11585,0,11585,20066}
};

int16_t idft12_im[12][12] = {
  {0,0,0,0,0,0,0,0,0,0,0,0},
  {0,11585,20066,23170,20066,11585,0,-11585,-20066,-23170,-20066,-11585},
  {0,20066,20066,0,-20066,-20066,0,20066,20066,0,-20066,-20066},
  {0,23170,0,-23170,0,23170,0,-23170,0,23170,0,-23170},
  {0,20066,-20066,0,20066,-20066,0,20066,-20066,0,20066,-20066},
  {0,11585,-20066,23170,-20066,11585,0,-11585,20066,-23170,20066,-11585},
  {0,0,0,0,0,0,0,0,0,0,0,0},
  {0,-11585,20066,-23170,20066,-11585,0,11585,-20066,23170,-20066,11585},
  {0,-20066,20066,0,-20066,20066,0,-20066,20066,0,-20066,20066},
  {0,-23170,0,23170,0,-23170,0,23170,0,-23170,0,23170},
  {0,-20066,-20066,0,20066,20066,0,-20066,-20066,0,20066,20066},
  {0,-11585,-20066,-23170,-20066,-11585,0,11585,20066,23170,20066,11585}
};


void nr_decode_pucch0(PHY_VARS_gNB *gNB,
                      int frame,
                      int slot,
                      nfapi_nr_uci_pucch_pdu_format_0_1_t* uci_pdu,
                      nfapi_nr_pucch_pdu_t* pucch_pdu) {

  int32_t **rxdataF = gNB->common_vars.rxdataF;
  NR_DL_FRAME_PARMS *frame_parms = &gNB->frame_parms;
  int soffset=(slot&3)*frame_parms->symbols_per_slot*frame_parms->ofdm_symbol_size;
  int nr_sequences;
  const uint8_t *mcs;

  pucch_GroupHopping_t pucch_GroupHopping = pucch_pdu->group_hop_flag + (pucch_pdu->sequence_hop_flag<<1);

  AssertFatal(pucch_pdu->bit_len_harq > 0 || pucch_pdu->sr_flag > 0,
	      "Either bit_len_harq (%d) or sr_flag (%d) must be > 0\n",
	      pucch_pdu->bit_len_harq,pucch_pdu->sr_flag);

  NR_gNB_UCI_STATS_t *uci_stats=NULL;
  NR_gNB_UCI_STATS_t *first_uci_stats=NULL;
  for (int i=0;i<NUMBER_OF_NR_UCI_STATS_MAX;i++)
     if (gNB->uci_stats[i].rnti == pucch_pdu->rnti) {
        uci_stats = &gNB->uci_stats[i];
        break;
     } else if (first_uci_stats == NULL && gNB->uci_stats[i].rnti == 0) first_uci_stats = &gNB->uci_stats[i];

  if (uci_stats == NULL) { uci_stats=first_uci_stats; uci_stats->rnti = pucch_pdu->rnti;}

  AssertFatal(uci_stats!=NULL,"No stat index found\n");
  uci_stats->frame = frame;

  if(pucch_pdu->bit_len_harq==0){
    mcs=table1_mcs;
    nr_sequences=1;
  }
  else if(pucch_pdu->bit_len_harq==1){
    mcs=table1_mcs;
    nr_sequences=4>>(1-pucch_pdu->sr_flag);
  }
  else{
    mcs=table2_mcs;
    nr_sequences=8>>(1-pucch_pdu->sr_flag);
  }

  LOG_D(PHY,"pucch0: nr_symbols %d, start_symbol %d, prb_start %d, second_hop_prb %d,  group_hop_flag %d, sequence_hop_flag %d, O_ACK %d, O_SR %d, mcs %d initial_cyclic_shift %d\n",
        pucch_pdu->nr_of_symbols,pucch_pdu->start_symbol_index,pucch_pdu->prb_start,pucch_pdu->second_hop_prb,pucch_pdu->group_hop_flag,pucch_pdu->sequence_hop_flag,pucch_pdu->bit_len_harq,
        pucch_pdu->sr_flag,mcs[0],pucch_pdu->initial_cyclic_shift);

  int cs_ind = get_pucch0_cs_lut_index(gNB,pucch_pdu);
  /*
   * Implement TS 38.211 Subclause 6.3.2.3.1 Sequence generation
   *
   */
  /*
   * Defining cyclic shift hopping TS 38.211 Subclause 6.3.2.2.2
   */
  // alpha is cyclic shift
  //double alpha;
  // lnormal is the OFDM symbol number in the PUCCH transmission where l=0 corresponds to the first OFDM symbol of the PUCCH transmission
  //uint8_t lnormal;
  // lprime is the index of the OFDM symbol in the slot that corresponds to the first OFDM symbol of the PUCCH transmission in the slot given by [5, TS 38.213]
  //uint8_t lprime;

  /*
   * in TS 38.213 Subclause 9.2.1 it is said that:
   * for PUCCH format 0 or PUCCH format 1, the index of the cyclic shift
   * is indicated by higher layer parameter PUCCH-F0-F1-initial-cyclic-shift
   */

  /*
   * Implementing TS 38.211 Subclause 6.3.2.3.1, the sequence x(n) shall be generated according to:
   * x(l*12+n) = r_u_v_alpha_delta(n)
   */
  // the value of u,v (delta always 0 for PUCCH) has to be calculated according to TS 38.211 Subclause 6.3.2.2.1
  uint8_t u[2]={0},v[2]={0};

  // x_n contains the sequence r_u_v_alpha_delta(n)

  int n,i;
  int prb_offset[2] = {pucch_pdu->bwp_start+pucch_pdu->prb_start, pucch_pdu->bwp_start+pucch_pdu->prb_start};

  nr_group_sequence_hopping(pucch_GroupHopping,pucch_pdu->hopping_id,0,slot,&u[0],&v[0]); // calculating u and v value first hop
  LOG_D(PHY,"pucch0: u %d, v %d\n",u[0],v[0]);


  if (pucch_pdu->freq_hop_flag == 1) {
    nr_group_sequence_hopping(pucch_GroupHopping,pucch_pdu->hopping_id,1,slot,&u[1],&v[1]); // calculating u and v value second hop
    LOG_D(PHY,"pucch0 second hop: u %d, v %d\n",u[1],v[1]);
    prb_offset[1] = pucch_pdu->bwp_start+pucch_pdu->second_hop_prb;
  }


  AssertFatal(pucch_pdu->nr_of_symbols < 3,"nr_of_symbols %d not allowed\n",pucch_pdu->nr_of_symbols);
  uint32_t re_offset[2]={0};
  uint8_t l2;

  const int16_t *x_re[2],*x_im[2];
  x_re[0] = table_5_2_2_2_2_Re[u[0]];
  x_im[0] = table_5_2_2_2_2_Im[u[0]];
  x_re[1] = table_5_2_2_2_2_Re[u[1]];
  x_im[1] = table_5_2_2_2_2_Im[u[1]];

  c64_t xr[frame_parms->nb_antennas_rx][pucch_pdu->nr_of_symbols][12]  __attribute__((aligned(32)));
  int64_t xrtmag=0,xrtmag_next=0;
  uint8_t maxpos=0;
  uint8_t index=0;

  for (int l=0; l<pucch_pdu->nr_of_symbols; l++) {
    l2 = l+pucch_pdu->start_symbol_index;
    re_offset[l] = (12*prb_offset[l]) + frame_parms->first_carrier_offset;
    if (re_offset[l]>= frame_parms->ofdm_symbol_size)
      re_offset[l]-=frame_parms->ofdm_symbol_size;
  
    AssertFatal(re_offset[l]+12 < frame_parms->ofdm_symbol_size,"pucch straddles DC carrier, handle this!\n");
    for (int aa=0;aa<frame_parms->nb_antennas_rx;aa++) {
      c16_t *r=(c16_t*)&rxdataF[aa][soffset+(l2*frame_parms->ofdm_symbol_size)+re_offset[l]];
      for (n=0;n<12;n++) {
        xr[aa][l][n].r = (int32_t)x_re[l][n] * r[n].r + (int32_t)x_im[l][n] * r[n].i;
        xr[aa][l][n].i = (int32_t)x_re[l][n] * r[n].i - (int32_t)x_im[l][n] * r[n].r;
#ifdef DEBUG_NR_PUCCH_RX
<<<<<<< HEAD
        printf("x (%d,%d), r%d.%d (%d,%d), xr (%lld,%lld)\n",
	       x_re[l][n],x_im[l][n],l2,re_offset[l],r[n].r,r[n].i,xr[aa][l][n].r,xr[aa][l][n].i);
=======
        printf("x (%d,%d), r%d.%d (%d,%d), xr (%d,%d)\n",
               x_re[l][n],x_im[l][n],l2,re_offset[l],r[n2],r[n2+1],xr[aa][l][n2],xr[aa][l][n2+1]);
>>>>>>> 9327e991
#endif
      }
    }
  }

  //int32_t no_corr = 0;
  int seq_index = 0;
  int64_t temp;

  for(i=0;i<nr_sequences;i++){
    c64_t corr[frame_parms->nb_antennas_rx][2];
    for (int aa=0;aa<frame_parms->nb_antennas_rx;aa++) {
      for (int l=0;l<pucch_pdu->nr_of_symbols;l++) {
        seq_index = (pucch_pdu->initial_cyclic_shift+
                     mcs[i]+
                     gNB->pucch0_lut.lut[cs_ind][slot][l+pucch_pdu->start_symbol_index])%12;
#ifdef DEBUG_NR_PUCCH_RX
        printf("PUCCH symbol %d seq %d, seq_index %d, mcs %d\n",l,i,seq_index,mcs[i]);
#endif
        corr[aa][l]=(c64_t){0};
        for (n = 0; n < 12; n++) {
          corr[aa][l].r += xr[aa][l][n].r * idft12_re[seq_index][n] + xr[aa][l][n].i * idft12_im[seq_index][n];
          corr[aa][l].i += xr[aa][l][n].r * idft12_im[seq_index][n] - xr[aa][l][n].i * idft12_re[seq_index][n];
        }
	corr[aa][l].r >>= 31;
	corr[aa][l].i >>= 31;
      }
    }
    LOG_D(PHY,"PUCCH IDFT[%d/%d] = (%ld,%ld)=>%f\n",
          mcs[i],seq_index,corr[0][0].r,corr[0][0].i,
          10*log10((double)squaredMod(corr[0][0])));
    if (pucch_pdu->nr_of_symbols==2)
       LOG_D(PHY,"PUCCH 2nd symbol IDFT[%d/%d] = (%ld,%ld)=>%f\n",
             mcs[i],seq_index,corr[0][1].r,corr[0][1].i,
             10*log10((double)squaredMod(corr[0][1])));
    if (pucch_pdu->freq_hop_flag == 0) {
       if (pucch_pdu->nr_of_symbols==1) {// non-coherent correlation
          temp=0;
          for (int aa=0;aa<frame_parms->nb_antennas_rx;aa++)
            temp+=squaredMod(corr[aa][0]);
        } else {
          temp=0;
          for (int aa=0;aa<frame_parms->nb_antennas_rx;aa++) {
            c64_t corr2;
            csum(corr2, corr[aa][0], corr[aa][1]);
            // coherent combining of 2 symbols and then complex modulus for single-frequency case
            temp+=corr2.r*corr2.r + corr2.i*corr2.i;
          }
        }
    } else if (pucch_pdu->freq_hop_flag == 1) {
      // full non-coherent combining of 2 symbols for frequency-hopping case
      temp=0;
      for (int aa=0;aa<frame_parms->nb_antennas_rx;aa++)
        temp += squaredMod(corr[aa][0]) + squaredMod(corr[aa][1]);
    }
    else AssertFatal(1==0,"shouldn't happen\n");

    if (temp>xrtmag) {
      xrtmag_next = xrtmag;
      xrtmag=temp;
      LOG_D(PHY,"Sequence %d xrtmag %ld xrtmag_next %ld\n", i, xrtmag, xrtmag_next);
      maxpos=i;
      uci_stats->current_pucch0_stat0 = 0;
      int64_t temp2=0,temp3=0;;
      for (int aa=0;aa<frame_parms->nb_antennas_rx;aa++) {
        temp2 += squaredMod(corr[aa][0]);
        if (pucch_pdu->nr_of_symbols==2)
	  temp3 += squaredMod(corr[aa][1]);
      }
      uci_stats->current_pucch0_stat0= dB_fixed64(temp2);
      if ( pucch_pdu->nr_of_symbols==2)
	uci_stats->current_pucch0_stat1= dB_fixed64(temp3);
    }
    else if (temp>xrtmag_next)
      xrtmag_next = temp;
  }

  int xrtmag_dBtimes10 = 10*(int)dB_fixed64(xrtmag/(12*pucch_pdu->nr_of_symbols));
  int xrtmag_next_dBtimes10 = 10*(int)dB_fixed64(xrtmag_next/(12*pucch_pdu->nr_of_symbols));
#ifdef DEBUG_NR_PUCCH_RX
  printf("PUCCH 0 : maxpos %d\n",maxpos);
#endif

  index=maxpos;
  uci_stats->pucch0_n00 = gNB->measurements.n0_subband_power_tot_dB[prb_offset[0]];
  uci_stats->pucch0_n01 = gNB->measurements.n0_subband_power_tot_dB[prb_offset[1]];
  LOG_D(PHY,"n00[%d] = %d, n01[%d] = %d\n",prb_offset[0],uci_stats->pucch0_n00,prb_offset[1],uci_stats->pucch0_n01);
  // estimate CQI for MAC (from antenna port 0 only)
  int max_n0 = max(gNB->measurements.n0_subband_power_tot_dB[prb_offset[0]],
		   gNB->measurements.n0_subband_power_tot_dB[prb_offset[1]]);
  int SNRtimes10,sigenergy=0;
  for (int aa=0;aa<frame_parms->nb_antennas_rx;aa++)
    sigenergy += signal_energy_nodc(&rxdataF[aa][soffset+
                                                 (pucch_pdu->start_symbol_index*frame_parms->ofdm_symbol_size)+
                                                 re_offset[0]],12);
  SNRtimes10 = xrtmag_dBtimes10-(10*max_n0);
  int cqi;
  if (SNRtimes10 < -640) cqi=0;
  else if (SNRtimes10 >  635) cqi=255;
  else cqi=(640+SNRtimes10)/5;

  uci_stats->pucch0_thres = gNB->pucch0_thres; /* + (10*max_n0);*/
  bool no_conf=false;
  if (nr_sequences>1) {
    if (xrtmag_dBtimes10 < (50+xrtmag_next_dBtimes10) || SNRtimes10 < gNB->pucch0_thres) {
      no_conf=true;
      LOG_D(PHY,"%d.%d PUCCH bad confidence: %d threshold, %d, %d, %d\n",
	  frame, slot,
	  uci_stats->pucch0_thres,
	  SNRtimes10,
	  xrtmag_dBtimes10,
	  xrtmag_next_dBtimes10);
    }
  }
  gNB->bad_pucch += no_conf;
  // first bit of bitmap for sr presence and second bit for acknack presence
  uci_pdu->pduBitmap = pucch_pdu->sr_flag | ((pucch_pdu->bit_len_harq>0)<<1);
  uci_pdu->pucch_format = 0; // format 0
  uci_pdu->rnti = pucch_pdu->rnti;
  uci_pdu->ul_cqi = cqi;
  uci_pdu->timing_advance = 0xffff; // currently not valid
  uci_pdu->rssi = 1280 - (10*dB_fixed(32767*32767))-dB_fixed_times10(sigenergy);

  if (pucch_pdu->bit_len_harq==0) {
    uci_pdu->harq = NULL;
    uci_pdu->sr = calloc(1,sizeof(*uci_pdu->sr));
<<<<<<< HEAD
    uci_pdu->sr->sr_confidence_level = no_conf;
=======
    uci_pdu->sr->sr_confidence_level = (SNRtimes10 < uci_stats->pucch0_thres);
>>>>>>> 9327e991
    uci_stats->pucch0_sr_trials++;
    if (xrtmag_dBtimes10>(10*max_n0+100)) {
      uci_pdu->sr->sr_indication = 1;
      uci_stats->pucch0_positive_SR++;
      LOG_D(PHY,"PUCCH0 got positive SR. Cumulative number of positive SR %d\n", uci_stats->pucch0_positive_SR);
    } else {
      uci_pdu->sr->sr_indication = 0;
    }
  }
  else if (pucch_pdu->bit_len_harq==1) {
    uci_pdu->harq = calloc(1,sizeof(*uci_pdu->harq));
    uci_pdu->harq->num_harq = 1;
    uci_pdu->harq->harq_confidence_level = no_conf;
    uci_pdu->harq->harq_list = (nfapi_nr_harq_t*)malloc(sizeof *uci_pdu->harq->harq_list);

    uci_pdu->harq->harq_list[0].harq_value = !(index&0x01);
    LOG_D(PHY, "[DLSCH/PDSCH/PUCCH] %d.%d HARQ %s with confidence level %s xrt_mag %d xrt_mag_next %d n0 %d (%d,%d) pucch0_thres %d, cqi %d, SNRtimes10 %d, energy %f, sync_pos %d\n",
          frame,slot,uci_pdu->harq->harq_list[0].harq_value==0?"ACK":"NACK",
	  uci_pdu->harq->harq_confidence_level==0?"good":"bad",
	  xrtmag_dBtimes10,xrtmag_next_dBtimes10,max_n0,uci_stats->pucch0_n00,uci_stats->pucch0_n01,uci_stats->pucch0_thres,cqi,SNRtimes10,10*log10((double)sigenergy),gNB->ulsch_stats[0].sync_pos);

    if (pucch_pdu->sr_flag == 1) {
      uci_pdu->sr = calloc(1,sizeof(*uci_pdu->sr));
<<<<<<< HEAD
      uci_pdu->sr->sr_indication = (index>1);
      uci_pdu->sr->sr_confidence_level = no_conf;
      uci_stats->pucch0_positive_SR++;
=======
      uci_pdu->sr->sr_indication = (index>1) ? 1 : 0;
      uci_pdu->sr->sr_confidence_level = no_conf ? 1 : 0;
      if(uci_pdu->sr->sr_indication == 1 && uci_pdu->sr->sr_confidence_level == 0) {
        uci_stats->pucch0_positive_SR++;
        LOG_D(PHY,"PUCCH0 got positive SR. Cumulative number of positive SR %d\n", uci_stats->pucch0_positive_SR);
      }
>>>>>>> 9327e991
    }
    uci_stats->pucch01_trials++;
  }
  else {
    uci_pdu->harq = calloc(1,sizeof(*uci_pdu->harq));
    uci_pdu->harq->num_harq = 2;
    uci_pdu->harq->harq_confidence_level = no_conf;
    uci_pdu->harq->harq_list = (nfapi_nr_harq_t*)malloc(2 * sizeof( *uci_pdu->harq->harq_list));

    uci_pdu->harq->harq_list[1].harq_value = !(index&0x01);
    uci_pdu->harq->harq_list[0].harq_value = !((index>>1)&0x01);
    LOG_D(PHY, "[DLSCH/PDSCH/PUCCH] %d.%d HARQ values (%s, %s) with confidence level %s, xrt_mag %d xrt_mag_next %d n0 %d (%d,%d) pucch0_thres %d, cqi %d, SNRtimes10 %d,sync_pos %d\n",
          frame,slot,
          uci_pdu->harq->harq_list[1].harq_value == 0 ? "ACK" : "NACK",
          uci_pdu->harq->harq_list[0].harq_value == 0 ? "ACK" : "NACK",
          uci_pdu->harq->harq_confidence_level == 0 ? "good" : "bad",
          xrtmag_dBtimes10,xrtmag_next_dBtimes10,max_n0,
          uci_stats->pucch0_n00,uci_stats->pucch0_n01,uci_stats->pucch0_thres,cqi,
          SNRtimes10,gNB->ulsch_stats[0].sync_pos);
    if (pucch_pdu->sr_flag == 1) {
      uci_pdu->sr = calloc(1,sizeof(*uci_pdu->sr));
      uci_pdu->sr->sr_indication = (index>3) ? 1 : 0;
<<<<<<< HEAD
      uci_pdu->sr->sr_confidence_level = no_conf;
=======
      uci_pdu->sr->sr_confidence_level = (no_conf) ? 1 : 0;
      if(uci_pdu->sr->sr_indication == 1 && uci_pdu->sr->sr_confidence_level == 0) {
        uci_stats->pucch0_positive_SR++;
        LOG_D(PHY,"PUCCH0 got positive SR. Cumulative number of positive SR %d\n", uci_stats->pucch0_positive_SR);
      }
>>>>>>> 9327e991
    }
  }
}





void nr_decode_pucch1(  int32_t **rxdataF,
		        pucch_GroupHopping_t pucch_GroupHopping,
                        uint32_t n_id,       // hoppingID higher layer parameter  
                        uint64_t *payload,
		       	NR_DL_FRAME_PARMS *frame_parms, 
                        int16_t amp,
                        int nr_tti_tx,
                        uint8_t m0,
                        uint8_t nrofSymbols,
                        uint8_t startingSymbolIndex,
                        uint16_t startingPRB,
                        uint16_t startingPRB_intraSlotHopping,
                        uint8_t timeDomainOCC,
                        uint8_t nr_bit) {
#ifdef DEBUG_NR_PUCCH_RX
  printf("\t [nr_generate_pucch1] start function at slot(nr_tti_tx)=%d payload=%lp m0=%d nrofSymbols=%d startingSymbolIndex=%d startingPRB=%d startingPRB_intraSlotHopping=%d timeDomainOCC=%d nr_bit=%d\n",
         nr_tti_tx,payload,m0,nrofSymbols,startingSymbolIndex,startingPRB,startingPRB_intraSlotHopping,timeDomainOCC,nr_bit);
#endif
  /*
   * Implement TS 38.211 Subclause 6.3.2.4.1 Sequence modulation
   *
   */
  int soffset = (nr_tti_tx&3)*frame_parms->symbols_per_slot * frame_parms->ofdm_symbol_size;
  // complex-valued symbol d_re, d_im containing complex-valued symbol d(0):
  int16_t d_re=0, d_im=0,d1_re=0,d1_im=0;
#ifdef DEBUG_NR_PUCCH_RX
  printf("\t [nr_generate_pucch1] sequence modulation: payload=%lp \tde_re=%d \tde_im=%d\n",payload,d_re,d_im);
#endif
  /*
   * Defining cyclic shift hopping TS 38.211 Subclause 6.3.2.2.2
   */
  // alpha is cyclic shift
  double alpha;
  // lnormal is the OFDM symbol number in the PUCCH transmission where l=0 corresponds to the first OFDM symbol of the PUCCH transmission
  //uint8_t lnormal = 0 ;
  // lprime is the index of the OFDM symbol in the slot that corresponds to the first OFDM symbol of the PUCCH transmission in the slot given by [5, TS 38.213]
  uint8_t lprime = startingSymbolIndex;
  // mcs = 0 except for PUCCH format 0
  uint8_t mcs=0;
  // r_u_v_alpha_delta_re and r_u_v_alpha_delta_im tables containing the sequence y(n) for the PUCCH, when they are multiplied by d(0)
  // r_u_v_alpha_delta_dmrs_re and r_u_v_alpha_delta_dmrs_im tables containing the sequence for the DM-RS.
  int16_t r_u_v_alpha_delta_re[12],r_u_v_alpha_delta_im[12],r_u_v_alpha_delta_dmrs_re[12],r_u_v_alpha_delta_dmrs_im[12];
  /*
   * in TS 38.213 Subclause 9.2.1 it is said that:
   * for PUCCH format 0 or PUCCH format 1, the index of the cyclic shift
   * is indicated by higher layer parameter PUCCH-F0-F1-initial-cyclic-shift
   */
  /*
   * the complex-valued symbol d_0 shall be multiplied with a sequence r_u_v_alpha_delta(n): y(n) = d_0 * r_u_v_alpha_delta(n)
   */
  // the value of u,v (delta always 0 for PUCCH) has to be calculated according to TS 38.211 Subclause 6.3.2.2.1
  uint8_t u=0,v=0;//,delta=0;
  // if frequency hopping is disabled, intraSlotFrequencyHopping is not provided
  //              n_hop = 0
  // if frequency hopping is enabled,  intraSlotFrequencyHopping is     provided
  //              n_hop = 0 for first hop
  //              n_hop = 1 for second hop
  uint8_t n_hop = 0;
  // Intra-slot frequency hopping shall be assumed when the higher-layer parameter intraSlotFrequencyHopping is provided,
  // regardless of whether the frequency-hop distance is zero or not,
  // otherwise no intra-slot frequency hopping shall be assumed
  //uint8_t PUCCH_Frequency_Hopping = 0 ; // from higher layers
  uint8_t intraSlotFrequencyHopping = 0;

  if (startingPRB != startingPRB_intraSlotHopping) {
    intraSlotFrequencyHopping=1;
  }

#ifdef DEBUG_NR_PUCCH_RX
  printf("\t [nr_generate_pucch1] intraSlotFrequencyHopping = %d \n",intraSlotFrequencyHopping);
#endif
  /*
   * Implementing TS 38.211 Subclause 6.3.2.4.2 Mapping to physical resources
   */
  //int32_t *txptr;
  uint32_t re_offset=0;
  int i=0;
#define MAX_SIZE_Z 168 // this value has to be calculated from mprime*12*table_6_3_2_4_1_1_N_SF_mprime_PUCCH_1_noHop[pucch_symbol_length]+m*12+n
  int16_t z_re_rx[MAX_SIZE_Z],z_im_rx[MAX_SIZE_Z],z_re_temp,z_im_temp;
  int16_t z_dmrs_re_rx[MAX_SIZE_Z],z_dmrs_im_rx[MAX_SIZE_Z],z_dmrs_re_temp,z_dmrs_im_temp;
  memset(z_re_rx,0,MAX_SIZE_Z*sizeof(int16_t));
  memset(z_im_rx,0,MAX_SIZE_Z*sizeof(int16_t));
  memset(z_dmrs_re_rx,0,MAX_SIZE_Z*sizeof(int16_t));
  memset(z_dmrs_im_rx,0,MAX_SIZE_Z*sizeof(int16_t));
  int l=0;
  for(l=0;l<nrofSymbols;l++){     //extracting data and dmrs from rxdataF
    if ((intraSlotFrequencyHopping == 1) && (l<floor(nrofSymbols/2))) { // intra-slot hopping enabled, we need to calculate new offset PRB
      startingPRB = startingPRB + startingPRB_intraSlotHopping;
    }

    if ((startingPRB <  (frame_parms->N_RB_DL>>1)) && ((frame_parms->N_RB_DL & 1) == 0)) { // if number RBs in bandwidth is even and current PRB is lower band
      re_offset = ((l+startingSymbolIndex)*frame_parms->ofdm_symbol_size) + (12*startingPRB) + frame_parms->first_carrier_offset;
    }

    if ((startingPRB >= (frame_parms->N_RB_DL>>1)) && ((frame_parms->N_RB_DL & 1) == 0)) { // if number RBs in bandwidth is even and current PRB is upper band
      re_offset = ((l+startingSymbolIndex)*frame_parms->ofdm_symbol_size) + (12*(startingPRB-(frame_parms->N_RB_DL>>1)));
    }

    if ((startingPRB <  (frame_parms->N_RB_DL>>1)) && ((frame_parms->N_RB_DL & 1) == 1)) { // if number RBs in bandwidth is odd  and current PRB is lower band
      re_offset = ((l+startingSymbolIndex)*frame_parms->ofdm_symbol_size) + (12*startingPRB) + frame_parms->first_carrier_offset;
    }

    if ((startingPRB >  (frame_parms->N_RB_DL>>1)) && ((frame_parms->N_RB_DL & 1) == 1)) { // if number RBs in bandwidth is odd  and current PRB is upper band
      re_offset = ((l+startingSymbolIndex)*frame_parms->ofdm_symbol_size) + (12*(startingPRB-(frame_parms->N_RB_DL>>1))) + 6;
    }

    if ((startingPRB == (frame_parms->N_RB_DL>>1)) && ((frame_parms->N_RB_DL & 1) == 1)) { // if number RBs in bandwidth is odd  and current PRB contains DC
      re_offset = ((l+startingSymbolIndex)*frame_parms->ofdm_symbol_size) + (12*startingPRB) + frame_parms->first_carrier_offset;
    }

    for (int n=0; n<12; n++) {
      if ((n==6) && (startingPRB == (frame_parms->N_RB_DL>>1)) && ((frame_parms->N_RB_DL & 1) == 1)) {
        // if number RBs in bandwidth is odd  and current PRB contains DC, we need to recalculate the offset when n=6 (for second half PRB)
        re_offset = ((l+startingSymbolIndex)*frame_parms->ofdm_symbol_size);
      }

      if (l%2 == 1) { // mapping PUCCH according to TS38.211 subclause 6.4.1.3.1
        z_re_rx[i+n] = ((int16_t *)&rxdataF[0][soffset+re_offset])[0];
        z_im_rx[i+n] = ((int16_t *)&rxdataF[0][soffset+re_offset])[1];
#ifdef DEBUG_NR_PUCCH_RX
        printf("\t [nr_generate_pucch1] mapping PUCCH to RE \t amp=%d \tofdm_symbol_size=%d \tN_RB_DL=%d \tfirst_carrier_offset=%d \tz_pucch[%d]=txptr(%u)=(x_n(l=%d,n=%d)=(%d,%d))\n",
               amp,frame_parms->ofdm_symbol_size,frame_parms->N_RB_DL,frame_parms->first_carrier_offset,i+n,re_offset,
               l,n,((int16_t *)&rxdataF[0][soffset+re_offset])[0],((int16_t *)&rxdataF[0][soffset+re_offset])[1]);
#endif
      }

      if (l%2 == 0) { // mapping DM-RS signal according to TS38.211 subclause 6.4.1.3.1
        z_dmrs_re_rx[i+n] = ((int16_t *)&rxdataF[0][soffset+re_offset])[0];
        z_dmrs_im_rx[i+n] = ((int16_t *)&rxdataF[0][soffset+re_offset])[1];
	//	printf("%d\t%d\t%d\n",l,z_dmrs_re_rx[i+n],z_dmrs_im_rx[i+n]);
#ifdef DEBUG_NR_PUCCH_RX
        printf("\t [nr_generate_pucch1] mapping DM-RS to RE \t amp=%d \tofdm_symbol_size=%d \tN_RB_DL=%d \tfirst_carrier_offset=%d \tz_dm-rs[%d]=txptr(%u)=(x_n(l=%d,n=%d)=(%d,%d))\n",
               amp,frame_parms->ofdm_symbol_size,frame_parms->N_RB_DL,frame_parms->first_carrier_offset,i+n,re_offset,
               l,n,((int16_t *)&rxdataF[0][soffset+re_offset])[0],((int16_t *)&rxdataF[0][soffset+re_offset])[1]);
#endif
	//        printf("l=%d\ti=%d\tre_offset=%d\treceived dmrs re=%d\tim=%d\n",l,i,re_offset,z_dmrs_re_rx[i+n],z_dmrs_im_rx[i+n]);
      }

      re_offset++;
    }
    if (l%2 == 1) i+=12;
  }
  int16_t y_n_re[12],y_n_im[12],y1_n_re[12],y1_n_im[12];
  memset(y_n_re,0,12*sizeof(int16_t));
  memset(y_n_im,0,12*sizeof(int16_t));
  memset(y1_n_re,0,12*sizeof(int16_t));
  memset(y1_n_im,0,12*sizeof(int16_t));
  //generating transmitted sequence and dmrs
  for (l=0; l<nrofSymbols; l++) {
#ifdef DEBUG_NR_PUCCH_RX
    printf("\t [nr_generate_pucch1] for symbol l=%d, lprime=%d\n",
           l,lprime);
#endif
    // y_n contains the complex value d multiplied by the sequence r_u_v
    if ((intraSlotFrequencyHopping == 1) && (l >= (int)floor(nrofSymbols/2))) n_hop = 1; // n_hop = 1 for second hop

#ifdef DEBUG_NR_PUCCH_RX
    printf("\t [nr_generate_pucch1] entering function nr_group_sequence_hopping with n_hop=%d, nr_tti_tx=%d\n",
           n_hop,nr_tti_tx);
#endif
    nr_group_sequence_hopping(pucch_GroupHopping,n_id,n_hop,nr_tti_tx,&u,&v); // calculating u and v value
    alpha = nr_cyclic_shift_hopping(n_id,m0,mcs,l,lprime,nr_tti_tx);
    
    for (int n=0; n<12; n++) {  // generating low papr sequences
      if(l%2==1){ 
        r_u_v_alpha_delta_re[n] = (int16_t)(((((int32_t)(round(32767*cos(alpha*n))) * table_5_2_2_2_2_Re[u][n])>>15)
                                             - (((int32_t)(round(32767*sin(alpha*n))) * table_5_2_2_2_2_Im[u][n])>>15))); // Re part of base sequence shifted by alpha
        r_u_v_alpha_delta_im[n] = (int16_t)(((((int32_t)(round(32767*cos(alpha*n))) * table_5_2_2_2_2_Im[u][n])>>15)
                                             + (((int32_t)(round(32767*sin(alpha*n))) * table_5_2_2_2_2_Re[u][n])>>15))); // Im part of base sequence shifted by alpha
      }
      else{
        r_u_v_alpha_delta_dmrs_re[n] = (int16_t)(((((int32_t)(round(32767*cos(alpha*n))) * table_5_2_2_2_2_Re[u][n])>>15)
						  - (((int32_t)(round(32767*sin(alpha*n))) * table_5_2_2_2_2_Im[u][n])>>15))); // Re part of DMRS base sequence shifted by alpha
        r_u_v_alpha_delta_dmrs_im[n] = (int16_t)(((((int32_t)(round(32767*cos(alpha*n))) * table_5_2_2_2_2_Im[u][n])>>15)
						  + (((int32_t)(round(32767*sin(alpha*n))) * table_5_2_2_2_2_Re[u][n])>>15))); // Im part of DMRS base sequence shifted by alpha
        r_u_v_alpha_delta_dmrs_re[n] = (int16_t)(((int32_t)(amp*r_u_v_alpha_delta_dmrs_re[n]))>>15);
        r_u_v_alpha_delta_dmrs_im[n] = (int16_t)(((int32_t)(amp*r_u_v_alpha_delta_dmrs_im[n]))>>15);
      }
      //      printf("symbol=%d\tr_u_rx_re=%d\tr_u_rx_im=%d\n",l,r_u_v_alpha_delta_dmrs_re[n], r_u_v_alpha_delta_dmrs_im[n]);
      // PUCCH sequence = DM-RS sequence multiplied by d(0)
      /*      y_n_re[n]               = (int16_t)(((((int32_t)(r_u_v_alpha_delta_re[n])*d_re)>>15)
	      - (((int32_t)(r_u_v_alpha_delta_im[n])*d_im)>>15))); // Re part of y(n)
	      y_n_im[n]               = (int16_t)(((((int32_t)(r_u_v_alpha_delta_re[n])*d_im)>>15)
	      + (((int32_t)(r_u_v_alpha_delta_im[n])*d_re)>>15))); // Im part of y(n) */
#ifdef DEBUG_NR_PUCCH_RX
      printf("\t [nr_generate_pucch1] sequence generation \tu=%d \tv=%d \talpha=%lf \tr_u_v_alpha_delta[n=%d]=(%d,%d) \ty_n[n=%d]=(%d,%d)\n",
             u,v,alpha,n,r_u_v_alpha_delta_re[n],r_u_v_alpha_delta_im[n],n,y_n_re[n],y_n_im[n]);
#endif
    }
    /*
     * The block of complex-valued symbols y(n) shall be block-wise spread with the orthogonal sequence wi(m)
     * (defined in table_6_3_2_4_1_2_Wi_Re and table_6_3_2_4_1_2_Wi_Im)
     * z(mprime*12*table_6_3_2_4_1_1_N_SF_mprime_PUCCH_1_noHop[pucch_symbol_length]+m*12+n)=wi(m)*y(n)
     *
     * The block of complex-valued symbols r_u_v_alpha_dmrs_delta(n) for DM-RS shall be block-wise spread with the orthogonal sequence wi(m)
     * (defined in table_6_3_2_4_1_2_Wi_Re and table_6_3_2_4_1_2_Wi_Im)
     * z(mprime*12*table_6_4_1_3_1_1_1_N_SF_mprime_PUCCH_1_noHop[pucch_symbol_length]+m*12+n)=wi(m)*y(n)
     *
     */
    // the orthogonal sequence index for wi(m) defined in TS 38.213 Subclause 9.2.1
    // the index of the orthogonal cover code is from a set determined as described in [4, TS 38.211]
    // and is indicated by higher layer parameter PUCCH-F1-time-domain-OCC
    // In the PUCCH_Config IE, the PUCCH-format1, timeDomainOCC field
    uint8_t w_index = timeDomainOCC;
    // N_SF_mprime_PUCCH_1 contains N_SF_mprime from table 6.3.2.4.1-1   (depending on number of PUCCH symbols nrofSymbols, mprime and intra-slot hopping enabled/disabled)
    uint8_t N_SF_mprime_PUCCH_1;
    // N_SF_mprime_PUCCH_1 contains N_SF_mprime from table 6.4.1.3.1.1-1 (depending on number of PUCCH symbols nrofSymbols, mprime and intra-slot hopping enabled/disabled)
    uint8_t N_SF_mprime_PUCCH_DMRS_1;
    // N_SF_mprime_PUCCH_1 contains N_SF_mprime from table 6.3.2.4.1-1   (depending on number of PUCCH symbols nrofSymbols, mprime=0 and intra-slot hopping enabled/disabled)
    uint8_t N_SF_mprime0_PUCCH_1;
    // N_SF_mprime_PUCCH_1 contains N_SF_mprime from table 6.4.1.3.1.1-1 (depending on number of PUCCH symbols nrofSymbols, mprime=0 and intra-slot hopping enabled/disabled)
    uint8_t N_SF_mprime0_PUCCH_DMRS_1;
    // mprime is 0 if no intra-slot hopping / mprime is {0,1} if intra-slot hopping
    uint8_t mprime = 0;

    if (intraSlotFrequencyHopping == 0) { // intra-slot hopping disabled
#ifdef DEBUG_NR_PUCCH_RX
      printf("\t [nr_generate_pucch1] block-wise spread with the orthogonal sequence wi(m) if intraSlotFrequencyHopping = %d, intra-slot hopping disabled\n",
             intraSlotFrequencyHopping);
#endif
      N_SF_mprime_PUCCH_1       =   table_6_3_2_4_1_1_N_SF_mprime_PUCCH_1_noHop[nrofSymbols-1]; // only if intra-slot hopping not enabled (PUCCH)
      N_SF_mprime_PUCCH_DMRS_1  = table_6_4_1_3_1_1_1_N_SF_mprime_PUCCH_1_noHop[nrofSymbols-1]; // only if intra-slot hopping not enabled (DM-RS)
      N_SF_mprime0_PUCCH_1      =   table_6_3_2_4_1_1_N_SF_mprime_PUCCH_1_noHop[nrofSymbols-1]; // only if intra-slot hopping not enabled mprime = 0 (PUCCH)
      N_SF_mprime0_PUCCH_DMRS_1 = table_6_4_1_3_1_1_1_N_SF_mprime_PUCCH_1_noHop[nrofSymbols-1]; // only if intra-slot hopping not enabled mprime = 0 (DM-RS)
#ifdef DEBUG_NR_PUCCH_RX
      printf("\t [nr_generate_pucch1] w_index = %d, N_SF_mprime_PUCCH_1 = %d, N_SF_mprime_PUCCH_DMRS_1 = %d, N_SF_mprime0_PUCCH_1 = %d, N_SF_mprime0_PUCCH_DMRS_1 = %d\n",
             w_index, N_SF_mprime_PUCCH_1,N_SF_mprime_PUCCH_DMRS_1,N_SF_mprime0_PUCCH_1,N_SF_mprime0_PUCCH_DMRS_1);
#endif
      if(l%2==1){
        for (int m=0; m < N_SF_mprime_PUCCH_1; m++) {
	  if(floor(l/2)*12==(mprime*12*N_SF_mprime0_PUCCH_1)+(m*12)){
            for (int n=0; n<12 ; n++) {
              z_re_temp = (int16_t)(((((int32_t)(table_6_3_2_4_1_2_Wi_Re[N_SF_mprime_PUCCH_1][w_index][m])*z_re_rx[(mprime*12*N_SF_mprime0_PUCCH_1)+(m*12)+n])>>15)
				     + (((int32_t)(table_6_3_2_4_1_2_Wi_Im[N_SF_mprime_PUCCH_1][w_index][m])*z_im_rx[(mprime*12*N_SF_mprime0_PUCCH_1)+(m*12)+n])>>15))>>1);
              z_im_temp = (int16_t)(((((int32_t)(table_6_3_2_4_1_2_Wi_Re[N_SF_mprime_PUCCH_1][w_index][m])*z_im_rx[(mprime*12*N_SF_mprime0_PUCCH_1)+(m*12)+n])>>15)
				     - (((int32_t)(table_6_3_2_4_1_2_Wi_Im[N_SF_mprime_PUCCH_1][w_index][m])*z_re_rx[(mprime*12*N_SF_mprime0_PUCCH_1)+(m*12)+n])>>15))>>1);
              z_re_rx[(mprime*12*N_SF_mprime0_PUCCH_1)+(m*12)+n]=z_re_temp; 
              z_im_rx[(mprime*12*N_SF_mprime0_PUCCH_1)+(m*12)+n]=z_im_temp; 
	      //	      printf("symbol=%d\tz_re_rx=%d\tz_im_rx=%d\t",l,(int)z_re_rx[(mprime*12*N_SF_mprime0_PUCCH_1)+(m*12)+n],(int)z_im_rx[(mprime*12*N_SF_mprime0_PUCCH_1)+(m*12)+n]);
#ifdef DEBUG_NR_PUCCH_RX
              printf("\t [nr_generate_pucch1] block-wise spread with wi(m) (mprime=%d, m=%d, n=%d) z[%d] = ((%d * %d - %d * %d), (%d * %d + %d * %d)) = (%d,%d)\n",
                     mprime, m, n, (mprime*12*N_SF_mprime0_PUCCH_1)+(m*12)+n,
                     table_6_3_2_4_1_2_Wi_Re[N_SF_mprime_PUCCH_1][w_index][m],y_n_re[n],table_6_3_2_4_1_2_Wi_Im[N_SF_mprime_PUCCH_1][w_index][m],y_n_im[n],
                     table_6_3_2_4_1_2_Wi_Re[N_SF_mprime_PUCCH_1][w_index][m],y_n_im[n],table_6_3_2_4_1_2_Wi_Im[N_SF_mprime_PUCCH_1][w_index][m],y_n_re[n],
                     z_re_rx[(mprime*12*N_SF_mprime0_PUCCH_1)+(m*12)+n],z_im_rx[(mprime*12*N_SF_mprime0_PUCCH_1)+(m*12)+n]);
#endif   
	      // multiplying with conjugate of low papr sequence  
	      z_re_temp = (int16_t)(((((int32_t)(r_u_v_alpha_delta_re[n])*z_re_rx[(mprime*12*N_SF_mprime0_PUCCH_1)+(m*12)+n])>>15)
				     + (((int32_t)(r_u_v_alpha_delta_im[n])*z_im_rx[(mprime*12*N_SF_mprime0_PUCCH_1)+(m*12)+n])>>15))>>1); 
              z_im_temp = (int16_t)(((((int32_t)(r_u_v_alpha_delta_re[n])*z_im_rx[(mprime*12*N_SF_mprime0_PUCCH_1)+(m*12)+n])>>15)
				     - (((int32_t)(r_u_v_alpha_delta_im[n])*z_re_rx[(mprime*12*N_SF_mprime0_PUCCH_1)+(m*12)+n])>>15))>>1);
              z_re_rx[(mprime*12*N_SF_mprime0_PUCCH_1)+(m*12)+n] = z_re_temp;
              z_im_rx[(mprime*12*N_SF_mprime0_PUCCH_1)+(m*12)+n] = z_im_temp;
	      /*	      if(z_re_temp<0){
			      printf("\nBug detection %d\t%d\t%d\t%d\n",r_u_v_alpha_delta_re[n],z_re_rx[(mprime*12*N_SF_mprime0_PUCCH_1)+(m*12)+n],(((int32_t)(r_u_v_alpha_delta_re[n])*z_re_rx[(mprime*12*N_SF_mprime0_PUCCH_1)+(m*12)+n])>>15),(((int32_t)(r_u_v_alpha_delta_im[n])*z_im_rx[(mprime*12*N_SF_mprime0_PUCCH_1)+(m*12)+n])>>15));
			      }
			      printf("z1_re_rx=%d\tz1_im_rx=%d\n",(int)z_re_rx[(mprime*12*N_SF_mprime0_PUCCH_1)+(m*12)+n],(int)z_im_rx[(mprime*12*N_SF_mprime0_PUCCH_1)+(m*12)+n]); */ 
	    }
	  }
        }
      }

      else{
        for (int m=0; m < N_SF_mprime_PUCCH_DMRS_1; m++) {
          if(floor(l/2)*12==(mprime*12*N_SF_mprime0_PUCCH_DMRS_1)+(m*12)){
            for (int n=0; n<12 ; n++) {
              z_dmrs_re_temp = (int16_t)(((((int32_t)(table_6_3_2_4_1_2_Wi_Re[N_SF_mprime_PUCCH_DMRS_1][w_index][m])*z_dmrs_re_rx[(mprime*12*N_SF_mprime0_PUCCH_DMRS_1)+(m*12)+n])>>15)
					  + (((int32_t)(table_6_3_2_4_1_2_Wi_Im[N_SF_mprime_PUCCH_DMRS_1][w_index][m])*z_dmrs_im_rx[(mprime*12*N_SF_mprime0_PUCCH_DMRS_1)+(m*12)+n])>>15))>>1);
              z_dmrs_im_temp =  (int16_t)(((((int32_t)(table_6_3_2_4_1_2_Wi_Re[N_SF_mprime_PUCCH_DMRS_1][w_index][m])*z_dmrs_im_rx[(mprime*12*N_SF_mprime0_PUCCH_DMRS_1)+(m*12)+n])>>15)
					   - (((int32_t)(table_6_3_2_4_1_2_Wi_Im[N_SF_mprime_PUCCH_DMRS_1][w_index][m])*z_dmrs_re_rx[(mprime*12*N_SF_mprime0_PUCCH_DMRS_1)+(m*12)+n])>>15))>>1);
              z_dmrs_re_rx[(mprime*12*N_SF_mprime0_PUCCH_DMRS_1)+(m*12)+n] = z_dmrs_re_temp;
              z_dmrs_im_rx[(mprime*12*N_SF_mprime0_PUCCH_DMRS_1)+(m*12)+n] = z_dmrs_im_temp;
	      //              printf("symbol=%d\tz_dmrs_re_rx=%d\tz_dmrs_im_rx=%d\t",l,(int)z_dmrs_re_rx[(mprime*12*N_SF_mprime0_PUCCH_1)+(m*12)+n],(int)z_dmrs_im_rx[(mprime*12*N_SF_mprime0_PUCCH_1)+(m*12)+n]);
#ifdef DEBUG_NR_PUCCH_RX
              printf("\t [nr_generate_pucch1] block-wise spread with wi(m) (mprime=%d, m=%d, n=%d) z[%d] = ((%d * %d - %d * %d), (%d * %d + %d * %d)) = (%d,%d)\n",
                     mprime, m, n, (mprime*12*N_SF_mprime0_PUCCH_1)+(m*12)+n,
                     table_6_3_2_4_1_2_Wi_Re[N_SF_mprime_PUCCH_1][w_index][m],r_u_v_alpha_delta_dmrs_re[n],table_6_3_2_4_1_2_Wi_Im[N_SF_mprime_PUCCH_1][w_index][m],r_u_v_alpha_delta_dmrs_im[n],
                     table_6_3_2_4_1_2_Wi_Re[N_SF_mprime_PUCCH_1][w_index][m],r_u_v_alpha_delta_dmrs_im[n],table_6_3_2_4_1_2_Wi_Im[N_SF_mprime_PUCCH_1][w_index][m],r_u_v_alpha_delta_dmrs_re[n],
                     z_dmrs_re_rx[(mprime*12*N_SF_mprime0_PUCCH_1)+(m*12)+n],z_dmrs_im_rx[(mprime*12*N_SF_mprime0_PUCCH_1)+(m*12)+n]);
#endif
              //finding channel coeffcients by dividing received dmrs with actual dmrs and storing them in z_dmrs_re_rx and z_dmrs_im_rx arrays
              z_dmrs_re_temp = (int16_t)(((((int32_t)(r_u_v_alpha_delta_dmrs_re[n])*z_dmrs_re_rx[(mprime*12*N_SF_mprime0_PUCCH_DMRS_1)+(m*12)+n])>>15)
					  + (((int32_t)(r_u_v_alpha_delta_dmrs_im[n])*z_dmrs_im_rx[(mprime*12*N_SF_mprime0_PUCCH_DMRS_1)+(m*12)+n])>>15))>>1); 
              z_dmrs_im_temp = (int16_t)(((((int32_t)(r_u_v_alpha_delta_dmrs_re[n])*z_dmrs_im_rx[(mprime*12*N_SF_mprime0_PUCCH_DMRS_1)+(m*12)+n])>>15)
					  - (((int32_t)(r_u_v_alpha_delta_dmrs_im[n])*z_dmrs_re_rx[(mprime*12*N_SF_mprime0_PUCCH_DMRS_1)+(m*12)+n])>>15))>>1);
	      /*	      if(z_dmrs_re_temp<0){
			      printf("\nBug detection %d\t%d\t%d\t%d\n",r_u_v_alpha_delta_dmrs_re[n],z_dmrs_re_rx[(mprime*12*N_SF_mprime0_PUCCH_1)+(m*12)+n],(((int32_t)(r_u_v_alpha_delta_dmrs_re[n])*z_dmrs_re_rx[(mprime*12*N_SF_mprime0_PUCCH_1)+(m*12)+n])>>15),(((int32_t)(r_u_v_alpha_delta_dmrs_im[n])*z_dmrs_im_rx[(mprime*12*N_SF_mprime0_PUCCH_1)+(m*12)+n])>>15));
			      }*/
	      z_dmrs_re_rx[(mprime*12*N_SF_mprime0_PUCCH_DMRS_1)+(m*12)+n] = z_dmrs_re_temp;
	      z_dmrs_im_rx[(mprime*12*N_SF_mprime0_PUCCH_DMRS_1)+(m*12)+n] = z_dmrs_im_temp; 
	      //	      printf("z1_dmrs_re_rx=%d\tz1_dmrs_im_rx=%d\n",(int)z_dmrs_re_rx[(mprime*12*N_SF_mprime0_PUCCH_1)+(m*12)+n],(int)z_dmrs_im_rx[(mprime*12*N_SF_mprime0_PUCCH_1)+(m*12)+n]);
	      /* z_dmrs_re_rx[(int)(l/2)*12+n]=z_dmrs_re_rx[(int)(l/2)*12+n]/r_u_v_alpha_delta_dmrs_re[n]; 
		 z_dmrs_im_rx[(int)(l/2)*12+n]=z_dmrs_im_rx[(int)(l/2)*12+n]/r_u_v_alpha_delta_dmrs_im[n]; */
	    }
	  }
        }
      }
    }

    if (intraSlotFrequencyHopping == 1) { // intra-slot hopping enabled
#ifdef DEBUG_NR_PUCCH_RX
      printf("\t [nr_generate_pucch1] block-wise spread with the orthogonal sequence wi(m) if intraSlotFrequencyHopping = %d, intra-slot hopping enabled\n",
             intraSlotFrequencyHopping);
#endif
      N_SF_mprime_PUCCH_1       =   table_6_3_2_4_1_1_N_SF_mprime_PUCCH_1_m0Hop[nrofSymbols-1]; // only if intra-slot hopping enabled mprime = 0 (PUCCH)
      N_SF_mprime_PUCCH_DMRS_1  = table_6_4_1_3_1_1_1_N_SF_mprime_PUCCH_1_m0Hop[nrofSymbols-1]; // only if intra-slot hopping enabled mprime = 0 (DM-RS)
      N_SF_mprime0_PUCCH_1      =   table_6_3_2_4_1_1_N_SF_mprime_PUCCH_1_m0Hop[nrofSymbols-1]; // only if intra-slot hopping enabled mprime = 0 (PUCCH)
      N_SF_mprime0_PUCCH_DMRS_1 = table_6_4_1_3_1_1_1_N_SF_mprime_PUCCH_1_m0Hop[nrofSymbols-1]; // only if intra-slot hopping enabled mprime = 0 (DM-RS)
#ifdef DEBUG_NR_PUCCH_RX
      printf("\t [nr_generate_pucch1] w_index = %d, N_SF_mprime_PUCCH_1 = %d, N_SF_mprime_PUCCH_DMRS_1 = %d, N_SF_mprime0_PUCCH_1 = %d, N_SF_mprime0_PUCCH_DMRS_1 = %d\n",
             w_index, N_SF_mprime_PUCCH_1,N_SF_mprime_PUCCH_DMRS_1,N_SF_mprime0_PUCCH_1,N_SF_mprime0_PUCCH_DMRS_1);
#endif

      for (mprime = 0; mprime<2; mprime++) { // mprime can get values {0,1}
	if(l%2==1){
          for (int m=0; m < N_SF_mprime_PUCCH_1; m++) {
            if(floor(l/2)*12==(mprime*12*N_SF_mprime0_PUCCH_1)+(m*12)){
              for (int n=0; n<12 ; n++) {
                z_re_temp = (int16_t)(((((int32_t)(table_6_3_2_4_1_2_Wi_Re[N_SF_mprime_PUCCH_1][w_index][m])*z_re_rx[(mprime*12*N_SF_mprime0_PUCCH_1)+(m*12)+n])>>15)
				       + (((int32_t)(table_6_3_2_4_1_2_Wi_Im[N_SF_mprime_PUCCH_1][w_index][m])*z_im_rx[(mprime*12*N_SF_mprime0_PUCCH_1)+(m*12)+n])>>15))>>1);
                z_im_temp = (int16_t)(((((int32_t)(table_6_3_2_4_1_2_Wi_Re[N_SF_mprime_PUCCH_1][w_index][m])*z_im_rx[(mprime*12*N_SF_mprime0_PUCCH_1)+(m*12)+n])>>15)
				       - (((int32_t)(table_6_3_2_4_1_2_Wi_Im[N_SF_mprime_PUCCH_1][w_index][m])*z_re_rx[(mprime*12*N_SF_mprime0_PUCCH_1)+(m*12)+n])>>15))>>1);
                z_re_rx[(mprime*12*N_SF_mprime0_PUCCH_1)+(m*12)+n] = z_re_temp;
                z_im_rx[(mprime*12*N_SF_mprime0_PUCCH_1)+(m*12)+n] = z_im_temp;
#ifdef DEBUG_NR_PUCCH_RX
                printf("\t [nr_generate_pucch1] block-wise spread with wi(m) (mprime=%d, m=%d, n=%d) z[%d] = ((%d * %d - %d * %d), (%d * %d + %d * %d)) = (%d,%d)\n",
                       mprime, m, n, (mprime*12*N_SF_mprime0_PUCCH_1)+(m*12)+n,
                       table_6_3_2_4_1_2_Wi_Re[N_SF_mprime_PUCCH_1][w_index][m],y_n_re[n],table_6_3_2_4_1_2_Wi_Im[N_SF_mprime_PUCCH_1][w_index][m],y_n_im[n],
                       table_6_3_2_4_1_2_Wi_Re[N_SF_mprime_PUCCH_1][w_index][m],y_n_im[n],table_6_3_2_4_1_2_Wi_Im[N_SF_mprime_PUCCH_1][w_index][m],y_n_re[n],
                       z_re_rx[(mprime*12*N_SF_mprime0_PUCCH_1)+(m*12)+n],z_im_rx[(mprime*12*N_SF_mprime0_PUCCH_1)+(m*12)+n]);
#endif 
                z_re_temp = (int16_t)(((((int32_t)(r_u_v_alpha_delta_re[n])*z_re_rx[(mprime*12*N_SF_mprime0_PUCCH_1)+(m*12)+n])>>15)
				       + (((int32_t)(r_u_v_alpha_delta_im[n])*z_im_rx[(mprime*12*N_SF_mprime0_PUCCH_1)+(m*12)+n])>>15))>>1); 
                z_im_temp = (int16_t)(((((int32_t)(r_u_v_alpha_delta_re[n])*z_im_rx[(mprime*12*N_SF_mprime0_PUCCH_1)+(m*12)+n])>>15)
				       - (((int32_t)(r_u_v_alpha_delta_im[n])*z_re_rx[(mprime*12*N_SF_mprime0_PUCCH_1)+(m*12)+n])>>15))>>1); 	  
	        z_re_rx[(mprime*12*N_SF_mprime0_PUCCH_1)+(m*12)+n] = z_re_temp; 
                z_im_rx[(mprime*12*N_SF_mprime0_PUCCH_1)+(m*12)+n] = z_im_temp; 
	      }
	    }
	  }
        }

	else{
	  for (int m=0; m < N_SF_mprime_PUCCH_DMRS_1; m++) {
            if(floor(l/2)*12==(mprime*12*N_SF_mprime0_PUCCH_DMRS_1)+(m*12)){
              for (int n=0; n<12 ; n++) {
                z_dmrs_re_temp = (int16_t)(((((int32_t)(table_6_3_2_4_1_2_Wi_Re[N_SF_mprime_PUCCH_DMRS_1][w_index][m])*z_dmrs_re_rx[(mprime*12*N_SF_mprime0_PUCCH_DMRS_1)+(m*12)+n])>>15)
					    + (((int32_t)(table_6_3_2_4_1_2_Wi_Im[N_SF_mprime_PUCCH_DMRS_1][w_index][m])*z_dmrs_im_rx[(mprime*12*N_SF_mprime0_PUCCH_DMRS_1)+(m*12)+n])>>15))>>1);
                z_dmrs_im_temp = (int16_t)(((((int32_t)(table_6_3_2_4_1_2_Wi_Re[N_SF_mprime_PUCCH_DMRS_1][w_index][m])*z_dmrs_im_rx[(mprime*12*N_SF_mprime0_PUCCH_DMRS_1)+(m*12)+n])>>15)
					    - (((int32_t)(table_6_3_2_4_1_2_Wi_Im[N_SF_mprime_PUCCH_DMRS_1][w_index][m])*z_dmrs_re_rx[(mprime*12*N_SF_mprime0_PUCCH_DMRS_1)+(m*12)+n])>>15))>>1);
                z_dmrs_re_rx[(mprime*12*N_SF_mprime0_PUCCH_DMRS_1)+(m*12)+n] = z_dmrs_re_temp; 
                z_dmrs_im_rx[(mprime*12*N_SF_mprime0_PUCCH_DMRS_1)+(m*12)+n] = z_dmrs_im_temp; 
#ifdef DEBUG_NR_PUCCH_RX
                printf("\t [nr_generate_pucch1] block-wise spread with wi(m) (mprime=%d, m=%d, n=%d) z[%d] = ((%d * %d - %d * %d), (%d * %d + %d * %d)) = (%d,%d)\n",
                       mprime, m, n, (mprime*12*N_SF_mprime0_PUCCH_1)+(m*12)+n,
                       table_6_3_2_4_1_2_Wi_Re[N_SF_mprime_PUCCH_1][w_index][m],r_u_v_alpha_delta_dmrs_re[n],table_6_3_2_4_1_2_Wi_Im[N_SF_mprime_PUCCH_1][w_index][m],r_u_v_alpha_delta_dmrs_im[n],
                       table_6_3_2_4_1_2_Wi_Re[N_SF_mprime_PUCCH_1][w_index][m],r_u_v_alpha_delta_dmrs_im[n],table_6_3_2_4_1_2_Wi_Im[N_SF_mprime_PUCCH_1][w_index][m],r_u_v_alpha_delta_dmrs_re[n],
                       z_dmrs_re_rx[(mprime*12*N_SF_mprime0_PUCCH_1)+(m*12)+n],z_dmrs_im_rx[(mprime*12*N_SF_mprime0_PUCCH_1)+(m*12)+n]);
#endif
                //finding channel coeffcients by dividing received dmrs with actual dmrs and storing them in z_dmrs_re_rx and z_dmrs_im_rx arrays
                z_dmrs_re_temp = (int16_t)(((((int32_t)(r_u_v_alpha_delta_dmrs_re[n])*z_dmrs_re_rx[(mprime*12*N_SF_mprime0_PUCCH_DMRS_1)+(m*12)+n])>>15)
					    + (((int32_t)(r_u_v_alpha_delta_dmrs_im[n])*z_dmrs_im_rx[(mprime*12*N_SF_mprime0_PUCCH_DMRS_1)+(m*12)+n])>>15))>>1); 
                z_dmrs_im_temp = (int16_t)(((((int32_t)(r_u_v_alpha_delta_dmrs_re[n])*z_dmrs_im_rx[(mprime*12*N_SF_mprime0_PUCCH_DMRS_1)+(m*12)+n])>>15)
					    - (((int32_t)(r_u_v_alpha_delta_dmrs_im[n])*z_dmrs_re_rx[(mprime*12*N_SF_mprime0_PUCCH_DMRS_1)+(m*12)+n])>>15))>>1);
	        z_dmrs_re_rx[(mprime*12*N_SF_mprime0_PUCCH_DMRS_1)+(m*12)+n] = z_dmrs_re_temp; 
                z_dmrs_im_rx[(mprime*12*N_SF_mprime0_PUCCH_DMRS_1)+(m*12)+n] = z_dmrs_im_temp; 

		/* 	z_dmrs_re_rx[(int)(l/2)*12+n]=z_dmrs_re_rx[(int)(l/2)*12+n]/r_u_v_alpha_delta_dmrs_re[n]; 
			z_dmrs_im_rx[(int)(l/2)*12+n]=z_dmrs_im_rx[(int)(l/2)*12+n]/r_u_v_alpha_delta_dmrs_im[n]; */
	      }
	    }
	  }
        }

        N_SF_mprime_PUCCH_1       =   table_6_3_2_4_1_1_N_SF_mprime_PUCCH_1_m1Hop[nrofSymbols-1]; // only if intra-slot hopping enabled mprime = 1 (PUCCH)
        N_SF_mprime_PUCCH_DMRS_1  = table_6_4_1_3_1_1_1_N_SF_mprime_PUCCH_1_m1Hop[nrofSymbols-1]; // only if intra-slot hopping enabled mprime = 1 (DM-RS)
      }
    }
  }
  int16_t H_re[12],H_im[12],H1_re[12],H1_im[12];
  memset(H_re,0,12*sizeof(int16_t));
  memset(H_im,0,12*sizeof(int16_t));
  memset(H1_re,0,12*sizeof(int16_t));
  memset(H1_im,0,12*sizeof(int16_t)); 
  //averaging channel coefficients
  for(l=0;l<=ceil(nrofSymbols/2);l++){
    if(intraSlotFrequencyHopping==0){
      for(int n=0;n<12;n++){
        H_re[n]=round(z_dmrs_re_rx[l*12+n]/ceil(nrofSymbols/2))+H_re[n];
        H_im[n]=round(z_dmrs_im_rx[l*12+n]/ceil(nrofSymbols/2))+H_im[n];
      }
    }
    else{
      if(l<round(nrofSymbols/4)){
        for(int n=0;n<12;n++){
          H_re[n]=round(z_dmrs_re_rx[l*12+n]/round(nrofSymbols/4))+H_re[n];
          H_im[n]=round(z_dmrs_im_rx[l*12+n]/round(nrofSymbols/4))+H_im[n];
	}
      }
      else{
        for(int n=0;n<12;n++){
          H1_re[n]=round(z_dmrs_re_rx[l*12+n]/(ceil(nrofSymbols/2)-round(nrofSymbols/4)))+H1_re[n];
          H1_im[n]=round(z_dmrs_im_rx[l*12+n]/(ceil(nrofSymbols/2))-round(nrofSymbols/4))+H1_im[n];
	} 
      }
    }
  }
  //averaging information sequences
  for(l=0;l<floor(nrofSymbols/2);l++){
    if(intraSlotFrequencyHopping==0){
      for(int n=0;n<12;n++){
        y_n_re[n]=round(z_re_rx[l*12+n]/floor(nrofSymbols/2))+y_n_re[n];
        y_n_im[n]=round(z_im_rx[l*12+n]/floor(nrofSymbols/2))+y_n_im[n];
      }
    }
    else{
      if(l<floor(nrofSymbols/4)){
        for(int n=0;n<12;n++){
          y_n_re[n]=round(z_re_rx[l*12+n]/floor(nrofSymbols/4))+y_n_re[n];
          y_n_im[n]=round(z_im_rx[l*12+n]/floor(nrofSymbols/4))+y_n_im[n];
	}	     
      }
      else{
        for(int n=0;n<12;n++){
          y1_n_re[n]=round(z_re_rx[l*12+n]/round(nrofSymbols/4))+y1_n_re[n];
          y1_n_im[n]=round(z_im_rx[l*12+n]/round(nrofSymbols/4))+y1_n_im[n];
        }
      }	
    }
  }
  // mrc combining to obtain z_re and z_im
  if(intraSlotFrequencyHopping==0){
    for(int n=0;n<12;n++){
      d_re = round(((int16_t)(((((int32_t)(H_re[n])*y_n_re[n])>>15) + (((int32_t)(H_im[n])*y_n_im[n])>>15))>>1))/12)+d_re; 
      d_im = round(((int16_t)(((((int32_t)(H_re[n])*y_n_im[n])>>15) - (((int32_t)(H_im[n])*y_n_re[n])>>15))>>1))/12)+d_im; 
    }
  }
  else{
    for(int n=0;n<12;n++){
      d_re = round(((int16_t)(((((int32_t)(H_re[n])*y_n_re[n])>>15) + (((int32_t)(H_im[n])*y_n_im[n])>>15))>>1))/12)+d_re; 
      d_im = round(((int16_t)(((((int32_t)(H_re[n])*y_n_im[n])>>15) - (((int32_t)(H_im[n])*y_n_re[n])>>15))>>1))/12)+d_im;
      d1_re = round(((int16_t)(((((int32_t)(H1_re[n])*y1_n_re[n])>>15) + (((int32_t)(H1_im[n])*y1_n_im[n])>>15))>>1))/12)+d1_re; 
      d1_im = round(((int16_t)(((((int32_t)(H1_re[n])*y1_n_im[n])>>15) - (((int32_t)(H1_im[n])*y1_n_re[n])>>15))>>1))/12)+d1_im; 
    }
    d_re=round(d_re/2);
    d_im=round(d_im/2);
    d1_re=round(d1_re/2);
    d1_im=round(d1_im/2);
    d_re=d_re+d1_re;
    d_im=d_im+d1_im;
  }
  //Decoding QPSK or BPSK symbols to obtain payload bits
  if(nr_bit==1){
    if((d_re+d_im)>0){
      *payload=0;
    }
    else{
      *payload=1;
    } 
  }
  else if(nr_bit==2){
    if((d_re>0)&&(d_im>0)){
      *payload=0;
    }
    else if((d_re<0)&&(d_im>0)){
      *payload=1;
    } 
    else if((d_re>0)&&(d_im<0)){
      *payload=2;
    }
    else{
      *payload=3;
    }
  }
}

__m256i pucch2_3bit[8*2];
__m256i pucch2_4bit[16*2];
__m256i pucch2_5bit[32*2];
__m256i pucch2_6bit[64*2];
__m256i pucch2_7bit[128*2];
__m256i pucch2_8bit[256*2];
__m256i pucch2_9bit[512*2];
__m256i pucch2_10bit[1024*2];
__m256i pucch2_11bit[2048*2];

__m256i *pucch2_lut[9]={pucch2_3bit,
			pucch2_4bit,
			pucch2_5bit,
			pucch2_6bit,
			pucch2_7bit,
			pucch2_8bit,
			pucch2_9bit,
			pucch2_10bit,
			pucch2_11bit};

__m64 pucch2_polar_4bit[16];
__m128i pucch2_polar_llr_num_lut[256],pucch2_polar_llr_den_lut[256];

void init_pucch2_luts() {

  uint32_t out;
  int8_t bit; 
  
  for (int b=3;b<12;b++) {
    for (uint16_t i=0;i<(1<<b);i++) {
      out=encodeSmallBlock(&i,b);
#ifdef DEBUG_NR_PUCCH_RX
      if (b==3) printf("in %d, out %x\n",i,out);
#endif
      __m256i *lut_i=&pucch2_lut[b-3][i<<1];
      __m256i *lut_ip1=&pucch2_lut[b-3][1+(i<<1)];
      bit = (out&0x1) > 0 ? -1 : 1;
      *lut_i = _mm256_insert_epi16(*lut_i,bit,0);
      bit = (out&0x2) > 0 ? -1 : 1;
      *lut_ip1 = _mm256_insert_epi16(*lut_ip1,bit,0);
      bit = (out&0x4) > 0 ? -1 : 1;
      *lut_i = _mm256_insert_epi16(*lut_i,bit,1);
      bit = (out&0x8) > 0 ? -1 : 1;
      *lut_ip1 = _mm256_insert_epi16(*lut_ip1,bit,1);
      bit = (out&0x10) > 0 ? -1 : 1;
      *lut_i = _mm256_insert_epi16(*lut_i,bit,2);
      bit = (out&0x20) > 0 ? -1 : 1;
      *lut_ip1 = _mm256_insert_epi16(*lut_ip1,bit,2);
      bit = (out&0x40) > 0 ? -1 : 1;
      *lut_i = _mm256_insert_epi16(*lut_i,bit,3);
      bit = (out&0x80) > 0 ? -1 : 1;
      *lut_ip1 = _mm256_insert_epi16(*lut_ip1,bit,3);
      bit = (out&0x100) > 0 ? -1 : 1;
      *lut_i = _mm256_insert_epi16(*lut_i,bit,4);
      bit = (out&0x200) > 0 ? -1 : 1;
      *lut_ip1 = _mm256_insert_epi16(*lut_ip1,bit,4);
      bit = (out&0x400) > 0 ? -1 : 1;
      *lut_i = _mm256_insert_epi16(*lut_i,bit,5);
      bit = (out&0x800) > 0 ? -1 : 1;
      *lut_ip1 = _mm256_insert_epi16(*lut_ip1,bit,5);
      bit = (out&0x1000) > 0 ? -1 : 1;
      *lut_i = _mm256_insert_epi16(*lut_i,bit,6);
      bit = (out&0x2000) > 0 ? -1 : 1;
      *lut_ip1 = _mm256_insert_epi16(*lut_ip1,bit,6);
      bit = (out&0x4000) > 0 ? -1 : 1;
      *lut_i = _mm256_insert_epi16(*lut_i,bit,7);
      bit = (out&0x8000) > 0 ? -1 : 1;
      *lut_ip1 = _mm256_insert_epi16(*lut_ip1,bit,7);
      bit = (out&0x10000) > 0 ? -1 : 1;
      *lut_i = _mm256_insert_epi16(*lut_i,bit,8);
      bit = (out&0x20000) > 0 ? -1 : 1;
      *lut_ip1 = _mm256_insert_epi16(*lut_ip1,bit,8);
      bit = (out&0x40000) > 0 ? -1 : 1;
      *lut_i = _mm256_insert_epi16(*lut_i,bit,9);
      bit = (out&0x80000) > 0 ? -1 : 1;
      *lut_ip1 = _mm256_insert_epi16(*lut_ip1,bit,9);
      bit = (out&0x100000) > 0 ? -1 : 1;
      *lut_i = _mm256_insert_epi16(*lut_i,bit,10);
      bit = (out&0x200000) > 0 ? -1 : 1;
      *lut_ip1 = _mm256_insert_epi16(*lut_ip1,bit,10);
      bit = (out&0x400000) > 0 ? -1 : 1;
      *lut_i = _mm256_insert_epi16(*lut_i,bit,11);
      bit = (out&0x800000) > 0 ? -1 : 1;
      *lut_ip1 = _mm256_insert_epi16(*lut_ip1,bit,11);
      bit = (out&0x1000000) > 0 ? -1 : 1;
      *lut_i = _mm256_insert_epi16(*lut_i,bit,12);
      bit = (out&0x2000000) > 0 ? -1 : 1;
      *lut_ip1 = _mm256_insert_epi16(*lut_ip1,bit,12);
      bit = (out&0x4000000) > 0 ? -1 : 1;
      *lut_i = _mm256_insert_epi16(*lut_i,bit,13);
      bit = (out&0x8000000) > 0 ? -1 : 1;
      *lut_ip1 = _mm256_insert_epi16(*lut_ip1,bit,13);
      bit = (out&0x10000000) > 0 ? -1 : 1;
      *lut_i = _mm256_insert_epi16(*lut_i,bit,14);
      bit = (out&0x20000000) > 0 ? -1 : 1;
      *lut_ip1 = _mm256_insert_epi16(*lut_ip1,bit,14);
      bit = (out&0x40000000) > 0 ? -1 : 1;
      *lut_i = _mm256_insert_epi16(*lut_i,bit,15);
      bit = (out&0x80000000) > 0 ? -1 : 1;
      *lut_ip1 = _mm256_insert_epi16(*lut_ip1,bit,15);
    }
  }
  for (uint16_t i=0;i<16;i++) {
    __m64 *lut_i=&pucch2_polar_4bit[i];

    bit = (i&0x1) > 0 ? -1 : 1;
    *lut_i = _mm_insert_pi16(*lut_i,bit,0);
    bit = (i&0x2) > 0 ? -1 : 1;
    *lut_i = _mm_insert_pi16(*lut_i,bit,1);
    bit = (i&0x4) > 0 ? -1 : 1;
    *lut_i = _mm_insert_pi16(*lut_i,bit,2);
    bit = (i&0x8) > 0 ? -1 : 1;
    *lut_i = _mm_insert_pi16(*lut_i,bit,3);
  }
  for (int i=0;i<256;i++) {
    __m128i *lut_num_i=&pucch2_polar_llr_num_lut[i];
    __m128i *lut_den_i=&pucch2_polar_llr_den_lut[i];
    bit = (i&0x1) > 0 ? 0 : 1;
   *lut_num_i = _mm_insert_epi16(*lut_num_i,bit,0);
   *lut_den_i = _mm_insert_epi16(*lut_den_i,1-bit,0);

    bit = (i&0x10) > 0 ? 0 : 1;
   *lut_num_i = _mm_insert_epi16(*lut_num_i,bit,1);
   *lut_den_i = _mm_insert_epi16(*lut_den_i,1-bit,1);

    bit = (i&0x2) > 0 ? 0 : 1;
   *lut_num_i = _mm_insert_epi16(*lut_num_i,bit,2);
   *lut_den_i = _mm_insert_epi16(*lut_den_i,1-bit,2);

    bit = (i&0x20) > 0 ? 0 : 1;
   *lut_num_i = _mm_insert_epi16(*lut_num_i,bit,3);
   *lut_den_i = _mm_insert_epi16(*lut_den_i,1-bit,3);

    bit = (i&0x4) > 0 ? 0 : 1;
   *lut_num_i = _mm_insert_epi16(*lut_num_i,bit,4);
   *lut_den_i = _mm_insert_epi16(*lut_den_i,1-bit,4);

    bit = (i&0x40) > 0 ? 0 : 1;
   *lut_num_i = _mm_insert_epi16(*lut_num_i,bit,5);
   *lut_den_i = _mm_insert_epi16(*lut_den_i,1-bit,5);

    bit = (i&0x8) > 0 ? 0 : 1;
   *lut_num_i = _mm_insert_epi16(*lut_num_i,bit,6);
   *lut_den_i = _mm_insert_epi16(*lut_den_i,1-bit,6);

    bit = (i&0x80) > 0 ? 0 : 1;
   *lut_num_i = _mm_insert_epi16(*lut_num_i,bit,7);
   *lut_den_i = _mm_insert_epi16(*lut_den_i,1-bit,7);

#ifdef DEBUG_NR_PUCCH_RX
   printf("i %d, lut_num (%d,%d,%d,%d,%d,%d,%d,%d)\n",i,
	  ((int16_t *)lut_num_i)[0],
	  ((int16_t *)lut_num_i)[1],
	  ((int16_t *)lut_num_i)[2],
	  ((int16_t *)lut_num_i)[3],
	  ((int16_t *)lut_num_i)[4],
	  ((int16_t *)lut_num_i)[5],
	  ((int16_t *)lut_num_i)[6],
	  ((int16_t *)lut_num_i)[7]);
#endif
  }
}


void nr_decode_pucch2(PHY_VARS_gNB *gNB,
                      int slot,
                      nfapi_nr_uci_pucch_pdu_format_2_3_4_t* uci_pdu,
                      nfapi_nr_pucch_pdu_t* pucch_pdu) {

  int32_t **rxdataF = gNB->common_vars.rxdataF;
  NR_DL_FRAME_PARMS *frame_parms = &gNB->frame_parms;
  //pucch_GroupHopping_t pucch_GroupHopping = pucch_pdu->group_hop_flag + (pucch_pdu->sequence_hop_flag<<1);

  AssertFatal(pucch_pdu->nr_of_symbols==1 || pucch_pdu->nr_of_symbols==2,
	      "Illegal number of symbols  for PUCCH 2 %d\n",pucch_pdu->nr_of_symbols);

  AssertFatal((pucch_pdu->prb_start-((pucch_pdu->prb_start>>2)<<2))==0,
              "Current pucch2 receiver implementation requires a PRB offset multiple of 4. The one selected is %d",
              pucch_pdu->prb_start);

  //extract pucch and dmrs first

  int l2=pucch_pdu->start_symbol_index;
  int re_offset[2];
  re_offset[0] = 12*(pucch_pdu->prb_start+pucch_pdu->bwp_start) + frame_parms->first_carrier_offset;
  int soffset=(slot&3)*frame_parms->symbols_per_slot*frame_parms->ofdm_symbol_size; 

  if (re_offset[0]>= frame_parms->ofdm_symbol_size)
    re_offset[0]-=frame_parms->ofdm_symbol_size;
  if (pucch_pdu->freq_hop_flag == 0) re_offset[1] = re_offset[0];
  else {
    re_offset[1] = 12*(pucch_pdu->second_hop_prb+pucch_pdu->bwp_start) + frame_parms->first_carrier_offset;
    if (re_offset[1]>= frame_parms->ofdm_symbol_size)
      re_offset[1]-=frame_parms->ofdm_symbol_size;
  }
  AssertFatal(pucch_pdu->prb_size*pucch_pdu->nr_of_symbols > 1,"number of PRB*SYMB (%d,%d)< 2",
	      pucch_pdu->prb_size,pucch_pdu->nr_of_symbols);

  int Prx = gNB->gNB_config.carrier_config.num_rx_ant.value;
  int Prx2 = (Prx==1)?2:Prx;
  // use 2 for Nb antennas in case of single antenna to allow the following allocations
  int prb_size_ext = pucch_pdu->prb_size+(pucch_pdu->prb_size&1);
  int16_t r_re_ext[Prx2][2][8*prb_size_ext] __attribute__((aligned(32)));
  int16_t r_im_ext[Prx2][2][8*prb_size_ext] __attribute__((aligned(32)));
  int16_t r_re_ext2[Prx2][2][8*prb_size_ext] __attribute__((aligned(32)));
  int16_t r_im_ext2[Prx2][2][8*prb_size_ext] __attribute__((aligned(32)));
  int16_t rd_re_ext[Prx2][2][4*prb_size_ext] __attribute__((aligned(32)));
  int16_t rd_im_ext[Prx2][2][4*prb_size_ext] __attribute__((aligned(32)));
  int16_t *r_re_ext_p,*r_im_ext_p,*rd_re_ext_p,*rd_im_ext_p;

  int nb_re_pucch = 12*pucch_pdu->prb_size;

  int16_t rp[Prx2][2][nb_re_pucch*2],*tmp_rp;
  __m64 dmrs_re,dmrs_im;

  for (int aa=0;aa<Prx;aa++){
    for (int symb=0;symb<pucch_pdu->nr_of_symbols;symb++) {
      tmp_rp = ((int16_t *)&rxdataF[aa][soffset + (l2+symb)*frame_parms->ofdm_symbol_size]);

      if (re_offset[symb] + nb_re_pucch < frame_parms->ofdm_symbol_size) {
        memcpy1((void*)rp[aa][symb],(void*)&tmp_rp[re_offset[symb]*2],nb_re_pucch*sizeof(int32_t));
      }
      else {
        int neg_length = frame_parms->ofdm_symbol_size-re_offset[symb];
        int pos_length = nb_re_pucch-neg_length;
        memcpy1((void*)rp[aa][symb],(void*)&tmp_rp[re_offset[symb]*2],neg_length*sizeof(int32_t));
        memcpy1((void*)&rp[aa][symb][neg_length*2],(void*)tmp_rp,pos_length*sizeof(int32_t));
      }
    }
  }
#ifdef DEBUG_NR_PUCCH_RX
  printf("Decoding pucch2 for %d symbols, %d PRB\n",pucch_pdu->nr_of_symbols,pucch_pdu->prb_size);
#endif

  int nc_group_size=1; // 2 PRB
  int ngroup = prb_size_ext/nc_group_size/2;
  int32_t corr32_re[2][ngroup][Prx2],corr32_im[2][ngroup][Prx2];
  for (int aa=0;aa<Prx;aa++)
    for (int group=0;group<ngroup;group++) {
      corr32_re[0][group][aa]=0; corr32_im[0][group][aa]=0;
      corr32_re[1][group][aa]=0; corr32_im[1][group][aa]=0;
    }

  //  AssertFatal((pucch_pdu->prb_size&1) == 0,"prb_size %d is not a multiple of 2\n",pucch_pdu->prb_size);
  if ((pucch_pdu->prb_size&1) > 0) { // if the number of PRBs is odd
    for (int symb=0; symb<pucch_pdu->nr_of_symbols;symb++) {
      for (int aa=0;aa<Prx;aa++) {
        memset(&r_re_ext[aa][symb][8*pucch_pdu->prb_size],0,8*pucch_pdu->prb_size*sizeof(int16_t));
        memset(&r_im_ext[aa][symb][8*pucch_pdu->prb_size],0,8*pucch_pdu->prb_size*sizeof(int16_t));
        memset(&rd_re_ext[aa][symb][4*pucch_pdu->prb_size],0,8*pucch_pdu->prb_size*sizeof(int16_t));
        memset(&rd_im_ext[aa][symb][4*pucch_pdu->prb_size],0,8*pucch_pdu->prb_size*sizeof(int16_t));
      }
    }
  }
  for (int symb=0; symb<pucch_pdu->nr_of_symbols;symb++) {
    // 24 REs contains 48x16-bit, so 6x8x16-bit
    for (int prb=0;prb<pucch_pdu->prb_size;prb+=2) {
      for (int aa=0;aa<Prx;aa++) {
        r_re_ext_p=&r_re_ext[aa][symb][8*prb];
        r_im_ext_p=&r_im_ext[aa][symb][8*prb];
        rd_re_ext_p=&rd_re_ext[aa][symb][4*prb];
        rd_im_ext_p=&rd_im_ext[aa][symb][4*prb];

        for (int idx=0; idx<8; idx++) {
          r_re_ext_p[idx<<1]=rp[aa][symb][prb*24+6*idx];
          r_im_ext_p[idx<<1]=rp[aa][symb][prb*24+1+6*idx];
          rd_re_ext_p[idx]=rp[aa][symb][prb*24+2+6*idx];
          rd_im_ext_p[idx]=rp[aa][symb][prb*24+3+6*idx];
          r_re_ext_p[1+(idx<<1)]=rp[aa][symb][prb*24+4+6*idx];
          r_im_ext_p[1+(idx<<1)]=rp[aa][symb][prb*24+5+6*idx];
        }

#ifdef DEBUG_NR_PUCCH_RX
        for (int i=0;i<8;i++) printf("Ant %d PRB %d dmrs[%d] -> (%d,%d)\n",aa,prb+(i>>2),i,rd_re_ext_p[i],rd_im_ext_p[i]);
        for (int i=0;i<16;i++) printf("Ant %d PRB %d data[%d] -> (%d,%d)\n",aa,prb+(i>>3),i,r_re_ext_p[i],r_im_ext_p[i]);
#endif
      } // aa
    } // prb

    // first compute DMRS component

    uint32_t x1, x2, s=0;
    x2 = (((1<<17)*((14*slot) + (pucch_pdu->start_symbol_index+symb) + 1)*((2*pucch_pdu->dmrs_scrambling_id) + 1)) + (2*pucch_pdu->dmrs_scrambling_id))%(1U<<31); // c_init calculation according to TS38.211 subclause
#ifdef DEBUG_NR_PUCCH_RX
    printf("slot %d, start_symbol_index %d, symbol %d, dmrs_scrambling_id %d\n",
           slot,pucch_pdu->start_symbol_index,symb,pucch_pdu->dmrs_scrambling_id);
#endif
    int reset = 1;
    for (int i=0; i<=(pucch_pdu->prb_start>>2); i++) {
      s = lte_gold_generic(&x1, &x2, reset);
      reset = 0;
    }

    for (int group=0;group<ngroup;group++) {
      // each group has 8*nc_group_size elements, compute 1 complex correlation with DMRS per group
      // non-coherent combining across groups
      dmrs_re = byte2m64_re[((uint8_t*)&s)[(group&1)<<1]];
      dmrs_im = byte2m64_im[((uint8_t*)&s)[(group&1)<<1]];
#ifdef DEBUG_NR_PUCCH_RX
      printf("Group %d: s %x x2 %x ((%d,%d),(%d,%d),(%d,%d),(%d,%d))\n",
             group,
             ((uint16_t*)&s)[0],x2,
             ((int16_t*)&dmrs_re)[0],((int16_t*)&dmrs_im)[0],
             ((int16_t*)&dmrs_re)[1],((int16_t*)&dmrs_im)[1],
             ((int16_t*)&dmrs_re)[2],((int16_t*)&dmrs_im)[2],
             ((int16_t*)&dmrs_re)[3],((int16_t*)&dmrs_im)[3]);
#endif
      for (int aa=0;aa<Prx;aa++) {
        rd_re_ext_p=&rd_re_ext[aa][symb][8*group];
        rd_im_ext_p=&rd_im_ext[aa][symb][8*group];

#ifdef DEBUG_NR_PUCCH_RX
        printf("Group %d: rd ((%d,%d),(%d,%d),(%d,%d),(%d,%d))\n",
               group,
               rd_re_ext_p[0],rd_im_ext_p[0],
               rd_re_ext_p[1],rd_im_ext_p[1],
               rd_re_ext_p[2],rd_im_ext_p[2],
               rd_re_ext_p[3],rd_im_ext_p[3]);
#endif
        corr32_re[symb][group][aa]+=(rd_re_ext_p[0]*((int16_t*)&dmrs_re)[0] + rd_im_ext_p[0]*((int16_t*)&dmrs_im)[0]);
        corr32_im[symb][group][aa]+=(-rd_re_ext_p[0]*((int16_t*)&dmrs_im)[0] + rd_im_ext_p[0]*((int16_t*)&dmrs_re)[0]);
        corr32_re[symb][group][aa]+=(rd_re_ext_p[1]*((int16_t*)&dmrs_re)[1] + rd_im_ext_p[1]*((int16_t*)&dmrs_im)[1]);
        corr32_im[symb][group][aa]+=(-rd_re_ext_p[1]*((int16_t*)&dmrs_im)[1] + rd_im_ext_p[1]*((int16_t*)&dmrs_re)[1]);
        corr32_re[symb][group][aa]+=(rd_re_ext_p[2]*((int16_t*)&dmrs_re)[2] + rd_im_ext_p[2]*((int16_t*)&dmrs_im)[2]);
        corr32_im[symb][group][aa]+=(-rd_re_ext_p[2]*((int16_t*)&dmrs_im)[2] + rd_im_ext_p[2]*((int16_t*)&dmrs_re)[2]);
        corr32_re[symb][group][aa]+=(rd_re_ext_p[3]*((int16_t*)&dmrs_re)[3] + rd_im_ext_p[3]*((int16_t*)&dmrs_im)[3]);
        corr32_im[symb][group][aa]+=(-rd_re_ext_p[3]*((int16_t*)&dmrs_im)[3] + rd_im_ext_p[3]*((int16_t*)&dmrs_re)[3]);
      }
      dmrs_re = byte2m64_re[((uint8_t*)&s)[1+((group&1)<<1)]];
      dmrs_im = byte2m64_im[((uint8_t*)&s)[1+((group&1)<<1)]];
#ifdef DEBUG_NR_PUCCH_RX
      printf("Group %d: s %x ((%d,%d),(%d,%d),(%d,%d),(%d,%d))\n",
             group,
             ((uint16_t*)&s)[1],
             ((int16_t*)&dmrs_re)[0],((int16_t*)&dmrs_im)[0],
             ((int16_t*)&dmrs_re)[1],((int16_t*)&dmrs_im)[1],
             ((int16_t*)&dmrs_re)[2],((int16_t*)&dmrs_im)[2],
             ((int16_t*)&dmrs_re)[3],((int16_t*)&dmrs_im)[3]);
#endif
      for (int aa=0;aa<Prx;aa++) {
        rd_re_ext_p=&rd_re_ext[aa][symb][8*group];
        rd_im_ext_p=&rd_im_ext[aa][symb][8*group];
#ifdef DEBUG_NR_PUCCH_RX
        printf("Group %d: rd ((%d,%d),(%d,%d),(%d,%d),(%d,%d))\n",
               group,
               rd_re_ext_p[4],rd_im_ext_p[4],
               rd_re_ext_p[5],rd_im_ext_p[5],
               rd_re_ext_p[6],rd_im_ext_p[6],
               rd_re_ext_p[7],rd_im_ext_p[7]);
#endif
        corr32_re[symb][group][aa]+=(rd_re_ext_p[4]*((int16_t*)&dmrs_re)[0] + rd_im_ext_p[4]*((int16_t*)&dmrs_im)[0]);
        corr32_im[symb][group][aa]+=(-rd_re_ext_p[4]*((int16_t*)&dmrs_im)[0] + rd_im_ext_p[4]*((int16_t*)&dmrs_re)[0]);
        corr32_re[symb][group][aa]+=(rd_re_ext_p[5]*((int16_t*)&dmrs_re)[1] + rd_im_ext_p[5]*((int16_t*)&dmrs_im)[1]);
        corr32_im[symb][group][aa]+=(-rd_re_ext_p[5]*((int16_t*)&dmrs_im)[1] + rd_im_ext_p[5]*((int16_t*)&dmrs_re)[1]);
        corr32_re[symb][group][aa]+=(rd_re_ext_p[6]*((int16_t*)&dmrs_re)[2] + rd_im_ext_p[6]*((int16_t*)&dmrs_im)[2]);
        corr32_im[symb][group][aa]+=(-rd_re_ext_p[6]*((int16_t*)&dmrs_im)[2] + rd_im_ext_p[6]*((int16_t*)&dmrs_re)[2]);
        corr32_re[symb][group][aa]+=(rd_re_ext_p[7]*((int16_t*)&dmrs_re)[3] + rd_im_ext_p[7]*((int16_t*)&dmrs_im)[3]);
        corr32_im[symb][group][aa]+=(-rd_re_ext_p[7]*((int16_t*)&dmrs_im)[3] + rd_im_ext_p[7]*((int16_t*)&dmrs_re)[3]);
        /*	corr32_re[group][aa]>>=5;
                corr32_im[group][aa]>>=5;*/
#ifdef DEBUG_NR_PUCCH_RX
        printf("Group %d: corr32 (%d,%d)\n",group,corr32_re[symb][group][aa],corr32_im[symb][group][aa]);
#endif
      } //aa    

      if ((group&1) == 1) s = lte_gold_generic(&x1, &x2, 0);
    } // group
  } // symb

  uint32_t x1, x2, s=0;  
  // unscrambling
  x2 = ((pucch_pdu->rnti)<<15)+pucch_pdu->data_scrambling_id;
  s = lte_gold_generic(&x1, &x2, 1);
#ifdef DEBUG_NR_PUCCH_RX
  printf("x2 %x, s %x\n",x2,s);
#endif
  for (int symb=0;symb<pucch_pdu->nr_of_symbols;symb++) {
    __m64 c_re0,c_im0,c_re1,c_im1,c_re2,c_im2,c_re3,c_im3;
    int re_off=0;
    for (int prb=0;prb<prb_size_ext;prb+=2,re_off+=16) {
      c_re0 = byte2m64_re[((uint8_t*)&s)[0]];
      c_im0 = byte2m64_im[((uint8_t*)&s)[0]];
      c_re1 = byte2m64_re[((uint8_t*)&s)[1]];
      c_im1 = byte2m64_im[((uint8_t*)&s)[1]];
      c_re2 = byte2m64_re[((uint8_t*)&s)[2]];
      c_im2 = byte2m64_im[((uint8_t*)&s)[2]];
      c_re3 = byte2m64_re[((uint8_t*)&s)[3]];
      c_im3 = byte2m64_im[((uint8_t*)&s)[3]];

      for (int aa=0;aa<Prx;aa++) {
#ifdef DEBUG_NR_PUCCH_RX
        printf("prb %d: rd ((%d,%d),(%d,%d),(%d,%d),(%d,%d),(%d,%d),(%d,%d),(%d,%d),(%d,%d))\n",
               prb,
               r_re_ext[aa][symb][re_off],r_im_ext[aa][symb][re_off],
               r_re_ext[aa][symb][re_off+1],r_im_ext[aa][symb][re_off+1],
               r_re_ext[aa][symb][re_off+2],r_im_ext[aa][symb][re_off+2],
               r_re_ext[aa][symb][re_off+3],r_im_ext[aa][symb][re_off+3],
               r_re_ext[aa][symb][re_off+4],r_im_ext[aa][symb][re_off+4],
               r_re_ext[aa][symb][re_off+5],r_im_ext[aa][symb][re_off+5],
               r_re_ext[aa][symb][re_off+6],r_im_ext[aa][symb][re_off+6],
               r_re_ext[aa][symb][re_off+7],r_im_ext[aa][symb][re_off+7]);
        printf("prb %d (%x): c ((%d,%d),(%d,%d),(%d,%d),(%d,%d),(%d,%d),(%d,%d),(%d,%d),(%d,%d))\n",
               prb,s,
               ((int16_t*)&c_re0)[0],((int16_t*)&c_im0)[0],
               ((int16_t*)&c_re0)[1],((int16_t*)&c_im0)[1],
               ((int16_t*)&c_re0)[2],((int16_t*)&c_im0)[2],
               ((int16_t*)&c_re0)[3],((int16_t*)&c_im0)[3],
               ((int16_t*)&c_re1)[0],((int16_t*)&c_im1)[0],
               ((int16_t*)&c_re1)[1],((int16_t*)&c_im1)[1],
               ((int16_t*)&c_re1)[2],((int16_t*)&c_im1)[2],
               ((int16_t*)&c_re1)[3],((int16_t*)&c_im1)[3]
               );
        printf("prb %d: rd ((%d,%d),(%d,%d),(%d,%d),(%d,%d),(%d,%d),(%d,%d),(%d,%d),(%d,%d))\n",
               prb+1,
               r_re_ext[aa][symb][re_off+8],r_im_ext[aa][symb][re_off+8],
               r_re_ext[aa][symb][re_off+9],r_im_ext[aa][symb][re_off+9],
               r_re_ext[aa][symb][re_off+10],r_im_ext[aa][symb][re_off+10],
               r_re_ext[aa][symb][re_off+11],r_im_ext[aa][symb][re_off+11],
               r_re_ext[aa][symb][re_off+12],r_im_ext[aa][symb][re_off+12],
               r_re_ext[aa][symb][re_off+13],r_im_ext[aa][symb][re_off+13],
               r_re_ext[aa][symb][re_off+14],r_im_ext[aa][symb][re_off+14],
               r_re_ext[aa][symb][re_off+15],r_im_ext[aa][symb][re_off+15]);
        printf("prb %d (%x): c ((%d,%d),(%d,%d),(%d,%d),(%d,%d),(%d,%d),(%d,%d),(%d,%d),(%d,%d))\n",
               prb+1,s,
               ((int16_t*)&c_re2)[0],((int16_t*)&c_im2)[0],
               ((int16_t*)&c_re2)[1],((int16_t*)&c_im2)[1],
               ((int16_t*)&c_re2)[2],((int16_t*)&c_im2)[2],
               ((int16_t*)&c_re2)[3],((int16_t*)&c_im2)[3],
               ((int16_t*)&c_re3)[0],((int16_t*)&c_im3)[0],
               ((int16_t*)&c_re3)[1],((int16_t*)&c_im3)[1],
               ((int16_t*)&c_re3)[2],((int16_t*)&c_im3)[2],
               ((int16_t*)&c_re3)[3],((int16_t*)&c_im3)[3]
               );
#endif

        ((__m64*)&r_re_ext2[aa][symb][re_off])[0] = _mm_mullo_pi16(((__m64*)&r_re_ext[aa][symb][re_off])[0],c_im0);
        ((__m64*)&r_re_ext[aa][symb][re_off])[0] = _mm_mullo_pi16(((__m64*)&r_re_ext[aa][symb][re_off])[0],c_re0);
        ((__m64*)&r_im_ext2[aa][symb][re_off])[0] = _mm_mullo_pi16(((__m64*)&r_im_ext[aa][symb][re_off])[0],c_re0);
        ((__m64*)&r_im_ext[aa][symb][re_off])[0] = _mm_mullo_pi16(((__m64*)&r_im_ext[aa][symb][re_off])[0],c_im0);

        ((__m64*)&r_re_ext2[aa][symb][re_off])[1] = _mm_mullo_pi16(((__m64*)&r_re_ext[aa][symb][re_off])[1],c_im1);
        ((__m64*)&r_re_ext[aa][symb][re_off])[1] = _mm_mullo_pi16(((__m64*)&r_re_ext[aa][symb][re_off])[1],c_re1);
        ((__m64*)&r_im_ext2[aa][symb][re_off])[1] = _mm_mullo_pi16(((__m64*)&r_im_ext[aa][symb][re_off])[1],c_re1);
        ((__m64*)&r_im_ext[aa][symb][re_off])[1] = _mm_mullo_pi16(((__m64*)&r_im_ext[aa][symb][re_off])[1],c_im1);

        ((__m64*)&r_re_ext2[aa][symb][re_off])[2] = _mm_mullo_pi16(((__m64*)&r_re_ext[aa][symb][re_off])[2],c_im2);
        ((__m64*)&r_re_ext[aa][symb][re_off])[2] = _mm_mullo_pi16(((__m64*)&r_re_ext[aa][symb][re_off])[2],c_re2);
        ((__m64*)&r_im_ext2[aa][symb][re_off])[2] = _mm_mullo_pi16(((__m64*)&r_im_ext[aa][symb][re_off])[2],c_re2);
        ((__m64*)&r_im_ext[aa][symb][re_off])[2] = _mm_mullo_pi16(((__m64*)&r_im_ext[aa][symb][re_off])[2],c_im2);

        ((__m64*)&r_re_ext2[aa][symb][re_off])[3] = _mm_mullo_pi16(((__m64*)&r_re_ext[aa][symb][re_off])[3],c_im3);
        ((__m64*)&r_re_ext[aa][symb][re_off])[3] = _mm_mullo_pi16(((__m64*)&r_re_ext[aa][symb][re_off])[3],c_re3);
        ((__m64*)&r_im_ext2[aa][symb][re_off])[3] = _mm_mullo_pi16(((__m64*)&r_im_ext[aa][symb][re_off])[3],c_re3);
        ((__m64*)&r_im_ext[aa][symb][re_off])[3] = _mm_mullo_pi16(((__m64*)&r_im_ext[aa][symb][re_off])[3],c_im3);

#ifdef DEBUG_NR_PUCCH_RX
        printf("prb %d: r ((%d,%d),(%d,%d),(%d,%d),(%d,%d),(%d,%d),(%d,%d),(%d,%d),(%d,%d))\n",
               prb,
               r_re_ext[aa][symb][re_off],r_im_ext[aa][symb][re_off],
               r_re_ext[aa][symb][re_off+1],r_im_ext[aa][symb][re_off+1],
               r_re_ext[aa][symb][re_off+2],r_im_ext[aa][symb][re_off+2],
               r_re_ext[aa][symb][re_off+3],r_im_ext[aa][symb][re_off+3],
               r_re_ext[aa][symb][re_off+4],r_im_ext[aa][symb][re_off+4],
               r_re_ext[aa][symb][re_off+5],r_im_ext[aa][symb][re_off+5],
               r_re_ext[aa][symb][re_off+6],r_im_ext[aa][symb][re_off+6],
               r_re_ext[aa][symb][re_off+7],r_im_ext[aa][symb][re_off+7]);
        printf("prb %d: r ((%d,%d),(%d,%d),(%d,%d),(%d,%d),(%d,%d),(%d,%d),(%d,%d),(%d,%d))\n",
               prb+1,
               r_re_ext[aa][symb][re_off+8],r_im_ext[aa][symb][re_off+8],
               r_re_ext[aa][symb][re_off+9],r_im_ext[aa][symb][re_off+9],
               r_re_ext[aa][symb][re_off+10],r_im_ext[aa][symb][re_off+10],
               r_re_ext[aa][symb][re_off+11],r_im_ext[aa][symb][re_off+11],
               r_re_ext[aa][symb][re_off+12],r_im_ext[aa][symb][re_off+12],
               r_re_ext[aa][symb][re_off+13],r_im_ext[aa][symb][re_off+13],
               r_re_ext[aa][symb][re_off+14],r_im_ext[aa][symb][re_off+14],
               r_re_ext[aa][symb][re_off+15],r_im_ext[aa][symb][re_off+15]);
#endif      
      }
      s = lte_gold_generic(&x1, &x2, 0);
#ifdef DEBUG_NR_PUCCH_RX
      printf("\n");
#endif
    }
  } //symb
  int nb_bit = pucch_pdu->bit_len_harq+pucch_pdu->sr_flag+pucch_pdu->bit_len_csi_part1+pucch_pdu->bit_len_csi_part2;
  AssertFatal(nb_bit > 2  && nb_bit< 65,"illegal length (%d : %d,%d,%d,%d)\n",nb_bit,pucch_pdu->bit_len_harq,pucch_pdu->sr_flag,pucch_pdu->bit_len_csi_part1,pucch_pdu->bit_len_csi_part2);

  uint64_t decodedPayload[2];
  uint8_t corr_dB;
  int decoderState=2;
  if (nb_bit < 12) { // short blocklength case
    __m256i *rp_re[Prx2][2];
    __m256i *rp2_re[Prx2][2];
    __m256i *rp_im[Prx2][2];
    __m256i *rp2_im[Prx2][2];
    for (int aa=0;aa<Prx;aa++) {
      for (int symb=0;symb<pucch_pdu->nr_of_symbols;symb++) {
        rp_re[aa][symb] = (__m256i*)r_re_ext[aa][symb];
        rp_im[aa][symb] = (__m256i*)r_im_ext[aa][symb];
        rp2_re[aa][symb] = (__m256i*)r_re_ext2[aa][symb];
        rp2_im[aa][symb] = (__m256i*)r_im_ext2[aa][symb];
      }
    }
    __m256i prod_re[Prx2],prod_im[Prx2];
    uint64_t corr=0;
    int cw_ML=0;
    
    
    for (int cw=0;cw<1<<nb_bit;cw++) {
#ifdef DEBUG_NR_PUCCH_RX
      printf("cw %d:",cw);
      for (int i=0;i<32;i+=2) {
	printf("%d,%d,",
	       ((int16_t*)&pucch2_lut[nb_bit-3][cw<<1])[i>>1],
	       ((int16_t*)&pucch2_lut[nb_bit-3][cw<<1])[1+(i>>1)]);
      }
      printf("\n");
#endif
      uint64_t corr_tmp = 0;

      for (int symb=0;symb<pucch_pdu->nr_of_symbols;symb++) {
        for (int group=0;group<ngroup;group++) {
          // do complex correlation
          for (int aa=0;aa<Prx;aa++) {
            prod_re[aa] = /*_mm256_srai_epi16(*/_mm256_adds_epi16(_mm256_mullo_epi16(pucch2_lut[nb_bit-3][cw<<1],rp_re[aa][symb][group]),
                                                                  _mm256_mullo_epi16(pucch2_lut[nb_bit-3][(cw<<1)+1],rp_im[aa][symb][group]))/*,5)*/;
            prod_im[aa] = /*_mm256_srai_epi16(*/_mm256_subs_epi16(_mm256_mullo_epi16(pucch2_lut[nb_bit-3][cw<<1],rp2_im[aa][symb][group]),
                                                                  _mm256_mullo_epi16(pucch2_lut[nb_bit-3][(cw<<1)+1],rp2_re[aa][symb][group]))/*,5)*/;
#ifdef DEBUG_NR_PUCCH_RX
            printf("prod_re[%d] => (%d,%d,%d,%d,%d,%d,%d,%d,%d,%d,%d,%d,%d,%d,%d,%d)\n",aa,
                   ((int16_t*)&prod_re[aa])[0],((int16_t*)&prod_re[aa])[1],((int16_t*)&prod_re[aa])[2],((int16_t*)&prod_re[aa])[3],
                   ((int16_t*)&prod_re[aa])[4],((int16_t*)&prod_re[aa])[5],((int16_t*)&prod_re[aa])[6],((int16_t*)&prod_re[aa])[7],
                   ((int16_t*)&prod_re[aa])[8],((int16_t*)&prod_re[aa])[9],((int16_t*)&prod_re[aa])[10],((int16_t*)&prod_re[aa])[11],
                   ((int16_t*)&prod_re[aa])[12],((int16_t*)&prod_re[aa])[13],((int16_t*)&prod_re[aa])[14],((int16_t*)&prod_re[aa])[15]);
            printf("prod_im[%d] => (%d,%d,%d,%d,%d,%d,%d,%d,%d,%d,%d,%d,%d,%d,%d,%d)\n",aa,
                   ((int16_t*)&prod_im[aa])[0],((int16_t*)&prod_im[aa])[1],((int16_t*)&prod_im[aa])[2],((int16_t*)&prod_im[aa])[3],
                   ((int16_t*)&prod_im[aa])[4],((int16_t*)&prod_im[aa])[5],((int16_t*)&prod_im[aa])[6],((int16_t*)&prod_im[aa])[7],
                   ((int16_t*)&prod_im[aa])[8],((int16_t*)&prod_im[aa])[9],((int16_t*)&prod_im[aa])[10],((int16_t*)&prod_im[aa])[11],
                   ((int16_t*)&prod_im[aa])[12],((int16_t*)&prod_im[aa])[13],((int16_t*)&prod_im[aa])[14],((int16_t*)&prod_im[aa])[15]);

#endif
            prod_re[aa] = _mm256_hadds_epi16(prod_re[aa],prod_re[aa]);// 0+1
            prod_im[aa] = _mm256_hadds_epi16(prod_im[aa],prod_im[aa]);
            prod_re[aa] = _mm256_hadds_epi16(prod_re[aa],prod_re[aa]);// 0+1+2+3
            prod_im[aa] = _mm256_hadds_epi16(prod_im[aa],prod_im[aa]);
            prod_re[aa] = _mm256_hadds_epi16(prod_re[aa],prod_re[aa]);// 0+1+2+3+4+5+6+7
            prod_im[aa] = _mm256_hadds_epi16(prod_im[aa],prod_im[aa]);
            prod_re[aa] = _mm256_hadds_epi16(prod_re[aa],prod_re[aa]);// 0+1+2+3+4+5+6+7+8+9+10+11+12+13+14+15
            prod_im[aa] = _mm256_hadds_epi16(prod_im[aa],prod_im[aa]);
          }
          int64_t corr_re=0,corr_im=0;


          for (int aa=0;aa<Prx;aa++) {
#ifdef DEBUG_NR_PUCCH_RX
            printf("pucch2 cw %d group %d aa %d: (%d,%d)+(%d,%d) = (%d,%d)\n",cw,group,aa,
              corr32_re[symb][group][aa],corr32_im[symb][group][aa],
              ((int16_t*)(&prod_re[aa]))[0],
              ((int16_t*)(&prod_im[aa]))[0],
              corr32_re[symb][group][aa]+((int16_t*)(&prod_re[aa]))[0],
              corr32_im[symb][group][aa]+((int16_t*)(&prod_im[aa]))[0]);

#endif
            LOG_D(PHY,"pucch2 cw %d group %d aa %d: (%d,%d)+(%d,%d) = (%d,%d)\n",cw,group,aa,
              corr32_re[symb][group][aa],corr32_im[symb][group][aa],
              ((int16_t*)(&prod_re[aa]))[0],
              ((int16_t*)(&prod_im[aa]))[0],
              corr32_re[symb][group][aa]+((int16_t*)(&prod_re[aa]))[0],
              corr32_im[symb][group][aa]+((int16_t*)(&prod_im[aa]))[0]);

            corr_re = ( corr32_re[symb][group][aa]+((int16_t*)(&prod_re[aa]))[0]);
            corr_im = ( corr32_im[symb][group][aa]+((int16_t*)(&prod_im[aa]))[0]);

            corr_tmp += corr_re*corr_re + corr_im*corr_im;
          } // aa loop
        }// group loop
      } // symb loop
      if (corr_tmp > corr) {
         corr = corr_tmp;
         cw_ML=cw;
      }
    } // cw loop
    corr_dB = dB_fixed64((uint64_t)corr);
#ifdef DEBUG_NR_PUCCH_RX
    printf("cw_ML %d, metric %d dB\n",cw_ML,corr_dB);
#endif
    LOG_D(PHY,"cw_ML %d, metric %d dB\n",cw_ML,corr_dB);
    decodedPayload[0]=(uint64_t)cw_ML;
  }
  else { // polar coded case

    __m64 *rp_re[Prx2][2];
    __m64 *rp2_re[Prx2][2];
    __m64 *rp_im[Prx2][2];
    __m64 *rp2_im[Prx2][2];
    __m128i llrs[pucch_pdu->prb_size*2*pucch_pdu->nr_of_symbols];

    for (int aa=0;aa<Prx;aa++) {
      for (int symb=0;symb<pucch_pdu->nr_of_symbols;symb++) {
        rp_re[aa][symb] = (__m64*)r_re_ext[aa][symb];
        rp_im[aa][symb] = (__m64*)r_im_ext[aa][symb];
        rp2_re[aa][symb] = (__m64*)r_re_ext2[aa][symb];
        rp2_im[aa][symb] = (__m64*)r_im_ext2[aa][symb];
      }
    }
    __m64 prod_re[Prx2],prod_im[Prx2];

#ifdef DEBUG_NR_PUCCH_RX
    for (int cw=0;cw<16;cw++) {

      printf("cw %d:",cw);
      for (int i=0;i<4;i++) {
	printf("%d,",
	       ((int16_t*)&pucch2_polar_4bit[cw])[i>>1]);
      }
      printf("\n");
    }
#endif
    
    // non-coherent LLR computation on groups of 4 REs (half-PRBs)
    int32_t corr_re,corr_im,corr_tmp;
    __m128i corr16,llr_num,llr_den;
    uint64_t corr = 0;
    for (int symb=0;symb<pucch_pdu->nr_of_symbols;symb++) {
      for (int half_prb=0;half_prb<(2*pucch_pdu->prb_size);half_prb++) {
        llr_num=_mm_set1_epi16(0);llr_den=_mm_set1_epi16(0);
        for (int cw=0;cw<256;cw++) {
          corr_tmp=0;
          for (int aa=0;aa<Prx;aa++) {
            prod_re[aa] = _mm_srai_pi16(_mm_adds_pi16(_mm_mullo_pi16(pucch2_polar_4bit[cw&15],rp_re[aa][symb][half_prb]),
                                                      _mm_mullo_pi16(pucch2_polar_4bit[cw>>4],rp_im[aa][symb][half_prb])),5);
            prod_im[aa] = _mm_srai_pi16(_mm_subs_pi16(_mm_mullo_pi16(pucch2_polar_4bit[cw&15],rp2_im[aa][symb][half_prb]),
                                                      _mm_mullo_pi16(pucch2_polar_4bit[cw>>4],rp2_re[aa][symb][half_prb])),5);
            prod_re[aa] = _mm_hadds_pi16(prod_re[aa],prod_re[aa]);// 0+1
            prod_im[aa] = _mm_hadds_pi16(prod_im[aa],prod_im[aa]);
            prod_re[aa] = _mm_hadds_pi16(prod_re[aa],prod_re[aa]);// 0+1+2+3
            prod_im[aa] = _mm_hadds_pi16(prod_im[aa],prod_im[aa]);

            // this is for UL CQI measurement
            if (cw==0) corr += ((int64_t)corr32_re[symb][half_prb>>2][aa]*corr32_re[symb][half_prb>>2][aa])+
                         ((int64_t)corr32_im[symb][half_prb>>2][aa]*corr32_im[symb][half_prb>>2][aa]);


            corr_re = ( corr32_re[symb][half_prb>>2][aa]/(2*nc_group_size*4/2)+((int16_t*)(&prod_re[aa]))[0]);
            corr_im = ( corr32_im[symb][half_prb>>2][aa]/(2*nc_group_size*4/2)+((int16_t*)(&prod_im[aa]))[0]);
            corr_tmp += corr_re*corr_re + corr_im*corr_im;
           /*
              LOG_D(PHY,"pucch2 half_prb %d cw %d (%d,%d) aa %d: (%d,%d,%d,%d,%d,%d,%d,%d)x(%d,%d,%d,%d,%d,%d,%d,%d)  (%d,%d)+(%d,%d) = (%d,%d) => %d\n",
              half_prb,cw,cw&15,cw>>4,aa,
              ((int16_t*)&pucch2_polar_4bit[cw&15])[0],((int16_t*)&pucch2_polar_4bit[cw>>4])[0],
              ((int16_t*)&pucch2_polar_4bit[cw&15])[1],((int16_t*)&pucch2_polar_4bit[cw>>4])[1],
              ((int16_t*)&pucch2_polar_4bit[cw&15])[2],((int16_t*)&pucch2_polar_4bit[cw>>4])[2],
                ((int16_t*)&pucch2_polar_4bit[cw&15])[3],((int16_t*)&pucch2_polar_4bit[cw>>4])[3],
                ((int16_t*)&rp_re[aa][half_prb])[0],((int16_t*)&rp_im[aa][half_prb])[0],
                ((int16_t*)&rp_re[aa][half_prb])[1],((int16_t*)&rp_im[aa][half_prb])[1],
                ((int16_t*)&rp_re[aa][half_prb])[2],((int16_t*)&rp_im[aa][half_prb])[2],
                ((int16_t*)&rp_re[aa][half_prb])[3],((int16_t*)&rp_im[aa][half_prb])[3],
                corr32_re[half_prb>>2][aa]/(2*nc_group_size*4/2),corr32_im[half_prb>>2][aa]/(2*nc_group_size*4/2),
                ((int16_t*)(&prod_re[aa]))[0],
                ((int16_t*)(&prod_im[aa]))[0],
                corr_re,
                corr_im,
                corr_tmp);
*/
	}
	corr16 = _mm_set1_epi16((int16_t)(corr_tmp>>8));

	LOG_D(PHY,"half_prb %d cw %d corr16 %d\n",half_prb,cw,corr_tmp>>8);

	llr_num = _mm_max_epi16(_mm_mullo_epi16(corr16,pucch2_polar_llr_num_lut[cw]),llr_num);
	llr_den = _mm_max_epi16(_mm_mullo_epi16(corr16,pucch2_polar_llr_den_lut[cw]),llr_den);

	LOG_D(PHY,"lut_num (%d,%d,%d,%d,%d,%d,%d,%d)\n",
	      ((int16_t*)&pucch2_polar_llr_num_lut[cw])[0],
	      ((int16_t*)&pucch2_polar_llr_num_lut[cw])[1],
	      ((int16_t*)&pucch2_polar_llr_num_lut[cw])[2],
	      ((int16_t*)&pucch2_polar_llr_num_lut[cw])[3],
	      ((int16_t*)&pucch2_polar_llr_num_lut[cw])[4],
	      ((int16_t*)&pucch2_polar_llr_num_lut[cw])[5],
	      ((int16_t*)&pucch2_polar_llr_num_lut[cw])[6],
	      ((int16_t*)&pucch2_polar_llr_num_lut[cw])[7]);

	LOG_D(PHY,"llr_num (%d,%d,%d,%d,%d,%d,%d,%d)\n",
	      ((int16_t*)&llr_num)[0],
	      ((int16_t*)&llr_num)[1],
	      ((int16_t*)&llr_num)[2],
	      ((int16_t*)&llr_num)[3],
	      ((int16_t*)&llr_num)[4],
	      ((int16_t*)&llr_num)[5],
	      ((int16_t*)&llr_num)[6],
	      ((int16_t*)&llr_num)[7]);
	LOG_D(PHY,"llr_den (%d,%d,%d,%d,%d,%d,%d,%d)\n",
	      ((int16_t*)&llr_den)[0],
	      ((int16_t*)&llr_den)[1],
	      ((int16_t*)&llr_den)[2],
	      ((int16_t*)&llr_den)[3],
	      ((int16_t*)&llr_den)[4],
	      ((int16_t*)&llr_den)[5],
	      ((int16_t*)&llr_den)[6],
	      ((int16_t*)&llr_den)[7]);

      }
      // compute llrs
        llrs[half_prb + (symb*2*pucch_pdu->prb_size)] = _mm_subs_epi16(llr_num,llr_den);
        LOG_D(PHY,"llrs[%d] : (%d,%d,%d,%d,%d,%d,%d,%d)\n",
              half_prb,
              ((int16_t*)&llrs[half_prb])[0],
              ((int16_t*)&llrs[half_prb])[1],
              ((int16_t*)&llrs[half_prb])[2],
              ((int16_t*)&llrs[half_prb])[3],
              ((int16_t*)&llrs[half_prb])[4],
              ((int16_t*)&llrs[half_prb])[5],
              ((int16_t*)&llrs[half_prb])[6],
              ((int16_t*)&llrs[half_prb])[7]);
      } // half_prb
    } // symb
    // run polar decoder on llrs
    decoderState = polar_decoder_int16((int16_t*)llrs, decodedPayload, 0, 2,nb_bit,pucch_pdu->prb_size);
    LOG_D(PHY,"UCI decoderState %d, payload[0] %llu\n",decoderState,(unsigned long long)decodedPayload[0]);
    if (decoderState>0) decoderState=1;
    corr_dB = dB_fixed64(corr);
    LOG_D(PHY,"metric %d dB\n",corr_dB);
  }

  // estimate CQI for MAC (from antenna port 0 only)
  // TODO this computation is wrong -> to be ignored at MAC for now
  int SNRtimes10 = dB_fixed_times10(signal_energy_nodc(&rxdataF[0][soffset+(l2*frame_parms->ofdm_symbol_size)+re_offset[0]],
                                                       12*pucch_pdu->prb_size)) -
                                                       (10*gNB->measurements.n0_power_tot_dB);
  int cqi,bit_left;
  if (SNRtimes10 < -640) cqi=0;
  else if (SNRtimes10 >  635) cqi=255;
  else cqi=(640+SNRtimes10)/5;

  uci_pdu->harq.harq_bit_len = pucch_pdu->bit_len_harq;
  uci_pdu->pduBitmap=0;
  uci_pdu->rnti=pucch_pdu->rnti;
  uci_pdu->handle=pucch_pdu->handle;
  uci_pdu->pucch_format=0;
  uci_pdu->ul_cqi=cqi;
  uci_pdu->timing_advance=0xffff; // currently not valid
  uci_pdu->rssi=1280 - (10*dB_fixed(32767*32767)-dB_fixed_times10(signal_energy_nodc(&rxdataF[0][soffset+(l2*frame_parms->ofdm_symbol_size)+re_offset[0]],12*pucch_pdu->prb_size)));
  if (pucch_pdu->bit_len_harq>0) {
    int harq_bytes=pucch_pdu->bit_len_harq>>3;
    if ((pucch_pdu->bit_len_harq&7) > 0) harq_bytes++;
    uci_pdu->pduBitmap|=2;
    uci_pdu->harq.harq_payload = (uint8_t*)malloc(harq_bytes);
    uci_pdu->harq.harq_crc = decoderState;
    int i=0;
    for (;i<harq_bytes-1;i++) {
      uci_pdu->harq.harq_payload[i] = decodedPayload[0] & 255;
      decodedPayload[0]>>=8;
    }
    bit_left = pucch_pdu->bit_len_harq-((harq_bytes-1)<<3);
    uci_pdu->harq.harq_payload[i] = decodedPayload[0] & ((1<<bit_left)-1);
    decodedPayload[0] >>= pucch_pdu->bit_len_harq;
  }
  
  if (pucch_pdu->sr_flag == 1) {
    uci_pdu->pduBitmap|=1;
    uci_pdu->sr.sr_bit_len = 1;
    uci_pdu->sr.sr_payload = malloc(1);
    uci_pdu->sr.sr_payload[0] = decodedPayload[0]&1;
    decodedPayload[0] = decodedPayload[0]>>1;
  }
  // csi
  if (pucch_pdu->bit_len_csi_part1>0) {
    uci_pdu->pduBitmap|=4;
    uci_pdu->csi_part1.csi_part1_bit_len=pucch_pdu->bit_len_csi_part1;
    int csi_part1_bytes=pucch_pdu->bit_len_csi_part1>>3;
    if ((pucch_pdu->bit_len_csi_part1&7) > 0) csi_part1_bytes++;
    uci_pdu->csi_part1.csi_part1_payload = (uint8_t*)malloc(csi_part1_bytes);
    uci_pdu->csi_part1.csi_part1_crc = decoderState;
    int i=0;
    for (;i<csi_part1_bytes-1;i++) {
      uci_pdu->csi_part1.csi_part1_payload[i] = decodedPayload[0] & 255;
      decodedPayload[0]>>=8;
    }
    bit_left = pucch_pdu->bit_len_csi_part1-((csi_part1_bytes-1)<<3);
    uci_pdu->csi_part1.csi_part1_payload[i] = decodedPayload[0] & ((1<<bit_left)-1);
    decodedPayload[0] >>= pucch_pdu->bit_len_csi_part1;
  }
  
  if (pucch_pdu->bit_len_csi_part2>0) {
    uci_pdu->pduBitmap|=8;
  }
}

void nr_dump_uci_stats(FILE *fd,PHY_VARS_gNB *gNB,int frame) {

   int strpos=0;
   char output[16384];

   for (int i=0;i<NUMBER_OF_NR_UCI_STATS_MAX;i++){
      if (gNB->uci_stats[i].rnti>0) {
         NR_gNB_UCI_STATS_t *uci_stats = &gNB->uci_stats[i];
         if (uci_stats->pucch0_sr_trials > 0)
             strpos+=sprintf(output+strpos,"UCI %d RNTI %x: pucch0_sr_trials %d, pucch0_n00 %d dB, pucch0_n01 %d dB, pucch0_sr_thres %d dB, current pucch1_stat0 %d dB, current pucch1_stat1 %d dB, positive SR count %d\n",
                             i,uci_stats->rnti,uci_stats->pucch0_sr_trials,uci_stats->pucch0_n00,uci_stats->pucch0_n01,uci_stats->pucch0_sr_thres,dB_fixed(uci_stats->current_pucch0_sr_stat0),dB_fixed(uci_stats->current_pucch0_sr_stat1),uci_stats->pucch0_positive_SR);
         if (uci_stats->pucch01_trials > 0)
            strpos+=sprintf(output+strpos,"UCI %d RNTI %x: pucch01_trials %d, pucch0_n00 %d dB, pucch0_n01 %d dB, pucch0_thres %d dB, current pucch0_stat0 %d dB, current pucch1_stat1 %d dB, pucch01_DTX %d\n",
                            i,uci_stats->rnti,uci_stats->pucch01_trials,uci_stats->pucch0_n01,uci_stats->pucch0_n01,uci_stats->pucch0_thres,dB_fixed(uci_stats->current_pucch0_stat0),dB_fixed(uci_stats->current_pucch0_stat1),uci_stats->pucch01_DTX);

         if (uci_stats->pucch02_trials > 0)
             strpos+=sprintf(output+strpos,"UCI %d RNTI %x: pucch01_trials %d, pucch0_n00 %d dB, pucch0_n01 %d dB, pucch0_thres %d dB, current pucch0_stat0 %d dB, current pucch0_stat1 %d dB, pucch01_DTX %d\n",
                             i,uci_stats->rnti,uci_stats->pucch02_trials,uci_stats->pucch0_n00,uci_stats->pucch0_n01,uci_stats->pucch0_thres,dB_fixed(uci_stats->current_pucch0_stat0),dB_fixed(uci_stats->current_pucch0_stat1),uci_stats->pucch02_DTX);

         if (uci_stats->pucch2_trials > 0)
           strpos+=sprintf(output+strpos,"UCI %d RNTI %x: pucch2_trials %d, pucch2_DTX %d\n",
                           i,uci_stats->rnti,
                           uci_stats->pucch2_trials,
                           uci_stats->pucch2_DTX);
       }
    }
    if (fd) fprintf(fd,"%s",output);
    else    printf("%s",output);
}<|MERGE_RESOLUTION|>--- conflicted
+++ resolved
@@ -289,13 +289,8 @@
         xr[aa][l][n].r = (int32_t)x_re[l][n] * r[n].r + (int32_t)x_im[l][n] * r[n].i;
         xr[aa][l][n].i = (int32_t)x_re[l][n] * r[n].i - (int32_t)x_im[l][n] * r[n].r;
 #ifdef DEBUG_NR_PUCCH_RX
-<<<<<<< HEAD
         printf("x (%d,%d), r%d.%d (%d,%d), xr (%lld,%lld)\n",
-	       x_re[l][n],x_im[l][n],l2,re_offset[l],r[n].r,r[n].i,xr[aa][l][n].r,xr[aa][l][n].i);
-=======
-        printf("x (%d,%d), r%d.%d (%d,%d), xr (%d,%d)\n",
-               x_re[l][n],x_im[l][n],l2,re_offset[l],r[n2],r[n2+1],xr[aa][l][n2],xr[aa][l][n2+1]);
->>>>>>> 9327e991
+	             x_re[l][n],x_im[l][n],l2,re_offset[l],r[n].r,r[n].i,xr[aa][l][n].r,xr[aa][l][n].i);
 #endif
       }
     }
@@ -422,11 +417,7 @@
   if (pucch_pdu->bit_len_harq==0) {
     uci_pdu->harq = NULL;
     uci_pdu->sr = calloc(1,sizeof(*uci_pdu->sr));
-<<<<<<< HEAD
-    uci_pdu->sr->sr_confidence_level = no_conf;
-=======
-    uci_pdu->sr->sr_confidence_level = (SNRtimes10 < uci_stats->pucch0_thres);
->>>>>>> 9327e991
+    uci_pdu->sr->sr_confidence_level = SNRtimes10 < uci_stats->pucch0_thres;
     uci_stats->pucch0_sr_trials++;
     if (xrtmag_dBtimes10>(10*max_n0+100)) {
       uci_pdu->sr->sr_indication = 1;
@@ -450,18 +441,12 @@
 
     if (pucch_pdu->sr_flag == 1) {
       uci_pdu->sr = calloc(1,sizeof(*uci_pdu->sr));
-<<<<<<< HEAD
       uci_pdu->sr->sr_indication = (index>1);
       uci_pdu->sr->sr_confidence_level = no_conf;
-      uci_stats->pucch0_positive_SR++;
-=======
-      uci_pdu->sr->sr_indication = (index>1) ? 1 : 0;
-      uci_pdu->sr->sr_confidence_level = no_conf ? 1 : 0;
       if(uci_pdu->sr->sr_indication == 1 && uci_pdu->sr->sr_confidence_level == 0) {
         uci_stats->pucch0_positive_SR++;
         LOG_D(PHY,"PUCCH0 got positive SR. Cumulative number of positive SR %d\n", uci_stats->pucch0_positive_SR);
       }
->>>>>>> 9327e991
     }
     uci_stats->pucch01_trials++;
   }
@@ -484,15 +469,11 @@
     if (pucch_pdu->sr_flag == 1) {
       uci_pdu->sr = calloc(1,sizeof(*uci_pdu->sr));
       uci_pdu->sr->sr_indication = (index>3) ? 1 : 0;
-<<<<<<< HEAD
       uci_pdu->sr->sr_confidence_level = no_conf;
-=======
-      uci_pdu->sr->sr_confidence_level = (no_conf) ? 1 : 0;
       if(uci_pdu->sr->sr_indication == 1 && uci_pdu->sr->sr_confidence_level == 0) {
         uci_stats->pucch0_positive_SR++;
         LOG_D(PHY,"PUCCH0 got positive SR. Cumulative number of positive SR %d\n", uci_stats->pucch0_positive_SR);
       }
->>>>>>> 9327e991
     }
   }
 }
