/*
 * Licensed to the OpenAirInterface (OAI) Software Alliance under one or more
 * contributor license agreements.  See the NOTICE file distributed with
 * this work for additional information regarding copyright ownership.
 * The OpenAirInterface Software Alliance licenses this file to You under
 * the OAI Public License, Version 1.1  (the "License"); you may not use this file
 * except in compliance with the License.
 * You may obtain a copy of the License at
 *
 *      http://www.openairinterface.org/?page_id=698
 *
 * Unless required by applicable law or agreed to in writing, software
 * distributed under the License is distributed on an "AS IS" BASIS,
 * WITHOUT WARRANTIES OR CONDITIONS OF ANY KIND, either express or implied.
 * See the License for the specific language governing permissions and
 * limitations under the License.
 *-------------------------------------------------------------------------------
 * For more information about the OpenAirInterface (OAI) Software Alliance:
 *      contact@openairinterface.org
 */

/*! \file PHY/NR_TRANSPORT/pucch_rx.c
 * \brief Top-level routines for decoding the PUCCH physical channel
 * \author A. Mico Pereperez, Padarthi Naga Prasanth, Francesco Mani, Raymond Knopp
 * \date 2020
 * \version 0.2
 * \company Eurecom
 * \email:
 * \note
 * \warning
 */
#include<stdio.h>
#include <string.h>
#include <math.h>
#include <unistd.h>
#include <fcntl.h>
#include <sys/ioctl.h>
#include <sys/mman.h>

#include "PHY/impl_defs_nr.h"
#include "PHY/defs_nr_common.h"
#include "PHY/defs_gNB.h"
#include "PHY/sse_intrin.h"
#include "PHY/NR_UE_TRANSPORT/pucch_nr.h"
#include <openair1/PHY/CODING/nrSmallBlock/nr_small_block_defs.h>
#include "PHY/NR_TRANSPORT/nr_transport_common_proto.h"
#include "PHY/NR_REFSIG/nr_refsig.h"
#include "common/utils/LOG/log.h"
#include "common/utils/LOG/vcd_signal_dumper.h"

#include "nfapi/oai_integration/vendor_ext.h"

#include "T.h"

//#define DEBUG_NR_PUCCH_RX 1

NR_gNB_PUCCH_t *new_gNB_pucch(void){
    NR_gNB_PUCCH_t *pucch;
    pucch = (NR_gNB_PUCCH_t *)malloc16(sizeof(NR_gNB_PUCCH_t));
    pucch->active = 0;
    return (pucch);
}

int nr_find_pucch(uint16_t rnti,
                  int frame,
                  int slot,
                  PHY_VARS_gNB *gNB) {

  AssertFatal(gNB!=NULL,"gNB is null\n");
  int index = -1;

  for (int i=0; i<NUMBER_OF_NR_PUCCH_MAX; i++) {
    AssertFatal(gNB->pucch[i]!=NULL,"gNB->pucch[%d] is null\n",i);
    if ((gNB->pucch[i]->active >0) &&
        (gNB->pucch[i]->pucch_pdu.rnti==rnti) &&
        (gNB->pucch[i]->frame==frame) &&
        (gNB->pucch[i]->slot==slot)) return(i);
    else if ((gNB->pucch[i]->active == 0) && (index==-1)) index=i;
  }

  if (index==-1)
    LOG_E(MAC,"PUCCH list is full\n");

  return(index);
}

void nr_fill_pucch(PHY_VARS_gNB *gNB,
                   int frame,
                   int slot,
                   nfapi_nr_pucch_pdu_t *pucch_pdu) {

  int id = nr_find_pucch(pucch_pdu->rnti,frame,slot,gNB);
  AssertFatal( (id>=0) && (id<NUMBER_OF_NR_PUCCH_MAX),
              "invalid id found for pucch !!! rnti %04x id %d\n",pucch_pdu->rnti,id);

  NR_gNB_PUCCH_t  *pucch = gNB->pucch[id];
  pucch->frame = frame;
  pucch->slot = slot;
  pucch->active = 1;
  memcpy((void*)&pucch->pucch_pdu, (void*)pucch_pdu, sizeof(nfapi_nr_pucch_pdu_t));
}


int get_pucch0_cs_lut_index(PHY_VARS_gNB *gNB,nfapi_nr_pucch_pdu_t* pucch_pdu) {

  int i=0;

#ifdef DEBUG_NR_PUCCH_RX
  printf("getting index for LUT with %d entries, Nid %d\n",gNB->pucch0_lut.nb_id, pucch_pdu->hopping_id);
#endif

  for (i=0;i<gNB->pucch0_lut.nb_id;i++) {
    if (gNB->pucch0_lut.Nid[i] == pucch_pdu->hopping_id) break;
  }
#ifdef DEBUG_NR_PUCCH_RX
  printf("found index %d\n",i);
#endif
  if (i<gNB->pucch0_lut.nb_id) return(i);

#ifdef DEBUG_NR_PUCCH_RX
  printf("Initializing PUCCH0 LUT index %i with Nid %d\n",i, pucch_pdu->hopping_id);
#endif
  // initialize
  gNB->pucch0_lut.Nid[gNB->pucch0_lut.nb_id]=pucch_pdu->hopping_id;
  for (int slot=0;slot<10<<pucch_pdu->subcarrier_spacing;slot++)
    for (int symbol=0;symbol<14;symbol++)
      gNB->pucch0_lut.lut[gNB->pucch0_lut.nb_id][slot][symbol] = (int)floor(nr_cyclic_shift_hopping(pucch_pdu->hopping_id,0,0,symbol,0,slot)/0.5235987756);
  gNB->pucch0_lut.nb_id++;
  return(gNB->pucch0_lut.nb_id-1);
}


  
int16_t idft12_re[12][12] = {
  {23170,23170,23170,23170,23170,23170,23170,23170,23170,23170,23170,23170},
  {23170,20066,11585,0,-11585,-20066,-23170,-20066,-11585,0,11585,20066},
  {23170,11585,-11585,-23170,-11585,11585,23170,11585,-11585,-23170,-11585,11585},
  {23170,0,-23170,0,23170,0,-23170,0,23170,0,-23170,0},
  {23170,-11585,-11585,23170,-11585,-11585,23170,-11585,-11585,23170,-11585,-11585},
  {23170,-20066,11585,0,-11585,20066,-23170,20066,-11585,0,11585,-20066},
  {23170,-23170,23170,-23170,23170,-23170,23170,-23170,23170,-23170,23170,-23170},
  {23170,-20066,11585,0,-11585,20066,-23170,20066,-11585,0,11585,-20066},
  {23170,-11585,-11585,23170,-11585,-11585,23170,-11585,-11585,23170,-11585,-11585},
  {23170,0,-23170,0,23170,0,-23170,0,23170,0,-23170,0},
  {23170,11585,-11585,-23170,-11585,11585,23170,11585,-11585,-23170,-11585,11585},
  {23170,20066,11585,0,-11585,-20066,-23170,-20066,-11585,0,11585,20066}
};

int16_t idft12_im[12][12] = {
  {0,0,0,0,0,0,0,0,0,0,0,0},
  {0,11585,20066,23170,20066,11585,0,-11585,-20066,-23170,-20066,-11585},
  {0,20066,20066,0,-20066,-20066,0,20066,20066,0,-20066,-20066},
  {0,23170,0,-23170,0,23170,0,-23170,0,23170,0,-23170},
  {0,20066,-20066,0,20066,-20066,0,20066,-20066,0,20066,-20066},
  {0,11585,-20066,23170,-20066,11585,0,-11585,20066,-23170,20066,-11585},
  {0,0,0,0,0,0,0,0,0,0,0,0},
  {0,-11585,20066,-23170,20066,-11585,0,11585,-20066,23170,-20066,11585},
  {0,-20066,20066,0,-20066,20066,0,-20066,20066,0,-20066,20066},
  {0,-23170,0,23170,0,-23170,0,23170,0,-23170,0,23170},
  {0,-20066,-20066,0,20066,20066,0,-20066,-20066,0,20066,20066},
  {0,-11585,-20066,-23170,-20066,-11585,0,11585,20066,23170,20066,11585}
};


void nr_decode_pucch0(PHY_VARS_gNB *gNB,
                      int frame,
                      int slot,
                      nfapi_nr_uci_pucch_pdu_format_0_1_t* uci_pdu,
                      nfapi_nr_pucch_pdu_t* pucch_pdu) {

  int32_t **rxdataF = gNB->common_vars.rxdataF;
  NR_DL_FRAME_PARMS *frame_parms = &gNB->frame_parms;
  int soffset=(slot&3)*frame_parms->symbols_per_slot*frame_parms->ofdm_symbol_size;
  int nr_sequences;
  const uint8_t *mcs;

  pucch_GroupHopping_t pucch_GroupHopping = pucch_pdu->group_hop_flag + (pucch_pdu->sequence_hop_flag<<1);

  AssertFatal(pucch_pdu->bit_len_harq > 0 || pucch_pdu->sr_flag > 0,
	      "Either bit_len_harq (%d) or sr_flag (%d) must be > 0\n",
	      pucch_pdu->bit_len_harq,pucch_pdu->sr_flag);

  NR_gNB_UCI_STATS_t *uci_stats=NULL;
  NR_gNB_UCI_STATS_t *first_uci_stats=NULL;
  for (int i=0;i<NUMBER_OF_NR_UCI_STATS_MAX;i++)
     if (gNB->uci_stats[i].rnti == pucch_pdu->rnti) {
        uci_stats = &gNB->uci_stats[i];
        break;
     } else if (first_uci_stats == NULL && gNB->uci_stats[i].rnti == 0) first_uci_stats = &gNB->uci_stats[i];

  if (uci_stats == NULL) { uci_stats=first_uci_stats; uci_stats->rnti = pucch_pdu->rnti;}

  AssertFatal(uci_stats!=NULL,"No stat index found\n");
  uci_stats->frame = frame;

  if(pucch_pdu->bit_len_harq==0){
    mcs=table1_mcs;
    nr_sequences=1;
  }
  else if(pucch_pdu->bit_len_harq==1){
    mcs=table1_mcs;
    nr_sequences=4>>(1-pucch_pdu->sr_flag);
  }
  else{
    mcs=table2_mcs;
    nr_sequences=8>>(1-pucch_pdu->sr_flag);
  }

<<<<<<< HEAD
  LOG_D(PHY,"pucch0: nr_symbols %d, start_symbol %d, prb_start %d, second_hop_prb %d,  group_hop_flag %d, sequence_hop_flag %d, O_ACK %d, O_SR %d, mcs %d initial_cyclic_shift %d\n",pucch_pdu->nr_of_symbols,pucch_pdu->start_symbol_index,pucch_pdu->prb_start,pucch_pdu->second_hop_prb,pucch_pdu->group_hop_flag,pucch_pdu->sequence_hop_flag,pucch_pdu->bit_len_harq,pucch_pdu->sr_flag,mcs[0],pucch_pdu->initial_cyclic_shift);
=======
  LOG_D(PHY,"pucch0: nr_symbols %d, start_symbol %d, prb_start %d, second_hop_prb %d,  group_hop_flag %d, sequence_hop_flag %d, O_ACK %d, O_SR %d, mcs %d initial_cyclic_shift %d\n",
        pucch_pdu->nr_of_symbols,pucch_pdu->start_symbol_index,pucch_pdu->prb_start,pucch_pdu->second_hop_prb,pucch_pdu->group_hop_flag,pucch_pdu->sequence_hop_flag,pucch_pdu->bit_len_harq,
        pucch_pdu->sr_flag,mcs[0],pucch_pdu->initial_cyclic_shift);
>>>>>>> 3d454a45

  int cs_ind = get_pucch0_cs_lut_index(gNB,pucch_pdu);
  /*
   * Implement TS 38.211 Subclause 6.3.2.3.1 Sequence generation
   *
   */
  /*
   * Defining cyclic shift hopping TS 38.211 Subclause 6.3.2.2.2
   */
  // alpha is cyclic shift
  //double alpha;
  // lnormal is the OFDM symbol number in the PUCCH transmission where l=0 corresponds to the first OFDM symbol of the PUCCH transmission
  //uint8_t lnormal;
  // lprime is the index of the OFDM symbol in the slot that corresponds to the first OFDM symbol of the PUCCH transmission in the slot given by [5, TS 38.213]
  //uint8_t lprime;

  /*
   * in TS 38.213 Subclause 9.2.1 it is said that:
   * for PUCCH format 0 or PUCCH format 1, the index of the cyclic shift
   * is indicated by higher layer parameter PUCCH-F0-F1-initial-cyclic-shift
   */

  /*
   * Implementing TS 38.211 Subclause 6.3.2.3.1, the sequence x(n) shall be generated according to:
   * x(l*12+n) = r_u_v_alpha_delta(n)
   */
  // the value of u,v (delta always 0 for PUCCH) has to be calculated according to TS 38.211 Subclause 6.3.2.2.1
  uint8_t u[2]={0,0},v[2]={0,0};

  // x_n contains the sequence r_u_v_alpha_delta(n)

  int n,i;
  int prb_offset[2] = {pucch_pdu->bwp_start+pucch_pdu->prb_start, pucch_pdu->bwp_start+pucch_pdu->prb_start};

  nr_group_sequence_hopping(pucch_GroupHopping,pucch_pdu->hopping_id,0,slot,&u[0],&v[0]); // calculating u and v value first hop
  LOG_D(PHY,"pucch0: u %d, v %d\n",u[0],v[0]);


  if (pucch_pdu->freq_hop_flag == 1) {
    nr_group_sequence_hopping(pucch_GroupHopping,pucch_pdu->hopping_id,1,slot,&u[1],&v[1]); // calculating u and v value second hop
    LOG_D(PHY,"pucch0 second hop: u %d, v %d\n",u[1],v[1]);
    prb_offset[1] = pucch_pdu->bwp_start+pucch_pdu->second_hop_prb;
  }


  AssertFatal(pucch_pdu->nr_of_symbols < 3,"nr_of_symbols %d not allowed\n",pucch_pdu->nr_of_symbols);
  uint32_t re_offset[2]={0,0};
  uint8_t l2;

  const int16_t *x_re[2],*x_im[2];
  x_re[0] = table_5_2_2_2_2_Re[u[0]];
  x_im[0] = table_5_2_2_2_2_Im[u[0]];
  x_re[1] = table_5_2_2_2_2_Re[u[1]];
  x_im[1] = table_5_2_2_2_2_Im[u[1]];

  int16_t xr[1+frame_parms->nb_antennas_rx][1+pucch_pdu->nr_of_symbols][24]  __attribute__((aligned(32)));
  int64_t xrtmag=0,xrtmag_next=0;
  uint8_t maxpos=0;
  uint8_t index=0;
  for (int l=0; l<pucch_pdu->nr_of_symbols; l++) {
    for (int aarx=0;aarx<frame_parms->nb_antennas_rx;aarx++) {
      memset((void*)xr[aarx][l],0,24*sizeof(int16_t));
    }
  }
  int n2;

  for (int l=0; l<pucch_pdu->nr_of_symbols; l++) {
    l2 = l+pucch_pdu->start_symbol_index;
    re_offset[l] = (12*prb_offset[l]) + frame_parms->first_carrier_offset;
    if (re_offset[l]>= frame_parms->ofdm_symbol_size)
      re_offset[l]-=frame_parms->ofdm_symbol_size;
  
    AssertFatal(re_offset[l]+12 < frame_parms->ofdm_symbol_size,"pucch straddles DC carrier, handle this!\n");
    int16_t *r;
    for (int aa=0;aa<frame_parms->nb_antennas_rx;aa++) {
      r=(int16_t*)&rxdataF[aa][soffset+(l2*frame_parms->ofdm_symbol_size)+re_offset[l]];
      n2=0;
      for (n=0;n<12;n++,n2+=2) {
        xr[aa][l][n2]  +=(int16_t)(((int32_t)x_re[l][n]*r[n2]+(int32_t)x_im[l][n]*r[n2+1])>>15);
        xr[aa][l][n2+1]+=(int16_t)(((int32_t)x_re[l][n]*r[n2+1]-(int32_t)x_im[l][n]*r[n2])>>15);
#ifdef DEBUG_NR_PUCCH_RX
        printf("x (%d,%d), r%d.%d (%d,%d), xr (%d,%d)\n",
	               x_re[l][n],x_im[l][n],l2,re_offset[l],r[n2],r[n2+1],xr[aa][l][n2],xr[aa][l][n2+1]);
#endif
      }
    }
  }

  int32_t corr_re[1+frame_parms->nb_antennas_rx][2];
  int32_t corr_im[1+frame_parms->nb_antennas_rx][2];
  //int32_t no_corr = 0;
  int seq_index;
  int64_t temp;

  for(i=0;i<nr_sequences;i++){

    for (int l=0;l<pucch_pdu->nr_of_symbols;l++) {
      seq_index = (pucch_pdu->initial_cyclic_shift+
		   mcs[i]+
		   gNB->pucch0_lut.lut[cs_ind][slot][l+pucch_pdu->start_symbol_index])%12;
#ifdef DEBUG_NR_PUCCH_RX
      printf("PUCCH symbol %d seq %d, seq_index %d, mcs %d\n",l,i,seq_index,mcs[i]);
#endif
      for (int aa=0;aa<frame_parms->nb_antennas_rx;aa++) {
        corr_re[aa][l]=0;
        corr_im[aa][l]=0;

        n2=0;
        for (n=0;n<12;n++,n2+=2) {
          corr_re[aa][l]+=(xr[aa][l][n2]*idft12_re[seq_index][n]+xr[aa][l][n2+1]*idft12_im[seq_index][n])>>15;
          corr_im[aa][l]+=(xr[aa][l][n2]*idft12_im[seq_index][n]-xr[aa][l][n2+1]*idft12_re[seq_index][n])>>15;
        }
      }
    }
    LOG_D(PHY,"PUCCH IDFT[%d/%d] = (%d,%d)=>%f\n",
          mcs[i],seq_index,corr_re[0][0],corr_im[0][0],
          10*log10((double)corr_re[0][0]*corr_re[0][0] + (double)corr_im[0][0]*corr_im[0][0]));
<<<<<<< HEAD
    if (pucch_pdu->nr_of_symbols==2) 
=======
    if (pucch_pdu->nr_of_symbols==2)
>>>>>>> 3d454a45
       LOG_D(PHY,"PUCCH 2nd symbol IDFT[%d/%d] = (%d,%d)=>%f\n",
             mcs[i],seq_index,corr_re[0][1],corr_im[0][1],
             10*log10((double)corr_re[0][1]*corr_re[0][1] + (double)corr_im[0][1]*corr_im[0][1]));
    if (pucch_pdu->freq_hop_flag == 0) {
       if (pucch_pdu->nr_of_symbols==1) {// non-coherent correlation
          temp=0;
          for (int aa=0;aa<frame_parms->nb_antennas_rx;aa++)
             temp+=(int64_t)corr_re[aa][0]*corr_re[aa][0] + (int64_t)corr_im[aa][0]*corr_im[aa][0];
        } else {
          int64_t corr_re2=0;
          int64_t corr_im2=0;
          temp=0;
          for (int aa=0;aa<frame_parms->nb_antennas_rx;aa++) {
             corr_re2 = (int64_t)corr_re[aa][0]+corr_re[aa][1];
             corr_im2 = (int64_t)corr_im[aa][0]+corr_im[aa][1];
             // coherent combining of 2 symbols and then complex modulus for single-frequency case
             temp+=corr_re2*corr_re2 + corr_im2*corr_im2;
          }
        }
    } else if (pucch_pdu->freq_hop_flag == 1) {
      // full non-coherent combining of 2 symbols for frequency-hopping case
      temp=0;
      for (int aa=0;aa<frame_parms->nb_antennas_rx;aa++)
        temp += (int64_t)corr_re[aa][0]*corr_re[aa][0] + (int64_t)corr_im[aa][0]*corr_im[aa][0] + (int64_t)corr_re[aa][1]*corr_re[aa][1] + (int64_t)corr_im[aa][1]*corr_im[aa][1];
    }
    else AssertFatal(1==0,"shouldn't happen\n");

    if (temp>xrtmag) {
      xrtmag_next = xrtmag;
      xrtmag=temp;
      LOG_D(PHY,"Sequence %d xrtmag %ld xrtmag_next %ld\n", i, xrtmag, xrtmag_next);
      maxpos=i;
      uci_stats->current_pucch0_stat0 = 0;
      int64_t temp2=0,temp3=0;;
      for (int aa=0;aa<frame_parms->nb_antennas_rx;aa++) {
        temp2 += ((int64_t)corr_re[aa][0]*corr_re[aa][0] + (int64_t)corr_im[aa][0]*corr_im[aa][0]);
        if (pucch_pdu->nr_of_symbols==2)
	  temp3 += ((int64_t)corr_re[aa][1]*corr_re[aa][1] + (int64_t)corr_im[aa][1]*corr_im[aa][1]);
      }
      uci_stats->current_pucch0_stat0= dB_fixed64(temp2);
      if ( pucch_pdu->nr_of_symbols==2)
	uci_stats->current_pucch0_stat1= dB_fixed64(temp3);
    }
    else if (temp>xrtmag_next)
      xrtmag_next = temp;
  }

  int xrtmag_dBtimes10 = 10*(int)dB_fixed64(xrtmag/(12*pucch_pdu->nr_of_symbols));
  int xrtmag_next_dBtimes10 = 10*(int)dB_fixed64(xrtmag_next/(12*pucch_pdu->nr_of_symbols));
#ifdef DEBUG_NR_PUCCH_RX
  printf("PUCCH 0 : maxpos %d\n",maxpos);
#endif

  index=maxpos;
  uci_stats->pucch0_n00 = gNB->measurements.n0_subband_power_tot_dB[prb_offset[0]];
  uci_stats->pucch0_n01 = gNB->measurements.n0_subband_power_tot_dB[prb_offset[1]];
  LOG_D(PHY,"n00[%d] = %d, n01[%d] = %d\n",prb_offset[0],uci_stats->pucch0_n00,prb_offset[1],uci_stats->pucch0_n01);
  // estimate CQI for MAC (from antenna port 0 only)
  int max_n0 = uci_stats->pucch0_n00>uci_stats->pucch0_n01 ? uci_stats->pucch0_n00:uci_stats->pucch0_n01;
  int SNRtimes10,sigenergy=0;
  for (int aa=0;aa<frame_parms->nb_antennas_rx;aa++)
    sigenergy += signal_energy_nodc(&rxdataF[aa][soffset+
                                                 (pucch_pdu->start_symbol_index*frame_parms->ofdm_symbol_size)+
                                                 re_offset[0]],12);
  SNRtimes10 = xrtmag_dBtimes10-(10*max_n0);
  int cqi;
  if (SNRtimes10 < -640) cqi=0;
  else if (SNRtimes10 >  635) cqi=255;
  else cqi=(640+SNRtimes10)/5;

  uci_stats->pucch0_thres = gNB->pucch0_thres; /* + (10*max_n0);*/
  bool no_conf=false;
  if (nr_sequences>1) {
    if (xrtmag_dBtimes10 < (50+xrtmag_next_dBtimes10) || SNRtimes10 < uci_stats->pucch0_thres)
      no_conf=true;
  }
  gNB->bad_pucch += no_conf;
  // first bit of bitmap for sr presence and second bit for acknack presence
  uci_pdu->pduBitmap = pucch_pdu->sr_flag | ((pucch_pdu->bit_len_harq>0)<<1);
  uci_pdu->pucch_format = 0; // format 0
  uci_pdu->rnti = pucch_pdu->rnti;
  uci_pdu->ul_cqi = cqi;
  uci_pdu->timing_advance = 0xffff; // currently not valid
  uci_pdu->rssi = 1280 - (10*dB_fixed(32767*32767))-dB_fixed_times10(sigenergy);

  if (pucch_pdu->bit_len_harq==0) {
    uci_pdu->harq = NULL;
    uci_pdu->sr = calloc(1,sizeof(*uci_pdu->sr));
    uci_pdu->sr->sr_confidence_level = no_conf ? 1 : 0;
    uci_stats->pucch0_sr_trials++;
    if (xrtmag_dBtimes10>(10*gNB->measurements.n0_power_tot_dB)) {
      uci_pdu->sr->sr_indication = 1;
      uci_stats->pucch0_positive_SR++;
    } else {
      uci_pdu->sr->sr_indication = 0;
    }
  }
  else if (pucch_pdu->bit_len_harq==1) {
    uci_pdu->harq = calloc(1,sizeof(*uci_pdu->harq));
    uci_pdu->harq->num_harq = 1;
    uci_pdu->harq->harq_confidence_level = no_conf ? 1 : 0;
    uci_pdu->harq->harq_list = (nfapi_nr_harq_t*)malloc(1);
    uci_pdu->harq->harq_list[0].harq_value = index&0x01;
<<<<<<< HEAD
    LOG_D(PHY, "[DLSCH/PDSCH/PUCCH] %d.%d HARQ value %d with confidence level (0 is good, 1 is bad) %d xrt_mag %d xrt_mag_next %d n0 %d (%d,%d) pucch0_thres %d, cqi %d, SNRtimes10 %d, energy %f, sync_pos %d\n",
          frame,slot,uci_pdu->harq->harq_list[0].harq_value,uci_pdu->harq->harq_confidence_level,xrtmag_dBtimes10,xrtmag_next_dBtimes10,max_n0,uci_stats->pucch0_n00,uci_stats->pucch0_n01,uci_stats->pucch0_thres,cqi,SNRtimes10,10*log10((double)sigenergy),gNB->ulsch_stats[0].sync_pos);
=======
    LOG_D(NR_PHY, "[DLSCH/PDSCH/PUCCH] %d.%d HARQ value %d SR_flag %d with confidence level (0 is good, 1 is bad) %d xrt_mag %d xrt_mag_next %d n0 %d (%d,%d) pucch0_thres %d, cqi %d, SNRtimes10 %d, energy %f, sync_pos %d\n",
          frame,slot,uci_pdu->harq->harq_list[0].harq_value,pucch_pdu->sr_flag,uci_pdu->harq->harq_confidence_level,xrtmag_dBtimes10,xrtmag_next_dBtimes10,max_n0,uci_stats->pucch0_n00,uci_stats->pucch0_n01,uci_stats->pucch0_thres,cqi,SNRtimes10,10*log10((double)sigenergy),gNB->ulsch_stats[0].sync_pos);
>>>>>>> 3d454a45
    if (pucch_pdu->sr_flag == 1) {
      uci_pdu->sr = calloc(1,sizeof(*uci_pdu->sr));
      uci_pdu->sr->sr_indication = (index>1) ? 1 : 0;
      uci_pdu->sr->sr_confidence_level = no_conf ? 1 : 0;
      uci_stats->pucch0_positive_SR++;
    }
    uci_stats->pucch01_trials++;
  }
  else {
    uci_pdu->harq = calloc(1,sizeof(*uci_pdu->harq));
    uci_pdu->harq->num_harq = 2;
    uci_pdu->harq->harq_confidence_level = (no_conf) ? 1 : 0;
    uci_pdu->harq->harq_list = (nfapi_nr_harq_t*)malloc(2);
    uci_pdu->harq->harq_list[1].harq_value = index&0x01;
    uci_pdu->harq->harq_list[0].harq_value = (index>>1)&0x01;
<<<<<<< HEAD
    LOG_D(PHY, "[DLSCH/PDSCH/PUCCH] %d.%d HARQ values %d and %d with confidence level (0 is good, 1 is bad) %d, xrt_mag %d xrt_mag_next %d n0 %d (%d,%d) pucch0_thres %d, cqi %d, SNRtimes10 %d,sync_pos %d\n",
          frame,slot,uci_pdu->harq->harq_list[1].harq_value,uci_pdu->harq->harq_list[0].harq_value,uci_pdu->harq->harq_confidence_level,xrtmag_dBtimes10,xrtmag_next_dBtimes10,max_n0,uci_stats->pucch0_n00,uci_stats->pucch0_n01,uci_stats->pucch0_thres,cqi,SNRtimes10,gNB->ulsch_stats[0].sync_pos);
=======
    LOG_D(NR_PHY, "[DLSCH/PDSCH/PUCCH] %d.%d HARQ values %d and %d SR_flag %d with confidence level (0 is good, 1 is bad) %d, xrt_mag %d xrt_mag_next %d n0 %d (%d,%d) pucch0_thres %d, cqi %d, SNRtimes10 %d,sync_pos %d\n",
          frame,slot,uci_pdu->harq->harq_list[1].harq_value,uci_pdu->harq->harq_list[0].harq_value,pucch_pdu->sr_flag,uci_pdu->harq->harq_confidence_level,xrtmag_dBtimes10,xrtmag_next_dBtimes10,max_n0,uci_stats->pucch0_n00,uci_stats->pucch0_n01,uci_stats->pucch0_thres,cqi,SNRtimes10,gNB->ulsch_stats[0].sync_pos);
>>>>>>> 3d454a45
    if (pucch_pdu->sr_flag == 1) {
      uci_pdu->sr = calloc(1,sizeof(*uci_pdu->sr));
      uci_pdu->sr->sr_indication = (index>3) ? 1 : 0;
      uci_pdu->sr->sr_confidence_level = (no_conf) ? 1 : 0;
    }
  }
}





void nr_decode_pucch1(  int32_t **rxdataF,
		        pucch_GroupHopping_t pucch_GroupHopping,
                        uint32_t n_id,       // hoppingID higher layer parameter  
                        uint64_t *payload,
		       	NR_DL_FRAME_PARMS *frame_parms, 
                        int16_t amp,
                        int nr_tti_tx,
                        uint8_t m0,
                        uint8_t nrofSymbols,
                        uint8_t startingSymbolIndex,
                        uint16_t startingPRB,
                        uint16_t startingPRB_intraSlotHopping,
                        uint8_t timeDomainOCC,
                        uint8_t nr_bit) {
#ifdef DEBUG_NR_PUCCH_RX
  printf("\t [nr_generate_pucch1] start function at slot(nr_tti_tx)=%d payload=%lp m0=%d nrofSymbols=%d startingSymbolIndex=%d startingPRB=%d startingPRB_intraSlotHopping=%d timeDomainOCC=%d nr_bit=%d\n",
         nr_tti_tx,payload,m0,nrofSymbols,startingSymbolIndex,startingPRB,startingPRB_intraSlotHopping,timeDomainOCC,nr_bit);
#endif
  /*
   * Implement TS 38.211 Subclause 6.3.2.4.1 Sequence modulation
   *
   */
  int soffset = (nr_tti_tx&3)*frame_parms->symbols_per_slot * frame_parms->ofdm_symbol_size;
  // complex-valued symbol d_re, d_im containing complex-valued symbol d(0):
  int16_t d_re=0, d_im=0,d1_re=0,d1_im=0;
#ifdef DEBUG_NR_PUCCH_RX
  printf("\t [nr_generate_pucch1] sequence modulation: payload=%lp \tde_re=%d \tde_im=%d\n",payload,d_re,d_im);
#endif
  /*
   * Defining cyclic shift hopping TS 38.211 Subclause 6.3.2.2.2
   */
  // alpha is cyclic shift
  double alpha;
  // lnormal is the OFDM symbol number in the PUCCH transmission where l=0 corresponds to the first OFDM symbol of the PUCCH transmission
  //uint8_t lnormal = 0 ;
  // lprime is the index of the OFDM symbol in the slot that corresponds to the first OFDM symbol of the PUCCH transmission in the slot given by [5, TS 38.213]
  uint8_t lprime = startingSymbolIndex;
  // mcs = 0 except for PUCCH format 0
  uint8_t mcs=0;
  // r_u_v_alpha_delta_re and r_u_v_alpha_delta_im tables containing the sequence y(n) for the PUCCH, when they are multiplied by d(0)
  // r_u_v_alpha_delta_dmrs_re and r_u_v_alpha_delta_dmrs_im tables containing the sequence for the DM-RS.
  int16_t r_u_v_alpha_delta_re[12],r_u_v_alpha_delta_im[12],r_u_v_alpha_delta_dmrs_re[12],r_u_v_alpha_delta_dmrs_im[12];
  /*
   * in TS 38.213 Subclause 9.2.1 it is said that:
   * for PUCCH format 0 or PUCCH format 1, the index of the cyclic shift
   * is indicated by higher layer parameter PUCCH-F0-F1-initial-cyclic-shift
   */
  /*
   * the complex-valued symbol d_0 shall be multiplied with a sequence r_u_v_alpha_delta(n): y(n) = d_0 * r_u_v_alpha_delta(n)
   */
  // the value of u,v (delta always 0 for PUCCH) has to be calculated according to TS 38.211 Subclause 6.3.2.2.1
  uint8_t u=0,v=0;//,delta=0;
  // if frequency hopping is disabled, intraSlotFrequencyHopping is not provided
  //              n_hop = 0
  // if frequency hopping is enabled,  intraSlotFrequencyHopping is     provided
  //              n_hop = 0 for first hop
  //              n_hop = 1 for second hop
  uint8_t n_hop = 0;
  // Intra-slot frequency hopping shall be assumed when the higher-layer parameter intraSlotFrequencyHopping is provided,
  // regardless of whether the frequency-hop distance is zero or not,
  // otherwise no intra-slot frequency hopping shall be assumed
  //uint8_t PUCCH_Frequency_Hopping = 0 ; // from higher layers
  uint8_t intraSlotFrequencyHopping = 0;

  if (startingPRB != startingPRB_intraSlotHopping) {
    intraSlotFrequencyHopping=1;
  }

#ifdef DEBUG_NR_PUCCH_RX
  printf("\t [nr_generate_pucch1] intraSlotFrequencyHopping = %d \n",intraSlotFrequencyHopping);
#endif
  /*
   * Implementing TS 38.211 Subclause 6.3.2.4.2 Mapping to physical resources
   */
  //int32_t *txptr;
  uint32_t re_offset=0;
  int i=0;
#define MAX_SIZE_Z 168 // this value has to be calculated from mprime*12*table_6_3_2_4_1_1_N_SF_mprime_PUCCH_1_noHop[pucch_symbol_length]+m*12+n
  int16_t z_re_rx[MAX_SIZE_Z],z_im_rx[MAX_SIZE_Z],z_re_temp,z_im_temp;
  int16_t z_dmrs_re_rx[MAX_SIZE_Z],z_dmrs_im_rx[MAX_SIZE_Z],z_dmrs_re_temp,z_dmrs_im_temp;
  memset(z_re_rx,0,MAX_SIZE_Z*sizeof(int16_t));
  memset(z_im_rx,0,MAX_SIZE_Z*sizeof(int16_t));
  memset(z_dmrs_re_rx,0,MAX_SIZE_Z*sizeof(int16_t));
  memset(z_dmrs_im_rx,0,MAX_SIZE_Z*sizeof(int16_t));
  int l=0;
  for(l=0;l<nrofSymbols;l++){     //extracting data and dmrs from rxdataF
    if ((intraSlotFrequencyHopping == 1) && (l<floor(nrofSymbols/2))) { // intra-slot hopping enabled, we need to calculate new offset PRB
      startingPRB = startingPRB + startingPRB_intraSlotHopping;
    }

    if ((startingPRB <  (frame_parms->N_RB_DL>>1)) && ((frame_parms->N_RB_DL & 1) == 0)) { // if number RBs in bandwidth is even and current PRB is lower band
      re_offset = ((l+startingSymbolIndex)*frame_parms->ofdm_symbol_size) + (12*startingPRB) + frame_parms->first_carrier_offset;
    }

    if ((startingPRB >= (frame_parms->N_RB_DL>>1)) && ((frame_parms->N_RB_DL & 1) == 0)) { // if number RBs in bandwidth is even and current PRB is upper band
      re_offset = ((l+startingSymbolIndex)*frame_parms->ofdm_symbol_size) + (12*(startingPRB-(frame_parms->N_RB_DL>>1)));
    }

    if ((startingPRB <  (frame_parms->N_RB_DL>>1)) && ((frame_parms->N_RB_DL & 1) == 1)) { // if number RBs in bandwidth is odd  and current PRB is lower band
      re_offset = ((l+startingSymbolIndex)*frame_parms->ofdm_symbol_size) + (12*startingPRB) + frame_parms->first_carrier_offset;
    }

    if ((startingPRB >  (frame_parms->N_RB_DL>>1)) && ((frame_parms->N_RB_DL & 1) == 1)) { // if number RBs in bandwidth is odd  and current PRB is upper band
      re_offset = ((l+startingSymbolIndex)*frame_parms->ofdm_symbol_size) + (12*(startingPRB-(frame_parms->N_RB_DL>>1))) + 6;
    }

    if ((startingPRB == (frame_parms->N_RB_DL>>1)) && ((frame_parms->N_RB_DL & 1) == 1)) { // if number RBs in bandwidth is odd  and current PRB contains DC
      re_offset = ((l+startingSymbolIndex)*frame_parms->ofdm_symbol_size) + (12*startingPRB) + frame_parms->first_carrier_offset;
    }

    for (int n=0; n<12; n++) {
      if ((n==6) && (startingPRB == (frame_parms->N_RB_DL>>1)) && ((frame_parms->N_RB_DL & 1) == 1)) {
        // if number RBs in bandwidth is odd  and current PRB contains DC, we need to recalculate the offset when n=6 (for second half PRB)
        re_offset = ((l+startingSymbolIndex)*frame_parms->ofdm_symbol_size);
      }

      if (l%2 == 1) { // mapping PUCCH according to TS38.211 subclause 6.4.1.3.1
        z_re_rx[i+n] = ((int16_t *)&rxdataF[0][soffset+re_offset])[0];
        z_im_rx[i+n] = ((int16_t *)&rxdataF[0][soffset+re_offset])[1];
#ifdef DEBUG_NR_PUCCH_RX
        printf("\t [nr_generate_pucch1] mapping PUCCH to RE \t amp=%d \tofdm_symbol_size=%d \tN_RB_DL=%d \tfirst_carrier_offset=%d \tz_pucch[%d]=txptr(%u)=(x_n(l=%d,n=%d)=(%d,%d))\n",
               amp,frame_parms->ofdm_symbol_size,frame_parms->N_RB_DL,frame_parms->first_carrier_offset,i+n,re_offset,
               l,n,((int16_t *)&rxdataF[0][soffset+re_offset])[0],((int16_t *)&rxdataF[0][soffset+re_offset])[1]);
#endif
      }

      if (l%2 == 0) { // mapping DM-RS signal according to TS38.211 subclause 6.4.1.3.1
        z_dmrs_re_rx[i+n] = ((int16_t *)&rxdataF[0][soffset+re_offset])[0];
        z_dmrs_im_rx[i+n] = ((int16_t *)&rxdataF[0][soffset+re_offset])[1];
	//	printf("%d\t%d\t%d\n",l,z_dmrs_re_rx[i+n],z_dmrs_im_rx[i+n]);
#ifdef DEBUG_NR_PUCCH_RX
        printf("\t [nr_generate_pucch1] mapping DM-RS to RE \t amp=%d \tofdm_symbol_size=%d \tN_RB_DL=%d \tfirst_carrier_offset=%d \tz_dm-rs[%d]=txptr(%u)=(x_n(l=%d,n=%d)=(%d,%d))\n",
               amp,frame_parms->ofdm_symbol_size,frame_parms->N_RB_DL,frame_parms->first_carrier_offset,i+n,re_offset,
               l,n,((int16_t *)&rxdataF[0][soffset+re_offset])[0],((int16_t *)&rxdataF[0][soffset+re_offset])[1]);
#endif
	//        printf("l=%d\ti=%d\tre_offset=%d\treceived dmrs re=%d\tim=%d\n",l,i,re_offset,z_dmrs_re_rx[i+n],z_dmrs_im_rx[i+n]);
      }

      re_offset++;
    }
    if (l%2 == 1) i+=12;
  }
  int16_t y_n_re[12],y_n_im[12],y1_n_re[12],y1_n_im[12];
  memset(y_n_re,0,12*sizeof(int16_t));
  memset(y_n_im,0,12*sizeof(int16_t));
  memset(y1_n_re,0,12*sizeof(int16_t));
  memset(y1_n_im,0,12*sizeof(int16_t));
  //generating transmitted sequence and dmrs
  for (l=0; l<nrofSymbols; l++) {
#ifdef DEBUG_NR_PUCCH_RX
    printf("\t [nr_generate_pucch1] for symbol l=%d, lprime=%d\n",
           l,lprime);
#endif
    // y_n contains the complex value d multiplied by the sequence r_u_v
    if ((intraSlotFrequencyHopping == 1) && (l >= (int)floor(nrofSymbols/2))) n_hop = 1; // n_hop = 1 for second hop

#ifdef DEBUG_NR_PUCCH_RX
    printf("\t [nr_generate_pucch1] entering function nr_group_sequence_hopping with n_hop=%d, nr_tti_tx=%d\n",
           n_hop,nr_tti_tx);
#endif
    nr_group_sequence_hopping(pucch_GroupHopping,n_id,n_hop,nr_tti_tx,&u,&v); // calculating u and v value
    alpha = nr_cyclic_shift_hopping(n_id,m0,mcs,l,lprime,nr_tti_tx);
    
    for (int n=0; n<12; n++) {  // generating low papr sequences
      if(l%2==1){ 
        r_u_v_alpha_delta_re[n] = (int16_t)(((((int32_t)(round(32767*cos(alpha*n))) * table_5_2_2_2_2_Re[u][n])>>15)
                                             - (((int32_t)(round(32767*sin(alpha*n))) * table_5_2_2_2_2_Im[u][n])>>15))); // Re part of base sequence shifted by alpha
        r_u_v_alpha_delta_im[n] = (int16_t)(((((int32_t)(round(32767*cos(alpha*n))) * table_5_2_2_2_2_Im[u][n])>>15)
                                             + (((int32_t)(round(32767*sin(alpha*n))) * table_5_2_2_2_2_Re[u][n])>>15))); // Im part of base sequence shifted by alpha
      }
      else{
        r_u_v_alpha_delta_dmrs_re[n] = (int16_t)(((((int32_t)(round(32767*cos(alpha*n))) * table_5_2_2_2_2_Re[u][n])>>15)
						  - (((int32_t)(round(32767*sin(alpha*n))) * table_5_2_2_2_2_Im[u][n])>>15))); // Re part of DMRS base sequence shifted by alpha
        r_u_v_alpha_delta_dmrs_im[n] = (int16_t)(((((int32_t)(round(32767*cos(alpha*n))) * table_5_2_2_2_2_Im[u][n])>>15)
						  + (((int32_t)(round(32767*sin(alpha*n))) * table_5_2_2_2_2_Re[u][n])>>15))); // Im part of DMRS base sequence shifted by alpha
        r_u_v_alpha_delta_dmrs_re[n] = (int16_t)(((int32_t)(amp*r_u_v_alpha_delta_dmrs_re[n]))>>15);
        r_u_v_alpha_delta_dmrs_im[n] = (int16_t)(((int32_t)(amp*r_u_v_alpha_delta_dmrs_im[n]))>>15);
      }
      //      printf("symbol=%d\tr_u_rx_re=%d\tr_u_rx_im=%d\n",l,r_u_v_alpha_delta_dmrs_re[n], r_u_v_alpha_delta_dmrs_im[n]);
      // PUCCH sequence = DM-RS sequence multiplied by d(0)
      /*      y_n_re[n]               = (int16_t)(((((int32_t)(r_u_v_alpha_delta_re[n])*d_re)>>15)
	      - (((int32_t)(r_u_v_alpha_delta_im[n])*d_im)>>15))); // Re part of y(n)
	      y_n_im[n]               = (int16_t)(((((int32_t)(r_u_v_alpha_delta_re[n])*d_im)>>15)
	      + (((int32_t)(r_u_v_alpha_delta_im[n])*d_re)>>15))); // Im part of y(n) */
#ifdef DEBUG_NR_PUCCH_RX
      printf("\t [nr_generate_pucch1] sequence generation \tu=%d \tv=%d \talpha=%lf \tr_u_v_alpha_delta[n=%d]=(%d,%d) \ty_n[n=%d]=(%d,%d)\n",
             u,v,alpha,n,r_u_v_alpha_delta_re[n],r_u_v_alpha_delta_im[n],n,y_n_re[n],y_n_im[n]);
#endif
    }
    /*
     * The block of complex-valued symbols y(n) shall be block-wise spread with the orthogonal sequence wi(m)
     * (defined in table_6_3_2_4_1_2_Wi_Re and table_6_3_2_4_1_2_Wi_Im)
     * z(mprime*12*table_6_3_2_4_1_1_N_SF_mprime_PUCCH_1_noHop[pucch_symbol_length]+m*12+n)=wi(m)*y(n)
     *
     * The block of complex-valued symbols r_u_v_alpha_dmrs_delta(n) for DM-RS shall be block-wise spread with the orthogonal sequence wi(m)
     * (defined in table_6_3_2_4_1_2_Wi_Re and table_6_3_2_4_1_2_Wi_Im)
     * z(mprime*12*table_6_4_1_3_1_1_1_N_SF_mprime_PUCCH_1_noHop[pucch_symbol_length]+m*12+n)=wi(m)*y(n)
     *
     */
    // the orthogonal sequence index for wi(m) defined in TS 38.213 Subclause 9.2.1
    // the index of the orthogonal cover code is from a set determined as described in [4, TS 38.211]
    // and is indicated by higher layer parameter PUCCH-F1-time-domain-OCC
    // In the PUCCH_Config IE, the PUCCH-format1, timeDomainOCC field
    uint8_t w_index = timeDomainOCC;
    // N_SF_mprime_PUCCH_1 contains N_SF_mprime from table 6.3.2.4.1-1   (depending on number of PUCCH symbols nrofSymbols, mprime and intra-slot hopping enabled/disabled)
    uint8_t N_SF_mprime_PUCCH_1;
    // N_SF_mprime_PUCCH_1 contains N_SF_mprime from table 6.4.1.3.1.1-1 (depending on number of PUCCH symbols nrofSymbols, mprime and intra-slot hopping enabled/disabled)
    uint8_t N_SF_mprime_PUCCH_DMRS_1;
    // N_SF_mprime_PUCCH_1 contains N_SF_mprime from table 6.3.2.4.1-1   (depending on number of PUCCH symbols nrofSymbols, mprime=0 and intra-slot hopping enabled/disabled)
    uint8_t N_SF_mprime0_PUCCH_1;
    // N_SF_mprime_PUCCH_1 contains N_SF_mprime from table 6.4.1.3.1.1-1 (depending on number of PUCCH symbols nrofSymbols, mprime=0 and intra-slot hopping enabled/disabled)
    uint8_t N_SF_mprime0_PUCCH_DMRS_1;
    // mprime is 0 if no intra-slot hopping / mprime is {0,1} if intra-slot hopping
    uint8_t mprime = 0;

    if (intraSlotFrequencyHopping == 0) { // intra-slot hopping disabled
#ifdef DEBUG_NR_PUCCH_RX
      printf("\t [nr_generate_pucch1] block-wise spread with the orthogonal sequence wi(m) if intraSlotFrequencyHopping = %d, intra-slot hopping disabled\n",
             intraSlotFrequencyHopping);
#endif
      N_SF_mprime_PUCCH_1       =   table_6_3_2_4_1_1_N_SF_mprime_PUCCH_1_noHop[nrofSymbols-1]; // only if intra-slot hopping not enabled (PUCCH)
      N_SF_mprime_PUCCH_DMRS_1  = table_6_4_1_3_1_1_1_N_SF_mprime_PUCCH_1_noHop[nrofSymbols-1]; // only if intra-slot hopping not enabled (DM-RS)
      N_SF_mprime0_PUCCH_1      =   table_6_3_2_4_1_1_N_SF_mprime_PUCCH_1_noHop[nrofSymbols-1]; // only if intra-slot hopping not enabled mprime = 0 (PUCCH)
      N_SF_mprime0_PUCCH_DMRS_1 = table_6_4_1_3_1_1_1_N_SF_mprime_PUCCH_1_noHop[nrofSymbols-1]; // only if intra-slot hopping not enabled mprime = 0 (DM-RS)
#ifdef DEBUG_NR_PUCCH_RX
      printf("\t [nr_generate_pucch1] w_index = %d, N_SF_mprime_PUCCH_1 = %d, N_SF_mprime_PUCCH_DMRS_1 = %d, N_SF_mprime0_PUCCH_1 = %d, N_SF_mprime0_PUCCH_DMRS_1 = %d\n",
             w_index, N_SF_mprime_PUCCH_1,N_SF_mprime_PUCCH_DMRS_1,N_SF_mprime0_PUCCH_1,N_SF_mprime0_PUCCH_DMRS_1);
#endif
      if(l%2==1){
        for (int m=0; m < N_SF_mprime_PUCCH_1; m++) {
	  if(floor(l/2)*12==(mprime*12*N_SF_mprime0_PUCCH_1)+(m*12)){
            for (int n=0; n<12 ; n++) {
              z_re_temp = (int16_t)(((((int32_t)(table_6_3_2_4_1_2_Wi_Re[N_SF_mprime_PUCCH_1][w_index][m])*z_re_rx[(mprime*12*N_SF_mprime0_PUCCH_1)+(m*12)+n])>>15)
				     + (((int32_t)(table_6_3_2_4_1_2_Wi_Im[N_SF_mprime_PUCCH_1][w_index][m])*z_im_rx[(mprime*12*N_SF_mprime0_PUCCH_1)+(m*12)+n])>>15))>>1);
              z_im_temp = (int16_t)(((((int32_t)(table_6_3_2_4_1_2_Wi_Re[N_SF_mprime_PUCCH_1][w_index][m])*z_im_rx[(mprime*12*N_SF_mprime0_PUCCH_1)+(m*12)+n])>>15)
				     - (((int32_t)(table_6_3_2_4_1_2_Wi_Im[N_SF_mprime_PUCCH_1][w_index][m])*z_re_rx[(mprime*12*N_SF_mprime0_PUCCH_1)+(m*12)+n])>>15))>>1);
              z_re_rx[(mprime*12*N_SF_mprime0_PUCCH_1)+(m*12)+n]=z_re_temp; 
              z_im_rx[(mprime*12*N_SF_mprime0_PUCCH_1)+(m*12)+n]=z_im_temp; 
	      //	      printf("symbol=%d\tz_re_rx=%d\tz_im_rx=%d\t",l,(int)z_re_rx[(mprime*12*N_SF_mprime0_PUCCH_1)+(m*12)+n],(int)z_im_rx[(mprime*12*N_SF_mprime0_PUCCH_1)+(m*12)+n]);
#ifdef DEBUG_NR_PUCCH_RX
              printf("\t [nr_generate_pucch1] block-wise spread with wi(m) (mprime=%d, m=%d, n=%d) z[%d] = ((%d * %d - %d * %d), (%d * %d + %d * %d)) = (%d,%d)\n",
                     mprime, m, n, (mprime*12*N_SF_mprime0_PUCCH_1)+(m*12)+n,
                     table_6_3_2_4_1_2_Wi_Re[N_SF_mprime_PUCCH_1][w_index][m],y_n_re[n],table_6_3_2_4_1_2_Wi_Im[N_SF_mprime_PUCCH_1][w_index][m],y_n_im[n],
                     table_6_3_2_4_1_2_Wi_Re[N_SF_mprime_PUCCH_1][w_index][m],y_n_im[n],table_6_3_2_4_1_2_Wi_Im[N_SF_mprime_PUCCH_1][w_index][m],y_n_re[n],
                     z_re_rx[(mprime*12*N_SF_mprime0_PUCCH_1)+(m*12)+n],z_im_rx[(mprime*12*N_SF_mprime0_PUCCH_1)+(m*12)+n]);
#endif   
	      // multiplying with conjugate of low papr sequence  
	      z_re_temp = (int16_t)(((((int32_t)(r_u_v_alpha_delta_re[n])*z_re_rx[(mprime*12*N_SF_mprime0_PUCCH_1)+(m*12)+n])>>15)
				     + (((int32_t)(r_u_v_alpha_delta_im[n])*z_im_rx[(mprime*12*N_SF_mprime0_PUCCH_1)+(m*12)+n])>>15))>>1); 
              z_im_temp = (int16_t)(((((int32_t)(r_u_v_alpha_delta_re[n])*z_im_rx[(mprime*12*N_SF_mprime0_PUCCH_1)+(m*12)+n])>>15)
				     - (((int32_t)(r_u_v_alpha_delta_im[n])*z_re_rx[(mprime*12*N_SF_mprime0_PUCCH_1)+(m*12)+n])>>15))>>1);
              z_re_rx[(mprime*12*N_SF_mprime0_PUCCH_1)+(m*12)+n] = z_re_temp;
              z_im_rx[(mprime*12*N_SF_mprime0_PUCCH_1)+(m*12)+n] = z_im_temp;
	      /*	      if(z_re_temp<0){
			      printf("\nBug detection %d\t%d\t%d\t%d\n",r_u_v_alpha_delta_re[n],z_re_rx[(mprime*12*N_SF_mprime0_PUCCH_1)+(m*12)+n],(((int32_t)(r_u_v_alpha_delta_re[n])*z_re_rx[(mprime*12*N_SF_mprime0_PUCCH_1)+(m*12)+n])>>15),(((int32_t)(r_u_v_alpha_delta_im[n])*z_im_rx[(mprime*12*N_SF_mprime0_PUCCH_1)+(m*12)+n])>>15));
			      }
			      printf("z1_re_rx=%d\tz1_im_rx=%d\n",(int)z_re_rx[(mprime*12*N_SF_mprime0_PUCCH_1)+(m*12)+n],(int)z_im_rx[(mprime*12*N_SF_mprime0_PUCCH_1)+(m*12)+n]); */ 
	    }
	  }
        }
      }

      else{
        for (int m=0; m < N_SF_mprime_PUCCH_DMRS_1; m++) {
          if(floor(l/2)*12==(mprime*12*N_SF_mprime0_PUCCH_DMRS_1)+(m*12)){
            for (int n=0; n<12 ; n++) {
              z_dmrs_re_temp = (int16_t)(((((int32_t)(table_6_3_2_4_1_2_Wi_Re[N_SF_mprime_PUCCH_DMRS_1][w_index][m])*z_dmrs_re_rx[(mprime*12*N_SF_mprime0_PUCCH_DMRS_1)+(m*12)+n])>>15)
					  + (((int32_t)(table_6_3_2_4_1_2_Wi_Im[N_SF_mprime_PUCCH_DMRS_1][w_index][m])*z_dmrs_im_rx[(mprime*12*N_SF_mprime0_PUCCH_DMRS_1)+(m*12)+n])>>15))>>1);
              z_dmrs_im_temp =  (int16_t)(((((int32_t)(table_6_3_2_4_1_2_Wi_Re[N_SF_mprime_PUCCH_DMRS_1][w_index][m])*z_dmrs_im_rx[(mprime*12*N_SF_mprime0_PUCCH_DMRS_1)+(m*12)+n])>>15)
					   - (((int32_t)(table_6_3_2_4_1_2_Wi_Im[N_SF_mprime_PUCCH_DMRS_1][w_index][m])*z_dmrs_re_rx[(mprime*12*N_SF_mprime0_PUCCH_DMRS_1)+(m*12)+n])>>15))>>1);
              z_dmrs_re_rx[(mprime*12*N_SF_mprime0_PUCCH_DMRS_1)+(m*12)+n] = z_dmrs_re_temp;
              z_dmrs_im_rx[(mprime*12*N_SF_mprime0_PUCCH_DMRS_1)+(m*12)+n] = z_dmrs_im_temp;
	      //              printf("symbol=%d\tz_dmrs_re_rx=%d\tz_dmrs_im_rx=%d\t",l,(int)z_dmrs_re_rx[(mprime*12*N_SF_mprime0_PUCCH_1)+(m*12)+n],(int)z_dmrs_im_rx[(mprime*12*N_SF_mprime0_PUCCH_1)+(m*12)+n]);
#ifdef DEBUG_NR_PUCCH_RX
              printf("\t [nr_generate_pucch1] block-wise spread with wi(m) (mprime=%d, m=%d, n=%d) z[%d] = ((%d * %d - %d * %d), (%d * %d + %d * %d)) = (%d,%d)\n",
                     mprime, m, n, (mprime*12*N_SF_mprime0_PUCCH_1)+(m*12)+n,
                     table_6_3_2_4_1_2_Wi_Re[N_SF_mprime_PUCCH_1][w_index][m],r_u_v_alpha_delta_dmrs_re[n],table_6_3_2_4_1_2_Wi_Im[N_SF_mprime_PUCCH_1][w_index][m],r_u_v_alpha_delta_dmrs_im[n],
                     table_6_3_2_4_1_2_Wi_Re[N_SF_mprime_PUCCH_1][w_index][m],r_u_v_alpha_delta_dmrs_im[n],table_6_3_2_4_1_2_Wi_Im[N_SF_mprime_PUCCH_1][w_index][m],r_u_v_alpha_delta_dmrs_re[n],
                     z_dmrs_re_rx[(mprime*12*N_SF_mprime0_PUCCH_1)+(m*12)+n],z_dmrs_im_rx[(mprime*12*N_SF_mprime0_PUCCH_1)+(m*12)+n]);
#endif
              //finding channel coeffcients by dividing received dmrs with actual dmrs and storing them in z_dmrs_re_rx and z_dmrs_im_rx arrays
              z_dmrs_re_temp = (int16_t)(((((int32_t)(r_u_v_alpha_delta_dmrs_re[n])*z_dmrs_re_rx[(mprime*12*N_SF_mprime0_PUCCH_DMRS_1)+(m*12)+n])>>15)
					  + (((int32_t)(r_u_v_alpha_delta_dmrs_im[n])*z_dmrs_im_rx[(mprime*12*N_SF_mprime0_PUCCH_DMRS_1)+(m*12)+n])>>15))>>1); 
              z_dmrs_im_temp = (int16_t)(((((int32_t)(r_u_v_alpha_delta_dmrs_re[n])*z_dmrs_im_rx[(mprime*12*N_SF_mprime0_PUCCH_DMRS_1)+(m*12)+n])>>15)
					  - (((int32_t)(r_u_v_alpha_delta_dmrs_im[n])*z_dmrs_re_rx[(mprime*12*N_SF_mprime0_PUCCH_DMRS_1)+(m*12)+n])>>15))>>1);
	      /*	      if(z_dmrs_re_temp<0){
			      printf("\nBug detection %d\t%d\t%d\t%d\n",r_u_v_alpha_delta_dmrs_re[n],z_dmrs_re_rx[(mprime*12*N_SF_mprime0_PUCCH_1)+(m*12)+n],(((int32_t)(r_u_v_alpha_delta_dmrs_re[n])*z_dmrs_re_rx[(mprime*12*N_SF_mprime0_PUCCH_1)+(m*12)+n])>>15),(((int32_t)(r_u_v_alpha_delta_dmrs_im[n])*z_dmrs_im_rx[(mprime*12*N_SF_mprime0_PUCCH_1)+(m*12)+n])>>15));
			      }*/
	      z_dmrs_re_rx[(mprime*12*N_SF_mprime0_PUCCH_DMRS_1)+(m*12)+n] = z_dmrs_re_temp;
	      z_dmrs_im_rx[(mprime*12*N_SF_mprime0_PUCCH_DMRS_1)+(m*12)+n] = z_dmrs_im_temp; 
	      //	      printf("z1_dmrs_re_rx=%d\tz1_dmrs_im_rx=%d\n",(int)z_dmrs_re_rx[(mprime*12*N_SF_mprime0_PUCCH_1)+(m*12)+n],(int)z_dmrs_im_rx[(mprime*12*N_SF_mprime0_PUCCH_1)+(m*12)+n]);
	      /* z_dmrs_re_rx[(int)(l/2)*12+n]=z_dmrs_re_rx[(int)(l/2)*12+n]/r_u_v_alpha_delta_dmrs_re[n]; 
		 z_dmrs_im_rx[(int)(l/2)*12+n]=z_dmrs_im_rx[(int)(l/2)*12+n]/r_u_v_alpha_delta_dmrs_im[n]; */
	    }
	  }
        }
      }
    }

    if (intraSlotFrequencyHopping == 1) { // intra-slot hopping enabled
#ifdef DEBUG_NR_PUCCH_RX
      printf("\t [nr_generate_pucch1] block-wise spread with the orthogonal sequence wi(m) if intraSlotFrequencyHopping = %d, intra-slot hopping enabled\n",
             intraSlotFrequencyHopping);
#endif
      N_SF_mprime_PUCCH_1       =   table_6_3_2_4_1_1_N_SF_mprime_PUCCH_1_m0Hop[nrofSymbols-1]; // only if intra-slot hopping enabled mprime = 0 (PUCCH)
      N_SF_mprime_PUCCH_DMRS_1  = table_6_4_1_3_1_1_1_N_SF_mprime_PUCCH_1_m0Hop[nrofSymbols-1]; // only if intra-slot hopping enabled mprime = 0 (DM-RS)
      N_SF_mprime0_PUCCH_1      =   table_6_3_2_4_1_1_N_SF_mprime_PUCCH_1_m0Hop[nrofSymbols-1]; // only if intra-slot hopping enabled mprime = 0 (PUCCH)
      N_SF_mprime0_PUCCH_DMRS_1 = table_6_4_1_3_1_1_1_N_SF_mprime_PUCCH_1_m0Hop[nrofSymbols-1]; // only if intra-slot hopping enabled mprime = 0 (DM-RS)
#ifdef DEBUG_NR_PUCCH_RX
      printf("\t [nr_generate_pucch1] w_index = %d, N_SF_mprime_PUCCH_1 = %d, N_SF_mprime_PUCCH_DMRS_1 = %d, N_SF_mprime0_PUCCH_1 = %d, N_SF_mprime0_PUCCH_DMRS_1 = %d\n",
             w_index, N_SF_mprime_PUCCH_1,N_SF_mprime_PUCCH_DMRS_1,N_SF_mprime0_PUCCH_1,N_SF_mprime0_PUCCH_DMRS_1);
#endif

      for (mprime = 0; mprime<2; mprime++) { // mprime can get values {0,1}
	if(l%2==1){
          for (int m=0; m < N_SF_mprime_PUCCH_1; m++) {
            if(floor(l/2)*12==(mprime*12*N_SF_mprime0_PUCCH_1)+(m*12)){
              for (int n=0; n<12 ; n++) {
                z_re_temp = (int16_t)(((((int32_t)(table_6_3_2_4_1_2_Wi_Re[N_SF_mprime_PUCCH_1][w_index][m])*z_re_rx[(mprime*12*N_SF_mprime0_PUCCH_1)+(m*12)+n])>>15)
				       + (((int32_t)(table_6_3_2_4_1_2_Wi_Im[N_SF_mprime_PUCCH_1][w_index][m])*z_im_rx[(mprime*12*N_SF_mprime0_PUCCH_1)+(m*12)+n])>>15))>>1);
                z_im_temp = (int16_t)(((((int32_t)(table_6_3_2_4_1_2_Wi_Re[N_SF_mprime_PUCCH_1][w_index][m])*z_im_rx[(mprime*12*N_SF_mprime0_PUCCH_1)+(m*12)+n])>>15)
				       - (((int32_t)(table_6_3_2_4_1_2_Wi_Im[N_SF_mprime_PUCCH_1][w_index][m])*z_re_rx[(mprime*12*N_SF_mprime0_PUCCH_1)+(m*12)+n])>>15))>>1);
                z_re_rx[(mprime*12*N_SF_mprime0_PUCCH_1)+(m*12)+n] = z_re_temp;
                z_im_rx[(mprime*12*N_SF_mprime0_PUCCH_1)+(m*12)+n] = z_im_temp;
#ifdef DEBUG_NR_PUCCH_RX
                printf("\t [nr_generate_pucch1] block-wise spread with wi(m) (mprime=%d, m=%d, n=%d) z[%d] = ((%d * %d - %d * %d), (%d * %d + %d * %d)) = (%d,%d)\n",
                       mprime, m, n, (mprime*12*N_SF_mprime0_PUCCH_1)+(m*12)+n,
                       table_6_3_2_4_1_2_Wi_Re[N_SF_mprime_PUCCH_1][w_index][m],y_n_re[n],table_6_3_2_4_1_2_Wi_Im[N_SF_mprime_PUCCH_1][w_index][m],y_n_im[n],
                       table_6_3_2_4_1_2_Wi_Re[N_SF_mprime_PUCCH_1][w_index][m],y_n_im[n],table_6_3_2_4_1_2_Wi_Im[N_SF_mprime_PUCCH_1][w_index][m],y_n_re[n],
                       z_re_rx[(mprime*12*N_SF_mprime0_PUCCH_1)+(m*12)+n],z_im_rx[(mprime*12*N_SF_mprime0_PUCCH_1)+(m*12)+n]);
#endif 
                z_re_temp = (int16_t)(((((int32_t)(r_u_v_alpha_delta_re[n])*z_re_rx[(mprime*12*N_SF_mprime0_PUCCH_1)+(m*12)+n])>>15)
				       + (((int32_t)(r_u_v_alpha_delta_im[n])*z_im_rx[(mprime*12*N_SF_mprime0_PUCCH_1)+(m*12)+n])>>15))>>1); 
                z_im_temp = (int16_t)(((((int32_t)(r_u_v_alpha_delta_re[n])*z_im_rx[(mprime*12*N_SF_mprime0_PUCCH_1)+(m*12)+n])>>15)
				       - (((int32_t)(r_u_v_alpha_delta_im[n])*z_re_rx[(mprime*12*N_SF_mprime0_PUCCH_1)+(m*12)+n])>>15))>>1); 	  
	        z_re_rx[(mprime*12*N_SF_mprime0_PUCCH_1)+(m*12)+n] = z_re_temp; 
                z_im_rx[(mprime*12*N_SF_mprime0_PUCCH_1)+(m*12)+n] = z_im_temp; 
	      }
	    }
	  }
        }

	else{
	  for (int m=0; m < N_SF_mprime_PUCCH_DMRS_1; m++) {
            if(floor(l/2)*12==(mprime*12*N_SF_mprime0_PUCCH_DMRS_1)+(m*12)){
              for (int n=0; n<12 ; n++) {
                z_dmrs_re_temp = (int16_t)(((((int32_t)(table_6_3_2_4_1_2_Wi_Re[N_SF_mprime_PUCCH_DMRS_1][w_index][m])*z_dmrs_re_rx[(mprime*12*N_SF_mprime0_PUCCH_DMRS_1)+(m*12)+n])>>15)
					    + (((int32_t)(table_6_3_2_4_1_2_Wi_Im[N_SF_mprime_PUCCH_DMRS_1][w_index][m])*z_dmrs_im_rx[(mprime*12*N_SF_mprime0_PUCCH_DMRS_1)+(m*12)+n])>>15))>>1);
                z_dmrs_im_temp = (int16_t)(((((int32_t)(table_6_3_2_4_1_2_Wi_Re[N_SF_mprime_PUCCH_DMRS_1][w_index][m])*z_dmrs_im_rx[(mprime*12*N_SF_mprime0_PUCCH_DMRS_1)+(m*12)+n])>>15)
					    - (((int32_t)(table_6_3_2_4_1_2_Wi_Im[N_SF_mprime_PUCCH_DMRS_1][w_index][m])*z_dmrs_re_rx[(mprime*12*N_SF_mprime0_PUCCH_DMRS_1)+(m*12)+n])>>15))>>1);
                z_dmrs_re_rx[(mprime*12*N_SF_mprime0_PUCCH_DMRS_1)+(m*12)+n] = z_dmrs_re_temp; 
                z_dmrs_im_rx[(mprime*12*N_SF_mprime0_PUCCH_DMRS_1)+(m*12)+n] = z_dmrs_im_temp; 
#ifdef DEBUG_NR_PUCCH_RX
                printf("\t [nr_generate_pucch1] block-wise spread with wi(m) (mprime=%d, m=%d, n=%d) z[%d] = ((%d * %d - %d * %d), (%d * %d + %d * %d)) = (%d,%d)\n",
                       mprime, m, n, (mprime*12*N_SF_mprime0_PUCCH_1)+(m*12)+n,
                       table_6_3_2_4_1_2_Wi_Re[N_SF_mprime_PUCCH_1][w_index][m],r_u_v_alpha_delta_dmrs_re[n],table_6_3_2_4_1_2_Wi_Im[N_SF_mprime_PUCCH_1][w_index][m],r_u_v_alpha_delta_dmrs_im[n],
                       table_6_3_2_4_1_2_Wi_Re[N_SF_mprime_PUCCH_1][w_index][m],r_u_v_alpha_delta_dmrs_im[n],table_6_3_2_4_1_2_Wi_Im[N_SF_mprime_PUCCH_1][w_index][m],r_u_v_alpha_delta_dmrs_re[n],
                       z_dmrs_re_rx[(mprime*12*N_SF_mprime0_PUCCH_1)+(m*12)+n],z_dmrs_im_rx[(mprime*12*N_SF_mprime0_PUCCH_1)+(m*12)+n]);
#endif
                //finding channel coeffcients by dividing received dmrs with actual dmrs and storing them in z_dmrs_re_rx and z_dmrs_im_rx arrays
                z_dmrs_re_temp = (int16_t)(((((int32_t)(r_u_v_alpha_delta_dmrs_re[n])*z_dmrs_re_rx[(mprime*12*N_SF_mprime0_PUCCH_DMRS_1)+(m*12)+n])>>15)
					    + (((int32_t)(r_u_v_alpha_delta_dmrs_im[n])*z_dmrs_im_rx[(mprime*12*N_SF_mprime0_PUCCH_DMRS_1)+(m*12)+n])>>15))>>1); 
                z_dmrs_im_temp = (int16_t)(((((int32_t)(r_u_v_alpha_delta_dmrs_re[n])*z_dmrs_im_rx[(mprime*12*N_SF_mprime0_PUCCH_DMRS_1)+(m*12)+n])>>15)
					    - (((int32_t)(r_u_v_alpha_delta_dmrs_im[n])*z_dmrs_re_rx[(mprime*12*N_SF_mprime0_PUCCH_DMRS_1)+(m*12)+n])>>15))>>1);
	        z_dmrs_re_rx[(mprime*12*N_SF_mprime0_PUCCH_DMRS_1)+(m*12)+n] = z_dmrs_re_temp; 
                z_dmrs_im_rx[(mprime*12*N_SF_mprime0_PUCCH_DMRS_1)+(m*12)+n] = z_dmrs_im_temp; 

		/* 	z_dmrs_re_rx[(int)(l/2)*12+n]=z_dmrs_re_rx[(int)(l/2)*12+n]/r_u_v_alpha_delta_dmrs_re[n]; 
			z_dmrs_im_rx[(int)(l/2)*12+n]=z_dmrs_im_rx[(int)(l/2)*12+n]/r_u_v_alpha_delta_dmrs_im[n]; */
	      }
	    }
	  }
        }

        N_SF_mprime_PUCCH_1       =   table_6_3_2_4_1_1_N_SF_mprime_PUCCH_1_m1Hop[nrofSymbols-1]; // only if intra-slot hopping enabled mprime = 1 (PUCCH)
        N_SF_mprime_PUCCH_DMRS_1  = table_6_4_1_3_1_1_1_N_SF_mprime_PUCCH_1_m1Hop[nrofSymbols-1]; // only if intra-slot hopping enabled mprime = 1 (DM-RS)
      }
    }
  }
  int16_t H_re[12],H_im[12],H1_re[12],H1_im[12];
  memset(H_re,0,12*sizeof(int16_t));
  memset(H_im,0,12*sizeof(int16_t));
  memset(H1_re,0,12*sizeof(int16_t));
  memset(H1_im,0,12*sizeof(int16_t)); 
  //averaging channel coefficients
  for(l=0;l<=ceil(nrofSymbols/2);l++){
    if(intraSlotFrequencyHopping==0){
      for(int n=0;n<12;n++){
        H_re[n]=round(z_dmrs_re_rx[l*12+n]/ceil(nrofSymbols/2))+H_re[n];
        H_im[n]=round(z_dmrs_im_rx[l*12+n]/ceil(nrofSymbols/2))+H_im[n];
      }
    }
    else{
      if(l<round(nrofSymbols/4)){
        for(int n=0;n<12;n++){
          H_re[n]=round(z_dmrs_re_rx[l*12+n]/round(nrofSymbols/4))+H_re[n];
          H_im[n]=round(z_dmrs_im_rx[l*12+n]/round(nrofSymbols/4))+H_im[n];
	}
      }
      else{
        for(int n=0;n<12;n++){
          H1_re[n]=round(z_dmrs_re_rx[l*12+n]/(ceil(nrofSymbols/2)-round(nrofSymbols/4)))+H1_re[n];
          H1_im[n]=round(z_dmrs_im_rx[l*12+n]/(ceil(nrofSymbols/2))-round(nrofSymbols/4))+H1_im[n];
	} 
      }
    }
  }
  //averaging information sequences
  for(l=0;l<floor(nrofSymbols/2);l++){
    if(intraSlotFrequencyHopping==0){
      for(int n=0;n<12;n++){
        y_n_re[n]=round(z_re_rx[l*12+n]/floor(nrofSymbols/2))+y_n_re[n];
        y_n_im[n]=round(z_im_rx[l*12+n]/floor(nrofSymbols/2))+y_n_im[n];
      }
    }
    else{
      if(l<floor(nrofSymbols/4)){
        for(int n=0;n<12;n++){
          y_n_re[n]=round(z_re_rx[l*12+n]/floor(nrofSymbols/4))+y_n_re[n];
          y_n_im[n]=round(z_im_rx[l*12+n]/floor(nrofSymbols/4))+y_n_im[n];
	}	     
      }
      else{
        for(int n=0;n<12;n++){
          y1_n_re[n]=round(z_re_rx[l*12+n]/round(nrofSymbols/4))+y1_n_re[n];
          y1_n_im[n]=round(z_im_rx[l*12+n]/round(nrofSymbols/4))+y1_n_im[n];
        }
      }	
    }
  }
  // mrc combining to obtain z_re and z_im
  if(intraSlotFrequencyHopping==0){
    for(int n=0;n<12;n++){
      d_re = round(((int16_t)(((((int32_t)(H_re[n])*y_n_re[n])>>15) + (((int32_t)(H_im[n])*y_n_im[n])>>15))>>1))/12)+d_re; 
      d_im = round(((int16_t)(((((int32_t)(H_re[n])*y_n_im[n])>>15) - (((int32_t)(H_im[n])*y_n_re[n])>>15))>>1))/12)+d_im; 
    }
  }
  else{
    for(int n=0;n<12;n++){
      d_re = round(((int16_t)(((((int32_t)(H_re[n])*y_n_re[n])>>15) + (((int32_t)(H_im[n])*y_n_im[n])>>15))>>1))/12)+d_re; 
      d_im = round(((int16_t)(((((int32_t)(H_re[n])*y_n_im[n])>>15) - (((int32_t)(H_im[n])*y_n_re[n])>>15))>>1))/12)+d_im;
      d1_re = round(((int16_t)(((((int32_t)(H1_re[n])*y1_n_re[n])>>15) + (((int32_t)(H1_im[n])*y1_n_im[n])>>15))>>1))/12)+d1_re; 
      d1_im = round(((int16_t)(((((int32_t)(H1_re[n])*y1_n_im[n])>>15) - (((int32_t)(H1_im[n])*y1_n_re[n])>>15))>>1))/12)+d1_im; 
    }
    d_re=round(d_re/2);
    d_im=round(d_im/2);
    d1_re=round(d1_re/2);
    d1_im=round(d1_im/2);
    d_re=d_re+d1_re;
    d_im=d_im+d1_im;
  }
  //Decoding QPSK or BPSK symbols to obtain payload bits
  if(nr_bit==1){
    if((d_re+d_im)>0){
      *payload=0;
    }
    else{
      *payload=1;
    } 
  }
  else if(nr_bit==2){
    if((d_re>0)&&(d_im>0)){
      *payload=0;
    }
    else if((d_re<0)&&(d_im>0)){
      *payload=1;
    } 
    else if((d_re>0)&&(d_im<0)){
      *payload=2;
    }
    else{
      *payload=3;
    }
  }
}

__m256i pucch2_3bit[8*2];
__m256i pucch2_4bit[16*2];
__m256i pucch2_5bit[32*2];
__m256i pucch2_6bit[64*2];
__m256i pucch2_7bit[128*2];
__m256i pucch2_8bit[256*2];
__m256i pucch2_9bit[512*2];
__m256i pucch2_10bit[1024*2];
__m256i pucch2_11bit[2048*2];

__m256i *pucch2_lut[9]={pucch2_3bit,
			pucch2_4bit,
			pucch2_5bit,
			pucch2_6bit,
			pucch2_7bit,
			pucch2_8bit,
			pucch2_9bit,
			pucch2_10bit,
			pucch2_11bit};

__m64 pucch2_polar_4bit[16];
__m128i pucch2_polar_llr_num_lut[256],pucch2_polar_llr_den_lut[256];

void init_pucch2_luts() {

  uint32_t out;
  int8_t bit; 
  
  for (int b=3;b<12;b++) {
    for (uint16_t i=0;i<(1<<b);i++) {
      out=encodeSmallBlock(&i,b);
#ifdef DEBUG_NR_PUCCH_RX
      if (b==3) printf("in %d, out %x\n",i,out);
#endif
      __m256i *lut_i=&pucch2_lut[b-3][i<<1];
      __m256i *lut_ip1=&pucch2_lut[b-3][1+(i<<1)];
      bit = (out&0x1) > 0 ? -1 : 1;
      *lut_i = _mm256_insert_epi16(*lut_i,bit,0);
      bit = (out&0x2) > 0 ? -1 : 1;
      *lut_ip1 = _mm256_insert_epi16(*lut_ip1,bit,0);
      bit = (out&0x4) > 0 ? -1 : 1;
      *lut_i = _mm256_insert_epi16(*lut_i,bit,1);
      bit = (out&0x8) > 0 ? -1 : 1;
      *lut_ip1 = _mm256_insert_epi16(*lut_ip1,bit,1);
      bit = (out&0x10) > 0 ? -1 : 1;
      *lut_i = _mm256_insert_epi16(*lut_i,bit,2);
      bit = (out&0x20) > 0 ? -1 : 1;
      *lut_ip1 = _mm256_insert_epi16(*lut_ip1,bit,2);
      bit = (out&0x40) > 0 ? -1 : 1;
      *lut_i = _mm256_insert_epi16(*lut_i,bit,3);
      bit = (out&0x80) > 0 ? -1 : 1;
      *lut_ip1 = _mm256_insert_epi16(*lut_ip1,bit,3);
      bit = (out&0x100) > 0 ? -1 : 1;
      *lut_i = _mm256_insert_epi16(*lut_i,bit,4);
      bit = (out&0x200) > 0 ? -1 : 1;
      *lut_ip1 = _mm256_insert_epi16(*lut_ip1,bit,4);
      bit = (out&0x400) > 0 ? -1 : 1;
      *lut_i = _mm256_insert_epi16(*lut_i,bit,5);
      bit = (out&0x800) > 0 ? -1 : 1;
      *lut_ip1 = _mm256_insert_epi16(*lut_ip1,bit,5);
      bit = (out&0x1000) > 0 ? -1 : 1;
      *lut_i = _mm256_insert_epi16(*lut_i,bit,6);
      bit = (out&0x2000) > 0 ? -1 : 1;
      *lut_ip1 = _mm256_insert_epi16(*lut_ip1,bit,6);
      bit = (out&0x4000) > 0 ? -1 : 1;
      *lut_i = _mm256_insert_epi16(*lut_i,bit,7);
      bit = (out&0x8000) > 0 ? -1 : 1;
      *lut_ip1 = _mm256_insert_epi16(*lut_ip1,bit,7);
      bit = (out&0x10000) > 0 ? -1 : 1;
      *lut_i = _mm256_insert_epi16(*lut_i,bit,8);
      bit = (out&0x20000) > 0 ? -1 : 1;
      *lut_ip1 = _mm256_insert_epi16(*lut_ip1,bit,8);
      bit = (out&0x40000) > 0 ? -1 : 1;
      *lut_i = _mm256_insert_epi16(*lut_i,bit,9);
      bit = (out&0x80000) > 0 ? -1 : 1;
      *lut_ip1 = _mm256_insert_epi16(*lut_ip1,bit,9);
      bit = (out&0x100000) > 0 ? -1 : 1;
      *lut_i = _mm256_insert_epi16(*lut_i,bit,10);
      bit = (out&0x200000) > 0 ? -1 : 1;
      *lut_ip1 = _mm256_insert_epi16(*lut_ip1,bit,10);
      bit = (out&0x400000) > 0 ? -1 : 1;
      *lut_i = _mm256_insert_epi16(*lut_i,bit,11);
      bit = (out&0x800000) > 0 ? -1 : 1;
      *lut_ip1 = _mm256_insert_epi16(*lut_ip1,bit,11);
      bit = (out&0x1000000) > 0 ? -1 : 1;
      *lut_i = _mm256_insert_epi16(*lut_i,bit,12);
      bit = (out&0x2000000) > 0 ? -1 : 1;
      *lut_ip1 = _mm256_insert_epi16(*lut_ip1,bit,12);
      bit = (out&0x4000000) > 0 ? -1 : 1;
      *lut_i = _mm256_insert_epi16(*lut_i,bit,13);
      bit = (out&0x8000000) > 0 ? -1 : 1;
      *lut_ip1 = _mm256_insert_epi16(*lut_ip1,bit,13);
      bit = (out&0x10000000) > 0 ? -1 : 1;
      *lut_i = _mm256_insert_epi16(*lut_i,bit,14);
      bit = (out&0x20000000) > 0 ? -1 : 1;
      *lut_ip1 = _mm256_insert_epi16(*lut_ip1,bit,14);
      bit = (out&0x40000000) > 0 ? -1 : 1;
      *lut_i = _mm256_insert_epi16(*lut_i,bit,15);
      bit = (out&0x80000000) > 0 ? -1 : 1;
      *lut_ip1 = _mm256_insert_epi16(*lut_ip1,bit,15);
    }
  }
  for (uint16_t i=0;i<16;i++) {
    __m64 *lut_i=&pucch2_polar_4bit[i];

    bit = (i&0x1) > 0 ? -1 : 1;
    *lut_i = _mm_insert_pi16(*lut_i,bit,0);
    bit = (i&0x2) > 0 ? -1 : 1;
    *lut_i = _mm_insert_pi16(*lut_i,bit,1);
    bit = (i&0x4) > 0 ? -1 : 1;
    *lut_i = _mm_insert_pi16(*lut_i,bit,2);
    bit = (i&0x8) > 0 ? -1 : 1;
    *lut_i = _mm_insert_pi16(*lut_i,bit,3);
  }
  for (int i=0;i<256;i++) {
    __m128i *lut_num_i=&pucch2_polar_llr_num_lut[i];
    __m128i *lut_den_i=&pucch2_polar_llr_den_lut[i];
    bit = (i&0x1) > 0 ? 0 : 1;
   *lut_num_i = _mm_insert_epi16(*lut_num_i,bit,0);
   *lut_den_i = _mm_insert_epi16(*lut_den_i,1-bit,0);

    bit = (i&0x10) > 0 ? 0 : 1;
   *lut_num_i = _mm_insert_epi16(*lut_num_i,bit,1);
   *lut_den_i = _mm_insert_epi16(*lut_den_i,1-bit,1);

    bit = (i&0x2) > 0 ? 0 : 1;
   *lut_num_i = _mm_insert_epi16(*lut_num_i,bit,2);
   *lut_den_i = _mm_insert_epi16(*lut_den_i,1-bit,2);

    bit = (i&0x20) > 0 ? 0 : 1;
   *lut_num_i = _mm_insert_epi16(*lut_num_i,bit,3);
   *lut_den_i = _mm_insert_epi16(*lut_den_i,1-bit,3);

    bit = (i&0x4) > 0 ? 0 : 1;
   *lut_num_i = _mm_insert_epi16(*lut_num_i,bit,4);
   *lut_den_i = _mm_insert_epi16(*lut_den_i,1-bit,4);

    bit = (i&0x40) > 0 ? 0 : 1;
   *lut_num_i = _mm_insert_epi16(*lut_num_i,bit,5);
   *lut_den_i = _mm_insert_epi16(*lut_den_i,1-bit,5);

    bit = (i&0x8) > 0 ? 0 : 1;
   *lut_num_i = _mm_insert_epi16(*lut_num_i,bit,6);
   *lut_den_i = _mm_insert_epi16(*lut_den_i,1-bit,6);

    bit = (i&0x80) > 0 ? 0 : 1;
   *lut_num_i = _mm_insert_epi16(*lut_num_i,bit,7);
   *lut_den_i = _mm_insert_epi16(*lut_den_i,1-bit,7);

#ifdef DEBUG_NR_PUCCH_RX
   printf("i %d, lut_num (%d,%d,%d,%d,%d,%d,%d,%d)\n",i,
	  ((int16_t *)lut_num_i)[0],
	  ((int16_t *)lut_num_i)[1],
	  ((int16_t *)lut_num_i)[2],
	  ((int16_t *)lut_num_i)[3],
	  ((int16_t *)lut_num_i)[4],
	  ((int16_t *)lut_num_i)[5],
	  ((int16_t *)lut_num_i)[6],
	  ((int16_t *)lut_num_i)[7]);
#endif
  }
}


void nr_decode_pucch2(PHY_VARS_gNB *gNB,
                      int slot,
                      nfapi_nr_uci_pucch_pdu_format_2_3_4_t* uci_pdu,
                      nfapi_nr_pucch_pdu_t* pucch_pdu) {

  int32_t **rxdataF = gNB->common_vars.rxdataF;
  NR_DL_FRAME_PARMS *frame_parms = &gNB->frame_parms;
  //pucch_GroupHopping_t pucch_GroupHopping = pucch_pdu->group_hop_flag + (pucch_pdu->sequence_hop_flag<<1);

  AssertFatal(pucch_pdu->nr_of_symbols==1 || pucch_pdu->nr_of_symbols==2,
	      "Illegal number of symbols  for PUCCH 2 %d\n",pucch_pdu->nr_of_symbols);

  AssertFatal((pucch_pdu->prb_start-((pucch_pdu->prb_start>>2)<<2))==0,
              "Current pucch2 receiver implementation requires a PRB offset multiple of 4. The one selected is %d",
              pucch_pdu->prb_start);

  //extract pucch and dmrs first

  int l2=pucch_pdu->start_symbol_index;
  int re_offset[2];
  re_offset[0] = 12*(pucch_pdu->prb_start+pucch_pdu->bwp_start) + frame_parms->first_carrier_offset;
  int soffset=(slot&3)*frame_parms->symbols_per_slot*frame_parms->ofdm_symbol_size; 

  if (re_offset[0]>= frame_parms->ofdm_symbol_size)
    re_offset[0]-=frame_parms->ofdm_symbol_size;
  if (pucch_pdu->freq_hop_flag == 0) re_offset[1] = re_offset[0];
  else {
    re_offset[1] = 12*(pucch_pdu->second_hop_prb+pucch_pdu->bwp_start) + frame_parms->first_carrier_offset;
    if (re_offset[1]>= frame_parms->ofdm_symbol_size)
      re_offset[1]-=frame_parms->ofdm_symbol_size;
  }
  AssertFatal(pucch_pdu->prb_size*pucch_pdu->nr_of_symbols > 1,"number of PRB*SYMB (%d,%d)< 2",
	      pucch_pdu->prb_size,pucch_pdu->nr_of_symbols);

  int Prx = gNB->gNB_config.carrier_config.num_rx_ant.value;
  int Prx2 = (Prx==1)?2:Prx;
  // use 2 for Nb antennas in case of single antenna to allow the following allocations
  int prb_size_ext = pucch_pdu->prb_size+(pucch_pdu->prb_size&1);
  int16_t r_re_ext[Prx2][2][8*prb_size_ext] __attribute__((aligned(32)));
  int16_t r_im_ext[Prx2][2][8*prb_size_ext] __attribute__((aligned(32)));
  int16_t r_re_ext2[Prx2][2][8*prb_size_ext] __attribute__((aligned(32)));
  int16_t r_im_ext2[Prx2][2][8*prb_size_ext] __attribute__((aligned(32)));
  int16_t rd_re_ext[Prx2][2][4*prb_size_ext] __attribute__((aligned(32)));
  int16_t rd_im_ext[Prx2][2][4*prb_size_ext] __attribute__((aligned(32)));
  int16_t *r_re_ext_p,*r_im_ext_p,*rd_re_ext_p,*rd_im_ext_p;

  int nb_re_pucch = 12*pucch_pdu->prb_size;

  int16_t rp[Prx2][2][nb_re_pucch*2],*tmp_rp;
  __m64 dmrs_re,dmrs_im;

  for (int aa=0;aa<Prx;aa++){
    for (int symb=0;symb<pucch_pdu->nr_of_symbols;symb++) {
      tmp_rp = ((int16_t *)&rxdataF[aa][soffset + (l2+symb)*frame_parms->ofdm_symbol_size]);

      if (re_offset[symb] + nb_re_pucch < frame_parms->ofdm_symbol_size) {
        memcpy1((void*)rp[aa][symb],(void*)&tmp_rp[re_offset[symb]*2],nb_re_pucch*sizeof(int32_t));
      }
      else {
        int neg_length = frame_parms->ofdm_symbol_size-re_offset[symb];
        int pos_length = nb_re_pucch-neg_length;
        memcpy1((void*)rp[aa][symb],(void*)&tmp_rp[re_offset[symb]*2],neg_length*sizeof(int32_t));
        memcpy1((void*)&rp[aa][symb][neg_length*2],(void*)tmp_rp,pos_length*sizeof(int32_t));
      }
    }
  }
#ifdef DEBUG_NR_PUCCH_RX
  printf("Decoding pucch2 for %d symbols, %d PRB\n",pucch_pdu->nr_of_symbols,pucch_pdu->prb_size);
#endif

  int nc_group_size=1; // 2 PRB
  int ngroup = prb_size_ext/nc_group_size/2;
  int32_t corr32_re[2][ngroup][Prx2],corr32_im[2][ngroup][Prx2];
  for (int aa=0;aa<Prx;aa++)
    for (int group=0;group<ngroup;group++) {
      corr32_re[0][group][aa]=0; corr32_im[0][group][aa]=0;
      corr32_re[1][group][aa]=0; corr32_im[1][group][aa]=0;
    }

  //  AssertFatal((pucch_pdu->prb_size&1) == 0,"prb_size %d is not a multiple of 2\n",pucch_pdu->prb_size);
  if ((pucch_pdu->prb_size&1) > 0) { // if the number of PRBs is odd
    for (int symb=0; symb<pucch_pdu->nr_of_symbols;symb++) {
      for (int aa=0;aa<Prx;aa++) {
        memset(&r_re_ext[aa][symb][8*pucch_pdu->prb_size],0,8*pucch_pdu->prb_size*sizeof(int16_t));
        memset(&r_im_ext[aa][symb][8*pucch_pdu->prb_size],0,8*pucch_pdu->prb_size*sizeof(int16_t));
        memset(&rd_re_ext[aa][symb][4*pucch_pdu->prb_size],0,8*pucch_pdu->prb_size*sizeof(int16_t));
        memset(&rd_im_ext[aa][symb][4*pucch_pdu->prb_size],0,8*pucch_pdu->prb_size*sizeof(int16_t));
      }
    }
  }
  for (int symb=0; symb<pucch_pdu->nr_of_symbols;symb++) {
    // 24 REs contains 48x16-bit, so 6x8x16-bit
    for (int prb=0;prb<pucch_pdu->prb_size;prb+=2) {
      for (int aa=0;aa<Prx;aa++) {
        r_re_ext_p=&r_re_ext[aa][symb][8*prb];
        r_im_ext_p=&r_im_ext[aa][symb][8*prb];
        rd_re_ext_p=&rd_re_ext[aa][symb][4*prb];
        rd_im_ext_p=&rd_im_ext[aa][symb][4*prb];

        for (int idx=0; idx<8; idx++) {
          r_re_ext_p[idx<<1]=rp[aa][symb][prb*24+6*idx];
          r_im_ext_p[idx<<1]=rp[aa][symb][prb*24+1+6*idx];
          rd_re_ext_p[idx]=rp[aa][symb][prb*24+2+6*idx];
          rd_im_ext_p[idx]=rp[aa][symb][prb*24+3+6*idx];
          r_re_ext_p[1+(idx<<1)]=rp[aa][symb][prb*24+4+6*idx];
          r_im_ext_p[1+(idx<<1)]=rp[aa][symb][prb*24+5+6*idx];
        }

#ifdef DEBUG_NR_PUCCH_RX
        for (int i=0;i<8;i++) printf("Ant %d PRB %d dmrs[%d] -> (%d,%d)\n",aa,prb+(i>>2),i,rd_re_ext_p[i],rd_im_ext_p[i]);
        for (int i=0;i<16;i++) printf("Ant %d PRB %d data[%d] -> (%d,%d)\n",aa,prb+(i>>3),i,r_re_ext_p[i],r_im_ext_p[i]);
#endif
      } // aa
    } // prb

    // first compute DMRS component

    uint32_t x1, x2, s=0;
    x2 = (((1<<17)*((14*slot) + (pucch_pdu->start_symbol_index+symb) + 1)*((2*pucch_pdu->dmrs_scrambling_id) + 1)) + (2*pucch_pdu->dmrs_scrambling_id))%(1U<<31); // c_init calculation according to TS38.211 subclause
#ifdef DEBUG_NR_PUCCH_RX
    printf("slot %d, start_symbol_index %d, symbol %d, dmrs_scrambling_id %d\n",
           slot,pucch_pdu->start_symbol_index,symb,pucch_pdu->dmrs_scrambling_id);
#endif
    int reset = 1;
    for (int i=0; i<=(pucch_pdu->prb_start>>2); i++) {
      s = lte_gold_generic(&x1, &x2, reset);
      reset = 0;
    }

    for (int group=0;group<ngroup;group++) {
      // each group has 8*nc_group_size elements, compute 1 complex correlation with DMRS per group
      // non-coherent combining across groups
      dmrs_re = byte2m64_re[((uint8_t*)&s)[(group&1)<<1]];
      dmrs_im = byte2m64_im[((uint8_t*)&s)[(group&1)<<1]];
#ifdef DEBUG_NR_PUCCH_RX
      printf("Group %d: s %x x2 %x ((%d,%d),(%d,%d),(%d,%d),(%d,%d))\n",
             group,
             ((uint16_t*)&s)[0],x2,
             ((int16_t*)&dmrs_re)[0],((int16_t*)&dmrs_im)[0],
             ((int16_t*)&dmrs_re)[1],((int16_t*)&dmrs_im)[1],
             ((int16_t*)&dmrs_re)[2],((int16_t*)&dmrs_im)[2],
             ((int16_t*)&dmrs_re)[3],((int16_t*)&dmrs_im)[3]);
#endif
      for (int aa=0;aa<Prx;aa++) {
        rd_re_ext_p=&rd_re_ext[aa][symb][8*group];
        rd_im_ext_p=&rd_im_ext[aa][symb][8*group];

#ifdef DEBUG_NR_PUCCH_RX
        printf("Group %d: rd ((%d,%d),(%d,%d),(%d,%d),(%d,%d))\n",
               group,
               rd_re_ext_p[0],rd_im_ext_p[0],
               rd_re_ext_p[1],rd_im_ext_p[1],
               rd_re_ext_p[2],rd_im_ext_p[2],
               rd_re_ext_p[3],rd_im_ext_p[3]);
#endif
        corr32_re[symb][group][aa]+=(rd_re_ext_p[0]*((int16_t*)&dmrs_re)[0] + rd_im_ext_p[0]*((int16_t*)&dmrs_im)[0]);
        corr32_im[symb][group][aa]+=(-rd_re_ext_p[0]*((int16_t*)&dmrs_im)[0] + rd_im_ext_p[0]*((int16_t*)&dmrs_re)[0]);
        corr32_re[symb][group][aa]+=(rd_re_ext_p[1]*((int16_t*)&dmrs_re)[1] + rd_im_ext_p[1]*((int16_t*)&dmrs_im)[1]);
        corr32_im[symb][group][aa]+=(-rd_re_ext_p[1]*((int16_t*)&dmrs_im)[1] + rd_im_ext_p[1]*((int16_t*)&dmrs_re)[1]);
        corr32_re[symb][group][aa]+=(rd_re_ext_p[2]*((int16_t*)&dmrs_re)[2] + rd_im_ext_p[2]*((int16_t*)&dmrs_im)[2]);
        corr32_im[symb][group][aa]+=(-rd_re_ext_p[2]*((int16_t*)&dmrs_im)[2] + rd_im_ext_p[2]*((int16_t*)&dmrs_re)[2]);
        corr32_re[symb][group][aa]+=(rd_re_ext_p[3]*((int16_t*)&dmrs_re)[3] + rd_im_ext_p[3]*((int16_t*)&dmrs_im)[3]);
        corr32_im[symb][group][aa]+=(-rd_re_ext_p[3]*((int16_t*)&dmrs_im)[3] + rd_im_ext_p[3]*((int16_t*)&dmrs_re)[3]);
      }
      dmrs_re = byte2m64_re[((uint8_t*)&s)[1+((group&1)<<1)]];
      dmrs_im = byte2m64_im[((uint8_t*)&s)[1+((group&1)<<1)]];
#ifdef DEBUG_NR_PUCCH_RX
      printf("Group %d: s %x ((%d,%d),(%d,%d),(%d,%d),(%d,%d))\n",
             group,
             ((uint16_t*)&s)[1],
             ((int16_t*)&dmrs_re)[0],((int16_t*)&dmrs_im)[0],
             ((int16_t*)&dmrs_re)[1],((int16_t*)&dmrs_im)[1],
             ((int16_t*)&dmrs_re)[2],((int16_t*)&dmrs_im)[2],
             ((int16_t*)&dmrs_re)[3],((int16_t*)&dmrs_im)[3]);
#endif
      for (int aa=0;aa<Prx;aa++) {
        rd_re_ext_p=&rd_re_ext[aa][symb][8*group];
        rd_im_ext_p=&rd_im_ext[aa][symb][8*group];
#ifdef DEBUG_NR_PUCCH_RX
        printf("Group %d: rd ((%d,%d),(%d,%d),(%d,%d),(%d,%d))\n",
               group,
               rd_re_ext_p[4],rd_im_ext_p[4],
               rd_re_ext_p[5],rd_im_ext_p[5],
               rd_re_ext_p[6],rd_im_ext_p[6],
               rd_re_ext_p[7],rd_im_ext_p[7]);
#endif
        corr32_re[symb][group][aa]+=(rd_re_ext_p[4]*((int16_t*)&dmrs_re)[0] + rd_im_ext_p[4]*((int16_t*)&dmrs_im)[0]);
        corr32_im[symb][group][aa]+=(-rd_re_ext_p[4]*((int16_t*)&dmrs_im)[0] + rd_im_ext_p[4]*((int16_t*)&dmrs_re)[0]);
        corr32_re[symb][group][aa]+=(rd_re_ext_p[5]*((int16_t*)&dmrs_re)[1] + rd_im_ext_p[5]*((int16_t*)&dmrs_im)[1]);
        corr32_im[symb][group][aa]+=(-rd_re_ext_p[5]*((int16_t*)&dmrs_im)[1] + rd_im_ext_p[5]*((int16_t*)&dmrs_re)[1]);
        corr32_re[symb][group][aa]+=(rd_re_ext_p[6]*((int16_t*)&dmrs_re)[2] + rd_im_ext_p[6]*((int16_t*)&dmrs_im)[2]);
        corr32_im[symb][group][aa]+=(-rd_re_ext_p[6]*((int16_t*)&dmrs_im)[2] + rd_im_ext_p[6]*((int16_t*)&dmrs_re)[2]);
        corr32_re[symb][group][aa]+=(rd_re_ext_p[7]*((int16_t*)&dmrs_re)[3] + rd_im_ext_p[7]*((int16_t*)&dmrs_im)[3]);
        corr32_im[symb][group][aa]+=(-rd_re_ext_p[7]*((int16_t*)&dmrs_im)[3] + rd_im_ext_p[7]*((int16_t*)&dmrs_re)[3]);
        /*	corr32_re[group][aa]>>=5;
                corr32_im[group][aa]>>=5;*/
#ifdef DEBUG_NR_PUCCH_RX
        printf("Group %d: corr32 (%d,%d)\n",group,corr32_re[symb][group][aa],corr32_im[symb][group][aa]);
#endif
      } //aa    

      if ((group&1) == 1) s = lte_gold_generic(&x1, &x2, 0);
    } // group
  } // symb

  uint32_t x1, x2, s=0;  
  // unscrambling
  x2 = ((pucch_pdu->rnti)<<15)+pucch_pdu->data_scrambling_id;
  s = lte_gold_generic(&x1, &x2, 1);
#ifdef DEBUG_NR_PUCCH_RX
  printf("x2 %x, s %x\n",x2,s);
#endif
  for (int symb=0;symb<pucch_pdu->nr_of_symbols;symb++) {
    __m64 c_re0,c_im0,c_re1,c_im1,c_re2,c_im2,c_re3,c_im3;
    int re_off=0;
    for (int prb=0;prb<prb_size_ext;prb+=2,re_off+=16) {
      c_re0 = byte2m64_re[((uint8_t*)&s)[0]];
      c_im0 = byte2m64_im[((uint8_t*)&s)[0]];
      c_re1 = byte2m64_re[((uint8_t*)&s)[1]];
      c_im1 = byte2m64_im[((uint8_t*)&s)[1]];
      c_re2 = byte2m64_re[((uint8_t*)&s)[2]];
      c_im2 = byte2m64_im[((uint8_t*)&s)[2]];
      c_re3 = byte2m64_re[((uint8_t*)&s)[3]];
      c_im3 = byte2m64_im[((uint8_t*)&s)[3]];

      for (int aa=0;aa<Prx;aa++) {
#ifdef DEBUG_NR_PUCCH_RX
        printf("prb %d: rd ((%d,%d),(%d,%d),(%d,%d),(%d,%d),(%d,%d),(%d,%d),(%d,%d),(%d,%d))\n",
               prb,
               r_re_ext[aa][symb][re_off],r_im_ext[aa][symb][re_off],
               r_re_ext[aa][symb][re_off+1],r_im_ext[aa][symb][re_off+1],
               r_re_ext[aa][symb][re_off+2],r_im_ext[aa][symb][re_off+2],
               r_re_ext[aa][symb][re_off+3],r_im_ext[aa][symb][re_off+3],
               r_re_ext[aa][symb][re_off+4],r_im_ext[aa][symb][re_off+4],
               r_re_ext[aa][symb][re_off+5],r_im_ext[aa][symb][re_off+5],
               r_re_ext[aa][symb][re_off+6],r_im_ext[aa][symb][re_off+6],
               r_re_ext[aa][symb][re_off+7],r_im_ext[aa][symb][re_off+7]);
        printf("prb %d (%x): c ((%d,%d),(%d,%d),(%d,%d),(%d,%d),(%d,%d),(%d,%d),(%d,%d),(%d,%d))\n",
               prb,s,
               ((int16_t*)&c_re0)[0],((int16_t*)&c_im0)[0],
               ((int16_t*)&c_re0)[1],((int16_t*)&c_im0)[1],
               ((int16_t*)&c_re0)[2],((int16_t*)&c_im0)[2],
               ((int16_t*)&c_re0)[3],((int16_t*)&c_im0)[3],
               ((int16_t*)&c_re1)[0],((int16_t*)&c_im1)[0],
               ((int16_t*)&c_re1)[1],((int16_t*)&c_im1)[1],
               ((int16_t*)&c_re1)[2],((int16_t*)&c_im1)[2],
               ((int16_t*)&c_re1)[3],((int16_t*)&c_im1)[3]
               );
        printf("prb %d: rd ((%d,%d),(%d,%d),(%d,%d),(%d,%d),(%d,%d),(%d,%d),(%d,%d),(%d,%d))\n",
               prb+1,
               r_re_ext[aa][symb][re_off+8],r_im_ext[aa][symb][re_off+8],
               r_re_ext[aa][symb][re_off+9],r_im_ext[aa][symb][re_off+9],
               r_re_ext[aa][symb][re_off+10],r_im_ext[aa][symb][re_off+10],
               r_re_ext[aa][symb][re_off+11],r_im_ext[aa][symb][re_off+11],
               r_re_ext[aa][symb][re_off+12],r_im_ext[aa][symb][re_off+12],
               r_re_ext[aa][symb][re_off+13],r_im_ext[aa][symb][re_off+13],
               r_re_ext[aa][symb][re_off+14],r_im_ext[aa][symb][re_off+14],
               r_re_ext[aa][symb][re_off+15],r_im_ext[aa][symb][re_off+15]);
        printf("prb %d (%x): c ((%d,%d),(%d,%d),(%d,%d),(%d,%d),(%d,%d),(%d,%d),(%d,%d),(%d,%d))\n",
               prb+1,s,
               ((int16_t*)&c_re2)[0],((int16_t*)&c_im2)[0],
               ((int16_t*)&c_re2)[1],((int16_t*)&c_im2)[1],
               ((int16_t*)&c_re2)[2],((int16_t*)&c_im2)[2],
               ((int16_t*)&c_re2)[3],((int16_t*)&c_im2)[3],
               ((int16_t*)&c_re3)[0],((int16_t*)&c_im3)[0],
               ((int16_t*)&c_re3)[1],((int16_t*)&c_im3)[1],
               ((int16_t*)&c_re3)[2],((int16_t*)&c_im3)[2],
               ((int16_t*)&c_re3)[3],((int16_t*)&c_im3)[3]
               );
#endif

        ((__m64*)&r_re_ext2[aa][symb][re_off])[0] = _mm_mullo_pi16(((__m64*)&r_re_ext[aa][symb][re_off])[0],c_im0);
        ((__m64*)&r_re_ext[aa][symb][re_off])[0] = _mm_mullo_pi16(((__m64*)&r_re_ext[aa][symb][re_off])[0],c_re0);
        ((__m64*)&r_im_ext2[aa][symb][re_off])[0] = _mm_mullo_pi16(((__m64*)&r_im_ext[aa][symb][re_off])[0],c_re0);
        ((__m64*)&r_im_ext[aa][symb][re_off])[0] = _mm_mullo_pi16(((__m64*)&r_im_ext[aa][symb][re_off])[0],c_im0);

        ((__m64*)&r_re_ext2[aa][symb][re_off])[1] = _mm_mullo_pi16(((__m64*)&r_re_ext[aa][symb][re_off])[1],c_im1);
        ((__m64*)&r_re_ext[aa][symb][re_off])[1] = _mm_mullo_pi16(((__m64*)&r_re_ext[aa][symb][re_off])[1],c_re1);
        ((__m64*)&r_im_ext2[aa][symb][re_off])[1] = _mm_mullo_pi16(((__m64*)&r_im_ext[aa][symb][re_off])[1],c_re1);
        ((__m64*)&r_im_ext[aa][symb][re_off])[1] = _mm_mullo_pi16(((__m64*)&r_im_ext[aa][symb][re_off])[1],c_im1);

        ((__m64*)&r_re_ext2[aa][symb][re_off])[2] = _mm_mullo_pi16(((__m64*)&r_re_ext[aa][symb][re_off])[2],c_im2);
        ((__m64*)&r_re_ext[aa][symb][re_off])[2] = _mm_mullo_pi16(((__m64*)&r_re_ext[aa][symb][re_off])[2],c_re2);
        ((__m64*)&r_im_ext2[aa][symb][re_off])[2] = _mm_mullo_pi16(((__m64*)&r_im_ext[aa][symb][re_off])[2],c_re2);
        ((__m64*)&r_im_ext[aa][symb][re_off])[2] = _mm_mullo_pi16(((__m64*)&r_im_ext[aa][symb][re_off])[2],c_im2);

        ((__m64*)&r_re_ext2[aa][symb][re_off])[3] = _mm_mullo_pi16(((__m64*)&r_re_ext[aa][symb][re_off])[3],c_im3);
        ((__m64*)&r_re_ext[aa][symb][re_off])[3] = _mm_mullo_pi16(((__m64*)&r_re_ext[aa][symb][re_off])[3],c_re3);
        ((__m64*)&r_im_ext2[aa][symb][re_off])[3] = _mm_mullo_pi16(((__m64*)&r_im_ext[aa][symb][re_off])[3],c_re3);
        ((__m64*)&r_im_ext[aa][symb][re_off])[3] = _mm_mullo_pi16(((__m64*)&r_im_ext[aa][symb][re_off])[3],c_im3);

#ifdef DEBUG_NR_PUCCH_RX
        printf("prb %d: r ((%d,%d),(%d,%d),(%d,%d),(%d,%d),(%d,%d),(%d,%d),(%d,%d),(%d,%d))\n",
               prb,
               r_re_ext[aa][symb][re_off],r_im_ext[aa][symb][re_off],
               r_re_ext[aa][symb][re_off+1],r_im_ext[aa][symb][re_off+1],
               r_re_ext[aa][symb][re_off+2],r_im_ext[aa][symb][re_off+2],
               r_re_ext[aa][symb][re_off+3],r_im_ext[aa][symb][re_off+3],
               r_re_ext[aa][symb][re_off+4],r_im_ext[aa][symb][re_off+4],
               r_re_ext[aa][symb][re_off+5],r_im_ext[aa][symb][re_off+5],
               r_re_ext[aa][symb][re_off+6],r_im_ext[aa][symb][re_off+6],
               r_re_ext[aa][symb][re_off+7],r_im_ext[aa][symb][re_off+7]);
        printf("prb %d: r ((%d,%d),(%d,%d),(%d,%d),(%d,%d),(%d,%d),(%d,%d),(%d,%d),(%d,%d))\n",
               prb+1,
               r_re_ext[aa][symb][re_off+8],r_im_ext[aa][symb][re_off+8],
               r_re_ext[aa][symb][re_off+9],r_im_ext[aa][symb][re_off+9],
               r_re_ext[aa][symb][re_off+10],r_im_ext[aa][symb][re_off+10],
               r_re_ext[aa][symb][re_off+11],r_im_ext[aa][symb][re_off+11],
               r_re_ext[aa][symb][re_off+12],r_im_ext[aa][symb][re_off+12],
               r_re_ext[aa][symb][re_off+13],r_im_ext[aa][symb][re_off+13],
               r_re_ext[aa][symb][re_off+14],r_im_ext[aa][symb][re_off+14],
               r_re_ext[aa][symb][re_off+15],r_im_ext[aa][symb][re_off+15]);
#endif      
      }
      s = lte_gold_generic(&x1, &x2, 0);
#ifdef DEBUG_NR_PUCCH_RX
      printf("\n");
#endif
    }
  } //symb
  int nb_bit = pucch_pdu->bit_len_harq+pucch_pdu->sr_flag+pucch_pdu->bit_len_csi_part1+pucch_pdu->bit_len_csi_part2;
  AssertFatal(nb_bit > 2  && nb_bit< 65,"illegal length (%d : %d,%d,%d,%d)\n",nb_bit,pucch_pdu->bit_len_harq,pucch_pdu->sr_flag,pucch_pdu->bit_len_csi_part1,pucch_pdu->bit_len_csi_part2);

  uint64_t decodedPayload[2];
  uint8_t corr_dB;
  int decoderState=2;
  if (nb_bit < 12) { // short blocklength case
    __m256i *rp_re[Prx2][2];
    __m256i *rp2_re[Prx2][2];
    __m256i *rp_im[Prx2][2];
    __m256i *rp2_im[Prx2][2];
    for (int aa=0;aa<Prx;aa++) {
      for (int symb=0;symb<pucch_pdu->nr_of_symbols;symb++) {
        rp_re[aa][symb] = (__m256i*)r_re_ext[aa][symb];
        rp_im[aa][symb] = (__m256i*)r_im_ext[aa][symb];
        rp2_re[aa][symb] = (__m256i*)r_re_ext2[aa][symb];
        rp2_im[aa][symb] = (__m256i*)r_im_ext2[aa][symb];
      }
    }
    __m256i prod_re[Prx2],prod_im[Prx2];
    uint64_t corr=0;
    int cw_ML=0;
    
    
    for (int cw=0;cw<1<<nb_bit;cw++) {
#ifdef DEBUG_NR_PUCCH_RX
      printf("cw %d:",cw);
      for (int i=0;i<32;i+=2) {
	printf("%d,%d,",
	       ((int16_t*)&pucch2_lut[nb_bit-3][cw<<1])[i>>1],
	       ((int16_t*)&pucch2_lut[nb_bit-3][cw<<1])[1+(i>>1)]);
      }
      printf("\n");
#endif
      uint64_t corr_tmp = 0;

      for (int symb=0;symb<pucch_pdu->nr_of_symbols;symb++) {
        for (int group=0;group<ngroup;group++) {
          // do complex correlation
          for (int aa=0;aa<Prx;aa++) {
            prod_re[aa] = /*_mm256_srai_epi16(*/_mm256_adds_epi16(_mm256_mullo_epi16(pucch2_lut[nb_bit-3][cw<<1],rp_re[aa][symb][group]),
                                                                  _mm256_mullo_epi16(pucch2_lut[nb_bit-3][(cw<<1)+1],rp_im[aa][symb][group]))/*,5)*/;
            prod_im[aa] = /*_mm256_srai_epi16(*/_mm256_subs_epi16(_mm256_mullo_epi16(pucch2_lut[nb_bit-3][cw<<1],rp2_im[aa][symb][group]),
                                                                  _mm256_mullo_epi16(pucch2_lut[nb_bit-3][(cw<<1)+1],rp2_re[aa][symb][group]))/*,5)*/;
#ifdef DEBUG_NR_PUCCH_RX
            printf("prod_re[%d] => (%d,%d,%d,%d,%d,%d,%d,%d,%d,%d,%d,%d,%d,%d,%d,%d)\n",aa,
                   ((int16_t*)&prod_re[aa])[0],((int16_t*)&prod_re[aa])[1],((int16_t*)&prod_re[aa])[2],((int16_t*)&prod_re[aa])[3],
                   ((int16_t*)&prod_re[aa])[4],((int16_t*)&prod_re[aa])[5],((int16_t*)&prod_re[aa])[6],((int16_t*)&prod_re[aa])[7],
                   ((int16_t*)&prod_re[aa])[8],((int16_t*)&prod_re[aa])[9],((int16_t*)&prod_re[aa])[10],((int16_t*)&prod_re[aa])[11],
                   ((int16_t*)&prod_re[aa])[12],((int16_t*)&prod_re[aa])[13],((int16_t*)&prod_re[aa])[14],((int16_t*)&prod_re[aa])[15]);
            printf("prod_im[%d] => (%d,%d,%d,%d,%d,%d,%d,%d,%d,%d,%d,%d,%d,%d,%d,%d)\n",aa,
                   ((int16_t*)&prod_im[aa])[0],((int16_t*)&prod_im[aa])[1],((int16_t*)&prod_im[aa])[2],((int16_t*)&prod_im[aa])[3],
                   ((int16_t*)&prod_im[aa])[4],((int16_t*)&prod_im[aa])[5],((int16_t*)&prod_im[aa])[6],((int16_t*)&prod_im[aa])[7],
                   ((int16_t*)&prod_im[aa])[8],((int16_t*)&prod_im[aa])[9],((int16_t*)&prod_im[aa])[10],((int16_t*)&prod_im[aa])[11],
                   ((int16_t*)&prod_im[aa])[12],((int16_t*)&prod_im[aa])[13],((int16_t*)&prod_im[aa])[14],((int16_t*)&prod_im[aa])[15]);

#endif
            prod_re[aa] = _mm256_hadds_epi16(prod_re[aa],prod_re[aa]);// 0+1
            prod_im[aa] = _mm256_hadds_epi16(prod_im[aa],prod_im[aa]);
            prod_re[aa] = _mm256_hadds_epi16(prod_re[aa],prod_re[aa]);// 0+1+2+3
            prod_im[aa] = _mm256_hadds_epi16(prod_im[aa],prod_im[aa]);
            prod_re[aa] = _mm256_hadds_epi16(prod_re[aa],prod_re[aa]);// 0+1+2+3+4+5+6+7
            prod_im[aa] = _mm256_hadds_epi16(prod_im[aa],prod_im[aa]);
            prod_re[aa] = _mm256_hadds_epi16(prod_re[aa],prod_re[aa]);// 0+1+2+3+4+5+6+7+8+9+10+11+12+13+14+15
            prod_im[aa] = _mm256_hadds_epi16(prod_im[aa],prod_im[aa]);
          }
          int64_t corr_re=0,corr_im=0;


          for (int aa=0;aa<Prx;aa++) {
#ifdef DEBUG_NR_PUCCH_RX
            printf("pucch2 cw %d group %d aa %d: (%d,%d)+(%d,%d) = (%d,%d)\n",cw,group,aa,
              corr32_re[symb][group][aa],corr32_im[symb][group][aa],
              ((int16_t*)(&prod_re[aa]))[0],
              ((int16_t*)(&prod_im[aa]))[0],
              corr32_re[symb][group][aa]+((int16_t*)(&prod_re[aa]))[0],
              corr32_im[symb][group][aa]+((int16_t*)(&prod_im[aa]))[0]);

#endif
            LOG_D(PHY,"pucch2 cw %d group %d aa %d: (%d,%d)+(%d,%d) = (%d,%d)\n",cw,group,aa,
              corr32_re[symb][group][aa],corr32_im[symb][group][aa],
              ((int16_t*)(&prod_re[aa]))[0],
              ((int16_t*)(&prod_im[aa]))[0],
              corr32_re[symb][group][aa]+((int16_t*)(&prod_re[aa]))[0],
              corr32_im[symb][group][aa]+((int16_t*)(&prod_im[aa]))[0]);

            corr_re = ( corr32_re[symb][group][aa]+((int16_t*)(&prod_re[aa]))[0]);
            corr_im = ( corr32_im[symb][group][aa]+((int16_t*)(&prod_im[aa]))[0]);

            corr_tmp += corr_re*corr_re + corr_im*corr_im;
          } // aa loop
        }// group loop
      } // symb loop
      if (corr_tmp > corr) {
         corr = corr_tmp;
         cw_ML=cw;
      }
    } // cw loop
    corr_dB = dB_fixed64((uint64_t)corr);
#ifdef DEBUG_NR_PUCCH_RX
    printf("cw_ML %d, metric %d dB\n",cw_ML,corr_dB);
#endif
    LOG_D(PHY,"cw_ML %d, metric %d dB\n",cw_ML,corr_dB);
    decodedPayload[0]=(uint64_t)cw_ML;
  }
  else { // polar coded case

    t_nrPolar_params *currentPtr = nr_polar_params(2,nb_bit,pucch_pdu->prb_size,1,&gNB->uci_polarParams);
    __m64 *rp_re[Prx2][2];
    __m64 *rp2_re[Prx2][2];
    __m64 *rp_im[Prx2][2];
    __m64 *rp2_im[Prx2][2];
    __m128i llrs[pucch_pdu->prb_size*2*pucch_pdu->nr_of_symbols];

    for (int aa=0;aa<Prx;aa++) {
      for (int symb=0;symb<pucch_pdu->nr_of_symbols;symb++) {
        rp_re[aa][symb] = (__m64*)r_re_ext[aa][symb];
        rp_im[aa][symb] = (__m64*)r_im_ext[aa][symb];
        rp2_re[aa][symb] = (__m64*)r_re_ext2[aa][symb];
        rp2_im[aa][symb] = (__m64*)r_im_ext2[aa][symb];
      }
    }
    __m64 prod_re[Prx2],prod_im[Prx2];

#ifdef DEBUG_NR_PUCCH_RX
    for (int cw=0;cw<16;cw++) {

      printf("cw %d:",cw);
      for (int i=0;i<4;i++) {
	printf("%d,",
	       ((int16_t*)&pucch2_polar_4bit[cw])[i>>1]);
      }
      printf("\n");
    }
#endif
    
    // non-coherent LLR computation on groups of 4 REs (half-PRBs)
    int32_t corr_re,corr_im,corr_tmp;
    __m128i corr16,llr_num,llr_den;
    uint64_t corr = 0;
    for (int symb=0;symb<pucch_pdu->nr_of_symbols;symb++) {
      for (int half_prb=0;half_prb<(2*pucch_pdu->prb_size);half_prb++) {
        llr_num=_mm_set1_epi16(0);llr_den=_mm_set1_epi16(0);
        for (int cw=0;cw<256;cw++) {
          corr_tmp=0;
          for (int aa=0;aa<Prx;aa++) {
            prod_re[aa] = _mm_srai_pi16(_mm_adds_pi16(_mm_mullo_pi16(pucch2_polar_4bit[cw&15],rp_re[aa][symb][half_prb]),
                                                      _mm_mullo_pi16(pucch2_polar_4bit[cw>>4],rp_im[aa][symb][half_prb])),5);
            prod_im[aa] = _mm_srai_pi16(_mm_subs_pi16(_mm_mullo_pi16(pucch2_polar_4bit[cw&15],rp2_im[aa][symb][half_prb]),
                                                      _mm_mullo_pi16(pucch2_polar_4bit[cw>>4],rp2_re[aa][symb][half_prb])),5);
            prod_re[aa] = _mm_hadds_pi16(prod_re[aa],prod_re[aa]);// 0+1
            prod_im[aa] = _mm_hadds_pi16(prod_im[aa],prod_im[aa]);
            prod_re[aa] = _mm_hadds_pi16(prod_re[aa],prod_re[aa]);// 0+1+2+3
            prod_im[aa] = _mm_hadds_pi16(prod_im[aa],prod_im[aa]);

            // this is for UL CQI measurement
            if (cw==0) corr += ((int64_t)corr32_re[symb][half_prb>>2][aa]*corr32_re[symb][half_prb>>2][aa])+
                         ((int64_t)corr32_im[symb][half_prb>>2][aa]*corr32_im[symb][half_prb>>2][aa]);


            corr_re = ( corr32_re[symb][half_prb>>2][aa]/(2*nc_group_size*4/2)+((int16_t*)(&prod_re[aa]))[0]);
            corr_im = ( corr32_im[symb][half_prb>>2][aa]/(2*nc_group_size*4/2)+((int16_t*)(&prod_im[aa]))[0]);
            corr_tmp += corr_re*corr_re + corr_im*corr_im;
           /*
              LOG_D(PHY,"pucch2 half_prb %d cw %d (%d,%d) aa %d: (%d,%d,%d,%d,%d,%d,%d,%d)x(%d,%d,%d,%d,%d,%d,%d,%d)  (%d,%d)+(%d,%d) = (%d,%d) => %d\n",
              half_prb,cw,cw&15,cw>>4,aa,
              ((int16_t*)&pucch2_polar_4bit[cw&15])[0],((int16_t*)&pucch2_polar_4bit[cw>>4])[0],
              ((int16_t*)&pucch2_polar_4bit[cw&15])[1],((int16_t*)&pucch2_polar_4bit[cw>>4])[1],
              ((int16_t*)&pucch2_polar_4bit[cw&15])[2],((int16_t*)&pucch2_polar_4bit[cw>>4])[2],
                ((int16_t*)&pucch2_polar_4bit[cw&15])[3],((int16_t*)&pucch2_polar_4bit[cw>>4])[3],
                ((int16_t*)&rp_re[aa][half_prb])[0],((int16_t*)&rp_im[aa][half_prb])[0],
                ((int16_t*)&rp_re[aa][half_prb])[1],((int16_t*)&rp_im[aa][half_prb])[1],
                ((int16_t*)&rp_re[aa][half_prb])[2],((int16_t*)&rp_im[aa][half_prb])[2],
                ((int16_t*)&rp_re[aa][half_prb])[3],((int16_t*)&rp_im[aa][half_prb])[3],
                corr32_re[half_prb>>2][aa]/(2*nc_group_size*4/2),corr32_im[half_prb>>2][aa]/(2*nc_group_size*4/2),
                ((int16_t*)(&prod_re[aa]))[0],
                ((int16_t*)(&prod_im[aa]))[0],
                corr_re,
                corr_im,
                corr_tmp);
*/
	}
	corr16 = _mm_set1_epi16((int16_t)(corr_tmp>>8));

	LOG_D(PHY,"half_prb %d cw %d corr16 %d\n",half_prb,cw,corr_tmp>>8);

	llr_num = _mm_max_epi16(_mm_mullo_epi16(corr16,pucch2_polar_llr_num_lut[cw]),llr_num);
	llr_den = _mm_max_epi16(_mm_mullo_epi16(corr16,pucch2_polar_llr_den_lut[cw]),llr_den);

	LOG_D(PHY,"lut_num (%d,%d,%d,%d,%d,%d,%d,%d)\n",
	      ((int16_t*)&pucch2_polar_llr_num_lut[cw])[0],
	      ((int16_t*)&pucch2_polar_llr_num_lut[cw])[1],
	      ((int16_t*)&pucch2_polar_llr_num_lut[cw])[2],
	      ((int16_t*)&pucch2_polar_llr_num_lut[cw])[3],
	      ((int16_t*)&pucch2_polar_llr_num_lut[cw])[4],
	      ((int16_t*)&pucch2_polar_llr_num_lut[cw])[5],
	      ((int16_t*)&pucch2_polar_llr_num_lut[cw])[6],
	      ((int16_t*)&pucch2_polar_llr_num_lut[cw])[7]);

	LOG_D(PHY,"llr_num (%d,%d,%d,%d,%d,%d,%d,%d)\n",
	      ((int16_t*)&llr_num)[0],
	      ((int16_t*)&llr_num)[1],
	      ((int16_t*)&llr_num)[2],
	      ((int16_t*)&llr_num)[3],
	      ((int16_t*)&llr_num)[4],
	      ((int16_t*)&llr_num)[5],
	      ((int16_t*)&llr_num)[6],
	      ((int16_t*)&llr_num)[7]);
	LOG_D(PHY,"llr_den (%d,%d,%d,%d,%d,%d,%d,%d)\n",
	      ((int16_t*)&llr_den)[0],
	      ((int16_t*)&llr_den)[1],
	      ((int16_t*)&llr_den)[2],
	      ((int16_t*)&llr_den)[3],
	      ((int16_t*)&llr_den)[4],
	      ((int16_t*)&llr_den)[5],
	      ((int16_t*)&llr_den)[6],
	      ((int16_t*)&llr_den)[7]);

      }
      // compute llrs
        llrs[half_prb + (symb*2*pucch_pdu->prb_size)] = _mm_subs_epi16(llr_num,llr_den);
        LOG_D(PHY,"llrs[%d] : (%d,%d,%d,%d,%d,%d,%d,%d)\n",
              half_prb,
              ((int16_t*)&llrs[half_prb])[0],
              ((int16_t*)&llrs[half_prb])[1],
              ((int16_t*)&llrs[half_prb])[2],
              ((int16_t*)&llrs[half_prb])[3],
              ((int16_t*)&llrs[half_prb])[4],
              ((int16_t*)&llrs[half_prb])[5],
              ((int16_t*)&llrs[half_prb])[6],
              ((int16_t*)&llrs[half_prb])[7]);
      } // half_prb
    } // symb
    // run polar decoder on llrs
    decoderState = polar_decoder_int16((int16_t*)llrs, decodedPayload, 0, currentPtr);
    LOG_D(PHY,"UCI decoderState %d, payload[0] %llu\n",decoderState,(unsigned long long)decodedPayload[0]);
    if (decoderState>0) decoderState=1;
    corr_dB = dB_fixed64(corr);
    LOG_D(PHY,"metric %d dB\n",corr_dB);
  }

    // estimate CQI for MAC (from antenna port 0 only)
  int SNRtimes10 = dB_fixed_times10(signal_energy_nodc(&rxdataF[0][soffset+(l2*frame_parms->ofdm_symbol_size)+re_offset[0]],
                                                       12*pucch_pdu->prb_size)) -
                                                       (10*gNB->measurements.n0_power_tot_dB);
  int cqi,bit_left;
  if (SNRtimes10 < -640) cqi=0;
  else if (SNRtimes10 >  635) cqi=255;
  else cqi=(640+SNRtimes10)/5;

  uci_pdu->harq.harq_bit_len = pucch_pdu->bit_len_harq;
  uci_pdu->pduBitmap=0;
  uci_pdu->rnti=pucch_pdu->rnti;
  uci_pdu->handle=pucch_pdu->handle;
  uci_pdu->pucch_format=0;
  uci_pdu->ul_cqi=cqi;
  uci_pdu->timing_advance=0xffff; // currently not valid
  uci_pdu->rssi=1280 - (10*dB_fixed(32767*32767)-dB_fixed_times10(signal_energy_nodc(&rxdataF[0][soffset+(l2*frame_parms->ofdm_symbol_size)+re_offset[0]],12*pucch_pdu->prb_size)));
  if (pucch_pdu->bit_len_harq>0) {
    int harq_bytes=pucch_pdu->bit_len_harq>>3;
    if ((pucch_pdu->bit_len_harq&7) > 0) harq_bytes++;
    uci_pdu->pduBitmap|=2;
    uci_pdu->harq.harq_payload = (uint8_t*)malloc(harq_bytes);
    uci_pdu->harq.harq_crc = decoderState;
    int i=0;
    for (;i<harq_bytes-1;i++) {
      uci_pdu->harq.harq_payload[i] = decodedPayload[0] & 255;
      decodedPayload[0]>>=8;
    }
    bit_left = pucch_pdu->bit_len_harq-((harq_bytes-1)<<3);
    uci_pdu->harq.harq_payload[i] = decodedPayload[0] & ((1<<bit_left)-1);
    decodedPayload[0] >>= pucch_pdu->bit_len_harq;
  }
  
  if (pucch_pdu->sr_flag == 1) {
    uci_pdu->pduBitmap|=1;
    uci_pdu->sr.sr_bit_len = 1;
    uci_pdu->sr.sr_payload = malloc(1);
    uci_pdu->sr.sr_payload[0] = decodedPayload[0]&1;
    decodedPayload[0] = decodedPayload[0]>>1;
  }
  // csi
  if (pucch_pdu->bit_len_csi_part1>0) {
    uci_pdu->pduBitmap|=4;
    uci_pdu->csi_part1.csi_part1_bit_len=pucch_pdu->bit_len_csi_part1;
    int csi_part1_bytes=pucch_pdu->bit_len_csi_part1>>3;
    if ((pucch_pdu->bit_len_csi_part1&7) > 0) csi_part1_bytes++;
    uci_pdu->csi_part1.csi_part1_payload = (uint8_t*)malloc(csi_part1_bytes);
    uci_pdu->csi_part1.csi_part1_crc = decoderState;
    int i=0;
    for (;i<csi_part1_bytes-1;i++) {
      uci_pdu->csi_part1.csi_part1_payload[i] = decodedPayload[0] & 255;
      decodedPayload[0]>>=8;
    }
    bit_left = pucch_pdu->bit_len_csi_part1-((csi_part1_bytes-1)<<3);
    uci_pdu->csi_part1.csi_part1_payload[i] = decodedPayload[0] & ((1<<bit_left)-1);
    decodedPayload[0] >>= pucch_pdu->bit_len_csi_part1;
  }
  
  if (pucch_pdu->bit_len_csi_part2>0) {
    uci_pdu->pduBitmap|=8;
  }
}

void nr_dump_uci_stats(FILE *fd,PHY_VARS_gNB *gNB,int frame) {

   int strpos=0;
   char output[16384];

   for (int i=0;i<NUMBER_OF_NR_UCI_STATS_MAX;i++){
      if (gNB->uci_stats[i].rnti>0) {
         NR_gNB_UCI_STATS_t *uci_stats = &gNB->uci_stats[i];
         if (uci_stats->pucch0_sr_trials > 0)
             strpos+=sprintf(output+strpos,"UCI %d RNTI %x: pucch0_sr_trials %d, pucch0_n00 %d dB, pucch0_n01 %d dB, pucch0_sr_thres %d dB, current pucch1_stat0 %d dB, current pucch1_stat1 %d dB, positive SR count %d\n",
                             i,uci_stats->rnti,uci_stats->pucch0_sr_trials,uci_stats->pucch0_n00,uci_stats->pucch0_n01,uci_stats->pucch0_sr_thres,dB_fixed(uci_stats->current_pucch0_sr_stat0),dB_fixed(uci_stats->current_pucch0_sr_stat1),uci_stats->pucch0_positive_SR);
         if (uci_stats->pucch01_trials > 0)
            strpos+=sprintf(output+strpos,"UCI %d RNTI %x: pucch01_trials %d, pucch0_n00 %d dB, pucch0_n01 %d dB, pucch0_thres %d dB, current pucch0_stat0 %d dB, current pucch1_stat1 %d dB, pucch01_DTX %d\n",
                            i,uci_stats->rnti,uci_stats->pucch01_trials,uci_stats->pucch0_n01,uci_stats->pucch0_n01,uci_stats->pucch0_thres,dB_fixed(uci_stats->current_pucch0_stat0),dB_fixed(uci_stats->current_pucch0_stat1),uci_stats->pucch01_DTX);

         if (uci_stats->pucch02_trials > 0)
             strpos+=sprintf(output+strpos,"UCI %d RNTI %x: pucch01_trials %d, pucch0_n00 %d dB, pucch0_n01 %d dB, pucch0_thres %d dB, current pucch0_stat0 %d dB, current pucch0_stat1 %d dB, pucch01_DTX %d\n",
                             i,uci_stats->rnti,uci_stats->pucch02_trials,uci_stats->pucch0_n00,uci_stats->pucch0_n01,uci_stats->pucch0_thres,dB_fixed(uci_stats->current_pucch0_stat0),dB_fixed(uci_stats->current_pucch0_stat1),uci_stats->pucch02_DTX);

         if (uci_stats->pucch2_trials > 0)
           strpos+=sprintf(output+strpos,"UCI %d RNTI %x: pucch2_trials %d, pucch2_DTX %d\n",
                           i,uci_stats->rnti,
                           uci_stats->pucch2_trials,
                           uci_stats->pucch2_DTX);
       }
    }
    if (fd) fprintf(fd,"%s",output);
    else    printf("%s",output);
}<|MERGE_RESOLUTION|>--- conflicted
+++ resolved
@@ -206,13 +206,9 @@
     nr_sequences=8>>(1-pucch_pdu->sr_flag);
   }
 
-<<<<<<< HEAD
-  LOG_D(PHY,"pucch0: nr_symbols %d, start_symbol %d, prb_start %d, second_hop_prb %d,  group_hop_flag %d, sequence_hop_flag %d, O_ACK %d, O_SR %d, mcs %d initial_cyclic_shift %d\n",pucch_pdu->nr_of_symbols,pucch_pdu->start_symbol_index,pucch_pdu->prb_start,pucch_pdu->second_hop_prb,pucch_pdu->group_hop_flag,pucch_pdu->sequence_hop_flag,pucch_pdu->bit_len_harq,pucch_pdu->sr_flag,mcs[0],pucch_pdu->initial_cyclic_shift);
-=======
   LOG_D(PHY,"pucch0: nr_symbols %d, start_symbol %d, prb_start %d, second_hop_prb %d,  group_hop_flag %d, sequence_hop_flag %d, O_ACK %d, O_SR %d, mcs %d initial_cyclic_shift %d\n",
         pucch_pdu->nr_of_symbols,pucch_pdu->start_symbol_index,pucch_pdu->prb_start,pucch_pdu->second_hop_prb,pucch_pdu->group_hop_flag,pucch_pdu->sequence_hop_flag,pucch_pdu->bit_len_harq,
         pucch_pdu->sr_flag,mcs[0],pucch_pdu->initial_cyclic_shift);
->>>>>>> 3d454a45
 
   int cs_ind = get_pucch0_cs_lut_index(gNB,pucch_pdu);
   /*
@@ -330,11 +326,7 @@
     LOG_D(PHY,"PUCCH IDFT[%d/%d] = (%d,%d)=>%f\n",
           mcs[i],seq_index,corr_re[0][0],corr_im[0][0],
           10*log10((double)corr_re[0][0]*corr_re[0][0] + (double)corr_im[0][0]*corr_im[0][0]));
-<<<<<<< HEAD
-    if (pucch_pdu->nr_of_symbols==2) 
-=======
     if (pucch_pdu->nr_of_symbols==2)
->>>>>>> 3d454a45
        LOG_D(PHY,"PUCCH 2nd symbol IDFT[%d/%d] = (%d,%d)=>%f\n",
              mcs[i],seq_index,corr_re[0][1],corr_im[0][1],
              10*log10((double)corr_re[0][1]*corr_re[0][1] + (double)corr_im[0][1]*corr_im[0][1]));
@@ -438,13 +430,8 @@
     uci_pdu->harq->harq_confidence_level = no_conf ? 1 : 0;
     uci_pdu->harq->harq_list = (nfapi_nr_harq_t*)malloc(1);
     uci_pdu->harq->harq_list[0].harq_value = index&0x01;
-<<<<<<< HEAD
-    LOG_D(PHY, "[DLSCH/PDSCH/PUCCH] %d.%d HARQ value %d with confidence level (0 is good, 1 is bad) %d xrt_mag %d xrt_mag_next %d n0 %d (%d,%d) pucch0_thres %d, cqi %d, SNRtimes10 %d, energy %f, sync_pos %d\n",
-          frame,slot,uci_pdu->harq->harq_list[0].harq_value,uci_pdu->harq->harq_confidence_level,xrtmag_dBtimes10,xrtmag_next_dBtimes10,max_n0,uci_stats->pucch0_n00,uci_stats->pucch0_n01,uci_stats->pucch0_thres,cqi,SNRtimes10,10*log10((double)sigenergy),gNB->ulsch_stats[0].sync_pos);
-=======
     LOG_D(NR_PHY, "[DLSCH/PDSCH/PUCCH] %d.%d HARQ value %d SR_flag %d with confidence level (0 is good, 1 is bad) %d xrt_mag %d xrt_mag_next %d n0 %d (%d,%d) pucch0_thres %d, cqi %d, SNRtimes10 %d, energy %f, sync_pos %d\n",
           frame,slot,uci_pdu->harq->harq_list[0].harq_value,pucch_pdu->sr_flag,uci_pdu->harq->harq_confidence_level,xrtmag_dBtimes10,xrtmag_next_dBtimes10,max_n0,uci_stats->pucch0_n00,uci_stats->pucch0_n01,uci_stats->pucch0_thres,cqi,SNRtimes10,10*log10((double)sigenergy),gNB->ulsch_stats[0].sync_pos);
->>>>>>> 3d454a45
     if (pucch_pdu->sr_flag == 1) {
       uci_pdu->sr = calloc(1,sizeof(*uci_pdu->sr));
       uci_pdu->sr->sr_indication = (index>1) ? 1 : 0;
@@ -460,13 +447,8 @@
     uci_pdu->harq->harq_list = (nfapi_nr_harq_t*)malloc(2);
     uci_pdu->harq->harq_list[1].harq_value = index&0x01;
     uci_pdu->harq->harq_list[0].harq_value = (index>>1)&0x01;
-<<<<<<< HEAD
-    LOG_D(PHY, "[DLSCH/PDSCH/PUCCH] %d.%d HARQ values %d and %d with confidence level (0 is good, 1 is bad) %d, xrt_mag %d xrt_mag_next %d n0 %d (%d,%d) pucch0_thres %d, cqi %d, SNRtimes10 %d,sync_pos %d\n",
-          frame,slot,uci_pdu->harq->harq_list[1].harq_value,uci_pdu->harq->harq_list[0].harq_value,uci_pdu->harq->harq_confidence_level,xrtmag_dBtimes10,xrtmag_next_dBtimes10,max_n0,uci_stats->pucch0_n00,uci_stats->pucch0_n01,uci_stats->pucch0_thres,cqi,SNRtimes10,gNB->ulsch_stats[0].sync_pos);
-=======
     LOG_D(NR_PHY, "[DLSCH/PDSCH/PUCCH] %d.%d HARQ values %d and %d SR_flag %d with confidence level (0 is good, 1 is bad) %d, xrt_mag %d xrt_mag_next %d n0 %d (%d,%d) pucch0_thres %d, cqi %d, SNRtimes10 %d,sync_pos %d\n",
           frame,slot,uci_pdu->harq->harq_list[1].harq_value,uci_pdu->harq->harq_list[0].harq_value,pucch_pdu->sr_flag,uci_pdu->harq->harq_confidence_level,xrtmag_dBtimes10,xrtmag_next_dBtimes10,max_n0,uci_stats->pucch0_n00,uci_stats->pucch0_n01,uci_stats->pucch0_thres,cqi,SNRtimes10,gNB->ulsch_stats[0].sync_pos);
->>>>>>> 3d454a45
     if (pucch_pdu->sr_flag == 1) {
       uci_pdu->sr = calloc(1,sizeof(*uci_pdu->sr));
       uci_pdu->sr->sr_indication = (index>3) ? 1 : 0;
