/*
 * Licensed to the OpenAirInterface (OAI) Software Alliance under one or more
 * contributor license agreements.  See the NOTICE file distributed with
 * this work for additional information regarding copyright ownership.
 * The OpenAirInterface Software Alliance licenses this file to You under
 * the OAI Public License, Version 1.1  (the "License"); you may not use this file
 * except in compliance with the License.
 * You may obtain a copy of the License at
 *
 *      http://www.openairinterface.org/?page_id=698
 *
 * Unless required by applicable law or agreed to in writing, software
 * distributed under the License is distributed on an "AS IS" BASIS,
 * WITHOUT WARRANTIES OR CONDITIONS OF ANY KIND, either express or implied.
 * See the License for the specific language governing permissions and
 * limitations under the License.
 *-------------------------------------------------------------------------------
 * For more information about the OpenAirInterface (OAI) Software Alliance:
 *      contact@openairinterface.org
 */

/*! \file PHY/NR_TRANSPORT/pucch_rx.c
 * \brief Top-level routines for decoding the PUCCH physical channel
 * \author A. Mico Pereperez, Padarthi Naga Prasanth, Francesco Mani, Raymond Knopp
 * \date 2020
 * \version 0.2
 * \company Eurecom
 * \email:
 * \note
 * \warning
 */
#include<stdio.h>
#include <string.h>
#include <math.h>
#include <unistd.h>
#include <fcntl.h>
#include <sys/ioctl.h>
#include <sys/mman.h>

#include "PHY/impl_defs_nr.h"
#include "PHY/defs_nr_common.h"
#include "PHY/defs_gNB.h"
#include "PHY/sse_intrin.h"
#include "PHY/NR_UE_TRANSPORT/pucch_nr.h"
#include <openair1/PHY/CODING/nrSmallBlock/nr_small_block_defs.h>
#include "PHY/NR_TRANSPORT/nr_transport_common_proto.h"
#include "PHY/NR_REFSIG/nr_refsig.h"
#include "common/utils/LOG/log.h"
#include "common/utils/LOG/vcd_signal_dumper.h"
#include "nfapi/oai_integration/vendor_ext.h"

#include "nfapi/oai_integration/vendor_ext.h"

#include "T.h"

//#define DEBUG_NR_PUCCH_RX 1

NR_gNB_PUCCH_t *new_gNB_pucch(void){
    NR_gNB_PUCCH_t *pucch;
    pucch = (NR_gNB_PUCCH_t *)malloc16(sizeof(NR_gNB_PUCCH_t));
    pucch->active = 0;
    return (pucch);
}

void free_gNB_pucch(NR_gNB_PUCCH_t *pucch)
{
  free_and_zero(pucch);
}

int nr_find_pucch(uint16_t rnti,
                  int frame,
                  int slot,
                  PHY_VARS_gNB *gNB) {

  AssertFatal(gNB!=NULL,"gNB is null\n");
  int index = -1;

  for (int i=0; i<NUMBER_OF_NR_PUCCH_MAX; i++) {
    AssertFatal(gNB->pucch[i]!=NULL,"gNB->pucch[%d] is null\n",i);
    if ((gNB->pucch[i]->active >0) &&
        (gNB->pucch[i]->pucch_pdu.rnti==rnti) &&
        (gNB->pucch[i]->frame==frame) &&
        (gNB->pucch[i]->slot==slot)) return(i);
    else if ((gNB->pucch[i]->active == 0) && (index==-1)) index=i;
  }

  if (index==-1)
    LOG_E(MAC,"PUCCH list is full\n");

  return(index);
}

void nr_fill_pucch(PHY_VARS_gNB *gNB,
                   int frame,
                   int slot,
                   nfapi_nr_pucch_pdu_t *pucch_pdu) {
  if (NFAPI_MODE == NFAPI_MODE_PNF)
    gNB->pucch[0]->active = 0; //check if ture in monolithic mode 
  int id = nr_find_pucch(pucch_pdu->rnti,frame,slot,gNB);
  AssertFatal( (id>=0) && (id<NUMBER_OF_NR_PUCCH_MAX),
              "invalid id found for pucch !!! rnti %04x id %d\n",pucch_pdu->rnti,id);

  NR_gNB_PUCCH_t  *pucch = gNB->pucch[id];
  pucch->frame = frame;
  pucch->slot = slot;
  pucch->active = 1;
  if (pucch->pucch_pdu.format_type > 0) LOG_D(PHY,"Programming PUCCH[%d] for %d.%d, format %d, nb_harq %d, nb_sr %d, nb_csi %d\n",id,
                                          pucch->frame,pucch->slot,pucch->pucch_pdu.format_type,pucch->pucch_pdu.bit_len_harq,pucch->pucch_pdu.sr_flag,pucch->pucch_pdu.bit_len_csi_part1);
  memcpy((void*)&pucch->pucch_pdu, (void*)pucch_pdu, sizeof(nfapi_nr_pucch_pdu_t));
}


int get_pucch0_cs_lut_index(PHY_VARS_gNB *gNB,nfapi_nr_pucch_pdu_t* pucch_pdu) {

  int i=0;

#ifdef DEBUG_NR_PUCCH_RX
  printf("getting index for LUT with %d entries, Nid %d\n",gNB->pucch0_lut.nb_id, pucch_pdu->hopping_id);
#endif

  for (i=0;i<gNB->pucch0_lut.nb_id;i++) {
    if (gNB->pucch0_lut.Nid[i] == pucch_pdu->hopping_id) break;
  }
#ifdef DEBUG_NR_PUCCH_RX
  printf("found index %d\n",i);
#endif
  if (i<gNB->pucch0_lut.nb_id) return(i);

#ifdef DEBUG_NR_PUCCH_RX
  printf("Initializing PUCCH0 LUT index %i with Nid %d\n",i, pucch_pdu->hopping_id);
#endif
  // initialize
  gNB->pucch0_lut.Nid[gNB->pucch0_lut.nb_id]=pucch_pdu->hopping_id;
  for (int slot=0;slot<10<<pucch_pdu->subcarrier_spacing;slot++)
    for (int symbol=0;symbol<14;symbol++)
      gNB->pucch0_lut.lut[gNB->pucch0_lut.nb_id][slot][symbol] = (int)floor(nr_cyclic_shift_hopping(pucch_pdu->hopping_id,0,0,symbol,0,slot)/0.5235987756);
  gNB->pucch0_lut.nb_id++;
  return(gNB->pucch0_lut.nb_id-1);
}


  
int16_t idft12_re[12][12] = {
  {23170,23170,23170,23170,23170,23170,23170,23170,23170,23170,23170,23170},
  {23170,20066,11585,0,-11585,-20066,-23170,-20066,-11585,0,11585,20066},
  {23170,11585,-11585,-23170,-11585,11585,23170,11585,-11585,-23170,-11585,11585},
  {23170,0,-23170,0,23170,0,-23170,0,23170,0,-23170,0},
  {23170,-11585,-11585,23170,-11585,-11585,23170,-11585,-11585,23170,-11585,-11585},
  {23170,-20066,11585,0,-11585,20066,-23170,20066,-11585,0,11585,-20066},
  {23170,-23170,23170,-23170,23170,-23170,23170,-23170,23170,-23170,23170,-23170},
  {23170,-20066,11585,0,-11585,20066,-23170,20066,-11585,0,11585,-20066},
  {23170,-11585,-11585,23170,-11585,-11585,23170,-11585,-11585,23170,-11585,-11585},
  {23170,0,-23170,0,23170,0,-23170,0,23170,0,-23170,0},
  {23170,11585,-11585,-23170,-11585,11585,23170,11585,-11585,-23170,-11585,11585},
  {23170,20066,11585,0,-11585,-20066,-23170,-20066,-11585,0,11585,20066}
};

int16_t idft12_im[12][12] = {
  {0,0,0,0,0,0,0,0,0,0,0,0},
  {0,11585,20066,23170,20066,11585,0,-11585,-20066,-23170,-20066,-11585},
  {0,20066,20066,0,-20066,-20066,0,20066,20066,0,-20066,-20066},
  {0,23170,0,-23170,0,23170,0,-23170,0,23170,0,-23170},
  {0,20066,-20066,0,20066,-20066,0,20066,-20066,0,20066,-20066},
  {0,11585,-20066,23170,-20066,11585,0,-11585,20066,-23170,20066,-11585},
  {0,0,0,0,0,0,0,0,0,0,0,0},
  {0,-11585,20066,-23170,20066,-11585,0,11585,-20066,23170,-20066,11585},
  {0,-20066,20066,0,-20066,20066,0,-20066,20066,0,-20066,20066},
  {0,-23170,0,23170,0,-23170,0,23170,0,-23170,0,23170},
  {0,-20066,-20066,0,20066,20066,0,-20066,-20066,0,20066,20066},
  {0,-11585,-20066,-23170,-20066,-11585,0,11585,20066,23170,20066,11585}
};


void nr_decode_pucch0(PHY_VARS_gNB *gNB,
                      int frame,
                      int slot,
                      nfapi_nr_uci_pucch_pdu_format_0_1_t* uci_pdu,
                      nfapi_nr_pucch_pdu_t* pucch_pdu) {

  int32_t **rxdataF = gNB->common_vars.rxdataF;
  NR_DL_FRAME_PARMS *frame_parms = &gNB->frame_parms;
  int soffset=(slot&3)*frame_parms->symbols_per_slot*frame_parms->ofdm_symbol_size;
  int nr_sequences;
  const uint8_t *mcs;

  pucch_GroupHopping_t pucch_GroupHopping = pucch_pdu->group_hop_flag + (pucch_pdu->sequence_hop_flag<<1);

  AssertFatal(pucch_pdu->bit_len_harq > 0 || pucch_pdu->sr_flag > 0,
	      "Either bit_len_harq (%d) or sr_flag (%d) must be > 0\n",
	      pucch_pdu->bit_len_harq,pucch_pdu->sr_flag);

  NR_gNB_UCI_STATS_t *uci_stats=NULL;
  NR_gNB_UCI_STATS_t *first_uci_stats=NULL;
  for (int i=0;i<NUMBER_OF_NR_UCI_STATS_MAX;i++)
     if (gNB->uci_stats[i].rnti == pucch_pdu->rnti) {
        uci_stats = &gNB->uci_stats[i];
        break;
     } else if (first_uci_stats == NULL && gNB->uci_stats[i].rnti == 0) first_uci_stats = &gNB->uci_stats[i];

  if (uci_stats == NULL) { uci_stats=first_uci_stats; uci_stats->rnti = pucch_pdu->rnti;}

  AssertFatal(uci_stats!=NULL,"No stat index found\n");
  uci_stats->frame = frame;

  if(pucch_pdu->bit_len_harq==0){
    mcs=table1_mcs;
    nr_sequences=1;
  }
  else if(pucch_pdu->bit_len_harq==1){
    mcs=table1_mcs;
    nr_sequences=4>>(1-pucch_pdu->sr_flag);
  }
  else{
    mcs=table2_mcs;
    nr_sequences=8>>(1-pucch_pdu->sr_flag);
  }

  LOG_D(PHY,"pucch0: nr_symbols %d, start_symbol %d, prb_start %d, second_hop_prb %d,  group_hop_flag %d, sequence_hop_flag %d, O_ACK %d, O_SR %d, mcs %d initial_cyclic_shift %d\n",
        pucch_pdu->nr_of_symbols,pucch_pdu->start_symbol_index,pucch_pdu->prb_start,pucch_pdu->second_hop_prb,pucch_pdu->group_hop_flag,pucch_pdu->sequence_hop_flag,pucch_pdu->bit_len_harq,
        pucch_pdu->sr_flag,mcs[0],pucch_pdu->initial_cyclic_shift);

  int cs_ind = get_pucch0_cs_lut_index(gNB,pucch_pdu);
  /*
   * Implement TS 38.211 Subclause 6.3.2.3.1 Sequence generation
   *
   */
  /*
   * Defining cyclic shift hopping TS 38.211 Subclause 6.3.2.2.2
   */
  // alpha is cyclic shift
  //double alpha;
  // lnormal is the OFDM symbol number in the PUCCH transmission where l=0 corresponds to the first OFDM symbol of the PUCCH transmission
  //uint8_t lnormal;
  // lprime is the index of the OFDM symbol in the slot that corresponds to the first OFDM symbol of the PUCCH transmission in the slot given by [5, TS 38.213]
  //uint8_t lprime;

  /*
   * in TS 38.213 Subclause 9.2.1 it is said that:
   * for PUCCH format 0 or PUCCH format 1, the index of the cyclic shift
   * is indicated by higher layer parameter PUCCH-F0-F1-initial-cyclic-shift
   */

  /*
   * Implementing TS 38.211 Subclause 6.3.2.3.1, the sequence x(n) shall be generated according to:
   * x(l*12+n) = r_u_v_alpha_delta(n)
   */
  // the value of u,v (delta always 0 for PUCCH) has to be calculated according to TS 38.211 Subclause 6.3.2.2.1
  uint8_t u[2]={0,0},v[2]={0,0};

  // x_n contains the sequence r_u_v_alpha_delta(n)

  int n,i;
  int prb_offset[2] = {pucch_pdu->bwp_start+pucch_pdu->prb_start, pucch_pdu->bwp_start+pucch_pdu->prb_start};

  nr_group_sequence_hopping(pucch_GroupHopping,pucch_pdu->hopping_id,0,slot,&u[0],&v[0]); // calculating u and v value first hop
  LOG_D(PHY,"pucch0: u %d, v %d\n",u[0],v[0]);


  if (pucch_pdu->freq_hop_flag == 1) {
    nr_group_sequence_hopping(pucch_GroupHopping,pucch_pdu->hopping_id,1,slot,&u[1],&v[1]); // calculating u and v value second hop
    LOG_D(PHY,"pucch0 second hop: u %d, v %d\n",u[1],v[1]);
    prb_offset[1] = pucch_pdu->bwp_start+pucch_pdu->second_hop_prb;
  }


  AssertFatal(pucch_pdu->nr_of_symbols < 3,"nr_of_symbols %d not allowed\n",pucch_pdu->nr_of_symbols);
  uint32_t re_offset[2]={0,0};
  uint8_t l2;

  const int16_t *x_re[2],*x_im[2];
  x_re[0] = table_5_2_2_2_2_Re[u[0]];
  x_im[0] = table_5_2_2_2_2_Im[u[0]];
  x_re[1] = table_5_2_2_2_2_Re[u[1]];
  x_im[1] = table_5_2_2_2_2_Im[u[1]];

  int16_t xr[1+frame_parms->nb_antennas_rx][1+pucch_pdu->nr_of_symbols][24]  __attribute__((aligned(32)));
  int64_t xrtmag=0,xrtmag_next=0;
  uint8_t maxpos=0;
  uint8_t index=0;
  for (int l=0; l<pucch_pdu->nr_of_symbols; l++) {
    for (int aarx=0;aarx<frame_parms->nb_antennas_rx;aarx++) {
      memset((void*)xr[aarx][l],0,24*sizeof(int16_t));
    }
  }
  int n2;

  for (int l=0; l<pucch_pdu->nr_of_symbols; l++) {
    l2 = l+pucch_pdu->start_symbol_index;
    re_offset[l] = (12*prb_offset[l]) + frame_parms->first_carrier_offset;
    if (re_offset[l]>= frame_parms->ofdm_symbol_size)
      re_offset[l]-=frame_parms->ofdm_symbol_size;
  
    AssertFatal(re_offset[l]+12 < frame_parms->ofdm_symbol_size,"pucch straddles DC carrier, handle this!\n");
    int16_t *r;
    for (int aa=0;aa<frame_parms->nb_antennas_rx;aa++) {
      r=(int16_t*)&rxdataF[aa][soffset+(l2*frame_parms->ofdm_symbol_size)+re_offset[l]];
      n2=0;
      for (n=0;n<12;n++,n2+=2) {
        xr[aa][l][n2]  +=(int16_t)(((int32_t)x_re[l][n]*r[n2]+(int32_t)x_im[l][n]*r[n2+1])>>15);
        xr[aa][l][n2+1]+=(int16_t)(((int32_t)x_re[l][n]*r[n2+1]-(int32_t)x_im[l][n]*r[n2])>>15);
#ifdef DEBUG_NR_PUCCH_RX
        printf("x (%d,%d), r%d.%d (%d,%d), xr (%d,%d)\n",
	               x_re[l][n],x_im[l][n],l2,re_offset[l],r[n2],r[n2+1],xr[aa][l][n2],xr[aa][l][n2+1]);
#endif
      }
    }
  }

  int32_t corr_re[1+frame_parms->nb_antennas_rx][2];
  int32_t corr_im[1+frame_parms->nb_antennas_rx][2];
  //int32_t no_corr = 0;
  int seq_index = 0;
  int64_t temp;

  for(i=0;i<nr_sequences;i++){

    for (int l=0;l<pucch_pdu->nr_of_symbols;l++) {
      seq_index = (pucch_pdu->initial_cyclic_shift+
		   mcs[i]+
		   gNB->pucch0_lut.lut[cs_ind][slot][l+pucch_pdu->start_symbol_index])%12;
#ifdef DEBUG_NR_PUCCH_RX
      printf("PUCCH symbol %d seq %d, seq_index %d, mcs %d\n",l,i,seq_index,mcs[i]);
#endif
      for (int aa=0;aa<frame_parms->nb_antennas_rx;aa++) {
        corr_re[aa][l]=0;
        corr_im[aa][l]=0;

        n2=0;
        for (n=0;n<12;n++,n2+=2) {
          corr_re[aa][l]+=(xr[aa][l][n2]*idft12_re[seq_index][n]+xr[aa][l][n2+1]*idft12_im[seq_index][n])>>15;
          corr_im[aa][l]+=(xr[aa][l][n2]*idft12_im[seq_index][n]-xr[aa][l][n2+1]*idft12_re[seq_index][n])>>15;
        }
      }
    }
    LOG_D(PHY,"PUCCH IDFT[%d/%d] = (%d,%d)=>%f\n",
          mcs[i],seq_index,corr_re[0][0],corr_im[0][0],
          10*log10((double)corr_re[0][0]*corr_re[0][0] + (double)corr_im[0][0]*corr_im[0][0]));
    if (pucch_pdu->nr_of_symbols==2)
       LOG_D(PHY,"PUCCH 2nd symbol IDFT[%d/%d] = (%d,%d)=>%f\n",
             mcs[i],seq_index,corr_re[0][1],corr_im[0][1],
             10*log10((double)corr_re[0][1]*corr_re[0][1] + (double)corr_im[0][1]*corr_im[0][1]));
    if (pucch_pdu->freq_hop_flag == 0) {
       if (pucch_pdu->nr_of_symbols==1) {// non-coherent correlation
          temp=0;
          for (int aa=0;aa<frame_parms->nb_antennas_rx;aa++)
             temp+=(int64_t)corr_re[aa][0]*corr_re[aa][0] + (int64_t)corr_im[aa][0]*corr_im[aa][0];
        } else {
          int64_t corr_re2=0;
          int64_t corr_im2=0;
          temp=0;
          for (int aa=0;aa<frame_parms->nb_antennas_rx;aa++) {
             corr_re2 = (int64_t)corr_re[aa][0]+corr_re[aa][1];
             corr_im2 = (int64_t)corr_im[aa][0]+corr_im[aa][1];
             // coherent combining of 2 symbols and then complex modulus for single-frequency case
             temp+=corr_re2*corr_re2 + corr_im2*corr_im2;
          }
        }
    } else if (pucch_pdu->freq_hop_flag == 1) {
      // full non-coherent combining of 2 symbols for frequency-hopping case
      temp=0;
      for (int aa=0;aa<frame_parms->nb_antennas_rx;aa++)
        temp += (int64_t)corr_re[aa][0]*corr_re[aa][0] + (int64_t)corr_im[aa][0]*corr_im[aa][0] + (int64_t)corr_re[aa][1]*corr_re[aa][1] + (int64_t)corr_im[aa][1]*corr_im[aa][1];
    }
    else AssertFatal(1==0,"shouldn't happen\n");

    if (temp>xrtmag) {
      xrtmag_next = xrtmag;
      xrtmag=temp;
      LOG_D(PHY,"Sequence %d xrtmag %ld xrtmag_next %ld\n", i, xrtmag, xrtmag_next);
      maxpos=i;
      uci_stats->current_pucch0_stat0 = 0;
      int64_t temp2=0,temp3=0;;
      for (int aa=0;aa<frame_parms->nb_antennas_rx;aa++) {
        temp2 += ((int64_t)corr_re[aa][0]*corr_re[aa][0] + (int64_t)corr_im[aa][0]*corr_im[aa][0]);
        if (pucch_pdu->nr_of_symbols==2)
	  temp3 += ((int64_t)corr_re[aa][1]*corr_re[aa][1] + (int64_t)corr_im[aa][1]*corr_im[aa][1]);
      }
      uci_stats->current_pucch0_stat0= dB_fixed64(temp2);
      if ( pucch_pdu->nr_of_symbols==2)
	uci_stats->current_pucch0_stat1= dB_fixed64(temp3);
    }
    else if (temp>xrtmag_next)
      xrtmag_next = temp;
  }

  int xrtmag_dBtimes10 = 10*(int)dB_fixed64(xrtmag/(12*pucch_pdu->nr_of_symbols));
  int xrtmag_next_dBtimes10 = 10*(int)dB_fixed64(xrtmag_next/(12*pucch_pdu->nr_of_symbols));
#ifdef DEBUG_NR_PUCCH_RX
  printf("PUCCH 0 : maxpos %d\n",maxpos);
#endif

  index=maxpos;
  uci_stats->pucch0_n00 = gNB->measurements.n0_subband_power_tot_dB[prb_offset[0]];
  uci_stats->pucch0_n01 = gNB->measurements.n0_subband_power_tot_dB[prb_offset[1]];
  LOG_D(PHY,"n00[%d] = %d, n01[%d] = %d\n",prb_offset[0],uci_stats->pucch0_n00,prb_offset[1],uci_stats->pucch0_n01);
  // estimate CQI for MAC (from antenna port 0 only)
  int max_n0 = uci_stats->pucch0_n00>uci_stats->pucch0_n01 ? uci_stats->pucch0_n00:uci_stats->pucch0_n01;
  int SNRtimes10,sigenergy=0;
  for (int aa=0;aa<frame_parms->nb_antennas_rx;aa++)
    sigenergy += signal_energy_nodc(&rxdataF[aa][soffset+
                                                 (pucch_pdu->start_symbol_index*frame_parms->ofdm_symbol_size)+
                                                 re_offset[0]],12);
  SNRtimes10 = xrtmag_dBtimes10-(10*max_n0);
  int cqi;
  if (SNRtimes10 < -640) cqi=0;
  else if (SNRtimes10 >  635) cqi=255;
  else cqi=(640+SNRtimes10)/5;

  uci_stats->pucch0_thres = gNB->pucch0_thres; /* + (10*max_n0);*/
  bool no_conf=false;
  if (nr_sequences>1) {
    if (/*xrtmag_dBtimes10 < (30+xrtmag_next_dBtimes10) ||*/ SNRtimes10 < uci_stats->pucch0_thres)
      no_conf=true;
  }
  gNB->bad_pucch += no_conf;
  // first bit of bitmap for sr presence and second bit for acknack presence
  uci_pdu->pduBitmap = pucch_pdu->sr_flag | ((pucch_pdu->bit_len_harq>0)<<1);
  uci_pdu->pucch_format = 0; // format 0
  uci_pdu->rnti = pucch_pdu->rnti;
  uci_pdu->ul_cqi = cqi;
  uci_pdu->timing_advance = 0xffff; // currently not valid
  uci_pdu->rssi = 1280 - (10*dB_fixed(32767*32767))-dB_fixed_times10(sigenergy);

  if (pucch_pdu->bit_len_harq==0) {
    uci_pdu->harq = NULL;
    uci_pdu->sr = calloc(1,sizeof(*uci_pdu->sr));
    uci_pdu->sr->sr_confidence_level = no_conf ? 1 : 0;
    uci_stats->pucch0_sr_trials++;
    if (xrtmag_dBtimes10>(10*gNB->measurements.n0_power_tot_dB)) {
      uci_pdu->sr->sr_indication = 1;
      uci_stats->pucch0_positive_SR++;
    } else {
      uci_pdu->sr->sr_indication = 0;
    }
  }
  else if (pucch_pdu->bit_len_harq==1) {
    uci_pdu->harq = calloc(1,sizeof(*uci_pdu->harq));
    uci_pdu->harq->num_harq = 1;
    uci_pdu->harq->harq_confidence_level = no_conf ? 1 : 0;
    uci_pdu->harq->harq_list = (nfapi_nr_harq_t*)malloc(1);
    uci_pdu->harq->harq_list[0].harq_value = !(index&0x01);
    LOG_D(PHY, "[DLSCH/PDSCH/PUCCH] %d.%d HARQ value %d (0 pass, 1 fail) with confidence level %d (0 is good, 1 is bad) xrt_mag %d xrt_mag_next %d n0 %d (%d,%d) pucch0_thres %d, cqi %d, SNRtimes10 %d, energy %f, sync_pos %d\n",
          frame,slot,uci_pdu->harq->harq_list[0].harq_value,uci_pdu->harq->harq_confidence_level,xrtmag_dBtimes10,xrtmag_next_dBtimes10,max_n0,uci_stats->pucch0_n00,uci_stats->pucch0_n01,uci_stats->pucch0_thres,cqi,SNRtimes10,10*log10((double)sigenergy),gNB->ulsch_stats[0].sync_pos);

    if (pucch_pdu->sr_flag == 1) {
      uci_pdu->sr = calloc(1,sizeof(*uci_pdu->sr));
      uci_pdu->sr->sr_indication = (index>1) ? 1 : 0;
      uci_pdu->sr->sr_confidence_level = no_conf ? 1 : 0;
      uci_stats->pucch0_positive_SR++;
    }
    uci_stats->pucch01_trials++;
  }
  else {
    uci_pdu->harq = calloc(1,sizeof(*uci_pdu->harq));
    uci_pdu->harq->num_harq = 2;
    uci_pdu->harq->harq_confidence_level = (no_conf) ? 1 : 0;
    uci_pdu->harq->harq_list = (nfapi_nr_harq_t*)malloc(2);

    uci_pdu->harq->harq_list[1].harq_value = !(index&0x01);
    uci_pdu->harq->harq_list[0].harq_value = !((index>>1)&0x01);
    LOG_D(PHY, "[DLSCH/PDSCH/PUCCH] %d.%d HARQ values %d and %d (0 pass, 1 fail) with confidence level %d (0 is good, 1 is bad), xrt_mag %d xrt_mag_next %d n0 %d (%d,%d) pucch0_thres %d, cqi %d, SNRtimes10 %d,sync_pos %d\n",
          frame,slot,uci_pdu->harq->harq_list[1].harq_value,uci_pdu->harq->harq_list[0].harq_value,uci_pdu->harq->harq_confidence_level,xrtmag_dBtimes10,xrtmag_next_dBtimes10,max_n0,uci_stats->pucch0_n00,uci_stats->pucch0_n01,uci_stats->pucch0_thres,cqi,SNRtimes10,gNB->ulsch_stats[0].sync_pos);
    if (pucch_pdu->sr_flag == 1) {
      uci_pdu->sr = calloc(1,sizeof(*uci_pdu->sr));
      uci_pdu->sr->sr_indication = (index>3) ? 1 : 0;
      uci_pdu->sr->sr_confidence_level = (no_conf) ? 1 : 0;
    }
  }
}





void nr_decode_pucch1(  int32_t **rxdataF,
		        pucch_GroupHopping_t pucch_GroupHopping,
                        uint32_t n_id,       // hoppingID higher layer parameter  
                        uint64_t *payload,
		       	NR_DL_FRAME_PARMS *frame_parms, 
                        int16_t amp,
                        int nr_tti_tx,
                        uint8_t m0,
                        uint8_t nrofSymbols,
                        uint8_t startingSymbolIndex,
                        uint16_t startingPRB,
                        uint16_t startingPRB_intraSlotHopping,
                        uint8_t timeDomainOCC,
                        uint8_t nr_bit) {
#ifdef DEBUG_NR_PUCCH_RX
  printf("\t [nr_generate_pucch1] start function at slot(nr_tti_tx)=%d payload=%lp m0=%d nrofSymbols=%d startingSymbolIndex=%d startingPRB=%d startingPRB_intraSlotHopping=%d timeDomainOCC=%d nr_bit=%d\n",
         nr_tti_tx,payload,m0,nrofSymbols,startingSymbolIndex,startingPRB,startingPRB_intraSlotHopping,timeDomainOCC,nr_bit);
#endif
  /*
   * Implement TS 38.211 Subclause 6.3.2.4.1 Sequence modulation
   *
   */
  int soffset = (nr_tti_tx&3)*frame_parms->symbols_per_slot * frame_parms->ofdm_symbol_size;
  // complex-valued symbol d_re, d_im containing complex-valued symbol d(0):
  int16_t d_re=0, d_im=0,d1_re=0,d1_im=0;
#ifdef DEBUG_NR_PUCCH_RX
  printf("\t [nr_generate_pucch1] sequence modulation: payload=%lp \tde_re=%d \tde_im=%d\n",payload,d_re,d_im);
#endif
  /*
   * Defining cyclic shift hopping TS 38.211 Subclause 6.3.2.2.2
   */
  // alpha is cyclic shift
  double alpha;
  // lnormal is the OFDM symbol number in the PUCCH transmission where l=0 corresponds to the first OFDM symbol of the PUCCH transmission
  //uint8_t lnormal = 0 ;
  // lprime is the index of the OFDM symbol in the slot that corresponds to the first OFDM symbol of the PUCCH transmission in the slot given by [5, TS 38.213]
  uint8_t lprime = startingSymbolIndex;
  // mcs = 0 except for PUCCH format 0
  uint8_t mcs=0;
  // r_u_v_alpha_delta_re and r_u_v_alpha_delta_im tables containing the sequence y(n) for the PUCCH, when they are multiplied by d(0)
  // r_u_v_alpha_delta_dmrs_re and r_u_v_alpha_delta_dmrs_im tables containing the sequence for the DM-RS.
  int16_t r_u_v_alpha_delta_re[12],r_u_v_alpha_delta_im[12],r_u_v_alpha_delta_dmrs_re[12],r_u_v_alpha_delta_dmrs_im[12];
  /*
   * in TS 38.213 Subclause 9.2.1 it is said that:
   * for PUCCH format 0 or PUCCH format 1, the index of the cyclic shift
   * is indicated by higher layer parameter PUCCH-F0-F1-initial-cyclic-shift
   */
  /*
   * the complex-valued symbol d_0 shall be multiplied with a sequence r_u_v_alpha_delta(n): y(n) = d_0 * r_u_v_alpha_delta(n)
   */
  // the value of u,v (delta always 0 for PUCCH) has to be calculated according to TS 38.211 Subclause 6.3.2.2.1
  uint8_t u=0,v=0;//,delta=0;
  // if frequency hopping is disabled, intraSlotFrequencyHopping is not provided
  //              n_hop = 0
  // if frequency hopping is enabled,  intraSlotFrequencyHopping is     provided
  //              n_hop = 0 for first hop
  //              n_hop = 1 for second hop
  uint8_t n_hop = 0;
  // Intra-slot frequency hopping shall be assumed when the higher-layer parameter intraSlotFrequencyHopping is provided,
  // regardless of whether the frequency-hop distance is zero or not,
  // otherwise no intra-slot frequency hopping shall be assumed
  //uint8_t PUCCH_Frequency_Hopping = 0 ; // from higher layers
  uint8_t intraSlotFrequencyHopping = 0;

  if (startingPRB != startingPRB_intraSlotHopping) {
    intraSlotFrequencyHopping=1;
  }

#ifdef DEBUG_NR_PUCCH_RX
  printf("\t [nr_generate_pucch1] intraSlotFrequencyHopping = %d \n",intraSlotFrequencyHopping);
#endif
  /*
   * Implementing TS 38.211 Subclause 6.3.2.4.2 Mapping to physical resources
   */
  //int32_t *txptr;
  uint32_t re_offset=0;
  int i=0;
#define MAX_SIZE_Z 168 // this value has to be calculated from mprime*12*table_6_3_2_4_1_1_N_SF_mprime_PUCCH_1_noHop[pucch_symbol_length]+m*12+n
  int16_t z_re_rx[MAX_SIZE_Z],z_im_rx[MAX_SIZE_Z],z_re_temp,z_im_temp;
  int16_t z_dmrs_re_rx[MAX_SIZE_Z],z_dmrs_im_rx[MAX_SIZE_Z],z_dmrs_re_temp,z_dmrs_im_temp;
  memset(z_re_rx,0,MAX_SIZE_Z*sizeof(int16_t));
  memset(z_im_rx,0,MAX_SIZE_Z*sizeof(int16_t));
  memset(z_dmrs_re_rx,0,MAX_SIZE_Z*sizeof(int16_t));
  memset(z_dmrs_im_rx,0,MAX_SIZE_Z*sizeof(int16_t));
  int l=0;
  for(l=0;l<nrofSymbols;l++){     //extracting data and dmrs from rxdataF
    if ((intraSlotFrequencyHopping == 1) && (l<floor(nrofSymbols/2))) { // intra-slot hopping enabled, we need to calculate new offset PRB
      startingPRB = startingPRB + startingPRB_intraSlotHopping;
    }

    if ((startingPRB <  (frame_parms->N_RB_DL>>1)) && ((frame_parms->N_RB_DL & 1) == 0)) { // if number RBs in bandwidth is even and current PRB is lower band
      re_offset = ((l+startingSymbolIndex)*frame_parms->ofdm_symbol_size) + (12*startingPRB) + frame_parms->first_carrier_offset;
    }

    if ((startingPRB >= (frame_parms->N_RB_DL>>1)) && ((frame_parms->N_RB_DL & 1) == 0)) { // if number RBs in bandwidth is even and current PRB is upper band
      re_offset = ((l+startingSymbolIndex)*frame_parms->ofdm_symbol_size) + (12*(startingPRB-(frame_parms->N_RB_DL>>1)));
    }

    if ((startingPRB <  (frame_parms->N_RB_DL>>1)) && ((frame_parms->N_RB_DL & 1) == 1)) { // if number RBs in bandwidth is odd  and current PRB is lower band
      re_offset = ((l+startingSymbolIndex)*frame_parms->ofdm_symbol_size) + (12*startingPRB) + frame_parms->first_carrier_offset;
    }

    if ((startingPRB >  (frame_parms->N_RB_DL>>1)) && ((frame_parms->N_RB_DL & 1) == 1)) { // if number RBs in bandwidth is odd  and current PRB is upper band
      re_offset = ((l+startingSymbolIndex)*frame_parms->ofdm_symbol_size) + (12*(startingPRB-(frame_parms->N_RB_DL>>1))) + 6;
    }

    if ((startingPRB == (frame_parms->N_RB_DL>>1)) && ((frame_parms->N_RB_DL & 1) == 1)) { // if number RBs in bandwidth is odd  and current PRB contains DC
      re_offset = ((l+startingSymbolIndex)*frame_parms->ofdm_symbol_size) + (12*startingPRB) + frame_parms->first_carrier_offset;
    }

    for (int n=0; n<12; n++) {
      if ((n==6) && (startingPRB == (frame_parms->N_RB_DL>>1)) && ((frame_parms->N_RB_DL & 1) == 1)) {
        // if number RBs in bandwidth is odd  and current PRB contains DC, we need to recalculate the offset when n=6 (for second half PRB)
        re_offset = ((l+startingSymbolIndex)*frame_parms->ofdm_symbol_size);
      }

      if (l%2 == 1) { // mapping PUCCH according to TS38.211 subclause 6.4.1.3.1
        z_re_rx[i+n] = ((int16_t *)&rxdataF[0][soffset+re_offset])[0];
        z_im_rx[i+n] = ((int16_t *)&rxdataF[0][soffset+re_offset])[1];
#ifdef DEBUG_NR_PUCCH_RX
        printf("\t [nr_generate_pucch1] mapping PUCCH to RE \t amp=%d \tofdm_symbol_size=%d \tN_RB_DL=%d \tfirst_carrier_offset=%d \tz_pucch[%d]=txptr(%u)=(x_n(l=%d,n=%d)=(%d,%d))\n",
               amp,frame_parms->ofdm_symbol_size,frame_parms->N_RB_DL,frame_parms->first_carrier_offset,i+n,re_offset,
               l,n,((int16_t *)&rxdataF[0][soffset+re_offset])[0],((int16_t *)&rxdataF[0][soffset+re_offset])[1]);
#endif
      }

      if (l%2 == 0) { // mapping DM-RS signal according to TS38.211 subclause 6.4.1.3.1
        z_dmrs_re_rx[i+n] = ((int16_t *)&rxdataF[0][soffset+re_offset])[0];
        z_dmrs_im_rx[i+n] = ((int16_t *)&rxdataF[0][soffset+re_offset])[1];
	//	printf("%d\t%d\t%d\n",l,z_dmrs_re_rx[i+n],z_dmrs_im_rx[i+n]);
#ifdef DEBUG_NR_PUCCH_RX
        printf("\t [nr_generate_pucch1] mapping DM-RS to RE \t amp=%d \tofdm_symbol_size=%d \tN_RB_DL=%d \tfirst_carrier_offset=%d \tz_dm-rs[%d]=txptr(%u)=(x_n(l=%d,n=%d)=(%d,%d))\n",
               amp,frame_parms->ofdm_symbol_size,frame_parms->N_RB_DL,frame_parms->first_carrier_offset,i+n,re_offset,
               l,n,((int16_t *)&rxdataF[0][soffset+re_offset])[0],((int16_t *)&rxdataF[0][soffset+re_offset])[1]);
#endif
	//        printf("l=%d\ti=%d\tre_offset=%d\treceived dmrs re=%d\tim=%d\n",l,i,re_offset,z_dmrs_re_rx[i+n],z_dmrs_im_rx[i+n]);
      }

      re_offset++;
    }
    if (l%2 == 1) i+=12;
  }
  int16_t y_n_re[12],y_n_im[12],y1_n_re[12],y1_n_im[12];
  memset(y_n_re,0,12*sizeof(int16_t));
  memset(y_n_im,0,12*sizeof(int16_t));
  memset(y1_n_re,0,12*sizeof(int16_t));
  memset(y1_n_im,0,12*sizeof(int16_t));
  //generating transmitted sequence and dmrs
  for (l=0; l<nrofSymbols; l++) {
#ifdef DEBUG_NR_PUCCH_RX
    printf("\t [nr_generate_pucch1] for symbol l=%d, lprime=%d\n",
           l,lprime);
#endif
    // y_n contains the complex value d multiplied by the sequence r_u_v
    if ((intraSlotFrequencyHopping == 1) && (l >= (int)floor(nrofSymbols/2))) n_hop = 1; // n_hop = 1 for second hop

#ifdef DEBUG_NR_PUCCH_RX
    printf("\t [nr_generate_pucch1] entering function nr_group_sequence_hopping with n_hop=%d, nr_tti_tx=%d\n",
           n_hop,nr_tti_tx);
#endif
    nr_group_sequence_hopping(pucch_GroupHopping,n_id,n_hop,nr_tti_tx,&u,&v); // calculating u and v value
    alpha = nr_cyclic_shift_hopping(n_id,m0,mcs,l,lprime,nr_tti_tx);
    
    for (int n=0; n<12; n++) {  // generating low papr sequences
      if(l%2==1){ 
        r_u_v_alpha_delta_re[n] = (int16_t)(((((int32_t)(round(32767*cos(alpha*n))) * table_5_2_2_2_2_Re[u][n])>>15)
                                             - (((int32_t)(round(32767*sin(alpha*n))) * table_5_2_2_2_2_Im[u][n])>>15))); // Re part of base sequence shifted by alpha
        r_u_v_alpha_delta_im[n] = (int16_t)(((((int32_t)(round(32767*cos(alpha*n))) * table_5_2_2_2_2_Im[u][n])>>15)
                                             + (((int32_t)(round(32767*sin(alpha*n))) * table_5_2_2_2_2_Re[u][n])>>15))); // Im part of base sequence shifted by alpha
      }
      else{
        r_u_v_alpha_delta_dmrs_re[n] = (int16_t)(((((int32_t)(round(32767*cos(alpha*n))) * table_5_2_2_2_2_Re[u][n])>>15)
						  - (((int32_t)(round(32767*sin(alpha*n))) * table_5_2_2_2_2_Im[u][n])>>15))); // Re part of DMRS base sequence shifted by alpha
        r_u_v_alpha_delta_dmrs_im[n] = (int16_t)(((((int32_t)(round(32767*cos(alpha*n))) * table_5_2_2_2_2_Im[u][n])>>15)
						  + (((int32_t)(round(32767*sin(alpha*n))) * table_5_2_2_2_2_Re[u][n])>>15))); // Im part of DMRS base sequence shifted by alpha
        r_u_v_alpha_delta_dmrs_re[n] = (int16_t)(((int32_t)(amp*r_u_v_alpha_delta_dmrs_re[n]))>>15);
        r_u_v_alpha_delta_dmrs_im[n] = (int16_t)(((int32_t)(amp*r_u_v_alpha_delta_dmrs_im[n]))>>15);
      }
      //      printf("symbol=%d\tr_u_rx_re=%d\tr_u_rx_im=%d\n",l,r_u_v_alpha_delta_dmrs_re[n], r_u_v_alpha_delta_dmrs_im[n]);
      // PUCCH sequence = DM-RS sequence multiplied by d(0)
      /*      y_n_re[n]               = (int16_t)(((((int32_t)(r_u_v_alpha_delta_re[n])*d_re)>>15)
	      - (((int32_t)(r_u_v_alpha_delta_im[n])*d_im)>>15))); // Re part of y(n)
	      y_n_im[n]               = (int16_t)(((((int32_t)(r_u_v_alpha_delta_re[n])*d_im)>>15)
	      + (((int32_t)(r_u_v_alpha_delta_im[n])*d_re)>>15))); // Im part of y(n) */
#ifdef DEBUG_NR_PUCCH_RX
      printf("\t [nr_generate_pucch1] sequence generation \tu=%d \tv=%d \talpha=%lf \tr_u_v_alpha_delta[n=%d]=(%d,%d) \ty_n[n=%d]=(%d,%d)\n",
             u,v,alpha,n,r_u_v_alpha_delta_re[n],r_u_v_alpha_delta_im[n],n,y_n_re[n],y_n_im[n]);
#endif
    }
    /*
     * The block of complex-valued symbols y(n) shall be block-wise spread with the orthogonal sequence wi(m)
     * (defined in table_6_3_2_4_1_2_Wi_Re and table_6_3_2_4_1_2_Wi_Im)
     * z(mprime*12*table_6_3_2_4_1_1_N_SF_mprime_PUCCH_1_noHop[pucch_symbol_length]+m*12+n)=wi(m)*y(n)
     *
     * The block of complex-valued symbols r_u_v_alpha_dmrs_delta(n) for DM-RS shall be block-wise spread with the orthogonal sequence wi(m)
     * (defined in table_6_3_2_4_1_2_Wi_Re and table_6_3_2_4_1_2_Wi_Im)
     * z(mprime*12*table_6_4_1_3_1_1_1_N_SF_mprime_PUCCH_1_noHop[pucch_symbol_length]+m*12+n)=wi(m)*y(n)
     *
     */
    // the orthogonal sequence index for wi(m) defined in TS 38.213 Subclause 9.2.1
    // the index of the orthogonal cover code is from a set determined as described in [4, TS 38.211]
    // and is indicated by higher layer parameter PUCCH-F1-time-domain-OCC
    // In the PUCCH_Config IE, the PUCCH-format1, timeDomainOCC field
    uint8_t w_index = timeDomainOCC;
    // N_SF_mprime_PUCCH_1 contains N_SF_mprime from table 6.3.2.4.1-1   (depending on number of PUCCH symbols nrofSymbols, mprime and intra-slot hopping enabled/disabled)
    uint8_t N_SF_mprime_PUCCH_1;
    // N_SF_mprime_PUCCH_1 contains N_SF_mprime from table 6.4.1.3.1.1-1 (depending on number of PUCCH symbols nrofSymbols, mprime and intra-slot hopping enabled/disabled)
    uint8_t N_SF_mprime_PUCCH_DMRS_1;
    // N_SF_mprime_PUCCH_1 contains N_SF_mprime from table 6.3.2.4.1-1   (depending on number of PUCCH symbols nrofSymbols, mprime=0 and intra-slot hopping enabled/disabled)
    uint8_t N_SF_mprime0_PUCCH_1;
    // N_SF_mprime_PUCCH_1 contains N_SF_mprime from table 6.4.1.3.1.1-1 (depending on number of PUCCH symbols nrofSymbols, mprime=0 and intra-slot hopping enabled/disabled)
    uint8_t N_SF_mprime0_PUCCH_DMRS_1;
    // mprime is 0 if no intra-slot hopping / mprime is {0,1} if intra-slot hopping
    uint8_t mprime = 0;

    if (intraSlotFrequencyHopping == 0) { // intra-slot hopping disabled
#ifdef DEBUG_NR_PUCCH_RX
      printf("\t [nr_generate_pucch1] block-wise spread with the orthogonal sequence wi(m) if intraSlotFrequencyHopping = %d, intra-slot hopping disabled\n",
             intraSlotFrequencyHopping);
#endif
      N_SF_mprime_PUCCH_1       =   table_6_3_2_4_1_1_N_SF_mprime_PUCCH_1_noHop[nrofSymbols-1]; // only if intra-slot hopping not enabled (PUCCH)
      N_SF_mprime_PUCCH_DMRS_1  = table_6_4_1_3_1_1_1_N_SF_mprime_PUCCH_1_noHop[nrofSymbols-1]; // only if intra-slot hopping not enabled (DM-RS)
      N_SF_mprime0_PUCCH_1      =   table_6_3_2_4_1_1_N_SF_mprime_PUCCH_1_noHop[nrofSymbols-1]; // only if intra-slot hopping not enabled mprime = 0 (PUCCH)
      N_SF_mprime0_PUCCH_DMRS_1 = table_6_4_1_3_1_1_1_N_SF_mprime_PUCCH_1_noHop[nrofSymbols-1]; // only if intra-slot hopping not enabled mprime = 0 (DM-RS)
#ifdef DEBUG_NR_PUCCH_RX
      printf("\t [nr_generate_pucch1] w_index = %d, N_SF_mprime_PUCCH_1 = %d, N_SF_mprime_PUCCH_DMRS_1 = %d, N_SF_mprime0_PUCCH_1 = %d, N_SF_mprime0_PUCCH_DMRS_1 = %d\n",
             w_index, N_SF_mprime_PUCCH_1,N_SF_mprime_PUCCH_DMRS_1,N_SF_mprime0_PUCCH_1,N_SF_mprime0_PUCCH_DMRS_1);
#endif
      if(l%2==1){
        for (int m=0; m < N_SF_mprime_PUCCH_1; m++) {
	  if(floor(l/2)*12==(mprime*12*N_SF_mprime0_PUCCH_1)+(m*12)){
            for (int n=0; n<12 ; n++) {
              z_re_temp = (int16_t)(((((int32_t)(table_6_3_2_4_1_2_Wi_Re[N_SF_mprime_PUCCH_1][w_index][m])*z_re_rx[(mprime*12*N_SF_mprime0_PUCCH_1)+(m*12)+n])>>15)
				     + (((int32_t)(table_6_3_2_4_1_2_Wi_Im[N_SF_mprime_PUCCH_1][w_index][m])*z_im_rx[(mprime*12*N_SF_mprime0_PUCCH_1)+(m*12)+n])>>15))>>1);
              z_im_temp = (int16_t)(((((int32_t)(table_6_3_2_4_1_2_Wi_Re[N_SF_mprime_PUCCH_1][w_index][m])*z_im_rx[(mprime*12*N_SF_mprime0_PUCCH_1)+(m*12)+n])>>15)
				     - (((int32_t)(table_6_3_2_4_1_2_Wi_Im[N_SF_mprime_PUCCH_1][w_index][m])*z_re_rx[(mprime*12*N_SF_mprime0_PUCCH_1)+(m*12)+n])>>15))>>1);
              z_re_rx[(mprime*12*N_SF_mprime0_PUCCH_1)+(m*12)+n]=z_re_temp; 
              z_im_rx[(mprime*12*N_SF_mprime0_PUCCH_1)+(m*12)+n]=z_im_temp; 
	      //	      printf("symbol=%d\tz_re_rx=%d\tz_im_rx=%d\t",l,(int)z_re_rx[(mprime*12*N_SF_mprime0_PUCCH_1)+(m*12)+n],(int)z_im_rx[(mprime*12*N_SF_mprime0_PUCCH_1)+(m*12)+n]);
#ifdef DEBUG_NR_PUCCH_RX
              printf("\t [nr_generate_pucch1] block-wise spread with wi(m) (mprime=%d, m=%d, n=%d) z[%d] = ((%d * %d - %d * %d), (%d * %d + %d * %d)) = (%d,%d)\n",
                     mprime, m, n, (mprime*12*N_SF_mprime0_PUCCH_1)+(m*12)+n,
                     table_6_3_2_4_1_2_Wi_Re[N_SF_mprime_PUCCH_1][w_index][m],y_n_re[n],table_6_3_2_4_1_2_Wi_Im[N_SF_mprime_PUCCH_1][w_index][m],y_n_im[n],
                     table_6_3_2_4_1_2_Wi_Re[N_SF_mprime_PUCCH_1][w_index][m],y_n_im[n],table_6_3_2_4_1_2_Wi_Im[N_SF_mprime_PUCCH_1][w_index][m],y_n_re[n],
                     z_re_rx[(mprime*12*N_SF_mprime0_PUCCH_1)+(m*12)+n],z_im_rx[(mprime*12*N_SF_mprime0_PUCCH_1)+(m*12)+n]);
#endif   
	      // multiplying with conjugate of low papr sequence  
	      z_re_temp = (int16_t)(((((int32_t)(r_u_v_alpha_delta_re[n])*z_re_rx[(mprime*12*N_SF_mprime0_PUCCH_1)+(m*12)+n])>>15)
				     + (((int32_t)(r_u_v_alpha_delta_im[n])*z_im_rx[(mprime*12*N_SF_mprime0_PUCCH_1)+(m*12)+n])>>15))>>1); 
              z_im_temp = (int16_t)(((((int32_t)(r_u_v_alpha_delta_re[n])*z_im_rx[(mprime*12*N_SF_mprime0_PUCCH_1)+(m*12)+n])>>15)
				     - (((int32_t)(r_u_v_alpha_delta_im[n])*z_re_rx[(mprime*12*N_SF_mprime0_PUCCH_1)+(m*12)+n])>>15))>>1);
              z_re_rx[(mprime*12*N_SF_mprime0_PUCCH_1)+(m*12)+n] = z_re_temp;
              z_im_rx[(mprime*12*N_SF_mprime0_PUCCH_1)+(m*12)+n] = z_im_temp;
	      /*	      if(z_re_temp<0){
			      printf("\nBug detection %d\t%d\t%d\t%d\n",r_u_v_alpha_delta_re[n],z_re_rx[(mprime*12*N_SF_mprime0_PUCCH_1)+(m*12)+n],(((int32_t)(r_u_v_alpha_delta_re[n])*z_re_rx[(mprime*12*N_SF_mprime0_PUCCH_1)+(m*12)+n])>>15),(((int32_t)(r_u_v_alpha_delta_im[n])*z_im_rx[(mprime*12*N_SF_mprime0_PUCCH_1)+(m*12)+n])>>15));
			      }
			      printf("z1_re_rx=%d\tz1_im_rx=%d\n",(int)z_re_rx[(mprime*12*N_SF_mprime0_PUCCH_1)+(m*12)+n],(int)z_im_rx[(mprime*12*N_SF_mprime0_PUCCH_1)+(m*12)+n]); */ 
	    }
	  }
        }
      }

      else{
        for (int m=0; m < N_SF_mprime_PUCCH_DMRS_1; m++) {
          if(floor(l/2)*12==(mprime*12*N_SF_mprime0_PUCCH_DMRS_1)+(m*12)){
            for (int n=0; n<12 ; n++) {
              z_dmrs_re_temp = (int16_t)(((((int32_t)(table_6_3_2_4_1_2_Wi_Re[N_SF_mprime_PUCCH_DMRS_1][w_index][m])*z_dmrs_re_rx[(mprime*12*N_SF_mprime0_PUCCH_DMRS_1)+(m*12)+n])>>15)
					  + (((int32_t)(table_6_3_2_4_1_2_Wi_Im[N_SF_mprime_PUCCH_DMRS_1][w_index][m])*z_dmrs_im_rx[(mprime*12*N_SF_mprime0_PUCCH_DMRS_1)+(m*12)+n])>>15))>>1);
              z_dmrs_im_temp =  (int16_t)(((((int32_t)(table_6_3_2_4_1_2_Wi_Re[N_SF_mprime_PUCCH_DMRS_1][w_index][m])*z_dmrs_im_rx[(mprime*12*N_SF_mprime0_PUCCH_DMRS_1)+(m*12)+n])>>15)
					   - (((int32_t)(table_6_3_2_4_1_2_Wi_Im[N_SF_mprime_PUCCH_DMRS_1][w_index][m])*z_dmrs_re_rx[(mprime*12*N_SF_mprime0_PUCCH_DMRS_1)+(m*12)+n])>>15))>>1);
              z_dmrs_re_rx[(mprime*12*N_SF_mprime0_PUCCH_DMRS_1)+(m*12)+n] = z_dmrs_re_temp;
              z_dmrs_im_rx[(mprime*12*N_SF_mprime0_PUCCH_DMRS_1)+(m*12)+n] = z_dmrs_im_temp;
	      //              printf("symbol=%d\tz_dmrs_re_rx=%d\tz_dmrs_im_rx=%d\t",l,(int)z_dmrs_re_rx[(mprime*12*N_SF_mprime0_PUCCH_1)+(m*12)+n],(int)z_dmrs_im_rx[(mprime*12*N_SF_mprime0_PUCCH_1)+(m*12)+n]);
#ifdef DEBUG_NR_PUCCH_RX
              printf("\t [nr_generate_pucch1] block-wise spread with wi(m) (mprime=%d, m=%d, n=%d) z[%d] = ((%d * %d - %d * %d), (%d * %d + %d * %d)) = (%d,%d)\n",
                     mprime, m, n, (mprime*12*N_SF_mprime0_PUCCH_1)+(m*12)+n,
                     table_6_3_2_4_1_2_Wi_Re[N_SF_mprime_PUCCH_1][w_index][m],r_u_v_alpha_delta_dmrs_re[n],table_6_3_2_4_1_2_Wi_Im[N_SF_mprime_PUCCH_1][w_index][m],r_u_v_alpha_delta_dmrs_im[n],
                     table_6_3_2_4_1_2_Wi_Re[N_SF_mprime_PUCCH_1][w_index][m],r_u_v_alpha_delta_dmrs_im[n],table_6_3_2_4_1_2_Wi_Im[N_SF_mprime_PUCCH_1][w_index][m],r_u_v_alpha_delta_dmrs_re[n],
                     z_dmrs_re_rx[(mprime*12*N_SF_mprime0_PUCCH_1)+(m*12)+n],z_dmrs_im_rx[(mprime*12*N_SF_mprime0_PUCCH_1)+(m*12)+n]);
#endif
              //finding channel coeffcients by dividing received dmrs with actual dmrs and storing them in z_dmrs_re_rx and z_dmrs_im_rx arrays
              z_dmrs_re_temp = (int16_t)(((((int32_t)(r_u_v_alpha_delta_dmrs_re[n])*z_dmrs_re_rx[(mprime*12*N_SF_mprime0_PUCCH_DMRS_1)+(m*12)+n])>>15)
					  + (((int32_t)(r_u_v_alpha_delta_dmrs_im[n])*z_dmrs_im_rx[(mprime*12*N_SF_mprime0_PUCCH_DMRS_1)+(m*12)+n])>>15))>>1); 
              z_dmrs_im_temp = (int16_t)(((((int32_t)(r_u_v_alpha_delta_dmrs_re[n])*z_dmrs_im_rx[(mprime*12*N_SF_mprime0_PUCCH_DMRS_1)+(m*12)+n])>>15)
					  - (((int32_t)(r_u_v_alpha_delta_dmrs_im[n])*z_dmrs_re_rx[(mprime*12*N_SF_mprime0_PUCCH_DMRS_1)+(m*12)+n])>>15))>>1);
	      /*	      if(z_dmrs_re_temp<0){
			      printf("\nBug detection %d\t%d\t%d\t%d\n",r_u_v_alpha_delta_dmrs_re[n],z_dmrs_re_rx[(mprime*12*N_SF_mprime0_PUCCH_1)+(m*12)+n],(((int32_t)(r_u_v_alpha_delta_dmrs_re[n])*z_dmrs_re_rx[(mprime*12*N_SF_mprime0_PUCCH_1)+(m*12)+n])>>15),(((int32_t)(r_u_v_alpha_delta_dmrs_im[n])*z_dmrs_im_rx[(mprime*12*N_SF_mprime0_PUCCH_1)+(m*12)+n])>>15));
			      }*/
	      z_dmrs_re_rx[(mprime*12*N_SF_mprime0_PUCCH_DMRS_1)+(m*12)+n] = z_dmrs_re_temp;
	      z_dmrs_im_rx[(mprime*12*N_SF_mprime0_PUCCH_DMRS_1)+(m*12)+n] = z_dmrs_im_temp; 
	      //	      printf("z1_dmrs_re_rx=%d\tz1_dmrs_im_rx=%d\n",(int)z_dmrs_re_rx[(mprime*12*N_SF_mprime0_PUCCH_1)+(m*12)+n],(int)z_dmrs_im_rx[(mprime*12*N_SF_mprime0_PUCCH_1)+(m*12)+n]);
	      /* z_dmrs_re_rx[(int)(l/2)*12+n]=z_dmrs_re_rx[(int)(l/2)*12+n]/r_u_v_alpha_delta_dmrs_re[n]; 
		 z_dmrs_im_rx[(int)(l/2)*12+n]=z_dmrs_im_rx[(int)(l/2)*12+n]/r_u_v_alpha_delta_dmrs_im[n]; */
	    }
	  }
        }
      }
    }

    if (intraSlotFrequencyHopping == 1) { // intra-slot hopping enabled
#ifdef DEBUG_NR_PUCCH_RX
      printf("\t [nr_generate_pucch1] block-wise spread with the orthogonal sequence wi(m) if intraSlotFrequencyHopping = %d, intra-slot hopping enabled\n",
             intraSlotFrequencyHopping);
#endif
      N_SF_mprime_PUCCH_1       =   table_6_3_2_4_1_1_N_SF_mprime_PUCCH_1_m0Hop[nrofSymbols-1]; // only if intra-slot hopping enabled mprime = 0 (PUCCH)
      N_SF_mprime_PUCCH_DMRS_1  = table_6_4_1_3_1_1_1_N_SF_mprime_PUCCH_1_m0Hop[nrofSymbols-1]; // only if intra-slot hopping enabled mprime = 0 (DM-RS)
      N_SF_mprime0_PUCCH_1      =   table_6_3_2_4_1_1_N_SF_mprime_PUCCH_1_m0Hop[nrofSymbols-1]; // only if intra-slot hopping enabled mprime = 0 (PUCCH)
      N_SF_mprime0_PUCCH_DMRS_1 = table_6_4_1_3_1_1_1_N_SF_mprime_PUCCH_1_m0Hop[nrofSymbols-1]; // only if intra-slot hopping enabled mprime = 0 (DM-RS)
#ifdef DEBUG_NR_PUCCH_RX
      printf("\t [nr_generate_pucch1] w_index = %d, N_SF_mprime_PUCCH_1 = %d, N_SF_mprime_PUCCH_DMRS_1 = %d, N_SF_mprime0_PUCCH_1 = %d, N_SF_mprime0_PUCCH_DMRS_1 = %d\n",
             w_index, N_SF_mprime_PUCCH_1,N_SF_mprime_PUCCH_DMRS_1,N_SF_mprime0_PUCCH_1,N_SF_mprime0_PUCCH_DMRS_1);
#endif

      for (mprime = 0; mprime<2; mprime++) { // mprime can get values {0,1}
	if(l%2==1){
          for (int m=0; m < N_SF_mprime_PUCCH_1; m++) {
            if(floor(l/2)*12==(mprime*12*N_SF_mprime0_PUCCH_1)+(m*12)){
              for (int n=0; n<12 ; n++) {
                z_re_temp = (int16_t)(((((int32_t)(table_6_3_2_4_1_2_Wi_Re[N_SF_mprime_PUCCH_1][w_index][m])*z_re_rx[(mprime*12*N_SF_mprime0_PUCCH_1)+(m*12)+n])>>15)
				       + (((int32_t)(table_6_3_2_4_1_2_Wi_Im[N_SF_mprime_PUCCH_1][w_index][m])*z_im_rx[(mprime*12*N_SF_mprime0_PUCCH_1)+(m*12)+n])>>15))>>1);
                z_im_temp = (int16_t)(((((int32_t)(table_6_3_2_4_1_2_Wi_Re[N_SF_mprime_PUCCH_1][w_index][m])*z_im_rx[(mprime*12*N_SF_mprime0_PUCCH_1)+(m*12)+n])>>15)
				       - (((int32_t)(table_6_3_2_4_1_2_Wi_Im[N_SF_mprime_PUCCH_1][w_index][m])*z_re_rx[(mprime*12*N_SF_mprime0_PUCCH_1)+(m*12)+n])>>15))>>1);
                z_re_rx[(mprime*12*N_SF_mprime0_PUCCH_1)+(m*12)+n] = z_re_temp;
                z_im_rx[(mprime*12*N_SF_mprime0_PUCCH_1)+(m*12)+n] = z_im_temp;
#ifdef DEBUG_NR_PUCCH_RX
                printf("\t [nr_generate_pucch1] block-wise spread with wi(m) (mprime=%d, m=%d, n=%d) z[%d] = ((%d * %d - %d * %d), (%d * %d + %d * %d)) = (%d,%d)\n",
                       mprime, m, n, (mprime*12*N_SF_mprime0_PUCCH_1)+(m*12)+n,
                       table_6_3_2_4_1_2_Wi_Re[N_SF_mprime_PUCCH_1][w_index][m],y_n_re[n],table_6_3_2_4_1_2_Wi_Im[N_SF_mprime_PUCCH_1][w_index][m],y_n_im[n],
                       table_6_3_2_4_1_2_Wi_Re[N_SF_mprime_PUCCH_1][w_index][m],y_n_im[n],table_6_3_2_4_1_2_Wi_Im[N_SF_mprime_PUCCH_1][w_index][m],y_n_re[n],
                       z_re_rx[(mprime*12*N_SF_mprime0_PUCCH_1)+(m*12)+n],z_im_rx[(mprime*12*N_SF_mprime0_PUCCH_1)+(m*12)+n]);
#endif 
                z_re_temp = (int16_t)(((((int32_t)(r_u_v_alpha_delta_re[n])*z_re_rx[(mprime*12*N_SF_mprime0_PUCCH_1)+(m*12)+n])>>15)
				       + (((int32_t)(r_u_v_alpha_delta_im[n])*z_im_rx[(mprime*12*N_SF_mprime0_PUCCH_1)+(m*12)+n])>>15))>>1); 
                z_im_temp = (int16_t)(((((int32_t)(r_u_v_alpha_delta_re[n])*z_im_rx[(mprime*12*N_SF_mprime0_PUCCH_1)+(m*12)+n])>>15)
				       - (((int32_t)(r_u_v_alpha_delta_im[n])*z_re_rx[(mprime*12*N_SF_mprime0_PUCCH_1)+(m*12)+n])>>15))>>1); 	  
	        z_re_rx[(mprime*12*N_SF_mprime0_PUCCH_1)+(m*12)+n] = z_re_temp; 
                z_im_rx[(mprime*12*N_SF_mprime0_PUCCH_1)+(m*12)+n] = z_im_temp; 
	      }
	    }
	  }
        }

	else{
	  for (int m=0; m < N_SF_mprime_PUCCH_DMRS_1; m++) {
            if(floor(l/2)*12==(mprime*12*N_SF_mprime0_PUCCH_DMRS_1)+(m*12)){
              for (int n=0; n<12 ; n++) {
                z_dmrs_re_temp = (int16_t)(((((int32_t)(table_6_3_2_4_1_2_Wi_Re[N_SF_mprime_PUCCH_DMRS_1][w_index][m])*z_dmrs_re_rx[(mprime*12*N_SF_mprime0_PUCCH_DMRS_1)+(m*12)+n])>>15)
					    + (((int32_t)(table_6_3_2_4_1_2_Wi_Im[N_SF_mprime_PUCCH_DMRS_1][w_index][m])*z_dmrs_im_rx[(mprime*12*N_SF_mprime0_PUCCH_DMRS_1)+(m*12)+n])>>15))>>1);
                z_dmrs_im_temp = (int16_t)(((((int32_t)(table_6_3_2_4_1_2_Wi_Re[N_SF_mprime_PUCCH_DMRS_1][w_index][m])*z_dmrs_im_rx[(mprime*12*N_SF_mprime0_PUCCH_DMRS_1)+(m*12)+n])>>15)
					    - (((int32_t)(table_6_3_2_4_1_2_Wi_Im[N_SF_mprime_PUCCH_DMRS_1][w_index][m])*z_dmrs_re_rx[(mprime*12*N_SF_mprime0_PUCCH_DMRS_1)+(m*12)+n])>>15))>>1);
                z_dmrs_re_rx[(mprime*12*N_SF_mprime0_PUCCH_DMRS_1)+(m*12)+n] = z_dmrs_re_temp; 
                z_dmrs_im_rx[(mprime*12*N_SF_mprime0_PUCCH_DMRS_1)+(m*12)+n] = z_dmrs_im_temp; 
#ifdef DEBUG_NR_PUCCH_RX
                printf("\t [nr_generate_pucch1] block-wise spread with wi(m) (mprime=%d, m=%d, n=%d) z[%d] = ((%d * %d - %d * %d), (%d * %d + %d * %d)) = (%d,%d)\n",
                       mprime, m, n, (mprime*12*N_SF_mprime0_PUCCH_1)+(m*12)+n,
                       table_6_3_2_4_1_2_Wi_Re[N_SF_mprime_PUCCH_1][w_index][m],r_u_v_alpha_delta_dmrs_re[n],table_6_3_2_4_1_2_Wi_Im[N_SF_mprime_PUCCH_1][w_index][m],r_u_v_alpha_delta_dmrs_im[n],
                       table_6_3_2_4_1_2_Wi_Re[N_SF_mprime_PUCCH_1][w_index][m],r_u_v_alpha_delta_dmrs_im[n],table_6_3_2_4_1_2_Wi_Im[N_SF_mprime_PUCCH_1][w_index][m],r_u_v_alpha_delta_dmrs_re[n],
                       z_dmrs_re_rx[(mprime*12*N_SF_mprime0_PUCCH_1)+(m*12)+n],z_dmrs_im_rx[(mprime*12*N_SF_mprime0_PUCCH_1)+(m*12)+n]);
#endif
                //finding channel coeffcients by dividing received dmrs with actual dmrs and storing them in z_dmrs_re_rx and z_dmrs_im_rx arrays
                z_dmrs_re_temp = (int16_t)(((((int32_t)(r_u_v_alpha_delta_dmrs_re[n])*z_dmrs_re_rx[(mprime*12*N_SF_mprime0_PUCCH_DMRS_1)+(m*12)+n])>>15)
					    + (((int32_t)(r_u_v_alpha_delta_dmrs_im[n])*z_dmrs_im_rx[(mprime*12*N_SF_mprime0_PUCCH_DMRS_1)+(m*12)+n])>>15))>>1); 
                z_dmrs_im_temp = (int16_t)(((((int32_t)(r_u_v_alpha_delta_dmrs_re[n])*z_dmrs_im_rx[(mprime*12*N_SF_mprime0_PUCCH_DMRS_1)+(m*12)+n])>>15)
					    - (((int32_t)(r_u_v_alpha_delta_dmrs_im[n])*z_dmrs_re_rx[(mprime*12*N_SF_mprime0_PUCCH_DMRS_1)+(m*12)+n])>>15))>>1);
	        z_dmrs_re_rx[(mprime*12*N_SF_mprime0_PUCCH_DMRS_1)+(m*12)+n] = z_dmrs_re_temp; 
                z_dmrs_im_rx[(mprime*12*N_SF_mprime0_PUCCH_DMRS_1)+(m*12)+n] = z_dmrs_im_temp; 

		/* 	z_dmrs_re_rx[(int)(l/2)*12+n]=z_dmrs_re_rx[(int)(l/2)*12+n]/r_u_v_alpha_delta_dmrs_re[n]; 
			z_dmrs_im_rx[(int)(l/2)*12+n]=z_dmrs_im_rx[(int)(l/2)*12+n]/r_u_v_alpha_delta_dmrs_im[n]; */
	      }
	    }
	  }
        }

        N_SF_mprime_PUCCH_1       =   table_6_3_2_4_1_1_N_SF_mprime_PUCCH_1_m1Hop[nrofSymbols-1]; // only if intra-slot hopping enabled mprime = 1 (PUCCH)
        N_SF_mprime_PUCCH_DMRS_1  = table_6_4_1_3_1_1_1_N_SF_mprime_PUCCH_1_m1Hop[nrofSymbols-1]; // only if intra-slot hopping enabled mprime = 1 (DM-RS)
      }
    }
  }
  int16_t H_re[12],H_im[12],H1_re[12],H1_im[12];
  memset(H_re,0,12*sizeof(int16_t));
  memset(H_im,0,12*sizeof(int16_t));
  memset(H1_re,0,12*sizeof(int16_t));
  memset(H1_im,0,12*sizeof(int16_t)); 
  //averaging channel coefficients
  for(l=0;l<=ceil(nrofSymbols/2);l++){
    if(intraSlotFrequencyHopping==0){
      for(int n=0;n<12;n++){
        H_re[n]=round(z_dmrs_re_rx[l*12+n]/ceil(nrofSymbols/2))+H_re[n];
        H_im[n]=round(z_dmrs_im_rx[l*12+n]/ceil(nrofSymbols/2))+H_im[n];
      }
    }
    else{
      if(l<round(nrofSymbols/4)){
        for(int n=0;n<12;n++){
          H_re[n]=round(z_dmrs_re_rx[l*12+n]/round(nrofSymbols/4))+H_re[n];
          H_im[n]=round(z_dmrs_im_rx[l*12+n]/round(nrofSymbols/4))+H_im[n];
	}
      }
      else{
        for(int n=0;n<12;n++){
          H1_re[n]=round(z_dmrs_re_rx[l*12+n]/(ceil(nrofSymbols/2)-round(nrofSymbols/4)))+H1_re[n];
          H1_im[n]=round(z_dmrs_im_rx[l*12+n]/(ceil(nrofSymbols/2))-round(nrofSymbols/4))+H1_im[n];
	} 
      }
    }
  }
  //averaging information sequences
  for(l=0;l<floor(nrofSymbols/2);l++){
    if(intraSlotFrequencyHopping==0){
      for(int n=0;n<12;n++){
        y_n_re[n]=round(z_re_rx[l*12+n]/floor(nrofSymbols/2))+y_n_re[n];
        y_n_im[n]=round(z_im_rx[l*12+n]/floor(nrofSymbols/2))+y_n_im[n];
      }
    }
    else{
      if(l<floor(nrofSymbols/4)){
        for(int n=0;n<12;n++){
          y_n_re[n]=round(z_re_rx[l*12+n]/floor(nrofSymbols/4))+y_n_re[n];
          y_n_im[n]=round(z_im_rx[l*12+n]/floor(nrofSymbols/4))+y_n_im[n];
	}	     
      }
      else{
        for(int n=0;n<12;n++){
          y1_n_re[n]=round(z_re_rx[l*12+n]/round(nrofSymbols/4))+y1_n_re[n];
          y1_n_im[n]=round(z_im_rx[l*12+n]/round(nrofSymbols/4))+y1_n_im[n];
        }
      }	
    }
  }
  // mrc combining to obtain z_re and z_im
  if(intraSlotFrequencyHopping==0){
    for(int n=0;n<12;n++){
      d_re = round(((int16_t)(((((int32_t)(H_re[n])*y_n_re[n])>>15) + (((int32_t)(H_im[n])*y_n_im[n])>>15))>>1))/12)+d_re; 
      d_im = round(((int16_t)(((((int32_t)(H_re[n])*y_n_im[n])>>15) - (((int32_t)(H_im[n])*y_n_re[n])>>15))>>1))/12)+d_im; 
    }
  }
  else{
    for(int n=0;n<12;n++){
      d_re = round(((int16_t)(((((int32_t)(H_re[n])*y_n_re[n])>>15) + (((int32_t)(H_im[n])*y_n_im[n])>>15))>>1))/12)+d_re; 
      d_im = round(((int16_t)(((((int32_t)(H_re[n])*y_n_im[n])>>15) - (((int32_t)(H_im[n])*y_n_re[n])>>15))>>1))/12)+d_im;
      d1_re = round(((int16_t)(((((int32_t)(H1_re[n])*y1_n_re[n])>>15) + (((int32_t)(H1_im[n])*y1_n_im[n])>>15))>>1))/12)+d1_re; 
      d1_im = round(((int16_t)(((((int32_t)(H1_re[n])*y1_n_im[n])>>15) - (((int32_t)(H1_im[n])*y1_n_re[n])>>15))>>1))/12)+d1_im; 
    }
    d_re=round(d_re/2);
    d_im=round(d_im/2);
    d1_re=round(d1_re/2);
    d1_im=round(d1_im/2);
    d_re=d_re+d1_re;
    d_im=d_im+d1_im;
  }
  //Decoding QPSK or BPSK symbols to obtain payload bits
  if(nr_bit==1){
    if((d_re+d_im)>0){
      *payload=0;
    }
    else{
      *payload=1;
    } 
  }
  else if(nr_bit==2){
    if((d_re>0)&&(d_im>0)){
      *payload=0;
    }
    else if((d_re<0)&&(d_im>0)){
      *payload=1;
    } 
    else if((d_re>0)&&(d_im<0)){
      *payload=2;
    }
    else{
      *payload=3;
    }
  }
}

__m256i pucch2_3bit[8*2];
__m256i pucch2_4bit[16*2];
__m256i pucch2_5bit[32*2];
__m256i pucch2_6bit[64*2];
__m256i pucch2_7bit[128*2];
__m256i pucch2_8bit[256*2];
__m256i pucch2_9bit[512*2];
__m256i pucch2_10bit[1024*2];
__m256i pucch2_11bit[2048*2];

__m256i *pucch2_lut[9]={pucch2_3bit,
			pucch2_4bit,
			pucch2_5bit,
			pucch2_6bit,
			pucch2_7bit,
			pucch2_8bit,
			pucch2_9bit,
			pucch2_10bit,
			pucch2_11bit};

__m64 pucch2_polar_4bit[16];
__m128i pucch2_polar_llr_num_lut[256],pucch2_polar_llr_den_lut[256];

void init_pucch2_luts() {

  uint32_t out;
  int8_t bit; 
  
  for (int b=3;b<12;b++) {
    for (uint16_t i=0;i<(1<<b);i++) {
      out=encodeSmallBlock(&i,b);
#ifdef DEBUG_NR_PUCCH_RX
      if (b==3) printf("in %d, out %x\n",i,out);
#endif
      __m256i *lut_i=&pucch2_lut[b-3][i<<1];
      __m256i *lut_ip1=&pucch2_lut[b-3][1+(i<<1)];
      bit = (out&0x1) > 0 ? -1 : 1;
      *lut_i = _mm256_insert_epi16(*lut_i,bit,0);
      bit = (out&0x2) > 0 ? -1 : 1;
      *lut_ip1 = _mm256_insert_epi16(*lut_ip1,bit,0);
      bit = (out&0x4) > 0 ? -1 : 1;
      *lut_i = _mm256_insert_epi16(*lut_i,bit,1);
      bit = (out&0x8) > 0 ? -1 : 1;
      *lut_ip1 = _mm256_insert_epi16(*lut_ip1,bit,1);
      bit = (out&0x10) > 0 ? -1 : 1;
      *lut_i = _mm256_insert_epi16(*lut_i,bit,2);
      bit = (out&0x20) > 0 ? -1 : 1;
      *lut_ip1 = _mm256_insert_epi16(*lut_ip1,bit,2);
      bit = (out&0x40) > 0 ? -1 : 1;
      *lut_i = _mm256_insert_epi16(*lut_i,bit,3);
      bit = (out&0x80) > 0 ? -1 : 1;
      *lut_ip1 = _mm256_insert_epi16(*lut_ip1,bit,3);
      bit = (out&0x100) > 0 ? -1 : 1;
      *lut_i = _mm256_insert_epi16(*lut_i,bit,4);
      bit = (out&0x200) > 0 ? -1 : 1;
      *lut_ip1 = _mm256_insert_epi16(*lut_ip1,bit,4);
      bit = (out&0x400) > 0 ? -1 : 1;
      *lut_i = _mm256_insert_epi16(*lut_i,bit,5);
      bit = (out&0x800) > 0 ? -1 : 1;
      *lut_ip1 = _mm256_insert_epi16(*lut_ip1,bit,5);
      bit = (out&0x1000) > 0 ? -1 : 1;
      *lut_i = _mm256_insert_epi16(*lut_i,bit,6);
      bit = (out&0x2000) > 0 ? -1 : 1;
      *lut_ip1 = _mm256_insert_epi16(*lut_ip1,bit,6);
      bit = (out&0x4000) > 0 ? -1 : 1;
      *lut_i = _mm256_insert_epi16(*lut_i,bit,7);
      bit = (out&0x8000) > 0 ? -1 : 1;
      *lut_ip1 = _mm256_insert_epi16(*lut_ip1,bit,7);
      bit = (out&0x10000) > 0 ? -1 : 1;
      *lut_i = _mm256_insert_epi16(*lut_i,bit,8);
      bit = (out&0x20000) > 0 ? -1 : 1;
      *lut_ip1 = _mm256_insert_epi16(*lut_ip1,bit,8);
      bit = (out&0x40000) > 0 ? -1 : 1;
      *lut_i = _mm256_insert_epi16(*lut_i,bit,9);
      bit = (out&0x80000) > 0 ? -1 : 1;
      *lut_ip1 = _mm256_insert_epi16(*lut_ip1,bit,9);
      bit = (out&0x100000) > 0 ? -1 : 1;
      *lut_i = _mm256_insert_epi16(*lut_i,bit,10);
      bit = (out&0x200000) > 0 ? -1 : 1;
      *lut_ip1 = _mm256_insert_epi16(*lut_ip1,bit,10);
      bit = (out&0x400000) > 0 ? -1 : 1;
      *lut_i = _mm256_insert_epi16(*lut_i,bit,11);
      bit = (out&0x800000) > 0 ? -1 : 1;
      *lut_ip1 = _mm256_insert_epi16(*lut_ip1,bit,11);
      bit = (out&0x1000000) > 0 ? -1 : 1;
      *lut_i = _mm256_insert_epi16(*lut_i,bit,12);
      bit = (out&0x2000000) > 0 ? -1 : 1;
      *lut_ip1 = _mm256_insert_epi16(*lut_ip1,bit,12);
      bit = (out&0x4000000) > 0 ? -1 : 1;
      *lut_i = _mm256_insert_epi16(*lut_i,bit,13);
      bit = (out&0x8000000) > 0 ? -1 : 1;
      *lut_ip1 = _mm256_insert_epi16(*lut_ip1,bit,13);
      bit = (out&0x10000000) > 0 ? -1 : 1;
      *lut_i = _mm256_insert_epi16(*lut_i,bit,14);
      bit = (out&0x20000000) > 0 ? -1 : 1;
      *lut_ip1 = _mm256_insert_epi16(*lut_ip1,bit,14);
      bit = (out&0x40000000) > 0 ? -1 : 1;
      *lut_i = _mm256_insert_epi16(*lut_i,bit,15);
      bit = (out&0x80000000) > 0 ? -1 : 1;
      *lut_ip1 = _mm256_insert_epi16(*lut_ip1,bit,15);
    }
  }
  for (uint16_t i=0;i<16;i++) {
    __m64 *lut_i=&pucch2_polar_4bit[i];

    bit = (i&0x1) > 0 ? -1 : 1;
    *lut_i = _mm_insert_pi16(*lut_i,bit,0);
    bit = (i&0x2) > 0 ? -1 : 1;
    *lut_i = _mm_insert_pi16(*lut_i,bit,1);
    bit = (i&0x4) > 0 ? -1 : 1;
    *lut_i = _mm_insert_pi16(*lut_i,bit,2);
    bit = (i&0x8) > 0 ? -1 : 1;
    *lut_i = _mm_insert_pi16(*lut_i,bit,3);
  }
  for (int i=0;i<256;i++) {
    __m128i *lut_num_i=&pucch2_polar_llr_num_lut[i];
    __m128i *lut_den_i=&pucch2_polar_llr_den_lut[i];
    bit = (i&0x1) > 0 ? 0 : 1;
   *lut_num_i = _mm_insert_epi16(*lut_num_i,bit,0);
   *lut_den_i = _mm_insert_epi16(*lut_den_i,1-bit,0);

    bit = (i&0x10) > 0 ? 0 : 1;
   *lut_num_i = _mm_insert_epi16(*lut_num_i,bit,1);
   *lut_den_i = _mm_insert_epi16(*lut_den_i,1-bit,1);

    bit = (i&0x2) > 0 ? 0 : 1;
   *lut_num_i = _mm_insert_epi16(*lut_num_i,bit,2);
   *lut_den_i = _mm_insert_epi16(*lut_den_i,1-bit,2);

    bit = (i&0x20) > 0 ? 0 : 1;
   *lut_num_i = _mm_insert_epi16(*lut_num_i,bit,3);
   *lut_den_i = _mm_insert_epi16(*lut_den_i,1-bit,3);

    bit = (i&0x4) > 0 ? 0 : 1;
   *lut_num_i = _mm_insert_epi16(*lut_num_i,bit,4);
   *lut_den_i = _mm_insert_epi16(*lut_den_i,1-bit,4);

    bit = (i&0x40) > 0 ? 0 : 1;
   *lut_num_i = _mm_insert_epi16(*lut_num_i,bit,5);
   *lut_den_i = _mm_insert_epi16(*lut_den_i,1-bit,5);

    bit = (i&0x8) > 0 ? 0 : 1;
   *lut_num_i = _mm_insert_epi16(*lut_num_i,bit,6);
   *lut_den_i = _mm_insert_epi16(*lut_den_i,1-bit,6);

    bit = (i&0x80) > 0 ? 0 : 1;
   *lut_num_i = _mm_insert_epi16(*lut_num_i,bit,7);
   *lut_den_i = _mm_insert_epi16(*lut_den_i,1-bit,7);

#ifdef DEBUG_NR_PUCCH_RX
   printf("i %d, lut_num (%d,%d,%d,%d,%d,%d,%d,%d)\n",i,
	  ((int16_t *)lut_num_i)[0],
	  ((int16_t *)lut_num_i)[1],
	  ((int16_t *)lut_num_i)[2],
	  ((int16_t *)lut_num_i)[3],
	  ((int16_t *)lut_num_i)[4],
	  ((int16_t *)lut_num_i)[5],
	  ((int16_t *)lut_num_i)[6],
	  ((int16_t *)lut_num_i)[7]);
#endif
  }
}


void nr_decode_pucch2(PHY_VARS_gNB *gNB,
                      int slot,
                      nfapi_nr_uci_pucch_pdu_format_2_3_4_t* uci_pdu,
                      nfapi_nr_pucch_pdu_t* pucch_pdu) {

  int32_t **rxdataF = gNB->common_vars.rxdataF;
  NR_DL_FRAME_PARMS *frame_parms = &gNB->frame_parms;
  //pucch_GroupHopping_t pucch_GroupHopping = pucch_pdu->group_hop_flag + (pucch_pdu->sequence_hop_flag<<1);

  AssertFatal(pucch_pdu->nr_of_symbols==1 || pucch_pdu->nr_of_symbols==2,
	      "Illegal number of symbols  for PUCCH 2 %d\n",pucch_pdu->nr_of_symbols);

  AssertFatal((pucch_pdu->prb_start-((pucch_pdu->prb_start>>2)<<2))==0,
              "Current pucch2 receiver implementation requires a PRB offset multiple of 4. The one selected is %d",
              pucch_pdu->prb_start);

  //extract pucch and dmrs first

  int l2=pucch_pdu->start_symbol_index;
  int re_offset[2];
  re_offset[0] = 12*(pucch_pdu->prb_start+pucch_pdu->bwp_start) + frame_parms->first_carrier_offset;
  int soffset=(slot&3)*frame_parms->symbols_per_slot*frame_parms->ofdm_symbol_size; 

  if (re_offset[0]>= frame_parms->ofdm_symbol_size)
    re_offset[0]-=frame_parms->ofdm_symbol_size;
  if (pucch_pdu->freq_hop_flag == 0) re_offset[1] = re_offset[0];
  else {
    re_offset[1] = 12*(pucch_pdu->second_hop_prb+pucch_pdu->bwp_start) + frame_parms->first_carrier_offset;
    if (re_offset[1]>= frame_parms->ofdm_symbol_size)
      re_offset[1]-=frame_parms->ofdm_symbol_size;
  }
  AssertFatal(pucch_pdu->prb_size*pucch_pdu->nr_of_symbols > 1,"number of PRB*SYMB (%d,%d)< 2",
	      pucch_pdu->prb_size,pucch_pdu->nr_of_symbols);

  int Prx = gNB->gNB_config.carrier_config.num_rx_ant.value;
  int Prx2 = (Prx==1)?2:Prx;
  // use 2 for Nb antennas in case of single antenna to allow the following allocations
  int prb_size_ext = pucch_pdu->prb_size+(pucch_pdu->prb_size&1);
  int16_t r_re_ext[Prx2][2][8*prb_size_ext] __attribute__((aligned(32)));
  int16_t r_im_ext[Prx2][2][8*prb_size_ext] __attribute__((aligned(32)));
  int16_t r_re_ext2[Prx2][2][8*prb_size_ext] __attribute__((aligned(32)));
  int16_t r_im_ext2[Prx2][2][8*prb_size_ext] __attribute__((aligned(32)));
  int16_t rd_re_ext[Prx2][2][4*prb_size_ext] __attribute__((aligned(32)));
  int16_t rd_im_ext[Prx2][2][4*prb_size_ext] __attribute__((aligned(32)));
  int16_t *r_re_ext_p,*r_im_ext_p,*rd_re_ext_p,*rd_im_ext_p;

  int nb_re_pucch = 12*pucch_pdu->prb_size;

  int16_t rp[Prx2][2][nb_re_pucch*2],*tmp_rp;
  __m64 dmrs_re,dmrs_im;

  for (int aa=0;aa<Prx;aa++){
    for (int symb=0;symb<pucch_pdu->nr_of_symbols;symb++) {
      tmp_rp = ((int16_t *)&rxdataF[aa][soffset + (l2+symb)*frame_parms->ofdm_symbol_size]);

      if (re_offset[symb] + nb_re_pucch < frame_parms->ofdm_symbol_size) {
        memcpy1((void*)rp[aa][symb],(void*)&tmp_rp[re_offset[symb]*2],nb_re_pucch*sizeof(int32_t));
      }
      else {
        int neg_length = frame_parms->ofdm_symbol_size-re_offset[symb];
        int pos_length = nb_re_pucch-neg_length;
        memcpy1((void*)rp[aa][symb],(void*)&tmp_rp[re_offset[symb]*2],neg_length*sizeof(int32_t));
        memcpy1((void*)&rp[aa][symb][neg_length*2],(void*)tmp_rp,pos_length*sizeof(int32_t));
      }
    }
  }
  LOG_D(PHY,"Decoding pucch2 for %d symbols, %d PRB, nb_harq %d, nb_sr %d, nb_csi %d/%d\n",
        pucch_pdu->nr_of_symbols,pucch_pdu->prb_size,
        pucch_pdu->bit_len_harq,pucch_pdu->sr_flag,pucch_pdu->bit_len_csi_part1,pucch_pdu->bit_len_csi_part2);

  int nc_group_size=1; // 2 PRB
  int ngroup = prb_size_ext/nc_group_size/2;
  int32_t corr32_re[2][ngroup][Prx2],corr32_im[2][ngroup][Prx2];
  for (int aa=0;aa<Prx;aa++)
    for (int group=0;group<ngroup;group++) {
      corr32_re[0][group][aa]=0; corr32_im[0][group][aa]=0;
      corr32_re[1][group][aa]=0; corr32_im[1][group][aa]=0;
    }

  //  AssertFatal((pucch_pdu->prb_size&1) == 0,"prb_size %d is not a multiple of 2\n",pucch_pdu->prb_size);
  if ((pucch_pdu->prb_size&1) > 0) { // if the number of PRBs is odd
    for (int symb=0; symb<pucch_pdu->nr_of_symbols;symb++) {
      for (int aa=0;aa<Prx;aa++) {
        memset(&r_re_ext[aa][symb][8*pucch_pdu->prb_size],0,8*pucch_pdu->prb_size*sizeof(int16_t));
        memset(&r_im_ext[aa][symb][8*pucch_pdu->prb_size],0,8*pucch_pdu->prb_size*sizeof(int16_t));
        memset(&rd_re_ext[aa][symb][4*pucch_pdu->prb_size],0,8*pucch_pdu->prb_size*sizeof(int16_t));
        memset(&rd_im_ext[aa][symb][4*pucch_pdu->prb_size],0,8*pucch_pdu->prb_size*sizeof(int16_t));
      }
    }
  }
  for (int symb=0; symb<pucch_pdu->nr_of_symbols;symb++) {
    // 24 REs contains 48x16-bit, so 6x8x16-bit
    for (int prb=0;prb<pucch_pdu->prb_size;prb+=2) {
      for (int aa=0;aa<Prx;aa++) {
        r_re_ext_p=&r_re_ext[aa][symb][8*prb];
        r_im_ext_p=&r_im_ext[aa][symb][8*prb];
        rd_re_ext_p=&rd_re_ext[aa][symb][4*prb];
        rd_im_ext_p=&rd_im_ext[aa][symb][4*prb];

        for (int idx=0; idx<8; idx++) {
          r_re_ext_p[idx<<1]=rp[aa][symb][prb*24+6*idx];
          r_im_ext_p[idx<<1]=rp[aa][symb][prb*24+1+6*idx];
          rd_re_ext_p[idx]=rp[aa][symb][prb*24+2+6*idx];
          rd_im_ext_p[idx]=rp[aa][symb][prb*24+3+6*idx];
          r_re_ext_p[1+(idx<<1)]=rp[aa][symb][prb*24+4+6*idx];
          r_im_ext_p[1+(idx<<1)]=rp[aa][symb][prb*24+5+6*idx];
        }

#ifdef DEBUG_NR_PUCCH_RX
        for (int i=0;i<8;i++) printf("Ant %d PRB %d dmrs[%d] -> (%d,%d)\n",aa,prb+(i>>2),i,rd_re_ext_p[i],rd_im_ext_p[i]);
        for (int i=0;i<16;i++) printf("Ant %d PRB %d data[%d] -> (%d,%d)\n",aa,prb+(i>>3),i,r_re_ext_p[i],r_im_ext_p[i]);
#endif
      } // aa
    } // prb

    // first compute DMRS component

    uint32_t x1, x2, s=0;
    x2 = (((1<<17)*((14*slot) + (pucch_pdu->start_symbol_index+symb) + 1)*((2*pucch_pdu->dmrs_scrambling_id) + 1)) + (2*pucch_pdu->dmrs_scrambling_id))%(1U<<31); // c_init calculation according to TS38.211 subclause
#ifdef DEBUG_NR_PUCCH_RX
    printf("slot %d, start_symbol_index %d, symbol %d, dmrs_scrambling_id %d\n",
           slot,pucch_pdu->start_symbol_index,symb,pucch_pdu->dmrs_scrambling_id);
#endif
    int reset = 1;
    for (int i=0; i<=(pucch_pdu->prb_start>>2); i++) {
      s = lte_gold_generic(&x1, &x2, reset);
      reset = 0;
    }

    for (int group=0;group<ngroup;group++) {
      // each group has 8*nc_group_size elements, compute 1 complex correlation with DMRS per group
      // non-coherent combining across groups
      dmrs_re = byte2m64_re[((uint8_t*)&s)[(group&1)<<1]];
      dmrs_im = byte2m64_im[((uint8_t*)&s)[(group&1)<<1]];
#ifdef DEBUG_NR_PUCCH_RX
      printf("Group %d: s %x x2 %x ((%d,%d),(%d,%d),(%d,%d),(%d,%d))\n",
             group,
             ((uint16_t*)&s)[0],x2,
             ((int16_t*)&dmrs_re)[0],((int16_t*)&dmrs_im)[0],
             ((int16_t*)&dmrs_re)[1],((int16_t*)&dmrs_im)[1],
             ((int16_t*)&dmrs_re)[2],((int16_t*)&dmrs_im)[2],
             ((int16_t*)&dmrs_re)[3],((int16_t*)&dmrs_im)[3]);
#endif
      for (int aa=0;aa<Prx;aa++) {
        rd_re_ext_p=&rd_re_ext[aa][symb][8*group];
        rd_im_ext_p=&rd_im_ext[aa][symb][8*group];

#ifdef DEBUG_NR_PUCCH_RX
        printf("Group %d: rd ((%d,%d),(%d,%d),(%d,%d),(%d,%d))\n",
               group,
               rd_re_ext_p[0],rd_im_ext_p[0],
               rd_re_ext_p[1],rd_im_ext_p[1],
               rd_re_ext_p[2],rd_im_ext_p[2],
               rd_re_ext_p[3],rd_im_ext_p[3]);
#endif
        corr32_re[symb][group][aa]+=(rd_re_ext_p[0]*((int16_t*)&dmrs_re)[0] + rd_im_ext_p[0]*((int16_t*)&dmrs_im)[0]);
        corr32_im[symb][group][aa]+=(-rd_re_ext_p[0]*((int16_t*)&dmrs_im)[0] + rd_im_ext_p[0]*((int16_t*)&dmrs_re)[0]);
        corr32_re[symb][group][aa]+=(rd_re_ext_p[1]*((int16_t*)&dmrs_re)[1] + rd_im_ext_p[1]*((int16_t*)&dmrs_im)[1]);
        corr32_im[symb][group][aa]+=(-rd_re_ext_p[1]*((int16_t*)&dmrs_im)[1] + rd_im_ext_p[1]*((int16_t*)&dmrs_re)[1]);
        corr32_re[symb][group][aa]+=(rd_re_ext_p[2]*((int16_t*)&dmrs_re)[2] + rd_im_ext_p[2]*((int16_t*)&dmrs_im)[2]);
        corr32_im[symb][group][aa]+=(-rd_re_ext_p[2]*((int16_t*)&dmrs_im)[2] + rd_im_ext_p[2]*((int16_t*)&dmrs_re)[2]);
        corr32_re[symb][group][aa]+=(rd_re_ext_p[3]*((int16_t*)&dmrs_re)[3] + rd_im_ext_p[3]*((int16_t*)&dmrs_im)[3]);
        corr32_im[symb][group][aa]+=(-rd_re_ext_p[3]*((int16_t*)&dmrs_im)[3] + rd_im_ext_p[3]*((int16_t*)&dmrs_re)[3]);
      }
      dmrs_re = byte2m64_re[((uint8_t*)&s)[1+((group&1)<<1)]];
      dmrs_im = byte2m64_im[((uint8_t*)&s)[1+((group&1)<<1)]];
#ifdef DEBUG_NR_PUCCH_RX
      printf("Group %d: s %x ((%d,%d),(%d,%d),(%d,%d),(%d,%d))\n",
             group,
             ((uint16_t*)&s)[1],
             ((int16_t*)&dmrs_re)[0],((int16_t*)&dmrs_im)[0],
             ((int16_t*)&dmrs_re)[1],((int16_t*)&dmrs_im)[1],
             ((int16_t*)&dmrs_re)[2],((int16_t*)&dmrs_im)[2],
             ((int16_t*)&dmrs_re)[3],((int16_t*)&dmrs_im)[3]);
#endif
      for (int aa=0;aa<Prx;aa++) {
        rd_re_ext_p=&rd_re_ext[aa][symb][8*group];
        rd_im_ext_p=&rd_im_ext[aa][symb][8*group];
#ifdef DEBUG_NR_PUCCH_RX
        printf("Group %d: rd ((%d,%d),(%d,%d),(%d,%d),(%d,%d))\n",
               group,
               rd_re_ext_p[4],rd_im_ext_p[4],
               rd_re_ext_p[5],rd_im_ext_p[5],
               rd_re_ext_p[6],rd_im_ext_p[6],
               rd_re_ext_p[7],rd_im_ext_p[7]);
#endif
        corr32_re[symb][group][aa]+=(rd_re_ext_p[4]*((int16_t*)&dmrs_re)[0] + rd_im_ext_p[4]*((int16_t*)&dmrs_im)[0]);
        corr32_im[symb][group][aa]+=(-rd_re_ext_p[4]*((int16_t*)&dmrs_im)[0] + rd_im_ext_p[4]*((int16_t*)&dmrs_re)[0]);
        corr32_re[symb][group][aa]+=(rd_re_ext_p[5]*((int16_t*)&dmrs_re)[1] + rd_im_ext_p[5]*((int16_t*)&dmrs_im)[1]);
        corr32_im[symb][group][aa]+=(-rd_re_ext_p[5]*((int16_t*)&dmrs_im)[1] + rd_im_ext_p[5]*((int16_t*)&dmrs_re)[1]);
        corr32_re[symb][group][aa]+=(rd_re_ext_p[6]*((int16_t*)&dmrs_re)[2] + rd_im_ext_p[6]*((int16_t*)&dmrs_im)[2]);
        corr32_im[symb][group][aa]+=(-rd_re_ext_p[6]*((int16_t*)&dmrs_im)[2] + rd_im_ext_p[6]*((int16_t*)&dmrs_re)[2]);
        corr32_re[symb][group][aa]+=(rd_re_ext_p[7]*((int16_t*)&dmrs_re)[3] + rd_im_ext_p[7]*((int16_t*)&dmrs_im)[3]);
        corr32_im[symb][group][aa]+=(-rd_re_ext_p[7]*((int16_t*)&dmrs_im)[3] + rd_im_ext_p[7]*((int16_t*)&dmrs_re)[3]);
        /*	corr32_re[group][aa]>>=5;
                corr32_im[group][aa]>>=5;*/
#ifdef DEBUG_NR_PUCCH_RX
        printf("Group %d: corr32 (%d,%d)\n",group,corr32_re[symb][group][aa],corr32_im[symb][group][aa]);
#endif
      } //aa    

      if ((group&1) == 1) s = lte_gold_generic(&x1, &x2, 0);
    } // group
  } // symb

  uint32_t x1, x2, s=0;  
  // unscrambling
  x2 = ((pucch_pdu->rnti)<<15)+pucch_pdu->data_scrambling_id;
  s = lte_gold_generic(&x1, &x2, 1);
#ifdef DEBUG_NR_PUCCH_RX
  printf("x2 %x, s %x\n",x2,s);
#endif
  for (int symb=0;symb<pucch_pdu->nr_of_symbols;symb++) {
    __m64 c_re0,c_im0,c_re1,c_im1,c_re2,c_im2,c_re3,c_im3;
    int re_off=0;
    for (int prb=0;prb<prb_size_ext;prb+=2,re_off+=16) {
      c_re0 = byte2m64_re[((uint8_t*)&s)[0]];
      c_im0 = byte2m64_im[((uint8_t*)&s)[0]];
      c_re1 = byte2m64_re[((uint8_t*)&s)[1]];
      c_im1 = byte2m64_im[((uint8_t*)&s)[1]];
      c_re2 = byte2m64_re[((uint8_t*)&s)[2]];
      c_im2 = byte2m64_im[((uint8_t*)&s)[2]];
      c_re3 = byte2m64_re[((uint8_t*)&s)[3]];
      c_im3 = byte2m64_im[((uint8_t*)&s)[3]];

      for (int aa=0;aa<Prx;aa++) {
#ifdef DEBUG_NR_PUCCH_RX
        printf("prb %d: rd ((%d,%d),(%d,%d),(%d,%d),(%d,%d),(%d,%d),(%d,%d),(%d,%d),(%d,%d))\n",
               prb,
               r_re_ext[aa][symb][re_off],r_im_ext[aa][symb][re_off],
               r_re_ext[aa][symb][re_off+1],r_im_ext[aa][symb][re_off+1],
               r_re_ext[aa][symb][re_off+2],r_im_ext[aa][symb][re_off+2],
               r_re_ext[aa][symb][re_off+3],r_im_ext[aa][symb][re_off+3],
               r_re_ext[aa][symb][re_off+4],r_im_ext[aa][symb][re_off+4],
               r_re_ext[aa][symb][re_off+5],r_im_ext[aa][symb][re_off+5],
               r_re_ext[aa][symb][re_off+6],r_im_ext[aa][symb][re_off+6],
               r_re_ext[aa][symb][re_off+7],r_im_ext[aa][symb][re_off+7]);
        printf("prb %d (%x): c ((%d,%d),(%d,%d),(%d,%d),(%d,%d),(%d,%d),(%d,%d),(%d,%d),(%d,%d))\n",
               prb,s,
               ((int16_t*)&c_re0)[0],((int16_t*)&c_im0)[0],
               ((int16_t*)&c_re0)[1],((int16_t*)&c_im0)[1],
               ((int16_t*)&c_re0)[2],((int16_t*)&c_im0)[2],
               ((int16_t*)&c_re0)[3],((int16_t*)&c_im0)[3],
               ((int16_t*)&c_re1)[0],((int16_t*)&c_im1)[0],
               ((int16_t*)&c_re1)[1],((int16_t*)&c_im1)[1],
               ((int16_t*)&c_re1)[2],((int16_t*)&c_im1)[2],
               ((int16_t*)&c_re1)[3],((int16_t*)&c_im1)[3]
               );
        printf("prb %d: rd ((%d,%d),(%d,%d),(%d,%d),(%d,%d),(%d,%d),(%d,%d),(%d,%d),(%d,%d))\n",
               prb+1,
               r_re_ext[aa][symb][re_off+8],r_im_ext[aa][symb][re_off+8],
               r_re_ext[aa][symb][re_off+9],r_im_ext[aa][symb][re_off+9],
               r_re_ext[aa][symb][re_off+10],r_im_ext[aa][symb][re_off+10],
               r_re_ext[aa][symb][re_off+11],r_im_ext[aa][symb][re_off+11],
               r_re_ext[aa][symb][re_off+12],r_im_ext[aa][symb][re_off+12],
               r_re_ext[aa][symb][re_off+13],r_im_ext[aa][symb][re_off+13],
               r_re_ext[aa][symb][re_off+14],r_im_ext[aa][symb][re_off+14],
               r_re_ext[aa][symb][re_off+15],r_im_ext[aa][symb][re_off+15]);
        printf("prb %d (%x): c ((%d,%d),(%d,%d),(%d,%d),(%d,%d),(%d,%d),(%d,%d),(%d,%d),(%d,%d))\n",
               prb+1,s,
               ((int16_t*)&c_re2)[0],((int16_t*)&c_im2)[0],
               ((int16_t*)&c_re2)[1],((int16_t*)&c_im2)[1],
               ((int16_t*)&c_re2)[2],((int16_t*)&c_im2)[2],
               ((int16_t*)&c_re2)[3],((int16_t*)&c_im2)[3],
               ((int16_t*)&c_re3)[0],((int16_t*)&c_im3)[0],
               ((int16_t*)&c_re3)[1],((int16_t*)&c_im3)[1],
               ((int16_t*)&c_re3)[2],((int16_t*)&c_im3)[2],
               ((int16_t*)&c_re3)[3],((int16_t*)&c_im3)[3]
               );
#endif

        ((__m64*)&r_re_ext2[aa][symb][re_off])[0] = _mm_mullo_pi16(((__m64*)&r_re_ext[aa][symb][re_off])[0],c_im0);
        ((__m64*)&r_re_ext[aa][symb][re_off])[0] = _mm_mullo_pi16(((__m64*)&r_re_ext[aa][symb][re_off])[0],c_re0);
        ((__m64*)&r_im_ext2[aa][symb][re_off])[0] = _mm_mullo_pi16(((__m64*)&r_im_ext[aa][symb][re_off])[0],c_re0);
        ((__m64*)&r_im_ext[aa][symb][re_off])[0] = _mm_mullo_pi16(((__m64*)&r_im_ext[aa][symb][re_off])[0],c_im0);

        ((__m64*)&r_re_ext2[aa][symb][re_off])[1] = _mm_mullo_pi16(((__m64*)&r_re_ext[aa][symb][re_off])[1],c_im1);
        ((__m64*)&r_re_ext[aa][symb][re_off])[1] = _mm_mullo_pi16(((__m64*)&r_re_ext[aa][symb][re_off])[1],c_re1);
        ((__m64*)&r_im_ext2[aa][symb][re_off])[1] = _mm_mullo_pi16(((__m64*)&r_im_ext[aa][symb][re_off])[1],c_re1);
        ((__m64*)&r_im_ext[aa][symb][re_off])[1] = _mm_mullo_pi16(((__m64*)&r_im_ext[aa][symb][re_off])[1],c_im1);

        ((__m64*)&r_re_ext2[aa][symb][re_off])[2] = _mm_mullo_pi16(((__m64*)&r_re_ext[aa][symb][re_off])[2],c_im2);
        ((__m64*)&r_re_ext[aa][symb][re_off])[2] = _mm_mullo_pi16(((__m64*)&r_re_ext[aa][symb][re_off])[2],c_re2);
        ((__m64*)&r_im_ext2[aa][symb][re_off])[2] = _mm_mullo_pi16(((__m64*)&r_im_ext[aa][symb][re_off])[2],c_re2);
        ((__m64*)&r_im_ext[aa][symb][re_off])[2] = _mm_mullo_pi16(((__m64*)&r_im_ext[aa][symb][re_off])[2],c_im2);

        ((__m64*)&r_re_ext2[aa][symb][re_off])[3] = _mm_mullo_pi16(((__m64*)&r_re_ext[aa][symb][re_off])[3],c_im3);
        ((__m64*)&r_re_ext[aa][symb][re_off])[3] = _mm_mullo_pi16(((__m64*)&r_re_ext[aa][symb][re_off])[3],c_re3);
        ((__m64*)&r_im_ext2[aa][symb][re_off])[3] = _mm_mullo_pi16(((__m64*)&r_im_ext[aa][symb][re_off])[3],c_re3);
        ((__m64*)&r_im_ext[aa][symb][re_off])[3] = _mm_mullo_pi16(((__m64*)&r_im_ext[aa][symb][re_off])[3],c_im3);

#ifdef DEBUG_NR_PUCCH_RX
        printf("prb %d: r ((%d,%d),(%d,%d),(%d,%d),(%d,%d),(%d,%d),(%d,%d),(%d,%d),(%d,%d))\n",
               prb,
               r_re_ext[aa][symb][re_off],r_im_ext[aa][symb][re_off],
               r_re_ext[aa][symb][re_off+1],r_im_ext[aa][symb][re_off+1],
               r_re_ext[aa][symb][re_off+2],r_im_ext[aa][symb][re_off+2],
               r_re_ext[aa][symb][re_off+3],r_im_ext[aa][symb][re_off+3],
               r_re_ext[aa][symb][re_off+4],r_im_ext[aa][symb][re_off+4],
               r_re_ext[aa][symb][re_off+5],r_im_ext[aa][symb][re_off+5],
               r_re_ext[aa][symb][re_off+6],r_im_ext[aa][symb][re_off+6],
               r_re_ext[aa][symb][re_off+7],r_im_ext[aa][symb][re_off+7]);
        printf("prb %d: r ((%d,%d),(%d,%d),(%d,%d),(%d,%d),(%d,%d),(%d,%d),(%d,%d),(%d,%d))\n",
               prb+1,
               r_re_ext[aa][symb][re_off+8],r_im_ext[aa][symb][re_off+8],
               r_re_ext[aa][symb][re_off+9],r_im_ext[aa][symb][re_off+9],
               r_re_ext[aa][symb][re_off+10],r_im_ext[aa][symb][re_off+10],
               r_re_ext[aa][symb][re_off+11],r_im_ext[aa][symb][re_off+11],
               r_re_ext[aa][symb][re_off+12],r_im_ext[aa][symb][re_off+12],
               r_re_ext[aa][symb][re_off+13],r_im_ext[aa][symb][re_off+13],
               r_re_ext[aa][symb][re_off+14],r_im_ext[aa][symb][re_off+14],
               r_re_ext[aa][symb][re_off+15],r_im_ext[aa][symb][re_off+15]);
#endif      
      }
      s = lte_gold_generic(&x1, &x2, 0);
#ifdef DEBUG_NR_PUCCH_RX
      printf("\n");
#endif
    }
  } //symb
  int nb_bit = pucch_pdu->bit_len_harq+pucch_pdu->sr_flag+pucch_pdu->bit_len_csi_part1+pucch_pdu->bit_len_csi_part2;
  AssertFatal(nb_bit > 2  && nb_bit< 65,"illegal length (%d : %d,%d,%d,%d)\n",nb_bit,pucch_pdu->bit_len_harq,pucch_pdu->sr_flag,pucch_pdu->bit_len_csi_part1,pucch_pdu->bit_len_csi_part2);

  uint64_t decodedPayload[2];
  uint8_t corr_dB;
  int decoderState=2;
  if (nb_bit < 12) { // short blocklength case
    __m256i *rp_re[Prx2][2];
    __m256i *rp2_re[Prx2][2];
    __m256i *rp_im[Prx2][2];
    __m256i *rp2_im[Prx2][2];
    for (int aa=0;aa<Prx;aa++) {
      for (int symb=0;symb<pucch_pdu->nr_of_symbols;symb++) {
        rp_re[aa][symb] = (__m256i*)r_re_ext[aa][symb];
        rp_im[aa][symb] = (__m256i*)r_im_ext[aa][symb];
        rp2_re[aa][symb] = (__m256i*)r_re_ext2[aa][symb];
        rp2_im[aa][symb] = (__m256i*)r_im_ext2[aa][symb];
      }
    }
    __m256i prod_re[Prx2],prod_im[Prx2];
    uint64_t corr=0;
    int cw_ML=0;
    
    
    for (int cw=0;cw<1<<nb_bit;cw++) {
#ifdef DEBUG_NR_PUCCH_RX
      printf("cw %d:",cw);
      for (int i=0;i<32;i+=2) {
	printf("%d,%d,",
	       ((int16_t*)&pucch2_lut[nb_bit-3][cw<<1])[i>>1],
	       ((int16_t*)&pucch2_lut[nb_bit-3][cw<<1])[1+(i>>1)]);
      }
      printf("\n");
#endif
      uint64_t corr_tmp = 0;

      for (int symb=0;symb<pucch_pdu->nr_of_symbols;symb++) {
        for (int group=0;group<ngroup;group++) {
          // do complex correlation
          for (int aa=0;aa<Prx;aa++) {
            prod_re[aa] = /*_mm256_srai_epi16(*/_mm256_adds_epi16(_mm256_mullo_epi16(pucch2_lut[nb_bit-3][cw<<1],rp_re[aa][symb][group]),
                                                                  _mm256_mullo_epi16(pucch2_lut[nb_bit-3][(cw<<1)+1],rp_im[aa][symb][group]))/*,5)*/;
            prod_im[aa] = /*_mm256_srai_epi16(*/_mm256_subs_epi16(_mm256_mullo_epi16(pucch2_lut[nb_bit-3][cw<<1],rp2_im[aa][symb][group]),
                                                                  _mm256_mullo_epi16(pucch2_lut[nb_bit-3][(cw<<1)+1],rp2_re[aa][symb][group]))/*,5)*/;
#ifdef DEBUG_NR_PUCCH_RX
            printf("prod_re[%d] => (%d,%d,%d,%d,%d,%d,%d,%d,%d,%d,%d,%d,%d,%d,%d,%d)\n",aa,
                   ((int16_t*)&prod_re[aa])[0],((int16_t*)&prod_re[aa])[1],((int16_t*)&prod_re[aa])[2],((int16_t*)&prod_re[aa])[3],
                   ((int16_t*)&prod_re[aa])[4],((int16_t*)&prod_re[aa])[5],((int16_t*)&prod_re[aa])[6],((int16_t*)&prod_re[aa])[7],
                   ((int16_t*)&prod_re[aa])[8],((int16_t*)&prod_re[aa])[9],((int16_t*)&prod_re[aa])[10],((int16_t*)&prod_re[aa])[11],
                   ((int16_t*)&prod_re[aa])[12],((int16_t*)&prod_re[aa])[13],((int16_t*)&prod_re[aa])[14],((int16_t*)&prod_re[aa])[15]);
            printf("prod_im[%d] => (%d,%d,%d,%d,%d,%d,%d,%d,%d,%d,%d,%d,%d,%d,%d,%d)\n",aa,
                   ((int16_t*)&prod_im[aa])[0],((int16_t*)&prod_im[aa])[1],((int16_t*)&prod_im[aa])[2],((int16_t*)&prod_im[aa])[3],
                   ((int16_t*)&prod_im[aa])[4],((int16_t*)&prod_im[aa])[5],((int16_t*)&prod_im[aa])[6],((int16_t*)&prod_im[aa])[7],
                   ((int16_t*)&prod_im[aa])[8],((int16_t*)&prod_im[aa])[9],((int16_t*)&prod_im[aa])[10],((int16_t*)&prod_im[aa])[11],
                   ((int16_t*)&prod_im[aa])[12],((int16_t*)&prod_im[aa])[13],((int16_t*)&prod_im[aa])[14],((int16_t*)&prod_im[aa])[15]);

#endif
            prod_re[aa] = _mm256_hadds_epi16(prod_re[aa],prod_re[aa]);// 0+1
            prod_im[aa] = _mm256_hadds_epi16(prod_im[aa],prod_im[aa]);
            prod_re[aa] = _mm256_hadds_epi16(prod_re[aa],prod_re[aa]);// 0+1+2+3
            prod_im[aa] = _mm256_hadds_epi16(prod_im[aa],prod_im[aa]);
            prod_re[aa] = _mm256_hadds_epi16(prod_re[aa],prod_re[aa]);// 0+1+2+3+4+5+6+7
            prod_im[aa] = _mm256_hadds_epi16(prod_im[aa],prod_im[aa]);
            prod_re[aa] = _mm256_hadds_epi16(prod_re[aa],prod_re[aa]);// 0+1+2+3+4+5+6+7+8+9+10+11+12+13+14+15
            prod_im[aa] = _mm256_hadds_epi16(prod_im[aa],prod_im[aa]);
          }
          int64_t corr_re=0,corr_im=0;


          for (int aa=0;aa<Prx;aa++) {
#ifdef DEBUG_NR_PUCCH_RX
            printf("pucch2 cw %d group %d aa %d: (%d,%d)+(%d,%d) = (%d,%d)\n",cw,group,aa,
              corr32_re[symb][group][aa],corr32_im[symb][group][aa],
              ((int16_t*)(&prod_re[aa]))[0],
              ((int16_t*)(&prod_im[aa]))[0],
              corr32_re[symb][group][aa]+((int16_t*)(&prod_re[aa]))[0],
              corr32_im[symb][group][aa]+((int16_t*)(&prod_im[aa]))[0]);

#endif
            LOG_D(PHY,"pucch2 cw %d group %d aa %d: (%d,%d)+(%d,%d) = (%d,%d)\n",cw,group,aa,
              corr32_re[symb][group][aa],corr32_im[symb][group][aa],
              ((int16_t*)(&prod_re[aa]))[0],
              ((int16_t*)(&prod_im[aa]))[0],
              corr32_re[symb][group][aa]+((int16_t*)(&prod_re[aa]))[0],
              corr32_im[symb][group][aa]+((int16_t*)(&prod_im[aa]))[0]);

            corr_re = ( corr32_re[symb][group][aa]+((int16_t*)(&prod_re[aa]))[0]);
            corr_im = ( corr32_im[symb][group][aa]+((int16_t*)(&prod_im[aa]))[0]);

            corr_tmp += corr_re*corr_re + corr_im*corr_im;
          } // aa loop
        }// group loop
      } // symb loop
      if (corr_tmp > corr) {
         corr = corr_tmp;
         cw_ML=cw;
      }
    } // cw loop
    corr_dB = dB_fixed64((uint64_t)corr);
#ifdef DEBUG_NR_PUCCH_RX
    printf("cw_ML %d, metric %d dB\n",cw_ML,corr_dB);
#endif
<<<<<<< HEAD
    LOG_D(PHY,"slot %d PUCCH2 cw_ML %d, metric %d dB\n",slot,cw_ML,corr_dB);
=======
    LOG_D(PHY,"slot %d PUCCH2 cw_ML %d, metric %d dB\n", slot, cw_ML, corr_dB);
>>>>>>> 199680d2

    decodedPayload[0]=(uint64_t)cw_ML;
  }
  else { // polar coded case

    __m64 *rp_re[Prx2][2];
    __m64 *rp2_re[Prx2][2];
    __m64 *rp_im[Prx2][2];
    __m64 *rp2_im[Prx2][2];
    __m128i llrs[pucch_pdu->prb_size*2*pucch_pdu->nr_of_symbols];

    for (int aa=0;aa<Prx;aa++) {
      for (int symb=0;symb<pucch_pdu->nr_of_symbols;symb++) {
        rp_re[aa][symb] = (__m64*)r_re_ext[aa][symb];
        rp_im[aa][symb] = (__m64*)r_im_ext[aa][symb];
        rp2_re[aa][symb] = (__m64*)r_re_ext2[aa][symb];
        rp2_im[aa][symb] = (__m64*)r_im_ext2[aa][symb];
      }
    }
    __m64 prod_re[Prx2],prod_im[Prx2];

#ifdef DEBUG_NR_PUCCH_RX
    for (int cw=0;cw<16;cw++) {

      printf("cw %d:",cw);
      for (int i=0;i<4;i++) {
	printf("%d,",
	       ((int16_t*)&pucch2_polar_4bit[cw])[i>>1]);
      }
      printf("\n");
    }
#endif
    
    // non-coherent LLR computation on groups of 4 REs (half-PRBs)
    int32_t corr_re,corr_im,corr_tmp;
    __m128i corr16,llr_num,llr_den;
    uint64_t corr = 0;
    for (int symb=0;symb<pucch_pdu->nr_of_symbols;symb++) {
      for (int half_prb=0;half_prb<(2*pucch_pdu->prb_size);half_prb++) {
        llr_num=_mm_set1_epi16(0);llr_den=_mm_set1_epi16(0);
        for (int cw=0;cw<256;cw++) {
          corr_tmp=0;
          for (int aa=0;aa<Prx;aa++) {
            prod_re[aa] = _mm_srai_pi16(_mm_adds_pi16(_mm_mullo_pi16(pucch2_polar_4bit[cw&15],rp_re[aa][symb][half_prb]),
                                                      _mm_mullo_pi16(pucch2_polar_4bit[cw>>4],rp_im[aa][symb][half_prb])),5);
            prod_im[aa] = _mm_srai_pi16(_mm_subs_pi16(_mm_mullo_pi16(pucch2_polar_4bit[cw&15],rp2_im[aa][symb][half_prb]),
                                                      _mm_mullo_pi16(pucch2_polar_4bit[cw>>4],rp2_re[aa][symb][half_prb])),5);
            prod_re[aa] = _mm_hadds_pi16(prod_re[aa],prod_re[aa]);// 0+1
            prod_im[aa] = _mm_hadds_pi16(prod_im[aa],prod_im[aa]);
            prod_re[aa] = _mm_hadds_pi16(prod_re[aa],prod_re[aa]);// 0+1+2+3
            prod_im[aa] = _mm_hadds_pi16(prod_im[aa],prod_im[aa]);

            // this is for UL CQI measurement
            if (cw==0) corr += ((int64_t)corr32_re[symb][half_prb>>2][aa]*corr32_re[symb][half_prb>>2][aa])+
                         ((int64_t)corr32_im[symb][half_prb>>2][aa]*corr32_im[symb][half_prb>>2][aa]);


            corr_re = ( corr32_re[symb][half_prb>>2][aa]/(2*nc_group_size*4/2)+((int16_t*)(&prod_re[aa]))[0]);
            corr_im = ( corr32_im[symb][half_prb>>2][aa]/(2*nc_group_size*4/2)+((int16_t*)(&prod_im[aa]))[0]);
            corr_tmp += corr_re*corr_re + corr_im*corr_im;
           /*
              LOG_D(PHY,"pucch2 half_prb %d cw %d (%d,%d) aa %d: (%d,%d,%d,%d,%d,%d,%d,%d)x(%d,%d,%d,%d,%d,%d,%d,%d)  (%d,%d)+(%d,%d) = (%d,%d) => %d\n",
              half_prb,cw,cw&15,cw>>4,aa,
              ((int16_t*)&pucch2_polar_4bit[cw&15])[0],((int16_t*)&pucch2_polar_4bit[cw>>4])[0],
              ((int16_t*)&pucch2_polar_4bit[cw&15])[1],((int16_t*)&pucch2_polar_4bit[cw>>4])[1],
              ((int16_t*)&pucch2_polar_4bit[cw&15])[2],((int16_t*)&pucch2_polar_4bit[cw>>4])[2],
                ((int16_t*)&pucch2_polar_4bit[cw&15])[3],((int16_t*)&pucch2_polar_4bit[cw>>4])[3],
                ((int16_t*)&rp_re[aa][half_prb])[0],((int16_t*)&rp_im[aa][half_prb])[0],
                ((int16_t*)&rp_re[aa][half_prb])[1],((int16_t*)&rp_im[aa][half_prb])[1],
                ((int16_t*)&rp_re[aa][half_prb])[2],((int16_t*)&rp_im[aa][half_prb])[2],
                ((int16_t*)&rp_re[aa][half_prb])[3],((int16_t*)&rp_im[aa][half_prb])[3],
                corr32_re[half_prb>>2][aa]/(2*nc_group_size*4/2),corr32_im[half_prb>>2][aa]/(2*nc_group_size*4/2),
                ((int16_t*)(&prod_re[aa]))[0],
                ((int16_t*)(&prod_im[aa]))[0],
                corr_re,
                corr_im,
                corr_tmp);
*/
	}
	corr16 = _mm_set1_epi16((int16_t)(corr_tmp>>8));

	LOG_D(PHY,"half_prb %d cw %d corr16 %d\n",half_prb,cw,corr_tmp>>8);

	llr_num = _mm_max_epi16(_mm_mullo_epi16(corr16,pucch2_polar_llr_num_lut[cw]),llr_num);
	llr_den = _mm_max_epi16(_mm_mullo_epi16(corr16,pucch2_polar_llr_den_lut[cw]),llr_den);

	LOG_D(PHY,"lut_num (%d,%d,%d,%d,%d,%d,%d,%d)\n",
	      ((int16_t*)&pucch2_polar_llr_num_lut[cw])[0],
	      ((int16_t*)&pucch2_polar_llr_num_lut[cw])[1],
	      ((int16_t*)&pucch2_polar_llr_num_lut[cw])[2],
	      ((int16_t*)&pucch2_polar_llr_num_lut[cw])[3],
	      ((int16_t*)&pucch2_polar_llr_num_lut[cw])[4],
	      ((int16_t*)&pucch2_polar_llr_num_lut[cw])[5],
	      ((int16_t*)&pucch2_polar_llr_num_lut[cw])[6],
	      ((int16_t*)&pucch2_polar_llr_num_lut[cw])[7]);

	LOG_D(PHY,"llr_num (%d,%d,%d,%d,%d,%d,%d,%d)\n",
	      ((int16_t*)&llr_num)[0],
	      ((int16_t*)&llr_num)[1],
	      ((int16_t*)&llr_num)[2],
	      ((int16_t*)&llr_num)[3],
	      ((int16_t*)&llr_num)[4],
	      ((int16_t*)&llr_num)[5],
	      ((int16_t*)&llr_num)[6],
	      ((int16_t*)&llr_num)[7]);
	LOG_D(PHY,"llr_den (%d,%d,%d,%d,%d,%d,%d,%d)\n",
	      ((int16_t*)&llr_den)[0],
	      ((int16_t*)&llr_den)[1],
	      ((int16_t*)&llr_den)[2],
	      ((int16_t*)&llr_den)[3],
	      ((int16_t*)&llr_den)[4],
	      ((int16_t*)&llr_den)[5],
	      ((int16_t*)&llr_den)[6],
	      ((int16_t*)&llr_den)[7]);

      }
      // compute llrs
        llrs[half_prb + (symb*2*pucch_pdu->prb_size)] = _mm_subs_epi16(llr_num,llr_den);
        LOG_D(PHY,"llrs[%d] : (%d,%d,%d,%d,%d,%d,%d,%d)\n",
              half_prb,
              ((int16_t*)&llrs[half_prb])[0],
              ((int16_t*)&llrs[half_prb])[1],
              ((int16_t*)&llrs[half_prb])[2],
              ((int16_t*)&llrs[half_prb])[3],
              ((int16_t*)&llrs[half_prb])[4],
              ((int16_t*)&llrs[half_prb])[5],
              ((int16_t*)&llrs[half_prb])[6],
              ((int16_t*)&llrs[half_prb])[7]);
      } // half_prb
    } // symb
    // run polar decoder on llrs
    decoderState = polar_decoder_int16((int16_t*)llrs, decodedPayload, 0, 2,nb_bit,pucch_pdu->prb_size);
    LOG_D(PHY,"UCI decoderState %d, payload[0] %llu\n",decoderState,(unsigned long long)decodedPayload[0]);
    if (decoderState>0) decoderState=1;
    corr_dB = dB_fixed64(corr);
    LOG_D(PHY,"metric %d dB\n",corr_dB);
  }

    // estimate CQI for MAC (from antenna port 0 only)
  int SNRtimes10 = dB_fixed_times10(signal_energy_nodc(&rxdataF[0][soffset+(l2*frame_parms->ofdm_symbol_size)+re_offset[0]],
                                                       12*pucch_pdu->prb_size)) -
                                                       (10*gNB->measurements.n0_power_tot_dB);
  int cqi,bit_left;
  if (SNRtimes10 < -640) cqi=0;
  else if (SNRtimes10 >  635) cqi=255;
  else cqi=(640+SNRtimes10)/5;

  uci_pdu->harq.harq_bit_len = pucch_pdu->bit_len_harq;
  uci_pdu->pduBitmap=0;
  uci_pdu->rnti=pucch_pdu->rnti;
  uci_pdu->handle=pucch_pdu->handle;
  uci_pdu->pucch_format=0;
  uci_pdu->ul_cqi=cqi;
  uci_pdu->timing_advance=0xffff; // currently not valid
  uci_pdu->rssi=1280 - (10*dB_fixed(32767*32767)-dB_fixed_times10(signal_energy_nodc(&rxdataF[0][soffset+(l2*frame_parms->ofdm_symbol_size)+re_offset[0]],12*pucch_pdu->prb_size)));
  if (pucch_pdu->bit_len_harq>0) {
    int harq_bytes=pucch_pdu->bit_len_harq>>3;
    if ((pucch_pdu->bit_len_harq&7) > 0) harq_bytes++;
    uci_pdu->pduBitmap|=2;
    uci_pdu->harq.harq_payload = (uint8_t*)malloc(harq_bytes);
    uci_pdu->harq.harq_crc = decoderState;
    int i=0;
    for (;i<harq_bytes-1;i++) {
      uci_pdu->harq.harq_payload[i] = decodedPayload[0] & 255;
      decodedPayload[0]>>=8;
    }
    bit_left = pucch_pdu->bit_len_harq-((harq_bytes-1)<<3);
    uci_pdu->harq.harq_payload[i] = decodedPayload[0] & ((1<<bit_left)-1);
    decodedPayload[0] >>= pucch_pdu->bit_len_harq;
  }
  
  if (pucch_pdu->sr_flag == 1) {
    uci_pdu->pduBitmap|=1;
    uci_pdu->sr.sr_bit_len = 1;
    uci_pdu->sr.sr_payload = malloc(1);
    uci_pdu->sr.sr_payload[0] = decodedPayload[0]&1;
    decodedPayload[0] = decodedPayload[0]>>1;
  }
  // csi
  if (pucch_pdu->bit_len_csi_part1>0) {
    uci_pdu->pduBitmap|=4;
    uci_pdu->csi_part1.csi_part1_bit_len=pucch_pdu->bit_len_csi_part1;
    int csi_part1_bytes=pucch_pdu->bit_len_csi_part1>>3;
    if ((pucch_pdu->bit_len_csi_part1&7) > 0) csi_part1_bytes++;
    uci_pdu->csi_part1.csi_part1_payload = (uint8_t*)malloc(csi_part1_bytes);
    uci_pdu->csi_part1.csi_part1_crc = decoderState;
    int i=0;
    for (;i<csi_part1_bytes-1;i++) {
      uci_pdu->csi_part1.csi_part1_payload[i] = decodedPayload[0] & 255;
      decodedPayload[0]>>=8;
    }
    bit_left = pucch_pdu->bit_len_csi_part1-((csi_part1_bytes-1)<<3);
    uci_pdu->csi_part1.csi_part1_payload[i] = decodedPayload[0] & ((1<<bit_left)-1);
    decodedPayload[0] >>= pucch_pdu->bit_len_csi_part1;
  }
  
  if (pucch_pdu->bit_len_csi_part2>0) {
    uci_pdu->pduBitmap|=8;
  }
}

void nr_dump_uci_stats(FILE *fd,PHY_VARS_gNB *gNB,int frame) {

   int strpos=0;
   char output[16384];

   for (int i=0;i<NUMBER_OF_NR_UCI_STATS_MAX;i++){
      if (gNB->uci_stats[i].rnti>0) {
         NR_gNB_UCI_STATS_t *uci_stats = &gNB->uci_stats[i];
         if (uci_stats->pucch0_sr_trials > 0)
             strpos+=sprintf(output+strpos,"UCI %d RNTI %x: pucch0_sr_trials %d, pucch0_n00 %d dB, pucch0_n01 %d dB, pucch0_sr_thres %d dB, current pucch1_stat0 %d dB, current pucch1_stat1 %d dB, positive SR count %d\n",
                             i,uci_stats->rnti,uci_stats->pucch0_sr_trials,uci_stats->pucch0_n00,uci_stats->pucch0_n01,uci_stats->pucch0_sr_thres,dB_fixed(uci_stats->current_pucch0_sr_stat0),dB_fixed(uci_stats->current_pucch0_sr_stat1),uci_stats->pucch0_positive_SR);
         if (uci_stats->pucch01_trials > 0)
            strpos+=sprintf(output+strpos,"UCI %d RNTI %x: pucch01_trials %d, pucch0_n00 %d dB, pucch0_n01 %d dB, pucch0_thres %d dB, current pucch0_stat0 %d dB, current pucch1_stat1 %d dB, pucch01_DTX %d\n",
                            i,uci_stats->rnti,uci_stats->pucch01_trials,uci_stats->pucch0_n01,uci_stats->pucch0_n01,uci_stats->pucch0_thres,dB_fixed(uci_stats->current_pucch0_stat0),dB_fixed(uci_stats->current_pucch0_stat1),uci_stats->pucch01_DTX);

         if (uci_stats->pucch02_trials > 0)
             strpos+=sprintf(output+strpos,"UCI %d RNTI %x: pucch01_trials %d, pucch0_n00 %d dB, pucch0_n01 %d dB, pucch0_thres %d dB, current pucch0_stat0 %d dB, current pucch0_stat1 %d dB, pucch01_DTX %d\n",
                             i,uci_stats->rnti,uci_stats->pucch02_trials,uci_stats->pucch0_n00,uci_stats->pucch0_n01,uci_stats->pucch0_thres,dB_fixed(uci_stats->current_pucch0_stat0),dB_fixed(uci_stats->current_pucch0_stat1),uci_stats->pucch02_DTX);

         if (uci_stats->pucch2_trials > 0)
           strpos+=sprintf(output+strpos,"UCI %d RNTI %x: pucch2_trials %d, pucch2_DTX %d\n",
                           i,uci_stats->rnti,
                           uci_stats->pucch2_trials,
                           uci_stats->pucch2_DTX);
       }
    }
    if (fd) fprintf(fd,"%s",output);
    else    printf("%s",output);
}<|MERGE_RESOLUTION|>--- conflicted
+++ resolved
@@ -1534,11 +1534,7 @@
 #ifdef DEBUG_NR_PUCCH_RX
     printf("cw_ML %d, metric %d dB\n",cw_ML,corr_dB);
 #endif
-<<<<<<< HEAD
-    LOG_D(PHY,"slot %d PUCCH2 cw_ML %d, metric %d dB\n",slot,cw_ML,corr_dB);
-=======
     LOG_D(PHY,"slot %d PUCCH2 cw_ML %d, metric %d dB\n", slot, cw_ML, corr_dB);
->>>>>>> 199680d2
 
     decodedPayload[0]=(uint64_t)cw_ML;
   }
