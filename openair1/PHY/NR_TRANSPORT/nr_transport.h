/*
 * Licensed to the OpenAirInterface (OAI) Software Alliance under one or more
 * contributor license agreements.  See the NOTICE file distributed with
 * this work for additional information regarding copyright ownership.
 * The OpenAirInterface Software Alliance licenses this file to You under
 * the OAI Public License, Version 1.1  (the "License"); you may not use this file
 * except in compliance with the License.
 * You may obtain a copy of the License at
 *
 *      http://www.openairinterface.org/?page_id=698
 *
 * Unless required by applicable law or agreed to in writing, software
 * distributed under the License is distributed on an "AS IS" BASIS,
 * WITHOUT WARRANTIES OR CONDITIONS OF ANY KIND, either express or implied.
 * See the License for the specific language governing permissions and
 * limitations under the License.
 *-------------------------------------------------------------------------------
 * For more information about the OpenAirInterface (OAI) Software Alliance:
 *      contact@openairinterface.org
 */

#ifndef __NR_TRANSPORT__H__
#define __NR_TRANSPORT__H__

#include "PHY/defs_gNB.h"
#include "LAYER2/NR_MAC_gNB/mac_proto.h"

#define NR_PBCH_PDU_BITS 24

/*!
\fn int nr_generate_pss
\brief Generation of the NR PSS
@param
@returns 0 on success
 */
int nr_generate_pss(  int16_t *d_pss,
                      int32_t *txdataF,
                      int16_t amp,
                      uint8_t ssb_start_symbol,
                      nfapi_nr_config_request_scf_t *config,
                      NR_DL_FRAME_PARMS *frame_parms);

/*!
\fn int nr_generate_sss
\brief Generation of the NR SSS
@param
@returns 0 on success
 */
int nr_generate_sss(  int16_t *d_sss,
                      int32_t *txdataF,
                      int16_t amp,
                      uint8_t ssb_start_symbol,
                      nfapi_nr_config_request_scf_t *config,
                      NR_DL_FRAME_PARMS *frame_parms);

/*!
\fn int nr_generate_pbch_dmrs
\brief Generation of the DMRS for the PBCH
@param
@returns 0 on success
 */
int nr_generate_pbch_dmrs(uint32_t *gold_pbch_dmrs,
                          int32_t *txdataF,
                          int16_t amp,
                          uint8_t ssb_start_symbol,
                          nfapi_nr_config_request_scf_t *config,
                          NR_DL_FRAME_PARMS *frame_parms);

/*!
\fn int nr_pbch_scrambling
\brief PBCH scrambling function
@param
 */
void nr_pbch_scrambling(NR_gNB_PBCH *pbch,
                        uint32_t Nid,
                        uint8_t nushift,
                        uint16_t M,
                        uint16_t length,
                        uint8_t encoded,
                        uint32_t unscrambling_mask);

/*!
\fn int nr_generate_pbch
\brief Generation of the PBCH
@param
@returns 0 on success
 */
int nr_generate_pbch(NR_gNB_PBCH *pbch,
		     nfapi_nr_dl_tti_ssb_pdu *ssb_pdu,
                     uint8_t *interleaver,
                     int32_t *txdataF,
                     int16_t amp,
                     uint8_t ssb_start_symbol,
                     uint8_t n_hf,
                     int sfn,
                     nfapi_nr_config_request_scf_t *config,
                     NR_DL_FRAME_PARMS *frame_parms);

/*!
\fn int nr_generate_pbch
\brief PBCH interleaving function
@param bit index i of the input payload
@returns the bit index of the output
 */
void nr_init_pbch_interleaver(uint8_t *interleaver);

NR_gNB_DLSCH_t *new_gNB_dlsch(NR_DL_FRAME_PARMS *frame_parms,
                              unsigned char Kmimo,
                              unsigned char Mdlharq,
                              uint32_t Nsoft,
                              uint8_t abstraction_flag,
                              uint16_t N_RB);

<<<<<<< HEAD
=======
void rx_nr_prach(PHY_VARS_gNB *gNB,
		 int frame,
		 int subframe,
		 uint16_t *max_preamble,
		 uint16_t *max_preamble_energy,
		 uint16_t *max_preamble_delay
		 );

void rx_nr_prach_ru(RU_t *ru,
		    int frame,
		    int subframe);

void compute_nr_prach_seq(uint16_t rootSequenceIndex,
			  uint8_t prach_ConfigIndex,
			  uint8_t zeroCorrelationZoneConfig,
			  uint8_t highSpeedFlag,
			  lte_frame_type_t frame_type,
			  nr_frequency_range_e fr,
			  uint32_t X_u[64][839]);

>>>>>>> e376241a
void nr_decode_pucch1(int32_t **rxdataF,
                      pucch_GroupHopping_t pucch_GroupHopping,
                      uint32_t n_id,       // hoppingID higher layer parameter
                      uint64_t *payload,
                      NR_DL_FRAME_PARMS *frame_parms,
                      int16_t amp,
                      int nr_tti_tx,
                      uint8_t m0,
                      uint8_t nrofSymbols,
                      uint8_t startingSymbolIndex,
                      uint16_t startingPRB,
                      uint16_t startingPRB_intraSlotHopping,
                      uint8_t timeDomainOCC,
                      uint8_t nr_bit);

void nr_decode_pucch0(PHY_VARS_gNB *gNB,
		      int slot,
                      nfapi_nr_uci_pucch_pdu_format_0_1_t* uci_pdu,
                      nfapi_nr_pucch_pdu_t* pucch_pdu);

<<<<<<< HEAD
void rx_nr_prach(PHY_VARS_gNB *gNB,
		 nfapi_nr_prach_pdu_t *prach_pdu,
		 int frame,
		 int subframe,
		 uint16_t *max_preamble,
		 uint16_t *max_preamble_energy,
		 uint16_t *max_preamble_delay
		 );

void rx_nr_prach_ru(RU_t *ru,
		    int prach_fmt,
		    int numRA,
		    int prachStartSymbol,
		    int frame,
		    int subframe);

void nr_fill_prach_ru(RU_t *ru,
		      int SFN,
		      int Slot,
		      nfapi_nr_prach_pdu_t *prach_pdu);

int16_t find_nr_prach(PHY_VARS_gNB *gNB,int frame,int slot, int numRA, find_type_t type);
int16_t find_nr_prach_ru(RU_t *ru,int frame,int slot, find_type_t type);

void init_prach_list(PHY_VARS_gNB *gNB);
void init_prach_ru_list(RU_t *ru);
void free_nr_ru_prach_entry(RU_t *ru,
			    int prach_id);

=======
>>>>>>> e376241a
#endif /*__NR_TRANSPORT__H__*/<|MERGE_RESOLUTION|>--- conflicted
+++ resolved
@@ -111,29 +111,7 @@
                               uint8_t abstraction_flag,
                               uint16_t N_RB);
 
-<<<<<<< HEAD
-=======
-void rx_nr_prach(PHY_VARS_gNB *gNB,
-		 int frame,
-		 int subframe,
-		 uint16_t *max_preamble,
-		 uint16_t *max_preamble_energy,
-		 uint16_t *max_preamble_delay
-		 );
 
-void rx_nr_prach_ru(RU_t *ru,
-		    int frame,
-		    int subframe);
-
-void compute_nr_prach_seq(uint16_t rootSequenceIndex,
-			  uint8_t prach_ConfigIndex,
-			  uint8_t zeroCorrelationZoneConfig,
-			  uint8_t highSpeedFlag,
-			  lte_frame_type_t frame_type,
-			  nr_frequency_range_e fr,
-			  uint32_t X_u[64][839]);
-
->>>>>>> e376241a
 void nr_decode_pucch1(int32_t **rxdataF,
                       pucch_GroupHopping_t pucch_GroupHopping,
                       uint32_t n_id,       // hoppingID higher layer parameter
@@ -154,7 +132,7 @@
                       nfapi_nr_uci_pucch_pdu_format_0_1_t* uci_pdu,
                       nfapi_nr_pucch_pdu_t* pucch_pdu);
 
-<<<<<<< HEAD
+
 void rx_nr_prach(PHY_VARS_gNB *gNB,
 		 nfapi_nr_prach_pdu_t *prach_pdu,
 		 int frame,
@@ -184,6 +162,5 @@
 void free_nr_ru_prach_entry(RU_t *ru,
 			    int prach_id);
 
-=======
->>>>>>> e376241a
+
 #endif /*__NR_TRANSPORT__H__*/