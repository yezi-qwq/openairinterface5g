/*
 * Licensed to the OpenAirInterface (OAI) Software Alliance under one or more
 * contributor license agreements.  See the NOTICE file distributed with
 * this work for additional information regarding copyright ownership.
 * The OpenAirInterface Software Alliance licenses this file to You under
 * the OAI Public License, Version 1.1  (the "License"); you may not use this file
 * except in compliance with the License.
 * You may obtain a copy of the License at
 *
 *      http://www.openairinterface.org/?page_id=698
 *
 * Unless required by applicable law or agreed to in writing, software
 * distributed under the License is distributed on an "AS IS" BASIS,
 * WITHOUT WARRANTIES OR CONDITIONS OF ANY KIND, either express or implied.
 * See the License for the specific language governing permissions and
 * limitations under the License.
 *-------------------------------------------------------------------------------
 * For more information about the OpenAirInterface (OAI) Software Alliance:
 *      contact@openairinterface.org
 */

#ifndef __NR_TRANSPORT__H__
#define __NR_TRANSPORT__H__

#include "PHY/defs_gNB.h"

#define NR_PBCH_PDU_BITS 24

/*!
\fn int nr_generate_pss
\brief Generation of the NR PSS
@param
@returns 0 on success
 */
int nr_generate_pss(  int16_t *d_pss,
                      int32_t **txdataF,
                      int16_t amp,
                      uint8_t ssb_start_symbol,
                      nfapi_nr_config_request_t* config,
                      NR_DL_FRAME_PARMS *frame_parms);

/*!
\fn int nr_generate_sss
\brief Generation of the NR SSS
@param
@returns 0 on success
 */
int nr_generate_sss(  int16_t *d_sss,
                      int32_t **txdataF,
                      int16_t amp,
                      uint8_t ssb_start_symbol,
                      nfapi_nr_config_request_t* config,
                      NR_DL_FRAME_PARMS *frame_parms);

/*!
\fn int nr_generate_pbch_dmrs
\brief Generation of the DMRS for the PBCH
@param
@returns 0 on success
 */
int nr_generate_pbch_dmrs(uint32_t *gold_pbch_dmrs,
                          int32_t **txdataF,
                          int16_t amp,
                          uint8_t ssb_start_symbol,
<<<<<<< HEAD
                          uint8_t nushift,
                          nfapi_nr_config_request_t* config,
=======
                          nfapi_config_request_t* config,
>>>>>>> bc4f4ad9
                          NR_DL_FRAME_PARMS *frame_parms);

/*!
\fn int nr_pbch_scrambling
\brief PBCH scrambling function
@param
 */
void nr_pbch_scrambling(NR_gNB_PBCH *pbch,
                        uint32_t Nid,
                        uint8_t nushift,
                        uint16_t M,
                        uint16_t length,
                        uint8_t bitwise);

/*!
\fn int nr_generate_pbch
\brief Generation of the PBCH
@param
@returns 0 on success
 */
int nr_generate_pbch(NR_gNB_PBCH *pbch,
                     uint8_t *pbch_pdu,
                     int32_t **txdataF,
                     int16_t amp,
                     uint8_t ssb_start_symbol,
                     uint8_t n_hf,
                     uint8_t Lmax,
                     uint8_t ssb_index,
                     int sfn,
<<<<<<< HEAD
                     int frame_mod8,
                     nfapi_nr_config_request_t* config,
=======
                     nfapi_config_request_t* config,
>>>>>>> bc4f4ad9
                     NR_DL_FRAME_PARMS *frame_parms);

/*!
\fn int nr_generate_pbch
\brief PBCH interleaving function
@param bit index i of the input payload
@returns the bit index of the output
 */
uint8_t nr_pbch_payload_interleaver(uint8_t i);

#endif /*__NR_TRANSPORT__H__*/<|MERGE_RESOLUTION|>--- conflicted
+++ resolved
@@ -62,12 +62,7 @@
                           int32_t **txdataF,
                           int16_t amp,
                           uint8_t ssb_start_symbol,
-<<<<<<< HEAD
-                          uint8_t nushift,
                           nfapi_nr_config_request_t* config,
-=======
-                          nfapi_config_request_t* config,
->>>>>>> bc4f4ad9
                           NR_DL_FRAME_PARMS *frame_parms);
 
 /*!
@@ -97,12 +92,7 @@
                      uint8_t Lmax,
                      uint8_t ssb_index,
                      int sfn,
-<<<<<<< HEAD
-                     int frame_mod8,
                      nfapi_nr_config_request_t* config,
-=======
-                     nfapi_config_request_t* config,
->>>>>>> bc4f4ad9
                      NR_DL_FRAME_PARMS *frame_parms);
 
 /*!
