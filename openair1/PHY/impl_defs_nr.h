--- conflicted
+++ resolved
@@ -97,12 +97,8 @@
 #define NR_TDD_SET_ALL_SYMBOLS             (0x3FFF)
 
 #define NR_DOWNLINK_SLOT                   (0x01)
-<<<<<<< HEAD
 #define NR_UPLINK_SLOT                     (0x02)
 #define NR_MIXED_SLOT                      (0x03)
-=======
-#define NR_UPLINK_SLOT                     (0x03)
->>>>>>> cfced70b
 
 #define FRAME_DURATION_MICRO_SEC           (10000)  /* frame duration in microsecond */
 
