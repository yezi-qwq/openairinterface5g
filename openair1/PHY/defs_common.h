/*
 * Licensed to the OpenAirInterface (OAI) Software Alliance under one or more
 * contributor license agreements.  See the NOTICE file distributed with
 * this work for additional information regarding copyright ownership.
 * The OpenAirInterface Software Alliance licenses this file to You under
 * the OAI Public License, Version 1.1  (the "License"); you may not use this file
 * except in compliance with the License.
 * You may obtain a copy of the License at
 *
 *      http://www.openairinterface.org/?page_id=698
 *
 * Unless required by applicable law or agreed to in writing, software
 * distributed under the License is distributed on an "AS IS" BASIS,
 * WITHOUT WARRANTIES OR CONDITIONS OF ANY KIND, either express or implied.
 * See the License for the specific language governing permissions and
 * limitations under the License.
 *-------------------------------------------------------------------------------
 * For more information about the OpenAirInterface (OAI) Software Alliance:
 *      contact@openairinterface.org
 */

/*! \file PHY/defs.h
 \brief Top-level defines and structure definitions
 \author R. Knopp, F. Kaltenberger
 \date 2011
 \version 0.1
 \company Eurecom
 \email: knopp@eurecom.fr,florian.kaltenberger@eurecom.fr
 \note
 \warning
*/

#ifndef __PHY_DEFS_COMMON__H__
#define __PHY_DEFS_COMMON__H__


#ifndef _GNU_SOURCE
#define _GNU_SOURCE
#endif
#include <sched.h>
#include <stdio.h>
#include <stdlib.h>
#include <unistd.h>
#include <string.h>
#include <sys/ioctl.h>
#include <sys/types.h>
#include <sys/mman.h>
#include <linux/sched.h>
#include <signal.h>
#include <execinfo.h>
#include <getopt.h>
#include <sys/sysinfo.h>



#include <stdio.h>
#include <stdlib.h>
#include <malloc.h>
#include <string.h>
#include <math.h>
#include "common_lib.h"
#include "msc.h"
#include <common/utils/LOG/log.h>

<<<<<<< HEAD
=======
#include "assertions.h"


>>>>>>> 3c85cd58
//#include <complex.h>
#include "PHY/TOOLS/time_meas.h"
#include "platform_types.h"
#define MAX_NUM_RU_PER_eNB 64 

#include <pthread.h>

#include "TOOLS/tools_defs.h"

#include "openairinterface5g_limits.h"
#include "common/utils/LOG/log.h"

#include "types.h"
#include "nfapi_interface.h"
//#include "defs.h"

#include "defs_RU.h"

#define RX_NB_TH_MAX 2
#define RX_NB_TH 2

#define LTE_SLOTS_PER_SUBFRAME 2

#define LTE_NUMBER_OF_SUBFRAMES_PER_FRAME 10
#define LTE_SLOTS_PER_FRAME  20
#define LTE_CE_FILTER_LENGTH 5
#define LTE_CE_OFFSET LTE_CE_FILTER_LENGTH
#define TX_RX_SWITCH_SYMBOL (NUMBER_OF_SYMBOLS_PER_FRAME>>1)
#define PBCH_PDU_SIZE 3 //bytes

#define PRACH_SYMBOL 3 //position of the UL PSS wrt 2nd slot of special subframe

#define NUMBER_OF_FREQUENCY_GROUPS (lte_frame_parms->N_RB_DL)

#define SSS_AMP 1148

#define MAX_NUM_PHICH_GROUPS 56  //110 RBs Ng=2, p.60 36-212, Sec. 6.9

#define MAX_MBSFN_AREA 8

#define NB_RX_ANTENNAS_MAX 64

#ifdef OCP_FRAMEWORK
#include "enums.h"
#else

typedef enum {TDD=1,FDD=0} lte_frame_type_t;

typedef enum {EXTENDED=1,NORMAL=0} lte_prefix_type_t;

typedef enum {LOCALIZED=0,DISTRIBUTED=1} vrb_t;

/// Enumeration for parameter PHICH-Duration \ref PHICH_CONFIG_COMMON::phich_duration.
typedef enum {
  normal=0,
  extended=1
} PHICH_DURATION_t;

/// Enumeration for parameter Ng \ref PHICH_CONFIG_COMMON::phich_resource.
typedef enum {
  oneSixth=1,
  half=3,
  one=6,
  two=12
} PHICH_RESOURCE_t;
#endif
/// PHICH-Config from 36.331 RRC spec
typedef struct {
  /// Parameter: PHICH-Duration, see TS 36.211 (Table 6.9.3-1).
  PHICH_DURATION_t phich_duration;
  /// Parameter: Ng, see TS 36.211 (6.9). \details Value oneSixth corresponds to 1/6, half corresponds to 1/2 and so on.
  PHICH_RESOURCE_t phich_resource;
} PHICH_CONFIG_COMMON;

/// PRACH-ConfigInfo from 36.331 RRC spec
typedef struct {
  /// Parameter: prach-ConfigurationIndex, see TS 36.211 (5.7.1). \vr{[0..63]}
  uint8_t prach_ConfigIndex;
  /// Parameter: High-speed-flag, see TS 36.211 (5.7.2). \vr{[0..1]} 1 corresponds to Restricted set and 0 to Unrestricted set.
  uint8_t highSpeedFlag;
  /// Parameter: \f$N_\text{CS}\f$, see TS 36.211 (5.7.2). \vr{[0..15]}\n Refer to table 5.7.2-2 for preamble format 0..3 and to table 5.7.2-3 for preamble format 4.
  uint8_t zeroCorrelationZoneConfig;
  /// Parameter: prach-FrequencyOffset, see TS 36.211 (5.7.1). \vr{[0..94]}\n For TDD the value range is dependent on the value of \ref prach_ConfigIndex.
  uint8_t prach_FreqOffset;
} PRACH_CONFIG_INFO;



/// PRACH-ConfigSIB or PRACH-Config from 36.331 RRC spec
typedef struct {
  /// Parameter: RACH_ROOT_SEQUENCE, see TS 36.211 (5.7.1). \vr{[0..837]}
  uint16_t rootSequenceIndex;
  /// prach_Config_enabled=1 means enabled. \vr{[0..1]}
  uint8_t prach_Config_enabled;
  /// PRACH Configuration Information
  PRACH_CONFIG_INFO prach_ConfigInfo;
} PRACH_CONFIG_COMMON;

#if (LTE_RRC_VERSION >= MAKE_VERSION(14, 0, 0))

/// PRACH-eMTC-Config from 36.331 RRC spec
typedef struct {
  /// Parameter: High-speed-flag, see TS 36.211 (5.7.2). \vr{[0..1]} 1 corresponds to Restricted set and 0 to Unrestricted set.
  uint8_t highSpeedFlag;
/// Parameter: \f$N_\text{CS}\f$, see TS 36.211 (5.7.2). \vr{[0..15]}\n Refer to table 5.7.2-2 for preamble format 0..3 and to table 5.7.2-3 for preamble format 4.
  uint8_t zeroCorrelationZoneConfig;
  /// Parameter: prach-FrequencyOffset, see TS 36.211 (5.7.1). \vr{[0..94]}\n For TDD the value range is dependent on the value of \ref prach_ConfigIndex.

  /// PRACH starting subframe periodicity, expressed in number of subframes available for preamble transmission (PRACH opportunities), see TS 36.211. Value 2 corresponds to 2 subframes, 4 corresponds to 4 subframes and so on. EUTRAN configures the PRACH starting subframe periodicity larger than or equal to the Number of PRACH repetitions per attempt for each CE level (numRepetitionPerPreambleAttempt).
  uint8_t prach_starting_subframe_periodicity[4];
  /// number of repetitions per preamble attempt per CE level
  uint8_t prach_numRepetitionPerPreambleAttempt[4];
  /// prach configuration index for each CE level
  uint8_t prach_ConfigIndex[4];
  /// indicator for CE level activation
  uint8_t prach_CElevel_enable[4];
  /// prach frequency offset for each CE level 
  uint8_t prach_FreqOffset[4];
  /// indicator for CE level hopping activation
  uint8_t prach_hopping_enable[4];
  /// indicator for CE level hopping activation
  uint8_t prach_hopping_offset[4];
} PRACH_eMTC_CONFIG_INFO;

/// PRACH-ConfigSIB or PRACH-Config from 36.331 RRC spec
typedef struct {
  /// Parameter: RACH_ROOT_SEQUENCE, see TS 36.211 (5.7.1). \vr{[0..837]}
  uint16_t rootSequenceIndex;
  /// prach_Config_enabled=1 means enabled. \vr{[0..1]}
  uint8_t prach_Config_enabled;
  /// PRACH Configuration Information
#if (LTE_RRC_VERSION >= MAKE_VERSION(14, 0, 0))
  PRACH_eMTC_CONFIG_INFO prach_ConfigInfo;
#endif  
} PRACH_eMTC_CONFIG_COMMON;

#endif

/// Enumeration for parameter \f$N_\text{ANRep}\f$ \ref PUCCH_CONFIG_DEDICATED::repetitionFactor.
typedef enum {
  n2=0,
  n4,
  n6
} ACKNAKREP_t;

/// Enumeration for \ref PUCCH_CONFIG_DEDICATED::tdd_AckNackFeedbackMode.
typedef enum {
  bundling=0,
  multiplexing
} ANFBmode_t;

/// PUCCH-ConfigDedicated from 36.331 RRC spec
typedef struct {
  /// Flag to indicate ACK NAK repetition activation, see TS 36.213 (10.1). \vr{[0..1]}
  uint8_t ackNackRepetition;
  /// Parameter: \f$N_\text{ANRep}\f$, see TS 36.213 (10.1).
  ACKNAKREP_t repetitionFactor;
  /// Parameter: \f$n^{(1)}_\text{PUCCH,ANRep}\f$, see TS 36.213 (10.1). \vr{[0..2047]}
  uint16_t n1PUCCH_AN_Rep;
  /// Feedback mode, see TS 36.213 (7.3). \details Applied to both PUCCH and PUSCH feedback. For TDD, should always be set to bundling.
  ANFBmode_t tdd_AckNackFeedbackMode;
} PUCCH_CONFIG_DEDICATED;

/// PUCCH-ConfigCommon from 36.331 RRC spec
typedef struct {
  /// Parameter: \f$\Delta^\text{PUCCH}_\text{shift}\f$, see TS 36.211 (5.4.1). \vr{[1..3]} \note the specification sais it is an enumerated value.
  uint8_t deltaPUCCH_Shift;
  /// Parameter: \f$N^{(2)}_\text{RB}\f$, see TS 36.211 (5.4). \vr{[0..98]}
  uint8_t nRB_CQI;
  /// Parameter: \f$N^{(1)}_\text{CS}\f$, see TS 36.211 (5.4). \vr{[0..7]}
  uint8_t nCS_AN;
  /// Parameter: \f$N^{(1)}_\text{PUCCH}\f$ see TS 36.213 (10.1). \vr{[0..2047]}
  uint16_t n1PUCCH_AN;

  /// group hopping sequence for DRS \note not part of offical UL-PUCCH_CONFIG_COMMON ASN1 specification.
  uint8_t grouphop[20];
  /// sequence hopping sequence for DRS \note not part of offical UL-PUCCH_CONFIG_COMMON ASN1 specification.
  uint8_t seqhop[20];
} PUCCH_CONFIG_COMMON;

/// UL-ReferenceSignalsPUSCH from 36.331 RRC spec
typedef struct {
  /// Parameter: Group-hopping-enabled, see TS 36.211 (5.5.1.3). \vr{[0..1]}
  uint8_t groupHoppingEnabled;
  /// Parameter: \f$\Delta SS\f$, see TS 36.211 (5.5.1.3). \vr{[0..29]}
  uint8_t groupAssignmentPUSCH;
  /// Parameter: Sequence-hopping-enabled, see TS 36.211 (5.5.1.4). \vr{[0..1]}
  uint8_t sequenceHoppingEnabled;
  /// Parameter: cyclicShift, see TS 36.211 (Table 5.5.2.1.1-2). \vr{[0..7]}
  uint8_t cyclicShift;
  /// nPRS for cyclic shift of DRS \note not part of offical UL-ReferenceSignalsPUSCH ASN1 specification.
  uint8_t nPRS[20];
  /// group hopping sequence for DRS \note not part of offical UL-ReferenceSignalsPUSCH ASN1 specification.
  uint8_t grouphop[20];
  /// sequence hopping sequence for DRS \note not part of offical UL-ReferenceSignalsPUSCH ASN1 specification.
  uint8_t seqhop[20];
} UL_REFERENCE_SIGNALS_PUSCH_t;

/// Enumeration for parameter Hopping-mode \ref PUSCH_CONFIG_COMMON::hoppingMode.
#ifndef OCP_FRAMEWORK
typedef enum {
  interSubFrame=0,
  intraAndInterSubFrame=1
} PUSCH_HOPPING_t;
#endif

/// PUSCH-ConfigCommon from 36.331 RRC spec.
typedef struct {
  /// Parameter: \f$N_{sb}\f$, see TS 36.211 (5.3.4). \vr{[1..4]}
  uint8_t n_SB;
  /// Parameter: Hopping-mode, see TS 36.211 (5.3.4).
  PUSCH_HOPPING_t hoppingMode;
  /// Parameter: \f$N^{HO}_{RB}\f$, see TS 36.211 (5.3.4). \vr{[0..98]}
  uint8_t pusch_HoppingOffset;
  /// See TS 36.213 (8.6.1). \vr{[0..1]} 1 indicates 64QAM is allowed, 0 not allowed.
  uint8_t enable64QAM;
  /// Ref signals configuration
  UL_REFERENCE_SIGNALS_PUSCH_t ul_ReferenceSignalsPUSCH;
} PUSCH_CONFIG_COMMON;

/// UE specific PUSCH configuration.
typedef struct {
  /// Parameter: \f$I^\text{HARQ-ACK}_\text{offset}\f$, see TS 36.213 (Table 8.6.3-1). \vr{[0..15]}
  uint16_t betaOffset_ACK_Index;
  /// Parameter: \f$I^{RI}_\text{offset}\f$, see TS 36.213 (Table 8.6.3-2). \vr{[0..15]}
  uint16_t betaOffset_RI_Index;
  /// Parameter: \f$I^{CQI}_\text{offset}\f$, see TS 36.213 (Table 8.6.3-3). \vr{[0..15]}
  uint16_t betaOffset_CQI_Index;
} PUSCH_CONFIG_DEDICATED;

/// lola CBA information
typedef struct {
  ///
  uint16_t betaOffset_CA_Index;
  ///
  uint16_t cShift;
} PUSCH_CA_CONFIG_DEDICATED;

/// PDSCH-ConfigCommon from 36.331 RRC spec
typedef struct {
  /// Parameter: Reference-signal power, see TS 36.213 (5.2). \vr{[-60..50]}\n Provides the downlink reference-signal EPRE. The actual value in dBm.
  int8_t referenceSignalPower;
  /// Parameter: \f$P_B\f$, see TS 36.213 (Table 5.2-1). \vr{[0..3]}
  uint8_t p_b;
} PDSCH_CONFIG_COMMON;

/// Enumeration for Parameter \f$P_A\f$ \ref PDSCH_CONFIG_DEDICATED::p_a.
typedef enum {
  dBm6=0, ///< (dB-6) corresponds to -6 dB
  dBm477, ///< (dB-4dot77) corresponds to -4.77 dB
  dBm3,   ///< (dB-3) corresponds to -3 dB
  dBm177, ///< (dB-1dot77) corresponds to -1.77 dB
  dB0,    ///< corresponds to 0 dB
  dB1,    ///< corresponds to 1 dB
  dB2,    ///< corresponds to 2 dB
  dB3     ///< corresponds to 3 dB
} PA_t;

/// PDSCH-ConfigDedicated from 36.331 RRC spec
typedef struct {
  /// Parameter: \f$P_A\f$, see TS 36.213 (5.2).
  PA_t p_a;
} PDSCH_CONFIG_DEDICATED;

/// SoundingRS-UL-ConfigCommon Information Element from 36.331 RRC spec
typedef struct {
  /// enabled flag=1 means SRS is enabled. \vr{[0..1]}
  uint8_t enabled_flag;
  /// Parameter: SRS Bandwidth Configuration, see TS 36.211 (table 5.5.3.2-1, 5.5.3.2-2, 5.5.3.2-3 and 5.5.3.2-4). \vr{[0..7]}\n Actual configuration depends on UL bandwidth. \note the specification sais it is an enumerated value.
  uint8_t srs_BandwidthConfig;
  /// Parameter: SRS SubframeConfiguration, see TS 36.211 (table 5.5.3.3-1 for FDD, table 5.5.3.3-2 for TDD). \vr{[0..15]} \note the specification sais it is an enumerated value.
  uint8_t srs_SubframeConfig;
  /// Parameter: Simultaneous-AN-and-SRS, see TS 36.213 (8.2). \vr{[0..1]}
  uint8_t ackNackSRS_SimultaneousTransmission;
  /// Parameter: srsMaxUpPts, see TS 36.211 (5.5.3.2). \details If this field is present, reconfiguration of \f$m^\text{max}_\text{SRS,0}\f$ applies for UpPts, otherwise reconfiguration does not apply.
  uint8_t srs_MaxUpPts;
} SOUNDINGRS_UL_CONFIG_COMMON;

/// \note UNUSED
typedef enum {
  ulpc_al0=0,
  ulpc_al04=1,
  ulpc_al05=2,
  ulpc_al06=3,
  ulpc_al07=4,
  ulpc_al08=5,
  ulpc_al09=6,
  ulpc_al11=7
} UL_POWER_CONTROL_COMMON_alpha_t;

/// Enumeration for \ref deltaFList_PUCCH_t::deltaF_PUCCH_Format1.
typedef enum {
  deltaF_PUCCH_Format1_deltaF_2  = 0,
  deltaF_PUCCH_Format1_deltaF0   = 1,
  deltaF_PUCCH_Format1_deltaF2   = 2
} deltaF_PUCCH_Format1_t;

/// Enumeration for \ref deltaFList_PUCCH_t::deltaF_PUCCH_Format1b.
typedef enum {
  deltaF_PUCCH_Format1b_deltaF1  = 0,
  deltaF_PUCCH_Format1b_deltaF3  = 1,
  deltaF_PUCCH_Format1b_deltaF5  = 2
} deltaF_PUCCH_Format1b_t;

/// Enumeration for \ref deltaFList_PUCCH_t::deltaF_PUCCH_Format2.
typedef enum {
  deltaF_PUCCH_Format2_deltaF_2  = 0,
  deltaF_PUCCH_Format2_deltaF0   = 1,
  deltaF_PUCCH_Format2_deltaF1   = 2,
  deltaF_PUCCH_Format2_deltaF2   = 3
} deltaF_PUCCH_Format2_t;

/// Enumeration for \ref deltaFList_PUCCH_t::deltaF_PUCCH_Format2a.
typedef enum {
  deltaF_PUCCH_Format2a_deltaF_2 = 0,
  deltaF_PUCCH_Format2a_deltaF0  = 1,
  deltaF_PUCCH_Format2a_deltaF2  = 2
} deltaF_PUCCH_Format2a_t;

/// Enumeration for \ref deltaFList_PUCCH_t::deltaF_PUCCH_Format2b.
typedef enum {
  deltaF_PUCCH_Format2b_deltaF_2 = 0,
  deltaF_PUCCH_Format2b_deltaF0  = 1,
  deltaF_PUCCH_Format2b_deltaF2  = 2
} deltaF_PUCCH_Format2b_t;

/// DeltaFList-PUCCH from 36.331 RRC spec
typedef struct {
  deltaF_PUCCH_Format1_t   deltaF_PUCCH_Format1;
  deltaF_PUCCH_Format1b_t  deltaF_PUCCH_Format1b;
  deltaF_PUCCH_Format2_t   deltaF_PUCCH_Format2;
  deltaF_PUCCH_Format2a_t  deltaF_PUCCH_Format2a;
  deltaF_PUCCH_Format2b_t  deltaF_PUCCH_Format2b;
} deltaFList_PUCCH_t;

/// SoundingRS-UL-ConfigDedicated Information Element from 36.331 RRC spec
typedef struct {
  /// This descriptor is active
  uint8_t active;
  /// This descriptor's frame
  uint16_t frame;
  /// This descriptor's subframe
  uint8_t  subframe;
  /// rnti
  uint16_t rnti;
  /// Parameter: \f$B_\text{SRS}\f$, see TS 36.211 (table 5.5.3.2-1, 5.5.3.2-2, 5.5.3.2-3 and 5.5.3.2-4). \vr{[0..3]} \note the specification sais it is an enumerated value.
  uint8_t srs_Bandwidth;
  /// Parameter: SRS hopping bandwidth \f$b_\text{hop}\in\{0,1,2,3\}\f$, see TS 36.211 (5.5.3.2) \vr{[0..3]} \note the specification sais it is an enumerated value.
  uint8_t srs_HoppingBandwidth;
  /// Parameter: \f$n_\text{RRC}\f$, see TS 36.211 (5.5.3.2). \vr{[0..23]}
  uint8_t freqDomainPosition;
  /// Parameter: Duration, see TS 36.213 (8.2). \vr{[0..1]} 0 corresponds to "single" and 1 to "indefinite".
  uint8_t duration;
  /// Parameter: \f$k_\text{TC}\in\{0,1\}\f$, see TS 36.211 (5.5.3.2). \vr{[0..1]}
  uint8_t transmissionComb;
  /// Parameter: \f$I_\text{SRS}\f$, see TS 36.213 (table 8.2-1). \vr{[0..1023]}
  uint16_t srs_ConfigIndex;
  /// Parameter: \f$n^\text{CS}_\text{SRS}\f$. See TS 36.211 (5.5.3.1). \vr{[0..7]} \note the specification sais it is an enumerated value.
  uint8_t cyclicShift;
  // Parameter: internal implementation: UE SRS configured
  uint8_t srsConfigDedicatedSetup;
  // Parameter: cell srs subframe for internal implementation
  uint8_t srsCellSubframe;
  // Parameter: ue srs subframe for internal implementation
  uint8_t srsUeSubframe;
} SOUNDINGRS_UL_CONFIG_DEDICATED;

/// UplinkPowerControlDedicated Information Element from 36.331 RRC spec
typedef struct {
  /// Parameter: \f$P_\text{0\_UE\_PUSCH}(1)\f$, see TS 36.213 (5.1.1.1), unit dB. \vr{[-8..7]}\n This field is applicable for non-persistent scheduling, only.
  int8_t p0_UE_PUSCH;
  /// Parameter: Ks, see TS 36.213 (5.1.1.1). \vr{[0..1]}\n en0 corresponds to value 0 corresponding to state “disabled”. en1 corresponds to value 1.25 corresponding to “enabled”. \note the specification sais it is an enumerated value. \warning the enumeration values do not correspond to the given values in the specification (en1 should be 1.25).
  uint8_t deltaMCS_Enabled;
  /// Parameter: Accumulation-enabled, see TS 36.213 (5.1.1.1). \vr{[0..1]} 1 corresponds to "enabled" whereas 0 corresponds to "disabled".
  uint8_t accumulationEnabled;
  /// Parameter: \f$P_\text{0\_UE\_PUCCH}(1)\f$, see TS 36.213 (5.1.2.1), unit dB. \vr{[-8..7]}
  int8_t p0_UE_PUCCH;
  /// Parameter: \f$P_\text{SRS\_OFFSET}\f$, see TS 36.213 (5.1.3.1). \vr{[0..15]}\n For Ks=1.25 (\ref deltaMCS_Enabled), the actual parameter value is pSRS_Offset value - 3. For Ks=0, the actual parameter value is -10.5 + 1.5*pSRS_Offset value.
  int8_t pSRS_Offset;
  /// Specifies the filtering coefficient for RSRP measurements used to calculate path loss, as specified in TS 36.213 (5.1.1.1).\details The same filtering mechanism applies as for quantityConfig described in 5.5.3.2. \note the specification sais it is an enumerated value.
  uint8_t filterCoefficient;
} UL_POWER_CONTROL_DEDICATED;

#ifndef OCP_FRAMEWORK
/// Enumeration for parameter \f$\alpha\f$ \ref UL_POWER_CONTROL_CONFIG_COMMON::alpha.
typedef enum {
  al0=0,
  al04=1,
  al05=2,
  al06=3,
  al07=4,
  al08=5,
  al09=6,
  al1=7
} PUSCH_alpha_t;
#endif

/// \note UNUSED
typedef enum {
  deltaFm2=0,
  deltaF0,
  deltaF1,
  deltaF2,
  deltaF3,
  deltaF5
} deltaF_PUCCH_t;

/// UplinkPowerControlCommon Information Element from 36.331 RRC spec \note this structure does not currently make use of \ref deltaFList_PUCCH_t.
typedef struct {
  /// Parameter: \f$P_\text{0\_NOMINAL\_PUSCH}(1)\f$, see TS 36.213 (5.1.1.1), unit dBm. \vr{[-126..24]}\n This field is applicable for non-persistent scheduling, only.
  int8_t p0_NominalPUSCH;
  /// Parameter: \f$\alpha\f$, see TS 36.213 (5.1.1.1) \warning the enumeration values do not correspond to the given values in the specification (al04 should be 0.4, ...)!
  PUSCH_alpha_t alpha;
  /// Parameter: \f$P_\text{0\_NOMINAL\_PUCCH}\f$ See TS 36.213 (5.1.2.1), unit dBm. \vr{[-127..-96]}
  int8_t p0_NominalPUCCH;
  /// Parameter: \f$\Delta_\text{PREAMBLE\_Msg3}\f$ see TS 36.213 (5.1.1.1). \vr{[-1..6]}\n Actual value = IE value * 2 [dB].
  int8_t deltaPreambleMsg3;
  /// Parameter: \f$\Delta_\text{F\_PUCCH}(F)\f$ for the PUCCH format 1, see TS 36.213 (5.1.2). \vr{[0..2]} \warning check value range, why is this a long? \note the specification sais it is an enumerated value.
  long deltaF_PUCCH_Format1;
  /// Parameter: \f$\Delta_\text{F\_PUCCH}(F)\f$ for the PUCCH format 1a, see TS 36.213 (5.1.2). \vr{[0..2]} \warning check value range, why is this a long? \note the specification sais it is an enumerated value.
  long deltaF_PUCCH_Format1a;
  /// Parameter: \f$\Delta_\text{F\_PUCCH}(F)\f$ for the PUCCH format 1b, see TS 36.213 (5.1.2). \vr{[0..2]} \warning check value range, why is this a long? \note the specification sais it is an enumerated value.
  long deltaF_PUCCH_Format1b;
  /// Parameter: \f$\Delta_\text{F\_PUCCH}(F)\f$ for the PUCCH format 2, see TS 36.213 (5.1.2). \vr{[0..3]} \warning check value range, why is this a long? \note the specification sais it is an enumerated value.
  long deltaF_PUCCH_Format2;
  /// Parameter: \f$\Delta_\text{F\_PUCCH}(F)\f$ for the PUCCH format 2a, see TS 36.213 (5.1.2). \vr{[0..2]} \warning check value range, why is this a long? \note the specification sais it is an enumerated value.
  long deltaF_PUCCH_Format2a;
  /// Parameter: \f$\Delta_\text{F\_PUCCH}(F)\f$ for the PUCCH format 2b, see TS 36.213 (5.1.2). \vr{[0..2]} \warning check value range, why is this a long? \note the specification sais it is an enumerated value.
  long deltaF_PUCCH_Format2b;
} UL_POWER_CONTROL_CONFIG_COMMON;

/// Union for \ref TPC_PDCCH_CONFIG::tpc_Index.
typedef union {
  /// Index of N when DCI format 3 is used. See TS 36.212 (5.3.3.1.6). \vr{[1..15]}
  uint8_t indexOfFormat3;
  /// Index of M when DCI format 3A is used. See TS 36.212 (5.3.3.1.7). \vr{[1..31]}
  uint8_t indexOfFormat3A;
} TPC_INDEX_t;

/// TPC-PDCCH-Config Information Element from 36.331 RRC spec
typedef struct {
  /// RNTI for power control using DCI format 3/3A, see TS 36.212. \vr{[0..65535]}
  uint16_t rnti;
  /// Index of N or M, see TS 36.212 (5.3.3.1.6 and 5.3.3.1.7), where N or M is dependent on the used DCI format (i.e. format 3 or 3a).
  TPC_INDEX_t tpc_Index;
} TPC_PDCCH_CONFIG;

/// Enumeration for parameter SR transmission \ref SCHEDULING_REQUEST_CONFIG::dsr_TransMax.
typedef enum {
  sr_n4=0,
  sr_n8=1,
  sr_n16=2,
  sr_n32=3,
  sr_n64=4
} DSR_TRANSMAX_t;

/// SchedulingRequestConfig Information Element from 36.331 RRC spec
typedef struct {
  /// Parameter: \f$n^{(1)}_\text{PUCCH,SRI}\f$, see TS 36.213 (10.1). \vr{[0..2047]}
  uint16_t sr_PUCCH_ResourceIndex;
  /// Parameter: \f$I_\text{SR}\f$, see TS 36.213 (10.1). \vr{[0..155]}
  uint8_t sr_ConfigIndex;
  /// Parameter for SR transmission in TS 36.321 (5.4.4). \details The value n4 corresponds to 4 transmissions, n8 corresponds to 8 transmissions and so on.
  DSR_TRANSMAX_t dsr_TransMax;
} SCHEDULING_REQUEST_CONFIG;

/// CQI-ReportPeriodic
typedef struct {
  /// Parameter: \f$n^{(2)}_\text{PUCCH}\f$, see TS 36.213 (7.2). \vr{[0..1185]}, -1 indicates inactivity
  int16_t cqi_PUCCH_ResourceIndex;
  /// Parameter: CQI/PMI Periodicity and Offset Configuration Index \f$I_\text{CQI/PMI}\f$, see TS 36.213 (tables 7.2.2-1A and 7.2.2-1C). \vr{[0..1023]}
  int16_t cqi_PMI_ConfigIndex;
  /// Parameter: K, see 36.213 (4.2.2). \vr{[1..4]}
  uint8_t K;
  /// Parameter: RI Config Index \f$I_\text{RI}\f$, see TS 36.213 (7.2.2-1B). \vr{[0..1023]}, -1 indicates inactivity
  int16_t ri_ConfigIndex;
  /// Parameter: Simultaneous-AN-and-CQI, see TS 36.213 (10.1). \vr{[0..1]} 1 indicates that simultaneous transmission of ACK/NACK and CQI is allowed.
  uint8_t simultaneousAckNackAndCQI;
  /// parameter computed from Tables 7.2.2-1A and 7.2.2-1C
  uint16_t Npd;
  /// parameter computed from Tables 7.2.2-1A and 7.2.2-1C
  uint16_t N_OFFSET_CQI;
} CQI_REPORTPERIODIC;

/// Enumeration for parameter reporting mode \ref CQI_REPORT_CONFIG::cqi_ReportModeAperiodic.
typedef enum {
  rm12=0,
  rm20=1,
  rm22=2,
  rm30=3,
  rm31=4
} CQI_REPORTMODEAPERIODIC;

/// CQI-ReportConfig Information Element from 36.331 RRC spec
typedef struct {
  /// Parameter: reporting mode. Value rm12 corresponds to Mode 1-2, rm20 corresponds to Mode 2-0, rm22 corresponds to Mode 2-2 etc. PUSCH reporting modes are described in TS 36.213 [23, 7.2.1].
  CQI_REPORTMODEAPERIODIC cqi_ReportModeAperiodic;
  /// Parameter: \f$\Delta_\text{offset}\f$, see TS 36.213 (7.2.3). \vr{[-1..6]}\n Actual value = IE value * 2 [dB].
  int8_t nomPDSCH_RS_EPRE_Offset;
  CQI_REPORTPERIODIC CQI_ReportPeriodic;
} CQI_REPORT_CONFIG;

/// MBSFN-SubframeConfig Information Element from 36.331 RRC spec \note deviates from specification.
typedef struct {
  /// MBSFN subframe occurance. \details Radio-frames that contain MBSFN subframes occur when equation SFN mod radioFrameAllocationPeriod = radioFrameAllocationOffset is satisfied. When fourFrames is used for subframeAllocation, the equation defines the first radio frame referred to in the description below. Values n1 and n2 are not applicable when fourFrames is used. \note the specification sais it is an enumerated value {n1, n2, n4, n8, n16, n32}.
  int radioframeAllocationPeriod;
  /// MBSFN subframe occurance. \vr{[0..7]}\n Radio-frames that contain MBSFN subframes occur when equation SFN mod radioFrameAllocationPeriod = radioFrameAllocationOffset is satisfied. When fourFrames is used for subframeAllocation, the equation defines the first radio frame referred to in the description below. Values n1 and n2 are not applicable when fourFrames is used.
  int radioframeAllocationOffset;
  /// oneFrame or fourFrames. \vr{[0..1]}
  int fourFrames_flag;
  /// Subframe configuration. \vr{[0..63]} (\ref fourFrames_flag == 0) or \vr{[0..16777215]} (\ref fourFrames_flag == 1)
  /// \par fourFrames_flag == 0
  /// "1" denotes that the corresponding subframe is allocated for MBSFN. The following mapping applies:\n FDD: The first/leftmost bit defines the MBSFN allocation for subframe #1, the second bit for #2, third bit for #3 , fourth bit for #6, fifth bit for #7, sixth bit for #8.\n TDD: The first/leftmost bit defines the allocation for subframe #3, the second bit for #4, third bit for #7, fourth bit for #8, fifth bit for #9. Uplink subframes are not allocated. The last bit is not used.
  /// \par fourFrames_flag == 1
  /// A bit-map indicating MBSFN subframe allocation in four consecutive radio frames, "1" denotes that the corresponding subframe is allocated for MBSFN. The bitmap is interpreted as follows:\n FDD: Starting from the first radioframe and from the first/leftmost bit in the bitmap, the allocation applies to subframes #1, #2, #3 , #6, #7, and #8 in the sequence of the four radio-frames.\n TDD: Starting from the first radioframe and from the first/leftmost bit in the bitmap, the allocation applies to subframes #3, #4, #7, #8, and #9 in the sequence of the four radio-frames. The last four bits are not used. Uplink subframes are not allocated.
  int mbsfn_SubframeConfig;
} MBSFN_config_t;

<<<<<<< HEAD
typedef struct LTE_DL_FRAME_PARMS {
=======
#if (LTE_RRC_VERSION >= MAKE_VERSION(14, 0, 0))
typedef struct {
  int radioframeAllocationPeriod;
  int radioframeAllocationOffset;
  int non_mbsfn_SubframeConfig;
} NonMBSFN_config_t;
#endif


typedef struct {
>>>>>>> 3c85cd58
  /// Number of resource blocks (RB) in DL
  uint8_t N_RB_DL;
  /// Number of resource blocks (RB) in UL
  uint8_t N_RB_UL;
  /// EUTRA Band
  uint8_t eutra_band;
  /// DL carrier frequency
  uint32_t dl_CarrierFreq;
  /// UL carrier frequency
  uint32_t ul_CarrierFreq;
  /// TX attenuation
  uint32_t att_tx;
  /// RX attenuation
  uint32_t att_rx;
  ///  total Number of Resource Block Groups: this is ceil(N_PRB/P)
  uint8_t N_RBG;
  /// Total Number of Resource Block Groups SubSets: this is P
  uint8_t N_RBGS;
  /// Cell ID
  uint16_t Nid_cell;
  /// MBSFN Area ID
  uint16_t Nid_cell_mbsfn;
  /// Cyclic Prefix for DL (0=Normal CP, 1=Extended CP)
  lte_prefix_type_t Ncp;
  /// Cyclic Prefix for UL (0=Normal CP, 1=Extended CP)
  lte_prefix_type_t Ncp_UL;
  /// shift of pilot position in one RB
  uint8_t nushift;
  /// Frame type (0 FDD, 1 TDD)
  lte_frame_type_t frame_type;
  /// TDD subframe assignment (0-7) (default = 3) (254=RX only, 255=TX only)
  uint8_t tdd_config;
  /// TDD S-subframe configuration (0-9)
  uint8_t tdd_config_S;
  /// srs extra symbol flag for TDD
  uint8_t srsX;
  /// indicates if node is a UE (NODE=2) or eNB (PRIMARY_CH=0).
  uint8_t node_id;
  /// Indicator that 20 MHz channel uses 3/4 sampling frequency
  uint8_t threequarter_fs;
  /// Size of FFT
  uint16_t ofdm_symbol_size;
#if (LTE_RRC_VERSION >= MAKE_VERSION(14, 0, 0))
  uint8_t FeMBMS_active;
#endif
#if (LTE_RRC_VERSION >= MAKE_VERSION(14, 0, 0))
  /// Size of FFT
  uint16_t ofdm_symbol_size_khz_1dot25;
#endif
  /// Number of prefix samples in all but first symbol of slot
  uint16_t nb_prefix_samples;
  /// Number of prefix samples in first symbol of slot
  uint16_t nb_prefix_samples0;
#if (LTE_RRC_VERSION >= MAKE_VERSION(14, 0, 0))
 /// Number of prefix samples in all but first symbol of slot
  uint16_t nb_prefix_samples_khz_1dot25;
  /// Number of prefix samples in first symbol of slot
  uint16_t nb_prefix_samples0_khz_1dot25;
#endif
  /// Carrier offset in FFT buffer for first RE in PRB0
  uint16_t first_carrier_offset;
#if (LTE_RRC_VERSION >= MAKE_VERSION(14, 0, 0))
  /// Carrier offset in FFT buffer for first RE in PRB0 (FeMBMS
  uint16_t first_carrier_offset_khz_1dot25;
#endif
  /// Number of samples in a subframe
  uint32_t samples_per_tti;
  /// Number of OFDM/SC-FDMA symbols in one subframe (to be modified to account for potential different in UL/DL)
  uint16_t symbols_per_tti;
  /// Number of OFDM symbols in DL portion of S-subframe
  uint16_t dl_symbols_in_S_subframe;
  /// Number of SC-FDMA symbols in UL portion of S-subframe
  uint16_t ul_symbols_in_S_subframe;
  /// Number of Physical transmit antennas in node
  uint8_t nb_antennas_tx;
  /// Number of Receive antennas in node
  uint8_t nb_antennas_rx;
  /// Number of common transmit antenna ports in eNodeB (1 or 2)
  uint8_t nb_antenna_ports_eNB;
  /// PRACH_CONFIG
  PRACH_CONFIG_COMMON prach_config_common;
#if (LTE_RRC_VERSION >= MAKE_VERSION(14, 0, 0))
  /// PRACH_eMTC_CONFIG
  PRACH_eMTC_CONFIG_COMMON prach_emtc_config_common;
#endif
  /// PUCCH Config Common (from 36-331 RRC spec)
  PUCCH_CONFIG_COMMON pucch_config_common;
  /// PDSCH Config Common (from 36-331 RRC spec)
  PDSCH_CONFIG_COMMON pdsch_config_common;
  /// PUSCH Config Common (from 36-331 RRC spec)
  PUSCH_CONFIG_COMMON pusch_config_common;
  /// PHICH Config (from 36-331 RRC spec)
  PHICH_CONFIG_COMMON phich_config_common;
  /// SRS Config (from 36-331 RRC spec)
  SOUNDINGRS_UL_CONFIG_COMMON soundingrs_ul_config_common;
  /// UL Power Control (from 36-331 RRC spec)
  UL_POWER_CONTROL_CONFIG_COMMON ul_power_control_config_common;
  /// Number of MBSFN Configurations
  int num_MBSFN_config;
  /// Array of MBSFN Configurations (max 8 (maxMBSFN-Allocations) elements as per 36.331)
  MBSFN_config_t MBSFN_config[8];
#if (LTE_RRC_VERSION >= MAKE_VERSION(14, 0, 0))
  uint8_t NonMBSFN_config_flag;
  NonMBSFN_config_t NonMBSFN_config;
#endif
  /// Maximum Number of Retransmissions of RRCConnectionRequest (from 36-331 RRC Spec)
  uint8_t maxHARQ_Msg3Tx;
  /// Size of SI windows used for repetition of one SI message (in frames)
  uint8_t SIwindowsize;
  /// Period of SI windows used for repetition of one SI message (in frames)
  uint16_t SIPeriod;
  /// REGs assigned to PCFICH
  uint16_t pcfich_reg[4];
  /// Index of first REG assigned to PCFICH
  uint8_t pcfich_first_reg_idx;
  /// REGs assigned to PHICH
  uint16_t phich_reg[MAX_NUM_PHICH_GROUPS][3];

  struct MBSFN_SubframeConfig *mbsfn_SubframeConfig[MAX_MBSFN_AREA];
#if (LTE_RRC_VERSION >= MAKE_VERSION(14, 0, 0))
  struct NonMBSFN_SubframeConfig *non_mbsfn_SubframeConfig;
#endif
  /// for fair RR scheduler
  uint32_t ue_multiple_max;
} LTE_DL_FRAME_PARMS;

typedef enum {
  /// TM1
  SISO=0,
  /// TM2
  ALAMOUTI=1,
  /// TM3
  LARGE_CDD=2,
  /// the next 6 entries are for TM5
  UNIFORM_PRECODING11=3,
  UNIFORM_PRECODING1m1=4,
  UNIFORM_PRECODING1j=5,
  UNIFORM_PRECODING1mj=6,
  PUSCH_PRECODING0=7,
  PUSCH_PRECODING1=8,
  /// the next 3 entries are for TM4
  DUALSTREAM_UNIFORM_PRECODING1=9,
  DUALSTREAM_UNIFORM_PRECODINGj=10,
  DUALSTREAM_PUSCH_PRECODING=11,
  TM7=12,
  TM8=13,
  TM9_10=14
} MIMO_mode_t;

typedef enum {
  NR_SISO=0,
  NR_DUALSTREAM=1
} MIMO_nrmode_t;


typedef enum {
  /// MRT
  MRT=0,
  /// ZF
  ZF=1,
  /// MMSE
  MMSE=2
} PRECODE_TYPE_t;

typedef enum {format0,
              format1,
              format1A,
              format1B,
              format1C,
              format1D,
              format1E_2A_M10PRB,
              format2,
              format2A,
              format2B,
              format2C,
              format2D,
              format3,
	          format3A,
	          format4,
              format5,
              format6_0A,
              format6_0B,
              format6_1A,
              format6_1B,
              format6_2
             } DCI_format_t;

typedef struct {
  /// Length of DCI in bits
  uint8_t dci_length;
  /// Aggregation level
  uint8_t L;
  /// Position of first CCE of the dci
  int firstCCE;
  /// flag to indicate that this is a RA response
  boolean_t ra_flag;
  /// rnti
  rnti_t rnti;
  /// harq_pid
  rnti_t harq_pid;
  /// Format
  DCI_format_t format;
  /// DCI pdu
  uint8_t dci_pdu[8];
} DCI_ALLOC_t;

#define MAX_EPDCCH_PRB 8

typedef struct {
  /// Length of DCI in bits
  uint8_t dci_length;
  /// Aggregation level
  uint8_t L;
  /// Position of first CCE of the dci
  int firstCCE;
  /// flag to indicate that this is a RA response
  boolean_t ra_flag;
  /// rnti
  rnti_t rnti;
  /// Format
  DCI_format_t format;
  /// epdcch resource assignment (0=localized,1=distributed) 
  uint8_t epdcch_resource_assignment_flag;
  /// epdcch index
  uint16_t epdcch_id;
  /// epdcch start symbol
  uint8_t epdcch_start_symbol;
  /// epdcch number of PRBs in set
  uint8_t epdcch_num_prb;
  /// vector of prb ids for set
  uint8_t epdcch_prb_index[MAX_EPDCCH_PRB];  
  /// LBT parameter for frame configuration
  uint8_t dwpts_symbols;
  /// LBT parameter for frame configuration
  uint8_t initial_lbt_sf;
  /// DCI pdu
  uint8_t dci_pdu[8];
} eDCI_ALLOC_t;
 
typedef struct {
  /// Length of DCI in bits
  uint8_t dci_length;
  /// Aggregation level
  uint8_t L;
  /// Position of first CCE of the dci
  int firstCCE;
  /// flag to indicate that this is a RA response
  boolean_t ra_flag;
  /// rnti
  rnti_t rnti;
  /// Format
  DCI_format_t format;
  /// harq process index
  uint8_t harq_pid;
  /// Narrowband index
  uint8_t narrowband;
  /// number of mdpcch repetitions
  uint16_t reps;
  /// number of PRB pairs for MPDCCH
  uint8_t number_of_prb_pairs;
  /// mpdcch resource assignment (combinatorial index r)
  uint8_t resource_block_assignment;
  /// transmission type (0=localized,1=distributed) 
  uint8_t transmission_type;
  /// mpdcch start symbol
  uint8_t start_symbol;
  /// CE mode (1=ModeA,2=ModeB)
  uint8_t ce_mode;
  /// 0-503 n_EPDCCHid_i
  uint16_t dmrs_scrambling_init;
  /// Absolute subframe of the initial transmission (0-10239)
  uint16_t i0;
  /// current absolute subframe number
  uint16_t absSF;
  /// DCI pdu
  uint8_t dci_pdu[8];
} mDCI_ALLOC_t;

typedef struct {
  /// Preamble index for PRACH (0-63)
  uint8_t ra_PreambleIndex;
  /// RACH MaskIndex
  uint8_t ra_RACH_MaskIndex;
  /// Target received power at eNB (-120 ... -82 dBm)
  int8_t ra_PREAMBLE_RECEIVED_TARGET_POWER;
  /// PRACH index for TDD (0 ... 6) depending on TDD configuration and prachConfigIndex
  uint8_t ra_TDD_map_index;
  /// Corresponding RA-RNTI for UL-grant
  uint16_t ra_RNTI;
  /// Pointer to Msg3 payload for UL-grant
  uint8_t *Msg3;
} PRACH_RESOURCES_t;


typedef struct {
  /// Downlink Power offset field
  uint8_t dl_pow_off;
  ///Subband resource allocation field
  uint8_t rballoc_sub[50];
  ///Total number of PRBs indicator
  uint8_t pre_nb_available_rbs;
} MU_MIMO_mode;

typedef enum {
  NOT_SYNCHED=0,
  PRACH=1,
  RA_RESPONSE=2,
  PUSCH=3,
  RESYNCH=4
} UE_MODE_t;

#define FOREACH_PARALLEL(GEN)		\
  GEN(PARALLEL_SINGLE_THREAD)		\
  GEN(PARALLEL_RU_L1_SPLIT)			\
  GEN(PARALLEL_RU_L1_TRX_SPLIT)

#define GENERATE_ENUM(N) N,
#define GENERATE_ENUMTXT(N) {(char*)#N, N},

typedef enum {
  FOREACH_PARALLEL(GENERATE_ENUM)
} PARALLEL_CONF_t;

#define FOREACH_WORKER(GEN) GEN(WORKER_DISABLE) GEN(WORKER_ENABLE)
typedef enum {
  FOREACH_WORKER(GENERATE_ENUM)
}WORKER_CONF_t;

typedef struct THREAD_STRUCT_s {
  PARALLEL_CONF_t  parallel_conf;
  WORKER_CONF_t    worker_conf;
} THREAD_STRUCT;
/*extern THREAD_STRUCT thread_struct;

static inline void set_parallel_conf(char *parallel_conf) {
  mapping config[]= {
    FOREACH_PARALLEL(GENERATE_ENUMTXT)
    {NULL,-1}
  };
  thread_struct.parallel_conf = (PARALLEL_CONF_t)map_str_to_int(config, parallel_conf);
  if (thread_struct.parallel_conf == -1 ) {
    LOG_E(ENB_APP,"Impossible value: %s\n", parallel_conf);
    thread_struct.parallel_conf = PARALLEL_SINGLE_THREAD;
  }
}

static inline void set_worker_conf(char *worker_conf) {
  mapping config[]={
    FOREACH_WORKER(GENERATE_ENUMTXT)
    {NULL, -1}
  };
  thread_struct.worker_conf = (WORKER_CONF_t)map_str_to_int(config, worker_conf);
  if (thread_struct.worker_conf == -1 ) {
    LOG_E(ENB_APP,"Impossible value: %s\n", worker_conf);
    thread_struct.worker_conf = WORKER_DISABLE ;
  }
}

static inline PARALLEL_CONF_t get_thread_parallel_conf(void) {
  return thread_struct.parallel_conf;
}

static inline WORKER_CONF_t get_thread_worker_conf(void) {
  return thread_struct.worker_conf;
}*/

typedef enum {SF_DL, SF_UL, SF_S} lte_subframe_t;

#define NUMBER_OF_SUBBANDS_MAX 13
#define NUMBER_OF_HARQ_PID_MAX 8

#define MAX_FRAME_NUMBER 0x400


#define NUMBER_OF_RN_MAX 3
typedef enum {no_relay=1,unicast_relay_type1,unicast_relay_type2, multicast_relay} relaying_type_t;



#define MCS_COUNT 28
#define MCS_TABLE_LENGTH_MAX 64


#define NUM_DCI_MAX 32

#define NUMBER_OF_eNB_SECTORS_MAX 3

#define NB_BANDS_MAX 8

#include "common/utils/LOG/log_extern.h"
extern pthread_cond_t sync_cond;
extern pthread_mutex_t sync_mutex;
extern int sync_var;


#define MODE_DECODE_NONE         0
#define MODE_DECODE_SSE          1
#define MODE_DECODE_C            2
#define MODE_DECODE_AVX2         3

#define DECODE_INITTD8_SSE_FPTRIDX   0
#define DECODE_INITTD16_SSE_FPTRIDX  1
#define DECODE_INITTD_AVX2_FPTRIDX   2
#define DECODE_TD8_SSE_FPTRIDX       3
#define DECODE_TD16_SSE_FPTRIDX      4
#define DECODE_TD_C_FPTRIDX          5
#define DECODE_TD16_AVX2_FPTRIDX     6
#define DECODE_FREETD8_FPTRIDX       7
#define DECODE_FREETD16_FPTRIDX      8
#define DECODE_FREETD_AVX2_FPTRIDX   9
#define ENCODE_SSE_FPTRIDX           10
#define ENCODE_C_FPTRIDX             11
#define ENCODE_INIT_SSE_FPTRIDX      12
#define DECODE_NUM_FPTR              13


typedef uint8_t(decoder_if_t)(int16_t *y,
                              int16_t *y2,
							  uint8_t *decoded_bytes,
							  uint8_t *decoded_bytes2,
							  uint16_t n,
							  uint8_t max_iterations,
							  uint8_t crc_type,
							  uint8_t F,
							  time_stats_t *init_stats,
							  time_stats_t *alpha_stats,
							  time_stats_t *beta_stats,
							  time_stats_t *gamma_stats,
							  time_stats_t *ext_stats,
							  time_stats_t *intl1_stats,
							  time_stats_t *intl2_stats);

typedef uint8_t(encoder_if_t)(uint8_t *input,
                              uint16_t input_length_bytes,
                              uint8_t *output,
                              uint8_t F);


static inline void wait_sync(char *thread_name) {
  int rc;

  printf( "waiting for sync (%s,%d/%p,%p,%p)\n",thread_name,sync_var,&sync_var,&sync_cond,&sync_mutex);
  AssertFatal((rc = pthread_mutex_lock( &sync_mutex ))==0,"sync mutex lock error");
  
  while (sync_var<0)
    pthread_cond_wait( &sync_cond, &sync_mutex );
  
  AssertFatal((rc = pthread_mutex_unlock( &sync_mutex ))==0,"sync mutex unlock error");
  
  printf( "got sync (%s)\n", thread_name);
  /*
   * Raphael Defosseux: added for CI to get faster the got sync message.
   */
  fflush(stdout);
  fflush(stderr);
}

static inline int wakeup_thread(pthread_mutex_t *mutex,pthread_cond_t *cond,int *instance_cnt,char *name, int sleeptime,int sleep_cnt_max) {
  int rc;
  int sleep_cnt=0;

  AssertFatal((rc = pthread_mutex_lock(mutex))==0,"wakeup_thread(): error locking mutex for %s (%d %s, %p)\n", name, rc, strerror(rc), (void *)mutex);

  while (*instance_cnt == 0) {

    AssertFatal((rc = pthread_mutex_unlock(mutex))==0,"wakeup_thread(): error unlocking mutex for %s (%d %s, %p)\n", name, rc, strerror(rc), (void *)mutex);

    sleep_cnt++;
    if (sleep_cnt>sleep_cnt_max) return(-1);
    usleep(sleeptime);
    AssertFatal((rc = pthread_mutex_lock(mutex))==0,"wakeup_thread(): error locking mutex for %s (%d %s, %p)\n", name, rc, strerror(rc), (void *)mutex);
  }
  *instance_cnt = *instance_cnt + 1;

  AssertFatal((rc = pthread_mutex_unlock(mutex))==0,"wakeup_thread(): error unlocking mutex for %s (%d %s, %p)\n", name, rc, strerror(rc), (void *)mutex);

  // the thread can now be woken up
  if (pthread_cond_signal(cond) != 0) {
    LOG_E( PHY, "ERROR pthread_cond_signal\n");
    exit_fun( "ERROR pthread_cond_signal" );
    return(-1);
  }

  AssertFatal((rc = pthread_mutex_unlock(mutex))==0,"wakeup_thread(): error unlocking mutex for %s (%d %s, %p)\n", name, rc, strerror(rc), (void *)mutex);
  return(0);
}

static inline int timedwait_on_condition(pthread_mutex_t *mutex,pthread_cond_t *cond,int *instance_cnt,char *name,uint32_t time_ns) {
  int rc;
  int waitret=0;
  struct timespec now,abstime;

  AssertFatal((rc = pthread_mutex_lock(mutex))==0,"[SCHED][eNB] timedwait_on_condition(): error locking mutex for %s (%d %s, %p)\n", name, rc, strerror(rc), (void *)mutex);

  clock_gettime(CLOCK_REALTIME,&now);
  while (*instance_cnt < 0) {
    // most of the time the thread is waiting here
    // proc->instance_cnt_rxtx is -1
    abstime.tv_sec=now.tv_sec;
    abstime.tv_nsec = now.tv_nsec + time_ns;
    if (abstime.tv_nsec >= 1000*1000*1000)
    {
      abstime.tv_nsec -= 1000*1000*1000;
      abstime.tv_sec  += 1;
    }
    if ((waitret = pthread_cond_timedwait(cond,mutex,&abstime)) == 0) break; // this unlocks mutex_rxtx while waiting and then locks it again
  }

  AssertFatal((rc = pthread_mutex_unlock(mutex)) == 0,"[SCHED][eNB] timedwait_on_condition(): error unlocking mutex return %d for %s\n", rc, name);

  return(0);
}

static inline int wait_on_condition(pthread_mutex_t *mutex,pthread_cond_t *cond,int *instance_cnt,char *name) {
  int rc;

  AssertFatal((rc = pthread_mutex_lock(mutex))==0,"[SCHED][eNB] wait_on_condition(): error locking mutex for %s (%d %s, %p)\n", name, rc, strerror(rc), (void *)mutex);

  while (*instance_cnt < 0) {
    // most of the time the thread is waiting here
    // proc->instance_cnt_rxtx is -1
    pthread_cond_wait(cond,mutex); // this unlocks mutex_rxtx while waiting and then locks it again
  }

  AssertFatal((rc = pthread_mutex_unlock(mutex))==0,"[SCHED][eNB] wait_on_condition(): error unlocking mutex return %d for %s\n", rc, name);

  return(0);
}

static inline int timedwait_on_condition(pthread_mutex_t *mutex,pthread_cond_t *cond,int *instance_cnt,char *name,uint32_t time_ns) {
  int rc;
  int waitret=0;
  if ((rc = pthread_mutex_lock(mutex)) != 0) {
    LOG_E(PHY, "[SCHED][eNB] wait_on_condition(): error locking mutex for %s (%d %s, %p)\n",
        name, rc, strerror(rc), (void *)mutex);
    exit_fun("nothing to add");
    return(-1);
  }

  struct timespec now,abstime;

  while (*instance_cnt < 0) {
    clock_gettime(CLOCK_REALTIME,&now);
    // most of the time the thread is waiting here
    // proc->instance_cnt_rxtx is -1
    abstime.tv_sec=now.tv_sec;
    abstime.tv_nsec = now.tv_nsec + time_ns;
    if ((waitret = pthread_cond_timedwait(cond,mutex,&abstime))==ETIMEDOUT) break; // this unlocks mutex_rxtx while waiting and then locks it again
    
  }

  if (pthread_mutex_unlock(mutex) != 0) {
    LOG_E(PHY,"[SCHED][eNB] error unlocking mutex for %s\n",name);
    exit_fun("nothing to add");
    return(-1);
  }
  return(waitret);
}
static inline int wait_on_busy_condition(pthread_mutex_t *mutex,pthread_cond_t *cond,int *instance_cnt,char *name) {
  int rc;
  AssertFatal((rc = pthread_mutex_lock(mutex))==0,"[SCHED][eNB] wait_on_busy_condition(): error locking mutex for %s (%d %s, %p)\n", name, rc, strerror(rc), (void *)mutex);

  while (*instance_cnt == 0) {
    // most of the time the thread will skip this
    // waits only if proc->instance_cnt_rxtx is 0
    pthread_cond_wait(cond,mutex); // this unlocks mutex_rxtx while waiting and then locks it again
  }

  AssertFatal((rc = pthread_mutex_unlock(mutex))==0,"[SCHED][eNB] wait_on_busy_condition(): error unlocking mutex return %d for %s\n", rc, name);

  return(0);
}

static inline int release_thread(pthread_mutex_t *mutex,int *instance_cnt,char *name) {
  int rc;

  AssertFatal((rc = pthread_mutex_lock(mutex))==0,"[SCHED][eNB] release_thread(): error locking mutex for %s (%d %s, %p)\n", name, rc, strerror(rc), (void *)mutex);

  *instance_cnt=-1;

  AssertFatal((rc = pthread_mutex_unlock(mutex))==0,"[SCHED][eNB] release_thread(): error unlocking mutex return %d for %s\n", rc, name);

  return(0);
}


#endif //  __PHY_DEFS_COMMON_H__<|MERGE_RESOLUTION|>--- conflicted
+++ resolved
@@ -50,24 +50,14 @@
 #include <execinfo.h>
 #include <getopt.h>
 #include <sys/sysinfo.h>
-
-
-
-#include <stdio.h>
-#include <stdlib.h>
 #include <malloc.h>
 #include <string.h>
 #include <math.h>
 #include "common_lib.h"
 #include "msc.h"
 #include <common/utils/LOG/log.h>
-
-<<<<<<< HEAD
-=======
 #include "assertions.h"
 
-
->>>>>>> 3c85cd58
 //#include <complex.h>
 #include "PHY/TOOLS/time_meas.h"
 #include "platform_types.h"
@@ -586,9 +576,7 @@
   int mbsfn_SubframeConfig;
 } MBSFN_config_t;
 
-<<<<<<< HEAD
-typedef struct LTE_DL_FRAME_PARMS {
-=======
+
 #if (LTE_RRC_VERSION >= MAKE_VERSION(14, 0, 0))
 typedef struct {
   int radioframeAllocationPeriod;
@@ -599,7 +587,6 @@
 
 
 typedef struct {
->>>>>>> 3c85cd58
   /// Number of resource blocks (RB) in DL
   uint8_t N_RB_DL;
   /// Number of resource blocks (RB) in UL
