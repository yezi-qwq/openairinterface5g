--- conflicted
+++ resolved
@@ -80,20 +80,10 @@
 #define openair_free(y,x) free((y))
 #define PAGE_SIZE 4096
 
-<<<<<<< HEAD
-=======
 #define RX_NB_TH_MAX 2
 #define RX_NB_TH 2
 
 
-//#ifdef SHRLIBDEV
-//extern int rxrescale;
-//#define RX_IQRESCALELEN rxrescale
-//#else
-//#define RX_IQRESCALELEN 15
-//#endif
-
->>>>>>> 1fb76157
 //! \brief Allocate \c size bytes of memory on the heap with alignment 16 and zero it afterwards.
 //! If no more memory is available, this function will terminate the program with an assertion error.
 static inline void* malloc16_clear( size_t size )
@@ -219,16 +209,11 @@
 } node_function_t;
 
 typedef enum {
-<<<<<<< HEAD
+
   synch_to_ext_device=0,  // synch to RF or Ethernet device
-  synch_to_other          // synch to another source_(timer, other RU)
+  synch_to_other,          // synch to another source_(timer, other RU)
+  synch_to_mobipass_standalone  // special case for mobipass in standalone mode
 } node_timing_t;
-=======
-  synch_to_ext_device=0,        // synch to RF or Ethernet device
-  synch_to_other,               // synch to another source (timer, other CC_id)
-  synch_to_mobipass_standalone  // special case for mobipass in standalone mode
-} eNB_timing_t;
->>>>>>> 1fb76157
 #endif
 
 typedef struct UE_SCAN_INFO_s {
@@ -1428,12 +1413,6 @@
   openair0_device rfdevice; 
 } PHY_VARS_UE;
 
-<<<<<<< HEAD
-
-
-
-
-=======
 /* this structure is used to pass both UE phy vars and
  * proc to the function UE_thread_rxn_txnp4
  */
@@ -1441,7 +1420,6 @@
   PHY_VARS_UE    *UE;
   UE_rxtx_proc_t *proc;
 };
->>>>>>> 1fb76157
 
 void exit_fun(const char* s);
 
