--- conflicted
+++ resolved
@@ -431,20 +431,6 @@
   LTE_eNB_COMMON       common_vars;
   LTE_eNB_SRS          srs_vars[NUMBER_OF_UE_MAX];
   LTE_eNB_PBCH         pbch;
-  /// \brief ?.
-  /// - first index: UE [0..NUMBER_OF_UE_MAX[ (hard coded)
-  /// - second index: UE [0..NUMBER_OF_UE_MAX[
-<<<<<<< HEAD
-  LTE_eNB_PUSCH       *lte_eNB_pusch_vars[NUMBER_OF_UE_MAX];
-  LTE_eNB_PRACH        lte_eNB_prach_vars;
-  LTE_eNB_DLSCH_t     *dlsch_eNB[NUMBER_OF_UE_MAX][2];   // Nusers times two spatial streams
-  // old: LTE_eNB_DLSCH_t  **dlsch_eNB[2];  // Nusers times two spatial streams
-  LTE_eNB_ULSCH_t     *ulsch_eNB[NUMBER_OF_UE_MAX+1];    // Nusers + number of RA
-  LTE_eNB_DLSCH_t     *dlsch_eNB_SI,*dlsch_eNB_ra;
-  LTE_eNB_DLSCH_t     *dlsch_eNB_MCH;
-  LTE_eNB_UE_stats     eNB_UE_stats[NUMBER_OF_UE_MAX];
-  LTE_eNB_UE_stats    *eNB_UE_stats_ptr[NUMBER_OF_UE_MAX];
-=======
   LTE_eNB_PUSCH       *pusch_vars[NUMBER_OF_UE_MAX];
   LTE_eNB_PRACH        prach_vars;
   LTE_eNB_DLSCH_t     *dlsch[NUMBER_OF_UE_MAX][2];   // Nusers times two spatial streams
@@ -453,7 +439,6 @@
   LTE_eNB_DLSCH_t     *dlsch_MCH;
   LTE_eNB_UE_stats     UE_stats[NUMBER_OF_UE_MAX];
   LTE_eNB_UE_stats    *UE_stats_ptr[NUMBER_OF_UE_MAX];
->>>>>>> be0b164a
 
   /// cell-specific reference symbols
   uint32_t         lte_gold_table[20][2][14];
