--- conflicted
+++ resolved
@@ -49,21 +49,15 @@
   int i,j,k;
   PHY_VARS_eNB *phy_vars_eNB = RC.eNB[0][0];
 
-<<<<<<< HEAD
-  for (i=0; i<NUMBER_OF_UE_MAX; i++) {
-    for (k=0; k<NUMBER_OF_DLSCH_MAX; k++) { //harq_processes
-      for (j=0; j<phy_vars_eNB->dlsch[k][0]->Mlimit; j++) {
-=======
   printf("XXX %d %d %d\n",
 	 sizeofArray(phy_vars_eNB->UE_stats),
 	 sizeofArray( phy_vars_eNB->UE_stats[i].dlsch_NAK),
 	 sizeofArray( *phy_vars_eNB->UE_stats[i].dlsch_NAK)
 	 );
- 
+
   for (i=0; i<sizeofArray(phy_vars_eNB->UE_stats); i++) {
     for (k=0; k<sizeofArray(phy_vars_eNB->UE_stats[i].dlsch_NAK); k++) { //harq_processes
       for (j=0; j<sizeofArray(*phy_vars_eNB->UE_stats[i].dlsch_NAK); j++) {
->>>>>>> 355063b5
         phy_vars_eNB->UE_stats[i].dlsch_NAK[k][j]=0;
         phy_vars_eNB->UE_stats[i].dlsch_ACK[k][j]=0;
         phy_vars_eNB->UE_stats[i].dlsch_trials[k][j]=0;
