--- conflicted
+++ resolved
@@ -28,10 +28,7 @@
 #if defined(__x86_64__) || defined(__i386__)
 int16_t conjug[8]__attribute__((aligned(16))) = {-1,1,-1,1,-1,1,-1,1} ;
 int16_t conjug2[8]__attribute__((aligned(16))) = {1,-1,1,-1,1,-1,1,-1} ;
-<<<<<<< HEAD
-
-=======
->>>>>>> 2045a493
+
 #define simd_q15_t __m128i
 #define simdshort_q15_t __m64
 #define set1_int16(a) _mm_set1_epi16(a)
@@ -51,7 +48,7 @@
                          int output_shift,
 			 int madd)
 {
-  // Multiply elementwise the complex conjugate of x1 with x2. 
+  // Multiply elementwise the complex conjugate of x1 with x2.
   // x1       - input 1    in the format  |Re0 Im0 Re1 Im1|,......,|Re(N-2)  Im(N-2) Re(N-1) Im(N-1)|
   //            We assume x1 with a dinamic of 15 bit maximum
   //
@@ -74,19 +71,19 @@
 #if defined(__x86_64__) || defined(__i386__)
   simd_q15_t tmp_re,tmp_im;
   simd_q15_t tmpy0,tmpy1;
-  
+
 #elif defined(__arm__)
   int32x4_t tmp_re,tmp_im;
   int32x4_t tmp_re1,tmp_im1;
-  int16x4x2_t tmpy; 
-  int32x4_t shift = vdupq_n_s32(-output_shift); 
+  int16x4x2_t tmpy;
+  int32x4_t shift = vdupq_n_s32(-output_shift);
 #endif
 
   x1_128 = (simd_q15_t *)&x1[0];
   x2_128 = (simd_q15_t *)&x2[0];
   y_128  = (simd_q15_t *)&y[0];
 
- 
+
   // we compute 4 cpx multiply for each loop
   for(i=0; i<(N>>2); i++) {
 #if defined(__x86_64__) || defined(__i386__)
@@ -99,7 +96,7 @@
     tmp_im = _mm_srai_epi32(tmp_im,output_shift);
     tmpy0  = _mm_unpacklo_epi32(tmp_re,tmp_im);
     tmpy1  = _mm_unpackhi_epi32(tmp_re,tmp_im);
-    if (madd==0) 
+    if (madd==0)
       *y_128 = _mm_packs_epi32(tmpy0,tmpy1);
     else
       *y_128 += _mm_packs_epi32(tmpy0,tmpy1);
@@ -107,12 +104,12 @@
 #elif defined(__arm__)
 
     tmp_re  = vmull_s16(((simdshort_q15_t *)x1_128)[0], ((simdshort_q15_t*)x2_128)[0]);
-    //tmp_re = [Re(x1[0])Re(x2[0]) Im(x1[0])Im(x2[0]) Re(x1[1])Re(x2[1]) Im(x1[1])Im(x2[1])] 
+    //tmp_re = [Re(x1[0])Re(x2[0]) Im(x1[0])Im(x2[0]) Re(x1[1])Re(x2[1]) Im(x1[1])Im(x2[1])]
     tmp_re1 = vmull_s16(((simdshort_q15_t *)x1_128)[1], ((simdshort_q15_t*)x2_128)[1]);
-    //tmp_re1 = [Re(x1[1])Re(x2[1]) Im(x1[1])Im(x2[1]) Re(x1[1])Re(x2[2]) Im(x1[1])Im(x2[2])] 
+    //tmp_re1 = [Re(x1[1])Re(x2[1]) Im(x1[1])Im(x2[1]) Re(x1[1])Re(x2[2]) Im(x1[1])Im(x2[2])]
     tmp_re  = vcombine_s32(vpadd_s32(vget_low_s32(tmp_re),vget_high_s32(tmp_re)),
                            vpadd_s32(vget_low_s32(tmp_re1),vget_high_s32(tmp_re1)));
-    //tmp_re = [Re(ch[0])Re(rx[0])+Im(ch[0])Im(ch[0]) Re(ch[1])Re(rx[1])+Im(ch[1])Im(ch[1]) Re(ch[2])Re(rx[2])+Im(ch[2]) Im(ch[2]) Re(ch[3])Re(rx[3])+Im(ch[3])Im(ch[3])] 
+    //tmp_re = [Re(ch[0])Re(rx[0])+Im(ch[0])Im(ch[0]) Re(ch[1])Re(rx[1])+Im(ch[1])Im(ch[1]) Re(ch[2])Re(rx[2])+Im(ch[2]) Im(ch[2]) Re(ch[3])Re(rx[3])+Im(ch[3])Im(ch[3])]
 
     tmp_im  = vmull_s16(vrev32_s16(vmul_s16(((simdshort_q15_t*)x2_128)[0],*(simdshort_q15_t*)conjug)), ((simdshort_q15_t*)x1_128)[0]);
     //tmp_im = [-Im(ch[0])Re(rx[0]) Re(ch[0])Im(rx[0]) -Im(ch[1])Re(rx[1]) Re(ch[1])Im(rx[1])]
@@ -142,25 +139,13 @@
   return(0);
 }
 
-<<<<<<< HEAD
-
 int mult_cpx_vector(int16_t *x1, //Q15
                     int16_t *x2,//Q13
                     int16_t *y,
                     uint32_t N,
                     int output_shift)
 {
-  // Multiply elementwise x1 with x2. 
-=======
-int multadd_cpx_vector(int16_t *x1,
-                    int16_t *x2,
-                    int16_t *y,
-                    uint8_t zero_flag,
-                    uint32_t N,
-                    int output_shift)
-{
-  // Multiply elementwise the complex conjugate of x1 with x2.
->>>>>>> 2045a493
+  // Multiply elementwise x1 with x2.
   // x1       - input 1    in the format  |Re0 Im0 Re1 Im1|,......,|Re(N-2)  Im(N-2) Re(N-1) Im(N-1)|
   //            We assume x1 with a dinamic of 15 bit maximum
   //
@@ -169,51 +154,28 @@
   ///
   // y        - output     in the format  |Re0 Im0 Re1 Im1|,......,|Re(N-2)  Im(N-2) Re(N-1) Im(N-1)|
   //
-<<<<<<< HEAD
-=======
-  // zero_flag - Set output (y) to zero prior to disable accumulation
-  //
->>>>>>> 2045a493
   // N        - the size f the vectors (this function does N cpx mpy. WARNING: N>=4;
   //
   // output_shift  - shift to be applied to generate output
-
   uint32_t i;                 // loop counter
-
   simd_q15_t *x1_128;
   simd_q15_t *x2_128;
   simd_q15_t *y_128;
-<<<<<<< HEAD
   simd_q15_t tmp_re,tmp_im;
   simd_q15_t tmpy0,tmpy1;
-
-=======
-#if defined(__x86_64__) || defined(__i386__)
-  simd_q15_t tmp_re,tmp_im;
-  simd_q15_t tmpy0,tmpy1;
-#elif defined(__arm__)
-  int32x4_t tmp_re,tmp_im;
-  int32x4_t tmp_re1,tmp_im1;
-  int16x4x2_t tmpy;
-  int32x4_t shift = vdupq_n_s32(-output_shift);
-#endif
->>>>>>> 2045a493
-
   x1_128 = (simd_q15_t *)&x1[0];
   x2_128 = (simd_q15_t *)&x2[0];
   y_128  = (simd_q15_t *)&y[0];
-<<<<<<< HEAD
   //print_shorts("x1_128:",&x1_128[0]);
  // print_shorts("x2_128:",&x2_128[0]);
-  
-  //right shift by 13 while p_a * x0 and 15 while  
+
+  //right shift by 13 while p_a * x0 and 15 while
   // we compute 4 cpx multiply for each loop
   for(i=0; i<(N>>2); i++) {
     tmp_re = _mm_sign_epi16(*x1_128,*(__m128i*)&conjug2[0]);// Q15
     //print_shorts("tmp_re1:",&tmp_re[i]);
     tmp_re = _mm_madd_epi16(tmp_re,*x2_128); //Q28
     //print_ints("tmp_re2:",&tmp_re[i]);
-
     tmp_im = _mm_shufflelo_epi16(*x1_128,_MM_SHUFFLE(2,3,0,1)); //Q15
     //print_shorts("tmp_im1:",&tmp_im[i]);
     tmp_im = _mm_shufflehi_epi16(tmp_im,_MM_SHUFFLE(2,3,0,1)); //Q15
@@ -228,12 +190,54 @@
     //print_ints("unpack lo :",&tmpy0[i]);
     tmpy1  = _mm_unpackhi_epi32(tmp_re,tmp_im); //Q(28-shift)
     //print_ints("mrc rho0:",&tmpy1[i]);
-    *y_128 = _mm_packs_epi32(tmpy0,tmpy1); //must be Q15 
+    *y_128 = _mm_packs_epi32(tmpy0,tmpy1); //must be Q15
     //print_shorts("*y_128:",&y_128[i]);
-
-=======
-
-
+    x1_128++;
+    x2_128++;
+    y_128++;
+  }
+  _mm_empty();
+  _m_empty();
+  return(0);
+}
+
+int multadd_cpx_vector(int16_t *x1,
+                    int16_t *x2,
+                    int16_t *y,
+                    uint8_t zero_flag,
+                    uint32_t N,
+                    int output_shift)
+{
+  // Multiply elementwise the complex conjugate of x1 with x2.
+  // x1       - input 1    in the format  |Re0 Im0 Re1 Im1|,......,|Re(N-2)  Im(N-2) Re(N-1) Im(N-1)|
+  //            We assume x1 with a dinamic of 15 bit maximum
+  //
+  // x2       - input 2    in the format  |Re0 Im0 Re1 Im1|,......,|Re(N-2)  Im(N-2) Re(N-1) Im(N-1)|
+  //            We assume x2 with a dinamic of 14 bit maximum
+  ///
+  // y        - output     in the format  |Re0 Im0 Re1 Im1|,......,|Re(N-2)  Im(N-2) Re(N-1) Im(N-1)|
+  //
+  // zero_flag - Set output (y) to zero prior to disable accumulation
+  //
+  // N        - the size f the vectors (this function does N cpx mpy. WARNING: N>=4;
+  //
+  // output_shift  - shift to be applied to generate output
+  uint32_t i;                 // loop counter
+  simd_q15_t *x1_128;
+  simd_q15_t *x2_128;
+  simd_q15_t *y_128;
+#if defined(__x86_64__) || defined(__i386__)
+  simd_q15_t tmp_re,tmp_im;
+  simd_q15_t tmpy0,tmpy1;
+#elif defined(__arm__)
+  int32x4_t tmp_re,tmp_im;
+  int32x4_t tmp_re1,tmp_im1;
+  int16x4x2_t tmpy;
+  int32x4_t shift = vdupq_n_s32(-output_shift);
+#endif
+  x1_128 = (simd_q15_t *)&x1[0];
+  x2_128 = (simd_q15_t *)&x2[0];
+  y_128  = (simd_q15_t *)&y[0];
   // we compute 4 cpx multiply for each loop
   for(i=0; i<(N>>2); i++) {
 #if defined(__x86_64__) || defined(__i386__)
@@ -248,26 +252,19 @@
     //print_ints("unpack lo:",&tmpy0[i]);
     tmpy1  = _mm_unpackhi_epi32(tmp_re,tmp_im);
     //print_ints("unpack hi:",&tmpy1[i]);
-
     if (zero_flag == 1)
       *y_128 = _mm_packs_epi32(tmpy0,tmpy1);
     else
       *y_128 = _mm_adds_epi16(*y_128,_mm_packs_epi32(tmpy0,tmpy1));
     //print_shorts("*y_128:",&y_128[i]);
-
-#elif defined(__arm__)
-
+#elif defined(__arm__)
     msg("mult_cpx_vector not implemented for __arm__");
 #endif
->>>>>>> 2045a493
     x1_128++;
     x2_128++;
     y_128++;
   }
-
-
   _mm_empty();
   _m_empty();
-
   return(0);
 }