/*
 * Licensed to the OpenAirInterface (OAI) Software Alliance under one or more
 * contributor license agreements.  See the NOTICE file distributed with
 * this work for additional information regarding copyright ownership.
 * The OpenAirInterface Software Alliance licenses this file to You under
 * the OAI Public License, Version 1.1  (the "License"); you may not use this file
 * except in compliance with the License.
 * You may obtain a copy of the License at
 *
 *      http://www.openairinterface.org/?page_id=698
 *
 * Unless required by applicable law or agreed to in writing, software
 * distributed under the License is distributed on an "AS IS" BASIS,
 * WITHOUT WARRANTIES OR CONDITIONS OF ANY KIND, either express or implied.
 * See the License for the specific language governing permissions and
 * limitations under the License.
 *-------------------------------------------------------------------------------
 * For more information about the OpenAirInterface (OAI) Software Alliance:
 *      contact@openairinterface.org
 */
 
#include <stdio.h>
#include <stdlib.h>
#include <string.h>

#include <stdint.h>
#include <math.h>
#include <pthread.h>
#include <execinfo.h>

#ifndef M_PI
#define M_PI 3.14159265358979323846
#endif
#define OAIDFTS_MAIN
//#ifndef MR_MAIN
//#include "PHY/defs_common.h"
//#include "PHY/impl_defs_top.h"
//#else
#include "time_meas.h"
#include "LOG/log.h"
#define debug_msg
#define ONE_OVER_SQRT2_Q15 23170

//int oai_exit=0;
//#endif

#define ONE_OVER_SQRT3_Q15 18919

#include "../sse_intrin.h"

#include "assertions.h"

#include "tools_defs.h"

#define print_shorts(s,x) printf("%s %d,%d,%d,%d,%d,%d,%d,%d\n",s,(x)[0],(x)[1],(x)[2],(x)[3],(x)[4],(x)[5],(x)[6],(x)[7])
#define print_shorts256(s,x) printf("%s %d,%d,%d,%d,%d,%d,%d,%d,%d,%d,%d,%d,%d,%d,%d,%d\n",s,(x)[0],(x)[1],(x)[2],(x)[3],(x)[4],(x)[5],(x)[6],(x)[7],(x)[8],(x)[9],(x)[10],(x)[11],(x)[12],(x)[13],(x)[14],(x)[15])

#define print_ints(s,x) printf("%s %d %d %d %d\n",s,(x)[0],(x)[1],(x)[2],(x)[3])


const static int16_t conjugatedft[32] __attribute__((aligned(32))) = {-1,1,-1,1,-1,1,-1,1,-1,1,-1,1,-1,1,-1,1,-1,1};


const static int16_t reflip[32]  __attribute__((aligned(32))) = {1,-1,1,-1,1,-1,1,-1,1,-1,1,-1,1,-1,1,-1};






#if defined(__x86_64__) || defined(__i386__)
static inline void cmac(__m128i a,__m128i b, __m128i *re32, __m128i *im32) __attribute__((always_inline));
static inline void cmac(__m128i a,__m128i b, __m128i *re32, __m128i *im32)
{

  __m128i cmac_tmp,cmac_tmp_re32,cmac_tmp_im32;

  cmac_tmp    = _mm_sign_epi16(b,*(__m128i*)reflip);
  cmac_tmp_re32  = _mm_madd_epi16(a,cmac_tmp);

 
  //  cmac_tmp    = _mm_shufflelo_epi16(b,_MM_SHUFFLE(2,3,0,1));
  //  cmac_tmp    = _mm_shufflehi_epi16(cmac_tmp,_MM_SHUFFLE(2,3,0,1));
  cmac_tmp = _mm_shuffle_epi8(b,_mm_set_epi8(13,12,15,14,9,8,11,10,5,4,7,6,1,0,3,2));
  cmac_tmp_im32  = _mm_madd_epi16(cmac_tmp,a);

  *re32 = _mm_add_epi32(*re32,cmac_tmp_re32);
  *im32 = _mm_add_epi32(*im32,cmac_tmp_im32);
}

static inline void cmacc(__m128i a,__m128i b, __m128i *re32, __m128i *im32) __attribute__((always_inline));
static inline void cmacc(__m128i a,__m128i b, __m128i *re32, __m128i *im32)
{

  __m128i cmac_tmp,cmac_tmp_re32,cmac_tmp_im32;


  cmac_tmp_re32  = _mm_madd_epi16(a,b);


  cmac_tmp    = _mm_sign_epi16(b,*(__m128i*)reflip);
  //  cmac_tmp    = _mm_shufflelo_epi16(b,_MM_SHUFFLE(2,3,0,1));
  //  cmac_tmp    = _mm_shufflehi_epi16(cmac_tmp,_MM_SHUFFLE(2,3,0,1));
  cmac_tmp = _mm_shuffle_epi8(cmac_tmp,_mm_set_epi8(13,12,15,14,9,8,11,10,5,4,7,6,1,0,3,2));
  cmac_tmp_im32  = _mm_madd_epi16(cmac_tmp,a);

  *re32 = _mm_add_epi32(*re32,cmac_tmp_re32);
  *im32 = _mm_add_epi32(*im32,cmac_tmp_im32);
}

static inline void cmac_256(__m256i a,__m256i b, __m256i *re32, __m256i *im32) __attribute__((always_inline));
static inline void cmac_256(__m256i a,__m256i b, __m256i *re32, __m256i *im32)
{

  __m256i cmac_tmp,cmac_tmp_re32,cmac_tmp_im32;
  __m256i imshuffle = simde_mm256_set_epi8(29,28,31,30,25,24,27,26,21,20,23,22,17,16,19,18,13,12,15,14,9,8,11,10,5,4,7,6,1,0,3,2);

  cmac_tmp       = simde_mm256_sign_epi16(b,*(__m256i*)reflip);
  cmac_tmp_re32  = simde_mm256_madd_epi16(a,cmac_tmp);

  cmac_tmp       = simde_mm256_shuffle_epi8(b,imshuffle);
  cmac_tmp_im32  = simde_mm256_madd_epi16(cmac_tmp,a);

  *re32 = simde_mm256_add_epi32(*re32,cmac_tmp_re32);
  *im32 = simde_mm256_add_epi32(*im32,cmac_tmp_im32);
}

static inline void cmacc_256(__m256i a,__m256i b, __m256i *re32, __m256i *im32) __attribute__((always_inline));
static inline void cmacc_256(__m256i a,__m256i b, __m256i *re32, __m256i *im32)
{

  __m256i cmac_tmp,cmac_tmp_re32,cmac_tmp_im32;
  __m256i imshuffle = simde_mm256_set_epi8(29,28,31,30,25,24,27,26,21,20,23,22,17,16,19,18,13,12,15,14,9,8,11,10,5,4,7,6,1,0,3,2);

  cmac_tmp_re32   = simde_mm256_madd_epi16(a,b);


  cmac_tmp        = simde_mm256_sign_epi16(b,*(__m256i*)reflip);
  cmac_tmp        = simde_mm256_shuffle_epi8(b,imshuffle);
  cmac_tmp_im32   = simde_mm256_madd_epi16(cmac_tmp,a);

  *re32 = simde_mm256_add_epi32(*re32,cmac_tmp_re32);
  *im32 = simde_mm256_add_epi32(*im32,cmac_tmp_im32);
}

static inline void cmult(__m128i a,__m128i b, __m128i *re32, __m128i *im32) __attribute__((always_inline));

static inline void cmult(__m128i a,__m128i b, __m128i *re32, __m128i *im32)
{

  register __m128i mmtmpb;

  mmtmpb    = _mm_sign_epi16(b,*(__m128i*)reflip);
  *re32     = _mm_madd_epi16(a,mmtmpb);
  //  mmtmpb    = _mm_shufflelo_epi16(b,_MM_SHUFFLE(2,3,0,1));
  //  mmtmpb    = _mm_shufflehi_epi16(mmtmpb,_MM_SHUFFLE(2,3,0,1));
  mmtmpb        = _mm_shuffle_epi8(b,_mm_set_epi8(13,12,15,14,9,8,11,10,5,4,7,6,1,0,3,2));
  *im32  = _mm_madd_epi16(a,mmtmpb);

}

static inline void cmult_256(__m256i a,__m256i b, __m256i *re32, __m256i *im32) __attribute__((always_inline));

static inline void cmult_256(__m256i a,__m256i b, __m256i *re32, __m256i *im32)
{

  register __m256i mmtmpb;
  __m256i const perm_mask = simde_mm256_set_epi8(29,28,31,30,25,24,27,26,21,20,23,22,17,16,19,18,13,12,15,14,9,8,11,10,5,4,7,6,1,0,3,2);

  mmtmpb    = simde_mm256_sign_epi16(b,*(__m256i*)reflip);
  *re32     = simde_mm256_madd_epi16(a,mmtmpb);
  mmtmpb    = simde_mm256_shuffle_epi8(b,perm_mask);
  *im32     = simde_mm256_madd_epi16(a,mmtmpb);

}

static inline void cmultc(__m128i a,__m128i b, __m128i *re32, __m128i *im32) __attribute__((always_inline));

static inline void cmultc(__m128i a,__m128i b, __m128i *re32, __m128i *im32)
{

  register __m128i mmtmpb;

  *re32     = _mm_madd_epi16(a,b);
  mmtmpb    = _mm_sign_epi16(b,*(__m128i*)reflip);
  mmtmpb    = _mm_shuffle_epi8(mmtmpb,_mm_set_epi8(13,12,15,14,9,8,11,10,5,4,7,6,1,0,3,2));
  *im32  = _mm_madd_epi16(a,mmtmpb);

}

static inline void cmultc_256(__m256i a,__m256i b, __m256i *re32, __m256i *im32) __attribute__((always_inline));

static inline void cmultc_256(__m256i a,__m256i b, __m256i *re32, __m256i *im32)
{

  register __m256i mmtmpb;
  __m256i const perm_mask = simde_mm256_set_epi8(29,28,31,30,25,24,27,26,21,20,23,22,17,16,19,18,13,12,15,14,9,8,11,10,5,4,7,6,1,0,3,2);

  *re32     = simde_mm256_madd_epi16(a,b);
  mmtmpb    = simde_mm256_sign_epi16(b,*(__m256i*)reflip);
  mmtmpb    = simde_mm256_shuffle_epi8(mmtmpb,perm_mask);
  *im32     = simde_mm256_madd_epi16(a,mmtmpb);

}

static inline __m128i cpack(__m128i xre,__m128i xim) __attribute__((always_inline));

static inline __m128i cpack(__m128i xre,__m128i xim)
{

  register __m128i cpack_tmp1,cpack_tmp2;

  cpack_tmp1 = _mm_unpacklo_epi32(xre,xim);
  cpack_tmp2 = _mm_unpackhi_epi32(xre,xim);
  return(_mm_packs_epi32(_mm_srai_epi32(cpack_tmp1,15),_mm_srai_epi32(cpack_tmp2,15)));

}

static inline __m256i cpack_256(__m256i xre,__m256i xim) __attribute__((always_inline));

static inline __m256i cpack_256(__m256i xre,__m256i xim)
{

  register __m256i cpack_tmp1,cpack_tmp2;

  cpack_tmp1 = simde_mm256_unpacklo_epi32(xre,xim);
  cpack_tmp2 = simde_mm256_unpackhi_epi32(xre,xim);
  return(simde_mm256_packs_epi32(simde_mm256_srai_epi32(cpack_tmp1,15),simde_mm256_srai_epi32(cpack_tmp2,15)));

}

static inline void packed_cmult(__m128i a,__m128i b, __m128i *c) __attribute__((always_inline));

static inline void packed_cmult(__m128i a,__m128i b, __m128i *c)
{

  __m128i cre,cim;
  cmult(a,b,&cre,&cim);
  *c = cpack(cre,cim);

}

static inline void packed_cmult_256(__m256i a,__m256i b, __m256i *c) __attribute__((always_inline));

static inline void packed_cmult_256(__m256i a,__m256i b, __m256i *c)
{

  __m256i cre,cim;
  cmult_256(a,b,&cre,&cim);
  *c = cpack_256(cre,cim);

}

static inline void packed_cmultc(__m128i a,__m128i b, __m128i *c) __attribute__((always_inline));

static inline void packed_cmultc(__m128i a,__m128i b, __m128i *c)
{

  __m128i cre,cim;

  cmultc(a,b,&cre,&cim);
  *c = cpack(cre,cim);

}

static inline void packed_cmultc_256(__m256i a,__m256i b, __m256i *c) __attribute__((always_inline));

static inline void packed_cmultc_256(__m256i a,__m256i b, __m256i *c)
{

  __m256i cre,cim;

  cmultc_256(a,b,&cre,&cim);
  *c = cpack_256(cre,cim);

}

static inline __m128i packed_cmult2(__m128i a,__m128i b,__m128i b2) __attribute__((always_inline));

static inline __m128i packed_cmult2(__m128i a,__m128i b,__m128i b2)
{


  register __m128i cre,cim;

  cre       = _mm_madd_epi16(a,b);
  cim       = _mm_madd_epi16(a,b2);

  return(cpack(cre,cim));

}

static inline __m256i packed_cmult2_256(__m256i a,__m256i b,__m256i b2) __attribute__((always_inline));

static inline __m256i packed_cmult2_256(__m256i a,__m256i b,__m256i b2)
{


  register __m256i cre,cim;

  cre       = simde_mm256_madd_epi16(a,b);
  cim       = simde_mm256_madd_epi16(a,b2);

  return(cpack_256(cre,cim));

}

#elif defined(__arm__) || defined(__aarch64__)
static inline void cmac(int16x8_t a,int16x8_t b, int32x4_t *re32, int32x4_t *im32) __attribute__((always_inline));
static inline void cmac(int16x8_t a,int16x8_t b, int32x4_t *re32, int32x4_t *im32)
{

  
  int32x4_t ab_re0,ab_re1,ab_im0,ab_im1;
  int16x8_t bflip = vrev32q_s16(b);
  int16x8_t bconj = vmulq_s16(b,*(int16x8_t *)reflip);

  ab_re0 = vmull_s16(((int16x4_t*)&a)[0],((int16x4_t*)&bconj)[0]);
  ab_re1 = vmull_s16(((int16x4_t*)&a)[1],((int16x4_t*)&bconj)[1]);
  ab_im0 = vmull_s16(((int16x4_t*)&a)[0],((int16x4_t*)&bflip)[0]);
  ab_im1 = vmull_s16(((int16x4_t*)&a)[1],((int16x4_t*)&bflip)[1]);
  *re32 = vqaddq_s32(*re32,vcombine_s32(vpadd_s32(((int32x2_t*)&ab_re0)[0],((int32x2_t*)&ab_re0)[1]),
					vpadd_s32(((int32x2_t*)&ab_re1)[0],((int32x2_t*)&ab_re1)[1])));
  *im32 = vqaddq_s32(*im32,vcombine_s32(vpadd_s32(((int32x2_t*)&ab_im0)[0],((int32x2_t*)&ab_im0)[1]),
					vpadd_s32(((int32x2_t*)&ab_im1)[0],((int32x2_t*)&ab_im1)[1])));
}

static inline void cmacc(int16x8_t a,int16x8_t b, int32x4_t *re32, int32x4_t *im32) __attribute__((always_inline));
static inline void cmacc(int16x8_t a,int16x8_t b, int32x4_t *re32, int32x4_t *im32)
{
  int32x4_t ab_re0,ab_re1,ab_im0,ab_im1;
  int16x8_t bconj = vmulq_s16(b,*(int16x8_t *)reflip);
  int16x8_t bflip = vrev32q_s16(bconj);

  ab_re0 = vmull_s16(((int16x4_t*)&a)[0],((int16x4_t*)&b)[0]);
  ab_re1 = vmull_s16(((int16x4_t*)&a)[1],((int16x4_t*)&b)[1]);
  ab_im0 = vmull_s16(((int16x4_t*)&a)[0],((int16x4_t*)&bflip)[0]);
  ab_im1 = vmull_s16(((int16x4_t*)&a)[1],((int16x4_t*)&bflip)[1]);
  *re32 = vqaddq_s32(*re32,vcombine_s32(vpadd_s32(((int32x2_t*)&ab_re0)[0],((int32x2_t*)&ab_re0)[1]),
					vpadd_s32(((int32x2_t*)&ab_re1)[0],((int32x2_t*)&ab_re1)[1])));
  *im32 = vqaddq_s32(*im32,vcombine_s32(vpadd_s32(((int32x2_t*)&ab_im0)[0],((int32x2_t*)&ab_im0)[1]),
					vpadd_s32(((int32x2_t*)&ab_im1)[0],((int32x2_t*)&ab_im1)[1])));

}

static inline void cmult(int16x8_t a,int16x8_t b, int32x4_t *re32, int32x4_t *im32) __attribute__((always_inline));
static inline void cmult(int16x8_t a,int16x8_t b, int32x4_t *re32, int32x4_t *im32)
{
  int32x4_t ab_re0,ab_re1,ab_im0,ab_im1;
  int16x8_t bflip = vrev32q_s16(b);
  int16x8_t bconj = vmulq_s16(b,*(int16x8_t *)reflip);
  int16x4_t al,ah,bcl,bch,bfl,bfh;
  int32x2_t abr0l,abr0h,abr1l,abr1h,abi0l,abi0h,abi1l,abi1h;

  al  = vget_low_s16(a);      ah = vget_high_s16(a);
  bcl = vget_low_s16(bconj);  bch = vget_high_s16(bconj);
  bfl = vget_low_s16(bflip);  bfh = vget_high_s16(bflip);

  ab_re0 = vmull_s16(al,bcl);
  ab_re1 = vmull_s16(ah,bch);
  ab_im0 = vmull_s16(al,bfl);
  ab_im1 = vmull_s16(ah,bfh);
  abr0l = vget_low_s32(ab_re0); abr0h = vget_high_s32(ab_re0);
  abr1l = vget_low_s32(ab_re1); abr1h = vget_high_s32(ab_re1);
  abi0l = vget_low_s32(ab_im0); abi0h = vget_high_s32(ab_im0);
  abi1l = vget_low_s32(ab_im1); abi1h = vget_high_s32(ab_im1);

  *re32 = vcombine_s32(vpadd_s32(abr0l,abr0h),
                       vpadd_s32(abr1l,abr1h));
  *im32 = vcombine_s32(vpadd_s32(abi0l,abi0h),
                       vpadd_s32(abi1l,abi1h));
}

static inline void cmultc(int16x8_t a,int16x8_t b, int32x4_t *re32, int32x4_t *im32) __attribute__((always_inline));

static inline void cmultc(int16x8_t a,int16x8_t b, int32x4_t *re32, int32x4_t *im32)
{
  int32x4_t ab_re0,ab_re1,ab_im0,ab_im1;
  int16x8_t bconj = vmulq_s16(b,*(int16x8_t *)reflip);
  int16x8_t bflip = vrev32q_s16(bconj);
  int16x4_t al,ah,bl,bh,bfl,bfh; 
  int32x2_t abr0l,abr0h,abr1l,abr1h,abi0l,abi0h,abi1l,abi1h;
  al  = vget_low_s16(a);     ah = vget_high_s16(a);
  bl  = vget_low_s16(b);     bh = vget_high_s16(b);
  bfl = vget_low_s16(bflip); bfh = vget_high_s16(bflip);

  ab_re0 = vmull_s16(al,bl);
  ab_re1 = vmull_s16(ah,bh);
  ab_im0 = vmull_s16(al,bfl);
  ab_im1 = vmull_s16(ah,bfh);

  abr0l = vget_low_s32(ab_re0); abr0h = vget_high_s32(ab_re0);
  abr1l = vget_low_s32(ab_re1); abr1h = vget_high_s32(ab_re1);
  abi0l = vget_low_s32(ab_im0); abi0h = vget_high_s32(ab_im0);
  abi1l = vget_low_s32(ab_im1); abi1h = vget_high_s32(ab_im1);

  *re32 = vcombine_s32(vpadd_s32(abr0l,abr0h),
		       vpadd_s32(abr1l,abr1h));
  *im32 = vcombine_s32(vpadd_s32(abi0l,abi0h),
		       vpadd_s32(abi1l,abi1h));

}


static inline int16x8_t cpack(int32x4_t xre,int32x4_t xim) __attribute__((always_inline));

static inline int16x8_t cpack(int32x4_t xre,int32x4_t xim)
{
  int32x4x2_t xtmp;

  xtmp = vzipq_s32(xre,xim);
  return(vcombine_s16(vqshrn_n_s32(xtmp.val[0],15),vqshrn_n_s32(xtmp.val[1],15)));

}


static inline void packed_cmult(int16x8_t a,int16x8_t b, int16x8_t *c) __attribute__((always_inline));

static inline void packed_cmult(int16x8_t a,int16x8_t b, int16x8_t *c)
{

  int32x4_t cre,cim;
  cmult(a,b,&cre,&cim);
  *c = cpack(cre,cim);

}


static inline void packed_cmultc(int16x8_t a,int16x8_t b, int16x8_t *c) __attribute__((always_inline));

static inline void packed_cmultc(int16x8_t a,int16x8_t b, int16x8_t *c)
{

  int32x4_t cre,cim;

  cmultc(a,b,&cre,&cim);
  *c = cpack(cre,cim);

}

static inline int16x8_t packed_cmult2(int16x8_t a,int16x8_t b,  int16x8_t b2) __attribute__((always_inline));

static inline int16x8_t packed_cmult2(int16x8_t a,int16x8_t b,  int16x8_t b2)
{

  

  int32x4_t ab_re0,ab_re1,ab_im0,ab_im1,cre,cim;
  
  ab_re0 = vmull_s16(((int16x4_t*)&a)[0],((int16x4_t*)&b)[0]);
  ab_re1 = vmull_s16(((int16x4_t*)&a)[1],((int16x4_t*)&b)[1]);
  ab_im0 = vmull_s16(((int16x4_t*)&a)[0],((int16x4_t*)&b2)[0]);
  ab_im1 = vmull_s16(((int16x4_t*)&a)[1],((int16x4_t*)&b2)[1]);
  cre = vcombine_s32(vpadd_s32(((int32x2_t*)&ab_re0)[0],((int32x2_t*)&ab_re0)[1]),
		     vpadd_s32(((int32x2_t*)&ab_re1)[0],((int32x2_t*)&ab_re1)[1]));
  cim = vcombine_s32(vpadd_s32(((int32x2_t*)&ab_im0)[0],((int32x2_t*)&ab_im0)[1]),
		     vpadd_s32(((int32x2_t*)&ab_im1)[0],((int32x2_t*)&ab_im1)[1]));
  return(cpack(cre,cim));

}

#endif // defined(__x86_64__) || defined(__i386__)

const static int16_t W0s[16]__attribute__((aligned(32))) = {32767,0,32767,0,32767,0,32767,0,32767,0,32767,0,32767,0,32767,0};

const static int16_t W13s[16]__attribute__((aligned(32))) = {-16384,-28378,-16384,-28378,-16384,-28378,-16384,-28378,-16384,-28378,-16384,-28378,-16384,-28378,-16384,-28378};
const static int16_t W23s[16]__attribute__((aligned(32))) = {-16384,28378,-16384,28378,-16384,28378,-16384,28378,-16384,28378,-16384,28378,-16384,28378,-16384,28378};

const static int16_t W15s[16]__attribute__((aligned(32))) = {10126,-31163,10126,-31163,10126,-31163,10126,-31163,10126,-31163,10126,-31163,10126,-31163,10126,-31163};
const static int16_t W25s[16]__attribute__((aligned(32))) = {-26509,-19260,-26509,-19260,-26509,-19260,-26509,-19260,-26509,-19260,-26509,-19260,-26509,-19260,-26509,-19260};
const static int16_t W35s[16]__attribute__((aligned(32))) = {-26510,19260,-26510,19260,-26510,19260,-26510,19260,-26510,19260,-26510,19260,-26510,19260,-26510,19260};
const static int16_t W45s[16]__attribute__((aligned(32))) = {10126,31163,10126,31163,10126,31163,10126,31163,10126,31163,10126,31163,10126,31163,10126,31163};

#if defined(__x86_64__) || defined(__i386__)
const __m128i *W0 = (__m128i *)W0s;
const __m128i *W13 = (__m128i *)W13s;
const __m128i *W23 = (__m128i *)W23s;
const __m128i *W15 = (__m128i *)W15s;
const __m128i *W25 = (__m128i *)W25s;
const __m128i *W35 = (__m128i *)W35s;
const __m128i *W45 = (__m128i *)W45s;

const __m256i *W0_256 =  (__m256i *)W0s;
const __m256i *W13_256 = (__m256i *)W13s;
const __m256i *W23_256 = (__m256i *)W23s;
const __m256i *W15_256 = (__m256i *)W15s;
const __m256i *W25_256 = (__m256i *)W25s;
const __m256i *W35_256 = (__m256i *)W35s;
const __m256i *W45_256 = (__m256i *)W45s;

#elif defined(__arm__) || defined(__aarch64__)
int16x8_t *W0  = (int16x8_t *)W0s;
int16x8_t *W13 = (int16x8_t *)W13s;
int16x8_t *W23 = (int16x8_t *)W23s;
int16x8_t *W15 = (int16x8_t *)W15s;
int16x8_t *W25 = (int16x8_t *)W25s;
int16x8_t *W35 = (int16x8_t *)W35s;
int16x8_t *W45 = (int16x8_t *)W45s;
#endif // defined(__x86_64__) || defined(__i386__)

const static int16_t dft_norm_table[16] = {9459,  //12
					   6689,//24
					   5461,//36
					   4729,//482
					   4230,//60
					   23170,//72
					   3344,//96
					   3153,//108
					   2991,//120
					   18918,//sqrt(3),//144
					   18918,//sqrt(3),//180
					   16384,//2, //192
					   18918,//sqrt(3), // 216
					   16384,//2, //240
					   18918,//sqrt(3), // 288
					   14654
}; //sqrt(5) //300


#if defined(__x86_64__) || defined(__i386__)
static inline void bfly2(__m128i *x0, __m128i *x1,__m128i *y0, __m128i *y1,__m128i *tw)__attribute__((always_inline));

static inline void bfly2(__m128i *x0, __m128i *x1,__m128i *y0, __m128i *y1,__m128i *tw)
{

  __m128i x0r_2,x0i_2,x1r_2,x1i_2,dy0r,dy1r,dy0i,dy1i;
  __m128i bfly2_tmp1,bfly2_tmp2;

  cmult(*(x0),*(W0),&x0r_2,&x0i_2);
  cmult(*(x1),*(tw),&x1r_2,&x1i_2);

  dy0r = _mm_srai_epi32(_mm_add_epi32(x0r_2,x1r_2),15);
  dy1r = _mm_srai_epi32(_mm_sub_epi32(x0r_2,x1r_2),15);
  dy0i = _mm_srai_epi32(_mm_add_epi32(x0i_2,x1i_2),15);
  //  printf("y0i %d\n",((int16_t *)y0i)[0]);
  dy1i = _mm_srai_epi32(_mm_sub_epi32(x0i_2,x1i_2),15);

  bfly2_tmp1 = _mm_unpacklo_epi32(dy0r,dy0i);
  bfly2_tmp2 = _mm_unpackhi_epi32(dy0r,dy0i);
  *y0 = _mm_packs_epi32(bfly2_tmp1,bfly2_tmp2);

  bfly2_tmp1 = _mm_unpacklo_epi32(dy1r,dy1i);
  bfly2_tmp2 = _mm_unpackhi_epi32(dy1r,dy1i);
  *y1 = _mm_packs_epi32(bfly2_tmp1,bfly2_tmp2);
}

static inline void bfly2_256(__m256i *x0, __m256i *x1,__m256i *y0, __m256i *y1,__m256i *tw)__attribute__((always_inline));

static inline void bfly2_256(__m256i *x0, __m256i *x1,__m256i *y0, __m256i *y1,__m256i *tw)
{

  __m256i x0r_2,x0i_2,x1r_2,x1i_2,dy0r,dy1r,dy0i,dy1i;
  __m256i bfly2_tmp1,bfly2_tmp2;

  cmult_256(*(x0),*(W0_256),&x0r_2,&x0i_2);
  cmult_256(*(x1),*(tw),&x1r_2,&x1i_2);

  dy0r = simde_mm256_srai_epi32(simde_mm256_add_epi32(x0r_2,x1r_2),15);
  dy1r = simde_mm256_srai_epi32(simde_mm256_sub_epi32(x0r_2,x1r_2),15);
  dy0i = simde_mm256_srai_epi32(simde_mm256_add_epi32(x0i_2,x1i_2),15);
  //  printf("y0i %d\n",((int16_t *)y0i)[0]);
  dy1i = simde_mm256_srai_epi32(simde_mm256_sub_epi32(x0i_2,x1i_2),15);

  bfly2_tmp1 = simde_mm256_unpacklo_epi32(dy0r,dy0i);
  bfly2_tmp2 = simde_mm256_unpackhi_epi32(dy0r,dy0i);
  *y0 = simde_mm256_packs_epi32(bfly2_tmp1,bfly2_tmp2);

  bfly2_tmp1 = simde_mm256_unpacklo_epi32(dy1r,dy1i);
  bfly2_tmp2 = simde_mm256_unpackhi_epi32(dy1r,dy1i);
  *y1 = simde_mm256_packs_epi32(bfly2_tmp1,bfly2_tmp2);
}

#elif defined(__arm__) || defined(__aarch64__)

static inline void bfly2(int16x8_t *x0, int16x8_t *x1,int16x8_t *y0, int16x8_t *y1,int16x8_t *tw)__attribute__((always_inline));

static inline void bfly2(int16x8_t *x0, int16x8_t *x1,int16x8_t *y0, int16x8_t *y1,int16x8_t *tw)
{

  int32x4_t x0r_2,x0i_2,x1r_2,x1i_2,dy0r,dy1r,dy0i,dy1i;

  cmult(*(x0),*(W0),&x0r_2,&x0i_2);
  cmult(*(x1),*(tw),&x1r_2,&x1i_2);

  dy0r = vqaddq_s32(x0r_2,x1r_2);
  dy1r = vqsubq_s32(x0r_2,x1r_2);
  dy0i = vqaddq_s32(x0i_2,x1i_2);
  dy1i = vqsubq_s32(x0i_2,x1i_2);

  *y0 = cpack(dy0r,dy0i);
  *y1 = cpack(dy1r,dy1i);
}


#endif // defined(__x86_64__) || defined(__i386__)

#if defined(__x86_64__) || defined(__i386__)
static inline void bfly2_tw1(__m128i *x0, __m128i *x1, __m128i *y0, __m128i *y1)__attribute__((always_inline));

static inline void bfly2_tw1(__m128i *x0, __m128i *x1, __m128i *y0, __m128i *y1)
{

  *y0  = _mm_adds_epi16(*x0,*x1);
  *y1  = _mm_subs_epi16(*x0,*x1);

}

#elif defined(__arm__) || defined(__aarch64__)

static inline void bfly2_tw1(int16x8_t *x0, int16x8_t *x1, int16x8_t *y0, int16x8_t *y1)__attribute__((always_inline));

static inline void bfly2_tw1(int16x8_t *x0, int16x8_t *x1, int16x8_t *y0, int16x8_t *y1)
{

  *y0  = vqaddq_s16(*x0,*x1);
  *y1  = vqsubq_s16(*x0,*x1);

}
#endif // defined(__x86_64__) || defined(__i386__)
 
#if defined(__x86_64__) || defined(__i386__)

static inline void bfly2_16(__m128i *x0, __m128i *x1, __m128i *y0, __m128i *y1, __m128i *tw, __m128i *twb)__attribute__((always_inline));

static inline void bfly2_16(__m128i *x0, __m128i *x1, __m128i *y0, __m128i *y1, __m128i *tw, __m128i *twb)
{

  //  register __m128i x1t;
  __m128i x1t;

  x1t = packed_cmult2(*(x1),*(tw),*(twb));
  /*
  print_shorts("x0",(int16_t*)x0);
  print_shorts("x1",(int16_t*)x1);
  print_shorts("tw",(int16_t*)tw);
  print_shorts("twb",(int16_t*)twb);
  print_shorts("x1t",(int16_t*)&x1t);*/
  *y0  = _mm_adds_epi16(*x0,x1t);
  *y1  = _mm_subs_epi16(*x0,x1t);
  /*  print_shorts("y0",(int16_t*)y0);
      print_shorts("y1",(int16_t*)y1);*/
}

static inline void bfly2_16_256(__m256i *x0, __m256i *x1, __m256i *y0, __m256i *y1, __m256i *tw, __m256i *twb)__attribute__((always_inline));

static inline void bfly2_16_256(__m256i *x0, __m256i *x1, __m256i *y0, __m256i *y1, __m256i *tw, __m256i *twb)
{

  //  register __m256i x1t;
  __m256i x1t;

  x1t = packed_cmult2_256(*(x1),*(tw),*(twb));
  /*
  print_shorts256("x0",(int16_t*)x0);
  print_shorts256("x1",(int16_t*)x1);
  print_shorts256("tw",(int16_t*)tw);
  print_shorts256("twb",(int16_t*)twb);
  print_shorts256("x1t",(int16_t*)&x1t);*/
  *y0  = simde_mm256_adds_epi16(*x0,x1t);
  *y1  = simde_mm256_subs_epi16(*x0,x1t);
  
  /*print_shorts256("y0",(int16_t*)y0);
    print_shorts256("y1",(int16_t*)y1);*/
}

#elif defined(__arm__) || defined(__aarch64__)

static inline void bfly2_16(int16x8_t *x0, int16x8_t *x1, int16x8_t *y0, int16x8_t *y1, int16x8_t *tw, int16x8_t *twb)__attribute__((always_inline));

static inline void bfly2_16(int16x8_t *x0, int16x8_t *x1, int16x8_t *y0, int16x8_t *y1, int16x8_t *tw, int16x8_t *twb)
{

  *y0  = vqaddq_s16(*x0,*x1);
  *y1  = vqsubq_s16(*x0,*x1);

}
#endif // defined(__x86_64__) || defined(__i386__)

#if defined(__x86_64__) || defined(__i386__)
static inline void ibfly2(__m128i *x0, __m128i *x1,__m128i *y0, __m128i *y1,__m128i *tw)__attribute__((always_inline));

static inline void ibfly2(__m128i *x0, __m128i *x1,__m128i *y0, __m128i *y1,__m128i *tw)
{

  __m128i x0r_2,x0i_2,x1r_2,x1i_2,dy0r,dy1r,dy0i,dy1i;
  __m128i bfly2_tmp1,bfly2_tmp2;

  cmultc(*(x0),*(W0),&x0r_2,&x0i_2);
  cmultc(*(x1),*(tw),&x1r_2,&x1i_2);

  dy0r = _mm_srai_epi32(_mm_add_epi32(x0r_2,x1r_2),15);
  dy1r = _mm_srai_epi32(_mm_sub_epi32(x0r_2,x1r_2),15);
  dy0i = _mm_srai_epi32(_mm_add_epi32(x0i_2,x1i_2),15);
  //  printf("y0i %d\n",((int16_t *)y0i)[0]);
  dy1i = _mm_srai_epi32(_mm_sub_epi32(x0i_2,x1i_2),15);

  bfly2_tmp1 = _mm_unpacklo_epi32(dy0r,dy0i);
  bfly2_tmp2 = _mm_unpackhi_epi32(dy0r,dy0i);
  *y0 = _mm_packs_epi32(bfly2_tmp1,bfly2_tmp2);

  bfly2_tmp1 = _mm_unpacklo_epi32(dy1r,dy1i);
  bfly2_tmp2 = _mm_unpackhi_epi32(dy1r,dy1i);
  *y1 = _mm_packs_epi32(bfly2_tmp1,bfly2_tmp2);
}

static inline void ibfly2_256(__m256i *x0, __m256i *x1,__m256i *y0, __m256i *y1,__m256i *tw)__attribute__((always_inline));

static inline void ibfly2_256(__m256i *x0, __m256i *x1,__m256i *y0, __m256i *y1,__m256i *tw)
{

  __m256i x0r_2,x0i_2,x1r_2,x1i_2,dy0r,dy1r,dy0i,dy1i;
  __m256i bfly2_tmp1,bfly2_tmp2;

  cmultc_256(*(x0),*(W0_256),&x0r_2,&x0i_2);
  cmultc_256(*(x1),*(tw),&x1r_2,&x1i_2);

  dy0r = simde_mm256_srai_epi32(simde_mm256_add_epi32(x0r_2,x1r_2),15);
  dy1r = simde_mm256_srai_epi32(simde_mm256_sub_epi32(x0r_2,x1r_2),15);
  dy0i = simde_mm256_srai_epi32(simde_mm256_add_epi32(x0i_2,x1i_2),15);
  //  printf("y0i %d\n",((int16_t *)y0i)[0]);
  dy1i = simde_mm256_srai_epi32(simde_mm256_sub_epi32(x0i_2,x1i_2),15);

  bfly2_tmp1 = simde_mm256_unpacklo_epi32(dy0r,dy0i);
  bfly2_tmp2 = simde_mm256_unpackhi_epi32(dy0r,dy0i);
  *y0 = simde_mm256_packs_epi32(bfly2_tmp1,bfly2_tmp2);

  bfly2_tmp1 = simde_mm256_unpacklo_epi32(dy1r,dy1i);
  bfly2_tmp2 = simde_mm256_unpackhi_epi32(dy1r,dy1i);
  *y1 = simde_mm256_packs_epi32(bfly2_tmp1,bfly2_tmp2);
}

#elif defined(__arm__) || defined(__aarch64__)
static inline void ibfly2(int16x8_t *x0, int16x8_t *x1,int16x8_t *y0, int16x8_t *y1,int16x8_t *tw)
{

  int32x4_t x0r_2,x0i_2,x1r_2,x1i_2,dy0r,dy1r,dy0i,dy1i;

  cmultc(*(x0),*(W0),&x0r_2,&x0i_2);
  cmultc(*(x1),*(tw),&x1r_2,&x1i_2);

  dy0r = vqaddq_s32(x0r_2,x1r_2);
  dy1r = vqsubq_s32(x0r_2,x1r_2);
  dy0i = vqaddq_s32(x0i_2,x1i_2);
  dy1i = vqsubq_s32(x0i_2,x1i_2);

  *y0 = cpack(dy0r,dy0i);
  *y1 = cpack(dy1r,dy1i);

}

#endif // defined(__x86_64__) || defined(__i386__)


// This is the radix-3 butterfly (fft)

#if defined(__x86_64__) || defined(__i386__)

static inline void bfly3(__m128i *x0,__m128i *x1,__m128i *x2,
                         __m128i *y0,__m128i *y1,__m128i *y2,
                         __m128i *tw1,__m128i *tw2) __attribute__((always_inline));

static inline void bfly3(__m128i *x0,__m128i *x1,__m128i *x2,
                         __m128i *y0,__m128i *y1,__m128i *y2,
                         __m128i *tw1,__m128i *tw2)
{

  __m128i tmpre,tmpim,x1_2,x2_2;

  packed_cmult(*(x1),*(tw1),&x1_2);
  packed_cmult(*(x2),*(tw2),&x2_2);
  *(y0)  = _mm_adds_epi16(*(x0),_mm_adds_epi16(x1_2,x2_2));
  cmult(x1_2,*(W13),&tmpre,&tmpim);
  cmac(x2_2,*(W23),&tmpre,&tmpim);
  *(y1) = cpack(tmpre,tmpim);
  *(y1) = _mm_adds_epi16(*(x0),*(y1));
  cmult(x1_2,*(W23),&tmpre,&tmpim);
  cmac(x2_2,*(W13),&tmpre,&tmpim);
  *(y2) = cpack(tmpre,tmpim);
  *(y2) = _mm_adds_epi16(*(x0),*(y2));
}

static inline void bfly3_256(__m256i *x0,__m256i *x1,__m256i *x2,
			     __m256i *y0,__m256i *y1,__m256i *y2,
			     __m256i *tw1,__m256i *tw2) __attribute__((always_inline));

static inline void bfly3_256(__m256i *x0,__m256i *x1,__m256i *x2,
			     __m256i *y0,__m256i *y1,__m256i *y2,
			     __m256i *tw1,__m256i *tw2)
{ 

  __m256i tmpre,tmpim,x1_2,x2_2;

  packed_cmult_256(*(x1),*(tw1),&x1_2);
  packed_cmult_256(*(x2),*(tw2),&x2_2);
  *(y0)  = simde_mm256_adds_epi16(*(x0),simde_mm256_adds_epi16(x1_2,x2_2));
  cmult_256(x1_2,*(W13_256),&tmpre,&tmpim);
  cmac_256(x2_2,*(W23_256),&tmpre,&tmpim);
  *(y1) = cpack_256(tmpre,tmpim);
  *(y1) = simde_mm256_adds_epi16(*(x0),*(y1));
  cmult_256(x1_2,*(W23_256),&tmpre,&tmpim);
  cmac_256(x2_2,*(W13_256),&tmpre,&tmpim);
  *(y2) = cpack_256(tmpre,tmpim);
  *(y2) = simde_mm256_adds_epi16(*(x0),*(y2));
}

#elif defined(__arm__) || defined(__aarch64__)
static inline void bfly3(int16x8_t *x0,int16x8_t *x1,int16x8_t *x2,
                         int16x8_t *y0,int16x8_t *y1,int16x8_t *y2,
                         int16x8_t *tw1,int16x8_t *tw2) __attribute__((always_inline));

static inline void bfly3(int16x8_t *x0,int16x8_t *x1,int16x8_t *x2,
                         int16x8_t *y0,int16x8_t *y1,int16x8_t *y2,
                         int16x8_t *tw1,int16x8_t *tw2)
{

  int32x4_t tmpre,tmpim;
  int16x8_t x1_2,x2_2;

  packed_cmult(*(x1),*(tw1),&x1_2);
  packed_cmult(*(x2),*(tw2),&x2_2);
  *(y0)  = vqaddq_s16(*(x0),vqaddq_s16(x1_2,x2_2));
  cmult(x1_2,*(W13),&tmpre,&tmpim);
  cmac(x2_2,*(W23),&tmpre,&tmpim);
  *(y1) = cpack(tmpre,tmpim);
  *(y1) = vqaddq_s16(*(x0),*(y1));
  cmult(x1_2,*(W23),&tmpre,&tmpim);
  cmac(x2_2,*(W13),&tmpre,&tmpim);
  *(y2) = cpack(tmpre,tmpim);
  *(y2) = vqaddq_s16(*(x0),*(y2));
}

#endif // defined(__x86_64__) || defined(__i386__)

#if defined(__x86_64__) || defined(__i386__)
static inline void ibfly3(__m128i *x0,__m128i *x1,__m128i *x2,
			  __m128i *y0,__m128i *y1,__m128i *y2,
			  __m128i *tw1,__m128i *tw2) __attribute__((always_inline));

static inline void ibfly3(__m128i *x0,__m128i *x1,__m128i *x2,
			  __m128i *y0,__m128i *y1,__m128i *y2,
			  __m128i *tw1,__m128i *tw2)
{

  __m128i tmpre,tmpim,x1_2,x2_2;

  packed_cmultc(*(x1),*(tw1),&x1_2);
  packed_cmultc(*(x2),*(tw2),&x2_2);
  *(y0)  = _mm_adds_epi16(*(x0),_mm_adds_epi16(x1_2,x2_2));
  cmultc(x1_2,*(W13),&tmpre,&tmpim);
  cmacc(x2_2,*(W23),&tmpre,&tmpim);
  *(y1) = cpack(tmpre,tmpim);
  *(y1) = _mm_adds_epi16(*(x0),*(y1));
  cmultc(x1_2,*(W23),&tmpre,&tmpim);
  cmacc(x2_2,*(W13),&tmpre,&tmpim);
  *(y2) = cpack(tmpre,tmpim);
  *(y2) = _mm_adds_epi16(*(x0),*(y2));
}

static inline void ibfly3_256(__m256i *x0,__m256i *x1,__m256i *x2,
			      __m256i *y0,__m256i *y1,__m256i *y2,
			      __m256i *tw1,__m256i *tw2) __attribute__((always_inline));

static inline void ibfly3_256(__m256i *x0,__m256i *x1,__m256i *x2,
			      __m256i *y0,__m256i *y1,__m256i *y2,
			      __m256i *tw1,__m256i *tw2)
{ 

  __m256i tmpre,tmpim,x1_2,x2_2;

  packed_cmultc_256(*(x1),*(tw1),&x1_2);
  packed_cmultc_256(*(x2),*(tw2),&x2_2);
  *(y0)  = simde_mm256_adds_epi16(*(x0),simde_mm256_adds_epi16(x1_2,x2_2));
  cmultc_256(x1_2,*(W13_256),&tmpre,&tmpim);
  cmacc_256(x2_2,*(W23_256),&tmpre,&tmpim);
  *(y1) = cpack_256(tmpre,tmpim);
  *(y1) = simde_mm256_adds_epi16(*(x0),*(y1));
  cmultc_256(x1_2,*(W23_256),&tmpre,&tmpim);
  cmacc_256(x2_2,*(W13_256),&tmpre,&tmpim);
  *(y2) = cpack_256(tmpre,tmpim);
  *(y2) = simde_mm256_adds_epi16(*(x0),*(y2));
}

#elif defined(__arm__) || defined(__aarch64__)
static inline void ibfly3(int16x8_t *x0,int16x8_t *x1,int16x8_t *x2,
			  int16x8_t *y0,int16x8_t *y1,int16x8_t *y2,
			  int16x8_t *tw1,int16x8_t *tw2) __attribute__((always_inline));

static inline void ibfly3(int16x8_t *x0,int16x8_t *x1,int16x8_t *x2,
			  int16x8_t *y0,int16x8_t *y1,int16x8_t *y2,
			  int16x8_t *tw1,int16x8_t *tw2)
{

  int32x4_t tmpre,tmpim;
  int16x8_t x1_2,x2_2;

  packed_cmultc(*(x1),*(tw1),&x1_2);
  packed_cmultc(*(x2),*(tw2),&x2_2);
  *(y0)  = vqaddq_s16(*(x0),vqaddq_s16(x1_2,x2_2));
  cmultc(x1_2,*(W13),&tmpre,&tmpim);
  cmacc(x2_2,*(W23),&tmpre,&tmpim);
  *(y1) = cpack(tmpre,tmpim);
  *(y1) = vqaddq_s16(*(x0),*(y1));
  cmultc(x1_2,*(W23),&tmpre,&tmpim);
  cmacc(x2_2,*(W13),&tmpre,&tmpim);
  *(y2) = cpack(tmpre,tmpim);
  *(y2) = vqaddq_s16(*(x0),*(y2));
}
#endif // defined(__x86_64__) || defined(__i386__)

#if defined(__x86_64__) || defined(__i386__)
static inline void bfly3_tw1(__m128i *x0,__m128i *x1,__m128i *x2,
                             __m128i *y0,__m128i *y1,__m128i *y2) __attribute__((always_inline));

static inline void bfly3_tw1(__m128i *x0,__m128i *x1,__m128i *x2,
                             __m128i *y0,__m128i *y1,__m128i *y2)
{

  __m128i tmpre,tmpim;

  *(y0) = _mm_adds_epi16(*(x0),_mm_adds_epi16(*(x1),*(x2)));
  cmult(*(x1),*(W13),&tmpre,&tmpim);
  cmac(*(x2),*(W23),&tmpre,&tmpim);
  *(y1) = cpack(tmpre,tmpim);
  *(y1) = _mm_adds_epi16(*(x0),*(y1));
  cmult(*(x1),*(W23),&tmpre,&tmpim);
  cmac(*(x2),*(W13),&tmpre,&tmpim);
  *(y2) = cpack(tmpre,tmpim);
  *(y2) = _mm_adds_epi16(*(x0),*(y2));
}

static inline void bfly3_tw1_256(__m256i *x0,__m256i *x1,__m256i *x2,
				 __m256i *y0,__m256i *y1,__m256i *y2) __attribute__((always_inline));

static inline void bfly3_tw1_256(__m256i *x0,__m256i *x1,__m256i *x2,
				 __m256i *y0,__m256i *y1,__m256i *y2)
{

  __m256i tmpre,tmpim;

  *(y0) = simde_mm256_adds_epi16(*(x0),simde_mm256_adds_epi16(*(x1),*(x2)));
  cmult_256(*(x1),*(W13_256),&tmpre,&tmpim);
  cmac_256(*(x2),*(W23_256),&tmpre,&tmpim);
  *(y1) = cpack_256(tmpre,tmpim);
  *(y1) = simde_mm256_adds_epi16(*(x0),*(y1));
  cmult_256(*(x1),*(W23_256),&tmpre,&tmpim);
  cmac_256(*(x2),*(W13_256),&tmpre,&tmpim);
  *(y2) = cpack_256(tmpre,tmpim);
  *(y2) = simde_mm256_adds_epi16(*(x0),*(y2));
}

#elif defined(__arm__) || defined(__aarch64__)
static inline void bfly3_tw1(int16x8_t *x0,int16x8_t *x1,int16x8_t *x2,
                             int16x8_t *y0,int16x8_t *y1,int16x8_t *y2) __attribute__((always_inline));

static inline void bfly3_tw1(int16x8_t *x0,int16x8_t *x1,int16x8_t *x2,
                             int16x8_t *y0,int16x8_t *y1,int16x8_t *y2)
{

  int32x4_t tmpre,tmpim;

  *(y0) = vqaddq_s16(*(x0),vqaddq_s16(*(x1),*(x2)));
  cmult(*(x1),*(W13),&tmpre,&tmpim);
  cmac(*(x2),*(W23),&tmpre,&tmpim);
  *(y1) = cpack(tmpre,tmpim);
  *(y1) = vqaddq_s16(*(x0),*(y1));
  cmult(*(x1),*(W23),&tmpre,&tmpim);
  cmac(*(x2),*(W13),&tmpre,&tmpim);
  *(y2) = cpack(tmpre,tmpim);
  *(y2) = vqaddq_s16(*(x0),*(y2));

}

#endif // defined(__x86_64__) || defined(__i386__)

#if defined(__x86_64__) || defined(__i386__)
static inline void bfly4(__m128i *x0,__m128i *x1,__m128i *x2,__m128i *x3,
                         __m128i *y0,__m128i *y1,__m128i *y2,__m128i *y3,
                         __m128i *tw1,__m128i *tw2,__m128i *tw3)__attribute__((always_inline));

static inline void bfly4(__m128i *x0,__m128i *x1,__m128i *x2,__m128i *x3,
                         __m128i *y0,__m128i *y1,__m128i *y2,__m128i *y3,
                         __m128i *tw1,__m128i *tw2,__m128i *tw3)
{

  __m128i x1r_2,x1i_2,x2r_2,x2i_2,x3r_2,x3i_2,dy0r,dy0i,dy1r,dy1i,dy2r,dy2i,dy3r,dy3i;

  //  cmult(*(x0),*(W0),&x0r_2,&x0i_2);
  cmult(*(x1),*(tw1),&x1r_2,&x1i_2);
  cmult(*(x2),*(tw2),&x2r_2,&x2i_2);
  cmult(*(x3),*(tw3),&x3r_2,&x3i_2);
  //  dy0r = _mm_add_epi32(x0r_2,_mm_add_epi32(x1r_2,_mm_add_epi32(x2r_2,x3r_2)));
  //  dy0i = _mm_add_epi32(x0i_2,_mm_add_epi32(x1i_2,_mm_add_epi32(x2i_2,x3i_2)));
  //  *(y0)  = cpack(dy0r,dy0i);
  dy0r = _mm_add_epi32(x1r_2,_mm_add_epi32(x2r_2,x3r_2));
  dy0i = _mm_add_epi32(x1i_2,_mm_add_epi32(x2i_2,x3i_2));
  *(y0)  = _mm_add_epi16(*(x0),cpack(dy0r,dy0i));
  //  dy1r = _mm_add_epi32(x0r_2,_mm_sub_epi32(x1i_2,_mm_add_epi32(x2r_2,x3i_2)));
  //  dy1i = _mm_sub_epi32(x0i_2,_mm_add_epi32(x1r_2,_mm_sub_epi32(x2i_2,x3r_2)));
  //  *(y1)  = cpack(dy1r,dy1i);
  dy1r = _mm_sub_epi32(x1i_2,_mm_add_epi32(x2r_2,x3i_2));
  dy1i = _mm_sub_epi32(_mm_sub_epi32(x3r_2,x2i_2),x1r_2);
  *(y1)  = _mm_add_epi16(*(x0),cpack(dy1r,dy1i));
  //  dy2r = _mm_sub_epi32(x0r_2,_mm_sub_epi32(x1r_2,_mm_sub_epi32(x2r_2,x3r_2)));
  //  dy2i = _mm_sub_epi32(x0i_2,_mm_sub_epi32(x1i_2,_mm_sub_epi32(x2i_2,x3i_2)));
  //  *(y2)  = cpack(dy2r,dy2i);
  dy2r = _mm_sub_epi32(_mm_sub_epi32(x2r_2,x3r_2),x1r_2);
  dy2i = _mm_sub_epi32(_mm_sub_epi32(x2i_2,x3i_2),x1i_2);
  *(y2)  = _mm_add_epi16(*(x0),cpack(dy2r,dy2i));
  //  dy3r = _mm_sub_epi32(x0r_2,_mm_add_epi32(x1i_2,_mm_sub_epi32(x2r_2,x3i_2)));
  //  dy3i = _mm_add_epi32(x0i_2,_mm_sub_epi32(x1r_2,_mm_add_epi32(x2i_2,x3r_2)));
  //  *(y3) = cpack(dy3r,dy3i);
  dy3r = _mm_sub_epi32(_mm_sub_epi32(x3i_2,x2r_2),x1i_2);
  dy3i = _mm_sub_epi32(x1r_2,_mm_add_epi32(x2i_2,x3r_2));
  *(y3) = _mm_add_epi16(*(x0),cpack(dy3r,dy3i));
}

static inline void bfly4_256(__m256i *x0,__m256i *x1,__m256i *x2,__m256i *x3,
			     __m256i *y0,__m256i *y1,__m256i *y2,__m256i *y3,
			     __m256i *tw1,__m256i *tw2,__m256i *tw3)__attribute__((always_inline));

static inline void bfly4_256(__m256i *x0,__m256i *x1,__m256i *x2,__m256i *x3,
			     __m256i *y0,__m256i *y1,__m256i *y2,__m256i *y3,
			     __m256i *tw1,__m256i *tw2,__m256i *tw3)
{

  __m256i x1r_2,x1i_2,x2r_2,x2i_2,x3r_2,x3i_2,dy0r,dy0i,dy1r,dy1i,dy2r,dy2i,dy3r,dy3i;

  //  cmult(*(x0),*(W0),&x0r_2,&x0i_2);
  cmult_256(*(x1),*(tw1),&x1r_2,&x1i_2);
  cmult_256(*(x2),*(tw2),&x2r_2,&x2i_2);
  cmult_256(*(x3),*(tw3),&x3r_2,&x3i_2);
  //  dy0r = _mm_add_epi32(x0r_2,_mm_add_epi32(x1r_2,_mm_add_epi32(x2r_2,x3r_2)));
  //  dy0i = _mm_add_epi32(x0i_2,_mm_add_epi32(x1i_2,_mm_add_epi32(x2i_2,x3i_2)));
  //  *(y0)  = cpack(dy0r,dy0i);
  dy0r = simde_mm256_add_epi32(x1r_2,simde_mm256_add_epi32(x2r_2,x3r_2));
  dy0i = simde_mm256_add_epi32(x1i_2,simde_mm256_add_epi32(x2i_2,x3i_2));
  *(y0)  = simde_mm256_add_epi16(*(x0),cpack_256(dy0r,dy0i));
  //  dy1r = _mm_add_epi32(x0r_2,_mm_sub_epi32(x1i_2,_mm_add_epi32(x2r_2,x3i_2)));
  //  dy1i = _mm_sub_epi32(x0i_2,_mm_add_epi32(x1r_2,_mm_sub_epi32(x2i_2,x3r_2)));
  //  *(y1)  = cpack(dy1r,dy1i);
  dy1r = simde_mm256_sub_epi32(x1i_2,simde_mm256_add_epi32(x2r_2,x3i_2));
  dy1i = simde_mm256_sub_epi32(simde_mm256_sub_epi32(x3r_2,x2i_2),x1r_2);
  *(y1)  = simde_mm256_add_epi16(*(x0),cpack_256(dy1r,dy1i));
  //  dy2r = _mm_sub_epi32(x0r_2,_mm_sub_epi32(x1r_2,_mm_sub_epi32(x2r_2,x3r_2)));
  //  dy2i = _mm_sub_epi32(x0i_2,_mm_sub_epi32(x1i_2,_mm_sub_epi32(x2i_2,x3i_2)));
  //  *(y2)  = cpack(dy2r,dy2i);
  dy2r = simde_mm256_sub_epi32(simde_mm256_sub_epi32(x2r_2,x3r_2),x1r_2);
  dy2i = simde_mm256_sub_epi32(simde_mm256_sub_epi32(x2i_2,x3i_2),x1i_2);
  *(y2)  = simde_mm256_add_epi16(*(x0),cpack_256(dy2r,dy2i));
  //  dy3r = _mm_sub_epi32(x0r_2,_mm_add_epi32(x1i_2,_mm_sub_epi32(x2r_2,x3i_2)));
  //  dy3i = _mm_add_epi32(x0i_2,_mm_sub_epi32(x1r_2,_mm_add_epi32(x2i_2,x3r_2)));
  //  *(y3) = cpack(dy3r,dy3i);
  dy3r = simde_mm256_sub_epi32(simde_mm256_sub_epi32(x3i_2,x2r_2),x1i_2);
  dy3i = simde_mm256_sub_epi32(x1r_2,simde_mm256_add_epi32(x2i_2,x3r_2));
  *(y3) = simde_mm256_add_epi16(*(x0),cpack_256(dy3r,dy3i));
}

#elif defined(__arm__) || defined(__aarch64__)
static inline void bfly4(int16x8_t *x0,int16x8_t *x1,int16x8_t *x2,int16x8_t *x3,
                         int16x8_t *y0,int16x8_t *y1,int16x8_t *y2,int16x8_t *y3,
                         int16x8_t *tw1,int16x8_t *tw2,int16x8_t *tw3)__attribute__((always_inline));

static inline void bfly4(int16x8_t *x0,int16x8_t *x1,int16x8_t *x2,int16x8_t *x3,
                         int16x8_t *y0,int16x8_t *y1,int16x8_t *y2,int16x8_t *y3,
                         int16x8_t *tw1,int16x8_t *tw2,int16x8_t *tw3)
{

  int32x4_t x1r_2,x1i_2,x2r_2,x2i_2,x3r_2,x3i_2,dy0r,dy0i,dy1r,dy1i,dy2r,dy2i,dy3r,dy3i;

  //  cmult(*(x0),*(W0),&x0r_2,&x0i_2);
  cmult(*(x1),*(tw1),&x1r_2,&x1i_2);
  cmult(*(x2),*(tw2),&x2r_2,&x2i_2);
  cmult(*(x3),*(tw3),&x3r_2,&x3i_2);
  //  dy0r = _mm_add_epi32(x0r_2,_mm_add_epi32(x1r_2,_mm_add_epi32(x2r_2,x3r_2)));
  //  dy0i = _mm_add_epi32(x0i_2,_mm_add_epi32(x1i_2,_mm_add_epi32(x2i_2,x3i_2)));
  //  *(y0)  = cpack(dy0r,dy0i);
  dy0r = vqaddq_s32(x1r_2,vqaddq_s32(x2r_2,x3r_2));
  dy0i = vqaddq_s32(x1i_2,vqaddq_s32(x2i_2,x3i_2));
  *(y0)  = vqaddq_s16(*(x0),cpack(dy0r,dy0i));
  //  dy1r = _mm_add_epi32(x0r_2,_mm_sub_epi32(x1i_2,_mm_add_epi32(x2r_2,x3i_2)));
  //  dy1i = _mm_sub_epi32(x0i_2,_mm_add_epi32(x1r_2,_mm_sub_epi32(x2i_2,x3r_2)));
  //  *(y1)  = cpack(dy1r,dy1i);
  dy1r = vqsubq_s32(x1i_2,vqaddq_s32(x2r_2,x3i_2));
  dy1i = vqsubq_s32(vqsubq_s32(x3r_2,x2i_2),x1r_2);
  *(y1)  = vqaddq_s16(*(x0),cpack(dy1r,dy1i));
  //  dy2r = _mm_sub_epi32(x0r_2,_mm_sub_epi32(x1r_2,_mm_sub_epi32(x2r_2,x3r_2)));
  //  dy2i = _mm_sub_epi32(x0i_2,_mm_sub_epi32(x1i_2,_mm_sub_epi32(x2i_2,x3i_2)));
  //  *(y2)  = cpack(dy2r,dy2i);
  dy2r = vqsubq_s32(vqsubq_s32(x2r_2,x3r_2),x1r_2);
  dy2i = vqsubq_s32(vqsubq_s32(x2i_2,x3i_2),x1i_2);
  *(y2)  = vqaddq_s16(*(x0),cpack(dy2r,dy2i));
  //  dy3r = _mm_sub_epi32(x0r_2,_mm_add_epi32(x1i_2,_mm_sub_epi32(x2r_2,x3i_2)));
  //  dy3i = _mm_add_epi32(x0i_2,_mm_sub_epi32(x1r_2,_mm_add_epi32(x2i_2,x3r_2)));
  //  *(y3) = cpack(dy3r,dy3i);
  dy3r = vqsubq_s32(vqsubq_s32(x3i_2,x2r_2),x1i_2);
  dy3i = vqsubq_s32(x1r_2,vqaddq_s32(x2i_2,x3r_2));
  *(y3) = vqaddq_s16(*(x0),cpack(dy3r,dy3i));
}

#endif // defined(__x86_64__) || defined(__i386__)

#if defined(__x86_64__) || defined(__i386__)
static inline void ibfly4(__m128i *x0,__m128i *x1,__m128i *x2,__m128i *x3,
                          __m128i *y0,__m128i *y1,__m128i *y2,__m128i *y3,
                          __m128i *tw1,__m128i *tw2,__m128i *tw3)__attribute__((always_inline));

static inline void ibfly4(__m128i *x0,__m128i *x1,__m128i *x2,__m128i *x3,
                          __m128i *y0,__m128i *y1,__m128i *y2,__m128i *y3,
                          __m128i *tw1,__m128i *tw2,__m128i *tw3)
{

  __m128i x1r_2,x1i_2,x2r_2,x2i_2,x3r_2,x3i_2,dy0r,dy0i,dy1r,dy1i,dy2r,dy2i,dy3r,dy3i;


  cmultc(*(x1),*(tw1),&x1r_2,&x1i_2);
  cmultc(*(x2),*(tw2),&x2r_2,&x2i_2);
  cmultc(*(x3),*(tw3),&x3r_2,&x3i_2);

  dy0r = _mm_add_epi32(x1r_2,_mm_add_epi32(x2r_2,x3r_2));
  dy0i = _mm_add_epi32(x1i_2,_mm_add_epi32(x2i_2,x3i_2));
  *(y0)  = _mm_add_epi16(*(x0),cpack(dy0r,dy0i));
  dy3r = _mm_sub_epi32(x1i_2,_mm_add_epi32(x2r_2,x3i_2));
  dy3i = _mm_sub_epi32(_mm_sub_epi32(x3r_2,x2i_2),x1r_2);
  *(y3)  = _mm_add_epi16(*(x0),cpack(dy3r,dy3i));
  dy2r = _mm_sub_epi32(_mm_sub_epi32(x2r_2,x3r_2),x1r_2);
  dy2i = _mm_sub_epi32(_mm_sub_epi32(x2i_2,x3i_2),x1i_2);
  *(y2)  = _mm_add_epi16(*(x0),cpack(dy2r,dy2i));
  dy1r = _mm_sub_epi32(_mm_sub_epi32(x3i_2,x2r_2),x1i_2);
  dy1i = _mm_sub_epi32(x1r_2,_mm_add_epi32(x2i_2,x3r_2));
  *(y1) = _mm_add_epi16(*(x0),cpack(dy1r,dy1i));
}

static inline void ibfly4_256(__m256i *x0,__m256i *x1,__m256i *x2,__m256i *x3,
			      __m256i *y0,__m256i *y1,__m256i *y2,__m256i *y3,
			      __m256i *tw1,__m256i *tw2,__m256i *tw3)__attribute__((always_inline));

static inline void ibfly4_256(__m256i *x0,__m256i *x1,__m256i *x2,__m256i *x3,
			      __m256i *y0,__m256i *y1,__m256i *y2,__m256i *y3,
			      __m256i *tw1,__m256i *tw2,__m256i *tw3)
{

  __m256i x1r_2,x1i_2,x2r_2,x2i_2,x3r_2,x3i_2,dy0r,dy0i,dy1r,dy1i,dy2r,dy2i,dy3r,dy3i;


  cmultc_256(*(x1),*(tw1),&x1r_2,&x1i_2);
  cmultc_256(*(x2),*(tw2),&x2r_2,&x2i_2);
  cmultc_256(*(x3),*(tw3),&x3r_2,&x3i_2);

  dy0r = simde_mm256_add_epi32(x1r_2,simde_mm256_add_epi32(x2r_2,x3r_2));
  dy0i = simde_mm256_add_epi32(x1i_2,simde_mm256_add_epi32(x2i_2,x3i_2));
  *(y0)  = simde_mm256_add_epi16(*(x0),cpack_256(dy0r,dy0i));
  dy3r = simde_mm256_sub_epi32(x1i_2,simde_mm256_add_epi32(x2r_2,x3i_2));
  dy3i = simde_mm256_sub_epi32(simde_mm256_sub_epi32(x3r_2,x2i_2),x1r_2);
  *(y3)  = simde_mm256_add_epi16(*(x0),cpack_256(dy3r,dy3i));
  dy2r = simde_mm256_sub_epi32(simde_mm256_sub_epi32(x2r_2,x3r_2),x1r_2);
  dy2i = simde_mm256_sub_epi32(simde_mm256_sub_epi32(x2i_2,x3i_2),x1i_2);
  *(y2)  = simde_mm256_add_epi16(*(x0),cpack_256(dy2r,dy2i));
  dy1r = simde_mm256_sub_epi32(simde_mm256_sub_epi32(x3i_2,x2r_2),x1i_2);
  dy1i = simde_mm256_sub_epi32(x1r_2,simde_mm256_add_epi32(x2i_2,x3r_2));
  *(y1) = simde_mm256_add_epi16(*(x0),cpack_256(dy1r,dy1i));
}

#elif defined(__arm__) || defined(__aarch64__)

static inline void ibfly4(int16x8_t *x0,int16x8_t *x1,int16x8_t *x2,int16x8_t *x3,
                          int16x8_t *y0,int16x8_t *y1,int16x8_t *y2,int16x8_t *y3,
                          int16x8_t *tw1,int16x8_t *tw2,int16x8_t *tw3)__attribute__((always_inline));

static inline void ibfly4(int16x8_t *x0,int16x8_t *x1,int16x8_t *x2,int16x8_t *x3,
                          int16x8_t *y0,int16x8_t *y1,int16x8_t *y2,int16x8_t *y3,
                          int16x8_t *tw1,int16x8_t *tw2,int16x8_t *tw3)
{

  int32x4_t x1r_2,x1i_2,x2r_2,x2i_2,x3r_2,x3i_2,dy0r,dy0i,dy1r,dy1i,dy2r,dy2i,dy3r,dy3i;


  cmultc(*(x1),*(tw1),&x1r_2,&x1i_2);
  cmultc(*(x2),*(tw2),&x2r_2,&x2i_2);
  cmultc(*(x3),*(tw3),&x3r_2,&x3i_2);

  dy0r  = vqaddq_s32(x1r_2,vqaddq_s32(x2r_2,x3r_2));
  dy0i  = vqaddq_s32(x1i_2,vqaddq_s32(x2i_2,x3i_2));
  *(y0) = vqaddq_s16(*(x0),cpack(dy0r,dy0i));
  dy3r  = vqsubq_s32(x1i_2,vqaddq_s32(x2r_2,x3i_2));
  dy3i  = vqsubq_s32(vqsubq_s32(x3r_2,x2i_2),x1r_2);
  *(y3) = vqaddq_s16(*(x0),cpack(dy3r,dy3i));
  dy2r  = vqsubq_s32(vqsubq_s32(x2r_2,x3r_2),x1r_2);
  dy2i  = vqsubq_s32(vqsubq_s32(x2i_2,x3i_2),x1i_2);
  *(y2) = vqaddq_s16(*(x0),cpack(dy2r,dy2i));
  dy1r  = vqsubq_s32(vqsubq_s32(x3i_2,x2r_2),x1i_2);
  dy1i  = vqsubq_s32(x1r_2,vqaddq_s32(x2i_2,x3r_2));
  *(y1) = vqaddq_s16(*(x0),cpack(dy1r,dy1i));
}

#endif // defined(__x86_64__) || defined(__i386__)

#if defined(__x86_64__) || defined(__i386__)

static inline void bfly4_tw1(__m128i *x0,__m128i *x1,__m128i *x2,__m128i *x3,
                             __m128i *y0,__m128i *y1,__m128i *y2,__m128i *y3)__attribute__((always_inline));

static inline void bfly4_tw1(__m128i *x0,__m128i *x1,__m128i *x2,__m128i *x3,
                             __m128i *y0,__m128i *y1,__m128i *y2,__m128i *y3)
{
  register __m128i x1_flip,x3_flip,x02t,x13t;
  register __m128i complex_shuffle = _mm_set_epi8(13,12,15,14,9,8,11,10,5,4,7,6,1,0,3,2);

  x02t    = _mm_adds_epi16(*(x0),*(x2));
  x13t    = _mm_adds_epi16(*(x1),*(x3));
  *(y0)   = _mm_adds_epi16(x02t,x13t);
  *(y2)   = _mm_subs_epi16(x02t,x13t);
  x1_flip = _mm_sign_epi16(*(x1),*(__m128i*)conjugatedft);
  x1_flip = _mm_shuffle_epi8(x1_flip,complex_shuffle);
  x3_flip = _mm_sign_epi16(*(x3),*(__m128i*)conjugatedft);
  x3_flip = _mm_shuffle_epi8(x3_flip,complex_shuffle);
  x02t    = _mm_subs_epi16(*(x0),*(x2));
  x13t    = _mm_subs_epi16(x1_flip,x3_flip);
  *(y1)   = _mm_adds_epi16(x02t,x13t);  // x0 + x1f - x2 - x3f
  *(y3)   = _mm_subs_epi16(x02t,x13t);  // x0 - x1f - x2 + x3f

  /*
  *(y0) = _mm_adds_epi16(*(x0),_mm_adds_epi16(*(x1),_mm_adds_epi16(*(x2),*(x3))));
  x1_flip = _mm_sign_epi16(*(x1),*(__m128i*)conjugatedft);
  x1_flip = _mm_shuffle_epi8(x1_flip,_mm_set_epi8(13,12,15,14,9,8,11,10,5,4,7,6,1,0,3,2));
  x3_flip = _mm_sign_epi16(*(x3),*(__m128i*)conjugatedft);
  x3_flip = _mm_shuffle_epi8(x3_flip,_mm_set_epi8(13,12,15,14,9,8,11,10,5,4,7,6,1,0,3,2));
  *(y1)   = _mm_adds_epi16(*(x0),_mm_subs_epi16(x1_flip,_mm_adds_epi16(*(x2),x3_flip)));
  *(y2)   = _mm_subs_epi16(*(x0),_mm_subs_epi16(*(x1),_mm_subs_epi16(*(x2),*(x3))));
  *(y3)   = _mm_subs_epi16(*(x0),_mm_adds_epi16(x1_flip,_mm_subs_epi16(*(x2),x3_flip)));
  */
}

static inline void bfly4_tw1_256(__m256i *x0,__m256i *x1,__m256i *x2,__m256i *x3,
				 __m256i *y0,__m256i *y1,__m256i *y2,__m256i *y3)__attribute__((always_inline));

static inline void bfly4_tw1_256(__m256i *x0,__m256i *x1,__m256i *x2,__m256i *x3,
				 __m256i *y0,__m256i *y1,__m256i *y2,__m256i *y3)
{
  register __m256i x1_flip,x3_flip,x02t,x13t;
  register __m256i complex_shuffle = simde_mm256_set_epi8(29,28,31,30,25,24,27,26,21,20,23,22,17,16,19,18,13,12,15,14,9,8,11,10,5,4,7,6,1,0,3,2);

  x02t    = simde_mm256_adds_epi16(*(x0),*(x2));
  x13t    = simde_mm256_adds_epi16(*(x1),*(x3));
  *(y0)   = simde_mm256_adds_epi16(x02t,x13t);
  *(y2)   = simde_mm256_subs_epi16(x02t,x13t);
  x1_flip = simde_mm256_sign_epi16(*(x1),*(__m256i*)conjugatedft);
  x1_flip = simde_mm256_shuffle_epi8(x1_flip,complex_shuffle);
  x3_flip = simde_mm256_sign_epi16(*(x3),*(__m256i*)conjugatedft);
  x3_flip = simde_mm256_shuffle_epi8(x3_flip,complex_shuffle);
  x02t    = simde_mm256_subs_epi16(*(x0),*(x2));
  x13t    = simde_mm256_subs_epi16(x1_flip,x3_flip);
  *(y1)   = simde_mm256_adds_epi16(x02t,x13t);  // x0 + x1f - x2 - x3f
  *(y3)   = simde_mm256_subs_epi16(x02t,x13t);  // x0 - x1f - x2 + x3f
}

#elif defined(__arm__) || defined(__aarch64__)

static inline void bfly4_tw1(int16x8_t *x0,int16x8_t *x1,int16x8_t *x2,int16x8_t *x3,
                             int16x8_t *y0,int16x8_t *y1,int16x8_t *y2,int16x8_t *y3)__attribute__((always_inline));

static inline void bfly4_tw1(int16x8_t *x0,int16x8_t *x1,int16x8_t *x2,int16x8_t *x3,
                             int16x8_t *y0,int16x8_t *y1,int16x8_t *y2,int16x8_t *y3)
{

  register int16x8_t x1_flip,x3_flip;

  *(y0) = vqaddq_s16(*(x0),vqaddq_s16(*(x1),vqaddq_s16(*(x2),*(x3))));
  x1_flip = vrev32q_s16(vmulq_s16(*(x1),*(int16x8_t*)conjugatedft));
  x3_flip = vrev32q_s16(vmulq_s16(*(x3),*(int16x8_t*)conjugatedft));
  *(y1)   = vqaddq_s16(*(x0),vqsubq_s16(x1_flip,vqaddq_s16(*(x2),x3_flip)));
  *(y2)   = vqsubq_s16(*(x0),vqsubq_s16(*(x1),vqsubq_s16(*(x2),*(x3))));
  *(y3)   = vqsubq_s16(*(x0),vqaddq_s16(x1_flip,vqsubq_s16(*(x2),x3_flip)));
}

#endif // defined(__x86_64__) || defined(__i386__)

#if defined(__x86_64__) || defined(__i386__)

static inline void ibfly4_tw1(__m128i *x0,__m128i *x1,__m128i *x2,__m128i *x3,
                              __m128i *y0,__m128i *y1,__m128i *y2,__m128i *y3)__attribute__((always_inline));

static inline void ibfly4_tw1(__m128i *x0,__m128i *x1,__m128i *x2,__m128i *x3,
                              __m128i *y0,__m128i *y1,__m128i *y2,__m128i *y3)
{

  register __m128i x1_flip,x3_flip;

  *(y0) = _mm_adds_epi16(*(x0),_mm_adds_epi16(*(x1),_mm_adds_epi16(*(x2),*(x3))));

  x1_flip = _mm_sign_epi16(*(x1),*(__m128i*)conjugatedft);
  //  x1_flip = _mm_shufflelo_epi16(x1_flip,_MM_SHUFFLE(2,3,0,1));
  //  x1_flip = _mm_shufflehi_epi16(x1_flip,_MM_SHUFFLE(2,3,0,1));
  x1_flip = _mm_shuffle_epi8(x1_flip,_mm_set_epi8(13,12,15,14,9,8,11,10,5,4,7,6,1,0,3,2));
  x3_flip = _mm_sign_epi16(*(x3),*(__m128i*)conjugatedft);
  //  x3_flip = _mm_shufflelo_epi16(x3_flip,_MM_SHUFFLE(2,3,0,1));
  //  x3_flip = _mm_shufflehi_epi16(x3_flip,_MM_SHUFFLE(2,3,0,1));
  x3_flip = _mm_shuffle_epi8(x3_flip,_mm_set_epi8(13,12,15,14,9,8,11,10,5,4,7,6,1,0,3,2));
  *(y1)   = _mm_subs_epi16(*(x0),_mm_adds_epi16(x1_flip,_mm_subs_epi16(*(x2),x3_flip)));
  *(y2)   = _mm_subs_epi16(*(x0),_mm_subs_epi16(*(x1),_mm_subs_epi16(*(x2),*(x3))));
  *(y3)   = _mm_adds_epi16(*(x0),_mm_subs_epi16(x1_flip,_mm_adds_epi16(*(x2),x3_flip)));
}


#elif defined(__arm__) || defined(__aarch64__)
static inline void ibfly4_tw1(int16x8_t *x0,int16x8_t *x1,int16x8_t *x2,int16x8_t *x3,
			      int16x8_t *y0,int16x8_t *y1,int16x8_t *y2,int16x8_t *y3)__attribute__((always_inline));

static inline void ibfly4_tw1(int16x8_t *x0,int16x8_t *x1,int16x8_t *x2,int16x8_t *x3,
			      int16x8_t *y0,int16x8_t *y1,int16x8_t *y2,int16x8_t *y3)
{

  register int16x8_t x1_flip,x3_flip;

  *(y0) = vqaddq_s16(*(x0),vqaddq_s16(*(x1),vqaddq_s16(*(x2),*(x3))));
  x1_flip = vrev32q_s16(vmulq_s16(*(x1),*(int16x8_t*)conjugatedft));
  x3_flip = vrev32q_s16(vmulq_s16(*(x3),*(int16x8_t*)conjugatedft));
  *(y1)   = vqsubq_s16(*(x0),vqaddq_s16(x1_flip,vqsubq_s16(*(x2),x3_flip)));
  *(y2)   = vqsubq_s16(*(x0),vqsubq_s16(*(x1),vqsubq_s16(*(x2),*(x3))));
  *(y3)   = vqaddq_s16(*(x0),vqsubq_s16(x1_flip,vqaddq_s16(*(x2),x3_flip)));
}

#endif // defined(__x86_64__) || defined(__i386__)

#if defined(__x86_64__) || defined(__i386__)
static inline void bfly4_16(__m128i *x0,__m128i *x1,__m128i *x2,__m128i *x3,
                            __m128i *y0,__m128i *y1,__m128i *y2,__m128i *y3,
                            __m128i *tw1,__m128i *tw2,__m128i *tw3,
                            __m128i *tw1b,__m128i *tw2b,__m128i *tw3b)__attribute__((always_inline));

static inline void bfly4_16(__m128i *x0,__m128i *x1,__m128i *x2,__m128i *x3,
                            __m128i *y0,__m128i *y1,__m128i *y2,__m128i *y3,
                            __m128i *tw1,__m128i *tw2,__m128i *tw3,
                            __m128i *tw1b,__m128i *tw2b,__m128i *tw3b)
{

  register __m128i x1t,x2t,x3t,x02t,x13t;
  register __m128i x1_flip,x3_flip;

  x1t = packed_cmult2(*(x1),*(tw1),*(tw1b));
  x2t = packed_cmult2(*(x2),*(tw2),*(tw2b));
  x3t = packed_cmult2(*(x3),*(tw3),*(tw3b));


  //  bfly4_tw1(x0,&x1t,&x2t,&x3t,y0,y1,y2,y3);
  x02t  = _mm_adds_epi16(*(x0),x2t);
  x13t  = _mm_adds_epi16(x1t,x3t);
  /*
  *(y0) = _mm_adds_epi16(*(x0),_mm_adds_epi16(x1t,_mm_adds_epi16(x2t,x3t)));
  *(y2)   = _mm_subs_epi16(*(x0),_mm_subs_epi16(x1t,_mm_subs_epi16(x2t,x3t)));
  */
  *(y0)   = _mm_adds_epi16(x02t,x13t);
  *(y2)   = _mm_subs_epi16(x02t,x13t);

  x1_flip = _mm_sign_epi16(x1t,*(__m128i*)conjugatedft);
  //  x1_flip = _mm_shufflelo_epi16(x1_flip,_MM_SHUFFLE(2,3,0,1));
  //  x1_flip = _mm_shufflehi_epi16(x1_flip,_MM_SHUFFLE(2,3,0,1));
  x1_flip = _mm_shuffle_epi8(x1_flip,_mm_set_epi8(13,12,15,14,9,8,11,10,5,4,7,6,1,0,3,2));
  x3_flip = _mm_sign_epi16(x3t,*(__m128i*)conjugatedft);
  //  x3_flip = _mm_shufflelo_epi16(x3_flip,_MM_SHUFFLE(2,3,0,1));
  //  x3_flip = _mm_shufflehi_epi16(x3_flip,_MM_SHUFFLE(2,3,0,1));
  x3_flip = _mm_shuffle_epi8(x3_flip,_mm_set_epi8(13,12,15,14,9,8,11,10,5,4,7,6,1,0,3,2));
  x02t  = _mm_subs_epi16(*(x0),x2t);
  x13t  = _mm_subs_epi16(x1_flip,x3_flip);
  /*
  *(y1)   = _mm_adds_epi16(*(x0),_mm_subs_epi16(x1_flip,_mm_adds_epi16(x2t,x3_flip)));  // x0 + x1f - x2 - x3f
  *(y3)   = _mm_subs_epi16(*(x0),_mm_adds_epi16(x1_flip,_mm_subs_epi16(x2t,x3_flip)));  // x0 - x1f - x2 + x3f
  */
  *(y1)   = _mm_adds_epi16(x02t,x13t);  // x0 + x1f - x2 - x3f
  *(y3)   = _mm_subs_epi16(x02t,x13t);  // x0 - x1f - x2 + x3f

}

static inline void bfly4_16_256(__m256i *x0,__m256i *x1,__m256i *x2,__m256i *x3,
				__m256i *y0,__m256i *y1,__m256i *y2,__m256i *y3,
				__m256i *tw1,__m256i *tw2,__m256i *tw3,
				__m256i *tw1b,__m256i *tw2b,__m256i *tw3b)__attribute__((always_inline));

static inline void bfly4_16_256(__m256i *x0,__m256i *x1,__m256i *x2,__m256i *x3,
				__m256i *y0,__m256i *y1,__m256i *y2,__m256i *y3,
				__m256i *tw1,__m256i *tw2,__m256i *tw3,
				__m256i *tw1b,__m256i *tw2b,__m256i *tw3b)
{

  register __m256i x1t,x2t,x3t,x02t,x13t;
  register __m256i x1_flip,x3_flip;
  register __m256i complex_shuffle = simde_mm256_set_epi8(29,28,31,30,25,24,27,26,21,20,23,22,17,16,19,18,13,12,15,14,9,8,11,10,5,4,7,6,1,0,3,2);

  // each input xi is assumed to be to consecutive vectors xi0 xi1 on which to perform the 8 butterflies
  // [xi00 xi01 xi02 xi03 xi10 xi20 xi30 xi40]
  // each output yi is the same

  x1t = packed_cmult2_256(*(x1),*(tw1),*(tw1b));
  x2t = packed_cmult2_256(*(x2),*(tw2),*(tw2b));
  x3t = packed_cmult2_256(*(x3),*(tw3),*(tw3b));

  x02t  = simde_mm256_adds_epi16(*(x0),x2t);
  x13t  = simde_mm256_adds_epi16(x1t,x3t);
  *(y0)   = simde_mm256_adds_epi16(x02t,x13t);
  *(y2)   = simde_mm256_subs_epi16(x02t,x13t);

  x1_flip = simde_mm256_sign_epi16(x1t,*(__m256i*)conjugatedft);
  x1_flip = simde_mm256_shuffle_epi8(x1_flip,complex_shuffle);
  x3_flip = simde_mm256_sign_epi16(x3t,*(__m256i*)conjugatedft);
  x3_flip = simde_mm256_shuffle_epi8(x3_flip,complex_shuffle);
  x02t  = simde_mm256_subs_epi16(*(x0),x2t);
  x13t  = simde_mm256_subs_epi16(x1_flip,x3_flip);
  *(y1)   = simde_mm256_adds_epi16(x02t,x13t);  // x0 + x1f - x2 - x3f
  *(y3)   = simde_mm256_subs_epi16(x02t,x13t);  // x0 - x1f - x2 + x3f

}

#elif defined(__arm__) || defined(__aarch64__)

static inline void bfly4_16(int16x8_t *x0,int16x8_t *x1,int16x8_t *x2,int16x8_t *x3,
                            int16x8_t *y0,int16x8_t *y1,int16x8_t *y2,int16x8_t *y3,
                            int16x8_t *tw1,int16x8_t *tw2,int16x8_t *tw3,
                            int16x8_t *tw1b,int16x8_t *tw2b,int16x8_t *tw3b)__attribute__((always_inline));

static inline void bfly4_16(int16x8_t *x0,int16x8_t *x1,int16x8_t *x2,int16x8_t *x3,
                            int16x8_t *y0,int16x8_t *y1,int16x8_t *y2,int16x8_t *y3,
                            int16x8_t *tw1,int16x8_t *tw2,int16x8_t *tw3,
                            int16x8_t *tw1b,int16x8_t *tw2b,int16x8_t *tw3b)
{

  register int16x8_t x1t,x2t,x3t,x02t,x13t;
  register int16x8_t x1_flip,x3_flip;

  x1t = packed_cmult2(*(x1),*(tw1),*(tw1b));
  x2t = packed_cmult2(*(x2),*(tw2),*(tw2b));
  x3t = packed_cmult2(*(x3),*(tw3),*(tw3b));



  x02t  = vqaddq_s16(*(x0),x2t);
  x13t  = vqaddq_s16(x1t,x3t);
  *(y0)   = vqaddq_s16(x02t,x13t);
  *(y2)   = vqsubq_s16(x02t,x13t);
  x1_flip = vrev32q_s16(vmulq_s16(x1t,*(int16x8_t*)conjugatedft));
  x3_flip = vrev32q_s16(vmulq_s16(x3t,*(int16x8_t*)conjugatedft));
  x02t  = vqsubq_s16(*(x0),x2t);
  x13t  = vqsubq_s16(x1_flip,x3_flip);
  *(y1)   = vqaddq_s16(x02t,x13t);  // x0 + x1f - x2 - x3f
  *(y3)   = vqsubq_s16(x02t,x13t);  // x0 - x1f - x2 + x3f
}
#endif // defined(__x86_64__) || defined(__i386__)

#if defined(__x86_64__) || defined(__i386__)
static inline void ibfly4_16(__m128i *x0,__m128i *x1,__m128i *x2,__m128i *x3,
                             __m128i *y0,__m128i *y1,__m128i *y2,__m128i *y3,
                             __m128i *tw1,__m128i *tw2,__m128i *tw3,
                             __m128i *tw1b,__m128i *tw2b,__m128i *tw3b)__attribute__((always_inline));

static inline void ibfly4_16(__m128i *x0,__m128i *x1,__m128i *x2,__m128i *x3,
                             __m128i *y0,__m128i *y1,__m128i *y2,__m128i *y3,
                             __m128i *tw1,__m128i *tw2,__m128i *tw3,
                             __m128i *tw1b,__m128i *tw2b,__m128i *tw3b)
{

  register __m128i x1t,x2t,x3t,x02t,x13t;
  register __m128i x1_flip,x3_flip;

  x1t = packed_cmult2(*(x1),*(tw1),*(tw1b));
  x2t = packed_cmult2(*(x2),*(tw2),*(tw2b));
  x3t = packed_cmult2(*(x3),*(tw3),*(tw3b));


  //  bfly4_tw1(x0,&x1t,&x2t,&x3t,y0,y1,y2,y3);
  x02t  = _mm_adds_epi16(*(x0),x2t);
  x13t  = _mm_adds_epi16(x1t,x3t);
  /*
  *(y0) = _mm_adds_epi16(*(x0),_mm_adds_epi16(x1t,_mm_adds_epi16(x2t,x3t)));
  *(y2)   = _mm_subs_epi16(*(x0),_mm_subs_epi16(x1t,_mm_subs_epi16(x2t,x3t)));
  */
  *(y0)   = _mm_adds_epi16(x02t,x13t);
  *(y2)   = _mm_subs_epi16(x02t,x13t);

  x1_flip = _mm_sign_epi16(x1t,*(__m128i*)conjugatedft);
  //  x1_flip = _mm_shufflelo_epi16(x1_flip,_MM_SHUFFLE(2,3,0,1));
  //  x1_flip = _mm_shufflehi_epi16(x1_flip,_MM_SHUFFLE(2,3,0,1));
  x1_flip = _mm_shuffle_epi8(x1_flip,_mm_set_epi8(13,12,15,14,9,8,11,10,5,4,7,6,1,0,3,2));
  x3_flip = _mm_sign_epi16(x3t,*(__m128i*)conjugatedft);
  //  x3_flip = _mm_shufflelo_epi16(x3_flip,_MM_SHUFFLE(2,3,0,1));
  //  x3_flip = _mm_shufflehi_epi16(x3_flip,_MM_SHUFFLE(2,3,0,1));
  x3_flip = _mm_shuffle_epi8(x3_flip,_mm_set_epi8(13,12,15,14,9,8,11,10,5,4,7,6,1,0,3,2));
  x02t  = _mm_subs_epi16(*(x0),x2t);
  x13t  = _mm_subs_epi16(x1_flip,x3_flip);
  /*
  *(y1)   = _mm_adds_epi16(*(x0),_mm_subs_epi16(x1_flip,_mm_adds_epi16(x2t,x3_flip)));  // x0 + x1f - x2 - x3f
  *(y3)   = _mm_subs_epi16(*(x0),_mm_adds_epi16(x1_flip,_mm_subs_epi16(x2t,x3_flip)));  // x0 - x1f - x2 + x3f
  */
  *(y3)   = _mm_adds_epi16(x02t,x13t);  // x0 + x1f - x2 - x3f
  *(y1)   = _mm_subs_epi16(x02t,x13t);  // x0 - x1f - x2 + x3f

}

static inline void ibfly4_16_256(__m256i *x0,__m256i *x1,__m256i *x2,__m256i *x3,
				 __m256i *y0,__m256i *y1,__m256i *y2,__m256i *y3,
				 __m256i *tw1,__m256i *tw2,__m256i *tw3,
				 __m256i *tw1b,__m256i *tw2b,__m256i *tw3b)__attribute__((always_inline));

static inline void ibfly4_16_256(__m256i *x0,__m256i *x1,__m256i *x2,__m256i *x3,
				 __m256i *y0,__m256i *y1,__m256i *y2,__m256i *y3,
				 __m256i *tw1,__m256i *tw2,__m256i *tw3,
				 __m256i *tw1b,__m256i *tw2b,__m256i *tw3b)
{

  register __m256i x1t,x2t,x3t,x02t,x13t;
  register __m256i x1_flip,x3_flip;
  register __m256i complex_shuffle = simde_mm256_set_epi8(29,28,31,30,25,24,27,26,21,20,23,22,17,16,19,18,13,12,15,14,9,8,11,10,5,4,7,6,1,0,3,2);

  // each input xi is assumed to be to consecutive vectors xi0 xi1 on which to perform the 8 butterflies
  // [xi00 xi01 xi02 xi03 xi10 xi20 xi30 xi40]
  // each output yi is the same

  x1t = packed_cmult2_256(*(x1),*(tw1),*(tw1b));
  x2t = packed_cmult2_256(*(x2),*(tw2),*(tw2b));
  x3t = packed_cmult2_256(*(x3),*(tw3),*(tw3b));

  x02t  = simde_mm256_adds_epi16(*(x0),x2t);
  x13t  = simde_mm256_adds_epi16(x1t,x3t);
  *(y0)   = simde_mm256_adds_epi16(x02t,x13t);
  *(y2)   = simde_mm256_subs_epi16(x02t,x13t);

  x1_flip = simde_mm256_sign_epi16(x1t,*(__m256i*)conjugatedft);
  x1_flip = simde_mm256_shuffle_epi8(x1_flip,complex_shuffle);
  x3_flip = simde_mm256_sign_epi16(x3t,*(__m256i*)conjugatedft);
  x3_flip = simde_mm256_shuffle_epi8(x3_flip,complex_shuffle);
  x02t  = simde_mm256_subs_epi16(*(x0),x2t);
  x13t  = simde_mm256_subs_epi16(x1_flip,x3_flip);
  *(y3)   = simde_mm256_adds_epi16(x02t,x13t);  // x0 + x1f - x2 - x3f
  *(y1)   = simde_mm256_subs_epi16(x02t,x13t);  // x0 - x1f - x2 + x3f

}

#elif defined(__arm__) || defined(__aarch64__)
static inline void ibfly4_16(int16x8_t *x0,int16x8_t *x1,int16x8_t *x2,int16x8_t *x3,
			     int16x8_t *y0,int16x8_t *y1,int16x8_t *y2,int16x8_t *y3,
			     int16x8_t *tw1,int16x8_t *tw2,int16x8_t *tw3,
			     int16x8_t *tw1b,int16x8_t *tw2b,int16x8_t *tw3b)__attribute__((always_inline));

static inline void ibfly4_16(int16x8_t *x0,int16x8_t *x1,int16x8_t *x2,int16x8_t *x3,
			     int16x8_t *y0,int16x8_t *y1,int16x8_t *y2,int16x8_t *y3,
			     int16x8_t *tw1,int16x8_t *tw2,int16x8_t *tw3,
			     int16x8_t *tw1b,int16x8_t *tw2b,int16x8_t *tw3b)
{

  register int16x8_t x1t,x2t,x3t,x02t,x13t;
  register int16x8_t x1_flip,x3_flip;

  x1t = packed_cmult2(*(x1),*(tw1),*(tw1b));
  x2t = packed_cmult2(*(x2),*(tw2),*(tw2b));
  x3t = packed_cmult2(*(x3),*(tw3),*(tw3b));

  x02t    = vqaddq_s16(*(x0),x2t);
  x13t    = vqaddq_s16(x1t,x3t);
  *(y0)   = vqaddq_s16(x02t,x13t);
  *(y2)   = vqsubq_s16(x02t,x13t);
  x1_flip = vrev32q_s16(vmulq_s16(x1t,*(int16x8_t*)conjugatedft));
  x3_flip = vrev32q_s16(vmulq_s16(x3t,*(int16x8_t*)conjugatedft));
  x02t    = vqsubq_s16(*(x0),x2t);
  x13t    = vqsubq_s16(x1_flip,x3_flip);
  *(y3)   = vqaddq_s16(x02t,x13t);  // x0 - x1f - x2 + x3f
  *(y1)   = vqsubq_s16(x02t,x13t);  // x0 + x1f - x2 - x3f
}

#endif // defined(__x86_64__) || defined(__i386__)

#if defined(__x86_64__) || defined(__i386__)
static inline void bfly5(__m128i *x0, __m128i *x1, __m128i *x2, __m128i *x3,__m128i *x4,
                         __m128i *y0, __m128i *y1, __m128i *y2, __m128i *y3,__m128i *y4,
                         __m128i *tw1,__m128i *tw2,__m128i *tw3,__m128i *tw4)__attribute__((always_inline));

static inline void bfly5(__m128i *x0, __m128i *x1, __m128i *x2, __m128i *x3,__m128i *x4,
                         __m128i *y0, __m128i *y1, __m128i *y2, __m128i *y3,__m128i *y4,
                         __m128i *tw1,__m128i *tw2,__m128i *tw3,__m128i *tw4)
{



  __m128i x1_2,x2_2,x3_2,x4_2,tmpre,tmpim;

  packed_cmult(*(x1),*(tw1),&x1_2);
  packed_cmult(*(x2),*(tw2),&x2_2);
  packed_cmult(*(x3),*(tw3),&x3_2);
  packed_cmult(*(x4),*(tw4),&x4_2);

  *(y0)  = _mm_adds_epi16(*(x0),_mm_adds_epi16(x1_2,_mm_adds_epi16(x2_2,_mm_adds_epi16(x3_2,x4_2))));
  cmult(x1_2,*(W15),&tmpre,&tmpim);
  cmac(x2_2,*(W25),&tmpre,&tmpim);
  cmac(x3_2,*(W35),&tmpre,&tmpim);
  cmac(x4_2,*(W45),&tmpre,&tmpim);
  *(y1) = cpack(tmpre,tmpim);
  *(y1) = _mm_adds_epi16(*(x0),*(y1));

  cmult(x1_2,*(W25),&tmpre,&tmpim);
  cmac(x2_2,*(W45),&tmpre,&tmpim);
  cmac(x3_2,*(W15),&tmpre,&tmpim);
  cmac(x4_2,*(W35),&tmpre,&tmpim);
  *(y2) = cpack(tmpre,tmpim);
  *(y2) = _mm_adds_epi16(*(x0),*(y2));

  cmult(x1_2,*(W35),&tmpre,&tmpim);
  cmac(x2_2,*(W15),&tmpre,&tmpim);
  cmac(x3_2,*(W45),&tmpre,&tmpim);
  cmac(x4_2,*(W25),&tmpre,&tmpim);
  *(y3) = cpack(tmpre,tmpim);
  *(y3) = _mm_adds_epi16(*(x0),*(y3));

  cmult(x1_2,*(W45),&tmpre,&tmpim);
  cmac(x2_2,*(W35),&tmpre,&tmpim);
  cmac(x3_2,*(W25),&tmpre,&tmpim);
  cmac(x4_2,*(W15),&tmpre,&tmpim);
  *(y4) = cpack(tmpre,tmpim);
  *(y4) = _mm_adds_epi16(*(x0),*(y4));


}

static inline void bfly5_256(__m256i *x0, __m256i *x1, __m256i *x2, __m256i *x3,__m256i *x4,
			     __m256i *y0, __m256i *y1, __m256i *y2, __m256i *y3,__m256i *y4,
			     __m256i *tw1,__m256i *tw2,__m256i *tw3,__m256i *tw4)__attribute__((always_inline));

static inline void bfly5_256(__m256i *x0, __m256i *x1, __m256i *x2, __m256i *x3,__m256i *x4,
			     __m256i *y0, __m256i *y1, __m256i *y2, __m256i *y3,__m256i *y4,
			     __m256i *tw1,__m256i *tw2,__m256i *tw3,__m256i *tw4)
{



  __m256i x1_2,x2_2,x3_2,x4_2,tmpre,tmpim;

  packed_cmult_256(*(x1),*(tw1),&x1_2);
  packed_cmult_256(*(x2),*(tw2),&x2_2);
  packed_cmult_256(*(x3),*(tw3),&x3_2);
  packed_cmult_256(*(x4),*(tw4),&x4_2);

  *(y0)  = simde_mm256_adds_epi16(*(x0),simde_mm256_adds_epi16(x1_2,simde_mm256_adds_epi16(x2_2,simde_mm256_adds_epi16(x3_2,x4_2))));
  cmult_256(x1_2,*(W15_256),&tmpre,&tmpim);
  cmac_256(x2_2,*(W25_256),&tmpre,&tmpim);
  cmac_256(x3_2,*(W35_256),&tmpre,&tmpim);
  cmac_256(x4_2,*(W45_256),&tmpre,&tmpim);
  *(y1) = cpack_256(tmpre,tmpim);
  *(y1) = simde_mm256_adds_epi16(*(x0),*(y1));

  cmult_256(x1_2,*(W25_256),&tmpre,&tmpim);
  cmac_256(x2_2,*(W45_256),&tmpre,&tmpim);
  cmac_256(x3_2,*(W15_256),&tmpre,&tmpim);
  cmac_256(x4_2,*(W35_256),&tmpre,&tmpim);
  *(y2) = cpack_256(tmpre,tmpim);
  *(y2) = simde_mm256_adds_epi16(*(x0),*(y2));

  cmult_256(x1_2,*(W35_256),&tmpre,&tmpim);
  cmac_256(x2_2,*(W15_256),&tmpre,&tmpim);
  cmac_256(x3_2,*(W45_256),&tmpre,&tmpim);
  cmac_256(x4_2,*(W25_256),&tmpre,&tmpim);
  *(y3) = cpack_256(tmpre,tmpim);
  *(y3) = simde_mm256_adds_epi16(*(x0),*(y3));

  cmult_256(x1_2,*(W45_256),&tmpre,&tmpim);
  cmac_256(x2_2,*(W35_256),&tmpre,&tmpim);
  cmac_256(x3_2,*(W25_256),&tmpre,&tmpim);
  cmac_256(x4_2,*(W15_256),&tmpre,&tmpim);
  *(y4) = cpack_256(tmpre,tmpim);
  *(y4) = simde_mm256_adds_epi16(*(x0),*(y4));


}

#elif defined(__arm__) || defined(__aarch64__)
static inline void bfly5(int16x8_t *x0, int16x8_t *x1, int16x8_t *x2, int16x8_t *x3,int16x8_t *x4,
                         int16x8_t *y0, int16x8_t *y1, int16x8_t *y2, int16x8_t *y3,int16x8_t *y4,
                         int16x8_t *tw1,int16x8_t *tw2,int16x8_t *tw3,int16x8_t *tw4)__attribute__((always_inline));

static inline void bfly5(int16x8_t *x0, int16x8_t *x1, int16x8_t *x2, int16x8_t *x3,int16x8_t *x4,
                         int16x8_t *y0, int16x8_t *y1, int16x8_t *y2, int16x8_t *y3,int16x8_t *y4,
                         int16x8_t *tw1,int16x8_t *tw2,int16x8_t *tw3,int16x8_t *tw4)
{



  int16x8_t x1_2,x2_2,x3_2,x4_2;
  int32x4_t tmpre,tmpim;

  packed_cmult(*(x1),*(tw1),&x1_2);
  packed_cmult(*(x2),*(tw2),&x2_2);
  packed_cmult(*(x3),*(tw3),&x3_2);
  packed_cmult(*(x4),*(tw4),&x4_2);

  *(y0)  = vqaddq_s16(*(x0),vqaddq_s16(x1_2,vqaddq_s16(x2_2,vqaddq_s16(x3_2,x4_2))));
  cmult(x1_2,*(W15),&tmpre,&tmpim);
  cmac(x2_2,*(W25),&tmpre,&tmpim);
  cmac(x3_2,*(W35),&tmpre,&tmpim);
  cmac(x4_2,*(W45),&tmpre,&tmpim);
  *(y1) = cpack(tmpre,tmpim);
  *(y1) = vqaddq_s16(*(x0),*(y1));

  cmult(x1_2,*(W25),&tmpre,&tmpim);
  cmac(x2_2,*(W45),&tmpre,&tmpim);
  cmac(x3_2,*(W15),&tmpre,&tmpim);
  cmac(x4_2,*(W35),&tmpre,&tmpim);
  *(y2) = cpack(tmpre,tmpim);
  *(y2) = vqaddq_s16(*(x0),*(y2));

  cmult(x1_2,*(W35),&tmpre,&tmpim);
  cmac(x2_2,*(W15),&tmpre,&tmpim);
  cmac(x3_2,*(W45),&tmpre,&tmpim);
  cmac(x4_2,*(W25),&tmpre,&tmpim);
  *(y3) = cpack(tmpre,tmpim);
  *(y3) = vqaddq_s16(*(x0),*(y3));

  cmult(x1_2,*(W45),&tmpre,&tmpim);
  cmac(x2_2,*(W35),&tmpre,&tmpim);
  cmac(x3_2,*(W25),&tmpre,&tmpim);
  cmac(x4_2,*(W15),&tmpre,&tmpim);
  *(y4) = cpack(tmpre,tmpim);
  *(y4) = vqaddq_s16(*(x0),*(y4));


}


#endif // defined(__x86_64__) || defined(__i386__)

#if defined(__x86_64__) || defined(__i386__)
static inline void bfly5_tw1(__m128i *x0, __m128i *x1, __m128i *x2, __m128i *x3,__m128i *x4,
                             __m128i *y0, __m128i *y1, __m128i *y2, __m128i *y3,__m128i *y4) __attribute__((always_inline));

static inline void bfly5_tw1(__m128i *x0, __m128i *x1, __m128i *x2, __m128i *x3,__m128i *x4,
                             __m128i *y0, __m128i *y1, __m128i *y2, __m128i *y3,__m128i *y4)
{

  __m128i tmpre,tmpim;

  *(y0) = _mm_adds_epi16(*(x0),_mm_adds_epi16(*(x1),_mm_adds_epi16(*(x2),_mm_adds_epi16(*(x3),*(x4)))));
  cmult(*(x1),*(W15),&tmpre,&tmpim);
  cmac(*(x2),*(W25),&tmpre,&tmpim);
  cmac(*(x3),*(W35),&tmpre,&tmpim);
  cmac(*(x4),*(W45),&tmpre,&tmpim);
  *(y1) = cpack(tmpre,tmpim);
  *(y1) = _mm_adds_epi16(*(x0),*(y1));
  cmult(*(x1),*(W25),&tmpre,&tmpim);
  cmac(*(x2),*(W45),&tmpre,&tmpim);
  cmac(*(x3),*(W15),&tmpre,&tmpim);
  cmac(*(x4),*(W35),&tmpre,&tmpim);
  *(y2) = cpack(tmpre,tmpim);
  *(y2) = _mm_adds_epi16(*(x0),*(y2));
  cmult(*(x1),*(W35),&tmpre,&tmpim);
  cmac(*(x2),*(W15),&tmpre,&tmpim);
  cmac(*(x3),*(W45),&tmpre,&tmpim);
  cmac(*(x4),*(W25),&tmpre,&tmpim);
  *(y3) = cpack(tmpre,tmpim);
  *(y3) = _mm_adds_epi16(*(x0),*(y3));
  cmult(*(x1),*(W45),&tmpre,&tmpim);
  cmac(*(x2),*(W35),&tmpre,&tmpim);
  cmac(*(x3),*(W25),&tmpre,&tmpim);
  cmac(*(x4),*(W15),&tmpre,&tmpim);
  *(y4) = cpack(tmpre,tmpim);
  *(y4) = _mm_adds_epi16(*(x0),*(y4));
}

static inline void bfly5_tw1_256(__m256i *x0, __m256i *x1, __m256i *x2, __m256i *x3,__m256i *x4,
				 __m256i *y0, __m256i *y1, __m256i *y2, __m256i *y3,__m256i *y4) __attribute__((always_inline));

static inline void bfly5_tw1_256(__m256i *x0, __m256i *x1, __m256i *x2, __m256i *x3,__m256i *x4,
				 __m256i *y0, __m256i *y1, __m256i *y2, __m256i *y3,__m256i *y4)
{

  __m256i tmpre,tmpim;

  *(y0) = simde_mm256_adds_epi16(*(x0),simde_mm256_adds_epi16(*(x1),simde_mm256_adds_epi16(*(x2),simde_mm256_adds_epi16(*(x3),*(x4)))));
  cmult_256(*(x1),*(W15_256),&tmpre,&tmpim);
  cmac_256(*(x2),*(W25_256),&tmpre,&tmpim);
  cmac_256(*(x3),*(W35_256),&tmpre,&tmpim);
  cmac_256(*(x4),*(W45_256),&tmpre,&tmpim);
  *(y1) = cpack_256(tmpre,tmpim);
  *(y1) = simde_mm256_adds_epi16(*(x0),*(y1));
  cmult_256(*(x1),*(W25_256),&tmpre,&tmpim);
  cmac_256(*(x2),*(W45_256),&tmpre,&tmpim);
  cmac_256(*(x3),*(W15_256),&tmpre,&tmpim);
  cmac_256(*(x4),*(W35_256),&tmpre,&tmpim);
  *(y2) = cpack_256(tmpre,tmpim);
  *(y2) = simde_mm256_adds_epi16(*(x0),*(y2));
  cmult_256(*(x1),*(W35_256),&tmpre,&tmpim);
  cmac_256(*(x2),*(W15_256),&tmpre,&tmpim);
  cmac_256(*(x3),*(W45_256),&tmpre,&tmpim);
  cmac_256(*(x4),*(W25_256),&tmpre,&tmpim);
  *(y3) = cpack_256(tmpre,tmpim);
  *(y3) = simde_mm256_adds_epi16(*(x0),*(y3));
  cmult_256(*(x1),*(W45_256),&tmpre,&tmpim);
  cmac_256(*(x2),*(W35_256),&tmpre,&tmpim);
  cmac_256(*(x3),*(W25_256),&tmpre,&tmpim);
  cmac_256(*(x4),*(W15_256),&tmpre,&tmpim);
  *(y4) = cpack_256(tmpre,tmpim);
  *(y4) = simde_mm256_adds_epi16(*(x0),*(y4));
}

#elif defined(__arm__) || defined(__aarch64__)
static inline void bfly5_tw1(int16x8_t *x0, int16x8_t *x1, int16x8_t *x2, int16x8_t *x3,int16x8_t *x4,
                             int16x8_t *y0, int16x8_t *y1, int16x8_t *y2, int16x8_t *y3,int16x8_t *y4) __attribute__((always_inline));

static inline void bfly5_tw1(int16x8_t *x0, int16x8_t *x1, int16x8_t *x2, int16x8_t *x3,int16x8_t *x4,
                             int16x8_t *y0, int16x8_t *y1, int16x8_t *y2, int16x8_t *y3,int16x8_t *y4)
{

  int32x4_t tmpre,tmpim;

  *(y0) = vqaddq_s16(*(x0),vqaddq_s16(*(x1),vqaddq_s16(*(x2),vqaddq_s16(*(x3),*(x4)))));
  cmult(*(x1),*(W15),&tmpre,&tmpim);
  cmac(*(x2),*(W25),&tmpre,&tmpim);
  cmac(*(x3),*(W35),&tmpre,&tmpim);
  cmac(*(x4),*(W45),&tmpre,&tmpim);
  *(y1) = cpack(tmpre,tmpim);
  *(y1) = vqaddq_s16(*(x0),*(y1));
  cmult(*(x1),*(W25),&tmpre,&tmpim);
  cmac(*(x2),*(W45),&tmpre,&tmpim);
  cmac(*(x3),*(W15),&tmpre,&tmpim);
  cmac(*(x4),*(W35),&tmpre,&tmpim);
  *(y2) = cpack(tmpre,tmpim);
  *(y2) = vqaddq_s16(*(x0),*(y2));
  cmult(*(x1),*(W35),&tmpre,&tmpim);
  cmac(*(x2),*(W15),&tmpre,&tmpim);
  cmac(*(x3),*(W45),&tmpre,&tmpim);
  cmac(*(x4),*(W25),&tmpre,&tmpim);
  *(y3) = cpack(tmpre,tmpim);
  *(y3) = vqaddq_s16(*(x0),*(y3));
  cmult(*(x1),*(W45),&tmpre,&tmpim);
  cmac(*(x2),*(W35),&tmpre,&tmpim);
  cmac(*(x3),*(W25),&tmpre,&tmpim);
  cmac(*(x4),*(W15),&tmpre,&tmpim);
  *(y4) = cpack(tmpre,tmpim);
  *(y4) = vqaddq_s16(*(x0),*(y4));
}

#endif // defined(__x86_64__) || defined(__i386__)

// performs 4x4 transpose of input x (complex interleaved) using 128bit SIMD intrinsics
// i.e. x = [x0r x0i x1r x1i ... x15r x15i], y = [x0r x0i x4r x4i x8r x8i x12r x12i x1r x1i x5r x5i x9r x9i x13r x13i x2r x2i ... x15r x15i]

#if defined(__x86_64__) || defined(__i386__)
static inline void transpose16(__m128i *x,__m128i *y) __attribute__((always_inline));
static inline void transpose16(__m128i *x,__m128i *y)
{
  register __m128i ytmp0,ytmp1,ytmp2,ytmp3;

  ytmp0 = _mm_unpacklo_epi32(x[0],x[1]);
  ytmp1 = _mm_unpackhi_epi32(x[0],x[1]);
  ytmp2 = _mm_unpacklo_epi32(x[2],x[3]);
  ytmp3 = _mm_unpackhi_epi32(x[2],x[3]);
  y[0]    = _mm_unpacklo_epi64(ytmp0,ytmp2);
  y[1]    = _mm_unpackhi_epi64(ytmp0,ytmp2);
  y[2]    = _mm_unpacklo_epi64(ytmp1,ytmp3);
  y[3]    = _mm_unpackhi_epi64(ytmp1,ytmp3);
}

#elif defined(__arm__) || defined(__aarch64__)
static inline void transpose16(int16x8_t *x,int16x8_t *y) __attribute__((always_inline));
static inline void transpose16(int16x8_t *x,int16x8_t *y)
{
  register uint32x4x2_t ytmp0,ytmp1;

  ytmp0 = vtrnq_u32((uint32x4_t)(x[0]),(uint32x4_t)(x[1]));
  ytmp1 = vtrnq_u32((uint32x4_t)(x[2]),(uint32x4_t)(x[3]));

  y[0]  = vcombine_s16(vget_low_s16((int16x8_t)ytmp0.val[0]),vget_low_s16((int16x8_t)ytmp1.val[0]));
  y[1]  = vcombine_s16(vget_high_s16((int16x8_t)ytmp0.val[0]),vget_high_s16((int16x8_t)ytmp1.val[0]));
  y[2]  = vcombine_s16(vget_low_s16((int16x8_t)ytmp0.val[1]),vget_low_s16((int16x8_t)ytmp1.val[1]));
  y[3]  = vcombine_s16(vget_high_s16((int16x8_t)ytmp0.val[1]),vget_high_s16((int16x8_t)ytmp1.val[1]));
}

#endif // defined(__x86_64__) || defined(__i386__)

// same as above but output is offset by off
#if defined(__x86_64__) || defined(__i386__)
static inline void transpose16_ooff(__m128i *x,__m128i *y,int off) __attribute__((always_inline));

static inline void transpose16_ooff(__m128i *x,__m128i *y,int off)
{
  register __m128i ytmp0,ytmp1,ytmp2,ytmp3;
  __m128i *y2=y;

  ytmp0 = _mm_unpacklo_epi32(x[0],x[1]); // x00 x10 x01 x11
  ytmp1 = _mm_unpackhi_epi32(x[0],x[1]); // x02 x12 x03 x13
  ytmp2 = _mm_unpacklo_epi32(x[2],x[3]); // x20 x30 x21 x31
  ytmp3 = _mm_unpackhi_epi32(x[2],x[3]); // x22 x32 x23 x33
  *y2     = _mm_unpacklo_epi64(ytmp0,ytmp2); // x00 x10 x20 x30 
  y2+=off;
  *y2     = _mm_unpackhi_epi64(ytmp0,ytmp2); // x01 x11 x21 x31
  y2+=off;
  *y2     = _mm_unpacklo_epi64(ytmp1,ytmp3); // x02 x12 x22 x32
  y2+=off;
  *y2     = _mm_unpackhi_epi64(ytmp1,ytmp3); // x03 x13 x23 x33
}

static inline void transpose16_ooff_simd256(__m256i *x,__m256i *y,int off) __attribute__((always_inline));
static inline void transpose16_ooff_simd256(__m256i *x,__m256i *y,int off)
{
  register __m256i ytmp0,ytmp1,ytmp2,ytmp3,ytmp4,ytmp5,ytmp6,ytmp7;
  __m256i *y2=y;
  __m256i const perm_mask = simde_mm256_set_epi32(7, 3, 5, 1, 6, 2, 4, 0);

  ytmp0 = simde_mm256_permutevar8x32_epi32(x[0],perm_mask);  // x00 x10 x01 x11 x02 x12 x03 x13
  ytmp1 = simde_mm256_permutevar8x32_epi32(x[1],perm_mask);  // x20 x30 x21 x31 x22 x32 x23 x33
  ytmp2 = simde_mm256_permutevar8x32_epi32(x[2],perm_mask);  // x40 x50 x41 x51 x42 x52 x43 x53
  ytmp3 = simde_mm256_permutevar8x32_epi32(x[3],perm_mask);  // x60 x70 x61 x71 x62 x72 x63 x73
  ytmp4 = simde_mm256_unpacklo_epi64(ytmp0,ytmp1);           // x00 x10 x20 x30 x01 x11 x21 x31
  ytmp5 = simde_mm256_unpackhi_epi64(ytmp0,ytmp1);           // x02 x12 x22 x32 x03 x13 x23 x33
  ytmp6 = simde_mm256_unpacklo_epi64(ytmp2,ytmp3);           // x40 x50 x60 x70 x41 x51 x61 x71
  ytmp7 = simde_mm256_unpackhi_epi64(ytmp2,ytmp3);           // x42 x52 x62 x72 x43 x53 x63 x73

  *y2    = simde_mm256_insertf128_si256(ytmp4,simde_mm256_extracti128_si256(ytmp6,0),1);  //x00 x10 x20 x30 x40 x50 x60 x70
  y2+=off;  
  *y2    = simde_mm256_insertf128_si256(ytmp6,simde_mm256_extracti128_si256(ytmp4,1),0);  //x01 x11 x21 x31 x41 x51 x61 x71
  y2+=off;  
  *y2    = simde_mm256_insertf128_si256(ytmp5,simde_mm256_extracti128_si256(ytmp7,0),1);  //x00 x10 x20 x30 x40 x50 x60 x70
  y2+=off;  
  *y2    = simde_mm256_insertf128_si256(ytmp7,simde_mm256_extracti128_si256(ytmp5,1),0);  //x01 x11 x21 x31 x41 x51 x61 x71
}

#elif defined(__arm__) || defined(__aarch64__)
static inline void transpose16_ooff(int16x8_t *x,int16x8_t *y,int off) __attribute__((always_inline));

static inline void transpose16_ooff(int16x8_t *x,int16x8_t *y,int off)
{
  int16x8_t *y2=y;
  register uint32x4x2_t ytmp0,ytmp1;

  ytmp0 = vtrnq_u32((uint32x4_t)(x[0]),(uint32x4_t)(x[1]));
  ytmp1 = vtrnq_u32((uint32x4_t)(x[2]),(uint32x4_t)(x[3]));

  *y2   = (int16x8_t)vcombine_s16(vget_low_s16((int16x8_t)ytmp0.val[0]),vget_low_s16((int16x8_t)ytmp1.val[0])); y2+=off;
  *y2   = (int16x8_t)vcombine_s16(vget_low_s16((int16x8_t)ytmp0.val[1]),vget_low_s16((int16x8_t)ytmp1.val[1])); y2+=off;
  *y2   = (int16x8_t)vcombine_s16(vget_high_s16((int16x8_t)ytmp0.val[0]),vget_high_s16((int16x8_t)ytmp1.val[0])); y2+=off;
  *y2   = (int16x8_t)vcombine_s16(vget_high_s16((int16x8_t)ytmp0.val[1]),vget_high_s16((int16x8_t)ytmp1.val[1]));


}

#endif // defined(__x86_64__) || defined(__i386__)

#if defined(__x86_64__) || defined(__i386__)

static inline void transpose4_ooff(__m64 *x,__m64 *y,int off)__attribute__((always_inline));
static inline void transpose4_ooff(__m64 *x,__m64 *y,int off)
{
  y[0]   = _mm_unpacklo_pi32(x[0],x[1]);
  y[off] = _mm_unpackhi_pi32(x[0],x[1]);

  // x[0] = [x0 x1]
  // x[1] = [x2 x3]
  // y[0] = [x0 x2]
  // y[off] = [x1 x3]
}

static inline void transpose4_ooff_simd256(__m256i *x,__m256i *y,int off)__attribute__((always_inline));
static inline void transpose4_ooff_simd256(__m256i *x,__m256i *y,int off)
{
  __m256i const perm_mask = simde_mm256_set_epi32(7, 5, 3, 1, 6, 4, 2, 0);
  __m256i perm_tmp0,perm_tmp1;

  // x[0] = [x0 x1 x2 x3 x4 x5 x6 x7]
  // x[1] = [x8 x9 x10 x11 x12 x13 x14]
  // y[0] = [x0 x2 x4 x6 x8 x10 x12 x14]
  // y[off] = [x1 x3 x5 x7 x9 x11 x13 x15]
  perm_tmp0 = simde_mm256_permutevar8x32_epi32(x[0],perm_mask);
  perm_tmp1 = simde_mm256_permutevar8x32_epi32(x[1],perm_mask);
  y[0]   = simde_mm256_insertf128_si256(perm_tmp0,simde_mm256_extracti128_si256(perm_tmp1,0),1);
  y[off] = simde_mm256_insertf128_si256(perm_tmp1,simde_mm256_extracti128_si256(perm_tmp0,1),0);
}

#elif defined(__arm__) || defined(__aarch64__)

static inline void transpose4_ooff(int16x4_t *x,int16x4_t *y,int off)__attribute__((always_inline));
static inline void transpose4_ooff(int16x4_t *x,int16x4_t *y,int off)
{
  uint32x2x2_t ytmp = vtrn_u32((uint32x2_t)x[0],(uint32x2_t)x[1]);

  y[0]   = (int16x4_t)ytmp.val[0];
  y[off] = (int16x4_t)ytmp.val[1];
}

#endif // defined(__x86_64__) || defined(__i386__)

// 16-point optimized DFT kernel

const static int16_t tw16[24] __attribute__((aligned(32))) = { 32767,0,30272,-12540,23169 ,-23170,12539 ,-30273,
                                                  32767,0,23169,-23170,0     ,-32767,-23170,-23170,
                                                  32767,0,12539,-30273,-23170,-23170,-30273,12539
                                                };

const static int16_t tw16a[24] __attribute__((aligned(32))) = {32767,0,30272,12540,23169 ,23170,12539 ,30273,
                                                  32767,0,23169,23170,0     ,32767,-23170,23170,
                                                  32767,0,12539,30273,-23170,23170,-30273,-12539
                                                 };

const static int16_t tw16b[24] __attribute__((aligned(32))) = { 0,32767,-12540,30272,-23170,23169 ,-30273,12539,
                                                   0,32767,-23170,23169,-32767,0     ,-23170,-23170,
                                                   0,32767,-30273,12539,-23170,-23170,12539 ,-30273
                                                 };

const static int16_t tw16c[24] __attribute__((aligned(32))) = { 0,32767,12540,30272,23170,23169 ,30273 ,12539,
                                                   0,32767,23170,23169,32767,0     ,23170 ,-23170,
                                                   0,32767,30273,12539,23170,-23170,-12539,-30273
                                                 };

const static int16_t tw16rep[48] __attribute__((aligned(32))) = { 32767,0,30272,-12540,23169 ,-23170,12539 ,-30273,32767,0,30272,-12540,23169 ,-23170,12539 ,-30273,
						     32767,0,23169,-23170,0     ,-32767,-23170,-23170,32767,0,23169,-23170,0     ,-32767,-23170,-23170,
						     32767,0,12539,-30273,-23170,-23170,-30273,12539,32767,0,12539,-30273,-23170,-23170,-30273,12539
                                                   };

const static int16_t tw16arep[48] __attribute__((aligned(32))) = {32767,0,30272,12540,23169 ,23170,12539 ,30273,32767,0,30272,12540,23169 ,23170,12539 ,30273,
						     32767,0,23169,23170,0     ,32767,-23170,23170,32767,0,23169,23170,0     ,32767,-23170,23170,
						     32767,0,12539,30273,-23170,23170,-30273,-12539,32767,0,12539,30273,-23170,23170,-30273,-12539
                                                    }; 

const static int16_t tw16brep[48] __attribute__((aligned(32))) = { 0,32767,-12540,30272,-23170,23169 ,-30273,12539,0,32767,-12540,30272,-23170,23169 ,-30273,12539,
                                                      0,32767,-23170,23169,-32767,0     ,-23170,-23170,0,32767,-23170,23169,-32767,0     ,-23170,-23170,
                                                      0,32767,-30273,12539,-23170,-23170,12539 ,-30273,0,32767,-30273,12539,-23170,-23170,12539 ,-30273
                                                    };

const static int16_t tw16crep[48] __attribute__((aligned(32))) = { 0,32767,12540,30272,23170,23169 ,30273 ,12539,0,32767,12540,30272,23170,23169 ,30273 ,12539,
						      0,32767,23170,23169,32767,0     ,23170 ,-23170,0,32767,23170,23169,32767,0     ,23170 ,-23170,
						      0,32767,30273,12539,23170,-23170,-12539,-30273,0,32767,30273,12539,23170,-23170,-12539,-30273
                                                    };

static inline void dft16(int16_t *x,int16_t *y) __attribute__((always_inline));

static inline void dft16(int16_t *x,int16_t *y)
{

#if defined(__x86_64__) || defined(__i386__)

  __m128i *tw16a_128=(__m128i *)tw16a,*tw16b_128=(__m128i *)tw16b,*x128=(__m128i *)x,*y128=(__m128i *)y;



  /*  This is the original version before unrolling

  bfly4_tw1(x128,x128+1,x128+2,x128+3,
      y128,y128+1,y128+2,y128+3);

  transpose16(y128,ytmp);

  bfly4_16(ytmp,ytmp+1,ytmp+2,ytmp+3,
     y128,y128+1,y128+2,y128+3,
     tw16_128,tw16_128+1,tw16_128+2);
  */

  register __m128i x1_flip,x3_flip,x02t,x13t;
  register __m128i ytmp0,ytmp1,ytmp2,ytmp3,xtmp0,xtmp1,xtmp2,xtmp3;
  register __m128i complex_shuffle = _mm_set_epi8(13,12,15,14,9,8,11,10,5,4,7,6,1,0,3,2);

  // First stage : 4 Radix-4 butterflies without input twiddles

  x02t    = _mm_adds_epi16(x128[0],x128[2]);
  x13t    = _mm_adds_epi16(x128[1],x128[3]);
  xtmp0   = _mm_adds_epi16(x02t,x13t);
  xtmp2   = _mm_subs_epi16(x02t,x13t);
  x1_flip = _mm_sign_epi16(x128[1],*(__m128i*)conjugatedft);
  x1_flip = _mm_shuffle_epi8(x1_flip,complex_shuffle);
  x3_flip = _mm_sign_epi16(x128[3],*(__m128i*)conjugatedft);
  x3_flip = _mm_shuffle_epi8(x3_flip,complex_shuffle);
  x02t    = _mm_subs_epi16(x128[0],x128[2]);
  x13t    = _mm_subs_epi16(x1_flip,x3_flip);
  xtmp1   = _mm_adds_epi16(x02t,x13t);  // x0 + x1f - x2 - x3f
  xtmp3   = _mm_subs_epi16(x02t,x13t);  // x0 - x1f - x2 + x3f

  ytmp0   = _mm_unpacklo_epi32(xtmp0,xtmp1);
  ytmp1   = _mm_unpackhi_epi32(xtmp0,xtmp1);
  ytmp2   = _mm_unpacklo_epi32(xtmp2,xtmp3);
  ytmp3   = _mm_unpackhi_epi32(xtmp2,xtmp3);
  xtmp0   = _mm_unpacklo_epi64(ytmp0,ytmp2);
  xtmp1   = _mm_unpackhi_epi64(ytmp0,ytmp2);
  xtmp2   = _mm_unpacklo_epi64(ytmp1,ytmp3);
  xtmp3   = _mm_unpackhi_epi64(ytmp1,ytmp3);

  // Second stage : 4 Radix-4 butterflies with input twiddles
  xtmp1 = packed_cmult2(xtmp1,tw16a_128[0],tw16b_128[0]);
  xtmp2 = packed_cmult2(xtmp2,tw16a_128[1],tw16b_128[1]);
  xtmp3 = packed_cmult2(xtmp3,tw16a_128[2],tw16b_128[2]);

  x02t    = _mm_adds_epi16(xtmp0,xtmp2);
  x13t    = _mm_adds_epi16(xtmp1,xtmp3);
  y128[0] = _mm_adds_epi16(x02t,x13t);
  y128[2] = _mm_subs_epi16(x02t,x13t);
  x1_flip = _mm_sign_epi16(xtmp1,*(__m128i*)conjugatedft);
  x1_flip = _mm_shuffle_epi8(x1_flip,_mm_set_epi8(13,12,15,14,9,8,11,10,5,4,7,6,1,0,3,2));
  x3_flip = _mm_sign_epi16(xtmp3,*(__m128i*)conjugatedft);
  x3_flip = _mm_shuffle_epi8(x3_flip,_mm_set_epi8(13,12,15,14,9,8,11,10,5,4,7,6,1,0,3,2));
  x02t    = _mm_subs_epi16(xtmp0,xtmp2);
  x13t    = _mm_subs_epi16(x1_flip,x3_flip);
  y128[1] = _mm_adds_epi16(x02t,x13t);  // x0 + x1f - x2 - x3f
  y128[3] = _mm_subs_epi16(x02t,x13t);  // x0 - x1f - x2 + x3f

#elif defined(__arm__) || defined(__aarch64__)

  int16x8_t *tw16a_128=(int16x8_t *)tw16a,*tw16b_128=(int16x8_t *)tw16b,*x128=(int16x8_t *)x,*y128=(int16x8_t *)y;

  /*  This is the original version before unrolling

  bfly4_tw1(x128,x128+1,x128+2,x128+3,
      y128,y128+1,y128+2,y128+3);

  transpose16(y128,ytmp);

  bfly4_16(ytmp,ytmp+1,ytmp+2,ytmp+3,
     y128,y128+1,y128+2,y128+3,
     tw16_128,tw16_128+1,tw16_128+2);
  */

  register int16x8_t x1_flip,x3_flip,x02t,x13t;
  register int16x8_t xtmp0,xtmp1,xtmp2,xtmp3;
  register uint32x4x2_t ytmp0,ytmp1;
  register int16x8_t ytmp0b,ytmp1b,ytmp2b,ytmp3b;

  // First stage : 4 Radix-4 butterflies without input twiddles
  
  x02t    = vqaddq_s16(x128[0],x128[2]);
  x13t    = vqaddq_s16(x128[1],x128[3]);
  xtmp0   = vqaddq_s16(x02t,x13t);
  xtmp2   = vqsubq_s16(x02t,x13t);
  x1_flip = vrev32q_s16(vmulq_s16(x128[1],*(int16x8_t*)conjugatedft));
  x3_flip = vrev32q_s16(vmulq_s16(x128[3],*(int16x8_t*)conjugatedft));
  x02t    = vqsubq_s16(x128[0],x128[2]);
  x13t    = vqsubq_s16(x1_flip,x3_flip);
  xtmp1   = vqaddq_s16(x02t,x13t);  // x0 + x1f - x2 - x3f
  xtmp3   = vqsubq_s16(x02t,x13t);  // x0 - x1f - x2 + x3f

  ytmp0  = vtrnq_u32((uint32x4_t)(xtmp0),(uint32x4_t)(xtmp1));
// y0[0] = [x00 x10 x02 x12], y0[1] = [x01 x11 x03 x13]
  ytmp1  = vtrnq_u32((uint32x4_t)(xtmp2),(uint32x4_t)(xtmp3));
// y1[0] = [x20 x30 x22 x32], y1[1] = [x21 x31 x23 x33]


  ytmp0b = vcombine_s16(vget_low_s16((int16x8_t)ytmp0.val[0]),vget_low_s16((int16x8_t)ytmp1.val[0]));
// y0 = [x00 x10 x20 x30] 
  ytmp1b = vcombine_s16(vget_low_s16((int16x8_t)ytmp0.val[1]),vget_low_s16((int16x8_t)ytmp1.val[1]));
// t1 = [x01 x11 x21 x31] 
  ytmp2b = vcombine_s16(vget_high_s16((int16x8_t)ytmp0.val[0]),vget_high_s16((int16x8_t)ytmp1.val[0]));
// t2 = [x02 x12 x22 x32]
  ytmp3b = vcombine_s16(vget_high_s16((int16x8_t)ytmp0.val[1]),vget_high_s16((int16x8_t)ytmp1.val[1]));
// t3 = [x03 x13 x23 x33]


  // Second stage : 4 Radix-4 butterflies with input twiddles
  xtmp1 = packed_cmult2(ytmp1b,tw16a_128[0],tw16b_128[0]);
  xtmp2 = packed_cmult2(ytmp2b,tw16a_128[1],tw16b_128[1]);
  xtmp3 = packed_cmult2(ytmp3b,tw16a_128[2],tw16b_128[2]);

  x02t    = vqaddq_s16(ytmp0b,xtmp2);
  x13t    = vqaddq_s16(xtmp1,xtmp3);
  y128[0] = vqaddq_s16(x02t,x13t);
  y128[2] = vqsubq_s16(x02t,x13t);
  x1_flip = vrev32q_s16(vmulq_s16(xtmp1,*(int16x8_t*)conjugatedft));
  x3_flip = vrev32q_s16(vmulq_s16(xtmp3,*(int16x8_t*)conjugatedft));
  x02t    = vqsubq_s16(ytmp0b,xtmp2);
  x13t    = vqsubq_s16(x1_flip,x3_flip);
  y128[1] = vqaddq_s16(x02t,x13t);  // x0 + x1f - x2 - x3f
  y128[3] = vqsubq_s16(x02t,x13t);  // x0 - x1f - x2 + x3f


#endif // defined(__x86_64__) || defined(__i386__)
}

#if defined(__x86_64__) || defined(__i386__)

// Does two 16-point DFTS (x[0 .. 15] is 128 LSBs of input vector, x[16..31] is in 128 MSBs) 
static inline void dft16_simd256(int16_t *x,int16_t *y) __attribute__((always_inline));
static inline void dft16_simd256(int16_t *x,int16_t *y)
{

  __m256i *tw16a_256=(__m256i *)tw16arep,*tw16b_256=(__m256i *)tw16brep,*x256=(__m256i *)x,*y256=(__m256i *)y;

  __m256i x1_flip,x3_flip,x02t,x13t;
  __m256i ytmp0,ytmp1,ytmp2,ytmp3,xtmp0,xtmp1,xtmp2,xtmp3;
  register __m256i complex_shuffle = simde_mm256_set_epi8(29,28,31,30,25,24,27,26,21,20,23,22,17,16,19,18,13,12,15,14,9,8,11,10,5,4,7,6,1,0,3,2);

  // First stage : 4 Radix-4 butterflies without input twiddles

  x02t    = simde_mm256_adds_epi16(x256[0],x256[2]);
  x13t    = simde_mm256_adds_epi16(x256[1],x256[3]);
  xtmp0   = simde_mm256_adds_epi16(x02t,x13t);
  xtmp2   = simde_mm256_subs_epi16(x02t,x13t);
  x1_flip = simde_mm256_sign_epi16(x256[1],*(__m256i*)conjugatedft);
  x1_flip = simde_mm256_shuffle_epi8(x1_flip,complex_shuffle);
  x3_flip = simde_mm256_sign_epi16(x256[3],*(__m256i*)conjugatedft);
  x3_flip = simde_mm256_shuffle_epi8(x3_flip,complex_shuffle);
  x02t    = simde_mm256_subs_epi16(x256[0],x256[2]);
  x13t    = simde_mm256_subs_epi16(x1_flip,x3_flip);
  xtmp1   = simde_mm256_adds_epi16(x02t,x13t);  // x0 + x1f - x2 - x3f
  xtmp3   = simde_mm256_subs_epi16(x02t,x13t);  // x0 - x1f - x2 + x3f

  /*  print_shorts256("xtmp0",(int16_t*)&xtmp0);
      print_shorts256("xtmp1",(int16_t*)&xtmp1);
  print_shorts256("xtmp2",(int16_t*)&xtmp2);
  print_shorts256("xtmp3",(int16_t*)&xtmp3);*/

  ytmp0   = simde_mm256_unpacklo_epi32(xtmp0,xtmp1);  
  ytmp1   = simde_mm256_unpackhi_epi32(xtmp0,xtmp1);
  ytmp2   = simde_mm256_unpacklo_epi32(xtmp2,xtmp3);
  ytmp3   = simde_mm256_unpackhi_epi32(xtmp2,xtmp3);
  xtmp0   = simde_mm256_unpacklo_epi64(ytmp0,ytmp2);
  xtmp1   = simde_mm256_unpackhi_epi64(ytmp0,ytmp2);
  xtmp2   = simde_mm256_unpacklo_epi64(ytmp1,ytmp3);
  xtmp3   = simde_mm256_unpackhi_epi64(ytmp1,ytmp3);

  // Second stage : 4 Radix-4 butterflies with input twiddles
  xtmp1 = packed_cmult2_256(xtmp1,tw16a_256[0],tw16b_256[0]);
  xtmp2 = packed_cmult2_256(xtmp2,tw16a_256[1],tw16b_256[1]);
  xtmp3 = packed_cmult2_256(xtmp3,tw16a_256[2],tw16b_256[2]);

  /*  print_shorts256("xtmp0",(int16_t*)&xtmp0);
  print_shorts256("xtmp1",(int16_t*)&xtmp1);
  print_shorts256("xtmp2",(int16_t*)&xtmp2);
  print_shorts256("xtmp3",(int16_t*)&xtmp3);*/

  x02t    = simde_mm256_adds_epi16(xtmp0,xtmp2);
  x13t    = simde_mm256_adds_epi16(xtmp1,xtmp3);
  ytmp0   = simde_mm256_adds_epi16(x02t,x13t);
  ytmp2   = simde_mm256_subs_epi16(x02t,x13t);
  x1_flip = simde_mm256_sign_epi16(xtmp1,*(__m256i*)conjugatedft);
  x1_flip = simde_mm256_shuffle_epi8(x1_flip,complex_shuffle);
  x3_flip = simde_mm256_sign_epi16(xtmp3,*(__m256i*)conjugatedft);
  x3_flip = simde_mm256_shuffle_epi8(x3_flip,complex_shuffle);
  x02t    = simde_mm256_subs_epi16(xtmp0,xtmp2);
  x13t    = simde_mm256_subs_epi16(x1_flip,x3_flip);
  ytmp1   = simde_mm256_adds_epi16(x02t,x13t);  // x0 + x1f - x2 - x3f
  ytmp3   = simde_mm256_subs_epi16(x02t,x13t);  // x0 - x1f - x2 + x3f
 

  // [y0  y1  y2  y3  y16 y17 y18 y19]
  // [y4  y5  y6  y7  y20 y21 y22 y23]
  // [y8  y9  y10 y11 y24 y25 y26 y27]
  // [y12 y13 y14 y15 y28 y29 y30 y31]

  y256[0] = simde_mm256_insertf128_si256(ytmp0,simde_mm256_extracti128_si256(ytmp1,0),1);
  y256[1] = simde_mm256_insertf128_si256(ytmp2,simde_mm256_extracti128_si256(ytmp3,0),1);
  y256[2] = simde_mm256_insertf128_si256(ytmp1,simde_mm256_extracti128_si256(ytmp0,1),0);
  y256[3] = simde_mm256_insertf128_si256(ytmp3,simde_mm256_extracti128_si256(ytmp2,1),0);

  // [y0  y1  y2  y3  y4  y5  y6  y7]
  // [y8  y9  y10 y11 y12 y13 y14 y15]
  // [y16 y17 y18 y19 y20 y21 y22 y23]
  // [y24 y25 y26 y27 y28 y29 y30 y31]
}

#endif // defined(__x86_64__) || defined(__i386__)

static inline void idft16(int16_t *x,int16_t *y) __attribute__((always_inline));

static inline void idft16(int16_t *x,int16_t *y)
{

#if defined(__x86_64__) || defined(__i386__)
  __m128i *tw16a_128=(__m128i *)tw16,*tw16b_128=(__m128i *)tw16c,*x128=(__m128i *)x,*y128=(__m128i *)y;

  /*
  bfly4_tw1(x128,x128+1,x128+2,x128+3,
      y128,y128+1,y128+2,y128+3);

  transpose16(y128,ytmp);

  bfly4_16(ytmp,ytmp+1,ytmp+2,ytmp+3,
     y128,y128+1,y128+2,y128+3,
     tw16_128,tw16_128+1,tw16_128+2);
  */

  register __m128i x1_flip,x3_flip,x02t,x13t;
  register __m128i ytmp0,ytmp1,ytmp2,ytmp3,xtmp0,xtmp1,xtmp2,xtmp3;

  // First stage : 4 Radix-4 butterflies without input twiddles

  x02t    = _mm_adds_epi16(x128[0],x128[2]);
  x13t    = _mm_adds_epi16(x128[1],x128[3]);
  xtmp0   = _mm_adds_epi16(x02t,x13t);
  xtmp2   = _mm_subs_epi16(x02t,x13t);
  x1_flip = _mm_sign_epi16(x128[1],*(__m128i*)conjugatedft);
  x1_flip = _mm_shuffle_epi8(x1_flip,_mm_set_epi8(13,12,15,14,9,8,11,10,5,4,7,6,1,0,3,2));
  x3_flip = _mm_sign_epi16(x128[3],*(__m128i*)conjugatedft);
  x3_flip = _mm_shuffle_epi8(x3_flip,_mm_set_epi8(13,12,15,14,9,8,11,10,5,4,7,6,1,0,3,2));
  x02t    = _mm_subs_epi16(x128[0],x128[2]);
  x13t    = _mm_subs_epi16(x1_flip,x3_flip);
  xtmp3   = _mm_adds_epi16(x02t,x13t);  // x0 + x1f - x2 - x3f
  xtmp1   = _mm_subs_epi16(x02t,x13t);  // x0 - x1f - x2 + x3f

  ytmp0   = _mm_unpacklo_epi32(xtmp0,xtmp1);
  ytmp1   = _mm_unpackhi_epi32(xtmp0,xtmp1);
  ytmp2   = _mm_unpacklo_epi32(xtmp2,xtmp3);
  ytmp3   = _mm_unpackhi_epi32(xtmp2,xtmp3);
  xtmp0   = _mm_unpacklo_epi64(ytmp0,ytmp2);
  xtmp1   = _mm_unpackhi_epi64(ytmp0,ytmp2);
  xtmp2   = _mm_unpacklo_epi64(ytmp1,ytmp3);
  xtmp3   = _mm_unpackhi_epi64(ytmp1,ytmp3);

  // Second stage : 4 Radix-4 butterflies with input twiddles
  xtmp1 = packed_cmult2(xtmp1,tw16a_128[0],tw16b_128[0]);
  xtmp2 = packed_cmult2(xtmp2,tw16a_128[1],tw16b_128[1]);
  xtmp3 = packed_cmult2(xtmp3,tw16a_128[2],tw16b_128[2]);

  x02t    = _mm_adds_epi16(xtmp0,xtmp2);
  x13t    = _mm_adds_epi16(xtmp1,xtmp3);
  y128[0] = _mm_adds_epi16(x02t,x13t);
  y128[2] = _mm_subs_epi16(x02t,x13t);
  x1_flip = _mm_sign_epi16(xtmp1,*(__m128i*)conjugatedft);
  x1_flip = _mm_shuffle_epi8(x1_flip,_mm_set_epi8(13,12,15,14,9,8,11,10,5,4,7,6,1,0,3,2));
  x3_flip = _mm_sign_epi16(xtmp3,*(__m128i*)conjugatedft);
  x3_flip = _mm_shuffle_epi8(x3_flip,_mm_set_epi8(13,12,15,14,9,8,11,10,5,4,7,6,1,0,3,2));
  x02t    = _mm_subs_epi16(xtmp0,xtmp2);
  x13t    = _mm_subs_epi16(x1_flip,x3_flip);
  y128[3] = _mm_adds_epi16(x02t,x13t);  // x0 + x1f - x2 - x3f
  y128[1] = _mm_subs_epi16(x02t,x13t);  // x0 - x1f - x2 + x3f

#elif defined(__arm__) || defined(__aarch64__)
  int16x8_t *tw16a_128=(int16x8_t *)tw16,*tw16b_128=(int16x8_t *)tw16c,*x128=(int16x8_t *)x,*y128=(int16x8_t *)y;

  /*  This is the original version before unrolling

  bfly4_tw1(x128,x128+1,x128+2,x128+3,
      y128,y128+1,y128+2,y128+3);

  transpose16(y128,ytmp);

  bfly4_16(ytmp,ytmp+1,ytmp+2,ytmp+3,
     y128,y128+1,y128+2,y128+3,
     tw16_128,tw16_128+1,tw16_128+2);
  */

  register int16x8_t x1_flip,x3_flip,x02t,x13t;
  register int16x8_t xtmp0,xtmp1,xtmp2,xtmp3;
  register uint32x4x2_t ytmp0,ytmp1;
  register int16x8_t ytmp0b,ytmp1b,ytmp2b,ytmp3b;

  // First stage : 4 Radix-4 butterflies without input twiddles

  x02t    = vqaddq_s16(x128[0],x128[2]);
  x13t    = vqaddq_s16(x128[1],x128[3]);
  xtmp0   = vqaddq_s16(x02t,x13t);
  xtmp2   = vqsubq_s16(x02t,x13t);
  x1_flip = vrev32q_s16(vmulq_s16(x128[1],*(int16x8_t*)conjugatedft));
  x3_flip = vrev32q_s16(vmulq_s16(x128[3],*(int16x8_t*)conjugatedft));
  x02t    = vqsubq_s16(x128[0],x128[2]);
  x13t    = vqsubq_s16(x1_flip,x3_flip);
  xtmp3   = vqaddq_s16(x02t,x13t);  // x0 + x1f - x2 - x3f
  xtmp1   = vqsubq_s16(x02t,x13t);  // x0 - x1f - x2 + x3f

  ytmp0  = vtrnq_u32((uint32x4_t)(xtmp0),(uint32x4_t)(xtmp1));
// y0[0] = [x00 x10 x02 x12], y0[1] = [x01 x11 x03 x13]
  ytmp1  = vtrnq_u32((uint32x4_t)(xtmp2),(uint32x4_t)(xtmp3));
// y1[0] = [x20 x30 x22 x32], y1[1] = [x21 x31 x23 x33]


  ytmp0b = vcombine_s16(vget_low_s16((int16x8_t)ytmp0.val[0]),vget_low_s16((int16x8_t)ytmp1.val[0]));
// y0 = [x00 x10 x20 x30] 
  ytmp1b = vcombine_s16(vget_low_s16((int16x8_t)ytmp0.val[1]),vget_low_s16((int16x8_t)ytmp1.val[1]));
// t1 = [x01 x11 x21 x31] 
  ytmp2b = vcombine_s16(vget_high_s16((int16x8_t)ytmp0.val[0]),vget_high_s16((int16x8_t)ytmp1.val[0]));
// t2 = [x02 x12 x22 x32]
  ytmp3b = vcombine_s16(vget_high_s16((int16x8_t)ytmp0.val[1]),vget_high_s16((int16x8_t)ytmp1.val[1]));
// t3 = [x03 x13 x23 x33]

  // Second stage : 4 Radix-4 butterflies with input twiddles
  xtmp1 = packed_cmult2(ytmp1b,tw16a_128[0],tw16b_128[0]);
  xtmp2 = packed_cmult2(ytmp2b,tw16a_128[1],tw16b_128[1]);
  xtmp3 = packed_cmult2(ytmp3b,tw16a_128[2],tw16b_128[2]);

  x02t    = vqaddq_s16(ytmp0b,xtmp2);
  x13t    = vqaddq_s16(xtmp1,xtmp3);
  y128[0] = vqaddq_s16(x02t,x13t);
  y128[2] = vqsubq_s16(x02t,x13t);
  x1_flip = vrev32q_s16(vmulq_s16(xtmp1,*(int16x8_t*)conjugatedft));
  x3_flip = vrev32q_s16(vmulq_s16(xtmp3,*(int16x8_t*)conjugatedft));
  x02t    = vqsubq_s16(ytmp0b,xtmp2);
  x13t    = vqsubq_s16(x1_flip,x3_flip);
  y128[3] = vqaddq_s16(x02t,x13t);  // x0 + x1f - x2 - x3f
  y128[1] = vqsubq_s16(x02t,x13t);  // x0 - x1f - x2 + x3f

#endif // defined(__x86_64__) || defined(__i386__)
}

void idft16f(int16_t *x,int16_t *y) {
  idft16(x,y);
}

#if defined(__x86_64__) || defined(__i386__)

// Does two 16-point IDFTS (x[0 .. 15] is 128 LSBs of input vector, x[16..31] is in 128 MSBs) 
static inline void idft16_simd256(int16_t *x,int16_t *y) __attribute__((always_inline));
static inline void idft16_simd256(int16_t *x,int16_t *y)
{

  __m256i *tw16a_256=(__m256i *)tw16rep,*tw16b_256=(__m256i *)tw16crep,*x256=(__m256i *)x,*y256=(__m256i *)y;
  register __m256i x1_flip,x3_flip,x02t,x13t;
  register __m256i ytmp0,ytmp1,ytmp2,ytmp3,xtmp0,xtmp1,xtmp2,xtmp3;
  register __m256i complex_shuffle = simde_mm256_set_epi8(29,28,31,30,25,24,27,26,21,20,23,22,17,16,19,18,13,12,15,14,9,8,11,10,5,4,7,6,1,0,3,2);

  // First stage : 4 Radix-4 butterflies without input twiddles

  x02t    = simde_mm256_adds_epi16(x256[0],x256[2]);
  x13t    = simde_mm256_adds_epi16(x256[1],x256[3]);
  xtmp0   = simde_mm256_adds_epi16(x02t,x13t);
  xtmp2   = simde_mm256_subs_epi16(x02t,x13t);
  x1_flip = simde_mm256_sign_epi16(x256[1],*(__m256i*)conjugatedft);
  x1_flip = simde_mm256_shuffle_epi8(x1_flip,complex_shuffle);
  x3_flip = simde_mm256_sign_epi16(x256[3],*(__m256i*)conjugatedft);
  x3_flip = simde_mm256_shuffle_epi8(x3_flip,complex_shuffle);
  x02t    = simde_mm256_subs_epi16(x256[0],x256[2]);
  x13t    = simde_mm256_subs_epi16(x1_flip,x3_flip);
  xtmp3   = simde_mm256_adds_epi16(x02t,x13t);  // x0 + x1f - x2 - x3f
  xtmp1   = simde_mm256_subs_epi16(x02t,x13t);  // x0 - x1f - x2 + x3f

  ytmp0   = simde_mm256_unpacklo_epi32(xtmp0,xtmp1);  
  ytmp1   = simde_mm256_unpackhi_epi32(xtmp0,xtmp1);
  ytmp2   = simde_mm256_unpacklo_epi32(xtmp2,xtmp3);
  ytmp3   = simde_mm256_unpackhi_epi32(xtmp2,xtmp3);
  xtmp0   = simde_mm256_unpacklo_epi64(ytmp0,ytmp2);
  xtmp1   = simde_mm256_unpackhi_epi64(ytmp0,ytmp2);
  xtmp2   = simde_mm256_unpacklo_epi64(ytmp1,ytmp3);
  xtmp3   = simde_mm256_unpackhi_epi64(ytmp1,ytmp3);

  // Second stage : 4 Radix-4 butterflies with input twiddles
  xtmp1 = packed_cmult2_256(xtmp1,tw16a_256[0],tw16b_256[0]);
  xtmp2 = packed_cmult2_256(xtmp2,tw16a_256[1],tw16b_256[1]);
  xtmp3 = packed_cmult2_256(xtmp3,tw16a_256[2],tw16b_256[2]);

  x02t    = simde_mm256_adds_epi16(xtmp0,xtmp2);
  x13t    = simde_mm256_adds_epi16(xtmp1,xtmp3);
  ytmp0   = simde_mm256_adds_epi16(x02t,x13t);
  ytmp2   = simde_mm256_subs_epi16(x02t,x13t);
  x1_flip = simde_mm256_sign_epi16(xtmp1,*(__m256i*)conjugatedft);
  x1_flip = simde_mm256_shuffle_epi8(x1_flip,complex_shuffle);
  x3_flip = simde_mm256_sign_epi16(xtmp3,*(__m256i*)conjugatedft);
  x3_flip = simde_mm256_shuffle_epi8(x3_flip,complex_shuffle);
  x02t    = simde_mm256_subs_epi16(xtmp0,xtmp2);
  x13t    = simde_mm256_subs_epi16(x1_flip,x3_flip);
  ytmp3   = simde_mm256_adds_epi16(x02t,x13t);  // x0 + x1f - x2 - x3f
  ytmp1   = simde_mm256_subs_epi16(x02t,x13t);  // x0 - x1f - x2 + x3f

  // [y0  y1  y2  y3  y16 y17 y18 y19]
  // [y4  y5  y6  y7  y20 y21 y22 y23]
  // [y8  y9  y10 y11 y24 y25 y26 y27]
  // [y12 y13 y14 y15 y28 y29 y30 y31]

  y256[0] = simde_mm256_insertf128_si256(ytmp0,simde_mm256_extracti128_si256(ytmp1,0),1);
  y256[1] = simde_mm256_insertf128_si256(ytmp2,simde_mm256_extracti128_si256(ytmp3,0),1);
  y256[2] = simde_mm256_insertf128_si256(ytmp1,simde_mm256_extracti128_si256(ytmp0,1),0);
  y256[3] = simde_mm256_insertf128_si256(ytmp3,simde_mm256_extracti128_si256(ytmp2,1),0);

}
#endif // defined(__x86_64__) || defined(__i386__)

// 64-point optimized DFT

const static int16_t tw64[96] __attribute__((aligned(32))) = { 
32767,0,32609,-3212,32137,-6393,31356,-9512,
30272,-12540,28897,-15447,27244,-18205,25329,-20788,
23169,-23170,20787,-25330,18204,-27245,15446,-28898,
12539,-30273,9511,-31357,6392,-32138,3211,-32610,
32767,0,32137,-6393,30272,-12540,27244,-18205,
23169,-23170,18204,-27245,12539,-30273,6392,-32138,
0,-32767,-6393,-32138,-12540,-30273,-18205,-27245,
-23170,-23170,-27245,-18205,-30273,-12540,-32138,-6393,
32767,0,31356,-9512,27244,-18205,20787,-25330,
12539,-30273,3211,-32610,-6393,-32138,-15447,-28898,
-23170,-23170,-28898,-15447,-32138,-6393,-32610,3211,
-30273,12539,-25330,20787,-18205,27244,-9512,31356
                                                };
const static int16_t tw64a[96] __attribute__((aligned(32))) = { 
32767,0,32609,3212,32137,6393,31356,9512,
30272,12540,28897,15447,27244,18205,25329,20788,
23169,23170,20787,25330,18204,27245,15446,28898,
12539,30273,9511,31357,6392,32138,3211,32610,
32767,0,32137,6393,30272,12540,27244,18205,
23169,23170,18204,27245,12539,30273,6392,32138,
0,32767,-6393,32138,-12540,30273,-18205,27245,
-23170,23170,-27245,18205,-30273,12540,-32138,6393,
32767,0,31356,9512,27244,18205,20787,25330,
12539,30273,3211,32610,-6393,32138,-15447,28898,
-23170,23170,-28898,15447,-32138,6393,-32610,-3211,
-30273,-12539,-25330,-20787,-18205,-27244,-9512,-31356
                                                 };
const static int16_t tw64b[96] __attribute__((aligned(32))) = { 
0,32767,-3212,32609,-6393,32137,-9512,31356,
-12540,30272,-15447,28897,-18205,27244,-20788,25329,
-23170,23169,-25330,20787,-27245,18204,-28898,15446,
-30273,12539,-31357,9511,-32138,6392,-32610,3211,
0,32767,-6393,32137,-12540,30272,-18205,27244,
-23170,23169,-27245,18204,-30273,12539,-32138,6392,
-32767,0,-32138,-6393,-30273,-12540,-27245,-18205,
-23170,-23170,-18205,-27245,-12540,-30273,-6393,-32138,
0,32767,-9512,31356,-18205,27244,-25330,20787,
-30273,12539,-32610,3211,-32138,-6393,-28898,-15447,
-23170,-23170,-15447,-28898,-6393,-32138,3211,-32610,
12539,-30273,20787,-25330,27244,-18205,31356,-9512
                                                 };
const static int16_t tw64c[96] __attribute__((aligned(32))) = { 
0,32767,3212,32609,6393,32137,9512,31356,
12540,30272,15447,28897,18205,27244,20788,25329,
23170,23169,25330,20787,27245,18204,28898,15446,
30273,12539,31357,9511,32138,6392,32610,3211,
0,32767,6393,32137,12540,30272,18205,27244,
23170,23169,27245,18204,30273,12539,32138,6392,
32767,0,32138,-6393,30273,-12540,27245,-18205,
23170,-23170,18205,-27245,12540,-30273,6393,-32138,
0,32767,9512,31356,18205,27244,25330,20787,
30273,12539,32610,3211,32138,-6393,28898,-15447,
23170,-23170,15447,-28898,6393,-32138,-3211,-32610,
-12539,-30273,-20787,-25330,-27244,-18205,-31356,-9512
                                                 };
#if defined(__x86_64__) || defined(__i386__)
#define simd_q15_t __m128i
#define simdshort_q15_t __m64
#define shiftright_int16(a,shift) _mm_srai_epi16(a,shift)
#define mulhi_int16(a,b) _mm_mulhrs_epi16 (a,b)
#define simd256_q15_t __m256i
#define shiftright_int16_simd256(a,shift) simde_mm256_srai_epi16(a,shift)
#define set1_int16_simd256(a) simde_mm256_set1_epi16(a);
#define mulhi_int16_simd256(a,b) simde_mm256_mulhrs_epi16(a,b); //simde_mm256_slli_epi16(simde_mm256_mulhi_epi16(a,b),1);

#elif defined(__arm__) || defined(__aarch64__)
#define simd_q15_t int16x8_t
#define simdshort_q15_t int16x4_t
#define shiftright_int16(a,shift) vshrq_n_s16(a,shift)
#define set1_int16(a) vdupq_n_s16(a)
#define mulhi_int16(a,b) vqdmulhq_s16(a,b);
#define _mm_empty() 
#define _m_empty()

#endif // defined(__x86_64__) || defined(__i386__)

void dft64(int16_t *x,int16_t *y,unsigned char scale)
{

  simd256_q15_t xtmp[16],ytmp[16],*tw64a_256=(simd256_q15_t *)tw64a,*tw64b_256=(simd256_q15_t *)tw64b,*x256=(simd256_q15_t *)x,*y256=(simd256_q15_t *)y;
  simd256_q15_t xintl0,xintl1,xintl2,xintl3,xintl4,xintl5,xintl6,xintl7;
  simd256_q15_t const perm_mask = simde_mm256_set_epi32(7, 3, 5, 1, 6, 2, 4, 0);


#ifdef D64STATS
  time_stats_t ts_t,ts_d,ts_b;

  reset_meas(&ts_t);
  reset_meas(&ts_d);
  reset_meas(&ts_b);
  start_meas(&ts_t);
#endif

#ifdef D64STATS
  stop_meas(&ts_t);
  start_meas(&ts_d);
#endif
  /*  
  print_shorts256("x2560",(int16_t*)x256);
  print_shorts256("x2561",(int16_t*)(x256+1));
  print_shorts256("x2562",(int16_t*)(x256+2));
  print_shorts256("x2563",(int16_t*)(x256+3));
  print_shorts256("x2564",(int16_t*)(x256+4));
  print_shorts256("x2565",(int16_t*)(x256+5));
  print_shorts256("x2566",(int16_t*)(x256+6));
  print_shorts256("x2567",(int16_t*)(x256+7));
  */
  xintl0 = simde_mm256_permutevar8x32_epi32(x256[0],perm_mask);  // x0  x4  x1  x5  x2  x6  x3  x7
  xintl1 = simde_mm256_permutevar8x32_epi32(x256[1],perm_mask);  // x8  x12 x9  x13 x10 x14 x11 x15
  xintl2 = simde_mm256_permutevar8x32_epi32(x256[2],perm_mask);  // x16 x20 x17 x21 x18 x22 x19 x23
  xintl3 = simde_mm256_permutevar8x32_epi32(x256[3],perm_mask);  // x24 x28 x25 x29 x26 x30 x27 x31
  xintl4 = simde_mm256_permutevar8x32_epi32(x256[4],perm_mask);  // x32 x28 x25 x29 x26 x30 x27 x31
  xintl5 = simde_mm256_permutevar8x32_epi32(x256[5],perm_mask);  // x40 x28 x25 x29 x26 x30 x27 x31
  xintl6 = simde_mm256_permutevar8x32_epi32(x256[6],perm_mask);  // x48 x28 x25 x29 x26 x30 x27 x31
  xintl7 = simde_mm256_permutevar8x32_epi32(x256[7],perm_mask);  // x56 x28 x25 x29 x26 x30 x27 x31
  /*
  print_shorts256("xintl0",(int16_t*)&xintl0);
  print_shorts256("xintl1",(int16_t*)&xintl1);
  print_shorts256("xintl2",(int16_t*)&xintl2);
  print_shorts256("xintl3",(int16_t*)&xintl3);
  print_shorts256("xintl4",(int16_t*)&xintl4);
  print_shorts256("xintl5",(int16_t*)&xintl5);
  print_shorts256("xintl6",(int16_t*)&xintl6);
  print_shorts256("xintl7",(int16_t*)&xintl7);
  */
  xtmp[0] = simde_mm256_unpacklo_epi64(xintl0,xintl1);        // x0  x4  x8  x12 x1  x5  x9  x13
  xtmp[4] = simde_mm256_unpackhi_epi64(xintl0,xintl1);        // x2  x6  x10 x14 x3  x7  x11 x15
  xtmp[1] = simde_mm256_unpacklo_epi64(xintl2,xintl3);        // x16 x20 x24 x28 x17 x21 x25 x29
  xtmp[5] = simde_mm256_unpackhi_epi64(xintl2,xintl3);        // x18 x22 x26 x30 x19 x23 x27 x31
  xtmp[2] = simde_mm256_unpacklo_epi64(xintl4,xintl5);        // x32 x36 x40 x44 x33 x37 x41 x45
  xtmp[6] = simde_mm256_unpackhi_epi64(xintl4,xintl5);        // x34 x38 x42 x46 x35 x39 x43 x47
  xtmp[3] = simde_mm256_unpacklo_epi64(xintl6,xintl7);        // x48 x52 x56 x60 x49 x53 x57 x61
  xtmp[7] = simde_mm256_unpackhi_epi64(xintl6,xintl7);        // x50 x54 x58 x62 x51 x55 x59 x63
  /*
  print_shorts256("xtmp0",(int16_t*)xtmp);
  print_shorts256("xtmp1",(int16_t*)(xtmp+1));
  print_shorts256("xtmp2",(int16_t*)(xtmp+2));
  print_shorts256("xtmp3",(int16_t*)(xtmp+3));
  print_shorts256("xtmp4",(int16_t*)(xtmp+4));
  print_shorts256("xtmp5",(int16_t*)(xtmp+5));
  print_shorts256("xtmp6",(int16_t*)(xtmp+6));
  print_shorts256("xtmp7",(int16_t*)(xtmp+7));
  */
  dft16_simd256((int16_t*)(xtmp),(int16_t*)ytmp);
  // [y0  y1  y2  y3  y4  y5  y6  y7]
  // [y8  y9  y10 y11 y12 y13 y14 y15]
  // [y16 y17 y18 y19 y20 y21 y22 y23]
  // [y24 y25 y26 y27 y28 y29 y30 y31]
  /*
  print_shorts256("ytmp0",(int16_t*)ytmp);
  print_shorts256("ytmp1",(int16_t*)(ytmp+1));
  print_shorts256("ytmp2",(int16_t*)(ytmp+2));
  print_shorts256("ytmp3",(int16_t*)(ytmp+3));
  */
  dft16_simd256((int16_t*)(xtmp+4),(int16_t*)(ytmp+4));
  // [y32 y33 y34 y35 y36 y37 y38 y39]
  // [y40 y41 y42 y43 y44 y45 y46 y47]
  // [y48 y49 y50 y51 y52 y53 y54 y55]
  // [y56 y57 y58 y59 y60 y61 y62 y63]
  /*
  print_shorts256("ytmp4",(int16_t*)(ytmp+4));
  print_shorts256("ytmp5",(int16_t*)(ytmp+5));
  print_shorts256("ytmp6",(int16_t*)(ytmp+6));
  print_shorts256("ytmp7",(int16_t*)(ytmp+7));
  */
#ifdef D64STATS
  stop_meas(&ts_d);
  start_meas(&ts_b);
#endif


  bfly4_16_256(ytmp,ytmp+2,ytmp+4,ytmp+6,
	       y256,y256+2,y256+4,y256+6,
	       tw64a_256,tw64a_256+2,tw64a_256+4,
	       tw64b_256,tw64b_256+2,tw64b_256+4);
  // [y0  y1  y2  y3  y4  y5  y6  y7]
  // [y16 y17 y18 y19 y20 y21 y22 y23]
  // [y32 y33 y34 y35 y36 y37 y38 y39]
  // [y48 y49 y50 y51 y52 y53 y54 y55]

  bfly4_16_256(ytmp+1,ytmp+3,ytmp+5,ytmp+7,
	       y256+1,y256+3,y256+5,y256+7,
	       tw64a_256+1,tw64a_256+3,tw64a_256+5,
	       tw64b_256+1,tw64b_256+3,tw64b_256+5);
  // [y8  y9  y10 y11 y12 y13 y14 y15]
  // [y24 y25 y26 y27 y28 y29 y30 y31]
  // [y40 y41 y42 y43 y44 y45 y46 y47]
  // [y56 y57 y58 y59 y60 y61 y62 y63]
  /*  
  print_shorts256("y256_0",(int16_t*)&y256[0]);
  print_shorts256("y256_1",(int16_t*)&y256[1]);
  print_shorts256("y256_2",(int16_t*)&y256[2]);
  print_shorts256("y256_3",(int16_t*)&y256[3]);
  print_shorts256("y256_4",(int16_t*)&y256[4]);
  print_shorts256("y256_5",(int16_t*)&y256[5]);
  print_shorts256("y256_6",(int16_t*)&y256[6]);
  print_shorts256("y256_7",(int16_t*)&y256[7]);
  */

#ifdef D64STATS
  stop_meas(&ts_b);
  printf("t: %llu cycles, d: %llu cycles, b: %llu cycles\n",ts_t.diff,ts_d.diff,ts_b.diff);
#endif


  if (scale>0) {
    y256[0]  = shiftright_int16_simd256(y256[0],3);
    y256[1]  = shiftright_int16_simd256(y256[1],3);
    y256[2]  = shiftright_int16_simd256(y256[2],3);
    y256[3]  = shiftright_int16_simd256(y256[3],3);
    y256[4]  = shiftright_int16_simd256(y256[4],3);
    y256[5]  = shiftright_int16_simd256(y256[5],3);
    y256[6]  = shiftright_int16_simd256(y256[6],3);
    y256[7]  = shiftright_int16_simd256(y256[7],3);
  }

  _mm_empty();
  _m_empty();


}

void idft64(int16_t *x,int16_t *y,unsigned char scale)
{

  simd256_q15_t xtmp[16],ytmp[16],*tw64a_256=(simd256_q15_t *)tw64,*tw64b_256=(simd256_q15_t *)tw64c,*x256=(simd256_q15_t *)x,*y256=(simd256_q15_t *)y;
  register simd256_q15_t xintl0,xintl1,xintl2,xintl3,xintl4,xintl5,xintl6,xintl7;
  simd256_q15_t const perm_mask = simde_mm256_set_epi32(7, 3, 5, 1, 6, 2, 4, 0);


#ifdef D64STATS
  time_stats_t ts_t,ts_d,ts_b;

  reset_meas(&ts_t);
  reset_meas(&ts_d);
  reset_meas(&ts_b);
  start_meas(&ts_t);
#endif

#ifdef D64STATS
  stop_meas(&ts_t);
  start_meas(&ts_d);
#endif

  xintl0 = simde_mm256_permutevar8x32_epi32(x256[0],perm_mask);  // x0  x4  x1  x5  x2  x6  x3  x7
  xintl1 = simde_mm256_permutevar8x32_epi32(x256[1],perm_mask);  // x8  x12 x9  x13 x10 x14 x11 x15
  xintl2 = simde_mm256_permutevar8x32_epi32(x256[2],perm_mask);  // x16 x20 x17 x21 x18 x22 x19 x23
  xintl3 = simde_mm256_permutevar8x32_epi32(x256[3],perm_mask);  // x24 x28 x25 x29 x26 x30 x27 x31
  xintl4 = simde_mm256_permutevar8x32_epi32(x256[4],perm_mask);  // x24 x28 x25 x29 x26 x30 x27 x31
  xintl5 = simde_mm256_permutevar8x32_epi32(x256[5],perm_mask);  // x24 x28 x25 x29 x26 x30 x27 x31
  xintl6 = simde_mm256_permutevar8x32_epi32(x256[6],perm_mask);  // x24 x28 x25 x29 x26 x30 x27 x31
  xintl7 = simde_mm256_permutevar8x32_epi32(x256[7],perm_mask);  // x24 x28 x25 x29 x26 x30 x27 x31

  xtmp[0] = simde_mm256_unpacklo_epi64(xintl0,xintl1);        // x0  x4  x8  x12 x1  x5  x9  x13
  xtmp[4] = simde_mm256_unpackhi_epi64(xintl0,xintl1);        // x2  x6  x10 x14 x3  x7  x11 x15
  xtmp[1] = simde_mm256_unpacklo_epi64(xintl2,xintl3);        // x16 x20 x24 x28 x17 x21 x25 x29
  xtmp[5] = simde_mm256_unpackhi_epi64(xintl2,xintl3);        // x18 x22 x26 x30 x19 x23 x27 x31
  xtmp[2] = simde_mm256_unpacklo_epi64(xintl4,xintl5);        // x32 x36 x40 x44 x33 x37 x41 x45
  xtmp[6] = simde_mm256_unpackhi_epi64(xintl4,xintl5);        // x34 x38 x42 x46 x35 x39 x43 x47
  xtmp[3] = simde_mm256_unpacklo_epi64(xintl6,xintl7);        // x48 x52 x56 x60 x49 x53 x57 x61
  xtmp[7] = simde_mm256_unpackhi_epi64(xintl6,xintl7);        // x50 x54 x58 x62 x51 x55 x59 x63


  idft16_simd256((int16_t*)(xtmp),(int16_t*)ytmp);
  // [y0  y1  y2  y3  y16 y17 y18 y19]
  // [y4  y5  y6  y7  y20 y21 y22 y23]
  // [y8  y9  y10 y11 y24 y25 y26 y27]
  // [y12 y13 y14 y15 y28 y29 y30 y31]

  idft16_simd256((int16_t*)(xtmp+4),(int16_t*)(ytmp+4));
  // [y32 y33 y34 y35 y48 y49 y50 y51]
  // [y36 y37 y38 y39 y52 y53 y54 y55]
  // [y40 y41 y42 y43 y56 y57 y58 y59]
  // [y44 y45 y46 y47 y60 y61 y62 y63]

#ifdef D64STATS
  stop_meas(&ts_d);
  start_meas(&ts_b);
#endif


  ibfly4_16_256(ytmp,ytmp+2,ytmp+4,ytmp+6,
		y256,y256+2,y256+4,y256+6,
		tw64a_256,tw64a_256+2,tw64a_256+4,
		tw64b_256,tw64b_256+2,tw64b_256+4);
  // [y0  y1  y2  y3  y4  y5  y6  y7]
  // [y16 y17 y18 y19 y20 y21 y22 y23]
  // [y32 y33 y34 y35 y36 y37 y38 y39]
  // [y48 y49 y50 y51 y52 y53 y54 y55]

  ibfly4_16_256(ytmp+1,ytmp+3,ytmp+5,ytmp+7,
		y256+1,y256+3,y256+5,y256+7,
		tw64a_256+1,tw64a_256+3,tw64a_256+5,
		tw64b_256+1,tw64b_256+3,tw64b_256+5);
  // [y8  y9  y10 y11 y12 y13 y14 y15]
  // [y24 y25 y26 y27 y28 y29 y30 y31]
  // [y40 y41 y42 y43 y44 y45 y46 y47]
  // [y56 y57 y58 y59 y60 y61 y62 y63]


#ifdef D64STATS
  stop_meas(&ts_b);
  printf("t: %llu cycles, d: %llu cycles, b: %llu cycles\n",ts_t.diff,ts_d.diff,ts_b.diff);
#endif


  if (scale>0) {
    y256[0]  = shiftright_int16_simd256(y256[0],3);
    y256[1]  = shiftright_int16_simd256(y256[1],3);
    y256[2]  = shiftright_int16_simd256(y256[2],3);
    y256[3]  = shiftright_int16_simd256(y256[3],3);
    y256[4]  = shiftright_int16_simd256(y256[4],3);
    y256[5]  = shiftright_int16_simd256(y256[5],3);
    y256[6]  = shiftright_int16_simd256(y256[6],3);
    y256[7]  = shiftright_int16_simd256(y256[7],3);
  }

  _mm_empty();
  _m_empty();

}

int16_t tw128[128] __attribute__((aligned(32))) = {  32767,0,32727,-1608,32609,-3212,32412,-4808,32137,-6393,31785,-7962,31356,-9512,30851,-11039,30272,-12540,29621,-14010,28897,-15447,28105,-16846,27244,-18205,26318,-19520,25329,-20788,24278,-22005,23169,-23170,22004,-24279,20787,-25330,19519,-26319,18204,-27245,16845,-28106,15446,-28898,14009,-29622,12539,-30273,11038,-30852,9511,-31357,7961,-31786,6392,-32138,4807,-32413,3211,-32610,1607,-32728,0,-32767,-1608,-32728,-3212,-32610,-4808,-32413,-6393,-32138,-7962,-31786,-9512,-31357,-11039,-30852,-12540,-30273,-14010,-29622,-15447,-28898,-16846,-28106,-18205,-27245,-19520,-26319,-20788,-25330,-22005,-24279,-23170,-23170,-24279,-22005,-25330,-20788,-26319,-19520,-27245,-18205,-28106,-16846,-28898,-15447,-29622,-14010,-30273,-12540,-30852,-11039,-31357,-9512,-31786,-7962,-32138,-6393,-32413,-4808,-32610,-3212,-32728,-1608};

int16_t tw128a[128] __attribute__((aligned(32))) = { 32767,0,32727,1608,32609,3212,32412,4808,32137,6393,31785,7962,31356,9512,30851,11039,30272,12540,29621,14010,28897,15447,28105,16846,27244,18205,26318,19520,25329,20788,24278,22005,23169,23170,22004,24279,20787,25330,19519,26319,18204,27245,16845,28106,15446,28898,14009,29622,12539,30273,11038,30852,9511,31357,7961,31786,6392,32138,4807,32413,3211,32610,1607,32728,0,32767,-1608,32728,-3212,32610,-4808,32413,-6393,32138,-7962,31786,-9512,31357,-11039,30852,-12540,30273,-14010,29622,-15447,28898,-16846,28106,-18205,27245,-19520,26319,-20788,25330,-22005,24279,-23170,23170,-24279,22005,-25330,20788,-26319,19520,-27245,18205,-28106,16846,-28898,15447,-29622,14010,-30273,12540,-30852,11039,-31357,9512,-31786,7962,-32138,6393,-32413,4808,-32610,3212,-32728,1608};

int16_t tw128b[128] __attribute__((aligned(32))) = {0,32767,-1608,32727,-3212,32609,-4808,32412,-6393,32137,-7962,31785,-9512,31356,-11039,30851,-12540,30272,-14010,29621,-15447,28897,-16846,28105,-18205,27244,-19520,26318,-20788,25329,-22005,24278,-23170,23169,-24279,22004,-25330,20787,-26319,19519,-27245,18204,-28106,16845,-28898,15446,-29622,14009,-30273,12539,-30852,11038,-31357,9511,-31786,7961,-32138,6392,-32413,4807,-32610,3211,-32728,1607,-32767,0,-32728,-1608,-32610,-3212,-32413,-4808,-32138,-6393,-31786,-7962,-31357,-9512,-30852,-11039,-30273,-12540,-29622,-14010,-28898,-15447,-28106,-16846,-27245,-18205,-26319,-19520,-25330,-20788,-24279,-22005,-23170,-23170,-22005,-24279,-20788,-25330,-19520,-26319,-18205,-27245,-16846,-28106,-15447,-28898,-14010,-29622,-12540,-30273,-11039,-30852,-9512,-31357,-7962,-31786,-6393,-32138,-4808,-32413,-3212,-32610,-1608,-32728};

int16_t tw128c[128] __attribute__((aligned(32))) = {0,32767,1608,32727,3212,32609,4808,32412,6393,32137,7962,31785,9512,31356,11039,30851,12540,30272,14010,29621,15447,28897,16846,28105,18205,27244,19520,26318,20788,25329,22005,24278,23170,23169,24279,22004,25330,20787,26319,19519,27245,18204,28106,16845,28898,15446,29622,14009,30273,12539,30852,11038,31357,9511,31786,7961,32138,6392,32413,4807,32610,3211,32728,1607,32767,0,32728,-1608,32610,-3212,32413,-4808,32138,-6393,31786,-7962,31357,-9512,30852,-11039,30273,-12540,29622,-14010,28898,-15447,28106,-16846,27245,-18205,26319,-19520,25330,-20788,24279,-22005,23170,-23170,22005,-24279,20788,-25330,19520,-26319,18205,-27245,16846,-28106,15447,-28898,14010,-29622,12540,-30273,11039,-30852,9512,-31357,7962,-31786,6393,-32138,4808,-32413,3212,-32610,1608,-32728};

void dft128(int16_t *x,int16_t *y,unsigned char scale)
{

  simd256_q15_t xtmp[16],*x256 = (simd256_q15_t *)x;
  simd256_q15_t ytmp[16],*y256=(simd256_q15_t*)y;
  simd256_q15_t *tw128a_256p=(simd256_q15_t *)tw128a,*tw128b_256p=(simd256_q15_t *)tw128b,*y256p=(simd256_q15_t *)y;
  simd256_q15_t *ytmpp = &ytmp[0];
  int i;
  simd256_q15_t ONE_OVER_SQRT2_Q15_256 = set1_int16_simd256(ONE_OVER_SQRT2_Q15);

  transpose4_ooff_simd256(x256  ,xtmp,8);
  transpose4_ooff_simd256(x256+2,xtmp+1,8);
  transpose4_ooff_simd256(x256+4,xtmp+2,8);
  transpose4_ooff_simd256(x256+6,xtmp+3,8);
  transpose4_ooff_simd256(x256+8,xtmp+4,8);
  transpose4_ooff_simd256(x256+10,xtmp+5,8);
  transpose4_ooff_simd256(x256+12,xtmp+6,8);
  transpose4_ooff_simd256(x256+14,xtmp+7,8);
#ifndef MR_MAIN
  if (LOG_DUMPFLAG(DEBUG_DFT)) {  
     LOG_M("dft128ina_256.m","dftina",xtmp,64,1,1);
     LOG_M("dft128inb_256.m","dftinb",xtmp+8,64,1,1);
  }
#endif
  dft64((int16_t*)(xtmp),(int16_t*)ytmp,1);
  dft64((int16_t*)(xtmp+8),(int16_t*)(ytmp+8),1);
#ifndef MR_MAIN
  if (LOG_DUMPFLAG(DEBUG_DFT)) {  
    LOG_M("dft128outa_256.m","dftouta",ytmp,64,1,1);
    LOG_M("dft128outb_256.m","dftoutb",ytmp+8,64,1,1);
  }
#endif
  for (i=0; i<8; i++) {
    bfly2_16_256(ytmpp,ytmpp+8,
		 y256p,y256p+8,
		 tw128a_256p,
		 tw128b_256p);
    tw128a_256p++;
    tw128b_256p++;
    y256p++;
    ytmpp++;
  }

  if (scale>0) {

    y256[0] = mulhi_int16_simd256(y256[0],ONE_OVER_SQRT2_Q15_256);
    y256[1] = mulhi_int16_simd256(y256[1],ONE_OVER_SQRT2_Q15_256);
    y256[2] = mulhi_int16_simd256(y256[2],ONE_OVER_SQRT2_Q15_256);
    y256[3] = mulhi_int16_simd256(y256[3],ONE_OVER_SQRT2_Q15_256);
    y256[4] = mulhi_int16_simd256(y256[4],ONE_OVER_SQRT2_Q15_256);
    y256[5] = mulhi_int16_simd256(y256[5],ONE_OVER_SQRT2_Q15_256);
    y256[6] = mulhi_int16_simd256(y256[6],ONE_OVER_SQRT2_Q15_256);
    y256[7] = mulhi_int16_simd256(y256[7],ONE_OVER_SQRT2_Q15_256);
    y256[8] = mulhi_int16_simd256(y256[8],ONE_OVER_SQRT2_Q15_256);
    y256[9] = mulhi_int16_simd256(y256[9],ONE_OVER_SQRT2_Q15_256);
    y256[10] = mulhi_int16_simd256(y256[10],ONE_OVER_SQRT2_Q15_256);
    y256[11] = mulhi_int16_simd256(y256[11],ONE_OVER_SQRT2_Q15_256);
    y256[12] = mulhi_int16_simd256(y256[12],ONE_OVER_SQRT2_Q15_256);
    y256[13] = mulhi_int16_simd256(y256[13],ONE_OVER_SQRT2_Q15_256);
    y256[14] = mulhi_int16_simd256(y256[14],ONE_OVER_SQRT2_Q15_256);
    y256[15] = mulhi_int16_simd256(y256[15],ONE_OVER_SQRT2_Q15_256);

  }
#ifndef MR_MAIN
  if (LOG_DUMPFLAG(DEBUG_DFT)) {  
   LOG_M("dft128.m","dft",y256,128,1,1);
   exit(-1);
  }
#endif
}

void idft128(int16_t *x,int16_t *y,unsigned char scale)
{

  simd256_q15_t xtmp[16],*x256 = (simd256_q15_t *)x;
  simd256_q15_t ytmp[16],*y256=(simd256_q15_t*)y;
  simd256_q15_t *tw128_256p=(simd256_q15_t *)tw128,*y256p=(simd256_q15_t *)y;
  simd256_q15_t *ytmpp = &ytmp[0];
  int i;
  simd256_q15_t ONE_OVER_SQRT2_Q15_256 = set1_int16_simd256(ONE_OVER_SQRT2_Q15);


  transpose4_ooff_simd256(x256  ,xtmp,8);
  transpose4_ooff_simd256(x256+2,xtmp+1,8);
  transpose4_ooff_simd256(x256+4,xtmp+2,8);
  transpose4_ooff_simd256(x256+6,xtmp+3,8);
  transpose4_ooff_simd256(x256+8,xtmp+4,8);
  transpose4_ooff_simd256(x256+10,xtmp+5,8);
  transpose4_ooff_simd256(x256+12,xtmp+6,8);
  transpose4_ooff_simd256(x256+14,xtmp+7,8);

  idft64((int16_t*)(xtmp),(int16_t*)ytmp,1);
  idft64((int16_t*)(xtmp+8),(int16_t*)(ytmp+8),1);


  for (i=0; i<8; i++) {
    ibfly2_256(ytmpp,ytmpp+8,
	       y256p,y256p+8,
	       tw128_256p);
    tw128_256p++;
    y256p++;
    ytmpp++;
  }

  if (scale>0) {

    y256[0] = mulhi_int16_simd256(y256[0],ONE_OVER_SQRT2_Q15_256);
    y256[1] = mulhi_int16_simd256(y256[1],ONE_OVER_SQRT2_Q15_256);
    y256[2] = mulhi_int16_simd256(y256[2],ONE_OVER_SQRT2_Q15_256);
    y256[3] = mulhi_int16_simd256(y256[3],ONE_OVER_SQRT2_Q15_256);
    y256[4] = mulhi_int16_simd256(y256[4],ONE_OVER_SQRT2_Q15_256);
    y256[5] = mulhi_int16_simd256(y256[5],ONE_OVER_SQRT2_Q15_256);
    y256[6] = mulhi_int16_simd256(y256[6],ONE_OVER_SQRT2_Q15_256);
    y256[7] = mulhi_int16_simd256(y256[7],ONE_OVER_SQRT2_Q15_256);
    y256[8] = mulhi_int16_simd256(y256[8],ONE_OVER_SQRT2_Q15_256);
    y256[9] = mulhi_int16_simd256(y256[9],ONE_OVER_SQRT2_Q15_256);
    y256[10] = mulhi_int16_simd256(y256[10],ONE_OVER_SQRT2_Q15_256);
    y256[11] = mulhi_int16_simd256(y256[11],ONE_OVER_SQRT2_Q15_256);
    y256[12] = mulhi_int16_simd256(y256[12],ONE_OVER_SQRT2_Q15_256);
    y256[13] = mulhi_int16_simd256(y256[13],ONE_OVER_SQRT2_Q15_256);
    y256[14] = mulhi_int16_simd256(y256[14],ONE_OVER_SQRT2_Q15_256);
    y256[15] = mulhi_int16_simd256(y256[15],ONE_OVER_SQRT2_Q15_256);

  }

}

int16_t tw256[384] __attribute__((aligned(32))) = {  32767,0,32757,-805,32727,-1608,32678,-2411,32609,-3212,32520,-4012,32412,-4808,32284,-5602,32137,-6393,31970,-7180,31785,-7962,31580,-8740,31356,-9512,31113,-10279,30851,-11039,30571,-11793,30272,-12540,29955,-13279,29621,-14010,29268,-14733,28897,-15447,28510,-16151,28105,-16846,27683,-17531,27244,-18205,26789,-18868,26318,-19520,25831,-20160,25329,-20788,24811,-21403,24278,-22005,23731,-22595,23169,-23170,22594,-23732,22004,-24279,21402,-24812,20787,-25330,20159,-25832,19519,-26319,18867,-26790,18204,-27245,17530,-27684,16845,-28106,16150,-28511,15446,-28898,14732,-29269,14009,-29622,13278,-29956,12539,-30273,11792,-30572,11038,-30852,10278,-31114,9511,-31357,8739,-31581,7961,-31786,7179,-31971,6392,-32138,5601,-32285,4807,-32413,4011,-32521,3211,-32610,2410,-32679,1607,-32728,804,-32758,
                                                     32767,0,32727,-1608,32609,-3212,32412,-4808,32137,-6393,31785,-7962,31356,-9512,30851,-11039,30272,-12540,29621,-14010,28897,-15447,28105,-16846,27244,-18205,26318,-19520,25329,-20788,24278,-22005,23169,-23170,22004,-24279,20787,-25330,19519,-26319,18204,-27245,16845,-28106,15446,-28898,14009,-29622,12539,-30273,11038,-30852,9511,-31357,7961,-31786,6392,-32138,4807,-32413,3211,-32610,1607,-32728,0,-32767,-1608,-32728,-3212,-32610,-4808,-32413,-6393,-32138,-7962,-31786,-9512,-31357,-11039,-30852,-12540,-30273,-14010,-29622,-15447,-28898,-16846,-28106,-18205,-27245,-19520,-26319,-20788,-25330,-22005,-24279,-23170,-23170,-24279,-22005,-25330,-20788,-26319,-19520,-27245,-18205,-28106,-16846,-28898,-15447,-29622,-14010,-30273,-12540,-30852,-11039,-31357,-9512,-31786,-7962,-32138,-6393,-32413,-4808,-32610,-3212,-32728,-1608,
                                                     32767,0,32678,-2411,32412,-4808,31970,-7180,31356,-9512,30571,-11793,29621,-14010,28510,-16151,27244,-18205,25831,-20160,24278,-22005,22594,-23732,20787,-25330,18867,-26790,16845,-28106,14732,-29269,12539,-30273,10278,-31114,7961,-31786,5601,-32285,3211,-32610,804,-32758,-1608,-32728,-4012,-32521,-6393,-32138,-8740,-31581,-11039,-30852,-13279,-29956,-15447,-28898,-17531,-27684,-19520,-26319,-21403,-24812,-23170,-23170,-24812,-21403,-26319,-19520,-27684,-17531,-28898,-15447,-29956,-13279,-30852,-11039,-31581,-8740,-32138,-6393,-32521,-4012,-32728,-1608,-32758,804,-32610,3211,-32285,5601,-31786,7961,-31114,10278,-30273,12539,-29269,14732,-28106,16845,-26790,18867,-25330,20787,-23732,22594,-22005,24278,-20160,25831,-18205,27244,-16151,28510,-14010,29621,-11793,30571,-9512,31356,-7180,31970,-4808,32412,-2411,32678
                                                  };

int16_t tw256a[384] __attribute__((aligned(32))) = { 32767,0,32757,804,32727,1607,32678,2410,32609,3211,32520,4011,32412,4807,32284,5601,32137,6392,31970,7179,31785,7961,31580,8739,31356,9511,31113,10278,30851,11038,30571,11792,30272,12539,29955,13278,29621,14009,29268,14732,28897,15446,28510,16150,28105,16845,27683,17530,27244,18204,26789,18867,26318,19519,25831,20159,25329,20787,24811,21402,24278,22004,23731,22594,23169,23169,22594,23731,22004,24278,21402,24811,20787,25329,20159,25831,19519,26318,18867,26789,18204,27244,17530,27683,16845,28105,16150,28510,15446,28897,14732,29268,14009,29621,13278,29955,12539,30272,11792,30571,11038,30851,10278,31113,9511,31356,8739,31580,7961,31785,7179,31970,6392,32137,5601,32284,4807,32412,4011,32520,3211,32609,2410,32678,1607,32727,804,32757,
                                                     32767,0,32727,1607,32609,3211,32412,4807,32137,6392,31785,7961,31356,9511,30851,11038,30272,12539,29621,14009,28897,15446,28105,16845,27244,18204,26318,19519,25329,20787,24278,22004,23169,23169,22004,24278,20787,25329,19519,26318,18204,27244,16845,28105,15446,28897,14009,29621,12539,30272,11038,30851,9511,31356,7961,31785,6392,32137,4807,32412,3211,32609,1607,32727,0,32767,-1608,32727,-3212,32609,-4808,32412,-6393,32137,-7962,31785,-9512,31356,-11039,30851,-12540,30272,-14010,29621,-15447,28897,-16846,28105,-18205,27244,-19520,26318,-20788,25329,-22005,24278,-23170,23169,-24279,22004,-25330,20787,-26319,19519,-27245,18204,-28106,16845,-28898,15446,-29622,14009,-30273,12539,-30852,11038,-31357,9511,-31786,7961,-32138,6392,-32413,4807,-32610,3211,-32728,1607,
                                                     32767,0,32678,2410,32412,4807,31970,7179,31356,9511,30571,11792,29621,14009,28510,16150,27244,18204,25831,20159,24278,22004,22594,23731,20787,25329,18867,26789,16845,28105,14732,29268,12539,30272,10278,31113,7961,31785,5601,32284,3211,32609,804,32757,-1608,32727,-4012,32520,-6393,32137,-8740,31580,-11039,30851,-13279,29955,-15447,28897,-17531,27683,-19520,26318,-21403,24811,-23170,23169,-24812,21402,-26319,19519,-27684,17530,-28898,15446,-29956,13278,-30852,11038,-31581,8739,-32138,6392,-32521,4011,-32728,1607,-32758,-805,-32610,-3212,-32285,-5602,-31786,-7962,-31114,-10279,-30273,-12540,-29269,-14733,-28106,-16846,-26790,-18868,-25330,-20788,-23732,-22595,-22005,-24279,-20160,-25832,-18205,-27245,-16151,-28511,-14010,-29622,-11793,-30572,-9512,-31357,-7180,-31971,-4808,-32413,-2411,-32679
                                                   };

int16_t tw256b[384] __attribute__((aligned(32))) = {0,32767,-805,32757,-1608,32727,-2411,32678,-3212,32609,-4012,32520,-4808,32412,-5602,32284,-6393,32137,-7180,31970,-7962,31785,-8740,31580,-9512,31356,-10279,31113,-11039,30851,-11793,30571,-12540,30272,-13279,29955,-14010,29621,-14733,29268,-15447,28897,-16151,28510,-16846,28105,-17531,27683,-18205,27244,-18868,26789,-19520,26318,-20160,25831,-20788,25329,-21403,24811,-22005,24278,-22595,23731,-23170,23169,-23732,22594,-24279,22004,-24812,21402,-25330,20787,-25832,20159,-26319,19519,-26790,18867,-27245,18204,-27684,17530,-28106,16845,-28511,16150,-28898,15446,-29269,14732,-29622,14009,-29956,13278,-30273,12539,-30572,11792,-30852,11038,-31114,10278,-31357,9511,-31581,8739,-31786,7961,-31971,7179,-32138,6392,-32285,5601,-32413,4807,-32521,4011,-32610,3211,-32679,2410,-32728,1607,-32758,804,
                                                    0,32767,-1608,32727,-3212,32609,-4808,32412,-6393,32137,-7962,31785,-9512,31356,-11039,30851,-12540,30272,-14010,29621,-15447,28897,-16846,28105,-18205,27244,-19520,26318,-20788,25329,-22005,24278,-23170,23169,-24279,22004,-25330,20787,-26319,19519,-27245,18204,-28106,16845,-28898,15446,-29622,14009,-30273,12539,-30852,11038,-31357,9511,-31786,7961,-32138,6392,-32413,4807,-32610,3211,-32728,1607,-32767,0,-32728,-1608,-32610,-3212,-32413,-4808,-32138,-6393,-31786,-7962,-31357,-9512,-30852,-11039,-30273,-12540,-29622,-14010,-28898,-15447,-28106,-16846,-27245,-18205,-26319,-19520,-25330,-20788,-24279,-22005,-23170,-23170,-22005,-24279,-20788,-25330,-19520,-26319,-18205,-27245,-16846,-28106,-15447,-28898,-14010,-29622,-12540,-30273,-11039,-30852,-9512,-31357,-7962,-31786,-6393,-32138,-4808,-32413,-3212,-32610,-1608,-32728,
                                                    0,32767,-2411,32678,-4808,32412,-7180,31970,-9512,31356,-11793,30571,-14010,29621,-16151,28510,-18205,27244,-20160,25831,-22005,24278,-23732,22594,-25330,20787,-26790,18867,-28106,16845,-29269,14732,-30273,12539,-31114,10278,-31786,7961,-32285,5601,-32610,3211,-32758,804,-32728,-1608,-32521,-4012,-32138,-6393,-31581,-8740,-30852,-11039,-29956,-13279,-28898,-15447,-27684,-17531,-26319,-19520,-24812,-21403,-23170,-23170,-21403,-24812,-19520,-26319,-17531,-27684,-15447,-28898,-13279,-29956,-11039,-30852,-8740,-31581,-6393,-32138,-4012,-32521,-1608,-32728,804,-32758,3211,-32610,5601,-32285,7961,-31786,10278,-31114,12539,-30273,14732,-29269,16845,-28106,18867,-26790,20787,-25330,22594,-23732,24278,-22005,25831,-20160,27244,-18205,28510,-16151,29621,-14010,30571,-11793,31356,-9512,31970,-7180,32412,-4808,32678,-2411
                                                   };
void dft256(int16_t *x,int16_t *y,unsigned char scale)
{

  simd256_q15_t xtmp[32],ytmp[32],*tw256a_256p=(simd256_q15_t *)tw256a,*tw256b_256p=(simd256_q15_t *)tw256b,*x256=(simd256_q15_t *)x,*y256=(simd256_q15_t *)y,*y256p=(simd256_q15_t *)y;
  simd256_q15_t *ytmpp = &ytmp[0];
  int i;

  transpose16_ooff_simd256(x256+0,xtmp+0,8);
  transpose16_ooff_simd256(x256+4,xtmp+1,8);
  transpose16_ooff_simd256(x256+8,xtmp+2,8);
  transpose16_ooff_simd256(x256+12,xtmp+3,8);
  transpose16_ooff_simd256(x256+16,xtmp+4,8);
  transpose16_ooff_simd256(x256+20,xtmp+5,8);
  transpose16_ooff_simd256(x256+24,xtmp+6,8);
  transpose16_ooff_simd256(x256+28,xtmp+7,8);
  /*
  char vname[10];
  for (i=0;i<32;i++) {
    sprintf(vname,"xtmp%d",i);
    print_shorts256(vname,(int16_t*)(xtmp+i));
  }
  exit(-1);*/

  dft64((int16_t*)(xtmp),(int16_t*)(ytmp),1);
  dft64((int16_t*)(xtmp+8),(int16_t*)(ytmp+8),1);
  dft64((int16_t*)(xtmp+16),(int16_t*)(ytmp+16),1);
  dft64((int16_t*)(xtmp+24),(int16_t*)(ytmp+24),1);


  bfly4_16_256(ytmpp,ytmpp+8,ytmpp+16,ytmpp+24,
	       y256p,y256p+8,y256p+16,y256p+24,
	       tw256a_256p,tw256a_256p+8,tw256a_256p+16,
	       tw256b_256p,tw256b_256p+8,tw256b_256p+16);
  bfly4_16_256(ytmpp+1,ytmpp+9,ytmpp+17,ytmpp+25,
	       y256p+1,y256p+9,y256p+17,y256p+25,
	       tw256a_256p+1,tw256a_256p+9,tw256a_256p+17,
	       tw256b_256p+1,tw256b_256p+9,tw256b_256p+17);
  bfly4_16_256(ytmpp+2,ytmpp+10,ytmpp+18,ytmpp+26,
	       y256p+2,y256p+10,y256p+18,y256p+26,
	       tw256a_256p+2,tw256a_256p+10,tw256a_256p+18,
	       tw256b_256p+2,tw256b_256p+10,tw256b_256p+18);
  bfly4_16_256(ytmpp+3,ytmpp+11,ytmpp+19,ytmpp+27,
	       y256p+3,y256p+11,y256p+19,y256p+27,
	       tw256a_256p+3,tw256a_256p+11,tw256a_256p+19,
	       tw256b_256p+3,tw256b_256p+11,tw256b_256p+19);
  bfly4_16_256(ytmpp+4,ytmpp+12,ytmpp+20,ytmpp+28,
	       y256p+4,y256p+12,y256p+20,y256p+28,
	       tw256a_256p+4,tw256a_256p+12,tw256a_256p+20,
	       tw256b_256p+4,tw256b_256p+12,tw256b_256p+20);
  bfly4_16_256(ytmpp+5,ytmpp+13,ytmpp+21,ytmpp+29,
	       y256p+5,y256p+13,y256p+21,y256p+29,
	       tw256a_256p+5,tw256a_256p+13,tw256a_256p+21,
	       tw256b_256p+5,tw256b_256p+13,tw256b_256p+21);
  bfly4_16_256(ytmpp+6,ytmpp+14,ytmpp+22,ytmpp+30,
	       y256p+6,y256p+14,y256p+22,y256p+30,
	       tw256a_256p+6,tw256a_256p+14,tw256a_256p+22,
	       tw256b_256p+6,tw256b_256p+14,tw256b_256p+22);
  bfly4_16_256(ytmpp+7,ytmpp+15,ytmpp+23,ytmpp+31,
	       y256p+7,y256p+15,y256p+23,y256p+31,
	       tw256a_256p+7,tw256a_256p+15,tw256a_256p+23,
	       tw256b_256p+7,tw256b_256p+15,tw256b_256p+23);

  if (scale>0) {

    for (i=0; i<2; i++) {
      y256[0]  = shiftright_int16_simd256(y256[0],1);
      y256[1]  = shiftright_int16_simd256(y256[1],1);
      y256[2]  = shiftright_int16_simd256(y256[2],1);
      y256[3]  = shiftright_int16_simd256(y256[3],1);
      y256[4]  = shiftright_int16_simd256(y256[4],1);
      y256[5]  = shiftright_int16_simd256(y256[5],1);
      y256[6]  = shiftright_int16_simd256(y256[6],1);
      y256[7]  = shiftright_int16_simd256(y256[7],1);
      y256[8]  = shiftright_int16_simd256(y256[8],1);
      y256[9]  = shiftright_int16_simd256(y256[9],1);
      y256[10] = shiftright_int16_simd256(y256[10],1);
      y256[11] = shiftright_int16_simd256(y256[11],1);
      y256[12] = shiftright_int16_simd256(y256[12],1);
      y256[13] = shiftright_int16_simd256(y256[13],1);
      y256[14] = shiftright_int16_simd256(y256[14],1);
      y256[15] = shiftright_int16_simd256(y256[15],1);

      y256+=16;
    }

  }

  _mm_empty();
  _m_empty();

}

void idft256(int16_t *x,int16_t *y,unsigned char scale)
{

  simd256_q15_t xtmp[32],ytmp[32],*tw256_256p=(simd256_q15_t *)tw256,*x256=(simd256_q15_t *)x,*y256=(simd256_q15_t *)y,*y256p=(simd256_q15_t *)y;
  simd256_q15_t *ytmpp = &ytmp[0];
  int i;

  transpose16_ooff_simd256(x256+0,xtmp+0,8);
  transpose16_ooff_simd256(x256+4,xtmp+1,8);
  transpose16_ooff_simd256(x256+8,xtmp+2,8);
  transpose16_ooff_simd256(x256+12,xtmp+3,8);
  transpose16_ooff_simd256(x256+16,xtmp+4,8);
  transpose16_ooff_simd256(x256+20,xtmp+5,8);
  transpose16_ooff_simd256(x256+24,xtmp+6,8);
  transpose16_ooff_simd256(x256+28,xtmp+7,8);
  
  idft64((int16_t*)(xtmp),(int16_t*)(ytmp),1);
  idft64((int16_t*)(xtmp+8),(int16_t*)(ytmp+8),1);
  idft64((int16_t*)(xtmp+16),(int16_t*)(ytmp+16),1);
  idft64((int16_t*)(xtmp+24),(int16_t*)(ytmp+24),1);
  
  
  ibfly4_256(ytmpp,ytmpp+8,ytmpp+16,ytmpp+24,
	     y256p,y256p+8,y256p+16,y256p+24,
	     tw256_256p,tw256_256p+8,tw256_256p+16);

  ibfly4_256(ytmpp+1,ytmpp+9,ytmpp+17,ytmpp+25,
	     y256p+1,y256p+9,y256p+17,y256p+25,
	     tw256_256p+1,tw256_256p+9,tw256_256p+17);

  ibfly4_256(ytmpp+2,ytmpp+10,ytmpp+18,ytmpp+26,
	     y256p+2,y256p+10,y256p+18,y256p+26,
	     tw256_256p+2,tw256_256p+10,tw256_256p+18);

  ibfly4_256(ytmpp+3,ytmpp+11,ytmpp+19,ytmpp+27,
	     y256p+3,y256p+11,y256p+19,y256p+27,
	     tw256_256p+3,tw256_256p+11,tw256_256p+19);

  ibfly4_256(ytmpp+4,ytmpp+12,ytmpp+20,ytmpp+28,
	     y256p+4,y256p+12,y256p+20,y256p+28,
	     tw256_256p+4,tw256_256p+12,tw256_256p+20);

  ibfly4_256(ytmpp+5,ytmpp+13,ytmpp+21,ytmpp+29,
	     y256p+5,y256p+13,y256p+21,y256p+29,
	     tw256_256p+5,tw256_256p+13,tw256_256p+21);

  ibfly4_256(ytmpp+6,ytmpp+14,ytmpp+22,ytmpp+30,
	     y256p+6,y256p+14,y256p+22,y256p+30,
	     tw256_256p+6,tw256_256p+14,tw256_256p+22);

  ibfly4_256(ytmpp+7,ytmpp+15,ytmpp+23,ytmpp+31,
	     y256p+7,y256p+15,y256p+23,y256p+31,
	     tw256_256p+7,tw256_256p+15,tw256_256p+23);

  
  if (scale>0) {

    for (i=0; i<2; i++) {
      y256[0]  = shiftright_int16_simd256(y256[0],1);
      y256[1]  = shiftright_int16_simd256(y256[1],1);
      y256[2]  = shiftright_int16_simd256(y256[2],1);
      y256[3]  = shiftright_int16_simd256(y256[3],1);
      y256[4]  = shiftright_int16_simd256(y256[4],1);
      y256[5]  = shiftright_int16_simd256(y256[5],1);
      y256[6]  = shiftright_int16_simd256(y256[6],1);
      y256[7]  = shiftright_int16_simd256(y256[7],1);
      y256[8]  = shiftright_int16_simd256(y256[8],1);
      y256[9]  = shiftright_int16_simd256(y256[9],1);
      y256[10] = shiftright_int16_simd256(y256[10],1);
      y256[11] = shiftright_int16_simd256(y256[11],1);
      y256[12] = shiftright_int16_simd256(y256[12],1);
      y256[13] = shiftright_int16_simd256(y256[13],1);
      y256[14] = shiftright_int16_simd256(y256[14],1);
      y256[15] = shiftright_int16_simd256(y256[15],1);

      y256+=16;
    }

  }

  _mm_empty();
  _m_empty();

}

int16_t tw512[512] __attribute__((aligned(32))) = {
  32767,0,32764,-403,32757,-805,32744,-1207,32727,-1608,32705,-2010,32678,-2411,32646,-2812,32609,-3212,32567,-3612,32520,-4012,32468,-4410,32412,-4808,32350,-5206,32284,-5602,32213,-5998,32137,-6393,32056,-6787,31970,-7180,31880,-7572,31785,-7962,31684,-8352,31580,-8740,31470,-9127,31356,-9512,31236,-9896,31113,-10279,30984,-10660,30851,-11039,30713,-11417,30571,-11793,30424,-12167,30272,-12540,30116,-12910,29955,-13279,29790,-13646,29621,-14010,29446,-14373,29268,-14733,29085,-15091,28897,-15447,28706,-15800,28510,-16151,28309,-16500,28105,-16846,27896,-17190,27683,-17531,27466,-17869,27244,-18205,27019,-18538,26789,-18868,26556,-19195,26318,-19520,26077,-19841,25831,-20160,25582,-20475,25329,-20788,25072,-21097,24811,-21403,24546,-21706,24278,-22005,24006,-22302,23731,-22595,23452,-22884,23169,-23170,22883,-23453,22594,-23732,22301,-24007,22004,-24279,21705,-24547,21402,-24812,21096,-25073,20787,-25330,20474,-25583,20159,-25832,19840,-26078,19519,-26319,19194,-26557,18867,-26790,18537,-27020,18204,-27245,17868,-27467,17530,-27684,17189,-27897,16845,-28106,16499,-28310,16150,-28511,15799,-28707,15446,-28898,15090,-29086,14732,-29269,14372,-29447,14009,-29622,13645,-29791,13278,-29956,12909,-30117,12539,-30273,12166,-30425,11792,-30572,11416,-30714,11038,-30852,10659,-30985,10278,-31114,9895,-31237,9511,-31357,9126,-31471,8739,-31581,8351,-31685,7961,-31786,7571,-31881,7179,-31971,6786,-32057,6392,-32138,5997,-32214,5601,-32285,5205,-32351,4807,-32413,4409,-32469,4011,-32521,3611,-32568,3211,-32610,2811,-32647,2410,-32679,2009,-32706,1607,-32728,1206,-32745,804,-32758,402,-32765,0,-32767,-403,-32765,-805,-32758,-1207,-32745,-1608,-32728,-2010,-32706,-2411,-32679,-2812,-32647,-3212,-32610,-3612,-32568,-4012,-32521,-4410,-32469,-4808,-32413,-5206,-32351,-5602,-32285,-5998,-32214,-6393,-32138,-6787,-32057,-7180,-31971,-7572,-31881,-7962,-31786,-8352,-31685,-8740,-31581,-9127,-31471,-9512,-31357,-9896,-31237,-10279,-31114,-10660,-30985,-11039,-30852,-11417,-30714,-11793,-30572,-12167,-30425,-12540,-30273,-12910,-30117,-13279,-29956,-13646,-29791,-14010,-29622,-14373,-29447,-14733,-29269,-15091,-29086,-15447,-28898,-15800,-28707,-16151,-28511,-16500,-28310,-16846,-28106,-17190,-27897,-17531,-27684,-17869,-27467,-18205,-27245,-18538,-27020,-18868,-26790,-19195,-26557,-19520,-26319,-19841,-26078,-20160,-25832,-20475,-25583,-20788,-25330,-21097,-25073,-21403,-24812,-21706,-24547,-22005,-24279,-22302,-24007,-22595,-23732,-22884,-23453,-23170,-23170,-23453,-22884,-23732,-22595,-24007,-22302,-24279,-22005,-24547,-21706,-24812,-21403,-25073,-21097,-25330,-20788,-25583,-20475,-25832,-20160,-26078,-19841,-26319,-19520,-26557,-19195,-26790,-18868,-27020,-18538,-27245,-18205,-27467,-17869,-27684,-17531,-27897,-17190,-28106,-16846,-28310,-16500,-28511,-16151,-28707,-15800,-28898,-15447,-29086,-15091,-29269,-14733,-29447,-14373,-29622,-14010,-29791,-13646,-29956,-13279,-30117,-12910,-30273,-12540,-30425,-12167,-30572,-11793,-30714,-11417,-30852,-11039,-30985,-10660,-31114,-10279,-31237,-9896,-31357,-9512,-31471,-9127,-31581,-8740,-31685,-8352,-31786,-7962,-31881,-7572,-31971,-7180,-32057,-6787,-32138,-6393,-32214,-5998,-32285,-5602,-32351,-5206,-32413,-4808,-32469,-4410,-32521,-4012,-32568,-3612,-32610,-3212,-32647,-2812,-32679,-2411,-32706,-2010,-32728,-1608,-32745,-1207,-32758,-805,-32765,-403
};

int16_t tw512a[512] __attribute__((aligned(32))) = {
  32767,0,32764,403,32757,805,32744,1207,32727,1608,32705,2010,32678,2411,32646,2812,32609,3212,32567,3612,32520,4012,32468,4410,32412,4808,32350,5206,32284,5602,32213,5998,32137,6393,32056,6787,31970,7180,31880,7572,31785,7962,31684,8352,31580,8740,31470,9127,31356,9512,31236,9896,31113,10279,30984,10660,30851,11039,30713,11417,30571,11793,30424,12167,30272,12540,30116,12910,29955,13279,29790,13646,29621,14010,29446,14373,29268,14733,29085,15091,28897,15447,28706,15800,28510,16151,28309,16500,28105,16846,27896,17190,27683,17531,27466,17869,27244,18205,27019,18538,26789,18868,26556,19195,26318,19520,26077,19841,25831,20160,25582,20475,25329,20788,25072,21097,24811,21403,24546,21706,24278,22005,24006,22302,23731,22595,23452,22884,23169,23170,22883,23453,22594,23732,22301,24007,22004,24279,21705,24547,21402,24812,21096,25073,20787,25330,20474,25583,20159,25832,19840,26078,19519,26319,19194,26557,18867,26790,18537,27020,18204,27245,17868,27467,17530,27684,17189,27897,16845,28106,16499,28310,16150,28511,15799,28707,15446,28898,15090,29086,14732,29269,14372,29447,14009,29622,13645,29791,13278,29956,12909,30117,12539,30273,12166,30425,11792,30572,11416,30714,11038,30852,10659,30985,10278,31114,9895,31237,9511,31357,9126,31471,8739,31581,8351,31685,7961,31786,7571,31881,7179,31971,6786,32057,6392,32138,5997,32214,5601,32285,5205,32351,4807,32413,4409,32469,4011,32521,3611,32568,3211,32610,2811,32647,2410,32679,2009,32706,1607,32728,1206,32745,804,32758,402,32765,0,32767,-403,32765,-805,32758,-1207,32745,-1608,32728,-2010,32706,-2411,32679,-2812,32647,-3212,32610,-3612,32568,-4012,32521,-4410,32469,-4808,32413,-5206,32351,-5602,32285,-5998,32214,-6393,32138,-6787,32057,-7180,31971,-7572,31881,-7962,31786,-8352,31685,-8740,31581,-9127,31471,-9512,31357,-9896,31237,-10279,31114,-10660,30985,-11039,30852,-11417,30714,-11793,30572,-12167,30425,-12540,30273,-12910,30117,-13279,29956,-13646,29791,-14010,29622,-14373,29447,-14733,29269,-15091,29086,-15447,28898,-15800,28707,-16151,28511,-16500,28310,-16846,28106,-17190,27897,-17531,27684,-17869,27467,-18205,27245,-18538,27020,-18868,26790,-19195,26557,-19520,26319,-19841,26078,-20160,25832,-20475,25583,-20788,25330,-21097,25073,-21403,24812,-21706,24547,-22005,24279,-22302,24007,-22595,23732,-22884,23453,-23170,23170,-23453,22884,-23732,22595,-24007,22302,-24279,22005,-24547,21706,-24812,21403,-25073,21097,-25330,20788,-25583,20475,-25832,20160,-26078,19841,-26319,19520,-26557,19195,-26790,18868,-27020,18538,-27245,18205,-27467,17869,-27684,17531,-27897,17190,-28106,16846,-28310,16500,-28511,16151,-28707,15800,-28898,15447,-29086,15091,-29269,14733,-29447,14373,-29622,14010,-29791,13646,-29956,13279,-30117,12910,-30273,12540,-30425,12167,-30572,11793,-30714,11417,-30852,11039,-30985,10660,-31114,10279,-31237,9896,-31357,9512,-31471,9127,-31581,8740,-31685,8352,-31786,7962,-31881,7572,-31971,7180,-32057,6787,-32138,6393,-32214,5998,-32285,5602,-32351,5206,-32413,4808,-32469,4410,-32521,4012,-32568,3612,-32610,3212,-32647,2812,-32679,2411,-32706,2010,-32728,1608,-32745,1207,-32758,805,-32765,403
};



int16_t tw512b[512] __attribute__((aligned(32))) = {
  0,32767,-403,32764,-805,32757,-1207,32744,-1608,32727,-2010,32705,-2411,32678,-2812,32646,-3212,32609,-3612,32567,-4012,32520,-4410,32468,-4808,32412,-5206,32350,-5602,32284,-5998,32213,-6393,32137,-6787,32056,-7180,31970,-7572,31880,-7962,31785,-8352,31684,-8740,31580,-9127,31470,-9512,31356,-9896,31236,-10279,31113,-10660,30984,-11039,30851,-11417,30713,-11793,30571,-12167,30424,-12540,30272,-12910,30116,-13279,29955,-13646,29790,-14010,29621,-14373,29446,-14733,29268,-15091,29085,-15447,28897,-15800,28706,-16151,28510,-16500,28309,-16846,28105,-17190,27896,-17531,27683,-17869,27466,-18205,27244,-18538,27019,-18868,26789,-19195,26556,-19520,26318,-19841,26077,-20160,25831,-20475,25582,-20788,25329,-21097,25072,-21403,24811,-21706,24546,-22005,24278,-22302,24006,-22595,23731,-22884,23452,-23170,23169,-23453,22883,-23732,22594,-24007,22301,-24279,22004,-24547,21705,-24812,21402,-25073,21096,-25330,20787,-25583,20474,-25832,20159,-26078,19840,-26319,19519,-26557,19194,-26790,18867,-27020,18537,-27245,18204,-27467,17868,-27684,17530,-27897,17189,-28106,16845,-28310,16499,-28511,16150,-28707,15799,-28898,15446,-29086,15090,-29269,14732,-29447,14372,-29622,14009,-29791,13645,-29956,13278,-30117,12909,-30273,12539,-30425,12166,-30572,11792,-30714,11416,-30852,11038,-30985,10659,-31114,10278,-31237,9895,-31357,9511,-31471,9126,-31581,8739,-31685,8351,-31786,7961,-31881,7571,-31971,7179,-32057,6786,-32138,6392,-32214,5997,-32285,5601,-32351,5205,-32413,4807,-32469,4409,-32521,4011,-32568,3611,-32610,3211,-32647,2811,-32679,2410,-32706,2009,-32728,1607,-32745,1206,-32758,804,-32765,402,-32767,0,-32765,-403,-32758,-805,-32745,-1207,-32728,-1608,-32706,-2010,-32679,-2411,-32647,-2812,-32610,-3212,-32568,-3612,-32521,-4012,-32469,-4410,-32413,-4808,-32351,-5206,-32285,-5602,-32214,-5998,-32138,-6393,-32057,-6787,-31971,-7180,-31881,-7572,-31786,-7962,-31685,-8352,-31581,-8740,-31471,-9127,-31357,-9512,-31237,-9896,-31114,-10279,-30985,-10660,-30852,-11039,-30714,-11417,-30572,-11793,-30425,-12167,-30273,-12540,-30117,-12910,-29956,-13279,-29791,-13646,-29622,-14010,-29447,-14373,-29269,-14733,-29086,-15091,-28898,-15447,-28707,-15800,-28511,-16151,-28310,-16500,-28106,-16846,-27897,-17190,-27684,-17531,-27467,-17869,-27245,-18205,-27020,-18538,-26790,-18868,-26557,-19195,-26319,-19520,-26078,-19841,-25832,-20160,-25583,-20475,-25330,-20788,-25073,-21097,-24812,-21403,-24547,-21706,-24279,-22005,-24007,-22302,-23732,-22595,-23453,-22884,-23170,-23170,-22884,-23453,-22595,-23732,-22302,-24007,-22005,-24279,-21706,-24547,-21403,-24812,-21097,-25073,-20788,-25330,-20475,-25583,-20160,-25832,-19841,-26078,-19520,-26319,-19195,-26557,-18868,-26790,-18538,-27020,-18205,-27245,-17869,-27467,-17531,-27684,-17190,-27897,-16846,-28106,-16500,-28310,-16151,-28511,-15800,-28707,-15447,-28898,-15091,-29086,-14733,-29269,-14373,-29447,-14010,-29622,-13646,-29791,-13279,-29956,-12910,-30117,-12540,-30273,-12167,-30425,-11793,-30572,-11417,-30714,-11039,-30852,-10660,-30985,-10279,-31114,-9896,-31237,-9512,-31357,-9127,-31471,-8740,-31581,-8352,-31685,-7962,-31786,-7572,-31881,-7180,-31971,-6787,-32057,-6393,-32138,-5998,-32214,-5602,-32285,-5206,-32351,-4808,-32413,-4410,-32469,-4012,-32521,-3612,-32568,-3212,-32610,-2812,-32647,-2411,-32679,-2010,-32706,-1608,-32728,-1207,-32745,-805,-32758,-403,-32765
};

int16_t tw512c[512] __attribute__((aligned(32))) = {
  0,32767,403,32764,805,32757,1207,32744,1608,32727,2010,32705,2411,32678,2812,32646,3212,32609,3612,32567,4012,32520,4410,32468,4808,32412,5206,32350,5602,32284,5998,32213,6393,32137,6787,32056,7180,31970,7572,31880,7962,31785,8352,31684,8740,31580,9127,31470,9512,31356,9896,31236,10279,31113,10660,30984,11039,30851,11417,30713,11793,30571,12167,30424,12540,30272,12910,30116,13279,29955,13646,29790,14010,29621,14373,29446,14733,29268,15091,29085,15447,28897,15800,28706,16151,28510,16500,28309,16846,28105,17190,27896,17531,27683,17869,27466,18205,27244,18538,27019,18868,26789,19195,26556,19520,26318,19841,26077,20160,25831,20475,25582,20788,25329,21097,25072,21403,24811,21706,24546,22005,24278,22302,24006,22595,23731,22884,23452,23170,23169,23453,22883,23732,22594,24007,22301,24279,22004,24547,21705,24812,21402,25073,21096,25330,20787,25583,20474,25832,20159,26078,19840,26319,19519,26557,19194,26790,18867,27020,18537,27245,18204,27467,17868,27684,17530,27897,17189,28106,16845,28310,16499,28511,16150,28707,15799,28898,15446,29086,15090,29269,14732,29447,14372,29622,14009,29791,13645,29956,13278,30117,12909,30273,12539,30425,12166,30572,11792,30714,11416,30852,11038,30985,10659,31114,10278,31237,9895,31357,9511,31471,9126,31581,8739,31685,8351,31786,7961,31881,7571,31971,7179,32057,6786,32138,6392,32214,5997,32285,5601,32351,5205,32413,4807,32469,4409,32521,4011,32568,3611,32610,3211,32647,2811,32679,2410,32706,2009,32728,1607,32745,1206,32758,804,32765,402,32767,0,32765,-403,32758,-805,32745,-1207,32728,-1608,32706,-2010,32679,-2411,32647,-2812,32610,-3212,32568,-3612,32521,-4012,32469,-4410,32413,-4808,32351,-5206,32285,-5602,32214,-5998,32138,-6393,32057,-6787,31971,-7180,31881,-7572,31786,-7962,31685,-8352,31581,-8740,31471,-9127,31357,-9512,31237,-9896,31114,-10279,30985,-10660,30852,-11039,30714,-11417,30572,-11793,30425,-12167,30273,-12540,30117,-12910,29956,-13279,29791,-13646,29622,-14010,29447,-14373,29269,-14733,29086,-15091,28898,-15447,28707,-15800,28511,-16151,28310,-16500,28106,-16846,27897,-17190,27684,-17531,27467,-17869,27245,-18205,27020,-18538,26790,-18868,26557,-19195,26319,-19520,26078,-19841,25832,-20160,25583,-20475,25330,-20788,25073,-21097,24812,-21403,24547,-21706,24279,-22005,24007,-22302,23732,-22595,23453,-22884,23170,-23170,22884,-23453,22595,-23732,22302,-24007,22005,-24279,21706,-24547,21403,-24812,21097,-25073,20788,-25330,20475,-25583,20160,-25832,19841,-26078,19520,-26319,19195,-26557,18868,-26790,18538,-27020,18205,-27245,17869,-27467,17531,-27684,17190,-27897,16846,-28106,16500,-28310,16151,-28511,15800,-28707,15447,-28898,15091,-29086,14733,-29269,14373,-29447,14010,-29622,13646,-29791,13279,-29956,12910,-30117,12540,-30273,12167,-30425,11793,-30572,11417,-30714,11039,-30852,10660,-30985,10279,-31114,9896,-31237,9512,-31357,9127,-31471,8740,-31581,8352,-31685,7962,-31786,7572,-31881,7180,-31971,6787,-32057,6393,-32138,5998,-32214,5602,-32285,5206,-32351,4808,-32413,4410,-32469,4012,-32521,3612,-32568,3212,-32610,2812,-32647,2411,-32679,2010,-32706,1608,-32728,1207,-32745,805,-32758,403,-32765
};

void dft512(int16_t *x,int16_t *y,unsigned char scale)
{

  simd256_q15_t xtmp[64],*x256 = (simd256_q15_t *)x;
  simd256_q15_t ytmp[64],*y256=(simd256_q15_t*)y;
  simd256_q15_t *tw512_256p=(simd256_q15_t*)tw512,*y256p=(simd256_q15_t *)y;
  simd256_q15_t *ytmpp = &ytmp[0];
  int i;
  simd256_q15_t ONE_OVER_SQRT2_Q15_256 = set1_int16_simd256(ONE_OVER_SQRT2_Q15);


  transpose4_ooff_simd256(x256  ,xtmp,32);
  transpose4_ooff_simd256(x256+2,xtmp+1,32);
  transpose4_ooff_simd256(x256+4,xtmp+2,32);
  transpose4_ooff_simd256(x256+6,xtmp+3,32);
  transpose4_ooff_simd256(x256+8,xtmp+4,32);
  transpose4_ooff_simd256(x256+10,xtmp+5,32);
  transpose4_ooff_simd256(x256+12,xtmp+6,32);
  transpose4_ooff_simd256(x256+14,xtmp+7,32);
  transpose4_ooff_simd256(x256+16,xtmp+8,32);
  transpose4_ooff_simd256(x256+18,xtmp+9,32);
  transpose4_ooff_simd256(x256+20,xtmp+10,32);
  transpose4_ooff_simd256(x256+22,xtmp+11,32);
  transpose4_ooff_simd256(x256+24,xtmp+12,32);
  transpose4_ooff_simd256(x256+26,xtmp+13,32);
  transpose4_ooff_simd256(x256+28,xtmp+14,32);
  transpose4_ooff_simd256(x256+30,xtmp+15,32);
  transpose4_ooff_simd256(x256+32,xtmp+16,32);
  transpose4_ooff_simd256(x256+34,xtmp+17,32);
  transpose4_ooff_simd256(x256+36,xtmp+18,32);
  transpose4_ooff_simd256(x256+38,xtmp+19,32);
  transpose4_ooff_simd256(x256+40,xtmp+20,32);
  transpose4_ooff_simd256(x256+42,xtmp+21,32);
  transpose4_ooff_simd256(x256+44,xtmp+22,32);
  transpose4_ooff_simd256(x256+46,xtmp+23,32);
  transpose4_ooff_simd256(x256+48,xtmp+24,32);
  transpose4_ooff_simd256(x256+50,xtmp+25,32);
  transpose4_ooff_simd256(x256+52,xtmp+26,32);
  transpose4_ooff_simd256(x256+54,xtmp+27,32);
  transpose4_ooff_simd256(x256+56,xtmp+28,32);
  transpose4_ooff_simd256(x256+58,xtmp+29,32);
  transpose4_ooff_simd256(x256+60,xtmp+30,32);
  transpose4_ooff_simd256(x256+62,xtmp+31,32);

  dft256((int16_t*)(xtmp),(int16_t*)ytmp,1);
  dft256((int16_t*)(xtmp+32),(int16_t*)(ytmp+32),1);


  for (i=0; i<32; i++) {
    bfly2_256(ytmpp,ytmpp+32,
	      y256p,y256p+32,
	      tw512_256p);
    tw512_256p++;
    y256p++;
    ytmpp++;
  }

  if (scale>0) {

    for (i=0;i<4;i++) {
      y256[0] = mulhi_int16_simd256(y256[0],ONE_OVER_SQRT2_Q15_256);
      y256[1] = mulhi_int16_simd256(y256[1],ONE_OVER_SQRT2_Q15_256);
      y256[2] = mulhi_int16_simd256(y256[2],ONE_OVER_SQRT2_Q15_256);
      y256[3] = mulhi_int16_simd256(y256[3],ONE_OVER_SQRT2_Q15_256);
      y256[4] = mulhi_int16_simd256(y256[4],ONE_OVER_SQRT2_Q15_256);
      y256[5] = mulhi_int16_simd256(y256[5],ONE_OVER_SQRT2_Q15_256);
      y256[6] = mulhi_int16_simd256(y256[6],ONE_OVER_SQRT2_Q15_256);
      y256[7] = mulhi_int16_simd256(y256[7],ONE_OVER_SQRT2_Q15_256);
      y256[8] = mulhi_int16_simd256(y256[8],ONE_OVER_SQRT2_Q15_256);
      y256[9] = mulhi_int16_simd256(y256[9],ONE_OVER_SQRT2_Q15_256);
      y256[10] = mulhi_int16_simd256(y256[10],ONE_OVER_SQRT2_Q15_256);
      y256[11] = mulhi_int16_simd256(y256[11],ONE_OVER_SQRT2_Q15_256);
      y256[12] = mulhi_int16_simd256(y256[12],ONE_OVER_SQRT2_Q15_256);
      y256[13] = mulhi_int16_simd256(y256[13],ONE_OVER_SQRT2_Q15_256);
      y256[14] = mulhi_int16_simd256(y256[14],ONE_OVER_SQRT2_Q15_256);
      y256[15] = mulhi_int16_simd256(y256[15],ONE_OVER_SQRT2_Q15_256);
      y256+=16;
    }
  }

}

void idft512(int16_t *x,int16_t *y,unsigned char scale)
{

  simd256_q15_t xtmp[64],*x256 = (simd256_q15_t *)x;
  simd256_q15_t ytmp[64],*y256=(simd256_q15_t*)y;
  simd256_q15_t *tw512_256p=(simd256_q15_t *)tw512,*y256p=(simd256_q15_t *)y;
  simd256_q15_t *ytmpp = &ytmp[0];
  int i;
  simd256_q15_t ONE_OVER_SQRT2_Q15_256 = set1_int16_simd256(ONE_OVER_SQRT2_Q15);


  transpose4_ooff_simd256(x256  ,xtmp,32);
  transpose4_ooff_simd256(x256+2,xtmp+1,32);
  transpose4_ooff_simd256(x256+4,xtmp+2,32);
  transpose4_ooff_simd256(x256+6,xtmp+3,32);
  transpose4_ooff_simd256(x256+8,xtmp+4,32);
  transpose4_ooff_simd256(x256+10,xtmp+5,32);
  transpose4_ooff_simd256(x256+12,xtmp+6,32);
  transpose4_ooff_simd256(x256+14,xtmp+7,32);
  transpose4_ooff_simd256(x256+16,xtmp+8,32);
  transpose4_ooff_simd256(x256+18,xtmp+9,32);
  transpose4_ooff_simd256(x256+20,xtmp+10,32);
  transpose4_ooff_simd256(x256+22,xtmp+11,32);
  transpose4_ooff_simd256(x256+24,xtmp+12,32);
  transpose4_ooff_simd256(x256+26,xtmp+13,32);
  transpose4_ooff_simd256(x256+28,xtmp+14,32);
  transpose4_ooff_simd256(x256+30,xtmp+15,32);
  transpose4_ooff_simd256(x256+32,xtmp+16,32);
  transpose4_ooff_simd256(x256+34,xtmp+17,32);
  transpose4_ooff_simd256(x256+36,xtmp+18,32);
  transpose4_ooff_simd256(x256+38,xtmp+19,32);
  transpose4_ooff_simd256(x256+40,xtmp+20,32);
  transpose4_ooff_simd256(x256+42,xtmp+21,32);
  transpose4_ooff_simd256(x256+44,xtmp+22,32);
  transpose4_ooff_simd256(x256+46,xtmp+23,32);
  transpose4_ooff_simd256(x256+48,xtmp+24,32);
  transpose4_ooff_simd256(x256+50,xtmp+25,32);
  transpose4_ooff_simd256(x256+52,xtmp+26,32);
  transpose4_ooff_simd256(x256+54,xtmp+27,32);
  transpose4_ooff_simd256(x256+56,xtmp+28,32);
  transpose4_ooff_simd256(x256+58,xtmp+29,32);
  transpose4_ooff_simd256(x256+60,xtmp+30,32);
  transpose4_ooff_simd256(x256+62,xtmp+31,32);

  idft256((int16_t*)(xtmp),(int16_t*)ytmp,1);
  idft256((int16_t*)(xtmp+32),(int16_t*)(ytmp+32),1);


  for (i=0; i<32; i++) {
    ibfly2_256(ytmpp,ytmpp+32,
	       y256p,y256p+32,
	       tw512_256p);
    tw512_256p++;
    y256p++;
    ytmpp++;
  }

  if (scale>0) {

    for (i=0;i<4;i++) {
      y256[0] = mulhi_int16_simd256(y256[0],ONE_OVER_SQRT2_Q15_256);
      y256[1] = mulhi_int16_simd256(y256[1],ONE_OVER_SQRT2_Q15_256);
      y256[2] = mulhi_int16_simd256(y256[2],ONE_OVER_SQRT2_Q15_256);
      y256[3] = mulhi_int16_simd256(y256[3],ONE_OVER_SQRT2_Q15_256);
      y256[4] = mulhi_int16_simd256(y256[4],ONE_OVER_SQRT2_Q15_256);
      y256[5] = mulhi_int16_simd256(y256[5],ONE_OVER_SQRT2_Q15_256);
      y256[6] = mulhi_int16_simd256(y256[6],ONE_OVER_SQRT2_Q15_256);
      y256[7] = mulhi_int16_simd256(y256[7],ONE_OVER_SQRT2_Q15_256);
      y256[8] = mulhi_int16_simd256(y256[8],ONE_OVER_SQRT2_Q15_256);
      y256[9] = mulhi_int16_simd256(y256[9],ONE_OVER_SQRT2_Q15_256);
      y256[10] = mulhi_int16_simd256(y256[10],ONE_OVER_SQRT2_Q15_256);
      y256[11] = mulhi_int16_simd256(y256[11],ONE_OVER_SQRT2_Q15_256);
      y256[12] = mulhi_int16_simd256(y256[12],ONE_OVER_SQRT2_Q15_256);
      y256[13] = mulhi_int16_simd256(y256[13],ONE_OVER_SQRT2_Q15_256);
      y256[14] = mulhi_int16_simd256(y256[14],ONE_OVER_SQRT2_Q15_256);
      y256[15] = mulhi_int16_simd256(y256[15],ONE_OVER_SQRT2_Q15_256);
      y256+=16;
    }
  }

}

int16_t tw1024[1536] __attribute__((aligned(32)));

void dft1024(int16_t *x,int16_t *y,unsigned char scale)
{

  simd256_q15_t xtmp[128],ytmp[128],*tw1024_256p=(simd256_q15_t *)tw1024,*x256=(simd256_q15_t *)x,*y256=(simd256_q15_t *)y,*y256p=(simd256_q15_t *)y;
  simd256_q15_t *ytmpp = &ytmp[0];
  int i,j;

  for (i=0,j=0; i<128; i+=4,j++) {
    transpose16_ooff_simd256(x256+i,xtmp+j,32);
  }


  dft256((int16_t*)(xtmp),(int16_t*)(ytmp),1);
  dft256((int16_t*)(xtmp+32),(int16_t*)(ytmp+32),1);
  dft256((int16_t*)(xtmp+64),(int16_t*)(ytmp+64),1);
  dft256((int16_t*)(xtmp+96),(int16_t*)(ytmp+96),1);

  for (i=0; i<32; i++) {
    bfly4_256(ytmpp,ytmpp+32,ytmpp+64,ytmpp+96,
	      y256p,y256p+32,y256p+64,y256p+96,
	      tw1024_256p,tw1024_256p+32,tw1024_256p+64);
    tw1024_256p++;
    y256p++;
    ytmpp++;
  }

  if (scale>0) {

    for (i=0; i<8; i++) {
      y256[0]  = shiftright_int16_simd256(y256[0],1);
      y256[1]  = shiftright_int16_simd256(y256[1],1);
      y256[2]  = shiftright_int16_simd256(y256[2],1);
      y256[3]  = shiftright_int16_simd256(y256[3],1);
      y256[4]  = shiftright_int16_simd256(y256[4],1);
      y256[5]  = shiftright_int16_simd256(y256[5],1);
      y256[6]  = shiftright_int16_simd256(y256[6],1);
      y256[7]  = shiftright_int16_simd256(y256[7],1);
      y256[8]  = shiftright_int16_simd256(y256[8],1);
      y256[9]  = shiftright_int16_simd256(y256[9],1);
      y256[10] = shiftright_int16_simd256(y256[10],1);
      y256[11] = shiftright_int16_simd256(y256[11],1);
      y256[12] = shiftright_int16_simd256(y256[12],1);
      y256[13] = shiftright_int16_simd256(y256[13],1);
      y256[14] = shiftright_int16_simd256(y256[14],1);
      y256[15] = shiftright_int16_simd256(y256[15],1);

      y256+=16;
    }

  }

  _mm_empty();
  _m_empty();

}

void idft1024(int16_t *x,int16_t *y,unsigned char scale)
{

  simd256_q15_t xtmp[128],ytmp[128],*tw1024_256p=(simd256_q15_t *)tw1024,*x256=(simd256_q15_t *)x,*y256=(simd256_q15_t *)y,*y256p=(simd256_q15_t *)y;
  simd256_q15_t *ytmpp = &ytmp[0];
  int i,j;

  for (i=0,j=0; i<128; i+=4,j++) {
    transpose16_ooff_simd256(x256+i,xtmp+j,32);
  }


  idft256((int16_t*)(xtmp),(int16_t*)(ytmp),1);
  idft256((int16_t*)(xtmp+32),(int16_t*)(ytmp+32),1);
  idft256((int16_t*)(xtmp+64),(int16_t*)(ytmp+64),1);
  idft256((int16_t*)(xtmp+96),(int16_t*)(ytmp+96),1);

  for (i=0; i<32; i++) {
    ibfly4_256(ytmpp,ytmpp+32,ytmpp+64,ytmpp+96,
	       y256p,y256p+32,y256p+64,y256p+96,
	       tw1024_256p,tw1024_256p+32,tw1024_256p+64);
    tw1024_256p++;
    y256p++;
    ytmpp++;
  }

  if (scale>0) {

    for (i=0; i<8; i++) {
      y256[0]  = shiftright_int16_simd256(y256[0],1);
      y256[1]  = shiftright_int16_simd256(y256[1],1);
      y256[2]  = shiftright_int16_simd256(y256[2],1);
      y256[3]  = shiftright_int16_simd256(y256[3],1);
      y256[4]  = shiftright_int16_simd256(y256[4],1);
      y256[5]  = shiftright_int16_simd256(y256[5],1);
      y256[6]  = shiftright_int16_simd256(y256[6],1);
      y256[7]  = shiftright_int16_simd256(y256[7],1);
      y256[8]  = shiftright_int16_simd256(y256[8],1);
      y256[9]  = shiftright_int16_simd256(y256[9],1);
      y256[10] = shiftright_int16_simd256(y256[10],1);
      y256[11] = shiftright_int16_simd256(y256[11],1);
      y256[12] = shiftright_int16_simd256(y256[12],1);
      y256[13] = shiftright_int16_simd256(y256[13],1);
      y256[14] = shiftright_int16_simd256(y256[14],1);
      y256[15] = shiftright_int16_simd256(y256[15],1);

      y256+=16;
    }

  }

  _mm_empty();
  _m_empty();

}

int16_t tw2048[2048] __attribute__((aligned(32)));

void dft2048(int16_t *x,int16_t *y,unsigned char scale)
{

  simd256_q15_t xtmp[256],*xtmpp,*x256 = (simd256_q15_t *)x;
  simd256_q15_t ytmp[256],*tw2048_256p=(simd256_q15_t *)tw2048,*y256=(simd256_q15_t *)y,*y256p=(simd256_q15_t *)y;
  simd256_q15_t *ytmpp = &ytmp[0];
  int i;
  simd256_q15_t ONE_OVER_SQRT2_Q15_128 = set1_int16_simd256(ONE_OVER_SQRT2_Q15);


  xtmpp = xtmp;

  for (i=0; i<4; i++) {
    transpose4_ooff_simd256(x256  ,xtmpp,128);
    transpose4_ooff_simd256(x256+2,xtmpp+1,128);
    transpose4_ooff_simd256(x256+4,xtmpp+2,128);
    transpose4_ooff_simd256(x256+6,xtmpp+3,128);
    transpose4_ooff_simd256(x256+8,xtmpp+4,128);
    transpose4_ooff_simd256(x256+10,xtmpp+5,128);
    transpose4_ooff_simd256(x256+12,xtmpp+6,128);
    transpose4_ooff_simd256(x256+14,xtmpp+7,128);
    transpose4_ooff_simd256(x256+16,xtmpp+8,128);
    transpose4_ooff_simd256(x256+18,xtmpp+9,128);
    transpose4_ooff_simd256(x256+20,xtmpp+10,128);
    transpose4_ooff_simd256(x256+22,xtmpp+11,128);
    transpose4_ooff_simd256(x256+24,xtmpp+12,128);
    transpose4_ooff_simd256(x256+26,xtmpp+13,128);
    transpose4_ooff_simd256(x256+28,xtmpp+14,128);
    transpose4_ooff_simd256(x256+30,xtmpp+15,128);
    transpose4_ooff_simd256(x256+32,xtmpp+16,128);
    transpose4_ooff_simd256(x256+34,xtmpp+17,128);
    transpose4_ooff_simd256(x256+36,xtmpp+18,128);
    transpose4_ooff_simd256(x256+38,xtmpp+19,128);
    transpose4_ooff_simd256(x256+40,xtmpp+20,128);
    transpose4_ooff_simd256(x256+42,xtmpp+21,128);
    transpose4_ooff_simd256(x256+44,xtmpp+22,128);
    transpose4_ooff_simd256(x256+46,xtmpp+23,128);
    transpose4_ooff_simd256(x256+48,xtmpp+24,128);
    transpose4_ooff_simd256(x256+50,xtmpp+25,128);
    transpose4_ooff_simd256(x256+52,xtmpp+26,128);
    transpose4_ooff_simd256(x256+54,xtmpp+27,128);
    transpose4_ooff_simd256(x256+56,xtmpp+28,128);
    transpose4_ooff_simd256(x256+58,xtmpp+29,128);
    transpose4_ooff_simd256(x256+60,xtmpp+30,128);
    transpose4_ooff_simd256(x256+62,xtmpp+31,128);
    x256+=64;
    xtmpp+=32;
  }

  dft1024((int16_t*)(xtmp),(int16_t*)ytmp,1);
  dft1024((int16_t*)(xtmp+128),(int16_t*)(ytmp+128),1);


  for (i=0; i<128; i++) {
    bfly2_256(ytmpp,ytmpp+128,
	      y256p,y256p+128,
	      tw2048_256p);
    tw2048_256p++;
    y256p++;
    ytmpp++;
  }

  if (scale>0) {
    y256p = y256;

    for (i=0; i<16; i++) {
      y256p[0]  = mulhi_int16_simd256(y256p[0],ONE_OVER_SQRT2_Q15_128);
      y256p[1]  = mulhi_int16_simd256(y256p[1],ONE_OVER_SQRT2_Q15_128);
      y256p[2]  = mulhi_int16_simd256(y256p[2],ONE_OVER_SQRT2_Q15_128);
      y256p[3]  = mulhi_int16_simd256(y256p[3],ONE_OVER_SQRT2_Q15_128);
      y256p[4]  = mulhi_int16_simd256(y256p[4],ONE_OVER_SQRT2_Q15_128);
      y256p[5]  = mulhi_int16_simd256(y256p[5],ONE_OVER_SQRT2_Q15_128);
      y256p[6]  = mulhi_int16_simd256(y256p[6],ONE_OVER_SQRT2_Q15_128);
      y256p[7]  = mulhi_int16_simd256(y256p[7],ONE_OVER_SQRT2_Q15_128);
      y256p[8]  = mulhi_int16_simd256(y256p[8],ONE_OVER_SQRT2_Q15_128);
      y256p[9]  = mulhi_int16_simd256(y256p[9],ONE_OVER_SQRT2_Q15_128);
      y256p[10] = mulhi_int16_simd256(y256p[10],ONE_OVER_SQRT2_Q15_128);
      y256p[11] = mulhi_int16_simd256(y256p[11],ONE_OVER_SQRT2_Q15_128);
      y256p[12] = mulhi_int16_simd256(y256p[12],ONE_OVER_SQRT2_Q15_128);
      y256p[13] = mulhi_int16_simd256(y256p[13],ONE_OVER_SQRT2_Q15_128);
      y256p[14] = mulhi_int16_simd256(y256p[14],ONE_OVER_SQRT2_Q15_128);
      y256p[15] = mulhi_int16_simd256(y256p[15],ONE_OVER_SQRT2_Q15_128);
      y256p+=16;
    }
  }

  _mm_empty();
  _m_empty();

}

void idft2048(int16_t *x,int16_t *y,unsigned char scale)
{

  simd256_q15_t xtmp[256],*xtmpp,*x256 = (simd256_q15_t *)x;
  simd256_q15_t ytmp[256],*tw2048_256p=(simd256_q15_t *)tw2048,*y256=(simd256_q15_t *)y,*y256p=(simd256_q15_t *)y;
  simd256_q15_t *ytmpp = &ytmp[0];
  int i;
  simd256_q15_t ONE_OVER_SQRT2_Q15_128 = set1_int16_simd256(ONE_OVER_SQRT2_Q15);

  xtmpp = xtmp;
  
  for (i=0; i<4; i++) {
    transpose4_ooff_simd256(x256  ,xtmpp,128);
    transpose4_ooff_simd256(x256+2,xtmpp+1,128);
    transpose4_ooff_simd256(x256+4,xtmpp+2,128);
    transpose4_ooff_simd256(x256+6,xtmpp+3,128);
    transpose4_ooff_simd256(x256+8,xtmpp+4,128);
    transpose4_ooff_simd256(x256+10,xtmpp+5,128);
    transpose4_ooff_simd256(x256+12,xtmpp+6,128);
    transpose4_ooff_simd256(x256+14,xtmpp+7,128);
    transpose4_ooff_simd256(x256+16,xtmpp+8,128);
    transpose4_ooff_simd256(x256+18,xtmpp+9,128);
    transpose4_ooff_simd256(x256+20,xtmpp+10,128);
    transpose4_ooff_simd256(x256+22,xtmpp+11,128);
    transpose4_ooff_simd256(x256+24,xtmpp+12,128);
    transpose4_ooff_simd256(x256+26,xtmpp+13,128);
    transpose4_ooff_simd256(x256+28,xtmpp+14,128);
    transpose4_ooff_simd256(x256+30,xtmpp+15,128);
    transpose4_ooff_simd256(x256+32,xtmpp+16,128);
    transpose4_ooff_simd256(x256+34,xtmpp+17,128);
    transpose4_ooff_simd256(x256+36,xtmpp+18,128);
    transpose4_ooff_simd256(x256+38,xtmpp+19,128);
    transpose4_ooff_simd256(x256+40,xtmpp+20,128);
    transpose4_ooff_simd256(x256+42,xtmpp+21,128);
    transpose4_ooff_simd256(x256+44,xtmpp+22,128);
    transpose4_ooff_simd256(x256+46,xtmpp+23,128);
    transpose4_ooff_simd256(x256+48,xtmpp+24,128);
    transpose4_ooff_simd256(x256+50,xtmpp+25,128);
    transpose4_ooff_simd256(x256+52,xtmpp+26,128);
    transpose4_ooff_simd256(x256+54,xtmpp+27,128);
    transpose4_ooff_simd256(x256+56,xtmpp+28,128);
    transpose4_ooff_simd256(x256+58,xtmpp+29,128);
    transpose4_ooff_simd256(x256+60,xtmpp+30,128);
    transpose4_ooff_simd256(x256+62,xtmpp+31,128);
    x256+=64;
    xtmpp+=32;
  }

  idft1024((int16_t*)(xtmp),(int16_t*)ytmp,1);
  idft1024((int16_t*)(xtmp+128),(int16_t*)(ytmp+128),1);


  for (i=0; i<128; i++) {
    ibfly2_256(ytmpp,ytmpp+128,
	       y256p,y256p+128,
	       tw2048_256p);
    tw2048_256p++;
    y256p++;
    ytmpp++;
  }

  if (scale>0) {
    y256p = y256;

    for (i=0; i<16; i++) {
      y256p[0]  = mulhi_int16_simd256(y256p[0],ONE_OVER_SQRT2_Q15_128);
      y256p[1]  = mulhi_int16_simd256(y256p[1],ONE_OVER_SQRT2_Q15_128);
      y256p[2]  = mulhi_int16_simd256(y256p[2],ONE_OVER_SQRT2_Q15_128);
      y256p[3]  = mulhi_int16_simd256(y256p[3],ONE_OVER_SQRT2_Q15_128);
      y256p[4]  = mulhi_int16_simd256(y256p[4],ONE_OVER_SQRT2_Q15_128);
      y256p[5]  = mulhi_int16_simd256(y256p[5],ONE_OVER_SQRT2_Q15_128);
      y256p[6]  = mulhi_int16_simd256(y256p[6],ONE_OVER_SQRT2_Q15_128);
      y256p[7]  = mulhi_int16_simd256(y256p[7],ONE_OVER_SQRT2_Q15_128);
      y256p[8]  = mulhi_int16_simd256(y256p[8],ONE_OVER_SQRT2_Q15_128);
      y256p[9]  = mulhi_int16_simd256(y256p[9],ONE_OVER_SQRT2_Q15_128);
      y256p[10] = mulhi_int16_simd256(y256p[10],ONE_OVER_SQRT2_Q15_128);
      y256p[11] = mulhi_int16_simd256(y256p[11],ONE_OVER_SQRT2_Q15_128);
      y256p[12] = mulhi_int16_simd256(y256p[12],ONE_OVER_SQRT2_Q15_128);
      y256p[13] = mulhi_int16_simd256(y256p[13],ONE_OVER_SQRT2_Q15_128);
      y256p[14] = mulhi_int16_simd256(y256p[14],ONE_OVER_SQRT2_Q15_128);
      y256p[15] = mulhi_int16_simd256(y256p[15],ONE_OVER_SQRT2_Q15_128);
      y256p+=16;
    }
  }

  _mm_empty();
  _m_empty();

}

int16_t tw4096[3*2*1024];

void dft4096(int16_t *x,int16_t *y,unsigned char scale)
{

  simd256_q15_t xtmp[512],ytmp[512],*tw4096_256p=(simd256_q15_t *)tw4096,*x256=(simd256_q15_t *)x,*y256=(simd256_q15_t *)y,*y256p=(simd256_q15_t *)y;
  simd256_q15_t *ytmpp = &ytmp[0];
  int i,j;

  for (i=0,j=0; i<512; i+=4,j++) {
    transpose16_ooff_simd256(x256+i,xtmp+j,128);
  }


  dft1024((int16_t*)(xtmp),(int16_t*)(ytmp),1);
  dft1024((int16_t*)(xtmp+128),(int16_t*)(ytmp+128),1);
  dft1024((int16_t*)(xtmp+256),(int16_t*)(ytmp+256),1);
  dft1024((int16_t*)(xtmp+384),(int16_t*)(ytmp+384),1);

  for (i=0; i<128; i++) {
    bfly4_256(ytmpp,ytmpp+128,ytmpp+256,ytmpp+384,
	      y256p,y256p+128,y256p+256,y256p+384,
	      tw4096_256p,tw4096_256p+128,tw4096_256p+256);
    tw4096_256p++;
    y256p++;
    ytmpp++;
  }

  if (scale>0) {

    for (i=0; i<32; i++) {
      y256[0]  = shiftright_int16_simd256(y256[0],1);
      y256[1]  = shiftright_int16_simd256(y256[1],1);
      y256[2]  = shiftright_int16_simd256(y256[2],1);
      y256[3]  = shiftright_int16_simd256(y256[3],1);
      y256[4]  = shiftright_int16_simd256(y256[4],1);
      y256[5]  = shiftright_int16_simd256(y256[5],1);
      y256[6]  = shiftright_int16_simd256(y256[6],1);
      y256[7]  = shiftright_int16_simd256(y256[7],1);
      y256[8]  = shiftright_int16_simd256(y256[8],1);
      y256[9]  = shiftright_int16_simd256(y256[9],1);
      y256[10] = shiftright_int16_simd256(y256[10],1);
      y256[11] = shiftright_int16_simd256(y256[11],1);
      y256[12] = shiftright_int16_simd256(y256[12],1);
      y256[13] = shiftright_int16_simd256(y256[13],1);
      y256[14] = shiftright_int16_simd256(y256[14],1);
      y256[15] = shiftright_int16_simd256(y256[15],1);

      y256+=16;
    }

  }

  _mm_empty();
  _m_empty();

}

void idft4096(int16_t *x,int16_t *y,unsigned char scale)
{

  simd256_q15_t xtmp[512],ytmp[512],*tw4096_256p=(simd256_q15_t *)tw4096,*x256=(simd256_q15_t *)x,*y256=(simd256_q15_t *)y,*y256p=(simd256_q15_t *)y;
  simd256_q15_t *ytmpp = &ytmp[0];
  int i,j;

  for (i=0,j=0; i<512; i+=4,j++) {
    transpose16_ooff_simd256(x256+i,xtmp+j,128);
  }


  idft1024((int16_t*)(xtmp),(int16_t*)(ytmp),1);
  idft1024((int16_t*)(xtmp+128),(int16_t*)(ytmp+128),1);
  idft1024((int16_t*)(xtmp+256),(int16_t*)(ytmp+256),1);
  idft1024((int16_t*)(xtmp+384),(int16_t*)(ytmp+384),1);

  for (i=0; i<128; i++) {
    ibfly4_256(ytmpp,ytmpp+128,ytmpp+256,ytmpp+384,
	       y256p,y256p+128,y256p+256,y256p+384,
	       tw4096_256p,tw4096_256p+128,tw4096_256p+256);
    tw4096_256p++;
    y256p++;
    ytmpp++;
  }

  if (scale>0) {

    for (i=0; i<32; i++) {
      y256[0]  = shiftright_int16_simd256(y256[0],1);
      y256[1]  = shiftright_int16_simd256(y256[1],1);
      y256[2]  = shiftright_int16_simd256(y256[2],1);
      y256[3]  = shiftright_int16_simd256(y256[3],1);
      y256[4]  = shiftright_int16_simd256(y256[4],1);
      y256[5]  = shiftright_int16_simd256(y256[5],1);
      y256[6]  = shiftright_int16_simd256(y256[6],1);
      y256[7]  = shiftright_int16_simd256(y256[7],1);
      y256[8]  = shiftright_int16_simd256(y256[8],1);
      y256[9]  = shiftright_int16_simd256(y256[9],1);
      y256[10] = shiftright_int16_simd256(y256[10],1);
      y256[11] = shiftright_int16_simd256(y256[11],1);
      y256[12] = shiftright_int16_simd256(y256[12],1);
      y256[13] = shiftright_int16_simd256(y256[13],1);
      y256[14] = shiftright_int16_simd256(y256[14],1);
      y256[15] = shiftright_int16_simd256(y256[15],1);

      y256+=16;
    }

  }

  _mm_empty();
  _m_empty();

}

int16_t tw8192[2*4096] __attribute__((aligned(32)));

void dft8192(int16_t *x,int16_t *y,unsigned char scale)
{

  simd256_q15_t xtmp[1024],*xtmpp,*x256 = (simd256_q15_t *)x;
  simd256_q15_t ytmp[1024],*tw8192_256p=(simd256_q15_t *)tw8192,*y256=(simd256_q15_t *)y,*y256p=(simd256_q15_t *)y;

  simd256_q15_t *ytmpp = &ytmp[0];
  int i;
  simd256_q15_t ONE_OVER_SQRT2_Q15_128 = set1_int16_simd256(ONE_OVER_SQRT2_Q15);
  
  xtmpp = xtmp;

  for (i=0; i<16; i++) {
    transpose4_ooff_simd256(x256  ,xtmpp,512);
    transpose4_ooff_simd256(x256+2,xtmpp+1,512);
    transpose4_ooff_simd256(x256+4,xtmpp+2,512);
    transpose4_ooff_simd256(x256+6,xtmpp+3,512);
    transpose4_ooff_simd256(x256+8,xtmpp+4,512);
    transpose4_ooff_simd256(x256+10,xtmpp+5,512);
    transpose4_ooff_simd256(x256+12,xtmpp+6,512);
    transpose4_ooff_simd256(x256+14,xtmpp+7,512);
    transpose4_ooff_simd256(x256+16,xtmpp+8,512);
    transpose4_ooff_simd256(x256+18,xtmpp+9,512);
    transpose4_ooff_simd256(x256+20,xtmpp+10,512);
    transpose4_ooff_simd256(x256+22,xtmpp+11,512);
    transpose4_ooff_simd256(x256+24,xtmpp+12,512);
    transpose4_ooff_simd256(x256+26,xtmpp+13,512);
    transpose4_ooff_simd256(x256+28,xtmpp+14,512);
    transpose4_ooff_simd256(x256+30,xtmpp+15,512);
    transpose4_ooff_simd256(x256+32,xtmpp+16,512);
    transpose4_ooff_simd256(x256+34,xtmpp+17,512);
    transpose4_ooff_simd256(x256+36,xtmpp+18,512);
    transpose4_ooff_simd256(x256+38,xtmpp+19,512);
    transpose4_ooff_simd256(x256+40,xtmpp+20,512);
    transpose4_ooff_simd256(x256+42,xtmpp+21,512);
    transpose4_ooff_simd256(x256+44,xtmpp+22,512);
    transpose4_ooff_simd256(x256+46,xtmpp+23,512);
    transpose4_ooff_simd256(x256+48,xtmpp+24,512);
    transpose4_ooff_simd256(x256+50,xtmpp+25,512);
    transpose4_ooff_simd256(x256+52,xtmpp+26,512);
    transpose4_ooff_simd256(x256+54,xtmpp+27,512);
    transpose4_ooff_simd256(x256+56,xtmpp+28,512);
    transpose4_ooff_simd256(x256+58,xtmpp+29,512);
    transpose4_ooff_simd256(x256+60,xtmpp+30,512);
    transpose4_ooff_simd256(x256+62,xtmpp+31,512);
    x256+=64;
    xtmpp+=32;
  }

  dft4096((int16_t*)(xtmp),(int16_t*)ytmp,1);
  dft4096((int16_t*)(xtmp+512),(int16_t*)(ytmp+512),1);


  for (i=0; i<512; i++) {
    bfly2_256(ytmpp,ytmpp+512,
	      y256p,y256p+512,
	      tw8192_256p);
    tw8192_256p++;
    y256p++;
    ytmpp++;
  }

  if (scale>0) {
    y256p = y256;

    for (i=0; i<64; i++) {
      y256p[0]  = mulhi_int16_simd256(y256p[0],ONE_OVER_SQRT2_Q15_128);
      y256p[1]  = mulhi_int16_simd256(y256p[1],ONE_OVER_SQRT2_Q15_128);
      y256p[2]  = mulhi_int16_simd256(y256p[2],ONE_OVER_SQRT2_Q15_128);
      y256p[3]  = mulhi_int16_simd256(y256p[3],ONE_OVER_SQRT2_Q15_128);
      y256p[4]  = mulhi_int16_simd256(y256p[4],ONE_OVER_SQRT2_Q15_128);
      y256p[5]  = mulhi_int16_simd256(y256p[5],ONE_OVER_SQRT2_Q15_128);
      y256p[6]  = mulhi_int16_simd256(y256p[6],ONE_OVER_SQRT2_Q15_128);
      y256p[7]  = mulhi_int16_simd256(y256p[7],ONE_OVER_SQRT2_Q15_128);
      y256p[8]  = mulhi_int16_simd256(y256p[8],ONE_OVER_SQRT2_Q15_128);
      y256p[9]  = mulhi_int16_simd256(y256p[9],ONE_OVER_SQRT2_Q15_128);
      y256p[10] = mulhi_int16_simd256(y256p[10],ONE_OVER_SQRT2_Q15_128);
      y256p[11] = mulhi_int16_simd256(y256p[11],ONE_OVER_SQRT2_Q15_128);
      y256p[12] = mulhi_int16_simd256(y256p[12],ONE_OVER_SQRT2_Q15_128);
      y256p[13] = mulhi_int16_simd256(y256p[13],ONE_OVER_SQRT2_Q15_128);
      y256p[14] = mulhi_int16_simd256(y256p[14],ONE_OVER_SQRT2_Q15_128);
      y256p[15] = mulhi_int16_simd256(y256p[15],ONE_OVER_SQRT2_Q15_128);
      y256p+=16;
    }
  }

  _mm_empty();
  _m_empty();

}

void idft8192(int16_t *x,int16_t *y,unsigned char scale)
{

  simd256_q15_t xtmp[1024],*xtmpp,*x256 = (simd256_q15_t *)x;
  simd256_q15_t ytmp[1024],*tw8192_256p=(simd256_q15_t *)tw8192,*y256=(simd256_q15_t *)y,*y256p=(simd256_q15_t *)y;
  simd256_q15_t *ytmpp = &ytmp[0];
  int i;
  simd256_q15_t ONE_OVER_SQRT2_Q15_128 = set1_int16_simd256(ONE_OVER_SQRT2_Q15);
  
  xtmpp = xtmp;

  for (i=0; i<16; i++) {
    transpose4_ooff_simd256(x256  ,xtmpp,512);
    transpose4_ooff_simd256(x256+2,xtmpp+1,512);
    transpose4_ooff_simd256(x256+4,xtmpp+2,512);
    transpose4_ooff_simd256(x256+6,xtmpp+3,512);
    transpose4_ooff_simd256(x256+8,xtmpp+4,512);
    transpose4_ooff_simd256(x256+10,xtmpp+5,512);
    transpose4_ooff_simd256(x256+12,xtmpp+6,512);
    transpose4_ooff_simd256(x256+14,xtmpp+7,512);
    transpose4_ooff_simd256(x256+16,xtmpp+8,512);
    transpose4_ooff_simd256(x256+18,xtmpp+9,512);
    transpose4_ooff_simd256(x256+20,xtmpp+10,512);
    transpose4_ooff_simd256(x256+22,xtmpp+11,512);
    transpose4_ooff_simd256(x256+24,xtmpp+12,512);
    transpose4_ooff_simd256(x256+26,xtmpp+13,512);
    transpose4_ooff_simd256(x256+28,xtmpp+14,512);
    transpose4_ooff_simd256(x256+30,xtmpp+15,512);
    transpose4_ooff_simd256(x256+32,xtmpp+16,512);
    transpose4_ooff_simd256(x256+34,xtmpp+17,512);
    transpose4_ooff_simd256(x256+36,xtmpp+18,512);
    transpose4_ooff_simd256(x256+38,xtmpp+19,512);
    transpose4_ooff_simd256(x256+40,xtmpp+20,512);
    transpose4_ooff_simd256(x256+42,xtmpp+21,512);
    transpose4_ooff_simd256(x256+44,xtmpp+22,512);
    transpose4_ooff_simd256(x256+46,xtmpp+23,512);
    transpose4_ooff_simd256(x256+48,xtmpp+24,512);
    transpose4_ooff_simd256(x256+50,xtmpp+25,512);
    transpose4_ooff_simd256(x256+52,xtmpp+26,512);
    transpose4_ooff_simd256(x256+54,xtmpp+27,512);
    transpose4_ooff_simd256(x256+56,xtmpp+28,512);
    transpose4_ooff_simd256(x256+58,xtmpp+29,512);
    transpose4_ooff_simd256(x256+60,xtmpp+30,512);
    transpose4_ooff_simd256(x256+62,xtmpp+31,512);
    x256+=64;
    xtmpp+=32;
  }

  idft4096((int16_t*)(xtmp),(int16_t*)ytmp,1);
  idft4096((int16_t*)(xtmp+512),(int16_t*)(ytmp+512),1);


  for (i=0; i<512; i++) {
    ibfly2_256(ytmpp,ytmpp+512,
	       y256p,y256p+512,
	       tw8192_256p);
    tw8192_256p++;
    y256p++;
    ytmpp++;
  }

  if (scale>0) {
    y256p = y256;

    for (i=0; i<64; i++) {
      y256p[0]  = mulhi_int16_simd256(y256p[0],ONE_OVER_SQRT2_Q15_128);
      y256p[1]  = mulhi_int16_simd256(y256p[1],ONE_OVER_SQRT2_Q15_128);
      y256p[2]  = mulhi_int16_simd256(y256p[2],ONE_OVER_SQRT2_Q15_128);
      y256p[3]  = mulhi_int16_simd256(y256p[3],ONE_OVER_SQRT2_Q15_128);
      y256p[4]  = mulhi_int16_simd256(y256p[4],ONE_OVER_SQRT2_Q15_128);
      y256p[5]  = mulhi_int16_simd256(y256p[5],ONE_OVER_SQRT2_Q15_128);
      y256p[6]  = mulhi_int16_simd256(y256p[6],ONE_OVER_SQRT2_Q15_128);
      y256p[7]  = mulhi_int16_simd256(y256p[7],ONE_OVER_SQRT2_Q15_128);
      y256p[8]  = mulhi_int16_simd256(y256p[8],ONE_OVER_SQRT2_Q15_128);
      y256p[9]  = mulhi_int16_simd256(y256p[9],ONE_OVER_SQRT2_Q15_128);
      y256p[10] = mulhi_int16_simd256(y256p[10],ONE_OVER_SQRT2_Q15_128);
      y256p[11] = mulhi_int16_simd256(y256p[11],ONE_OVER_SQRT2_Q15_128);
      y256p[12] = mulhi_int16_simd256(y256p[12],ONE_OVER_SQRT2_Q15_128);
      y256p[13] = mulhi_int16_simd256(y256p[13],ONE_OVER_SQRT2_Q15_128);
      y256p[14] = mulhi_int16_simd256(y256p[14],ONE_OVER_SQRT2_Q15_128);
      y256p[15] = mulhi_int16_simd256(y256p[15],ONE_OVER_SQRT2_Q15_128);
      y256p+=16;
    }
  }

  _mm_empty();
  _m_empty();

}

<<<<<<< HEAD

#endif

int16_t tw16384[3*2*4096] __attribute__((aligned(32)));
=======
int16_t tw16384[3*2*4096];
>>>>>>> d902d76d

void dft16384(int16_t *x,int16_t *y,unsigned char scale)
{

  simd256_q15_t xtmp[2048],ytmp[2048],*tw16384_256p=(simd256_q15_t *)tw16384,*x256=(simd256_q15_t *)x,*y256=(simd256_q15_t *)y,*y256p=(simd256_q15_t *)y;
  simd256_q15_t *ytmpp = &ytmp[0];
  int i,j;

  for (i=0,j=0; i<2048; i+=4,j++) {
    transpose16_ooff_simd256(x256+i,xtmp+j,512);
  }


  dft4096((int16_t*)(xtmp),(int16_t*)(ytmp),1);
  dft4096((int16_t*)(xtmp+512),(int16_t*)(ytmp+512),1);
  dft4096((int16_t*)(xtmp+1024),(int16_t*)(ytmp+1024),1);
  dft4096((int16_t*)(xtmp+1536),(int16_t*)(ytmp+1536),1);

  for (i=0; i<512; i++) {
    bfly4_256(ytmpp,ytmpp+512,ytmpp+1024,ytmpp+1536,
	      y256p,y256p+512,y256p+1024,y256p+1536,
	      tw16384_256p,tw16384_256p+512,tw16384_256p+1024);
    tw16384_256p++;
    y256p++;
    ytmpp++;
  }

  if (scale>0) {

    for (i=0; i<128; i++) {
      y256[0]  = shiftright_int16_simd256(y256[0],1);
      y256[1]  = shiftright_int16_simd256(y256[1],1);
      y256[2]  = shiftright_int16_simd256(y256[2],1);
      y256[3]  = shiftright_int16_simd256(y256[3],1);
      y256[4]  = shiftright_int16_simd256(y256[4],1);
      y256[5]  = shiftright_int16_simd256(y256[5],1);
      y256[6]  = shiftright_int16_simd256(y256[6],1);
      y256[7]  = shiftright_int16_simd256(y256[7],1);
      y256[8]  = shiftright_int16_simd256(y256[8],1);
      y256[9]  = shiftright_int16_simd256(y256[9],1);
      y256[10] = shiftright_int16_simd256(y256[10],1);
      y256[11] = shiftright_int16_simd256(y256[11],1);
      y256[12] = shiftright_int16_simd256(y256[12],1);
      y256[13] = shiftright_int16_simd256(y256[13],1);
      y256[14] = shiftright_int16_simd256(y256[14],1);
      y256[15] = shiftright_int16_simd256(y256[15],1);

      y256+=16;
    }

  }

  _mm_empty();
  _m_empty();

}

void idft16384(int16_t *x,int16_t *y,unsigned char scale)
{

  simd256_q15_t xtmp[2048],ytmp[2048],*tw16384_256p=(simd256_q15_t *)tw16384,*x256=(simd256_q15_t *)x,*y256=(simd256_q15_t *)y,*y256p=(simd256_q15_t *)y;
  simd256_q15_t *ytmpp = &ytmp[0];
  int i,j;

  for (i=0,j=0; i<2048; i+=4,j++) {
    transpose16_ooff_simd256(x256+i,xtmp+j,512);
  }


  idft4096((int16_t*)(xtmp),(int16_t*)(ytmp),1);
  idft4096((int16_t*)(xtmp+512),(int16_t*)(ytmp+512),1);
  idft4096((int16_t*)(xtmp+1024),(int16_t*)(ytmp+1024),1);
  idft4096((int16_t*)(xtmp+1536),(int16_t*)(ytmp+1536),1);

  for (i=0; i<512; i++) {
    ibfly4_256(ytmpp,ytmpp+512,ytmpp+1024,ytmpp+1536,
	       y256p,y256p+512,y256p+1024,y256p+1536,
	       tw16384_256p,tw16384_256p+512,tw16384_256p+1024);
    tw16384_256p++;
    y256p++;
    ytmpp++;
  }

  if (scale>0) {

    for (i=0; i<128; i++) {
      y256[0]  = shiftright_int16_simd256(y256[0],1);
      y256[1]  = shiftright_int16_simd256(y256[1],1);
      y256[2]  = shiftright_int16_simd256(y256[2],1);
      y256[3]  = shiftright_int16_simd256(y256[3],1);
      y256[4]  = shiftright_int16_simd256(y256[4],1);
      y256[5]  = shiftright_int16_simd256(y256[5],1);
      y256[6]  = shiftright_int16_simd256(y256[6],1);
      y256[7]  = shiftright_int16_simd256(y256[7],1);
      y256[8]  = shiftright_int16_simd256(y256[8],1);
      y256[9]  = shiftright_int16_simd256(y256[9],1);
      y256[10] = shiftright_int16_simd256(y256[10],1);
      y256[11] = shiftright_int16_simd256(y256[11],1);
      y256[12] = shiftright_int16_simd256(y256[12],1);
      y256[13] = shiftright_int16_simd256(y256[13],1);
      y256[14] = shiftright_int16_simd256(y256[14],1);
      y256[15] = shiftright_int16_simd256(y256[15],1);

      y256+=16;
    }

  }

  _mm_empty();
  _m_empty();

}

int16_t tw32768[2*16384] __attribute__((aligned(32)));

void dft32768(int16_t *x,int16_t *y,unsigned char scale)
{

  simd256_q15_t xtmp[4096],*xtmpp,*x256 = (simd256_q15_t *)x;
  simd256_q15_t ytmp[4096],*tw32768_256p=(simd256_q15_t *)tw32768,*y256=(simd256_q15_t *)y,*y256p=(simd256_q15_t *)y;

  simd256_q15_t *ytmpp = &ytmp[0];
  int i;
  simd256_q15_t ONE_OVER_SQRT2_Q15_128 = set1_int16_simd256(ONE_OVER_SQRT2_Q15);
  
  xtmpp = xtmp;

  for (i=0; i<256; i++) {
    transpose4_ooff_simd256(x256  ,xtmpp,2048);
    transpose4_ooff_simd256(x256+2,xtmpp+1,2048);
    transpose4_ooff_simd256(x256+4,xtmpp+2,2048);
    transpose4_ooff_simd256(x256+6,xtmpp+3,2048);
    transpose4_ooff_simd256(x256+8,xtmpp+4,2048);
    transpose4_ooff_simd256(x256+10,xtmpp+5,2048);
    transpose4_ooff_simd256(x256+12,xtmpp+6,2048);
    transpose4_ooff_simd256(x256+14,xtmpp+7,2048);
    transpose4_ooff_simd256(x256+16,xtmpp+8,2048);
    transpose4_ooff_simd256(x256+18,xtmpp+9,2048);
    transpose4_ooff_simd256(x256+20,xtmpp+10,2048);
    transpose4_ooff_simd256(x256+22,xtmpp+11,2048);
    transpose4_ooff_simd256(x256+24,xtmpp+12,2048);
    transpose4_ooff_simd256(x256+26,xtmpp+13,2048);
    transpose4_ooff_simd256(x256+28,xtmpp+14,2048);
    transpose4_ooff_simd256(x256+30,xtmpp+15,2048);
    transpose4_ooff_simd256(x256+32,xtmpp+16,2048);
    transpose4_ooff_simd256(x256+34,xtmpp+17,2048);
    transpose4_ooff_simd256(x256+36,xtmpp+18,2048);
    transpose4_ooff_simd256(x256+38,xtmpp+19,2048);
    transpose4_ooff_simd256(x256+40,xtmpp+20,2048);
    transpose4_ooff_simd256(x256+42,xtmpp+21,2048);
    transpose4_ooff_simd256(x256+44,xtmpp+22,2048);
    transpose4_ooff_simd256(x256+46,xtmpp+23,2048);
    transpose4_ooff_simd256(x256+48,xtmpp+24,2048);
    transpose4_ooff_simd256(x256+50,xtmpp+25,2048);
    transpose4_ooff_simd256(x256+52,xtmpp+26,2048);
    transpose4_ooff_simd256(x256+54,xtmpp+27,2048);
    transpose4_ooff_simd256(x256+56,xtmpp+28,2048);
    transpose4_ooff_simd256(x256+58,xtmpp+29,2048);
    transpose4_ooff_simd256(x256+60,xtmpp+30,2048);
    transpose4_ooff_simd256(x256+62,xtmpp+31,2048);
    x256+=64;
    xtmpp+=32;
  }

  dft16384((int16_t*)(xtmp),(int16_t*)ytmp,1);
  dft16384((int16_t*)(xtmp+2048),(int16_t*)(ytmp+2048),1);


  for (i=0; i<2048; i++) {
    bfly2_256(ytmpp,ytmpp+2048,
	      y256p,y256p+2048,
	      tw32768_256p);
    tw32768_256p++;
    y256p++;
    ytmpp++;
  }

  if (scale>0) {
    y256p = y256;

    for (i=0; i<64; i++) {
      y256p[0]  = mulhi_int16_simd256(y256p[0],ONE_OVER_SQRT2_Q15_128);
      y256p[1]  = mulhi_int16_simd256(y256p[1],ONE_OVER_SQRT2_Q15_128);
      y256p[2]  = mulhi_int16_simd256(y256p[2],ONE_OVER_SQRT2_Q15_128);
      y256p[3]  = mulhi_int16_simd256(y256p[3],ONE_OVER_SQRT2_Q15_128);
      y256p[4]  = mulhi_int16_simd256(y256p[4],ONE_OVER_SQRT2_Q15_128);
      y256p[5]  = mulhi_int16_simd256(y256p[5],ONE_OVER_SQRT2_Q15_128);
      y256p[6]  = mulhi_int16_simd256(y256p[6],ONE_OVER_SQRT2_Q15_128);
      y256p[7]  = mulhi_int16_simd256(y256p[7],ONE_OVER_SQRT2_Q15_128);
      y256p[8]  = mulhi_int16_simd256(y256p[8],ONE_OVER_SQRT2_Q15_128);
      y256p[9]  = mulhi_int16_simd256(y256p[9],ONE_OVER_SQRT2_Q15_128);
      y256p[10] = mulhi_int16_simd256(y256p[10],ONE_OVER_SQRT2_Q15_128);
      y256p[11] = mulhi_int16_simd256(y256p[11],ONE_OVER_SQRT2_Q15_128);
      y256p[12] = mulhi_int16_simd256(y256p[12],ONE_OVER_SQRT2_Q15_128);
      y256p[13] = mulhi_int16_simd256(y256p[13],ONE_OVER_SQRT2_Q15_128);
      y256p[14] = mulhi_int16_simd256(y256p[14],ONE_OVER_SQRT2_Q15_128);
      y256p[15] = mulhi_int16_simd256(y256p[15],ONE_OVER_SQRT2_Q15_128);
      y256p+=16;
    }
  }

  _mm_empty();
  _m_empty();

}

void idft32768(int16_t *x,int16_t *y,unsigned char scale)
{

  simd256_q15_t xtmp[4096],*xtmpp,*x256 = (simd256_q15_t *)x;
  simd256_q15_t ytmp[4096],*tw32768_256p=(simd256_q15_t *)tw32768,*y256=(simd256_q15_t *)y,*y256p=(simd256_q15_t *)y;
  simd256_q15_t *ytmpp = &ytmp[0];
  int i;
  simd256_q15_t ONE_OVER_SQRT2_Q15_128 = set1_int16_simd256(ONE_OVER_SQRT2_Q15);
  
  xtmpp = xtmp;

  for (i=0; i<64; i++) {
    transpose4_ooff_simd256(x256  ,xtmpp,2048);
    transpose4_ooff_simd256(x256+2,xtmpp+1,2048);
    transpose4_ooff_simd256(x256+4,xtmpp+2,2048);
    transpose4_ooff_simd256(x256+6,xtmpp+3,2048);
    transpose4_ooff_simd256(x256+8,xtmpp+4,2048);
    transpose4_ooff_simd256(x256+10,xtmpp+5,2048);
    transpose4_ooff_simd256(x256+12,xtmpp+6,2048);
    transpose4_ooff_simd256(x256+14,xtmpp+7,2048);
    transpose4_ooff_simd256(x256+16,xtmpp+8,2048);
    transpose4_ooff_simd256(x256+18,xtmpp+9,2048);
    transpose4_ooff_simd256(x256+20,xtmpp+10,2048);
    transpose4_ooff_simd256(x256+22,xtmpp+11,2048);
    transpose4_ooff_simd256(x256+24,xtmpp+12,2048);
    transpose4_ooff_simd256(x256+26,xtmpp+13,2048);
    transpose4_ooff_simd256(x256+28,xtmpp+14,2048);
    transpose4_ooff_simd256(x256+30,xtmpp+15,2048);
    transpose4_ooff_simd256(x256+32,xtmpp+16,2048);
    transpose4_ooff_simd256(x256+34,xtmpp+17,2048);
    transpose4_ooff_simd256(x256+36,xtmpp+18,2048);
    transpose4_ooff_simd256(x256+38,xtmpp+19,2048);
    transpose4_ooff_simd256(x256+40,xtmpp+20,2048);
    transpose4_ooff_simd256(x256+42,xtmpp+21,2048);
    transpose4_ooff_simd256(x256+44,xtmpp+22,2048);
    transpose4_ooff_simd256(x256+46,xtmpp+23,2048);
    transpose4_ooff_simd256(x256+48,xtmpp+24,2048);
    transpose4_ooff_simd256(x256+50,xtmpp+25,2048);
    transpose4_ooff_simd256(x256+52,xtmpp+26,2048);
    transpose4_ooff_simd256(x256+54,xtmpp+27,2048);
    transpose4_ooff_simd256(x256+56,xtmpp+28,2048);
    transpose4_ooff_simd256(x256+58,xtmpp+29,2048);
    transpose4_ooff_simd256(x256+60,xtmpp+30,2048);
    transpose4_ooff_simd256(x256+62,xtmpp+31,2048);
    x256+=64;
    xtmpp+=32;
  }

  idft16384((int16_t*)(xtmp),(int16_t*)ytmp,1);
  idft16384((int16_t*)(xtmp+2048),(int16_t*)(ytmp+2048),1);


  for (i=0; i<2048; i++) {
    ibfly2_256(ytmpp,ytmpp+2048,
	       y256p,y256p+2048,
	       tw32768_256p);
    tw32768_256p++;
    y256p++;
    ytmpp++;
  }

  if (scale>0) {
    y256p = y256;

    for (i=0; i<256; i++) {
      y256p[0]  = mulhi_int16_simd256(y256p[0],ONE_OVER_SQRT2_Q15_128);
      y256p[1]  = mulhi_int16_simd256(y256p[1],ONE_OVER_SQRT2_Q15_128);
      y256p[2]  = mulhi_int16_simd256(y256p[2],ONE_OVER_SQRT2_Q15_128);
      y256p[3]  = mulhi_int16_simd256(y256p[3],ONE_OVER_SQRT2_Q15_128);
      y256p[4]  = mulhi_int16_simd256(y256p[4],ONE_OVER_SQRT2_Q15_128);
      y256p[5]  = mulhi_int16_simd256(y256p[5],ONE_OVER_SQRT2_Q15_128);
      y256p[6]  = mulhi_int16_simd256(y256p[6],ONE_OVER_SQRT2_Q15_128);
      y256p[7]  = mulhi_int16_simd256(y256p[7],ONE_OVER_SQRT2_Q15_128);
      y256p[8]  = mulhi_int16_simd256(y256p[8],ONE_OVER_SQRT2_Q15_128);
      y256p[9]  = mulhi_int16_simd256(y256p[9],ONE_OVER_SQRT2_Q15_128);
      y256p[10] = mulhi_int16_simd256(y256p[10],ONE_OVER_SQRT2_Q15_128);
      y256p[11] = mulhi_int16_simd256(y256p[11],ONE_OVER_SQRT2_Q15_128);
      y256p[12] = mulhi_int16_simd256(y256p[12],ONE_OVER_SQRT2_Q15_128);
      y256p[13] = mulhi_int16_simd256(y256p[13],ONE_OVER_SQRT2_Q15_128);
      y256p[14] = mulhi_int16_simd256(y256p[14],ONE_OVER_SQRT2_Q15_128);
      y256p[15] = mulhi_int16_simd256(y256p[15],ONE_OVER_SQRT2_Q15_128);
      y256p+=16;
    }
  }

  _mm_empty();
  _m_empty();

}

<<<<<<< HEAD

#endif
int16_t twa768[512],twb768[512];

// 256 x 3
void idft768(int16_t *input, int16_t *output, unsigned char scale)
{
  int i,i2,j;
  uint32_t tmp[3][256]__attribute__((aligned(32)));
  uint32_t tmpo[3][256] __attribute__((aligned(32)));
  simd_q15_t *y128p=(simd_q15_t*)output;
  simd_q15_t ONE_OVER_SQRT3_Q15_128 = set1_int16(ONE_OVER_SQRT3_Q15);

  for (i=0,j=0; i<256; i++) {
    tmp[0][i] = ((uint32_t *)input)[j++];
    tmp[1][i] = ((uint32_t *)input)[j++];
    tmp[2][i] = ((uint32_t *)input)[j++];
  }

  idft256((int16_t*)(tmp[0]),(int16_t*)(tmpo[0]),1);
  idft256((int16_t*)(tmp[1]),(int16_t*)(tmpo[1]),1);
  idft256((int16_t*)(tmp[2]),(int16_t*)(tmpo[2]),1);

  for (i=0,i2=0; i<512; i+=8,i2+=4)  {
    ibfly3((simd_q15_t*)(&tmpo[0][i2]),(simd_q15_t*)(&tmpo[1][i2]),((simd_q15_t*)&tmpo[2][i2]),
          (simd_q15_t*)(output+i),(simd_q15_t*)(output+512+i),(simd_q15_t*)(output+1024+i),
          (simd_q15_t*)(twa768+i),(simd_q15_t*)(twb768+i));
  }


  if (scale==1) {
    for (i=0; i<12; i++) {
      y128p[0]  = mulhi_int16(y128p[0],ONE_OVER_SQRT3_Q15_128);
      y128p[1]  = mulhi_int16(y128p[1],ONE_OVER_SQRT3_Q15_128);
      y128p[2]  = mulhi_int16(y128p[2],ONE_OVER_SQRT3_Q15_128);
      y128p[3]  = mulhi_int16(y128p[3],ONE_OVER_SQRT3_Q15_128);
      y128p[4]  = mulhi_int16(y128p[4],ONE_OVER_SQRT3_Q15_128);
      y128p[5]  = mulhi_int16(y128p[5],ONE_OVER_SQRT3_Q15_128);
      y128p[6]  = mulhi_int16(y128p[6],ONE_OVER_SQRT3_Q15_128);
      y128p[7]  = mulhi_int16(y128p[7],ONE_OVER_SQRT3_Q15_128);
      y128p[8]  = mulhi_int16(y128p[8],ONE_OVER_SQRT3_Q15_128);
      y128p[9]  = mulhi_int16(y128p[9],ONE_OVER_SQRT3_Q15_128);
      y128p[10] = mulhi_int16(y128p[10],ONE_OVER_SQRT3_Q15_128);
      y128p[11] = mulhi_int16(y128p[11],ONE_OVER_SQRT3_Q15_128);
      y128p[12] = mulhi_int16(y128p[12],ONE_OVER_SQRT3_Q15_128);
      y128p[13] = mulhi_int16(y128p[13],ONE_OVER_SQRT3_Q15_128);
      y128p[14] = mulhi_int16(y128p[14],ONE_OVER_SQRT3_Q15_128);
      y128p[15] = mulhi_int16(y128p[15],ONE_OVER_SQRT3_Q15_128);
      y128p+=16;
    }
  }

  _mm_empty();
  _m_empty();

}

void dft768(int16_t *input, int16_t *output, unsigned char scale)
{
  int i,i2,j;
  uint32_t tmp[3][256] __attribute__((aligned(32)));
  uint32_t tmpo[3][256] __attribute__((aligned(32)));
  simd_q15_t *y128p=(simd_q15_t*)output;
  simd_q15_t ONE_OVER_SQRT3_Q15_128 = set1_int16(ONE_OVER_SQRT3_Q15);

  for (i=0,j=0; i<256; i++) {
    tmp[0][i] = ((uint32_t *)input)[j++];
    tmp[1][i] = ((uint32_t *)input)[j++];
    tmp[2][i] = ((uint32_t *)input)[j++];
  }

  dft256((int16_t*)(tmp[0]),(int16_t*)(tmpo[0]),1);
  dft256((int16_t*)(tmp[1]),(int16_t*)(tmpo[1]),1);
  dft256((int16_t*)(tmp[2]),(int16_t*)(tmpo[2]),1);

  /*
  for (i=1; i<512; i++) {
    tmpo[0][i] = tmpo[0][i<<1];
    tmpo[1][i] = tmpo[1][i<<1];
    tmpo[2][i] = tmpo[2][i<<1];
    }*/
#ifndef MR_MAIN
  if (LOG_DUMPFLAG(DEBUG_DFT)) {
    LOG_M("dft768out0.m","o0",tmpo[0],1024,1,1);
    LOG_M("dft768out1.m","o1",tmpo[1],1024,1,1);
    LOG_M("dft768out2.m","o2",tmpo[2],1024,1,1);
  }
#endif
  for (i=0,i2=0; i<512; i+=8,i2+=4)  {
    bfly3((simd_q15_t*)(&tmpo[0][i2]),(simd_q15_t*)(&tmpo[1][i2]),(simd_q15_t*)(&tmpo[2][i2]),
          (simd_q15_t*)(output+i),(simd_q15_t*)(output+512+i),(simd_q15_t*)(output+1024+i),
          (simd_q15_t*)(twa768+i),(simd_q15_t*)(twb768+i));
  }

  if (scale==1) {
    for (i=0; i<12; i++) {
      y128p[0]  = mulhi_int16(y128p[0],ONE_OVER_SQRT3_Q15_128);
      y128p[1]  = mulhi_int16(y128p[1],ONE_OVER_SQRT3_Q15_128);
      y128p[2]  = mulhi_int16(y128p[2],ONE_OVER_SQRT3_Q15_128);
      y128p[3]  = mulhi_int16(y128p[3],ONE_OVER_SQRT3_Q15_128);
      y128p[4]  = mulhi_int16(y128p[4],ONE_OVER_SQRT3_Q15_128);
      y128p[5]  = mulhi_int16(y128p[5],ONE_OVER_SQRT3_Q15_128);
      y128p[6]  = mulhi_int16(y128p[6],ONE_OVER_SQRT3_Q15_128);
      y128p[7]  = mulhi_int16(y128p[7],ONE_OVER_SQRT3_Q15_128);
      y128p[8]  = mulhi_int16(y128p[8],ONE_OVER_SQRT3_Q15_128);
      y128p[9]  = mulhi_int16(y128p[9],ONE_OVER_SQRT3_Q15_128);
      y128p[10] = mulhi_int16(y128p[10],ONE_OVER_SQRT3_Q15_128);
      y128p[11] = mulhi_int16(y128p[11],ONE_OVER_SQRT3_Q15_128);
      y128p[12] = mulhi_int16(y128p[12],ONE_OVER_SQRT3_Q15_128);
      y128p[13] = mulhi_int16(y128p[13],ONE_OVER_SQRT3_Q15_128);
      y128p[14] = mulhi_int16(y128p[14],ONE_OVER_SQRT3_Q15_128);
      y128p[15] = mulhi_int16(y128p[15],ONE_OVER_SQRT3_Q15_128);
      y128p+=16;
    }
  }

  _mm_empty();
  _m_empty();

}
=======
>>>>>>> d902d76d
int16_t twa1536[1024],twb1536[1024];

// 512 x 3
void idft1536(int16_t *input, int16_t *output, unsigned char scale)
{
  int i,i2,j;
  uint32_t tmp[3][512 ]__attribute__((aligned(32)));
  uint32_t tmpo[3][512] __attribute__((aligned(32)));
  simd_q15_t *y128p=(simd_q15_t*)output;
  simd_q15_t ONE_OVER_SQRT3_Q15_128 = set1_int16(ONE_OVER_SQRT3_Q15);

  for (i=0,j=0; i<512; i++) {
    tmp[0][i] = ((uint32_t *)input)[j++];
    tmp[1][i] = ((uint32_t *)input)[j++];
    tmp[2][i] = ((uint32_t *)input)[j++];
  }

  idft512((int16_t*)(tmp[0]),(int16_t*)(tmpo[0]),1);
  idft512((int16_t*)(tmp[1]),(int16_t*)(tmpo[1]),1);
  idft512((int16_t*)(tmp[2]),(int16_t*)(tmpo[2]),1);

  for (i=0,i2=0; i<1024; i+=8,i2+=4)  {
    ibfly3((simd_q15_t*)(&tmpo[0][i2]),(simd_q15_t*)(&tmpo[1][i2]),((simd_q15_t*)&tmpo[2][i2]),
          (simd_q15_t*)(output+i),(simd_q15_t*)(output+1024+i),(simd_q15_t*)(output+2048+i),
          (simd_q15_t*)(twa1536+i),(simd_q15_t*)(twb1536+i));
  }


  if (scale==1) {
    for (i=0; i<24; i++) {
      y128p[0]  = mulhi_int16(y128p[0],ONE_OVER_SQRT3_Q15_128);
      y128p[1]  = mulhi_int16(y128p[1],ONE_OVER_SQRT3_Q15_128);
      y128p[2]  = mulhi_int16(y128p[2],ONE_OVER_SQRT3_Q15_128);
      y128p[3]  = mulhi_int16(y128p[3],ONE_OVER_SQRT3_Q15_128);
      y128p[4]  = mulhi_int16(y128p[4],ONE_OVER_SQRT3_Q15_128);
      y128p[5]  = mulhi_int16(y128p[5],ONE_OVER_SQRT3_Q15_128);
      y128p[6]  = mulhi_int16(y128p[6],ONE_OVER_SQRT3_Q15_128);
      y128p[7]  = mulhi_int16(y128p[7],ONE_OVER_SQRT3_Q15_128);
      y128p[8]  = mulhi_int16(y128p[8],ONE_OVER_SQRT3_Q15_128);
      y128p[9]  = mulhi_int16(y128p[9],ONE_OVER_SQRT3_Q15_128);
      y128p[10] = mulhi_int16(y128p[10],ONE_OVER_SQRT3_Q15_128);
      y128p[11] = mulhi_int16(y128p[11],ONE_OVER_SQRT3_Q15_128);
      y128p[12] = mulhi_int16(y128p[12],ONE_OVER_SQRT3_Q15_128);
      y128p[13] = mulhi_int16(y128p[13],ONE_OVER_SQRT3_Q15_128);
      y128p[14] = mulhi_int16(y128p[14],ONE_OVER_SQRT3_Q15_128);
      y128p[15] = mulhi_int16(y128p[15],ONE_OVER_SQRT3_Q15_128);
      y128p+=16;
    }
  }

  _mm_empty();
  _m_empty();

}

void dft1536(int16_t *input, int16_t *output, unsigned char scale)
{
  int i,i2,j;
  uint32_t tmp[3][512] __attribute__((aligned(32)));
  uint32_t tmpo[3][512] __attribute__((aligned(32)));
  simd_q15_t *y128p=(simd_q15_t*)output;
  simd_q15_t ONE_OVER_SQRT3_Q15_128 = set1_int16(ONE_OVER_SQRT3_Q15);

  for (i=0,j=0; i<512; i++) {
    tmp[0][i] = ((uint32_t *)input)[j++];
    tmp[1][i] = ((uint32_t *)input)[j++];
    tmp[2][i] = ((uint32_t *)input)[j++];
  }

  dft512((int16_t*)(tmp[0]),(int16_t*)(tmpo[0]),1);
  dft512((int16_t*)(tmp[1]),(int16_t*)(tmpo[1]),1);
  dft512((int16_t*)(tmp[2]),(int16_t*)(tmpo[2]),1);

  /*
  for (i=1; i<512; i++) {
    tmpo[0][i] = tmpo[0][i<<1];
    tmpo[1][i] = tmpo[1][i<<1];
    tmpo[2][i] = tmpo[2][i<<1];
    }*/
#ifndef MR_MAIN
  if (LOG_DUMPFLAG(DEBUG_DFT)) {
    LOG_M("dft1536out0.m","o0",tmpo[0],2048,1,1);
    LOG_M("dft1536out1.m","o1",tmpo[1],2048,1,1);
    LOG_M("dft1536out2.m","o2",tmpo[2],2048,1,1);
  }
#endif
  for (i=0,i2=0; i<1024; i+=8,i2+=4)  {
    bfly3((simd_q15_t*)(&tmpo[0][i2]),(simd_q15_t*)(&tmpo[1][i2]),(simd_q15_t*)(&tmpo[2][i2]),
          (simd_q15_t*)(output+i),(simd_q15_t*)(output+1024+i),(simd_q15_t*)(output+2048+i),
          (simd_q15_t*)(twa1536+i),(simd_q15_t*)(twb1536+i));
  }

  if (scale==1) {
    for (i=0; i<24; i++) {
      y128p[0]  = mulhi_int16(y128p[0],ONE_OVER_SQRT3_Q15_128);
      y128p[1]  = mulhi_int16(y128p[1],ONE_OVER_SQRT3_Q15_128);
      y128p[2]  = mulhi_int16(y128p[2],ONE_OVER_SQRT3_Q15_128);
      y128p[3]  = mulhi_int16(y128p[3],ONE_OVER_SQRT3_Q15_128);
      y128p[4]  = mulhi_int16(y128p[4],ONE_OVER_SQRT3_Q15_128);
      y128p[5]  = mulhi_int16(y128p[5],ONE_OVER_SQRT3_Q15_128);
      y128p[6]  = mulhi_int16(y128p[6],ONE_OVER_SQRT3_Q15_128);
      y128p[7]  = mulhi_int16(y128p[7],ONE_OVER_SQRT3_Q15_128);
      y128p[8]  = mulhi_int16(y128p[8],ONE_OVER_SQRT3_Q15_128);
      y128p[9]  = mulhi_int16(y128p[9],ONE_OVER_SQRT3_Q15_128);
      y128p[10] = mulhi_int16(y128p[10],ONE_OVER_SQRT3_Q15_128);
      y128p[11] = mulhi_int16(y128p[11],ONE_OVER_SQRT3_Q15_128);
      y128p[12] = mulhi_int16(y128p[12],ONE_OVER_SQRT3_Q15_128);
      y128p[13] = mulhi_int16(y128p[13],ONE_OVER_SQRT3_Q15_128);
      y128p[14] = mulhi_int16(y128p[14],ONE_OVER_SQRT3_Q15_128);
      y128p[15] = mulhi_int16(y128p[15],ONE_OVER_SQRT3_Q15_128);
      y128p+=16;
    }
  }

  _mm_empty();
  _m_empty();

}

int16_t twa3072[2048] __attribute__((aligned(32)));
int16_t twb3072[2048] __attribute__((aligned(32)));
// 1024 x 3
void dft3072(int16_t *input, int16_t *output,unsigned char scale)
{
  int i,i2,j;
  uint32_t tmp[3][1024] __attribute__((aligned(32)));
  uint32_t tmpo[3][1024] __attribute__((aligned(32)));
  simd_q15_t *y128p=(simd_q15_t*)output;
  simd_q15_t ONE_OVER_SQRT3_Q15_128 = set1_int16(ONE_OVER_SQRT3_Q15);

  for (i=0,j=0; i<1024; i++) {
    tmp[0][i] = ((uint32_t *)input)[j++];
    tmp[1][i] = ((uint32_t *)input)[j++];
    tmp[2][i] = ((uint32_t *)input)[j++];
  }

  dft1024((int16_t*)(tmp[0]),(int16_t*)(tmpo[0]),1);
  dft1024((int16_t*)(tmp[1]),(int16_t*)(tmpo[1]),1);
  dft1024((int16_t*)(tmp[2]),(int16_t*)(tmpo[2]),1);

  for (i=0,i2=0; i<2048; i+=8,i2+=4)  {
    bfly3((simd_q15_t*)(&tmpo[0][i2]),(simd_q15_t*)(&tmpo[1][i2]),(simd_q15_t*)(&tmpo[2][i2]),
          (simd_q15_t*)(output+i),(simd_q15_t*)(output+2048+i),(simd_q15_t*)(output+4096+i),
          (simd_q15_t*)(twa3072+i),(simd_q15_t*)(twb3072+i));
  }

  if (scale==1) {
    for (i=0; i<48; i++) {
      y128p[0]  = mulhi_int16(y128p[0],ONE_OVER_SQRT3_Q15_128);
      y128p[1]  = mulhi_int16(y128p[1],ONE_OVER_SQRT3_Q15_128);
      y128p[2]  = mulhi_int16(y128p[2],ONE_OVER_SQRT3_Q15_128);
      y128p[3]  = mulhi_int16(y128p[3],ONE_OVER_SQRT3_Q15_128);
      y128p[4]  = mulhi_int16(y128p[4],ONE_OVER_SQRT3_Q15_128);
      y128p[5]  = mulhi_int16(y128p[5],ONE_OVER_SQRT3_Q15_128);
      y128p[6]  = mulhi_int16(y128p[6],ONE_OVER_SQRT3_Q15_128);
      y128p[7]  = mulhi_int16(y128p[7],ONE_OVER_SQRT3_Q15_128);
      y128p[8]  = mulhi_int16(y128p[8],ONE_OVER_SQRT3_Q15_128);
      y128p[9]  = mulhi_int16(y128p[9],ONE_OVER_SQRT3_Q15_128);
      y128p[10] = mulhi_int16(y128p[10],ONE_OVER_SQRT3_Q15_128);
      y128p[11] = mulhi_int16(y128p[11],ONE_OVER_SQRT3_Q15_128);
      y128p[12] = mulhi_int16(y128p[12],ONE_OVER_SQRT3_Q15_128);
      y128p[13] = mulhi_int16(y128p[13],ONE_OVER_SQRT3_Q15_128);
      y128p[14] = mulhi_int16(y128p[14],ONE_OVER_SQRT3_Q15_128);
      y128p[15] = mulhi_int16(y128p[15],ONE_OVER_SQRT3_Q15_128);
      y128p+=16;
    }
  }

  _mm_empty();
  _m_empty();
}

void idft3072(int16_t *input, int16_t *output,unsigned char scale)
{
  int i,i2,j;
  uint32_t tmp[3][1024]__attribute__((aligned(32)));
  uint32_t tmpo[3][1024] __attribute__((aligned(32)));
  simd_q15_t *y128p=(simd_q15_t*)output;
  simd_q15_t ONE_OVER_SQRT3_Q15_128 = set1_int16(ONE_OVER_SQRT3_Q15);

  for (i=0,j=0; i<1024; i++) {
    tmp[0][i] = ((uint32_t *)input)[j++];
    tmp[1][i] = ((uint32_t *)input)[j++];
    tmp[2][i] = ((uint32_t *)input)[j++];
  }
  idft1024((int16_t*)(tmp[0]),(int16_t*)(tmpo[0]),1);
  idft1024((int16_t*)(tmp[1]),(int16_t*)(tmpo[1]),1);
  idft1024((int16_t*)(tmp[2]),(int16_t*)(tmpo[2]),1);

  for (i=0,i2=0; i<2048; i+=8,i2+=4)  {
    ibfly3((simd_q15_t*)(&tmpo[0][i2]),(simd_q15_t*)(&tmpo[1][i2]),((simd_q15_t*)&tmpo[2][i2]),
          (simd_q15_t*)(output+i),(simd_q15_t*)(output+2048+i),(simd_q15_t*)(output+4096+i),
          (simd_q15_t*)(twa3072+i),(simd_q15_t*)(twb3072+i));
  }


  if (scale==1) {
    for (i=0; i<48; i++) {
      y128p[0]  = mulhi_int16(y128p[0],ONE_OVER_SQRT3_Q15_128);
      y128p[1]  = mulhi_int16(y128p[1],ONE_OVER_SQRT3_Q15_128);
      y128p[2]  = mulhi_int16(y128p[2],ONE_OVER_SQRT3_Q15_128);
      y128p[3]  = mulhi_int16(y128p[3],ONE_OVER_SQRT3_Q15_128);
      y128p[4]  = mulhi_int16(y128p[4],ONE_OVER_SQRT3_Q15_128);
      y128p[5]  = mulhi_int16(y128p[5],ONE_OVER_SQRT3_Q15_128);
      y128p[6]  = mulhi_int16(y128p[6],ONE_OVER_SQRT3_Q15_128);
      y128p[7]  = mulhi_int16(y128p[7],ONE_OVER_SQRT3_Q15_128);
      y128p[8]  = mulhi_int16(y128p[8],ONE_OVER_SQRT3_Q15_128);
      y128p[9]  = mulhi_int16(y128p[9],ONE_OVER_SQRT3_Q15_128);
      y128p[10] = mulhi_int16(y128p[10],ONE_OVER_SQRT3_Q15_128);
      y128p[11] = mulhi_int16(y128p[11],ONE_OVER_SQRT3_Q15_128);
      y128p[12] = mulhi_int16(y128p[12],ONE_OVER_SQRT3_Q15_128);
      y128p[13] = mulhi_int16(y128p[13],ONE_OVER_SQRT3_Q15_128);
      y128p[14] = mulhi_int16(y128p[14],ONE_OVER_SQRT3_Q15_128);
      y128p[15] = mulhi_int16(y128p[15],ONE_OVER_SQRT3_Q15_128);
      y128p+=16;
    }
  }

  _mm_empty();
  _m_empty();
}


int16_t twa6144[4096] __attribute__((aligned(32)));
int16_t twb6144[4096] __attribute__((aligned(32)));

void idft6144(int16_t *input, int16_t *output,unsigned char scale)
{
  int i,i2,j;
  uint32_t tmp[3][2048] __attribute__((aligned(32)));
  uint32_t tmpo[3][2048] __attribute__((aligned(32)));
  simd_q15_t *y128p=(simd_q15_t*)output;
  simd_q15_t ONE_OVER_SQRT3_Q15_128 = set1_int16(ONE_OVER_SQRT3_Q15);

  for (i=0,j=0; i<2048; i++) {
    tmp[0][i] = ((uint32_t *)input)[j++];
    tmp[1][i] = ((uint32_t *)input)[j++];
    tmp[2][i] = ((uint32_t *)input)[j++];
  }

  idft2048((int16_t*)(tmp[0]),(int16_t*)(tmpo[0]),1);
  idft2048((int16_t*)(tmp[1]),(int16_t*)(tmpo[1]),1);
  idft2048((int16_t*)(tmp[2]),(int16_t*)(tmpo[2]),1);
#ifndef MR_MAIN
  if (LOG_DUMPFLAG(DEBUG_DFT)) {
    LOG_M("idft6144in.m","in",input,6144,1,1);
    LOG_M("idft6144out0.m","o0",tmpo[0],2048,1,1);
    LOG_M("idft6144out1.m","o1",tmpo[1],2048,1,1);
    LOG_M("idft6144out2.m","o2",tmpo[2],2048,1,1);
  }
#endif
  for (i=0,i2=0; i<4096; i+=8,i2+=4)  {
    ibfly3((simd_q15_t*)(&tmpo[0][i2]),(simd_q15_t*)(&tmpo[1][i2]),((simd_q15_t*)&tmpo[2][i2]),
	   (simd_q15_t*)(output+i),(simd_q15_t*)(output+4096+i),(simd_q15_t*)(output+8192+i),
	   (simd_q15_t*)(twa6144+i),(simd_q15_t*)(twb6144+i));
  }


  if (scale==1) {
    for (i=0; i<96; i++) {
      y128p[0]  = mulhi_int16(y128p[0],ONE_OVER_SQRT3_Q15_128);
      y128p[1]  = mulhi_int16(y128p[1],ONE_OVER_SQRT3_Q15_128);
      y128p[2]  = mulhi_int16(y128p[2],ONE_OVER_SQRT3_Q15_128);
      y128p[3]  = mulhi_int16(y128p[3],ONE_OVER_SQRT3_Q15_128);
      y128p[4]  = mulhi_int16(y128p[4],ONE_OVER_SQRT3_Q15_128);
      y128p[5]  = mulhi_int16(y128p[5],ONE_OVER_SQRT3_Q15_128);
      y128p[6]  = mulhi_int16(y128p[6],ONE_OVER_SQRT3_Q15_128);
      y128p[7]  = mulhi_int16(y128p[7],ONE_OVER_SQRT3_Q15_128);
      y128p[8]  = mulhi_int16(y128p[8],ONE_OVER_SQRT3_Q15_128);
      y128p[9]  = mulhi_int16(y128p[9],ONE_OVER_SQRT3_Q15_128);
      y128p[10] = mulhi_int16(y128p[10],ONE_OVER_SQRT3_Q15_128);
      y128p[11] = mulhi_int16(y128p[11],ONE_OVER_SQRT3_Q15_128);
      y128p[12] = mulhi_int16(y128p[12],ONE_OVER_SQRT3_Q15_128);
      y128p[13] = mulhi_int16(y128p[13],ONE_OVER_SQRT3_Q15_128);
      y128p[14] = mulhi_int16(y128p[14],ONE_OVER_SQRT3_Q15_128);
      y128p[15] = mulhi_int16(y128p[15],ONE_OVER_SQRT3_Q15_128);
      y128p+=16;
    }
  }

  _mm_empty();
  _m_empty();

}


void dft6144(int16_t *input, int16_t *output,unsigned char scale)
{
  int i,i2,j;
  uint32_t tmp[3][2048] __attribute__((aligned(32)));
  uint32_t tmpo[3][2048] __attribute__((aligned(32)));
  simd_q15_t *y128p=(simd_q15_t*)output;
  simd_q15_t ONE_OVER_SQRT3_Q15_128 = set1_int16(ONE_OVER_SQRT3_Q15);

  for (i=0,j=0; i<2048; i++) {
    tmp[0][i] = ((uint32_t *)input)[j++];
    tmp[1][i] = ((uint32_t *)input)[j++];
    tmp[2][i] = ((uint32_t *)input)[j++];
  }

  dft2048((int16_t*)(tmp[0]),(int16_t*)(tmpo[0]),1);
  dft2048((int16_t*)(tmp[1]),(int16_t*)(tmpo[1]),1);
  dft2048((int16_t*)(tmp[2]),(int16_t*)(tmpo[2]),1);

  /*
  for (i=1; i<2048; i++) {
    tmpo[0][i] = tmpo[0][i<<1];
    tmpo[1][i] = tmpo[1][i<<1];
    tmpo[2][i] = tmpo[2][i<<1];
    }*/
#ifndef MR_MAIN
  if (LOG_DUMPFLAG(DEBUG_DFT)) {
    LOG_M("ft6144out0.m","o0",tmpo[0],2048,1,1);
    LOG_M("ft6144out1.m","o1",tmpo[1],2048,1,1);
    LOG_M("ft6144out2.m","o2",tmpo[2],2048,1,1);
  }
#endif
  for (i=0,i2=0; i<4096; i+=8,i2+=4)  {
    bfly3((simd_q15_t*)(&tmpo[0][i2]),(simd_q15_t*)(&tmpo[1][i2]),(simd_q15_t*)(&tmpo[2][i2]),
          (simd_q15_t*)(output+i),(simd_q15_t*)(output+4096+i),(simd_q15_t*)(output+8192+i),
          (simd_q15_t*)(twa6144+i),(simd_q15_t*)(twb6144+i));
  }

  if (scale==1) {
    for (i=0; i<96; i++) {
      y128p[0]  = mulhi_int16(y128p[0],ONE_OVER_SQRT3_Q15_128);
      y128p[1]  = mulhi_int16(y128p[1],ONE_OVER_SQRT3_Q15_128);
      y128p[2]  = mulhi_int16(y128p[2],ONE_OVER_SQRT3_Q15_128);
      y128p[3]  = mulhi_int16(y128p[3],ONE_OVER_SQRT3_Q15_128);
      y128p[4]  = mulhi_int16(y128p[4],ONE_OVER_SQRT3_Q15_128);
      y128p[5]  = mulhi_int16(y128p[5],ONE_OVER_SQRT3_Q15_128);
      y128p[6]  = mulhi_int16(y128p[6],ONE_OVER_SQRT3_Q15_128);
      y128p[7]  = mulhi_int16(y128p[7],ONE_OVER_SQRT3_Q15_128);
      y128p[8]  = mulhi_int16(y128p[8],ONE_OVER_SQRT3_Q15_128);
      y128p[9]  = mulhi_int16(y128p[9],ONE_OVER_SQRT3_Q15_128);
      y128p[10] = mulhi_int16(y128p[10],ONE_OVER_SQRT3_Q15_128);
      y128p[11] = mulhi_int16(y128p[11],ONE_OVER_SQRT3_Q15_128);
      y128p[12] = mulhi_int16(y128p[12],ONE_OVER_SQRT3_Q15_128);
      y128p[13] = mulhi_int16(y128p[13],ONE_OVER_SQRT3_Q15_128);
      y128p[14] = mulhi_int16(y128p[14],ONE_OVER_SQRT3_Q15_128);
      y128p[15] = mulhi_int16(y128p[15],ONE_OVER_SQRT3_Q15_128);
      y128p+=16;
    }
  }
  _mm_empty();
  _m_empty();

}

int16_t twa9216[6144] __attribute__((aligned(32)));
int16_t twb9216[6144] __attribute__((aligned(32)));
// 3072 x 3
void dft9216(int16_t *input, int16_t *output,uint8_t scale) {

  AssertFatal(1==0,"Need to do this ..\n");
}

void idft9216(int16_t *input, int16_t *output,uint8_t scale) {

  AssertFatal(1==0,"Need to do this ..\n");
}

int16_t twa12288[8192] __attribute__((aligned(32)));
int16_t twb12288[8192] __attribute__((aligned(32)));
// 4096 x 3
void dft12288(int16_t *input, int16_t *output,unsigned char scale)
{
  int i,i2,j;
  uint32_t tmp[3][4096] __attribute__((aligned(32)));
  uint32_t tmpo[3][4096] __attribute__((aligned(32)));
  simd_q15_t *y128p=(simd_q15_t*)output;
  simd_q15_t ONE_OVER_SQRT3_Q15_128 = set1_int16(ONE_OVER_SQRT3_Q15);

  for (i=0,j=0; i<4096; i++) {
    tmp[0][i] = ((uint32_t *)input)[j++];
    tmp[1][i] = ((uint32_t *)input)[j++];
    tmp[2][i] = ((uint32_t *)input)[j++];
  }

  dft4096((int16_t*)(tmp[0]),(int16_t*)(tmpo[0]),scale);
  dft4096((int16_t*)(tmp[1]),(int16_t*)(tmpo[1]),scale);
  dft4096((int16_t*)(tmp[2]),(int16_t*)(tmpo[2]),scale);
  /*
  for (i=1; i<4096; i++) {
    tmpo[0][i] = tmpo[0][i<<1];
    tmpo[1][i] = tmpo[1][i<<1];
    tmpo[2][i] = tmpo[2][i<<1];
    }*/
#ifndef MR_MAIN
  if (LOG_DUMPFLAG(DEBUG_DFT)) {
    LOG_M("dft12288out0.m","o0",tmpo[0],4096,1,1);
    LOG_M("dft12288out1.m","o1",tmpo[1],4096,1,1);
    LOG_M("dft12288out2.m","o2",tmpo[2],4096,1,1);
  }
#endif
  for (i=0,i2=0; i<8192; i+=8,i2+=4)  {
    bfly3((simd_q15_t*)(&tmpo[0][i2]),(simd_q15_t*)(&tmpo[1][i2]),(simd_q15_t*)(&tmpo[2][i2]),
          (simd_q15_t*)(output+i),(simd_q15_t*)(output+8192+i),(simd_q15_t*)(output+16384+i),
          (simd_q15_t*)(twa12288+i),(simd_q15_t*)(twb12288+i));
  }

  if (scale==1) {
    for (i=0; i<192; i++) {
      y128p[0]  = mulhi_int16(y128p[0],ONE_OVER_SQRT3_Q15_128);
      y128p[1]  = mulhi_int16(y128p[1],ONE_OVER_SQRT3_Q15_128);
      y128p[2]  = mulhi_int16(y128p[2],ONE_OVER_SQRT3_Q15_128);
      y128p[3]  = mulhi_int16(y128p[3],ONE_OVER_SQRT3_Q15_128);
      y128p[4]  = mulhi_int16(y128p[4],ONE_OVER_SQRT3_Q15_128);
      y128p[5]  = mulhi_int16(y128p[5],ONE_OVER_SQRT3_Q15_128);
      y128p[6]  = mulhi_int16(y128p[6],ONE_OVER_SQRT3_Q15_128);
      y128p[7]  = mulhi_int16(y128p[7],ONE_OVER_SQRT3_Q15_128);
      y128p[8]  = mulhi_int16(y128p[8],ONE_OVER_SQRT3_Q15_128);
      y128p[9]  = mulhi_int16(y128p[9],ONE_OVER_SQRT3_Q15_128);
      y128p[10] = mulhi_int16(y128p[10],ONE_OVER_SQRT3_Q15_128);
      y128p[11] = mulhi_int16(y128p[11],ONE_OVER_SQRT3_Q15_128);
      y128p[12] = mulhi_int16(y128p[12],ONE_OVER_SQRT3_Q15_128);
      y128p[13] = mulhi_int16(y128p[13],ONE_OVER_SQRT3_Q15_128);
      y128p[14] = mulhi_int16(y128p[14],ONE_OVER_SQRT3_Q15_128);
      y128p[15] = mulhi_int16(y128p[15],ONE_OVER_SQRT3_Q15_128);
      y128p+=16;
    }
  }
  _mm_empty();
  _m_empty();

}

void idft12288(int16_t *input, int16_t *output,unsigned char scale)
{
  int i,i2,j;
  uint32_t tmp[3][4096] __attribute__((aligned(32)));
  uint32_t tmpo[3][4096] __attribute__((aligned(32)));
  simd_q15_t *y128p=(simd_q15_t*)output;
  simd_q15_t ONE_OVER_SQRT3_Q15_128 = set1_int16(ONE_OVER_SQRT3_Q15);

  for (i=0,j=0; i<4096; i++) {
    tmp[0][i] = ((uint32_t *)input)[j++];
    tmp[1][i] = ((uint32_t *)input)[j++];
    tmp[2][i] = ((uint32_t *)input)[j++];
  }



  idft4096((int16_t*)(tmp[0]),(int16_t*)(tmpo[0]),scale);
  idft4096((int16_t*)(tmp[1]),(int16_t*)(tmpo[1]),scale);
  idft4096((int16_t*)(tmp[2]),(int16_t*)(tmpo[2]),scale);
#ifndef MR_MAIN
  if (LOG_DUMPFLAG(DEBUG_DFT)) {
    LOG_M("idft12288in.m","in",input,12288,1,1);
    LOG_M("idft12288out0.m","o0",tmpo[0],4096,1,1);
    LOG_M("idft12288out1.m","o1",tmpo[1],4096,1,1);
    LOG_M("idft12288out2.m","o2",tmpo[2],4096,1,1);
  }
#endif
  for (i=0,i2=0; i<8192; i+=8,i2+=4)  {
    ibfly3((simd_q15_t*)(&tmpo[0][i2]),(simd_q15_t*)(&tmpo[1][i2]),((simd_q15_t*)&tmpo[2][i2]),
          (simd_q15_t*)(output+i),(simd_q15_t*)(output+8192+i),(simd_q15_t*)(output+16384+i),
          (simd_q15_t*)(twa12288+i),(simd_q15_t*)(twb12288+i));
  }

  if (scale==1) {
    for (i=0; i<192; i++) {
      y128p[0]  = mulhi_int16(y128p[0],ONE_OVER_SQRT3_Q15_128);
      y128p[1]  = mulhi_int16(y128p[1],ONE_OVER_SQRT3_Q15_128);
      y128p[2]  = mulhi_int16(y128p[2],ONE_OVER_SQRT3_Q15_128);
      y128p[3]  = mulhi_int16(y128p[3],ONE_OVER_SQRT3_Q15_128);
      y128p[4]  = mulhi_int16(y128p[4],ONE_OVER_SQRT3_Q15_128);
      y128p[5]  = mulhi_int16(y128p[5],ONE_OVER_SQRT3_Q15_128);
      y128p[6]  = mulhi_int16(y128p[6],ONE_OVER_SQRT3_Q15_128);
      y128p[7]  = mulhi_int16(y128p[7],ONE_OVER_SQRT3_Q15_128);
      y128p[8]  = mulhi_int16(y128p[8],ONE_OVER_SQRT3_Q15_128);
      y128p[9]  = mulhi_int16(y128p[9],ONE_OVER_SQRT3_Q15_128);
      y128p[10] = mulhi_int16(y128p[10],ONE_OVER_SQRT3_Q15_128);
      y128p[11] = mulhi_int16(y128p[11],ONE_OVER_SQRT3_Q15_128);
      y128p[12] = mulhi_int16(y128p[12],ONE_OVER_SQRT3_Q15_128);
      y128p[13] = mulhi_int16(y128p[13],ONE_OVER_SQRT3_Q15_128);
      y128p[14] = mulhi_int16(y128p[14],ONE_OVER_SQRT3_Q15_128);
      y128p[15] = mulhi_int16(y128p[15],ONE_OVER_SQRT3_Q15_128);
      y128p+=16;
    }
  }
  _mm_empty();
  _m_empty();
#ifndef MR_MAIN
  if (LOG_DUMPFLAG(DEBUG_DFT)) {
     LOG_M("idft12288out.m","out",output,6144,1,1);
  }
#endif
}

int16_t twa18432[12288] __attribute__((aligned(32)));
int16_t twb18432[12288] __attribute__((aligned(32)));
// 6144 x 3
void dft18432(int16_t *input, int16_t *output,unsigned char scale) {

  int i,i2,j;
  uint32_t tmp[3][6144] __attribute__((aligned(32)));
  uint32_t tmpo[3][6144] __attribute__((aligned(32)));
  simd_q15_t *y128p=(simd_q15_t*)output;
  simd_q15_t ONE_OVER_SQRT3_Q15_128 = set1_int16(ONE_OVER_SQRT3_Q15);

  for (i=0,j=0; i<6144; i++) {
    tmp[0][i] = ((uint32_t *)input)[j++];
    tmp[1][i] = ((uint32_t *)input)[j++];
    tmp[2][i] = ((uint32_t *)input)[j++];
  }

  dft6144((int16_t*)(tmp[0]),(int16_t*)(tmpo[0]),scale);
  dft6144((int16_t*)(tmp[1]),(int16_t*)(tmpo[1]),scale);
  dft6144((int16_t*)(tmp[2]),(int16_t*)(tmpo[2]),scale);

  for (i=0,i2=0; i<12288; i+=8,i2+=4)  {
    bfly3((simd_q15_t*)(&tmpo[0][i2]),(simd_q15_t*)(&tmpo[1][i2]),(simd_q15_t*)(&tmpo[2][i2]),
          (simd_q15_t*)(output+i),(simd_q15_t*)(output+12288+i),(simd_q15_t*)(output+24576+i),
          (simd_q15_t*)(twa18432+i),(simd_q15_t*)(twb18432+i));
  }
  if (scale==1) {
    for (i=0; i<288; i++) {
      y128p[0]  = mulhi_int16(y128p[0],ONE_OVER_SQRT3_Q15_128);
      y128p[1]  = mulhi_int16(y128p[1],ONE_OVER_SQRT3_Q15_128);
      y128p[2]  = mulhi_int16(y128p[2],ONE_OVER_SQRT3_Q15_128);
      y128p[3]  = mulhi_int16(y128p[3],ONE_OVER_SQRT3_Q15_128);
      y128p[4]  = mulhi_int16(y128p[4],ONE_OVER_SQRT3_Q15_128);
      y128p[5]  = mulhi_int16(y128p[5],ONE_OVER_SQRT3_Q15_128);
      y128p[6]  = mulhi_int16(y128p[6],ONE_OVER_SQRT3_Q15_128);
      y128p[7]  = mulhi_int16(y128p[7],ONE_OVER_SQRT3_Q15_128);
      y128p[8]  = mulhi_int16(y128p[8],ONE_OVER_SQRT3_Q15_128);
      y128p[9]  = mulhi_int16(y128p[9],ONE_OVER_SQRT3_Q15_128);
      y128p[10] = mulhi_int16(y128p[10],ONE_OVER_SQRT3_Q15_128);
      y128p[11] = mulhi_int16(y128p[11],ONE_OVER_SQRT3_Q15_128);
      y128p[12] = mulhi_int16(y128p[12],ONE_OVER_SQRT3_Q15_128);
      y128p[13] = mulhi_int16(y128p[13],ONE_OVER_SQRT3_Q15_128);
      y128p[14] = mulhi_int16(y128p[14],ONE_OVER_SQRT3_Q15_128);
      y128p[15] = mulhi_int16(y128p[15],ONE_OVER_SQRT3_Q15_128);
      y128p+=16;
    }
  }
  _mm_empty();
  _m_empty();
}

void idft18432(int16_t *input, int16_t *output,unsigned char scale) {

  int i,i2,j;
  uint32_t tmp[3][6144] __attribute__((aligned(32)));
  uint32_t tmpo[3][6144] __attribute__((aligned(32)));
  simd_q15_t *y128p=(simd_q15_t*)output;
  simd_q15_t ONE_OVER_SQRT3_Q15_128 = set1_int16(ONE_OVER_SQRT3_Q15);

  for (i=0,j=0; i<6144; i++) {
    tmp[0][i] = ((uint32_t *)input)[j++];
    tmp[1][i] = ((uint32_t *)input)[j++];
    tmp[2][i] = ((uint32_t *)input)[j++];
  }

  idft6144((int16_t*)(tmp[0]),(int16_t*)(tmpo[0]),scale);
  idft6144((int16_t*)(tmp[1]),(int16_t*)(tmpo[1]),scale);
  idft6144((int16_t*)(tmp[2]),(int16_t*)(tmpo[2]),scale);

  for (i=0,i2=0; i<12288; i+=8,i2+=4)  {
    ibfly3((simd_q15_t*)(&tmpo[0][i2]),(simd_q15_t*)(&tmpo[1][i2]),(simd_q15_t*)(&tmpo[2][i2]),
	   (simd_q15_t*)(output+i),(simd_q15_t*)(output+12288+i),(simd_q15_t*)(output+24576+i),
	   (simd_q15_t*)(twa18432+i),(simd_q15_t*)(twb18432+i));
  }
  if (scale==1) {
    for (i=0; i<288; i++) {
      y128p[0]  = mulhi_int16(y128p[0],ONE_OVER_SQRT3_Q15_128);
      y128p[1]  = mulhi_int16(y128p[1],ONE_OVER_SQRT3_Q15_128);
      y128p[2]  = mulhi_int16(y128p[2],ONE_OVER_SQRT3_Q15_128);
      y128p[3]  = mulhi_int16(y128p[3],ONE_OVER_SQRT3_Q15_128);
      y128p[4]  = mulhi_int16(y128p[4],ONE_OVER_SQRT3_Q15_128);
      y128p[5]  = mulhi_int16(y128p[5],ONE_OVER_SQRT3_Q15_128);
      y128p[6]  = mulhi_int16(y128p[6],ONE_OVER_SQRT3_Q15_128);
      y128p[7]  = mulhi_int16(y128p[7],ONE_OVER_SQRT3_Q15_128);
      y128p[8]  = mulhi_int16(y128p[8],ONE_OVER_SQRT3_Q15_128);
      y128p[9]  = mulhi_int16(y128p[9],ONE_OVER_SQRT3_Q15_128);
      y128p[10] = mulhi_int16(y128p[10],ONE_OVER_SQRT3_Q15_128);
      y128p[11] = mulhi_int16(y128p[11],ONE_OVER_SQRT3_Q15_128);
      y128p[12] = mulhi_int16(y128p[12],ONE_OVER_SQRT3_Q15_128);
      y128p[13] = mulhi_int16(y128p[13],ONE_OVER_SQRT3_Q15_128);
      y128p[14] = mulhi_int16(y128p[14],ONE_OVER_SQRT3_Q15_128);
      y128p[15] = mulhi_int16(y128p[15],ONE_OVER_SQRT3_Q15_128);
      y128p+=16;
    }
  }
  _mm_empty();
  _m_empty();
}


int16_t twa24576[16384] __attribute__((aligned(32)));
int16_t twb24576[16384] __attribute__((aligned(32)));
// 8192 x 3
void dft24576(int16_t *input, int16_t *output,unsigned char scale)
{
  int i,i2,j;
  uint32_t tmp[3][8192] __attribute__((aligned(32)));
  uint32_t tmpo[3][8192] __attribute__((aligned(32)));
  simd_q15_t *y128p=(simd_q15_t*)output;
  simd_q15_t ONE_OVER_SQRT3_Q15_128 = set1_int16(ONE_OVER_SQRT3_Q15);

  for (i=0,j=0; i<8192; i++) {
    tmp[0][i] = ((uint32_t *)input)[j++];
    tmp[1][i] = ((uint32_t *)input)[j++];
    tmp[2][i] = ((uint32_t *)input)[j++];
  }

  dft8192((int16_t*)(tmp[0]),(int16_t*)(tmpo[0]),1);
  dft8192((int16_t*)(tmp[1]),(int16_t*)(tmpo[1]),1);
  dft8192((int16_t*)(tmp[2]),(int16_t*)(tmpo[2]),1);
  /*
  for (i=1; i<8192; i++) {
    tmpo[0][i] = tmpo[0][i<<1];
    tmpo[1][i] = tmpo[1][i<<1];
    tmpo[2][i] = tmpo[2][i<<1];
    }*/
#ifndef MR_MAIN
  if (LOG_DUMPFLAG(DEBUG_DFT)) {
    LOG_M("dft24576out0.m","o0",tmpo[0],8192,1,1);
    LOG_M("dft24576out1.m","o1",tmpo[1],8192,1,1);
    LOG_M("dft24576out2.m","o2",tmpo[2],8192,1,1);
  }
#endif
  for (i=0,i2=0; i<16384; i+=8,i2+=4)  {
    bfly3((simd_q15_t*)(&tmpo[0][i2]),(simd_q15_t*)(&tmpo[1][i2]),(simd_q15_t*)(&tmpo[2][i2]),
          (simd_q15_t*)(output+i),(simd_q15_t*)(output+16384+i),(simd_q15_t*)(output+32768+i),
          (simd_q15_t*)(twa24576+i),(simd_q15_t*)(twb24576+i));
  }


  if (scale==1) {
    for (i=0; i<384; i++) {
      y128p[0]  = mulhi_int16(y128p[0],ONE_OVER_SQRT3_Q15_128);
      y128p[1]  = mulhi_int16(y128p[1],ONE_OVER_SQRT3_Q15_128);
      y128p[2]  = mulhi_int16(y128p[2],ONE_OVER_SQRT3_Q15_128);
      y128p[3]  = mulhi_int16(y128p[3],ONE_OVER_SQRT3_Q15_128);
      y128p[4]  = mulhi_int16(y128p[4],ONE_OVER_SQRT3_Q15_128);
      y128p[5]  = mulhi_int16(y128p[5],ONE_OVER_SQRT3_Q15_128);
      y128p[6]  = mulhi_int16(y128p[6],ONE_OVER_SQRT3_Q15_128);
      y128p[7]  = mulhi_int16(y128p[7],ONE_OVER_SQRT3_Q15_128);
      y128p[8]  = mulhi_int16(y128p[8],ONE_OVER_SQRT3_Q15_128);
      y128p[9]  = mulhi_int16(y128p[9],ONE_OVER_SQRT3_Q15_128);
      y128p[10] = mulhi_int16(y128p[10],ONE_OVER_SQRT3_Q15_128);
      y128p[11] = mulhi_int16(y128p[11],ONE_OVER_SQRT3_Q15_128);
      y128p[12] = mulhi_int16(y128p[12],ONE_OVER_SQRT3_Q15_128);
      y128p[13] = mulhi_int16(y128p[13],ONE_OVER_SQRT3_Q15_128);
      y128p[14] = mulhi_int16(y128p[14],ONE_OVER_SQRT3_Q15_128);
      y128p[15] = mulhi_int16(y128p[15],ONE_OVER_SQRT3_Q15_128);
      y128p+=16;
    }
  }
  _mm_empty();
  _m_empty();
#ifndef MR_MAIN
  if (LOG_DUMPFLAG(DEBUG_DFT)) {
     LOG_M("out.m","out",output,24576,1,1);
  }
#endif
}

void idft24576(int16_t *input, int16_t *output,unsigned char scale)
{
  int i,i2,j;
  uint32_t tmp[3][8192] __attribute__((aligned(32)));
  uint32_t tmpo[3][8192] __attribute__((aligned(32)));
  simd_q15_t *y128p=(simd_q15_t*)output;
  simd_q15_t ONE_OVER_SQRT3_Q15_128 = set1_int16(ONE_OVER_SQRT3_Q15);

  for (i=0,j=0; i<8192; i++) {
    tmp[0][i] = ((uint32_t *)input)[j++];
    tmp[1][i] = ((uint32_t *)input)[j++];
    tmp[2][i] = ((uint32_t *)input)[j++];
  }

  idft8192((int16_t*)(tmp[0]),(int16_t*)(tmpo[0]),1);
  idft8192((int16_t*)(tmp[1]),(int16_t*)(tmpo[1]),1);
  idft8192((int16_t*)(tmp[2]),(int16_t*)(tmpo[2]),1);
 #ifndef MR_MAIN 
  if (LOG_DUMPFLAG(DEBUG_DFT)) {
    LOG_M("idft24576in.m","in",input,24576,1,1);
    LOG_M("idft24576out0.m","o0",tmpo[0],8192,1,1);
    LOG_M("idft24576out1.m","o1",tmpo[1],8192,1,1);
    LOG_M("idft24576out2.m","o2",tmpo[2],8192,1,1);
  }
#endif
  for (i=0,i2=0; i<16384; i+=8,i2+=4)  {
    ibfly3((simd_q15_t*)(&tmpo[0][i2]),(simd_q15_t*)(&tmpo[1][i2]),((simd_q15_t*)&tmpo[2][i2]),
          (simd_q15_t*)(output+i),(simd_q15_t*)(output+16384+i),(simd_q15_t*)(output+32768+i),
          (simd_q15_t*)(twa24576+i),(simd_q15_t*)(twb24576+i));
  }
  if (scale==1) {
    for (i=0; i<384; i++) {
      y128p[0]  = mulhi_int16(y128p[0],ONE_OVER_SQRT3_Q15_128);
      y128p[1]  = mulhi_int16(y128p[1],ONE_OVER_SQRT3_Q15_128);
      y128p[2]  = mulhi_int16(y128p[2],ONE_OVER_SQRT3_Q15_128);
      y128p[3]  = mulhi_int16(y128p[3],ONE_OVER_SQRT3_Q15_128);
      y128p[4]  = mulhi_int16(y128p[4],ONE_OVER_SQRT3_Q15_128);
      y128p[5]  = mulhi_int16(y128p[5],ONE_OVER_SQRT3_Q15_128);
      y128p[6]  = mulhi_int16(y128p[6],ONE_OVER_SQRT3_Q15_128);
      y128p[7]  = mulhi_int16(y128p[7],ONE_OVER_SQRT3_Q15_128);
      y128p[8]  = mulhi_int16(y128p[8],ONE_OVER_SQRT3_Q15_128);
      y128p[9]  = mulhi_int16(y128p[9],ONE_OVER_SQRT3_Q15_128);
      y128p[10] = mulhi_int16(y128p[10],ONE_OVER_SQRT3_Q15_128);
      y128p[11] = mulhi_int16(y128p[11],ONE_OVER_SQRT3_Q15_128);
      y128p[12] = mulhi_int16(y128p[12],ONE_OVER_SQRT3_Q15_128);
      y128p[13] = mulhi_int16(y128p[13],ONE_OVER_SQRT3_Q15_128);
      y128p[14] = mulhi_int16(y128p[14],ONE_OVER_SQRT3_Q15_128);
      y128p[15] = mulhi_int16(y128p[15],ONE_OVER_SQRT3_Q15_128);
      y128p+=16;
    }
  }
  _mm_empty();
  _m_empty();
#ifndef MR_MAIN
  if (LOG_DUMPFLAG(DEBUG_DFT)) {
    LOG_M("idft24576out.m","out",output,24576,1,1);
  }
#endif
}

int16_t twa36864[24576] __attribute__((aligned(32)));
int16_t twb36864[24576] __attribute__((aligned(32)));

// 12288 x 3
void dft36864(int16_t *input, int16_t *output,uint8_t scale) {

  int i,i2,j;
  uint32_t tmp[3][12288] __attribute__((aligned(32)));
  uint32_t tmpo[3][12288] __attribute__((aligned(32)));
  simd_q15_t *y128p=(simd_q15_t*)output;
  simd_q15_t ONE_OVER_SQRT3_Q15_128 = set1_int16(ONE_OVER_SQRT3_Q15);

  for (i=0,j=0; i<12288; i++) {
    tmp[0][i] = ((uint32_t *)input)[j++];
    tmp[1][i] = ((uint32_t *)input)[j++];
    tmp[2][i] = ((uint32_t *)input)[j++];
  }

  dft12288((int16_t*)(tmp[0]),(int16_t*)(tmpo[0]),1);
  dft12288((int16_t*)(tmp[1]),(int16_t*)(tmpo[1]),1);
  dft12288((int16_t*)(tmp[2]),(int16_t*)(tmpo[2]),1);
#ifndef MR_MAIN
  if (LOG_DUMPFLAG(DEBUG_DFT)) {
    LOG_M("dft36864out0.m","o0",tmpo[0],12288,1,1);
    LOG_M("dft36864out1.m","o1",tmpo[1],12288,1,1);
    LOG_M("dft36864out2.m","o2",tmpo[2],12288,1,1);
  }
#endif
  for (i=0,i2=0; i<24576; i+=8,i2+=4)  {
    bfly3((simd_q15_t*)(&tmpo[0][i2]),(simd_q15_t*)(&tmpo[1][i2]),(simd_q15_t*)(&tmpo[2][i2]),
          (simd_q15_t*)(output+i),(simd_q15_t*)(output+24576+i),(simd_q15_t*)(output+49152+i),
          (simd_q15_t*)(twa36864+i),(simd_q15_t*)(twb36864+i));
  }

  if (scale==1) {
    for (i=0; i<576; i++) {
      y128p[0]  = mulhi_int16(y128p[0],ONE_OVER_SQRT3_Q15_128);
      y128p[1]  = mulhi_int16(y128p[1],ONE_OVER_SQRT3_Q15_128);
      y128p[2]  = mulhi_int16(y128p[2],ONE_OVER_SQRT3_Q15_128);
      y128p[3]  = mulhi_int16(y128p[3],ONE_OVER_SQRT3_Q15_128);
      y128p[4]  = mulhi_int16(y128p[4],ONE_OVER_SQRT3_Q15_128);
      y128p[5]  = mulhi_int16(y128p[5],ONE_OVER_SQRT3_Q15_128);
      y128p[6]  = mulhi_int16(y128p[6],ONE_OVER_SQRT3_Q15_128);
      y128p[7]  = mulhi_int16(y128p[7],ONE_OVER_SQRT3_Q15_128);
      y128p[8]  = mulhi_int16(y128p[8],ONE_OVER_SQRT3_Q15_128);
      y128p[9]  = mulhi_int16(y128p[9],ONE_OVER_SQRT3_Q15_128);
      y128p[10] = mulhi_int16(y128p[10],ONE_OVER_SQRT3_Q15_128);
      y128p[11] = mulhi_int16(y128p[11],ONE_OVER_SQRT3_Q15_128);
      y128p[12] = mulhi_int16(y128p[12],ONE_OVER_SQRT3_Q15_128);
      y128p[13] = mulhi_int16(y128p[13],ONE_OVER_SQRT3_Q15_128);
      y128p[14] = mulhi_int16(y128p[14],ONE_OVER_SQRT3_Q15_128);
      y128p[15] = mulhi_int16(y128p[15],ONE_OVER_SQRT3_Q15_128);
      y128p+=16;
    }
  }
  _mm_empty();
  _m_empty();
#ifndef MR_MAIN
  if (LOG_DUMPFLAG(DEBUG_DFT)) {
     LOG_M("out.m","out",output,36864,1,1);
  }
#endif
}

void idft36864(int16_t *input, int16_t *output,uint8_t scale) {

  int i,i2,j;
  uint32_t tmp[3][12288] __attribute__((aligned(32)));
  uint32_t tmpo[3][12288] __attribute__((aligned(32)));
  simd_q15_t *y128p=(simd_q15_t*)output;
  simd_q15_t ONE_OVER_SQRT3_Q15_128 = set1_int16(ONE_OVER_SQRT3_Q15);

  for (i=0,j=0; i<12288; i++) {
    tmp[0][i] = ((uint32_t *)input)[j++];
    tmp[1][i] = ((uint32_t *)input)[j++];
    tmp[2][i] = ((uint32_t *)input)[j++];
  }

  idft12288((int16_t*)(tmp[0]),(int16_t*)(tmpo[0]),1);
  idft12288((int16_t*)(tmp[1]),(int16_t*)(tmpo[1]),1);
  idft12288((int16_t*)(tmp[2]),(int16_t*)(tmpo[2]),1);

  for (i=0,i2=0; i<24576; i+=8,i2+=4)  {
    ibfly3((simd_q15_t*)(&tmpo[0][i2]),(simd_q15_t*)(&tmpo[1][i2]),((simd_q15_t*)&tmpo[2][i2]),
          (simd_q15_t*)(output+i),(simd_q15_t*)(output+24576+i),(simd_q15_t*)(output+49152+i),
          (simd_q15_t*)(twa36864+i),(simd_q15_t*)(twb36864+i));
  }
  if (scale==1) {
    for (i=0; i<576; i++) {
      y128p[0]  = mulhi_int16(y128p[0],ONE_OVER_SQRT3_Q15_128);
      y128p[1]  = mulhi_int16(y128p[1],ONE_OVER_SQRT3_Q15_128);
      y128p[2]  = mulhi_int16(y128p[2],ONE_OVER_SQRT3_Q15_128);
      y128p[3]  = mulhi_int16(y128p[3],ONE_OVER_SQRT3_Q15_128);
      y128p[4]  = mulhi_int16(y128p[4],ONE_OVER_SQRT3_Q15_128);
      y128p[5]  = mulhi_int16(y128p[5],ONE_OVER_SQRT3_Q15_128);
      y128p[6]  = mulhi_int16(y128p[6],ONE_OVER_SQRT3_Q15_128);
      y128p[7]  = mulhi_int16(y128p[7],ONE_OVER_SQRT3_Q15_128);
      y128p[8]  = mulhi_int16(y128p[8],ONE_OVER_SQRT3_Q15_128);
      y128p[9]  = mulhi_int16(y128p[9],ONE_OVER_SQRT3_Q15_128);
      y128p[10] = mulhi_int16(y128p[10],ONE_OVER_SQRT3_Q15_128);
      y128p[11] = mulhi_int16(y128p[11],ONE_OVER_SQRT3_Q15_128);
      y128p[12] = mulhi_int16(y128p[12],ONE_OVER_SQRT3_Q15_128);
      y128p[13] = mulhi_int16(y128p[13],ONE_OVER_SQRT3_Q15_128);
      y128p[14] = mulhi_int16(y128p[14],ONE_OVER_SQRT3_Q15_128);
      y128p[15] = mulhi_int16(y128p[15],ONE_OVER_SQRT3_Q15_128);
      y128p+=16;
    }
  }
  _mm_empty();
  _m_empty();
}

int16_t twa49152[32768] __attribute__((aligned(32)));
int16_t twb49152[32768] __attribute__((aligned(32)));

// 16384 x 3
void dft49152(int16_t *input, int16_t *output,uint8_t scale) {

  int i,i2,j;
  uint32_t tmp[3][16384] __attribute__((aligned(32)));
  uint32_t tmpo[3][16384] __attribute__((aligned(32)));
  simd_q15_t *y128p=(simd_q15_t*)output;
  simd_q15_t ONE_OVER_SQRT3_Q15_128 = set1_int16(ONE_OVER_SQRT3_Q15);

  for (i=0,j=0; i<16384; i++) {
    tmp[0][i] = ((uint32_t *)input)[j++];
    tmp[1][i] = ((uint32_t *)input)[j++];
    tmp[2][i] = ((uint32_t *)input)[j++];
  }

  dft16384((int16_t*)(tmp[0]),(int16_t*)(tmpo[0]),1);
  dft16384((int16_t*)(tmp[1]),(int16_t*)(tmpo[1]),1);
  dft16384((int16_t*)(tmp[2]),(int16_t*)(tmpo[2]),1);

  for (i=0,i2=0; i<32768; i+=8,i2+=4)  {
    bfly3((simd_q15_t*)(&tmpo[0][i2]),(simd_q15_t*)(&tmpo[1][i2]),((simd_q15_t*)&tmpo[2][i2]),
          (simd_q15_t*)(output+i),(simd_q15_t*)(output+32768+i),(simd_q15_t*)(output+65536+i),
          (simd_q15_t*)(twa49152+i),(simd_q15_t*)(twb49152+i));
  }
  if (scale==1) {
    for (i=0; i<768; i++) {
      y128p[0]  = mulhi_int16(y128p[0],ONE_OVER_SQRT3_Q15_128);
      y128p[1]  = mulhi_int16(y128p[1],ONE_OVER_SQRT3_Q15_128);
      y128p[2]  = mulhi_int16(y128p[2],ONE_OVER_SQRT3_Q15_128);
      y128p[3]  = mulhi_int16(y128p[3],ONE_OVER_SQRT3_Q15_128);
      y128p[4]  = mulhi_int16(y128p[4],ONE_OVER_SQRT3_Q15_128);
      y128p[5]  = mulhi_int16(y128p[5],ONE_OVER_SQRT3_Q15_128);
      y128p[6]  = mulhi_int16(y128p[6],ONE_OVER_SQRT3_Q15_128);
      y128p[7]  = mulhi_int16(y128p[7],ONE_OVER_SQRT3_Q15_128);
      y128p[8]  = mulhi_int16(y128p[8],ONE_OVER_SQRT3_Q15_128);
      y128p[9]  = mulhi_int16(y128p[9],ONE_OVER_SQRT3_Q15_128);
      y128p[10] = mulhi_int16(y128p[10],ONE_OVER_SQRT3_Q15_128);
      y128p[11] = mulhi_int16(y128p[11],ONE_OVER_SQRT3_Q15_128);
      y128p[12] = mulhi_int16(y128p[12],ONE_OVER_SQRT3_Q15_128);
      y128p[13] = mulhi_int16(y128p[13],ONE_OVER_SQRT3_Q15_128);
      y128p[14] = mulhi_int16(y128p[14],ONE_OVER_SQRT3_Q15_128);
      y128p[15] = mulhi_int16(y128p[15],ONE_OVER_SQRT3_Q15_128);
      y128p+=16;
    }
  }
  _mm_empty();
  _m_empty();

}

void idft49152(int16_t *input, int16_t *output,uint8_t scale) {

   int i,i2,j;
  uint32_t tmp[3][16384] __attribute__((aligned(32)));
  uint32_t tmpo[3][16384] __attribute__((aligned(32)));
  simd_q15_t *y128p=(simd_q15_t*)output;
  simd_q15_t ONE_OVER_SQRT3_Q15_128 = set1_int16(ONE_OVER_SQRT3_Q15);

  for (i=0,j=0; i<16384; i++) {
    tmp[0][i] = ((uint32_t *)input)[j++];
    tmp[1][i] = ((uint32_t *)input)[j++];
    tmp[2][i] = ((uint32_t *)input)[j++];
  }

  idft16384((int16_t*)(tmp[0]),(int16_t*)(tmpo[0]),1);
  idft16384((int16_t*)(tmp[1]),(int16_t*)(tmpo[1]),1);
  idft16384((int16_t*)(tmp[2]),(int16_t*)(tmpo[2]),1);

  for (i=0,i2=0; i<32768; i+=8,i2+=4)  {
    ibfly3((simd_q15_t*)(&tmpo[0][i2]),(simd_q15_t*)(&tmpo[1][i2]),((simd_q15_t*)&tmpo[2][i2]),
	   (simd_q15_t*)(output+i),(simd_q15_t*)(output+32768+i),(simd_q15_t*)(output+65536+i),
	   (simd_q15_t*)(twa49152+i),(simd_q15_t*)(twb49152+i));
  }
  if (scale==1) {
    for (i=0; i<768; i++) {
      y128p[0]  = mulhi_int16(y128p[0],ONE_OVER_SQRT3_Q15_128);
      y128p[1]  = mulhi_int16(y128p[1],ONE_OVER_SQRT3_Q15_128);
      y128p[2]  = mulhi_int16(y128p[2],ONE_OVER_SQRT3_Q15_128);
      y128p[3]  = mulhi_int16(y128p[3],ONE_OVER_SQRT3_Q15_128);
      y128p[4]  = mulhi_int16(y128p[4],ONE_OVER_SQRT3_Q15_128);
      y128p[5]  = mulhi_int16(y128p[5],ONE_OVER_SQRT3_Q15_128);
      y128p[6]  = mulhi_int16(y128p[6],ONE_OVER_SQRT3_Q15_128);
      y128p[7]  = mulhi_int16(y128p[7],ONE_OVER_SQRT3_Q15_128);
      y128p[8]  = mulhi_int16(y128p[8],ONE_OVER_SQRT3_Q15_128);
      y128p[9]  = mulhi_int16(y128p[9],ONE_OVER_SQRT3_Q15_128);
      y128p[10] = mulhi_int16(y128p[10],ONE_OVER_SQRT3_Q15_128);
      y128p[11] = mulhi_int16(y128p[11],ONE_OVER_SQRT3_Q15_128);
      y128p[12] = mulhi_int16(y128p[12],ONE_OVER_SQRT3_Q15_128);
      y128p[13] = mulhi_int16(y128p[13],ONE_OVER_SQRT3_Q15_128);
      y128p[14] = mulhi_int16(y128p[14],ONE_OVER_SQRT3_Q15_128);
      y128p[15] = mulhi_int16(y128p[15],ONE_OVER_SQRT3_Q15_128);
      y128p+=16;
    }
  }
  _mm_empty();
  _m_empty();
}

int16_t tw65536[3*2*16384] __attribute__((aligned(32)));

#ifndef __AVX2__
void idft65536(int16_t *x,int16_t *y,unsigned char scale)
{

  simd_q15_t xtmp[16384],ytmp[16384],*tw65536_128p=(simd_q15_t *)tw65536,*x128=(simd_q15_t *)x,*y128=(simd_q15_t *)y,*y128p=(simd_q15_t *)y;
  simd_q15_t *ytmpp = &ytmp[0];
  int i,j;

  for (i=0,j=0; i<16384; i+=4,j++) {
    transpose16_ooff(x128+i,xtmp+j,4096);
  }


  idft16384((int16_t*)(xtmp),(int16_t*)(ytmp),1);
  idft16384((int16_t*)(xtmp+4096),(int16_t*)(ytmp+4096),1);
  idft16384((int16_t*)(xtmp+8192),(int16_t*)(ytmp+8192),1);
  idft16384((int16_t*)(xtmp+12288),(int16_t*)(ytmp+12288),1);

  for (i=0; i<4096; i++) {
    ibfly4(ytmpp,ytmpp+4096,ytmpp+8192,ytmpp+12288,
           y128p,y128p+4096,y128p+8192,y128p+12288,
           tw65536_128p,tw63536_128p+4096,tw65536_128p+8192);
    tw65536_128p++;
    y128p++;
    ytmpp++;
  }

  if (scale>0) {

    for (i=0; i<1024; i++) {
      y128[0]  = shiftright_int16(y128[0],scale);
      y128[1]  = shiftright_int16(y128[1],scale);
      y128[2]  = shiftright_int16(y128[2],scale);
      y128[3]  = shiftright_int16(y128[3],scale);
      y128[4]  = shiftright_int16(y128[4],scale);
      y128[5]  = shiftright_int16(y128[5],scale);
      y128[6]  = shiftright_int16(y128[6],scale);
      y128[7]  = shiftright_int16(y128[7],scale);
      y128[8]  = shiftright_int16(y128[8],scale);
      y128[9]  = shiftright_int16(y128[9],scale);
      y128[10] = shiftright_int16(y128[10],scale);
      y128[11] = shiftright_int16(y128[11],scale);
      y128[12] = shiftright_int16(y128[12],scale);
      y128[13] = shiftright_int16(y128[13],scale);
      y128[14] = shiftright_int16(y128[14],scale);
      y128[15] = shiftright_int16(y128[15],scale);

      y128+=16;
    }

  }

  _mm_empty();
  _m_empty();
}

#else // __AVX2__
void idft65536(int16_t *x,int16_t *y,unsigned char scale)
{

  simd256_q15_t xtmp[8192],ytmp[8192],*tw65536_256p=(simd256_q15_t *)tw65536,*x256=(simd256_q15_t *)x,*y256=(simd256_q15_t *)y,*y256p=(simd256_q15_t *)y;
  simd256_q15_t *ytmpp = &ytmp[0];
  int i,j;

  for (i=0,j=0; i<8192; i+=4,j++) {
    transpose16_ooff_simd256(x256+i,xtmp+j,2048);
  }


  idft16384((int16_t*)(xtmp),(int16_t*)(ytmp),1);
  idft16384((int16_t*)(xtmp+2048),(int16_t*)(ytmp+2048),1);
  idft16384((int16_t*)(xtmp+4096),(int16_t*)(ytmp+4096),1);
  idft16384((int16_t*)(xtmp+6144),(int16_t*)(ytmp+6144),1);

  for (i=0; i<2048; i++) {
    ibfly4_256(ytmpp,ytmpp+2048,ytmpp+4096,ytmpp+6144,
           y256p,y256p+2048,y256p+4096,y256p+6144,
           tw65536_256p,tw65536_256p+4096,tw65536_256p+8192);
    tw65536_256p++;
    y256p++;
    ytmpp++;
  }

  if (scale>0) {

    for (i=0; i<512; i++) {
      y256[0]  = shiftright_int16_simd256(y256[0],scale);
      y256[1]  = shiftright_int16_simd256(y256[1],scale);
      y256[2]  = shiftright_int16_simd256(y256[2],scale);
      y256[3]  = shiftright_int16_simd256(y256[3],scale);
      y256[4]  = shiftright_int16_simd256(y256[4],scale);
      y256[5]  = shiftright_int16_simd256(y256[5],scale);
      y256[6]  = shiftright_int16_simd256(y256[6],scale);
      y256[7]  = shiftright_int16_simd256(y256[7],scale);
      y256[8]  = shiftright_int16_simd256(y256[8],scale);
      y256[9]  = shiftright_int16_simd256(y256[9],scale);
      y256[10] = shiftright_int16_simd256(y256[10],scale);
      y256[11] = shiftright_int16_simd256(y256[11],scale);
      y256[12] = shiftright_int16_simd256(y256[12],scale);
      y256[13] = shiftright_int16_simd256(y256[13],scale);
      y256[14] = shiftright_int16_simd256(y256[14],scale);
      y256[15] = shiftright_int16_simd256(y256[15],scale);

      y256+=16;
    }

  }

  _mm_empty();
  _m_empty();
}

#endif //__AVX2__

int16_t twa73728[49152] __attribute__((aligned(32)));
int16_t twb73728[49152] __attribute__((aligned(32)));
// 24576 x 3
void dft73728(int16_t *input, int16_t *output,uint8_t scale) {

  AssertFatal(1==0,"Need to do this ..\n");
}

void idft73728(int16_t *input, int16_t *output,uint8_t scale) {

  AssertFatal(1==0,"Need to do this ..\n");
}


int16_t twa98304[65536] __attribute__((aligned(32)));
int16_t twb98304[65536] __attribute__((aligned(32)));
// 32768 x 3
void dft98304(int16_t *input, int16_t *output,uint8_t scale) {

  int i,i2,j;
  uint32_t tmp[3][32768] __attribute__((aligned(32)));
  uint32_t tmpo[3][32768] __attribute__((aligned(32)));
  simd_q15_t *y128p=(simd_q15_t*)output;
  simd_q15_t ONE_OVER_SQRT3_Q15_128 = set1_int16(ONE_OVER_SQRT3_Q15);

  for (i=0,j=0; i<32768; i++) {
    tmp[0][i] = ((uint32_t *)input)[j++];
    tmp[1][i] = ((uint32_t *)input)[j++];
    tmp[2][i] = ((uint32_t *)input)[j++];
  }

  dft32768((int16_t*)(tmp[0]),(int16_t*)(tmpo[0]),1);
  dft32768((int16_t*)(tmp[1]),(int16_t*)(tmpo[1]),1);
  dft32768((int16_t*)(tmp[2]),(int16_t*)(tmpo[2]),1);

  for (i=0,i2=0; i<65536; i+=8,i2+=4)  {
    bfly3((simd_q15_t*)(&tmpo[0][i2]),(simd_q15_t*)(&tmpo[1][i2]),((simd_q15_t*)&tmpo[2][i2]),
          (simd_q15_t*)(output+i),(simd_q15_t*)(output+65536+i),(simd_q15_t*)(output+131072+i),
          (simd_q15_t*)(twa98304+i),(simd_q15_t*)(twb98304+i));
  }
  if (scale==1) {
    for (i=0; i<1536; i++) {
      y128p[0]  = mulhi_int16(y128p[0],ONE_OVER_SQRT3_Q15_128);
      y128p[1]  = mulhi_int16(y128p[1],ONE_OVER_SQRT3_Q15_128);
      y128p[2]  = mulhi_int16(y128p[2],ONE_OVER_SQRT3_Q15_128);
      y128p[3]  = mulhi_int16(y128p[3],ONE_OVER_SQRT3_Q15_128);
      y128p[4]  = mulhi_int16(y128p[4],ONE_OVER_SQRT3_Q15_128);
      y128p[5]  = mulhi_int16(y128p[5],ONE_OVER_SQRT3_Q15_128);
      y128p[6]  = mulhi_int16(y128p[6],ONE_OVER_SQRT3_Q15_128);
      y128p[7]  = mulhi_int16(y128p[7],ONE_OVER_SQRT3_Q15_128);
      y128p[8]  = mulhi_int16(y128p[8],ONE_OVER_SQRT3_Q15_128);
      y128p[9]  = mulhi_int16(y128p[9],ONE_OVER_SQRT3_Q15_128);
      y128p[10] = mulhi_int16(y128p[10],ONE_OVER_SQRT3_Q15_128);
      y128p[11] = mulhi_int16(y128p[11],ONE_OVER_SQRT3_Q15_128);
      y128p[12] = mulhi_int16(y128p[12],ONE_OVER_SQRT3_Q15_128);
      y128p[13] = mulhi_int16(y128p[13],ONE_OVER_SQRT3_Q15_128);
      y128p[14] = mulhi_int16(y128p[14],ONE_OVER_SQRT3_Q15_128);
      y128p[15] = mulhi_int16(y128p[15],ONE_OVER_SQRT3_Q15_128);
      y128p+=16;
    }
  }
  _mm_empty();
  _m_empty();

}

void idft98304(int16_t *input, int16_t *output,uint8_t scale) {

  int i,i2,j;
  uint32_t tmp[3][32768] __attribute__((aligned(32)));
  uint32_t tmpo[3][32768] __attribute__((aligned(32)));
  simd_q15_t *y128p=(simd_q15_t*)output;
  simd_q15_t ONE_OVER_SQRT3_Q15_128 = set1_int16(ONE_OVER_SQRT3_Q15);

  for (i=0,j=0; i<32768; i++) {
    tmp[0][i] = ((uint32_t *)input)[j++];
    tmp[1][i] = ((uint32_t *)input)[j++];
    tmp[2][i] = ((uint32_t *)input)[j++];
  }

  idft32768((int16_t*)(tmp[0]),(int16_t*)(tmpo[0]),1);
  idft32768((int16_t*)(tmp[1]),(int16_t*)(tmpo[1]),1);
  idft32768((int16_t*)(tmp[2]),(int16_t*)(tmpo[2]),1);

  for (i=0,i2=0; i<65536; i+=8,i2+=4)  {
    ibfly3((simd_q15_t*)(&tmpo[0][i2]),(simd_q15_t*)(&tmpo[1][i2]),((simd_q15_t*)&tmpo[2][i2]),
	   (simd_q15_t*)(output+i),(simd_q15_t*)(output+65536+i),(simd_q15_t*)(output+131072+i),
	   (simd_q15_t*)(twa98304+i),(simd_q15_t*)(twb98304+i));
  }
  if (scale==1) {
    for (i=0; i<1536; i++) {
      y128p[0]  = mulhi_int16(y128p[0],ONE_OVER_SQRT3_Q15_128);
      y128p[1]  = mulhi_int16(y128p[1],ONE_OVER_SQRT3_Q15_128);
      y128p[2]  = mulhi_int16(y128p[2],ONE_OVER_SQRT3_Q15_128);
      y128p[3]  = mulhi_int16(y128p[3],ONE_OVER_SQRT3_Q15_128);
      y128p[4]  = mulhi_int16(y128p[4],ONE_OVER_SQRT3_Q15_128);
      y128p[5]  = mulhi_int16(y128p[5],ONE_OVER_SQRT3_Q15_128);
      y128p[6]  = mulhi_int16(y128p[6],ONE_OVER_SQRT3_Q15_128);
      y128p[7]  = mulhi_int16(y128p[7],ONE_OVER_SQRT3_Q15_128);
      y128p[8]  = mulhi_int16(y128p[8],ONE_OVER_SQRT3_Q15_128);
      y128p[9]  = mulhi_int16(y128p[9],ONE_OVER_SQRT3_Q15_128);
      y128p[10] = mulhi_int16(y128p[10],ONE_OVER_SQRT3_Q15_128);
      y128p[11] = mulhi_int16(y128p[11],ONE_OVER_SQRT3_Q15_128);
      y128p[12] = mulhi_int16(y128p[12],ONE_OVER_SQRT3_Q15_128);
      y128p[13] = mulhi_int16(y128p[13],ONE_OVER_SQRT3_Q15_128);
      y128p[14] = mulhi_int16(y128p[14],ONE_OVER_SQRT3_Q15_128);
      y128p[15] = mulhi_int16(y128p[15],ONE_OVER_SQRT3_Q15_128);
      y128p+=16;
    }
  }
  _mm_empty();
  _m_empty();
}

 
///  THIS SECTION IS FOR ALL PUSCH DFTS (i.e. radix 2^a * 3^b * 4^c * 5^d)
///  They use twiddles for 4-way parallel DFTS (i.e. 4 DFTS with interleaved input/output)

static int16_t W1_12s[8]__attribute__((aligned(32))) = {28377,-16383,28377,-16383,28377,-16383,28377,-16383};
static int16_t W2_12s[8]__attribute__((aligned(32))) = {16383,-28377,16383,-28377,16383,-28377,16383,-28377};
static int16_t W3_12s[8]__attribute__((aligned(32))) = {0,-32767,0,-32767,0,-32767,0,-32767};
static int16_t W4_12s[8]__attribute__((aligned(32))) = {-16383,-28377,-16383,-28377,-16383,-28377,-16383,-28377};
static int16_t W6_12s[8]__attribute__((aligned(32))) = {-32767,0,-32767,0,-32767,0,-32767,0};

simd_q15_t *W1_12=(simd_q15_t *)W1_12s;
simd_q15_t *W2_12=(simd_q15_t *)W2_12s;
simd_q15_t *W3_12=(simd_q15_t *)W3_12s;
simd_q15_t *W4_12=(simd_q15_t *)W4_12s;
simd_q15_t *W6_12=(simd_q15_t *)W6_12s;


static simd_q15_t norm128;

static inline void dft12f(simd_q15_t *x0,
                          simd_q15_t *x1,
                          simd_q15_t *x2,
                          simd_q15_t *x3,
                          simd_q15_t *x4,
                          simd_q15_t *x5,
                          simd_q15_t *x6,
                          simd_q15_t *x7,
                          simd_q15_t *x8,
                          simd_q15_t *x9,
                          simd_q15_t *x10,
                          simd_q15_t *x11,
                          simd_q15_t *y0,
                          simd_q15_t *y1,
                          simd_q15_t *y2,
                          simd_q15_t *y3,
                          simd_q15_t *y4,
                          simd_q15_t *y5,
                          simd_q15_t *y6,
                          simd_q15_t *y7,
                          simd_q15_t *y8,
                          simd_q15_t *y9,
                          simd_q15_t *y10,
                          simd_q15_t *y11) __attribute__((always_inline));

static inline void dft12f(simd_q15_t *x0,
                          simd_q15_t *x1,
                          simd_q15_t *x2,
                          simd_q15_t *x3,
                          simd_q15_t *x4,
                          simd_q15_t *x5,
                          simd_q15_t *x6,
                          simd_q15_t *x7,
                          simd_q15_t *x8,
                          simd_q15_t *x9,
                          simd_q15_t *x10,
                          simd_q15_t *x11,
                          simd_q15_t *y0,
                          simd_q15_t *y1,
                          simd_q15_t *y2,
                          simd_q15_t *y3,
                          simd_q15_t *y4,
                          simd_q15_t *y5,
                          simd_q15_t *y6,
                          simd_q15_t *y7,
                          simd_q15_t *y8,
                          simd_q15_t *y9,
                          simd_q15_t *y10,
                          simd_q15_t *y11)
{


  simd_q15_t tmp_dft12[12];

  // msg("dft12\n");

  bfly4_tw1(x0,
            x3,
            x6,
            x9,
            tmp_dft12,
            tmp_dft12+3,
            tmp_dft12+6,
            tmp_dft12+9);

  bfly4_tw1(x1,
            x4,
            x7,
            x10,
            tmp_dft12+1,
            tmp_dft12+4,
            tmp_dft12+7,
            tmp_dft12+10);


  bfly4_tw1(x2,
            x5,
            x8,
            x11,
            tmp_dft12+2,
            tmp_dft12+5,
            tmp_dft12+8,
            tmp_dft12+11);

  //  k2=0;
  bfly3_tw1(tmp_dft12,
            tmp_dft12+1,
            tmp_dft12+2,
            y0,
            y4,
            y8);



  //  k2=1;
  bfly3(tmp_dft12+3,
        tmp_dft12+4,
        tmp_dft12+5,
        y1,
        y5,
        y9,
        W1_12,
        W2_12);



  //  k2=2;
  bfly3(tmp_dft12+6,
        tmp_dft12+7,
        tmp_dft12+8,
        y2,
        y6,
        y10,
        W2_12,
        W4_12);

  //  k2=3;
  bfly3(tmp_dft12+9,
        tmp_dft12+10,
        tmp_dft12+11,
        y3,
        y7,
        y11,
        W3_12,
        W6_12);

}




void dft12(int16_t *x,int16_t *y ,unsigned char scale_flag)
{

  simd_q15_t *x128 = (simd_q15_t *)x,*y128 = (simd_q15_t *)y;
  dft12f(&x128[0],
         &x128[1],
         &x128[2],
         &x128[3],
         &x128[4],
         &x128[5],
         &x128[6],
         &x128[7],
         &x128[8],
         &x128[9],
         &x128[10],
         &x128[11],
         &y128[0],
         &y128[1],
         &y128[2],
         &y128[3],
         &y128[4],
         &y128[5],
         &y128[6],
         &y128[7],
         &y128[8],
         &y128[9],
         &y128[10],
         &y128[11]);

  _mm_empty();
  _m_empty();

}

static int16_t W1_12s_256[16]__attribute__((aligned(32))) = {28377,-16383,28377,-16383,28377,-16383,28377,-16383,28377,-16383,28377,-16383,28377,-16383,28377,-16383};
static int16_t W2_12s_256[16]__attribute__((aligned(32))) = {16383,-28377,16383,-28377,16383,-28377,16383,-28377,16383,-28377,16383,-28377,16383,-28377,16383,-28377};
static int16_t W3_12s_256[16]__attribute__((aligned(32))) = {0,-32767,0,-32767,0,-32767,0,-32767,0,-32767,0,-32767,0,-32767,0,-32767};
static int16_t W4_12s_256[16]__attribute__((aligned(32))) = {-16383,-28377,-16383,-28377,-16383,-28377,-16383,-28377,-16383,-28377,-16383,-28377,-16383,-28377,-16383,-28377};
static int16_t W6_12s_256[16]__attribute__((aligned(32))) = {-32767,0,-32767,0,-32767,0,-32767,0,-32767,0,-32767,0,-32767,0,-32767,0};

simd256_q15_t *W1_12_256=(simd256_q15_t *)W1_12s_256;
simd256_q15_t *W2_12_256=(simd256_q15_t *)W2_12s_256;
simd256_q15_t *W3_12_256=(simd256_q15_t *)W3_12s_256;
simd256_q15_t *W4_12_256=(simd256_q15_t *)W4_12s_256;
simd256_q15_t *W6_12_256=(simd256_q15_t *)W6_12s_256;



static inline void dft12f_simd256(simd256_q15_t *x0,
				  simd256_q15_t *x1,
				  simd256_q15_t *x2,
				  simd256_q15_t *x3,
				  simd256_q15_t *x4,
				  simd256_q15_t *x5,
				  simd256_q15_t *x6,
				  simd256_q15_t *x7,
				  simd256_q15_t *x8,
				  simd256_q15_t *x9,
				  simd256_q15_t *x10,
				  simd256_q15_t *x11,
				  simd256_q15_t *y0,
				  simd256_q15_t *y1,
				  simd256_q15_t *y2,
				  simd256_q15_t *y3,
				  simd256_q15_t *y4,
				  simd256_q15_t *y5,
				  simd256_q15_t *y6,
				  simd256_q15_t *y7,
				  simd256_q15_t *y8,
				  simd256_q15_t *y9,
				  simd256_q15_t *y10,
				  simd256_q15_t *y11) __attribute__((always_inline));

static inline void dft12f_simd256(simd256_q15_t *x0,
				  simd256_q15_t *x1,
				  simd256_q15_t *x2,
				  simd256_q15_t *x3,
				  simd256_q15_t *x4,
				  simd256_q15_t *x5,
				  simd256_q15_t *x6,
				  simd256_q15_t *x7,
				  simd256_q15_t *x8,
				  simd256_q15_t *x9,
				  simd256_q15_t *x10,
				  simd256_q15_t *x11,
				  simd256_q15_t *y0,
				  simd256_q15_t *y1,
				  simd256_q15_t *y2,
				  simd256_q15_t *y3,
				  simd256_q15_t *y4,
				  simd256_q15_t *y5,
				  simd256_q15_t *y6,
				  simd256_q15_t *y7,
				  simd256_q15_t *y8,
				  simd256_q15_t *y9,
				  simd256_q15_t *y10,
				  simd256_q15_t *y11)
{


  simd256_q15_t tmp_dft12[12];

  simd256_q15_t *tmp_dft12_ptr = &tmp_dft12[0];

  // msg("dft12\n");

  bfly4_tw1_256(x0,
		x3,
		x6,
		x9,
		tmp_dft12_ptr,
		tmp_dft12_ptr+3,
		tmp_dft12_ptr+6,
		tmp_dft12_ptr+9);


  bfly4_tw1_256(x1,
		x4,
		x7,
		x10,
		tmp_dft12_ptr+1,
		tmp_dft12_ptr+4,
		tmp_dft12_ptr+7,
		tmp_dft12_ptr+10);
  

  bfly4_tw1_256(x2,
		x5,
		x8,
		x11,
		tmp_dft12_ptr+2,
		tmp_dft12_ptr+5,
		tmp_dft12_ptr+8,
		tmp_dft12_ptr+11);
  
  //  k2=0;
  bfly3_tw1_256(tmp_dft12_ptr,
		tmp_dft12_ptr+1,
		tmp_dft12_ptr+2,
		y0,
		y4,
		y8);
  
  
  
  //  k2=1;
  bfly3_256(tmp_dft12_ptr+3,
	    tmp_dft12_ptr+4,
	    tmp_dft12_ptr+5,
	    y1,
	    y5,
	    y9,
	    W1_12_256,
	    W2_12_256);
  
  
  
  //  k2=2;
  bfly3_256(tmp_dft12_ptr+6,
	    tmp_dft12_ptr+7,
	    tmp_dft12_ptr+8,
	    y2,
	    y6,
	    y10,
	    W2_12_256,
	    W4_12_256);
  
  //  k2=3;
  bfly3_256(tmp_dft12_ptr+9,
	    tmp_dft12_ptr+10,
	    tmp_dft12_ptr+11,
	    y3,
	    y7,
	    y11,
	    W3_12_256,
	    W6_12_256);
  
}




void dft12_simd256(int16_t *x,int16_t *y)
{

  simd256_q15_t *x256 = (simd256_q15_t *)x,*y256 = (simd256_q15_t *)y;
  dft12f_simd256(&x256[0],
		 &x256[1],
		 &x256[2],
		 &x256[3],
		 &x256[4],
		 &x256[5],
		 &x256[6],
		 &x256[7],
		 &x256[8],
		 &x256[9],
		 &x256[10],
		 &x256[11],
		 &y256[0],
		 &y256[1],
		 &y256[2],
		 &y256[3],
		 &y256[4],
		 &y256[5],
		 &y256[6],
		 &y256[7],
		 &y256[8],
		 &y256[9],
		 &y256[10],
		 &y256[11]);
  
  _mm_empty();
  _m_empty();

}

static int16_t tw24[88]__attribute__((aligned(32)));

void dft24(int16_t *x,int16_t *y,unsigned char scale_flag)
{

  simd_q15_t *x128=(simd_q15_t *)x;
  simd_q15_t *y128=(simd_q15_t *)y;
  simd_q15_t *tw128=(simd_q15_t *)&tw24[0];
  simd_q15_t ytmp128[24];//=&ytmp128array[0];
  int i,j,k;

  //  msg("dft24\n");
  dft12f(x128,
         x128+2,
         x128+4,
         x128+6,
         x128+8,
         x128+10,
         x128+12,
         x128+14,
         x128+16,
         x128+18,
         x128+20,
         x128+22,
         ytmp128,
         ytmp128+2,
         ytmp128+4,
         ytmp128+6,
         ytmp128+8,
         ytmp128+10,
         ytmp128+12,
         ytmp128+14,
         ytmp128+16,
         ytmp128+18,
         ytmp128+20,
         ytmp128+22);
  //  msg("dft24b\n");

  dft12f(x128+1,
         x128+3,
         x128+5,
         x128+7,
         x128+9,
         x128+11,
         x128+13,
         x128+15,
         x128+17,
         x128+19,
         x128+21,
         x128+23,
         ytmp128+1,
         ytmp128+3,
         ytmp128+5,
         ytmp128+7,
         ytmp128+9,
         ytmp128+11,
         ytmp128+13,
         ytmp128+15,
         ytmp128+17,
         ytmp128+19,
         ytmp128+21,
         ytmp128+23);

  //  msg("dft24c\n");

  bfly2_tw1(ytmp128,
            ytmp128+1,
            y128,
            y128+12);

  //  msg("dft24d\n");

  for (i=2,j=1,k=0; i<24; i+=2,j++,k++) {

    bfly2(ytmp128+i,
          ytmp128+i+1,
          y128+j,
          y128+j+12,
          tw128+k);
    //    msg("dft24e\n");
  }

  if (scale_flag==1) {
    norm128 = set1_int16(dft_norm_table[1]);

    for (i=0; i<24; i++) {
      y128[i] = mulhi_int16(y128[i],norm128);
    }
  }

  _mm_empty();
  _m_empty();

}

static int16_t twa36[88]__attribute__((aligned(32)));
static int16_t twb36[88]__attribute__((aligned(32)));

void dft36(int16_t *x,int16_t *y,unsigned char scale_flag)
{

  simd_q15_t *x128=(simd_q15_t *)x;
  simd_q15_t *y128=(simd_q15_t *)y;
  simd_q15_t *twa128=(simd_q15_t *)&twa36[0];
  simd_q15_t *twb128=(simd_q15_t *)&twb36[0];
  simd_q15_t ytmp128[36];//&ytmp128array[0];


  int i,j,k;

  dft12f(x128,
         x128+3,
         x128+6,
         x128+9,
         x128+12,
         x128+15,
         x128+18,
         x128+21,
         x128+24,
         x128+27,
         x128+30,
         x128+33,
         ytmp128,
         ytmp128+3,
         ytmp128+6,
         ytmp128+9,
         ytmp128+12,
         ytmp128+15,
         ytmp128+18,
         ytmp128+21,
         ytmp128+24,
         ytmp128+27,
         ytmp128+30,
         ytmp128+33);

  dft12f(x128+1,
         x128+4,
         x128+7,
         x128+10,
         x128+13,
         x128+16,
         x128+19,
         x128+22,
         x128+25,
         x128+28,
         x128+31,
         x128+34,
         ytmp128+1,
         ytmp128+4,
         ytmp128+7,
         ytmp128+10,
         ytmp128+13,
         ytmp128+16,
         ytmp128+19,
         ytmp128+22,
         ytmp128+25,
         ytmp128+28,
         ytmp128+31,
         ytmp128+34);

  dft12f(x128+2,
         x128+5,
         x128+8,
         x128+11,
         x128+14,
         x128+17,
         x128+20,
         x128+23,
         x128+26,
         x128+29,
         x128+32,
         x128+35,
         ytmp128+2,
         ytmp128+5,
         ytmp128+8,
         ytmp128+11,
         ytmp128+14,
         ytmp128+17,
         ytmp128+20,
         ytmp128+23,
         ytmp128+26,
         ytmp128+29,
         ytmp128+32,
         ytmp128+35);


  bfly3_tw1(ytmp128,
            ytmp128+1,
            ytmp128+2,
            y128,
            y128+12,
            y128+24);

  for (i=3,j=1,k=0; i<36; i+=3,j++,k++) {

    bfly3(ytmp128+i,
          ytmp128+i+1,
          ytmp128+i+2,
          y128+j,
          y128+j+12,
          y128+j+24,
          twa128+k,
          twb128+k);
  }

  if (scale_flag==1) {
    norm128 = set1_int16(dft_norm_table[2]);

    for (i=0; i<36; i++) {
      y128[i] = mulhi_int16(y128[i],norm128);
    }
  }

  _mm_empty();
  _m_empty();

}

static int16_t twa48[88]__attribute__((aligned(32)));
static int16_t twb48[88]__attribute__((aligned(32)));
static int16_t twc48[88]__attribute__((aligned(32)));

void dft48(int16_t *x, int16_t *y,unsigned char scale_flag)
{

  simd_q15_t *x128=(simd_q15_t *)x;
  simd_q15_t *y128=(simd_q15_t *)y;
  simd_q15_t *twa128=(simd_q15_t *)&twa48[0];
  simd_q15_t *twb128=(simd_q15_t *)&twb48[0];
  simd_q15_t *twc128=(simd_q15_t *)&twc48[0];
  simd_q15_t ytmp128[48];//=&ytmp128array[0];
  int i,j,k;


  dft12f(x128,
         x128+4,
         x128+8,
         x128+12,
         x128+16,
         x128+20,
         x128+24,
         x128+28,
         x128+32,
         x128+36,
         x128+40,
         x128+44,
         ytmp128,
         ytmp128+4,
         ytmp128+8,
         ytmp128+12,
         ytmp128+16,
         ytmp128+20,
         ytmp128+24,
         ytmp128+28,
         ytmp128+32,
         ytmp128+36,
         ytmp128+40,
         ytmp128+44);


  dft12f(x128+1,
         x128+5,
         x128+9,
         x128+13,
         x128+17,
         x128+21,
         x128+25,
         x128+29,
         x128+33,
         x128+37,
         x128+41,
         x128+45,
         ytmp128+1,
         ytmp128+5,
         ytmp128+9,
         ytmp128+13,
         ytmp128+17,
         ytmp128+21,
         ytmp128+25,
         ytmp128+29,
         ytmp128+33,
         ytmp128+37,
         ytmp128+41,
         ytmp128+45);


  dft12f(x128+2,
         x128+6,
         x128+10,
         x128+14,
         x128+18,
         x128+22,
         x128+26,
         x128+30,
         x128+34,
         x128+38,
         x128+42,
         x128+46,
         ytmp128+2,
         ytmp128+6,
         ytmp128+10,
         ytmp128+14,
         ytmp128+18,
         ytmp128+22,
         ytmp128+26,
         ytmp128+30,
         ytmp128+34,
         ytmp128+38,
         ytmp128+42,
         ytmp128+46);


  dft12f(x128+3,
         x128+7,
         x128+11,
         x128+15,
         x128+19,
         x128+23,
         x128+27,
         x128+31,
         x128+35,
         x128+39,
         x128+43,
         x128+47,
         ytmp128+3,
         ytmp128+7,
         ytmp128+11,
         ytmp128+15,
         ytmp128+19,
         ytmp128+23,
         ytmp128+27,
         ytmp128+31,
         ytmp128+35,
         ytmp128+39,
         ytmp128+43,
         ytmp128+47);



  bfly4_tw1(ytmp128,
            ytmp128+1,
            ytmp128+2,
            ytmp128+3,
            y128,
            y128+12,
            y128+24,
            y128+36);



  for (i=4,j=1,k=0; i<48; i+=4,j++,k++) {

    bfly4(ytmp128+i,
          ytmp128+i+1,
          ytmp128+i+2,
          ytmp128+i+3,
          y128+j,
          y128+j+12,
          y128+j+24,
          y128+j+36,
          twa128+k,
          twb128+k,
          twc128+k);

  }

  if (scale_flag == 1) {
    norm128 = set1_int16(dft_norm_table[3]);

    for (i=0; i<48; i++) {
      y128[i] = mulhi_int16(y128[i],norm128);
    }
  }

  _mm_empty();
  _m_empty();

}

static int16_t twa60[88]__attribute__((aligned(32)));
static int16_t twb60[88]__attribute__((aligned(32)));
static int16_t twc60[88]__attribute__((aligned(32)));
static int16_t twd60[88]__attribute__((aligned(32)));

void dft60(int16_t *x,int16_t *y,unsigned char scale)
{

  simd_q15_t *x128=(simd_q15_t *)x;
  simd_q15_t *y128=(simd_q15_t *)y;
  simd_q15_t *twa128=(simd_q15_t *)&twa60[0];
  simd_q15_t *twb128=(simd_q15_t *)&twb60[0];
  simd_q15_t *twc128=(simd_q15_t *)&twc60[0];
  simd_q15_t *twd128=(simd_q15_t *)&twd60[0];
  simd_q15_t ytmp128[60];//=&ytmp128array[0];
  int i,j,k;

  dft12f(x128,
         x128+5,
         x128+10,
         x128+15,
         x128+20,
         x128+25,
         x128+30,
         x128+35,
         x128+40,
         x128+45,
         x128+50,
         x128+55,
         ytmp128,
         ytmp128+5,
         ytmp128+10,
         ytmp128+15,
         ytmp128+20,
         ytmp128+25,
         ytmp128+30,
         ytmp128+35,
         ytmp128+40,
         ytmp128+45,
         ytmp128+50,
         ytmp128+55);

  dft12f(x128+1,
         x128+6,
         x128+11,
         x128+16,
         x128+21,
         x128+26,
         x128+31,
         x128+36,
         x128+41,
         x128+46,
         x128+51,
         x128+56,
         ytmp128+1,
         ytmp128+6,
         ytmp128+11,
         ytmp128+16,
         ytmp128+21,
         ytmp128+26,
         ytmp128+31,
         ytmp128+36,
         ytmp128+41,
         ytmp128+46,
         ytmp128+51,
         ytmp128+56);

  dft12f(x128+2,
         x128+7,
         x128+12,
         x128+17,
         x128+22,
         x128+27,
         x128+32,
         x128+37,
         x128+42,
         x128+47,
         x128+52,
         x128+57,
         ytmp128+2,
         ytmp128+7,
         ytmp128+12,
         ytmp128+17,
         ytmp128+22,
         ytmp128+27,
         ytmp128+32,
         ytmp128+37,
         ytmp128+42,
         ytmp128+47,
         ytmp128+52,
         ytmp128+57);

  dft12f(x128+3,
         x128+8,
         x128+13,
         x128+18,
         x128+23,
         x128+28,
         x128+33,
         x128+38,
         x128+43,
         x128+48,
         x128+53,
         x128+58,
         ytmp128+3,
         ytmp128+8,
         ytmp128+13,
         ytmp128+18,
         ytmp128+23,
         ytmp128+28,
         ytmp128+33,
         ytmp128+38,
         ytmp128+43,
         ytmp128+48,
         ytmp128+53,
         ytmp128+58);

  dft12f(x128+4,
         x128+9,
         x128+14,
         x128+19,
         x128+24,
         x128+29,
         x128+34,
         x128+39,
         x128+44,
         x128+49,
         x128+54,
         x128+59,
         ytmp128+4,
         ytmp128+9,
         ytmp128+14,
         ytmp128+19,
         ytmp128+24,
         ytmp128+29,
         ytmp128+34,
         ytmp128+39,
         ytmp128+44,
         ytmp128+49,
         ytmp128+54,
         ytmp128+59);

  bfly5_tw1(ytmp128,
            ytmp128+1,
            ytmp128+2,
            ytmp128+3,
            ytmp128+4,
            y128,
            y128+12,
            y128+24,
            y128+36,
            y128+48);

  for (i=5,j=1,k=0; i<60; i+=5,j++,k++) {

    bfly5(ytmp128+i,
          ytmp128+i+1,
          ytmp128+i+2,
          ytmp128+i+3,
          ytmp128+i+4,
          y128+j,
          y128+j+12,
          y128+j+24,
          y128+j+36,
          y128+j+48,
          twa128+k,
          twb128+k,
          twc128+k,
          twd128+k);
  }

  if (scale == 1) {
    norm128 = set1_int16(dft_norm_table[4]);

    for (i=0; i<60; i++) {
      y128[i] = mulhi_int16(y128[i],norm128);
//      printf("y[%d] = (%d,%d)\n",i,((int16_t*)&y128[i])[0],((int16_t*)&y128[i])[1]);
    }
  }

  _mm_empty();
  _m_empty();

}

static int16_t tw72[280]__attribute__((aligned(32)));

void dft72(int16_t *x,int16_t *y,unsigned char scale_flag)
{

  int i,j;
  simd_q15_t *x128=(simd_q15_t *)x;
  simd_q15_t *y128=(simd_q15_t *)y;
  simd_q15_t *tw128=(simd_q15_t *)&tw72[0];
  simd_q15_t x2128[72];// = (simd_q15_t *)&x2128array[0];

  simd_q15_t ytmp128[72];//=&ytmp128array2[0];

  for (i=0,j=0; i<36; i++,j+=2) {
    x2128[i]    = x128[j];    // even inputs
    x2128[i+36] = x128[j+1];  // odd inputs
  }

  dft36((int16_t *)x2128,(int16_t *)ytmp128,1);
  dft36((int16_t *)(x2128+36),(int16_t *)(ytmp128+36),1);

  bfly2_tw1(ytmp128,ytmp128+36,y128,y128+36);

  for (i=1,j=0; i<36; i++,j++) {
    bfly2(ytmp128+i,
          ytmp128+36+i,
          y128+i,
          y128+36+i,
          tw128+j);
  }

  if (scale_flag==1) {
    norm128 = set1_int16(dft_norm_table[5]);

    for (i=0; i<72; i++) {
      y128[i] = mulhi_int16(y128[i],norm128);
    }
  }

  _mm_empty();
  _m_empty();

}

static int16_t tw96[376]__attribute__((aligned(32)));

void dft96(int16_t *x,int16_t *y,unsigned char scale_flag)
{


  int i,j;
  simd_q15_t *x128=(simd_q15_t *)x;
  simd_q15_t *y128=(simd_q15_t *)y;
  simd_q15_t *tw128=(simd_q15_t *)&tw96[0];
  simd_q15_t x2128[96];// = (simd_q15_t *)&x2128array[0];
  simd_q15_t ytmp128[96];//=&ytmp128array2[0];


  for (i=0,j=0; i<48; i++,j+=2) {
    x2128[i]    = x128[j];
    x2128[i+48] = x128[j+1];
  }

  dft48((int16_t *)x2128,(int16_t *)ytmp128,0);
  dft48((int16_t *)(x2128+48),(int16_t *)(ytmp128+48),0);


  bfly2_tw1(ytmp128,ytmp128+48,y128,y128+48);

  for (i=1,j=0; i<48; i++,j++) {
    bfly2(ytmp128+i,
          ytmp128+48+i,
          y128+i,
          y128+48+i,
          tw128+j);
  }

  if (scale_flag==1) {
    norm128 = set1_int16(dft_norm_table[6]);

    for (i=0; i<96; i++) {
      y128[i] = mulhi_int16(y128[i],norm128);
    }
  }

  _mm_empty();
  _m_empty();

}

static int16_t twa108[280]__attribute__((aligned(32)));
static int16_t twb108[280]__attribute__((aligned(32)));

void dft108(int16_t *x,int16_t *y,unsigned char scale_flag)
{
  int i,j;
  simd_q15_t *x128=(simd_q15_t *)x;
  simd_q15_t *y128=(simd_q15_t *)y;
  simd_q15_t *twa128=(simd_q15_t *)&twa108[0];
  simd_q15_t *twb128=(simd_q15_t *)&twb108[0];
  simd_q15_t x2128[108];// = (simd_q15_t *)&x2128array[0];
  simd_q15_t ytmp128[108];//=&ytmp128array2[0];


  for (i=0,j=0; i<36; i++,j+=3) {
    x2128[i]    = x128[j];
    x2128[i+36] = x128[j+1];
    x2128[i+72] = x128[j+2];
  }

  dft36((int16_t *)x2128,(int16_t *)ytmp128,0);
  dft36((int16_t *)(x2128+36),(int16_t *)(ytmp128+36),0);
  dft36((int16_t *)(x2128+72),(int16_t *)(ytmp128+72),0);

  bfly3_tw1(ytmp128,ytmp128+36,ytmp128+72,y128,y128+36,y128+72);

  for (i=1,j=0; i<36; i++,j++) {
    bfly3(ytmp128+i,
          ytmp128+36+i,
          ytmp128+72+i,
          y128+i,
          y128+36+i,
          y128+72+i,
          twa128+j,
          twb128+j);

  }

  if (scale_flag==1) {
    norm128 = set1_int16(dft_norm_table[7]);

    for (i=0; i<108; i++) {
      y128[i] = mulhi_int16(y128[i],norm128);
    }
  }

  _mm_empty();
  _m_empty();

}

static int16_t tw120[472]__attribute__((aligned(32)));
void dft120(int16_t *x,int16_t *y, unsigned char scale_flag)
{
  int i,j;
  simd_q15_t *x128=(simd_q15_t *)x;
  simd_q15_t *y128=(simd_q15_t *)y;
  simd_q15_t *tw128=(simd_q15_t *)&tw120[0];
  simd_q15_t x2128[120];// = (simd_q15_t *)&x2128array[0];
  simd_q15_t ytmp128[120];//=&ytmp128array2[0];

  for (i=0,j=0; i<60; i++,j+=2) {
    x2128[i]    = x128[j];
    x2128[i+60] = x128[j+1];
  }

  dft60((int16_t *)x2128,(int16_t *)ytmp128,0);
  dft60((int16_t *)(x2128+60),(int16_t *)(ytmp128+60),0);


  bfly2_tw1(ytmp128,ytmp128+60,y128,y128+60);

  for (i=1,j=0; i<60; i++,j++) {
    bfly2(ytmp128+i,
          ytmp128+60+i,
          y128+i,
          y128+60+i,
          tw128+j);
  }

  if (scale_flag==1) {
    norm128 = set1_int16(dft_norm_table[8]);

    for (i=0; i<120; i++) {
      y128[i] = mulhi_int16(y128[i],norm128);
    }
  }

  _mm_empty();
  _m_empty();

}

static int16_t twa144[376]__attribute__((aligned(32)));
static int16_t twb144[376]__attribute__((aligned(32)));

void dft144(int16_t *x,int16_t *y,unsigned char scale_flag)
{
  int i,j;
  simd_q15_t *x128=(simd_q15_t *)x;
  simd_q15_t *y128=(simd_q15_t *)y;
  simd_q15_t *twa128=(simd_q15_t *)&twa144[0];
  simd_q15_t *twb128=(simd_q15_t *)&twb144[0];
  simd_q15_t x2128[144];// = (simd_q15_t *)&x2128array[0];
  simd_q15_t ytmp128[144];//=&ytmp128array2[0];



  for (i=0,j=0; i<48; i++,j+=3) {
    x2128[i]    = x128[j];
    x2128[i+48] = x128[j+1];
    x2128[i+96] = x128[j+2];
  }

  dft48((int16_t *)x2128,(int16_t *)ytmp128,1);
  dft48((int16_t *)(x2128+48),(int16_t *)(ytmp128+48),1);
  dft48((int16_t *)(x2128+96),(int16_t *)(ytmp128+96),1);

  bfly3_tw1(ytmp128,ytmp128+48,ytmp128+96,y128,y128+48,y128+96);

  for (i=1,j=0; i<48; i++,j++) {
    bfly3(ytmp128+i,
          ytmp128+48+i,
          ytmp128+96+i,
          y128+i,
          y128+48+i,
          y128+96+i,
          twa128+j,
          twb128+j);
  }

  if (scale_flag==1) {
    norm128 = set1_int16(dft_norm_table[9]);

    for (i=0; i<144; i++) {
      y128[i] = mulhi_int16(y128[i],norm128);
    }
  }

  _mm_empty();
  _m_empty();

}

static int16_t twa180[472]__attribute__((aligned(32)));
static int16_t twb180[472]__attribute__((aligned(32)));

void dft180(int16_t *x,int16_t *y,unsigned char scale_flag)
{

  int i,j;
  simd_q15_t *x128=(simd_q15_t *)x;
  simd_q15_t *y128=(simd_q15_t *)y;
  simd_q15_t *twa128=(simd_q15_t *)&twa180[0];
  simd_q15_t *twb128=(simd_q15_t *)&twb180[0];
  simd_q15_t x2128[180];// = (simd_q15_t *)&x2128array[0];
  simd_q15_t ytmp128[180];//=&ytmp128array2[0];



  for (i=0,j=0; i<60; i++,j+=3) {
    x2128[i]    = x128[j];
    x2128[i+60] = x128[j+1];
    x2128[i+120] = x128[j+2];
  }

  dft60((int16_t *)x2128,(int16_t *)ytmp128,1);
  dft60((int16_t *)(x2128+60),(int16_t *)(ytmp128+60),1);
  dft60((int16_t *)(x2128+120),(int16_t *)(ytmp128+120),1);

  bfly3_tw1(ytmp128,ytmp128+60,ytmp128+120,y128,y128+60,y128+120);

  for (i=1,j=0; i<60; i++,j++) {
    bfly3(ytmp128+i,
          ytmp128+60+i,
          ytmp128+120+i,
          y128+i,
          y128+60+i,
          y128+120+i,
          twa128+j,
          twb128+j);
  }

  if (scale_flag==1) {
    norm128 = set1_int16(dft_norm_table[10]);

    for (i=0; i<180; i++) {
      y128[i] = mulhi_int16(y128[i],norm128);
    }
  }

  _mm_empty();
  _m_empty();

}

static int16_t twa192[376]__attribute__((aligned(32)));
static int16_t twb192[376]__attribute__((aligned(32)));
static int16_t twc192[376]__attribute__((aligned(32)));

void dft192(int16_t *x,int16_t *y,unsigned char scale_flag)
{

  int i,j;
  simd_q15_t *x128=(simd_q15_t *)x;
  simd_q15_t *y128=(simd_q15_t *)y;
  simd_q15_t *twa128=(simd_q15_t *)&twa192[0];
  simd_q15_t *twb128=(simd_q15_t *)&twb192[0];
  simd_q15_t *twc128=(simd_q15_t *)&twc192[0];
  simd_q15_t x2128[192];// = (simd_q15_t *)&x2128array[0];
  simd_q15_t ytmp128[192];//=&ytmp128array2[0];



  for (i=0,j=0; i<48; i++,j+=4) {
    x2128[i]    = x128[j];
    x2128[i+48] = x128[j+1];
    x2128[i+96] = x128[j+2];
    x2128[i+144] = x128[j+3];
  }

  dft48((int16_t *)x2128,(int16_t *)ytmp128,1);
  dft48((int16_t *)(x2128+48),(int16_t *)(ytmp128+48),1);
  dft48((int16_t *)(x2128+96),(int16_t *)(ytmp128+96),1);
  dft48((int16_t *)(x2128+144),(int16_t *)(ytmp128+144),1);

  bfly4_tw1(ytmp128,ytmp128+48,ytmp128+96,ytmp128+144,y128,y128+48,y128+96,y128+144);

  for (i=1,j=0; i<48; i++,j++) {
    bfly4(ytmp128+i,
          ytmp128+48+i,
          ytmp128+96+i,
          ytmp128+144+i,
          y128+i,
          y128+48+i,
          y128+96+i,
          y128+144+i,
          twa128+j,
          twb128+j,
          twc128+j);
  }

  if (scale_flag==1) {
    norm128 = set1_int16(dft_norm_table[11]);

    for (i=0; i<192; i++) {
      y128[i] = mulhi_int16(y128[i],norm128);
    }
  }

  _mm_empty();
  _m_empty();

}

static int16_t twa216[568]__attribute__((aligned(32)));
static int16_t twb216[568]__attribute__((aligned(32)));

void dft216(int16_t *x,int16_t *y,unsigned char scale_flag)
{

  int i,j;
  simd_q15_t *x128=(simd_q15_t *)x;
  simd_q15_t *y128=(simd_q15_t *)y;
  simd_q15_t *twa128=(simd_q15_t *)&twa216[0];
  simd_q15_t *twb128=(simd_q15_t *)&twb216[0];
  simd_q15_t x2128[216];// = (simd_q15_t *)&x2128array[0];
  simd_q15_t ytmp128[216];//=&ytmp128array3[0];



  for (i=0,j=0; i<72; i++,j+=3) {
    x2128[i]    = x128[j];
    x2128[i+72] = x128[j+1];
    x2128[i+144] = x128[j+2];
  }

  dft72((int16_t *)x2128,(int16_t *)ytmp128,1);
  dft72((int16_t *)(x2128+72),(int16_t *)(ytmp128+72),1);
  dft72((int16_t *)(x2128+144),(int16_t *)(ytmp128+144),1);

  bfly3_tw1(ytmp128,ytmp128+72,ytmp128+144,y128,y128+72,y128+144);

  for (i=1,j=0; i<72; i++,j++) {
    bfly3(ytmp128+i,
          ytmp128+72+i,
          ytmp128+144+i,
          y128+i,
          y128+72+i,
          y128+144+i,
          twa128+j,
          twb128+j);
  }

  if (scale_flag==1) {
    norm128 = set1_int16(dft_norm_table[12]);

    for (i=0; i<216; i++) {
      y128[i] = mulhi_int16(y128[i],norm128);
    }
  }

  _mm_empty();
  _m_empty();

}

static int16_t twa240[472]__attribute__((aligned(32)));
static int16_t twb240[472]__attribute__((aligned(32)));
static int16_t twc240[472]__attribute__((aligned(32)));

void dft240(int16_t *x,int16_t *y,unsigned char scale_flag)
{

  int i,j;
  simd_q15_t *x128=(simd_q15_t *)x;
  simd_q15_t *y128=(simd_q15_t *)y;
  simd_q15_t *twa128=(simd_q15_t *)&twa240[0];
  simd_q15_t *twb128=(simd_q15_t *)&twb240[0];
  simd_q15_t *twc128=(simd_q15_t *)&twc240[0];
  simd_q15_t x2128[240];// = (simd_q15_t *)&x2128array[0];
  simd_q15_t ytmp128[240];//=&ytmp128array2[0];



  for (i=0,j=0; i<60; i++,j+=4) {
    x2128[i]    = x128[j];
    x2128[i+60] = x128[j+1];
    x2128[i+120] = x128[j+2];
    x2128[i+180] = x128[j+3];
  }

  dft60((int16_t *)x2128,(int16_t *)ytmp128,1);
  dft60((int16_t *)(x2128+60),(int16_t *)(ytmp128+60),1);
  dft60((int16_t *)(x2128+120),(int16_t *)(ytmp128+120),1);
  dft60((int16_t *)(x2128+180),(int16_t *)(ytmp128+180),1);

  bfly4_tw1(ytmp128,ytmp128+60,ytmp128+120,ytmp128+180,y128,y128+60,y128+120,y128+180);

  for (i=1,j=0; i<60; i++,j++) {
    bfly4(ytmp128+i,
          ytmp128+60+i,
          ytmp128+120+i,
          ytmp128+180+i,
          y128+i,
          y128+60+i,
          y128+120+i,
          y128+180+i,
          twa128+j,
          twb128+j,
          twc128+j);
  }

  if (scale_flag==1) {
    norm128 = set1_int16(dft_norm_table[13]);

    for (i=0; i<240; i++) {
      y128[i] = mulhi_int16(y128[i],norm128);
    }
  }

  _mm_empty();
  _m_empty();

}

static int16_t twa288[760]__attribute__((aligned(32)));
static int16_t twb288[760]__attribute__((aligned(32)));

void dft288(int16_t *x,int16_t *y,unsigned char scale_flag)
{

  int i,j;
  simd_q15_t *x128=(simd_q15_t *)x;
  simd_q15_t *y128=(simd_q15_t *)y;
  simd_q15_t *twa128=(simd_q15_t *)&twa288[0];
  simd_q15_t *twb128=(simd_q15_t *)&twb288[0];
  simd_q15_t x2128[288];// = (simd_q15_t *)&x2128array[0];
  simd_q15_t ytmp128[288];//=&ytmp128array3[0];



  for (i=0,j=0; i<96; i++,j+=3) {
    x2128[i]    = x128[j];
    x2128[i+96] = x128[j+1];
    x2128[i+192] = x128[j+2];
  }

  dft96((int16_t *)x2128,(int16_t *)ytmp128,1);
  dft96((int16_t *)(x2128+96),(int16_t *)(ytmp128+96),1);
  dft96((int16_t *)(x2128+192),(int16_t *)(ytmp128+192),1);

  bfly3_tw1(ytmp128,ytmp128+96,ytmp128+192,y128,y128+96,y128+192);

  for (i=1,j=0; i<96; i++,j++) {
    bfly3(ytmp128+i,
          ytmp128+96+i,
          ytmp128+192+i,
          y128+i,
          y128+96+i,
          y128+192+i,
          twa128+j,
          twb128+j);
  }

  if (scale_flag==1) {
    norm128 = set1_int16(dft_norm_table[14]);

    for (i=0; i<288; i++) {
      y128[i] = mulhi_int16(y128[i],norm128);
    }
  }

  _mm_empty();
  _m_empty();

}

static int16_t twa300[472]__attribute__((aligned(32)));
static int16_t twb300[472]__attribute__((aligned(32)));
static int16_t twc300[472]__attribute__((aligned(32)));
static int16_t twd300[472]__attribute__((aligned(32)));

void dft300(int16_t *x,int16_t *y,unsigned char scale_flag)
{

  int i,j;
  simd_q15_t *x128=(simd_q15_t *)x;
  simd_q15_t *y128=(simd_q15_t *)y;
  simd_q15_t *twa128=(simd_q15_t *)&twa300[0];
  simd_q15_t *twb128=(simd_q15_t *)&twb300[0];
  simd_q15_t *twc128=(simd_q15_t *)&twc300[0];
  simd_q15_t *twd128=(simd_q15_t *)&twd300[0];
  simd_q15_t x2128[300];// = (simd_q15_t *)&x2128array[0];
  simd_q15_t ytmp128[300];//=&ytmp128array2[0];



  for (i=0,j=0; i<60; i++,j+=5) {
    x2128[i]    = x128[j];
    x2128[i+60] = x128[j+1];
    x2128[i+120] = x128[j+2];
    x2128[i+180] = x128[j+3];
    x2128[i+240] = x128[j+4];
  }

  dft60((int16_t *)x2128,(int16_t *)ytmp128,1);
  dft60((int16_t *)(x2128+60),(int16_t *)(ytmp128+60),1);
  dft60((int16_t *)(x2128+120),(int16_t *)(ytmp128+120),1);
  dft60((int16_t *)(x2128+180),(int16_t *)(ytmp128+180),1);
  dft60((int16_t *)(x2128+240),(int16_t *)(ytmp128+240),1);

  bfly5_tw1(ytmp128,ytmp128+60,ytmp128+120,ytmp128+180,ytmp128+240,y128,y128+60,y128+120,y128+180,y128+240);

  for (i=1,j=0; i<60; i++,j++) {
    bfly5(ytmp128+i,
          ytmp128+60+i,
          ytmp128+120+i,
          ytmp128+180+i,
          ytmp128+240+i,
          y128+i,
          y128+60+i,
          y128+120+i,
          y128+180+i,
          y128+240+i,
          twa128+j,
          twb128+j,
          twc128+j,
          twd128+j);
  }

  if (scale_flag==1) {
    norm128 = set1_int16(dft_norm_table[15]);

    for (i=0; i<300; i++) {
      y128[i] = mulhi_int16(y128[i],norm128);
    }
  }

  _mm_empty();
  _m_empty();

}

static int16_t twa324[107*2*4];
static int16_t twb324[107*2*4];

void dft324(int16_t *x,int16_t *y,unsigned char scale_flag)  // 108 x 3
{
  int i,j;
  simd_q15_t *x128=(simd_q15_t *)x;
  simd_q15_t *y128=(simd_q15_t *)y;
  simd_q15_t *twa128=(simd_q15_t *)&twa324[0];
  simd_q15_t *twb128=(simd_q15_t *)&twb324[0];
  simd_q15_t x2128[324];// = (simd_q15_t *)&x2128array[0];
  simd_q15_t ytmp128[324];//=&ytmp128array3[0];



  for (i=0,j=0; i<108; i++,j+=3) {
    x2128[i]    = x128[j];
    x2128[i+108] = x128[j+1];
    x2128[i+216] = x128[j+2];
  }

  dft108((int16_t *)x2128,(int16_t *)ytmp128,1);
  dft108((int16_t *)(x2128+108),(int16_t *)(ytmp128+108),1);
  dft108((int16_t *)(x2128+216),(int16_t *)(ytmp128+216),1);

  bfly3_tw1(ytmp128,ytmp128+108,ytmp128+216,y128,y128+108,y128+216);

  for (i=1,j=0; i<108; i++,j++) {
    bfly3(ytmp128+i,
          ytmp128+108+i,
          ytmp128+216+i,
          y128+i,
          y128+108+i,
          y128+216+i,
          twa128+j,
          twb128+j);
  }

  if (scale_flag==1) {
    norm128 = set1_int16(dft_norm_table[14]);

    for (i=0; i<324; i++) {
      y128[i] = mulhi_int16(y128[i],norm128);
    }
  }

  _mm_empty();
  _m_empty();

};

static int16_t twa360[119*2*4];
static int16_t twb360[119*2*4];

void dft360(int16_t *x,int16_t *y,unsigned char scale_flag)  // 120 x 3
{
  int i,j;
  simd_q15_t *x128=(simd_q15_t *)x;
  simd_q15_t *y128=(simd_q15_t *)y;
  simd_q15_t *twa128=(simd_q15_t *)&twa360[0];
  simd_q15_t *twb128=(simd_q15_t *)&twb360[0];
  simd_q15_t x2128[360];// = (simd_q15_t *)&x2128array[0];
  simd_q15_t ytmp128[360];//=&ytmp128array3[0];



  for (i=0,j=0; i<120; i++,j+=3) {
    x2128[i]    = x128[j];
    x2128[i+120] = x128[j+1];
    x2128[i+240] = x128[j+2];
  }

  dft120((int16_t *)x2128,(int16_t *)ytmp128,1);
  dft120((int16_t *)(x2128+120),(int16_t *)(ytmp128+120),1);
  dft120((int16_t *)(x2128+240),(int16_t *)(ytmp128+240),1);

  bfly3_tw1(ytmp128,ytmp128+120,ytmp128+240,y128,y128+120,y128+240);

  for (i=1,j=0; i<120; i++,j++) {
    bfly3(ytmp128+i,
          ytmp128+120+i,
          ytmp128+240+i,
          y128+i,
          y128+120+i,
          y128+240+i,
          twa128+j,
          twb128+j);
  }

  if (scale_flag==1) {
    norm128 = set1_int16(dft_norm_table[14]);

    for (i=0; i<360; i++) {
      y128[i] = mulhi_int16(y128[i],norm128);
    }
  }

  _mm_empty();
  _m_empty();

};

static int16_t twa384[95*2*4];
static int16_t twb384[95*2*4];
static int16_t twc384[95*2*4];

void dft384(int16_t *x,int16_t *y,unsigned char scale_flag)  // 96 x 4
{
  int i,j;
  simd_q15_t *x128=(simd_q15_t *)x;
  simd_q15_t *y128=(simd_q15_t *)y;
  simd_q15_t *twa128=(simd_q15_t *)&twa384[0];
  simd_q15_t *twb128=(simd_q15_t *)&twb384[0];
  simd_q15_t *twc128=(simd_q15_t *)&twc384[0];
  simd_q15_t x2128[384];// = (simd_q15_t *)&x2128array[0];
  simd_q15_t ytmp128[384];//=&ytmp128array2[0];



  for (i=0,j=0; i<96; i++,j+=4) {
    x2128[i]    = x128[j];
    x2128[i+96] = x128[j+1];
    x2128[i+192] = x128[j+2];
    x2128[i+288] = x128[j+3];
  }

  dft96((int16_t *)x2128,(int16_t *)ytmp128,1);
  dft96((int16_t *)(x2128+96),(int16_t *)(ytmp128+96),1);
  dft96((int16_t *)(x2128+192),(int16_t *)(ytmp128+192),1);
  dft96((int16_t *)(x2128+288),(int16_t *)(ytmp128+288),1);

  bfly4_tw1(ytmp128,ytmp128+96,ytmp128+192,ytmp128+288,y128,y128+96,y128+192,y128+288);

  for (i=1,j=0; i<96; i++,j++) {
    bfly4(ytmp128+i,
          ytmp128+96+i,
          ytmp128+192+i,
          ytmp128+288+i,
          y128+i,
          y128+96+i,
          y128+192+i,
          y128+288+i,
          twa128+j,
          twb128+j,
          twc128+j);
  }

  if (scale_flag==1) {
    norm128 = set1_int16(16384);//dft_norm_table[13]);

    for (i=0; i<384; i++) {
      y128[i] = mulhi_int16(y128[i],norm128);
    }
  }

  _mm_empty();
  _m_empty();

};


static int16_t twa432[107*2*4];
static int16_t twb432[107*2*4];
static int16_t twc432[107*2*4];

void dft432(int16_t *x,int16_t *y,unsigned char scale_flag)  // 108 x 4
{
  int i,j;
  simd_q15_t *x128=(simd_q15_t *)x;
  simd_q15_t *y128=(simd_q15_t *)y;
  simd_q15_t *twa128=(simd_q15_t *)&twa432[0];
  simd_q15_t *twb128=(simd_q15_t *)&twb432[0];
  simd_q15_t *twc128=(simd_q15_t *)&twc432[0];
  simd_q15_t x2128[432];// = (simd_q15_t *)&x2128array[0];
  simd_q15_t ytmp128[432];//=&ytmp128array2[0];


  for (i=0,j=0; i<108; i++,j+=4) {
    x2128[i]    = x128[j];
    x2128[i+108] = x128[j+1];
    x2128[i+216] = x128[j+2];
    x2128[i+324] = x128[j+3];
  }

  dft108((int16_t *)x2128,(int16_t *)ytmp128,1);
  dft108((int16_t *)(x2128+108),(int16_t *)(ytmp128+108),1);
  dft108((int16_t *)(x2128+216),(int16_t *)(ytmp128+216),1);
  dft108((int16_t *)(x2128+324),(int16_t *)(ytmp128+324),1);

  bfly4_tw1(ytmp128,ytmp128+108,ytmp128+216,ytmp128+324,y128,y128+108,y128+216,y128+324);

  for (i=1,j=0; i<108; i++,j++) {
    bfly4(ytmp128+i,
          ytmp128+108+i,
          ytmp128+216+i,
          ytmp128+324+i,
          y128+i,
          y128+108+i,
          y128+216+i,
          y128+324+i,
          twa128+j,
          twb128+j,
          twc128+j);
  }

  if (scale_flag==1) {
    norm128 = set1_int16(16384);//dft_norm_table[13]);

    for (i=0; i<432; i++) {
      y128[i] = mulhi_int16(y128[i],norm128);
    }
  }

  _mm_empty();
  _m_empty();

};
static int16_t twa480[119*2*4];
static int16_t twb480[119*2*4];
static int16_t twc480[119*2*4];

void dft480(int16_t *x,int16_t *y,unsigned char scale_flag)  // 120 x 4
{
  int i,j;
  simd_q15_t *x128=(simd_q15_t *)x;
  simd_q15_t *y128=(simd_q15_t *)y;
  simd_q15_t *twa128=(simd_q15_t *)&twa480[0];
  simd_q15_t *twb128=(simd_q15_t *)&twb480[0];
  simd_q15_t *twc128=(simd_q15_t *)&twc480[0];
  simd_q15_t x2128[480];// = (simd_q15_t *)&x2128array[0];
  simd_q15_t ytmp128[480];//=&ytmp128array2[0];



  for (i=0,j=0; i<120; i++,j+=4) {
    x2128[i]    = x128[j];
    x2128[i+120] = x128[j+1];
    x2128[i+240] = x128[j+2];
    x2128[i+360] = x128[j+3];
  }

  dft120((int16_t *)x2128,(int16_t *)ytmp128,1);
  dft120((int16_t *)(x2128+120),(int16_t *)(ytmp128+120),1);
  dft120((int16_t *)(x2128+240),(int16_t *)(ytmp128+240),1);
  dft120((int16_t *)(x2128+360),(int16_t *)(ytmp128+360),1);

  bfly4_tw1(ytmp128,ytmp128+120,ytmp128+240,ytmp128+360,y128,y128+120,y128+240,y128+360);

  for (i=1,j=0; i<120; i++,j++) {
    bfly4(ytmp128+i,
          ytmp128+120+i,
          ytmp128+240+i,
          ytmp128+360+i,
          y128+i,
          y128+120+i,
          y128+240+i,
          y128+360+i,
          twa128+j,
          twb128+j,
          twc128+j);
  }

  if (scale_flag==1) {
    norm128 = set1_int16(16384);//dft_norm_table[13]);

    for (i=0; i<480; i++) {
      y128[i] = mulhi_int16(y128[i],norm128);
    }
  }

  _mm_empty();
  _m_empty();

};


static int16_t twa540[179*2*4];
static int16_t twb540[179*2*4];

void dft540(int16_t *x,int16_t *y,unsigned char scale_flag)  // 180 x 3
{
  int i,j;
  simd_q15_t *x128=(simd_q15_t *)x;
  simd_q15_t *y128=(simd_q15_t *)y;
  simd_q15_t *twa128=(simd_q15_t *)&twa540[0];
  simd_q15_t *twb128=(simd_q15_t *)&twb540[0];
  simd_q15_t x2128[540];// = (simd_q15_t *)&x2128array[0];
  simd_q15_t ytmp128[540];//=&ytmp128array3[0];



  for (i=0,j=0; i<180; i++,j+=3) {
    x2128[i]    = x128[j];
    x2128[i+180] = x128[j+1];
    x2128[i+360] = x128[j+2];
  }

  dft180((int16_t *)x2128,(int16_t *)ytmp128,1);
  dft180((int16_t *)(x2128+180),(int16_t *)(ytmp128+180),1);
  dft180((int16_t *)(x2128+360),(int16_t *)(ytmp128+360),1);

  bfly3_tw1(ytmp128,ytmp128+180,ytmp128+360,y128,y128+180,y128+360);

  for (i=1,j=0; i<180; i++,j++) {
    bfly3(ytmp128+i,
          ytmp128+180+i,
          ytmp128+360+i,
          y128+i,
          y128+180+i,
          y128+360+i,
          twa128+j,
          twb128+j);
  }

  if (scale_flag==1) {
    norm128 = set1_int16(dft_norm_table[14]);

    for (i=0; i<540; i++) {
      y128[i] = mulhi_int16(y128[i],norm128);
    }
  }

  _mm_empty();
  _m_empty();

};

static int16_t twa576[191*2*4];
static int16_t twb576[191*2*4];

void dft576(int16_t *x,int16_t *y,unsigned char scale_flag)  // 192 x 3
{
  int i,j;
  simd_q15_t *x128=(simd_q15_t *)x;
  simd_q15_t *y128=(simd_q15_t *)y;
  simd_q15_t *twa128=(simd_q15_t *)&twa576[0];
  simd_q15_t *twb128=(simd_q15_t *)&twb576[0];
  simd_q15_t x2128[576];// = (simd_q15_t *)&x2128array[0];
  simd_q15_t ytmp128[576];//=&ytmp128array3[0];



  for (i=0,j=0; i<192; i++,j+=3) {
    x2128[i]    = x128[j];
    x2128[i+192] = x128[j+1];
    x2128[i+384] = x128[j+2];
  }


  dft192((int16_t *)x2128,(int16_t *)ytmp128,1);
  dft192((int16_t *)(x2128+192),(int16_t *)(ytmp128+192),1);
  dft192((int16_t *)(x2128+384),(int16_t *)(ytmp128+384),1);

  bfly3_tw1(ytmp128,ytmp128+192,ytmp128+384,y128,y128+192,y128+384);

  for (i=1,j=0; i<192; i++,j++) {
    bfly3(ytmp128+i,
          ytmp128+192+i,
          ytmp128+384+i,
          y128+i,
          y128+192+i,
          y128+384+i,
          twa128+j,
          twb128+j);
  }

  if (scale_flag==1) {
    norm128 = set1_int16(dft_norm_table[14]);

    for (i=0; i<576; i++) {
      y128[i] = mulhi_int16(y128[i],norm128);
    }
  }

  _mm_empty();
  _m_empty();
};


static int16_t twa600[299*2*4];

void dft600(int16_t *x,int16_t *y,unsigned char scale_flag)  // 300 x 2
{
  int i,j;
  simd_q15_t *x128=(simd_q15_t *)x;
  simd_q15_t *y128=(simd_q15_t *)y;
  simd_q15_t *tw128=(simd_q15_t *)&twa600[0];
  simd_q15_t x2128[600];// = (simd_q15_t *)&x2128array[0];
  simd_q15_t ytmp128[600];//=&ytmp128array2[0];


  for (i=0,j=0; i<300; i++,j+=2) {
    x2128[i]    = x128[j];
    x2128[i+300] = x128[j+1];
  }

  dft300((int16_t *)x2128,(int16_t *)ytmp128,1);
  dft300((int16_t *)(x2128+300),(int16_t *)(ytmp128+300),1);


  bfly2_tw1(ytmp128,ytmp128+300,y128,y128+300);

  for (i=1,j=0; i<300; i++,j++) {
    bfly2(ytmp128+i,
          ytmp128+300+i,
          y128+i,
          y128+300+i,
          tw128+j);
  }

  if (scale_flag==1) {
    norm128 = set1_int16(ONE_OVER_SQRT2_Q15);

    for (i=0; i<600; i++) {
      y128[i] = mulhi_int16(y128[i],norm128);
    }
  }

  _mm_empty();
  _m_empty();
};


static int16_t twa648[215*2*4];
static int16_t twb648[215*2*4];

void dft648(int16_t *x,int16_t *y,unsigned char scale_flag)  // 216 x 3
{
  int i,j;
  simd_q15_t *x128=(simd_q15_t *)x;
  simd_q15_t *y128=(simd_q15_t *)y;
  simd_q15_t *twa128=(simd_q15_t *)&twa648[0];
  simd_q15_t *twb128=(simd_q15_t *)&twb648[0];
  simd_q15_t x2128[648];// = (simd_q15_t *)&x2128array[0];
  simd_q15_t ytmp128[648];//=&ytmp128array3[0];



  for (i=0,j=0; i<216; i++,j+=3) {
    x2128[i]    = x128[j];
    x2128[i+216] = x128[j+1];
    x2128[i+432] = x128[j+2];
  }

  dft216((int16_t *)x2128,(int16_t *)ytmp128,1);
  dft216((int16_t *)(x2128+216),(int16_t *)(ytmp128+216),1);
  dft216((int16_t *)(x2128+432),(int16_t *)(ytmp128+432),1);

  bfly3_tw1(ytmp128,ytmp128+216,ytmp128+432,y128,y128+216,y128+432);

  for (i=1,j=0; i<216; i++,j++) {
    bfly3(ytmp128+i,
          ytmp128+216+i,
          ytmp128+432+i,
          y128+i,
          y128+216+i,
          y128+432+i,
          twa128+j,
          twb128+j);
  }

  if (scale_flag==1) {
    norm128 = set1_int16(dft_norm_table[14]);

    for (i=0; i<648; i++) {
      y128[i] = mulhi_int16(y128[i],norm128);
    }
  }

  _mm_empty();
  _m_empty();

};


static int16_t twa720[179*2*4];
static int16_t twb720[179*2*4];
static int16_t twc720[179*2*4];


void dft720(int16_t *x,int16_t *y,unsigned char scale_flag)  // 180 x 4
{
  int i,j;
  simd_q15_t *x128=(simd_q15_t *)x;
  simd_q15_t *y128=(simd_q15_t *)y;
  simd_q15_t *twa128=(simd_q15_t *)&twa720[0];
  simd_q15_t *twb128=(simd_q15_t *)&twb720[0];
  simd_q15_t *twc128=(simd_q15_t *)&twc720[0];
  simd_q15_t x2128[720];// = (simd_q15_t *)&x2128array[0];
  simd_q15_t ytmp128[720];//=&ytmp128array2[0];



  for (i=0,j=0; i<180; i++,j+=4) {
    x2128[i]    = x128[j];
    x2128[i+180] = x128[j+1];
    x2128[i+360] = x128[j+2];
    x2128[i+540] = x128[j+3];
  }

  dft180((int16_t *)x2128,(int16_t *)ytmp128,1);
  dft180((int16_t *)(x2128+180),(int16_t *)(ytmp128+180),1);
  dft180((int16_t *)(x2128+360),(int16_t *)(ytmp128+360),1);
  dft180((int16_t *)(x2128+540),(int16_t *)(ytmp128+540),1);

  bfly4_tw1(ytmp128,ytmp128+180,ytmp128+360,ytmp128+540,y128,y128+180,y128+360,y128+540);

  for (i=1,j=0; i<180; i++,j++) {
    bfly4(ytmp128+i,
          ytmp128+180+i,
          ytmp128+360+i,
          ytmp128+540+i,
          y128+i,
          y128+180+i,
          y128+360+i,
          y128+540+i,
          twa128+j,
          twb128+j,
          twc128+j);
  }

  if (scale_flag==1) {
    norm128 = set1_int16(16384);//dft_norm_table[13]);

    for (i=0; i<720; i++) {
      y128[i] = mulhi_int16(y128[i],norm128);
    }
  }

  _mm_empty();
  _m_empty();

};

static int16_t twa768p[191*2*4];
static int16_t twb768p[191*2*4];
static int16_t twc768p[191*2*4];

void dft768p(int16_t *x,int16_t *y,unsigned char scale_flag) { // 192x 4;

  int i,j;
  simd_q15_t *x128=(simd_q15_t *)x;
  simd_q15_t *y128=(simd_q15_t *)y;
  simd_q15_t *twa128=(simd_q15_t *)&twa768p[0];
  simd_q15_t *twb128=(simd_q15_t *)&twb768p[0];
  simd_q15_t *twc128=(simd_q15_t *)&twc768p[0];
  simd_q15_t x2128[768];// = (simd_q15_t *)&x2128array[0];
  simd_q15_t ytmp128[768];//=&ytmp128array2[0];



  for (i=0,j=0; i<192; i++,j+=4) {
    x2128[i]     = x128[j];
    x2128[i+192] = x128[j+1];
    x2128[i+384] = x128[j+2];
    x2128[i+576] = x128[j+3];
  }

  dft192((int16_t *)x2128,(int16_t *)ytmp128,1);
  dft192((int16_t *)(x2128+192),(int16_t *)(ytmp128+192),1);
  dft192((int16_t *)(x2128+384),(int16_t *)(ytmp128+384),1);
  dft192((int16_t *)(x2128+576),(int16_t *)(ytmp128+576),1);

  bfly4_tw1(ytmp128,ytmp128+192,ytmp128+384,ytmp128+576,y128,y128+192,y128+384,y128+576);

  for (i=1,j=0; i<192; i++,j++) {
    bfly4(ytmp128+i,
          ytmp128+192+i,
          ytmp128+384+i,
          ytmp128+576+i,
          y128+i,
          y128+192+i,
          y128+384+i,
          y128+576+i,
          twa128+j,
          twb128+j,
          twc128+j);
  }

  if (scale_flag==1) {
    norm128 = set1_int16(16384);//dft_norm_table[13]);

    for (i=0; i<768; i++) {
      y128[i] = mulhi_int16(y128[i],norm128);
    }
  }

  _mm_empty();
  _m_empty();

}

static int16_t twa384i[256];
static int16_t twb384i[256];
// 128 x 3
void idft384(int16_t *input, int16_t *output, unsigned char scale)
{
  int i,i2,j;
  uint32_t tmp[3][128]__attribute__((aligned(32)));
  uint32_t tmpo[3][128] __attribute__((aligned(32)));
  simd_q15_t *y128p=(simd_q15_t*)output;
  simd_q15_t ONE_OVER_SQRT3_Q15_128 = set1_int16(ONE_OVER_SQRT3_Q15);

  for (i=0,j=0; i<128; i++) {
    tmp[0][i] = ((uint32_t *)input)[j++];
    tmp[1][i] = ((uint32_t *)input)[j++];
    tmp[2][i] = ((uint32_t *)input)[j++];
  }

  idft128((int16_t*)(tmp[0]),(int16_t*)(tmpo[0]),1);
  idft128((int16_t*)(tmp[1]),(int16_t*)(tmpo[1]),1);
  idft128((int16_t*)(tmp[2]),(int16_t*)(tmpo[2]),1);

  for (i=0,i2=0; i<256; i+=8,i2+=4)  {
    ibfly3((simd_q15_t*)(&tmpo[0][i2]),(simd_q15_t*)(&tmpo[1][i2]),(simd_q15_t*)(&tmpo[2][i2]),
          (simd_q15_t*)(output+i),(simd_q15_t*)(output+256+i),(simd_q15_t*)(output+512+i),
          (simd_q15_t*)(twa384+i),(simd_q15_t*)(twb384+i));
  }


  if (scale==1) {
    for (i=0; i<6; i++) {
      y128p[0]  = mulhi_int16(y128p[0],ONE_OVER_SQRT3_Q15_128);
      y128p[1]  = mulhi_int16(y128p[1],ONE_OVER_SQRT3_Q15_128);
      y128p[2]  = mulhi_int16(y128p[2],ONE_OVER_SQRT3_Q15_128);
      y128p[3]  = mulhi_int16(y128p[3],ONE_OVER_SQRT3_Q15_128);
      y128p[4]  = mulhi_int16(y128p[4],ONE_OVER_SQRT3_Q15_128);
      y128p[5]  = mulhi_int16(y128p[5],ONE_OVER_SQRT3_Q15_128);
      y128p[6]  = mulhi_int16(y128p[6],ONE_OVER_SQRT3_Q15_128);
      y128p[7]  = mulhi_int16(y128p[7],ONE_OVER_SQRT3_Q15_128);
      y128p[8]  = mulhi_int16(y128p[8],ONE_OVER_SQRT3_Q15_128);
      y128p[9]  = mulhi_int16(y128p[9],ONE_OVER_SQRT3_Q15_128);
      y128p[10] = mulhi_int16(y128p[10],ONE_OVER_SQRT3_Q15_128);
      y128p[11] = mulhi_int16(y128p[11],ONE_OVER_SQRT3_Q15_128);
      y128p[12] = mulhi_int16(y128p[12],ONE_OVER_SQRT3_Q15_128);
      y128p[13] = mulhi_int16(y128p[13],ONE_OVER_SQRT3_Q15_128);
      y128p[14] = mulhi_int16(y128p[14],ONE_OVER_SQRT3_Q15_128);
      y128p[15] = mulhi_int16(y128p[15],ONE_OVER_SQRT3_Q15_128);
      y128p+=16;
    }
  }

  _mm_empty();
  _m_empty();

}




static int16_t twa864[287*2*4];
static int16_t twb864[287*2*4];

void dft864(int16_t *x,int16_t *y,unsigned char scale_flag)  // 288 x 3
{
  int i,j;
  simd_q15_t *x128=(simd_q15_t *)x;
  simd_q15_t *y128=(simd_q15_t *)y;
  simd_q15_t *twa128=(simd_q15_t *)&twa864[0];
  simd_q15_t *twb128=(simd_q15_t *)&twb864[0];
  simd_q15_t x2128[864];// = (simd_q15_t *)&x2128array[0];
  simd_q15_t ytmp128[864];//=&ytmp128array3[0];



  for (i=0,j=0; i<288; i++,j+=3) {
    x2128[i]    = x128[j];
    x2128[i+288] = x128[j+1];
    x2128[i+576] = x128[j+2];
  }

  dft288((int16_t *)x2128,(int16_t *)ytmp128,1);
  dft288((int16_t *)(x2128+288),(int16_t *)(ytmp128+288),1);
  dft288((int16_t *)(x2128+576),(int16_t *)(ytmp128+576),1);

  bfly3_tw1(ytmp128,ytmp128+288,ytmp128+576,y128,y128+288,y128+576);

  for (i=1,j=0; i<288; i++,j++) {
    bfly3(ytmp128+i,
          ytmp128+288+i,
          ytmp128+576+i,
          y128+i,
          y128+288+i,
          y128+576+i,
          twa128+j,
          twb128+j);
  }

  if (scale_flag==1) {
    norm128 = set1_int16(dft_norm_table[14]);

    for (i=0; i<864; i++) {
      y128[i] = mulhi_int16(y128[i],norm128);
    }
  }

  _mm_empty();
  _m_empty();

};

static int16_t twa900[299*2*4];
static int16_t twb900[299*2*4];

void dft900(int16_t *x,int16_t *y,unsigned char scale_flag)  // 300 x 3
{
  int i,j;
  simd_q15_t *x128=(simd_q15_t *)x;
  simd_q15_t *y128=(simd_q15_t *)y;
  simd_q15_t *twa128=(simd_q15_t *)&twa900[0];
  simd_q15_t *twb128=(simd_q15_t *)&twb900[0];
  simd_q15_t x2128[900];// = (simd_q15_t *)&x2128array[0];
  simd_q15_t ytmp128[900];//=&ytmp128array3[0];



  for (i=0,j=0; i<300; i++,j+=3) {
    x2128[i]    = x128[j];
    x2128[i+300] = x128[j+1];
    x2128[i+600] = x128[j+2];
  }

  dft300((int16_t *)x2128,(int16_t *)ytmp128,1);
  dft300((int16_t *)(x2128+300),(int16_t *)(ytmp128+300),1);
  dft300((int16_t *)(x2128+600),(int16_t *)(ytmp128+600),1);

  bfly3_tw1(ytmp128,ytmp128+300,ytmp128+600,y128,y128+300,y128+600);

  for (i=1,j=0; i<300; i++,j++) {
    bfly3(ytmp128+i,
          ytmp128+300+i,
          ytmp128+600+i,
          y128+i,
          y128+300+i,
          y128+600+i,
          twa128+j,
          twb128+j);
  }

  if (scale_flag==1) {
    norm128 = set1_int16(dft_norm_table[14]);

    for (i=0; i<900; i++) {
      y128[i] = mulhi_int16(y128[i],norm128);
    }
  }

  _mm_empty();
  _m_empty();

};


static int16_t twa960[239*2*4];
static int16_t twb960[239*2*4];
static int16_t twc960[239*2*4];


void dft960(int16_t *x,int16_t *y,unsigned char scale_flag)  // 240 x 4
{
  int i,j;
  simd_q15_t *x128=(simd_q15_t *)x;
  simd_q15_t *y128=(simd_q15_t *)y;
  simd_q15_t *twa128=(simd_q15_t *)&twa960[0];
  simd_q15_t *twb128=(simd_q15_t *)&twb960[0];
  simd_q15_t *twc128=(simd_q15_t *)&twc960[0];
  simd_q15_t x2128[960];// = (simd_q15_t *)&x2128array[0];
  simd_q15_t ytmp128[960];//=&ytmp128array2[0];



  for (i=0,j=0; i<240; i++,j+=4) {
    x2128[i]    = x128[j];
    x2128[i+240] = x128[j+1];
    x2128[i+480] = x128[j+2];
    x2128[i+720] = x128[j+3];
  }

  dft240((int16_t *)x2128,(int16_t *)ytmp128,1);
  dft240((int16_t *)(x2128+240),(int16_t *)(ytmp128+240),1);
  dft240((int16_t *)(x2128+480),(int16_t *)(ytmp128+480),1);
  dft240((int16_t *)(x2128+720),(int16_t *)(ytmp128+720),1);

  bfly4_tw1(ytmp128,ytmp128+240,ytmp128+480,ytmp128+720,y128,y128+240,y128+480,y128+720);

  for (i=1,j=0; i<240; i++,j++) {
    bfly4(ytmp128+i,
          ytmp128+240+i,
          ytmp128+480+i,
          ytmp128+720+i,
          y128+i,
          y128+240+i,
          y128+480+i,
          y128+720+i,
          twa128+j,
          twb128+j,
          twc128+j);
  }

  if (scale_flag==1) {
    norm128 = set1_int16(16384);//dft_norm_table[13]);

    for (i=0; i<960; i++) {
      y128[i] = mulhi_int16(y128[i],norm128);
    }
  }

  _mm_empty();
  _m_empty();

};


static int16_t twa972[323*2*4];
static int16_t twb972[323*2*4];

void dft972(int16_t *x,int16_t *y,unsigned char scale_flag)  // 324 x 3
{
  int i,j;
  simd_q15_t *x128=(simd_q15_t *)x;
  simd_q15_t *y128=(simd_q15_t *)y;
  simd_q15_t *twa128=(simd_q15_t *)&twa972[0];
  simd_q15_t *twb128=(simd_q15_t *)&twb972[0];
  simd_q15_t x2128[972];// = (simd_q15_t *)&x2128array[0];
  simd_q15_t ytmp128[972];//=&ytmp128array3[0];



  for (i=0,j=0; i<324; i++,j+=3) {
    x2128[i]    = x128[j];
    x2128[i+324] = x128[j+1];
    x2128[i+648] = x128[j+2];
  }

  dft324((int16_t *)x2128,(int16_t *)ytmp128,1);
  dft324((int16_t *)(x2128+324),(int16_t *)(ytmp128+324),1);
  dft324((int16_t *)(x2128+648),(int16_t *)(ytmp128+648),1);

  bfly3_tw1(ytmp128,ytmp128+324,ytmp128+648,y128,y128+324,y128+648);

  for (i=1,j=0; i<324; i++,j++) {
    bfly3(ytmp128+i,
          ytmp128+324+i,
          ytmp128+648+i,
          y128+i,
          y128+324+i,
          y128+648+i,
          twa128+j,
          twb128+j);
  }

  if (scale_flag==1) {
    norm128 = set1_int16(dft_norm_table[14]);

    for (i=0; i<972; i++) {
      y128[i] = mulhi_int16(y128[i],norm128);
    }
  }

  _mm_empty();
  _m_empty();

};

static int16_t twa1080[359*2*4];
static int16_t twb1080[359*2*4];

void dft1080(int16_t *x,int16_t *y,unsigned char scale_flag)  // 360 x 3
{
  int i,j;
  simd_q15_t *x128=(simd_q15_t *)x;
  simd_q15_t *y128=(simd_q15_t *)y;
  simd_q15_t *twa128=(simd_q15_t *)&twa1080[0];
  simd_q15_t *twb128=(simd_q15_t *)&twb1080[0];
  simd_q15_t x2128[1080];// = (simd_q15_t *)&x2128array[0];
  simd_q15_t ytmp128[1080];//=&ytmp128array3[0];



  for (i=0,j=0; i<360; i++,j+=3) {
    x2128[i]    = x128[j];
    x2128[i+360] = x128[j+1];
    x2128[i+720] = x128[j+2];
  }

  dft360((int16_t *)x2128,(int16_t *)ytmp128,1);
  dft360((int16_t *)(x2128+360),(int16_t *)(ytmp128+360),1);
  dft360((int16_t *)(x2128+720),(int16_t *)(ytmp128+720),1);

  bfly3_tw1(ytmp128,ytmp128+360,ytmp128+720,y128,y128+360,y128+720);

  for (i=1,j=0; i<360; i++,j++) {
    bfly3(ytmp128+i,
          ytmp128+360+i,
          ytmp128+720+i,
          y128+i,
          y128+360+i,
          y128+720+i,
          twa128+j,
          twb128+j);
  }

  if (scale_flag==1) {
    norm128 = set1_int16(dft_norm_table[14]);

    for (i=0; i<1080; i++) {
      y128[i] = mulhi_int16(y128[i],norm128);
    }
  }

  _mm_empty();
  _m_empty();

};

static int16_t twa1152[287*2*4];
static int16_t twb1152[287*2*4];
static int16_t twc1152[287*2*4];

void dft1152(int16_t *x,int16_t *y,unsigned char scale_flag)  // 288 x 4
{

  int i,j;
  simd_q15_t *x128=(simd_q15_t *)x;
  simd_q15_t *y128=(simd_q15_t *)y;
  simd_q15_t *twa128=(simd_q15_t *)&twa1152[0];
  simd_q15_t *twb128=(simd_q15_t *)&twb1152[0];
  simd_q15_t *twc128=(simd_q15_t *)&twc1152[0];
  simd_q15_t x2128[1152];// = (simd_q15_t *)&x2128array[0];
  simd_q15_t ytmp128[1152];//=&ytmp128array2[0];



  for (i=0,j=0; i<288; i++,j+=4) {
    x2128[i]    = x128[j];
    x2128[i+288] = x128[j+1];
    x2128[i+576] = x128[j+2];
    x2128[i+864] = x128[j+3];
  }

  dft288((int16_t *)x2128,(int16_t *)ytmp128,1);
  dft288((int16_t *)(x2128+288),(int16_t *)(ytmp128+288),1);
  dft288((int16_t *)(x2128+576),(int16_t *)(ytmp128+576),1);
  dft288((int16_t *)(x2128+864),(int16_t *)(ytmp128+864),1);

  bfly4_tw1(ytmp128,ytmp128+288,ytmp128+576,ytmp128+864,y128,y128+288,y128+576,y128+864);

  for (i=1,j=0; i<288; i++,j++) {
    bfly4(ytmp128+i,
          ytmp128+288+i,
          ytmp128+576+i,
          ytmp128+864+i,
          y128+i,
          y128+288+i,
          y128+576+i,
          y128+864+i,
          twa128+j,
          twb128+j,
          twc128+j);
  }

  if (scale_flag==1) {
    norm128 = set1_int16(16384);//dft_norm_table[13]);

    for (i=0; i<1152; i++) {
      y128[i] = mulhi_int16(y128[i],norm128);
    }
  }

  _mm_empty();
  _m_empty();
};

int16_t twa1200[4784];
int16_t twb1200[4784];
int16_t twc1200[4784];

void dft1200(int16_t *x,int16_t *y,unsigned char scale_flag)
{

  int i,j;
  simd_q15_t *x128=(simd_q15_t *)x;
  simd_q15_t *y128=(simd_q15_t *)y;
  simd_q15_t *twa128=(simd_q15_t *)&twa1200[0];
  simd_q15_t *twb128=(simd_q15_t *)&twb1200[0];
  simd_q15_t *twc128=(simd_q15_t *)&twc1200[0];
  simd_q15_t x2128[1200];// = (simd_q15_t *)&x2128array[0];
  simd_q15_t ytmp128[1200];//=&ytmp128array2[0];



  for (i=0,j=0; i<300; i++,j+=4) {
    x2128[i]    = x128[j];
    x2128[i+300] = x128[j+1];
    x2128[i+600] = x128[j+2];
    x2128[i+900] = x128[j+3];
  }

  dft300((int16_t *)x2128,(int16_t *)ytmp128,1);
  dft300((int16_t *)(x2128+300),(int16_t *)(ytmp128+300),1);
  dft300((int16_t *)(x2128+600),(int16_t *)(ytmp128+600),1);
  dft300((int16_t *)(x2128+900),(int16_t *)(ytmp128+900),1);

  bfly4_tw1(ytmp128,ytmp128+300,ytmp128+600,ytmp128+900,y128,y128+300,y128+600,y128+900);

  for (i=1,j=0; i<300; i++,j++) {
    bfly4(ytmp128+i,
          ytmp128+300+i,
          ytmp128+600+i,
          ytmp128+900+i,
          y128+i,
          y128+300+i,
          y128+600+i,
          y128+900+i,
          twa128+j,
          twb128+j,
          twc128+j);
  }

  if (scale_flag==1) {
    norm128 = set1_int16(16384);//dft_norm_table[13]);
    for (i=0; i<1200; i++) {
      y128[i] = mulhi_int16(y128[i],norm128);
    }
  }

  _mm_empty();
  _m_empty();

}


static int16_t twa1296[431*2*4];
static int16_t twb1296[431*2*4];

void dft1296(int16_t *x,int16_t *y,unsigned char scale_flag) //432 * 3
{

  int i,j;
  simd_q15_t *x128=(simd_q15_t *)x;
  simd_q15_t *y128=(simd_q15_t *)y;
  simd_q15_t *twa128=(simd_q15_t *)&twa1296[0];
  simd_q15_t *twb128=(simd_q15_t *)&twb1296[0];
  simd_q15_t x2128[1296];// = (simd_q15_t *)&x2128array[0];
  simd_q15_t ytmp128[1296];//=&ytmp128array3[0];



  for (i=0,j=0; i<432; i++,j+=3) {
    x2128[i]    = x128[j];
    x2128[i+432] = x128[j+1];
    x2128[i+864] = x128[j+2];
  }

  dft432((int16_t *)x2128,(int16_t *)ytmp128,1);
  dft432((int16_t *)(x2128+432),(int16_t *)(ytmp128+432),1);
  dft432((int16_t *)(x2128+864),(int16_t *)(ytmp128+864),1);

  bfly3_tw1(ytmp128,ytmp128+432,ytmp128+864,y128,y128+432,y128+864);

  for (i=1,j=0; i<432; i++,j++) {
    bfly3(ytmp128+i,
          ytmp128+432+i,
          ytmp128+864+i,
          y128+i,
          y128+432+i,
          y128+864+i,
          twa128+j,
          twb128+j);
  }

  if (scale_flag==1) {
    norm128 = set1_int16(dft_norm_table[14]);

    for (i=0; i<1296; i++) {
      y128[i] = mulhi_int16(y128[i],norm128);
    }
  }

  _mm_empty();
  _m_empty();

};


static int16_t twa1440[479*2*4];
static int16_t twb1440[479*2*4];

void dft1440(int16_t *x,int16_t *y,unsigned char scale_flag)  // 480 x 3
{
  int i,j;
  simd_q15_t *x128=(simd_q15_t *)x;
  simd_q15_t *y128=(simd_q15_t *)y;
  simd_q15_t *twa128=(simd_q15_t *)&twa1440[0];
  simd_q15_t *twb128=(simd_q15_t *)&twb1440[0];
  simd_q15_t x2128[1440];// = (simd_q15_t *)&x2128array[0];
  simd_q15_t ytmp128[1440];//=&ytmp128array3[0];



  for (i=0,j=0; i<480; i++,j+=3) {
    x2128[i]    = x128[j];
    x2128[i+480] = x128[j+1];
    x2128[i+960] = x128[j+2];
  }

  dft480((int16_t *)x2128,(int16_t *)ytmp128,1);
  dft480((int16_t *)(x2128+480),(int16_t *)(ytmp128+480),1);
  dft480((int16_t *)(x2128+960),(int16_t *)(ytmp128+960),1);

  bfly3_tw1(ytmp128,ytmp128+480,ytmp128+960,y128,y128+480,y128+960);

  for (i=1,j=0; i<480; i++,j++) {
    bfly3(ytmp128+i,
          ytmp128+480+i,
          ytmp128+960+i,
          y128+i,
          y128+480+i,
          y128+960+i,
          twa128+j,
          twb128+j);
  }

  if (scale_flag==1) {
    norm128 = set1_int16(dft_norm_table[14]);

    for (i=0; i<1440; i++) {
      y128[i] = mulhi_int16(y128[i],norm128);
    }
  }

  _mm_empty();
  _m_empty();

};

static int16_t twa1500[2392]__attribute__((aligned(32)));
static int16_t twb1500[2392]__attribute__((aligned(32)));
static int16_t twc1500[2392]__attribute__((aligned(32)));
static int16_t twd1500[2392]__attribute__((aligned(32)));

void dft1500(int16_t *x,int16_t *y,unsigned char scale_flag)
{

  int i,j;
  simd_q15_t *x128=(simd_q15_t *)x;
  simd_q15_t *y128=(simd_q15_t *)y;
  simd_q15_t *twa128=(simd_q15_t *)&twa1500[0];
  simd_q15_t *twb128=(simd_q15_t *)&twb1500[0];
  simd_q15_t *twc128=(simd_q15_t *)&twc1500[0];
  simd_q15_t *twd128=(simd_q15_t *)&twd1500[0];
  simd_q15_t x2128[1500];// = (simd_q15_t *)&x2128array[0];
  simd_q15_t ytmp128[1500];//=&ytmp128array2[0];



  for (i=0,j=0; i<300; i++,j+=5) {
    x2128[i]    = x128[j];
    x2128[i+300] = x128[j+1];
    x2128[i+600] = x128[j+2];
    x2128[i+900] = x128[j+3];
    x2128[i+1200] = x128[j+4];
  }

  dft300((int16_t *)x2128,(int16_t *)ytmp128,1);
  dft300((int16_t *)(x2128+300),(int16_t *)(ytmp128+300),1);
  dft300((int16_t *)(x2128+600),(int16_t *)(ytmp128+600),1);
  dft300((int16_t *)(x2128+900),(int16_t *)(ytmp128+900),1);
  dft300((int16_t *)(x2128+1200),(int16_t *)(ytmp128+1200),1);

  bfly5_tw1(ytmp128,ytmp128+300,ytmp128+600,ytmp128+900,ytmp128+1200,y128,y128+300,y128+600,y128+900,y128+1200);

  for (i=1,j=0; i<300; i++,j++) {
    bfly5(ytmp128+i,
          ytmp128+300+i,
          ytmp128+600+i,
          ytmp128+900+i,
          ytmp128+1200+i,
          y128+i,
          y128+300+i,
          y128+600+i,
          y128+900+i,
          y128+1200+i,
          twa128+j,
          twb128+j,
          twc128+j,
          twd128+j);
  }

  if (scale_flag==1) {
    norm128 = set1_int16(dft_norm_table[15]);

    for (i=0; i<1500; i++) {
      y128[i] = mulhi_int16(y128[i],norm128);
    }
  }

  _mm_empty();
  _m_empty();

}

static int16_t twa1620[539*2*4];
static int16_t twb1620[539*2*4];

void dft1620(int16_t *x,int16_t *y,unsigned char scale_flag)  // 540 x 3
{
  int i,j;
  simd_q15_t *x128=(simd_q15_t *)x;
  simd_q15_t *y128=(simd_q15_t *)y;
  simd_q15_t *twa128=(simd_q15_t *)&twa1620[0];
  simd_q15_t *twb128=(simd_q15_t *)&twb1620[0];
  simd_q15_t x2128[1620];// = (simd_q15_t *)&x2128array[0];
  simd_q15_t ytmp128[1620];//=&ytmp128array3[0];



  for (i=0,j=0; i<540; i++,j+=3) {
    x2128[i]    = x128[j];
    x2128[i+540] = x128[j+1];
    x2128[i+1080] = x128[j+2];
  }

  dft540((int16_t *)x2128,(int16_t *)ytmp128,1);
  dft540((int16_t *)(x2128+540),(int16_t *)(ytmp128+540),1);
  dft540((int16_t *)(x2128+1080),(int16_t *)(ytmp128+1080),1);

  bfly3_tw1(ytmp128,ytmp128+540,ytmp128+1080,y128,y128+540,y128+1080);

  for (i=1,j=0; i<540; i++,j++) {
    bfly3(ytmp128+i,
          ytmp128+540+i,
          ytmp128+1080+i,
          y128+i,
          y128+540+i,
          y128+1080+i,
          twa128+j,
          twb128+j);
  }

  if (scale_flag==1) {
    norm128 = set1_int16(dft_norm_table[14]);

    for (i=0; i<1620; i++) {
      y128[i] = mulhi_int16(y128[i],norm128);
    }
  }

  _mm_empty();
  _m_empty();

};

static int16_t twa1728[575*2*4];
static int16_t twb1728[575*2*4];

void dft1728(int16_t *x,int16_t *y,unsigned char scale_flag)  // 576 x 3
{
  int i,j;
  simd_q15_t *x128=(simd_q15_t *)x;
  simd_q15_t *y128=(simd_q15_t *)y;
  simd_q15_t *twa128=(simd_q15_t *)&twa1728[0];
  simd_q15_t *twb128=(simd_q15_t *)&twb1728[0];
  simd_q15_t x2128[1728];// = (simd_q15_t *)&x2128array[0];
  simd_q15_t ytmp128[1728];//=&ytmp128array3[0];



  for (i=0,j=0; i<576; i++,j+=3) {
    x2128[i]    = x128[j];
    x2128[i+576] = x128[j+1];
    x2128[i+1152] = x128[j+2];
  }

  dft576((int16_t *)x2128,(int16_t *)ytmp128,1);
  dft576((int16_t *)(x2128+576),(int16_t *)(ytmp128+576),1);
  dft576((int16_t *)(x2128+1152),(int16_t *)(ytmp128+1152),1);

  bfly3_tw1(ytmp128,ytmp128+576,ytmp128+1152,y128,y128+576,y128+1152);

  for (i=1,j=0; i<576; i++,j++) {
    bfly3(ytmp128+i,
          ytmp128+576+i,
          ytmp128+1152+i,
          y128+i,
          y128+576+i,
          y128+1152+i,
          twa128+j,
          twb128+j);
  }

  if (scale_flag==1) {
    norm128 = set1_int16(dft_norm_table[14]);

    for (i=0; i<1728; i++) {
      y128[i] = mulhi_int16(y128[i],norm128);
    }
  }

  _mm_empty();
  _m_empty();

};

static int16_t twa1800[599*2*4];
static int16_t twb1800[599*2*4];

void dft1800(int16_t *x,int16_t *y,unsigned char scale_flag)  // 600 x 3
{
  int i,j;
  simd_q15_t *x128=(simd_q15_t *)x;
  simd_q15_t *y128=(simd_q15_t *)y;
  simd_q15_t *twa128=(simd_q15_t *)&twa1800[0];
  simd_q15_t *twb128=(simd_q15_t *)&twb1800[0];
  simd_q15_t x2128[1800];// = (simd_q15_t *)&x2128array[0];
  simd_q15_t ytmp128[1800];//=&ytmp128array3[0];



  for (i=0,j=0; i<600; i++,j+=3) {
    x2128[i]    = x128[j];
    x2128[i+600] = x128[j+1];
    x2128[i+1200] = x128[j+2];
  }

  dft600((int16_t *)x2128,(int16_t *)ytmp128,1);
  dft600((int16_t *)(x2128+600),(int16_t *)(ytmp128+600),1);
  dft600((int16_t *)(x2128+1200),(int16_t *)(ytmp128+1200),1);

  bfly3_tw1(ytmp128,ytmp128+600,ytmp128+1200,y128,y128+600,y128+1200);

  for (i=1,j=0; i<600; i++,j++) {
    bfly3(ytmp128+i,
          ytmp128+600+i,
          ytmp128+1200+i,
          y128+i,
          y128+600+i,
          y128+1200+i,
          twa128+j,
          twb128+j);
  }

  if (scale_flag==1) {
    norm128 = set1_int16(dft_norm_table[14]);

    for (i=0; i<1800; i++) {
      y128[i] = mulhi_int16(y128[i],norm128);
    }
  }

  _mm_empty();
  _m_empty();

};

static int16_t twa1920[479*2*4];
static int16_t twb1920[479*2*4];
static int16_t twc1920[479*2*4];

void dft1920(int16_t *x,int16_t *y,unsigned char scale_flag)  // 480 x 4
{
  int i,j;
  simd_q15_t *x128=(simd_q15_t *)x;
  simd_q15_t *y128=(simd_q15_t *)y;
  simd_q15_t *twa128=(simd_q15_t *)&twa1920[0];
  simd_q15_t *twb128=(simd_q15_t *)&twb1920[0];
  simd_q15_t *twc128=(simd_q15_t *)&twc1920[0];
  simd_q15_t x2128[1920];// = (simd_q15_t *)&x2128array[0];
  simd_q15_t ytmp128[1920];//=&ytmp128array2[0];



  for (i=0,j=0; i<480; i++,j+=4) {
    x2128[i]    = x128[j];
    x2128[i+480] = x128[j+1];
    x2128[i+960] = x128[j+2];
    x2128[i+1440] = x128[j+3];
  }

  dft480((int16_t *)x2128,(int16_t *)ytmp128,1);
  dft480((int16_t *)(x2128+480),(int16_t *)(ytmp128+480),1);
  dft480((int16_t *)(x2128+960),(int16_t *)(ytmp128+960),1);
  dft480((int16_t *)(x2128+1440),(int16_t *)(ytmp128+1440),1);

  bfly4_tw1(ytmp128,ytmp128+480,ytmp128+960,ytmp128+1440,y128,y128+480,y128+960,y128+1440);

  for (i=1,j=0; i<480; i++,j++) {
    bfly4(ytmp128+i,
          ytmp128+480+i,
          ytmp128+960+i,
          ytmp128+1440+i,
          y128+i,
          y128+480+i,
          y128+960+i,
          y128+1440+i,
          twa128+j,
          twb128+j,
          twc128+j);
  }

  if (scale_flag==1) {
    norm128 = set1_int16(dft_norm_table[13]);
    for (i=0; i<1920; i++) {
      y128[i] = mulhi_int16(y128[i],norm128);
    }
  }

  _mm_empty();
  _m_empty();

};

static int16_t twa1944[647*2*4];
static int16_t twb1944[647*2*4];

void dft1944(int16_t *x,int16_t *y,unsigned char scale_flag)  // 648 x 3
{
  int i,j;
  simd_q15_t *x128=(simd_q15_t *)x;
  simd_q15_t *y128=(simd_q15_t *)y;
  simd_q15_t *twa128=(simd_q15_t *)&twa1944[0];
  simd_q15_t *twb128=(simd_q15_t *)&twb1944[0];
  simd_q15_t x2128[1944];// = (simd_q15_t *)&x2128array[0];
  simd_q15_t ytmp128[1944];//=&ytmp128array3[0];



  for (i=0,j=0; i<648; i++,j+=3) {
    x2128[i]    = x128[j];
    x2128[i+648] = x128[j+1];
    x2128[i+1296] = x128[j+2];
  }

  dft648((int16_t *)x2128,(int16_t *)ytmp128,1);
  dft648((int16_t *)(x2128+648),(int16_t *)(ytmp128+648),1);
  dft648((int16_t *)(x2128+1296),(int16_t *)(ytmp128+1296),1);

  bfly3_tw1(ytmp128,ytmp128+648,ytmp128+1296,y128,y128+648,y128+1296);

  for (i=1,j=0; i<648; i++,j++) {
    bfly3(ytmp128+i,
          ytmp128+648+i,
          ytmp128+1296+i,
          y128+i,
          y128+648+i,
          y128+1296+i,
          twa128+j,
          twb128+j);
  }

  if (scale_flag==1) {
    norm128 = set1_int16(dft_norm_table[14]);

    for (i=0; i<1944; i++) {
      y128[i] = mulhi_int16(y128[i],norm128);
    }
  }

  _mm_empty();
  _m_empty();

};

static int16_t twa2160[719*2*4];
static int16_t twb2160[719*2*4];

void dft2160(int16_t *x,int16_t *y,unsigned char scale_flag)  // 720 x 3
{
  int i,j;
  simd_q15_t *x128=(simd_q15_t *)x;
  simd_q15_t *y128=(simd_q15_t *)y;
  simd_q15_t *twa128=(simd_q15_t *)&twa2160[0];
  simd_q15_t *twb128=(simd_q15_t *)&twb2160[0];
  simd_q15_t x2128[2160];// = (simd_q15_t *)&x2128array[0];
  simd_q15_t ytmp128[2160];//=&ytmp128array3[0];



  for (i=0,j=0; i<720; i++,j+=3) {
    x2128[i]    = x128[j];
    x2128[i+720] = x128[j+1];
    x2128[i+1440] = x128[j+2];
  }

  dft720((int16_t *)x2128,(int16_t *)ytmp128,1);
  dft720((int16_t *)(x2128+720),(int16_t *)(ytmp128+720),1);
  dft720((int16_t *)(x2128+1440),(int16_t *)(ytmp128+1440),1);

  bfly3_tw1(ytmp128,ytmp128+720,ytmp128+1440,y128,y128+720,y128+1440);

  for (i=1,j=0; i<720; i++,j++) {
    bfly3(ytmp128+i,
          ytmp128+720+i,
          ytmp128+1440+i,
          y128+i,
          y128+720+i,
          y128+1440+i,
          twa128+j,
          twb128+j);
  }

  if (scale_flag==1) {
    norm128 = set1_int16(dft_norm_table[14]);

    for (i=0; i<2160; i++) {
      y128[i] = mulhi_int16(y128[i],norm128);
    }
  }

  _mm_empty();
  _m_empty();

};

static int16_t twa2304[767*2*4];
static int16_t twb2304[767*2*4];

void dft2304(int16_t *x,int16_t *y,unsigned char scale_flag)  // 768 x 3
{
  int i,j;
  simd_q15_t *x128=(simd_q15_t *)x;
  simd_q15_t *y128=(simd_q15_t *)y;
  simd_q15_t *twa128=(simd_q15_t *)&twa2304[0];
  simd_q15_t *twb128=(simd_q15_t *)&twb2304[0];
  simd_q15_t x2128[2304];// = (simd_q15_t *)&x2128array[0];
  simd_q15_t ytmp128[2304];//=&ytmp128array3[0];



  for (i=0,j=0; i<768; i++,j+=3) {
    x2128[i]    = x128[j];
    x2128[i+768] = x128[j+1];
    x2128[i+1536] = x128[j+2];
  }

  dft768((int16_t *)x2128,(int16_t *)ytmp128,1);
  dft768((int16_t *)(x2128+768),(int16_t *)(ytmp128+768),1);
  dft768((int16_t *)(x2128+1536),(int16_t *)(ytmp128+1536),1);

  bfly3_tw1(ytmp128,ytmp128+768,ytmp128+1536,y128,y128+768,y128+1536);

  for (i=1,j=0; i<768; i++,j++) {
    bfly3(ytmp128+i,
          ytmp128+768+i,
          ytmp128+1536+i,
          y128+i,
          y128+768+i,
          y128+1536+i,
          twa128+j,
          twb128+j);
  }

  if (scale_flag==1) {
    norm128 = set1_int16(dft_norm_table[14]);

    for (i=0; i<2304; i++) {
      y128[i] = mulhi_int16(y128[i],norm128);
    }
  }

  _mm_empty();
  _m_empty();

};

static int16_t twa2400[599*2*4];
static int16_t twb2400[599*2*4];
static int16_t twc2400[599*2*4];

void dft2400(int16_t *x,int16_t *y,unsigned char scale_flag)  // 600 x 4
{

  int i,j;
  simd_q15_t *x128=(simd_q15_t *)x;
  simd_q15_t *y128=(simd_q15_t *)y;
  simd_q15_t *twa128=(simd_q15_t *)&twa2400[0];
  simd_q15_t *twb128=(simd_q15_t *)&twb2400[0];
  simd_q15_t *twc128=(simd_q15_t *)&twc2400[0];
  simd_q15_t x2128[2400];// = (simd_q15_t *)&x2128array[0];
  simd_q15_t ytmp128[2400];//=&ytmp128array2[0];



  for (i=0,j=0; i<600; i++,j+=4) {
    x2128[i]    = x128[j];
    x2128[i+600] = x128[j+1];
    x2128[i+1200] = x128[j+2];
    x2128[i+1800] = x128[j+3];
  }

  dft600((int16_t *)x2128,(int16_t *)ytmp128,1);
  dft600((int16_t *)(x2128+600),(int16_t *)(ytmp128+600),1);
  dft600((int16_t *)(x2128+1200),(int16_t *)(ytmp128+1200),1);
  dft600((int16_t *)(x2128+1800),(int16_t *)(ytmp128+1800),1);

  bfly4_tw1(ytmp128,ytmp128+600,ytmp128+1200,ytmp128+1800,y128,y128+600,y128+1200,y128+1800);

  for (i=1,j=0; i<600; i++,j++) {
    bfly4(ytmp128+i,
          ytmp128+600+i,
          ytmp128+1200+i,
          ytmp128+1800+i,
          y128+i,
          y128+600+i,
          y128+1200+i,
          y128+1800+i,
          twa128+j,
          twb128+j,
          twc128+j);
  }

  if (scale_flag==1) {
    norm128 = set1_int16(dft_norm_table[13]);
    for (i=0; i<2400; i++) {
      y128[i] = mulhi_int16(y128[i],norm128);
    }
  }

  _mm_empty();
  _m_empty();

};

static int16_t twa2592[863*2*4];
static int16_t twb2592[863*2*4];

void dft2592(int16_t *x,int16_t *y,unsigned char scale_flag)  // 864 x 3
{
  int i,j;
  simd_q15_t *x128=(simd_q15_t *)x;
  simd_q15_t *y128=(simd_q15_t *)y;
  simd_q15_t *twa128=(simd_q15_t *)&twa2592[0];
  simd_q15_t *twb128=(simd_q15_t *)&twb2592[0];
  simd_q15_t x2128[2592];// = (simd_q15_t *)&x2128array[0];
  simd_q15_t ytmp128[2592];//=&ytmp128array3[0];



  for (i=0,j=0; i<864; i++,j+=3) {
    x2128[i]    = x128[j];
    x2128[i+864] = x128[j+1];
    x2128[i+1728] = x128[j+2];
  }

  dft864((int16_t *)x2128,(int16_t *)ytmp128,1);
  dft864((int16_t *)(x2128+864),(int16_t *)(ytmp128+864),1);
  dft864((int16_t *)(x2128+1728),(int16_t *)(ytmp128+1728),1);

  bfly3_tw1(ytmp128,ytmp128+864,ytmp128+1728,y128,y128+864,y128+1728);

  for (i=1,j=0; i<864; i++,j++) {
    bfly3(ytmp128+i,
          ytmp128+864+i,
          ytmp128+1728+i,
          y128+i,
          y128+864+i,
          y128+1728+i,
          twa128+j,
          twb128+j);
  }

  if (scale_flag==1) {
    norm128 = set1_int16(dft_norm_table[14]);

    for (i=0; i<2592; i++) {
      y128[i] = mulhi_int16(y128[i],norm128);
    }
  }

  _mm_empty();
  _m_empty();

};

static int16_t twa2700[899*2*4];
static int16_t twb2700[899*2*4];

void dft2700(int16_t *x,int16_t *y,unsigned char scale_flag)  // 900 x 3
{
  int i,j;
  simd_q15_t *x128=(simd_q15_t *)x;
  simd_q15_t *y128=(simd_q15_t *)y;
  simd_q15_t *twa128=(simd_q15_t *)&twa2700[0];
  simd_q15_t *twb128=(simd_q15_t *)&twb2700[0];
  simd_q15_t x2128[2700];// = (simd_q15_t *)&x2128array[0];
  simd_q15_t ytmp128[2700];//=&ytmp128array3[0];



  for (i=0,j=0; i<900; i++,j+=3) {
    x2128[i]    = x128[j];
    x2128[i+900] = x128[j+1];
    x2128[i+1800] = x128[j+2];
  }

  dft900((int16_t *)x2128,(int16_t *)ytmp128,1);
  dft900((int16_t *)(x2128+900),(int16_t *)(ytmp128+900),1);
  dft900((int16_t *)(x2128+1800),(int16_t *)(ytmp128+1800),1);

  bfly3_tw1(ytmp128,ytmp128+900,ytmp128+1800,y128,y128+900,y128+1800);

  for (i=1,j=0; i<900; i++,j++) {
    bfly3(ytmp128+i,
          ytmp128+900+i,
          ytmp128+1800+i,
          y128+i,
          y128+900+i,
          y128+1800+i,
          twa128+j,
          twb128+j);
  }

  if (scale_flag==1) {
    norm128 = set1_int16(dft_norm_table[14]);

    for (i=0; i<2700; i++) {
      y128[i] = mulhi_int16(y128[i],norm128);
    }
  }

  _mm_empty();
  _m_empty();

};

static int16_t twa2880[959*2*4];
static int16_t twb2880[959*2*4];

void dft2880(int16_t *x,int16_t *y,unsigned char scale_flag)  // 960 x 3
{
  int i,j;
  simd_q15_t *x128=(simd_q15_t *)x;
  simd_q15_t *y128=(simd_q15_t *)y;
  simd_q15_t *twa128=(simd_q15_t *)&twa2880[0];
  simd_q15_t *twb128=(simd_q15_t *)&twb2880[0];
  simd_q15_t x2128[2880];// = (simd_q15_t *)&x2128array[0];
  simd_q15_t ytmp128[2880];//=&ytmp128array3[0];



  for (i=0,j=0; i<960; i++,j+=3) {
    x2128[i]    = x128[j];
    x2128[i+960] = x128[j+1];
    x2128[i+1920] = x128[j+2];
  }

  dft960((int16_t *)x2128,(int16_t *)ytmp128,1);
  dft960((int16_t *)(x2128+960),(int16_t *)(ytmp128+960),1);
  dft960((int16_t *)(x2128+1920),(int16_t *)(ytmp128+1920),1);

  bfly3_tw1(ytmp128,ytmp128+960,ytmp128+1920,y128,y128+960,y128+1920);

  for (i=1,j=0; i<960; i++,j++) {
    bfly3(ytmp128+i,
          ytmp128+960+i,
          ytmp128+1920+i,
          y128+i,
          y128+960+i,
          y128+1920+i,
          twa128+j,
          twb128+j);
  }

  if (scale_flag==1) {
    norm128 = set1_int16(dft_norm_table[14]);

    for (i=0; i<2880; i++) {
      y128[i] = mulhi_int16(y128[i],norm128);
    }
  }

  _mm_empty();
  _m_empty();

};

static int16_t twa2916[971*2*4];
static int16_t twb2916[971*2*4];

void dft2916(int16_t *x,int16_t *y,unsigned char scale_flag)  // 972 x 3
{
  int i,j;
  simd_q15_t *x128=(simd_q15_t *)x;
  simd_q15_t *y128=(simd_q15_t *)y;
  simd_q15_t *twa128=(simd_q15_t *)&twa2916[0];
  simd_q15_t *twb128=(simd_q15_t *)&twb2916[0];
  simd_q15_t x2128[2916];// = (simd_q15_t *)&x2128array[0];
  simd_q15_t ytmp128[2916];//=&ytmp128array3[0];



  for (i=0,j=0; i<972; i++,j+=3) {
    x2128[i]    = x128[j];
    x2128[i+972] = x128[j+1];
    x2128[i+1944] = x128[j+2];
  }

  dft972((int16_t *)x2128,(int16_t *)ytmp128,1);
  dft972((int16_t *)(x2128+972),(int16_t *)(ytmp128+972),1);
  dft972((int16_t *)(x2128+1944),(int16_t *)(ytmp128+1944),1);

  bfly3_tw1(ytmp128,ytmp128+972,ytmp128+1944,y128,y128+972,y128+1944);

  for (i=1,j=0; i<972; i++,j++) {
    bfly3(ytmp128+i,
          ytmp128+972+i,
          ytmp128+1944+i,
          y128+i,
          y128+972+i,
          y128+1944+i,
          twa128+j,
          twb128+j);
  }

  if (scale_flag==1) {
    norm128 = set1_int16(dft_norm_table[14]);

    for (i=0; i<2916; i++) {
      y128[i] = mulhi_int16(y128[i],norm128);
    }
  }

  _mm_empty();
  _m_empty();

};

static int16_t twa3000[599*8]__attribute__((aligned(32)));
static int16_t twb3000[599*8]__attribute__((aligned(32)));
static int16_t twc3000[599*8]__attribute__((aligned(32)));
static int16_t twd3000[599*8]__attribute__((aligned(32)));

void dft3000(int16_t *x,int16_t *y,unsigned char scale_flag) // 600 * 5
{

  int i,j;
  simd_q15_t *x128=(simd_q15_t *)x;
  simd_q15_t *y128=(simd_q15_t *)y;
  simd_q15_t *twa128=(simd_q15_t *)&twa3000[0];
  simd_q15_t *twb128=(simd_q15_t *)&twb3000[0];
  simd_q15_t *twc128=(simd_q15_t *)&twc3000[0];
  simd_q15_t *twd128=(simd_q15_t *)&twd3000[0];
  simd_q15_t x2128[3000];// = (simd_q15_t *)&x2128array[0];
  simd_q15_t ytmp128[3000];//=&ytmp128array2[0];



  for (i=0,j=0; i<600; i++,j+=5) {
    x2128[i]    = x128[j];
    x2128[i+600] = x128[j+1];
    x2128[i+1200] = x128[j+2];
    x2128[i+1800] = x128[j+3];
    x2128[i+2400] = x128[j+4];
  }

  dft600((int16_t *)x2128,(int16_t *)ytmp128,1);
  dft600((int16_t *)(x2128+600),(int16_t *)(ytmp128+600),1);
  dft600((int16_t *)(x2128+1200),(int16_t *)(ytmp128+1200),1);
  dft600((int16_t *)(x2128+1800),(int16_t *)(ytmp128+1800),1);
  dft600((int16_t *)(x2128+2400),(int16_t *)(ytmp128+2400),1);

  bfly5_tw1(ytmp128,ytmp128+600,ytmp128+1200,ytmp128+1800,ytmp128+2400,y128,y128+600,y128+1200,y128+1800,y128+2400);

  for (i=1,j=0; i<600; i++,j++) {
    bfly5(ytmp128+i,
          ytmp128+600+i,
          ytmp128+1200+i,
          ytmp128+1800+i,
          ytmp128+2400+i,
          y128+i,
          y128+600+i,
          y128+1200+i,
          y128+1800+i,
          y128+2400+i,
          twa128+j,
          twb128+j,
          twc128+j,
          twd128+j);
  }

  if (scale_flag==1) {
    norm128 = set1_int16(dft_norm_table[15]);

    for (i=0; i<3000; i++) {
      y128[i] = mulhi_int16(y128[i],norm128);
    }
  }

  _mm_empty();
  _m_empty();

}

static int16_t twa3240[1079*2*4];
static int16_t twb3240[1079*2*4];

void dft3240(int16_t *x,int16_t *y,unsigned char scale_flag)  // 1080 x 3
{
  int i,j;
  simd_q15_t *x128=(simd_q15_t *)x;
  simd_q15_t *y128=(simd_q15_t *)y;
  simd_q15_t *twa128=(simd_q15_t *)&twa3240[0];
  simd_q15_t *twb128=(simd_q15_t *)&twb3240[0];
  simd_q15_t x2128[3240];// = (simd_q15_t *)&x2128array[0];
  simd_q15_t ytmp128[3240];//=&ytmp128array3[0];



  for (i=0,j=0; i<1080; i++,j+=3) {
    x2128[i]    = x128[j];
    x2128[i+1080] = x128[j+1];
    x2128[i+2160] = x128[j+2];
  }

  dft1080((int16_t *)x2128,(int16_t *)ytmp128,1);
  dft1080((int16_t *)(x2128+1080),(int16_t *)(ytmp128+1080),1);
  dft1080((int16_t *)(x2128+2160),(int16_t *)(ytmp128+2160),1);

  bfly3_tw1(ytmp128,ytmp128+1080,ytmp128+2160,y128,y128+1080,y128+2160);

  for (i=1,j=0; i<1080; i++,j++) {
    bfly3(ytmp128+i,
          ytmp128+1080+i,
          ytmp128+2160+i,
          y128+i,
          y128+1080+i,
          y128+2160+i,
          twa128+j,
          twb128+j);
  }

  if (scale_flag==1) {
    norm128 = set1_int16(dft_norm_table[14]);

    for (i=0; i<3240; i++) {
      y128[i] = mulhi_int16(y128[i],norm128);
    }
  }

  _mm_empty();
  _m_empty();

};

void init_rad4(int N,int16_t *tw) {

  int16_t *twa = tw;
  int16_t *twb = twa+(N/2);
  int16_t *twc = twb+(N/2);
  int i;

  for (i=0;i<(N/4);i++) {
    *twa = (int16_t)round(32767.0*cos(2*M_PI*i/N)); twa++;
    *twa = -(int16_t)round(32767.0*sin(2*M_PI*i/N)); twa++;
    *twb = (int16_t)round(32767.0*cos(2*M_PI*2*i/N)); twb++;
    *twb = -(int16_t)round(32767.0*sin(2*M_PI*2*i/N)); twb++;
    *twc = (int16_t)round(32767.0*cos(2*M_PI*3*i/N)); twc++;
    *twc = -(int16_t)round(32767.0*sin(2*M_PI*3*i/N)); twc++;
  }
}
void init_rad4_rep(int N,int16_t *twa,int16_t *twb,int16_t *twc) {

  int i,j;

  for (i=1;i<(N/4);i++) {
    twa[0] = (int16_t)round(32767.0*cos(2*M_PI*i/N));
    twa[1] = -(int16_t)round(32767.0*sin(2*M_PI*i/N));
    twb[0] = (int16_t)round(32767.0*cos(2*M_PI*2*i/N));
    twb[1] = -(int16_t)round(32767.0*sin(2*M_PI*2*i/N));
    twc[0] = (int16_t)round(32767.0*cos(2*M_PI*3*i/N));
    twc[1] = -(int16_t)round(32767.0*sin(2*M_PI*3*i/N));
    for (j=1;j<4;j++) {
      ((int32_t*)twa)[j]=((int32_t*)twa)[0];
      ((int32_t*)twb)[j]=((int32_t*)twb)[0];
      ((int32_t*)twc)[j]=((int32_t*)twc)[0];
    }
    twa+=8;
    twb+=8;
    twc+=8;
  }
}

void init_rad2(int N,int16_t *tw) {

  int16_t *twa = tw;
  int i;

  for (i=0;i<(N>>1);i++) {
    *twa = (int16_t)round(32767.0*cos(2*M_PI*i/N)); twa++;
    *twa = -(int16_t)round(32767.0*sin(2*M_PI*i/N)); twa++;
  }
}

void init_rad2_rep(int N,int16_t *twa) {

  int i,j;

  for (i=1;i<(N/2);i++) {
    twa[0] = (int16_t)round(32767.0*cos(2*M_PI*i/N));
    twa[1] = -(int16_t)round(32767.0*sin(2*M_PI*i/N));
    for (j=1;j<4;j++) {
      ((int32_t*)twa)[j]=((int32_t*)twa)[0];
    }
    twa+=8;
  }
}

void init_rad3(int N,int16_t *twa,int16_t *twb) {

  int i;

  for (i=0;i<(N/3);i++) {
    *twa = (int16_t)round(32767.0*cos(2*M_PI*i/N)); twa++;
    *twa = -(int16_t)round(32767.0*sin(2*M_PI*i/N)); twa++;
    *twb = (int16_t)round(32767.0*cos(2*M_PI*2*i/N)); twb++;
    *twb = -(int16_t)round(32767.0*sin(2*M_PI*2*i/N)); twb++;
  }
}

void init_rad3_rep(int N,int16_t *twa,int16_t *twb) {

  int i,j;

  for (i=1;i<(N/3);i++) {
    twa[0] = (int16_t)round(32767.0*cos(2*M_PI*i/N));
    twa[1] = -(int16_t)round(32767.0*sin(2*M_PI*i/N));
    twb[0] = (int16_t)round(32767.0*cos(2*M_PI*2*i/N));
    twb[1] = -(int16_t)round(32767.0*sin(2*M_PI*2*i/N));
    for (j=1;j<4;j++) {
      ((int32_t*)twa)[j]=((int32_t*)twa)[0];
      ((int32_t*)twb)[j]=((int32_t*)twb)[0];
    }
    twa+=8;
    twb+=8;
  }
}

void init_rad5_rep(int N,int16_t *twa,int16_t *twb,int16_t *twc,int16_t *twd) {

  int i,j;

  for (i=1;i<(N/5);i++) {
    twa[0] = (int16_t)round(32767.0*cos(2*M_PI*i/N));
    twa[1] = -(int16_t)round(32767.0*sin(2*M_PI*i/N));
    twb[0] = (int16_t)round(32767.0*cos(2*M_PI*2*i/N));
    twb[1] = -(int16_t)round(32767.0*sin(2*M_PI*2*i/N));
    twc[0] = (int16_t)round(32767.0*cos(2*M_PI*3*i/N));
    twc[1] = -(int16_t)round(32767.0*sin(2*M_PI*3*i/N));
    twd[0] = (int16_t)round(32767.0*cos(2*M_PI*4*i/N));
    twd[1] = -(int16_t)round(32767.0*sin(2*M_PI*4*i/N));
    for (j=1;j<4;j++) {
      ((int32_t*)twa)[j]=((int32_t*)twa)[0];
      ((int32_t*)twb)[j]=((int32_t*)twb)[0];
      ((int32_t*)twc)[j]=((int32_t*)twc)[0];
      ((int32_t*)twd)[j]=((int32_t*)twd)[0];
    }
    twa+=8;
    twb+=8;
    twc+=8;
    twd+=8;
  }
}
/*----------------------------------------------------------------*/
/* dft library entry points:                                      */

int dfts_autoinit(void)
{
  init_rad4(1024,tw1024);
  init_rad2(2048,tw2048);
  init_rad4(4096,tw4096);
  init_rad2(8192,tw8192);
  init_rad4(16384,tw16384);
  init_rad2(32768,tw32768);
  init_rad4(65536,tw65536);

  init_rad3(384,twa384i,twb384i);
  init_rad3(768,twa768,twb768);
  init_rad3(1536,twa1536,twb1536);
  init_rad3(3072,twa3072,twb3072);
  init_rad3(6144,twa6144,twb6144);
  init_rad3(12288,twa12288,twb12288);
  init_rad3(18432,twa18432,twb18432);
  init_rad3(24576,twa24576,twb24576);
  init_rad3(36864,twa36864,twb36864);
  init_rad3(49152,twa49152,twb49152);
  init_rad3(98304,twa98304,twb98304);


  init_rad2_rep(24,tw24);
  init_rad3_rep(36,twa36,twb36);
  init_rad4_rep(48,twa48,twb48,twc48);
  init_rad5_rep(60,twa60,twb60,twc60,twd60);
  init_rad2_rep(72,tw72);
  init_rad2_rep(96,tw96);
  init_rad3_rep(108,twa108,twb108);
  init_rad2_rep(120,tw120);
  init_rad3_rep(144,twa144,twb144);
  init_rad3_rep(180,twa180,twb180);
  init_rad4_rep(192,twa192,twb192,twc192);
  init_rad3_rep(216,twa216,twb216);
  init_rad4_rep(240,twa240,twb240,twc240);
  init_rad3_rep(288,twa288,twb288);
  init_rad5_rep(300,twa300,twb300,twc300,twd300);
  init_rad3_rep(324,twa324,twb324);
  init_rad3_rep(360,twa360,twb360);
  init_rad4_rep(384,twa384,twb384,twc384);
  init_rad4_rep(432,twa432,twb432,twc432);
  init_rad4_rep(480,twa480,twb480,twc480);
  init_rad3_rep(540,twa540,twb540);
  init_rad3_rep(576,twa576,twb576);
  init_rad2_rep(600,twa600);
  init_rad3_rep(648,twa648,twb648);
  init_rad4_rep(720,twa720,twb720,twc720);
  init_rad4_rep(768,twa768p,twb768p,twc768p);
  init_rad3_rep(864,twa864,twb864);
  init_rad3_rep(900,twa900,twb900);
  init_rad4_rep(960,twa960,twb960,twc960);
  init_rad3_rep(972,twa972,twb972);
  init_rad3_rep(1080,twa1080,twb1080);
  init_rad4_rep(1152,twa1152,twb1152,twc1152);
  init_rad4_rep(1200,twa1200,twb1200,twc1200);
  init_rad3_rep(1296,twa1296,twb1296);
  init_rad3_rep(1440,twa1440,twb1440);
  init_rad5_rep(1500,twa1500,twb1500,twc1500,twd1500);
  init_rad3_rep(1620,twa1620,twb1620);
  init_rad3_rep(1728,twa1728,twb1728);
  init_rad3_rep(1800,twa1800,twb1800);
  init_rad4_rep(1920,twa1920,twb1920, twc1920);
  init_rad3_rep(1944,twa1944,twb1944);
  init_rad3_rep(2160,twa2160,twb2160);
  init_rad3_rep(2304,twa2304,twb2304);
  init_rad4_rep(2400,twa2400,twb2400,twc2400);
  init_rad3_rep(2592,twa2592,twb2592);
  init_rad3_rep(2700,twa2700,twb2700);
  init_rad3_rep(2880,twa2880,twb2880);
  init_rad3_rep(2916,twa2916,twb2916);
  init_rad5_rep(3000,twa3000,twb3000,twc3000,twd3000);
  init_rad3_rep(3240,twa3240,twb3240);

  return 0;
}



#ifndef MR_MAIN

void dft(uint8_t sizeidx, int16_t *input,int16_t *output,unsigned char scale_flag){
	AssertFatal((sizeidx >= 0 && sizeidx<DFT_SIZE_IDXTABLESIZE),"Invalid dft size index %i\n",sizeidx);
        int algn=0xF;
        if ( (dft_ftab[sizeidx].size%3) != 0 ) // there is no AVX2 implementation for multiples of 3 DFTs
          algn=0x1F;
        AssertFatal(((intptr_t)output&algn)==0,"Buffers should be aligned %p",output);
        if (((intptr_t)input)&algn) {
          LOG_D(PHY, "DFT called with input not aligned, add a memcpy, size %d\n", sizeidx);
          int sz=dft_ftab[sizeidx].size;
          if (sizeidx==DFT_12) // This case does 8 DFTs in //
            sz*=8;
          int16_t tmp[sz*2] __attribute__ ((aligned(32))); // input and output are not in right type (int16_t instead of c16_t)
          memcpy(tmp, input, sizeof tmp);
          dft_ftab[sizeidx].func(tmp,output,scale_flag);
        } else
          dft_ftab[sizeidx].func(input,output,scale_flag);
};

void idft(uint8_t sizeidx, int16_t *input,int16_t *output,unsigned char scale_flag){
	AssertFatal((sizeidx>=0 && sizeidx<DFT_SIZE_IDXTABLESIZE),"Invalid idft size index %i\n",sizeidx);
        int algn=0xF;
	algn=0x1F;
        AssertFatal( ((intptr_t)output&algn)==0,"Buffers should be 16 bytes aligned %p",output);
        if (((intptr_t)input)&algn ) {  
          LOG_D(PHY, "DFT called with input not aligned, add a memcpy\n");
          int sz=idft_ftab[sizeidx].size;
          int16_t tmp[sz*2] __attribute__ ((aligned(32))); // input and output are not in right type (int16_t instead of c16_t)
          memcpy(tmp, input, sizeof tmp);
          dft_ftab[sizeidx].func(tmp,output,scale_flag);
        } else
          idft_ftab[sizeidx].func(input,output,scale_flag);
};

#endif

/*---------------------------------------------------------------------------------------*/

#ifdef MR_MAIN
#include <string.h>
#include <stdio.h>

#define LOG_M write_output
int write_output(const char *fname,const char *vname,void *data,int length,int dec,char format)
{

  FILE *fp=NULL;
  int i;


  printf("Writing %d elements of type %d to %s\n",length,format,fname);


  if (format == 10 || format ==11 || format == 12 || format == 13 || format == 14) {
    fp = fopen(fname,"a+");
  } else if (format != 10 && format !=11  && format != 12 && format != 13 && format != 14) {
    fp = fopen(fname,"w+");
  }



  if (fp== NULL) {
    printf("[OPENAIR][FILE OUTPUT] Cannot open file %s\n",fname);
    return(-1);
  }

  if (format != 10 && format !=11  && format != 12 && format != 13 && format != 14)
    fprintf(fp,"%s = [",vname);


  switch (format) {
  case 0:   // real 16-bit

    for (i=0; i<length; i+=dec) {
      fprintf(fp,"%d\n",((short *)data)[i]);
    }

    break;

  case 1:  // complex 16-bit
  case 13:
  case 14:
  case 15:

    for (i=0; i<length<<1; i+=(2*dec)) {
      fprintf(fp,"%d + j*(%d)\n",((short *)data)[i],((short *)data)[i+1]);

    }


    break;

  case 2:  // real 32-bit
    for (i=0; i<length; i+=dec) {
      fprintf(fp,"%d\n",((int *)data)[i]);
    }

    break;

  case 3: // complex 32-bit
    for (i=0; i<length<<1; i+=(2*dec)) {
      fprintf(fp,"%d + j*(%d)\n",((int *)data)[i],((int *)data)[i+1]);
    }

    break;

  case 4: // real 8-bit
    for (i=0; i<length; i+=dec) {
      fprintf(fp,"%d\n",((char *)data)[i]);
    }

    break;

  case 5: // complex 8-bit
    for (i=0; i<length<<1; i+=(2*dec)) {
      fprintf(fp,"%d + j*(%d)\n",((char *)data)[i],((char *)data)[i+1]);
    }

    break;

  case 6:  // real 64-bit
    for (i=0; i<length; i+=dec) {
      fprintf(fp,"%lld\n",((long long*)data)[i]);
    }

    break;

  case 7: // real double
    for (i=0; i<length; i+=dec) {
      fprintf(fp,"%g\n",((double *)data)[i]);
    }

    break;

  case 8: // complex double
    for (i=0; i<length<<1; i+=2*dec) {
      fprintf(fp,"%g + j*(%g)\n",((double *)data)[i], ((double *)data)[i+1]);
    }

    break;

  case 9: // real unsigned 8-bit
    for (i=0; i<length; i+=dec) {
      fprintf(fp,"%d\n",((unsigned char *)data)[i]);
    }

    break;


  case 10 : // case eren 16 bit complex :

    for (i=0; i<length<<1; i+=(2*dec)) {

      if((i < 2*(length-1)) && (i > 0))
        fprintf(fp,"%d + j*(%d),",((short *)data)[i],((short *)data)[i+1]);
      else if (i == 2*(length-1))
        fprintf(fp,"%d + j*(%d);",((short *)data)[i],((short *)data)[i+1]);
      else if (i == 0)
        fprintf(fp,"\n%d + j*(%d),",((short *)data)[i],((short *)data)[i+1]);



    }

    break;

  case 11 : //case eren 16 bit real for channel magnitudes:
    for (i=0; i<length; i+=dec) {

      if((i <(length-1))&& (i > 0))
        fprintf(fp,"%d,",((short *)data)[i]);
      else if (i == (length-1))
        fprintf(fp,"%d;",((short *)data)[i]);
      else if (i == 0)
        fprintf(fp,"\n%d,",((short *)data)[i]);
    }

    printf("\n erennnnnnnnnnnnnnn: length :%d",length);
    break;

  case 12 : // case eren for log2_maxh real unsigned 8 bit
    fprintf(fp,"%d \n",((unsigned char *)&data)[0]);
    break;

  }

  if (format != 10 && format !=11 && format !=12 && format != 13 && format != 15) {
    fprintf(fp,"];\n");
    fclose(fp);
    return(0);
  } else if (format == 10 || format ==11 || format == 12 || format == 13 || format == 15) {
    fclose(fp);
    return(0);
  }

  return 0;
}


int main(int argc, char**argv)
{


  time_stats_t ts;
  simd256_q15_t x[16384],x2[16384],y[16384],tw0,tw1,tw2,tw3;
  int i;
  simd_q15_t *x128=(simd_q15_t*)x,*y128=(simd_q15_t*)y;

  dfts_autoinit();

  set_taus_seed(0);
  opp_enabled = 1;
 /* 
    ((int16_t *)&tw0)[0] = 32767;
    ((int16_t *)&tw0)[1] = 0;
    ((int16_t *)&tw0)[2] = 32767;
    ((int16_t *)&tw0)[3] = 0;
    ((int16_t *)&tw0)[4] = 32767;
    ((int16_t *)&tw0)[5] = 0;
    ((int16_t *)&tw0)[6] = 32767;
    ((int16_t *)&tw0)[7] = 0;

    ((int16_t *)&tw1)[0] = 32767;
    ((int16_t *)&tw1)[1] = 0;
    ((int16_t *)&tw1)[2] = 32767;
    ((int16_t *)&tw1)[3] = 0;
    ((int16_t *)&tw1)[4] = 32767;
    ((int16_t *)&tw1)[5] = 0;
    ((int16_t *)&tw1)[6] = 32767;
    ((int16_t *)&tw1)[7] = 0;

    ((int16_t *)&tw2)[0] = 32767;
    ((int16_t *)&tw2)[1] = 0;
    ((int16_t *)&tw2)[2] = 32767;
    ((int16_t *)&tw2)[3] = 0;
    ((int16_t *)&tw2)[4] = 32767;
    ((int16_t *)&tw2)[5] = 0;
    ((int16_t *)&tw2)[6] = 32767;
    ((int16_t *)&tw2)[7] = 0;

    ((int16_t *)&tw3)[0] = 32767;
    ((int16_t *)&tw3)[1] = 0;
    ((int16_t *)&tw3)[2] = 32767;
    ((int16_t *)&tw3)[3] = 0;
    ((int16_t *)&tw3)[4] = 32767;
    ((int16_t *)&tw3)[5] = 0;
    ((int16_t *)&tw3)[6] = 32767;
    ((int16_t *)&tw3)[7] = 0;
 */
    for (i=0;i<300;i++) {
#if defined(__x86_64__) || defined(__i386__)
      x[i] = simde_mm256_set1_epi32(taus());
      x[i] = simde_mm256_srai_epi16(x[i],4);
#elif defined(__arm__) || defined(__aarch64__)
      x[i] = (int16x8_t)vdupq_n_s32(taus());
      x[i] = vshrq_n_s16(x[i],4);
#endif // defined(__x86_64__) || defined(__i386__)
    }
      /*
    bfly2_tw1(x,x+1,y,y+1);
    printf("(%d,%d) (%d,%d) => (%d,%d) (%d,%d)\n",((int16_t*)&x[0])[0],((int16_t*)&x[0])[1],((int16_t*)&x[1])[0],((int16_t*)&x[1])[1],((int16_t*)&y[0])[0],((int16_t*)&y[0])[1],((int16_t*)&y[1])[0],((int16_t*)&y[1])[1]);
    printf("(%d,%d) (%d,%d) => (%d,%d) (%d,%d)\n",((int16_t*)&x[0])[0],((int16_t*)&x[0])[1],((int16_t*)&x[1])[0],((int16_t*)&x[1])[1],((int16_t*)&y[0])[2],((int16_t*)&y[0])[3],((int16_t*)&y[1])[2],((int16_t*)&y[1])[3]);
    printf("(%d,%d) (%d,%d) => (%d,%d) (%d,%d)\n",((int16_t*)&x[0])[0],((int16_t*)&x[0])[1],((int16_t*)&x[1])[0],((int16_t*)&x[1])[1],((int16_t*)&y[0])[4],((int16_t*)&y[0])[5],((int16_t*)&y[1])[4],((int16_t*)&y[1])[5]);
    printf("(%d,%d) (%d,%d) => (%d,%d) (%d,%d)\n",((int16_t*)&x[0])[0],((int16_t*)&x[0])[1],((int16_t*)&x[1])[0],((int16_t*)&x[1])[1],((int16_t*)&y[0])[6],((int16_t*)&y[0])[7],((int16_t*)&y[1])[6],((int16_t*)&y[1])[7]);
    bfly2(x,x+1,y,y+1, &tw0);
    printf("0(%d,%d) (%d,%d) => (%d,%d) (%d,%d)\n",((int16_t*)&x[0])[0],((int16_t*)&x[0])[1],((int16_t*)&x[1])[0],((int16_t*)&x[1])[1],((int16_t*)&y[0])[0],((int16_t*)&y[0])[1],((int16_t*)&y[1])[0],((int16_t*)&y[1])[1]);
    printf("1(%d,%d) (%d,%d) => (%d,%d) (%d,%d)\n",((int16_t*)&x[0])[0],((int16_t*)&x[0])[1],((int16_t*)&x[1])[0],((int16_t*)&x[1])[1],((int16_t*)&y[0])[2],((int16_t*)&y[0])[3],((int16_t*)&y[1])[2],((int16_t*)&y[1])[3]);
    printf("2(%d,%d) (%d,%d) => (%d,%d) (%d,%d)\n",((int16_t*)&x[0])[0],((int16_t*)&x[0])[1],((int16_t*)&x[1])[0],((int16_t*)&x[1])[1],((int16_t*)&y[0])[4],((int16_t*)&y[0])[5],((int16_t*)&y[1])[4],((int16_t*)&y[1])[5]);
    printf("3(%d,%d) (%d,%d) => (%d,%d) (%d,%d)\n",((int16_t*)&x[0])[0],((int16_t*)&x[0])[1],((int16_t*)&x[1])[0],((int16_t*)&x[1])[1],((int16_t*)&y[0])[6],((int16_t*)&y[0])[7],((int16_t*)&y[1])[6],((int16_t*)&y[1])[7]);
    bfly2(x,x+1,y,y+1, &tw0);

    bfly3_tw1(x,x+1,x+2,y, y+1,y+2);
    printf("0(%d,%d) (%d,%d) (%d %d) => (%d,%d) (%d,%d) (%d %d)\n",((int16_t*)&x[0])[0],((int16_t*)&x[0])[1],((int16_t*)&x[1])[0],((int16_t*)&x[1])[1],((int16_t*)&x[2])[0],((int16_t*)&x[2])[1],((int16_t*)&y[0])[0],((int16_t*)&y[0])[1],((int16_t*)&y[1])[0],((int16_t*)&y[1])[1],((int16_t*)&y[2])[0],((int16_t*)&y[2])[1]);
    printf("1(%d,%d) (%d,%d) (%d %d) => (%d,%d) (%d,%d) (%d %d)\n",((int16_t*)&x[0])[0],((int16_t*)&x[0])[1],((int16_t*)&x[1])[0],((int16_t*)&x[1])[1],((int16_t*)&x[2])[0],((int16_t*)&x[2])[1],((int16_t*)&y[0])[2],((int16_t*)&y[0])[3],((int16_t*)&y[1])[2],((int16_t*)&y[1])[3],((int16_t*)&y[2])[2],((int16_t*)&y[2])[3]);
    printf("2(%d,%d) (%d,%d) (%d %d) => (%d,%d) (%d,%d) (%d %d)\n",((int16_t*)&x[0])[0],((int16_t*)&x[0])[1],((int16_t*)&x[1])[0],((int16_t*)&x[1])[1],((int16_t*)&x[2])[0],((int16_t*)&x[2])[1],((int16_t*)&y[0])[4],((int16_t*)&y[0])[5],((int16_t*)&y[1])[4],((int16_t*)&y[1])[5],((int16_t*)&y[2])[4],((int16_t*)&y[2])[5]);
    printf("3(%d,%d) (%d,%d) (%d %d) => (%d,%d) (%d,%d) (%d %d)\n",((int16_t*)&x[0])[0],((int16_t*)&x[0])[1],((int16_t*)&x[1])[0],((int16_t*)&x[1])[1],((int16_t*)&x[2])[0],((int16_t*)&x[2])[1],((int16_t*)&y[0])[6],((int16_t*)&y[0])[7],((int16_t*)&y[1])[6],((int16_t*)&y[1])[7],((int16_t*)&y[2])[6],((int16_t*)&y[2])[7]);
    bfly3(x,x+1,x+2,y, y+1,y+2,&tw0,&tw1);

    printf("0(%d,%d) (%d,%d) (%d %d) => (%d,%d) (%d,%d) (%d %d)\n",((int16_t*)&x[0])[0],((int16_t*)&x[0])[1],((int16_t*)&x[1])[0],((int16_t*)&x[1])[1],((int16_t*)&x[2])[0],((int16_t*)&x[2])[1],((int16_t*)&y[0])[0],((int16_t*)&y[0])[1],((int16_t*)&y[1])[0],((int16_t*)&y[1])[1],((int16_t*)&y[2])[0],((int16_t*)&y[2])[1]);
    printf("1(%d,%d) (%d,%d) (%d %d) => (%d,%d) (%d,%d) (%d %d)\n",((int16_t*)&x[0])[0],((int16_t*)&x[0])[1],((int16_t*)&x[1])[0],((int16_t*)&x[1])[1],((int16_t*)&x[2])[0],((int16_t*)&x[2])[1],((int16_t*)&y[0])[2],((int16_t*)&y[0])[3],((int16_t*)&y[1])[2],((int16_t*)&y[1])[3],((int16_t*)&y[2])[2],((int16_t*)&y[2])[3]);
    printf("2(%d,%d) (%d,%d) (%d %d) => (%d,%d) (%d,%d) (%d %d)\n",((int16_t*)&x[0])[0],((int16_t*)&x[0])[1],((int16_t*)&x[1])[0],((int16_t*)&x[1])[1],((int16_t*)&x[2])[0],((int16_t*)&x[2])[1],((int16_t*)&y[0])[4],((int16_t*)&y[0])[5],((int16_t*)&y[1])[4],((int16_t*)&y[1])[5],((int16_t*)&y[2])[4],((int16_t*)&y[2])[5]);
    printf("3(%d,%d) (%d,%d) (%d %d) => (%d,%d) (%d,%d) (%d %d)\n",((int16_t*)&x[0])[0],((int16_t*)&x[0])[1],((int16_t*)&x[1])[0],((int16_t*)&x[1])[1],((int16_t*)&x[2])[0],((int16_t*)&x[2])[1],((int16_t*)&y[0])[6],((int16_t*)&y[0])[7],((int16_t*)&y[1])[6],((int16_t*)&y[1])[7],((int16_t*)&y[2])[6],((int16_t*)&y[2])[7]);


    bfly4_tw1(x,x+1,x+2,x+3,y, y+1,y+2,y+3);
    printf("(%d,%d) (%d,%d) (%d %d) (%d,%d) => (%d,%d) (%d,%d) (%d %d) (%d,%d)\n",
     ((int16_t*)&x[0])[0],((int16_t*)&x[0])[1],((int16_t*)&x[1])[0],((int16_t*)&x[1])[1],
     ((int16_t*)&x[2])[0],((int16_t*)&x[2])[1],((int16_t*)&x[3])[0],((int16_t*)&x[3])[1],
     ((int16_t*)&y[0])[0],((int16_t*)&y[0])[1],((int16_t*)&y[1])[0],((int16_t*)&y[1])[1],
     ((int16_t*)&y[2])[0],((int16_t*)&y[2])[1],((int16_t*)&y[3])[0],((int16_t*)&y[3])[1]);

    bfly4(x,x+1,x+2,x+3,y, y+1,y+2,y+3,&tw0,&tw1,&tw2);
    printf("0(%d,%d) (%d,%d) (%d %d) (%d,%d) => (%d,%d) (%d,%d) (%d %d) (%d,%d)\n",
     ((int16_t*)&x[0])[0],((int16_t*)&x[0])[1],((int16_t*)&x[1])[0],((int16_t*)&x[1])[1],
     ((int16_t*)&x[2])[0],((int16_t*)&x[2])[1],((int16_t*)&x[3])[0],((int16_t*)&x[3])[1],
     ((int16_t*)&y[0])[0],((int16_t*)&y[0])[1],((int16_t*)&y[1])[0],((int16_t*)&y[1])[1],
     ((int16_t*)&y[2])[0],((int16_t*)&y[2])[1],((int16_t*)&y[3])[0],((int16_t*)&y[3])[1]);
    printf("1(%d,%d) (%d,%d) (%d %d) (%d,%d) => (%d,%d) (%d,%d) (%d %d) (%d,%d)\n",
     ((int16_t*)&x[0])[0],((int16_t*)&x[0])[1],((int16_t*)&x[1])[0],((int16_t*)&x[1])[1],
     ((int16_t*)&x[2])[0],((int16_t*)&x[2])[1],((int16_t*)&x[3])[0],((int16_t*)&x[3])[1],
     ((int16_t*)&y[0])[2],((int16_t*)&y[0])[3],((int16_t*)&y[1])[2],((int16_t*)&y[1])[3],
     ((int16_t*)&y[2])[2],((int16_t*)&y[2])[3],((int16_t*)&y[3])[2],((int16_t*)&y[3])[3]);
    printf("2(%d,%d) (%d,%d) (%d %d) (%d,%d) => (%d,%d) (%d,%d) (%d %d) (%d,%d)\n",
     ((int16_t*)&x[0])[0],((int16_t*)&x[0])[1],((int16_t*)&x[1])[0],((int16_t*)&x[1])[1],
     ((int16_t*)&x[2])[0],((int16_t*)&x[2])[1],((int16_t*)&x[3])[0],((int16_t*)&x[3])[1],
     ((int16_t*)&y[0])[4],((int16_t*)&y[0])[5],((int16_t*)&y[1])[4],((int16_t*)&y[1])[5],
     ((int16_t*)&y[2])[4],((int16_t*)&y[2])[5],((int16_t*)&y[3])[4],((int16_t*)&y[3])[5]);
    printf("3(%d,%d) (%d,%d) (%d %d) (%d,%d) => (%d,%d) (%d,%d) (%d %d) (%d,%d)\n",
     ((int16_t*)&x[0])[0],((int16_t*)&x[0])[1],((int16_t*)&x[1])[0],((int16_t*)&x[1])[1],
     ((int16_t*)&x[2])[6],((int16_t*)&x[2])[7],((int16_t*)&x[3])[6],((int16_t*)&x[3])[7],
     ((int16_t*)&y[0])[6],((int16_t*)&y[0])[7],((int16_t*)&y[1])[6],((int16_t*)&y[1])[7],
     ((int16_t*)&y[2])[0],((int16_t*)&y[2])[1],((int16_t*)&y[3])[0],((int16_t*)&y[3])[1]);

    bfly5_tw1(x,x+1,x+2,x+3,x+4,y,y+1,y+2,y+3,y+4);

    for (i=0;i<5;i++)
      printf("%d,%d,",
       ((int16_t*)&x[i])[0],((int16_t*)&x[i])[1]);
    printf("\n");
    for (i=0;i<5;i++)
      printf("%d,%d,",
       ((int16_t*)&y[i])[0],((int16_t*)&y[i])[1]);
    printf("\n");

    bfly5(x,x+1,x+2,x+3,x+4,y, y+1,y+2,y+3,y+4,&tw0,&tw1,&tw2,&tw3);
    for (i=0;i<5;i++)
      printf("%d,%d,",
       ((int16_t*)&x[i])[0],((int16_t*)&x[i])[1]);
    printf("\n");
    for (i=0;i<5;i++)
      printf("%d,%d,",
       ((int16_t*)&y[i])[0],((int16_t*)&y[i])[1]);
    printf("\n");


    printf("\n\n12-point\n");
    dft12f(x,
     x+1,
     x+2,
     x+3,
     x+4,
     x+5,
     x+6,
     x+7,
     x+8,
     x+9,
     x+10,
     x+11,
     y,
     y+1,
     y+2,
     y+3,
     y+4,
     y+5,
     y+6,
     y+7,
     y+8,
     y+9,
     y+10,
     y+11);


    printf("X: ");
    for (i=0;i<12;i++)
      printf("%d,%d,",((int16_t*)(&x[i]))[0],((int16_t *)(&x[i]))[1]);
    printf("\nY:");
    for (i=0;i<12;i++)
      printf("%d,%d,",((int16_t*)(&y[i]))[0],((int16_t *)(&y[i]))[1]);
    printf("\n");

 */

    for (i=0;i<32;i++) {
      ((int16_t*)x)[i] = (int16_t)((taus()&0xffff))>>5;
    }
    memset((void*)&y[0],0,16*4);
    idft16((int16_t *)x,(int16_t *)y);
    printf("\n\n16-point\n");
    printf("X: ");
    for (i=0;i<4;i++)
      printf("%d,%d,%d,%d,%d,%d,%d,%d,",((int16_t*)&x[i])[0],((int16_t *)&x[i])[1],((int16_t*)&x[i])[2],((int16_t *)&x[i])[3],((int16_t*)&x[i])[4],((int16_t*)&x[i])[5],((int16_t*)&x[i])[6],((int16_t*)&x[i])[7]);
    printf("\nY:");

    for (i=0;i<4;i++)
      printf("%d,%d,%d,%d,%d,%d,%d,%d,",((int16_t*)&y[i])[0],((int16_t *)&y[i])[1],((int16_t*)&y[i])[2],((int16_t *)&y[i])[3],((int16_t*)&y[i])[4],((int16_t *)&y[i])[5],((int16_t*)&y[i])[6],((int16_t *)&y[i])[7]);
    printf("\n");
 
  memset((void*)&x[0],0,2048*4);
      
  for (i=0; i<2048; i+=4) {
     ((int16_t*)x)[i<<1] = 1024;
     ((int16_t*)x)[1+(i<<1)] = 0;
     ((int16_t*)x)[2+(i<<1)] = 0;
     ((int16_t*)x)[3+(i<<1)] = 1024;
     ((int16_t*)x)[4+(i<<1)] = -1024;
     ((int16_t*)x)[5+(i<<1)] = 0;
     ((int16_t*)x)[6+(i<<1)] = 0;
     ((int16_t*)x)[7+(i<<1)] = -1024;
     }
  /*
  for (i=0; i<2048; i+=2) {
     ((int16_t*)x)[i<<1] = 1024;
     ((int16_t*)x)[1+(i<<1)] = 0;
     ((int16_t*)x)[2+(i<<1)] = -1024;
     ((int16_t*)x)[3+(i<<1)] = 0;
     }
       
  for (i=0;i<2048*2;i++) {
    ((int16_t*)x)[i] = i/2;//(int16_t)((taus()&0xffff))>>5;
  }
     */
  memset((void*)&x[0],0,64*sizeof(int32_t));
  for (i=2;i<36;i++) {
    if ((taus() & 1)==0)
      ((int16_t*)x)[i] = 364;
    else
      ((int16_t*)x)[i] = -364;
  }
  for (i=(128-36);i<128;i++) {
    if ((taus() & 1)==0)
      ((int16_t*)x)[i] = 364;
    else
      ((int16_t*)x)[i] = -364;
  }
  idft64((int16_t *)x,(int16_t *)y,1);
  

  printf("64-point\n");
  printf("X: ");
  for (i=0;i<8;i++)
    print_shorts256("",((int16_t *)x)+(i*16));

  printf("\nY:");

  for (i=0;i<8;i++)
    print_shorts256("",((int16_t *)y)+(i*16));
  printf("\n");

  


  idft64((int16_t *)x,(int16_t *)y,1);
  idft64((int16_t *)x,(int16_t *)y,1);
  idft64((int16_t *)x,(int16_t *)y,1);
  reset_meas(&ts);

  for (i=0; i<10000000; i++) {
    start_meas(&ts);
    idft64((int16_t *)x,(int16_t *)y,1);
    stop_meas(&ts);

  }
  /*
  printf("\n\n64-point (%f cycles, #trials %d)\n",(double)ts.diff/(double)ts.trials,ts.trials);
  //  LOG_M("x64.m","x64",x,64,1,1);
  LOG_M("y64.m","y64",y,64,1,1);
  LOG_M("x64.m","x64",x,64,1,1);
  */
/*
  printf("X: ");
  for (i=0;i<16;i++)
    printf("%d,%d,%d,%d,%d,%d,%d,%d,",((int16_t*)&x[i])[0],((int16_t *)&x[i])[1],((int16_t*)&x[i])[2],((int16_t *)&x[i])[3],((int16_t*)&x[i])[4],((int16_t*)&x[i])[5],((int16_t*)&x[i])[6],((int16_t*)&x[i])[7]);
  printf("\nY:");

  for (i=0;i<16;i++)
    printf("%d,%d,%d,%d,%d,%d,%d,%d,",((int16_t*)&y[i])[0],((int16_t *)&y[i])[1],((int16_t*)&y[i])[2],((int16_t *)&y[i])[3],((int16_t*)&y[i])[4],((int16_t *)&y[i])[5],((int16_t*)&y[i])[6],((int16_t *)&y[i])[7]);
  printf("\n");

  idft64((int16_t*)y,(int16_t*)x,1);
  printf("X: ");
  for (i=0;i<16;i++)
    printf("%d,%d,%d,%d,%d,%d,%d,%d,",((int16_t*)&x[i])[0],((int16_t *)&x[i])[1],((int16_t*)&x[i])[2],((int16_t *)&x[i])[3],((int16_t*)&x[i])[4],((int16_t*)&x[i])[5],((int16_t*)&x[i])[6],((int16_t*)&x[i])[7]);
 
  for (i=0; i<256; i++) {
    ((int16_t*)x)[i] = (int16_t)((taus()&0xffff))>>5;
  }
*/
  
  memset((void*)&x[0],0,128*4);
  for (i=2;i<72;i++) {
    if ((taus() & 1)==0)
      ((int16_t*)x)[i] = 364;
    else
      ((int16_t*)x)[i] = -364;
  }
  for (i=(256-72);i<256;i++) {
    if ((taus() & 1)==0)
      ((int16_t*)x)[i] = 364;
    else
      ((int16_t*)x)[i] = -364;
  }
  reset_meas(&ts);

  for (i=0; i<10000; i++) {
    start_meas(&ts);
    idft128((int16_t *)x,(int16_t *)y,1);
    stop_meas(&ts);
  }

  printf("\n\n128-point(%f cycles)\n",(double)ts.diff/(double)ts.trials);
  LOG_M("y128.m","y128",y,128,1,1);
  LOG_M("x128.m","x128",x,128,1,1);
/*
  printf("X: ");
   for (i=0;i<32;i++)
     printf("%d,%d,%d,%d,%d,%d,%d,%d,",((int16_t*)&x[i])[0],((int16_t *)&x[i])[1],((int16_t*)&x[i])[2],((int16_t *)&x[i])[3],((int16_t*)&x[i])[4],((int16_t*)&x[i])[5],((int16_t*)&x[i])[6],((int16_t*)&x[i])[7]);
   printf("\nY:");

   for (i=0;i<32;i++)
     printf("%d,%d,%d,%d,%d,%d,%d,%d,",((int16_t*)&y[i])[0],((int16_t *)&y[i])[1],((int16_t*)&y[i])[2],((int16_t *)&y[i])[3],((int16_t*)&y[i])[4],((int16_t *)&y[i])[5],((int16_t*)&y[i])[6],((int16_t *)&y[i])[7]);
   printf("\n");
*/

  /*
  for (i=0; i<512; i++) {
    ((int16_t*)x)[i] = (int16_t)((taus()&0xffff))>>5;
  }
  
  memset((void*)&y[0],0,256*4);
  */
  memset((void*)&x[0],0,256*sizeof(int32_t));
  for (i=2;i<144;i++) {
    if ((taus() & 1)==0)
      ((int16_t*)x)[i] = 364;
    else
      ((int16_t*)x)[i] = -364;
  }
  for (i=(512-144);i<512;i++) {
    if ((taus() & 1)==0)
      ((int16_t*)x)[i] = 364;
    else
      ((int16_t*)x)[i] = -364;
  }
  reset_meas(&ts);

  for (i=0; i<10000; i++) {
    start_meas(&ts);
    idft256((int16_t *)x,(int16_t *)y,1);
    stop_meas(&ts);
  }

  printf("\n\n256-point(%f cycles)\n",(double)ts.diff/(double)ts.trials);
  LOG_M("y256.m","y256",y,256,1,1);
  LOG_M("x256.m","x256",x,256,1,1);

  memset((void*)&x[0],0,512*sizeof(int32_t));
  for (i=2;i<302;i++) {
    if ((taus() & 1)==0)
      ((int16_t*)x)[i] = 364;
    else
      ((int16_t*)x)[i] = -364;
  }
  for (i=(1024-300);i<1024;i++) {
    if ((taus() & 1)==0)
      ((int16_t*)x)[i] = 364;
    else
      ((int16_t*)x)[i] = -364;
  }

  reset_meas(&ts);
  for (i=0; i<10000; i++) {
    start_meas(&ts);
    idft512((int16_t *)x,(int16_t *)y,1);
    stop_meas(&ts);
  }

  printf("\n\n512-point(%f cycles)\n",(double)ts.diff/(double)ts.trials);
  LOG_M("y512.m","y512",y,512,1,1);
  LOG_M("x512.m","x512",x,512,1,1);
  /*
  printf("X: ");
  for (i=0;i<64;i++)
    printf("%d,%d,%d,%d,%d,%d,%d,%d,",((int16_t*)&x[i])[0],((int16_t *)&x[i])[1],((int16_t*)&x[i])[2],((int16_t *)&x[i])[3],((int16_t*)&x[i])[4],((int16_t*)&x[i])[5],((int16_t*)&x[i])[6],((int16_t*)&x[i])[7]);
  printf("\nY:");

  for (i=0;i<64;i++)
    printf("%d,%d,%d,%d,%d,%d,%d,%d,",((int16_t*)&y[i])[0],((int16_t *)&y[i])[1],((int16_t*)&y[i])[2],((int16_t *)&y[i])[3],((int16_t*)&y[i])[4],((int16_t *)&y[i])[5],((int16_t*)&y[i])[6],((int16_t *)&y[i])[7]);
  printf("\n");
  */

  memset((void*)x,0,1024*sizeof(int32_t));
  for (i=2;i<602;i++) {
    if ((taus() & 1)==0)
      ((int16_t*)x)[i] = 364;
    else
      ((int16_t*)x)[i] = -364;
  }
  for (i=2*724;i<2048;i++) {
    if ((taus() & 1)==0)
      ((int16_t*)x)[i] = 364;
    else
      ((int16_t*)x)[i] = -364;
  }
  reset_meas(&ts);

  for (i=0; i<10000; i++) {
    start_meas(&ts);
    idft1024((int16_t *)x,(int16_t *)y,1);
    stop_meas(&ts);
  }

  printf("\n\n1024-point(%f cycles)\n",(double)ts.diff/(double)ts.trials);
  LOG_M("y1024.m","y1024",y,1024,1,1);
  LOG_M("x1024.m","x1024",x,1024,1,1);


  memset((void*)x,0,1536*sizeof(int32_t));
  for (i=2;i<1202;i++) {
    if ((taus() & 1)==0)
      ((int16_t*)x)[i] = 364;
    else
      ((int16_t*)x)[i] = -364;
  }
  for (i=2*(1536-600);i<3072;i++) {
    if ((taus() & 1)==0)
      ((int16_t*)x)[i] = 364;
    else
      ((int16_t*)x)[i] = -364;
  }
  reset_meas(&ts);

  for (i=0; i<10000; i++) {
    start_meas(&ts);
    idft1536((int16_t *)x,(int16_t *)y,1);
    stop_meas(&ts);
  }

  printf("\n\n1536-point(%f cycles)\n",(double)ts.diff/(double)ts.trials);
  write_output("y1536.m","y1536",y,1536,1,1);
  write_output("x1536.m","x1536",x,1536,1,1);


  memset((void*)x,0,2048*sizeof(int32_t));
  for (i=2;i<1202;i++) {
    if ((taus() & 1)==0)
      ((int16_t*)x)[i] = 364;
    else
      ((int16_t*)x)[i] = -364;
  }
  for (i=2*(2048-600);i<4096;i++) {
    if ((taus() & 1)==0)
      ((int16_t*)x)[i] = 364;
    else
      ((int16_t*)x)[i] = -364;
  }
  reset_meas(&ts);

  for (i=0; i<10000; i++) {
    start_meas(&ts);
    dft2048((int16_t *)x,(int16_t *)y,1);
    stop_meas(&ts);
  }

  printf("\n\n2048-point(%f cycles)\n",(double)ts.diff/(double)ts.trials);
  LOG_M("y2048.m","y2048",y,2048,1,1);
  LOG_M("x2048.m","x2048",x,2048,1,1);

// NR 80Mhz, 217 PRB, 3/4 sampling
  memset((void*)x, 0, 3072*sizeof(int32_t));
  for (i=2;i<2506;i++) {
    if ((taus() & 1)==0)
      ((int16_t*)x)[i] = 364;
    else
      ((int16_t*)x)[i] = -364;
  }
  for (i=2*(3072-1252);i<6144;i++) {
    if ((taus() & 1)==0)
      ((int16_t*)x)[i] = 364;
    else
      ((int16_t*)x)[i] = -364;
  }

  reset_meas(&ts);

  for (i=0; i<10000; i++) {
    start_meas(&ts);
    idft3072((int16_t *)x,(int16_t *)y,1);
    stop_meas(&ts);
  }

  printf("\n\n3072-point(%f cycles)\n",(double)ts.diff/(double)ts.trials);
  write_output("y3072.m","y3072",y,3072,1,1);
  write_output("x3072.m","x3072",x,3072,1,1);


  memset((void*)x,0,4096*sizeof(int32_t));
  for (i=0;i<2400;i++) {
    if ((taus() & 1)==0)
      ((int16_t*)x)[i] = 364;
    else
      ((int16_t*)x)[i] = -364;
  }
  for (i=2*(4096-1200);i<8192;i++) {
    if ((taus() & 1)==0)
      ((int16_t*)x)[i] = 364;
    else
      ((int16_t*)x)[i] = -364;
  }
  reset_meas(&ts);

  for (i=0; i<10000; i++) {
    start_meas(&ts);
    idft4096((int16_t *)x,(int16_t *)y,1);
    stop_meas(&ts);
  }

  printf("\n\n4096-point(%f cycles)\n",(double)ts.diff/(double)ts.trials);
  LOG_M("y4096.m","y4096",y,4096,1,1);
  LOG_M("x4096.m","x4096",x,4096,1,1);

  dft4096((int16_t *)y,(int16_t *)x2,1);
  LOG_M("x4096_2.m","x4096_2",x2,4096,1,1);

// NR 160Mhz, 434 PRB, 3/4 sampling
  memset((void*)x, 0, 6144*sizeof(int32_t));
  for (i=2;i<5010;i++) {
    if ((taus() & 1)==0)
      ((int16_t*)x)[i] = 364;
    else
      ((int16_t*)x)[i] = -364;
  }
  for (i=2*(6144-2504);i<12288;i++) {
    if ((taus() & 1)==0)
      ((int16_t*)x)[i] = 364;
    else
      ((int16_t*)x)[i] = -364;
  }

  reset_meas(&ts);

  for (i=0; i<10000; i++) {
    start_meas(&ts);
    idft6144((int16_t *)x,(int16_t *)y,1);
    stop_meas(&ts);
  }

  printf("\n\n6144-point(%f cycles)\n",(double)ts.diff/(double)ts.trials);
  write_output("y6144.m","y6144",y,6144,1,1);
  write_output("x6144.m","x6144",x,6144,1,1);

  memset((void*)x,0,8192*sizeof(int32_t));
  for (i=2;i<4802;i++) {
    if ((taus() & 1)==0)
      ((int16_t*)x)[i] = 364;
    else
      ((int16_t*)x)[i] = -364;
  }
  for (i=2*(8192-2400);i<16384;i++) {
    if ((taus() & 1)==0)
      ((int16_t*)x)[i] = 364;
    else
      ((int16_t*)x)[i] = -364;
  }
  reset_meas(&ts);
  for (i=0; i<10000; i++) {
    start_meas(&ts);
    idft8192((int16_t *)x,(int16_t *)y,1);
    stop_meas(&ts);
  }

  printf("\n\n8192-point(%f cycles)\n",(double)ts.diff/(double)ts.trials);
  LOG_M("y8192.m","y8192",y,8192,1,1);
  LOG_M("x8192.m","x8192",x,8192,1,1);

  memset((void*)x,0,16384*sizeof(int32_t));
  for (i=2;i<9602;i++) {
    if ((taus() & 1)==0)
      ((int16_t*)x)[i] = 364;
    else
      ((int16_t*)x)[i] = -364;
  }
  for (i=2*(16384-4800);i<32768;i++) {
    if ((taus() & 1)==0)
      ((int16_t*)x)[i] = 364;
    else
      ((int16_t*)x)[i] = -364;
  }
  reset_meas(&ts);
  for (i=0; i<10000; i++) {
    start_meas(&ts);
    dft16384((int16_t *)x,(int16_t *)y,1);
    stop_meas(&ts);
  }

  printf("\n\n16384-point(%f cycles)\n",(double)ts.diff/(double)ts.trials);
  LOG_M("y16384.m","y16384",y,16384,1,1);
  LOG_M("x16384.m","x16384",x,16384,1,1);

  memset((void*)x,0,1536*sizeof(int32_t));
  for (i=2;i<1202;i++) {
    if ((taus() & 1)==0)
      ((int16_t*)x)[i] = 364;
    else
      ((int16_t*)x)[i] = -364;
  }
  for (i=2*(1536-600);i<3072;i++) {
    if ((taus() & 1)==0)
      ((int16_t*)x)[i] = 364;
    else
      ((int16_t*)x)[i] = -364;
  }
  reset_meas(&ts);
  for (i=0; i<10000; i++) {
    start_meas(&ts);
    idft1536((int16_t *)x,(int16_t *)y,1);
    stop_meas(&ts);
  }

  printf("\n\n1536-point(%f cycles)\n",(double)ts.diff/(double)ts.trials);
  LOG_M("y1536.m","y1536",y,1536,1,1);
  LOG_M("x1536.m","x1536",x,1536,1,1);

  printf("\n\n1536-point(%f cycles)\n",(double)ts.diff/(double)ts.trials);
  LOG_M("y8192.m","y8192",y,8192,1,1);
  LOG_M("x8192.m","x8192",x,8192,1,1);

  memset((void*)x,0,3072*sizeof(int32_t));
  for (i=2;i<1202;i++) {
    if ((taus() & 1)==0)
      ((int16_t*)x)[i] = 364;
    else
      ((int16_t*)x)[i] = -364;
  }
  for (i=2*(3072-600);i<3072;i++) {
    if ((taus() & 1)==0)
      ((int16_t*)x)[i] = 364;
    else
      ((int16_t*)x)[i] = -364;
  }
  reset_meas(&ts);
  for (i=0; i<10000; i++) {
    start_meas(&ts);
    idft3072((int16_t *)x,(int16_t *)y,1);
    stop_meas(&ts);
  }

  printf("\n\n3072-point(%f cycles)\n",(double)ts.diff/(double)ts.trials);
  LOG_M("y3072.m","y3072",y,3072,1,1);
  LOG_M("x3072.m","x3072",x,3072,1,1);

  memset((void*)x,0,6144*sizeof(int32_t));
  for (i=2;i<4802;i++) {
    if ((taus() & 1)==0)
      ((int16_t*)x)[i] = 364;
    else
      ((int16_t*)x)[i] = -364;
  }
  for (i=2*(6144-2400);i<12288;i++) {
    if ((taus() & 1)==0)
      ((int16_t*)x)[i] = 364;
    else
      ((int16_t*)x)[i] = -364;
  }
  reset_meas(&ts);
  for (i=0; i<10000; i++) {
    start_meas(&ts);
    idft6144((int16_t *)x,(int16_t *)y,1);
    stop_meas(&ts);
  }

  printf("\n\n6144-point(%f cycles)\n",(double)ts.diff/(double)ts.trials);
  LOG_M("y6144.m","y6144",y,6144,1,1);
  LOG_M("x6144.m","x6144",x,6144,1,1);

  memset((void*)x,0,12288*sizeof(int32_t));
  for (i=2;i<9602;i++) {
    if ((taus() & 1)==0)
      ((int16_t*)x)[i] = 364;
    else
      ((int16_t*)x)[i] = -364;
  }
  for (i=2*(12288-4800);i<24576;i++) {
    if ((taus() & 1)==0)
      ((int16_t*)x)[i] = 364;
    else
      ((int16_t*)x)[i] = -364;
  }
  reset_meas(&ts);
  for (i=0; i<10000; i++) {
    start_meas(&ts);
    idft12288((int16_t *)x,(int16_t *)y,1);
    stop_meas(&ts);
  }

  printf("\n\n12288-point(%f cycles)\n",(double)ts.diff/(double)ts.trials);
  LOG_M("y12288.m","y12288",y,12288,1,1);
  LOG_M("x12288.m","x12288",x,12288,1,1);

  memset((void*)x,0,18432*sizeof(int32_t));
  for (i=2;i<14402;i++) {
    if ((taus() & 1)==0)
      ((int16_t*)x)[i] = 364;
    else
      ((int16_t*)x)[i] = -364;
  }
  for (i=2*(18432-7200);i<36864;i++) {
    if ((taus() & 1)==0)
      ((int16_t*)x)[i] = 364;
    else
      ((int16_t*)x)[i] = -364;
  }
  reset_meas(&ts);
  for (i=0; i<10000; i++) {
    start_meas(&ts);
    idft18432((int16_t *)x,(int16_t *)y,1);
    stop_meas(&ts);
  }

  printf("\n\n18432-point(%f cycles)\n",(double)ts.diff/(double)ts.trials);
  LOG_M("y18432.m","y18432",y,18432,1,1);
  LOG_M("x18432.m","x18432",x,18432,1,1);

  memset((void*)x,0,24576*sizeof(int32_t));
  for (i=2;i<19202;i++) {
    if ((taus() & 1)==0)
      ((int16_t*)x)[i] = 364;
    else
      ((int16_t*)x)[i] = -364;
  }
  for (i=2*(24576-19200);i<49152;i++) {
    if ((taus() & 1)==0)
      ((int16_t*)x)[i] = 364;
    else
      ((int16_t*)x)[i] = -364;
  }
  reset_meas(&ts);
  for (i=0; i<10000; i++) {
    start_meas(&ts);
    idft24576((int16_t *)x,(int16_t *)y,1);
    stop_meas(&ts);
  }

  printf("\n\n24576-point(%f cycles)\n",(double)ts.diff/(double)ts.trials);
  LOG_M("y24576.m","y24576",y,24576,1,1);
  LOG_M("x24576.m","x24576",x,24576,1,1);


  memset((void*)x,0,2*18432*sizeof(int32_t));
  for (i=2;i<(2*14402);i++) {
    if ((taus() & 1)==0)
      ((int16_t*)x)[i] = 364;
    else
      ((int16_t*)x)[i] = -364;
  }
  for (i=2*(36864-14400);i<(36864*2);i++) {
    if ((taus() & 1)==0)
      ((int16_t*)x)[i] = 364;
    else
      ((int16_t*)x)[i] = -364;
  }
  reset_meas(&ts);
  for (i=0; i<10000; i++) {
    start_meas(&ts);
    dft36864((int16_t *)x,(int16_t *)y,1);
    stop_meas(&ts);
  }

  printf("\n\n36864-point(%f cycles)\n",(double)ts.diff/(double)ts.trials);
  LOG_M("y36864.m","y36864",y,36864,1,1);
  LOG_M("x36864.m","x36864",x,36864,1,1);


  memset((void*)x,0,49152*sizeof(int32_t));
  for (i=2;i<28402;i++) {
    if ((taus() & 1)==0)
      ((int16_t*)x)[i] = 364;
    else
      ((int16_t*)x)[i] = -364;
  } 
  for (i=2*(49152-14400);i<98304;i++) {
    if ((taus() & 1)==0)
      ((int16_t*)x)[i] = 364;
    else
      ((int16_t*)x)[i] = -364;
  }
  reset_meas(&ts);
  for (i=0; i<10000; i++) {
    start_meas(&ts);
    idft49152((int16_t *)x,(int16_t *)y,1);
    stop_meas(&ts);
  }

  printf("\n\n49152-point(%f cycles)\n",(double)ts.diff/(double)ts.trials);
  LOG_M("y49152.m","y49152",y,49152,1,1);
  LOG_M("x49152.m","x49152",x,49152,1,1);
  /*
  int dftsizes[33]={24,36,48,60,72,96,108,120,144,180,192,216,240,288,300,324,360,384,432,480,540,576,600,648,720,768,864,900,960,972,1080,1152,1200};
  void (*dft)(int16_t *x,int16_t *y,uint8_t scale)[33] = {dft24,dft36,dft48,dft60,dft72,dft96,dft108,dft120,dft144,dft180,dft192,dft216,dft240,dft288,dft300,dft324,dft360,dft384,dft432,dft480,dft540,dft576,dft600,dft648,dft720,dft768,dft864,dft900,dft960,dft972,dft1080,dft1152,dft1200};
  for (int n=0;n<33;n++) {
    // 4xN-point DFT
    memset((void*)x,0,dftsizes[n]*8*sizeof(int16_t));
    for (i=0;i<dftsizes[n]*8;i+=8) {
      if ((taus() & 1)==0)
	((int16_t*)x)[i]   = 364;
      else
	((int16_t*)x)[i]   = -364;
      if ((taus() & 1)==0)
	((int16_t*)x)[i+1] = 364;
      else
	((int16_t*)x)[i+1] = -364;
    }
    
    reset_meas(&ts);
    for (i=0; i<10000; i++) {
      start_meas(&ts);
      (dft[n])((int16_t *)x,(int16_t *)y,1);
      stop_meas(&ts);
    }
    
    printf("\n\n4x%d-point(%f cycles)\n",dftsizes[n],(double)ts.diff/(double)ts.trials);
    char ystr[5],xstr[5],ystr2[5],xstr2[5];
    sprintf(ystr,"y%d.m",dftsizes[n]);
    sprintf(xstr,"x%d.m",dftsizes[n]);
    sprintf(ystr2,"y%d",dftsizes[n]);
    sprintf(xstr2,"x%d",dftsizes[n]);
    LOG_M(ystr,ystr2,y,dftsizes[n]*4,1,1);
    LOG_M(xstr,xstr2,x,dftsizes[n]*4,1,1);
  }
  */

  return(0);
}


#endif<|MERGE_RESOLUTION|>--- conflicted
+++ resolved
@@ -3874,14 +3874,7 @@
 
 }
 
-<<<<<<< HEAD
-
-#endif
-
 int16_t tw16384[3*2*4096] __attribute__((aligned(32)));
-=======
-int16_t tw16384[3*2*4096];
->>>>>>> d902d76d
 
 void dft16384(int16_t *x,int16_t *y,unsigned char scale)
 {
@@ -4178,9 +4171,6 @@
 
 }
 
-<<<<<<< HEAD
-
-#endif
 int16_t twa768[512],twb768[512];
 
 // 256 x 3
@@ -4299,8 +4289,6 @@
   _m_empty();
 
 }
-=======
->>>>>>> d902d76d
 int16_t twa1536[1024],twb1536[1024];
 
 // 512 x 3
@@ -5236,63 +5224,6 @@
 
 int16_t tw65536[3*2*16384] __attribute__((aligned(32)));
 
-#ifndef __AVX2__
-void idft65536(int16_t *x,int16_t *y,unsigned char scale)
-{
-
-  simd_q15_t xtmp[16384],ytmp[16384],*tw65536_128p=(simd_q15_t *)tw65536,*x128=(simd_q15_t *)x,*y128=(simd_q15_t *)y,*y128p=(simd_q15_t *)y;
-  simd_q15_t *ytmpp = &ytmp[0];
-  int i,j;
-
-  for (i=0,j=0; i<16384; i+=4,j++) {
-    transpose16_ooff(x128+i,xtmp+j,4096);
-  }
-
-
-  idft16384((int16_t*)(xtmp),(int16_t*)(ytmp),1);
-  idft16384((int16_t*)(xtmp+4096),(int16_t*)(ytmp+4096),1);
-  idft16384((int16_t*)(xtmp+8192),(int16_t*)(ytmp+8192),1);
-  idft16384((int16_t*)(xtmp+12288),(int16_t*)(ytmp+12288),1);
-
-  for (i=0; i<4096; i++) {
-    ibfly4(ytmpp,ytmpp+4096,ytmpp+8192,ytmpp+12288,
-           y128p,y128p+4096,y128p+8192,y128p+12288,
-           tw65536_128p,tw63536_128p+4096,tw65536_128p+8192);
-    tw65536_128p++;
-    y128p++;
-    ytmpp++;
-  }
-
-  if (scale>0) {
-
-    for (i=0; i<1024; i++) {
-      y128[0]  = shiftright_int16(y128[0],scale);
-      y128[1]  = shiftright_int16(y128[1],scale);
-      y128[2]  = shiftright_int16(y128[2],scale);
-      y128[3]  = shiftright_int16(y128[3],scale);
-      y128[4]  = shiftright_int16(y128[4],scale);
-      y128[5]  = shiftright_int16(y128[5],scale);
-      y128[6]  = shiftright_int16(y128[6],scale);
-      y128[7]  = shiftright_int16(y128[7],scale);
-      y128[8]  = shiftright_int16(y128[8],scale);
-      y128[9]  = shiftright_int16(y128[9],scale);
-      y128[10] = shiftright_int16(y128[10],scale);
-      y128[11] = shiftright_int16(y128[11],scale);
-      y128[12] = shiftright_int16(y128[12],scale);
-      y128[13] = shiftright_int16(y128[13],scale);
-      y128[14] = shiftright_int16(y128[14],scale);
-      y128[15] = shiftright_int16(y128[15],scale);
-
-      y128+=16;
-    }
-
-  }
-
-  _mm_empty();
-  _m_empty();
-}
-
-#else // __AVX2__
 void idft65536(int16_t *x,int16_t *y,unsigned char scale)
 {
 
@@ -5347,8 +5278,6 @@
   _mm_empty();
   _m_empty();
 }
-
-#endif //__AVX2__
 
 int16_t twa73728[49152] __attribute__((aligned(32)));
 int16_t twb73728[49152] __attribute__((aligned(32)));
@@ -7128,7 +7057,6 @@
 
 };
 
-
 static int16_t twa432[107*2*4];
 static int16_t twb432[107*2*4];
 static int16_t twc432[107*2*4];
@@ -7614,8 +7542,6 @@
   _m_empty();
 
 }
-
-
 
 
 static int16_t twa864[287*2*4];
