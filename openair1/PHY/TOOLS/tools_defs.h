/*
 * Licensed to the OpenAirInterface (OAI) Software Alliance under one or more
 * contributor license agreements.  See the NOTICE file distributed with
 * this work for additional information regarding copyright ownership.
 * The OpenAirInterface Software Alliance licenses this file to You under
 * the OAI Public License, Version 1.1  (the "License"); you may not use this file
 * except in compliance with the License.
 * You may obtain a copy of the License at
 *
 *      http://www.openairinterface.org/?page_id=698
 *
 * Unless required by applicable law or agreed to in writing, software
 * distributed under the License is distributed on an "AS IS" BASIS,
 * WITHOUT WARRANTIES OR CONDITIONS OF ANY KIND, either express or implied.
 * See the License for the specific language governing permissions and
 * limitations under the License.
 *-------------------------------------------------------------------------------
 * For more information about the OpenAirInterface (OAI) Software Alliance:
 *      contact@openairinterface.org
 */

#ifndef __PHY_TOOLS_DEFS__H__
#define __PHY_TOOLS_DEFS__H__

/** @addtogroup _PHY_DSP_TOOLS_


* @{

*/

#ifdef __cplusplus
extern "C" {
#endif

#include <stdint.h>
#include "PHY/sse_intrin.h"

#define CEILIDIV(a,b) ((a+b-1)/b)
#define ROUNDIDIV(a,b) (((a<<1)+b)/(b<<1))

struct complex {
  double x;
  double y;
};

struct complexf {
  float r;
  float i;
};

struct complex16 {
  int16_t r;
  int16_t i;
};

struct complex32 {
  int32_t r;
  int32_t i;
};

//cmult_sv.h

/*!\fn void multadd_real_vector_complex_scalar(int16_t *x,int16_t *alpha,int16_t *y,uint32_t N)
This function performs componentwise multiplication and accumulation of a complex scalar and a real vector.
@param x Vector input (Q1.15)
@param alpha Scalar input (Q1.15) in the format  |Re0 Im0|
@param y Output (Q1.15) in the format  |Re0  Im0 Re1 Im1|,......,|Re(N-1)  Im(N-1) Re(N-1) Im(N-1)|
@param N Length of x WARNING: N>=8

The function implemented is : \f$\mathbf{y} = y + \alpha\mathbf{x}\f$
*/
void multadd_real_vector_complex_scalar(int16_t *x,
                                        int16_t *alpha,
                                        int16_t *y,
                                        uint32_t N);

void multadd_real_four_symbols_vector_complex_scalar(int16_t *x,
                                                     int16_t *alpha,
                                                     int16_t *y);

/*!\fn void multadd_complex_vector_real_scalar(int16_t *x,int16_t alpha,int16_t *y,uint8_t zero_flag,uint32_t N)
This function performs componentwise multiplication and accumulation of a real scalar and a complex vector.
@param x Vector input (Q1.15) in the format |Re0 Im0|Re1 Im 1| ...
@param alpha Scalar input (Q1.15) in the format  |Re0|
@param y Output (Q1.15) in the format  |Re0  Im0 Re1 Im1|,......,|Re(N-1)  Im(N-1) Re(N-1) Im(N-1)|
@param zero_flag Set output (y) to zero prior to accumulation
@param N Length of x WARNING: N>=8

The function implemented is : \f$\mathbf{y} = y + \alpha\mathbf{x}\f$
*/
void multadd_complex_vector_real_scalar(int16_t *x,
                                        int16_t alpha,
                                        int16_t *y,
                                        uint8_t zero_flag,
                                        uint32_t N);

int rotate_cpx_vector(int16_t *x,
                      int16_t *alpha,
                      int16_t *y,
                      uint32_t N,
                      uint16_t output_shift);




/*!\fn void init_fft(uint16_t size,uint8_t logsize,uint16_t *rev)
\brief Initialize the FFT engine for a given size
@param size Size of the FFT
@param logsize log2(size)
@param rev Pointer to bit-reversal permutation array
*/

//cmult_vv.c
/*!
  Multiply elementwise the complex conjugate of x1 with x2. 
  @param x1       - input 1    in the format  |Re0 Im0 Re1 Im1|,......,|Re(N-2)  Im(N-2) Re(N-1) Im(N-1)|
              We assume x1 with a dinamic of 15 bit maximum
  @param x2       - input 2    in the format  |Re0 Im0 Re1 Im1|,......,|Re(N-2)  Im(N-2) Re(N-1) Im(N-1)|
              We assume x2 with a dinamic of 14 bit maximum
  @param y        - output     in the format  |Re0 Im0 Re1 Im1|,......,|Re(N-2)  Im(N-2) Re(N-1) Im(N-1)|
  @param N        - the size f the vectors (this function does N cpx mpy. WARNING: N>=4;
  @param output_shift  - shift to be applied to generate output
  @param madd - if not zero result is added to output
*/

int mult_cpx_conj_vector(int16_t *x1,
                         int16_t *x2,
                         int16_t *y,
                         uint32_t N,
                         int output_shift,
                         int madd);

/*!
  Element-wise multiplication and accumulation of two complex vectors x1 and x2.
  @param x1       - input 1    in the format  |Re0 Im0 Re1 Im1|,......,|Re(N-2)  Im(N-2) Re(N-1) Im(N-1)|
              We assume x1 with a dinamic of 15 bit maximum
  @param x2       - input 2    in the format  |Re0 Im0 Re1 Im1|,......,|Re(N-2)  Im(N-2) Re(N-1) Im(N-1)|
              We assume x2 with a dinamic of 14 bit maximum
  @param y        - output     in the format  |Re0 Im0 Re1 Im1|,......,|Re(N-2)  Im(N-2) Re(N-1) Im(N-1)|
  @param zero_flag Set output (y) to zero prior to accumulation
  @param N        - the size f the vectors (this function does N cpx mpy. WARNING: N>=4;
  @param output_shift  - shift to be applied to generate output
*/

int multadd_cpx_vector(int16_t *x1,
                       int16_t *x2,
                       int16_t *y,
                       uint8_t zero_flag,
                       uint32_t N,
                       int output_shift);

int mult_cpx_vector(int16_t *x1,
                    int16_t  *x2,
                    int16_t *y,
                    uint32_t N,
                    int output_shift);

// lte_dfts.c
void init_fft(uint16_t size,
              uint8_t logsize,
              uint16_t *rev);

/*!\fn void fft(int16_t *x,int16_t *y,int16_t *twiddle,uint16_t *rev,uint8_t log2size,uint8_t scale,uint8_t input_fmt)
This function performs optimized fixed-point radix-2 FFT/IFFT.
@param x Input
@param y Output in format: [Re0,Im0,Re0,Im0, Re1,Im1,Re1,Im1, ....., Re(N-1),Im(N-1),Re(N-1),Im(N-1)]
@param twiddle Twiddle factors
@param rev bit-reversed permutation
@param log2size Base-2 logarithm of FFT size
@param scale Total number of shifts (should be log2size/2 for normalized FFT)
@param input_fmt (0 - input is in complex Q1.15 format, 1 - input is in complex redundant Q1.15 format)
*/
/*void fft(int16_t *x,
         int16_t *y,
         int16_t *twiddle,
         uint16_t *rev,
         uint8_t log2size,
         uint8_t scale,
         uint8_t input_fmt
        );
*/

<<<<<<< HEAD
void idft16f(int16_t *x,int16_t *y);

void idft1536(int16_t *sigF,int16_t *sig,int scale);
=======
>>>>>>> c918f1d8







#ifdef OAIDFTS_MAIN
typedef  void(*adftfunc_t)(int16_t *sigF,int16_t *sig,unsigned char scale_flag);  
typedef  void(*aidftfunc_t)(int16_t *sigF,int16_t *sig,unsigned char scale_flag);     

void dft12(int16_t *x,int16_t *y,uint8_t scale_flag);
void dft24(int16_t *x,int16_t *y,uint8_t scale_flag);
void dft36(int16_t *x,int16_t *y,uint8_t scale_flag);
void dft48(int16_t *x,int16_t *y,uint8_t scale_flag);
void dft60(int16_t *x,int16_t *y,uint8_t scale_flag);
void dft64(int16_t *x,int16_t *y,uint8_t scale_flag);
void dft72(int16_t *x,int16_t *y,uint8_t scale_flag);
void dft96(int16_t *x,int16_t *y,uint8_t scale_flag);
void dft108(int16_t *x,int16_t *y,uint8_t scale_flag);
void dft120(int16_t *x,int16_t *y,uint8_t scale_flag);
void dft128(int16_t *x,int16_t *y,uint8_t scale_flag);
void dft144(int16_t *x,int16_t *y,uint8_t scale_flag);
void dft180(int16_t *x,int16_t *y,uint8_t scale_flag);
void dft192(int16_t *x,int16_t *y,uint8_t scale_flag);
void dft216(int16_t *x,int16_t *y,uint8_t scale_flag);
void dft240(int16_t *x,int16_t *y,uint8_t scale_flag);
void dft256(int16_t *x,int16_t *y,uint8_t scale_flag);
void dft288(int16_t *x,int16_t *y,uint8_t scale_flag);
void dft300(int16_t *x,int16_t *y,uint8_t scale_flag);
void dft324(int16_t *x,int16_t *y,uint8_t scale_flag);
void dft360(int16_t *x,int16_t *y,uint8_t scale_flag);
void dft384(int16_t *x,int16_t *y,uint8_t scale_flag);
void dft432(int16_t *x,int16_t *y,uint8_t scale_flag);
void dft480(int16_t *x,int16_t *y,uint8_t scale_flag);
void dft512(int16_t *x,int16_t *y,uint8_t scale_flag);
void dft540(int16_t *x,int16_t *y,uint8_t scale_flag);
void dft576(int16_t *x,int16_t *y,uint8_t scale_flag);
void dft600(int16_t *x,int16_t *y,uint8_t scale_flag);
void dft648(int16_t *x,int16_t *y,uint8_t scale_flag);
void dft720(int16_t *x,int16_t *y,uint8_t scale_flag);
void dft768(int16_t *x,int16_t *y,uint8_t scale_flag);
void dft864(int16_t *x,int16_t *y,uint8_t scale_flag);
void dft900(int16_t *x,int16_t *y,uint8_t scale_flag);
void dft960(int16_t *x,int16_t *y,uint8_t scale_flag);
void dft972(int16_t *x,int16_t *y,uint8_t scale_flag);
void dft1024(int16_t *x,int16_t *y,uint8_t scale_flag);
void dft1080(int16_t *x,int16_t *y,uint8_t scale_flag);
void dft1152(int16_t *x,int16_t *y,uint8_t scale_flag);
void dft1200(int16_t *x,int16_t *y,uint8_t scale_flag);
void dft1536(int16_t *sigF,int16_t *sig,uint8_t scale_flag);
void dft2048(int16_t *x,int16_t *y,uint8_t scale_flag);
void dft3072(int16_t *sigF,int16_t *sig,uint8_t scale_flag);
void dft4096(int16_t *x,int16_t *y,uint8_t scale_flag);
void dft6144(int16_t *sigF,int16_t *sig,uint8_t scale_flag);
void dft8192(int16_t *x,int16_t *y,uint8_t scale_flag);
void dft9216(int16_t *x,int16_t *y,uint8_t scale_flag);
void dft12288(int16_t *x,int16_t *y,uint8_t scale_flag);  
void dft18432(int16_t *x,int16_t *y,uint8_t scale_flag); 
void dft24576(int16_t *x,int16_t *y,uint8_t scale_flag); 
void dft36864(int16_t *x,int16_t *y,uint8_t scale_flag); 
void dft49152(int16_t *x,int16_t *y,uint8_t scale_flag); 
void dft73728(int16_t *x,int16_t *y,uint8_t scale_flag); 
void dft98304(int16_t *x,int16_t *y,uint8_t scale_flag);


void idft64(int16_t *x,int16_t *y,uint8_t scale_flag);
void idft128(int16_t *x,int16_t *y,uint8_t scale_flag);
void idft256(int16_t *x,int16_t *y,uint8_t scale_flag);
void idft512(int16_t *x,int16_t *y,uint8_t scale_flag);
void idft1024(int16_t *x,int16_t *y,uint8_t scale_flag);
void idft1536(int16_t *sigF,int16_t *sig,uint8_t scale_flag);
void idft2048(int16_t *x,int16_t *y,uint8_t scale_flag);
void idft3072(int16_t *sigF,int16_t *sig,uint8_t scale_flag);
void idft4096(int16_t *x,int16_t *y,uint8_t scale_flag);
void idft6144(int16_t *sigF,int16_t *sig,uint8_t scale_flag);
void idft8192(int16_t *x,int16_t *y,uint8_t scale_flag);
void idft9216(int16_t *x,int16_t *y,uint8_t scale_flag);
void idft12288(int16_t *sigF,int16_t *sig,uint8_t scale_flag);
void idft18432(int16_t *sigF,int16_t *sig,uint8_t scale_flag);
void idft24576(int16_t *sigF,int16_t *sig,uint8_t scale_flag);
void idft36864(int16_t *sigF,int16_t *sig,uint8_t scale_flag);
void idft49152(int16_t *sigF,int16_t *sig,uint8_t scale_flag); 
void idft73728(int16_t *sigF,int16_t *sig,uint8_t scale_flag);
void idft98304(int16_t *sigF,int16_t *sig,uint8_t scale_flag);




#else
  typedef  void(*dftfunc_t)(uint8_t sizeidx,int16_t *sigF,int16_t *sig,unsigned char scale_flag);  
  typedef  void(*idftfunc_t)(uint8_t sizeidx,int16_t *sigF,int16_t *sig,unsigned char scale_flag);  
#  ifdef OAIDFTS_LOADER
  dftfunc_t dft;
  idftfunc_t idft;
#  else
  extern dftfunc_t dft;
  extern idftfunc_t idft;
  extern int load_dftslib(void);
#  endif
#endif

typedef enum DFT_size_idx {
	DFT_12,    DFT_24,    DFT_36,   DFT_48,     DFT_60,   DFT_72,   DFT_96,
	DFT_108,   DFT_120,   DFT_128,  DFT_144,    DFT_180,  DFT_192,  DFT_216,   DFT_240,
	DFT_256,   DFT_288,   DFT_300,  DFT_324,    DFT_360,  DFT_384,  DFT_432,   DFT_480,
	DFT_512,   DFT_540,   DFT_576,  DFT_600,    DFT_648,  DFT_720,  DFT_768,   DFT_864,
	DFT_900,   DFT_960,   DFT_972,  DFT_1024,   DFT_1080, DFT_1152, DFT_1200,  DFT_1536,
	DFT_2048,  DFT_3072,  DFT_4096, DFT_6144,   DFT_8192, DFT_9216, DFT_12288, DFT_18432, 
	DFT_24576, DFT_36864, DFT_49152, DFT_73728, DFT_98304,
	DFT_SIZE_IDXTABLESIZE
} dft_size_idx_t;

#ifdef OAIDFTS_MAIN
adftfunc_t dft_ftab[]={
	dft12,    dft24,    dft36,    dft48,    dft60,   dft72,   dft96,
	dft108,   dft120,   dft128,   dft144,   dft180,  dft192,  dft216,   dft240,   
	dft256,   dft288,   dft300,   dft324,   dft360,  dft384,  dft432,   dft480,
	dft512,   dft540,   dft576,   dft600,   dft648,  dft720,  dft768,   dft864,
	dft900,   dft960,   dft972,   dft1024,  dft1080, dft1152, dft1200,  dft1536,
	dft2048,  dft3072,  dft4096,  dft6144,  dft8192, dft9216, dft12288, dft18432, 
	dft24576, dft36864, dft49152, dft73728, dft98304
};
#endif

typedef enum idft_size_idx {
	IDFT_128,   IDFT_256,  IDFT_512,   IDFT_1024,  IDFT_1536,  IDFT_2048,  IDFT_3072,  IDFT_4096,
	IDFT_6144,  IDFT_8192, IDFT_9216,  IDFT_12288, IDFT_18432, IDFT_24576, IDFT_36864, IDFT_49152, 
	IDFT_73728, IDFT_98304, 
	IDFT_SIZE_IDXTABLESIZE
} idft_size_idx_t;
#ifdef OAIDFTS_MAIN
aidftfunc_t idft_ftab[]={
        idft128,   idft256,  idft512,   idft1024,  idft1536,  idft2048,  idft3072,  idft4096,
	    idft6144,  idft8192, idft9216,  idft12288, idft18432, idft24576, idft36864, idft49152, 
	    idft73728, idft98304
};
#endif



/*!\fn int32_t rotate_cpx_vector(int16_t *x,int16_t *alpha,int16_t *y,uint32_t N,uint16_t output_shift)
This function performs componentwise multiplication of a vector with a complex scalar.
@param x Vector input (Q1.15)  in the format  |Re0  Im0|,......,|Re(N-1) Im(N-1)|
@param alpha Scalar input (Q1.15) in the format  |Re0 Im0|
@param y Output (Q1.15) in the format  |Re0  Im0|,......,|Re(N-1) Im(N-1)|
@param N Length of x WARNING: N>=4
@param output_shift Number of bits to shift output down to Q1.15 (should be 15 for Q1.15 inputs) WARNING: log2_amp>0 can cause overflow!!

The function implemented is : \f$\mathbf{y} = \alpha\mathbf{x}\f$
*/
int32_t rotate_cpx_vector(int16_t *x,
                          int16_t *alpha,
                          int16_t *y,
                          uint32_t N,
                          uint16_t output_shift);


//cadd_sv.c

/*!\fn int32_t add_cpx_vector(int16_t *x,int16_t *alpha,int16_t *y,uint32_t N)
This function performs componentwise addition of a vector with a complex scalar.
@param x Vector input (Q1.15)  in the format  |Re0  Im0 Re1 Im1|,......,|Re(N-2)  Im(N-2) Re(N-1) Im(N-1)|
@param alpha Scalar input (Q1.15) in the format  |Re0 Im0|
@param y Output (Q1.15) in the format  |Re0  Im0 Re1 Im1|,......,|Re(N-2)  Im(N-2) Re(N-1) Im(N-1)|
@param N Length of x WARNING: N>=4

The function implemented is : \f$\mathbf{y} = \alpha + \mathbf{x}\f$
*/
int32_t add_cpx_vector(int16_t *x,
                       int16_t *alpha,
                       int16_t *y,
                       uint32_t N);

int32_t sub_cpx_vector16(int16_t *x,
                         int16_t *y,
                         int16_t *z,
                         uint32_t N);

int32_t add_cpx_vector32(int16_t *x,
                         int16_t *y,
                         int16_t *z,
                         uint32_t N);

int32_t add_real_vector64(int16_t *x,
                          int16_t *y,
                          int16_t *z,
                          uint32_t N);

int32_t sub_real_vector64(int16_t *x,
                          int16_t* y,
                          int16_t *z,
                          uint32_t N);

int32_t add_real_vector64_scalar(int16_t *x,
                                 long long int a,
                                 int16_t *y,
                                 uint32_t N);

/*!\fn int32_t add_vector16(int16_t *x,int16_t *y,int16_t *z,uint32_t N)
This function performs componentwise addition of two vectors with Q1.15 components.
@param x Vector input (Q1.15)
@param y Scalar input (Q1.15)
@param z Scalar output (Q1.15)
@param N Length of x WARNING: N must be a multiple of 32

The function implemented is : \f$\mathbf{z} = \mathbf{x} + \mathbf{y}\f$
*/
int32_t add_vector16(int16_t *x,
                     int16_t *y,
                     int16_t *z,
                     uint32_t N);

int32_t add_vector16_64(int16_t *x,
                        int16_t *y,
                        int16_t *z,
                        uint32_t N);

int32_t complex_conjugate(int16_t *x1,
                          int16_t *y,
                          uint32_t N);

void bit8_txmux(int32_t length,int32_t offset);

void bit8_rxdemux(int32_t length,int32_t offset);

void Zero_Buffer(void *,uint32_t);
void Zero_Buffer_nommx(void *buf,uint32_t length);

void mmxcopy(void *dest,void *src,int size);

/*!\fn int32_t signal_energy(int *,uint32_t);
\brief Computes the signal energy per subcarrier
*/
int32_t signal_energy(int32_t *,uint32_t);

/*!\fn int32_t signal_energy_fixed_p9(int *input, uint32_t length);
\brief Computes the signal energy per subcarrier
\ the input signal has a fixed point representation of AMP_SHIFT bits
\ the ouput energy has a fixed point representation of AMP_SHIFT bits
*/
int32_t signal_energy_amp_shift(int32_t *input, uint32_t length);

#ifdef LOCALIZATION
/*!\fn int32_t signal_energy(int *,uint32_t);
\brief Computes the signal energy per subcarrier
*/
int32_t subcarrier_energy(int32_t *,uint32_t, int32_t* subcarrier_energy, uint16_t rx_power_correction);
#endif

/*!\fn int32_t signal_energy_nodc(int32_t *,uint32_t);
\brief Computes the signal energy per subcarrier, without DC removal
*/
int32_t signal_energy_nodc(int32_t *,uint32_t);

/*!\fn double signal_energy_fp(double *s_re[2], double *s_im[2],uint32_t, uint32_t,uint32_t);
\brief Computes the signal energy per subcarrier
*/
double signal_energy_fp(double *s_re[2], double *s_im[2], uint32_t nb_antennas, uint32_t length,uint32_t offset);

/*!\fn double signal_energy_fp2(struct complex *, uint32_t);
\brief Computes the signal energy per subcarrier
*/
double signal_energy_fp2(struct complex *s, uint32_t length);


int32_t iSqrt(int32_t value);
uint8_t log2_approx(uint32_t);
uint8_t log2_approx64(unsigned long long int x);
int16_t invSqrt(int16_t x);
uint32_t angle(struct complex16 perrror);

/// computes the number of factors 2 in x
unsigned char factor2(unsigned int x);

/*!\fn int32_t phy_phase_compensation_top (uint32_t pilot_type, uint32_t initial_pilot,
        uint32_t last_pilot, int32_t ignore_prefix);
Compensate the phase rotation of the RF. WARNING: This function is currently unused. It has not been tested!
@param pilot_type indicates whether it is a CHBCH (=0) or a SCH (=1) pilot
@param initial_pilot index of the first pilot (which serves as reference)
@param last_pilot index of the last pilot in the range of pilots to correct the phase
@param ignore_prefix set to 1 if cyclic prefix has not been removed (by the hardware)

*/


int8_t dB_fixed(uint32_t x);

uint8_t dB_fixed64(uint64_t x);

int8_t dB_fixed2(uint32_t x,uint32_t y);

int16_t dB_fixed_times10(uint32_t x);

int32_t phy_phase_compensation_top(uint32_t pilot_type,
                                   uint32_t initial_pilot,
                                   uint32_t last_pilot,
                                   int32_t ignore_prefix);

int32_t dot_product(int16_t *x,
                    int16_t *y,
                    uint32_t N, //must be a multiple of 8
                    uint8_t output_shift);

int64_t dot_product64(int16_t *x,
                      int16_t *y,
                      uint32_t N, //must be a multiple of 8
                      uint8_t output_shift);


/** @} */


double interp(double x, double *xs, double *ys, int count);

int write_output(const char *fname,const char *vname,void *data,int length,int dec,char format);

#ifdef __cplusplus
}
#endif

#endif //__PHY_TOOLS_DEFS__H__<|MERGE_RESOLUTION|>--- conflicted
+++ resolved
@@ -181,12 +181,9 @@
         );
 */
 
-<<<<<<< HEAD
 void idft16f(int16_t *x,int16_t *y);
 
-void idft1536(int16_t *sigF,int16_t *sig,int scale);
-=======
->>>>>>> c918f1d8
+void idft1536(int16_t *sigF,int16_t *sig,uint8_t scale);
 
 
 
