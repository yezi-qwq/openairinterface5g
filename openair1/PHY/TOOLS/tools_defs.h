--- conflicted
+++ resolved
@@ -69,8 +69,7 @@
 void multadd_real_vector_complex_scalar(int16_t *x,
                                         int16_t *alpha,
                                         int16_t *y,
-                                        uint32_t N
-                                       );
+                                        uint32_t N);
 
 /*!\fn void multadd_complex_vector_real_scalar(int16_t *x,int16_t alpha,int16_t *y,uint8_t zero_flag,uint32_t N)
 This function performs componentwise multiplication and accumulation of a real scalar and a complex vector.
@@ -122,7 +121,7 @@
                          int16_t *y,
                          uint32_t N,
                          int output_shift,
-			 int madd);
+                         int madd);
 
 /*!
   Element-wise multiplication and accumulation of two complex vectors x1 and x2.
@@ -137,11 +136,11 @@
 */
 
 int multadd_cpx_vector(int16_t *x1,
-                    int16_t *x2,
-                    int16_t *y,
-                    uint8_t zero_flag,
-                    uint32_t N,
-		       int output_shift);
+                       int16_t *x2,
+                       int16_t *y,
+                       uint8_t zero_flag,
+                       uint32_t N,
+                       int output_shift);
 
 int mult_cpx_vector(int16_t *x1,
                     int16_t  *x2,
@@ -188,14 +187,13 @@
 
 void dft1536(int16_t *sigF,int16_t *sig,int scale);
 
+void dft3072(int16_t *sigF,int16_t *sig,int scale);
+
 void dft6144(int16_t *sigF,int16_t *sig,int scale);
 
 void dft12288(int16_t *sigF,int16_t *sig,int scale);
 
 void dft18432(int16_t *sigF,int16_t *sig,int scale);
-
-
-void dft3072(int16_t *sigF,int16_t *sig,int scale);
 
 void dft24576(int16_t *sigF,int16_t *sig,int scale);
 
@@ -234,9 +232,9 @@
                        uint32_t N);
 
 int32_t sub_cpx_vector16(int16_t *x,
-			  int16_t *y,
-			  int16_t *z,
-			  uint32_t N);
+                         int16_t *y,
+                         int16_t *z,
+                         uint32_t N);
 
 int32_t add_cpx_vector32(int16_t *x,
                          int16_t *y,
@@ -346,139 +344,27 @@
 
 
 int8_t dB_fixed(uint32_t x);
+
 uint8_t dB_fixed64(uint64_t x);
 
 int8_t dB_fixed2(uint32_t x,uint32_t y);
 
 int16_t dB_fixed_times10(uint32_t x);
 
-uint8_t dB_fixed64(uint64_t x);
-
-int32_t phy_phase_compensation_top (uint32_t pilot_type, uint32_t initial_pilot,
-                                    uint32_t last_pilot, int32_t ignore_prefix);
+int32_t phy_phase_compensation_top(uint32_t pilot_type,
+                                   uint32_t initial_pilot,
+                                   uint32_t last_pilot,
+                                   int32_t ignore_prefix);
 
 int32_t dot_product(int16_t *x,
                     int16_t *y,
                     uint32_t N, //must be a multiple of 8
                     uint8_t output_shift);
 
-<<<<<<< HEAD
-static inline int64_t dot_product64(int16_t *x,
-		      int16_t *y,
-		      uint32_t N, //must be a multiple of 8
-		      uint8_t output_shift)
-{
-
-#if defined(__x86_64__) || defined(__i386__)
-  __m128i *x128,*y128,mmtmp1,mmtmp2,mmtmp3,mmcumul,mmcumul_re,mmcumul_im;
-  __m128i minus_i = _mm_set_epi16(-1,1,-1,1,-1,1,-1,1);
-  int64_t result;
-
-  x128 = (__m128i*) x;
-  y128 = (__m128i*) y;
-
-  mmcumul_re = _mm_setzero_si128();
-  mmcumul_im = _mm_setzero_si128();
-
-  __m128i*end=x128+(N>>2);
-  for (__m128i* inPtr=x128; inPtr < end ; inPtr++) {
-
-//    printf("n=%d, x128=%p, y128=%p\n",n,x128,y128);
-       // print_shorts("x",&x128[0]);
-       // print_shorts("y",&y128[0]);
-
-    // this computes Re(z) = Re(x)*Re(y) + Im(x)*Im(y)
-    mmtmp1 = _mm_madd_epi16(*inPtr,*y128);
-      //  print_ints("retmp",&mmtmp1);
-    // mmtmp1 contains real part of 4 consecutive outputs (32-bit)
-    // shift and accumulate results
-    mmtmp1 = _mm_srai_epi32(mmtmp1,output_shift);
-    mmcumul_re = _mm_add_epi32(mmcumul_re,mmtmp1);
-        //print_ints("re",&mmcumul_re);
-
-
-    // this computes Im(z) = Re(x)*Im(y) - Re(y)*Im(x)
-    mmtmp2 = _mm_shufflelo_epi16(*y128,_MM_SHUFFLE(2,3,0,1));
-        //print_shorts("y",&mmtmp2);
-    mmtmp2 = _mm_shufflehi_epi16(mmtmp2,_MM_SHUFFLE(2,3,0,1));
-        //print_shorts("y",&mmtmp2);
-    mmtmp2 = _mm_sign_epi16(mmtmp2,minus_i);
-          //  print_shorts("y",&mmtmp2);
-
-    mmtmp3 = _mm_madd_epi16(*inPtr,mmtmp2);
-            //print_ints("imtmp",&mmtmp3);
-    // mmtmp3 contains imag part of 4 consecutive outputs (32-bit)
-    // shift and accumulate results
-    mmtmp3 = _mm_srai_epi32(mmtmp3,output_shift);
-    mmcumul_im = _mm_add_epi32(mmcumul_im,mmtmp3);
-        //print_ints("im",&mmcumul_im);
-    y128++;
-  }
-
-  // this gives Re Re Im Im
-  mmcumul = _mm_hadd_epi32(mmcumul_re,mmcumul_im);
-    //print_ints("cumul1",&mmcumul);
-  // this gives Re Im Re Im
-  mmcumul = _mm_hadd_epi32(mmcumul,mmcumul);
-    //print_ints("cumul2",&mmcumul);
-
-  //mmcumul = _mm_srai_epi32(mmcumul,output_shift);
-  // extract the lower half
-  result = _mm_extract_epi64(mmcumul,0);
-  //printf("result: (%d,%d)\n",((int32_t*)&result)[0],((int32_t*)&result)[1]); 
- 
-  return(result);
-
-#elif defined(__arm__)
-  int16x4_t *x_128=(int16x4_t*)x;
-  int16x4_t *y_128=(int16x4_t*)y;
-  int32x4_t tmp_re,tmp_im;
-  int32x4_t tmp_re1,tmp_im1;
-  int32x4_t re_cumul,im_cumul;
-  int32x2_t re_cumul2,im_cumul2;
-  int32x4_t shift = vdupq_n_s32(-output_shift); 
-  int32x2x2_t result2;
-  int16_t conjug[4]__attribute__((aligned(16))) = {-1,1,-1,1} ;
-
-  re_cumul = vdupq_n_s32(0);
-  im_cumul = vdupq_n_s32(0); 
-
-  for (n=0; n<(N>>2); n++) {
-
-    tmp_re  = vmull_s16(*x_128++, *y_128++);
-    //tmp_re = [Re(x[0])Re(y[0]) Im(x[0])Im(y[0]) Re(x[1])Re(y[1]) Im(x[1])Im(y[1])] 
-    tmp_re1 = vmull_s16(*x_128++, *y_128++);
-    //tmp_re1 = [Re(x1[1])Re(x2[1]) Im(x1[1])Im(x2[1]) Re(x1[1])Re(x2[2]) Im(x1[1])Im(x2[2])] 
-    tmp_re  = vcombine_s32(vpadd_s32(vget_low_s32(tmp_re),vget_high_s32(tmp_re)),
-                           vpadd_s32(vget_low_s32(tmp_re1),vget_high_s32(tmp_re1)));
-    //tmp_re = [Re(ch[0])Re(rx[0])+Im(ch[0])Im(ch[0]) Re(ch[1])Re(rx[1])+Im(ch[1])Im(ch[1]) Re(ch[2])Re(rx[2])+Im(ch[2]) Im(ch[2]) Re(ch[3])Re(rx[3])+Im(ch[3])Im(ch[3])] 
-
-    tmp_im  = vmull_s16(vrev32_s16(vmul_s16(*x_128++,*(int16x4_t*)conjug)),*y_128++);
-    //tmp_im = [-Im(ch[0])Re(rx[0]) Re(ch[0])Im(rx[0]) -Im(ch[1])Re(rx[1]) Re(ch[1])Im(rx[1])]
-    tmp_im1 = vmull_s16(vrev32_s16(vmul_s16(*x_128++,*(int16x4_t*)conjug)),*y_128++);
-    //tmp_im1 = [-Im(ch[2])Re(rx[2]) Re(ch[2])Im(rx[2]) -Im(ch[3])Re(rx[3]) Re(ch[3])Im(rx[3])]
-    tmp_im  = vcombine_s32(vpadd_s32(vget_low_s32(tmp_im),vget_high_s32(tmp_im)),
-                           vpadd_s32(vget_low_s32(tmp_im1),vget_high_s32(tmp_im1)));
-    //tmp_im = [-Im(ch[0])Re(rx[0])+Re(ch[0])Im(rx[0]) -Im(ch[1])Re(rx[1])+Re(ch[1])Im(rx[1]) -Im(ch[2])Re(rx[2])+Re(ch[2])Im(rx[2]) -Im(ch[3])Re(rx[3])+Re(ch[3])Im(rx[3])]
-
-    re_cumul = vqaddq_s32(re_cumul,vqshlq_s32(tmp_re,shift));
-    im_cumul = vqaddq_s32(im_cumul,vqshlq_s32(tmp_im,shift));
-  }
-  
-  re_cumul2 = vpadd_s32(vget_low_s32(re_cumul),vget_high_s32(re_cumul));
-  im_cumul2 = vpadd_s32(vget_low_s32(im_cumul),vget_high_s32(im_cumul));
-  re_cumul2 = vpadd_s32(re_cumul2,re_cumul2);
-  im_cumul2 = vpadd_s32(im_cumul2,im_cumul2);
-  result2   = vzip_s32(re_cumul2,im_cumul2);
-  return(vget_lane_s32(result2.val[0],0));
-#endif
-}
-=======
 int64_t dot_product64(int16_t *x,
                       int16_t *y,
                       uint32_t N, //must be a multiple of 8
                       uint8_t output_shift);
->>>>>>> 3c85cd58
 
 void dft12(int16_t *x,int16_t *y);
 void dft24(int16_t *x,int16_t *y,uint8_t scale_flag);
