--- conflicted
+++ resolved
@@ -174,41 +174,26 @@
 
 void idft1536(int16_t *sigF,int16_t *sig,int scale);
 
-<<<<<<< HEAD
-void idft6144(int16_t *sigF,int16_t *sig, int scale);
-=======
 void idft6144(int16_t *sigF,int16_t *sig,int scale);
->>>>>>> 0c83df3f
 
 void idft12288(int16_t *sigF,int16_t *sig,int scale);
 
 void idft18432(int16_t *sigF,int16_t *sig,int scale);
 
-<<<<<<< HEAD
-void idft3072(int16_t *sigF,int16_t *sig, int scale);
-=======
 void idft3072(int16_t *sigF,int16_t *sig,int scale);
->>>>>>> 0c83df3f
 
 void idft24576(int16_t *sigF,int16_t *sig,int scale);
 
 void dft1536(int16_t *sigF,int16_t *sig,int scale);
 
-<<<<<<< HEAD
-void dft6144(int16_t *sigF,int16_t *sig, int scale);
-=======
 void dft6144(int16_t *sigF,int16_t *sig,int scale);
->>>>>>> 0c83df3f
 
 void dft12288(int16_t *sigF,int16_t *sig,int scale);
 
 void dft18432(int16_t *sigF,int16_t *sig,int scale);
 
-<<<<<<< HEAD
-void dft3072(int16_t *sigF,int16_t *sig, int scale);
-=======
+
 void dft3072(int16_t *sigF,int16_t *sig,int scale);
->>>>>>> 0c83df3f
 
 void dft24576(int16_t *sigF,int16_t *sig,int scale);
 
