--- conflicted
+++ resolved
@@ -159,13 +159,8 @@
       10,11,10+16,11+16,
       12,13,12+16,13+16,
       14,15,14+16,15+16};
-<<<<<<< HEAD
-
-    __m256i alpha256= _mm256_set1_epi32(*(int32_t *)alpha);
-=======
     
     __m256i alpha256= simde_mm256_set1_epi32(*(int32_t *)alpha);
->>>>>>> d902d76d
     __m128i *x128=(__m128i *)x;
     __m128i *y128=(__m128i *)y;
     AssertFatal(N%8==0,"Not implemented\n");
@@ -180,16 +175,10 @@
       *y128= _mm_adds_epi16(simde_mm256_extracti128_si256(x_mul_alpha_x2,1),*y128);
       y128++;
       x128++;
-<<<<<<< HEAD
-    }
-
-#elif defined(__x86_64__) || defined(__i386__) ||  defined(__arm__)
-=======
     } 
     
 #elif defined(__arm__) || defined(__aarch64__)
     // Default implementation for ARM
->>>>>>> d902d76d
     uint32_t i;
 
     // do 8 multiplications at a time
