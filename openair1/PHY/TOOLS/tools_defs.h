/*
 * Licensed to the OpenAirInterface (OAI) Software Alliance under one or more
 * contributor license agreements.  See the NOTICE file distributed with
 * this work for additional information regarding copyright ownership.
 * The OpenAirInterface Software Alliance licenses this file to You under
 * the OAI Public License, Version 1.1  (the "License"); you may not use this file
 * except in compliance with the License.
 * You may obtain a copy of the License at
 *
 *      http://www.openairinterface.org/?page_id=698
 *
 * Unless required by applicable law or agreed to in writing, software
 * distributed under the License is distributed on an "AS IS" BASIS,
 * WITHOUT WARRANTIES OR CONDITIONS OF ANY KIND, either express or implied.
 * See the License for the specific language governing permissions and
 * limitations under the License.
 *-------------------------------------------------------------------------------
 * For more information about the OpenAirInterface (OAI) Software Alliance:
 *      contact@openairinterface.org
 */

#ifndef __PHY_TOOLS_DEFS__H__
#define __PHY_TOOLS_DEFS__H__

/** @addtogroup _PHY_DSP_TOOLS_


* @{

*/

#ifdef __cplusplus
extern "C" {
#endif

#include <stdint.h>
#include "PHY/sse_intrin.h"

#define CEILIDIV(a,b) ((a+b-1)/b)
#define ROUNDIDIV(a,b) (((a<<1)+b)/(b<<1))

struct complex {
  double x;
  double y;
};

struct complexf {
  float r;
  float i;
};

struct complex16 {
  int16_t r;
  int16_t i;
};

struct complex32 {
  int32_t r;
  int32_t i;
};

//cmult_sv.h

/*!\fn void multadd_real_vector_complex_scalar(int16_t *x,int16_t *alpha,int16_t *y,uint32_t N)
This function performs componentwise multiplication and accumulation of a complex scalar and a real vector.
@param x Vector input (Q1.15)
@param alpha Scalar input (Q1.15) in the format  |Re0 Im0|
@param y Output (Q1.15) in the format  |Re0  Im0 Re1 Im1|,......,|Re(N-1)  Im(N-1) Re(N-1) Im(N-1)|
@param N Length of x WARNING: N>=8

The function implemented is : \f$\mathbf{y} = y + \alpha\mathbf{x}\f$
*/
void multadd_real_vector_complex_scalar(int16_t *x,
                                        int16_t *alpha,
                                        int16_t *y,
                                        uint32_t N);

void multadd_real_four_symbols_vector_complex_scalar(int16_t *x,
                                                     int16_t *alpha,
                                                     int16_t *y);

/*!\fn void multadd_complex_vector_real_scalar(int16_t *x,int16_t alpha,int16_t *y,uint8_t zero_flag,uint32_t N)
This function performs componentwise multiplication and accumulation of a real scalar and a complex vector.
@param x Vector input (Q1.15) in the format |Re0 Im0|Re1 Im 1| ...
@param alpha Scalar input (Q1.15) in the format  |Re0|
@param y Output (Q1.15) in the format  |Re0  Im0 Re1 Im1|,......,|Re(N-1)  Im(N-1) Re(N-1) Im(N-1)|
@param zero_flag Set output (y) to zero prior to accumulation
@param N Length of x WARNING: N>=8

The function implemented is : \f$\mathbf{y} = y + \alpha\mathbf{x}\f$
*/
void multadd_complex_vector_real_scalar(int16_t *x,
                                        int16_t alpha,
                                        int16_t *y,
                                        uint8_t zero_flag,
                                        uint32_t N);

int rotate_cpx_vector(int16_t *x,
                      int16_t *alpha,
                      int16_t *y,
                      uint32_t N,
                      uint16_t output_shift);




/*!\fn void init_fft(uint16_t size,uint8_t logsize,uint16_t *rev)
\brief Initialize the FFT engine for a given size
@param size Size of the FFT
@param logsize log2(size)
@param rev Pointer to bit-reversal permutation array
*/

//cmult_vv.c
/*!
  Multiply elementwise the complex conjugate of x1 with x2. 
  @param x1       - input 1    in the format  |Re0 Im0 Re1 Im1|,......,|Re(N-2)  Im(N-2) Re(N-1) Im(N-1)|
              We assume x1 with a dinamic of 15 bit maximum
  @param x2       - input 2    in the format  |Re0 Im0 Re1 Im1|,......,|Re(N-2)  Im(N-2) Re(N-1) Im(N-1)|
              We assume x2 with a dinamic of 14 bit maximum
  @param y        - output     in the format  |Re0 Im0 Re1 Im1|,......,|Re(N-2)  Im(N-2) Re(N-1) Im(N-1)|
  @param N        - the size f the vectors (this function does N cpx mpy. WARNING: N>=4;
  @param output_shift  - shift to be applied to generate output
  @param madd - if not zero result is added to output
*/

int mult_cpx_conj_vector(int16_t *x1,
                         int16_t *x2,
                         int16_t *y,
                         uint32_t N,
                         int output_shift,
                         int madd);

/*!
  Element-wise multiplication and accumulation of two complex vectors x1 and x2.
  @param x1       - input 1    in the format  |Re0 Im0 Re1 Im1|,......,|Re(N-2)  Im(N-2) Re(N-1) Im(N-1)|
              We assume x1 with a dinamic of 15 bit maximum
  @param x2       - input 2    in the format  |Re0 Im0 Re1 Im1|,......,|Re(N-2)  Im(N-2) Re(N-1) Im(N-1)|
              We assume x2 with a dinamic of 14 bit maximum
  @param y        - output     in the format  |Re0 Im0 Re1 Im1|,......,|Re(N-2)  Im(N-2) Re(N-1) Im(N-1)|
  @param zero_flag Set output (y) to zero prior to accumulation
  @param N        - the size f the vectors (this function does N cpx mpy. WARNING: N>=4;
  @param output_shift  - shift to be applied to generate output
*/

int multadd_cpx_vector(int16_t *x1,
                       int16_t *x2,
                       int16_t *y,
                       uint8_t zero_flag,
                       uint32_t N,
                       int output_shift);

int mult_cpx_vector(int16_t *x1,
                    int16_t  *x2,
                    int16_t *y,
                    uint32_t N,
                    int output_shift);

// lte_dfts.c
void init_fft(uint16_t size,
              uint8_t logsize,
              uint16_t *rev);

/*!\fn void fft(int16_t *x,int16_t *y,int16_t *twiddle,uint16_t *rev,uint8_t log2size,uint8_t scale,uint8_t input_fmt)
This function performs optimized fixed-point radix-2 FFT/IFFT.
@param x Input
@param y Output in format: [Re0,Im0,Re0,Im0, Re1,Im1,Re1,Im1, ....., Re(N-1),Im(N-1),Re(N-1),Im(N-1)]
@param twiddle Twiddle factors
@param rev bit-reversed permutation
@param log2size Base-2 logarithm of FFT size
@param scale Total number of shifts (should be log2size/2 for normalized FFT)
@param input_fmt (0 - input is in complex Q1.15 format, 1 - input is in complex redundant Q1.15 format)
*/
/*void fft(int16_t *x,
         int16_t *y,
         int16_t *twiddle,
         uint16_t *rev,
         uint8_t log2size,
         uint8_t scale,
         uint8_t input_fmt
        );
*/

<<<<<<< HEAD
void idft16f(int16_t *x,int16_t *y);

void idft1536(int16_t *sigF,int16_t *sig,int scale);
=======
>>>>>>> c918f1d8







#ifdef OAIDFTS_MAIN
typedef  void(*adftfunc_t)(int16_t *sigF,int16_t *sig,unsigned char scale_flag);  
typedef  void(*aidftfunc_t)(int16_t *sigF,int16_t *sig,unsigned char scale_flag);     

void dft12(int16_t *x,int16_t *y,uint8_t scale_flag);
void dft24(int16_t *x,int16_t *y,uint8_t scale_flag);
void dft36(int16_t *x,int16_t *y,uint8_t scale_flag);
void dft48(int16_t *x,int16_t *y,uint8_t scale_flag);
void dft60(int16_t *x,int16_t *y,uint8_t scale_flag);
void dft64(int16_t *x,int16_t *y,uint8_t scale_flag);
void dft72(int16_t *x,int16_t *y,uint8_t scale_flag);
void dft96(int16_t *x,int16_t *y,uint8_t scale_flag);
void dft108(int16_t *x,int16_t *y,uint8_t scale_flag);
void dft120(int16_t *x,int16_t *y,uint8_t scale_flag);
void dft128(int16_t *x,int16_t *y,uint8_t scale_flag);
void dft144(int16_t *x,int16_t *y,uint8_t scale_flag);
void dft180(int16_t *x,int16_t *y,uint8_t scale_flag);
void dft192(int16_t *x,int16_t *y,uint8_t scale_flag);
void dft216(int16_t *x,int16_t *y,uint8_t scale_flag);
void dft240(int16_t *x,int16_t *y,uint8_t scale_flag);
void dft256(int16_t *x,int16_t *y,uint8_t scale_flag);
void dft288(int16_t *x,int16_t *y,uint8_t scale_flag);
void dft300(int16_t *x,int16_t *y,uint8_t scale_flag);
void dft324(int16_t *x,int16_t *y,uint8_t scale_flag);
void dft360(int16_t *x,int16_t *y,uint8_t scale_flag);
void dft384(int16_t *x,int16_t *y,uint8_t scale_flag);
void dft432(int16_t *x,int16_t *y,uint8_t scale_flag);
void dft480(int16_t *x,int16_t *y,uint8_t scale_flag);
void dft512(int16_t *x,int16_t *y,uint8_t scale_flag);
void dft540(int16_t *x,int16_t *y,uint8_t scale_flag);
void dft576(int16_t *x,int16_t *y,uint8_t scale_flag);
void dft600(int16_t *x,int16_t *y,uint8_t scale_flag);
void dft648(int16_t *x,int16_t *y,uint8_t scale_flag);
void dft720(int16_t *x,int16_t *y,uint8_t scale_flag);
void dft768(int16_t *x,int16_t *y,uint8_t scale_flag);
void dft864(int16_t *x,int16_t *y,uint8_t scale_flag);
void dft900(int16_t *x,int16_t *y,uint8_t scale_flag);
void dft960(int16_t *x,int16_t *y,uint8_t scale_flag);
void dft972(int16_t *x,int16_t *y,uint8_t scale_flag);
void dft1024(int16_t *x,int16_t *y,uint8_t scale_flag);
void dft1080(int16_t *x,int16_t *y,uint8_t scale_flag);
void dft1152(int16_t *x,int16_t *y,uint8_t scale_flag);
void dft1200(int16_t *x,int16_t *y,uint8_t scale_flag);
void dft1536(int16_t *sigF,int16_t *sig,uint8_t scale_flag);
void dft2048(int16_t *x,int16_t *y,uint8_t scale_flag);
void dft3072(int16_t *sigF,int16_t *sig,uint8_t scale_flag);
void dft4096(int16_t *x,int16_t *y,uint8_t scale_flag);
void dft6144(int16_t *sigF,int16_t *sig,uint8_t scale_flag);
void dft8192(int16_t *x,int16_t *y,uint8_t scale_flag);
void dft9216(int16_t *x,int16_t *y,uint8_t scale_flag);
void dft12288(int16_t *x,int16_t *y,uint8_t scale_flag);  
void dft18432(int16_t *x,int16_t *y,uint8_t scale_flag); 
void dft24576(int16_t *x,int16_t *y,uint8_t scale_flag); 
void dft36864(int16_t *x,int16_t *y,uint8_t scale_flag); 
void dft49152(int16_t *x,int16_t *y,uint8_t scale_flag); 
void dft73728(int16_t *x,int16_t *y,uint8_t scale_flag); 
void dft98304(int16_t *x,int16_t *y,uint8_t scale_flag);


void idft64(int16_t *x,int16_t *y,uint8_t scale_flag);
void idft128(int16_t *x,int16_t *y,uint8_t scale_flag);
void idft256(int16_t *x,int16_t *y,uint8_t scale_flag);
void idft512(int16_t *x,int16_t *y,uint8_t scale_flag);
void idft1024(int16_t *x,int16_t *y,uint8_t scale_flag);
void idft1536(int16_t *sigF,int16_t *sig,uint8_t scale_flag);
void idft2048(int16_t *x,int16_t *y,uint8_t scale_flag);
void idft3072(int16_t *sigF,int16_t *sig,uint8_t scale_flag);
void idft4096(int16_t *x,int16_t *y,uint8_t scale_flag);
void idft6144(int16_t *sigF,int16_t *sig,uint8_t scale_flag);
void idft8192(int16_t *x,int16_t *y,uint8_t scale_flag);
void idft9216(int16_t *x,int16_t *y,uint8_t scale_flag);
void idft12288(int16_t *sigF,int16_t *sig,uint8_t scale_flag);
void idft18432(int16_t *sigF,int16_t *sig,uint8_t scale_flag);
void idft24576(int16_t *sigF,int16_t *sig,uint8_t scale_flag);
void idft36864(int16_t *sigF,int16_t *sig,uint8_t scale_flag);
void idft49152(int16_t *sigF,int16_t *sig,uint8_t scale_flag); 
void idft73728(int16_t *sigF,int16_t *sig,uint8_t scale_flag);
void idft98304(int16_t *sigF,int16_t *sig,uint8_t scale_flag);




#else
  typedef  void(*dftfunc_t)(uint8_t sizeidx,int16_t *sigF,int16_t *sig,unsigned char scale_flag);  
  typedef  void(*idftfunc_t)(uint8_t sizeidx,int16_t *sigF,int16_t *sig,unsigned char scale_flag);  
#  ifdef OAIDFTS_LOADER
  dftfunc_t dft;
  idftfunc_t idft;
#  else
  extern dftfunc_t dft;
  extern idftfunc_t idft;
  extern int load_dftslib(void);
#  endif
#endif

typedef enum DFT_size_idx {
	DFT_12,    DFT_24,    DFT_36,   DFT_48,     DFT_60,   DFT_72,   DFT_96,
	DFT_108,   DFT_120,   DFT_128,  DFT_144,    DFT_180,  DFT_192,  DFT_216,   DFT_240,
	DFT_256,   DFT_288,   DFT_300,  DFT_324,    DFT_360,  DFT_384,  DFT_432,   DFT_480,
	DFT_512,   DFT_540,   DFT_576,  DFT_600,    DFT_648,  DFT_720,  DFT_768,   DFT_864,
	DFT_900,   DFT_960,   DFT_972,  DFT_1024,   DFT_1080, DFT_1152, DFT_1200,  DFT_1536,
	DFT_2048,  DFT_3072,  DFT_4096, DFT_6144,   DFT_8192, DFT_9216, DFT_12288, DFT_18432, 
	DFT_24576, DFT_36864, DFT_49152, DFT_73728, DFT_98304,
	DFT_SIZE_IDXTABLESIZE
} dft_size_idx_t;

#ifdef OAIDFTS_MAIN
adftfunc_t dft_ftab[]={
	dft12,    dft24,    dft36,    dft48,    dft60,   dft72,   dft96,
	dft108,   dft120,   dft128,   dft144,   dft180,  dft192,  dft216,   dft240,   
	dft256,   dft288,   dft300,   dft324,   dft360,  dft384,  dft432,   dft480,
	dft512,   dft540,   dft576,   dft600,   dft648,  dft720,  dft768,   dft864,
	dft900,   dft960,   dft972,   dft1024,  dft1080, dft1152, dft1200,  dft1536,
	dft2048,  dft3072,  dft4096,  dft6144,  dft8192, dft9216, dft12288, dft18432, 
	dft24576, dft36864, dft49152, dft73728, dft98304
};
#endif

typedef enum idft_size_idx {
	IDFT_128,   IDFT_256,  IDFT_512,   IDFT_1024,  IDFT_1536,  IDFT_2048,  IDFT_3072,  IDFT_4096,
	IDFT_6144,  IDFT_8192, IDFT_9216,  IDFT_12288, IDFT_18432, IDFT_24576, IDFT_36864, IDFT_49152, 
	IDFT_73728, IDFT_98304, 
	IDFT_SIZE_IDXTABLESIZE
} idft_size_idx_t;
#ifdef OAIDFTS_MAIN
aidftfunc_t idft_ftab[]={
        idft128,   idft256,  idft512,   idft1024,  idft1536,  idft2048,  idft3072,  idft4096,
	    idft6144,  idft8192, idft9216,  idft12288, idft18432, idft24576, idft36864, idft49152, 
	    idft73728, idft98304
};
#endif



/*!\fn int32_t rotate_cpx_vector(int16_t *x,int16_t *alpha,int16_t *y,uint32_t N,uint16_t output_shift)
This function performs componentwise multiplication of a vector with a complex scalar.
@param x Vector input (Q1.15)  in the format  |Re0  Im0|,......,|Re(N-1) Im(N-1)|
@param alpha Scalar input (Q1.15) in the format  |Re0 Im0|
@param y Output (Q1.15) in the format  |Re0  Im0|,......,|Re(N-1) Im(N-1)|
@param N Length of x WARNING: N>=4
@param output_shift Number of bits to shift output down to Q1.15 (should be 15 for Q1.15 inputs) WARNING: log2_amp>0 can cause overflow!!

The function implemented is : \f$\mathbf{y} = \alpha\mathbf{x}\f$
*/
int32_t rotate_cpx_vector(int16_t *x,
                          int16_t *alpha,
                          int16_t *y,
                          uint32_t N,
                          uint16_t output_shift);


//cadd_sv.c

/*!\fn int32_t add_cpx_vector(int16_t *x,int16_t *alpha,int16_t *y,uint32_t N)
This function performs componentwise addition of a vector with a complex scalar.
@param x Vector input (Q1.15)  in the format  |Re0  Im0 Re1 Im1|,......,|Re(N-2)  Im(N-2) Re(N-1) Im(N-1)|
@param alpha Scalar input (Q1.15) in the format  |Re0 Im0|
@param y Output (Q1.15) in the format  |Re0  Im0 Re1 Im1|,......,|Re(N-2)  Im(N-2) Re(N-1) Im(N-1)|
@param N Length of x WARNING: N>=4

The function implemented is : \f$\mathbf{y} = \alpha + \mathbf{x}\f$
*/
int32_t add_cpx_vector(int16_t *x,
                       int16_t *alpha,
                       int16_t *y,
                       uint32_t N);

int32_t sub_cpx_vector16(int16_t *x,
                         int16_t *y,
                         int16_t *z,
                         uint32_t N);

int32_t add_cpx_vector32(int16_t *x,
                         int16_t *y,
                         int16_t *z,
                         uint32_t N);

int32_t add_real_vector64(int16_t *x,
                          int16_t *y,
                          int16_t *z,
                          uint32_t N);

int32_t sub_real_vector64(int16_t *x,
                          int16_t* y,
                          int16_t *z,
                          uint32_t N);

int32_t add_real_vector64_scalar(int16_t *x,
                                 long long int a,
                                 int16_t *y,
                                 uint32_t N);

/*!\fn int32_t add_vector16(int16_t *x,int16_t *y,int16_t *z,uint32_t N)
This function performs componentwise addition of two vectors with Q1.15 components.
@param x Vector input (Q1.15)
@param y Scalar input (Q1.15)
@param z Scalar output (Q1.15)
@param N Length of x WARNING: N must be a multiple of 32

The function implemented is : \f$\mathbf{z} = \mathbf{x} + \mathbf{y}\f$
*/
int32_t add_vector16(int16_t *x,
                     int16_t *y,
                     int16_t *z,
                     uint32_t N);

int32_t add_vector16_64(int16_t *x,
                        int16_t *y,
                        int16_t *z,
                        uint32_t N);

int32_t complex_conjugate(int16_t *x1,
                          int16_t *y,
                          uint32_t N);

void bit8_txmux(int32_t length,int32_t offset);

void bit8_rxdemux(int32_t length,int32_t offset);

void Zero_Buffer(void *,uint32_t);
void Zero_Buffer_nommx(void *buf,uint32_t length);

void mmxcopy(void *dest,void *src,int size);

/*!\fn int32_t signal_energy(int *,uint32_t);
\brief Computes the signal energy per subcarrier
*/
int32_t signal_energy(int32_t *,uint32_t);

/*!\fn int32_t signal_energy_fixed_p9(int *input, uint32_t length);
\brief Computes the signal energy per subcarrier
\ the input signal has a fixed point representation of AMP_SHIFT bits
\ the ouput energy has a fixed point representation of AMP_SHIFT bits
*/
int32_t signal_energy_amp_shift(int32_t *input, uint32_t length);

#ifdef LOCALIZATION
/*!\fn int32_t signal_energy(int *,uint32_t);
\brief Computes the signal energy per subcarrier
*/
int32_t subcarrier_energy(int32_t *,uint32_t, int32_t* subcarrier_energy, uint16_t rx_power_correction);
#endif

/*!\fn int32_t signal_energy_nodc(int32_t *,uint32_t);
\brief Computes the signal energy per subcarrier, without DC removal
*/
int32_t signal_energy_nodc(int32_t *,uint32_t);

/*!\fn double signal_energy_fp(double *s_re[2], double *s_im[2],uint32_t, uint32_t,uint32_t);
\brief Computes the signal energy per subcarrier
*/
double signal_energy_fp(double *s_re[2], double *s_im[2], uint32_t nb_antennas, uint32_t length,uint32_t offset);

/*!\fn double signal_energy_fp2(struct complex *, uint32_t);
\brief Computes the signal energy per subcarrier
*/
double signal_energy_fp2(struct complex *s, uint32_t length);


int32_t iSqrt(int32_t value);
uint8_t log2_approx(uint32_t);
uint8_t log2_approx64(unsigned long long int x);
int16_t invSqrt(int16_t x);
uint32_t angle(struct complex16 perrror);

/// computes the number of factors 2 in x
unsigned char factor2(unsigned int x);

/*!\fn int32_t phy_phase_compensation_top (uint32_t pilot_type, uint32_t initial_pilot,
        uint32_t last_pilot, int32_t ignore_prefix);
Compensate the phase rotation of the RF. WARNING: This function is currently unused. It has not been tested!
@param pilot_type indicates whether it is a CHBCH (=0) or a SCH (=1) pilot
@param initial_pilot index of the first pilot (which serves as reference)
@param last_pilot index of the last pilot in the range of pilots to correct the phase
@param ignore_prefix set to 1 if cyclic prefix has not been removed (by the hardware)

*/


int8_t dB_fixed(uint32_t x);

uint8_t dB_fixed64(uint64_t x);

int8_t dB_fixed2(uint32_t x,uint32_t y);

int16_t dB_fixed_times10(uint32_t x);

int32_t phy_phase_compensation_top(uint32_t pilot_type,
                                   uint32_t initial_pilot,
                                   uint32_t last_pilot,
                                   int32_t ignore_prefix);

int32_t dot_product(int16_t *x,
                    int16_t *y,
                    uint32_t N, //must be a multiple of 8
                    uint8_t output_shift);

int64_t dot_product64(int16_t *x,
                      int16_t *y,
                      uint32_t N, //must be a multiple of 8
                      uint8_t output_shift);


/** @} */


double interp(double x, double *xs, double *ys, int count);

int write_output(const char *fname,const char *vname,void *data,int length,int dec,char format);

#ifdef __cplusplus
}
#endif

#endif //__PHY_TOOLS_DEFS__H__<|MERGE_RESOLUTION|>--- conflicted
+++ resolved
@@ -180,13 +180,6 @@
          uint8_t input_fmt
         );
 */
-
-<<<<<<< HEAD
-void idft16f(int16_t *x,int16_t *y);
-
-void idft1536(int16_t *sigF,int16_t *sig,int scale);
-=======
->>>>>>> c918f1d8
 
 
 
