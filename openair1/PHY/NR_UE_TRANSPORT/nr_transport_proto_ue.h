--- conflicted
+++ resolved
@@ -1162,11 +1162,8 @@
                 uint8_t eNB_id,
                 uint8_t i_ssb,
                 MIMO_mode_t mimo_mode,
-<<<<<<< HEAD
-                NR_UE_PDCCH_CONFIG *phy_pdcch_config);
-=======
-		fapiPbch_t* result);
->>>>>>> 5be18253
+                NR_UE_PDCCH_CONFIG *phy_pdcch_config,
+                fapiPbch_t* result);
 
 int nr_pbch_detection(UE_nr_rxtx_proc_t *proc,
 		              PHY_VARS_NR_UE *ue,
