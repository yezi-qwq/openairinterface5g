--- conflicted
+++ resolved
@@ -678,7 +678,7 @@
     uint8_t *pmi_ext,
     uint32_t *rb_alloc,
     uint8_t symbol,
-    uint8_t subframe,
+    uint8_t nr_slot_rx,
     NR_DL_FRAME_PARMS *frame_parms)
     \brief This function extracts the received resource blocks, both channel estimates and data symbols,
     for the current allocation and for single antenna eNB transmission.
@@ -694,18 +694,6 @@
     @param high_speed_flag
     @param frame_parms Pointer to frame descriptor
 */
-/*uint16_t nr_dlsch_extract_rbs_single(int32_t **rxdataF,
-                                  int32_t **dl_ch_estimates,
-                                  int32_t **rxdataF_ext,
-                                  int32_t **dl_ch_estimates_ext,
-                                  uint16_t pmi,
-                                  uint8_t *pmi_ext,
-                                  uint32_t *rb_alloc,
-                                  uint8_t symbol,
-                                  uint8_t subframe,
-                                  uint32_t high_speed_flag,
-                                  NR_DL_FRAME_PARMS *frame_parms);*/
-
 unsigned short nr_dlsch_extract_rbs_single(int **rxdataF,
                                         int **dl_ch_estimates,
                                         int **rxdataF_ext,
@@ -713,18 +701,11 @@
                                         unsigned short pmi,
                                         unsigned char *pmi_ext,
                                         unsigned char symbol,
-<<<<<<< HEAD
                                         uint8_t pilots,
                                         uint8_t config_type,
                                         unsigned short start_rb,
                                         unsigned short nb_pdsch_rb,
-                                        unsigned char nr_tti_rx,
-=======
-										uint8_t pilots,
-										unsigned short start_rb,
-										unsigned short nb_pdsch_rb,
                                         unsigned char nr_slot_rx,
->>>>>>> f41502cd
                                         uint32_t high_speed_flag,
                                         NR_DL_FRAME_PARMS *frame_parms);
 
@@ -1711,7 +1692,7 @@
 
 uint8_t nr_dci_decoding_procedure(PHY_VARS_NR_UE *ue,
                                   UE_nr_rxtx_proc_t *proc,
-				  fapi_nr_dci_indication_t *dci_ind);
+                                  fapi_nr_dci_indication_t *dci_ind);
 
 
 /** \brief This function is the top-level entry point to PDSCH demodulation, after frequency-domain transformation and channel estimation.  It performs
@@ -1733,7 +1714,7 @@
     @param i_mod Modulation order of the interfering stream
 */
 int nr_rx_pdsch(PHY_VARS_NR_UE *ue,
-             UE_nr_rxtx_proc_t *proc, 
+             UE_nr_rxtx_proc_t *proc,
              PDSCH_t type,
              unsigned char eNB_id,
              unsigned char eNB_id_i, //if this == ue->n_connected_eNB, we assume MU interference
