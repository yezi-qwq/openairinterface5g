/*
 * Licensed to the OpenAirInterface (OAI) Software Alliance under one or more
 * contributor license agreements.  See the NOTICE file distributed with
 * this work for additional information regarding copyright ownership.
 * The OpenAirInterface Software Alliance licenses this file to You under
 * the OAI Public License, Version 1.1  (the "License"); you may not use this file
 * except in compliance with the License.
 * You may obtain a copy of the License at
 *
 *      http://www.openairinterface.org/?page_id=698
 *
 * Unless required by applicable law or agreed to in writing, software
 * distributed under the License is distributed on an "AS IS" BASIS,
 * WITHOUT WARRANTIES OR CONDITIONS OF ANY KIND, either express or implied.
 * See the License for the specific language governing permissions and
 * limitations under the License.
 *-------------------------------------------------------------------------------
 * For more information about the OpenAirInterface (OAI) Software Alliance:
 *      contact@openairinterface.org
 */

/*! \file PHY/NR_UE_TRANSPORT/nr_ulsch_coding.c
* \brief Top-level routines for coding the ULSCH transport channel as described in 38.212 V15.4 2018-12
* \author Khalid Ahmed
* \date 2019
* \version 0.1
* \company Fraunhofer IIS
* \email: khalid.ahmed@iis.fraunhofer.de
* \note
* \warning
*/

#include "PHY/defs_UE.h"
#include "PHY/phy_extern_ue.h"
#include "PHY/NR_UE_TRANSPORT/nr_transport_proto_ue.h"
#include "PHY/CODING/coding_defs.h"
#include "PHY/CODING/coding_extern.h"
#include "PHY/CODING/lte_interleaver_inline.h"
#include "PHY/CODING/nrLDPC_extern.h"
#include "PHY/NR_UE_TRANSPORT/nr_transport_ue.h"
#include "common/utils/LOG/vcd_signal_dumper.h"
#include <openair2/UTIL/OPT/opt.h>

//#define DEBUG_ULSCH_CODING

void free_nr_ue_ulsch(NR_UE_ULSCH_t **ulschptr, uint16_t N_RB_UL)

{
  int i, r;
  NR_UE_ULSCH_t *ulsch = *ulschptr;

  if (ulsch) {
#ifdef DEBUG_ULSCH_FREE
    printf("Freeing ulsch %p\n",ulsch);
#endif

  uint16_t a_segments = MAX_NUM_NR_ULSCH_SEGMENTS;  //number of segments to be allocated

  if (N_RB_UL != 273) {
    a_segments = a_segments*N_RB_UL;
    a_segments = a_segments/273 +1;
  }  


    for (i=0; i<NR_MAX_ULSCH_HARQ_PROCESSES; i++) {
      if (ulsch->harq_processes[i]) {

        if (ulsch->harq_processes[i]->a) {
          free16(ulsch->harq_processes[i]->a,a_segments*1056);
          ulsch->harq_processes[i]->a = NULL;
        }
        if (ulsch->harq_processes[i]->b) {
          free16(ulsch->harq_processes[i]->b,a_segments*1056);
          ulsch->harq_processes[i]->b = NULL;
        }
        if (ulsch->harq_processes[i]->e) {
          free16(ulsch->harq_processes[i]->e,14*N_RB_UL*12*8);
          ulsch->harq_processes[i]->e = NULL;
        }
        if (ulsch->harq_processes[i]->f) {
          free16(ulsch->harq_processes[i]->f,14*N_RB_UL*12*8);
          ulsch->harq_processes[i]->f = NULL;
        }
        for (r=0; r<a_segments; r++) {
          if (ulsch->harq_processes[i]->c[r]) {
            free16(ulsch->harq_processes[i]->c[r],((r==0)?8:0) + 3+768);
            ulsch->harq_processes[i]->c[r] = NULL;
          }

          if (ulsch->harq_processes[i]->d[r]) {
            free16(ulsch->harq_processes[i]->d[r],68*384);
            ulsch->harq_processes[i]->d[r] = NULL;
          }

        }

        free16(ulsch->harq_processes[i],sizeof(NR_UL_UE_HARQ_t));
        ulsch->harq_processes[i] = NULL;
      }
    }
    free16(ulsch,sizeof(NR_UE_ULSCH_t));
    *ulschptr = NULL;
  }

}


NR_UE_ULSCH_t *new_nr_ue_ulsch(uint16_t N_RB_UL, int number_of_harq_pids)
{
  uint16_t a_segments = MAX_NUM_NR_ULSCH_SEGMENTS;  //number of segments to be allocated

  if (N_RB_UL != 273) {
    a_segments = a_segments*N_RB_UL;
    a_segments = a_segments/273 +1;
  }  

  uint32_t ulsch_bytes = a_segments*1056;  // allocated bytes per segment

  NR_UE_ULSCH_t *ulsch = malloc16(sizeof(NR_UE_ULSCH_t));
  DevAssert(ulsch);
  memset(ulsch, 0, sizeof(*ulsch));

  ulsch->number_harq_processes_for_pusch = NR_MAX_ULSCH_HARQ_PROCESSES;
  ulsch->Mlimit = 4; // maximum harq retransmissions

  //for (i=0; i<10; i++)
    //ulsch->harq_ids[i] = 0;

  for (int i = 0; i < number_of_harq_pids; i++) {

    ulsch->harq_processes[i] = malloc16(sizeof(NR_UL_UE_HARQ_t));
    DevAssert(ulsch->harq_processes[i]);
    memset(ulsch->harq_processes[i], 0, sizeof(NR_UL_UE_HARQ_t));

    ulsch->harq_processes[i]->a = malloc16(ulsch_bytes);
    DevAssert(ulsch->harq_processes[i]->a);
    bzero(ulsch->harq_processes[i]->a,ulsch_bytes);

    ulsch->harq_processes[i]->b = malloc16(ulsch_bytes);
    DevAssert(ulsch->harq_processes[i]->b);
    bzero(ulsch->harq_processes[i]->b,ulsch_bytes);

    for (int r = 0; r < a_segments; r++) {
      // account for filler in first segment and CRCs for multiple segment case
      ulsch->harq_processes[i]->c[r] = malloc16(8448);
      DevAssert(ulsch->harq_processes[i]->c[r]);
      bzero(ulsch->harq_processes[i]->c[r],8448);

      ulsch->harq_processes[i]->d[r] = malloc16(68*384); //max size for coded output
      DevAssert(ulsch->harq_processes[i]->d[r]);
      bzero(ulsch->harq_processes[i]->d[r],(68*384));
    }

    ulsch->harq_processes[i]->e = malloc16(14*N_RB_UL*12*8);
    DevAssert(ulsch->harq_processes[i]->e);
    bzero(ulsch->harq_processes[i]->e,14*N_RB_UL*12*8);

    ulsch->harq_processes[i]->f = malloc16(14*N_RB_UL*12*8);
    DevAssert(ulsch->harq_processes[i]->f);
    bzero(ulsch->harq_processes[i]->f,14*N_RB_UL*12*8);

    ulsch->harq_processes[i]->subframe_scheduling_flag = 0;
    ulsch->harq_processes[i]->first_tx = 1;
  }

  return(ulsch);
}


int nr_ulsch_encoding(PHY_VARS_NR_UE *ue,
                      NR_UE_ULSCH_t *ulsch,
                      NR_DL_FRAME_PARMS* frame_parms,
                      uint8_t harq_pid,
                      unsigned int G) {

  start_meas(&ue->ulsch_encoding_stats);

/////////////////////////parameters and variables initialization/////////////////////////
///////////

  unsigned int crc = 1;
  NR_UL_UE_HARQ_t *harq_process = ulsch->harq_processes[harq_pid];
  uint16_t nb_rb = harq_process->pusch_pdu.rb_size;
  uint32_t A = harq_process->pusch_pdu.pusch_data.tb_size<<3;
  uint32_t *pz = &harq_process->Z;
  uint8_t mod_order = harq_process->pusch_pdu.qam_mod_order;
  uint16_t Kr=0;
  uint32_t r_offset=0;
  uint32_t F=0;
<<<<<<< HEAD
  uint8_t Ilbrm = 0;
  uint32_t Tbslbrm = 950984; //max tbs
  // target_code_rate in terms of 0.1 bits
  float Coderate = (float) harq_process->pusch_pdu.target_code_rate / (float) 10240;
=======
  float Coderate = 0.0;
>>>>>>> f3241cd4

///////////
/////////////////////////////////////////////////////////////////////////////////////////  

  VCD_SIGNAL_DUMPER_DUMP_FUNCTION_BY_NAME(VCD_SIGNAL_DUMPER_FUNCTIONS_NR_UE_ULSCH_ENCODING, VCD_FUNCTION_IN);

  LOG_D(NR_PHY, "ulsch coding nb_rb %d, Nl = %d\n", nb_rb, harq_process->pusch_pdu.nrOfLayers);
  LOG_D(NR_PHY, "ulsch coding A %d G %d mod_order %d Coderate %f\n", A, G, mod_order, Coderate);
  LOG_D(NR_PHY, "harq_pid %d harq_process->ndi %d, pusch_data.new_data_indicator %d\n",
        harq_pid,harq_process->ndi,harq_process->pusch_pdu.pusch_data.new_data_indicator);

  if (harq_process->first_tx == 1 ||
      harq_process->ndi != harq_process->pusch_pdu.pusch_data.new_data_indicator) {  // this is a new packet
#ifdef DEBUG_ULSCH_CODING
  printf("encoding thinks this is a new packet \n");
#endif
    harq_process->first_tx = 0;
///////////////////////// a---->| add CRC |---->b /////////////////////////
///////////
   /* 
    int i;
    printf("ulsch (tx): \n");
    for (i=0;i<(A>>3);i++)
      printf("%02x.",harq_process->a[i]);
    printf("\n");
   */ 

    if (A > 3824) {
      // Add 24-bit crc (polynomial A) to payload
      crc = crc24a(harq_process->a,A)>>8;
      harq_process->a[A>>3] = ((uint8_t*)&crc)[2];
      harq_process->a[1+(A>>3)] = ((uint8_t*)&crc)[1];
      harq_process->a[2+(A>>3)] = ((uint8_t*)&crc)[0];
      //printf("CRC %x (A %d)\n",crc,A);
      //printf("a0 %d a1 %d a2 %d\n", a[A>>3], a[1+(A>>3)], a[2+(A>>3)]);

      harq_process->B = A+24;

      AssertFatal((A/8)+4 <= MAX_NR_ULSCH_PAYLOAD_BYTES,"A %d is too big (A/8+4 = %d > %d)\n",A,(A/8)+4,MAX_NR_ULSCH_PAYLOAD_BYTES);

      memcpy(harq_process->b,harq_process->a,(A/8)+4);
    }
    else {
      // Add 16-bit crc (polynomial A) to payload
      crc = crc16(harq_process->a,A)>>16;
      harq_process->a[A>>3] = ((uint8_t*)&crc)[1];
      harq_process->a[1+(A>>3)] = ((uint8_t*)&crc)[0];
      //printf("CRC %x (A %d)\n",crc,A);
      //printf("a0 %d a1 %d \n", a[A>>3], a[1+(A>>3)]);

      harq_process->B = A+16;

      AssertFatal((A/8)+3 <= MAX_NR_ULSCH_PAYLOAD_BYTES,"A %d is too big (A/8+3 = %d > %d)\n",A,(A/8)+3,MAX_NR_ULSCH_PAYLOAD_BYTES);

      memcpy(harq_process->b,harq_process->a,(A/8)+3);  // using 3 bytes to mimic the case of 24 bit crc
    }
///////////
///////////////////////////////////////////////////////////////////////////

///////////////////////// b---->| block segmentation |---->c /////////////////////////
///////////

    if ((A <=292) || ((A<=3824) && (Coderate <= 0.6667)) || Coderate <= 0.25){
      harq_process->BG = 2;
    }
    else{
      harq_process->BG = 1;
    }

    VCD_SIGNAL_DUMPER_DUMP_FUNCTION_BY_NAME(VCD_SIGNAL_DUMPER_FUNCTIONS_NR_SEGMENTATION, VCD_FUNCTION_IN);
    start_meas(&ue->ulsch_segmentation_stats);
    uint32_t  Kb=nr_segmentation(harq_process->b,
                                 harq_process->c,
                                 harq_process->B,
                                 &harq_process->C,
                                 &harq_process->K,
                                 pz,
                                 &harq_process->F,
                                 harq_process->BG);

    if (harq_process->C>MAX_NUM_NR_DLSCH_SEGMENTS_PER_LAYER*harq_process->pusch_pdu.nrOfLayers) {
      LOG_E(PHY,"nr_segmentation.c: too many segments %d, B %d\n",harq_process->C,harq_process->B);
      return(-1);
    }
    stop_meas(&ue->ulsch_segmentation_stats);
    VCD_SIGNAL_DUMPER_DUMP_FUNCTION_BY_NAME(VCD_SIGNAL_DUMPER_FUNCTIONS_NR_SEGMENTATION, VCD_FUNCTION_OUT);

    F = harq_process->F;
    Kr = harq_process->K;
#ifdef DEBUG_ULSCH_CODING
    uint16_t Kr_bytes;
    Kr_bytes = Kr>>3;
#endif

///////////////////////// c---->| LDCP coding |---->d /////////////////////////
///////////

    //printf("segment Z %d k %d Kr %d BG %d\n", *pz,harq_process->K,Kr,BG);

    //start_meas(te_stats);
    for (int r=0; r<harq_process->C; r++) {
      //channel_input[r] = &harq_process->d[r][0];
#ifdef DEBUG_ULSCH_CODING
      printf("Encoder: B %d F %d \n",harq_process->B, harq_process->F);
      printf("start ldpc encoder segment %d/%d\n",r,harq_process->C);
      printf("input %d %d %d %d %d \n", harq_process->c[r][0], harq_process->c[r][1], harq_process->c[r][2],harq_process->c[r][3], harq_process->c[r][4]);
      for (int cnt =0 ; cnt < 22*(*pz)/8; cnt ++){
      printf("%d ", harq_process->c[r][cnt]);
      }
      printf("\n");

#endif
      //ldpc_encoder_orig((unsigned char*)harq_process->c[r],harq_process->d[r],Kr,BG,0);
      //ldpc_encoder_optim((unsigned char*)harq_process->c[r],(unsigned char*)&harq_process->d[r][0],Kr,BG,NULL,NULL,NULL,NULL);
    }

    //for (int i=0;i<68*384;i++)
      //        printf("channel_input[%d]=%d\n",i,channel_input[i]);

    /*printf("output %d %d %d %d %d \n", harq_process->d[0][0], harq_process->d[0][1], harq_process->d[r][2],harq_process->d[0][3], harq_process->d[0][4]);
      for (int cnt =0 ; cnt < 66*(*pz); cnt ++){
      printf("%d \n",  harq_process->d[0][cnt]);
      }
      printf("\n");*/
    encoder_implemparams_t impp = {
      .n_segments=harq_process->C,
      .macro_num=0,
      .tinput  = NULL,
      .tprep   = NULL,
      .tparity = NULL,
      .toutput = NULL};

    VCD_SIGNAL_DUMPER_DUMP_FUNCTION_BY_NAME(VCD_SIGNAL_DUMPER_FUNCTIONS_LDPC_ENCODER_OPTIM, VCD_FUNCTION_IN);

    start_meas(&ue->ulsch_ldpc_encoding_stats);
    for(int j = 0; j < (harq_process->C/8 + 1); j++) {
      impp.macro_num = j;
      nrLDPC_encoder(harq_process->c,harq_process->d,*pz,Kb,Kr,harq_process->BG,&impp);
    }
    stop_meas(&ue->ulsch_ldpc_encoding_stats);

    VCD_SIGNAL_DUMPER_DUMP_FUNCTION_BY_NAME(VCD_SIGNAL_DUMPER_FUNCTIONS_LDPC_ENCODER_OPTIM, VCD_FUNCTION_OUT);

    //stop_meas(te_stats);
    //printf("end ldpc encoder -- output\n");
#ifdef DEBUG_ULSCH_CODING
    write_output("ulsch_enc_input0.m","enc_in0",&harq_process->c[0][0],Kr_bytes,1,4);
    write_output("ulsch_enc_output0.m","enc0",&harq_process->d[0][0],(3*8*Kr_bytes)+12,1,4);
#endif

///////////
///////////////////////////////////////////////////////////////////////////////
    LOG_D(PHY,"setting ndi to %d from pusch_data\n", harq_process->pusch_pdu.pusch_data.new_data_indicator);
    harq_process->ndi = harq_process->pusch_pdu.pusch_data.new_data_indicator;
  }
  F = harq_process->F;
  Kr = harq_process->K;

  for (int r=0; r<harq_process->C; r++) { // looping over C segments
    if (harq_process->F>0) {
      for (int k=(Kr-F-2*(*pz)); k<Kr-2*(*pz); k++) {
        harq_process->d[r][k] = NR_NULL;
        //if (k<(Kr-F+8))
        //printf("r %d filler bits [%d] = %d \n", r,k, harq_process->d[r][k]);
      }
    }


    LOG_D(PHY,"Rate Matching, Code segment %d (coded bits (G) %u, unpunctured/repeated bits per code segment %d, mod_order %d, nb_rb %d, rvidx %d)...\n",
	  r,
	  G,
	  Kr*3,
	  mod_order,nb_rb,
	  harq_process->pusch_pdu.pusch_data.rv_index);

    //start_meas(rm_stats);
///////////////////////// d---->| Rate matching bit selection |---->e /////////////////////////
///////////

    uint32_t E = nr_get_E(G, harq_process->C, mod_order, harq_process->pusch_pdu.nrOfLayers, r);

    VCD_SIGNAL_DUMPER_DUMP_FUNCTION_BY_NAME(VCD_SIGNAL_DUMPER_FUNCTIONS_NR_RATE_MATCHING_LDPC, VCD_FUNCTION_IN);
    start_meas(&ue->ulsch_rate_matching_stats);
    if (nr_rate_matching_ldpc(0,
                              harq_process->BG,
                              *pz,
                              harq_process->d[r],
                              harq_process->e+r_offset,
                              harq_process->C,
                              F,
                              Kr-F-2*(*pz),
                              harq_process->pusch_pdu.pusch_data.rv_index,
                              E) == -1)
      return -1;

    stop_meas(&ue->ulsch_rate_matching_stats);
    VCD_SIGNAL_DUMPER_DUMP_FUNCTION_BY_NAME(VCD_SIGNAL_DUMPER_FUNCTIONS_NR_RATE_MATCHING_LDPC, VCD_FUNCTION_OUT);



#ifdef DEBUG_ULSCH_CODING
    for (int i =0; i<16; i++)
      printf("output ratematching e[%d]= %d r_offset %d\n", i,harq_process->e[i+r_offset], r_offset);
#endif

///////////
///////////////////////////////////////////////////////////////////////////////////////////////

    
///////////////////////// e---->| Rate matching bit interleaving |---->f /////////////////////////
///////////

    //stop_meas(rm_stats);

    //start_meas(i_stats);
    VCD_SIGNAL_DUMPER_DUMP_FUNCTION_BY_NAME(VCD_SIGNAL_DUMPER_FUNCTIONS_NR_INTERLEAVING_LDPC, VCD_FUNCTION_IN);
    
    start_meas(&ue->ulsch_interleaving_stats);
    nr_interleaving_ldpc(E,
                         mod_order,
                         harq_process->e+r_offset,
                         harq_process->f+r_offset);
    stop_meas(&ue->ulsch_interleaving_stats);
    
    VCD_SIGNAL_DUMPER_DUMP_FUNCTION_BY_NAME(VCD_SIGNAL_DUMPER_FUNCTIONS_NR_INTERLEAVING_LDPC, VCD_FUNCTION_OUT);
    //stop_meas(i_stats);


#ifdef DEBUG_ULSCH_CODING
    for (int i =0; i<16; i++)
      printf("output interleaving f[%d]= %d r_offset %d\n", i,harq_process->f[i+r_offset], r_offset);

    if (r==harq_process->C-1)
      write_output("enc_output.m","enc",harq_process->f,G,1,4);
#endif

    r_offset += E;

///////////
///////////////////////////////////////////////////////////////////////////////////////////////

  }

  VCD_SIGNAL_DUMPER_DUMP_FUNCTION_BY_NAME(VCD_SIGNAL_DUMPER_FUNCTIONS_NR_UE_ULSCH_ENCODING, VCD_FUNCTION_OUT);

  stop_meas(&ue->ulsch_encoding_stats);
  return(0);
}<|MERGE_RESOLUTION|>--- conflicted
+++ resolved
@@ -187,14 +187,8 @@
   uint16_t Kr=0;
   uint32_t r_offset=0;
   uint32_t F=0;
-<<<<<<< HEAD
-  uint8_t Ilbrm = 0;
-  uint32_t Tbslbrm = 950984; //max tbs
   // target_code_rate in terms of 0.1 bits
   float Coderate = (float) harq_process->pusch_pdu.target_code_rate / (float) 10240;
-=======
-  float Coderate = 0.0;
->>>>>>> f3241cd4
 
 ///////////
 /////////////////////////////////////////////////////////////////////////////////////////  
