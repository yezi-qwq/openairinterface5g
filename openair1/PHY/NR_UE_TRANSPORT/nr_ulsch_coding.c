/*
 * Licensed to the OpenAirInterface (OAI) Software Alliance under one or more
 * contributor license agreements.  See the NOTICE file distributed with
 * this work for additional information regarding copyright ownership.
 * The OpenAirInterface Software Alliance licenses this file to You under
 * the OAI Public License, Version 1.1  (the "License"); you may not use this file
 * except in compliance with the License.
 * You may obtain a copy of the License at
 *
 *      http://www.openairinterface.org/?page_id=698
 *
 * Unless required by applicable law or agreed to in writing, software
 * distributed under the License is distributed on an "AS IS" BASIS,
 * WITHOUT WARRANTIES OR CONDITIONS OF ANY KIND, either express or implied.
 * See the License for the specific language governing permissions and
 * limitations under the License.
 *-------------------------------------------------------------------------------
 * For more information about the OpenAirInterface (OAI) Software Alliance:
 *      contact@openairinterface.org
 */

/*! \file PHY/NR_UE_TRANSPORT/nr_ulsch_coding.c
* \brief Top-level routines for coding the ULSCH transport channel as described in 38.212 V15.4 2018-12
* \author Khalid Ahmed
* \date 2019
* \version 0.1
* \company Fraunhofer IIS
* \email: khalid.ahmed@iis.fraunhofer.de
* \note
* \warning
*/

#include "PHY/defs_UE.h"
#include "PHY/phy_extern_ue.h"
#include "PHY/NR_UE_TRANSPORT/nr_transport_proto_ue.h"
#include "PHY/CODING/coding_defs.h"
#include "PHY/CODING/coding_extern.h"
#include "PHY/CODING/lte_interleaver_inline.h"
#include "PHY/CODING/nrLDPC_extern.h"
#include "PHY/NR_UE_TRANSPORT/nr_transport_ue.h"
#include "common/utils/LOG/vcd_signal_dumper.h"
#include <openair2/UTIL/OPT/opt.h>

//#define DEBUG_ULSCH_CODING

void free_nr_ue_ulsch(NR_UE_ULSCH_t **ulschptr,
                      uint16_t N_RB_UL,
                      NR_DL_FRAME_PARMS* frame_parms) {

  NR_UE_ULSCH_t *ulsch = *ulschptr;

  if (ulsch) {
#ifdef DEBUG_ULSCH_FREE
    printf("Freeing ulsch %p\n",ulsch);
#endif

    int max_layers = (frame_parms->nb_antennas_tx<NR_MAX_NB_LAYERS) ? frame_parms->nb_antennas_tx : NR_MAX_NB_LAYERS;
    uint16_t a_segments = MAX_NUM_NR_ULSCH_SEGMENTS_PER_LAYER*max_layers;  //number of segments to be allocated

    if (N_RB_UL != 273) {
      a_segments = a_segments*N_RB_UL;
      a_segments = a_segments/273 +1;
    }

    for (int i=0; i<NR_MAX_ULSCH_HARQ_PROCESSES; i++) {
      if (ulsch->harq_processes[i]) {

        if (ulsch->harq_processes[i]->a) {
          free16(ulsch->harq_processes[i]->a,a_segments*1056);
          ulsch->harq_processes[i]->a = NULL;
        }
        if (ulsch->harq_processes[i]->b) {
          free16(ulsch->harq_processes[i]->b,a_segments*1056);
          ulsch->harq_processes[i]->b = NULL;
        }
        if (ulsch->harq_processes[i]->e) {
          free16(ulsch->harq_processes[i]->e,14*N_RB_UL*12*8);
          ulsch->harq_processes[i]->e = NULL;
        }
        if (ulsch->harq_processes[i]->f) {
          free16(ulsch->harq_processes[i]->f,14*N_RB_UL*12*8);
          ulsch->harq_processes[i]->f = NULL;
        }
        for (int r=0; r<a_segments; r++) {
          if (ulsch->harq_processes[i]->c[r]) {
            free16(ulsch->harq_processes[i]->c[r],((r==0)?8:0) + 3+768);
            ulsch->harq_processes[i]->c[r] = NULL;
          }

          if (ulsch->harq_processes[i]->d[r]) {
            free16(ulsch->harq_processes[i]->d[r],68*384);
            ulsch->harq_processes[i]->d[r] = NULL;
          }

        }

        if (ulsch->harq_processes[i]->c) {
          free16(ulsch->harq_processes[i]->c,a_segments);
          ulsch->harq_processes[i]->c = NULL;
        }
        if (ulsch->harq_processes[i]->d) {
          free16(ulsch->harq_processes[i]->d,a_segments);
          ulsch->harq_processes[i]->d = NULL;
        }

        free16(ulsch->harq_processes[i],sizeof(NR_UL_UE_HARQ_t));
        ulsch->harq_processes[i] = NULL;
      }
    }
    free16(ulsch,sizeof(NR_UE_ULSCH_t));
    *ulschptr = NULL;
  }
}


NR_UE_ULSCH_t *new_nr_ue_ulsch(uint16_t N_RB_UL, int number_of_harq_pids, NR_DL_FRAME_PARMS* frame_parms) {

  int max_layers = (frame_parms->nb_antennas_tx<NR_MAX_NB_LAYERS) ? frame_parms->nb_antennas_tx : NR_MAX_NB_LAYERS;
  uint16_t a_segments = MAX_NUM_NR_ULSCH_SEGMENTS_PER_LAYER*max_layers;  //number of segments to be allocated

  if (N_RB_UL != 273) {
    a_segments = a_segments*N_RB_UL;
    a_segments = a_segments/273 +1;
  }  

  uint32_t ulsch_bytes = a_segments*1056;  // allocated bytes per segment

  NR_UE_ULSCH_t *ulsch = malloc16(sizeof(NR_UE_ULSCH_t));
  DevAssert(ulsch);
  memset(ulsch, 0, sizeof(*ulsch));

  ulsch->number_harq_processes_for_pusch = NR_MAX_ULSCH_HARQ_PROCESSES;
  ulsch->Mlimit = 4; // maximum harq retransmissions

  //for (i=0; i<10; i++)
    //ulsch->harq_ids[i] = 0;

  for (int i = 0; i < number_of_harq_pids; i++) {

    ulsch->harq_processes[i] = malloc16(sizeof(NR_UL_UE_HARQ_t));
    DevAssert(ulsch->harq_processes[i]);
    memset(ulsch->harq_processes[i], 0, sizeof(NR_UL_UE_HARQ_t));

    ulsch->harq_processes[i]->a = malloc16(ulsch_bytes);
    DevAssert(ulsch->harq_processes[i]->a);
    bzero(ulsch->harq_processes[i]->a,ulsch_bytes);

    ulsch->harq_processes[i]->b = malloc16(ulsch_bytes);
    DevAssert(ulsch->harq_processes[i]->b);
    bzero(ulsch->harq_processes[i]->b,ulsch_bytes);

    ulsch->harq_processes[i]->c = malloc16(a_segments);
    ulsch->harq_processes[i]->d = malloc16(a_segments);
    for (int r = 0; r < a_segments; r++) {
      // account for filler in first segment and CRCs for multiple segment case
      ulsch->harq_processes[i]->c[r] = malloc16(8448);
      DevAssert(ulsch->harq_processes[i]->c[r]);
      bzero(ulsch->harq_processes[i]->c[r],8448);

      ulsch->harq_processes[i]->d[r] = malloc16(68*384); //max size for coded output
      DevAssert(ulsch->harq_processes[i]->d[r]);
      bzero(ulsch->harq_processes[i]->d[r],(68*384));
    }

    ulsch->harq_processes[i]->e = malloc16(14*N_RB_UL*12*8);
    DevAssert(ulsch->harq_processes[i]->e);
    bzero(ulsch->harq_processes[i]->e,14*N_RB_UL*12*8);

    ulsch->harq_processes[i]->f = malloc16(14*N_RB_UL*12*8);
    DevAssert(ulsch->harq_processes[i]->f);
    bzero(ulsch->harq_processes[i]->f,14*N_RB_UL*12*8);

    ulsch->harq_processes[i]->subframe_scheduling_flag = 0;
    ulsch->harq_processes[i]->first_tx = 1;
  }

  return(ulsch);
}


int nr_ulsch_encoding(PHY_VARS_NR_UE *ue,
                      NR_UE_ULSCH_t *ulsch,
                      NR_DL_FRAME_PARMS* frame_parms,
                      uint8_t harq_pid,
                      unsigned int G)
{
  start_meas(&ue->ulsch_encoding_stats);

/////////////////////////parameters and variables initialization/////////////////////////
///////////

<<<<<<< HEAD
  crc = 1;
  harq_process = ulsch->harq_processes[harq_pid];
  nb_rb = harq_process->pusch_pdu.rb_size;
  A = harq_process->pusch_pdu.pusch_data.tb_size*8;
  pz = &harq_process->Z;
  mod_order = nr_get_Qm_ul(harq_process->pusch_pdu.mcs_index, harq_process->pusch_pdu.mcs_table);
  R = nr_get_code_rate_ul(harq_process->pusch_pdu.mcs_index, harq_process->pusch_pdu.mcs_table);
  Kr=0;
  r_offset=0;
  F=0;
  Ilbrm = 0;
  Tbslbrm = 950984; //max tbs
  Coderate = 0.0;
  
  trace_NRpdu(DIRECTION_UPLINK, harq_process->a, harq_process->pusch_pdu.pusch_data.tb_size, 0, WS_C_RNTI, 0, 0, 0,0, 0);

=======
  unsigned int crc = 1;
  NR_UL_UE_HARQ_t *harq_process = ulsch->harq_processes[harq_pid];
  uint16_t nb_rb = harq_process->pusch_pdu.rb_size;
  uint32_t A = harq_process->pusch_pdu.pusch_data.tb_size*8;
  uint32_t *pz = &harq_process->Z;
  uint8_t mod_order = nr_get_Qm_ul(harq_process->pusch_pdu.mcs_index, harq_process->pusch_pdu.mcs_table);
  uint16_t R = nr_get_code_rate_ul(harq_process->pusch_pdu.mcs_index, harq_process->pusch_pdu.mcs_table);
  uint16_t Kr=0;
  uint32_t r_offset=0;
  uint32_t F=0;
  uint8_t Ilbrm = 0;
  uint32_t Tbslbrm = 950984; //max tbs
  float Coderate = 0.0;
>>>>>>> 35a66874
///////////
/////////////////////////////////////////////////////////////////////////////////////////  

  VCD_SIGNAL_DUMPER_DUMP_FUNCTION_BY_NAME(VCD_SIGNAL_DUMPER_FUNCTIONS_NR_UE_ULSCH_ENCODING, VCD_FUNCTION_IN);

  LOG_D(NR_PHY, "ulsch coding nb_rb %d, Nl = %d\n", nb_rb, harq_process->pusch_pdu.nrOfLayers);
  LOG_D(NR_PHY, "ulsch coding A %d G %d mod_order %d\n", A, G, mod_order);
  LOG_D(NR_PHY, "harq_pid %d harq_process->ndi %d, pusch_data.new_data_indicator %d\n",
        harq_pid,harq_process->ndi,harq_process->pusch_pdu.pusch_data.new_data_indicator);

  if (harq_process->first_tx == 1 ||
      harq_process->ndi != harq_process->pusch_pdu.pusch_data.new_data_indicator) {  // this is a new packet
#ifdef DEBUG_ULSCH_CODING
  printf("encoding thinks this is a new packet \n");
#endif
    harq_process->first_tx = 0;
///////////////////////// a---->| add CRC |---->b /////////////////////////
///////////
   /* 
    int i;
    printf("ulsch (tx): \n");
    for (i=0;i<(A>>3);i++)
      printf("%02x.",harq_process->a[i]);
    printf("\n");
   */ 

    int max_payload_bytes = MAX_NUM_NR_ULSCH_SEGMENTS_PER_LAYER*harq_process->pusch_pdu.nrOfLayers*1056;

    if (A > 3824) {
      // Add 24-bit crc (polynomial A) to payload
      crc = crc24a(harq_process->a,A)>>8;
      harq_process->a[A>>3] = ((uint8_t*)&crc)[2];
      harq_process->a[1+(A>>3)] = ((uint8_t*)&crc)[1];
      harq_process->a[2+(A>>3)] = ((uint8_t*)&crc)[0];
      //printf("CRC %x (A %d)\n",crc,A);
      //printf("a0 %d a1 %d a2 %d\n", a[A>>3], a[1+(A>>3)], a[2+(A>>3)]);

      harq_process->B = A+24;

      AssertFatal((A/8)+4 <= max_payload_bytes,"A %d is too big (A/8+4 = %d > %d)\n",A,(A/8)+4,max_payload_bytes);

      memcpy(harq_process->b,harq_process->a,(A/8)+4);
    }
    else {
      // Add 16-bit crc (polynomial A) to payload
      crc = crc16(harq_process->a,A)>>16;
      harq_process->a[A>>3] = ((uint8_t*)&crc)[1];
      harq_process->a[1+(A>>3)] = ((uint8_t*)&crc)[0];
      //printf("CRC %x (A %d)\n",crc,A);
      //printf("a0 %d a1 %d \n", a[A>>3], a[1+(A>>3)]);

      harq_process->B = A+16;

      AssertFatal((A/8)+3 <= max_payload_bytes,"A %d is too big (A/8+3 = %d > %d)\n",A,(A/8)+3,max_payload_bytes);

      memcpy(harq_process->b,harq_process->a,(A/8)+3);  // using 3 bytes to mimic the case of 24 bit crc
    }
///////////
///////////////////////////////////////////////////////////////////////////

///////////////////////// b---->| block segmentation |---->c /////////////////////////
///////////

    if (R<1024)
      Coderate = (float) R /(float) 1024;
    else
      Coderate = (float) R /(float) 2048;

    if ((A <=292) || ((A<=3824) && (Coderate <= 0.6667)) || Coderate <= 0.25){
      harq_process->BG = 2;
    }
    else{
      harq_process->BG = 1;
    }

    VCD_SIGNAL_DUMPER_DUMP_FUNCTION_BY_NAME(VCD_SIGNAL_DUMPER_FUNCTIONS_NR_SEGMENTATION, VCD_FUNCTION_IN);
    start_meas(&ue->ulsch_segmentation_stats);
    uint32_t  Kb=nr_segmentation(harq_process->b,
                                 harq_process->c,
                                 harq_process->B,
                                 &harq_process->C,
                                 &harq_process->K,
                                 pz,
                                 &harq_process->F,
                                 harq_process->BG);

    if (harq_process->C>MAX_NUM_NR_DLSCH_SEGMENTS_PER_LAYER*harq_process->pusch_pdu.nrOfLayers) {
      LOG_E(PHY,"nr_segmentation.c: too many segments %d, B %d\n",harq_process->C,harq_process->B);
      return(-1);
    }
    stop_meas(&ue->ulsch_segmentation_stats);
    VCD_SIGNAL_DUMPER_DUMP_FUNCTION_BY_NAME(VCD_SIGNAL_DUMPER_FUNCTIONS_NR_SEGMENTATION, VCD_FUNCTION_OUT);

    F = harq_process->F;
    Kr = harq_process->K;
#ifdef DEBUG_ULSCH_CODING
    uint16_t Kr_bytes;
    Kr_bytes = Kr>>3;
#endif

///////////////////////// c---->| LDCP coding |---->d /////////////////////////
///////////

    //printf("segment Z %d k %d Kr %d BG %d\n", *pz,harq_process->K,Kr,BG);

    //start_meas(te_stats);
    for (int r=0; r<harq_process->C; r++) {
      //channel_input[r] = &harq_process->d[r][0];
#ifdef DEBUG_ULSCH_CODING
      printf("Encoder: B %d F %d \n",harq_process->B, harq_process->F);
      printf("start ldpc encoder segment %d/%d\n",r,harq_process->C);
      printf("input %d %d %d %d %d \n", harq_process->c[r][0], harq_process->c[r][1], harq_process->c[r][2],harq_process->c[r][3], harq_process->c[r][4]);
      for (int cnt =0 ; cnt < 22*(*pz)/8; cnt ++){
      printf("%d ", harq_process->c[r][cnt]);
      }
      printf("\n");

#endif
      //ldpc_encoder_orig((unsigned char*)harq_process->c[r],harq_process->d[r],Kr,BG,0);
      //ldpc_encoder_optim((unsigned char*)harq_process->c[r],(unsigned char*)&harq_process->d[r][0],Kr,BG,NULL,NULL,NULL,NULL);
    }

    //for (int i=0;i<68*384;i++)
      //        printf("channel_input[%d]=%d\n",i,channel_input[i]);

    /*printf("output %d %d %d %d %d \n", harq_process->d[0][0], harq_process->d[0][1], harq_process->d[r][2],harq_process->d[0][3], harq_process->d[0][4]);
      for (int cnt =0 ; cnt < 66*(*pz); cnt ++){
      printf("%d \n",  harq_process->d[0][cnt]);
      }
      printf("\n");*/
    encoder_implemparams_t impp = {
      .n_segments=harq_process->C,
      .macro_num=0,
      .tinput  = NULL,
      .tprep   = NULL,
      .tparity = NULL,
      .toutput = NULL};

    VCD_SIGNAL_DUMPER_DUMP_FUNCTION_BY_NAME(VCD_SIGNAL_DUMPER_FUNCTIONS_LDPC_ENCODER_OPTIM, VCD_FUNCTION_IN);

    start_meas(&ue->ulsch_ldpc_encoding_stats);
    for(int j = 0; j < (harq_process->C/8 + 1); j++) {
      impp.macro_num = j;
      nrLDPC_encoder(harq_process->c,harq_process->d,*pz,Kb,Kr,harq_process->BG,&impp);
    }
    stop_meas(&ue->ulsch_ldpc_encoding_stats);

    VCD_SIGNAL_DUMPER_DUMP_FUNCTION_BY_NAME(VCD_SIGNAL_DUMPER_FUNCTIONS_LDPC_ENCODER_OPTIM, VCD_FUNCTION_OUT);

    //stop_meas(te_stats);
    //printf("end ldpc encoder -- output\n");
#ifdef DEBUG_ULSCH_CODING
    write_output("ulsch_enc_input0.m","enc_in0",&harq_process->c[0][0],Kr_bytes,1,4);
    write_output("ulsch_enc_output0.m","enc0",&harq_process->d[0][0],(3*8*Kr_bytes)+12,1,4);
#endif

///////////
///////////////////////////////////////////////////////////////////////////////
    LOG_D(PHY,"setting ndi to %d from pusch_data\n", harq_process->pusch_pdu.pusch_data.new_data_indicator);
    harq_process->ndi = harq_process->pusch_pdu.pusch_data.new_data_indicator;
  }
  F = harq_process->F;
  Kr = harq_process->K;

  for (int r=0; r<harq_process->C; r++) { // looping over C segments
    if (harq_process->F>0) {
      for (int k=(Kr-F-2*(*pz)); k<Kr-2*(*pz); k++) {
        harq_process->d[r][k] = NR_NULL;
        //if (k<(Kr-F+8))
        //printf("r %d filler bits [%d] = %d \n", r,k, harq_process->d[r][k]);
      }
    }


    LOG_D(PHY,"Rate Matching, Code segment %d (coded bits (G) %u, unpunctured/repeated bits per code segment %d, mod_order %d, nb_rb %d, rvidx %d)...\n",
	  r,
	  G,
	  Kr*3,
	  mod_order,nb_rb,
	  harq_process->pusch_pdu.pusch_data.rv_index);

    //start_meas(rm_stats);
///////////////////////// d---->| Rate matching bit selection |---->e /////////////////////////
///////////

    uint32_t E = nr_get_E(G, harq_process->C, mod_order, harq_process->pusch_pdu.nrOfLayers, r);

    Tbslbrm = nr_compute_tbslbrm(0,nb_rb,harq_process->pusch_pdu.nrOfLayers);

    VCD_SIGNAL_DUMPER_DUMP_FUNCTION_BY_NAME(VCD_SIGNAL_DUMPER_FUNCTIONS_NR_RATE_MATCHING_LDPC, VCD_FUNCTION_IN);
    start_meas(&ue->ulsch_rate_matching_stats);
    if (nr_rate_matching_ldpc(Ilbrm,
                              Tbslbrm,
                              harq_process->BG,
                              *pz,
                              harq_process->d[r],
                              harq_process->e+r_offset,
                              harq_process->C,
                              F,
                              Kr-F-2*(*pz),
                              harq_process->pusch_pdu.pusch_data.rv_index,
                              E) == -1)
      return -1;

    stop_meas(&ue->ulsch_rate_matching_stats);
    VCD_SIGNAL_DUMPER_DUMP_FUNCTION_BY_NAME(VCD_SIGNAL_DUMPER_FUNCTIONS_NR_RATE_MATCHING_LDPC, VCD_FUNCTION_OUT);



#ifdef DEBUG_ULSCH_CODING
    for (int i =0; i<16; i++)
      printf("output ratematching e[%d]= %d r_offset %d\n", i,harq_process->e[i+r_offset], r_offset);
#endif

///////////
///////////////////////////////////////////////////////////////////////////////////////////////

    
///////////////////////// e---->| Rate matching bit interleaving |---->f /////////////////////////
///////////

    //stop_meas(rm_stats);

    //start_meas(i_stats);
    VCD_SIGNAL_DUMPER_DUMP_FUNCTION_BY_NAME(VCD_SIGNAL_DUMPER_FUNCTIONS_NR_INTERLEAVING_LDPC, VCD_FUNCTION_IN);
    
    start_meas(&ue->ulsch_interleaving_stats);
    nr_interleaving_ldpc(E,
                         mod_order,
                         harq_process->e+r_offset,
                         harq_process->f+r_offset);
    stop_meas(&ue->ulsch_interleaving_stats);
    
    VCD_SIGNAL_DUMPER_DUMP_FUNCTION_BY_NAME(VCD_SIGNAL_DUMPER_FUNCTIONS_NR_INTERLEAVING_LDPC, VCD_FUNCTION_OUT);
    //stop_meas(i_stats);


#ifdef DEBUG_ULSCH_CODING
    for (int i =0; i<16; i++)
      printf("output interleaving f[%d]= %d r_offset %d\n", i,harq_process->f[i+r_offset], r_offset);

    if (r==harq_process->C-1)
      write_output("enc_output.m","enc",harq_process->f,G,1,4);
#endif

    r_offset += E;

///////////
///////////////////////////////////////////////////////////////////////////////////////////////

  }

  VCD_SIGNAL_DUMPER_DUMP_FUNCTION_BY_NAME(VCD_SIGNAL_DUMPER_FUNCTIONS_NR_UE_ULSCH_ENCODING, VCD_FUNCTION_OUT);

  stop_meas(&ue->ulsch_encoding_stats);
  return(0);
}<|MERGE_RESOLUTION|>--- conflicted
+++ resolved
@@ -189,24 +189,6 @@
 /////////////////////////parameters and variables initialization/////////////////////////
 ///////////
 
-<<<<<<< HEAD
-  crc = 1;
-  harq_process = ulsch->harq_processes[harq_pid];
-  nb_rb = harq_process->pusch_pdu.rb_size;
-  A = harq_process->pusch_pdu.pusch_data.tb_size*8;
-  pz = &harq_process->Z;
-  mod_order = nr_get_Qm_ul(harq_process->pusch_pdu.mcs_index, harq_process->pusch_pdu.mcs_table);
-  R = nr_get_code_rate_ul(harq_process->pusch_pdu.mcs_index, harq_process->pusch_pdu.mcs_table);
-  Kr=0;
-  r_offset=0;
-  F=0;
-  Ilbrm = 0;
-  Tbslbrm = 950984; //max tbs
-  Coderate = 0.0;
-  
-  trace_NRpdu(DIRECTION_UPLINK, harq_process->a, harq_process->pusch_pdu.pusch_data.tb_size, 0, WS_C_RNTI, 0, 0, 0,0, 0);
-
-=======
   unsigned int crc = 1;
   NR_UL_UE_HARQ_t *harq_process = ulsch->harq_processes[harq_pid];
   uint16_t nb_rb = harq_process->pusch_pdu.rb_size;
@@ -220,7 +202,9 @@
   uint8_t Ilbrm = 0;
   uint32_t Tbslbrm = 950984; //max tbs
   float Coderate = 0.0;
->>>>>>> 35a66874
+
+  trace_NRpdu(DIRECTION_UPLINK, harq_process->a, harq_process->pusch_pdu.pusch_data.tb_size, 0, WS_C_RNTI, 0, 0, 0,0, 0);
+
 ///////////
 /////////////////////////////////////////////////////////////////////////////////////////  
 
