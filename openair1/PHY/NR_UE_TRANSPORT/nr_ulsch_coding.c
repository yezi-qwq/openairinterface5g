--- conflicted
+++ resolved
@@ -389,7 +389,6 @@
       printf("%d \n",  harq_process->d[0][cnt]);
       }
       printf("\n");*/
-<<<<<<< HEAD
     encoder_implemparams_t impp = {
       .n_segments=harq_process->C,
       .macro_num=0,
@@ -398,15 +397,6 @@
       .tparity = NULL,
       .toutput = NULL};
     
-=======
-    encoder_implemparams_t impp;
-    impp.n_segments = harq_process->C;
-    impp.tinput     = NULL;
-    impp.tprep      = NULL;
-    impp.tparity    = NULL;
-    impp.toutput    = NULL;
-
->>>>>>> b4522183
     VCD_SIGNAL_DUMPER_DUMP_FUNCTION_BY_NAME(VCD_SIGNAL_DUMPER_FUNCTIONS_LDPC_ENCODER_OPTIM, VCD_FUNCTION_IN);
 
     for(int j = 0; j < (harq_process->C/8 + 1); j++)
