--- conflicted
+++ resolved
@@ -71,20 +71,8 @@
 
   LOG_D(NR_PHY, "ulsch coding nb_rb %d, Nl = %d\n", nb_rb, ulsch->pusch_pdu.nrOfLayers);
   LOG_D(NR_PHY, "ulsch coding A %d G %d mod_order %d Coderate %f\n", A, G, mod_order, Coderate);
-<<<<<<< HEAD
-  LOG_D(NR_PHY,
-        "harq_pid %d harq_process->ndi %d, pusch_data.new_data_indicator %d\n",
-        harq_pid,
-        harq_process->ndi,
-        ulsch->pusch_pdu.pusch_data.new_data_indicator);
-  if (harq_process->first_tx == 1 ||
-      harq_process->ndi != ulsch->pusch_pdu.pusch_data.new_data_indicator) {  // this is a new packet
-=======
-  LOG_D(NR_PHY, "harq_pid %d, pusch_data.new_data_indicator %d\n",
-        harq_pid, ulsch->pusch_pdu.pusch_data.new_data_indicator);
-
+  LOG_D(NR_PHY, "harq_pid %d, pusch_data.new_data_indicator %d\n", harq_pid, ulsch->pusch_pdu.pusch_data.new_data_indicator);
   if (ulsch->pusch_pdu.pusch_data.new_data_indicator) {  // this is a new packet
->>>>>>> aa555f91
 #ifdef DEBUG_ULSCH_CODING
   printf("encoding thinks this is a new packet \n");
 #endif
