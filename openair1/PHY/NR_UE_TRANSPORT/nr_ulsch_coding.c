/*
 * Licensed to the OpenAirInterface (OAI) Software Alliance under one or more
 * contributor license agreements.  See the NOTICE file distributed with
 * this work for additional information regarding copyright ownership.
 * The OpenAirInterface Software Alliance licenses this file to You under
 * the OAI Public License, Version 1.1  (the "License"); you may not use this file
 * except in compliance with the License.
 * You may obtain a copy of the License at
 *
 *      http://www.openairinterface.org/?page_id=698
 *
 * Unless required by applicable law or agreed to in writing, software
 * distributed under the License is distributed on an "AS IS" BASIS,
 * WITHOUT WARRANTIES OR CONDITIONS OF ANY KIND, either express or implied.
 * See the License for the specific language governing permissions and
 * limitations under the License.
 *-------------------------------------------------------------------------------
 * For more information about the OpenAirInterface (OAI) Software Alliance:
 *      contact@openairinterface.org
 */

/*! \file PHY/NR_UE_TRANSPORT/nr_ulsch_coding.c
* \brief Top-level routines for coding the ULSCH transport channel as described in 38.212 V15.4 2018-12
* \author Khalid Ahmed
* \date 2019
* \version 0.1
* \company Fraunhofer IIS
* \email: khalid.ahmed@iis.fraunhofer.de
* \note
* \warning
*/

#include "PHY/defs_UE.h"
#include "PHY/phy_extern_ue.h"
#include "PHY/NR_UE_TRANSPORT/nr_transport_proto_ue.h"
#include "PHY/CODING/coding_defs.h"
#include "PHY/CODING/coding_extern.h"
#include "PHY/CODING/lte_interleaver_inline.h"
#include "PHY/CODING/nrLDPC_extern.h"
#include "PHY/NR_UE_TRANSPORT/nr_transport_ue.h"
#include "common/utils/LOG/vcd_signal_dumper.h"
#include <openair2/UTIL/OPT/opt.h>

//#define DEBUG_ULSCH_CODING

void free_nr_ue_ulsch(NR_UE_ULSCH_t **ulschptr,unsigned char N_RB_UL)

{
  int i, r;
  NR_UE_ULSCH_t *ulsch = *ulschptr;

  if (ulsch) {
#ifdef DEBUG_ULSCH_FREE
    printf("Freeing ulsch %p\n",ulsch);
#endif

  uint16_t a_segments = MAX_NUM_NR_ULSCH_SEGMENTS;  //number of segments to be allocated

  if (N_RB_UL != 273) {
    a_segments = a_segments*N_RB_UL;
    a_segments = a_segments/273 +1;
  }  


    for (i=0; i<NR_MAX_ULSCH_HARQ_PROCESSES; i++) {
      if (ulsch->harq_processes[i]) {

        if (ulsch->harq_processes[i]->a) {
          free16(ulsch->harq_processes[i]->a,a_segments*1056);
          ulsch->harq_processes[i]->a = NULL;
        }
        if (ulsch->harq_processes[i]->b) {
          free16(ulsch->harq_processes[i]->b,a_segments*1056);
          ulsch->harq_processes[i]->b = NULL;
        }
        if (ulsch->harq_processes[i]->e) {
          free16(ulsch->harq_processes[i]->e,14*N_RB_UL*12*8);
          ulsch->harq_processes[i]->e = NULL;
        }
        if (ulsch->harq_processes[i]->f) {
          free16(ulsch->harq_processes[i]->f,14*N_RB_UL*12*8);
          ulsch->harq_processes[i]->f = NULL;
        }
        for (r=0; r<a_segments; r++) {
          if (ulsch->harq_processes[i]->c[r]) {
            free16(ulsch->harq_processes[i]->c[r],((r==0)?8:0) + 3+768);
            ulsch->harq_processes[i]->c[r] = NULL;
          }

          if (ulsch->harq_processes[i]->d[r]) {
            free16(ulsch->harq_processes[i]->d[r],68*384);
            ulsch->harq_processes[i]->d[r] = NULL;
          }

        }

        free16(ulsch->harq_processes[i],sizeof(NR_UL_UE_HARQ_t));
        ulsch->harq_processes[i] = NULL;
      }
    }
    free16(ulsch,sizeof(NR_UE_ULSCH_t));
    *ulschptr = NULL;
  }

}


NR_UE_ULSCH_t *new_nr_ue_ulsch(uint16_t N_RB_UL,
                               int number_of_harq_pids,
                               uint8_t abstraction_flag)
{
  NR_UE_ULSCH_t *ulsch;
  unsigned char exit_flag = 0,i,r;
  uint16_t a_segments = MAX_NUM_NR_ULSCH_SEGMENTS;  //number of segments to be allocated

  if (N_RB_UL != 273) {
    a_segments = a_segments*N_RB_UL;
    a_segments = a_segments/273 +1;
  }  

  uint16_t ulsch_bytes = a_segments*1056;  // allocated bytes per segment

  ulsch = (NR_UE_ULSCH_t *)malloc16(sizeof(NR_UE_ULSCH_t));

  if (ulsch) {
    memset(ulsch,0,sizeof(NR_UE_ULSCH_t));

    ulsch->number_harq_processes_for_pusch = NR_MAX_ULSCH_HARQ_PROCESSES;
    ulsch->Mlimit = 4; // maximum harq retransmissions

    //for (i=0; i<10; i++)
      //ulsch->harq_ids[i] = 0;

    for (i=0; i<number_of_harq_pids; i++) {

      ulsch->harq_processes[i] = (NR_UL_UE_HARQ_t *)malloc16(sizeof(NR_UL_UE_HARQ_t));

      //      printf("ulsch->harq_processes[%d] %p\n",i,ulsch->harq_processes[i]);
      if (ulsch->harq_processes[i]) {
        memset(ulsch->harq_processes[i], 0, sizeof(NR_UL_UE_HARQ_t));
        ulsch->harq_processes[i]->b = (uint8_t*)malloc16(ulsch_bytes);
        ulsch->harq_processes[i]->a = (unsigned char*)malloc16(ulsch_bytes);

        if (ulsch->harq_processes[i]->a) {
          bzero(ulsch->harq_processes[i]->a,ulsch_bytes);
        } else {
          printf("Can't allocate PDU\n");
          exit_flag=1;
        }

        if (ulsch->harq_processes[i]->b)
          bzero(ulsch->harq_processes[i]->b,ulsch_bytes);
        else {
          LOG_E(PHY,"Can't get b\n");
          exit_flag=1;
        }

        if (abstraction_flag==0) {
          for (r=0; r<a_segments; r++) {
            // account for filler in first segment and CRCs for multiple segment case
            ulsch->harq_processes[i]->c[r] = (uint8_t*)malloc16(8448);
            ulsch->harq_processes[i]->d[r] = (uint8_t*)malloc16(68*384); //max size for coded output

            if (ulsch->harq_processes[i]->c[r]) {
              bzero(ulsch->harq_processes[i]->c[r],8448);
            } else {
              printf("Can't get c\n");
              exit_flag=2;
            }
            if (ulsch->harq_processes[i]->d[r]) {
              bzero(ulsch->harq_processes[i]->d[r],(68*384));
            } else {
              printf("Can't get d\n");
              exit_flag=2;
            }
          }
          ulsch->harq_processes[i]->e = (uint8_t*)malloc16(14*N_RB_UL*12*8);
          if (ulsch->harq_processes[i]->e) {
            bzero(ulsch->harq_processes[i]->e,14*N_RB_UL*12*8);
          } else {
            printf("Can't get e\n");
            exit_flag=1;
          }
          ulsch->harq_processes[i]->f = (uint8_t*)malloc16(14*N_RB_UL*12*8);
          if (ulsch->harq_processes[i]->f) {
            bzero(ulsch->harq_processes[i]->f,14*N_RB_UL*12*8);
          } else {
            printf("Can't get f\n");
            exit_flag=1;
          }
        }

        ulsch->harq_processes[i]->subframe_scheduling_flag = 0;
        ulsch->harq_processes[i]->first_tx = 1;
      } else {
        LOG_E(PHY,"Can't get harq_p %d\n",i);
        exit_flag=3;
      }
    }

    if (exit_flag==0) {
      for (i=0; i<number_of_harq_pids; i++) {
        ulsch->harq_processes[i]->round=0;
      }
      return(ulsch);
    }
  }

  LOG_E(PHY,"new_ue_ulsch exit flag, size of  %d ,   %zu\n",exit_flag, sizeof(LTE_UE_ULSCH_t));
  free_nr_ue_ulsch(&ulsch,N_RB_UL);
  return(NULL);


}


int nr_ulsch_encoding(PHY_VARS_NR_UE *ue,
                      NR_UE_ULSCH_t *ulsch,
                      NR_DL_FRAME_PARMS* frame_parms,
                      uint8_t harq_pid,
                      unsigned int G)
{
  start_meas(&ue->ulsch_encoding_stats);
/////////////////////////parameters and variables declaration/////////////////////////
///////////

  unsigned int crc;
  NR_UL_UE_HARQ_t *harq_process; 
  uint16_t nb_rb ;
  uint32_t A, F;
  uint32_t *pz; 
  uint8_t mod_order; 
  uint16_t Kr,r;
  uint32_t r_offset;
  uint32_t E,Kb;
  uint8_t Ilbrm; 
  uint32_t Tbslbrm; 
  uint16_t R;
  float Coderate;

///////////
///////////////////////////////////////////////////////////////////////////////////////


/////////////////////////parameters and variables initialization/////////////////////////
///////////

  crc = 1;
  harq_process = ulsch->harq_processes[harq_pid];
  nb_rb = harq_process->pusch_pdu.rb_size;
  A = harq_process->pusch_pdu.pusch_data.tb_size*8;
  pz = &harq_process->Z;
  mod_order = nr_get_Qm_ul(harq_process->pusch_pdu.mcs_index, harq_process->pusch_pdu.mcs_table);
  R = nr_get_code_rate_ul(harq_process->pusch_pdu.mcs_index, harq_process->pusch_pdu.mcs_table);
  Kr=0;
  r_offset=0;
  F=0;
  Ilbrm = 0;
  Tbslbrm = 950984; //max tbs
  Coderate = 0.0;
<<<<<<< HEAD
  
  trace_NRpdu(DIRECTION_UPLINK, harq_process->a, harq_process->pusch_pdu.pusch_data.tb_size, 0, WS_C_RNTI, 0, 0, 0,0, 0);
=======
>>>>>>> 8d1c9894
///////////
/////////////////////////////////////////////////////////////////////////////////////////  

  VCD_SIGNAL_DUMPER_DUMP_FUNCTION_BY_NAME(VCD_SIGNAL_DUMPER_FUNCTIONS_NR_UE_ULSCH_ENCODING, VCD_FUNCTION_IN);

  LOG_D(PHY,"ulsch coding nb_rb %d, Nl = %d\n", nb_rb, harq_process->pusch_pdu.nrOfLayers);
  LOG_D(PHY,"ulsch coding A %d G %d mod_order %d\n", A,G, mod_order);
  LOG_D(PHY,"harq_pid %d harq_process->ndi %d, pusch_data.new_data_indicator %d\n",
        harq_pid,harq_process->ndi,harq_process->pusch_pdu.pusch_data.new_data_indicator);

  if (harq_process->first_tx == 1 ||
      harq_process->ndi != harq_process->pusch_pdu.pusch_data.new_data_indicator) {  // this is a new packet
#ifdef DEBUG_ULSCH_CODING
  printf("encoding thinks this is a new packet \n");
#endif
    harq_process->first_tx = 0;
///////////////////////// a---->| add CRC |---->b /////////////////////////
///////////
   /* 
    int i;
    printf("ulsch (tx): \n");
    for (i=0;i<(A>>3);i++)
      printf("%02x.",harq_process->a[i]);
    printf("\n");
   */ 

    if (A > 3824) {
      // Add 24-bit crc (polynomial A) to payload
      crc = crc24a(harq_process->a,A)>>8;
      harq_process->a[A>>3] = ((uint8_t*)&crc)[2];
      harq_process->a[1+(A>>3)] = ((uint8_t*)&crc)[1];
      harq_process->a[2+(A>>3)] = ((uint8_t*)&crc)[0];
      //printf("CRC %x (A %d)\n",crc,A);
      //printf("a0 %d a1 %d a2 %d\n", a[A>>3], a[1+(A>>3)], a[2+(A>>3)]);

      harq_process->B = A+24;

      AssertFatal((A/8)+4 <= MAX_NR_ULSCH_PAYLOAD_BYTES,"A %d is too big (A/8+4 = %d > %d)\n",A,(A/8)+4,MAX_NR_ULSCH_PAYLOAD_BYTES);

      memcpy(harq_process->b,harq_process->a,(A/8)+4);
    }
    else {
      // Add 16-bit crc (polynomial A) to payload
      crc = crc16(harq_process->a,A)>>16;
      harq_process->a[A>>3] = ((uint8_t*)&crc)[1];
      harq_process->a[1+(A>>3)] = ((uint8_t*)&crc)[0];
      //printf("CRC %x (A %d)\n",crc,A);
      //printf("a0 %d a1 %d \n", a[A>>3], a[1+(A>>3)]);

      harq_process->B = A+16;

      AssertFatal((A/8)+3 <= MAX_NR_ULSCH_PAYLOAD_BYTES,"A %d is too big (A/8+3 = %d > %d)\n",A,(A/8)+3,MAX_NR_ULSCH_PAYLOAD_BYTES);

      memcpy(harq_process->b,harq_process->a,(A/8)+3);  // using 3 bytes to mimic the case of 24 bit crc
    }
///////////
///////////////////////////////////////////////////////////////////////////

///////////////////////// b---->| block segmentation |---->c /////////////////////////
///////////

    if (R<1024)
      Coderate = (float) R /(float) 1024;
    else
      Coderate = (float) R /(float) 2048;

    if ((A <=292) || ((A<=3824) && (Coderate <= 0.6667)) || Coderate <= 0.25){
      harq_process->BG = 2;
    }
    else{
      harq_process->BG = 1;
    }

    VCD_SIGNAL_DUMPER_DUMP_FUNCTION_BY_NAME(VCD_SIGNAL_DUMPER_FUNCTIONS_NR_SEGMENTATION, VCD_FUNCTION_IN);
    start_meas(&ue->ulsch_segmentation_stats);
    Kb=nr_segmentation(harq_process->b,
                       harq_process->c,
                       harq_process->B,
                       &harq_process->C,
                       &harq_process->K,
                       pz,
                       &harq_process->F,
                       harq_process->BG);
    stop_meas(&ue->ulsch_segmentation_stats);
    VCD_SIGNAL_DUMPER_DUMP_FUNCTION_BY_NAME(VCD_SIGNAL_DUMPER_FUNCTIONS_NR_SEGMENTATION, VCD_FUNCTION_OUT);

    F = harq_process->F;
    Kr = harq_process->K;
#ifdef DEBUG_ULSCH_CODING
    uint16_t Kr_bytes;
    Kr_bytes = Kr>>3;
#endif

///////////////////////// c---->| LDCP coding |---->d /////////////////////////
///////////

    //printf("segment Z %d k %d Kr %d BG %d\n", *pz,harq_process->K,Kr,BG);

    //start_meas(te_stats);
    for (r=0; r<harq_process->C; r++) {
      //channel_input[r] = &harq_process->d[r][0];
#ifdef DEBUG_ULSCH_CODING
      printf("Encoder: B %d F %d \n",harq_process->B, harq_process->F);
      printf("start ldpc encoder segment %d/%d\n",r,harq_process->C);
      printf("input %d %d %d %d %d \n", harq_process->c[r][0], harq_process->c[r][1], harq_process->c[r][2],harq_process->c[r][3], harq_process->c[r][4]);
      for (int cnt =0 ; cnt < 22*(*pz)/8; cnt ++){
      printf("%d ", harq_process->c[r][cnt]);
      }
      printf("\n");

#endif
      //ldpc_encoder_orig((unsigned char*)harq_process->c[r],harq_process->d[r],Kr,BG,0);
      //ldpc_encoder_optim((unsigned char*)harq_process->c[r],(unsigned char*)&harq_process->d[r][0],Kr,BG,NULL,NULL,NULL,NULL);
    }

    //for (int i=0;i<68*384;i++)
      //        printf("channel_input[%d]=%d\n",i,channel_input[i]);

    /*printf("output %d %d %d %d %d \n", harq_process->d[0][0], harq_process->d[0][1], harq_process->d[r][2],harq_process->d[0][3], harq_process->d[0][4]);
      for (int cnt =0 ; cnt < 66*(*pz); cnt ++){
      printf("%d \n",  harq_process->d[0][cnt]);
      }
      printf("\n");*/
    encoder_implemparams_t impp = {
      .n_segments=harq_process->C,
      .macro_num=0,
      .tinput  = NULL,
      .tprep   = NULL,
      .tparity = NULL,
      .toutput = NULL};

    VCD_SIGNAL_DUMPER_DUMP_FUNCTION_BY_NAME(VCD_SIGNAL_DUMPER_FUNCTIONS_LDPC_ENCODER_OPTIM, VCD_FUNCTION_IN);

    start_meas(&ue->ulsch_ldpc_encoding_stats);
    for(int j = 0; j < (harq_process->C/8 + 1); j++)
    {
      impp.macro_num = j;
      nrLDPC_encoder(harq_process->c,harq_process->d,*pz,Kb,Kr,harq_process->BG,&impp);
    }
    stop_meas(&ue->ulsch_ldpc_encoding_stats);

    VCD_SIGNAL_DUMPER_DUMP_FUNCTION_BY_NAME(VCD_SIGNAL_DUMPER_FUNCTIONS_LDPC_ENCODER_OPTIM, VCD_FUNCTION_OUT);

    //stop_meas(te_stats);
    //printf("end ldpc encoder -- output\n");
#ifdef DEBUG_ULSCH_CODING
    write_output("ulsch_enc_input0.m","enc_in0",&harq_process->c[0][0],Kr_bytes,1,4);
    write_output("ulsch_enc_output0.m","enc0",&harq_process->d[0][0],(3*8*Kr_bytes)+12,1,4);
#endif

///////////
///////////////////////////////////////////////////////////////////////////////
    LOG_D(PHY,"setting ndi to %d from pusch_data\n", harq_process->pusch_pdu.pusch_data.new_data_indicator);
    harq_process->ndi = harq_process->pusch_pdu.pusch_data.new_data_indicator;
  }
  F = harq_process->F;
  Kr = harq_process->K;

  for (r=0; r<harq_process->C; r++) { // looping over C segments

    if (harq_process->F>0) {
            for (int k=(Kr-F-2*(*pz)); k<Kr-2*(*pz); k++) {
              harq_process->d[r][k] = NR_NULL;
              //if (k<(Kr-F+8))
              //printf("r %d filler bits [%d] = %d \n", r,k, harq_process->d[r][k]);
            }
    }


    LOG_D(PHY,"Rate Matching, Code segment %d (coded bits (G) %u, unpunctured/repeated bits per code segment %d, mod_order %d, nb_rb %d, rvidx %d)...\n",
	  r,
	  G,
	  Kr*3,
	  mod_order,nb_rb,
	  harq_process->pusch_pdu.pusch_data.rv_index);

    //start_meas(rm_stats);
///////////////////////// d---->| Rate matching bit selection |---->e /////////////////////////
///////////

    E = nr_get_E(G, harq_process->C, mod_order, harq_process->pusch_pdu.nrOfLayers, r);

    Tbslbrm = nr_compute_tbslbrm(0,nb_rb,harq_process->pusch_pdu.nrOfLayers);

    VCD_SIGNAL_DUMPER_DUMP_FUNCTION_BY_NAME(VCD_SIGNAL_DUMPER_FUNCTIONS_NR_RATE_MATCHING_LDPC, VCD_FUNCTION_IN);
    start_meas(&ue->ulsch_rate_matching_stats);
    if (nr_rate_matching_ldpc(Ilbrm,
                              Tbslbrm,
                              harq_process->BG,
                              *pz,
                              harq_process->d[r],
                              harq_process->e+r_offset,
                              harq_process->C,
                              F,
                              Kr-F-2*(*pz),
                              harq_process->pusch_pdu.pusch_data.rv_index,
                              E) == -1)
      return -1;

    stop_meas(&ue->ulsch_rate_matching_stats);
    VCD_SIGNAL_DUMPER_DUMP_FUNCTION_BY_NAME(VCD_SIGNAL_DUMPER_FUNCTIONS_NR_RATE_MATCHING_LDPC, VCD_FUNCTION_OUT);



#ifdef DEBUG_ULSCH_CODING
    for (int i =0; i<16; i++)
      printf("output ratematching e[%d]= %d r_offset %d\n", i,harq_process->e[i+r_offset], r_offset);
#endif

///////////
///////////////////////////////////////////////////////////////////////////////////////////////

    
///////////////////////// e---->| Rate matching bit interleaving |---->f /////////////////////////
///////////

    //stop_meas(rm_stats);

    //start_meas(i_stats);
    VCD_SIGNAL_DUMPER_DUMP_FUNCTION_BY_NAME(VCD_SIGNAL_DUMPER_FUNCTIONS_NR_INTERLEAVING_LDPC, VCD_FUNCTION_IN);
    
    start_meas(&ue->ulsch_interleaving_stats);
    nr_interleaving_ldpc(E,
            mod_order,
            harq_process->e+r_offset,
            harq_process->f+r_offset);
    stop_meas(&ue->ulsch_interleaving_stats);
    
    VCD_SIGNAL_DUMPER_DUMP_FUNCTION_BY_NAME(VCD_SIGNAL_DUMPER_FUNCTIONS_NR_INTERLEAVING_LDPC, VCD_FUNCTION_OUT);
    //stop_meas(i_stats);


#ifdef DEBUG_ULSCH_CODING
    for (int i =0; i<16; i++)
      printf("output interleaving f[%d]= %d r_offset %d\n", i,harq_process->f[i+r_offset], r_offset);

    if (r==harq_process->C-1)
      write_output("enc_output.m","enc",harq_process->f,G,1,4);
#endif

    r_offset += E;

///////////
///////////////////////////////////////////////////////////////////////////////////////////////

  }

  memcpy(ulsch->g,harq_process->f,G); // g is the concatenated code block

  VCD_SIGNAL_DUMPER_DUMP_FUNCTION_BY_NAME(VCD_SIGNAL_DUMPER_FUNCTIONS_NR_UE_ULSCH_ENCODING, VCD_FUNCTION_OUT);

  stop_meas(&ue->ulsch_encoding_stats);
  return(0);
}<|MERGE_RESOLUTION|>--- conflicted
+++ resolved
@@ -258,11 +258,9 @@
   Ilbrm = 0;
   Tbslbrm = 950984; //max tbs
   Coderate = 0.0;
-<<<<<<< HEAD
   
   trace_NRpdu(DIRECTION_UPLINK, harq_process->a, harq_process->pusch_pdu.pusch_data.tb_size, 0, WS_C_RNTI, 0, 0, 0,0, 0);
-=======
->>>>>>> 8d1c9894
+
 ///////////
 /////////////////////////////////////////////////////////////////////////////////////////  
 
