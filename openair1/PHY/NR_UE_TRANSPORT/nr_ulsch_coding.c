/*
 * Licensed to the OpenAirInterface (OAI) Software Alliance under one or more
 * contributor license agreements.  See the NOTICE file distributed with
 * this work for additional information regarding copyright ownership.
 * The OpenAirInterface Software Alliance licenses this file to You under
 * the OAI Public License, Version 1.1  (the "License"); you may not use this file
 * except in compliance with the License.
 * You may obtain a copy of the License at
 *
 *      http://www.openairinterface.org/?page_id=698
 *
 * Unless required by applicable law or agreed to in writing, software
 * distributed under the License is distributed on an "AS IS" BASIS,
 * WITHOUT WARRANTIES OR CONDITIONS OF ANY KIND, either express or implied.
 * See the License for the specific language governing permissions and
 * limitations under the License.
 *-------------------------------------------------------------------------------
 * For more information about the OpenAirInterface (OAI) Software Alliance:
 *      contact@openairinterface.org
 */

/*! \file PHY/NR_UE_TRANSPORT/nr_ulsch_coding.c
* \brief Top-level routines for coding the ULSCH transport channel as described in 38.212 V15.4 2018-12
* \author Khalid Ahmed
* \date 2019
* \version 0.1
* \company Fraunhofer IIS
* \email: khalid.ahmed@iis.fraunhofer.de
* \note
* \warning
*/

#include "PHY/defs_UE.h"
#include "PHY/phy_extern_ue.h"
#include "PHY/NR_UE_TRANSPORT/nr_transport_proto_ue.h"
#include "PHY/CODING/coding_defs.h"
#include "PHY/CODING/coding_extern.h"
#include "PHY/CODING/lte_interleaver_inline.h"
#include "PHY/CODING/nrLDPC_extern.h"
#include "PHY/NR_UE_TRANSPORT/nr_transport_ue.h"
#include "common/utils/LOG/vcd_signal_dumper.h"
#include <openair2/UTIL/OPT/opt.h>

//#define DEBUG_ULSCH_CODING

void free_nr_ue_ulsch(NR_UE_ULSCH_t **ulschptr,
                      uint16_t N_RB_UL,
                      NR_DL_FRAME_PARMS* frame_parms) {

  NR_UE_ULSCH_t *ulsch = *ulschptr;

  if (ulsch) {
#ifdef DEBUG_ULSCH_FREE
    printf("Freeing ulsch %p\n",ulsch);
#endif

    int max_layers = (frame_parms->nb_antennas_tx<NR_MAX_NB_LAYERS) ? frame_parms->nb_antennas_tx : NR_MAX_NB_LAYERS;
    uint16_t a_segments = MAX_NUM_NR_ULSCH_SEGMENTS_PER_LAYER*max_layers;  //number of segments to be allocated

    if (N_RB_UL != 273) {
      a_segments = a_segments*N_RB_UL;
      a_segments = a_segments/273 +1;
    }

    for (int i=0; i<NR_MAX_ULSCH_HARQ_PROCESSES; i++) {
      if (ulsch->harq_processes[i]) {

        if (ulsch->harq_processes[i]->a) {
          free16(ulsch->harq_processes[i]->a,a_segments*1056);
          ulsch->harq_processes[i]->a = NULL;
        }
        if (ulsch->harq_processes[i]->b) {
          free16(ulsch->harq_processes[i]->b,a_segments*1056);
          ulsch->harq_processes[i]->b = NULL;
        }
        if (ulsch->harq_processes[i]->e) {
          free16(ulsch->harq_processes[i]->e,14*N_RB_UL*12*8);
          ulsch->harq_processes[i]->e = NULL;
        }
        if (ulsch->harq_processes[i]->f) {
          free16(ulsch->harq_processes[i]->f,14*N_RB_UL*12*8);
          ulsch->harq_processes[i]->f = NULL;
        }
        for (int r=0; r<a_segments; r++) {
          if (ulsch->harq_processes[i]->c[r]) {
            free16(ulsch->harq_processes[i]->c[r],((r==0)?8:0) + 3+768);
            ulsch->harq_processes[i]->c[r] = NULL;
          }

          if (ulsch->harq_processes[i]->d[r]) {
            free16(ulsch->harq_processes[i]->d[r],68*384);
            ulsch->harq_processes[i]->d[r] = NULL;
          }

        }

        if (ulsch->harq_processes[i]->c) {
          free16(ulsch->harq_processes[i]->c,a_segments);
          ulsch->harq_processes[i]->c = NULL;
        }
        if (ulsch->harq_processes[i]->d) {
          free16(ulsch->harq_processes[i]->d,a_segments);
          ulsch->harq_processes[i]->d = NULL;
        }

        free16(ulsch->harq_processes[i],sizeof(NR_UL_UE_HARQ_t));
        ulsch->harq_processes[i] = NULL;
      }
    }
    free16(ulsch,sizeof(NR_UE_ULSCH_t));
    *ulschptr = NULL;
  }
}


NR_UE_ULSCH_t *new_nr_ue_ulsch(uint16_t N_RB_UL, int number_of_harq_pids, NR_DL_FRAME_PARMS* frame_parms) {

  int max_layers = (frame_parms->nb_antennas_tx<NR_MAX_NB_LAYERS) ? frame_parms->nb_antennas_tx : NR_MAX_NB_LAYERS;
  uint16_t a_segments = MAX_NUM_NR_ULSCH_SEGMENTS_PER_LAYER*max_layers;  //number of segments to be allocated

  if (N_RB_UL != 273) {
    a_segments = a_segments*N_RB_UL;
    a_segments = a_segments/273 +1;
  }  

  uint32_t ulsch_bytes = a_segments*1056;  // allocated bytes per segment

  NR_UE_ULSCH_t *ulsch = malloc16(sizeof(NR_UE_ULSCH_t));
  DevAssert(ulsch);
  memset(ulsch, 0, sizeof(*ulsch));

  ulsch->number_harq_processes_for_pusch = NR_MAX_ULSCH_HARQ_PROCESSES;
  ulsch->Mlimit = 4; // maximum harq retransmissions

  //for (i=0; i<10; i++)
    //ulsch->harq_ids[i] = 0;

  for (int i = 0; i < number_of_harq_pids; i++) {

    ulsch->harq_processes[i] = malloc16(sizeof(NR_UL_UE_HARQ_t));
    DevAssert(ulsch->harq_processes[i]);
    memset(ulsch->harq_processes[i], 0, sizeof(NR_UL_UE_HARQ_t));

    ulsch->harq_processes[i]->a = malloc16(ulsch_bytes);
    DevAssert(ulsch->harq_processes[i]->a);
    bzero(ulsch->harq_processes[i]->a,ulsch_bytes);

    ulsch->harq_processes[i]->b = malloc16(ulsch_bytes);
    DevAssert(ulsch->harq_processes[i]->b);
    bzero(ulsch->harq_processes[i]->b,ulsch_bytes);

    ulsch->harq_processes[i]->c = malloc16(a_segments*sizeof(uint8_t *));
    ulsch->harq_processes[i]->d = malloc16(a_segments*sizeof(uint16_t *));
    for (int r = 0; r < a_segments; r++) {
      // account for filler in first segment and CRCs for multiple segment case
      ulsch->harq_processes[i]->c[r] = malloc16(8448);
      DevAssert(ulsch->harq_processes[i]->c[r]);
      bzero(ulsch->harq_processes[i]->c[r],8448);

      ulsch->harq_processes[i]->d[r] = malloc16(68*384); //max size for coded output
      DevAssert(ulsch->harq_processes[i]->d[r]);
      bzero(ulsch->harq_processes[i]->d[r],(68*384));
    }

    ulsch->harq_processes[i]->e = malloc16(14*N_RB_UL*12*8);
    DevAssert(ulsch->harq_processes[i]->e);
    bzero(ulsch->harq_processes[i]->e,14*N_RB_UL*12*8);

    ulsch->harq_processes[i]->f = malloc16(14*N_RB_UL*12*8);
    DevAssert(ulsch->harq_processes[i]->f);
    bzero(ulsch->harq_processes[i]->f,14*N_RB_UL*12*8);

    ulsch->harq_processes[i]->subframe_scheduling_flag = 0;
    ulsch->harq_processes[i]->first_tx = 1;
  }

  return(ulsch);
}


int nr_ulsch_encoding(PHY_VARS_NR_UE *ue,
                      NR_UE_ULSCH_t *ulsch,
                      NR_DL_FRAME_PARMS* frame_parms,
                      uint8_t harq_pid,
                      unsigned int G) {

  start_meas(&ue->ulsch_encoding_stats);

/////////////////////////parameters and variables initialization/////////////////////////
///////////

  unsigned int crc = 1;
  NR_UL_UE_HARQ_t *harq_process = ulsch->harq_processes[harq_pid];
  uint16_t nb_rb = harq_process->pusch_pdu.rb_size;
  uint32_t A = harq_process->pusch_pdu.pusch_data.tb_size*8;
  uint32_t *pz = &harq_process->Z;
  uint8_t mod_order = nr_get_Qm_ul(harq_process->pusch_pdu.mcs_index, harq_process->pusch_pdu.mcs_table);
  uint16_t R = nr_get_code_rate_ul(harq_process->pusch_pdu.mcs_index, harq_process->pusch_pdu.mcs_table);
  uint16_t Kr=0;
  uint32_t r_offset=0;
  uint32_t F=0;
  float Coderate = 0.0;

<<<<<<< HEAD
  trace_NRpdu(DIRECTION_UPLINK, harq_process->a, harq_process->pusch_pdu.pusch_data.tb_size, 0, WS_C_RNTI, 0, 0, 0,0, 0);

=======
>>>>>>> f3241cd4
///////////
/////////////////////////////////////////////////////////////////////////////////////////  

  VCD_SIGNAL_DUMPER_DUMP_FUNCTION_BY_NAME(VCD_SIGNAL_DUMPER_FUNCTIONS_NR_UE_ULSCH_ENCODING, VCD_FUNCTION_IN);

  LOG_D(NR_PHY, "ulsch coding nb_rb %d, Nl = %d\n", nb_rb, harq_process->pusch_pdu.nrOfLayers);
  LOG_D(NR_PHY, "ulsch coding A %d G %d mod_order %d\n", A, G, mod_order);
  LOG_D(NR_PHY, "harq_pid %d harq_process->ndi %d, pusch_data.new_data_indicator %d\n",
        harq_pid,harq_process->ndi,harq_process->pusch_pdu.pusch_data.new_data_indicator);

  if (harq_process->first_tx == 1 ||
      harq_process->ndi != harq_process->pusch_pdu.pusch_data.new_data_indicator) {  // this is a new packet
#ifdef DEBUG_ULSCH_CODING
  printf("encoding thinks this is a new packet \n");
#endif
    harq_process->first_tx = 0;
///////////////////////// a---->| add CRC |---->b /////////////////////////
///////////
   /* 
    int i;
    printf("ulsch (tx): \n");
    for (i=0;i<(A>>3);i++)
      printf("%02x.",harq_process->a[i]);
    printf("\n");
   */ 

    int max_payload_bytes = MAX_NUM_NR_ULSCH_SEGMENTS_PER_LAYER*harq_process->pusch_pdu.nrOfLayers*1056;

    if (A > 3824) {
      // Add 24-bit crc (polynomial A) to payload
      crc = crc24a(harq_process->a,A)>>8;
      harq_process->a[A>>3] = ((uint8_t*)&crc)[2];
      harq_process->a[1+(A>>3)] = ((uint8_t*)&crc)[1];
      harq_process->a[2+(A>>3)] = ((uint8_t*)&crc)[0];
      //printf("CRC %x (A %d)\n",crc,A);
      //printf("a0 %d a1 %d a2 %d\n", a[A>>3], a[1+(A>>3)], a[2+(A>>3)]);

      harq_process->B = A+24;

      AssertFatal((A/8)+4 <= max_payload_bytes,"A %d is too big (A/8+4 = %d > %d)\n",A,(A/8)+4,max_payload_bytes);

      memcpy(harq_process->b,harq_process->a,(A/8)+4);
    }
    else {
      // Add 16-bit crc (polynomial A) to payload
      crc = crc16(harq_process->a,A)>>16;
      harq_process->a[A>>3] = ((uint8_t*)&crc)[1];
      harq_process->a[1+(A>>3)] = ((uint8_t*)&crc)[0];
      //printf("CRC %x (A %d)\n",crc,A);
      //printf("a0 %d a1 %d \n", a[A>>3], a[1+(A>>3)]);

      harq_process->B = A+16;

      AssertFatal((A/8)+3 <= max_payload_bytes,"A %d is too big (A/8+3 = %d > %d)\n",A,(A/8)+3,max_payload_bytes);

      memcpy(harq_process->b,harq_process->a,(A/8)+3);  // using 3 bytes to mimic the case of 24 bit crc
    }
///////////
///////////////////////////////////////////////////////////////////////////

///////////////////////// b---->| block segmentation |---->c /////////////////////////
///////////

    if (R<1024)
      Coderate = (float) R /(float) 1024;
    else
      Coderate = (float) R /(float) 2048;

    if ((A <=292) || ((A<=3824) && (Coderate <= 0.6667)) || Coderate <= 0.25){
      harq_process->BG = 2;
    }
    else{
      harq_process->BG = 1;
    }

    VCD_SIGNAL_DUMPER_DUMP_FUNCTION_BY_NAME(VCD_SIGNAL_DUMPER_FUNCTIONS_NR_SEGMENTATION, VCD_FUNCTION_IN);
    start_meas(&ue->ulsch_segmentation_stats);
    uint32_t  Kb=nr_segmentation(harq_process->b,
                                 harq_process->c,
                                 harq_process->B,
                                 &harq_process->C,
                                 &harq_process->K,
                                 pz,
                                 &harq_process->F,
                                 harq_process->BG);

    if (harq_process->C>MAX_NUM_NR_DLSCH_SEGMENTS_PER_LAYER*harq_process->pusch_pdu.nrOfLayers) {
      LOG_E(PHY,"nr_segmentation.c: too many segments %d, B %d\n",harq_process->C,harq_process->B);
      return(-1);
    }
    stop_meas(&ue->ulsch_segmentation_stats);
    VCD_SIGNAL_DUMPER_DUMP_FUNCTION_BY_NAME(VCD_SIGNAL_DUMPER_FUNCTIONS_NR_SEGMENTATION, VCD_FUNCTION_OUT);

    F = harq_process->F;
    Kr = harq_process->K;
#ifdef DEBUG_ULSCH_CODING
    uint16_t Kr_bytes;
    Kr_bytes = Kr>>3;
#endif

///////////////////////// c---->| LDCP coding |---->d /////////////////////////
///////////

    //printf("segment Z %d k %d Kr %d BG %d\n", *pz,harq_process->K,Kr,BG);

    //start_meas(te_stats);
    for (int r=0; r<harq_process->C; r++) {
      //channel_input[r] = &harq_process->d[r][0];
#ifdef DEBUG_ULSCH_CODING
      printf("Encoder: B %d F %d \n",harq_process->B, harq_process->F);
      printf("start ldpc encoder segment %d/%d\n",r,harq_process->C);
      printf("input %d %d %d %d %d \n", harq_process->c[r][0], harq_process->c[r][1], harq_process->c[r][2],harq_process->c[r][3], harq_process->c[r][4]);
      for (int cnt =0 ; cnt < 22*(*pz)/8; cnt ++){
        printf("%d ", harq_process->c[r][cnt]);
      }
      printf("\n");

#endif
      //ldpc_encoder_orig((unsigned char*)harq_process->c[r],harq_process->d[r],Kr,BG,0);
      //ldpc_encoder_optim((unsigned char*)harq_process->c[r],(unsigned char*)&harq_process->d[r][0],Kr,BG,NULL,NULL,NULL,NULL);
    }

    //for (int i=0;i<68*384;i++)
      //        printf("channel_input[%d]=%d\n",i,channel_input[i]);

    /*printf("output %d %d %d %d %d \n", harq_process->d[0][0], harq_process->d[0][1], harq_process->d[r][2],harq_process->d[0][3], harq_process->d[0][4]);
      for (int cnt =0 ; cnt < 66*(*pz); cnt ++){
      printf("%d \n",  harq_process->d[0][cnt]);
      }
      printf("\n");*/
    encoder_implemparams_t impp = {
      .n_segments=harq_process->C,
      .macro_num=0,
      .tinput  = NULL,
      .tprep   = NULL,
      .tparity = NULL,
      .toutput = NULL};

    VCD_SIGNAL_DUMPER_DUMP_FUNCTION_BY_NAME(VCD_SIGNAL_DUMPER_FUNCTIONS_LDPC_ENCODER_OPTIM, VCD_FUNCTION_IN);

    start_meas(&ue->ulsch_ldpc_encoding_stats);
    for(int j = 0; j < (harq_process->C/8 + 1); j++) {
      impp.macro_num = j;
      nrLDPC_encoder(harq_process->c,harq_process->d,*pz,Kb,Kr,harq_process->BG,&impp);
    }
    stop_meas(&ue->ulsch_ldpc_encoding_stats);

    VCD_SIGNAL_DUMPER_DUMP_FUNCTION_BY_NAME(VCD_SIGNAL_DUMPER_FUNCTIONS_LDPC_ENCODER_OPTIM, VCD_FUNCTION_OUT);

    //stop_meas(te_stats);
    //printf("end ldpc encoder -- output\n");
#ifdef DEBUG_ULSCH_CODING
    write_output("ulsch_enc_input0.m","enc_in0",&harq_process->c[0][0],Kr_bytes,1,4);
    write_output("ulsch_enc_output0.m","enc0",&harq_process->d[0][0],(3*8*Kr_bytes)+12,1,4);
#endif

///////////
///////////////////////////////////////////////////////////////////////////////
    LOG_D(PHY,"setting ndi to %d from pusch_data\n", harq_process->pusch_pdu.pusch_data.new_data_indicator);
    harq_process->ndi = harq_process->pusch_pdu.pusch_data.new_data_indicator;
  }
  F = harq_process->F;
  Kr = harq_process->K;

  for (int r=0; r<harq_process->C; r++) { // looping over C segments
    if (harq_process->F>0) {
      for (int k=(Kr-F-2*(*pz)); k<Kr-2*(*pz); k++) {
        harq_process->d[r][k] = NR_NULL;
        //if (k<(Kr-F+8))
        //printf("r %d filler bits [%d] = %d \n", r,k, harq_process->d[r][k]);
      }
    }


    LOG_D(PHY,"Rate Matching, Code segment %d (coded bits (G) %u, unpunctured/repeated bits per code segment %d, mod_order %d, nb_rb %d, rvidx %d)...\n",
	  r,
	  G,
	  Kr*3,
	  mod_order,nb_rb,
	  harq_process->pusch_pdu.pusch_data.rv_index);

    //start_meas(rm_stats);
///////////////////////// d---->| Rate matching bit selection |---->e /////////////////////////
///////////

    uint32_t E = nr_get_E(G, harq_process->C, mod_order, harq_process->pusch_pdu.nrOfLayers, r);

    VCD_SIGNAL_DUMPER_DUMP_FUNCTION_BY_NAME(VCD_SIGNAL_DUMPER_FUNCTIONS_NR_RATE_MATCHING_LDPC, VCD_FUNCTION_IN);
    start_meas(&ue->ulsch_rate_matching_stats);
    if (nr_rate_matching_ldpc(0,
                              harq_process->BG,
                              *pz,
                              harq_process->d[r],
                              harq_process->e+r_offset,
                              harq_process->C,
                              F,
                              Kr-F-2*(*pz),
                              harq_process->pusch_pdu.pusch_data.rv_index,
                              E) == -1)
      return -1;

    stop_meas(&ue->ulsch_rate_matching_stats);
    VCD_SIGNAL_DUMPER_DUMP_FUNCTION_BY_NAME(VCD_SIGNAL_DUMPER_FUNCTIONS_NR_RATE_MATCHING_LDPC, VCD_FUNCTION_OUT);



#ifdef DEBUG_ULSCH_CODING
    for (int i =0; i<16; i++)
      printf("output ratematching e[%d]= %d r_offset %d\n", i,harq_process->e[i+r_offset], r_offset);
#endif

///////////
///////////////////////////////////////////////////////////////////////////////////////////////

    
///////////////////////// e---->| Rate matching bit interleaving |---->f /////////////////////////
///////////

    //stop_meas(rm_stats);

    //start_meas(i_stats);
    VCD_SIGNAL_DUMPER_DUMP_FUNCTION_BY_NAME(VCD_SIGNAL_DUMPER_FUNCTIONS_NR_INTERLEAVING_LDPC, VCD_FUNCTION_IN);
    
    start_meas(&ue->ulsch_interleaving_stats);
    nr_interleaving_ldpc(E,
                         mod_order,
                         harq_process->e+r_offset,
                         harq_process->f+r_offset);
    stop_meas(&ue->ulsch_interleaving_stats);
    
    VCD_SIGNAL_DUMPER_DUMP_FUNCTION_BY_NAME(VCD_SIGNAL_DUMPER_FUNCTIONS_NR_INTERLEAVING_LDPC, VCD_FUNCTION_OUT);
    //stop_meas(i_stats);


#ifdef DEBUG_ULSCH_CODING
    for (int i =0; i<16; i++)
      printf("output interleaving f[%d]= %d r_offset %d\n", i,harq_process->f[i+r_offset], r_offset);

    if (r==harq_process->C-1)
      write_output("enc_output.m","enc",harq_process->f,G,1,4);
#endif

    r_offset += E;

///////////
///////////////////////////////////////////////////////////////////////////////////////////////

  }

  VCD_SIGNAL_DUMPER_DUMP_FUNCTION_BY_NAME(VCD_SIGNAL_DUMPER_FUNCTIONS_NR_UE_ULSCH_ENCODING, VCD_FUNCTION_OUT);

  stop_meas(&ue->ulsch_encoding_stats);
  return(0);
}<|MERGE_RESOLUTION|>--- conflicted
+++ resolved
@@ -201,11 +201,6 @@
   uint32_t F=0;
   float Coderate = 0.0;
 
-<<<<<<< HEAD
-  trace_NRpdu(DIRECTION_UPLINK, harq_process->a, harq_process->pusch_pdu.pusch_data.tb_size, 0, WS_C_RNTI, 0, 0, 0,0, 0);
-
-=======
->>>>>>> f3241cd4
 ///////////
 /////////////////////////////////////////////////////////////////////////////////////////  
 
