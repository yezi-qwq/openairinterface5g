--- conflicted
+++ resolved
@@ -176,28 +176,11 @@
   *                     --------------------------
   *          sync_pos            SS/PBCH block
   */
-<<<<<<< HEAD
-  cnt++;
-  if (1){
-    cnt =0;
-  /* process pss search on received buffer */
-  sync_pos = pss_synchro_nr(ue, NO_RATE_CHANGE);
-=======
->>>>>>> 6f38c94d
-
-
-<<<<<<< HEAD
-  sync_pos = sync_pos_slot+frame_parms->nb_prefix_samples;
-
-  if (sync_pos >= frame_parms->nb_prefix_samples)
-      sync_pos2 = sync_pos - frame_parms->nb_prefix_samples;
-    else
-      sync_pos2 = sync_pos + FRAME_LENGTH_COMPLEX_SAMPLES - frame_parms->nb_prefix_samples;
-=======
+
+
   cnt++;
   if (1){ // (cnt>100)
     cnt =0;
->>>>>>> 6f38c94d
 
   /* process pss search on received buffer */
   sync_pos = pss_synchro_nr(ue, NO_RATE_CHANGE);
