--- conflicted
+++ resolved
@@ -165,10 +165,7 @@
                      0,
                      temp_ptr->i_ssb,
                      SISO,
-<<<<<<< HEAD
                      phy_pdcch_config,
-=======
->>>>>>> ef6ea331
                      &result);
 
     temp_ptr=temp_ptr->next_ssb;
@@ -563,16 +560,11 @@
                                       0,
                                       phy_pdcch_config.slot,
                                       l,
-<<<<<<< HEAD
+                                      fp->Nid_cell,
                                       fp->first_carrier_offset+(phy_pdcch_config.pdcch_config[n_ss].BWPStart + coreset_start_rb)*12,
                                       coreset_nb_rb,
                                       pdcch_est_size,
                                       pdcch_dl_ch_estimates);
-=======
-                                      fp->Nid_cell,
-                                      fp->first_carrier_offset+(pdcch_vars->pdcch_config[n_ss].BWPStart + coreset_start_rb)*12,
-                                      coreset_nb_rb);
->>>>>>> ef6ea331
 
       }
       int  dci_cnt = nr_ue_pdcch_procedures(gnb_id, ue, proc, pdcch_est_size, pdcch_dl_ch_estimates, &phy_pdcch_config, n_ss);
