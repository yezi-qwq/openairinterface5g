--- conflicted
+++ resolved
@@ -174,36 +174,10 @@
   *                     --------------------------
   *          sync_pos            SS/PBCH block
   */
-<<<<<<< HEAD
-  cnt++;
-  if (1){
-    cnt =0;
-  /* process pss search on received buffer */
-  sync_pos = pss_synchro_nr(ue, NO_RATE_CHANGE);
-=======
->>>>>>> cfef9ef0
-
-
-<<<<<<< HEAD
-  sync_pos = sync_pos_slot+frame_parms->nb_prefix_samples;
-
-  if (sync_pos >= frame_parms->nb_prefix_samples)
-      sync_pos2 = sync_pos - frame_parms->nb_prefix_samples;
-    else
-      sync_pos2 = sync_pos + FRAME_LENGTH_COMPLEX_SAMPLES - frame_parms->nb_prefix_samples;
-
-  /* offset is used by sss serach as it is returned from pss search */
-  if (sync_pos2 >= sync_pos_slot)
-      ue->rx_offset = sync_pos2 - sync_pos_slot;
-    else
-      ue->rx_offset = FRAME_LENGTH_COMPLEX_SAMPLES + sync_pos2 - sync_pos_slot;
-
-  LOG_D(PHY,"sync_pos %d sync_pos_slot %d rx_offset %d\n",sync_pos,sync_pos_slot, ue->rx_offset);
-=======
+
   cnt++;
   if (1){ // (cnt>100)
     cnt =0;
->>>>>>> cfef9ef0
 
   /* process pss search on received buffer */
   sync_pos = pss_synchro_nr(ue, NO_RATE_CHANGE);
