/*
 * Licensed to the OpenAirInterface (OAI) Software Alliance under one or more
 * contributor license agreements.  See the NOTICE file distributed with
 * this work for additional information regarding copyright ownership.
 * The OpenAirInterface Software Alliance licenses this file to You under
 * the OAI Public License, Version 1.0  (the "License"); you may not use this file
 * except in compliance with the License.
 * You may obtain a copy of the License at
 *
 *      http://www.openairinterface.org/?page_id=698
 *
 * Unless required by applicable law or agreed to in writing, software
 * distributed under the License is distributed on an "AS IS" BASIS,
 * WITHOUT WARRANTIES OR CONDITIONS OF ANY KIND, either express or implied.
 * See the License for the specific language governing permissions and
 * limitations under the License.
 *-------------------------------------------------------------------------------
 * For more information about the OpenAirInterface (OAI) Software Alliance:
 *      contact@openairinterface.org
 */

/*! \file PHY/LTE_TRANSPORT/pbch.c
* \brief Top-level routines for generating and decoding  the PBCH/BCH physical/transport channel V8.6 2009-03
* \author R. Knopp, F. Kaltenberger
* \date 2011
* \version 0.1
* \company Eurecom
* \email: knopp@eurecom.fr,florian.kaltenberger.fr
* \note
* \warning
*/
#include "PHY/defs_nr_UE.h"
#include "PHY/CODING/coding_extern.h"
#include "PHY/phy_extern_nr_ue.h"
#include "PHY/sse_intrin.h"
#include "PHY/LTE_REFSIG/lte_refsig.h"
#include "PHY/INIT/phy_init.h"
#include "openair1/SCHED_NR_UE/defs.h"
#include <openair1/PHY/NR_UE_TRANSPORT/nr_transport_proto_ue.h>
#include <openair1/PHY/TOOLS/phy_scope_interface.h>

//#define DEBUG_PBCH
//#define DEBUG_PBCH_ENCODING

//#include "PHY_INTERFACE/defs.h"

#define PBCH_A 24
#define PBCH_MAX_RE_PER_SYMBOL (20*12)
#define PBCH_MAX_RE (PBCH_MAX_RE_PER_SYMBOL*4)
#define print_shorts(s,x) printf("%s : %d,%d,%d,%d,%d,%d,%d,%d\n",s,((int16_t*)x)[0],((int16_t*)x)[1],((int16_t*)x)[2],((int16_t*)x)[3],((int16_t*)x)[4],((int16_t*)x)[5],((int16_t*)x)[6],((int16_t*)x)[7])

static uint16_t nr_pbch_extract(int **rxdataF,
                                const int estimateSz,
                                struct complex16 dl_ch_estimates[][estimateSz],
                                struct complex16 rxdataF_ext[][PBCH_MAX_RE_PER_SYMBOL],
                                struct complex16 dl_ch_estimates_ext[][PBCH_MAX_RE_PER_SYMBOL],
                                uint32_t symbol,
                                uint32_t s_offset,
                                NR_DL_FRAME_PARMS *frame_parms) {
  uint16_t rb;
  uint8_t i,j,aarx;
  int nushiftmod4 = frame_parms->nushift;
  AssertFatal(symbol>=1 && symbol<5,
              "symbol %d illegal for PBCH extraction\n",
              symbol);

  for (aarx=0; aarx<frame_parms->nb_antennas_rx; aarx++) {
    unsigned int rx_offset = frame_parms->first_carrier_offset + frame_parms->ssb_start_subcarrier;
    rx_offset = (rx_offset)%(frame_parms->ofdm_symbol_size);
    struct complex16 *rxF        = (struct complex16 *)&rxdataF[aarx][(symbol+s_offset)*frame_parms->ofdm_symbol_size];
    struct complex16 *rxF_ext    = rxdataF_ext[aarx];
#ifdef DEBUG_PBCH
    printf("extract_rbs (nushift %d): rx_offset=%d, symbol %u\n",frame_parms->nushift,
           (rx_offset + ((symbol+s_offset)*(frame_parms->ofdm_symbol_size))),symbol);
    int16_t *p = (int16_t *)rxF;

    for (int i =0; i<8; i++) {
      printf("rxF [%d]= %d\n",i,rxF[i]);
      printf("pbch extract rxF  %d %d addr %p\n", p[2*i], p[2*i+1], &p[2*i]);
    }

#endif

    for (rb=0; rb<20; rb++) {
      j=0;

      if (symbol==1 || symbol==3) {
        for (i=0; i<12; i++) {
          if ((i!=nushiftmod4) &&
              (i!=(nushiftmod4+4)) &&
              (i!=(nushiftmod4+8))) {
            rxF_ext[j]=rxF[rx_offset];
#ifdef DEBUG_PBCH
            printf("rxF ext[%d] = (%d,%d) rxF [%u]= (%d,%d)\n",
		   (9*rb) + j,
                   rxF_ext[j].r, rxF_ext[j].i,
                   rx_offset,
                   rxF[rx_offset].r,rxF[rx_offset].j;
#endif
            j++;
          }

          rx_offset=(rx_offset+1)%(frame_parms->ofdm_symbol_size);
          //rx_offset = (rx_offset >= frame_parms->ofdm_symbol_size) ? (rx_offset - frame_parms->ofdm_symbol_size + 1) : (rx_offset+1);
        }

        rxF_ext+=9;
      } else { //symbol 2
        if ((rb < 4) || (rb >15)) {
          for (i=0; i<12; i++) {
            if ((i!=nushiftmod4) &&
                (i!=(nushiftmod4+4)) &&
                (i!=(nushiftmod4+8))) {
              rxF_ext[j]=rxF[rx_offset];
#ifdef DEBUG_PBCH
              printf("rxF ext[%d] = (%d,%d) rxF [%u]= (%d,%d)\n",(rb<4) ? (9*rb) + j : (9*(rb-12))+j,
		     rxF_ext[j].r, rxF_ext[j].i,
                     rx_offset,
		     rxF[rx_offset].r,rxF[rx_offset].j;
#endif
              j++;
            }

            rx_offset=(rx_offset+1)%(frame_parms->ofdm_symbol_size);
            //rx_offset = (rx_offset >= frame_parms->ofdm_symbol_size) ? (rx_offset - frame_parms->ofdm_symbol_size + 1) : (rx_offset+1);
          }

          rxF_ext+=9;
        } else { //rx_offset = (rx_offset >= frame_parms->ofdm_symbol_size) ? (rx_offset - frame_parms->ofdm_symbol_size + 12) : (rx_offset+12);
          rx_offset = (rx_offset+12)%(frame_parms->ofdm_symbol_size);
        }
      }
    }

    struct complex16 *dl_ch0 = &dl_ch_estimates[aarx][((symbol+s_offset)*(frame_parms->ofdm_symbol_size))];

    //printf("dl_ch0 addr %p\n",dl_ch0);
    struct complex16 *dl_ch0_ext = dl_ch_estimates_ext[aarx];

    for (rb=0; rb<20; rb++) {
      j=0;

      if (symbol==1 || symbol==3) {
        for (i=0; i<12; i++) {
          if ((i!=nushiftmod4) &&
              (i!=(nushiftmod4+4)) &&
              (i!=(nushiftmod4+8))) {
            dl_ch0_ext[j]=dl_ch0[i];
#ifdef DEBUG_PBCH
            if ((rb==0) && (i<2))
              printf("dl ch0 ext[%d] = (%d,%d)  dl_ch0 [%d]= (%d,%d)\n",j,
                     dl_ch0_ext[j].r, dl_ch0_ext[j].i,
                     i,
                     dl_ch0[j].r, dl_ch0[j].i,
#endif
            j++;
          }
        }

        dl_ch0+=12;
        dl_ch0_ext+=9;
      } else {
        if ((rb < 4) || (rb >15)) {
          for (i=0; i<12; i++) {
            if ((i!=nushiftmod4) &&
                (i!=(nushiftmod4+4)) &&
                (i!=(nushiftmod4+8))) {
              dl_ch0_ext[j]=dl_ch0[i];
#ifdef DEBUG_PBCH
              printf("dl ch0 ext[%d] = (%d,%d)  dl_ch0 [%d]= (%d,%d)\n",j,
                     dl_ch0_ext[j].r, dl_ch0_ext[j].i,
                     i,
                     dl_ch0[j].r, dl_ch0[j].i,
#endif
              j++;
            }
          }

          dl_ch0_ext+=9;
        }

        dl_ch0+=12;
      }
    }
  }

  return(0);
}

//__m128i avg128;

//compute average channel_level on each (TX,RX) antenna pair
int nr_pbch_channel_level(struct complex16 dl_ch_estimates_ext[][PBCH_MAX_RE_PER_SYMBOL],
                          NR_DL_FRAME_PARMS *frame_parms,
			  int nb_re) {
  int16_t nb_rb=nb_re/12;
#if defined(__x86_64__) || defined(__i386__)
  __m128i avg128;
  __m128i *dl_ch128;
#elif defined(__arm__)
  int32x4_t avg128;
  int16x8_t *dl_ch128;
#endif
  int avg1=0,avg2=0;

  for (int aarx=0; aarx<frame_parms->nb_antennas_rx; aarx++) {
    //clear average level
#if defined(__x86_64__) || defined(__i386__)
    avg128 = _mm_setzero_si128();
    dl_ch128=(__m128i *)dl_ch_estimates_ext[aarx];
#elif defined(__arm__)
    avg128 = vdupq_n_s32(0);
    dl_ch128=(int16x8_t *)dl_ch_estimates_ext[aarx];
#endif

    for (int rb=0; rb<nb_rb; rb++) {
#if defined(__x86_64__) || defined(__i386__)
      avg128 = _mm_add_epi32(avg128,_mm_madd_epi16(dl_ch128[0],dl_ch128[0]));
      avg128 = _mm_add_epi32(avg128,_mm_madd_epi16(dl_ch128[1],dl_ch128[1]));
      avg128 = _mm_add_epi32(avg128,_mm_madd_epi16(dl_ch128[2],dl_ch128[2]));
#elif defined(__arm__)
      abort();
      // to be filled in
#endif
      dl_ch128+=3;
      /*
      if (rb==0) {
      print_shorts("dl_ch128",&dl_ch128[0]);
      print_shorts("dl_ch128",&dl_ch128[1]);
      print_shorts("dl_ch128",&dl_ch128[2]);
      }*/
    }

    avg1 = (((int *)&avg128)[0] +
            ((int *)&avg128)[1] +
            ((int *)&avg128)[2] +
            ((int *)&avg128)[3])/(nb_rb*12);

    if (avg1>avg2)
      avg2 = avg1;

    //LOG_I(PHY,"Channel level : %d, %d\n",avg1, avg2);
  }

  return(avg2);
}

static void nr_pbch_channel_compensation(struct complex16 rxdataF_ext[][PBCH_MAX_RE_PER_SYMBOL],
					 struct complex16 dl_ch_estimates_ext[][PBCH_MAX_RE_PER_SYMBOL],
					 int nb_re,
					 struct complex16 rxdataF_comp[][PBCH_MAX_RE_PER_SYMBOL],
					 NR_DL_FRAME_PARMS *frame_parms,
					 uint8_t output_shift) {
  for (int aarx=0; aarx<frame_parms->nb_antennas_rx; aarx++) {
    vect128 *dl_ch128          = (vect128 *)dl_ch_estimates_ext[aarx];
    vect128 *rxdataF128        = (vect128 *)rxdataF_ext[aarx];
    vect128 *rxdataF_comp128   = (vect128 *)rxdataF_comp[aarx];

    for (int re=0; re<nb_re; re+=12) {
      *rxdataF_comp128++ = mulByConjugate128(rxdataF128++, dl_ch128++, output_shift);
      *rxdataF_comp128++ = mulByConjugate128(rxdataF128++, dl_ch128++, output_shift);
      *rxdataF_comp128++ = mulByConjugate128(rxdataF128++, dl_ch128++, output_shift);
    }
  }
}

void nr_pbch_detection_mrc(NR_DL_FRAME_PARMS *frame_parms,
                           int **rxdataF_comp,
                           uint8_t symbol) {
  uint8_t symbol_mod;
  int i, nb_rb=6;
#if defined(__x86_64__) || defined(__i386__)
  __m128i *rxdataF_comp128_0,*rxdataF_comp128_1;
#elif defined(__arm__)
  int16x8_t *rxdataF_comp128_0,*rxdataF_comp128_1;
#endif
  symbol_mod = (symbol>=(7-frame_parms->Ncp)) ? symbol-(7-frame_parms->Ncp) : symbol;

  if (frame_parms->nb_antennas_rx>1) {
#if defined(__x86_64__) || defined(__i386__)
    rxdataF_comp128_0   = (__m128i *)&rxdataF_comp[0][symbol_mod*6*12];
    rxdataF_comp128_1   = (__m128i *)&rxdataF_comp[1][symbol_mod*6*12];
#elif defined(__arm__)
    rxdataF_comp128_0   = (int16x8_t *)&rxdataF_comp[0][symbol_mod*6*12];
    rxdataF_comp128_1   = (int16x8_t *)&rxdataF_comp[1][symbol_mod*6*12];
#endif

    // MRC on each re of rb, both on MF output and magnitude (for 16QAM/64QAM llr computation)
    for (i=0; i<nb_rb*3; i++) {
#if defined(__x86_64__) || defined(__i386__)
      rxdataF_comp128_0[i] = _mm_adds_epi16(_mm_srai_epi16(rxdataF_comp128_0[i],1),_mm_srai_epi16(rxdataF_comp128_1[i],1));
#elif defined(__arm__)
      rxdataF_comp128_0[i] = vhaddq_s16(rxdataF_comp128_0[i],rxdataF_comp128_1[i]);
#endif
    }
  }

#if defined(__x86_64__) || defined(__i386__)
  _mm_empty();
  _m_empty();
#endif
}

static void nr_pbch_unscrambling(NR_UE_PBCH *pbch,
                                 int16_t *demod_pbch_e,
                                 uint16_t Nid,
                                 uint8_t nushift,
                                 uint16_t M,
                                 uint16_t length,
                                 uint8_t bitwise,
                                 uint32_t unscrambling_mask,
                                 uint32_t pbch_a_prime,
                                 uint32_t *pbch_a_interleaved) {
  uint8_t reset, offset;
  uint32_t x1, x2, s=0;
  uint8_t k=0;
  reset = 1;
  // x1 is set in first call to lte_gold_generic
  x2 = Nid; //this is c_init

  // The Gold sequence is shifted by nushift* M, so we skip (nushift*M /32) double words
  for (int i=0; i<(uint16_t)ceil(((float)nushift*M)/32); i++) {
    s = lte_gold_generic(&x1, &x2, reset);
    reset = 0;
  }

  // Scrambling is now done with offset (nushift*M)%32
  offset = (nushift*M)&0x1f;

  for (int i=0; i<length; i++) {
    /*if (((i+offset)&0x1f)==0) {
      s = lte_gold_generic(&x1, &x2, reset);
      reset = 0;
    }*/
    if (bitwise) {
      if (((k+offset)&0x1f)==0 && (!((unscrambling_mask>>i)&1))) {
        s = lte_gold_generic(&x1, &x2, reset);
        reset = 0;
      }

      *pbch_a_interleaved ^= ((unscrambling_mask>>i)&1)? ((pbch_a_prime>>i)&1)<<i : (((pbch_a_prime>>i)&1) ^ ((s>>((k+offset)&0x1f))&1))<<i;
      k += (!((unscrambling_mask>>i)&1));
#ifdef DEBUG_PBCH_ENCODING
      printf("i %d k %d offset %d (unscrambling_mask>>i)&1) %d s: %08x\t  pbch_a_interleaved 0x%08x (!((unscrambling_mask>>i)&1)) %d\n", i, k, offset, (unscrambling_mask>>i)&1, s, *pbch_a_interleaved,
             (!((unscrambling_mask>>i)&1)));
#endif
    } else {
      if (((i+offset)&0x1f)==0) {
        s = lte_gold_generic(&x1, &x2, reset);
        reset = 0;
      }

      if (((s>>((i+offset)&0x1f))&1)==1)
        demod_pbch_e[i] = -demod_pbch_e[i];

#ifdef DEBUG_PBCH_ENCODING

      if (i<8)
        printf("s %d demod_pbch_e[i] %d\n", ((s>>((i+offset)&0x1f))&1), demod_pbch_e[i]);

#endif
    }
  }
}

static void nr_pbch_quantize(int16_t *pbch_llr8,
                             int16_t *pbch_llr,
                             uint16_t len) {
  for (int i=0; i<len; i++) {
    if (pbch_llr[i]>31)
      pbch_llr8[i]=32;
    else if (pbch_llr[i]<-31)
      pbch_llr8[i]=-32;
    else
      pbch_llr8[i]=pbch_llr[i];
  }
}
/*
unsigned char sign(int8_t x) {
  return (unsigned char)x >> 7;
}
*/

uint8_t pbch_deinterleaving_pattern[32] = {28,0,31,30,7,29,25,27,5,8,24,9,10,11,12,13,1,4,3,14,15,16,17,2,26,18,19,20,21,22,6,23};

int nr_rx_pbch( PHY_VARS_NR_UE *ue,
                UE_nr_rxtx_proc_t *proc,
                int estimateSz, struct complex16 dl_ch_estimates [][estimateSz],
                NR_UE_PBCH *nr_ue_pbch_vars,
                NR_DL_FRAME_PARMS *frame_parms,
                uint8_t gNB_id,
                uint8_t i_ssb,
                MIMO_mode_t mimo_mode,
                fapiPbch_t *result) {
  NR_UE_COMMON *nr_ue_common_vars = &ue->common_vars;
  int max_h=0;
  int symbol;
  //uint8_t pbch_a[64];
  //FT ?? cppcheck doesn't like pbch_a allocation because of line 525..and i don't get what this variable is for..
  //uint8_t *pbch_a = malloc(sizeof(uint8_t) * NR_POLAR_PBCH_PAYLOAD_BITS);
  uint8_t nushift;
  uint16_t M;
  uint8_t Lmax=frame_parms->Lmax;
  //uint16_t crc;
  //unsigned short idx_demod =0;
  uint32_t decoderState=0;
  //uint8_t decoderListSize = 8, pathMetricAppr = 0;
  //time_stats_t polar_decoder_init,polar_rate_matching,decoding,bit_extraction,deinterleaving;
  //time_stats_t path_metric,sorting,update_LLR;
  // FT ?? cppcheck fix  memset(&pbch_a[0], 0, sizeof(uint8_t) * NR_POLAR_PBCH_PAYLOAD_BITS);
  //printf("nr_pbch_ue nid_cell %d\n",frame_parms->Nid_cell);
  int16_t pbch_e_rx[960]= {0}; //Fixme: previous version erase only NR_POLAR_PBCH_E bytes
  int16_t pbch_unClipped[960]= {0};
  int pbch_e_rx_idx=0;
  int symbol_offset=1;

  if (ue->is_synchronized > 0)
    symbol_offset=(ue->symbol_offset)%(frame_parms->symbols_per_slot);
  else
    symbol_offset=0;

#ifdef DEBUG_PBCH
  //printf("address dataf %p",nr_ue_common_vars->common_vars_rx_data_per_thread[proc->thread_id].rxdataF);
  write_output("rxdataF0_pbch.m","rxF0pbch",
               &nr_ue_common_vars->common_vars_rx_data_per_thread[proc->thread_id].rxdataF[0][(symbol_offset+1)*frame_parms->ofdm_symbol_size],frame_parms->ofdm_symbol_size*3,1,1);
#endif
  // symbol refers to symbol within SSB. symbol_offset is the offset of the SSB wrt start of slot
  double log2_maxh;

  for (symbol=1; symbol<4; symbol++) {
    const uint16_t nb_re=symbol == 2 ? 72 : 180;
    struct complex16 rxdataF_ext[frame_parms->nb_antennas_rx][PBCH_MAX_RE_PER_SYMBOL];
    struct complex16 dl_ch_estimates_ext[frame_parms->nb_antennas_rx][PBCH_MAX_RE_PER_SYMBOL];
    memset(dl_ch_estimates_ext,0, sizeof  dl_ch_estimates_ext);
    nr_pbch_extract(nr_ue_common_vars->common_vars_rx_data_per_thread[proc->thread_id].rxdataF,
                    estimateSz,
                    dl_ch_estimates,
                    rxdataF_ext,
                    dl_ch_estimates_ext,
                    symbol,
                    symbol_offset,
                    frame_parms);
#ifdef DEBUG_PBCH
    LOG_I(PHY,"[PHY] PBCH Symbol %d ofdm size %d\n",symbol, frame_parms->ofdm_symbol_size );
    LOG_I(PHY,"[PHY] PBCH starting channel_level\n");
#endif

    if (symbol == 1) {
      max_h = nr_pbch_channel_level(dl_ch_estimates_ext,
                                    frame_parms,
                                    nb_re);
      log2_maxh = 3+(log2_approx(max_h)/2);
    }

#ifdef DEBUG_PBCH
    LOG_I(PHY,"[PHY] PBCH log2_maxh = %d (%d)\n",nr_ue_pbch_vars->log2_maxh,max_h);
#endif
    struct complex16 rxdataF_comp[frame_parms->nb_antennas_rx][PBCH_MAX_RE_PER_SYMBOL];
    nr_pbch_channel_compensation(rxdataF_ext,
                                 dl_ch_estimates_ext,
                                 nb_re,
                                 rxdataF_comp,
                                 frame_parms,
				 log2_maxh); // log2_maxh+I0_shift

    /*if (frame_parms->nb_antennas_rx > 1)
      pbch_detection_mrc(frame_parms,
                         rxdataF_comp,
                         symbol);*/

    /*
        if (mimo_mode == ALAMOUTI) {
          nr_pbch_alamouti(frame_parms,rxdataF_comp,symbol);
        } else if (mimo_mode != SISO) {
          LOG_I(PHY,"[PBCH][RX] Unsupported MIMO mode\n");
          return(-1);
        }
    */
    int nb=symbol==2 ? 144 : 360;
    nr_pbch_quantize(pbch_e_rx+pbch_e_rx_idx,
		     (short *)rxdataF_comp[0],
		     nb);
    memcpy(pbch_unClipped+pbch_e_rx_idx, rxdataF_comp[0], nb*sizeof(int16_t));
    pbch_e_rx_idx+=nb;
  }

  // legacy code use int16, but it is complex16
  UEscopeCopy(ue, pbchRxdataF_comp, pbch_unClipped, sizeof(struct complex16), frame_parms->nb_antennas_rx, pbch_e_rx_idx/2);
  UEscopeCopy(ue, pbchLlr, pbch_e_rx, sizeof(int16_t), frame_parms->nb_antennas_rx, pbch_e_rx_idx);
#ifdef DEBUG_PBCH
  write_output("rxdataF_comp.m","rxFcomp",rxdataF_comp[0],240*3,1,1);
  short *p = (short *)rxdataF_comp[0]);
 
  for (int cnt = 0; cnt < 864  ; cnt++)
    printf("pbch rx llr %d\n",*(pbch_e_rx+cnt));
  
#endif
  //un-scrambling
  M =  NR_POLAR_PBCH_E;
  nushift = (Lmax==4)? i_ssb&3 : i_ssb&7;
  uint32_t unscrambling_mask = (Lmax==64)?0x100006D:0x1000041;
  uint32_t pbch_a_interleaved=0;
  uint32_t pbch_a_prime=0;
  nr_pbch_unscrambling(nr_ue_pbch_vars, pbch_e_rx, frame_parms->Nid_cell, nushift, M, NR_POLAR_PBCH_E,
		       0, 0,  pbch_a_prime, &pbch_a_interleaved);
  //polar decoding de-rate matching
<<<<<<< HEAD
  const t_nrPolar_params *currentPtr = nr_polar_params( NR_POLAR_PBCH_MESSAGE_TYPE, NR_POLAR_PBCH_PAYLOAD_BITS,
							NR_POLAR_PBCH_AGGREGATION_LEVEL,1,&ue->polarList);
  uint64_t tmp=pbch_a_prime;
  decoderState = polar_decoder_int16(pbch_e_rx,&tmp,0,currentPtr);
  pbch_a_prime=tmp;
=======
  decoderState = polar_decoder_int16(pbch_e_rx,(uint64_t *)&nr_ue_pbch_vars->pbch_a_prime,0,
                                     NR_POLAR_PBCH_MESSAGE_TYPE, NR_POLAR_PBCH_PAYLOAD_BITS, NR_POLAR_PBCH_AGGREGATION_LEVEL);
>>>>>>> bf70a3bf

  if(decoderState)
    return(decoderState);

  //  printf("polar decoder output 0x%08x\n",pbch_a_prime);
  // Decoder reversal
  uint32_t a_reversed=0;

  for (int i=0; i<NR_POLAR_PBCH_PAYLOAD_BITS; i++)
    a_reversed |= (((uint64_t)pbch_a_prime>>i)&1)<<(31-i);

  pbch_a_prime = a_reversed;
  //payload un-scrambling
  M = (Lmax == 64)? (NR_POLAR_PBCH_PAYLOAD_BITS - 6) : (NR_POLAR_PBCH_PAYLOAD_BITS - 3);
  nushift = ((pbch_a_prime>>24)&1) ^ (((pbch_a_prime>>6)&1)<<1);
  pbch_a_interleaved=0;
  nr_pbch_unscrambling(nr_ue_pbch_vars, pbch_e_rx, frame_parms->Nid_cell, nushift, M, NR_POLAR_PBCH_PAYLOAD_BITS,
		       1, unscrambling_mask, pbch_a_prime, &pbch_a_interleaved);
  //printf("nushift %d sfn 3rd %d 2nd %d", nushift,((pbch_a_prime>>6)&1), ((pbch_a_prime>>24)&1) );
  //payload deinterleaving
  //uint32_t in=0;
  uint32_t out=0;

  for (int i=0; i<32; i++) {
    out |= ((pbch_a_interleaved>>i)&1)<<(pbch_deinterleaving_pattern[i]);
#ifdef DEBUG_PBCH
    printf("i %d in 0x%08x out 0x%08x ilv %d (in>>i)&1) 0x%08x\n", i, pbch_a_interleaved, out, pbch_deinterleaving_pattern[i], (pbch_a_interleaved>>i)&1);
#endif
  }

  uint32_t payload = 0;
  result->xtra_byte = (out>>24)&0xff;

  for (int i=0; i<NR_POLAR_PBCH_PAYLOAD_BITS; i++)
    payload |= ((out>>i)&1)<<(NR_POLAR_PBCH_PAYLOAD_BITS-i-1);
  
  for (int i=0; i<3; i++)
    result->decoded_output[i] = (uint8_t)((payload>>((3-i)<<3))&0xff);
  
  frame_parms->half_frame_bit = (result->xtra_byte>>4)&0x01; // computing the half frame index from the extra byte
  frame_parms->ssb_index = i_ssb;  // ssb index corresponds to i_ssb for Lmax = 4,8
  
  if (Lmax == 64) {   // for Lmax = 64 ssb index 4th,5th and 6th bits are in extra byte
    for (int i=0; i<3; i++)
      frame_parms->ssb_index += (((result->xtra_byte>>(7-i))&0x01)<<(3+i));
  }

  ue->symbol_offset = nr_get_ssb_start_symbol(frame_parms,frame_parms->ssb_index);

  if (frame_parms->half_frame_bit)
  ue->symbol_offset += (frame_parms->slots_per_frame>>1)*frame_parms->symbols_per_slot;

  uint8_t frame_number_4lsb = 0;

  for (int i=0; i<4; i++)
    frame_number_4lsb |= ((result->xtra_byte>>i)&1)<<(3-i);
  
  proc->decoded_frame_rx = frame_number_4lsb;
#ifdef DEBUG_PBCH
  printf("xtra_byte %x payload %x\n", xtra_byte, payload);

  for (int i=0; i<(NR_POLAR_PBCH_PAYLOAD_BITS>>3); i++) {
    //     printf("unscrambling pbch_a[%d] = %x \n", i,pbch_a[i]);
    printf("[PBCH] decoder payload[%d] = %x\n",i,result->decoded_output[i]);
  }

#endif
  nr_downlink_indication_t dl_indication;
  fapi_nr_rx_indication_t *rx_ind=calloc(sizeof(*rx_ind),1);
  uint16_t number_pdus = 1;
  nr_fill_dl_indication(&dl_indication, NULL, rx_ind, proc, ue, gNB_id);
  nr_fill_rx_indication(rx_ind, FAPI_NR_RX_PDU_TYPE_SSB, gNB_id, ue, NULL, NULL, number_pdus, proc,(void *)result);

  if (ue->if_inst && ue->if_inst->dl_indication)
<<<<<<< HEAD
  ue->if_inst->dl_indication(&dl_indication, NULL);
=======
    ue->if_inst->dl_indication(&dl_indication, NULL);
  else
    free(rx_ind); // dl_indication would free(), so free() here if not called
>>>>>>> bf70a3bf

  return 0;
}<|MERGE_RESOLUTION|>--- conflicted
+++ resolved
@@ -504,16 +504,9 @@
   nr_pbch_unscrambling(nr_ue_pbch_vars, pbch_e_rx, frame_parms->Nid_cell, nushift, M, NR_POLAR_PBCH_E,
 		       0, 0,  pbch_a_prime, &pbch_a_interleaved);
   //polar decoding de-rate matching
-<<<<<<< HEAD
-  const t_nrPolar_params *currentPtr = nr_polar_params( NR_POLAR_PBCH_MESSAGE_TYPE, NR_POLAR_PBCH_PAYLOAD_BITS,
-							NR_POLAR_PBCH_AGGREGATION_LEVEL,1,&ue->polarList);
-  uint64_t tmp=pbch_a_prime;
-  decoderState = polar_decoder_int16(pbch_e_rx,&tmp,0,currentPtr);
-  pbch_a_prime=tmp;
-=======
-  decoderState = polar_decoder_int16(pbch_e_rx,(uint64_t *)&nr_ue_pbch_vars->pbch_a_prime,0,
+
+  decoderState = polar_decoder_int16(pbch_e_rx,(uint64_t *)&pbch_a_prime,0,
                                      NR_POLAR_PBCH_MESSAGE_TYPE, NR_POLAR_PBCH_PAYLOAD_BITS, NR_POLAR_PBCH_AGGREGATION_LEVEL);
->>>>>>> bf70a3bf
 
   if(decoderState)
     return(decoderState);
@@ -588,13 +581,9 @@
   nr_fill_rx_indication(rx_ind, FAPI_NR_RX_PDU_TYPE_SSB, gNB_id, ue, NULL, NULL, number_pdus, proc,(void *)result);
 
   if (ue->if_inst && ue->if_inst->dl_indication)
-<<<<<<< HEAD
-  ue->if_inst->dl_indication(&dl_indication, NULL);
-=======
     ue->if_inst->dl_indication(&dl_indication, NULL);
   else
     free(rx_ind); // dl_indication would free(), so free() here if not called
->>>>>>> bf70a3bf
 
   return 0;
 }