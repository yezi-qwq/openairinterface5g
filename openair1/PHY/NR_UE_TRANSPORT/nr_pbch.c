/*
 * Licensed to the OpenAirInterface (OAI) Software Alliance under one or more
 * contributor license agreements.  See the NOTICE file distributed with
 * this work for additional information regarding copyright ownership.
 * The OpenAirInterface Software Alliance licenses this file to You under
 * the OAI Public License, Version 1.0  (the "License"); you may not use this file
 * except in compliance with the License.
 * You may obtain a copy of the License at
 *
 *      http://www.openairinterface.org/?page_id=698
 *
 * Unless required by applicable law or agreed to in writing, software
 * distributed under the License is distributed on an "AS IS" BASIS,
 * WITHOUT WARRANTIES OR CONDITIONS OF ANY KIND, either express or implied.
 * See the License for the specific language governing permissions and
 * limitations under the License.
 *-------------------------------------------------------------------------------
 * For more information about the OpenAirInterface (OAI) Software Alliance:
 *      contact@openairinterface.org
 */

/*! \file PHY/LTE_TRANSPORT/pbch.c
* \brief Top-level routines for generating and decoding  the PBCH/BCH physical/transport channel V8.6 2009-03
* \author R. Knopp, F. Kaltenberger
* \date 2011
* \version 0.1
* \company Eurecom
* \email: knopp@eurecom.fr,florian.kaltenberger.fr
* \note
* \warning
*/
#include "PHY/defs_nr_UE.h"
#include "PHY/CODING/coding_extern.h"
#include "PHY/phy_extern_nr_ue.h"
#include "PHY/sse_intrin.h"
#include "PHY/LTE_REFSIG/lte_refsig.h"

#define DEBUG_PBCH 1
//#define DEBUG_PBCH_ENCODING

#ifdef OPENAIR2
//#include "PHY_INTERFACE/defs.h"
#endif

#define PBCH_A 24


uint16_t nr_pbch_extract(int **rxdataF,
                      int **dl_ch_estimates,
                      int **rxdataF_ext,
                      int **dl_ch_estimates_ext,
                      uint32_t symbol,
                      uint32_t high_speed_flag,
                      NR_DL_FRAME_PARMS *frame_parms)
{


  uint16_t rb;
  uint8_t i,j,aarx,aatx;
  int32_t *dl_ch0,*dl_ch0_ext,*rxF,*rxF_ext;

  int rx_offset = frame_parms->ofdm_symbol_size-10*12;
  int nushiftmod4 = frame_parms->nushift;

  for (aarx=0; aarx<frame_parms->nb_antennas_rx; aarx++) {
        
    rxF        = &rxdataF[aarx][(rx_offset + (symbol*(frame_parms->ofdm_symbol_size)))];
    rxF_ext    = &rxdataF_ext[aarx][symbol*(20*12)];
#ifdef DEBUG_PBCH
     printf("extract_rbs (nushift %d): rx_offset=%d, symbol %d\n",frame_parms->nushift,
     (rx_offset + (symbol*(frame_parms->ofdm_symbol_size))),symbol);
     int16_t *p = (int16_t *)rxF;
     for (int i =0; i<8;i++){
        printf("rxF [%d]= %d\n",i,rxF[i]);
        printf("pbch extract rxF  %d %d addr %p\n", p[2*i], p[2*i+1], &p[2*i]);
        printf("rxF ext addr %p\n", &rxF_ext[i]);
     }
#endif

    for (rb=0; rb<20; rb++) {
      if (rb==10) {
        rxF       = &rxdataF[aarx][((symbol*(frame_parms->ofdm_symbol_size)))];
      }

      j=0;
      if ((symbol==5) || (symbol==7)) {
        for (i=0; i<12; i++) {
          if ((i!=nushiftmod4) &&
              (i!=(nushiftmod4+4)) &&
              (i!=(nushiftmod4+8))) {
            rxF_ext[j]=rxF[i];
	    //printf("rxF ext[%d] = %d rxF [%d]= %d\n",j,rxF_ext[j],i,rxF[i]);
	    j++;
          }
        }

        rxF+=12;
        rxF_ext+=9;
      } else { //symbol 2
    	if ((rb < 4) || (rb >15)){
    	  for (i=0; i<12; i++) {
        	if ((i!=nushiftmod4) &&
        	    (i!=(nushiftmod4+4)) &&
        	    (i!=(nushiftmod4+8))) {
        	  rxF_ext[j]=rxF[i];
		  //printf("symbol2 rxF ext[%d] = %d at %p\n",j,rxF_ext[j],&rxF[i]);
		  j++;
        	}
    	  }
	}

        rxF+=12;
        rxF_ext+=9;
      }
    }

    for (aatx=0; aatx<frame_parms->nb_antenna_ports_eNB;aatx++) {
      if (high_speed_flag == 1)
        dl_ch0     = &dl_ch_estimates[(aatx<<1)+aarx][(symbol*(frame_parms->ofdm_symbol_size))];
      else
        dl_ch0     = &dl_ch_estimates[(aatx<<1)+aarx][0];

      //printf("dl_ch0 addr %p\n",dl_ch0);

      dl_ch0_ext = &dl_ch_estimates_ext[(aatx<<1)+aarx][symbol*(20*12)];

      for (rb=0; rb<20; rb++) {
	j=0;
        if ((symbol==5) || (symbol==7)) {
              	  for (i=0; i<12; i++) {
                    if ((i!=nushiftmod4) &&
                        (i!=(nushiftmod4+4)) &&
                        (i!=(nushiftmod4+8))) {
                           dl_ch0_ext[j]=dl_ch0[i];
			   if ((rb==0) && (i<2))
			     printf("dl ch0 ext[%d] = %d dl_ch0 [%d]= %d\n",j,dl_ch0_ext[j],i,dl_ch0[i]);
		           j++;
                    }
          	  }

          dl_ch0+=12;
          dl_ch0_ext+=9;
        }
        else { 
              if ((rb < 4) || (rb >15)){
              	  for (i=0; i<12; i++) {
                    if ((i!=nushiftmod4) &&
                        (i!=(nushiftmod4+4)) &&
                        (i!=(nushiftmod4+8))) {
		           dl_ch0_ext[j]=dl_ch0[i];
			   //printf("symbol2 dl ch0 ext[%d] = %d dl_ch0 [%d]= %d\n",j,dl_ch0_ext[j],i,dl_ch0[i]);
			   j++;
                       	}
               	  }
              }

              dl_ch0+=12;
              dl_ch0_ext+=9;

         }
      }
    }  //tx antenna loop

  }

  return(0);
}

//__m128i avg128;

//compute average channel_level on each (TX,RX) antenna pair
int nr_pbch_channel_level(int **dl_ch_estimates_ext,
                       NR_DL_FRAME_PARMS *frame_parms,
                       uint32_t symbol)
{

  int16_t rb, nb_rb=20;
  uint8_t aatx,aarx;

#if defined(__x86_64__) || defined(__i386__)
  __m128i avg128;
  __m128i *dl_ch128;
#elif defined(__arm__)
  int32x4_t avg128;
  int16x8_t *dl_ch128;
#endif
  int avg1=0,avg2=0;

  for (aatx=0; aatx<frame_parms->nb_antenna_ports_eNB;aatx++)
    for (aarx=0; aarx<frame_parms->nb_antennas_rx; aarx++) {
      //clear average level

#if defined(__x86_64__) || defined(__i386__)
      avg128 = _mm_setzero_si128();
      dl_ch128=(__m128i *)&dl_ch_estimates_ext[(aatx<<1)+aarx][symbol*20*12];
#elif defined(__arm__)
      avg128 = vdupq_n_s32(0);
      dl_ch128=(int16x8_t *)&dl_ch_estimates_ext[(aatx<<1)+aarx][symbol*20*12];

#endif
      for (rb=0; rb<nb_rb; rb++) {
#if defined(__x86_64__) || defined(__i386__)
        avg128 = _mm_add_epi32(avg128,_mm_madd_epi16(dl_ch128[0],dl_ch128[0]));
        avg128 = _mm_add_epi32(avg128,_mm_madd_epi16(dl_ch128[1],dl_ch128[1]));
        avg128 = _mm_add_epi32(avg128,_mm_madd_epi16(dl_ch128[2],dl_ch128[2]));
#elif defined(__arm__)
// to be filled in
#endif
        dl_ch128+=3;
        /*
          if (rb==0) {
          print_shorts("dl_ch128",&dl_ch128[0]);
          print_shorts("dl_ch128",&dl_ch128[1]);
          print_shorts("dl_ch128",&dl_ch128[2]);
          }
        */
      }

      avg1 = (((int*)&avg128)[0] +
              ((int*)&avg128)[1] +
              ((int*)&avg128)[2] +
              ((int*)&avg128)[3])/(nb_rb*12);

      if (avg1>avg2)
        avg2 = avg1;

      //msg("Channel level : %d, %d\n",avg1, avg2);
    }
#if defined(__x86_64__) || defined(__i386__)
  _mm_empty();
  _m_empty();
#endif
  return(avg2);

}

#if defined(__x86_64__) || defined(__i386__)
__m128i mmtmpP0,mmtmpP1,mmtmpP2,mmtmpP3;
#elif defined(__arm__)
int16x8_t mmtmpP0,mmtmpP1,mmtmpP2,mmtmpP3;
#endif
void nr_pbch_channel_compensation(int **rxdataF_ext,
                               int **dl_ch_estimates_ext,
                               int **rxdataF_comp,
                               NR_DL_FRAME_PARMS *frame_parms,
                               uint8_t symbol,
                               uint8_t output_shift)
{

  short conjugate[8]__attribute__((aligned(16))) = {-1,1,-1,1,-1,1,-1,1};
  short conjugate2[8]__attribute__((aligned(16))) = {1,-1,1,-1,1,-1,1,-1};

  uint16_t rb,nb_rb=20;
  uint8_t aatx,aarx;
#if defined(__x86_64__) || defined(__i386__)
  __m128i *dl_ch128,*rxdataF128,*rxdataF_comp128;
#elif defined(__arm__)

#endif

  for (aatx=0; aatx<frame_parms->nb_antenna_ports_eNB;aatx++)
    for (aarx=0; aarx<frame_parms->nb_antennas_rx; aarx++) {

#if defined(__x86_64__) || defined(__i386__)
      dl_ch128          = (__m128i *)&dl_ch_estimates_ext[(aatx<<1)+aarx][symbol*20*12];
      rxdataF128        = (__m128i *)&rxdataF_ext[aarx][symbol*20*12];
      rxdataF_comp128   = (__m128i *)&rxdataF_comp[(aatx<<1)+aarx][symbol*20*12];
      //printf("ch compensation dl_ch ext addr %p \n", &dl_ch_estimates_ext[(aatx<<1)+aarx][symbol*20*12]);
      //printf("rxdataf ext addr %p symbol %d\n", &rxdataF_ext[aarx][symbol*20*12], symbol);
      //printf("rxdataf_comp addr %p\n",&rxdataF_comp[(aatx<<1)+aarx][symbol*20*12]); 

#elif defined(__arm__)
// to be filled in
#endif

      for (rb=0; rb<nb_rb; rb++) {
        //printf("rb %d\n",rb);
#if defined(__x86_64__) || defined(__i386__)
        // multiply by conjugated channel
        mmtmpP0 = _mm_madd_epi16(dl_ch128[0],rxdataF128[0]);
        //  print_ints("re",&mmtmpP0);
        // mmtmpP0 contains real part of 4 consecutive outputs (32-bit)
        mmtmpP1 = _mm_shufflelo_epi16(dl_ch128[0],_MM_SHUFFLE(2,3,0,1));
        mmtmpP1 = _mm_shufflehi_epi16(mmtmpP1,_MM_SHUFFLE(2,3,0,1));
        mmtmpP1 = _mm_sign_epi16(mmtmpP1,*(__m128i*)&conjugate[0]);
        //  print_ints("im",&mmtmpP1);
        mmtmpP1 = _mm_madd_epi16(mmtmpP1,rxdataF128[0]);
        // mmtmpP1 contains imag part of 4 consecutive outputs (32-bit)
        mmtmpP0 = _mm_srai_epi32(mmtmpP0,output_shift);
        //  print_ints("re(shift)",&mmtmpP0);
        mmtmpP1 = _mm_srai_epi32(mmtmpP1,output_shift);
        //  print_ints("im(shift)",&mmtmpP1);
        mmtmpP2 = _mm_unpacklo_epi32(mmtmpP0,mmtmpP1);
        mmtmpP3 = _mm_unpackhi_epi32(mmtmpP0,mmtmpP1);
        //      print_ints("c0",&mmtmpP2);
        //  print_ints("c1",&mmtmpP3);
        rxdataF_comp128[0] = _mm_packs_epi32(mmtmpP2,mmtmpP3);
        //  print_shorts("rx:",rxdataF128);
        //  print_shorts("ch:",dl_ch128);
        //  print_shorts("pack:",rxdataF_comp128);

        // multiply by conjugated channel
        mmtmpP0 = _mm_madd_epi16(dl_ch128[1],rxdataF128[1]);
        // mmtmpP0 contains real part of 4 consecutive outputs (32-bit)
        mmtmpP1 = _mm_shufflelo_epi16(dl_ch128[1],_MM_SHUFFLE(2,3,0,1));
        mmtmpP1 = _mm_shufflehi_epi16(mmtmpP1,_MM_SHUFFLE(2,3,0,1));
        mmtmpP1 = _mm_sign_epi16(mmtmpP1,*(__m128i*)&conjugate[0]);
        mmtmpP1 = _mm_madd_epi16(mmtmpP1,rxdataF128[1]);
        // mmtmpP1 contains imag part of 4 consecutive outputs (32-bit)
        mmtmpP0 = _mm_srai_epi32(mmtmpP0,output_shift);
        mmtmpP1 = _mm_srai_epi32(mmtmpP1,output_shift);
        mmtmpP2 = _mm_unpacklo_epi32(mmtmpP0,mmtmpP1);
        mmtmpP3 = _mm_unpackhi_epi32(mmtmpP0,mmtmpP1);
        rxdataF_comp128[1] = _mm_packs_epi32(mmtmpP2,mmtmpP3);
        //  print_shorts("rx:",rxdataF128+1);
        //  print_shorts("ch:",dl_ch128+1);
        //  print_shorts("pack:",rxdataF_comp128+1);

          // multiply by conjugated channel
          mmtmpP0 = _mm_madd_epi16(dl_ch128[2],rxdataF128[2]);
          // mmtmpP0 contains real part of 4 consecutive outputs (32-bit)
          mmtmpP1 = _mm_shufflelo_epi16(dl_ch128[2],_MM_SHUFFLE(2,3,0,1));
          mmtmpP1 = _mm_shufflehi_epi16(mmtmpP1,_MM_SHUFFLE(2,3,0,1));
          mmtmpP1 = _mm_sign_epi16(mmtmpP1,*(__m128i*)&conjugate[0]);
          mmtmpP1 = _mm_madd_epi16(mmtmpP1,rxdataF128[2]);
          // mmtmpP1 contains imag part of 4 consecutive outputs (32-bit)
          mmtmpP0 = _mm_srai_epi32(mmtmpP0,output_shift);
          mmtmpP1 = _mm_srai_epi32(mmtmpP1,output_shift);
          mmtmpP2 = _mm_unpacklo_epi32(mmtmpP0,mmtmpP1);
          mmtmpP3 = _mm_unpackhi_epi32(mmtmpP0,mmtmpP1);
          rxdataF_comp128[2] = _mm_packs_epi32(mmtmpP2,mmtmpP3);
          //  print_shorts("rx:",rxdataF128+2);
          //  print_shorts("ch:",dl_ch128+2);
          //      print_shorts("pack:",rxdataF_comp128+2);

          dl_ch128+=3;
          rxdataF128+=3;
          rxdataF_comp128+=3;
        
#elif defined(__arm__)
// to be filled in
#endif
      }
    }
#if defined(__x86_64__) || defined(__i386__)
  _mm_empty();
  _m_empty();
#endif
}

void nr_pbch_detection_mrc(NR_DL_FRAME_PARMS *frame_parms,
                        int **rxdataF_comp,
                        uint8_t symbol)
{

  uint8_t aatx, symbol_mod;
  int i, nb_rb=6;
#if defined(__x86_64__) || defined(__i386__)
  __m128i *rxdataF_comp128_0,*rxdataF_comp128_1;
#elif defined(__arm__)
  int16x8_t *rxdataF_comp128_0,*rxdataF_comp128_1;
#endif
  symbol_mod = (symbol>=(7-frame_parms->Ncp)) ? symbol-(7-frame_parms->Ncp) : symbol;

  if (frame_parms->nb_antennas_rx>1) {
    for (aatx=0; aatx<4; aatx++) { //frame_parms->nb_antenna_ports_eNB;aatx++) {
#if defined(__x86_64__) || defined(__i386__)
      rxdataF_comp128_0   = (__m128i *)&rxdataF_comp[(aatx<<1)][symbol_mod*6*12];
      rxdataF_comp128_1   = (__m128i *)&rxdataF_comp[(aatx<<1)+1][symbol_mod*6*12];
#elif defined(__arm__)
      rxdataF_comp128_0   = (int16x8_t *)&rxdataF_comp[(aatx<<1)][symbol_mod*6*12];
      rxdataF_comp128_1   = (int16x8_t *)&rxdataF_comp[(aatx<<1)+1][symbol_mod*6*12];

#endif
      // MRC on each re of rb, both on MF output and magnitude (for 16QAM/64QAM llr computation)
      for (i=0; i<nb_rb*3; i++) {
#if defined(__x86_64__) || defined(__i386__)
        rxdataF_comp128_0[i] = _mm_adds_epi16(_mm_srai_epi16(rxdataF_comp128_0[i],1),_mm_srai_epi16(rxdataF_comp128_1[i],1));
#elif defined(__arm__)
        rxdataF_comp128_0[i] = vhaddq_s16(rxdataF_comp128_0[i],rxdataF_comp128_1[i]);

#endif
      }
    }
  }
#if defined(__x86_64__) || defined(__i386__)
  _mm_empty();
  _m_empty();
#endif
}

void nr_pbch_unscrambling(NR_UE_PBCH *pbch,
					   uint16_t Nid,
					   uint8_t nushift,
					   uint16_t M,
					   uint16_t length,
					   uint8_t bitwise)
{
  uint8_t reset, offset;
  uint32_t x1, x2, s=0;
<<<<<<< HEAD
  int16_t *demod_pbch_e = pbch->llr;
  uint32_t *pbch_a_prime = (uint32_t*)pbch->pbch_a_prime;
  uint32_t *pbch_a_interleaved = (uint32_t*)pbch->pbch_a_interleaved;
=======
  double *demod_pbch_e = pbch->demod_pbch_e;
>>>>>>> ae3f0f6b
  uint32_t unscrambling_mask = 0x100006D;

  printf("unscramb nid_cell %d\n",Nid);

  reset = 1;
  // x1 is set in first call to lte_gold_generic
  x2 = Nid; //this is c_init

  // The Gold sequence is shifted by nushift* M, so we skip (nushift*M /32) double words
  for (int i=0; i<(uint16_t)ceil(((float)nushift*M)/32); i++) {
    s = lte_gold_generic(&x1, &x2, reset);
    reset = 0;
  }
  // Scrambling is now done with offset (nushift*M)%32
  offset = (nushift*M)&0x1f;

  for (int i=0; i<length; i++) {
      if (((i+offset)&0x1f)==0) {
        s = lte_gold_generic(&x1, &x2, reset);
        reset = 0;
      }
  #ifdef DEBUG_PBCH_ENCODING
      if (i<8)
    printf("s: %04x\t", s);
    printf("pbch_a_interleaved 0x%08x\n", pbch->pbch_a_interleaved);
  #endif
      if (bitwise) {
	
        (pbch->pbch_a_interleaved) ^= ((unscrambling_mask>>i)&1)? ((pbch->pbch_a_prime>>i)&1)<<i : (((pbch->pbch_a_prime>>i)&1) ^ ((s>>((i+offset)&0x1f))&1))<<i;
      }

      else {
    	  if (((s>>((i+offset)&0x1f))&1)==1)
    		  demod_pbch_e[i] = -demod_pbch_e[i];
#ifdef DEBUG_PBCH_ENCODING
		if (i<8)
	printf("s %d demod_pbch_e[i] %d\n", ((s>>((i+offset)&0x1f))&1), demod_pbch_e[i]);
#endif
      }
  }

}

void nr_pbch_alamouti(NR_DL_FRAME_PARMS *frame_parms,
                   int **rxdataF_comp,
                   uint8_t symbol)
{


  int16_t *rxF0,*rxF1;
  //  __m128i *ch_mag0,*ch_mag1,*ch_mag0b,*ch_mag1b;
  uint8_t rb,re,symbol_mod;
  int jj;

  //  printf("Doing alamouti\n");
  symbol_mod = (symbol>=(7-frame_parms->Ncp)) ? symbol-(7-frame_parms->Ncp) : symbol;
  jj         = (symbol_mod*6*12);

  rxF0     = (int16_t*)&rxdataF_comp[0][jj];  //tx antenna 0  h0*y
  rxF1     = (int16_t*)&rxdataF_comp[2][jj];  //tx antenna 1  h1*y

  for (rb=0; rb<6; rb++) {

    for (re=0; re<12; re+=2) {

      // Alamouti RX combining

      rxF0[0] = rxF0[0] + rxF1[2];
      rxF0[1] = rxF0[1] - rxF1[3];

      rxF0[2] = rxF0[2] - rxF1[0];
      rxF0[3] = rxF0[3] + rxF1[1];

      rxF0+=4;
      rxF1+=4;
    }

  }

}

void nr_pbch_quantize(int16_t *pbch_llr8,
                      int16_t *pbch_llr,
                      uint16_t len)
{

  uint16_t i;

  for (i=0; i<len; i++) {
    if (pbch_llr[i]>127)
      pbch_llr8[i]=127;
    else if (pbch_llr[i]<-128)
      pbch_llr8[i]=-128;
    else
      pbch_llr8[i] = (char)(pbch_llr[i]);

  }
}
/*
unsigned char sign(int8_t x) {
  return (unsigned char)x >> 7;
}
*/

uint8_t pbch_deinterleaving_pattern[32] = {28,0,31,30,1,29,25,27,22,2,24,3,4,5,6,7,18,21,20,8,9,10,11,19,26,12,13,14,15,16,23,17};

int nr_rx_pbch( PHY_VARS_NR_UE *ue,
		     UE_nr_rxtx_proc_t *proc,
		     NR_UE_PBCH *nr_ue_pbch_vars,
		     NR_DL_FRAME_PARMS *frame_parms,
		     uint8_t eNB_id,
		     MIMO_mode_t mimo_mode,
		     uint32_t high_speed_flag)
{

  NR_UE_COMMON *nr_ue_common_vars = &ue->common_vars;

  uint8_t log2_maxh;
  int max_h=0;

  int symbol,i;
  //uint8_t pbch_a[64];
  uint8_t *pbch_a = malloc(sizeof(uint8_t) * 32);
  uint32_t pbch_a_prime;
  int8_t *pbch_e_rx;
  uint8_t *decoded_output = nr_ue_pbch_vars->decoded_output;
  uint8_t nushift;
  uint16_t M;
  uint8_t Lmax=8; //to update
  uint8_t ssb_index=0;
  //uint16_t crc;
  //short nr_demod_table[8] = {0,0,0,1,1,0,1,1};
  //double nr_demod_table[8] = {0.707,0.707,-0.707,0.707,0.707,-0.707,-0.707,-0.707};
  //int16_t *demod_pbch_e; // = malloc (sizeof(int16_t) * 864); 
  unsigned short idx_demod =0;
  int8_t decoderState=0;
  uint8_t decoderListSize = 8, pathMetricAppr = 0;
<<<<<<< HEAD
=======
  //double aPrioriArray[frame_parms->pbch_polar_params.payloadBits];  // assume no a priori knowledge available about the payload.
>>>>>>> ae3f0f6b

  time_stats_t polar_decoder_init,polar_rate_matching,decoding,bit_extraction,deinterleaving;
  time_stats_t path_metric,sorting,update_LLR;
  memset(&pbch_a[0], 0, sizeof(uint8_t) * NR_POLAR_PBCH_PAYLOAD_BITS);

  //printf("nr_pbch_ue nid_cell %d\n",frame_parms->Nid_cell);

<<<<<<< HEAD
  reset_meas(&polar_decoder_init);
  reset_meas(&polar_rate_matching);
  reset_meas(&decoding);
  reset_meas(&bit_extraction);
  reset_meas(&deinterleaving);
  reset_meas(&sorting);
  reset_meas(&path_metric);
  reset_meas(&update_LLR);

=======
  //for (int i=0; i<frame_parms->pbch_polar_params.payloadBits; i++) aPrioriArray[i] = NAN;
>>>>>>> ae3f0f6b

  int subframe_rx = proc->subframe_rx;
  
  printf("ue->current_thread_id[subframe_rx] %d subframe_rx %d\n",ue->current_thread_id[subframe_rx], subframe_rx);

  pbch_e_rx = &nr_ue_pbch_vars->llr[0];

  // clear LLR buffer
  memset(nr_ue_pbch_vars->llr,0,NR_POLAR_PBCH_E);

  for (symbol=5; symbol<8; symbol++) {

#ifdef DEBUG_PBCH
    //printf("address dataf %p",nr_ue_common_vars->common_vars_rx_data_per_thread[ue->current_thread_id[subframe_rx]].rxdataF);
    write_output("rxdataF0_pbch.m","rxF0pbch",nr_ue_common_vars->common_vars_rx_data_per_thread[ue->current_thread_id[subframe_rx]].rxdataF,frame_parms->ofdm_symbol_size*4,2,1);
#endif
  
    nr_pbch_extract(nr_ue_common_vars->common_vars_rx_data_per_thread[ue->current_thread_id[subframe_rx]].rxdataF,
                 nr_ue_common_vars->common_vars_rx_data_per_thread[ue->current_thread_id[subframe_rx]].dl_ch_estimates[eNB_id],
                 nr_ue_pbch_vars->rxdataF_ext,
                 nr_ue_pbch_vars->dl_ch_estimates_ext,
                 symbol,
                 high_speed_flag,
                 frame_parms);
#ifdef DEBUG_PBCH
    msg("[PHY] PBCH Symbol %d ofdm size %d\n",symbol, frame_parms->ofdm_symbol_size );
    msg("[PHY] PBCH starting channel_level\n");
#endif

    max_h = nr_pbch_channel_level(nr_ue_pbch_vars->dl_ch_estimates_ext,
                               frame_parms,
                               symbol);
    log2_maxh = 3+(log2_approx(max_h)/2);

#ifdef DEBUG_PBCH
    msg("[PHY] PBCH log2_maxh = %d (%d)\n",log2_maxh,max_h);
#endif

    nr_pbch_channel_compensation(nr_ue_pbch_vars->rxdataF_ext,
                              nr_ue_pbch_vars->dl_ch_estimates_ext,
                              nr_ue_pbch_vars->rxdataF_comp,
                              frame_parms,
                              symbol,
                              log2_maxh); // log2_maxh+I0_shift

#ifdef DEBUG_PBCH
    write_output("rxdataF_comp.m","rxFcomp",nr_ue_pbch_vars->rxdataF_comp,180,2,1);
#endif
    
    /*if (frame_parms->nb_antennas_rx > 1)
      pbch_detection_mrc(frame_parms,
                         nr_ue_pbch_vars->rxdataF_comp,
                         symbol);*/

/*
    if (mimo_mode == ALAMOUTI) {
      nr_pbch_alamouti(frame_parms,nr_ue_pbch_vars->rxdataF_comp,symbol);
    } else if (mimo_mode != SISO) {
      msg("[PBCH][RX] Unsupported MIMO mode\n");
      return(-1);
    }
*/
    if (symbol==6) {
      nr_pbch_quantize(pbch_e_rx,
                    (short*)&(nr_ue_pbch_vars->rxdataF_comp[0][symbol*240]),
                    144);

      pbch_e_rx+=144;
    } else {
      nr_pbch_quantize(pbch_e_rx,
                    (short*)&(nr_ue_pbch_vars->rxdataF_comp[0][symbol*240]),
                    360);

      pbch_e_rx+=360;
    }


  }

  pbch_e_rx = nr_ue_pbch_vars->llr;
  //demod_pbch_e = nr_ue_pbch_vars->demod_pbch_e;
  pbch_a = nr_ue_pbch_vars->pbch_a;

#ifdef DEBUG_PBCH
  //pbch_e_rx = &nr_ue_pbch_vars->llr[0];

  short *p = (short *)&(nr_ue_pbch_vars->rxdataF_comp[0][5*20*12]);
  for (int cnt = 0; cnt < 32 ; cnt++)
    printf("pbch rx llr %d rxdata_comp %d addr %p\n",*(pbch_e_rx+cnt), p[cnt], &p[0]);
<<<<<<< HEAD
//#endif
/*
=======
#endif

>>>>>>> ae3f0f6b
  for (i=0; i<NR_POLAR_PBCH_E/2; i++){
    idx_demod = (sign(pbch_e_rx[i<<1])&1) ^ ((sign(pbch_e_rx[(i<<1)+1])&1)<<1);
    demod_pbch_e[i<<1] = nr_demod_table[(idx_demod)<<1];
    demod_pbch_e[(i<<1)+1] = nr_demod_table[((idx_demod)<<1)+1];
#ifdef DEBUG_PBCH
    if (i<16){
    printf("idx[%d]= %d\n", i , idx_demod);
    printf("sign[%d]= %d sign[%d]= %d\n", i<<1 , sign(pbch_e_rx[i<<1]), (i<<1)+1 , sign(pbch_e_rx[(i<<1)+1]));
    printf("demod_pbch_e[%d] r = %2.3f i = %2.3f\n", i<<1 , demod_pbch_e[i<<1], demod_pbch_e[(i<<1)+1]);}
#endif
  }
*/
  //un-scrambling
  M =  NR_POLAR_PBCH_E;
  nushift = (Lmax==4)? ssb_index&3 : ssb_index&7;
  nr_pbch_unscrambling(nr_ue_pbch_vars,frame_parms->Nid_cell,nushift,M,NR_POLAR_PBCH_E,0);

/*
//#ifdef DEBUG_PBCH
    for (i=0; i<16; i++){
    printf("unscrambling demod_pbch_e[%d] r = %2.3f i = %2.3f\n", i<<1 , demod_pbch_e[i<<1], demod_pbch_e[(i<<1)+1]);}
//#endif
<<<<<<< HEAD
*/		
  //polar decoding de-rate matching
  decoderState = polar_decoder_int8_new(pbch_e_rx, pbch_a_b, &frame_parms->pbch_polar_params, decoderListSize, &polar_decoder_init,&polar_rate_matching, &decoding,&bit_extraction,&deinterleaving, &sorting,&path_metric,&update_LLR,0);
=======
//		uint32_t pbch_out;
  //polar decoding de-rate matching
  t_nrPolar_paramsPtr nrPolar_params = NULL, currentPtr = NULL;
   nr_polar_init(&nrPolar_params,
    		  	  	NR_POLAR_PBCH_MESSAGE_TYPE,
					NR_POLAR_PBCH_PAYLOAD_BITS,
					NR_POLAR_PBCH_AGGREGATION_LEVEL);
  currentPtr = nr_polar_params(nrPolar_params, NR_POLAR_PBCH_MESSAGE_TYPE, NR_POLAR_PBCH_PAYLOAD_BITS, NR_POLAR_PBCH_AGGREGATION_LEVEL);
  double aPrioriArray[currentPtr->payloadBits];
  for (int i=0; i<currentPtr->payloadBits; i++) aPrioriArray[i] = NAN;
  decoderState = polar_decoder_aPriori(demod_pbch_e,&nr_ue_pbch_vars->pbch_a_prime, currentPtr, decoderListSize, pathMetricAppr,aPrioriArray);
>>>>>>> ae3f0f6b
  printf("polar decoder state %d\n", decoderState);
  if(decoderState == -1)
  	return(decoderState);
  	
  	//printf("polar decoder output 0x%08x\n",nr_ue_pbch_vars->pbch_a_prime);
  
  //payload un-scrambling
  memset(&nr_ue_pbch_vars->pbch_a_interleaved, 0, sizeof(uint32_t) );
  M = (Lmax == 64)? (NR_POLAR_PBCH_PAYLOAD_BITS - 6) : (NR_POLAR_PBCH_PAYLOAD_BITS - 3);
  nushift = ((nr_ue_pbch_vars->pbch_a_prime>>6)&1) ^ (((nr_ue_pbch_vars->pbch_a_prime>>24)&1)<<1);
  printf("payload unscrambling nushift %d sfn3 %d sfn2 %d M %d\n",nushift, ((nr_ue_pbch_vars->pbch_a_prime>>6)&1),((nr_ue_pbch_vars->pbch_a_prime>>24)&1),M);
  nr_pbch_unscrambling(nr_ue_pbch_vars,frame_parms->Nid_cell,nushift,M,NR_POLAR_PBCH_PAYLOAD_BITS,1);

  //payload deinterleaving
  //uint32_t in=0;
  uint32_t out=0;

  for (int i=0; i<32; i++) {
    out |= ((nr_ue_pbch_vars->pbch_a_interleaved>>i)&1)<<(pbch_deinterleaving_pattern[i]);
#ifdef DEBUG_PBCH
  printf("i %d in 0x%08x out 0x%08x ilv %d (in>>i)&1) 0x%08x\n", i, nr_ue_pbch_vars->pbch_a_interleaved, out, pbch_deinterleaving_pattern[i], (in>>i)&1);
#endif
  }

  for (int i=0; i<NR_POLAR_PBCH_PAYLOAD_BITS>>3; i++)
	  pbch_a[i] = (uint8_t)((out>>(i<<3))&0xff);

  // Fix byte endian
  for (i=0; i<(NR_POLAR_PBCH_PAYLOAD_BITS>>3); i++)
     decoded_output[(NR_POLAR_PBCH_PAYLOAD_BITS>>3)-i-1] = pbch_a[i];
     
  //#ifdef DEBUG_PBCH
  for (i=0; i<(NR_POLAR_PBCH_PAYLOAD_BITS>>3); i++){
  	  //printf("unscrambling pbch_a[%d] = %x \n", i,pbch_a[i]);
  	  printf("[PBCH] decoder payload[%d] = %x\n",i,decoded_output[i]);
  }
	  //#endif
    ue->dl_indication.rx_ind = &ue->rx_ind; //  hang on rx_ind instance
    //ue->rx_ind.sfn_slot = 0;  //should be set by higher-1-layer, i.e. clean_and_set_if_instance()
    ue->rx_ind.number_pdus = ue->rx_ind.number_pdus + 1;
    ue->rx_ind.rx_indication_body = (fapi_nr_rx_indication_body_t *)malloc(sizeof(fapi_nr_rx_indication_body_t));
    ue->rx_ind.rx_indication_body->pdu_type = FAPI_NR_RX_PDU_TYPE_MIB;
    ue->rx_ind.rx_indication_body->mib_pdu.pdu = &decoded_output[1];
    ue->rx_ind.rx_indication_body->mib_pdu.additional_bits = decoded_output[0];
    ue->rx_ind.rx_indication_body->mib_pdu.ssb_index = ssb_index;            //  confirm with TCL
    ue->rx_ind.rx_indication_body->mib_pdu.ssb_length = Lmax;                //  confirm with TCL
    ue->rx_ind.rx_indication_body->mib_pdu.cell_id = frame_parms->Nid_cell;  //  confirm with TCL

    ue->if_inst->dl_indication(&ue->dl_indication);

    return 0;    
}<|MERGE_RESOLUTION|>--- conflicted
+++ resolved
@@ -398,13 +398,7 @@
 {
   uint8_t reset, offset;
   uint32_t x1, x2, s=0;
-<<<<<<< HEAD
-  int16_t *demod_pbch_e = pbch->llr;
-  uint32_t *pbch_a_prime = (uint32_t*)pbch->pbch_a_prime;
-  uint32_t *pbch_a_interleaved = (uint32_t*)pbch->pbch_a_interleaved;
-=======
   double *demod_pbch_e = pbch->demod_pbch_e;
->>>>>>> ae3f0f6b
   uint32_t unscrambling_mask = 0x100006D;
 
   printf("unscramb nid_cell %d\n",Nid);
@@ -542,10 +536,6 @@
   unsigned short idx_demod =0;
   int8_t decoderState=0;
   uint8_t decoderListSize = 8, pathMetricAppr = 0;
-<<<<<<< HEAD
-=======
-  //double aPrioriArray[frame_parms->pbch_polar_params.payloadBits];  // assume no a priori knowledge available about the payload.
->>>>>>> ae3f0f6b
 
   time_stats_t polar_decoder_init,polar_rate_matching,decoding,bit_extraction,deinterleaving;
   time_stats_t path_metric,sorting,update_LLR;
@@ -553,19 +543,6 @@
 
   //printf("nr_pbch_ue nid_cell %d\n",frame_parms->Nid_cell);
 
-<<<<<<< HEAD
-  reset_meas(&polar_decoder_init);
-  reset_meas(&polar_rate_matching);
-  reset_meas(&decoding);
-  reset_meas(&bit_extraction);
-  reset_meas(&deinterleaving);
-  reset_meas(&sorting);
-  reset_meas(&path_metric);
-  reset_meas(&update_LLR);
-
-=======
-  //for (int i=0; i<frame_parms->pbch_polar_params.payloadBits; i++) aPrioriArray[i] = NAN;
->>>>>>> ae3f0f6b
 
   int subframe_rx = proc->subframe_rx;
   
@@ -655,13 +632,8 @@
   short *p = (short *)&(nr_ue_pbch_vars->rxdataF_comp[0][5*20*12]);
   for (int cnt = 0; cnt < 32 ; cnt++)
     printf("pbch rx llr %d rxdata_comp %d addr %p\n",*(pbch_e_rx+cnt), p[cnt], &p[0]);
-<<<<<<< HEAD
-//#endif
+#endif
 /*
-=======
-#endif
-
->>>>>>> ae3f0f6b
   for (i=0; i<NR_POLAR_PBCH_E/2; i++){
     idx_demod = (sign(pbch_e_rx[i<<1])&1) ^ ((sign(pbch_e_rx[(i<<1)+1])&1)<<1);
     demod_pbch_e[i<<1] = nr_demod_table[(idx_demod)<<1];
@@ -684,11 +656,7 @@
     for (i=0; i<16; i++){
     printf("unscrambling demod_pbch_e[%d] r = %2.3f i = %2.3f\n", i<<1 , demod_pbch_e[i<<1], demod_pbch_e[(i<<1)+1]);}
 //#endif
-<<<<<<< HEAD
-*/		
-  //polar decoding de-rate matching
-  decoderState = polar_decoder_int8_new(pbch_e_rx, pbch_a_b, &frame_parms->pbch_polar_params, decoderListSize, &polar_decoder_init,&polar_rate_matching, &decoding,&bit_extraction,&deinterleaving, &sorting,&path_metric,&update_LLR,0);
-=======
+*/
 //		uint32_t pbch_out;
   //polar decoding de-rate matching
   t_nrPolar_paramsPtr nrPolar_params = NULL, currentPtr = NULL;
@@ -700,7 +668,6 @@
   double aPrioriArray[currentPtr->payloadBits];
   for (int i=0; i<currentPtr->payloadBits; i++) aPrioriArray[i] = NAN;
   decoderState = polar_decoder_aPriori(demod_pbch_e,&nr_ue_pbch_vars->pbch_a_prime, currentPtr, decoderListSize, pathMetricAppr,aPrioriArray);
->>>>>>> ae3f0f6b
   printf("polar decoder state %d\n", decoderState);
   if(decoderState == -1)
   	return(decoderState);
