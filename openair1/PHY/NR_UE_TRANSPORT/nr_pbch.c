/*
 * Licensed to the OpenAirInterface (OAI) Software Alliance under one or more
 * contributor license agreements.  See the NOTICE file distributed with
 * this work for additional information regarding copyright ownership.
 * The OpenAirInterface Software Alliance licenses this file to You under
 * the OAI Public License, Version 1.0  (the "License"); you may not use this file
 * except in compliance with the License.
 * You may obtain a copy of the License at
 *
 *      http://www.openairinterface.org/?page_id=698
 *
 * Unless required by applicable law or agreed to in writing, software
 * distributed under the License is distributed on an "AS IS" BASIS,
 * WITHOUT WARRANTIES OR CONDITIONS OF ANY KIND, either express or implied.
 * See the License for the specific language governing permissions and
 * limitations under the License.
 *-------------------------------------------------------------------------------
 * For more information about the OpenAirInterface (OAI) Software Alliance:
 *      contact@openairinterface.org
 */

/*! \file PHY/LTE_TRANSPORT/pbch.c
* \brief Top-level routines for generating and decoding  the PBCH/BCH physical/transport channel V8.6 2009-03
* \author R. Knopp, F. Kaltenberger
* \date 2011
* \version 0.1
* \company Eurecom
* \email: knopp@eurecom.fr,florian.kaltenberger.fr
* \note
* \warning
*/
#include "PHY/defs_nr_UE.h"
#include "PHY/CODING/coding_extern.h"
#include "PHY/phy_extern_nr_ue.h"
#include "PHY/sse_intrin.h"
#include "PHY/LTE_REFSIG/lte_refsig.h"
#include "PHY/INIT/phy_init.h"
#include "openair1/SCHED_NR_UE/defs.h"

//#define DEBUG_PBCH 
//#define DEBUG_PBCH_ENCODING

  //#include "PHY_INTERFACE/defs.h"

#define PBCH_A 24

#define print_shorts(s,x) printf("%s : %d,%d,%d,%d,%d,%d,%d,%d\n",s,((int16_t*)x)[0],((int16_t*)x)[1],((int16_t*)x)[2],((int16_t*)x)[3],((int16_t*)x)[4],((int16_t*)x)[5],((int16_t*)x)[6],((int16_t*)x)[7])

uint16_t nr_pbch_extract(int **rxdataF,
                         int **dl_ch_estimates,
                         int **rxdataF_ext,
                         int **dl_ch_estimates_ext,
                         uint32_t symbol,
                         uint32_t s_offset,
                         NR_DL_FRAME_PARMS *frame_parms) {
  uint16_t rb;
  uint8_t i,j,aarx;
  int32_t *dl_ch0,*dl_ch0_ext,*rxF,*rxF_ext;
  int nushiftmod4 = frame_parms->nushift;

  AssertFatal(symbol>=1 && symbol<5,
              "symbol %d illegal for PBCH extraction\n",
              symbol);

  for (aarx=0; aarx<frame_parms->nb_antennas_rx; aarx++) {
    unsigned int rx_offset = frame_parms->first_carrier_offset + frame_parms->ssb_start_subcarrier;
    rx_offset = (rx_offset)%(frame_parms->ofdm_symbol_size);

    rxF        = &rxdataF[aarx][(symbol+s_offset)*frame_parms->ofdm_symbol_size];
    rxF_ext    = &rxdataF_ext[aarx][symbol*20*12];
#ifdef DEBUG_PBCH
    printf("extract_rbs (nushift %d): rx_offset=%d, symbol %u\n",frame_parms->nushift,
           (rx_offset + ((symbol+s_offset)*(frame_parms->ofdm_symbol_size))),symbol);
    int16_t *p = (int16_t *)rxF;

    for (int i =0; i<8; i++) {
      printf("rxF [%d]= %d\n",i,rxF[i]);
      printf("pbch extract rxF  %d %d addr %p\n", p[2*i], p[2*i+1], &p[2*i]);
      printf("rxF ext addr %p\n", &rxF_ext[i]);
    }

#endif

    for (rb=0; rb<20; rb++) {
      j=0;

      if (symbol==1 || symbol==3) {
        for (i=0; i<12; i++) {
          if ((i!=nushiftmod4) &&
              (i!=(nushiftmod4+4)) &&
              (i!=(nushiftmod4+8))) {
            rxF_ext[j]=rxF[rx_offset];
#ifdef DEBUG_PBCH
            printf("rxF ext[%d] = (%d,%d) rxF [%u]= (%d,%d)\n",(9*rb) + j,
                   ((int16_t *)&rxF_ext[j])[0],
                   ((int16_t *)&rxF_ext[j])[1],
                   rx_offset,
                   ((int16_t *)&rxF[rx_offset])[0],
                   ((int16_t *)&rxF[rx_offset])[1]);
#endif
            j++;
          }

          rx_offset=(rx_offset+1)%(frame_parms->ofdm_symbol_size);
          //rx_offset = (rx_offset >= frame_parms->ofdm_symbol_size) ? (rx_offset - frame_parms->ofdm_symbol_size + 1) : (rx_offset+1);
	}

        rxF_ext+=9;
      } else { //symbol 2
        if ((rb < 4) || (rb >15)) {
          for (i=0; i<12; i++) {
            if ((i!=nushiftmod4) &&
                (i!=(nushiftmod4+4)) &&
                (i!=(nushiftmod4+8))) {
              rxF_ext[j]=rxF[rx_offset];
#ifdef DEBUG_PBCH
              printf("rxF ext[%d] = (%d,%d) rxF [%u]= (%d,%d)\n",(rb<4) ? (9*rb) + j : (9*(rb-12))+j,
                     ((int16_t *)&rxF_ext[j])[0],
                     ((int16_t *)&rxF_ext[j])[1],
                     rx_offset,
                     ((int16_t *)&rxF[rx_offset])[0],
                     ((int16_t *)&rxF[rx_offset])[1]);
#endif
              j++;
            }

            rx_offset=(rx_offset+1)%(frame_parms->ofdm_symbol_size);
            //rx_offset = (rx_offset >= frame_parms->ofdm_symbol_size) ? (rx_offset - frame_parms->ofdm_symbol_size + 1) : (rx_offset+1);
          }

          rxF_ext+=9;
        } else{ //rx_offset = (rx_offset >= frame_parms->ofdm_symbol_size) ? (rx_offset - frame_parms->ofdm_symbol_size + 12) : (rx_offset+12);
                rx_offset = (rx_offset+12)%(frame_parms->ofdm_symbol_size);
          }
      }
    }

    dl_ch0 = &dl_ch_estimates[aarx][((symbol+s_offset)*(frame_parms->ofdm_symbol_size))];

    //printf("dl_ch0 addr %p\n",dl_ch0);
    dl_ch0_ext = &dl_ch_estimates_ext[aarx][symbol*20*12];

    for (rb=0; rb<20; rb++) {
      j=0;

      if (symbol==1 || symbol==3) {
        for (i=0; i<12; i++) {
          if ((i!=nushiftmod4) &&
              (i!=(nushiftmod4+4)) &&
              (i!=(nushiftmod4+8))) {
            dl_ch0_ext[j]=dl_ch0[i];
#ifdef DEBUG_PBCH

            if ((rb==0) && (i<2))
              printf("dl ch0 ext[%d] = (%d,%d)  dl_ch0 [%d]= (%d,%d)\n",j,
                     ((int16_t *)&dl_ch0_ext[j])[0],
                     ((int16_t *)&dl_ch0_ext[j])[1],
                     i,
                     ((int16_t *)&dl_ch0[i])[0],
                     ((int16_t *)&dl_ch0[i])[1]);

#endif
            j++;
          }
        }

        dl_ch0+=12;
        dl_ch0_ext+=9;
      } else {
        if ((rb < 4) || (rb >15)) {
          for (i=0; i<12; i++) {
            if ((i!=nushiftmod4) &&
                (i!=(nushiftmod4+4)) &&
                (i!=(nushiftmod4+8))) {
              dl_ch0_ext[j]=dl_ch0[i];
#ifdef DEBUG_PBCH
              printf("dl ch0 ext[%d] = (%d,%d)  dl_ch0 [%d]= (%d,%d)\n",j,
                     ((int16_t *)&dl_ch0_ext[j])[0],
                     ((int16_t *)&dl_ch0_ext[j])[1],
                     i,
                     ((int16_t *)&dl_ch0[i])[0],
                     ((int16_t *)&dl_ch0[i])[1]);
#endif
              j++;
            }
          }

          dl_ch0_ext+=9;
        }

        dl_ch0+=12;
      }
    }
  }

  return(0);
}

//__m128i avg128;

//compute average channel_level on each (TX,RX) antenna pair
int nr_pbch_channel_level(int **dl_ch_estimates_ext,
                          NR_DL_FRAME_PARMS *frame_parms,
                          uint32_t symbol) {
  int16_t rb, nb_rb=20;
  uint8_t aarx;
#if defined(__x86_64__) || defined(__i386__)
  __m128i avg128;
  __m128i *dl_ch128;
#elif defined(__arm__)
  int32x4_t avg128;
  int16x8_t *dl_ch128;
#endif
  int avg1=0,avg2=0;

  for (aarx=0; aarx<frame_parms->nb_antennas_rx; aarx++) {
    //clear average level
#if defined(__x86_64__) || defined(__i386__)
    avg128 = _mm_setzero_si128();
    dl_ch128=(__m128i *)&dl_ch_estimates_ext[aarx][symbol*20*12];
#elif defined(__arm__)
    avg128 = vdupq_n_s32(0);
    dl_ch128=(int16x8_t *)&dl_ch_estimates_ext[aarx][symbol*20*12];
#endif

    for (rb=0; rb<nb_rb; rb++) {
#if defined(__x86_64__) || defined(__i386__)
      avg128 = _mm_add_epi32(avg128,_mm_madd_epi16(dl_ch128[0],dl_ch128[0]));
      avg128 = _mm_add_epi32(avg128,_mm_madd_epi16(dl_ch128[1],dl_ch128[1]));
      avg128 = _mm_add_epi32(avg128,_mm_madd_epi16(dl_ch128[2],dl_ch128[2]));
#elif defined(__arm__)
      // to be filled in
#endif
      dl_ch128+=3;
      /*
      if (rb==0) {
      print_shorts("dl_ch128",&dl_ch128[0]);
      print_shorts("dl_ch128",&dl_ch128[1]);
      print_shorts("dl_ch128",&dl_ch128[2]);
      }*/
    }

    avg1 = (((int *)&avg128)[0] +
            ((int *)&avg128)[1] +
            ((int *)&avg128)[2] +
            ((int *)&avg128)[3])/(nb_rb*12);

    if (avg1>avg2)
      avg2 = avg1;

    //LOG_I(PHY,"Channel level : %d, %d\n",avg1, avg2);
  }

#if defined(__x86_64__) || defined(__i386__)
  _mm_empty();
  _m_empty();
#endif
  return(avg2);
}

void nr_pbch_channel_compensation(int **rxdataF_ext,
                                  int **dl_ch_estimates_ext,
                                  int **rxdataF_comp,
                                  NR_DL_FRAME_PARMS *frame_parms,
                                  uint32_t symbol,
                                  uint8_t output_shift) {
  const uint16_t nb_re=symbol == 2 ? 72 : 180;
  AssertFatal((symbol > 0 && symbol < 4),
              "symbol %d is illegal for PBCH DM-RS\n",
              symbol);

  //  printf("comp: symbol %d : nb_re %d\n",symbol,nb_re);

  for (int aarx=0; aarx<frame_parms->nb_antennas_rx; aarx++) {
    vect128 *dl_ch128          = (vect128 *)&dl_ch_estimates_ext[aarx][symbol*20*12];
    vect128 *rxdataF128        = (vect128 *)&rxdataF_ext[aarx][symbol*20*12];
    vect128 *rxdataF_comp128   = (vect128 *)&rxdataF_comp[aarx][symbol*20*12];
    /*
    printf("ch compensation dl_ch ext addr %p \n", &dl_ch_estimates_ext[aarx][symbol*20*12]);
    printf("rxdataf ext addr %p symbol %d\n", &rxdataF_ext[aarx][symbol*20*12], symbol);
    printf("rxdataf_comp addr %p\n",&rxdataF_comp[aarx][symbol*20*12]);
    */

    for (int re=0; re<nb_re; re+=12) {
      *rxdataF_comp128++ = mulByConjugate128(rxdataF128++, dl_ch128++, output_shift);
      *rxdataF_comp128++ = mulByConjugate128(rxdataF128++, dl_ch128++, output_shift);
      *rxdataF_comp128++ = mulByConjugate128(rxdataF128++, dl_ch128++, output_shift);
    }
  }
}

void nr_pbch_detection_mrc(NR_DL_FRAME_PARMS *frame_parms,
                           int **rxdataF_comp,
                           uint8_t symbol) {
  uint8_t symbol_mod;
  int i, nb_rb=6;
#if defined(__x86_64__) || defined(__i386__)
  __m128i *rxdataF_comp128_0,*rxdataF_comp128_1;
#elif defined(__arm__)
  int16x8_t *rxdataF_comp128_0,*rxdataF_comp128_1;
#endif
  symbol_mod = (symbol>=(7-frame_parms->Ncp)) ? symbol-(7-frame_parms->Ncp) : symbol;

  if (frame_parms->nb_antennas_rx>1) {
#if defined(__x86_64__) || defined(__i386__)
    rxdataF_comp128_0   = (__m128i *)&rxdataF_comp[0][symbol_mod*6*12];
    rxdataF_comp128_1   = (__m128i *)&rxdataF_comp[1][symbol_mod*6*12];
#elif defined(__arm__)
    rxdataF_comp128_0   = (int16x8_t *)&rxdataF_comp[0][symbol_mod*6*12];
    rxdataF_comp128_1   = (int16x8_t *)&rxdataF_comp[1][symbol_mod*6*12];
#endif

    // MRC on each re of rb, both on MF output and magnitude (for 16QAM/64QAM llr computation)
    for (i=0; i<nb_rb*3; i++) {
#if defined(__x86_64__) || defined(__i386__)
      rxdataF_comp128_0[i] = _mm_adds_epi16(_mm_srai_epi16(rxdataF_comp128_0[i],1),_mm_srai_epi16(rxdataF_comp128_1[i],1));
#elif defined(__arm__)
      rxdataF_comp128_0[i] = vhaddq_s16(rxdataF_comp128_0[i],rxdataF_comp128_1[i]);
#endif
    }
  }

#if defined(__x86_64__) || defined(__i386__)
  _mm_empty();
  _m_empty();
#endif
}

static void nr_pbch_unscrambling(NR_UE_PBCH *pbch,
                          uint16_t Nid,
                          uint8_t nushift,
                          uint16_t M,
                          uint16_t length,
                          uint8_t bitwise,
                          uint32_t unscrambling_mask) {
  uint8_t reset, offset;
  uint32_t x1, x2, s=0;
  uint8_t k=0;
  int16_t *demod_pbch_e = pbch->llr;
  reset = 1;
  // x1 is set in first call to lte_gold_generic
  x2 = Nid; //this is c_init

  // The Gold sequence is shifted by nushift* M, so we skip (nushift*M /32) double words
  for (int i=0; i<(uint16_t)ceil(((float)nushift*M)/32); i++) {
    s = lte_gold_generic(&x1, &x2, reset);
    reset = 0;
  }

  // Scrambling is now done with offset (nushift*M)%32
  offset = (nushift*M)&0x1f;

  for (int i=0; i<length; i++) {
    /*if (((i+offset)&0x1f)==0) {
      s = lte_gold_generic(&x1, &x2, reset);
      reset = 0;
    }*/
    if (bitwise) {
      if (((k+offset)&0x1f)==0 && (!((unscrambling_mask>>i)&1))) {
        s = lte_gold_generic(&x1, &x2, reset);
        reset = 0;
      }

      (pbch->pbch_a_interleaved) ^= ((unscrambling_mask>>i)&1)? ((pbch->pbch_a_prime>>i)&1)<<i : (((pbch->pbch_a_prime>>i)&1) ^ ((s>>((k+offset)&0x1f))&1))<<i;
      k += (!((unscrambling_mask>>i)&1));
#ifdef DEBUG_PBCH_ENCODING
      printf("i %d k %d offset %d (unscrambling_mask>>i)&1) %d s: %08x\t  pbch_a_interleaved 0x%08x (!((unscrambling_mask>>i)&1)) %d\n", i, k, offset, (unscrambling_mask>>i)&1, s, pbch->pbch_a_interleaved,
             (!((unscrambling_mask>>i)&1)));
#endif
    } else {
      if (((i+offset)&0x1f)==0) {
        s = lte_gold_generic(&x1, &x2, reset);
        reset = 0;
      }

      if (((s>>((i+offset)&0x1f))&1)==1)
        demod_pbch_e[i] = -demod_pbch_e[i];

#ifdef DEBUG_PBCH_ENCODING

      if (i<8)
        printf("s %d demod_pbch_e[i] %d\n", ((s>>((i+offset)&0x1f))&1), demod_pbch_e[i]);

#endif
    }
  }
}

void nr_pbch_quantize(int16_t *pbch_llr8,
                      int16_t *pbch_llr,
                      uint16_t len) {
  uint16_t i;

  for (i=0; i<len; i++) {
    if (pbch_llr[i]>31)
      pbch_llr8[i]=32;
    else if (pbch_llr[i]<-31)
      pbch_llr8[i]=-32;
    else
      pbch_llr8[i] = (char)(pbch_llr[i]);
  }
}
/*
unsigned char sign(int8_t x) {
  return (unsigned char)x >> 7;
}
*/

uint8_t pbch_deinterleaving_pattern[32] = {28,0,31,30,7,29,25,27,5,8,24,9,10,11,12,13,1,4,3,14,15,16,17,2,26,18,19,20,21,22,6,23};

int nr_rx_pbch( PHY_VARS_NR_UE *ue,
                UE_nr_rxtx_proc_t *proc,
                NR_UE_PBCH *nr_ue_pbch_vars,
                NR_DL_FRAME_PARMS *frame_parms,
                uint8_t gNB_id,
                uint8_t i_ssb,
                MIMO_mode_t mimo_mode) {

  NR_UE_COMMON *nr_ue_common_vars = &ue->common_vars;
  int max_h=0;
  int symbol;
  //uint8_t pbch_a[64];
//FT ?? cppcheck doesn't like pbch_a allocation because of line 525..and i don't get what this variable is for..
//uint8_t *pbch_a = malloc(sizeof(uint8_t) * NR_POLAR_PBCH_PAYLOAD_BITS);
  //uint32_t pbch_a_prime;
  int16_t *pbch_e_rx;
  uint8_t *decoded_output = nr_ue_pbch_vars->decoded_output;
  uint8_t nushift;
  uint16_t M;
  uint8_t Lmax=frame_parms->Lmax; 
  //uint16_t crc;
  //unsigned short idx_demod =0;
  uint32_t decoderState=0;
  //uint8_t decoderListSize = 8, pathMetricAppr = 0;
  //time_stats_t polar_decoder_init,polar_rate_matching,decoding,bit_extraction,deinterleaving;
  //time_stats_t path_metric,sorting,update_LLR;
// FT ?? cppcheck fix  memset(&pbch_a[0], 0, sizeof(uint8_t) * NR_POLAR_PBCH_PAYLOAD_BITS);
  //printf("nr_pbch_ue nid_cell %d\n",frame_parms->Nid_cell);

  pbch_e_rx = &nr_ue_pbch_vars->llr[0];
  // clear LLR buffer
  memset(nr_ue_pbch_vars->llr,0,NR_POLAR_PBCH_E);
  int symbol_offset=1;

  if (ue->is_synchronized > 0)
    symbol_offset=(ue->symbol_offset)%(frame_parms->symbols_per_slot);
  else
    symbol_offset=0;


#ifdef DEBUG_PBCH
  //printf("address dataf %p",nr_ue_common_vars->common_vars_rx_data_per_thread[proc->thread_id].rxdataF);
  write_output("rxdataF0_pbch.m","rxF0pbch",
               &nr_ue_common_vars->common_vars_rx_data_per_thread[proc->thread_id].rxdataF[0][(symbol_offset+1)*frame_parms->ofdm_symbol_size],frame_parms->ofdm_symbol_size*3,1,1);
#endif

  // symbol refers to symbol within SSB. symbol_offset is the offset of the SSB wrt start of slot
  for (symbol=1; symbol<4; symbol++) {

    nr_pbch_extract(nr_ue_common_vars->common_vars_rx_data_per_thread[proc->thread_id].rxdataF,
                    nr_ue_pbch_vars->dl_ch_estimates,
                    nr_ue_pbch_vars->rxdataF_ext,
                    nr_ue_pbch_vars->dl_ch_estimates_ext,
                    symbol,
                    symbol_offset,
                    frame_parms);
#ifdef DEBUG_PBCH
    LOG_I(PHY,"[PHY] PBCH Symbol %d ofdm size %d\n",symbol, frame_parms->ofdm_symbol_size );
    LOG_I(PHY,"[PHY] PBCH starting channel_level\n");
#endif

    if (symbol == 1) {
      max_h = nr_pbch_channel_level(nr_ue_pbch_vars->dl_ch_estimates_ext,
                                    frame_parms,
                                    symbol);
      nr_ue_pbch_vars->log2_maxh = 3+(log2_approx(max_h)/2);
    }

#ifdef DEBUG_PBCH
    LOG_I(PHY,"[PHY] PBCH log2_maxh = %d (%d)\n",nr_ue_pbch_vars->log2_maxh,max_h);
#endif
    nr_pbch_channel_compensation(nr_ue_pbch_vars->rxdataF_ext,
                                 nr_ue_pbch_vars->dl_ch_estimates_ext,
                                 nr_ue_pbch_vars->rxdataF_comp,
                                 frame_parms,
                                 symbol,
                                 nr_ue_pbch_vars->log2_maxh); // log2_maxh+I0_shift

    /*if (frame_parms->nb_antennas_rx > 1)
      pbch_detection_mrc(frame_parms,
                         nr_ue_pbch_vars->rxdataF_comp,
                         symbol);*/

    /*
        if (mimo_mode == ALAMOUTI) {
          nr_pbch_alamouti(frame_parms,nr_ue_pbch_vars->rxdataF_comp,symbol);
        } else if (mimo_mode != SISO) {
          LOG_I(PHY,"[PBCH][RX] Unsupported MIMO mode\n");
          return(-1);
        }
    */
    if (symbol==2) {
      nr_pbch_quantize(pbch_e_rx,
                       (short *)&(nr_ue_pbch_vars->rxdataF_comp[0][symbol*240]),
                       144);
      pbch_e_rx+=144;
    } else {
      nr_pbch_quantize(pbch_e_rx,
                       (short *)&(nr_ue_pbch_vars->rxdataF_comp[0][symbol*240]),
                       360);
      pbch_e_rx+=360;
    }
  }

#ifdef DEBUG_PBCH
  write_output("rxdataF_comp.m","rxFcomp",&nr_ue_pbch_vars->rxdataF_comp[0][240],240*3,1,1);
#endif
  pbch_e_rx = nr_ue_pbch_vars->llr;
  //demod_pbch_e = nr_ue_pbch_vars->demod_pbch_e;
// FT?? cppcheck fix -  pbch_a = nr_ue_pbch_vars->pbch_a;
#ifdef DEBUG_PBCH
  //pbch_e_rx = &nr_ue_pbch_vars->llr[0];
  short *p = (short *)&(nr_ue_pbch_vars->rxdataF_comp[0][20*12]);

  for (int cnt = 0; cnt < 864  ; cnt++)
    printf("pbch rx llr %d\n",*(pbch_e_rx+cnt));

#endif
  //un-scrambling
  M =  NR_POLAR_PBCH_E;
  nushift = (Lmax==4)? i_ssb&3 : i_ssb&7;
  uint32_t unscrambling_mask = (Lmax==64)?0x100006D:0x1000041;

  nr_pbch_unscrambling(nr_ue_pbch_vars,frame_parms->Nid_cell,nushift,M,NR_POLAR_PBCH_E,0,0);
  //polar decoding de-rate matching
  const t_nrPolar_params *currentPtr = nr_polar_params( NR_POLAR_PBCH_MESSAGE_TYPE, NR_POLAR_PBCH_PAYLOAD_BITS, NR_POLAR_PBCH_AGGREGATION_LEVEL,1,&ue->polarList);
  decoderState = polar_decoder_int16(pbch_e_rx,(uint64_t *)&nr_ue_pbch_vars->pbch_a_prime,0,currentPtr);

  if(decoderState) return(decoderState);

  //  printf("polar decoder output 0x%08x\n",nr_ue_pbch_vars->pbch_a_prime);
  // Decoder reversal
  uint32_t a_reversed=0;

  for (int i=0; i<NR_POLAR_PBCH_PAYLOAD_BITS; i++)
    a_reversed |= (((uint64_t)nr_ue_pbch_vars->pbch_a_prime>>i)&1)<<(31-i);

  nr_ue_pbch_vars->pbch_a_prime = a_reversed;
  //payload un-scrambling
  nr_ue_pbch_vars->pbch_a_interleaved=0;
  M = (Lmax == 64)? (NR_POLAR_PBCH_PAYLOAD_BITS - 6) : (NR_POLAR_PBCH_PAYLOAD_BITS - 3);
  nushift = ((nr_ue_pbch_vars->pbch_a_prime>>24)&1) ^ (((nr_ue_pbch_vars->pbch_a_prime>>6)&1)<<1);
  nr_pbch_unscrambling(nr_ue_pbch_vars,frame_parms->Nid_cell,nushift,M,NR_POLAR_PBCH_PAYLOAD_BITS,1,unscrambling_mask);
  //printf("nushift %d sfn 3rd %d 2nd %d", nushift,((nr_ue_pbch_vars->pbch_a_prime>>6)&1), ((nr_ue_pbch_vars->pbch_a_prime>>24)&1) );
  //payload deinterleaving
  //uint32_t in=0;
  uint32_t out=0;

  for (int i=0; i<32; i++) {
    out |= ((nr_ue_pbch_vars->pbch_a_interleaved>>i)&1)<<(pbch_deinterleaving_pattern[i]);
#ifdef DEBUG_PBCH
    printf("i %d in 0x%08x out 0x%08x ilv %d (in>>i)&1) 0x%08x\n", i, nr_ue_pbch_vars->pbch_a_interleaved, out, pbch_deinterleaving_pattern[i], (nr_ue_pbch_vars->pbch_a_interleaved>>i)&1);
#endif
  }

  uint32_t payload = 0;
  //uint8_t xtra_byte = 0;
  nr_ue_pbch_vars->xtra_byte = (out>>24)&0xff;

  for (int i=0; i<NR_POLAR_PBCH_PAYLOAD_BITS; i++)
    payload |= ((out>>i)&1)<<(NR_POLAR_PBCH_PAYLOAD_BITS-i-1);

  for (int i=0; i<3; i++)
    decoded_output[i] = (uint8_t)((payload>>((3-i)<<3))&0xff);

  frame_parms->half_frame_bit = ((nr_ue_pbch_vars->xtra_byte>>4)&0x01); // computing the half frame index from the extra byte

  frame_parms->ssb_index = i_ssb;  // ssb index corresponds to i_ssb for Lmax = 4,8
  if (Lmax == 64) {   // for Lmax = 64 ssb index 4th,5th and 6th bits are in extra byte
    for (int i=0; i<3; i++)
      frame_parms->ssb_index += (((nr_ue_pbch_vars->xtra_byte>>(7-i))&0x01)<<(3+i));
  }

  ue->symbol_offset = nr_get_ssb_start_symbol(frame_parms,frame_parms->ssb_index);
  if (frame_parms->half_frame_bit)
    ue->symbol_offset += (frame_parms->slots_per_frame>>1)*frame_parms->symbols_per_slot;

  uint8_t frame_number_4lsb = 0;
  for (int i=0; i<4; i++)
    frame_number_4lsb |= ((nr_ue_pbch_vars->xtra_byte>>i)&1)<<(3-i);

  proc->decoded_frame_rx = frame_number_4lsb;

#ifdef DEBUG_PBCH
  printf("xtra_byte %x payload %x\n", nr_ue_pbch_vars->xtra_byte, payload);

  for (int i=0; i<(NR_POLAR_PBCH_PAYLOAD_BITS>>3); i++) {
    //     printf("unscrambling pbch_a[%d] = %x \n", i,pbch_a[i]);
    printf("[PBCH] decoder payload[%d] = %x\n",i,decoded_output[i]);
  }
#endif

  nr_downlink_indication_t dl_indication;
  fapi_nr_rx_indication_t *rx_ind = calloc(1, sizeof(*rx_ind));
  uint16_t number_pdus = 1;

<<<<<<< HEAD
  nr_fill_dl_indication(&dl_indication, NULL, &rx_ind, proc, ue, gNB_id);
  nr_fill_rx_indication(&rx_ind, FAPI_NR_RX_PDU_TYPE_SSB, gNB_id, ue, NULL, NULL, number_pdus, proc);
=======
  nr_fill_dl_indication(&dl_indication, NULL, rx_ind, proc, ue, gNB_id);
  nr_fill_rx_indication(rx_ind, FAPI_NR_RX_PDU_TYPE_SSB, gNB_id, ue, NULL, NULL, number_pdus);
>>>>>>> 0ea0965a

  if (ue->if_inst && ue->if_inst->dl_indication)
    ue->if_inst->dl_indication(&dl_indication, NULL);

  return 0;
}<|MERGE_RESOLUTION|>--- conflicted
+++ resolved
@@ -604,13 +604,8 @@
   fapi_nr_rx_indication_t *rx_ind = calloc(1, sizeof(*rx_ind));
   uint16_t number_pdus = 1;
 
-<<<<<<< HEAD
-  nr_fill_dl_indication(&dl_indication, NULL, &rx_ind, proc, ue, gNB_id);
-  nr_fill_rx_indication(&rx_ind, FAPI_NR_RX_PDU_TYPE_SSB, gNB_id, ue, NULL, NULL, number_pdus, proc);
-=======
   nr_fill_dl_indication(&dl_indication, NULL, rx_ind, proc, ue, gNB_id);
-  nr_fill_rx_indication(rx_ind, FAPI_NR_RX_PDU_TYPE_SSB, gNB_id, ue, NULL, NULL, number_pdus);
->>>>>>> 0ea0965a
+  nr_fill_rx_indication(rx_ind, FAPI_NR_RX_PDU_TYPE_SSB, gNB_id, ue, NULL, NULL, number_pdus, proc);
 
   if (ue->if_inst && ue->if_inst->dl_indication)
     ue->if_inst->dl_indication(&dl_indication, NULL);
