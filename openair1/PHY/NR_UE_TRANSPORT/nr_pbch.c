--- conflicted
+++ resolved
@@ -651,8 +651,7 @@
 //#endif
 		
   //polar decoding de-rate matching
-<<<<<<< HEAD
-  decoderState = polar_decoder(demod_pbch_e, pbch_a_b, &frame_parms->pbch_polar_params, decoderListSize, aPrioriArray, pathMetricAppr);
+  decoderState = polar_decoder(demod_pbch_e, pbch_a, &frame_parms->pbch_polar_params, decoderListSize, pathMetricAppr);
   printf("polar decoder state %d\n", decoderState);
   if(decoderState == -1)
   	return(decoderState);
@@ -663,10 +662,6 @@
       pbch_a_prime[i/8] ^= (pbch_a_b[i]&1)<<(i&7);
       //printf("pbch_a_b[%d] = %u pbch_a_prime[i/8] 0x%02x \n", i,pbch_a_b[i],pbch_a_prime[i/8]);
     }
-=======
-  decoderState = polar_decoder(demod_pbch_e, pbch_a, &frame_parms->pbch_polar_params, decoderListSize, pathMetricAppr);
-  //decoderState = polar_decoder_aPriori(demod_pbch_e, pbch_a, &frame_parms->pbch_polar_params, decoderListSize, aPrioriArray, pathMetricAppr);
->>>>>>> 5b42e83d
 
 //#ifdef DEBUG_PBCH
   for (i=0; i<NR_POLAR_PBCH_PAYLOAD_BITS>>3; i++)
