--- conflicted
+++ resolved
@@ -183,9 +183,9 @@
     beamforming_mode = ue->transmission_mode[eNB_id] < 7 ? 0 :ue->transmission_mode[eNB_id];
     break;
 
-    default:
-      AssertFatal(1 == 0, "[UE][FATAL] nr_tti_rx %d: Unknown PDSCH format %d\n", nr_tti_rx, type);
-    return(-1);
+  default:
+    LOG_E(PHY, "[UE][FATAL] nr_tti_rx %d: Unknown PDSCH format %d\n", nr_tti_rx, type);
+    return -1;
     break;
   }
 
@@ -234,22 +234,12 @@
       codeword_TB0 = dlsch0_harq->codeword;
       dlsch0_harq = dlsch[0]->harq_processes[harq_pid];
 
-<<<<<<< HEAD
       #ifdef DEBUG_HARQ
         printf("[DEMOD] I am assuming only TB0 is active\n");
       #endif
   } else {
     LOG_E(PHY,"[UE][FATAL] nr_tti_rx %d: no active DLSCH\n", nr_tti_rx);
     return (-1);
-=======
-      break;
-
-    default:
-      LOG_E(PHY, "[UE][FATAL] nr_tti_rx %d: Unknown PDSCH format %d\n", nr_tti_rx, type);
-      return(-1);
-      break;
-
->>>>>>> f7dc17ec
   }
 
   if (dlsch0_harq == NULL) {
