/*
 * Licensed to the OpenAirInterface (OAI) Software Alliance under one or more
 * contributor license agreements.  See the NOTICE file distributed with
 * this work for additional information regarding copyright ownership.
 * The OpenAirInterface Software Alliance licenses this file to You under
 * the OAI Public License, Version 1.0  (the "License"); you may not use this file
 * except in compliance with the License.
 * You may obtain a copy of the License at
 *
 *      http://www.openairinterface.org/?page_id=698
 *
 * Unless required by applicable law or agreed to in writing, software
 * distributed under the License is distributed on an "AS IS" BASIS,
 * WITHOUT WARRANTIES OR CONDITIONS OF ANY KIND, either express or implied.
 * See the License for the specific language governing permissions and
 * limitations under the License.
 *-------------------------------------------------------------------------------
 * For more information about the OpenAirInterface (OAI) Software Alliance:
 *      contact@openairinterface.org
 */

/*! \file PHY/LTE_TRANSPORT/dlsch_demodulation.c
 * \brief Top-level routines for demodulating the PDSCH physical channel from 38-211, V15.2 2018-06
 * \author H.Wang
 * \date 2018
 * \version 0.1
 * \company Eurecom
 * \note
 * \warning
 */
#include "PHY/defs_nr_UE.h"
#include "PHY/phy_extern_nr_ue.h"
#include "PHY/NR_TRANSPORT/nr_transport_proto.h"
#include "nr_transport_proto_ue.h"
//#include "SCHED/defs.h"
//#include "PHY/defs.h"
//#include "extern.h"
#include "PHY/sse_intrin.h"
#include "T.h"
#include "openair1/PHY/NR_UE_ESTIMATION/nr_estimation.h"
#include "openair1/PHY/NR_TRANSPORT/nr_dlsch.h"
#include "PHY/NR_REFSIG/nr_refsig.h"
#include "PHY/NR_REFSIG/dmrs_nr.h"

#ifndef USER_MODE
#define NOCYGWIN_STATIC static
#else
#define NOCYGWIN_STATIC
#endif

/* dynamic shift for LLR computation for TM3/4
 * set as command line argument, see lte-softmodem.c
 * default value: 0
 */
int16_t nr_dlsch_demod_shift = 0;
//int16_t interf_unaw_shift = 13;

//#define DEBUG_HARQ
//#define DEBUG_PHY
//#define DEBUG_DLSCH_DEMOD
//#define DEBUG_PDSCH_RX

// [MCS][i_mod (0,1,2) = (2,4,6)]
//unsigned char offset_mumimo_llr_drange_fix=0;
//inferference-free case
/*unsigned char interf_unaw_shift_tm4_mcs[29]={5, 3, 4, 3, 3, 2, 1, 1, 2, 0, 1, 1, 1, 1, 0, 0,
                                             1, 1, 1, 1, 0, 2, 1, 0, 1, 0, 1, 0, 0} ;*/

//unsigned char interf_unaw_shift_tm1_mcs[29]={5, 5, 4, 3, 3, 3, 2, 2, 4, 4, 2, 3, 3, 3, 1, 1,
//                                          0, 1, 1, 2, 5, 4, 4, 6, 5, 1, 0, 5, 6} ; // mcs 21, 26, 28 seem to be errorneous

/*
unsigned char offset_mumimo_llr_drange[29][3]={{8,8,8},{7,7,7},{7,7,7},{7,7,7},{6,6,6},{6,6,6},{6,6,6},{5,5,5},{4,4,4},{1,2,4}, // QPSK
{5,5,4},{5,5,5},{5,5,5},{3,3,3},{2,2,2},{2,2,2},{2,2,2}, // 16-QAM
{2,2,1},{3,3,3},{3,3,3},{3,3,1},{2,2,2},{2,2,2},{0,0,0},{0,0,0},{0,0,0},{0,0,0},{0,0,0},{0,0,0}}; //64-QAM
*/
 /*
 //first optimization try
 unsigned char offset_mumimo_llr_drange[29][3]={{7, 8, 7},{6, 6, 7},{6, 6, 7},{6, 6, 6},{5, 6, 6},{5, 5, 6},{5, 5, 6},{4, 5, 4},{4, 3, 4},{3, 2, 2},{6, 5, 5},{5, 4, 4},{5, 5, 4},{3, 3, 2},{2, 2, 1},{2, 1, 1},{2, 2, 2},{3, 3, 3},{3, 3, 2},{3, 3, 2},{3, 2, 1},{2, 2, 2},{2, 2, 2},{0, 0, 0},{0, 0, 0},{0, 0, 0},{0, 0, 0},{0, 0, 0}};
 */
 //second optimization try
 /*
   unsigned char offset_mumimo_llr_drange[29][3]={{5, 8, 7},{4, 6, 8},{3, 6, 7},{7, 7, 6},{4, 7, 8},{4, 7, 4},{6, 6, 6},{3, 6, 6},{3, 6, 6},{1, 3, 4},{1, 1, 0},{3, 3, 2},{3, 4, 1},{4, 0, 1},{4, 2, 2},{3, 1, 2},{2, 1, 0},{2, 1, 1},{1, 0, 1},{1, 0, 1},{0, 0, 0},{1, 0, 0},{0, 0, 0},{0, 1, 0},{1, 0, 0},{0, 0, 0},{0, 0, 0},{0, 0, 0},{0, 0, 0}};  w
 */
//unsigned char offset_mumimo_llr_drange[29][3]= {{0, 6, 5},{0, 4, 5},{0, 4, 5},{0, 5, 4},{0, 5, 6},{0, 5, 3},{0, 4, 4},{0, 4, 4},{0, 3, 3},{0, 1, 2},{1, 1, 0},{1, 3, 2},{3, 4, 1},{2, 0, 0},{2, 2, 2},{1, 1, 1},{2, 1, 0},{2, 1, 1},{1, 0, 1},{1, 0, 1},{0, 0, 0},{1, 0, 0},{0, 0, 0},{0, 1, 0},{1, 0, 0},{0, 0, 0},{0, 0, 0},{0, 0, 0},{0, 0, 0}};


extern void print_shorts(char *s,int16_t *x);

static void nr_dlsch_dual_stream_correlation_core(int **dl_ch_estimates_ext,
						  int **dl_ch_estimates_ext_i,
						  int **dl_ch_rho_ext,
						  unsigned char n_tx,
						  unsigned char n_rx,
						  unsigned char output_shift,
						  int length,
						  int start_point);

static void nr_dlsch_layer_demapping(int16_t **llr_cw,
				     uint8_t Nl,
				     uint8_t mod_order,
				     uint16_t length,
				     int16_t **llr_layers);


/* compute LLR */
static int nr_dlsch_llr(NR_UE_PDSCH **pdsch_vars,
                        NR_DL_FRAME_PARMS *frame_parms,
                        int32_t **rxdataF_comp_ptr,
                        int32_t **dl_ch_mag_ptr,
                        NR_DL_UE_HARQ_t *dlsch0_harq,
                        NR_DL_UE_HARQ_t *dlsch1_harq,
                        RX_type_t rx_type,
                        unsigned char harq_pid,
                        unsigned char eNB_id,
                        unsigned char eNB_id_i,
                        unsigned char first_symbol_flag,
                        unsigned char symbol,
                        unsigned short nb_rb,
                        unsigned short round,
                        int32_t codeword_TB0,
                        int32_t codeword_TB1,
                        uint32_t len,
                        uint8_t nr_tti_rx,
                        uint8_t beamforming_mode);

/* Main Function */
int nr_rx_pdsch(PHY_VARS_NR_UE *ue,
		PDSCH_t type,
		unsigned char eNB_id,
		unsigned char eNB_id_i, //if this == ue->n_connected_eNB, we assume MU interference
		uint32_t frame,
		uint8_t nr_tti_rx,
		unsigned char symbol,
		unsigned char first_symbol_flag,
		RX_type_t rx_type,
		unsigned char i_mod,
		unsigned char harq_pid)
{

  NR_UE_COMMON *common_vars  = &ue->common_vars;
  NR_UE_PDSCH **pdsch_vars;
  NR_DL_FRAME_PARMS *frame_parms    = &ue->frame_parms;
  PHY_NR_MEASUREMENTS *measurements = &ue->measurements;
  NR_UE_DLSCH_t   **dlsch;

  int avg[4];
  //  int avg_0[2];
  //  int avg_1[2];

#if UE_TIMING_TRACE
  uint8_t slot = 0;
#endif

  unsigned char aatx=0,aarx=0;

  unsigned short nb_rb = 0, round;
  int avgs = 0;// rb;
  NR_DL_UE_HARQ_t *dlsch0_harq, *dlsch1_harq = NULL;

  uint8_t beamforming_mode = 0;

  int32_t **rxdataF_comp_ptr;
  int32_t **dl_ch_mag_ptr;
  int32_t codeword_TB0 = -1;
  int32_t codeword_TB1 = -1;

  //to be updated higher layer
  unsigned short start_rb = 0;
  unsigned short nb_rb_pdsch = 50;
  //int16_t  *pllr_symbol_cw0_deint;
  //int16_t  *pllr_symbol_cw1_deint;
  //uint16_t bundle_L = 2;
  uint8_t pilots=0;
  uint16_t n_tx=1, n_rx=1;
  int32_t median[16];
  uint32_t len;
  uint16_t startSymbIdx=0; 
  uint16_t nbSymb=0;
  uint16_t pduBitmap=0x0;

  switch (type) {
  case SI_PDSCH:
    pdsch_vars = ue->pdsch_vars[ue->current_thread_id[nr_tti_rx]];
    dlsch = &ue->dlsch_SI[eNB_id];
    dlsch0_harq = dlsch[0]->harq_processes[harq_pid];

    break;

  case RA_PDSCH:
    pdsch_vars = ue->pdsch_vars[ue->current_thread_id[nr_tti_rx]];
    dlsch = &ue->dlsch_ra[eNB_id];
    dlsch0_harq = dlsch[0]->harq_processes[harq_pid];

    break;

  case PDSCH:
    pdsch_vars = ue->pdsch_vars[ue->current_thread_id[nr_tti_rx]];
    dlsch = ue->dlsch[ue->current_thread_id[nr_tti_rx]][eNB_id];
    dlsch0_harq = dlsch[0]->harq_processes[harq_pid];
    dlsch1_harq = dlsch[1]->harq_processes[harq_pid];
    beamforming_mode = ue->transmission_mode[eNB_id] < 7 ? 0 :ue->transmission_mode[eNB_id];
    break;

  default:
    LOG_E(PHY, "[UE][FATAL] nr_tti_rx %d: Unknown PDSCH format %d\n", nr_tti_rx, type);
    return -1;
    break;
  }

  if (dlsch0_harq && dlsch1_harq){

    LOG_D(PHY,"AbsSubframe %d.%d / Sym %d harq_pid %d, harq status %d.%d \n", frame, nr_tti_rx, symbol, harq_pid, dlsch0_harq->status, dlsch1_harq->status);

    if ((dlsch0_harq->status == ACTIVE) && (dlsch1_harq->status == ACTIVE)){
      codeword_TB0 = dlsch0_harq->codeword;
      codeword_TB1 = dlsch1_harq->codeword;
      dlsch0_harq = dlsch[codeword_TB0]->harq_processes[harq_pid];
      dlsch1_harq = dlsch[codeword_TB1]->harq_processes[harq_pid];

      #ifdef DEBUG_HARQ
        printf("[DEMOD] I am assuming both TBs are active, in cw0 %d and cw1 %d \n", codeword_TB0, codeword_TB1);
      #endif

    } else if ((dlsch0_harq->status == ACTIVE) && (dlsch1_harq->status != ACTIVE) ) {
      codeword_TB0 = dlsch0_harq->codeword;
      dlsch0_harq = dlsch[codeword_TB0]->harq_processes[harq_pid];
      dlsch1_harq = NULL;

      #ifdef DEBUG_HARQ
        printf("[DEMOD] I am assuming only TB0 is active, in cw %d \n", codeword_TB0);
      #endif

    } else if ((dlsch0_harq->status != ACTIVE) && (dlsch1_harq->status == ACTIVE)){
      codeword_TB1 = dlsch1_harq->codeword;
      dlsch0_harq  = NULL;
      dlsch1_harq  = dlsch[codeword_TB1]->harq_processes[harq_pid];

      #ifdef DEBUG_HARQ
        printf("[DEMOD] I am assuming only TB1 is active, it is in cw %d\n", codeword_TB1);
      #endif

      LOG_E(PHY, "[UE][FATAL] DLSCH: TB0 not active and TB1 active case is not supported\n");
      return -1;

    } else {
      LOG_E(PHY,"[UE][FATAL] nr_tti_rx %d: no active DLSCH\n", nr_tti_rx);
      return(-1);
    }
  } else if (dlsch0_harq) {
    if (dlsch0_harq->status == ACTIVE) {
      codeword_TB0 = dlsch0_harq->codeword;
      dlsch0_harq = dlsch[0]->harq_processes[harq_pid];

      #ifdef DEBUG_HARQ
        printf("[DEMOD] I am assuming only TB0 is active\n");
      #endif
    } else {
      LOG_E(PHY,"[UE][FATAL] nr_tti_rx %d: no active DLSCH\n", nr_tti_rx);
      return (-1);
    }
  } else {
    LOG_E(PHY, "Done\n");
    return -1;
  }

  dlsch0_harq->Qm = nr_get_Qm_dl(dlsch[0]->harq_processes[harq_pid]->mcs, dlsch[0]->harq_processes[harq_pid]->mcs_table);
  dlsch0_harq->R = nr_get_code_rate_dl(dlsch[0]->harq_processes[harq_pid]->mcs, dlsch[0]->harq_processes[harq_pid]->mcs_table);

  #ifdef DEBUG_HARQ
    printf("[DEMOD] MIMO mode = %d\n", dlsch0_harq->mimo_mode);
    printf("[DEMOD] cw for TB0 = %d, cw for TB1 = %d\n", codeword_TB0, codeword_TB1);
  #endif

  start_rb = dlsch0_harq->start_rb;
  nb_rb_pdsch =  dlsch0_harq->nb_rb;

  DevAssert(dlsch0_harq);
  round = dlsch0_harq->round;
  //printf("round = %d\n", round);

  if (eNB_id > 2) {
    LOG_W(PHY,"dlsch_demodulation.c: Illegal eNB_id %d\n",eNB_id);
    return(-1);
  }

  if (!common_vars) {
    LOG_W(PHY,"dlsch_demodulation.c: Null common_vars\n");
    return(-1);
  }

  if (!dlsch[0]) {
    LOG_W(PHY,"dlsch_demodulation.c: Null dlsch_ue pointer\n");
    return(-1);
  }

  if (!pdsch_vars) {
    LOG_W(PHY,"dlsch_demodulation.c: Null pdsch_vars pointer\n");
    return(-1);
  }

  if (!frame_parms) {
    LOG_W(PHY,"dlsch_demodulation.c: Null frame_parms\n");
    return(-1);
  }

  if (dlsch0_harq->mimo_mode>NR_DUALSTREAM) {
    LOG_E(PHY,"This transmission mode is not yet supported!\n");
    return(-1);
  }

  if (dlsch0_harq->mimo_mode==NR_DUALSTREAM)  {
    DevAssert(dlsch1_harq);
  }

#if UE_TIMING_TRACE
  if(symbol > ue->frame_parms.symbols_per_slot>>1)
  {
      slot = 1;
  }
#endif

#ifdef DEBUG_HARQ
  printf("Demod  dlsch0_harq->pmi_alloc %d\n",  dlsch0_harq->pmi_alloc);
#endif

  pilots = ((1<<symbol)&dlsch0_harq->dlDmrsSymbPos)>0 ? 1 : 0;

  if (frame_parms->nb_antenna_ports_gNB>1 && beamforming_mode==0) {
#ifdef DEBUG_DLSCH_MOD
    LOG_I(PHY,"dlsch: using pmi %x (%p)\n",pmi2hex_2Ar1(dlsch0_harq->pmi_alloc),dlsch[0]);
#endif

#if UE_TIMING_TRACE
    start_meas(&ue->generic_stat_bis[ue->current_thread_id[nr_tti_rx]][slot]);
#endif
    nb_rb = nr_dlsch_extract_rbs_dual(common_vars->common_vars_rx_data_per_thread[ue->current_thread_id[nr_tti_rx]].rxdataF,
				      pdsch_vars[eNB_id]->dl_ch_estimates,
				      pdsch_vars[eNB_id]->rxdataF_ext,
				      pdsch_vars[eNB_id]->dl_ch_estimates_ext,
				      dlsch0_harq->pmi_alloc,
				      pdsch_vars[eNB_id]->pmi_ext,
				      symbol,
				      pilots,
				      start_rb,
				      nb_rb_pdsch,
				      nr_tti_rx,
				      ue->high_speed_flag,
				      frame_parms,
				      dlsch0_harq->mimo_mode);
#ifdef DEBUG_DLSCH_MOD
      printf("dlsch: using pmi %lx, pmi_ext ",pmi2hex_2Ar1(dlsch0_harq->pmi_alloc));
       for (rb=0;rb<nb_rb;rb++)
          printf("%d",pdsch_vars[eNB_id]->pmi_ext[rb]);
       printf("\n");
#endif

   if (rx_type >= rx_IC_single_stream) {
      if (eNB_id_i<ue->n_connected_eNB) // we are in TM5
      nb_rb = nr_dlsch_extract_rbs_dual(common_vars->common_vars_rx_data_per_thread[ue->current_thread_id[nr_tti_rx]].rxdataF,
    		  	  	  	  	  	       pdsch_vars[eNB_id]->dl_ch_estimates,
                                       pdsch_vars[eNB_id_i]->rxdataF_ext,
                                       pdsch_vars[eNB_id_i]->dl_ch_estimates_ext,
                                       dlsch0_harq->pmi_alloc,
                                       pdsch_vars[eNB_id_i]->pmi_ext,
                                       symbol,
                                       pilots,
                                       start_rb,
                                       nb_rb_pdsch,
                                       nr_tti_rx,
                                       ue->high_speed_flag,
                                       frame_parms,
                                       dlsch0_harq->mimo_mode);
      else
        nb_rb = nr_dlsch_extract_rbs_dual(common_vars->common_vars_rx_data_per_thread[ue->current_thread_id[nr_tti_rx]].rxdataF,
        							   pdsch_vars[eNB_id]->dl_ch_estimates,
                                       pdsch_vars[eNB_id_i]->rxdataF_ext,
                                       pdsch_vars[eNB_id_i]->dl_ch_estimates_ext,
                                       dlsch0_harq->pmi_alloc,
                                       pdsch_vars[eNB_id_i]->pmi_ext,
                                       symbol,
                                       pilots,
                                       start_rb,
                                       nb_rb_pdsch,
                                       nr_tti_rx,
                                       ue->high_speed_flag,
                                       frame_parms,
                                       dlsch0_harq->mimo_mode);
    }
  } else if (beamforming_mode==0) { //else if nb_antennas_ports_gNB==1 && beamforming_mode == 0
		  //printf("start nr dlsch extract nr_tti_rx %d thread id %d \n", nr_tti_rx, ue->current_thread_id[nr_tti_rx]);
    nb_rb = nr_dlsch_extract_rbs_single(common_vars->common_vars_rx_data_per_thread[ue->current_thread_id[nr_tti_rx]].rxdataF,
					pdsch_vars[eNB_id]->dl_ch_estimates,
					pdsch_vars[eNB_id]->rxdataF_ext,
					pdsch_vars[eNB_id]->dl_ch_estimates_ext,
					dlsch0_harq->pmi_alloc,
					pdsch_vars[eNB_id]->pmi_ext,
					symbol,
					pilots,
					start_rb,
					nb_rb_pdsch,
					nr_tti_rx,
					ue->high_speed_flag,
                                        frame_parms,
                                        dlsch0_harq->dlDmrsSymbPos);
  
  } /*else if(beamforming_mode>7) {
    LOG_W(PHY,"dlsch_demodulation: beamforming mode not supported yet.\n");
  }*/

  //printf("nb_rb = %d, eNB_id %d\n",nb_rb,eNB_id);
  if (nb_rb==0) {
    LOG_D(PHY,"dlsch_demodulation.c: nb_rb=0\n");
    return(-1);
  }

  len = (pilots==1)? (nb_rb*6):(nb_rb*12);
  
#if UE_TIMING_TRACE
  stop_meas(&ue->generic_stat_bis[ue->current_thread_id[nr_tti_rx]][slot]);
#if DISABLE_LOG_X
  printf("[AbsSFN %u.%d] Slot%d Symbol %d Flag %d type %d: Pilot/Data extraction %5.2f \n",
	 frame,nr_tti_rx,slot,symbol,ue->high_speed_flag,type,ue->generic_stat_bis[ue->current_thread_id[nr_tti_rx]][slot].p_time/(cpuf*1000.0));
#else
  LOG_I(PHY, "[AbsSFN %u.%d] Slot%d Symbol %d Flag %d type %d: Pilot/Data extraction %5.2f \n",
	frame,nr_tti_rx,slot,symbol,ue->high_speed_flag,type,ue->generic_stat_bis[ue->current_thread_id[nr_tti_rx]][slot].p_time/(cpuf*1000.0));
#endif
#endif
  
#if UE_TIMING_TRACE
  start_meas(&ue->generic_stat_bis[ue->current_thread_id[nr_tti_rx]][slot]);
#endif
  n_tx = frame_parms->nb_antenna_ports_gNB;
  n_rx = frame_parms->nb_antennas_rx;
  
  nr_dlsch_scale_channel(pdsch_vars[eNB_id]->dl_ch_estimates_ext,
			 frame_parms,
			 dlsch,
			 symbol,
			 pilots,
			 nb_rb);

#if UE_TIMING_TRACE
    stop_meas(&ue->generic_stat_bis[ue->current_thread_id[nr_tti_rx]][slot]);
#if DISABLE_LOG_X
    printf("[AbsSFN %u.%d] Slot%d Symbol %d: Channel Scale %5.2f \n",frame,nr_tti_rx,slot,symbol,ue->generic_stat_bis[ue->current_thread_id[nr_tti_rx]][slot].p_time/(cpuf*1000.0));
#else
    LOG_I(PHY, "[AbsSFN %u.%d] Slot%d Symbol %d: Channel Scale  %5.2f \n",frame,nr_tti_rx,slot,symbol,ue->generic_stat_bis[ue->current_thread_id[nr_tti_rx]][slot].p_time/(cpuf*1000.0));
#endif
#endif

#if UE_TIMING_TRACE
    start_meas(&ue->generic_stat_bis[ue->current_thread_id[nr_tti_rx]][slot]);
#endif
  if (first_symbol_flag==1) {
    if (beamforming_mode==0){
      if (dlsch0_harq->mimo_mode<NR_DUALSTREAM) {
        nr_dlsch_channel_level(pdsch_vars[eNB_id]->dl_ch_estimates_ext,
			       frame_parms,
			       avg,
			       symbol,
			       len,
			       nb_rb);
        avgs = 0;
        for (aatx=0;aatx<frame_parms->nb_antenna_ports_gNB;aatx++)
          for (aarx=0;aarx<frame_parms->nb_antennas_rx;aarx++)
            avgs = cmax(avgs,avg[(aatx<<1)+aarx]);

        pdsch_vars[eNB_id]->log2_maxh = (log2_approx(avgs)/2)+3;
     }
     else if (dlsch0_harq->mimo_mode == NR_DUALSTREAM)
     {
    	 nr_dlsch_channel_level_median(pdsch_vars[eNB_id]->dl_ch_estimates_ext,
    	                             median,
    	                             n_tx,
    	                             n_rx,
    	                             2*len,// subcarriers Re Im
    	                             0);

    	  for (aatx = 0; aatx < n_tx; ++aatx)
    	  {
    	    for (aarx = 0; aarx < n_rx; ++aarx)
    	    {
    	      avgs = cmax(avgs, median[aatx*n_rx + aarx]);
    	    }
    	  }

    	  pdsch_vars[eNB_id]->log2_maxh = (log2_approx(avgs)/2) + 1; // this might need to be tuned

     }
    }
    //#ifdef UE_DEBUG_TRACE
    LOG_D(PHY,"[DLSCH] AbsSubframe %d.%d log2_maxh = %d [log2_maxh0 %d log2_maxh1 %d] (%d,%d)\n",
	  frame%1024,nr_tti_rx, pdsch_vars[eNB_id]->log2_maxh,
	  pdsch_vars[eNB_id]->log2_maxh0,
	  pdsch_vars[eNB_id]->log2_maxh1,
	  avg[0],avgs);
    //LOG_D(PHY,"[DLSCH] mimo_mode = %d\n", dlsch0_harq->mimo_mode);
    //#endif

    //wait until pdcch is decoded
    //proc->channel_level = 1;
  }

  /*
  uint32_t wait = 0;
  while(proc->channel_level == 0)
  {
      usleep(1);
      wait++;
  }
  */

#if T_TRACER
    if (type == PDSCH)
    {
      T(T_UE_PHY_PDSCH_ENERGY, T_INT(eNB_id),  T_INT(0), T_INT(frame%1024), T_INT(nr_tti_rx),
                               T_INT(avg[0]), T_INT(avg[1]),    T_INT(avg[2]),             T_INT(avg[3]));
    }
#endif

#if UE_TIMING_TRACE
    stop_meas(&ue->generic_stat_bis[ue->current_thread_id[nr_tti_rx]][slot]);
#if DISABLE_LOG_X
    printf("[AbsSFN %u.%d] Slot%d Symbol %d first_symbol_flag %d: Channel Level %5.2f \n",frame,nr_tti_rx,slot,symbol,first_symbol_flag,ue->generic_stat_bis[ue->current_thread_id[nr_tti_rx]][slot].p_time/(cpuf*1000.0));
#else
    LOG_I(PHY, "[AbsSFN %u.%d] Slot%d Symbol %d first_symbol_flag %d: Channel Level  %5.2f \n",frame,nr_tti_rx,slot,symbol,first_symbol_flag,ue->generic_stat_bis[ue->current_thread_id[nr_tti_rx]][slot].p_time/(cpuf*1000.0));
#endif
#endif


#if UE_TIMING_TRACE
    start_meas(&ue->generic_stat_bis[ue->current_thread_id[nr_tti_rx]][slot]);
#endif
// Now channel compensation
  if (dlsch0_harq->mimo_mode<NR_DUALSTREAM) {
    nr_dlsch_channel_compensation(pdsch_vars[eNB_id]->rxdataF_ext,
                               pdsch_vars[eNB_id]->dl_ch_estimates_ext,
                               pdsch_vars[eNB_id]->dl_ch_mag0,
                               pdsch_vars[eNB_id]->dl_ch_magb0,
                               pdsch_vars[eNB_id]->rxdataF_comp0,
                               (aatx>1) ? pdsch_vars[eNB_id]->rho : NULL,
                               frame_parms,
                               symbol,
                               pilots,
                               first_symbol_flag,
                               dlsch0_harq->Qm,
                               nb_rb,
                               pdsch_vars[eNB_id]->log2_maxh,
                               measurements); // log2_maxh+I0_shift
 /*if (symbol == 5) {
     write_output("rxF_comp_d.m","rxF_c_d",&pdsch_vars[eNB_id]->rxdataF_comp0[0][symbol*frame_parms->N_RB_DL*12],frame_parms->N_RB_DL*12,1,1);
 } */

    /*if ((rx_type==rx_IC_single_stream) &&
        (eNB_id_i<ue->n_connected_eNB)) {
         nr_dlsch_channel_compensation(pdsch_vars[eNB_id_i]->rxdataF_ext,
                                 pdsch_vars[eNB_id_i]->dl_ch_estimates_ext,
                                 pdsch_vars[eNB_id_i]->dl_ch_mag0,
                                 pdsch_vars[eNB_id_i]->dl_ch_magb0,
                                 pdsch_vars[eNB_id_i]->rxdataF_comp0,
                                 (aatx>1) ? pdsch_vars[eNB_id_i]->rho : NULL,
                                 frame_parms,
                                 symbol,
                                 first_symbol_flag,
                                 i_mod,
                                 nb_rb,
                                 pdsch_vars[eNB_id]->log2_maxh,
                                 measurements); // log2_maxh+I0_shift
#ifdef DEBUG_PHY
      if (symbol == 5) {
        write_output("rxF_comp_d.m","rxF_c_d",&pdsch_vars[eNB_id]->rxdataF_comp0[0][symbol*frame_parms->N_RB_DL*12],frame_parms->N_RB_DL*12,1,1);
        write_output("rxF_comp_i.m","rxF_c_i",&pdsch_vars[eNB_id_i]->rxdataF_comp0[0][symbol*frame_parms->N_RB_DL*12],frame_parms->N_RB_DL*12,1,1);
      }
#endif

      dlsch_dual_stream_correlation(frame_parms,
                                    symbol,
                                    nb_rb,
                                    pdsch_vars[eNB_id]->dl_ch_estimates_ext,
                                    pdsch_vars[eNB_id_i]->dl_ch_estimates_ext,
                                    pdsch_vars[eNB_id]->dl_ch_rho_ext[harq_pid][round],
                                    pdsch_vars[eNB_id]->log2_maxh);
    }*/
  }

  else if (dlsch0_harq->mimo_mode == NR_DUALSTREAM){
	  nr_dlsch_channel_compensation_core(pdsch_vars[eNB_id]->rxdataF_ext,
			  	  	  	  	  	  	  	pdsch_vars[eNB_id]->dl_ch_estimates_ext,
										pdsch_vars[eNB_id]->dl_ch_mag0,
										pdsch_vars[eNB_id]->dl_ch_magb0,
										pdsch_vars[eNB_id]->rxdataF_comp0, //rxdataF_comp
	                                    NULL,
	                                    n_tx,
	                                    n_rx,
										dlsch0_harq->Qm,
										pdsch_vars[eNB_id]->log2_maxh,
	                                    2*len, // subcarriers Re Im
	                                    0); // we start from the beginning of the vector
  /*   if (symbol == 5) {
     write_output("rxF_comp_d00.m","rxF_c_d00",&pdsch_vars[eNB_id]->rxdataF_comp0[0][symbol*frame_parms->N_RB_DL*12],frame_parms->N_RB_DL*12,1,1);// should be QAM
     write_output("rxF_comp_d01.m","rxF_c_d01",&pdsch_vars[eNB_id]->rxdataF_comp0[1][symbol*frame_parms->N_RB_DL*12],frame_parms->N_RB_DL*12,1,1);//should be almost 0
     write_output("rxF_comp_d10.m","rxF_c_d10",&pdsch_vars[eNB_id]->rxdataF_comp1[harq_pid][round][0][symbol*frame_parms->N_RB_DL*12],frame_parms->N_RB_DL*12,1,1);//should be almost 0
     write_output("rxF_comp_d11.m","rxF_c_d11",&pdsch_vars[eNB_id]->rxdataF_comp1[harq_pid][round][1][symbol*frame_parms->N_RB_DL*12],frame_parms->N_RB_DL*12,1,1);//should be QAM
        } */
      // compute correlation between signal and interference channels (rho12 and rho21)
        nr_dlsch_dual_stream_correlation_core(pdsch_vars[eNB_id]->dl_ch_estimates_ext,
        									 &(pdsch_vars[eNB_id]->dl_ch_estimates_ext[2]),
											 pdsch_vars[eNB_id]->dl_ch_rho_ext[harq_pid][round],
                                             n_tx,
                                             n_rx,
											 pdsch_vars[eNB_id]->log2_maxh,
                                             2*len,
                                             0);
        //printf("rho stream1 =%d\n", &pdsch_vars[eNB_id]->dl_ch_rho_ext[harq_pid][round] );
        nr_dlsch_dual_stream_correlation_core(&(pdsch_vars[eNB_id]->dl_ch_estimates_ext[2]),
        									pdsch_vars[eNB_id]->dl_ch_estimates_ext,
											pdsch_vars[eNB_id]->dl_ch_rho2_ext,
                                            n_tx,
                                            n_rx,
       										pdsch_vars[eNB_id]->log2_maxh,
                                            2*len,
                                            0);
    //  printf("rho stream2 =%d\n",&pdsch_vars[eNB_id]->dl_ch_rho2_ext );
      //printf("TM3 log2_maxh : %d\n",pdsch_vars[eNB_id]->log2_maxh);
  /*     if (symbol == 5) {
     write_output("rho0_0.m","rho0_0",&pdsch_vars[eNB_id]->dl_ch_rho_ext[harq_pid][round][0][symbol*frame_parms->N_RB_DL*12],frame_parms->N_RB_DL*12,1,1);// should be QAM
     write_output("rho2_0.m","rho2_0",&pdsch_vars[eNB_id]->dl_ch_rho2_ext[0][symbol*frame_parms->N_RB_DL*12],frame_parms->N_RB_DL*12,1,1);//should be almost 0
     write_output("rho0_1.m.m","rho0_1",&pdsch_vars[eNB_id]->dl_ch_rho_ext[harq_pid][round][1][symbol*frame_parms->N_RB_DL*12],frame_parms->N_RB_DL*12,1,1);//should be almost 0
     write_output("rho2_1.m","rho2_1",&pdsch_vars[eNB_id]->dl_ch_rho2_ext[1][symbol*frame_parms->N_RB_DL*12],frame_parms->N_RB_DL*12,1,1);//should be QAM
        } */

    }

#if UE_TIMING_TRACE
    stop_meas(&ue->generic_stat_bis[ue->current_thread_id[nr_tti_rx]][slot]);
#if DISABLE_LOG_X
    printf("[AbsSFN %u.%d] Slot%d Symbol %d log2_maxh %d channel_level %d: Channel Comp %5.2f \n",frame,nr_tti_rx,slot,symbol,pdsch_vars[eNB_id]->log2_maxh,proc->channel_level,ue->generic_stat_bis[ue->current_thread_id[nr_tti_rx]][slot].p_time/(cpuf*1000.0));
#else
    LOG_I(PHY, "[AbsSFN %u.%d] Slot%d Symbol %d log2_maxh %d channel_level %d: Channel Comp  %5.2f \n",frame,nr_tti_rx,slot,symbol,pdsch_vars[eNB_id]->log2_maxh,proc->channel_level,ue->generic_stat_bis[ue->current_thread_id[nr_tti_rx]][slot].p_time/(cpuf*1000.0));
#endif
#endif
// MRC
#if UE_TIMING_TRACE
    start_meas(&ue->generic_stat_bis[ue->current_thread_id[nr_tti_rx]][slot]);
#endif

    if (frame_parms->nb_antennas_rx > 1) {
    if (dlsch0_harq->mimo_mode == NR_DUALSTREAM){
        nr_dlsch_detection_mrc_core(pdsch_vars[eNB_id]->rxdataF_comp0,
                                   NULL,
								   pdsch_vars[eNB_id]->dl_ch_rho_ext[harq_pid][round],
								   pdsch_vars[eNB_id]->dl_ch_rho2_ext,
								   pdsch_vars[eNB_id]->dl_ch_mag0,
								   pdsch_vars[eNB_id]->dl_ch_magb0,
                                   NULL,
                                   NULL,
                                   n_tx,
                                   n_rx,
                                   2*len,
                                   0);
    /*   if (symbol == 5) {
     write_output("rho0_mrc.m","rho0_0",&pdsch_vars[eNB_id]->dl_ch_rho_ext[harq_pid][round][0][symbol*frame_parms->N_RB_DL*12],frame_parms->N_RB_DL*12,1,1);// should be QAM
     write_output("rho2_mrc.m","rho2_0",&pdsch_vars[eNB_id]->dl_ch_rho2_ext[0][symbol*frame_parms->N_RB_DL*12],frame_parms->N_RB_DL*12,1,1);//should be almost 0
        } */
    }
    }

      //printf("start compute LLR\n");
  if (dlsch0_harq->mimo_mode == NR_DUALSTREAM)  {
    rxdataF_comp_ptr = pdsch_vars[eNB_id]->rxdataF_comp1[harq_pid][round];
    dl_ch_mag_ptr = pdsch_vars[eNB_id]->dl_ch_mag1[harq_pid][round];
  }
  else {
    rxdataF_comp_ptr = pdsch_vars[eNB_id_i]->rxdataF_comp0;
    dl_ch_mag_ptr = pdsch_vars[eNB_id_i]->dl_ch_mag0;
    //i_mod should have been passed as a parameter
  }
  
#if UE_TIMING_TRACE
    stop_meas(&ue->generic_stat_bis[ue->current_thread_id[nr_tti_rx]][slot]);
#if DISABLE_LOG_X
    printf("[AbsSFN %u.%d] Slot%d Symbol %d: Channel Combine %5.2f \n",frame,nr_tti_rx,slot,symbol,ue->generic_stat_bis[ue->current_thread_id[nr_tti_rx]][slot].p_time/(cpuf*1000.0));
#else
    LOG_I(PHY, "[AbsSFN %u.%d] Slot%d Symbol %d: Channel Combine  %5.2f \n",frame,nr_tti_rx,slot,symbol,ue->generic_stat_bis[ue->current_thread_id[nr_tti_rx]][slot].p_time/(cpuf*1000.0));
#endif
#endif

#if UE_TIMING_TRACE

    start_meas(&ue->generic_stat_bis[ue->current_thread_id[nr_tti_rx]][slot]);
#endif
<<<<<<< HEAD
  /* Store the valid DL RE's */
    pdsch_vars[eNB_id]->dl_valid_re[symbol-1] = len;

    if(dlsch0_harq->status == ACTIVE)
      {
        startSymbIdx = dlsch0_harq->start_symbol;
        nbSymb = dlsch0_harq->nb_symbols;
        pduBitmap = dlsch0_harq->pduBitmap;
      }
    if(dlsch1_harq)
      {
        startSymbIdx = dlsch1_harq->start_symbol;
        nbSymb = dlsch1_harq->nb_symbols;
        pduBitmap = dlsch1_harq->pduBitmap;
      }
=======
  //printf("LLR dlsch0_harq->Qm %d rx_type %d cw0 %d cw1 %d symbol %d \n",dlsch0_harq->Qm,rx_type,codeword_TB0,codeword_TB1,symbol);
  // compute LLRs
  // -> // compute @pointer where llrs should filled for this ofdm-symbol

    if (first_symbol_flag==1) pdsch_vars[eNB_id]->llr_offset[symbol-1] = 0;
    llr_offset_symbol = pdsch_vars[eNB_id]->llr_offset[symbol-1];
    //pllr_symbol_cw0_deint  = (int8_t*)pdsch_vars[eNB_id]->llr[0];
    //pllr_symbol_cw1_deint  = (int8_t*)pdsch_vars[eNB_id]->llr[1];
    pllr_symbol_layer0 = pdsch_vars[eNB_id]->layer_llr[0];
    pllr_symbol_layer1 = pdsch_vars[eNB_id]->layer_llr[1];
    pllr_symbol_layer0 += llr_offset_symbol;
    pllr_symbol_layer1 += llr_offset_symbol;
    pllr_symbol_cw0 = pdsch_vars[eNB_id]->llr[0];
    pllr_symbol_cw1 = pdsch_vars[eNB_id]->llr[1];
    pllr_symbol_cw0 += llr_offset_symbol;
    pllr_symbol_cw1 += llr_offset_symbol;
    
    pdsch_vars[eNB_id]->llr_offset[symbol] = len*dlsch0_harq->Qm + llr_offset_symbol;
 
  LOG_D(PHY,"compute LLRs [symbol %d] NbRB %d Qm %d LLRs-Length %d LLR-Offset %d energy %d\n",
             symbol,
             nb_rb,dlsch0_harq->Qm,
             pdsch_vars[eNB_id]->llr_length[symbol],
             pdsch_vars[eNB_id]->llr_offset[symbol],
	     signal_energy(pdsch_vars[eNB_id]->rxdataF_comp0[0], 7*2*frame_parms->N_RB_DL*12));


             /*printf("compute LLRs [symbol %d] NbRB %d Qm %d LLRs-Length %d LLR-Offset %d @LLR Buff %p @LLR Buff(symb) %p\n",
             symbol,
             nb_rb,dlsch0_harq->Qm,
             pdsch_vars[eNB_id]->llr_length[symbol],
             pdsch_vars[eNB_id]->llr_offset[symbol],
             pdsch_vars[eNB_id]->llr[0],
             pllr_symbol_cw0);*/

  switch (dlsch0_harq->Qm) {
  case 2 :
    if ((rx_type==rx_standard) || (codeword_TB1 == -1)) {
        nr_dlsch_qpsk_llr(frame_parms,
			  pdsch_vars[eNB_id]->rxdataF_comp0,
			  pllr_symbol_cw0,
			  symbol,
			  len,
			  first_symbol_flag,
			  nb_rb,
			  beamforming_mode);
>>>>>>> 3d60e953

    /* Check for PTRS bitmap and process it respectively */
    if((pduBitmap & 0x1) && (type == PDSCH))
      {
        nr_pdsch_ptrs_processing(ue,
                                 pdsch_vars,
                                 frame_parms,
                                 dlsch0_harq, dlsch1_harq,
                                 eNB_id, nr_tti_rx,
                                 symbol, (nb_rb*12),
                                 harq_pid,
                                 dlsch[0]->rnti,rx_type);
        pdsch_vars[eNB_id]->dl_valid_re[symbol-1] -= pdsch_vars[eNB_id]->ptrs_re_per_slot[0][symbol];
      }

    /* at last symbol in a slot calculate LLR's for whole slot */
    if(symbol == (startSymbIdx + nbSymb -1))
    {
      for(uint8_t i =startSymbIdx; i <= nbSymb;i++)
      {
        /* re evaluating the first symbol flag as LLR's are done in symbol loop  */
        if(i == startSymbIdx && i < 3)
          {
            first_symbol_flag =1;
          }
        else
          {
            first_symbol_flag=0;
          }
        /* Calculate LLR's for each symbol */
        nr_dlsch_llr(pdsch_vars, frame_parms,
                     rxdataF_comp_ptr, dl_ch_mag_ptr,
                     dlsch0_harq, dlsch1_harq,
                     rx_type, harq_pid,
                     eNB_id, eNB_id_i,
                     first_symbol_flag,
                     i, nb_rb, round,
                     codeword_TB0, codeword_TB1,
                     pdsch_vars[eNB_id]->dl_valid_re[i-1],
                     nr_tti_rx, beamforming_mode);
      }

      //nr_dlsch_deinterleaving(symbol,bundle_L,(int16_t*)pllr_symbol_cw0,(int16_t*)pllr_symbol_cw0_deint, nb_rb_pdsch);
      if (rx_type==rx_IC_dual_stream) {  
        nr_dlsch_layer_demapping(pdsch_vars[eNB_id]->llr,
                                 dlsch[0]->harq_processes[harq_pid]->Nl,
                                 dlsch[0]->harq_processes[harq_pid]->Qm,
                                 dlsch[0]->harq_processes[harq_pid]->G,
                                 pdsch_vars[eNB_id]->layer_llr);
      }
    }

    //nr_dlsch_deinterleaving(symbol,bundle_L,(int16_t*)pllr_symbol_cw0,(int16_t*)pllr_symbol_cw0_deint, nb_rb_pdsch);
  
    if (rx_type==rx_IC_dual_stream) {  
      nr_dlsch_layer_demapping(pdsch_vars[eNB_id]->llr,
                               dlsch[0]->harq_processes[harq_pid]->Nl,
                               dlsch[0]->harq_processes[harq_pid]->Qm,
                               dlsch[0]->harq_processes[harq_pid]->G,
                               pdsch_vars[eNB_id]->layer_llr);
    }

#if UE_TIMING_TRACE
    stop_meas(&ue->generic_stat_bis[ue->current_thread_id[nr_tti_rx]][slot]);
#if DISABLE_LOG_X
    printf("[AbsSFN %u.%d] Slot%d Symbol %d: LLR Computation %5.2f \n",frame,nr_tti_rx,slot,symbol,ue->generic_stat_bis[ue->current_thread_id[nr_tti_rx]][slot].p_time/(cpuf*1000.0));
#else
    LOG_I(PHY, "[AbsSFN %u.%d] Slot%d Symbol %d: LLR Computation  %5.2f \n",frame,nr_tti_rx,slot,symbol,ue->generic_stat_bis[ue->current_thread_id[nr_tti_rx]][slot].p_time/(cpuf*1000.0));
#endif
#endif

// Please keep it: useful for debugging
#ifdef DEBUG_PDSCH_RX
  char filename[40];
  uint8_t aa = 0;

  snprintf(filename, 40, "rxdataF0_symb_%d_nr_tti_rx_%d.m", symbol, nr_tti_rx);
  write_output(filename, "rxdataF0", &common_vars->common_vars_rx_data_per_thread[ue->current_thread_id[nr_tti_rx]].rxdataF[0][0], NR_SYMBOLS_PER_SLOT*frame_parms->ofdm_symbol_size, 1, 1);

  snprintf(filename, 40, "dl_ch_estimates0%d_symb_%d_nr_tti_rx_%d.m", aa, symbol, nr_tti_rx);
  write_output(filename, "dl_ch_estimates", &pdsch_vars[eNB_id]->dl_ch_estimates[aa][0], NR_SYMBOLS_PER_SLOT*frame_parms->ofdm_symbol_size, 1, 1);

  snprintf(filename, 40, "rxdataF_ext0%d_symb_%d_nr_tti_rx_%d.m", aa, symbol, nr_tti_rx);
  write_output(filename, "rxdataF_ext", &pdsch_vars[eNB_id]->rxdataF_ext[aa][0], NR_SYMBOLS_PER_SLOT*frame_parms->N_RB_DL*NR_NB_SC_PER_RB, 1, 1);

  snprintf(filename, 40, "dl_ch_estimates_ext0%d_symb_%d_nr_tti_rx_%d.m", aa, symbol, nr_tti_rx);
  write_output(filename, "dl_ch_estimates_ext00", &pdsch_vars[eNB_id]->dl_ch_estimates_ext[aa][0], NR_SYMBOLS_PER_SLOT*frame_parms->N_RB_DL*NR_NB_SC_PER_RB, 1, 1);

  snprintf(filename, 40, "rxdataF_comp0%d_symb_%d_nr_tti_rx_%d.m", aa, symbol, nr_tti_rx);
  write_output(filename, "rxdataF_comp00", &pdsch_vars[eNB_id]->rxdataF_comp0[aa][0], NR_SYMBOLS_PER_SLOT*frame_parms->N_RB_DL*NR_NB_SC_PER_RB, 1, 1);

  for (int i=0; i < 2; i++){
    snprintf(filename, 40,  "llr%d_symb_%d_nr_tti_rx_%d.m", i, symbol, nr_tti_rx);
    write_output(filename,"llr",  &pdsch_vars[eNB_id]->llr[i][0], (NR_SYMBOLS_PER_SLOT*nb_rb*NR_NB_SC_PER_RB*dlsch1_harq->Qm) - 4*(nb_rb*4*dlsch1_harq->Qm), 1, 0);
  }
#endif

#if T_TRACER
  T(T_UE_PHY_PDSCH_IQ, T_INT(eNB_id), T_INT(ue->Mod_id), T_INT(frame%1024),
    T_INT(nr_tti_rx), T_INT(nb_rb),
    T_INT(frame_parms->N_RB_UL), T_INT(frame_parms->symbols_per_slot),
    T_BUFFER(&pdsch_vars[eNB_id]->rxdataF_comp0[eNB_id][0],
             2 * /* ulsch[UE_id]->harq_processes[harq_pid]->nb_rb */ frame_parms->N_RB_UL *12*frame_parms->symbols_per_slot*2));
#endif
  return(0);

}

void nr_dlsch_deinterleaving(uint8_t symbol,
							uint8_t start_symbol,
							uint16_t L,
							uint16_t *llr,
							uint16_t *llr_deint,
							uint16_t nb_rb_pdsch)
{

  uint32_t bundle_idx, N_bundle, R, C, r,c;
  int32_t m,k;
  uint8_t nb_re;

  R=2;
  N_bundle = nb_rb_pdsch/L;
  C=N_bundle/R;

  uint32_t *bundle_deint = malloc(N_bundle*sizeof(uint32_t));

  printf("N_bundle %u L %d nb_rb_pdsch %d\n",N_bundle, L,nb_rb_pdsch);

  if (symbol==start_symbol)
	  nb_re = 6;
  else
	  nb_re = 12;


  AssertFatal(llr!=NULL,"nr_dlsch_deinterleaving: FATAL llr is Null\n");


  for (c =0; c< C; c++){
	  for (r=0; r<R;r++){
		  bundle_idx = r*C+c;
		  bundle_deint[bundle_idx] = c*R+r;
		  //printf("c %u r %u bundle_idx %u bundle_deinter %u\n", c, r, bundle_idx, bundle_deint[bundle_idx]);
	  }
  }

  for (k=0; k<N_bundle;k++)
  {
	  for (m=0; m<nb_re*L;m++){
		  llr_deint[bundle_deint[k]*nb_re*L+m]= llr[k*nb_re*L+m];
		  //printf("k %d m %d bundle_deint %d llr_deint %d\n", k, m, bundle_deint[k], llr_deint[bundle_deint[k]*nb_re*L+m]);
	  }
  }
  free(bundle_deint);
}

//==============================================================================================
// Pre-processing for LLR computation
//==============================================================================================

void nr_dlsch_channel_compensation(int **rxdataF_ext,
                                int **dl_ch_estimates_ext,
                                int **dl_ch_mag,
                                int **dl_ch_magb,
                                int **rxdataF_comp,
                                int **rho,
                                NR_DL_FRAME_PARMS *frame_parms,
                                unsigned char symbol,
				uint8_t pilots,
                                uint8_t first_symbol_flag,
                                unsigned char mod_order,
                                unsigned short nb_rb,
                                unsigned char output_shift,
                                PHY_NR_MEASUREMENTS *measurements)
{

#if defined(__i386) || defined(__x86_64)

  unsigned short rb;
  unsigned char aatx,aarx;
  __m128i *dl_ch128,*dl_ch128_2,*dl_ch_mag128,*dl_ch_mag128b,*rxdataF128,*rxdataF_comp128,*rho128;
  __m128i mmtmpD0,mmtmpD1,mmtmpD2,mmtmpD3,QAM_amp128,QAM_amp128b;
  QAM_amp128b = _mm_setzero_si128();

  for (aatx=0; aatx<frame_parms->nb_antenna_ports_gNB; aatx++) {
    if (mod_order == 4) {
      QAM_amp128 = _mm_set1_epi16(QAM16_n1);  // 2/sqrt(10)
      QAM_amp128b = _mm_setzero_si128();
    } else if (mod_order == 6) {
      QAM_amp128  = _mm_set1_epi16(QAM64_n1); //
      QAM_amp128b = _mm_set1_epi16(QAM64_n2);
    }

    //    printf("comp: rxdataF_comp %p, symbol %d\n",rxdataF_comp[0],symbol);

    for (aarx=0; aarx<frame_parms->nb_antennas_rx; aarx++) {

      dl_ch128          = (__m128i *)&dl_ch_estimates_ext[(aatx<<1)+aarx][symbol*nb_rb*12];
      dl_ch_mag128      = (__m128i *)&dl_ch_mag[(aatx<<1)+aarx][symbol*nb_rb*12];
      dl_ch_mag128b     = (__m128i *)&dl_ch_magb[(aatx<<1)+aarx][symbol*nb_rb*12];
      rxdataF128        = (__m128i *)&rxdataF_ext[aarx][symbol*nb_rb*12];
      rxdataF_comp128   = (__m128i *)&rxdataF_comp[(aatx<<1)+aarx][symbol*nb_rb*12];


      for (rb=0; rb<nb_rb; rb++) {
        if (mod_order>2) {
          // get channel amplitude if not QPSK

          mmtmpD0 = _mm_madd_epi16(dl_ch128[0],dl_ch128[0]);
          mmtmpD0 = _mm_srai_epi32(mmtmpD0,output_shift);

          mmtmpD1 = _mm_madd_epi16(dl_ch128[1],dl_ch128[1]);
          mmtmpD1 = _mm_srai_epi32(mmtmpD1,output_shift);

          mmtmpD0 = _mm_packs_epi32(mmtmpD0,mmtmpD1);

          // store channel magnitude here in a new field of dlsch

          dl_ch_mag128[0] = _mm_unpacklo_epi16(mmtmpD0,mmtmpD0);
          dl_ch_mag128b[0] = dl_ch_mag128[0];
          dl_ch_mag128[0] = _mm_mulhi_epi16(dl_ch_mag128[0],QAM_amp128);
          dl_ch_mag128[0] = _mm_slli_epi16(dl_ch_mag128[0],1);
    //print_ints("Re(ch):",(int16_t*)&mmtmpD0);
    //print_shorts("QAM_amp:",(int16_t*)&QAM_amp128);
    //print_shorts("mag:",(int16_t*)&dl_ch_mag128[0]);
          dl_ch_mag128[1] = _mm_unpackhi_epi16(mmtmpD0,mmtmpD0);
          dl_ch_mag128b[1] = dl_ch_mag128[1];
          dl_ch_mag128[1] = _mm_mulhi_epi16(dl_ch_mag128[1],QAM_amp128);
          dl_ch_mag128[1] = _mm_slli_epi16(dl_ch_mag128[1],1);

          if (pilots==0) {
            mmtmpD0 = _mm_madd_epi16(dl_ch128[2],dl_ch128[2]);
            mmtmpD0 = _mm_srai_epi32(mmtmpD0,output_shift);
            mmtmpD1 = _mm_packs_epi32(mmtmpD0,mmtmpD0);

            dl_ch_mag128[2] = _mm_unpacklo_epi16(mmtmpD1,mmtmpD1);
            dl_ch_mag128b[2] = dl_ch_mag128[2];

            dl_ch_mag128[2] = _mm_mulhi_epi16(dl_ch_mag128[2],QAM_amp128);
            dl_ch_mag128[2] = _mm_slli_epi16(dl_ch_mag128[2],1);
          }

          dl_ch_mag128b[0] = _mm_mulhi_epi16(dl_ch_mag128b[0],QAM_amp128b);
          dl_ch_mag128b[0] = _mm_slli_epi16(dl_ch_mag128b[0],1);


          dl_ch_mag128b[1] = _mm_mulhi_epi16(dl_ch_mag128b[1],QAM_amp128b);
          dl_ch_mag128b[1] = _mm_slli_epi16(dl_ch_mag128b[1],1);

          if (pilots==0) {
            dl_ch_mag128b[2] = _mm_mulhi_epi16(dl_ch_mag128b[2],QAM_amp128b);
            dl_ch_mag128b[2] = _mm_slli_epi16(dl_ch_mag128b[2],1);
          }
        }

        // multiply by conjugated channel
        mmtmpD0 = _mm_madd_epi16(dl_ch128[0],rxdataF128[0]);
        //  print_ints("re",&mmtmpD0);

        // mmtmpD0 contains real part of 4 consecutive outputs (32-bit)
        mmtmpD1 = _mm_shufflelo_epi16(dl_ch128[0],_MM_SHUFFLE(2,3,0,1));
        mmtmpD1 = _mm_shufflehi_epi16(mmtmpD1,_MM_SHUFFLE(2,3,0,1));
        mmtmpD1 = _mm_sign_epi16(mmtmpD1,*(__m128i*)&conjugate[0]);
        //  print_ints("im",&mmtmpD1);
        mmtmpD1 = _mm_madd_epi16(mmtmpD1,rxdataF128[0]);
        // mmtmpD1 contains imag part of 4 consecutive outputs (32-bit)
        mmtmpD0 = _mm_srai_epi32(mmtmpD0,output_shift);
        //  print_ints("re(shift)",&mmtmpD0);
        mmtmpD1 = _mm_srai_epi32(mmtmpD1,output_shift);
        //  print_ints("im(shift)",&mmtmpD1);
        mmtmpD2 = _mm_unpacklo_epi32(mmtmpD0,mmtmpD1);
        mmtmpD3 = _mm_unpackhi_epi32(mmtmpD0,mmtmpD1);
        //        print_ints("c0",&mmtmpD2);
        //  print_ints("c1",&mmtmpD3);
        rxdataF_comp128[0] = _mm_packs_epi32(mmtmpD2,mmtmpD3);
        //  print_shorts("rx:",rxdataF128);
        //  print_shorts("ch:",dl_ch128);
        //  print_shorts("pack:",rxdataF_comp128);

        // multiply by conjugated channel
        mmtmpD0 = _mm_madd_epi16(dl_ch128[1],rxdataF128[1]);
        // mmtmpD0 contains real part of 4 consecutive outputs (32-bit)
        mmtmpD1 = _mm_shufflelo_epi16(dl_ch128[1],_MM_SHUFFLE(2,3,0,1));
        mmtmpD1 = _mm_shufflehi_epi16(mmtmpD1,_MM_SHUFFLE(2,3,0,1));
        mmtmpD1 = _mm_sign_epi16(mmtmpD1,*(__m128i*)conjugate);
        mmtmpD1 = _mm_madd_epi16(mmtmpD1,rxdataF128[1]);
        // mmtmpD1 contains imag part of 4 consecutive outputs (32-bit)
        mmtmpD0 = _mm_srai_epi32(mmtmpD0,output_shift);
        mmtmpD1 = _mm_srai_epi32(mmtmpD1,output_shift);
        mmtmpD2 = _mm_unpacklo_epi32(mmtmpD0,mmtmpD1);
        mmtmpD3 = _mm_unpackhi_epi32(mmtmpD0,mmtmpD1);

        rxdataF_comp128[1] = _mm_packs_epi32(mmtmpD2,mmtmpD3);
        //  print_shorts("rx:",rxdataF128+1);
        //  print_shorts("ch:",dl_ch128+1);
        //  print_shorts("pack:",rxdataF_comp128+1);

        if (pilots==0) {
          // multiply by conjugated channel
          mmtmpD0 = _mm_madd_epi16(dl_ch128[2],rxdataF128[2]);
          // mmtmpD0 contains real part of 4 consecutive outputs (32-bit)
          mmtmpD1 = _mm_shufflelo_epi16(dl_ch128[2],_MM_SHUFFLE(2,3,0,1));
          mmtmpD1 = _mm_shufflehi_epi16(mmtmpD1,_MM_SHUFFLE(2,3,0,1));
          mmtmpD1 = _mm_sign_epi16(mmtmpD1,*(__m128i*)conjugate);
          mmtmpD1 = _mm_madd_epi16(mmtmpD1,rxdataF128[2]);
          // mmtmpD1 contains imag part of 4 consecutive outputs (32-bit)
          mmtmpD0 = _mm_srai_epi32(mmtmpD0,output_shift);
          mmtmpD1 = _mm_srai_epi32(mmtmpD1,output_shift);
          mmtmpD2 = _mm_unpacklo_epi32(mmtmpD0,mmtmpD1);
          mmtmpD3 = _mm_unpackhi_epi32(mmtmpD0,mmtmpD1);

          rxdataF_comp128[2] = _mm_packs_epi32(mmtmpD2,mmtmpD3);
          //  print_shorts("rx:",rxdataF128+2);
          //  print_shorts("ch:",dl_ch128+2);
          //        print_shorts("pack:",rxdataF_comp128+2);

          dl_ch128+=3;
          dl_ch_mag128+=3;
          dl_ch_mag128b+=3;
          rxdataF128+=3;
          rxdataF_comp128+=3;
        } else { // we have a smaller PDSCH in symbols with pilots so skip last group of 4 REs and increment less
          dl_ch128+=2;
          dl_ch_mag128+=2;
          dl_ch_mag128b+=2;
          rxdataF128+=2;
          rxdataF_comp128+=2;
        }

      }
    }
  }

  if (rho) {


    for (aarx=0; aarx<frame_parms->nb_antennas_rx; aarx++) {
      rho128        = (__m128i *)&rho[aarx][symbol*frame_parms->N_RB_DL*12];
      dl_ch128      = (__m128i *)&dl_ch_estimates_ext[aarx][symbol*frame_parms->N_RB_DL*12];
      dl_ch128_2    = (__m128i *)&dl_ch_estimates_ext[2+aarx][symbol*frame_parms->N_RB_DL*12];

      for (rb=0; rb<nb_rb; rb++) {
        // multiply by conjugated channel
        mmtmpD0 = _mm_madd_epi16(dl_ch128[0],dl_ch128_2[0]);
        //  print_ints("re",&mmtmpD0);

        // mmtmpD0 contains real part of 4 consecutive outputs (32-bit)
        mmtmpD1 = _mm_shufflelo_epi16(dl_ch128[0],_MM_SHUFFLE(2,3,0,1));
        mmtmpD1 = _mm_shufflehi_epi16(mmtmpD1,_MM_SHUFFLE(2,3,0,1));
        mmtmpD1 = _mm_sign_epi16(mmtmpD1,*(__m128i*)&conjugate[0]);
        //  print_ints("im",&mmtmpD1);
        mmtmpD1 = _mm_madd_epi16(mmtmpD1,dl_ch128_2[0]);
        // mmtmpD1 contains imag part of 4 consecutive outputs (32-bit)
        mmtmpD0 = _mm_srai_epi32(mmtmpD0,output_shift);
        //  print_ints("re(shift)",&mmtmpD0);
        mmtmpD1 = _mm_srai_epi32(mmtmpD1,output_shift);
        //  print_ints("im(shift)",&mmtmpD1);
        mmtmpD2 = _mm_unpacklo_epi32(mmtmpD0,mmtmpD1);
        mmtmpD3 = _mm_unpackhi_epi32(mmtmpD0,mmtmpD1);
        //        print_ints("c0",&mmtmpD2);
        //  print_ints("c1",&mmtmpD3);
        rho128[0] = _mm_packs_epi32(mmtmpD2,mmtmpD3);

        //print_shorts("rx:",dl_ch128_2);
        //print_shorts("ch:",dl_ch128);
        //print_shorts("pack:",rho128);

        // multiply by conjugated channel
        mmtmpD0 = _mm_madd_epi16(dl_ch128[1],dl_ch128_2[1]);
        // mmtmpD0 contains real part of 4 consecutive outputs (32-bit)
        mmtmpD1 = _mm_shufflelo_epi16(dl_ch128[1],_MM_SHUFFLE(2,3,0,1));
        mmtmpD1 = _mm_shufflehi_epi16(mmtmpD1,_MM_SHUFFLE(2,3,0,1));
        mmtmpD1 = _mm_sign_epi16(mmtmpD1,*(__m128i*)conjugate);
        mmtmpD1 = _mm_madd_epi16(mmtmpD1,dl_ch128_2[1]);
        // mmtmpD1 contains imag part of 4 consecutive outputs (32-bit)
        mmtmpD0 = _mm_srai_epi32(mmtmpD0,output_shift);
        mmtmpD1 = _mm_srai_epi32(mmtmpD1,output_shift);
        mmtmpD2 = _mm_unpacklo_epi32(mmtmpD0,mmtmpD1);
        mmtmpD3 = _mm_unpackhi_epi32(mmtmpD0,mmtmpD1);


        rho128[1] =_mm_packs_epi32(mmtmpD2,mmtmpD3);
        //print_shorts("rx:",dl_ch128_2+1);
        //print_shorts("ch:",dl_ch128+1);
        //print_shorts("pack:",rho128+1);
        // multiply by conjugated channel
        mmtmpD0 = _mm_madd_epi16(dl_ch128[2],dl_ch128_2[2]);
        // mmtmpD0 contains real part of 4 consecutive outputs (32-bit)
        mmtmpD1 = _mm_shufflelo_epi16(dl_ch128[2],_MM_SHUFFLE(2,3,0,1));
        mmtmpD1 = _mm_shufflehi_epi16(mmtmpD1,_MM_SHUFFLE(2,3,0,1));
        mmtmpD1 = _mm_sign_epi16(mmtmpD1,*(__m128i*)conjugate);
        mmtmpD1 = _mm_madd_epi16(mmtmpD1,dl_ch128_2[2]);
        // mmtmpD1 contains imag part of 4 consecutive outputs (32-bit)
        mmtmpD0 = _mm_srai_epi32(mmtmpD0,output_shift);
        mmtmpD1 = _mm_srai_epi32(mmtmpD1,output_shift);
        mmtmpD2 = _mm_unpacklo_epi32(mmtmpD0,mmtmpD1);
        mmtmpD3 = _mm_unpackhi_epi32(mmtmpD0,mmtmpD1);

        rho128[2] = _mm_packs_epi32(mmtmpD2,mmtmpD3);
        //print_shorts("rx:",dl_ch128_2+2);
        //print_shorts("ch:",dl_ch128+2);
        //print_shorts("pack:",rho128+2);

        dl_ch128+=3;
        dl_ch128_2+=3;
        rho128+=3;

      }

      if (first_symbol_flag==1) {
        measurements->rx_correlation[0][aarx] = signal_energy(&rho[aarx][symbol*nb_rb*12],rb*12);
      }
    }
  }

  _mm_empty();
  _m_empty();

#elif defined(__arm__)


  unsigned short rb;
  unsigned char aatx,aarx,symbol_mod,pilots=0;

  int16x4_t *dl_ch128,*dl_ch128_2,*rxdataF128;
  int32x4_t mmtmpD0,mmtmpD1,mmtmpD0b,mmtmpD1b;
  int16x8_t *dl_ch_mag128,*dl_ch_mag128b,mmtmpD2,mmtmpD3,mmtmpD4;
  int16x8_t QAM_amp128,QAM_amp128b;
  int16x4x2_t *rxdataF_comp128,*rho128;

  int16_t conj[4]__attribute__((aligned(16))) = {1,-1,1,-1};
  int32x4_t output_shift128 = vmovq_n_s32(-(int32_t)output_shift);

  symbol_mod = (symbol>=(7-frame_parms->Ncp)) ? symbol-(7-frame_parms->Ncp) : symbol;

  if ((symbol_mod == 0) || (symbol_mod == (4-frame_parms->Ncp))) {
    if (frame_parms->nb_antenna_ports_gNB==1) { // 10 out of 12 so don't reduce size
      nb_rb=1+(5*nb_rb/6);
    }
    else {
      pilots=1;
    }
  }

  for (aatx=0; aatx<frame_parms->nb_antenna_ports_gNB; aatx++) {
    if (mod_order == 4) {
      QAM_amp128  = vmovq_n_s16(QAM16_n1);  // 2/sqrt(10)
      QAM_amp128b = vmovq_n_s16(0);
    } else if (mod_order == 6) {
      QAM_amp128  = vmovq_n_s16(QAM64_n1); //
      QAM_amp128b = vmovq_n_s16(QAM64_n2);
    }
    //    printf("comp: rxdataF_comp %p, symbol %d\n",rxdataF_comp[0],symbol);

    for (aarx=0; aarx<frame_parms->nb_antennas_rx; aarx++) {
      dl_ch128          = (int16x4_t*)&dl_ch_estimates_ext[(aatx<<1)+aarx][symbol*frame_parms->N_RB_DL*12];
      dl_ch_mag128      = (int16x8_t*)&dl_ch_mag[(aatx<<1)+aarx][symbol*frame_parms->N_RB_DL*12];
      dl_ch_mag128b     = (int16x8_t*)&dl_ch_magb[(aatx<<1)+aarx][symbol*frame_parms->N_RB_DL*12];
      rxdataF128        = (int16x4_t*)&rxdataF_ext[aarx][symbol*frame_parms->N_RB_DL*12];
      rxdataF_comp128   = (int16x4x2_t*)&rxdataF_comp[(aatx<<1)+aarx][symbol*frame_parms->N_RB_DL*12];

      for (rb=0; rb<nb_rb; rb++) {
  if (mod_order>2) {
    // get channel amplitude if not QPSK
    mmtmpD0 = vmull_s16(dl_ch128[0], dl_ch128[0]);
    // mmtmpD0 = [ch0*ch0,ch1*ch1,ch2*ch2,ch3*ch3];
    mmtmpD0 = vqshlq_s32(vqaddq_s32(mmtmpD0,vrev64q_s32(mmtmpD0)),output_shift128);
    // mmtmpD0 = [ch0*ch0 + ch1*ch1,ch0*ch0 + ch1*ch1,ch2*ch2 + ch3*ch3,ch2*ch2 + ch3*ch3]>>output_shift128 on 32-bits
    mmtmpD1 = vmull_s16(dl_ch128[1], dl_ch128[1]);
    mmtmpD1 = vqshlq_s32(vqaddq_s32(mmtmpD1,vrev64q_s32(mmtmpD1)),output_shift128);
    mmtmpD2 = vcombine_s16(vmovn_s32(mmtmpD0),vmovn_s32(mmtmpD1));
    // mmtmpD2 = [ch0*ch0 + ch1*ch1,ch0*ch0 + ch1*ch1,ch2*ch2 + ch3*ch3,ch2*ch2 + ch3*ch3,ch4*ch4 + ch5*ch5,ch4*ch4 + ch5*ch5,ch6*ch6 + ch7*ch7,ch6*ch6 + ch7*ch7]>>output_shift128 on 16-bits
    mmtmpD0 = vmull_s16(dl_ch128[2], dl_ch128[2]);
    mmtmpD0 = vqshlq_s32(vqaddq_s32(mmtmpD0,vrev64q_s32(mmtmpD0)),output_shift128);
    mmtmpD1 = vmull_s16(dl_ch128[3], dl_ch128[3]);
    mmtmpD1 = vqshlq_s32(vqaddq_s32(mmtmpD1,vrev64q_s32(mmtmpD1)),output_shift128);
    mmtmpD3 = vcombine_s16(vmovn_s32(mmtmpD0),vmovn_s32(mmtmpD1));
    if (pilots==0) {
      mmtmpD0 = vmull_s16(dl_ch128[4], dl_ch128[4]);
      mmtmpD0 = vqshlq_s32(vqaddq_s32(mmtmpD0,vrev64q_s32(mmtmpD0)),output_shift128);
      mmtmpD1 = vmull_s16(dl_ch128[5], dl_ch128[5]);
      mmtmpD1 = vqshlq_s32(vqaddq_s32(mmtmpD1,vrev64q_s32(mmtmpD1)),output_shift128);
      mmtmpD4 = vcombine_s16(vmovn_s32(mmtmpD0),vmovn_s32(mmtmpD1));
    }

    dl_ch_mag128b[0] = vqdmulhq_s16(mmtmpD2,QAM_amp128b);
    dl_ch_mag128b[1] = vqdmulhq_s16(mmtmpD3,QAM_amp128b);
    dl_ch_mag128[0] = vqdmulhq_s16(mmtmpD2,QAM_amp128);
    dl_ch_mag128[1] = vqdmulhq_s16(mmtmpD3,QAM_amp128);

    if (pilots==0) {
      dl_ch_mag128b[2] = vqdmulhq_s16(mmtmpD4,QAM_amp128b);
      dl_ch_mag128[2]  = vqdmulhq_s16(mmtmpD4,QAM_amp128);
    }
  }

  mmtmpD0 = vmull_s16(dl_ch128[0], rxdataF128[0]);
  //mmtmpD0 = [Re(ch[0])Re(rx[0]) Im(ch[0])Im(ch[0]) Re(ch[1])Re(rx[1]) Im(ch[1])Im(ch[1])]
  mmtmpD1 = vmull_s16(dl_ch128[1], rxdataF128[1]);
  //mmtmpD1 = [Re(ch[2])Re(rx[2]) Im(ch[2])Im(ch[2]) Re(ch[3])Re(rx[3]) Im(ch[3])Im(ch[3])]
  mmtmpD0 = vcombine_s32(vpadd_s32(vget_low_s32(mmtmpD0),vget_high_s32(mmtmpD0)),
             vpadd_s32(vget_low_s32(mmtmpD1),vget_high_s32(mmtmpD1)));
  //mmtmpD0 = [Re(ch[0])Re(rx[0])+Im(ch[0])Im(ch[0]) Re(ch[1])Re(rx[1])+Im(ch[1])Im(ch[1]) Re(ch[2])Re(rx[2])+Im(ch[2])Im(ch[2]) Re(ch[3])Re(rx[3])+Im(ch[3])Im(ch[3])]

  mmtmpD0b = vmull_s16(vrev32_s16(vmul_s16(dl_ch128[0],*(int16x4_t*)conj)), rxdataF128[0]);
  //mmtmpD0 = [-Im(ch[0])Re(rx[0]) Re(ch[0])Im(rx[0]) -Im(ch[1])Re(rx[1]) Re(ch[1])Im(rx[1])]
  mmtmpD1b = vmull_s16(vrev32_s16(vmul_s16(dl_ch128[1],*(int16x4_t*)conj)), rxdataF128[1]);
  //mmtmpD0 = [-Im(ch[2])Re(rx[2]) Re(ch[2])Im(rx[2]) -Im(ch[3])Re(rx[3]) Re(ch[3])Im(rx[3])]
  mmtmpD1 = vcombine_s32(vpadd_s32(vget_low_s32(mmtmpD0b),vget_high_s32(mmtmpD0b)),
             vpadd_s32(vget_low_s32(mmtmpD1b),vget_high_s32(mmtmpD1b)));
  //mmtmpD1 = [-Im(ch[0])Re(rx[0])+Re(ch[0])Im(rx[0]) -Im(ch[1])Re(rx[1])+Re(ch[1])Im(rx[1]) -Im(ch[2])Re(rx[2])+Re(ch[2])Im(rx[2]) -Im(ch[3])Re(rx[3])+Re(ch[3])Im(rx[3])]

  mmtmpD0 = vqshlq_s32(mmtmpD0,output_shift128);
  mmtmpD1 = vqshlq_s32(mmtmpD1,output_shift128);
  rxdataF_comp128[0] = vzip_s16(vmovn_s32(mmtmpD0),vmovn_s32(mmtmpD1));
  mmtmpD0 = vmull_s16(dl_ch128[2], rxdataF128[2]);
  mmtmpD1 = vmull_s16(dl_ch128[3], rxdataF128[3]);
  mmtmpD0 = vcombine_s32(vpadd_s32(vget_low_s32(mmtmpD0),vget_high_s32(mmtmpD0)),
             vpadd_s32(vget_low_s32(mmtmpD1),vget_high_s32(mmtmpD1)));
  mmtmpD0b = vmull_s16(vrev32_s16(vmul_s16(dl_ch128[2],*(int16x4_t*)conj)), rxdataF128[2]);
  mmtmpD1b = vmull_s16(vrev32_s16(vmul_s16(dl_ch128[3],*(int16x4_t*)conj)), rxdataF128[3]);
  mmtmpD1 = vcombine_s32(vpadd_s32(vget_low_s32(mmtmpD0b),vget_high_s32(mmtmpD0b)),
             vpadd_s32(vget_low_s32(mmtmpD1b),vget_high_s32(mmtmpD1b)));
  mmtmpD0 = vqshlq_s32(mmtmpD0,output_shift128);
  mmtmpD1 = vqshlq_s32(mmtmpD1,output_shift128);
  rxdataF_comp128[1] = vzip_s16(vmovn_s32(mmtmpD0),vmovn_s32(mmtmpD1));

  if (pilots==0) {
    mmtmpD0 = vmull_s16(dl_ch128[4], rxdataF128[4]);
    mmtmpD1 = vmull_s16(dl_ch128[5], rxdataF128[5]);
    mmtmpD0 = vcombine_s32(vpadd_s32(vget_low_s32(mmtmpD0),vget_high_s32(mmtmpD0)),
         vpadd_s32(vget_low_s32(mmtmpD1),vget_high_s32(mmtmpD1)));

    mmtmpD0b = vmull_s16(vrev32_s16(vmul_s16(dl_ch128[4],*(int16x4_t*)conj)), rxdataF128[4]);
    mmtmpD1b = vmull_s16(vrev32_s16(vmul_s16(dl_ch128[5],*(int16x4_t*)conj)), rxdataF128[5]);
    mmtmpD1 = vcombine_s32(vpadd_s32(vget_low_s32(mmtmpD0b),vget_high_s32(mmtmpD0b)),
         vpadd_s32(vget_low_s32(mmtmpD1b),vget_high_s32(mmtmpD1b)));


    mmtmpD0 = vqshlq_s32(mmtmpD0,output_shift128);
    mmtmpD1 = vqshlq_s32(mmtmpD1,output_shift128);
    rxdataF_comp128[2] = vzip_s16(vmovn_s32(mmtmpD0),vmovn_s32(mmtmpD1));


    dl_ch128+=6;
    dl_ch_mag128+=3;
    dl_ch_mag128b+=3;
    rxdataF128+=6;
    rxdataF_comp128+=3;

  } else { // we have a smaller PDSCH in symbols with pilots so skip last group of 4 REs and increment less
    dl_ch128+=4;
    dl_ch_mag128+=2;
    dl_ch_mag128b+=2;
    rxdataF128+=4;
    rxdataF_comp128+=2;
  }
      }
    }
  }

  if (rho) {
    for (aarx=0; aarx<frame_parms->nb_antennas_rx; aarx++) {
      rho128        = (int16x4x2_t*)&rho[aarx][symbol*frame_parms->N_RB_DL*12];
      dl_ch128      = (int16x4_t*)&dl_ch_estimates_ext[aarx][symbol*frame_parms->N_RB_DL*12];
      dl_ch128_2    = (int16x4_t*)&dl_ch_estimates_ext[2+aarx][symbol*frame_parms->N_RB_DL*12];
      for (rb=0; rb<nb_rb; rb++) {
  mmtmpD0 = vmull_s16(dl_ch128[0], dl_ch128_2[0]);
  mmtmpD1 = vmull_s16(dl_ch128[1], dl_ch128_2[1]);
  mmtmpD0 = vcombine_s32(vpadd_s32(vget_low_s32(mmtmpD0),vget_high_s32(mmtmpD0)),
             vpadd_s32(vget_low_s32(mmtmpD1),vget_high_s32(mmtmpD1)));
  mmtmpD0b = vmull_s16(vrev32_s16(vmul_s16(dl_ch128[0],*(int16x4_t*)conj)), dl_ch128_2[0]);
  mmtmpD1b = vmull_s16(vrev32_s16(vmul_s16(dl_ch128[1],*(int16x4_t*)conj)), dl_ch128_2[1]);
  mmtmpD1 = vcombine_s32(vpadd_s32(vget_low_s32(mmtmpD0b),vget_high_s32(mmtmpD0b)),
             vpadd_s32(vget_low_s32(mmtmpD1b),vget_high_s32(mmtmpD1b)));

  mmtmpD0 = vqshlq_s32(mmtmpD0,output_shift128);
  mmtmpD1 = vqshlq_s32(mmtmpD1,output_shift128);
  rho128[0] = vzip_s16(vmovn_s32(mmtmpD0),vmovn_s32(mmtmpD1));

  mmtmpD0 = vmull_s16(dl_ch128[2], dl_ch128_2[2]);
  mmtmpD1 = vmull_s16(dl_ch128[3], dl_ch128_2[3]);
  mmtmpD0 = vcombine_s32(vpadd_s32(vget_low_s32(mmtmpD0),vget_high_s32(mmtmpD0)),
             vpadd_s32(vget_low_s32(mmtmpD1),vget_high_s32(mmtmpD1)));
  mmtmpD0b = vmull_s16(vrev32_s16(vmul_s16(dl_ch128[2],*(int16x4_t*)conj)), dl_ch128_2[2]);
  mmtmpD1b = vmull_s16(vrev32_s16(vmul_s16(dl_ch128[3],*(int16x4_t*)conj)), dl_ch128_2[3]);
  mmtmpD1 = vcombine_s32(vpadd_s32(vget_low_s32(mmtmpD0b),vget_high_s32(mmtmpD0b)),
             vpadd_s32(vget_low_s32(mmtmpD1b),vget_high_s32(mmtmpD1b)));

  mmtmpD0 = vqshlq_s32(mmtmpD0,output_shift128);
  mmtmpD1 = vqshlq_s32(mmtmpD1,output_shift128);
  rho128[1] = vzip_s16(vmovn_s32(mmtmpD0),vmovn_s32(mmtmpD1));

  mmtmpD0 = vmull_s16(dl_ch128[0], dl_ch128_2[0]);
  mmtmpD1 = vmull_s16(dl_ch128[1], dl_ch128_2[1]);
  mmtmpD0 = vcombine_s32(vpadd_s32(vget_low_s32(mmtmpD0),vget_high_s32(mmtmpD0)),
             vpadd_s32(vget_low_s32(mmtmpD1),vget_high_s32(mmtmpD1)));
  mmtmpD0b = vmull_s16(vrev32_s16(vmul_s16(dl_ch128[4],*(int16x4_t*)conj)), dl_ch128_2[4]);
  mmtmpD1b = vmull_s16(vrev32_s16(vmul_s16(dl_ch128[5],*(int16x4_t*)conj)), dl_ch128_2[5]);
  mmtmpD1 = vcombine_s32(vpadd_s32(vget_low_s32(mmtmpD0b),vget_high_s32(mmtmpD0b)),
             vpadd_s32(vget_low_s32(mmtmpD1b),vget_high_s32(mmtmpD1b)));

  mmtmpD0 = vqshlq_s32(mmtmpD0,output_shift128);
  mmtmpD1 = vqshlq_s32(mmtmpD1,output_shift128);
  rho128[2] = vzip_s16(vmovn_s32(mmtmpD0),vmovn_s32(mmtmpD1));


  dl_ch128+=6;
  dl_ch128_2+=6;
  rho128+=3;
      }

      if (first_symbol_flag==1) {
  measurements->rx_correlation[0][aarx] = signal_energy(&rho[aarx][symbol*frame_parms->N_RB_DL*12],rb*12);
      }
    }
  }
#endif
}

void nr_dlsch_channel_compensation_core(int **rxdataF_ext,
                                     int **dl_ch_estimates_ext,
                                     int **dl_ch_mag,
                                     int **dl_ch_magb,
                                     int **rxdataF_comp,
                                     int **rho,
                                     unsigned char n_tx,
                                     unsigned char n_rx,
                                     unsigned char mod_order,
                                     unsigned char output_shift,
                                     int length,
                                     int start_point)

{

  unsigned short ii;
  int length_mod8 = 0;
  int length2;
  __m128i *dl_ch128,*dl_ch_mag128,*dl_ch_mag128b, *dl_ch128_2, *rxdataF128,*rxdataF_comp128,*rho128;
  __m128i mmtmpD0,mmtmpD1,mmtmpD2,mmtmpD3,QAM_amp128,QAM_amp128b;
  int aatx = 0, aarx = 0;

  for (aatx=0; aatx<n_tx; aatx++) {

    if (mod_order == 4) {
      QAM_amp128 = _mm_set1_epi16(QAM16_n1);  // 2/sqrt(10)
      QAM_amp128b = _mm_setzero_si128();
    } else if (mod_order == 6) {
      QAM_amp128  = _mm_set1_epi16(QAM64_n1); //
      QAM_amp128b = _mm_set1_epi16(QAM64_n2);
    }

    for (aarx=0; aarx<n_rx; aarx++) {
      /* TODO: hack to be removed. There is crash for 1 antenna case, so
       * for 1 antenna case, I put back the value 2 as it was before
       * Elena's commit.
       */
      int x = n_rx > 1 ? n_rx : 2;

    dl_ch128          = (__m128i *)&dl_ch_estimates_ext[aatx*x + aarx][start_point];
    dl_ch_mag128      = (__m128i *)&dl_ch_mag[aatx*x + aarx][start_point];
    dl_ch_mag128b     = (__m128i *)&dl_ch_magb[aatx*x + aarx][start_point];
    rxdataF128        = (__m128i *)&rxdataF_ext[aarx][start_point];
    rxdataF_comp128   = (__m128i *)&rxdataF_comp[aatx*x + aarx][start_point];

      length_mod8 = length&7;
      if (length_mod8 == 0){
        length2 = length>>3;

        for (ii=0; ii<length2; ++ii) {
          if (mod_order>2) {
            // get channel amplitude if not QPSK

            mmtmpD0 = _mm_madd_epi16(dl_ch128[0],dl_ch128[0]);
            mmtmpD0 = _mm_srai_epi32(mmtmpD0,output_shift);

            mmtmpD1 = _mm_madd_epi16(dl_ch128[1],dl_ch128[1]);
            mmtmpD1 = _mm_srai_epi32(mmtmpD1,output_shift);

            mmtmpD0 = _mm_packs_epi32(mmtmpD0,mmtmpD1);

            // store channel magnitude here in a new field of dlsch

            dl_ch_mag128[0] = _mm_unpacklo_epi16(mmtmpD0,mmtmpD0);
            dl_ch_mag128b[0] = dl_ch_mag128[0];
            dl_ch_mag128[0] = _mm_mulhi_epi16(dl_ch_mag128[0],QAM_amp128);
            dl_ch_mag128[0] = _mm_slli_epi16(dl_ch_mag128[0],1);
            //print_ints("Re(ch):",(int16_t*)&mmtmpD0);
            //print_shorts("QAM_amp:",(int16_t*)&QAM_amp128);
            //print_shorts("mag:",(int16_t*)&dl_ch_mag128[0]);
            dl_ch_mag128[1] = _mm_unpackhi_epi16(mmtmpD0,mmtmpD0);
            dl_ch_mag128b[1] = dl_ch_mag128[1];
            dl_ch_mag128[1] = _mm_mulhi_epi16(dl_ch_mag128[1],QAM_amp128);
            dl_ch_mag128[1] = _mm_slli_epi16(dl_ch_mag128[1],1);

            dl_ch_mag128b[0] = _mm_mulhi_epi16(dl_ch_mag128b[0],QAM_amp128b);
            dl_ch_mag128b[0] = _mm_slli_epi16(dl_ch_mag128b[0],1);

            dl_ch_mag128b[1] = _mm_mulhi_epi16(dl_ch_mag128b[1],QAM_amp128b);
            dl_ch_mag128b[1] = _mm_slli_epi16(dl_ch_mag128b[1],1);

          }

          // multiply by conjugated channel
          mmtmpD0 = _mm_madd_epi16(dl_ch128[0],rxdataF128[0]);

          // mmtmpD0 contains real part of 4 consecutive outputs (32-bit)
          mmtmpD1 = _mm_shufflelo_epi16(dl_ch128[0],_MM_SHUFFLE(2,3,0,1));
          mmtmpD1 = _mm_shufflehi_epi16(mmtmpD1,_MM_SHUFFLE(2,3,0,1));
          mmtmpD1 = _mm_sign_epi16(mmtmpD1,*(__m128i*)&conjugate[0]);
          //  print_ints("im",&mmtmpD1);
          mmtmpD1 = _mm_madd_epi16(mmtmpD1,rxdataF128[0]);
          // mmtmpD1 contains imag part of 4 consecutive outputs (32-bit)
          mmtmpD0 = _mm_srai_epi32(mmtmpD0,output_shift);
          //  print_ints("re(shift)",&mmtmpD0);
          mmtmpD1 = _mm_srai_epi32(mmtmpD1,output_shift);
          //  print_ints("im(shift)",&mmtmpD1);
          mmtmpD2 = _mm_unpacklo_epi32(mmtmpD0,mmtmpD1);
          mmtmpD3 = _mm_unpackhi_epi32(mmtmpD0,mmtmpD1);
          //        print_ints("c0",&mmtmpD2);
          //  print_ints("c1",&mmtmpD3);
          rxdataF_comp128[0] = _mm_packs_epi32(mmtmpD2,mmtmpD3);
          //  print_shorts("rx:",rxdataF128);
          //  print_shorts("ch:",dl_ch128);
          //  print_shorts("pack:",rxdataF_comp128);

          // multiply by conjugated channel
          mmtmpD0 = _mm_madd_epi16(dl_ch128[1],rxdataF128[1]);
          // mmtmpD0 contains real part of 4 consecutive outputs (32-bit)
          mmtmpD1 = _mm_shufflelo_epi16(dl_ch128[1],_MM_SHUFFLE(2,3,0,1));
          mmtmpD1 = _mm_shufflehi_epi16(mmtmpD1,_MM_SHUFFLE(2,3,0,1));
          mmtmpD1 = _mm_sign_epi16(mmtmpD1,*(__m128i*)conjugate);
          mmtmpD1 = _mm_madd_epi16(mmtmpD1,rxdataF128[1]);
          // mmtmpD1 contains imag part of 4 consecutive outputs (32-bit)
          mmtmpD0 = _mm_srai_epi32(mmtmpD0,output_shift);
          mmtmpD1 = _mm_srai_epi32(mmtmpD1,output_shift);
          mmtmpD2 = _mm_unpacklo_epi32(mmtmpD0,mmtmpD1);
          mmtmpD3 = _mm_unpackhi_epi32(mmtmpD0,mmtmpD1);

          rxdataF_comp128[1] = _mm_packs_epi32(mmtmpD2,mmtmpD3);
          //  print_shorts("rx:",rxdataF128+1);
          //  print_shorts("ch:",dl_ch128+1);
          //print_shorts("pack:",rxdataF_comp128+1);

          dl_ch128+=2;
          dl_ch_mag128+=2;
          dl_ch_mag128b+=2;
          rxdataF128+=2;
          rxdataF_comp128+=2;
        }
      }else {
        printf ("Channel Compensation: Received number of subcarriers is not multiple of 8, \n"
                 "need to adapt the code!\n");
      }
    }
  }

/*This part of code makes sense only for processing in 2x2 blocks*/
  if (rho) {


    for (aarx=0; aarx<n_rx; aarx++) {
      rho128        = (__m128i *)&rho[aarx][start_point];
      dl_ch128      = (__m128i *)&dl_ch_estimates_ext[aarx][start_point];
      dl_ch128_2    = (__m128i *)&dl_ch_estimates_ext[2+aarx][start_point];

      if (length_mod8 == 0){
        length2 = length>>3;

        for (ii=0; ii<length2; ++ii) {
          // multiply by conjugated channel
          mmtmpD0 = _mm_madd_epi16(dl_ch128[0],dl_ch128_2[0]);
          //  print_ints("re",&mmtmpD0);

          // mmtmpD0 contains real part of 4 consecutive outputs (32-bit)
          mmtmpD1 = _mm_shufflelo_epi16(dl_ch128[0],_MM_SHUFFLE(2,3,0,1));
          mmtmpD1 = _mm_shufflehi_epi16(mmtmpD1,_MM_SHUFFLE(2,3,0,1));
          mmtmpD1 = _mm_sign_epi16(mmtmpD1,*(__m128i*)&conjugate[0]);
          //  print_ints("im",&mmtmpD1);
          mmtmpD1 = _mm_madd_epi16(mmtmpD1,dl_ch128_2[0]);
          // mmtmpD1 contains imag part of 4 consecutive outputs (32-bit)
          mmtmpD0 = _mm_srai_epi32(mmtmpD0,output_shift);
          //  print_ints("re(shift)",&mmtmpD0);
          mmtmpD1 = _mm_srai_epi32(mmtmpD1,output_shift);
          //  print_ints("im(shift)",&mmtmpD1);
          mmtmpD2 = _mm_unpacklo_epi32(mmtmpD0,mmtmpD1);
          mmtmpD3 = _mm_unpackhi_epi32(mmtmpD0,mmtmpD1);
          //        print_ints("c0",&mmtmpD2);
          //  print_ints("c1",&mmtmpD3);
          rho128[0] = _mm_packs_epi32(mmtmpD2,mmtmpD3);

          //print_shorts("rx:",dl_ch128_2);
          //print_shorts("ch:",dl_ch128);
          //print_shorts("pack:",rho128);

          // multiply by conjugated channel
          mmtmpD0 = _mm_madd_epi16(dl_ch128[1],dl_ch128_2[1]);
          // mmtmpD0 contains real part of 4 consecutive outputs (32-bit)
          mmtmpD1 = _mm_shufflelo_epi16(dl_ch128[1],_MM_SHUFFLE(2,3,0,1));
          mmtmpD1 = _mm_shufflehi_epi16(mmtmpD1,_MM_SHUFFLE(2,3,0,1));
          mmtmpD1 = _mm_sign_epi16(mmtmpD1,*(__m128i*)conjugate);
          mmtmpD1 = _mm_madd_epi16(mmtmpD1,dl_ch128_2[1]);
          // mmtmpD1 contains imag part of 4 consecutive outputs (32-bit)
          mmtmpD0 = _mm_srai_epi32(mmtmpD0,output_shift);
          mmtmpD1 = _mm_srai_epi32(mmtmpD1,output_shift);
          mmtmpD2 = _mm_unpacklo_epi32(mmtmpD0,mmtmpD1);
          mmtmpD3 = _mm_unpackhi_epi32(mmtmpD0,mmtmpD1);

          rho128[1] =_mm_packs_epi32(mmtmpD2,mmtmpD3);
          dl_ch128+=2;
          dl_ch128_2+=2;
          rho128+=2;
        }
      }else {
        printf ("Channel Compensation: Received number of subcarriers is not multiple of 8, \n"
                 "need to adapt the code!\n");
      }
    }
  }
  _mm_empty();
  _m_empty();
}


void nr_dlsch_scale_channel(int **dl_ch_estimates_ext,
			    NR_DL_FRAME_PARMS *frame_parms,
			    NR_UE_DLSCH_t **dlsch_ue,
			    uint8_t symbol,
			    uint8_t pilots,
			    unsigned short nb_rb)
{

#if defined(__x86_64__)||defined(__i386__)

  short rb, ch_amp;
  unsigned char aatx,aarx;
  __m128i *dl_ch128, ch_amp128;

  
  if (pilots==1){
	  nb_rb = nb_rb>>1;
  }

  // Determine scaling amplitude based the symbol

  ch_amp = 1024*8; //((pilots) ? (dlsch_ue[0]->sqrt_rho_b) : (dlsch_ue[0]->sqrt_rho_a));

    LOG_D(PHY,"Scaling PDSCH Chest in OFDM symbol %d by %d, pilots %d nb_rb %d NCP %d symbol %d\n",symbol,ch_amp,pilots,nb_rb,frame_parms->Ncp,symbol);
   // printf("Scaling PDSCH Chest in OFDM symbol %d by %d\n",symbol_mod,ch_amp);

  ch_amp128 = _mm_set1_epi16(ch_amp); // Q3.13

  for (aatx=0; aatx<frame_parms->nb_antenna_ports_gNB; aatx++) {
    for (aarx=0; aarx<frame_parms->nb_antennas_rx; aarx++) {

      dl_ch128=(__m128i *)&dl_ch_estimates_ext[(aatx<<1)+aarx][symbol*nb_rb*12];

      for (rb=0;rb<nb_rb;rb++) {

        dl_ch128[0] = _mm_mulhi_epi16(dl_ch128[0],ch_amp128);
        dl_ch128[0] = _mm_slli_epi16(dl_ch128[0],3);

        dl_ch128[1] = _mm_mulhi_epi16(dl_ch128[1],ch_amp128);
        dl_ch128[1] = _mm_slli_epi16(dl_ch128[1],3);

        if (pilots) {
          dl_ch128+=2;
        } else {
          dl_ch128[2] = _mm_mulhi_epi16(dl_ch128[2],ch_amp128);
          dl_ch128[2] = _mm_slli_epi16(dl_ch128[2],3);
          dl_ch128+=3;

        }
      }
    }
  }

#elif defined(__arm__)

#endif
}


//compute average channel_level on each (TX,RX) antenna pair
void nr_dlsch_channel_level(int **dl_ch_estimates_ext,
			    NR_DL_FRAME_PARMS *frame_parms,
			    int32_t *avg,
			    uint8_t symbol,
			    uint32_t len,
			    unsigned short nb_rb)
{

#if defined(__x86_64__)||defined(__i386__)

  short rb;
  unsigned char aatx,aarx;
  __m128i *dl_ch128, avg128D;

  //nb_rb*nre = y * 2^x
  int16_t x = factor2(len);
  //x = (x>4) ? 4 : x;
  int16_t y = (len)>>x;
  //printf("len = %d = %d * 2^(%d)\n",len,y,x);

  for (aatx=0; aatx<frame_parms->nb_antenna_ports_gNB; aatx++)
    for (aarx=0; aarx<frame_parms->nb_antennas_rx; aarx++) {
      //clear average level
      avg128D = _mm_setzero_si128();
      // 5 is always a symbol with no pilots for both normal and extended prefix

      dl_ch128=(__m128i *)&dl_ch_estimates_ext[(aatx<<1)+aarx][symbol*nb_rb*12];

      for (rb=0;rb<nb_rb;rb++) {
	avg128D = _mm_add_epi32(avg128D,_mm_srai_epi16(_mm_madd_epi16(dl_ch128[0],dl_ch128[0]),x));
	avg128D = _mm_add_epi32(avg128D,_mm_srai_epi16(_mm_madd_epi16(dl_ch128[1],dl_ch128[1]),x));
	avg128D = _mm_add_epi32(avg128D,_mm_srai_epi16(_mm_madd_epi16(dl_ch128[2],dl_ch128[2]),x));
	dl_ch128+=3;
      }

      avg[(aatx<<1)+aarx] =(((int32_t*)&avg128D)[0] +
                            ((int32_t*)&avg128D)[1] +
                            ((int32_t*)&avg128D)[2] +
			      ((int32_t*)&avg128D)[3])/y;
                //  printf("Channel level : %d\n",avg[(aatx<<1)+aarx]);
    }

  _mm_empty();
  _m_empty();

#elif defined(__arm__)

  short rb;
  unsigned char aatx,aarx,nre=12,symbol_mod;
  int32x4_t avg128D;
  int16x4_t *dl_ch128;

  symbol_mod = (symbol>=(7-frame_parms->Ncp)) ? symbol-(7-frame_parms->Ncp) : symbol;

  for (aatx=0; aatx<frame_parms->nb_antenna_ports_gNB; aatx++)
    for (aarx=0; aarx<frame_parms->nb_antennas_rx; aarx++) {
      //clear average level
      avg128D = vdupq_n_s32(0);
      // 5 is always a symbol with no pilots for both normal and extended prefix

      dl_ch128=(int16x4_t *)&dl_ch_estimates_ext[(aatx<<1)+aarx][symbol*frame_parms->N_RB_DL*12];

      for (rb=0; rb<nb_rb; rb++) {
        //  printf("rb %d : ",rb);
        //  print_shorts("ch",&dl_ch128[0]);
        avg128D = vqaddq_s32(avg128D,vmull_s16(dl_ch128[0],dl_ch128[0]));
        avg128D = vqaddq_s32(avg128D,vmull_s16(dl_ch128[1],dl_ch128[1]));
        avg128D = vqaddq_s32(avg128D,vmull_s16(dl_ch128[2],dl_ch128[2]));
        avg128D = vqaddq_s32(avg128D,vmull_s16(dl_ch128[3],dl_ch128[3]));

        if (((symbol_mod == 0) || (symbol_mod == (frame_parms->Ncp-1)))&&(frame_parms->nb_antenna_ports_gNB!=1)) {
          dl_ch128+=4;
        } else {
          avg128D = vqaddq_s32(avg128D,vmull_s16(dl_ch128[4],dl_ch128[4]));
          avg128D = vqaddq_s32(avg128D,vmull_s16(dl_ch128[5],dl_ch128[5]));
          dl_ch128+=6;
        }

        /*
          if (rb==0) {
          print_shorts("dl_ch128",&dl_ch128[0]);
          print_shorts("dl_ch128",&dl_ch128[1]);
          print_shorts("dl_ch128",&dl_ch128[2]);
          }
        */
      }

      if (symbol==2) //assume start symbol 2
          nre=6;
      else
          nre=12;

      avg[(aatx<<1)+aarx] = (((int32_t*)&avg128D)[0] +
                             ((int32_t*)&avg128D)[1] +
                             ((int32_t*)&avg128D)[2] +
                             ((int32_t*)&avg128D)[3])/(nb_rb*nre);

      //            printf("Channel level : %d\n",avg[(aatx<<1)+aarx]);
    }


#endif
}

void nr_dlsch_channel_level_median(int **dl_ch_estimates_ext,
                                int32_t *median,
                                int n_tx,
                                int n_rx,
                                int length,
                                int start_point)
{

#if defined(__x86_64__)||defined(__i386__)

  short ii;
  int aatx,aarx;
  int length2;
  int max = 0, min=0;
  int norm_pack;
  __m128i *dl_ch128, norm128D;

  for (aatx=0; aatx<n_tx; aatx++){
    for (aarx=0; aarx<n_rx; aarx++) {
      max = 0;
      min = 0;
      norm128D = _mm_setzero_si128();

      dl_ch128=(__m128i *)&dl_ch_estimates_ext[aatx*2 + aarx][start_point];

      length2 = length>>2;

      for (ii=0;ii<length2;ii++) {
        norm128D = _mm_srai_epi32( _mm_madd_epi16(dl_ch128[0],dl_ch128[0]), 1);
          //print_ints("norm128D",&norm128D[0]);

        norm_pack = ((int32_t*)&norm128D)[0] +
                    ((int32_t*)&norm128D)[1] +
                    ((int32_t*)&norm128D)[2] +
                    ((int32_t*)&norm128D)[3];

        if (norm_pack > max)
          max = norm_pack;
        if (norm_pack < min)
          min = norm_pack;

        dl_ch128+=1;
      }

        median[aatx*n_rx + aarx]  = (max+min)>>1;

     // printf("Channel level  median [%d]: %d\n",aatx*n_rx + aarx, median[aatx*n_rx + aarx]);
      }
    }

  _mm_empty();
  _m_empty();

#elif defined(__arm__)

  short rb;
  unsigned char aatx,aarx,nre=12,symbol_mod;
  int32x4_t norm128D;
  int16x4_t *dl_ch128;

  for (aatx=0; aatx<frame_parms->nb_antenna_ports_gNB; aatx++){
    for (aarx=0; aarx<frame_parms->nb_antennas_rx; aarx++) {
      max = 0;
      min = 0;
      norm128D = vdupq_n_s32(0);

      dl_ch128=(int16x4_t *)&dl_ch_estimates_ext[aatx*n_rx + aarx][start_point];

      length_mod8=length&3;
      length2 = length>>2;

      for (ii=0;ii<length2;ii++) {
        norm128D = vshrq_n_u32(vmull_s16(dl_ch128[0],dl_ch128[0]), 1);
        norm_pack = ((int32_t*)&norm128D)[0] +
                    ((int32_t*)&norm128D)[1] +
                    ((int32_t*)&norm128D)[2] +
                    ((int32_t*)&norm128D)[3];

        if (norm_pack > max)
          max = norm_pack;
        if (norm_pack < min)
          min = norm_pack;

          dl_ch128+=1;
      }

        median[aatx*n_rx + aarx]  = (max+min)>>1;

      //printf("Channel level  median [%d]: %d\n",aatx*n_rx + aarx, median[aatx*n_rx + aarx]);
      }
    }
#endif

}

static void nr_dlsch_dual_stream_correlation_core(int **dl_ch_estimates_ext,
                                        int **dl_ch_estimates_ext_i,
                                        int **dl_ch_rho_ext,
                                        unsigned char n_tx,
                                        unsigned char n_rx,
                                        unsigned char output_shift,
                                        int length,
                                        int start_point)
{
#if defined(__x86_64__)||defined(__i386__)

  __m128i *dl_ch128,*dl_ch128i,*dl_ch_rho128,mmtmpD0,mmtmpD1,mmtmpD2,mmtmpD3;
  unsigned char aarx;
  int ii, length2, length_mod8;


  for (aarx=0; aarx<n_rx; aarx++) {

    dl_ch128          = (__m128i *)&dl_ch_estimates_ext[aarx][start_point];

    if (dl_ch_estimates_ext_i == NULL)
      dl_ch128i         = (__m128i *)&dl_ch_estimates_ext[aarx + n_rx][start_point];
    else
      dl_ch128i         = (__m128i *)&dl_ch_estimates_ext_i[aarx][start_point];

    dl_ch_rho128      = (__m128i *)&dl_ch_rho_ext[aarx][start_point];

    length_mod8 = length&7;

    if (length_mod8 == 0){
      length2 = length>>3;

      for (ii=0; ii<length2; ++ii) {
      // multiply by conjugated channel
        mmtmpD0 = _mm_madd_epi16(dl_ch128[0],dl_ch128i[0]);
        //      print_ints("re",&mmtmpD0);
        // mmtmpD0 contains real part of 4 consecutive outputs (32-bit)
        mmtmpD1 = _mm_shufflelo_epi16(dl_ch128[0],_MM_SHUFFLE(2,3,0,1));
        mmtmpD1 = _mm_shufflehi_epi16(mmtmpD1,_MM_SHUFFLE(2,3,0,1));
        mmtmpD1 = _mm_sign_epi16(mmtmpD1,*(__m128i*)&conjugate[0]);
        mmtmpD1 = _mm_madd_epi16(mmtmpD1,dl_ch128i[0]);
        //      print_ints("im",&mmtmpD1);
        // mmtmpD1 contains imag part of 4 consecutive outputs (32-bit)
        mmtmpD0 = _mm_srai_epi32(mmtmpD0,output_shift);
        //      print_ints("re(shift)",&mmtmpD0);
        mmtmpD1 = _mm_srai_epi32(mmtmpD1,output_shift);
        //      print_ints("im(shift)",&mmtmpD1);
        mmtmpD2 = _mm_unpacklo_epi32(mmtmpD0,mmtmpD1);
        mmtmpD3 = _mm_unpackhi_epi32(mmtmpD0,mmtmpD1);
        //      print_ints("c0",&mmtmpD2);
        //      print_ints("c1",&mmtmpD3);
        dl_ch_rho128[0] = _mm_packs_epi32(mmtmpD2,mmtmpD3);
      // print_shorts("rho 0:",dl_ch_rho128);
        // multiply by conjugated channel
        mmtmpD0 = _mm_madd_epi16(dl_ch128[1],dl_ch128i[1]);
        // mmtmpD0 contains real part of 4 consecutive outputs (32-bit)
        mmtmpD1 = _mm_shufflelo_epi16(dl_ch128[1],_MM_SHUFFLE(2,3,0,1));
        mmtmpD1 = _mm_shufflehi_epi16(mmtmpD1,_MM_SHUFFLE(2,3,0,1));
        mmtmpD1 = _mm_sign_epi16(mmtmpD1,*(__m128i*)conjugate);
        mmtmpD1 = _mm_madd_epi16(mmtmpD1,dl_ch128i[1]);
        // mmtmpD1 contains imag part of 4 consecutive outputs (32-bit)
        mmtmpD0 = _mm_srai_epi32(mmtmpD0,output_shift);
        mmtmpD1 = _mm_srai_epi32(mmtmpD1,output_shift);
        mmtmpD2 = _mm_unpacklo_epi32(mmtmpD0,mmtmpD1);
        mmtmpD3 = _mm_unpackhi_epi32(mmtmpD0,mmtmpD1);
        dl_ch_rho128[1] =_mm_packs_epi32(mmtmpD2,mmtmpD3);

        dl_ch128+=2;
        dl_ch128i+=2;
        dl_ch_rho128+=2;
      }

    }else {
        printf ("Channel Correlarion: Received number of subcarriers is not multiple of 8, \n"
                 "need to adapt the code!\n");
      }

  }

  _mm_empty();
  _m_empty();

#elif defined(__arm__)

#endif
}

void nr_dlsch_detection_mrc_core(int **rxdataF_comp,
                              int **rxdataF_comp_i,
                              int **rho,
                              int **rho_i,
                              int **dl_ch_mag,
                              int **dl_ch_magb,
                              int **dl_ch_mag_i,
                              int **dl_ch_magb_i,
                              unsigned char n_tx,
                              unsigned char n_rx,
                              int length,
                              int start_point)
{

#if defined(__x86_64__)||defined(__i386__)

  unsigned char aatx;
  int i;
  __m128i *rxdataF_comp128_0, *rxdataF_comp128_1, *rxdataF_comp128_2, *rxdataF_comp128_3;
  __m128i *dl_ch_mag128_0, *dl_ch_mag128_1, *dl_ch_mag128_2, *dl_ch_mag128_3;
  __m128i *dl_ch_mag128_0b, *dl_ch_mag128_1b,  *dl_ch_mag128_2b,  *dl_ch_mag128_3b;
  __m128i *rho128_0, *rho128_1, *rho128_2=NULL, *rho128_3=NULL;
  __m128i *rho128_i0, *rho128_i1, *rho128_i2=NULL, *rho128_i3=NULL;
  int length_mod4 = 0;
  int length2;

  if (n_rx>1) {

    for (aatx=0; aatx<n_tx; aatx++) {

      rxdataF_comp128_0   = (__m128i *)&rxdataF_comp[(aatx<<1)][start_point];
      rxdataF_comp128_1   = (__m128i *)&rxdataF_comp[(aatx<<1)+1][start_point];
      dl_ch_mag128_0      = (__m128i *)&dl_ch_mag[(aatx<<1)][start_point];
      dl_ch_mag128_1      = (__m128i *)&dl_ch_mag[(aatx<<1)+1][start_point];
      dl_ch_mag128_0b     = (__m128i *)&dl_ch_magb[(aatx<<1)][start_point];
      dl_ch_mag128_1b     = (__m128i *)&dl_ch_magb[(aatx<<1)+1][start_point];

      if (length_mod4 == 0){
        length2 = length>>2;

        for (i=0; i<length2; ++i) {
          rxdataF_comp128_0[i] = _mm_adds_epi16(_mm_srai_epi16(rxdataF_comp128_0[i],1),_mm_srai_epi16(rxdataF_comp128_1[i],1));
          dl_ch_mag128_0[i] = _mm_adds_epi16(_mm_srai_epi16(dl_ch_mag128_0[i],1),_mm_srai_epi16(dl_ch_mag128_1[i],1));
          dl_ch_mag128_0b[i] = _mm_adds_epi16(_mm_srai_epi16(dl_ch_mag128_0b[i],1),_mm_srai_epi16(dl_ch_mag128_1b[i],1));
        }
      }
    }


    if (rho) {
      rho128_0 = (__m128i *) &rho[0][start_point];
      rho128_1 = (__m128i *) &rho[1][start_point];

      if (n_tx == 4){
        rho128_2 = (__m128i *) &rho[2][start_point];
        rho128_3 = (__m128i *) &rho[3][start_point];
      }
        if (length_mod4 == 0){
          length2 = length>>2;

          for (i=0; i<length2; ++i) {
            rho128_0[i] = _mm_adds_epi16(_mm_srai_epi16(rho128_0[i],1),_mm_srai_epi16(rho128_1[i],1));
          if (n_tx == 4){
            rho128_2[i] = _mm_adds_epi16(_mm_srai_epi16(rho128_2[i],1),_mm_srai_epi16(rho128_3[i],1));
          }
        }
      }
    }

    if (rho_i){
      rho128_i0 = (__m128i *) &rho_i[0][start_point];
      rho128_i1 = (__m128i *) &rho_i[1][start_point];
      if (n_tx == 4){
        rho128_i2 = (__m128i *) &rho_i[2][start_point];
        rho128_i3 = (__m128i *) &rho_i[3][start_point];
      }
      if (length_mod4 == 0){
        length2 = length>>2;

        for (i=0; i<length2; ++i){
          rho128_i0[i] = _mm_adds_epi16(_mm_srai_epi16(rho128_i0[i],1),_mm_srai_epi16(rho128_i1[i],1));
          if (n_tx == 4){
            rho128_i2[i] = _mm_adds_epi16(_mm_srai_epi16(rho128_i2[i],1),_mm_srai_epi16(rho128_i3[i],1));
          }
        }
      }
    }

      if (n_tx == 4){

      rxdataF_comp128_0 = (__m128i *)&rxdataF_comp[0][start_point];
      rxdataF_comp128_1 = (__m128i *)&rxdataF_comp[2][start_point];
      rxdataF_comp128_2 = (__m128i *)&rxdataF_comp[4][start_point];
      rxdataF_comp128_3 = (__m128i *)&rxdataF_comp[6][start_point];

      dl_ch_mag128_0 = (__m128i *)&dl_ch_mag[0][start_point];
      dl_ch_mag128_1 = (__m128i *)&dl_ch_mag[2][start_point];
      dl_ch_mag128_2 = (__m128i *)&dl_ch_mag[4][start_point];
      dl_ch_mag128_3 = (__m128i *)&dl_ch_mag[6][start_point];

      dl_ch_mag128_0b = (__m128i *)&dl_ch_magb[0][start_point];
      dl_ch_mag128_1b = (__m128i *)&dl_ch_magb[2][start_point];
      dl_ch_mag128_2b = (__m128i *)&dl_ch_magb[4][start_point];
      dl_ch_mag128_3b = (__m128i *)&dl_ch_magb[6][start_point];

      rho128_0 = (__m128i *)&rho[0][start_point];
      rho128_1 = (__m128i *)&rho[2][start_point];

      rho128_i0 = (__m128i *)&rho_i[0][start_point];
      rho128_i1 = (__m128i *)&rho_i[2][start_point];


      if (length_mod4 == 0){

        length2 = length>>2;

        for (i=0; i<length2; ++i) {
          rxdataF_comp128_0[i] = _mm_adds_epi16(_mm_srai_epi16(rxdataF_comp128_0[i],1),_mm_srai_epi16(rxdataF_comp128_1[i],1));
          rxdataF_comp128_2[i] = _mm_adds_epi16(_mm_srai_epi16(rxdataF_comp128_2[i],1),_mm_srai_epi16(rxdataF_comp128_3[i],1));

          dl_ch_mag128_0[i] = _mm_adds_epi16(_mm_srai_epi16(dl_ch_mag128_0[i],1),_mm_srai_epi16(dl_ch_mag128_1[i],1));
          dl_ch_mag128_2[i] = _mm_adds_epi16(_mm_srai_epi16(dl_ch_mag128_2[i],1),_mm_srai_epi16(dl_ch_mag128_3[i],1));

          dl_ch_mag128_0b[i] = _mm_adds_epi16(_mm_srai_epi16(dl_ch_mag128_0b[i],1),_mm_srai_epi16(dl_ch_mag128_1b[i],1));
          dl_ch_mag128_2b[i] = _mm_adds_epi16(_mm_srai_epi16(dl_ch_mag128_2b[i],1),_mm_srai_epi16(dl_ch_mag128_3b[i],1));

          rho128_0[i] = _mm_adds_epi16(_mm_srai_epi16(rho128_0[i],1),_mm_srai_epi16(rho128_1[i],1));

          rho128_i0[i] = _mm_adds_epi16(_mm_srai_epi16(rho128_i0[i],1),_mm_srai_epi16(rho128_i1[i],1));
        }
    }
  }

  }

  _mm_empty();
  _m_empty();

#elif defined(__arm__)

  unsigned char aatx;
  int i;
  int16x8_t *rxdataF_comp128_0,*rxdataF_comp128_1,*dl_ch_mag128_0,*dl_ch_mag128_1,*dl_ch_mag128_0b,*dl_ch_mag128_1b,*rho128_0,*rho128_1,*rho128_i0,*rho128_i1;
  int length_mod4 = 0;
  int length2;
  int ii=0;

  if (n_rx>1) {

    for (aatx=0; aatx<n_tx; aatx++) {

      rxdataF_comp128_0   = (int16x8_t *)&rxdataF_comp[(aatx<<1)][start_point];
      rxdataF_comp128_1   = (int16x8_t *)&rxdataF_comp[(aatx<<1)+1][start_point];
      dl_ch_mag128_0      = (int16x8_t *)&dl_ch_mag[(aatx<<1)][start_point];
      dl_ch_mag128_1      = (int16x8_t *)&dl_ch_mag[(aatx<<1)+1][start_point];
      dl_ch_mag128_0b     = (int16x8_t *)&dl_ch_magb[(aatx<<1)][start_point];
      dl_ch_mag128_1b     = (int16x8_t *)&dl_ch_magb[(aatx<<1)+1][start_point];

      if (length_mod4 == 0){
        length2 = length>>2;

        for (i=0; i<length2; ++ii) {
          rxdataF_comp128_0[i] = vhaddq_s16(rxdataF_comp128_0[i],rxdataF_comp128_1[i]);
          dl_ch_mag128_0[i]    = vhaddq_s16(dl_ch_mag128_0[i],dl_ch_mag128_1[i]);
          dl_ch_mag128_0b[i]   = vhaddq_s16(dl_ch_mag128_0b[i],dl_ch_mag128_1b[i]);
        }
      }

    if (rho) {
      rho128_0 = (int16x8_t *) &rho[0][start_point];
      rho128_1 = (int16x8_t *) &rho[1][start_point];

      if (length_mod4 == 0){
        length2 = length>>2;

        for (i=0; i<length2; ++i) {
          rho128_0[i] = vhaddq_s16(rho128_0[i],rho128_1[i]);
        }
      }
    }

    if (rho_i){

      rho128_i0 = (__m128i *) &rho_i[0][start_point];
      rho128_i1 = (__m128i *) &rho_i[1][start_point];

      if (length_mod4 == 0){
        length2 = length>>2;

        for (i=0; i<length2; ++i)
          rho128_i0[i] = vhaddq_s16(rho128_i0[i],rho128_i1[i]);

      }
    }
  }

  }

#endif
}

//==============================================================================================
// Extraction functions
//==============================================================================================

unsigned short nr_dlsch_extract_rbs_single(int **rxdataF,
					   int **dl_ch_estimates,
					   int **rxdataF_ext,
					   int **dl_ch_estimates_ext,
					   unsigned short pmi,
					   unsigned char *pmi_ext,
					   unsigned char symbol,
					   uint8_t pilots,
					   unsigned short start_rb,
					   unsigned short nb_rb_pdsch,
					   unsigned char nr_tti_rx,
					   uint32_t high_speed_flag,
                                           NR_DL_FRAME_PARMS *frame_parms,
                                           uint16_t dlDmrsSymbPos) {



  unsigned short k,rb;
  unsigned char i,aarx; //,nsymb,sss_symb,pss_symb=0,l;
  int *dl_ch0,*dl_ch0_ext,*rxF,*rxF_ext;

  int8_t validDmrsEst = 0; //store last DMRS Symbol index

  unsigned char j=0;

  AssertFatal(frame_parms->nushift ==0 || frame_parms->nushift == 1,
	      "nushift %d is illegal\n",frame_parms->nushift);

  for (aarx=0; aarx<frame_parms->nb_antennas_rx; aarx++) {

    k = frame_parms->first_carrier_offset + NR_NB_SC_PER_RB*start_rb;

    validDmrsEst = get_valid_dmrs_idx_for_channel_est(dlDmrsSymbPos,symbol);

    dl_ch0     = &dl_ch_estimates[aarx][(validDmrsEst*(frame_parms->ofdm_symbol_size))];

    dl_ch0_ext = &dl_ch_estimates_ext[aarx][symbol*(nb_rb_pdsch*12)];

    rxF_ext   = &rxdataF_ext[aarx][symbol*(nb_rb_pdsch*12)];
    rxF       = &rxdataF[aarx][(k+(symbol*(frame_parms->ofdm_symbol_size)))];
    
    for (rb = 0; rb < nb_rb_pdsch; rb++) {
      if (k>frame_parms->ofdm_symbol_size) {
        k = k-frame_parms->ofdm_symbol_size;
        rxF = &rxdataF[aarx][(k+(symbol*(frame_parms->ofdm_symbol_size)))];
        }
      if (pilots==0) {
	memcpy((void*)rxF_ext,(void*)rxF,12*sizeof(*rxF_ext));
	memcpy((void*)dl_ch0_ext,(void*)dl_ch0,12*sizeof(*dl_ch0_ext));
	dl_ch0_ext+=12;
	rxF_ext+=12;
      } else {
	j=0;
		
	for (i = (1-frame_parms->nushift);
	     i<12; 
	     i+=2) {
	  rxF_ext[j]=rxF[i];
	  dl_ch0_ext[j]=dl_ch0[i];
	  j++;
	}
	
	
	dl_ch0_ext+=6;
	rxF_ext+=6;
      }
      
      dl_ch0+=12;
      rxF+=12;
      k+=12;
      if (k>=frame_parms->ofdm_symbol_size) {
        k=k-(frame_parms->ofdm_symbol_size);
	rxF       = &rxdataF[aarx][k+(symbol*(frame_parms->ofdm_symbol_size))];
      }
    }
  }
  
  
  return(nb_rb_pdsch/frame_parms->nb_antennas_rx);
}

unsigned short nr_dlsch_extract_rbs_dual(int **rxdataF,
                                      int **dl_ch_estimates,
                                      int **rxdataF_ext,
                                      int **dl_ch_estimates_ext,
                                      unsigned short pmi,
                                      unsigned char *pmi_ext,
                                      unsigned char symbol,
									  uint8_t pilots,
									  unsigned short start_rb,
									  unsigned short nb_rb_pdsch,
                                      unsigned char nr_tti_rx,
                                      uint32_t high_speed_flag,
                                      NR_DL_FRAME_PARMS *frame_parms,
                                      MIMO_mode_t mimo_mode) {

  int prb,nb_rb=0;
  unsigned short k;
  int i,j,aarx;
  int32_t *dl_ch0=NULL,*dl_ch0_ext=NULL,*dl_ch1=NULL,*dl_ch1_ext=NULL,*rxF=NULL,*rxF_ext=NULL;

  k = frame_parms->first_carrier_offset + 516; //0

  for (aarx=0; aarx<frame_parms->nb_antennas_rx; aarx++) {

    if (high_speed_flag==1) {
      dl_ch0     = &dl_ch_estimates[aarx][symbol*(frame_parms->ofdm_symbol_size)];
      dl_ch1     = &dl_ch_estimates[2+aarx][symbol*(frame_parms->ofdm_symbol_size)];
    } else {
      dl_ch0     = &dl_ch_estimates[aarx][0];
      dl_ch1     = &dl_ch_estimates[2+aarx][0];
    }

    //pmi_loc = pmi_ext;

    // pointers to extracted RX signals and channel estimates
    rxF_ext    = &rxdataF_ext[aarx][symbol*(nb_rb_pdsch*12)];
    dl_ch0_ext = &dl_ch_estimates_ext[aarx][symbol*(nb_rb_pdsch*12)];
    dl_ch1_ext = &dl_ch_estimates_ext[2+aarx][symbol*(nb_rb_pdsch*12)];

    for (prb=0; prb<frame_parms->N_RB_DL; prb++) {
      //skip_half=0;

      if ((frame_parms->N_RB_DL&1) == 0) {  // even number of RBs

        // For second half of RBs skip DC carrier
        if (k>=frame_parms->ofdm_symbol_size) {
          rxF = &rxdataF[aarx][(symbol*(frame_parms->ofdm_symbol_size))];
          k=k-(frame_parms->ofdm_symbol_size);
        }

         /*
         if (mimo_mode <= PUSCH_PRECODING1)
          *pmi_loc = (pmi>>((prb>>2)<<1))&3;
         else
          *pmi_loc=(pmi>>prb)&1;*/

        // *pmi_loc = get_pmi(frame_parms->N_RB_DL,mimo_mode,pmi,prb);
        //  pmi_loc++;


          if (pilots == 0) {

            memcpy(dl_ch0_ext,dl_ch0,12*sizeof(int));
            memcpy(dl_ch1_ext,dl_ch1,12*sizeof(int));
            memcpy(rxF_ext,rxF,12*sizeof(int));
            dl_ch0_ext +=12;
            dl_ch1_ext +=12;
            rxF_ext    +=12;
          } else { // pilots==1
            j=0;
            for (i=0; i<12; i++) {
              if ((i&1)!=frame_parms->nushift) {
                rxF_ext[j]=rxF[i];
                //        printf("extract rb %d, re %d => (%d,%d)\n",rb,i,*(short *)&rxF_ext[j],*(1+(short*)&rxF_ext[j]));
                dl_ch0_ext[j]=dl_ch0[i];
                dl_ch1_ext[j++]=dl_ch1[i];
              }
            }
            dl_ch0_ext+=6;
            dl_ch1_ext+=6;
            rxF_ext+=6;
          } // pilots==1

          dl_ch0+=12;
          dl_ch1+=12;
          rxF+=12;
          k+=12;
      }
    } // for prb
  } // for aarx
  return(nb_rb/frame_parms->nb_antennas_rx);
}


static void nr_dlsch_layer_demapping(int16_t **llr_cw,
				     uint8_t Nl,
				     uint8_t mod_order,
				     uint16_t length,
				     int16_t **llr_layers) {

  switch (Nl) {

    case 1:
      memcpy((void*)llr_layers[0], (void*)llr_cw[0], (length)*sizeof(int16_t));
    break;

    case 2:
    case 3:
    case 4:
      for (int i=0; i<(length/Nl/mod_order); i++){
        for (int l=0; l<Nl; l++) {
        	for (int m=0; m<mod_order; m++){
        		llr_cw[0][Nl*i+l*mod_order+m] = llr_layers[l][i*mod_order+m];
        	}
        }
  	  }
    break;

  default:
  AssertFatal(0, "Not supported number of layers %d\n", Nl);
  }
}

static int nr_dlsch_llr(NR_UE_PDSCH **pdsch_vars,
                        NR_DL_FRAME_PARMS *frame_parms,
                        int32_t **rxdataF_comp_ptr,
                        int32_t **dl_ch_mag_ptr,
                        NR_DL_UE_HARQ_t *dlsch0_harq,
                        NR_DL_UE_HARQ_t *dlsch1_harq,
                        RX_type_t rx_type,
                        unsigned char harq_pid,
                        unsigned char eNB_id,
                        unsigned char eNB_id_i,
                        unsigned char first_symbol_flag,
                        unsigned char symbol,
                        unsigned short nb_rb,
                        unsigned short round,
                        int32_t codeword_TB0,
                        int32_t codeword_TB1,
                        uint32_t len,
                        uint8_t nr_tti_rx,
                        uint8_t beamforming_mode)
{

  int16_t  *pllr_symbol_cw0;
  int16_t  *pllr_symbol_cw1;
  int16_t  *pllr_symbol_layer0;
  int16_t  *pllr_symbol_layer1;
  uint32_t llr_offset_symbol;
  
  if (first_symbol_flag==1) pdsch_vars[eNB_id]->llr_offset[symbol-1] = 0;
  llr_offset_symbol = pdsch_vars[eNB_id]->llr_offset[symbol-1];
  //pllr_symbol_cw0_deint  = (int8_t*)pdsch_vars[eNB_id]->llr[0];
  //pllr_symbol_cw1_deint  = (int8_t*)pdsch_vars[eNB_id]->llr[1];
  pllr_symbol_layer0 = pdsch_vars[eNB_id]->layer_llr[0];
  pllr_symbol_layer1 = pdsch_vars[eNB_id]->layer_llr[1];
  pllr_symbol_layer0 += llr_offset_symbol;
  pllr_symbol_layer1 += llr_offset_symbol;
  pllr_symbol_cw0 = pdsch_vars[eNB_id]->llr[0];
  pllr_symbol_cw1 = pdsch_vars[eNB_id]->llr[1];
  pllr_symbol_cw0 += llr_offset_symbol;
  pllr_symbol_cw1 += llr_offset_symbol;
    
  pdsch_vars[eNB_id]->llr_offset[symbol] = len*dlsch0_harq->Qm + llr_offset_symbol;
 
  /*LOG_I(PHY,"compute LLRs [symbol %d] NbRB %d Qm %d LLRs-Length %d LLR-Offset %d @LLR Buff %x @LLR Buff(symb) %x\n",
    symbol,
    nb_rb,dlsch0_harq->Qm,
    pdsch_vars[eNB_id]->llr_length[symbol],
    pdsch_vars[eNB_id]->llr_offset[symbol],
    (int16_t*)pdsch_vars[eNB_id]->llr[0],
    pllr_symbol_cw0);*/
             
  /*printf("compute LLRs [symbol %d] NbRB %d Qm %d LLRs-Length %d LLR-Offset %d @LLR Buff %p @LLR Buff(symb) %p\n",
    symbol,
    nb_rb,dlsch0_harq->Qm,
    pdsch_vars[eNB_id]->llr_length[symbol],
    pdsch_vars[eNB_id]->llr_offset[symbol],
    pdsch_vars[eNB_id]->llr[0],
    pllr_symbol_cw0);*/

  switch (dlsch0_harq->Qm) {
  case 2 :
    if ((rx_type==rx_standard) || (codeword_TB1 == -1)) {
      nr_dlsch_qpsk_llr(frame_parms,
                        pdsch_vars[eNB_id]->rxdataF_comp0,
                        pllr_symbol_cw0,
                        symbol,
                        len,
                        first_symbol_flag,
                        nb_rb,
                        beamforming_mode);

    } else if (codeword_TB0 == -1){

      nr_dlsch_qpsk_llr(frame_parms,
                        pdsch_vars[eNB_id]->rxdataF_comp0,
                        pllr_symbol_cw1,
                        symbol,
                        len,
                        first_symbol_flag,
                        nb_rb,
                        beamforming_mode);
    }
    else if (rx_type >= rx_IC_single_stream) {
      if (dlsch1_harq->Qm == 2) {
        nr_dlsch_qpsk_qpsk_llr(frame_parms,
                               pdsch_vars[eNB_id]->rxdataF_comp0,
                               rxdataF_comp_ptr,
                               pdsch_vars[eNB_id]->dl_ch_rho2_ext,
                               pdsch_vars[eNB_id]->layer_llr[0],
                               symbol,len,first_symbol_flag,nb_rb,
                               adjust_G2(frame_parms,dlsch0_harq->rb_alloc_even,2,nr_tti_rx,symbol),
                               pdsch_vars[eNB_id]->llr128);
        if (rx_type==rx_IC_dual_stream) {
          nr_dlsch_qpsk_qpsk_llr(frame_parms,
                                 rxdataF_comp_ptr,
                                 pdsch_vars[eNB_id]->rxdataF_comp0,
                                 pdsch_vars[eNB_id]->dl_ch_rho_ext[harq_pid][round],
                                 pdsch_vars[eNB_id]->layer_llr[1],
                                 symbol,len,first_symbol_flag,nb_rb,
                                 adjust_G2(frame_parms,dlsch1_harq->rb_alloc_even,2,nr_tti_rx,symbol),
                                 pdsch_vars[eNB_id]->llr128_2ndstream);
        }
      }
      else if (dlsch1_harq->Qm == 4) {
        nr_dlsch_qpsk_16qam_llr(frame_parms,
                                pdsch_vars[eNB_id]->rxdataF_comp0,
                                rxdataF_comp_ptr,//i
                                dl_ch_mag_ptr,//i
                                pdsch_vars[eNB_id]->dl_ch_rho2_ext,
                                pdsch_vars[eNB_id]->layer_llr[0],
                                symbol,first_symbol_flag,nb_rb,
                                adjust_G2(frame_parms,dlsch0_harq->rb_alloc_even,2,nr_tti_rx,symbol),
                                pdsch_vars[eNB_id]->llr128);
        if (rx_type==rx_IC_dual_stream) {
          nr_dlsch_16qam_qpsk_llr(frame_parms,
                                  rxdataF_comp_ptr,
                                  pdsch_vars[eNB_id]->rxdataF_comp0,//i
                                  dl_ch_mag_ptr,
                                  pdsch_vars[eNB_id]->dl_ch_rho_ext[harq_pid][round],
                                  pdsch_vars[eNB_id]->layer_llr[1],
                                  symbol,first_symbol_flag,nb_rb,
                                  adjust_G2(frame_parms,dlsch1_harq->rb_alloc_even,4,nr_tti_rx,symbol),
                                  pdsch_vars[eNB_id]->llr128_2ndstream);
        }
      }
      else {
        nr_dlsch_qpsk_64qam_llr(frame_parms,
                                pdsch_vars[eNB_id]->rxdataF_comp0,
                                rxdataF_comp_ptr,//i
                                dl_ch_mag_ptr,//i
                                pdsch_vars[eNB_id]->dl_ch_rho2_ext,
                                pdsch_vars[eNB_id]->layer_llr[0],
                                symbol,first_symbol_flag,nb_rb,
                                adjust_G2(frame_parms,dlsch0_harq->rb_alloc_even,2,nr_tti_rx,symbol),
                                pdsch_vars[eNB_id]->llr128);
        if (rx_type==rx_IC_dual_stream) {
          nr_dlsch_64qam_qpsk_llr(frame_parms,
                                  rxdataF_comp_ptr,
                                  pdsch_vars[eNB_id]->rxdataF_comp0,//i
                                  dl_ch_mag_ptr,
                                  pdsch_vars[eNB_id]->dl_ch_rho_ext[harq_pid][round],
                                  pdsch_vars[eNB_id]->layer_llr[1],
                                  symbol,first_symbol_flag,nb_rb,
                                  adjust_G2(frame_parms,dlsch1_harq->rb_alloc_even,6,nr_tti_rx,symbol),
                                  pdsch_vars[eNB_id]->llr128_2ndstream);
        }
      }
    }
    break;
  case 4 :
    if ((rx_type==rx_standard ) || (codeword_TB1 == -1)) {
      nr_dlsch_16qam_llr(frame_parms,
                         pdsch_vars[eNB_id]->rxdataF_comp0,
                         pdsch_vars[eNB_id]->llr[0],
                         pdsch_vars[eNB_id]->dl_ch_mag0,
                         symbol,len,first_symbol_flag,nb_rb,
                         pdsch_vars[eNB_id]->llr128,
                         beamforming_mode);
    } else if (codeword_TB0 == -1){
      nr_dlsch_16qam_llr(frame_parms,
                         pdsch_vars[eNB_id]->rxdataF_comp0,
                         pdsch_vars[eNB_id]->llr[1],
                         pdsch_vars[eNB_id]->dl_ch_mag0,
                         symbol,len,first_symbol_flag,nb_rb,
                         pdsch_vars[eNB_id]->llr128_2ndstream,
                         beamforming_mode);
    }
    else if (rx_type >= rx_IC_single_stream) {
      if (dlsch1_harq->Qm == 2) {
        nr_dlsch_16qam_qpsk_llr(frame_parms,
                                pdsch_vars[eNB_id]->rxdataF_comp0,
                                rxdataF_comp_ptr,//i
                                pdsch_vars[eNB_id]->dl_ch_mag0,
                                pdsch_vars[eNB_id]->dl_ch_rho2_ext,
                                pdsch_vars[eNB_id]->layer_llr[0],
                                symbol,first_symbol_flag,nb_rb,
                                adjust_G2(frame_parms,dlsch0_harq->rb_alloc_even,4,nr_tti_rx,symbol),
                                pdsch_vars[eNB_id]->llr128);
        if (rx_type==rx_IC_dual_stream) {
          nr_dlsch_qpsk_16qam_llr(frame_parms,
                                  rxdataF_comp_ptr,
                                  pdsch_vars[eNB_id]->rxdataF_comp0,//i
                                  pdsch_vars[eNB_id]->dl_ch_mag0,//i
                                  pdsch_vars[eNB_id]->dl_ch_rho_ext[harq_pid][round],
                                  pdsch_vars[eNB_id]->layer_llr[1],
                                  symbol,first_symbol_flag,nb_rb,
                                  adjust_G2(frame_parms,dlsch1_harq->rb_alloc_even,2,nr_tti_rx,symbol),
                                  pdsch_vars[eNB_id]->llr128_2ndstream);
        }
      }
      else if (dlsch1_harq->Qm == 4) {
        nr_dlsch_16qam_16qam_llr(frame_parms,
                                 pdsch_vars[eNB_id]->rxdataF_comp0,
                                 rxdataF_comp_ptr,//i
                                 pdsch_vars[eNB_id]->dl_ch_mag0,
                                 dl_ch_mag_ptr,//i
                                 pdsch_vars[eNB_id]->dl_ch_rho2_ext,
                                 pdsch_vars[eNB_id]->layer_llr[0],
                                 symbol,len,first_symbol_flag,nb_rb,
                                 adjust_G2(frame_parms,dlsch0_harq->rb_alloc_even,4,nr_tti_rx,symbol),
                                 pdsch_vars[eNB_id]->llr128);
        if (rx_type==rx_IC_dual_stream) {
          nr_dlsch_16qam_16qam_llr(frame_parms,
                                   rxdataF_comp_ptr,
                                   pdsch_vars[eNB_id]->rxdataF_comp0,//i
                                   dl_ch_mag_ptr,
                                   pdsch_vars[eNB_id]->dl_ch_mag0,//i
                                   pdsch_vars[eNB_id]->dl_ch_rho_ext[harq_pid][round],
                                   pdsch_vars[eNB_id]->layer_llr[1],
                                   symbol,len,first_symbol_flag,nb_rb,
                                   adjust_G2(frame_parms,dlsch1_harq->rb_alloc_even,4,nr_tti_rx,symbol),
                                   pdsch_vars[eNB_id]->llr128_2ndstream);
        }
      }
      else {
        nr_dlsch_16qam_64qam_llr(frame_parms,
                                 pdsch_vars[eNB_id]->rxdataF_comp0,
                                 rxdataF_comp_ptr,//i
                                 pdsch_vars[eNB_id]->dl_ch_mag0,
                                 dl_ch_mag_ptr,//i
                                 pdsch_vars[eNB_id]->dl_ch_rho2_ext,
                                 pdsch_vars[eNB_id]->layer_llr[0],
                                 symbol,first_symbol_flag,nb_rb,
                                 adjust_G2(frame_parms,dlsch0_harq->rb_alloc_even,4,nr_tti_rx,symbol),
                                 pdsch_vars[eNB_id]->llr128);
        if (rx_type==rx_IC_dual_stream) {
          nr_dlsch_64qam_16qam_llr(frame_parms,
                                   rxdataF_comp_ptr,
                                   pdsch_vars[eNB_id]->rxdataF_comp0,
                                   dl_ch_mag_ptr,
                                   pdsch_vars[eNB_id]->dl_ch_mag0,
                                   pdsch_vars[eNB_id]->dl_ch_rho_ext[harq_pid][round],
                                   pdsch_vars[eNB_id]->layer_llr[1],
                                   symbol,first_symbol_flag,nb_rb,
                                   adjust_G2(frame_parms,dlsch1_harq->rb_alloc_even,6,nr_tti_rx,symbol),
                                   pdsch_vars[eNB_id]->llr128_2ndstream);
        }
      }
    }
    break;
  case 6 :
    if ((rx_type==rx_standard) || (codeword_TB1 == -1))  {
      nr_dlsch_64qam_llr(frame_parms,
                         pdsch_vars[eNB_id]->rxdataF_comp0,
                         (int16_t*)pllr_symbol_cw0,
                         pdsch_vars[eNB_id]->dl_ch_mag0,
                         pdsch_vars[eNB_id]->dl_ch_magb0,
                         symbol,len,first_symbol_flag,nb_rb,
                         pdsch_vars[eNB_id]->llr_offset[symbol],
                         beamforming_mode);
    } else if (codeword_TB0 == -1){
      nr_dlsch_64qam_llr(frame_parms,
                         pdsch_vars[eNB_id]->rxdataF_comp0,
                         pllr_symbol_cw1,
                         pdsch_vars[eNB_id]->dl_ch_mag0,
                         pdsch_vars[eNB_id]->dl_ch_magb0,
                         symbol,len,first_symbol_flag,nb_rb,
                         pdsch_vars[eNB_id]->llr_offset[symbol],
                         beamforming_mode);
    }
    else if (rx_type >= rx_IC_single_stream) {
      if (dlsch1_harq->Qm == 2) {
        nr_dlsch_64qam_qpsk_llr(frame_parms,
                                pdsch_vars[eNB_id]->rxdataF_comp0,
                                rxdataF_comp_ptr,//i
                                pdsch_vars[eNB_id]->dl_ch_mag0,
                                pdsch_vars[eNB_id]->dl_ch_rho2_ext,
                                pdsch_vars[eNB_id]->layer_llr[0],
                                symbol,first_symbol_flag,nb_rb,
                                adjust_G2(frame_parms,dlsch0_harq->rb_alloc_even,6,nr_tti_rx,symbol),
                                pdsch_vars[eNB_id]->llr128);
        if (rx_type==rx_IC_dual_stream) {
          nr_dlsch_qpsk_64qam_llr(frame_parms,
                                  rxdataF_comp_ptr,
                                  pdsch_vars[eNB_id]->rxdataF_comp0,//i
                                  pdsch_vars[eNB_id]->dl_ch_mag0,
                                  pdsch_vars[eNB_id]->dl_ch_rho_ext[harq_pid][round],
                                  pdsch_vars[eNB_id]->layer_llr[1],
                                  symbol,first_symbol_flag,nb_rb,
                                  adjust_G2(frame_parms,dlsch1_harq->rb_alloc_even,2,nr_tti_rx,symbol),
                                  pdsch_vars[eNB_id]->llr128_2ndstream);
        }
      }
      else if (dlsch1_harq->Qm == 4) {
        nr_dlsch_64qam_16qam_llr(frame_parms,
                                 pdsch_vars[eNB_id]->rxdataF_comp0,
                                 rxdataF_comp_ptr,//i
                                 pdsch_vars[eNB_id]->dl_ch_mag0,
                                 dl_ch_mag_ptr,//i
                                 pdsch_vars[eNB_id]->dl_ch_rho2_ext,
                                 pdsch_vars[eNB_id]->layer_llr[0],
                                 symbol,first_symbol_flag,nb_rb,
                                 adjust_G2(frame_parms,dlsch0_harq->rb_alloc_even,6,nr_tti_rx,symbol),
                                 pdsch_vars[eNB_id]->llr128);
        if (rx_type==rx_IC_dual_stream) {
          nr_dlsch_16qam_64qam_llr(frame_parms,
                                   rxdataF_comp_ptr,
                                   pdsch_vars[eNB_id]->rxdataF_comp0,//i
                                   dl_ch_mag_ptr,
                                   pdsch_vars[eNB_id]->dl_ch_mag0,//i
                                   pdsch_vars[eNB_id]->dl_ch_rho_ext[harq_pid][round],
                                   pdsch_vars[eNB_id]->layer_llr[1],
                                   symbol,first_symbol_flag,nb_rb,
                                   adjust_G2(frame_parms,dlsch1_harq->rb_alloc_even,4,nr_tti_rx,symbol),
                                   pdsch_vars[eNB_id]->llr128_2ndstream);
        }
      }
      else {
        nr_dlsch_64qam_64qam_llr(frame_parms,
                                 pdsch_vars[eNB_id]->rxdataF_comp0,
                                 rxdataF_comp_ptr,//i
                                 pdsch_vars[eNB_id]->dl_ch_mag0,
                                 dl_ch_mag_ptr,//i
                                 pdsch_vars[eNB_id]->dl_ch_rho2_ext,
                                 (int16_t*)pllr_symbol_layer0,
                                 symbol,len,first_symbol_flag,nb_rb,
                                 adjust_G2(frame_parms,dlsch0_harq->rb_alloc_even,6,nr_tti_rx,symbol),
                                 pdsch_vars[eNB_id]->llr_offset[symbol]);
        if (rx_type==rx_IC_dual_stream) {
          nr_dlsch_64qam_64qam_llr(frame_parms,
                                   rxdataF_comp_ptr,
                                   pdsch_vars[eNB_id]->rxdataF_comp0,//i
                                   dl_ch_mag_ptr,
                                   pdsch_vars[eNB_id]->dl_ch_mag0,//i
                                   pdsch_vars[eNB_id]->dl_ch_rho_ext[harq_pid][round],
                                   pllr_symbol_layer1,
                                   symbol,len,first_symbol_flag,nb_rb,
                                   adjust_G2(frame_parms,dlsch1_harq->rb_alloc_even,6,nr_tti_rx,symbol),
                                   pdsch_vars[eNB_id]->llr_offset[symbol]);
        }
      }
    }
    break;
  default:
    LOG_W(PHY,"rx_dlsch.c : Unknown mod_order!!!!\n");
    return(-1);
    break;
  }

  if (dlsch1_harq) {
    switch (nr_get_Qm_dl(dlsch1_harq->mcs,dlsch1_harq->mcs_table)) {
    case 2 :
      if (rx_type==rx_standard) {
        nr_dlsch_qpsk_llr(frame_parms,
                          pdsch_vars[eNB_id]->rxdataF_comp0,
                          pllr_symbol_cw0,
                          symbol,len,first_symbol_flag,nb_rb,
                          beamforming_mode);
      }
      break;
    case 4:
      if (rx_type==rx_standard) {
        nr_dlsch_16qam_llr(frame_parms,
                           pdsch_vars[eNB_id]->rxdataF_comp0,
                           pdsch_vars[eNB_id]->llr[0],
                           pdsch_vars[eNB_id]->dl_ch_mag0,
                           symbol,len,first_symbol_flag,nb_rb,
                           pdsch_vars[eNB_id]->llr128,
                           beamforming_mode);
      }
      break;
    case 6 :
      if (rx_type==rx_standard) {
        nr_dlsch_64qam_llr(frame_parms,
                           pdsch_vars[eNB_id]->rxdataF_comp0,
                           pllr_symbol_cw0,
                             pdsch_vars[eNB_id]->dl_ch_mag0,
                             pdsch_vars[eNB_id]->dl_ch_magb0,
                             symbol,len,first_symbol_flag,nb_rb,
                             pdsch_vars[eNB_id]->llr_offset[symbol],
                             beamforming_mode);
        }
        break;
      default:
        LOG_W(PHY,"rx_dlsch.c : Unknown mod_order!!!!\n");
        return(-1);
        break;
    }
  }
  return 0;
}
//==============================================================================================

#ifdef USER_MODE


void dump_dlsch2(PHY_VARS_UE *ue,uint8_t eNB_id,uint8_t nr_tti_rx,unsigned int *coded_bits_per_codeword,int round,  unsigned char harq_pid)
{
  unsigned int nsymb = (ue->frame_parms.Ncp == 0) ? 14 : 12;
  char fname[32],vname[32];
  int N_RB_DL=ue->frame_parms.N_RB_DL;

  snprintf(fname, 32, "dlsch%d_rxF_r%d_ext0.m",eNB_id,round);
  snprintf(vname, 32, "dl%d_rxF_r%d_ext0",eNB_id,round);
  write_output(fname,vname,ue->pdsch_vars[ue->current_thread_id[nr_tti_rx]][eNB_id]->rxdataF_ext[0],12*N_RB_DL*nsymb,1,1);

  if (ue->frame_parms.nb_antennas_rx >1) {
    snprintf(fname, 32, "dlsch%d_rxF_r%d_ext1.m",eNB_id,round);
    snprintf(vname, 32, "dl%d_rxF_r%d_ext1",eNB_id,round);
    write_output(fname,vname,ue->pdsch_vars[ue->current_thread_id[nr_tti_rx]][eNB_id]->rxdataF_ext[1],12*N_RB_DL*nsymb,1,1);
  }

  snprintf(fname, 32, "dlsch%d_ch_r%d_ext00.m",eNB_id,round);
  snprintf(vname, 32, "dl%d_ch_r%d_ext00",eNB_id,round);
  write_output(fname,vname,ue->pdsch_vars[ue->current_thread_id[nr_tti_rx]][eNB_id]->dl_ch_estimates_ext[0],12*N_RB_DL*nsymb,1,1);

  if (ue->transmission_mode[eNB_id]==7){
    snprintf(fname, 32, "dlsch%d_bf_ch_r%d.m",eNB_id,round);
    snprintf(vname, 32, "dl%d_bf_ch_r%d",eNB_id,round);
    write_output(fname,vname,ue->pdsch_vars[ue->current_thread_id[nr_tti_rx]][eNB_id]->dl_bf_ch_estimates[0],512*nsymb,1,1);
    //write_output(fname,vname,phy_vars_ue->lte_ue_pdsch_vars[eNB_id]->dl_bf_ch_estimates[0],512,1,1);

    snprintf(fname, 32, "dlsch%d_bf_ch_r%d_ext00.m",eNB_id,round);
    snprintf(vname, 32, "dl%d_bf_ch_r%d_ext00",eNB_id,round);
    write_output(fname,vname,ue->pdsch_vars[ue->current_thread_id[nr_tti_rx]][eNB_id]->dl_bf_ch_estimates_ext[0],12*N_RB_DL*nsymb,1,1);
  }

  if (ue->frame_parms.nb_antennas_rx == 2) {
    snprintf(fname, 32, "dlsch%d_ch_r%d_ext01.m",eNB_id,round);
    snprintf(vname, 32, "dl%d_ch_r%d_ext01",eNB_id,round);
    write_output(fname,vname,ue->pdsch_vars[ue->current_thread_id[nr_tti_rx]][eNB_id]->dl_ch_estimates_ext[1],12*N_RB_DL*nsymb,1,1);
  }

  if (ue->frame_parms.nb_antenna_ports_gNB == 2) {
    snprintf(fname, 32, "dlsch%d_ch_r%d_ext10.m",eNB_id,round);
    snprintf(vname, 32, "dl%d_ch_r%d_ext10",eNB_id,round);
    write_output(fname,vname,ue->pdsch_vars[ue->current_thread_id[nr_tti_rx]][eNB_id]->dl_ch_estimates_ext[2],12*N_RB_DL*nsymb,1,1);

    if (ue->frame_parms.nb_antennas_rx == 2) {
      snprintf(fname, 32, "dlsch%d_ch_r%d_ext11.m",eNB_id,round);
      snprintf(vname, 32, "dl%d_ch_r%d_ext11",eNB_id,round);
      write_output(fname,vname,ue->pdsch_vars[ue->current_thread_id[nr_tti_rx]][eNB_id]->dl_ch_estimates_ext[3],12*N_RB_DL*nsymb,1,1);
    }
  }

  snprintf(fname, 32, "dlsch%d_rxF_r%d_uespec0.m",eNB_id,round);
  snprintf(vname, 32, "dl%d_rxF_r%d_uespec0",eNB_id,round);
  write_output(fname,vname,ue->pdsch_vars[ue->current_thread_id[nr_tti_rx]][eNB_id]->rxdataF_uespec_pilots[0],12*N_RB_DL,1,1);

  /*
    write_output("dlsch%d_ch_ext01.m","dl01_ch0_ext",pdsch_vars[eNB_id]->dl_ch_estimates_ext[1],12*N_RB_DL*nsymb,1,1);
    write_output("dlsch%d_ch_ext10.m","dl10_ch0_ext",pdsch_vars[eNB_id]->dl_ch_estimates_ext[2],12*N_RB_DL*nsymb,1,1);
    write_output("dlsch%d_ch_ext11.m","dl11_ch0_ext",pdsch_vars[eNB_id]->dl_ch_estimates_ext[3],12*N_RB_DL*nsymb,1,1);
  */
  snprintf(fname, 32, "dlsch%d_r%d_rho.m",eNB_id,round);
  snprintf(vname, 32, "dl_rho_r%d_%d",eNB_id,round);

  write_output(fname,vname,ue->pdsch_vars[ue->current_thread_id[nr_tti_rx]][eNB_id]->dl_ch_rho_ext[harq_pid][round][0],12*N_RB_DL*nsymb,1,1);

  snprintf(fname, 32, "dlsch%d_r%d_rho2.m",eNB_id,round);
  snprintf(vname, 32, "dl_rho2_r%d_%d",eNB_id,round);

  write_output(fname,vname,ue->pdsch_vars[ue->current_thread_id[nr_tti_rx]][eNB_id]->dl_ch_rho2_ext[0],12*N_RB_DL*nsymb,1,1);

  snprintf(fname, 32, "dlsch%d_rxF_r%d_comp0.m",eNB_id,round);
  snprintf(vname, 32, "dl%d_rxF_r%d_comp0",eNB_id,round);
  write_output(fname,vname,ue->pdsch_vars[ue->current_thread_id[nr_tti_rx]][eNB_id]->rxdataF_comp0[0],12*N_RB_DL*nsymb,1,1);
  if (ue->frame_parms.nb_antenna_ports_gNB == 2) {
    snprintf(fname, 32, "dlsch%d_rxF_r%d_comp1.m",eNB_id,round);
    snprintf(vname, 32, "dl%d_rxF_r%d_comp1",eNB_id,round);
    write_output(fname,vname,ue->pdsch_vars[ue->current_thread_id[nr_tti_rx]][eNB_id]->rxdataF_comp1[harq_pid][round][0],12*N_RB_DL*nsymb,1,1);
  }

  snprintf(fname, 32, "dlsch%d_rxF_r%d_llr.m",eNB_id,round);
  snprintf(vname, 32, "dl%d_r%d_llr",eNB_id,round);
  write_output(fname,vname, ue->pdsch_vars[ue->current_thread_id[nr_tti_rx]][eNB_id]->llr[0],coded_bits_per_codeword[0],1,0);
  snprintf(fname, 32, "dlsch%d_r%d_mag1.m",eNB_id,round);
  snprintf(vname, 32, "dl%d_r%d_mag1",eNB_id,round);
  write_output(fname,vname,ue->pdsch_vars[ue->current_thread_id[nr_tti_rx]][eNB_id]->dl_ch_mag0[0],12*N_RB_DL*nsymb,1,1);
  snprintf(fname, 32, "dlsch%d_r%d_mag2.m",eNB_id,round);
  snprintf(vname, 32, "dl%d_r%d_mag2",eNB_id,round);
  write_output(fname,vname,ue->pdsch_vars[ue->current_thread_id[nr_tti_rx]][eNB_id]->dl_ch_magb0[0],12*N_RB_DL*nsymb,1,1);

  //  printf("log2_maxh = %d\n",ue->pdsch_vars[eNB_id]->log2_maxh);
}
#endif

#ifdef DEBUG_DLSCH_DEMOD
/*
void print_bytes(char *s,__m128i *x)
{

  char *tempb = (char *)x;

  printf("%s  : %d,%d,%d,%d,%d,%d,%d,%d,%d,%d,%d,%d,%d,%d,%d,%d\n",s,
         tempb[0],tempb[1],tempb[2],tempb[3],tempb[4],tempb[5],tempb[6],tempb[7],
         tempb[8],tempb[9],tempb[10],tempb[11],tempb[12],tempb[13],tempb[14],tempb[15]
         );

}

void print_shorts(char *s,__m128i *x)
{

  short *tempb = (short *)x;
  printf("%s  : %d,%d,%d,%d,%d,%d,%d,%d\n",s,
         tempb[0],tempb[1],tempb[2],tempb[3],tempb[4],tempb[5],tempb[6],tempb[7]);

}

void print_shorts2(char *s,__m64 *x)
{

  short *tempb = (short *)x;
  printf("%s  : %d,%d,%d,%d\n",s,
         tempb[0],tempb[1],tempb[2],tempb[3]);

}

void print_ints(char *s,__m128i *x)
{

  int *tempb = (int *)x;
  printf("%s  : %d,%d,%d,%d\n",s,
         tempb[0],tempb[1],tempb[2],tempb[3]);

}*/
#endif<|MERGE_RESOLUTION|>--- conflicted
+++ resolved
@@ -145,8 +145,8 @@
   NR_UE_DLSCH_t   **dlsch;
 
   int avg[4];
-  //  int avg_0[2];
-  //  int avg_1[2];
+//  int avg_0[2];
+//  int avg_1[2];
 
 #if UE_TIMING_TRACE
   uint8_t slot = 0;
@@ -690,84 +690,35 @@
 
     start_meas(&ue->generic_stat_bis[ue->current_thread_id[nr_tti_rx]][slot]);
 #endif
-<<<<<<< HEAD
   /* Store the valid DL RE's */
     pdsch_vars[eNB_id]->dl_valid_re[symbol-1] = len;
 
     if(dlsch0_harq->status == ACTIVE)
-      {
-        startSymbIdx = dlsch0_harq->start_symbol;
-        nbSymb = dlsch0_harq->nb_symbols;
-        pduBitmap = dlsch0_harq->pduBitmap;
-      }
+    {
+      startSymbIdx = dlsch0_harq->start_symbol;
+      nbSymb = dlsch0_harq->nb_symbols;
+      pduBitmap = dlsch0_harq->pduBitmap;
+    }
     if(dlsch1_harq)
-      {
-        startSymbIdx = dlsch1_harq->start_symbol;
-        nbSymb = dlsch1_harq->nb_symbols;
-        pduBitmap = dlsch1_harq->pduBitmap;
-      }
-=======
-  //printf("LLR dlsch0_harq->Qm %d rx_type %d cw0 %d cw1 %d symbol %d \n",dlsch0_harq->Qm,rx_type,codeword_TB0,codeword_TB1,symbol);
-  // compute LLRs
-  // -> // compute @pointer where llrs should filled for this ofdm-symbol
-
-    if (first_symbol_flag==1) pdsch_vars[eNB_id]->llr_offset[symbol-1] = 0;
-    llr_offset_symbol = pdsch_vars[eNB_id]->llr_offset[symbol-1];
-    //pllr_symbol_cw0_deint  = (int8_t*)pdsch_vars[eNB_id]->llr[0];
-    //pllr_symbol_cw1_deint  = (int8_t*)pdsch_vars[eNB_id]->llr[1];
-    pllr_symbol_layer0 = pdsch_vars[eNB_id]->layer_llr[0];
-    pllr_symbol_layer1 = pdsch_vars[eNB_id]->layer_llr[1];
-    pllr_symbol_layer0 += llr_offset_symbol;
-    pllr_symbol_layer1 += llr_offset_symbol;
-    pllr_symbol_cw0 = pdsch_vars[eNB_id]->llr[0];
-    pllr_symbol_cw1 = pdsch_vars[eNB_id]->llr[1];
-    pllr_symbol_cw0 += llr_offset_symbol;
-    pllr_symbol_cw1 += llr_offset_symbol;
-    
-    pdsch_vars[eNB_id]->llr_offset[symbol] = len*dlsch0_harq->Qm + llr_offset_symbol;
- 
-  LOG_D(PHY,"compute LLRs [symbol %d] NbRB %d Qm %d LLRs-Length %d LLR-Offset %d energy %d\n",
-             symbol,
-             nb_rb,dlsch0_harq->Qm,
-             pdsch_vars[eNB_id]->llr_length[symbol],
-             pdsch_vars[eNB_id]->llr_offset[symbol],
-	     signal_energy(pdsch_vars[eNB_id]->rxdataF_comp0[0], 7*2*frame_parms->N_RB_DL*12));
-
-
-             /*printf("compute LLRs [symbol %d] NbRB %d Qm %d LLRs-Length %d LLR-Offset %d @LLR Buff %p @LLR Buff(symb) %p\n",
-             symbol,
-             nb_rb,dlsch0_harq->Qm,
-             pdsch_vars[eNB_id]->llr_length[symbol],
-             pdsch_vars[eNB_id]->llr_offset[symbol],
-             pdsch_vars[eNB_id]->llr[0],
-             pllr_symbol_cw0);*/
-
-  switch (dlsch0_harq->Qm) {
-  case 2 :
-    if ((rx_type==rx_standard) || (codeword_TB1 == -1)) {
-        nr_dlsch_qpsk_llr(frame_parms,
-			  pdsch_vars[eNB_id]->rxdataF_comp0,
-			  pllr_symbol_cw0,
-			  symbol,
-			  len,
-			  first_symbol_flag,
-			  nb_rb,
-			  beamforming_mode);
->>>>>>> 3d60e953
+    {
+      startSymbIdx = dlsch1_harq->start_symbol;
+      nbSymb = dlsch1_harq->nb_symbols;
+      pduBitmap = dlsch1_harq->pduBitmap;
+    }
 
     /* Check for PTRS bitmap and process it respectively */
     if((pduBitmap & 0x1) && (type == PDSCH))
-      {
-        nr_pdsch_ptrs_processing(ue,
-                                 pdsch_vars,
-                                 frame_parms,
-                                 dlsch0_harq, dlsch1_harq,
-                                 eNB_id, nr_tti_rx,
-                                 symbol, (nb_rb*12),
-                                 harq_pid,
-                                 dlsch[0]->rnti,rx_type);
-        pdsch_vars[eNB_id]->dl_valid_re[symbol-1] -= pdsch_vars[eNB_id]->ptrs_re_per_slot[0][symbol];
-      }
+    {
+      nr_pdsch_ptrs_processing(ue,
+                               pdsch_vars,
+                               frame_parms,
+                               dlsch0_harq, dlsch1_harq,
+                               eNB_id, nr_tti_rx,
+                               symbol, (nb_rb*12),
+                               harq_pid,
+                               dlsch[0]->rnti,rx_type);
+      pdsch_vars[eNB_id]->dl_valid_re[symbol-1] -= pdsch_vars[eNB_id]->ptrs_re_per_slot[0][symbol];
+    }
 
     /* at last symbol in a slot calculate LLR's for whole slot */
     if(symbol == (startSymbIdx + nbSymb -1))
@@ -776,13 +727,13 @@
       {
         /* re evaluating the first symbol flag as LLR's are done in symbol loop  */
         if(i == startSymbIdx && i < 3)
-          {
-            first_symbol_flag =1;
-          }
+        {
+          first_symbol_flag =1;
+        }
         else
-          {
-            first_symbol_flag=0;
-          }
+        {
+          first_symbol_flag=0;
+        }
         /* Calculate LLR's for each symbol */
         nr_dlsch_llr(pdsch_vars, frame_parms,
                      rxdataF_comp_ptr, dl_ch_mag_ptr,
@@ -795,20 +746,11 @@
                      pdsch_vars[eNB_id]->dl_valid_re[i-1],
                      nr_tti_rx, beamforming_mode);
       }
-
-      //nr_dlsch_deinterleaving(symbol,bundle_L,(int16_t*)pllr_symbol_cw0,(int16_t*)pllr_symbol_cw0_deint, nb_rb_pdsch);
-      if (rx_type==rx_IC_dual_stream) {  
-        nr_dlsch_layer_demapping(pdsch_vars[eNB_id]->llr,
-                                 dlsch[0]->harq_processes[harq_pid]->Nl,
-                                 dlsch[0]->harq_processes[harq_pid]->Qm,
-                                 dlsch[0]->harq_processes[harq_pid]->G,
-                                 pdsch_vars[eNB_id]->layer_llr);
-      }
-    }
-
-    //nr_dlsch_deinterleaving(symbol,bundle_L,(int16_t*)pllr_symbol_cw0,(int16_t*)pllr_symbol_cw0_deint, nb_rb_pdsch);
-  
-    if (rx_type==rx_IC_dual_stream) {  
+    }
+
+  //nr_dlsch_deinterleaving(symbol,bundle_L,(int16_t*)pllr_symbol_cw0,(int16_t*)pllr_symbol_cw0_deint, nb_rb_pdsch);
+
+    if (rx_type==rx_IC_dual_stream) {
       nr_dlsch_layer_demapping(pdsch_vars[eNB_id]->llr,
                                dlsch[0]->harq_processes[harq_pid]->Nl,
                                dlsch[0]->harq_processes[harq_pid]->Qm,
