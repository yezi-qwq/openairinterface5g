/*
 * Licensed to the OpenAirInterface (OAI) Software Alliance under one or more
 * contributor license agreements.  See the NOTICE file distributed with
 * this work for additional information regarding copyright ownership.
 * The OpenAirInterface Software Alliance licenses this file to You under
 * the OAI Public License, Version 1.0  (the "License"); you may not use this file
 * except in compliance with the License.
 * You may obtain a copy of the License at
 *
 *      http://www.openairinterface.org/?page_id=698
 *
 * Unless required by applicable law or agreed to in writing, software
 * distributed under the License is distributed on an "AS IS" BASIS,
 * WITHOUT WARRANTIES OR CONDITIONS OF ANY KIND, either express or implied.
 * See the License for the specific language governing permissions and
 * limitations under the License.
 *-------------------------------------------------------------------------------
 * For more information about the OpenAirInterface (OAI) Software Alliance:
 *      contact@openairinterface.org
 */

/*! \file PHY/LTE_TRANSPORT/dlsch_demodulation.c
 * \brief Top-level routines for demodulating the PDSCH physical channel from 38-211, V15.2 2018-06
 * \author H.Wang
 * \date 2018
 * \version 0.1
 * \company Eurecom
 * \note
 * \warning
 */
#include "PHY/defs_nr_UE.h"
#include "PHY/phy_extern_nr_ue.h"
#include "PHY/NR_TRANSPORT/nr_transport_proto.h"
#include "nr_transport_proto_ue.h"
//#include "SCHED/defs.h"
//#include "PHY/defs.h"
//#include "extern.h"
#include "PHY/sse_intrin.h"
#include "T.h"
#include "openair1/PHY/NR_TRANSPORT/nr_dlsch.h"

#ifndef USER_MODE
#define NOCYGWIN_STATIC static
#else
#define NOCYGWIN_STATIC
#endif

/* dynamic shift for LLR computation for TM3/4
 * set as command line argument, see lte-softmodem.c
 * default value: 0
 */
int16_t nr_dlsch_demod_shift = 0;
//int16_t interf_unaw_shift = 13;

//#define DEBUG_HARQ

//#define DEBUG_PHY 1
//#define DEBUG_DLSCH_DEMOD 1



// [MCS][i_mod (0,1,2) = (2,4,6)]
//unsigned char offset_mumimo_llr_drange_fix=0;
//inferference-free case
/*unsigned char interf_unaw_shift_tm4_mcs[29]={5, 3, 4, 3, 3, 2, 1, 1, 2, 0, 1, 1, 1, 1, 0, 0,
                                             1, 1, 1, 1, 0, 2, 1, 0, 1, 0, 1, 0, 0} ;*/

//unsigned char interf_unaw_shift_tm1_mcs[29]={5, 5, 4, 3, 3, 3, 2, 2, 4, 4, 2, 3, 3, 3, 1, 1,
//                                          0, 1, 1, 2, 5, 4, 4, 6, 5, 1, 0, 5, 6} ; // mcs 21, 26, 28 seem to be errorneous

/*
unsigned char offset_mumimo_llr_drange[29][3]={{8,8,8},{7,7,7},{7,7,7},{7,7,7},{6,6,6},{6,6,6},{6,6,6},{5,5,5},{4,4,4},{1,2,4}, // QPSK
{5,5,4},{5,5,5},{5,5,5},{3,3,3},{2,2,2},{2,2,2},{2,2,2}, // 16-QAM
{2,2,1},{3,3,3},{3,3,3},{3,3,1},{2,2,2},{2,2,2},{0,0,0},{0,0,0},{0,0,0},{0,0,0},{0,0,0},{0,0,0}}; //64-QAM
*/
 /*
 //first optimization try
 unsigned char offset_mumimo_llr_drange[29][3]={{7, 8, 7},{6, 6, 7},{6, 6, 7},{6, 6, 6},{5, 6, 6},{5, 5, 6},{5, 5, 6},{4, 5, 4},{4, 3, 4},{3, 2, 2},{6, 5, 5},{5, 4, 4},{5, 5, 4},{3, 3, 2},{2, 2, 1},{2, 1, 1},{2, 2, 2},{3, 3, 3},{3, 3, 2},{3, 3, 2},{3, 2, 1},{2, 2, 2},{2, 2, 2},{0, 0, 0},{0, 0, 0},{0, 0, 0},{0, 0, 0},{0, 0, 0}};
 */
 //second optimization try
 /*
   unsigned char offset_mumimo_llr_drange[29][3]={{5, 8, 7},{4, 6, 8},{3, 6, 7},{7, 7, 6},{4, 7, 8},{4, 7, 4},{6, 6, 6},{3, 6, 6},{3, 6, 6},{1, 3, 4},{1, 1, 0},{3, 3, 2},{3, 4, 1},{4, 0, 1},{4, 2, 2},{3, 1, 2},{2, 1, 0},{2, 1, 1},{1, 0, 1},{1, 0, 1},{0, 0, 0},{1, 0, 0},{0, 0, 0},{0, 1, 0},{1, 0, 0},{0, 0, 0},{0, 0, 0},{0, 0, 0},{0, 0, 0}};  w
 */
//unsigned char offset_mumimo_llr_drange[29][3]= {{0, 6, 5},{0, 4, 5},{0, 4, 5},{0, 5, 4},{0, 5, 6},{0, 5, 3},{0, 4, 4},{0, 4, 4},{0, 3, 3},{0, 1, 2},{1, 1, 0},{1, 3, 2},{3, 4, 1},{2, 0, 0},{2, 2, 2},{1, 1, 1},{2, 1, 0},{2, 1, 1},{1, 0, 1},{1, 0, 1},{0, 0, 0},{1, 0, 0},{0, 0, 0},{0, 1, 0},{1, 0, 0},{0, 0, 0},{0, 0, 0},{0, 0, 0},{0, 0, 0}};


extern void print_shorts(char *s,int16_t *x);

static void nr_dlsch_dual_stream_correlation_core(int **dl_ch_estimates_ext,
						  int **dl_ch_estimates_ext_i,
						  int **dl_ch_rho_ext,
						  unsigned char n_tx,
						  unsigned char n_rx,
						  unsigned char output_shift,
						  int length,
						  int start_point);

static void nr_dlsch_layer_demapping(int16_t **llr_cw,
				     uint8_t Nl,
				     uint8_t mod_order,
				     uint16_t length,
				     int16_t **llr_layers);

int nr_rx_pdsch(PHY_VARS_NR_UE *ue,
		PDSCH_t type,
		unsigned char eNB_id,
		unsigned char eNB_id_i, //if this == ue->n_connected_eNB, we assume MU interference
		uint32_t frame,
		uint8_t nr_tti_rx,
		unsigned char symbol,
		unsigned char first_symbol_flag,
		RX_type_t rx_type,
		unsigned char i_mod,
		unsigned char harq_pid)
{

  NR_UE_COMMON *common_vars  = &ue->common_vars;
  NR_UE_PDSCH **pdsch_vars;
  NR_DL_FRAME_PARMS *frame_parms    = &ue->frame_parms;
  PHY_NR_MEASUREMENTS *measurements = &ue->measurements;
  NR_UE_DLSCH_t   **dlsch;

  int avg[4];
//  int avg_0[2];
//  int avg_1[2];

#if UE_TIMING_TRACE
  uint8_t slot = 0;
#endif

  unsigned char aatx=0,aarx=0;

  unsigned short nb_rb = 0, round;
  int avgs = 0;// rb;
  NR_DL_UE_HARQ_t *dlsch0_harq, *dlsch1_harq = NULL;

  uint8_t beamforming_mode;

  int32_t **rxdataF_comp_ptr;
  int32_t **dl_ch_mag_ptr;
  int32_t codeword_TB0 = -1;
  int32_t codeword_TB1 = -1;

  //to be updated higher layer
  unsigned short start_rb = 0;
  unsigned short nb_rb_pdsch = 50;
  int16_t  *pllr_symbol_cw0;
  int16_t  *pllr_symbol_cw1;
  int16_t  *pllr_symbol_layer0;
  int16_t  *pllr_symbol_layer1;
  //int16_t  *pllr_symbol_cw0_deint;
  //int16_t  *pllr_symbol_cw1_deint;
  uint32_t llr_offset_symbol;
  //uint16_t bundle_L = 2;
  uint8_t pilots=0;
  uint16_t n_tx=1, n_rx=1;
  int32_t median[16];
  uint32_t len;

  switch (type) {
  case SI_PDSCH:
    pdsch_vars = ue->pdsch_vars_SI;
    dlsch = &ue->dlsch_SI[eNB_id];
    dlsch0_harq = dlsch[0]->harq_processes[harq_pid];
    beamforming_mode = 0;
    break;

  case RA_PDSCH:
    pdsch_vars = ue->pdsch_vars_ra;
    dlsch = &ue->dlsch_ra[eNB_id];
    dlsch0_harq = dlsch[0]->harq_processes[harq_pid];
    beamforming_mode = 0;

    break;

  case PDSCH:
    pdsch_vars = ue->pdsch_vars[ue->current_thread_id[nr_tti_rx]];
    dlsch = ue->dlsch[ue->current_thread_id[nr_tti_rx]][eNB_id];
    beamforming_mode = ue->transmission_mode[eNB_id] < 7 ? 0 :ue->transmission_mode[eNB_id];

    dlsch0_harq = dlsch[0]->harq_processes[harq_pid];
    dlsch1_harq = dlsch[1]->harq_processes[harq_pid];

    //printf("status TB0 = %d, status TB1 = %d \n", dlsch[0]->harq_processes[harq_pid]->status, dlsch[1]->harq_processes[harq_pid]->status);
    LOG_D(PHY,"AbsSubframe %d.%d / Sym %d harq_pid %d, harq status %d.%d \n", frame, nr_tti_rx, symbol, harq_pid, dlsch0_harq->status, dlsch1_harq->status);

    if ((dlsch0_harq->status == ACTIVE) && (dlsch1_harq->status == ACTIVE)){
      codeword_TB0 = dlsch0_harq->codeword;
      codeword_TB1 = dlsch1_harq->codeword;
      dlsch0_harq = dlsch[codeword_TB0]->harq_processes[harq_pid];
      dlsch1_harq = dlsch[codeword_TB1]->harq_processes[harq_pid];

      #ifdef DEBUG_HARQ
        printf("[DEMOD] I am assuming both TBs are active\n");
      #endif

    } else if ((dlsch0_harq->status == ACTIVE) && (dlsch1_harq->status != ACTIVE) ) {
      codeword_TB0 = dlsch0_harq->codeword;
      codeword_TB1 = -1;
      dlsch0_harq = dlsch[0]->harq_processes[harq_pid];
      dlsch1_harq = NULL;

      #ifdef DEBUG_HARQ
        printf("[DEMOD] I am assuming only TB0 is active\n");
      #endif

    } else if ((dlsch0_harq->status != ACTIVE) && (dlsch1_harq->status == ACTIVE)){
      codeword_TB0 = -1;
      codeword_TB1 = dlsch1_harq->codeword;
      dlsch0_harq  = NULL;
      dlsch1_harq  = dlsch[1]->harq_processes[codeword_TB1];

      #ifdef DEBUG_HARQ
<<<<<<< HEAD
        printf("[DEMOD] I am assuming only TB1 is active, it is in cw %d\n", dlsch0_harq->codeword);
=======
        printf("[DEMOD] I am assuming only TB1 is active, it is in cw %d\n", dlsch1_harq->codeword);
>>>>>>> e68e72cd
      #endif

      AssertFatal(1 == 0, "[UE][FATAL] DLSCH: TB0 not active and TB1 active case is not supported\n");

    } else {
      LOG_E(PHY,"[UE][FATAL] nr_tti_rx %d: no active DLSCH\n", nr_tti_rx);
      return(-1);
    }

      break;

    default:
      AssertFatal(1 == 0, "[UE][FATAL] nr_tti_rx %d: Unknown PDSCH format %d\n", nr_tti_rx, type);
      return(-1);
      break;

  }

<<<<<<< HEAD
=======
  if (dlsch0_harq == NULL)
     AssertFatal(1 == 0, "Done\n");

>>>>>>> e68e72cd
  dlsch0_harq->Qm = nr_get_Qm_dl(dlsch[0]->harq_processes[harq_pid]->mcs, dlsch[0]->harq_processes[harq_pid]->mcs_table);
  dlsch0_harq->R = nr_get_code_rate_dl(dlsch[0]->harq_processes[harq_pid]->mcs, dlsch[0]->harq_processes[harq_pid]->mcs_table);

  #ifdef DEBUG_HARQ
    printf("[DEMOD] MIMO mode = %d\n", dlsch0_harq->mimo_mode);
    printf("[DEMOD] cw for TB0 = %d, cw for TB1 = %d\n", codeword_TB0, codeword_TB1);
  #endif

  start_rb = dlsch0_harq->start_rb;
  nb_rb_pdsch =  dlsch0_harq->nb_rb;

  DevAssert(dlsch0_harq);
  round = dlsch0_harq->round;
  //printf("round = %d\n", round);

  if (eNB_id > 2) {
    LOG_W(PHY,"dlsch_demodulation.c: Illegal eNB_id %d\n",eNB_id);
    return(-1);
  }

  if (!common_vars) {
    LOG_W(PHY,"dlsch_demodulation.c: Null common_vars\n");
    return(-1);
  }

  if (!dlsch[0]) {
    LOG_W(PHY,"dlsch_demodulation.c: Null dlsch_ue pointer\n");
    return(-1);
  }

  if (!pdsch_vars) {
    LOG_W(PHY,"dlsch_demodulation.c: Null pdsch_vars pointer\n");
    return(-1);
  }

  if (!frame_parms) {
    LOG_W(PHY,"dlsch_demodulation.c: Null frame_parms\n");
    return(-1);
  }

  if (dlsch0_harq->mimo_mode>NR_DUALSTREAM) {
    LOG_E(PHY,"This transmission mode is not yet supported!\n");
    return(-1);
  }

  if (dlsch0_harq->mimo_mode==NR_DUALSTREAM)  {
    DevAssert(dlsch1_harq);
  }

#if UE_TIMING_TRACE
  if(symbol > ue->frame_parms.symbols_per_slot>>1)
  {
      slot = 1;
  }
#endif

#ifdef DEBUG_HARQ
  printf("Demod  dlsch0_harq->pmi_alloc %d\n",  dlsch0_harq->pmi_alloc);
#endif

  pilots = ((1<<symbol)&dlsch0_harq->dlDmrsSymbPos)>0 ? 1 : 0;

  if (frame_parms->nb_antenna_ports_gNB>1 && beamforming_mode==0) {
#ifdef DEBUG_DLSCH_MOD
    LOG_I(PHY,"dlsch: using pmi %x (%p)\n",pmi2hex_2Ar1(dlsch0_harq->pmi_alloc),dlsch[0]);
#endif

#if UE_TIMING_TRACE
    start_meas(&ue->generic_stat_bis[ue->current_thread_id[nr_tti_rx]][slot]);
#endif
    nb_rb = nr_dlsch_extract_rbs_dual(common_vars->common_vars_rx_data_per_thread[ue->current_thread_id[nr_tti_rx]].rxdataF,
				      pdsch_vars[eNB_id]->dl_ch_estimates,
				      pdsch_vars[eNB_id]->rxdataF_ext,
				      pdsch_vars[eNB_id]->dl_ch_estimates_ext,
				      dlsch0_harq->pmi_alloc,
				      pdsch_vars[eNB_id]->pmi_ext,
				      symbol,
				      pilots,
				      start_rb,
				      nb_rb_pdsch,
				      nr_tti_rx,
				      ue->high_speed_flag,
				      frame_parms,
				      dlsch0_harq->mimo_mode);
#ifdef DEBUG_DLSCH_MOD
      printf("dlsch: using pmi %lx, pmi_ext ",pmi2hex_2Ar1(dlsch0_harq->pmi_alloc));
       for (rb=0;rb<nb_rb;rb++)
          printf("%d",pdsch_vars[eNB_id]->pmi_ext[rb]);
       printf("\n");
#endif

   if (rx_type >= rx_IC_single_stream) {
      if (eNB_id_i<ue->n_connected_eNB) // we are in TM5
      nb_rb = nr_dlsch_extract_rbs_dual(common_vars->common_vars_rx_data_per_thread[ue->current_thread_id[nr_tti_rx]].rxdataF,
    		  	  	  	  	  	       pdsch_vars[eNB_id]->dl_ch_estimates,
                                       pdsch_vars[eNB_id_i]->rxdataF_ext,
                                       pdsch_vars[eNB_id_i]->dl_ch_estimates_ext,
                                       dlsch0_harq->pmi_alloc,
                                       pdsch_vars[eNB_id_i]->pmi_ext,
                                       symbol,
									   pilots,
									   start_rb,
									   nb_rb_pdsch,
                                       nr_tti_rx,
                                       ue->high_speed_flag,
                                       frame_parms,
                                       dlsch0_harq->mimo_mode);
      else
        nb_rb = nr_dlsch_extract_rbs_dual(common_vars->common_vars_rx_data_per_thread[ue->current_thread_id[nr_tti_rx]].rxdataF,
        							   pdsch_vars[eNB_id]->dl_ch_estimates,
                                       pdsch_vars[eNB_id_i]->rxdataF_ext,
                                       pdsch_vars[eNB_id_i]->dl_ch_estimates_ext,
                                       dlsch0_harq->pmi_alloc,
                                       pdsch_vars[eNB_id_i]->pmi_ext,
                                       symbol,
									   pilots,
									   start_rb,
									   nb_rb_pdsch,
                                       nr_tti_rx,
                                       ue->high_speed_flag,
                                       frame_parms,
                                       dlsch0_harq->mimo_mode);
    }
  } else if (beamforming_mode==0) { //else if nb_antennas_ports_gNB==1 && beamforming_mode == 0
		  //printf("start nr dlsch extract nr_tti_rx %d thread id %d \n", nr_tti_rx, ue->current_thread_id[nr_tti_rx]);
    nb_rb = nr_dlsch_extract_rbs_single(common_vars->common_vars_rx_data_per_thread[ue->current_thread_id[nr_tti_rx]].rxdataF,
					pdsch_vars[eNB_id]->dl_ch_estimates,
					pdsch_vars[eNB_id]->rxdataF_ext,
					pdsch_vars[eNB_id]->dl_ch_estimates_ext,
					dlsch0_harq->pmi_alloc,
					pdsch_vars[eNB_id]->pmi_ext,
					symbol,
					pilots,
					start_rb,
					nb_rb_pdsch,
					nr_tti_rx,
					ue->high_speed_flag,
					frame_parms);
  
  } /*else if(beamforming_mode>7) {
    LOG_W(PHY,"dlsch_demodulation: beamforming mode not supported yet.\n");
  }*/

  //printf("nb_rb = %d, eNB_id %d\n",nb_rb,eNB_id);
  if (nb_rb==0) {
    LOG_D(PHY,"dlsch_demodulation.c: nb_rb=0\n");
    return(-1);
  }

  len = (pilots==1)? (nb_rb*6):(nb_rb*12);
  
#if UE_TIMING_TRACE
  stop_meas(&ue->generic_stat_bis[ue->current_thread_id[nr_tti_rx]][slot]);
#if DISABLE_LOG_X
  printf("[AbsSFN %u.%d] Slot%d Symbol %d Flag %d type %d: Pilot/Data extraction %5.2f \n",
	 frame,nr_tti_rx,slot,symbol,ue->high_speed_flag,type,ue->generic_stat_bis[ue->current_thread_id[nr_tti_rx]][slot].p_time/(cpuf*1000.0));
#else
  LOG_I(PHY, "[AbsSFN %u.%d] Slot%d Symbol %d Flag %d type %d: Pilot/Data extraction %5.2f \n",
	frame,nr_tti_rx,slot,symbol,ue->high_speed_flag,type,ue->generic_stat_bis[ue->current_thread_id[nr_tti_rx]][slot].p_time/(cpuf*1000.0));
#endif
#endif
  
#if UE_TIMING_TRACE
  start_meas(&ue->generic_stat_bis[ue->current_thread_id[nr_tti_rx]][slot]);
#endif
  n_tx = frame_parms->nb_antenna_ports_gNB;
  n_rx = frame_parms->nb_antennas_rx;
  
  nr_dlsch_scale_channel(pdsch_vars[eNB_id]->dl_ch_estimates_ext,
			 frame_parms,
			 dlsch,
			 symbol,
			 pilots,
			 nb_rb);

#if UE_TIMING_TRACE
    stop_meas(&ue->generic_stat_bis[ue->current_thread_id[nr_tti_rx]][slot]);
#if DISABLE_LOG_X
    printf("[AbsSFN %u.%d] Slot%d Symbol %d: Channel Scale %5.2f \n",frame,nr_tti_rx,slot,symbol,ue->generic_stat_bis[ue->current_thread_id[nr_tti_rx]][slot].p_time/(cpuf*1000.0));
#else
    LOG_I(PHY, "[AbsSFN %u.%d] Slot%d Symbol %d: Channel Scale  %5.2f \n",frame,nr_tti_rx,slot,symbol,ue->generic_stat_bis[ue->current_thread_id[nr_tti_rx]][slot].p_time/(cpuf*1000.0));
#endif
#endif

#if UE_TIMING_TRACE
    start_meas(&ue->generic_stat_bis[ue->current_thread_id[nr_tti_rx]][slot]);
#endif
  if (first_symbol_flag==1) {
    if (beamforming_mode==0){
      if (dlsch0_harq->mimo_mode<NR_DUALSTREAM) {
        nr_dlsch_channel_level(pdsch_vars[eNB_id]->dl_ch_estimates_ext,
			       frame_parms,
			       avg,
			       symbol,
			       len,
			       nb_rb);
        avgs = 0;
        for (aatx=0;aatx<frame_parms->nb_antenna_ports_gNB;aatx++)
          for (aarx=0;aarx<frame_parms->nb_antennas_rx;aarx++)
            avgs = cmax(avgs,avg[(aatx<<1)+aarx]);

        pdsch_vars[eNB_id]->log2_maxh = (log2_approx(avgs)/2)+3;
     }
     else if (dlsch0_harq->mimo_mode == NR_DUALSTREAM)
     {
    	 nr_dlsch_channel_level_median(pdsch_vars[eNB_id]->dl_ch_estimates_ext,
    	                             median,
    	                             n_tx,
    	                             n_rx,
    	                             2*len,// subcarriers Re Im
    	                             0);

    	  for (aatx = 0; aatx < n_tx; ++aatx)
    	  {
    	    for (aarx = 0; aarx < n_rx; ++aarx)
    	    {
    	      avgs = cmax(avgs, median[aatx*n_rx + aarx]);
    	    }
    	  }

    	  pdsch_vars[eNB_id]->log2_maxh = (log2_approx(avgs)/2) + 1; // this might need to be tuned

     }
    }
    //#ifdef UE_DEBUG_TRACE
    LOG_D(PHY,"[DLSCH] AbsSubframe %d.%d log2_maxh = %d [log2_maxh0 %d log2_maxh1 %d] (%d,%d)\n",
	  frame%1024,nr_tti_rx, pdsch_vars[eNB_id]->log2_maxh,
	  pdsch_vars[eNB_id]->log2_maxh0,
	  pdsch_vars[eNB_id]->log2_maxh1,
	  avg[0],avgs);
    //LOG_D(PHY,"[DLSCH] mimo_mode = %d\n", dlsch0_harq->mimo_mode);
    //#endif

    //wait until pdcch is decoded
    //proc->channel_level = 1;
  }

  /*
  uint32_t wait = 0;
  while(proc->channel_level == 0)
  {
      usleep(1);
      wait++;
  }
  */

#if T_TRACER
    if (type == PDSCH)
    {
      T(T_UE_PHY_PDSCH_ENERGY, T_INT(eNB_id),  T_INT(0), T_INT(frame%1024), T_INT(nr_tti_rx),
                               T_INT(avg[0]), T_INT(avg[1]),    T_INT(avg[2]),             T_INT(avg[3]));
    }
#endif

#if UE_TIMING_TRACE
    stop_meas(&ue->generic_stat_bis[ue->current_thread_id[nr_tti_rx]][slot]);
#if DISABLE_LOG_X
    printf("[AbsSFN %u.%d] Slot%d Symbol %d first_symbol_flag %d: Channel Level %5.2f \n",frame,nr_tti_rx,slot,symbol,first_symbol_flag,ue->generic_stat_bis[ue->current_thread_id[nr_tti_rx]][slot].p_time/(cpuf*1000.0));
#else
    LOG_I(PHY, "[AbsSFN %u.%d] Slot%d Symbol %d first_symbol_flag %d: Channel Level  %5.2f \n",frame,nr_tti_rx,slot,symbol,first_symbol_flag,ue->generic_stat_bis[ue->current_thread_id[nr_tti_rx]][slot].p_time/(cpuf*1000.0));
#endif
#endif


#if UE_TIMING_TRACE
    start_meas(&ue->generic_stat_bis[ue->current_thread_id[nr_tti_rx]][slot]);
#endif
// Now channel compensation
  if (dlsch0_harq->mimo_mode<NR_DUALSTREAM) {
    nr_dlsch_channel_compensation(pdsch_vars[eNB_id]->rxdataF_ext,
                               pdsch_vars[eNB_id]->dl_ch_estimates_ext,
                               pdsch_vars[eNB_id]->dl_ch_mag0,
                               pdsch_vars[eNB_id]->dl_ch_magb0,
                               pdsch_vars[eNB_id]->rxdataF_comp0,
                               (aatx>1) ? pdsch_vars[eNB_id]->rho : NULL,
                               frame_parms,
                               symbol,
							   pilots,
                               first_symbol_flag,
                               dlsch0_harq->Qm,
                               nb_rb,
                               pdsch_vars[eNB_id]->log2_maxh,
                               measurements); // log2_maxh+I0_shift
 /*if (symbol == 5) {
     write_output("rxF_comp_d.m","rxF_c_d",&pdsch_vars[eNB_id]->rxdataF_comp0[0][symbol*frame_parms->N_RB_DL*12],frame_parms->N_RB_DL*12,1,1);
 } */

    /*if ((rx_type==rx_IC_single_stream) &&
        (eNB_id_i<ue->n_connected_eNB)) {
         nr_dlsch_channel_compensation(pdsch_vars[eNB_id_i]->rxdataF_ext,
                                 pdsch_vars[eNB_id_i]->dl_ch_estimates_ext,
                                 pdsch_vars[eNB_id_i]->dl_ch_mag0,
                                 pdsch_vars[eNB_id_i]->dl_ch_magb0,
                                 pdsch_vars[eNB_id_i]->rxdataF_comp0,
                                 (aatx>1) ? pdsch_vars[eNB_id_i]->rho : NULL,
                                 frame_parms,
                                 symbol,
                                 first_symbol_flag,
                                 i_mod,
                                 nb_rb,
                                 pdsch_vars[eNB_id]->log2_maxh,
                                 measurements); // log2_maxh+I0_shift
#ifdef DEBUG_PHY
      if (symbol == 5) {
        write_output("rxF_comp_d.m","rxF_c_d",&pdsch_vars[eNB_id]->rxdataF_comp0[0][symbol*frame_parms->N_RB_DL*12],frame_parms->N_RB_DL*12,1,1);
        write_output("rxF_comp_i.m","rxF_c_i",&pdsch_vars[eNB_id_i]->rxdataF_comp0[0][symbol*frame_parms->N_RB_DL*12],frame_parms->N_RB_DL*12,1,1);
      }
#endif

      dlsch_dual_stream_correlation(frame_parms,
                                    symbol,
                                    nb_rb,
                                    pdsch_vars[eNB_id]->dl_ch_estimates_ext,
                                    pdsch_vars[eNB_id_i]->dl_ch_estimates_ext,
                                    pdsch_vars[eNB_id]->dl_ch_rho_ext[harq_pid][round],
                                    pdsch_vars[eNB_id]->log2_maxh);
    }*/
  }

  else if (dlsch0_harq->mimo_mode == NR_DUALSTREAM){
	  nr_dlsch_channel_compensation_core(pdsch_vars[eNB_id]->rxdataF_ext,
			  	  	  	  	  	  	  	pdsch_vars[eNB_id]->dl_ch_estimates_ext,
										pdsch_vars[eNB_id]->dl_ch_mag0,
										pdsch_vars[eNB_id]->dl_ch_magb0,
										pdsch_vars[eNB_id]->rxdataF_comp0, //rxdataF_comp
	                                    NULL,
	                                    n_tx,
	                                    n_rx,
										dlsch0_harq->Qm,
										pdsch_vars[eNB_id]->log2_maxh,
	                                    2*len, // subcarriers Re Im
	                                    0); // we start from the beginning of the vector
  /*   if (symbol == 5) {
     write_output("rxF_comp_d00.m","rxF_c_d00",&pdsch_vars[eNB_id]->rxdataF_comp0[0][symbol*frame_parms->N_RB_DL*12],frame_parms->N_RB_DL*12,1,1);// should be QAM
     write_output("rxF_comp_d01.m","rxF_c_d01",&pdsch_vars[eNB_id]->rxdataF_comp0[1][symbol*frame_parms->N_RB_DL*12],frame_parms->N_RB_DL*12,1,1);//should be almost 0
     write_output("rxF_comp_d10.m","rxF_c_d10",&pdsch_vars[eNB_id]->rxdataF_comp1[harq_pid][round][0][symbol*frame_parms->N_RB_DL*12],frame_parms->N_RB_DL*12,1,1);//should be almost 0
     write_output("rxF_comp_d11.m","rxF_c_d11",&pdsch_vars[eNB_id]->rxdataF_comp1[harq_pid][round][1][symbol*frame_parms->N_RB_DL*12],frame_parms->N_RB_DL*12,1,1);//should be QAM
        } */
      // compute correlation between signal and interference channels (rho12 and rho21)
        nr_dlsch_dual_stream_correlation_core(pdsch_vars[eNB_id]->dl_ch_estimates_ext,
        									 &(pdsch_vars[eNB_id]->dl_ch_estimates_ext[2]),
											 pdsch_vars[eNB_id]->dl_ch_rho_ext[harq_pid][round],
                                             n_tx,
                                             n_rx,
											 pdsch_vars[eNB_id]->log2_maxh,
                                             2*len,
                                             0);
        //printf("rho stream1 =%d\n", &pdsch_vars[eNB_id]->dl_ch_rho_ext[harq_pid][round] );
        nr_dlsch_dual_stream_correlation_core(&(pdsch_vars[eNB_id]->dl_ch_estimates_ext[2]),
        									pdsch_vars[eNB_id]->dl_ch_estimates_ext,
											pdsch_vars[eNB_id]->dl_ch_rho2_ext,
                                            n_tx,
                                            n_rx,
       										pdsch_vars[eNB_id]->log2_maxh,
                                            2*len,
                                            0);
    //  printf("rho stream2 =%d\n",&pdsch_vars[eNB_id]->dl_ch_rho2_ext );
      //printf("TM3 log2_maxh : %d\n",pdsch_vars[eNB_id]->log2_maxh);
  /*     if (symbol == 5) {
     write_output("rho0_0.m","rho0_0",&pdsch_vars[eNB_id]->dl_ch_rho_ext[harq_pid][round][0][symbol*frame_parms->N_RB_DL*12],frame_parms->N_RB_DL*12,1,1);// should be QAM
     write_output("rho2_0.m","rho2_0",&pdsch_vars[eNB_id]->dl_ch_rho2_ext[0][symbol*frame_parms->N_RB_DL*12],frame_parms->N_RB_DL*12,1,1);//should be almost 0
     write_output("rho0_1.m.m","rho0_1",&pdsch_vars[eNB_id]->dl_ch_rho_ext[harq_pid][round][1][symbol*frame_parms->N_RB_DL*12],frame_parms->N_RB_DL*12,1,1);//should be almost 0
     write_output("rho2_1.m","rho2_1",&pdsch_vars[eNB_id]->dl_ch_rho2_ext[1][symbol*frame_parms->N_RB_DL*12],frame_parms->N_RB_DL*12,1,1);//should be QAM
        } */

    }

#if UE_TIMING_TRACE
    stop_meas(&ue->generic_stat_bis[ue->current_thread_id[nr_tti_rx]][slot]);
#if DISABLE_LOG_X
    printf("[AbsSFN %u.%d] Slot%d Symbol %d log2_maxh %d channel_level %d: Channel Comp %5.2f \n",frame,nr_tti_rx,slot,symbol,pdsch_vars[eNB_id]->log2_maxh,proc->channel_level,ue->generic_stat_bis[ue->current_thread_id[nr_tti_rx]][slot].p_time/(cpuf*1000.0));
#else
    LOG_I(PHY, "[AbsSFN %u.%d] Slot%d Symbol %d log2_maxh %d channel_level %d: Channel Comp  %5.2f \n",frame,nr_tti_rx,slot,symbol,pdsch_vars[eNB_id]->log2_maxh,proc->channel_level,ue->generic_stat_bis[ue->current_thread_id[nr_tti_rx]][slot].p_time/(cpuf*1000.0));
#endif
#endif
// MRC
#if UE_TIMING_TRACE
    start_meas(&ue->generic_stat_bis[ue->current_thread_id[nr_tti_rx]][slot]);
#endif

    if (frame_parms->nb_antennas_rx > 1) {
    if (dlsch0_harq->mimo_mode == NR_DUALSTREAM){
        nr_dlsch_detection_mrc_core(pdsch_vars[eNB_id]->rxdataF_comp0,
                                   NULL,
								   pdsch_vars[eNB_id]->dl_ch_rho_ext[harq_pid][round],
								   pdsch_vars[eNB_id]->dl_ch_rho2_ext,
								   pdsch_vars[eNB_id]->dl_ch_mag0,
								   pdsch_vars[eNB_id]->dl_ch_magb0,
                                   NULL,
                                   NULL,
                                   n_tx,
                                   n_rx,
                                   2*len,
                                   0);
    /*   if (symbol == 5) {
     write_output("rho0_mrc.m","rho0_0",&pdsch_vars[eNB_id]->dl_ch_rho_ext[harq_pid][round][0][symbol*frame_parms->N_RB_DL*12],frame_parms->N_RB_DL*12,1,1);// should be QAM
     write_output("rho2_mrc.m","rho2_0",&pdsch_vars[eNB_id]->dl_ch_rho2_ext[0][symbol*frame_parms->N_RB_DL*12],frame_parms->N_RB_DL*12,1,1);//should be almost 0
        } */
    }
    }

      //printf("start compute LLR\n");
  if (dlsch0_harq->mimo_mode == NR_DUALSTREAM)  {
    rxdataF_comp_ptr = pdsch_vars[eNB_id]->rxdataF_comp1[harq_pid][round];
    dl_ch_mag_ptr = pdsch_vars[eNB_id]->dl_ch_mag1[harq_pid][round];
  }
  else {
    rxdataF_comp_ptr = pdsch_vars[eNB_id_i]->rxdataF_comp0;
    dl_ch_mag_ptr = pdsch_vars[eNB_id_i]->dl_ch_mag0;
    //i_mod should have been passed as a parameter
  }
  
#if UE_TIMING_TRACE
    stop_meas(&ue->generic_stat_bis[ue->current_thread_id[nr_tti_rx]][slot]);
#if DISABLE_LOG_X
    printf("[AbsSFN %u.%d] Slot%d Symbol %d: Channel Combine %5.2f \n",frame,nr_tti_rx,slot,symbol,ue->generic_stat_bis[ue->current_thread_id[nr_tti_rx]][slot].p_time/(cpuf*1000.0));
#else
    LOG_I(PHY, "[AbsSFN %u.%d] Slot%d Symbol %d: Channel Combine  %5.2f \n",frame,nr_tti_rx,slot,symbol,ue->generic_stat_bis[ue->current_thread_id[nr_tti_rx]][slot].p_time/(cpuf*1000.0));
#endif
#endif

#if UE_TIMING_TRACE

    start_meas(&ue->generic_stat_bis[ue->current_thread_id[nr_tti_rx]][slot]);
#endif
  //printf("LLR dlsch0_harq->Qm %d rx_type %d cw0 %d cw1 %d symbol %d \n",dlsch0_harq->Qm,rx_type,codeword_TB0,codeword_TB1,symbol);
  // compute LLRs
  // -> // compute @pointer where llrs should filled for this ofdm-symbol

    if (first_symbol_flag==1) pdsch_vars[eNB_id]->llr_offset[symbol-1] = 0;
    llr_offset_symbol = pdsch_vars[eNB_id]->llr_offset[symbol-1];
    //pllr_symbol_cw0_deint  = (int8_t*)pdsch_vars[eNB_id]->llr[0];
    //pllr_symbol_cw1_deint  = (int8_t*)pdsch_vars[eNB_id]->llr[1];
    pllr_symbol_layer0 = pdsch_vars[eNB_id]->layer_llr[0];
    pllr_symbol_layer1 = pdsch_vars[eNB_id]->layer_llr[1];
    pllr_symbol_layer0 += llr_offset_symbol;
    pllr_symbol_layer1 += llr_offset_symbol;
    pllr_symbol_cw0 = pdsch_vars[eNB_id]->llr[0];
    pllr_symbol_cw1 = pdsch_vars[eNB_id]->llr[1];
    pllr_symbol_cw0 += llr_offset_symbol;
    pllr_symbol_cw1 += llr_offset_symbol;
    
    pdsch_vars[eNB_id]->llr_offset[symbol] = len*dlsch0_harq->Qm + llr_offset_symbol;
 
  /*LOG_I(PHY,"compute LLRs [symbol %d] NbRB %d Qm %d LLRs-Length %d LLR-Offset %d @LLR Buff %x @LLR Buff(symb) %x\n",
             symbol,
             nb_rb,dlsch0_harq->Qm,
             pdsch_vars[eNB_id]->llr_length[symbol],
             pdsch_vars[eNB_id]->llr_offset[symbol],
             (int16_t*)pdsch_vars[eNB_id]->llr[0],
             pllr_symbol_cw0);*/
             
             /*printf("compute LLRs [symbol %d] NbRB %d Qm %d LLRs-Length %d LLR-Offset %d @LLR Buff %p @LLR Buff(symb) %p\n",
             symbol,
             nb_rb,dlsch0_harq->Qm,
             pdsch_vars[eNB_id]->llr_length[symbol],
             pdsch_vars[eNB_id]->llr_offset[symbol],
             pdsch_vars[eNB_id]->llr[0],
             pllr_symbol_cw0);*/

  switch (dlsch0_harq->Qm) {
  case 2 :
    if ((rx_type==rx_standard) || (codeword_TB1 == -1)) {
        nr_dlsch_qpsk_llr(frame_parms,
			  pdsch_vars[eNB_id]->rxdataF_comp0,
			  pllr_symbol_cw0,
			  symbol,
			  len,
			  first_symbol_flag,
			  nb_rb,
			  beamforming_mode);

    } else if (codeword_TB0 == -1){

        nr_dlsch_qpsk_llr(frame_parms,
                       pdsch_vars[eNB_id]->rxdataF_comp0,
                       pllr_symbol_cw1,
                       symbol,
					   len,
                       first_symbol_flag,
                       nb_rb,
                       beamforming_mode);
    }
      else if (rx_type >= rx_IC_single_stream) {
        if (dlsch1_harq->Qm == 2) {
          nr_dlsch_qpsk_qpsk_llr(frame_parms,
                              pdsch_vars[eNB_id]->rxdataF_comp0,
                              rxdataF_comp_ptr,
                              pdsch_vars[eNB_id]->dl_ch_rho2_ext,
                              pdsch_vars[eNB_id]->layer_llr[0],
                              symbol,len,first_symbol_flag,nb_rb,
                              adjust_G2(frame_parms,dlsch0_harq->rb_alloc_even,2,nr_tti_rx,symbol),
                              pdsch_vars[eNB_id]->llr128);
          if (rx_type==rx_IC_dual_stream) {
            nr_dlsch_qpsk_qpsk_llr(frame_parms,
                                rxdataF_comp_ptr,
                                pdsch_vars[eNB_id]->rxdataF_comp0,
                                pdsch_vars[eNB_id]->dl_ch_rho_ext[harq_pid][round],
                                pdsch_vars[eNB_id]->layer_llr[1],
                                symbol,len,first_symbol_flag,nb_rb,
                                adjust_G2(frame_parms,dlsch1_harq->rb_alloc_even,2,nr_tti_rx,symbol),
                                pdsch_vars[eNB_id]->llr128_2ndstream);
          }
        }
        else if (dlsch1_harq->Qm == 4) {
          nr_dlsch_qpsk_16qam_llr(frame_parms,
                               pdsch_vars[eNB_id]->rxdataF_comp0,
                               rxdataF_comp_ptr,//i
                               dl_ch_mag_ptr,//i
                               pdsch_vars[eNB_id]->dl_ch_rho2_ext,
                               pdsch_vars[eNB_id]->layer_llr[0],
                               symbol,first_symbol_flag,nb_rb,
                               adjust_G2(frame_parms,dlsch0_harq->rb_alloc_even,2,nr_tti_rx,symbol),
                               pdsch_vars[eNB_id]->llr128);
          if (rx_type==rx_IC_dual_stream) {
            nr_dlsch_16qam_qpsk_llr(frame_parms,
                                 rxdataF_comp_ptr,
                                 pdsch_vars[eNB_id]->rxdataF_comp0,//i
                                 dl_ch_mag_ptr,
                                 pdsch_vars[eNB_id]->dl_ch_rho_ext[harq_pid][round],
                                 pdsch_vars[eNB_id]->layer_llr[1],
                                 symbol,first_symbol_flag,nb_rb,
                                 adjust_G2(frame_parms,dlsch1_harq->rb_alloc_even,4,nr_tti_rx,symbol),
                                 pdsch_vars[eNB_id]->llr128_2ndstream);
          }
        }
        else {
          nr_dlsch_qpsk_64qam_llr(frame_parms,
                               pdsch_vars[eNB_id]->rxdataF_comp0,
                               rxdataF_comp_ptr,//i
                               dl_ch_mag_ptr,//i
                               pdsch_vars[eNB_id]->dl_ch_rho2_ext,
                               pdsch_vars[eNB_id]->layer_llr[0],
                               symbol,first_symbol_flag,nb_rb,
                               adjust_G2(frame_parms,dlsch0_harq->rb_alloc_even,2,nr_tti_rx,symbol),
                               pdsch_vars[eNB_id]->llr128);
          if (rx_type==rx_IC_dual_stream) {
            nr_dlsch_64qam_qpsk_llr(frame_parms,
                                 rxdataF_comp_ptr,
                                 pdsch_vars[eNB_id]->rxdataF_comp0,//i
                                 dl_ch_mag_ptr,
                                 pdsch_vars[eNB_id]->dl_ch_rho_ext[harq_pid][round],
                                 pdsch_vars[eNB_id]->layer_llr[1],
                                 symbol,first_symbol_flag,nb_rb,
                                 adjust_G2(frame_parms,dlsch1_harq->rb_alloc_even,6,nr_tti_rx,symbol),
                                 pdsch_vars[eNB_id]->llr128_2ndstream);
          }
        }
      }
    break;
  case 4 :
    if ((rx_type==rx_standard ) || (codeword_TB1 == -1)) {
      nr_dlsch_16qam_llr(frame_parms,
                      pdsch_vars[eNB_id]->rxdataF_comp0,
                      pdsch_vars[eNB_id]->llr[0],
                      pdsch_vars[eNB_id]->dl_ch_mag0,
                      symbol,len,first_symbol_flag,nb_rb,
                      pdsch_vars[eNB_id]->llr128,
                      beamforming_mode);
    } else if (codeword_TB0 == -1){
      nr_dlsch_16qam_llr(frame_parms,
                      pdsch_vars[eNB_id]->rxdataF_comp0,
                      pdsch_vars[eNB_id]->llr[1],
                      pdsch_vars[eNB_id]->dl_ch_mag0,
                      symbol,len,first_symbol_flag,nb_rb,
                      pdsch_vars[eNB_id]->llr128_2ndstream,
                      beamforming_mode);
    }
    else if (rx_type >= rx_IC_single_stream) {
      if (dlsch1_harq->Qm == 2) {
        nr_dlsch_16qam_qpsk_llr(frame_parms,
                             pdsch_vars[eNB_id]->rxdataF_comp0,
                             rxdataF_comp_ptr,//i
                             pdsch_vars[eNB_id]->dl_ch_mag0,
                             pdsch_vars[eNB_id]->dl_ch_rho2_ext,
                             pdsch_vars[eNB_id]->layer_llr[0],
                             symbol,first_symbol_flag,nb_rb,
                             adjust_G2(frame_parms,dlsch0_harq->rb_alloc_even,4,nr_tti_rx,symbol),
                             pdsch_vars[eNB_id]->llr128);
        if (rx_type==rx_IC_dual_stream) {
          nr_dlsch_qpsk_16qam_llr(frame_parms,
                               rxdataF_comp_ptr,
                               pdsch_vars[eNB_id]->rxdataF_comp0,//i
                               pdsch_vars[eNB_id]->dl_ch_mag0,//i
                               pdsch_vars[eNB_id]->dl_ch_rho_ext[harq_pid][round],
                               pdsch_vars[eNB_id]->layer_llr[1],
                               symbol,first_symbol_flag,nb_rb,
                               adjust_G2(frame_parms,dlsch1_harq->rb_alloc_even,2,nr_tti_rx,symbol),
                               pdsch_vars[eNB_id]->llr128_2ndstream);
        }
      }
      else if (dlsch1_harq->Qm == 4) {
        nr_dlsch_16qam_16qam_llr(frame_parms,
                              pdsch_vars[eNB_id]->rxdataF_comp0,
                              rxdataF_comp_ptr,//i
                              pdsch_vars[eNB_id]->dl_ch_mag0,
                              dl_ch_mag_ptr,//i
                              pdsch_vars[eNB_id]->dl_ch_rho2_ext,
                              pdsch_vars[eNB_id]->layer_llr[0],
                              symbol,len,first_symbol_flag,nb_rb,
                              adjust_G2(frame_parms,dlsch0_harq->rb_alloc_even,4,nr_tti_rx,symbol),
                              pdsch_vars[eNB_id]->llr128);
        if (rx_type==rx_IC_dual_stream) {
          nr_dlsch_16qam_16qam_llr(frame_parms,
                                rxdataF_comp_ptr,
                                pdsch_vars[eNB_id]->rxdataF_comp0,//i
                                dl_ch_mag_ptr,
                                pdsch_vars[eNB_id]->dl_ch_mag0,//i
                                pdsch_vars[eNB_id]->dl_ch_rho_ext[harq_pid][round],
                                pdsch_vars[eNB_id]->layer_llr[1],
                                symbol,len,first_symbol_flag,nb_rb,
                                adjust_G2(frame_parms,dlsch1_harq->rb_alloc_even,4,nr_tti_rx,symbol),
                                pdsch_vars[eNB_id]->llr128_2ndstream);
        }
      }
      else {
        nr_dlsch_16qam_64qam_llr(frame_parms,
                              pdsch_vars[eNB_id]->rxdataF_comp0,
                              rxdataF_comp_ptr,//i
                              pdsch_vars[eNB_id]->dl_ch_mag0,
                              dl_ch_mag_ptr,//i
                              pdsch_vars[eNB_id]->dl_ch_rho2_ext,
                              pdsch_vars[eNB_id]->layer_llr[0],
                              symbol,first_symbol_flag,nb_rb,
                              adjust_G2(frame_parms,dlsch0_harq->rb_alloc_even,4,nr_tti_rx,symbol),
                              pdsch_vars[eNB_id]->llr128);
        if (rx_type==rx_IC_dual_stream) {
          nr_dlsch_64qam_16qam_llr(frame_parms,
                                rxdataF_comp_ptr,
                                pdsch_vars[eNB_id]->rxdataF_comp0,
                                dl_ch_mag_ptr,
                                pdsch_vars[eNB_id]->dl_ch_mag0,
                                pdsch_vars[eNB_id]->dl_ch_rho_ext[harq_pid][round],
                                pdsch_vars[eNB_id]->layer_llr[1],
                                symbol,first_symbol_flag,nb_rb,
                                adjust_G2(frame_parms,dlsch1_harq->rb_alloc_even,6,nr_tti_rx,symbol),
                                pdsch_vars[eNB_id]->llr128_2ndstream);
        }
      }
    }
    break;
  case 6 :
    if ((rx_type==rx_standard) || (codeword_TB1 == -1))  {
      nr_dlsch_64qam_llr(frame_parms,
                      pdsch_vars[eNB_id]->rxdataF_comp0,
                      (int16_t*)pllr_symbol_cw0,
                      pdsch_vars[eNB_id]->dl_ch_mag0,
                      pdsch_vars[eNB_id]->dl_ch_magb0,
                      symbol,len,first_symbol_flag,nb_rb,
                      pdsch_vars[eNB_id]->llr_offset[symbol],
                      beamforming_mode);
    } else if (codeword_TB0 == -1){
      nr_dlsch_64qam_llr(frame_parms,
                      pdsch_vars[eNB_id]->rxdataF_comp0,
                      pllr_symbol_cw1,
                      pdsch_vars[eNB_id]->dl_ch_mag0,
                      pdsch_vars[eNB_id]->dl_ch_magb0,
                      symbol,len,first_symbol_flag,nb_rb,
                      pdsch_vars[eNB_id]->llr_offset[symbol],
                      beamforming_mode);
    }
    else if (rx_type >= rx_IC_single_stream) {
      if (dlsch1_harq->Qm == 2) {
        nr_dlsch_64qam_qpsk_llr(frame_parms,
                             pdsch_vars[eNB_id]->rxdataF_comp0,
                             rxdataF_comp_ptr,//i
                             pdsch_vars[eNB_id]->dl_ch_mag0,
                             pdsch_vars[eNB_id]->dl_ch_rho2_ext,
                             pdsch_vars[eNB_id]->layer_llr[0],
                             symbol,first_symbol_flag,nb_rb,
                             adjust_G2(frame_parms,dlsch0_harq->rb_alloc_even,6,nr_tti_rx,symbol),
                             pdsch_vars[eNB_id]->llr128);
        if (rx_type==rx_IC_dual_stream) {
          nr_dlsch_qpsk_64qam_llr(frame_parms,
                               rxdataF_comp_ptr,
                               pdsch_vars[eNB_id]->rxdataF_comp0,//i
                               pdsch_vars[eNB_id]->dl_ch_mag0,
                               pdsch_vars[eNB_id]->dl_ch_rho_ext[harq_pid][round],
                               pdsch_vars[eNB_id]->layer_llr[1],
                               symbol,first_symbol_flag,nb_rb,
                               adjust_G2(frame_parms,dlsch1_harq->rb_alloc_even,2,nr_tti_rx,symbol),
                               pdsch_vars[eNB_id]->llr128_2ndstream);
        }
      }
      else if (dlsch1_harq->Qm == 4) {
        nr_dlsch_64qam_16qam_llr(frame_parms,
                              pdsch_vars[eNB_id]->rxdataF_comp0,
                              rxdataF_comp_ptr,//i
                              pdsch_vars[eNB_id]->dl_ch_mag0,
                              dl_ch_mag_ptr,//i
                              pdsch_vars[eNB_id]->dl_ch_rho2_ext,
                              pdsch_vars[eNB_id]->layer_llr[0],
                              symbol,first_symbol_flag,nb_rb,
                              adjust_G2(frame_parms,dlsch0_harq->rb_alloc_even,6,nr_tti_rx,symbol),
                              pdsch_vars[eNB_id]->llr128);
        if (rx_type==rx_IC_dual_stream) {
          nr_dlsch_16qam_64qam_llr(frame_parms,
                                rxdataF_comp_ptr,
                                pdsch_vars[eNB_id]->rxdataF_comp0,//i
                                dl_ch_mag_ptr,
                                pdsch_vars[eNB_id]->dl_ch_mag0,//i
                                pdsch_vars[eNB_id]->dl_ch_rho_ext[harq_pid][round],
                                pdsch_vars[eNB_id]->layer_llr[1],
                                symbol,first_symbol_flag,nb_rb,
                                adjust_G2(frame_parms,dlsch1_harq->rb_alloc_even,4,nr_tti_rx,symbol),
                                pdsch_vars[eNB_id]->llr128_2ndstream);
        }
      }
      else {
        nr_dlsch_64qam_64qam_llr(frame_parms,
                              pdsch_vars[eNB_id]->rxdataF_comp0,
                              rxdataF_comp_ptr,//i
                              pdsch_vars[eNB_id]->dl_ch_mag0,
                              dl_ch_mag_ptr,//i
                              pdsch_vars[eNB_id]->dl_ch_rho2_ext,
                              (int16_t*)pllr_symbol_layer0,
                              symbol,len,first_symbol_flag,nb_rb,
                              adjust_G2(frame_parms,dlsch0_harq->rb_alloc_even,6,nr_tti_rx,symbol),
                              pdsch_vars[eNB_id]->llr_offset[symbol]);
        if (rx_type==rx_IC_dual_stream) {
          nr_dlsch_64qam_64qam_llr(frame_parms,
                                rxdataF_comp_ptr,
                                pdsch_vars[eNB_id]->rxdataF_comp0,//i
                                dl_ch_mag_ptr,
                                pdsch_vars[eNB_id]->dl_ch_mag0,//i
                                pdsch_vars[eNB_id]->dl_ch_rho_ext[harq_pid][round],
                                pllr_symbol_layer1,
                                symbol,len,first_symbol_flag,nb_rb,
                                adjust_G2(frame_parms,dlsch1_harq->rb_alloc_even,6,nr_tti_rx,symbol),
                                pdsch_vars[eNB_id]->llr_offset[symbol]);
        }
      }
    }
    break;
  default:
    LOG_W(PHY,"rx_dlsch.c : Unknown mod_order!!!!\n");
    return(-1);
    break;
  }

  if (dlsch1_harq) {
    switch (nr_get_Qm_dl(dlsch1_harq->mcs,dlsch1_harq->mcs_table)) {
      case 2 :
        if (rx_type==rx_standard) {
            nr_dlsch_qpsk_llr(frame_parms,
                              pdsch_vars[eNB_id]->rxdataF_comp0,
                              pllr_symbol_cw0,
                              symbol,len,first_symbol_flag,nb_rb,
                              beamforming_mode);
        }
        break;
      case 4:
        if (rx_type==rx_standard) {
          nr_dlsch_16qam_llr(frame_parms,
                             pdsch_vars[eNB_id]->rxdataF_comp0,
                             pdsch_vars[eNB_id]->llr[0],
                             pdsch_vars[eNB_id]->dl_ch_mag0,
                             symbol,len,first_symbol_flag,nb_rb,
                             pdsch_vars[eNB_id]->llr128,
                             beamforming_mode);
        }
        break;
      case 6 :
        if (rx_type==rx_standard) {
          nr_dlsch_64qam_llr(frame_parms,
                             pdsch_vars[eNB_id]->rxdataF_comp0,
                             pllr_symbol_cw0,
                             pdsch_vars[eNB_id]->dl_ch_mag0,
                             pdsch_vars[eNB_id]->dl_ch_magb0,
                             symbol,len,first_symbol_flag,nb_rb,
                             pdsch_vars[eNB_id]->llr_offset[symbol],
                             beamforming_mode);
        }
        break;
      default:
        LOG_W(PHY,"rx_dlsch.c : Unknown mod_order!!!!\n");
        return(-1);
        break;
    }
  }  

  //nr_dlsch_deinterleaving(symbol,bundle_L,(int16_t*)pllr_symbol_cw0,(int16_t*)pllr_symbol_cw0_deint, nb_rb_pdsch);
  
 if (rx_type==rx_IC_dual_stream) {  
	nr_dlsch_layer_demapping(pdsch_vars[eNB_id]->llr,
				 dlsch[0]->harq_processes[harq_pid]->Nl,
				 dlsch[0]->harq_processes[harq_pid]->Qm,
				 dlsch[0]->harq_processes[harq_pid]->G,
				 pdsch_vars[eNB_id]->layer_llr);
 }

#if UE_TIMING_TRACE
    stop_meas(&ue->generic_stat_bis[ue->current_thread_id[nr_tti_rx]][slot]);
#if DISABLE_LOG_X
    printf("[AbsSFN %u.%d] Slot%d Symbol %d: LLR Computation %5.2f \n",frame,nr_tti_rx,slot,symbol,ue->generic_stat_bis[ue->current_thread_id[nr_tti_rx]][slot].p_time/(cpuf*1000.0));
#else
    LOG_I(PHY, "[AbsSFN %u.%d] Slot%d Symbol %d: LLR Computation  %5.2f \n",frame,nr_tti_rx,slot,symbol,ue->generic_stat_bis[ue->current_thread_id[nr_tti_rx]][slot].p_time/(cpuf*1000.0));
#endif
#endif
// Please keep it: useful for debugging
#if 0
  if( (symbol == 13) && (nr_tti_rx==0) && (dlsch0_harq->Qm == 6) /*&& (nb_rb==25)*/)
  {
      LOG_E(PHY,"Dump Phy Chan Est \n");
      if(1)
      {
#if 1
      write_output("rxdataF0.m"    , "rxdataF0",             &common_vars->common_vars_rx_data_per_thread[ue->current_thread_id[nr_tti_rx]].rxdataF[0][0],14*frame_parms->ofdm_symbol_size,1,1);
      //write_output("rxdataF1.m"    , "rxdataF1",             &common_vars->common_vars_rx_data_per_thread[ue->current_thread_id[nr_tti_rx]].rxdataF[0][0],14*frame_parms->ofdm_symbol_size,1,1);
      write_output("dl_ch_estimates00.m", "dl_ch_estimates00",   &common_vars->common_vars_rx_data_per_thread[ue->current_thread_id[nr_tti_rx]].dl_ch_estimates[eNB_id][0][0],14*frame_parms->ofdm_symbol_size,1,1);
      //write_output("dl_ch_estimates01.m", "dl_ch_estimates01",   &common_vars->common_vars_rx_data_per_thread[ue->current_thread_id[nr_tti_rx]].dl_ch_estimates[eNB_id][1][0],14*frame_parms->ofdm_symbol_size,1,1);
      //write_output("dl_ch_estimates10.m", "dl_ch_estimates10",   &common_vars->common_vars_rx_data_per_thread[ue->current_thread_id[nr_tti_rx]].dl_ch_estimates[eNB_id][2][0],14*frame_parms->ofdm_symbol_size,1,1);
      //write_output("dl_ch_estimates11.m", "dl_ch_estimates11",   &common_vars->common_vars_rx_data_per_thread[ue->current_thread_id[nr_tti_rx]].dl_ch_estimates[eNB_id][3][0],14*frame_parms->ofdm_symbol_size,1,1);


      //write_output("rxdataF_ext00.m"    , "rxdataF_ext00",       &pdsch_vars[eNB_id]->rxdataF_ext[0][0],14*frame_parms->N_RB_DL*12,1,1);
      //write_output("rxdataF_ext01.m"    , "rxdataF_ext01",       &pdsch_vars[eNB_id]->rxdataF_ext[1][0],14*frame_parms->N_RB_DL*12,1,1);
      //write_output("rxdataF_ext10.m"    , "rxdataF_ext10",       &pdsch_vars[eNB_id]->rxdataF_ext[2][0],14*frame_parms->N_RB_DL*12,1,1);
      //write_output("rxdataF_ext11.m"    , "rxdataF_ext11",       &pdsch_vars[eNB_id]->rxdataF_ext[3][0],14*frame_parms->N_RB_DL*12,1,1);
      write_output("dl_ch_estimates_ext00.m", "dl_ch_estimates_ext00", &pdsch_vars[eNB_id]->dl_ch_estimates_ext[0][0],14*frame_parms->N_RB_DL*12,1,1);
      //write_output("dl_ch_estimates_ext01.m", "dl_ch_estimates_ext01", &pdsch_vars[eNB_id]->dl_ch_estimates_ext[1][0],14*frame_parms->N_RB_DL*12,1,1);
      //write_output("dl_ch_estimates_ext10.m", "dl_ch_estimates_ext10", &pdsch_vars[eNB_id]->dl_ch_estimates_ext[2][0],14*frame_parms->N_RB_DL*12,1,1);
      //write_output("dl_ch_estimates_ext11.m", "dl_ch_estimates_ext11", &pdsch_vars[eNB_id]->dl_ch_estimates_ext[3][0],14*frame_parms->N_RB_DL*12,1,1);
      write_output("rxdataF_comp00.m","rxdataF_comp00",              &pdsch_vars[eNB_id]->rxdataF_comp0[0][0],14*frame_parms->N_RB_DL*12,1,1);
      //write_output("rxdataF_comp01.m","rxdataF_comp01",              &pdsch_vars[eNB_id]->rxdataF_comp0[1][0],14*frame_parms->N_RB_DL*12,1,1);
      //write_output("rxdataF_comp10.m","rxdataF_comp10",              &pdsch_vars[eNB_id]->rxdataF_comp1[harq_pid][round][0][0],14*frame_parms->N_RB_DL*12,1,1);
      //write_output("rxdataF_comp11.m","rxdataF_comp11",              &pdsch_vars[eNB_id]->rxdataF_comp1[harq_pid][round][1][0],14*frame_parms->N_RB_DL*12,1,1);
#endif
      write_output("llr0.m","llr0",  &pdsch_vars[eNB_id]->llr[0][0],(14*nb_rb*12*dlsch1_harq->Qm) - 4*(nb_rb*4*dlsch1_harq->Qm),1,0);
      //write_output("llr1.m","llr1",  &pdsch_vars[eNB_id]->llr[1][0],(14*nb_rb*12*dlsch1_harq->Qm) - 4*(nb_rb*4*dlsch1_harq->Qm),1,0);


      AssertFatal(0," ");
      }

  }
#endif

#if T_TRACER
  T(T_UE_PHY_PDSCH_IQ, T_INT(eNB_id), T_INT(ue->Mod_id), T_INT(frame%1024),
    T_INT(nr_tti_rx), T_INT(nb_rb),
    T_INT(frame_parms->N_RB_UL), T_INT(frame_parms->symbols_per_slot),
    T_BUFFER(&pdsch_vars[eNB_id]->rxdataF_comp0[eNB_id][0],
             2 * /* ulsch[UE_id]->harq_processes[harq_pid]->nb_rb */ frame_parms->N_RB_UL *12*frame_parms->symbols_per_slot*2));
#endif
  return(0);

}

void nr_dlsch_deinterleaving(uint8_t symbol,
							uint8_t start_symbol,
							uint16_t L,
							uint16_t *llr,
							uint16_t *llr_deint,
							uint16_t nb_rb_pdsch)
{

  uint32_t bundle_idx, N_bundle, R, C, r,c;
  int32_t m,k;
  uint8_t nb_re;

  R=2;
  N_bundle = nb_rb_pdsch/L;
  C=N_bundle/R;

  uint32_t *bundle_deint = malloc(N_bundle*sizeof(uint32_t));

  printf("N_bundle %u L %d nb_rb_pdsch %d\n",N_bundle, L,nb_rb_pdsch);

  if (symbol==start_symbol)
	  nb_re = 6;
  else
	  nb_re = 12;


  AssertFatal(llr!=NULL,"nr_dlsch_deinterleaving: FATAL llr is Null\n");


  for (c =0; c< C; c++){
	  for (r=0; r<R;r++){
		  bundle_idx = r*C+c;
		  bundle_deint[bundle_idx] = c*R+r;
		  //printf("c %u r %u bundle_idx %u bundle_deinter %u\n", c, r, bundle_idx, bundle_deint[bundle_idx]);
	  }
  }

  for (k=0; k<N_bundle;k++)
  {
	  for (m=0; m<nb_re*L;m++){
		  llr_deint[bundle_deint[k]*nb_re*L+m]= llr[k*nb_re*L+m];
		  //printf("k %d m %d bundle_deint %d llr_deint %d\n", k, m, bundle_deint[k], llr_deint[bundle_deint[k]*nb_re*L+m]);
	  }
  }
  free(bundle_deint);
}

//==============================================================================================
// Pre-processing for LLR computation
//==============================================================================================

void nr_dlsch_channel_compensation(int **rxdataF_ext,
                                int **dl_ch_estimates_ext,
                                int **dl_ch_mag,
                                int **dl_ch_magb,
                                int **rxdataF_comp,
                                int **rho,
                                NR_DL_FRAME_PARMS *frame_parms,
                                unsigned char symbol,
								uint8_t pilots,
                                uint8_t first_symbol_flag,
                                unsigned char mod_order,
                                unsigned short nb_rb,
                                unsigned char output_shift,
                                PHY_NR_MEASUREMENTS *measurements)
{

#if defined(__i386) || defined(__x86_64)

  unsigned short rb;
  unsigned char aatx,aarx;
  __m128i *dl_ch128,*dl_ch128_2,*dl_ch_mag128,*dl_ch_mag128b,*rxdataF128,*rxdataF_comp128,*rho128;
  __m128i mmtmpD0,mmtmpD1,mmtmpD2,mmtmpD3,QAM_amp128,QAM_amp128b;
  QAM_amp128b = _mm_setzero_si128();

  for (aatx=0; aatx<frame_parms->nb_antenna_ports_gNB; aatx++) {
    if (mod_order == 4) {
      QAM_amp128 = _mm_set1_epi16(QAM16_n1);  // 2/sqrt(10)
      QAM_amp128b = _mm_setzero_si128();
    } else if (mod_order == 6) {
      QAM_amp128  = _mm_set1_epi16(QAM64_n1); //
      QAM_amp128b = _mm_set1_epi16(QAM64_n2);
    }

    //    printf("comp: rxdataF_comp %p, symbol %d\n",rxdataF_comp[0],symbol);

    for (aarx=0; aarx<frame_parms->nb_antennas_rx; aarx++) {

      dl_ch128          = (__m128i *)&dl_ch_estimates_ext[(aatx<<1)+aarx][symbol*nb_rb*12];
      dl_ch_mag128      = (__m128i *)&dl_ch_mag[(aatx<<1)+aarx][symbol*nb_rb*12];
      dl_ch_mag128b     = (__m128i *)&dl_ch_magb[(aatx<<1)+aarx][symbol*nb_rb*12];
      rxdataF128        = (__m128i *)&rxdataF_ext[aarx][symbol*nb_rb*12];
      rxdataF_comp128   = (__m128i *)&rxdataF_comp[(aatx<<1)+aarx][symbol*nb_rb*12];


      for (rb=0; rb<nb_rb; rb++) {
        if (mod_order>2) {
          // get channel amplitude if not QPSK

          mmtmpD0 = _mm_madd_epi16(dl_ch128[0],dl_ch128[0]);
          mmtmpD0 = _mm_srai_epi32(mmtmpD0,output_shift);

          mmtmpD1 = _mm_madd_epi16(dl_ch128[1],dl_ch128[1]);
          mmtmpD1 = _mm_srai_epi32(mmtmpD1,output_shift);

          mmtmpD0 = _mm_packs_epi32(mmtmpD0,mmtmpD1);

          // store channel magnitude here in a new field of dlsch

          dl_ch_mag128[0] = _mm_unpacklo_epi16(mmtmpD0,mmtmpD0);
          dl_ch_mag128b[0] = dl_ch_mag128[0];
          dl_ch_mag128[0] = _mm_mulhi_epi16(dl_ch_mag128[0],QAM_amp128);
          dl_ch_mag128[0] = _mm_slli_epi16(dl_ch_mag128[0],1);
    //print_ints("Re(ch):",(int16_t*)&mmtmpD0);
    //print_shorts("QAM_amp:",(int16_t*)&QAM_amp128);
    //print_shorts("mag:",(int16_t*)&dl_ch_mag128[0]);
          dl_ch_mag128[1] = _mm_unpackhi_epi16(mmtmpD0,mmtmpD0);
          dl_ch_mag128b[1] = dl_ch_mag128[1];
          dl_ch_mag128[1] = _mm_mulhi_epi16(dl_ch_mag128[1],QAM_amp128);
          dl_ch_mag128[1] = _mm_slli_epi16(dl_ch_mag128[1],1);

          if (pilots==0) {
            mmtmpD0 = _mm_madd_epi16(dl_ch128[2],dl_ch128[2]);
            mmtmpD0 = _mm_srai_epi32(mmtmpD0,output_shift);
            mmtmpD1 = _mm_packs_epi32(mmtmpD0,mmtmpD0);

            dl_ch_mag128[2] = _mm_unpacklo_epi16(mmtmpD1,mmtmpD1);
            dl_ch_mag128b[2] = dl_ch_mag128[2];

            dl_ch_mag128[2] = _mm_mulhi_epi16(dl_ch_mag128[2],QAM_amp128);
            dl_ch_mag128[2] = _mm_slli_epi16(dl_ch_mag128[2],1);
          }

          dl_ch_mag128b[0] = _mm_mulhi_epi16(dl_ch_mag128b[0],QAM_amp128b);
          dl_ch_mag128b[0] = _mm_slli_epi16(dl_ch_mag128b[0],1);


          dl_ch_mag128b[1] = _mm_mulhi_epi16(dl_ch_mag128b[1],QAM_amp128b);
          dl_ch_mag128b[1] = _mm_slli_epi16(dl_ch_mag128b[1],1);

          if (pilots==0) {
            dl_ch_mag128b[2] = _mm_mulhi_epi16(dl_ch_mag128b[2],QAM_amp128b);
            dl_ch_mag128b[2] = _mm_slli_epi16(dl_ch_mag128b[2],1);
          }
        }

        // multiply by conjugated channel
        mmtmpD0 = _mm_madd_epi16(dl_ch128[0],rxdataF128[0]);
        //  print_ints("re",&mmtmpD0);

        // mmtmpD0 contains real part of 4 consecutive outputs (32-bit)
        mmtmpD1 = _mm_shufflelo_epi16(dl_ch128[0],_MM_SHUFFLE(2,3,0,1));
        mmtmpD1 = _mm_shufflehi_epi16(mmtmpD1,_MM_SHUFFLE(2,3,0,1));
        mmtmpD1 = _mm_sign_epi16(mmtmpD1,*(__m128i*)&conjugate[0]);
        //  print_ints("im",&mmtmpD1);
        mmtmpD1 = _mm_madd_epi16(mmtmpD1,rxdataF128[0]);
        // mmtmpD1 contains imag part of 4 consecutive outputs (32-bit)
        mmtmpD0 = _mm_srai_epi32(mmtmpD0,output_shift);
        //  print_ints("re(shift)",&mmtmpD0);
        mmtmpD1 = _mm_srai_epi32(mmtmpD1,output_shift);
        //  print_ints("im(shift)",&mmtmpD1);
        mmtmpD2 = _mm_unpacklo_epi32(mmtmpD0,mmtmpD1);
        mmtmpD3 = _mm_unpackhi_epi32(mmtmpD0,mmtmpD1);
        //        print_ints("c0",&mmtmpD2);
        //  print_ints("c1",&mmtmpD3);
        rxdataF_comp128[0] = _mm_packs_epi32(mmtmpD2,mmtmpD3);
        //  print_shorts("rx:",rxdataF128);
        //  print_shorts("ch:",dl_ch128);
        //  print_shorts("pack:",rxdataF_comp128);

        // multiply by conjugated channel
        mmtmpD0 = _mm_madd_epi16(dl_ch128[1],rxdataF128[1]);
        // mmtmpD0 contains real part of 4 consecutive outputs (32-bit)
        mmtmpD1 = _mm_shufflelo_epi16(dl_ch128[1],_MM_SHUFFLE(2,3,0,1));
        mmtmpD1 = _mm_shufflehi_epi16(mmtmpD1,_MM_SHUFFLE(2,3,0,1));
        mmtmpD1 = _mm_sign_epi16(mmtmpD1,*(__m128i*)conjugate);
        mmtmpD1 = _mm_madd_epi16(mmtmpD1,rxdataF128[1]);
        // mmtmpD1 contains imag part of 4 consecutive outputs (32-bit)
        mmtmpD0 = _mm_srai_epi32(mmtmpD0,output_shift);
        mmtmpD1 = _mm_srai_epi32(mmtmpD1,output_shift);
        mmtmpD2 = _mm_unpacklo_epi32(mmtmpD0,mmtmpD1);
        mmtmpD3 = _mm_unpackhi_epi32(mmtmpD0,mmtmpD1);

        rxdataF_comp128[1] = _mm_packs_epi32(mmtmpD2,mmtmpD3);
        //  print_shorts("rx:",rxdataF128+1);
        //  print_shorts("ch:",dl_ch128+1);
        //  print_shorts("pack:",rxdataF_comp128+1);

        if (pilots==0) {
          // multiply by conjugated channel
          mmtmpD0 = _mm_madd_epi16(dl_ch128[2],rxdataF128[2]);
          // mmtmpD0 contains real part of 4 consecutive outputs (32-bit)
          mmtmpD1 = _mm_shufflelo_epi16(dl_ch128[2],_MM_SHUFFLE(2,3,0,1));
          mmtmpD1 = _mm_shufflehi_epi16(mmtmpD1,_MM_SHUFFLE(2,3,0,1));
          mmtmpD1 = _mm_sign_epi16(mmtmpD1,*(__m128i*)conjugate);
          mmtmpD1 = _mm_madd_epi16(mmtmpD1,rxdataF128[2]);
          // mmtmpD1 contains imag part of 4 consecutive outputs (32-bit)
          mmtmpD0 = _mm_srai_epi32(mmtmpD0,output_shift);
          mmtmpD1 = _mm_srai_epi32(mmtmpD1,output_shift);
          mmtmpD2 = _mm_unpacklo_epi32(mmtmpD0,mmtmpD1);
          mmtmpD3 = _mm_unpackhi_epi32(mmtmpD0,mmtmpD1);

          rxdataF_comp128[2] = _mm_packs_epi32(mmtmpD2,mmtmpD3);
          //  print_shorts("rx:",rxdataF128+2);
          //  print_shorts("ch:",dl_ch128+2);
          //        print_shorts("pack:",rxdataF_comp128+2);

          dl_ch128+=3;
          dl_ch_mag128+=3;
          dl_ch_mag128b+=3;
          rxdataF128+=3;
          rxdataF_comp128+=3;
        } else { // we have a smaller PDSCH in symbols with pilots so skip last group of 4 REs and increment less
          dl_ch128+=2;
          dl_ch_mag128+=2;
          dl_ch_mag128b+=2;
          rxdataF128+=2;
          rxdataF_comp128+=2;
        }

      }
    }
  }

  if (rho) {


    for (aarx=0; aarx<frame_parms->nb_antennas_rx; aarx++) {
      rho128        = (__m128i *)&rho[aarx][symbol*frame_parms->N_RB_DL*12];
      dl_ch128      = (__m128i *)&dl_ch_estimates_ext[aarx][symbol*frame_parms->N_RB_DL*12];
      dl_ch128_2    = (__m128i *)&dl_ch_estimates_ext[2+aarx][symbol*frame_parms->N_RB_DL*12];

      for (rb=0; rb<nb_rb; rb++) {
        // multiply by conjugated channel
        mmtmpD0 = _mm_madd_epi16(dl_ch128[0],dl_ch128_2[0]);
        //  print_ints("re",&mmtmpD0);

        // mmtmpD0 contains real part of 4 consecutive outputs (32-bit)
        mmtmpD1 = _mm_shufflelo_epi16(dl_ch128[0],_MM_SHUFFLE(2,3,0,1));
        mmtmpD1 = _mm_shufflehi_epi16(mmtmpD1,_MM_SHUFFLE(2,3,0,1));
        mmtmpD1 = _mm_sign_epi16(mmtmpD1,*(__m128i*)&conjugate[0]);
        //  print_ints("im",&mmtmpD1);
        mmtmpD1 = _mm_madd_epi16(mmtmpD1,dl_ch128_2[0]);
        // mmtmpD1 contains imag part of 4 consecutive outputs (32-bit)
        mmtmpD0 = _mm_srai_epi32(mmtmpD0,output_shift);
        //  print_ints("re(shift)",&mmtmpD0);
        mmtmpD1 = _mm_srai_epi32(mmtmpD1,output_shift);
        //  print_ints("im(shift)",&mmtmpD1);
        mmtmpD2 = _mm_unpacklo_epi32(mmtmpD0,mmtmpD1);
        mmtmpD3 = _mm_unpackhi_epi32(mmtmpD0,mmtmpD1);
        //        print_ints("c0",&mmtmpD2);
        //  print_ints("c1",&mmtmpD3);
        rho128[0] = _mm_packs_epi32(mmtmpD2,mmtmpD3);

        //print_shorts("rx:",dl_ch128_2);
        //print_shorts("ch:",dl_ch128);
        //print_shorts("pack:",rho128);

        // multiply by conjugated channel
        mmtmpD0 = _mm_madd_epi16(dl_ch128[1],dl_ch128_2[1]);
        // mmtmpD0 contains real part of 4 consecutive outputs (32-bit)
        mmtmpD1 = _mm_shufflelo_epi16(dl_ch128[1],_MM_SHUFFLE(2,3,0,1));
        mmtmpD1 = _mm_shufflehi_epi16(mmtmpD1,_MM_SHUFFLE(2,3,0,1));
        mmtmpD1 = _mm_sign_epi16(mmtmpD1,*(__m128i*)conjugate);
        mmtmpD1 = _mm_madd_epi16(mmtmpD1,dl_ch128_2[1]);
        // mmtmpD1 contains imag part of 4 consecutive outputs (32-bit)
        mmtmpD0 = _mm_srai_epi32(mmtmpD0,output_shift);
        mmtmpD1 = _mm_srai_epi32(mmtmpD1,output_shift);
        mmtmpD2 = _mm_unpacklo_epi32(mmtmpD0,mmtmpD1);
        mmtmpD3 = _mm_unpackhi_epi32(mmtmpD0,mmtmpD1);


        rho128[1] =_mm_packs_epi32(mmtmpD2,mmtmpD3);
        //print_shorts("rx:",dl_ch128_2+1);
        //print_shorts("ch:",dl_ch128+1);
        //print_shorts("pack:",rho128+1);
        // multiply by conjugated channel
        mmtmpD0 = _mm_madd_epi16(dl_ch128[2],dl_ch128_2[2]);
        // mmtmpD0 contains real part of 4 consecutive outputs (32-bit)
        mmtmpD1 = _mm_shufflelo_epi16(dl_ch128[2],_MM_SHUFFLE(2,3,0,1));
        mmtmpD1 = _mm_shufflehi_epi16(mmtmpD1,_MM_SHUFFLE(2,3,0,1));
        mmtmpD1 = _mm_sign_epi16(mmtmpD1,*(__m128i*)conjugate);
        mmtmpD1 = _mm_madd_epi16(mmtmpD1,dl_ch128_2[2]);
        // mmtmpD1 contains imag part of 4 consecutive outputs (32-bit)
        mmtmpD0 = _mm_srai_epi32(mmtmpD0,output_shift);
        mmtmpD1 = _mm_srai_epi32(mmtmpD1,output_shift);
        mmtmpD2 = _mm_unpacklo_epi32(mmtmpD0,mmtmpD1);
        mmtmpD3 = _mm_unpackhi_epi32(mmtmpD0,mmtmpD1);

        rho128[2] = _mm_packs_epi32(mmtmpD2,mmtmpD3);
        //print_shorts("rx:",dl_ch128_2+2);
        //print_shorts("ch:",dl_ch128+2);
        //print_shorts("pack:",rho128+2);

        dl_ch128+=3;
        dl_ch128_2+=3;
        rho128+=3;

      }

      if (first_symbol_flag==1) {
        measurements->rx_correlation[0][aarx] = signal_energy(&rho[aarx][symbol*nb_rb*12],rb*12);
      }
    }
  }

  _mm_empty();
  _m_empty();

#elif defined(__arm__)


  unsigned short rb;
  unsigned char aatx,aarx,symbol_mod,pilots=0;

  int16x4_t *dl_ch128,*dl_ch128_2,*rxdataF128;
  int32x4_t mmtmpD0,mmtmpD1,mmtmpD0b,mmtmpD1b;
  int16x8_t *dl_ch_mag128,*dl_ch_mag128b,mmtmpD2,mmtmpD3,mmtmpD4;
  int16x8_t QAM_amp128,QAM_amp128b;
  int16x4x2_t *rxdataF_comp128,*rho128;

  int16_t conj[4]__attribute__((aligned(16))) = {1,-1,1,-1};
  int32x4_t output_shift128 = vmovq_n_s32(-(int32_t)output_shift);

  symbol_mod = (symbol>=(7-frame_parms->Ncp)) ? symbol-(7-frame_parms->Ncp) : symbol;

  if ((symbol_mod == 0) || (symbol_mod == (4-frame_parms->Ncp))) {
    if (frame_parms->nb_antenna_ports_gNB==1) { // 10 out of 12 so don't reduce size
      nb_rb=1+(5*nb_rb/6);
    }
    else {
      pilots=1;
    }
  }

  for (aatx=0; aatx<frame_parms->nb_antenna_ports_gNB; aatx++) {
    if (mod_order == 4) {
      QAM_amp128  = vmovq_n_s16(QAM16_n1);  // 2/sqrt(10)
      QAM_amp128b = vmovq_n_s16(0);
    } else if (mod_order == 6) {
      QAM_amp128  = vmovq_n_s16(QAM64_n1); //
      QAM_amp128b = vmovq_n_s16(QAM64_n2);
    }
    //    printf("comp: rxdataF_comp %p, symbol %d\n",rxdataF_comp[0],symbol);

    for (aarx=0; aarx<frame_parms->nb_antennas_rx; aarx++) {
      dl_ch128          = (int16x4_t*)&dl_ch_estimates_ext[(aatx<<1)+aarx][symbol*frame_parms->N_RB_DL*12];
      dl_ch_mag128      = (int16x8_t*)&dl_ch_mag[(aatx<<1)+aarx][symbol*frame_parms->N_RB_DL*12];
      dl_ch_mag128b     = (int16x8_t*)&dl_ch_magb[(aatx<<1)+aarx][symbol*frame_parms->N_RB_DL*12];
      rxdataF128        = (int16x4_t*)&rxdataF_ext[aarx][symbol*frame_parms->N_RB_DL*12];
      rxdataF_comp128   = (int16x4x2_t*)&rxdataF_comp[(aatx<<1)+aarx][symbol*frame_parms->N_RB_DL*12];

      for (rb=0; rb<nb_rb; rb++) {
  if (mod_order>2) {
    // get channel amplitude if not QPSK
    mmtmpD0 = vmull_s16(dl_ch128[0], dl_ch128[0]);
    // mmtmpD0 = [ch0*ch0,ch1*ch1,ch2*ch2,ch3*ch3];
    mmtmpD0 = vqshlq_s32(vqaddq_s32(mmtmpD0,vrev64q_s32(mmtmpD0)),output_shift128);
    // mmtmpD0 = [ch0*ch0 + ch1*ch1,ch0*ch0 + ch1*ch1,ch2*ch2 + ch3*ch3,ch2*ch2 + ch3*ch3]>>output_shift128 on 32-bits
    mmtmpD1 = vmull_s16(dl_ch128[1], dl_ch128[1]);
    mmtmpD1 = vqshlq_s32(vqaddq_s32(mmtmpD1,vrev64q_s32(mmtmpD1)),output_shift128);
    mmtmpD2 = vcombine_s16(vmovn_s32(mmtmpD0),vmovn_s32(mmtmpD1));
    // mmtmpD2 = [ch0*ch0 + ch1*ch1,ch0*ch0 + ch1*ch1,ch2*ch2 + ch3*ch3,ch2*ch2 + ch3*ch3,ch4*ch4 + ch5*ch5,ch4*ch4 + ch5*ch5,ch6*ch6 + ch7*ch7,ch6*ch6 + ch7*ch7]>>output_shift128 on 16-bits
    mmtmpD0 = vmull_s16(dl_ch128[2], dl_ch128[2]);
    mmtmpD0 = vqshlq_s32(vqaddq_s32(mmtmpD0,vrev64q_s32(mmtmpD0)),output_shift128);
    mmtmpD1 = vmull_s16(dl_ch128[3], dl_ch128[3]);
    mmtmpD1 = vqshlq_s32(vqaddq_s32(mmtmpD1,vrev64q_s32(mmtmpD1)),output_shift128);
    mmtmpD3 = vcombine_s16(vmovn_s32(mmtmpD0),vmovn_s32(mmtmpD1));
    if (pilots==0) {
      mmtmpD0 = vmull_s16(dl_ch128[4], dl_ch128[4]);
      mmtmpD0 = vqshlq_s32(vqaddq_s32(mmtmpD0,vrev64q_s32(mmtmpD0)),output_shift128);
      mmtmpD1 = vmull_s16(dl_ch128[5], dl_ch128[5]);
      mmtmpD1 = vqshlq_s32(vqaddq_s32(mmtmpD1,vrev64q_s32(mmtmpD1)),output_shift128);
      mmtmpD4 = vcombine_s16(vmovn_s32(mmtmpD0),vmovn_s32(mmtmpD1));
    }

    dl_ch_mag128b[0] = vqdmulhq_s16(mmtmpD2,QAM_amp128b);
    dl_ch_mag128b[1] = vqdmulhq_s16(mmtmpD3,QAM_amp128b);
    dl_ch_mag128[0] = vqdmulhq_s16(mmtmpD2,QAM_amp128);
    dl_ch_mag128[1] = vqdmulhq_s16(mmtmpD3,QAM_amp128);

    if (pilots==0) {
      dl_ch_mag128b[2] = vqdmulhq_s16(mmtmpD4,QAM_amp128b);
      dl_ch_mag128[2]  = vqdmulhq_s16(mmtmpD4,QAM_amp128);
    }
  }

  mmtmpD0 = vmull_s16(dl_ch128[0], rxdataF128[0]);
  //mmtmpD0 = [Re(ch[0])Re(rx[0]) Im(ch[0])Im(ch[0]) Re(ch[1])Re(rx[1]) Im(ch[1])Im(ch[1])]
  mmtmpD1 = vmull_s16(dl_ch128[1], rxdataF128[1]);
  //mmtmpD1 = [Re(ch[2])Re(rx[2]) Im(ch[2])Im(ch[2]) Re(ch[3])Re(rx[3]) Im(ch[3])Im(ch[3])]
  mmtmpD0 = vcombine_s32(vpadd_s32(vget_low_s32(mmtmpD0),vget_high_s32(mmtmpD0)),
             vpadd_s32(vget_low_s32(mmtmpD1),vget_high_s32(mmtmpD1)));
  //mmtmpD0 = [Re(ch[0])Re(rx[0])+Im(ch[0])Im(ch[0]) Re(ch[1])Re(rx[1])+Im(ch[1])Im(ch[1]) Re(ch[2])Re(rx[2])+Im(ch[2])Im(ch[2]) Re(ch[3])Re(rx[3])+Im(ch[3])Im(ch[3])]

  mmtmpD0b = vmull_s16(vrev32_s16(vmul_s16(dl_ch128[0],*(int16x4_t*)conj)), rxdataF128[0]);
  //mmtmpD0 = [-Im(ch[0])Re(rx[0]) Re(ch[0])Im(rx[0]) -Im(ch[1])Re(rx[1]) Re(ch[1])Im(rx[1])]
  mmtmpD1b = vmull_s16(vrev32_s16(vmul_s16(dl_ch128[1],*(int16x4_t*)conj)), rxdataF128[1]);
  //mmtmpD0 = [-Im(ch[2])Re(rx[2]) Re(ch[2])Im(rx[2]) -Im(ch[3])Re(rx[3]) Re(ch[3])Im(rx[3])]
  mmtmpD1 = vcombine_s32(vpadd_s32(vget_low_s32(mmtmpD0b),vget_high_s32(mmtmpD0b)),
             vpadd_s32(vget_low_s32(mmtmpD1b),vget_high_s32(mmtmpD1b)));
  //mmtmpD1 = [-Im(ch[0])Re(rx[0])+Re(ch[0])Im(rx[0]) -Im(ch[1])Re(rx[1])+Re(ch[1])Im(rx[1]) -Im(ch[2])Re(rx[2])+Re(ch[2])Im(rx[2]) -Im(ch[3])Re(rx[3])+Re(ch[3])Im(rx[3])]

  mmtmpD0 = vqshlq_s32(mmtmpD0,output_shift128);
  mmtmpD1 = vqshlq_s32(mmtmpD1,output_shift128);
  rxdataF_comp128[0] = vzip_s16(vmovn_s32(mmtmpD0),vmovn_s32(mmtmpD1));
  mmtmpD0 = vmull_s16(dl_ch128[2], rxdataF128[2]);
  mmtmpD1 = vmull_s16(dl_ch128[3], rxdataF128[3]);
  mmtmpD0 = vcombine_s32(vpadd_s32(vget_low_s32(mmtmpD0),vget_high_s32(mmtmpD0)),
             vpadd_s32(vget_low_s32(mmtmpD1),vget_high_s32(mmtmpD1)));
  mmtmpD0b = vmull_s16(vrev32_s16(vmul_s16(dl_ch128[2],*(int16x4_t*)conj)), rxdataF128[2]);
  mmtmpD1b = vmull_s16(vrev32_s16(vmul_s16(dl_ch128[3],*(int16x4_t*)conj)), rxdataF128[3]);
  mmtmpD1 = vcombine_s32(vpadd_s32(vget_low_s32(mmtmpD0b),vget_high_s32(mmtmpD0b)),
             vpadd_s32(vget_low_s32(mmtmpD1b),vget_high_s32(mmtmpD1b)));
  mmtmpD0 = vqshlq_s32(mmtmpD0,output_shift128);
  mmtmpD1 = vqshlq_s32(mmtmpD1,output_shift128);
  rxdataF_comp128[1] = vzip_s16(vmovn_s32(mmtmpD0),vmovn_s32(mmtmpD1));

  if (pilots==0) {
    mmtmpD0 = vmull_s16(dl_ch128[4], rxdataF128[4]);
    mmtmpD1 = vmull_s16(dl_ch128[5], rxdataF128[5]);
    mmtmpD0 = vcombine_s32(vpadd_s32(vget_low_s32(mmtmpD0),vget_high_s32(mmtmpD0)),
         vpadd_s32(vget_low_s32(mmtmpD1),vget_high_s32(mmtmpD1)));

    mmtmpD0b = vmull_s16(vrev32_s16(vmul_s16(dl_ch128[4],*(int16x4_t*)conj)), rxdataF128[4]);
    mmtmpD1b = vmull_s16(vrev32_s16(vmul_s16(dl_ch128[5],*(int16x4_t*)conj)), rxdataF128[5]);
    mmtmpD1 = vcombine_s32(vpadd_s32(vget_low_s32(mmtmpD0b),vget_high_s32(mmtmpD0b)),
         vpadd_s32(vget_low_s32(mmtmpD1b),vget_high_s32(mmtmpD1b)));


    mmtmpD0 = vqshlq_s32(mmtmpD0,output_shift128);
    mmtmpD1 = vqshlq_s32(mmtmpD1,output_shift128);
    rxdataF_comp128[2] = vzip_s16(vmovn_s32(mmtmpD0),vmovn_s32(mmtmpD1));


    dl_ch128+=6;
    dl_ch_mag128+=3;
    dl_ch_mag128b+=3;
    rxdataF128+=6;
    rxdataF_comp128+=3;

  } else { // we have a smaller PDSCH in symbols with pilots so skip last group of 4 REs and increment less
    dl_ch128+=4;
    dl_ch_mag128+=2;
    dl_ch_mag128b+=2;
    rxdataF128+=4;
    rxdataF_comp128+=2;
  }
      }
    }
  }

  if (rho) {
    for (aarx=0; aarx<frame_parms->nb_antennas_rx; aarx++) {
      rho128        = (int16x4x2_t*)&rho[aarx][symbol*frame_parms->N_RB_DL*12];
      dl_ch128      = (int16x4_t*)&dl_ch_estimates_ext[aarx][symbol*frame_parms->N_RB_DL*12];
      dl_ch128_2    = (int16x4_t*)&dl_ch_estimates_ext[2+aarx][symbol*frame_parms->N_RB_DL*12];
      for (rb=0; rb<nb_rb; rb++) {
  mmtmpD0 = vmull_s16(dl_ch128[0], dl_ch128_2[0]);
  mmtmpD1 = vmull_s16(dl_ch128[1], dl_ch128_2[1]);
  mmtmpD0 = vcombine_s32(vpadd_s32(vget_low_s32(mmtmpD0),vget_high_s32(mmtmpD0)),
             vpadd_s32(vget_low_s32(mmtmpD1),vget_high_s32(mmtmpD1)));
  mmtmpD0b = vmull_s16(vrev32_s16(vmul_s16(dl_ch128[0],*(int16x4_t*)conj)), dl_ch128_2[0]);
  mmtmpD1b = vmull_s16(vrev32_s16(vmul_s16(dl_ch128[1],*(int16x4_t*)conj)), dl_ch128_2[1]);
  mmtmpD1 = vcombine_s32(vpadd_s32(vget_low_s32(mmtmpD0b),vget_high_s32(mmtmpD0b)),
             vpadd_s32(vget_low_s32(mmtmpD1b),vget_high_s32(mmtmpD1b)));

  mmtmpD0 = vqshlq_s32(mmtmpD0,output_shift128);
  mmtmpD1 = vqshlq_s32(mmtmpD1,output_shift128);
  rho128[0] = vzip_s16(vmovn_s32(mmtmpD0),vmovn_s32(mmtmpD1));

  mmtmpD0 = vmull_s16(dl_ch128[2], dl_ch128_2[2]);
  mmtmpD1 = vmull_s16(dl_ch128[3], dl_ch128_2[3]);
  mmtmpD0 = vcombine_s32(vpadd_s32(vget_low_s32(mmtmpD0),vget_high_s32(mmtmpD0)),
             vpadd_s32(vget_low_s32(mmtmpD1),vget_high_s32(mmtmpD1)));
  mmtmpD0b = vmull_s16(vrev32_s16(vmul_s16(dl_ch128[2],*(int16x4_t*)conj)), dl_ch128_2[2]);
  mmtmpD1b = vmull_s16(vrev32_s16(vmul_s16(dl_ch128[3],*(int16x4_t*)conj)), dl_ch128_2[3]);
  mmtmpD1 = vcombine_s32(vpadd_s32(vget_low_s32(mmtmpD0b),vget_high_s32(mmtmpD0b)),
             vpadd_s32(vget_low_s32(mmtmpD1b),vget_high_s32(mmtmpD1b)));

  mmtmpD0 = vqshlq_s32(mmtmpD0,output_shift128);
  mmtmpD1 = vqshlq_s32(mmtmpD1,output_shift128);
  rho128[1] = vzip_s16(vmovn_s32(mmtmpD0),vmovn_s32(mmtmpD1));

  mmtmpD0 = vmull_s16(dl_ch128[0], dl_ch128_2[0]);
  mmtmpD1 = vmull_s16(dl_ch128[1], dl_ch128_2[1]);
  mmtmpD0 = vcombine_s32(vpadd_s32(vget_low_s32(mmtmpD0),vget_high_s32(mmtmpD0)),
             vpadd_s32(vget_low_s32(mmtmpD1),vget_high_s32(mmtmpD1)));
  mmtmpD0b = vmull_s16(vrev32_s16(vmul_s16(dl_ch128[4],*(int16x4_t*)conj)), dl_ch128_2[4]);
  mmtmpD1b = vmull_s16(vrev32_s16(vmul_s16(dl_ch128[5],*(int16x4_t*)conj)), dl_ch128_2[5]);
  mmtmpD1 = vcombine_s32(vpadd_s32(vget_low_s32(mmtmpD0b),vget_high_s32(mmtmpD0b)),
             vpadd_s32(vget_low_s32(mmtmpD1b),vget_high_s32(mmtmpD1b)));

  mmtmpD0 = vqshlq_s32(mmtmpD0,output_shift128);
  mmtmpD1 = vqshlq_s32(mmtmpD1,output_shift128);
  rho128[2] = vzip_s16(vmovn_s32(mmtmpD0),vmovn_s32(mmtmpD1));


  dl_ch128+=6;
  dl_ch128_2+=6;
  rho128+=3;
      }

      if (first_symbol_flag==1) {
  measurements->rx_correlation[0][aarx] = signal_energy(&rho[aarx][symbol*frame_parms->N_RB_DL*12],rb*12);
      }
    }
  }
#endif
}

void nr_dlsch_channel_compensation_core(int **rxdataF_ext,
                                     int **dl_ch_estimates_ext,
                                     int **dl_ch_mag,
                                     int **dl_ch_magb,
                                     int **rxdataF_comp,
                                     int **rho,
                                     unsigned char n_tx,
                                     unsigned char n_rx,
                                     unsigned char mod_order,
                                     unsigned char output_shift,
                                     int length,
                                     int start_point)

{

  unsigned short ii;
  int length_mod8 = 0;
  int length2;
  __m128i *dl_ch128,*dl_ch_mag128,*dl_ch_mag128b, *dl_ch128_2, *rxdataF128,*rxdataF_comp128,*rho128;
  __m128i mmtmpD0,mmtmpD1,mmtmpD2,mmtmpD3,QAM_amp128,QAM_amp128b;
  int aatx = 0, aarx = 0;

  for (aatx=0; aatx<n_tx; aatx++) {

    if (mod_order == 4) {
      QAM_amp128 = _mm_set1_epi16(QAM16_n1);  // 2/sqrt(10)
      QAM_amp128b = _mm_setzero_si128();
    } else if (mod_order == 6) {
      QAM_amp128  = _mm_set1_epi16(QAM64_n1); //
      QAM_amp128b = _mm_set1_epi16(QAM64_n2);
    }

    for (aarx=0; aarx<n_rx; aarx++) {
      /* TODO: hack to be removed. There is crash for 1 antenna case, so
       * for 1 antenna case, I put back the value 2 as it was before
       * Elena's commit.
       */
      int x = n_rx > 1 ? n_rx : 2;

    dl_ch128          = (__m128i *)&dl_ch_estimates_ext[aatx*x + aarx][start_point];
    dl_ch_mag128      = (__m128i *)&dl_ch_mag[aatx*x + aarx][start_point];
    dl_ch_mag128b     = (__m128i *)&dl_ch_magb[aatx*x + aarx][start_point];
    rxdataF128        = (__m128i *)&rxdataF_ext[aarx][start_point];
    rxdataF_comp128   = (__m128i *)&rxdataF_comp[aatx*x + aarx][start_point];

      length_mod8 = length&7;
      if (length_mod8 == 0){
        length2 = length>>3;

        for (ii=0; ii<length2; ++ii) {
          if (mod_order>2) {
            // get channel amplitude if not QPSK

            mmtmpD0 = _mm_madd_epi16(dl_ch128[0],dl_ch128[0]);
            mmtmpD0 = _mm_srai_epi32(mmtmpD0,output_shift);

            mmtmpD1 = _mm_madd_epi16(dl_ch128[1],dl_ch128[1]);
            mmtmpD1 = _mm_srai_epi32(mmtmpD1,output_shift);

            mmtmpD0 = _mm_packs_epi32(mmtmpD0,mmtmpD1);

            // store channel magnitude here in a new field of dlsch

            dl_ch_mag128[0] = _mm_unpacklo_epi16(mmtmpD0,mmtmpD0);
            dl_ch_mag128b[0] = dl_ch_mag128[0];
            dl_ch_mag128[0] = _mm_mulhi_epi16(dl_ch_mag128[0],QAM_amp128);
            dl_ch_mag128[0] = _mm_slli_epi16(dl_ch_mag128[0],1);
            //print_ints("Re(ch):",(int16_t*)&mmtmpD0);
            //print_shorts("QAM_amp:",(int16_t*)&QAM_amp128);
            //print_shorts("mag:",(int16_t*)&dl_ch_mag128[0]);
            dl_ch_mag128[1] = _mm_unpackhi_epi16(mmtmpD0,mmtmpD0);
            dl_ch_mag128b[1] = dl_ch_mag128[1];
            dl_ch_mag128[1] = _mm_mulhi_epi16(dl_ch_mag128[1],QAM_amp128);
            dl_ch_mag128[1] = _mm_slli_epi16(dl_ch_mag128[1],1);

            dl_ch_mag128b[0] = _mm_mulhi_epi16(dl_ch_mag128b[0],QAM_amp128b);
            dl_ch_mag128b[0] = _mm_slli_epi16(dl_ch_mag128b[0],1);

            dl_ch_mag128b[1] = _mm_mulhi_epi16(dl_ch_mag128b[1],QAM_amp128b);
            dl_ch_mag128b[1] = _mm_slli_epi16(dl_ch_mag128b[1],1);

          }

          // multiply by conjugated channel
          mmtmpD0 = _mm_madd_epi16(dl_ch128[0],rxdataF128[0]);

          // mmtmpD0 contains real part of 4 consecutive outputs (32-bit)
          mmtmpD1 = _mm_shufflelo_epi16(dl_ch128[0],_MM_SHUFFLE(2,3,0,1));
          mmtmpD1 = _mm_shufflehi_epi16(mmtmpD1,_MM_SHUFFLE(2,3,0,1));
          mmtmpD1 = _mm_sign_epi16(mmtmpD1,*(__m128i*)&conjugate[0]);
          //  print_ints("im",&mmtmpD1);
          mmtmpD1 = _mm_madd_epi16(mmtmpD1,rxdataF128[0]);
          // mmtmpD1 contains imag part of 4 consecutive outputs (32-bit)
          mmtmpD0 = _mm_srai_epi32(mmtmpD0,output_shift);
          //  print_ints("re(shift)",&mmtmpD0);
          mmtmpD1 = _mm_srai_epi32(mmtmpD1,output_shift);
          //  print_ints("im(shift)",&mmtmpD1);
          mmtmpD2 = _mm_unpacklo_epi32(mmtmpD0,mmtmpD1);
          mmtmpD3 = _mm_unpackhi_epi32(mmtmpD0,mmtmpD1);
          //        print_ints("c0",&mmtmpD2);
          //  print_ints("c1",&mmtmpD3);
          rxdataF_comp128[0] = _mm_packs_epi32(mmtmpD2,mmtmpD3);
          //  print_shorts("rx:",rxdataF128);
          //  print_shorts("ch:",dl_ch128);
          //  print_shorts("pack:",rxdataF_comp128);

          // multiply by conjugated channel
          mmtmpD0 = _mm_madd_epi16(dl_ch128[1],rxdataF128[1]);
          // mmtmpD0 contains real part of 4 consecutive outputs (32-bit)
          mmtmpD1 = _mm_shufflelo_epi16(dl_ch128[1],_MM_SHUFFLE(2,3,0,1));
          mmtmpD1 = _mm_shufflehi_epi16(mmtmpD1,_MM_SHUFFLE(2,3,0,1));
          mmtmpD1 = _mm_sign_epi16(mmtmpD1,*(__m128i*)conjugate);
          mmtmpD1 = _mm_madd_epi16(mmtmpD1,rxdataF128[1]);
          // mmtmpD1 contains imag part of 4 consecutive outputs (32-bit)
          mmtmpD0 = _mm_srai_epi32(mmtmpD0,output_shift);
          mmtmpD1 = _mm_srai_epi32(mmtmpD1,output_shift);
          mmtmpD2 = _mm_unpacklo_epi32(mmtmpD0,mmtmpD1);
          mmtmpD3 = _mm_unpackhi_epi32(mmtmpD0,mmtmpD1);

          rxdataF_comp128[1] = _mm_packs_epi32(mmtmpD2,mmtmpD3);
          //  print_shorts("rx:",rxdataF128+1);
          //  print_shorts("ch:",dl_ch128+1);
          //print_shorts("pack:",rxdataF_comp128+1);

          dl_ch128+=2;
          dl_ch_mag128+=2;
          dl_ch_mag128b+=2;
          rxdataF128+=2;
          rxdataF_comp128+=2;
        }
      }else {
        printf ("Channel Compensation: Received number of subcarriers is not multiple of 8, \n"
                 "need to adapt the code!\n");
      }
    }
  }

/*This part of code makes sense only for processing in 2x2 blocks*/
  if (rho) {


    for (aarx=0; aarx<n_rx; aarx++) {
      rho128        = (__m128i *)&rho[aarx][start_point];
      dl_ch128      = (__m128i *)&dl_ch_estimates_ext[aarx][start_point];
      dl_ch128_2    = (__m128i *)&dl_ch_estimates_ext[2+aarx][start_point];

      if (length_mod8 == 0){
        length2 = length>>3;

        for (ii=0; ii<length2; ++ii) {
          // multiply by conjugated channel
          mmtmpD0 = _mm_madd_epi16(dl_ch128[0],dl_ch128_2[0]);
          //  print_ints("re",&mmtmpD0);

          // mmtmpD0 contains real part of 4 consecutive outputs (32-bit)
          mmtmpD1 = _mm_shufflelo_epi16(dl_ch128[0],_MM_SHUFFLE(2,3,0,1));
          mmtmpD1 = _mm_shufflehi_epi16(mmtmpD1,_MM_SHUFFLE(2,3,0,1));
          mmtmpD1 = _mm_sign_epi16(mmtmpD1,*(__m128i*)&conjugate[0]);
          //  print_ints("im",&mmtmpD1);
          mmtmpD1 = _mm_madd_epi16(mmtmpD1,dl_ch128_2[0]);
          // mmtmpD1 contains imag part of 4 consecutive outputs (32-bit)
          mmtmpD0 = _mm_srai_epi32(mmtmpD0,output_shift);
          //  print_ints("re(shift)",&mmtmpD0);
          mmtmpD1 = _mm_srai_epi32(mmtmpD1,output_shift);
          //  print_ints("im(shift)",&mmtmpD1);
          mmtmpD2 = _mm_unpacklo_epi32(mmtmpD0,mmtmpD1);
          mmtmpD3 = _mm_unpackhi_epi32(mmtmpD0,mmtmpD1);
          //        print_ints("c0",&mmtmpD2);
          //  print_ints("c1",&mmtmpD3);
          rho128[0] = _mm_packs_epi32(mmtmpD2,mmtmpD3);

          //print_shorts("rx:",dl_ch128_2);
          //print_shorts("ch:",dl_ch128);
          //print_shorts("pack:",rho128);

          // multiply by conjugated channel
          mmtmpD0 = _mm_madd_epi16(dl_ch128[1],dl_ch128_2[1]);
          // mmtmpD0 contains real part of 4 consecutive outputs (32-bit)
          mmtmpD1 = _mm_shufflelo_epi16(dl_ch128[1],_MM_SHUFFLE(2,3,0,1));
          mmtmpD1 = _mm_shufflehi_epi16(mmtmpD1,_MM_SHUFFLE(2,3,0,1));
          mmtmpD1 = _mm_sign_epi16(mmtmpD1,*(__m128i*)conjugate);
          mmtmpD1 = _mm_madd_epi16(mmtmpD1,dl_ch128_2[1]);
          // mmtmpD1 contains imag part of 4 consecutive outputs (32-bit)
          mmtmpD0 = _mm_srai_epi32(mmtmpD0,output_shift);
          mmtmpD1 = _mm_srai_epi32(mmtmpD1,output_shift);
          mmtmpD2 = _mm_unpacklo_epi32(mmtmpD0,mmtmpD1);
          mmtmpD3 = _mm_unpackhi_epi32(mmtmpD0,mmtmpD1);

          rho128[1] =_mm_packs_epi32(mmtmpD2,mmtmpD3);
          dl_ch128+=2;
          dl_ch128_2+=2;
          rho128+=2;
        }
      }else {
        printf ("Channel Compensation: Received number of subcarriers is not multiple of 8, \n"
                 "need to adapt the code!\n");
      }
    }
  }
  _mm_empty();
  _m_empty();
}


void nr_dlsch_scale_channel(int **dl_ch_estimates_ext,
			    NR_DL_FRAME_PARMS *frame_parms,
			    NR_UE_DLSCH_t **dlsch_ue,
			    uint8_t symbol,
			    uint8_t pilots,
			    unsigned short nb_rb)
{

#if defined(__x86_64__)||defined(__i386__)

  short rb, ch_amp;
  unsigned char aatx,aarx;
  __m128i *dl_ch128, ch_amp128;

  
  if (pilots==1){
	  nb_rb = nb_rb>>1;
  }

  // Determine scaling amplitude based the symbol

  ch_amp = 1024*8; //((pilots) ? (dlsch_ue[0]->sqrt_rho_b) : (dlsch_ue[0]->sqrt_rho_a));

    LOG_D(PHY,"Scaling PDSCH Chest in OFDM symbol %d by %d, pilots %d nb_rb %d NCP %d symbol %d\n",symbol,ch_amp,pilots,nb_rb,frame_parms->Ncp,symbol);
   // printf("Scaling PDSCH Chest in OFDM symbol %d by %d\n",symbol_mod,ch_amp);

  ch_amp128 = _mm_set1_epi16(ch_amp); // Q3.13

  for (aatx=0; aatx<frame_parms->nb_antenna_ports_gNB; aatx++) {
    for (aarx=0; aarx<frame_parms->nb_antennas_rx; aarx++) {

      dl_ch128=(__m128i *)&dl_ch_estimates_ext[(aatx<<1)+aarx][symbol*nb_rb*12];

      for (rb=0;rb<nb_rb;rb++) {

        dl_ch128[0] = _mm_mulhi_epi16(dl_ch128[0],ch_amp128);
        dl_ch128[0] = _mm_slli_epi16(dl_ch128[0],3);

        dl_ch128[1] = _mm_mulhi_epi16(dl_ch128[1],ch_amp128);
        dl_ch128[1] = _mm_slli_epi16(dl_ch128[1],3);

        if (pilots) {
          dl_ch128+=2;
        } else {
          dl_ch128[2] = _mm_mulhi_epi16(dl_ch128[2],ch_amp128);
          dl_ch128[2] = _mm_slli_epi16(dl_ch128[2],3);
          dl_ch128+=3;

        }
      }
    }
  }

#elif defined(__arm__)

#endif
}


//compute average channel_level on each (TX,RX) antenna pair
void nr_dlsch_channel_level(int **dl_ch_estimates_ext,
			    NR_DL_FRAME_PARMS *frame_parms,
			    int32_t *avg,
			    uint8_t symbol,
			    uint32_t len,
			    unsigned short nb_rb)
{

#if defined(__x86_64__)||defined(__i386__)

  short rb;
  unsigned char aatx,aarx;
  __m128i *dl_ch128, avg128D;

  //nb_rb*nre = y * 2^x
  int16_t x = factor2(len);
  //x = (x>4) ? 4 : x;
  int16_t y = (len)>>x;
  //printf("len = %d = %d * 2^(%d)\n",len,y,x);

  for (aatx=0; aatx<frame_parms->nb_antenna_ports_gNB; aatx++)
    for (aarx=0; aarx<frame_parms->nb_antennas_rx; aarx++) {
      //clear average level
      avg128D = _mm_setzero_si128();
      // 5 is always a symbol with no pilots for both normal and extended prefix

      dl_ch128=(__m128i *)&dl_ch_estimates_ext[(aatx<<1)+aarx][symbol*nb_rb*12];

      for (rb=0;rb<nb_rb;rb++) {
	avg128D = _mm_add_epi32(avg128D,_mm_srai_epi16(_mm_madd_epi16(dl_ch128[0],dl_ch128[0]),x));
	avg128D = _mm_add_epi32(avg128D,_mm_srai_epi16(_mm_madd_epi16(dl_ch128[1],dl_ch128[1]),x));
	avg128D = _mm_add_epi32(avg128D,_mm_srai_epi16(_mm_madd_epi16(dl_ch128[2],dl_ch128[2]),x));
	dl_ch128+=3;
      }

      avg[(aatx<<1)+aarx] =(((int32_t*)&avg128D)[0] +
                            ((int32_t*)&avg128D)[1] +
                            ((int32_t*)&avg128D)[2] +
			      ((int32_t*)&avg128D)[3])/y;
                //  printf("Channel level : %d\n",avg[(aatx<<1)+aarx]);
    }

  _mm_empty();
  _m_empty();

#elif defined(__arm__)

  short rb;
  unsigned char aatx,aarx,nre=12,symbol_mod;
  int32x4_t avg128D;
  int16x4_t *dl_ch128;

  symbol_mod = (symbol>=(7-frame_parms->Ncp)) ? symbol-(7-frame_parms->Ncp) : symbol;

  for (aatx=0; aatx<frame_parms->nb_antenna_ports_gNB; aatx++)
    for (aarx=0; aarx<frame_parms->nb_antennas_rx; aarx++) {
      //clear average level
      avg128D = vdupq_n_s32(0);
      // 5 is always a symbol with no pilots for both normal and extended prefix

      dl_ch128=(int16x4_t *)&dl_ch_estimates_ext[(aatx<<1)+aarx][symbol*frame_parms->N_RB_DL*12];

      for (rb=0; rb<nb_rb; rb++) {
        //  printf("rb %d : ",rb);
        //  print_shorts("ch",&dl_ch128[0]);
        avg128D = vqaddq_s32(avg128D,vmull_s16(dl_ch128[0],dl_ch128[0]));
        avg128D = vqaddq_s32(avg128D,vmull_s16(dl_ch128[1],dl_ch128[1]));
        avg128D = vqaddq_s32(avg128D,vmull_s16(dl_ch128[2],dl_ch128[2]));
        avg128D = vqaddq_s32(avg128D,vmull_s16(dl_ch128[3],dl_ch128[3]));

        if (((symbol_mod == 0) || (symbol_mod == (frame_parms->Ncp-1)))&&(frame_parms->nb_antenna_ports_gNB!=1)) {
          dl_ch128+=4;
        } else {
          avg128D = vqaddq_s32(avg128D,vmull_s16(dl_ch128[4],dl_ch128[4]));
          avg128D = vqaddq_s32(avg128D,vmull_s16(dl_ch128[5],dl_ch128[5]));
          dl_ch128+=6;
        }

        /*
          if (rb==0) {
          print_shorts("dl_ch128",&dl_ch128[0]);
          print_shorts("dl_ch128",&dl_ch128[1]);
          print_shorts("dl_ch128",&dl_ch128[2]);
          }
        */
      }

      if (symbol==2) //assume start symbol 2
          nre=6;
      else
          nre=12;

      avg[(aatx<<1)+aarx] = (((int32_t*)&avg128D)[0] +
                             ((int32_t*)&avg128D)[1] +
                             ((int32_t*)&avg128D)[2] +
                             ((int32_t*)&avg128D)[3])/(nb_rb*nre);

      //            printf("Channel level : %d\n",avg[(aatx<<1)+aarx]);
    }


#endif
}

void nr_dlsch_channel_level_median(int **dl_ch_estimates_ext,
                                int32_t *median,
                                int n_tx,
                                int n_rx,
                                int length,
                                int start_point)
{

#if defined(__x86_64__)||defined(__i386__)

  short ii;
  int aatx,aarx;
  int length2;
  int max = 0, min=0;
  int norm_pack;
  __m128i *dl_ch128, norm128D;

  for (aatx=0; aatx<n_tx; aatx++){
    for (aarx=0; aarx<n_rx; aarx++) {
      max = 0;
      min = 0;
      norm128D = _mm_setzero_si128();

      dl_ch128=(__m128i *)&dl_ch_estimates_ext[aatx*2 + aarx][start_point];

      length2 = length>>2;

      for (ii=0;ii<length2;ii++) {
        norm128D = _mm_srai_epi32( _mm_madd_epi16(dl_ch128[0],dl_ch128[0]), 1);
          //print_ints("norm128D",&norm128D[0]);

        norm_pack = ((int32_t*)&norm128D)[0] +
                    ((int32_t*)&norm128D)[1] +
                    ((int32_t*)&norm128D)[2] +
                    ((int32_t*)&norm128D)[3];

        if (norm_pack > max)
          max = norm_pack;
        if (norm_pack < min)
          min = norm_pack;

        dl_ch128+=1;
      }

        median[aatx*n_rx + aarx]  = (max+min)>>1;

     // printf("Channel level  median [%d]: %d\n",aatx*n_rx + aarx, median[aatx*n_rx + aarx]);
      }
    }

  _mm_empty();
  _m_empty();

#elif defined(__arm__)

  short rb;
  unsigned char aatx,aarx,nre=12,symbol_mod;
  int32x4_t norm128D;
  int16x4_t *dl_ch128;

  for (aatx=0; aatx<frame_parms->nb_antenna_ports_gNB; aatx++){
    for (aarx=0; aarx<frame_parms->nb_antennas_rx; aarx++) {
      max = 0;
      min = 0;
      norm128D = vdupq_n_s32(0);

      dl_ch128=(int16x4_t *)&dl_ch_estimates_ext[aatx*n_rx + aarx][start_point];

      length_mod8=length&3;
      length2 = length>>2;

      for (ii=0;ii<length2;ii++) {
        norm128D = vshrq_n_u32(vmull_s16(dl_ch128[0],dl_ch128[0]), 1);
        norm_pack = ((int32_t*)&norm128D)[0] +
                    ((int32_t*)&norm128D)[1] +
                    ((int32_t*)&norm128D)[2] +
                    ((int32_t*)&norm128D)[3];

        if (norm_pack > max)
          max = norm_pack;
        if (norm_pack < min)
          min = norm_pack;

          dl_ch128+=1;
      }

        median[aatx*n_rx + aarx]  = (max+min)>>1;

      //printf("Channel level  median [%d]: %d\n",aatx*n_rx + aarx, median[aatx*n_rx + aarx]);
      }
    }
#endif

}

static void nr_dlsch_dual_stream_correlation_core(int **dl_ch_estimates_ext,
                                        int **dl_ch_estimates_ext_i,
                                        int **dl_ch_rho_ext,
                                        unsigned char n_tx,
                                        unsigned char n_rx,
                                        unsigned char output_shift,
                                        int length,
                                        int start_point)
{
#if defined(__x86_64__)||defined(__i386__)

  __m128i *dl_ch128,*dl_ch128i,*dl_ch_rho128,mmtmpD0,mmtmpD1,mmtmpD2,mmtmpD3;
  unsigned char aarx;
  int ii, length2, length_mod8;


  for (aarx=0; aarx<n_rx; aarx++) {

    dl_ch128          = (__m128i *)&dl_ch_estimates_ext[aarx][start_point];

    if (dl_ch_estimates_ext_i == NULL)
      dl_ch128i         = (__m128i *)&dl_ch_estimates_ext[aarx + n_rx][start_point];
    else
      dl_ch128i         = (__m128i *)&dl_ch_estimates_ext_i[aarx][start_point];

    dl_ch_rho128      = (__m128i *)&dl_ch_rho_ext[aarx][start_point];

    length_mod8 = length&7;

    if (length_mod8 == 0){
      length2 = length>>3;

      for (ii=0; ii<length2; ++ii) {
      // multiply by conjugated channel
        mmtmpD0 = _mm_madd_epi16(dl_ch128[0],dl_ch128i[0]);
        //      print_ints("re",&mmtmpD0);
        // mmtmpD0 contains real part of 4 consecutive outputs (32-bit)
        mmtmpD1 = _mm_shufflelo_epi16(dl_ch128[0],_MM_SHUFFLE(2,3,0,1));
        mmtmpD1 = _mm_shufflehi_epi16(mmtmpD1,_MM_SHUFFLE(2,3,0,1));
        mmtmpD1 = _mm_sign_epi16(mmtmpD1,*(__m128i*)&conjugate[0]);
        mmtmpD1 = _mm_madd_epi16(mmtmpD1,dl_ch128i[0]);
        //      print_ints("im",&mmtmpD1);
        // mmtmpD1 contains imag part of 4 consecutive outputs (32-bit)
        mmtmpD0 = _mm_srai_epi32(mmtmpD0,output_shift);
        //      print_ints("re(shift)",&mmtmpD0);
        mmtmpD1 = _mm_srai_epi32(mmtmpD1,output_shift);
        //      print_ints("im(shift)",&mmtmpD1);
        mmtmpD2 = _mm_unpacklo_epi32(mmtmpD0,mmtmpD1);
        mmtmpD3 = _mm_unpackhi_epi32(mmtmpD0,mmtmpD1);
        //      print_ints("c0",&mmtmpD2);
        //      print_ints("c1",&mmtmpD3);
        dl_ch_rho128[0] = _mm_packs_epi32(mmtmpD2,mmtmpD3);
      // print_shorts("rho 0:",dl_ch_rho128);
        // multiply by conjugated channel
        mmtmpD0 = _mm_madd_epi16(dl_ch128[1],dl_ch128i[1]);
        // mmtmpD0 contains real part of 4 consecutive outputs (32-bit)
        mmtmpD1 = _mm_shufflelo_epi16(dl_ch128[1],_MM_SHUFFLE(2,3,0,1));
        mmtmpD1 = _mm_shufflehi_epi16(mmtmpD1,_MM_SHUFFLE(2,3,0,1));
        mmtmpD1 = _mm_sign_epi16(mmtmpD1,*(__m128i*)conjugate);
        mmtmpD1 = _mm_madd_epi16(mmtmpD1,dl_ch128i[1]);
        // mmtmpD1 contains imag part of 4 consecutive outputs (32-bit)
        mmtmpD0 = _mm_srai_epi32(mmtmpD0,output_shift);
        mmtmpD1 = _mm_srai_epi32(mmtmpD1,output_shift);
        mmtmpD2 = _mm_unpacklo_epi32(mmtmpD0,mmtmpD1);
        mmtmpD3 = _mm_unpackhi_epi32(mmtmpD0,mmtmpD1);
        dl_ch_rho128[1] =_mm_packs_epi32(mmtmpD2,mmtmpD3);

        dl_ch128+=2;
        dl_ch128i+=2;
        dl_ch_rho128+=2;
      }

    }else {
        printf ("Channel Correlarion: Received number of subcarriers is not multiple of 8, \n"
                 "need to adapt the code!\n");
      }

  }

  _mm_empty();
  _m_empty();

#elif defined(__arm__)

#endif
}

void nr_dlsch_detection_mrc_core(int **rxdataF_comp,
                              int **rxdataF_comp_i,
                              int **rho,
                              int **rho_i,
                              int **dl_ch_mag,
                              int **dl_ch_magb,
                              int **dl_ch_mag_i,
                              int **dl_ch_magb_i,
                              unsigned char n_tx,
                              unsigned char n_rx,
                              int length,
                              int start_point)
{

#if defined(__x86_64__)||defined(__i386__)

  unsigned char aatx;
  int i;
  __m128i *rxdataF_comp128_0, *rxdataF_comp128_1, *rxdataF_comp128_2, *rxdataF_comp128_3;
  __m128i *dl_ch_mag128_0, *dl_ch_mag128_1, *dl_ch_mag128_2, *dl_ch_mag128_3;
  __m128i *dl_ch_mag128_0b, *dl_ch_mag128_1b,  *dl_ch_mag128_2b,  *dl_ch_mag128_3b;
  __m128i *rho128_0, *rho128_1, *rho128_2=NULL, *rho128_3=NULL;
  __m128i *rho128_i0, *rho128_i1, *rho128_i2=NULL, *rho128_i3=NULL;
  int length_mod4 = 0;
  int length2;

  if (n_rx>1) {

    for (aatx=0; aatx<n_tx; aatx++) {

      rxdataF_comp128_0   = (__m128i *)&rxdataF_comp[(aatx<<1)][start_point];
      rxdataF_comp128_1   = (__m128i *)&rxdataF_comp[(aatx<<1)+1][start_point];
      dl_ch_mag128_0      = (__m128i *)&dl_ch_mag[(aatx<<1)][start_point];
      dl_ch_mag128_1      = (__m128i *)&dl_ch_mag[(aatx<<1)+1][start_point];
      dl_ch_mag128_0b     = (__m128i *)&dl_ch_magb[(aatx<<1)][start_point];
      dl_ch_mag128_1b     = (__m128i *)&dl_ch_magb[(aatx<<1)+1][start_point];

      if (length_mod4 == 0){
        length2 = length>>2;

        for (i=0; i<length2; ++i) {
          rxdataF_comp128_0[i] = _mm_adds_epi16(_mm_srai_epi16(rxdataF_comp128_0[i],1),_mm_srai_epi16(rxdataF_comp128_1[i],1));
          dl_ch_mag128_0[i] = _mm_adds_epi16(_mm_srai_epi16(dl_ch_mag128_0[i],1),_mm_srai_epi16(dl_ch_mag128_1[i],1));
          dl_ch_mag128_0b[i] = _mm_adds_epi16(_mm_srai_epi16(dl_ch_mag128_0b[i],1),_mm_srai_epi16(dl_ch_mag128_1b[i],1));
        }
      }
    }


    if (rho) {
      rho128_0 = (__m128i *) &rho[0][start_point];
      rho128_1 = (__m128i *) &rho[1][start_point];

      if (n_tx == 4){
        rho128_2 = (__m128i *) &rho[2][start_point];
        rho128_3 = (__m128i *) &rho[3][start_point];
      }
        if (length_mod4 == 0){
          length2 = length>>2;

          for (i=0; i<length2; ++i) {
            rho128_0[i] = _mm_adds_epi16(_mm_srai_epi16(rho128_0[i],1),_mm_srai_epi16(rho128_1[i],1));
          if (n_tx == 4){
            rho128_2[i] = _mm_adds_epi16(_mm_srai_epi16(rho128_2[i],1),_mm_srai_epi16(rho128_3[i],1));
          }
        }
      }
    }

    if (rho_i){
      rho128_i0 = (__m128i *) &rho_i[0][start_point];
      rho128_i1 = (__m128i *) &rho_i[1][start_point];
      if (n_tx == 4){
        rho128_i2 = (__m128i *) &rho_i[2][start_point];
        rho128_i3 = (__m128i *) &rho_i[3][start_point];
      }
      if (length_mod4 == 0){
        length2 = length>>2;

        for (i=0; i<length2; ++i){
          rho128_i0[i] = _mm_adds_epi16(_mm_srai_epi16(rho128_i0[i],1),_mm_srai_epi16(rho128_i1[i],1));
          if (n_tx == 4){
            rho128_i2[i] = _mm_adds_epi16(_mm_srai_epi16(rho128_i2[i],1),_mm_srai_epi16(rho128_i3[i],1));
          }
        }
      }
    }

      if (n_tx == 4){

      rxdataF_comp128_0 = (__m128i *)&rxdataF_comp[0][start_point];
      rxdataF_comp128_1 = (__m128i *)&rxdataF_comp[2][start_point];
      rxdataF_comp128_2 = (__m128i *)&rxdataF_comp[4][start_point];
      rxdataF_comp128_3 = (__m128i *)&rxdataF_comp[6][start_point];

      dl_ch_mag128_0 = (__m128i *)&dl_ch_mag[0][start_point];
      dl_ch_mag128_1 = (__m128i *)&dl_ch_mag[2][start_point];
      dl_ch_mag128_2 = (__m128i *)&dl_ch_mag[4][start_point];
      dl_ch_mag128_3 = (__m128i *)&dl_ch_mag[6][start_point];

      dl_ch_mag128_0b = (__m128i *)&dl_ch_magb[0][start_point];
      dl_ch_mag128_1b = (__m128i *)&dl_ch_magb[2][start_point];
      dl_ch_mag128_2b = (__m128i *)&dl_ch_magb[4][start_point];
      dl_ch_mag128_3b = (__m128i *)&dl_ch_magb[6][start_point];

      rho128_0 = (__m128i *)&rho[0][start_point];
      rho128_1 = (__m128i *)&rho[2][start_point];

      rho128_i0 = (__m128i *)&rho_i[0][start_point];
      rho128_i1 = (__m128i *)&rho_i[2][start_point];


      if (length_mod4 == 0){

        length2 = length>>2;

        for (i=0; i<length2; ++i) {
          rxdataF_comp128_0[i] = _mm_adds_epi16(_mm_srai_epi16(rxdataF_comp128_0[i],1),_mm_srai_epi16(rxdataF_comp128_1[i],1));
          rxdataF_comp128_2[i] = _mm_adds_epi16(_mm_srai_epi16(rxdataF_comp128_2[i],1),_mm_srai_epi16(rxdataF_comp128_3[i],1));

          dl_ch_mag128_0[i] = _mm_adds_epi16(_mm_srai_epi16(dl_ch_mag128_0[i],1),_mm_srai_epi16(dl_ch_mag128_1[i],1));
          dl_ch_mag128_2[i] = _mm_adds_epi16(_mm_srai_epi16(dl_ch_mag128_2[i],1),_mm_srai_epi16(dl_ch_mag128_3[i],1));

          dl_ch_mag128_0b[i] = _mm_adds_epi16(_mm_srai_epi16(dl_ch_mag128_0b[i],1),_mm_srai_epi16(dl_ch_mag128_1b[i],1));
          dl_ch_mag128_2b[i] = _mm_adds_epi16(_mm_srai_epi16(dl_ch_mag128_2b[i],1),_mm_srai_epi16(dl_ch_mag128_3b[i],1));

          rho128_0[i] = _mm_adds_epi16(_mm_srai_epi16(rho128_0[i],1),_mm_srai_epi16(rho128_1[i],1));

          rho128_i0[i] = _mm_adds_epi16(_mm_srai_epi16(rho128_i0[i],1),_mm_srai_epi16(rho128_i1[i],1));
        }
    }
  }

  }

  _mm_empty();
  _m_empty();

#elif defined(__arm__)

  unsigned char aatx;
  int i;
  int16x8_t *rxdataF_comp128_0,*rxdataF_comp128_1,*dl_ch_mag128_0,*dl_ch_mag128_1,*dl_ch_mag128_0b,*dl_ch_mag128_1b,*rho128_0,*rho128_1,*rho128_i0,*rho128_i1;
  int length_mod4 = 0;
  int length2;
  int ii=0;

  if (n_rx>1) {

    for (aatx=0; aatx<n_tx; aatx++) {

      rxdataF_comp128_0   = (int16x8_t *)&rxdataF_comp[(aatx<<1)][start_point];
      rxdataF_comp128_1   = (int16x8_t *)&rxdataF_comp[(aatx<<1)+1][start_point];
      dl_ch_mag128_0      = (int16x8_t *)&dl_ch_mag[(aatx<<1)][start_point];
      dl_ch_mag128_1      = (int16x8_t *)&dl_ch_mag[(aatx<<1)+1][start_point];
      dl_ch_mag128_0b     = (int16x8_t *)&dl_ch_magb[(aatx<<1)][start_point];
      dl_ch_mag128_1b     = (int16x8_t *)&dl_ch_magb[(aatx<<1)+1][start_point];

      if (length_mod4 == 0){
        length2 = length>>2;

        for (i=0; i<length2; ++ii) {
          rxdataF_comp128_0[i] = vhaddq_s16(rxdataF_comp128_0[i],rxdataF_comp128_1[i]);
          dl_ch_mag128_0[i]    = vhaddq_s16(dl_ch_mag128_0[i],dl_ch_mag128_1[i]);
          dl_ch_mag128_0b[i]   = vhaddq_s16(dl_ch_mag128_0b[i],dl_ch_mag128_1b[i]);
        }
      }

    if (rho) {
      rho128_0 = (int16x8_t *) &rho[0][start_point];
      rho128_1 = (int16x8_t *) &rho[1][start_point];

      if (length_mod4 == 0){
        length2 = length>>2;

        for (i=0; i<length2; ++i) {
          rho128_0[i] = vhaddq_s16(rho128_0[i],rho128_1[i]);
        }
      }
    }

    if (rho_i){

      rho128_i0 = (__m128i *) &rho_i[0][start_point];
      rho128_i1 = (__m128i *) &rho_i[1][start_point];

      if (length_mod4 == 0){
        length2 = length>>2;

        for (i=0; i<length2; ++i)
          rho128_i0[i] = vhaddq_s16(rho128_i0[i],rho128_i1[i]);

      }
    }
  }

  }

#endif
}

//==============================================================================================
// Extraction functions
//==============================================================================================

unsigned short nr_dlsch_extract_rbs_single(int **rxdataF,
					   int **dl_ch_estimates,
					   int **rxdataF_ext,
					   int **dl_ch_estimates_ext,
					   unsigned short pmi,
					   unsigned char *pmi_ext,
					   unsigned char symbol,
					   uint8_t pilots,
					   unsigned short start_rb,
					   unsigned short nb_rb_pdsch,
					   unsigned char nr_tti_rx,
					   uint32_t high_speed_flag,
					   NR_DL_FRAME_PARMS *frame_parms) {



  unsigned short k,rb;
  unsigned char i,aarx; //,nsymb,sss_symb,pss_symb=0,l;
  int *dl_ch0,*dl_ch0_ext,*rxF,*rxF_ext;



  unsigned char j=0;

  AssertFatal(frame_parms->nushift ==0 || frame_parms->nushift == 1,
	      "nushift %d is illegal\n",frame_parms->nushift);

  for (aarx=0; aarx<frame_parms->nb_antennas_rx; aarx++) {

    k = frame_parms->first_carrier_offset + 12*start_rb; 

    if (high_speed_flag == 1)
      dl_ch0     = &dl_ch_estimates[aarx][(2*(frame_parms->ofdm_symbol_size))];
    else
      dl_ch0     = &dl_ch_estimates[aarx][0];

    dl_ch0_ext = &dl_ch_estimates_ext[aarx][symbol*(nb_rb_pdsch*12)];

    rxF_ext   = &rxdataF_ext[aarx][symbol*(nb_rb_pdsch*12)];
    rxF       = &rxdataF[aarx][(k+(symbol*(frame_parms->ofdm_symbol_size)))];
    
    for (rb = 0; rb < nb_rb_pdsch; rb++) {
      if (k>frame_parms->ofdm_symbol_size) {
        k = k-frame_parms->ofdm_symbol_size;
        rxF = &rxdataF[aarx][(k+(symbol*(frame_parms->ofdm_symbol_size)))];
        }
      if (pilots==0) {
	memcpy((void*)rxF_ext,(void*)rxF,12*sizeof(*rxF_ext));
	memcpy((void*)dl_ch0_ext,(void*)dl_ch0,12*sizeof(*dl_ch0_ext));
	dl_ch0_ext+=12;
	rxF_ext+=12;
      } else {
	j=0;
		
	for (i = (1-frame_parms->nushift);
	     i<12; 
	     i+=2) {
	  rxF_ext[j]=rxF[i];
	  dl_ch0_ext[j]=dl_ch0[i];
	  j++;
	}
	
	
	dl_ch0_ext+=6;
	rxF_ext+=6;
      }
      
      dl_ch0+=12;
      rxF+=12;
      k+=12;
      if (k>=frame_parms->ofdm_symbol_size) {
        k=k-(frame_parms->ofdm_symbol_size);
	rxF       = &rxdataF[aarx][k+(symbol*(frame_parms->ofdm_symbol_size))];
      }
    }
  }
  
  
  return(nb_rb_pdsch/frame_parms->nb_antennas_rx);
}

unsigned short nr_dlsch_extract_rbs_dual(int **rxdataF,
                                      int **dl_ch_estimates,
                                      int **rxdataF_ext,
                                      int **dl_ch_estimates_ext,
                                      unsigned short pmi,
                                      unsigned char *pmi_ext,
                                      unsigned char symbol,
									  uint8_t pilots,
									  unsigned short start_rb,
									  unsigned short nb_rb_pdsch,
                                      unsigned char nr_tti_rx,
                                      uint32_t high_speed_flag,
                                      NR_DL_FRAME_PARMS *frame_parms,
                                      MIMO_mode_t mimo_mode) {

  int prb,nb_rb=0;
  unsigned short k;
  int i,j,aarx;
  int32_t *dl_ch0=NULL,*dl_ch0_ext=NULL,*dl_ch1=NULL,*dl_ch1_ext=NULL,*rxF=NULL,*rxF_ext=NULL;

  k = frame_parms->first_carrier_offset + 516; //0

  for (aarx=0; aarx<frame_parms->nb_antennas_rx; aarx++) {

    if (high_speed_flag==1) {
      dl_ch0     = &dl_ch_estimates[aarx][symbol*(frame_parms->ofdm_symbol_size)];
      dl_ch1     = &dl_ch_estimates[2+aarx][symbol*(frame_parms->ofdm_symbol_size)];
    } else {
      dl_ch0     = &dl_ch_estimates[aarx][0];
      dl_ch1     = &dl_ch_estimates[2+aarx][0];
    }

    //pmi_loc = pmi_ext;

    // pointers to extracted RX signals and channel estimates
    rxF_ext    = &rxdataF_ext[aarx][symbol*(nb_rb_pdsch*12)];
    dl_ch0_ext = &dl_ch_estimates_ext[aarx][symbol*(nb_rb_pdsch*12)];
    dl_ch1_ext = &dl_ch_estimates_ext[2+aarx][symbol*(nb_rb_pdsch*12)];

    for (prb=0; prb<frame_parms->N_RB_DL; prb++) {
      //skip_half=0;

      if ((frame_parms->N_RB_DL&1) == 0) {  // even number of RBs

        // For second half of RBs skip DC carrier
        if (k>=frame_parms->ofdm_symbol_size) {
          rxF = &rxdataF[aarx][(symbol*(frame_parms->ofdm_symbol_size))];
          k=k-(frame_parms->ofdm_symbol_size);
        }

         /*
         if (mimo_mode <= PUSCH_PRECODING1)
          *pmi_loc = (pmi>>((prb>>2)<<1))&3;
         else
          *pmi_loc=(pmi>>prb)&1;*/

        // *pmi_loc = get_pmi(frame_parms->N_RB_DL,mimo_mode,pmi,prb);
        //  pmi_loc++;


          if (pilots == 0) {

            memcpy(dl_ch0_ext,dl_ch0,12*sizeof(int));
            memcpy(dl_ch1_ext,dl_ch1,12*sizeof(int));
            memcpy(rxF_ext,rxF,12*sizeof(int));
            dl_ch0_ext +=12;
            dl_ch1_ext +=12;
            rxF_ext    +=12;
          } else { // pilots==1
            j=0;
            for (i=0; i<12; i++) {
              if ((i&1)!=frame_parms->nushift) {
                rxF_ext[j]=rxF[i];
                //        printf("extract rb %d, re %d => (%d,%d)\n",rb,i,*(short *)&rxF_ext[j],*(1+(short*)&rxF_ext[j]));
                dl_ch0_ext[j]=dl_ch0[i];
                dl_ch1_ext[j++]=dl_ch1[i];
              }
            }
            dl_ch0_ext+=6;
            dl_ch1_ext+=6;
            rxF_ext+=6;
          } // pilots==1

          dl_ch0+=12;
          dl_ch1+=12;
          rxF+=12;
          k+=12;
      }
    } // for prb
  } // for aarx
  return(nb_rb/frame_parms->nb_antennas_rx);
}


static void nr_dlsch_layer_demapping(int16_t **llr_cw,
				     uint8_t Nl,
				     uint8_t mod_order,
				     uint16_t length,
				     int16_t **llr_layers) {

  switch (Nl) {

    case 1:
      memcpy((void*)llr_layers[0], (void*)llr_cw[0], (length)*sizeof(int16_t));
    break;

    case 2:
    case 3:
    case 4:
      for (int i=0; i<(length/Nl/mod_order); i++){
        for (int l=0; l<Nl; l++) {
        	for (int m=0; m<mod_order; m++){
        		llr_cw[0][Nl*i+l*mod_order+m] = llr_layers[l][i*mod_order+m];
        	}
        }
  	  }
    break;

  default:
  AssertFatal(0, "Not supported number of layers %d\n", Nl);
  }
}
//==============================================================================================

#ifdef USER_MODE


void dump_dlsch2(PHY_VARS_UE *ue,uint8_t eNB_id,uint8_t nr_tti_rx,unsigned int *coded_bits_per_codeword,int round,  unsigned char harq_pid)
{
  unsigned int nsymb = (ue->frame_parms.Ncp == 0) ? 14 : 12;
  char fname[32],vname[32];
  int N_RB_DL=ue->frame_parms.N_RB_DL;

  sprintf(fname,"dlsch%d_rxF_r%d_ext0.m",eNB_id,round);
  sprintf(vname,"dl%d_rxF_r%d_ext0",eNB_id,round);
  write_output(fname,vname,ue->pdsch_vars[ue->current_thread_id[nr_tti_rx]][eNB_id]->rxdataF_ext[0],12*N_RB_DL*nsymb,1,1);

  if (ue->frame_parms.nb_antennas_rx >1) {
    sprintf(fname,"dlsch%d_rxF_r%d_ext1.m",eNB_id,round);
    sprintf(vname,"dl%d_rxF_r%d_ext1",eNB_id,round);
    write_output(fname,vname,ue->pdsch_vars[ue->current_thread_id[nr_tti_rx]][eNB_id]->rxdataF_ext[1],12*N_RB_DL*nsymb,1,1);
  }

  sprintf(fname,"dlsch%d_ch_r%d_ext00.m",eNB_id,round);
  sprintf(vname,"dl%d_ch_r%d_ext00",eNB_id,round);
  write_output(fname,vname,ue->pdsch_vars[ue->current_thread_id[nr_tti_rx]][eNB_id]->dl_ch_estimates_ext[0],12*N_RB_DL*nsymb,1,1);

  if (ue->transmission_mode[eNB_id]==7){
    sprintf(fname,"dlsch%d_bf_ch_r%d.m",eNB_id,round);
    sprintf(vname,"dl%d_bf_ch_r%d",eNB_id,round);
    write_output(fname,vname,ue->pdsch_vars[ue->current_thread_id[nr_tti_rx]][eNB_id]->dl_bf_ch_estimates[0],512*nsymb,1,1);
    //write_output(fname,vname,phy_vars_ue->lte_ue_pdsch_vars[eNB_id]->dl_bf_ch_estimates[0],512,1,1);

    sprintf(fname,"dlsch%d_bf_ch_r%d_ext00.m",eNB_id,round);
    sprintf(vname,"dl%d_bf_ch_r%d_ext00",eNB_id,round);
    write_output(fname,vname,ue->pdsch_vars[ue->current_thread_id[nr_tti_rx]][eNB_id]->dl_bf_ch_estimates_ext[0],12*N_RB_DL*nsymb,1,1);
  }

  if (ue->frame_parms.nb_antennas_rx == 2) {
    sprintf(fname,"dlsch%d_ch_r%d_ext01.m",eNB_id,round);
    sprintf(vname,"dl%d_ch_r%d_ext01",eNB_id,round);
    write_output(fname,vname,ue->pdsch_vars[ue->current_thread_id[nr_tti_rx]][eNB_id]->dl_ch_estimates_ext[1],12*N_RB_DL*nsymb,1,1);
  }

  if (ue->frame_parms.nb_antenna_ports_gNB == 2) {
    sprintf(fname,"dlsch%d_ch_r%d_ext10.m",eNB_id,round);
    sprintf(vname,"dl%d_ch_r%d_ext10",eNB_id,round);
    write_output(fname,vname,ue->pdsch_vars[ue->current_thread_id[nr_tti_rx]][eNB_id]->dl_ch_estimates_ext[2],12*N_RB_DL*nsymb,1,1);

    if (ue->frame_parms.nb_antennas_rx == 2) {
      sprintf(fname,"dlsch%d_ch_r%d_ext11.m",eNB_id,round);
      sprintf(vname,"dl%d_ch_r%d_ext11",eNB_id,round);
      write_output(fname,vname,ue->pdsch_vars[ue->current_thread_id[nr_tti_rx]][eNB_id]->dl_ch_estimates_ext[3],12*N_RB_DL*nsymb,1,1);
    }
  }

  sprintf(fname,"dlsch%d_rxF_r%d_uespec0.m",eNB_id,round);
  sprintf(vname,"dl%d_rxF_r%d_uespec0",eNB_id,round);
  write_output(fname,vname,ue->pdsch_vars[ue->current_thread_id[nr_tti_rx]][eNB_id]->rxdataF_uespec_pilots[0],12*N_RB_DL,1,1);

  /*
    write_output("dlsch%d_ch_ext01.m","dl01_ch0_ext",pdsch_vars[eNB_id]->dl_ch_estimates_ext[1],12*N_RB_DL*nsymb,1,1);
    write_output("dlsch%d_ch_ext10.m","dl10_ch0_ext",pdsch_vars[eNB_id]->dl_ch_estimates_ext[2],12*N_RB_DL*nsymb,1,1);
    write_output("dlsch%d_ch_ext11.m","dl11_ch0_ext",pdsch_vars[eNB_id]->dl_ch_estimates_ext[3],12*N_RB_DL*nsymb,1,1);
  */
  sprintf(fname,"dlsch%d_r%d_rho.m",eNB_id,round);
  sprintf(vname,"dl_rho_r%d_%d",eNB_id,round);

  write_output(fname,vname,ue->pdsch_vars[ue->current_thread_id[nr_tti_rx]][eNB_id]->dl_ch_rho_ext[harq_pid][round][0],12*N_RB_DL*nsymb,1,1);

  sprintf(fname,"dlsch%d_r%d_rho2.m",eNB_id,round);
  sprintf(vname,"dl_rho2_r%d_%d",eNB_id,round);

  write_output(fname,vname,ue->pdsch_vars[ue->current_thread_id[nr_tti_rx]][eNB_id]->dl_ch_rho2_ext[0],12*N_RB_DL*nsymb,1,1);

  sprintf(fname,"dlsch%d_rxF_r%d_comp0.m",eNB_id,round);
  sprintf(vname,"dl%d_rxF_r%d_comp0",eNB_id,round);
  write_output(fname,vname,ue->pdsch_vars[ue->current_thread_id[nr_tti_rx]][eNB_id]->rxdataF_comp0[0],12*N_RB_DL*nsymb,1,1);
  if (ue->frame_parms.nb_antenna_ports_gNB == 2) {
    sprintf(fname,"dlsch%d_rxF_r%d_comp1.m",eNB_id,round);
    sprintf(vname,"dl%d_rxF_r%d_comp1",eNB_id,round);
    write_output(fname,vname,ue->pdsch_vars[ue->current_thread_id[nr_tti_rx]][eNB_id]->rxdataF_comp1[harq_pid][round][0],12*N_RB_DL*nsymb,1,1);
  }

  sprintf(fname,"dlsch%d_rxF_r%d_llr.m",eNB_id,round);
  sprintf(vname,"dl%d_r%d_llr",eNB_id,round);
  write_output(fname,vname, ue->pdsch_vars[ue->current_thread_id[nr_tti_rx]][eNB_id]->llr[0],coded_bits_per_codeword[0],1,0);
  sprintf(fname,"dlsch%d_r%d_mag1.m",eNB_id,round);
  sprintf(vname,"dl%d_r%d_mag1",eNB_id,round);
  write_output(fname,vname,ue->pdsch_vars[ue->current_thread_id[nr_tti_rx]][eNB_id]->dl_ch_mag0[0],12*N_RB_DL*nsymb,1,1);
  sprintf(fname,"dlsch%d_r%d_mag2.m",eNB_id,round);
  sprintf(vname,"dl%d_r%d_mag2",eNB_id,round);
  write_output(fname,vname,ue->pdsch_vars[ue->current_thread_id[nr_tti_rx]][eNB_id]->dl_ch_magb0[0],12*N_RB_DL*nsymb,1,1);

  //  printf("log2_maxh = %d\n",ue->pdsch_vars[eNB_id]->log2_maxh);
}
#endif

#ifdef DEBUG_DLSCH_DEMOD
/*
void print_bytes(char *s,__m128i *x)
{

  char *tempb = (char *)x;

  printf("%s  : %d,%d,%d,%d,%d,%d,%d,%d,%d,%d,%d,%d,%d,%d,%d,%d\n",s,
         tempb[0],tempb[1],tempb[2],tempb[3],tempb[4],tempb[5],tempb[6],tempb[7],
         tempb[8],tempb[9],tempb[10],tempb[11],tempb[12],tempb[13],tempb[14],tempb[15]
         );

}

void print_shorts(char *s,__m128i *x)
{

  short *tempb = (short *)x;
  printf("%s  : %d,%d,%d,%d,%d,%d,%d,%d\n",s,
         tempb[0],tempb[1],tempb[2],tempb[3],tempb[4],tempb[5],tempb[6],tempb[7]);

}

void print_shorts2(char *s,__m64 *x)
{

  short *tempb = (short *)x;
  printf("%s  : %d,%d,%d,%d\n",s,
         tempb[0],tempb[1],tempb[2],tempb[3]);

}

void print_ints(char *s,__m128i *x)
{

  int *tempb = (int *)x;
  printf("%s  : %d,%d,%d,%d\n",s,
         tempb[0],tempb[1],tempb[2],tempb[3]);

}*/
#endif<|MERGE_RESOLUTION|>--- conflicted
+++ resolved
@@ -211,11 +211,7 @@
       dlsch1_harq  = dlsch[1]->harq_processes[codeword_TB1];
 
       #ifdef DEBUG_HARQ
-<<<<<<< HEAD
-        printf("[DEMOD] I am assuming only TB1 is active, it is in cw %d\n", dlsch0_harq->codeword);
-=======
         printf("[DEMOD] I am assuming only TB1 is active, it is in cw %d\n", dlsch1_harq->codeword);
->>>>>>> e68e72cd
       #endif
 
       AssertFatal(1 == 0, "[UE][FATAL] DLSCH: TB0 not active and TB1 active case is not supported\n");
@@ -234,12 +230,9 @@
 
   }
 
-<<<<<<< HEAD
-=======
   if (dlsch0_harq == NULL)
      AssertFatal(1 == 0, "Done\n");
 
->>>>>>> e68e72cd
   dlsch0_harq->Qm = nr_get_Qm_dl(dlsch[0]->harq_processes[harq_pid]->mcs, dlsch[0]->harq_processes[harq_pid]->mcs_table);
   dlsch0_harq->R = nr_get_code_rate_dl(dlsch[0]->harq_processes[harq_pid]->mcs, dlsch[0]->harq_processes[harq_pid]->mcs_table);
 
