/*
 * Licensed to the OpenAirInterface (OAI) Software Alliance under one or more
 * contributor license agreements.  See the NOTICE file distributed with
 * this work for additional information regarding copyright ownership.
 * The OpenAirInterface Software Alliance licenses this file to You under
 * the OAI Public License, Version 1.0  (the "License"); you may not use this file
 * except in compliance with the License.
 * You may obtain a copy of the License at
 *
 *      http://www.openairinterface.org/?page_id=698
 *
 * Unless required by applicable law or agreed to in writing, software
 * distributed under the License is distributed on an "AS IS" BASIS,
 * WITHOUT WARRANTIES OR CONDITIONS OF ANY KIND, either express or implied.
 * See the License for the specific language governing permissions and
 * limitations under the License.
 *-------------------------------------------------------------------------------
 * For more information about the OpenAirInterface (OAI) Software Alliance:
 *      contact@openairinterface.org
 */

/*! \file PHY/LTE_TRANSPORT/dlsch_demodulation.c
 * \brief Top-level routines for demodulating the PDSCH physical channel from 38-211, V15.2 2018-06
 * \author H.Wang
 * \date 2018
 * \version 0.1
 * \company Eurecom
 * \note
 * \warning
 */
#include "PHY/defs_nr_UE.h"
#include "PHY/phy_extern_nr_ue.h"
#include "PHY/NR_TRANSPORT/nr_transport_proto.h"
#include "nr_transport_proto_ue.h"
#include "PHY/sse_intrin.h"
#include "T.h"
#include "openair1/PHY/NR_UE_ESTIMATION/nr_estimation.h"
#include "openair1/PHY/NR_TRANSPORT/nr_dlsch.h"
#include "PHY/NR_REFSIG/nr_refsig.h"
#include "PHY/NR_REFSIG/dmrs_nr.h"
#include "common/utils/nr/nr_common.h"
#include <complex.h>

/* dynamic shift for LLR computation for TM3/4
 * set as command line argument, see lte-softmodem.c
 * default value: 0
 */
int32_t nr_dlsch_demod_shift = 0;
//int16_t interf_unaw_shift = 13;

//#define DEBUG_HARQ
//#define DEBUG_PHY
//#define DEBUG_DLSCH_DEMOD
//#define DEBUG_PDSCH_RX

// [MCS][i_mod (0,1,2) = (2,4,6)]
//unsigned char offset_mumimo_llr_drange_fix=0;
//inferference-free case
/*unsigned char interf_unaw_shift_tm4_mcs[29]={5, 3, 4, 3, 3, 2, 1, 1, 2, 0, 1, 1, 1, 1, 0, 0,
                                             1, 1, 1, 1, 0, 2, 1, 0, 1, 0, 1, 0, 0} ;*/

//unsigned char interf_unaw_shift_tm1_mcs[29]={5, 5, 4, 3, 3, 3, 2, 2, 4, 4, 2, 3, 3, 3, 1, 1,
//                                          0, 1, 1, 2, 5, 4, 4, 6, 5, 1, 0, 5, 6} ; // mcs 21, 26, 28 seem to be errorneous

/*
unsigned char offset_mumimo_llr_drange[29][3]={{8,8,8},{7,7,7},{7,7,7},{7,7,7},{6,6,6},{6,6,6},{6,6,6},{5,5,5},{4,4,4},{1,2,4}, // QPSK
{5,5,4},{5,5,5},{5,5,5},{3,3,3},{2,2,2},{2,2,2},{2,2,2}, // 16-QAM
{2,2,1},{3,3,3},{3,3,3},{3,3,1},{2,2,2},{2,2,2},{0,0,0},{0,0,0},{0,0,0},{0,0,0},{0,0,0},{0,0,0}}; //64-QAM
*/
 /*
 //first optimization try
 unsigned char offset_mumimo_llr_drange[29][3]={{7, 8, 7},{6, 6, 7},{6, 6, 7},{6, 6, 6},{5, 6, 6},{5, 5, 6},{5, 5, 6},{4, 5, 4},{4, 3, 4},{3, 2, 2},{6, 5, 5},{5, 4, 4},{5, 5, 4},{3, 3, 2},{2, 2, 1},{2, 1, 1},{2, 2, 2},{3, 3, 3},{3, 3, 2},{3, 3, 2},{3, 2, 1},{2, 2, 2},{2, 2, 2},{0, 0, 0},{0, 0, 0},{0, 0, 0},{0, 0, 0},{0, 0, 0}};
 */
 //second optimization try
 /*
   unsigned char offset_mumimo_llr_drange[29][3]={{5, 8, 7},{4, 6, 8},{3, 6, 7},{7, 7, 6},{4, 7, 8},{4, 7, 4},{6, 6, 6},{3, 6, 6},{3, 6, 6},{1, 3, 4},{1, 1, 0},{3, 3, 2},{3, 4, 1},{4, 0, 1},{4, 2, 2},{3, 1, 2},{2, 1, 0},{2, 1, 1},{1, 0, 1},{1, 0, 1},{0, 0, 0},{1, 0, 0},{0, 0, 0},{0, 1, 0},{1, 0, 0},{0, 0, 0},{0, 0, 0},{0, 0, 0},{0, 0, 0}};  w
 */
//unsigned char offset_mumimo_llr_drange[29][3]= {{0, 6, 5},{0, 4, 5},{0, 4, 5},{0, 5, 4},{0, 5, 6},{0, 5, 3},{0, 4, 4},{0, 4, 4},{0, 3, 3},{0, 1, 2},{1, 1, 0},{1, 3, 2},{3, 4, 1},{2, 0, 0},{2, 2, 2},{1, 1, 1},{2, 1, 0},{2, 1, 1},{1, 0, 1},{1, 0, 1},{0, 0, 0},{1, 0, 0},{0, 0, 0},{0, 1, 0},{1, 0, 0},{0, 0, 0},{0, 0, 0},{0, 0, 0},{0, 0, 0}};

#define print_ints(s,x) printf("%s = %d %d %d %d\n",s,(x)[0],(x)[1],(x)[2],(x)[3])
#define print_shorts(s,x) printf("%s = [%d+j*%d, %d+j*%d, %d+j*%d, %d+j*%d]\n",s,(x)[0],(x)[1],(x)[2],(x)[3],(x)[4],(x)[5],(x)[6],(x)[7])

/* compute H_h_H matrix inversion up to 4x4 matrices */
uint8_t nr_zero_forcing_rx(int **rxdataF_comp,
                                   int **dl_ch_mag,
                                   int **dl_ch_magb,
                                   int **dl_ch_magr,
                                   int **dl_ch_estimates_ext,
                                   unsigned short nb_rb,
                                   unsigned char n_rx,
                                   unsigned char n_tx,//number of layer
                                   unsigned char mod_order,
                                   int shift,
                                   unsigned char symbol,
                                   int length);

/* Apply layer demapping */
static void nr_dlsch_layer_demapping(int16_t **llr_cw,
                                     uint8_t Nl,
                                     uint8_t mod_order,
                                     uint32_t length,
                                     int32_t codeword_TB0,
                                     int32_t codeword_TB1,
                                     int16_t **llr_layers);

/* compute LLR */
static int nr_dlsch_llr(NR_UE_PDSCH **pdsch_vars,
                        NR_DL_FRAME_PARMS *frame_parms,
                        int32_t **rxdataF_comp_ptr,
                        int32_t **dl_ch_mag_ptr,
                        NR_DL_UE_HARQ_t *dlsch0_harq,
                        NR_DL_UE_HARQ_t *dlsch1_harq,
                        RX_type_t rx_type,
                        unsigned char harq_pid,
                        unsigned char gNB_id,
                        unsigned char gNB_id_i,
                        unsigned char first_symbol_flag,
                        unsigned char symbol,
                        unsigned short nb_rb,
                        int32_t codeword_TB0,
                        int32_t codeword_TB1,
                        uint32_t len,
                        uint8_t nr_slot_rx,
                        uint8_t beamforming_mode);


/* Main Function */
int nr_rx_pdsch(PHY_VARS_NR_UE *ue,
                UE_nr_rxtx_proc_t *proc,
                PDSCH_t type,
                unsigned char gNB_id,
                unsigned char gNB_id_i,
                uint32_t frame,
                uint8_t nr_slot_rx,
                unsigned char symbol,
                unsigned char first_symbol_flag,
                RX_type_t rx_type,
                unsigned char i_mod,
                unsigned char harq_pid)
{

  NR_UE_COMMON *common_vars  = &ue->common_vars;
  NR_UE_PDSCH **pdsch_vars;
  NR_DL_FRAME_PARMS *frame_parms    = &ue->frame_parms;
  PHY_NR_MEASUREMENTS *measurements = &ue->measurements;
  NR_UE_DLSCH_t   **dlsch;

  int avg[16];
//  int avg_0[2];
//  int avg_1[2];

  uint8_t slot = 0;

  unsigned char aatx=0,aarx=0;

  int avgs = 0;// rb;
  NR_DL_UE_HARQ_t *dlsch0_harq, *dlsch1_harq = NULL;

  uint8_t beamforming_mode = 0;

  int32_t **rxdataF_comp_ptr;
  int32_t **dl_ch_mag_ptr;
  int32_t codeword_TB0 = -1;
  int32_t codeword_TB1 = -1;

  //to be updated higher layer
  unsigned short start_rb = 0;
  unsigned short nb_rb_pdsch = 50;
  //int16_t  *pllr_symbol_cw0_deint;
  //int16_t  *pllr_symbol_cw1_deint;
  //uint16_t bundle_L = 2;
  int32_t median[16];
  uint32_t nb_re_pdsch;
  uint16_t startSymbIdx=0;
  uint16_t nbSymb=0;
  uint16_t pduBitmap=0x0;

  switch (type) {
  case SI_PDSCH:
    pdsch_vars = ue->pdsch_vars;
    dlsch = &ue->dlsch_SI[gNB_id];
    dlsch0_harq = dlsch[0]->harq_processes[harq_pid];

    break;

  case RA_PDSCH:
    pdsch_vars = ue->pdsch_vars;
    dlsch = &ue->dlsch_ra[gNB_id];
    dlsch0_harq = dlsch[0]->harq_processes[harq_pid];

    break;

  case PDSCH:
    pdsch_vars = ue->pdsch_vars;
    dlsch = ue->dlsch[gNB_id];
    dlsch0_harq = dlsch[0]->harq_processes[harq_pid];
    if (NR_MAX_NB_LAYERS>4)
      dlsch1_harq = dlsch[1]->harq_processes[harq_pid];
    break;

  default:
    LOG_E(PHY, "[UE][FATAL] nr_slot_rx %d: Unknown PDSCH format %d\n", nr_slot_rx, type);
    return -1;
    break;
  }

  if (dlsch0_harq && dlsch1_harq){

    LOG_D(PHY,"AbsSubframe %d.%d / Sym %d harq_pid %d, harq status %d.%d \n", frame, nr_slot_rx, symbol, harq_pid, dlsch0_harq->status, dlsch1_harq->status);

    if ((dlsch0_harq->status == ACTIVE) && (dlsch1_harq->status == ACTIVE)){
      codeword_TB0 = dlsch0_harq->codeword;
      codeword_TB1 = dlsch1_harq->codeword;
      dlsch0_harq = dlsch[codeword_TB0]->harq_processes[harq_pid];
      dlsch1_harq = dlsch[codeword_TB1]->harq_processes[harq_pid];

      #ifdef DEBUG_HARQ
        printf("[DEMOD] I am assuming both TBs are active, in cw0 %d and cw1 %d \n", codeword_TB0, codeword_TB1);
      #endif

    } else if ((dlsch0_harq->status == ACTIVE) && (dlsch1_harq->status != ACTIVE) ) {
      codeword_TB0 = dlsch0_harq->codeword;
      dlsch0_harq = dlsch[codeword_TB0]->harq_processes[harq_pid];
      dlsch1_harq = NULL;

      #ifdef DEBUG_HARQ
        printf("[DEMOD] I am assuming only TB0 is active, in cw %d \n", codeword_TB0);
      #endif

    } else if ((dlsch0_harq->status != ACTIVE) && (dlsch1_harq->status == ACTIVE)){
      codeword_TB1 = dlsch1_harq->codeword;
      dlsch0_harq  = NULL;
      dlsch1_harq  = dlsch[codeword_TB1]->harq_processes[harq_pid];

      #ifdef DEBUG_HARQ
        printf("[DEMOD] I am assuming only TB1 is active, it is in cw %d\n", codeword_TB1);
      #endif

      LOG_E(PHY, "[UE][FATAL] DLSCH: TB0 not active and TB1 active case is not supported\n");
      return -1;

    } else {
      LOG_E(PHY,"[UE][FATAL] nr_slot_rx %d: no active DLSCH\n", nr_slot_rx);
      return(-1);
    }
  } else if (dlsch0_harq) {
    if (dlsch0_harq->status == ACTIVE) {
      codeword_TB0 = dlsch0_harq->codeword;
      dlsch0_harq = dlsch[0]->harq_processes[harq_pid];

      #ifdef DEBUG_HARQ
        printf("[DEMOD] I am assuming only TB0 is active\n");
      #endif
    } else {
      LOG_E(PHY,"[UE][FATAL] nr_slot_rx %d: no active DLSCH\n", nr_slot_rx);
      return (-1);
    }
  } else {
    LOG_E(PHY, "Done\n");
    return -1;
  }

  #ifdef DEBUG_HARQ
    printf("[DEMOD] MIMO mode = %d\n", dlsch0_harq->mimo_mode);
    printf("[DEMOD] cw for TB0 = %d, cw for TB1 = %d\n", codeword_TB0, codeword_TB1);
  #endif

  start_rb = dlsch0_harq->start_rb;
  nb_rb_pdsch =  dlsch0_harq->nb_rb;

  DevAssert(dlsch0_harq);


  if (gNB_id > 2) {
    LOG_W(PHY, "In %s: Illegal gNB_id %d\n", __FUNCTION__, gNB_id);
    return(-1);
  }

  if (!common_vars) {
    LOG_W(PHY,"dlsch_demodulation.c: Null common_vars\n");
    return(-1);
  }

  if (!dlsch[0]) {
    LOG_W(PHY,"dlsch_demodulation.c: Null dlsch_ue pointer\n");
    return(-1);
  }

  if (!pdsch_vars) {
    LOG_W(PHY,"dlsch_demodulation.c: Null pdsch_vars pointer\n");
    return(-1);
  }

  if (!frame_parms) {
    LOG_W(PHY,"dlsch_demodulation.c: Null frame_parms\n");
    return(-1);
  }

  if(symbol > ue->frame_parms.symbols_per_slot>>1)
  {
      slot = 1;
  }

  uint8_t pilots = (dlsch0_harq->dlDmrsSymbPos >> symbol) & 1;
  uint8_t config_type = dlsch0_harq->dmrsConfigType;
  //----------------------------------------------------------
  //--------------------- RBs extraction ---------------------
  //----------------------------------------------------------
  start_meas(&ue->generic_stat_bis[slot]);
  nr_dlsch_extract_rbs(common_vars->rxdataF,
                       pdsch_vars[gNB_id]->dl_ch_estimates,
                       pdsch_vars[gNB_id]->rxdataF_ext,
                       pdsch_vars[gNB_id]->dl_ch_estimates_ext,
                       symbol,
                       pilots,
                       config_type,
                       start_rb + dlsch0_harq->BWPStart,
                       nb_rb_pdsch,
                       dlsch0_harq->n_dmrs_cdm_groups,
                       dlsch0_harq->Nl,
                       frame_parms,
                       dlsch0_harq->dlDmrsSymbPos,
                       ue->chest_time);
  stop_meas(&ue->generic_stat_bis[slot]);
  if (cpumeas(CPUMEAS_GETSTATE))
    LOG_D(PHY, "[AbsSFN %u.%d] Slot%d Symbol %d type %d: Pilot/Data extraction %5.2f \n",
	  frame,nr_slot_rx,slot,symbol,type,ue->generic_stat_bis[slot].p_time/(cpuf*1000.0));

  int nl = dlsch0_harq->Nl;
  int n_rx = frame_parms->nb_antennas_rx;
  nb_re_pdsch = (pilots==1)? ((config_type==NFAPI_NR_DMRS_TYPE1)?nb_rb_pdsch*(12-6*dlsch0_harq->n_dmrs_cdm_groups): nb_rb_pdsch*(12-4*dlsch0_harq->n_dmrs_cdm_groups)) : (nb_rb_pdsch*12);
  //----------------------------------------------------------
  //--------------------- Channel Scaling --------------------
  //----------------------------------------------------------
  start_meas(&ue->generic_stat_bis[slot]);
  nr_dlsch_scale_channel(pdsch_vars[gNB_id]->dl_ch_estimates_ext,
                         frame_parms,
                         nl,
                         n_rx,
                         dlsch,
                         symbol,
                         pilots,
                         nb_re_pdsch,
                         nb_rb_pdsch);
  stop_meas(&ue->generic_stat_bis[slot]);

  if (cpumeas(CPUMEAS_GETSTATE))
    LOG_D(PHY, "[AbsSFN %u.%d] Slot%d Symbol %d: Channel Scale  %5.2f \n",
          frame,nr_slot_rx,slot,symbol,ue->generic_stat_bis[slot].p_time/(cpuf*1000.0));

  //----------------------------------------------------------
  //--------------------- Channel Level Calc. ----------------
  //----------------------------------------------------------
  start_meas(&ue->generic_stat_bis[slot]);
  if (first_symbol_flag==1) {
    nr_dlsch_channel_level(pdsch_vars[gNB_id]->dl_ch_estimates_ext,
                           frame_parms,
                           nl,
                           avg,
                           symbol,
                           nb_re_pdsch,
                           nb_rb_pdsch);
    avgs = 0;
    for (aatx=0;aatx<nl;aatx++)
      for (aarx=0;aarx<n_rx;aarx++) {
        //LOG_I(PHY, "nb_rb %d len %d avg_%d_%d Power per SC is %d\n",nb_rb, len,aarx, aatx,avg[aatx*n_rx+aarx]);
        avgs = cmax(avgs,avg[(aatx*n_rx)+aarx]);
        //LOG_I(PHY, "avgs Power per SC is %d\n", avgs);
        median[(aatx*n_rx)+aarx] = avg[(aatx*n_rx)+aarx];
      }
    if (dlsch0_harq->Nl > 1) {
      nr_dlsch_channel_level_median(pdsch_vars[gNB_id]->dl_ch_estimates_ext,
                                    median,
                                    nl,
                                    n_rx,
                                    nb_re_pdsch,
                                    symbol*nb_rb_pdsch*12);
      for (aatx = 0; aatx < nl; aatx++) {
        for (aarx = 0; aarx < n_rx; aarx++) {
          avgs = cmax(avgs, median[aatx*n_rx + aarx]);
        }
      }
    }
    pdsch_vars[gNB_id]->log2_maxh = (log2_approx(avgs)/2) + 1;
    //LOG_I(PHY, "avgs Power per SC is %d lg2_maxh %d\n", avgs,  pdsch_vars[gNB_id]->log2_maxh);
    LOG_D(PHY,"[DLSCH] AbsSubframe %d.%d log2_maxh = %d [log2_maxh0 %d log2_maxh1 %d] (%d,%d)\n",
          frame%1024,
          nr_slot_rx,
          pdsch_vars[gNB_id]->log2_maxh,
          pdsch_vars[gNB_id]->log2_maxh0,
          pdsch_vars[gNB_id]->log2_maxh1,
          avg[0],
          avgs);
  }
  stop_meas(&ue->generic_stat_bis[slot]);

#if T_TRACER
  if (type == PDSCH)
  {
    T(T_UE_PHY_PDSCH_ENERGY, T_INT(gNB_id),  T_INT(0), T_INT(frame%1024), T_INT(nr_slot_rx),
                             T_INT(avg[0]), T_INT(avg[1]),    T_INT(avg[2]),             T_INT(avg[3]));
  }
#endif

  if (cpumeas(CPUMEAS_GETSTATE))
<<<<<<< HEAD
    LOG_D(PHY, "[AbsSFN %u.%d] Slot%d Symbol %d first_symbol_flag %d: Channel Level  %5.2f \n",
          frame,nr_slot_rx,slot,symbol,first_symbol_flag,ue->generic_stat_bis[proc->thread_id][slot].p_time/(cpuf*1000.0));
=======
    LOG_D(PHY, "[AbsSFN %u.%d] Slot%d Symbol %d first_symbol_flag %d: Channel Level  %5.2f \n",frame,nr_slot_rx,slot,symbol,first_symbol_flag,ue->generic_stat_bis[slot].p_time/(cpuf*1000.0));
>>>>>>> 8a71877e

  //----------------------------------------------------------
  //--------------------- channel compensation ---------------
  //----------------------------------------------------------
  // Disable correlation measurement for optimizing UE
  start_meas(&ue->generic_stat_bis[slot]);
  nr_dlsch_channel_compensation(pdsch_vars[gNB_id]->rxdataF_ext,
                                pdsch_vars[gNB_id]->dl_ch_estimates_ext,
                                pdsch_vars[gNB_id]->dl_ch_mag0,
                                pdsch_vars[gNB_id]->dl_ch_magb0,
                                pdsch_vars[gNB_id]->dl_ch_magr0,
                                pdsch_vars[gNB_id]->rxdataF_comp0,
                                NULL,//NULL:disable meas. pdsch_vars[gNB_id]->rho:enable meas.
                                frame_parms,
                                nl,
                                symbol,
                                nb_re_pdsch,
                                first_symbol_flag,
                                dlsch0_harq->Qm,
                                nb_rb_pdsch,
                                pdsch_vars[gNB_id]->log2_maxh,
                                measurements); // log2_maxh+I0_shift
    stop_meas(&ue->generic_stat_bis[slot]);
    if (cpumeas(CPUMEAS_GETSTATE))
<<<<<<< HEAD
      LOG_D(PHY, "[AbsSFN %u.%d] Slot%d Symbol %d log2_maxh %d channel_level %d: Channel Comp  %5.2f \n",
            frame, nr_slot_rx, slot, symbol, pdsch_vars[gNB_id]->log2_maxh, proc->channel_level, ue->generic_stat_bis[proc->thread_id][slot].p_time/(cpuf*1000.0));
=======
      LOG_D(PHY, "[AbsSFN %u.%d] Slot%d Symbol %d log2_maxh %d channel_level %d: Channel Comp  %5.2f \n", frame, nr_slot_rx, slot, symbol, pdsch_vars[gNB_id]->log2_maxh, proc->channel_level, ue->generic_stat_bis[slot].p_time/(cpuf*1000.0));
>>>>>>> 8a71877e

    start_meas(&ue->generic_stat_bis[slot]);

  if (n_rx > 1) {
    nr_dlsch_detection_mrc(pdsch_vars[gNB_id]->rxdataF_comp0,
                           (nl>1)? pdsch_vars[gNB_id]->rho : NULL,
                           pdsch_vars[gNB_id]->dl_ch_mag0,
                           pdsch_vars[gNB_id]->dl_ch_magb0,
                           pdsch_vars[gNB_id]->dl_ch_magr0,
                           nl,
                           n_rx,
                           symbol,
                           nb_rb_pdsch,
                           nb_re_pdsch);
    if (nl >= 2)//Apply zero forcing for 2, 3, and 4 Tx layers
      nr_zero_forcing_rx(pdsch_vars[gNB_id]->rxdataF_comp0,
                                 pdsch_vars[gNB_id]->dl_ch_mag0,
                                 pdsch_vars[gNB_id]->dl_ch_magb0,
                                 pdsch_vars[gNB_id]->dl_ch_magr0,
                                 pdsch_vars[gNB_id]->dl_ch_estimates_ext,
                                 nb_rb_pdsch,
                                 n_rx,
                                 nl,
                                 dlsch0_harq->Qm,
                                 pdsch_vars[gNB_id]->log2_maxh,
                                 symbol,
                                 nb_re_pdsch);
  }
  stop_meas(&ue->generic_stat_bis[slot]);

  //printf("start compute LLR\n");
  rxdataF_comp_ptr = pdsch_vars[gNB_id_i]->rxdataF_comp0;
  dl_ch_mag_ptr = pdsch_vars[gNB_id_i]->dl_ch_mag0;
  
  if (cpumeas(CPUMEAS_GETSTATE))
<<<<<<< HEAD
    LOG_D(PHY, "[AbsSFN %u.%d] Slot%d Symbol %d: Channel Combine and zero forcing %5.2f \n",
          frame,nr_slot_rx,slot,symbol,ue->generic_stat_bis[proc->thread_id][slot].p_time/(cpuf*1000.0));
=======
    LOG_D(PHY, "[AbsSFN %u.%d] Slot%d Symbol %d: Channel Combine and zero forcing %5.2f \n",frame,nr_slot_rx,slot,symbol,ue->generic_stat_bis[slot].p_time/(cpuf*1000.0));
>>>>>>> 8a71877e

  start_meas(&ue->generic_stat_bis[slot]);
  /* Store the valid DL RE's */
  pdsch_vars[gNB_id]->dl_valid_re[symbol-1] = nb_re_pdsch;

  if(dlsch0_harq->status == ACTIVE) {
    startSymbIdx = dlsch0_harq->start_symbol;
    nbSymb = dlsch0_harq->nb_symbols;
    pduBitmap = dlsch0_harq->pduBitmap;
  }
  if(dlsch1_harq) {
    startSymbIdx = dlsch1_harq->start_symbol;
    nbSymb = dlsch1_harq->nb_symbols;
    pduBitmap = dlsch1_harq->pduBitmap;
  }
  
  /* Check for PTRS bitmap and process it respectively */
  if((pduBitmap & 0x1) && (type == PDSCH)) {
    nr_pdsch_ptrs_processing(ue,
                             pdsch_vars,
                             frame_parms,
                             dlsch0_harq,
                             dlsch1_harq,
                             gNB_id,
                             nr_slot_rx,
                             symbol,
                             (nb_rb_pdsch*12),
                             dlsch[0]->rnti,rx_type);
    pdsch_vars[gNB_id]->dl_valid_re[symbol-1] -= pdsch_vars[gNB_id]->ptrs_re_per_slot[0][symbol];
  }
  
  /* at last symbol in a slot calculate LLR's for whole slot */
  if(symbol == (startSymbIdx + nbSymb -1)) {
    for(uint8_t i =startSymbIdx; i < (startSymbIdx+nbSymb);i++) {
      /* re evaluating the first symbol flag as LLR's are done in symbol loop  */
      if(i == startSymbIdx && i < 3) {
        first_symbol_flag =1;
      }
      else {
        first_symbol_flag=0;
      }
      /* Calculate LLR's for each symbol */
      nr_dlsch_llr(pdsch_vars, frame_parms,
                   rxdataF_comp_ptr, dl_ch_mag_ptr,
                   dlsch0_harq, dlsch1_harq,
                   rx_type, harq_pid,
                   gNB_id, gNB_id_i,
                   first_symbol_flag,
                   i, nb_rb_pdsch,
                   codeword_TB0, codeword_TB1,
                   pdsch_vars[gNB_id]->dl_valid_re[i-1],
                   nr_slot_rx, beamforming_mode);
    }
    
    int dmrs_type = dlsch[0]->harq_processes[harq_pid]->dmrsConfigType;
    uint8_t nb_re_dmrs;
    uint16_t dmrs_len = get_num_dmrs(dlsch[0]->harq_processes[harq_pid]->dlDmrsSymbPos);
    if (dmrs_type==NFAPI_NR_DMRS_TYPE1) {
      nb_re_dmrs = 6*dlsch[0]->harq_processes[harq_pid]->n_dmrs_cdm_groups;
    } else {
      nb_re_dmrs = 4*dlsch[0]->harq_processes[harq_pid]->n_dmrs_cdm_groups;
    }
    dlsch[0]->harq_processes[harq_pid]->G = nr_get_G(dlsch[0]->harq_processes[harq_pid]->nb_rb,
                                                     dlsch[0]->harq_processes[harq_pid]->nb_symbols,
                                                     nb_re_dmrs,
                                                     dmrs_len,
                                                     dlsch[0]->harq_processes[harq_pid]->Qm,
                                                     dlsch[0]->harq_processes[harq_pid]->Nl);
    nr_dlsch_layer_demapping(pdsch_vars[gNB_id]->llr,
                             dlsch[0]->harq_processes[harq_pid]->Nl,
                             dlsch[0]->harq_processes[harq_pid]->Qm,
                             dlsch[0]->harq_processes[harq_pid]->G,
                             codeword_TB0,
                             codeword_TB1,
                             pdsch_vars[gNB_id]->layer_llr);    
  }
  
  stop_meas(&ue->generic_stat_bis[slot]);
  if (cpumeas(CPUMEAS_GETSTATE))
<<<<<<< HEAD
    LOG_D(PHY, "[AbsSFN %u.%d] Slot%d Symbol %d: LLR Computation  %5.2f \n",
          frame,nr_slot_rx,slot,symbol,ue->generic_stat_bis[proc->thread_id][slot].p_time/(cpuf*1000.0));
=======
    LOG_D(PHY, "[AbsSFN %u.%d] Slot%d Symbol %d: LLR Computation  %5.2f \n",frame,nr_slot_rx,slot,symbol,ue->generic_stat_bis[slot].p_time/(cpuf*1000.0));
>>>>>>> 8a71877e
  
  // Please keep it: useful for debugging
#ifdef DEBUG_PDSCH_RX
  char filename[50];
  uint8_t aa = 0;
  
  snprintf(filename, 50, "rxdataF0_symb_%d_nr_slot_rx_%d.m", symbol, nr_slot_rx);
  write_output(filename, "rxdataF0", &common_vars->rxdataF[0][0], NR_SYMBOLS_PER_SLOT*frame_parms->ofdm_symbol_size, 1, 1);

  snprintf(filename, 50, "dl_ch_estimates0%d_symb_%d_nr_slot_rx_%d.m", aa, symbol, nr_slot_rx);
  write_output(filename, "dl_ch_estimates", &pdsch_vars[gNB_id]->dl_ch_estimates[aa][0], NR_SYMBOLS_PER_SLOT*frame_parms->ofdm_symbol_size, 1, 1);

  snprintf(filename, 50, "rxdataF_ext0%d_symb_%d_nr_slot_rx_%d.m", aa, symbol, nr_slot_rx);
  write_output(filename, "rxdataF_ext", &pdsch_vars[gNB_id]->rxdataF_ext[aa][0], NR_SYMBOLS_PER_SLOT*frame_parms->N_RB_DL*NR_NB_SC_PER_RB, 1, 1);

  snprintf(filename, 50, "dl_ch_estimates_ext0%d_symb_%d_nr_slot_rx_%d.m", aa, symbol, nr_slot_rx);
  write_output(filename, "dl_ch_estimates_ext00", &pdsch_vars[gNB_id]->dl_ch_estimates_ext[aa][0], NR_SYMBOLS_PER_SLOT*frame_parms->N_RB_DL*NR_NB_SC_PER_RB, 1, 1);

  snprintf(filename, 50, "rxdataF_comp0%d_symb_%d_nr_slot_rx_%d.m", aa, symbol, nr_slot_rx);
  write_output(filename, "rxdataF_comp00", &pdsch_vars[gNB_id]->rxdataF_comp0[aa][0], NR_SYMBOLS_PER_SLOT*frame_parms->N_RB_DL*NR_NB_SC_PER_RB, 1, 1);
/*
  for (int i=0; i < 2; i++){
    snprintf(filename, 50,  "llr%d_symb_%d_nr_slot_rx_%d.m", i, symbol, nr_slot_rx);
    write_output(filename,"llr",  &pdsch_vars[gNB_id]->llr[i][0], (NR_SYMBOLS_PER_SLOT*nb_rb_pdsch*NR_NB_SC_PER_RB*dlsch1_harq->Qm) - 4*(nb_rb_pdsch*4*dlsch1_harq->Qm), 1, 0);
  }
*/
#endif

#if T_TRACER
  T(T_UE_PHY_PDSCH_IQ, T_INT(gNB_id), T_INT(ue->Mod_id), T_INT(frame%1024),
    T_INT(nr_slot_rx), T_INT(nb_rb_pdsch),
    T_INT(frame_parms->N_RB_UL), T_INT(frame_parms->symbols_per_slot),
    T_BUFFER(&pdsch_vars[gNB_id]->rxdataF_comp0[gNB_id][0], 2 * /* ulsch[UE_id]->harq_processes[harq_pid]->nb_rb */ frame_parms->N_RB_UL *12*frame_parms->symbols_per_slot*2));
#endif
  return(0);

}

void nr_dlsch_deinterleaving(uint8_t symbol,
                             uint8_t start_symbol,
                             uint16_t L,
                             uint16_t *llr,
                             uint16_t *llr_deint,
                             uint16_t nb_rb_pdsch)
{

  uint32_t bundle_idx, N_bundle, R, C, r,c;
  int32_t m,k;
  uint8_t nb_re;

  R=2;
  N_bundle = nb_rb_pdsch/L;
  C=N_bundle/R;

  uint32_t *bundle_deint = malloc(N_bundle*sizeof(uint32_t));

  printf("N_bundle %u L %d nb_rb_pdsch %d\n",N_bundle, L,nb_rb_pdsch);

  if (symbol==start_symbol)
	  nb_re = 6;
  else
	  nb_re = 12;


  AssertFatal(llr!=NULL,"nr_dlsch_deinterleaving: FATAL llr is Null\n");


  for (c =0; c< C; c++){
	  for (r=0; r<R;r++){
		  bundle_idx = r*C+c;
		  bundle_deint[bundle_idx] = c*R+r;
		  //printf("c %u r %u bundle_idx %u bundle_deinter %u\n", c, r, bundle_idx, bundle_deint[bundle_idx]);
	  }
  }

  for (k=0; k<N_bundle;k++)
  {
	  for (m=0; m<nb_re*L;m++){
		  llr_deint[bundle_deint[k]*nb_re*L+m]= llr[k*nb_re*L+m];
		  //printf("k %d m %d bundle_deint %d llr_deint %d\n", k, m, bundle_deint[k], llr_deint[bundle_deint[k]*nb_re*L+m]);
	  }
  }
  free(bundle_deint);
}

//==============================================================================================
// Pre-processing for LLR computation
//==============================================================================================

void nr_dlsch_channel_compensation(int **rxdataF_ext,
                                   int **dl_ch_estimates_ext,
                                   int **dl_ch_mag,
                                   int **dl_ch_magb,
                                   int **dl_ch_magr,
                                   int **rxdataF_comp,
                                   int ***rho,
                                   NR_DL_FRAME_PARMS *frame_parms,
                                   uint8_t nb_aatx,
                                   unsigned char symbol,
                                   int length,
                                   uint8_t first_symbol_flag,
                                   unsigned char mod_order,
                                   unsigned short nb_rb,
                                   unsigned char output_shift,
                                   PHY_NR_MEASUREMENTS *measurements)
{

#if defined(__i386) || defined(__x86_64)

  unsigned short rb;
  unsigned char aatx,aarx,atx;
  __m128i *dl_ch128,*dl_ch128_2,*dl_ch_mag128,*dl_ch_mag128b,*dl_ch_mag128r,*rxdataF128,*rxdataF_comp128,*rho128;
  __m128i mmtmpD0,mmtmpD1,mmtmpD2,mmtmpD3,QAM_amp128={0},QAM_amp128b={0},QAM_amp128r={0};

  uint32_t nb_rb_0 = length/12 + ((length%12)?1:0);
  for (aatx=0; aatx<nb_aatx; aatx++) {
    if (mod_order == 4) {
      QAM_amp128 = _mm_set1_epi16(QAM16_n1);  // 2/sqrt(10)
      QAM_amp128b = _mm_setzero_si128();
      QAM_amp128r = _mm_setzero_si128();
    } else if (mod_order == 6) {
      QAM_amp128  = _mm_set1_epi16(QAM64_n1); //
      QAM_amp128b = _mm_set1_epi16(QAM64_n2);
      QAM_amp128r = _mm_setzero_si128();
    } else if (mod_order == 8) {
      QAM_amp128 = _mm_set1_epi16(QAM256_n1);
      QAM_amp128b = _mm_set1_epi16(QAM256_n2);
      QAM_amp128r = _mm_set1_epi16(QAM256_n3);
    }

    //    printf("comp: rxdataF_comp %p, symbol %d\n",rxdataF_comp[0],symbol);

    for (aarx=0; aarx<frame_parms->nb_antennas_rx; aarx++) {

      dl_ch128          = (__m128i *)&dl_ch_estimates_ext[(aatx*frame_parms->nb_antennas_rx)+aarx][symbol*nb_rb*12];
      dl_ch_mag128      = (__m128i *)&dl_ch_mag[(aatx*frame_parms->nb_antennas_rx)+aarx][symbol*nb_rb*12];
      dl_ch_mag128b     = (__m128i *)&dl_ch_magb[(aatx*frame_parms->nb_antennas_rx)+aarx][symbol*nb_rb*12];
      dl_ch_mag128r     = (__m128i *)&dl_ch_magr[(aatx*frame_parms->nb_antennas_rx)+aarx][symbol*nb_rb*12];
      rxdataF128        = (__m128i *)&rxdataF_ext[aarx][symbol*nb_rb*12];
      rxdataF_comp128   = (__m128i *)&rxdataF_comp[(aatx*frame_parms->nb_antennas_rx)+aarx][symbol*nb_rb*12];

      for (rb=0; rb<nb_rb_0; rb++) {
        if (mod_order>2) {
          // get channel amplitude if not QPSK

          mmtmpD0 = _mm_madd_epi16(dl_ch128[0],dl_ch128[0]);
          mmtmpD0 = _mm_srai_epi32(mmtmpD0,output_shift);

          mmtmpD1 = _mm_madd_epi16(dl_ch128[1],dl_ch128[1]);
          mmtmpD1 = _mm_srai_epi32(mmtmpD1,output_shift);

          mmtmpD0 = _mm_packs_epi32(mmtmpD0,mmtmpD1); //|H[0]|^2 |H[1]|^2 |H[2]|^2 |H[3]|^2 |H[4]|^2 |H[5]|^2 |H[6]|^2 |H[7]|^2

          // store channel magnitude here in a new field of dlsch

          dl_ch_mag128[0] = _mm_unpacklo_epi16(mmtmpD0,mmtmpD0);
          dl_ch_mag128b[0] = dl_ch_mag128[0];
          dl_ch_mag128r[0] = dl_ch_mag128[0];
          dl_ch_mag128[0] = _mm_mulhi_epi16(dl_ch_mag128[0],QAM_amp128);
          dl_ch_mag128[0] = _mm_slli_epi16(dl_ch_mag128[0],1);

          dl_ch_mag128b[0] = _mm_mulhi_epi16(dl_ch_mag128b[0],QAM_amp128b);
          dl_ch_mag128b[0] = _mm_slli_epi16(dl_ch_mag128b[0],1);

          dl_ch_mag128r[0] = _mm_mulhi_epi16(dl_ch_mag128r[0],QAM_amp128r);
          dl_ch_mag128r[0] = _mm_slli_epi16(dl_ch_mag128r[0],1);

    //print_ints("Re(ch):",(int16_t*)&mmtmpD0);
    //print_shorts("QAM_amp:",(int16_t*)&QAM_amp128);
    //print_shorts("mag:",(int16_t*)&dl_ch_mag128[0]);
          dl_ch_mag128[1] = _mm_unpackhi_epi16(mmtmpD0,mmtmpD0);
          dl_ch_mag128b[1] = dl_ch_mag128[1];
          dl_ch_mag128r[1] = dl_ch_mag128[1];
          dl_ch_mag128[1] = _mm_mulhi_epi16(dl_ch_mag128[1],QAM_amp128);
          dl_ch_mag128[1] = _mm_slli_epi16(dl_ch_mag128[1],1);

          dl_ch_mag128b[1] = _mm_mulhi_epi16(dl_ch_mag128b[1],QAM_amp128b);
          dl_ch_mag128b[1] = _mm_slli_epi16(dl_ch_mag128b[1],1);

          dl_ch_mag128r[1] = _mm_mulhi_epi16(dl_ch_mag128r[1],QAM_amp128r);
          dl_ch_mag128r[1] = _mm_slli_epi16(dl_ch_mag128r[1],1);

          mmtmpD0 = _mm_madd_epi16(dl_ch128[2],dl_ch128[2]);//[H_I(0)^2+H_Q(0)^2 H_I(1)^2+H_Q(1)^2 H_I(2)^2+H_Q(2)^2 H_I(3)^2+H_Q(3)^2]
          mmtmpD0 = _mm_srai_epi32(mmtmpD0,output_shift);
          mmtmpD1 = _mm_packs_epi32(mmtmpD0,mmtmpD0);//[|H(0)|^2 |H(1)|^2 |H(2)|^2 |H(3)|^2 |H(0)|^2 |H(1)|^2 |H(2)|^2 |H(3)|^2]

          dl_ch_mag128[2] = _mm_unpacklo_epi16(mmtmpD1,mmtmpD1);//[|H(0)|^2 |H(0)|^2 |H(1)|^2 |H(1)|^2 |H(2)|^2 |H(2)|^2 |H(3)|^2 |H(3)|^2]
          dl_ch_mag128b[2] = dl_ch_mag128[2];
          dl_ch_mag128r[2] = dl_ch_mag128[2];

          dl_ch_mag128[2] = _mm_mulhi_epi16(dl_ch_mag128[2],QAM_amp128);
          dl_ch_mag128[2] = _mm_slli_epi16(dl_ch_mag128[2],1);

          dl_ch_mag128b[2] = _mm_mulhi_epi16(dl_ch_mag128b[2],QAM_amp128b);
          dl_ch_mag128b[2] = _mm_slli_epi16(dl_ch_mag128b[2],1);

          dl_ch_mag128r[2] = _mm_mulhi_epi16(dl_ch_mag128r[2],QAM_amp128r);
          dl_ch_mag128r[2] = _mm_slli_epi16(dl_ch_mag128r[2],1);
        }

        // multiply by conjugated channel
        mmtmpD0 = _mm_madd_epi16(dl_ch128[0],rxdataF128[0]);
        //  print_ints("re",&mmtmpD0);

        // mmtmpD0 contains real part of 4 consecutive outputs (32-bit)
        mmtmpD1 = _mm_shufflelo_epi16(dl_ch128[0],_MM_SHUFFLE(2,3,0,1));
        mmtmpD1 = _mm_shufflehi_epi16(mmtmpD1,_MM_SHUFFLE(2,3,0,1));
        mmtmpD1 = _mm_sign_epi16(mmtmpD1,*(__m128i*)&conjugate[0]);
        //  print_ints("im",&mmtmpD1);
        mmtmpD1 = _mm_madd_epi16(mmtmpD1,rxdataF128[0]);
        // mmtmpD1 contains imag part of 4 consecutive outputs (32-bit)
        mmtmpD0 = _mm_srai_epi32(mmtmpD0,output_shift);
        //  print_ints("re(shift)",&mmtmpD0);
        mmtmpD1 = _mm_srai_epi32(mmtmpD1,output_shift);
        //  print_ints("im(shift)",&mmtmpD1);
        mmtmpD2 = _mm_unpacklo_epi32(mmtmpD0,mmtmpD1);
        mmtmpD3 = _mm_unpackhi_epi32(mmtmpD0,mmtmpD1);
        //        print_ints("c0",&mmtmpD2);
        //  print_ints("c1",&mmtmpD3);
        rxdataF_comp128[0] = _mm_packs_epi32(mmtmpD2,mmtmpD3);

#ifdef DEBUG_DLSCH_DEMOD
        printf("%%arx%d atx%d rb_index %d symbol %d shift %d\n",aarx,aatx,rb,symbol,output_shift);
        printf("rx_%d(%d,:)",aarx+1,rb+1);
        print_shorts("  ",(int16_t *)&rxdataF128[0]);
        printf("ch_%d%d(%d,:)",aarx+1,aatx+1,rb+1);
        print_shorts("  ",(int16_t *)&dl_ch128[0]);
        printf("rx_comp_%d%d(%d,:)",aarx+1,aatx+1,rb+1);
        print_shorts("  ",(int16_t *)&rxdataF_comp128[0]);
#endif

        // multiply by conjugated channel
        mmtmpD0 = _mm_madd_epi16(dl_ch128[1],rxdataF128[1]);
        // mmtmpD0 contains real part of 4 consecutive outputs (32-bit)
        mmtmpD1 = _mm_shufflelo_epi16(dl_ch128[1],_MM_SHUFFLE(2,3,0,1));
        mmtmpD1 = _mm_shufflehi_epi16(mmtmpD1,_MM_SHUFFLE(2,3,0,1));
        mmtmpD1 = _mm_sign_epi16(mmtmpD1,*(__m128i*)conjugate);
        mmtmpD1 = _mm_madd_epi16(mmtmpD1,rxdataF128[1]);
        // mmtmpD1 contains imag part of 4 consecutive outputs (32-bit)
        mmtmpD0 = _mm_srai_epi32(mmtmpD0,output_shift);
        mmtmpD1 = _mm_srai_epi32(mmtmpD1,output_shift);
        mmtmpD2 = _mm_unpacklo_epi32(mmtmpD0,mmtmpD1);
        mmtmpD3 = _mm_unpackhi_epi32(mmtmpD0,mmtmpD1);

        rxdataF_comp128[1] = _mm_packs_epi32(mmtmpD2,mmtmpD3);
#ifdef DEBUG_DLSCH_DEMOD
        print_shorts("rx:",(int16_t*)&rxdataF128[1]);
        print_shorts("ch:",(int16_t*)&dl_ch128[1]);
        print_shorts("pack:",(int16_t*)&rxdataF_comp128[1]);
#endif

        // multiply by conjugated channel
        mmtmpD0 = _mm_madd_epi16(dl_ch128[2],rxdataF128[2]);
        // mmtmpD0 contains real part of 4 consecutive outputs (32-bit)
        mmtmpD1 = _mm_shufflelo_epi16(dl_ch128[2],_MM_SHUFFLE(2,3,0,1));
        mmtmpD1 = _mm_shufflehi_epi16(mmtmpD1,_MM_SHUFFLE(2,3,0,1));
        mmtmpD1 = _mm_sign_epi16(mmtmpD1,*(__m128i*)conjugate);
        mmtmpD1 = _mm_madd_epi16(mmtmpD1,rxdataF128[2]);
        // mmtmpD1 contains imag part of 4 consecutive outputs (32-bit)
        mmtmpD0 = _mm_srai_epi32(mmtmpD0,output_shift);
        mmtmpD1 = _mm_srai_epi32(mmtmpD1,output_shift);
        mmtmpD2 = _mm_unpacklo_epi32(mmtmpD0,mmtmpD1);
        mmtmpD3 = _mm_unpackhi_epi32(mmtmpD0,mmtmpD1);

        rxdataF_comp128[2] = _mm_packs_epi32(mmtmpD2,mmtmpD3);
#ifdef DEBUG_DLSCH_DEMOD
        print_shorts("rx:",(int16_t*)&rxdataF128[2]);
        print_shorts("ch:",(int16_t*)&dl_ch128[2]);
        print_shorts("pack:",(int16_t*)&rxdataF_comp128[2]);
#endif

        dl_ch128+=3;
        dl_ch_mag128+=3;
        dl_ch_mag128b+=3;
        dl_ch_mag128r+=3;
        rxdataF128+=3;
        rxdataF_comp128+=3;
      }
    }
  }
  if (rho) {
    //we compute the Tx correlation matrix for each Rx antenna
    //As an example the 2x2 MIMO case requires
    //rho[aarx][nb_aatx*nb_aatx] = [cov(H_aarx_0,H_aarx_0) cov(H_aarx_0,H_aarx_1)
    //                              cov(H_aarx_1,H_aarx_0) cov(H_aarx_1,H_aarx_1)], aarx=0,...,nb_antennas_rx-1

    //int avg_rho_re[frame_parms->nb_antennas_rx][nb_aatx*nb_aatx];
    //int avg_rho_im[frame_parms->nb_antennas_rx][nb_aatx*nb_aatx];

    for (aarx=0; aarx<frame_parms->nb_antennas_rx; aarx++) {

      for (aatx=0; aatx<nb_aatx; aatx++) {

        for (atx=0; atx<nb_aatx; atx++) {
          //avg_rho_re[aarx][aatx*nb_aatx+atx] = 0;
          //avg_rho_im[aarx][aatx*nb_aatx+atx] = 0;
          rho128        = (__m128i *)&rho[aarx][aatx*nb_aatx+atx][symbol*nb_rb*12];
          dl_ch128      = (__m128i *)&dl_ch_estimates_ext[aatx*frame_parms->nb_antennas_rx+aarx][symbol*nb_rb*12];
          dl_ch128_2    = (__m128i *)&dl_ch_estimates_ext[atx*frame_parms->nb_antennas_rx+aarx][symbol*nb_rb*12];

          for (rb=0; rb<nb_rb_0; rb++) {
            // multiply by conjugated channel
            mmtmpD0 = _mm_madd_epi16(dl_ch128[0],dl_ch128_2[0]);
            //  print_ints("re",&mmtmpD0);
            // mmtmpD0 contains real part of 4 consecutive outputs (32-bit)
            mmtmpD1 = _mm_shufflelo_epi16(dl_ch128[0],_MM_SHUFFLE(2,3,0,1));
            mmtmpD1 = _mm_shufflehi_epi16(mmtmpD1,_MM_SHUFFLE(2,3,0,1));
            mmtmpD1 = _mm_sign_epi16(mmtmpD1,*(__m128i*)&conjugate[0]);
            //  print_ints("im",&mmtmpD1);
            mmtmpD1 = _mm_madd_epi16(mmtmpD1,dl_ch128_2[0]);
            // mmtmpD1 contains imag part of 4 consecutive outputs (32-bit)
            mmtmpD0 = _mm_srai_epi32(mmtmpD0,output_shift);
            //  print_ints("re(shift)",&mmtmpD0);
            mmtmpD1 = _mm_srai_epi32(mmtmpD1,output_shift);
            //  print_ints("im(shift)",&mmtmpD1);
            mmtmpD2 = _mm_unpacklo_epi32(mmtmpD0,mmtmpD1);
            mmtmpD3 = _mm_unpackhi_epi32(mmtmpD0,mmtmpD1);
            //        print_ints("c0",&mmtmpD2);
            //  print_ints("c1",&mmtmpD3);
            rho128[0] = _mm_packs_epi32(mmtmpD2,mmtmpD3);
            //print_shorts("rx:",dl_ch128_2);
            //print_shorts("ch:",dl_ch128);
            //print_shorts("pack:",rho128);

            /*avg_rho_re[aarx][aatx*nb_aatx+atx] +=(((int16_t*)&rho128[0])[0]+
              ((int16_t*)&rho128[0])[2] +
              ((int16_t*)&rho128[0])[4] +
              ((int16_t*)&rho128[0])[6])/16;*/
            /*avg_rho_im[aarx][aatx*nb_aatx+atx] +=(((int16_t*)&rho128[0])[1]+
              ((int16_t*)&rho128[0])[3] +
              ((int16_t*)&rho128[0])[5] +
              ((int16_t*)&rho128[0])[7])/16;*/

            // multiply by conjugated channel
            mmtmpD0 = _mm_madd_epi16(dl_ch128[1],dl_ch128_2[1]);
            // mmtmpD0 contains real part of 4 consecutive outputs (32-bit)
            mmtmpD1 = _mm_shufflelo_epi16(dl_ch128[1],_MM_SHUFFLE(2,3,0,1));
            mmtmpD1 = _mm_shufflehi_epi16(mmtmpD1,_MM_SHUFFLE(2,3,0,1));
            mmtmpD1 = _mm_sign_epi16(mmtmpD1,*(__m128i*)conjugate);
            mmtmpD1 = _mm_madd_epi16(mmtmpD1,dl_ch128_2[1]);
            // mmtmpD1 contains imag part of 4 consecutive outputs (32-bit)
            mmtmpD0 = _mm_srai_epi32(mmtmpD0,output_shift);
            mmtmpD1 = _mm_srai_epi32(mmtmpD1,output_shift);
            mmtmpD2 = _mm_unpacklo_epi32(mmtmpD0,mmtmpD1);
            mmtmpD3 = _mm_unpackhi_epi32(mmtmpD0,mmtmpD1);
            rho128[1] =_mm_packs_epi32(mmtmpD2,mmtmpD3);
            //print_shorts("rx:",dl_ch128_2+1);
            //print_shorts("ch:",dl_ch128+1);
            //print_shorts("pack:",rho128+1);

            // multiply by conjugated channel
            /*avg_rho_re[aarx][aatx*nb_aatx+atx] +=(((int16_t*)&rho128[1])[0]+
              ((int16_t*)&rho128[1])[2] +
              ((int16_t*)&rho128[1])[4] +
              ((int16_t*)&rho128[1])[6])/16;*/
            /*avg_rho_im[aarx][aatx*nb_aatx+atx] +=(((int16_t*)&rho128[1])[1]+
              ((int16_t*)&rho128[1])[3] +
              ((int16_t*)&rho128[1])[5] +
              ((int16_t*)&rho128[1])[7])/16;*/

            mmtmpD0 = _mm_madd_epi16(dl_ch128[2],dl_ch128_2[2]);
            // mmtmpD0 contains real part of 4 consecutive outputs (32-bit)
            mmtmpD1 = _mm_shufflelo_epi16(dl_ch128[2],_MM_SHUFFLE(2,3,0,1));
            mmtmpD1 = _mm_shufflehi_epi16(mmtmpD1,_MM_SHUFFLE(2,3,0,1));
            mmtmpD1 = _mm_sign_epi16(mmtmpD1,*(__m128i*)conjugate);
            mmtmpD1 = _mm_madd_epi16(mmtmpD1,dl_ch128_2[2]);
            // mmtmpD1 contains imag part of 4 consecutive outputs (32-bit)
            mmtmpD0 = _mm_srai_epi32(mmtmpD0,output_shift);
            mmtmpD1 = _mm_srai_epi32(mmtmpD1,output_shift);
            mmtmpD2 = _mm_unpacklo_epi32(mmtmpD0,mmtmpD1);
            mmtmpD3 = _mm_unpackhi_epi32(mmtmpD0,mmtmpD1);

            rho128[2] = _mm_packs_epi32(mmtmpD2,mmtmpD3);
            //print_shorts("rx:",dl_ch128_2+2);
            //print_shorts("ch:",dl_ch128+2);
            //print_shorts("pack:",rho128+2);

            /*avg_rho_re[aarx][aatx*nb_aatx+atx] +=(((int16_t*)&rho128[2])[0]+
              ((int16_t*)&rho128[2])[2] +
              ((int16_t*)&rho128[2])[4] +
              ((int16_t*)&rho128[2])[6])/16;*/
            /*avg_rho_im[aarx][aatx*nb_aatx+atx] +=(((int16_t*)&rho128[2])[1]+
              ((int16_t*)&rho128[2])[3] +
              ((int16_t*)&rho128[2])[5] +
              ((int16_t*)&rho128[2])[7])/16;*/

            dl_ch128+=3;
            dl_ch128_2+=3;
            rho128+=3;
          }
          if (first_symbol_flag==1) {
            //rho_nm = H_arx_n.conj(H_arx_m)
            //rho_rx_corr[arx][nm] = |H_arx_n|^2.|H_arx_m|^2 &rho[aarx][aatx*nb_aatx+atx][symbol*nb_rb*12]
            measurements->rx_correlation[0][aarx][aatx*nb_aatx+atx] = signal_energy(&rho[aarx][aatx*nb_aatx+atx][symbol*nb_rb*12],length);
            //avg_rho_re[aarx][aatx*nb_aatx+atx] = 16*avg_rho_re[aarx][aatx*nb_aatx+atx]/length;
            //avg_rho_im[aarx][aatx*nb_aatx+atx] = 16*avg_rho_im[aarx][aatx*nb_aatx+atx]/length;
            //printf("rho[rx]%d tx%d tx%d = Re: %d Im: %d\n",aarx, aatx,atx, avg_rho_re[aarx][aatx*nb_aatx+atx], avg_rho_im[aarx][aatx*nb_aatx+atx]);
            //printf("rho_corr[rx]%d tx%d tx%d = %d ...\n",aarx, aatx,atx, measurements->rx_correlation[0][aarx][aatx*nb_aatx+atx]);
          }
        }
      }
    }
  }
  _mm_empty();
  _m_empty();

#elif defined(__arm__)

  unsigned short rb;
  unsigned char aatx,aarx,symbol_mod;

  int16x4_t *dl_ch128,*dl_ch128_2,*rxdataF128;
  int32x4_t mmtmpD0,mmtmpD1,mmtmpD0b,mmtmpD1b;
  int16x8_t *dl_ch_mag128,*dl_ch_mag128b,mmtmpD2,mmtmpD3,mmtmpD4;
  int16x8_t QAM_amp128,QAM_amp128b;
  int16x4x2_t *rxdataF_comp128,*rho128;

  int16_t conj[4]__attribute__((aligned(16))) = {1,-1,1,-1};
  int32x4_t output_shift128 = vmovq_n_s32(-(int32_t)output_shift);

  symbol_mod = (symbol>=(7-frame_parms->Ncp)) ? symbol-(7-frame_parms->Ncp) : symbol;

  uint32_t nb_rb_0 = length/12 + ((length%12)?1:0);

  for (aatx=0; aatx<frame_parms->nb_antenna_ports_gNB; aatx++) {
    if (mod_order == 4) {
      QAM_amp128  = vmovq_n_s16(QAM16_n1);  // 2/sqrt(10)
      QAM_amp128b = vmovq_n_s16(0);
    } else if (mod_order == 6) {
      QAM_amp128  = vmovq_n_s16(QAM64_n1); //
      QAM_amp128b = vmovq_n_s16(QAM64_n2);
    }
    //    printf("comp: rxdataF_comp %p, symbol %d\n",rxdataF_comp[0],symbol);

    for (aarx=0; aarx<frame_parms->nb_antennas_rx; aarx++) {
      dl_ch128          = (int16x4_t*)&dl_ch_estimates_ext[(aatx<<1)+aarx][symbol*frame_parms->N_RB_DL*12];
      dl_ch_mag128      = (int16x8_t*)&dl_ch_mag[(aatx<<1)+aarx][symbol*frame_parms->N_RB_DL*12];
      dl_ch_mag128b     = (int16x8_t*)&dl_ch_magb[(aatx<<1)+aarx][symbol*frame_parms->N_RB_DL*12];
      rxdataF128        = (int16x4_t*)&rxdataF_ext[aarx][symbol*frame_parms->N_RB_DL*12];
      rxdataF_comp128   = (int16x4x2_t*)&rxdataF_comp[(aatx<<1)+aarx][symbol*frame_parms->N_RB_DL*12];

      for (rb=0; rb<nb_rb_0; rb++) {
  if (mod_order>2) {
    // get channel amplitude if not QPSK
    mmtmpD0 = vmull_s16(dl_ch128[0], dl_ch128[0]);
    // mmtmpD0 = [ch0*ch0,ch1*ch1,ch2*ch2,ch3*ch3];
    mmtmpD0 = vqshlq_s32(vqaddq_s32(mmtmpD0,vrev64q_s32(mmtmpD0)),output_shift128);
    // mmtmpD0 = [ch0*ch0 + ch1*ch1,ch0*ch0 + ch1*ch1,ch2*ch2 + ch3*ch3,ch2*ch2 + ch3*ch3]>>output_shift128 on 32-bits
    mmtmpD1 = vmull_s16(dl_ch128[1], dl_ch128[1]);
    mmtmpD1 = vqshlq_s32(vqaddq_s32(mmtmpD1,vrev64q_s32(mmtmpD1)),output_shift128);
    mmtmpD2 = vcombine_s16(vmovn_s32(mmtmpD0),vmovn_s32(mmtmpD1));
    // mmtmpD2 = [ch0*ch0 + ch1*ch1,ch0*ch0 + ch1*ch1,ch2*ch2 + ch3*ch3,ch2*ch2 + ch3*ch3,ch4*ch4 + ch5*ch5,ch4*ch4 + ch5*ch5,ch6*ch6 + ch7*ch7,ch6*ch6 + ch7*ch7]>>output_shift128 on 16-bits
    mmtmpD0 = vmull_s16(dl_ch128[2], dl_ch128[2]);
    mmtmpD0 = vqshlq_s32(vqaddq_s32(mmtmpD0,vrev64q_s32(mmtmpD0)),output_shift128);
    mmtmpD1 = vmull_s16(dl_ch128[3], dl_ch128[3]);
    mmtmpD1 = vqshlq_s32(vqaddq_s32(mmtmpD1,vrev64q_s32(mmtmpD1)),output_shift128);
    mmtmpD3 = vcombine_s16(vmovn_s32(mmtmpD0),vmovn_s32(mmtmpD1));

    mmtmpD0 = vmull_s16(dl_ch128[4], dl_ch128[4]);
    mmtmpD0 = vqshlq_s32(vqaddq_s32(mmtmpD0,vrev64q_s32(mmtmpD0)),output_shift128);
    mmtmpD1 = vmull_s16(dl_ch128[5], dl_ch128[5]);
    mmtmpD1 = vqshlq_s32(vqaddq_s32(mmtmpD1,vrev64q_s32(mmtmpD1)),output_shift128);
    mmtmpD4 = vcombine_s16(vmovn_s32(mmtmpD0),vmovn_s32(mmtmpD1));

    dl_ch_mag128b[0] = vqdmulhq_s16(mmtmpD2,QAM_amp128b);
    dl_ch_mag128b[1] = vqdmulhq_s16(mmtmpD3,QAM_amp128b);
    dl_ch_mag128[0] = vqdmulhq_s16(mmtmpD2,QAM_amp128);
    dl_ch_mag128[1] = vqdmulhq_s16(mmtmpD3,QAM_amp128);

    dl_ch_mag128b[2] = vqdmulhq_s16(mmtmpD4,QAM_amp128b);
    dl_ch_mag128[2]  = vqdmulhq_s16(mmtmpD4,QAM_amp128);
  }

  mmtmpD0 = vmull_s16(dl_ch128[0], rxdataF128[0]);
  //mmtmpD0 = [Re(ch[0])Re(rx[0]) Im(ch[0])Im(ch[0]) Re(ch[1])Re(rx[1]) Im(ch[1])Im(ch[1])]
  mmtmpD1 = vmull_s16(dl_ch128[1], rxdataF128[1]);
  //mmtmpD1 = [Re(ch[2])Re(rx[2]) Im(ch[2])Im(ch[2]) Re(ch[3])Re(rx[3]) Im(ch[3])Im(ch[3])]
  mmtmpD0 = vcombine_s32(vpadd_s32(vget_low_s32(mmtmpD0),vget_high_s32(mmtmpD0)),
             vpadd_s32(vget_low_s32(mmtmpD1),vget_high_s32(mmtmpD1)));
  //mmtmpD0 = [Re(ch[0])Re(rx[0])+Im(ch[0])Im(ch[0]) Re(ch[1])Re(rx[1])+Im(ch[1])Im(ch[1]) Re(ch[2])Re(rx[2])+Im(ch[2])Im(ch[2]) Re(ch[3])Re(rx[3])+Im(ch[3])Im(ch[3])]

  mmtmpD0b = vmull_s16(vrev32_s16(vmul_s16(dl_ch128[0],*(int16x4_t*)conj)), rxdataF128[0]);
  //mmtmpD0 = [-Im(ch[0])Re(rx[0]) Re(ch[0])Im(rx[0]) -Im(ch[1])Re(rx[1]) Re(ch[1])Im(rx[1])]
  mmtmpD1b = vmull_s16(vrev32_s16(vmul_s16(dl_ch128[1],*(int16x4_t*)conj)), rxdataF128[1]);
  //mmtmpD0 = [-Im(ch[2])Re(rx[2]) Re(ch[2])Im(rx[2]) -Im(ch[3])Re(rx[3]) Re(ch[3])Im(rx[3])]
  mmtmpD1 = vcombine_s32(vpadd_s32(vget_low_s32(mmtmpD0b),vget_high_s32(mmtmpD0b)),
             vpadd_s32(vget_low_s32(mmtmpD1b),vget_high_s32(mmtmpD1b)));
  //mmtmpD1 = [-Im(ch[0])Re(rx[0])+Re(ch[0])Im(rx[0]) -Im(ch[1])Re(rx[1])+Re(ch[1])Im(rx[1]) -Im(ch[2])Re(rx[2])+Re(ch[2])Im(rx[2]) -Im(ch[3])Re(rx[3])+Re(ch[3])Im(rx[3])]

  mmtmpD0 = vqshlq_s32(mmtmpD0,output_shift128);
  mmtmpD1 = vqshlq_s32(mmtmpD1,output_shift128);
  rxdataF_comp128[0] = vzip_s16(vmovn_s32(mmtmpD0),vmovn_s32(mmtmpD1));
  mmtmpD0 = vmull_s16(dl_ch128[2], rxdataF128[2]);
  mmtmpD1 = vmull_s16(dl_ch128[3], rxdataF128[3]);
  mmtmpD0 = vcombine_s32(vpadd_s32(vget_low_s32(mmtmpD0),vget_high_s32(mmtmpD0)),
             vpadd_s32(vget_low_s32(mmtmpD1),vget_high_s32(mmtmpD1)));
  mmtmpD0b = vmull_s16(vrev32_s16(vmul_s16(dl_ch128[2],*(int16x4_t*)conj)), rxdataF128[2]);
  mmtmpD1b = vmull_s16(vrev32_s16(vmul_s16(dl_ch128[3],*(int16x4_t*)conj)), rxdataF128[3]);
  mmtmpD1 = vcombine_s32(vpadd_s32(vget_low_s32(mmtmpD0b),vget_high_s32(mmtmpD0b)),
             vpadd_s32(vget_low_s32(mmtmpD1b),vget_high_s32(mmtmpD1b)));
  mmtmpD0 = vqshlq_s32(mmtmpD0,output_shift128);
  mmtmpD1 = vqshlq_s32(mmtmpD1,output_shift128);
  rxdataF_comp128[1] = vzip_s16(vmovn_s32(mmtmpD0),vmovn_s32(mmtmpD1));


  mmtmpD0 = vmull_s16(dl_ch128[4], rxdataF128[4]);
  mmtmpD1 = vmull_s16(dl_ch128[5], rxdataF128[5]);
  mmtmpD0 = vcombine_s32(vpadd_s32(vget_low_s32(mmtmpD0),vget_high_s32(mmtmpD0)),
                         vpadd_s32(vget_low_s32(mmtmpD1),vget_high_s32(mmtmpD1)));

  mmtmpD0b = vmull_s16(vrev32_s16(vmul_s16(dl_ch128[4],*(int16x4_t*)conj)), rxdataF128[4]);
  mmtmpD1b = vmull_s16(vrev32_s16(vmul_s16(dl_ch128[5],*(int16x4_t*)conj)), rxdataF128[5]);
  mmtmpD1 = vcombine_s32(vpadd_s32(vget_low_s32(mmtmpD0b),vget_high_s32(mmtmpD0b)),
                         vpadd_s32(vget_low_s32(mmtmpD1b),vget_high_s32(mmtmpD1b)));


  mmtmpD0 = vqshlq_s32(mmtmpD0,output_shift128);
  mmtmpD1 = vqshlq_s32(mmtmpD1,output_shift128);
  rxdataF_comp128[2] = vzip_s16(vmovn_s32(mmtmpD0),vmovn_s32(mmtmpD1));


  dl_ch128+=6;
  dl_ch_mag128+=3;
  dl_ch_mag128b+=3;
  rxdataF128+=6;
  rxdataF_comp128+=3;

      }
    }
  }

  if (rho) {
    for (aarx=0; aarx<frame_parms->nb_antennas_rx; aarx++) {
      rho128        = (int16x4x2_t*)&rho[aarx][symbol*frame_parms->N_RB_DL*12];
      dl_ch128      = (int16x4_t*)&dl_ch_estimates_ext[aarx][symbol*frame_parms->N_RB_DL*12];
      dl_ch128_2    = (int16x4_t*)&dl_ch_estimates_ext[2+aarx][symbol*frame_parms->N_RB_DL*12];
      for (rb=0; rb<nb_rb_0; rb++) {
  mmtmpD0 = vmull_s16(dl_ch128[0], dl_ch128_2[0]);
  mmtmpD1 = vmull_s16(dl_ch128[1], dl_ch128_2[1]);
  mmtmpD0 = vcombine_s32(vpadd_s32(vget_low_s32(mmtmpD0),vget_high_s32(mmtmpD0)),
             vpadd_s32(vget_low_s32(mmtmpD1),vget_high_s32(mmtmpD1)));
  mmtmpD0b = vmull_s16(vrev32_s16(vmul_s16(dl_ch128[0],*(int16x4_t*)conj)), dl_ch128_2[0]);
  mmtmpD1b = vmull_s16(vrev32_s16(vmul_s16(dl_ch128[1],*(int16x4_t*)conj)), dl_ch128_2[1]);
  mmtmpD1 = vcombine_s32(vpadd_s32(vget_low_s32(mmtmpD0b),vget_high_s32(mmtmpD0b)),
             vpadd_s32(vget_low_s32(mmtmpD1b),vget_high_s32(mmtmpD1b)));

  mmtmpD0 = vqshlq_s32(mmtmpD0,output_shift128);
  mmtmpD1 = vqshlq_s32(mmtmpD1,output_shift128);
  rho128[0] = vzip_s16(vmovn_s32(mmtmpD0),vmovn_s32(mmtmpD1));

  mmtmpD0 = vmull_s16(dl_ch128[2], dl_ch128_2[2]);
  mmtmpD1 = vmull_s16(dl_ch128[3], dl_ch128_2[3]);
  mmtmpD0 = vcombine_s32(vpadd_s32(vget_low_s32(mmtmpD0),vget_high_s32(mmtmpD0)),
             vpadd_s32(vget_low_s32(mmtmpD1),vget_high_s32(mmtmpD1)));
  mmtmpD0b = vmull_s16(vrev32_s16(vmul_s16(dl_ch128[2],*(int16x4_t*)conj)), dl_ch128_2[2]);
  mmtmpD1b = vmull_s16(vrev32_s16(vmul_s16(dl_ch128[3],*(int16x4_t*)conj)), dl_ch128_2[3]);
  mmtmpD1 = vcombine_s32(vpadd_s32(vget_low_s32(mmtmpD0b),vget_high_s32(mmtmpD0b)),
             vpadd_s32(vget_low_s32(mmtmpD1b),vget_high_s32(mmtmpD1b)));

  mmtmpD0 = vqshlq_s32(mmtmpD0,output_shift128);
  mmtmpD1 = vqshlq_s32(mmtmpD1,output_shift128);
  rho128[1] = vzip_s16(vmovn_s32(mmtmpD0),vmovn_s32(mmtmpD1));

  mmtmpD0 = vmull_s16(dl_ch128[0], dl_ch128_2[0]);
  mmtmpD1 = vmull_s16(dl_ch128[1], dl_ch128_2[1]);
  mmtmpD0 = vcombine_s32(vpadd_s32(vget_low_s32(mmtmpD0),vget_high_s32(mmtmpD0)),
             vpadd_s32(vget_low_s32(mmtmpD1),vget_high_s32(mmtmpD1)));
  mmtmpD0b = vmull_s16(vrev32_s16(vmul_s16(dl_ch128[4],*(int16x4_t*)conj)), dl_ch128_2[4]);
  mmtmpD1b = vmull_s16(vrev32_s16(vmul_s16(dl_ch128[5],*(int16x4_t*)conj)), dl_ch128_2[5]);
  mmtmpD1 = vcombine_s32(vpadd_s32(vget_low_s32(mmtmpD0b),vget_high_s32(mmtmpD0b)),
             vpadd_s32(vget_low_s32(mmtmpD1b),vget_high_s32(mmtmpD1b)));

  mmtmpD0 = vqshlq_s32(mmtmpD0,output_shift128);
  mmtmpD1 = vqshlq_s32(mmtmpD1,output_shift128);
  rho128[2] = vzip_s16(vmovn_s32(mmtmpD0),vmovn_s32(mmtmpD1));


  dl_ch128+=6;
  dl_ch128_2+=6;
  rho128+=3;
      }

      if (first_symbol_flag==1) {
  measurements->rx_correlation[0][aarx] = signal_energy(&rho[aarx][symbol*frame_parms->N_RB_DL*12],rb*12);
      }
    }
  }
#endif
}

void nr_dlsch_channel_compensation_core(int **rxdataF_ext,
                                     int **dl_ch_estimates_ext,
                                     int **dl_ch_mag,
                                     int **dl_ch_magb,
                                     int **rxdataF_comp,
                                     int ***rho,
                                     unsigned char n_tx,
                                     unsigned char n_rx,
                                     unsigned char mod_order,
                                     unsigned char output_shift,
                                     int length,
                                     int start_point)

{

  unsigned short ii;
  int length_mod8 = 0;
  int length2;
  __m128i *dl_ch128,*dl_ch_mag128,*dl_ch_mag128b, *dl_ch128_2, *rxdataF128,*rxdataF_comp128,*rho128;
  __m128i mmtmpD0,mmtmpD1,mmtmpD2,mmtmpD3,QAM_amp128={0},QAM_amp128b={0};
  int aatx = 0, aarx = 0;

  for (aatx=0; aatx<n_tx; aatx++) {

    if (mod_order == 4) {
      QAM_amp128 = _mm_set1_epi16(QAM16_n1);  // 2/sqrt(10)
      QAM_amp128b = _mm_setzero_si128();
    } else if (mod_order == 6) {
      QAM_amp128  = _mm_set1_epi16(QAM64_n1); //
      QAM_amp128b = _mm_set1_epi16(QAM64_n2);
    }

    for (aarx=0; aarx<n_rx; aarx++) {
      /* TODO: hack to be removed. There is crash for 1 antenna case, so
       * for 1 antenna case, I put back the value 2 as it was before
       * Elena's commit.
       */
      int x = n_rx > 1 ? n_rx : 2;

    dl_ch128          = (__m128i *)&dl_ch_estimates_ext[aatx*x + aarx][start_point];
    dl_ch_mag128      = (__m128i *)&dl_ch_mag[aatx*x + aarx][start_point];
    dl_ch_mag128b     = (__m128i *)&dl_ch_magb[aatx*x + aarx][start_point];
    rxdataF128        = (__m128i *)&rxdataF_ext[aarx][start_point];
    rxdataF_comp128   = (__m128i *)&rxdataF_comp[aatx*x + aarx][start_point];

      length_mod8 = length&7;
      if (length_mod8 == 0){
        length2 = length>>3;

        for (ii=0; ii<length2; ++ii) {
          if (mod_order>2) {
            // get channel amplitude if not QPSK

            mmtmpD0 = _mm_madd_epi16(dl_ch128[0],dl_ch128[0]);
            mmtmpD0 = _mm_srai_epi32(mmtmpD0,output_shift);

            mmtmpD1 = _mm_madd_epi16(dl_ch128[1],dl_ch128[1]);
            mmtmpD1 = _mm_srai_epi32(mmtmpD1,output_shift);

            mmtmpD0 = _mm_packs_epi32(mmtmpD0,mmtmpD1);

            // store channel magnitude here in a new field of dlsch

            dl_ch_mag128[0] = _mm_unpacklo_epi16(mmtmpD0,mmtmpD0);
            dl_ch_mag128b[0] = dl_ch_mag128[0];
            dl_ch_mag128[0] = _mm_mulhi_epi16(dl_ch_mag128[0],QAM_amp128);
            dl_ch_mag128[0] = _mm_slli_epi16(dl_ch_mag128[0],1);
            //print_ints("Re(ch):",(int16_t*)&mmtmpD0);
            //print_shorts("QAM_amp:",(int16_t*)&QAM_amp128);
            //print_shorts("mag:",(int16_t*)&dl_ch_mag128[0]);
            dl_ch_mag128[1] = _mm_unpackhi_epi16(mmtmpD0,mmtmpD0);
            dl_ch_mag128b[1] = dl_ch_mag128[1];
            dl_ch_mag128[1] = _mm_mulhi_epi16(dl_ch_mag128[1],QAM_amp128);
            dl_ch_mag128[1] = _mm_slli_epi16(dl_ch_mag128[1],1);

            dl_ch_mag128b[0] = _mm_mulhi_epi16(dl_ch_mag128b[0],QAM_amp128b);
            dl_ch_mag128b[0] = _mm_slli_epi16(dl_ch_mag128b[0],1);

            dl_ch_mag128b[1] = _mm_mulhi_epi16(dl_ch_mag128b[1],QAM_amp128b);
            dl_ch_mag128b[1] = _mm_slli_epi16(dl_ch_mag128b[1],1);

          }

          // multiply by conjugated channel
          mmtmpD0 = _mm_madd_epi16(dl_ch128[0],rxdataF128[0]);

          // mmtmpD0 contains real part of 4 consecutive outputs (32-bit)
          mmtmpD1 = _mm_shufflelo_epi16(dl_ch128[0],_MM_SHUFFLE(2,3,0,1));
          mmtmpD1 = _mm_shufflehi_epi16(mmtmpD1,_MM_SHUFFLE(2,3,0,1));
          mmtmpD1 = _mm_sign_epi16(mmtmpD1,*(__m128i*)&conjugate[0]);
          //  print_ints("im",&mmtmpD1);
          mmtmpD1 = _mm_madd_epi16(mmtmpD1,rxdataF128[0]);
          // mmtmpD1 contains imag part of 4 consecutive outputs (32-bit)
          mmtmpD0 = _mm_srai_epi32(mmtmpD0,output_shift);
          //  print_ints("re(shift)",&mmtmpD0);
          mmtmpD1 = _mm_srai_epi32(mmtmpD1,output_shift);
          //  print_ints("im(shift)",&mmtmpD1);
          mmtmpD2 = _mm_unpacklo_epi32(mmtmpD0,mmtmpD1);
          mmtmpD3 = _mm_unpackhi_epi32(mmtmpD0,mmtmpD1);
          //        print_ints("c0",&mmtmpD2);
          //  print_ints("c1",&mmtmpD3);
          rxdataF_comp128[0] = _mm_packs_epi32(mmtmpD2,mmtmpD3);
          //  print_shorts("rx:",rxdataF128);
          //  print_shorts("ch:",dl_ch128);
          //  print_shorts("pack:",rxdataF_comp128);

          // multiply by conjugated channel
          mmtmpD0 = _mm_madd_epi16(dl_ch128[1],rxdataF128[1]);
          // mmtmpD0 contains real part of 4 consecutive outputs (32-bit)
          mmtmpD1 = _mm_shufflelo_epi16(dl_ch128[1],_MM_SHUFFLE(2,3,0,1));
          mmtmpD1 = _mm_shufflehi_epi16(mmtmpD1,_MM_SHUFFLE(2,3,0,1));
          mmtmpD1 = _mm_sign_epi16(mmtmpD1,*(__m128i*)conjugate);
          mmtmpD1 = _mm_madd_epi16(mmtmpD1,rxdataF128[1]);
          // mmtmpD1 contains imag part of 4 consecutive outputs (32-bit)
          mmtmpD0 = _mm_srai_epi32(mmtmpD0,output_shift);
          mmtmpD1 = _mm_srai_epi32(mmtmpD1,output_shift);
          mmtmpD2 = _mm_unpacklo_epi32(mmtmpD0,mmtmpD1);
          mmtmpD3 = _mm_unpackhi_epi32(mmtmpD0,mmtmpD1);

          rxdataF_comp128[1] = _mm_packs_epi32(mmtmpD2,mmtmpD3);
          //  print_shorts("rx:",rxdataF128+1);
          //  print_shorts("ch:",dl_ch128+1);
          //print_shorts("pack:",rxdataF_comp128+1);

          dl_ch128+=2;
          dl_ch_mag128+=2;
          dl_ch_mag128b+=2;
          rxdataF128+=2;
          rxdataF_comp128+=2;
        }
      }else {
        printf ("Channel Compensation: Received number of subcarriers is not multiple of 8, \n"
                 "need to adapt the code!\n");
      }
    }
  }

/*This part of code makes sense only for processing in 2x2 blocks*/
  if (rho) {


    for (aarx=0; aarx<n_rx; aarx++) {
      rho128        = (__m128i *)&rho[aarx][0][start_point];
      dl_ch128      = (__m128i *)&dl_ch_estimates_ext[aarx][start_point];
      dl_ch128_2    = (__m128i *)&dl_ch_estimates_ext[2+aarx][start_point];

      if (length_mod8 == 0){
        length2 = length>>3;

        for (ii=0; ii<length2; ++ii) {
          // multiply by conjugated channel
          mmtmpD0 = _mm_madd_epi16(dl_ch128[0],dl_ch128_2[0]);
          //  print_ints("re",&mmtmpD0);

          // mmtmpD0 contains real part of 4 consecutive outputs (32-bit)
          mmtmpD1 = _mm_shufflelo_epi16(dl_ch128[0],_MM_SHUFFLE(2,3,0,1));
          mmtmpD1 = _mm_shufflehi_epi16(mmtmpD1,_MM_SHUFFLE(2,3,0,1));
          mmtmpD1 = _mm_sign_epi16(mmtmpD1,*(__m128i*)&conjugate[0]);
          //  print_ints("im",&mmtmpD1);
          mmtmpD1 = _mm_madd_epi16(mmtmpD1,dl_ch128_2[0]);
          // mmtmpD1 contains imag part of 4 consecutive outputs (32-bit)
          mmtmpD0 = _mm_srai_epi32(mmtmpD0,output_shift);
          //  print_ints("re(shift)",&mmtmpD0);
          mmtmpD1 = _mm_srai_epi32(mmtmpD1,output_shift);
          //  print_ints("im(shift)",&mmtmpD1);
          mmtmpD2 = _mm_unpacklo_epi32(mmtmpD0,mmtmpD1);
          mmtmpD3 = _mm_unpackhi_epi32(mmtmpD0,mmtmpD1);
          //        print_ints("c0",&mmtmpD2);
          //  print_ints("c1",&mmtmpD3);
          rho128[0] = _mm_packs_epi32(mmtmpD2,mmtmpD3);

          //print_shorts("rx:",dl_ch128_2);
          //print_shorts("ch:",dl_ch128);
          //print_shorts("pack:",rho128);

          // multiply by conjugated channel
          mmtmpD0 = _mm_madd_epi16(dl_ch128[1],dl_ch128_2[1]);
          // mmtmpD0 contains real part of 4 consecutive outputs (32-bit)
          mmtmpD1 = _mm_shufflelo_epi16(dl_ch128[1],_MM_SHUFFLE(2,3,0,1));
          mmtmpD1 = _mm_shufflehi_epi16(mmtmpD1,_MM_SHUFFLE(2,3,0,1));
          mmtmpD1 = _mm_sign_epi16(mmtmpD1,*(__m128i*)conjugate);
          mmtmpD1 = _mm_madd_epi16(mmtmpD1,dl_ch128_2[1]);
          // mmtmpD1 contains imag part of 4 consecutive outputs (32-bit)
          mmtmpD0 = _mm_srai_epi32(mmtmpD0,output_shift);
          mmtmpD1 = _mm_srai_epi32(mmtmpD1,output_shift);
          mmtmpD2 = _mm_unpacklo_epi32(mmtmpD0,mmtmpD1);
          mmtmpD3 = _mm_unpackhi_epi32(mmtmpD0,mmtmpD1);

          rho128[1] =_mm_packs_epi32(mmtmpD2,mmtmpD3);
          dl_ch128+=2;
          dl_ch128_2+=2;
          rho128+=2;
        }
      }else {
        printf ("Channel Compensation: Received number of subcarriers is not multiple of 8, \n"
                 "need to adapt the code!\n");
      }
    }
  }
  _mm_empty();
  _m_empty();
}


void nr_dlsch_scale_channel(int **dl_ch_estimates_ext,
			    NR_DL_FRAME_PARMS *frame_parms,
			    uint8_t n_tx,
			    uint8_t n_rx,
			    NR_UE_DLSCH_t **dlsch_ue,
			    uint8_t symbol,
			    uint8_t pilots,
			    uint32_t len,
			    unsigned short nb_rb)
{

#if defined(__x86_64__)||defined(__i386__)

  short rb, ch_amp;
  unsigned char aatx,aarx;
  __m128i *dl_ch128, ch_amp128;

  uint32_t nb_rb_0 = len/12 + ((len%12)?1:0);

  // Determine scaling amplitude based the symbol

  ch_amp = 1024*8; //((pilots) ? (dlsch_ue[0]->sqrt_rho_b) : (dlsch_ue[0]->sqrt_rho_a));

  LOG_D(PHY,"Scaling PDSCH Chest in OFDM symbol %d by %d, pilots %d nb_rb %d NCP %d symbol %d\n",symbol,ch_amp,pilots,nb_rb,frame_parms->Ncp,symbol);
  // printf("Scaling PDSCH Chest in OFDM symbol %d by %d\n",symbol_mod,ch_amp);

  ch_amp128 = _mm_set1_epi16(ch_amp); // Q3.13

  for (aatx=0; aatx<n_tx; aatx++) {
    for (aarx=0; aarx<n_rx; aarx++) {

      dl_ch128=(__m128i *)&dl_ch_estimates_ext[(aatx*n_rx)+aarx][symbol*nb_rb*12];

      for (rb=0;rb<nb_rb_0;rb++) {

        dl_ch128[0] = _mm_mulhi_epi16(dl_ch128[0],ch_amp128);
        dl_ch128[0] = _mm_slli_epi16(dl_ch128[0],3);

        dl_ch128[1] = _mm_mulhi_epi16(dl_ch128[1],ch_amp128);
        dl_ch128[1] = _mm_slli_epi16(dl_ch128[1],3);

        dl_ch128[2] = _mm_mulhi_epi16(dl_ch128[2],ch_amp128);
        dl_ch128[2] = _mm_slli_epi16(dl_ch128[2],3);
        dl_ch128+=3;

      }
    }
  }

#elif defined(__arm__)

#endif
}


//compute average channel_level on each (TX,RX) antenna pair
void nr_dlsch_channel_level(int **dl_ch_estimates_ext,
			    NR_DL_FRAME_PARMS *frame_parms,
			    uint8_t n_tx,
			    int32_t *avg,
			    uint8_t symbol,
			    uint32_t len,
			    unsigned short nb_rb)
{

#if defined(__x86_64__)||defined(__i386__)

  short rb;
  unsigned char aatx,aarx;
  __m128i *dl_ch128, avg128D;

  //nb_rb*nre = y * 2^x
  int16_t x = factor2(len);
  //x = (x>4) ? 4 : x;
  int16_t y = (len)>>x;
  //printf("len = %d = %d * 2^(%d)\n",len,y,x);
  uint32_t nb_rb_0 = len/12 + ((len%12)?1:0);

  AssertFatal(y!=0,"Cannot divide by zero: in function %s of file %s\n", __func__, __FILE__);

  for (aatx=0; aatx<n_tx; aatx++)
    for (aarx=0; aarx<frame_parms->nb_antennas_rx; aarx++) {
      //clear average level
      avg128D = _mm_setzero_si128();

      dl_ch128=(__m128i *)&dl_ch_estimates_ext[(aatx*frame_parms->nb_antennas_rx)+aarx][symbol*nb_rb*12];

      for (rb=0;rb<nb_rb_0;rb++) {
        avg128D = _mm_add_epi32(avg128D,_mm_srai_epi32(_mm_madd_epi16(dl_ch128[0],dl_ch128[0]),x));
        avg128D = _mm_add_epi32(avg128D,_mm_srai_epi32(_mm_madd_epi16(dl_ch128[1],dl_ch128[1]),x));
        avg128D = _mm_add_epi32(avg128D,_mm_srai_epi32(_mm_madd_epi16(dl_ch128[2],dl_ch128[2]),x));
        dl_ch128+=3;
      }

      avg[(aatx*frame_parms->nb_antennas_rx)+aarx] =(((int32_t*)&avg128D)[0] +
                            ((int32_t*)&avg128D)[1] +
                            ((int32_t*)&avg128D)[2] +
			      ((int32_t*)&avg128D)[3])/y;
                //  printf("Channel level : %d\n",avg[(aatx<<1)+aarx]);
    }

  _mm_empty();
  _m_empty();

#elif defined(__arm__)

  short rb;
  unsigned char aatx,aarx,nre=12,symbol_mod;
  int32x4_t avg128D;
  int16x4_t *dl_ch128;

  symbol_mod = (symbol>=(7-frame_parms->Ncp)) ? symbol-(7-frame_parms->Ncp) : symbol;
  uint32_t nb_rb_0 = len/12 + ((len%12)?1:0);
  for (aatx=0; aatx<frame_parms->nb_antenna_ports_gNB; aatx++)
    for (aarx=0; aarx<frame_parms->nb_antennas_rx; aarx++) {
      //clear average level
      avg128D = vdupq_n_s32(0);
      // 5 is always a symbol with no pilots for both normal and extended prefix

      dl_ch128=(int16x4_t *)&dl_ch_estimates_ext[(aatx<<1)+aarx][symbol*frame_parms->N_RB_DL*12];

      for (rb=0; rb<nb_rb_0; rb++) {
        //  printf("rb %d : ",rb);
        //  print_shorts("ch",&dl_ch128[0]);
        avg128D = vqaddq_s32(avg128D,vmull_s16(dl_ch128[0],dl_ch128[0]));
        avg128D = vqaddq_s32(avg128D,vmull_s16(dl_ch128[1],dl_ch128[1]));
        avg128D = vqaddq_s32(avg128D,vmull_s16(dl_ch128[2],dl_ch128[2]));
        avg128D = vqaddq_s32(avg128D,vmull_s16(dl_ch128[3],dl_ch128[3]));

        if (((symbol_mod == 0) || (symbol_mod == (frame_parms->Ncp-1)))&&(frame_parms->nb_antenna_ports_gNB!=1)) {
          dl_ch128+=4;
        } else {
          avg128D = vqaddq_s32(avg128D,vmull_s16(dl_ch128[4],dl_ch128[4]));
          avg128D = vqaddq_s32(avg128D,vmull_s16(dl_ch128[5],dl_ch128[5]));
          dl_ch128+=6;
        }

        /*
          if (rb==0) {
          print_shorts("dl_ch128",&dl_ch128[0]);
          print_shorts("dl_ch128",&dl_ch128[1]);
          print_shorts("dl_ch128",&dl_ch128[2]);
          }
        */
      }

      if (symbol==2) //assume start symbol 2
          nre=6;
      else
          nre=12;

      avg[(aatx<<1)+aarx] = (((int32_t*)&avg128D)[0] +
                             ((int32_t*)&avg128D)[1] +
                             ((int32_t*)&avg128D)[2] +
                             ((int32_t*)&avg128D)[3])/(nb_rb*nre);

      //            printf("Channel level : %d\n",avg[(aatx<<1)+aarx]);
    }


#endif
}

void nr_dlsch_channel_level_median(int **dl_ch_estimates_ext,
                                int32_t *median,
                                int n_tx,
                                int n_rx,
                                int length,
                                int start_point)
{

#if defined(__x86_64__)||defined(__i386__)

  short ii;
  int aatx,aarx;
  int length2;
  int max = 0, min=0;
  int norm_pack;
  __m128i *dl_ch128, norm128D;

  for (aatx=0; aatx<n_tx; aatx++) {
    for (aarx=0; aarx<n_rx; aarx++) {
      max = median[aatx*n_rx + aarx];//initialize the med point for max
      min = median[aatx*n_rx + aarx];//initialize the med point for min
      norm128D = _mm_setzero_si128();

      dl_ch128=(__m128i *)&dl_ch_estimates_ext[aatx*n_rx + aarx][start_point];

      length2 = length>>2;//length = number of REs, hence length2=nb_REs*(32/128) in SIMD loop

      for (ii=0;ii<length2;ii++) {
        norm128D = _mm_srai_epi32( _mm_madd_epi16(dl_ch128[0],dl_ch128[0]), 2);//[|H_0|²/4 |H_1|²/4 |H_2|²/4 |H_3|²/4]
        //print_ints("norm128D",&norm128D[0]);

        norm_pack = ((int32_t*)&norm128D)[0] +
            ((int32_t*)&norm128D)[1] +
            ((int32_t*)&norm128D)[2] +
            ((int32_t*)&norm128D)[3];// compute the sum

        if (norm_pack > max)
          max = norm_pack;//store values more than max
        if (norm_pack < min)
          min = norm_pack;//store values less than min
        dl_ch128+=1;
      }

      median[aatx*n_rx + aarx]  = (max+min)>>1;
      //printf("Channel level  median [%d]: %d max = %d min = %d\n",aatx*n_rx + aarx, median[aatx*n_rx + aarx],max,min);
      }
  }

  _mm_empty();
  _m_empty();

#elif defined(__arm__)

  short rb;
  unsigned char aatx,aarx,nre=12,symbol_mod;
  int32x4_t norm128D;
  int16x4_t *dl_ch128;

  for (aatx=0; aatx<frame_parms->nb_antenna_ports_gNB; aatx++){
    for (aarx=0; aarx<frame_parms->nb_antennas_rx; aarx++) {
      max = 0;
      min = 0;
      norm128D = vdupq_n_s32(0);

      dl_ch128=(int16x4_t *)&dl_ch_estimates_ext[aatx*n_rx + aarx][start_point];

      length_mod8=length&3;
      length2 = length>>2;

      for (ii=0;ii<length2;ii++) {
        norm128D = vshrq_n_u32(vmull_s16(dl_ch128[0],dl_ch128[0]), 1);
        norm_pack = ((int32_t*)&norm128D)[0] +
                    ((int32_t*)&norm128D)[1] +
                    ((int32_t*)&norm128D)[2] +
                    ((int32_t*)&norm128D)[3];

        if (norm_pack > max)
          max = norm_pack;
        if (norm_pack < min)
          min = norm_pack;

          dl_ch128+=1;
      }

        median[aatx*n_rx + aarx]  = (max+min)>>1;

      //printf("Channel level  median [%d]: %d\n",aatx*n_rx + aarx, median[aatx*n_rx + aarx]);
      }
    }
#endif

}

//==============================================================================================
// Extraction functions
//==============================================================================================

void nr_dlsch_extract_rbs(int **rxdataF,
                          int **dl_ch_estimates,
                          int **rxdataF_ext,
                          int **dl_ch_estimates_ext,
                          unsigned char symbol,
                          uint8_t pilots,
                          uint8_t config_type,
                          unsigned short start_rb,
                          unsigned short nb_rb_pdsch,
                          uint8_t n_dmrs_cdm_groups,
                          uint8_t Nl,
                          NR_DL_FRAME_PARMS *frame_parms,
                          uint16_t dlDmrsSymbPos,
                          int chest_time_type)
{
  if (config_type == NFAPI_NR_DMRS_TYPE1) {
    AssertFatal(n_dmrs_cdm_groups == 1 || n_dmrs_cdm_groups == 2,
                "n_dmrs_cdm_groups %d is illegal\n",n_dmrs_cdm_groups);
  } else {
    AssertFatal(n_dmrs_cdm_groups == 1 || n_dmrs_cdm_groups == 2 || n_dmrs_cdm_groups == 3,
                "n_dmrs_cdm_groups %d is illegal\n",n_dmrs_cdm_groups);
  }

  const unsigned short start_re = (frame_parms->first_carrier_offset + start_rb * NR_NB_SC_PER_RB) % frame_parms->ofdm_symbol_size;
  int8_t validDmrsEst;

  if (chest_time_type == 0)
    validDmrsEst = get_valid_dmrs_idx_for_channel_est(dlDmrsSymbPos,symbol);
  else
    validDmrsEst = get_next_dmrs_symbol_in_slot(dlDmrsSymbPos,0,14); // get first dmrs symbol index

  for (unsigned char aarx = 0; aarx < frame_parms->nb_antennas_rx; aarx++) {

    int32_t *rxF_ext = &rxdataF_ext[aarx][symbol * nb_rb_pdsch * NR_NB_SC_PER_RB];
    int32_t *rxF     = &rxdataF[aarx][symbol * frame_parms->ofdm_symbol_size];

    for (unsigned char aatx = 0; aatx < Nl; aatx++) {

      int32_t *dl_ch0     = &dl_ch_estimates[(aatx*frame_parms->nb_antennas_rx)+aarx][validDmrsEst * frame_parms->ofdm_symbol_size];
      int32_t *dl_ch0_ext = &dl_ch_estimates_ext[(aatx*frame_parms->nb_antennas_rx)+aarx][symbol * nb_rb_pdsch * NR_NB_SC_PER_RB];

      if (pilots == 0) { //data symbol only
        if (aatx == 0) {
          if (start_re + nb_rb_pdsch * NR_NB_SC_PER_RB <= frame_parms->ofdm_symbol_size) {
            memcpy(rxF_ext, &rxF[start_re], nb_rb_pdsch * NR_NB_SC_PER_RB * sizeof(int32_t));
          } else {
            int neg_length = frame_parms->ofdm_symbol_size - start_re;
            int pos_length = nb_rb_pdsch * NR_NB_SC_PER_RB - neg_length;
            memcpy(rxF_ext, &rxF[start_re], neg_length * sizeof(int32_t));
            memcpy(&rxF_ext[neg_length], rxF, pos_length * sizeof(int32_t));
          }
        }
        memcpy(dl_ch0_ext, dl_ch0, nb_rb_pdsch * NR_NB_SC_PER_RB * sizeof(int32_t));
      }
      else if (config_type == NFAPI_NR_DMRS_TYPE1){
        if (n_dmrs_cdm_groups == 1) { //data is multiplexed
          if (aatx == 0) {
            unsigned short k = start_re;
            for (unsigned short j = 0; j < 6*nb_rb_pdsch; j += 3) {
              rxF_ext[j]   = rxF[k+1];
              rxF_ext[j+1] = rxF[k+3];
              rxF_ext[j+2] = rxF[k+5];
              k += 6;
              if (k >= frame_parms->ofdm_symbol_size)
                k -= frame_parms->ofdm_symbol_size;
            }
          }
          for (unsigned short j = 0; j < 6*nb_rb_pdsch; j += 3) {
            dl_ch0_ext[j]   = dl_ch0[1];
            dl_ch0_ext[j+1] = dl_ch0[3];
            dl_ch0_ext[j+2] = dl_ch0[5];
            dl_ch0 += 6;
          }
        }
      }
      else {//NFAPI_NR_DMRS_TYPE2
        if (n_dmrs_cdm_groups == 1) { //data is multiplexed
          if (aatx == 0) {
            unsigned short k = start_re;
            for (unsigned short j = 0; j < 8*nb_rb_pdsch; j += 4) {
              rxF_ext[j]   = rxF[k+2];
              rxF_ext[j+1] = rxF[k+3];
              rxF_ext[j+2] = rxF[k+4];
              rxF_ext[j+3] = rxF[k+5];
              k += 6;
              if (k >= frame_parms->ofdm_symbol_size)
                k -= frame_parms->ofdm_symbol_size;
            }
          }
          for (unsigned short j = 0; j < 8*nb_rb_pdsch; j += 4) {
            dl_ch0_ext[j]   = dl_ch0[2];
            dl_ch0_ext[j+1] = dl_ch0[3];
            dl_ch0_ext[j+2] = dl_ch0[4];
            dl_ch0_ext[j+3] = dl_ch0[5];
            dl_ch0 += 6;
          }
        }
        else if (n_dmrs_cdm_groups == 2) { //data is multiplexed
          if (aatx == 0) {
            unsigned short k = start_re;
            for (unsigned short j = 0; j < 4*nb_rb_pdsch; j += 2) {
              rxF_ext[j]   = rxF[k+4];
              rxF_ext[j+1] = rxF[k+5];
              k += 6;
              if (k >= frame_parms->ofdm_symbol_size)
                k -= frame_parms->ofdm_symbol_size;
            }
          }
          for (unsigned short j = 0; j < 4*nb_rb_pdsch; j += 2) {
            dl_ch0_ext[j]   = dl_ch0[4];
            dl_ch0_ext[j+1] = dl_ch0[5];
            dl_ch0 += 6;
          }
        }
      }
    }
  }
}

void nr_dlsch_detection_mrc(int **rxdataF_comp,
                            int ***rho,
                            int **dl_ch_mag,
                            int **dl_ch_magb,
                            int **dl_ch_magr,
                            short n_tx,
                            short n_rx,
                            unsigned char symbol,
                            unsigned short nb_rb,
                            int length) {
#if defined(__x86_64__)||defined(__i386__)
  unsigned char aatx, aarx;
  int i;
  __m128i *rxdataF_comp128_0,*rxdataF_comp128_1,*dl_ch_mag128_0,*dl_ch_mag128_1,*dl_ch_mag128_0b,*dl_ch_mag128_1b,*dl_ch_mag128_0r,*dl_ch_mag128_1r;

  uint32_t nb_rb_0 = length/12 + ((length%12)?1:0);

  if (n_rx>1) {
    for (aatx=0; aatx<n_tx; aatx++) {
      rxdataF_comp128_0   = (__m128i *)&rxdataF_comp[(aatx*n_rx)][symbol*nb_rb*12];//aarx=0
      dl_ch_mag128_0      = (__m128i *)&dl_ch_mag[(aatx*n_rx)][symbol*nb_rb*12];//aarx=0
      dl_ch_mag128_0b     = (__m128i *)&dl_ch_magb[(aatx*n_rx)][symbol*nb_rb*12];
      dl_ch_mag128_0r     = (__m128i *)&dl_ch_magr[(aatx*n_rx)][symbol*nb_rb*12];
      for (aarx=1; aarx<n_rx; aarx++) {
        rxdataF_comp128_1   = (__m128i *)&rxdataF_comp[(aatx*n_rx)+aarx][symbol*nb_rb*12];// aarx=1,..., n_rx-1
        dl_ch_mag128_1      = (__m128i *)&dl_ch_mag[(aatx*n_rx)+aarx][symbol*nb_rb*12];
        dl_ch_mag128_1b     = (__m128i *)&dl_ch_magb[(aatx*n_rx)+aarx][symbol*nb_rb*12];
        dl_ch_mag128_1r     = (__m128i *)&dl_ch_magr[(aatx*n_rx)+aarx][symbol*nb_rb*12];

        // MRC on each re of rb, both on MF output and magnitude (for 16QAM/64QAM/256 llr computation)
        for (i=0; i<nb_rb_0*3; i++) {
          rxdataF_comp128_0[i] = _mm_adds_epi16(rxdataF_comp128_0[i],rxdataF_comp128_1[i]);
          dl_ch_mag128_0[i]    = _mm_adds_epi16(dl_ch_mag128_0[i],dl_ch_mag128_1[i]);
          dl_ch_mag128_0b[i]   = _mm_adds_epi16(dl_ch_mag128_0b[i],dl_ch_mag128_1b[i]);
          dl_ch_mag128_0r[i]   = _mm_adds_epi16(dl_ch_mag128_0r[i],dl_ch_mag128_1r[i]);
        }
      }
    }
#ifdef DEBUG_DLSCH_DEMOD
    for (i=0; i<nb_rb_0*3; i++) {
    printf("symbol%d RB %d\n",symbol,i/3);
    rxdataF_comp128_0   = (__m128i *)&rxdataF_comp[0][symbol*nb_rb*12];
    rxdataF_comp128_1   = (__m128i *)&rxdataF_comp[n_rx][symbol*nb_rb*12];
    print_shorts("tx 1 mrc_re/mrc_Im:",(int16_t*)&rxdataF_comp128_0[i]);
    print_shorts("tx 2 mrc_re/mrc_Im:",(int16_t*)&rxdataF_comp128_1[i]);
    // printf("mrc mag0 = %d = %d \n",((int16_t*)&dl_ch_mag128_0[0])[0],((int16_t*)&dl_ch_mag128_0[0])[1]);
    // printf("mrc mag0b = %d = %d \n",((int16_t*)&dl_ch_mag128_0b[0])[0],((int16_t*)&dl_ch_mag128_0b[0])[1]);
    }
#endif
    if (rho) {
      /*rho128_0 = (__m128i *) &rho[0][symbol*frame_parms->N_RB_DL*12];
      rho128_1 = (__m128i *) &rho[1][symbol*frame_parms->N_RB_DL*12];
      for (i=0; i<nb_rb_0*3; i++) {
        //      print_shorts("mrc rho0:",&rho128_0[i]);
        //      print_shorts("mrc rho1:",&rho128_1[i]);
        rho128_0[i] = _mm_adds_epi16(_mm_srai_epi16(rho128_0[i],1),_mm_srai_epi16(rho128_1[i],1));
      }*/
      }
    _mm_empty();
    _m_empty();
  }
#endif
}

/* Zero Forcing Rx function: nr_a_sum_b()
 * Compute the complex addition x=x+y
 *
 * */
void nr_a_sum_b(__m128i *input_x,
                __m128i *input_y,
                unsigned short nb_rb)
{
  unsigned short rb;

  for (rb=0; rb<nb_rb; rb++) {

    input_x[0] = _mm_adds_epi16(input_x[0],input_y[0]);
    input_x[1] = _mm_adds_epi16(input_x[1],input_y[1]);
    input_x[2] = _mm_adds_epi16(input_x[2],input_y[2]);

    input_x+=3;
    input_y+=3;
  }
  _mm_empty();
  _m_empty();
}

/* Zero Forcing Rx function: nr_a_mult_b()
 * Compute the complex Multiplication c=a*b
 *
 * */
void nr_a_mult_b(int *a,
                 int *b,
                 int32_t *c,
                 unsigned short nb_rb,
                 unsigned char output_shift0)
{
  //This function is used to compute complex multiplications
  short nr_conjugate[8]__attribute__((aligned(16))) = {1,-1,1,-1,1,-1,1,-1};
  unsigned short rb;
  __m128i *a_128,*b_128, *c_128, mmtmpD0,mmtmpD1,mmtmpD2,mmtmpD3;

  a_128 = (__m128i *)a;
  b_128 = (__m128i *)b;

  c_128 = (__m128i *)c;

  for (rb=0; rb<3*nb_rb; rb++) {
    // the real part
    mmtmpD0 = _mm_sign_epi16(a_128[0],*(__m128i*)&nr_conjugate[0]);
    mmtmpD0 = _mm_madd_epi16(mmtmpD0,b_128[0]); //Re: (a_re*b_re - a_im*b_im)

    // the imag part
    mmtmpD1 = _mm_shufflelo_epi16(a_128[0],_MM_SHUFFLE(2,3,0,1));
    mmtmpD1 = _mm_shufflehi_epi16(mmtmpD1,_MM_SHUFFLE(2,3,0,1));
    mmtmpD1 = _mm_madd_epi16(mmtmpD1,b_128[0]);//Im: (x_im*y_re + x_re*y_im)

    mmtmpD0 = _mm_srai_epi32(mmtmpD0,output_shift0);
    mmtmpD1 = _mm_srai_epi32(mmtmpD1,output_shift0);
    mmtmpD2 = _mm_unpacklo_epi32(mmtmpD0,mmtmpD1);
    mmtmpD3 = _mm_unpackhi_epi32(mmtmpD0,mmtmpD1);

    c_128[0] = _mm_packs_epi32(mmtmpD2,mmtmpD3);

    /*printf("\n Computing mult \n");
    print_shorts("a:",(int16_t*)&a_128[0]);
    print_shorts("b:",(int16_t*)&b_128[0]);
    print_shorts("pack:",(int16_t*)&c_128[0]);*/

    a_128+=1;
    b_128+=1;
    c_128+=1;
  }
  _mm_empty();
  _m_empty();
}

/* Zero Forcing Rx function: nr_element_sign()
 * Compute b=sign*a
 *
 * */
void nr_element_sign(int32_t *a,//a
                     int32_t *b,//b
                     unsigned short nb_rb,
                     int32_t sign)
{
  int16_t nr_sign[8]__attribute__((aligned(16))) = {-1,-1,-1,-1,-1,-1,-1,-1} ;
  unsigned short rb;
  __m128i *a_128,*b_128;

  a_128 = (__m128i *)a;
  b_128 = (__m128i *)b;

  for (rb=0; rb<3*nb_rb; rb++) {

    if (sign < 0)
      b_128[0] = _mm_sign_epi16(a_128[0],*(__m128i*)&nr_sign[0]);
    else
      b_128[0] = a_128[0];

#ifdef DEBUG_DLSCH_DEMOD
     printf("\n Out \n");
     //print_ints("det_re_128:",(int32_t*)&det_re_128);
     //print_ints("det_im_128:",(int32_t*)&det_im_128);
     print_shorts("b:",(int32_t*)&b_128[0]);
#endif
    a_128+=1;
    b_128+=1;
  }
  _mm_empty();
  _m_empty();
}

/* Zero Forcing Rx function: nr_det_4x4()
 * Compute the matrix determinant for 4x4 Matrix
 *
 * */
void nr_determin(int32_t **a44,//
                 int32_t *ad_bc,//ad-bc
                 int32_t size,
                 unsigned short nb_rb,
                 int32_t sign,
                 int32_t shift0){

  int32_t outtemp[12*nb_rb] __attribute__((aligned(32)));
  int32_t outtemp1[12*nb_rb] __attribute__((aligned(32)));
  int32_t **sub_matrix;
  sub_matrix = (int32_t **)malloc16_clear( (size-1)*(size-1)*sizeof(int32_t *) );
  for (int rtx=0;rtx<(size-1);rtx++) {//row
    for (int ctx=0;ctx<(size-1);ctx++) {//column
      sub_matrix[ctx*(size-1)+rtx] = (int32_t *)malloc16_clear( 12*nb_rb*sizeof(int32_t) );
    }
  }
  int16_t k,rr[size-1],cc[size-1];

  if(size==1) {
    nr_element_sign(a44[0],//a
                    ad_bc,//b
                    nb_rb,
                    sign);
  } else {

    for (int rtx=0;rtx<size;rtx++) {//row calculation for determin
      int ctx=0;
      //find the submatrix row and column indices
      k=0;
      for(int rrtx=0;rrtx<size;rrtx++)
        if(rrtx != rtx) rr[k++] = rrtx;
      k=0;
      for(int cctx=0;cctx<size;cctx++)
        if(cctx != ctx) cc[k++] = cctx;
      //fill out the sub matrix corresponds to this element
       for (int ridx=0;ridx<(size-1);ridx++)
         for (int cidx=0;cidx<(size-1);cidx++)
           sub_matrix[cidx*(size-1)+ridx]= (int32_t *)&a44[cc[cidx]*size+rr[ridx]][0];

       nr_determin(sub_matrix,//a33
                   outtemp,
                   size-1,
                   nb_rb,
                   ((rtx&1)==1?-1:1)*((ctx&1)==1?-1:1)*sign,
                   shift0);
       nr_a_mult_b(a44[ctx*size+rtx],
                   outtemp,
                   rtx==0? ad_bc:outtemp1,
                   nb_rb,
                   shift0);

       if (rtx != 0)
         nr_a_sum_b((__m128i *)ad_bc,
                    (__m128i *)outtemp1,
                    nb_rb);
    }
  }
  _mm_empty();
  _m_empty();
}

double complex nr_determin_cpx(double complex *a44_cpx,//
                               int32_t size,//size
                               int32_t sign){
  double complex outtemp, outtemp1;
  //Allocate the submatrix elements
  double complex sub_matrix[(size-1)*(size-1)];
  int16_t k,rr[size-1],cc[size-1];

  if(size==1) {
    return((double complex)a44_cpx[0]*sign);
  }else {
    outtemp1 = 0;
    for (int rtx=0;rtx<size;rtx++) {//row calculation for determin
      int ctx=0;
      //find the submatrix row and column indices
      k=0;
      for(int rrtx=0;rrtx<size;rrtx++)
        if(rrtx != rtx) rr[k++] = rrtx;
      k=0;
      for(int cctx=0;cctx<size;cctx++)
        if(cctx != ctx) cc[k++] = cctx;
      //fill out the sub matrix corresponds to this element
       for (int ridx=0;ridx<(size-1);ridx++)
         for (int cidx=0;cidx<(size-1);cidx++)
           sub_matrix[cidx*(size-1)+ridx]= a44_cpx[cc[cidx]*size+rr[ridx]];

       outtemp = nr_determin_cpx(sub_matrix,//a33
                             size-1,
                             ((rtx&1)==1?-1:1)*((ctx&1)==1?-1:1)*sign);
       outtemp1 += a44_cpx[ctx*size+rtx]*outtemp;
    }

    return((double complex)outtemp1);
  }
}

/* Zero Forcing Rx function: nr_matrix_inverse()
 * Compute the matrix inverse and determinant up to 4x4 Matrix
 *
 * */
uint8_t nr_matrix_inverse(int32_t **a44,//Input matrix//conjH_H_elements[0]
                          int32_t **inv_H_h_H,//Inverse
                          int32_t *ad_bc,//determin
                          int32_t size,
                          unsigned short nb_rb,
                          int32_t flag,//fixed point or floating flag
                          int32_t shift0){

  int16_t k,rr[size-1],cc[size-1];

  if(flag) {//fixed point SIMD calc.
    //Allocate the submatrix elements
    int32_t **sub_matrix;
    sub_matrix = (int32_t **)malloc16_clear( (size-1)*(size-1)*sizeof(int32_t *) );
    for (int rtx=0;rtx<(size-1);rtx++) {//row
      for (int ctx=0;ctx<(size-1);ctx++) {//column
        sub_matrix[ctx*(size-1)+rtx] = (int32_t *)malloc16_clear( 12*nb_rb*sizeof(int32_t) );
      }
    }

    //Compute Matrix determinant
    nr_determin(a44,//
                ad_bc,//determinant
                size,//size
                nb_rb,
                +1,
                shift0);
    //print_shorts("nr_det_",(int16_t*)&ad_bc[0]);

    //Compute Inversion of the H^*H matrix
    /* For 2x2 MIMO matrix, we compute
     * *        |(conj_H_00xH_00+conj_H_10xH_10)   (conj_H_00xH_01+conj_H_10xH_11)|
     * * H_h_H= |                                                                 |
     * *        |(conj_H_01xH_00+conj_H_11xH_10)   (conj_H_01xH_01+conj_H_11xH_11)|
     * *
     * *inv(H_h_H) =(1/det)*[d  -b
     * *                     -c  a]
     * **************************************************************************/
    for (int rtx=0;rtx<size;rtx++) {//row
      k=0;
      for(int rrtx=0;rrtx<size;rrtx++)
        if(rrtx != rtx) rr[k++] = rrtx;
      for (int ctx=0;ctx<size;ctx++) {//column
        k=0;
        for(int cctx=0;cctx<size;cctx++)
          if(cctx != ctx) cc[k++] = cctx;

        //fill out the sub matrix corresponds to this element
        for (int ridx=0;ridx<(size-1);ridx++)
          for (int cidx=0;cidx<(size-1);cidx++)
            sub_matrix[cidx*(size-1)+ridx]= (int32_t *)&a44[cc[cidx]*size+rr[ridx]][0];

        nr_determin(sub_matrix,
                    inv_H_h_H[rtx*size+ctx],//out transpose
                    size-1,//size
                    nb_rb,
                    ((rtx&1)==1?-1:1)*((ctx&1)==1?-1:1),
                    shift0);
        //printf("H_h_H(r%d,c%d)=%d+j%d --> inv_H_h_H(%d,%d) = %d+j%d \n",rtx,ctx,((short *)a44[ctx*size+rtx])[0],((short *)a44[ctx*size+rtx])[1],ctx,rtx,((short *)inv_H_h_H[rtx*size+ctx])[0],((short *)inv_H_h_H[rtx*size+ctx])[1]);
      }
    }
    _mm_empty();
    _m_empty();
  }
  else {//floating point calc.
    //Allocate the submatrix elements
    double complex sub_matrix_cpx[(size-1)*(size-1)];
    //Convert the IQ samples (in Q15 format) to float complex
    double complex a44_cpx[size*size];
    double complex inv_H_h_H_cpx[size*size];
    double complex determin_cpx;
    for (int i=0; i<12*nb_rb; i++) {

      //Convert Q15 to floating point
      for (int rtx=0;rtx<size;rtx++) {//row
        for (int ctx=0;ctx<size;ctx++) {//column
          a44_cpx[ctx*size+rtx]= ((double)((short *)a44[ctx*size+rtx])[(i<<1)])/(1<<(shift0-1)) + I*((double)((short *)a44[ctx*size+rtx])[(i<<1)+1])/(1<<(shift0-1));
          //if (i<4) printf("a44_cpx(%d,%d)= ((FP %d))%lf+(FP %d)j%lf \n",ctx,rtx,((short *)a44[ctx*size+rtx])[(i<<1)],creal(a44_cpx[ctx*size+rtx]),((short *)a44[ctx*size+rtx])[(i<<1)+1],cimag(a44_cpx[ctx*size+rtx]));
        }
      }
      //Compute Matrix determinant (copy real value only)
      determin_cpx = nr_determin_cpx(a44_cpx,//
                                     size,//size
                                     +1);
      //if (i<4) printf("order %d nr_det_cpx = %lf+j%lf \n",log2_approx(creal(determin_cpx)),creal(determin_cpx),cimag(determin_cpx));

      //Round and convert to Q15 (Out in the same format as Fixed point).
      if (creal(determin_cpx)>0) {//determin of the symmetric matrix is real part only
        ((short*) ad_bc)[i<<1] = (short) ((creal(determin_cpx)*(1<<(shift0)))+0.5);//
        //((short*) ad_bc)[(i<<1)+1] = (short) ((cimag(determin_cpx)*(1<<(shift0)))+0.5);//
      } else {
        ((short*) ad_bc)[i<<1] = (short) ((creal(determin_cpx)*(1<<(shift0)))-0.5);//
        //((short*) ad_bc)[(i<<1)+1] = (short) ((cimag(determin_cpx)*(1<<(shift0)))-0.5);//
      }
      //if (i<4) printf("nr_det_FP= %d+j%d \n",((short*) ad_bc)[i<<1],((short*) ad_bc)[(i<<1)+1]);
      //Compute Inversion of the H^*H matrix (normalized output divide by determinant)
      for (int rtx=0;rtx<size;rtx++) {//row
        k=0;
        for(int rrtx=0;rrtx<size;rrtx++)
          if(rrtx != rtx) rr[k++] = rrtx;
        for (int ctx=0;ctx<size;ctx++) {//column
          k=0;
          for(int cctx=0;cctx<size;cctx++)
            if(cctx != ctx) cc[k++] = cctx;

          //fill out the sub matrix corresponds to this element
          for (int ridx=0;ridx<(size-1);ridx++)
            for (int cidx=0;cidx<(size-1);cidx++)
              sub_matrix_cpx[cidx*(size-1)+ridx]= a44_cpx[cc[cidx]*size+rr[ridx]];

          inv_H_h_H_cpx[rtx*size+ctx] = nr_determin_cpx(sub_matrix_cpx,//
                                                        size-1,//size
                                                        ((rtx&1)==1?-1:1)*((ctx&1)==1?-1:1));
          //if (i==0) printf("H_h_H(r%d,c%d)=%lf+j%lf --> inv_H_h_H(%d,%d) = %lf+j%lf \n",rtx,ctx,creal(a44_cpx[ctx*size+rtx]),cimag(a44_cpx[ctx*size+rtx]),ctx,rtx,creal(inv_H_h_H_cpx[rtx*size+ctx]),cimag(inv_H_h_H_cpx[rtx*size+ctx]));

          if (creal(inv_H_h_H_cpx[rtx*size+ctx])>0)
            ((short *) inv_H_h_H[rtx*size+ctx])[i<<1] = (short) ((creal(inv_H_h_H_cpx[rtx*size+ctx])*(1<<(shift0-1)))+0.5);//Convert to Q 18
          else
            ((short *) inv_H_h_H[rtx*size+ctx])[i<<1] = (short) ((creal(inv_H_h_H_cpx[rtx*size+ctx])*(1<<(shift0-1)))-0.5);//

          if (cimag(inv_H_h_H_cpx[rtx*size+ctx])>0)
            ((short *) inv_H_h_H[rtx*size+ctx])[(i<<1)+1] = (short) ((cimag(inv_H_h_H_cpx[rtx*size+ctx])*(1<<(shift0-1)))+0.5);//
          else
            ((short *) inv_H_h_H[rtx*size+ctx])[(i<<1)+1] = (short) ((cimag(inv_H_h_H_cpx[rtx*size+ctx])*(1<<(shift0-1)))-0.5);//

          //if (i<4) printf("inv_H_h_H_FP(%d,%d)= %d+j%d \n",ctx,rtx, ((short *) inv_H_h_H[rtx*size+ctx])[i<<1],((short *) inv_H_h_H[rtx*size+ctx])[(i<<1)+1]);
        }
      }
    }
  }
  return(0);
}

/* Zero Forcing Rx function: nr_conjch0_mult_ch1()
 *
 *
 * */
void nr_conjch0_mult_ch1(int *ch0,
                         int *ch1,
                         int32_t *ch0conj_ch1,
                         unsigned short nb_rb,
                         unsigned char output_shift0)
{
  //This function is used to compute multiplications in H_hermitian * H matrix
  short nr_conjugate[8]__attribute__((aligned(16))) = {-1,1,-1,1,-1,1,-1,1};
  unsigned short rb;
  __m128i *dl_ch0_128,*dl_ch1_128, *ch0conj_ch1_128, mmtmpD0,mmtmpD1,mmtmpD2,mmtmpD3;

  dl_ch0_128 = (__m128i *)ch0;
  dl_ch1_128 = (__m128i *)ch1;

  ch0conj_ch1_128 = (__m128i *)ch0conj_ch1;

  for (rb=0; rb<3*nb_rb; rb++) {

    mmtmpD0 = _mm_madd_epi16(dl_ch0_128[0],dl_ch1_128[0]);
    mmtmpD1 = _mm_shufflelo_epi16(dl_ch0_128[0],_MM_SHUFFLE(2,3,0,1));
    mmtmpD1 = _mm_shufflehi_epi16(mmtmpD1,_MM_SHUFFLE(2,3,0,1));
    mmtmpD1 = _mm_sign_epi16(mmtmpD1,*(__m128i*)&nr_conjugate[0]);
    mmtmpD1 = _mm_madd_epi16(mmtmpD1,dl_ch1_128[0]);
    mmtmpD0 = _mm_srai_epi32(mmtmpD0,output_shift0);
    mmtmpD1 = _mm_srai_epi32(mmtmpD1,output_shift0);
    mmtmpD2 = _mm_unpacklo_epi32(mmtmpD0,mmtmpD1);
    mmtmpD3 = _mm_unpackhi_epi32(mmtmpD0,mmtmpD1);

    ch0conj_ch1_128[0] = _mm_packs_epi32(mmtmpD2,mmtmpD3);

    /*printf("\n Computing conjugates \n");
    print_shorts("ch0:",(int16_t*)&dl_ch0_128[0]);
    print_shorts("ch1:",(int16_t*)&dl_ch1_128[0]);
    print_shorts("pack:",(int16_t*)&ch0conj_ch1_128[0]);*/

    dl_ch0_128+=1;
    dl_ch1_128+=1;
    ch0conj_ch1_128+=1;
  }
  _mm_empty();
  _m_empty();
}

/* Zero Forcing Rx function: up to 4 layers
 *
 *
 * */
uint8_t nr_zero_forcing_rx(int **rxdataF_comp,
                           int **dl_ch_mag,
                           int **dl_ch_magb,
                           int **dl_ch_magr,
                           int **dl_ch_estimates_ext,
                           unsigned short nb_rb,
                           unsigned char n_rx,
                           unsigned char n_tx,//number of layer
                           unsigned char mod_order,
                           int shift,
                           unsigned char symbol,
                           int length)
{
  int *ch0r, *ch0c;
  int32_t *** conjH_H_elements;
  uint32_t nb_rb_0 = length/12 + ((length%12)?1:0);
  int32_t determ_fin[12*nb_rb_0] __attribute__((aligned(32)));

  ///Allocate H^*H matrix elements and sub elements
  conjH_H_elements        = (int32_t ***)malloc16_clear( n_rx*sizeof(int32_t **) );
  for (int aarx=0;aarx<n_rx;aarx++) {
    conjH_H_elements[aarx] = (int32_t **)malloc16_clear( n_tx*n_tx*sizeof(int32_t) );
    for (int rtx=0;rtx<n_tx;rtx++) {//row
      for (int ctx=0;ctx<n_tx;ctx++) {//column
        conjH_H_elements[aarx][ctx*n_tx+rtx] = (int32_t *)malloc16_clear( 12*nb_rb_0*sizeof(int32_t *) );
      }
    }
  }

  //Compute H^*H matrix elements and sub elements:(1/2^log2_maxh)*conjH_H_elements
  for (int rtx=0;rtx<n_tx;rtx++) {//row
    for (int ctx=0;ctx<n_tx;ctx++) {//column
      for (int aarx=0;aarx<n_rx;aarx++)  {
        ch0r = (int *)&dl_ch_estimates_ext[rtx*n_rx+aarx][symbol*nb_rb*12];//[]//conjch00,01,02,03
        ch0c = (int *)&dl_ch_estimates_ext[ctx*n_rx+aarx][symbol*nb_rb*12];//[aatx*n_rx+aarx]//ch00: 01,02,03
        nr_conjch0_mult_ch1(ch0r,
                            ch0c,
                            conjH_H_elements[aarx][ctx*n_tx+rtx],
                            nb_rb_0,
                            shift);
        if (aarx !=0) nr_a_sum_b((__m128i *)conjH_H_elements[0][ctx*n_tx+rtx],
                                 (__m128i *)conjH_H_elements[aarx][ctx*n_tx+rtx],
                                 nb_rb_0);
      }
    }
  }

  //Compute the inverse and determinant of the H^*H matrix
  //Allocate the inverse matrix
  int32_t ** inv_H_h_H;
  inv_H_h_H = (int32_t **)malloc16_clear( n_tx*n_tx*sizeof(int32_t *) );
  for (int rtx=0;rtx<n_tx;rtx++) {//row
    for (int ctx=0;ctx<n_tx;ctx++) {//column
      inv_H_h_H[ctx*n_tx+rtx] = (int32_t *)malloc16_clear( 12*nb_rb_0*sizeof(int32_t) );
    }
  }
  int fp_flag = 1;//0: float point calc 1: Fixed point calc
  nr_matrix_inverse(conjH_H_elements[0],//Input matrix
                    inv_H_h_H,//Inverse
                    determ_fin,//determin
                    n_tx,//size
                    nb_rb_0,
                    fp_flag,//fixed point flag
                    shift-(fp_flag==1?2:0));//the out put is Q15

  // multiply Matrix inversion pf H_h_H by the rx signal vector
  int32_t outtemp[12*nb_rb_0] __attribute__((aligned(32)));
  int32_t **rxdataF_zforcing;
  //Allocate rxdataF for zforcing out
  rxdataF_zforcing        = (int32_t **)malloc16_clear( n_tx*sizeof(int32_t *) );
   for (int rtx=0;rtx<n_tx;rtx++) {//row
     rxdataF_zforcing[rtx] = (int32_t *)malloc16_clear( 12*nb_rb_0*sizeof(int32_t) );
   }

  for (int rtx=0;rtx<n_tx;rtx++) {//Output Layers row
    // loop over Layers rtx=0,...,N_Layers-1
      for (int ctx=0;ctx<n_tx;ctx++) {//column multi
        //printf("Computing r_%d c_%d\n",rtx,ctx);
        //print_shorts(" H_h_H=",(int16_t*)&conjH_H_elements[ctx*n_tx+rtx][0][0]);
        //print_shorts(" Inv_H_h_H=",(int16_t*)&inv_H_h_H[ctx*n_tx+rtx][0]);
        nr_a_mult_b(inv_H_h_H[ctx*n_tx+rtx],
                    (int *)&rxdataF_comp[ctx*n_rx][symbol*nb_rb*12],
                    outtemp,
                    nb_rb_0,
                    shift-(fp_flag==1?2:0));
        nr_a_sum_b((__m128i *)rxdataF_zforcing[rtx],
                   (__m128i *)outtemp,
                   nb_rb_0);//a =a + b
        }
#ifdef DEBUG_DLSCH_DEMOD
    printf("Computing layer_%d \n",rtx);;
    print_shorts(" Rx signal:=",(int16_t*)&rxdataF_zforcing[rtx][0]);
    print_shorts(" Rx signal:=",(int16_t*)&rxdataF_zforcing[rtx][4]);
    print_shorts(" Rx signal:=",(int16_t*)&rxdataF_zforcing[rtx][8]);
#endif
    }

  //Copy zero_forcing out to output array
  for (int rtx=0;rtx<n_tx;rtx++)
    nr_element_sign(rxdataF_zforcing[rtx],
                    (int *)&rxdataF_comp[rtx*n_rx][symbol*nb_rb*12],
                    nb_rb_0,
                    +1);

  //Update LLR thresholds with the Matrix determinant
  __m128i *dl_ch_mag128_0=NULL,*dl_ch_mag128b_0=NULL,*dl_ch_mag128r_0=NULL,*determ_fin_128;
  __m128i mmtmpD2,mmtmpD3;
  __m128i QAM_amp128={0},QAM_amp128b={0},QAM_amp128r={0};
  short nr_realpart[8]__attribute__((aligned(16))) = {1,0,1,0,1,0,1,0};
  determ_fin_128      = (__m128i *)&determ_fin[0];

  if (mod_order>2) {
    if (mod_order == 4) {
      QAM_amp128 = _mm_set1_epi16(QAM16_n1);  //2/sqrt(10)
      QAM_amp128b = _mm_setzero_si128();
      QAM_amp128r = _mm_setzero_si128();
    } else if (mod_order == 6) {
      QAM_amp128  = _mm_set1_epi16(QAM64_n1); //4/sqrt{42}
      QAM_amp128b = _mm_set1_epi16(QAM64_n2); //2/sqrt{42}
      QAM_amp128r = _mm_setzero_si128();
    } else if (mod_order == 8) {
      QAM_amp128 = _mm_set1_epi16(QAM256_n1); //8/sqrt{170}
      QAM_amp128b = _mm_set1_epi16(QAM256_n2);//4/sqrt{170}
      QAM_amp128r = _mm_set1_epi16(QAM256_n3);//2/sqrt{170}
    }
    dl_ch_mag128_0      = (__m128i *)&dl_ch_mag[0][symbol*nb_rb*12];
    dl_ch_mag128b_0     = (__m128i *)&dl_ch_magb[0][symbol*nb_rb*12];
    dl_ch_mag128r_0     = (__m128i *)&dl_ch_magr[0][symbol*nb_rb*12];

    for (int rb=0; rb<3*nb_rb_0; rb++) {
      //for symmetric H_h_H matrix, the determinant is only real values
        mmtmpD2 = _mm_sign_epi16(determ_fin_128[0],*(__m128i*)&nr_realpart[0]);//set imag part to 0
        mmtmpD3 = _mm_shufflelo_epi16(mmtmpD2,_MM_SHUFFLE(2,3,0,1));
        mmtmpD3 = _mm_shufflehi_epi16(mmtmpD3,_MM_SHUFFLE(2,3,0,1));
        mmtmpD2 = _mm_add_epi16(mmtmpD2,mmtmpD3);

        dl_ch_mag128_0[0] = mmtmpD2;
        dl_ch_mag128b_0[0] = mmtmpD2;
        dl_ch_mag128r_0[0] = mmtmpD2;

        dl_ch_mag128_0[0] = _mm_mulhi_epi16(dl_ch_mag128_0[0],QAM_amp128);
        dl_ch_mag128_0[0] = _mm_slli_epi16(dl_ch_mag128_0[0],1);

        dl_ch_mag128b_0[0] = _mm_mulhi_epi16(dl_ch_mag128b_0[0],QAM_amp128b);
        dl_ch_mag128b_0[0] = _mm_slli_epi16(dl_ch_mag128b_0[0],1);
        dl_ch_mag128r_0[0] = _mm_mulhi_epi16(dl_ch_mag128r_0[0],QAM_amp128r);
        dl_ch_mag128r_0[0] = _mm_slli_epi16(dl_ch_mag128r_0[0],1);


      determ_fin_128 += 1;
      dl_ch_mag128_0 += 1;
      dl_ch_mag128b_0 += 1;
      dl_ch_mag128r_0 += 1;
    }
  }

  _mm_empty();
  _m_empty();
  return(0);
}

static void nr_dlsch_layer_demapping(int16_t **llr_cw,
				     uint8_t Nl,
				     uint8_t mod_order,
				     uint32_t length,
				     int32_t codeword_TB0,
				     int32_t codeword_TB1,
				     int16_t **llr_layers) {

  switch (Nl) {
    case 1:
      if (codeword_TB1 == -1)
        memcpy(llr_cw[0], llr_layers[0], (length)*sizeof(int16_t));
      else if (codeword_TB0 == -1)
        memcpy(llr_cw[1], llr_layers[0], (length)*sizeof(int16_t));

    break;

    case 2:
    case 3:
    case 4:
      for (int i=0; i<(length/Nl/mod_order); i++){
        for (int l=0; l<Nl; l++) {
          for (int m=0; m<mod_order; m++){
            if (codeword_TB1 == -1)
              llr_cw[0][Nl*mod_order*i+l*mod_order+m] = llr_layers[l][i*mod_order+m];//i:0 -->0 1 2 3
            else if (codeword_TB0 == -1)
              llr_cw[1][Nl*mod_order*i+l*mod_order+m] = llr_layers[l][i*mod_order+m];//i:0 -->0 1 2 3
            //if (i<4) printf("length%d: llr_layers[l%d][m%d]=%d: \n",length,l,m,llr_layers[l][i*mod_order+m]);
            }
          }
        }
    break;

  default:
  AssertFatal(0, "Not supported number of layers %d\n", Nl);
  }
}

static int nr_dlsch_llr(NR_UE_PDSCH **pdsch_vars,
                        NR_DL_FRAME_PARMS *frame_parms,
                        int32_t **rxdataF_comp_ptr,
                        int32_t **dl_ch_mag_ptr,
                        NR_DL_UE_HARQ_t *dlsch0_harq,
                        NR_DL_UE_HARQ_t *dlsch1_harq,
                        RX_type_t rx_type,
                        unsigned char harq_pid,
                        unsigned char gNB_id,
                        unsigned char gNB_id_i,
                        unsigned char first_symbol_flag,
                        unsigned char symbol,
                        unsigned short nb_rb,
                        int32_t codeword_TB0,
                        int32_t codeword_TB1,
                        uint32_t len,
                        uint8_t nr_slot_rx,
                        uint8_t beamforming_mode)
{
  uint32_t llr_offset_symbol;
  
  if (first_symbol_flag==1)
    pdsch_vars[gNB_id]->llr_offset[symbol-1] = 0;
  llr_offset_symbol = pdsch_vars[gNB_id]->llr_offset[symbol-1];

  pdsch_vars[gNB_id]->llr_offset[symbol] = len*dlsch0_harq->Qm + llr_offset_symbol;
 
  /*LOG_I(PHY,"compute LLRs [symbol %d] NbRB %d Qm %d LLRs-Length %d LLR-Offset %d @LLR Buff %x @LLR Buff(symb) %x\n",
    symbol,
    nb_rb,dlsch0_harq->Qm,
    pdsch_vars[gNB_id]->llr_length[symbol],
    pdsch_vars[gNB_id]->llr_offset[symbol],
    (int16_t*)pdsch_vars[gNB_id]->llr[0],
    pllr_symbol_cw0);*/

  switch (dlsch0_harq->Qm) {
  case 2 :
    switch (rx_type) {
      case rx_standard :
        for(int l =0; l<dlsch0_harq->Nl; l++)
          nr_dlsch_qpsk_llr(frame_parms,
                            pdsch_vars[gNB_id]->rxdataF_comp0[l*frame_parms->nb_antennas_rx],
                            pdsch_vars[gNB_id]->layer_llr[l]+llr_offset_symbol,
                            symbol,
                            len,
                            first_symbol_flag,
                            nb_rb,
                            beamforming_mode);
        break;
      case rx_IC_single_stream ://From LTE Code!!
        //not implemented yet
        break;
      case rx_IC_dual_stream :
        //not implemented yet
        break;
      case rx_SIC_dual_stream :
        //not implemented yet
        break;
    }
    break;
  case 4 :
    switch (rx_type) {
      case rx_standard :
        for(int l =0; l<dlsch0_harq->Nl; l++)
          nr_dlsch_16qam_llr(frame_parms,
                             pdsch_vars[gNB_id]->rxdataF_comp0[l*frame_parms->nb_antennas_rx],
                             pdsch_vars[gNB_id]->layer_llr[l]+llr_offset_symbol,
                             pdsch_vars[gNB_id]->dl_ch_mag0[0],
                             symbol,
                             len,
                             first_symbol_flag,
                             nb_rb,
                             beamforming_mode);
        break;
      case rx_IC_single_stream ://not implemented yet
        break;
      case rx_IC_dual_stream ://not implemented yet
        break;
      case rx_SIC_dual_stream ://not implemented yet
        break;
    }
    break;
  case 6 :
    switch (rx_type) {
      case rx_standard :
        for(int l =0; l<dlsch0_harq->Nl; l++)
          nr_dlsch_64qam_llr(frame_parms,
                             pdsch_vars[gNB_id]->rxdataF_comp0[l*frame_parms->nb_antennas_rx],
                             pdsch_vars[gNB_id]->layer_llr[l]+llr_offset_symbol,
                             pdsch_vars[gNB_id]->dl_ch_mag0[0],
                             pdsch_vars[gNB_id]->dl_ch_magb0[0],
                             symbol,
                             len,
                             first_symbol_flag,
                             nb_rb,
                             beamforming_mode);
        break;
      case rx_IC_single_stream ://not implemented yet
        break;
      case rx_IC_dual_stream ://not implemented yet
        break;
      case rx_SIC_dual_stream ://not implemented yet
        break;
    }

    break;
  case 8:
    switch (rx_type) {
      case rx_standard :
        for(int l =0; l<dlsch0_harq->Nl; l++)
          nr_dlsch_256qam_llr(frame_parms,
                              pdsch_vars[gNB_id]->rxdataF_comp0[l*frame_parms->nb_antennas_rx],
                              pdsch_vars[gNB_id]->layer_llr[l]+llr_offset_symbol,
                              pdsch_vars[gNB_id]->dl_ch_mag0[0],
                              pdsch_vars[gNB_id]->dl_ch_magb0[0],
                              pdsch_vars[gNB_id]->dl_ch_magr0[0],
                              symbol,
                              len,
                              first_symbol_flag,
                              nb_rb,
                              beamforming_mode);
        break;
      case rx_IC_single_stream ://not implemented yet
        break;
      case rx_IC_dual_stream ://not implemented yet
        break;
      case rx_SIC_dual_stream ://not implemented yet
        break;
    }
    break;
  default:
    LOG_W(PHY,"rx_dlsch.c : Unknown mod_order!!!!\n");
    return(-1);
    break;
  }

  if (dlsch1_harq) {
    switch (dlsch1_harq->Qm) {
    case 2 :
      if (rx_type==rx_standard) {
        nr_dlsch_qpsk_llr(frame_parms,
                          pdsch_vars[gNB_id]->rxdataF_comp0[0],
                          pdsch_vars[gNB_id]->layer_llr[0]+llr_offset_symbol,
                          symbol,
                          len,
                          first_symbol_flag,
                          nb_rb,
                          beamforming_mode);
      }
      break;
    case 4:
      if (rx_type==rx_standard) {
        nr_dlsch_16qam_llr(frame_parms,
                           pdsch_vars[gNB_id]->rxdataF_comp0[0],
                           pdsch_vars[gNB_id]->layer_llr[0]+llr_offset_symbol,
                           pdsch_vars[gNB_id]->dl_ch_mag0[0],
                           symbol,
                           len,
                           first_symbol_flag,
                           nb_rb,
                           beamforming_mode);
      }
      break;
    case 6 :
      if (rx_type==rx_standard) {
        nr_dlsch_64qam_llr(frame_parms,
                           pdsch_vars[gNB_id]->rxdataF_comp0[0],
                           pdsch_vars[gNB_id]->layer_llr[0]+llr_offset_symbol,
                           pdsch_vars[gNB_id]->dl_ch_mag0[0],
                           pdsch_vars[gNB_id]->dl_ch_magb0[0],
                           symbol,
                           len,
                           first_symbol_flag,
                           nb_rb,
                           beamforming_mode);
        }
        break;
    case 8 :
      if (rx_type==rx_standard) {
        nr_dlsch_256qam_llr(frame_parms,
                            pdsch_vars[gNB_id]->rxdataF_comp0[0],
                            pdsch_vars[gNB_id]->layer_llr[0]+llr_offset_symbol,
                            pdsch_vars[gNB_id]->dl_ch_mag0[0],
                            pdsch_vars[gNB_id]->dl_ch_magb0[0],
                            pdsch_vars[gNB_id]->dl_ch_magr0[0],
                            symbol,
                            len,
                            first_symbol_flag,
                            nb_rb,
                            beamforming_mode);
      }
        break;
      default:
        LOG_W(PHY,"rx_dlsch.c : Unknown mod_order!!!!\n");
        return(-1);
        break;
    }
  }
  return 0;
}
//==============================================================================================


#ifdef DEBUG_DLSCH_DEMOD
/*
void print_bytes(char *s,__m128i *x)
{

  char *tempb = (char *)x;

  printf("%s  : %d,%d,%d,%d,%d,%d,%d,%d,%d,%d,%d,%d,%d,%d,%d,%d\n",s,
         tempb[0],tempb[1],tempb[2],tempb[3],tempb[4],tempb[5],tempb[6],tempb[7],
         tempb[8],tempb[9],tempb[10],tempb[11],tempb[12],tempb[13],tempb[14],tempb[15]
         );

}

void print_shorts(char *s,__m128i *x)
{

  short *tempb = (short *)x;
  printf("%s  : %d,%d,%d,%d,%d,%d,%d,%d\n",s,
         tempb[0],tempb[1],tempb[2],tempb[3],tempb[4],tempb[5],tempb[6],tempb[7]);

}

void print_shorts2(char *s,__m64 *x)
{

  short *tempb = (short *)x;
  printf("%s  : %d,%d,%d,%d\n",s,
         tempb[0],tempb[1],tempb[2],tempb[3]);

}

void print_ints(char *s,__m128i *x)
{

  int *tempb = (int *)x;
  printf("%s  : %d,%d,%d,%d\n",s,
         tempb[0],tempb[1],tempb[2],tempb[3]);

}*/
#endif<|MERGE_RESOLUTION|>--- conflicted
+++ resolved
@@ -403,12 +403,9 @@
 #endif
 
   if (cpumeas(CPUMEAS_GETSTATE))
-<<<<<<< HEAD
-    LOG_D(PHY, "[AbsSFN %u.%d] Slot%d Symbol %d first_symbol_flag %d: Channel Level  %5.2f \n",
-          frame,nr_slot_rx,slot,symbol,first_symbol_flag,ue->generic_stat_bis[proc->thread_id][slot].p_time/(cpuf*1000.0));
-=======
-    LOG_D(PHY, "[AbsSFN %u.%d] Slot%d Symbol %d first_symbol_flag %d: Channel Level  %5.2f \n",frame,nr_slot_rx,slot,symbol,first_symbol_flag,ue->generic_stat_bis[slot].p_time/(cpuf*1000.0));
->>>>>>> 8a71877e
+    LOG_D(PHY,
+          "[AbsSFN %u.%d] Slot%d Symbol %d first_symbol_flag %d: Channel Level  %5.2f \n",
+          frame, nr_slot_rx, slot, symbol, first_symbol_flag, ue->generic_stat_bis[slot].p_time / (cpuf * 1000.0));
 
   //----------------------------------------------------------
   //--------------------- channel compensation ---------------
@@ -433,12 +430,7 @@
                                 measurements); // log2_maxh+I0_shift
     stop_meas(&ue->generic_stat_bis[slot]);
     if (cpumeas(CPUMEAS_GETSTATE))
-<<<<<<< HEAD
-      LOG_D(PHY, "[AbsSFN %u.%d] Slot%d Symbol %d log2_maxh %d channel_level %d: Channel Comp  %5.2f \n",
-            frame, nr_slot_rx, slot, symbol, pdsch_vars[gNB_id]->log2_maxh, proc->channel_level, ue->generic_stat_bis[proc->thread_id][slot].p_time/(cpuf*1000.0));
-=======
       LOG_D(PHY, "[AbsSFN %u.%d] Slot%d Symbol %d log2_maxh %d channel_level %d: Channel Comp  %5.2f \n", frame, nr_slot_rx, slot, symbol, pdsch_vars[gNB_id]->log2_maxh, proc->channel_level, ue->generic_stat_bis[slot].p_time/(cpuf*1000.0));
->>>>>>> 8a71877e
 
     start_meas(&ue->generic_stat_bis[slot]);
 
@@ -472,14 +464,9 @@
   //printf("start compute LLR\n");
   rxdataF_comp_ptr = pdsch_vars[gNB_id_i]->rxdataF_comp0;
   dl_ch_mag_ptr = pdsch_vars[gNB_id_i]->dl_ch_mag0;
-  
+
   if (cpumeas(CPUMEAS_GETSTATE))
-<<<<<<< HEAD
-    LOG_D(PHY, "[AbsSFN %u.%d] Slot%d Symbol %d: Channel Combine and zero forcing %5.2f \n",
-          frame,nr_slot_rx,slot,symbol,ue->generic_stat_bis[proc->thread_id][slot].p_time/(cpuf*1000.0));
-=======
-    LOG_D(PHY, "[AbsSFN %u.%d] Slot%d Symbol %d: Channel Combine and zero forcing %5.2f \n",frame,nr_slot_rx,slot,symbol,ue->generic_stat_bis[slot].p_time/(cpuf*1000.0));
->>>>>>> 8a71877e
+    LOG_D(PHY, "[AbsSFN %u.%d] Slot%d Symbol %d: Channel Combine and zero forcing %5.2f \n", frame, nr_slot_rx, slot, symbol, ue->generic_stat_bis[slot].p_time / (cpuf * 1000.0));
 
   start_meas(&ue->generic_stat_bis[slot]);
   /* Store the valid DL RE's */
@@ -559,13 +546,8 @@
   
   stop_meas(&ue->generic_stat_bis[slot]);
   if (cpumeas(CPUMEAS_GETSTATE))
-<<<<<<< HEAD
-    LOG_D(PHY, "[AbsSFN %u.%d] Slot%d Symbol %d: LLR Computation  %5.2f \n",
-          frame,nr_slot_rx,slot,symbol,ue->generic_stat_bis[proc->thread_id][slot].p_time/(cpuf*1000.0));
-=======
-    LOG_D(PHY, "[AbsSFN %u.%d] Slot%d Symbol %d: LLR Computation  %5.2f \n",frame,nr_slot_rx,slot,symbol,ue->generic_stat_bis[slot].p_time/(cpuf*1000.0));
->>>>>>> 8a71877e
-  
+    LOG_D(PHY, "[AbsSFN %u.%d] Slot%d Symbol %d: LLR Computation  %5.2f \n", frame, nr_slot_rx, slot, symbol, ue->generic_stat_bis[slot].p_time / (cpuf * 1000.0));
+
   // Please keep it: useful for debugging
 #ifdef DEBUG_PDSCH_RX
   char filename[50];
