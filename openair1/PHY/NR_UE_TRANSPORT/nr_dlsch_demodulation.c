/*
 * Licensed to the OpenAirInterface (OAI) Software Alliance under one or more
 * contributor license agreements.  See the NOTICE file distributed with
 * this work for additional information regarding copyright ownership.
 * The OpenAirInterface Software Alliance licenses this file to You under
 * the OAI Public License, Version 1.0  (the "License"); you may not use this file
 * except in compliance with the License.
 * You may obtain a copy of the License at
 *
 *      http://www.openairinterface.org/?page_id=698
 *
 * Unless required by applicable law or agreed to in writing, software
 * distributed under the License is distributed on an "AS IS" BASIS,
 * WITHOUT WARRANTIES OR CONDITIONS OF ANY KIND, either express or implied.
 * See the License for the specific language governing permissions and
 * limitations under the License.
 *-------------------------------------------------------------------------------
 * For more information about the OpenAirInterface (OAI) Software Alliance:
 *      contact@openairinterface.org
 */

/*! \file PHY/LTE_TRANSPORT/dlsch_demodulation.c
 * \brief Top-level routines for demodulating the PDSCH physical channel from 38-211, V15.2 2018-06
 * \author H.Wang
 * \date 2018
 * \version 0.1
 * \company Eurecom
 * \note
 * \warning
 */
#include "PHY/defs_nr_UE.h"
#include "PHY/phy_extern_nr_ue.h"
#include "PHY/NR_TRANSPORT/nr_transport_proto.h"
#include "nr_transport_proto_ue.h"
//#include "SCHED/defs.h"
//#include "PHY/defs.h"
//#include "extern.h"
#include "PHY/sse_intrin.h"
#include "T.h"
#include "openair1/PHY/NR_UE_ESTIMATION/nr_estimation.h"
#include "openair1/PHY/NR_TRANSPORT/nr_dlsch.h"
#include "PHY/NR_REFSIG/nr_refsig.h"
#include "PHY/NR_REFSIG/dmrs_nr.h"

#ifndef USER_MODE
#define NOCYGWIN_STATIC static
#else
#define NOCYGWIN_STATIC
#endif

/* dynamic shift for LLR computation for TM3/4
 * set as command line argument, see lte-softmodem.c
 * default value: 0
 */
int16_t nr_dlsch_demod_shift = 0;
//int16_t interf_unaw_shift = 13;

//#define DEBUG_HARQ
//#define DEBUG_PHY
//#define DEBUG_DLSCH_DEMOD
//#define DEBUG_PDSCH_RX

// [MCS][i_mod (0,1,2) = (2,4,6)]
//unsigned char offset_mumimo_llr_drange_fix=0;
//inferference-free case
/*unsigned char interf_unaw_shift_tm4_mcs[29]={5, 3, 4, 3, 3, 2, 1, 1, 2, 0, 1, 1, 1, 1, 0, 0,
                                             1, 1, 1, 1, 0, 2, 1, 0, 1, 0, 1, 0, 0} ;*/

//unsigned char interf_unaw_shift_tm1_mcs[29]={5, 5, 4, 3, 3, 3, 2, 2, 4, 4, 2, 3, 3, 3, 1, 1,
//                                          0, 1, 1, 2, 5, 4, 4, 6, 5, 1, 0, 5, 6} ; // mcs 21, 26, 28 seem to be errorneous

/*
unsigned char offset_mumimo_llr_drange[29][3]={{8,8,8},{7,7,7},{7,7,7},{7,7,7},{6,6,6},{6,6,6},{6,6,6},{5,5,5},{4,4,4},{1,2,4}, // QPSK
{5,5,4},{5,5,5},{5,5,5},{3,3,3},{2,2,2},{2,2,2},{2,2,2}, // 16-QAM
{2,2,1},{3,3,3},{3,3,3},{3,3,1},{2,2,2},{2,2,2},{0,0,0},{0,0,0},{0,0,0},{0,0,0},{0,0,0},{0,0,0}}; //64-QAM
*/
 /*
 //first optimization try
 unsigned char offset_mumimo_llr_drange[29][3]={{7, 8, 7},{6, 6, 7},{6, 6, 7},{6, 6, 6},{5, 6, 6},{5, 5, 6},{5, 5, 6},{4, 5, 4},{4, 3, 4},{3, 2, 2},{6, 5, 5},{5, 4, 4},{5, 5, 4},{3, 3, 2},{2, 2, 1},{2, 1, 1},{2, 2, 2},{3, 3, 3},{3, 3, 2},{3, 3, 2},{3, 2, 1},{2, 2, 2},{2, 2, 2},{0, 0, 0},{0, 0, 0},{0, 0, 0},{0, 0, 0},{0, 0, 0}};
 */
 //second optimization try
 /*
   unsigned char offset_mumimo_llr_drange[29][3]={{5, 8, 7},{4, 6, 8},{3, 6, 7},{7, 7, 6},{4, 7, 8},{4, 7, 4},{6, 6, 6},{3, 6, 6},{3, 6, 6},{1, 3, 4},{1, 1, 0},{3, 3, 2},{3, 4, 1},{4, 0, 1},{4, 2, 2},{3, 1, 2},{2, 1, 0},{2, 1, 1},{1, 0, 1},{1, 0, 1},{0, 0, 0},{1, 0, 0},{0, 0, 0},{0, 1, 0},{1, 0, 0},{0, 0, 0},{0, 0, 0},{0, 0, 0},{0, 0, 0}};  w
 */
//unsigned char offset_mumimo_llr_drange[29][3]= {{0, 6, 5},{0, 4, 5},{0, 4, 5},{0, 5, 4},{0, 5, 6},{0, 5, 3},{0, 4, 4},{0, 4, 4},{0, 3, 3},{0, 1, 2},{1, 1, 0},{1, 3, 2},{3, 4, 1},{2, 0, 0},{2, 2, 2},{1, 1, 1},{2, 1, 0},{2, 1, 1},{1, 0, 1},{1, 0, 1},{0, 0, 0},{1, 0, 0},{0, 0, 0},{0, 1, 0},{1, 0, 0},{0, 0, 0},{0, 0, 0},{0, 0, 0},{0, 0, 0}};


extern void print_shorts(char *s,int16_t *x);

static void nr_dlsch_dual_stream_correlation_core(int **dl_ch_estimates_ext,
						  int **dl_ch_estimates_ext_i,
						  int **dl_ch_rho_ext,
						  unsigned char n_tx,
						  unsigned char n_rx,
						  unsigned char output_shift,
						  int length,
						  int start_point);

static void nr_dlsch_layer_demapping(int16_t **llr_cw,
				     uint8_t Nl,
				     uint8_t mod_order,
				     uint16_t length,
				     int16_t **llr_layers);


/* compute LLR */
static int nr_dlsch_llr(NR_UE_PDSCH **pdsch_vars,
                        NR_DL_FRAME_PARMS *frame_parms,
                        int32_t **rxdataF_comp_ptr,
                        int32_t **dl_ch_mag_ptr,
                        NR_DL_UE_HARQ_t *dlsch0_harq,
                        NR_DL_UE_HARQ_t *dlsch1_harq,
                        RX_type_t rx_type,
                        unsigned char harq_pid,
                        unsigned char eNB_id,
                        unsigned char eNB_id_i,
                        unsigned char first_symbol_flag,
                        unsigned char symbol,
                        unsigned short nb_rb,
                        unsigned short round,
                        int32_t codeword_TB0,
                        int32_t codeword_TB1,
                        uint32_t len,
                        uint8_t nr_tti_rx,
                        uint8_t beamforming_mode);

/* Main Function */
int nr_rx_pdsch(PHY_VARS_NR_UE *ue,
		PDSCH_t type,
		unsigned char eNB_id,
		unsigned char eNB_id_i, //if this == ue->n_connected_eNB, we assume MU interference
		uint32_t frame,
		uint8_t nr_tti_rx,
		unsigned char symbol,
		unsigned char first_symbol_flag,
		RX_type_t rx_type,
		unsigned char i_mod,
		unsigned char harq_pid)
{

  NR_UE_COMMON *common_vars  = &ue->common_vars;
  NR_UE_PDSCH **pdsch_vars;
  NR_DL_FRAME_PARMS *frame_parms    = &ue->frame_parms;
  PHY_NR_MEASUREMENTS *measurements = &ue->measurements;
  NR_UE_DLSCH_t   **dlsch;

  int avg[4];
//  int avg_0[2];
//  int avg_1[2];

#if UE_TIMING_TRACE
  uint8_t slot = 0;
#endif

  unsigned char aatx=0,aarx=0;

  unsigned short nb_rb = 0, round;
  int avgs = 0;// rb;
  NR_DL_UE_HARQ_t *dlsch0_harq, *dlsch1_harq = NULL;

  uint8_t beamforming_mode = 0;

  int32_t **rxdataF_comp_ptr;
  int32_t **dl_ch_mag_ptr;
  int32_t codeword_TB0 = -1;
  int32_t codeword_TB1 = -1;

  //to be updated higher layer
  unsigned short start_rb = 0;
  unsigned short nb_rb_pdsch = 50;
  //int16_t  *pllr_symbol_cw0_deint;
  //int16_t  *pllr_symbol_cw1_deint;
  //uint16_t bundle_L = 2;
  uint8_t pilots=0;
  uint16_t n_tx=1, n_rx=1;
  int32_t median[16];
  uint32_t len;
  uint16_t startSymbIdx=0; 
  uint16_t nbSymb=0;
  uint16_t pduBitmap=0x0;

  switch (type) {
  case SI_PDSCH:
    pdsch_vars = ue->pdsch_vars[ue->current_thread_id[nr_tti_rx]];
    dlsch = &ue->dlsch_SI[eNB_id];
    dlsch0_harq = dlsch[0]->harq_processes[harq_pid];

    break;

  case RA_PDSCH:
    pdsch_vars = ue->pdsch_vars[ue->current_thread_id[nr_tti_rx]];
    dlsch = &ue->dlsch_ra[eNB_id];
    dlsch0_harq = dlsch[0]->harq_processes[harq_pid];

    break;

  case PDSCH:
    pdsch_vars = ue->pdsch_vars[ue->current_thread_id[nr_tti_rx]];
    dlsch = ue->dlsch[ue->current_thread_id[nr_tti_rx]][eNB_id];
    dlsch0_harq = dlsch[0]->harq_processes[harq_pid];
    dlsch1_harq = dlsch[1]->harq_processes[harq_pid];
    beamforming_mode = ue->transmission_mode[eNB_id] < 7 ? 0 :ue->transmission_mode[eNB_id];
    break;

  default:
    LOG_E(PHY, "[UE][FATAL] nr_tti_rx %d: Unknown PDSCH format %d\n", nr_tti_rx, type);
    return -1;
    break;
  }

  if (dlsch0_harq && dlsch1_harq){

    LOG_D(PHY,"AbsSubframe %d.%d / Sym %d harq_pid %d, harq status %d.%d \n", frame, nr_tti_rx, symbol, harq_pid, dlsch0_harq->status, dlsch1_harq->status);

    if ((dlsch0_harq->status == ACTIVE) && (dlsch1_harq->status == ACTIVE)){
      codeword_TB0 = dlsch0_harq->codeword;
      codeword_TB1 = dlsch1_harq->codeword;
      dlsch0_harq = dlsch[codeword_TB0]->harq_processes[harq_pid];
      dlsch1_harq = dlsch[codeword_TB1]->harq_processes[harq_pid];

      #ifdef DEBUG_HARQ
        printf("[DEMOD] I am assuming both TBs are active, in cw0 %d and cw1 %d \n", codeword_TB0, codeword_TB1);
      #endif

    } else if ((dlsch0_harq->status == ACTIVE) && (dlsch1_harq->status != ACTIVE) ) {
      codeword_TB0 = dlsch0_harq->codeword;
      dlsch0_harq = dlsch[codeword_TB0]->harq_processes[harq_pid];
      dlsch1_harq = NULL;

      #ifdef DEBUG_HARQ
        printf("[DEMOD] I am assuming only TB0 is active, in cw %d \n", codeword_TB0);
      #endif

    } else if ((dlsch0_harq->status != ACTIVE) && (dlsch1_harq->status == ACTIVE)){
      codeword_TB1 = dlsch1_harq->codeword;
      dlsch0_harq  = NULL;
      dlsch1_harq  = dlsch[codeword_TB1]->harq_processes[harq_pid];

      #ifdef DEBUG_HARQ
        printf("[DEMOD] I am assuming only TB1 is active, it is in cw %d\n", codeword_TB1);
      #endif

      LOG_E(PHY, "[UE][FATAL] DLSCH: TB0 not active and TB1 active case is not supported\n");
      return -1;

    } else {
      LOG_E(PHY,"[UE][FATAL] nr_tti_rx %d: no active DLSCH\n", nr_tti_rx);
      return(-1);
    }
  } else if (dlsch0_harq) {
    if (dlsch0_harq->status == ACTIVE) {
      codeword_TB0 = dlsch0_harq->codeword;
      dlsch0_harq = dlsch[0]->harq_processes[harq_pid];

      #ifdef DEBUG_HARQ
        printf("[DEMOD] I am assuming only TB0 is active\n");
      #endif
    } else {
      LOG_E(PHY,"[UE][FATAL] nr_tti_rx %d: no active DLSCH\n", nr_tti_rx);
      return (-1);
    }
  } else {
    LOG_E(PHY, "Done\n");
    return -1;
  }

  dlsch0_harq->Qm = nr_get_Qm_dl(dlsch[0]->harq_processes[harq_pid]->mcs, dlsch[0]->harq_processes[harq_pid]->mcs_table);
  dlsch0_harq->R = nr_get_code_rate_dl(dlsch[0]->harq_processes[harq_pid]->mcs, dlsch[0]->harq_processes[harq_pid]->mcs_table);
  if (dlsch0_harq->Qm == 0 || dlsch0_harq->R == 0) {
    LOG_W(MAC, "Invalid code rate or Mod order, likely due to unexpected DL DCI.\n");
      return -1;
  }

  #ifdef DEBUG_HARQ
    printf("[DEMOD] MIMO mode = %d\n", dlsch0_harq->mimo_mode);
    printf("[DEMOD] cw for TB0 = %d, cw for TB1 = %d\n", codeword_TB0, codeword_TB1);
  #endif

  start_rb = dlsch0_harq->start_rb;
  nb_rb_pdsch =  dlsch0_harq->nb_rb;

  DevAssert(dlsch0_harq);
  round = dlsch0_harq->round;
  //printf("round = %d\n", round);

  if (eNB_id > 2) {
    LOG_W(PHY,"dlsch_demodulation.c: Illegal eNB_id %d\n",eNB_id);
    return(-1);
  }

  if (!common_vars) {
    LOG_W(PHY,"dlsch_demodulation.c: Null common_vars\n");
    return(-1);
  }

  if (!dlsch[0]) {
    LOG_W(PHY,"dlsch_demodulation.c: Null dlsch_ue pointer\n");
    return(-1);
  }

  if (!pdsch_vars) {
    LOG_W(PHY,"dlsch_demodulation.c: Null pdsch_vars pointer\n");
    return(-1);
  }

  if (!frame_parms) {
    LOG_W(PHY,"dlsch_demodulation.c: Null frame_parms\n");
    return(-1);
  }

  if (dlsch0_harq->mimo_mode>NR_DUALSTREAM) {
    LOG_E(PHY,"This transmission mode is not yet supported!\n");
    return(-1);
  }

  if (dlsch0_harq->mimo_mode==NR_DUALSTREAM)  {
    DevAssert(dlsch1_harq);
  }

#if UE_TIMING_TRACE
  if(symbol > ue->frame_parms.symbols_per_slot>>1)
  {
      slot = 1;
  }
#endif

#ifdef DEBUG_HARQ
  printf("Demod  dlsch0_harq->pmi_alloc %d\n",  dlsch0_harq->pmi_alloc);
#endif

  pilots = ((1<<symbol)&dlsch0_harq->dlDmrsSymbPos)>0 ? 1 : 0;

  if (frame_parms->nb_antenna_ports_gNB>1 && beamforming_mode==0) {
#ifdef DEBUG_DLSCH_MOD
    LOG_I(PHY,"dlsch: using pmi %x (%p)\n",pmi2hex_2Ar1(dlsch0_harq->pmi_alloc),dlsch[0]);
#endif

#if UE_TIMING_TRACE
    start_meas(&ue->generic_stat_bis[ue->current_thread_id[nr_tti_rx]][slot]);
#endif
    nb_rb = nr_dlsch_extract_rbs_dual(common_vars->common_vars_rx_data_per_thread[ue->current_thread_id[nr_tti_rx]].rxdataF,
				      pdsch_vars[eNB_id]->dl_ch_estimates,
				      pdsch_vars[eNB_id]->rxdataF_ext,
				      pdsch_vars[eNB_id]->dl_ch_estimates_ext,
				      dlsch0_harq->pmi_alloc,
				      pdsch_vars[eNB_id]->pmi_ext,
				      symbol,
				      pilots,
				      start_rb,
				      nb_rb_pdsch,
				      nr_tti_rx,
				      ue->high_speed_flag,
				      frame_parms,
				      dlsch0_harq->mimo_mode);
#ifdef DEBUG_DLSCH_MOD
      printf("dlsch: using pmi %lx, pmi_ext ",pmi2hex_2Ar1(dlsch0_harq->pmi_alloc));
       for (rb=0;rb<nb_rb;rb++)
          printf("%d",pdsch_vars[eNB_id]->pmi_ext[rb]);
       printf("\n");
#endif

   if (rx_type >= rx_IC_single_stream) {
      if (eNB_id_i<ue->n_connected_eNB) // we are in TM5
      nb_rb = nr_dlsch_extract_rbs_dual(common_vars->common_vars_rx_data_per_thread[ue->current_thread_id[nr_tti_rx]].rxdataF,
    		  	  	  	  	  	       pdsch_vars[eNB_id]->dl_ch_estimates,
                                       pdsch_vars[eNB_id_i]->rxdataF_ext,
                                       pdsch_vars[eNB_id_i]->dl_ch_estimates_ext,
                                       dlsch0_harq->pmi_alloc,
                                       pdsch_vars[eNB_id_i]->pmi_ext,
                                       symbol,
                                       pilots,
                                       start_rb,
                                       nb_rb_pdsch,
                                       nr_tti_rx,
                                       ue->high_speed_flag,
                                       frame_parms,
                                       dlsch0_harq->mimo_mode);
      else
        nb_rb = nr_dlsch_extract_rbs_dual(common_vars->common_vars_rx_data_per_thread[ue->current_thread_id[nr_tti_rx]].rxdataF,
        							   pdsch_vars[eNB_id]->dl_ch_estimates,
                                       pdsch_vars[eNB_id_i]->rxdataF_ext,
                                       pdsch_vars[eNB_id_i]->dl_ch_estimates_ext,
                                       dlsch0_harq->pmi_alloc,
                                       pdsch_vars[eNB_id_i]->pmi_ext,
                                       symbol,
                                       pilots,
                                       start_rb,
                                       nb_rb_pdsch,
                                       nr_tti_rx,
                                       ue->high_speed_flag,
                                       frame_parms,
                                       dlsch0_harq->mimo_mode);
    }
  } else if (beamforming_mode==0) { //else if nb_antennas_ports_gNB==1 && beamforming_mode == 0
		  //printf("start nr dlsch extract nr_tti_rx %d thread id %d \n", nr_tti_rx, ue->current_thread_id[nr_tti_rx]);
    nb_rb = nr_dlsch_extract_rbs_single(common_vars->common_vars_rx_data_per_thread[ue->current_thread_id[nr_tti_rx]].rxdataF,
					pdsch_vars[eNB_id]->dl_ch_estimates,
					pdsch_vars[eNB_id]->rxdataF_ext,
					pdsch_vars[eNB_id]->dl_ch_estimates_ext,
					dlsch0_harq->pmi_alloc,
					pdsch_vars[eNB_id]->pmi_ext,
					symbol,
					pilots,
					start_rb,
					nb_rb_pdsch,
					nr_tti_rx,
					ue->high_speed_flag,
                                        frame_parms,
                                        dlsch0_harq->dlDmrsSymbPos);
  
  } /*else if(beamforming_mode>7) {
    LOG_W(PHY,"dlsch_demodulation: beamforming mode not supported yet.\n");
  }*/

  //printf("nb_rb = %d, eNB_id %d\n",nb_rb,eNB_id);
  if (nb_rb==0) {
    LOG_D(PHY,"dlsch_demodulation.c: nb_rb=0\n");
    return(-1);
  }

  len = (pilots==1)? (nb_rb*6):(nb_rb*12);
  
#if UE_TIMING_TRACE
  stop_meas(&ue->generic_stat_bis[ue->current_thread_id[nr_tti_rx]][slot]);
#if DISABLE_LOG_X
  printf("[AbsSFN %u.%d] Slot%d Symbol %d Flag %d type %d: Pilot/Data extraction %5.2f \n",
	 frame,nr_tti_rx,slot,symbol,ue->high_speed_flag,type,ue->generic_stat_bis[ue->current_thread_id[nr_tti_rx]][slot].p_time/(cpuf*1000.0));
#else
  LOG_I(PHY, "[AbsSFN %u.%d] Slot%d Symbol %d Flag %d type %d: Pilot/Data extraction %5.2f \n",
	frame,nr_tti_rx,slot,symbol,ue->high_speed_flag,type,ue->generic_stat_bis[ue->current_thread_id[nr_tti_rx]][slot].p_time/(cpuf*1000.0));
#endif
#endif
  
#if UE_TIMING_TRACE
  start_meas(&ue->generic_stat_bis[ue->current_thread_id[nr_tti_rx]][slot]);
#endif
  n_tx = frame_parms->nb_antenna_ports_gNB;
  n_rx = frame_parms->nb_antennas_rx;
  
  nr_dlsch_scale_channel(pdsch_vars[eNB_id]->dl_ch_estimates_ext,
			 frame_parms,
			 dlsch,
			 symbol,
			 pilots,
			 nb_rb);

#if UE_TIMING_TRACE
    stop_meas(&ue->generic_stat_bis[ue->current_thread_id[nr_tti_rx]][slot]);
#if DISABLE_LOG_X
    printf("[AbsSFN %u.%d] Slot%d Symbol %d: Channel Scale %5.2f \n",frame,nr_tti_rx,slot,symbol,ue->generic_stat_bis[ue->current_thread_id[nr_tti_rx]][slot].p_time/(cpuf*1000.0));
#else
    LOG_I(PHY, "[AbsSFN %u.%d] Slot%d Symbol %d: Channel Scale  %5.2f \n",frame,nr_tti_rx,slot,symbol,ue->generic_stat_bis[ue->current_thread_id[nr_tti_rx]][slot].p_time/(cpuf*1000.0));
#endif
#endif

#if UE_TIMING_TRACE
    start_meas(&ue->generic_stat_bis[ue->current_thread_id[nr_tti_rx]][slot]);
#endif
  if (first_symbol_flag==1) {
    if (beamforming_mode==0){
      if (dlsch0_harq->mimo_mode<NR_DUALSTREAM) {
        nr_dlsch_channel_level(pdsch_vars[eNB_id]->dl_ch_estimates_ext,
			       frame_parms,
			       avg,
			       symbol,
			       len,
			       nb_rb);
        avgs = 0;
        for (aatx=0;aatx<frame_parms->nb_antenna_ports_gNB;aatx++)
          for (aarx=0;aarx<frame_parms->nb_antennas_rx;aarx++)
            avgs = cmax(avgs,avg[(aatx<<1)+aarx]);

        pdsch_vars[eNB_id]->log2_maxh = (log2_approx(avgs)/2)+3;
     }
     else if (dlsch0_harq->mimo_mode == NR_DUALSTREAM)
     {
    	 nr_dlsch_channel_level_median(pdsch_vars[eNB_id]->dl_ch_estimates_ext,
    	                             median,
    	                             n_tx,
    	                             n_rx,
    	                             2*len,// subcarriers Re Im
    	                             0);

    	  for (aatx = 0; aatx < n_tx; ++aatx)
    	  {
    	    for (aarx = 0; aarx < n_rx; ++aarx)
    	    {
    	      avgs = cmax(avgs, median[aatx*n_rx + aarx]);
    	    }
    	  }

    	  pdsch_vars[eNB_id]->log2_maxh = (log2_approx(avgs)/2) + 1; // this might need to be tuned

     }
    }
    //#ifdef UE_DEBUG_TRACE
    LOG_D(PHY,"[DLSCH] AbsSubframe %d.%d log2_maxh = %d [log2_maxh0 %d log2_maxh1 %d] (%d,%d)\n",
	  frame%1024,nr_tti_rx, pdsch_vars[eNB_id]->log2_maxh,
	  pdsch_vars[eNB_id]->log2_maxh0,
	  pdsch_vars[eNB_id]->log2_maxh1,
	  avg[0],avgs);
    //LOG_D(PHY,"[DLSCH] mimo_mode = %d\n", dlsch0_harq->mimo_mode);
    //#endif

    //wait until pdcch is decoded
    //proc->channel_level = 1;
  }

  /*
  uint32_t wait = 0;
  while(proc->channel_level == 0)
  {
      usleep(1);
      wait++;
  }
  */

#if T_TRACER
    if (type == PDSCH)
    {
      T(T_UE_PHY_PDSCH_ENERGY, T_INT(eNB_id),  T_INT(0), T_INT(frame%1024), T_INT(nr_tti_rx),
                               T_INT(avg[0]), T_INT(avg[1]),    T_INT(avg[2]),             T_INT(avg[3]));
    }
#endif

#if UE_TIMING_TRACE
    stop_meas(&ue->generic_stat_bis[ue->current_thread_id[nr_tti_rx]][slot]);
#if DISABLE_LOG_X
    printf("[AbsSFN %u.%d] Slot%d Symbol %d first_symbol_flag %d: Channel Level %5.2f \n",frame,nr_tti_rx,slot,symbol,first_symbol_flag,ue->generic_stat_bis[ue->current_thread_id[nr_tti_rx]][slot].p_time/(cpuf*1000.0));
#else
    LOG_I(PHY, "[AbsSFN %u.%d] Slot%d Symbol %d first_symbol_flag %d: Channel Level  %5.2f \n",frame,nr_tti_rx,slot,symbol,first_symbol_flag,ue->generic_stat_bis[ue->current_thread_id[nr_tti_rx]][slot].p_time/(cpuf*1000.0));
#endif
#endif


#if UE_TIMING_TRACE
    start_meas(&ue->generic_stat_bis[ue->current_thread_id[nr_tti_rx]][slot]);
#endif
// Now channel compensation
  if (dlsch0_harq->mimo_mode<NR_DUALSTREAM) {
    nr_dlsch_channel_compensation(pdsch_vars[eNB_id]->rxdataF_ext,
                               pdsch_vars[eNB_id]->dl_ch_estimates_ext,
                               pdsch_vars[eNB_id]->dl_ch_mag0,
                               pdsch_vars[eNB_id]->dl_ch_magb0,
                               pdsch_vars[eNB_id]->rxdataF_comp0,
                               (aatx>1) ? pdsch_vars[eNB_id]->rho : NULL,
                               frame_parms,
                               symbol,
                               pilots,
                               first_symbol_flag,
                               dlsch0_harq->Qm,
                               nb_rb,
                               pdsch_vars[eNB_id]->log2_maxh,
                               measurements); // log2_maxh+I0_shift
 /*if (symbol == 5) {
     write_output("rxF_comp_d.m","rxF_c_d",&pdsch_vars[eNB_id]->rxdataF_comp0[0][symbol*frame_parms->N_RB_DL*12],frame_parms->N_RB_DL*12,1,1);
 } */

    /*if ((rx_type==rx_IC_single_stream) &&
        (eNB_id_i<ue->n_connected_eNB)) {
         nr_dlsch_channel_compensation(pdsch_vars[eNB_id_i]->rxdataF_ext,
                                 pdsch_vars[eNB_id_i]->dl_ch_estimates_ext,
                                 pdsch_vars[eNB_id_i]->dl_ch_mag0,
                                 pdsch_vars[eNB_id_i]->dl_ch_magb0,
                                 pdsch_vars[eNB_id_i]->rxdataF_comp0,
                                 (aatx>1) ? pdsch_vars[eNB_id_i]->rho : NULL,
                                 frame_parms,
                                 symbol,
                                 first_symbol_flag,
                                 i_mod,
                                 nb_rb,
                                 pdsch_vars[eNB_id]->log2_maxh,
                                 measurements); // log2_maxh+I0_shift
#ifdef DEBUG_PHY
      if (symbol == 5) {
        write_output("rxF_comp_d.m","rxF_c_d",&pdsch_vars[eNB_id]->rxdataF_comp0[0][symbol*frame_parms->N_RB_DL*12],frame_parms->N_RB_DL*12,1,1);
        write_output("rxF_comp_i.m","rxF_c_i",&pdsch_vars[eNB_id_i]->rxdataF_comp0[0][symbol*frame_parms->N_RB_DL*12],frame_parms->N_RB_DL*12,1,1);
      }
#endif

      dlsch_dual_stream_correlation(frame_parms,
                                    symbol,
                                    nb_rb,
                                    pdsch_vars[eNB_id]->dl_ch_estimates_ext,
                                    pdsch_vars[eNB_id_i]->dl_ch_estimates_ext,
                                    pdsch_vars[eNB_id]->dl_ch_rho_ext[harq_pid][round],
                                    pdsch_vars[eNB_id]->log2_maxh);
    }*/
  }

  else if (dlsch0_harq->mimo_mode == NR_DUALSTREAM){
	  nr_dlsch_channel_compensation_core(pdsch_vars[eNB_id]->rxdataF_ext,
			  	  	  	  	  	  	  	pdsch_vars[eNB_id]->dl_ch_estimates_ext,
										pdsch_vars[eNB_id]->dl_ch_mag0,
										pdsch_vars[eNB_id]->dl_ch_magb0,
										pdsch_vars[eNB_id]->rxdataF_comp0, //rxdataF_comp
	                                    NULL,
	                                    n_tx,
	                                    n_rx,
										dlsch0_harq->Qm,
										pdsch_vars[eNB_id]->log2_maxh,
	                                    2*len, // subcarriers Re Im
	                                    0); // we start from the beginning of the vector
  /*   if (symbol == 5) {
     write_output("rxF_comp_d00.m","rxF_c_d00",&pdsch_vars[eNB_id]->rxdataF_comp0[0][symbol*frame_parms->N_RB_DL*12],frame_parms->N_RB_DL*12,1,1);// should be QAM
     write_output("rxF_comp_d01.m","rxF_c_d01",&pdsch_vars[eNB_id]->rxdataF_comp0[1][symbol*frame_parms->N_RB_DL*12],frame_parms->N_RB_DL*12,1,1);//should be almost 0
     write_output("rxF_comp_d10.m","rxF_c_d10",&pdsch_vars[eNB_id]->rxdataF_comp1[harq_pid][round][0][symbol*frame_parms->N_RB_DL*12],frame_parms->N_RB_DL*12,1,1);//should be almost 0
     write_output("rxF_comp_d11.m","rxF_c_d11",&pdsch_vars[eNB_id]->rxdataF_comp1[harq_pid][round][1][symbol*frame_parms->N_RB_DL*12],frame_parms->N_RB_DL*12,1,1);//should be QAM
        } */
      // compute correlation between signal and interference channels (rho12 and rho21)
        nr_dlsch_dual_stream_correlation_core(pdsch_vars[eNB_id]->dl_ch_estimates_ext,
        									 &(pdsch_vars[eNB_id]->dl_ch_estimates_ext[2]),
											 pdsch_vars[eNB_id]->dl_ch_rho_ext[harq_pid][round],
                                             n_tx,
                                             n_rx,
											 pdsch_vars[eNB_id]->log2_maxh,
                                             2*len,
                                             0);
        //printf("rho stream1 =%d\n", &pdsch_vars[eNB_id]->dl_ch_rho_ext[harq_pid][round] );
        nr_dlsch_dual_stream_correlation_core(&(pdsch_vars[eNB_id]->dl_ch_estimates_ext[2]),
        									pdsch_vars[eNB_id]->dl_ch_estimates_ext,
											pdsch_vars[eNB_id]->dl_ch_rho2_ext,
                                            n_tx,
                                            n_rx,
       										pdsch_vars[eNB_id]->log2_maxh,
                                            2*len,
                                            0);
    //  printf("rho stream2 =%d\n",&pdsch_vars[eNB_id]->dl_ch_rho2_ext );
      //printf("TM3 log2_maxh : %d\n",pdsch_vars[eNB_id]->log2_maxh);
  /*     if (symbol == 5) {
     write_output("rho0_0.m","rho0_0",&pdsch_vars[eNB_id]->dl_ch_rho_ext[harq_pid][round][0][symbol*frame_parms->N_RB_DL*12],frame_parms->N_RB_DL*12,1,1);// should be QAM
     write_output("rho2_0.m","rho2_0",&pdsch_vars[eNB_id]->dl_ch_rho2_ext[0][symbol*frame_parms->N_RB_DL*12],frame_parms->N_RB_DL*12,1,1);//should be almost 0
     write_output("rho0_1.m.m","rho0_1",&pdsch_vars[eNB_id]->dl_ch_rho_ext[harq_pid][round][1][symbol*frame_parms->N_RB_DL*12],frame_parms->N_RB_DL*12,1,1);//should be almost 0
     write_output("rho2_1.m","rho2_1",&pdsch_vars[eNB_id]->dl_ch_rho2_ext[1][symbol*frame_parms->N_RB_DL*12],frame_parms->N_RB_DL*12,1,1);//should be QAM
        } */

    }

#if UE_TIMING_TRACE
    stop_meas(&ue->generic_stat_bis[ue->current_thread_id[nr_tti_rx]][slot]);
#if DISABLE_LOG_X
    printf("[AbsSFN %u.%d] Slot%d Symbol %d log2_maxh %d channel_level %d: Channel Comp %5.2f \n",frame,nr_tti_rx,slot,symbol,pdsch_vars[eNB_id]->log2_maxh,proc->channel_level,ue->generic_stat_bis[ue->current_thread_id[nr_tti_rx]][slot].p_time/(cpuf*1000.0));
#else
    LOG_I(PHY, "[AbsSFN %u.%d] Slot%d Symbol %d log2_maxh %d channel_level %d: Channel Comp  %5.2f \n",frame,nr_tti_rx,slot,symbol,pdsch_vars[eNB_id]->log2_maxh,proc->channel_level,ue->generic_stat_bis[ue->current_thread_id[nr_tti_rx]][slot].p_time/(cpuf*1000.0));
#endif
#endif
// MRC
#if UE_TIMING_TRACE
    start_meas(&ue->generic_stat_bis[ue->current_thread_id[nr_tti_rx]][slot]);
#endif

    if (frame_parms->nb_antennas_rx > 1) {
    if (dlsch0_harq->mimo_mode == NR_DUALSTREAM){
        nr_dlsch_detection_mrc_core(pdsch_vars[eNB_id]->rxdataF_comp0,
                                   NULL,
								   pdsch_vars[eNB_id]->dl_ch_rho_ext[harq_pid][round],
								   pdsch_vars[eNB_id]->dl_ch_rho2_ext,
								   pdsch_vars[eNB_id]->dl_ch_mag0,
								   pdsch_vars[eNB_id]->dl_ch_magb0,
                                   NULL,
                                   NULL,
                                   n_tx,
                                   n_rx,
                                   2*len,
                                   0);
    /*   if (symbol == 5) {
     write_output("rho0_mrc.m","rho0_0",&pdsch_vars[eNB_id]->dl_ch_rho_ext[harq_pid][round][0][symbol*frame_parms->N_RB_DL*12],frame_parms->N_RB_DL*12,1,1);// should be QAM
     write_output("rho2_mrc.m","rho2_0",&pdsch_vars[eNB_id]->dl_ch_rho2_ext[0][symbol*frame_parms->N_RB_DL*12],frame_parms->N_RB_DL*12,1,1);//should be almost 0
        } */
    }
    }

      //printf("start compute LLR\n");
  if (dlsch0_harq->mimo_mode == NR_DUALSTREAM)  {
    rxdataF_comp_ptr = pdsch_vars[eNB_id]->rxdataF_comp1[harq_pid][round];
    dl_ch_mag_ptr = pdsch_vars[eNB_id]->dl_ch_mag1[harq_pid][round];
  }
  else {
    rxdataF_comp_ptr = pdsch_vars[eNB_id_i]->rxdataF_comp0;
    dl_ch_mag_ptr = pdsch_vars[eNB_id_i]->dl_ch_mag0;
    //i_mod should have been passed as a parameter
  }
  
#if UE_TIMING_TRACE
    stop_meas(&ue->generic_stat_bis[ue->current_thread_id[nr_tti_rx]][slot]);
#if DISABLE_LOG_X
    printf("[AbsSFN %u.%d] Slot%d Symbol %d: Channel Combine %5.2f \n",frame,nr_tti_rx,slot,symbol,ue->generic_stat_bis[ue->current_thread_id[nr_tti_rx]][slot].p_time/(cpuf*1000.0));
#else
    LOG_I(PHY, "[AbsSFN %u.%d] Slot%d Symbol %d: Channel Combine  %5.2f \n",frame,nr_tti_rx,slot,symbol,ue->generic_stat_bis[ue->current_thread_id[nr_tti_rx]][slot].p_time/(cpuf*1000.0));
#endif
#endif

#if UE_TIMING_TRACE

    start_meas(&ue->generic_stat_bis[ue->current_thread_id[nr_tti_rx]][slot]);
#endif
  /* Store the valid DL RE's */
    pdsch_vars[eNB_id]->dl_valid_re[symbol-1] = len;

    if(dlsch0_harq->status == ACTIVE) {
      startSymbIdx = dlsch0_harq->start_symbol;
      nbSymb = dlsch0_harq->nb_symbols;
      pduBitmap = dlsch0_harq->pduBitmap;
    }
    if(dlsch1_harq) {
      startSymbIdx = dlsch1_harq->start_symbol;
      nbSymb = dlsch1_harq->nb_symbols;
      pduBitmap = dlsch1_harq->pduBitmap;
    }

    /* Check for PTRS bitmap and process it respectively */
    if((pduBitmap & 0x1) && (type == PDSCH)) {
      nr_pdsch_ptrs_processing(ue,
                               pdsch_vars,
                               frame_parms,
                               dlsch0_harq, dlsch1_harq,
                               eNB_id, nr_tti_rx,
                               symbol, (nb_rb*12),
                               harq_pid,
                               dlsch[0]->rnti,rx_type);
      pdsch_vars[eNB_id]->dl_valid_re[symbol-1] -= pdsch_vars[eNB_id]->ptrs_re_per_slot[0][symbol];
    }

<<<<<<< HEAD
    /* at last symbol in a slot calculate LLR's for whole slot */
    if(symbol == (startSymbIdx + nbSymb -1)) {
      for(uint8_t i =startSymbIdx; i <= nbSymb;i++) {
        /* re evaluating the first symbol flag as LLR's are done in symbol loop  */
        if(i == startSymbIdx && i < 3) {
          first_symbol_flag =1;
=======
  if (dlsch1_harq) {
    uint8_t Qm = nr_get_Qm_dl(dlsch1_harq->mcs,dlsch1_harq->mcs_table);
    if (Qm == 0){
      LOG_W(MAC, "Invalid code rate or Mod order, likely due to unexpected DL DCI.\n");
        return -1;
    }
    switch (Qm) {
      case 2 :
        if (rx_type==rx_standard) {
            nr_dlsch_qpsk_llr(frame_parms,
                              pdsch_vars[eNB_id]->rxdataF_comp0,
                              pllr_symbol_cw0,
                              symbol,len,first_symbol_flag,nb_rb,
                              beamforming_mode);
        }
        break;
      case 4:
        if (rx_type==rx_standard) {
          nr_dlsch_16qam_llr(frame_parms,
                             pdsch_vars[eNB_id]->rxdataF_comp0,
                             pdsch_vars[eNB_id]->llr[0],
                             pdsch_vars[eNB_id]->dl_ch_mag0,
                             symbol,len,first_symbol_flag,nb_rb,
                             pdsch_vars[eNB_id]->llr128,
                             beamforming_mode);
>>>>>>> b4522183
        }
        else {
          first_symbol_flag=0;
        }
        /* Calculate LLR's for each symbol */
        nr_dlsch_llr(pdsch_vars, frame_parms,
                     rxdataF_comp_ptr, dl_ch_mag_ptr,
                     dlsch0_harq, dlsch1_harq,
                     rx_type, harq_pid,
                     eNB_id, eNB_id_i,
                     first_symbol_flag,
                     i, nb_rb, round,
                     codeword_TB0, codeword_TB1,
                     pdsch_vars[eNB_id]->dl_valid_re[i-1],
                     nr_tti_rx, beamforming_mode);
      }
    }

  //nr_dlsch_deinterleaving(symbol,bundle_L,(int16_t*)pllr_symbol_cw0,(int16_t*)pllr_symbol_cw0_deint, nb_rb_pdsch);

    if (rx_type==rx_IC_dual_stream) {
      nr_dlsch_layer_demapping(pdsch_vars[eNB_id]->llr,
                               dlsch[0]->harq_processes[harq_pid]->Nl,
                               dlsch[0]->harq_processes[harq_pid]->Qm,
                               dlsch[0]->harq_processes[harq_pid]->G,
                               pdsch_vars[eNB_id]->layer_llr);
    }

#if UE_TIMING_TRACE
    stop_meas(&ue->generic_stat_bis[ue->current_thread_id[nr_tti_rx]][slot]);
#if DISABLE_LOG_X
    printf("[AbsSFN %u.%d] Slot%d Symbol %d: LLR Computation %5.2f \n",frame,nr_tti_rx,slot,symbol,ue->generic_stat_bis[ue->current_thread_id[nr_tti_rx]][slot].p_time/(cpuf*1000.0));
#else
    LOG_I(PHY, "[AbsSFN %u.%d] Slot%d Symbol %d: LLR Computation  %5.2f \n",frame,nr_tti_rx,slot,symbol,ue->generic_stat_bis[ue->current_thread_id[nr_tti_rx]][slot].p_time/(cpuf*1000.0));
#endif
#endif

// Please keep it: useful for debugging
#ifdef DEBUG_PDSCH_RX
  char filename[40];
  uint8_t aa = 0;

  snprintf(filename, 40, "rxdataF0_symb_%d_nr_tti_rx_%d.m", symbol, nr_tti_rx);
  write_output(filename, "rxdataF0", &common_vars->common_vars_rx_data_per_thread[ue->current_thread_id[nr_tti_rx]].rxdataF[0][0], NR_SYMBOLS_PER_SLOT*frame_parms->ofdm_symbol_size, 1, 1);

  snprintf(filename, 40, "dl_ch_estimates0%d_symb_%d_nr_tti_rx_%d.m", aa, symbol, nr_tti_rx);
  write_output(filename, "dl_ch_estimates", &pdsch_vars[eNB_id]->dl_ch_estimates[aa][0], NR_SYMBOLS_PER_SLOT*frame_parms->ofdm_symbol_size, 1, 1);

  snprintf(filename, 40, "rxdataF_ext0%d_symb_%d_nr_tti_rx_%d.m", aa, symbol, nr_tti_rx);
  write_output(filename, "rxdataF_ext", &pdsch_vars[eNB_id]->rxdataF_ext[aa][0], NR_SYMBOLS_PER_SLOT*frame_parms->N_RB_DL*NR_NB_SC_PER_RB, 1, 1);

  snprintf(filename, 40, "dl_ch_estimates_ext0%d_symb_%d_nr_tti_rx_%d.m", aa, symbol, nr_tti_rx);
  write_output(filename, "dl_ch_estimates_ext00", &pdsch_vars[eNB_id]->dl_ch_estimates_ext[aa][0], NR_SYMBOLS_PER_SLOT*frame_parms->N_RB_DL*NR_NB_SC_PER_RB, 1, 1);

  snprintf(filename, 40, "rxdataF_comp0%d_symb_%d_nr_tti_rx_%d.m", aa, symbol, nr_tti_rx);
  write_output(filename, "rxdataF_comp00", &pdsch_vars[eNB_id]->rxdataF_comp0[aa][0], NR_SYMBOLS_PER_SLOT*frame_parms->N_RB_DL*NR_NB_SC_PER_RB, 1, 1);

  for (int i=0; i < 2; i++){
    snprintf(filename, 40,  "llr%d_symb_%d_nr_tti_rx_%d.m", i, symbol, nr_tti_rx);
    write_output(filename,"llr",  &pdsch_vars[eNB_id]->llr[i][0], (NR_SYMBOLS_PER_SLOT*nb_rb*NR_NB_SC_PER_RB*dlsch1_harq->Qm) - 4*(nb_rb*4*dlsch1_harq->Qm), 1, 0);
  }
#endif

#if T_TRACER
  T(T_UE_PHY_PDSCH_IQ, T_INT(eNB_id), T_INT(ue->Mod_id), T_INT(frame%1024),
    T_INT(nr_tti_rx), T_INT(nb_rb),
    T_INT(frame_parms->N_RB_UL), T_INT(frame_parms->symbols_per_slot),
    T_BUFFER(&pdsch_vars[eNB_id]->rxdataF_comp0[eNB_id][0],
             2 * /* ulsch[UE_id]->harq_processes[harq_pid]->nb_rb */ frame_parms->N_RB_UL *12*frame_parms->symbols_per_slot*2));
#endif
  return(0);

}

void nr_dlsch_deinterleaving(uint8_t symbol,
							uint8_t start_symbol,
							uint16_t L,
							uint16_t *llr,
							uint16_t *llr_deint,
							uint16_t nb_rb_pdsch)
{

  uint32_t bundle_idx, N_bundle, R, C, r,c;
  int32_t m,k;
  uint8_t nb_re;

  R=2;
  N_bundle = nb_rb_pdsch/L;
  C=N_bundle/R;

  uint32_t *bundle_deint = malloc(N_bundle*sizeof(uint32_t));

  printf("N_bundle %u L %d nb_rb_pdsch %d\n",N_bundle, L,nb_rb_pdsch);

  if (symbol==start_symbol)
	  nb_re = 6;
  else
	  nb_re = 12;


  AssertFatal(llr!=NULL,"nr_dlsch_deinterleaving: FATAL llr is Null\n");


  for (c =0; c< C; c++){
	  for (r=0; r<R;r++){
		  bundle_idx = r*C+c;
		  bundle_deint[bundle_idx] = c*R+r;
		  //printf("c %u r %u bundle_idx %u bundle_deinter %u\n", c, r, bundle_idx, bundle_deint[bundle_idx]);
	  }
  }

  for (k=0; k<N_bundle;k++)
  {
	  for (m=0; m<nb_re*L;m++){
		  llr_deint[bundle_deint[k]*nb_re*L+m]= llr[k*nb_re*L+m];
		  //printf("k %d m %d bundle_deint %d llr_deint %d\n", k, m, bundle_deint[k], llr_deint[bundle_deint[k]*nb_re*L+m]);
	  }
  }
  free(bundle_deint);
}

//==============================================================================================
// Pre-processing for LLR computation
//==============================================================================================

void nr_dlsch_channel_compensation(int **rxdataF_ext,
                                int **dl_ch_estimates_ext,
                                int **dl_ch_mag,
                                int **dl_ch_magb,
                                int **rxdataF_comp,
                                int **rho,
                                NR_DL_FRAME_PARMS *frame_parms,
                                unsigned char symbol,
				uint8_t pilots,
                                uint8_t first_symbol_flag,
                                unsigned char mod_order,
                                unsigned short nb_rb,
                                unsigned char output_shift,
                                PHY_NR_MEASUREMENTS *measurements)
{

#if defined(__i386) || defined(__x86_64)

  unsigned short rb;
  unsigned char aatx,aarx;
  __m128i *dl_ch128,*dl_ch128_2,*dl_ch_mag128,*dl_ch_mag128b,*rxdataF128,*rxdataF_comp128,*rho128;
  __m128i mmtmpD0,mmtmpD1,mmtmpD2,mmtmpD3,QAM_amp128,QAM_amp128b;
  QAM_amp128b = _mm_setzero_si128();

  for (aatx=0; aatx<frame_parms->nb_antenna_ports_gNB; aatx++) {
    if (mod_order == 4) {
      QAM_amp128 = _mm_set1_epi16(QAM16_n1);  // 2/sqrt(10)
      QAM_amp128b = _mm_setzero_si128();
    } else if (mod_order == 6) {
      QAM_amp128  = _mm_set1_epi16(QAM64_n1); //
      QAM_amp128b = _mm_set1_epi16(QAM64_n2);
    }

    //    printf("comp: rxdataF_comp %p, symbol %d\n",rxdataF_comp[0],symbol);

    for (aarx=0; aarx<frame_parms->nb_antennas_rx; aarx++) {

      dl_ch128          = (__m128i *)&dl_ch_estimates_ext[(aatx<<1)+aarx][symbol*nb_rb*12];
      dl_ch_mag128      = (__m128i *)&dl_ch_mag[(aatx<<1)+aarx][symbol*nb_rb*12];
      dl_ch_mag128b     = (__m128i *)&dl_ch_magb[(aatx<<1)+aarx][symbol*nb_rb*12];
      rxdataF128        = (__m128i *)&rxdataF_ext[aarx][symbol*nb_rb*12];
      rxdataF_comp128   = (__m128i *)&rxdataF_comp[(aatx<<1)+aarx][symbol*nb_rb*12];


      for (rb=0; rb<nb_rb; rb++) {
        if (mod_order>2) {
          // get channel amplitude if not QPSK

          mmtmpD0 = _mm_madd_epi16(dl_ch128[0],dl_ch128[0]);
          mmtmpD0 = _mm_srai_epi32(mmtmpD0,output_shift);

          mmtmpD1 = _mm_madd_epi16(dl_ch128[1],dl_ch128[1]);
          mmtmpD1 = _mm_srai_epi32(mmtmpD1,output_shift);

          mmtmpD0 = _mm_packs_epi32(mmtmpD0,mmtmpD1);

          // store channel magnitude here in a new field of dlsch

          dl_ch_mag128[0] = _mm_unpacklo_epi16(mmtmpD0,mmtmpD0);
          dl_ch_mag128b[0] = dl_ch_mag128[0];
          dl_ch_mag128[0] = _mm_mulhi_epi16(dl_ch_mag128[0],QAM_amp128);
          dl_ch_mag128[0] = _mm_slli_epi16(dl_ch_mag128[0],1);
    //print_ints("Re(ch):",(int16_t*)&mmtmpD0);
    //print_shorts("QAM_amp:",(int16_t*)&QAM_amp128);
    //print_shorts("mag:",(int16_t*)&dl_ch_mag128[0]);
          dl_ch_mag128[1] = _mm_unpackhi_epi16(mmtmpD0,mmtmpD0);
          dl_ch_mag128b[1] = dl_ch_mag128[1];
          dl_ch_mag128[1] = _mm_mulhi_epi16(dl_ch_mag128[1],QAM_amp128);
          dl_ch_mag128[1] = _mm_slli_epi16(dl_ch_mag128[1],1);

          if (pilots==0) {
            mmtmpD0 = _mm_madd_epi16(dl_ch128[2],dl_ch128[2]);
            mmtmpD0 = _mm_srai_epi32(mmtmpD0,output_shift);
            mmtmpD1 = _mm_packs_epi32(mmtmpD0,mmtmpD0);

            dl_ch_mag128[2] = _mm_unpacklo_epi16(mmtmpD1,mmtmpD1);
            dl_ch_mag128b[2] = dl_ch_mag128[2];

            dl_ch_mag128[2] = _mm_mulhi_epi16(dl_ch_mag128[2],QAM_amp128);
            dl_ch_mag128[2] = _mm_slli_epi16(dl_ch_mag128[2],1);
          }

          dl_ch_mag128b[0] = _mm_mulhi_epi16(dl_ch_mag128b[0],QAM_amp128b);
          dl_ch_mag128b[0] = _mm_slli_epi16(dl_ch_mag128b[0],1);


          dl_ch_mag128b[1] = _mm_mulhi_epi16(dl_ch_mag128b[1],QAM_amp128b);
          dl_ch_mag128b[1] = _mm_slli_epi16(dl_ch_mag128b[1],1);

          if (pilots==0) {
            dl_ch_mag128b[2] = _mm_mulhi_epi16(dl_ch_mag128b[2],QAM_amp128b);
            dl_ch_mag128b[2] = _mm_slli_epi16(dl_ch_mag128b[2],1);
          }
        }

        // multiply by conjugated channel
        mmtmpD0 = _mm_madd_epi16(dl_ch128[0],rxdataF128[0]);
        //  print_ints("re",&mmtmpD0);

        // mmtmpD0 contains real part of 4 consecutive outputs (32-bit)
        mmtmpD1 = _mm_shufflelo_epi16(dl_ch128[0],_MM_SHUFFLE(2,3,0,1));
        mmtmpD1 = _mm_shufflehi_epi16(mmtmpD1,_MM_SHUFFLE(2,3,0,1));
        mmtmpD1 = _mm_sign_epi16(mmtmpD1,*(__m128i*)&conjugate[0]);
        //  print_ints("im",&mmtmpD1);
        mmtmpD1 = _mm_madd_epi16(mmtmpD1,rxdataF128[0]);
        // mmtmpD1 contains imag part of 4 consecutive outputs (32-bit)
        mmtmpD0 = _mm_srai_epi32(mmtmpD0,output_shift);
        //  print_ints("re(shift)",&mmtmpD0);
        mmtmpD1 = _mm_srai_epi32(mmtmpD1,output_shift);
        //  print_ints("im(shift)",&mmtmpD1);
        mmtmpD2 = _mm_unpacklo_epi32(mmtmpD0,mmtmpD1);
        mmtmpD3 = _mm_unpackhi_epi32(mmtmpD0,mmtmpD1);
        //        print_ints("c0",&mmtmpD2);
        //  print_ints("c1",&mmtmpD3);
        rxdataF_comp128[0] = _mm_packs_epi32(mmtmpD2,mmtmpD3);
        //  print_shorts("rx:",rxdataF128);
        //  print_shorts("ch:",dl_ch128);
        //  print_shorts("pack:",rxdataF_comp128);

        // multiply by conjugated channel
        mmtmpD0 = _mm_madd_epi16(dl_ch128[1],rxdataF128[1]);
        // mmtmpD0 contains real part of 4 consecutive outputs (32-bit)
        mmtmpD1 = _mm_shufflelo_epi16(dl_ch128[1],_MM_SHUFFLE(2,3,0,1));
        mmtmpD1 = _mm_shufflehi_epi16(mmtmpD1,_MM_SHUFFLE(2,3,0,1));
        mmtmpD1 = _mm_sign_epi16(mmtmpD1,*(__m128i*)conjugate);
        mmtmpD1 = _mm_madd_epi16(mmtmpD1,rxdataF128[1]);
        // mmtmpD1 contains imag part of 4 consecutive outputs (32-bit)
        mmtmpD0 = _mm_srai_epi32(mmtmpD0,output_shift);
        mmtmpD1 = _mm_srai_epi32(mmtmpD1,output_shift);
        mmtmpD2 = _mm_unpacklo_epi32(mmtmpD0,mmtmpD1);
        mmtmpD3 = _mm_unpackhi_epi32(mmtmpD0,mmtmpD1);

        rxdataF_comp128[1] = _mm_packs_epi32(mmtmpD2,mmtmpD3);
        //  print_shorts("rx:",rxdataF128+1);
        //  print_shorts("ch:",dl_ch128+1);
        //  print_shorts("pack:",rxdataF_comp128+1);

        if (pilots==0) {
          // multiply by conjugated channel
          mmtmpD0 = _mm_madd_epi16(dl_ch128[2],rxdataF128[2]);
          // mmtmpD0 contains real part of 4 consecutive outputs (32-bit)
          mmtmpD1 = _mm_shufflelo_epi16(dl_ch128[2],_MM_SHUFFLE(2,3,0,1));
          mmtmpD1 = _mm_shufflehi_epi16(mmtmpD1,_MM_SHUFFLE(2,3,0,1));
          mmtmpD1 = _mm_sign_epi16(mmtmpD1,*(__m128i*)conjugate);
          mmtmpD1 = _mm_madd_epi16(mmtmpD1,rxdataF128[2]);
          // mmtmpD1 contains imag part of 4 consecutive outputs (32-bit)
          mmtmpD0 = _mm_srai_epi32(mmtmpD0,output_shift);
          mmtmpD1 = _mm_srai_epi32(mmtmpD1,output_shift);
          mmtmpD2 = _mm_unpacklo_epi32(mmtmpD0,mmtmpD1);
          mmtmpD3 = _mm_unpackhi_epi32(mmtmpD0,mmtmpD1);

          rxdataF_comp128[2] = _mm_packs_epi32(mmtmpD2,mmtmpD3);
          //  print_shorts("rx:",rxdataF128+2);
          //  print_shorts("ch:",dl_ch128+2);
          //        print_shorts("pack:",rxdataF_comp128+2);

          dl_ch128+=3;
          dl_ch_mag128+=3;
          dl_ch_mag128b+=3;
          rxdataF128+=3;
          rxdataF_comp128+=3;
        } else { // we have a smaller PDSCH in symbols with pilots so skip last group of 4 REs and increment less
          dl_ch128+=2;
          dl_ch_mag128+=2;
          dl_ch_mag128b+=2;
          rxdataF128+=2;
          rxdataF_comp128+=2;
        }

      }
    }
  }

  if (rho) {


    for (aarx=0; aarx<frame_parms->nb_antennas_rx; aarx++) {
      rho128        = (__m128i *)&rho[aarx][symbol*frame_parms->N_RB_DL*12];
      dl_ch128      = (__m128i *)&dl_ch_estimates_ext[aarx][symbol*frame_parms->N_RB_DL*12];
      dl_ch128_2    = (__m128i *)&dl_ch_estimates_ext[2+aarx][symbol*frame_parms->N_RB_DL*12];

      for (rb=0; rb<nb_rb; rb++) {
        // multiply by conjugated channel
        mmtmpD0 = _mm_madd_epi16(dl_ch128[0],dl_ch128_2[0]);
        //  print_ints("re",&mmtmpD0);

        // mmtmpD0 contains real part of 4 consecutive outputs (32-bit)
        mmtmpD1 = _mm_shufflelo_epi16(dl_ch128[0],_MM_SHUFFLE(2,3,0,1));
        mmtmpD1 = _mm_shufflehi_epi16(mmtmpD1,_MM_SHUFFLE(2,3,0,1));
        mmtmpD1 = _mm_sign_epi16(mmtmpD1,*(__m128i*)&conjugate[0]);
        //  print_ints("im",&mmtmpD1);
        mmtmpD1 = _mm_madd_epi16(mmtmpD1,dl_ch128_2[0]);
        // mmtmpD1 contains imag part of 4 consecutive outputs (32-bit)
        mmtmpD0 = _mm_srai_epi32(mmtmpD0,output_shift);
        //  print_ints("re(shift)",&mmtmpD0);
        mmtmpD1 = _mm_srai_epi32(mmtmpD1,output_shift);
        //  print_ints("im(shift)",&mmtmpD1);
        mmtmpD2 = _mm_unpacklo_epi32(mmtmpD0,mmtmpD1);
        mmtmpD3 = _mm_unpackhi_epi32(mmtmpD0,mmtmpD1);
        //        print_ints("c0",&mmtmpD2);
        //  print_ints("c1",&mmtmpD3);
        rho128[0] = _mm_packs_epi32(mmtmpD2,mmtmpD3);

        //print_shorts("rx:",dl_ch128_2);
        //print_shorts("ch:",dl_ch128);
        //print_shorts("pack:",rho128);

        // multiply by conjugated channel
        mmtmpD0 = _mm_madd_epi16(dl_ch128[1],dl_ch128_2[1]);
        // mmtmpD0 contains real part of 4 consecutive outputs (32-bit)
        mmtmpD1 = _mm_shufflelo_epi16(dl_ch128[1],_MM_SHUFFLE(2,3,0,1));
        mmtmpD1 = _mm_shufflehi_epi16(mmtmpD1,_MM_SHUFFLE(2,3,0,1));
        mmtmpD1 = _mm_sign_epi16(mmtmpD1,*(__m128i*)conjugate);
        mmtmpD1 = _mm_madd_epi16(mmtmpD1,dl_ch128_2[1]);
        // mmtmpD1 contains imag part of 4 consecutive outputs (32-bit)
        mmtmpD0 = _mm_srai_epi32(mmtmpD0,output_shift);
        mmtmpD1 = _mm_srai_epi32(mmtmpD1,output_shift);
        mmtmpD2 = _mm_unpacklo_epi32(mmtmpD0,mmtmpD1);
        mmtmpD3 = _mm_unpackhi_epi32(mmtmpD0,mmtmpD1);


        rho128[1] =_mm_packs_epi32(mmtmpD2,mmtmpD3);
        //print_shorts("rx:",dl_ch128_2+1);
        //print_shorts("ch:",dl_ch128+1);
        //print_shorts("pack:",rho128+1);
        // multiply by conjugated channel
        mmtmpD0 = _mm_madd_epi16(dl_ch128[2],dl_ch128_2[2]);
        // mmtmpD0 contains real part of 4 consecutive outputs (32-bit)
        mmtmpD1 = _mm_shufflelo_epi16(dl_ch128[2],_MM_SHUFFLE(2,3,0,1));
        mmtmpD1 = _mm_shufflehi_epi16(mmtmpD1,_MM_SHUFFLE(2,3,0,1));
        mmtmpD1 = _mm_sign_epi16(mmtmpD1,*(__m128i*)conjugate);
        mmtmpD1 = _mm_madd_epi16(mmtmpD1,dl_ch128_2[2]);
        // mmtmpD1 contains imag part of 4 consecutive outputs (32-bit)
        mmtmpD0 = _mm_srai_epi32(mmtmpD0,output_shift);
        mmtmpD1 = _mm_srai_epi32(mmtmpD1,output_shift);
        mmtmpD2 = _mm_unpacklo_epi32(mmtmpD0,mmtmpD1);
        mmtmpD3 = _mm_unpackhi_epi32(mmtmpD0,mmtmpD1);

        rho128[2] = _mm_packs_epi32(mmtmpD2,mmtmpD3);
        //print_shorts("rx:",dl_ch128_2+2);
        //print_shorts("ch:",dl_ch128+2);
        //print_shorts("pack:",rho128+2);

        dl_ch128+=3;
        dl_ch128_2+=3;
        rho128+=3;

      }

      if (first_symbol_flag==1) {
        measurements->rx_correlation[0][aarx] = signal_energy(&rho[aarx][symbol*nb_rb*12],rb*12);
      }
    }
  }

  _mm_empty();
  _m_empty();

#elif defined(__arm__)


  unsigned short rb;
  unsigned char aatx,aarx,symbol_mod,pilots=0;

  int16x4_t *dl_ch128,*dl_ch128_2,*rxdataF128;
  int32x4_t mmtmpD0,mmtmpD1,mmtmpD0b,mmtmpD1b;
  int16x8_t *dl_ch_mag128,*dl_ch_mag128b,mmtmpD2,mmtmpD3,mmtmpD4;
  int16x8_t QAM_amp128,QAM_amp128b;
  int16x4x2_t *rxdataF_comp128,*rho128;

  int16_t conj[4]__attribute__((aligned(16))) = {1,-1,1,-1};
  int32x4_t output_shift128 = vmovq_n_s32(-(int32_t)output_shift);

  symbol_mod = (symbol>=(7-frame_parms->Ncp)) ? symbol-(7-frame_parms->Ncp) : symbol;

  if ((symbol_mod == 0) || (symbol_mod == (4-frame_parms->Ncp))) {
    if (frame_parms->nb_antenna_ports_gNB==1) { // 10 out of 12 so don't reduce size
      nb_rb=1+(5*nb_rb/6);
    }
    else {
      pilots=1;
    }
  }

  for (aatx=0; aatx<frame_parms->nb_antenna_ports_gNB; aatx++) {
    if (mod_order == 4) {
      QAM_amp128  = vmovq_n_s16(QAM16_n1);  // 2/sqrt(10)
      QAM_amp128b = vmovq_n_s16(0);
    } else if (mod_order == 6) {
      QAM_amp128  = vmovq_n_s16(QAM64_n1); //
      QAM_amp128b = vmovq_n_s16(QAM64_n2);
    }
    //    printf("comp: rxdataF_comp %p, symbol %d\n",rxdataF_comp[0],symbol);

    for (aarx=0; aarx<frame_parms->nb_antennas_rx; aarx++) {
      dl_ch128          = (int16x4_t*)&dl_ch_estimates_ext[(aatx<<1)+aarx][symbol*frame_parms->N_RB_DL*12];
      dl_ch_mag128      = (int16x8_t*)&dl_ch_mag[(aatx<<1)+aarx][symbol*frame_parms->N_RB_DL*12];
      dl_ch_mag128b     = (int16x8_t*)&dl_ch_magb[(aatx<<1)+aarx][symbol*frame_parms->N_RB_DL*12];
      rxdataF128        = (int16x4_t*)&rxdataF_ext[aarx][symbol*frame_parms->N_RB_DL*12];
      rxdataF_comp128   = (int16x4x2_t*)&rxdataF_comp[(aatx<<1)+aarx][symbol*frame_parms->N_RB_DL*12];

      for (rb=0; rb<nb_rb; rb++) {
  if (mod_order>2) {
    // get channel amplitude if not QPSK
    mmtmpD0 = vmull_s16(dl_ch128[0], dl_ch128[0]);
    // mmtmpD0 = [ch0*ch0,ch1*ch1,ch2*ch2,ch3*ch3];
    mmtmpD0 = vqshlq_s32(vqaddq_s32(mmtmpD0,vrev64q_s32(mmtmpD0)),output_shift128);
    // mmtmpD0 = [ch0*ch0 + ch1*ch1,ch0*ch0 + ch1*ch1,ch2*ch2 + ch3*ch3,ch2*ch2 + ch3*ch3]>>output_shift128 on 32-bits
    mmtmpD1 = vmull_s16(dl_ch128[1], dl_ch128[1]);
    mmtmpD1 = vqshlq_s32(vqaddq_s32(mmtmpD1,vrev64q_s32(mmtmpD1)),output_shift128);
    mmtmpD2 = vcombine_s16(vmovn_s32(mmtmpD0),vmovn_s32(mmtmpD1));
    // mmtmpD2 = [ch0*ch0 + ch1*ch1,ch0*ch0 + ch1*ch1,ch2*ch2 + ch3*ch3,ch2*ch2 + ch3*ch3,ch4*ch4 + ch5*ch5,ch4*ch4 + ch5*ch5,ch6*ch6 + ch7*ch7,ch6*ch6 + ch7*ch7]>>output_shift128 on 16-bits
    mmtmpD0 = vmull_s16(dl_ch128[2], dl_ch128[2]);
    mmtmpD0 = vqshlq_s32(vqaddq_s32(mmtmpD0,vrev64q_s32(mmtmpD0)),output_shift128);
    mmtmpD1 = vmull_s16(dl_ch128[3], dl_ch128[3]);
    mmtmpD1 = vqshlq_s32(vqaddq_s32(mmtmpD1,vrev64q_s32(mmtmpD1)),output_shift128);
    mmtmpD3 = vcombine_s16(vmovn_s32(mmtmpD0),vmovn_s32(mmtmpD1));
    if (pilots==0) {
      mmtmpD0 = vmull_s16(dl_ch128[4], dl_ch128[4]);
      mmtmpD0 = vqshlq_s32(vqaddq_s32(mmtmpD0,vrev64q_s32(mmtmpD0)),output_shift128);
      mmtmpD1 = vmull_s16(dl_ch128[5], dl_ch128[5]);
      mmtmpD1 = vqshlq_s32(vqaddq_s32(mmtmpD1,vrev64q_s32(mmtmpD1)),output_shift128);
      mmtmpD4 = vcombine_s16(vmovn_s32(mmtmpD0),vmovn_s32(mmtmpD1));
    }

    dl_ch_mag128b[0] = vqdmulhq_s16(mmtmpD2,QAM_amp128b);
    dl_ch_mag128b[1] = vqdmulhq_s16(mmtmpD3,QAM_amp128b);
    dl_ch_mag128[0] = vqdmulhq_s16(mmtmpD2,QAM_amp128);
    dl_ch_mag128[1] = vqdmulhq_s16(mmtmpD3,QAM_amp128);

    if (pilots==0) {
      dl_ch_mag128b[2] = vqdmulhq_s16(mmtmpD4,QAM_amp128b);
      dl_ch_mag128[2]  = vqdmulhq_s16(mmtmpD4,QAM_amp128);
    }
  }

  mmtmpD0 = vmull_s16(dl_ch128[0], rxdataF128[0]);
  //mmtmpD0 = [Re(ch[0])Re(rx[0]) Im(ch[0])Im(ch[0]) Re(ch[1])Re(rx[1]) Im(ch[1])Im(ch[1])]
  mmtmpD1 = vmull_s16(dl_ch128[1], rxdataF128[1]);
  //mmtmpD1 = [Re(ch[2])Re(rx[2]) Im(ch[2])Im(ch[2]) Re(ch[3])Re(rx[3]) Im(ch[3])Im(ch[3])]
  mmtmpD0 = vcombine_s32(vpadd_s32(vget_low_s32(mmtmpD0),vget_high_s32(mmtmpD0)),
             vpadd_s32(vget_low_s32(mmtmpD1),vget_high_s32(mmtmpD1)));
  //mmtmpD0 = [Re(ch[0])Re(rx[0])+Im(ch[0])Im(ch[0]) Re(ch[1])Re(rx[1])+Im(ch[1])Im(ch[1]) Re(ch[2])Re(rx[2])+Im(ch[2])Im(ch[2]) Re(ch[3])Re(rx[3])+Im(ch[3])Im(ch[3])]

  mmtmpD0b = vmull_s16(vrev32_s16(vmul_s16(dl_ch128[0],*(int16x4_t*)conj)), rxdataF128[0]);
  //mmtmpD0 = [-Im(ch[0])Re(rx[0]) Re(ch[0])Im(rx[0]) -Im(ch[1])Re(rx[1]) Re(ch[1])Im(rx[1])]
  mmtmpD1b = vmull_s16(vrev32_s16(vmul_s16(dl_ch128[1],*(int16x4_t*)conj)), rxdataF128[1]);
  //mmtmpD0 = [-Im(ch[2])Re(rx[2]) Re(ch[2])Im(rx[2]) -Im(ch[3])Re(rx[3]) Re(ch[3])Im(rx[3])]
  mmtmpD1 = vcombine_s32(vpadd_s32(vget_low_s32(mmtmpD0b),vget_high_s32(mmtmpD0b)),
             vpadd_s32(vget_low_s32(mmtmpD1b),vget_high_s32(mmtmpD1b)));
  //mmtmpD1 = [-Im(ch[0])Re(rx[0])+Re(ch[0])Im(rx[0]) -Im(ch[1])Re(rx[1])+Re(ch[1])Im(rx[1]) -Im(ch[2])Re(rx[2])+Re(ch[2])Im(rx[2]) -Im(ch[3])Re(rx[3])+Re(ch[3])Im(rx[3])]

  mmtmpD0 = vqshlq_s32(mmtmpD0,output_shift128);
  mmtmpD1 = vqshlq_s32(mmtmpD1,output_shift128);
  rxdataF_comp128[0] = vzip_s16(vmovn_s32(mmtmpD0),vmovn_s32(mmtmpD1));
  mmtmpD0 = vmull_s16(dl_ch128[2], rxdataF128[2]);
  mmtmpD1 = vmull_s16(dl_ch128[3], rxdataF128[3]);
  mmtmpD0 = vcombine_s32(vpadd_s32(vget_low_s32(mmtmpD0),vget_high_s32(mmtmpD0)),
             vpadd_s32(vget_low_s32(mmtmpD1),vget_high_s32(mmtmpD1)));
  mmtmpD0b = vmull_s16(vrev32_s16(vmul_s16(dl_ch128[2],*(int16x4_t*)conj)), rxdataF128[2]);
  mmtmpD1b = vmull_s16(vrev32_s16(vmul_s16(dl_ch128[3],*(int16x4_t*)conj)), rxdataF128[3]);
  mmtmpD1 = vcombine_s32(vpadd_s32(vget_low_s32(mmtmpD0b),vget_high_s32(mmtmpD0b)),
             vpadd_s32(vget_low_s32(mmtmpD1b),vget_high_s32(mmtmpD1b)));
  mmtmpD0 = vqshlq_s32(mmtmpD0,output_shift128);
  mmtmpD1 = vqshlq_s32(mmtmpD1,output_shift128);
  rxdataF_comp128[1] = vzip_s16(vmovn_s32(mmtmpD0),vmovn_s32(mmtmpD1));

  if (pilots==0) {
    mmtmpD0 = vmull_s16(dl_ch128[4], rxdataF128[4]);
    mmtmpD1 = vmull_s16(dl_ch128[5], rxdataF128[5]);
    mmtmpD0 = vcombine_s32(vpadd_s32(vget_low_s32(mmtmpD0),vget_high_s32(mmtmpD0)),
         vpadd_s32(vget_low_s32(mmtmpD1),vget_high_s32(mmtmpD1)));

    mmtmpD0b = vmull_s16(vrev32_s16(vmul_s16(dl_ch128[4],*(int16x4_t*)conj)), rxdataF128[4]);
    mmtmpD1b = vmull_s16(vrev32_s16(vmul_s16(dl_ch128[5],*(int16x4_t*)conj)), rxdataF128[5]);
    mmtmpD1 = vcombine_s32(vpadd_s32(vget_low_s32(mmtmpD0b),vget_high_s32(mmtmpD0b)),
         vpadd_s32(vget_low_s32(mmtmpD1b),vget_high_s32(mmtmpD1b)));


    mmtmpD0 = vqshlq_s32(mmtmpD0,output_shift128);
    mmtmpD1 = vqshlq_s32(mmtmpD1,output_shift128);
    rxdataF_comp128[2] = vzip_s16(vmovn_s32(mmtmpD0),vmovn_s32(mmtmpD1));


    dl_ch128+=6;
    dl_ch_mag128+=3;
    dl_ch_mag128b+=3;
    rxdataF128+=6;
    rxdataF_comp128+=3;

  } else { // we have a smaller PDSCH in symbols with pilots so skip last group of 4 REs and increment less
    dl_ch128+=4;
    dl_ch_mag128+=2;
    dl_ch_mag128b+=2;
    rxdataF128+=4;
    rxdataF_comp128+=2;
  }
      }
    }
  }

  if (rho) {
    for (aarx=0; aarx<frame_parms->nb_antennas_rx; aarx++) {
      rho128        = (int16x4x2_t*)&rho[aarx][symbol*frame_parms->N_RB_DL*12];
      dl_ch128      = (int16x4_t*)&dl_ch_estimates_ext[aarx][symbol*frame_parms->N_RB_DL*12];
      dl_ch128_2    = (int16x4_t*)&dl_ch_estimates_ext[2+aarx][symbol*frame_parms->N_RB_DL*12];
      for (rb=0; rb<nb_rb; rb++) {
  mmtmpD0 = vmull_s16(dl_ch128[0], dl_ch128_2[0]);
  mmtmpD1 = vmull_s16(dl_ch128[1], dl_ch128_2[1]);
  mmtmpD0 = vcombine_s32(vpadd_s32(vget_low_s32(mmtmpD0),vget_high_s32(mmtmpD0)),
             vpadd_s32(vget_low_s32(mmtmpD1),vget_high_s32(mmtmpD1)));
  mmtmpD0b = vmull_s16(vrev32_s16(vmul_s16(dl_ch128[0],*(int16x4_t*)conj)), dl_ch128_2[0]);
  mmtmpD1b = vmull_s16(vrev32_s16(vmul_s16(dl_ch128[1],*(int16x4_t*)conj)), dl_ch128_2[1]);
  mmtmpD1 = vcombine_s32(vpadd_s32(vget_low_s32(mmtmpD0b),vget_high_s32(mmtmpD0b)),
             vpadd_s32(vget_low_s32(mmtmpD1b),vget_high_s32(mmtmpD1b)));

  mmtmpD0 = vqshlq_s32(mmtmpD0,output_shift128);
  mmtmpD1 = vqshlq_s32(mmtmpD1,output_shift128);
  rho128[0] = vzip_s16(vmovn_s32(mmtmpD0),vmovn_s32(mmtmpD1));

  mmtmpD0 = vmull_s16(dl_ch128[2], dl_ch128_2[2]);
  mmtmpD1 = vmull_s16(dl_ch128[3], dl_ch128_2[3]);
  mmtmpD0 = vcombine_s32(vpadd_s32(vget_low_s32(mmtmpD0),vget_high_s32(mmtmpD0)),
             vpadd_s32(vget_low_s32(mmtmpD1),vget_high_s32(mmtmpD1)));
  mmtmpD0b = vmull_s16(vrev32_s16(vmul_s16(dl_ch128[2],*(int16x4_t*)conj)), dl_ch128_2[2]);
  mmtmpD1b = vmull_s16(vrev32_s16(vmul_s16(dl_ch128[3],*(int16x4_t*)conj)), dl_ch128_2[3]);
  mmtmpD1 = vcombine_s32(vpadd_s32(vget_low_s32(mmtmpD0b),vget_high_s32(mmtmpD0b)),
             vpadd_s32(vget_low_s32(mmtmpD1b),vget_high_s32(mmtmpD1b)));

  mmtmpD0 = vqshlq_s32(mmtmpD0,output_shift128);
  mmtmpD1 = vqshlq_s32(mmtmpD1,output_shift128);
  rho128[1] = vzip_s16(vmovn_s32(mmtmpD0),vmovn_s32(mmtmpD1));

  mmtmpD0 = vmull_s16(dl_ch128[0], dl_ch128_2[0]);
  mmtmpD1 = vmull_s16(dl_ch128[1], dl_ch128_2[1]);
  mmtmpD0 = vcombine_s32(vpadd_s32(vget_low_s32(mmtmpD0),vget_high_s32(mmtmpD0)),
             vpadd_s32(vget_low_s32(mmtmpD1),vget_high_s32(mmtmpD1)));
  mmtmpD0b = vmull_s16(vrev32_s16(vmul_s16(dl_ch128[4],*(int16x4_t*)conj)), dl_ch128_2[4]);
  mmtmpD1b = vmull_s16(vrev32_s16(vmul_s16(dl_ch128[5],*(int16x4_t*)conj)), dl_ch128_2[5]);
  mmtmpD1 = vcombine_s32(vpadd_s32(vget_low_s32(mmtmpD0b),vget_high_s32(mmtmpD0b)),
             vpadd_s32(vget_low_s32(mmtmpD1b),vget_high_s32(mmtmpD1b)));

  mmtmpD0 = vqshlq_s32(mmtmpD0,output_shift128);
  mmtmpD1 = vqshlq_s32(mmtmpD1,output_shift128);
  rho128[2] = vzip_s16(vmovn_s32(mmtmpD0),vmovn_s32(mmtmpD1));


  dl_ch128+=6;
  dl_ch128_2+=6;
  rho128+=3;
      }

      if (first_symbol_flag==1) {
  measurements->rx_correlation[0][aarx] = signal_energy(&rho[aarx][symbol*frame_parms->N_RB_DL*12],rb*12);
      }
    }
  }
#endif
}

void nr_dlsch_channel_compensation_core(int **rxdataF_ext,
                                     int **dl_ch_estimates_ext,
                                     int **dl_ch_mag,
                                     int **dl_ch_magb,
                                     int **rxdataF_comp,
                                     int **rho,
                                     unsigned char n_tx,
                                     unsigned char n_rx,
                                     unsigned char mod_order,
                                     unsigned char output_shift,
                                     int length,
                                     int start_point)

{

  unsigned short ii;
  int length_mod8 = 0;
  int length2;
  __m128i *dl_ch128,*dl_ch_mag128,*dl_ch_mag128b, *dl_ch128_2, *rxdataF128,*rxdataF_comp128,*rho128;
  __m128i mmtmpD0,mmtmpD1,mmtmpD2,mmtmpD3,QAM_amp128,QAM_amp128b;
  int aatx = 0, aarx = 0;

  for (aatx=0; aatx<n_tx; aatx++) {

    if (mod_order == 4) {
      QAM_amp128 = _mm_set1_epi16(QAM16_n1);  // 2/sqrt(10)
      QAM_amp128b = _mm_setzero_si128();
    } else if (mod_order == 6) {
      QAM_amp128  = _mm_set1_epi16(QAM64_n1); //
      QAM_amp128b = _mm_set1_epi16(QAM64_n2);
    }

    for (aarx=0; aarx<n_rx; aarx++) {
      /* TODO: hack to be removed. There is crash for 1 antenna case, so
       * for 1 antenna case, I put back the value 2 as it was before
       * Elena's commit.
       */
      int x = n_rx > 1 ? n_rx : 2;

    dl_ch128          = (__m128i *)&dl_ch_estimates_ext[aatx*x + aarx][start_point];
    dl_ch_mag128      = (__m128i *)&dl_ch_mag[aatx*x + aarx][start_point];
    dl_ch_mag128b     = (__m128i *)&dl_ch_magb[aatx*x + aarx][start_point];
    rxdataF128        = (__m128i *)&rxdataF_ext[aarx][start_point];
    rxdataF_comp128   = (__m128i *)&rxdataF_comp[aatx*x + aarx][start_point];

      length_mod8 = length&7;
      if (length_mod8 == 0){
        length2 = length>>3;

        for (ii=0; ii<length2; ++ii) {
          if (mod_order>2) {
            // get channel amplitude if not QPSK

            mmtmpD0 = _mm_madd_epi16(dl_ch128[0],dl_ch128[0]);
            mmtmpD0 = _mm_srai_epi32(mmtmpD0,output_shift);

            mmtmpD1 = _mm_madd_epi16(dl_ch128[1],dl_ch128[1]);
            mmtmpD1 = _mm_srai_epi32(mmtmpD1,output_shift);

            mmtmpD0 = _mm_packs_epi32(mmtmpD0,mmtmpD1);

            // store channel magnitude here in a new field of dlsch

            dl_ch_mag128[0] = _mm_unpacklo_epi16(mmtmpD0,mmtmpD0);
            dl_ch_mag128b[0] = dl_ch_mag128[0];
            dl_ch_mag128[0] = _mm_mulhi_epi16(dl_ch_mag128[0],QAM_amp128);
            dl_ch_mag128[0] = _mm_slli_epi16(dl_ch_mag128[0],1);
            //print_ints("Re(ch):",(int16_t*)&mmtmpD0);
            //print_shorts("QAM_amp:",(int16_t*)&QAM_amp128);
            //print_shorts("mag:",(int16_t*)&dl_ch_mag128[0]);
            dl_ch_mag128[1] = _mm_unpackhi_epi16(mmtmpD0,mmtmpD0);
            dl_ch_mag128b[1] = dl_ch_mag128[1];
            dl_ch_mag128[1] = _mm_mulhi_epi16(dl_ch_mag128[1],QAM_amp128);
            dl_ch_mag128[1] = _mm_slli_epi16(dl_ch_mag128[1],1);

            dl_ch_mag128b[0] = _mm_mulhi_epi16(dl_ch_mag128b[0],QAM_amp128b);
            dl_ch_mag128b[0] = _mm_slli_epi16(dl_ch_mag128b[0],1);

            dl_ch_mag128b[1] = _mm_mulhi_epi16(dl_ch_mag128b[1],QAM_amp128b);
            dl_ch_mag128b[1] = _mm_slli_epi16(dl_ch_mag128b[1],1);

          }

          // multiply by conjugated channel
          mmtmpD0 = _mm_madd_epi16(dl_ch128[0],rxdataF128[0]);

          // mmtmpD0 contains real part of 4 consecutive outputs (32-bit)
          mmtmpD1 = _mm_shufflelo_epi16(dl_ch128[0],_MM_SHUFFLE(2,3,0,1));
          mmtmpD1 = _mm_shufflehi_epi16(mmtmpD1,_MM_SHUFFLE(2,3,0,1));
          mmtmpD1 = _mm_sign_epi16(mmtmpD1,*(__m128i*)&conjugate[0]);
          //  print_ints("im",&mmtmpD1);
          mmtmpD1 = _mm_madd_epi16(mmtmpD1,rxdataF128[0]);
          // mmtmpD1 contains imag part of 4 consecutive outputs (32-bit)
          mmtmpD0 = _mm_srai_epi32(mmtmpD0,output_shift);
          //  print_ints("re(shift)",&mmtmpD0);
          mmtmpD1 = _mm_srai_epi32(mmtmpD1,output_shift);
          //  print_ints("im(shift)",&mmtmpD1);
          mmtmpD2 = _mm_unpacklo_epi32(mmtmpD0,mmtmpD1);
          mmtmpD3 = _mm_unpackhi_epi32(mmtmpD0,mmtmpD1);
          //        print_ints("c0",&mmtmpD2);
          //  print_ints("c1",&mmtmpD3);
          rxdataF_comp128[0] = _mm_packs_epi32(mmtmpD2,mmtmpD3);
          //  print_shorts("rx:",rxdataF128);
          //  print_shorts("ch:",dl_ch128);
          //  print_shorts("pack:",rxdataF_comp128);

          // multiply by conjugated channel
          mmtmpD0 = _mm_madd_epi16(dl_ch128[1],rxdataF128[1]);
          // mmtmpD0 contains real part of 4 consecutive outputs (32-bit)
          mmtmpD1 = _mm_shufflelo_epi16(dl_ch128[1],_MM_SHUFFLE(2,3,0,1));
          mmtmpD1 = _mm_shufflehi_epi16(mmtmpD1,_MM_SHUFFLE(2,3,0,1));
          mmtmpD1 = _mm_sign_epi16(mmtmpD1,*(__m128i*)conjugate);
          mmtmpD1 = _mm_madd_epi16(mmtmpD1,rxdataF128[1]);
          // mmtmpD1 contains imag part of 4 consecutive outputs (32-bit)
          mmtmpD0 = _mm_srai_epi32(mmtmpD0,output_shift);
          mmtmpD1 = _mm_srai_epi32(mmtmpD1,output_shift);
          mmtmpD2 = _mm_unpacklo_epi32(mmtmpD0,mmtmpD1);
          mmtmpD3 = _mm_unpackhi_epi32(mmtmpD0,mmtmpD1);

          rxdataF_comp128[1] = _mm_packs_epi32(mmtmpD2,mmtmpD3);
          //  print_shorts("rx:",rxdataF128+1);
          //  print_shorts("ch:",dl_ch128+1);
          //print_shorts("pack:",rxdataF_comp128+1);

          dl_ch128+=2;
          dl_ch_mag128+=2;
          dl_ch_mag128b+=2;
          rxdataF128+=2;
          rxdataF_comp128+=2;
        }
      }else {
        printf ("Channel Compensation: Received number of subcarriers is not multiple of 8, \n"
                 "need to adapt the code!\n");
      }
    }
  }

/*This part of code makes sense only for processing in 2x2 blocks*/
  if (rho) {


    for (aarx=0; aarx<n_rx; aarx++) {
      rho128        = (__m128i *)&rho[aarx][start_point];
      dl_ch128      = (__m128i *)&dl_ch_estimates_ext[aarx][start_point];
      dl_ch128_2    = (__m128i *)&dl_ch_estimates_ext[2+aarx][start_point];

      if (length_mod8 == 0){
        length2 = length>>3;

        for (ii=0; ii<length2; ++ii) {
          // multiply by conjugated channel
          mmtmpD0 = _mm_madd_epi16(dl_ch128[0],dl_ch128_2[0]);
          //  print_ints("re",&mmtmpD0);

          // mmtmpD0 contains real part of 4 consecutive outputs (32-bit)
          mmtmpD1 = _mm_shufflelo_epi16(dl_ch128[0],_MM_SHUFFLE(2,3,0,1));
          mmtmpD1 = _mm_shufflehi_epi16(mmtmpD1,_MM_SHUFFLE(2,3,0,1));
          mmtmpD1 = _mm_sign_epi16(mmtmpD1,*(__m128i*)&conjugate[0]);
          //  print_ints("im",&mmtmpD1);
          mmtmpD1 = _mm_madd_epi16(mmtmpD1,dl_ch128_2[0]);
          // mmtmpD1 contains imag part of 4 consecutive outputs (32-bit)
          mmtmpD0 = _mm_srai_epi32(mmtmpD0,output_shift);
          //  print_ints("re(shift)",&mmtmpD0);
          mmtmpD1 = _mm_srai_epi32(mmtmpD1,output_shift);
          //  print_ints("im(shift)",&mmtmpD1);
          mmtmpD2 = _mm_unpacklo_epi32(mmtmpD0,mmtmpD1);
          mmtmpD3 = _mm_unpackhi_epi32(mmtmpD0,mmtmpD1);
          //        print_ints("c0",&mmtmpD2);
          //  print_ints("c1",&mmtmpD3);
          rho128[0] = _mm_packs_epi32(mmtmpD2,mmtmpD3);

          //print_shorts("rx:",dl_ch128_2);
          //print_shorts("ch:",dl_ch128);
          //print_shorts("pack:",rho128);

          // multiply by conjugated channel
          mmtmpD0 = _mm_madd_epi16(dl_ch128[1],dl_ch128_2[1]);
          // mmtmpD0 contains real part of 4 consecutive outputs (32-bit)
          mmtmpD1 = _mm_shufflelo_epi16(dl_ch128[1],_MM_SHUFFLE(2,3,0,1));
          mmtmpD1 = _mm_shufflehi_epi16(mmtmpD1,_MM_SHUFFLE(2,3,0,1));
          mmtmpD1 = _mm_sign_epi16(mmtmpD1,*(__m128i*)conjugate);
          mmtmpD1 = _mm_madd_epi16(mmtmpD1,dl_ch128_2[1]);
          // mmtmpD1 contains imag part of 4 consecutive outputs (32-bit)
          mmtmpD0 = _mm_srai_epi32(mmtmpD0,output_shift);
          mmtmpD1 = _mm_srai_epi32(mmtmpD1,output_shift);
          mmtmpD2 = _mm_unpacklo_epi32(mmtmpD0,mmtmpD1);
          mmtmpD3 = _mm_unpackhi_epi32(mmtmpD0,mmtmpD1);

          rho128[1] =_mm_packs_epi32(mmtmpD2,mmtmpD3);
          dl_ch128+=2;
          dl_ch128_2+=2;
          rho128+=2;
        }
      }else {
        printf ("Channel Compensation: Received number of subcarriers is not multiple of 8, \n"
                 "need to adapt the code!\n");
      }
    }
  }
  _mm_empty();
  _m_empty();
}


void nr_dlsch_scale_channel(int **dl_ch_estimates_ext,
			    NR_DL_FRAME_PARMS *frame_parms,
			    NR_UE_DLSCH_t **dlsch_ue,
			    uint8_t symbol,
			    uint8_t pilots,
			    unsigned short nb_rb)
{

#if defined(__x86_64__)||defined(__i386__)

  short rb, ch_amp;
  unsigned char aatx,aarx;
  __m128i *dl_ch128, ch_amp128;

  
  if (pilots==1){
	  nb_rb = nb_rb>>1;
  }

  // Determine scaling amplitude based the symbol

  ch_amp = 1024*8; //((pilots) ? (dlsch_ue[0]->sqrt_rho_b) : (dlsch_ue[0]->sqrt_rho_a));

    LOG_D(PHY,"Scaling PDSCH Chest in OFDM symbol %d by %d, pilots %d nb_rb %d NCP %d symbol %d\n",symbol,ch_amp,pilots,nb_rb,frame_parms->Ncp,symbol);
   // printf("Scaling PDSCH Chest in OFDM symbol %d by %d\n",symbol_mod,ch_amp);

  ch_amp128 = _mm_set1_epi16(ch_amp); // Q3.13

  for (aatx=0; aatx<frame_parms->nb_antenna_ports_gNB; aatx++) {
    for (aarx=0; aarx<frame_parms->nb_antennas_rx; aarx++) {

      dl_ch128=(__m128i *)&dl_ch_estimates_ext[(aatx<<1)+aarx][symbol*nb_rb*12];

      for (rb=0;rb<nb_rb;rb++) {

        dl_ch128[0] = _mm_mulhi_epi16(dl_ch128[0],ch_amp128);
        dl_ch128[0] = _mm_slli_epi16(dl_ch128[0],3);

        dl_ch128[1] = _mm_mulhi_epi16(dl_ch128[1],ch_amp128);
        dl_ch128[1] = _mm_slli_epi16(dl_ch128[1],3);

        if (pilots) {
          dl_ch128+=2;
        } else {
          dl_ch128[2] = _mm_mulhi_epi16(dl_ch128[2],ch_amp128);
          dl_ch128[2] = _mm_slli_epi16(dl_ch128[2],3);
          dl_ch128+=3;

        }
      }
    }
  }

#elif defined(__arm__)

#endif
}


//compute average channel_level on each (TX,RX) antenna pair
void nr_dlsch_channel_level(int **dl_ch_estimates_ext,
			    NR_DL_FRAME_PARMS *frame_parms,
			    int32_t *avg,
			    uint8_t symbol,
			    uint32_t len,
			    unsigned short nb_rb)
{

#if defined(__x86_64__)||defined(__i386__)

  short rb;
  unsigned char aatx,aarx;
  __m128i *dl_ch128, avg128D;

  //nb_rb*nre = y * 2^x
  int16_t x = factor2(len);
  //x = (x>4) ? 4 : x;
  int16_t y = (len)>>x;
  //printf("len = %d = %d * 2^(%d)\n",len,y,x);

  for (aatx=0; aatx<frame_parms->nb_antenna_ports_gNB; aatx++)
    for (aarx=0; aarx<frame_parms->nb_antennas_rx; aarx++) {
      //clear average level
      avg128D = _mm_setzero_si128();
      // 5 is always a symbol with no pilots for both normal and extended prefix

      dl_ch128=(__m128i *)&dl_ch_estimates_ext[(aatx<<1)+aarx][symbol*nb_rb*12];

      for (rb=0;rb<nb_rb;rb++) {
	avg128D = _mm_add_epi32(avg128D,_mm_srai_epi16(_mm_madd_epi16(dl_ch128[0],dl_ch128[0]),x));
	avg128D = _mm_add_epi32(avg128D,_mm_srai_epi16(_mm_madd_epi16(dl_ch128[1],dl_ch128[1]),x));
	avg128D = _mm_add_epi32(avg128D,_mm_srai_epi16(_mm_madd_epi16(dl_ch128[2],dl_ch128[2]),x));
	dl_ch128+=3;
      }

      avg[(aatx<<1)+aarx] =(((int32_t*)&avg128D)[0] +
                            ((int32_t*)&avg128D)[1] +
                            ((int32_t*)&avg128D)[2] +
			      ((int32_t*)&avg128D)[3])/y;
                //  printf("Channel level : %d\n",avg[(aatx<<1)+aarx]);
    }

  _mm_empty();
  _m_empty();

#elif defined(__arm__)

  short rb;
  unsigned char aatx,aarx,nre=12,symbol_mod;
  int32x4_t avg128D;
  int16x4_t *dl_ch128;

  symbol_mod = (symbol>=(7-frame_parms->Ncp)) ? symbol-(7-frame_parms->Ncp) : symbol;

  for (aatx=0; aatx<frame_parms->nb_antenna_ports_gNB; aatx++)
    for (aarx=0; aarx<frame_parms->nb_antennas_rx; aarx++) {
      //clear average level
      avg128D = vdupq_n_s32(0);
      // 5 is always a symbol with no pilots for both normal and extended prefix

      dl_ch128=(int16x4_t *)&dl_ch_estimates_ext[(aatx<<1)+aarx][symbol*frame_parms->N_RB_DL*12];

      for (rb=0; rb<nb_rb; rb++) {
        //  printf("rb %d : ",rb);
        //  print_shorts("ch",&dl_ch128[0]);
        avg128D = vqaddq_s32(avg128D,vmull_s16(dl_ch128[0],dl_ch128[0]));
        avg128D = vqaddq_s32(avg128D,vmull_s16(dl_ch128[1],dl_ch128[1]));
        avg128D = vqaddq_s32(avg128D,vmull_s16(dl_ch128[2],dl_ch128[2]));
        avg128D = vqaddq_s32(avg128D,vmull_s16(dl_ch128[3],dl_ch128[3]));

        if (((symbol_mod == 0) || (symbol_mod == (frame_parms->Ncp-1)))&&(frame_parms->nb_antenna_ports_gNB!=1)) {
          dl_ch128+=4;
        } else {
          avg128D = vqaddq_s32(avg128D,vmull_s16(dl_ch128[4],dl_ch128[4]));
          avg128D = vqaddq_s32(avg128D,vmull_s16(dl_ch128[5],dl_ch128[5]));
          dl_ch128+=6;
        }

        /*
          if (rb==0) {
          print_shorts("dl_ch128",&dl_ch128[0]);
          print_shorts("dl_ch128",&dl_ch128[1]);
          print_shorts("dl_ch128",&dl_ch128[2]);
          }
        */
      }

      if (symbol==2) //assume start symbol 2
          nre=6;
      else
          nre=12;

      avg[(aatx<<1)+aarx] = (((int32_t*)&avg128D)[0] +
                             ((int32_t*)&avg128D)[1] +
                             ((int32_t*)&avg128D)[2] +
                             ((int32_t*)&avg128D)[3])/(nb_rb*nre);

      //            printf("Channel level : %d\n",avg[(aatx<<1)+aarx]);
    }


#endif
}

void nr_dlsch_channel_level_median(int **dl_ch_estimates_ext,
                                int32_t *median,
                                int n_tx,
                                int n_rx,
                                int length,
                                int start_point)
{

#if defined(__x86_64__)||defined(__i386__)

  short ii;
  int aatx,aarx;
  int length2;
  int max = 0, min=0;
  int norm_pack;
  __m128i *dl_ch128, norm128D;

  for (aatx=0; aatx<n_tx; aatx++){
    for (aarx=0; aarx<n_rx; aarx++) {
      max = 0;
      min = 0;
      norm128D = _mm_setzero_si128();

      dl_ch128=(__m128i *)&dl_ch_estimates_ext[aatx*2 + aarx][start_point];

      length2 = length>>2;

      for (ii=0;ii<length2;ii++) {
        norm128D = _mm_srai_epi32( _mm_madd_epi16(dl_ch128[0],dl_ch128[0]), 1);
          //print_ints("norm128D",&norm128D[0]);

        norm_pack = ((int32_t*)&norm128D)[0] +
                    ((int32_t*)&norm128D)[1] +
                    ((int32_t*)&norm128D)[2] +
                    ((int32_t*)&norm128D)[3];

        if (norm_pack > max)
          max = norm_pack;
        if (norm_pack < min)
          min = norm_pack;

        dl_ch128+=1;
      }

        median[aatx*n_rx + aarx]  = (max+min)>>1;

     // printf("Channel level  median [%d]: %d\n",aatx*n_rx + aarx, median[aatx*n_rx + aarx]);
      }
    }

  _mm_empty();
  _m_empty();

#elif defined(__arm__)

  short rb;
  unsigned char aatx,aarx,nre=12,symbol_mod;
  int32x4_t norm128D;
  int16x4_t *dl_ch128;

  for (aatx=0; aatx<frame_parms->nb_antenna_ports_gNB; aatx++){
    for (aarx=0; aarx<frame_parms->nb_antennas_rx; aarx++) {
      max = 0;
      min = 0;
      norm128D = vdupq_n_s32(0);

      dl_ch128=(int16x4_t *)&dl_ch_estimates_ext[aatx*n_rx + aarx][start_point];

      length_mod8=length&3;
      length2 = length>>2;

      for (ii=0;ii<length2;ii++) {
        norm128D = vshrq_n_u32(vmull_s16(dl_ch128[0],dl_ch128[0]), 1);
        norm_pack = ((int32_t*)&norm128D)[0] +
                    ((int32_t*)&norm128D)[1] +
                    ((int32_t*)&norm128D)[2] +
                    ((int32_t*)&norm128D)[3];

        if (norm_pack > max)
          max = norm_pack;
        if (norm_pack < min)
          min = norm_pack;

          dl_ch128+=1;
      }

        median[aatx*n_rx + aarx]  = (max+min)>>1;

      //printf("Channel level  median [%d]: %d\n",aatx*n_rx + aarx, median[aatx*n_rx + aarx]);
      }
    }
#endif

}

static void nr_dlsch_dual_stream_correlation_core(int **dl_ch_estimates_ext,
                                        int **dl_ch_estimates_ext_i,
                                        int **dl_ch_rho_ext,
                                        unsigned char n_tx,
                                        unsigned char n_rx,
                                        unsigned char output_shift,
                                        int length,
                                        int start_point)
{
#if defined(__x86_64__)||defined(__i386__)

  __m128i *dl_ch128,*dl_ch128i,*dl_ch_rho128,mmtmpD0,mmtmpD1,mmtmpD2,mmtmpD3;
  unsigned char aarx;
  int ii, length2, length_mod8;


  for (aarx=0; aarx<n_rx; aarx++) {

    dl_ch128          = (__m128i *)&dl_ch_estimates_ext[aarx][start_point];

    if (dl_ch_estimates_ext_i == NULL)
      dl_ch128i         = (__m128i *)&dl_ch_estimates_ext[aarx + n_rx][start_point];
    else
      dl_ch128i         = (__m128i *)&dl_ch_estimates_ext_i[aarx][start_point];

    dl_ch_rho128      = (__m128i *)&dl_ch_rho_ext[aarx][start_point];

    length_mod8 = length&7;

    if (length_mod8 == 0){
      length2 = length>>3;

      for (ii=0; ii<length2; ++ii) {
      // multiply by conjugated channel
        mmtmpD0 = _mm_madd_epi16(dl_ch128[0],dl_ch128i[0]);
        //      print_ints("re",&mmtmpD0);
        // mmtmpD0 contains real part of 4 consecutive outputs (32-bit)
        mmtmpD1 = _mm_shufflelo_epi16(dl_ch128[0],_MM_SHUFFLE(2,3,0,1));
        mmtmpD1 = _mm_shufflehi_epi16(mmtmpD1,_MM_SHUFFLE(2,3,0,1));
        mmtmpD1 = _mm_sign_epi16(mmtmpD1,*(__m128i*)&conjugate[0]);
        mmtmpD1 = _mm_madd_epi16(mmtmpD1,dl_ch128i[0]);
        //      print_ints("im",&mmtmpD1);
        // mmtmpD1 contains imag part of 4 consecutive outputs (32-bit)
        mmtmpD0 = _mm_srai_epi32(mmtmpD0,output_shift);
        //      print_ints("re(shift)",&mmtmpD0);
        mmtmpD1 = _mm_srai_epi32(mmtmpD1,output_shift);
        //      print_ints("im(shift)",&mmtmpD1);
        mmtmpD2 = _mm_unpacklo_epi32(mmtmpD0,mmtmpD1);
        mmtmpD3 = _mm_unpackhi_epi32(mmtmpD0,mmtmpD1);
        //      print_ints("c0",&mmtmpD2);
        //      print_ints("c1",&mmtmpD3);
        dl_ch_rho128[0] = _mm_packs_epi32(mmtmpD2,mmtmpD3);
      // print_shorts("rho 0:",dl_ch_rho128);
        // multiply by conjugated channel
        mmtmpD0 = _mm_madd_epi16(dl_ch128[1],dl_ch128i[1]);
        // mmtmpD0 contains real part of 4 consecutive outputs (32-bit)
        mmtmpD1 = _mm_shufflelo_epi16(dl_ch128[1],_MM_SHUFFLE(2,3,0,1));
        mmtmpD1 = _mm_shufflehi_epi16(mmtmpD1,_MM_SHUFFLE(2,3,0,1));
        mmtmpD1 = _mm_sign_epi16(mmtmpD1,*(__m128i*)conjugate);
        mmtmpD1 = _mm_madd_epi16(mmtmpD1,dl_ch128i[1]);
        // mmtmpD1 contains imag part of 4 consecutive outputs (32-bit)
        mmtmpD0 = _mm_srai_epi32(mmtmpD0,output_shift);
        mmtmpD1 = _mm_srai_epi32(mmtmpD1,output_shift);
        mmtmpD2 = _mm_unpacklo_epi32(mmtmpD0,mmtmpD1);
        mmtmpD3 = _mm_unpackhi_epi32(mmtmpD0,mmtmpD1);
        dl_ch_rho128[1] =_mm_packs_epi32(mmtmpD2,mmtmpD3);

        dl_ch128+=2;
        dl_ch128i+=2;
        dl_ch_rho128+=2;
      }

    }else {
        printf ("Channel Correlarion: Received number of subcarriers is not multiple of 8, \n"
                 "need to adapt the code!\n");
      }

  }

  _mm_empty();
  _m_empty();

#elif defined(__arm__)

#endif
}

void nr_dlsch_detection_mrc_core(int **rxdataF_comp,
                              int **rxdataF_comp_i,
                              int **rho,
                              int **rho_i,
                              int **dl_ch_mag,
                              int **dl_ch_magb,
                              int **dl_ch_mag_i,
                              int **dl_ch_magb_i,
                              unsigned char n_tx,
                              unsigned char n_rx,
                              int length,
                              int start_point)
{

#if defined(__x86_64__)||defined(__i386__)

  unsigned char aatx;
  int i;
  __m128i *rxdataF_comp128_0, *rxdataF_comp128_1, *rxdataF_comp128_2, *rxdataF_comp128_3;
  __m128i *dl_ch_mag128_0, *dl_ch_mag128_1, *dl_ch_mag128_2, *dl_ch_mag128_3;
  __m128i *dl_ch_mag128_0b, *dl_ch_mag128_1b,  *dl_ch_mag128_2b,  *dl_ch_mag128_3b;
  __m128i *rho128_0, *rho128_1, *rho128_2=NULL, *rho128_3=NULL;
  __m128i *rho128_i0, *rho128_i1, *rho128_i2=NULL, *rho128_i3=NULL;
  int length_mod4 = 0;
  int length2;

  if (n_rx>1) {

    for (aatx=0; aatx<n_tx; aatx++) {

      rxdataF_comp128_0   = (__m128i *)&rxdataF_comp[(aatx<<1)][start_point];
      rxdataF_comp128_1   = (__m128i *)&rxdataF_comp[(aatx<<1)+1][start_point];
      dl_ch_mag128_0      = (__m128i *)&dl_ch_mag[(aatx<<1)][start_point];
      dl_ch_mag128_1      = (__m128i *)&dl_ch_mag[(aatx<<1)+1][start_point];
      dl_ch_mag128_0b     = (__m128i *)&dl_ch_magb[(aatx<<1)][start_point];
      dl_ch_mag128_1b     = (__m128i *)&dl_ch_magb[(aatx<<1)+1][start_point];

      if (length_mod4 == 0){
        length2 = length>>2;

        for (i=0; i<length2; ++i) {
          rxdataF_comp128_0[i] = _mm_adds_epi16(_mm_srai_epi16(rxdataF_comp128_0[i],1),_mm_srai_epi16(rxdataF_comp128_1[i],1));
          dl_ch_mag128_0[i] = _mm_adds_epi16(_mm_srai_epi16(dl_ch_mag128_0[i],1),_mm_srai_epi16(dl_ch_mag128_1[i],1));
          dl_ch_mag128_0b[i] = _mm_adds_epi16(_mm_srai_epi16(dl_ch_mag128_0b[i],1),_mm_srai_epi16(dl_ch_mag128_1b[i],1));
        }
      }
    }


    if (rho) {
      rho128_0 = (__m128i *) &rho[0][start_point];
      rho128_1 = (__m128i *) &rho[1][start_point];

      if (n_tx == 4){
        rho128_2 = (__m128i *) &rho[2][start_point];
        rho128_3 = (__m128i *) &rho[3][start_point];
      }
        if (length_mod4 == 0){
          length2 = length>>2;

          for (i=0; i<length2; ++i) {
            rho128_0[i] = _mm_adds_epi16(_mm_srai_epi16(rho128_0[i],1),_mm_srai_epi16(rho128_1[i],1));
          if (n_tx == 4){
            rho128_2[i] = _mm_adds_epi16(_mm_srai_epi16(rho128_2[i],1),_mm_srai_epi16(rho128_3[i],1));
          }
        }
      }
    }

    if (rho_i){
      rho128_i0 = (__m128i *) &rho_i[0][start_point];
      rho128_i1 = (__m128i *) &rho_i[1][start_point];
      if (n_tx == 4){
        rho128_i2 = (__m128i *) &rho_i[2][start_point];
        rho128_i3 = (__m128i *) &rho_i[3][start_point];
      }
      if (length_mod4 == 0){
        length2 = length>>2;

        for (i=0; i<length2; ++i){
          rho128_i0[i] = _mm_adds_epi16(_mm_srai_epi16(rho128_i0[i],1),_mm_srai_epi16(rho128_i1[i],1));
          if (n_tx == 4){
            rho128_i2[i] = _mm_adds_epi16(_mm_srai_epi16(rho128_i2[i],1),_mm_srai_epi16(rho128_i3[i],1));
          }
        }
      }
    }

      if (n_tx == 4){

      rxdataF_comp128_0 = (__m128i *)&rxdataF_comp[0][start_point];
      rxdataF_comp128_1 = (__m128i *)&rxdataF_comp[2][start_point];
      rxdataF_comp128_2 = (__m128i *)&rxdataF_comp[4][start_point];
      rxdataF_comp128_3 = (__m128i *)&rxdataF_comp[6][start_point];

      dl_ch_mag128_0 = (__m128i *)&dl_ch_mag[0][start_point];
      dl_ch_mag128_1 = (__m128i *)&dl_ch_mag[2][start_point];
      dl_ch_mag128_2 = (__m128i *)&dl_ch_mag[4][start_point];
      dl_ch_mag128_3 = (__m128i *)&dl_ch_mag[6][start_point];

      dl_ch_mag128_0b = (__m128i *)&dl_ch_magb[0][start_point];
      dl_ch_mag128_1b = (__m128i *)&dl_ch_magb[2][start_point];
      dl_ch_mag128_2b = (__m128i *)&dl_ch_magb[4][start_point];
      dl_ch_mag128_3b = (__m128i *)&dl_ch_magb[6][start_point];

      rho128_0 = (__m128i *)&rho[0][start_point];
      rho128_1 = (__m128i *)&rho[2][start_point];

      rho128_i0 = (__m128i *)&rho_i[0][start_point];
      rho128_i1 = (__m128i *)&rho_i[2][start_point];


      if (length_mod4 == 0){

        length2 = length>>2;

        for (i=0; i<length2; ++i) {
          rxdataF_comp128_0[i] = _mm_adds_epi16(_mm_srai_epi16(rxdataF_comp128_0[i],1),_mm_srai_epi16(rxdataF_comp128_1[i],1));
          rxdataF_comp128_2[i] = _mm_adds_epi16(_mm_srai_epi16(rxdataF_comp128_2[i],1),_mm_srai_epi16(rxdataF_comp128_3[i],1));

          dl_ch_mag128_0[i] = _mm_adds_epi16(_mm_srai_epi16(dl_ch_mag128_0[i],1),_mm_srai_epi16(dl_ch_mag128_1[i],1));
          dl_ch_mag128_2[i] = _mm_adds_epi16(_mm_srai_epi16(dl_ch_mag128_2[i],1),_mm_srai_epi16(dl_ch_mag128_3[i],1));

          dl_ch_mag128_0b[i] = _mm_adds_epi16(_mm_srai_epi16(dl_ch_mag128_0b[i],1),_mm_srai_epi16(dl_ch_mag128_1b[i],1));
          dl_ch_mag128_2b[i] = _mm_adds_epi16(_mm_srai_epi16(dl_ch_mag128_2b[i],1),_mm_srai_epi16(dl_ch_mag128_3b[i],1));

          rho128_0[i] = _mm_adds_epi16(_mm_srai_epi16(rho128_0[i],1),_mm_srai_epi16(rho128_1[i],1));

          rho128_i0[i] = _mm_adds_epi16(_mm_srai_epi16(rho128_i0[i],1),_mm_srai_epi16(rho128_i1[i],1));
        }
    }
  }

  }

  _mm_empty();
  _m_empty();

#elif defined(__arm__)

  unsigned char aatx;
  int i;
  int16x8_t *rxdataF_comp128_0,*rxdataF_comp128_1,*dl_ch_mag128_0,*dl_ch_mag128_1,*dl_ch_mag128_0b,*dl_ch_mag128_1b,*rho128_0,*rho128_1,*rho128_i0,*rho128_i1;
  int length_mod4 = 0;
  int length2;
  int ii=0;

  if (n_rx>1) {

    for (aatx=0; aatx<n_tx; aatx++) {

      rxdataF_comp128_0   = (int16x8_t *)&rxdataF_comp[(aatx<<1)][start_point];
      rxdataF_comp128_1   = (int16x8_t *)&rxdataF_comp[(aatx<<1)+1][start_point];
      dl_ch_mag128_0      = (int16x8_t *)&dl_ch_mag[(aatx<<1)][start_point];
      dl_ch_mag128_1      = (int16x8_t *)&dl_ch_mag[(aatx<<1)+1][start_point];
      dl_ch_mag128_0b     = (int16x8_t *)&dl_ch_magb[(aatx<<1)][start_point];
      dl_ch_mag128_1b     = (int16x8_t *)&dl_ch_magb[(aatx<<1)+1][start_point];

      if (length_mod4 == 0){
        length2 = length>>2;

        for (i=0; i<length2; ++ii) {
          rxdataF_comp128_0[i] = vhaddq_s16(rxdataF_comp128_0[i],rxdataF_comp128_1[i]);
          dl_ch_mag128_0[i]    = vhaddq_s16(dl_ch_mag128_0[i],dl_ch_mag128_1[i]);
          dl_ch_mag128_0b[i]   = vhaddq_s16(dl_ch_mag128_0b[i],dl_ch_mag128_1b[i]);
        }
      }

    if (rho) {
      rho128_0 = (int16x8_t *) &rho[0][start_point];
      rho128_1 = (int16x8_t *) &rho[1][start_point];

      if (length_mod4 == 0){
        length2 = length>>2;

        for (i=0; i<length2; ++i) {
          rho128_0[i] = vhaddq_s16(rho128_0[i],rho128_1[i]);
        }
      }
    }

    if (rho_i){

      rho128_i0 = (__m128i *) &rho_i[0][start_point];
      rho128_i1 = (__m128i *) &rho_i[1][start_point];

      if (length_mod4 == 0){
        length2 = length>>2;

        for (i=0; i<length2; ++i)
          rho128_i0[i] = vhaddq_s16(rho128_i0[i],rho128_i1[i]);

      }
    }
  }

  }

#endif
}

//==============================================================================================
// Extraction functions
//==============================================================================================

unsigned short nr_dlsch_extract_rbs_single(int **rxdataF,
					   int **dl_ch_estimates,
					   int **rxdataF_ext,
					   int **dl_ch_estimates_ext,
					   unsigned short pmi,
					   unsigned char *pmi_ext,
					   unsigned char symbol,
					   uint8_t pilots,
					   unsigned short start_rb,
					   unsigned short nb_rb_pdsch,
					   unsigned char nr_tti_rx,
					   uint32_t high_speed_flag,
                                           NR_DL_FRAME_PARMS *frame_parms,
                                           uint16_t dlDmrsSymbPos) {



  unsigned short k,rb;
  unsigned char i,aarx; //,nsymb,sss_symb,pss_symb=0,l;
  int *dl_ch0,*dl_ch0_ext,*rxF,*rxF_ext;

  int8_t validDmrsEst = 0; //store last DMRS Symbol index

  unsigned char j=0;

  AssertFatal(frame_parms->nushift ==0 || frame_parms->nushift == 1,
	      "nushift %d is illegal\n",frame_parms->nushift);

  for (aarx=0; aarx<frame_parms->nb_antennas_rx; aarx++) {

    k = frame_parms->first_carrier_offset + NR_NB_SC_PER_RB*start_rb;

    validDmrsEst = get_valid_dmrs_idx_for_channel_est(dlDmrsSymbPos,symbol);

    dl_ch0     = &dl_ch_estimates[aarx][(validDmrsEst*(frame_parms->ofdm_symbol_size))];

    dl_ch0_ext = &dl_ch_estimates_ext[aarx][symbol*(nb_rb_pdsch*12)];

    rxF_ext   = &rxdataF_ext[aarx][symbol*(nb_rb_pdsch*12)];
    rxF       = &rxdataF[aarx][(k+(symbol*(frame_parms->ofdm_symbol_size)))];
    
    for (rb = 0; rb < nb_rb_pdsch; rb++) {
      if (k>frame_parms->ofdm_symbol_size) {
        k = k-frame_parms->ofdm_symbol_size;
        rxF = &rxdataF[aarx][(k+(symbol*(frame_parms->ofdm_symbol_size)))];
        }
      if (pilots==0) {
	memcpy((void*)rxF_ext,(void*)rxF,12*sizeof(*rxF_ext));
	memcpy((void*)dl_ch0_ext,(void*)dl_ch0,12*sizeof(*dl_ch0_ext));
	dl_ch0_ext+=12;
	rxF_ext+=12;
      } else {
	j=0;
		
	for (i = (1-frame_parms->nushift);
	     i<12; 
	     i+=2) {
	  rxF_ext[j]=rxF[i];
	  dl_ch0_ext[j]=dl_ch0[i];
	  j++;
	}
	
	
	dl_ch0_ext+=6;
	rxF_ext+=6;
      }
      
      dl_ch0+=12;
      rxF+=12;
      k+=12;
      if (k>=frame_parms->ofdm_symbol_size) {
        k=k-(frame_parms->ofdm_symbol_size);
	rxF       = &rxdataF[aarx][k+(symbol*(frame_parms->ofdm_symbol_size))];
      }
    }
  }
  
  
  return(nb_rb_pdsch/frame_parms->nb_antennas_rx);
}

unsigned short nr_dlsch_extract_rbs_dual(int **rxdataF,
                                      int **dl_ch_estimates,
                                      int **rxdataF_ext,
                                      int **dl_ch_estimates_ext,
                                      unsigned short pmi,
                                      unsigned char *pmi_ext,
                                      unsigned char symbol,
									  uint8_t pilots,
									  unsigned short start_rb,
									  unsigned short nb_rb_pdsch,
                                      unsigned char nr_tti_rx,
                                      uint32_t high_speed_flag,
                                      NR_DL_FRAME_PARMS *frame_parms,
                                      MIMO_mode_t mimo_mode) {

  int prb,nb_rb=0;
  unsigned short k;
  int i,j,aarx;
  int32_t *dl_ch0=NULL,*dl_ch0_ext=NULL,*dl_ch1=NULL,*dl_ch1_ext=NULL,*rxF=NULL,*rxF_ext=NULL;

  k = frame_parms->first_carrier_offset + 516; //0

  for (aarx=0; aarx<frame_parms->nb_antennas_rx; aarx++) {

    if (high_speed_flag==1) {
      dl_ch0     = &dl_ch_estimates[aarx][symbol*(frame_parms->ofdm_symbol_size)];
      dl_ch1     = &dl_ch_estimates[2+aarx][symbol*(frame_parms->ofdm_symbol_size)];
    } else {
      dl_ch0     = &dl_ch_estimates[aarx][0];
      dl_ch1     = &dl_ch_estimates[2+aarx][0];
    }

    //pmi_loc = pmi_ext;

    // pointers to extracted RX signals and channel estimates
    rxF_ext    = &rxdataF_ext[aarx][symbol*(nb_rb_pdsch*12)];
    dl_ch0_ext = &dl_ch_estimates_ext[aarx][symbol*(nb_rb_pdsch*12)];
    dl_ch1_ext = &dl_ch_estimates_ext[2+aarx][symbol*(nb_rb_pdsch*12)];

    for (prb=0; prb<frame_parms->N_RB_DL; prb++) {
      //skip_half=0;

      if ((frame_parms->N_RB_DL&1) == 0) {  // even number of RBs

        // For second half of RBs skip DC carrier
        if (k>=frame_parms->ofdm_symbol_size) {
          rxF = &rxdataF[aarx][(symbol*(frame_parms->ofdm_symbol_size))];
          k=k-(frame_parms->ofdm_symbol_size);
        }

         /*
         if (mimo_mode <= PUSCH_PRECODING1)
          *pmi_loc = (pmi>>((prb>>2)<<1))&3;
         else
          *pmi_loc=(pmi>>prb)&1;*/

        // *pmi_loc = get_pmi(frame_parms->N_RB_DL,mimo_mode,pmi,prb);
        //  pmi_loc++;


          if (pilots == 0) {

            memcpy(dl_ch0_ext,dl_ch0,12*sizeof(int));
            memcpy(dl_ch1_ext,dl_ch1,12*sizeof(int));
            memcpy(rxF_ext,rxF,12*sizeof(int));
            dl_ch0_ext +=12;
            dl_ch1_ext +=12;
            rxF_ext    +=12;
          } else { // pilots==1
            j=0;
            for (i=0; i<12; i++) {
              if ((i&1)!=frame_parms->nushift) {
                rxF_ext[j]=rxF[i];
                //        printf("extract rb %d, re %d => (%d,%d)\n",rb,i,*(short *)&rxF_ext[j],*(1+(short*)&rxF_ext[j]));
                dl_ch0_ext[j]=dl_ch0[i];
                dl_ch1_ext[j++]=dl_ch1[i];
              }
            }
            dl_ch0_ext+=6;
            dl_ch1_ext+=6;
            rxF_ext+=6;
          } // pilots==1

          dl_ch0+=12;
          dl_ch1+=12;
          rxF+=12;
          k+=12;
      }
    } // for prb
  } // for aarx
  return(nb_rb/frame_parms->nb_antennas_rx);
}


static void nr_dlsch_layer_demapping(int16_t **llr_cw,
				     uint8_t Nl,
				     uint8_t mod_order,
				     uint16_t length,
				     int16_t **llr_layers) {

  switch (Nl) {

    case 1:
      memcpy((void*)llr_layers[0], (void*)llr_cw[0], (length)*sizeof(int16_t));
    break;

    case 2:
    case 3:
    case 4:
      for (int i=0; i<(length/Nl/mod_order); i++){
        for (int l=0; l<Nl; l++) {
        	for (int m=0; m<mod_order; m++){
        		llr_cw[0][Nl*i+l*mod_order+m] = llr_layers[l][i*mod_order+m];
        	}
        }
  	  }
    break;

  default:
  AssertFatal(0, "Not supported number of layers %d\n", Nl);
  }
}

static int nr_dlsch_llr(NR_UE_PDSCH **pdsch_vars,
                        NR_DL_FRAME_PARMS *frame_parms,
                        int32_t **rxdataF_comp_ptr,
                        int32_t **dl_ch_mag_ptr,
                        NR_DL_UE_HARQ_t *dlsch0_harq,
                        NR_DL_UE_HARQ_t *dlsch1_harq,
                        RX_type_t rx_type,
                        unsigned char harq_pid,
                        unsigned char eNB_id,
                        unsigned char eNB_id_i,
                        unsigned char first_symbol_flag,
                        unsigned char symbol,
                        unsigned short nb_rb,
                        unsigned short round,
                        int32_t codeword_TB0,
                        int32_t codeword_TB1,
                        uint32_t len,
                        uint8_t nr_tti_rx,
                        uint8_t beamforming_mode)
{

  int16_t  *pllr_symbol_cw0;
  int16_t  *pllr_symbol_cw1;
  int16_t  *pllr_symbol_layer0;
  int16_t  *pllr_symbol_layer1;
  uint32_t llr_offset_symbol;
  
  if (first_symbol_flag==1) pdsch_vars[eNB_id]->llr_offset[symbol-1] = 0;
  llr_offset_symbol = pdsch_vars[eNB_id]->llr_offset[symbol-1];
  //pllr_symbol_cw0_deint  = (int8_t*)pdsch_vars[eNB_id]->llr[0];
  //pllr_symbol_cw1_deint  = (int8_t*)pdsch_vars[eNB_id]->llr[1];
  pllr_symbol_layer0 = pdsch_vars[eNB_id]->layer_llr[0];
  pllr_symbol_layer1 = pdsch_vars[eNB_id]->layer_llr[1];
  pllr_symbol_layer0 += llr_offset_symbol;
  pllr_symbol_layer1 += llr_offset_symbol;
  pllr_symbol_cw0 = pdsch_vars[eNB_id]->llr[0];
  pllr_symbol_cw1 = pdsch_vars[eNB_id]->llr[1];
  pllr_symbol_cw0 += llr_offset_symbol;
  pllr_symbol_cw1 += llr_offset_symbol;
    
  pdsch_vars[eNB_id]->llr_offset[symbol] = len*dlsch0_harq->Qm + llr_offset_symbol;
 
  /*LOG_I(PHY,"compute LLRs [symbol %d] NbRB %d Qm %d LLRs-Length %d LLR-Offset %d @LLR Buff %x @LLR Buff(symb) %x\n",
    symbol,
    nb_rb,dlsch0_harq->Qm,
    pdsch_vars[eNB_id]->llr_length[symbol],
    pdsch_vars[eNB_id]->llr_offset[symbol],
    (int16_t*)pdsch_vars[eNB_id]->llr[0],
    pllr_symbol_cw0);*/
             
  /*printf("compute LLRs [symbol %d] NbRB %d Qm %d LLRs-Length %d LLR-Offset %d @LLR Buff %p @LLR Buff(symb) %p\n",
    symbol,
    nb_rb,dlsch0_harq->Qm,
    pdsch_vars[eNB_id]->llr_length[symbol],
    pdsch_vars[eNB_id]->llr_offset[symbol],
    pdsch_vars[eNB_id]->llr[0],
    pllr_symbol_cw0);*/

  switch (dlsch0_harq->Qm) {
  case 2 :
    if ((rx_type==rx_standard) || (codeword_TB1 == -1)) {
      nr_dlsch_qpsk_llr(frame_parms,
                        pdsch_vars[eNB_id]->rxdataF_comp0,
                        pllr_symbol_cw0,
                        symbol,
                        len,
                        first_symbol_flag,
                        nb_rb,
                        beamforming_mode);

    } else if (codeword_TB0 == -1){

      nr_dlsch_qpsk_llr(frame_parms,
                        pdsch_vars[eNB_id]->rxdataF_comp0,
                        pllr_symbol_cw1,
                        symbol,
                        len,
                        first_symbol_flag,
                        nb_rb,
                        beamforming_mode);
    }
    else if (rx_type >= rx_IC_single_stream) {
      if (dlsch1_harq->Qm == 2) {
        nr_dlsch_qpsk_qpsk_llr(frame_parms,
                               pdsch_vars[eNB_id]->rxdataF_comp0,
                               rxdataF_comp_ptr,
                               pdsch_vars[eNB_id]->dl_ch_rho2_ext,
                               pdsch_vars[eNB_id]->layer_llr[0],
                               symbol,len,first_symbol_flag,nb_rb,
                               adjust_G2(frame_parms,dlsch0_harq->rb_alloc_even,2,nr_tti_rx,symbol),
                               pdsch_vars[eNB_id]->llr128);
        if (rx_type==rx_IC_dual_stream) {
          nr_dlsch_qpsk_qpsk_llr(frame_parms,
                                 rxdataF_comp_ptr,
                                 pdsch_vars[eNB_id]->rxdataF_comp0,
                                 pdsch_vars[eNB_id]->dl_ch_rho_ext[harq_pid][round],
                                 pdsch_vars[eNB_id]->layer_llr[1],
                                 symbol,len,first_symbol_flag,nb_rb,
                                 adjust_G2(frame_parms,dlsch1_harq->rb_alloc_even,2,nr_tti_rx,symbol),
                                 pdsch_vars[eNB_id]->llr128_2ndstream);
        }
      }
      else if (dlsch1_harq->Qm == 4) {
        nr_dlsch_qpsk_16qam_llr(frame_parms,
                                pdsch_vars[eNB_id]->rxdataF_comp0,
                                rxdataF_comp_ptr,//i
                                dl_ch_mag_ptr,//i
                                pdsch_vars[eNB_id]->dl_ch_rho2_ext,
                                pdsch_vars[eNB_id]->layer_llr[0],
                                symbol,first_symbol_flag,nb_rb,
                                adjust_G2(frame_parms,dlsch0_harq->rb_alloc_even,2,nr_tti_rx,symbol),
                                pdsch_vars[eNB_id]->llr128);
        if (rx_type==rx_IC_dual_stream) {
          nr_dlsch_16qam_qpsk_llr(frame_parms,
                                  rxdataF_comp_ptr,
                                  pdsch_vars[eNB_id]->rxdataF_comp0,//i
                                  dl_ch_mag_ptr,
                                  pdsch_vars[eNB_id]->dl_ch_rho_ext[harq_pid][round],
                                  pdsch_vars[eNB_id]->layer_llr[1],
                                  symbol,first_symbol_flag,nb_rb,
                                  adjust_G2(frame_parms,dlsch1_harq->rb_alloc_even,4,nr_tti_rx,symbol),
                                  pdsch_vars[eNB_id]->llr128_2ndstream);
        }
      }
      else {
        nr_dlsch_qpsk_64qam_llr(frame_parms,
                                pdsch_vars[eNB_id]->rxdataF_comp0,
                                rxdataF_comp_ptr,//i
                                dl_ch_mag_ptr,//i
                                pdsch_vars[eNB_id]->dl_ch_rho2_ext,
                                pdsch_vars[eNB_id]->layer_llr[0],
                                symbol,first_symbol_flag,nb_rb,
                                adjust_G2(frame_parms,dlsch0_harq->rb_alloc_even,2,nr_tti_rx,symbol),
                                pdsch_vars[eNB_id]->llr128);
        if (rx_type==rx_IC_dual_stream) {
          nr_dlsch_64qam_qpsk_llr(frame_parms,
                                  rxdataF_comp_ptr,
                                  pdsch_vars[eNB_id]->rxdataF_comp0,//i
                                  dl_ch_mag_ptr,
                                  pdsch_vars[eNB_id]->dl_ch_rho_ext[harq_pid][round],
                                  pdsch_vars[eNB_id]->layer_llr[1],
                                  symbol,first_symbol_flag,nb_rb,
                                  adjust_G2(frame_parms,dlsch1_harq->rb_alloc_even,6,nr_tti_rx,symbol),
                                  pdsch_vars[eNB_id]->llr128_2ndstream);
        }
      }
    }
    break;
  case 4 :
    if ((rx_type==rx_standard ) || (codeword_TB1 == -1)) {
      nr_dlsch_16qam_llr(frame_parms,
                         pdsch_vars[eNB_id]->rxdataF_comp0,
                         pdsch_vars[eNB_id]->llr[0],
                         pdsch_vars[eNB_id]->dl_ch_mag0,
                         symbol,len,first_symbol_flag,nb_rb,
                         pdsch_vars[eNB_id]->llr128,
                         beamforming_mode);
    } else if (codeword_TB0 == -1){
      nr_dlsch_16qam_llr(frame_parms,
                         pdsch_vars[eNB_id]->rxdataF_comp0,
                         pdsch_vars[eNB_id]->llr[1],
                         pdsch_vars[eNB_id]->dl_ch_mag0,
                         symbol,len,first_symbol_flag,nb_rb,
                         pdsch_vars[eNB_id]->llr128_2ndstream,
                         beamforming_mode);
    }
    else if (rx_type >= rx_IC_single_stream) {
      if (dlsch1_harq->Qm == 2) {
        nr_dlsch_16qam_qpsk_llr(frame_parms,
                                pdsch_vars[eNB_id]->rxdataF_comp0,
                                rxdataF_comp_ptr,//i
                                pdsch_vars[eNB_id]->dl_ch_mag0,
                                pdsch_vars[eNB_id]->dl_ch_rho2_ext,
                                pdsch_vars[eNB_id]->layer_llr[0],
                                symbol,first_symbol_flag,nb_rb,
                                adjust_G2(frame_parms,dlsch0_harq->rb_alloc_even,4,nr_tti_rx,symbol),
                                pdsch_vars[eNB_id]->llr128);
        if (rx_type==rx_IC_dual_stream) {
          nr_dlsch_qpsk_16qam_llr(frame_parms,
                                  rxdataF_comp_ptr,
                                  pdsch_vars[eNB_id]->rxdataF_comp0,//i
                                  pdsch_vars[eNB_id]->dl_ch_mag0,//i
                                  pdsch_vars[eNB_id]->dl_ch_rho_ext[harq_pid][round],
                                  pdsch_vars[eNB_id]->layer_llr[1],
                                  symbol,first_symbol_flag,nb_rb,
                                  adjust_G2(frame_parms,dlsch1_harq->rb_alloc_even,2,nr_tti_rx,symbol),
                                  pdsch_vars[eNB_id]->llr128_2ndstream);
        }
      }
      else if (dlsch1_harq->Qm == 4) {
        nr_dlsch_16qam_16qam_llr(frame_parms,
                                 pdsch_vars[eNB_id]->rxdataF_comp0,
                                 rxdataF_comp_ptr,//i
                                 pdsch_vars[eNB_id]->dl_ch_mag0,
                                 dl_ch_mag_ptr,//i
                                 pdsch_vars[eNB_id]->dl_ch_rho2_ext,
                                 pdsch_vars[eNB_id]->layer_llr[0],
                                 symbol,len,first_symbol_flag,nb_rb,
                                 adjust_G2(frame_parms,dlsch0_harq->rb_alloc_even,4,nr_tti_rx,symbol),
                                 pdsch_vars[eNB_id]->llr128);
        if (rx_type==rx_IC_dual_stream) {
          nr_dlsch_16qam_16qam_llr(frame_parms,
                                   rxdataF_comp_ptr,
                                   pdsch_vars[eNB_id]->rxdataF_comp0,//i
                                   dl_ch_mag_ptr,
                                   pdsch_vars[eNB_id]->dl_ch_mag0,//i
                                   pdsch_vars[eNB_id]->dl_ch_rho_ext[harq_pid][round],
                                   pdsch_vars[eNB_id]->layer_llr[1],
                                   symbol,len,first_symbol_flag,nb_rb,
                                   adjust_G2(frame_parms,dlsch1_harq->rb_alloc_even,4,nr_tti_rx,symbol),
                                   pdsch_vars[eNB_id]->llr128_2ndstream);
        }
      }
      else {
        nr_dlsch_16qam_64qam_llr(frame_parms,
                                 pdsch_vars[eNB_id]->rxdataF_comp0,
                                 rxdataF_comp_ptr,//i
                                 pdsch_vars[eNB_id]->dl_ch_mag0,
                                 dl_ch_mag_ptr,//i
                                 pdsch_vars[eNB_id]->dl_ch_rho2_ext,
                                 pdsch_vars[eNB_id]->layer_llr[0],
                                 symbol,first_symbol_flag,nb_rb,
                                 adjust_G2(frame_parms,dlsch0_harq->rb_alloc_even,4,nr_tti_rx,symbol),
                                 pdsch_vars[eNB_id]->llr128);
        if (rx_type==rx_IC_dual_stream) {
          nr_dlsch_64qam_16qam_llr(frame_parms,
                                   rxdataF_comp_ptr,
                                   pdsch_vars[eNB_id]->rxdataF_comp0,
                                   dl_ch_mag_ptr,
                                   pdsch_vars[eNB_id]->dl_ch_mag0,
                                   pdsch_vars[eNB_id]->dl_ch_rho_ext[harq_pid][round],
                                   pdsch_vars[eNB_id]->layer_llr[1],
                                   symbol,first_symbol_flag,nb_rb,
                                   adjust_G2(frame_parms,dlsch1_harq->rb_alloc_even,6,nr_tti_rx,symbol),
                                   pdsch_vars[eNB_id]->llr128_2ndstream);
        }
      }
    }
    break;
  case 6 :
    if ((rx_type==rx_standard) || (codeword_TB1 == -1))  {
      nr_dlsch_64qam_llr(frame_parms,
                         pdsch_vars[eNB_id]->rxdataF_comp0,
                         (int16_t*)pllr_symbol_cw0,
                         pdsch_vars[eNB_id]->dl_ch_mag0,
                         pdsch_vars[eNB_id]->dl_ch_magb0,
                         symbol,len,first_symbol_flag,nb_rb,
                         pdsch_vars[eNB_id]->llr_offset[symbol],
                         beamforming_mode);
    } else if (codeword_TB0 == -1){
      nr_dlsch_64qam_llr(frame_parms,
                         pdsch_vars[eNB_id]->rxdataF_comp0,
                         pllr_symbol_cw1,
                         pdsch_vars[eNB_id]->dl_ch_mag0,
                         pdsch_vars[eNB_id]->dl_ch_magb0,
                         symbol,len,first_symbol_flag,nb_rb,
                         pdsch_vars[eNB_id]->llr_offset[symbol],
                         beamforming_mode);
    }
    else if (rx_type >= rx_IC_single_stream) {
      if (dlsch1_harq->Qm == 2) {
        nr_dlsch_64qam_qpsk_llr(frame_parms,
                                pdsch_vars[eNB_id]->rxdataF_comp0,
                                rxdataF_comp_ptr,//i
                                pdsch_vars[eNB_id]->dl_ch_mag0,
                                pdsch_vars[eNB_id]->dl_ch_rho2_ext,
                                pdsch_vars[eNB_id]->layer_llr[0],
                                symbol,first_symbol_flag,nb_rb,
                                adjust_G2(frame_parms,dlsch0_harq->rb_alloc_even,6,nr_tti_rx,symbol),
                                pdsch_vars[eNB_id]->llr128);
        if (rx_type==rx_IC_dual_stream) {
          nr_dlsch_qpsk_64qam_llr(frame_parms,
                                  rxdataF_comp_ptr,
                                  pdsch_vars[eNB_id]->rxdataF_comp0,//i
                                  pdsch_vars[eNB_id]->dl_ch_mag0,
                                  pdsch_vars[eNB_id]->dl_ch_rho_ext[harq_pid][round],
                                  pdsch_vars[eNB_id]->layer_llr[1],
                                  symbol,first_symbol_flag,nb_rb,
                                  adjust_G2(frame_parms,dlsch1_harq->rb_alloc_even,2,nr_tti_rx,symbol),
                                  pdsch_vars[eNB_id]->llr128_2ndstream);
        }
      }
      else if (dlsch1_harq->Qm == 4) {
        nr_dlsch_64qam_16qam_llr(frame_parms,
                                 pdsch_vars[eNB_id]->rxdataF_comp0,
                                 rxdataF_comp_ptr,//i
                                 pdsch_vars[eNB_id]->dl_ch_mag0,
                                 dl_ch_mag_ptr,//i
                                 pdsch_vars[eNB_id]->dl_ch_rho2_ext,
                                 pdsch_vars[eNB_id]->layer_llr[0],
                                 symbol,first_symbol_flag,nb_rb,
                                 adjust_G2(frame_parms,dlsch0_harq->rb_alloc_even,6,nr_tti_rx,symbol),
                                 pdsch_vars[eNB_id]->llr128);
        if (rx_type==rx_IC_dual_stream) {
          nr_dlsch_16qam_64qam_llr(frame_parms,
                                   rxdataF_comp_ptr,
                                   pdsch_vars[eNB_id]->rxdataF_comp0,//i
                                   dl_ch_mag_ptr,
                                   pdsch_vars[eNB_id]->dl_ch_mag0,//i
                                   pdsch_vars[eNB_id]->dl_ch_rho_ext[harq_pid][round],
                                   pdsch_vars[eNB_id]->layer_llr[1],
                                   symbol,first_symbol_flag,nb_rb,
                                   adjust_G2(frame_parms,dlsch1_harq->rb_alloc_even,4,nr_tti_rx,symbol),
                                   pdsch_vars[eNB_id]->llr128_2ndstream);
        }
      }
      else {
        nr_dlsch_64qam_64qam_llr(frame_parms,
                                 pdsch_vars[eNB_id]->rxdataF_comp0,
                                 rxdataF_comp_ptr,//i
                                 pdsch_vars[eNB_id]->dl_ch_mag0,
                                 dl_ch_mag_ptr,//i
                                 pdsch_vars[eNB_id]->dl_ch_rho2_ext,
                                 (int16_t*)pllr_symbol_layer0,
                                 symbol,len,first_symbol_flag,nb_rb,
                                 adjust_G2(frame_parms,dlsch0_harq->rb_alloc_even,6,nr_tti_rx,symbol),
                                 pdsch_vars[eNB_id]->llr_offset[symbol]);
        if (rx_type==rx_IC_dual_stream) {
          nr_dlsch_64qam_64qam_llr(frame_parms,
                                   rxdataF_comp_ptr,
                                   pdsch_vars[eNB_id]->rxdataF_comp0,//i
                                   dl_ch_mag_ptr,
                                   pdsch_vars[eNB_id]->dl_ch_mag0,//i
                                   pdsch_vars[eNB_id]->dl_ch_rho_ext[harq_pid][round],
                                   pllr_symbol_layer1,
                                   symbol,len,first_symbol_flag,nb_rb,
                                   adjust_G2(frame_parms,dlsch1_harq->rb_alloc_even,6,nr_tti_rx,symbol),
                                   pdsch_vars[eNB_id]->llr_offset[symbol]);
        }
      }
    }
    break;
  default:
    LOG_W(PHY,"rx_dlsch.c : Unknown mod_order!!!!\n");
    return(-1);
    break;
  }

  if (dlsch1_harq) {
    switch (nr_get_Qm_dl(dlsch1_harq->mcs,dlsch1_harq->mcs_table)) {
    case 2 :
      if (rx_type==rx_standard) {
        nr_dlsch_qpsk_llr(frame_parms,
                          pdsch_vars[eNB_id]->rxdataF_comp0,
                          pllr_symbol_cw0,
                          symbol,len,first_symbol_flag,nb_rb,
                          beamforming_mode);
      }
      break;
    case 4:
      if (rx_type==rx_standard) {
        nr_dlsch_16qam_llr(frame_parms,
                           pdsch_vars[eNB_id]->rxdataF_comp0,
                           pdsch_vars[eNB_id]->llr[0],
                           pdsch_vars[eNB_id]->dl_ch_mag0,
                           symbol,len,first_symbol_flag,nb_rb,
                           pdsch_vars[eNB_id]->llr128,
                           beamforming_mode);
      }
      break;
    case 6 :
      if (rx_type==rx_standard) {
        nr_dlsch_64qam_llr(frame_parms,
                           pdsch_vars[eNB_id]->rxdataF_comp0,
                           pllr_symbol_cw0,
                             pdsch_vars[eNB_id]->dl_ch_mag0,
                             pdsch_vars[eNB_id]->dl_ch_magb0,
                             symbol,len,first_symbol_flag,nb_rb,
                             pdsch_vars[eNB_id]->llr_offset[symbol],
                             beamforming_mode);
        }
        break;
      default:
        LOG_W(PHY,"rx_dlsch.c : Unknown mod_order!!!!\n");
        return(-1);
        break;
    }
  }
  return 0;
}
//==============================================================================================

#ifdef USER_MODE


void dump_dlsch2(PHY_VARS_UE *ue,uint8_t eNB_id,uint8_t nr_tti_rx,unsigned int *coded_bits_per_codeword,int round,  unsigned char harq_pid)
{
  unsigned int nsymb = (ue->frame_parms.Ncp == 0) ? 14 : 12;
  char fname[32],vname[32];
  int N_RB_DL=ue->frame_parms.N_RB_DL;

  snprintf(fname, 32, "dlsch%d_rxF_r%d_ext0.m",eNB_id,round);
  snprintf(vname, 32, "dl%d_rxF_r%d_ext0",eNB_id,round);
  write_output(fname,vname,ue->pdsch_vars[ue->current_thread_id[nr_tti_rx]][eNB_id]->rxdataF_ext[0],12*N_RB_DL*nsymb,1,1);

  if (ue->frame_parms.nb_antennas_rx >1) {
    snprintf(fname, 32, "dlsch%d_rxF_r%d_ext1.m",eNB_id,round);
    snprintf(vname, 32, "dl%d_rxF_r%d_ext1",eNB_id,round);
    write_output(fname,vname,ue->pdsch_vars[ue->current_thread_id[nr_tti_rx]][eNB_id]->rxdataF_ext[1],12*N_RB_DL*nsymb,1,1);
  }

  snprintf(fname, 32, "dlsch%d_ch_r%d_ext00.m",eNB_id,round);
  snprintf(vname, 32, "dl%d_ch_r%d_ext00",eNB_id,round);
  write_output(fname,vname,ue->pdsch_vars[ue->current_thread_id[nr_tti_rx]][eNB_id]->dl_ch_estimates_ext[0],12*N_RB_DL*nsymb,1,1);

  if (ue->transmission_mode[eNB_id]==7){
    snprintf(fname, 32, "dlsch%d_bf_ch_r%d.m",eNB_id,round);
    snprintf(vname, 32, "dl%d_bf_ch_r%d",eNB_id,round);
    write_output(fname,vname,ue->pdsch_vars[ue->current_thread_id[nr_tti_rx]][eNB_id]->dl_bf_ch_estimates[0],512*nsymb,1,1);
    //write_output(fname,vname,phy_vars_ue->lte_ue_pdsch_vars[eNB_id]->dl_bf_ch_estimates[0],512,1,1);

    snprintf(fname, 32, "dlsch%d_bf_ch_r%d_ext00.m",eNB_id,round);
    snprintf(vname, 32, "dl%d_bf_ch_r%d_ext00",eNB_id,round);
    write_output(fname,vname,ue->pdsch_vars[ue->current_thread_id[nr_tti_rx]][eNB_id]->dl_bf_ch_estimates_ext[0],12*N_RB_DL*nsymb,1,1);
  }

  if (ue->frame_parms.nb_antennas_rx == 2) {
    snprintf(fname, 32, "dlsch%d_ch_r%d_ext01.m",eNB_id,round);
    snprintf(vname, 32, "dl%d_ch_r%d_ext01",eNB_id,round);
    write_output(fname,vname,ue->pdsch_vars[ue->current_thread_id[nr_tti_rx]][eNB_id]->dl_ch_estimates_ext[1],12*N_RB_DL*nsymb,1,1);
  }

  if (ue->frame_parms.nb_antenna_ports_gNB == 2) {
    snprintf(fname, 32, "dlsch%d_ch_r%d_ext10.m",eNB_id,round);
    snprintf(vname, 32, "dl%d_ch_r%d_ext10",eNB_id,round);
    write_output(fname,vname,ue->pdsch_vars[ue->current_thread_id[nr_tti_rx]][eNB_id]->dl_ch_estimates_ext[2],12*N_RB_DL*nsymb,1,1);

    if (ue->frame_parms.nb_antennas_rx == 2) {
      snprintf(fname, 32, "dlsch%d_ch_r%d_ext11.m",eNB_id,round);
      snprintf(vname, 32, "dl%d_ch_r%d_ext11",eNB_id,round);
      write_output(fname,vname,ue->pdsch_vars[ue->current_thread_id[nr_tti_rx]][eNB_id]->dl_ch_estimates_ext[3],12*N_RB_DL*nsymb,1,1);
    }
  }

  snprintf(fname, 32, "dlsch%d_rxF_r%d_uespec0.m",eNB_id,round);
  snprintf(vname, 32, "dl%d_rxF_r%d_uespec0",eNB_id,round);
  write_output(fname,vname,ue->pdsch_vars[ue->current_thread_id[nr_tti_rx]][eNB_id]->rxdataF_uespec_pilots[0],12*N_RB_DL,1,1);

  /*
    write_output("dlsch%d_ch_ext01.m","dl01_ch0_ext",pdsch_vars[eNB_id]->dl_ch_estimates_ext[1],12*N_RB_DL*nsymb,1,1);
    write_output("dlsch%d_ch_ext10.m","dl10_ch0_ext",pdsch_vars[eNB_id]->dl_ch_estimates_ext[2],12*N_RB_DL*nsymb,1,1);
    write_output("dlsch%d_ch_ext11.m","dl11_ch0_ext",pdsch_vars[eNB_id]->dl_ch_estimates_ext[3],12*N_RB_DL*nsymb,1,1);
  */
  snprintf(fname, 32, "dlsch%d_r%d_rho.m",eNB_id,round);
  snprintf(vname, 32, "dl_rho_r%d_%d",eNB_id,round);

  write_output(fname,vname,ue->pdsch_vars[ue->current_thread_id[nr_tti_rx]][eNB_id]->dl_ch_rho_ext[harq_pid][round][0],12*N_RB_DL*nsymb,1,1);

  snprintf(fname, 32, "dlsch%d_r%d_rho2.m",eNB_id,round);
  snprintf(vname, 32, "dl_rho2_r%d_%d",eNB_id,round);

  write_output(fname,vname,ue->pdsch_vars[ue->current_thread_id[nr_tti_rx]][eNB_id]->dl_ch_rho2_ext[0],12*N_RB_DL*nsymb,1,1);

  snprintf(fname, 32, "dlsch%d_rxF_r%d_comp0.m",eNB_id,round);
  snprintf(vname, 32, "dl%d_rxF_r%d_comp0",eNB_id,round);
  write_output(fname,vname,ue->pdsch_vars[ue->current_thread_id[nr_tti_rx]][eNB_id]->rxdataF_comp0[0],12*N_RB_DL*nsymb,1,1);
  if (ue->frame_parms.nb_antenna_ports_gNB == 2) {
    snprintf(fname, 32, "dlsch%d_rxF_r%d_comp1.m",eNB_id,round);
    snprintf(vname, 32, "dl%d_rxF_r%d_comp1",eNB_id,round);
    write_output(fname,vname,ue->pdsch_vars[ue->current_thread_id[nr_tti_rx]][eNB_id]->rxdataF_comp1[harq_pid][round][0],12*N_RB_DL*nsymb,1,1);
  }

  snprintf(fname, 32, "dlsch%d_rxF_r%d_llr.m",eNB_id,round);
  snprintf(vname, 32, "dl%d_r%d_llr",eNB_id,round);
  write_output(fname,vname, ue->pdsch_vars[ue->current_thread_id[nr_tti_rx]][eNB_id]->llr[0],coded_bits_per_codeword[0],1,0);
  snprintf(fname, 32, "dlsch%d_r%d_mag1.m",eNB_id,round);
  snprintf(vname, 32, "dl%d_r%d_mag1",eNB_id,round);
  write_output(fname,vname,ue->pdsch_vars[ue->current_thread_id[nr_tti_rx]][eNB_id]->dl_ch_mag0[0],12*N_RB_DL*nsymb,1,1);
  snprintf(fname, 32, "dlsch%d_r%d_mag2.m",eNB_id,round);
  snprintf(vname, 32, "dl%d_r%d_mag2",eNB_id,round);
  write_output(fname,vname,ue->pdsch_vars[ue->current_thread_id[nr_tti_rx]][eNB_id]->dl_ch_magb0[0],12*N_RB_DL*nsymb,1,1);

  //  printf("log2_maxh = %d\n",ue->pdsch_vars[eNB_id]->log2_maxh);
}
#endif

#ifdef DEBUG_DLSCH_DEMOD
/*
void print_bytes(char *s,__m128i *x)
{

  char *tempb = (char *)x;

  printf("%s  : %d,%d,%d,%d,%d,%d,%d,%d,%d,%d,%d,%d,%d,%d,%d,%d\n",s,
         tempb[0],tempb[1],tempb[2],tempb[3],tempb[4],tempb[5],tempb[6],tempb[7],
         tempb[8],tempb[9],tempb[10],tempb[11],tempb[12],tempb[13],tempb[14],tempb[15]
         );

}

void print_shorts(char *s,__m128i *x)
{

  short *tempb = (short *)x;
  printf("%s  : %d,%d,%d,%d,%d,%d,%d,%d\n",s,
         tempb[0],tempb[1],tempb[2],tempb[3],tempb[4],tempb[5],tempb[6],tempb[7]);

}

void print_shorts2(char *s,__m64 *x)
{

  short *tempb = (short *)x;
  printf("%s  : %d,%d,%d,%d\n",s,
         tempb[0],tempb[1],tempb[2],tempb[3]);

}

void print_ints(char *s,__m128i *x)
{

  int *tempb = (int *)x;
  printf("%s  : %d,%d,%d,%d\n",s,
         tempb[0],tempb[1],tempb[2],tempb[3]);

}*/
#endif<|MERGE_RESOLUTION|>--- conflicted
+++ resolved
@@ -721,40 +721,12 @@
       pdsch_vars[eNB_id]->dl_valid_re[symbol-1] -= pdsch_vars[eNB_id]->ptrs_re_per_slot[0][symbol];
     }
 
-<<<<<<< HEAD
     /* at last symbol in a slot calculate LLR's for whole slot */
     if(symbol == (startSymbIdx + nbSymb -1)) {
       for(uint8_t i =startSymbIdx; i <= nbSymb;i++) {
         /* re evaluating the first symbol flag as LLR's are done in symbol loop  */
         if(i == startSymbIdx && i < 3) {
           first_symbol_flag =1;
-=======
-  if (dlsch1_harq) {
-    uint8_t Qm = nr_get_Qm_dl(dlsch1_harq->mcs,dlsch1_harq->mcs_table);
-    if (Qm == 0){
-      LOG_W(MAC, "Invalid code rate or Mod order, likely due to unexpected DL DCI.\n");
-        return -1;
-    }
-    switch (Qm) {
-      case 2 :
-        if (rx_type==rx_standard) {
-            nr_dlsch_qpsk_llr(frame_parms,
-                              pdsch_vars[eNB_id]->rxdataF_comp0,
-                              pllr_symbol_cw0,
-                              symbol,len,first_symbol_flag,nb_rb,
-                              beamforming_mode);
-        }
-        break;
-      case 4:
-        if (rx_type==rx_standard) {
-          nr_dlsch_16qam_llr(frame_parms,
-                             pdsch_vars[eNB_id]->rxdataF_comp0,
-                             pdsch_vars[eNB_id]->llr[0],
-                             pdsch_vars[eNB_id]->dl_ch_mag0,
-                             symbol,len,first_symbol_flag,nb_rb,
-                             pdsch_vars[eNB_id]->llr128,
-                             beamforming_mode);
->>>>>>> b4522183
         }
         else {
           first_symbol_flag=0;
