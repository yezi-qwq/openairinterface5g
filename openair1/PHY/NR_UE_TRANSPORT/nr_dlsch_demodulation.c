--- conflicted
+++ resolved
@@ -379,12 +379,8 @@
 					pdsch_vars[eNB_id]->pmi_ext,
 					symbol,
 					pilots,
-<<<<<<< HEAD
+					config_type,
 					start_rb + dlsch0_harq->BWPStart,
-=======
-					config_type,
-					start_rb,
->>>>>>> 2529c20b
 					nb_rb_pdsch,
 					nr_slot_rx,
 					ue->high_speed_flag,
@@ -1036,7 +1032,7 @@
         return(-1);
         break;
     }
-  }
+  }  
 
   //nr_dlsch_deinterleaving(symbol,bundle_L,(int16_t*)pllr_symbol_cw0,(int16_t*)pllr_symbol_cw0_deint, nb_rb_pdsch);
   
