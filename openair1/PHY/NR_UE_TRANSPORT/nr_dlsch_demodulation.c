--- conflicted
+++ resolved
@@ -445,11 +445,8 @@
           //LOG_I(PHY, "avgs Power per SC is %d\n", avgs);
           median[(aatx*frame_parms->nb_antennas_rx)+aarx] = avg[(aatx*frame_parms->nb_antennas_rx)+aarx];
         }
-<<<<<<< HEAD
-=======
       pdsch_vars[gNB_id]->log2_maxh = (log2_approx(avgs)/2) + 1;
       //LOG_I(PHY, "avgs Power per SC is %d lg2_maxh %d\n", avgs,  pdsch_vars[gNB_id]->log2_maxh);
->>>>>>> 3cfb169b
 
       if (dlsch0_harq->mimo_mode == NR_DUALSTREAM) {
         nr_dlsch_channel_level_median(pdsch_vars[gNB_id]->dl_ch_estimates_ext,
