--- conflicted
+++ resolved
@@ -196,13 +196,8 @@
     pdsch_vars = ue->pdsch_vars[proc->thread_id];
     dlsch = ue->dlsch[proc->thread_id][gNB_id];
     dlsch0_harq = dlsch[0]->harq_processes[harq_pid];
-<<<<<<< HEAD
-    dlsch1_harq = dlsch[1]->harq_processes[harq_pid];
-=======
     if (NR_MAX_NB_LAYERS>4)
       dlsch1_harq = dlsch[1]->harq_processes[harq_pid];
-    beamforming_mode = ue->transmission_mode[gNB_id] < 7 ? 0 :ue->transmission_mode[gNB_id];
->>>>>>> 35a66874
     break;
 
   default:
