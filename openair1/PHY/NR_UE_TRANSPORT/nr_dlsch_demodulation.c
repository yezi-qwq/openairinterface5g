--- conflicted
+++ resolved
@@ -379,20 +379,10 @@
   len = (pilots==1)? ((config_type==NFAPI_NR_DMRS_TYPE1)?nb_rb*(12-6*dlsch0_harq->n_dmrs_cdm_groups): nb_rb*(12-4*dlsch0_harq->n_dmrs_cdm_groups)):(nb_rb*12);
 
   stop_meas(&ue->generic_stat_bis[proc->thread_id][slot]);
-<<<<<<< HEAD
-#if DISABLE_LOG_X
-  printf("[AbsSFN %u.%d] Slot%d Symbol %d type %d: Pilot/Data extraction %5.2f \n",
-	 frame,nr_slot_rx,slot,symbol,type,ue->generic_stat_bis[proc->thread_id][slot].p_time/(cpuf*1000.0));
-#else
-  LOG_D(PHY, "[AbsSFN %u.%d] Slot%d Symbol %d type %d: Pilot/Data extraction %5.2f \n",
-	frame,nr_slot_rx,slot,symbol,type,ue->generic_stat_bis[proc->thread_id][slot].p_time/(cpuf*1000.0));
-#endif
-=======
   if (cpumeas(CPUMEAS_GETSTATE))
     LOG_D(PHY, "[AbsSFN %u.%d] Slot%d Symbol %d type %d: Pilot/Data extraction %5.2f \n",
 	  frame,nr_slot_rx,slot,symbol,type,ue->generic_stat_bis[proc->thread_id][slot].p_time/(cpuf*1000.0));
 
->>>>>>> 355063b5
   
   start_meas(&ue->generic_stat_bis[proc->thread_id][slot]);
   n_tx = dlsch0_harq->Nl;
@@ -409,17 +399,9 @@
                          nb_rb_pdsch);
 
     stop_meas(&ue->generic_stat_bis[proc->thread_id][slot]);
-<<<<<<< HEAD
-#if DISABLE_LOG_X
-    printf("[AbsSFN %u.%d] Slot%d Symbol %d: Channel Scale %5.2f \n",frame,nr_slot_rx,slot,symbol,ue->generic_stat_bis[proc->thread_id][slot].p_time/(cpuf*1000.0));
-#else
-    LOG_D(PHY, "[AbsSFN %u.%d] Slot%d Symbol %d: Channel Scale  %5.2f \n",frame,nr_slot_rx,slot,symbol,ue->generic_stat_bis[proc->thread_id][slot].p_time/(cpuf*1000.0));
-#endif
-=======
     if (cpumeas(CPUMEAS_GETSTATE))
       LOG_D(PHY, "[AbsSFN %u.%d] Slot%d Symbol %d: Channel Scale  %5.2f \n",frame,nr_slot_rx,slot,symbol,ue->generic_stat_bis[proc->thread_id][slot].p_time/(cpuf*1000.0));
 
->>>>>>> 355063b5
     start_meas(&ue->generic_stat_bis[proc->thread_id][slot]);
   if (first_symbol_flag==1) {
     if (beamforming_mode==0){
@@ -476,16 +458,8 @@
 #endif
 
     stop_meas(&ue->generic_stat_bis[proc->thread_id][slot]);
-<<<<<<< HEAD
-#if DISABLE_LOG_X
-    printf("[AbsSFN %u.%d] Slot%d Symbol %d first_symbol_flag %d: Channel Level %5.2f \n",frame,nr_slot_rx,slot,symbol,first_symbol_flag,ue->generic_stat_bis[proc->thread_id][slot].p_time/(cpuf*1000.0));
-#else
-    LOG_D(PHY, "[AbsSFN %u.%d] Slot%d Symbol %d first_symbol_flag %d: Channel Level  %5.2f \n",frame,nr_slot_rx,slot,symbol,first_symbol_flag,ue->generic_stat_bis[proc->thread_id][slot].p_time/(cpuf*1000.0));
-#endif
-=======
     if (cpumeas(CPUMEAS_GETSTATE))
       LOG_D(PHY, "[AbsSFN %u.%d] Slot%d Symbol %d first_symbol_flag %d: Channel Level  %5.2f \n",frame,nr_slot_rx,slot,symbol,first_symbol_flag,ue->generic_stat_bis[proc->thread_id][slot].p_time/(cpuf*1000.0));
->>>>>>> 355063b5
 
     start_meas(&ue->generic_stat_bis[proc->thread_id][slot]);
 // Now channel compensation
@@ -533,17 +507,9 @@
   }
 
     stop_meas(&ue->generic_stat_bis[proc->thread_id][slot]);
-<<<<<<< HEAD
-#if DISABLE_LOG_X
-    printf("[AbsSFN %u.%d] Slot%d Symbol %d log2_maxh %d channel_level %d: Channel Comp %5.2f \n", frame, nr_slot_rx, slot, symbol, pdsch_vars[gNB_id]->log2_maxh, proc->channel_level, ue->generic_stat_bis[proc->thread_id][slot].p_time/(cpuf*1000.0));
-#else
-    LOG_D(PHY, "[AbsSFN %u.%d] Slot%d Symbol %d log2_maxh %d channel_level %d: Channel Comp  %5.2f \n", frame, nr_slot_rx, slot, symbol, pdsch_vars[gNB_id]->log2_maxh, proc->channel_level, ue->generic_stat_bis[proc->thread_id][slot].p_time/(cpuf*1000.0));
-#endif
-=======
     if (cpumeas(CPUMEAS_GETSTATE))
       LOG_D(PHY, "[AbsSFN %u.%d] Slot%d Symbol %d log2_maxh %d channel_level %d: Channel Comp  %5.2f \n", frame, nr_slot_rx, slot, symbol, pdsch_vars[gNB_id]->log2_maxh, proc->channel_level, ue->generic_stat_bis[proc->thread_id][slot].p_time/(cpuf*1000.0));
 
->>>>>>> 355063b5
     start_meas(&ue->generic_stat_bis[proc->thread_id][slot]);
 
   if (frame_parms->nb_antennas_rx > 1) {
@@ -598,17 +564,9 @@
   }
   
     stop_meas(&ue->generic_stat_bis[proc->thread_id][slot]);
-<<<<<<< HEAD
-#if DISABLE_LOG_X
-    printf("[AbsSFN %u.%d] Slot%d Symbol %d: Channel Combine %5.2f \n",frame,nr_slot_rx,slot,symbol,ue->generic_stat_bis[proc->thread_id][slot].p_time/(cpuf*1000.0));
-#else
-    LOG_D(PHY, "[AbsSFN %u.%d] Slot%d Symbol %d: Channel Combine  %5.2f \n",frame,nr_slot_rx,slot,symbol,ue->generic_stat_bis[proc->thread_id][slot].p_time/(cpuf*1000.0));
-#endif
-=======
     if (cpumeas(CPUMEAS_GETSTATE))
       LOG_D(PHY, "[AbsSFN %u.%d] Slot%d Symbol %d: Channel Combine  %5.2f \n",frame,nr_slot_rx,slot,symbol,ue->generic_stat_bis[proc->thread_id][slot].p_time/(cpuf*1000.0));
 
->>>>>>> 355063b5
     start_meas(&ue->generic_stat_bis[proc->thread_id][slot]);
   /* Store the valid DL RE's */
     pdsch_vars[gNB_id]->dl_valid_re[symbol-1] = len;
@@ -687,16 +645,8 @@
     }
 
     stop_meas(&ue->generic_stat_bis[proc->thread_id][slot]);
-<<<<<<< HEAD
-#if DISABLE_LOG_X
-    printf("[AbsSFN %u.%d] Slot%d Symbol %d: LLR Computation %5.2f \n",frame,nr_slot_rx,slot,symbol,ue->generic_stat_bis[proc->thread_id][slot].p_time/(cpuf*1000.0));
-#else
-    LOG_D(PHY, "[AbsSFN %u.%d] Slot%d Symbol %d: LLR Computation  %5.2f \n",frame,nr_slot_rx,slot,symbol,ue->generic_stat_bis[proc->thread_id][slot].p_time/(cpuf*1000.0));
-#endif
-=======
     if (cpumeas(CPUMEAS_GETSTATE))
       LOG_D(PHY, "[AbsSFN %u.%d] Slot%d Symbol %d: LLR Computation  %5.2f \n",frame,nr_slot_rx,slot,symbol,ue->generic_stat_bis[proc->thread_id][slot].p_time/(cpuf*1000.0));
->>>>>>> 355063b5
 
 // Please keep it: useful for debugging
 #ifdef DEBUG_PDSCH_RX
