--- conflicted
+++ resolved
@@ -578,11 +578,7 @@
 /*
   for (int i=0; i < 2; i++){
     snprintf(filename, 50,  "llr%d_symb_%d_nr_slot_rx_%d.m", i, symbol, nr_slot_rx);
-<<<<<<< HEAD
-    write_output(filename,"llr",  &pdsch_vars[gNB_id]->llr[i][0], (NR_SYMBOLS_PER_SLOT*nb_rb*NR_NB_SC_PER_RB*dlsch1_harq->Qm) - 4*(nb_rb*4*dlsch1_harq->Qm), 1, 0);
-=======
     write_output(filename,"llr",  &pdsch_vars[gNB_id]->llr[i][0], (NR_SYMBOLS_PER_SLOT*nb_rb_pdsch*NR_NB_SC_PER_RB*dlsch1_harq->Qm) - 4*(nb_rb_pdsch*4*dlsch1_harq->Qm), 1, 0);
->>>>>>> 5a3eeac5
   }
 */
 #endif
