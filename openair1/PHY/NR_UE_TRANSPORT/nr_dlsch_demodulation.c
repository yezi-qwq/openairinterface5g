--- conflicted
+++ resolved
@@ -2589,30 +2589,12 @@
 
   int prb,nb_rb=0;
   unsigned short k;
-  //int prb_off,prb_off2;
-<<<<<<< HEAD
-  int skip_half=0;//sss_symb,pss_symb=0,nsymb
-  int i,aarx;
-  int32_t *dl_ch0,*dl_ch0p,*dl_ch0_ext,*dl_ch1,*dl_ch1p,*dl_ch1_ext,*rxF,*rxF_ext;
-  int j=0;
-  unsigned char *pmi_loc;
-=======
-  //int skip_half=0,l,sss_symb,pss_symb=0,nsymb;
   int i,aarx;
   int32_t *dl_ch0,*dl_ch0p,*dl_ch0_ext,*dl_ch1,*dl_ch1p,*dl_ch1_ext,*rxF,*rxF_ext;
   int pilots=0,j=0;
-  //int symbol_mod;
-  //unsigned char *pmi_loc;
->>>>>>> 5fa78b4d
 
   k = frame_parms->first_carrier_offset + 516; //0
 
-<<<<<<< HEAD
-=======
-  //nsymb = (frame_parms->Ncp==NORMAL) ? 14:12;
-  //l=symbol;
-
->>>>>>> 5fa78b4d
   for (aarx=0; aarx<frame_parms->nb_antennas_rx; aarx++) {
 
     if (high_speed_flag==1) {
