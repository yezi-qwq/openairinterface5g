/*
 * Licensed to the OpenAirInterface (OAI) Software Alliance under one or more
 * contributor license agreements.  See the NOTICE file distributed with
 * this work for additional information regarding copyright ownership.
 * The OpenAirInterface Software Alliance licenses this file to You under
 * the OAI Public License, Version 1.1  (the "License"); you may not use this file
 * except in compliance with the License.
 * You may obtain a copy of the License at
 *
 *      http://www.openairinterface.org/?page_id=698
 *
 * Unless required by applicable law or agreed to in writing, software
 * distributed under the License is distributed on an "AS IS" BASIS,
 * WITHOUT WARRANTIES OR CONDITIONS OF ANY KIND, either express or implied.
 * See the License for the specific language governing permissions and
 * limitations under the License.
 *-------------------------------------------------------------------------------
 * For more information about the OpenAirInterface (OAI) Software Alliance:
 *      contact@openairinterface.org
 */

/*! \file PHY/NR_UE_TRANSPORT/nr_ulsch.c
* \brief Top-level routines for transmission of the PUSCH TS 38.211 v 15.4.0
* \author Khalid Ahmed
* \date 2019
* \version 0.1
* \company Fraunhofer IIS
* \email: khalid.ahmed@iis.fraunhofer.de
* \note
* \warning
*/
#include <stdint.h>
#include "PHY/NR_REFSIG/dmrs_nr.h"
#include "PHY/NR_REFSIG/ptrs_nr.h"
#include "PHY/NR_UE_TRANSPORT/nr_transport_ue.h"
#include "PHY/NR_UE_TRANSPORT/nr_transport_proto_ue.h"
#include "PHY/MODULATION/nr_modulation.h"
#include "PHY/MODULATION/modulation_common.h"
#include "common/utils/assertions.h"
#include "common/utils/LOG/vcd_signal_dumper.h"
#include "PHY/NR_TRANSPORT/nr_transport_common_proto.h"
#include "PHY/NR_TRANSPORT/nr_sch_dmrs.h"
#include "PHY/defs_nr_common.h"
#include "PHY/TOOLS/tools_defs.h"
#include "executables/nr-softmodem.h"
#include "executables/softmodem-common.h"
#include "PHY/NR_REFSIG/ul_ref_seq_nr.h"
#include <openair2/UTIL/OPT/opt.h>

//#define DEBUG_PUSCH_MAPPING
//#define DEBUG_MAC_PDU
//#define DEBUG_DFT_IDFT

//extern int32_t uplink_counter;

void nr_pusch_codeword_scrambling(uint8_t *in,
                         uint32_t size,
                         uint32_t Nid,
                         uint32_t n_RNTI,
                         uint32_t* out) {

  uint8_t reset, b_idx;
  uint32_t x1, x2, s=0, temp_out;

  reset = 1;
  x2 = (n_RNTI<<15) + Nid;

  for (int i=0; i<size; i++) {
    b_idx = i&0x1f;
    if (b_idx==0) {
      s = lte_gold_generic(&x1, &x2, reset);
      reset = 0;
      if (i)
        out++;
    }
    if (in[i]==NR_PUSCH_x)
      *out ^= 1<<b_idx;
    else if (in[i]==NR_PUSCH_y){
      if (b_idx!=0)
        *out ^= (*out & (1<<(b_idx-1)))<<1;
      else{

        temp_out = *(out-1);
        *out ^= temp_out>>31;

      }
    }
    else
      *out ^= (((in[i])&1) ^ ((s>>b_idx)&1))<<b_idx;
    //printf("i %d b_idx %d in %d s 0x%08x out 0x%08x\n", i, b_idx, in[i], s, *out);
  }

}

void nr_ue_ulsch_procedures(PHY_VARS_NR_UE *UE,
                               unsigned char harq_pid,
                               uint32_t frame,
                               uint8_t slot,
                               uint8_t thread_id,
                               int gNB_id) {

  LOG_D(PHY,"nr_ue_ulsch_procedures hard_id %d %d.%d\n",harq_pid,frame,slot);

  uint32_t available_bits;
  uint8_t cwd_index, l;
  uint32_t scrambled_output[NR_MAX_NB_CODEWORDS][NR_MAX_PDSCH_ENCODED_LENGTH>>5];
  int16_t **tx_layers;
  int32_t **txdataF;
  int8_t Wf[2], Wt[2], l_prime[2], delta;
  uint8_t nb_dmrs_re_per_rb;
  int ap, i;
  int sample_offsetF, N_RE_prime;

  NR_DL_FRAME_PARMS *frame_parms = &UE->frame_parms;
  NR_UE_PUSCH *pusch_ue = UE->pusch_vars[thread_id][gNB_id];

  uint8_t  num_of_codewords = 1; // tmp assumption
  int      Nid_cell = 0;
  int      N_PRB_oh = 0; // higher layer (RRC) parameter xOverhead in PUSCH-ServingCellConfig
  uint16_t number_dmrs_symbols = 0;

  for (cwd_index = 0;cwd_index < num_of_codewords; cwd_index++) {

    NR_UE_ULSCH_t *ulsch_ue = UE->ulsch[thread_id][gNB_id][cwd_index];
    NR_UL_UE_HARQ_t *harq_process_ul_ue = ulsch_ue->harq_processes[harq_pid];
    nfapi_nr_ue_pusch_pdu_t *pusch_pdu = &harq_process_ul_ue->pusch_pdu;

    int start_symbol          = pusch_pdu->start_symbol_index;
    uint16_t ul_dmrs_symb_pos = pusch_pdu->ul_dmrs_symb_pos;
    uint8_t number_of_symbols = pusch_pdu->nr_of_symbols;
    uint8_t dmrs_type         = pusch_pdu->dmrs_config_type;
    uint16_t start_rb         = pusch_pdu->rb_start;
    uint16_t nb_rb            = pusch_pdu->rb_size;
    uint8_t Nl                = pusch_pdu->nrOfLayers;
    uint8_t mod_order         = pusch_pdu->qam_mod_order;
    uint16_t rnti             = pusch_pdu->rnti;
    uint8_t cdm_grps_no_data  = pusch_pdu->num_dmrs_cdm_grps_no_data;
    uint16_t start_sc         = frame_parms->first_carrier_offset + (start_rb+pusch_pdu->bwp_start)*NR_NB_SC_PER_RB;

    if (start_sc >= frame_parms->ofdm_symbol_size)
      start_sc -= frame_parms->ofdm_symbol_size;

    ulsch_ue->Nid_cell    = Nid_cell;

    for (int i = start_symbol; i < start_symbol + number_of_symbols; i++) {
      if((ul_dmrs_symb_pos >> i) & 0x01)
        number_dmrs_symbols += 1;
    }

    nb_dmrs_re_per_rb = ((dmrs_type == pusch_dmrs_type1) ? 6:4)*cdm_grps_no_data;

    LOG_D(PHY,"ulsch %x : start_rb %d bwp_start %d start_sc %d start_symbol %d num_symbols %d cdmgrpsnodata %d num_dmrs %d dmrs_re_per_rb %d\n",
          rnti,start_rb,pusch_pdu->bwp_start,start_sc,start_symbol,number_of_symbols,cdm_grps_no_data,number_dmrs_symbols,nb_dmrs_re_per_rb);

    // TbD num_of_mod_symbols is set but never used
    N_RE_prime = NR_NB_SC_PER_RB*number_of_symbols - nb_dmrs_re_per_rb*number_dmrs_symbols - N_PRB_oh;
    harq_process_ul_ue->num_of_mod_symbols = N_RE_prime*nb_rb*num_of_codewords;

    /////////////////////////ULSCH coding/////////////////////////
    ///////////

    unsigned int G = nr_get_G(nb_rb, number_of_symbols,
                              nb_dmrs_re_per_rb, number_dmrs_symbols, mod_order, Nl);
    
<<<<<<< HEAD
    trace_NRpdu(DIRECTION_UPLINK,
		ulsch_ue->harq_processes[harq_pid]->a,
		ulsch_ue->harq_processes[harq_pid]->pusch_pdu.pusch_data.tb_size,
		0, WS_C_RNTI, rnti, frame, slot, 0, 0);
    nr_ulsch_encoding(UE, ulsch_ue, frame_parms, harq_pid, G);
=======

    if (nr_ulsch_encoding(UE, ulsch_ue, frame_parms, harq_pid, G) == -1)
      return;
>>>>>>> a9c03e32

    ///////////
    ////////////////////////////////////////////////////////////////////

    /////////////////////////ULSCH scrambling/////////////////////////
    ///////////

    available_bits = G;

    memset(scrambled_output[cwd_index], 0, ((available_bits>>5)+1)*sizeof(uint32_t));

    nr_pusch_codeword_scrambling(ulsch_ue->g,
                                 available_bits,
                                 ulsch_ue->Nid_cell,
                                 rnti,
                                 scrambled_output[cwd_index]); // assume one codeword for the moment


    /////////////
    //////////////////////////////////////////////////////////////////////////

    /////////////////////////ULSCH modulation/////////////////////////
    ///////////

    nr_modulation(scrambled_output[cwd_index], // assume one codeword for the moment
                  available_bits,
                  mod_order,
                  (int16_t *)ulsch_ue->d_mod);


    
    ///////////
    ////////////////////////////////////////////////////////////////////////

  /////////////////////////DMRS Modulation/////////////////////////
  ///////////
  uint32_t ***pusch_dmrs = UE->nr_gold_pusch_dmrs[slot];
  uint16_t n_dmrs = (pusch_pdu->bwp_start + start_rb + nb_rb)*((dmrs_type == pusch_dmrs_type1) ? 6:4);
  int16_t mod_dmrs[n_dmrs<<1] __attribute((aligned(16)));
  ///////////
  ////////////////////////////////////////////////////////////////////////


  /////////////////////////PTRS parameters' initialization/////////////////////////
  ///////////

  int16_t mod_ptrs[nb_rb] __attribute((aligned(16))); // assume maximum number of PTRS per pusch allocation
  uint8_t L_ptrs, K_ptrs = 0;
  uint16_t beta_ptrs = 1; // temp value until power control is implemented

  if (pusch_pdu->pdu_bit_map & PUSCH_PDU_BITMAP_PUSCH_PTRS) {

    K_ptrs = harq_process_ul_ue->pusch_pdu.pusch_ptrs.ptrs_freq_density;
    L_ptrs = 1<<harq_process_ul_ue->pusch_pdu.pusch_ptrs.ptrs_time_density;

    beta_ptrs = 1; // temp value until power control is implemented

    ulsch_ue->ptrs_symbols = 0;

    set_ptrs_symb_idx(&ulsch_ue->ptrs_symbols,
                      number_of_symbols,
                      start_symbol,
                      L_ptrs,
                      ul_dmrs_symb_pos);
  }

  ///////////
  ////////////////////////////////////////////////////////////////////////////////

  /////////////////////////ULSCH layer mapping/////////////////////////
  ///////////

  tx_layers = (int16_t **)pusch_ue->txdataF_layers;

  nr_ue_layer_mapping(UE->ulsch[thread_id][gNB_id],
                      Nl,
                      available_bits/mod_order,
                      tx_layers);

  ///////////
  ////////////////////////////////////////////////////////////////////////


  //////////////////////// ULSCH transform precoding ////////////////////////
  ///////////

  l_prime[0] = 0; // single symbol ap 0

  uint16_t index;
  uint8_t u = 0, v = 0;
  int16_t *dmrs_seq = NULL;

  // if  transform precoding is enbaled (value 0)
  if (pusch_pdu->transform_precoding == 0) {

    uint32_t nb_re_pusch=nb_rb * NR_NB_SC_PER_RB;
    uint32_t y_offset = 0;
    uint16_t num_dmrs_res_per_symbol = nb_rb*(NR_NB_SC_PER_RB/2);
    
    // Calculate index to dmrs seq array based on number of DMRS Subcarriers on this symbol
    index = get_index_for_dmrs_lowpapr_seq(num_dmrs_res_per_symbol);
    u = pusch_pdu->dfts_ofdm.low_papr_group_number;
    v = pusch_pdu->dfts_ofdm.low_papr_sequence_number;
    dmrs_seq = dmrs_lowpaprtype1_ul_ref_sig[u][v][index];

    AssertFatal(index >= 0, "Num RBs not configured according to 3GPP 38.211 section 6.3.1.4. For PUSCH with transform precoding, num RBs cannot be multiple of any other primenumber other than 2,3,5\n");
    AssertFatal(dmrs_seq != NULL, "DMRS low PAPR seq not found, check if DMRS sequences are generated");
    
    LOG_D(PHY,"Transform Precoding params. u: %d, v: %d, index for dmrsseq: %d\n", u, v, index);

    for (l = start_symbol; l < start_symbol + number_of_symbols; l++) {

      if((ul_dmrs_symb_pos >> l) & 0x01)
        /* In the symbol with DMRS no data would be transmitted CDM groups is 2*/
        continue;

      nr_dft(&ulsch_ue->y[y_offset], &((int32_t*)tx_layers[0])[y_offset], nb_re_pusch);

      y_offset = y_offset + nb_re_pusch;

      LOG_D(PHY,"Transform precoding being done on data- symbol: %d, nb_re_pusch: %d, y_offset: %d\n", l, nb_re_pusch, y_offset);

      #ifdef DEBUG_PUSCH_MAPPING
        printf("NR_ULSCH_UE: y_offset %d\t nb_re_pusch %d \t Symbol %d \t nb_rb %d \n", 
            y_offset, nb_re_pusch, l, nb_rb);
      #endif
    }

    #ifdef DEBUG_DFT_IDFT
      int32_t debug_symbols[MAX_NUM_NR_RE] __attribute__ ((aligned(16)));
      int offset = 0;
      printf("NR_ULSCH_UE: available_bits: %d, mod_order: %d", available_bits,mod_order);

      for (int ll = 0; ll < (available_bits/mod_order); ll++) {
          debug_symbols[ll] = ulsch_ue->y[ll];     
      }
      
      printf("NR_ULSCH_UE: numSym: %d, num_dmrs_sym: %d", number_of_symbols,number_dmrs_symbols);
      for (int ll = 0; ll < (number_of_symbols-number_dmrs_symbols); ll++) {

        nr_idft(&debug_symbols[offset], nb_re_pusch);

        offset = offset + nb_re_pusch;

      }
      LOG_M("preDFT_all_symbols.m","UE_preDFT", tx_layers[0],number_of_symbols*nb_re_pusch,1,1);
      LOG_M("postDFT_all_symbols.m","UE_postDFT", ulsch_ue->y,number_of_symbols*nb_re_pusch,1,1);
      LOG_M("DEBUG_IDFT_SYMBOLS.m","UE_Debug_IDFT", debug_symbols,number_of_symbols*nb_re_pusch,1,1);
      LOG_M("UE_DMRS_SEQ.m","UE_DMRS_SEQ", dmrs_seq,nb_re_pusch,1,1);
    #endif

  }
  else
    memcpy(ulsch_ue->y, tx_layers[0], (available_bits/mod_order)*sizeof(int32_t));
  

  ///////////
  ////////////////////////////////////////////////////////////////////////



  /////////////////////////ULSCH RE mapping/////////////////////////
  ///////////

  txdataF = UE->common_vars.txdataF;

  for (ap=0; ap< Nl; ap++) {

    uint8_t k_prime = 0;
    uint16_t m = 0;

    
    #ifdef DEBUG_PUSCH_MAPPING
      printf("NR_ULSCH_UE: Value of CELL ID %d /t, u %d \n", frame_parms->Nid_cell, u);
    #endif

  

    // DMRS params for this ap
    get_Wt(Wt, ap, dmrs_type);
    get_Wf(Wf, ap, dmrs_type);
    delta = get_delta(ap, dmrs_type);

    for (l=start_symbol; l<start_symbol+number_of_symbols; l++) {

      uint16_t k = start_sc;
      uint16_t n = 0;
      uint8_t is_dmrs_sym = 0;
      uint8_t is_ptrs_sym = 0;
      uint16_t dmrs_idx = 0, ptrs_idx = 0;

      if ((ul_dmrs_symb_pos >> l) & 0x01) {
        is_dmrs_sym = 1;

        // transform precoding disabled (value 1)
        if (pusch_pdu->transform_precoding == 1){
        
          if (dmrs_type == pusch_dmrs_type1)
            dmrs_idx = (pusch_pdu->bwp_start + start_rb)*6;
          else
            dmrs_idx = (pusch_pdu->bwp_start + start_rb)*4;

          // TODO: performance improvement, we can skip the modulation of DMRS symbols outside the bandwidth part
          // Perform this on gold sequence, not required when SC FDMA operation is done,
	        LOG_D(PHY,"DMRS in symbol %d\n",l);
          nr_modulation(pusch_dmrs[l][0], n_dmrs*2, DMRS_MOD_ORDER, mod_dmrs); // currently only codeword 0 is modulated. Qm = 2 as DMRS is QPSK modulated
        
        } else {
          dmrs_idx = 0;
        }
       
       
      } else if (pusch_pdu->pdu_bit_map & PUSCH_PDU_BITMAP_PUSCH_PTRS) {

        AssertFatal(pusch_pdu->transform_precoding == 1, "PTRS NOT SUPPORTED IF TRANSFORM PRECODING IS ENABLED\n");

        if(is_ptrs_symbol(l, ulsch_ue->ptrs_symbols)) {
          is_ptrs_sym = 1;
          nr_modulation(pusch_dmrs[l][0], nb_rb, DMRS_MOD_ORDER, mod_ptrs);
        }
      }

      for (i=0; i< nb_rb*NR_NB_SC_PER_RB; i++) {

        uint8_t is_dmrs = 0;
        uint8_t is_ptrs = 0;

        sample_offsetF = l*frame_parms->ofdm_symbol_size + k;

        if (is_dmrs_sym) {
          if (k == ((start_sc+get_dmrs_freq_idx_ul(n, k_prime, delta, dmrs_type))%frame_parms->ofdm_symbol_size))
            is_dmrs = 1;
        } else if (is_ptrs_sym) {
            is_ptrs = is_ptrs_subcarrier(k,
                                         rnti,
                                         ap,
                                         dmrs_type,
                                         K_ptrs,
                                         nb_rb,
                                         pusch_pdu->pusch_ptrs.ptrs_ports_list[0].ptrs_re_offset,
                                         start_sc,
                                         frame_parms->ofdm_symbol_size);
        }

        if (is_dmrs == 1) {
          // if transform precoding is enabled
          if (pusch_pdu->transform_precoding == 0) {
          
            ((int16_t*)txdataF[ap])[(sample_offsetF)<<1] = (Wt[l_prime[0]]*Wf[k_prime]*AMP*dmrs_seq[2*dmrs_idx]) >> 15;
            ((int16_t*)txdataF[ap])[((sample_offsetF)<<1) + 1] = (Wt[l_prime[0]]*Wf[k_prime]*AMP*dmrs_seq[(2*dmrs_idx) + 1]) >> 15;
          
          } else {

              ((int16_t*)txdataF[ap])[(sample_offsetF)<<1] = (Wt[l_prime[0]]*Wf[k_prime]*AMP*mod_dmrs[dmrs_idx<<1]) >> 15;
              ((int16_t*)txdataF[ap])[((sample_offsetF)<<1) + 1] = (Wt[l_prime[0]]*Wf[k_prime]*AMP*mod_dmrs[(dmrs_idx<<1) + 1]) >> 15;

            }

          #ifdef DEBUG_PUSCH_MAPPING
            printf("dmrs_idx %d\t l %d \t k %d \t k_prime %d \t n %d \t dmrs: %d %d\n",
            dmrs_idx, l, k, k_prime, n, ((int16_t*)txdataF[ap])[(sample_offsetF)<<1],
            ((int16_t*)txdataF[ap])[((sample_offsetF)<<1) + 1]);
          #endif


          dmrs_idx++;
          k_prime++;
          k_prime&=1;
          n+=(k_prime)?0:1;

        }  else if (is_ptrs == 1) {

          ((int16_t*)txdataF[ap])[(sample_offsetF)<<1] = (beta_ptrs*AMP*mod_ptrs[ptrs_idx<<1]) >> 15;
          ((int16_t*)txdataF[ap])[((sample_offsetF)<<1) + 1] = (beta_ptrs*AMP*mod_ptrs[(ptrs_idx<<1) + 1]) >> 15;

          ptrs_idx++;

        } else if (!is_dmrs_sym || allowed_xlsch_re_in_dmrs_symbol(k, start_sc, frame_parms->ofdm_symbol_size, cdm_grps_no_data, dmrs_type)) {

          ((int16_t*)txdataF[ap])[(sample_offsetF)<<1]       = ((int16_t *) ulsch_ue->y)[m<<1];
          ((int16_t*)txdataF[ap])[((sample_offsetF)<<1) + 1] = ((int16_t *) ulsch_ue->y)[(m<<1) + 1];

        #ifdef DEBUG_PUSCH_MAPPING
          printf("m %d\t l %d \t k %d \t txdataF: %d %d\n",
          m, l, k, ((int16_t*)txdataF[ap])[(sample_offsetF)<<1],
          ((int16_t*)txdataF[ap])[((sample_offsetF)<<1) + 1]);
        #endif

          m++;

        } else {

          ((int16_t*)txdataF[ap])[(sample_offsetF)<<1]       = 0;
          ((int16_t*)txdataF[ap])[((sample_offsetF)<<1) + 1] = 0;

        }

        if (++k >= frame_parms->ofdm_symbol_size)
          k -= frame_parms->ofdm_symbol_size;
      }
    }
  }
  }

  NR_UL_UE_HARQ_t *harq_process_ulsch=NULL;
  harq_process_ulsch = UE->ulsch[thread_id][gNB_id][0]->harq_processes[harq_pid];
  harq_process_ulsch->status = SCH_IDLE;

  ///////////
  ////////////////////////////////////////////////////////////////////////

}


uint8_t nr_ue_pusch_common_procedures(PHY_VARS_NR_UE *UE,
                                      uint8_t slot,
                                      NR_DL_FRAME_PARMS *frame_parms,
                                      uint8_t Nl) {

  int tx_offset, ap;
  int32_t **txdata;
  int32_t **txdataF;

  /////////////////////////IFFT///////////////////////
  ///////////

  tx_offset = frame_parms->get_samples_slot_timestamp(slot, frame_parms, 0);

  // clear the transmit data array for the current subframe
  /*for (int aa=0; aa<UE->frame_parms.nb_antennas_tx; aa++) {
	  memset(&UE->common_vars.txdata[aa][tx_offset],0,UE->frame_parms.samples_per_slot*sizeof(int32_t));
	  //memset(&UE->common_vars.txdataF[aa][tx_offset],0,UE->frame_parms.samples_per_slot*sizeof(int32_t));
  }*/


  txdata = UE->common_vars.txdata;
  txdataF = UE->common_vars.txdataF;

  int symb_offset = (slot%frame_parms->slots_per_subframe)*frame_parms->symbols_per_slot;
  for(ap = 0; ap < Nl; ap++) {
    for (int s=0;s<NR_NUMBER_OF_SYMBOLS_PER_SLOT;s++){

      LOG_D(PHY,"In %s: rotating txdataF symbol %d (%d) => (%d.%d)\n",
        __FUNCTION__,
        s,
        s + symb_offset,
        frame_parms->symbol_rotation[1][2 * (s + symb_offset)],
        frame_parms->symbol_rotation[1][1 + (2 * (s + symb_offset))]);

      rotate_cpx_vector((int16_t *)&txdataF[ap][frame_parms->ofdm_symbol_size * s],
                        &frame_parms->symbol_rotation[1][2 * (s + symb_offset)],
                        (int16_t *)&txdataF[ap][frame_parms->ofdm_symbol_size * s],
                        frame_parms->ofdm_symbol_size,
                        15);
    }
  }

  for (ap = 0; ap < Nl; ap++) {
    if (frame_parms->Ncp == 1) { // extended cyclic prefix
      PHY_ofdm_mod(txdataF[ap],
                   &txdata[ap][tx_offset],
                   frame_parms->ofdm_symbol_size,
                   12,
                   frame_parms->nb_prefix_samples,
                   CYCLIC_PREFIX);
    } else { // normal cyclic prefix
      nr_normal_prefix_mod(txdataF[ap],
                           &txdata[ap][tx_offset],
                           14,
                           frame_parms,
                           slot);
    }
  }

  ///////////
  ////////////////////////////////////////////////////
  return 0;
}<|MERGE_RESOLUTION|>--- conflicted
+++ resolved
@@ -162,17 +162,15 @@
     unsigned int G = nr_get_G(nb_rb, number_of_symbols,
                               nb_dmrs_re_per_rb, number_dmrs_symbols, mod_order, Nl);
     
-<<<<<<< HEAD
+
     trace_NRpdu(DIRECTION_UPLINK,
 		ulsch_ue->harq_processes[harq_pid]->a,
 		ulsch_ue->harq_processes[harq_pid]->pusch_pdu.pusch_data.tb_size,
 		0, WS_C_RNTI, rnti, frame, slot, 0, 0);
-    nr_ulsch_encoding(UE, ulsch_ue, frame_parms, harq_pid, G);
-=======
 
     if (nr_ulsch_encoding(UE, ulsch_ue, frame_parms, harq_pid, G) == -1)
       return;
->>>>>>> a9c03e32
+
 
     ///////////
     ////////////////////////////////////////////////////////////////////
