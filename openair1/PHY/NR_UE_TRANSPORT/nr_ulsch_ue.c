/*
 * Licensed to the OpenAirInterface (OAI) Software Alliance under one or more
 * contributor license agreements.  See the NOTICE file distributed with
 * this work for additional information regarding copyright ownership.
 * The OpenAirInterface Software Alliance licenses this file to You under
 * the OAI Public License, Version 1.1  (the "License"); you may not use this file
 * except in compliance with the License.
 * You may obtain a copy of the License at
 *
 *      http://www.openairinterface.org/?page_id=698
 *
 * Unless required by applicable law or agreed to in writing, software
 * distributed under the License is distributed on an "AS IS" BASIS,
 * WITHOUT WARRANTIES OR CONDITIONS OF ANY KIND, either express or implied.
 * See the License for the specific language governing permissions and
 * limitations under the License.
 *-------------------------------------------------------------------------------
 * For more information about the OpenAirInterface (OAI) Software Alliance:
 *      contact@openairinterface.org
 */

/*! \file PHY/NR_UE_TRANSPORT/nr_ulsch.c
* \brief Top-level routines for transmission of the PUSCH TS 38.211 v 15.4.0
* \author Khalid Ahmed
* \date 2019
* \version 0.1
* \company Fraunhofer IIS
* \email: khalid.ahmed@iis.fraunhofer.de
* \note
* \warning
*/
#include <stdint.h>
#include "PHY/NR_REFSIG/dmrs_nr.h"
#include "PHY/NR_REFSIG/ptrs_nr.h"
#include "PHY/NR_UE_TRANSPORT/nr_transport_ue.h"
#include "PHY/NR_UE_TRANSPORT/nr_transport_proto_ue.h"
#include "PHY/MODULATION/nr_modulation.h"
#include "PHY/MODULATION/modulation_common.h"
#include "common/utils/assertions.h"
#include "common/utils/LOG/vcd_signal_dumper.h"
#include "PHY/NR_TRANSPORT/nr_transport_common_proto.h"
#include "PHY/NR_TRANSPORT/nr_sch_dmrs.h"
#include "PHY/defs_nr_common.h"
#include "PHY/TOOLS/tools_defs.h"
#include "executables/nr-softmodem.h"
#include "executables/softmodem-common.h"
#include "LAYER2/NR_MAC_UE/mac_proto.h"

//#define DEBUG_SCFDMA
//#define DEBUG_PUSCH_MAPPING
//#define DEBUG_MAC_PDU

//extern int32_t uplink_counter;

void nr_pusch_codeword_scrambling(uint8_t *in,
                         uint32_t size,
                         uint32_t Nid,
                         uint32_t n_RNTI,
                         uint32_t* out) {

  uint8_t reset, b_idx;
  uint32_t x1, x2, s=0, temp_out;

  reset = 1;
  x2 = (n_RNTI<<15) + Nid;

  for (int i=0; i<size; i++) {
    b_idx = i&0x1f;
    if (b_idx==0) {
      s = lte_gold_generic(&x1, &x2, reset);
      reset = 0;
      if (i)
        out++;
    }
    if (in[i]==NR_PUSCH_x)
      *out ^= 1<<b_idx;
    else if (in[i]==NR_PUSCH_y){
      if (b_idx!=0)
        *out ^= (*out & (1<<(b_idx-1)))<<1;
      else{

        temp_out = *(out-1);
        *out ^= temp_out>>31;

      }
    }
    else
      *out ^= (((in[i])&1) ^ ((s>>b_idx)&1))<<b_idx;
    //printf("i %d b_idx %d in %d s 0x%08x out 0x%08x\n", i, b_idx, in[i], s, *out);
  }

}

void nr_ue_ulsch_procedures(PHY_VARS_NR_UE *UE,
                               unsigned char harq_pid,
                               uint8_t frame,
                               uint8_t slot,
                               uint8_t thread_id,
                               int gNB_id) {

<<<<<<< HEAD
  uint32_t available_bits;
=======
  LOG_D(PHY,"nr_ue_ulsch_procedures hard_id %d %d.%d\n",harq_pid,frame,slot);

  uint32_t available_bits, TBS;
>>>>>>> 614af997
  uint8_t mod_order, cwd_index, num_of_codewords, l;
  uint32_t scrambled_output[NR_MAX_NB_CODEWORDS][NR_MAX_PDSCH_ENCODED_LENGTH>>5];
  uint32_t ***pusch_dmrs;
  int16_t **tx_layers;
  int32_t **txdataF;
  uint16_t start_sc, start_rb;
  int8_t Wf[2], Wt[2], l_prime[2], delta;
  uint16_t rnti, n_dmrs, code_rate, number_dmrs_symbols, nb_rb, k;
  uint8_t dmrs_type, nb_dmrs_re_per_rb, number_of_symbols, mcs, Nl;
  int ap, start_symbol, Nid_cell, i;
  int sample_offsetF, N_RE_prime, N_PRB_oh;
  uint16_t ul_dmrs_symb_pos;
  uint8_t L_ptrs, K_ptrs; // PTRS parameters
  uint16_t beta_ptrs; // PTRS parameter related to power control

  NR_UE_ULSCH_t *ulsch_ue;
  NR_UL_UE_HARQ_t *harq_process_ul_ue=NULL;
  NR_DL_FRAME_PARMS *frame_parms = &UE->frame_parms;
  NR_UE_PUSCH *pusch_ue = UE->pusch_vars[thread_id][gNB_id];
  // ptrs_UplinkConfig_t *ptrs_Uplink_Config = &UE->pusch_config.dmrs_UplinkConfig.ptrs_UplinkConfig;

  num_of_codewords = 1; // tmp assumption
  Nid_cell = 0;
  N_PRB_oh = 0; // higher layer (RRC) parameter xOverhead in PUSCH-ServingCellConfig
  number_dmrs_symbols = 0;

  for (cwd_index = 0;cwd_index < num_of_codewords; cwd_index++) {

    ulsch_ue = UE->ulsch[thread_id][gNB_id][cwd_index];
    harq_process_ul_ue = ulsch_ue->harq_processes[harq_pid];

    start_symbol      = harq_process_ul_ue->pusch_pdu.start_symbol_index;
    ul_dmrs_symb_pos  = harq_process_ul_ue->pusch_pdu.ul_dmrs_symb_pos;
    number_of_symbols = harq_process_ul_ue->pusch_pdu.nr_of_symbols;
    dmrs_type         = harq_process_ul_ue->pusch_pdu.dmrs_config_type;

    for (i = start_symbol; i < start_symbol + number_of_symbols; i++) {

      if((ul_dmrs_symb_pos >> i) & 0x01)
        number_dmrs_symbols += 1;

    }

    rnti                  = harq_process_ul_ue->pusch_pdu.rnti;
    ulsch_ue->Nid_cell    = Nid_cell;

    nb_dmrs_re_per_rb = ((dmrs_type == pusch_dmrs_type1) ? 6:4)*harq_process_ul_ue->pusch_pdu.num_dmrs_cdm_grps_no_data;

    N_RE_prime = NR_NB_SC_PER_RB*number_of_symbols - nb_dmrs_re_per_rb*number_dmrs_symbols - N_PRB_oh;

    nb_rb = harq_process_ul_ue->pusch_pdu.rb_size;

    harq_process_ul_ue->num_of_mod_symbols = N_RE_prime*nb_rb*num_of_codewords;

    mcs            = harq_process_ul_ue->pusch_pdu.mcs_index;
    Nl             = harq_process_ul_ue->pusch_pdu.nrOfLayers;
    mod_order      = nr_get_Qm_ul(mcs, 0);
    code_rate      = nr_get_code_rate_ul(mcs, 0);

    harq_process_ul_ue->pusch_pdu.pusch_data.tb_size = nr_compute_tbs(mod_order,
                                             code_rate,
                                             nb_rb,
                                             number_of_symbols,
                                             nb_dmrs_re_per_rb*number_dmrs_symbols,
                                             0,
                                             0,
                                             harq_process_ul_ue->pusch_pdu.nrOfLayers);

<<<<<<< HEAD
=======
    uint8_t access_mode = SCHEDULED_ACCESS;

    //-----------------------------------------------------//
    // to be removed later when MAC is ready

    if (harq_process_ul_ue != NULL){
      TBS = harq_process_ul_ue->pusch_pdu.pusch_data.tb_size;
      data_existing = 0;

      if (IS_SOFTMODEM_NOS1){
        data_existing = nr_ue_get_sdu(UE->Mod_id, UE->CC_id, frame,
                                      slot, 0, ulsch_input_buffer, TBS/8, &access_mode);
        //IP traffic to be transmitted
        if(data_existing){
          //harq_process_ul_ue->a = (unsigned char*)calloc(harq_process_ul_ue->TBS/8, sizeof(unsigned char));
          memcpy(harq_process_ul_ue->a, ulsch_input_buffer, TBS/8);
        }
      }
      //Random traffic to be transmitted if there is no IP traffic available for this Tx opportunity
      if (!IS_SOFTMODEM_NOS1 || !data_existing) {
        //Use zeros for the header bytes in noS1 mode, in order to make sure that the LCID is not valid
        //and block this traffic from being forwarded to the upper layers at the gNB
        LOG_D(PHY, "Random data to be tranmsitted: \n");

        //Give the first byte a dummy value (a value not corresponding to any valid LCID based on 38.321, Table 6.2.1-2)
        //in order to distinguish the PHY random packets at the MAC layer of the gNB receiver from the normal packets that should
        //have a valid LCID (nr_process_mac_pdu function)
        harq_process_ul_ue->a[0] = 0x31;

        for (i = 1; i < TBS / 8; i++) {
          harq_process_ul_ue->a[i] = (unsigned char) rand();
          //printf(" input encoder a[%d]=0x%02x\n",i,harq_process_ul_ue->a[i]);
        }
      }
#ifdef DEBUG_MAC_PDU
      LOG_I(PHY, "Printing MAC PDU to be encoded, TBS is: %d \n", TBS/8);
      for (i = 0; i < TBS / 8; i++) {
        printf("%02x",harq_process_ul_ue->a[i]);
      }
      printf("\n");
#endif
    } else {
      LOG_E(PHY, "[phy_procedures_nrUE_TX] harq_process_ul_ue is NULL !!\n");
      return;
    }

    //-----------------------------------------------------//

>>>>>>> 614af997
    /////////////////////////ULSCH coding/////////////////////////
    ///////////

    unsigned int G = nr_get_G(nb_rb, number_of_symbols,
                              nb_dmrs_re_per_rb, number_dmrs_symbols, mod_order, Nl);
    nr_ulsch_encoding(ulsch_ue, frame_parms, harq_pid, G);

    ///////////
    ////////////////////////////////////////////////////////////////////

    /////////////////////////ULSCH scrambling/////////////////////////
    ///////////

    available_bits = G;

    memset(scrambled_output[cwd_index], 0, ((available_bits>>5)+1)*sizeof(uint32_t));

    nr_pusch_codeword_scrambling(ulsch_ue->g,
                                 available_bits,
                                 ulsch_ue->Nid_cell,
                                 rnti,
                                 scrambled_output[cwd_index]); // assume one codeword for the moment


    /////////////
    //////////////////////////////////////////////////////////////////////////

    /////////////////////////ULSCH modulation/////////////////////////
    ///////////

    nr_modulation(scrambled_output[cwd_index], // assume one codeword for the moment
                  available_bits,
                  mod_order,
                  (int16_t *)ulsch_ue->d_mod);


    // pusch_transform_precoding(ulsch_ue, frame_parms, harq_pid);

    ///////////
    ////////////////////////////////////////////////////////////////////////


  //}
  }

  /////////////////////////DMRS Modulation/////////////////////////
  ///////////
  pusch_dmrs = UE->nr_gold_pusch_dmrs[slot];
  n_dmrs = (nb_rb*((dmrs_type == pusch_dmrs_type1) ? 6:4)*number_dmrs_symbols);
  int16_t mod_dmrs[n_dmrs<<1];
  ///////////
  ////////////////////////////////////////////////////////////////////////


  /////////////////////////PTRS parameters' initialization/////////////////////////
  ///////////

  int16_t mod_ptrs[(nb_rb/2)*(NR_SYMBOLS_PER_SLOT-1)*2]; // assume maximum number of PTRS per pusch allocation
  K_ptrs = 0; // just to avoid a warning

  if (harq_process_ul_ue->pusch_pdu.pdu_bit_map & PUSCH_PDU_BITMAP_PUSCH_PTRS) {

    K_ptrs = (harq_process_ul_ue->pusch_pdu.pusch_ptrs.ptrs_freq_density)?4:2;
    L_ptrs = 1<<harq_process_ul_ue->pusch_pdu.pusch_ptrs.ptrs_time_density;

    beta_ptrs = 1; // temp value until power control is implemented

    ulsch_ue->ptrs_symbols = 0;

    set_ptrs_symb_idx(&ulsch_ue->ptrs_symbols,
                      number_of_symbols,
                      start_symbol,
                      L_ptrs,
                      ul_dmrs_symb_pos);
  }

  ///////////
  ////////////////////////////////////////////////////////////////////////////////

  /////////////////////////ULSCH layer mapping/////////////////////////
  ///////////

  tx_layers = (int16_t **)pusch_ue->txdataF_layers;

  nr_ue_layer_mapping(UE->ulsch[thread_id][gNB_id],
                      Nl,
                      available_bits/mod_order,
                      tx_layers);

  ///////////
  ////////////////////////////////////////////////////////////////////////


  //////////////////////// ULSCH transform precoding ////////////////////////
  ///////////

  l_prime[0] = 0; // single symbol ap 0

#ifdef NR_SC_FDMA
  uint32_t nb_re_pusch, nb_re_dmrs_per_rb;
  uint32_t y_offset = 0;

  for (l = start_symbol; l < start_symbol + number_of_symbols; l++) {

    if((ul_dmrs_symb_pos >> l) & 0x01)
      is_dmrs = 1;
    else
      is_dmrs = 0;

    if (is_dmrs == 1)
      nb_re_dmrs_per_rb = nb_dmrs_re_per_rb;
    else
      nb_re_dmrs_per_rb = 0;
    
    nb_re_pusch = nb_rb * (NR_NB_SC_PER_RB - nb_re_dmrs_per_rb);

    nr_dft(&ulsch_ue->y[y_offset], &((int32_t*)tx_layers[0])[y_offset], nb_re_pusch);

    y_offset = y_offset + nb_re_pusch;
  }
#else
  memcpy(ulsch_ue->y, tx_layers[0], (available_bits/mod_order)*sizeof(int32_t));
#endif

  ///////////
  ////////////////////////////////////////////////////////////////////////



  /////////////////////////ULSCH RE mapping/////////////////////////
  ///////////

  txdataF = UE->common_vars.txdataF;

  start_rb = harq_process_ul_ue->pusch_pdu.rb_start;
  start_sc = frame_parms->first_carrier_offset + start_rb*NR_NB_SC_PER_RB;

  if (start_sc >= frame_parms->ofdm_symbol_size)
    start_sc -= frame_parms->ofdm_symbol_size;

  for (ap=0; ap< Nl; ap++) {

    // DMRS params for this ap
    get_Wt(Wt, ap, dmrs_type);
    get_Wf(Wf, ap, dmrs_type);
    delta = get_delta(ap, dmrs_type);
    

    uint8_t k_prime=0;
    uint8_t is_dmrs, is_ptrs, is_dmrs_symbol;
    uint16_t m=0, n=0, dmrs_idx=0, ptrs_idx = 0;

    for (l=start_symbol; l<start_symbol+number_of_symbols; l++) {

      k = start_sc;
      n = 0;
      dmrs_idx = 0;

      for (i=0; i< nb_rb*NR_NB_SC_PER_RB; i++) {

        sample_offsetF = l*frame_parms->ofdm_symbol_size + k;

        is_dmrs = 0;
        is_ptrs = 0;
        is_dmrs_symbol = 0;

        if((ul_dmrs_symb_pos >> l) & 0x01) {
          is_dmrs_symbol = 1;
          if (k == ((start_sc+get_dmrs_freq_idx_ul(n, k_prime, delta, dmrs_type))%frame_parms->ofdm_symbol_size))
            is_dmrs = 1;
        }

        if (harq_process_ul_ue->pusch_pdu.pdu_bit_map & PUSCH_PDU_BITMAP_PUSCH_PTRS){

          if(is_ptrs_symbol(l, ulsch_ue->ptrs_symbols))
            is_ptrs = is_ptrs_subcarrier(k,
                                         rnti,
                                         ap,
                                         dmrs_type,
                                         K_ptrs,
                                         nb_rb,
                                         harq_process_ul_ue->pusch_pdu.pusch_ptrs.ptrs_ports_list[0].ptrs_re_offset,
                                         start_sc,
                                         frame_parms->ofdm_symbol_size);
        }

        if (is_dmrs == 1) {

          if (k == start_sc){
            nr_modulation(pusch_dmrs[l][0], n_dmrs*2, DMRS_MOD_ORDER, mod_dmrs); // currently only codeword 0 is modulated. Qm = 2 as DMRS is QPSK modulated
          }

          ((int16_t*)txdataF[ap])[(sample_offsetF)<<1] = (Wt[l_prime[0]]*Wf[k_prime]*AMP*mod_dmrs[dmrs_idx<<1]) >> 15;
          ((int16_t*)txdataF[ap])[((sample_offsetF)<<1) + 1] = (Wt[l_prime[0]]*Wf[k_prime]*AMP*mod_dmrs[(dmrs_idx<<1) + 1]) >> 15;

          #ifdef DEBUG_PUSCH_MAPPING
            printf("dmrs_idx %d\t l %d \t k %d \t k_prime %d \t n %d \t dmrs: %d %d\n",
            dmrs_idx, l, k, k_prime, n, ((int16_t*)txdataF[ap])[(sample_offsetF)<<1],
            ((int16_t*)txdataF[ap])[((sample_offsetF)<<1) + 1]);
          #endif


          dmrs_idx++;
          k_prime++;
          k_prime&=1;
          n+=(k_prime)?0:1;

        }  else if (is_ptrs == 1) {

          if (k == start_sc){
            nr_modulation(pusch_dmrs[l][0], nb_rb, DMRS_MOD_ORDER, mod_ptrs);
          }

          ((int16_t*)txdataF[ap])[(sample_offsetF)<<1] = (beta_ptrs*AMP*mod_ptrs[ptrs_idx<<1]) >> 15;
          ((int16_t*)txdataF[ap])[((sample_offsetF)<<1) + 1] = (beta_ptrs*AMP*mod_ptrs[(ptrs_idx<<1) + 1]) >> 15;

          ptrs_idx++;

        } else if (!is_dmrs_symbol || allowed_xlsch_re_in_dmrs_symbol(k,start_sc,harq_process_ul_ue->pusch_pdu.num_dmrs_cdm_grps_no_data,dmrs_type)) {

          ((int16_t*)txdataF[ap])[(sample_offsetF)<<1]       = ((int16_t *) ulsch_ue->y)[m<<1];
          ((int16_t*)txdataF[ap])[((sample_offsetF)<<1) + 1] = ((int16_t *) ulsch_ue->y)[(m<<1) + 1];

        #ifdef DEBUG_PUSCH_MAPPING
          printf("m %d\t l %d \t k %d \t txdataF: %d %d\n",
          m, l, k, ((int16_t*)txdataF[ap])[(sample_offsetF)<<1],
          ((int16_t*)txdataF[ap])[((sample_offsetF)<<1) + 1]);
        #endif

          m++;

        } else {

          ((int16_t*)txdataF[ap])[(sample_offsetF)<<1]       = 0;
          ((int16_t*)txdataF[ap])[((sample_offsetF)<<1) + 1] = 0;

        }

        if (++k >= frame_parms->ofdm_symbol_size)
          k -= frame_parms->ofdm_symbol_size;
      }
    }
  }

  //}
  NR_UL_UE_HARQ_t *harq_process_ulsch=NULL;
  harq_process_ulsch = UE->ulsch[thread_id][gNB_id][0]->harq_processes[harq_pid];
  harq_process_ulsch->status = SCH_IDLE;

  ///////////
  ////////////////////////////////////////////////////////////////////////

}


uint8_t nr_ue_pusch_common_procedures(PHY_VARS_NR_UE *UE,
                                      uint8_t harq_pid,
                                      uint8_t slot,
                                      uint8_t thread_id,
                                      uint8_t gNB_id,
                                      NR_DL_FRAME_PARMS *frame_parms) {

  int tx_offset, ap;
  int32_t **txdata;
  int32_t **txdataF;
  int timing_advance;
  uint8_t Nl = UE->ulsch[thread_id][gNB_id][0]->harq_processes[harq_pid]->pusch_pdu.nrOfLayers; // cw 0

  /////////////////////////IFFT///////////////////////
  ///////////

#if defined(EXMIMO) || defined(OAI_USRP) || defined(OAI_BLADERF) || defined(OAI_LMSSDR)  || defined(OAI_ADRV9371_ZC706)
  timing_advance = UE->timing_advance;
#else
  timing_advance = 0;
#endif

  tx_offset = frame_parms->get_samples_slot_timestamp(slot,frame_parms,0) - timing_advance;

  if (tx_offset < 0)
    tx_offset += frame_parms->samples_per_frame;

  // clear the transmit data array for the current subframe
  /*for (int aa=0; aa<UE->frame_parms.nb_antennas_tx; aa++) {
	  memset(&UE->common_vars.txdata[aa][tx_offset],0,UE->frame_parms.samples_per_slot*sizeof(int32_t));
	  //memset(&UE->common_vars.txdataF[aa][tx_offset],0,UE->frame_parms.samples_per_slot*sizeof(int32_t));
  }*/


  txdata = UE->common_vars.txdata;
  txdataF = UE->common_vars.txdataF;

  if(UE->N_TA_offset > tx_offset) {
    int32_t *tmp_idft_out = (int32_t*)malloc16(frame_parms->get_samples_per_slot(slot, frame_parms) * sizeof(int32_t));

    for(ap = 0; ap < Nl; ap++) {
      if (frame_parms->Ncp == 1) { // extended cyclic prefix
        PHY_ofdm_mod(txdataF[ap],
                     tmp_idft_out,
                     frame_parms->ofdm_symbol_size,
                     12,
                     frame_parms->nb_prefix_samples,
                     CYCLIC_PREFIX);
      } else { // normal cyclic prefix
        nr_normal_prefix_mod(txdataF[ap],
                             tmp_idft_out,
                             14,
                             frame_parms);
      }

      memcpy((void *) &txdata[ap][frame_parms->samples_per_frame - UE->N_TA_offset + tx_offset],
             (void *) tmp_idft_out,
             (UE->N_TA_offset - tx_offset) * sizeof(int32_t));

      memcpy((void *) &txdata[ap][0],
             (void *) &tmp_idft_out[UE->N_TA_offset - tx_offset],
             (frame_parms->get_samples_per_slot(slot, frame_parms) - UE->N_TA_offset + tx_offset) * sizeof(int32_t));
    }

    free(tmp_idft_out);
  } else { // UE->N_TA_offset <= tx_offset
    for (ap = 0; ap < Nl; ap++) {
      if (frame_parms->Ncp == 1) { // extended cyclic prefix
        PHY_ofdm_mod(txdataF[ap],
                     &txdata[ap][tx_offset-UE->N_TA_offset],
                     frame_parms->ofdm_symbol_size,
                     12,
                     frame_parms->nb_prefix_samples,
                     CYCLIC_PREFIX);
      } else { // normal cyclic prefix
        nr_normal_prefix_mod(txdataF[ap],
                             &txdata[ap][tx_offset-UE->N_TA_offset],
                             14,
                             frame_parms);
      }
    }
  }

  ///////////
  ////////////////////////////////////////////////////
  return 0;
}<|MERGE_RESOLUTION|>--- conflicted
+++ resolved
@@ -98,13 +98,9 @@
                                uint8_t thread_id,
                                int gNB_id) {
 
-<<<<<<< HEAD
+  LOG_D(PHY,"nr_ue_ulsch_procedures hard_id %d %d.%d\n",harq_pid,frame,slot);
+
   uint32_t available_bits;
-=======
-  LOG_D(PHY,"nr_ue_ulsch_procedures hard_id %d %d.%d\n",harq_pid,frame,slot);
-
-  uint32_t available_bits, TBS;
->>>>>>> 614af997
   uint8_t mod_order, cwd_index, num_of_codewords, l;
   uint32_t scrambled_output[NR_MAX_NB_CODEWORDS][NR_MAX_PDSCH_ENCODED_LENGTH>>5];
   uint32_t ***pusch_dmrs;
@@ -173,57 +169,6 @@
                                              0,
                                              harq_process_ul_ue->pusch_pdu.nrOfLayers);
 
-<<<<<<< HEAD
-=======
-    uint8_t access_mode = SCHEDULED_ACCESS;
-
-    //-----------------------------------------------------//
-    // to be removed later when MAC is ready
-
-    if (harq_process_ul_ue != NULL){
-      TBS = harq_process_ul_ue->pusch_pdu.pusch_data.tb_size;
-      data_existing = 0;
-
-      if (IS_SOFTMODEM_NOS1){
-        data_existing = nr_ue_get_sdu(UE->Mod_id, UE->CC_id, frame,
-                                      slot, 0, ulsch_input_buffer, TBS/8, &access_mode);
-        //IP traffic to be transmitted
-        if(data_existing){
-          //harq_process_ul_ue->a = (unsigned char*)calloc(harq_process_ul_ue->TBS/8, sizeof(unsigned char));
-          memcpy(harq_process_ul_ue->a, ulsch_input_buffer, TBS/8);
-        }
-      }
-      //Random traffic to be transmitted if there is no IP traffic available for this Tx opportunity
-      if (!IS_SOFTMODEM_NOS1 || !data_existing) {
-        //Use zeros for the header bytes in noS1 mode, in order to make sure that the LCID is not valid
-        //and block this traffic from being forwarded to the upper layers at the gNB
-        LOG_D(PHY, "Random data to be tranmsitted: \n");
-
-        //Give the first byte a dummy value (a value not corresponding to any valid LCID based on 38.321, Table 6.2.1-2)
-        //in order to distinguish the PHY random packets at the MAC layer of the gNB receiver from the normal packets that should
-        //have a valid LCID (nr_process_mac_pdu function)
-        harq_process_ul_ue->a[0] = 0x31;
-
-        for (i = 1; i < TBS / 8; i++) {
-          harq_process_ul_ue->a[i] = (unsigned char) rand();
-          //printf(" input encoder a[%d]=0x%02x\n",i,harq_process_ul_ue->a[i]);
-        }
-      }
-#ifdef DEBUG_MAC_PDU
-      LOG_I(PHY, "Printing MAC PDU to be encoded, TBS is: %d \n", TBS/8);
-      for (i = 0; i < TBS / 8; i++) {
-        printf("%02x",harq_process_ul_ue->a[i]);
-      }
-      printf("\n");
-#endif
-    } else {
-      LOG_E(PHY, "[phy_procedures_nrUE_TX] harq_process_ul_ue is NULL !!\n");
-      return;
-    }
-
-    //-----------------------------------------------------//
-
->>>>>>> 614af997
     /////////////////////////ULSCH coding/////////////////////////
     ///////////
 
