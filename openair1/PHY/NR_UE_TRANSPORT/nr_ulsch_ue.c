--- conflicted
+++ resolved
@@ -201,26 +201,16 @@
   /////////////////////////PTRS parameters' initialization/////////////////////////
   ///////////
 
-<<<<<<< HEAD
-  int16_t mod_ptrs[nb_rb]; // assume maximum number of PTRS per pusch allocation
+  int16_t mod_ptrs[nb_rb] __attribute((aligned(16))); // assume maximum number of PTRS per pusch allocation
   uint8_t L_ptrs, K_ptrs = 0;
   uint16_t beta_ptrs = 1; // temp value until power control is implemented
-=======
-  int16_t mod_ptrs[nb_rb] __attribute((aligned(16))); // assume maximum number of PTRS per pusch allocation
-  K_ptrs = 0; // just to avoid a warning
->>>>>>> 8f58d1ec
 
   if (pusch_pdu->pdu_bit_map & PUSCH_PDU_BITMAP_PUSCH_PTRS) {
 
-<<<<<<< HEAD
-    K_ptrs = (pusch_pdu->pusch_ptrs.ptrs_freq_density)?4:2;
-    L_ptrs = 1<<pusch_pdu->pusch_ptrs.ptrs_time_density;
-=======
     K_ptrs = harq_process_ul_ue->pusch_pdu.pusch_ptrs.ptrs_freq_density;
     L_ptrs = 1<<harq_process_ul_ue->pusch_pdu.pusch_ptrs.ptrs_time_density;
 
     beta_ptrs = 1; // temp value until power control is implemented
->>>>>>> 8f58d1ec
 
     ulsch_ue->ptrs_symbols = 0;
 
@@ -295,19 +285,12 @@
     delta = get_delta(ap, dmrs_type);
 
     for (l=start_symbol; l<start_symbol+number_of_symbols; l++) {
-<<<<<<< HEAD
 
       uint16_t k = start_sc;
       uint16_t n = 0;
       uint8_t is_dmrs_sym = 0;
       uint8_t is_ptrs_sym = 0;
       uint16_t dmrs_idx = 0, ptrs_idx = 0;
-=======
-      ptrs_idx = 0; // every PTRS symbol has a new gold sequence
-      k = start_sc;
-      n = 0;
-      dmrs_idx = 0;
->>>>>>> 8f58d1ec
 
       if ((ul_dmrs_symb_pos >> l) & 0x01) {
         is_dmrs_sym = 1;
