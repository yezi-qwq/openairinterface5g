--- conflicted
+++ resolved
@@ -267,12 +267,6 @@
   //}
   }
 
-<<<<<<< HEAD
-  //if(data_existing){
-  start_symbol = 14 - harq_process_ul_ue->number_of_symbols;
-
-=======
->>>>>>> 979fa3a6
   /////////////////////////DMRS Modulation/////////////////////////
   ///////////
   pusch_dmrs = UE->nr_gold_pusch_dmrs[slot];
