/*
 * Licensed to the OpenAirInterface (OAI) Software Alliance under one or more
 * contributor license agreements.  See the NOTICE file distributed with
 * this work for additional information regarding copyright ownership.
 * The OpenAirInterface Software Alliance licenses this file to You under
 * the OAI Public License, Version 1.1  (the "License"); you may not use this file
 * except in compliance with the License.
 * You may obtain a copy of the License at
 *
 *      http://www.openairinterface.org/?page_id=698
 *
 * Unless required by applicable law or agreed to in writing, software
 * distributed under the License is distributed on an "AS IS" BASIS,
 * WITHOUT WARRANTIES OR CONDITIONS OF ANY KIND, either express or implied.
 * See the License for the specific language governing permissions and
 * limitations under the License.
 *-------------------------------------------------------------------------------
 * For more information about the OpenAirInterface (OAI) Software Alliance:
 *      contact@openairinterface.org
 */

/*! \file PHY/NR_UE_TRANSPORT/nr_ulsch.c
* \brief Top-level routines for transmission of the PUSCH TS 38.211 v 15.4.0
* \author Khalid Ahmed
* \date 2019
* \version 0.1
* \company Fraunhofer IIS
* \email: khalid.ahmed@iis.fraunhofer.de
* \note
* \warning
*/
#include <stdint.h>
#include "PHY/NR_REFSIG/dmrs_nr.h"
#include "PHY/NR_REFSIG/ptrs_nr.h"
#include "PHY/NR_UE_TRANSPORT/nr_transport_ue.h"
#include "PHY/NR_UE_TRANSPORT/nr_transport_proto_ue.h"
#include "PHY/MODULATION/nr_modulation.h"
#include "PHY/MODULATION/modulation_common.h"
#include "common/utils/assertions.h"
#include "common/utils/LOG/vcd_signal_dumper.h"
#include "PHY/NR_TRANSPORT/nr_transport_common_proto.h"
#include "PHY/NR_TRANSPORT/nr_sch_dmrs.h"
#include "PHY/defs_nr_common.h"
#include "PHY/TOOLS/tools_defs.h"
#include "executables/nr-softmodem.h"
#include "executables/softmodem-common.h"
#include "PHY/NR_REFSIG/ul_ref_seq_nr.h"

//#define DEBUG_PUSCH_MAPPING
//#define DEBUG_MAC_PDU
//#define DEBUG_DFT_IDFT

//extern int32_t uplink_counter;

void nr_pusch_codeword_scrambling(uint8_t *in,
                         uint32_t size,
                         uint32_t Nid,
                         uint32_t n_RNTI,
                         uint32_t* out) {

  uint8_t reset, b_idx;
  uint32_t x1, x2, s=0, temp_out;

  reset = 1;
  x2 = (n_RNTI<<15) + Nid;

  for (int i=0; i<size; i++) {
    b_idx = i&0x1f;
    if (b_idx==0) {
      s = lte_gold_generic(&x1, &x2, reset);
      reset = 0;
      if (i)
        out++;
    }
    if (in[i]==NR_PUSCH_x)
      *out ^= 1<<b_idx;
    else if (in[i]==NR_PUSCH_y){
      if (b_idx!=0)
        *out ^= (*out & (1<<(b_idx-1)))<<1;
      else{

        temp_out = *(out-1);
        *out ^= temp_out>>31;

      }
    }
    else
      *out ^= (((in[i])&1) ^ ((s>>b_idx)&1))<<b_idx;
    //printf("i %d b_idx %d in %d s 0x%08x out 0x%08x\n", i, b_idx, in[i], s, *out);
  }

}

void nr_ue_ulsch_procedures(PHY_VARS_NR_UE *UE,
                               unsigned char harq_pid,
                               uint32_t frame,
                               uint8_t slot,
                               uint8_t thread_id,
                               int gNB_id) {

  LOG_D(PHY,"nr_ue_ulsch_procedures hard_id %d %d.%d\n",harq_pid,frame,slot);

  uint32_t available_bits;
  uint8_t cwd_index, l;
  uint32_t scrambled_output[NR_MAX_NB_CODEWORDS][NR_MAX_PDSCH_ENCODED_LENGTH>>5];
  int16_t **tx_layers;
  int32_t **txdataF;
  int8_t Wf[2], Wt[2], l_prime[2], delta;
  uint8_t nb_dmrs_re_per_rb;
  int ap, i;
  int sample_offsetF, N_RE_prime;

  NR_DL_FRAME_PARMS *frame_parms = &UE->frame_parms;
  NR_UE_PUSCH *pusch_ue = UE->pusch_vars[thread_id][gNB_id];

  uint8_t  num_of_codewords = 1; // tmp assumption
  int      Nid_cell = 0;
  int      N_PRB_oh = 0; // higher layer (RRC) parameter xOverhead in PUSCH-ServingCellConfig
  uint16_t number_dmrs_symbols = 0;

  for (cwd_index = 0;cwd_index < num_of_codewords; cwd_index++) {

    NR_UE_ULSCH_t *ulsch_ue = UE->ulsch[thread_id][gNB_id][cwd_index];
    NR_UL_UE_HARQ_t *harq_process_ul_ue = ulsch_ue->harq_processes[harq_pid];
    nfapi_nr_ue_pusch_pdu_t *pusch_pdu = &harq_process_ul_ue->pusch_pdu;

    int start_symbol          = pusch_pdu->start_symbol_index;
    uint16_t ul_dmrs_symb_pos = pusch_pdu->ul_dmrs_symb_pos;
    uint8_t number_of_symbols = pusch_pdu->nr_of_symbols;
    uint8_t dmrs_type         = pusch_pdu->dmrs_config_type;
    uint16_t start_rb         = pusch_pdu->rb_start;
    uint16_t nb_rb            = pusch_pdu->rb_size;
    uint8_t Nl                = pusch_pdu->nrOfLayers;
    uint8_t mod_order         = pusch_pdu->qam_mod_order;
    uint16_t rnti             = pusch_pdu->rnti;
    uint8_t cdm_grps_no_data  = pusch_pdu->num_dmrs_cdm_grps_no_data;
    uint16_t start_sc         = frame_parms->first_carrier_offset + (start_rb+pusch_pdu->bwp_start)*NR_NB_SC_PER_RB;

    if (start_sc >= frame_parms->ofdm_symbol_size)
      start_sc -= frame_parms->ofdm_symbol_size;

    ulsch_ue->Nid_cell    = Nid_cell;

<<<<<<< HEAD
    get_num_re_dmrs(pusch_pdu->start_symbol_index,
                    pusch_pdu->nr_of_symbols,
                    pusch_pdu->ul_dmrs_symb_pos,
                    pusch_pdu->dmrs_config_type,
                    pusch_pdu->num_dmrs_cdm_grps_no_data,
                    &nb_dmrs_re_per_rb,
                    &number_dmrs_symbols);
=======
    for (int i = start_symbol; i < start_symbol + number_of_symbols; i++) {
      if((ul_dmrs_symb_pos >> i) & 0x01)
        number_dmrs_symbols += 1;
    }

    nb_dmrs_re_per_rb = ((dmrs_type == pusch_dmrs_type1) ? 6:4)*cdm_grps_no_data;
>>>>>>> facf3aa6

    LOG_D(PHY,"ulsch %x : start_rb %d bwp_start %d start_sc %d start_symbol %d num_symbols %d cdmgrpsnodata %d num_dmrs %d dmrs_re_per_rb %d\n",
          rnti,start_rb,pusch_pdu->bwp_start,start_sc,start_symbol,number_of_symbols,cdm_grps_no_data,number_dmrs_symbols,nb_dmrs_re_per_rb);

    // TbD num_of_mod_symbols is set but never used
    N_RE_prime = NR_NB_SC_PER_RB*number_of_symbols - nb_dmrs_re_per_rb*number_dmrs_symbols - N_PRB_oh;
    harq_process_ul_ue->num_of_mod_symbols = N_RE_prime*nb_rb*num_of_codewords;

    /////////////////////////ULSCH coding/////////////////////////
    ///////////

    unsigned int G = nr_get_G(nb_rb, number_of_symbols,
                              nb_dmrs_re_per_rb, number_dmrs_symbols, mod_order, Nl);
    

    nr_ulsch_encoding(UE, ulsch_ue, frame_parms, harq_pid, G);

    ///////////
    ////////////////////////////////////////////////////////////////////

    /////////////////////////ULSCH scrambling/////////////////////////
    ///////////

    available_bits = G;

    memset(scrambled_output[cwd_index], 0, ((available_bits>>5)+1)*sizeof(uint32_t));

    nr_pusch_codeword_scrambling(ulsch_ue->g,
                                 available_bits,
                                 ulsch_ue->Nid_cell,
                                 rnti,
                                 scrambled_output[cwd_index]); // assume one codeword for the moment


    /////////////
    //////////////////////////////////////////////////////////////////////////

    /////////////////////////ULSCH modulation/////////////////////////
    ///////////

    nr_modulation(scrambled_output[cwd_index], // assume one codeword for the moment
                  available_bits,
                  mod_order,
                  (int16_t *)ulsch_ue->d_mod);


    
    ///////////
    ////////////////////////////////////////////////////////////////////////

  /////////////////////////DMRS Modulation/////////////////////////
  ///////////
  uint32_t ***pusch_dmrs = UE->nr_gold_pusch_dmrs[slot];
  uint16_t n_dmrs = (pusch_pdu->bwp_start + start_rb + nb_rb)*((dmrs_type == pusch_dmrs_type1) ? 6:4);
  int16_t mod_dmrs[n_dmrs<<1] __attribute((aligned(16)));
  ///////////
  ////////////////////////////////////////////////////////////////////////


  /////////////////////////PTRS parameters' initialization/////////////////////////
  ///////////

  int16_t mod_ptrs[nb_rb] __attribute((aligned(16))); // assume maximum number of PTRS per pusch allocation
  uint8_t L_ptrs, K_ptrs = 0;
  uint16_t beta_ptrs = 1; // temp value until power control is implemented

  if (pusch_pdu->pdu_bit_map & PUSCH_PDU_BITMAP_PUSCH_PTRS) {

    K_ptrs = harq_process_ul_ue->pusch_pdu.pusch_ptrs.ptrs_freq_density;
    L_ptrs = 1<<harq_process_ul_ue->pusch_pdu.pusch_ptrs.ptrs_time_density;

    beta_ptrs = 1; // temp value until power control is implemented

    ulsch_ue->ptrs_symbols = 0;

    set_ptrs_symb_idx(&ulsch_ue->ptrs_symbols,
                      number_of_symbols,
                      start_symbol,
                      L_ptrs,
                      ul_dmrs_symb_pos);
  }

  ///////////
  ////////////////////////////////////////////////////////////////////////////////

  /////////////////////////ULSCH layer mapping/////////////////////////
  ///////////

  tx_layers = (int16_t **)pusch_ue->txdataF_layers;

  nr_ue_layer_mapping(UE->ulsch[thread_id][gNB_id],
                      Nl,
                      available_bits/mod_order,
                      tx_layers);

  ///////////
  ////////////////////////////////////////////////////////////////////////


  //////////////////////// ULSCH transform precoding ////////////////////////
  ///////////

  l_prime[0] = 0; // single symbol ap 0

  uint16_t index;
  uint8_t u = 0, v = 0;
  int16_t *dmrs_seq = NULL;

  // if  transform precoding is enbaled (value 0)
  if (pusch_pdu->transform_precoding == 0) {

    uint32_t nb_re_pusch=nb_rb * NR_NB_SC_PER_RB;
    uint32_t y_offset = 0;
    uint16_t num_dmrs_res_per_symbol = nb_rb*(NR_NB_SC_PER_RB/2);
    
    // Calculate index to dmrs seq array based on number of DMRS Subcarriers on this symbol
    index = get_index_for_dmrs_lowpapr_seq(num_dmrs_res_per_symbol);
    u = pusch_pdu->dfts_ofdm.low_papr_group_number;
    v = pusch_pdu->dfts_ofdm.low_papr_sequence_number;
    dmrs_seq = dmrs_lowpaprtype1_ul_ref_sig[u][v][index];

    AssertFatal(index >= 0, "Num RBs not configured according to 3GPP 38.211 section 6.3.1.4. For PUSCH with transform precoding, num RBs cannot be multiple of any other primenumber other than 2,3,5\n");
    AssertFatal(dmrs_seq != NULL, "DMRS low PAPR seq not found, check if DMRS sequences are generated");
    
    LOG_D(PHY,"Transform Precoding params. u: %d, v: %d, index for dmrsseq: %d\n", u, v, index);

    for (l = start_symbol; l < start_symbol + number_of_symbols; l++) {

      if((ul_dmrs_symb_pos >> l) & 0x01)
        /* In the symbol with DMRS no data would be transmitted CDM groups is 2*/
        continue;

      nr_dft(&ulsch_ue->y[y_offset], &((int32_t*)tx_layers[0])[y_offset], nb_re_pusch);

      y_offset = y_offset + nb_re_pusch;

      LOG_D(PHY,"Transform precoding being done on data- symbol: %d, nb_re_pusch: %d, y_offset: %d\n", l, nb_re_pusch, y_offset);

      #ifdef DEBUG_PUSCH_MAPPING
        printf("NR_ULSCH_UE: y_offset %d\t nb_re_pusch %d \t Symbol %d \t nb_rb %d \n", 
            y_offset, nb_re_pusch, l, nb_rb);
      #endif
    }

    #ifdef DEBUG_DFT_IDFT
      int32_t debug_symbols[MAX_NUM_NR_RE] __attribute__ ((aligned(16)));
      int offset = 0;
      printf("NR_ULSCH_UE: available_bits: %d, mod_order: %d", available_bits,mod_order);

      for (int ll = 0; ll < (available_bits/mod_order); ll++) {
          debug_symbols[ll] = ulsch_ue->y[ll];     
      }
      
      printf("NR_ULSCH_UE: numSym: %d, num_dmrs_sym: %d", number_of_symbols,number_dmrs_symbols);
      for (int ll = 0; ll < (number_of_symbols-number_dmrs_symbols); ll++) {

        nr_idft(&debug_symbols[offset], nb_re_pusch);

        offset = offset + nb_re_pusch;

      }
      LOG_M("preDFT_all_symbols.m","UE_preDFT", tx_layers[0],number_of_symbols*nb_re_pusch,1,1);
      LOG_M("postDFT_all_symbols.m","UE_postDFT", ulsch_ue->y,number_of_symbols*nb_re_pusch,1,1);
      LOG_M("DEBUG_IDFT_SYMBOLS.m","UE_Debug_IDFT", debug_symbols,number_of_symbols*nb_re_pusch,1,1);
      LOG_M("UE_DMRS_SEQ.m","UE_DMRS_SEQ", dmrs_seq,nb_re_pusch,1,1);
    #endif

  }
  else
    memcpy(ulsch_ue->y, tx_layers[0], (available_bits/mod_order)*sizeof(int32_t));
  

  ///////////
  ////////////////////////////////////////////////////////////////////////



  /////////////////////////ULSCH RE mapping/////////////////////////
  ///////////

  txdataF = UE->common_vars.txdataF;

  for (ap=0; ap< Nl; ap++) {

    uint8_t k_prime = 0;
    uint16_t m = 0;

    
    #ifdef DEBUG_PUSCH_MAPPING
      printf("NR_ULSCH_UE: Value of CELL ID %d /t, u %d \n", frame_parms->Nid_cell, u);
    #endif

  

    // DMRS params for this ap
    get_Wt(Wt, ap, dmrs_type);
    get_Wf(Wf, ap, dmrs_type);
    delta = get_delta(ap, dmrs_type);

    for (l=start_symbol; l<start_symbol+number_of_symbols; l++) {

      uint16_t k = start_sc;
      uint16_t n = 0;
      uint8_t is_dmrs_sym = 0;
      uint8_t is_ptrs_sym = 0;
      uint16_t dmrs_idx = 0, ptrs_idx = 0;

      if ((ul_dmrs_symb_pos >> l) & 0x01) {
        is_dmrs_sym = 1;

        // transform precoding disabled (value 1)
        if (pusch_pdu->transform_precoding == 1){
        
          if (dmrs_type == pusch_dmrs_type1)
            dmrs_idx = (pusch_pdu->bwp_start + start_rb)*6;
          else
            dmrs_idx = (pusch_pdu->bwp_start + start_rb)*4;

          // TODO: performance improvement, we can skip the modulation of DMRS symbols outside the bandwidth part
          // Perform this on gold sequence, not required when SC FDMA operation is done,
	        LOG_D(PHY,"DMRS in symbol %d\n",l);
          nr_modulation(pusch_dmrs[l][0], n_dmrs*2, DMRS_MOD_ORDER, mod_dmrs); // currently only codeword 0 is modulated. Qm = 2 as DMRS is QPSK modulated
        
        } else {
          dmrs_idx = 0;
        }
       
       
      } else if (pusch_pdu->pdu_bit_map & PUSCH_PDU_BITMAP_PUSCH_PTRS) {

        AssertFatal(pusch_pdu->transform_precoding == 1, "PTRS NOT SUPPORTED IF TRANSFORM PRECODING IS ENABLED\n");

        if(is_ptrs_symbol(l, ulsch_ue->ptrs_symbols)) {
          is_ptrs_sym = 1;
          nr_modulation(pusch_dmrs[l][0], nb_rb, DMRS_MOD_ORDER, mod_ptrs);
        }
      }

      for (i=0; i< nb_rb*NR_NB_SC_PER_RB; i++) {

        uint8_t is_dmrs = 0;
        uint8_t is_ptrs = 0;

        sample_offsetF = l*frame_parms->ofdm_symbol_size + k;

        if (is_dmrs_sym) {
          if (k == ((start_sc+get_dmrs_freq_idx_ul(n, k_prime, delta, dmrs_type))%frame_parms->ofdm_symbol_size))
            is_dmrs = 1;
        } else if (is_ptrs_sym) {
            is_ptrs = is_ptrs_subcarrier(k,
                                         rnti,
                                         ap,
                                         dmrs_type,
                                         K_ptrs,
                                         nb_rb,
                                         pusch_pdu->pusch_ptrs.ptrs_ports_list[0].ptrs_re_offset,
                                         start_sc,
                                         frame_parms->ofdm_symbol_size);
        }

        if (is_dmrs == 1) {
          // if transform precoding is enabled
          if (pusch_pdu->transform_precoding == 0) {
          
            ((int16_t*)txdataF[ap])[(sample_offsetF)<<1] = (Wt[l_prime[0]]*Wf[k_prime]*AMP*dmrs_seq[2*dmrs_idx]) >> 15;
            ((int16_t*)txdataF[ap])[((sample_offsetF)<<1) + 1] = (Wt[l_prime[0]]*Wf[k_prime]*AMP*dmrs_seq[(2*dmrs_idx) + 1]) >> 15;
          
          } else {

              ((int16_t*)txdataF[ap])[(sample_offsetF)<<1] = (Wt[l_prime[0]]*Wf[k_prime]*AMP*mod_dmrs[dmrs_idx<<1]) >> 15;
              ((int16_t*)txdataF[ap])[((sample_offsetF)<<1) + 1] = (Wt[l_prime[0]]*Wf[k_prime]*AMP*mod_dmrs[(dmrs_idx<<1) + 1]) >> 15;

            }

          #ifdef DEBUG_PUSCH_MAPPING
            printf("dmrs_idx %d\t l %d \t k %d \t k_prime %d \t n %d \t dmrs: %d %d\n",
            dmrs_idx, l, k, k_prime, n, ((int16_t*)txdataF[ap])[(sample_offsetF)<<1],
            ((int16_t*)txdataF[ap])[((sample_offsetF)<<1) + 1]);
          #endif


          dmrs_idx++;
          k_prime++;
          k_prime&=1;
          n+=(k_prime)?0:1;

        }  else if (is_ptrs == 1) {

          ((int16_t*)txdataF[ap])[(sample_offsetF)<<1] = (beta_ptrs*AMP*mod_ptrs[ptrs_idx<<1]) >> 15;
          ((int16_t*)txdataF[ap])[((sample_offsetF)<<1) + 1] = (beta_ptrs*AMP*mod_ptrs[(ptrs_idx<<1) + 1]) >> 15;

          ptrs_idx++;

        } else if (!is_dmrs_sym || allowed_xlsch_re_in_dmrs_symbol(k, start_sc, frame_parms->ofdm_symbol_size, cdm_grps_no_data, dmrs_type)) {

          ((int16_t*)txdataF[ap])[(sample_offsetF)<<1]       = ((int16_t *) ulsch_ue->y)[m<<1];
          ((int16_t*)txdataF[ap])[((sample_offsetF)<<1) + 1] = ((int16_t *) ulsch_ue->y)[(m<<1) + 1];

        #ifdef DEBUG_PUSCH_MAPPING
          printf("m %d\t l %d \t k %d \t txdataF: %d %d\n",
          m, l, k, ((int16_t*)txdataF[ap])[(sample_offsetF)<<1],
          ((int16_t*)txdataF[ap])[((sample_offsetF)<<1) + 1]);
        #endif

          m++;

        } else {

          ((int16_t*)txdataF[ap])[(sample_offsetF)<<1]       = 0;
          ((int16_t*)txdataF[ap])[((sample_offsetF)<<1) + 1] = 0;

        }

        if (++k >= frame_parms->ofdm_symbol_size)
          k -= frame_parms->ofdm_symbol_size;
      }
    }
  }
  }

  NR_UL_UE_HARQ_t *harq_process_ulsch=NULL;
  harq_process_ulsch = UE->ulsch[thread_id][gNB_id][0]->harq_processes[harq_pid];
  harq_process_ulsch->status = SCH_IDLE;

  ///////////
  ////////////////////////////////////////////////////////////////////////

}


uint8_t nr_ue_pusch_common_procedures(PHY_VARS_NR_UE *UE,
                                      uint8_t slot,
                                      NR_DL_FRAME_PARMS *frame_parms,
                                      uint8_t Nl) {

  int tx_offset, ap;
  int32_t **txdata;
  int32_t **txdataF;

  /////////////////////////IFFT///////////////////////
  ///////////

  tx_offset = frame_parms->get_samples_slot_timestamp(slot, frame_parms, 0);

  // clear the transmit data array for the current subframe
  /*for (int aa=0; aa<UE->frame_parms.nb_antennas_tx; aa++) {
	  memset(&UE->common_vars.txdata[aa][tx_offset],0,UE->frame_parms.samples_per_slot*sizeof(int32_t));
	  //memset(&UE->common_vars.txdataF[aa][tx_offset],0,UE->frame_parms.samples_per_slot*sizeof(int32_t));
  }*/


  txdata = UE->common_vars.txdata;
  txdataF = UE->common_vars.txdataF;

  int symb_offset = (slot%frame_parms->slots_per_subframe)*frame_parms->symbols_per_slot;
  for(ap = 0; ap < Nl; ap++) {
    for (int s=0;s<NR_NUMBER_OF_SYMBOLS_PER_SLOT;s++){

      LOG_D(PHY,"In %s: rotating txdataF symbol %d (%d) => (%d.%d)\n",
        __FUNCTION__,
        s,
        s + symb_offset,
        frame_parms->symbol_rotation[1][2 * (s + symb_offset)],
        frame_parms->symbol_rotation[1][1 + (2 * (s + symb_offset))]);

      rotate_cpx_vector((int16_t *)&txdataF[ap][frame_parms->ofdm_symbol_size * s],
                        &frame_parms->symbol_rotation[1][2 * (s + symb_offset)],
                        (int16_t *)&txdataF[ap][frame_parms->ofdm_symbol_size * s],
                        frame_parms->ofdm_symbol_size,
                        15);
    }
  }

  for (ap = 0; ap < Nl; ap++) {
    if (frame_parms->Ncp == 1) { // extended cyclic prefix
      PHY_ofdm_mod(txdataF[ap],
                   &txdata[ap][tx_offset],
                   frame_parms->ofdm_symbol_size,
                   12,
                   frame_parms->nb_prefix_samples,
                   CYCLIC_PREFIX);
    } else { // normal cyclic prefix
      nr_normal_prefix_mod(txdataF[ap],
                           &txdata[ap][tx_offset],
                           14,
                           frame_parms,
                           slot);
    }
  }

  ///////////
  ////////////////////////////////////////////////////
  return 0;
}<|MERGE_RESOLUTION|>--- conflicted
+++ resolved
@@ -141,22 +141,12 @@
 
     ulsch_ue->Nid_cell    = Nid_cell;
 
-<<<<<<< HEAD
-    get_num_re_dmrs(pusch_pdu->start_symbol_index,
-                    pusch_pdu->nr_of_symbols,
-                    pusch_pdu->ul_dmrs_symb_pos,
-                    pusch_pdu->dmrs_config_type,
-                    pusch_pdu->num_dmrs_cdm_grps_no_data,
-                    &nb_dmrs_re_per_rb,
-                    &number_dmrs_symbols);
-=======
     for (int i = start_symbol; i < start_symbol + number_of_symbols; i++) {
       if((ul_dmrs_symb_pos >> i) & 0x01)
         number_dmrs_symbols += 1;
     }
 
     nb_dmrs_re_per_rb = ((dmrs_type == pusch_dmrs_type1) ? 6:4)*cdm_grps_no_data;
->>>>>>> facf3aa6
 
     LOG_D(PHY,"ulsch %x : start_rb %d bwp_start %d start_sc %d start_symbol %d num_symbols %d cdmgrpsnodata %d num_dmrs %d dmrs_re_per_rb %d\n",
           rnti,start_rb,pusch_pdu->bwp_start,start_sc,start_symbol,number_of_symbols,cdm_grps_no_data,number_dmrs_symbols,nb_dmrs_re_per_rb);
