--- conflicted
+++ resolved
@@ -432,11 +432,7 @@
   int tx_offset, ap;
   int32_t **txdata;
   int32_t **txdataF;
-<<<<<<< HEAD
-  int timing_advance;
-=======
   uint8_t Nl = UE->ulsch[thread_id][gNB_id][0]->harq_processes[harq_pid]->pusch_pdu.nrOfLayers; // cw 0
->>>>>>> 070ee365
 
   /////////////////////////IFFT///////////////////////
   ///////////
@@ -453,7 +449,7 @@
   txdata = UE->common_vars.txdata;
   txdataF = UE->common_vars.txdataF;
 
-<<<<<<< HEAD
+#if 0
   int symb_offset = (slot%frame_parms->slots_per_subframe)*frame_parms->symbols_per_slot;
   for(ap = 0; ap < Nl; ap++) {
     for (int s=0;s<NR_NUMBER_OF_SYMBOLS_PER_SLOT;s++){
@@ -466,51 +462,8 @@
 			15);
     }
   }
-
-  if(UE->N_TA_offset > tx_offset) {
-    int32_t *tmp_idft_out = (int32_t*)malloc16(frame_parms->get_samples_per_slot(slot, frame_parms) * sizeof(int32_t));
-
-    for(ap = 0; ap < Nl; ap++) {
-      if (frame_parms->Ncp == 1) { // extended cyclic prefix
-        PHY_ofdm_mod(txdataF[ap],
-                     tmp_idft_out,
-                     frame_parms->ofdm_symbol_size,
-                     12,
-                     frame_parms->nb_prefix_samples,
-                     CYCLIC_PREFIX);
-      } else { // normal cyclic prefix
-        nr_normal_prefix_mod(txdataF[ap],
-                             tmp_idft_out,
-                             14,
-                             frame_parms);
-      }
-
-      memcpy((void *) &txdata[ap][frame_parms->samples_per_frame - UE->N_TA_offset + tx_offset],
-             (void *) tmp_idft_out,
-             (UE->N_TA_offset - tx_offset) * sizeof(int32_t));
-
-      memcpy((void *) &txdata[ap][0],
-             (void *) &tmp_idft_out[UE->N_TA_offset - tx_offset],
-             (frame_parms->get_samples_per_slot(slot, frame_parms) - UE->N_TA_offset + tx_offset) * sizeof(int32_t));
-    }
-
-    free(tmp_idft_out);
-  } else { // UE->N_TA_offset <= tx_offset
-    for (ap = 0; ap < Nl; ap++) {
-      if (frame_parms->Ncp == 1) { // extended cyclic prefix
-        PHY_ofdm_mod(txdataF[ap],
-                     &txdata[ap][tx_offset-UE->N_TA_offset],
-                     frame_parms->ofdm_symbol_size,
-                     12,
-                     frame_parms->nb_prefix_samples,
-                     CYCLIC_PREFIX);
-      } else { // normal cyclic prefix
-        nr_normal_prefix_mod(txdataF[ap],
-                             &txdata[ap][tx_offset-UE->N_TA_offset],
-                             14,
-                             frame_parms);
-      }
-=======
+#endif
+
   for (ap = 0; ap < Nl; ap++) {
     if (frame_parms->Ncp == 1) { // extended cyclic prefix
       PHY_ofdm_mod(txdataF[ap],
@@ -524,7 +477,6 @@
                            &txdata[ap][tx_offset],
                            14,
                            frame_parms);
->>>>>>> 070ee365
     }
   }
 
