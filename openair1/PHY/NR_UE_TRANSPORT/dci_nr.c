/*
 * Licensed to the OpenAirInterface (OAI) Software Alliance under one or more
 * contributor license agreements.  See the NOTICE file distributed with
 * this work for additional information regarding copyright ownership.
 * The OpenAirInterface Software Alliance licenses this file to You under
 * the OAI Public License, Version 1.1  (the "License"); you may not use this file
 * except in compliance with the License.
 * You may obtain a copy of the License at
 *
 *      http://www.openairinterface.org/?page_id=698
 *
 * Unless required by applicable law or agreed to in writing, software
 * distributed under the License is distributed on an "AS IS" BASIS,
 * WITHOUT WARRANTIES OR CONDITIONS OF ANY KIND, either express or implied.
 * See the License for the specific language governing permissions and
 * limitations under the License.
 *-------------------------------------------------------------------------------
 * For more information about the OpenAirInterface (OAI) Software Alliance:
 *      contact@openairinterface.org
 */

/*! \file PHY/LTE_TRANSPORT/dci_nr.c
 * \brief Implements PDCCH physical channel TX/RX procedures (36.211) and DCI encoding/decoding (36.212/36.213). Current LTE compliance V8.6 2009-03.
 * \author R. Knopp, A. Mico Pereperez
 * \date 2018
 * \version 0.1
 * \company Eurecom
 * \email: knopp@eurecom.fr
 * \note
 * \warning
 */
#ifdef USER_MODE
  #include <stdio.h>
  #include <stdlib.h>
  #include <string.h>
#endif
#include "nr_transport_proto_ue.h"
#include "PHY/CODING/nrPolar_tools/nr_polar_dci_defs.h"
#include "PHY/phy_extern_nr_ue.h"
#include "PHY/CODING/coding_extern.h"
#include "PHY/sse_intrin.h"

#include "assertions.h"
#include "T.h"

//#define DEBUG_DCI_ENCODING 1
//#define DEBUG_DCI_DECODING 1
//#define DEBUG_PHY

//#define NR_LTE_PDCCH_DCI_SWITCH
#define NR_PDCCH_DCI_RUN              // activates new nr functions
//#define NR_PDCCH_DCI_DEBUG            // activates NR_PDCCH_DCI_DEBUG logs
#define NR_NBR_CORESET_ACT_BWP 3      // The number of CoreSets per BWP is limited to 3 (including initial CORESET: ControlResourceId 0)
#define NR_NBR_SEARCHSPACE_ACT_BWP 10 // The number of SearSpaces per BWP is limited to 10 (including initial SEARCHSPACE: SearchSpaceId 0)
#define PDCCH_TEST_POLAR_TEMP_FIX


#ifdef LOG_I
  #undef LOG_I
  #define LOG_I(A,B...) printf(B)
#endif

#ifdef NR_PDCCH_DCI_RUN


//static const int16_t conjugate[8]__attribute__((aligned(32))) = {-1,1,-1,1,-1,1,-1,1};


void nr_pdcch_demapping_deinterleaving(uint32_t *llr,
                                       uint32_t *z,
                                       NR_DL_FRAME_PARMS *frame_parms,
                                       uint8_t coreset_time_dur,
                                       uint32_t coreset_nbr_rb,
                                       uint8_t reg_bundle_size_L,
                                       uint8_t coreset_interleaver_size_R,
                                       uint8_t n_shift) {
  /*
   * This function will do demapping and deinterleaving from llr containing demodulated symbols
   * Demapping will regroup in REG and bundles
   * Deinterleaving will order the bundles
   *
   * In the following example we can see the process. The llr contains the demodulated IQs, but they are not ordered from REG 0,1,2,..
   * In e_rx (z) we will order the REG ids and group them into bundles.
   * Then we will put the bundles in the correct order as indicated in subclause 7.3.2.2
   *
   llr --------------------------> e_rx (z) ----> e_rx (z)
   |   ...
   |   ...
   |   REG 26
   symbol 2    |   ...
   |   ...
   |   REG 5
   |   REG 2

   |   ...
   |   ...
   |   REG 25
   symbol 1    |   ...
   |   ...
   |   REG 4
   |   REG 1

   |   ...
   |   ...                           ...              ...
   |   REG 24 (bundle 7)             ...              ...
   symbol 0    |   ...                           bundle 3         bundle 6
   |   ...                           bundle 2         bundle 1
   |   REG 3                         bundle 1         bundle 7
   |   REG 0  (bundle 0)             bundle 0         bundle 0

  */
  int c=0,r=0;
  uint16_t bundle_j=0, f_bundle_j=0,f_reg=0;
  uint32_t coreset_C=0;
  uint16_t index_z, index_llr;
  int coreset_interleaved = 0;

  if (reg_bundle_size_L!=0) { // interleaving will be done only if reg_bundle_size_L != 0
    coreset_interleaved=1;
    coreset_C = (uint32_t)((coreset_nbr_rb * coreset_time_dur)/ (coreset_interleaver_size_R*reg_bundle_size_L));
  } else {
    reg_bundle_size_L=6;
  }

  for(int reg=0; reg<((coreset_nbr_rb*coreset_time_dur)); reg++) {
    if ((reg%reg_bundle_size_L) == 0) {
      if (r == coreset_interleaver_size_R) {
        r=0;
        c++;
      }

      bundle_j = (c*coreset_interleaver_size_R)+r;
      f_bundle_j = ((r*coreset_C)+c+n_shift)%((coreset_nbr_rb*coreset_time_dur)/reg_bundle_size_L);

      if (coreset_interleaved==0) f_bundle_j=bundle_j;

#ifdef NR_PDCCH_DCI_DEBUG
      printf("\n\t\t<-NR_PDCCH_DCI_DEBUG (nr_pdcch_demapping_deinterleaving)-> [r=%d,c=%d] bundle_j(%d) interleaved at f_bundle_j(%d)\n",r,c,bundle_j,f_bundle_j);
#endif
    }

    f_reg = (f_bundle_j*reg_bundle_size_L)+(reg%reg_bundle_size_L);
    //index_z   = 9*reg;
    index_z   = 9*(uint16_t)floor(reg/coreset_time_dur) + (9*coreset_nbr_rb)*(reg%coreset_time_dur);
    //index_llr = 9*(((uint16_t)floor(f_reg/reg_bundle_size_L)+(f_reg)%coreset_time_dur))*(coreset_nbr_rb);
    index_llr = 9*((uint16_t)floor(f_reg/coreset_time_dur)+((f_reg%coreset_time_dur)*(coreset_nbr_rb)));

    for (int i=0; i<9; i++) {
      z[index_z + i] = llr[index_llr + i];
#ifdef NR_PDCCH_DCI_DEBUG
      printf("\t\t<-NR_PDCCH_DCI_DEBUG (nr_pdcch_demapping_deinterleaving)-> [reg=%d,bundle_j=%d] z[%d]=(%d,%d) <-> \t[f_reg=%d,fbundle_j=%d] llr[%d]=(%d,%d) \n",
             reg,bundle_j,(index_z + i),*(int16_t *) &z[index_z + i],*(1 + (int16_t *) &z[index_z + i]),
             f_reg,f_bundle_j,(index_llr + i),*(int16_t *) &llr[index_llr + i], *(1 + (int16_t *) &llr[index_llr + i]));
#endif
    }

    if ((reg%reg_bundle_size_L) == 0) r++;
  }
}

#endif

#ifdef NR_PDCCH_DCI_RUN
int32_t nr_pdcch_llr(NR_DL_FRAME_PARMS *frame_parms, int32_t **rxdataF_comp,
                     int16_t *pdcch_llr, uint8_t symbol,uint32_t coreset_nbr_rb) {
  int16_t *rxF = (int16_t *) &rxdataF_comp[0][(symbol * coreset_nbr_rb * 12)];
  int32_t i;
  int16_t *pdcch_llrp;
  pdcch_llrp = &pdcch_llr[2 * symbol * coreset_nbr_rb * 9];

  if (!pdcch_llrp) {
    printf("pdcch_qpsk_llr: llr is null, symbol %d\n", symbol);
    return (-1);
  }

#ifdef NR_PDCCH_DCI_DEBUG
  printf("\t\t<-NR_PDCCH_DCI_DEBUG (nr_pdcch_llr)-> llr logs: pdcch qpsk llr for symbol %d (pos %d), llr offset %d\n",symbol,(symbol*frame_parms->N_RB_DL*12),pdcch_llrp-pdcch_llr);
#endif

  //for (i = 0; i < (frame_parms->N_RB_DL * ((symbol == 0) ? 16 : 24)); i++) {
  for (i = 0; i < (coreset_nbr_rb * ((symbol == 0) ? 18 : 18)); i++) {
    if (*rxF > 31)
      *pdcch_llrp = 31;
    else if (*rxF < -32)
      *pdcch_llrp = -32;
    else
      *pdcch_llrp = (*rxF);

#ifdef NR_PDCCH_DCI_DEBUG
    printf("\t\t<-NR_PDCCH_DCI_DEBUG (nr_pdcch_llr)-> llr logs: rb=%d i=%d *rxF:%d => *pdcch_llrp:%d\n",i/18,i,*rxF,*pdcch_llrp);
#endif
    rxF++;
    pdcch_llrp++;
  }

  return (0);
}
#endif



int32_t pdcch_llr(NR_DL_FRAME_PARMS *frame_parms,
                  int32_t **rxdataF_comp,
                  char *pdcch_llr,
                  uint8_t symbol) {
  int16_t *rxF= (int16_t *) &rxdataF_comp[0][(symbol*frame_parms->N_RB_DL*12)];
  int32_t i;
  char *pdcch_llr8;
  pdcch_llr8 = &pdcch_llr[2*symbol*frame_parms->N_RB_DL*12];

  if (!pdcch_llr8) {
    printf("pdcch_qpsk_llr: llr is null, symbol %d\n",symbol);
    return(-1);
  }

  //    printf("pdcch qpsk llr for symbol %d (pos %d), llr offset %d\n",symbol,(symbol*frame_parms->N_RB_DL*12),pdcch_llr8-pdcch_llr);

  for (i=0; i<(frame_parms->N_RB_DL*((symbol==0) ? 16 : 24)); i++) {
    if (*rxF>31)
      *pdcch_llr8=31;
    else if (*rxF<-32)
      *pdcch_llr8=-32;
    else
      *pdcch_llr8 = (char)(*rxF);

    //    printf("%d %d => %d\n",i,*rxF,*pdcch_llr8);
    rxF++;
    pdcch_llr8++;
  }

  return(0);
}

//__m128i avg128P;

//compute average channel_level on each (TX,RX) antenna pair
void pdcch_channel_level(int32_t **dl_ch_estimates_ext,
                         NR_DL_FRAME_PARMS *frame_parms,
                         int32_t *avg,
                         uint8_t nb_rb) {
  int16_t rb;
  uint8_t aarx;
#if defined(__x86_64__) || defined(__i386__)
  __m128i *dl_ch128;
  __m128i avg128P;
#elif defined(__arm__)
  int16x8_t *dl_ch128;
  int32x4_t *avg128P;
#endif

  for (aarx=0; aarx<frame_parms->nb_antennas_rx; aarx++) {
    //clear average level
#if defined(__x86_64__) || defined(__i386__)
    avg128P = _mm_setzero_si128();
    dl_ch128=(__m128i *)&dl_ch_estimates_ext[aarx][0];
#elif defined(__arm__)
#endif

    for (rb=0; rb<(nb_rb*3)>>2; rb++) {
#if defined(__x86_64__) || defined(__i386__)
      avg128P = _mm_add_epi32(avg128P,_mm_madd_epi16(dl_ch128[0],dl_ch128[0]));
      avg128P = _mm_add_epi32(avg128P,_mm_madd_epi16(dl_ch128[1],dl_ch128[1]));
      avg128P = _mm_add_epi32(avg128P,_mm_madd_epi16(dl_ch128[2],dl_ch128[2]));
#elif defined(__arm__)
#endif
      //      for (int i=0;i<24;i+=2) printf("pdcch channel re %d (%d,%d)\n",(rb*12)+(i>>1),((int16_t*)dl_ch128)[i],((int16_t*)dl_ch128)[i+1]);
      dl_ch128+=3;
      /*
      if (rb==0) {
      print_shorts("dl_ch128",&dl_ch128[0]);
      print_shorts("dl_ch128",&dl_ch128[1]);
      print_shorts("dl_ch128",&dl_ch128[2]);
      }
      */
    }

    DevAssert( nb_rb );
    avg[aarx] = (((int32_t *)&avg128P)[0] +
                 ((int32_t *)&avg128P)[1] +
                 ((int32_t *)&avg128P)[2] +
                 ((int32_t *)&avg128P)[3])/(nb_rb*9);
    //            printf("Channel level : %d\n",avg[(aatx<<1)+aarx]);
  }

#if defined(__x86_64__) || defined(__i386__)
  _mm_empty();
  _m_empty();
#endif
}

#if defined(__x86_64) || defined(__i386__)
  __m128i mmtmpPD0,mmtmpPD1,mmtmpPD2,mmtmpPD3;
#elif defined(__arm__)

#endif




#ifdef NR_PDCCH_DCI_RUN
// This function will extract the mapped DM-RS PDCCH REs as per 38.211 Section 7.4.1.3.2 (Mapping to physical resources)
void nr_pdcch_extract_rbs_single(int32_t **rxdataF,
                                 int32_t **dl_ch_estimates,
                                 int32_t **rxdataF_ext,
                                 int32_t **dl_ch_estimates_ext,
                                 uint8_t symbol,
                                 uint32_t high_speed_flag,
                                 NR_DL_FRAME_PARMS *frame_parms,
                                 uint64_t coreset_freq_dom,
                                 uint32_t coreset_nbr_rb,
                                 uint32_t n_BWP_start) {
  /*
   * This function is demapping DM-RS PDCCH RE
   * Implementing 38.211 Section 7.4.1.3.2 Mapping to physical resources
   * PDCCH DM-RS signals are mapped on RE a_k_l where:
   * k = 12*n + 4*kprime + 1
   * n=0,1,..
   * kprime=0,1,2
   * According to this equations, DM-RS PDCCH are mapped on k where k%12==1 || k%12==5 || k%12==9
   *
   */
  // the bitmap coreset_frq_domain contains 45 bits
#define CORESET_FREQ_DOMAIN_BITMAP_SIZE   45
  // each bit is associated to 6 RBs
#define BIT_TO_NBR_RB_CORESET_FREQ_DOMAIN  6
#define NBR_RE_PER_RB_WITH_DMRS           12
  // after removing the 3 DMRS RE, the RB contains 9 RE with PDCCH
#define NBR_RE_PER_RB_WITHOUT_DMRS         9
  uint16_t c_rb, nb_rb = 0;
  // this variable will be incremented by 1 each time a bit set to '0' is found in coreset_freq_dom bitmap
  uint16_t offset_discontiguous=0;
  //uint8_t rb_count_bit;
  uint8_t i, j, aarx, bitcnt_coreset_freq_dom=0;
  int32_t *dl_ch0, *dl_ch0_ext, *rxF, *rxF_ext;
  int nushiftmod3 = frame_parms->nushift % 3;
  uint8_t symbol_mod;
  symbol_mod = (symbol >= (7 - frame_parms->Ncp)) ? symbol - (7 - frame_parms->Ncp) : symbol;
  c_rb = n_BWP_start; // c_rb is the common resource block: RB within the BWP
#ifdef DEBUG_DCI_DECODING
  LOG_I(PHY, "extract_rbs_single: symbol_mod %d\n",symbol_mod);
#endif

  for (aarx = 0; aarx < frame_parms->nb_antennas_rx; aarx++) {
    if (high_speed_flag == 1) {
      dl_ch0 = &dl_ch_estimates[aarx][(symbol * (frame_parms->ofdm_symbol_size))];
#ifdef NR_PDCCH_DCI_DEBUG
      printf("\t\t<-NR_PDCCH_DCI_DEBUG (nr_pdcch_extract_rbs_single)-> dl_ch0 = &dl_ch_estimates[aarx = (%d)][ (symbol * (frame_parms->ofdm_symbol_size (%d))) = (%d)]\n",
             aarx,frame_parms->ofdm_symbol_size,(symbol * (frame_parms->ofdm_symbol_size)));
#endif
    } else {
      dl_ch0 = &dl_ch_estimates[aarx][0];
#ifdef NR_PDCCH_DCI_DEBUG
      printf("\t\t<-NR_PDCCH_DCI_DEBUG (nr_pdcch_extract_rbs_single)-> dl_ch0 = &dl_ch_estimates[aarx = (%d)][0]\n",aarx);
#endif
    }

    dl_ch0_ext = &dl_ch_estimates_ext[aarx][symbol * (coreset_nbr_rb * NBR_RE_PER_RB_WITH_DMRS)];
#ifdef NR_PDCCH_DCI_DEBUG
    printf("\t\t<-NR_PDCCH_DCI_DEBUG (nr_pdcch_extract_rbs_single)-> dl_ch0_ext = &dl_ch_estimates_ext[aarx = (%d)][symbol * (frame_parms->N_RB_DL * 9) = (%d)]\n",
           aarx,symbol * (coreset_nbr_rb * NBR_RE_PER_RB_WITH_DMRS));
#endif
    rxF_ext = &rxdataF_ext[aarx][symbol * (coreset_nbr_rb * NBR_RE_PER_RB_WITH_DMRS)];
#ifdef NR_PDCCH_DCI_DEBUG
    printf("\t\t<-NR_PDCCH_DCI_DEBUG (nr_pdcch_extract_rbs_single)-> rxF_ext = &rxdataF_ext[aarx = (%d)][symbol * (frame_parms->N_RB_DL * 9) = (%d)]\n",
           aarx,symbol * (coreset_nbr_rb * NBR_RE_PER_RB_WITH_DMRS));
    printf("\t\t<-NR_PDCCH_DCI_DEBUG (nr_pdcch_extract_rbs_single)-> (for symbol=%d, aarx=%d), symbol_mod=%d, nushiftmod3=%d \n",symbol,aarx,symbol_mod,nushiftmod3);
#endif
    /*
     * The following for loop handles treatment of PDCCH contained in table rxdataF (in frequency domain)
     * In NR the PDCCH IQ symbols are contained within RBs in the CORESET defined by higher layers which is located within the BWP
     * Lets consider that the first RB to be considered as part of the CORESET and part of the PDCCH is n_BWP_start
     * Several cases have to be handled differently as IQ symbols are situated in different parts of rxdataF:
     * 1. Number of RBs in the system bandwidth is even
     *    1.1 The RB is <  than the N_RB_DL/2 -> IQ symbols are in the second half of the rxdataF (from first_carrier_offset)
     *    1.2 The RB is >= than the N_RB_DL/2 -> IQ symbols are in the first half of the rxdataF (from element 0)
     * 2. Number of RBs in the system bandwidth is odd
     * (particular case when the RB with DC as it is treated differently: it is situated in symbol borders of rxdataF)
     *    2.1 The RB is <= than the N_RB_DL/2   -> IQ symbols are in the second half of the rxdataF (from first_carrier_offset)
     *    2.2 The RB is >  than the N_RB_DL/2+1 -> IQ symbols are in the first half of the rxdataF (from element 0 + 2nd half RB containing DC)
     *    2.3 The RB is == N_RB_DL/2+1          -> IQ symbols are in the lower border of the rxdataF for first 6 IQ element and the upper border of the rxdataF for the last 6 IQ elements
     * If the first RB containing PDCCH within the UE BWP and within the CORESET is higher than half of the system bandwidth (N_RB_DL),
     * then the IQ symbol is going to be found at the position 0+c_rb-N_RB_DL/2 in rxdataF and
     * we have to point the pointer at (1+c_rb-N_RB_DL/2) in rxdataF
     */
#ifdef NR_PDCCH_DCI_DEBUG
    printf("\t\t<-NR_PDCCH_DCI_DEBUG (nr_pdcch_extract_rbs_single)-> n_BWP_start=%d, coreset_nbr_rb=%d\n",n_BWP_start,coreset_nbr_rb);
#endif

    for (c_rb = n_BWP_start; c_rb < (n_BWP_start + coreset_nbr_rb + (BIT_TO_NBR_RB_CORESET_FREQ_DOMAIN * offset_discontiguous)); c_rb++) {
      //c_rb_tmp = 0;
      if (((c_rb - n_BWP_start) % BIT_TO_NBR_RB_CORESET_FREQ_DOMAIN)==0) {
        bitcnt_coreset_freq_dom ++;

        while ((((coreset_freq_dom & 0x1FFFFFFFFFFF) >> (CORESET_FREQ_DOMAIN_BITMAP_SIZE - bitcnt_coreset_freq_dom)) & 0x1)== 0) { // 46 -> 45 is number of bits in coreset_freq_dom
          // next 6 RB are not part of the CORESET within the BWP as bit in coreset_freq_dom is set to 0
          bitcnt_coreset_freq_dom ++;
          //c_rb_tmp = c_rb_tmp + 6;
          c_rb = c_rb + BIT_TO_NBR_RB_CORESET_FREQ_DOMAIN;
          offset_discontiguous ++;
#ifdef NR_PDCCH_DCI_DEBUG
          printf("\t\t<-NR_PDCCH_DCI_DEBUG (nr_pdcch_extract_rbs_single)-> we entered here as coreset_freq_dom=%lx (bit %d) is 0, coreset_freq_domain is discontiguous\n",coreset_freq_dom,
                 (46 - bitcnt_coreset_freq_dom));
#endif
        }
      }

      //c_rb = c_rb + c_rb_tmp;
#ifdef NR_PDCCH_DCI_DEBUG
      printf("\t\t<-NR_PDCCH_DCI_DEBUG (nr_pdcch_extract_rbs_single)-> c_rb=%d\n",c_rb);
#endif
      rxF=NULL;

      // first we set initial conditions for pointer to rxdataF depending on the situation of the first RB within the CORESET (c_rb = n_BWP_start)
      if ((c_rb < (frame_parms->N_RB_DL >> 1)) && ((frame_parms->N_RB_DL & 1) == 0)) {
        //if RB to be treated is lower than middle system bandwidth then rxdataF pointed at (offset + c_br + symbol * ofdm_symbol_size): even case
        rxF = &rxdataF[aarx][(frame_parms->first_carrier_offset + 12 * c_rb + (symbol * (frame_parms->ofdm_symbol_size)))];
#ifdef NR_PDCCH_DCI_DEBUG
        printf("\t\t<-NR_PDCCH_DCI_DEBUG (nr_pdcch_extract_rbs_single)-> in even case c_rb (%d) is lower than half N_RB_DL -> rxF = &rxdataF[aarx = (%d)][(frame_parms->first_carrier_offset + 12 * c_rb + (symbol * (frame_parms->ofdm_symbol_size))) = (%d)]\n",
               c_rb,aarx,(frame_parms->first_carrier_offset + 12 * c_rb + (symbol * (frame_parms->ofdm_symbol_size))));
#endif
      }

      if ((c_rb >= (frame_parms->N_RB_DL >> 1)) && ((frame_parms->N_RB_DL & 1) == 0)) {
        // number of RBs is even  and c_rb is higher than half system bandwidth (we don't skip DC)
        // if these conditions are true the pointer has to be situated at the 1st part of the rxdataF
        rxF = &rxdataF[aarx][(12*(c_rb - (frame_parms->N_RB_DL>>1)) + (symbol * (frame_parms->ofdm_symbol_size)))]; // we point at the 1st part of the rxdataF in symbol
#ifdef NR_PDCCH_DCI_DEBUG
        printf("\t\t<-NR_PDCCH_DCI_DEBUG (nr_pdcch_extract_rbs_single)-> in even case c_rb (%d) is higher than half N_RB_DL (not DC) -> rxF = &rxdataF[aarx = (%d)][(12*(c_rb - (frame_parms->N_RB_DL>>1)) + (symbol * (frame_parms->ofdm_symbol_size))) = (%d)]\n",
               c_rb,aarx,(12*(c_rb - (frame_parms->N_RB_DL>>1)) + (symbol * (frame_parms->ofdm_symbol_size))));
#endif
        //rxF = &rxdataF[aarx][(1 + 12*(c_rb - (frame_parms->N_RB_DL>>1)) + (symbol * (frame_parms->ofdm_symbol_size)))]; // we point at the 1st part of the rxdataF in symbol
        //#ifdef NR_PDCCH_DCI_DEBUG
        //  printf("\t\t<-NR_PDCCH_DCI_DEBUG (nr_pdcch_extract_rbs_single)-> in even case c_rb (%d) is higher than half N_RB_DL (not DC) -> rxF = &rxdataF[aarx = (%d)][(1 + 12*(c_rb - (frame_parms->N_RB_DL>>1)) + (symbol * (frame_parms->ofdm_symbol_size))) = (%d)]\n",
        //         c_rb,aarx,(1 + 12*(c_rb - (frame_parms->N_RB_DL>>1)) + (symbol * (frame_parms->ofdm_symbol_size))));
        //#endif
      }

      if ((c_rb < (frame_parms->N_RB_DL >> 1)) && ((frame_parms->N_RB_DL & 1) != 0)) {
        //if RB to be treated is lower than middle system bandwidth then rxdataF pointed at (offset + c_br + symbol * ofdm_symbol_size): odd case
        rxF = &rxdataF[aarx][(frame_parms->first_carrier_offset + 12 * c_rb + (symbol * (frame_parms->ofdm_symbol_size)))];
#ifdef NR_PDCCH_DCI_DEBUG
        printf("\t\t<-NR_PDCCH_DCI_DEBUG (nr_pdcch_extract_rbs_single)-> in odd case c_rb (%d) is lower or equal than half N_RB_DL -> rxF = &rxdataF[aarx = (%d)][(frame_parms->first_carrier_offset + 12 * c_rb + (symbol * (frame_parms->ofdm_symbol_size))) = (%d)]\n",
               c_rb,aarx,(frame_parms->first_carrier_offset + 12 * c_rb + (symbol * (frame_parms->ofdm_symbol_size))));
#endif
      }

      if ((c_rb > (frame_parms->N_RB_DL >> 1)) && ((frame_parms->N_RB_DL & 1) != 0)) {
        // number of RBs is odd  and   c_rb is higher than half system bandwidth + 1
        // if these conditions are true the pointer has to be situated at the 1st part of the rxdataF just after the first IQ symbols of the RB containing DC
        rxF = &rxdataF[aarx][(12*(c_rb - (frame_parms->N_RB_DL>>1)) - 6 + (symbol * (frame_parms->ofdm_symbol_size)))]; // we point at the 1st part of the rxdataF in symbol
#ifdef NR_PDCCH_DCI_DEBUG
        printf("\t\t<-NR_PDCCH_DCI_DEBUG (nr_pdcch_extract_rbs_single)-> in odd case c_rb (%d) is higher than half N_RB_DL (not DC) -> rxF = &rxdataF[aarx = (%d)][(12*(c_rb - frame_parms->N_RB_DL) - 5 + (symbol * (frame_parms->ofdm_symbol_size))) = (%d)]\n",
               c_rb,aarx,(12*(c_rb - (frame_parms->N_RB_DL>>1)) - 6 + (symbol * (frame_parms->ofdm_symbol_size))));
#endif
      }

      if ((c_rb == (frame_parms->N_RB_DL >> 1)) && ((frame_parms->N_RB_DL & 1) != 0)) { // treatment of RB containing the DC
        // if odd number RBs in system bandwidth and first RB to be treated is higher than middle system bandwidth (around DC)
        // we have to treat the RB in two parts: first part from i=0 to 5, the data is at the end of rxdataF (pointing at the end of the table)
        rxF = &rxdataF[aarx][(frame_parms->first_carrier_offset + 12 * c_rb + (symbol * (frame_parms->ofdm_symbol_size)))];
#ifdef NR_PDCCH_DCI_DEBUG
        printf("\t\t<-NR_PDCCH_DCI_DEBUG (nr_pdcch_extract_rbs_single)-> in odd case c_rb (%d) is half N_RB_DL + 1 we treat DC case -> rxF = &rxdataF[aarx = (%d)][(frame_parms->first_carrier_offset + 12 * c_rb + (symbol * (frame_parms->ofdm_symbol_size))) = (%d)]\n",
               c_rb,aarx,(frame_parms->first_carrier_offset + 12 * c_rb + (symbol * (frame_parms->ofdm_symbol_size))));
#endif
        /*if (symbol_mod > 300) { // this if is going to be removed as DM-RS signals are present in all symbols of PDCCH
          for (i = 0; i < 6; i++) {
        dl_ch0_ext[i] = dl_ch0[i];
        rxF_ext[i] = rxF[i];
          }
          rxF = &rxdataF[aarx][(symbol * (frame_parms->ofdm_symbol_size))]; // we point at the 1st part of the rxdataF in symbol
          #ifdef NR_PDCCH_DCI_DEBUG
        printf("\t\t<-NR_PDCCH_DCI_DEBUG (nr_pdcch_extract_rbs_single)-> in odd case c_rb (%d) is half N_RB_DL +1 we treat DC case -> rxF = &rxdataF[aarx = (%d)][(symbol * (frame_parms->ofdm_symbol_size)) = (%d)]\n",
        c_rb,aarx,(symbol * (frame_parms->ofdm_symbol_size)));
          #endif
          for (; i < 12; i++) {
        dl_ch0_ext[i] = dl_ch0[i];
        rxF_ext[i] = rxF[(1 + i - 6)];
          }
          nb_rb++;
          dl_ch0_ext += 12;
          rxF_ext += 12;
          dl_ch0 += 12;
          rxF += 7;
          c_rb++;
          } else {*/
        j = 0;

        for (i = 0; i < 6; i++) { //treating first part of the RB note that i=5 would correspond to DC. We treat it in NR
          if ((i != 1) && (i != 5)) {
            dl_ch0_ext[j] = dl_ch0[i];
            rxF_ext[j++] = rxF[i];
            //              printf("**extract rb %d, re %d => (%d,%d)\n",rb,i,*(short *)&rxF_ext[j-1],*(1+(short*)&rxF_ext[j-1]));
          }
        }

        // then we point at the begining of the symbol part of rxdataF do process second part of RB
        rxF = &rxdataF[aarx][((symbol * (frame_parms->ofdm_symbol_size)))]; // we point at the 1st part of the rxdataF in symbol
#ifdef NR_PDCCH_DCI_DEBUG
        printf("\t\t<-NR_PDCCH_DCI_DEBUG (nr_pdcch_extract_rbs_single)-> in odd case c_rb (%d) is half N_RB_DL +1 we treat DC case -> rxF = &rxdataF[aarx = (%d)][(symbol * (frame_parms->ofdm_symbol_size)) = (%d)]\n",
               c_rb,aarx,(symbol * (frame_parms->ofdm_symbol_size)));
#endif

        for (; i < 12; i++) {
          if ((i != 9)) {
            dl_ch0_ext[j] = dl_ch0[i];
            rxF_ext[j++] = rxF[(1 + i - 6)];
            //              printf("**extract rb %d, re %d => (%d,%d)\n",rb,i,*(short *)&rxF_ext[j-1],*(1+(short*)&rxF_ext[j-1]));
          }
        }

        nb_rb++;
        dl_ch0_ext += NBR_RE_PER_RB_WITHOUT_DMRS;
        rxF_ext += NBR_RE_PER_RB_WITHOUT_DMRS;
        dl_ch0 += 12;
        //rxF += 7;
        //c_rb++;
        //n_BWP_start++; // We have to increment this variable here to be consequent in the for loop afterwards
        //}
      } else { // treatment of any RB that does not contain the DC
        /*if (symbol_mod > 300) {
          memcpy(dl_ch0_ext, dl_ch0, 12 * sizeof(int32_t));
          for (i = 0; i < 12; i++) {
        rxF_ext[i] = rxF[i];
          }
          nb_rb++;
          dl_ch0_ext += 12;
          rxF_ext += 12;
          dl_ch0 += 12;
          //rxF += 12;
        } else {*/
        j = 0;

        for (i = 0; i < 12; i++) {
          if ((i != 1) && (i != 5) && (i != 9)) {
            rxF_ext[j] = rxF[i];
#ifdef NR_PDCCH_DCI_DEBUG
            printf("\t\t<-NR_PDCCH_DCI_DEBUG (nr_pdcch_extract_rbs_single)-> RB[c_rb %d] \t RE[re %d] => rxF_ext[%d]=(%d,%d)\t rxF[%d]=(%d,%d)\n",
                   c_rb, i, j, *(short *) &rxF_ext[j],*(1 + (short *) &rxF_ext[j]), i,
                   *(short *) &rxF[i], *(1 + (short *) &rxF[i]));
#endif
            dl_ch0_ext[j] = dl_ch0[i];
            //printf("\t\t<-NR_PDCCH_DCI_DEBUG (nr_pdcch_extract_rbs_single)-> ch %d => dl_ch0(%d,%d)\n", i, *(short *) &dl_ch0[i], *(1 + (short*) &dl_ch0[i]));
            //printf("\t-> dl_ch0[%d] => dl_ch0_ext[%d](%d,%d)\n", i,j, *(short *) &dl_ch0[i], *(1 + (short*) &dl_ch0[i]));
            j++;
          } else {
#ifdef NR_PDCCH_DCI_DEBUG
            printf("\t\t<-NR_PDCCH_DCI_DEBUG (nr_pdcch_extract_rbs_single)-> RB[c_rb %d] \t RE[re %d] => rxF_ext[%d]=(%d,%d)\t rxF[%d]=(%d,%d) \t\t <==> DM-RS PDCCH, this is a pilot symbol\n",
                   c_rb, i, j, *(short *) &rxF_ext[j], *(1 + (short *) &rxF_ext[j]), i,
                   *(short *) &rxF[i], *(1 + (short *) &rxF[i]));
#endif
          }
        }

        nb_rb++;
        dl_ch0_ext += NBR_RE_PER_RB_WITHOUT_DMRS;
        rxF_ext += NBR_RE_PER_RB_WITHOUT_DMRS;
        dl_ch0 += 12;
        //rxF += 12;
        //}
      }
    }
  }
}

#endif



void nr_pdcch_channel_compensation(int32_t **rxdataF_ext,
                                   int32_t **dl_ch_estimates_ext,
                                   int32_t **rxdataF_comp,
                                   int32_t **rho,
                                   NR_DL_FRAME_PARMS *frame_parms,
                                   uint8_t symbol,
                                   uint8_t output_shift,
                                   uint32_t coreset_nbr_rb) {
  uint16_t rb; //,nb_rb=20;
  uint8_t aarx;
#if defined(__x86_64__) || defined(__i386__)
  __m128i mmtmpP0,mmtmpP1,mmtmpP2,mmtmpP3;
#elif defined(__arm__)
  int16x8_t mmtmpP0,mmtmpP1,mmtmpP2,mmtmpP3;
#endif
#if defined(__x86_64__) || defined(__i386__)
  __m128i *dl_ch128,*rxdataF128,*rxdataF_comp128;
#elif defined(__arm__)
#endif

  for (aarx=0; aarx<frame_parms->nb_antennas_rx; aarx++) {
#if defined(__x86_64__) || defined(__i386__)
    dl_ch128          = (__m128i *)&dl_ch_estimates_ext[aarx][symbol*coreset_nbr_rb*12];
    rxdataF128        = (__m128i *)&rxdataF_ext[aarx][symbol*coreset_nbr_rb*12];
    rxdataF_comp128   = (__m128i *)&rxdataF_comp[aarx][symbol*coreset_nbr_rb*12];
    //printf("ch compensation dl_ch ext addr %p \n", &dl_ch_estimates_ext[(aatx<<1)+aarx][symbol*20*12]);
    //printf("rxdataf ext addr %p symbol %d\n", &rxdataF_ext[aarx][symbol*20*12], symbol);
    //printf("rxdataf_comp addr %p\n",&rxdataF_comp[(aatx<<1)+aarx][symbol*20*12]);
#elif defined(__arm__)
    // to be filled in
#endif

    for (rb=0; rb<(coreset_nbr_rb*3)>>2; rb++) {
      //printf("rb %d\n",rb);
#if defined(__x86_64__) || defined(__i386__)
      // multiply by conjugated channel
      mmtmpP0 = _mm_madd_epi16(dl_ch128[0],rxdataF128[0]);
      //  print_ints("re",&mmtmpP0);
      // mmtmpP0 contains real part of 4 consecutive outputs (32-bit)
      mmtmpP1 = _mm_shufflelo_epi16(dl_ch128[0],_MM_SHUFFLE(2,3,0,1));
      mmtmpP1 = _mm_shufflehi_epi16(mmtmpP1,_MM_SHUFFLE(2,3,0,1));
      mmtmpP1 = _mm_sign_epi16(mmtmpP1,*(__m128i *)&conjugate[0]);
      //  print_ints("im",&mmtmpP1);
      mmtmpP1 = _mm_madd_epi16(mmtmpP1,rxdataF128[0]);
      // mmtmpP1 contains imag part of 4 consecutive outputs (32-bit)
      mmtmpP0 = _mm_srai_epi32(mmtmpP0,output_shift);
      //  print_ints("re(shift)",&mmtmpP0);
      mmtmpP1 = _mm_srai_epi32(mmtmpP1,output_shift);
      //  print_ints("im(shift)",&mmtmpP1);
      mmtmpP2 = _mm_unpacklo_epi32(mmtmpP0,mmtmpP1);
      mmtmpP3 = _mm_unpackhi_epi32(mmtmpP0,mmtmpP1);
      //      print_ints("c0",&mmtmpP2);
      //  print_ints("c1",&mmtmpP3);
      rxdataF_comp128[0] = _mm_packs_epi32(mmtmpP2,mmtmpP3);
      //print_shorts("rx:",rxdataF128);
      //print_shorts("ch:",dl_ch128);
      //print_shorts("pack:",rxdataF_comp128);
      // multiply by conjugated channel
      mmtmpP0 = _mm_madd_epi16(dl_ch128[1],rxdataF128[1]);
      // mmtmpP0 contains real part of 4 consecutive outputs (32-bit)
      mmtmpP1 = _mm_shufflelo_epi16(dl_ch128[1],_MM_SHUFFLE(2,3,0,1));
      mmtmpP1 = _mm_shufflehi_epi16(mmtmpP1,_MM_SHUFFLE(2,3,0,1));
      mmtmpP1 = _mm_sign_epi16(mmtmpP1,*(__m128i *)&conjugate[0]);
      mmtmpP1 = _mm_madd_epi16(mmtmpP1,rxdataF128[1]);
      // mmtmpP1 contains imag part of 4 consecutive outputs (32-bit)
      mmtmpP0 = _mm_srai_epi32(mmtmpP0,output_shift);
      mmtmpP1 = _mm_srai_epi32(mmtmpP1,output_shift);
      mmtmpP2 = _mm_unpacklo_epi32(mmtmpP0,mmtmpP1);
      mmtmpP3 = _mm_unpackhi_epi32(mmtmpP0,mmtmpP1);
      rxdataF_comp128[1] = _mm_packs_epi32(mmtmpP2,mmtmpP3);
      //print_shorts("rx:",rxdataF128+1);
      //print_shorts("ch:",dl_ch128+1);
      //print_shorts("pack:",rxdataF_comp128+1);
      // multiply by conjugated channel
      mmtmpP0 = _mm_madd_epi16(dl_ch128[2],rxdataF128[2]);
      // mmtmpP0 contains real part of 4 consecutive outputs (32-bit)
      mmtmpP1 = _mm_shufflelo_epi16(dl_ch128[2],_MM_SHUFFLE(2,3,0,1));
      mmtmpP1 = _mm_shufflehi_epi16(mmtmpP1,_MM_SHUFFLE(2,3,0,1));
      mmtmpP1 = _mm_sign_epi16(mmtmpP1,*(__m128i *)&conjugate[0]);
      mmtmpP1 = _mm_madd_epi16(mmtmpP1,rxdataF128[2]);
      // mmtmpP1 contains imag part of 4 consecutive outputs (32-bit)
      mmtmpP0 = _mm_srai_epi32(mmtmpP0,output_shift);
      mmtmpP1 = _mm_srai_epi32(mmtmpP1,output_shift);
      mmtmpP2 = _mm_unpacklo_epi32(mmtmpP0,mmtmpP1);
      mmtmpP3 = _mm_unpackhi_epi32(mmtmpP0,mmtmpP1);
      rxdataF_comp128[2] = _mm_packs_epi32(mmtmpP2,mmtmpP3);
      ///////////////////////////////////////////////////////////////////////////////////////////////
      //print_shorts("rx:",rxdataF128+2);
      //print_shorts("ch:",dl_ch128+2);
      //print_shorts("pack:",rxdataF_comp128+2);
#ifdef NR_PDCCH_DCI_DEBUG

      for (int i=0; i<12 ; i++)
        printf("\t\t<-NR_PDCCH_DCI_DEBUG (nr_pdcch_channel_compensation)-> rxdataF128[%d]=(%d,%d) X dlch[%d]=(%d,%d) rxdataF_comp128[%d]=(%d,%d)\n",
               (rb*12)+i, ((short *)rxdataF128)[i<<1],((short *)rxdataF128)[1+(i<<1)],
               (rb*12)+i, ((short *)dl_ch128)[i<<1],((short *)dl_ch128)[1+(i<<1)],
               (rb*12)+i, ((short *)rxdataF_comp128)[i<<1],((short *)rxdataF_comp128)[1+(i<<1)]);

#endif
      dl_ch128+=3;
      rxdataF128+=3;
      rxdataF_comp128+=3;
#elif defined(__arm__)
      // to be filled in
#endif
    }
  }

#if defined(__x86_64__) || defined(__i386__)
  _mm_empty();
  _m_empty();
#endif
}


void pdcch_detection_mrc(NR_DL_FRAME_PARMS *frame_parms,
                         int32_t **rxdataF_comp,
                         uint8_t symbol) {
#if defined(__x86_64__) || defined(__i386__)
  __m128i *rxdataF_comp128_0,*rxdataF_comp128_1;
#elif defined(__arm__)
  int16x8_t *rxdataF_comp128_0,*rxdataF_comp128_1;
#endif
  int32_t i;

  if (frame_parms->nb_antennas_rx>1) {
#if defined(__x86_64__) || defined(__i386__)
    rxdataF_comp128_0   = (__m128i *)&rxdataF_comp[0][symbol*frame_parms->N_RB_DL*12];
    rxdataF_comp128_1   = (__m128i *)&rxdataF_comp[1][symbol*frame_parms->N_RB_DL*12];
#elif defined(__arm__)
    rxdataF_comp128_0   = (int16x8_t *)&rxdataF_comp[0][symbol*frame_parms->N_RB_DL*12];
    rxdataF_comp128_1   = (int16x8_t *)&rxdataF_comp[1][symbol*frame_parms->N_RB_DL*12];
#endif

    // MRC on each re of rb
    for (i=0; i<frame_parms->N_RB_DL*3; i++) {
#if defined(__x86_64__) || defined(__i386__)
      rxdataF_comp128_0[i] = _mm_adds_epi16(_mm_srai_epi16(rxdataF_comp128_0[i],1),_mm_srai_epi16(rxdataF_comp128_1[i],1));
#elif defined(__arm__)
      rxdataF_comp128_0[i] = vhaddq_s16(rxdataF_comp128_0[i],rxdataF_comp128_1[i]);
#endif
    }
  }

#if defined(__x86_64__) || defined(__i386__)
  _mm_empty();
  _m_empty();
#endif
}

void pdcch_siso(NR_DL_FRAME_PARMS *frame_parms,
                int32_t **rxdataF_comp,
                uint8_t l) {
  uint8_t rb,re,jj,ii;
  jj=0;
  ii=0;

  for (rb=0; rb<frame_parms->N_RB_DL; rb++) {
    for (re=0; re<12; re++) {
      rxdataF_comp[0][jj++] = rxdataF_comp[0][ii];
      ii++;
    }
  }
}






#ifdef NR_PDCCH_DCI_RUN
int32_t nr_rx_pdcch(PHY_VARS_NR_UE *ue,
                    uint32_t frame,
                    uint8_t nr_tti_rx,
                    uint8_t eNB_id,
                    MIMO_mode_t mimo_mode,
                    uint32_t high_speed_flag,
                    uint8_t is_secondary_ue,
                    int nb_coreset_active,
                    uint16_t symbol_mon,
                    NR_SEARCHSPACE_TYPE_t searchSpaceType) {
  NR_UE_COMMON *common_vars      = &ue->common_vars;
  NR_DL_FRAME_PARMS *frame_parms = &ue->frame_parms;
  NR_UE_PDCCH **pdcch_vars       = ue->pdcch_vars[ue->current_thread_id[nr_tti_rx]];
  NR_UE_PDCCH *pdcch_vars2       = ue->pdcch_vars[ue->current_thread_id[nr_tti_rx]][eNB_id];
  int do_common;

  if (searchSpaceType == common) do_common=1;

  if (searchSpaceType == ue_specific) do_common=0;

  uint8_t log2_maxh, aarx;
  int32_t avgs;
  int32_t avgP[4];
  // number of RB (1 symbol) or REG (12 RE) in one CORESET: higher-layer parameter CORESET-freq-dom
  // (bit map 45 bits: each bit indicates 6 RB in CORESET -> 1 bit MSB indicates PRB 0..6 are part of CORESET)
  uint64_t coreset_freq_dom                                 = pdcch_vars2->coreset[nb_coreset_active].frequencyDomainResources;
  // number of symbols in CORESET: higher-layer parameter CORESET-time-dur {1,2,3}
  int coreset_time_dur                                      = pdcch_vars2->coreset[nb_coreset_active].duration;
  // depends on higher-layer parameter CORESET-shift-index {0,1,...,274}
  int n_shift                                               = pdcch_vars2->coreset[nb_coreset_active].cce_reg_mappingType.shiftIndex;
  // higher-layer parameter CORESET-REG-bundle-size (for non-interleaved L = 6 / for interleaved L {2,6})
  NR_UE_CORESET_REG_bundlesize_t reg_bundle_size_L          = pdcch_vars2->coreset[nb_coreset_active].cce_reg_mappingType.reg_bundlesize;
  // higher-layer parameter CORESET-interleaver-size {2,3,6}
  NR_UE_CORESET_interleaversize_t coreset_interleaver_size_R= pdcch_vars2->coreset[nb_coreset_active].cce_reg_mappingType.interleaversize;
  //NR_UE_CORESET_precoder_granularity_t precoder_granularity = pdcch_vars2->coreset[nb_coreset_active].precoderGranularity;
  //int tci_statesPDCCH                                       = pdcch_vars2->coreset[nb_coreset_active].tciStatesPDCCH;
  //int tci_present                                           = pdcch_vars2->coreset[nb_coreset_active].tciPresentInDCI;
  uint16_t pdcch_DMRS_scrambling_id                         = pdcch_vars2->coreset[nb_coreset_active].pdcchDMRSScramblingID;
  // The UE can be assigned 4 different BWP but only one active at a time.
  // For each BWP the number of CORESETs is limited to 3 (including initial CORESET Id=0 -> ControlResourceSetId (0..maxNrofControlReourceSets-1) (0..12-1)
  //uint32_t n_BWP_start = 0;
  //uint32_t n_rb_offset = 0;
  uint32_t n_rb_offset                                      = pdcch_vars2->coreset[nb_coreset_active].rb_offset/*+(int)floor(frame_parms->ssb_start_subcarrier/NR_NB_SC_PER_RB)*/;
  // start time position for CORESET
  // parameter symbol_mon is a 14 bits bitmap indicating monitoring symbols within a slot
  uint8_t start_symbol = 0;

  // at the moment we are considering that the PDCCH is always starting at symbol 0 of current slot
  // the following code to initialize start_symbol must be activated once we implement PDCCH demapping on symbol not equal to 0 (considering symbol_mon)
  for (int i=0; i < 14; i++) {
    if (((symbol_mon >> (i+1))&0x1) != 0) {
      start_symbol = i;
      i=14;
    }
  }

#ifdef NR_PDCCH_DCI_DEBUG
  printf("\t<-NR_PDCCH_DCI_DEBUG (nr_rx_pdcch)-> symbol_mon=(%d) and start_symbol=(%d)\n",symbol_mon,start_symbol);
  printf("\t<-NR_PDCCH_DCI_DEBUG (nr_rx_pdcch)-> coreset_freq_dom=(%ld) n_rb_offset=(%d) coreset_time_dur=(%d) n_shift=(%d) reg_bundle_size_L=(%d) coreset_interleaver_size_R=(%d) scrambling_ID=(%d) \n",
         coreset_freq_dom,n_rb_offset,coreset_time_dur,n_shift,reg_bundle_size_L,coreset_interleaver_size_R,pdcch_DMRS_scrambling_id);
#endif
  //
  // according to 38.213 v15.1.0: a PDCCH monitoring pattern within a slot,
  // indicating first symbol(s) of the control resource set within a slot
  // for PDCCH monitoring, by higher layer parameter monitoringSymbolsWithinSlot
  //
  // at the moment we do not implement this and start_symbol is always 0
  // note that the bitmap symbol_mon may indicate several monitoring times within a same slot (symbols 0..13)
  // this may lead to a modification in ue scheduler
  // indicates the number of active CORESETs for the current BWP to decode PDCCH: max is 3 (this variable is not useful here, to be removed)
  //uint8_t  coreset_nbr_act;
  // indicates the number of REG contained in the PDCCH (number of RBs * number of symbols, in CORESET)
  uint8_t  coreset_nbr_reg;
  uint32_t coreset_C;
  uint32_t coreset_nbr_rb = 0;
  // for (int j=0; j < coreset_nbr_act; j++) {
  // for each active CORESET (max number of active CORESETs in a BWP is 3),
  // we calculate the number of RB for each CORESET bitmap
#ifdef NR_PDCCH_DCI_DEBUG
  printf("\t<-NR_PDCCH_DCI_DEBUG (nr_rx_pdcch)-> coreset_freq_dom=(%ld)\n",coreset_freq_dom);
#endif
  int i; //for each bit in the coreset_freq_dom bitmap

  for (i = 0; i < 45; i++) {
    // this loop counts each bit of the bit map coreset_freq_dom, and increments nbr_RB_coreset for each bit set to '1'
    if (((coreset_freq_dom & 0x1FFFFFFFFFFF) >> i) & 0x1) coreset_nbr_rb++;
  }

  coreset_nbr_rb = 6 * coreset_nbr_rb; // coreset_nbr_rb has to be multiplied by 6 to indicate the number of PRB or REG(=12 RE) within the CORESET
#ifdef NR_PDCCH_DCI_DEBUG
  printf("\t<-NR_PDCCH_DCI_DEBUG (nr_rx_pdcch)-> coreset_freq_dom=(%ld,%lx), coreset_nbr_rb=%d\n", coreset_freq_dom,coreset_freq_dom,coreset_nbr_rb);
#endif
  coreset_nbr_reg = coreset_time_dur * coreset_nbr_rb;
  coreset_C = (uint32_t)(coreset_nbr_reg / (reg_bundle_size_L * coreset_interleaver_size_R));
#ifdef NR_PDCCH_DCI_DEBUG
  printf("\t<-NR_PDCCH_DCI_DEBUG (nr_rx_pdcch)-> coreset_nbr_rb=%d, coreset_nbr_reg=%d, coreset_C=(%d/(%d*%d))=%d\n",
         coreset_nbr_rb, coreset_nbr_reg, coreset_nbr_reg, reg_bundle_size_L,coreset_interleaver_size_R, coreset_C);
#endif

  for (int s = start_symbol; s < (start_symbol + coreset_time_dur); s++) {
#ifdef NR_PDCCH_DCI_DEBUG
    printf("\t<-NR_PDCCH_DCI_DEBUG (nr_rx_pdcch)-> we enter nr_pdcch_extract_rbs_single(is_secondary_ue=%d) to remove DM-RS PDCCH\n",
           is_secondary_ue);
    printf("\t<-NR_PDCCH_DCI_DEBUG (nr_rx_pdcch)-> in nr_pdcch_extract_rbs_single(rxdataF -> rxdataF_ext || dl_ch_estimates -> dl_ch_estimates_ext)\n");
#endif
    nr_pdcch_extract_rbs_single(common_vars->common_vars_rx_data_per_thread[ue->current_thread_id[nr_tti_rx]].rxdataF,
                                common_vars->common_vars_rx_data_per_thread[ue->current_thread_id[nr_tti_rx]].dl_ch_estimates[eNB_id],
                                pdcch_vars[eNB_id]->rxdataF_ext,
                                pdcch_vars[eNB_id]->dl_ch_estimates_ext,
                                s,
                                high_speed_flag,
                                frame_parms,
                                coreset_freq_dom,
                                coreset_nbr_rb,
                                n_rb_offset);
#ifdef NR_PDCCH_DCI_DEBUG
    printf("\t<-NR_PDCCH_DCI_DEBUG (nr_rx_pdcch)-> we enter pdcch_channel_level(avgP=%d) => compute channel level based on ofdm symbol 0, pdcch_vars[eNB_id]->dl_ch_estimates_ext\n",avgP);
    printf("\t<-NR_PDCCH_DCI_DEBUG (nr_rx_pdcch)-> in pdcch_channel_level(dl_ch_estimates_ext -> dl_ch_estimates_ext)\n");
#endif
    // compute channel level based on ofdm symbol 0
    pdcch_channel_level(pdcch_vars[eNB_id]->dl_ch_estimates_ext,
                        frame_parms,
                        avgP,
                        coreset_nbr_rb);
    avgs = 0;

    for (aarx = 0; aarx < frame_parms->nb_antennas_rx; aarx++)
      avgs = cmax(avgs, avgP[aarx]);

    log2_maxh = (log2_approx(avgs) / 2) + 5;  //+frame_parms->nb_antennas_rx;
#ifdef UE_DEBUG_TRACE
    LOG_D(PHY,"nr_tti_rx %d: pdcch log2_maxh = %d (%d,%d)\n",nr_tti_rx,log2_maxh,avgP[0],avgs);
#endif
#if T_TRACER
    T(T_UE_PHY_PDCCH_ENERGY, T_INT(eNB_id), T_INT(0), T_INT(frame%1024), T_INT(nr_tti_rx),
      T_INT(avgP[0]), T_INT(avgP[1]), T_INT(avgP[2]), T_INT(avgP[3]));
#endif
#ifdef NR_PDCCH_DCI_DEBUG
    printf("\t<-NR_PDCCH_DCI_DEBUG (nr_rx_pdcch)-> we enter nr_pdcch_channel_compensation(log2_maxh=%d)\n",log2_maxh);
    printf("\t<-NR_PDCCH_DCI_DEBUG (nr_rx_pdcch)-> in nr_pdcch_channel_compensation(rxdataF_ext x dl_ch_estimates_ext -> rxdataF_comp)\n");
#endif
    // compute LLRs for ofdm symbol 0 only
    nr_pdcch_channel_compensation(pdcch_vars[eNB_id]->rxdataF_ext,
                                  pdcch_vars[eNB_id]->dl_ch_estimates_ext,
                                  pdcch_vars[eNB_id]->rxdataF_comp,
                                  NULL,
                                  frame_parms,
                                  s,
                                  log2_maxh,
                                  coreset_nbr_rb); // log2_maxh+I0_shift
#ifdef DEBUG_PHY

    if (nr_tti_rx==5)
      write_output("rxF_comp_d.m","rxF_c_d",&pdcch_vars[eNB_id]->rxdataF_comp[0][s*frame_parms->N_RB_DL*12],frame_parms->N_RB_DL*12,1,1);

#endif

    if (frame_parms->nb_antennas_rx > 1) {
#ifdef NR_PDCCH_DCI_DEBUG
      printf("\t<-NR_PDCCH_DCI_DEBUG (nr_rx_pdcch)-> we enter pdcch_detection_mrc(frame_parms->nb_antennas_rx=%d)\n",
             frame_parms->nb_antennas_rx);
#endif
      pdcch_detection_mrc(frame_parms, pdcch_vars[eNB_id]->rxdataF_comp,s);
    }

#ifdef NR_PDCCH_DCI_DEBUG
    printf("\t<-NR_PDCCH_DCI_DEBUG (nr_rx_pdcch)-> we enter nr_pdcch_llr(for symbol %d), pdcch_vars[eNB_id]->rxdataF_comp ---> pdcch_vars[eNB_id]->llr \n",s);
    printf("\t<-NR_PDCCH_DCI_DEBUG (nr_rx_pdcch)-> in nr_pdcch_llr(rxdataF_comp -> llr)\n");
#endif
    nr_pdcch_llr(frame_parms,
                 pdcch_vars[eNB_id]->rxdataF_comp,
                 pdcch_vars[eNB_id]->llr,
                 s,
                 coreset_nbr_rb);
#if T_TRACER
    /*
      T(T_UE_PHY_PDCCH_IQ, T_INT(frame_parms->N_RB_DL), T_INT(frame_parms->N_RB_DL),
      T_INT(n_pdcch_symbols),
      T_BUFFER(pdcch_vars[eNB_id]->rxdataF_comp, frame_parms->N_RB_DL*12*n_pdcch_symbols* 4));
    */
#endif
#ifdef DEBUG_DCI_DECODING
    printf("demapping: nr_tti_rx %d, mi %d, tdd_config %d\n",nr_tti_rx,get_mi(frame_parms,nr_tti_rx),frame_parms->tdd_config);
#endif
  }

#ifdef NR_PDCCH_DCI_DEBUG
  printf("\t<-NR_PDCCH_DCI_DEBUG (nr_rx_pdcch)-> we enter nr_pdcch_demapping_deinterleaving()\n");
#endif
  nr_pdcch_demapping_deinterleaving((uint32_t *) pdcch_vars[eNB_id]->llr,
                                    (uint32_t *) pdcch_vars[eNB_id]->e_rx,
                                    frame_parms,
                                    coreset_time_dur,
                                    coreset_nbr_rb,
                                    reg_bundle_size_L,
                                    coreset_interleaver_size_R,
                                    n_shift);
  nr_pdcch_unscrambling(pdcch_vars[eNB_id]->crnti,
                        frame_parms,
                        nr_tti_rx,
                        pdcch_vars[eNB_id]->e_rx,
                        coreset_time_dur*coreset_nbr_rb*9*2,
                        // get_nCCE(n_pdcch_symbols, frame_parms, mi) * 72,
                        pdcch_DMRS_scrambling_id,
                        do_common);
#ifdef NR_PDCCH_DCI_DEBUG
  printf("\t<-NR_PDCCH_DCI_DEBUG (nr_rx_pdcch)-> we end nr_pdcch_unscrambling()\n");
#endif
#ifdef NR_PDCCH_DCI_DEBUG
  printf("\t<-NR_PDCCH_DCI_DEBUG (nr_rx_pdcch)-> Ending nr_rx_pdcch() function\n");
#endif
  return (0);
}
#endif



void pdcch_scrambling(NR_DL_FRAME_PARMS *frame_parms,
                      uint8_t nr_tti_rx,
                      uint8_t *e,
                      uint32_t length) {
  int i;
  uint8_t reset;
  uint32_t x1, x2, s=0;
  reset = 1;
  // x1 is set in lte_gold_generic
  x2 = (nr_tti_rx<<9) + frame_parms->Nid_cell; //this is c_init in 36.211 Sec 6.8.2

  for (i=0; i<length; i++) {
    if ((i&0x1f)==0) {
      s = lte_gold_generic(&x1, &x2, reset);
      //printf("lte_gold[%d]=%x\n",i,s);
      reset = 0;
    }

    //    printf("scrambling %d : e %d, c %d\n",i,e[i],((s>>(i&0x1f))&1));
    if (e[i] != 2) // <NIL> element is 2
      e[i] = (e[i]&1) ^ ((s>>(i&0x1f))&1);
  }
}


#ifdef NR_PDCCH_DCI_RUN

void nr_pdcch_unscrambling(uint16_t crnti, NR_DL_FRAME_PARMS *frame_parms, uint8_t nr_tti_rx,
                           int16_t *z, uint32_t length, uint16_t pdcch_DMRS_scrambling_id, int do_common) {
  int i;
  uint8_t reset;
  uint32_t x1, x2, s = 0;
  uint16_t n_id; //{0,1,...,65535}
  uint32_t n_rnti;
  reset = 1;

  // x1 is set in first call to lte_gold_generic
  //do_common=1;
  if (do_common) {
    n_id = frame_parms->Nid_cell;
    n_rnti = 0;
  } else {
    n_id = pdcch_DMRS_scrambling_id;
    n_rnti = (uint32_t)crnti;
  }

  //x2 = ((n_rnti * (1 << 16)) + n_id)%(1 << 31);
  //uint32_t puissance_2_16 = ((1<<16)*n_rnti)+n_id;
  //uint32_t puissance_2_31= (1<<30)*2;
  //uint32_t calc_x2=puissance_2_16%puissance_2_31;
  x2 = (((1<<16)*n_rnti)+n_id); //mod 2^31 is implicit //this is c_init in 38.211 v15.1.0 Section 7.3.2.3
  //  x2 = (nr_tti_rx << 9) + frame_parms->Nid_cell; //this is c_init in 36.211 Sec 6.8.2
#ifdef NR_PDCCH_DCI_DEBUG
  //printf("\t\t<-NR_PDCCH_DCI_DEBUG (nr_pdcch_unscrambling)->  (c_init=%d, n_id=%d, n_rnti=%d, length=%d)\n",x2,n_id,n_rnti,length);
#endif

  for (i = 0; i < length; i++) {
    if ((i & 0x1f) == 0) {
      s = lte_gold_generic(&x1, &x2, reset);
      //printf("\t\t<-NR_PDCCH_DCI_DEBUG (nr_pdcch_unscrambling)-> lte_gold[%d]=%x\n",i,s);
      reset = 0;
    }

    /*
    #ifdef NR_PDCCH_DCI_DEBUG
    if (i%2 == 0) printf("\t\t<-NR_PDCCH_DCI_DEBUG (nr_pdcch_unscrambling)->  unscrambling %d : scrambled_z=%d, => ",
       i,*(char*) &z[(int)floor(i/2)]);
    if (i%2 == 1) printf("\t\t<-NR_PDCCH_DCI_DEBUG (nr_pdcch_unscrambling)->  unscrambling %d : scrambled_z=%d, => ",
       i,*(1 + (char*) &z[(int)floor(i/2)]));
    #endif
    if (((s >> (i % 32)) & 1) == 1){
      if (i%2 == 0) *(char*) &z[(int)floor(i/2)] = -(*(char*) &z[(int)floor(i/2)]);
      if (i%2 == 1) *(1 + (char*) &z[(int)floor(i/2)]) = -(*(1 + (char*) &z[(int)floor(i/2)]));
    }
    //llr[i] = -llr[i];
    //llr[i] = (-1)*llr[i];
    #ifdef NR_PDCCH_DCI_DEBUG
    if (i%2 == 0) printf("unscrambled_z=%d\n",*(char*) &z[(int)floor(i/2)]);
    if (i%2 == 1) printf("unscrambled_z=%d\n",*(1 + (char*) &z[(int)floor(i/2)]));
    #endif
    */
#ifdef NR_PDCCH_DCI_DEBUG
    printf("\t\t<-NR_PDCCH_DCI_DEBUG (nr_pdcch_unscrambling)->  unscrambling %d : scrambled_z=%d, => ",
           i,z[i]);
#endif

    if (((s >> (i % 32)) & 1) == 1) z[i] = -z[i];

#ifdef NR_PDCCH_DCI_DEBUG
    printf("unscrambled_z=%d\n",z[i]);
#endif
  }
}

#endif


#ifdef NR_PDCCH_DCI_RUN
void nr_dci_decoding_procedure0(int s,
                                int p,
                                int coreset_time_dur,
                                uint16_t coreset_nbr_rb,
                                NR_UE_PDCCH **pdcch_vars,
                                int do_common,
                                uint8_t nr_tti_rx,
                                NR_DCI_ALLOC_t *dci_alloc,
                                int16_t eNB_id,
                                uint8_t current_thread_id,
                                NR_DL_FRAME_PARMS *frame_parms,
                                //uint8_t mi,
                                uint16_t crc_scrambled_values[TOTAL_NBR_SCRAMBLED_VALUES],
                                uint8_t L,
                                NR_UE_SEARCHSPACE_CSS_DCI_FORMAT_t format_css,
                                NR_UE_SEARCHSPACE_USS_DCI_FORMAT_t format_uss,
                                uint8_t sizeof_bits,
                                uint8_t sizeof_bytes,
                                uint8_t *dci_cnt,
                                crc_scrambled_t *crc_scrambled,
                                format_found_t *format_found,
                                uint16_t pdcch_DMRS_scrambling_id,
                                uint32_t *CCEmap0,
                                uint32_t *CCEmap1,
                                uint32_t *CCEmap2) {
  uint32_t crc, CCEind, nCCE[3];
  uint32_t *CCEmap = NULL, CCEmap_mask = 0;
  uint8_t L2 = (1 << L);
  unsigned int Yk, nb_candidates = 0, i, m;
  unsigned int CCEmap_cand;
  uint32_t decoderState=0;
  // A[p], p is the current active CORESET
  uint16_t A[3]= {39827,39829,39839};
  //Table 10.1-2: Maximum number of PDCCH candidates    per slot and per serving cell as a function of the subcarrier spacing value 2^mu*15 KHz, mu {0,1,2,3}
  uint8_t m_max_slot_pdcch_Table10_1_2 [4] = {44,36,22,20};
  //Table 10.1-3: Maximum number of non-overlapped CCEs per slot and per serving cell as a function of the subcarrier spacing value 2^mu*15 KHz, mu {0,1,2,3}
  //uint8_t cce_max_slot_pdcch_Table10_1_3 [4] = {56,56,48,32};
  int coreset_nbr_cce_per_symbol=0;
#ifdef NR_PDCCH_DCI_DEBUG
  printf("\t\t<-NR_PDCCH_DCI_DEBUG (nr_dci_decoding_procedure0)-> format_found is %d \n", *format_found);
#endif
  //if (mode == NO_DCI) {
  //  #ifdef NR_PDCCH_DCI_DEBUG
  //    printf("\t\t<-NR_PDCCH_DCI_DEBUG (nr_dci_decoding_procedure0)-> skip DCI decoding: expect no DCIs at nr_tti_rx %d in current searchSpace\n", nr_tti_rx);
  //  #endif
  //  return;
  //}
#ifdef NR_PDCCH_DCI_DEBUG
  printf("\t\t<-NR_PDCCH_DCI_DEBUG (nr_dci_decoding_procedure0)-> frequencyDomainResources=%lx, duration=%d\n",
         pdcch_vars[eNB_id]->coreset[p].frequencyDomainResources, pdcch_vars[eNB_id]->coreset[p].duration);
#endif

  // nCCE = get_nCCE(pdcch_vars[eNB_id]->num_pdcch_symbols, frame_parms, mi);
  for (int i = 0; i < 45; i++) {
    // this loop counts each bit of the bit map coreset_freq_dom, and increments nbr_RB_coreset for each bit set to '1'
    if (((pdcch_vars[eNB_id]->coreset[p].frequencyDomainResources & 0x1FFFFFFFFFFF) >> i) & 0x1) coreset_nbr_cce_per_symbol++;
  }

  nCCE[p] = pdcch_vars[eNB_id]->coreset[p].duration*coreset_nbr_cce_per_symbol; // 1 CCE = 6 RB
  // p is the current CORESET we are currently monitoring (among the 3 possible CORESETs in a BWP)
  // the number of CCE in the current CORESET is:
  //   the number of symbols in the CORESET (pdcch_vars[eNB_id]->coreset[p].duration)
  //   multiplied by the number of bits set to '1' in the frequencyDomainResources bitmap
  //   (1 bit set to '1' corresponds to 6 RB and 1 CCE = 6 RB)
#ifdef NR_PDCCH_DCI_DEBUG
  printf("\t\t<-NR_PDCCH_DCI_DEBUG (nr_dci_decoding_procedure0)-> nCCE[%d]=%d\n",p,nCCE[p]);
#endif

  /*  if (nCCE > get_nCCE(3, frame_parms, 1)) {
  LOG_D(PHY,
  "skip DCI decoding: nCCE=%d > get_nCCE(3,frame_parms,1)=%d\n",
  nCCE, get_nCCE(3, frame_parms, 1));
  return;
  }

  if (nCCE < L2) {
  LOG_D(PHY, "skip DCI decoding: nCCE=%d < L2=%d\n", nCCE, L2);
  return;
  }

  if (mode == NO_DCI) {
  LOG_D(PHY, "skip DCI decoding: expect no DCIs at nr_tti_rx %d\n",
  nr_tti_rx);
  return;
  }
  */
  if (do_common == 1) {
    Yk = 0;

    if (pdcch_vars[eNB_id]->searchSpace[s].searchSpaceType.common_dci_formats == cformat2_0) {
      // for dci_format_2_0, the nb_candidates is obtained from a different variable
      switch (L2) {
        case 1:
          nb_candidates = pdcch_vars[eNB_id]->searchSpace[s].searchSpaceType.sfi_nrofCandidates_aggrlevel1;
          break;

        case 2:
          nb_candidates = pdcch_vars[eNB_id]->searchSpace[s].searchSpaceType.sfi_nrofCandidates_aggrlevel2;
          break;

        case 4:
          nb_candidates = pdcch_vars[eNB_id]->searchSpace[s].searchSpaceType.sfi_nrofCandidates_aggrlevel4;
          break;

        case 8:
          nb_candidates = pdcch_vars[eNB_id]->searchSpace[s].searchSpaceType.sfi_nrofCandidates_aggrlevel8;
          break;

        case 16:
          nb_candidates = pdcch_vars[eNB_id]->searchSpace[s].searchSpaceType.sfi_nrofCandidates_aggrlevel16;
          break;

        default:
          break;
      }
    } else if (pdcch_vars[eNB_id]->searchSpace[s].searchSpaceType.common_dci_formats == cformat2_3) {
      // for dci_format_2_3, the nb_candidates is obtained from a different variable
      nb_candidates = pdcch_vars[eNB_id]->searchSpace[s].searchSpaceType.srs_nrofCandidates;
    } else {
      nb_candidates = (L2 == 4) ? 4 : ((L2 == 8)? 2 : 1); // according to Table 10.1-1 (38.213 section 10.1)
#ifdef NR_PDCCH_DCI_DEBUG
      printf("\t\t<-NR_PDCCH_DCI_DEBUG (nr_dci_decoding_procedure0)-> we are in common searchSpace and nb_candidates=%d for L2=%d\n",nb_candidates,L2);
#endif
    }
  } else {
    switch (L2) {
      case 1:
        nb_candidates = pdcch_vars[eNB_id]->searchSpace[s].nrofCandidates_aggrlevel1;
        break;

      case 2:
        nb_candidates = pdcch_vars[eNB_id]->searchSpace[s].nrofCandidates_aggrlevel2;
        break;

      case 4:
        nb_candidates = pdcch_vars[eNB_id]->searchSpace[s].nrofCandidates_aggrlevel4;
        break;

      case 8:
        nb_candidates = pdcch_vars[eNB_id]->searchSpace[s].nrofCandidates_aggrlevel8;
        break;

      case 16:
        nb_candidates = pdcch_vars[eNB_id]->searchSpace[s].nrofCandidates_aggrlevel16;
        break;

      default:
        break;
    }

    // Find first available in ue specific search space
    // according to procedure in Section 10.1 of 38.213
    // compute Yk
    Yk = (unsigned int) pdcch_vars[eNB_id]->crnti;

    for (i = 0; i <= nr_tti_rx; i++)
      Yk = (Yk * A[p%3]) % 65537;
  }

#ifdef NR_PDCCH_DCI_DEBUG
  printf("\t\t<-NR_PDCCH_DCI_DEBUG (nr_dci_decoding_procedure0)-> L2(%d) | nCCE[%d](%d) | Yk(%d) | nb_candidates(%d)\n",L2,p,nCCE[p],Yk,nb_candidates);
#endif
  /*  for (CCEind=0;
      CCEind<nCCE2;
      CCEind+=(1<<L)) {*/
  //  if (nb_candidates * L2 > nCCE[p])
  //    nb_candidates = nCCE[p] / L2;
  // In the next code line there is maybe a bug. The spec is not comparing Table 10.1-2 with nb_candidates, but with total number of candidates for all s and all p
  int m_p_s_L_max = (m_max_slot_pdcch_Table10_1_2[1]<=nb_candidates ? m_max_slot_pdcch_Table10_1_2[1] : nb_candidates);

  if (L==4) m_p_s_L_max=1; // Table 10.1-2 is not defined for L=4

#ifdef NR_PDCCH_DCI_DEBUG
  printf("\t\t<-NR_PDCCH_DCI_DEBUG (nr_dci_decoding_procedure0)-> m_max_slot_pdcch_Table10_1_2(%d)=%d\n",L,m_max_slot_pdcch_Table10_1_2[L]);
#endif

  for (m = 0; m < nb_candidates; m++) {
    int n_ci = 0;

    if (nCCE[p] < L2) return;

#ifdef NR_PDCCH_DCI_DEBUG
    int debug1 = nCCE[p] / L2;
    int debug2 = L2*m_p_s_L_max;
    printf("\t\t<-NR_PDCCH_DCI_DEBUG (nr_dci_decoding_procedure0)-> debug1(%d)=nCCE[p]/L2 | nCCE[%d](%d) | L2(%d)\n",debug1,p,nCCE[p],L2);
    printf("\t\t<-NR_PDCCH_DCI_DEBUG (nr_dci_decoding_procedure0)-> debug2(%d)=L2*m_p_s_L_max | L2(%d) | m_p_s_L_max(%d)\n",debug2,L2,m_p_s_L_max);
#endif
    CCEind = (((Yk + (uint16_t)(floor((m*nCCE[p])/(L2*m_p_s_L_max))) + n_ci) % (uint16_t)(floor(nCCE[p] / L2))) * L2);
#ifdef NR_PDCCH_DCI_DEBUG
    printf ("\t\t<-NR_PDCCH_DCI_DEBUG (nr_dci_decoding_procedure0)-> CCEind(%d) = (((Yk(%d) + ((m(%d)*nCCE[p](%d))/(L2(%d)*m_p_s_L_max(%d)))) % (nCCE[p] / L2)) * L2)\n",
            CCEind,Yk,m,nCCE[p],L2,m_p_s_L_max);
    printf ("\t\t<-NR_PDCCH_DCI_DEBUG (nr_dci_decoding_procedure0)-> n_candidate(m)=%d | CCEind=%d |",m,CCEind);
#endif

    if (CCEind < 32)
      CCEmap = CCEmap0;
    else if (CCEind < 64)
      CCEmap = CCEmap1;
    else if (CCEind < 96)
      CCEmap = CCEmap2;
    else AssertFatal(1==0,"Illegal CCEind %d (Yk %d, m %d, nCCE %d, L2 %d\n",CCEind, Yk, m, nCCE[p], L2);

    switch (L2) {
      case 1:
        CCEmap_mask = (1 << (CCEind & 0x1f));
        break;

      case 2:
        CCEmap_mask = (3 << (CCEind & 0x1f));
        break;

      case 4:
        CCEmap_mask = (0xf << (CCEind & 0x1f));
        break;

      case 8:
        CCEmap_mask = (0xff << (CCEind & 0x1f));
        break;

      case 16:
        CCEmap_mask = (0xfff << (CCEind & 0x1f));
        break;

      default:
        LOG_E(PHY, "Illegal L2 value %d\n", L2);
        //mac_xface->macphy_exit("Illegal L2\n");
        return; // not reached
    }

    CCEmap_cand = (*CCEmap) & CCEmap_mask;
    // CCE is not allocated yet
#ifdef NR_PDCCH_DCI_DEBUG
    printf ("\t\t<-NR_PDCCH_DCI_DEBUG (nr_dci_decoding_procedure0)-> CCEmap_cand=%d \n",CCEmap_cand);
#endif

    if (CCEmap_cand == 0) {
#ifdef DEBUG_DCI_DECODING

      if (do_common == 1)
        LOG_I(PHY,"[DCI search nPdcch %d - common] Attempting candidate %d Aggregation Level %d DCI length %d at CCE %d/%d (CCEmap %x,CCEmap_cand %x)\n",
              pdcch_vars[eNB_id]->num_pdcch_symbols,m,L2,sizeof_bits,CCEind,nCCE,*CCEmap,CCEmap_mask);
      else
        LOG_I(PHY,"[DCI search nPdcch %d - ue spec] Attempting candidate %d Aggregation Level %d DCI length %d at CCE %d/%d (CCEmap %x,CCEmap_cand %x) format %d\n",
              pdcch_vars[eNB_id]->num_pdcch_symbols,m,L2,sizeof_bits,CCEind,nCCE,*CCEmap,CCEmap_mask,format_uss);

#endif
#ifdef NR_PDCCH_DCI_DEBUG
      printf ("\t\t<-NR_PDCCH_DCI_DEBUG (nr_dci_decoding_procedure0)-> ... we enter function dci_decoding(sizeof_bits=%d L=%d) -----\n",sizeof_bits,L);
      printf ("\t\t<-NR_PDCCH_DCI_DEBUG (nr_dci_decoding_procedure0)-> ... we have to replace this part of the code by polar decoding\n");
#endif
      //      for (int m=0; m < (nCCE[p]*6*9*2); m++)
#ifdef NR_PDCCH_DCI_DEBUG
      printf("\t\t<-NR_PDCCH_DCI_DEBUG (nr_dci_decoding_procedure0: polar decoding)-> polar intput (with coreset_time_dur=%d, coreset_nbr_rb=%d, p=%d, CCEind=%d): \n",
             coreset_time_dur,coreset_nbr_rb,p,CCEind);
#endif
      /*
      int reg_p=0,reg_e=0;
      for (int m=0; m < (L2*6); m++){
      reg_p = (((int)floor(m/coreset_time_dur))+((m%coreset_time_dur)*(L2*6/coreset_time_dur)))*9*2;
      reg_e = m*9*2;
      for (int i=0; i<9*2; i++){
      //polar_input[reg_p+i] = (pdcch_vars[eNB_id]->e_rx[((CCEind*9*6*2) + reg_e + i)]>0) ? (1.0):(-1.0);
      polar_input[reg_e+i] = (pdcch_vars[eNB_id]->e_rx[((CCEind*9*6*2) + reg_e + i)]>0) ? (1/sqrt(2)):((-1)/sqrt(2));
      //printf("\t m=%d \tpolar_input[%d]=%lf <-> e_rx[%d]=%d\n",m,reg_e+i,polar_input[reg_e+i],
      //        ((CCEind*9*6*2) + reg_e + i),pdcch_vars[eNB_id]->e_rx[((CCEind*9*6*2) + reg_e + i)]);
      //printf("\t m=%d \tpolar_input[%d]=%lf <-> e_rx[%d]=%d\n",m,reg_p+i,polar_input[reg_p+i],
      //        ((CCEind*9*6*2) + reg_e + i),pdcch_vars[eNB_id]->e_rx[((CCEind*9*6*2) + reg_e + i)]);
      }
      }

      #ifdef NR_PDCCH_DCI_DEBUG
      printf("\n");
      int j=0;
      uint32_t polar_hex[27] = {0};
      for (int i=0; i<L2*9*6*2; i++){2
      if ((i%32 == 0) && (i!=0)) j++;
      //polar_hex[j] = (polar_hex[j]<<1) + ((polar_input[i]==-1)? 1:0);
      polar_hex[j] = polar_hex[j] + (((polar_input[i]==((-1)/sqrt(2)))?1:0)<<(i%32));
      }
      for (j=0;j<27;j++) printf("\t\t<-NR_PDCCH_DCI_DEBUG (nr_dci_decoding_procedure0: polar decoding input)-> polar_hex[%d]=%x\n",j,polar_hex[j]);
      #endif
      */
      uint64_t dci_estimation[2]= {0};
      const t_nrPolar_params *currentPtrDCI=nr_polar_params(1, sizeof_bits, L2);
      decoderState = polar_decoder_int16(&pdcch_vars[eNB_id]->e_rx[CCEind*9*6*2],
                                         dci_estimation,
                                         currentPtrDCI);
      crc = decoderState;
      //crc = (crc16(&dci_decoded_output[current_thread_id][0], sizeof_bits) >> 16) ^ extract_crc(&dci_decoded_output[current_thread_id][0], sizeof_bits);
#ifdef NR_PDCCH_DCI_DEBUG
      printf ("\t\t<-NR_PDCCH_DCI_DEBUG (nr_dci_decoding_procedure0)-> ... we end function dci_decoding() with crc=%x\n",crc);
      printf ("\t\t<-NR_PDCCH_DCI_DEBUG (nr_dci_decoding_procedure0)-> ... we have to replace this part of the code by polar decoding\n");
#endif
#ifdef DEBUG_DCI_DECODING
      printf("\t\t<-NR_PDCCH_DCI_DEBUG (nr_dci_decoding_procedure0: crc =>%d\n",crc);
#endif //uint16_t tc_rnti, uint16_t int_rnti, uint16_t sfi_rnti, uint16_t tpc_pusch_rnti, uint16_t tpc_pucch_rnti, uint16_t tpc_srs__rnti
#ifdef NR_PDCCH_DCI_DEBUG
      printf ("\t\t<-NR_PDCCH_DCI_DEBUG (nr_dci_decoding_procedure0)-> format_found=%d\n",*format_found);
      printf ("\t\t<-NR_PDCCH_DCI_DEBUG (nr_dci_decoding_procedure0)-> crc_scrambled=%d\n",*crc_scrambled);
#endif

      if (crc == crc_scrambled_values[_C_RNTI_])  {
        *crc_scrambled =_c_rnti;
        *format_found=1;
      }

      if (crc == crc_scrambled_values[_CS_RNTI_])  {
        *crc_scrambled =_cs_rnti;
        *format_found=1;
      }

      if (crc == crc_scrambled_values[_NEW_RNTI_])  {
        *crc_scrambled =_new_rnti;
        *format_found=1;
      }

      if (crc == crc_scrambled_values[_TC_RNTI_])  {
        *crc_scrambled =_tc_rnti;
        *format_found=_format_1_0_found;
      }

      if (crc == crc_scrambled_values[_P_RNTI_])  {
        *crc_scrambled =_p_rnti;
        *format_found=_format_1_0_found;
      }

      if (crc == crc_scrambled_values[_SI_RNTI_])  {
        *crc_scrambled =_si_rnti;
        *format_found=_format_1_0_found;
      }

      if (crc == crc_scrambled_values[_RA_RNTI_])  {
        *crc_scrambled =_ra_rnti;
        *format_found=_format_1_0_found;
      }

      if (crc == crc_scrambled_values[_SP_CSI_RNTI_])  {
        *crc_scrambled =_sp_csi_rnti;
        *format_found=_format_0_1_found;
      }

      if (crc == crc_scrambled_values[_SFI_RNTI_])  {
        *crc_scrambled =_sfi_rnti;
        *format_found=_format_2_0_found;
      }

      if (crc == crc_scrambled_values[_INT_RNTI_])  {
        *crc_scrambled =_int_rnti;
        *format_found=_format_2_1_found;
      }

      if (crc == crc_scrambled_values[_TPC_PUSCH_RNTI_]) {
        *crc_scrambled =_tpc_pusch_rnti;
        *format_found=_format_2_2_found;
      }

      if (crc == crc_scrambled_values[_TPC_PUCCH_RNTI_]) {
        *crc_scrambled =_tpc_pucch_rnti;
        *format_found=_format_2_2_found;
      }

      if (crc == crc_scrambled_values[_TPC_SRS_RNTI_]) {
        *crc_scrambled =_tpc_srs_rnti;
        *format_found=_format_2_3_found;
      }

<<<<<<< HEAD
      #ifdef NR_PDCCH_DCI_DEBUG
=======
#ifdef NR_PDCCH_DCI_DEBUG
>>>>>>> fe6ff2d8
      printf ("\t\t<-NR_PDCCH_DCI_DEBUG (nr_dci_decoding_procedure0)-> format_found=%d\n",*format_found);
      printf ("\t\t<-NR_PDCCH_DCI_DEBUG (nr_dci_decoding_procedure0)-> crc_scrambled=%d\n",*crc_scrambled);
      #endif

      if (*format_found!=255) {
        dci_alloc[*dci_cnt].dci_length = sizeof_bits;
        dci_alloc[*dci_cnt].rnti = crc;
        dci_alloc[*dci_cnt].L = L;
        dci_alloc[*dci_cnt].firstCCE = CCEind;
        dci_alloc[*dci_cnt].dci_pdu[0] = dci_estimation[0];
        dci_alloc[*dci_cnt].dci_pdu[1] = dci_estimation[1];
<<<<<<< HEAD
        dci_alloc[*dci_cnt].dci_pdu[2] = dci_estimation[2];
        dci_alloc[*dci_cnt].dci_pdu[3] = dci_estimation[3];
        #ifdef NR_PDCCH_DCI_DEBUG
=======
        //dci_alloc[*dci_cnt].dci_pdu[2] = dci_estimation[2];
        //dci_alloc[*dci_cnt].dci_pdu[3] = dci_estimation[3];
        //#ifdef NR_PDCCH_DCI_DEBUG
>>>>>>> fe6ff2d8
        printf ("\t\t<-NR_PDCCH_DCI_DEBUG (nr_dci_decoding_procedure0)-> rnti matches -> DCI FOUND !!! crc =>0x%x, sizeof_bits %d, sizeof_bytes %d \n",
                dci_alloc[*dci_cnt].rnti, dci_alloc[*dci_cnt].dci_length, sizeof_bytes);
        printf ("\t\t<-NR_PDCCH_DCI_DEBUG (nr_dci_decoding_procedure0)-> dci_cnt %d (format_css %d crc_scrambled %d) L %d, firstCCE %d pdu[0] 0x%lx pdu[1] 0x%lx \n",
                *dci_cnt, format_css,*crc_scrambled,dci_alloc[*dci_cnt].L, dci_alloc[*dci_cnt].firstCCE,dci_alloc[*dci_cnt].dci_pdu[0],dci_alloc[*dci_cnt].dci_pdu[1]);

        #endif
        if ((format_css == cformat0_0_and_1_0) || (format_uss == uformat0_0_and_1_0)) {
          if ((*crc_scrambled == _p_rnti) || (*crc_scrambled == _si_rnti) || (*crc_scrambled == _ra_rnti)) {
            dci_alloc[*dci_cnt].format = format1_0;
            *dci_cnt = *dci_cnt + 1;
            *format_found=_format_1_0_found;
            //      printf("\t\t<-NR_PDCCH_DCI_DEBUG (nr_dci_decoding_procedure0)-> a format1_0=%d and dci_cnt=%d\n",*format_found,*dci_cnt);
          } else {
            if ((dci_estimation[0]&1) == 0) {
              dci_alloc[*dci_cnt].format = format0_0;
              *dci_cnt = *dci_cnt + 1;
              *format_found=_format_0_0_found;
              //        printf("\t\t<-NR_PDCCH_DCI_DEBUG (nr_dci_decoding_procedure0)-> b format0_0=%d and dci_cnt=%d\n",*format_found,*dci_cnt);
            }

            if ((dci_estimation[0]&1) == 1) {
              dci_alloc[*dci_cnt].format = format1_0;
              *dci_cnt = *dci_cnt + 1;
              *format_found=_format_1_0_found;
              //        printf("\t\t<-NR_PDCCH_DCI_DEBUG (nr_dci_decoding_procedure0)-> c format1_0=%d and dci_cnt=%d\n",*format_found,*dci_cnt);
            }
          }
        }

        if (format_css == cformat2_0) {
          dci_alloc[*dci_cnt].format = format2_0;
          *dci_cnt = *dci_cnt + 1;
          *format_found=_format_2_0_found;
        }

        if (format_css == cformat2_1) {
          dci_alloc[*dci_cnt].format = format2_1;
          *dci_cnt = *dci_cnt + 1;
          *format_found=_format_2_1_found;
        }

        if (format_css == cformat2_2) {
          dci_alloc[*dci_cnt].format = format2_2;
          *dci_cnt = *dci_cnt + 1;
          *format_found=_format_2_2_found;
        }

        if (format_css == cformat2_3) {
          dci_alloc[*dci_cnt].format = format2_3;
          *dci_cnt = *dci_cnt + 1;
          *format_found=_format_2_3_found;
        }

        if (format_uss == uformat0_1_and_1_1) {
          if ((dci_estimation[0]&1) == 0) {
            dci_alloc[*dci_cnt].format = format0_1;
            *dci_cnt = *dci_cnt + 1;
            *format_found=_format_0_1_found;
          }

          if ((dci_estimation[0]&1) == 1) {
            dci_alloc[*dci_cnt].format = format1_1;
            *dci_cnt = *dci_cnt + 1;
            *format_found=_format_1_1_found;
          }
        }

        // store first nCCE of group for PUCCH transmission of ACK/NAK
        pdcch_vars[eNB_id]->nCCE[nr_tti_rx] = CCEind;

        /*        if (crc == si_rnti) {
                dci_alloc[*dci_cnt].format = format_si;
                *dci_cnt = *dci_cnt + 1;
                } else if (crc == p_rnti) {
                dci_alloc[*dci_cnt].format = format_p;
                *dci_cnt = *dci_cnt + 1;
                } else if (crc == ra_rnti) {
                dci_alloc[*dci_cnt].format = format_ra;
                // store first nCCE of group for PUCCH transmission of ACK/NAK
                pdcch_vars[eNB_id]->nCCE[nr_tti_rx] = CCEind;
                *dci_cnt = *dci_cnt + 1;
                } else if (crc == pdcch_vars[eNB_id]->crnti) {

                if ((mode & UL_DCI) && (format_c == format0)
                && ((dci_decoded_output[current_thread_id][0] & 0x80)
                == 0)) { // check if pdu is format 0 or 1A
                if (*format0_found == 0) {
                dci_alloc[*dci_cnt].format = format0;
                *format0_found = 1;
                *dci_cnt = *dci_cnt + 1;
                pdcch_vars[eNB_id]->nCCE[nr_tti_rx] = CCEind;
                }
                } else if (format_c == format0) { // this is a format 1A DCI
                dci_alloc[*dci_cnt].format = format1A;
                *dci_cnt = *dci_cnt + 1;
                pdcch_vars[eNB_id]->nCCE[nr_tti_rx] = CCEind;
                } else {
                // store first nCCE of group for PUCCH transmission of ACK/NAK
                if (*format_c_found == 0) {
                dci_alloc[*dci_cnt].format = format_c;
                *dci_cnt = *dci_cnt + 1;
                *format_c_found = 1;
                pdcch_vars[eNB_id]->nCCE[nr_tti_rx] = CCEind;
                }
                }
                }*/
        //LOG_I(PHY,"DCI decoding CRNTI  [format: %d, nCCE[nr_tti_rx: %d]: %d ], AggregationLevel %d \n",format_c, nr_tti_rx, pdcch_vars[eNB_id]->nCCE[nr_tti_rx],L2);
        //  memcpy(&dci_alloc[*dci_cnt].dci_pdu[0],dci_decoded_output,sizeof_bytes);
        switch (1 << L) {
          case 1:
            *CCEmap |= (1 << (CCEind & 0x1f));
            break;

          case 2:
            *CCEmap |= (1 << (CCEind & 0x1f));
            break;

          case 4:
            *CCEmap |= (1 << (CCEind & 0x1f));
            break;

          case 8:
            *CCEmap |= (1 << (CCEind & 0x1f));
            break;

          case 16:
            *CCEmap |= (1 << (CCEind & 0x1f));
            break;
        }

#ifdef DEBUG_DCI_DECODING
        LOG_I(PHY,"[DCI search] Found DCI %d rnti %x Aggregation %d length %d format %d in CCE %d (CCEmap %x) candidate %d / %d \n",
              *dci_cnt,crc,1<<L,sizeof_bits,dci_alloc[*dci_cnt-1].format,CCEind,*CCEmap,m,nb_candidates );
        //  nr_extract_dci_into(
        //  dump_dci(frame_parms,&dci_alloc[*dci_cnt-1]);
#endif
        return;
      } // rnti match
    } else { // CCEmap_cand == 0
      printf("\n");
    }

    /*
      if ( agregationLevel != 0xFF &&
      (format_c == format0 && m==0 && si_rnti != SI_RNTI))
      {
      //Only valid for OAI : Save some processing time when looking for DCI format0. From the log we see the DCI only on candidate 0.
      return;
      }
    */
  } // candidate loop

#ifdef NR_PDCCH_DCI_DEBUG
  printf("\t\t<-NR_PDCCH_DCI_DEBUG (nr_dci_decoding_procedure0)-> end candidate loop\n");
#endif
}

#endif





/*void dci_decoding_procedure0(NR_UE_PDCCH **pdcch_vars,
  int do_common,
  dci_detect_mode_t mode,
  uint8_t nr_tti_rx,
  DCI_ALLOC_t *dci_alloc,
  int16_t eNB_id,
  uint8_t current_thread_id,
  NR_DL_FRAME_PARMS *frame_parms,
  uint8_t mi,
  uint16_t si_rnti,
  uint16_t ra_rnti,
  uint16_t p_rnti,
  uint8_t L,
  uint8_t format_si,
  uint8_t format_p,
  uint8_t format_ra,
  uint8_t format_c,
  uint8_t sizeof_bits,
  uint8_t sizeof_bytes,
  uint8_t *dci_cnt,
  uint8_t *format0_found,
  uint8_t *format_c_found,
  uint32_t *CCEmap0,
  uint32_t *CCEmap1,
  uint32_t *CCEmap2)
  {

  uint16_t crc,CCEind,nCCE;
  uint32_t *CCEmap=NULL,CCEmap_mask=0;
  int L2=(1<<L);
  unsigned int Yk,nb_candidates = 0,i,m;
  unsigned int CCEmap_cand;
  #ifdef NR_PDCCH_DCI_DEBUG
  printf("\t\t<-NR_PDCCH_DCI_DEBUG (dci_decoding_procedure0)-> \n");
  #endif
  nCCE = get_nCCE(pdcch_vars[eNB_id]->num_pdcch_symbols,frame_parms,mi);

  if (nCCE > get_nCCE(3,frame_parms,1)) {
  LOG_D(PHY,"skip DCI decoding: nCCE=%d > get_nCCE(3,frame_parms,1)=%d\n", nCCE, get_nCCE(3,frame_parms,1));
  return;
  }

  if (nCCE<L2) {
  LOG_D(PHY,"skip DCI decoding: nCCE=%d < L2=%d\n", nCCE, L2);
  return;
  }

  if (mode == NO_DCI) {
  LOG_D(PHY, "skip DCI decoding: expect no DCIs at nr_tti_rx %d\n", nr_tti_rx);
  return;
  }

  if (do_common == 1) {
  nb_candidates = (L2==4) ? 4 : 2;
  Yk=0;
  } else {
  // Find first available in ue specific search space
  // according to procedure in Section 9.1.1 of 36.213 (v. 8.6)
  // compute Yk
  Yk = (unsigned int)pdcch_vars[eNB_id]->crnti;

  for (i=0; i<=nr_tti_rx; i++)
  Yk = (Yk*39827)%65537;

  Yk = Yk % (nCCE/L2);

  switch (L2) {
  case 1:
  case 2:
  nb_candidates = 6;
  break;

  case 4:
  case 8:
  nb_candidates = 2;
  break;

  default:
  DevParam(L2, do_common, eNB_id);
  break;
  }
  }

  //  for (CCEind=0;
  //     CCEind<nCCE2;
  //     CCEind+=(1<<L)) {

  if (nb_candidates*L2 > nCCE)
  nb_candidates = nCCE/L2;

  for (m=0; m<nb_candidates; m++) {

  CCEind = (((Yk+m)%(nCCE/L2))*L2);

  if (CCEind<32)
  CCEmap = CCEmap0;
  else if (CCEind<64)
  CCEmap = CCEmap1;
  else if (CCEind<96)
  CCEmap = CCEmap2;
  else {
  LOG_E(PHY,"Illegal CCEind %d (Yk %d, m %d, nCCE %d, L2 %d\n",CCEind,Yk,m,nCCE,L2);
  mac_xface->macphy_exit("Illegal CCEind\n");
  return; // not reached
  }

  switch (L2) {
  case 1:
  CCEmap_mask = (1<<(CCEind&0x1f));
  break;

  case 2:
  CCEmap_mask = (3<<(CCEind&0x1f));
  break;

  case 4:
  CCEmap_mask = (0xf<<(CCEind&0x1f));
  break;

  case 8:
  CCEmap_mask = (0xff<<(CCEind&0x1f));
  break;

  default:
  LOG_E( PHY, "Illegal L2 value %d\n", L2 );
  mac_xface->macphy_exit( "Illegal L2\n" );
  return; // not reached
  }

  CCEmap_cand = (*CCEmap)&CCEmap_mask;

  // CCE is not allocated yet

  if (CCEmap_cand == 0) {
  #ifdef DEBUG_DCI_DECODING

  if (do_common == 1)
  LOG_I(PHY,"[DCI search nPdcch %d - common] Attempting candidate %d Aggregation Level %d DCI length %d at CCE %d/%d (CCEmap %x,CCEmap_cand %x)\n",
  pdcch_vars[eNB_id]->num_pdcch_symbols,m,L2,sizeof_bits,CCEind,nCCE,*CCEmap,CCEmap_mask);
  else
  LOG_I(PHY,"[DCI search nPdcch %d - ue spec] Attempting candidate %d Aggregation Level %d DCI length %d at CCE %d/%d (CCEmap %x,CCEmap_cand %x) format %d\n",
  pdcch_vars[eNB_id]->num_pdcch_symbols,m,L2,sizeof_bits,CCEind,nCCE,*CCEmap,CCEmap_mask,format_c);

  #endif

  dci_decoding(sizeof_bits,
  L,
  &pdcch_vars[eNB_id]->e_rx[CCEind*72],
  &dci_decoded_output[current_thread_id][0]);

  //  for (i=0;i<3+(sizeof_bits>>3);i++)
  //  printf("dci_decoded_output[%d] => %x\n",i,dci_decoded_output[i]);

  crc = (crc16(&dci_decoded_output[current_thread_id][0],sizeof_bits)>>16) ^ extract_crc(&dci_decoded_output[current_thread_id][0],sizeof_bits);
  #ifdef DEBUG_DCI_DECODING
  printf("crc =>%x\n",crc);
  #endif

  if (((L>1) && ((crc == si_rnti)|| (crc == p_rnti)|| (crc == ra_rnti)))||
  (crc == pdcch_vars[eNB_id]->crnti))   {
  dci_alloc[*dci_cnt].dci_length = sizeof_bits;
  dci_alloc[*dci_cnt].rnti       = crc;
  dci_alloc[*dci_cnt].L          = L;
  dci_alloc[*dci_cnt].firstCCE   = CCEind;

  //printf("DCI FOUND !!! crc =>%x,  sizeof_bits %d, sizeof_bytes %d \n",crc, sizeof_bits, sizeof_bytes);
  if (sizeof_bytes<=4) {
  dci_alloc[*dci_cnt].dci_pdu[3] = dci_decoded_output[current_thread_id][0];
  dci_alloc[*dci_cnt].dci_pdu[2] = dci_decoded_output[current_thread_id][1];
  dci_alloc[*dci_cnt].dci_pdu[1] = dci_decoded_output[current_thread_id][2];
  dci_alloc[*dci_cnt].dci_pdu[0] = dci_decoded_output[current_thread_id][3];
  #ifdef DEBUG_DCI_DECODING
  printf("DCI => %x,%x,%x,%x\n",dci_decoded_output[current_thread_id][0],
  dci_decoded_output[current_thread_id][1],
  dci_decoded_output[current_thread_id][2],
  dci_decoded_output[current_thread_id][3]);
  #endif
  } else {
  dci_alloc[*dci_cnt].dci_pdu[7] = dci_decoded_output[current_thread_id][0];
  dci_alloc[*dci_cnt].dci_pdu[6] = dci_decoded_output[current_thread_id][1];
  dci_alloc[*dci_cnt].dci_pdu[5] = dci_decoded_output[current_thread_id][2];
  dci_alloc[*dci_cnt].dci_pdu[4] = dci_decoded_output[current_thread_id][3];
  dci_alloc[*dci_cnt].dci_pdu[3] = dci_decoded_output[current_thread_id][4];
  dci_alloc[*dci_cnt].dci_pdu[2] = dci_decoded_output[current_thread_id][5];
  dci_alloc[*dci_cnt].dci_pdu[1] = dci_decoded_output[current_thread_id][6];
  dci_alloc[*dci_cnt].dci_pdu[0] = dci_decoded_output[current_thread_id][7];
  #ifdef DEBUG_DCI_DECODING
  printf("DCI => %x,%x,%x,%x,%x,%x,%x,%x\n",
  dci_decoded_output[current_thread_id][0],dci_decoded_output[current_thread_id][1],dci_decoded_output[current_thread_id][2],dci_decoded_output[current_thread_id][3],
  dci_decoded_output[current_thread_id][4],dci_decoded_output[current_thread_id][5],dci_decoded_output[current_thread_id][6],dci_decoded_output[current_thread_id][7]);
  #endif
  }

  if (crc==si_rnti) {
  dci_alloc[*dci_cnt].format     = format_si;
  *dci_cnt = *dci_cnt+1;
  } else if (crc==p_rnti) {
  dci_alloc[*dci_cnt].format     = format_p;
  *dci_cnt = *dci_cnt+1;
  } else if (crc==ra_rnti) {
  dci_alloc[*dci_cnt].format     = format_ra;
  // store first nCCE of group for PUCCH transmission of ACK/NAK
  pdcch_vars[eNB_id]->nCCE[nr_tti_rx]=CCEind;
  *dci_cnt = *dci_cnt+1;
  } else if (crc==pdcch_vars[eNB_id]->crnti) {

  if ((mode&UL_DCI)&&(format_c == format0)&&((dci_decoded_output[current_thread_id][0]&0x80)==0)) {// check if pdu is format 0 or 1A
  if (*format0_found == 0) {
  dci_alloc[*dci_cnt].format     = format0;
  *format0_found = 1;
  *dci_cnt = *dci_cnt+1;
  pdcch_vars[eNB_id]->nCCE[nr_tti_rx]=CCEind;
  }
  } else if (format_c == format0) { // this is a format 1A DCI
  dci_alloc[*dci_cnt].format     = format1A;
  *dci_cnt = *dci_cnt+1;
  pdcch_vars[eNB_id]->nCCE[nr_tti_rx]=CCEind;
  } else {
  // store first nCCE of group for PUCCH transmission of ACK/NAK
  if (*format_c_found == 0) {
  dci_alloc[*dci_cnt].format     = format_c;
  *dci_cnt = *dci_cnt+1;
  *format_c_found = 1;
  pdcch_vars[eNB_id]->nCCE[nr_tti_rx]=CCEind;
  }
  }
  }

  //LOG_I(PHY,"DCI decoding CRNTI  [format: %d, nCCE[nr_tti_rx: %d]: %d ], AggregationLevel %d \n",format_c, nr_tti_rx, pdcch_vars[eNB_id]->nCCE[nr_tti_rx],L2);
  //  memcpy(&dci_alloc[*dci_cnt].dci_pdu[0],dci_decoded_output,sizeof_bytes);



  switch (1<<L) {
  case 1:
  *CCEmap|=(1<<(CCEind&0x1f));
  break;

  case 2:
  *CCEmap|=(1<<(CCEind&0x1f));
  break;

  case 4:
  *CCEmap|=(1<<(CCEind&0x1f));
  break;

  case 8:
  *CCEmap|=(1<<(CCEind&0x1f));
  break;
  }

  #ifdef DEBUG_DCI_DECODING
  LOG_I(PHY,"[DCI search] Found DCI %d rnti %x Aggregation %d length %d format %s in CCE %d (CCEmap %x) candidate %d / %d \n",
  *dci_cnt,crc,1<<L,sizeof_bits,dci_format_strings[dci_alloc[*dci_cnt-1].format],CCEind,*CCEmap,m,nb_candidates );
  dump_dci(frame_parms,&dci_alloc[*dci_cnt-1]);

  #endif
  return;
  } // rnti match
  }  // CCEmap_cand == 0

  //  if ( agregationLevel != 0xFF &&
  //        (format_c == format0 && m==0 && si_rnti != SI_RNTI))
  //    {
  //      //Only valid for OAI : Save some processing time when looking for DCI format0. From the log we see the DCI only on candidate 0.
  //      return;
  //    }

  } // candidate loop
  }

  uint16_t dci_CRNTI_decoding_procedure(PHY_VARS_NR_UE *ue,
  DCI_ALLOC_t *dci_alloc,
  uint8_t DCIFormat,
  uint8_t agregationLevel,
  int16_t eNB_id,
  uint8_t nr_tti_rx)
  {

  uint8_t  dci_cnt=0,old_dci_cnt=0;
  uint32_t CCEmap0=0,CCEmap1=0,CCEmap2=0;
  NR_UE_PDCCH **pdcch_vars = ue->pdcch_vars[ue->current_thread_id[nr_tti_rx]];
  NR_DL_FRAME_PARMS *frame_parms  = &ue->frame_parms;
  uint8_t mi = get_mi(&ue->frame_parms,nr_tti_rx);
  uint16_t ra_rnti=99;
  uint8_t format0_found=0,format_c_found=0;
  uint8_t tmode = ue->transmission_mode[eNB_id];
  uint8_t frame_type = frame_parms->frame_type;
  uint8_t format0_size_bits=0,format0_size_bytes=0;
  uint8_t format1_size_bits=0,format1_size_bytes=0;
  dci_detect_mode_t mode = dci_detect_mode_select(&ue->frame_parms,nr_tti_rx);

  switch (frame_parms->N_RB_DL) {
  case 6:
  if (frame_type == TDD) {
  format0_size_bits  = sizeof_DCI0_1_5MHz_TDD_1_6_t;
  format0_size_bytes = sizeof(DCI0_1_5MHz_TDD_1_6_t);
  format1_size_bits  = sizeof_DCI1_1_5MHz_TDD_t;
  format1_size_bytes = sizeof(DCI1_1_5MHz_TDD_t);

  } else {
  format0_size_bits  = sizeof_DCI0_1_5MHz_FDD_t;
  format0_size_bytes = sizeof(DCI0_1_5MHz_FDD_t);
  format1_size_bits  = sizeof_DCI1_1_5MHz_FDD_t;
  format1_size_bytes = sizeof(DCI1_1_5MHz_FDD_t);
  }

  break;

  case 25:
  default:
  if (frame_type == TDD) {
  format0_size_bits  = sizeof_DCI0_5MHz_TDD_1_6_t;
  format0_size_bytes = sizeof(DCI0_5MHz_TDD_1_6_t);
  format1_size_bits  = sizeof_DCI1_5MHz_TDD_t;
  format1_size_bytes = sizeof(DCI1_5MHz_TDD_t);
  } else {
  format0_size_bits  = sizeof_DCI0_5MHz_FDD_t;
  format0_size_bytes = sizeof(DCI0_5MHz_FDD_t);
  format1_size_bits  = sizeof_DCI1_5MHz_FDD_t;
  format1_size_bytes = sizeof(DCI1_5MHz_FDD_t);
  }

  break;

  case 50:
  if (frame_type == TDD) {
  format0_size_bits  = sizeof_DCI0_10MHz_TDD_1_6_t;
  format0_size_bytes = sizeof(DCI0_10MHz_TDD_1_6_t);
  format1_size_bits  = sizeof_DCI1_10MHz_TDD_t;
  format1_size_bytes = sizeof(DCI1_10MHz_TDD_t);

  } else {
  format0_size_bits  = sizeof_DCI0_10MHz_FDD_t;
  format0_size_bytes = sizeof(DCI0_10MHz_FDD_t);
  format1_size_bits  = sizeof_DCI1_10MHz_FDD_t;
  format1_size_bytes = sizeof(DCI1_10MHz_FDD_t);
  }

  break;

  case 100:
  if (frame_type == TDD) {
  format0_size_bits  = sizeof_DCI0_20MHz_TDD_1_6_t;
  format0_size_bytes = sizeof(DCI0_20MHz_TDD_1_6_t);
  format1_size_bits  = sizeof_DCI1_20MHz_TDD_t;
  format1_size_bytes = sizeof(DCI1_20MHz_TDD_t);
  } else {
  format0_size_bits  = sizeof_DCI0_20MHz_FDD_t;
  format0_size_bytes = sizeof(DCI0_20MHz_FDD_t);
  format1_size_bits  = sizeof_DCI1_20MHz_FDD_t;
  format1_size_bytes = sizeof(DCI1_20MHz_FDD_t);
  }

  break;
  }

  if (ue->prach_resources[eNB_id])
  ra_rnti = ue->prach_resources[eNB_id]->ra_RNTI;

  // Now check UE_SPEC format0/1A ue_spec search spaces at aggregation 8
  dci_decoding_procedure0(pdcch_vars,0,mode,
  nr_tti_rx,
  dci_alloc,
  eNB_id,
  ue->current_thread_id[nr_tti_rx],
  frame_parms,
  mi,
  ((ue->decode_SIB == 1) ? SI_RNTI : 0),
  ra_rnti,
  P_RNTI,
  agregationLevel,
  format1A,
  format1A,
  format1A,
  format0,
  format0_size_bits,
  format0_size_bytes,
  &dci_cnt,
  &format0_found,
  &format_c_found,
  &CCEmap0,
  &CCEmap1,
  &CCEmap2);

  if ((CCEmap0==0xffff)||
  ((format0_found==1)&&(format_c_found==1)))
  return(dci_cnt);

  if (DCIFormat == 1)
  {
  if ((tmode < 3) || (tmode == 7)) {
  //printf("Crnti decoding frame param agregation %d DCI %d \n",agregationLevel,DCIFormat);

  // Now check UE_SPEC format 1 search spaces at aggregation 1

  //printf("[DCI search] Format 1/1A aggregation 1\n");

  old_dci_cnt=dci_cnt;
  dci_decoding_procedure0(pdcch_vars,0,mode,nr_tti_rx,
  dci_alloc,
  eNB_id,
  ue->current_thread_id[nr_tti_rx],
  frame_parms,
  mi,
  ((ue->decode_SIB == 1) ? SI_RNTI : 0),
  ra_rnti,
  P_RNTI,
  0,
  format1A,
  format1A,
  format1A,
  format1,
  format1_size_bits,
  format1_size_bytes,
  &dci_cnt,
  &format0_found,
  &format_c_found,
  &CCEmap0,
  &CCEmap1,
  &CCEmap2);

  if ((CCEmap0==0xffff) ||
  (format_c_found==1))
  return(dci_cnt);

  if (dci_cnt>old_dci_cnt)
  return(dci_cnt);

  //printf("Crnti 1 decoding frame param agregation %d DCI %d \n",agregationLevel,DCIFormat);

  }
  else
  {
  AssertFatal(0,"Other Transmission mode not yet coded\n");
  }
  }
  else
  {
  AssertFatal(0,"DCI format %d not yet implemented \n",DCIFormat);
  }

  return(dci_cnt);

  }
*/

#ifdef NR_PDCCH_DCI_RUN

uint16_t nr_dci_format_size (PHY_VARS_NR_UE *ue,
                             uint16_t eNB_id,
                             uint8_t nr_tti_rx,
                             int p,
                             crc_scrambled_t crc_scrambled,
                             uint16_t n_RB_ULBWP,
                             uint16_t n_RB_DLBWP,
                             uint8_t dci_fields_sizes[NBR_NR_DCI_FIELDS][NBR_NR_FORMATS],
                             uint8_t format) {
#ifdef NR_PDCCH_DCI_DEBUG
  printf("\t\t<-NR_PDCCH_DCI_DEBUG (nr_dci_format_size)-> crc_scrambled=%d, n_RB_ULBWP=%d, n_RB_DLBWP=%d\n",crc_scrambled,n_RB_ULBWP,n_RB_DLBWP);
#endif
  /*
   * function nr_dci_format_size calculates and returns the size in bits of a determined format
   * it also returns an bi-dimensional array 'dci_fields_sizes' with x rows and y columns, where:
   * x is the number of fields defined in TS 38.212 subclause 7.3.1 (Each field is mapped in the order in which it appears in the description in the specification)
   * y is the number of formats
   *   e.g.: dci_fields_sizes[10][0] contains the size in bits of the field FREQ_DOM_RESOURCE_ASSIGNMENT_UL for format 0_0
   */
  // pdsch_config contains the PDSCH-Config IE is used to configure the UE specific PDSCH parameters (TS 38.331)
  PDSCH_Config_t pdsch_config       = ue->PDSCH_Config;
  // pusch_config contains the PUSCH-Config IE is used to configure the UE specific PUSCH parameters (TS 38.331)
  PUSCH_Config_t pusch_config       = ue->pusch_config;
  PUCCH_Config_t pucch_config_dedicated       = ue->pucch_config_dedicated_nr[eNB_id];
  crossCarrierSchedulingConfig_t crossCarrierSchedulingConfig = ue->crossCarrierSchedulingConfig;
  dmrs_UplinkConfig_t dmrs_UplinkConfig = ue->dmrs_UplinkConfig;
  dmrs_DownlinkConfig_t dmrs_DownlinkConfig = ue->dmrs_DownlinkConfig;
  csi_MeasConfig_t csi_MeasConfig = ue->csi_MeasConfig;
  PUSCH_ServingCellConfig_t PUSCH_ServingCellConfig= ue->PUSCH_ServingCellConfig;
  PDSCH_ServingCellConfig_t PDSCH_ServingCellConfig= ue->PDSCH_ServingCellConfig;
  NR_UE_PDCCH *pdcch_vars2 = ue->pdcch_vars[ue->current_thread_id[nr_tti_rx]][eNB_id];
  // 1  CARRIER_IN
  // crossCarrierSchedulingConfig from higher layers, variable crossCarrierSchedulingConfig indicates if 'cross carrier scheduling' is enabled or not:
  //      if No cross carrier scheduling: number of bits for CARRIER_IND is 0
  //      if Cross carrier scheduling: number of bits for CARRIER_IND is 3
  // The IE CrossCarrierSchedulingConfig is used to specify the configuration when the cross-carrier scheduling is used in a cell
  uint8_t crossCarrierSchedulingConfig_ind = 0;

  if (crossCarrierSchedulingConfig.schedulingCellInfo.other.cif_InSchedulingCell !=0 ) crossCarrierSchedulingConfig_ind=1;

  // 2  SUL_IND_0_1, // 40 SRS_REQUEST, // 50 SUL_IND_0_0
  // UL/SUL indicator (TS 38.331, supplementary uplink is indicated in higher layer parameter ServCellAdd-SUL from IE ServingCellConfig and ServingCellConfigCommon):
  // 0 bit for UEs not configured with SUL in the cell or UEs configured with SUL in the cell but only PUCCH carrier in the cell is configured for PUSCH transmission
  // 1 bit for UEs configured with SUL in the cell as defined in Table 7.3.1.1.1-1
  // sul_ind indicates whether SUL is configured in cell or not
  uint8_t sul_ind=ue->supplementaryUplink.supplementaryUplink; // this value will be 0 or 1 depending on higher layer parameter ServCellAdd-SUL. FIXME!!!
  // 7  BANDWIDTH_PART_IND
  // number of UL BWPs configured by higher layers
  uint8_t n_UL_BWP_RRC=1; // initialized to 1 but it has to be initialized by higher layers FIXME!!!
  n_UL_BWP_RRC = ((n_UL_BWP_RRC > 3)?n_UL_BWP_RRC:(n_UL_BWP_RRC+1));
  // number of DL BWPs configured by higher layers
  uint8_t n_DL_BWP_RRC=1; // initialized to 1 but it has to be initialized by higher layers FIXME!!!
  n_DL_BWP_RRC = ((n_DL_BWP_RRC > 3)?n_DL_BWP_RRC:(n_DL_BWP_RRC+1));
  // 10 FREQ_DOM_RESOURCE_ASSIGNMENT_UL
  // if format0_0, only resource allocation type 1 is allowed
  // if format0_1, then resource allocation type 0 can be configured and N_RBG is defined in TS 38.214 subclause 6.1.2.2.1
  // for PUSCH hopping with resource allocation type 1
  //      n_UL_hopping = 1 if the higher layer parameter frequencyHoppingOffsetLists contains two  offset values
  //      n_UL_hopping = 2 if the higher layer parameter frequencyHoppingOffsetLists contains four offset values
  uint8_t n_UL_hopping=pusch_config.n_frequencyHoppingOffsetLists;

  if (n_UL_hopping == 2) {
    n_UL_hopping = 1;
  } else if (n_UL_hopping == 4) {
    n_UL_hopping = 2;
  } else {
    n_UL_hopping = 0;
  }

  ul_resourceAllocation_t ul_resource_allocation_type = pusch_config.ul_resourceAllocation;
  uint8_t ul_res_alloc_type_0 = 0;
  uint8_t ul_res_alloc_type_1 = 0;

  if (ul_resource_allocation_type == ul_resourceAllocationType0) ul_res_alloc_type_0 = 1;

  if (ul_resource_allocation_type == ul_resourceAllocationType1) ul_res_alloc_type_1 = 1;

  if (ul_resource_allocation_type == ul_dynamicSwitch) {
    ul_res_alloc_type_0 = 1;
    ul_res_alloc_type_1 = 1;
  }

  uint8_t n_bits_freq_dom_res_assign_ul=0,n_ul_RGB_tmp;

  if (ul_res_alloc_type_0 == 1) { // implementation of Table 6.1.2.2.1-1 TC 38.214 subclause 6.1.2.2.1
    // config1: PUSCH-Config IE contains rbg-Size ENUMERATED {config1 config2}
    ul_rgb_Size_t config = pusch_config.ul_rgbSize;
    uint8_t nominal_RBG_P               = (config==ul_rgb_config1?2:4);

    if (n_RB_ULBWP > 36)  nominal_RBG_P = (config==ul_rgb_config1?4:8);

    if (n_RB_ULBWP > 72)  nominal_RBG_P = (config==ul_rgb_config1?8:16);

    if (n_RB_ULBWP > 144) nominal_RBG_P = 16;

    n_bits_freq_dom_res_assign_ul = (uint8_t)ceil((n_RB_ULBWP+(0%nominal_RBG_P))/nominal_RBG_P);                                   //FIXME!!! what is 0???
    n_ul_RGB_tmp = n_bits_freq_dom_res_assign_ul;
  }

  if (ul_res_alloc_type_1 == 1) n_bits_freq_dom_res_assign_ul = (uint8_t)(ceil(log2(n_RB_ULBWP*(n_RB_ULBWP+1)/2)))-n_UL_hopping;

  if ((ul_res_alloc_type_0 == 1) && (ul_res_alloc_type_1 == 1))
    n_bits_freq_dom_res_assign_ul = ((n_bits_freq_dom_res_assign_ul>n_ul_RGB_tmp)?(n_bits_freq_dom_res_assign_ul+1):(n_ul_RGB_tmp+1));

  // 11 FREQ_DOM_RESOURCE_ASSIGNMENT_DL
  // if format1_0, only resource allocation type 1 is allowed
  // if format1_1, then resource allocation type 0 can be configured and N_RBG is defined in TS 38.214 subclause 5.1.2.2.1
  dl_resourceAllocation_t dl_resource_allocation_type = pdsch_config.dl_resourceAllocation;
  uint8_t dl_res_alloc_type_0 = 0;
  uint8_t dl_res_alloc_type_1 = 0;

  if (dl_resource_allocation_type == dl_resourceAllocationType0) dl_res_alloc_type_0 = 1;

  if (dl_resource_allocation_type == dl_resourceAllocationType1) dl_res_alloc_type_1 = 1;

  if (dl_resource_allocation_type == dl_dynamicSwitch) {
    dl_res_alloc_type_0 = 1;
    dl_res_alloc_type_1 = 1;
  }

  uint8_t n_bits_freq_dom_res_assign_dl=0,n_dl_RGB_tmp;

  if (dl_res_alloc_type_0 == 1) { // implementation of Table 5.1.2.2.1-1 TC 38.214 subclause 6.1.2.2.1
    // config1: PDSCH-Config IE contains rbg-Size ENUMERATED {config1, config2}
    dl_rgb_Size_t config = pdsch_config.dl_rgbSize;
    uint8_t nominal_RBG_P               = (config==dl_rgb_config1?2:4);

    if (n_RB_DLBWP > 36)  nominal_RBG_P = (config==dl_rgb_config1?4:8);

    if (n_RB_DLBWP > 72)  nominal_RBG_P = (config==dl_rgb_config1?8:16);

    if (n_RB_DLBWP > 144) nominal_RBG_P = 16;

    n_bits_freq_dom_res_assign_dl = (uint8_t)ceil((n_RB_DLBWP+(0%nominal_RBG_P))/nominal_RBG_P);                                     //FIXME!!! what is 0???
    n_dl_RGB_tmp = n_bits_freq_dom_res_assign_dl;
  }

  if (dl_res_alloc_type_1 == 1) n_bits_freq_dom_res_assign_dl = (uint8_t)(ceil(log2(n_RB_DLBWP*(n_RB_DLBWP+1)/2)));

  if ((dl_res_alloc_type_0 == 1) && (dl_res_alloc_type_1 == 1))
    n_bits_freq_dom_res_assign_dl = ((n_bits_freq_dom_res_assign_dl>n_dl_RGB_tmp)?(n_bits_freq_dom_res_assign_dl+1):(n_dl_RGB_tmp+1));

  // 12 TIME_DOM_RESOURCE_ASSIGNMENT
  uint8_t pusch_alloc_list = pusch_config.n_push_alloc_list;
  uint8_t pdsch_alloc_list = pdsch_config.n_pdsh_alloc_list;
  // 14 PRB_BUNDLING_SIZE_IND:0 bit if the higher layer parameter PRB_bundling is not configured or is set to 'static', or 1 bit if the higher layer parameter PRB_bundling is set to 'dynamic' according to Subclause 5.1.2.3 of [6, TS 38.214]
  static_bundleSize_t static_prb_BundlingType = pdsch_config.prbBundleType.staticBundling;
  bundleSizeSet1_t dynamic_prb_BundlingType1  = pdsch_config.prbBundleType.dynamicBundlig.bundleSizeSet1;
  bundleSizeSet2_t dynamic_prb_BundlingType2  = pdsch_config.prbBundleType.dynamicBundlig.bundleSizeSet2;
  uint8_t prb_BundlingType_size=0;

  if ((static_prb_BundlingType==st_n4)||(static_prb_BundlingType==st_wideband)) prb_BundlingType_size=0;

  if ((dynamic_prb_BundlingType1==dy_1_n4)||(dynamic_prb_BundlingType1==dy_1_wideband)||(dynamic_prb_BundlingType1==dy_1_n2_wideband)||(dynamic_prb_BundlingType1==dy_1_n4_wideband)||
      (dynamic_prb_BundlingType2==dy_2_n4)||(dynamic_prb_BundlingType2==dy_2_wideband)) prb_BundlingType_size=1;

  // 15 RATE_MATCHING_IND FIXME!!!
  // according to TS 38.212: Rate matching indicator – 0, 1, or 2 bits according to higher layer parameter rateMatchPattern
  uint8_t rateMatching_bits = pdsch_config.n_rateMatchPatterns;
  // 16 ZP_CSI_RS_TRIGGER FIXME!!!
  // 0, 1, or 2 bits as defined in Subclause 5.1.4.2 of [6, TS 38.214].
  // is the number of ZP CSI-RS resource sets in the higher layer parameter zp-CSI-RS-Resource
  uint8_t n_zp_bits = pdsch_config.n_zp_CSI_RS_ResourceId;
  // 17 FREQ_HOPPING_FLAG
  // freqHopping is defined by higher layer parameter frequencyHopping from IE PUSCH-Config. Values are ENUMERATED{mode1, mode2}
  frequencyHopping_t f_hopping = pusch_config.frequencyHopping;
  uint8_t freqHopping = 0;

  if ((f_hopping==f_hop_mode1)||(f_hopping==f_hop_mode2)) freqHopping = 1;

  // 28 DAI
  pdsch_HARQ_ACK_Codebook_t pdsch_HARQ_ACK_Codebook = pdsch_config.pdsch_HARQ_ACK_Codebook;
  uint8_t n_dai = 0;
  uint8_t n_serving_cell_dl = 1; // this is hardcoded to 1 as we need to get this value from RRC higher layers parameters. FIXME!!!

  if ((pdsch_HARQ_ACK_Codebook == dynamic) && (n_serving_cell_dl == 1)) n_dai = 2;

  if ((pdsch_HARQ_ACK_Codebook == dynamic) && (n_serving_cell_dl > 1))  n_dai = 4;

  // 29 FIRST_DAI
  uint8_t codebook_HARQ_ACK = 0;           // We need to get this value to calculate number of bits of fields 1st DAI and 2nd DAI.

  if (pdsch_HARQ_ACK_Codebook == semiStatic) codebook_HARQ_ACK = 1;

  if (pdsch_HARQ_ACK_Codebook == dynamic) codebook_HARQ_ACK = 2;

  // 30 SECOND_DAI
  uint8_t n_HARQ_ACK_sub_codebooks = 0;   // We need to get this value to calculate number of bits of fields 1st DAI and 2nd DAI. FIXME!!!
  // 35 PDSCH_TO_HARQ_FEEDBACK_TIME_IND
  uint8_t pdsch_harq_t_ind = (uint8_t)ceil(log2(pucch_config_dedicated.dl_DataToUL_ACK[0]));
  // 36 SRS_RESOURCE_IND
  // n_SRS is the number of configured SRS resources in the SRS resource set associated with the higher layer parameter usage of value 'codeBook' or 'nonCodeBook'
  // from SRS_ResourceSet_t type we should get the information of the usage parameter (with possible values beamManagement, codebook, nonCodebook, antennaSwitching)
  // at frame_parms->srs_nr->p_SRS_ResourceSetList[]->usage
  uint8_t n_SRS = ue->srs.number_srs_Resource_Set;
  // 37 PRECOD_NBR_LAYERS
  // 38 ANTENNA_PORTS
  txConfig_t txConfig = pusch_config.txConfig;
  transformPrecoder_t transformPrecoder = pusch_config.transformPrecoder;
  codebookSubset_t codebookSubset = pusch_config.codebookSubset;
  uint8_t maxRank = pusch_config.maxRank;
  uint8_t num_antenna_ports = 1; // this is hardcoded. We need to get the real value FIXME!!!
  uint8_t precond_nbr_layers_bits = 0;
  uint8_t antenna_ports_bits_ul = 0;

  // searching number of bits at tables 7.3.1.1.2-2/3/4/5 from TS 38.212 subclause 7.3.1.1.2
  if (txConfig == txConfig_codebook) {
    if (num_antenna_ports == 4) {
      if ((transformPrecoder == transformPrecoder_disabled) && ((maxRank == 2)||(maxRank == 3)||(maxRank == 4))) { // Table 7.3.1.1.2-2
        if (codebookSubset == codebookSubset_fullyAndPartialAndNonCoherent) precond_nbr_layers_bits=6;

        if (codebookSubset == codebookSubset_partialAndNonCoherent) precond_nbr_layers_bits=5;

        if (codebookSubset == codebookSubset_nonCoherent) precond_nbr_layers_bits=4;
      }

      if (((transformPrecoder == transformPrecoder_enabled)||(transformPrecoder == transformPrecoder_disabled)) && (maxRank == 1)) { // Table 7.3.1.1.2-3
        if (codebookSubset == codebookSubset_fullyAndPartialAndNonCoherent) precond_nbr_layers_bits=5;

        if (codebookSubset == codebookSubset_partialAndNonCoherent) precond_nbr_layers_bits=4;

        if (codebookSubset == codebookSubset_nonCoherent) precond_nbr_layers_bits=2;
      }
    }

    if (num_antenna_ports == 2) {
      if ((transformPrecoder == transformPrecoder_disabled) && (maxRank == 2)) { // Table 7.3.1.1.2-4
        if (codebookSubset == codebookSubset_fullyAndPartialAndNonCoherent) precond_nbr_layers_bits=4;

        if (codebookSubset == codebookSubset_nonCoherent) precond_nbr_layers_bits=2;
      }

      if (((transformPrecoder == transformPrecoder_enabled)||(transformPrecoder == transformPrecoder_disabled)) && (maxRank == 1)) { // Table 7.3.1.1.2-5
        if (codebookSubset == codebookSubset_fullyAndPartialAndNonCoherent) precond_nbr_layers_bits=3;

        if (codebookSubset == codebookSubset_nonCoherent) precond_nbr_layers_bits=1;
      }
    }
  }

  if (txConfig == txConfig_nonCodebook) {
  }

  // searching number of bits at tables 7.3.1.1.2-6/7/8/9/10/11/12/13/14/15/16/17/18/19
  if((dmrs_UplinkConfig.pusch_dmrs_type == pusch_dmrs_type1)) {
    if ((transformPrecoder == transformPrecoder_enabled) && (dmrs_UplinkConfig.pusch_maxLength == pusch_len1)) antenna_ports_bits_ul = 2;

    if ((transformPrecoder == transformPrecoder_enabled) && (dmrs_UplinkConfig.pusch_maxLength == pusch_len2)) antenna_ports_bits_ul = 4;

    if ((transformPrecoder == transformPrecoder_disabled) && (dmrs_UplinkConfig.pusch_maxLength == pusch_len1)) antenna_ports_bits_ul = 3;

    if ((transformPrecoder == transformPrecoder_disabled) && (dmrs_UplinkConfig.pusch_maxLength == pusch_len2)) antenna_ports_bits_ul = 4;
  }

  if((dmrs_UplinkConfig.pusch_dmrs_type == pusch_dmrs_type2)) {
    if ((transformPrecoder == transformPrecoder_disabled) && (dmrs_UplinkConfig.pusch_maxLength == pusch_len1)) antenna_ports_bits_ul = 4;

    if ((transformPrecoder == transformPrecoder_disabled) && (dmrs_UplinkConfig.pusch_maxLength == pusch_len2)) antenna_ports_bits_ul = 5;
  }

  // for format 1_1 number of bits as defined by Tables 7.3.1.2.2-1/2/3/4
  uint8_t antenna_ports_bits_dl = 0;

  if((dmrs_DownlinkConfig.pdsch_dmrs_type == pdsch_dmrs_type1) && (dmrs_DownlinkConfig.pdsch_maxLength == pdsch_len1)) antenna_ports_bits_dl = 4; // Table 7.3.1.2.2-1

  if((dmrs_DownlinkConfig.pdsch_dmrs_type == pdsch_dmrs_type1) && (dmrs_DownlinkConfig.pdsch_maxLength == pdsch_len2)) antenna_ports_bits_dl = 5; // Table 7.3.1.2.2-2

  if((dmrs_DownlinkConfig.pdsch_dmrs_type == pdsch_dmrs_type2) && (dmrs_DownlinkConfig.pdsch_maxLength == pdsch_len1)) antenna_ports_bits_dl = 5; // Table 7.3.1.2.2-3

  if((dmrs_DownlinkConfig.pdsch_dmrs_type == pdsch_dmrs_type2) && (dmrs_DownlinkConfig.pdsch_maxLength == pdsch_len2)) antenna_ports_bits_dl = 6; // Table 7.3.1.2.2-4

  // 39 TCI
  uint8_t tci_bits=0;

  if (pdcch_vars2->coreset[p].tciPresentInDCI == tciPresentInDCI_enabled) tci_bits=3;

  // 42 CSI_REQUEST
  // reportTriggerSize is defined in the CSI-MeasConfig IE (TS 38.331).
  // Size of CSI request field in DCI (bits). Corresponds to L1 parameter 'ReportTriggerSize' (see 38.214, section 5.2)
  uint8_t reportTriggerSize = csi_MeasConfig.reportTriggerSize; // value from 0..6
  // 43 CBGTI
  // for format 0_1
  uint8_t maxCodeBlockGroupsPerTransportBlock = 0;

  if (PUSCH_ServingCellConfig.maxCodeBlockGroupsPerTransportBlock != 0)
    maxCodeBlockGroupsPerTransportBlock = (uint8_t)PUSCH_ServingCellConfig.maxCodeBlockGroupsPerTransportBlock;

  // for format 1_1, as defined in Subclause 5.1.7 of [6, TS38.214]
  uint8_t maxCodeBlockGroupsPerTransportBlock_dl = 0;

  if (PDSCH_ServingCellConfig.maxCodeBlockGroupsPerTransportBlock_dl != 0)
    maxCodeBlockGroupsPerTransportBlock_dl = pdsch_config.maxNrofCodeWordsScheduledByDCI; // FIXME!!!

  // 44 CBGFI
  uint8_t cbgfi_bit = PDSCH_ServingCellConfig.codeBlockGroupFlushIndicator;
  // 45 PTRS_DMRS
  // 0 bit if PTRS-UplinkConfig is not configured and transformPrecoder=disabled, or if transformPrecoder=enabled, or if maxRank=1
  // 2 bits otherwise
  uint8_t ptrs_dmrs_bits=0; //FIXME!!!
  // 46 BETA_OFFSET_IND
  // at IE PUSCH-Config, beta_offset indicator – 0 if the higher layer parameter betaOffsets = semiStatic; otherwise 2 bits
  // uci-OnPUSCH
  // Selection between and configuration of dynamic and semi-static beta-offset. If the field is absent or released, the UE applies the value 'semiStatic' and the BetaOffsets
  uint8_t betaOffsets = 0;

  if (pusch_config.uci_onPusch.betaOffset_type == betaOffset_semiStatic);

  if (pusch_config.uci_onPusch.betaOffset_type == betaOffset_dynamic) betaOffsets = 2;

  // 47 DMRS_SEQ_INI
  uint8_t dmrs_seq_ini_bits_ul = 0;
  uint8_t dmrs_seq_ini_bits_dl = 0;

  //1 bit if both scramblingID0 and scramblingID1 are configured in DMRS-UplinkConfig
  if ((transformPrecoder == transformPrecoder_disabled) && (dmrs_UplinkConfig.scramblingID0 != 0) && (dmrs_UplinkConfig.scramblingID1 != 0)) dmrs_seq_ini_bits_ul = 1;

  //1 bit if both scramblingID0 and scramblingID1 are configured in DMRS-DownlinkConfig
  if ((dmrs_DownlinkConfig.scramblingID0 != 0) && (dmrs_DownlinkConfig.scramblingID0 != 0)) dmrs_seq_ini_bits_dl = 1;

  /*
   * For format 2_2
   *
   * This format supports power control commands for semi-persistent scheduling.
   * As we can already support power control commands dynamically with formats 0_0/0_1 (TPC PUSCH) and 1_0/1_1 (TPC PUCCH)
   *
   * This format will be implemented in the future FIXME!!!
   *
   */
  // 5  BLOCK_NUMBER: The parameter tpc-PUSCH or tpc-PUCCH provided by higher layers determines the index to the block number for an UL of a cell
  // The following fields are defined for each block: Closed loop indicator and TPC command
  // 6  CLOSE_LOOP_IND
  // 41 TPC_CMD
  uint8_t tpc_cmd_bit_2_2 = 2;
  /*
   * For format 2_3
   *
   * This format is used for power control of uplink sounding reference signals for devices which have not coupled SRS power control to the PUSCH power control
   * either because independent control is desirable or because the device is configured without PUCCH and PUSCH
   *
   * This format will be implemented in the future FIXME!!!
   *
   */
  // 40 SRS_REQUEST
  // 41 TPC_CMD
  uint8_t tpc_cmd_bit_2_3 = 0;
  uint8_t dci_field_size_table [NBR_NR_DCI_FIELDS][NBR_NR_FORMATS] = { // This table contains the number of bits for each field (row) contained in each dci format (column).
    // The values of the variables indicate field sizes in number of bits
    //Format0_0                     Format0_1                      Format1_0                      Format1_1             Formats2_0/1/2/3
    {
      1,                             1,                             (((crc_scrambled == _p_rnti) || (crc_scrambled == _si_rnti) || (crc_scrambled == _ra_rnti)) ? 0:1),
      1,                             0,0,0,0
    }, // 0  IDENTIFIER_DCI_FORMATS:
    {
      0,                             ((crossCarrierSchedulingConfig_ind == 0) ? 0:3),
      0,                             ((crossCarrierSchedulingConfig_ind == 0) ? 0:3),
      0,0,0,0
    }, // 1  CARRIER_IND: 0 or 3 bits, as defined in Subclause x.x of [5, TS38.213]
    {0,                             (sul_ind == 0)?0:1,            0,                             0,                             0,0,0,0}, // 2  SUL_IND_0_1:
    {0,                             0,                             0,                             0,                             1,0,0,0}, // 3  SLOT_FORMAT_IND: size of DCI format 2_0 is configurable by higher layers up to 128 bits, according to Subclause 11.1.1 of [5, TS 38.213]
    {0,                             0,                             0,                             0,                             0,1,0,0}, // 4  PRE_EMPTION_IND: size of DCI format 2_1 is configurable by higher layers up to 126 bits, according to Subclause 11.2 of [5, TS 38.213]. Each pre-emption indication is 14 bits
    {0,                             0,                             0,                             0,                             0,0,0,0}, // 5  BLOCK_NUMBER: starting position of a block is determined by the parameter startingBitOfFormat2_3
    {0,                             0,                             0,                             0,                             0,0,1,0}, // 6  CLOSE_LOOP_IND
    {
      0,                             (uint8_t)ceil(log2(n_UL_BWP_RRC)),
      0,                             (uint8_t)ceil(log2(n_DL_BWP_RRC)),
      0,0,0,0
    }, // 7  BANDWIDTH_PART_IND:
    {
      0,                             0,                             ((crc_scrambled == _p_rnti) ? 2:0),
      0,                             0,0,0,0
    }, // 8  SHORT_MESSAGE_IND 2 bits if crc scrambled with P-RNTI
    {
      0,                             0,                             ((crc_scrambled == _p_rnti) ? 8:0),
      0,                             0,0,0,0
    }, // 9  SHORT_MESSAGES 8 bit8 if crc scrambled with P-RNTI
    {
      (uint8_t)(ceil(log2(n_RB_ULBWP*(n_RB_ULBWP+1)/2)))-n_UL_hopping,
      n_bits_freq_dom_res_assign_ul,
      0,                             0,                             0,0,0,0
    }, // 10 FREQ_DOM_RESOURCE_ASSIGNMENT_UL: PUSCH hopping with resource allocation type 1 not considered
    //    (NOTE 1) If DCI format 0_0 is monitored in common search space
    //    and if the number of information bits in the DCI format 0_0 prior to padding
    //    is larger than the payload size of the DCI format 1_0 monitored in common search space
    //    the bitwidth of the frequency domain resource allocation field in the DCI format 0_0
    //    is reduced such that the size of DCI format 0_0 equals to the size of the DCI format 1_0
    {
      0,                             0,                             (uint8_t)ceil(log2(n_RB_DLBWP*(n_RB_DLBWP+1)/2)),
      n_bits_freq_dom_res_assign_dl,
      0,0,0,0
    }, // 11 FREQ_DOM_RESOURCE_ASSIGNMENT_DL:
    {
      4,                             (uint8_t)log2(pusch_alloc_list),
      4,                             (uint8_t)log2(pdsch_alloc_list),
      0,0,0,0
    }, // 12 TIME_DOM_RESOURCE_ASSIGNMENT: 0, 1, 2, 3, or 4 bits as defined in Subclause 6.1.2.1 of [6, TS 38.214]. The bitwidth for this field is determined as log2(I) bits,
    //    where I the number of entries in the higher layer parameter pusch-AllocationList
    {
      0,                             0,                             1,                             (((dl_res_alloc_type_0==1) &&(dl_res_alloc_type_1==0))?0:1),
      0,0,0,0
    }, // 13 VRB_TO_PRB_MAPPING: 0 bit if only resource allocation type 0
    {0,                             0,                             0,                             prb_BundlingType_size,         0,0,0,0}, // 14 PRB_BUNDLING_SIZE_IND:0 bit if the higher layer parameter PRB_bundling is not configured or is set to 'static', or 1 bit if the higher layer parameter PRB_bundling is set to 'dynamic' according to Subclause 5.1.2.3 of [6, TS 38.214]
    {0,                             0,                             0,                             rateMatching_bits,             0,0,0,0}, // 15 RATE_MATCHING_IND: 0, 1, or 2 bits according to higher layer parameter rate-match-PDSCH-resource-set
    {0,                             0,                             0,                             n_zp_bits,                     0,0,0,0}, // 16 ZP_CSI_RS_TRIGGER:
    {
      1,                             (((ul_res_alloc_type_0==1) &&(ul_res_alloc_type_1==0))||(freqHopping == 0))?0:1,
      0,                             0,                             0,0,0,0
    }, // 17 FREQ_HOPPING_FLAG: 0 bit if only resource allocation type 0
    {0,                             0,                             0,                             5,                             0,0,0,0}, // 18 TB1_MCS:
    {0,                             0,                             0,                             1,                             0,0,0,0}, // 19 TB1_NDI:
    {0,                             0,                             0,                             2,                             0,0,0,0}, // 20 TB1_RV:
    {0,                             0,                             0,                             5,                             0,0,0,0}, // 21 TB2_MCS:
    {0,                             0,                             0,                             1,                             0,0,0,0}, // 22 TB2_NDI:
    {0,                             0,                             0,                             2,                             0,0,0,0}, // 23 TB2_RV:
    {5,                             5,                             5,                             0,                             0,0,0,0}, // 24 MCS:
    {1,                             1,                             (crc_scrambled == _c_rnti)?1:0,0,                             0,0,0,0}, // 25 NDI:
    {
      2,                             2,                             (((crc_scrambled == _c_rnti) || (crc_scrambled == _si_rnti)) ? 2:0),
      0,                             0,0,0,0
    }, // 26 RV:
    {4,                             4,                             (crc_scrambled == _c_rnti)?4:0,4,                             0,0,0,0}, // 27 HARQ_PROCESS_NUMBER:
    {0,                             0,                             (crc_scrambled == _c_rnti)?2:0,n_dai,                         0,0,0,0}, // 28 DAI: For format1_1: 4 if more than one serving cell are configured in the DL and the higher layer parameter HARQ-ACK-codebook=dynamic, where the 2 MSB bits are the counter DAI and the 2 LSB bits are the total DAI
    //    2 if one serving cell is configured in the DL and the higher layer parameter HARQ-ACK-codebook=dynamic, where the 2 bits are the counter DAI
    //    0 otherwise
    {0,                             codebook_HARQ_ACK,             0,                             0,                             0,0,0,0}, // 29 FIRST_DAI: (1 or 2 bits) 1 bit for semi-static HARQ-ACK // 2 bits for dynamic HARQ-ACK codebook with single HARQ-ACK codebook
    {
      0,                             (((codebook_HARQ_ACK == 2) &&(n_HARQ_ACK_sub_codebooks==2))?2:0),
      0,                             0,                             0,0,0,0
    }, // 30 SECOND_DAI: (0 or 2 bits) 2 bits for dynamic HARQ-ACK codebook with two HARQ-ACK sub-codebooks // 0 bits otherwise
    {
      0,                             0,                             (((crc_scrambled == _p_rnti) || (crc_scrambled == _ra_rnti)) ? 2:0),
      0,                             0,0,0,0
    }, // 31 TB_SCALING
    {2,                             2,                             0,                             0,                             0,0,0,0}, // 32 TPC_PUSCH:
    {0,                             0,                             (crc_scrambled == _c_rnti)?2:0,2,                             0,0,0,0}, // 33 TPC_PUCCH:
    {0,                             0,                             (crc_scrambled == _c_rnti)?3:0,3,                             0,0,0,0}, // 34 PUCCH_RESOURCE_IND:
    {0,                             0,                             (crc_scrambled == _c_rnti)?3:0,pdsch_harq_t_ind,              0,0,0,0}, // 35 PDSCH_TO_HARQ_FEEDBACK_TIME_IND:
    {0,                             (uint8_t)log2(n_SRS),          0,                             0,                             0,0,0,0}, // 36 SRS_RESOURCE_IND:
    {0,                             precond_nbr_layers_bits,       0,                             0,                             0,0,0,0}, // 37 PRECOD_NBR_LAYERS:
    {0,                             antenna_ports_bits_ul,         0,                             antenna_ports_bits_dl,         0,0,0,0}, // 38 ANTENNA_PORTS:
    {0,                             0,                             0,                             tci_bits,                      0,0,0,0}, // 39 TCI: 0 bit if higher layer parameter tci-PresentInDCI is not enabled; otherwise 3 bits
    {0,                             (sul_ind == 0)?2:3,            0,                             (sul_ind == 0)?2:3,            0,0,0,2}, // 40 SRS_REQUEST:
    {
      0,                             0,                             0,                             0,                             0,0,tpc_cmd_bit_2_2,
      tpc_cmd_bit_2_3
    },
    // 41 TPC_CMD:
    {0,                             reportTriggerSize,             0,                             0,                             0,0,0,0}, // 42 CSI_REQUEST:
    {
      0,                             maxCodeBlockGroupsPerTransportBlock,
      0,                             maxCodeBlockGroupsPerTransportBlock_dl,
      0,0,0,0
    }, // 43 CBGTI: 0, 2, 4, 6, or 8 bits determined by higher layer parameter maxCodeBlockGroupsPerTransportBlock for the PDSCH
    {0,                             0,                             0,                             cbgfi_bit,                     0,0,0,0}, // 44 CBGFI: 0 or 1 bit determined by higher layer parameter codeBlockGroupFlushIndicator
    {0,                             ptrs_dmrs_bits,                0,                             0,                             0,0,0,0}, // 45 PTRS_DMRS:
    {0,                             betaOffsets,                   0,                             0,                             0,0,0,0}, // 46 BETA_OFFSET_IND:
    {0,                             dmrs_seq_ini_bits_ul,          0,                             dmrs_seq_ini_bits_dl,          0,0,0,0}, // 47 DMRS_SEQ_INI: 1 bit if the cell has two ULs and the number of bits for DCI format 1_0 before padding
    //    is larger than the number of bits for DCI format 0_0 before padding; 0 bit otherwise
    {0,                             1,                             0,                             0,                             0,0,0,0}, // 48 UL_SCH_IND: value of "1" indicates UL-SCH shall be transmitted on the PUSCH and a value of "0" indicates UL-SCH shall not be transmitted on the PUSCH
    {0,                             0,                             0,                             0,                             0,0,0,0}, // 49 PADDING_NR_DCI:
    //    (NOTE 2) If DCI format 0_0 is monitored in common search space
    //    and if the number of information bits in the DCI format 0_0 prior to padding
    //    is less than the payload size of the DCI format 1_0 monitored in common search space
    //    zeros shall be appended to the DCI format 0_0
    //    until the payload size equals that of the DCI format 1_0
    {(sul_ind == 0)?0:1,            0,                             0,                             0,                             0,0,0,0}, // 50 SUL_IND_0_0:
    {0,                             0,                             0,                             0,                             0,0,0,0}, // 51 RA_PREAMBLE_INDEX (random access procedure initiated by a PDCCH order not implemented, FIXME!!!)
    {0,                             0,                             0,                             0,                             0,0,0,0}, // 52 SUL_IND_1_0 (random access procedure initiated by a PDCCH order not implemented, FIXME!!!)
    {0,                             0,                             0,                             0,                             0,0,0,0}, // 53 SS_PBCH_INDEX (random access procedure initiated by a PDCCH order not implemented, FIXME!!!)
    {0,                             0,                             0,                             0,                             0,0,0,0}, // 54 PRACH_MASK_INDEX (random access procedure initiated by a PDCCH order not implemented, FIXME!!!)
    {
      0,                             0,                             ((crc_scrambled == _p_rnti)?6:(((crc_scrambled == _si_rnti) || (crc_scrambled == _ra_rnti))?16:0)),
      0,                             0,0,0,0
    }  // 55 RESERVED_NR_DCI
  };
  // NOTE 1: adjustments in freq_dom_resource_assignment_UL to be done if necessary
  // NOTE 2: adjustments in padding to be done if necessary
  uint8_t dci_size [8] = {0,0,0,0,0,0,0,0}; // will contain size for each format

  for (int i=0 ; i<NBR_NR_FORMATS ; i++) {
    //#ifdef NR_PDCCH_DCI_DEBUG
    //  printf("\t\t<-NR_PDCCH_DCI_DEBUG (nr_dci_format_size)-> i=%d, j=%d\n", i, j);
    //#endif
    for (int j=0; j<NBR_NR_DCI_FIELDS; j++) {
      dci_size [i] = dci_size [i] + dci_field_size_table[j][i]; // dci_size[i] contains the size in bits of the dci pdu format i
      //if (i==(int)format-15) {                                  // (int)format-15 indicates the position of each format in the table (e.g. format1_0=17 -> position in table is 2)
      dci_fields_sizes[j][i] = dci_field_size_table[j][i];       // dci_fields_sizes[j] contains the sizes of each field (j) for a determined format i
      //}
    }

#ifdef NR_PDCCH_DCI_DEBUG
    printf("\t\t<-NR_PDCCH_DCI_DEBUG (nr_dci_format_size) dci_size[%d]=%d for n_RB_ULBWP=%d\n",
           i,dci_size[i],n_RB_ULBWP);
#endif
  }

#ifdef NR_PDCCH_DCI_DEBUG
  printf("\t\t<-NR_PDCCH_DCI_DEBUG (nr_dci_format_size) dci_fields_sizes[][] = { \n");

  for (int j=0; j<NBR_NR_DCI_FIELDS; j++) {
    printf("\t\t");

    for (int i=0; i<NBR_NR_FORMATS ; i++) printf("%d\t",dci_fields_sizes[j][i]);

    printf("\n");
  }

  printf(" }\n");
#endif
#ifdef NR_PDCCH_DCI_DEBUG
  printf("\n\t\t<-NR_PDCCH_DCI_DEBUG (nr_dci_format_size) dci_size[0_0]=%d, dci_size[0_1]=%d, dci_size[1_0]=%d, dci_size[1_1]=%d,\n",dci_size[0],dci_size[1],dci_size[2],dci_size[3]);
#endif

  //UL/SUL indicator format0_0 (TS 38.212 subclause 7.3.1.1.1)
  // - 1 bit if the cell has two ULs and the number of bits for DCI format 1_0 before padding is larger than the number of bits for DCI format 0_0 before padding;
  // - 0 bit otherwise.
  // The UL/SUL indicator, if present, locates in the last bit position of DCI format 0_0, after the padding bit(s)
  if ((dci_field_size_table[SUL_IND_0_0][0] == 1) && (dci_size[0] > dci_size[2])) {
    dci_field_size_table[SUL_IND_0_0][0] = 0;
    dci_size[0]=dci_size[0]-1;
  }

  //  if ((format == format0_0) || (format == format1_0)) {
  // According to Section 7.3.1.1.1 in TS 38.212
  // If DCI format 0_0 is monitored in common search space and if the number of information bits in the DCI format 0_0 prior to padding
  // is less than the payload size of the DCI format 1_0 monitored in common search space for scheduling the same serving cell,
  // zeros shall be appended to the DCI format 0_0 until the payload size equals that of the DCI format 1_0.
  if (dci_size[0] < dci_size[2]) { // '0' corresponding to index for format0_0 and '2' corresponding to index of format1_0
    //if (format == format0_0) {
    dci_fields_sizes[PADDING_NR_DCI][0] = dci_size[2] - dci_size[0];
    dci_size[0] = dci_size[2];
#ifdef NR_PDCCH_DCI_DEBUG
    printf("\t\t<-NR_PDCCH_DCI_DEBUG (nr_dci_format_size) new dci_size[format0_0]=%d\n",dci_size[0]);
#endif
    //}
  }

  // If DCI format 0_0 is monitored in common search space and if the number of information bits in the DCI format 0_0 prior to padding
  // is larger than the payload size of the DCI format 1_0 monitored in common search space for scheduling the same serving cell,
  // the bitwidth of the frequency domain resource allocation field in the DCI format 0_0 is reduced
  // such that the size of DCI format 0_0 equals to the size of the DCI format 1_0..
  if (dci_size[0] > dci_size[2]) {
    //if (format == format0_0) {
    dci_fields_sizes[FREQ_DOM_RESOURCE_ASSIGNMENT_UL][0] -= (dci_size[0] - dci_size[2]);
    dci_size[0] = dci_size[2];
#ifdef NR_PDCCH_DCI_DEBUG
    printf("\t\t<-NR_PDCCH_DCI_DEBUG (nr_dci_format_size) new dci_size[format0_0]=%d\n",dci_size[0]);
#endif
    //}
  }

  /*
   * TS 38.212 subclause 7.3.1.1.2
   * For a UE configured with SUL in a cell:
   * if PUSCH is configured to be transmitted on both the SUL and the non-SUL of the cell and
   *              if the number of information bits in format 0_1 for the SUL
   * is not equal to the number of information bits in format 0_1 for the non-SUL,
   * zeros shall be appended to smaller format 0_1 until the payload size equals that of the larger format 0_1
   *
   * Not implemented. FIXME!!!
   *
   */
  //  }
#ifdef NR_PDCCH_DCI_DEBUG
  printf("\t\t<-NR_PDCCH_DCI_DEBUG (nr_dci_format_size) dci_fields_sizes[][] = { \n");

  for (int j=0; j<NBR_NR_DCI_FIELDS; j++) {
    printf("\t\t");

    for (int i=0; i<NBR_NR_FORMATS ; i++) printf("%d\t",dci_fields_sizes[j][i]);

    printf("\n");
  }

  printf(" }\n");
#endif
  return dci_size[format];
}

#endif

#ifdef NR_PDCCH_DCI_RUN

uint8_t nr_dci_decoding_procedure(int s,
                                  int p,
                                  PHY_VARS_NR_UE *ue,
                                  NR_DCI_ALLOC_t *dci_alloc,
                                  NR_SEARCHSPACE_TYPE_t searchSpacetype,
                                  int16_t eNB_id,
                                  uint8_t nr_tti_rx,
                                  uint8_t dci_fields_sizes_cnt[MAX_NR_DCI_DECODED_SLOT][NBR_NR_DCI_FIELDS][NBR_NR_FORMATS],
                                  uint16_t n_RB_ULBWP,
                                  uint16_t n_RB_DLBWP,
                                  crc_scrambled_t *crc_scrambled,
                                  format_found_t *format_found,
                                  uint16_t crc_scrambled_values[TOTAL_NBR_SCRAMBLED_VALUES]) {
  //                                  uint8_t dci_fields_sizes[NBR_NR_DCI_FIELDS][NBR_NR_FORMATS],
#ifdef NR_PDCCH_DCI_DEBUG
  printf("\t<-NR_PDCCH_DCI_DEBUG (nr_dci_decoding_procedure) nr_tti_rx=%d n_RB_ULBWP=%d n_RB_DLBWP=%d format_found=%d\n",
         nr_tti_rx,n_RB_ULBWP,n_RB_DLBWP,*format_found);
#endif
  int do_common = (int)searchSpacetype;
  uint8_t dci_fields_sizes[NBR_NR_DCI_FIELDS][NBR_NR_FORMATS];
  crc_scrambled_t crc_scrambled_ = *crc_scrambled;
  format_found_t format_found_   = *format_found;
  uint8_t dci_cnt = 0, old_dci_cnt = 0;
  uint32_t CCEmap0 = 0, CCEmap1 = 0, CCEmap2 = 0;
  NR_UE_PDCCH **pdcch_vars = ue->pdcch_vars[ue->current_thread_id[nr_tti_rx]];
  NR_UE_PDCCH *pdcch_vars2 = ue->pdcch_vars[ue->current_thread_id[nr_tti_rx]][eNB_id];
  uint16_t pdcch_DMRS_scrambling_id = pdcch_vars2->coreset[p].pdcchDMRSScramblingID;
  uint64_t coreset_freq_dom = pdcch_vars2->coreset[p].frequencyDomainResources;
  int coreset_time_dur = pdcch_vars2->coreset[p].duration;
  uint16_t coreset_nbr_rb=0;

  for (int i = 0; i < 45; i++) {
    // this loop counts each bit of the bit map coreset_freq_dom, and increments nbr_RB_coreset for each bit set to '1'
    if (((coreset_freq_dom & 0x1FFFFFFFFFFF) >> i) & 0x1) coreset_nbr_rb++;
  }

  coreset_nbr_rb = 6 * coreset_nbr_rb;
  // coreset_time_dur,coreset_nbr_rb,
  NR_DL_FRAME_PARMS *frame_parms = &ue->frame_parms;
  //uint8_t mi;// = get_mi(&ue->frame_parms, nr_tti_rx);
  //uint8_t tmode = ue->transmission_mode[eNB_id];
  //uint8_t frame_type = frame_parms->frame_type;
  uint8_t format_0_0_1_0_size_bits = 0, format_0_0_1_0_size_bytes = 0; //FIXME
  uint8_t format_0_1_1_1_size_bits = 0, format_0_1_1_1_size_bytes = 0; //FIXME
  uint8_t format_2_0_size_bits = 0, format_2_0_size_bytes = 0; //FIXME
  uint8_t format_2_1_size_bits = 0, format_2_1_size_bytes = 0; //FIXME
  uint8_t format_2_2_size_bits = 0, format_2_2_size_bytes = 0; //FIXME
  uint8_t format_2_3_size_bits = 0, format_2_3_size_bytes = 0; //FIXME
  /*
   *
   * The implementation of this function will depend on the information given by the searchSpace IE
   *
   * In LTE the UE has no knowledge about:
   * - the type of search (common or ue-specific)
   * - the DCI format it is going to be decoded when performing the PDCCH monitoring
   * So the blind decoding has to be done for common and ue-specific searchSpaces for each aggregation level and for each dci format
   *
   * In NR the UE has a knowledge about the search Space type and the DCI format it is going to be decoded,
   * so in the blind decoding we can call the function nr_dci_decoding_procedure0 with the searchSpace type and the dci format parameter
   * We will call this function as many times as aggregation levels indicated in searchSpace
   * Implementation according to 38.213 v15.1.0 Section 10.
   *
   */
  NR_UE_SEARCHSPACE_CSS_DCI_FORMAT_t css_dci_format = pdcch_vars2->searchSpace[s].searchSpaceType.common_dci_formats;       //FIXME!!!
  NR_UE_SEARCHSPACE_USS_DCI_FORMAT_t uss_dci_format = pdcch_vars2->searchSpace[s].searchSpaceType.ue_specific_dci_formats;  //FIXME!!!
  // The following initialization is only for test purposes. To be removed
  // NR_UE_SEARCHSPACE_CSS_DCI_FORMAT_t
  css_dci_format = cformat0_0_and_1_0;
  //NR_UE_SEARCHSPACE_USS_DCI_FORMAT_t
  uss_dci_format = uformat0_0_and_1_0;
  /*
   * Possible overlap between RE for SS/PBCH blocks (described in section 10, 38.213) has not been implemented yet
   * This can be implemented by setting variable 'mode = NO_DCI' when overlap occurs
   */
  //dci_detect_mode_t mode = 3; //dci_detect_mode_select(&ue->frame_parms, nr_tti_rx);
#ifdef NR_PDCCH_DCI_DEBUG
  printf("\t<-NR_PDCCH_DCI_DEBUG (nr_dci_decoding_procedure)-> searSpaceType=%d\n",do_common);

  if (do_common==0) {
    printf("\t<-NR_PDCCH_DCI_DEBUG (nr_dci_decoding_procedure)-> css_dci_format=%d\n",css_dci_format);
  } else {
    printf("\t<-NR_PDCCH_DCI_DEBUG (nr_dci_decoding_procedure)-> uss_dci_format=%d\n",uss_dci_format);
  }

#endif

  // A set of PDCCH candidates for a UE to monitor is defined in terms of PDCCH search spaces
  if (do_common==0) { // COMMON SearchSpaceType assigned to current SearchSpace/CORESET
    // Type0-PDCCH  common search space for a DCI format with CRC scrambled by a SI-RNTI
    // number of consecutive resource blocks and a number of consecutive symbols for
    // the control resource set of the Type0-PDCCH common search space from
    // the four most significant bits of RMSI-PDCCH-Config as described in Tables 13-1 through 13-10
    // and determines PDCCH monitoring occasions
    // from the four least significant bits of RMSI-PDCCH-Config,
    // included in MasterInformationBlock, as described in Tables 13-11 through 13-15
    // Type0A-PDCCH common search space for a DCI format with CRC scrambled by a SI-RNTI
    // Type1-PDCCH  common search space for a DCI format with CRC scrambled by a RA-RNTI, or a TC-RNTI, or a C-RNTI
    // Type2-PDCCH  common search space for a DCI format with CRC scrambled by a P-RNTI
    if (css_dci_format == cformat0_0_and_1_0) {
      // 38.213 v15.1.0 Table 10.1-1: CCE aggregation levels and maximum number of PDCCH candidates per CCE
      // aggregation level for Type0/Type0A/Type2-PDCCH common search space
      //   CCE Aggregation Level    Number of Candidates
      //           4                       4
      //           8                       2
      //           16                      1
      // FIXME
      // We shall consider Table 10.1-1 to calculate the blind decoding only for Type0/Type0A/Type2-PDCCH
      // Shall we consider the nrofCandidates in SearSpace IE that considers Aggregation Levels 1,2,4,8,16? Our implementation considers Table 10.1-1
      // blind decoding (Type0-PDCCH,Type0A-PDCCH,Type1-PDCCH,Type2-PDCCH)
      // for format0_0 => we are NOT implementing format0_0 for common search spaces. FIXME!
      // for format0_0 and format1_0, first we calculate dci pdu size
      format_0_0_1_0_size_bits = nr_dci_format_size(ue,eNB_id,nr_tti_rx,p,_c_rnti,n_RB_ULBWP,n_RB_DLBWP,dci_fields_sizes,0);
      format_0_0_1_0_size_bytes = (format_0_0_1_0_size_bits%8 == 0) ? (uint8_t)floor(format_0_0_1_0_size_bits/8) : (uint8_t)(floor(format_0_0_1_0_size_bits/8) + 1);
#ifdef NR_PDCCH_DCI_DEBUG
      printf("\t<-NR_PDCCH_DCI_DEBUG (nr_dci_decoding_procedure)-> calculating dci format size for common searchSpaces with format css_dci_format=%d, format_0_0_1_0_size_bits=%d, format_0_0_1_0_size_bytes=%d\n",
             css_dci_format,format_0_0_1_0_size_bits,format_0_0_1_0_size_bytes);
#endif

      for (int aggregationLevel = 0; aggregationLevel<5 ; aggregationLevel++) { // We fix aggregationLevel to 3 for testing=> nbr of CCE=8
        //for (int aggregationLevel = 2; aggregationLevel<5 ; aggregationLevel++) {
        // for aggregation level aggregationLevel. The number of candidates (for L2= 2^aggregationLevel) will be calculated in function nr_dci_decoding_procedure0
#ifdef NR_PDCCH_DCI_DEBUG
        printf("\t<-NR_PDCCH_DCI_DEBUG (nr_dci_decoding_procedure)-> common searchSpaces with format css_dci_format=%d and aggregation_level=%d\n",
               css_dci_format,(1<<aggregationLevel));
#endif
        old_dci_cnt = dci_cnt;
        nr_dci_decoding_procedure0(s,p,coreset_time_dur,coreset_nbr_rb,pdcch_vars, 1, nr_tti_rx, dci_alloc, eNB_id, ue->current_thread_id[nr_tti_rx], frame_parms,
                                   crc_scrambled_values, aggregationLevel,
                                   cformat0_0_and_1_0, uformat0_0_and_1_0,
                                   format_0_0_1_0_size_bits, format_0_0_1_0_size_bytes, &dci_cnt,
                                   &crc_scrambled_, &format_found_, pdcch_DMRS_scrambling_id,&CCEmap0, &CCEmap1, &CCEmap2);

        if (dci_cnt != old_dci_cnt) {
          // we will exit the loop as we have found the DCI
          aggregationLevel = 5;
          format_0_0_1_0_size_bits = nr_dci_format_size(ue,eNB_id,nr_tti_rx,p,crc_scrambled_,n_RB_ULBWP,n_RB_DLBWP,dci_fields_sizes,
                                     0); // after decoding dci successfully we recalculate dci pdu size with correct crc scrambled to get the right field sizes
          old_dci_cnt = dci_cnt;

          for (int i=0; i<NBR_NR_DCI_FIELDS; i++)
            for (int j=0; j<NBR_NR_FORMATS; j++)
              dci_fields_sizes_cnt[dci_cnt-1][i][j]=dci_fields_sizes[i][j];
        }
      }
    }

    // Type3-PDCCH  common search space for a DCI format with CRC scrambled by INT-RNTI, or SFI-RNTI,
    //    or TPC-PUSCH-RNTI, or TPC-PUCCH-RNTI, or TPC-SRS-RNTI, or C-RNTI, or CS-RNTI(s), or SP-CSI-RNTI
    if (css_dci_format == cformat2_0) {
      // for format2_0, first we calculate dci pdu size
      format_2_0_size_bits = nr_dci_format_size(ue,eNB_id,nr_tti_rx,p,_sfi_rnti,n_RB_ULBWP,n_RB_DLBWP,dci_fields_sizes,4);
      format_2_0_size_bytes = (format_2_0_size_bits%8 == 0) ? (uint8_t)floor(format_2_0_size_bits/8) : (uint8_t)(floor(format_2_0_size_bits/8) + 1);
#ifdef NR_PDCCH_DCI_DEBUG
      printf("\t<-NR_PDCCH_DCI_DEBUG (nr_dci_decoding_procedure)-> calculating dci format size for common searchSpaces with format css_dci_format=%d, format2_0_size_bits=%d, format2_0_size_bytes=%d\n",
             css_dci_format,format_2_0_size_bits,format_2_0_size_bytes);
#endif

      for (int aggregationLevelSFI = 0; aggregationLevelSFI<5 ; aggregationLevelSFI++) {
#ifdef NR_PDCCH_DCI_DEBUG
        printf("\t<-NR_PDCCH_DCI_DEBUG (nr_dci_decoding_procedure)-> common searchSpaces with format css_dci_format=%d and aggregation_level=%d\n",
               css_dci_format,(1<<aggregationLevelSFI));
#endif
        // for aggregation level 'aggregationLevelSFI'. The number of candidates (nrofCandidates-SFI) will be calculated in function nr_dci_decoding_procedure0
        old_dci_cnt = dci_cnt;
        nr_dci_decoding_procedure0(s,p,coreset_time_dur,coreset_nbr_rb,pdcch_vars, 1, nr_tti_rx, dci_alloc, eNB_id, ue->current_thread_id[nr_tti_rx], frame_parms,
                                   crc_scrambled_values, aggregationLevelSFI,
                                   cformat2_0, uformat0_0_and_1_0,
                                   format_2_0_size_bits, format_2_0_size_bytes, &dci_cnt,
                                   &crc_scrambled_, &format_found_,pdcch_DMRS_scrambling_id, &CCEmap0, &CCEmap1, &CCEmap2);

        if (dci_cnt != old_dci_cnt) {
          // we will exit the loop as we have found the DCI
          aggregationLevelSFI = 5;
          old_dci_cnt = dci_cnt;

          for (int i=0; i<NBR_NR_DCI_FIELDS; i++)
            for (int j=0; j<NBR_NR_FORMATS; j++)
              dci_fields_sizes_cnt[dci_cnt-1][i][j]=dci_fields_sizes[i][j];
        }
      }
    }

    if (css_dci_format == cformat2_1) {
      // for format2_1, first we calculate dci pdu size
      format_2_1_size_bits = nr_dci_format_size(ue,eNB_id,nr_tti_rx,p,_int_rnti,n_RB_ULBWP,n_RB_DLBWP,dci_fields_sizes,5);
      format_2_1_size_bytes = (format_2_1_size_bits%8 == 0) ? (uint8_t)floor(format_2_1_size_bits/8) : (uint8_t)(floor(format_2_1_size_bits/8) + 1);
#ifdef NR_PDCCH_DCI_DEBUG
      printf("\t<-NR_PDCCH_DCI_DEBUG (nr_dci_decoding_procedure)-> calculating dci format size for common searchSpaces with format css_dci_format=%d, format2_1_size_bits=%d, format2_1_size_bytes=%d\n",
             css_dci_format,format_2_1_size_bits,format_2_1_size_bytes);
#endif

      for (int aggregationLevel = 0; aggregationLevel<5 ; aggregationLevel++) {
#ifdef NR_PDCCH_DCI_DEBUG
        printf("\t<-NR_PDCCH_DCI_DEBUG (nr_dci_decoding_procedure)-> common searchSpaces with format css_dci_format=%d and aggregation_level=%d\n",
               css_dci_format,(1<<aggregationLevel));
#endif
        // for aggregation level 'aggregationLevelSFI'. The number of candidates (nrofCandidates-SFI) will be calculated in function nr_dci_decoding_procedure0
        old_dci_cnt = dci_cnt;
        nr_dci_decoding_procedure0(s,p,coreset_time_dur,coreset_nbr_rb,pdcch_vars, 1, nr_tti_rx, dci_alloc, eNB_id, ue->current_thread_id[nr_tti_rx], frame_parms,
                                   crc_scrambled_values, aggregationLevel,
                                   cformat2_1, uformat0_0_and_1_0,
                                   format_2_1_size_bits, format_2_1_size_bytes, &dci_cnt,
                                   &crc_scrambled_, &format_found_,pdcch_DMRS_scrambling_id, &CCEmap0, &CCEmap1, &CCEmap2);

        if (dci_cnt != old_dci_cnt) {
          // we will exit the loop as we have found the DCI
          aggregationLevel = 5;
          old_dci_cnt = dci_cnt;

          for (int i=0; i<NBR_NR_DCI_FIELDS; i++)
            for (int j=0; j<NBR_NR_FORMATS; j++)
              dci_fields_sizes_cnt[dci_cnt-1][i][j]=dci_fields_sizes[i][j];
        }
      }
    }

    if (css_dci_format == cformat2_2) {
      // for format2_2, first we calculate dci pdu size
      format_2_2_size_bits = nr_dci_format_size(ue,eNB_id,nr_tti_rx,p,_tpc_pucch_rnti,n_RB_ULBWP,n_RB_DLBWP,dci_fields_sizes,6);
      format_2_2_size_bytes = (format_2_2_size_bits%8 == 0) ? (uint8_t)floor(format_2_2_size_bits/8) : (uint8_t)(floor(format_2_2_size_bits/8) + 1);
#ifdef NR_PDCCH_DCI_DEBUG
      printf("\t<-NR_PDCCH_DCI_DEBUG (nr_dci_decoding_procedure)-> calculating dci format size for common searchSpaces with format css_dci_format=%d, format2_2_size_bits=%d, format2_2_size_bytes=%d\n",
             css_dci_format,format_2_2_size_bits,format_2_2_size_bytes);
#endif

      for (int aggregationLevel = 0; aggregationLevel<5 ; aggregationLevel++) {
#ifdef NR_PDCCH_DCI_DEBUG
        printf("\t<-NR_PDCCH_DCI_DEBUG (nr_dci_decoding_procedure)-> common searchSpaces with format css_dci_format=%d and aggregation_level=%d\n",
               css_dci_format,(1<<aggregationLevel));
#endif
        // for aggregation level 'aggregationLevelSFI'. The number of candidates (nrofCandidates-SFI) will be calculated in function nr_dci_decoding_procedure0
        old_dci_cnt = dci_cnt;
        nr_dci_decoding_procedure0(s,p,coreset_time_dur,coreset_nbr_rb,pdcch_vars, 1, nr_tti_rx, dci_alloc, eNB_id, ue->current_thread_id[nr_tti_rx], frame_parms,
                                   crc_scrambled_values, aggregationLevel,
                                   cformat2_2, uformat0_0_and_1_0,
                                   format_2_2_size_bits, format_2_2_size_bytes, &dci_cnt,
                                   &crc_scrambled_, &format_found_,pdcch_DMRS_scrambling_id, &CCEmap0, &CCEmap1, &CCEmap2);

        if (dci_cnt != old_dci_cnt) {
          // we will exit the loop as we have found the DCI
          aggregationLevel = 5;
          old_dci_cnt = dci_cnt;

          for (int i=0; i<NBR_NR_DCI_FIELDS; i++)
            for (int j=0; j<NBR_NR_FORMATS; j++)
              dci_fields_sizes_cnt[dci_cnt-1][i][j]=dci_fields_sizes[i][j];
        }
      }
    }

    if (css_dci_format == cformat2_3) {
      // for format2_1, first we calculate dci pdu size
      format_2_3_size_bits = nr_dci_format_size(ue,eNB_id,nr_tti_rx,p,_tpc_srs_rnti,n_RB_ULBWP,n_RB_DLBWP,dci_fields_sizes,7);
      format_2_3_size_bytes = (format_2_3_size_bits%8 == 0) ? (uint8_t)floor(format_2_3_size_bits/8) : (uint8_t)(floor(format_2_3_size_bits/8) + 1);
#ifdef NR_PDCCH_DCI_DEBUG
      printf("\t<-NR_PDCCH_DCI_DEBUG (nr_dci_decoding_procedure)-> calculating dci format size for common searchSpaces with format css_dci_format=%d, format2_3_size_bits=%d, format2_3_size_bytes=%d\n",
             css_dci_format,format_2_3_size_bits,format_2_3_size_bytes);
#endif

      for (int aggregationLevel = 0; aggregationLevel<5 ; aggregationLevel++) {
#ifdef NR_PDCCH_DCI_DEBUG
        printf("\t<-NR_PDCCH_DCI_DEBUG (nr_dci_decoding_procedure)-> common searchSpaces with format css_dci_format=%d and aggregation_level=%d\n",
               css_dci_format,(1<<aggregationLevel));
#endif
        // for aggregation level 'aggregationLevelSFI'. The number of candidates (nrofCandidates-SFI) will be calculated in function nr_dci_decoding_procedure0
        old_dci_cnt = dci_cnt;
        nr_dci_decoding_procedure0(s,p,coreset_time_dur,coreset_nbr_rb,pdcch_vars, 1, nr_tti_rx, dci_alloc, eNB_id, ue->current_thread_id[nr_tti_rx], frame_parms,
                                   crc_scrambled_values, aggregationLevel,
                                   cformat2_3, uformat0_0_and_1_0,
                                   format_2_3_size_bits, format_2_3_size_bytes, &dci_cnt,
                                   &crc_scrambled_, &format_found_,pdcch_DMRS_scrambling_id, &CCEmap0, &CCEmap1, &CCEmap2);

        if (dci_cnt != old_dci_cnt) {
          // we will exit the loop as we have found the DCI
          aggregationLevel = 5;
          old_dci_cnt = dci_cnt;

          for (int i=0; i<NBR_NR_DCI_FIELDS; i++)
            for (int j=0; j<NBR_NR_FORMATS; j++)
              dci_fields_sizes_cnt[dci_cnt-1][i][j]=dci_fields_sizes[i][j];
        }
      }
    }
  } else { // UE-SPECIFIC SearchSpaceType assigned to current SearchSpace/CORESET
    // UE-specific search space for a DCI format with CRC scrambled by C-RNTI, or CS-RNTI(s), or SP-CSI-RNTI
    if (uss_dci_format == uformat0_0_and_1_0) {
      // for format0_0 and format1_0, first we calculate dci pdu size
      format_0_0_1_0_size_bits = nr_dci_format_size(ue,eNB_id,nr_tti_rx,p,_c_rnti,n_RB_ULBWP,n_RB_DLBWP,dci_fields_sizes,0);
      format_0_0_1_0_size_bytes = (format_0_0_1_0_size_bits%8 == 0) ? (uint8_t)floor(format_0_0_1_0_size_bits/8) : (uint8_t)(floor(format_0_0_1_0_size_bits/8) + 1);
#ifdef NR_PDCCH_DCI_DEBUG
      printf("\t<-NR_PDCCH_DCI_DEBUG (nr_dci_decoding_procedure)-> calculating dci format size for UE-specific searchSpaces with format uss_dci_format=%d, format_0_0_1_0_size_bits=%d, format_0_0_1_0_size_bytes=%d\n",
             css_dci_format,format_0_0_1_0_size_bits,format_0_0_1_0_size_bytes);
#endif

      for (int aggregationLevel = 0; aggregationLevel<5 ; aggregationLevel++) { // We fix aggregationLevel to 3 for testing=> nbr of CCE=8
        //for (int aggregationLevel = 2; aggregationLevel<5 ; aggregationLevel++) {
        // for aggregation level aggregationLevel. The number of candidates (for L2= 2^aggregationLevel) will be calculated in function nr_dci_decoding_procedure0
#ifdef NR_PDCCH_DCI_DEBUG
        printf("\t<-NR_PDCCH_DCI_DEBUG (nr_dci_decoding_procedure)-> common searchSpaces with format css_dci_format=%d and aggregation_level=%d\n",
               css_dci_format,(1<<aggregationLevel));
#endif
        old_dci_cnt = dci_cnt;
        nr_dci_decoding_procedure0(s,p,coreset_time_dur,coreset_nbr_rb,pdcch_vars, 0, nr_tti_rx, dci_alloc, eNB_id, ue->current_thread_id[nr_tti_rx], frame_parms,
                                   crc_scrambled_values, aggregationLevel,
                                   cformat0_0_and_1_0, uformat0_0_and_1_0,
                                   format_0_0_1_0_size_bits, format_0_0_1_0_size_bytes, &dci_cnt,
                                   &crc_scrambled_, &format_found_,pdcch_DMRS_scrambling_id, &CCEmap0, &CCEmap1, &CCEmap2);

        if (dci_cnt != old_dci_cnt) {
          // we will exit the loop as we have found the DCI
          aggregationLevel = 5;
          old_dci_cnt = dci_cnt;

          for (int i=0; i<NBR_NR_DCI_FIELDS; i++)
            for (int j=0; j<NBR_NR_FORMATS; j++)
              dci_fields_sizes_cnt[dci_cnt-1][i][j]=dci_fields_sizes[i][j];
        }
      }
    }

    if (uss_dci_format == uformat0_1_and_1_1) {
      // for format0_0 and format1_0, first we calculate dci pdu size
      format_0_1_1_1_size_bits = nr_dci_format_size(ue,eNB_id,nr_tti_rx,p,_c_rnti,n_RB_ULBWP,n_RB_DLBWP,dci_fields_sizes,1);
      format_0_1_1_1_size_bytes = (format_0_1_1_1_size_bits%8 == 0) ? (uint8_t)floor(format_0_1_1_1_size_bits/8) : (uint8_t)(floor(format_0_1_1_1_size_bits/8) + 1);
#ifdef NR_PDCCH_DCI_DEBUG
      printf("\t<-NR_PDCCH_DCI_DEBUG (nr_dci_decoding_procedure)-> calculating dci format size for UE-specific searchSpaces with format uss_dci_format=%d, format_0_1_1_1_size_bits=%d, format_0_1_1_1_size_bytes=%d\n",
             css_dci_format,format_0_1_1_1_size_bits,format_0_1_1_1_size_bytes);
#endif

      for (int aggregationLevel = 0; aggregationLevel<5 ; aggregationLevel++) { // We fix aggregationLevel to 3 for testing=> nbr of CCE=8
        //for (int aggregationLevel = 2; aggregationLevel<5 ; aggregationLevel++) {
        // for aggregation level aggregationLevel. The number of candidates (for L2= 2^aggregationLevel) will be calculated in function nr_dci_decoding_procedure0
#ifdef NR_PDCCH_DCI_DEBUG
        printf("\t<-NR_PDCCH_DCI_DEBUG (nr_dci_decoding_procedure)-> common searchSpaces with format css_dci_format=%d and aggregation_level=%d\n",
               css_dci_format,(1<<aggregationLevel));
#endif
        old_dci_cnt = dci_cnt;
        nr_dci_decoding_procedure0(s,p,coreset_time_dur,coreset_nbr_rb,pdcch_vars, 0, nr_tti_rx, dci_alloc, eNB_id, ue->current_thread_id[nr_tti_rx], frame_parms,
                                   crc_scrambled_values, aggregationLevel,
                                   cformat0_0_and_1_0, uformat0_1_and_1_1,
                                   format_0_1_1_1_size_bits, format_0_1_1_1_size_bytes, &dci_cnt,
                                   &crc_scrambled_, &format_found_,pdcch_DMRS_scrambling_id, &CCEmap0, &CCEmap1, &CCEmap2);

        if (dci_cnt != old_dci_cnt) {
          // we will exit the loop as we have found the DCI
          aggregationLevel = 5;
          old_dci_cnt = dci_cnt;

          for (int i=0; i<NBR_NR_DCI_FIELDS; i++)
            for (int j=0; j<NBR_NR_FORMATS; j++)
              dci_fields_sizes_cnt[dci_cnt-1][i][j]=dci_fields_sizes[i][j];
        }
      }
    }
  }

  *crc_scrambled = crc_scrambled_;
  *format_found  = format_found_;
#ifdef NR_PDCCH_DCI_DEBUG
  printf("\t<-NR_PDCCH_DCI_DEBUG (nr_dci_decoding_procedure)-> at the end crc_scrambled=%d and format_found=%d\n",*crc_scrambled,*format_found);
#endif
#ifdef NR_PDCCH_DCI_DEBUG
  printf("\t<-NR_PDCCH_DCI_DEBUG (nr_dci_decoding_procedure)-> at the end dci_cnt=%d \n",dci_cnt);
#endif
  return(dci_cnt);
}

#endif


<|MERGE_RESOLUTION|>--- conflicted
+++ resolved
@@ -1418,37 +1418,25 @@
         *format_found=_format_2_3_found;
       }
 
-<<<<<<< HEAD
-      #ifdef NR_PDCCH_DCI_DEBUG
-=======
-#ifdef NR_PDCCH_DCI_DEBUG
->>>>>>> fe6ff2d8
+
+#ifdef NR_PDCCH_DCI_DEBUG
       printf ("\t\t<-NR_PDCCH_DCI_DEBUG (nr_dci_decoding_procedure0)-> format_found=%d\n",*format_found);
       printf ("\t\t<-NR_PDCCH_DCI_DEBUG (nr_dci_decoding_procedure0)-> crc_scrambled=%d\n",*crc_scrambled);
-      #endif
+#endif
 
       if (*format_found!=255) {
         dci_alloc[*dci_cnt].dci_length = sizeof_bits;
         dci_alloc[*dci_cnt].rnti = crc;
         dci_alloc[*dci_cnt].L = L;
         dci_alloc[*dci_cnt].firstCCE = CCEind;
-        dci_alloc[*dci_cnt].dci_pdu[0] = dci_estimation[0];
-        dci_alloc[*dci_cnt].dci_pdu[1] = dci_estimation[1];
-<<<<<<< HEAD
-        dci_alloc[*dci_cnt].dci_pdu[2] = dci_estimation[2];
-        dci_alloc[*dci_cnt].dci_pdu[3] = dci_estimation[3];
-        #ifdef NR_PDCCH_DCI_DEBUG
-=======
-        //dci_alloc[*dci_cnt].dci_pdu[2] = dci_estimation[2];
-        //dci_alloc[*dci_cnt].dci_pdu[3] = dci_estimation[3];
-        //#ifdef NR_PDCCH_DCI_DEBUG
->>>>>>> fe6ff2d8
+        memcpy(&dci_alloc[*dci_cnt].dci_pdu[0],dci_estimation,8);
+
+#ifdef NR_PDCCH_DCI_DEBUG
         printf ("\t\t<-NR_PDCCH_DCI_DEBUG (nr_dci_decoding_procedure0)-> rnti matches -> DCI FOUND !!! crc =>0x%x, sizeof_bits %d, sizeof_bytes %d \n",
                 dci_alloc[*dci_cnt].rnti, dci_alloc[*dci_cnt].dci_length, sizeof_bytes);
         printf ("\t\t<-NR_PDCCH_DCI_DEBUG (nr_dci_decoding_procedure0)-> dci_cnt %d (format_css %d crc_scrambled %d) L %d, firstCCE %d pdu[0] 0x%lx pdu[1] 0x%lx \n",
                 *dci_cnt, format_css,*crc_scrambled,dci_alloc[*dci_cnt].L, dci_alloc[*dci_cnt].firstCCE,dci_alloc[*dci_cnt].dci_pdu[0],dci_alloc[*dci_cnt].dci_pdu[1]);
-
-        #endif
+#endif
         if ((format_css == cformat0_0_and_1_0) || (format_uss == uformat0_0_and_1_0)) {
           if ((*crc_scrambled == _p_rnti) || (*crc_scrambled == _si_rnti) || (*crc_scrambled == _ra_rnti)) {
             dci_alloc[*dci_cnt].format = format1_0;
