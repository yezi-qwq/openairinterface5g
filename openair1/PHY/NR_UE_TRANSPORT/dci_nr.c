/*
 * Licensed to the OpenAirInterface (OAI) Software Alliance under one or more
 * contributor license agreements.  See the NOTICE file distributed with
 * this work for additional information regarding copyright ownership.
 * The OpenAirInterface Software Alliance licenses this file to You under
 * the OAI Public License, Version 1.1  (the "License"); you may not use this file
 * except in compliance with the License.
 * You may obtain a copy of the License at
 *
 *      http://www.openairinterface.org/?page_id=698
 *
 * Unless required by applicable law or agreed to in writing, software
 * distributed under the License is distributed on an "AS IS" BASIS,
 * WITHOUT WARRANTIES OR CONDITIONS OF ANY KIND, either express or implied.
 * See the License for the specific language governing permissions and
 * limitations under the License.
 *-------------------------------------------------------------------------------
 * For more information about the OpenAirInterface (OAI) Software Alliance:
 *      contact@openairinterface.org
 */

/*! \file PHY/LTE_TRANSPORT/dci_nr.c
 * \brief Implements PDCCH physical channel TX/RX procedures (36.211) and DCI encoding/decoding (36.212/36.213). Current LTE compliance V8.6 2009-03.
 * \author R. Knopp, A. Mico Pereperez
 * \date 2018
 * \version 0.1
 * \company Eurecom
 * \email: knopp@eurecom.fr
 * \note
 * \warning
 */

#ifdef USER_MODE
  #include <stdio.h>
  #include <stdlib.h>
  #include <string.h>
#endif

#include <LAYER2/NR_MAC_UE/mac_defs.h>
#include <LAYER2/NR_MAC_UE/mac_proto.h>
#include "executables/softmodem-common.h"

#include "nr_transport_proto_ue.h"
#include "PHY/CODING/nrPolar_tools/nr_polar_dci_defs.h"
#include "PHY/phy_extern_nr_ue.h"
#include "PHY/CODING/coding_extern.h"
#include "PHY/sse_intrin.h"
#include "PHY/NR_TRANSPORT/nr_dci.h"

#include "assertions.h"
#include "T.h"

char nr_dci_format_string[8][30] = {
  "NR_DL_DCI_FORMAT_1_0",
  "NR_DL_DCI_FORMAT_1_1",
  "NR_DL_DCI_FORMAT_2_0",
  "NR_DL_DCI_FORMAT_2_1",
  "NR_DL_DCI_FORMAT_2_2",
  "NR_DL_DCI_FORMAT_2_3",
  "NR_UL_DCI_FORMAT_0_0",
  "NR_UL_DCI_FORMAT_0_1"};

//#define DEBUG_DCI_DECODING 1

//#define NR_LTE_PDCCH_DCI_SWITCH
#define NR_PDCCH_DCI_RUN              // activates new nr functions
//#define NR_PDCCH_DCI_DEBUG            // activates NR_PDCCH_DCI_DEBUG logs
#ifdef NR_PDCCH_DCI_DEBUG
#define LOG_DNL(a, ...) printf("\n\t\t<-NR_PDCCH_DCI_DEBUG (%s)-> " a, __func__, ##__VA_ARGS__ )
#define LOG_DD(a, ...) printf("\t<-NR_PDCCH_DCI_DEBUG (%s)-> " a, __func__, ##__VA_ARGS__ )
#define LOG_DDD(a, ...) printf("\t\t<-NR_PDCCH_DCI_DEBUG (%s)-> " a, __func__, ##__VA_ARGS__ )
#else
#define LOG_DNL(a...)
#define LOG_DD(a...)
#define LOG_DDD(a...)
#endif
#define NR_NBR_CORESET_ACT_BWP 3      // The number of CoreSets per BWP is limited to 3 (including initial CORESET: ControlResourceId 0)
#define NR_NBR_SEARCHSPACE_ACT_BWP 10 // The number of SearSpaces per BWP is limited to 10 (including initial SEARCHSPACE: SearchSpaceId 0)


#ifdef LOG_I
  #undef LOG_I
  #define LOG_I(A,B...) printf(B)
#endif

#ifdef NR_PDCCH_DCI_RUN


//static const int16_t conjugate[8]__attribute__((aligned(32))) = {-1,1,-1,1,-1,1,-1,1};


void nr_pdcch_demapping_deinterleaving(uint32_t *llr,
                                       uint32_t *z,
                                       uint8_t coreset_time_dur,
                                       uint32_t coreset_nbr_rb,
                                       uint8_t reg_bundle_size_L,
                                       uint8_t coreset_interleaver_size_R,
                                       uint8_t n_shift,
                                       uint8_t number_of_candidates,
                                       uint16_t *CCE,
                                       uint8_t *L) {
  /*
   * This function will do demapping and deinterleaving from llr containing demodulated symbols
   * Demapping will regroup in REG and bundles
   * Deinterleaving will order the bundles
   *
   * In the following example we can see the process. The llr contains the demodulated IQs, but they are not ordered from REG 0,1,2,..
   * In e_rx (z) we will order the REG ids and group them into bundles.
   * Then we will put the bundles in the correct order as indicated in subclause 7.3.2.2
   *
   llr --------------------------> e_rx (z) ----> e_rx (z)
   |   ...
   |   ...
   |   REG 26
   symbol 2    |   ...
   |   ...
   |   REG 5
   |   REG 2

   |   ...
   |   ...
   |   REG 25
   symbol 1    |   ...
   |   ...
   |   REG 4
   |   REG 1

   |   ...
   |   ...                           ...              ...
   |   REG 24 (bundle 7)             ...              ...
   symbol 0    |   ...                           bundle 3         bundle 6
   |   ...                           bundle 2         bundle 1
   |   REG 3                         bundle 1         bundle 7
   |   REG 0  (bundle 0)             bundle 0         bundle 0

  */
  int c = 0, r = 0;
  uint16_t bundle_j = 0, f_bundle_j = 0, f_reg = 0;
  uint32_t coreset_C = 0;
  uint16_t index_z, index_llr;
  int coreset_interleaved = 0;

  if (reg_bundle_size_L != 0) { // interleaving will be done only if reg_bundle_size_L != 0
    coreset_interleaved = 1;
    coreset_C = (uint32_t) (coreset_nbr_rb / (coreset_interleaver_size_R * reg_bundle_size_L));
  } else {
    reg_bundle_size_L = 6;
  }


  int f_bundle_j_list[NR_MAX_PDCCH_AGG_LEVEL] = {};

  for (int reg = 0; reg < coreset_nbr_rb; reg++) {
    if ((reg % reg_bundle_size_L) == 0) {
      if (r == coreset_interleaver_size_R) {
        r = 0;
        c++;
      }

      bundle_j = (c * coreset_interleaver_size_R) + r;
      f_bundle_j = ((r * coreset_C) + c + n_shift) % (coreset_nbr_rb / reg_bundle_size_L);

      if (coreset_interleaved == 0) f_bundle_j = bundle_j;

      f_bundle_j_list[reg / 6] = f_bundle_j;

    }
    if ((reg % reg_bundle_size_L) == 0) r++;
  }

  // Get cce_list indices by reg_idx in ascending order
  int f_bundle_j_list_id = 0;
  int f_bundle_j_list_ord[NR_MAX_PDCCH_AGG_LEVEL] = {};
  for (int c_id = 0; c_id < number_of_candidates; c_id++ ) {
    f_bundle_j_list_id = CCE[c_id];
    for (int p = 0; p < NR_MAX_PDCCH_AGG_LEVEL; p++) {
      for (int p2 = CCE[c_id]; p2 < CCE[c_id] + L[c_id]; p2++) {
        if (f_bundle_j_list[p2] == p) {
          f_bundle_j_list_ord[f_bundle_j_list_id] = p;
          f_bundle_j_list_id++;
          break;
        }
      }
    }
  }

  int rb = 0;
  for (int c_id = 0; c_id < number_of_candidates; c_id++ ) {
    for (int symbol_idx = 0; symbol_idx < coreset_time_dur; symbol_idx++) {
      for (int cce_count = CCE[c_id/coreset_time_dur]+c_id%coreset_time_dur; cce_count < CCE[c_id/coreset_time_dur]+c_id%coreset_time_dur+L[c_id]; cce_count += coreset_time_dur) {
        for (int reg_in_cce_idx = 0; reg_in_cce_idx < NR_NB_REG_PER_CCE; reg_in_cce_idx++) {

          f_reg = (f_bundle_j_list_ord[cce_count] * reg_bundle_size_L) + reg_in_cce_idx;
          index_z = 9 * rb;
          index_llr = (uint16_t) (f_reg + symbol_idx * coreset_nbr_rb) * 9;

          for (int i = 0; i < 9; i++) {
            z[index_z + i] = llr[index_llr + i];
#ifdef NR_PDCCH_DCI_DEBUG
            LOG_I(PHY,"[cce_count=%d,reg_in_cce_idx=%d,bundle_j=%d,symbol_idx=%d,candidate=%d] z[%d]=(%d,%d) <-> \t[f_reg=%d,fbundle_j=%d] llr[%d]=(%d,%d) \n",
                  cce_count,reg_in_cce_idx,bundle_j,symbol_idx,c_id,(index_z + i),*(int16_t *) &z[index_z + i],*(1 + (int16_t *) &z[index_z + i]),
                   f_reg,f_bundle_j,(index_llr + i),*(int16_t *) &llr[index_llr + i], *(1 + (int16_t *) &llr[index_llr + i]));
#endif
          }
          rb++;
        }
      }
    }
  }
}

#endif

#ifdef NR_PDCCH_DCI_RUN
int32_t nr_pdcch_llr(NR_DL_FRAME_PARMS *frame_parms, int32_t **rxdataF_comp,
                     int16_t *pdcch_llr, uint8_t symbol,uint32_t coreset_nbr_rb) {
  int16_t *rxF = (int16_t *) &rxdataF_comp[0][(symbol * coreset_nbr_rb * 12)];
  int32_t i;
  int16_t *pdcch_llrp;
  pdcch_llrp = &pdcch_llr[2 * symbol * coreset_nbr_rb * 9];

  if (!pdcch_llrp) {
    LOG_E(PHY,"pdcch_qpsk_llr: llr is null, symbol %d\n", symbol);
    return (-1);
  }

  LOG_DDD("llr logs: pdcch qpsk llr for symbol %d (pos %d), llr offset %ld\n",symbol,(symbol*frame_parms->N_RB_DL*12),pdcch_llrp-pdcch_llr);

  //for (i = 0; i < (frame_parms->N_RB_DL * ((symbol == 0) ? 16 : 24)); i++) {
  for (i = 0; i < (coreset_nbr_rb * ((symbol == 0) ? 18 : 18)); i++) {
    if (*rxF > 31)
      *pdcch_llrp = 31;
    else if (*rxF < -32)
      *pdcch_llrp = -32;
    else
      *pdcch_llrp = (*rxF);

    LOG_DDD("llr logs: rb=%d i=%d *rxF:%d => *pdcch_llrp:%d\n",i/18,i,*rxF,*pdcch_llrp);
    rxF++;
    pdcch_llrp++;
  }

  return (0);
}
#endif


#if 0
int32_t pdcch_llr(NR_DL_FRAME_PARMS *frame_parms,
                  int32_t **rxdataF_comp,
                  char *pdcch_llr,
                  uint8_t symbol) {
  int16_t *rxF= (int16_t *) &rxdataF_comp[0][(symbol*frame_parms->N_RB_DL*12)];
  int32_t i;
  char *pdcch_llr8;
  pdcch_llr8 = &pdcch_llr[2*symbol*frame_parms->N_RB_DL*12];

  if (!pdcch_llr8) {
    LOG_E(PHY,"pdcch_qpsk_llr: llr is null, symbol %d\n",symbol);
    return(-1);
  }

  //    printf("pdcch qpsk llr for symbol %d (pos %d), llr offset %d\n",symbol,(symbol*frame_parms->N_RB_DL*12),pdcch_llr8-pdcch_llr);

  for (i=0; i<(frame_parms->N_RB_DL*((symbol==0) ? 16 : 24)); i++) {
    if (*rxF>31)
      *pdcch_llr8=31;
    else if (*rxF<-32)
      *pdcch_llr8=-32;
    else
      *pdcch_llr8 = (char)(*rxF);

    //    printf("%d %d => %d\n",i,*rxF,*pdcch_llr8);
    rxF++;
    pdcch_llr8++;
  }

  return(0);
}
#endif

//__m128i avg128P;

//compute average channel_level on each (TX,RX) antenna pair
void nr_pdcch_channel_level(int32_t **dl_ch_estimates_ext,
                         NR_DL_FRAME_PARMS *frame_parms,
                         int32_t *avg,
                         uint8_t nb_rb) {
  int16_t rb;
  uint8_t aarx;
#if defined(__x86_64__) || defined(__i386__)
  __m128i *dl_ch128;
  __m128i avg128P;
#elif defined(__arm__)
  int16x8_t *dl_ch128;
  int32x4_t *avg128P;
#endif

  for (aarx=0; aarx<frame_parms->nb_antennas_rx; aarx++) {
    //clear average level
#if defined(__x86_64__) || defined(__i386__)
    avg128P = _mm_setzero_si128();
    dl_ch128=(__m128i *)&dl_ch_estimates_ext[aarx][0];
#elif defined(__arm__)
    dl_ch128=(int16x8_t *)&dl_ch_estimates_ext[aarx][0];
#endif

    for (rb=0; rb<(nb_rb*3)>>2; rb++) {
#if defined(__x86_64__) || defined(__i386__)
      avg128P = _mm_add_epi32(avg128P,_mm_madd_epi16(dl_ch128[0],dl_ch128[0]));
      avg128P = _mm_add_epi32(avg128P,_mm_madd_epi16(dl_ch128[1],dl_ch128[1]));
      avg128P = _mm_add_epi32(avg128P,_mm_madd_epi16(dl_ch128[2],dl_ch128[2]));
#elif defined(__arm__)
#endif
      //      for (int i=0;i<24;i+=2) printf("pdcch channel re %d (%d,%d)\n",(rb*12)+(i>>1),((int16_t*)dl_ch128)[i],((int16_t*)dl_ch128)[i+1]);
      dl_ch128+=3;
      /*
      if (rb==0) {
      print_shorts("dl_ch128",&dl_ch128[0]);
      print_shorts("dl_ch128",&dl_ch128[1]);
      print_shorts("dl_ch128",&dl_ch128[2]);
      }
      */
    }

    DevAssert( nb_rb );
    avg[aarx] = (((int32_t *)&avg128P)[0] +
                 ((int32_t *)&avg128P)[1] +
                 ((int32_t *)&avg128P)[2] +
                 ((int32_t *)&avg128P)[3])/(nb_rb*9);
    //            printf("Channel level : %d\n",avg[(aatx<<1)+aarx]);
  }

#if defined(__x86_64__) || defined(__i386__)
  _mm_empty();
  _m_empty();
#endif
}

#if defined(__x86_64) || defined(__i386__)
  __m128i mmtmpPD0,mmtmpPD1,mmtmpPD2,mmtmpPD3;
#elif defined(__arm__)

#endif




#ifdef NR_PDCCH_DCI_RUN
// This function will extract the mapped DM-RS PDCCH REs as per 38.211 Section 7.4.1.3.2 (Mapping to physical resources)
void nr_pdcch_extract_rbs_single(int32_t **rxdataF,
                                 int32_t **dl_ch_estimates,
                                 int32_t **rxdataF_ext,
                                 int32_t **dl_ch_estimates_ext,
                                 uint8_t symbol,
                                 NR_DL_FRAME_PARMS *frame_parms,
                                 uint8_t *coreset_freq_dom,
                                 uint32_t coreset_nbr_rb,
                                 uint32_t n_BWP_start) {
  /*
   * This function is demapping DM-RS PDCCH RE
   * Implementing 38.211 Section 7.4.1.3.2 Mapping to physical resources
   * PDCCH DM-RS signals are mapped on RE a_k_l where:
   * k = 12*n + 4*kprime + 1
   * n=0,1,..
   * kprime=0,1,2
   * According to this equations, DM-RS PDCCH are mapped on k where k%12==1 || k%12==5 || k%12==9
   *
   */
  // the bitmap coreset_frq_domain contains 45 bits
#define CORESET_FREQ_DOMAIN_BITMAP_SIZE   45
  // each bit is associated to 6 RBs
#define BIT_TO_NBR_RB_CORESET_FREQ_DOMAIN  6
#define NBR_RE_PER_RB_WITH_DMRS           12
  // after removing the 3 DMRS RE, the RB contains 9 RE with PDCCH
#define NBR_RE_PER_RB_WITHOUT_DMRS         9
  uint16_t c_rb, nb_rb = 0;
  //uint8_t rb_count_bit;
  uint8_t i, j, aarx;
  int32_t *dl_ch0, *dl_ch0_ext, *rxF, *rxF_ext;

#ifdef DEBUG_DCI_DECODING
  uint8_t symbol_mod = (symbol >= (7 - frame_parms->Ncp)) ? symbol - (7 - frame_parms->Ncp) : symbol;
  LOG_I(PHY, "extract_rbs_single: symbol_mod %d\n",symbol_mod);
#endif

  for (aarx = 0; aarx < frame_parms->nb_antennas_rx; aarx++) {
    dl_ch0 = &dl_ch_estimates[aarx][0];
    LOG_DDD("dl_ch0 = &dl_ch_estimates[aarx = (%d)][0]\n",aarx);

    dl_ch0_ext = &dl_ch_estimates_ext[aarx][symbol * (coreset_nbr_rb * NBR_RE_PER_RB_WITH_DMRS)];
    LOG_DDD("dl_ch0_ext = &dl_ch_estimates_ext[aarx = (%d)][symbol * (frame_parms->N_RB_DL * 9) = (%d)]\n",
           aarx,symbol * (coreset_nbr_rb * NBR_RE_PER_RB_WITH_DMRS));
    rxF_ext = &rxdataF_ext[aarx][symbol * (coreset_nbr_rb * NBR_RE_PER_RB_WITH_DMRS)];
    LOG_DDD("rxF_ext = &rxdataF_ext[aarx = (%d)][symbol * (frame_parms->N_RB_DL * 9) = (%d)]\n",
           aarx,symbol * (coreset_nbr_rb * NBR_RE_PER_RB_WITH_DMRS));

    /*
     * The following for loop handles treatment of PDCCH contained in table rxdataF (in frequency domain)
     * In NR the PDCCH IQ symbols are contained within RBs in the CORESET defined by higher layers which is located within the BWP
     * Lets consider that the first RB to be considered as part of the CORESET and part of the PDCCH is n_BWP_start
     * Several cases have to be handled differently as IQ symbols are situated in different parts of rxdataF:
     * 1. Number of RBs in the system bandwidth is even
     *    1.1 The RB is <  than the N_RB_DL/2 -> IQ symbols are in the second half of the rxdataF (from first_carrier_offset)
     *    1.2 The RB is >= than the N_RB_DL/2 -> IQ symbols are in the first half of the rxdataF (from element 0)
     * 2. Number of RBs in the system bandwidth is odd
     * (particular case when the RB with DC as it is treated differently: it is situated in symbol borders of rxdataF)
     *    2.1 The RB is <= than the N_RB_DL/2   -> IQ symbols are in the second half of the rxdataF (from first_carrier_offset)
     *    2.2 The RB is >  than the N_RB_DL/2+1 -> IQ symbols are in the first half of the rxdataF (from element 0 + 2nd half RB containing DC)
     *    2.3 The RB is == N_RB_DL/2+1          -> IQ symbols are in the lower border of the rxdataF for first 6 IQ element and the upper border of the rxdataF for the last 6 IQ elements
     * If the first RB containing PDCCH within the UE BWP and within the CORESET is higher than half of the system bandwidth (N_RB_DL),
     * then the IQ symbol is going to be found at the position 0+c_rb-N_RB_DL/2 in rxdataF and
     * we have to point the pointer at (1+c_rb-N_RB_DL/2) in rxdataF
     */

    LOG_DDD("n_BWP_start=%d, coreset_nbr_rb=%d\n",n_BWP_start,coreset_nbr_rb);
    int c_rb_by6;
    c_rb = 0;
    for (int rb=0;rb<coreset_nbr_rb;rb++,c_rb++) {
      c_rb_by6 = c_rb/6;

      // skip zeros in frequency domain bitmap
      while ((coreset_freq_dom[c_rb_by6>>3] & (1<<(7-(c_rb_by6&7)))) == 0) {
        c_rb+=6;
        c_rb_by6 = c_rb/6;
      }

      LOG_DDD("c_rb=%d\n",c_rb);
      rxF=NULL;

      // first we set initial conditions for pointer to rxdataF depending on the situation of the first RB within the CORESET (c_rb = n_BWP_start)
      if (((c_rb + n_BWP_start) < (frame_parms->N_RB_DL >> 1)) && ((frame_parms->N_RB_DL & 1) == 0)) {
        //if RB to be treated is lower than middle system bandwidth then rxdataF pointed at (offset + c_br + symbol * ofdm_symbol_size): even case
        rxF = &rxdataF[aarx][(frame_parms->first_carrier_offset + 12 * c_rb + (symbol * (frame_parms->ofdm_symbol_size)))+n_BWP_start*12];
        LOG_DDD("in even case c_rb (%d) is lower than half N_RB_DL -> rxF = &rxdataF[aarx = (%d)][(frame_parms->first_carrier_offset + 12 * c_rb + (symbol * (frame_parms->ofdm_symbol_size))) = (%d)]\n",
               c_rb,aarx,(frame_parms->first_carrier_offset + 12 * c_rb + (symbol * (frame_parms->ofdm_symbol_size))));
      }

      if (((c_rb + n_BWP_start) >= (frame_parms->N_RB_DL >> 1)) && ((frame_parms->N_RB_DL & 1) == 0)) {
        // number of RBs is even  and c_rb is higher than half system bandwidth (we don't skip DC)
        // if these conditions are true the pointer has to be situated at the 1st part of the rxdataF
        rxF = &rxdataF[aarx][(12*(c_rb - (frame_parms->N_RB_DL>>1)) + (symbol * (frame_parms->ofdm_symbol_size)))+n_BWP_start*12]; // we point at the 1st part of the rxdataF in symbol
        LOG_DDD("in even case c_rb (%d) is higher than half N_RB_DL (not DC) -> rxF = &rxdataF[aarx = (%d)][(12*(c_rb - (frame_parms->N_RB_DL>>1)) + (symbol * (frame_parms->ofdm_symbol_size))) = (%d)]\n",
               c_rb,aarx,(12*(c_rb - (frame_parms->N_RB_DL>>1)) + (symbol * (frame_parms->ofdm_symbol_size))));
        //rxF = &rxdataF[aarx][(1 + 12*(c_rb - (frame_parms->N_RB_DL>>1)) + (symbol * (frame_parms->ofdm_symbol_size)))]; // we point at the 1st part of the rxdataF in symbol
        //#ifdef NR_PDCCH_DCI_DEBUG
        //  LOG_DDD("in even case c_rb (%d) is higher than half N_RB_DL (not DC) -> rxF = &rxdataF[aarx = (%d)][(1 + 12*(c_rb - (frame_parms->N_RB_DL>>1)) + (symbol * (frame_parms->ofdm_symbol_size))) = (%d)]\n",
        //         c_rb,aarx,(1 + 12*(c_rb - (frame_parms->N_RB_DL>>1)) + (symbol * (frame_parms->ofdm_symbol_size))));
        //#endif
      }

      if (((c_rb + n_BWP_start) < (frame_parms->N_RB_DL >> 1)) && ((frame_parms->N_RB_DL & 1) != 0)) {
        //if RB to be treated is lower than middle system bandwidth then rxdataF pointed at (offset + c_br + symbol * ofdm_symbol_size): odd case
        rxF = &rxdataF[aarx][(frame_parms->first_carrier_offset + 12 * c_rb + (symbol * (frame_parms->ofdm_symbol_size)))+n_BWP_start*12];
#ifdef NR_PDCCH_DCI_DEBUG
        LOG_D(PHY,"in odd case c_rb (%d) is lower or equal than half N_RB_DL -> rxF = &rxdataF[aarx = (%d)][(frame_parms->first_carrier_offset + 12 * c_rb + (symbol * (frame_parms->ofdm_symbol_size))) = (%d)]\n",
               c_rb,aarx,(frame_parms->first_carrier_offset + 12 * c_rb + (symbol * (frame_parms->ofdm_symbol_size))));
#endif
      }

      if (((c_rb + n_BWP_start) > (frame_parms->N_RB_DL >> 1)) && ((frame_parms->N_RB_DL & 1) != 0)) {
        // number of RBs is odd  and   c_rb is higher than half system bandwidth + 1
        // if these conditions are true the pointer has to be situated at the 1st part of the rxdataF just after the first IQ symbols of the RB containing DC
        rxF = &rxdataF[aarx][(12*(c_rb - (frame_parms->N_RB_DL>>1)) - 6 + (symbol * (frame_parms->ofdm_symbol_size)))+n_BWP_start*12]; // we point at the 1st part of the rxdataF in symbol
#ifdef NR_PDCCH_DCI_DEBUG
        LOG_D(PHY,"in odd case c_rb (%d) is higher than half N_RB_DL (not DC) -> rxF = &rxdataF[aarx = (%d)][(12*(c_rb - frame_parms->N_RB_DL) - 5 + (symbol * (frame_parms->ofdm_symbol_size))) = (%d)]\n",
               c_rb,aarx,(12*(c_rb - (frame_parms->N_RB_DL>>1)) - 6 + (symbol * (frame_parms->ofdm_symbol_size))));
#endif
      }

      if (((c_rb + n_BWP_start) == (frame_parms->N_RB_DL >> 1)) && ((frame_parms->N_RB_DL & 1) != 0)) { // treatment of RB containing the DC
        // if odd number RBs in system bandwidth and first RB to be treated is higher than middle system bandwidth (around DC)
        // we have to treat the RB in two parts: first part from i=0 to 5, the data is at the end of rxdataF (pointing at the end of the table)
        rxF = &rxdataF[aarx][(frame_parms->first_carrier_offset + 12 * c_rb + (symbol * (frame_parms->ofdm_symbol_size)))+n_BWP_start*12];
#ifdef NR_PDCCH_DCI_DEBUG
        LOG_D(PHY,"in odd case c_rb (%d) is half N_RB_DL + 1 we treat DC case -> rxF = &rxdataF[aarx = (%d)][(frame_parms->first_carrier_offset + 12 * c_rb + (symbol * (frame_parms->ofdm_symbol_size))) = (%d)]\n",
               c_rb,aarx,(frame_parms->first_carrier_offset + 12 * c_rb + (symbol * (frame_parms->ofdm_symbol_size))));
#endif
        j = 0;

        for (i = 0; i < 6; i++) { //treating first part of the RB note that i=5 would correspond to DC. We treat it in NR
          if ((i != 1) && (i != 5)) {
            dl_ch0_ext[j] = dl_ch0[i];
            rxF_ext[j++] = rxF[i];
            //              printf("**extract rb %d, re %d => (%d,%d)\n",rb,i,*(short *)&rxF_ext[j-1],*(1+(short*)&rxF_ext[j-1]));
          }
        }

        // then we point at the begining of the symbol part of rxdataF do process second part of RB
        rxF = &rxdataF[aarx][((symbol * (frame_parms->ofdm_symbol_size)))]; // we point at the 1st part of the rxdataF in symbol
#ifdef NR_PDCCH_DCI_DEBUG
        LOG_D(PHY,"in odd case c_rb (%d) is half N_RB_DL +1 we treat DC case -> rxF = &rxdataF[aarx = (%d)][(symbol * (frame_parms->ofdm_symbol_size)) = (%d)]\n",
               c_rb,aarx,(symbol * (frame_parms->ofdm_symbol_size)));
#endif
        for (; i < 12; i++) {
          if ((i != 9)) {
            dl_ch0_ext[j] = dl_ch0[i];
            rxF_ext[j++] = rxF[(1 + i - 6)];
            //              printf("**extract rb %d, re %d => (%d,%d)\n",rb,i,*(short *)&rxF_ext[j-1],*(1+(short*)&rxF_ext[j-1]));
          }
        }

        nb_rb++;
        dl_ch0_ext += NBR_RE_PER_RB_WITHOUT_DMRS;
        rxF_ext += NBR_RE_PER_RB_WITHOUT_DMRS;
        dl_ch0 += 12;
        //rxF += 7;
        //c_rb++;
        //n_BWP_start++; // We have to increment this variable here to be consequent in the for loop afterwards
        //}
      } else { // treatment of any RB that does not contain the DC
        j = 0;

        for (i = 0; i < 12; i++) {
          if ((i != 1) && (i != 5) && (i != 9)) {
            rxF_ext[j] = rxF[i];
#ifdef NR_PDCCH_DCI_DEBUG
            LOG_D(PHY,"RB[c_rb %d] \t RE[re %d] => rxF_ext[%d]=(%d,%d)\t rxF[%d]=(%d,%d)\n",
                   c_rb, i, j, *(short *) &rxF_ext[j],*(1 + (short *) &rxF_ext[j]), i,
                   *(short *) &rxF[i], *(1 + (short *) &rxF[i]));
#endif
            dl_ch0_ext[j] = dl_ch0[i];

            //LOG_DDD("ch %d => dl_ch0(%d,%d)\n", i, *(short *) &dl_ch0[i], *(1 + (short*) &dl_ch0[i]));
            //printf("\t-> dl_ch0[%d] => dl_ch0_ext[%d](%d,%d)\n", i,j, *(short *) &dl_ch0[i], *(1 + (short*) &dl_ch0[i]));
            j++;
          } else {
#ifdef NR_PDCCH_DCI_DEBUG
            LOG_D(PHY,"RB[c_rb %d] \t RE[re %d] => rxF_ext[%d]=(%d,%d)\t rxF[%d]=(%d,%d) \t\t <==> DM-RS PDCCH, this is a pilot symbol\n",
                   c_rb, i, j, *(short *) &rxF_ext[j], *(1 + (short *) &rxF_ext[j]), i,
                   *(short *) &rxF[i], *(1 + (short *) &rxF[i]));
#endif
          }
        }

        nb_rb++;
        dl_ch0_ext += NBR_RE_PER_RB_WITHOUT_DMRS;
        rxF_ext += NBR_RE_PER_RB_WITHOUT_DMRS;
        dl_ch0 += 12;
        //rxF += 12;
        //}
      }
    }
  }
}

#endif



void nr_pdcch_channel_compensation(int32_t **rxdataF_ext,
                                   int32_t **dl_ch_estimates_ext,
                                   int32_t **rxdataF_comp,
                                   int32_t **rho,
                                   NR_DL_FRAME_PARMS *frame_parms,
                                   uint8_t symbol,
                                   uint8_t output_shift,
                                   uint32_t coreset_nbr_rb) {
  uint16_t rb; //,nb_rb=20;
  uint8_t aarx;
#if defined(__x86_64__) || defined(__i386__)
  __m128i mmtmpP0,mmtmpP1,mmtmpP2,mmtmpP3;
#elif defined(__arm__)
  int16x8_t mmtmpP0,mmtmpP1,mmtmpP2,mmtmpP3;
#endif
#if defined(__x86_64__) || defined(__i386__)
  __m128i *dl_ch128,*rxdataF128,*rxdataF_comp128;
#elif defined(__arm__)
#endif

  for (aarx=0; aarx<frame_parms->nb_antennas_rx; aarx++) {
#if defined(__x86_64__) || defined(__i386__)
    dl_ch128          = (__m128i *)&dl_ch_estimates_ext[aarx][symbol*coreset_nbr_rb*12];
    rxdataF128        = (__m128i *)&rxdataF_ext[aarx][symbol*coreset_nbr_rb*12];
    rxdataF_comp128   = (__m128i *)&rxdataF_comp[aarx][symbol*coreset_nbr_rb*12];
    //printf("ch compensation dl_ch ext addr %p \n", &dl_ch_estimates_ext[(aatx<<1)+aarx][symbol*20*12]);
    //printf("rxdataf ext addr %p symbol %d\n", &rxdataF_ext[aarx][symbol*20*12], symbol);
    //printf("rxdataf_comp addr %p\n",&rxdataF_comp[(aatx<<1)+aarx][symbol*20*12]);
#elif defined(__arm__)
    // to be filled in
#endif

    for (rb=0; rb<(coreset_nbr_rb*3)>>2; rb++) {
      //printf("rb %d\n",rb);
#if defined(__x86_64__) || defined(__i386__)
      // multiply by conjugated channel
      mmtmpP0 = _mm_madd_epi16(dl_ch128[0],rxdataF128[0]);
      //  print_ints("re",&mmtmpP0);
      // mmtmpP0 contains real part of 4 consecutive outputs (32-bit)
      mmtmpP1 = _mm_shufflelo_epi16(dl_ch128[0],_MM_SHUFFLE(2,3,0,1));
      mmtmpP1 = _mm_shufflehi_epi16(mmtmpP1,_MM_SHUFFLE(2,3,0,1));
      mmtmpP1 = _mm_sign_epi16(mmtmpP1,*(__m128i *)&conjugate[0]);
      //  print_ints("im",&mmtmpP1);
      mmtmpP1 = _mm_madd_epi16(mmtmpP1,rxdataF128[0]);
      // mmtmpP1 contains imag part of 4 consecutive outputs (32-bit)
      mmtmpP0 = _mm_srai_epi32(mmtmpP0,output_shift);
      //  print_ints("re(shift)",&mmtmpP0);
      mmtmpP1 = _mm_srai_epi32(mmtmpP1,output_shift);
      //  print_ints("im(shift)",&mmtmpP1);
      mmtmpP2 = _mm_unpacklo_epi32(mmtmpP0,mmtmpP1);
      mmtmpP3 = _mm_unpackhi_epi32(mmtmpP0,mmtmpP1);
      //      print_ints("c0",&mmtmpP2);
      //  print_ints("c1",&mmtmpP3);
      rxdataF_comp128[0] = _mm_packs_epi32(mmtmpP2,mmtmpP3);
      //print_shorts("rx:",rxdataF128);
      //print_shorts("ch:",dl_ch128);
      //print_shorts("pack:",rxdataF_comp128);
      // multiply by conjugated channel
      mmtmpP0 = _mm_madd_epi16(dl_ch128[1],rxdataF128[1]);
      // mmtmpP0 contains real part of 4 consecutive outputs (32-bit)
      mmtmpP1 = _mm_shufflelo_epi16(dl_ch128[1],_MM_SHUFFLE(2,3,0,1));
      mmtmpP1 = _mm_shufflehi_epi16(mmtmpP1,_MM_SHUFFLE(2,3,0,1));
      mmtmpP1 = _mm_sign_epi16(mmtmpP1,*(__m128i *)&conjugate[0]);
      mmtmpP1 = _mm_madd_epi16(mmtmpP1,rxdataF128[1]);
      // mmtmpP1 contains imag part of 4 consecutive outputs (32-bit)
      mmtmpP0 = _mm_srai_epi32(mmtmpP0,output_shift);
      mmtmpP1 = _mm_srai_epi32(mmtmpP1,output_shift);
      mmtmpP2 = _mm_unpacklo_epi32(mmtmpP0,mmtmpP1);
      mmtmpP3 = _mm_unpackhi_epi32(mmtmpP0,mmtmpP1);
      rxdataF_comp128[1] = _mm_packs_epi32(mmtmpP2,mmtmpP3);
      //print_shorts("rx:",rxdataF128+1);
      //print_shorts("ch:",dl_ch128+1);
      //print_shorts("pack:",rxdataF_comp128+1);
      // multiply by conjugated channel
      mmtmpP0 = _mm_madd_epi16(dl_ch128[2],rxdataF128[2]);
      // mmtmpP0 contains real part of 4 consecutive outputs (32-bit)
      mmtmpP1 = _mm_shufflelo_epi16(dl_ch128[2],_MM_SHUFFLE(2,3,0,1));
      mmtmpP1 = _mm_shufflehi_epi16(mmtmpP1,_MM_SHUFFLE(2,3,0,1));
      mmtmpP1 = _mm_sign_epi16(mmtmpP1,*(__m128i *)&conjugate[0]);
      mmtmpP1 = _mm_madd_epi16(mmtmpP1,rxdataF128[2]);
      // mmtmpP1 contains imag part of 4 consecutive outputs (32-bit)
      mmtmpP0 = _mm_srai_epi32(mmtmpP0,output_shift);
      mmtmpP1 = _mm_srai_epi32(mmtmpP1,output_shift);
      mmtmpP2 = _mm_unpacklo_epi32(mmtmpP0,mmtmpP1);
      mmtmpP3 = _mm_unpackhi_epi32(mmtmpP0,mmtmpP1);
      rxdataF_comp128[2] = _mm_packs_epi32(mmtmpP2,mmtmpP3);
      ///////////////////////////////////////////////////////////////////////////////////////////////
      //print_shorts("rx:",rxdataF128+2);
      //print_shorts("ch:",dl_ch128+2);
      //print_shorts("pack:",rxdataF_comp128+2);

      for (int i=0; i<12 ; i++)
        LOG_DDD("rxdataF128[%d]=(%d,%d) X dlch[%d]=(%d,%d) rxdataF_comp128[%d]=(%d,%d)\n",
               (rb*12)+i, ((short *)rxdataF128)[i<<1],((short *)rxdataF128)[1+(i<<1)],
               (rb*12)+i, ((short *)dl_ch128)[i<<1],((short *)dl_ch128)[1+(i<<1)],
               (rb*12)+i, ((short *)rxdataF_comp128)[i<<1],((short *)rxdataF_comp128)[1+(i<<1)]);

      dl_ch128+=3;
      rxdataF128+=3;
      rxdataF_comp128+=3;
#elif defined(__arm__)
      // to be filled in
#endif
    }
  }

#if defined(__x86_64__) || defined(__i386__)
  _mm_empty();
  _m_empty();
#endif
}


void nr_pdcch_detection_mrc(NR_DL_FRAME_PARMS *frame_parms,
                         int32_t **rxdataF_comp,
                         uint8_t symbol) {
#if defined(__x86_64__) || defined(__i386__)
  __m128i *rxdataF_comp128_0,*rxdataF_comp128_1;
#elif defined(__arm__)
  int16x8_t *rxdataF_comp128_0,*rxdataF_comp128_1;
#endif
  int32_t i;

  if (frame_parms->nb_antennas_rx>1) {
#if defined(__x86_64__) || defined(__i386__)
    rxdataF_comp128_0   = (__m128i *)&rxdataF_comp[0][symbol*frame_parms->N_RB_DL*12];
    rxdataF_comp128_1   = (__m128i *)&rxdataF_comp[1][symbol*frame_parms->N_RB_DL*12];
#elif defined(__arm__)
    rxdataF_comp128_0   = (int16x8_t *)&rxdataF_comp[0][symbol*frame_parms->N_RB_DL*12];
    rxdataF_comp128_1   = (int16x8_t *)&rxdataF_comp[1][symbol*frame_parms->N_RB_DL*12];
#endif

    // MRC on each re of rb
    for (i=0; i<frame_parms->N_RB_DL*3; i++) {
#if defined(__x86_64__) || defined(__i386__)
      rxdataF_comp128_0[i] = _mm_adds_epi16(_mm_srai_epi16(rxdataF_comp128_0[i],1),_mm_srai_epi16(rxdataF_comp128_1[i],1));
#elif defined(__arm__)
      rxdataF_comp128_0[i] = vhaddq_s16(rxdataF_comp128_0[i],rxdataF_comp128_1[i]);
#endif
    }
  }

#if defined(__x86_64__) || defined(__i386__)
  _mm_empty();
  _m_empty();
#endif
}

#if 0
void pdcch_siso(NR_DL_FRAME_PARMS *frame_parms,
                int32_t **rxdataF_comp,
                uint8_t l) {
  uint8_t rb,re,jj,ii;
  jj=0;
  ii=0;

  for (rb=0; rb<frame_parms->N_RB_DL; rb++) {
    for (re=0; re<12; re++) {
      rxdataF_comp[0][jj++] = rxdataF_comp[0][ii];
      ii++;
    }
  }
}
#endif

#ifdef NR_PDCCH_DCI_RUN
int32_t nr_rx_pdcch(PHY_VARS_NR_UE *ue,
                    UE_nr_rxtx_proc_t *proc,
                    fapi_nr_dl_config_dci_dl_pdu_rel15_t *rel15) {

  uint32_t frame = proc->frame_rx;
  uint32_t slot  = proc->nr_slot_rx;
  NR_UE_COMMON *common_vars      = &ue->common_vars;
  NR_DL_FRAME_PARMS *frame_parms = &ue->frame_parms;
  NR_UE_PDCCH *pdcch_vars        = ue->pdcch_vars[proc->thread_id][0];

  uint8_t log2_maxh, aarx;
  int32_t avgs;
  int32_t avgP[4];
<<<<<<< HEAD
  int n_rb,rb_offset;
  get_coreset_rballoc(rel15->coreset.frequency_domain_resource,&n_rb,&rb_offset);
  LOG_D(PHY,"pdcch coreset: freq %x, n_rb %d, rb_offset %d\n",
        rel15->coreset.frequency_domain_resource[0],n_rb,rb_offset);
  for (int s=rel15->coreset.StartSymbolIndex; s<(rel15->coreset.StartSymbolIndex+rel15->coreset.duration); s++) {
    LOG_D(PHY,"in nr_pdcch_extract_rbs_single(rxdataF -> rxdataF_ext || dl_ch_estimates -> dl_ch_estimates_ext)\n");

    nr_pdcch_extract_rbs_single(common_vars->common_vars_rx_data_per_thread[proc->thread_id].rxdataF,
                                pdcch_vars->dl_ch_estimates,
                                pdcch_vars->rxdataF_ext,
                                pdcch_vars->dl_ch_estimates_ext,
                                s,
                                frame_parms,
                                rel15->coreset.frequency_domain_resource,
                                n_rb,
                                rel15->BWPStart);

    LOG_D(PHY,"we enter nr_pdcch_channel_level(avgP=%d) => compute channel level based on ofdm symbol 0, pdcch_vars[eNB_id]->dl_ch_estimates_ext\n",*avgP);
    LOG_D(PHY,"in nr_pdcch_channel_level(dl_ch_estimates_ext -> dl_ch_estimates_ext)\n");
    // compute channel level based on ofdm symbol 0
    nr_pdcch_channel_level(pdcch_vars->dl_ch_estimates_ext,
                           frame_parms,
                           avgP,
                           n_rb);
    avgs = 0;

    for (aarx = 0; aarx < frame_parms->nb_antennas_rx; aarx++)
      avgs = cmax(avgs, avgP[aarx]);

    log2_maxh = (log2_approx(avgs) / 2) + 5;  //+frame_parms->nb_antennas_rx;

=======
  for (int i=0;i<pdcch_vars->nb_search_space;i++) {

    rel15 = &pdcch_vars->pdcch_config[i];
    int n_rb,rb_offset;
    get_coreset_rballoc(rel15->coreset.frequency_domain_resource,&n_rb,&rb_offset);

    LOG_D(PHY,"pdcch coreset: freq %x, n_rb %d, rb_offset %d\n",
          rel15->coreset.frequency_domain_resource[0],n_rb,rb_offset);

    for (int s=rel15->coreset.StartSymbolIndex; s<(rel15->coreset.StartSymbolIndex+rel15->coreset.duration); s++) {
      LOG_D(PHY,"in nr_pdcch_extract_rbs_single(rxdataF -> rxdataF_ext || dl_ch_estimates -> dl_ch_estimates_ext)\n");

      nr_pdcch_extract_rbs_single(common_vars->common_vars_rx_data_per_thread[proc->thread_id].rxdataF,
				  pdcch_vars->dl_ch_estimates,
				  pdcch_vars->rxdataF_ext,
				  pdcch_vars->dl_ch_estimates_ext,
				  s,
				  frame_parms,
				  rel15->coreset.frequency_domain_resource,
				  n_rb,
				  rel15->BWPStart);

      LOG_D(PHY,"we enter nr_pdcch_channel_level(avgP=%d) => compute channel level based on ofdm symbol 0, pdcch_vars[eNB_id]->dl_ch_estimates_ext\n",*avgP);
      LOG_D(PHY,"in nr_pdcch_channel_level(dl_ch_estimates_ext -> dl_ch_estimates_ext)\n");
      // compute channel level based on ofdm symbol 0
      nr_pdcch_channel_level(pdcch_vars->dl_ch_estimates_ext,
                             frame_parms,
                             avgP,
                             n_rb);
      avgs = 0;

      for (aarx = 0; aarx < frame_parms->nb_antennas_rx; aarx++)
        avgs = cmax(avgs, avgP[aarx]);

      log2_maxh = (log2_approx(avgs) / 2) + 5;  //+frame_parms->nb_antennas_rx;
>>>>>>> b9883694
#ifdef UE_DEBUG_TRACE
    LOG_D(PHY,"slot %d: pdcch log2_maxh = %d (%d,%d)\n",slot,log2_maxh,avgP[0],avgs);
#endif
#if T_TRACER
    T(T_UE_PHY_PDCCH_ENERGY, T_INT(0), T_INT(0), T_INT(frame%1024), T_INT(slot),
      T_INT(avgP[0]), T_INT(avgP[1]), T_INT(avgP[2]), T_INT(avgP[3]));
#endif
    LOG_D(PHY,"we enter nr_pdcch_channel_compensation(log2_maxh=%d)\n",log2_maxh);
    LOG_D(PHY,"in nr_pdcch_channel_compensation(rxdataF_ext x dl_ch_estimates_ext -> rxdataF_comp)\n");
    // compute LLRs for ofdm symbol 0 only
    nr_pdcch_channel_compensation(pdcch_vars->rxdataF_ext,
                                  pdcch_vars->dl_ch_estimates_ext,
                                  pdcch_vars->rxdataF_comp,
                                  NULL,
                                  frame_parms,
                                  s,
                                  log2_maxh,
                                  n_rb); // log2_maxh+I0_shift
    if (frame_parms->nb_antennas_rx > 1) {
      LOG_D(PHY,"we enter nr_pdcch_detection_mrc(frame_parms->nb_antennas_rx=%d)\n", frame_parms->nb_antennas_rx);
      nr_pdcch_detection_mrc(frame_parms, pdcch_vars->rxdataF_comp,s);
    }

    LOG_D(PHY,"we enter nr_pdcch_llr(for symbol %d), pdcch_vars[eNB_id]->rxdataF_comp ---> pdcch_vars[eNB_id]->llr \n",s);
    LOG_D(PHY,"in nr_pdcch_llr(rxdataF_comp -> llr)\n");
    nr_pdcch_llr(frame_parms,
                 pdcch_vars->rxdataF_comp,
                 pdcch_vars->llr,
                 s,
                 n_rb);
#if T_TRACER
    
    //  T(T_UE_PHY_PDCCH_IQ, T_INT(frame_parms->N_RB_DL), T_INT(frame_parms->N_RB_DL),
    //  T_INT(n_pdcch_symbols),
    //  T_BUFFER(pdcch_vars[eNB_id]->rxdataF_comp, frame_parms->N_RB_DL*12*n_pdcch_symbols* 4));
    
#endif
#ifdef DEBUG_DCI_DECODING
    printf("demapping: slot %d, mi %d\n",slot,get_mi(frame_parms,slot));
#endif
  }

  LOG_D(PHY,"we enter nr_pdcch_demapping_deinterleaving()\n");
  nr_pdcch_demapping_deinterleaving((uint32_t *) pdcch_vars->llr,
                                    (uint32_t *) pdcch_vars->e_rx,
                                    rel15->coreset.duration,
                                    n_rb,
                                    rel15->coreset.RegBundleSize,
                                    rel15->coreset.InterleaverSize,
                                    rel15->coreset.ShiftIndex,
                                    rel15->number_of_candidates,
                                    rel15->CCE,
                                    rel15->L);
    /*
    nr_pdcch_unscrambling(rel15->rnti,
                          frame_parms,
                          slot,
                          pdcch_vars->e_rx,
                          rel15->coreset.duration*n_rb*9*2,
                          // get_nCCE(n_pdcch_symbols, frame_parms, mi) * 72,
                          rel15->coreset.pdcch_dmrs_scrambling_id);
    */
  LOG_D(PHY,"we end nr_pdcch_unscrambling()\n");
  LOG_D(PHY,"Ending nr_rx_pdcch() function\n");

  return (0);
}

#endif

#if 0
void nr_pdcch_scrambling(NR_DL_FRAME_PARMS *frame_parms,
                      uint8_t nr_slot_rx,
                      uint8_t *e,
                      uint32_t length) {
  int i;
  uint8_t reset;
  uint32_t x1, x2, s=0;
  reset = 1;
  // x1 is set in lte_gold_generic
  x2 = (nr_slot_rx<<9) + frame_parms->Nid_cell; //this is c_init in 36.211 Sec 6.8.2

  for (i=0; i<length; i++) {
    if ((i&0x1f)==0) {
      s = lte_gold_generic(&x1, &x2, reset);
      //printf("lte_gold[%d]=%x\n",i,s);
      reset = 0;
    }

    //    printf("scrambling %d : e %d, c %d\n",i,e[i],((s>>(i&0x1f))&1));
    if (e[i] != 2) // <NIL> element is 2
      e[i] = (e[i]&1) ^ ((s>>(i&0x1f))&1);
  }
}
#endif


#ifdef NR_PDCCH_DCI_RUN

void nr_pdcch_unscrambling(int16_t *z,
                           uint16_t scrambling_RNTI,
                           uint32_t length,
                           uint16_t pdcch_DMRS_scrambling_id,
                           int16_t *z2) {
  int i;
  uint8_t reset;
  uint32_t x1, x2, s = 0;
  uint16_t n_id; //{0,1,...,65535}
  uint32_t rnti = (uint32_t) scrambling_RNTI;
  reset = 1;
  // x1 is set in first call to lte_gold_generic
  n_id = pdcch_DMRS_scrambling_id;
  x2 = ((rnti<<16) + n_id); //mod 2^31 is implicit //this is c_init in 38.211 v15.1.0 Section 7.3.2.3

  LOG_D(PHY,"PDCCH Unscrambling x2 %x : scrambling_RNTI %x\n", x2, rnti);

  for (i = 0; i < length; i++) {
    if ((i & 0x1f) == 0) {
      s = lte_gold_generic(&x1, &x2, reset);
      reset = 0;
    }

    if (((s >> (i % 32)) & 1) == 1) z2[i] = -z[i];
    else z2[i]=z[i];
  }
}

#endif


#ifdef NR_PDCCH_DCI_RUN
/* This function compares the received DCI bits with
 * re-encoded DCI bits and returns the number of mismatched bits
 */
uint16_t nr_dci_false_detection(uint64_t *dci,
                            int16_t *soft_in,
                            const t_nrPolar_params *polar_param,
                            int encoded_length,
                            int rnti) {

  uint32_t encoder_output[NR_MAX_DCI_SIZE_DWORD];
  polar_encoder_fast(dci, (void*)encoder_output, rnti, 1, (t_nrPolar_params *)polar_param);
  uint8_t *enout_p = (uint8_t*)encoder_output;
  uint16_t x = 0;

  for (int i=0; i<encoded_length/8; i++) {
    x += ( enout_p[i] & 1 ) ^ ( ( soft_in[i*8] >> 15 ) & 1);
    x += ( ( enout_p[i] >> 1 ) & 1 ) ^ ( ( soft_in[i*8+1] >> 15 ) & 1 );
    x += ( ( enout_p[i] >> 2 ) & 1 ) ^ ( ( soft_in[i*8+2] >> 15 ) & 1 );
    x += ( ( enout_p[i] >> 3 ) & 1 ) ^ ( ( soft_in[i*8+3] >> 15 ) & 1 );
    x += ( ( enout_p[i] >> 4 ) & 1 ) ^ ( ( soft_in[i*8+4] >> 15 ) & 1 );
    x += ( ( enout_p[i] >> 5 ) & 1 ) ^ ( ( soft_in[i*8+5] >> 15 ) & 1 );
    x += ( ( enout_p[i] >> 6 ) & 1 ) ^ ( ( soft_in[i*8+6] >> 15 ) & 1 );
    x += ( ( enout_p[i] >> 7 ) & 1 ) ^ ( ( soft_in[i*8+7] >> 15 ) & 1 );
  }
  return x;
}

uint8_t nr_dci_decoding_procedure(PHY_VARS_NR_UE *ue,
                                  UE_nr_rxtx_proc_t *proc,
                                  fapi_nr_dci_indication_t *dci_ind,
                                  fapi_nr_dl_config_dci_dl_pdu_rel15_t *rel15) {

  NR_UE_PDCCH *pdcch_vars = ue->pdcch_vars[proc->thread_id][0];

  //int gNB_id = 0;
  int16_t tmp_e[16*108];
  rnti_t n_rnti;

  for (int j=0;j<rel15->number_of_candidates;j++) {
    int CCEind = rel15->CCE[j];
    int L = rel15->L[j];

    // Loop over possible DCI lengths
    for (int k = 0; k < rel15->num_dci_options; k++) {
      int dci_length = rel15->dci_length_options[k];
      uint64_t dci_estimation[2]= {0};
      const t_nrPolar_params *currentPtrDCI = nr_polar_params(NR_POLAR_DCI_MESSAGE_TYPE, dci_length, L, 1, &ue->polarList);

      LOG_D(PHY, "Trying DCI candidate %d of %d number of candidates, CCE %d (%d), L %d\n", j, rel15->number_of_candidates, CCEind, CCEind*9*6*2, L);

      nr_pdcch_unscrambling(&pdcch_vars->e_rx[CCEind*108], rel15->coreset.scrambling_rnti, L*108, rel15->coreset.pdcch_dmrs_scrambling_id, tmp_e);

<<<<<<< HEAD
#ifdef DEBUG_DCI_DECODING
      uint32_t * z = (uint32_t *) &pdcch_vars->e_rx[CCEind*108];
      for (int index_z = 0; index_z < 96; index_z++){
        for (int i=0; i<9; i++) {
          LOG_D(PHY,"z[%d]=(%d,%d) \n", (9*index_z + i), *(int16_t *) &z[index_z + i],*(1 + (int16_t *) &z[index_z + i]));
=======
        #ifdef DEBUG_DCI_DECODING
          uint32_t * z = (uint32_t *) &pdcch_vars->e_rx[CCEind*108];
          for (int index_z = 0; index_z < 96; index_z++){
            for (int i=0; i<9; i++) {
              LOG_D(PHY,"z[%d]=(%d,%d) \n", (9*index_z + i), *(int16_t *) &z[index_z + i],*(1 + (int16_t *) &z[index_z + i]));
            }
          }
        #endif

        uint16_t crc = polar_decoder_int16(tmp_e,
                                          dci_estimation,
                                          1,
                                          currentPtrDCI);

        n_rnti = rel15->rnti;
	      LOG_D(PHY, "(%i.%i) dci indication (rnti %x,dci format %s,n_CCE %d,payloadSize %d)\n", proc->frame_rx, proc->nr_slot_rx,n_rnti,nr_dci_format_string[rel15->dci_format_options[k]],CCEind,dci_length);
        if (crc == n_rnti) {
          LOG_D(PHY, "(%i.%i) Received dci indication (rnti %x,dci format %s,n_CCE %d,payloadSize %d,payload %llx)\n",
                proc->frame_rx, proc->nr_slot_rx,n_rnti,nr_dci_format_string[rel15->dci_format_options[k]],CCEind,dci_length,*(unsigned long long*)dci_estimation);
          uint16_t mb = nr_dci_false_detection(dci_estimation,tmp_e,currentPtrDCI,L*108,n_rnti);
          ue->dci_thres = (ue->dci_thres + mb) / 2;
          if (mb > (ue->dci_thres+20)) {
            LOG_W(PHY,"DCI false positive. Dropping DCI index %d. Mismatched bits: %d/%d. Current DCI threshold: %d\n",j,mb,L*108,ue->dci_thres);
            continue;
          }
          else {
            dci_ind->SFN = proc->frame_rx;
            dci_ind->slot = proc->nr_slot_rx;
            dci_ind->dci_list[dci_ind->number_of_dcis].rnti        = n_rnti;
            dci_ind->dci_list[dci_ind->number_of_dcis].n_CCE       = CCEind;
            dci_ind->dci_list[dci_ind->number_of_dcis].dci_format  = rel15->dci_format_options[k];
            dci_ind->dci_list[dci_ind->number_of_dcis].payloadSize = dci_length;
            memcpy((void*)dci_ind->dci_list[dci_ind->number_of_dcis].payloadBits,(void*)dci_estimation,8);
            dci_ind->number_of_dcis++;
            break;    // If DCI is found, no need to check for remaining DCI lengths
          }
        } else {
          LOG_D(PHY,"(%i.%i) Decoded crc %x does not match rnti %x for DCI format %d\n", proc->frame_rx, proc->nr_slot_rx, crc, n_rnti, rel15->dci_format_options[k]);
>>>>>>> b9883694
        }
      }
#endif

      uint16_t crc = polar_decoder_int16(tmp_e,
                                         dci_estimation,
                                         1,
                                         currentPtrDCI);

      n_rnti = rel15->rnti;

      if (crc == n_rnti) {
        LOG_D(PHY, "(%i.%i) Received dci indication (rnti %x,dci format %d,n_CCE %d,payloadSize %d,payload %llx)\n",
              proc->frame_rx, proc->nr_slot_rx,n_rnti,nr_dci_format_string[rel15->dci_format_options[k]],CCEind,dci_length,*(unsigned long long*)dci_estimation);
        dci_ind->SFN = proc->frame_rx;
        dci_ind->slot = proc->nr_slot_rx;
        dci_ind->dci_list[dci_ind->number_of_dcis].rnti        = n_rnti;
        dci_ind->dci_list[dci_ind->number_of_dcis].n_CCE       = CCEind;
        dci_ind->dci_list[dci_ind->number_of_dcis].dci_format  = rel15->dci_format_options[k];
        dci_ind->dci_list[dci_ind->number_of_dcis].payloadSize = dci_length;
        memcpy((void*)dci_ind->dci_list[dci_ind->number_of_dcis].payloadBits,(void*)dci_estimation,8);
        dci_ind->number_of_dcis++;
        break;    // If DCI is found, no need to check for remaining DCI lengths
      } else {
        LOG_D(PHY,"(%i.%i) Decoded crc %x does not match rnti %x for DCI format %d\n", proc->frame_rx, proc->nr_slot_rx, crc, n_rnti, rel15->dci_format_options[k]);
      }
    }
  }
  return(dci_ind->number_of_dcis);
}

/*
void nr_dci_decoding_procedure0(int s,
                                int p,
                                int coreset_time_dur,
                                uint16_t coreset_nbr_rb,
                                NR_UE_PDCCH **pdcch_vars,
                                int do_common,
                                uint8_t nr_slot_rx,
                                NR_DCI_ALLOC_t *dci_alloc,
                                int16_t eNB_id,
                                uint8_t current_thread_id,
                                NR_DL_FRAME_PARMS *frame_parms,
                                //uint8_t mi,
                                uint16_t crc_scrambled_values[TOTAL_NBR_SCRAMBLED_VALUES],
                                uint8_t L,
                                NR_UE_SEARCHSPACE_CSS_DCI_FORMAT_t format_css,
                                NR_UE_SEARCHSPACE_USS_DCI_FORMAT_t format_uss,
                                uint8_t sizeof_bits,
                                uint8_t sizeof_bytes,
                                uint8_t *dci_cnt,
                                crc_scrambled_t *crc_scrambled,
                                format_found_t *format_found,
                                uint16_t pdcch_DMRS_scrambling_id,
                                uint32_t *CCEmap0,
                                uint32_t *CCEmap1,
                                uint32_t *CCEmap2) {
  uint32_t crc, CCEind, nCCE[3];
  uint32_t *CCEmap = NULL, CCEmap_mask = 0;
  uint8_t L2 = (1 << L);
  unsigned int Yk, nb_candidates = 0, i, m;
  unsigned int CCEmap_cand;
  uint32_t decoderState=0;
  // A[p], p is the current active CORESET
  uint16_t A[3]= {39827,39829,39839};
  //Table 10.1-2: Maximum number of PDCCH candidates    per slot and per serving cell as a function of the subcarrier spacing value 2^mu*15 KHz, mu {0,1,2,3}
  uint8_t m_max_slot_pdcch_Table10_1_2 [4] = {44,36,22,20};
  //Table 10.1-3: Maximum number of non-overlapped CCEs per slot and per serving cell as a function of the subcarrier spacing value 2^mu*15 KHz, mu {0,1,2,3}
  //uint8_t cce_max_slot_pdcch_Table10_1_3 [4] = {56,56,48,32};
  int coreset_nbr_cce_per_symbol=0;
  LOG_DDD("format_found is %d \n", *format_found);
  //if (mode == NO_DCI) {
  //  #ifdef NR_PDCCH_DCI_DEBUG
  //    LOG_DDD("skip DCI decoding: expect no DCIs at nr_slot_rx %d in current searchSpace\n", nr_slot_rx);
  //  #endif
  //  return;
  //}
  LOG_DDD("frequencyDomainResources=%lx, duration=%d\n",
         pdcch_vars[eNB_id]->coreset[p].frequencyDomainResources, pdcch_vars[eNB_id]->coreset[p].duration);

  // nCCE = get_nCCE(pdcch_vars[eNB_id]->num_pdcch_symbols, frame_parms, mi);
  for (int i = 0; i < 45; i++) {
    // this loop counts each bit of the bit map coreset_freq_dom, and increments nbr_RB_coreset for each bit set to '1'
    if (((pdcch_vars[eNB_id]->coreset[p].frequencyDomainResources & 0x1FFFFFFFFFFF) >> i) & 0x1) coreset_nbr_cce_per_symbol++;
  }

  nCCE[p] = pdcch_vars[eNB_id]->coreset[p].duration*coreset_nbr_cce_per_symbol; // 1 CCE = 6 RB
  // p is the current CORESET we are currently monitoring (among the 3 possible CORESETs in a BWP)
  // the number of CCE in the current CORESET is:
  //   the number of symbols in the CORESET (pdcch_vars[eNB_id]->coreset[p].duration)
  //   multiplied by the number of bits set to '1' in the frequencyDomainResources bitmap
  //   (1 bit set to '1' corresponds to 6 RB and 1 CCE = 6 RB)
  LOG_DDD("nCCE[%d]=%d\n",p,nCCE[p]);

  //  if (nCCE > get_nCCE(3, frame_parms, 1)) {
  //LOG_D(PHY,
  //"skip DCI decoding: nCCE=%d > get_nCCE(3,frame_parms,1)=%d\n",
  //nCCE, get_nCCE(3, frame_parms, 1));
  //return;
 // }

//  if (nCCE < L2) {
//  LOG_D(PHY, "skip DCI decoding: nCCE=%d < L2=%d\n", nCCE, L2);
//  return;
//  }

//  if (mode == NO_DCI) {
//  LOG_D(PHY, "skip DCI decoding: expect no DCIs at nr_slot_rx %d\n",
//  nr_slot_rx);
//  return;
//  }

  if (do_common == 1) {
    Yk = 0;

    if (pdcch_vars[eNB_id]->searchSpace[s].searchSpaceType.common_dci_formats == cformat2_0) {
      // for dci_format_2_0, the nb_candidates is obtained from a different variable
      switch (L2) {
        case 1:
          nb_candidates = pdcch_vars[eNB_id]->searchSpace[s].searchSpaceType.sfi_nrofCandidates_aggrlevel1;
          break;

        case 2:
          nb_candidates = pdcch_vars[eNB_id]->searchSpace[s].searchSpaceType.sfi_nrofCandidates_aggrlevel2;
          break;

        case 4:
          nb_candidates = pdcch_vars[eNB_id]->searchSpace[s].searchSpaceType.sfi_nrofCandidates_aggrlevel4;
          break;

        case 8:
          nb_candidates = pdcch_vars[eNB_id]->searchSpace[s].searchSpaceType.sfi_nrofCandidates_aggrlevel8;
          break;

        case 16:
          nb_candidates = pdcch_vars[eNB_id]->searchSpace[s].searchSpaceType.sfi_nrofCandidates_aggrlevel16;
          break;

        default:
          break;
      }
    } else if (pdcch_vars[eNB_id]->searchSpace[s].searchSpaceType.common_dci_formats == cformat2_3) {
      // for dci_format_2_3, the nb_candidates is obtained from a different variable
      nb_candidates = pdcch_vars[eNB_id]->searchSpace[s].searchSpaceType.srs_nrofCandidates;
    } else {
      nb_candidates = (L2 == 4) ? 4 : ((L2 == 8)? 2 : 1); // according to Table 10.1-1 (38.213 section 10.1)
      LOG_DDD("we are in common searchSpace and nb_candidates=%u for L2=%d\n", nb_candidates, L2);
    }
  } else {
    switch (L2) {
      case 1:
        nb_candidates = pdcch_vars[eNB_id]->searchSpace[s].nrofCandidates_aggrlevel1;
        break;

      case 2:
        nb_candidates = pdcch_vars[eNB_id]->searchSpace[s].nrofCandidates_aggrlevel2;
        break;

      case 4:
        nb_candidates = pdcch_vars[eNB_id]->searchSpace[s].nrofCandidates_aggrlevel4;
        break;

      case 8:
        nb_candidates = pdcch_vars[eNB_id]->searchSpace[s].nrofCandidates_aggrlevel8;
        break;

      case 16:
        nb_candidates = pdcch_vars[eNB_id]->searchSpace[s].nrofCandidates_aggrlevel16;
        break;

      default:
        break;
    }

    // Find first available in ue specific search space
    // according to procedure in Section 10.1 of 38.213
    // compute Yk
    Yk = (unsigned int) pdcch_vars[eNB_id]->crnti;

    for (i = 0; i <= nr_slot_rx; i++)
      Yk = (Yk * A[p%3]) % 65537;
  }

  LOG_DDD("L2(%d) | nCCE[%d](%d) | Yk(%u) | nb_candidates(%u)\n", L2, p, nCCE[p], Yk, nb_candidates);
  //  for (CCEind=0;
  //    CCEind<nCCE2;
  //    CCEind+=(1<<L)) {
  //  if (nb_candidates * L2 > nCCE[p])
  //    nb_candidates = nCCE[p] / L2;
  // In the next code line there is maybe a bug. The spec is not comparing Table 10.1-2 with nb_candidates, but with total number of candidates for all s and all p
  int m_p_s_L_max = (m_max_slot_pdcch_Table10_1_2[1]<=nb_candidates ? m_max_slot_pdcch_Table10_1_2[1] : nb_candidates);

  if (L==4) m_p_s_L_max=1; // Table 10.1-2 is not defined for L=4

  if(0 <= L && L < 4) LOG_DDD("m_max_slot_pdcch_Table10_1_2(%d)=%d\n",L,m_max_slot_pdcch_Table10_1_2[L]);

  for (m = 0; m < nb_candidates; m++) {
    int n_ci = 0;

    if (nCCE[p] < L2) return;

  LOG_DDD("debug1(%d)=nCCE[p]/L2 | nCCE[%d](%d) | L2(%d)\n",nCCE[p] / L2,p,nCCE[p],L2);
  LOG_DDD("debug2(%d)=L2*m_p_s_L_max | L2(%d) | m_p_s_L_max(%d)\n",L2*m_p_s_L_max,L2,m_p_s_L_max);
  CCEind = (((Yk + (uint16_t)(floor((m*nCCE[p])/(L2*m_p_s_L_max))) + n_ci) % (uint16_t)(floor(nCCE[p] / L2))) * L2);
  LOG_DDD("CCEind(%u) = (((Yk(%u) + ((m(%u)*nCCE[p](%u))/(L2(%d)*m_p_s_L_max(%d)))) %% (nCCE[p] / L2)) * L2)\n",
            CCEind,Yk,m,nCCE[p],L2,m_p_s_L_max);
  LOG_DDD("n_candidate(m)=%u | CCEind=%u |",m,CCEind);

    if (CCEind < 32)
      CCEmap = CCEmap0;
    else if (CCEind < 64)
      CCEmap = CCEmap1;
    else if (CCEind < 96)
      CCEmap = CCEmap2;
    else AssertFatal(1==0,"Illegal CCEind %u (Yk %u, m %u, nCCE %u, L2 %u\n", CCEind, Yk, m, nCCE[p], L2);

    switch (L2) {
      case 1:
        CCEmap_mask = (1 << (CCEind & 0x1f));
        break;

      case 2:
        CCEmap_mask = (3 << (CCEind & 0x1f));
        break;

      case 4:
        CCEmap_mask = (0xf << (CCEind & 0x1f));
        break;

      case 8:
        CCEmap_mask = (0xff << (CCEind & 0x1f));
        break;

      case 16:
        CCEmap_mask = (0xfff << (CCEind & 0x1f));
        break;

      default:
        LOG_E(PHY, "Illegal L2 value %d\n", L2);
        //mac_xface->macphy_exit("Illegal L2\n");
        return; // not reached
    }

    CCEmap_cand = (*CCEmap) & CCEmap_mask;
    // CCE is not allocated yet
    LOG_DDD("CCEmap_cand=%u \n",CCEmap_cand);

    if (CCEmap_cand == 0) {
#ifdef DEBUG_DCI_DECODING

      if (do_common == 1)
        LOG_I(PHY,"[DCI search nPdcch %d - common] Attempting candidate %d Aggregation Level %d DCI length %d at CCE %d/%d (CCEmap %x,CCEmap_cand %x)\n",
              pdcch_vars[eNB_id]->num_pdcch_symbols,m,L2,sizeof_bits,CCEind,nCCE,*CCEmap,CCEmap_mask);
      else
        LOG_I(PHY,"[DCI search nPdcch %d - ue spec] Attempting candidate %d Aggregation Level %d DCI length %d at CCE %d/%d (CCEmap %x,CCEmap_cand %x) format %d\n",
              pdcch_vars[eNB_id]->num_pdcch_symbols,m,L2,sizeof_bits,CCEind,nCCE,*CCEmap,CCEmap_mask,format_uss);

#endif
      LOG_DDD("... we enter function dci_decoding(sizeof_bits=%d L=%d) -----\n",sizeof_bits,L);
      LOG_DDD("... we have to replace this part of the code by polar decoding\n");
      //      for (int m=0; m < (nCCE[p]*6*9*2); m++)
      LOG_DDD("(polar decoding)-> polar intput (with coreset_time_dur=%d, coreset_nbr_rb=%d, p=%d, CCEind=%u): \n",
             coreset_time_dur,coreset_nbr_rb,p,CCEind);
      
      //int reg_p=0,reg_e=0;
      //for (int m=0; m < (L2*6); m++){
      //reg_p = (((int)floor(m/coreset_time_dur))+((m%coreset_time_dur)*(L2*6/coreset_time_dur)))*9*2;
      //reg_e = m*9*2;
      //for (int i=0; i<9*2; i++){
      //polar_input[reg_p+i] = (pdcch_vars[eNB_id]->e_rx[((CCEind*9*6*2) + reg_e + i)]>0) ? (1.0):(-1.0);
      //polar_input[reg_e+i] = (pdcch_vars[eNB_id]->e_rx[((CCEind*9*6*2) + reg_e + i)]>0) ? (1/sqrt(2)):((-1)/sqrt(2));
      //printf("\t m=%d \tpolar_input[%d]=%lf <-> e_rx[%d]=%d\n",m,reg_e+i,polar_input[reg_e+i],
      //        ((CCEind*9*6*2) + reg_e + i),pdcch_vars[eNB_id]->e_rx[((CCEind*9*6*2) + reg_e + i)]);
      //printf("\t m=%d \tpolar_input[%d]=%lf <-> e_rx[%d]=%d\n",m,reg_p+i,polar_input[reg_p+i],
      //        ((CCEind*9*6*2) + reg_e + i),pdcch_vars[eNB_id]->e_rx[((CCEind*9*6*2) + reg_e + i)]);
      //}
      //}

      //#ifdef NR_PDCCH_DCI_DEBUG
      //printf("\n");
      //int j=0;
      //uint32_t polar_hex[27] = {0};
      //for (int i=0; i<L2*9*6*2; i++){2
      //if ((i%32 == 0) && (i!=0)) j++;
      //polar_hex[j] = (polar_hex[j]<<1) + ((polar_input[i]==-1)? 1:0);
      //polar_hex[j] = polar_hex[j] + (((polar_input[i]==((-1)/sqrt(2)))?1:0)<<(i%32));
      //}
      //for (j=0;j<27;j++) LOG_DDD("polar_hex[%d]=%x\n",j,polar_hex[j]);
      //#endif
      
      uint64_t dci_estimation[2]= {0};
      const t_nrPolar_params *currentPtrDCI=nr_polar_params(1, sizeof_bits, L2,1);
      decoderState = polar_decoder_int16(&pdcch_vars[eNB_id]->e_rx[CCEind*9*6*2],
                                         dci_estimation,
                                         1,
                                         currentPtrDCI);
      crc = decoderState;
      //crc = (crc16(&dci_decoded_output[current_thread_id][0], sizeof_bits) >> 16) ^ extract_crc(&dci_decoded_output[current_thread_id][0], sizeof_bits);
      LOG_DDD("... we end function dci_decoding() with crc=%x\n",crc);
      LOG_DDD("... we have to replace this part of the code by polar decoding\n");
#ifdef DEBUG_DCI_DECODING
      LOG_DDD("(nr_dci_decoding_procedure0: crc =>%d\n",crc);
#endif //uint16_t tc_rnti, uint16_t int_rnti, uint16_t sfi_rnti, uint16_t tpc_pusch_rnti, uint16_t tpc_pucch_rnti, uint16_t tpc_srs__rnti
      LOG_DDD("format_found=%d\n",*format_found);
      LOG_DDD("crc_scrambled=%d\n",*crc_scrambled);

      if (crc == crc_scrambled_values[_C_RNTI_])  {
        *crc_scrambled =_c_rnti;
        *format_found=1;
      }

      if (crc == crc_scrambled_values[_CS_RNTI_])  {
        *crc_scrambled =_cs_rnti;
        *format_found=1;
      }

      if (crc == crc_scrambled_values[_NEW_RNTI_])  {
        *crc_scrambled =_new_rnti;
        *format_found=1;
      }

      if (crc == crc_scrambled_values[_TC_RNTI_])  {
        *crc_scrambled =_tc_rnti;
        *format_found=_format_1_0_found;
      }

      if (crc == crc_scrambled_values[_P_RNTI_])  {
        *crc_scrambled =_p_rnti;
        *format_found=_format_1_0_found;
      }

      if (crc == crc_scrambled_values[_SI_RNTI_])  {
        *crc_scrambled =_si_rnti;
        *format_found=_format_1_0_found;
      }

      if (crc == crc_scrambled_values[_RA_RNTI_])  {
        *crc_scrambled =_ra_rnti;
        *format_found=_format_1_0_found;
      }

      if (crc == crc_scrambled_values[_SP_CSI_RNTI_])  {
        *crc_scrambled =_sp_csi_rnti;
        *format_found=_format_0_1_found;
      }

      if (crc == crc_scrambled_values[_SFI_RNTI_])  {
        *crc_scrambled =_sfi_rnti;
        *format_found=_format_2_0_found;
      }

      if (crc == crc_scrambled_values[_INT_RNTI_])  {
        *crc_scrambled =_int_rnti;
        *format_found=_format_2_1_found;
      }

      if (crc == crc_scrambled_values[_TPC_PUSCH_RNTI_]) {
        *crc_scrambled =_tpc_pusch_rnti;
        *format_found=_format_2_2_found;
      }

      if (crc == crc_scrambled_values[_TPC_PUCCH_RNTI_]) {
        *crc_scrambled =_tpc_pucch_rnti;
        *format_found=_format_2_2_found;
      }

      if (crc == crc_scrambled_values[_TPC_SRS_RNTI_]) {
        *crc_scrambled =_tpc_srs_rnti;
        *format_found=_format_2_3_found;
      }


      LOG_DDD("format_found=%d\n",*format_found);
      LOG_DDD("crc_scrambled=%d\n",*crc_scrambled);

      if (*format_found!=255) {
        dci_alloc[*dci_cnt].dci_length = sizeof_bits;
        dci_alloc[*dci_cnt].rnti = crc;
        dci_alloc[*dci_cnt].L = L;
        dci_alloc[*dci_cnt].firstCCE = CCEind;
        memcpy(&dci_alloc[*dci_cnt].dci_pdu[0],dci_estimation,8);

        LOG_DDD("rnti matches -> DCI FOUND !!! crc =>0x%x, sizeof_bits %d, sizeof_bytes %d \n",
                dci_alloc[*dci_cnt].rnti, dci_alloc[*dci_cnt].dci_length, sizeof_bytes);
        LOG_DDD("dci_cnt %d (format_css %d crc_scrambled %d) L %d, firstCCE %d pdu[0] 0x%lx pdu[1] 0x%lx \n",
                *dci_cnt, format_css,*crc_scrambled,dci_alloc[*dci_cnt].L, dci_alloc[*dci_cnt].firstCCE,dci_alloc[*dci_cnt].dci_pdu[0],dci_alloc[*dci_cnt].dci_pdu[1]);
        if ((format_css == cformat0_0_and_1_0) || (format_uss == uformat0_0_and_1_0)) {
          if ((*crc_scrambled == _p_rnti) || (*crc_scrambled == _si_rnti) || (*crc_scrambled == _ra_rnti)) {
            dci_alloc[*dci_cnt].format = format1_0;
            *dci_cnt = *dci_cnt + 1;
            *format_found=_format_1_0_found;
            //      LOG_DDD("a format1_0=%d and dci_cnt=%d\n",*format_found,*dci_cnt);
          } else {
            if ((dci_estimation[0]&1) == 0) {
              dci_alloc[*dci_cnt].format = format0_0;
              *dci_cnt = *dci_cnt + 1;
              *format_found=_format_0_0_found;
              //        LOG_DDD("b format0_0=%d and dci_cnt=%d\n",*format_found,*dci_cnt);
            }

            if ((dci_estimation[0]&1) == 1) {
              dci_alloc[*dci_cnt].format = format1_0;
              *dci_cnt = *dci_cnt + 1;
              *format_found=_format_1_0_found;
              //        LOG_DDD("c format1_0=%d and dci_cnt=%d\n",*format_found,*dci_cnt);
            }
          }
        }

        if (format_css == cformat2_0) {
          dci_alloc[*dci_cnt].format = format2_0;
          *dci_cnt = *dci_cnt + 1;
          *format_found=_format_2_0_found;
        }

        if (format_css == cformat2_1) {
          dci_alloc[*dci_cnt].format = format2_1;
          *dci_cnt = *dci_cnt + 1;
          *format_found=_format_2_1_found;
        }

        if (format_css == cformat2_2) {
          dci_alloc[*dci_cnt].format = format2_2;
          *dci_cnt = *dci_cnt + 1;
          *format_found=_format_2_2_found;
        }

        if (format_css == cformat2_3) {
          dci_alloc[*dci_cnt].format = format2_3;
          *dci_cnt = *dci_cnt + 1;
          *format_found=_format_2_3_found;
        }

        if (format_uss == uformat0_1_and_1_1) {
          if ((dci_estimation[0]&1) == 0) {
            dci_alloc[*dci_cnt].format = format0_1;
            *dci_cnt = *dci_cnt + 1;
            *format_found=_format_0_1_found;
          }

          if ((dci_estimation[0]&1) == 1) {
            dci_alloc[*dci_cnt].format = format1_1;
            *dci_cnt = *dci_cnt + 1;
            *format_found=_format_1_1_found;
          }
        }

        // store first nCCE of group for PUCCH transmission of ACK/NAK
        pdcch_vars[eNB_id]->nCCE[nr_slot_rx] = CCEind;

        //        if (crc == si_rnti) {
        //        dci_alloc[*dci_cnt].format = format_si;
        //        *dci_cnt = *dci_cnt + 1;
        //        } else if (crc == p_rnti) {
        //        dci_alloc[*dci_cnt].format = format_p;
        //        *dci_cnt = *dci_cnt + 1;
        //        } else if (crc == ra_rnti) {
        //        dci_alloc[*dci_cnt].format = format_ra;
        //        // store first nCCE of group for PUCCH transmission of ACK/NAK
        //        pdcch_vars[eNB_id]->nCCE[nr_slot_rx] = CCEind;
        //        *dci_cnt = *dci_cnt + 1;
        //        } else if (crc == pdcch_vars[eNB_id]->crnti) {

        //        if ((mode & UL_DCI) && (format_c == format0)
        //        && ((dci_decoded_output[current_thread_id][0] & 0x80)
        //        == 0)) { // check if pdu is format 0 or 1A
        //        if (*format0_found == 0) {
        //        dci_alloc[*dci_cnt].format = format0;
        //        *format0_found = 1;
        //        *dci_cnt = *dci_cnt + 1;
        //        pdcch_vars[eNB_id]->nCCE[nr_slot_rx] = CCEind;
        //        }
        //        } else if (format_c == format0) { // this is a format 1A DCI
        //        dci_alloc[*dci_cnt].format = format1A;
        //        *dci_cnt = *dci_cnt + 1;
        //        pdcch_vars[eNB_id]->nCCE[nr_slot_rx] = CCEind;
        //        } else {
        //        // store first nCCE of group for PUCCH transmission of ACK/NAK
        //        if (*format_c_found == 0) {
        //        dci_alloc[*dci_cnt].format = format_c;
        //        *dci_cnt = *dci_cnt + 1;
        //        *format_c_found = 1;
        //        pdcch_vars[eNB_id]->nCCE[nr_slot_rx] = CCEind;
        //        }
        //        }
        //        }
        //LOG_I(PHY,"DCI decoding CRNTI  [format: %d, nCCE[nr_slot_rx: %d]: %d ], AggregationLevel %d \n",format_c, nr_slot_rx, pdcch_vars[eNB_id]->nCCE[nr_slot_rx],L2);
        //  memcpy(&dci_alloc[*dci_cnt].dci_pdu[0],dci_decoded_output,sizeof_bytes);
        switch (1 << L) {
          case 1:
            *CCEmap |= (1 << (CCEind & 0x1f));
            break;

          case 2:
            *CCEmap |= (1 << (CCEind & 0x1f));
            break;

          case 4:
            *CCEmap |= (1 << (CCEind & 0x1f));
            break;

          case 8:
            *CCEmap |= (1 << (CCEind & 0x1f));
            break;

          case 16:
            *CCEmap |= (1 << (CCEind & 0x1f));
            break;
        }

#ifdef DEBUG_DCI_DECODING
        LOG_I(PHY,"[DCI search] Found DCI %d rnti %x Aggregation %d length %d format %d in CCE %d (CCEmap %x) candidate %d / %d \n",
              *dci_cnt,crc,1<<L,sizeof_bits,dci_alloc[*dci_cnt-1].format,CCEind,*CCEmap,m,nb_candidates );
        //  nr_extract_dci_into(
        //  dump_dci(frame_parms,&dci_alloc[*dci_cnt-1]);
#endif
        return;
      } // rnti match
    } else { // CCEmap_cand == 0
      printf("\n");
    }

    
    //  if ( agregationLevel != 0xFF &&
    //  (format_c == format0 && m==0 && si_rnti != SI_RNTI))
    //  {
    //  //Only valid for OAI : Save some processing time when looking for DCI format0. From the log we see the DCI only on candidate 0.
    //  return;
    //  }
    
  } // candidate loop

  LOG_DDD("end candidate loop\n");
}
*/
#endif








#if 0


uint8_t nr_dci_decoding_procedure(int s,
                                  int p,
                                  PHY_VARS_NR_UE *ue,
                                  NR_DCI_ALLOC_t *dci_alloc,
                                  NR_SEARCHSPACE_TYPE_t searchSpacetype,
                                  int16_t eNB_id,
                                  uint8_t nr_slot_rx,
                                  uint8_t dci_fields_sizes_cnt[MAX_NR_DCI_DECODED_SLOT][NBR_NR_DCI_FIELDS][NBR_NR_FORMATS],
                                  uint16_t n_RB_ULBWP,
                                  uint16_t n_RB_DLBWP,
                                  crc_scrambled_t *crc_scrambled,
                                  format_found_t *format_found,
                                  uint16_t crc_scrambled_values[TOTAL_NBR_SCRAMBLED_VALUES]) {
  //                                  uint8_t dci_fields_sizes[NBR_NR_DCI_FIELDS][NBR_NR_FORMATS],
  LOG_DD("(nr_dci_decoding_procedure) nr_slot_rx=%d n_RB_ULBWP=%d n_RB_DLBWP=%d format_found=%d\n",
         nr_slot_rx,n_RB_ULBWP,n_RB_DLBWP,*format_found);
  int do_common = (int)searchSpacetype;
  uint8_t dci_fields_sizes[NBR_NR_DCI_FIELDS][NBR_NR_FORMATS];
  crc_scrambled_t crc_scrambled_ = *crc_scrambled;
  format_found_t format_found_   = *format_found;
  uint8_t dci_cnt = 0, old_dci_cnt = 0;
  uint32_t CCEmap0 = 0, CCEmap1 = 0, CCEmap2 = 0;
  NR_UE_PDCCH **pdcch_vars = ue->pdcch_vars[ue->current_thread_id[nr_slot_rx]];
  NR_UE_PDCCH *pdcch_vars2 = ue->pdcch_vars[ue->current_thread_id[nr_slot_rx]][eNB_id];
  uint16_t pdcch_DMRS_scrambling_id = pdcch_vars2->coreset[p].pdcchDMRSScramblingID;
  uint64_t coreset_freq_dom = pdcch_vars2->coreset[p].frequencyDomainResources;
  int coreset_time_dur = pdcch_vars2->coreset[p].duration;
  uint16_t coreset_nbr_rb=0;

  for (int i = 0; i < 45; i++) {
    // this loop counts each bit of the bit map coreset_freq_dom, and increments nbr_RB_coreset for each bit set to '1'
    if (((coreset_freq_dom & 0x1FFFFFFFFFFF) >> i) & 0x1) coreset_nbr_rb++;
  }

  coreset_nbr_rb = 6 * coreset_nbr_rb;
  // coreset_time_dur,coreset_nbr_rb,
  NR_DL_FRAME_PARMS *frame_parms = &ue->frame_parms;
  //uint8_t mi;// = get_mi(&ue->frame_parms, nr_slot_rx);
  //uint8_t tmode = ue->transmission_mode[eNB_id];
  //uint8_t frame_type = frame_parms->frame_type;
  uint8_t format_0_0_1_0_size_bits = 0, format_0_0_1_0_size_bytes = 0; //FIXME
  uint8_t format_0_1_1_1_size_bits = 0, format_0_1_1_1_size_bytes = 0; //FIXME
  uint8_t format_2_0_size_bits = 0, format_2_0_size_bytes = 0; //FIXME
  uint8_t format_2_1_size_bits = 0, format_2_1_size_bytes = 0; //FIXME
  uint8_t format_2_2_size_bits = 0, format_2_2_size_bytes = 0; //FIXME
  uint8_t format_2_3_size_bits = 0, format_2_3_size_bytes = 0; //FIXME
  /*
   *
   * The implementation of this function will depend on the information given by the searchSpace IE
   *
   * In LTE the UE has no knowledge about:
   * - the type of search (common or ue-specific)
   * - the DCI format it is going to be decoded when performing the PDCCH monitoring
   * So the blind decoding has to be done for common and ue-specific searchSpaces for each aggregation level and for each dci format
   *
   * In NR the UE has a knowledge about the search Space type and the DCI format it is going to be decoded,
   * so in the blind decoding we can call the function nr_dci_decoding_procedure0 with the searchSpace type and the dci format parameter
   * We will call this function as many times as aggregation levels indicated in searchSpace
   * Implementation according to 38.213 v15.1.0 Section 10.
   *
   */
  NR_UE_SEARCHSPACE_CSS_DCI_FORMAT_t css_dci_format = pdcch_vars2->searchSpace[s].searchSpaceType.common_dci_formats;       //FIXME!!!
  NR_UE_SEARCHSPACE_USS_DCI_FORMAT_t uss_dci_format = pdcch_vars2->searchSpace[s].searchSpaceType.ue_specific_dci_formats;  //FIXME!!!
  // The following initialization is only for test purposes. To be removed
  // NR_UE_SEARCHSPACE_CSS_DCI_FORMAT_t
  css_dci_format = cformat0_0_and_1_0;
  //NR_UE_SEARCHSPACE_USS_DCI_FORMAT_t
  uss_dci_format = uformat0_0_and_1_0;
  /*
   * Possible overlap between RE for SS/PBCH blocks (described in section 10, 38.213) has not been implemented yet
   * This can be implemented by setting variable 'mode = NO_DCI' when overlap occurs
   */
  //dci_detect_mode_t mode = 3; //dci_detect_mode_select(&ue->frame_parms, nr_slot_rx);
  LOG_DD("searSpaceType=%d\n",do_common);
  LOG_DD("%s_dci_format=%d\n",do_common?"uss":"css",css_dci_format);


  // A set of PDCCH candidates for a UE to monitor is defined in terms of PDCCH search spaces
  if (do_common==0) { // COMMON SearchSpaceType assigned to current SearchSpace/CORESET
    // Type0-PDCCH  common search space for a DCI format with CRC scrambled by a SI-RNTI
    // number of consecutive resource blocks and a number of consecutive symbols for
    // the control resource set of the Type0-PDCCH common search space from
    // the four most significant bits of RMSI-PDCCH-Config as described in Tables 13-1 through 13-10
    // and determines PDCCH monitoring occasions
    // from the four least significant bits of RMSI-PDCCH-Config,
    // included in MasterInformationBlock, as described in Tables 13-11 through 13-15
    // Type0A-PDCCH common search space for a DCI format with CRC scrambled by a SI-RNTI
    // Type1-PDCCH  common search space for a DCI format with CRC scrambled by a RA-RNTI, or a TC-RNTI, or a C-RNTI
    // Type2-PDCCH  common search space for a DCI format with CRC scrambled by a P-RNTI
    if (css_dci_format == cformat0_0_and_1_0) {
      // 38.213 v15.1.0 Table 10.1-1: CCE aggregation levels and maximum number of PDCCH candidates per CCE
      // aggregation level for Type0/Type0A/Type2-PDCCH common search space
      //   CCE Aggregation Level    Number of Candidates
      //           4                       4
      //           8                       2
      //           16                      1
      // FIXME
      // We shall consider Table 10.1-1 to calculate the blind decoding only for Type0/Type0A/Type2-PDCCH
      // Shall we consider the nrofCandidates in SearSpace IE that considers Aggregation Levels 1,2,4,8,16? Our implementation considers Table 10.1-1
      // blind decoding (Type0-PDCCH,Type0A-PDCCH,Type1-PDCCH,Type2-PDCCH)
      // for format0_0 => we are NOT implementing format0_0 for common search spaces. FIXME!
      // for format0_0 and format1_0, first we calculate dci pdu size
      format_0_0_1_0_size_bits = nr_dci_format_size(ue,eNB_id,nr_slot_rx,p,_c_rnti,n_RB_ULBWP,n_RB_DLBWP,dci_fields_sizes,0);
      format_0_0_1_0_size_bytes = (format_0_0_1_0_size_bits%8 == 0) ? (uint8_t)floor(format_0_0_1_0_size_bits/8) : (uint8_t)(floor(format_0_0_1_0_size_bits/8) + 1);
      LOG_DD("calculating dci format size for common searchSpaces with format css_dci_format=%d, format_0_0_1_0_size_bits=%d, format_0_0_1_0_size_bytes=%d\n",
             css_dci_format,format_0_0_1_0_size_bits,format_0_0_1_0_size_bytes);

      for (int aggregationLevel = 0; aggregationLevel<5 ; aggregationLevel++) { // We fix aggregationLevel to 3 for testing=> nbr of CCE=8
        //for (int aggregationLevel = 2; aggregationLevel<5 ; aggregationLevel++) {
        // for aggregation level aggregationLevel. The number of candidates (for L2= 2^aggregationLevel) will be calculated in function nr_dci_decoding_procedure0
        LOG_DD("common searchSpaces with format css_dci_format=%d and aggregation_level=%d\n",
               css_dci_format,(1<<aggregationLevel));
        old_dci_cnt = dci_cnt;
        nr_dci_decoding_procedure0(s,p,coreset_time_dur,coreset_nbr_rb,pdcch_vars, 1, nr_slot_rx, dci_alloc, eNB_id, ue->current_thread_id[nr_slot_rx], frame_parms,
                                   crc_scrambled_values, aggregationLevel,
                                   cformat0_0_and_1_0, uformat0_0_and_1_0,
                                   format_0_0_1_0_size_bits, format_0_0_1_0_size_bytes, &dci_cnt,
                                   &crc_scrambled_, &format_found_, pdcch_DMRS_scrambling_id,&CCEmap0, &CCEmap1, &CCEmap2);

        if (dci_cnt != old_dci_cnt) {
          // we will exit the loop as we have found the DCI
          aggregationLevel = 5;
          format_0_0_1_0_size_bits = nr_dci_format_size(ue,eNB_id,nr_slot_rx,p,crc_scrambled_,n_RB_ULBWP,n_RB_DLBWP,dci_fields_sizes,
                                     0); // after decoding dci successfully we recalculate dci pdu size with correct crc scrambled to get the right field sizes
          old_dci_cnt = dci_cnt;

          for (int i=0; i<NBR_NR_DCI_FIELDS; i++)
            for (int j=0; j<NBR_NR_FORMATS; j++)
              dci_fields_sizes_cnt[dci_cnt-1][i][j]=dci_fields_sizes[i][j];
        }
      }
    }

    // Type3-PDCCH  common search space for a DCI format with CRC scrambled by INT-RNTI, or SFI-RNTI,
    //    or TPC-PUSCH-RNTI, or TPC-PUCCH-RNTI, or TPC-SRS-RNTI, or C-RNTI, or CS-RNTI(s), or SP-CSI-RNTI
    if (css_dci_format == cformat2_0) {
      // for format2_0, first we calculate dci pdu size
      format_2_0_size_bits = nr_dci_format_size(ue,eNB_id,nr_slot_rx,p,_sfi_rnti,n_RB_ULBWP,n_RB_DLBWP,dci_fields_sizes,4);
      format_2_0_size_bytes = (format_2_0_size_bits%8 == 0) ? (uint8_t)floor(format_2_0_size_bits/8) : (uint8_t)(floor(format_2_0_size_bits/8) + 1);
      LOG_DD("calculating dci format size for common searchSpaces with format css_dci_format=%d, format2_0_size_bits=%d, format2_0_size_bytes=%d\n",
             css_dci_format,format_2_0_size_bits,format_2_0_size_bytes);

      for (int aggregationLevelSFI = 0; aggregationLevelSFI<5 ; aggregationLevelSFI++) {
        LOG_DD("common searchSpaces with format css_dci_format=%d and aggregation_level=%d\n",
               css_dci_format,(1<<aggregationLevelSFI));
        // for aggregation level 'aggregationLevelSFI'. The number of candidates (nrofCandidates-SFI) will be calculated in function nr_dci_decoding_procedure0
        old_dci_cnt = dci_cnt;
        nr_dci_decoding_procedure0(s,p,coreset_time_dur,coreset_nbr_rb,pdcch_vars, 1, nr_slot_rx, dci_alloc, eNB_id, ue->current_thread_id[nr_slot_rx], frame_parms,
                                   crc_scrambled_values, aggregationLevelSFI,
                                   cformat2_0, uformat0_0_and_1_0,
                                   format_2_0_size_bits, format_2_0_size_bytes, &dci_cnt,
                                   &crc_scrambled_, &format_found_,pdcch_DMRS_scrambling_id, &CCEmap0, &CCEmap1, &CCEmap2);

        if (dci_cnt != old_dci_cnt) {
          // we will exit the loop as we have found the DCI
          aggregationLevelSFI = 5;
          old_dci_cnt = dci_cnt;

          for (int i=0; i<NBR_NR_DCI_FIELDS; i++)
            for (int j=0; j<NBR_NR_FORMATS; j++)
              dci_fields_sizes_cnt[dci_cnt-1][i][j]=dci_fields_sizes[i][j];
        }
      }
    }

    if (css_dci_format == cformat2_1) {
      // for format2_1, first we calculate dci pdu size
      format_2_1_size_bits = nr_dci_format_size(ue,eNB_id,nr_slot_rx,p,_int_rnti,n_RB_ULBWP,n_RB_DLBWP,dci_fields_sizes,5);
      format_2_1_size_bytes = (format_2_1_size_bits%8 == 0) ? (uint8_t)floor(format_2_1_size_bits/8) : (uint8_t)(floor(format_2_1_size_bits/8) + 1);
      LOG_DD("calculating dci format size for common searchSpaces with format css_dci_format=%d, format2_1_size_bits=%d, format2_1_size_bytes=%d\n",
             css_dci_format,format_2_1_size_bits,format_2_1_size_bytes);

      for (int aggregationLevel = 0; aggregationLevel<5 ; aggregationLevel++) {
        LOG_DD("common searchSpaces with format css_dci_format=%d and aggregation_level=%d\n",
               css_dci_format,(1<<aggregationLevel));
        // for aggregation level 'aggregationLevelSFI'. The number of candidates (nrofCandidates-SFI) will be calculated in function nr_dci_decoding_procedure0
        old_dci_cnt = dci_cnt;
        nr_dci_decoding_procedure0(s,p,coreset_time_dur,coreset_nbr_rb,pdcch_vars, 1, nr_slot_rx, dci_alloc, eNB_id, ue->current_thread_id[nr_slot_rx], frame_parms,
                                   crc_scrambled_values, aggregationLevel,
                                   cformat2_1, uformat0_0_and_1_0,
                                   format_2_1_size_bits, format_2_1_size_bytes, &dci_cnt,
                                   &crc_scrambled_, &format_found_,pdcch_DMRS_scrambling_id, &CCEmap0, &CCEmap1, &CCEmap2);

        if (dci_cnt != old_dci_cnt) {
          // we will exit the loop as we have found the DCI
          aggregationLevel = 5;
          old_dci_cnt = dci_cnt;

          for (int i=0; i<NBR_NR_DCI_FIELDS; i++)
            for (int j=0; j<NBR_NR_FORMATS; j++)
              dci_fields_sizes_cnt[dci_cnt-1][i][j]=dci_fields_sizes[i][j];
        }
      }
    }

    if (css_dci_format == cformat2_2) {
      // for format2_2, first we calculate dci pdu size
      format_2_2_size_bits = nr_dci_format_size(ue,eNB_id,nr_slot_rx,p,_tpc_pucch_rnti,n_RB_ULBWP,n_RB_DLBWP,dci_fields_sizes,6);
      format_2_2_size_bytes = (format_2_2_size_bits%8 == 0) ? (uint8_t)floor(format_2_2_size_bits/8) : (uint8_t)(floor(format_2_2_size_bits/8) + 1);
      LOG_DD("calculating dci format size for common searchSpaces with format css_dci_format=%d, format2_2_size_bits=%d, format2_2_size_bytes=%d\n",
             css_dci_format,format_2_2_size_bits,format_2_2_size_bytes);

      for (int aggregationLevel = 0; aggregationLevel<5 ; aggregationLevel++) {
        LOG_DD("common searchSpaces with format css_dci_format=%d and aggregation_level=%d\n",
               css_dci_format,(1<<aggregationLevel));
        // for aggregation level 'aggregationLevelSFI'. The number of candidates (nrofCandidates-SFI) will be calculated in function nr_dci_decoding_procedure0
        old_dci_cnt = dci_cnt;
        nr_dci_decoding_procedure0(s,p,coreset_time_dur,coreset_nbr_rb,pdcch_vars, 1, nr_slot_rx, dci_alloc, eNB_id, ue->current_thread_id[nr_slot_rx], frame_parms,
                                   crc_scrambled_values, aggregationLevel,
                                   cformat2_2, uformat0_0_and_1_0,
                                   format_2_2_size_bits, format_2_2_size_bytes, &dci_cnt,
                                   &crc_scrambled_, &format_found_,pdcch_DMRS_scrambling_id, &CCEmap0, &CCEmap1, &CCEmap2);

        if (dci_cnt != old_dci_cnt) {
          // we will exit the loop as we have found the DCI
          aggregationLevel = 5;
          old_dci_cnt = dci_cnt;

          for (int i=0; i<NBR_NR_DCI_FIELDS; i++)
            for (int j=0; j<NBR_NR_FORMATS; j++)
              dci_fields_sizes_cnt[dci_cnt-1][i][j]=dci_fields_sizes[i][j];
        }
      }
    }

    if (css_dci_format == cformat2_3) {
      // for format2_1, first we calculate dci pdu size
      format_2_3_size_bits = nr_dci_format_size(ue,eNB_id,nr_slot_rx,p,_tpc_srs_rnti,n_RB_ULBWP,n_RB_DLBWP,dci_fields_sizes,7);
      format_2_3_size_bytes = (format_2_3_size_bits%8 == 0) ? (uint8_t)floor(format_2_3_size_bits/8) : (uint8_t)(floor(format_2_3_size_bits/8) + 1);
      LOG_DD("calculating dci format size for common searchSpaces with format css_dci_format=%d, format2_3_size_bits=%d, format2_3_size_bytes=%d\n",
             css_dci_format,format_2_3_size_bits,format_2_3_size_bytes);

      for (int aggregationLevel = 0; aggregationLevel<5 ; aggregationLevel++) {
        LOG_DD("common searchSpaces with format css_dci_format=%d and aggregation_level=%d\n",
               css_dci_format,(1<<aggregationLevel));
        // for aggregation level 'aggregationLevelSFI'. The number of candidates (nrofCandidates-SFI) will be calculated in function nr_dci_decoding_procedure0
        old_dci_cnt = dci_cnt;
        nr_dci_decoding_procedure0(s,p,coreset_time_dur,coreset_nbr_rb,pdcch_vars, 1, nr_slot_rx, dci_alloc, eNB_id, ue->current_thread_id[nr_slot_rx], frame_parms,
                                   crc_scrambled_values, aggregationLevel,
                                   cformat2_3, uformat0_0_and_1_0,
                                   format_2_3_size_bits, format_2_3_size_bytes, &dci_cnt,
                                   &crc_scrambled_, &format_found_,pdcch_DMRS_scrambling_id, &CCEmap0, &CCEmap1, &CCEmap2);

        if (dci_cnt != old_dci_cnt) {
          // we will exit the loop as we have found the DCI
          aggregationLevel = 5;
          old_dci_cnt = dci_cnt;

          for (int i=0; i<NBR_NR_DCI_FIELDS; i++)
            for (int j=0; j<NBR_NR_FORMATS; j++)
              dci_fields_sizes_cnt[dci_cnt-1][i][j]=dci_fields_sizes[i][j];
        }
      }
    }
  } else { // UE-SPECIFIC SearchSpaceType assigned to current SearchSpace/CORESET
    // UE-specific search space for a DCI format with CRC scrambled by C-RNTI, or CS-RNTI(s), or SP-CSI-RNTI
    if (uss_dci_format == uformat0_0_and_1_0) {
      // for format0_0 and format1_0, first we calculate dci pdu size
      format_0_0_1_0_size_bits = nr_dci_format_size(ue,eNB_id,nr_slot_rx,p,_c_rnti,n_RB_ULBWP,n_RB_DLBWP,dci_fields_sizes,0);
      format_0_0_1_0_size_bytes = (format_0_0_1_0_size_bits%8 == 0) ? (uint8_t)floor(format_0_0_1_0_size_bits/8) : (uint8_t)(floor(format_0_0_1_0_size_bits/8) + 1);
      LOG_DD("calculating dci format size for UE-specific searchSpaces with format uss_dci_format=%d, format_0_0_1_0_size_bits=%d, format_0_0_1_0_size_bytes=%d\n",
             css_dci_format,format_0_0_1_0_size_bits,format_0_0_1_0_size_bytes);

      for (int aggregationLevel = 0; aggregationLevel<5 ; aggregationLevel++) { // We fix aggregationLevel to 3 for testing=> nbr of CCE=8
        //for (int aggregationLevel = 2; aggregationLevel<5 ; aggregationLevel++) {
        // for aggregation level aggregationLevel. The number of candidates (for L2= 2^aggregationLevel) will be calculated in function nr_dci_decoding_procedure0
        LOG_DD("common searchSpaces with format css_dci_format=%d and aggregation_level=%d\n",
               css_dci_format,(1<<aggregationLevel));
        old_dci_cnt = dci_cnt;
        nr_dci_decoding_procedure0(s,p,coreset_time_dur,coreset_nbr_rb,pdcch_vars, 0, nr_slot_rx, dci_alloc, eNB_id, ue->current_thread_id[nr_slot_rx], frame_parms,
                                   crc_scrambled_values, aggregationLevel,
                                   cformat0_0_and_1_0, uformat0_0_and_1_0,
                                   format_0_0_1_0_size_bits, format_0_0_1_0_size_bytes, &dci_cnt,
                                   &crc_scrambled_, &format_found_,pdcch_DMRS_scrambling_id, &CCEmap0, &CCEmap1, &CCEmap2);

        if (dci_cnt != old_dci_cnt) {
          // we will exit the loop as we have found the DCI
          aggregationLevel = 5;
          old_dci_cnt = dci_cnt;

          for (int i=0; i<NBR_NR_DCI_FIELDS; i++)
            for (int j=0; j<NBR_NR_FORMATS; j++)
              dci_fields_sizes_cnt[dci_cnt-1][i][j]=dci_fields_sizes[i][j];
        }
      }
    }

    if (uss_dci_format == uformat0_1_and_1_1) {
      // for format0_0 and format1_0, first we calculate dci pdu size
      format_0_1_1_1_size_bits = nr_dci_format_size(ue,eNB_id,nr_slot_rx,p,_c_rnti,n_RB_ULBWP,n_RB_DLBWP,dci_fields_sizes,1);
      format_0_1_1_1_size_bytes = (format_0_1_1_1_size_bits%8 == 0) ? (uint8_t)floor(format_0_1_1_1_size_bits/8) : (uint8_t)(floor(format_0_1_1_1_size_bits/8) + 1);
      LOG_DD("calculating dci format size for UE-specific searchSpaces with format uss_dci_format=%d, format_0_1_1_1_size_bits=%d, format_0_1_1_1_size_bytes=%d\n",
             css_dci_format,format_0_1_1_1_size_bits,format_0_1_1_1_size_bytes);

      for (int aggregationLevel = 0; aggregationLevel<5 ; aggregationLevel++) { // We fix aggregationLevel to 3 for testing=> nbr of CCE=8
        //for (int aggregationLevel = 2; aggregationLevel<5 ; aggregationLevel++) {
        // for aggregation level aggregationLevel. The number of candidates (for L2= 2^aggregationLevel) will be calculated in function nr_dci_decoding_procedure0
        LOG_DD("common searchSpaces with format css_dci_format=%d and aggregation_level=%d\n",
               css_dci_format,(1<<aggregationLevel));
        old_dci_cnt = dci_cnt;
        nr_dci_decoding_procedure0(s,p,coreset_time_dur,coreset_nbr_rb,pdcch_vars, 0, nr_slot_rx, dci_alloc, eNB_id, ue->current_thread_id[nr_slot_rx], frame_parms,
                                   crc_scrambled_values, aggregationLevel,
                                   cformat0_0_and_1_0, uformat0_1_and_1_1,
                                   format_0_1_1_1_size_bits, format_0_1_1_1_size_bytes, &dci_cnt,
                                   &crc_scrambled_, &format_found_,pdcch_DMRS_scrambling_id, &CCEmap0, &CCEmap1, &CCEmap2);

        if (dci_cnt != old_dci_cnt) {
          // we will exit the loop as we have found the DCI
          aggregationLevel = 5;
          old_dci_cnt = dci_cnt;

          for (int i=0; i<NBR_NR_DCI_FIELDS; i++)
            for (int j=0; j<NBR_NR_FORMATS; j++)
              dci_fields_sizes_cnt[dci_cnt-1][i][j]=dci_fields_sizes[i][j];
        }
      }
    }
  }

  *crc_scrambled = crc_scrambled_;
  *format_found  = format_found_;
  LOG_DD("at the end crc_scrambled=%d and format_found=%d\n",*crc_scrambled,*format_found);
  LOG_DD("at the end dci_cnt=%d \n",dci_cnt);
  return(dci_cnt);
}

#endif<|MERGE_RESOLUTION|>--- conflicted
+++ resolved
@@ -727,7 +727,6 @@
   uint8_t log2_maxh, aarx;
   int32_t avgs;
   int32_t avgP[4];
-<<<<<<< HEAD
   int n_rb,rb_offset;
   get_coreset_rballoc(rel15->coreset.frequency_domain_resource,&n_rb,&rb_offset);
   LOG_D(PHY,"pdcch coreset: freq %x, n_rb %d, rb_offset %d\n",
@@ -759,43 +758,6 @@
 
     log2_maxh = (log2_approx(avgs) / 2) + 5;  //+frame_parms->nb_antennas_rx;
 
-=======
-  for (int i=0;i<pdcch_vars->nb_search_space;i++) {
-
-    rel15 = &pdcch_vars->pdcch_config[i];
-    int n_rb,rb_offset;
-    get_coreset_rballoc(rel15->coreset.frequency_domain_resource,&n_rb,&rb_offset);
-
-    LOG_D(PHY,"pdcch coreset: freq %x, n_rb %d, rb_offset %d\n",
-          rel15->coreset.frequency_domain_resource[0],n_rb,rb_offset);
-
-    for (int s=rel15->coreset.StartSymbolIndex; s<(rel15->coreset.StartSymbolIndex+rel15->coreset.duration); s++) {
-      LOG_D(PHY,"in nr_pdcch_extract_rbs_single(rxdataF -> rxdataF_ext || dl_ch_estimates -> dl_ch_estimates_ext)\n");
-
-      nr_pdcch_extract_rbs_single(common_vars->common_vars_rx_data_per_thread[proc->thread_id].rxdataF,
-				  pdcch_vars->dl_ch_estimates,
-				  pdcch_vars->rxdataF_ext,
-				  pdcch_vars->dl_ch_estimates_ext,
-				  s,
-				  frame_parms,
-				  rel15->coreset.frequency_domain_resource,
-				  n_rb,
-				  rel15->BWPStart);
-
-      LOG_D(PHY,"we enter nr_pdcch_channel_level(avgP=%d) => compute channel level based on ofdm symbol 0, pdcch_vars[eNB_id]->dl_ch_estimates_ext\n",*avgP);
-      LOG_D(PHY,"in nr_pdcch_channel_level(dl_ch_estimates_ext -> dl_ch_estimates_ext)\n");
-      // compute channel level based on ofdm symbol 0
-      nr_pdcch_channel_level(pdcch_vars->dl_ch_estimates_ext,
-                             frame_parms,
-                             avgP,
-                             n_rb);
-      avgs = 0;
-
-      for (aarx = 0; aarx < frame_parms->nb_antennas_rx; aarx++)
-        avgs = cmax(avgs, avgP[aarx]);
-
-      log2_maxh = (log2_approx(avgs) / 2) + 5;  //+frame_parms->nb_antennas_rx;
->>>>>>> b9883694
 #ifdef UE_DEBUG_TRACE
     LOG_D(PHY,"slot %d: pdcch log2_maxh = %d (%d,%d)\n",slot,log2_maxh,avgP[0],avgs);
 #endif
@@ -979,52 +941,11 @@
 
       nr_pdcch_unscrambling(&pdcch_vars->e_rx[CCEind*108], rel15->coreset.scrambling_rnti, L*108, rel15->coreset.pdcch_dmrs_scrambling_id, tmp_e);
 
-<<<<<<< HEAD
 #ifdef DEBUG_DCI_DECODING
       uint32_t * z = (uint32_t *) &pdcch_vars->e_rx[CCEind*108];
       for (int index_z = 0; index_z < 96; index_z++){
         for (int i=0; i<9; i++) {
           LOG_D(PHY,"z[%d]=(%d,%d) \n", (9*index_z + i), *(int16_t *) &z[index_z + i],*(1 + (int16_t *) &z[index_z + i]));
-=======
-        #ifdef DEBUG_DCI_DECODING
-          uint32_t * z = (uint32_t *) &pdcch_vars->e_rx[CCEind*108];
-          for (int index_z = 0; index_z < 96; index_z++){
-            for (int i=0; i<9; i++) {
-              LOG_D(PHY,"z[%d]=(%d,%d) \n", (9*index_z + i), *(int16_t *) &z[index_z + i],*(1 + (int16_t *) &z[index_z + i]));
-            }
-          }
-        #endif
-
-        uint16_t crc = polar_decoder_int16(tmp_e,
-                                          dci_estimation,
-                                          1,
-                                          currentPtrDCI);
-
-        n_rnti = rel15->rnti;
-	      LOG_D(PHY, "(%i.%i) dci indication (rnti %x,dci format %s,n_CCE %d,payloadSize %d)\n", proc->frame_rx, proc->nr_slot_rx,n_rnti,nr_dci_format_string[rel15->dci_format_options[k]],CCEind,dci_length);
-        if (crc == n_rnti) {
-          LOG_D(PHY, "(%i.%i) Received dci indication (rnti %x,dci format %s,n_CCE %d,payloadSize %d,payload %llx)\n",
-                proc->frame_rx, proc->nr_slot_rx,n_rnti,nr_dci_format_string[rel15->dci_format_options[k]],CCEind,dci_length,*(unsigned long long*)dci_estimation);
-          uint16_t mb = nr_dci_false_detection(dci_estimation,tmp_e,currentPtrDCI,L*108,n_rnti);
-          ue->dci_thres = (ue->dci_thres + mb) / 2;
-          if (mb > (ue->dci_thres+20)) {
-            LOG_W(PHY,"DCI false positive. Dropping DCI index %d. Mismatched bits: %d/%d. Current DCI threshold: %d\n",j,mb,L*108,ue->dci_thres);
-            continue;
-          }
-          else {
-            dci_ind->SFN = proc->frame_rx;
-            dci_ind->slot = proc->nr_slot_rx;
-            dci_ind->dci_list[dci_ind->number_of_dcis].rnti        = n_rnti;
-            dci_ind->dci_list[dci_ind->number_of_dcis].n_CCE       = CCEind;
-            dci_ind->dci_list[dci_ind->number_of_dcis].dci_format  = rel15->dci_format_options[k];
-            dci_ind->dci_list[dci_ind->number_of_dcis].payloadSize = dci_length;
-            memcpy((void*)dci_ind->dci_list[dci_ind->number_of_dcis].payloadBits,(void*)dci_estimation,8);
-            dci_ind->number_of_dcis++;
-            break;    // If DCI is found, no need to check for remaining DCI lengths
-          }
-        } else {
-          LOG_D(PHY,"(%i.%i) Decoded crc %x does not match rnti %x for DCI format %d\n", proc->frame_rx, proc->nr_slot_rx, crc, n_rnti, rel15->dci_format_options[k]);
->>>>>>> b9883694
         }
       }
 #endif
@@ -1037,17 +958,25 @@
       n_rnti = rel15->rnti;
 
       if (crc == n_rnti) {
-        LOG_D(PHY, "(%i.%i) Received dci indication (rnti %x,dci format %d,n_CCE %d,payloadSize %d,payload %llx)\n",
+        LOG_D(PHY, "(%i.%i) Received dci indication (rnti %x,dci format %s,n_CCE %d,payloadSize %d,payload %llx)\n",
               proc->frame_rx, proc->nr_slot_rx,n_rnti,nr_dci_format_string[rel15->dci_format_options[k]],CCEind,dci_length,*(unsigned long long*)dci_estimation);
-        dci_ind->SFN = proc->frame_rx;
-        dci_ind->slot = proc->nr_slot_rx;
-        dci_ind->dci_list[dci_ind->number_of_dcis].rnti        = n_rnti;
-        dci_ind->dci_list[dci_ind->number_of_dcis].n_CCE       = CCEind;
-        dci_ind->dci_list[dci_ind->number_of_dcis].dci_format  = rel15->dci_format_options[k];
-        dci_ind->dci_list[dci_ind->number_of_dcis].payloadSize = dci_length;
-        memcpy((void*)dci_ind->dci_list[dci_ind->number_of_dcis].payloadBits,(void*)dci_estimation,8);
-        dci_ind->number_of_dcis++;
-        break;    // If DCI is found, no need to check for remaining DCI lengths
+        uint16_t mb = nr_dci_false_detection(dci_estimation,tmp_e,currentPtrDCI,L*108,n_rnti);
+        ue->dci_thres = (ue->dci_thres + mb) / 2;
+        if (mb > (ue->dci_thres+20)) {
+          LOG_W(PHY,"DCI false positive. Dropping DCI index %d. Mismatched bits: %d/%d. Current DCI threshold: %d\n",j,mb,L*108,ue->dci_thres);
+          continue;
+        }
+        else {
+          dci_ind->SFN = proc->frame_rx;
+          dci_ind->slot = proc->nr_slot_rx;
+          dci_ind->dci_list[dci_ind->number_of_dcis].rnti        = n_rnti;
+          dci_ind->dci_list[dci_ind->number_of_dcis].n_CCE       = CCEind;
+          dci_ind->dci_list[dci_ind->number_of_dcis].dci_format  = rel15->dci_format_options[k];
+          dci_ind->dci_list[dci_ind->number_of_dcis].payloadSize = dci_length;
+          memcpy((void*)dci_ind->dci_list[dci_ind->number_of_dcis].payloadBits,(void*)dci_estimation,8);
+          dci_ind->number_of_dcis++;
+          break;    // If DCI is found, no need to check for remaining DCI lengths
+        }
       } else {
         LOG_D(PHY,"(%i.%i) Decoded crc %x does not match rnti %x for DCI format %d\n", proc->frame_rx, proc->nr_slot_rx, crc, n_rnti, rel15->dci_format_options[k]);
       }
