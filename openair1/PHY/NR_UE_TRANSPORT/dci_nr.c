/*
 * Licensed to the OpenAirInterface (OAI) Software Alliance under one or more
 * contributor license agreements.  See the NOTICE file distributed with
 * this work for additional information regarding copyright ownership.
 * The OpenAirInterface Software Alliance licenses this file to You under
 * the OAI Public License, Version 1.1  (the "License"); you may not use this file
 * except in compliance with the License.
 * You may obtain a copy of the License at
 *
 *      http://www.openairinterface.org/?page_id=698
 *
 * Unless required by applicable law or agreed to in writing, software
 * distributed under the License is distributed on an "AS IS" BASIS,
 * WITHOUT WARRANTIES OR CONDITIONS OF ANY KIND, either express or implied.
 * See the License for the specific language governing permissions and
 * limitations under the License.
 *-------------------------------------------------------------------------------
 * For more information about the OpenAirInterface (OAI) Software Alliance:
 *      contact@openairinterface.org
 */

/*! \file PHY/LTE_TRANSPORT/dci_nr.c
 * \brief Implements PDCCH physical channel TX/RX procedures (36.211) and DCI encoding/decoding (36.212/36.213). Current LTE compliance V8.6 2009-03.
 * \author R. Knopp, A. Mico Pereperez
 * \date 2018
 * \version 0.1
 * \company Eurecom
 * \email: knopp@eurecom.fr
 * \note
 * \warning
 */

#include <stdio.h>
#include <stdlib.h>
#include <string.h>


#include "executables/softmodem-common.h"
#include "nr_transport_proto_ue.h"
#include "PHY/CODING/nrPolar_tools/nr_polar_dci_defs.h"
#include "PHY/phy_extern_nr_ue.h"
#include "PHY/CODING/coding_extern.h"
#include "PHY/sse_intrin.h"
#include "common/utils/nr/nr_common.h"

#include "assertions.h"
#include "T.h"

char nr_dci_format_string[8][30] = {
  "NR_DL_DCI_FORMAT_1_0",
  "NR_DL_DCI_FORMAT_1_1",
  "NR_DL_DCI_FORMAT_2_0",
  "NR_DL_DCI_FORMAT_2_1",
  "NR_DL_DCI_FORMAT_2_2",
  "NR_DL_DCI_FORMAT_2_3",
  "NR_UL_DCI_FORMAT_0_0",
  "NR_UL_DCI_FORMAT_0_1"};

//#define DEBUG_DCI_DECODING 1

//#define NR_LTE_PDCCH_DCI_SWITCH
//#define NR_PDCCH_DCI_DEBUG            // activates NR_PDCCH_DCI_DEBUG logs
#ifdef NR_PDCCH_DCI_DEBUG
#define LOG_DDD(a, ...) printf("<-NR_PDCCH_DCI_DEBUG (%s)-> " a, __func__, ##__VA_ARGS__ )
#else
#define LOG_DDD(a...)
#endif
#define NR_NBR_CORESET_ACT_BWP 3      // The number of CoreSets per BWP is limited to 3 (including initial CORESET: ControlResourceId 0)
#define NR_NBR_SEARCHSPACE_ACT_BWP 10 // The number of SearSpaces per BWP is limited to 10 (including initial SEARCHSPACE: SearchSpaceId 0)


#ifdef LOG_I
  #undef LOG_I
  #define LOG_I(A,B...) printf(B)
#endif



//static const int16_t conjugate[8]__attribute__((aligned(32))) = {-1,1,-1,1,-1,1,-1,1};


void nr_pdcch_demapping_deinterleaving(uint32_t *llr,
                                       uint32_t *z,
                                       uint8_t coreset_time_dur,
                                       uint8_t start_symbol,
                                       uint32_t coreset_nbr_rb,
                                       uint8_t reg_bundle_size_L,
                                       uint8_t coreset_interleaver_size_R,
                                       uint8_t n_shift,
                                       uint8_t number_of_candidates,
                                       uint16_t *CCE,
                                       uint8_t *L) {
  /*
   * This function will do demapping and deinterleaving from llr containing demodulated symbols
   * Demapping will regroup in REG and bundles
   * Deinterleaving will order the bundles
   *
   * In the following example we can see the process. The llr contains the demodulated IQs, but they are not ordered from REG 0,1,2,..
   * In e_rx (z) we will order the REG ids and group them into bundles.
   * Then we will put the bundles in the correct order as indicated in subclause 7.3.2.2
   *
   llr --------------------------> e_rx (z) ----> e_rx (z)
   |   ...
   |   ...
   |   REG 26
   symbol 2    |   ...
   |   ...
   |   REG 5
   |   REG 2

   |   ...
   |   ...
   |   REG 25
   symbol 1    |   ...
   |   ...
   |   REG 4
   |   REG 1

   |   ...
   |   ...                           ...              ...
   |   REG 24 (bundle 7)             ...              ...
   symbol 0    |   ...                           bundle 3         bundle 6
   |   ...                           bundle 2         bundle 1
   |   REG 3                         bundle 1         bundle 7
   |   REG 0  (bundle 0)             bundle 0         bundle 0

  */
  int c = 0, r = 0;
  uint16_t f_bundle_j = 0;
  uint32_t coreset_C = 0;
  uint16_t index_z, index_llr;
  int coreset_interleaved = 0;
  int N_regs = coreset_nbr_rb*coreset_time_dur;

  if (reg_bundle_size_L != 0) { // interleaving will be done only if reg_bundle_size_L != 0
    coreset_interleaved = 1;
    coreset_C = (uint32_t) (N_regs / (coreset_interleaver_size_R * reg_bundle_size_L));
  } else {
    reg_bundle_size_L = 6;
  }

  int B_rb = reg_bundle_size_L/coreset_time_dur; // nb of RBs occupied by each REG bundle
  int num_bundles_per_cce = 6/reg_bundle_size_L;
  int max_bundles = NR_MAX_PDCCH_AGG_LEVEL*num_bundles_per_cce;
  int f_bundle_j_list[max_bundles];

  // for each bundle
  for (int nb = 0; nb < max_bundles; nb++) {
    if (coreset_interleaved == 0) f_bundle_j = nb;
    else {
      if (r == coreset_interleaver_size_R) {
        r = 0;
        c++;
      }
      f_bundle_j = ((r * coreset_C) + c + n_shift) % (N_regs / reg_bundle_size_L);
      r++;
    }
    f_bundle_j_list[nb] = f_bundle_j;
  }

  // Get cce_list indices by bundle index in ascending order
  int f_bundle_j_list_ord[number_of_candidates][max_bundles];
  for (int c_id = 0; c_id < number_of_candidates; c_id++ ) {
    int start_bund_cand = CCE[c_id]*num_bundles_per_cce;
    int max_bund_per_cand = L[c_id]*num_bundles_per_cce;
    int f_bundle_j_list_id = 0;
    for(int nb = 0; nb < max_bundles; nb++) {
      for(int bund_cand = start_bund_cand; bund_cand < start_bund_cand+max_bund_per_cand; bund_cand++){
        if (f_bundle_j_list[bund_cand] == nb) {
          f_bundle_j_list_ord[c_id][f_bundle_j_list_id] = nb;
          f_bundle_j_list_id++;

        }
      }
    }
  }

  int rb_count = 0;
  int data_sc = 9; // 9 sub-carriers with data per PRB
  for (int c_id = 0; c_id < number_of_candidates; c_id++ ) {
    for (int symbol_idx = start_symbol; symbol_idx < start_symbol+coreset_time_dur; symbol_idx++) {
      for (int cce_count = 0; cce_count < L[c_id]; cce_count ++) {
        for (int k=0; k<NR_NB_REG_PER_CCE/reg_bundle_size_L; k++) { // loop over REG bundles
          int f = f_bundle_j_list_ord[c_id][k+NR_NB_REG_PER_CCE*cce_count/reg_bundle_size_L];
          for(int rb=0; rb<B_rb; rb++) { // loop over the RBs of the bundle
            index_z = data_sc * rb_count;
            index_llr = (uint16_t) (f*B_rb + rb + symbol_idx * coreset_nbr_rb) * data_sc;
            for (int i = 0; i < data_sc; i++) {
              z[index_z + i] = llr[index_llr + i];
#ifdef NR_PDCCH_DCI_DEBUG
              LOG_I(PHY,"[candidate=%d,symbol_idx=%d,cce=%d,REG bundle=%d,PRB=%d] z[%d]=(%d,%d) <-> \t llr[%d]=(%d,%d) \n",
                    c_id,symbol_idx,cce_count,k,f*B_rb + rb,(index_z + i),*(int16_t *) &z[index_z + i],*(1 + (int16_t *) &z[index_z + i]),
                    (index_llr + i),*(int16_t *) &llr[index_llr + i], *(1 + (int16_t *) &llr[index_llr + i]));
#endif
            }
            rb_count++;
          }
        }
      }
    }
  }
}

int32_t nr_pdcch_llr(NR_DL_FRAME_PARMS *frame_parms, int32_t **rxdataF_comp,
                     int16_t *pdcch_llr, uint8_t symbol,uint32_t coreset_nbr_rb) {
  int16_t *rxF = (int16_t *) &rxdataF_comp[0][(symbol * coreset_nbr_rb * 12)];
  int32_t i;
  int16_t *pdcch_llrp;
  pdcch_llrp = &pdcch_llr[2 * symbol * coreset_nbr_rb * 9];

  if (!pdcch_llrp) {
    LOG_E(PHY,"pdcch_qpsk_llr: llr is null, symbol %d\n", symbol);
    return (-1);
  }

  LOG_DDD("llr logs: pdcch qpsk llr for symbol %d (pos %d), llr offset %ld\n",symbol,(symbol*frame_parms->N_RB_DL*12),pdcch_llrp-pdcch_llr);

  //for (i = 0; i < (frame_parms->N_RB_DL * ((symbol == 0) ? 16 : 24)); i++) {
  for (i = 0; i < (coreset_nbr_rb * ((symbol == 0) ? 18 : 18)); i++) {
    if (*rxF > 31)
      *pdcch_llrp = 31;
    else if (*rxF < -32)
      *pdcch_llrp = -32;
    else
      *pdcch_llrp = (*rxF);

    LOG_DDD("llr logs: rb=%d i=%d *rxF:%d => *pdcch_llrp:%d\n",i/18,i,*rxF,*pdcch_llrp);
    rxF++;
    pdcch_llrp++;
  }

  return (0);
}


#if 0
int32_t pdcch_llr(NR_DL_FRAME_PARMS *frame_parms,
                  int32_t **rxdataF_comp,
                  char *pdcch_llr,
                  uint8_t symbol) {
  int16_t *rxF= (int16_t *) &rxdataF_comp[0][(symbol*frame_parms->N_RB_DL*12)];
  int32_t i;
  char *pdcch_llr8;
  pdcch_llr8 = &pdcch_llr[2*symbol*frame_parms->N_RB_DL*12];

  if (!pdcch_llr8) {
    LOG_E(PHY,"pdcch_qpsk_llr: llr is null, symbol %d\n",symbol);
    return(-1);
  }

  //    printf("pdcch qpsk llr for symbol %d (pos %d), llr offset %d\n",symbol,(symbol*frame_parms->N_RB_DL*12),pdcch_llr8-pdcch_llr);

  for (i=0; i<(frame_parms->N_RB_DL*((symbol==0) ? 16 : 24)); i++) {
    if (*rxF>31)
      *pdcch_llr8=31;
    else if (*rxF<-32)
      *pdcch_llr8=-32;
    else
      *pdcch_llr8 = (char)(*rxF);

    //    printf("%d %d => %d\n",i,*rxF,*pdcch_llr8);
    rxF++;
    pdcch_llr8++;
  }

  return(0);
}
#endif

//__m128i avg128P;

//compute average channel_level on each (TX,RX) antenna pair
void nr_pdcch_channel_level(int32_t **dl_ch_estimates_ext,
                            NR_DL_FRAME_PARMS *frame_parms,
                            int32_t *avg,
                            int symbol,
                            uint8_t nb_rb) {
  int16_t rb;
  uint8_t aarx;
#if defined(__x86_64__) || defined(__i386__)
  __m128i *dl_ch128;
  __m128i avg128P;
#elif defined(__arm__)
  int16x8_t *dl_ch128;
  int32x4_t *avg128P;
#endif

  for (aarx=0; aarx<frame_parms->nb_antennas_rx; aarx++) {
    //clear average level
#if defined(__x86_64__) || defined(__i386__)
    avg128P = _mm_setzero_si128();
    dl_ch128=(__m128i *)&dl_ch_estimates_ext[aarx][symbol*nb_rb*12];
#elif defined(__arm__)
    dl_ch128=(int16x8_t *)&dl_ch_estimates_ext[aarx][symbol*nb_rb*12];
#endif

    for (rb=0; rb<(nb_rb*3)>>2; rb++) {
#if defined(__x86_64__) || defined(__i386__)
      avg128P = _mm_add_epi32(avg128P,_mm_madd_epi16(dl_ch128[0],dl_ch128[0]));
      avg128P = _mm_add_epi32(avg128P,_mm_madd_epi16(dl_ch128[1],dl_ch128[1]));
      avg128P = _mm_add_epi32(avg128P,_mm_madd_epi16(dl_ch128[2],dl_ch128[2]));
#elif defined(__arm__)
#endif
      //      for (int i=0;i<24;i+=2) printf("pdcch channel re %d (%d,%d)\n",(rb*12)+(i>>1),((int16_t*)dl_ch128)[i],((int16_t*)dl_ch128)[i+1]);
      dl_ch128+=3;
      /*
      if (rb==0) {
      print_shorts("dl_ch128",&dl_ch128[0]);
      print_shorts("dl_ch128",&dl_ch128[1]);
      print_shorts("dl_ch128",&dl_ch128[2]);
      }
      */
    }

    DevAssert( nb_rb );
    avg[aarx] = (((int32_t *)&avg128P)[0] +
                 ((int32_t *)&avg128P)[1] +
                 ((int32_t *)&avg128P)[2] +
                 ((int32_t *)&avg128P)[3])/(nb_rb*9);
    LOG_DDD("Channel level : %d\n",avg[aarx]);
  }

#if defined(__x86_64__) || defined(__i386__)
  _mm_empty();
  _m_empty();
#endif
}

#if defined(__x86_64) || defined(__i386__)
  __m128i mmtmpPD0,mmtmpPD1,mmtmpPD2,mmtmpPD3;
#elif defined(__arm__)

#endif




// This function will extract the mapped DM-RS PDCCH REs as per 38.211 Section 7.4.1.3.2 (Mapping to physical resources)
void nr_pdcch_extract_rbs_single(int32_t **rxdataF,
                                 int32_t **dl_ch_estimates,
                                 int32_t **rxdataF_ext,
                                 int32_t **dl_ch_estimates_ext,
                                 uint8_t symbol,
                                 NR_DL_FRAME_PARMS *frame_parms,
                                 uint8_t *coreset_freq_dom,
                                 uint32_t coreset_nbr_rb,
                                 uint32_t n_BWP_start) {
  /*
   * This function is demapping DM-RS PDCCH RE
   * Implementing 38.211 Section 7.4.1.3.2 Mapping to physical resources
   * PDCCH DM-RS signals are mapped on RE a_k_l where:
   * k = 12*n + 4*kprime + 1
   * n=0,1,..
   * kprime=0,1,2
   * According to this equations, DM-RS PDCCH are mapped on k where k%12==1 || k%12==5 || k%12==9
   *
   */
  // the bitmap coreset_frq_domain contains 45 bits
#define CORESET_FREQ_DOMAIN_BITMAP_SIZE   45
  // each bit is associated to 6 RBs
#define BIT_TO_NBR_RB_CORESET_FREQ_DOMAIN  6
#define NBR_RE_PER_RB_WITH_DMRS           12
  // after removing the 3 DMRS RE, the RB contains 9 RE with PDCCH
#define NBR_RE_PER_RB_WITHOUT_DMRS         9
  uint16_t c_rb, nb_rb = 0;
  //uint8_t rb_count_bit;
  uint8_t i, j, aarx;
  int32_t *dl_ch0, *dl_ch0_ext, *rxF, *rxF_ext;

  for (aarx = 0; aarx < frame_parms->nb_antennas_rx; aarx++) {
    dl_ch0 = &dl_ch_estimates[aarx][frame_parms->ofdm_symbol_size*symbol];
    LOG_DDD("dl_ch0 = &dl_ch_estimates[aarx = (%d)][0]\n",aarx);

    dl_ch0_ext = &dl_ch_estimates_ext[aarx][symbol * (coreset_nbr_rb * NBR_RE_PER_RB_WITH_DMRS)];
    LOG_DDD("dl_ch0_ext = &dl_ch_estimates_ext[aarx = (%d)][symbol * (frame_parms->N_RB_DL * 9) = (%d)]\n",
           aarx,symbol * (coreset_nbr_rb * NBR_RE_PER_RB_WITH_DMRS));
    rxF_ext = &rxdataF_ext[aarx][symbol * (coreset_nbr_rb * NBR_RE_PER_RB_WITH_DMRS)];
    LOG_DDD("rxF_ext = &rxdataF_ext[aarx = (%d)][symbol * (frame_parms->N_RB_DL * 9) = (%d)]\n",
           aarx,symbol * (coreset_nbr_rb * NBR_RE_PER_RB_WITH_DMRS));

    /*
     * The following for loop handles treatment of PDCCH contained in table rxdataF (in frequency domain)
     * In NR the PDCCH IQ symbols are contained within RBs in the CORESET defined by higher layers which is located within the BWP
     * Lets consider that the first RB to be considered as part of the CORESET and part of the PDCCH is n_BWP_start
     * Several cases have to be handled differently as IQ symbols are situated in different parts of rxdataF:
     * 1. Number of RBs in the system bandwidth is even
     *    1.1 The RB is <  than the N_RB_DL/2 -> IQ symbols are in the second half of the rxdataF (from first_carrier_offset)
     *    1.2 The RB is >= than the N_RB_DL/2 -> IQ symbols are in the first half of the rxdataF (from element 0)
     * 2. Number of RBs in the system bandwidth is odd
     * (particular case when the RB with DC as it is treated differently: it is situated in symbol borders of rxdataF)
     *    2.1 The RB is <  than the N_RB_DL/2 -> IQ symbols are in the second half of the rxdataF (from first_carrier_offset)
     *    2.2 The RB is >  than the N_RB_DL/2 -> IQ symbols are in the first half of the rxdataF (from element 0 + 2nd half RB containing DC)
     *    2.3 The RB is == N_RB_DL/2          -> IQ symbols are in the upper border of the rxdataF for first 6 IQ element and the lower border of the rxdataF for the last 6 IQ elements
     * If the first RB containing PDCCH within the UE BWP and within the CORESET is higher than half of the system bandwidth (N_RB_DL),
     * then the IQ symbol is going to be found at the position 0+c_rb-N_RB_DL/2 in rxdataF and
     * we have to point the pointer at (1+c_rb-N_RB_DL/2) in rxdataF
     */

    int c_rb_by6;
    c_rb = 0;
    for (int rb=0;rb<coreset_nbr_rb;rb++,c_rb++) {
      c_rb_by6 = c_rb/6;

      // skip zeros in frequency domain bitmap
      while ((coreset_freq_dom[c_rb_by6>>3] & (1<<(7-(c_rb_by6&7)))) == 0) {
        c_rb+=6;
        c_rb_by6 = c_rb/6;
      }

      rxF=NULL;

      // first we set initial conditions for pointer to rxdataF depending on the situation of the first RB within the CORESET (c_rb = n_BWP_start)
      if (((c_rb + n_BWP_start) < (frame_parms->N_RB_DL >> 1)) && ((frame_parms->N_RB_DL & 1) == 0)) {
        //if RB to be treated is lower than middle system bandwidth then rxdataF pointed at (offset + c_br + symbol * ofdm_symbol_size): even case
        rxF = &rxdataF[aarx][(frame_parms->first_carrier_offset + 12 * c_rb + (symbol * (frame_parms->ofdm_symbol_size)))+n_BWP_start*12];
        LOG_DDD("in even case c_rb (%d) is lower than half N_RB_DL -> rxF = &rxdataF[aarx = (%d)][(frame_parms->first_carrier_offset + 12 * c_rb + (symbol * (frame_parms->ofdm_symbol_size))) = (%d)]\n",
               c_rb,aarx,(frame_parms->first_carrier_offset + 12 * c_rb + (symbol * (frame_parms->ofdm_symbol_size))));
      }

      if (((c_rb + n_BWP_start) >= (frame_parms->N_RB_DL >> 1)) && ((frame_parms->N_RB_DL & 1) == 0)) {
        // number of RBs is even  and c_rb is higher than half system bandwidth (we don't skip DC)
        // if these conditions are true the pointer has to be situated at the 1st part of the rxdataF
        rxF = &rxdataF[aarx][12*(c_rb + n_BWP_start - (frame_parms->N_RB_DL>>1)) + symbol * frame_parms->ofdm_symbol_size]; // we point at the 1st part of the rxdataF in symbol
        LOG_DDD("in even case c_rb (%d) is higher than half N_RB_DL (not DC) -> rxF = &rxdataF[aarx = (%d)][12*(c_rb + n_BWP_start - (frame_parms->N_RB_DL>>1)) + symbol * frame_parms->ofdm_symbol_size = (%d)]\n",
               c_rb,aarx,(12*(c_rb + n_BWP_start - (frame_parms->N_RB_DL>>1)) + symbol * frame_parms->ofdm_symbol_size));
      }

      if (((c_rb + n_BWP_start) < (frame_parms->N_RB_DL >> 1)) && ((frame_parms->N_RB_DL & 1) != 0)) {
        //if RB to be treated is lower than middle system bandwidth then rxdataF pointed at (offset + c_br + symbol * ofdm_symbol_size): odd case
        rxF = &rxdataF[aarx][frame_parms->first_carrier_offset + 12 * (c_rb + n_BWP_start) + symbol * frame_parms->ofdm_symbol_size];
        LOG_DDD("in odd case c_rb (%d) is lower or equal than half N_RB_DL -> rxF = &rxdataF[aarx = (%d)][frame_parms->first_carrier_offset + 12 * (c_rb + n_BWP_start) + symbol * frame_parms->ofdm_symbol_size = (%d)]\n",
               c_rb,aarx,(frame_parms->first_carrier_offset + 12 * (c_rb + n_BWP_start) + symbol * frame_parms->ofdm_symbol_size));
      }

      if (((c_rb + n_BWP_start) > (frame_parms->N_RB_DL >> 1)) && ((frame_parms->N_RB_DL & 1) != 0)) {
        // number of RBs is odd  and   c_rb is higher than half system bandwidth + 1
        // if these conditions are true the pointer has to be situated at the 1st part of the rxdataF just after the first IQ symbols of the RB containing DC
        rxF = &rxdataF[aarx][12*(c_rb + n_BWP_start - (frame_parms->N_RB_DL>>1)) - 6 + symbol * frame_parms->ofdm_symbol_size]; // we point at the 1st part of the rxdataF in symbol
        LOG_DDD("in odd case c_rb (%d) is higher than half N_RB_DL (not DC) -> rxF = &rxdataF[aarx = (%d)][12*(c_rb + n_BWP_start - (frame_parms->N_RB_DL>>1)) - 6 + symbol * frame_parms->ofdm_symbol_size = (%d)]\n",
               c_rb,aarx,(12*(c_rb + n_BWP_start - (frame_parms->N_RB_DL>>1)) - 6 + symbol * frame_parms->ofdm_symbol_size));
      }

      if (((c_rb + n_BWP_start) == (frame_parms->N_RB_DL >> 1)) && ((frame_parms->N_RB_DL & 1) != 0)) { // treatment of RB containing the DC
        // if odd number RBs in system bandwidth and first RB to be treated is higher than middle system bandwidth (around DC)
        // we have to treat the RB in two parts: first part from i=0 to 5, the data is at the end of rxdataF (pointing at the end of the table)
        rxF = &rxdataF[aarx][frame_parms->first_carrier_offset + 12 * (c_rb + n_BWP_start) + symbol * frame_parms->ofdm_symbol_size];
        LOG_DDD("in odd case c_rb (%d) is half N_RB_DL + 1 we treat DC case -> rxF = &rxdataF[aarx = (%d)][frame_parms->first_carrier_offset + 12 * (c_rb + n_BWP_start) + symbol * frame_parms->ofdm_symbol_size = (%d)]\n",
               c_rb,aarx,(frame_parms->first_carrier_offset + 12 * (c_rb + n_BWP_start) + symbol * frame_parms->ofdm_symbol_size));
        j = 0;

        for (i = 0; i < 6; i++) { //treating first part of the RB note that i=5 would correspond to DC. We treat it in NR
          if ((i != 1) && (i != 5)) {
            dl_ch0_ext[j] = dl_ch0[i];
            rxF_ext[j] = rxF[i];
            LOG_DDD("RB[c_rb %d] \t RE[re %d] => rxF_ext[%d]=(%d,%d)\t rxF[%d]=(%d,%d)\n",
                   c_rb, i, j, *(short *) &rxF_ext[j],*(1 + (short *) &rxF_ext[j]), i,
                   *(short *) &rxF[i], *(1 + (short *) &rxF[i]));
            j++;
          } else {
            LOG_DDD("RB[c_rb %d] \t RE[re %d] => rxF_ext[%d]=(%d,%d)\t rxF[%d]=(%d,%d) \t\t <==> DM-RS PDCCH, this is a pilot symbol\n",
                   c_rb, i, j, *(short *) &rxF_ext[j], *(1 + (short *) &rxF_ext[j]), i,
                   *(short *) &rxF[i], *(1 + (short *) &rxF[i]));
          }
        }

        // then we point at the begining of the symbol part of rxdataF do process second part of RB
        rxF = &rxdataF[aarx][symbol * frame_parms->ofdm_symbol_size]; // we point at the 1st part of the rxdataF in symbol
        LOG_DDD("in odd case c_rb (%d) is half N_RB_DL +1 we treat DC case -> rxF = &rxdataF[aarx = (%d)][symbol * frame_parms->ofdm_symbol_size = (%d)]\n",
               c_rb,aarx,(symbol * frame_parms->ofdm_symbol_size));
        for (; i < 12; i++) {
          if ((i != 9)) {
            dl_ch0_ext[j] = dl_ch0[i];
            rxF_ext[j] = rxF[i - 6];
            LOG_DDD("RB[c_rb %d] \t RE[re %d] => rxF_ext[%d]=(%d,%d)\t rxF[%d]=(%d,%d)\n",
                   c_rb, i, j, *(short *) &rxF_ext[j],*(1 + (short *) &rxF_ext[j]), i,
                   *(short *) &rxF[i-6], *(1 + (short *) &rxF[i-6]));
            j++;
          } else {
            LOG_DDD("RB[c_rb %d] \t RE[re %d] => rxF_ext[%d]=(%d,%d)\t rxF[%d]=(%d,%d) \t\t <==> DM-RS PDCCH, this is a pilot symbol\n",
                   c_rb, i, j, *(short *) &rxF_ext[j], *(1 + (short *) &rxF_ext[j]), i,
                   *(short *) &rxF[i-6], *(1 + (short *) &rxF[i-6]));
          }
        }

        nb_rb++;
        dl_ch0_ext += NBR_RE_PER_RB_WITHOUT_DMRS;
        rxF_ext += NBR_RE_PER_RB_WITHOUT_DMRS;
        dl_ch0 += 12;
      } else { // treatment of any RB that does not contain the DC
        j = 0;

        for (i = 0; i < 12; i++) {
          if ((i != 1) && (i != 5) && (i != 9)) {
            rxF_ext[j] = rxF[i];
            LOG_DDD("RB[c_rb %d] \t RE[re %d] => rxF_ext[%d]=(%d,%d)\t rxF[%d]=(%d,%d)\n",
                   c_rb, i, j, *(short *) &rxF_ext[j],*(1 + (short *) &rxF_ext[j]), i,
                   *(short *) &rxF[i], *(1 + (short *) &rxF[i]));
            dl_ch0_ext[j] = dl_ch0[i];
            j++;
          } else {
            LOG_DDD("RB[c_rb %d] \t RE[re %d] => rxF_ext[%d]=(%d,%d)\t rxF[%d]=(%d,%d) \t\t <==> DM-RS PDCCH, this is a pilot symbol\n",
                   c_rb, i, j, *(short *) &rxF_ext[j], *(1 + (short *) &rxF_ext[j]), i,
                   *(short *) &rxF[i], *(1 + (short *) &rxF[i]));
          }
        }

        nb_rb++;
        dl_ch0_ext += NBR_RE_PER_RB_WITHOUT_DMRS;
        rxF_ext += NBR_RE_PER_RB_WITHOUT_DMRS;
        dl_ch0 += 12;
      }
    }
  }
}

#define print_shorts(s,x) printf("%s %d,%d,%d,%d,%d,%d,%d,%d\n",s,(x)[0],(x)[1],(x)[2],(x)[3],(x)[4],(x)[5],(x)[6],(x)[7])

void nr_pdcch_channel_compensation(int32_t **rxdataF_ext,
                                   int32_t **dl_ch_estimates_ext,
                                   int32_t **rxdataF_comp,
                                   int32_t **rho,
                                   NR_DL_FRAME_PARMS *frame_parms,
                                   uint8_t symbol,
                                   uint8_t output_shift,
                                   uint32_t coreset_nbr_rb) {
  uint16_t rb; //,nb_rb=20;
  uint8_t aarx;
#if defined(__x86_64__) || defined(__i386__)
  __m128i mmtmpP0,mmtmpP1,mmtmpP2,mmtmpP3;
#elif defined(__arm__)
  int16x8_t mmtmpP0,mmtmpP1,mmtmpP2,mmtmpP3;
#endif
#if defined(__x86_64__) || defined(__i386__)
  __m128i *dl_ch128,*rxdataF128,*rxdataF_comp128;
#elif defined(__arm__)
#endif

  for (aarx=0; aarx<frame_parms->nb_antennas_rx; aarx++) {
#if defined(__x86_64__) || defined(__i386__)
    dl_ch128          = (__m128i *)&dl_ch_estimates_ext[aarx][symbol*coreset_nbr_rb*12];
    rxdataF128        = (__m128i *)&rxdataF_ext[aarx][symbol*coreset_nbr_rb*12];
    rxdataF_comp128   = (__m128i *)&rxdataF_comp[aarx][symbol*coreset_nbr_rb*12];
    //printf("ch compensation dl_ch ext addr %p \n", &dl_ch_estimates_ext[(aatx<<1)+aarx][symbol*20*12]);
    //printf("rxdataf ext addr %p symbol %d\n", &rxdataF_ext[aarx][symbol*20*12], symbol);
    //printf("rxdataf_comp addr %p\n",&rxdataF_comp[(aatx<<1)+aarx][symbol*20*12]);
#elif defined(__arm__)
    // to be filled in
#endif

    for (rb=0; rb<(coreset_nbr_rb*3)>>2; rb++) {
#if defined(__x86_64__) || defined(__i386__)
      // multiply by conjugated channel
      mmtmpP0 = _mm_madd_epi16(dl_ch128[0],rxdataF128[0]);
      //print_ints("re",&mmtmpP0);
      // mmtmpP0 contains real part of 4 consecutive outputs (32-bit)
      mmtmpP1 = _mm_shufflelo_epi16(dl_ch128[0],_MM_SHUFFLE(2,3,0,1));
      mmtmpP1 = _mm_shufflehi_epi16(mmtmpP1,_MM_SHUFFLE(2,3,0,1));
      mmtmpP1 = _mm_sign_epi16(mmtmpP1,*(__m128i *)&conjugate[0]);
      //print_ints("im",&mmtmpP1);
      mmtmpP1 = _mm_madd_epi16(mmtmpP1,rxdataF128[0]);
      // mmtmpP1 contains imag part of 4 consecutive outputs (32-bit)
      mmtmpP0 = _mm_srai_epi32(mmtmpP0,output_shift);
      //  print_ints("re(shift)",&mmtmpP0);
      mmtmpP1 = _mm_srai_epi32(mmtmpP1,output_shift);
      //  print_ints("im(shift)",&mmtmpP1);
      mmtmpP2 = _mm_unpacklo_epi32(mmtmpP0,mmtmpP1);
      mmtmpP3 = _mm_unpackhi_epi32(mmtmpP0,mmtmpP1);
      //print_ints("c0",&mmtmpP2);
      //print_ints("c1",&mmtmpP3);
      rxdataF_comp128[0] = _mm_packs_epi32(mmtmpP2,mmtmpP3);
//      print_shorts("rx:",(int16_t*)rxdataF128);
//      print_shorts("ch:",(int16_t*)dl_ch128);
//      print_shorts("pack:",(int16_t*)rxdataF_comp128);
      // multiply by conjugated channel
      mmtmpP0 = _mm_madd_epi16(dl_ch128[1],rxdataF128[1]);
      // mmtmpP0 contains real part of 4 consecutive outputs (32-bit)
      mmtmpP1 = _mm_shufflelo_epi16(dl_ch128[1],_MM_SHUFFLE(2,3,0,1));
      mmtmpP1 = _mm_shufflehi_epi16(mmtmpP1,_MM_SHUFFLE(2,3,0,1));
      mmtmpP1 = _mm_sign_epi16(mmtmpP1,*(__m128i *)&conjugate[0]);
      mmtmpP1 = _mm_madd_epi16(mmtmpP1,rxdataF128[1]);
      // mmtmpP1 contains imag part of 4 consecutive outputs (32-bit)
      mmtmpP0 = _mm_srai_epi32(mmtmpP0,output_shift);
      mmtmpP1 = _mm_srai_epi32(mmtmpP1,output_shift);
      mmtmpP2 = _mm_unpacklo_epi32(mmtmpP0,mmtmpP1);
      mmtmpP3 = _mm_unpackhi_epi32(mmtmpP0,mmtmpP1);
      rxdataF_comp128[1] = _mm_packs_epi32(mmtmpP2,mmtmpP3);
      //print_shorts("rx:",rxdataF128+1);
      //print_shorts("ch:",dl_ch128+1);
      //print_shorts("pack:",rxdataF_comp128+1);
      // multiply by conjugated channel
      mmtmpP0 = _mm_madd_epi16(dl_ch128[2],rxdataF128[2]);
      // mmtmpP0 contains real part of 4 consecutive outputs (32-bit)
      mmtmpP1 = _mm_shufflelo_epi16(dl_ch128[2],_MM_SHUFFLE(2,3,0,1));
      mmtmpP1 = _mm_shufflehi_epi16(mmtmpP1,_MM_SHUFFLE(2,3,0,1));
      mmtmpP1 = _mm_sign_epi16(mmtmpP1,*(__m128i *)&conjugate[0]);
      mmtmpP1 = _mm_madd_epi16(mmtmpP1,rxdataF128[2]);
      // mmtmpP1 contains imag part of 4 consecutive outputs (32-bit)
      mmtmpP0 = _mm_srai_epi32(mmtmpP0,output_shift);
      mmtmpP1 = _mm_srai_epi32(mmtmpP1,output_shift);
      mmtmpP2 = _mm_unpacklo_epi32(mmtmpP0,mmtmpP1);
      mmtmpP3 = _mm_unpackhi_epi32(mmtmpP0,mmtmpP1);
      rxdataF_comp128[2] = _mm_packs_epi32(mmtmpP2,mmtmpP3);
      ///////////////////////////////////////////////////////////////////////////////////////////////
      //print_shorts("rx:",rxdataF128+2);
      //print_shorts("ch:",dl_ch128+2);
      //print_shorts("pack:",rxdataF_comp128+2);

      for (int i=0; i<12 ; i++)
        LOG_DDD("rxdataF128[%d]=(%d,%d) X dlch[%d]=(%d,%d) rxdataF_comp128[%d]=(%d,%d)\n",
                (rb*12)+i, ((short *)rxdataF128)[i<<1],((short *)rxdataF128)[1+(i<<1)],
                (rb*12)+i, ((short *)dl_ch128)[i<<1],((short *)dl_ch128)[1+(i<<1)],
                (rb*12)+i, ((short *)rxdataF_comp128)[i<<1],((short *)rxdataF_comp128)[1+(i<<1)]);

      dl_ch128+=3;
      rxdataF128+=3;
      rxdataF_comp128+=3;
#elif defined(__arm__)
      // to be filled in
#endif
    }
  }

#if defined(__x86_64__) || defined(__i386__)
  _mm_empty();
  _m_empty();
#endif
}


void nr_pdcch_detection_mrc(NR_DL_FRAME_PARMS *frame_parms,
                         int32_t **rxdataF_comp,
                         uint8_t symbol) {
#if defined(__x86_64__) || defined(__i386__)
  __m128i *rxdataF_comp128_0,*rxdataF_comp128_1;
#elif defined(__arm__)
  int16x8_t *rxdataF_comp128_0,*rxdataF_comp128_1;
#endif
  int32_t i;

  if (frame_parms->nb_antennas_rx>1) {
#if defined(__x86_64__) || defined(__i386__)
    rxdataF_comp128_0   = (__m128i *)&rxdataF_comp[0][symbol*frame_parms->N_RB_DL*12];
    rxdataF_comp128_1   = (__m128i *)&rxdataF_comp[1][symbol*frame_parms->N_RB_DL*12];
#elif defined(__arm__)
    rxdataF_comp128_0   = (int16x8_t *)&rxdataF_comp[0][symbol*frame_parms->N_RB_DL*12];
    rxdataF_comp128_1   = (int16x8_t *)&rxdataF_comp[1][symbol*frame_parms->N_RB_DL*12];
#endif

    // MRC on each re of rb
    for (i=0; i<frame_parms->N_RB_DL*3; i++) {
#if defined(__x86_64__) || defined(__i386__)
      rxdataF_comp128_0[i] = _mm_adds_epi16(_mm_srai_epi16(rxdataF_comp128_0[i],1),_mm_srai_epi16(rxdataF_comp128_1[i],1));
#elif defined(__arm__)
      rxdataF_comp128_0[i] = vhaddq_s16(rxdataF_comp128_0[i],rxdataF_comp128_1[i]);
#endif
    }
  }

#if defined(__x86_64__) || defined(__i386__)
  _mm_empty();
  _m_empty();
#endif
}

int32_t nr_rx_pdcch(PHY_VARS_NR_UE *ue,
                    UE_nr_rxtx_proc_t *proc,
                    fapi_nr_dl_config_dci_dl_pdu_rel15_t *rel15) {

  uint32_t frame = proc->frame_rx;
  uint32_t slot  = proc->nr_slot_rx;
  NR_UE_COMMON *common_vars      = &ue->common_vars;
  NR_DL_FRAME_PARMS *frame_parms = &ue->frame_parms;
  NR_UE_PDCCH *pdcch_vars        = ue->pdcch_vars[proc->thread_id][0];

  uint8_t log2_maxh, aarx;
  int32_t avgs;
  int32_t avgP[4];
  int n_rb,rb_offset;
  get_coreset_rballoc(rel15->coreset.frequency_domain_resource,&n_rb,&rb_offset);
  LOG_D(PHY,"pdcch coreset: freq %x, n_rb %d, rb_offset %d\n",
        rel15->coreset.frequency_domain_resource[0],n_rb,rb_offset);
  for (int s=rel15->coreset.StartSymbolIndex; s<(rel15->coreset.StartSymbolIndex+rel15->coreset.duration); s++) {
    LOG_D(PHY,"in nr_pdcch_extract_rbs_single(rxdataF -> rxdataF_ext || dl_ch_estimates -> dl_ch_estimates_ext)\n");

    nr_pdcch_extract_rbs_single(common_vars->common_vars_rx_data_per_thread[proc->thread_id].rxdataF,
                                pdcch_vars->dl_ch_estimates,
                                pdcch_vars->rxdataF_ext,
                                pdcch_vars->dl_ch_estimates_ext,
                                s,
                                frame_parms,
                                rel15->coreset.frequency_domain_resource,
                                n_rb,
                                rel15->BWPStart);

    LOG_D(PHY,"we enter nr_pdcch_channel_level(avgP=%d) => compute channel level based on ofdm symbol 0, pdcch_vars[eNB_id]->dl_ch_estimates_ext\n",*avgP);
    LOG_D(PHY,"in nr_pdcch_channel_level(dl_ch_estimates_ext -> dl_ch_estimates_ext)\n");
    // compute channel level based on ofdm symbol 0
    nr_pdcch_channel_level(pdcch_vars->dl_ch_estimates_ext,
                           frame_parms,
                           avgP,
                           s,
                           n_rb);
    avgs = 0;

    for (aarx = 0; aarx < frame_parms->nb_antennas_rx; aarx++)
      avgs = cmax(avgs, avgP[aarx]);

    log2_maxh = (log2_approx(avgs) / 2) + 5;  //+frame_parms->nb_antennas_rx;

#ifdef UE_DEBUG_TRACE
    LOG_D(PHY,"slot %d: pdcch log2_maxh = %d (%d,%d)\n",slot,log2_maxh,avgP[0],avgs);
#endif
#if T_TRACER
    T(T_UE_PHY_PDCCH_ENERGY, T_INT(0), T_INT(0), T_INT(frame%1024), T_INT(slot),
      T_INT(avgP[0]), T_INT(avgP[1]), T_INT(avgP[2]), T_INT(avgP[3]));
#endif
    LOG_D(PHY,"we enter nr_pdcch_channel_compensation(log2_maxh=%d)\n",log2_maxh);
    LOG_D(PHY,"in nr_pdcch_channel_compensation(rxdataF_ext x dl_ch_estimates_ext -> rxdataF_comp)\n");
    // compute LLRs for ofdm symbol 0 only
    nr_pdcch_channel_compensation(pdcch_vars->rxdataF_ext,
                                  pdcch_vars->dl_ch_estimates_ext,
                                  pdcch_vars->rxdataF_comp,
                                  NULL,
                                  frame_parms,
                                  s,
                                  log2_maxh,
                                  n_rb); // log2_maxh+I0_shift
    if (frame_parms->nb_antennas_rx > 1) {
      LOG_D(PHY,"we enter nr_pdcch_detection_mrc(frame_parms->nb_antennas_rx=%d)\n", frame_parms->nb_antennas_rx);
      nr_pdcch_detection_mrc(frame_parms, pdcch_vars->rxdataF_comp,s);
    }

    LOG_D(PHY,"we enter nr_pdcch_llr(for symbol %d), pdcch_vars[eNB_id]->rxdataF_comp ---> pdcch_vars[eNB_id]->llr \n",s);
    LOG_D(PHY,"in nr_pdcch_llr(rxdataF_comp -> llr)\n");
    nr_pdcch_llr(frame_parms,
                 pdcch_vars->rxdataF_comp,
                 pdcch_vars->llr,
                 s,
                 n_rb);
#if T_TRACER
    
    //  T(T_UE_PHY_PDCCH_IQ, T_INT(frame_parms->N_RB_DL), T_INT(frame_parms->N_RB_DL),
    //  T_INT(n_pdcch_symbols),
    //  T_BUFFER(pdcch_vars[eNB_id]->rxdataF_comp, frame_parms->N_RB_DL*12*n_pdcch_symbols* 4));
    
#endif
#ifdef DEBUG_DCI_DECODING
    printf("demapping: slot %d, mi %d\n",slot,get_mi(frame_parms,slot));
#endif
  }

  LOG_D(PHY,"we enter nr_pdcch_demapping_deinterleaving(), number of candidates %d\n",rel15->number_of_candidates);
  nr_pdcch_demapping_deinterleaving((uint32_t *) pdcch_vars->llr,
                                    (uint32_t *) pdcch_vars->e_rx,
                                    rel15->coreset.duration,
                                    rel15->coreset.StartSymbolIndex,
                                    n_rb,
                                    rel15->coreset.RegBundleSize,
                                    rel15->coreset.InterleaverSize,
                                    rel15->coreset.ShiftIndex,
                                    rel15->number_of_candidates,
                                    rel15->CCE,
                                    rel15->L);
<<<<<<< HEAD
  LOG_D(PHY,"we end nr_pdcch_demapping_deinterleaving()\n");
=======

  LOG_D(PHY,"we end nr_pdcch_unscrambling()\n");
>>>>>>> a981291b
  LOG_D(PHY,"Ending nr_rx_pdcch() function\n");

  return (0);
}



void nr_pdcch_unscrambling(int16_t *z,
                           uint16_t scrambling_RNTI,
                           uint32_t length,
                           uint16_t pdcch_DMRS_scrambling_id,
                           int16_t *z2) {
  int i;
  uint8_t reset;
  uint32_t x1, x2, s = 0;
  uint16_t n_id; //{0,1,...,65535}
  uint32_t rnti = (uint32_t) scrambling_RNTI;
  reset = 1;
  // x1 is set in first call to lte_gold_generic
  n_id = pdcch_DMRS_scrambling_id;
  x2 = ((rnti<<16) + n_id); //mod 2^31 is implicit //this is c_init in 38.211 v15.1.0 Section 7.3.2.3

  LOG_D(PHY,"PDCCH Unscrambling x2 %x : scrambling_RNTI %x\n", x2, rnti);

  for (i = 0; i < length; i++) {
    if ((i & 0x1f) == 0) {
      s = lte_gold_generic(&x1, &x2, reset);
      reset = 0;
    }

    if (((s >> (i % 32)) & 1) == 1) z2[i] = -z[i];
    else z2[i]=z[i];
  }
}


/* This function compares the received DCI bits with
 * re-encoded DCI bits and returns the number of mismatched bits
 */
static uint16_t nr_dci_false_detection(uint64_t *dci,
                                       int16_t *soft_in,
                                       int encoded_length,
                                       int rnti,
                                       int8_t messageType,
                                       uint16_t messageLength,
                                       uint8_t aggregation_level
                                       ) {

  uint32_t encoder_output[NR_MAX_DCI_SIZE_DWORD];
  polar_encoder_fast(dci, (void*)encoder_output, rnti, 1,
                    messageType, messageLength, aggregation_level);
  uint8_t *enout_p = (uint8_t*)encoder_output;
  uint16_t x = 0;

  for (int i=0; i<encoded_length/8; i++) {
    x += ( enout_p[i] & 1 ) ^ ( ( soft_in[i*8] >> 15 ) & 1);
    x += ( ( enout_p[i] >> 1 ) & 1 ) ^ ( ( soft_in[i*8+1] >> 15 ) & 1 );
    x += ( ( enout_p[i] >> 2 ) & 1 ) ^ ( ( soft_in[i*8+2] >> 15 ) & 1 );
    x += ( ( enout_p[i] >> 3 ) & 1 ) ^ ( ( soft_in[i*8+3] >> 15 ) & 1 );
    x += ( ( enout_p[i] >> 4 ) & 1 ) ^ ( ( soft_in[i*8+4] >> 15 ) & 1 );
    x += ( ( enout_p[i] >> 5 ) & 1 ) ^ ( ( soft_in[i*8+5] >> 15 ) & 1 );
    x += ( ( enout_p[i] >> 6 ) & 1 ) ^ ( ( soft_in[i*8+6] >> 15 ) & 1 );
    x += ( ( enout_p[i] >> 7 ) & 1 ) ^ ( ( soft_in[i*8+7] >> 15 ) & 1 );
  }
  return x;
}

uint8_t nr_dci_decoding_procedure(PHY_VARS_NR_UE *ue,
                                  UE_nr_rxtx_proc_t *proc,
                                  fapi_nr_dci_indication_t *dci_ind,
                                  fapi_nr_dl_config_dci_dl_pdu_rel15_t *rel15) {

  NR_UE_PDCCH *pdcch_vars = ue->pdcch_vars[proc->thread_id][0];

  //int gNB_id = 0;
  int16_t tmp_e[16*108];
  rnti_t n_rnti;
  int e_rx_cand_idx = 0;

  for (int j=0;j<rel15->number_of_candidates;j++) {
    int CCEind = rel15->CCE[j];
    int L = rel15->L[j];

    // Loop over possible DCI lengths
    for (int k = 0; k < rel15->num_dci_options; k++) {
      // skip this candidate if we've already found one with the
      // same rnti and format at a different aggregation level
      int dci_found=0;
      for (int ind=0;ind < dci_ind->number_of_dcis ; ind++) {
        if (rel15->rnti== dci_ind->dci_list[ind].rnti &&
            rel15->dci_format_options[k]==dci_ind->dci_list[ind].dci_format) {
           dci_found=1;
           break;
        }
      }
      if (dci_found==1) continue;
      int dci_length = rel15->dci_length_options[k];
      uint64_t dci_estimation[2]= {0};

<<<<<<< HEAD
      LOG_D(PHY, "(%i.%i) Trying DCI candidate %d of %d number of candidates, CCE %d (%d), L %d, length %d, format %s\n",
            proc->frame_rx, proc->nr_slot_rx, j, rel15->number_of_candidates, CCEind, CCEind*9*6*2, L, dci_length,nr_dci_format_string[rel15->dci_format_options[k]]);
=======
      LOG_D(PHY, "Trying DCI candidate %d of %d number of candidates, CCE %d (%d), L %d, length %d, format %s\n",
            j, rel15->number_of_candidates, CCEind, e_rx_cand_idx, L, dci_length,nr_dci_format_string[rel15->dci_format_options[k]]);
>>>>>>> a981291b

      nr_pdcch_unscrambling(&pdcch_vars->e_rx[e_rx_cand_idx], rel15->coreset.scrambling_rnti, L*108, rel15->coreset.pdcch_dmrs_scrambling_id, tmp_e);

#ifdef DEBUG_DCI_DECODING
<<<<<<< HEAD
      uint32_t * z = (uint32_t *) &pdcch_vars->e_rx[CCEind*108];
      for (int index_z = 0; index_z < 6*L; index_z++){
=======
      uint32_t *z = (uint32_t *) &pdcch_vars->e_rx[e_rx_cand_idx];
      for (int index_z = 0; index_z < L*6; index_z++){
>>>>>>> a981291b
        for (int i=0; i<9; i++) {
          LOG_I(PHY,"z[%d]=(%d,%d) \n", (9*index_z + i), *(int16_t *) &z[9*index_z + i],*(1 + (int16_t *) &z[9*index_z + i]));
        }
      }
#endif
      uint16_t crc = polar_decoder_int16(tmp_e,
                                         dci_estimation,
                                         1,
                                         NR_POLAR_DCI_MESSAGE_TYPE, dci_length, L);

      n_rnti = rel15->rnti;
      LOG_D(PHY, "(%i.%i) dci indication (rnti %x,dci format %s,n_CCE %d,payloadSize %d)\n",
            proc->frame_rx, proc->nr_slot_rx,n_rnti,nr_dci_format_string[rel15->dci_format_options[k]],CCEind,dci_length);
      if (crc == n_rnti) {
        LOG_D(PHY, "(%i.%i) Received dci indication (rnti %x,dci format %s,n_CCE %d,payloadSize %d,payload %llx)\n",
              proc->frame_rx, proc->nr_slot_rx,n_rnti,nr_dci_format_string[rel15->dci_format_options[k]],CCEind,dci_length,*(unsigned long long*)dci_estimation);
        uint16_t mb = nr_dci_false_detection(dci_estimation,tmp_e,L*108,n_rnti, NR_POLAR_DCI_MESSAGE_TYPE, dci_length, L);
        ue->dci_thres = (ue->dci_thres + mb) / 2;
        if (mb > (ue->dci_thres+20)) {
          LOG_W(PHY,"DCI false positive. Dropping DCI index %d. Mismatched bits: %d/%d. Current DCI threshold: %d\n",j,mb,L*108,ue->dci_thres);
          continue;
        }
        else {
          dci_ind->SFN = proc->frame_rx;
          dci_ind->slot = proc->nr_slot_rx;
          dci_ind->dci_list[dci_ind->number_of_dcis].rnti        = n_rnti;
          dci_ind->dci_list[dci_ind->number_of_dcis].n_CCE       = CCEind;
          dci_ind->dci_list[dci_ind->number_of_dcis].N_CCE       = L;
          dci_ind->dci_list[dci_ind->number_of_dcis].dci_format  = rel15->dci_format_options[k];
          dci_ind->dci_list[dci_ind->number_of_dcis].payloadSize = dci_length;
          memcpy((void*)dci_ind->dci_list[dci_ind->number_of_dcis].payloadBits,(void*)dci_estimation,8);
          dci_ind->number_of_dcis++;
          break;    // If DCI is found, no need to check for remaining DCI lengths
        }
      } else {
        LOG_D(PHY,"(%i.%i) Decoded crc %x does not match rnti %x for DCI format %d\n", proc->frame_rx, proc->nr_slot_rx, crc, n_rnti, rel15->dci_format_options[k]);
      }
    }
    e_rx_cand_idx += 9*L*6*2; //e_rx index for next candidate (L CCEs, 6 REGs per CCE and 9 REs per REG and 2 uint16_t per RE)
  }
  pdcch_vars->nb_search_space = 0;
  return(dci_ind->number_of_dcis);
}

<|MERGE_RESOLUTION|>--- conflicted
+++ resolved
@@ -761,12 +761,8 @@
                                     rel15->number_of_candidates,
                                     rel15->CCE,
                                     rel15->L);
-<<<<<<< HEAD
+
   LOG_D(PHY,"we end nr_pdcch_demapping_deinterleaving()\n");
-=======
-
-  LOG_D(PHY,"we end nr_pdcch_unscrambling()\n");
->>>>>>> a981291b
   LOG_D(PHY,"Ending nr_rx_pdcch() function\n");
 
   return (0);
@@ -866,24 +862,14 @@
       int dci_length = rel15->dci_length_options[k];
       uint64_t dci_estimation[2]= {0};
 
-<<<<<<< HEAD
       LOG_D(PHY, "(%i.%i) Trying DCI candidate %d of %d number of candidates, CCE %d (%d), L %d, length %d, format %s\n",
-            proc->frame_rx, proc->nr_slot_rx, j, rel15->number_of_candidates, CCEind, CCEind*9*6*2, L, dci_length,nr_dci_format_string[rel15->dci_format_options[k]]);
-=======
-      LOG_D(PHY, "Trying DCI candidate %d of %d number of candidates, CCE %d (%d), L %d, length %d, format %s\n",
-            j, rel15->number_of_candidates, CCEind, e_rx_cand_idx, L, dci_length,nr_dci_format_string[rel15->dci_format_options[k]]);
->>>>>>> a981291b
+            proc->frame_rx, proc->nr_slot_rx, j, rel15->number_of_candidates, CCEind, e_rx_cand_idx, L, dci_length, nr_dci_format_string[rel15->dci_format_options[k]]);
 
       nr_pdcch_unscrambling(&pdcch_vars->e_rx[e_rx_cand_idx], rel15->coreset.scrambling_rnti, L*108, rel15->coreset.pdcch_dmrs_scrambling_id, tmp_e);
 
 #ifdef DEBUG_DCI_DECODING
-<<<<<<< HEAD
-      uint32_t * z = (uint32_t *) &pdcch_vars->e_rx[CCEind*108];
-      for (int index_z = 0; index_z < 6*L; index_z++){
-=======
       uint32_t *z = (uint32_t *) &pdcch_vars->e_rx[e_rx_cand_idx];
       for (int index_z = 0; index_z < L*6; index_z++){
->>>>>>> a981291b
         for (int i=0; i<9; i++) {
           LOG_I(PHY,"z[%d]=(%d,%d) \n", (9*index_z + i), *(int16_t *) &z[9*index_z + i],*(1 + (int16_t *) &z[9*index_z + i]));
         }
