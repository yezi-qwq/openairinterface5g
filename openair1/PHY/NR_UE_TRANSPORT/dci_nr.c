/*
 * Licensed to the OpenAirInterface (OAI) Software Alliance under one or more
 * contributor license agreements.  See the NOTICE file distributed with
 * this work for additional information regarding copyright ownership.
 * The OpenAirInterface Software Alliance licenses this file to You under
 * the OAI Public License, Version 1.1  (the "License"); you may not use this file
 * except in compliance with the License.
 * You may obtain a copy of the License at
 *
 *      http://www.openairinterface.org/?page_id=698
 *
 * Unless required by applicable law or agreed to in writing, software
 * distributed under the License is distributed on an "AS IS" BASIS,
 * WITHOUT WARRANTIES OR CONDITIONS OF ANY KIND, either express or implied.
 * See the License for the specific language governing permissions and
 * limitations under the License.
 *-------------------------------------------------------------------------------
 * For more information about the OpenAirInterface (OAI) Software Alliance:
 *      contact@openairinterface.org
 */

/*! \file PHY/LTE_TRANSPORT/dci_nr.c
 * \brief Implements PDCCH physical channel TX/RX procedures (36.211) and DCI encoding/decoding (36.212/36.213). Current LTE compliance V8.6 2009-03.
 * \author R. Knopp, A. Mico Pereperez
 * \date 2018
 * \version 0.1
 * \company Eurecom
 * \email: knopp@eurecom.fr
 * \note
 * \warning
 */
#ifdef USER_MODE
#include <stdio.h>
#include <stdlib.h>
#include <string.h>
#endif
<<<<<<< HEAD
//#include "PHY/defs.h"
#include "PHY/defs_nr_UE.h"
#include "PHY/CODING/nrPolar_tools/nr_polar_dci_defs.h"
//#include "PHY/extern.h"
//#include "SCHED/defs.h"
//#include "SIMULATION/TOOLS/defs.h" // for taus 
=======
#include "nr_transport_proto_ue.h"
#include "PHY/CODING/nrPolar_tools/nr_polar_dci_defs.h"
#include "PHY/phy_extern_nr_ue.h"
#include "PHY/CODING/coding_extern.h"
>>>>>>> cfef9ef0
#include "PHY/sse_intrin.h"

#include "assertions.h" 
#include "T.h"

//#define DEBUG_DCI_ENCODING 1
//#define DEBUG_DCI_DECODING 1
//#define DEBUG_PHY

//#define NR_LTE_PDCCH_DCI_SWITCH
#define NR_PDCCH_DCI_RUN              // activates new nr functions
#define NR_PDCCH_DCI_DEBUG            // activates NR_PDCCH_DCI_DEBUG logs
#define NR_NBR_CORESET_ACT_BWP 3      // The number of CoreSets per BWP is limited to 3 (including initial CORESET: ControlResourceId 0)
#define NR_NBR_SEARCHSPACE_ACT_BWP 10 // The number of SearSpaces per BWP is limited to 10 (including initial SEARCHSPACE: SearchSpaceId 0)
#define PDCCH_TEST_POLAR_TEMP_FIX




#ifdef NR_PDCCH_DCI_RUN

static const uint16_t conjugate[8]__attribute__((aligned(32))) = {-1,1,-1,1,-1,1,-1,1};


void nr_pdcch_demapping_deinterleaving(uint16_t *llr,
                                       uint16_t *z,
                                       NR_DL_FRAME_PARMS *frame_parms,
                                       uint8_t coreset_time_dur,
                                       uint32_t coreset_nbr_rb,
                                       uint8_t reg_bundle_size_L,
                                       uint8_t coreset_interleaver_size_R,
                                       uint8_t n_shift){
/*
 * This function will do demapping and deinterleaving from llr containing demodulated symbols
 * Demapping will regroup in REG and bundles
 * Deinterleaving will order the bundles
 * 
 * In the following example we can see the process. The llr contains the demodulated IQs, but they are not ordered from REG 0,1,2,..
 * In e_rx (z) we will order the REG ids and group them into bundles.
 * Then we will put the bundles in the correct order as indicated in subclause 7.3.2.2
 * 
                llr --------------------------> e_rx (z) ----> e_rx (z)
            |   ...
            |   ...
            |   REG 26
symbol 2    |   ...
            |   ...
            |   REG 5
            |   REG 2
            
            |   ...
            |   ...
            |   REG 25
symbol 1    |   ...
            |   ...
            |   REG 4
            |   REG 1
            
            |   ...
            |   ...                           ...              ...
            |   REG 24 (bundle 7)             ...              ...
symbol 0    |   ...                           bundle 3         bundle 6
            |   ...                           bundle 2         bundle 1
            |   REG 3                         bundle 1         bundle 7
            |   REG 0  (bundle 0)             bundle 0         bundle 0

*/
  int c=0,r=0;
  uint16_t bundle_j=0, f_bundle_j=0,f_reg=0;
  uint32_t coreset_C=0;
  uint16_t index_z, index_llr;

  int coreset_interleaved = 0;
  if (reg_bundle_size_L!=0){ // interleaving will be done only if reg_bundle_size_L != 0
    coreset_interleaved=1;
    coreset_C = (uint32_t)((coreset_nbr_rb * coreset_time_dur)/ (coreset_interleaver_size_R*reg_bundle_size_L));
  } else {
    reg_bundle_size_L=6;
  }

  for(int reg=0; reg<((coreset_nbr_rb*coreset_time_dur)); reg++){
    if ((reg%reg_bundle_size_L) == 0){
      if (r == coreset_interleaver_size_R) {
        r=0;
        c++;
      }
      bundle_j = (c*coreset_interleaver_size_R)+r;
      f_bundle_j = ((r*coreset_C)+c+n_shift)%((coreset_nbr_rb*coreset_time_dur)/reg_bundle_size_L);
      if (coreset_interleaved==0) f_bundle_j=bundle_j;
      #ifndef NR_PDCCH_DCI_DEBUG
        printf("\n\t\t<-NR_PDCCH_DCI_DEBUG (nr_pdcch_demapping_deinterleaving)-> [r=%d,c=%d] bundle_j(%d) interleaved at f_bundle_j(%d)\n",r,c,bundle_j,f_bundle_j);
      #endif
    }
    f_reg = (f_bundle_j*reg_bundle_size_L)+(reg%reg_bundle_size_L);
    //index_z   = 9*reg;
    index_z   = 9*(uint16_t)floor(reg/coreset_time_dur) + (9*coreset_nbr_rb)*(reg%coreset_time_dur);
    //index_llr = 9*(((uint16_t)floor(f_reg/reg_bundle_size_L)+(f_reg)%coreset_time_dur))*(coreset_nbr_rb);
    index_llr = 9*((uint16_t)floor(f_reg/coreset_time_dur)+((f_reg%coreset_time_dur)*(coreset_nbr_rb)));
    for (int i=0; i<9; i++){
      z[index_z + i] = llr[index_llr + i];
        #ifndef NR_PDCCH_DCI_DEBUG
          printf("\t\t<-NR_PDCCH_DCI_DEBUG (nr_pdcch_demapping_deinterleaving)-> [reg=%d,bundle_j=%d] z[%d]=(%d,%d) <-> \t[f_reg=%d,fbundle_j=%d] llr[%d]=(%d,%d) \n",
                  reg,bundle_j,(index_z + i),*(char*) &z[index_z + i],*(1 + (char*) &z[index_z + i]),
                  f_reg,f_bundle_j,(index_llr + i),*(char*) &llr[index_llr + i], *(1 + (char*) &llr[index_llr + i]));
        #endif
    }
    if ((reg%reg_bundle_size_L) == 0) r++;
  }
}

#endif

#ifdef NR_PDCCH_DCI_RUN
int32_t nr_pdcch_llr(NR_DL_FRAME_PARMS *frame_parms, int32_t **rxdataF_comp,
		char *pdcch_llr, uint8_t symbol,uint32_t coreset_nbr_rb) {

	int16_t *rxF = (int16_t*) &rxdataF_comp[0][(symbol * coreset_nbr_rb * 12)];
	int32_t i;
	char *pdcch_llr8;

	pdcch_llr8 = &pdcch_llr[2 * symbol * coreset_nbr_rb * 9];

	if (!pdcch_llr8) {
		printf("pdcch_qpsk_llr: llr is null, symbol %d\n", symbol);
		return (-1);
	}
#ifndef NR_PDCCH_DCI_DEBUG
	printf("\t\t<-NR_PDCCH_DCI_DEBUG (nr_pdcch_llr)-> llr logs: pdcch qpsk llr for symbol %d (pos %d), llr offset %d\n",symbol,(symbol*frame_parms->N_RB_DL*12),pdcch_llr8-pdcch_llr);
#endif
	//for (i = 0; i < (frame_parms->N_RB_DL * ((symbol == 0) ? 16 : 24)); i++) {
	for (i = 0; i < (coreset_nbr_rb * ((symbol == 0) ? 18 : 18)); i++) {

		if (*rxF > 31)
			*pdcch_llr8 = 31;
		else if (*rxF < -32)
			*pdcch_llr8 = -32;
		else
			*pdcch_llr8 = (char) (*rxF);
#ifndef NR_PDCCH_DCI_DEBUG
		    printf("\t\t<-NR_PDCCH_DCI_DEBUG (nr_pdcch_llr)-> llr logs: rb=%d i=%d *rxF:%d => *pdcch_llr8:%d\n",i/18,i,*rxF,*pdcch_llr8);
#endif
		rxF++;
		pdcch_llr8++;
	}

	return (0);

}
#endif



int32_t pdcch_llr(NR_DL_FRAME_PARMS *frame_parms,
                  int32_t **rxdataF_comp,
                  char *pdcch_llr,
                  uint8_t symbol)
{

  int16_t *rxF= (int16_t*) &rxdataF_comp[0][(symbol*frame_parms->N_RB_DL*12)];
  int32_t i;
  char *pdcch_llr8;

  pdcch_llr8 = &pdcch_llr[2*symbol*frame_parms->N_RB_DL*12];

  if (!pdcch_llr8) {
    printf("pdcch_qpsk_llr: llr is null, symbol %d\n",symbol);
    return(-1);
  }

  //    printf("pdcch qpsk llr for symbol %d (pos %d), llr offset %d\n",symbol,(symbol*frame_parms->N_RB_DL*12),pdcch_llr8-pdcch_llr);

  for (i=0; i<(frame_parms->N_RB_DL*((symbol==0) ? 16 : 24)); i++) {

    if (*rxF>31)
      *pdcch_llr8=31;
    else if (*rxF<-32)
      *pdcch_llr8=-32;
    else
      *pdcch_llr8 = (char)(*rxF);

    //    printf("%d %d => %d\n",i,*rxF,*pdcch_llr8);
    rxF++;
    pdcch_llr8++;
  }

  return(0);

}

//__m128i avg128P;

//compute average channel_level on each (TX,RX) antenna pair
void pdcch_channel_level(int32_t **dl_ch_estimates_ext,
                         NR_DL_FRAME_PARMS *frame_parms,
                         int32_t *avg,
                         uint8_t nb_rb)
{

  int16_t rb;
  uint8_t aatx,aarx;
#if defined(__x86_64__) || defined(__i386__)
  __m128i *dl_ch128;
  __m128i avg128P;
#elif defined(__arm__)
  int16x8_t *dl_ch128;
  int32x4_t *avg128P;
#endif
  for (aatx=0; aatx<frame_parms->nb_antenna_ports_eNB; aatx++)
    for (aarx=0; aarx<frame_parms->nb_antennas_rx; aarx++) {
      //clear average level
#if defined(__x86_64__) || defined(__i386__)
      avg128P = _mm_setzero_si128();
      dl_ch128=(__m128i *)&dl_ch_estimates_ext[(aatx<<1)+aarx][0];
#elif defined(__arm__)

#endif
      for (rb=0; rb<nb_rb; rb++) {

#if defined(__x86_64__) || defined(__i386__)
        avg128P = _mm_add_epi32(avg128P,_mm_madd_epi16(dl_ch128[0],dl_ch128[0]));
        avg128P = _mm_add_epi32(avg128P,_mm_madd_epi16(dl_ch128[1],dl_ch128[1]));
        avg128P = _mm_add_epi32(avg128P,_mm_madd_epi16(dl_ch128[2],dl_ch128[2]));
#elif defined(__arm__)

#endif
        dl_ch128+=3;
        /*
          if (rb==0) {
          print_shorts("dl_ch128",&dl_ch128[0]);
          print_shorts("dl_ch128",&dl_ch128[1]);
          print_shorts("dl_ch128",&dl_ch128[2]);
          }
        */
      }

      DevAssert( nb_rb );
      avg[(aatx<<1)+aarx] = (((int32_t*)&avg128P)[0] +
                             ((int32_t*)&avg128P)[1] +
                             ((int32_t*)&avg128P)[2] +
                             ((int32_t*)&avg128P)[3])/(nb_rb*12);

      //            printf("Channel level : %d\n",avg[(aatx<<1)+aarx]);
    }

#if defined(__x86_64__) || defined(__i386__)
  _mm_empty();
  _m_empty();
#endif

}

#if defined(__x86_64) || defined(__i386__)
__m128i mmtmpPD0,mmtmpPD1,mmtmpPD2,mmtmpPD3;
#elif defined(__arm__)

#endif


void pdcch_detection_mrc_i(NR_DL_FRAME_PARMS *frame_parms,
                           int32_t **rxdataF_comp,
                           int32_t **rxdataF_comp_i,
                           int32_t **rho,
                           int32_t **rho_i,
                           uint8_t symbol)
{

  uint8_t aatx;

#if defined(__x86_64__) || defined(__i386__)
  __m128i *rxdataF_comp128_0,*rxdataF_comp128_1,*rxdataF_comp128_i0,*rxdataF_comp128_i1,*rho128_0,*rho128_1,*rho128_i0,*rho128_i1;
#elif defined(__arm__)
  int16x8_t *rxdataF_comp128_0,*rxdataF_comp128_1,*rxdataF_comp128_i0,*rxdataF_comp128_i1,*rho128_0,*rho128_1,*rho128_i0,*rho128_i1;
#endif
  int32_t i;

  if (frame_parms->nb_antennas_rx>1) {
    for (aatx=0; aatx<frame_parms->nb_antenna_ports_eNB; aatx++) {
      //if (frame_parms->mode1_flag && (aatx>0)) break;

#if defined(__x86_64__) || defined(__i386__)
      rxdataF_comp128_0   = (__m128i *)&rxdataF_comp[(aatx<<1)][symbol*frame_parms->N_RB_DL*12];
      rxdataF_comp128_1   = (__m128i *)&rxdataF_comp[(aatx<<1)+1][symbol*frame_parms->N_RB_DL*12];
#elif defined(__arm__)
      rxdataF_comp128_0   = (int16x8_t *)&rxdataF_comp[(aatx<<1)][symbol*frame_parms->N_RB_DL*12];
      rxdataF_comp128_1   = (int16x8_t *)&rxdataF_comp[(aatx<<1)+1][symbol*frame_parms->N_RB_DL*12];
#endif
      // MRC on each re of rb on MF output
      for (i=0; i<frame_parms->N_RB_DL*3; i++) {
#if defined(__x86_64__) || defined(__i386__)
        rxdataF_comp128_0[i] = _mm_adds_epi16(_mm_srai_epi16(rxdataF_comp128_0[i],1),_mm_srai_epi16(rxdataF_comp128_1[i],1));
#elif defined(__arm__)
        rxdataF_comp128_0[i] = vhaddq_s16(rxdataF_comp128_0[i],rxdataF_comp128_1[i]);
#endif
      }
    }

#if defined(__x86_64__) || defined(__i386__)
    rho128_0 = (__m128i *) &rho[0][symbol*frame_parms->N_RB_DL*12];
    rho128_1 = (__m128i *) &rho[1][symbol*frame_parms->N_RB_DL*12];
#elif defined(__arm__)
    rho128_0 = (int16x8_t *) &rho[0][symbol*frame_parms->N_RB_DL*12];
    rho128_1 = (int16x8_t *) &rho[1][symbol*frame_parms->N_RB_DL*12];
#endif
    for (i=0; i<frame_parms->N_RB_DL*3; i++) {
#if defined(__x86_64__) || defined(__i386__)
      rho128_0[i] = _mm_adds_epi16(_mm_srai_epi16(rho128_0[i],1),_mm_srai_epi16(rho128_1[i],1));
#elif defined(__arm__)
      rho128_0[i] = vhaddq_s16(rho128_0[i],rho128_1[i]);
#endif
    }

#if defined(__x86_64__) || defined(__i386__)
    rho128_i0 = (__m128i *) &rho_i[0][symbol*frame_parms->N_RB_DL*12];
    rho128_i1 = (__m128i *) &rho_i[1][symbol*frame_parms->N_RB_DL*12];
    rxdataF_comp128_i0   = (__m128i *)&rxdataF_comp_i[0][symbol*frame_parms->N_RB_DL*12];
    rxdataF_comp128_i1   = (__m128i *)&rxdataF_comp_i[1][symbol*frame_parms->N_RB_DL*12];
#elif defined(__arm__)
    rho128_i0 = (int16x8_t*) &rho_i[0][symbol*frame_parms->N_RB_DL*12];
    rho128_i1 = (int16x8_t*) &rho_i[1][symbol*frame_parms->N_RB_DL*12];
    rxdataF_comp128_i0   = (int16x8_t *)&rxdataF_comp_i[0][symbol*frame_parms->N_RB_DL*12];
    rxdataF_comp128_i1   = (int16x8_t *)&rxdataF_comp_i[1][symbol*frame_parms->N_RB_DL*12];

#endif
    // MRC on each re of rb on MF and rho
    for (i=0; i<frame_parms->N_RB_DL*3; i++) {
#if defined(__x86_64__) || defined(__i386__)
      rxdataF_comp128_i0[i] = _mm_adds_epi16(_mm_srai_epi16(rxdataF_comp128_i0[i],1),_mm_srai_epi16(rxdataF_comp128_i1[i],1));
      rho128_i0[i]          = _mm_adds_epi16(_mm_srai_epi16(rho128_i0[i],1),_mm_srai_epi16(rho128_i1[i],1));
#elif defined(__arm__)
      rxdataF_comp128_i0[i] = vhaddq_s16(rxdataF_comp128_i0[i],rxdataF_comp128_i1[i]);
      rho128_i0[i]          = vhaddq_s16(rho128_i0[i],rho128_i1[i]);

#endif
    }
  }

#if defined(__x86_64__) || defined(__i386__)
  _mm_empty();
  _m_empty();
#endif
}


#ifdef NR_PDCCH_DCI_RUN
// This function will extract the mapped DM-RS PDCCH REs as per 38.211 Section 7.4.1.3.2 (Mapping to physical resources)
void nr_pdcch_extract_rbs_single(int32_t **rxdataF,
                                 int32_t **dl_ch_estimates,
                                 int32_t **rxdataF_ext,
                                 int32_t **dl_ch_estimates_ext,
                                 uint8_t symbol,
                                 uint32_t high_speed_flag,
                                 NR_DL_FRAME_PARMS *frame_parms,
                                 uint64_t coreset_freq_dom,
                                 uint32_t coreset_nbr_rb,
                                 uint32_t n_BWP_start) {

/*
 * This function is demapping DM-RS PDCCH RE
 * Implementing 38.211 Section 7.4.1.3.2 Mapping to physical resources
 * PDCCH DM-RS signals are mapped on RE a_k_l where:
 * k = 12*n + 4*kprime + 1
 * n=0,1,..
 * kprime=0,1,2
 * According to this equations, DM-RS PDCCH are mapped on k where k%12==1 || k%12==5 || k%12==9
 *
 */
  // the bitmap coreset_frq_domain contains 45 bits
  #define CORESET_FREQ_DOMAIN_BITMAP_SIZE   45
  // each bit is associated to 6 RBs
  #define BIT_TO_NBR_RB_CORESET_FREQ_DOMAIN  6
  #define NBR_RE_PER_RB_WITH_DMRS           12
  // after removing the 3 DMRS RE, the RB contains 9 RE with PDCCH
  #define NBR_RE_PER_RB_WITHOUT_DMRS         9

  uint16_t c_rb, nb_rb = 0;
  // this variable will be incremented by 1 each time a bit set to '0' is found in coreset_freq_dom bitmap
  uint16_t offset_discontiguous=0;
  //uint8_t rb_count_bit;
  uint8_t i, j, aarx, bitcnt_coreset_freq_dom=0;
  int32_t *dl_ch0, *dl_ch0_ext, *rxF, *rxF_ext;
  int nushiftmod3 = frame_parms->nushift % 3;
  uint8_t symbol_mod;

  symbol_mod = (symbol >= (7 - frame_parms->Ncp)) ? symbol - (7 - frame_parms->Ncp) : symbol;
  c_rb = n_BWP_start; // c_rb is the common resource block: RB within the BWP
  #ifdef DEBUG_DCI_DECODING
    LOG_I(PHY, "extract_rbs_single: symbol_mod %d\n",symbol_mod);
  #endif



  for (aarx = 0; aarx < frame_parms->nb_antennas_rx; aarx++) {
    if (high_speed_flag == 1){
      dl_ch0 = &dl_ch_estimates[aarx][(symbol * (frame_parms->ofdm_symbol_size))];
      #ifdef NR_PDCCH_DCI_DEBUG
        printf("\t\t<-NR_PDCCH_DCI_DEBUG (nr_pdcch_extract_rbs_single)-> dl_ch0 = &dl_ch_estimates[aarx = (%d)][ (symbol * (frame_parms->ofdm_symbol_size (%d))) = (%d)]\n",
               aarx,frame_parms->ofdm_symbol_size,(symbol * (frame_parms->ofdm_symbol_size)));
      #endif
    } else {
      dl_ch0 = &dl_ch_estimates[aarx][0];
      #ifdef NR_PDCCH_DCI_DEBUG
        printf("\t\t<-NR_PDCCH_DCI_DEBUG (nr_pdcch_extract_rbs_single)-> dl_ch0 = &dl_ch_estimates[aarx = (%d)][0]\n",aarx);
      #endif
    }

    dl_ch0_ext = &dl_ch_estimates_ext[aarx][symbol * (coreset_nbr_rb * NBR_RE_PER_RB_WITH_DMRS)];
    #ifdef NR_PDCCH_DCI_DEBUG
      printf("\t\t<-NR_PDCCH_DCI_DEBUG (nr_pdcch_extract_rbs_single)-> dl_ch0_ext = &dl_ch_estimates_ext[aarx = (%d)][symbol * (frame_parms->N_RB_DL * 9) = (%d)]\n",
             aarx,symbol * (coreset_nbr_rb * NBR_RE_PER_RB_WITH_DMRS));
    #endif
    rxF_ext = &rxdataF_ext[aarx][symbol * (coreset_nbr_rb * NBR_RE_PER_RB_WITH_DMRS)];
    #ifdef NR_PDCCH_DCI_DEBUG
      printf("\t\t<-NR_PDCCH_DCI_DEBUG (nr_pdcch_extract_rbs_single)-> rxF_ext = &rxdataF_ext[aarx = (%d)][symbol * (frame_parms->N_RB_DL * 9) = (%d)]\n",
             aarx,symbol * (coreset_nbr_rb * NBR_RE_PER_RB_WITH_DMRS));
      printf("\t\t<-NR_PDCCH_DCI_DEBUG (nr_pdcch_extract_rbs_single)-> (for symbol=%d, aarx=%d), symbol_mod=%d, nushiftmod3=%d \n",symbol,aarx,symbol_mod,nushiftmod3);
    #endif

/*
 * The following for loop handles treatment of PDCCH contained in table rxdataF (in frequency domain)
 * In NR the PDCCH IQ symbols are contained within RBs in the CORESET defined by higher layers which is located within the BWP
 * Lets consider that the first RB to be considered as part of the CORESET and part of the PDCCH is n_BWP_start
 * Several cases have to be handled differently as IQ symbols are situated in different parts of rxdataF:
 * 1. Number of RBs in the system bandwidth is even
 *    1.1 The RB is <  than the N_RB_DL/2 -> IQ symbols are in the second half of the rxdataF (from first_carrier_offset)
 *    1.2 The RB is >= than the N_RB_DL/2 -> IQ symbols are in the first half of the rxdataF (from element 0)
 * 2. Number of RBs in the system bandwidth is odd
 * (particular case when the RB with DC as it is treated differently: it is situated in symbol borders of rxdataF)
 *    2.1 The RB is <= than the N_RB_DL/2   -> IQ symbols are in the second half of the rxdataF (from first_carrier_offset)
 *    2.2 The RB is >  than the N_RB_DL/2+1 -> IQ symbols are in the first half of the rxdataF (from element 0 + 2nd half RB containing DC)
 *    2.3 The RB is == N_RB_DL/2+1          -> IQ symbols are in the lower border of the rxdataF for first 6 IQ element and the upper border of the rxdataF for the last 6 IQ elements
 * If the first RB containing PDCCH within the UE BWP and within the CORESET is higher than half of the system bandwidth (N_RB_DL),
 * then the IQ symbol is going to be found at the position 0+c_rb-N_RB_DL/2 in rxdataF and
 * we have to point the pointer at (1+c_rb-N_RB_DL/2) in rxdataF
 */

    #ifdef NR_PDCCH_DCI_DEBUG
      printf("\t\t<-NR_PDCCH_DCI_DEBUG (nr_pdcch_extract_rbs_single)-> n_BWP_start=%d, coreset_nbr_rb=%d\n",n_BWP_start,coreset_nbr_rb);
    #endif

    for (c_rb = n_BWP_start; c_rb < (n_BWP_start + coreset_nbr_rb + (BIT_TO_NBR_RB_CORESET_FREQ_DOMAIN * offset_discontiguous)); c_rb++) {
      //c_rb_tmp = 0;
      if (((c_rb - n_BWP_start) % BIT_TO_NBR_RB_CORESET_FREQ_DOMAIN)==0) {
        bitcnt_coreset_freq_dom ++;
        while ((((coreset_freq_dom & 0x1FFFFFFFFFFF) >> (CORESET_FREQ_DOMAIN_BITMAP_SIZE - bitcnt_coreset_freq_dom)) & 0x1)== 0){ // 46 -> 45 is number of bits in coreset_freq_dom
          // next 6 RB are not part of the CORESET within the BWP as bit in coreset_freq_dom is set to 0
          bitcnt_coreset_freq_dom ++;
          //c_rb_tmp = c_rb_tmp + 6;
          c_rb = c_rb + BIT_TO_NBR_RB_CORESET_FREQ_DOMAIN;
          offset_discontiguous ++;
          #ifdef NR_PDCCH_DCI_DEBUG
            printf("\t\t<-NR_PDCCH_DCI_DEBUG (nr_pdcch_extract_rbs_single)-> we entered here as coreset_freq_dom=%lx (bit %d) is 0, coreset_freq_domain is discontiguous\n",coreset_freq_dom,(46 - bitcnt_coreset_freq_dom));
          #endif
        }
      }
      //c_rb = c_rb + c_rb_tmp;

      #ifdef NR_PDCCH_DCI_DEBUG
        printf("\t\t<-NR_PDCCH_DCI_DEBUG (nr_pdcch_extract_rbs_single)-> c_rb=%d\n",c_rb);
      #endif
      // first we set initial conditions for pointer to rxdataF depending on the situation of the first RB within the CORESET (c_rb = n_BWP_start)
      if ((c_rb < (frame_parms->N_RB_DL >> 1)) && ((frame_parms->N_RB_DL & 1) == 0)) {
        //if RB to be treated is lower than middle system bandwidth then rxdataF pointed at (offset + c_br + symbol * ofdm_symbol_size): even case
        rxF = &rxdataF[aarx][(frame_parms->first_carrier_offset + 12 * c_rb + (symbol * (frame_parms->ofdm_symbol_size)))];
        #ifndef NR_PDCCH_DCI_DEBUG
          printf("\t\t<-NR_PDCCH_DCI_DEBUG (nr_pdcch_extract_rbs_single)-> in even case c_rb (%d) is lower than half N_RB_DL -> rxF = &rxdataF[aarx = (%d)][(frame_parms->first_carrier_offset + 12 * c_rb + (symbol * (frame_parms->ofdm_symbol_size))) = (%d)]\n",
                  c_rb,aarx,(frame_parms->first_carrier_offset + 12 * c_rb + (symbol * (frame_parms->ofdm_symbol_size))));
        #endif
      }
      if ((c_rb >= (frame_parms->N_RB_DL >> 1)) && ((frame_parms->N_RB_DL & 1) == 0)) {
        // number of RBs is even  and c_rb is higher than half system bandwidth (we don't skip DC)
        // if these conditions are true the pointer has to be situated at the 1st part of the rxdataF
        rxF = &rxdataF[aarx][(12*(c_rb - (frame_parms->N_RB_DL>>1)) + (symbol * (frame_parms->ofdm_symbol_size)))]; // we point at the 1st part of the rxdataF in symbol
        #ifndef NR_PDCCH_DCI_DEBUG
          printf("\t\t<-NR_PDCCH_DCI_DEBUG (nr_pdcch_extract_rbs_single)-> in even case c_rb (%d) is higher than half N_RB_DL (not DC) -> rxF = &rxdataF[aarx = (%d)][(12*(c_rb - (frame_parms->N_RB_DL>>1)) + (symbol * (frame_parms->ofdm_symbol_size))) = (%d)]\n",
               c_rb,aarx,(12*(c_rb - (frame_parms->N_RB_DL>>1)) + (symbol * (frame_parms->ofdm_symbol_size))));
        #endif
        //rxF = &rxdataF[aarx][(1 + 12*(c_rb - (frame_parms->N_RB_DL>>1)) + (symbol * (frame_parms->ofdm_symbol_size)))]; // we point at the 1st part of the rxdataF in symbol
        //#ifdef NR_PDCCH_DCI_DEBUG
        //  printf("\t\t<-NR_PDCCH_DCI_DEBUG (nr_pdcch_extract_rbs_single)-> in even case c_rb (%d) is higher than half N_RB_DL (not DC) -> rxF = &rxdataF[aarx = (%d)][(1 + 12*(c_rb - (frame_parms->N_RB_DL>>1)) + (symbol * (frame_parms->ofdm_symbol_size))) = (%d)]\n",
        //         c_rb,aarx,(1 + 12*(c_rb - (frame_parms->N_RB_DL>>1)) + (symbol * (frame_parms->ofdm_symbol_size))));
        //#endif
      }
      if ((c_rb < (frame_parms->N_RB_DL >> 1)) && ((frame_parms->N_RB_DL & 1) != 0)){
        //if RB to be treated is lower than middle system bandwidth then rxdataF pointed at (offset + c_br + symbol * ofdm_symbol_size): odd case
        rxF = &rxdataF[aarx][(frame_parms->first_carrier_offset + 12 * c_rb + (symbol * (frame_parms->ofdm_symbol_size)))];
        #ifndef NR_PDCCH_DCI_DEBUG
          printf("\t\t<-NR_PDCCH_DCI_DEBUG (nr_pdcch_extract_rbs_single)-> in odd case c_rb (%d) is lower or equal than half N_RB_DL -> rxF = &rxdataF[aarx = (%d)][(frame_parms->first_carrier_offset + 12 * c_rb + (symbol * (frame_parms->ofdm_symbol_size))) = (%d)]\n",
                 c_rb,aarx,(frame_parms->first_carrier_offset + 12 * c_rb + (symbol * (frame_parms->ofdm_symbol_size))));
        #endif
      }
      if ((c_rb > (frame_parms->N_RB_DL >> 1)) && ((frame_parms->N_RB_DL & 1) != 0)){
        // number of RBs is odd  and   c_rb is higher than half system bandwidth + 1
        // if these conditions are true the pointer has to be situated at the 1st part of the rxdataF just after the first IQ symbols of the RB containing DC
        rxF = &rxdataF[aarx][(12*(c_rb - (frame_parms->N_RB_DL>>1)) - 6 + (symbol * (frame_parms->ofdm_symbol_size)))]; // we point at the 1st part of the rxdataF in symbol
        #ifndef NR_PDCCH_DCI_DEBUG
          printf("\t\t<-NR_PDCCH_DCI_DEBUG (nr_pdcch_extract_rbs_single)-> in odd case c_rb (%d) is higher than half N_RB_DL (not DC) -> rxF = &rxdataF[aarx = (%d)][(12*(c_rb - frame_parms->N_RB_DL) - 5 + (symbol * (frame_parms->ofdm_symbol_size))) = (%d)]\n",
                 c_rb,aarx,(12*(c_rb - (frame_parms->N_RB_DL>>1)) - 6 + (symbol * (frame_parms->ofdm_symbol_size))));
        #endif
      }
      if ((c_rb == (frame_parms->N_RB_DL >> 1)) && ((frame_parms->N_RB_DL & 1) != 0)){ // treatment of RB containing the DC
        // if odd number RBs in system bandwidth and first RB to be treated is higher than middle system bandwidth (around DC)
        // we have to treat the RB in two parts: first part from i=0 to 5, the data is at the end of rxdataF (pointing at the end of the table)
        rxF = &rxdataF[aarx][(frame_parms->first_carrier_offset + 12 * c_rb + (symbol * (frame_parms->ofdm_symbol_size)))];
        #ifndef NR_PDCCH_DCI_DEBUG
          printf("\t\t<-NR_PDCCH_DCI_DEBUG (nr_pdcch_extract_rbs_single)-> in odd case c_rb (%d) is half N_RB_DL + 1 we treat DC case -> rxF = &rxdataF[aarx = (%d)][(frame_parms->first_carrier_offset + 12 * c_rb + (symbol * (frame_parms->ofdm_symbol_size))) = (%d)]\n",
                 c_rb,aarx,(frame_parms->first_carrier_offset + 12 * c_rb + (symbol * (frame_parms->ofdm_symbol_size))));
        #endif
        /*if (symbol_mod > 300) { // this if is going to be removed as DM-RS signals are present in all symbols of PDCCH
          for (i = 0; i < 6; i++) {
            dl_ch0_ext[i] = dl_ch0[i];
            rxF_ext[i] = rxF[i];
          }
          rxF = &rxdataF[aarx][(symbol * (frame_parms->ofdm_symbol_size))]; // we point at the 1st part of the rxdataF in symbol
          #ifdef NR_PDCCH_DCI_DEBUG
            printf("\t\t<-NR_PDCCH_DCI_DEBUG (nr_pdcch_extract_rbs_single)-> in odd case c_rb (%d) is half N_RB_DL +1 we treat DC case -> rxF = &rxdataF[aarx = (%d)][(symbol * (frame_parms->ofdm_symbol_size)) = (%d)]\n",
                   c_rb,aarx,(symbol * (frame_parms->ofdm_symbol_size)));
          #endif
          for (; i < 12; i++) {
            dl_ch0_ext[i] = dl_ch0[i];
            rxF_ext[i] = rxF[(1 + i - 6)];
          }
          nb_rb++;
          dl_ch0_ext += 12;
          rxF_ext += 12;
          dl_ch0 += 12;
          rxF += 7;
          c_rb++;
          } else {*/
        j = 0;
        for (i = 0; i < 6; i++) { //treating first part of the RB note that i=5 would correspond to DC. We treat it in NR
          if ((i != 1) && (i != 5)) {
            dl_ch0_ext[j] = dl_ch0[i];
            rxF_ext[j++] = rxF[i];
            //              printf("**extract rb %d, re %d => (%d,%d)\n",rb,i,*(short *)&rxF_ext[j-1],*(1+(short*)&rxF_ext[j-1]));
          }
        }
        // then we point at the begining of the symbol part of rxdataF do process second part of RB
        rxF = &rxdataF[aarx][((symbol * (frame_parms->ofdm_symbol_size)))]; // we point at the 1st part of the rxdataF in symbol
        #ifndef NR_PDCCH_DCI_DEBUG
          printf("\t\t<-NR_PDCCH_DCI_DEBUG (nr_pdcch_extract_rbs_single)-> in odd case c_rb (%d) is half N_RB_DL +1 we treat DC case -> rxF = &rxdataF[aarx = (%d)][(symbol * (frame_parms->ofdm_symbol_size)) = (%d)]\n",
                 c_rb,aarx,(symbol * (frame_parms->ofdm_symbol_size)));
        #endif
        for (; i < 12; i++) {
          if ((i != 9)) {
            dl_ch0_ext[j] = dl_ch0[i];
            rxF_ext[j++] = rxF[(1 + i - 6)];
            //              printf("**extract rb %d, re %d => (%d,%d)\n",rb,i,*(short *)&rxF_ext[j-1],*(1+(short*)&rxF_ext[j-1]));
          }
        }
        nb_rb++;
        dl_ch0_ext += NBR_RE_PER_RB_WITHOUT_DMRS;
        rxF_ext += NBR_RE_PER_RB_WITHOUT_DMRS;
        dl_ch0 += 12;
          //rxF += 7;
          //c_rb++;
          //n_BWP_start++; // We have to increment this variable here to be consequent in the for loop afterwards
        //}
      } else { // treatment of any RB that does not contain the DC
        /*if (symbol_mod > 300) {
          memcpy(dl_ch0_ext, dl_ch0, 12 * sizeof(int32_t));
          for (i = 0; i < 12; i++) {
            rxF_ext[i] = rxF[i];
          }
          nb_rb++;
          dl_ch0_ext += 12;
          rxF_ext += 12;
          dl_ch0 += 12;
          //rxF += 12;
        } else {*/
        j = 0;
        for (i = 0; i < 12; i++) {
          if ((i != 1) && (i != 5) && (i != 9)) {
            rxF_ext[j] = rxF[i];
            #ifndef NR_PDCCH_DCI_DEBUG
              printf("\t\t<-NR_PDCCH_DCI_DEBUG (nr_pdcch_extract_rbs_single)-> RB[c_rb %d] \t RE[re %d] => rxF_ext[%d]=(%d,%d)\t rxF[%d]=(%d,%d)",
                     c_rb, i, j, *(short *) &rxF_ext[j],*(1 + (short*) &rxF_ext[j]), i,
                     *(short *) &rxF[i], *(1 + (short*) &rxF[i]));
            #endif
            dl_ch0_ext[j] = dl_ch0[i];
            //printf("\t\t<-NR_PDCCH_DCI_DEBUG (nr_pdcch_extract_rbs_single)-> ch %d => dl_ch0(%d,%d)\n", i, *(short *) &dl_ch0[i], *(1 + (short*) &dl_ch0[i]));
            //printf("\t-> dl_ch0[%d] => dl_ch0_ext[%d](%d,%d)\n", i,j, *(short *) &dl_ch0[i], *(1 + (short*) &dl_ch0[i]));
            j++;
          } else {
            #ifndef NR_PDCCH_DCI_DEBUG
              printf("\t\t<-NR_PDCCH_DCI_DEBUG (nr_pdcch_extract_rbs_single)-> RB[c_rb %d] \t RE[re %d] => rxF_ext[%d]=(%d,%d)\t rxF[%d]=(%d,%d) \t\t <==> DM-RS PDCCH, this is a pilot symbol\n",
                     c_rb, i, j, *(short *) &rxF_ext[j], *(1 + (short*) &rxF_ext[j]), i,
                     *(short *) &rxF[i], *(1 + (short*) &rxF[i]));
            #endif
          }
        }
        nb_rb++;
        dl_ch0_ext += NBR_RE_PER_RB_WITHOUT_DMRS;
        rxF_ext += NBR_RE_PER_RB_WITHOUT_DMRS;
        dl_ch0 += 12;
          //rxF += 12;
        //}
      }
    }
  }
}

#endif



void nr_pdcch_channel_compensation(int32_t **rxdataF_ext,
                                   int32_t **dl_ch_estimates_ext,
                                   int32_t **rxdataF_comp,
                                   int32_t **rho,
                                   NR_DL_FRAME_PARMS *frame_parms,
                                   uint8_t symbol,
                                   uint8_t output_shift,
                                   uint32_t coreset_nbr_rb)
{

  uint16_t rb; //,nb_rb=20;
  uint8_t aatx,aarx;

#if defined(__x86_64__) || defined(__i386__)
__m128i mmtmpP0,mmtmpP1,mmtmpP2,mmtmpP3;
#elif defined(__arm__)
int16x8_t mmtmpP0,mmtmpP1,mmtmpP2,mmtmpP3;
#endif

#if defined(__x86_64__) || defined(__i386__)
  __m128i *dl_ch128,*rxdataF128,*rxdataF_comp128;
#elif defined(__arm__)

#endif

  for (aatx=0; aatx<frame_parms->nb_antenna_ports_eNB;aatx++)
    for (aarx=0; aarx<frame_parms->nb_antennas_rx; aarx++) {

#if defined(__x86_64__) || defined(__i386__)
      dl_ch128          = (__m128i *)&dl_ch_estimates_ext[(aatx<<1)+aarx][symbol*coreset_nbr_rb*12];
      rxdataF128        = (__m128i *)&rxdataF_ext[aarx][symbol*coreset_nbr_rb*12];
      rxdataF_comp128   = (__m128i *)&rxdataF_comp[(aatx<<1)+aarx][symbol*coreset_nbr_rb*12];
      //printf("ch compensation dl_ch ext addr %p \n", &dl_ch_estimates_ext[(aatx<<1)+aarx][symbol*20*12]);
      //printf("rxdataf ext addr %p symbol %d\n", &rxdataF_ext[aarx][symbol*20*12], symbol);
      //printf("rxdataf_comp addr %p\n",&rxdataF_comp[(aatx<<1)+aarx][symbol*20*12]); 

#elif defined(__arm__)
// to be filled in
#endif

      for (rb=0; rb<coreset_nbr_rb; rb++) {
        //printf("rb %d\n",rb);
#if defined(__x86_64__) || defined(__i386__)
        // multiply by conjugated channel
        mmtmpP0 = _mm_madd_epi16(dl_ch128[0],rxdataF128[0]);
        //  print_ints("re",&mmtmpP0);
        // mmtmpP0 contains real part of 4 consecutive outputs (32-bit)
        mmtmpP1 = _mm_shufflelo_epi16(dl_ch128[0],_MM_SHUFFLE(2,3,0,1));
        mmtmpP1 = _mm_shufflehi_epi16(mmtmpP1,_MM_SHUFFLE(2,3,0,1));
        mmtmpP1 = _mm_sign_epi16(mmtmpP1,*(__m128i*)&conjugate[0]);
        //  print_ints("im",&mmtmpP1);
        mmtmpP1 = _mm_madd_epi16(mmtmpP1,rxdataF128[0]);
        // mmtmpP1 contains imag part of 4 consecutive outputs (32-bit)
        mmtmpP0 = _mm_srai_epi32(mmtmpP0,output_shift);
        //  print_ints("re(shift)",&mmtmpP0);
        mmtmpP1 = _mm_srai_epi32(mmtmpP1,output_shift);
        //  print_ints("im(shift)",&mmtmpP1);
        mmtmpP2 = _mm_unpacklo_epi32(mmtmpP0,mmtmpP1);
        mmtmpP3 = _mm_unpackhi_epi32(mmtmpP0,mmtmpP1);
        //      print_ints("c0",&mmtmpP2);
        //  print_ints("c1",&mmtmpP3);
        rxdataF_comp128[0] = _mm_packs_epi32(mmtmpP2,mmtmpP3);
          //print_shorts("rx:",rxdataF128);
          //print_shorts("ch:",dl_ch128);
          //print_shorts("pack:",rxdataF_comp128);

        // multiply by conjugated channel
        mmtmpP0 = _mm_madd_epi16(dl_ch128[1],rxdataF128[1]);
        // mmtmpP0 contains real part of 4 consecutive outputs (32-bit)
        mmtmpP1 = _mm_shufflelo_epi16(dl_ch128[1],_MM_SHUFFLE(2,3,0,1));
        mmtmpP1 = _mm_shufflehi_epi16(mmtmpP1,_MM_SHUFFLE(2,3,0,1));
        mmtmpP1 = _mm_sign_epi16(mmtmpP1,*(__m128i*)&conjugate[0]);
        mmtmpP1 = _mm_madd_epi16(mmtmpP1,rxdataF128[1]);
        // mmtmpP1 contains imag part of 4 consecutive outputs (32-bit)
        mmtmpP0 = _mm_srai_epi32(mmtmpP0,output_shift);
        mmtmpP1 = _mm_srai_epi32(mmtmpP1,output_shift);
        mmtmpP2 = _mm_unpacklo_epi32(mmtmpP0,mmtmpP1);
        mmtmpP3 = _mm_unpackhi_epi32(mmtmpP0,mmtmpP1);
        rxdataF_comp128[1] = _mm_packs_epi32(mmtmpP2,mmtmpP3);
          //print_shorts("rx:",rxdataF128+1);
          //print_shorts("ch:",dl_ch128+1);
          //print_shorts("pack:",rxdataF_comp128+1);

          // multiply by conjugated channel
          mmtmpP0 = _mm_madd_epi16(dl_ch128[2],rxdataF128[2]);
          // mmtmpP0 contains real part of 4 consecutive outputs (32-bit)
          mmtmpP1 = _mm_shufflelo_epi16(dl_ch128[2],_MM_SHUFFLE(2,3,0,1));
          mmtmpP1 = _mm_shufflehi_epi16(mmtmpP1,_MM_SHUFFLE(2,3,0,1));
          mmtmpP1 = _mm_sign_epi16(mmtmpP1,*(__m128i*)&conjugate[0]);
          mmtmpP1 = _mm_madd_epi16(mmtmpP1,rxdataF128[2]);
          // mmtmpP1 contains imag part of 4 consecutive outputs (32-bit)
          mmtmpP0 = _mm_srai_epi32(mmtmpP0,output_shift);
          mmtmpP1 = _mm_srai_epi32(mmtmpP1,output_shift);
          mmtmpP2 = _mm_unpacklo_epi32(mmtmpP0,mmtmpP1);
          mmtmpP3 = _mm_unpackhi_epi32(mmtmpP0,mmtmpP1);
          rxdataF_comp128[2] = _mm_packs_epi32(mmtmpP2,mmtmpP3);
          ///////////////////////////////////////////////////////////////////////////////////////////////
            //print_shorts("rx:",rxdataF128+2);
            //print_shorts("ch:",dl_ch128+2);
            //print_shorts("pack:",rxdataF_comp128+2);

#ifndef NR_PDCCH_DCI_DEBUG
 for (int i=0; i<20 ; i++)
	printf("\t\t<-NR_PDCCH_DCI_DEBUG (nr_pdcch_channel_compensation)-> rb=%d rxdataF128[%d]=(%d,%d) rxdataF_comp128[%d]=(%d,%d)\n",
                     rb, i, *(short *) &rxdataF128[i],*(1 + (short*) &rxdataF128[i]),
                     i,*(short *) &rxdataF_comp128[i], *(1 + (short*) &rxdataF_comp128[i]));

#endif

          dl_ch128+=3;
          rxdataF128+=3;
          rxdataF_comp128+=3;
        
#elif defined(__arm__)
// to be filled in
#endif
      }
    }
#if defined(__x86_64__) || defined(__i386__)
  _mm_empty();
  _m_empty();
#endif
}


void pdcch_detection_mrc(NR_DL_FRAME_PARMS *frame_parms,
                         int32_t **rxdataF_comp,
                         uint8_t symbol)
{

  uint8_t aatx;

#if defined(__x86_64__) || defined(__i386__)
  __m128i *rxdataF_comp128_0,*rxdataF_comp128_1;
#elif defined(__arm__)
 int16x8_t *rxdataF_comp128_0,*rxdataF_comp128_1;
#endif
  int32_t i;

  if (frame_parms->nb_antennas_rx>1) {
    for (aatx=0; aatx<frame_parms->nb_antenna_ports_eNB; aatx++) {
#if defined(__x86_64__) || defined(__i386__)
      rxdataF_comp128_0   = (__m128i *)&rxdataF_comp[(aatx<<1)][symbol*frame_parms->N_RB_DL*12];
      rxdataF_comp128_1   = (__m128i *)&rxdataF_comp[(aatx<<1)+1][symbol*frame_parms->N_RB_DL*12];
#elif defined(__arm__)
      rxdataF_comp128_0   = (int16x8_t *)&rxdataF_comp[(aatx<<1)][symbol*frame_parms->N_RB_DL*12];
      rxdataF_comp128_1   = (int16x8_t *)&rxdataF_comp[(aatx<<1)+1][symbol*frame_parms->N_RB_DL*12];
#endif
      // MRC on each re of rb
      for (i=0; i<frame_parms->N_RB_DL*3; i++) {
#if defined(__x86_64__) || defined(__i386__)
        rxdataF_comp128_0[i] = _mm_adds_epi16(_mm_srai_epi16(rxdataF_comp128_0[i],1),_mm_srai_epi16(rxdataF_comp128_1[i],1));
#elif defined(__arm__)
        rxdataF_comp128_0[i] = vhaddq_s16(rxdataF_comp128_0[i],rxdataF_comp128_1[i]);
#endif
<<<<<<< HEAD
/*
 * First verify that CORESET is interleaved or not interleaved depending on parameter cce-REG-MappingType
 * if non-interleaved then do nothing: wbar table stays as it is (if REG bundle size is set to 0 by higher layer, then we consider that there is no interleaving)
 */
  int coreset_interleaved = 1;
  if (reg_bundle_size_L==0) coreset_interleaved=0;
/*
 * if interleaved then do this: wbar table has bundles interleaved. We have to de-interleave then
 * following procedure described in 38.211 Section 7.3.2.2:
 */
  int c=0 ,r=-1;
  uint32_t bundle_id, bundle_interleaved, k, l, i=0;
  uint32_t coreset_C = (uint32_t)(coreset_nbr_rb * coreset_time_dur/ (coreset_interleaver_size_R*reg_bundle_size_L));
  //uint16_t *wptr;
  //wptr = &wtemp_rx[0];
  //z = &wtemp_rx[0];
  bundle_id=0;
  for (k=0 ; k<9*coreset_nbr_rb*coreset_time_dur; k++){
    #ifdef NR_PDCCH_DCI_DEBUG
      printf("\t\t<-NR_PDCCH_DCI_DEBUG (nr_pdcch_deinterleaving)-> k=%d \t coreset_interleaved=%d reg_bundle_size_L=%d coreset_C=%d coreset_interleaver_R=%d",
              k,coreset_interleaved,reg_bundle_size_L, coreset_C,coreset_interleaver_size_R);
    #endif
    if (k%(9*reg_bundle_size_L)==0) {
      // calculate offset properly
      if (r==coreset_interleaver_size_R-1) {
      //if (bundle_id>=(c+1)*coreset_interleaver_size_R) {
        c++;
        r=0;
      } else {
        r++;
      }
      #ifdef NR_PDCCH_DCI_DEBUG
       printf("\t --> time to modify bundle_interleaved and bundle_id --> r=%d c=%d\n",r,c);
      #endif
      bundle_id=c*coreset_interleaver_size_R+r;
      bundle_interleaved=(r*coreset_C+c+n_shift)%(coreset_nbr_rb * coreset_time_dur/reg_bundle_size_L);
    }
    if (coreset_interleaved == 1){
      //wptr[i+(bundle_interleaved-bundle_id)*9*reg_bundle_size_L]=wbar[i];
      #ifdef NR_PDCCH_DCI_DEBUG
        printf("\t\t\t\t\t wptr[%d] = (%d,%d) <-> wbar[%d]",i, *(char*) &wbar[i], *(1 + (char*) &wbar[i]),i+(bundle_interleaved-bundle_id)*9*reg_bundle_size_L);
      #endif
      z[i]=wbar[i+(bundle_interleaved-bundle_id)*9*reg_bundle_size_L];
      #ifdef NR_PDCCH_DCI_DEBUG
        printf("\t\t bundle_id = %d \t bundle_interleaved = %d (r=%d, c=%d)\n",bundle_id,bundle_interleaved,r,c);
      #endif
      i++;
    } else {
      z[i]=wbar[i];
      i++;
=======
      }
>>>>>>> cfef9ef0
    }
  }

#if defined(__x86_64__) || defined(__i386__)
  _mm_empty();
  _m_empty();
#endif

}

void pdcch_siso(NR_DL_FRAME_PARMS *frame_parms,
                int32_t **rxdataF_comp,
                uint8_t l)
{


  uint8_t rb,re,jj,ii;

  jj=0;
  ii=0;

  for (rb=0; rb<frame_parms->N_RB_DL; rb++) {

    for (re=0; re<12; re++) {

      rxdataF_comp[0][jj++] = rxdataF_comp[0][ii];
      ii++;
    }
  }
}


int32_t avgP[4];




#ifdef NR_PDCCH_DCI_RUN
int32_t nr_rx_pdcch(PHY_VARS_NR_UE *ue,
                    uint32_t frame,
                    uint8_t nr_tti_rx,
                    uint8_t eNB_id,
                    MIMO_mode_t mimo_mode,
                    uint32_t high_speed_flag,
                    uint8_t is_secondary_ue,
                    int nb_coreset_active,
                    uint16_t symbol_mon,
                    NR_SEARCHSPACE_TYPE_t searchSpaceType) {

	#ifdef MU_RECEIVER
	uint8_t eNB_id_i=eNB_id+1; //add 1 to eNB_id to separate from wanted signal, chosen as the B/F'd pilots from the SeNB are shifted by 1
#endif

  NR_UE_COMMON *common_vars      = &ue->common_vars;
  NR_DL_FRAME_PARMS *frame_parms = &ue->frame_parms;
  NR_UE_PDCCH **pdcch_vars       = ue->pdcch_vars[ue->current_thread_id[nr_tti_rx]];
  NR_UE_PDCCH *pdcch_vars2       = ue->pdcch_vars[ue->current_thread_id[nr_tti_rx]][eNB_id];

  int do_common;
  if (searchSpaceType == common) do_common=1;
  if (searchSpaceType == ue_specific) do_common=0;
  uint8_t log2_maxh, aatx, aarx;
  int32_t avgs;

  // number of RB (1 symbol) or REG (12 RE) in one CORESET: higher-layer parameter CORESET-freq-dom
  // (bit map 45 bits: each bit indicates 6 RB in CORESET -> 1 bit MSB indicates PRB 0..6 are part of CORESET)
  uint64_t coreset_freq_dom                                 = pdcch_vars2->coreset[nb_coreset_active].frequencyDomainResources;
  // number of symbols in CORESET: higher-layer parameter CORESET-time-dur {1,2,3}
  int coreset_time_dur                                      = pdcch_vars2->coreset[nb_coreset_active].duration;
  // depends on higher-layer parameter CORESET-shift-index {0,1,...,274}
  int n_shift                                               = pdcch_vars2->coreset[nb_coreset_active].cce_reg_mappingType.shiftIndex;
  // higher-layer parameter CORESET-REG-bundle-size (for non-interleaved L = 6 / for interleaved L {2,6})
  NR_UE_CORESET_REG_bundlesize_t reg_bundle_size_L          = pdcch_vars2->coreset[nb_coreset_active].cce_reg_mappingType.reg_bundlesize;
  // higher-layer parameter CORESET-interleaver-size {2,3,6}
  NR_UE_CORESET_interleaversize_t coreset_interleaver_size_R= pdcch_vars2->coreset[nb_coreset_active].cce_reg_mappingType.interleaversize;
  //NR_UE_CORESET_precoder_granularity_t precoder_granularity = pdcch_vars2->coreset[nb_coreset_active].precoderGranularity;
  //int tci_statesPDCCH                                       = pdcch_vars2->coreset[nb_coreset_active].tciStatesPDCCH;
  //int tci_present                                           = pdcch_vars2->coreset[nb_coreset_active].tciPresentInDCI;
  uint16_t pdcch_DMRS_scrambling_id                         = pdcch_vars2->coreset[nb_coreset_active].pdcchDMRSScramblingID;

  // The UE can be assigned 4 different BWP but only one active at a time.
  // For each BWP the number of CORESETs is limited to 3 (including initial CORESET Id=0 -> ControlResourceSetId (0..maxNrofControlReourceSets-1) (0..12-1)
  //uint32_t n_BWP_start = 0;
  //uint32_t n_rb_offset = 0;
  uint32_t n_rb_offset                                      = pdcch_vars2->coreset[nb_coreset_active].rb_offset+43; //to be removed 43
  // start time position for CORESET
  // parameter symbol_mon is a 14 bits bitmap indicating monitoring symbols within a slot
  uint8_t start_symbol = 0;

  // at the moment we are considering that the PDCCH is always starting at symbol 0 of current slot
  // the following code to initialize start_symbol must be activated once we implement PDCCH demapping on symbol not equal to 0 (considering symbol_mon)
  for (int i=0; i < 14; i++) {
    if (((symbol_mon >> (i+1))&0x1) != 0) {
      start_symbol = i;
      i=14;
    }
  }
  
#ifdef NR_PDCCH_DCI_DEBUG
  printf("\t<-NR_PDCCH_DCI_DEBUG (nr_rx_pdcch)-> symbol_mon=(%d) and start_symbol=(%d)\n",symbol_mon,start_symbol);
  printf("\t<-NR_PDCCH_DCI_DEBUG (nr_rx_pdcch)-> coreset_freq_dom=(%ld) n_rb_offset=(%d) coreset_time_dur=(%d) n_shift=(%d) reg_bundle_size_L=(%d) coreset_interleaver_size_R=(%d) \n",
          coreset_freq_dom,n_rb_offset,coreset_time_dur,n_shift,reg_bundle_size_L,coreset_interleaver_size_R);
#endif

  //
  // according to 38.213 v15.1.0: a PDCCH monitoring pattern within a slot,
  // indicating first symbol(s) of the control resource set within a slot
  // for PDCCH monitoring, by higher layer parameter monitoringSymbolsWithinSlot
  //
  // at the moment we do not implement this and start_symbol is always 0
  // note that the bitmap symbol_mon may indicate several monitoring times within a same slot (symbols 0..13)
  // this may lead to a modification in ue scheduler

  // indicates the number of active CORESETs for the current BWP to decode PDCCH: max is 3 (this variable is not useful here, to be removed)
  //uint8_t  coreset_nbr_act;
  // indicates the number of REG contained in the PDCCH (number of RBs * number of symbols, in CORESET)
  uint8_t  coreset_nbr_reg;
  uint32_t coreset_C;
  uint32_t coreset_nbr_rb = 0;

  // for (int j=0; j < coreset_nbr_act; j++) {
  // for each active CORESET (max number of active CORESETs in a BWP is 3),
  // we calculate the number of RB for each CORESET bitmap
  #ifdef NR_PDCCH_DCI_DEBUG
    printf("\t<-NR_PDCCH_DCI_DEBUG (nr_rx_pdcch)-> coreset_freq_dom=(%ld)\n",coreset_freq_dom);
  #endif
  int i; //for each bit in the coreset_freq_dom bitmap
  for (i = 0; i < 45; i++) {
    // this loop counts each bit of the bit map coreset_freq_dom, and increments nbr_RB_coreset for each bit set to '1'
    if (((coreset_freq_dom & 0x1FFFFFFFFFFF) >> i) & 0x1) coreset_nbr_rb++;
  }
  coreset_nbr_rb = 6 * coreset_nbr_rb; // coreset_nbr_rb has to be multiplied by 6 to indicate the number of PRB or REG(=12 RE) within the CORESET
  #ifdef NR_PDCCH_DCI_DEBUG
    printf("\t<-NR_PDCCH_DCI_DEBUG (nr_rx_pdcch)-> coreset_freq_dom=(%ld,%lx), coreset_nbr_rb=%d\n", coreset_freq_dom,coreset_freq_dom,coreset_nbr_rb);
  #endif
  coreset_nbr_reg = coreset_time_dur * coreset_nbr_rb;
  coreset_C = (uint32_t)(coreset_nbr_reg / (reg_bundle_size_L * coreset_interleaver_size_R));
  #ifdef NR_PDCCH_DCI_DEBUG
    printf("\t<-NR_PDCCH_DCI_DEBUG (nr_rx_pdcch)-> coreset_nbr_rb=%d, coreset_nbr_reg=%d, coreset_C=(%d/(%d*%d))=%d\n",
            coreset_nbr_rb, coreset_nbr_reg, coreset_nbr_reg, reg_bundle_size_L,coreset_interleaver_size_R, coreset_C);
  #endif

  for (int s = start_symbol; s < (start_symbol + coreset_time_dur); s++) {
    printf("\t<-NR_PDCCH_DCI_DEBUG (nr_rx_pdcch)-> we enter process pdcch ofdm symbol s=%d where coreset_time_dur=%d\n",s,coreset_time_dur);


    #ifdef NR_PDCCH_DCI_DEBUG
      printf("\t<-NR_PDCCH_DCI_DEBUG (nr_rx_pdcch)-> we enter nr_pdcch_extract_rbs_single(is_secondary_ue=%d) to remove DM-RS PDCCH\n",
              is_secondary_ue);
      printf("\t<-NR_PDCCH_DCI_DEBUG (nr_rx_pdcch)-> in nr_pdcch_extract_rbs_single(rxdataF -> rxdataF_ext || dl_ch_estimates -> dl_ch_estimates_ext)\n");
    #endif
    nr_pdcch_extract_rbs_single(common_vars->common_vars_rx_data_per_thread[ue->current_thread_id[nr_tti_rx]].rxdataF,
                                common_vars->common_vars_rx_data_per_thread[ue->current_thread_id[nr_tti_rx]].dl_ch_estimates[eNB_id],
                                pdcch_vars[eNB_id]->rxdataF_ext,
                                pdcch_vars[eNB_id]->dl_ch_estimates_ext,
                                s,
                                high_speed_flag,
                                frame_parms,
                                coreset_freq_dom,
                                coreset_nbr_rb,
                                n_rb_offset);

    #ifdef NR_PDCCH_DCI_DEBUG
      printf("\t<-NR_PDCCH_DCI_DEBUG (nr_rx_pdcch)-> we enter pdcch_channel_level(avgP=%d) => compute channel level based on ofdm symbol 0, pdcch_vars[eNB_id]->dl_ch_estimates_ext\n",avgP);
      printf("\t<-NR_PDCCH_DCI_DEBUG (nr_rx_pdcch)-> in pdcch_channel_level(dl_ch_estimates_ext -> dl_ch_estimates_ext)\n");
    #endif
    // compute channel level based on ofdm symbol 0
    pdcch_channel_level(pdcch_vars[eNB_id]->dl_ch_estimates_ext,
                        frame_parms,
                        avgP,
                        coreset_nbr_rb);
    avgs = 0;
    for (aatx = 0; aatx < frame_parms->nb_antenna_ports_eNB; aatx++)
      for (aarx = 0; aarx < frame_parms->nb_antennas_rx; aarx++)
        avgs = cmax(avgs, avgP[(aarx << 1) + aatx]);
    log2_maxh = (log2_approx(avgs) / 2) + 5;  //+frame_parms->nb_antennas_rx;
#ifdef UE_DEBUG_TRACE
LOG_D(PHY,"nr_tti_rx %d: pdcch log2_maxh = %d (%d,%d)\n",nr_tti_rx,log2_maxh,avgP[0],avgs);
#endif

#if T_TRACER
T(T_UE_PHY_PDCCH_ENERGY, T_INT(eNB_id), T_INT(0), T_INT(frame%1024), T_INT(nr_tti_rx),
  T_INT(avgP[0]), T_INT(avgP[1]), T_INT(avgP[2]), T_INT(avgP[3]));
#endif
    #ifdef NR_PDCCH_DCI_DEBUG
      printf("\t<-NR_PDCCH_DCI_DEBUG (nr_rx_pdcch)-> we enter nr_pdcch_channel_compensation(log2_maxh=%d)\n",log2_maxh);
      printf("\t<-NR_PDCCH_DCI_DEBUG (nr_rx_pdcch)-> in nr_pdcch_channel_compensation(rxdataF_ext x dl_ch_estimates_ext -> rxdataF_comp)\n");
    #endif
    // compute LLRs for ofdm symbol 0 only
    nr_pdcch_channel_compensation(pdcch_vars[eNB_id]->rxdataF_ext,
                                  pdcch_vars[eNB_id]->dl_ch_estimates_ext,
                                  pdcch_vars[eNB_id]->rxdataF_comp,
                                  (aatx > 1) ? pdcch_vars[eNB_id]->rho : NULL,
                                  frame_parms,
                                  s,
                                  log2_maxh,
                                  coreset_nbr_rb); // log2_maxh+I0_shift

<<<<<<< HEAD
	int16_t *rxF = (int16_t*) &rxdataF_comp[0][(symbol * coreset_nbr_rb * 9)];
	int32_t i;
	char *pdcch_llr8;

	pdcch_llr8 = &pdcch_llr[2 * symbol * coreset_nbr_rb * 9];
=======

#ifdef DEBUG_PHY

	if (nr_tti_rx==5)
	write_output("rxF_comp_d.m","rxF_c_d",&pdcch_vars[eNB_id]->rxdataF_comp[0][s*frame_parms->N_RB_DL*12],frame_parms->N_RB_DL*12,1,1);
>>>>>>> cfef9ef0

#endif

#ifdef MU_RECEIVER

	if (is_secondary_ue) {
		//get MF output for interfering stream
		pdcch_channel_compensation(pdcch_vars[eNB_id_i]->rxdataF_ext,
				pdcch_vars[eNB_id_i]->dl_ch_estimates_ext,
				pdcch_vars[eNB_id_i]->rxdataF_comp,
				(aatx>1) ? pdcch_vars[eNB_id_i]->rho : NULL,
				frame_parms,
				0,
				log2_maxh);// log2_maxh+I0_shift
#ifdef DEBUG_PHY
		write_output("rxF_comp_i.m","rxF_c_i",&pdcch_vars[eNB_id_i]->rxdataF_comp[0][s*frame_parms->N_RB_DL*12],frame_parms->N_RB_DL*12,1,1);
#endif
		pdcch_dual_stream_correlation(frame_parms,
				0,
				pdcch_vars[eNB_id]->dl_ch_estimates_ext,
				pdcch_vars[eNB_id_i]->dl_ch_estimates_ext,
				pdcch_vars[eNB_id]->dl_ch_rho_ext,
				log2_maxh);
	}

#endif //MU_RECEIVER

    if (frame_parms->nb_antennas_rx > 1) {
#ifdef MU_RECEIVER

		if (is_secondary_ue) {
			pdcch_detection_mrc_i(frame_parms,
					pdcch_vars[eNB_id]->rxdataF_comp,
					pdcch_vars[eNB_id_i]->rxdataF_comp,
					pdcch_vars[eNB_id]->rho,
					pdcch_vars[eNB_id]->dl_ch_rho_ext,
					0);
#ifdef DEBUG_PHY
			write_output("rxF_comp_d.m","rxF_c_d",&pdcch_vars[eNB_id]->rxdataF_comp[0][s*frame_parms->N_RB_DL*12],frame_parms->N_RB_DL*12,1,1);
			write_output("rxF_comp_i.m","rxF_c_i",&pdcch_vars[eNB_id_i]->rxdataF_comp[0][s*frame_parms->N_RB_DL*12],frame_parms->N_RB_DL*12,1,1);
#endif
		} else
#endif //MU_RECEIVER
      #ifdef NR_PDCCH_DCI_DEBUG
        printf("\t<-NR_PDCCH_DCI_DEBUG (nr_rx_pdcch)-> we enter pdcch_detection_mrc(frame_parms->nb_antennas_rx=%d)\n",
                frame_parms->nb_antennas_rx);
      #endif
      pdcch_detection_mrc(frame_parms, pdcch_vars[eNB_id]->rxdataF_comp,s);
    }

#ifdef MU_RECEIVER

	if (is_secondary_ue) {
		pdcch_qpsk_qpsk_llr(frame_parms,
				pdcch_vars[eNB_id]->rxdataF_comp,
				pdcch_vars[eNB_id_i]->rxdataF_comp,
				pdcch_vars[eNB_id]->dl_ch_rho_ext,
				pdcch_vars[eNB_id]->llr16, //subsequent function require 16 bit llr, but output must be 8 bit (actually clipped to 4, because of the Viterbi decoder)
				pdcch_vars[eNB_id]->llr,
				0);
		/*
		 #ifdef DEBUG_PHY
		 if (subframe==5) {
		 write_output("llr8_seq.m","llr8",&pdcch_vars[eNB_id]->llr[s*frame_parms->N_RB_DL*12],frame_parms->N_RB_DL*12,1,4);
		 write_output("llr16_seq.m","llr16",&pdcch_vars[eNB_id]->llr16[s*frame_parms->N_RB_DL*12],frame_parms->N_RB_DL*12,1,4);
		 }
		 #endif*/
	} else {
#endif //MU_RECEIVER

    #ifdef NR_PDCCH_DCI_DEBUG
      printf("\t<-NR_PDCCH_DCI_DEBUG (nr_rx_pdcch)-> we enter nr_pdcch_llr(for symbol %d), pdcch_vars[eNB_id]->rxdataF_comp ---> pdcch_vars[eNB_id]->llr \n",s);
      printf("\t<-NR_PDCCH_DCI_DEBUG (nr_rx_pdcch)-> in nr_pdcch_llr(rxdataF_comp -> llr)\n");
    #endif
    nr_pdcch_llr(frame_parms,
                 pdcch_vars[eNB_id]->rxdataF_comp,
                 (char *) pdcch_vars[eNB_id]->llr,
                 s,
                 coreset_nbr_rb);

#ifdef MU_RECEIVER
}
#endif //MU_RECEIVER
#if T_TRACER
/*
  T(T_UE_PHY_PDCCH_IQ, T_INT(frame_parms->N_RB_DL), T_INT(frame_parms->N_RB_DL),
  T_INT(n_pdcch_symbols),
  T_BUFFER(pdcch_vars[eNB_id]->rxdataF_comp, frame_parms->N_RB_DL*12*n_pdcch_symbols* 4));
*/
#endif
#ifdef DEBUG_DCI_DECODING
	printf("demapping: nr_tti_rx %d, mi %d, tdd_config %d\n",nr_tti_rx,get_mi(frame_parms,nr_tti_rx),frame_parms->tdd_config);
#endif

  }


  #ifdef NR_PDCCH_DCI_DEBUG
    printf("\t<-NR_PDCCH_DCI_DEBUG (nr_rx_pdcch)-> we enter nr_pdcch_demapping_deinterleaving()\n");
  #endif

nr_pdcch_demapping_deinterleaving(pdcch_vars[eNB_id]->llr,
                                       (uint16_t*) pdcch_vars[eNB_id]->e_rx,
                                       frame_parms,
                                       coreset_time_dur,
                                       coreset_nbr_rb,
                                       reg_bundle_size_L,
                                       coreset_interleaver_size_R,
                                       n_shift);


  nr_pdcch_unscrambling(pdcch_vars[eNB_id]->crnti,
                        frame_parms,
                        nr_tti_rx,
                        (uint16_t*) pdcch_vars[eNB_id]->e_rx,
                        coreset_time_dur*coreset_nbr_rb*9*2,
                        // get_nCCE(n_pdcch_symbols, frame_parms, mi) * 72,
                        pdcch_DMRS_scrambling_id,
                        do_common);
  #ifdef NR_PDCCH_DCI_DEBUG
    printf("\t<-NR_PDCCH_DCI_DEBUG (nr_rx_pdcch)-> we end nr_pdcch_unscrambling()\n");
  #endif

  #ifdef NR_PDCCH_DCI_DEBUG
    printf("\t<-NR_PDCCH_DCI_DEBUG (nr_rx_pdcch)-> Ending nr_rx_pdcch() function\n");
  #endif
  return (0);
}
#endif



void pdcch_scrambling(NR_DL_FRAME_PARMS *frame_parms,
                      uint8_t nr_tti_rx,
                      uint8_t *e,
                      uint32_t length)
{
  int i;
  uint8_t reset;
  uint32_t x1, x2, s=0;

  reset = 1;
  // x1 is set in lte_gold_generic

  x2 = (nr_tti_rx<<9) + frame_parms->Nid_cell; //this is c_init in 36.211 Sec 6.8.2

  for (i=0; i<length; i++) {
    if ((i&0x1f)==0) {
      s = lte_gold_generic(&x1, &x2, reset);
      //printf("lte_gold[%d]=%x\n",i,s);
      reset = 0;
    }

    //    printf("scrambling %d : e %d, c %d\n",i,e[i],((s>>(i&0x1f))&1));
    if (e[i] != 2) // <NIL> element is 2
      e[i] = (e[i]&1) ^ ((s>>(i&0x1f))&1);
  }
}


#ifdef NR_PDCCH_DCI_RUN

void nr_pdcch_unscrambling(uint16_t crnti, NR_DL_FRAME_PARMS *frame_parms, uint8_t nr_tti_rx,
		uint16_t *z, uint32_t length, uint16_t pdcch_DMRS_scrambling_id, int do_common) {

	int i;
	uint8_t reset;
	uint32_t x1, x2, s = 0;
  uint16_t n_id; //{0,1,...,65535}
  uint32_t n_rnti;

	reset = 1;
	// x1 is set in first call to lte_gold_generic
	//do_common=1;
if (do_common){
  n_id = frame_parms->Nid_cell;
  n_rnti = 0;
} else {
  n_id = pdcch_DMRS_scrambling_id;
  n_rnti = (uint32_t)crnti;
}
//x2 = ((n_rnti * (1 << 16)) + n_id)%(1 << 31);
//uint32_t puissance_2_16 = ((1<<16)*n_rnti)+n_id;
//uint32_t puissance_2_31= (1<<30)*2;
//uint32_t calc_x2=puissance_2_16%puissance_2_31;
 x2 = (((1<<16)*n_rnti)+n_id); //mod 2^31 is implicit //this is c_init in 38.211 v15.1.0 Section 7.3.2.3
//	x2 = (nr_tti_rx << 9) + frame_parms->Nid_cell; //this is c_init in 36.211 Sec 6.8.2
#ifndef NR_PDCCH_DCI_DEBUG
printf("\t\t<-NR_PDCCH_DCI_DEBUG (nr_pdcch_unscrambling)->  (c_init=%d, n_id=%d, n_rnti=%d, length=%d)\n",x2,n_id,n_rnti,length);
#endif
	for (i = 0; i < length; i++) {
		if ((i & 0x1f) == 0) {
			s = lte_gold_generic(&x1, &x2, reset);
			      //printf("\t\t<-NR_PDCCH_DCI_DEBUG (nr_pdcch_unscrambling)-> lte_gold[%d]=%x\n",i,s);
			reset = 0;
		}

        #ifndef NR_PDCCH_DCI_DEBUG
		if (i%2 == 0) printf("\t\t<-NR_PDCCH_DCI_DEBUG (nr_pdcch_unscrambling)->  unscrambling %d : scrambled_z=%d, => ",
		i,*(char*) &z[(int)floor(i/2)]);
		if (i%2 == 1) printf("\t\t<-NR_PDCCH_DCI_DEBUG (nr_pdcch_unscrambling)->  unscrambling %d : scrambled_z=%d, => ",
		i,*(1 + (char*) &z[(int)floor(i/2)]));
        #endif
		if (((s >> (i % 32)) & 1) == 1){
		    if (i%2 == 0) *(char*) &z[(int)floor(i/2)] = -(*(char*) &z[(int)floor(i/2)]);
		    if (i%2 == 1) *(1 + (char*) &z[(int)floor(i/2)]) = -(*(1 + (char*) &z[(int)floor(i/2)]));
		}
			//llr[i] = -llr[i];
			//llr[i] = (-1)*llr[i];
        #ifndef NR_PDCCH_DCI_DEBUG
		if (i%2 == 0) printf("unscrambled_z=%d\n",*(char*) &z[(int)floor(i/2)]);
		if (i%2 == 1) printf("unscrambled_z=%d\n",*(1 + (char*) &z[(int)floor(i/2)]));
        #endif

	}
}

#endif


#ifdef NR_PDCCH_DCI_RUN
void nr_dci_decoding_procedure0(int s,                                                                        
                                int p,
                                int coreset_time_dur,
                                uint16_t coreset_nbr_rb,                                                     
                                NR_UE_PDCCH **pdcch_vars,                                                    
                                int do_common,                                                                
                                uint8_t nr_tti_rx,                                                            
                                NR_DCI_ALLOC_t *dci_alloc,                                                    
                                int16_t eNB_id,                                                               
                                uint8_t current_thread_id,                                                    
                                NR_DL_FRAME_PARMS *frame_parms,
                                t_nrPolar_paramsPtr *nrPolar_params,                                          
                                //uint8_t mi,
                                uint16_t crc_scrambled_values[TOTAL_NBR_SCRAMBLED_VALUES],                                            
                                uint8_t L,
                                NR_UE_SEARCHSPACE_CSS_DCI_FORMAT_t format_css,
                                NR_UE_SEARCHSPACE_USS_DCI_FORMAT_t format_uss,
                                uint8_t sizeof_bits,
                                uint8_t sizeof_bytes,
                                uint8_t *dci_cnt,
                                crc_scrambled_t *crc_scrambled,
                                format_found_t *format_found,
                                uint16_t pdcch_DMRS_scrambling_id,
                                uint32_t *CCEmap0,
                                uint32_t *CCEmap1,
                                uint32_t *CCEmap2) {

  uint16_t crc, CCEind, nCCE[3];
  uint32_t *CCEmap = NULL, CCEmap_mask = 0;
  uint8_t L2 = (1 << L);
  unsigned int Yk, nb_candidates = 0, i, m;
  unsigned int CCEmap_cand;
  double *polar_input = malloc (sizeof(double) * 108*L2);
  int8_t decoderState=0;

  // A[p], p is the current active CORESET
  uint16_t A[3]={39827,39829,39839};
  //Table 10.1-2: Maximum number of PDCCH candidates    per slot and per serving cell as a function of the subcarrier spacing value 2^mu*15 KHz, mu {0,1,2,3}
  uint8_t m_max_slot_pdcch_Table10_1_2 [4] = {44,36,22,20};
  //Table 10.1-3: Maximum number of non-overlapped CCEs per slot and per serving cell as a function of the subcarrier spacing value 2^mu*15 KHz, mu {0,1,2,3}
  uint8_t cce_max_slot_pdcch_Table10_1_3 [4] = {56,56,48,32};

  int coreset_nbr_cce_per_symbol=0;

  #ifdef NR_PDCCH_DCI_DEBUG
    printf("\t\t<-NR_PDCCH_DCI_DEBUG (nr_dci_decoding_procedure0)-> format_found is %d \n", *format_found);
  #endif

  //if (mode == NO_DCI) {
  //  #ifdef NR_PDCCH_DCI_DEBUG
  //    printf("\t\t<-NR_PDCCH_DCI_DEBUG (nr_dci_decoding_procedure0)-> skip DCI decoding: expect no DCIs at nr_tti_rx %d in current searchSpace\n", nr_tti_rx);
  //  #endif
  //  return;
  //}

  #ifdef NR_PDCCH_DCI_DEBUG
    printf("\t\t<-NR_PDCCH_DCI_DEBUG (nr_dci_decoding_procedure0)-> frequencyDomainResources=%lx, duration=%d\n",
            pdcch_vars[eNB_id]->coreset[p].frequencyDomainResources, pdcch_vars[eNB_id]->coreset[p].duration);
  #endif

  // nCCE = get_nCCE(pdcch_vars[eNB_id]->num_pdcch_symbols, frame_parms, mi);
  for (int i = 0; i < 45; i++) {
    // this loop counts each bit of the bit map coreset_freq_dom, and increments nbr_RB_coreset for each bit set to '1'
    if (((pdcch_vars[eNB_id]->coreset[p].frequencyDomainResources & 0x1FFFFFFFFFFF) >> i) & 0x1) coreset_nbr_cce_per_symbol++;
  }
  nCCE[p] = pdcch_vars[eNB_id]->coreset[p].duration*coreset_nbr_cce_per_symbol; // 1 CCE = 6 RB
  // p is the current CORESET we are currently monitoring (among the 3 possible CORESETs in a BWP)
  // the number of CCE in the current CORESET is:
  //   the number of symbols in the CORESET (pdcch_vars[eNB_id]->coreset[p].duration)
  //   multiplied by the number of bits set to '1' in the frequencyDomainResources bitmap
  //   (1 bit set to '1' corresponds to 6 RB and 1 CCE = 6 RB)
  #ifdef NR_PDCCH_DCI_DEBUG
    printf("\t\t<-NR_PDCCH_DCI_DEBUG (nr_dci_decoding_procedure0)-> nCCE[%d]=%d\n",p,nCCE[p]);
  #endif

/*	if (nCCE > get_nCCE(3, frame_parms, 1)) {
		LOG_D(PHY,
				"skip DCI decoding: nCCE=%d > get_nCCE(3,frame_parms,1)=%d\n",
				nCCE, get_nCCE(3, frame_parms, 1));
		return;
	}

	if (nCCE < L2) {
		LOG_D(PHY, "skip DCI decoding: nCCE=%d < L2=%d\n", nCCE, L2);
		return;
	}

	if (mode == NO_DCI) {
		LOG_D(PHY, "skip DCI decoding: expect no DCIs at nr_tti_rx %d\n",
				nr_tti_rx);
		return;
	}
*/
  if (do_common == 1) {
    Yk = 0;
    if (pdcch_vars[eNB_id]->searchSpace[s].searchSpaceType.common_dci_formats == cformat2_0) {
        // for dci_format_2_0, the nb_candidates is obtained from a different variable
        switch (L2) {
        case 1:
          nb_candidates = pdcch_vars[eNB_id]->searchSpace[s].searchSpaceType.sfi_nrofCandidates_aggrlevel1;
          break;
        case 2:
          nb_candidates = pdcch_vars[eNB_id]->searchSpace[s].searchSpaceType.sfi_nrofCandidates_aggrlevel2;
          break;
        case 4:
          nb_candidates = pdcch_vars[eNB_id]->searchSpace[s].searchSpaceType.sfi_nrofCandidates_aggrlevel4;
          break;
        case 8:
          nb_candidates = pdcch_vars[eNB_id]->searchSpace[s].searchSpaceType.sfi_nrofCandidates_aggrlevel8;
          break;
        case 16:
          nb_candidates = pdcch_vars[eNB_id]->searchSpace[s].searchSpaceType.sfi_nrofCandidates_aggrlevel16;
          break;
        default:
          break;
        }
    } else if (pdcch_vars[eNB_id]->searchSpace[s].searchSpaceType.common_dci_formats == cformat2_3) {
        // for dci_format_2_3, the nb_candidates is obtained from a different variable
        nb_candidates = pdcch_vars[eNB_id]->searchSpace[s].searchSpaceType.srs_nrofCandidates;
    } else {
      nb_candidates = (L2 == 4) ? 4 : ((L2 == 8)? 2 : 1); // according to Table 10.1-1 (38.213 section 10.1)
      #ifdef NR_PDCCH_DCI_DEBUG
        printf("\t\t<-NR_PDCCH_DCI_DEBUG (nr_dci_decoding_procedure0)-> we are in common searchSpace and nb_candidates=%d for L2=%d\n",nb_candidates,L2);
      #endif
    }
  } else {
    switch (L2) {
    case 1:
      nb_candidates = pdcch_vars[eNB_id]->searchSpace[s].nrofCandidates_aggrlevel1;
      break;
    case 2:
      nb_candidates = pdcch_vars[eNB_id]->searchSpace[s].nrofCandidates_aggrlevel2;
      break;
    case 4:
      nb_candidates = pdcch_vars[eNB_id]->searchSpace[s].nrofCandidates_aggrlevel4;
      break;
    case 8:
      nb_candidates = pdcch_vars[eNB_id]->searchSpace[s].nrofCandidates_aggrlevel8;
      break;
    case 16:
      nb_candidates = pdcch_vars[eNB_id]->searchSpace[s].nrofCandidates_aggrlevel16;
      break;
    default:
      break;
    }

<<<<<<< HEAD
    dl_ch0_ext = &dl_ch_estimates_ext[aarx][symbol * (coreset_nbr_rb * NBR_RE_PER_RB_WITHOUT_DMRS)];
    #ifdef NR_PDCCH_DCI_DEBUG
      printf("\t\t<-NR_PDCCH_DCI_DEBUG (nr_pdcch_extract_rbs_single)-> dl_ch0_ext = &dl_ch_estimates_ext[aarx = (%d)][symbol * (frame_parms->N_RB_DL * 9) = (%d)]\n",
             aarx,symbol * (coreset_nbr_rb * NBR_RE_PER_RB_WITHOUT_DMRS));
    #endif
    rxF_ext = &rxdataF_ext[aarx][symbol * (coreset_nbr_rb * NBR_RE_PER_RB_WITHOUT_DMRS)];
    #ifdef NR_PDCCH_DCI_DEBUG
      printf("\t\t<-NR_PDCCH_DCI_DEBUG (nr_pdcch_extract_rbs_single)-> rxF_ext = &rxdataF_ext[aarx = (%d)][symbol * (frame_parms->N_RB_DL * 9) = (%d)]\n",
             aarx,symbol * (coreset_nbr_rb * NBR_RE_PER_RB_WITHOUT_DMRS));
      printf("\t\t<-NR_PDCCH_DCI_DEBUG (nr_pdcch_extract_rbs_single)-> (for symbol=%d, aarx=%d), symbol_mod=%d, nushiftmod3=%d \n",symbol,aarx,symbol_mod,nushiftmod3);
    #endif

/*
 * The following for loop handles treatment of PDCCH contained in table rxdataF (in frequency domain)
 * In NR the PDCCH IQ symbols are contained within RBs in the CORESET defined by higher layers which is located within the BWP
 * Lets consider that the first RB to be considered as part of the CORESET and part of the PDCCH is n_BWP_start
 * Several cases have to be handled differently as IQ symbols are situated in different parts of rxdataF:
 * 1. Number of RBs in the system bandwidth is even
 *    1.1 The RB is <  than the N_RB_DL/2 -> IQ symbols are in the second half of the rxdataF (from first_carrier_offset)
 *    1.2 The RB is >= than the N_RB_DL/2 -> IQ symbols are in the first half of the rxdataF (from element 0)
 * 2. Number of RBs in the system bandwidth is odd
 * (particular case when the RB with DC as it is treated differently: it is situated in symbol borders of rxdataF)
 *    2.1 The RB is <= than the N_RB_DL/2   -> IQ symbols are in the second half of the rxdataF (from first_carrier_offset)
 *    2.2 The RB is >  than the N_RB_DL/2+1 -> IQ symbols are in the first half of the rxdataF (from element 0 + 2nd half RB containing DC)
 *    2.3 The RB is == N_RB_DL/2+1          -> IQ symbols are in the lower border of the rxdataF for first 6 IQ element and the upper border of the rxdataF for the last 6 IQ elements
 * If the first RB containing PDCCH within the UE BWP and within the CORESET is higher than half of the system bandwidth (N_RB_DL),
 * then the IQ symbol is going to be found at the position 0+c_rb-N_RB_DL/2 in rxdataF and
 * we have to point the pointer at (1+c_rb-N_RB_DL/2) in rxdataF
 */
=======
    // Find first available in ue specific search space
    // according to procedure in Section 10.1 of 38.213
    // compute Yk
    Yk = (unsigned int) pdcch_vars[eNB_id]->crnti;
    for (i = 0; i <= nr_tti_rx; i++)
      Yk = (Yk * A[p%3]) % 65537;
  }
  #ifdef NR_PDCCH_DCI_DEBUG
    printf("\t\t<-NR_PDCCH_DCI_DEBUG (nr_dci_decoding_procedure0)-> L2(%d) | nCCE[%d](%d) | Yk(%d) | nb_candidates(%d)\n",L2,p,nCCE[p],Yk,nb_candidates);
  #endif
  /*  for (CCEind=0;
	 CCEind<nCCE2;
	 CCEind+=(1<<L)) {*/
//	if (nb_candidates * L2 > nCCE[p])
//		nb_candidates = nCCE[p] / L2;
>>>>>>> cfef9ef0

// In the next code line there is maybe a bug. The spec is not comparing Table 10.1-2 with nb_candidates, but with total number of candidates for all s and all p
  int m_p_s_L_max = (m_max_slot_pdcch_Table10_1_2[1]<=nb_candidates ? m_max_slot_pdcch_Table10_1_2[1] : nb_candidates);
  if (L==4) m_p_s_L_max=1; // Table 10.1-2 is not defined for L=4
  #ifdef NR_PDCCH_DCI_DEBUG
    printf("\t\t<-NR_PDCCH_DCI_DEBUG (nr_dci_decoding_procedure0)-> m_max_slot_pdcch_Table10_1_2(%d)=%d\n",L,m_max_slot_pdcch_Table10_1_2[L]);
  #endif
  for (m = 0; m < nb_candidates; m++) {
    int n_ci = 0;
    if (nCCE[p] < L2) return;
    int debug1 = nCCE[p] / L2;
    int debug2 = L2*m_p_s_L_max;
    #ifdef NR_PDCCH_DCI_DEBUG
      printf("\t\t<-NR_PDCCH_DCI_DEBUG (nr_dci_decoding_procedure0)-> debug1(%d)=nCCE[p]/L2 | nCCE[%d](%d) | L2(%d)\n",debug1,p,nCCE[p],L2);
      printf("\t\t<-NR_PDCCH_DCI_DEBUG (nr_dci_decoding_procedure0)-> debug2(%d)=L2*m_p_s_L_max | L2(%d) | m_p_s_L_max(%d)\n",debug2,L2,m_p_s_L_max);
    #endif
    CCEind = (((Yk + (uint16_t)(floor((m*nCCE[p])/(L2*m_p_s_L_max))) + n_ci) % (uint16_t)(floor(nCCE[p] / L2))) * L2);
    #ifdef NR_PDCCH_DCI_DEBUG
      printf ("\t\t<-NR_PDCCH_DCI_DEBUG (nr_dci_decoding_procedure0)-> CCEind(%d) = (((Yk(%d) + ((m(%d)*nCCE[p](%d))/(L2(%d)*m_p_s_L_max(%d)))) % (nCCE[p] / L2)) * L2)\n",
               CCEind,Yk,m,nCCE[p],L2,m_p_s_L_max);
      printf ("\t\t<-NR_PDCCH_DCI_DEBUG (nr_dci_decoding_procedure0)-> n_candidate(m)=%d | CCEind=%d |",m,CCEind);
    #endif
    if (CCEind < 32)
      CCEmap = CCEmap0;
    else if (CCEind < 64)
      CCEmap = CCEmap1;
    else if (CCEind < 96)
      CCEmap = CCEmap2;
    else {
      LOG_E(PHY, "Illegal CCEind %d (Yk %d, m %d, nCCE %d, L2 %d\n",CCEind, Yk, m, nCCE, L2);
      //mac_xface->macphy_exit("Illegal CCEind\n");
      return; // not reached
    }

    switch (L2) {
      case 1:
        CCEmap_mask = (1 << (CCEind & 0x1f));
        break;
      case 2:
        CCEmap_mask = (3 << (CCEind & 0x1f));
        break;
      case 4:
        CCEmap_mask = (0xf << (CCEind & 0x1f));
        break;
      case 8:
        CCEmap_mask = (0xff << (CCEind & 0x1f));
        break;
      case 16:
        CCEmap_mask = (0xfff << (CCEind & 0x1f));
        break;
      default:
        LOG_E(PHY, "Illegal L2 value %d\n", L2);
        //mac_xface->macphy_exit("Illegal L2\n");
        return; // not reached
    }
    CCEmap_cand = (*CCEmap) & CCEmap_mask;
    // CCE is not allocated yet
    #ifdef NR_PDCCH_DCI_DEBUG
      printf ("\t\t<-NR_PDCCH_DCI_DEBUG (nr_dci_decoding_procedure0)-> CCEmap_cand=%d \n",CCEmap_cand);
    #endif

    if (CCEmap_cand == 0) {
      #ifdef DEBUG_DCI_DECODING
        if (do_common == 1)
          LOG_I(PHY,"[DCI search nPdcch %d - common] Attempting candidate %d Aggregation Level %d DCI length %d at CCE %d/%d (CCEmap %x,CCEmap_cand %x)\n",
                    pdcch_vars[eNB_id]->num_pdcch_symbols,m,L2,sizeof_bits,CCEind,nCCE,*CCEmap,CCEmap_mask);
        else
          LOG_I(PHY,"[DCI search nPdcch %d - ue spec] Attempting candidate %d Aggregation Level %d DCI length %d at CCE %d/%d (CCEmap %x,CCEmap_cand %x) format %d\n",
                    pdcch_vars[eNB_id]->num_pdcch_symbols,m,L2,sizeof_bits,CCEind,nCCE,*CCEmap,CCEmap_mask,format_c);
      #endif
      #ifndef NR_PDCCH_DCI_DEBUG
        printf ("\t\t<-NR_PDCCH_DCI_DEBUG (nr_dci_decoding_procedure0)-> ... we enter function dci_decoding(sizeof_bits=%d L=%d) -----\n",sizeof_bits,L);
        printf ("\t\t<-NR_PDCCH_DCI_DEBUG (nr_dci_decoding_procedure0)-> ... we have to replace this part of the code by polar decoding\n");
      #endif


//      for (int m=0; m < (nCCE[p]*6*9*2); m++)
      #ifdef NR_PDCCH_DCI_DEBUG
        printf("\t\t<-NR_PDCCH_DCI_DEBUG (nr_dci_decoding_procedure0: polar decoding)-> polar intput (with coreset_time_dur=%d, coreset_nbr_rb=%d, p=%d, CCEind=%d): \n",
                coreset_time_dur,coreset_nbr_rb,p,CCEind);
      #endif
      int reg_p=0,reg_e=0;
      for (int m=0; m < (L2*6); m++){
        reg_p = (((int)floor(m/coreset_time_dur))+((m%coreset_time_dur)*(L2*6/coreset_time_dur)))*9*2;
        reg_e = m*9*2;
        for (int i=0; i<9*2; i++){
          //polar_input[reg_p+i] = (pdcch_vars[eNB_id]->e_rx[((CCEind*9*6*2) + reg_e + i)]>0) ? (1.0):(-1.0);
          polar_input[reg_e+i] = (pdcch_vars[eNB_id]->e_rx[((CCEind*9*6*2) + reg_e + i)]>0) ? (1/sqrt(2)):((-1)/sqrt(2));
          //printf("\t m=%d \tpolar_input[%d]=%lf <-> e_rx[%d]=%d\n",m,reg_e+i,polar_input[reg_e+i],
          //        ((CCEind*9*6*2) + reg_e + i),pdcch_vars[eNB_id]->e_rx[((CCEind*9*6*2) + reg_e + i)]);
          //printf("\t m=%d \tpolar_input[%d]=%lf <-> e_rx[%d]=%d\n",m,reg_p+i,polar_input[reg_p+i],
          //        ((CCEind*9*6*2) + reg_e + i),pdcch_vars[eNB_id]->e_rx[((CCEind*9*6*2) + reg_e + i)]);
	    }
	  }

      #ifndef NR_PDCCH_DCI_DEBUG
	    printf("\n");
	    int j=0;
	    uint32_t polar_hex[27] = {0};
	    for (int i=0; i<L2*9*6*2; i++){
			if ((i%32 == 0) && (i!=0)) j++;
			//polar_hex[j] = (polar_hex[j]<<1) + ((polar_input[i]==-1)? 1:0);
			polar_hex[j] = polar_hex[j] + (((polar_input[i]==((-1)/sqrt(2)))?1:0)<<(i%32));
		}
		for (j=0;j<27;j++) printf("\t\t<-NR_PDCCH_DCI_DEBUG (nr_dci_decoding_procedure0: polar decoding input)-> polar_hex[%d]=%x\n",j,polar_hex[j]);
      #endif
     
uint32_t dci_estimation[4]={0};
uint16_t rnti=3;
      #ifdef PDCCH_TEST_POLAR_TEMP_FIX
      	  t_nrPolar_paramsPtr nrPolar_params = NULL;
      	  nr_polar_init(&nrPolar_params, 1, 41, 8);
      	  t_nrPolar_paramsPtr currentPtrDCI=nr_polar_params(nrPolar_params, 1, 41, 8);
	  decoderState = polar_decoder_dci(polar_input,
									 dci_estimation,
									 currentPtrDCI,//nrPolar_params,
									 8,//NR_POLAR_DECODER_LISTSIZE,
									 0,//NR_POLAR_DECODER_PATH_METRIC_APPROXIMATION,
									 rnti); //rnti
 	  printf("\t\t<-NR_PDCCH_DCI_DEBUG (nr_dci_decoding_procedure0: \t\tpolar decoding)-> decoderState %d\n", decoderState);				   
     #endif
    //dci_estimation[0] = 0x01189400;
	printf("\t\t<-NR_PDCCH_DCI_DEBUG (nr_dci_decoding_procedure0: \t\tdci_estimation: [0]->0x%08x \t [1]->0x%08x \t [2]->0x%08x \t [3]->0x%08x\n",
			dci_estimation[0], dci_estimation[1], dci_estimation[2], dci_estimation[3]);

	crc = rnti;						   
    //crc = (crc16(&dci_decoded_output[current_thread_id][0], sizeof_bits) >> 16) ^ extract_crc(&dci_decoded_output[current_thread_id][0], sizeof_bits);
    #ifndef NR_PDCCH_DCI_DEBUG
       printf ("\t\t<-NR_PDCCH_DCI_DEBUG (nr_dci_decoding_procedure0)-> ... we end function dci_decoding() with crc=%x\n",crc);
       printf ("\t\t<-NR_PDCCH_DCI_DEBUG (nr_dci_decoding_procedure0)-> ... we have to replace this part of the code by polar decoding\n");
    #endif
    #ifdef DEBUG_DCI_DECODING
       printf("\t\t<-NR_PDCCH_DCI_DEBUG (nr_dci_decoding_procedure0: crc =>%d\n",crc);
    #endif //uint16_t tc_rnti, uint16_t int_rnti, uint16_t sfi_rnti, uint16_t tpc_pusch_rnti, uint16_t tpc_pucch_rnti, uint16_t tpc_srs__rnti
    #ifdef NR_PDCCH_DCI_DEBUG
       printf ("\t\t<-NR_PDCCH_DCI_DEBUG (nr_dci_decoding_procedure0)-> format_found=%d\n",*format_found);
       printf ("\t\t<-NR_PDCCH_DCI_DEBUG (nr_dci_decoding_procedure0)-> crc_scrambled=%d\n",*crc_scrambled);
     #endif

      if (crc == crc_scrambled_values[_C_RNTI_])  {
        *crc_scrambled =_c_rnti;
        *format_found=1;
      }
      if (crc == crc_scrambled_values[_CS_RNTI_])  {
        *crc_scrambled =_cs_rnti;
        *format_found=1;
      }
      if (crc == crc_scrambled_values[_NEW_RNTI_])  {
        *crc_scrambled =_new_rnti;
        *format_found=1;
      }
      if (crc == crc_scrambled_values[_TC_RNTI_])  {
        *crc_scrambled =_tc_rnti;
        *format_found=_format_1_0_found;
      }
      if (crc == crc_scrambled_values[_P_RNTI_])  {
        *crc_scrambled =_p_rnti;
        *format_found=_format_1_0_found;
      }
      if (crc == crc_scrambled_values[_SI_RNTI_])  {
        *crc_scrambled =_si_rnti;
        *format_found=_format_1_0_found;
      }
      if (crc == crc_scrambled_values[_RA_RNTI_])  {
        *crc_scrambled =_ra_rnti;
        *format_found=_format_1_0_found;
      }
      if (crc == crc_scrambled_values[_SP_CSI_RNTI_])  {
        *crc_scrambled =_sp_csi_rnti;
        *format_found=_format_0_1_found;
      }
      if (crc == crc_scrambled_values[_SFI_RNTI_])  {
        *crc_scrambled =_sfi_rnti;
        *format_found=_format_2_0_found;
      }
      if (crc == crc_scrambled_values[_INT_RNTI_])  {
        *crc_scrambled =_int_rnti;
        *format_found=_format_2_1_found;
      }
      if (crc == crc_scrambled_values[_TPC_PUSCH_RNTI_]) {
        *crc_scrambled =_tpc_pusch_rnti;
        *format_found=_format_2_2_found;
      }
      if (crc == crc_scrambled_values[_TPC_PUCCH_RNTI_]) {
        *crc_scrambled =_tpc_pucch_rnti;
        *format_found=_format_2_2_found;
      }
      if (crc == crc_scrambled_values[_TPC_SRS_RNTI_]) {
        *crc_scrambled =_tpc_srs_rnti;
        *format_found=_format_2_3_found;
      }
#ifdef NR_PDCCH_DCI_DEBUG
  printf ("\t\t<-NR_PDCCH_DCI_DEBUG (nr_dci_decoding_procedure0)-> format_found=%d\n",*format_found);
  printf ("\t\t<-NR_PDCCH_DCI_DEBUG (nr_dci_decoding_procedure0)-> crc_scrambled=%d\n",*crc_scrambled);
#endif
      if (*format_found!=255) {
        dci_alloc[*dci_cnt].dci_length = sizeof_bits;
        dci_alloc[*dci_cnt].rnti = crc;
        dci_alloc[*dci_cnt].L = L;
        dci_alloc[*dci_cnt].firstCCE = CCEind;
        dci_alloc[*dci_cnt].dci_pdu[0] = dci_estimation[0];
        dci_alloc[*dci_cnt].dci_pdu[1] = dci_estimation[1];
        dci_alloc[*dci_cnt].dci_pdu[2] = dci_estimation[2];
        dci_alloc[*dci_cnt].dci_pdu[3] = dci_estimation[3];
        #ifdef NR_PDCCH_DCI_DEBUG
          printf ("\t\t<-NR_PDCCH_DCI_DEBUG (nr_dci_decoding_procedure0)-> rnti matches -> DCI FOUND !!! crc =>%x, sizeof_bits %d, sizeof_bytes %d \n",
                   dci_alloc[*dci_cnt].rnti, dci_alloc[*dci_cnt].dci_length, sizeof_bytes);
          printf ("\t\t<-NR_PDCCH_DCI_DEBUG (nr_dci_decoding_procedure0)-> dci_cnt %d (format_css %d crc_scrambled %d) L %d, firstCCE %d pdu[0] %x pdu[1] %x pdu[2] %x pdu[3] %x \n",
                   *dci_cnt, format_css,*crc_scrambled,dci_alloc[*dci_cnt].L, dci_alloc[*dci_cnt].firstCCE,dci_alloc[*dci_cnt].dci_pdu[0],dci_alloc[*dci_cnt].dci_pdu[1],dci_alloc[*dci_cnt].dci_pdu[2],dci_alloc[*dci_cnt].dci_pdu[3]);
        #endif
        if ((format_css == cformat0_0_and_1_0) || (format_uss == uformat0_0_and_1_0)){
          if ((*crc_scrambled == _p_rnti) || (*crc_scrambled == _si_rnti) || (*crc_scrambled == _ra_rnti)){
            dci_alloc[*dci_cnt].format = format1_0;
            *dci_cnt = *dci_cnt + 1;
            *format_found=_format_1_0_found;
            printf("\t\t<-NR_PDCCH_DCI_DEBUG (nr_dci_decoding_procedure0)-> a format1_0=%d and dci_cnt=%d\n",*format_found,*dci_cnt);
         } else {
            if ((dci_estimation[0]&1) == 0){
              dci_alloc[*dci_cnt].format = format0_0;
              *dci_cnt = *dci_cnt + 1;
              *format_found=_format_0_0_found;
              printf("\t\t<-NR_PDCCH_DCI_DEBUG (nr_dci_decoding_procedure0)-> b format0_0=%d and dci_cnt=%d\n",*format_found,*dci_cnt);
            }
            if ((dci_estimation[0]&1) == 1){
              dci_alloc[*dci_cnt].format = format1_0;
              *dci_cnt = *dci_cnt + 1;
              *format_found=_format_1_0_found;
              printf("\t\t<-NR_PDCCH_DCI_DEBUG (nr_dci_decoding_procedure0)-> c format1_0=%d and dci_cnt=%d\n",*format_found,*dci_cnt);
           }
          }
<<<<<<< HEAD
          nb_rb++;
          dl_ch0_ext += 12;
          rxF_ext += 12;
          dl_ch0 += 12;
          rxF += 7;
          c_rb++;
          } else {*/
        j = 0;
        for (i = 0; i < 6; i++) { //treating first part of the RB note that i=5 would correspond to DC. We treat it in NR
          if ((i != 1) && (i != 5)) {
            dl_ch0_ext[j] = dl_ch0[i];
            rxF_ext[j++] = rxF[i];
            //              printf("**extract rb %d, re %d => (%d,%d)\n",rb,i,*(short *)&rxF_ext[j-1],*(1+(short*)&rxF_ext[j-1]));
          }
        }
        // then we point at the begining of the symbol part of rxdataF do process second part of RB
        rxF = &rxdataF[aarx][((symbol * (frame_parms->ofdm_symbol_size)))]; // we point at the 1st part of the rxdataF in symbol
        #ifdef NR_PDCCH_DCI_DEBUG
          printf("\t\t<-NR_PDCCH_DCI_DEBUG (nr_pdcch_extract_rbs_single)-> in odd case c_rb (%d) is half N_RB_DL +1 we treat DC case -> rxF = &rxdataF[aarx = (%d)][(symbol * (frame_parms->ofdm_symbol_size)) = (%d)]\n",
                 c_rb,aarx,(symbol * (frame_parms->ofdm_symbol_size)));
        #endif
        for (; i < 12; i++) {
          if ((i != 9)) {
            dl_ch0_ext[j] = dl_ch0[i];
            rxF_ext[j++] = rxF[(1 + i - 6)];
            //              printf("**extract rb %d, re %d => (%d,%d)\n",rb,i,*(short *)&rxF_ext[j-1],*(1+(short*)&rxF_ext[j-1]));
          }
        }
        nb_rb++;
        dl_ch0_ext += NBR_RE_PER_RB_WITHOUT_DMRS;
        rxF_ext += NBR_RE_PER_RB_WITHOUT_DMRS;
        dl_ch0 += 12;
          //rxF += 7;
          //c_rb++;
          //n_BWP_start++; // We have to increment this variable here to be consequent in the for loop afterwards
        //}
      } else { // treatment of any RB that does not contain the DC
        /*if (symbol_mod > 300) {
          memcpy(dl_ch0_ext, dl_ch0, 12 * sizeof(int32_t));
          for (i = 0; i < 12; i++) {
            rxF_ext[i] = rxF[i];
          }
          nb_rb++;
          dl_ch0_ext += 12;
          rxF_ext += 12;
          dl_ch0 += 12;
          //rxF += 12;
        } else {*/
        j = 0;
        for (i = 0; i < 12; i++) {
          if ((i != 1) && (i != 5) && (i != 9)) {
            rxF_ext[j] = rxF[i];
            #ifdef NR_PDCCH_DCI_DEBUG
              printf("\t\t<-NR_PDCCH_DCI_DEBUG (nr_pdcch_extract_rbs_single)-> RB[c_rb %d] \t RE[re %d] => rxF_ext[%d]=(%d,%d)\t rxF[%d]=(%d,%d)",
                     c_rb, i, j, *(short *) &rxF_ext[j],*(1 + (short*) &rxF_ext[j]), i,
                     *(short *) &rxF[i], *(1 + (short*) &rxF[i]));
            #endif
            dl_ch0_ext[j++] = dl_ch0[i];
            //printf("\t\t<-NR_PDCCH_DCI_DEBUG (nr_pdcch_extract_rbs_single)-> ch %d => dl_ch0(%d,%d)\n", i, *(short *) &dl_ch0[i], *(1 + (short*) &dl_ch0[i]));
            printf("\t-> dl_ch0[%d] => dl_ch0_ext[%d](%d,%d)\n", i,(j-1), *(short *) &dl_ch0[i], *(1 + (short*) &dl_ch0[i]));
          } else {
            #ifdef NR_PDCCH_DCI_DEBUG
              printf("\t\t<-NR_PDCCH_DCI_DEBUG (nr_pdcch_extract_rbs_single)-> RB[c_rb %d] \t RE[re %d] => rxF_ext[%d]=(%d,%d)\t rxF[%d]=(%d,%d) \t\t <==> DM-RS PDCCH, this is a pilot symbol\n",
                     c_rb, i, j, *(short *) &rxF_ext[j], *(1 + (short*) &rxF_ext[j]), i,
                     *(short *) &rxF[i], *(1 + (short*) &rxF[i]));
            #endif
          }
        }
        nb_rb++;
        dl_ch0_ext += NBR_RE_PER_RB_WITHOUT_DMRS;
        rxF_ext += NBR_RE_PER_RB_WITHOUT_DMRS;
        dl_ch0 += 12;
          //rxF += 12;
        //}
      }
    }
  }
}

#endif
#ifdef NR_PDCCH_DCI_RUN_bis
// this function is just a second implementation of nr_pdcch_extract_rbs_single
// the code modification is minimum but it can be slower in processing time
// to be removed

void nr_pdcch_extract_rbs_single_bis(int32_t **rxdataF, int32_t **dl_ch_estimates,
  int32_t **rxdataF_ext, int32_t **dl_ch_estimates_ext, uint8_t symbol,
  uint32_t high_speed_flag, NR_DL_FRAME_PARMS *frame_parms, uint64_t coreset_freq_dom, uint32_t coreset_nbr_rb, uint32_t n_BWP_start) {

  uint16_t rb, nb_rb = 0;
  uint8_t i, j, aarx;
  int32_t *dl_ch0, *dl_ch0_ext, *rxF, *rxF_ext;
  int nushiftmod3 = frame_parms->nushift % 3;
  uint8_t symbol_mod;

  symbol_mod = (symbol >= (7 - frame_parms->Ncp)) ? symbol - (7 - frame_parms->Ncp) : symbol;
#ifdef DEBUG_DCI_DECODING
  LOG_I(PHY, "extract_rbs_single: symbol_mod %d\n",symbol_mod);
#endif
  for (aarx = 0; aarx < frame_parms->nb_antennas_rx; aarx++) {
    if (high_speed_flag == 1){
      dl_ch0 = &dl_ch_estimates[aarx][5 + (symbol * (frame_parms->ofdm_symbol_size))];
      printf("\t\t### in function nr_pdcch_extract_rbs_single(), \t ### dl_ch0 = &dl_ch_estimates[aarx = (%d) ][5 + (symbol * (frame_parms->ofdm_symbol_size)) = (%d)]\n",
             aarx,5 + (symbol * (frame_parms->ofdm_symbol_size)));
    } else {
      dl_ch0 = &dl_ch_estimates[aarx][5];
      printf("\t\t### in function nr_pdcch_extract_rbs_single(), \t ### dl_ch0 = &dl_ch_estimates[aarx = (%d)][5]\n",aarx);
    }
    dl_ch0_ext = &dl_ch_estimates_ext[aarx][symbol * (frame_parms->N_RB_DL * 12)];
    printf("\t\t### in function nr_pdcch_extract_rbs_single(), \t ### dl_ch0_ext = &dl_ch_estimates_ext[aarx = (%d)][symbol * (frame_parms->N_RB_DL * 12) = (%d)]\n",
           aarx,symbol * (frame_parms->N_RB_DL * 12));
    rxF_ext = &rxdataF_ext[aarx][symbol * (frame_parms->N_RB_DL * 12)];
    printf("\t\t### in function nr_pdcch_extract_rbs_single(), \t ### rxF_ext = &rxdataF_ext[aarx = (%d)][symbol * (frame_parms->N_RB_DL * 12) = (%d)]\n",
           aarx,symbol * (frame_parms->N_RB_DL * 12));
    rxF = &rxdataF[aarx][(frame_parms->first_carrier_offset + (symbol * (frame_parms->ofdm_symbol_size)))];
    printf("\t\t### in function nr_pdcch_extract_rbs_single(), \t ### rxF = &rxdataF[aarx = (%d)][(frame_parms->first_carrier_offset + (symbol * (frame_parms->ofdm_symbol_size))) = (%d)]\n",
           aarx,(frame_parms->first_carrier_offset + (symbol * (frame_parms->ofdm_symbol_size))));
    printf("\t\t ###### in function pdcch_extract_rbs_single(for symbol=%d, aarx=%d), symbol_mod=%d, nushiftmod3=%d \n",symbol,aarx,symbol_mod,nushiftmod3);
    printf("\t\t ###### rxF_ext = &rxdataF_ext[aarx(%d)][symbol(%d) * (frame_parms->N_RB_DL(%d) * 12)]\n",aarx,symbol,frame_parms->N_RB_DL);
    printf("\t\t ###### rxF = &rxdataF[aarx(%d)][(frame_parms->first_carrier_offset(%d) + (symbol(%d) * (frame_parms->ofdm_symbol_size(%d))))]\n",
           aarx,frame_parms->first_carrier_offset,symbol,frame_parms->ofdm_symbol_size);

    if ((frame_parms->N_RB_DL & 1) == 0) { // even number of RBs
      for (rb = 0; rb < frame_parms->N_RB_DL; rb++) {
        printf("\t\t\t ###### rb=%d\n",rb);
        if (rb == (frame_parms->N_RB_DL >> 1)) { // For second half of RBs skip DC carrier
          rxF = &rxdataF[aarx][(1 + (symbol * (frame_parms->ofdm_symbol_size)))];
          printf("\t\t\t ###### if rb (%d) is half N_RB_DL, skip DC carrier -> rxF = &rxdataF[aarx(%d)][(1 + (symbol(%d) * (frame_parms->ofdm_symbol_size(%d))))\n",
                 rb,aarx,symbol,frame_parms->ofdm_symbol_size);
          //dl_ch0++;
        }
        if (symbol_mod > 0) {
          memcpy(dl_ch0_ext, dl_ch0, 12 * sizeof(int32_t));
          for (i = 0; i < 12; i++) {
            rxF_ext[i] = rxF[i];
          }
          nb_rb++;
          dl_ch0_ext += 12;
          rxF_ext += 12;
          dl_ch0 += 12;
          rxF += 12;
        } else {
          j = 0;
          for (i = 0; i < 12; i++) {
            if ((i != 1) && (i != 5) && (i != 9)) {
              rxF_ext[j] = rxF[i];
              printf("\textract rb %d \t re %d => rxF_ext[%d]=(%d,%d)", rb, i, j, *(short *) &rxF_ext[j], *(1 + (short*) &rxF_ext[j]));
                     dl_ch0_ext[j++] = dl_ch0[i];
              printf("\t\tch %d => dl_ch0(%d,%d)\n", i, *(short *) &dl_ch0[i], *(1 + (short*) &dl_ch0[i]));
            }
          }
          nb_rb++;
          dl_ch0_ext += 9;
          rxF_ext += 9;
          dl_ch0 += 12;
          rxF += 12;
        }
      }
    } else { // Odd number of RBs
      for (rb = 0; rb < frame_parms->N_RB_DL >> 1; rb++) {
        printf("\t\t\t ###### rb=%d (Odd number of RBs, rb < half of band)\n",rb);
          if (symbol_mod > 0) {
            memcpy(dl_ch0_ext, dl_ch0, 12 * sizeof(int32_t));
            for (i = 0; i < 12; i++)
              rxF_ext[i] = rxF[i];
            nb_rb++;
            dl_ch0_ext += 12;
            rxF_ext += 12;
            dl_ch0 += 12;
            rxF += 12;
          } else {
            j = 0;
            for (i = 0; i < 12; i++) {
              if ((i != 1) && (i != 5) && (i != 9)) {
                rxF_ext[j] = rxF[i];
                printf("\t\t\t\t ###### extract rb %d, re %d => rxF_ext[%d]=(%d,%d) rxF[%d]=(%d,%d)",
                       rb,i,j,*(short *)&rxF_ext[j],*(1+(short*)&rxF_ext[j]),i,*(short *)&rxF[i],*(1+(short*)&rxF[i]));
                dl_ch0_ext[j++] = dl_ch0[i];
                printf("\t ###### extract rb %d, re %d => dl_ch0 []=(%d,%d)\n",rb,i,*(short *)&dl_ch0[i],*(1+(short*)&dl_ch0[i]));
              } else {
                printf("\t\t\t\t ###### THIS IS a pilot  rb %d \t re %d => rxF_ext[%d]=(%d,%d)\t rxF[%d]=(%d,%d) \t this is a pilot symbol\n",
                       rb,i,j,*(short *)&rxF_ext[j],*(1+(short*)&rxF_ext[j]),i,*(short *)&rxF[i],*(1+(short*)&rxF[i]));
              }
            }
            nb_rb++;
            dl_ch0_ext += 9;
            rxF_ext += 9;
            dl_ch0 += 12;
            rxF += 12;
          }
        }
        // Do middle RB (around DC)
        //printf("dlch_ext %d\n",dl_ch0_ext-&dl_ch_estimates_ext[aarx][0]);
        if (symbol_mod == 0) {
          j = 0;
          for (i = 0; i < 6; i++) {
            if ((i != 1) && (i != 5)) {
              dl_ch0_ext[j] = dl_ch0[i];
              rxF_ext[j++] = rxF[i];
              //printf("**extract rb %d, re %d => (%d,%d)\n",rb,i,*(short *)&rxF_ext[j-1],*(1+(short*)&rxF_ext[j-1]));
            }
          }
          rxF = &rxdataF[aarx][((symbol * (frame_parms->ofdm_symbol_size)))];
          for (; i < 12; i++) {
            if (i != 9) {
              dl_ch0_ext[j] = dl_ch0[i];
              rxF_ext[j++] = rxF[(1 + i - 6)];
              //printf("**extract rb %d, re %d => (%d,%d)\n",rb,i,*(short *)&rxF_ext[j-1],*(1+(short*)&rxF_ext[j-1]));
            }
          }
          nb_rb++;
          dl_ch0_ext += 9;
          rxF_ext += 9;
          dl_ch0 += 12;
          rxF += 7;
          rb++;
        } else {
          for (i = 0; i < 6; i++) {
            dl_ch0_ext[i] = dl_ch0[i];
            rxF_ext[i] = rxF[i];
          }
          rxF = &rxdataF[aarx][((symbol * (frame_parms->ofdm_symbol_size)))];
          for (; i < 12; i++) {
            dl_ch0_ext[i] = dl_ch0[i];
            rxF_ext[i] = rxF[(1 + i - 6)];
          }
          nb_rb++;
          dl_ch0_ext += 12;
          rxF_ext += 12;
          dl_ch0 += 12;
          rxF += 7;
          rb++;
        }
        for (; rb < frame_parms->N_RB_DL; rb++) {
        printf("\t\t\t ###### rb=%d (Even number of RBs, rb > half of band)\n",rb);
        if (symbol_mod > 0) {
          memcpy(dl_ch0_ext, dl_ch0, 12 * sizeof(int32_t));
          for (i = 0; i < 12; i++)
            rxF_ext[i] = rxF[i];
          nb_rb++;
          dl_ch0_ext += 12;
          rxF_ext += 12;
          dl_ch0 += 12;
          rxF += 12;
        } else {
          j = 0;
          for (i = 0; i < 12; i++) {
            if ((i != 1) && (i != 5) && (i != 9)) {
              rxF_ext[j] = rxF[i];
              printf("\t\t\t\t ###### extract rb %d, re %d => rxF_ext[]=(%d,%d)",rb,i,*(short *)&rxF_ext[j],*(1+(short*)&rxF_ext[j]));
              //printf("extract rb %d, re %d => (%d,%d)\n",rb,i,*(short *)&rxF_ext[j],*(1+(short*)&rxF_ext[j]));
              dl_ch0_ext[j++] = dl_ch0[i];
              printf("\t ###### extract rb %d, re %d => dl_ch0 []=(%d,%d)\n",rb,i,*(short *)&dl_ch0[i],*(1+(short*)&dl_ch0[i]));
            } else {
              printf("\t\t\t\t ###### THIS IS a RS at re %d\n",i);
            }
          }
          nb_rb++;
          dl_ch0_ext += 9;
          rxF_ext += 9;
          dl_ch0 += 12;
          rxF += 12;
        }
      }
    }
  }

// The function has created table rxdataF_ext with the contents of rxdataF and removing the pilots at positions 1,5,9 in every RB.
// Now we need to check the contents of rxdataF_ext and keep only the values which correspond to our CORESET depending on variables:
// - coreset_freq_dom (45 bit map)
// - n_BWP_start (first RB within the active BWP and the CORESET)
  j=0;
  k=0;
  rxF_ext = &rxdataF_ext[aarx][(symbol * (frame_parms->N_RB_DL * 12))];
  printf("\t\t### in function nr_pdcch_extract_rbs_single(), \t ### rxF_ext = &rxdataF_ext[aarx = (%d)][n_BWP_start + (symbol * (frame_parms->N_RB_DL * 12)) = (%d)]\n",
         aarx,(n_BWP_start + (symbol * (frame_parms->N_RB_DL * 12))));

  int bitcnt_coreset_freq_dom = 1; // this variable will allow to check each bit of the 45 bitmap coreset_freq_dom.
                                  //Eg: if bitcnt_coreset_freq_dom = 3, (46-3) we verify bit 43 starting from LSB
  for (rb=0; rb<frame_parms->N_RB_DL;rb++) {
    if (rb < n_BWP_start) {
    // while rb is not within CORESET, then remove values
      for (i=0; i<8; i++) {
        //rxF_ext[i] = 0;
        j++;
      }
      //rxF_ext = &rxdataF_ext[aarx][(j + (symbol * (frame_parms->N_RB_DL * 12)))];
    } else if ((rb >= n_BWP_start) && (rb < (n_BWP_start + 6 * 45))) {
    // rb is within CORESET, we need to verify now whether bit in coreset_freq_dom is set or not
      if ((((coreset_freq_dom & 0x1FFFFFFFFFFF) >> (46 - bitcnt_coreset_freq_dom)) & 0x1)== 0){
      // if bit is 0, next 6 consecutive RBs do not belong to CORESET
        bitcnt_coreset_freq_dom ++;
        rb = rb + 6;
        for (i=0; i<(9*6); i++) {
          //rxF_ext[i] = 0;
          j++;
=======
>>>>>>> cfef9ef0
        }
        if (format_css == cformat2_0){
          dci_alloc[*dci_cnt].format = format2_0;
          *dci_cnt = *dci_cnt + 1;
          *format_found=_format_2_0_found;
        }
        if (format_css == cformat2_1){
          dci_alloc[*dci_cnt].format = format2_1;
          *dci_cnt = *dci_cnt + 1;
          *format_found=_format_2_1_found;
        }
        if (format_css == cformat2_2){
          dci_alloc[*dci_cnt].format = format2_2;
          *dci_cnt = *dci_cnt + 1;
          *format_found=_format_2_2_found;
        }
        if (format_css == cformat2_3){
          dci_alloc[*dci_cnt].format = format2_3;
          *dci_cnt = *dci_cnt + 1;
          *format_found=_format_2_3_found;
        }
        if (format_uss == uformat0_1_and_1_1){
          if ((dci_estimation[0]&1) == 0){
            dci_alloc[*dci_cnt].format = format0_1;
            *dci_cnt = *dci_cnt + 1;
            *format_found=_format_0_1_found;
          }
          if ((dci_estimation[0]&1) == 1){
            dci_alloc[*dci_cnt].format = format1_1;
            *dci_cnt = *dci_cnt + 1;
            *format_found=_format_1_1_found;
          }
        }
        // store first nCCE of group for PUCCH transmission of ACK/NAK
        pdcch_vars[eNB_id]->nCCE[nr_tti_rx] = CCEind;
/*				if (crc == si_rnti) {
					dci_alloc[*dci_cnt].format = format_si;
					*dci_cnt = *dci_cnt + 1;
				} else if (crc == p_rnti) {
					dci_alloc[*dci_cnt].format = format_p;
					*dci_cnt = *dci_cnt + 1;
				} else if (crc == ra_rnti) {
					dci_alloc[*dci_cnt].format = format_ra;
					// store first nCCE of group for PUCCH transmission of ACK/NAK
					pdcch_vars[eNB_id]->nCCE[nr_tti_rx] = CCEind;
					*dci_cnt = *dci_cnt + 1;
				} else if (crc == pdcch_vars[eNB_id]->crnti) {

					if ((mode & UL_DCI) && (format_c == format0)
							&& ((dci_decoded_output[current_thread_id][0] & 0x80)
									== 0)) { // check if pdu is format 0 or 1A
						if (*format0_found == 0) {
							dci_alloc[*dci_cnt].format = format0;
							*format0_found = 1;
							*dci_cnt = *dci_cnt + 1;
							pdcch_vars[eNB_id]->nCCE[nr_tti_rx] = CCEind;
						}
					} else if (format_c == format0) { // this is a format 1A DCI
						dci_alloc[*dci_cnt].format = format1A;
						*dci_cnt = *dci_cnt + 1;
						pdcch_vars[eNB_id]->nCCE[nr_tti_rx] = CCEind;
					} else {
						// store first nCCE of group for PUCCH transmission of ACK/NAK
						if (*format_c_found == 0) {
							dci_alloc[*dci_cnt].format = format_c;
							*dci_cnt = *dci_cnt + 1;
							*format_c_found = 1;
							pdcch_vars[eNB_id]->nCCE[nr_tti_rx] = CCEind;
						}
					}
				}*/
				//LOG_I(PHY,"DCI decoding CRNTI  [format: %d, nCCE[nr_tti_rx: %d]: %d ], AggregationLevel %d \n",format_c, nr_tti_rx, pdcch_vars[eNB_id]->nCCE[nr_tti_rx],L2);
				//  memcpy(&dci_alloc[*dci_cnt].dci_pdu[0],dci_decoded_output,sizeof_bytes);
        switch (1 << L) {
          case 1:
            *CCEmap |= (1 << (CCEind & 0x1f));
            break;
          case 2:
            *CCEmap |= (1 << (CCEind & 0x1f));
            break;
          case 4:
            *CCEmap |= (1 << (CCEind & 0x1f));
            break;
          case 8:
            *CCEmap |= (1 << (CCEind & 0x1f));
            break;
          case 16:
            *CCEmap |= (1 << (CCEind & 0x1f));
            break;
        }

<<<<<<< HEAD
        nb_rb++;
        dl_ch0_ext+=8;
        rxF_ext+=8;
        dl_ch0+=12;
        rxF+=7;
        rb++;
      } else {
        for (i=0; i<6; i++) {
          dl_ch0_ext[i]=dl_ch0[i];
          rxF_ext[i]=rxF[i];
        }

        rxF       = &rxdataF[aarx][((symbol*(frame_parms->ofdm_symbol_size)))];

        for (; i<12; i++) {
          dl_ch0_ext[i]=dl_ch0[i];
          rxF_ext[i]=rxF[(1+i-6)];
        }


        nb_rb++;
        dl_ch0_ext+=12;
        rxF_ext+=12;
        dl_ch0+=12;
        rxF+=7;
        rb++;
      }

      for (; rb<frame_parms->N_RB_DL; rb++) {
        if (symbol_mod > 0) {
          memcpy(dl_ch0_ext,dl_ch0,12*sizeof(int32_t));

          for (i=0; i<12; i++)
            rxF_ext[i]=rxF[i];

          nb_rb++;
          dl_ch0_ext+=12;
          rxF_ext+=12;

          dl_ch0+=12;
          rxF+=12;
        } else {
          j=0;

          for (i=0; i<12; i++) {
            if ((i!=(nushiftmod3)) &&
                (i!=(nushiftmod3+3)) &&
                (i!=(nushiftmod3+6)) &&
                (i!=(nushiftmod3+9))) {
              rxF_ext[j]=rxF[i];
              //                printf("extract rb %d, re %d => (%d,%d)\n",rb,i,*(short *)&rxF_ext[j],*(1+(short*)&rxF_ext[j]));
              dl_ch0_ext[j++]=dl_ch0[i];
            }
          }

          nb_rb++;
          dl_ch0_ext+=8;
          rxF_ext+=8;

          dl_ch0+=12;
          rxF+=12;
        }
      }
    }
  }
}

void pdcch_extract_rbs_dual(int32_t **rxdataF,
                            int32_t **dl_ch_estimates,
                            int32_t **rxdataF_ext,
                            int32_t **dl_ch_estimates_ext,
                            uint8_t symbol,
                            uint32_t high_speed_flag,
                            NR_DL_FRAME_PARMS *frame_parms)
{


  uint16_t rb,nb_rb=0;
  uint8_t i,aarx,j;
  int32_t *dl_ch0,*dl_ch0_ext,*dl_ch1,*dl_ch1_ext,*rxF,*rxF_ext;
  uint8_t symbol_mod;
  int nushiftmod3 = frame_parms->nushift%3;

  symbol_mod = (symbol>=(7-frame_parms->Ncp)) ? symbol-(7-frame_parms->Ncp) : symbol;
#ifdef DEBUG_DCI_DECODING
  LOG_I(PHY, "extract_rbs_dual: symbol_mod %d\n",symbol_mod);
#endif

  for (aarx=0; aarx<frame_parms->nb_antennas_rx; aarx++) {

    if (high_speed_flag==1) {
      dl_ch0     = &dl_ch_estimates[aarx][5+(symbol*(frame_parms->ofdm_symbol_size))];
      dl_ch1     = &dl_ch_estimates[2+aarx][5+(symbol*(frame_parms->ofdm_symbol_size))];
    } else {
      dl_ch0     = &dl_ch_estimates[aarx][5];
      dl_ch1     = &dl_ch_estimates[2+aarx][5];
    }

    dl_ch0_ext = &dl_ch_estimates_ext[aarx][symbol*(frame_parms->N_RB_DL*12)];
    dl_ch1_ext = &dl_ch_estimates_ext[2+aarx][symbol*(frame_parms->N_RB_DL*12)];

    //    printf("pdcch extract_rbs: rxF_ext pos %d\n",symbol*(frame_parms->N_RB_DL*12));
    rxF_ext   = &rxdataF_ext[aarx][symbol*(frame_parms->N_RB_DL*12)];

    rxF       = &rxdataF[aarx][(frame_parms->first_carrier_offset + (symbol*(frame_parms->ofdm_symbol_size)))];

    if ((frame_parms->N_RB_DL&1) == 0)  // even number of RBs
      for (rb=0; rb<frame_parms->N_RB_DL; rb++) {

        // For second half of RBs skip DC carrier
        if (rb==(frame_parms->N_RB_DL>>1)) {
          rxF       = &rxdataF[aarx][(1 + (symbol*(frame_parms->ofdm_symbol_size)))];
          //    dl_ch0++;
          //dl_ch1++;
        }

        if (symbol_mod>0) {
          memcpy(dl_ch0_ext,dl_ch0,12*sizeof(int32_t));
          memcpy(dl_ch1_ext,dl_ch1,12*sizeof(int32_t));

          /*
            printf("rb %d\n",rb);
            for (i=0;i<12;i++)
            printf("(%d %d)",((int16_t *)dl_ch0)[i<<1],((int16_t*)dl_ch0)[1+(i<<1)]);
            printf("\n");
          */
          for (i=0; i<12; i++) {
            rxF_ext[i]=rxF[i];
            //      printf("%d : (%d,%d)\n",(rxF+(2*i)-&rxdataF[aarx][( (symbol*(frame_parms->ofdm_symbol_size)))*2])/2,
            //  ((int16_t*)&rxF[i<<1])[0],((int16_t*)&rxF[i<<1])[0]);
          }

          nb_rb++;
          dl_ch0_ext+=12;
          dl_ch1_ext+=12;
          rxF_ext+=12;
        } else {
          j=0;

          for (i=0; i<12; i++) {
            if ((i!=nushiftmod3) &&
                (i!=nushiftmod3+3) &&
                (i!=nushiftmod3+6) &&
                (i!=nushiftmod3+9)) {
              rxF_ext[j]=rxF[i];
              //                            printf("extract rb %d, re %d => (%d,%d)\n",rb,i,*(short *)&rxF_ext[j],*(1+(short*)&rxF_ext[j]));
              dl_ch0_ext[j]  =dl_ch0[i];
              dl_ch1_ext[j++]=dl_ch1[i];
            }
          }

          nb_rb++;
          dl_ch0_ext+=8;
          dl_ch1_ext+=8;
          rxF_ext+=8;
        }

        dl_ch0+=12;
        dl_ch1+=12;
        rxF+=12;
      }

    else {  // Odd number of RBs
      for (rb=0; rb<frame_parms->N_RB_DL>>1; rb++) {

        //  printf("rb %d: %d\n",rb,rxF-&rxdataF[aarx][(symbol*(frame_parms->ofdm_symbol_size))*2]);

        if (symbol_mod>0) {
          memcpy(dl_ch0_ext,dl_ch0,12*sizeof(int32_t));
          memcpy(dl_ch1_ext,dl_ch1,12*sizeof(int32_t));

          for (i=0; i<12; i++)
            rxF_ext[i]=rxF[i];

          nb_rb++;
          dl_ch0_ext+=12;
          dl_ch1_ext+=12;
          rxF_ext+=12;

          dl_ch0+=12;
          dl_ch1+=12;
          rxF+=12;

        } else {
          j=0;

          for (i=0; i<12; i++) {
            if ((i!=nushiftmod3) &&
                (i!=nushiftmod3+3) &&
                (i!=nushiftmod3+6) &&
                (i!=nushiftmod3+9)) {
              rxF_ext[j]=rxF[i];
              //                        printf("extract rb %d, re %d => (%d,%d)\n",rb,i,*(short *)&rxF_ext[j],*(1+(short*)&rxF_ext[j]));
              dl_ch0_ext[j]=dl_ch0[i];
              dl_ch1_ext[j++]=dl_ch1[i];
              //                printf("ch %d => (%d,%d)\n",i,*(short *)&dl_ch0[i],*(1+(short*)&dl_ch0[i]));
            }
          }

          nb_rb++;
          dl_ch0_ext+=8;
          dl_ch1_ext+=8;
          rxF_ext+=8;


          dl_ch0+=12;
          dl_ch1+=12;
          rxF+=12;
        }
      }

      // Do middle RB (around DC)

      if (symbol_mod > 0) {
        for (i=0; i<6; i++) {
          dl_ch0_ext[i]=dl_ch0[i];
          dl_ch1_ext[i]=dl_ch1[i];
          rxF_ext[i]=rxF[i];
        }

        rxF       = &rxdataF[aarx][((symbol*(frame_parms->ofdm_symbol_size)))];

        for (; i<12; i++) {
          dl_ch0_ext[i]=dl_ch0[i];
          dl_ch1_ext[i]=dl_ch1[i];
          rxF_ext[i]=rxF[(1+i)];
        }

        nb_rb++;
        dl_ch0_ext+=12;
        dl_ch1_ext+=12;
        rxF_ext+=12;

        dl_ch0+=12;
        dl_ch1+=12;
        rxF+=7;
        rb++;
      } else {
        j=0;

        for (i=0; i<6; i++) {
          if ((i!=nushiftmod3) &&
              (i!=nushiftmod3+3)) {
            dl_ch0_ext[j]=dl_ch0[i];
            dl_ch1_ext[j]=dl_ch1[i];
            rxF_ext[j++]=rxF[i];
            //              printf("**extract rb %d, re %d => (%d,%d)\n",rb,i,*(short *)&rxF_ext[j-1],*(1+(short*)&rxF_ext[j-1]));
          }
        }

        rxF       = &rxdataF[aarx][((symbol*(frame_parms->ofdm_symbol_size)))];

        for (; i<12; i++) {
          if ((i!=nushiftmod3+6) &&
              (i!=nushiftmod3+9)) {
            dl_ch0_ext[j]=dl_ch0[i];
            dl_ch1_ext[j]=dl_ch1[i];
            rxF_ext[j++]=rxF[(1+i-6)];
            //              printf("**extract rb %d, re %d => (%d,%d)\n",rb,i,*(short *)&rxF_ext[j-1],*(1+(short*)&rxF_ext[j-1]));
          }
        }


        nb_rb++;
        dl_ch0_ext+=8;
        dl_ch1_ext+=8;
        rxF_ext+=8;
        dl_ch0+=12;
        dl_ch1+=12;
        rxF+=7;
        rb++;
      }

      for (; rb<frame_parms->N_RB_DL; rb++) {

        if (symbol_mod>0) {
          //  printf("rb %d: %d\n",rb,rxF-&rxdataF[aarx][(symbol*(frame_parms->ofdm_symbol_size))*2]);
          memcpy(dl_ch0_ext,dl_ch0,12*sizeof(int32_t));
          memcpy(dl_ch1_ext,dl_ch1,12*sizeof(int32_t));

          for (i=0; i<12; i++)
            rxF_ext[i]=rxF[i];

          nb_rb++;
          dl_ch0_ext+=12;
          dl_ch1_ext+=12;
          rxF_ext+=12;

          dl_ch0+=12;
          dl_ch1+=12;
          rxF+=12;
        } else {
          j=0;

          for (i=0; i<12; i++) {
            if ((i!=nushiftmod3) &&
                (i!=nushiftmod3+3) &&
                (i!=nushiftmod3+6) &&
                (i!=nushiftmod3+9)) {
              rxF_ext[j]=rxF[i];
              //                printf("extract rb %d, re %d => (%d,%d)\n",rb,i,*(short *)&rxF_ext[j],*(1+(short*)&rxF_ext[j]));
              dl_ch0_ext[j]=dl_ch0[i];
              dl_ch1_ext[j++]=dl_ch1[i];
            }
          }

          nb_rb++;
          dl_ch0_ext+=8;
          dl_ch1_ext+=8;
          rxF_ext+=8;

          dl_ch0+=12;
          dl_ch1+=12;
          rxF+=12;
        }
      }
    }
  }
}



#ifdef NR_PDCCH_DCI_RUN
void nr_pdcch_channel_compensation(int32_t **rxdataF_ext,
                                   int32_t **dl_ch_estimates_ext,
                                   int32_t **rxdataF_comp,
                                   int32_t **rho,
                                   NR_DL_FRAME_PARMS *frame_parms,
                                   uint8_t symbol,
                                   uint8_t output_shift,
                                   uint32_t coreset_nbr_rb)
{

  uint16_t rb;
  #if defined(__x86_64__) || defined(__i386__)
    __m128i *dl_ch128, *rxdataF128, *rxdataF_comp128;
    __m128i *dl_ch128_2, *rho128;
  #elif defined(__arm__)
  #endif
  uint8_t aatx, aarx, pilots = 0;

short conjugate[8]__attribute__((aligned(16)))  = {-1,1,-1,1,-1,1,-1,1};
short conjugate2[8]__attribute__((aligned(16))) = {1,-1,1,-1,1,-1,1,-1};

  #ifdef DEBUG_DCI_DECODING
    LOG_I(PHY, "PDCCH comp: symbol %d\n",symbol);
  #endif
/*
	if (symbol == 0)
		pilots = 1;
*/
  for (aatx = 0; aatx < frame_parms->nb_antenna_ports_eNB; aatx++) {
    //if (frame_parms->mode1_flag && aatx>0) break; //if mode1_flag is set then there is only one stream to extract, independent of nb_antenna_ports_eNB
    for (aarx = 0; aarx < frame_parms->nb_antennas_rx; aarx++) {
      #if defined(__x86_64__) || defined(__i386__)
        // dl_ch128 = (__m128i *) &dl_ch_estimates_ext[(aatx << 1) + aarx][symbol * frame_parms->N_RB_DL * 12];
        // rxdataF128 = (__m128i *) &rxdataF_ext[aarx][symbol * frame_parms->N_RB_DL * 12];
        // rxdataF_comp128 = (__m128i *) &rxdataF_comp[(aatx << 1) + aarx][symbol * frame_parms->N_RB_DL * 12];
        dl_ch128 = (__m128i *) &dl_ch_estimates_ext[(aatx << 1) + aarx][symbol * coreset_nbr_rb * 9];
        rxdataF128 = (__m128i *) &rxdataF_ext[aarx][symbol * coreset_nbr_rb * 9];
        rxdataF_comp128 = (__m128i *) &rxdataF_comp[(aatx << 1) + aarx][symbol * coreset_nbr_rb * 9];
      #elif defined(__arm__)
      #endif
      #ifdef NR_PDCCH_DCI_DEBUG
        printf("\t\t<-NR_PDCCH_DCI_DEBUG (nr_pdcch_channel_compensation)-> Total of RBs to be computed (%d), and number of RE (%d) (9 RE per RB)\n",coreset_nbr_rb,coreset_nbr_rb*9);
      #endif
      uint32_t k=0;
      for (rb = 0; rb < coreset_nbr_rb; rb) { //FIXME this for loop risks an infinite loop if rb is not increased by 1 inside the loop
        #ifdef NR_PDCCH_DCI_DEBUG
          printf("\t\t<-NR_PDCCH_DCI_DEBUG (nr_pdcch_channel_compensation)-> rb=%d\n", rb);
        #endif
        #if defined(__x86_64__) || defined(__i386__)
        #ifdef NR_PDCCH_DCI_DEBUG
          printf("\t\t<-NR_PDCCH_DCI_DEBUG (nr_pdcch_channel_compensation)-> rxdataF_comp = rxdataF_ext(%d,%d) x dl_ch_ext(%d,%d) -> RB[%d] RE[%d]\n",
                  *(short *) &rxdataF_ext[(rb*9)+k],*(1 + (short*) &rxdataF_ext[(rb*9)+k]),
                  *(short *) &dl_ch_estimates_ext[(rb*9)+k],*(1 + (short*) &dl_ch_estimates_ext[(rb*9)+k]),
                  rb,k);
        #endif
        k++;
        if (k%9 == 0) rb++;
        #ifdef NR_PDCCH_DCI_DEBUG
          printf("\t\t<-NR_PDCCH_DCI_DEBUG (nr_pdcch_channel_compensation)-> rxdataF x dl_ch -> RB[%d] RE[%d]\n",rb,k);
        #endif
        k++;
        if (k%9 == 0) rb++;
        #ifdef NR_PDCCH_DCI_DEBUG
          printf("\t\t<-NR_PDCCH_DCI_DEBUG (nr_pdcch_channel_compensation)-> rxdataF x dl_ch -> RB[%d] RE[%d]\n",rb,k);
        #endif
        k++;
        if (k%9 == 0) rb++;
        #ifdef NR_PDCCH_DCI_DEBUG
          printf("\t\t<-NR_PDCCH_DCI_DEBUG (nr_pdcch_channel_compensation)-> rxdataF x dl_ch -> RB[%d] RE[%d]\n",rb,k);
        #endif
        k++;
        if (k%9 == 0) rb++;
        // multiply by conjugated channel
        mmtmpPD0 = _mm_madd_epi16(dl_ch128[0], rxdataF128[0]); // mmtmpPD0 contains real part of 4 consecutive outputs (32-bit)
        // print_ints("re",&mmtmpPD0);
        mmtmpPD1 = _mm_shufflelo_epi16(dl_ch128[0], _MM_SHUFFLE(2,3,0,1));
        mmtmpPD1 = _mm_shufflehi_epi16(mmtmpPD1, _MM_SHUFFLE(2,3,0,1));
        mmtmpPD1 = _mm_sign_epi16(mmtmpPD1, *(__m128i * )&conjugate[0]);

        #ifdef NR_PDCCH_DCI_DEBUG
        printf("\t\t<-NR_PDCCH_DCI_DEBUG (nr_pdcch_channel_compensation)-> conjugate\t ### \t");
        for (int conjugate_index=0 ; conjugate_index< 8 ; conjugate_index++)
          printf("conjugate[%d]=%d",conjugate_index,conjugate[conjugate_index]);
        printf("\n");
        #endif
      
        // print_ints("im",&mmtmpPD1);
        mmtmpPD1 = _mm_madd_epi16(mmtmpPD1, rxdataF128[0]); // mmtmpPD1 contains imag part of 4 consecutive outputs (32-bit)
        mmtmpPD0 = _mm_srai_epi32(mmtmpPD0, output_shift);
        // print_ints("re(shift)",&mmtmpPD0);
        mmtmpPD1 = _mm_srai_epi32(mmtmpPD1, output_shift);
        // print_ints("im(shift)",&mmtmpPD1);
        mmtmpPD2 = _mm_unpacklo_epi32(mmtmpPD0, mmtmpPD1);
        mmtmpPD3 = _mm_unpackhi_epi32(mmtmpPD0, mmtmpPD1);
        // print_ints("c0",&mmtmpPD2);
        // print_ints("c1",&mmtmpPD3);
        rxdataF_comp128[0] = _mm_packs_epi32(mmtmpPD2, mmtmpPD3);
        // print_shorts("rx:",rxdataF128);
        // print_shorts("ch:",dl_ch128);
        // print_shorts("pack:",rxdataF_comp128);
        #ifdef NR_PDCCH_DCI_DEBUG
          printf("\t\t<-NR_PDCCH_DCI_DEBUG (nr_pdcch_channel_compensation)-> rxdataF x dl_ch -> RB[%d] RE[%d]\n",rb,k);
        #endif
        k++;
        if (k%9 == 0) rb++;
        #ifdef NR_PDCCH_DCI_DEBUG
          printf("\t\t<-NR_PDCCH_DCI_DEBUG (nr_pdcch_channel_compensation)-> rxdataF x dl_ch -> RB[%d] RE[%d]\n",rb,k);
        #endif
        k++;
        if (k%9 == 0) rb++;
        #ifdef NR_PDCCH_DCI_DEBUG
          printf("\t\t<-NR_PDCCH_DCI_DEBUG (nr_pdcch_channel_compensation)-> rxdataF x dl_ch -> RB[%d] RE[%d]\n",rb,k);
        #endif
        k++;
        if (k%9 == 0) rb++;
        #ifdef NR_PDCCH_DCI_DEBUG
          printf("\t\t<-NR_PDCCH_DCI_DEBUG (nr_pdcch_channel_compensation)-> rxdataF x dl_ch -> RB[%d] RE[%d]\n",rb,k);
        #endif
        k++;
        if (k%9 == 0) rb++;
        // multiply by conjugated channel
        mmtmpPD0 = _mm_madd_epi16(dl_ch128[1], rxdataF128[1]); // mmtmpPD0 contains real part of 4 consecutive outputs (32-bit)
        mmtmpPD1 = _mm_shufflelo_epi16(dl_ch128[1], _MM_SHUFFLE(2,3,0,1));
        mmtmpPD1 = _mm_shufflehi_epi16(mmtmpPD1, _MM_SHUFFLE(2,3,0,1));
        mmtmpPD1 = _mm_sign_epi16(mmtmpPD1, *(__m128i * )conjugate);
        mmtmpPD1 = _mm_madd_epi16(mmtmpPD1, rxdataF128[1]); // mmtmpPD1 contains imag part of 4 consecutive outputs (32-bit)
        mmtmpPD0 = _mm_srai_epi32(mmtmpPD0, output_shift);
        mmtmpPD1 = _mm_srai_epi32(mmtmpPD1, output_shift);
        mmtmpPD2 = _mm_unpacklo_epi32(mmtmpPD0, mmtmpPD1);
        mmtmpPD3 = _mm_unpackhi_epi32(mmtmpPD0, mmtmpPD1);
        rxdataF_comp128[1] = _mm_packs_epi32(mmtmpPD2, mmtmpPD3);
        // print_shorts("rx:",rxdataF128+1);
        // print_shorts("ch:",dl_ch128+1);
        // print_shorts("pack:",rxdataF_comp128+1);
        // multiply by conjugated channel
        #ifdef NR_PDCCH_DCI_DEBUG
          printf("\t\t<-NR_PDCCH_DCI_DEBUG (nr_pdcch_channel_compensation)-> rxdataF x dl_ch -> RB[%d] RE[%d]\n",rb,k);
        #endif
        k++;
        if (k%9 == 0) rb++;
        #ifdef NR_PDCCH_DCI_DEBUG
          printf("\t\t<-NR_PDCCH_DCI_DEBUG (nr_pdcch_channel_compensation)-> rxdataF x dl_ch -> RB[%d] RE[%d]\n",rb,k);
        #endif
        k++;
        if (k%9 == 0) rb++;
        #ifdef NR_PDCCH_DCI_DEBUG
          printf("\t\t<-NR_PDCCH_DCI_DEBUG (nr_pdcch_channel_compensation)-> rxdataF x dl_ch -> RB[%d] RE[%d]\n",rb,k);
        #endif
        k++;
        if (k%9 == 0) rb++;
        #ifdef NR_PDCCH_DCI_DEBUG
          printf("\t\t<-NR_PDCCH_DCI_DEBUG (nr_pdcch_channel_compensation)-> rxdataF x dl_ch -> RB[%d] RE[%d]\n",rb,k);
        #endif
        k++;
        if (k%9 == 0) rb++;
        mmtmpPD0 = _mm_madd_epi16(dl_ch128[2], rxdataF128[2]); // mmtmpPD0 contains real part of 4 consecutive outputs (32-bit)
        mmtmpPD1 = _mm_shufflelo_epi16(dl_ch128[2],_MM_SHUFFLE(2,3,0,1));
        mmtmpPD1 = _mm_shufflehi_epi16(mmtmpPD1, _MM_SHUFFLE(2,3,0,1));
        mmtmpPD1 = _mm_sign_epi16(mmtmpPD1, *(__m128i * )conjugate);
        mmtmpPD1 = _mm_madd_epi16(mmtmpPD1, rxdataF128[2]); // mmtmpPD1 contains imag part of 4 consecutive outputs (32-bit)
        mmtmpPD0 = _mm_srai_epi32(mmtmpPD0, output_shift);
        mmtmpPD1 = _mm_srai_epi32(mmtmpPD1, output_shift);
        mmtmpPD2 = _mm_unpacklo_epi32(mmtmpPD0, mmtmpPD1);
        mmtmpPD3 = _mm_unpackhi_epi32(mmtmpPD0, mmtmpPD1);
        rxdataF_comp128[2] = _mm_packs_epi32(mmtmpPD2, mmtmpPD3);
        // We compute the third part of 4 symbols contained in one entire RB = 12 RE
        //if (rb < 6 || rb > 95) {
        #ifdef NR_PDCCH_DCI_DEBUG
          print_shorts("\t\trxdataF_ext:", rxdataF128);
          print_shorts("\t\tdl_ch:", dl_ch128);
          print_shorts("\t\trxdataF_comp:", rxdataF_comp128);
          print_shorts("\t\trxdataF_ext:", rxdataF128 + 1);
          print_shorts("\t\tdl_ch:", dl_ch128 + 1);
          print_shorts("\t\trxdataF_comp:", rxdataF_comp128 + 1);
          print_shorts("\t\ttrxdataF_ext:", rxdataF128 + 2);
          print_shorts("\t\tdl_ch:", dl_ch128 + 2);
          print_shorts("\t\trxdataF_comp:", rxdataF_comp128 + 2);
        #endif
        //}
        dl_ch128 += 3;
        rxdataF128 += 3;
        rxdataF_comp128 += 3;
        //if ((rb + 1) % 4 == 3)
        //rb++;
        // if rxdataF_comp does contains pilot DM-RS PDCCH, as in previous code rxdataF_comp128 is a set of 4 consecutive outputs (32-bit)
        // the computation of third part of 4 symbols contains last 9th symbol of the current rb + 3 first symbols of the next rb
        // so rb computing must be take this into consideration, and every 4 rb, rb must be increased twice
        //}

// This code will replace the code below for nr
//#else
/*
				if (pilots == 0) {
					mmtmpPD0 = _mm_madd_epi16(dl_ch128[2],rxdataF128[2]);
					// mmtmpPD0 contains real part of 4 consecutive outputs (32-bit)
					mmtmpPD1 = _mm_shufflelo_epi16(dl_ch128[2],_MM_SHUFFLE(2,3,0,1));
					mmtmpPD1 = _mm_shufflehi_epi16(mmtmpPD1,_MM_SHUFFLE(2,3,0,1));
					mmtmpPD1 = _mm_sign_epi16(mmtmpPD1,*(__m128i*)conjugate);
					mmtmpPD1 = _mm_madd_epi16(mmtmpPD1,rxdataF128[2]);
					// mmtmpPD1 contains imag part of 4 consecutive outputs (32-bit)
					mmtmpPD0 = _mm_srai_epi32(mmtmpPD0,output_shift);
					mmtmpPD1 = _mm_srai_epi32(mmtmpPD1,output_shift);
					mmtmpPD2 = _mm_unpacklo_epi32(mmtmpPD0,mmtmpPD1);
					mmtmpPD3 = _mm_unpackhi_epi32(mmtmpPD0,mmtmpPD1);

					rxdataF_comp128[2] = _mm_packs_epi32(mmtmpPD2,mmtmpPD3);
				}

				print_shorts("rx:",rxdataF128);
				print_shorts("ch:",dl_ch128);
				print_shorts("pack:",rxdataF_comp128);
				print_shorts("\trx:",rxdataF128+1);
				print_shorts("\tch:",dl_ch128+1);
				print_shorts("\tpack:",rxdataF_comp128+1);
				print_shorts("\t\trx:",rxdataF128+2);
				print_shorts("\t\tch:",dl_ch128+2);
				print_shorts("\t\tpack:",rxdataF_comp128+2);

				if (pilots==0) {
					dl_ch128+=3;
					rxdataF128+=3;
					rxdataF_comp128+=3;
				} else {
					dl_ch128+=2;
					rxdataF128+=2;
					rxdataF_comp128+=2;
				}

*/
//#endif

#elif defined(__arm__)

#endif
      }
    }
  }

	if (rho) {

		for (aarx = 0; aarx < frame_parms->nb_antennas_rx; aarx++) {

#if defined(__x86_64__) || defined(__i386__)
			rho128 = (__m128i *) &rho[aarx][symbol * frame_parms->N_RB_DL * 12];
			dl_ch128 = (__m128i *) &dl_ch_estimates_ext[aarx][symbol
					* frame_parms->N_RB_DL * 12];
			dl_ch128_2 = (__m128i *) &dl_ch_estimates_ext[2 + aarx][symbol
					* frame_parms->N_RB_DL * 12];

#elif defined(__arm__)

#endif

//for (rb = 0; rb < frame_parms->N_RB_DL; rb++) {
for (rb = 0; rb < coreset_nbr_rb; rb++) {
#if defined(__x86_64__) || defined(__i386__)

				// multiply by conjugated channel
				mmtmpPD0 = _mm_madd_epi16(dl_ch128[0], dl_ch128_2[0]);
				//  print_ints("re",&mmtmpD0);

				// mmtmpD0 contains real part of 4 consecutive outputs (32-bit)
				mmtmpPD1 = _mm_shufflelo_epi16(dl_ch128[0],
						_MM_SHUFFLE(2,3,0,1));
				mmtmpPD1 = _mm_shufflehi_epi16(mmtmpPD1, _MM_SHUFFLE(2,3,0,1));
				mmtmpPD1 = _mm_sign_epi16(mmtmpPD1, *(__m128i * )&conjugate[0]);
				//  print_ints("im",&mmtmpPD1);
				mmtmpPD1 = _mm_madd_epi16(mmtmpPD1, dl_ch128_2[0]);
				// mmtmpPD1 contains imag part of 4 consecutive outputs (32-bit)
				mmtmpPD0 = _mm_srai_epi32(mmtmpPD0, output_shift);
				//  print_ints("re(shift)",&mmtmpD0);
				mmtmpPD1 = _mm_srai_epi32(mmtmpPD1, output_shift);
				//  print_ints("im(shift)",&mmtmpD1);
				mmtmpPD2 = _mm_unpacklo_epi32(mmtmpPD0, mmtmpPD1);
				mmtmpPD3 = _mm_unpackhi_epi32(mmtmpPD0, mmtmpPD1);
				//        print_ints("c0",&mmtmpPD2);
				//  print_ints("c1",&mmtmpPD3);
				rho128[0] = _mm_packs_epi32(mmtmpPD2, mmtmpPD3);

				//print_shorts("rx:",dl_ch128_2);
				//print_shorts("ch:",dl_ch128);
				//print_shorts("pack:",rho128);

				// multiply by conjugated channel
				mmtmpPD0 = _mm_madd_epi16(dl_ch128[1], dl_ch128_2[1]);
				// mmtmpD0 contains real part of 4 consecutive outputs (32-bit)
				mmtmpPD1 = _mm_shufflelo_epi16(dl_ch128[1],
						_MM_SHUFFLE(2,3,0,1));
				mmtmpPD1 = _mm_shufflehi_epi16(mmtmpPD1, _MM_SHUFFLE(2,3,0,1));
				mmtmpPD1 = _mm_sign_epi16(mmtmpPD1, *(__m128i * )conjugate);
				mmtmpPD1 = _mm_madd_epi16(mmtmpPD1, dl_ch128_2[1]);
				// mmtmpD1 contains imag part of 4 consecutive outputs (32-bit)
				mmtmpPD0 = _mm_srai_epi32(mmtmpPD0, output_shift);
				mmtmpPD1 = _mm_srai_epi32(mmtmpPD1, output_shift);
				mmtmpPD2 = _mm_unpacklo_epi32(mmtmpPD0, mmtmpPD1);
				mmtmpPD3 = _mm_unpackhi_epi32(mmtmpPD0, mmtmpPD1);

				rho128[1] = _mm_packs_epi32(mmtmpPD2, mmtmpPD3);
				//print_shorts("rx:",dl_ch128_2+1);
				//print_shorts("ch:",dl_ch128+1);
				//print_shorts("pack:",rho128+1);
				// multiply by conjugated channel
				mmtmpPD0 = _mm_madd_epi16(dl_ch128[2], dl_ch128_2[2]);
				// mmtmpPD0 contains real part of 4 consecutive outputs (32-bit)
				mmtmpPD1 = _mm_shufflelo_epi16(dl_ch128[2],
						_MM_SHUFFLE(2,3,0,1));
				mmtmpPD1 = _mm_shufflehi_epi16(mmtmpPD1, _MM_SHUFFLE(2,3,0,1));
				mmtmpPD1 = _mm_sign_epi16(mmtmpPD1, *(__m128i * )conjugate);
				mmtmpPD1 = _mm_madd_epi16(mmtmpPD1, dl_ch128_2[2]);
				// mmtmpPD1 contains imag part of 4 consecutive outputs (32-bit)
				mmtmpPD0 = _mm_srai_epi32(mmtmpPD0, output_shift);
				mmtmpPD1 = _mm_srai_epi32(mmtmpPD1, output_shift);
				mmtmpPD2 = _mm_unpacklo_epi32(mmtmpPD0, mmtmpPD1);
				mmtmpPD3 = _mm_unpackhi_epi32(mmtmpPD0, mmtmpPD1);

				rho128[2] = _mm_packs_epi32(mmtmpPD2, mmtmpPD3);
				//print_shorts("rx:",dl_ch128_2+2);
				//print_shorts("ch:",dl_ch128+2);
				//print_shorts("pack:",rho128+2);

				dl_ch128 += 3;
				dl_ch128_2 += 3;
				rho128 += 3;

#elif defined(__arm_)

#endif
			}
		}

	}

#if defined(__x86_64__) || defined(__i386__)
	_mm_empty();
	_m_empty();
#endif
}

#endif

/*
void pdcch_channel_compensation(int32_t **rxdataF_ext,
                                int32_t **dl_ch_estimates_ext,
                                int32_t **rxdataF_comp,
                                int32_t **rho,
                                NR_DL_FRAME_PARMS *frame_parms,
                                uint8_t symbol,
                                uint8_t output_shift)
{

  uint16_t rb;
#if defined(__x86_64__) || defined(__i386__)
  __m128i *dl_ch128,*rxdataF128,*rxdataF_comp128;
  __m128i *dl_ch128_2, *rho128;
#elif defined(__arm__)

#endif
  uint8_t aatx,aarx,pilots=0;




#ifdef DEBUG_DCI_DECODING
  LOG_I(PHY, "PDCCH comp: symbol %d\n",symbol);
#endif

  if (symbol==0)
    pilots=1;

  for (aatx=0; aatx<frame_parms->nb_antenna_ports_eNB; aatx++) {
    //if (frame_parms->mode1_flag && aatx>0) break; //if mode1_flag is set then there is only one stream to extract, independent of nb_antenna_ports_eNB

    for (aarx=0; aarx<frame_parms->nb_antennas_rx; aarx++) {

#if defined(__x86_64__) || defined(__i386__)
      dl_ch128          = (__m128i *)&dl_ch_estimates_ext[(aatx<<1)+aarx][symbol*frame_parms->N_RB_DL*12];
      rxdataF128        = (__m128i *)&rxdataF_ext[aarx][symbol*frame_parms->N_RB_DL*12];
      rxdataF_comp128   = (__m128i *)&rxdataF_comp[(aatx<<1)+aarx][symbol*frame_parms->N_RB_DL*12];
#elif defined(__arm__)

#endif

      for (rb=0; rb<frame_parms->N_RB_DL; rb++) {

#if defined(__x86_64__) || defined(__i386__)
        // multiply by conjugated channel
        mmtmpPD0 = _mm_madd_epi16(dl_ch128[0],rxdataF128[0]);
        //  print_ints("re",&mmtmpPD0);

        // mmtmpPD0 contains real part of 4 consecutive outputs (32-bit)
        mmtmpPD1 = _mm_shufflelo_epi16(dl_ch128[0],_MM_SHUFFLE(2,3,0,1));
        mmtmpPD1 = _mm_shufflehi_epi16(mmtmpPD1,_MM_SHUFFLE(2,3,0,1));
        mmtmpPD1 = _mm_sign_epi16(mmtmpPD1,*(__m128i*)&conjugate[0]);
        //  print_ints("im",&mmtmpPD1);
        mmtmpPD1 = _mm_madd_epi16(mmtmpPD1,rxdataF128[0]);
        // mmtmpPD1 contains imag part of 4 consecutive outputs (32-bit)
        mmtmpPD0 = _mm_srai_epi32(mmtmpPD0,output_shift);
        //  print_ints("re(shift)",&mmtmpPD0);
        mmtmpPD1 = _mm_srai_epi32(mmtmpPD1,output_shift);
        //  print_ints("im(shift)",&mmtmpPD1);
        mmtmpPD2 = _mm_unpacklo_epi32(mmtmpPD0,mmtmpPD1);
        mmtmpPD3 = _mm_unpackhi_epi32(mmtmpPD0,mmtmpPD1);
        //        print_ints("c0",&mmtmpPD2);
        //  print_ints("c1",&mmtmpPD3);
        rxdataF_comp128[0] = _mm_packs_epi32(mmtmpPD2,mmtmpPD3);
        //  print_shorts("rx:",rxdataF128);
        //  print_shorts("ch:",dl_ch128);
        //  print_shorts("pack:",rxdataF_comp128);

        // multiply by conjugated channel
        mmtmpPD0 = _mm_madd_epi16(dl_ch128[1],rxdataF128[1]);
        // mmtmpPD0 contains real part of 4 consecutive outputs (32-bit)
        mmtmpPD1 = _mm_shufflelo_epi16(dl_ch128[1],_MM_SHUFFLE(2,3,0,1));
        mmtmpPD1 = _mm_shufflehi_epi16(mmtmpPD1,_MM_SHUFFLE(2,3,0,1));
        mmtmpPD1 = _mm_sign_epi16(mmtmpPD1,*(__m128i*)conjugate);
        mmtmpPD1 = _mm_madd_epi16(mmtmpPD1,rxdataF128[1]);
        // mmtmpPD1 contains imag part of 4 consecutive outputs (32-bit)
        mmtmpPD0 = _mm_srai_epi32(mmtmpPD0,output_shift);
        mmtmpPD1 = _mm_srai_epi32(mmtmpPD1,output_shift);
        mmtmpPD2 = _mm_unpacklo_epi32(mmtmpPD0,mmtmpPD1);
        mmtmpPD3 = _mm_unpackhi_epi32(mmtmpPD0,mmtmpPD1);

        rxdataF_comp128[1] = _mm_packs_epi32(mmtmpPD2,mmtmpPD3);

        //  print_shorts("rx:",rxdataF128+1);
        //  print_shorts("ch:",dl_ch128+1);
        //  print_shorts("pack:",rxdataF_comp128+1);
        // multiply by conjugated channel
        if (pilots == 0) {
          mmtmpPD0 = _mm_madd_epi16(dl_ch128[2],rxdataF128[2]);
          // mmtmpPD0 contains real part of 4 consecutive outputs (32-bit)
          mmtmpPD1 = _mm_shufflelo_epi16(dl_ch128[2],_MM_SHUFFLE(2,3,0,1));
          mmtmpPD1 = _mm_shufflehi_epi16(mmtmpPD1,_MM_SHUFFLE(2,3,0,1));
          mmtmpPD1 = _mm_sign_epi16(mmtmpPD1,*(__m128i*)conjugate);
          mmtmpPD1 = _mm_madd_epi16(mmtmpPD1,rxdataF128[2]);
          // mmtmpPD1 contains imag part of 4 consecutive outputs (32-bit)
          mmtmpPD0 = _mm_srai_epi32(mmtmpPD0,output_shift);
          mmtmpPD1 = _mm_srai_epi32(mmtmpPD1,output_shift);
          mmtmpPD2 = _mm_unpacklo_epi32(mmtmpPD0,mmtmpPD1);
          mmtmpPD3 = _mm_unpackhi_epi32(mmtmpPD0,mmtmpPD1);

          rxdataF_comp128[2] = _mm_packs_epi32(mmtmpPD2,mmtmpPD3);
        }

        //  print_shorts("rx:",rxdataF128+2);
        //  print_shorts("ch:",dl_ch128+2);
        //        print_shorts("pack:",rxdataF_comp128+2);

        if (pilots==0) {
          dl_ch128+=3;
          rxdataF128+=3;
          rxdataF_comp128+=3;
        } else {
          dl_ch128+=2;
          rxdataF128+=2;
          rxdataF_comp128+=2;
        }
#elif defined(__arm__)

#endif
      }
    }
  }


  if (rho) {

    for (aarx=0; aarx<frame_parms->nb_antennas_rx; aarx++) {

#if defined(__x86_64__) || defined(__i386__)
      rho128        = (__m128i *)&rho[aarx][symbol*frame_parms->N_RB_DL*12];
      dl_ch128      = (__m128i *)&dl_ch_estimates_ext[aarx][symbol*frame_parms->N_RB_DL*12];
      dl_ch128_2    = (__m128i *)&dl_ch_estimates_ext[2+aarx][symbol*frame_parms->N_RB_DL*12];

#elif defined(__arm__)
      
#endif
      for (rb=0; rb<frame_parms->N_RB_DL; rb++) {
#if defined(__x86_64__) || defined(__i386__)

        // multiply by conjugated channel
        mmtmpPD0 = _mm_madd_epi16(dl_ch128[0],dl_ch128_2[0]);
        //  print_ints("re",&mmtmpD0);

        // mmtmpD0 contains real part of 4 consecutive outputs (32-bit)
        mmtmpPD1 = _mm_shufflelo_epi16(dl_ch128[0],_MM_SHUFFLE(2,3,0,1));
        mmtmpPD1 = _mm_shufflehi_epi16(mmtmpPD1,_MM_SHUFFLE(2,3,0,1));
        mmtmpPD1 = _mm_sign_epi16(mmtmpPD1,*(__m128i*)&conjugate[0]);
        //  print_ints("im",&mmtmpPD1);
        mmtmpPD1 = _mm_madd_epi16(mmtmpPD1,dl_ch128_2[0]);
        // mmtmpPD1 contains imag part of 4 consecutive outputs (32-bit)
        mmtmpPD0 = _mm_srai_epi32(mmtmpPD0,output_shift);
        //  print_ints("re(shift)",&mmtmpD0);
        mmtmpPD1 = _mm_srai_epi32(mmtmpPD1,output_shift);
        //  print_ints("im(shift)",&mmtmpD1);
        mmtmpPD2 = _mm_unpacklo_epi32(mmtmpPD0,mmtmpPD1);
        mmtmpPD3 = _mm_unpackhi_epi32(mmtmpPD0,mmtmpPD1);
        //        print_ints("c0",&mmtmpPD2);
        //  print_ints("c1",&mmtmpPD3);
        rho128[0] = _mm_packs_epi32(mmtmpPD2,mmtmpPD3);

        //print_shorts("rx:",dl_ch128_2);
        //print_shorts("ch:",dl_ch128);
        //print_shorts("pack:",rho128);

        // multiply by conjugated channel
        mmtmpPD0 = _mm_madd_epi16(dl_ch128[1],dl_ch128_2[1]);
        // mmtmpD0 contains real part of 4 consecutive outputs (32-bit)
        mmtmpPD1 = _mm_shufflelo_epi16(dl_ch128[1],_MM_SHUFFLE(2,3,0,1));
        mmtmpPD1 = _mm_shufflehi_epi16(mmtmpPD1,_MM_SHUFFLE(2,3,0,1));
        mmtmpPD1 = _mm_sign_epi16(mmtmpPD1,*(__m128i*)conjugate);
        mmtmpPD1 = _mm_madd_epi16(mmtmpPD1,dl_ch128_2[1]);
        // mmtmpD1 contains imag part of 4 consecutive outputs (32-bit)
        mmtmpPD0 = _mm_srai_epi32(mmtmpPD0,output_shift);
        mmtmpPD1 = _mm_srai_epi32(mmtmpPD1,output_shift);
        mmtmpPD2 = _mm_unpacklo_epi32(mmtmpPD0,mmtmpPD1);
        mmtmpPD3 = _mm_unpackhi_epi32(mmtmpPD0,mmtmpPD1);


        rho128[1] =_mm_packs_epi32(mmtmpPD2,mmtmpPD3);
        //print_shorts("rx:",dl_ch128_2+1);
        //print_shorts("ch:",dl_ch128+1);
        //print_shorts("pack:",rho128+1);
        // multiply by conjugated channel
        mmtmpPD0 = _mm_madd_epi16(dl_ch128[2],dl_ch128_2[2]);
        // mmtmpPD0 contains real part of 4 consecutive outputs (32-bit)
        mmtmpPD1 = _mm_shufflelo_epi16(dl_ch128[2],_MM_SHUFFLE(2,3,0,1));
        mmtmpPD1 = _mm_shufflehi_epi16(mmtmpPD1,_MM_SHUFFLE(2,3,0,1));
        mmtmpPD1 = _mm_sign_epi16(mmtmpPD1,*(__m128i*)conjugate);
        mmtmpPD1 = _mm_madd_epi16(mmtmpPD1,dl_ch128_2[2]);
        // mmtmpPD1 contains imag part of 4 consecutive outputs (32-bit)
        mmtmpPD0 = _mm_srai_epi32(mmtmpPD0,output_shift);
        mmtmpPD1 = _mm_srai_epi32(mmtmpPD1,output_shift);
        mmtmpPD2 = _mm_unpacklo_epi32(mmtmpPD0,mmtmpPD1);
        mmtmpPD3 = _mm_unpackhi_epi32(mmtmpPD0,mmtmpPD1);

        rho128[2] = _mm_packs_epi32(mmtmpPD2,mmtmpPD3);
        //print_shorts("rx:",dl_ch128_2+2);
        //print_shorts("ch:",dl_ch128+2);
        //print_shorts("pack:",rho128+2);

        dl_ch128+=3;
        dl_ch128_2+=3;
        rho128+=3;

#elif defined(__arm_)


#endif
      }
    }

  }

#if defined(__x86_64__) || defined(__i386__)
  _mm_empty();
  _m_empty();
#endif
}
*/
void pdcch_detection_mrc(NR_DL_FRAME_PARMS *frame_parms,
                         int32_t **rxdataF_comp,
                         uint8_t symbol)
{

  uint8_t aatx;

#if defined(__x86_64__) || defined(__i386__)
  __m128i *rxdataF_comp128_0,*rxdataF_comp128_1;
#elif defined(__arm__)
 int16x8_t *rxdataF_comp128_0,*rxdataF_comp128_1;
#endif
  int32_t i;

  if (frame_parms->nb_antennas_rx>1) {
    for (aatx=0; aatx<frame_parms->nb_antenna_ports_eNB; aatx++) {
#if defined(__x86_64__) || defined(__i386__)
      rxdataF_comp128_0   = (__m128i *)&rxdataF_comp[(aatx<<1)][symbol*frame_parms->N_RB_DL*12];
      rxdataF_comp128_1   = (__m128i *)&rxdataF_comp[(aatx<<1)+1][symbol*frame_parms->N_RB_DL*12];
#elif defined(__arm__)
      rxdataF_comp128_0   = (int16x8_t *)&rxdataF_comp[(aatx<<1)][symbol*frame_parms->N_RB_DL*12];
      rxdataF_comp128_1   = (int16x8_t *)&rxdataF_comp[(aatx<<1)+1][symbol*frame_parms->N_RB_DL*12];
#endif
      // MRC on each re of rb
      for (i=0; i<frame_parms->N_RB_DL*3; i++) {
#if defined(__x86_64__) || defined(__i386__)
        rxdataF_comp128_0[i] = _mm_adds_epi16(_mm_srai_epi16(rxdataF_comp128_0[i],1),_mm_srai_epi16(rxdataF_comp128_1[i],1));
#elif defined(__arm__)
        rxdataF_comp128_0[i] = vhaddq_s16(rxdataF_comp128_0[i],rxdataF_comp128_1[i]);
#endif
      }
    }
  }

#if defined(__x86_64__) || defined(__i386__)
  _mm_empty();
  _m_empty();
#endif

}

void pdcch_siso(NR_DL_FRAME_PARMS *frame_parms,
                int32_t **rxdataF_comp,
                uint8_t l)
{


  uint8_t rb,re,jj,ii;

  jj=0;
  ii=0;

  for (rb=0; rb<frame_parms->N_RB_DL; rb++) {

    for (re=0; re<12; re++) {

      rxdataF_comp[0][jj++] = rxdataF_comp[0][ii];
      ii++;
    }
  }
}


void pdcch_alamouti(NR_DL_FRAME_PARMS *frame_parms,
                    int32_t **rxdataF_comp,
                    uint8_t symbol)
{


  int16_t *rxF0,*rxF1;
  uint8_t rb,re;
  int32_t jj=(symbol*frame_parms->N_RB_DL*12);

  rxF0     = (int16_t*)&rxdataF_comp[0][jj];  //tx antenna 0  h0*y
  rxF1     = (int16_t*)&rxdataF_comp[2][jj];  //tx antenna 1  h1*y

  for (rb=0; rb<frame_parms->N_RB_DL; rb++) {

    for (re=0; re<12; re+=2) {

      // Alamouti RX combining

      rxF0[0] = rxF0[0] + rxF1[2];
      rxF0[1] = rxF0[1] - rxF1[3];

      rxF0[2] = rxF0[2] - rxF1[0];
      rxF0[3] = rxF0[3] + rxF1[1];

      rxF0+=4;
      rxF1+=4;
    }
  }


}

int32_t avgP[4];




#ifdef NR_PDCCH_DCI_RUN
int32_t nr_rx_pdcch(PHY_VARS_NR_UE *ue,
                    uint32_t frame,
                    uint8_t nr_tti_rx,
                    uint8_t eNB_id,
                    MIMO_mode_t mimo_mode,
                    uint32_t high_speed_flag,
                    uint8_t is_secondary_ue,
                    int nb_coreset_active,
                    uint16_t symbol_mon,
                    NR_SEARCHSPACE_TYPE_t searchSpaceType) {

	#ifdef MU_RECEIVER
	uint8_t eNB_id_i=eNB_id+1; //add 1 to eNB_id to separate from wanted signal, chosen as the B/F'd pilots from the SeNB are shifted by 1
#endif

  NR_UE_COMMON *common_vars      = &ue->common_vars;
  NR_DL_FRAME_PARMS *frame_parms = &ue->frame_parms;
  NR_UE_PDCCH **pdcch_vars       = ue->pdcch_vars[ue->current_thread_id[nr_tti_rx]];
  NR_UE_PDCCH *pdcch_vars2       = ue->pdcch_vars[ue->current_thread_id[nr_tti_rx]][eNB_id];

  int do_common;
  if (searchSpaceType == common) do_common=1;
  if (searchSpaceType == ue_specific) do_common=0;
  uint8_t log2_maxh, aatx, aarx;
  int32_t avgs;
  uint8_t n_pdcch_symbols;
  // the variable mi can be removed for NR
  uint8_t mi = get_mi(frame_parms, nr_tti_rx);

/*
 * The following variables have been extracted from higher layer parameters
 * MIB1 => pdcchConfigSIB1
 * ControlResourceSet IE
 * pdcch-Config
 * pdcch-ConfigCommon
 */
#if 0
/*
 * initialize this values for testing
 */

        pdcch_vars2->coreset[nb_coreset_active].frequencyDomainResources                  = 0x1FFF2FF00000;
        //pdcch_vars2->coreset[nb_coreset_active].frequencyDomainResources                  = 0x1E0000000000;
        pdcch_vars2->coreset[nb_coreset_active].duration                                  = 2;
        pdcch_vars2->coreset[nb_coreset_active].cce_reg_mappingType.shiftIndex            = 0;
        pdcch_vars2->coreset[nb_coreset_active].cce_reg_mappingType.reg_bundlesize        = bundle_n6;
        pdcch_vars2->coreset[nb_coreset_active].cce_reg_mappingType.interleaversize       = interleave_n2;
        pdcch_vars2->coreset[nb_coreset_active].pdcchDMRSScramblingID                     = 1;
        for (int i=0; i < NR_NBR_SEARCHSPACE_ACT_BWP; i++){
          pdcch_vars[eNB_id]->searchSpace[i].nrofCandidates_aggrlevel1                      = 7;
          pdcch_vars[eNB_id]->searchSpace[i].nrofCandidates_aggrlevel2                      = 6;
          pdcch_vars[eNB_id]->searchSpace[i].nrofCandidates_aggrlevel4                      = 4;
          pdcch_vars[eNB_id]->searchSpace[i].nrofCandidates_aggrlevel8                      = 3;
          pdcch_vars[eNB_id]->searchSpace[i].nrofCandidates_aggrlevel16                     = 1;
          pdcch_vars[eNB_id]->searchSpace[i].searchSpaceType.sfi_nrofCandidates_aggrlevel1  = 7;
          pdcch_vars[eNB_id]->searchSpace[i].searchSpaceType.sfi_nrofCandidates_aggrlevel2  = 6;
          pdcch_vars[eNB_id]->searchSpace[i].searchSpaceType.sfi_nrofCandidates_aggrlevel4  = 4;
          pdcch_vars[eNB_id]->searchSpace[i].searchSpaceType.sfi_nrofCandidates_aggrlevel8  = 3;
          pdcch_vars[eNB_id]->searchSpace[i].searchSpaceType.sfi_nrofCandidates_aggrlevel16 = 1;
        }

/*
 * to be removed after testing
 */
#endif //(0)

  // number of RB (1 symbol) or REG (12 RE) in one CORESET: higher-layer parameter CORESET-freq-dom
  // (bit map 45 bits: each bit indicates 6 RB in CORESET -> 1 bit MSB indicates PRB 0..6 are part of CORESET)
  uint64_t coreset_freq_dom                                 = pdcch_vars2->coreset[nb_coreset_active].frequencyDomainResources;
  // number of symbols in CORESET: higher-layer parameter CORESET-time-dur {1,2,3}
  int coreset_time_dur                                      = pdcch_vars2->coreset[nb_coreset_active].duration;
  // depends on higher-layer parameter CORESET-shift-index {0,1,...,274}
  int n_shift                                               = pdcch_vars2->coreset[nb_coreset_active].cce_reg_mappingType.shiftIndex;
  // higher-layer parameter CORESET-REG-bundle-size (for non-interleaved L = 6 / for interleaved L {2,6})
  NR_UE_CORESET_REG_bundlesize_t reg_bundle_size_L          = pdcch_vars2->coreset[nb_coreset_active].cce_reg_mappingType.reg_bundlesize;
  // higher-layer parameter CORESET-interleaver-size {2,3,6}
  NR_UE_CORESET_interleaversize_t coreset_interleaver_size_R= pdcch_vars2->coreset[nb_coreset_active].cce_reg_mappingType.interleaversize;
  NR_UE_CORESET_precoder_granularity_t precoder_granularity = pdcch_vars2->coreset[nb_coreset_active].precoderGranularity;
  int tci_statesPDCCH                                       = pdcch_vars2->coreset[nb_coreset_active].tciStatesPDCCH;
  int tci_present                                           = pdcch_vars2->coreset[nb_coreset_active].tciPresentInDCI;
  uint16_t pdcch_DMRS_scrambling_id                         = pdcch_vars2->coreset[nb_coreset_active].pdcchDMRSScramblingID;

  // The UE can be assigned 4 different BWP but only one active at a time.
  // For each BWP the number of CORESETs is limited to 3 (including initial CORESET Id=0 -> ControlResourceSetId (0..maxNrofControlReourceSets-1) (0..12-1)
  //uint32_t n_BWP_start = 0;
  //uint32_t n_rb_offset = 0;
  uint32_t n_rb_offset                                      = pdcch_vars2->coreset[nb_coreset_active].rb_offset+43; //to be removed 43
  // start time position for CORESET
  // parameter symbol_mon is a 14 bits bitmap indicating monitoring symbols within a slot
  uint8_t start_symbol = 0;

  // at the moment we are considering that the PDCCH is always starting at symbol 0 of current slot
  // the following code to initialize start_symbol must be activated once we implement PDCCH demapping on symbol not equal to 0 (considering symbol_mon)
  for (int i=0; i < 14; i++) {
    if ((symbol_mon >> (i+1))&0x1 != 0) {
      start_symbol = i;
      i=14;
    }
  }
  
#ifdef NR_PDCCH_DCI_DEBUG
  printf("\t<-NR_PDCCH_DCI_DEBUG (nr_rx_pdcch)-> symbol_mon=(%d) and start_symbol=(%d)\n",symbol_mon,start_symbol);
  printf("\t<-NR_PDCCH_DCI_DEBUG (nr_rx_pdcch)-> coreset_freq_dom=(%lld) n_rb_offset=(%d) coreset_time_dur=(%d) n_shift=(%d) reg_bundle_size_L=(%d) coreset_interleaver_size_R=(%d) \n",
          coreset_freq_dom,n_rb_offset,coreset_time_dur,n_shift,reg_bundle_size_L,coreset_interleaver_size_R);
#endif

  //
  // according to 38.213 v15.1.0: a PDCCH monitoring pattern within a slot,
  // indicating first symbol(s) of the control resource set within a slot
  // for PDCCH monitoring, by higher layer parameter monitoringSymbolsWithinSlot
  //
  // at the moment we do not implement this and start_symbol is always 0
  // note that the bitmap symbol_mon may indicate several monitoring times within a same slot (symbols 0..13)
  // this may lead to a modification in ue scheduler

  // indicates the number of active CORESETs for the current BWP to decode PDCCH: max is 3 (this variable is not useful here, to be removed)
  uint8_t  coreset_nbr_act;
  // indicates the number of REG contained in the PDCCH (number of RBs * number of symbols, in CORESET)
  uint8_t  coreset_nbr_reg;
  uint32_t coreset_C;
  uint32_t coreset_nbr_rb = 0;

  // for (int j=0; j < coreset_nbr_act; j++) {
  // for each active CORESET (max number of active CORESETs in a BWP is 3),
  // we calculate the number of RB for each CORESET bitmap
  #ifdef NR_PDCCH_DCI_DEBUG
    printf("\t<-NR_PDCCH_DCI_DEBUG (nr_rx_pdcch)-> coreset_freq_dom=(%lld)\n",coreset_freq_dom);
  #endif
  int i; //for each bit in the coreset_freq_dom bitmap
  for (i = 0; i < 45; i++) {
    // this loop counts each bit of the bit map coreset_freq_dom, and increments nbr_RB_coreset for each bit set to '1'
    if (((coreset_freq_dom & 0x1FFFFFFFFFFF) >> i) & 0x1) coreset_nbr_rb++;
  }
  coreset_nbr_rb = 6 * coreset_nbr_rb; // coreset_nbr_rb has to be multiplied by 6 to indicate the number of PRB or REG(=12 RE) within the CORESET
  #ifdef NR_PDCCH_DCI_DEBUG
    printf("\t<-NR_PDCCH_DCI_DEBUG (nr_rx_pdcch)-> coreset_freq_dom=(%lld,%llx), coreset_nbr_rb=%d\n", coreset_freq_dom,coreset_freq_dom,coreset_nbr_rb);
  #endif
  coreset_nbr_reg = coreset_time_dur * coreset_nbr_rb;
  coreset_C = (uint32_t)(coreset_nbr_reg / (reg_bundle_size_L * coreset_interleaver_size_R));
  #ifdef NR_PDCCH_DCI_DEBUG
    printf("\t<-NR_PDCCH_DCI_DEBUG (nr_rx_pdcch)-> coreset_nbr_rb=%d, coreset_nbr_reg=%d, coreset_C=(%d/(%d*%d))=%d\n",
            coreset_nbr_rb, coreset_nbr_reg, coreset_nbr_reg, reg_bundle_size_L,coreset_interleaver_size_R, coreset_C);
  #endif

  for (int s = start_symbol; s < (start_symbol + coreset_time_dur); s++) {
    printf("\t<-NR_PDCCH_DCI_DEBUG (nr_rx_pdcch)-> we enter process pdcch ofdm symbol s=%d where coreset_time_dur=%d\n",s,coreset_time_dur);

/*	if (is_secondary_ue == 1) {
		pdcch_extract_rbs_single(common_vars->common_vars_rx_data_per_thread[ue->current_thread_id[nr_tti_rx]].rxdataF,
				common_vars->common_vars_rx_data_per_thread[ue->current_thread_id[nr_tti_rx]].dl_ch_estimates[eNB_id+1], //add 1 to eNB_id to compensate for the shifted B/F'd pilots from the SeNB
				pdcch_vars[eNB_id]->rxdataF_ext,
				pdcch_vars[eNB_id]->dl_ch_estimates_ext,
				0,
				high_speed_flag,
				frame_parms);
#ifdef MU_RECEIVER
		pdcch_extract_rbs_single(common_vars->common_vars_rx_data_per_thread[ue->current_thread_id[nr_tti_rx]].rxdataF,
				common_vars->common_vars_rx_data_per_thread[ue->current_thread_id[nr_tti_rx]].dl_ch_estimates[eNB_id_i - 1], //subtract 1 to eNB_id_i to compensate for the non-shifted pilots from the PeNB
				pdcch_vars[eNB_id_i]->rxdataF_ext,//shift by two to simulate transmission from a second antenna
				pdcch_vars[eNB_id_i]->dl_ch_estimates_ext,//shift by two to simulate transmission from a second antenna
				0,
				high_speed_flag,
				frame_parms);
#endif //MU_RECEIVER
	} else if (frame_parms->nb_antenna_ports_eNB>1) {
		pdcch_extract_rbs_dual(common_vars->common_vars_rx_data_per_thread[ue->current_thread_id[nr_tti_rx]].rxdataF,
				common_vars->common_vars_rx_data_per_thread[ue->current_thread_id[nr_tti_rx]].dl_ch_estimates[eNB_id],
				pdcch_vars[eNB_id]->rxdataF_ext,
				pdcch_vars[eNB_id]->dl_ch_estimates_ext,
				0,
				high_speed_flag,
				frame_parms);
	} else {*/
    #ifdef NR_PDCCH_DCI_DEBUG
      printf("\t<-NR_PDCCH_DCI_DEBUG (nr_rx_pdcch)-> we enter nr_pdcch_extract_rbs_single(is_secondary_ue=%d) to remove DM-RS PDCCH\n",
              is_secondary_ue);
      printf("\t<-NR_PDCCH_DCI_DEBUG (nr_rx_pdcch)-> in nr_pdcch_extract_rbs_single(rxdataF -> rxdataF_ext || dl_ch_estimates -> dl_ch_estimates_ext)\n");
    #endif
    nr_pdcch_extract_rbs_single(common_vars->common_vars_rx_data_per_thread[ue->current_thread_id[nr_tti_rx]].rxdataF,
                                common_vars->common_vars_rx_data_per_thread[ue->current_thread_id[nr_tti_rx]].dl_ch_estimates[eNB_id],
                                pdcch_vars[eNB_id]->rxdataF_ext,
                                pdcch_vars[eNB_id]->dl_ch_estimates_ext,
                                s,
                                high_speed_flag,
                                frame_parms,
                                coreset_freq_dom,
                                coreset_nbr_rb,
                                n_rb_offset);
/*
	printf("\t### in nr_rx_pdcch() function we enter pdcch_extract_rbs_single(is_secondary_ue=%d) to remove DM-RS PDCCH\n",is_secondary_ue);
	pdcch_extract_rbs_single(common_vars->common_vars_rx_data_per_thread[ue->current_thread_id[nr_tti_rx]].rxdataF,
			common_vars->common_vars_rx_data_per_thread[ue->current_thread_id[nr_tti_rx]].dl_ch_estimates[eNB_id],
			pdcch_vars[eNB_id]->rxdataF_ext,
			pdcch_vars[eNB_id]->dl_ch_estimates_ext,
			0,
			high_speed_flag,
			frame_parms);
*/

//}

    #ifdef NR_PDCCH_DCI_DEBUG
      printf("\t<-NR_PDCCH_DCI_DEBUG (nr_rx_pdcch)-> we enter pdcch_channel_level(avgP=%d) => compute channel level based on ofdm symbol 0, pdcch_vars[eNB_id]->dl_ch_estimates_ext\n",avgP);
      printf("\t<-NR_PDCCH_DCI_DEBUG (nr_rx_pdcch)-> in pdcch_channel_level(dl_ch_estimates_ext -> dl_ch_estimates_ext)\n");
    #endif
    // compute channel level based on ofdm symbol 0
    pdcch_channel_level(pdcch_vars[eNB_id]->dl_ch_estimates_ext,
                        frame_parms,
                        avgP,
						coreset_nbr_rb);
    avgs = 0;
    for (aatx = 0; aatx < frame_parms->nb_antenna_ports_eNB; aatx++)
      for (aarx = 0; aarx < frame_parms->nb_antennas_rx; aarx++)
        avgs = cmax(avgs, avgP[(aarx << 1) + aatx]);
    log2_maxh = (log2_approx(avgs) / 2) + 5;  //+frame_parms->nb_antennas_rx;
#ifdef UE_DEBUG_TRACE
LOG_D(PHY,"nr_tti_rx %d: pdcch log2_maxh = %d (%d,%d)\n",nr_tti_rx,log2_maxh,avgP[0],avgs);
#endif

#if T_TRACER
T(T_UE_PHY_PDCCH_ENERGY, T_INT(eNB_id), T_INT(0), T_INT(frame%1024), T_INT(nr_tti_rx),
  T_INT(avgP[0]), T_INT(avgP[1]), T_INT(avgP[2]), T_INT(avgP[3]));
#endif
    #ifdef NR_PDCCH_DCI_DEBUG
      printf("\t<-NR_PDCCH_DCI_DEBUG (nr_rx_pdcch)-> we enter nr_pdcch_channel_compensation(log2_maxh=%d)\n",log2_maxh);
      printf("\t<-NR_PDCCH_DCI_DEBUG (nr_rx_pdcch)-> in nr_pdcch_channel_compensation(rxdataF_ext x dl_ch_estimates_ext -> rxdataF_comp)\n");
    #endif
    // compute LLRs for ofdm symbol 0 only
    nr_pdcch_channel_compensation(pdcch_vars[eNB_id]->rxdataF_ext,
                                  pdcch_vars[eNB_id]->dl_ch_estimates_ext,
                                  pdcch_vars[eNB_id]->rxdataF_comp,
                                  (aatx > 1) ? pdcch_vars[eNB_id]->rho : NULL,
                                  frame_parms,
                                  s,
                                  log2_maxh,
                                  coreset_nbr_rb); // log2_maxh+I0_shift

/*
printf("\t### in nr_rx_pdcch() function we enter pdcch_channel_compensation(log2_maxh=%d) => compute LLRs for ofdm symbol 0 only, pdcch_vars[eNB_id]->rxdataF_ext ---> pdcch_vars[eNB_id]->rxdataF_comp\n",log2_maxh);

			// compute LLRs for ofdm symbol 0 only
			pdcch_channel_compensation(pdcch_vars[eNB_id]->rxdataF_ext,
					pdcch_vars[eNB_id]->dl_ch_estimates_ext,
					pdcch_vars[eNB_id]->rxdataF_comp,
					(aatx>1) ? pdcch_vars[eNB_id]->rho : NULL,
					frame_parms,
					0,
					log2_maxh);// log2_maxh+I0_shift
*/


#ifdef DEBUG_PHY

	if (nr_tti_rx==5)
	write_output("rxF_comp_d.m","rxF_c_d",&pdcch_vars[eNB_id]->rxdataF_comp[0][s*frame_parms->N_RB_DL*12],frame_parms->N_RB_DL*12,1,1);

#endif

#ifdef MU_RECEIVER

	if (is_secondary_ue) {
		//get MF output for interfering stream
		pdcch_channel_compensation(pdcch_vars[eNB_id_i]->rxdataF_ext,
				pdcch_vars[eNB_id_i]->dl_ch_estimates_ext,
				pdcch_vars[eNB_id_i]->rxdataF_comp,
				(aatx>1) ? pdcch_vars[eNB_id_i]->rho : NULL,
				frame_parms,
				0,
				log2_maxh);// log2_maxh+I0_shift
#ifdef DEBUG_PHY
		write_output("rxF_comp_i.m","rxF_c_i",&pdcch_vars[eNB_id_i]->rxdataF_comp[0][s*frame_parms->N_RB_DL*12],frame_parms->N_RB_DL*12,1,1);
#endif
		pdcch_dual_stream_correlation(frame_parms,
				0,
				pdcch_vars[eNB_id]->dl_ch_estimates_ext,
				pdcch_vars[eNB_id_i]->dl_ch_estimates_ext,
				pdcch_vars[eNB_id]->dl_ch_rho_ext,
				log2_maxh);
	}

#endif //MU_RECEIVER

    if (frame_parms->nb_antennas_rx > 1) {
#ifdef MU_RECEIVER

		if (is_secondary_ue) {
			pdcch_detection_mrc_i(frame_parms,
					pdcch_vars[eNB_id]->rxdataF_comp,
					pdcch_vars[eNB_id_i]->rxdataF_comp,
					pdcch_vars[eNB_id]->rho,
					pdcch_vars[eNB_id]->dl_ch_rho_ext,
					0);
#ifdef DEBUG_PHY
			write_output("rxF_comp_d.m","rxF_c_d",&pdcch_vars[eNB_id]->rxdataF_comp[0][s*frame_parms->N_RB_DL*12],frame_parms->N_RB_DL*12,1,1);
			write_output("rxF_comp_i.m","rxF_c_i",&pdcch_vars[eNB_id_i]->rxdataF_comp[0][s*frame_parms->N_RB_DL*12],frame_parms->N_RB_DL*12,1,1);
#endif
		} else
#endif //MU_RECEIVER
      #ifdef NR_PDCCH_DCI_DEBUG
        printf("\t<-NR_PDCCH_DCI_DEBUG (nr_rx_pdcch)-> we enter pdcch_detection_mrc(frame_parms->nb_antennas_rx=%d)\n",
                frame_parms->nb_antennas_rx);
      #endif
      pdcch_detection_mrc(frame_parms, pdcch_vars[eNB_id]->rxdataF_comp,s);
    }
    if (mimo_mode == SISO) {
      #ifdef NR_PDCCH_DCI_DEBUG
       printf("\t<-NR_PDCCH_DCI_DEBUG (nr_rx_pdcch)-> we enter pdcch_siso ---> pdcch_vars[eNB_id]->rxdataF_comp Nothing to do here. TO BE REMOVED!!!\n");
      #endif
      //pdcch_siso(frame_parms, pdcch_vars[eNB_id]->rxdataF_comp,s);
    } else pdcch_alamouti(frame_parms, pdcch_vars[eNB_id]->rxdataF_comp,s);

#ifdef MU_RECEIVER

	if (is_secondary_ue) {
		pdcch_qpsk_qpsk_llr(frame_parms,
				pdcch_vars[eNB_id]->rxdataF_comp,
				pdcch_vars[eNB_id_i]->rxdataF_comp,
				pdcch_vars[eNB_id]->dl_ch_rho_ext,
				pdcch_vars[eNB_id]->llr16, //subsequent function require 16 bit llr, but output must be 8 bit (actually clipped to 4, because of the Viterbi decoder)
				pdcch_vars[eNB_id]->llr,
				0);
		/*
		 #ifdef DEBUG_PHY
		 if (subframe==5) {
		 write_output("llr8_seq.m","llr8",&pdcch_vars[eNB_id]->llr[s*frame_parms->N_RB_DL*12],frame_parms->N_RB_DL*12,1,4);
		 write_output("llr16_seq.m","llr16",&pdcch_vars[eNB_id]->llr16[s*frame_parms->N_RB_DL*12],frame_parms->N_RB_DL*12,1,4);
		 }
		 #endif*/
	} else {
#endif //MU_RECEIVER

    #ifdef NR_PDCCH_DCI_DEBUG
      printf("\t<-NR_PDCCH_DCI_DEBUG (nr_rx_pdcch)-> we enter nr_pdcch_llr(for symbol %d), pdcch_vars[eNB_id]->rxdataF_comp ---> pdcch_vars[eNB_id]->llr \n",s);
      printf("\t<-NR_PDCCH_DCI_DEBUG (nr_rx_pdcch)-> in nr_pdcch_llr(rxdataF_comp -> llr)\n");
    #endif
    nr_pdcch_llr(frame_parms,
                 pdcch_vars[eNB_id]->rxdataF_comp,
                 (char *) pdcch_vars[eNB_id]->llr,
                 s,
                 coreset_nbr_rb);
    /*
    printf("\t### in nr_rx_pdcch() function we enter pdcch_llr(for symbol 0), pdcch_vars[eNB_id]->rxdataF_comp ---> pdcch_vars[eNB_id]->llr \n");
    pdcch_llr(frame_parms, pdcch_vars[eNB_id]->rxdataF_comp,(char *) pdcch_vars[eNB_id]->llr, 0);
    */
    /*#ifdef DEBUG_PHY
    write_output("llr8_seq.m","llr8",&pdcch_vars[eNB_id]->llr[s*frame_parms->N_RB_DL*12],frame_parms->N_RB_DL*12,1,4);
    #endif*/

#ifdef MU_RECEIVER
}
#endif //MU_RECEIVER
#if T_TRACER
T(T_UE_PHY_PDCCH_IQ, T_INT(frame_parms->N_RB_DL), T_INT(frame_parms->N_RB_DL),
  T_INT(n_pdcch_symbols),
  T_BUFFER(pdcch_vars[eNB_id]->rxdataF_comp, frame_parms->N_RB_DL*12*n_pdcch_symbols* 4));
#endif
#ifdef DEBUG_DCI_DECODING
	printf("demapping: nr_tti_rx %d, mi %d, tdd_config %d\n",nr_tti_rx,get_mi(frame_parms,nr_tti_rx),frame_parms->tdd_config);
#endif

  }

  #ifdef NR_PDCCH_DCI_DEBUG
    printf("\t<-NR_PDCCH_DCI_DEBUG (nr_rx_pdcch)-> we enter nr_pdcch_demapping()\n");
  #endif
  nr_pdcch_demapping(pdcch_vars[eNB_id]->llr,
                     pdcch_vars[eNB_id]->wbar,
                     frame_parms,
                     coreset_time_dur,
                     coreset_nbr_rb);
  #ifdef NR_PDCCH_DCI_DEBUG
    printf("\t<-NR_PDCCH_DCI_DEBUG (nr_rx_pdcch)-> we enter nr_pdcch_deinterleaving()\n");
  #endif
  nr_pdcch_deinterleaving(frame_parms,
                          (uint16_t*) pdcch_vars[eNB_id]->e_rx,
                          pdcch_vars[eNB_id]->wbar,
                          coreset_time_dur,
                          reg_bundle_size_L,
                          coreset_interleaver_size_R,
                          n_shift,
                          coreset_nbr_rb);
  #ifdef NR_PDCCH_DCI_DEBUG
    printf("\t<-NR_PDCCH_DCI_DEBUG (nr_rx_pdcch)-> we enter nr_pdcch_unscrambling()\n");
    for (int i=0; i<(coreset_time_dur*coreset_nbr_rb*9); i++){
		printf("\te_rx[%d]=(%d,%d)",i,*(char*) &pdcch_vars[eNB_id]->e_rx[i],*(1 + (char*) &pdcch_vars[eNB_id]->e_rx[i]));
		if (i%10 == 0) printf("\n");
	}
	printf("\n");
  #endif
  nr_pdcch_unscrambling(pdcch_vars[eNB_id]->crnti,
                        frame_parms,
                        nr_tti_rx,
                        pdcch_vars[eNB_id]->e_rx,
                        coreset_time_dur*coreset_nbr_rb*9*2,
                        // get_nCCE(n_pdcch_symbols, frame_parms, mi) * 72,
                        pdcch_DMRS_scrambling_id,
                        do_common);
   #ifdef NR_PDCCH_DCI_DEBUG
    printf("\t<-NR_PDCCH_DCI_DEBUG (nr_rx_pdcch)-> we end nr_pdcch_unscrambling()\n");
    for (int i=0; i<(coreset_time_dur*coreset_nbr_rb*9); i++){
		printf("\te_rx[%d]=(%d,%d)",i,*(char*) &pdcch_vars[eNB_id]->e_rx[i],*(1 + (char*) &pdcch_vars[eNB_id]->e_rx[i]));
		if (i%10 == 0) printf("\n");
	}
	printf("\n");
  #endif

/*
	printf("\t### in nr_rx_pdcch() function we enter pdcch_demapping()\n");

	pdcch_demapping(pdcch_vars[eNB_id]->llr,
			pdcch_vars[eNB_id]->wbar,
			frame_parms,
			n_pdcch_symbols,
			get_mi(frame_parms,nr_tti_rx));

	printf("\t### in nr_rx_pdcch() function we enter pdcch_deinterleaving()\n");

	pdcch_deinterleaving(frame_parms,
			(uint16_t*)pdcch_vars[eNB_id]->e_rx,
			pdcch_vars[eNB_id]->wbar,
			n_pdcch_symbols,
			mi);

	printf("\t### in nr_rx_pdcch() function we enter pdcch_unscrambling()\n");

	pdcch_unscrambling(frame_parms,
			nr_tti_rx,
			pdcch_vars[eNB_id]->e_rx,
			get_nCCE(n_pdcch_symbols,frame_parms,mi)*72);
*/

	pdcch_vars[eNB_id]->num_pdcch_symbols = n_pdcch_symbols;

  #ifdef NR_PDCCH_DCI_DEBUG
    printf("\t<-NR_PDCCH_DCI_DEBUG (nr_rx_pdcch)-> Ending nr_rx_pdcch() function\n");
  #endif
  return (0);
}
#endif



void pdcch_scrambling(NR_DL_FRAME_PARMS *frame_parms,
                      uint8_t nr_tti_rx,
                      uint8_t *e,
                      uint32_t length)
{
  int i;
  uint8_t reset;
  uint32_t x1, x2, s=0;

  reset = 1;
  // x1 is set in lte_gold_generic

  x2 = (nr_tti_rx<<9) + frame_parms->Nid_cell; //this is c_init in 36.211 Sec 6.8.2

  for (i=0; i<length; i++) {
    if ((i&0x1f)==0) {
      s = lte_gold_generic(&x1, &x2, reset);
      //printf("lte_gold[%d]=%x\n",i,s);
      reset = 0;
    }

    //    printf("scrambling %d : e %d, c %d\n",i,e[i],((s>>(i&0x1f))&1));
    if (e[i] != 2) // <NIL> element is 2
      e[i] = (e[i]&1) ^ ((s>>(i&0x1f))&1);
  }
}


#ifdef NR_PDCCH_DCI_RUN

void nr_pdcch_unscrambling(uint16_t crnti, NR_DL_FRAME_PARMS *frame_parms, uint8_t nr_tti_rx,
		int8_t* llr, uint32_t length, uint16_t pdcch_DMRS_scrambling_id, int do_common) {

	int i;
	uint8_t reset;
	uint32_t x1, x2, s = 0;
  uint16_t n_id; //{0,1,...,65535}
  uint32_t n_rnti;

	reset = 1;
	// x1 is set in first call to lte_gold_generic
	//do_common=1;
if (do_common){
  n_id = frame_parms->Nid_cell;
  n_rnti = 0;
} else {
  n_id = pdcch_DMRS_scrambling_id;
  n_rnti = (uint32_t)crnti;
}
//x2 = ((n_rnti * (1 << 16)) + n_id)%(1 << 31);
//uint32_t puissance_2_16 = ((1<<16)*n_rnti)+n_id;
//uint32_t puissance_2_31= (1<<30)*2;
//uint32_t calc_x2=puissance_2_16%puissance_2_31;
    x2 = (((1<<16)*n_rnti)+n_id)%((1<<30)*2); //this is c_init in 38.211 v15.1.0 Section 7.3.2.3
//	x2 = (nr_tti_rx << 9) + frame_parms->Nid_cell; //this is c_init in 36.211 Sec 6.8.2
#ifdef NR_PDCCH_DCI_DEBUG
printf("\t\t<-NR_PDCCH_DCI_DEBUG (nr_pdcch_unscrambling)->  (c_init=%d, n_id=%d, n_rnti=%d)\n",x2,n_id,n_rnti);
#endif
	for (i = 0; i < length; i++) {
		if ((i & 0x1f) == 0) {
			s = lte_gold_generic(&x1, &x2, reset);
			//      printf("lte_gold[%d]=%x\n",i,s);
			reset = 0;
		}

		//    printf("unscrambling %d : e %d, c %d => ",i,llr[i],((s>>(i&0x1f))&1));
		if (((s >> (i % 32)) & 1) == 0)
			llr[i] = -llr[i];
		//    printf("%d\n",llr[i]);

	}
}


#endif




void pdcch_unscrambling(NR_DL_FRAME_PARMS *frame_parms,
                        uint8_t nr_tti_rx,
                        int8_t* llr,
                        uint32_t length)
{

  int i;
  uint8_t reset;
  uint32_t x1, x2, s=0;

  reset = 1;
  // x1 is set in first call to lte_gold_generic

  x2 = (nr_tti_rx<<9) + frame_parms->Nid_cell; //this is c_init in 36.211 Sec 6.8.2

  for (i=0; i<length; i++) {
    if ((i&0x1f)==0) {
      s = lte_gold_generic(&x1, &x2, reset);
      //      printf("lte_gold[%d]=%x\n",i,s);
      reset = 0;
    }

    
    //    printf("unscrambling %d : e %d, c %d => ",i,llr[i],((s>>(i&0x1f))&1));
    if (((s>>(i%32))&1)==0)
      llr[i] = -llr[i];
    //    printf("%d\n",llr[i]);

  }
}


/*uint8_t get_num_pdcch_symbols(uint8_t num_dci,
                              DCI_ALLOC_t *dci_alloc,
                              NR_DL_FRAME_PARMS *frame_parms,
                              uint8_t nr_tti_rx)
{

  uint16_t numCCE = 0;
  uint8_t i;
  uint8_t nCCEmin = 0;
  uint16_t CCE_max_used_index = 0;
  uint16_t firstCCE_max = dci_alloc[0].firstCCE;
  uint8_t  L = dci_alloc[0].L;

  // check pdcch duration imposed by PHICH duration (Section 6.9 of 36-211)
  if (frame_parms->Ncp==1) { // extended prefix
    if ((frame_parms->frame_type == TDD) &&
        ((frame_parms->tdd_config<3)||(frame_parms->tdd_config==6)) &&
        ((nr_tti_rx==1) || (nr_tti_rx==6))) // subframes 1 and 6 (S-subframes) for 5ms switching periodicity are 2 symbols
      nCCEmin = 2;
    else {   // 10ms switching periodicity is always 3 symbols, any DL-only subframe is 3 symbols
      nCCEmin = 3;
    }
  }

  // compute numCCE
  for (i=0; i<num_dci; i++) {
    //     printf("dci %d => %d\n",i,dci_alloc[i].L);
    numCCE += (1<<(dci_alloc[i].L));

    if(firstCCE_max < dci_alloc[i].firstCCE) {
      firstCCE_max = dci_alloc[i].firstCCE;
      L            = dci_alloc[i].L;
    }
  }
  CCE_max_used_index = firstCCE_max + (1<<L) - 1;

  //if ((9*numCCE) <= (frame_parms->N_RB_DL*2))
  if (CCE_max_used_index < get_nCCE(1, frame_parms, get_mi(frame_parms, nr_tti_rx)))
    return(cmax(1,nCCEmin));
  //else if ((9*numCCE) <= (frame_parms->N_RB_DL*((frame_parms->nb_antenna_ports_eNB==4) ? 4 : 5)))
  else if (CCE_max_used_index < get_nCCE(2, frame_parms, get_mi(frame_parms, nr_tti_rx)))
    return(cmax(2,nCCEmin));
  //else if ((9*numCCE) <= (frame_parms->N_RB_DL*((frame_parms->nb_antenna_ports_eNB==4) ? 7 : 8)))
  else if (CCE_max_used_index < get_nCCE(3, frame_parms, get_mi(frame_parms, nr_tti_rx)))
    return(cmax(3,nCCEmin));
  else if (frame_parms->N_RB_DL<=10) {
    if (frame_parms->Ncp == 0) { // normal CP
      printf("numCCE %d, N_RB_DL = %d : should be returning 4 PDCCH symbols (%d,%d,%d)\n",numCCE,frame_parms->N_RB_DL,
             get_nCCE(1, frame_parms, get_mi(frame_parms, nr_tti_rx)),
             get_nCCE(2, frame_parms, get_mi(frame_parms, nr_tti_rx)),
             get_nCCE(3, frame_parms, get_mi(frame_parms, nr_tti_rx)));

      if ((9*numCCE) <= (frame_parms->N_RB_DL*((frame_parms->nb_antenna_ports_eNB==4) ? 10 : 11)))
        return(4);
    } else { // extended CP
      if ((9*numCCE) <= (frame_parms->N_RB_DL*((frame_parms->nb_antenna_ports_eNB==4) ? 9 : 10)))
        return(4);
    }
  }


  LOG_D(PHY," dci.c: get_num_pdcch_symbols nr_tti_rx %d FATAL, illegal numCCE %d (num_dci %d)\n",nr_tti_rx,numCCE,num_dci);
  //for (i=0;i<num_dci;i++) {
  //  printf("dci_alloc[%d].L = %d\n",i,dci_alloc[i].L);
  //}
  //exit(-1);
  return(0);
}

uint8_t generate_dci_top(int num_dci,
                         DCI_ALLOC_t *dci_alloc,
                         uint32_t n_rnti,
                         int16_t amp,
                         NR_DL_FRAME_PARMS *frame_parms,
                         int32_t **txdataF,
                         uint32_t nr_tti_rx)
{

  uint8_t *e_ptr,num_pdcch_symbols;
  uint32_t i, lprime;
  uint32_t gain_lin_QPSK,kprime,kprime_mod12,mprime,nsymb,symbol_offset,tti_offset;
  int16_t re_offset;
  uint8_t mi = get_mi(frame_parms,nr_tti_rx);
  static uint8_t e[DCI_BITS_MAX];
  static int32_t yseq0[Msymb],yseq1[Msymb],wbar0[Msymb],wbar1[Msymb];

  int32_t *y[2];
  int32_t *wbar[2];

  int nushiftmod3 = frame_parms->nushift%3;

  int Msymb2;
  int split_flag=0;

  switch (frame_parms->N_RB_DL) {
  case 100:
    Msymb2 = Msymb;
    break;

  case 75:
    Msymb2 = 3*Msymb/4;
    break;

  case 50:
    Msymb2 = Msymb>>1;
    break;

  case 25:
    Msymb2 = Msymb>>2;
    break;

  case 15:
    Msymb2 = Msymb*15/100;
    break;

  case 6:
    Msymb2 = Msymb*6/100;
    break;

  default:
    Msymb2 = Msymb>>2;
    break;
  }

  num_pdcch_symbols = get_num_pdcch_symbols(num_dci,dci_alloc,frame_parms,nr_tti_rx);
  //  printf("nr_tti_rx %d in generate_dci_top num_pdcch_symbols = %d, num_dci %d\n",
  //     nr_tti_rx,num_pdcch_symbols,num_dci);
  generate_pcfich(num_pdcch_symbols,
                  amp,
                  frame_parms,
                  txdataF,
                  nr_tti_rx);
  wbar[0] = &wbar0[0];
  wbar[1] = &wbar1[0];
  y[0] = &yseq0[0];
  y[1] = &yseq1[0];

  // reset all bits to <NIL>, here we set <NIL> elements as 2
  // memset(e, 2, DCI_BITS_MAX);
  // here we interpret NIL as a random QPSK sequence. That makes power estimation easier.
  for (i=0; i<DCI_BITS_MAX; i++)
    e[i]=taus()&1;

  e_ptr = e;

  // generate DCIs
  for (i=0; i<num_dci; i++) {
#ifdef DEBUG_DCI_ENCODING
    printf("Generating %s DCI %d/%d (nCCE %d) of length %d, aggregation %d (%x)\n",
           dci_alloc[i].search_space == DCI_COMMON_SPACE ? "common" : "UE",
           i,num_dci,dci_alloc[i].firstCCE,dci_alloc[i].dci_length,1<<dci_alloc[i].L,
          *(unsigned int*)dci_alloc[i].dci_pdu);
    dump_dci(frame_parms,&dci_alloc[i]);
#endif

    if (dci_alloc[i].firstCCE>=0) {
      e_ptr = generate_dci0(dci_alloc[i].dci_pdu,
                            e+(72*dci_alloc[i].firstCCE),
                            dci_alloc[i].dci_length,
                            dci_alloc[i].L,
                            dci_alloc[i].rnti);
    }
  }

  // Scrambling
  //  printf("pdcch scrambling\n");
  pdcch_scrambling(frame_parms,
                   nr_tti_rx,
                   e,
                   8*get_nquad(num_pdcch_symbols, frame_parms, mi));
  //72*get_nCCE(num_pdcch_symbols,frame_parms,mi));




  // Now do modulation
  if (frame_parms->mode1_flag==1)
    gain_lin_QPSK = (int16_t)((amp*ONE_OVER_SQRT2_Q15)>>15);
  else
    gain_lin_QPSK = amp/2;

  e_ptr = e;

#ifdef DEBUG_DCI_ENCODING
  printf(" PDCCH Modulation, Msymb %d, Msymb2 %d,gain_lin_QPSK %d\n",Msymb,Msymb2,gain_lin_QPSK);
#endif


  if (frame_parms->mode1_flag) { //SISO


    for (i=0; i<Msymb2; i++) {
      
      //((int16_t*)(&(y[0][i])))[0] = (*e_ptr == 1) ? -gain_lin_QPSK : gain_lin_QPSK;
      //((int16_t*)(&(y[1][i])))[0] = (*e_ptr == 1) ? -gain_lin_QPSK : gain_lin_QPSK;
      ((int16_t*)(&(y[0][i])))[0] = (*e_ptr == 2) ? 0 : (*e_ptr == 1) ? -gain_lin_QPSK : gain_lin_QPSK;
      ((int16_t*)(&(y[1][i])))[0] = (*e_ptr == 2) ? 0 : (*e_ptr == 1) ? -gain_lin_QPSK : gain_lin_QPSK;
      e_ptr++;
      //((int16_t*)(&(y[0][i])))[1] = (*e_ptr == 1) ? -gain_lin_QPSK : gain_lin_QPSK;
      //((int16_t*)(&(y[1][i])))[1] = (*e_ptr == 1) ? -gain_lin_QPSK : gain_lin_QPSK;
      ((int16_t*)(&(y[0][i])))[1] = (*e_ptr == 2) ? 0 : (*e_ptr == 1) ? -gain_lin_QPSK : gain_lin_QPSK;
      ((int16_t*)(&(y[1][i])))[1] = (*e_ptr == 2) ? 0 : (*e_ptr == 1) ? -gain_lin_QPSK : gain_lin_QPSK;

      e_ptr++;
    }
  } else { //ALAMOUTI


    for (i=0; i<Msymb2; i+=2) {

#ifdef DEBUG_DCI_ENCODING
      printf(" PDCCH Modulation (TX diversity): REG %d\n",i>>2);
#endif
      // first antenna position n -> x0
      ((int16_t*)&y[0][i])[0] = (*e_ptr==2) ? 0 : (*e_ptr == 1) ? -gain_lin_QPSK : gain_lin_QPSK;
      e_ptr++;
      ((int16_t*)&y[0][i])[1] = (*e_ptr==2) ? 0 : (*e_ptr == 1) ? -gain_lin_QPSK : gain_lin_QPSK;
      e_ptr++;

      // second antenna position n -> -x1*
      ((int16_t*)&y[1][i])[0] = (*e_ptr==2) ? 0 : (*e_ptr == 1) ? gain_lin_QPSK : -gain_lin_QPSK;
      e_ptr++;
      ((int16_t*)&y[1][i])[1] = (*e_ptr==2) ? 0 : (*e_ptr == 1) ? -gain_lin_QPSK : gain_lin_QPSK;
      e_ptr++;

      // fill in the rest of the ALAMOUTI precoding
      ((int16_t*)&y[0][i+1])[0] = -((int16_t*)&y[1][i])[0];
      ((int16_t*)&y[0][i+1])[1] = ((int16_t*)&y[1][i])[1];
      ((int16_t*)&y[1][i+1])[0] = ((int16_t*)&y[0][i])[0];
      ((int16_t*)&y[1][i+1])[1] = -((int16_t*)&y[0][i])[1];

    }
  }


#ifdef DEBUG_DCI_ENCODING
  printf(" PDCCH Interleaving\n");
#endif

  //  printf("y %p (%p,%p), wbar %p (%p,%p)\n",y,y[0],y[1],wbar,wbar[0],wbar[1]);
  // This is the interleaving procedure defined in 36-211, first part of Section 6.8.5
  pdcch_interleaving(frame_parms,&y[0],&wbar[0],num_pdcch_symbols,mi);

  mprime=0;
  nsymb = (frame_parms->Ncp==0) ? 14:12;
  re_offset = frame_parms->first_carrier_offset;

  // This is the REG allocation algorithm from 36-211, second part of Section 6.8.5
  //  printf("DCI (SF %d) : txdataF %p (0 %p)\n",subframe,&txdataF[0][512*14*subframe],&txdataF[0][0]);
  for (kprime=0; kprime<frame_parms->N_RB_DL*12; kprime++) {
    for (lprime=0; lprime<num_pdcch_symbols; lprime++) {

      symbol_offset = (uint32_t)frame_parms->ofdm_symbol_size*(lprime+(nr_tti_rx*nsymb));



      tti_offset = symbol_offset + re_offset;

      (re_offset==(frame_parms->ofdm_symbol_size-2)) ? (split_flag=1) : (split_flag=0);

      //            printf("kprime %d, lprime %d => REG %d (symbol %d)\n",kprime,lprime,(lprime==0)?(kprime/6) : (kprime>>2),symbol_offset);
      // if REG is allocated to PHICH, skip it
      if (check_phich_reg(frame_parms,kprime,lprime,mi) == 1) {
#ifdef DEBUG_DCI_ENCODING
        printf("generate_dci: skipping REG %d (kprime %d, lprime %d)\n",(lprime==0)?(kprime/6) : (kprime>>2),kprime,lprime);
#endif
      } else {
        // Copy REG to TX buffer

        if ((lprime == 0)||
            ((lprime==1)&&(frame_parms->nb_antenna_ports_eNB == 4))) {
          // first symbol, or second symbol+4 TX antennas skip pilots

          kprime_mod12 = kprime%12;

          if ((kprime_mod12 == 0) || (kprime_mod12 == 6)) {
            // kprime represents REG

            for (i=0; i<6; i++) {
              if ((i!=(nushiftmod3))&&(i!=(nushiftmod3+3))) {
                txdataF[0][tti_offset+i] = wbar[0][mprime];

                if (frame_parms->nb_antenna_ports_eNB > 1)
                  txdataF[1][tti_offset+i] = wbar[1][mprime];

#ifdef DEBUG_DCI_ENCODING
                printf(" PDCCH mapping mprime %d => %d (symbol %d re %d) -> (%d,%d)\n",mprime,tti_offset,symbol_offset,re_offset+i,*(short*)&wbar[0][mprime],*(1+(short*)&wbar[0][mprime]));
#endif

                mprime++;
              }
            }
          }
        } else { // no pilots in this symbol
          kprime_mod12 = kprime%12;

          if ((kprime_mod12 == 0) || (kprime_mod12 == 4) || (kprime_mod12 == 8)) {
            // kprime represents REG
            if (split_flag==0) {
              for (i=0; i<4; i++) {
                txdataF[0][tti_offset+i] = wbar[0][mprime];

                if (frame_parms->nb_antenna_ports_eNB > 1)
                  txdataF[1][tti_offset+i] = wbar[1][mprime];

#ifdef DEBUG_DCI_ENCODING
                LOG_I(PHY," PDCCH mapping mprime %d => %d (symbol %d re %d) -> (%d,%d)\n",mprime,tti_offset,symbol_offset,re_offset+i,*(short*)&wbar[0][mprime],*(1+(short*)&wbar[0][mprime]));
#endif
                mprime++;
              }
            } else {
              txdataF[0][tti_offset+0] = wbar[0][mprime];

              if (frame_parms->nb_antenna_ports_eNB > 1)
                txdataF[1][tti_offset+0] = wbar[1][mprime];

#ifdef DEBUG_DCI_ENCODING
              printf(" PDCCH mapping mprime %d => %d (symbol %d re %d) -> (%d,%d)\n",mprime,tti_offset,symbol_offset,re_offset,*(short*)&wbar[0][mprime],*(1+(short*)&wbar[0][mprime]));
#endif
              mprime++;
              txdataF[0][tti_offset+1] = wbar[0][mprime];

              if (frame_parms->nb_antenna_ports_eNB > 1)
                txdataF[1][tti_offset+1] = wbar[1][mprime];

#ifdef DEBUG_DCI_ENCODING
              printf("PDCCH mapping mprime %d => %d (symbol %d re %d) -> (%d,%d)\n",mprime,tti_offset,symbol_offset,re_offset+1,*(short*)&wbar[0][mprime],*(1+(short*)&wbar[0][mprime]));
#endif
              mprime++;
              txdataF[0][tti_offset-frame_parms->ofdm_symbol_size+3] = wbar[0][mprime];

              if (frame_parms->nb_antenna_ports_eNB > 1)
                txdataF[1][tti_offset-frame_parms->ofdm_symbol_size+3] = wbar[1][mprime];

#ifdef DEBUG_DCI_ENCODING
              printf(" PDCCH mapping mprime %d => %d (symbol %d re %d) -> (%d,%d)\n",mprime,tti_offset,symbol_offset,re_offset-frame_parms->ofdm_symbol_size+3,*(short*)&wbar[0][mprime],
                    *(1+(short*)&wbar[0][mprime]));
#endif
              mprime++;
              txdataF[0][tti_offset-frame_parms->ofdm_symbol_size+4] = wbar[0][mprime];

              if (frame_parms->nb_antenna_ports_eNB > 1)
                txdataF[1][tti_offset-frame_parms->ofdm_symbol_size+4] = wbar[1][mprime];

#ifdef DEBUG_DCI_ENCODING
              printf(" PDCCH mapping mprime %d => %d (symbol %d re %d) -> (%d,%d)\n",mprime,tti_offset,symbol_offset,re_offset-frame_parms->ofdm_symbol_size+4,*(short*)&wbar[0][mprime],
                    *(1+(short*)&wbar[0][mprime]));
#endif
              mprime++;

            }
          }
        }

        if (mprime>=Msymb2)
          return(num_pdcch_symbols);
      } // check_phich_reg

    } //lprime loop

    re_offset++;

    if (re_offset == (frame_parms->ofdm_symbol_size))
      re_offset = 1;
  } // kprime loop

  return(num_pdcch_symbols);
}
*/
#ifdef PHY_ABSTRACTION
uint8_t generate_dci_top_emul(PHY_VARS_eNB *phy_vars_eNB,
                              int num_dci,
                              DCI_ALLOC_t *dci_alloc,
                              uint8_t subframe)
{
  int n_dci, n_dci_dl;
  uint8_t ue_id;
  LTE_eNB_DLSCH_t *dlsch_eNB;
  int num_ue_spec_dci;
  int num_common_dci;
  int i;
  uint8_t num_pdcch_symbols = get_num_pdcch_symbols(num_dci,
                              dci_alloc,
                              &phy_vars_eNB->frame_parms,
                              subframe);
  eNB_transport_info[phy_vars_eNB->Mod_id][phy_vars_eNB->CC_id].cntl.cfi=num_pdcch_symbols;

  num_ue_spec_dci = 0;
  num_common_dci = 0;
  for (i = 0; i < num_dci; i++) {
    /* TODO: maybe useless test, to remove? */
    if (!(dci_alloc[i].firstCCE>=0)) abort();
    if (dci_alloc[i].search_space == DCI_COMMON_SPACE)
      num_common_dci++;
    else
      num_ue_spec_dci++;
  }

  memcpy(phy_vars_eNB->dci_alloc[subframe&1],dci_alloc,sizeof(DCI_ALLOC_t)*(num_dci));
  phy_vars_eNB->num_ue_spec_dci[subframe&1]=num_ue_spec_dci;
  phy_vars_eNB->num_common_dci[subframe&1]=num_common_dci;
  eNB_transport_info[phy_vars_eNB->Mod_id][phy_vars_eNB->CC_id].num_ue_spec_dci = num_ue_spec_dci;
  eNB_transport_info[phy_vars_eNB->Mod_id][phy_vars_eNB->CC_id].num_common_dci = num_common_dci;

  LOG_D(PHY,"[eNB %d][DCI][EMUL] CC id %d:  num spec dci %d num comm dci %d num PMCH %d \n",
        phy_vars_eNB->Mod_id, phy_vars_eNB->CC_id, num_ue_spec_dci,num_common_dci,
        eNB_transport_info[phy_vars_eNB->Mod_id][phy_vars_eNB->CC_id].num_pmch);

  if (eNB_transport_info[phy_vars_eNB->Mod_id][phy_vars_eNB->CC_id].cntl.pmch_flag == 1 )
    n_dci_dl = eNB_transport_info[phy_vars_eNB->Mod_id][phy_vars_eNB->CC_id].num_pmch;
  else
    n_dci_dl = 0;

  for (n_dci =0 ;
       n_dci < (eNB_transport_info[phy_vars_eNB->Mod_id][phy_vars_eNB->CC_id].num_ue_spec_dci+ eNB_transport_info[phy_vars_eNB->Mod_id][phy_vars_eNB->CC_id].num_common_dci);
       n_dci++) {

    if (dci_alloc[n_dci].format > 0) { // exclude the uplink dci

      if (dci_alloc[n_dci].rnti == SI_RNTI) {
        dlsch_eNB = PHY_vars_eNB_g[phy_vars_eNB->Mod_id][phy_vars_eNB->CC_id]->dlsch_SI;
        eNB_transport_info[phy_vars_eNB->Mod_id][phy_vars_eNB->CC_id].dlsch_type[n_dci_dl] = 0;//SI;
        eNB_transport_info[phy_vars_eNB->Mod_id][phy_vars_eNB->CC_id].harq_pid[n_dci_dl] = 0;
        eNB_transport_info[phy_vars_eNB->Mod_id][phy_vars_eNB->CC_id].tbs[n_dci_dl] = dlsch_eNB->harq_processes[0]->TBS>>3;
        LOG_D(PHY,"[DCI][EMUL]SI tbs is %d and dci index %d harq pid is %d \n",eNB_transport_info[phy_vars_eNB->Mod_id][phy_vars_eNB->CC_id].tbs[n_dci_dl],n_dci_dl,
              eNB_transport_info[phy_vars_eNB->Mod_id][phy_vars_eNB->CC_id].harq_pid[n_dci_dl]);
      } else if (dci_alloc[n_dci_dl].ra_flag == 1) {
        dlsch_eNB = PHY_vars_eNB_g[phy_vars_eNB->Mod_id][phy_vars_eNB->CC_id]->dlsch_ra;
        eNB_transport_info[phy_vars_eNB->Mod_id][phy_vars_eNB->CC_id].dlsch_type[n_dci_dl] = 1;//RA;
        eNB_transport_info[phy_vars_eNB->Mod_id][phy_vars_eNB->CC_id].harq_pid[n_dci_dl] = 0;
        eNB_transport_info[phy_vars_eNB->Mod_id][phy_vars_eNB->CC_id].tbs[n_dci_dl] = dlsch_eNB->harq_processes[0]->TBS>>3;
        LOG_D(PHY,"[DCI][EMUL] RA  tbs is %d and dci index %d harq pid is %d \n",eNB_transport_info[phy_vars_eNB->Mod_id][phy_vars_eNB->CC_id].tbs[n_dci_dl],n_dci_dl,
              eNB_transport_info[phy_vars_eNB->Mod_id][phy_vars_eNB->CC_id].harq_pid[n_dci_dl]);
      } else {
        ue_id = find_ue(dci_alloc[n_dci_dl].rnti,PHY_vars_eNB_g[phy_vars_eNB->Mod_id][phy_vars_eNB->CC_id]);
        DevAssert( ue_id != (uint8_t)-1 );
        dlsch_eNB = PHY_vars_eNB_g[phy_vars_eNB->Mod_id][phy_vars_eNB->CC_id]->dlsch[ue_id][0];

        eNB_transport_info[phy_vars_eNB->Mod_id][phy_vars_eNB->CC_id].dlsch_type[n_dci_dl] = 2;//TB0;
        eNB_transport_info[phy_vars_eNB->Mod_id][phy_vars_eNB->CC_id].harq_pid[n_dci_dl] = dlsch_eNB->current_harq_pid;
        eNB_transport_info[phy_vars_eNB->Mod_id][phy_vars_eNB->CC_id].ue_id[n_dci_dl] = ue_id;
        eNB_transport_info[phy_vars_eNB->Mod_id][phy_vars_eNB->CC_id].tbs[n_dci_dl] = dlsch_eNB->harq_processes[dlsch_eNB->current_harq_pid]->TBS>>3;
        LOG_D(PHY,"[DCI][EMUL] TB1 tbs is %d and dci index %d harq pid is %d \n",eNB_transport_info[phy_vars_eNB->Mod_id][phy_vars_eNB->CC_id].tbs[n_dci_dl],n_dci_dl,
              eNB_transport_info[phy_vars_eNB->Mod_id][phy_vars_eNB->CC_id].harq_pid[n_dci_dl]);
        // check for TB1 later

      }
    }

    n_dci_dl++;
  }

  memcpy((void *)&eNB_transport_info[phy_vars_eNB->Mod_id][phy_vars_eNB->CC_id].dci_alloc,
         (void *)dci_alloc,
         n_dci*sizeof(DCI_ALLOC_t));

  return(num_pdcch_symbols);
}
#endif


static uint8_t dci_decoded_output[RX_NB_TH][(MAX_DCI_SIZE_BITS+64)/8];

/*uint16_t get_nCCE(uint8_t num_pdcch_symbols,NR_DL_FRAME_PARMS *frame_parms,uint8_t mi)
{
  return(get_nquad(num_pdcch_symbols,frame_parms,mi)/9);
}

uint16_t get_nquad(uint8_t num_pdcch_symbols,NR_DL_FRAME_PARMS *frame_parms,uint8_t mi)
{

  uint16_t Nreg=0;
  uint8_t Ngroup_PHICH = (frame_parms->phich_config_common.phich_resource*frame_parms->N_RB_DL)/48;

  if (((frame_parms->phich_config_common.phich_resource*frame_parms->N_RB_DL)%48) > 0)
    Ngroup_PHICH++;

  if (frame_parms->Ncp == 1) {
    Ngroup_PHICH<<=1;
  }

  Ngroup_PHICH*=mi;

  if ((num_pdcch_symbols>0) && (num_pdcch_symbols<4))
    switch (frame_parms->N_RB_DL) {
    case 6:
      Nreg=12+(num_pdcch_symbols-1)*18;
      break;

    case 25:
      Nreg=50+(num_pdcch_symbols-1)*75;
      break;

    case 50:
      Nreg=100+(num_pdcch_symbols-1)*150;
      break;

    case 100:
      Nreg=200+(num_pdcch_symbols-1)*300;
      break;

    default:
      return(0);
    }

  //   printf("Nreg %d (%d)\n",Nreg,Nreg - 4 - (3*Ngroup_PHICH));
  return(Nreg - 4 - (3*Ngroup_PHICH));
}

uint16_t get_nCCE_mac(uint8_t Mod_id,uint8_t CC_id,int num_pdcch_symbols,int nr_tti_rx)
{

  // check for eNB only !
  return(get_nCCE(num_pdcch_symbols,
		  &PHY_vars_eNB_g[Mod_id][CC_id]->frame_parms,
		  get_mi(&PHY_vars_eNB_g[Mod_id][CC_id]->frame_parms,nr_tti_rx)));
}
*/

int get_nCCE_offset_l1(int *CCE_table,
		       const unsigned char L, 
		       const int nCCE, 
		       const int common_dci, 
		       const unsigned short rnti, 
		       const unsigned char nr_tti_rx)
{

  int search_space_free,m,nb_candidates = 0,l,i;
  unsigned int Yk;
   /*
    printf("CCE Allocation: ");
    for (i=0;i<nCCE;i++)
    printf("%d.",CCE_table[i]);
    printf("\n");
  */
  if (common_dci == 1) {
    // check CCE(0 ... L-1)
    nb_candidates = (L==4) ? 4 : 2;
    nb_candidates = min(nb_candidates,nCCE/L);

    //    printf("Common DCI nb_candidates %d, L %d\n",nb_candidates,L);

    for (m = nb_candidates-1 ; m >=0 ; m--) {

      search_space_free = 1;
      for (l=0; l<L; l++) {

	//	printf("CCE_table[%d] %d\n",(m*L)+l,CCE_table[(m*L)+l]);
        if (CCE_table[(m*L) + l] == 1) {
          search_space_free = 0;
          break;
        }
      }
     
      if (search_space_free == 1) {

	//	printf("returning %d\n",m*L);

        for (l=0; l<L; l++)
          CCE_table[(m*L)+l]=1;
        return(m*L);
      }
    }

    return(-1);

  } else { // Find first available in ue specific search space
    // according to procedure in Section 9.1.1 of 36.213 (v. 8.6)
    // compute Yk
    Yk = (unsigned int)rnti;

    for (i=0; i<=nr_tti_rx; i++)
      Yk = (Yk*39827)%65537;

    Yk = Yk % (nCCE/L);


    switch (L) {
    case 1:
    case 2:
      nb_candidates = 6;
      break;

    case 4:
    case 8:
      nb_candidates = 2;
      break;

    default:
      DevParam(L, nCCE, rnti);
      break;
    }


    LOG_D(MAC,"rnti %x, Yk = %d, nCCE %d (nCCE/L %d),nb_cand %d\n",rnti,Yk,nCCE,nCCE/L,nb_candidates);

    for (m = 0 ; m < nb_candidates ; m++) {
      search_space_free = 1;

      for (l=0; l<L; l++) {
        int cce = (((Yk+m)%(nCCE/L))*L) + l;
        if (cce >= nCCE || CCE_table[cce] == 1) {
          search_space_free = 0;
          break;
        }
      }

      if (search_space_free == 1) {
        for (l=0; l<L; l++)
          CCE_table[(((Yk+m)%(nCCE/L))*L)+l]=1;

        return(((Yk+m)%(nCCE/L))*L);
      }
    }

    return(-1);
  }
}




#ifdef NR_PDCCH_DCI_RUN
void nr_dci_decoding_procedure0(int s,                                                                        //x
                                int p,                                                                        //x
                                NR_UE_PDCCH **pdcch_vars,                                                    //x
                                int do_common,                                                                //x
                                //dci_detect_mode_t mode,                                                       //not sure if necessary
                                uint8_t nr_tti_rx,                                                            //x
                                NR_DCI_ALLOC_t *dci_alloc,                                                       //x
                                int16_t eNB_id,                                                               //x
                                uint8_t current_thread_id,                                                    //x
                                NR_DL_FRAME_PARMS *frame_parms,
                                t_nrPolar_paramsPtr *nrPolar_params,                                              //x
                                uint8_t mi,
                                uint16_t crc_scrambled_values[13],                                            //x
                                uint8_t L,
                                NR_UE_SEARCHSPACE_CSS_DCI_FORMAT_t format_css,
                                NR_UE_SEARCHSPACE_USS_DCI_FORMAT_t format_uss,
                                uint8_t sizeof_bits,
                                uint8_t sizeof_bytes,
                                uint8_t *dci_cnt,
                                crc_scrambled_t *crc_scrambled,
                                format_found_t *format_found,
                                uint32_t *CCEmap0,
                                uint32_t *CCEmap1,
                                uint32_t *CCEmap2) {

  uint16_t crc, CCEind, nCCE[3];
  uint32_t *CCEmap = NULL, CCEmap_mask = 0;
  uint8_t L2 = (1 << L);
  unsigned int Yk, nb_candidates = 0, i, m;
  unsigned int CCEmap_cand;
  double *polar_input = malloc (sizeof(double) * 108*L2);
  int8_t decoderState=0;

  // A[p], p is the current active CORESET
  uint16_t A[3]={39827,39829,39839};
  //Table 10.1-2: Maximum number of PDCCH candidates    per slot and per serving cell as a function of the subcarrier spacing value 2^mu*15 KHz, mu {0,1,2,3}
  uint8_t m_max_slot_pdcch_Table10_1_2 [4] = {44,36,22,20};
  //Table 10.1-3: Maximum number of non-overlapped CCEs per slot and per serving cell as a function of the subcarrier spacing value 2^mu*15 KHz, mu {0,1,2,3}
  uint8_t cce_max_slot_pdcch_Table10_1_3 [4] = {56,56,48,32};

  int coreset_nbr_cce_per_symbol=0;

  #ifdef NR_PDCCH_DCI_DEBUG
    printf("\t\t<-NR_PDCCH_DCI_DEBUG (nr_dci_decoding_procedure0)-> format_found is %d \n", *format_found);
  #endif

  //if (mode == NO_DCI) {
  //  #ifdef NR_PDCCH_DCI_DEBUG
  //    printf("\t\t<-NR_PDCCH_DCI_DEBUG (nr_dci_decoding_procedure0)-> skip DCI decoding: expect no DCIs at nr_tti_rx %d in current searchSpace\n", nr_tti_rx);
  //  #endif
  //  return;
  //}

  #ifdef NR_PDCCH_DCI_DEBUG
    printf("\t\t<-NR_PDCCH_DCI_DEBUG (nr_dci_decoding_procedure0)-> frequencyDomainResources=%llx, duration=%d\n",
            pdcch_vars[eNB_id]->coreset[p].frequencyDomainResources, pdcch_vars[eNB_id]->coreset[p].duration);
  #endif

  // nCCE = get_nCCE(pdcch_vars[eNB_id]->num_pdcch_symbols, frame_parms, mi);
  for (int i = 0; i < 45; i++) {
    // this loop counts each bit of the bit map coreset_freq_dom, and increments nbr_RB_coreset for each bit set to '1'
    if (((pdcch_vars[eNB_id]->coreset[p].frequencyDomainResources & 0x1FFFFFFFFFFF) >> i) & 0x1) coreset_nbr_cce_per_symbol++;
  }
  nCCE[p] = pdcch_vars[eNB_id]->coreset[p].duration*coreset_nbr_cce_per_symbol; // 1 CCE = 6 RB
  // p is the current CORESET we are currently monitoring (among the 3 possible CORESETs in a BWP)
  // the number of CCE in the current CORESET is:
  //   the number of symbols in the CORESET (pdcch_vars[eNB_id]->coreset[p].duration)
  //   multiplied by the number of bits set to '1' in the frequencyDomainResources bitmap
  //   (1 bit set to '1' corresponds to 6 RB and 1 CCE = 6 RB)
  #ifdef NR_PDCCH_DCI_DEBUG
    printf("\t\t<-NR_PDCCH_DCI_DEBUG (nr_dci_decoding_procedure0)-> nCCE[%d]=%d\n",p,nCCE[p]);
  #endif

/*	if (nCCE > get_nCCE(3, frame_parms, 1)) {
		LOG_D(PHY,
				"skip DCI decoding: nCCE=%d > get_nCCE(3,frame_parms,1)=%d\n",
				nCCE, get_nCCE(3, frame_parms, 1));
		return;
	}

	if (nCCE < L2) {
		LOG_D(PHY, "skip DCI decoding: nCCE=%d < L2=%d\n", nCCE, L2);
		return;
	}

	if (mode == NO_DCI) {
		LOG_D(PHY, "skip DCI decoding: expect no DCIs at nr_tti_rx %d\n",
				nr_tti_rx);
		return;
	}
*/
  if (do_common == 1) {
    Yk = 0;
    if (pdcch_vars[eNB_id]->searchSpace[s].searchSpaceType.common_dci_formats == cformat2_0) {
        // for dci_format_2_0, the nb_candidates is obtained from a different variable
        switch (L2) {
        case 1:
          nb_candidates = pdcch_vars[eNB_id]->searchSpace[s].searchSpaceType.sfi_nrofCandidates_aggrlevel1;
          break;
        case 2:
          nb_candidates = pdcch_vars[eNB_id]->searchSpace[s].searchSpaceType.sfi_nrofCandidates_aggrlevel2;
          break;
        case 4:
          nb_candidates = pdcch_vars[eNB_id]->searchSpace[s].searchSpaceType.sfi_nrofCandidates_aggrlevel4;
          break;
        case 8:
          nb_candidates = pdcch_vars[eNB_id]->searchSpace[s].searchSpaceType.sfi_nrofCandidates_aggrlevel8;
          break;
        case 16:
          nb_candidates = pdcch_vars[eNB_id]->searchSpace[s].searchSpaceType.sfi_nrofCandidates_aggrlevel16;
          break;
        default:
          break;
        }
    } else if (pdcch_vars[eNB_id]->searchSpace[s].searchSpaceType.common_dci_formats == cformat2_3) {
        // for dci_format_2_3, the nb_candidates is obtained from a different variable
        nb_candidates = pdcch_vars[eNB_id]->searchSpace[s].searchSpaceType.srs_nrofCandidates;
    } else {
      nb_candidates = (L2 == 4) ? 4 : ((L2 == 8)? 2 : 1); // according to Table 10.1-1 (38.213 section 10.1)
      #ifdef NR_PDCCH_DCI_DEBUG
        printf("\t\t<-NR_PDCCH_DCI_DEBUG (nr_dci_decoding_procedure0)-> we are in common searchSpace and nb_candidates=%d for L2=%d\n",nb_candidates,L2);
      #endif
    }
  } else {
    switch (L2) {
    case 1:
      nb_candidates = pdcch_vars[eNB_id]->searchSpace[s].nrofCandidates_aggrlevel1;
      break;
    case 2:
      nb_candidates = pdcch_vars[eNB_id]->searchSpace[s].nrofCandidates_aggrlevel2;
      break;
    case 4:
      nb_candidates = pdcch_vars[eNB_id]->searchSpace[s].nrofCandidates_aggrlevel4;
      break;
    case 8:
      nb_candidates = pdcch_vars[eNB_id]->searchSpace[s].nrofCandidates_aggrlevel8;
      break;
    case 16:
      nb_candidates = pdcch_vars[eNB_id]->searchSpace[s].nrofCandidates_aggrlevel16;
      break;
    default:
      break;
    }

    // Find first available in ue specific search space
    // according to procedure in Section 10.1 of 38.213
    // compute Yk
    Yk = (unsigned int) pdcch_vars[eNB_id]->crnti;
    for (i = 0; i <= nr_tti_rx; i++)
      Yk = (Yk * A[p%3]) % 65537;
  }
  #ifdef NR_PDCCH_DCI_DEBUG
    printf("\t\t<-NR_PDCCH_DCI_DEBUG (nr_dci_decoding_procedure0)-> L2(%d) | nCCE[%d](%d) | Yk(%d) | nb_candidates(%d)\n",L2,p,nCCE[p],Yk,nb_candidates);
  #endif
  /*  for (CCEind=0;
	 CCEind<nCCE2;
	 CCEind+=(1<<L)) {*/
//	if (nb_candidates * L2 > nCCE[p])
//		nb_candidates = nCCE[p] / L2;

// In the next code line there is maybe a bug. The spec is not comparing Table 10.1-2 with nb_candidates, but with total number of candidates for all s and all p
  int m_p_s_L_max = (m_max_slot_pdcch_Table10_1_2[1]<=nb_candidates ? m_max_slot_pdcch_Table10_1_2[1] : nb_candidates);
  if (L==4) m_p_s_L_max=1; // Table 10.1-2 is not defined for L=4
  #ifdef NR_PDCCH_DCI_DEBUG
    printf("\t\t<-NR_PDCCH_DCI_DEBUG (nr_dci_decoding_procedure0)-> m_max_slot_pdcch_Table10_1_2(%d)=%d\n",L,m_max_slot_pdcch_Table10_1_2[L]);
  #endif
  for (m = 0; m < nb_candidates; m++) {
    int n_ci = 0;
    if (nCCE[p] < L2) return;
    int debug1 = nCCE[p] / L2;
    int debug2 = L2*m_p_s_L_max;
    #ifdef NR_PDCCH_DCI_DEBUG
      printf("\t\t<-NR_PDCCH_DCI_DEBUG (nr_dci_decoding_procedure0)-> debug1(%d)=nCCE[p]/L2 | nCCE[%d](%d) | L2(%d)\n",debug1,p,nCCE[p],L2);
      printf("\t\t<-NR_PDCCH_DCI_DEBUG (nr_dci_decoding_procedure0)-> debug2(%d)=L2*m_p_s_L_max | L2(%d) | m_p_s_L_max(%d)\n",debug2,L2,m_p_s_L_max);
    #endif
    CCEind = (((Yk + (uint16_t)(floor((m*nCCE[p])/(L2*m_p_s_L_max))) + n_ci) % (uint16_t)(floor(nCCE[p] / L2))) * L2);
    #ifdef NR_PDCCH_DCI_DEBUG
      printf ("\t\t<-NR_PDCCH_DCI_DEBUG (nr_dci_decoding_procedure0)-> CCEind(%d) = (((Yk(%d) + ((m(%d)*nCCE[p](%d))/(L2(%d)*m_p_s_L_max(%d)))) % (nCCE[p] / L2)) * L2)\n",
               CCEind,Yk,m,nCCE[p],L2,m_p_s_L_max);
      printf ("\t\t<-NR_PDCCH_DCI_DEBUG (nr_dci_decoding_procedure0)-> n_candidate(m)=%d | CCEind=%d |",m,CCEind);
    #endif
    if (CCEind < 32)
      CCEmap = CCEmap0;
    else if (CCEind < 64)
      CCEmap = CCEmap1;
    else if (CCEind < 96)
      CCEmap = CCEmap2;
    else {
      LOG_E(PHY, "Illegal CCEind %d (Yk %d, m %d, nCCE %d, L2 %d\n",CCEind, Yk, m, nCCE, L2);
      //mac_xface->macphy_exit("Illegal CCEind\n");
      return; // not reached
    }

    switch (L2) {
      case 1:
        CCEmap_mask = (1 << (CCEind & 0x1f));
        break;
      case 2:
        CCEmap_mask = (3 << (CCEind & 0x1f));
        break;
      case 4:
        CCEmap_mask = (0xf << (CCEind & 0x1f));
        break;
      case 8:
        CCEmap_mask = (0xff << (CCEind & 0x1f));
        break;
      case 16:
        CCEmap_mask = (0xfff << (CCEind & 0x1f));
        break;
      default:
        LOG_E(PHY, "Illegal L2 value %d\n", L2);
        //mac_xface->macphy_exit("Illegal L2\n");
        return; // not reached
    }
    CCEmap_cand = (*CCEmap) & CCEmap_mask;
    // CCE is not allocated yet
    #ifdef NR_PDCCH_DCI_DEBUG
      printf ("\t\t<-NR_PDCCH_DCI_DEBUG (nr_dci_decoding_procedure0)-> CCEmap_cand=%d \n",CCEmap_cand);
    #endif

    if (CCEmap_cand == 0) {
      #ifdef DEBUG_DCI_DECODING
        if (do_common == 1)
          LOG_I(PHY,"[DCI search nPdcch %d - common] Attempting candidate %d Aggregation Level %d DCI length %d at CCE %d/%d (CCEmap %x,CCEmap_cand %x)\n",
                    pdcch_vars[eNB_id]->num_pdcch_symbols,m,L2,sizeof_bits,CCEind,nCCE,*CCEmap,CCEmap_mask);
        else
          LOG_I(PHY,"[DCI search nPdcch %d - ue spec] Attempting candidate %d Aggregation Level %d DCI length %d at CCE %d/%d (CCEmap %x,CCEmap_cand %x) format %d\n",
                    pdcch_vars[eNB_id]->num_pdcch_symbols,m,L2,sizeof_bits,CCEind,nCCE,*CCEmap,CCEmap_mask,format_c);
      #endif
      #ifdef NR_PDCCH_DCI_DEBUG
        printf ("\t\t<-NR_PDCCH_DCI_DEBUG (nr_dci_decoding_procedure0)-> ... we enter function dci_decoding(sizeof_bits=%d L=%d) -----\n",sizeof_bits,L);
        printf ("\t\t<-NR_PDCCH_DCI_DEBUG (nr_dci_decoding_procedure0)-> ... we have to replace this part of the code by polar decoding\n");
      #endif
      
//      for (int m=0; m < (nCCE[p]*6*9*2); m++)
  printf("polar intput: ");
      for (int m=0; m < (L2*6*9*2); m++){
        polar_input[m] = (pdcch_vars[eNB_id]->e_rx[CCEind * 54+m]>0) ? (1.0):(-1.0);
        printf("\t polar_input[%d]=%lf <-> e_rx[%d]=%d\n",m,polar_input[m],(CCEind * 54+m),pdcch_vars[eNB_id]->e_rx[CCEind * 54+m]);
	}
	printf("\n");

      #ifdef PDCCH_TEST_POLAR_TEMP_FIX
      	  t_nrPolar_paramsPtr currentPtr = NULL;
      	  nr_polar_init(&currentPtr, NR_POLAR_DCI_MESSAGE_TYPE, 41, 8);

	  //#else
		//  nr_polar_init(nrPolar_params, NR_POLAR_DCI_MESSAGE_TYPE, (uint16_t)sizeof_bits, L2);
		//  t_nrPolar_paramsPtr currentPtr = nr_polar_params(*nrPolar_params, NR_POLAR_DCI_MESSAGE_TYPE, (uint16_t)sizeof_bits,L2);
      #endif
  
      decoderState = polar_decoder(polar_input,
							   &dci_decoded_output[current_thread_id][0],
							   currentPtr,
							   8,
							   0);
			printf("decoderState %d\n", decoderState);				   
							   
      //dci_decoding(sizeof_bits, 2, currentPtr, polar_input, &dci_decoded_output[current_thread_id][0]);
      /*
      for (i=0;i<3+(sizeof_bits>>3);i++)
      printf("dci_decoded_output[%d] => %x\n",i,dci_decoded_output[i]);
      */
      crc = (crc16(&dci_decoded_output[current_thread_id][0], sizeof_bits) >> 16) ^ extract_crc(&dci_decoded_output[current_thread_id][0], sizeof_bits);
      #ifdef NR_PDCCH_DCI_DEBUG
        printf ("\t\t<-NR_PDCCH_DCI_DEBUG (nr_dci_decoding_procedure0)-> ... we end function dci_decoding() with crc=%x\n",crc);
        printf ("\t\t<-NR_PDCCH_DCI_DEBUG (nr_dci_decoding_procedure0)-> ... we have to replace this part of the code by polar decoding\n");
      #endif
      #ifdef DEBUG_DCI_DECODING
        printf("crc =>%x\n",crc);
      #endif //uint16_t tc_rnti, uint16_t int_rnti, uint16_t sfi_rnti, uint16_t tpc_pusch_rnti, uint16_t tpc_pucch_rnti, uint16_t tpc_srs__rnti
     #ifdef NR_PDCCH_DCI_DEBUG
       printf ("\t\t<-NR_PDCCH_DCI_DEBUG (nr_dci_decoding_procedure0)-> format_found=%d\n",*format_found);
       printf ("\t\t<-NR_PDCCH_DCI_DEBUG (nr_dci_decoding_procedure0)-> crc_scrambled=%d\n",*crc_scrambled);
     #endif

      if (crc == crc_scrambled_values[_C_RNTI_])  {
        *crc_scrambled =_c_rnti;
        *format_found=1;
      }
      if (crc == crc_scrambled_values[_CS_RNTI_])  {
        *crc_scrambled =_cs_rnti;
        *format_found=1;
      }
      if (crc == crc_scrambled_values[_NEW_RNTI_])  {
        *crc_scrambled =_new_rnti;
        *format_found=1;
      }
      if (crc == crc_scrambled_values[_TC_RNTI_])  {
        *crc_scrambled =_tc_rnti;
        *format_found=_format_1_0_found;
      }
      if (crc == crc_scrambled_values[_P_RNTI_])  {
        *crc_scrambled =_p_rnti;
        *format_found=_format_1_0_found;
      }
      if (crc == crc_scrambled_values[_SI_RNTI_])  {
        *crc_scrambled =_si_rnti;
        *format_found=_format_1_0_found;
      }
      if (crc == crc_scrambled_values[_RA_RNTI_])  {
        *crc_scrambled =_ra_rnti;
        *format_found=_format_1_0_found;
      }
      if (crc == crc_scrambled_values[_SP_CSI_RNTI_])  {
        *crc_scrambled =_sp_csi_rnti;
        *format_found=_format_0_1_found;
      }
      if (crc == crc_scrambled_values[_SFI_RNTI_])  {
        *crc_scrambled =_sfi_rnti;
        *format_found=_format_2_0_found;
      }
      if (crc == crc_scrambled_values[_INT_RNTI_])  {
        *crc_scrambled =_int_rnti;
        *format_found=_format_2_1_found;
      }
      if (crc == crc_scrambled_values[_TPC_PUSCH_RNTI_]) {
        *crc_scrambled =_tpc_pusch_rnti;
        *format_found=_format_2_2_found;
      }
      if (crc == crc_scrambled_values[_TPC_PUCCH_RNTI_]) {
        *crc_scrambled =_tpc_pucch_rnti;
        *format_found=_format_2_2_found;
      }
      if (crc == crc_scrambled_values[_TPC_SRS_RNTI_]) {
        *crc_scrambled =_tpc_srs_rnti;
        *format_found=_format_2_3_found;
      }
#ifdef NR_PDCCH_DCI_DEBUG
  printf ("\t\t<-NR_PDCCH_DCI_DEBUG (nr_dci_decoding_procedure0)-> format_found=%d %d %d\n",*format_found, format_found, &format_found);
  printf ("\t\t<-NR_PDCCH_DCI_DEBUG (nr_dci_decoding_procedure0)-> crc_scrambled=%d\n",*crc_scrambled);
#endif
      if (*format_found!=255) {
        #ifdef NR_PDCCH_DCI_DEBUG
          printf ("\t\t<-NR_PDCCH_DCI_DEBUG (nr_dci_decoding_procedure0)-> rnti matches -> DCI FOUND !!! crc =>%x, sizeof_bits %d, sizeof_bytes %d \n",crc, sizeof_bits, sizeof_bytes);
        #endif
        dci_alloc[*dci_cnt].dci_length = sizeof_bits;
        dci_alloc[*dci_cnt].rnti = crc;
        dci_alloc[*dci_cnt].L = L;
        dci_alloc[*dci_cnt].firstCCE = CCEind;
        if (sizeof_bytes <= 4) {
          dci_alloc[*dci_cnt].dci_pdu[3] = dci_decoded_output[current_thread_id][0];
          dci_alloc[*dci_cnt].dci_pdu[2] = dci_decoded_output[current_thread_id][1];
          dci_alloc[*dci_cnt].dci_pdu[1] = dci_decoded_output[current_thread_id][2];
          dci_alloc[*dci_cnt].dci_pdu[0] = dci_decoded_output[current_thread_id][3];
#ifdef DEBUG_DCI_DECODING
					printf("DCI => %x,%x,%x,%x\n",dci_decoded_output[current_thread_id][0],
							dci_decoded_output[current_thread_id][1],
							dci_decoded_output[current_thread_id][2],
							dci_decoded_output[current_thread_id][3]);
#endif
        } else {
/*        dci_alloc[*dci_cnt].dci_pdu[7] = dci_decoded_output[current_thread_id][0];
          dci_alloc[*dci_cnt].dci_pdu[6] = dci_decoded_output[current_thread_id][1];
          dci_alloc[*dci_cnt].dci_pdu[5] = dci_decoded_output[current_thread_id][2];
          dci_alloc[*dci_cnt].dci_pdu[4] = dci_decoded_output[current_thread_id][3];*/
          dci_alloc[*dci_cnt].dci_pdu[3] = dci_decoded_output[current_thread_id][0];
          dci_alloc[*dci_cnt].dci_pdu[2] = dci_decoded_output[current_thread_id][1];
          dci_alloc[*dci_cnt].dci_pdu[1] = dci_decoded_output[current_thread_id][2];
          dci_alloc[*dci_cnt].dci_pdu[0] = dci_decoded_output[current_thread_id][3];
          // MAX_DCI_SIZE_BITS has to be redefined for dci_decoded_output FIXME
          // format2_0, format2_1 can be longer than 8 bytes. FIXME
#ifdef DEBUG_DCI_DECODING
					printf("DCI => %x,%x,%x,%x,%x,%x,%x,%x\n",
							dci_decoded_output[current_thread_id][0],dci_decoded_output[current_thread_id][1],dci_decoded_output[current_thread_id][2],dci_decoded_output[current_thread_id][3],
							dci_decoded_output[current_thread_id][4],dci_decoded_output[current_thread_id][5],dci_decoded_output[current_thread_id][6],dci_decoded_output[current_thread_id][7]);
#endif
        }
        if ((format_css == cformat0_0_and_1_0) || (format_uss == uformat0_0_and_1_0)){
          if ((crc_scrambled == _p_rnti) || (crc_scrambled == _si_rnti) || (crc_scrambled == _ra_rnti)){
            dci_alloc[*dci_cnt].format = format1_0;
            *dci_cnt = *dci_cnt + 1;
            format_found=_format_1_0_found;
          } else {
            if ((dci_decoded_output[current_thread_id][7]>>(sizeof_bits-1))&1 == 0){
              dci_alloc[*dci_cnt].format = format0_0;
              *dci_cnt = *dci_cnt + 1;
              format_found=_format_0_0_found;
            }
            if ((dci_decoded_output[current_thread_id][7]>>(sizeof_bits-1))&1 == 1){
              dci_alloc[*dci_cnt].format = format1_0;
              *dci_cnt = *dci_cnt + 1;
              format_found=_format_1_0_found;
            }
          }
        }
        if (format_css == cformat2_0){
          dci_alloc[*dci_cnt].format = format2_0;
          *dci_cnt = *dci_cnt + 1;
        }
        if (format_css == cformat2_1){
          dci_alloc[*dci_cnt].format = format2_1;
          *dci_cnt = *dci_cnt + 1;
        }
        if (format_css == cformat2_2){
          dci_alloc[*dci_cnt].format = format2_2;
          *dci_cnt = *dci_cnt + 1;
        }
        if (format_css == cformat2_3){
          dci_alloc[*dci_cnt].format = format2_3;
          *dci_cnt = *dci_cnt + 1;
        }
        if (format_uss == uformat0_1_and_1_1){
          // Not implemented yet FIXME
        }
        // store first nCCE of group for PUCCH transmission of ACK/NAK
        pdcch_vars[eNB_id]->nCCE[nr_tti_rx] = CCEind;
/*				if (crc == si_rnti) {
					dci_alloc[*dci_cnt].format = format_si;
					*dci_cnt = *dci_cnt + 1;
				} else if (crc == p_rnti) {
					dci_alloc[*dci_cnt].format = format_p;
					*dci_cnt = *dci_cnt + 1;
				} else if (crc == ra_rnti) {
					dci_alloc[*dci_cnt].format = format_ra;
					// store first nCCE of group for PUCCH transmission of ACK/NAK
					pdcch_vars[eNB_id]->nCCE[nr_tti_rx] = CCEind;
					*dci_cnt = *dci_cnt + 1;
				} else if (crc == pdcch_vars[eNB_id]->crnti) {

					if ((mode & UL_DCI) && (format_c == format0)
							&& ((dci_decoded_output[current_thread_id][0] & 0x80)
									== 0)) { // check if pdu is format 0 or 1A
						if (*format0_found == 0) {
							dci_alloc[*dci_cnt].format = format0;
							*format0_found = 1;
							*dci_cnt = *dci_cnt + 1;
							pdcch_vars[eNB_id]->nCCE[nr_tti_rx] = CCEind;
						}
					} else if (format_c == format0) { // this is a format 1A DCI
						dci_alloc[*dci_cnt].format = format1A;
						*dci_cnt = *dci_cnt + 1;
						pdcch_vars[eNB_id]->nCCE[nr_tti_rx] = CCEind;
					} else {
						// store first nCCE of group for PUCCH transmission of ACK/NAK
						if (*format_c_found == 0) {
							dci_alloc[*dci_cnt].format = format_c;
							*dci_cnt = *dci_cnt + 1;
							*format_c_found = 1;
							pdcch_vars[eNB_id]->nCCE[nr_tti_rx] = CCEind;
						}
					}
				}*/
				//LOG_I(PHY,"DCI decoding CRNTI  [format: %d, nCCE[nr_tti_rx: %d]: %d ], AggregationLevel %d \n",format_c, nr_tti_rx, pdcch_vars[eNB_id]->nCCE[nr_tti_rx],L2);
				//  memcpy(&dci_alloc[*dci_cnt].dci_pdu[0],dci_decoded_output,sizeof_bytes);
        switch (1 << L) {
          case 1:
            *CCEmap |= (1 << (CCEind & 0x1f));
            break;
          case 2:
            *CCEmap |= (1 << (CCEind & 0x1f));
            break;
          case 4:
            *CCEmap |= (1 << (CCEind & 0x1f));
            break;
          case 8:
            *CCEmap |= (1 << (CCEind & 0x1f));
            break;
          case 16:
            *CCEmap |= (1 << (CCEind & 0x1f));
            break;
        }

=======
>>>>>>> cfef9ef0
#ifdef DEBUG_DCI_DECODING
				LOG_I(PHY,"[DCI search] Found DCI %d rnti %x Aggregation %d length %d format %s in CCE %d (CCEmap %x) candidate %d / %d \n",
						*dci_cnt,crc,1<<L,sizeof_bits,dci_format_strings[dci_alloc[*dci_cnt-1].format],CCEind,*CCEmap,m,nb_candidates );
				dump_dci(frame_parms,&dci_alloc[*dci_cnt-1]);

#endif
        return;
      } // rnti match
    } else { // CCEmap_cand == 0
<<<<<<< HEAD
      printf("\n");
    }
/*
		 if ( agregationLevel != 0xFF &&
		 (format_c == format0 && m==0 && si_rnti != SI_RNTI))
		 {
		 //Only valid for OAI : Save some processing time when looking for DCI format0. From the log we see the DCI only on candidate 0.
		 return;
		 }
		 */
  } // candidate loop
  #ifdef NR_PDCCH_DCI_DEBUG
    printf("\t\t<-NR_PDCCH_DCI_DEBUG (nr_dci_decoding_procedure0)-> end candidate loop\n");
  #endif
}

#endif





/*void dci_decoding_procedure0(NR_UE_PDCCH **pdcch_vars,
                             int do_common,
                             dci_detect_mode_t mode,
                             uint8_t nr_tti_rx,
                             DCI_ALLOC_t *dci_alloc,
                             int16_t eNB_id,
                             uint8_t current_thread_id,
                             NR_DL_FRAME_PARMS *frame_parms,
                             uint8_t mi,
                             uint16_t si_rnti,
                             uint16_t ra_rnti,
                             uint16_t p_rnti,
                             uint8_t L,
                             uint8_t format_si,
                             uint8_t format_p,
                             uint8_t format_ra,
                             uint8_t format_c,
                             uint8_t sizeof_bits,
                             uint8_t sizeof_bytes,
                             uint8_t *dci_cnt,
                             uint8_t *format0_found,
                             uint8_t *format_c_found,
                             uint32_t *CCEmap0,
                             uint32_t *CCEmap1,
                             uint32_t *CCEmap2)
{

  uint16_t crc,CCEind,nCCE;
  uint32_t *CCEmap=NULL,CCEmap_mask=0;
  int L2=(1<<L);
  unsigned int Yk,nb_candidates = 0,i,m;
  unsigned int CCEmap_cand;
#ifdef NR_PDCCH_DCI_DEBUG
    printf("\t\t<-NR_PDCCH_DCI_DEBUG (dci_decoding_procedure0)-> \n");
#endif
  nCCE = get_nCCE(pdcch_vars[eNB_id]->num_pdcch_symbols,frame_parms,mi);

  if (nCCE > get_nCCE(3,frame_parms,1)) {
    LOG_D(PHY,"skip DCI decoding: nCCE=%d > get_nCCE(3,frame_parms,1)=%d\n", nCCE, get_nCCE(3,frame_parms,1));
    return;
  }

  if (nCCE<L2) {
    LOG_D(PHY,"skip DCI decoding: nCCE=%d < L2=%d\n", nCCE, L2);
    return;
  }

  if (mode == NO_DCI) {
    LOG_D(PHY, "skip DCI decoding: expect no DCIs at nr_tti_rx %d\n", nr_tti_rx);
    return;
  }

  if (do_common == 1) {
    nb_candidates = (L2==4) ? 4 : 2;
    Yk=0;
  } else {
    // Find first available in ue specific search space
    // according to procedure in Section 9.1.1 of 36.213 (v. 8.6)
    // compute Yk
    Yk = (unsigned int)pdcch_vars[eNB_id]->crnti;

    for (i=0; i<=nr_tti_rx; i++)
      Yk = (Yk*39827)%65537;

    Yk = Yk % (nCCE/L2);

    switch (L2) {
    case 1:
    case 2:
      nb_candidates = 6;
      break;

    case 4:
    case 8:
      nb_candidates = 2;
      break;

    default:
      DevParam(L2, do_common, eNB_id);
      break;
    }
  }

  //  for (CCEind=0;
  //     CCEind<nCCE2;
  //     CCEind+=(1<<L)) {

  if (nb_candidates*L2 > nCCE)
    nb_candidates = nCCE/L2;

  for (m=0; m<nb_candidates; m++) {

    CCEind = (((Yk+m)%(nCCE/L2))*L2);

    if (CCEind<32)
      CCEmap = CCEmap0;
    else if (CCEind<64)
      CCEmap = CCEmap1;
    else if (CCEind<96)
      CCEmap = CCEmap2;
    else {
      LOG_E(PHY,"Illegal CCEind %d (Yk %d, m %d, nCCE %d, L2 %d\n",CCEind,Yk,m,nCCE,L2);
      mac_xface->macphy_exit("Illegal CCEind\n");
      return; // not reached
    }

    switch (L2) {
    case 1:
      CCEmap_mask = (1<<(CCEind&0x1f));
      break;

    case 2:
      CCEmap_mask = (3<<(CCEind&0x1f));
      break;

    case 4:
      CCEmap_mask = (0xf<<(CCEind&0x1f));
      break;

    case 8:
      CCEmap_mask = (0xff<<(CCEind&0x1f));
      break;

    default:
      LOG_E( PHY, "Illegal L2 value %d\n", L2 );
      mac_xface->macphy_exit( "Illegal L2\n" );
      return; // not reached
    }

    CCEmap_cand = (*CCEmap)&CCEmap_mask;

    // CCE is not allocated yet

    if (CCEmap_cand == 0) {
#ifdef DEBUG_DCI_DECODING

      if (do_common == 1)
        LOG_I(PHY,"[DCI search nPdcch %d - common] Attempting candidate %d Aggregation Level %d DCI length %d at CCE %d/%d (CCEmap %x,CCEmap_cand %x)\n",
                pdcch_vars[eNB_id]->num_pdcch_symbols,m,L2,sizeof_bits,CCEind,nCCE,*CCEmap,CCEmap_mask);
      else
        LOG_I(PHY,"[DCI search nPdcch %d - ue spec] Attempting candidate %d Aggregation Level %d DCI length %d at CCE %d/%d (CCEmap %x,CCEmap_cand %x) format %d\n",
                pdcch_vars[eNB_id]->num_pdcch_symbols,m,L2,sizeof_bits,CCEind,nCCE,*CCEmap,CCEmap_mask,format_c);

#endif

      dci_decoding(sizeof_bits,
                   L,
                   &pdcch_vars[eNB_id]->e_rx[CCEind*72],
                   &dci_decoded_output[current_thread_id][0]);
      
      //  for (i=0;i<3+(sizeof_bits>>3);i++)
      //  printf("dci_decoded_output[%d] => %x\n",i,dci_decoded_output[i]);
      
      crc = (crc16(&dci_decoded_output[current_thread_id][0],sizeof_bits)>>16) ^ extract_crc(&dci_decoded_output[current_thread_id][0],sizeof_bits);
#ifdef DEBUG_DCI_DECODING
      printf("crc =>%x\n",crc);
#endif

      if (((L>1) && ((crc == si_rnti)|| (crc == p_rnti)|| (crc == ra_rnti)))||
          (crc == pdcch_vars[eNB_id]->crnti))   {
        dci_alloc[*dci_cnt].dci_length = sizeof_bits;
        dci_alloc[*dci_cnt].rnti       = crc;
        dci_alloc[*dci_cnt].L          = L;
        dci_alloc[*dci_cnt].firstCCE   = CCEind;

        //printf("DCI FOUND !!! crc =>%x,  sizeof_bits %d, sizeof_bytes %d \n",crc, sizeof_bits, sizeof_bytes);
        if (sizeof_bytes<=4) {
          dci_alloc[*dci_cnt].dci_pdu[3] = dci_decoded_output[current_thread_id][0];
          dci_alloc[*dci_cnt].dci_pdu[2] = dci_decoded_output[current_thread_id][1];
          dci_alloc[*dci_cnt].dci_pdu[1] = dci_decoded_output[current_thread_id][2];
          dci_alloc[*dci_cnt].dci_pdu[0] = dci_decoded_output[current_thread_id][3];
#ifdef DEBUG_DCI_DECODING
          printf("DCI => %x,%x,%x,%x\n",dci_decoded_output[current_thread_id][0],
                  dci_decoded_output[current_thread_id][1],
                  dci_decoded_output[current_thread_id][2],
                  dci_decoded_output[current_thread_id][3]);
#endif
        } else {
          dci_alloc[*dci_cnt].dci_pdu[7] = dci_decoded_output[current_thread_id][0];
          dci_alloc[*dci_cnt].dci_pdu[6] = dci_decoded_output[current_thread_id][1];
          dci_alloc[*dci_cnt].dci_pdu[5] = dci_decoded_output[current_thread_id][2];
          dci_alloc[*dci_cnt].dci_pdu[4] = dci_decoded_output[current_thread_id][3];
          dci_alloc[*dci_cnt].dci_pdu[3] = dci_decoded_output[current_thread_id][4];
          dci_alloc[*dci_cnt].dci_pdu[2] = dci_decoded_output[current_thread_id][5];
          dci_alloc[*dci_cnt].dci_pdu[1] = dci_decoded_output[current_thread_id][6];
          dci_alloc[*dci_cnt].dci_pdu[0] = dci_decoded_output[current_thread_id][7];
#ifdef DEBUG_DCI_DECODING
          printf("DCI => %x,%x,%x,%x,%x,%x,%x,%x\n",
              dci_decoded_output[current_thread_id][0],dci_decoded_output[current_thread_id][1],dci_decoded_output[current_thread_id][2],dci_decoded_output[current_thread_id][3],
              dci_decoded_output[current_thread_id][4],dci_decoded_output[current_thread_id][5],dci_decoded_output[current_thread_id][6],dci_decoded_output[current_thread_id][7]);
#endif
        }

        if (crc==si_rnti) {
          dci_alloc[*dci_cnt].format     = format_si;
          *dci_cnt = *dci_cnt+1;
        } else if (crc==p_rnti) {
          dci_alloc[*dci_cnt].format     = format_p;
          *dci_cnt = *dci_cnt+1;
        } else if (crc==ra_rnti) {
          dci_alloc[*dci_cnt].format     = format_ra;
          // store first nCCE of group for PUCCH transmission of ACK/NAK
          pdcch_vars[eNB_id]->nCCE[nr_tti_rx]=CCEind;
          *dci_cnt = *dci_cnt+1;
        } else if (crc==pdcch_vars[eNB_id]->crnti) {

          if ((mode&UL_DCI)&&(format_c == format0)&&((dci_decoded_output[current_thread_id][0]&0x80)==0)) {// check if pdu is format 0 or 1A
            if (*format0_found == 0) {
              dci_alloc[*dci_cnt].format     = format0;
              *format0_found = 1;
              *dci_cnt = *dci_cnt+1;
              pdcch_vars[eNB_id]->nCCE[nr_tti_rx]=CCEind;
            }
          } else if (format_c == format0) { // this is a format 1A DCI
            dci_alloc[*dci_cnt].format     = format1A;
            *dci_cnt = *dci_cnt+1;
            pdcch_vars[eNB_id]->nCCE[nr_tti_rx]=CCEind;
          } else {
            // store first nCCE of group for PUCCH transmission of ACK/NAK
            if (*format_c_found == 0) {
              dci_alloc[*dci_cnt].format     = format_c;
              *dci_cnt = *dci_cnt+1;
              *format_c_found = 1;
              pdcch_vars[eNB_id]->nCCE[nr_tti_rx]=CCEind;
            }
          }
        }

        //LOG_I(PHY,"DCI decoding CRNTI  [format: %d, nCCE[nr_tti_rx: %d]: %d ], AggregationLevel %d \n",format_c, nr_tti_rx, pdcch_vars[eNB_id]->nCCE[nr_tti_rx],L2);
        //  memcpy(&dci_alloc[*dci_cnt].dci_pdu[0],dci_decoded_output,sizeof_bytes);



        switch (1<<L) {
        case 1:
          *CCEmap|=(1<<(CCEind&0x1f));
          break;

        case 2:
          *CCEmap|=(1<<(CCEind&0x1f));
          break;

        case 4:
          *CCEmap|=(1<<(CCEind&0x1f));
          break;

        case 8:
          *CCEmap|=(1<<(CCEind&0x1f));
          break;
        }

#ifdef DEBUG_DCI_DECODING
        LOG_I(PHY,"[DCI search] Found DCI %d rnti %x Aggregation %d length %d format %s in CCE %d (CCEmap %x) candidate %d / %d \n",
              *dci_cnt,crc,1<<L,sizeof_bits,dci_format_strings[dci_alloc[*dci_cnt-1].format],CCEind,*CCEmap,m,nb_candidates );
        dump_dci(frame_parms,&dci_alloc[*dci_cnt-1]);

#endif
         return;
      } // rnti match
    }  // CCEmap_cand == 0
    
//	if ( agregationLevel != 0xFF &&
//        (format_c == format0 && m==0 && si_rnti != SI_RNTI))
//    {
//      //Only valid for OAI : Save some processing time when looking for DCI format0. From the log we see the DCI only on candidate 0.
//      return;
//    }

  } // candidate loop
}

uint16_t dci_CRNTI_decoding_procedure(PHY_VARS_NR_UE *ue,
                                DCI_ALLOC_t *dci_alloc,
                                uint8_t DCIFormat,
                                uint8_t agregationLevel,
                                int16_t eNB_id,
                                uint8_t nr_tti_rx)
{

  uint8_t  dci_cnt=0,old_dci_cnt=0;
  uint32_t CCEmap0=0,CCEmap1=0,CCEmap2=0;
  NR_UE_PDCCH **pdcch_vars = ue->pdcch_vars[ue->current_thread_id[nr_tti_rx]];
  NR_DL_FRAME_PARMS *frame_parms  = &ue->frame_parms;
  uint8_t mi = get_mi(&ue->frame_parms,nr_tti_rx);
  uint16_t ra_rnti=99;
  uint8_t format0_found=0,format_c_found=0;
  uint8_t tmode = ue->transmission_mode[eNB_id];
  uint8_t frame_type = frame_parms->frame_type;
  uint8_t format0_size_bits=0,format0_size_bytes=0;
  uint8_t format1_size_bits=0,format1_size_bytes=0;
  dci_detect_mode_t mode = dci_detect_mode_select(&ue->frame_parms,nr_tti_rx);

  switch (frame_parms->N_RB_DL) {
  case 6:
    if (frame_type == TDD) {
      format0_size_bits  = sizeof_DCI0_1_5MHz_TDD_1_6_t;
      format0_size_bytes = sizeof(DCI0_1_5MHz_TDD_1_6_t);
      format1_size_bits  = sizeof_DCI1_1_5MHz_TDD_t;
      format1_size_bytes = sizeof(DCI1_1_5MHz_TDD_t);

    } else {
      format0_size_bits  = sizeof_DCI0_1_5MHz_FDD_t;
      format0_size_bytes = sizeof(DCI0_1_5MHz_FDD_t);
      format1_size_bits  = sizeof_DCI1_1_5MHz_FDD_t;
      format1_size_bytes = sizeof(DCI1_1_5MHz_FDD_t);
    }

    break;

  case 25:
  default:
    if (frame_type == TDD) {
      format0_size_bits  = sizeof_DCI0_5MHz_TDD_1_6_t;
      format0_size_bytes = sizeof(DCI0_5MHz_TDD_1_6_t);
      format1_size_bits  = sizeof_DCI1_5MHz_TDD_t;
      format1_size_bytes = sizeof(DCI1_5MHz_TDD_t);
    } else {
      format0_size_bits  = sizeof_DCI0_5MHz_FDD_t;
      format0_size_bytes = sizeof(DCI0_5MHz_FDD_t);
      format1_size_bits  = sizeof_DCI1_5MHz_FDD_t;
      format1_size_bytes = sizeof(DCI1_5MHz_FDD_t);
    }

    break;

  case 50:
    if (frame_type == TDD) {
      format0_size_bits  = sizeof_DCI0_10MHz_TDD_1_6_t;
      format0_size_bytes = sizeof(DCI0_10MHz_TDD_1_6_t);
      format1_size_bits  = sizeof_DCI1_10MHz_TDD_t;
      format1_size_bytes = sizeof(DCI1_10MHz_TDD_t);

    } else {
      format0_size_bits  = sizeof_DCI0_10MHz_FDD_t;
      format0_size_bytes = sizeof(DCI0_10MHz_FDD_t);
      format1_size_bits  = sizeof_DCI1_10MHz_FDD_t;
      format1_size_bytes = sizeof(DCI1_10MHz_FDD_t);
    }

    break;

  case 100:
    if (frame_type == TDD) {
      format0_size_bits  = sizeof_DCI0_20MHz_TDD_1_6_t;
      format0_size_bytes = sizeof(DCI0_20MHz_TDD_1_6_t);
      format1_size_bits  = sizeof_DCI1_20MHz_TDD_t;
      format1_size_bytes = sizeof(DCI1_20MHz_TDD_t);
    } else {
      format0_size_bits  = sizeof_DCI0_20MHz_FDD_t;
      format0_size_bytes = sizeof(DCI0_20MHz_FDD_t);
      format1_size_bits  = sizeof_DCI1_20MHz_FDD_t;
      format1_size_bytes = sizeof(DCI1_20MHz_FDD_t);
    }

    break;
  }

  if (ue->prach_resources[eNB_id])
    ra_rnti = ue->prach_resources[eNB_id]->ra_RNTI;

  // Now check UE_SPEC format0/1A ue_spec search spaces at aggregation 8
  dci_decoding_procedure0(pdcch_vars,0,mode,
                          nr_tti_rx,
                          dci_alloc,
                          eNB_id,
                          ue->current_thread_id[nr_tti_rx],
                          frame_parms,
                          mi,
                          ((ue->decode_SIB == 1) ? SI_RNTI : 0),
                          ra_rnti,
              P_RNTI,
              agregationLevel,
                          format1A,
                          format1A,
                          format1A,
                          format0,
                          format0_size_bits,
                          format0_size_bytes,
                          &dci_cnt,
                          &format0_found,
                          &format_c_found,
                          &CCEmap0,
                          &CCEmap1,
                          &CCEmap2);

  if ((CCEmap0==0xffff)||
      ((format0_found==1)&&(format_c_found==1)))
    return(dci_cnt);

  if (DCIFormat == 1)
  {
      if ((tmode < 3) || (tmode == 7)) {
          //printf("Crnti decoding frame param agregation %d DCI %d \n",agregationLevel,DCIFormat);

          // Now check UE_SPEC format 1 search spaces at aggregation 1

           //printf("[DCI search] Format 1/1A aggregation 1\n");

          old_dci_cnt=dci_cnt;
          dci_decoding_procedure0(pdcch_vars,0,mode,nr_tti_rx,
                                  dci_alloc,
                                  eNB_id,
                                  ue->current_thread_id[nr_tti_rx],
                                  frame_parms,
                                  mi,
                                  ((ue->decode_SIB == 1) ? SI_RNTI : 0),
                                  ra_rnti,
                                  P_RNTI,
                                  0,
                                  format1A,
                                  format1A,
                                  format1A,
                                  format1,
                                  format1_size_bits,
                                  format1_size_bytes,
                                  &dci_cnt,
                                  &format0_found,
                                  &format_c_found,
                                  &CCEmap0,
                                  &CCEmap1,
                                  &CCEmap2);

          if ((CCEmap0==0xffff) ||
              (format_c_found==1))
            return(dci_cnt);

          if (dci_cnt>old_dci_cnt)
            return(dci_cnt);

          //printf("Crnti 1 decoding frame param agregation %d DCI %d \n",agregationLevel,DCIFormat);

      }
      else
      {
          AssertFatal(0,"Other Transmission mode not yet coded\n");
      }
  }
  else
  {
     AssertFatal(0,"DCI format %d not yet implemented \n",DCIFormat);
  }

  return(dci_cnt);

}
*/

#ifdef NR_PDCCH_DCI_RUN

uint16_t nr_dci_format_size (crc_scrambled_t crc_scrambled,
                             uint8_t pusch_alloc_list,
                             uint16_t n_RB_ULBWP,
                             uint16_t n_RB_DLBWP,
                             uint8_t dci_fields_sizes[NBR_NR_DCI_FIELDS][NBR_NR_FORMATS]){
#ifdef NR_PDCCH_DCI_DEBUG
    printf("\t\t<-NR_PDCCH_DCI_DEBUG (nr_dci_format_size)-> crc_scrambled=%d, pusch_alloc_list=%d, n_RB_ULBWP=%d, n_RB_DLBWP=%d\n",crc_scrambled,pusch_alloc_list,n_RB_ULBWP,n_RB_DLBWP);
#endif

/*
 * Formats 0_1, not completely implemented. See (*)
 */
// format {0_0,0_1,1_0,1_1,2_0,2_1,2_2,2_3} according to 38.212 Section 7.3.1
/*
#define NBR_NR_FORMATS         8
#define NBR_NR_DCI_FIELDS     56

#define IDENTIFIER_DCI_FORMATS           0
#define CARRIER_IND                      1
#define SUL_IND_0_1                      2
#define SLOT_FORMAT_IND                  3
#define PRE_EMPTION_IND                  4
#define TPC_CMD_NUMBER                   5
#define BLOCK_NUMBER                     6
#define BANDWIDTH_PART_IND               7
#define SHORT_MESSAGE_IND                8
#define SHORT_MESSAGES                   9
#define FREQ_DOM_RESOURCE_ASSIGNMENT_UL 10
#define FREQ_DOM_RESOURCE_ASSIGNMENT_DL 11
#define TIME_DOM_RESOURCE_ASSIGNMENT    12
#define VRB_TO_PRB_MAPPING              13
#define PRB_BUNDLING_SIZE_IND           14
#define RATE_MATCHING_IND               15
#define ZP_CSI_RS_TRIGGER               16
#define FREQ_HOPPING_FLAG               17
#define TB1_MCS                         18
#define TB1_NDI                         19
#define TB1_RV                          20
#define TB2_MCS                         21
#define TB2_NDI                         22
#define TB2_RV                          23
#define MCS                             24
#define NDI                             25
#define RV                              26
#define HARQ_PROCESS_NUMBER             27
#define DAI_                            28
#define FIRST_DAI                       29
#define SECOND_DAI                      30
#define TB_SCALING                      31
#define TPC_PUSCH                       32
#define TPC_PUCCH                       33
#define PUCCH_RESOURCE_IND              34
#define PDSCH_TO_HARQ_FEEDBACK_TIME_IND 35
//#define SHORT_MESSAGE_IND             33
#define SRS_RESOURCE_IND                36
#define PRECOD_NBR_LAYERS               37
#define ANTENNA_PORTS                   38
#define TCI                             39
#define SRS_REQUEST                     40
#define TPC_CMD_NUMBER_FORMAT2_3        41
#define CSI_REQUEST                     42
#define CBGTI                           43
#define CBGFI                           44
#define PTRS_DMRS                       45
#define BETA_OFFSET_IND                 46
#define DMRS_SEQ_INI                    47
#define UL_SCH_IND                      48
#define PADDING_NR_DCI                  49
#define SUL_IND_0_0                     50
#define RA_PREAMBLE_INDEX               51
#define SUL_IND_1_0                     52
#define SS_PBCH_INDEX                   53
#define PRACH_MASK_INDEX                54
#define RESERVED_NR_DCI                 55
*/
  //uint8_t pusch_alloc_list=1;
  // number of ZP CSI-RS resource sets in the higher layer parameter [ZP-CSI-RS-ResourceConfigList]
  uint8_t n_zp = 1;
  uint8_t n_SRS=1;
  // for PUSCH hopping with resource allocation type 1
  //      n_UL_hopping = 1 if the higher layer parameter frequencyHoppingOffsetLists contains two  offset values
  //      n_UL_hopping = 2 if the higher layer parameter frequencyHoppingOffsetLists contains four offset values
  uint8_t n_UL_hopping=0;
  uint8_t dci_field_size_table [NBR_NR_DCI_FIELDS][NBR_NR_FORMATS] = { // This table contains the number of bits for each field (row) contained in each dci format (column).
                                                                       // The values of the variables indicate field sizes in number of bits
//Format0_0                     Format0_1                      Format1_0                      Format1_1             Formats2_0/1/2/3
{1,                             1,                             (((crc_scrambled == _p_rnti) || (crc_scrambled == _si_rnti) || (crc_scrambled == _ra_rnti)) ? 0:1),
                                                                                              1,                             0,0,0,0}, // 0  IDENTIFIER_DCI_FORMATS:
{0,                             3,                             0,                             3,                             0,0,0,0}, // 1  CARRIER_IND: 0 or 3 bits, as defined in Subclause x.x of [5, TS38.213]
{0,                             0,                             0,                             0,                             0,0,0,0}, // 2  SUL_IND_0_1:
{0,                             0,                             0,                             0,                             1,0,0,0}, // 3  SLOT_FORMAT_IND: size of DCI format 2_0 is configurable by higher layers up to 128 bits, according to Subclause 11.1.1 of [5, TS 38.213]
{0,                             0,                             0,                             0,                             0,1,0,0}, // 4  PRE_EMPTION_IND: size of DCI format 2_1 is configurable by higher layers up to 126 bits, according to Subclause 11.2 of [5, TS 38.213]. Each pre-emption indication is 14 bits
{0,                             0,                             0,                             0,                             0,0,1,0}, // 5  TPC_CMD_NUMBER: The parameter xxx provided by higher layers determines the index to the TPC command number for an UL of a cell. Each TPC command number is 2 bits
{0,                             0,                             0,                             0,                             0,0,0,1}, // 6  BLOCK_NUMBER: starting position of a block is determined by the parameter startingBitOfFormat2_3
{0,                             ceil(log2(n_RB_ULBWP)),        0,                             ceil(log2(n_RB_ULBWP)),        0,0,0,0}, // 7  BANDWIDTH_PART_IND:
{0,                             0,                             ((crc_scrambled == _p_rnti) ? 2:0),
                                                                                              0,                             0,0,0,0}, // 8  SHORT_MESSAGE_IND 2 bits if crc scrambled with P-RNTI
{0,                             0,                             ((crc_scrambled == _p_rnti) ? 8:0),
                                                                                              0,                             0,0,0,0}, // 9  SHORT_MESSAGES 8 bit8 if crc scrambled with P-RNTI
{(ceil(log2(n_RB_ULBWP*(n_RB_ULBWP+1)/2)))-n_UL_hopping,
                                (ceil(log2(n_RB_ULBWP*(n_RB_ULBWP+1)/2)))-n_UL_hopping,
                                                               0,                             0,                             0,0,0,0}, // 10 FREQ_DOM_RESOURCE_ASSIGNMENT_UL: PUSCH hopping with resource allocation type 1 not considered
                                                                                                                                       //    (NOTE 1) If DCI format 0_0 is monitored in common search space
                                                                                                                                       //    and if the number of information bits in the DCI format 0_0 prior to padding
                                                                                                                                       //    is larger than the payload size of the DCI format 1_0 monitored in common search space
                                                                                                                                       //    the bitwidth of the frequency domain resource allocation field in the DCI format 0_0
                                                                                                                                       //    is reduced such that the size of DCI format 0_0 equals to the size of the DCI format 1_0
{0,                             0,                             ceil(log2(n_RB_DLBWP*(n_RB_DLBWP+1)/2)),
                                                                                              ceil(log2(n_RB_DLBWP*(n_RB_DLBWP+1)/2)),
                                                                                                                             0,0,0,0}, // 11 FREQ_DOM_RESOURCE_ASSIGNMENT_DL:
{4,                             log2(pusch_alloc_list),        4,                             log2(pusch_alloc_list),        0,0,0,0}, // 12 TIME_DOM_RESOURCE_ASSIGNMENT: 0, 1, 2, 3, or 4 bits as defined in Subclause 6.1.2.1 of [6, TS 38.214]. The bitwidth for this field is determined as log2(I) bits,
                                                                                                                                       //    where I the number of entries in the higher layer parameter pusch-AllocationList
{0,                             1,                             1,                             1,                             0,0,0,0}, // 13 VRB_TO_PRB_MAPPING: 0 bit if only resource allocation type 0
{0,                             0,                             0,                             1,                             0,0,0,0}, // 14 PRB_BUNDLING_SIZE_IND:0 bit if the higher layer parameter PRB_bundling is not configured or is set to 'static', or 1 bit if the higher layer parameter PRB_bundling is set to 'dynamic' according to Subclause 5.1.2.3 of [6, TS 38.214]
{0,                             0,                             0,                             2,                             0,0,0,0}, // 15 RATE_MATCHING_IND: 0, 1, or 2 bits according to higher layer parameter rate-match-PDSCH-resource-set
{0,                             0,                             0,                             log2(n_zp)+1,                  0,0,0,0}, // 16 ZP_CSI_RS_TRIGGER:
{1,                             1,                             0,                             0,                             0,0,0,0}, // 17 FREQ_HOPPING_FLAG: 0 bit if only resource allocation type 0
{0,                             0,                             0,                             5,                             0,0,0,0}, // 18 TB1_MCS:
{0,                             0,                             0,                             1,                             0,0,0,0}, // 19 TB1_NDI:
{0,                             0,                             0,                             2,                             0,0,0,0}, // 20 TB1_RV:
{0,                             0,                             0,                             5,                             0,0,0,0}, // 21 TB2_MCS:
{0,                             0,                             0,                             1,                             0,0,0,0}, // 22 TB2_NDI:
{0,                             0,                             0,                             2,                             0,0,0,0}, // 23 TB2_RV:
{5,                             5,                             5,                             0,                             0,0,0,0}, // 24 MCS:
{1,                             1,                             (crc_scrambled == _c_rnti)?1:0,0,                             0,0,0,0}, // 25 NDI:
{2,                             2,                             (((crc_scrambled == _c_rnti) || (crc_scrambled == _si_rnti)) ? 2:0),
                                                                                              0,                             0,0,0,0}, // 26 RV:
{4,                             4,                             (crc_scrambled == _c_rnti)?4:0,4,                             0,0,0,0}, // 27 HARQ_PROCESS_NUMBER:
{0,                             0,                             (crc_scrambled == _c_rnti)?2:0,2,                             0,0,0,0}, // 28 DAI: For format1_1: 4 if more than one serving cell are configured in the DL and the higher layer parameter HARQ-ACK-codebook=dynamic, where the 2 MSB bits are the counter DAI and the 2 LSB bits are the total DAI
                                                                                                                                       //    2 if one serving cell is configured in the DL and the higher layer parameter HARQ-ACK-codebook=dynamic, where the 2 bits are the counter DAI
                                                                                                                                       //    0 otherwise
{0,                             2,                             0,                             0,                             0,0,0,0}, // 29 FIRST_DAI: (1 or 2 bits) 1 bit for semi-static HARQ-ACK // 2 bits for dynamic HARQ-ACK codebook with single HARQ-ACK codebook
{0,                             2,                             0,                             0,                             0,0,0,0}, // 30 SECOND_DAI: (0 or 2 bits) 2 bits for dynamic HARQ-ACK codebook with two HARQ-ACK sub-codebooks // 0 bits otherwise
{0,                             0,                             (((crc_scrambled == _p_rnti) || (crc_scrambled == _ra_rnti)) ? 2:0),
                                                                                              0,                             0,0,0,0}, // 31 TB_SCALING
{2,                             2,                             0,                             0,                             0,0,0,0}, // 32 TPC_PUSCH:
{0,                             0,                             (crc_scrambled == _c_rnti)?2:0,2,                             0,0,0,0}, // 33 TPC_PUCCH:
{0,                             0,                             (crc_scrambled == _c_rnti)?3:0,3,                             0,0,0,0}, // 34 PUCCH_RESOURCE_IND:
{0,                             0,                             (crc_scrambled == _c_rnti)?3:0,3,                             0,0,0,0}, // 35 PDSCH_TO_HARQ_FEEDBACK_TIME_IND:
{0,                             log2(n_SRS),                   0,                             0,                             0,0,0,0}, // 36 SRS_RESOURCE_IND:
{0,                             0,                             0,                             0,                             0,0,0,0}, // 37 PRECOD_NBR_LAYERS:
{0,                             0,                             0,                             0,                             0,0,0,0}, // 38 ANTENNA_PORTS:
{0,                             0,                             0,                             3,                             0,0,0,0}, // 39 TCI: 0 bit if higher layer parameter tci-PresentInDCI is not enabled; otherwise 3 bits
{0,                             3,                             0,                             0,                             0,0,0,2}, // 40 SRS_REQUEST:
{0,                             0,                             0,                             0,                             0,0,0,2}, // 41 TPC_CMD_NUMBER_FORMAT2_3:
{0,                             6,                             0,                             0,                             0,0,0,0}, // 42 CSI_REQUEST:
{0,                             8,                             0,                             8,                             0,0,0,0}, // 43 CBGTI: 0, 2, 4, 6, or 8 bits determined by higher layer parameter maxCodeBlockGroupsPerTransportBlock for the PDSCH
{0,                             0,                             0,                             1,                             0,0,0,0}, // 44 CBGFI: 0 or 1 bit determined by higher layer parameter codeBlockGroupFlushIndicator
{0,                             2,                             0,                             0,                             0,0,0,0}, // 45 PTRS_DMRS:
{0,                             2,                             0,                             0,                             0,0,0,0}, // 46 BETA_OFFSET_IND:
{0,                             1,                             0,                             1,                             0,0,0,0}, // 47 DMRS_SEQ_INI: 1 bit if the cell has two ULs and the number of bits for DCI format 1_0 before padding
                                                                                                                                       //    is larger than the number of bits for DCI format 0_0 before padding; 0 bit otherwise
{0,                             1,                             0,                             0,                             0,0,0,0}, // 48 UL_SCH_IND: value of "1" indicates UL-SCH shall be transmitted on the PUSCH and a value of "0" indicates UL-SCH shall not be transmitted on the PUSCH
{0,                             0,                             0,                             0,                             0,0,0,0}, // 49 PADDING_NR_DCI:
                                                                                                                                       //    (NOTE 2) If DCI format 0_0 is monitored in common search space
                                                                                                                                       //    and if the number of information bits in the DCI format 0_0 prior to padding
                                                                                                                                       //    is less than the payload size of the DCI format 1_0 monitored in common search space
                                                                                                                                       //    zeros shall be appended to the DCI format 0_0
                                                                                                                                       //    until the payload size equals that of the DCI format 1_0
{0,                             0,                             0,                             0,                             0,0,0,0}, // 50 SUL_IND_0_0:
{0,                             0,                             0,                             0,                             0,0,0,0}, // 51 RA_PREAMBLE_INDEX (random access procedure initiated by a PDCCH order not implemented, FIXME!!!)
{0,                             0,                             0,                             0,                             0,0,0,0}, // 52 SUL_IND_1_0 (random access procedure initiated by a PDCCH order not implemented, FIXME!!!)
{0,                             0,                             0,                             0,                             0,0,0,0}, // 53 SS_PBCH_INDEX (random access procedure initiated by a PDCCH order not implemented, FIXME!!!)
{0,                             0,                             0,                             0,                             0,0,0,0}, // 54 PRACH_MASK_INDEX (random access procedure initiated by a PDCCH order not implemented, FIXME!!!)
{0,                             0,                             ((crc_scrambled == _p_rnti)?6:(((crc_scrambled == _si_rnti) || (crc_scrambled == _ra_rnti))?16:0)),
                                                                                              0,                             0,0,0,0}  // 55 RESERVED_NR_DCI
};

// NOTE 1: adjustments in freq_dom_resource_assignment_UL to be done if necessary
// NOTE 2: adjustments in padding to be done if necessary

uint8_t dci_size [8] = {0,0,0,0,0,0,0,0}; // will contain size for each format

  for (int i=0 ; i<NBR_NR_FORMATS ; i++) {
//#ifdef NR_PDCCH_DCI_DEBUG
//  printf("\t\t<-NR_PDCCH_DCI_DEBUG (nr_dci_format_size)-> i=%d, j=%d\n", i, j);
//#endif
    for (int j=0; j<NBR_NR_DCI_FIELDS; j++) {
      dci_size [i] = dci_size [i] + dci_field_size_table[j][i]; // dci_size[i] contains the size in bits of the dci pdu format i
      //if (i==(int)format-15) {                                  // (int)format-15 indicates the position of each format in the table (e.g. format1_0=17 -> position in table is 2)
      dci_fields_sizes[j][i] = dci_field_size_table[j][i];       // dci_fields_sizes[j] contains the sizes of each field (j) for a determined format i
      //}
    }
    #ifdef NR_PDCCH_DCI_DEBUG
      printf("\t\t<-NR_PDCCH_DCI_DEBUG (nr_dci_format_size) dci_size[%d]=%d for n_RB_ULBWP=%d\n",
             i,dci_size[i],n_RB_ULBWP);
    #endif
  }
#ifdef NR_PDCCH_DCI_DEBUG
  printf("\t\t<-NR_PDCCH_DCI_DEBUG (nr_dci_format_size) dci_fields_sizes[][] = { \n");
  for (int j=0; j<NBR_NR_DCI_FIELDS; j++){
    printf("\t\t");
    for (int i=0; i<NBR_NR_FORMATS ; i++) printf("%d\t",dci_fields_sizes[j][i]);
    printf("\n");
  }
  printf(" }\n");
  printf("\n\t\t<-NR_PDCCH_DCI_DEBUG (nr_dci_format_size) dci_size[0]=%d, dci_size[2]=%d\n",dci_size[0],dci_size[2]);
#endif

//  if ((format == format0_0) || (format == format1_0)) {
  // According to Section 7.3.1.1.1 in TS 38.212
  // If DCI format 0_0 is monitored in common search space and if the number of information bits in the DCI format 0_0 prior to padding
  // is less than the payload size of the DCI format 1_0 monitored in common search space for scheduling the same serving cell,
  // zeros shall be appended to the DCI format 0_0 until the payload size equals that of the DCI format 1_0.
  if (dci_size[0] < dci_size[2]) { // '0' corresponding to index for format0_0 and '2' corresponding to index of format1_0
    //if (format == format0_0) {
    dci_fields_sizes[PADDING_NR_DCI][0] = dci_size[2] - dci_size[0];
    dci_size[0] = dci_size[2];
    #ifdef NR_PDCCH_DCI_DEBUG
      printf("\t\t<-NR_PDCCH_DCI_DEBUG (nr_dci_format_size) new dci_size[format0_0]=%d\n",dci_size[0]);
    #endif
    //}
  }
  // If DCI format 0_0 is monitored in common search space and if the number of information bits in the DCI format 0_0 prior to padding
  // is larger than the payload size of the DCI format 1_0 monitored in common search space for scheduling the same serving cell,
  // the bitwidth of the frequency domain resource allocation field in the DCI format 0_0 is reduced
  // such that the size of DCI format 0_0 equals to the size of the DCI format 1_0..
  if (dci_size[0] > dci_size[2]) {
    //if (format == format0_0) {
    dci_fields_sizes[FREQ_DOM_RESOURCE_ASSIGNMENT_UL][0] -= (dci_size[0] - dci_size[2]);
    dci_size[0] = dci_size[2];
    #ifdef NR_PDCCH_DCI_DEBUG
      printf("\t\t<-NR_PDCCH_DCI_DEBUG (nr_dci_format_size) new dci_size[format0_0]=%d\n",dci_size[0]);
    #endif
    //}
  }
//  }
  #ifdef NR_PDCCH_DCI_DEBUG
    printf("\t\t<-NR_PDCCH_DCI_DEBUG (nr_dci_format_size) dci_fields_sizes[][] = { \n");
    for (int j=0; j<NBR_NR_DCI_FIELDS; j++){
      printf("\t\t");
      for (int i=0; i<NBR_NR_FORMATS ; i++) printf("%d\t",dci_fields_sizes[j][i]);
=======
>>>>>>> cfef9ef0
      printf("\n");
    }
/*
		 if ( agregationLevel != 0xFF &&
		 (format_c == format0 && m==0 && si_rnti != SI_RNTI))
		 {
		 //Only valid for OAI : Save some processing time when looking for DCI format0. From the log we see the DCI only on candidate 0.
		 return;
		 }
		 */
  } // candidate loop
  #ifdef NR_PDCCH_DCI_DEBUG
    printf("\t\t<-NR_PDCCH_DCI_DEBUG (nr_dci_decoding_procedure0)-> end candidate loop\n");
  #endif
}

#endif


<<<<<<< HEAD
uint8_t nr_dci_decoding_procedure(int s,
                                  int p,
                                  PHY_VARS_NR_UE *ue,
                                  NR_DCI_ALLOC_t *dci_alloc,
                                  NR_SEARCHSPACE_TYPE_t searchSpacetype,
                                  int16_t eNB_id,
                                  uint8_t nr_tti_rx,
                                  uint8_t dci_fields_sizes_cnt[MAX_NR_DCI_DECODED_SLOT][NBR_NR_DCI_FIELDS][NBR_NR_FORMATS],
                                  uint16_t n_RB_ULBWP,
                                  uint16_t n_RB_DLBWP,
                                  crc_scrambled_t *crc_scrambled,
                                  format_found_t *format_found) {
//                                  uint8_t dci_fields_sizes[NBR_NR_DCI_FIELDS][NBR_NR_FORMATS],

  #ifdef NR_PDCCH_DCI_DEBUG
    printf("\t<-NR_PDCCH_DCI_DEBUG (nr_dci_decoding_procedure) nr_tti_rx=%d n_RB_ULBWP=%d n_RB_DLBWP=%d format_found=%d\n",
            nr_tti_rx,n_RB_ULBWP,n_RB_DLBWP,*format_found);
  #endif

  int do_common = (int)searchSpacetype;
  uint8_t dci_fields_sizes[NBR_NR_DCI_FIELDS][NBR_NR_FORMATS];
  crc_scrambled_t crc_scrambled_ = *crc_scrambled;
  format_found_t format_found_   = *format_found;
  uint8_t dci_cnt = 0, old_dci_cnt = 0;
  uint32_t CCEmap0 = 0, CCEmap1 = 0, CCEmap2 = 0;

  NR_UE_PDCCH **pdcch_vars = ue->pdcch_vars[ue->current_thread_id[nr_tti_rx]];
  NR_UE_PDCCH *pdcch_vars2 = ue->pdcch_vars[ue->current_thread_id[nr_tti_rx]][eNB_id];
  NR_DL_FRAME_PARMS *frame_parms = &ue->frame_parms;
  t_nrPolar_paramsPtr *nrPolar_params = &ue->nrPolar_params;
  uint8_t mi;// = get_mi(&ue->frame_parms, nr_tti_rx);
  // we need to initialize this values as crc is going to be compared with them
  //uint16_t c_rnti=pdcch_vars[eNB_id]->crnti;
  uint16_t c_rnti=pdcch_vars2->crnti; //to be removed FIXME!!!
  printf("c_rnti=%d\n",c_rnti);
  uint16_t cs_rnti,new_rnti,tc_rnti;
  uint16_t p_rnti=P_RNTI;
  uint16_t si_rnti=SI_RNTI;
  uint16_t ra_rnti=99;
  uint16_t sp_csi_rnti,sfi_rnti,int_rnti,tpc_pusch_rnti,tpc_pucch_rnti,tpc_srs_rnti; //FIXME
  uint16_t crc_scrambled_values[13] = {c_rnti,cs_rnti,new_rnti,tc_rnti,p_rnti,si_rnti,ra_rnti,sp_csi_rnti,sfi_rnti,int_rnti,tpc_pusch_rnti,tpc_pucch_rnti,tpc_srs_rnti};
=======


>>>>>>> cfef9ef0

/*void dci_decoding_procedure0(NR_UE_PDCCH **pdcch_vars,
                             int do_common,
                             dci_detect_mode_t mode,
                             uint8_t nr_tti_rx,
                             DCI_ALLOC_t *dci_alloc,
                             int16_t eNB_id,
                             uint8_t current_thread_id,
                             NR_DL_FRAME_PARMS *frame_parms,
                             uint8_t mi,
                             uint16_t si_rnti,
                             uint16_t ra_rnti,
                             uint16_t p_rnti,
                             uint8_t L,
                             uint8_t format_si,
                             uint8_t format_p,
                             uint8_t format_ra,
                             uint8_t format_c,
                             uint8_t sizeof_bits,
                             uint8_t sizeof_bytes,
                             uint8_t *dci_cnt,
                             uint8_t *format0_found,
                             uint8_t *format_c_found,
                             uint32_t *CCEmap0,
                             uint32_t *CCEmap1,
                             uint32_t *CCEmap2)
{

  uint16_t crc,CCEind,nCCE;
  uint32_t *CCEmap=NULL,CCEmap_mask=0;
  int L2=(1<<L);
  unsigned int Yk,nb_candidates = 0,i,m;
  unsigned int CCEmap_cand;
#ifdef NR_PDCCH_DCI_DEBUG
    printf("\t\t<-NR_PDCCH_DCI_DEBUG (dci_decoding_procedure0)-> \n");
#endif
  nCCE = get_nCCE(pdcch_vars[eNB_id]->num_pdcch_symbols,frame_parms,mi);

<<<<<<< HEAD
  NR_UE_SEARCHSPACE_CSS_DCI_FORMAT_t css_dci_format = pdcch_vars2->searchSpace[s].searchSpaceType.common_dci_formats;       //FIXME!!!
  NR_UE_SEARCHSPACE_USS_DCI_FORMAT_t uss_dci_format = pdcch_vars2->searchSpace[s].searchSpaceType.ue_specific_dci_formats;  //FIXME!!!
=======
  if (nCCE > get_nCCE(3,frame_parms,1)) {
    LOG_D(PHY,"skip DCI decoding: nCCE=%d > get_nCCE(3,frame_parms,1)=%d\n", nCCE, get_nCCE(3,frame_parms,1));
    return;
  }
>>>>>>> cfef9ef0

  if (nCCE<L2) {
    LOG_D(PHY,"skip DCI decoding: nCCE=%d < L2=%d\n", nCCE, L2);
    return;
  }

  if (mode == NO_DCI) {
    LOG_D(PHY, "skip DCI decoding: expect no DCIs at nr_tti_rx %d\n", nr_tti_rx);
    return;
  }

<<<<<<< HEAD
  #ifdef NR_PDCCH_DCI_DEBUG
    printf("\t<-NR_PDCCH_DCI_DEBUG (nr_dci_decoding_procedure)-> searSpaceType=%d\n",do_common);
    if (do_common==0) {
      printf("\t<-NR_PDCCH_DCI_DEBUG (nr_dci_decoding_procedure)-> css_dci_format=%d\n",css_dci_format);
    } else {
      printf("\t<-NR_PDCCH_DCI_DEBUG (nr_dci_decoding_procedure)-> uss_dci_format=%d\n",uss_dci_format);
    }
  #endif
  
  
  // A set of PDCCH candidates for a UE to monitor is defined in terms of PDCCH search spaces
  if (do_common==0) { // COMMON SearchSpaceType assigned to current SearchSpace/CORESET
    // Type0-PDCCH  common search space for a DCI format with CRC scrambled by a SI-RNTI
               // number of consecutive resource blocks and a number of consecutive symbols for
               // the control resource set of the Type0-PDCCH common search space from
               // the four most significant bits of RMSI-PDCCH-Config as described in Tables 13-1 through 13-10
               // and determines PDCCH monitoring occasions
               // from the four least significant bits of RMSI-PDCCH-Config,
               // included in MasterInformationBlock, as described in Tables 13-11 through 13-15
    // Type0A-PDCCH common search space for a DCI format with CRC scrambled by a SI-RNTI
    // Type1-PDCCH  common search space for a DCI format with CRC scrambled by a RA-RNTI, or a TC-RNTI, or a C-RNTI
    // Type2-PDCCH  common search space for a DCI format with CRC scrambled by a P-RNTI
    if (css_dci_format == cformat0_0_and_1_0) {
      // 38.213 v15.1.0 Table 10.1-1: CCE aggregation levels and maximum number of PDCCH candidates per CCE
      // aggregation level for Type0/Type0A/Type2-PDCCH common search space
      //   CCE Aggregation Level    Number of Candidates
      //           4                       4
      //           8                       2
      //           16                      1
      // FIXME
      // We shall consider Table 10.1-1 to calculate the blind decoding only for Type0/Type0A/Type2-PDCCH
      // Shall we consider the nrofCandidates in SearSpace IE that considers Aggregation Levels 1,2,4,8,16? Our implementation considers Table 10.1-1
=======
  if (do_common == 1) {
    nb_candidates = (L2==4) ? 4 : 2;
    Yk=0;
  } else {
    // Find first available in ue specific search space
    // according to procedure in Section 9.1.1 of 36.213 (v. 8.6)
    // compute Yk
    Yk = (unsigned int)pdcch_vars[eNB_id]->crnti;
>>>>>>> cfef9ef0

    for (i=0; i<=nr_tti_rx; i++)
      Yk = (Yk*39827)%65537;

<<<<<<< HEAD
      // for format0_0 and format1_0, first we calculate dci pdu size
      format_0_0_1_0_size_bits = nr_dci_format_size(_c_rnti,16,n_RB_ULBWP,n_RB_DLBWP,dci_fields_sizes);
      format_0_0_1_0_size_bytes = (format_0_0_1_0_size_bits%8 == 0) ? (uint8_t)floor(format_0_0_1_0_size_bits/8) : (uint8_t)(floor(format_0_0_1_0_size_bits/8) + 1);
      #ifdef NR_PDCCH_DCI_DEBUG
        printf("\t<-NR_PDCCH_DCI_DEBUG (nr_dci_decoding_procedure)-> calculating dci format size for common searchSpaces with format css_dci_format=%d, format_0_0_1_0_size_bits=%d, format_0_0_1_0_size_bytes=%d\n",
                css_dci_format,format_0_0_1_0_size_bits,format_0_0_1_0_size_bytes);
      #endif
#if 0
      // for aggregation level 4. The number of candidates (L2=4) will be calculated in function nr_dci_decoding_procedure0
      #ifdef NR_PDCCH_DCI_DEBUG
        printf("\t<-NR_PDCCH_DCI_DEBUG (nr_dci_decoding_procedure)-> common searchSpaces with format css_dci_format=%d and aggregation_level=%d\n",
                css_dci_format,(1<<2));
      #endif
      old_dci_cnt = dci_cnt;
      nr_dci_decoding_procedure0(s,p,pdcch_vars, 1, nr_tti_rx, dci_alloc, eNB_id, ue->current_thread_id[nr_tti_rx], frame_parms,nrPolar_params, mi,
                crc_scrambled_values, 2,
                cformat0_0_and_1_0, uformat0_0_and_1_0,
                format_0_0_1_0_size_bits, format_0_0_1_0_size_bytes, &dci_cnt,
                &crc_scrambled_, &format_found_, &CCEmap0, &CCEmap1, &CCEmap2);
      if (dci_cnt != old_dci_cnt){
        format_0_0_1_0_size_bits = nr_dci_format_size(crc_scrambled_,16,n_RB_ULBWP,n_RB_DLBWP,dci_fields_sizes); // after decoding dci successfully we recalculate dci pdu size with correct crc scrambled to get the right field sizes
        old_dci_cnt = dci_cnt;
        for (int i=0; i<NBR_NR_DCI_FIELDS; i++)
          for (int j=0; j<NBR_NR_FORMATS; j++)
            dci_fields_sizes_cnt[dci_cnt-1][i][j]=dci_fields_sizes[i][j];
      }
#endif
      // for aggregation level 8. The number of candidates (L2=8) will be calculated in function nr_dci_decoding_procedure0
      #ifdef NR_PDCCH_DCI_DEBUG
        printf("\t<-NR_PDCCH_DCI_DEBUG (nr_dci_decoding_procedure)-> common searchSpaces with format css_dci_format=%d and aggregation_level=%d\n",
                css_dci_format,(1<<3));
      #endif
      old_dci_cnt = dci_cnt;
      nr_dci_decoding_procedure0(s,p,pdcch_vars, 1, nr_tti_rx, dci_alloc, eNB_id, ue->current_thread_id[nr_tti_rx], frame_parms, nrPolar_params,mi,
                crc_scrambled_values, 3,
                cformat0_0_and_1_0, uformat0_0_and_1_0,
                format_0_0_1_0_size_bits, format_0_0_1_0_size_bytes, &dci_cnt,
                &crc_scrambled_, &format_found_, &CCEmap0, &CCEmap1, &CCEmap2);
      if (dci_cnt != old_dci_cnt){
        format_0_0_1_0_size_bits = nr_dci_format_size(crc_scrambled_,16,n_RB_ULBWP,n_RB_DLBWP,dci_fields_sizes); // after decoding dci successfully we recalculate dci pdu size with correct crc scrambled to get the right field sizes
        old_dci_cnt = dci_cnt;
        for (int i=0; i<NBR_NR_DCI_FIELDS; i++)
          for (int j=0; j<NBR_NR_FORMATS; j++)
            dci_fields_sizes_cnt[dci_cnt-1][i][j]=dci_fields_sizes[i][j];
      }
#if 0
      // for aggregation level 16. The number of candidates (L2=16) will be calculated in function nr_dci_decoding_procedure0
      #ifdef NR_PDCCH_DCI_DEBUG
        printf("\t<-NR_PDCCH_DCI_DEBUG (nr_dci_decoding_procedure)-> common searchSpaces with format css_dci_format=%d and aggregation_level=%d\n",
                css_dci_format,(1<<4));
      #endif
      old_dci_cnt = dci_cnt;
      nr_dci_decoding_procedure0(s,p,pdcch_vars, 1, nr_tti_rx, dci_alloc, eNB_id, ue->current_thread_id[nr_tti_rx], frame_parms,nrPolar_params, mi,
                crc_scrambled_values, 4,
                cformat0_0_and_1_0, uformat0_0_and_1_0,
                format_0_0_1_0_size_bits, format_0_0_1_0_size_bytes, &dci_cnt,
                &crc_scrambled_, &format_found_, &CCEmap0, &CCEmap1, &CCEmap2);
      if (dci_cnt != old_dci_cnt){
        format_0_0_1_0_size_bits = nr_dci_format_size(crc_scrambled_,16,n_RB_ULBWP,n_RB_DLBWP,dci_fields_sizes); // after decoding dci successfully we recalculate dci pdu size with correct crc scrambled to get the right field sizes
        old_dci_cnt = dci_cnt;
        for (int i=0; i<NBR_NR_DCI_FIELDS; i++)
          for (int j=0; j<NBR_NR_FORMATS; j++)
            dci_fields_sizes_cnt[dci_cnt-1][i][j]=dci_fields_sizes[i][j];
      }
#endif
    }

    // Type3-PDCCH  common search space for a DCI format with CRC scrambled by INT-RNTI, or SFI-RNTI,
    //    or TPC-PUSCH-RNTI, or TPC-PUCCH-RNTI, or TPC-SRS-RNTI, or C-RNTI, or CS-RNTI(s), or SP-CSI-RNTI
    if (css_dci_format == cformat2_0) {
      // for format2_0, first we calculate dci pdu size
      format_2_0_size_bits = nr_dci_format_size(_sfi_rnti,0,n_RB_ULBWP,n_RB_DLBWP,dci_fields_sizes);
      format_2_0_size_bytes = (format_2_0_size_bits%8 == 0) ? (uint8_t)floor(format_2_0_size_bits/8) : (uint8_t)(floor(format_2_0_size_bits/8) + 1);
      #ifdef NR_PDCCH_DCI_DEBUG
        printf("\t<-NR_PDCCH_DCI_DEBUG (nr_dci_decoding_procedure)-> calculating dci format size for common searchSpaces with format css_dci_format=%d, format2_0_size_bits=%d, format2_0_size_bytes=%d\n",
                css_dci_format,format_2_0_size_bits,format_2_0_size_bytes);
      #endif
      // for aggregation level 1. The number of candidates (nrofCandidates-SFI) will be calculated in function nr_dci_decoding_procedure0
      old_dci_cnt = dci_cnt;
      nr_dci_decoding_procedure0(s,p,pdcch_vars, 1, nr_tti_rx, dci_alloc, eNB_id, ue->current_thread_id[nr_tti_rx], frame_parms, nrPolar_params,mi,
                crc_scrambled_values, 0,
                cformat2_0, uformat0_0_and_1_0,
                format_2_0_size_bits, format_2_0_size_bytes, &dci_cnt,
                &crc_scrambled_, &format_found_, &CCEmap0, &CCEmap1, &CCEmap2);
      if (dci_cnt != old_dci_cnt){
        old_dci_cnt = dci_cnt;
        for (int i=0; i<NBR_NR_DCI_FIELDS; i++)
          for (int j=0; j<NBR_NR_FORMATS; j++)
            dci_fields_sizes_cnt[dci_cnt-1][i][j]=dci_fields_sizes[i][j];
      }
      // for aggregation level 2. The number of candidates (nrofCandidates-SFI) will be calculated in function nr_dci_decoding_procedure0
      old_dci_cnt = dci_cnt;
      nr_dci_decoding_procedure0(s,p,pdcch_vars, 1, nr_tti_rx, dci_alloc, eNB_id, ue->current_thread_id[nr_tti_rx], frame_parms, nrPolar_params,mi,
                crc_scrambled_values, 1,
                cformat2_0, uformat0_0_and_1_0,
                format_2_0_size_bits, format_2_0_size_bytes, &dci_cnt,
                &crc_scrambled_, &format_found_, &CCEmap0, &CCEmap1, &CCEmap2);
      if (dci_cnt != old_dci_cnt){
        old_dci_cnt = dci_cnt;
        for (int i=0; i<NBR_NR_DCI_FIELDS; i++)
          for (int j=0; j<NBR_NR_FORMATS; j++)
            dci_fields_sizes_cnt[dci_cnt-1][i][j]=dci_fields_sizes[i][j];
      }
      // for aggregation level 4. The number of candidates (nrofCandidates-SFI) will be calculated in function nr_dci_decoding_procedure0
      old_dci_cnt = dci_cnt;
      nr_dci_decoding_procedure0(s,p,pdcch_vars, 1, nr_tti_rx, dci_alloc, eNB_id, ue->current_thread_id[nr_tti_rx], frame_parms,nrPolar_params, mi,
                crc_scrambled_values, 2,
                cformat2_0, uformat0_0_and_1_0,
                format_2_0_size_bits, format_2_0_size_bytes, &dci_cnt,
                &crc_scrambled_, &format_found_, &CCEmap0, &CCEmap1, &CCEmap2);
      if (dci_cnt != old_dci_cnt){
        old_dci_cnt = dci_cnt;
        for (int i=0; i<NBR_NR_DCI_FIELDS; i++)
          for (int j=0; j<NBR_NR_FORMATS; j++)
            dci_fields_sizes_cnt[dci_cnt-1][i][j]=dci_fields_sizes[i][j];
      }
      // for aggregation level 8. The number of candidates (nrofCandidates-SFI) will be calculated in function nr_dci_decoding_procedure0
      old_dci_cnt = dci_cnt;
      nr_dci_decoding_procedure0(s,p,pdcch_vars, 1, nr_tti_rx, dci_alloc, eNB_id, ue->current_thread_id[nr_tti_rx], frame_parms,nrPolar_params, mi,
                crc_scrambled_values, 3,
                cformat2_0, uformat0_0_and_1_0,
                format_2_0_size_bits, format_2_0_size_bytes, &dci_cnt,
                &crc_scrambled_, &format_found_, &CCEmap0, &CCEmap1, &CCEmap2);
      if (dci_cnt != old_dci_cnt){
        old_dci_cnt = dci_cnt;
        for (int i=0; i<NBR_NR_DCI_FIELDS; i++)
          for (int j=0; j<NBR_NR_FORMATS; j++)
            dci_fields_sizes_cnt[dci_cnt-1][i][j]=dci_fields_sizes[i][j];
      }
      // for aggregation level 16. The number of candidates (nrofCandidates-SFI) will be calculated in function nr_dci_decoding_procedure0
      old_dci_cnt = dci_cnt;
      nr_dci_decoding_procedure0(s,p,pdcch_vars, 1, nr_tti_rx, dci_alloc, eNB_id, ue->current_thread_id[nr_tti_rx], frame_parms, nrPolar_params,mi,
                crc_scrambled_values, 4,
                cformat2_0, uformat0_0_and_1_0,
                format_2_0_size_bits, format_2_0_size_bytes, &dci_cnt,
                &crc_scrambled_, &format_found_, &CCEmap0, &CCEmap1, &CCEmap2);
      if (dci_cnt != old_dci_cnt){
        old_dci_cnt = dci_cnt;
        for (int i=0; i<NBR_NR_DCI_FIELDS; i++)
          for (int j=0; j<NBR_NR_FORMATS; j++)
            dci_fields_sizes_cnt[dci_cnt-1][i][j]=dci_fields_sizes[i][j];
      }
    }
    if (css_dci_format == cformat2_1) {
      // for format2_1, first we calculate dci pdu size
      format_2_1_size_bits = nr_dci_format_size(_int_rnti,0,n_RB_ULBWP,n_RB_DLBWP,dci_fields_sizes);
      format_2_1_size_bytes = (format_2_1_size_bits%8 == 0) ? (uint8_t)floor(format_2_1_size_bits/8) : (uint8_t)(floor(format_2_1_size_bits/8) + 1);
      #ifdef NR_PDCCH_DCI_DEBUG
        printf("\t<-NR_PDCCH_DCI_DEBUG (nr_dci_decoding_procedure)-> calculating dci format size for common searchSpaces with format css_dci_format=%d, format2_1_size_bits=%d, format2_1_size_bytes=%d\n",
                css_dci_format,format_2_1_size_bits,format_2_1_size_bytes);
      #endif
    }
    if (css_dci_format == cformat2_2) {
      // for format2_2, first we calculate dci pdu size
      format_2_2_size_bits = nr_dci_format_size(_tpc_pucch_rnti,0,n_RB_ULBWP,n_RB_DLBWP,dci_fields_sizes);
      format_2_2_size_bytes = (format_2_2_size_bits%8 == 0) ? (uint8_t)floor(format_2_2_size_bits/8) : (uint8_t)(floor(format_2_2_size_bits/8) + 1);
      #ifdef NR_PDCCH_DCI_DEBUG
        printf("\t<-NR_PDCCH_DCI_DEBUG (nr_dci_decoding_procedure)-> calculating dci format size for common searchSpaces with format css_dci_format=%d, format2_2_size_bits=%d, format2_2_size_bytes=%d\n",
                css_dci_format,format_2_2_size_bits,format_2_2_size_bytes);
      #endif
=======
    Yk = Yk % (nCCE/L2);

    switch (L2) {
    case 1:
    case 2:
      nb_candidates = 6;
      break;

    case 4:
    case 8:
      nb_candidates = 2;
      break;

    default:
      DevParam(L2, do_common, eNB_id);
      break;
>>>>>>> cfef9ef0
    }
  }

  //  for (CCEind=0;
  //     CCEind<nCCE2;
  //     CCEind+=(1<<L)) {

  if (nb_candidates*L2 > nCCE)
    nb_candidates = nCCE/L2;

  for (m=0; m<nb_candidates; m++) {

    CCEind = (((Yk+m)%(nCCE/L2))*L2);

    if (CCEind<32)
      CCEmap = CCEmap0;
    else if (CCEind<64)
      CCEmap = CCEmap1;
    else if (CCEind<96)
      CCEmap = CCEmap2;
    else {
      LOG_E(PHY,"Illegal CCEind %d (Yk %d, m %d, nCCE %d, L2 %d\n",CCEind,Yk,m,nCCE,L2);
      mac_xface->macphy_exit("Illegal CCEind\n");
      return; // not reached
    }
<<<<<<< HEAD
  } else { // UE-SPECIFIC SearchSpaceType assigned to current SearchSpace/CORESET
    // UE-specific search space for a DCI format with CRC scrambled by C-RNTI, or CS-RNTI(s), or SP-CSI-RNTI
    if (uss_dci_format == uformat0_0_and_1_0) {
      // for format0_0 and format1_0, first we calculate dci pdu size
      format_0_0_1_0_size_bits = nr_dci_format_size(_c_rnti,16,n_RB_ULBWP,n_RB_DLBWP,dci_fields_sizes);
      format_0_0_1_0_size_bytes = (format_0_0_1_0_size_bits%8 == 0) ? (uint8_t)floor(format_0_0_1_0_size_bits/8) : (uint8_t)(floor(format_0_0_1_0_size_bits/8) + 1);
      #ifdef NR_PDCCH_DCI_DEBUG
        printf("\t<-NR_PDCCH_DCI_DEBUG (nr_dci_decoding_procedure)-> calculating dci format size for UE-specific searchSpaces with format uss_dci_format=%d, format_0_0_1_0_size_bits=%d, format_0_0_1_0_size_bytes=%d\n",
                css_dci_format,format_0_0_1_0_size_bits,format_0_0_1_0_size_bytes);
      #endif
      // blind decoding format0_0 for aggregation level 1. The number of candidates (nrofCandidates) will be calculated in function nr_dci_decoding_procedure0
      #ifdef NR_PDCCH_DCI_DEBUG
        printf("\t<-NR_PDCCH_DCI_DEBUG (nr_dci_decoding_procedure)-> ue-Specific searchSpaces with format uss_dci_format=%d and aggregation level 1, format_0_0_1_0_size_bits=%d, format_0_0_1_0_size_bytes=%d\n",
                uss_dci_format,format_0_0_1_0_size_bits,format_0_0_1_0_size_bytes);
      #endif
      old_dci_cnt = dci_cnt;
/*
 * To be removed, just for unitary testing
 */
//#ifdef NR_PDCCH_DCI_DEBUG
//      printf("\t<-NR_PDCCH_DCI_DEBUG (nr_dci_decoding_procedure)-> ### WE PROVOKE DCI DETECTION !!! ### old_dci_cnt=%d and dci_cnt=%d\n",
//              old_dci_cnt,dci_cnt);
//      dci_cnt++;
//#endif
/*
 * To be removed until here
 */
      nr_dci_decoding_procedure0(s,p,pdcch_vars, 0, nr_tti_rx, dci_alloc, eNB_id, ue->current_thread_id[nr_tti_rx], frame_parms,nrPolar_params, mi,
                crc_scrambled_values, 0,
                cformat0_0_and_1_0, uformat0_0_and_1_0,
                format_0_0_1_0_size_bits, format_0_0_1_0_size_bytes, &dci_cnt,
                &crc_scrambled_, &format_found_, &CCEmap0, &CCEmap1, &CCEmap2);
      if (dci_cnt != old_dci_cnt){
        old_dci_cnt = dci_cnt;
        for (int i=0; i<NBR_NR_DCI_FIELDS; i++)
          for (int j=0; j<NBR_NR_FORMATS; j++){
            dci_fields_sizes_cnt[dci_cnt-1][i][j]=dci_fields_sizes[i][j];
/*
 * To be removed, just for unitary testing
 */
//#ifdef NR_PDCCH_DCI_DEBUG
//            printf("dci_fields_sizes_cnt(%d,0,1][%d][%d]=(%d,%d,%d)\t\tdci_fields_sizes[%d][%d]=(%d)\n",
//              dci_cnt-1,i,j,dci_fields_sizes_cnt[dci_cnt-1][i][j],dci_fields_sizes_cnt[0][i][j],dci_fields_sizes_cnt[1][i][j],i,j,dci_fields_sizes[i][j]);
//#endif
/*
 * To be removed until here
 */
          }
      }
      // blind decoding format0_0 for aggregation level 2. The number of candidates (nrofCandidates) will be calculated in function nr_dci_decoding_procedure0
      #ifdef NR_PDCCH_DCI_DEBUG
        printf("\t<-NR_PDCCH_DCI_DEBUG (nr_dci_decoding_procedure)-> ue-Specific searchSpaces with format uss_dci_format=%d and aggregation level 2, format_0_0_1_0_size_bits=%d, format_0_0_1_0_size_bytes=%d\n",
                uss_dci_format,format_0_0_1_0_size_bits,format_0_0_1_0_size_bytes);
      #endif
      old_dci_cnt = dci_cnt;
      nr_dci_decoding_procedure0(s,p,pdcch_vars, 0, nr_tti_rx, dci_alloc, eNB_id, ue->current_thread_id[nr_tti_rx], frame_parms,nrPolar_params, mi,
                crc_scrambled_values, 1,
                cformat0_0_and_1_0, uformat0_0_and_1_0,
                format_0_0_1_0_size_bits, format_0_0_1_0_size_bytes, &dci_cnt,
                &crc_scrambled_, &format_found_, &CCEmap0, &CCEmap1, &CCEmap2);
      if (dci_cnt != old_dci_cnt){
        old_dci_cnt = dci_cnt;
        for (int i=0; i<NBR_NR_DCI_FIELDS; i++)
          for (int j=0; j<NBR_NR_FORMATS; j++)
            dci_fields_sizes_cnt[dci_cnt-1][i][j]=dci_fields_sizes[i][j];
      }
      // blind decoding format0_0 for aggregation level 4. The number of candidates (nrofCandidates) will be calculated in function nr_dci_decoding_procedure0
      #ifdef NR_PDCCH_DCI_DEBUG
        printf("\t<-NR_PDCCH_DCI_DEBUG (nr_dci_decoding_procedure)-> ue-Specific searchSpaces with format uss_dci_format=%d and aggregation level 4, format_0_0_1_0_size_bits=%d, format_0_0_1_0_size_bytes=%d\n",
                uss_dci_format,format_0_0_1_0_size_bits,format_0_0_1_0_size_bytes);
      #endif
      old_dci_cnt = dci_cnt;
      nr_dci_decoding_procedure0(s,p,pdcch_vars, 0, nr_tti_rx, dci_alloc, eNB_id, ue->current_thread_id[nr_tti_rx], frame_parms,nrPolar_params, mi,
                crc_scrambled_values, 2,
                cformat0_0_and_1_0, uformat0_0_and_1_0,
                format_0_0_1_0_size_bits, format_0_0_1_0_size_bytes, &dci_cnt,
                &crc_scrambled_, &format_found_, &CCEmap0, &CCEmap1, &CCEmap2);
      if (dci_cnt != old_dci_cnt){
        old_dci_cnt = dci_cnt;
        for (int i=0; i<NBR_NR_DCI_FIELDS; i++)
          for (int j=0; j<NBR_NR_FORMATS; j++)
            dci_fields_sizes_cnt[dci_cnt-1][i][j]=dci_fields_sizes[i][j];
      }
      // blind decoding format0_0 for aggregation level 8. The number of candidates (nrofCandidates) will be calculated in function nr_dci_decoding_procedure0
      #ifdef NR_PDCCH_DCI_DEBUG
        printf("\t<-NR_PDCCH_DCI_DEBUG (nr_dci_decoding_procedure)-> ue-Specific searchSpaces with format uss_dci_format=%d and aggregation level 8, format_0_0_1_0_size_bits=%d, format_0_0_1_0_size_bytes=%d\n",
                uss_dci_format,format_0_0_1_0_size_bits,format_0_0_1_0_size_bytes);
      #endif
      old_dci_cnt = dci_cnt;
      nr_dci_decoding_procedure0(s,p,pdcch_vars, 0, nr_tti_rx, dci_alloc, eNB_id, ue->current_thread_id[nr_tti_rx], frame_parms, nrPolar_params,mi,
                crc_scrambled_values, 3,
                cformat0_0_and_1_0, uformat0_0_and_1_0,
                format_0_0_1_0_size_bits, format_0_0_1_0_size_bytes, &dci_cnt,
                &crc_scrambled_, &format_found_, &CCEmap0, &CCEmap1, &CCEmap2);
      if (dci_cnt != old_dci_cnt){
        old_dci_cnt = dci_cnt;
        for (int i=0; i<NBR_NR_DCI_FIELDS; i++)
          for (int j=0; j<NBR_NR_FORMATS; j++)
            dci_fields_sizes_cnt[dci_cnt-1][i][j]=dci_fields_sizes[i][j];
      }
      // blind decoding format0_0 for aggregation level 16. The number of candidates (nrofCandidates) will be calculated in function nr_dci_decoding_procedure0
      #ifdef NR_PDCCH_DCI_DEBUG
        printf("\t<-NR_PDCCH_DCI_DEBUG (nr_dci_decoding_procedure)-> ue-Specific searchSpaces with format uss_dci_format=%d and aggregation level 16, format_0_0_1_0_size_bits=%d, format_0_0_1_0_size_bytes=%d\n",
                uss_dci_format,format_0_0_1_0_size_bits,format_0_0_1_0_size_bytes);
      #endif
      old_dci_cnt = dci_cnt;
      nr_dci_decoding_procedure0(s,p,pdcch_vars, 0, nr_tti_rx, dci_alloc, eNB_id, ue->current_thread_id[nr_tti_rx], frame_parms, nrPolar_params,mi,
                crc_scrambled_values, 4,
                cformat0_0_and_1_0, uformat0_0_and_1_0,
                format_0_0_1_0_size_bits, format_0_0_1_0_size_bytes, &dci_cnt,
                &crc_scrambled_, &format_found_, &CCEmap0, &CCEmap1, &CCEmap2);
      if (dci_cnt != old_dci_cnt){
        old_dci_cnt = dci_cnt;
        for (int i=0; i<NBR_NR_DCI_FIELDS; i++)
          for (int j=0; j<NBR_NR_FORMATS; j++)
            dci_fields_sizes_cnt[dci_cnt-1][i][j]=dci_fields_sizes[i][j];
      }
=======

    switch (L2) {
    case 1:
      CCEmap_mask = (1<<(CCEind&0x1f));
      break;

    case 2:
      CCEmap_mask = (3<<(CCEind&0x1f));
      break;

    case 4:
      CCEmap_mask = (0xf<<(CCEind&0x1f));
      break;

    case 8:
      CCEmap_mask = (0xff<<(CCEind&0x1f));
      break;

    default:
      LOG_E( PHY, "Illegal L2 value %d\n", L2 );
      mac_xface->macphy_exit( "Illegal L2\n" );
      return; // not reached
>>>>>>> cfef9ef0
    }

    CCEmap_cand = (*CCEmap)&CCEmap_mask;

    // CCE is not allocated yet

    if (CCEmap_cand == 0) {
#ifdef DEBUG_DCI_DECODING

      if (do_common == 1)
        LOG_I(PHY,"[DCI search nPdcch %d - common] Attempting candidate %d Aggregation Level %d DCI length %d at CCE %d/%d (CCEmap %x,CCEmap_cand %x)\n",
                pdcch_vars[eNB_id]->num_pdcch_symbols,m,L2,sizeof_bits,CCEind,nCCE,*CCEmap,CCEmap_mask);
      else
        LOG_I(PHY,"[DCI search nPdcch %d - ue spec] Attempting candidate %d Aggregation Level %d DCI length %d at CCE %d/%d (CCEmap %x,CCEmap_cand %x) format %d\n",
                pdcch_vars[eNB_id]->num_pdcch_symbols,m,L2,sizeof_bits,CCEind,nCCE,*CCEmap,CCEmap_mask,format_c);

#endif

      dci_decoding(sizeof_bits,
                   L,
                   &pdcch_vars[eNB_id]->e_rx[CCEind*72],
                   &dci_decoded_output[current_thread_id][0]);
      
      //  for (i=0;i<3+(sizeof_bits>>3);i++)
      //  printf("dci_decoded_output[%d] => %x\n",i,dci_decoded_output[i]);
      
      crc = (crc16(&dci_decoded_output[current_thread_id][0],sizeof_bits)>>16) ^ extract_crc(&dci_decoded_output[current_thread_id][0],sizeof_bits);
#ifdef DEBUG_DCI_DECODING
      printf("crc =>%x\n",crc);
#endif

      if (((L>1) && ((crc == si_rnti)|| (crc == p_rnti)|| (crc == ra_rnti)))||
          (crc == pdcch_vars[eNB_id]->crnti))   {
        dci_alloc[*dci_cnt].dci_length = sizeof_bits;
        dci_alloc[*dci_cnt].rnti       = crc;
        dci_alloc[*dci_cnt].L          = L;
        dci_alloc[*dci_cnt].firstCCE   = CCEind;

        //printf("DCI FOUND !!! crc =>%x,  sizeof_bits %d, sizeof_bytes %d \n",crc, sizeof_bits, sizeof_bytes);
        if (sizeof_bytes<=4) {
          dci_alloc[*dci_cnt].dci_pdu[3] = dci_decoded_output[current_thread_id][0];
          dci_alloc[*dci_cnt].dci_pdu[2] = dci_decoded_output[current_thread_id][1];
          dci_alloc[*dci_cnt].dci_pdu[1] = dci_decoded_output[current_thread_id][2];
          dci_alloc[*dci_cnt].dci_pdu[0] = dci_decoded_output[current_thread_id][3];
#ifdef DEBUG_DCI_DECODING
          printf("DCI => %x,%x,%x,%x\n",dci_decoded_output[current_thread_id][0],
                  dci_decoded_output[current_thread_id][1],
                  dci_decoded_output[current_thread_id][2],
                  dci_decoded_output[current_thread_id][3]);
#endif
        } else {
          dci_alloc[*dci_cnt].dci_pdu[7] = dci_decoded_output[current_thread_id][0];
          dci_alloc[*dci_cnt].dci_pdu[6] = dci_decoded_output[current_thread_id][1];
          dci_alloc[*dci_cnt].dci_pdu[5] = dci_decoded_output[current_thread_id][2];
          dci_alloc[*dci_cnt].dci_pdu[4] = dci_decoded_output[current_thread_id][3];
          dci_alloc[*dci_cnt].dci_pdu[3] = dci_decoded_output[current_thread_id][4];
          dci_alloc[*dci_cnt].dci_pdu[2] = dci_decoded_output[current_thread_id][5];
          dci_alloc[*dci_cnt].dci_pdu[1] = dci_decoded_output[current_thread_id][6];
          dci_alloc[*dci_cnt].dci_pdu[0] = dci_decoded_output[current_thread_id][7];
#ifdef DEBUG_DCI_DECODING
          printf("DCI => %x,%x,%x,%x,%x,%x,%x,%x\n",
              dci_decoded_output[current_thread_id][0],dci_decoded_output[current_thread_id][1],dci_decoded_output[current_thread_id][2],dci_decoded_output[current_thread_id][3],
              dci_decoded_output[current_thread_id][4],dci_decoded_output[current_thread_id][5],dci_decoded_output[current_thread_id][6],dci_decoded_output[current_thread_id][7]);
#endif
        }

        if (crc==si_rnti) {
          dci_alloc[*dci_cnt].format     = format_si;
          *dci_cnt = *dci_cnt+1;
        } else if (crc==p_rnti) {
          dci_alloc[*dci_cnt].format     = format_p;
          *dci_cnt = *dci_cnt+1;
        } else if (crc==ra_rnti) {
          dci_alloc[*dci_cnt].format     = format_ra;
          // store first nCCE of group for PUCCH transmission of ACK/NAK
          pdcch_vars[eNB_id]->nCCE[nr_tti_rx]=CCEind;
          *dci_cnt = *dci_cnt+1;
        } else if (crc==pdcch_vars[eNB_id]->crnti) {

          if ((mode&UL_DCI)&&(format_c == format0)&&((dci_decoded_output[current_thread_id][0]&0x80)==0)) {// check if pdu is format 0 or 1A
            if (*format0_found == 0) {
              dci_alloc[*dci_cnt].format     = format0;
              *format0_found = 1;
              *dci_cnt = *dci_cnt+1;
              pdcch_vars[eNB_id]->nCCE[nr_tti_rx]=CCEind;
            }
          } else if (format_c == format0) { // this is a format 1A DCI
            dci_alloc[*dci_cnt].format     = format1A;
            *dci_cnt = *dci_cnt+1;
            pdcch_vars[eNB_id]->nCCE[nr_tti_rx]=CCEind;
          } else {
            // store first nCCE of group for PUCCH transmission of ACK/NAK
            if (*format_c_found == 0) {
              dci_alloc[*dci_cnt].format     = format_c;
              *dci_cnt = *dci_cnt+1;
              *format_c_found = 1;
              pdcch_vars[eNB_id]->nCCE[nr_tti_rx]=CCEind;
            }
          }
        }

        //LOG_I(PHY,"DCI decoding CRNTI  [format: %d, nCCE[nr_tti_rx: %d]: %d ], AggregationLevel %d \n",format_c, nr_tti_rx, pdcch_vars[eNB_id]->nCCE[nr_tti_rx],L2);
        //  memcpy(&dci_alloc[*dci_cnt].dci_pdu[0],dci_decoded_output,sizeof_bytes);



        switch (1<<L) {
        case 1:
          *CCEmap|=(1<<(CCEind&0x1f));
          break;

        case 2:
          *CCEmap|=(1<<(CCEind&0x1f));
          break;

        case 4:
          *CCEmap|=(1<<(CCEind&0x1f));
          break;

        case 8:
          *CCEmap|=(1<<(CCEind&0x1f));
          break;
        }

#ifdef DEBUG_DCI_DECODING
        LOG_I(PHY,"[DCI search] Found DCI %d rnti %x Aggregation %d length %d format %s in CCE %d (CCEmap %x) candidate %d / %d \n",
              *dci_cnt,crc,1<<L,sizeof_bits,dci_format_strings[dci_alloc[*dci_cnt-1].format],CCEind,*CCEmap,m,nb_candidates );
        dump_dci(frame_parms,&dci_alloc[*dci_cnt-1]);

#endif
         return;
      } // rnti match
    }  // CCEmap_cand == 0
    
//	if ( agregationLevel != 0xFF &&
//        (format_c == format0 && m==0 && si_rnti != SI_RNTI))
//    {
//      //Only valid for OAI : Save some processing time when looking for DCI format0. From the log we see the DCI only on candidate 0.
//      return;
//    }

  } // candidate loop
}

uint16_t dci_CRNTI_decoding_procedure(PHY_VARS_NR_UE *ue,
                                DCI_ALLOC_t *dci_alloc,
                                uint8_t DCIFormat,
                                uint8_t agregationLevel,
                                int16_t eNB_id,
                                uint8_t nr_tti_rx)
{

  uint8_t  dci_cnt=0,old_dci_cnt=0;
  uint32_t CCEmap0=0,CCEmap1=0,CCEmap2=0;
  NR_UE_PDCCH **pdcch_vars = ue->pdcch_vars[ue->current_thread_id[nr_tti_rx]];
  NR_DL_FRAME_PARMS *frame_parms  = &ue->frame_parms;
  uint8_t mi = get_mi(&ue->frame_parms,nr_tti_rx);
  uint16_t ra_rnti=99;
  uint8_t format0_found=0,format_c_found=0;
  uint8_t tmode = ue->transmission_mode[eNB_id];
  uint8_t frame_type = frame_parms->frame_type;
  uint8_t format0_size_bits=0,format0_size_bytes=0;
  uint8_t format1_size_bits=0,format1_size_bytes=0;
  dci_detect_mode_t mode = dci_detect_mode_select(&ue->frame_parms,nr_tti_rx);

  switch (frame_parms->N_RB_DL) {
  case 6:
    if (frame_type == TDD) {
      format0_size_bits  = sizeof_DCI0_1_5MHz_TDD_1_6_t;
      format0_size_bytes = sizeof(DCI0_1_5MHz_TDD_1_6_t);
      format1_size_bits  = sizeof_DCI1_1_5MHz_TDD_t;
      format1_size_bytes = sizeof(DCI1_1_5MHz_TDD_t);

    } else {
      format0_size_bits  = sizeof_DCI0_1_5MHz_FDD_t;
      format0_size_bytes = sizeof(DCI0_1_5MHz_FDD_t);
      format1_size_bits  = sizeof_DCI1_1_5MHz_FDD_t;
      format1_size_bytes = sizeof(DCI1_1_5MHz_FDD_t);
    }

    break;

  case 25:
  default:
    if (frame_type == TDD) {
      format0_size_bits  = sizeof_DCI0_5MHz_TDD_1_6_t;
      format0_size_bytes = sizeof(DCI0_5MHz_TDD_1_6_t);
      format1_size_bits  = sizeof_DCI1_5MHz_TDD_t;
      format1_size_bytes = sizeof(DCI1_5MHz_TDD_t);
    } else {
      format0_size_bits  = sizeof_DCI0_5MHz_FDD_t;
      format0_size_bytes = sizeof(DCI0_5MHz_FDD_t);
      format1_size_bits  = sizeof_DCI1_5MHz_FDD_t;
      format1_size_bytes = sizeof(DCI1_5MHz_FDD_t);
    }

    break;

  case 50:
    if (frame_type == TDD) {
      format0_size_bits  = sizeof_DCI0_10MHz_TDD_1_6_t;
      format0_size_bytes = sizeof(DCI0_10MHz_TDD_1_6_t);
      format1_size_bits  = sizeof_DCI1_10MHz_TDD_t;
      format1_size_bytes = sizeof(DCI1_10MHz_TDD_t);

    } else {
      format0_size_bits  = sizeof_DCI0_10MHz_FDD_t;
      format0_size_bytes = sizeof(DCI0_10MHz_FDD_t);
      format1_size_bits  = sizeof_DCI1_10MHz_FDD_t;
      format1_size_bytes = sizeof(DCI1_10MHz_FDD_t);
    }

    break;

  case 100:
    if (frame_type == TDD) {
      format0_size_bits  = sizeof_DCI0_20MHz_TDD_1_6_t;
      format0_size_bytes = sizeof(DCI0_20MHz_TDD_1_6_t);
      format1_size_bits  = sizeof_DCI1_20MHz_TDD_t;
      format1_size_bytes = sizeof(DCI1_20MHz_TDD_t);
    } else {
      format0_size_bits  = sizeof_DCI0_20MHz_FDD_t;
      format0_size_bytes = sizeof(DCI0_20MHz_FDD_t);
      format1_size_bits  = sizeof_DCI1_20MHz_FDD_t;
      format1_size_bytes = sizeof(DCI1_20MHz_FDD_t);
    }

    break;
  }

  if (ue->prach_resources[eNB_id])
    ra_rnti = ue->prach_resources[eNB_id]->ra_RNTI;

  // Now check UE_SPEC format0/1A ue_spec search spaces at aggregation 8
  dci_decoding_procedure0(pdcch_vars,0,mode,
                          nr_tti_rx,
                          dci_alloc,
                          eNB_id,
                          ue->current_thread_id[nr_tti_rx],
                          frame_parms,
                          mi,
                          ((ue->decode_SIB == 1) ? SI_RNTI : 0),
                          ra_rnti,
              P_RNTI,
              agregationLevel,
                          format1A,
                          format1A,
                          format1A,
                          format0,
                          format0_size_bits,
                          format0_size_bytes,
                          &dci_cnt,
                          &format0_found,
                          &format_c_found,
                          &CCEmap0,
                          &CCEmap1,
                          &CCEmap2);

  if ((CCEmap0==0xffff)||
      ((format0_found==1)&&(format_c_found==1)))
    return(dci_cnt);

  if (DCIFormat == 1)
  {
      if ((tmode < 3) || (tmode == 7)) {
          //printf("Crnti decoding frame param agregation %d DCI %d \n",agregationLevel,DCIFormat);

          // Now check UE_SPEC format 1 search spaces at aggregation 1

           //printf("[DCI search] Format 1/1A aggregation 1\n");

          old_dci_cnt=dci_cnt;
          dci_decoding_procedure0(pdcch_vars,0,mode,nr_tti_rx,
                                  dci_alloc,
                                  eNB_id,
                                  ue->current_thread_id[nr_tti_rx],
                                  frame_parms,
                                  mi,
                                  ((ue->decode_SIB == 1) ? SI_RNTI : 0),
                                  ra_rnti,
                                  P_RNTI,
                                  0,
                                  format1A,
                                  format1A,
                                  format1A,
                                  format1,
                                  format1_size_bits,
                                  format1_size_bytes,
                                  &dci_cnt,
                                  &format0_found,
                                  &format_c_found,
                                  &CCEmap0,
                                  &CCEmap1,
                                  &CCEmap2);

          if ((CCEmap0==0xffff) ||
              (format_c_found==1))
            return(dci_cnt);

          if (dci_cnt>old_dci_cnt)
            return(dci_cnt);

          //printf("Crnti 1 decoding frame param agregation %d DCI %d \n",agregationLevel,DCIFormat);

      }
      else
      {
          AssertFatal(0,"Other Transmission mode not yet coded\n");
      }
  }
  else
  {
     AssertFatal(0,"DCI format %d not yet implemented \n",DCIFormat);
  }

  return(dci_cnt);

}
*/

#ifdef NR_PDCCH_DCI_RUN

uint16_t nr_dci_format_size (PHY_VARS_NR_UE *ue,
                             uint16_t eNB_id,
                             uint8_t nr_tti_rx,
                             int p,
                             crc_scrambled_t crc_scrambled,
                             uint16_t n_RB_ULBWP,
                             uint16_t n_RB_DLBWP,
                             uint8_t dci_fields_sizes[NBR_NR_DCI_FIELDS][NBR_NR_FORMATS],
                             uint8_t format){
#ifdef NR_PDCCH_DCI_DEBUG
    printf("\t\t<-NR_PDCCH_DCI_DEBUG (nr_dci_format_size)-> crc_scrambled=%d, n_RB_ULBWP=%d, n_RB_DLBWP=%d\n",crc_scrambled,n_RB_ULBWP,n_RB_DLBWP);
#endif

/*
 * function nr_dci_format_size calculates and returns the size in bits of a determined format
 * it also returns an bi-dimensional array 'dci_fields_sizes' with x rows and y columns, where:
 * x is the number of fields defined in TS 38.212 subclause 7.3.1 (Each field is mapped in the order in which it appears in the description in the specification)
 * y is the number of formats
 *   e.g.: dci_fields_sizes[10][0] contains the size in bits of the field FREQ_DOM_RESOURCE_ASSIGNMENT_UL for format 0_0
 */

  // pdsch_config contains the PDSCH-Config IE is used to configure the UE specific PDSCH parameters (TS 38.331)
  PDSCH_Config_t pdsch_config       = ue->PDSCH_Config;
  // pusch_config contains the PUSCH-Config IE is used to configure the UE specific PUSCH parameters (TS 38.331)
  PUSCH_Config_t pusch_config       = ue->pusch_config;
  PUCCH_Config_t pucch_config_dedicated       = ue->pucch_config_dedicated_nr[eNB_id];
  crossCarrierSchedulingConfig_t crossCarrierSchedulingConfig = ue->crossCarrierSchedulingConfig;
  dmrs_UplinkConfig_t dmrs_UplinkConfig = ue->dmrs_UplinkConfig;
  dmrs_DownlinkConfig_t dmrs_DownlinkConfig = ue->dmrs_DownlinkConfig;
  csi_MeasConfig_t csi_MeasConfig = ue->csi_MeasConfig;
  PUSCH_ServingCellConfig_t PUSCH_ServingCellConfig= ue->PUSCH_ServingCellConfig;
  PDSCH_ServingCellConfig_t PDSCH_ServingCellConfig= ue->PDSCH_ServingCellConfig;
  NR_UE_PDCCH *pdcch_vars2 = ue->pdcch_vars[ue->current_thread_id[nr_tti_rx]][eNB_id];

// 1  CARRIER_IN
  // crossCarrierSchedulingConfig from higher layers, variable crossCarrierSchedulingConfig indicates if 'cross carrier scheduling' is enabled or not:
  //      if No cross carrier scheduling: number of bits for CARRIER_IND is 0
  //      if Cross carrier scheduling: number of bits for CARRIER_IND is 3
  // The IE CrossCarrierSchedulingConfig is used to specify the configuration when the cross-carrier scheduling is used in a cell
  uint8_t crossCarrierSchedulingConfig_ind = 0;
  if (crossCarrierSchedulingConfig.schedulingCellInfo.other.cif_InSchedulingCell !=0 ) crossCarrierSchedulingConfig_ind=1;


// 2  SUL_IND_0_1, // 40 SRS_REQUEST, // 50 SUL_IND_0_0
  // UL/SUL indicator (TS 38.331, supplementary uplink is indicated in higher layer parameter ServCellAdd-SUL from IE ServingCellConfig and ServingCellConfigCommon):
  // 0 bit for UEs not configured with SUL in the cell or UEs configured with SUL in the cell but only PUCCH carrier in the cell is configured for PUSCH transmission
  // 1 bit for UEs configured with SUL in the cell as defined in Table 7.3.1.1.1-1
  // sul_ind indicates whether SUL is configured in cell or not
  uint8_t sul_ind=ue->supplementaryUplink.supplementaryUplink; // this value will be 0 or 1 depending on higher layer parameter ServCellAdd-SUL. FIXME!!!

// 7  BANDWIDTH_PART_IND
  // number of UL BWPs configured by higher layers
  uint8_t n_UL_BWP_RRC=1; // initialized to 1 but it has to be initialized by higher layers FIXME!!!
  n_UL_BWP_RRC = ((n_UL_BWP_RRC > 3)?n_UL_BWP_RRC:(n_UL_BWP_RRC+1));
  // number of DL BWPs configured by higher layers
  uint8_t n_DL_BWP_RRC=1; // initialized to 1 but it has to be initialized by higher layers FIXME!!!
  n_DL_BWP_RRC = ((n_DL_BWP_RRC > 3)?n_DL_BWP_RRC:(n_DL_BWP_RRC+1));


// 10 FREQ_DOM_RESOURCE_ASSIGNMENT_UL
  // if format0_0, only resource allocation type 1 is allowed
  // if format0_1, then resource allocation type 0 can be configured and N_RBG is defined in TS 38.214 subclause 6.1.2.2.1

  // for PUSCH hopping with resource allocation type 1
  //      n_UL_hopping = 1 if the higher layer parameter frequencyHoppingOffsetLists contains two  offset values
  //      n_UL_hopping = 2 if the higher layer parameter frequencyHoppingOffsetLists contains four offset values
  uint8_t n_UL_hopping=pusch_config.n_frequencyHoppingOffsetLists;
  if (n_UL_hopping == 2) {
    n_UL_hopping = 1;
  } else if (n_UL_hopping == 4) {
    n_UL_hopping = 2;
  } else {
    n_UL_hopping = 0;
  }
  ul_resourceAllocation_t ul_resource_allocation_type = pusch_config.ul_resourceAllocation;
  uint8_t ul_res_alloc_type_0 = 0;
  uint8_t ul_res_alloc_type_1 = 0;
  if (ul_resource_allocation_type == ul_resourceAllocationType0) ul_res_alloc_type_0 = 1;
  if (ul_resource_allocation_type == ul_resourceAllocationType1) ul_res_alloc_type_1 = 1;
  if (ul_resource_allocation_type == ul_dynamicSwitch) {
    ul_res_alloc_type_0 = 1;
    ul_res_alloc_type_1 = 1;
  }
  uint8_t n_bits_freq_dom_res_assign_ul=0,n_ul_RGB_tmp;
  if (ul_res_alloc_type_0 == 1){ // implementation of Table 6.1.2.2.1-1 TC 38.214 subclause 6.1.2.2.1
    // config1: PUSCH-Config IE contains rbg-Size ENUMERATED {config1 config2}
    ul_rgb_Size_t config = pusch_config.ul_rgbSize;
    uint8_t nominal_RBG_P               = (config==ul_rgb_config1?2:4);
    if (n_RB_ULBWP > 36)  nominal_RBG_P = (config==ul_rgb_config1?4:8);
    if (n_RB_ULBWP > 72)  nominal_RBG_P = (config==ul_rgb_config1?8:16);
    if (n_RB_ULBWP > 144) nominal_RBG_P = 16;
    n_bits_freq_dom_res_assign_ul = (uint8_t)ceil((n_RB_ULBWP+(0%nominal_RBG_P))/nominal_RBG_P);                                   //FIXME!!! what is 0???
    n_ul_RGB_tmp = n_bits_freq_dom_res_assign_ul;
  }
  if (ul_res_alloc_type_1 == 1) n_bits_freq_dom_res_assign_ul = (uint8_t)(ceil(log2(n_RB_ULBWP*(n_RB_ULBWP+1)/2)))-n_UL_hopping;
  if ((ul_res_alloc_type_0 == 1) && (ul_res_alloc_type_1 == 1))
    n_bits_freq_dom_res_assign_ul = ((n_bits_freq_dom_res_assign_ul>n_ul_RGB_tmp)?(n_bits_freq_dom_res_assign_ul+1):(n_ul_RGB_tmp+1));

// 11 FREQ_DOM_RESOURCE_ASSIGNMENT_DL
  // if format1_0, only resource allocation type 1 is allowed
  // if format1_1, then resource allocation type 0 can be configured and N_RBG is defined in TS 38.214 subclause 5.1.2.2.1
  dl_resourceAllocation_t dl_resource_allocation_type = pdsch_config.dl_resourceAllocation;
  uint8_t dl_res_alloc_type_0 = 0;
  uint8_t dl_res_alloc_type_1 = 0;
  if (dl_resource_allocation_type == dl_resourceAllocationType0) dl_res_alloc_type_0 = 1;
  if (dl_resource_allocation_type == dl_resourceAllocationType1) dl_res_alloc_type_1 = 1;
  if (dl_resource_allocation_type == dl_dynamicSwitch) {
    dl_res_alloc_type_0 = 1;
    dl_res_alloc_type_1 = 1;
  }
  uint8_t n_bits_freq_dom_res_assign_dl=0,n_dl_RGB_tmp;
  if (dl_res_alloc_type_0 == 1){ // implementation of Table 5.1.2.2.1-1 TC 38.214 subclause 6.1.2.2.1
    // config1: PDSCH-Config IE contains rbg-Size ENUMERATED {config1, config2}
    dl_rgb_Size_t config = pdsch_config.dl_rgbSize;
    uint8_t nominal_RBG_P               = (config==dl_rgb_config1?2:4);
    if (n_RB_DLBWP > 36)  nominal_RBG_P = (config==dl_rgb_config1?4:8);
    if (n_RB_DLBWP > 72)  nominal_RBG_P = (config==dl_rgb_config1?8:16);
    if (n_RB_DLBWP > 144) nominal_RBG_P = 16;
    n_bits_freq_dom_res_assign_dl = (uint8_t)ceil((n_RB_DLBWP+(0%nominal_RBG_P))/nominal_RBG_P);                                     //FIXME!!! what is 0???
    n_dl_RGB_tmp = n_bits_freq_dom_res_assign_dl;
  }
  if (dl_res_alloc_type_1 == 1) n_bits_freq_dom_res_assign_dl = (uint8_t)(ceil(log2(n_RB_DLBWP*(n_RB_DLBWP+1)/2)));
  if ((dl_res_alloc_type_0 == 1) && (dl_res_alloc_type_1 == 1))
	    n_bits_freq_dom_res_assign_dl = ((n_bits_freq_dom_res_assign_dl>n_dl_RGB_tmp)?(n_bits_freq_dom_res_assign_dl+1):(n_dl_RGB_tmp+1));

// 12 TIME_DOM_RESOURCE_ASSIGNMENT
  uint8_t pusch_alloc_list = pusch_config.n_push_alloc_list;
  uint8_t pdsch_alloc_list = pdsch_config.n_pdsh_alloc_list;

// 14 PRB_BUNDLING_SIZE_IND:0 bit if the higher layer parameter PRB_bundling is not configured or is set to 'static', or 1 bit if the higher layer parameter PRB_bundling is set to 'dynamic' according to Subclause 5.1.2.3 of [6, TS 38.214]
  static_bundleSize_t static_prb_BundlingType = pdsch_config.prbBundleType.staticBundling;
  bundleSizeSet1_t dynamic_prb_BundlingType1  = pdsch_config.prbBundleType.dynamicBundlig.bundleSizeSet1;
  bundleSizeSet2_t dynamic_prb_BundlingType2  = pdsch_config.prbBundleType.dynamicBundlig.bundleSizeSet2;
  uint8_t prb_BundlingType_size=0;
  if ((static_prb_BundlingType==st_n4)||(static_prb_BundlingType==st_wideband)) prb_BundlingType_size=0;
  if ((dynamic_prb_BundlingType1==dy_1_n4)||(dynamic_prb_BundlingType1==dy_1_wideband)||(dynamic_prb_BundlingType1==dy_1_n2_wideband)||(dynamic_prb_BundlingType1==dy_1_n4_wideband)||
     (dynamic_prb_BundlingType2==dy_2_n4)||(dynamic_prb_BundlingType2==dy_2_wideband)) prb_BundlingType_size=1;

// 15 RATE_MATCHING_IND FIXME!!!
  // according to TS 38.212: Rate matching indicator – 0, 1, or 2 bits according to higher layer parameter rateMatchPattern
  uint8_t rateMatching_bits = pdsch_config.n_rateMatchPatterns;
// 16 ZP_CSI_RS_TRIGGER FIXME!!!
  // 0, 1, or 2 bits as defined in Subclause 5.1.4.2 of [6, TS 38.214].
  // is the number of ZP CSI-RS resource sets in the higher layer parameter zp-CSI-RS-Resource
  uint8_t n_zp_bits = pdsch_config.n_zp_CSI_RS_ResourceId;

// 17 FREQ_HOPPING_FLAG
  // freqHopping is defined by higher layer parameter frequencyHopping from IE PUSCH-Config. Values are ENUMERATED{mode1, mode2}
  frequencyHopping_t f_hopping = pusch_config.frequencyHopping;
  uint8_t freqHopping = 0;
  if ((f_hopping==f_hop_mode1)||(f_hopping==f_hop_mode2)) freqHopping = 1;

// 28 DAI
  pdsch_HARQ_ACK_Codebook_t pdsch_HARQ_ACK_Codebook = pdsch_config.pdsch_HARQ_ACK_Codebook;
  uint8_t n_dai = 0;
  uint8_t n_serving_cell_dl = 1; // this is hardcoded to 1 as we need to get this value from RRC higher layers parameters. FIXME!!!
  if ((pdsch_HARQ_ACK_Codebook == dynamic) && (n_serving_cell_dl == 1)) n_dai = 2;
  if ((pdsch_HARQ_ACK_Codebook == dynamic) && (n_serving_cell_dl > 1))  n_dai = 4;

// 29 FIRST_DAI
  uint8_t codebook_HARQ_ACK = 0;           // We need to get this value to calculate number of bits of fields 1st DAI and 2nd DAI.
  if (pdsch_HARQ_ACK_Codebook == semiStatic) codebook_HARQ_ACK = 1;
  if (pdsch_HARQ_ACK_Codebook == dynamic) codebook_HARQ_ACK = 2;

// 30 SECOND_DAI
  uint8_t n_HARQ_ACK_sub_codebooks = 0;   // We need to get this value to calculate number of bits of fields 1st DAI and 2nd DAI. FIXME!!!

// 35 PDSCH_TO_HARQ_FEEDBACK_TIME_IND
  uint8_t pdsch_harq_t_ind = (uint8_t)ceil(log2(pucch_config_dedicated.dl_DataToUL_ACK[0]));

// 36 SRS_RESOURCE_IND
  // n_SRS is the number of configured SRS resources in the SRS resource set associated with the higher layer parameter usage of value 'codeBook' or 'nonCodeBook'
  // from SRS_ResourceSet_t type we should get the information of the usage parameter (with possible values beamManagement, codebook, nonCodebook, antennaSwitching)
  // at frame_parms->srs_nr->p_SRS_ResourceSetList[]->usage
  uint8_t n_SRS = ue->srs.number_srs_Resource_Set;

// 37 PRECOD_NBR_LAYERS
// 38 ANTENNA_PORTS
  txConfig_t txConfig = pusch_config.txConfig;
  transformPrecoder_t transformPrecoder = pusch_config.transformPrecoder;
  codebookSubset_t codebookSubset = pusch_config.codebookSubset;
  uint8_t maxRank = pusch_config.maxRank;
  uint8_t num_antenna_ports = 1; // this is hardcoded. We need to get the real value FIXME!!!
  uint8_t precond_nbr_layers_bits = 0;
  uint8_t antenna_ports_bits_ul = 0;
  // searching number of bits at tables 7.3.1.1.2-2/3/4/5 from TS 38.212 subclause 7.3.1.1.2
  if (txConfig == txConfig_codebook){
    if (num_antenna_ports == 4) {
      if ((transformPrecoder == transformPrecoder_disabled) && ((maxRank == 2)||(maxRank == 3)||(maxRank == 4))) { // Table 7.3.1.1.2-2
        if (codebookSubset == codebookSubset_fullyAndPartialAndNonCoherent) precond_nbr_layers_bits=6;
        if (codebookSubset == codebookSubset_partialAndNonCoherent) precond_nbr_layers_bits=5;
        if (codebookSubset == codebookSubset_nonCoherent) precond_nbr_layers_bits=4;
      }
      if (((transformPrecoder == transformPrecoder_enabled)||(transformPrecoder == transformPrecoder_disabled)) && (maxRank == 1)) { // Table 7.3.1.1.2-3
        if (codebookSubset == codebookSubset_fullyAndPartialAndNonCoherent) precond_nbr_layers_bits=5;
        if (codebookSubset == codebookSubset_partialAndNonCoherent) precond_nbr_layers_bits=4;
        if (codebookSubset == codebookSubset_nonCoherent) precond_nbr_layers_bits=2;
      }
    }
    if (num_antenna_ports == 2) {
      if ((transformPrecoder == transformPrecoder_disabled) && (maxRank == 2)) { // Table 7.3.1.1.2-4
        if (codebookSubset == codebookSubset_fullyAndPartialAndNonCoherent) precond_nbr_layers_bits=4;
        if (codebookSubset == codebookSubset_nonCoherent) precond_nbr_layers_bits=2;
      }
      if (((transformPrecoder == transformPrecoder_enabled)||(transformPrecoder == transformPrecoder_disabled)) && (maxRank == 1)) { // Table 7.3.1.1.2-5
        if (codebookSubset == codebookSubset_fullyAndPartialAndNonCoherent) precond_nbr_layers_bits=3;
        if (codebookSubset == codebookSubset_nonCoherent) precond_nbr_layers_bits=1;
      }
    }
  }
  if (txConfig == txConfig_nonCodebook){
  }
  // searching number of bits at tables 7.3.1.1.2-6/7/8/9/10/11/12/13/14/15/16/17/18/19
  if((dmrs_UplinkConfig.pusch_dmrs_type == pusch_dmrs_type1)){
    if ((transformPrecoder == transformPrecoder_enabled) && (dmrs_UplinkConfig.pusch_maxLength == pusch_len1)) antenna_ports_bits_ul = 2;
    if ((transformPrecoder == transformPrecoder_enabled) && (dmrs_UplinkConfig.pusch_maxLength == pusch_len2)) antenna_ports_bits_ul = 4;
    if ((transformPrecoder == transformPrecoder_disabled) && (dmrs_UplinkConfig.pusch_maxLength == pusch_len1)) antenna_ports_bits_ul = 3;
    if ((transformPrecoder == transformPrecoder_disabled) && (dmrs_UplinkConfig.pusch_maxLength == pusch_len2)) antenna_ports_bits_ul = 4;
  }
  if((dmrs_UplinkConfig.pusch_dmrs_type == pusch_dmrs_type2)){
    if ((transformPrecoder == transformPrecoder_disabled) && (dmrs_UplinkConfig.pusch_maxLength == pusch_len1)) antenna_ports_bits_ul = 4;
    if ((transformPrecoder == transformPrecoder_disabled) && (dmrs_UplinkConfig.pusch_maxLength == pusch_len2)) antenna_ports_bits_ul = 5;
  }
  // for format 1_1 number of bits as defined by Tables 7.3.1.2.2-1/2/3/4
  uint8_t antenna_ports_bits_dl = 0;
  if((dmrs_DownlinkConfig.pdsch_dmrs_type == pdsch_dmrs_type1) && (dmrs_DownlinkConfig.pdsch_maxLength == pdsch_len1)) antenna_ports_bits_dl = 4; // Table 7.3.1.2.2-1
  if((dmrs_DownlinkConfig.pdsch_dmrs_type == pdsch_dmrs_type1) && (dmrs_DownlinkConfig.pdsch_maxLength == pdsch_len2)) antenna_ports_bits_dl = 5; // Table 7.3.1.2.2-2
  if((dmrs_DownlinkConfig.pdsch_dmrs_type == pdsch_dmrs_type2) && (dmrs_DownlinkConfig.pdsch_maxLength == pdsch_len1)) antenna_ports_bits_dl = 5; // Table 7.3.1.2.2-3
  if((dmrs_DownlinkConfig.pdsch_dmrs_type == pdsch_dmrs_type2) && (dmrs_DownlinkConfig.pdsch_maxLength == pdsch_len2)) antenna_ports_bits_dl = 6; // Table 7.3.1.2.2-4

// 39 TCI
  uint8_t tci_bits=0;
  if (pdcch_vars2->coreset[p].tciPresentInDCI == tciPresentInDCI_enabled) tci_bits=3;

// 42 CSI_REQUEST
  // reportTriggerSize is defined in the CSI-MeasConfig IE (TS 38.331).
  // Size of CSI request field in DCI (bits). Corresponds to L1 parameter 'ReportTriggerSize' (see 38.214, section 5.2)
  uint8_t reportTriggerSize = csi_MeasConfig.reportTriggerSize; // value from 0..6

// 43 CBGTI
  // for format 0_1
  uint8_t maxCodeBlockGroupsPerTransportBlock = 0;
  if (PUSCH_ServingCellConfig.maxCodeBlockGroupsPerTransportBlock != 0)
    maxCodeBlockGroupsPerTransportBlock = (uint8_t)PUSCH_ServingCellConfig.maxCodeBlockGroupsPerTransportBlock;
  // for format 1_1, as defined in Subclause 5.1.7 of [6, TS38.214]
  uint8_t maxCodeBlockGroupsPerTransportBlock_dl = 0;
  if (PDSCH_ServingCellConfig.maxCodeBlockGroupsPerTransportBlock_dl != 0)
  maxCodeBlockGroupsPerTransportBlock_dl = pdsch_config.maxNrofCodeWordsScheduledByDCI; // FIXME!!!

// 44 CBGFI
  uint8_t cbgfi_bit = PDSCH_ServingCellConfig.codeBlockGroupFlushIndicator;

// 45 PTRS_DMRS
  // 0 bit if PTRS-UplinkConfig is not configured and transformPrecoder=disabled, or if transformPrecoder=enabled, or if maxRank=1
  // 2 bits otherwise
  uint8_t ptrs_dmrs_bits=0; //FIXME!!!

// 46 BETA_OFFSET_IND
  // at IE PUSCH-Config, beta_offset indicator – 0 if the higher layer parameter betaOffsets = semiStatic; otherwise 2 bits
  // uci-OnPUSCH
  // Selection between and configuration of dynamic and semi-static beta-offset. If the field is absent or released, the UE applies the value 'semiStatic' and the BetaOffsets
  uint8_t betaOffsets = 0;
  if (pusch_config.uci_onPusch.betaOffset_type == betaOffset_semiStatic);
  if (pusch_config.uci_onPusch.betaOffset_type == betaOffset_dynamic) betaOffsets = 2;

// 47 DMRS_SEQ_INI
  uint8_t dmrs_seq_ini_bits_ul = 0;
  uint8_t dmrs_seq_ini_bits_dl = 0;
  //1 bit if both scramblingID0 and scramblingID1 are configured in DMRS-UplinkConfig
  if ((transformPrecoder == transformPrecoder_disabled) && (dmrs_UplinkConfig.scramblingID0 != 0) && (dmrs_UplinkConfig.scramblingID1 != 0)) dmrs_seq_ini_bits_ul = 1;
  //1 bit if both scramblingID0 and scramblingID1 are configured in DMRS-DownlinkConfig
  if ((dmrs_DownlinkConfig.scramblingID0 != 0) && (dmrs_DownlinkConfig.scramblingID0 != 0)) dmrs_seq_ini_bits_dl = 1;

/*
 * For format 2_2
 *
 * This format supports power control commands for semi-persistent scheduling.
 * As we can already support power control commands dynamically with formats 0_0/0_1 (TPC PUSCH) and 1_0/1_1 (TPC PUCCH)
 *
 * This format will be implemented in the future FIXME!!!
 *
 */
// 5  BLOCK_NUMBER: The parameter tpc-PUSCH or tpc-PUCCH provided by higher layers determines the index to the block number for an UL of a cell
// The following fields are defined for each block: Closed loop indicator and TPC command
// 6  CLOSE_LOOP_IND
// 41 TPC_CMD
  uint8_t tpc_cmd_bit_2_2 = 2;
/*
 * For format 2_3
 *
 * This format is used for power control of uplink sounding reference signals for devices which have not coupled SRS power control to the PUSCH power control
 * either because independent control is desirable or because the device is configured without PUCCH and PUSCH
 *
 * This format will be implemented in the future FIXME!!!
 *
 */
// 40 SRS_REQUEST
// 41 TPC_CMD
  uint8_t tpc_cmd_bit_2_3 = 0;

  uint8_t dci_field_size_table [NBR_NR_DCI_FIELDS][NBR_NR_FORMATS] = { // This table contains the number of bits for each field (row) contained in each dci format (column).
                                                                       // The values of the variables indicate field sizes in number of bits
//Format0_0                     Format0_1                      Format1_0                      Format1_1             Formats2_0/1/2/3
{1,                             1,                             (((crc_scrambled == _p_rnti) || (crc_scrambled == _si_rnti) || (crc_scrambled == _ra_rnti)) ? 0:1),
                                                                                              1,                             0,0,0,0}, // 0  IDENTIFIER_DCI_FORMATS:
{0,                             ((crossCarrierSchedulingConfig_ind == 0) ? 0:3),
                                                               0,                             ((crossCarrierSchedulingConfig_ind == 0) ? 0:3),
                                                                                                                             0,0,0,0}, // 1  CARRIER_IND: 0 or 3 bits, as defined in Subclause x.x of [5, TS38.213]
{0,                             (sul_ind == 0)?0:1,            0,                             0,                             0,0,0,0}, // 2  SUL_IND_0_1:
{0,                             0,                             0,                             0,                             1,0,0,0}, // 3  SLOT_FORMAT_IND: size of DCI format 2_0 is configurable by higher layers up to 128 bits, according to Subclause 11.1.1 of [5, TS 38.213]
{0,                             0,                             0,                             0,                             0,1,0,0}, // 4  PRE_EMPTION_IND: size of DCI format 2_1 is configurable by higher layers up to 126 bits, according to Subclause 11.2 of [5, TS 38.213]. Each pre-emption indication is 14 bits
{0,                             0,                             0,                             0,                             0,0,0,0}, // 5  BLOCK_NUMBER: starting position of a block is determined by the parameter startingBitOfFormat2_3
{0,                             0,                             0,                             0,                             0,0,1,0}, // 6  CLOSE_LOOP_IND
{0,                             (uint8_t)ceil(log2(n_UL_BWP_RRC)),
                                                               0,                             (uint8_t)ceil(log2(n_DL_BWP_RRC)),
                                                                                                                             0,0,0,0}, // 7  BANDWIDTH_PART_IND:
{0,                             0,                             ((crc_scrambled == _p_rnti) ? 2:0),
                                                                                              0,                             0,0,0,0}, // 8  SHORT_MESSAGE_IND 2 bits if crc scrambled with P-RNTI
{0,                             0,                             ((crc_scrambled == _p_rnti) ? 8:0),
                                                                                              0,                             0,0,0,0}, // 9  SHORT_MESSAGES 8 bit8 if crc scrambled with P-RNTI
{(uint8_t)(ceil(log2(n_RB_ULBWP*(n_RB_ULBWP+1)/2)))-n_UL_hopping,
                                n_bits_freq_dom_res_assign_ul,
                                                               0,                             0,                             0,0,0,0}, // 10 FREQ_DOM_RESOURCE_ASSIGNMENT_UL: PUSCH hopping with resource allocation type 1 not considered
                                                                                                                                       //    (NOTE 1) If DCI format 0_0 is monitored in common search space
                                                                                                                                       //    and if the number of information bits in the DCI format 0_0 prior to padding
                                                                                                                                       //    is larger than the payload size of the DCI format 1_0 monitored in common search space
                                                                                                                                       //    the bitwidth of the frequency domain resource allocation field in the DCI format 0_0
                                                                                                                                       //    is reduced such that the size of DCI format 0_0 equals to the size of the DCI format 1_0
{0,                             0,                             (uint8_t)ceil(log2(n_RB_DLBWP*(n_RB_DLBWP+1)/2)),
                                                                                              n_bits_freq_dom_res_assign_dl,
                                                                                                                             0,0,0,0}, // 11 FREQ_DOM_RESOURCE_ASSIGNMENT_DL:
{4,                             (uint8_t)log2(pusch_alloc_list),
                                                               4,                             (uint8_t)log2(pdsch_alloc_list),
                                                                                                                             0,0,0,0}, // 12 TIME_DOM_RESOURCE_ASSIGNMENT: 0, 1, 2, 3, or 4 bits as defined in Subclause 6.1.2.1 of [6, TS 38.214]. The bitwidth for this field is determined as log2(I) bits,
                                                                                                                                       //    where I the number of entries in the higher layer parameter pusch-AllocationList
{0,                             0,                             1,                             (((dl_res_alloc_type_0==1)&&(dl_res_alloc_type_1==0))?0:1),
                                                                                                                             0,0,0,0}, // 13 VRB_TO_PRB_MAPPING: 0 bit if only resource allocation type 0
{0,                             0,                             0,                             prb_BundlingType_size,         0,0,0,0}, // 14 PRB_BUNDLING_SIZE_IND:0 bit if the higher layer parameter PRB_bundling is not configured or is set to 'static', or 1 bit if the higher layer parameter PRB_bundling is set to 'dynamic' according to Subclause 5.1.2.3 of [6, TS 38.214]
{0,                             0,                             0,                             rateMatching_bits,             0,0,0,0}, // 15 RATE_MATCHING_IND: 0, 1, or 2 bits according to higher layer parameter rate-match-PDSCH-resource-set
{0,                             0,                             0,                             n_zp_bits,                     0,0,0,0}, // 16 ZP_CSI_RS_TRIGGER:
{1,                             (((ul_res_alloc_type_0==1)&&(ul_res_alloc_type_1==0))||(freqHopping == 0))?0:1,
                                                               0,                             0,                             0,0,0,0}, // 17 FREQ_HOPPING_FLAG: 0 bit if only resource allocation type 0
{0,                             0,                             0,                             5,                             0,0,0,0}, // 18 TB1_MCS:
{0,                             0,                             0,                             1,                             0,0,0,0}, // 19 TB1_NDI:
{0,                             0,                             0,                             2,                             0,0,0,0}, // 20 TB1_RV:
{0,                             0,                             0,                             5,                             0,0,0,0}, // 21 TB2_MCS:
{0,                             0,                             0,                             1,                             0,0,0,0}, // 22 TB2_NDI:
{0,                             0,                             0,                             2,                             0,0,0,0}, // 23 TB2_RV:
{5,                             5,                             5,                             0,                             0,0,0,0}, // 24 MCS:
{1,                             1,                             (crc_scrambled == _c_rnti)?1:0,0,                             0,0,0,0}, // 25 NDI:
{2,                             2,                             (((crc_scrambled == _c_rnti) || (crc_scrambled == _si_rnti)) ? 2:0),
                                                                                              0,                             0,0,0,0}, // 26 RV:
{4,                             4,                             (crc_scrambled == _c_rnti)?4:0,4,                             0,0,0,0}, // 27 HARQ_PROCESS_NUMBER:
{0,                             0,                             (crc_scrambled == _c_rnti)?2:0,n_dai,                         0,0,0,0}, // 28 DAI: For format1_1: 4 if more than one serving cell are configured in the DL and the higher layer parameter HARQ-ACK-codebook=dynamic, where the 2 MSB bits are the counter DAI and the 2 LSB bits are the total DAI
                                                                                                                                       //    2 if one serving cell is configured in the DL and the higher layer parameter HARQ-ACK-codebook=dynamic, where the 2 bits are the counter DAI
                                                                                                                                       //    0 otherwise
{0,                             codebook_HARQ_ACK,             0,                             0,                             0,0,0,0}, // 29 FIRST_DAI: (1 or 2 bits) 1 bit for semi-static HARQ-ACK // 2 bits for dynamic HARQ-ACK codebook with single HARQ-ACK codebook
{0,                             (((codebook_HARQ_ACK == 2) && (n_HARQ_ACK_sub_codebooks==2))?2:0),
                                                               0,                             0,                             0,0,0,0}, // 30 SECOND_DAI: (0 or 2 bits) 2 bits for dynamic HARQ-ACK codebook with two HARQ-ACK sub-codebooks // 0 bits otherwise
{0,                             0,                             (((crc_scrambled == _p_rnti) || (crc_scrambled == _ra_rnti)) ? 2:0),
                                                                                              0,                             0,0,0,0}, // 31 TB_SCALING
{2,                             2,                             0,                             0,                             0,0,0,0}, // 32 TPC_PUSCH:
{0,                             0,                             (crc_scrambled == _c_rnti)?2:0,2,                             0,0,0,0}, // 33 TPC_PUCCH:
{0,                             0,                             (crc_scrambled == _c_rnti)?3:0,3,                             0,0,0,0}, // 34 PUCCH_RESOURCE_IND:
{0,                             0,                             (crc_scrambled == _c_rnti)?3:0,pdsch_harq_t_ind,              0,0,0,0}, // 35 PDSCH_TO_HARQ_FEEDBACK_TIME_IND:
{0,                             (uint8_t)log2(n_SRS),          0,                             0,                             0,0,0,0}, // 36 SRS_RESOURCE_IND:
{0,                             precond_nbr_layers_bits,       0,                             0,                             0,0,0,0}, // 37 PRECOD_NBR_LAYERS:
{0,                             antenna_ports_bits_ul,         0,                             antenna_ports_bits_dl,         0,0,0,0}, // 38 ANTENNA_PORTS:
{0,                             0,                             0,                             tci_bits,                      0,0,0,0}, // 39 TCI: 0 bit if higher layer parameter tci-PresentInDCI is not enabled; otherwise 3 bits
{0,                             (sul_ind == 0)?2:3,            0,                             (sul_ind == 0)?2:3,            0,0,0,2}, // 40 SRS_REQUEST:
{0,                             0,                             0,                             0,                             0,0,tpc_cmd_bit_2_2,
                                                                                                                                   tpc_cmd_bit_2_3},
                                                                                                                                       // 41 TPC_CMD:
{0,                             reportTriggerSize,             0,                             0,                             0,0,0,0}, // 42 CSI_REQUEST:
{0,                             maxCodeBlockGroupsPerTransportBlock,
                                                               0,                             maxCodeBlockGroupsPerTransportBlock_dl,
                                                                                                                             0,0,0,0}, // 43 CBGTI: 0, 2, 4, 6, or 8 bits determined by higher layer parameter maxCodeBlockGroupsPerTransportBlock for the PDSCH
{0,                             0,                             0,                             cbgfi_bit,                     0,0,0,0}, // 44 CBGFI: 0 or 1 bit determined by higher layer parameter codeBlockGroupFlushIndicator
{0,                             ptrs_dmrs_bits,                0,                             0,                             0,0,0,0}, // 45 PTRS_DMRS:
{0,                             betaOffsets,                   0,                             0,                             0,0,0,0}, // 46 BETA_OFFSET_IND:
{0,                             dmrs_seq_ini_bits_ul,          0,                             dmrs_seq_ini_bits_dl,          0,0,0,0}, // 47 DMRS_SEQ_INI: 1 bit if the cell has two ULs and the number of bits for DCI format 1_0 before padding
                                                                                                                                       //    is larger than the number of bits for DCI format 0_0 before padding; 0 bit otherwise
{0,                             1,                             0,                             0,                             0,0,0,0}, // 48 UL_SCH_IND: value of "1" indicates UL-SCH shall be transmitted on the PUSCH and a value of "0" indicates UL-SCH shall not be transmitted on the PUSCH
{0,                             0,                             0,                             0,                             0,0,0,0}, // 49 PADDING_NR_DCI:
                                                                                                                                       //    (NOTE 2) If DCI format 0_0 is monitored in common search space
                                                                                                                                       //    and if the number of information bits in the DCI format 0_0 prior to padding
                                                                                                                                       //    is less than the payload size of the DCI format 1_0 monitored in common search space
                                                                                                                                       //    zeros shall be appended to the DCI format 0_0
                                                                                                                                       //    until the payload size equals that of the DCI format 1_0
{(sul_ind == 0)?0:1,            0,                             0,                             0,                             0,0,0,0}, // 50 SUL_IND_0_0:
{0,                             0,                             0,                             0,                             0,0,0,0}, // 51 RA_PREAMBLE_INDEX (random access procedure initiated by a PDCCH order not implemented, FIXME!!!)
{0,                             0,                             0,                             0,                             0,0,0,0}, // 52 SUL_IND_1_0 (random access procedure initiated by a PDCCH order not implemented, FIXME!!!)
{0,                             0,                             0,                             0,                             0,0,0,0}, // 53 SS_PBCH_INDEX (random access procedure initiated by a PDCCH order not implemented, FIXME!!!)
{0,                             0,                             0,                             0,                             0,0,0,0}, // 54 PRACH_MASK_INDEX (random access procedure initiated by a PDCCH order not implemented, FIXME!!!)
{0,                             0,                             ((crc_scrambled == _p_rnti)?6:(((crc_scrambled == _si_rnti) || (crc_scrambled == _ra_rnti))?16:0)),
                                                                                              0,                             0,0,0,0}  // 55 RESERVED_NR_DCI
};

// NOTE 1: adjustments in freq_dom_resource_assignment_UL to be done if necessary
// NOTE 2: adjustments in padding to be done if necessary

uint8_t dci_size [8] = {0,0,0,0,0,0,0,0}; // will contain size for each format

  for (int i=0 ; i<NBR_NR_FORMATS ; i++) {
//#ifdef NR_PDCCH_DCI_DEBUG
//  printf("\t\t<-NR_PDCCH_DCI_DEBUG (nr_dci_format_size)-> i=%d, j=%d\n", i, j);
//#endif
    for (int j=0; j<NBR_NR_DCI_FIELDS; j++) {
      dci_size [i] = dci_size [i] + dci_field_size_table[j][i]; // dci_size[i] contains the size in bits of the dci pdu format i
      //if (i==(int)format-15) {                                  // (int)format-15 indicates the position of each format in the table (e.g. format1_0=17 -> position in table is 2)
      dci_fields_sizes[j][i] = dci_field_size_table[j][i];       // dci_fields_sizes[j] contains the sizes of each field (j) for a determined format i
      //}
    }
    #ifdef NR_PDCCH_DCI_DEBUG
      printf("\t\t<-NR_PDCCH_DCI_DEBUG (nr_dci_format_size) dci_size[%d]=%d for n_RB_ULBWP=%d\n",
             i,dci_size[i],n_RB_ULBWP);
    #endif
  }
#ifndef NR_PDCCH_DCI_DEBUG
  printf("\t\t<-NR_PDCCH_DCI_DEBUG (nr_dci_format_size) dci_fields_sizes[][] = { \n");
  for (int j=0; j<NBR_NR_DCI_FIELDS; j++){
    printf("\t\t");
    for (int i=0; i<NBR_NR_FORMATS ; i++) printf("%d\t",dci_fields_sizes[j][i]);
    printf("\n");
  }
  printf(" }\n");
#endif
#ifdef NR_PDCCH_DCI_DEBUG
 printf("\n\t\t<-NR_PDCCH_DCI_DEBUG (nr_dci_format_size) dci_size[0_0]=%d, dci_size[0_1]=%d, dci_size[1_0]=%d, dci_size[1_1]=%d,\n",dci_size[0],dci_size[1],dci_size[2],dci_size[3]);
#endif

//UL/SUL indicator format0_0 (TS 38.212 subclause 7.3.1.1.1)
  // - 1 bit if the cell has two ULs and the number of bits for DCI format 1_0 before padding is larger than the number of bits for DCI format 0_0 before padding;
  // - 0 bit otherwise.
  // The UL/SUL indicator, if present, locates in the last bit position of DCI format 0_0, after the padding bit(s)
  if ((dci_field_size_table[SUL_IND_0_0][0] == 1) && (dci_size[0] > dci_size[2])){
    dci_field_size_table[SUL_IND_0_0][0] = 0;
    dci_size[0]=dci_size[0]-1;
  }
//  if ((format == format0_0) || (format == format1_0)) {
  // According to Section 7.3.1.1.1 in TS 38.212
  // If DCI format 0_0 is monitored in common search space and if the number of information bits in the DCI format 0_0 prior to padding
  // is less than the payload size of the DCI format 1_0 monitored in common search space for scheduling the same serving cell,
  // zeros shall be appended to the DCI format 0_0 until the payload size equals that of the DCI format 1_0.
  if (dci_size[0] < dci_size[2]) { // '0' corresponding to index for format0_0 and '2' corresponding to index of format1_0
    //if (format == format0_0) {
    dci_fields_sizes[PADDING_NR_DCI][0] = dci_size[2] - dci_size[0];
    dci_size[0] = dci_size[2];
    #ifdef NR_PDCCH_DCI_DEBUG
      printf("\t\t<-NR_PDCCH_DCI_DEBUG (nr_dci_format_size) new dci_size[format0_0]=%d\n",dci_size[0]);
    #endif
    //}
  }
  // If DCI format 0_0 is monitored in common search space and if the number of information bits in the DCI format 0_0 prior to padding
  // is larger than the payload size of the DCI format 1_0 monitored in common search space for scheduling the same serving cell,
  // the bitwidth of the frequency domain resource allocation field in the DCI format 0_0 is reduced
  // such that the size of DCI format 0_0 equals to the size of the DCI format 1_0..
  if (dci_size[0] > dci_size[2]) {
    //if (format == format0_0) {
    dci_fields_sizes[FREQ_DOM_RESOURCE_ASSIGNMENT_UL][0] -= (dci_size[0] - dci_size[2]);
    dci_size[0] = dci_size[2];
    #ifdef NR_PDCCH_DCI_DEBUG
      printf("\t\t<-NR_PDCCH_DCI_DEBUG (nr_dci_format_size) new dci_size[format0_0]=%d\n",dci_size[0]);
    #endif
    //}
  }

  /*
   * TS 38.212 subclause 7.3.1.1.2
   * For a UE configured with SUL in a cell:
   * if PUSCH is configured to be transmitted on both the SUL and the non-SUL of the cell and
   *              if the number of information bits in format 0_1 for the SUL
   * is not equal to the number of information bits in format 0_1 for the non-SUL,
   * zeros shall be appended to smaller format 0_1 until the payload size equals that of the larger format 0_1
   *
   * Not implemented. FIXME!!!
   *
   */

//  }
  #ifndef NR_PDCCH_DCI_DEBUG
    printf("\t\t<-NR_PDCCH_DCI_DEBUG (nr_dci_format_size) dci_fields_sizes[][] = { \n");
    for (int j=0; j<NBR_NR_DCI_FIELDS; j++){
      printf("\t\t");
      for (int i=0; i<NBR_NR_FORMATS ; i++) printf("%d\t",dci_fields_sizes[j][i]);
      printf("\n");
    }
    printf(" }\n");
  #endif

  return dci_size[format];
}

#endif

#ifdef NR_PDCCH_DCI_RUN

uint8_t nr_dci_decoding_procedure(int s,
                                  int p,
                                  PHY_VARS_NR_UE *ue,
                                  NR_DCI_ALLOC_t *dci_alloc,
                                  NR_SEARCHSPACE_TYPE_t searchSpacetype,
                                  int16_t eNB_id,
                                  uint8_t nr_tti_rx,
                                  uint8_t dci_fields_sizes_cnt[MAX_NR_DCI_DECODED_SLOT][NBR_NR_DCI_FIELDS][NBR_NR_FORMATS],
                                  uint16_t n_RB_ULBWP,
                                  uint16_t n_RB_DLBWP,
                                  crc_scrambled_t *crc_scrambled,
                                  format_found_t *format_found,
                                  uint16_t crc_scrambled_values[TOTAL_NBR_SCRAMBLED_VALUES]) {
//                                  uint8_t dci_fields_sizes[NBR_NR_DCI_FIELDS][NBR_NR_FORMATS],

  #ifdef NR_PDCCH_DCI_DEBUG
    printf("\t<-NR_PDCCH_DCI_DEBUG (nr_dci_decoding_procedure) nr_tti_rx=%d n_RB_ULBWP=%d n_RB_DLBWP=%d format_found=%d\n",
            nr_tti_rx,n_RB_ULBWP,n_RB_DLBWP,*format_found);
  #endif

  int do_common = (int)searchSpacetype;
  uint8_t dci_fields_sizes[NBR_NR_DCI_FIELDS][NBR_NR_FORMATS];
  crc_scrambled_t crc_scrambled_ = *crc_scrambled;
  format_found_t format_found_   = *format_found;
  uint8_t dci_cnt = 0, old_dci_cnt = 0;
  uint32_t CCEmap0 = 0, CCEmap1 = 0, CCEmap2 = 0;

  NR_UE_PDCCH **pdcch_vars = ue->pdcch_vars[ue->current_thread_id[nr_tti_rx]];
  NR_UE_PDCCH *pdcch_vars2 = ue->pdcch_vars[ue->current_thread_id[nr_tti_rx]][eNB_id];
  uint16_t pdcch_DMRS_scrambling_id = pdcch_vars2->coreset[p].pdcchDMRSScramblingID;
  uint64_t coreset_freq_dom = pdcch_vars2->coreset[p].frequencyDomainResources;
  int coreset_time_dur = pdcch_vars2->coreset[p].duration;
  uint16_t coreset_nbr_rb=0;
  for (int i = 0; i < 45; i++) {
    // this loop counts each bit of the bit map coreset_freq_dom, and increments nbr_RB_coreset for each bit set to '1'
    if (((coreset_freq_dom & 0x1FFFFFFFFFFF) >> i) & 0x1) coreset_nbr_rb++;
  }
  coreset_nbr_rb = 6 * coreset_nbr_rb;
  // coreset_time_dur,coreset_nbr_rb,
  NR_DL_FRAME_PARMS *frame_parms = &ue->frame_parms;
  t_nrPolar_paramsPtr *nrPolar_params = &ue->nrPolar_params;
  //uint8_t mi;// = get_mi(&ue->frame_parms, nr_tti_rx);
 
  //uint8_t tmode = ue->transmission_mode[eNB_id];
  //uint8_t frame_type = frame_parms->frame_type;

  uint8_t format_0_0_1_0_size_bits = 0, format_0_0_1_0_size_bytes = 0; //FIXME
  uint8_t format_0_1_1_1_size_bits = 0, format_0_1_1_1_size_bytes = 0; //FIXME
  uint8_t format_2_0_size_bits = 0, format_2_0_size_bytes = 0; //FIXME
  uint8_t format_2_1_size_bits = 0, format_2_1_size_bytes = 0; //FIXME
  uint8_t format_2_2_size_bits = 0, format_2_2_size_bytes = 0; //FIXME
  uint8_t format_2_3_size_bits = 0, format_2_3_size_bytes = 0; //FIXME
  
  /*
   *
   * The implementation of this function will depend on the information given by the searchSpace IE
   *
   * In LTE the UE has no knowledge about:
   * - the type of search (common or ue-specific)
   * - the DCI format it is going to be decoded when performing the PDCCH monitoring
   * So the blind decoding has to be done for common and ue-specific searchSpaces for each aggregation level and for each dci format
   *
   * In NR the UE has a knowledge about the search Space type and the DCI format it is going to be decoded,
   * so in the blind decoding we can call the function nr_dci_decoding_procedure0 with the searchSpace type and the dci format parameter
   * We will call this function as many times as aggregation levels indicated in searchSpace
   * Implementation according to 38.213 v15.1.0 Section 10.
   *
   */

  NR_UE_SEARCHSPACE_CSS_DCI_FORMAT_t css_dci_format = pdcch_vars2->searchSpace[s].searchSpaceType.common_dci_formats;       //FIXME!!!
  NR_UE_SEARCHSPACE_USS_DCI_FORMAT_t uss_dci_format = pdcch_vars2->searchSpace[s].searchSpaceType.ue_specific_dci_formats;  //FIXME!!!

  // The following initialization is only for test purposes. To be removed
  // NR_UE_SEARCHSPACE_CSS_DCI_FORMAT_t
  css_dci_format = cformat0_0_and_1_0;
  //NR_UE_SEARCHSPACE_USS_DCI_FORMAT_t
  uss_dci_format = uformat0_0_and_1_0;

  /*
   * Possible overlap between RE for SS/PBCH blocks (described in section 10, 38.213) has not been implemented yet
   * This can be implemented by setting variable 'mode = NO_DCI' when overlap occurs
   */
  //dci_detect_mode_t mode = 3; //dci_detect_mode_select(&ue->frame_parms, nr_tti_rx);

  #ifdef NR_PDCCH_DCI_DEBUG
    printf("\t<-NR_PDCCH_DCI_DEBUG (nr_dci_decoding_procedure)-> searSpaceType=%d\n",do_common);
    if (do_common==0) {
      printf("\t<-NR_PDCCH_DCI_DEBUG (nr_dci_decoding_procedure)-> css_dci_format=%d\n",css_dci_format);
    } else {
      printf("\t<-NR_PDCCH_DCI_DEBUG (nr_dci_decoding_procedure)-> uss_dci_format=%d\n",uss_dci_format);
    }
  #endif
  
  
  // A set of PDCCH candidates for a UE to monitor is defined in terms of PDCCH search spaces
  if (do_common==0) { // COMMON SearchSpaceType assigned to current SearchSpace/CORESET
    // Type0-PDCCH  common search space for a DCI format with CRC scrambled by a SI-RNTI
               // number of consecutive resource blocks and a number of consecutive symbols for
               // the control resource set of the Type0-PDCCH common search space from
               // the four most significant bits of RMSI-PDCCH-Config as described in Tables 13-1 through 13-10
               // and determines PDCCH monitoring occasions
               // from the four least significant bits of RMSI-PDCCH-Config,
               // included in MasterInformationBlock, as described in Tables 13-11 through 13-15
    // Type0A-PDCCH common search space for a DCI format with CRC scrambled by a SI-RNTI
    // Type1-PDCCH  common search space for a DCI format with CRC scrambled by a RA-RNTI, or a TC-RNTI, or a C-RNTI
    // Type2-PDCCH  common search space for a DCI format with CRC scrambled by a P-RNTI
    if (css_dci_format == cformat0_0_and_1_0) {
      // 38.213 v15.1.0 Table 10.1-1: CCE aggregation levels and maximum number of PDCCH candidates per CCE
      // aggregation level for Type0/Type0A/Type2-PDCCH common search space
      //   CCE Aggregation Level    Number of Candidates
      //           4                       4
      //           8                       2
      //           16                      1
      // FIXME
      // We shall consider Table 10.1-1 to calculate the blind decoding only for Type0/Type0A/Type2-PDCCH
      // Shall we consider the nrofCandidates in SearSpace IE that considers Aggregation Levels 1,2,4,8,16? Our implementation considers Table 10.1-1

      // blind decoding (Type0-PDCCH,Type0A-PDCCH,Type1-PDCCH,Type2-PDCCH)
      // for format0_0 => we are NOT implementing format0_0 for common search spaces. FIXME!

      // for format0_0 and format1_0, first we calculate dci pdu size
      format_0_0_1_0_size_bits = nr_dci_format_size(ue,eNB_id,nr_tti_rx,p,_c_rnti,n_RB_ULBWP,n_RB_DLBWP,dci_fields_sizes,0);
      format_0_0_1_0_size_bytes = (format_0_0_1_0_size_bits%8 == 0) ? (uint8_t)floor(format_0_0_1_0_size_bits/8) : (uint8_t)(floor(format_0_0_1_0_size_bits/8) + 1);
      #ifdef NR_PDCCH_DCI_DEBUG
        printf("\t<-NR_PDCCH_DCI_DEBUG (nr_dci_decoding_procedure)-> calculating dci format size for common searchSpaces with format css_dci_format=%d, format_0_0_1_0_size_bits=%d, format_0_0_1_0_size_bytes=%d\n",
                css_dci_format,format_0_0_1_0_size_bits,format_0_0_1_0_size_bytes);
      #endif
      for (int aggregationLevel = 3; aggregationLevel<4 ; aggregationLevel++) { // We fix aggregationLevel to 3 for testing=> nbr of CCE=8
      //for (int aggregationLevel = 2; aggregationLevel<5 ; aggregationLevel++) {
      // for aggregation level aggregationLevel. The number of candidates (for L2= 2^aggregationLevel) will be calculated in function nr_dci_decoding_procedure0
        #ifdef NR_PDCCH_DCI_DEBUG
          printf("\t<-NR_PDCCH_DCI_DEBUG (nr_dci_decoding_procedure)-> common searchSpaces with format css_dci_format=%d and aggregation_level=%d\n",
                  css_dci_format,(1<<aggregationLevel));
        #endif
        old_dci_cnt = dci_cnt;
        nr_dci_decoding_procedure0(s,p,coreset_time_dur,coreset_nbr_rb,pdcch_vars, 1, nr_tti_rx, dci_alloc, eNB_id, ue->current_thread_id[nr_tti_rx], frame_parms, nrPolar_params,
                  crc_scrambled_values, aggregationLevel,
                  cformat0_0_and_1_0, uformat0_0_and_1_0,
                  format_0_0_1_0_size_bits, format_0_0_1_0_size_bytes, &dci_cnt,
                  &crc_scrambled_, &format_found_, pdcch_DMRS_scrambling_id,&CCEmap0, &CCEmap1, &CCEmap2);
        if (dci_cnt != old_dci_cnt){
          // we will exit the loop as we have found the DCI
          aggregationLevel = 5;
          format_0_0_1_0_size_bits = nr_dci_format_size(ue,eNB_id,nr_tti_rx,p,crc_scrambled_,n_RB_ULBWP,n_RB_DLBWP,dci_fields_sizes,0); // after decoding dci successfully we recalculate dci pdu size with correct crc scrambled to get the right field sizes
          old_dci_cnt = dci_cnt;
          for (int i=0; i<NBR_NR_DCI_FIELDS; i++)
            for (int j=0; j<NBR_NR_FORMATS; j++)
              dci_fields_sizes_cnt[dci_cnt-1][i][j]=dci_fields_sizes[i][j];
        }
      }
    }

    // Type3-PDCCH  common search space for a DCI format with CRC scrambled by INT-RNTI, or SFI-RNTI,
    //    or TPC-PUSCH-RNTI, or TPC-PUCCH-RNTI, or TPC-SRS-RNTI, or C-RNTI, or CS-RNTI(s), or SP-CSI-RNTI
    if (css_dci_format == cformat2_0) {
      // for format2_0, first we calculate dci pdu size
      format_2_0_size_bits = nr_dci_format_size(ue,eNB_id,nr_tti_rx,p,_sfi_rnti,n_RB_ULBWP,n_RB_DLBWP,dci_fields_sizes,4);
      format_2_0_size_bytes = (format_2_0_size_bits%8 == 0) ? (uint8_t)floor(format_2_0_size_bits/8) : (uint8_t)(floor(format_2_0_size_bits/8) + 1);
      #ifdef NR_PDCCH_DCI_DEBUG
        printf("\t<-NR_PDCCH_DCI_DEBUG (nr_dci_decoding_procedure)-> calculating dci format size for common searchSpaces with format css_dci_format=%d, format2_0_size_bits=%d, format2_0_size_bytes=%d\n",
                css_dci_format,format_2_0_size_bits,format_2_0_size_bytes);
      #endif
      for (int aggregationLevelSFI = 0; aggregationLevelSFI<5 ; aggregationLevelSFI++){
        #ifdef NR_PDCCH_DCI_DEBUG
          printf("\t<-NR_PDCCH_DCI_DEBUG (nr_dci_decoding_procedure)-> common searchSpaces with format css_dci_format=%d and aggregation_level=%d\n",
                  css_dci_format,(1<<aggregationLevelSFI));
        #endif
        // for aggregation level 'aggregationLevelSFI'. The number of candidates (nrofCandidates-SFI) will be calculated in function nr_dci_decoding_procedure0
        old_dci_cnt = dci_cnt;
        nr_dci_decoding_procedure0(s,p,coreset_time_dur,coreset_nbr_rb,pdcch_vars, 1, nr_tti_rx, dci_alloc, eNB_id, ue->current_thread_id[nr_tti_rx], frame_parms, nrPolar_params,
                  crc_scrambled_values, aggregationLevelSFI,
                  cformat2_0, uformat0_0_and_1_0,
                  format_2_0_size_bits, format_2_0_size_bytes, &dci_cnt,
                  &crc_scrambled_, &format_found_,pdcch_DMRS_scrambling_id, &CCEmap0, &CCEmap1, &CCEmap2);
        if (dci_cnt != old_dci_cnt){
          // we will exit the loop as we have found the DCI
          aggregationLevelSFI = 5;
          old_dci_cnt = dci_cnt;
          for (int i=0; i<NBR_NR_DCI_FIELDS; i++)
            for (int j=0; j<NBR_NR_FORMATS; j++)
              dci_fields_sizes_cnt[dci_cnt-1][i][j]=dci_fields_sizes[i][j];
        }
      }
    }
    if (css_dci_format == cformat2_1) {
      // for format2_1, first we calculate dci pdu size
      format_2_1_size_bits = nr_dci_format_size(ue,eNB_id,nr_tti_rx,p,_int_rnti,n_RB_ULBWP,n_RB_DLBWP,dci_fields_sizes,5);
      format_2_1_size_bytes = (format_2_1_size_bits%8 == 0) ? (uint8_t)floor(format_2_1_size_bits/8) : (uint8_t)(floor(format_2_1_size_bits/8) + 1);
      #ifdef NR_PDCCH_DCI_DEBUG
        printf("\t<-NR_PDCCH_DCI_DEBUG (nr_dci_decoding_procedure)-> calculating dci format size for common searchSpaces with format css_dci_format=%d, format2_1_size_bits=%d, format2_1_size_bytes=%d\n",
                css_dci_format,format_2_1_size_bits,format_2_1_size_bytes);
      #endif
      for (int aggregationLevel = 0; aggregationLevel<5 ; aggregationLevel++){
        #ifdef NR_PDCCH_DCI_DEBUG
          printf("\t<-NR_PDCCH_DCI_DEBUG (nr_dci_decoding_procedure)-> common searchSpaces with format css_dci_format=%d and aggregation_level=%d\n",
                  css_dci_format,(1<<aggregationLevel));
        #endif
        // for aggregation level 'aggregationLevelSFI'. The number of candidates (nrofCandidates-SFI) will be calculated in function nr_dci_decoding_procedure0
        old_dci_cnt = dci_cnt;
        nr_dci_decoding_procedure0(s,p,coreset_time_dur,coreset_nbr_rb,pdcch_vars, 1, nr_tti_rx, dci_alloc, eNB_id, ue->current_thread_id[nr_tti_rx], frame_parms, nrPolar_params,
                  crc_scrambled_values, aggregationLevel,
                  cformat2_1, uformat0_0_and_1_0,
                  format_2_1_size_bits, format_2_1_size_bytes, &dci_cnt,
                  &crc_scrambled_, &format_found_,pdcch_DMRS_scrambling_id, &CCEmap0, &CCEmap1, &CCEmap2);
        if (dci_cnt != old_dci_cnt){
          // we will exit the loop as we have found the DCI
          aggregationLevel = 5;
          old_dci_cnt = dci_cnt;
          for (int i=0; i<NBR_NR_DCI_FIELDS; i++)
            for (int j=0; j<NBR_NR_FORMATS; j++)
              dci_fields_sizes_cnt[dci_cnt-1][i][j]=dci_fields_sizes[i][j];
        }
      }
    }
    if (css_dci_format == cformat2_2) {
      // for format2_2, first we calculate dci pdu size
      format_2_2_size_bits = nr_dci_format_size(ue,eNB_id,nr_tti_rx,p,_tpc_pucch_rnti,n_RB_ULBWP,n_RB_DLBWP,dci_fields_sizes,6);
      format_2_2_size_bytes = (format_2_2_size_bits%8 == 0) ? (uint8_t)floor(format_2_2_size_bits/8) : (uint8_t)(floor(format_2_2_size_bits/8) + 1);
      #ifdef NR_PDCCH_DCI_DEBUG
        printf("\t<-NR_PDCCH_DCI_DEBUG (nr_dci_decoding_procedure)-> calculating dci format size for common searchSpaces with format css_dci_format=%d, format2_2_size_bits=%d, format2_2_size_bytes=%d\n",
                css_dci_format,format_2_2_size_bits,format_2_2_size_bytes);
      #endif
      for (int aggregationLevel = 0; aggregationLevel<5 ; aggregationLevel++){
        #ifdef NR_PDCCH_DCI_DEBUG
          printf("\t<-NR_PDCCH_DCI_DEBUG (nr_dci_decoding_procedure)-> common searchSpaces with format css_dci_format=%d and aggregation_level=%d\n",
                  css_dci_format,(1<<aggregationLevel));
        #endif
        // for aggregation level 'aggregationLevelSFI'. The number of candidates (nrofCandidates-SFI) will be calculated in function nr_dci_decoding_procedure0
        old_dci_cnt = dci_cnt;
        nr_dci_decoding_procedure0(s,p,coreset_time_dur,coreset_nbr_rb,pdcch_vars, 1, nr_tti_rx, dci_alloc, eNB_id, ue->current_thread_id[nr_tti_rx], frame_parms, nrPolar_params,
                  crc_scrambled_values, aggregationLevel,
                  cformat2_2, uformat0_0_and_1_0,
                  format_2_2_size_bits, format_2_2_size_bytes, &dci_cnt,
                  &crc_scrambled_, &format_found_,pdcch_DMRS_scrambling_id, &CCEmap0, &CCEmap1, &CCEmap2);
        if (dci_cnt != old_dci_cnt){
          // we will exit the loop as we have found the DCI
          aggregationLevel = 5;
          old_dci_cnt = dci_cnt;
          for (int i=0; i<NBR_NR_DCI_FIELDS; i++)
            for (int j=0; j<NBR_NR_FORMATS; j++)
              dci_fields_sizes_cnt[dci_cnt-1][i][j]=dci_fields_sizes[i][j];
        }
      }
    }
    if (css_dci_format == cformat2_3) {
      // for format2_1, first we calculate dci pdu size
      format_2_3_size_bits = nr_dci_format_size(ue,eNB_id,nr_tti_rx,p,_tpc_srs_rnti,n_RB_ULBWP,n_RB_DLBWP,dci_fields_sizes,7);
      format_2_3_size_bytes = (format_2_3_size_bits%8 == 0) ? (uint8_t)floor(format_2_3_size_bits/8) : (uint8_t)(floor(format_2_3_size_bits/8) + 1);
      #ifdef NR_PDCCH_DCI_DEBUG
        printf("\t<-NR_PDCCH_DCI_DEBUG (nr_dci_decoding_procedure)-> calculating dci format size for common searchSpaces with format css_dci_format=%d, format2_3_size_bits=%d, format2_3_size_bytes=%d\n",
                css_dci_format,format_2_3_size_bits,format_2_3_size_bytes);
      #endif
      for (int aggregationLevel = 0; aggregationLevel<5 ; aggregationLevel++){
        #ifdef NR_PDCCH_DCI_DEBUG
          printf("\t<-NR_PDCCH_DCI_DEBUG (nr_dci_decoding_procedure)-> common searchSpaces with format css_dci_format=%d and aggregation_level=%d\n",
                  css_dci_format,(1<<aggregationLevel));
        #endif
        // for aggregation level 'aggregationLevelSFI'. The number of candidates (nrofCandidates-SFI) will be calculated in function nr_dci_decoding_procedure0
        old_dci_cnt = dci_cnt;
        nr_dci_decoding_procedure0(s,p,coreset_time_dur,coreset_nbr_rb,pdcch_vars, 1, nr_tti_rx, dci_alloc, eNB_id, ue->current_thread_id[nr_tti_rx], frame_parms, nrPolar_params,
                  crc_scrambled_values, aggregationLevel,
                  cformat2_3, uformat0_0_and_1_0,
                  format_2_3_size_bits, format_2_3_size_bytes, &dci_cnt,
                  &crc_scrambled_, &format_found_,pdcch_DMRS_scrambling_id, &CCEmap0, &CCEmap1, &CCEmap2);
        if (dci_cnt != old_dci_cnt){
          // we will exit the loop as we have found the DCI
          aggregationLevel = 5;
          old_dci_cnt = dci_cnt;
          for (int i=0; i<NBR_NR_DCI_FIELDS; i++)
            for (int j=0; j<NBR_NR_FORMATS; j++)
              dci_fields_sizes_cnt[dci_cnt-1][i][j]=dci_fields_sizes[i][j];
        }
      }
    }


  } else { // UE-SPECIFIC SearchSpaceType assigned to current SearchSpace/CORESET
    // UE-specific search space for a DCI format with CRC scrambled by C-RNTI, or CS-RNTI(s), or SP-CSI-RNTI
    if (uss_dci_format == uformat0_0_and_1_0) {
      // for format0_0 and format1_0, first we calculate dci pdu size
      format_0_0_1_0_size_bits = nr_dci_format_size(ue,eNB_id,nr_tti_rx,p,_c_rnti,n_RB_ULBWP,n_RB_DLBWP,dci_fields_sizes,0);
      format_0_0_1_0_size_bytes = (format_0_0_1_0_size_bits%8 == 0) ? (uint8_t)floor(format_0_0_1_0_size_bits/8) : (uint8_t)(floor(format_0_0_1_0_size_bits/8) + 1);
      #ifdef NR_PDCCH_DCI_DEBUG
        printf("\t<-NR_PDCCH_DCI_DEBUG (nr_dci_decoding_procedure)-> calculating dci format size for UE-specific searchSpaces with format uss_dci_format=%d, format_0_0_1_0_size_bits=%d, format_0_0_1_0_size_bytes=%d\n",
                css_dci_format,format_0_0_1_0_size_bits,format_0_0_1_0_size_bytes);
      #endif
      for (int aggregationLevel = 0; aggregationLevel<5 ; aggregationLevel++) { // We fix aggregationLevel to 3 for testing=> nbr of CCE=8
        //for (int aggregationLevel = 2; aggregationLevel<5 ; aggregationLevel++) {
        // for aggregation level aggregationLevel. The number of candidates (for L2= 2^aggregationLevel) will be calculated in function nr_dci_decoding_procedure0
        #ifdef NR_PDCCH_DCI_DEBUG
          printf("\t<-NR_PDCCH_DCI_DEBUG (nr_dci_decoding_procedure)-> common searchSpaces with format css_dci_format=%d and aggregation_level=%d\n",
                  css_dci_format,(1<<aggregationLevel));
        #endif
        old_dci_cnt = dci_cnt;
        nr_dci_decoding_procedure0(s,p,coreset_time_dur,coreset_nbr_rb,pdcch_vars, 0, nr_tti_rx, dci_alloc, eNB_id, ue->current_thread_id[nr_tti_rx], frame_parms,nrPolar_params,
                  crc_scrambled_values, aggregationLevel,
                  cformat0_0_and_1_0, uformat0_0_and_1_0,
                  format_0_0_1_0_size_bits, format_0_0_1_0_size_bytes, &dci_cnt,
                  &crc_scrambled_, &format_found_,pdcch_DMRS_scrambling_id, &CCEmap0, &CCEmap1, &CCEmap2);
        if (dci_cnt != old_dci_cnt){
          // we will exit the loop as we have found the DCI
          aggregationLevel = 5;
          old_dci_cnt = dci_cnt;
          for (int i=0; i<NBR_NR_DCI_FIELDS; i++)
            for (int j=0; j<NBR_NR_FORMATS; j++)
              dci_fields_sizes_cnt[dci_cnt-1][i][j]=dci_fields_sizes[i][j];
          }
        }
      }

    if (uss_dci_format == uformat0_1_and_1_1) {
      // for format0_0 and format1_0, first we calculate dci pdu size
      format_0_1_1_1_size_bits = nr_dci_format_size(ue,eNB_id,nr_tti_rx,p,_c_rnti,n_RB_ULBWP,n_RB_DLBWP,dci_fields_sizes,1);
      format_0_1_1_1_size_bytes = (format_0_1_1_1_size_bits%8 == 0) ? (uint8_t)floor(format_0_1_1_1_size_bits/8) : (uint8_t)(floor(format_0_1_1_1_size_bits/8) + 1);
      #ifdef NR_PDCCH_DCI_DEBUG
        printf("\t<-NR_PDCCH_DCI_DEBUG (nr_dci_decoding_procedure)-> calculating dci format size for UE-specific searchSpaces with format uss_dci_format=%d, format_0_1_1_1_size_bits=%d, format_0_1_1_1_size_bytes=%d\n",
                css_dci_format,format_0_1_1_1_size_bits,format_0_1_1_1_size_bytes);
      #endif
      for (int aggregationLevel = 0; aggregationLevel<5 ; aggregationLevel++) { // We fix aggregationLevel to 3 for testing=> nbr of CCE=8
        //for (int aggregationLevel = 2; aggregationLevel<5 ; aggregationLevel++) {
        // for aggregation level aggregationLevel. The number of candidates (for L2= 2^aggregationLevel) will be calculated in function nr_dci_decoding_procedure0
        #ifdef NR_PDCCH_DCI_DEBUG
          printf("\t<-NR_PDCCH_DCI_DEBUG (nr_dci_decoding_procedure)-> common searchSpaces with format css_dci_format=%d and aggregation_level=%d\n",
                  css_dci_format,(1<<aggregationLevel));
        #endif
        old_dci_cnt = dci_cnt;
        nr_dci_decoding_procedure0(s,p,coreset_time_dur,coreset_nbr_rb,pdcch_vars, 0, nr_tti_rx, dci_alloc, eNB_id, ue->current_thread_id[nr_tti_rx], frame_parms,nrPolar_params,
                  crc_scrambled_values, aggregationLevel,
                  cformat0_0_and_1_0, uformat0_1_and_1_1,
                  format_0_1_1_1_size_bits, format_0_1_1_1_size_bytes, &dci_cnt,
                  &crc_scrambled_, &format_found_,pdcch_DMRS_scrambling_id, &CCEmap0, &CCEmap1, &CCEmap2);
        if (dci_cnt != old_dci_cnt){
          // we will exit the loop as we have found the DCI
          aggregationLevel = 5;
          old_dci_cnt = dci_cnt;
          for (int i=0; i<NBR_NR_DCI_FIELDS; i++)
            for (int j=0; j<NBR_NR_FORMATS; j++)
              dci_fields_sizes_cnt[dci_cnt-1][i][j]=dci_fields_sizes[i][j];
          }
        }
      }
    }
    *crc_scrambled = crc_scrambled_;
    *format_found  = format_found_;
#ifdef NR_PDCCH_DCI_DEBUG
  printf("\t<-NR_PDCCH_DCI_DEBUG (nr_dci_decoding_procedure)-> at the end crc_scrambled=%d and format_found=%d\n",*crc_scrambled,*format_found);
#endif

#ifdef NR_PDCCH_DCI_DEBUG
  printf("\t<-NR_PDCCH_DCI_DEBUG (nr_dci_decoding_procedure)-> at the end dci_cnt=%d \n",dci_cnt);
#endif
  return(dci_cnt);
}

#endif


<|MERGE_RESOLUTION|>--- conflicted
+++ resolved
@@ -34,19 +34,10 @@
 #include <stdlib.h>
 #include <string.h>
 #endif
-<<<<<<< HEAD
-//#include "PHY/defs.h"
-#include "PHY/defs_nr_UE.h"
-#include "PHY/CODING/nrPolar_tools/nr_polar_dci_defs.h"
-//#include "PHY/extern.h"
-//#include "SCHED/defs.h"
-//#include "SIMULATION/TOOLS/defs.h" // for taus 
-=======
 #include "nr_transport_proto_ue.h"
 #include "PHY/CODING/nrPolar_tools/nr_polar_dci_defs.h"
 #include "PHY/phy_extern_nr_ue.h"
 #include "PHY/CODING/coding_extern.h"
->>>>>>> cfef9ef0
 #include "PHY/sse_intrin.h"
 
 #include "assertions.h" 
@@ -58,7 +49,7 @@
 
 //#define NR_LTE_PDCCH_DCI_SWITCH
 #define NR_PDCCH_DCI_RUN              // activates new nr functions
-#define NR_PDCCH_DCI_DEBUG            // activates NR_PDCCH_DCI_DEBUG logs
+//#define NR_PDCCH_DCI_DEBUG            // activates NR_PDCCH_DCI_DEBUG logs
 #define NR_NBR_CORESET_ACT_BWP 3      // The number of CoreSets per BWP is limited to 3 (including initial CORESET: ControlResourceId 0)
 #define NR_NBR_SEARCHSPACE_ACT_BWP 10 // The number of SearSpaces per BWP is limited to 10 (including initial SEARCHSPACE: SearchSpaceId 0)
 #define PDCCH_TEST_POLAR_TEMP_FIX
@@ -67,9 +58,6 @@
 
 
 #ifdef NR_PDCCH_DCI_RUN
-
-static const uint16_t conjugate[8]__attribute__((aligned(32))) = {-1,1,-1,1,-1,1,-1,1};
-
 
 void nr_pdcch_demapping_deinterleaving(uint16_t *llr,
                                        uint16_t *z,
@@ -807,60 +795,7 @@
 #elif defined(__arm__)
         rxdataF_comp128_0[i] = vhaddq_s16(rxdataF_comp128_0[i],rxdataF_comp128_1[i]);
 #endif
-<<<<<<< HEAD
-/*
- * First verify that CORESET is interleaved or not interleaved depending on parameter cce-REG-MappingType
- * if non-interleaved then do nothing: wbar table stays as it is (if REG bundle size is set to 0 by higher layer, then we consider that there is no interleaving)
- */
-  int coreset_interleaved = 1;
-  if (reg_bundle_size_L==0) coreset_interleaved=0;
-/*
- * if interleaved then do this: wbar table has bundles interleaved. We have to de-interleave then
- * following procedure described in 38.211 Section 7.3.2.2:
- */
-  int c=0 ,r=-1;
-  uint32_t bundle_id, bundle_interleaved, k, l, i=0;
-  uint32_t coreset_C = (uint32_t)(coreset_nbr_rb * coreset_time_dur/ (coreset_interleaver_size_R*reg_bundle_size_L));
-  //uint16_t *wptr;
-  //wptr = &wtemp_rx[0];
-  //z = &wtemp_rx[0];
-  bundle_id=0;
-  for (k=0 ; k<9*coreset_nbr_rb*coreset_time_dur; k++){
-    #ifdef NR_PDCCH_DCI_DEBUG
-      printf("\t\t<-NR_PDCCH_DCI_DEBUG (nr_pdcch_deinterleaving)-> k=%d \t coreset_interleaved=%d reg_bundle_size_L=%d coreset_C=%d coreset_interleaver_R=%d",
-              k,coreset_interleaved,reg_bundle_size_L, coreset_C,coreset_interleaver_size_R);
-    #endif
-    if (k%(9*reg_bundle_size_L)==0) {
-      // calculate offset properly
-      if (r==coreset_interleaver_size_R-1) {
-      //if (bundle_id>=(c+1)*coreset_interleaver_size_R) {
-        c++;
-        r=0;
-      } else {
-        r++;
-      }
-      #ifdef NR_PDCCH_DCI_DEBUG
-       printf("\t --> time to modify bundle_interleaved and bundle_id --> r=%d c=%d\n",r,c);
-      #endif
-      bundle_id=c*coreset_interleaver_size_R+r;
-      bundle_interleaved=(r*coreset_C+c+n_shift)%(coreset_nbr_rb * coreset_time_dur/reg_bundle_size_L);
-    }
-    if (coreset_interleaved == 1){
-      //wptr[i+(bundle_interleaved-bundle_id)*9*reg_bundle_size_L]=wbar[i];
-      #ifdef NR_PDCCH_DCI_DEBUG
-        printf("\t\t\t\t\t wptr[%d] = (%d,%d) <-> wbar[%d]",i, *(char*) &wbar[i], *(1 + (char*) &wbar[i]),i+(bundle_interleaved-bundle_id)*9*reg_bundle_size_L);
-      #endif
-      z[i]=wbar[i+(bundle_interleaved-bundle_id)*9*reg_bundle_size_L];
-      #ifdef NR_PDCCH_DCI_DEBUG
-        printf("\t\t bundle_id = %d \t bundle_interleaved = %d (r=%d, c=%d)\n",bundle_id,bundle_interleaved,r,c);
-      #endif
-      i++;
-    } else {
-      z[i]=wbar[i];
-      i++;
-=======
-      }
->>>>>>> cfef9ef0
+      }
     }
   }
 
@@ -1059,19 +994,11 @@
                                   log2_maxh,
                                   coreset_nbr_rb); // log2_maxh+I0_shift
 
-<<<<<<< HEAD
-	int16_t *rxF = (int16_t*) &rxdataF_comp[0][(symbol * coreset_nbr_rb * 9)];
-	int32_t i;
-	char *pdcch_llr8;
-
-	pdcch_llr8 = &pdcch_llr[2 * symbol * coreset_nbr_rb * 9];
-=======
 
 #ifdef DEBUG_PHY
 
 	if (nr_tti_rx==5)
 	write_output("rxF_comp_d.m","rxF_c_d",&pdcch_vars[eNB_id]->rxdataF_comp[0][s*frame_parms->N_RB_DL*12],frame_parms->N_RB_DL*12,1,1);
->>>>>>> cfef9ef0
 
 #endif
 
@@ -1439,37 +1366,6 @@
       break;
     }
 
-<<<<<<< HEAD
-    dl_ch0_ext = &dl_ch_estimates_ext[aarx][symbol * (coreset_nbr_rb * NBR_RE_PER_RB_WITHOUT_DMRS)];
-    #ifdef NR_PDCCH_DCI_DEBUG
-      printf("\t\t<-NR_PDCCH_DCI_DEBUG (nr_pdcch_extract_rbs_single)-> dl_ch0_ext = &dl_ch_estimates_ext[aarx = (%d)][symbol * (frame_parms->N_RB_DL * 9) = (%d)]\n",
-             aarx,symbol * (coreset_nbr_rb * NBR_RE_PER_RB_WITHOUT_DMRS));
-    #endif
-    rxF_ext = &rxdataF_ext[aarx][symbol * (coreset_nbr_rb * NBR_RE_PER_RB_WITHOUT_DMRS)];
-    #ifdef NR_PDCCH_DCI_DEBUG
-      printf("\t\t<-NR_PDCCH_DCI_DEBUG (nr_pdcch_extract_rbs_single)-> rxF_ext = &rxdataF_ext[aarx = (%d)][symbol * (frame_parms->N_RB_DL * 9) = (%d)]\n",
-             aarx,symbol * (coreset_nbr_rb * NBR_RE_PER_RB_WITHOUT_DMRS));
-      printf("\t\t<-NR_PDCCH_DCI_DEBUG (nr_pdcch_extract_rbs_single)-> (for symbol=%d, aarx=%d), symbol_mod=%d, nushiftmod3=%d \n",symbol,aarx,symbol_mod,nushiftmod3);
-    #endif
-
-/*
- * The following for loop handles treatment of PDCCH contained in table rxdataF (in frequency domain)
- * In NR the PDCCH IQ symbols are contained within RBs in the CORESET defined by higher layers which is located within the BWP
- * Lets consider that the first RB to be considered as part of the CORESET and part of the PDCCH is n_BWP_start
- * Several cases have to be handled differently as IQ symbols are situated in different parts of rxdataF:
- * 1. Number of RBs in the system bandwidth is even
- *    1.1 The RB is <  than the N_RB_DL/2 -> IQ symbols are in the second half of the rxdataF (from first_carrier_offset)
- *    1.2 The RB is >= than the N_RB_DL/2 -> IQ symbols are in the first half of the rxdataF (from element 0)
- * 2. Number of RBs in the system bandwidth is odd
- * (particular case when the RB with DC as it is treated differently: it is situated in symbol borders of rxdataF)
- *    2.1 The RB is <= than the N_RB_DL/2   -> IQ symbols are in the second half of the rxdataF (from first_carrier_offset)
- *    2.2 The RB is >  than the N_RB_DL/2+1 -> IQ symbols are in the first half of the rxdataF (from element 0 + 2nd half RB containing DC)
- *    2.3 The RB is == N_RB_DL/2+1          -> IQ symbols are in the lower border of the rxdataF for first 6 IQ element and the upper border of the rxdataF for the last 6 IQ elements
- * If the first RB containing PDCCH within the UE BWP and within the CORESET is higher than half of the system bandwidth (N_RB_DL),
- * then the IQ symbol is going to be found at the position 0+c_rb-N_RB_DL/2 in rxdataF and
- * we have to point the pointer at (1+c_rb-N_RB_DL/2) in rxdataF
- */
-=======
     // Find first available in ue specific search space
     // according to procedure in Section 10.1 of 38.213
     // compute Yk
@@ -1485,7 +1381,6 @@
 	 CCEind+=(1<<L)) {*/
 //	if (nb_candidates * L2 > nCCE[p])
 //		nb_candidates = nCCE[p] / L2;
->>>>>>> cfef9ef0
 
 // In the next code line there is maybe a bug. The spec is not comparing Table 10.1-2 with nb_candidates, but with total number of candidates for all s and all p
   int m_p_s_L_max = (m_max_slot_pdcch_Table10_1_2[1]<=nb_candidates ? m_max_slot_pdcch_Table10_1_2[1] : nb_candidates);
@@ -1716,305 +1611,6 @@
               printf("\t\t<-NR_PDCCH_DCI_DEBUG (nr_dci_decoding_procedure0)-> c format1_0=%d and dci_cnt=%d\n",*format_found,*dci_cnt);
            }
           }
-<<<<<<< HEAD
-          nb_rb++;
-          dl_ch0_ext += 12;
-          rxF_ext += 12;
-          dl_ch0 += 12;
-          rxF += 7;
-          c_rb++;
-          } else {*/
-        j = 0;
-        for (i = 0; i < 6; i++) { //treating first part of the RB note that i=5 would correspond to DC. We treat it in NR
-          if ((i != 1) && (i != 5)) {
-            dl_ch0_ext[j] = dl_ch0[i];
-            rxF_ext[j++] = rxF[i];
-            //              printf("**extract rb %d, re %d => (%d,%d)\n",rb,i,*(short *)&rxF_ext[j-1],*(1+(short*)&rxF_ext[j-1]));
-          }
-        }
-        // then we point at the begining of the symbol part of rxdataF do process second part of RB
-        rxF = &rxdataF[aarx][((symbol * (frame_parms->ofdm_symbol_size)))]; // we point at the 1st part of the rxdataF in symbol
-        #ifdef NR_PDCCH_DCI_DEBUG
-          printf("\t\t<-NR_PDCCH_DCI_DEBUG (nr_pdcch_extract_rbs_single)-> in odd case c_rb (%d) is half N_RB_DL +1 we treat DC case -> rxF = &rxdataF[aarx = (%d)][(symbol * (frame_parms->ofdm_symbol_size)) = (%d)]\n",
-                 c_rb,aarx,(symbol * (frame_parms->ofdm_symbol_size)));
-        #endif
-        for (; i < 12; i++) {
-          if ((i != 9)) {
-            dl_ch0_ext[j] = dl_ch0[i];
-            rxF_ext[j++] = rxF[(1 + i - 6)];
-            //              printf("**extract rb %d, re %d => (%d,%d)\n",rb,i,*(short *)&rxF_ext[j-1],*(1+(short*)&rxF_ext[j-1]));
-          }
-        }
-        nb_rb++;
-        dl_ch0_ext += NBR_RE_PER_RB_WITHOUT_DMRS;
-        rxF_ext += NBR_RE_PER_RB_WITHOUT_DMRS;
-        dl_ch0 += 12;
-          //rxF += 7;
-          //c_rb++;
-          //n_BWP_start++; // We have to increment this variable here to be consequent in the for loop afterwards
-        //}
-      } else { // treatment of any RB that does not contain the DC
-        /*if (symbol_mod > 300) {
-          memcpy(dl_ch0_ext, dl_ch0, 12 * sizeof(int32_t));
-          for (i = 0; i < 12; i++) {
-            rxF_ext[i] = rxF[i];
-          }
-          nb_rb++;
-          dl_ch0_ext += 12;
-          rxF_ext += 12;
-          dl_ch0 += 12;
-          //rxF += 12;
-        } else {*/
-        j = 0;
-        for (i = 0; i < 12; i++) {
-          if ((i != 1) && (i != 5) && (i != 9)) {
-            rxF_ext[j] = rxF[i];
-            #ifdef NR_PDCCH_DCI_DEBUG
-              printf("\t\t<-NR_PDCCH_DCI_DEBUG (nr_pdcch_extract_rbs_single)-> RB[c_rb %d] \t RE[re %d] => rxF_ext[%d]=(%d,%d)\t rxF[%d]=(%d,%d)",
-                     c_rb, i, j, *(short *) &rxF_ext[j],*(1 + (short*) &rxF_ext[j]), i,
-                     *(short *) &rxF[i], *(1 + (short*) &rxF[i]));
-            #endif
-            dl_ch0_ext[j++] = dl_ch0[i];
-            //printf("\t\t<-NR_PDCCH_DCI_DEBUG (nr_pdcch_extract_rbs_single)-> ch %d => dl_ch0(%d,%d)\n", i, *(short *) &dl_ch0[i], *(1 + (short*) &dl_ch0[i]));
-            printf("\t-> dl_ch0[%d] => dl_ch0_ext[%d](%d,%d)\n", i,(j-1), *(short *) &dl_ch0[i], *(1 + (short*) &dl_ch0[i]));
-          } else {
-            #ifdef NR_PDCCH_DCI_DEBUG
-              printf("\t\t<-NR_PDCCH_DCI_DEBUG (nr_pdcch_extract_rbs_single)-> RB[c_rb %d] \t RE[re %d] => rxF_ext[%d]=(%d,%d)\t rxF[%d]=(%d,%d) \t\t <==> DM-RS PDCCH, this is a pilot symbol\n",
-                     c_rb, i, j, *(short *) &rxF_ext[j], *(1 + (short*) &rxF_ext[j]), i,
-                     *(short *) &rxF[i], *(1 + (short*) &rxF[i]));
-            #endif
-          }
-        }
-        nb_rb++;
-        dl_ch0_ext += NBR_RE_PER_RB_WITHOUT_DMRS;
-        rxF_ext += NBR_RE_PER_RB_WITHOUT_DMRS;
-        dl_ch0 += 12;
-          //rxF += 12;
-        //}
-      }
-    }
-  }
-}
-
-#endif
-#ifdef NR_PDCCH_DCI_RUN_bis
-// this function is just a second implementation of nr_pdcch_extract_rbs_single
-// the code modification is minimum but it can be slower in processing time
-// to be removed
-
-void nr_pdcch_extract_rbs_single_bis(int32_t **rxdataF, int32_t **dl_ch_estimates,
-  int32_t **rxdataF_ext, int32_t **dl_ch_estimates_ext, uint8_t symbol,
-  uint32_t high_speed_flag, NR_DL_FRAME_PARMS *frame_parms, uint64_t coreset_freq_dom, uint32_t coreset_nbr_rb, uint32_t n_BWP_start) {
-
-  uint16_t rb, nb_rb = 0;
-  uint8_t i, j, aarx;
-  int32_t *dl_ch0, *dl_ch0_ext, *rxF, *rxF_ext;
-  int nushiftmod3 = frame_parms->nushift % 3;
-  uint8_t symbol_mod;
-
-  symbol_mod = (symbol >= (7 - frame_parms->Ncp)) ? symbol - (7 - frame_parms->Ncp) : symbol;
-#ifdef DEBUG_DCI_DECODING
-  LOG_I(PHY, "extract_rbs_single: symbol_mod %d\n",symbol_mod);
-#endif
-  for (aarx = 0; aarx < frame_parms->nb_antennas_rx; aarx++) {
-    if (high_speed_flag == 1){
-      dl_ch0 = &dl_ch_estimates[aarx][5 + (symbol * (frame_parms->ofdm_symbol_size))];
-      printf("\t\t### in function nr_pdcch_extract_rbs_single(), \t ### dl_ch0 = &dl_ch_estimates[aarx = (%d) ][5 + (symbol * (frame_parms->ofdm_symbol_size)) = (%d)]\n",
-             aarx,5 + (symbol * (frame_parms->ofdm_symbol_size)));
-    } else {
-      dl_ch0 = &dl_ch_estimates[aarx][5];
-      printf("\t\t### in function nr_pdcch_extract_rbs_single(), \t ### dl_ch0 = &dl_ch_estimates[aarx = (%d)][5]\n",aarx);
-    }
-    dl_ch0_ext = &dl_ch_estimates_ext[aarx][symbol * (frame_parms->N_RB_DL * 12)];
-    printf("\t\t### in function nr_pdcch_extract_rbs_single(), \t ### dl_ch0_ext = &dl_ch_estimates_ext[aarx = (%d)][symbol * (frame_parms->N_RB_DL * 12) = (%d)]\n",
-           aarx,symbol * (frame_parms->N_RB_DL * 12));
-    rxF_ext = &rxdataF_ext[aarx][symbol * (frame_parms->N_RB_DL * 12)];
-    printf("\t\t### in function nr_pdcch_extract_rbs_single(), \t ### rxF_ext = &rxdataF_ext[aarx = (%d)][symbol * (frame_parms->N_RB_DL * 12) = (%d)]\n",
-           aarx,symbol * (frame_parms->N_RB_DL * 12));
-    rxF = &rxdataF[aarx][(frame_parms->first_carrier_offset + (symbol * (frame_parms->ofdm_symbol_size)))];
-    printf("\t\t### in function nr_pdcch_extract_rbs_single(), \t ### rxF = &rxdataF[aarx = (%d)][(frame_parms->first_carrier_offset + (symbol * (frame_parms->ofdm_symbol_size))) = (%d)]\n",
-           aarx,(frame_parms->first_carrier_offset + (symbol * (frame_parms->ofdm_symbol_size))));
-    printf("\t\t ###### in function pdcch_extract_rbs_single(for symbol=%d, aarx=%d), symbol_mod=%d, nushiftmod3=%d \n",symbol,aarx,symbol_mod,nushiftmod3);
-    printf("\t\t ###### rxF_ext = &rxdataF_ext[aarx(%d)][symbol(%d) * (frame_parms->N_RB_DL(%d) * 12)]\n",aarx,symbol,frame_parms->N_RB_DL);
-    printf("\t\t ###### rxF = &rxdataF[aarx(%d)][(frame_parms->first_carrier_offset(%d) + (symbol(%d) * (frame_parms->ofdm_symbol_size(%d))))]\n",
-           aarx,frame_parms->first_carrier_offset,symbol,frame_parms->ofdm_symbol_size);
-
-    if ((frame_parms->N_RB_DL & 1) == 0) { // even number of RBs
-      for (rb = 0; rb < frame_parms->N_RB_DL; rb++) {
-        printf("\t\t\t ###### rb=%d\n",rb);
-        if (rb == (frame_parms->N_RB_DL >> 1)) { // For second half of RBs skip DC carrier
-          rxF = &rxdataF[aarx][(1 + (symbol * (frame_parms->ofdm_symbol_size)))];
-          printf("\t\t\t ###### if rb (%d) is half N_RB_DL, skip DC carrier -> rxF = &rxdataF[aarx(%d)][(1 + (symbol(%d) * (frame_parms->ofdm_symbol_size(%d))))\n",
-                 rb,aarx,symbol,frame_parms->ofdm_symbol_size);
-          //dl_ch0++;
-        }
-        if (symbol_mod > 0) {
-          memcpy(dl_ch0_ext, dl_ch0, 12 * sizeof(int32_t));
-          for (i = 0; i < 12; i++) {
-            rxF_ext[i] = rxF[i];
-          }
-          nb_rb++;
-          dl_ch0_ext += 12;
-          rxF_ext += 12;
-          dl_ch0 += 12;
-          rxF += 12;
-        } else {
-          j = 0;
-          for (i = 0; i < 12; i++) {
-            if ((i != 1) && (i != 5) && (i != 9)) {
-              rxF_ext[j] = rxF[i];
-              printf("\textract rb %d \t re %d => rxF_ext[%d]=(%d,%d)", rb, i, j, *(short *) &rxF_ext[j], *(1 + (short*) &rxF_ext[j]));
-                     dl_ch0_ext[j++] = dl_ch0[i];
-              printf("\t\tch %d => dl_ch0(%d,%d)\n", i, *(short *) &dl_ch0[i], *(1 + (short*) &dl_ch0[i]));
-            }
-          }
-          nb_rb++;
-          dl_ch0_ext += 9;
-          rxF_ext += 9;
-          dl_ch0 += 12;
-          rxF += 12;
-        }
-      }
-    } else { // Odd number of RBs
-      for (rb = 0; rb < frame_parms->N_RB_DL >> 1; rb++) {
-        printf("\t\t\t ###### rb=%d (Odd number of RBs, rb < half of band)\n",rb);
-          if (symbol_mod > 0) {
-            memcpy(dl_ch0_ext, dl_ch0, 12 * sizeof(int32_t));
-            for (i = 0; i < 12; i++)
-              rxF_ext[i] = rxF[i];
-            nb_rb++;
-            dl_ch0_ext += 12;
-            rxF_ext += 12;
-            dl_ch0 += 12;
-            rxF += 12;
-          } else {
-            j = 0;
-            for (i = 0; i < 12; i++) {
-              if ((i != 1) && (i != 5) && (i != 9)) {
-                rxF_ext[j] = rxF[i];
-                printf("\t\t\t\t ###### extract rb %d, re %d => rxF_ext[%d]=(%d,%d) rxF[%d]=(%d,%d)",
-                       rb,i,j,*(short *)&rxF_ext[j],*(1+(short*)&rxF_ext[j]),i,*(short *)&rxF[i],*(1+(short*)&rxF[i]));
-                dl_ch0_ext[j++] = dl_ch0[i];
-                printf("\t ###### extract rb %d, re %d => dl_ch0 []=(%d,%d)\n",rb,i,*(short *)&dl_ch0[i],*(1+(short*)&dl_ch0[i]));
-              } else {
-                printf("\t\t\t\t ###### THIS IS a pilot  rb %d \t re %d => rxF_ext[%d]=(%d,%d)\t rxF[%d]=(%d,%d) \t this is a pilot symbol\n",
-                       rb,i,j,*(short *)&rxF_ext[j],*(1+(short*)&rxF_ext[j]),i,*(short *)&rxF[i],*(1+(short*)&rxF[i]));
-              }
-            }
-            nb_rb++;
-            dl_ch0_ext += 9;
-            rxF_ext += 9;
-            dl_ch0 += 12;
-            rxF += 12;
-          }
-        }
-        // Do middle RB (around DC)
-        //printf("dlch_ext %d\n",dl_ch0_ext-&dl_ch_estimates_ext[aarx][0]);
-        if (symbol_mod == 0) {
-          j = 0;
-          for (i = 0; i < 6; i++) {
-            if ((i != 1) && (i != 5)) {
-              dl_ch0_ext[j] = dl_ch0[i];
-              rxF_ext[j++] = rxF[i];
-              //printf("**extract rb %d, re %d => (%d,%d)\n",rb,i,*(short *)&rxF_ext[j-1],*(1+(short*)&rxF_ext[j-1]));
-            }
-          }
-          rxF = &rxdataF[aarx][((symbol * (frame_parms->ofdm_symbol_size)))];
-          for (; i < 12; i++) {
-            if (i != 9) {
-              dl_ch0_ext[j] = dl_ch0[i];
-              rxF_ext[j++] = rxF[(1 + i - 6)];
-              //printf("**extract rb %d, re %d => (%d,%d)\n",rb,i,*(short *)&rxF_ext[j-1],*(1+(short*)&rxF_ext[j-1]));
-            }
-          }
-          nb_rb++;
-          dl_ch0_ext += 9;
-          rxF_ext += 9;
-          dl_ch0 += 12;
-          rxF += 7;
-          rb++;
-        } else {
-          for (i = 0; i < 6; i++) {
-            dl_ch0_ext[i] = dl_ch0[i];
-            rxF_ext[i] = rxF[i];
-          }
-          rxF = &rxdataF[aarx][((symbol * (frame_parms->ofdm_symbol_size)))];
-          for (; i < 12; i++) {
-            dl_ch0_ext[i] = dl_ch0[i];
-            rxF_ext[i] = rxF[(1 + i - 6)];
-          }
-          nb_rb++;
-          dl_ch0_ext += 12;
-          rxF_ext += 12;
-          dl_ch0 += 12;
-          rxF += 7;
-          rb++;
-        }
-        for (; rb < frame_parms->N_RB_DL; rb++) {
-        printf("\t\t\t ###### rb=%d (Even number of RBs, rb > half of band)\n",rb);
-        if (symbol_mod > 0) {
-          memcpy(dl_ch0_ext, dl_ch0, 12 * sizeof(int32_t));
-          for (i = 0; i < 12; i++)
-            rxF_ext[i] = rxF[i];
-          nb_rb++;
-          dl_ch0_ext += 12;
-          rxF_ext += 12;
-          dl_ch0 += 12;
-          rxF += 12;
-        } else {
-          j = 0;
-          for (i = 0; i < 12; i++) {
-            if ((i != 1) && (i != 5) && (i != 9)) {
-              rxF_ext[j] = rxF[i];
-              printf("\t\t\t\t ###### extract rb %d, re %d => rxF_ext[]=(%d,%d)",rb,i,*(short *)&rxF_ext[j],*(1+(short*)&rxF_ext[j]));
-              //printf("extract rb %d, re %d => (%d,%d)\n",rb,i,*(short *)&rxF_ext[j],*(1+(short*)&rxF_ext[j]));
-              dl_ch0_ext[j++] = dl_ch0[i];
-              printf("\t ###### extract rb %d, re %d => dl_ch0 []=(%d,%d)\n",rb,i,*(short *)&dl_ch0[i],*(1+(short*)&dl_ch0[i]));
-            } else {
-              printf("\t\t\t\t ###### THIS IS a RS at re %d\n",i);
-            }
-          }
-          nb_rb++;
-          dl_ch0_ext += 9;
-          rxF_ext += 9;
-          dl_ch0 += 12;
-          rxF += 12;
-        }
-      }
-    }
-  }
-
-// The function has created table rxdataF_ext with the contents of rxdataF and removing the pilots at positions 1,5,9 in every RB.
-// Now we need to check the contents of rxdataF_ext and keep only the values which correspond to our CORESET depending on variables:
-// - coreset_freq_dom (45 bit map)
-// - n_BWP_start (first RB within the active BWP and the CORESET)
-  j=0;
-  k=0;
-  rxF_ext = &rxdataF_ext[aarx][(symbol * (frame_parms->N_RB_DL * 12))];
-  printf("\t\t### in function nr_pdcch_extract_rbs_single(), \t ### rxF_ext = &rxdataF_ext[aarx = (%d)][n_BWP_start + (symbol * (frame_parms->N_RB_DL * 12)) = (%d)]\n",
-         aarx,(n_BWP_start + (symbol * (frame_parms->N_RB_DL * 12))));
-
-  int bitcnt_coreset_freq_dom = 1; // this variable will allow to check each bit of the 45 bitmap coreset_freq_dom.
-                                  //Eg: if bitcnt_coreset_freq_dom = 3, (46-3) we verify bit 43 starting from LSB
-  for (rb=0; rb<frame_parms->N_RB_DL;rb++) {
-    if (rb < n_BWP_start) {
-    // while rb is not within CORESET, then remove values
-      for (i=0; i<8; i++) {
-        //rxF_ext[i] = 0;
-        j++;
-      }
-      //rxF_ext = &rxdataF_ext[aarx][(j + (symbol * (frame_parms->N_RB_DL * 12)))];
-    } else if ((rb >= n_BWP_start) && (rb < (n_BWP_start + 6 * 45))) {
-    // rb is within CORESET, we need to verify now whether bit in coreset_freq_dom is set or not
-      if ((((coreset_freq_dom & 0x1FFFFFFFFFFF) >> (46 - bitcnt_coreset_freq_dom)) & 0x1)== 0){
-      // if bit is 0, next 6 consecutive RBs do not belong to CORESET
-        bitcnt_coreset_freq_dom ++;
-        rb = rb + 6;
-        for (i=0; i<(9*6); i++) {
-          //rxF_ext[i] = 0;
-          j++;
-=======
->>>>>>> cfef9ef0
         }
         if (format_css == cformat2_0){
           dci_alloc[*dci_cnt].format = format2_0;
@@ -2106,2633 +1702,6 @@
             break;
         }
 
-<<<<<<< HEAD
-        nb_rb++;
-        dl_ch0_ext+=8;
-        rxF_ext+=8;
-        dl_ch0+=12;
-        rxF+=7;
-        rb++;
-      } else {
-        for (i=0; i<6; i++) {
-          dl_ch0_ext[i]=dl_ch0[i];
-          rxF_ext[i]=rxF[i];
-        }
-
-        rxF       = &rxdataF[aarx][((symbol*(frame_parms->ofdm_symbol_size)))];
-
-        for (; i<12; i++) {
-          dl_ch0_ext[i]=dl_ch0[i];
-          rxF_ext[i]=rxF[(1+i-6)];
-        }
-
-
-        nb_rb++;
-        dl_ch0_ext+=12;
-        rxF_ext+=12;
-        dl_ch0+=12;
-        rxF+=7;
-        rb++;
-      }
-
-      for (; rb<frame_parms->N_RB_DL; rb++) {
-        if (symbol_mod > 0) {
-          memcpy(dl_ch0_ext,dl_ch0,12*sizeof(int32_t));
-
-          for (i=0; i<12; i++)
-            rxF_ext[i]=rxF[i];
-
-          nb_rb++;
-          dl_ch0_ext+=12;
-          rxF_ext+=12;
-
-          dl_ch0+=12;
-          rxF+=12;
-        } else {
-          j=0;
-
-          for (i=0; i<12; i++) {
-            if ((i!=(nushiftmod3)) &&
-                (i!=(nushiftmod3+3)) &&
-                (i!=(nushiftmod3+6)) &&
-                (i!=(nushiftmod3+9))) {
-              rxF_ext[j]=rxF[i];
-              //                printf("extract rb %d, re %d => (%d,%d)\n",rb,i,*(short *)&rxF_ext[j],*(1+(short*)&rxF_ext[j]));
-              dl_ch0_ext[j++]=dl_ch0[i];
-            }
-          }
-
-          nb_rb++;
-          dl_ch0_ext+=8;
-          rxF_ext+=8;
-
-          dl_ch0+=12;
-          rxF+=12;
-        }
-      }
-    }
-  }
-}
-
-void pdcch_extract_rbs_dual(int32_t **rxdataF,
-                            int32_t **dl_ch_estimates,
-                            int32_t **rxdataF_ext,
-                            int32_t **dl_ch_estimates_ext,
-                            uint8_t symbol,
-                            uint32_t high_speed_flag,
-                            NR_DL_FRAME_PARMS *frame_parms)
-{
-
-
-  uint16_t rb,nb_rb=0;
-  uint8_t i,aarx,j;
-  int32_t *dl_ch0,*dl_ch0_ext,*dl_ch1,*dl_ch1_ext,*rxF,*rxF_ext;
-  uint8_t symbol_mod;
-  int nushiftmod3 = frame_parms->nushift%3;
-
-  symbol_mod = (symbol>=(7-frame_parms->Ncp)) ? symbol-(7-frame_parms->Ncp) : symbol;
-#ifdef DEBUG_DCI_DECODING
-  LOG_I(PHY, "extract_rbs_dual: symbol_mod %d\n",symbol_mod);
-#endif
-
-  for (aarx=0; aarx<frame_parms->nb_antennas_rx; aarx++) {
-
-    if (high_speed_flag==1) {
-      dl_ch0     = &dl_ch_estimates[aarx][5+(symbol*(frame_parms->ofdm_symbol_size))];
-      dl_ch1     = &dl_ch_estimates[2+aarx][5+(symbol*(frame_parms->ofdm_symbol_size))];
-    } else {
-      dl_ch0     = &dl_ch_estimates[aarx][5];
-      dl_ch1     = &dl_ch_estimates[2+aarx][5];
-    }
-
-    dl_ch0_ext = &dl_ch_estimates_ext[aarx][symbol*(frame_parms->N_RB_DL*12)];
-    dl_ch1_ext = &dl_ch_estimates_ext[2+aarx][symbol*(frame_parms->N_RB_DL*12)];
-
-    //    printf("pdcch extract_rbs: rxF_ext pos %d\n",symbol*(frame_parms->N_RB_DL*12));
-    rxF_ext   = &rxdataF_ext[aarx][symbol*(frame_parms->N_RB_DL*12)];
-
-    rxF       = &rxdataF[aarx][(frame_parms->first_carrier_offset + (symbol*(frame_parms->ofdm_symbol_size)))];
-
-    if ((frame_parms->N_RB_DL&1) == 0)  // even number of RBs
-      for (rb=0; rb<frame_parms->N_RB_DL; rb++) {
-
-        // For second half of RBs skip DC carrier
-        if (rb==(frame_parms->N_RB_DL>>1)) {
-          rxF       = &rxdataF[aarx][(1 + (symbol*(frame_parms->ofdm_symbol_size)))];
-          //    dl_ch0++;
-          //dl_ch1++;
-        }
-
-        if (symbol_mod>0) {
-          memcpy(dl_ch0_ext,dl_ch0,12*sizeof(int32_t));
-          memcpy(dl_ch1_ext,dl_ch1,12*sizeof(int32_t));
-
-          /*
-            printf("rb %d\n",rb);
-            for (i=0;i<12;i++)
-            printf("(%d %d)",((int16_t *)dl_ch0)[i<<1],((int16_t*)dl_ch0)[1+(i<<1)]);
-            printf("\n");
-          */
-          for (i=0; i<12; i++) {
-            rxF_ext[i]=rxF[i];
-            //      printf("%d : (%d,%d)\n",(rxF+(2*i)-&rxdataF[aarx][( (symbol*(frame_parms->ofdm_symbol_size)))*2])/2,
-            //  ((int16_t*)&rxF[i<<1])[0],((int16_t*)&rxF[i<<1])[0]);
-          }
-
-          nb_rb++;
-          dl_ch0_ext+=12;
-          dl_ch1_ext+=12;
-          rxF_ext+=12;
-        } else {
-          j=0;
-
-          for (i=0; i<12; i++) {
-            if ((i!=nushiftmod3) &&
-                (i!=nushiftmod3+3) &&
-                (i!=nushiftmod3+6) &&
-                (i!=nushiftmod3+9)) {
-              rxF_ext[j]=rxF[i];
-              //                            printf("extract rb %d, re %d => (%d,%d)\n",rb,i,*(short *)&rxF_ext[j],*(1+(short*)&rxF_ext[j]));
-              dl_ch0_ext[j]  =dl_ch0[i];
-              dl_ch1_ext[j++]=dl_ch1[i];
-            }
-          }
-
-          nb_rb++;
-          dl_ch0_ext+=8;
-          dl_ch1_ext+=8;
-          rxF_ext+=8;
-        }
-
-        dl_ch0+=12;
-        dl_ch1+=12;
-        rxF+=12;
-      }
-
-    else {  // Odd number of RBs
-      for (rb=0; rb<frame_parms->N_RB_DL>>1; rb++) {
-
-        //  printf("rb %d: %d\n",rb,rxF-&rxdataF[aarx][(symbol*(frame_parms->ofdm_symbol_size))*2]);
-
-        if (symbol_mod>0) {
-          memcpy(dl_ch0_ext,dl_ch0,12*sizeof(int32_t));
-          memcpy(dl_ch1_ext,dl_ch1,12*sizeof(int32_t));
-
-          for (i=0; i<12; i++)
-            rxF_ext[i]=rxF[i];
-
-          nb_rb++;
-          dl_ch0_ext+=12;
-          dl_ch1_ext+=12;
-          rxF_ext+=12;
-
-          dl_ch0+=12;
-          dl_ch1+=12;
-          rxF+=12;
-
-        } else {
-          j=0;
-
-          for (i=0; i<12; i++) {
-            if ((i!=nushiftmod3) &&
-                (i!=nushiftmod3+3) &&
-                (i!=nushiftmod3+6) &&
-                (i!=nushiftmod3+9)) {
-              rxF_ext[j]=rxF[i];
-              //                        printf("extract rb %d, re %d => (%d,%d)\n",rb,i,*(short *)&rxF_ext[j],*(1+(short*)&rxF_ext[j]));
-              dl_ch0_ext[j]=dl_ch0[i];
-              dl_ch1_ext[j++]=dl_ch1[i];
-              //                printf("ch %d => (%d,%d)\n",i,*(short *)&dl_ch0[i],*(1+(short*)&dl_ch0[i]));
-            }
-          }
-
-          nb_rb++;
-          dl_ch0_ext+=8;
-          dl_ch1_ext+=8;
-          rxF_ext+=8;
-
-
-          dl_ch0+=12;
-          dl_ch1+=12;
-          rxF+=12;
-        }
-      }
-
-      // Do middle RB (around DC)
-
-      if (symbol_mod > 0) {
-        for (i=0; i<6; i++) {
-          dl_ch0_ext[i]=dl_ch0[i];
-          dl_ch1_ext[i]=dl_ch1[i];
-          rxF_ext[i]=rxF[i];
-        }
-
-        rxF       = &rxdataF[aarx][((symbol*(frame_parms->ofdm_symbol_size)))];
-
-        for (; i<12; i++) {
-          dl_ch0_ext[i]=dl_ch0[i];
-          dl_ch1_ext[i]=dl_ch1[i];
-          rxF_ext[i]=rxF[(1+i)];
-        }
-
-        nb_rb++;
-        dl_ch0_ext+=12;
-        dl_ch1_ext+=12;
-        rxF_ext+=12;
-
-        dl_ch0+=12;
-        dl_ch1+=12;
-        rxF+=7;
-        rb++;
-      } else {
-        j=0;
-
-        for (i=0; i<6; i++) {
-          if ((i!=nushiftmod3) &&
-              (i!=nushiftmod3+3)) {
-            dl_ch0_ext[j]=dl_ch0[i];
-            dl_ch1_ext[j]=dl_ch1[i];
-            rxF_ext[j++]=rxF[i];
-            //              printf("**extract rb %d, re %d => (%d,%d)\n",rb,i,*(short *)&rxF_ext[j-1],*(1+(short*)&rxF_ext[j-1]));
-          }
-        }
-
-        rxF       = &rxdataF[aarx][((symbol*(frame_parms->ofdm_symbol_size)))];
-
-        for (; i<12; i++) {
-          if ((i!=nushiftmod3+6) &&
-              (i!=nushiftmod3+9)) {
-            dl_ch0_ext[j]=dl_ch0[i];
-            dl_ch1_ext[j]=dl_ch1[i];
-            rxF_ext[j++]=rxF[(1+i-6)];
-            //              printf("**extract rb %d, re %d => (%d,%d)\n",rb,i,*(short *)&rxF_ext[j-1],*(1+(short*)&rxF_ext[j-1]));
-          }
-        }
-
-
-        nb_rb++;
-        dl_ch0_ext+=8;
-        dl_ch1_ext+=8;
-        rxF_ext+=8;
-        dl_ch0+=12;
-        dl_ch1+=12;
-        rxF+=7;
-        rb++;
-      }
-
-      for (; rb<frame_parms->N_RB_DL; rb++) {
-
-        if (symbol_mod>0) {
-          //  printf("rb %d: %d\n",rb,rxF-&rxdataF[aarx][(symbol*(frame_parms->ofdm_symbol_size))*2]);
-          memcpy(dl_ch0_ext,dl_ch0,12*sizeof(int32_t));
-          memcpy(dl_ch1_ext,dl_ch1,12*sizeof(int32_t));
-
-          for (i=0; i<12; i++)
-            rxF_ext[i]=rxF[i];
-
-          nb_rb++;
-          dl_ch0_ext+=12;
-          dl_ch1_ext+=12;
-          rxF_ext+=12;
-
-          dl_ch0+=12;
-          dl_ch1+=12;
-          rxF+=12;
-        } else {
-          j=0;
-
-          for (i=0; i<12; i++) {
-            if ((i!=nushiftmod3) &&
-                (i!=nushiftmod3+3) &&
-                (i!=nushiftmod3+6) &&
-                (i!=nushiftmod3+9)) {
-              rxF_ext[j]=rxF[i];
-              //                printf("extract rb %d, re %d => (%d,%d)\n",rb,i,*(short *)&rxF_ext[j],*(1+(short*)&rxF_ext[j]));
-              dl_ch0_ext[j]=dl_ch0[i];
-              dl_ch1_ext[j++]=dl_ch1[i];
-            }
-          }
-
-          nb_rb++;
-          dl_ch0_ext+=8;
-          dl_ch1_ext+=8;
-          rxF_ext+=8;
-
-          dl_ch0+=12;
-          dl_ch1+=12;
-          rxF+=12;
-        }
-      }
-    }
-  }
-}
-
-
-
-#ifdef NR_PDCCH_DCI_RUN
-void nr_pdcch_channel_compensation(int32_t **rxdataF_ext,
-                                   int32_t **dl_ch_estimates_ext,
-                                   int32_t **rxdataF_comp,
-                                   int32_t **rho,
-                                   NR_DL_FRAME_PARMS *frame_parms,
-                                   uint8_t symbol,
-                                   uint8_t output_shift,
-                                   uint32_t coreset_nbr_rb)
-{
-
-  uint16_t rb;
-  #if defined(__x86_64__) || defined(__i386__)
-    __m128i *dl_ch128, *rxdataF128, *rxdataF_comp128;
-    __m128i *dl_ch128_2, *rho128;
-  #elif defined(__arm__)
-  #endif
-  uint8_t aatx, aarx, pilots = 0;
-
-short conjugate[8]__attribute__((aligned(16)))  = {-1,1,-1,1,-1,1,-1,1};
-short conjugate2[8]__attribute__((aligned(16))) = {1,-1,1,-1,1,-1,1,-1};
-
-  #ifdef DEBUG_DCI_DECODING
-    LOG_I(PHY, "PDCCH comp: symbol %d\n",symbol);
-  #endif
-/*
-	if (symbol == 0)
-		pilots = 1;
-*/
-  for (aatx = 0; aatx < frame_parms->nb_antenna_ports_eNB; aatx++) {
-    //if (frame_parms->mode1_flag && aatx>0) break; //if mode1_flag is set then there is only one stream to extract, independent of nb_antenna_ports_eNB
-    for (aarx = 0; aarx < frame_parms->nb_antennas_rx; aarx++) {
-      #if defined(__x86_64__) || defined(__i386__)
-        // dl_ch128 = (__m128i *) &dl_ch_estimates_ext[(aatx << 1) + aarx][symbol * frame_parms->N_RB_DL * 12];
-        // rxdataF128 = (__m128i *) &rxdataF_ext[aarx][symbol * frame_parms->N_RB_DL * 12];
-        // rxdataF_comp128 = (__m128i *) &rxdataF_comp[(aatx << 1) + aarx][symbol * frame_parms->N_RB_DL * 12];
-        dl_ch128 = (__m128i *) &dl_ch_estimates_ext[(aatx << 1) + aarx][symbol * coreset_nbr_rb * 9];
-        rxdataF128 = (__m128i *) &rxdataF_ext[aarx][symbol * coreset_nbr_rb * 9];
-        rxdataF_comp128 = (__m128i *) &rxdataF_comp[(aatx << 1) + aarx][symbol * coreset_nbr_rb * 9];
-      #elif defined(__arm__)
-      #endif
-      #ifdef NR_PDCCH_DCI_DEBUG
-        printf("\t\t<-NR_PDCCH_DCI_DEBUG (nr_pdcch_channel_compensation)-> Total of RBs to be computed (%d), and number of RE (%d) (9 RE per RB)\n",coreset_nbr_rb,coreset_nbr_rb*9);
-      #endif
-      uint32_t k=0;
-      for (rb = 0; rb < coreset_nbr_rb; rb) { //FIXME this for loop risks an infinite loop if rb is not increased by 1 inside the loop
-        #ifdef NR_PDCCH_DCI_DEBUG
-          printf("\t\t<-NR_PDCCH_DCI_DEBUG (nr_pdcch_channel_compensation)-> rb=%d\n", rb);
-        #endif
-        #if defined(__x86_64__) || defined(__i386__)
-        #ifdef NR_PDCCH_DCI_DEBUG
-          printf("\t\t<-NR_PDCCH_DCI_DEBUG (nr_pdcch_channel_compensation)-> rxdataF_comp = rxdataF_ext(%d,%d) x dl_ch_ext(%d,%d) -> RB[%d] RE[%d]\n",
-                  *(short *) &rxdataF_ext[(rb*9)+k],*(1 + (short*) &rxdataF_ext[(rb*9)+k]),
-                  *(short *) &dl_ch_estimates_ext[(rb*9)+k],*(1 + (short*) &dl_ch_estimates_ext[(rb*9)+k]),
-                  rb,k);
-        #endif
-        k++;
-        if (k%9 == 0) rb++;
-        #ifdef NR_PDCCH_DCI_DEBUG
-          printf("\t\t<-NR_PDCCH_DCI_DEBUG (nr_pdcch_channel_compensation)-> rxdataF x dl_ch -> RB[%d] RE[%d]\n",rb,k);
-        #endif
-        k++;
-        if (k%9 == 0) rb++;
-        #ifdef NR_PDCCH_DCI_DEBUG
-          printf("\t\t<-NR_PDCCH_DCI_DEBUG (nr_pdcch_channel_compensation)-> rxdataF x dl_ch -> RB[%d] RE[%d]\n",rb,k);
-        #endif
-        k++;
-        if (k%9 == 0) rb++;
-        #ifdef NR_PDCCH_DCI_DEBUG
-          printf("\t\t<-NR_PDCCH_DCI_DEBUG (nr_pdcch_channel_compensation)-> rxdataF x dl_ch -> RB[%d] RE[%d]\n",rb,k);
-        #endif
-        k++;
-        if (k%9 == 0) rb++;
-        // multiply by conjugated channel
-        mmtmpPD0 = _mm_madd_epi16(dl_ch128[0], rxdataF128[0]); // mmtmpPD0 contains real part of 4 consecutive outputs (32-bit)
-        // print_ints("re",&mmtmpPD0);
-        mmtmpPD1 = _mm_shufflelo_epi16(dl_ch128[0], _MM_SHUFFLE(2,3,0,1));
-        mmtmpPD1 = _mm_shufflehi_epi16(mmtmpPD1, _MM_SHUFFLE(2,3,0,1));
-        mmtmpPD1 = _mm_sign_epi16(mmtmpPD1, *(__m128i * )&conjugate[0]);
-
-        #ifdef NR_PDCCH_DCI_DEBUG
-        printf("\t\t<-NR_PDCCH_DCI_DEBUG (nr_pdcch_channel_compensation)-> conjugate\t ### \t");
-        for (int conjugate_index=0 ; conjugate_index< 8 ; conjugate_index++)
-          printf("conjugate[%d]=%d",conjugate_index,conjugate[conjugate_index]);
-        printf("\n");
-        #endif
-      
-        // print_ints("im",&mmtmpPD1);
-        mmtmpPD1 = _mm_madd_epi16(mmtmpPD1, rxdataF128[0]); // mmtmpPD1 contains imag part of 4 consecutive outputs (32-bit)
-        mmtmpPD0 = _mm_srai_epi32(mmtmpPD0, output_shift);
-        // print_ints("re(shift)",&mmtmpPD0);
-        mmtmpPD1 = _mm_srai_epi32(mmtmpPD1, output_shift);
-        // print_ints("im(shift)",&mmtmpPD1);
-        mmtmpPD2 = _mm_unpacklo_epi32(mmtmpPD0, mmtmpPD1);
-        mmtmpPD3 = _mm_unpackhi_epi32(mmtmpPD0, mmtmpPD1);
-        // print_ints("c0",&mmtmpPD2);
-        // print_ints("c1",&mmtmpPD3);
-        rxdataF_comp128[0] = _mm_packs_epi32(mmtmpPD2, mmtmpPD3);
-        // print_shorts("rx:",rxdataF128);
-        // print_shorts("ch:",dl_ch128);
-        // print_shorts("pack:",rxdataF_comp128);
-        #ifdef NR_PDCCH_DCI_DEBUG
-          printf("\t\t<-NR_PDCCH_DCI_DEBUG (nr_pdcch_channel_compensation)-> rxdataF x dl_ch -> RB[%d] RE[%d]\n",rb,k);
-        #endif
-        k++;
-        if (k%9 == 0) rb++;
-        #ifdef NR_PDCCH_DCI_DEBUG
-          printf("\t\t<-NR_PDCCH_DCI_DEBUG (nr_pdcch_channel_compensation)-> rxdataF x dl_ch -> RB[%d] RE[%d]\n",rb,k);
-        #endif
-        k++;
-        if (k%9 == 0) rb++;
-        #ifdef NR_PDCCH_DCI_DEBUG
-          printf("\t\t<-NR_PDCCH_DCI_DEBUG (nr_pdcch_channel_compensation)-> rxdataF x dl_ch -> RB[%d] RE[%d]\n",rb,k);
-        #endif
-        k++;
-        if (k%9 == 0) rb++;
-        #ifdef NR_PDCCH_DCI_DEBUG
-          printf("\t\t<-NR_PDCCH_DCI_DEBUG (nr_pdcch_channel_compensation)-> rxdataF x dl_ch -> RB[%d] RE[%d]\n",rb,k);
-        #endif
-        k++;
-        if (k%9 == 0) rb++;
-        // multiply by conjugated channel
-        mmtmpPD0 = _mm_madd_epi16(dl_ch128[1], rxdataF128[1]); // mmtmpPD0 contains real part of 4 consecutive outputs (32-bit)
-        mmtmpPD1 = _mm_shufflelo_epi16(dl_ch128[1], _MM_SHUFFLE(2,3,0,1));
-        mmtmpPD1 = _mm_shufflehi_epi16(mmtmpPD1, _MM_SHUFFLE(2,3,0,1));
-        mmtmpPD1 = _mm_sign_epi16(mmtmpPD1, *(__m128i * )conjugate);
-        mmtmpPD1 = _mm_madd_epi16(mmtmpPD1, rxdataF128[1]); // mmtmpPD1 contains imag part of 4 consecutive outputs (32-bit)
-        mmtmpPD0 = _mm_srai_epi32(mmtmpPD0, output_shift);
-        mmtmpPD1 = _mm_srai_epi32(mmtmpPD1, output_shift);
-        mmtmpPD2 = _mm_unpacklo_epi32(mmtmpPD0, mmtmpPD1);
-        mmtmpPD3 = _mm_unpackhi_epi32(mmtmpPD0, mmtmpPD1);
-        rxdataF_comp128[1] = _mm_packs_epi32(mmtmpPD2, mmtmpPD3);
-        // print_shorts("rx:",rxdataF128+1);
-        // print_shorts("ch:",dl_ch128+1);
-        // print_shorts("pack:",rxdataF_comp128+1);
-        // multiply by conjugated channel
-        #ifdef NR_PDCCH_DCI_DEBUG
-          printf("\t\t<-NR_PDCCH_DCI_DEBUG (nr_pdcch_channel_compensation)-> rxdataF x dl_ch -> RB[%d] RE[%d]\n",rb,k);
-        #endif
-        k++;
-        if (k%9 == 0) rb++;
-        #ifdef NR_PDCCH_DCI_DEBUG
-          printf("\t\t<-NR_PDCCH_DCI_DEBUG (nr_pdcch_channel_compensation)-> rxdataF x dl_ch -> RB[%d] RE[%d]\n",rb,k);
-        #endif
-        k++;
-        if (k%9 == 0) rb++;
-        #ifdef NR_PDCCH_DCI_DEBUG
-          printf("\t\t<-NR_PDCCH_DCI_DEBUG (nr_pdcch_channel_compensation)-> rxdataF x dl_ch -> RB[%d] RE[%d]\n",rb,k);
-        #endif
-        k++;
-        if (k%9 == 0) rb++;
-        #ifdef NR_PDCCH_DCI_DEBUG
-          printf("\t\t<-NR_PDCCH_DCI_DEBUG (nr_pdcch_channel_compensation)-> rxdataF x dl_ch -> RB[%d] RE[%d]\n",rb,k);
-        #endif
-        k++;
-        if (k%9 == 0) rb++;
-        mmtmpPD0 = _mm_madd_epi16(dl_ch128[2], rxdataF128[2]); // mmtmpPD0 contains real part of 4 consecutive outputs (32-bit)
-        mmtmpPD1 = _mm_shufflelo_epi16(dl_ch128[2],_MM_SHUFFLE(2,3,0,1));
-        mmtmpPD1 = _mm_shufflehi_epi16(mmtmpPD1, _MM_SHUFFLE(2,3,0,1));
-        mmtmpPD1 = _mm_sign_epi16(mmtmpPD1, *(__m128i * )conjugate);
-        mmtmpPD1 = _mm_madd_epi16(mmtmpPD1, rxdataF128[2]); // mmtmpPD1 contains imag part of 4 consecutive outputs (32-bit)
-        mmtmpPD0 = _mm_srai_epi32(mmtmpPD0, output_shift);
-        mmtmpPD1 = _mm_srai_epi32(mmtmpPD1, output_shift);
-        mmtmpPD2 = _mm_unpacklo_epi32(mmtmpPD0, mmtmpPD1);
-        mmtmpPD3 = _mm_unpackhi_epi32(mmtmpPD0, mmtmpPD1);
-        rxdataF_comp128[2] = _mm_packs_epi32(mmtmpPD2, mmtmpPD3);
-        // We compute the third part of 4 symbols contained in one entire RB = 12 RE
-        //if (rb < 6 || rb > 95) {
-        #ifdef NR_PDCCH_DCI_DEBUG
-          print_shorts("\t\trxdataF_ext:", rxdataF128);
-          print_shorts("\t\tdl_ch:", dl_ch128);
-          print_shorts("\t\trxdataF_comp:", rxdataF_comp128);
-          print_shorts("\t\trxdataF_ext:", rxdataF128 + 1);
-          print_shorts("\t\tdl_ch:", dl_ch128 + 1);
-          print_shorts("\t\trxdataF_comp:", rxdataF_comp128 + 1);
-          print_shorts("\t\ttrxdataF_ext:", rxdataF128 + 2);
-          print_shorts("\t\tdl_ch:", dl_ch128 + 2);
-          print_shorts("\t\trxdataF_comp:", rxdataF_comp128 + 2);
-        #endif
-        //}
-        dl_ch128 += 3;
-        rxdataF128 += 3;
-        rxdataF_comp128 += 3;
-        //if ((rb + 1) % 4 == 3)
-        //rb++;
-        // if rxdataF_comp does contains pilot DM-RS PDCCH, as in previous code rxdataF_comp128 is a set of 4 consecutive outputs (32-bit)
-        // the computation of third part of 4 symbols contains last 9th symbol of the current rb + 3 first symbols of the next rb
-        // so rb computing must be take this into consideration, and every 4 rb, rb must be increased twice
-        //}
-
-// This code will replace the code below for nr
-//#else
-/*
-				if (pilots == 0) {
-					mmtmpPD0 = _mm_madd_epi16(dl_ch128[2],rxdataF128[2]);
-					// mmtmpPD0 contains real part of 4 consecutive outputs (32-bit)
-					mmtmpPD1 = _mm_shufflelo_epi16(dl_ch128[2],_MM_SHUFFLE(2,3,0,1));
-					mmtmpPD1 = _mm_shufflehi_epi16(mmtmpPD1,_MM_SHUFFLE(2,3,0,1));
-					mmtmpPD1 = _mm_sign_epi16(mmtmpPD1,*(__m128i*)conjugate);
-					mmtmpPD1 = _mm_madd_epi16(mmtmpPD1,rxdataF128[2]);
-					// mmtmpPD1 contains imag part of 4 consecutive outputs (32-bit)
-					mmtmpPD0 = _mm_srai_epi32(mmtmpPD0,output_shift);
-					mmtmpPD1 = _mm_srai_epi32(mmtmpPD1,output_shift);
-					mmtmpPD2 = _mm_unpacklo_epi32(mmtmpPD0,mmtmpPD1);
-					mmtmpPD3 = _mm_unpackhi_epi32(mmtmpPD0,mmtmpPD1);
-
-					rxdataF_comp128[2] = _mm_packs_epi32(mmtmpPD2,mmtmpPD3);
-				}
-
-				print_shorts("rx:",rxdataF128);
-				print_shorts("ch:",dl_ch128);
-				print_shorts("pack:",rxdataF_comp128);
-				print_shorts("\trx:",rxdataF128+1);
-				print_shorts("\tch:",dl_ch128+1);
-				print_shorts("\tpack:",rxdataF_comp128+1);
-				print_shorts("\t\trx:",rxdataF128+2);
-				print_shorts("\t\tch:",dl_ch128+2);
-				print_shorts("\t\tpack:",rxdataF_comp128+2);
-
-				if (pilots==0) {
-					dl_ch128+=3;
-					rxdataF128+=3;
-					rxdataF_comp128+=3;
-				} else {
-					dl_ch128+=2;
-					rxdataF128+=2;
-					rxdataF_comp128+=2;
-				}
-
-*/
-//#endif
-
-#elif defined(__arm__)
-
-#endif
-      }
-    }
-  }
-
-	if (rho) {
-
-		for (aarx = 0; aarx < frame_parms->nb_antennas_rx; aarx++) {
-
-#if defined(__x86_64__) || defined(__i386__)
-			rho128 = (__m128i *) &rho[aarx][symbol * frame_parms->N_RB_DL * 12];
-			dl_ch128 = (__m128i *) &dl_ch_estimates_ext[aarx][symbol
-					* frame_parms->N_RB_DL * 12];
-			dl_ch128_2 = (__m128i *) &dl_ch_estimates_ext[2 + aarx][symbol
-					* frame_parms->N_RB_DL * 12];
-
-#elif defined(__arm__)
-
-#endif
-
-//for (rb = 0; rb < frame_parms->N_RB_DL; rb++) {
-for (rb = 0; rb < coreset_nbr_rb; rb++) {
-#if defined(__x86_64__) || defined(__i386__)
-
-				// multiply by conjugated channel
-				mmtmpPD0 = _mm_madd_epi16(dl_ch128[0], dl_ch128_2[0]);
-				//  print_ints("re",&mmtmpD0);
-
-				// mmtmpD0 contains real part of 4 consecutive outputs (32-bit)
-				mmtmpPD1 = _mm_shufflelo_epi16(dl_ch128[0],
-						_MM_SHUFFLE(2,3,0,1));
-				mmtmpPD1 = _mm_shufflehi_epi16(mmtmpPD1, _MM_SHUFFLE(2,3,0,1));
-				mmtmpPD1 = _mm_sign_epi16(mmtmpPD1, *(__m128i * )&conjugate[0]);
-				//  print_ints("im",&mmtmpPD1);
-				mmtmpPD1 = _mm_madd_epi16(mmtmpPD1, dl_ch128_2[0]);
-				// mmtmpPD1 contains imag part of 4 consecutive outputs (32-bit)
-				mmtmpPD0 = _mm_srai_epi32(mmtmpPD0, output_shift);
-				//  print_ints("re(shift)",&mmtmpD0);
-				mmtmpPD1 = _mm_srai_epi32(mmtmpPD1, output_shift);
-				//  print_ints("im(shift)",&mmtmpD1);
-				mmtmpPD2 = _mm_unpacklo_epi32(mmtmpPD0, mmtmpPD1);
-				mmtmpPD3 = _mm_unpackhi_epi32(mmtmpPD0, mmtmpPD1);
-				//        print_ints("c0",&mmtmpPD2);
-				//  print_ints("c1",&mmtmpPD3);
-				rho128[0] = _mm_packs_epi32(mmtmpPD2, mmtmpPD3);
-
-				//print_shorts("rx:",dl_ch128_2);
-				//print_shorts("ch:",dl_ch128);
-				//print_shorts("pack:",rho128);
-
-				// multiply by conjugated channel
-				mmtmpPD0 = _mm_madd_epi16(dl_ch128[1], dl_ch128_2[1]);
-				// mmtmpD0 contains real part of 4 consecutive outputs (32-bit)
-				mmtmpPD1 = _mm_shufflelo_epi16(dl_ch128[1],
-						_MM_SHUFFLE(2,3,0,1));
-				mmtmpPD1 = _mm_shufflehi_epi16(mmtmpPD1, _MM_SHUFFLE(2,3,0,1));
-				mmtmpPD1 = _mm_sign_epi16(mmtmpPD1, *(__m128i * )conjugate);
-				mmtmpPD1 = _mm_madd_epi16(mmtmpPD1, dl_ch128_2[1]);
-				// mmtmpD1 contains imag part of 4 consecutive outputs (32-bit)
-				mmtmpPD0 = _mm_srai_epi32(mmtmpPD0, output_shift);
-				mmtmpPD1 = _mm_srai_epi32(mmtmpPD1, output_shift);
-				mmtmpPD2 = _mm_unpacklo_epi32(mmtmpPD0, mmtmpPD1);
-				mmtmpPD3 = _mm_unpackhi_epi32(mmtmpPD0, mmtmpPD1);
-
-				rho128[1] = _mm_packs_epi32(mmtmpPD2, mmtmpPD3);
-				//print_shorts("rx:",dl_ch128_2+1);
-				//print_shorts("ch:",dl_ch128+1);
-				//print_shorts("pack:",rho128+1);
-				// multiply by conjugated channel
-				mmtmpPD0 = _mm_madd_epi16(dl_ch128[2], dl_ch128_2[2]);
-				// mmtmpPD0 contains real part of 4 consecutive outputs (32-bit)
-				mmtmpPD1 = _mm_shufflelo_epi16(dl_ch128[2],
-						_MM_SHUFFLE(2,3,0,1));
-				mmtmpPD1 = _mm_shufflehi_epi16(mmtmpPD1, _MM_SHUFFLE(2,3,0,1));
-				mmtmpPD1 = _mm_sign_epi16(mmtmpPD1, *(__m128i * )conjugate);
-				mmtmpPD1 = _mm_madd_epi16(mmtmpPD1, dl_ch128_2[2]);
-				// mmtmpPD1 contains imag part of 4 consecutive outputs (32-bit)
-				mmtmpPD0 = _mm_srai_epi32(mmtmpPD0, output_shift);
-				mmtmpPD1 = _mm_srai_epi32(mmtmpPD1, output_shift);
-				mmtmpPD2 = _mm_unpacklo_epi32(mmtmpPD0, mmtmpPD1);
-				mmtmpPD3 = _mm_unpackhi_epi32(mmtmpPD0, mmtmpPD1);
-
-				rho128[2] = _mm_packs_epi32(mmtmpPD2, mmtmpPD3);
-				//print_shorts("rx:",dl_ch128_2+2);
-				//print_shorts("ch:",dl_ch128+2);
-				//print_shorts("pack:",rho128+2);
-
-				dl_ch128 += 3;
-				dl_ch128_2 += 3;
-				rho128 += 3;
-
-#elif defined(__arm_)
-
-#endif
-			}
-		}
-
-	}
-
-#if defined(__x86_64__) || defined(__i386__)
-	_mm_empty();
-	_m_empty();
-#endif
-}
-
-#endif
-
-/*
-void pdcch_channel_compensation(int32_t **rxdataF_ext,
-                                int32_t **dl_ch_estimates_ext,
-                                int32_t **rxdataF_comp,
-                                int32_t **rho,
-                                NR_DL_FRAME_PARMS *frame_parms,
-                                uint8_t symbol,
-                                uint8_t output_shift)
-{
-
-  uint16_t rb;
-#if defined(__x86_64__) || defined(__i386__)
-  __m128i *dl_ch128,*rxdataF128,*rxdataF_comp128;
-  __m128i *dl_ch128_2, *rho128;
-#elif defined(__arm__)
-
-#endif
-  uint8_t aatx,aarx,pilots=0;
-
-
-
-
-#ifdef DEBUG_DCI_DECODING
-  LOG_I(PHY, "PDCCH comp: symbol %d\n",symbol);
-#endif
-
-  if (symbol==0)
-    pilots=1;
-
-  for (aatx=0; aatx<frame_parms->nb_antenna_ports_eNB; aatx++) {
-    //if (frame_parms->mode1_flag && aatx>0) break; //if mode1_flag is set then there is only one stream to extract, independent of nb_antenna_ports_eNB
-
-    for (aarx=0; aarx<frame_parms->nb_antennas_rx; aarx++) {
-
-#if defined(__x86_64__) || defined(__i386__)
-      dl_ch128          = (__m128i *)&dl_ch_estimates_ext[(aatx<<1)+aarx][symbol*frame_parms->N_RB_DL*12];
-      rxdataF128        = (__m128i *)&rxdataF_ext[aarx][symbol*frame_parms->N_RB_DL*12];
-      rxdataF_comp128   = (__m128i *)&rxdataF_comp[(aatx<<1)+aarx][symbol*frame_parms->N_RB_DL*12];
-#elif defined(__arm__)
-
-#endif
-
-      for (rb=0; rb<frame_parms->N_RB_DL; rb++) {
-
-#if defined(__x86_64__) || defined(__i386__)
-        // multiply by conjugated channel
-        mmtmpPD0 = _mm_madd_epi16(dl_ch128[0],rxdataF128[0]);
-        //  print_ints("re",&mmtmpPD0);
-
-        // mmtmpPD0 contains real part of 4 consecutive outputs (32-bit)
-        mmtmpPD1 = _mm_shufflelo_epi16(dl_ch128[0],_MM_SHUFFLE(2,3,0,1));
-        mmtmpPD1 = _mm_shufflehi_epi16(mmtmpPD1,_MM_SHUFFLE(2,3,0,1));
-        mmtmpPD1 = _mm_sign_epi16(mmtmpPD1,*(__m128i*)&conjugate[0]);
-        //  print_ints("im",&mmtmpPD1);
-        mmtmpPD1 = _mm_madd_epi16(mmtmpPD1,rxdataF128[0]);
-        // mmtmpPD1 contains imag part of 4 consecutive outputs (32-bit)
-        mmtmpPD0 = _mm_srai_epi32(mmtmpPD0,output_shift);
-        //  print_ints("re(shift)",&mmtmpPD0);
-        mmtmpPD1 = _mm_srai_epi32(mmtmpPD1,output_shift);
-        //  print_ints("im(shift)",&mmtmpPD1);
-        mmtmpPD2 = _mm_unpacklo_epi32(mmtmpPD0,mmtmpPD1);
-        mmtmpPD3 = _mm_unpackhi_epi32(mmtmpPD0,mmtmpPD1);
-        //        print_ints("c0",&mmtmpPD2);
-        //  print_ints("c1",&mmtmpPD3);
-        rxdataF_comp128[0] = _mm_packs_epi32(mmtmpPD2,mmtmpPD3);
-        //  print_shorts("rx:",rxdataF128);
-        //  print_shorts("ch:",dl_ch128);
-        //  print_shorts("pack:",rxdataF_comp128);
-
-        // multiply by conjugated channel
-        mmtmpPD0 = _mm_madd_epi16(dl_ch128[1],rxdataF128[1]);
-        // mmtmpPD0 contains real part of 4 consecutive outputs (32-bit)
-        mmtmpPD1 = _mm_shufflelo_epi16(dl_ch128[1],_MM_SHUFFLE(2,3,0,1));
-        mmtmpPD1 = _mm_shufflehi_epi16(mmtmpPD1,_MM_SHUFFLE(2,3,0,1));
-        mmtmpPD1 = _mm_sign_epi16(mmtmpPD1,*(__m128i*)conjugate);
-        mmtmpPD1 = _mm_madd_epi16(mmtmpPD1,rxdataF128[1]);
-        // mmtmpPD1 contains imag part of 4 consecutive outputs (32-bit)
-        mmtmpPD0 = _mm_srai_epi32(mmtmpPD0,output_shift);
-        mmtmpPD1 = _mm_srai_epi32(mmtmpPD1,output_shift);
-        mmtmpPD2 = _mm_unpacklo_epi32(mmtmpPD0,mmtmpPD1);
-        mmtmpPD3 = _mm_unpackhi_epi32(mmtmpPD0,mmtmpPD1);
-
-        rxdataF_comp128[1] = _mm_packs_epi32(mmtmpPD2,mmtmpPD3);
-
-        //  print_shorts("rx:",rxdataF128+1);
-        //  print_shorts("ch:",dl_ch128+1);
-        //  print_shorts("pack:",rxdataF_comp128+1);
-        // multiply by conjugated channel
-        if (pilots == 0) {
-          mmtmpPD0 = _mm_madd_epi16(dl_ch128[2],rxdataF128[2]);
-          // mmtmpPD0 contains real part of 4 consecutive outputs (32-bit)
-          mmtmpPD1 = _mm_shufflelo_epi16(dl_ch128[2],_MM_SHUFFLE(2,3,0,1));
-          mmtmpPD1 = _mm_shufflehi_epi16(mmtmpPD1,_MM_SHUFFLE(2,3,0,1));
-          mmtmpPD1 = _mm_sign_epi16(mmtmpPD1,*(__m128i*)conjugate);
-          mmtmpPD1 = _mm_madd_epi16(mmtmpPD1,rxdataF128[2]);
-          // mmtmpPD1 contains imag part of 4 consecutive outputs (32-bit)
-          mmtmpPD0 = _mm_srai_epi32(mmtmpPD0,output_shift);
-          mmtmpPD1 = _mm_srai_epi32(mmtmpPD1,output_shift);
-          mmtmpPD2 = _mm_unpacklo_epi32(mmtmpPD0,mmtmpPD1);
-          mmtmpPD3 = _mm_unpackhi_epi32(mmtmpPD0,mmtmpPD1);
-
-          rxdataF_comp128[2] = _mm_packs_epi32(mmtmpPD2,mmtmpPD3);
-        }
-
-        //  print_shorts("rx:",rxdataF128+2);
-        //  print_shorts("ch:",dl_ch128+2);
-        //        print_shorts("pack:",rxdataF_comp128+2);
-
-        if (pilots==0) {
-          dl_ch128+=3;
-          rxdataF128+=3;
-          rxdataF_comp128+=3;
-        } else {
-          dl_ch128+=2;
-          rxdataF128+=2;
-          rxdataF_comp128+=2;
-        }
-#elif defined(__arm__)
-
-#endif
-      }
-    }
-  }
-
-
-  if (rho) {
-
-    for (aarx=0; aarx<frame_parms->nb_antennas_rx; aarx++) {
-
-#if defined(__x86_64__) || defined(__i386__)
-      rho128        = (__m128i *)&rho[aarx][symbol*frame_parms->N_RB_DL*12];
-      dl_ch128      = (__m128i *)&dl_ch_estimates_ext[aarx][symbol*frame_parms->N_RB_DL*12];
-      dl_ch128_2    = (__m128i *)&dl_ch_estimates_ext[2+aarx][symbol*frame_parms->N_RB_DL*12];
-
-#elif defined(__arm__)
-      
-#endif
-      for (rb=0; rb<frame_parms->N_RB_DL; rb++) {
-#if defined(__x86_64__) || defined(__i386__)
-
-        // multiply by conjugated channel
-        mmtmpPD0 = _mm_madd_epi16(dl_ch128[0],dl_ch128_2[0]);
-        //  print_ints("re",&mmtmpD0);
-
-        // mmtmpD0 contains real part of 4 consecutive outputs (32-bit)
-        mmtmpPD1 = _mm_shufflelo_epi16(dl_ch128[0],_MM_SHUFFLE(2,3,0,1));
-        mmtmpPD1 = _mm_shufflehi_epi16(mmtmpPD1,_MM_SHUFFLE(2,3,0,1));
-        mmtmpPD1 = _mm_sign_epi16(mmtmpPD1,*(__m128i*)&conjugate[0]);
-        //  print_ints("im",&mmtmpPD1);
-        mmtmpPD1 = _mm_madd_epi16(mmtmpPD1,dl_ch128_2[0]);
-        // mmtmpPD1 contains imag part of 4 consecutive outputs (32-bit)
-        mmtmpPD0 = _mm_srai_epi32(mmtmpPD0,output_shift);
-        //  print_ints("re(shift)",&mmtmpD0);
-        mmtmpPD1 = _mm_srai_epi32(mmtmpPD1,output_shift);
-        //  print_ints("im(shift)",&mmtmpD1);
-        mmtmpPD2 = _mm_unpacklo_epi32(mmtmpPD0,mmtmpPD1);
-        mmtmpPD3 = _mm_unpackhi_epi32(mmtmpPD0,mmtmpPD1);
-        //        print_ints("c0",&mmtmpPD2);
-        //  print_ints("c1",&mmtmpPD3);
-        rho128[0] = _mm_packs_epi32(mmtmpPD2,mmtmpPD3);
-
-        //print_shorts("rx:",dl_ch128_2);
-        //print_shorts("ch:",dl_ch128);
-        //print_shorts("pack:",rho128);
-
-        // multiply by conjugated channel
-        mmtmpPD0 = _mm_madd_epi16(dl_ch128[1],dl_ch128_2[1]);
-        // mmtmpD0 contains real part of 4 consecutive outputs (32-bit)
-        mmtmpPD1 = _mm_shufflelo_epi16(dl_ch128[1],_MM_SHUFFLE(2,3,0,1));
-        mmtmpPD1 = _mm_shufflehi_epi16(mmtmpPD1,_MM_SHUFFLE(2,3,0,1));
-        mmtmpPD1 = _mm_sign_epi16(mmtmpPD1,*(__m128i*)conjugate);
-        mmtmpPD1 = _mm_madd_epi16(mmtmpPD1,dl_ch128_2[1]);
-        // mmtmpD1 contains imag part of 4 consecutive outputs (32-bit)
-        mmtmpPD0 = _mm_srai_epi32(mmtmpPD0,output_shift);
-        mmtmpPD1 = _mm_srai_epi32(mmtmpPD1,output_shift);
-        mmtmpPD2 = _mm_unpacklo_epi32(mmtmpPD0,mmtmpPD1);
-        mmtmpPD3 = _mm_unpackhi_epi32(mmtmpPD0,mmtmpPD1);
-
-
-        rho128[1] =_mm_packs_epi32(mmtmpPD2,mmtmpPD3);
-        //print_shorts("rx:",dl_ch128_2+1);
-        //print_shorts("ch:",dl_ch128+1);
-        //print_shorts("pack:",rho128+1);
-        // multiply by conjugated channel
-        mmtmpPD0 = _mm_madd_epi16(dl_ch128[2],dl_ch128_2[2]);
-        // mmtmpPD0 contains real part of 4 consecutive outputs (32-bit)
-        mmtmpPD1 = _mm_shufflelo_epi16(dl_ch128[2],_MM_SHUFFLE(2,3,0,1));
-        mmtmpPD1 = _mm_shufflehi_epi16(mmtmpPD1,_MM_SHUFFLE(2,3,0,1));
-        mmtmpPD1 = _mm_sign_epi16(mmtmpPD1,*(__m128i*)conjugate);
-        mmtmpPD1 = _mm_madd_epi16(mmtmpPD1,dl_ch128_2[2]);
-        // mmtmpPD1 contains imag part of 4 consecutive outputs (32-bit)
-        mmtmpPD0 = _mm_srai_epi32(mmtmpPD0,output_shift);
-        mmtmpPD1 = _mm_srai_epi32(mmtmpPD1,output_shift);
-        mmtmpPD2 = _mm_unpacklo_epi32(mmtmpPD0,mmtmpPD1);
-        mmtmpPD3 = _mm_unpackhi_epi32(mmtmpPD0,mmtmpPD1);
-
-        rho128[2] = _mm_packs_epi32(mmtmpPD2,mmtmpPD3);
-        //print_shorts("rx:",dl_ch128_2+2);
-        //print_shorts("ch:",dl_ch128+2);
-        //print_shorts("pack:",rho128+2);
-
-        dl_ch128+=3;
-        dl_ch128_2+=3;
-        rho128+=3;
-
-#elif defined(__arm_)
-
-
-#endif
-      }
-    }
-
-  }
-
-#if defined(__x86_64__) || defined(__i386__)
-  _mm_empty();
-  _m_empty();
-#endif
-}
-*/
-void pdcch_detection_mrc(NR_DL_FRAME_PARMS *frame_parms,
-                         int32_t **rxdataF_comp,
-                         uint8_t symbol)
-{
-
-  uint8_t aatx;
-
-#if defined(__x86_64__) || defined(__i386__)
-  __m128i *rxdataF_comp128_0,*rxdataF_comp128_1;
-#elif defined(__arm__)
- int16x8_t *rxdataF_comp128_0,*rxdataF_comp128_1;
-#endif
-  int32_t i;
-
-  if (frame_parms->nb_antennas_rx>1) {
-    for (aatx=0; aatx<frame_parms->nb_antenna_ports_eNB; aatx++) {
-#if defined(__x86_64__) || defined(__i386__)
-      rxdataF_comp128_0   = (__m128i *)&rxdataF_comp[(aatx<<1)][symbol*frame_parms->N_RB_DL*12];
-      rxdataF_comp128_1   = (__m128i *)&rxdataF_comp[(aatx<<1)+1][symbol*frame_parms->N_RB_DL*12];
-#elif defined(__arm__)
-      rxdataF_comp128_0   = (int16x8_t *)&rxdataF_comp[(aatx<<1)][symbol*frame_parms->N_RB_DL*12];
-      rxdataF_comp128_1   = (int16x8_t *)&rxdataF_comp[(aatx<<1)+1][symbol*frame_parms->N_RB_DL*12];
-#endif
-      // MRC on each re of rb
-      for (i=0; i<frame_parms->N_RB_DL*3; i++) {
-#if defined(__x86_64__) || defined(__i386__)
-        rxdataF_comp128_0[i] = _mm_adds_epi16(_mm_srai_epi16(rxdataF_comp128_0[i],1),_mm_srai_epi16(rxdataF_comp128_1[i],1));
-#elif defined(__arm__)
-        rxdataF_comp128_0[i] = vhaddq_s16(rxdataF_comp128_0[i],rxdataF_comp128_1[i]);
-#endif
-      }
-    }
-  }
-
-#if defined(__x86_64__) || defined(__i386__)
-  _mm_empty();
-  _m_empty();
-#endif
-
-}
-
-void pdcch_siso(NR_DL_FRAME_PARMS *frame_parms,
-                int32_t **rxdataF_comp,
-                uint8_t l)
-{
-
-
-  uint8_t rb,re,jj,ii;
-
-  jj=0;
-  ii=0;
-
-  for (rb=0; rb<frame_parms->N_RB_DL; rb++) {
-
-    for (re=0; re<12; re++) {
-
-      rxdataF_comp[0][jj++] = rxdataF_comp[0][ii];
-      ii++;
-    }
-  }
-}
-
-
-void pdcch_alamouti(NR_DL_FRAME_PARMS *frame_parms,
-                    int32_t **rxdataF_comp,
-                    uint8_t symbol)
-{
-
-
-  int16_t *rxF0,*rxF1;
-  uint8_t rb,re;
-  int32_t jj=(symbol*frame_parms->N_RB_DL*12);
-
-  rxF0     = (int16_t*)&rxdataF_comp[0][jj];  //tx antenna 0  h0*y
-  rxF1     = (int16_t*)&rxdataF_comp[2][jj];  //tx antenna 1  h1*y
-
-  for (rb=0; rb<frame_parms->N_RB_DL; rb++) {
-
-    for (re=0; re<12; re+=2) {
-
-      // Alamouti RX combining
-
-      rxF0[0] = rxF0[0] + rxF1[2];
-      rxF0[1] = rxF0[1] - rxF1[3];
-
-      rxF0[2] = rxF0[2] - rxF1[0];
-      rxF0[3] = rxF0[3] + rxF1[1];
-
-      rxF0+=4;
-      rxF1+=4;
-    }
-  }
-
-
-}
-
-int32_t avgP[4];
-
-
-
-
-#ifdef NR_PDCCH_DCI_RUN
-int32_t nr_rx_pdcch(PHY_VARS_NR_UE *ue,
-                    uint32_t frame,
-                    uint8_t nr_tti_rx,
-                    uint8_t eNB_id,
-                    MIMO_mode_t mimo_mode,
-                    uint32_t high_speed_flag,
-                    uint8_t is_secondary_ue,
-                    int nb_coreset_active,
-                    uint16_t symbol_mon,
-                    NR_SEARCHSPACE_TYPE_t searchSpaceType) {
-
-	#ifdef MU_RECEIVER
-	uint8_t eNB_id_i=eNB_id+1; //add 1 to eNB_id to separate from wanted signal, chosen as the B/F'd pilots from the SeNB are shifted by 1
-#endif
-
-  NR_UE_COMMON *common_vars      = &ue->common_vars;
-  NR_DL_FRAME_PARMS *frame_parms = &ue->frame_parms;
-  NR_UE_PDCCH **pdcch_vars       = ue->pdcch_vars[ue->current_thread_id[nr_tti_rx]];
-  NR_UE_PDCCH *pdcch_vars2       = ue->pdcch_vars[ue->current_thread_id[nr_tti_rx]][eNB_id];
-
-  int do_common;
-  if (searchSpaceType == common) do_common=1;
-  if (searchSpaceType == ue_specific) do_common=0;
-  uint8_t log2_maxh, aatx, aarx;
-  int32_t avgs;
-  uint8_t n_pdcch_symbols;
-  // the variable mi can be removed for NR
-  uint8_t mi = get_mi(frame_parms, nr_tti_rx);
-
-/*
- * The following variables have been extracted from higher layer parameters
- * MIB1 => pdcchConfigSIB1
- * ControlResourceSet IE
- * pdcch-Config
- * pdcch-ConfigCommon
- */
-#if 0
-/*
- * initialize this values for testing
- */
-
-        pdcch_vars2->coreset[nb_coreset_active].frequencyDomainResources                  = 0x1FFF2FF00000;
-        //pdcch_vars2->coreset[nb_coreset_active].frequencyDomainResources                  = 0x1E0000000000;
-        pdcch_vars2->coreset[nb_coreset_active].duration                                  = 2;
-        pdcch_vars2->coreset[nb_coreset_active].cce_reg_mappingType.shiftIndex            = 0;
-        pdcch_vars2->coreset[nb_coreset_active].cce_reg_mappingType.reg_bundlesize        = bundle_n6;
-        pdcch_vars2->coreset[nb_coreset_active].cce_reg_mappingType.interleaversize       = interleave_n2;
-        pdcch_vars2->coreset[nb_coreset_active].pdcchDMRSScramblingID                     = 1;
-        for (int i=0; i < NR_NBR_SEARCHSPACE_ACT_BWP; i++){
-          pdcch_vars[eNB_id]->searchSpace[i].nrofCandidates_aggrlevel1                      = 7;
-          pdcch_vars[eNB_id]->searchSpace[i].nrofCandidates_aggrlevel2                      = 6;
-          pdcch_vars[eNB_id]->searchSpace[i].nrofCandidates_aggrlevel4                      = 4;
-          pdcch_vars[eNB_id]->searchSpace[i].nrofCandidates_aggrlevel8                      = 3;
-          pdcch_vars[eNB_id]->searchSpace[i].nrofCandidates_aggrlevel16                     = 1;
-          pdcch_vars[eNB_id]->searchSpace[i].searchSpaceType.sfi_nrofCandidates_aggrlevel1  = 7;
-          pdcch_vars[eNB_id]->searchSpace[i].searchSpaceType.sfi_nrofCandidates_aggrlevel2  = 6;
-          pdcch_vars[eNB_id]->searchSpace[i].searchSpaceType.sfi_nrofCandidates_aggrlevel4  = 4;
-          pdcch_vars[eNB_id]->searchSpace[i].searchSpaceType.sfi_nrofCandidates_aggrlevel8  = 3;
-          pdcch_vars[eNB_id]->searchSpace[i].searchSpaceType.sfi_nrofCandidates_aggrlevel16 = 1;
-        }
-
-/*
- * to be removed after testing
- */
-#endif //(0)
-
-  // number of RB (1 symbol) or REG (12 RE) in one CORESET: higher-layer parameter CORESET-freq-dom
-  // (bit map 45 bits: each bit indicates 6 RB in CORESET -> 1 bit MSB indicates PRB 0..6 are part of CORESET)
-  uint64_t coreset_freq_dom                                 = pdcch_vars2->coreset[nb_coreset_active].frequencyDomainResources;
-  // number of symbols in CORESET: higher-layer parameter CORESET-time-dur {1,2,3}
-  int coreset_time_dur                                      = pdcch_vars2->coreset[nb_coreset_active].duration;
-  // depends on higher-layer parameter CORESET-shift-index {0,1,...,274}
-  int n_shift                                               = pdcch_vars2->coreset[nb_coreset_active].cce_reg_mappingType.shiftIndex;
-  // higher-layer parameter CORESET-REG-bundle-size (for non-interleaved L = 6 / for interleaved L {2,6})
-  NR_UE_CORESET_REG_bundlesize_t reg_bundle_size_L          = pdcch_vars2->coreset[nb_coreset_active].cce_reg_mappingType.reg_bundlesize;
-  // higher-layer parameter CORESET-interleaver-size {2,3,6}
-  NR_UE_CORESET_interleaversize_t coreset_interleaver_size_R= pdcch_vars2->coreset[nb_coreset_active].cce_reg_mappingType.interleaversize;
-  NR_UE_CORESET_precoder_granularity_t precoder_granularity = pdcch_vars2->coreset[nb_coreset_active].precoderGranularity;
-  int tci_statesPDCCH                                       = pdcch_vars2->coreset[nb_coreset_active].tciStatesPDCCH;
-  int tci_present                                           = pdcch_vars2->coreset[nb_coreset_active].tciPresentInDCI;
-  uint16_t pdcch_DMRS_scrambling_id                         = pdcch_vars2->coreset[nb_coreset_active].pdcchDMRSScramblingID;
-
-  // The UE can be assigned 4 different BWP but only one active at a time.
-  // For each BWP the number of CORESETs is limited to 3 (including initial CORESET Id=0 -> ControlResourceSetId (0..maxNrofControlReourceSets-1) (0..12-1)
-  //uint32_t n_BWP_start = 0;
-  //uint32_t n_rb_offset = 0;
-  uint32_t n_rb_offset                                      = pdcch_vars2->coreset[nb_coreset_active].rb_offset+43; //to be removed 43
-  // start time position for CORESET
-  // parameter symbol_mon is a 14 bits bitmap indicating monitoring symbols within a slot
-  uint8_t start_symbol = 0;
-
-  // at the moment we are considering that the PDCCH is always starting at symbol 0 of current slot
-  // the following code to initialize start_symbol must be activated once we implement PDCCH demapping on symbol not equal to 0 (considering symbol_mon)
-  for (int i=0; i < 14; i++) {
-    if ((symbol_mon >> (i+1))&0x1 != 0) {
-      start_symbol = i;
-      i=14;
-    }
-  }
-  
-#ifdef NR_PDCCH_DCI_DEBUG
-  printf("\t<-NR_PDCCH_DCI_DEBUG (nr_rx_pdcch)-> symbol_mon=(%d) and start_symbol=(%d)\n",symbol_mon,start_symbol);
-  printf("\t<-NR_PDCCH_DCI_DEBUG (nr_rx_pdcch)-> coreset_freq_dom=(%lld) n_rb_offset=(%d) coreset_time_dur=(%d) n_shift=(%d) reg_bundle_size_L=(%d) coreset_interleaver_size_R=(%d) \n",
-          coreset_freq_dom,n_rb_offset,coreset_time_dur,n_shift,reg_bundle_size_L,coreset_interleaver_size_R);
-#endif
-
-  //
-  // according to 38.213 v15.1.0: a PDCCH monitoring pattern within a slot,
-  // indicating first symbol(s) of the control resource set within a slot
-  // for PDCCH monitoring, by higher layer parameter monitoringSymbolsWithinSlot
-  //
-  // at the moment we do not implement this and start_symbol is always 0
-  // note that the bitmap symbol_mon may indicate several monitoring times within a same slot (symbols 0..13)
-  // this may lead to a modification in ue scheduler
-
-  // indicates the number of active CORESETs for the current BWP to decode PDCCH: max is 3 (this variable is not useful here, to be removed)
-  uint8_t  coreset_nbr_act;
-  // indicates the number of REG contained in the PDCCH (number of RBs * number of symbols, in CORESET)
-  uint8_t  coreset_nbr_reg;
-  uint32_t coreset_C;
-  uint32_t coreset_nbr_rb = 0;
-
-  // for (int j=0; j < coreset_nbr_act; j++) {
-  // for each active CORESET (max number of active CORESETs in a BWP is 3),
-  // we calculate the number of RB for each CORESET bitmap
-  #ifdef NR_PDCCH_DCI_DEBUG
-    printf("\t<-NR_PDCCH_DCI_DEBUG (nr_rx_pdcch)-> coreset_freq_dom=(%lld)\n",coreset_freq_dom);
-  #endif
-  int i; //for each bit in the coreset_freq_dom bitmap
-  for (i = 0; i < 45; i++) {
-    // this loop counts each bit of the bit map coreset_freq_dom, and increments nbr_RB_coreset for each bit set to '1'
-    if (((coreset_freq_dom & 0x1FFFFFFFFFFF) >> i) & 0x1) coreset_nbr_rb++;
-  }
-  coreset_nbr_rb = 6 * coreset_nbr_rb; // coreset_nbr_rb has to be multiplied by 6 to indicate the number of PRB or REG(=12 RE) within the CORESET
-  #ifdef NR_PDCCH_DCI_DEBUG
-    printf("\t<-NR_PDCCH_DCI_DEBUG (nr_rx_pdcch)-> coreset_freq_dom=(%lld,%llx), coreset_nbr_rb=%d\n", coreset_freq_dom,coreset_freq_dom,coreset_nbr_rb);
-  #endif
-  coreset_nbr_reg = coreset_time_dur * coreset_nbr_rb;
-  coreset_C = (uint32_t)(coreset_nbr_reg / (reg_bundle_size_L * coreset_interleaver_size_R));
-  #ifdef NR_PDCCH_DCI_DEBUG
-    printf("\t<-NR_PDCCH_DCI_DEBUG (nr_rx_pdcch)-> coreset_nbr_rb=%d, coreset_nbr_reg=%d, coreset_C=(%d/(%d*%d))=%d\n",
-            coreset_nbr_rb, coreset_nbr_reg, coreset_nbr_reg, reg_bundle_size_L,coreset_interleaver_size_R, coreset_C);
-  #endif
-
-  for (int s = start_symbol; s < (start_symbol + coreset_time_dur); s++) {
-    printf("\t<-NR_PDCCH_DCI_DEBUG (nr_rx_pdcch)-> we enter process pdcch ofdm symbol s=%d where coreset_time_dur=%d\n",s,coreset_time_dur);
-
-/*	if (is_secondary_ue == 1) {
-		pdcch_extract_rbs_single(common_vars->common_vars_rx_data_per_thread[ue->current_thread_id[nr_tti_rx]].rxdataF,
-				common_vars->common_vars_rx_data_per_thread[ue->current_thread_id[nr_tti_rx]].dl_ch_estimates[eNB_id+1], //add 1 to eNB_id to compensate for the shifted B/F'd pilots from the SeNB
-				pdcch_vars[eNB_id]->rxdataF_ext,
-				pdcch_vars[eNB_id]->dl_ch_estimates_ext,
-				0,
-				high_speed_flag,
-				frame_parms);
-#ifdef MU_RECEIVER
-		pdcch_extract_rbs_single(common_vars->common_vars_rx_data_per_thread[ue->current_thread_id[nr_tti_rx]].rxdataF,
-				common_vars->common_vars_rx_data_per_thread[ue->current_thread_id[nr_tti_rx]].dl_ch_estimates[eNB_id_i - 1], //subtract 1 to eNB_id_i to compensate for the non-shifted pilots from the PeNB
-				pdcch_vars[eNB_id_i]->rxdataF_ext,//shift by two to simulate transmission from a second antenna
-				pdcch_vars[eNB_id_i]->dl_ch_estimates_ext,//shift by two to simulate transmission from a second antenna
-				0,
-				high_speed_flag,
-				frame_parms);
-#endif //MU_RECEIVER
-	} else if (frame_parms->nb_antenna_ports_eNB>1) {
-		pdcch_extract_rbs_dual(common_vars->common_vars_rx_data_per_thread[ue->current_thread_id[nr_tti_rx]].rxdataF,
-				common_vars->common_vars_rx_data_per_thread[ue->current_thread_id[nr_tti_rx]].dl_ch_estimates[eNB_id],
-				pdcch_vars[eNB_id]->rxdataF_ext,
-				pdcch_vars[eNB_id]->dl_ch_estimates_ext,
-				0,
-				high_speed_flag,
-				frame_parms);
-	} else {*/
-    #ifdef NR_PDCCH_DCI_DEBUG
-      printf("\t<-NR_PDCCH_DCI_DEBUG (nr_rx_pdcch)-> we enter nr_pdcch_extract_rbs_single(is_secondary_ue=%d) to remove DM-RS PDCCH\n",
-              is_secondary_ue);
-      printf("\t<-NR_PDCCH_DCI_DEBUG (nr_rx_pdcch)-> in nr_pdcch_extract_rbs_single(rxdataF -> rxdataF_ext || dl_ch_estimates -> dl_ch_estimates_ext)\n");
-    #endif
-    nr_pdcch_extract_rbs_single(common_vars->common_vars_rx_data_per_thread[ue->current_thread_id[nr_tti_rx]].rxdataF,
-                                common_vars->common_vars_rx_data_per_thread[ue->current_thread_id[nr_tti_rx]].dl_ch_estimates[eNB_id],
-                                pdcch_vars[eNB_id]->rxdataF_ext,
-                                pdcch_vars[eNB_id]->dl_ch_estimates_ext,
-                                s,
-                                high_speed_flag,
-                                frame_parms,
-                                coreset_freq_dom,
-                                coreset_nbr_rb,
-                                n_rb_offset);
-/*
-	printf("\t### in nr_rx_pdcch() function we enter pdcch_extract_rbs_single(is_secondary_ue=%d) to remove DM-RS PDCCH\n",is_secondary_ue);
-	pdcch_extract_rbs_single(common_vars->common_vars_rx_data_per_thread[ue->current_thread_id[nr_tti_rx]].rxdataF,
-			common_vars->common_vars_rx_data_per_thread[ue->current_thread_id[nr_tti_rx]].dl_ch_estimates[eNB_id],
-			pdcch_vars[eNB_id]->rxdataF_ext,
-			pdcch_vars[eNB_id]->dl_ch_estimates_ext,
-			0,
-			high_speed_flag,
-			frame_parms);
-*/
-
-//}
-
-    #ifdef NR_PDCCH_DCI_DEBUG
-      printf("\t<-NR_PDCCH_DCI_DEBUG (nr_rx_pdcch)-> we enter pdcch_channel_level(avgP=%d) => compute channel level based on ofdm symbol 0, pdcch_vars[eNB_id]->dl_ch_estimates_ext\n",avgP);
-      printf("\t<-NR_PDCCH_DCI_DEBUG (nr_rx_pdcch)-> in pdcch_channel_level(dl_ch_estimates_ext -> dl_ch_estimates_ext)\n");
-    #endif
-    // compute channel level based on ofdm symbol 0
-    pdcch_channel_level(pdcch_vars[eNB_id]->dl_ch_estimates_ext,
-                        frame_parms,
-                        avgP,
-						coreset_nbr_rb);
-    avgs = 0;
-    for (aatx = 0; aatx < frame_parms->nb_antenna_ports_eNB; aatx++)
-      for (aarx = 0; aarx < frame_parms->nb_antennas_rx; aarx++)
-        avgs = cmax(avgs, avgP[(aarx << 1) + aatx]);
-    log2_maxh = (log2_approx(avgs) / 2) + 5;  //+frame_parms->nb_antennas_rx;
-#ifdef UE_DEBUG_TRACE
-LOG_D(PHY,"nr_tti_rx %d: pdcch log2_maxh = %d (%d,%d)\n",nr_tti_rx,log2_maxh,avgP[0],avgs);
-#endif
-
-#if T_TRACER
-T(T_UE_PHY_PDCCH_ENERGY, T_INT(eNB_id), T_INT(0), T_INT(frame%1024), T_INT(nr_tti_rx),
-  T_INT(avgP[0]), T_INT(avgP[1]), T_INT(avgP[2]), T_INT(avgP[3]));
-#endif
-    #ifdef NR_PDCCH_DCI_DEBUG
-      printf("\t<-NR_PDCCH_DCI_DEBUG (nr_rx_pdcch)-> we enter nr_pdcch_channel_compensation(log2_maxh=%d)\n",log2_maxh);
-      printf("\t<-NR_PDCCH_DCI_DEBUG (nr_rx_pdcch)-> in nr_pdcch_channel_compensation(rxdataF_ext x dl_ch_estimates_ext -> rxdataF_comp)\n");
-    #endif
-    // compute LLRs for ofdm symbol 0 only
-    nr_pdcch_channel_compensation(pdcch_vars[eNB_id]->rxdataF_ext,
-                                  pdcch_vars[eNB_id]->dl_ch_estimates_ext,
-                                  pdcch_vars[eNB_id]->rxdataF_comp,
-                                  (aatx > 1) ? pdcch_vars[eNB_id]->rho : NULL,
-                                  frame_parms,
-                                  s,
-                                  log2_maxh,
-                                  coreset_nbr_rb); // log2_maxh+I0_shift
-
-/*
-printf("\t### in nr_rx_pdcch() function we enter pdcch_channel_compensation(log2_maxh=%d) => compute LLRs for ofdm symbol 0 only, pdcch_vars[eNB_id]->rxdataF_ext ---> pdcch_vars[eNB_id]->rxdataF_comp\n",log2_maxh);
-
-			// compute LLRs for ofdm symbol 0 only
-			pdcch_channel_compensation(pdcch_vars[eNB_id]->rxdataF_ext,
-					pdcch_vars[eNB_id]->dl_ch_estimates_ext,
-					pdcch_vars[eNB_id]->rxdataF_comp,
-					(aatx>1) ? pdcch_vars[eNB_id]->rho : NULL,
-					frame_parms,
-					0,
-					log2_maxh);// log2_maxh+I0_shift
-*/
-
-
-#ifdef DEBUG_PHY
-
-	if (nr_tti_rx==5)
-	write_output("rxF_comp_d.m","rxF_c_d",&pdcch_vars[eNB_id]->rxdataF_comp[0][s*frame_parms->N_RB_DL*12],frame_parms->N_RB_DL*12,1,1);
-
-#endif
-
-#ifdef MU_RECEIVER
-
-	if (is_secondary_ue) {
-		//get MF output for interfering stream
-		pdcch_channel_compensation(pdcch_vars[eNB_id_i]->rxdataF_ext,
-				pdcch_vars[eNB_id_i]->dl_ch_estimates_ext,
-				pdcch_vars[eNB_id_i]->rxdataF_comp,
-				(aatx>1) ? pdcch_vars[eNB_id_i]->rho : NULL,
-				frame_parms,
-				0,
-				log2_maxh);// log2_maxh+I0_shift
-#ifdef DEBUG_PHY
-		write_output("rxF_comp_i.m","rxF_c_i",&pdcch_vars[eNB_id_i]->rxdataF_comp[0][s*frame_parms->N_RB_DL*12],frame_parms->N_RB_DL*12,1,1);
-#endif
-		pdcch_dual_stream_correlation(frame_parms,
-				0,
-				pdcch_vars[eNB_id]->dl_ch_estimates_ext,
-				pdcch_vars[eNB_id_i]->dl_ch_estimates_ext,
-				pdcch_vars[eNB_id]->dl_ch_rho_ext,
-				log2_maxh);
-	}
-
-#endif //MU_RECEIVER
-
-    if (frame_parms->nb_antennas_rx > 1) {
-#ifdef MU_RECEIVER
-
-		if (is_secondary_ue) {
-			pdcch_detection_mrc_i(frame_parms,
-					pdcch_vars[eNB_id]->rxdataF_comp,
-					pdcch_vars[eNB_id_i]->rxdataF_comp,
-					pdcch_vars[eNB_id]->rho,
-					pdcch_vars[eNB_id]->dl_ch_rho_ext,
-					0);
-#ifdef DEBUG_PHY
-			write_output("rxF_comp_d.m","rxF_c_d",&pdcch_vars[eNB_id]->rxdataF_comp[0][s*frame_parms->N_RB_DL*12],frame_parms->N_RB_DL*12,1,1);
-			write_output("rxF_comp_i.m","rxF_c_i",&pdcch_vars[eNB_id_i]->rxdataF_comp[0][s*frame_parms->N_RB_DL*12],frame_parms->N_RB_DL*12,1,1);
-#endif
-		} else
-#endif //MU_RECEIVER
-      #ifdef NR_PDCCH_DCI_DEBUG
-        printf("\t<-NR_PDCCH_DCI_DEBUG (nr_rx_pdcch)-> we enter pdcch_detection_mrc(frame_parms->nb_antennas_rx=%d)\n",
-                frame_parms->nb_antennas_rx);
-      #endif
-      pdcch_detection_mrc(frame_parms, pdcch_vars[eNB_id]->rxdataF_comp,s);
-    }
-    if (mimo_mode == SISO) {
-      #ifdef NR_PDCCH_DCI_DEBUG
-       printf("\t<-NR_PDCCH_DCI_DEBUG (nr_rx_pdcch)-> we enter pdcch_siso ---> pdcch_vars[eNB_id]->rxdataF_comp Nothing to do here. TO BE REMOVED!!!\n");
-      #endif
-      //pdcch_siso(frame_parms, pdcch_vars[eNB_id]->rxdataF_comp,s);
-    } else pdcch_alamouti(frame_parms, pdcch_vars[eNB_id]->rxdataF_comp,s);
-
-#ifdef MU_RECEIVER
-
-	if (is_secondary_ue) {
-		pdcch_qpsk_qpsk_llr(frame_parms,
-				pdcch_vars[eNB_id]->rxdataF_comp,
-				pdcch_vars[eNB_id_i]->rxdataF_comp,
-				pdcch_vars[eNB_id]->dl_ch_rho_ext,
-				pdcch_vars[eNB_id]->llr16, //subsequent function require 16 bit llr, but output must be 8 bit (actually clipped to 4, because of the Viterbi decoder)
-				pdcch_vars[eNB_id]->llr,
-				0);
-		/*
-		 #ifdef DEBUG_PHY
-		 if (subframe==5) {
-		 write_output("llr8_seq.m","llr8",&pdcch_vars[eNB_id]->llr[s*frame_parms->N_RB_DL*12],frame_parms->N_RB_DL*12,1,4);
-		 write_output("llr16_seq.m","llr16",&pdcch_vars[eNB_id]->llr16[s*frame_parms->N_RB_DL*12],frame_parms->N_RB_DL*12,1,4);
-		 }
-		 #endif*/
-	} else {
-#endif //MU_RECEIVER
-
-    #ifdef NR_PDCCH_DCI_DEBUG
-      printf("\t<-NR_PDCCH_DCI_DEBUG (nr_rx_pdcch)-> we enter nr_pdcch_llr(for symbol %d), pdcch_vars[eNB_id]->rxdataF_comp ---> pdcch_vars[eNB_id]->llr \n",s);
-      printf("\t<-NR_PDCCH_DCI_DEBUG (nr_rx_pdcch)-> in nr_pdcch_llr(rxdataF_comp -> llr)\n");
-    #endif
-    nr_pdcch_llr(frame_parms,
-                 pdcch_vars[eNB_id]->rxdataF_comp,
-                 (char *) pdcch_vars[eNB_id]->llr,
-                 s,
-                 coreset_nbr_rb);
-    /*
-    printf("\t### in nr_rx_pdcch() function we enter pdcch_llr(for symbol 0), pdcch_vars[eNB_id]->rxdataF_comp ---> pdcch_vars[eNB_id]->llr \n");
-    pdcch_llr(frame_parms, pdcch_vars[eNB_id]->rxdataF_comp,(char *) pdcch_vars[eNB_id]->llr, 0);
-    */
-    /*#ifdef DEBUG_PHY
-    write_output("llr8_seq.m","llr8",&pdcch_vars[eNB_id]->llr[s*frame_parms->N_RB_DL*12],frame_parms->N_RB_DL*12,1,4);
-    #endif*/
-
-#ifdef MU_RECEIVER
-}
-#endif //MU_RECEIVER
-#if T_TRACER
-T(T_UE_PHY_PDCCH_IQ, T_INT(frame_parms->N_RB_DL), T_INT(frame_parms->N_RB_DL),
-  T_INT(n_pdcch_symbols),
-  T_BUFFER(pdcch_vars[eNB_id]->rxdataF_comp, frame_parms->N_RB_DL*12*n_pdcch_symbols* 4));
-#endif
-#ifdef DEBUG_DCI_DECODING
-	printf("demapping: nr_tti_rx %d, mi %d, tdd_config %d\n",nr_tti_rx,get_mi(frame_parms,nr_tti_rx),frame_parms->tdd_config);
-#endif
-
-  }
-
-  #ifdef NR_PDCCH_DCI_DEBUG
-    printf("\t<-NR_PDCCH_DCI_DEBUG (nr_rx_pdcch)-> we enter nr_pdcch_demapping()\n");
-  #endif
-  nr_pdcch_demapping(pdcch_vars[eNB_id]->llr,
-                     pdcch_vars[eNB_id]->wbar,
-                     frame_parms,
-                     coreset_time_dur,
-                     coreset_nbr_rb);
-  #ifdef NR_PDCCH_DCI_DEBUG
-    printf("\t<-NR_PDCCH_DCI_DEBUG (nr_rx_pdcch)-> we enter nr_pdcch_deinterleaving()\n");
-  #endif
-  nr_pdcch_deinterleaving(frame_parms,
-                          (uint16_t*) pdcch_vars[eNB_id]->e_rx,
-                          pdcch_vars[eNB_id]->wbar,
-                          coreset_time_dur,
-                          reg_bundle_size_L,
-                          coreset_interleaver_size_R,
-                          n_shift,
-                          coreset_nbr_rb);
-  #ifdef NR_PDCCH_DCI_DEBUG
-    printf("\t<-NR_PDCCH_DCI_DEBUG (nr_rx_pdcch)-> we enter nr_pdcch_unscrambling()\n");
-    for (int i=0; i<(coreset_time_dur*coreset_nbr_rb*9); i++){
-		printf("\te_rx[%d]=(%d,%d)",i,*(char*) &pdcch_vars[eNB_id]->e_rx[i],*(1 + (char*) &pdcch_vars[eNB_id]->e_rx[i]));
-		if (i%10 == 0) printf("\n");
-	}
-	printf("\n");
-  #endif
-  nr_pdcch_unscrambling(pdcch_vars[eNB_id]->crnti,
-                        frame_parms,
-                        nr_tti_rx,
-                        pdcch_vars[eNB_id]->e_rx,
-                        coreset_time_dur*coreset_nbr_rb*9*2,
-                        // get_nCCE(n_pdcch_symbols, frame_parms, mi) * 72,
-                        pdcch_DMRS_scrambling_id,
-                        do_common);
-   #ifdef NR_PDCCH_DCI_DEBUG
-    printf("\t<-NR_PDCCH_DCI_DEBUG (nr_rx_pdcch)-> we end nr_pdcch_unscrambling()\n");
-    for (int i=0; i<(coreset_time_dur*coreset_nbr_rb*9); i++){
-		printf("\te_rx[%d]=(%d,%d)",i,*(char*) &pdcch_vars[eNB_id]->e_rx[i],*(1 + (char*) &pdcch_vars[eNB_id]->e_rx[i]));
-		if (i%10 == 0) printf("\n");
-	}
-	printf("\n");
-  #endif
-
-/*
-	printf("\t### in nr_rx_pdcch() function we enter pdcch_demapping()\n");
-
-	pdcch_demapping(pdcch_vars[eNB_id]->llr,
-			pdcch_vars[eNB_id]->wbar,
-			frame_parms,
-			n_pdcch_symbols,
-			get_mi(frame_parms,nr_tti_rx));
-
-	printf("\t### in nr_rx_pdcch() function we enter pdcch_deinterleaving()\n");
-
-	pdcch_deinterleaving(frame_parms,
-			(uint16_t*)pdcch_vars[eNB_id]->e_rx,
-			pdcch_vars[eNB_id]->wbar,
-			n_pdcch_symbols,
-			mi);
-
-	printf("\t### in nr_rx_pdcch() function we enter pdcch_unscrambling()\n");
-
-	pdcch_unscrambling(frame_parms,
-			nr_tti_rx,
-			pdcch_vars[eNB_id]->e_rx,
-			get_nCCE(n_pdcch_symbols,frame_parms,mi)*72);
-*/
-
-	pdcch_vars[eNB_id]->num_pdcch_symbols = n_pdcch_symbols;
-
-  #ifdef NR_PDCCH_DCI_DEBUG
-    printf("\t<-NR_PDCCH_DCI_DEBUG (nr_rx_pdcch)-> Ending nr_rx_pdcch() function\n");
-  #endif
-  return (0);
-}
-#endif
-
-
-
-void pdcch_scrambling(NR_DL_FRAME_PARMS *frame_parms,
-                      uint8_t nr_tti_rx,
-                      uint8_t *e,
-                      uint32_t length)
-{
-  int i;
-  uint8_t reset;
-  uint32_t x1, x2, s=0;
-
-  reset = 1;
-  // x1 is set in lte_gold_generic
-
-  x2 = (nr_tti_rx<<9) + frame_parms->Nid_cell; //this is c_init in 36.211 Sec 6.8.2
-
-  for (i=0; i<length; i++) {
-    if ((i&0x1f)==0) {
-      s = lte_gold_generic(&x1, &x2, reset);
-      //printf("lte_gold[%d]=%x\n",i,s);
-      reset = 0;
-    }
-
-    //    printf("scrambling %d : e %d, c %d\n",i,e[i],((s>>(i&0x1f))&1));
-    if (e[i] != 2) // <NIL> element is 2
-      e[i] = (e[i]&1) ^ ((s>>(i&0x1f))&1);
-  }
-}
-
-
-#ifdef NR_PDCCH_DCI_RUN
-
-void nr_pdcch_unscrambling(uint16_t crnti, NR_DL_FRAME_PARMS *frame_parms, uint8_t nr_tti_rx,
-		int8_t* llr, uint32_t length, uint16_t pdcch_DMRS_scrambling_id, int do_common) {
-
-	int i;
-	uint8_t reset;
-	uint32_t x1, x2, s = 0;
-  uint16_t n_id; //{0,1,...,65535}
-  uint32_t n_rnti;
-
-	reset = 1;
-	// x1 is set in first call to lte_gold_generic
-	//do_common=1;
-if (do_common){
-  n_id = frame_parms->Nid_cell;
-  n_rnti = 0;
-} else {
-  n_id = pdcch_DMRS_scrambling_id;
-  n_rnti = (uint32_t)crnti;
-}
-//x2 = ((n_rnti * (1 << 16)) + n_id)%(1 << 31);
-//uint32_t puissance_2_16 = ((1<<16)*n_rnti)+n_id;
-//uint32_t puissance_2_31= (1<<30)*2;
-//uint32_t calc_x2=puissance_2_16%puissance_2_31;
-    x2 = (((1<<16)*n_rnti)+n_id)%((1<<30)*2); //this is c_init in 38.211 v15.1.0 Section 7.3.2.3
-//	x2 = (nr_tti_rx << 9) + frame_parms->Nid_cell; //this is c_init in 36.211 Sec 6.8.2
-#ifdef NR_PDCCH_DCI_DEBUG
-printf("\t\t<-NR_PDCCH_DCI_DEBUG (nr_pdcch_unscrambling)->  (c_init=%d, n_id=%d, n_rnti=%d)\n",x2,n_id,n_rnti);
-#endif
-	for (i = 0; i < length; i++) {
-		if ((i & 0x1f) == 0) {
-			s = lte_gold_generic(&x1, &x2, reset);
-			//      printf("lte_gold[%d]=%x\n",i,s);
-			reset = 0;
-		}
-
-		//    printf("unscrambling %d : e %d, c %d => ",i,llr[i],((s>>(i&0x1f))&1));
-		if (((s >> (i % 32)) & 1) == 0)
-			llr[i] = -llr[i];
-		//    printf("%d\n",llr[i]);
-
-	}
-}
-
-
-#endif
-
-
-
-
-void pdcch_unscrambling(NR_DL_FRAME_PARMS *frame_parms,
-                        uint8_t nr_tti_rx,
-                        int8_t* llr,
-                        uint32_t length)
-{
-
-  int i;
-  uint8_t reset;
-  uint32_t x1, x2, s=0;
-
-  reset = 1;
-  // x1 is set in first call to lte_gold_generic
-
-  x2 = (nr_tti_rx<<9) + frame_parms->Nid_cell; //this is c_init in 36.211 Sec 6.8.2
-
-  for (i=0; i<length; i++) {
-    if ((i&0x1f)==0) {
-      s = lte_gold_generic(&x1, &x2, reset);
-      //      printf("lte_gold[%d]=%x\n",i,s);
-      reset = 0;
-    }
-
-    
-    //    printf("unscrambling %d : e %d, c %d => ",i,llr[i],((s>>(i&0x1f))&1));
-    if (((s>>(i%32))&1)==0)
-      llr[i] = -llr[i];
-    //    printf("%d\n",llr[i]);
-
-  }
-}
-
-
-/*uint8_t get_num_pdcch_symbols(uint8_t num_dci,
-                              DCI_ALLOC_t *dci_alloc,
-                              NR_DL_FRAME_PARMS *frame_parms,
-                              uint8_t nr_tti_rx)
-{
-
-  uint16_t numCCE = 0;
-  uint8_t i;
-  uint8_t nCCEmin = 0;
-  uint16_t CCE_max_used_index = 0;
-  uint16_t firstCCE_max = dci_alloc[0].firstCCE;
-  uint8_t  L = dci_alloc[0].L;
-
-  // check pdcch duration imposed by PHICH duration (Section 6.9 of 36-211)
-  if (frame_parms->Ncp==1) { // extended prefix
-    if ((frame_parms->frame_type == TDD) &&
-        ((frame_parms->tdd_config<3)||(frame_parms->tdd_config==6)) &&
-        ((nr_tti_rx==1) || (nr_tti_rx==6))) // subframes 1 and 6 (S-subframes) for 5ms switching periodicity are 2 symbols
-      nCCEmin = 2;
-    else {   // 10ms switching periodicity is always 3 symbols, any DL-only subframe is 3 symbols
-      nCCEmin = 3;
-    }
-  }
-
-  // compute numCCE
-  for (i=0; i<num_dci; i++) {
-    //     printf("dci %d => %d\n",i,dci_alloc[i].L);
-    numCCE += (1<<(dci_alloc[i].L));
-
-    if(firstCCE_max < dci_alloc[i].firstCCE) {
-      firstCCE_max = dci_alloc[i].firstCCE;
-      L            = dci_alloc[i].L;
-    }
-  }
-  CCE_max_used_index = firstCCE_max + (1<<L) - 1;
-
-  //if ((9*numCCE) <= (frame_parms->N_RB_DL*2))
-  if (CCE_max_used_index < get_nCCE(1, frame_parms, get_mi(frame_parms, nr_tti_rx)))
-    return(cmax(1,nCCEmin));
-  //else if ((9*numCCE) <= (frame_parms->N_RB_DL*((frame_parms->nb_antenna_ports_eNB==4) ? 4 : 5)))
-  else if (CCE_max_used_index < get_nCCE(2, frame_parms, get_mi(frame_parms, nr_tti_rx)))
-    return(cmax(2,nCCEmin));
-  //else if ((9*numCCE) <= (frame_parms->N_RB_DL*((frame_parms->nb_antenna_ports_eNB==4) ? 7 : 8)))
-  else if (CCE_max_used_index < get_nCCE(3, frame_parms, get_mi(frame_parms, nr_tti_rx)))
-    return(cmax(3,nCCEmin));
-  else if (frame_parms->N_RB_DL<=10) {
-    if (frame_parms->Ncp == 0) { // normal CP
-      printf("numCCE %d, N_RB_DL = %d : should be returning 4 PDCCH symbols (%d,%d,%d)\n",numCCE,frame_parms->N_RB_DL,
-             get_nCCE(1, frame_parms, get_mi(frame_parms, nr_tti_rx)),
-             get_nCCE(2, frame_parms, get_mi(frame_parms, nr_tti_rx)),
-             get_nCCE(3, frame_parms, get_mi(frame_parms, nr_tti_rx)));
-
-      if ((9*numCCE) <= (frame_parms->N_RB_DL*((frame_parms->nb_antenna_ports_eNB==4) ? 10 : 11)))
-        return(4);
-    } else { // extended CP
-      if ((9*numCCE) <= (frame_parms->N_RB_DL*((frame_parms->nb_antenna_ports_eNB==4) ? 9 : 10)))
-        return(4);
-    }
-  }
-
-
-  LOG_D(PHY," dci.c: get_num_pdcch_symbols nr_tti_rx %d FATAL, illegal numCCE %d (num_dci %d)\n",nr_tti_rx,numCCE,num_dci);
-  //for (i=0;i<num_dci;i++) {
-  //  printf("dci_alloc[%d].L = %d\n",i,dci_alloc[i].L);
-  //}
-  //exit(-1);
-  return(0);
-}
-
-uint8_t generate_dci_top(int num_dci,
-                         DCI_ALLOC_t *dci_alloc,
-                         uint32_t n_rnti,
-                         int16_t amp,
-                         NR_DL_FRAME_PARMS *frame_parms,
-                         int32_t **txdataF,
-                         uint32_t nr_tti_rx)
-{
-
-  uint8_t *e_ptr,num_pdcch_symbols;
-  uint32_t i, lprime;
-  uint32_t gain_lin_QPSK,kprime,kprime_mod12,mprime,nsymb,symbol_offset,tti_offset;
-  int16_t re_offset;
-  uint8_t mi = get_mi(frame_parms,nr_tti_rx);
-  static uint8_t e[DCI_BITS_MAX];
-  static int32_t yseq0[Msymb],yseq1[Msymb],wbar0[Msymb],wbar1[Msymb];
-
-  int32_t *y[2];
-  int32_t *wbar[2];
-
-  int nushiftmod3 = frame_parms->nushift%3;
-
-  int Msymb2;
-  int split_flag=0;
-
-  switch (frame_parms->N_RB_DL) {
-  case 100:
-    Msymb2 = Msymb;
-    break;
-
-  case 75:
-    Msymb2 = 3*Msymb/4;
-    break;
-
-  case 50:
-    Msymb2 = Msymb>>1;
-    break;
-
-  case 25:
-    Msymb2 = Msymb>>2;
-    break;
-
-  case 15:
-    Msymb2 = Msymb*15/100;
-    break;
-
-  case 6:
-    Msymb2 = Msymb*6/100;
-    break;
-
-  default:
-    Msymb2 = Msymb>>2;
-    break;
-  }
-
-  num_pdcch_symbols = get_num_pdcch_symbols(num_dci,dci_alloc,frame_parms,nr_tti_rx);
-  //  printf("nr_tti_rx %d in generate_dci_top num_pdcch_symbols = %d, num_dci %d\n",
-  //     nr_tti_rx,num_pdcch_symbols,num_dci);
-  generate_pcfich(num_pdcch_symbols,
-                  amp,
-                  frame_parms,
-                  txdataF,
-                  nr_tti_rx);
-  wbar[0] = &wbar0[0];
-  wbar[1] = &wbar1[0];
-  y[0] = &yseq0[0];
-  y[1] = &yseq1[0];
-
-  // reset all bits to <NIL>, here we set <NIL> elements as 2
-  // memset(e, 2, DCI_BITS_MAX);
-  // here we interpret NIL as a random QPSK sequence. That makes power estimation easier.
-  for (i=0; i<DCI_BITS_MAX; i++)
-    e[i]=taus()&1;
-
-  e_ptr = e;
-
-  // generate DCIs
-  for (i=0; i<num_dci; i++) {
-#ifdef DEBUG_DCI_ENCODING
-    printf("Generating %s DCI %d/%d (nCCE %d) of length %d, aggregation %d (%x)\n",
-           dci_alloc[i].search_space == DCI_COMMON_SPACE ? "common" : "UE",
-           i,num_dci,dci_alloc[i].firstCCE,dci_alloc[i].dci_length,1<<dci_alloc[i].L,
-          *(unsigned int*)dci_alloc[i].dci_pdu);
-    dump_dci(frame_parms,&dci_alloc[i]);
-#endif
-
-    if (dci_alloc[i].firstCCE>=0) {
-      e_ptr = generate_dci0(dci_alloc[i].dci_pdu,
-                            e+(72*dci_alloc[i].firstCCE),
-                            dci_alloc[i].dci_length,
-                            dci_alloc[i].L,
-                            dci_alloc[i].rnti);
-    }
-  }
-
-  // Scrambling
-  //  printf("pdcch scrambling\n");
-  pdcch_scrambling(frame_parms,
-                   nr_tti_rx,
-                   e,
-                   8*get_nquad(num_pdcch_symbols, frame_parms, mi));
-  //72*get_nCCE(num_pdcch_symbols,frame_parms,mi));
-
-
-
-
-  // Now do modulation
-  if (frame_parms->mode1_flag==1)
-    gain_lin_QPSK = (int16_t)((amp*ONE_OVER_SQRT2_Q15)>>15);
-  else
-    gain_lin_QPSK = amp/2;
-
-  e_ptr = e;
-
-#ifdef DEBUG_DCI_ENCODING
-  printf(" PDCCH Modulation, Msymb %d, Msymb2 %d,gain_lin_QPSK %d\n",Msymb,Msymb2,gain_lin_QPSK);
-#endif
-
-
-  if (frame_parms->mode1_flag) { //SISO
-
-
-    for (i=0; i<Msymb2; i++) {
-      
-      //((int16_t*)(&(y[0][i])))[0] = (*e_ptr == 1) ? -gain_lin_QPSK : gain_lin_QPSK;
-      //((int16_t*)(&(y[1][i])))[0] = (*e_ptr == 1) ? -gain_lin_QPSK : gain_lin_QPSK;
-      ((int16_t*)(&(y[0][i])))[0] = (*e_ptr == 2) ? 0 : (*e_ptr == 1) ? -gain_lin_QPSK : gain_lin_QPSK;
-      ((int16_t*)(&(y[1][i])))[0] = (*e_ptr == 2) ? 0 : (*e_ptr == 1) ? -gain_lin_QPSK : gain_lin_QPSK;
-      e_ptr++;
-      //((int16_t*)(&(y[0][i])))[1] = (*e_ptr == 1) ? -gain_lin_QPSK : gain_lin_QPSK;
-      //((int16_t*)(&(y[1][i])))[1] = (*e_ptr == 1) ? -gain_lin_QPSK : gain_lin_QPSK;
-      ((int16_t*)(&(y[0][i])))[1] = (*e_ptr == 2) ? 0 : (*e_ptr == 1) ? -gain_lin_QPSK : gain_lin_QPSK;
-      ((int16_t*)(&(y[1][i])))[1] = (*e_ptr == 2) ? 0 : (*e_ptr == 1) ? -gain_lin_QPSK : gain_lin_QPSK;
-
-      e_ptr++;
-    }
-  } else { //ALAMOUTI
-
-
-    for (i=0; i<Msymb2; i+=2) {
-
-#ifdef DEBUG_DCI_ENCODING
-      printf(" PDCCH Modulation (TX diversity): REG %d\n",i>>2);
-#endif
-      // first antenna position n -> x0
-      ((int16_t*)&y[0][i])[0] = (*e_ptr==2) ? 0 : (*e_ptr == 1) ? -gain_lin_QPSK : gain_lin_QPSK;
-      e_ptr++;
-      ((int16_t*)&y[0][i])[1] = (*e_ptr==2) ? 0 : (*e_ptr == 1) ? -gain_lin_QPSK : gain_lin_QPSK;
-      e_ptr++;
-
-      // second antenna position n -> -x1*
-      ((int16_t*)&y[1][i])[0] = (*e_ptr==2) ? 0 : (*e_ptr == 1) ? gain_lin_QPSK : -gain_lin_QPSK;
-      e_ptr++;
-      ((int16_t*)&y[1][i])[1] = (*e_ptr==2) ? 0 : (*e_ptr == 1) ? -gain_lin_QPSK : gain_lin_QPSK;
-      e_ptr++;
-
-      // fill in the rest of the ALAMOUTI precoding
-      ((int16_t*)&y[0][i+1])[0] = -((int16_t*)&y[1][i])[0];
-      ((int16_t*)&y[0][i+1])[1] = ((int16_t*)&y[1][i])[1];
-      ((int16_t*)&y[1][i+1])[0] = ((int16_t*)&y[0][i])[0];
-      ((int16_t*)&y[1][i+1])[1] = -((int16_t*)&y[0][i])[1];
-
-    }
-  }
-
-
-#ifdef DEBUG_DCI_ENCODING
-  printf(" PDCCH Interleaving\n");
-#endif
-
-  //  printf("y %p (%p,%p), wbar %p (%p,%p)\n",y,y[0],y[1],wbar,wbar[0],wbar[1]);
-  // This is the interleaving procedure defined in 36-211, first part of Section 6.8.5
-  pdcch_interleaving(frame_parms,&y[0],&wbar[0],num_pdcch_symbols,mi);
-
-  mprime=0;
-  nsymb = (frame_parms->Ncp==0) ? 14:12;
-  re_offset = frame_parms->first_carrier_offset;
-
-  // This is the REG allocation algorithm from 36-211, second part of Section 6.8.5
-  //  printf("DCI (SF %d) : txdataF %p (0 %p)\n",subframe,&txdataF[0][512*14*subframe],&txdataF[0][0]);
-  for (kprime=0; kprime<frame_parms->N_RB_DL*12; kprime++) {
-    for (lprime=0; lprime<num_pdcch_symbols; lprime++) {
-
-      symbol_offset = (uint32_t)frame_parms->ofdm_symbol_size*(lprime+(nr_tti_rx*nsymb));
-
-
-
-      tti_offset = symbol_offset + re_offset;
-
-      (re_offset==(frame_parms->ofdm_symbol_size-2)) ? (split_flag=1) : (split_flag=0);
-
-      //            printf("kprime %d, lprime %d => REG %d (symbol %d)\n",kprime,lprime,(lprime==0)?(kprime/6) : (kprime>>2),symbol_offset);
-      // if REG is allocated to PHICH, skip it
-      if (check_phich_reg(frame_parms,kprime,lprime,mi) == 1) {
-#ifdef DEBUG_DCI_ENCODING
-        printf("generate_dci: skipping REG %d (kprime %d, lprime %d)\n",(lprime==0)?(kprime/6) : (kprime>>2),kprime,lprime);
-#endif
-      } else {
-        // Copy REG to TX buffer
-
-        if ((lprime == 0)||
-            ((lprime==1)&&(frame_parms->nb_antenna_ports_eNB == 4))) {
-          // first symbol, or second symbol+4 TX antennas skip pilots
-
-          kprime_mod12 = kprime%12;
-
-          if ((kprime_mod12 == 0) || (kprime_mod12 == 6)) {
-            // kprime represents REG
-
-            for (i=0; i<6; i++) {
-              if ((i!=(nushiftmod3))&&(i!=(nushiftmod3+3))) {
-                txdataF[0][tti_offset+i] = wbar[0][mprime];
-
-                if (frame_parms->nb_antenna_ports_eNB > 1)
-                  txdataF[1][tti_offset+i] = wbar[1][mprime];
-
-#ifdef DEBUG_DCI_ENCODING
-                printf(" PDCCH mapping mprime %d => %d (symbol %d re %d) -> (%d,%d)\n",mprime,tti_offset,symbol_offset,re_offset+i,*(short*)&wbar[0][mprime],*(1+(short*)&wbar[0][mprime]));
-#endif
-
-                mprime++;
-              }
-            }
-          }
-        } else { // no pilots in this symbol
-          kprime_mod12 = kprime%12;
-
-          if ((kprime_mod12 == 0) || (kprime_mod12 == 4) || (kprime_mod12 == 8)) {
-            // kprime represents REG
-            if (split_flag==0) {
-              for (i=0; i<4; i++) {
-                txdataF[0][tti_offset+i] = wbar[0][mprime];
-
-                if (frame_parms->nb_antenna_ports_eNB > 1)
-                  txdataF[1][tti_offset+i] = wbar[1][mprime];
-
-#ifdef DEBUG_DCI_ENCODING
-                LOG_I(PHY," PDCCH mapping mprime %d => %d (symbol %d re %d) -> (%d,%d)\n",mprime,tti_offset,symbol_offset,re_offset+i,*(short*)&wbar[0][mprime],*(1+(short*)&wbar[0][mprime]));
-#endif
-                mprime++;
-              }
-            } else {
-              txdataF[0][tti_offset+0] = wbar[0][mprime];
-
-              if (frame_parms->nb_antenna_ports_eNB > 1)
-                txdataF[1][tti_offset+0] = wbar[1][mprime];
-
-#ifdef DEBUG_DCI_ENCODING
-              printf(" PDCCH mapping mprime %d => %d (symbol %d re %d) -> (%d,%d)\n",mprime,tti_offset,symbol_offset,re_offset,*(short*)&wbar[0][mprime],*(1+(short*)&wbar[0][mprime]));
-#endif
-              mprime++;
-              txdataF[0][tti_offset+1] = wbar[0][mprime];
-
-              if (frame_parms->nb_antenna_ports_eNB > 1)
-                txdataF[1][tti_offset+1] = wbar[1][mprime];
-
-#ifdef DEBUG_DCI_ENCODING
-              printf("PDCCH mapping mprime %d => %d (symbol %d re %d) -> (%d,%d)\n",mprime,tti_offset,symbol_offset,re_offset+1,*(short*)&wbar[0][mprime],*(1+(short*)&wbar[0][mprime]));
-#endif
-              mprime++;
-              txdataF[0][tti_offset-frame_parms->ofdm_symbol_size+3] = wbar[0][mprime];
-
-              if (frame_parms->nb_antenna_ports_eNB > 1)
-                txdataF[1][tti_offset-frame_parms->ofdm_symbol_size+3] = wbar[1][mprime];
-
-#ifdef DEBUG_DCI_ENCODING
-              printf(" PDCCH mapping mprime %d => %d (symbol %d re %d) -> (%d,%d)\n",mprime,tti_offset,symbol_offset,re_offset-frame_parms->ofdm_symbol_size+3,*(short*)&wbar[0][mprime],
-                    *(1+(short*)&wbar[0][mprime]));
-#endif
-              mprime++;
-              txdataF[0][tti_offset-frame_parms->ofdm_symbol_size+4] = wbar[0][mprime];
-
-              if (frame_parms->nb_antenna_ports_eNB > 1)
-                txdataF[1][tti_offset-frame_parms->ofdm_symbol_size+4] = wbar[1][mprime];
-
-#ifdef DEBUG_DCI_ENCODING
-              printf(" PDCCH mapping mprime %d => %d (symbol %d re %d) -> (%d,%d)\n",mprime,tti_offset,symbol_offset,re_offset-frame_parms->ofdm_symbol_size+4,*(short*)&wbar[0][mprime],
-                    *(1+(short*)&wbar[0][mprime]));
-#endif
-              mprime++;
-
-            }
-          }
-        }
-
-        if (mprime>=Msymb2)
-          return(num_pdcch_symbols);
-      } // check_phich_reg
-
-    } //lprime loop
-
-    re_offset++;
-
-    if (re_offset == (frame_parms->ofdm_symbol_size))
-      re_offset = 1;
-  } // kprime loop
-
-  return(num_pdcch_symbols);
-}
-*/
-#ifdef PHY_ABSTRACTION
-uint8_t generate_dci_top_emul(PHY_VARS_eNB *phy_vars_eNB,
-                              int num_dci,
-                              DCI_ALLOC_t *dci_alloc,
-                              uint8_t subframe)
-{
-  int n_dci, n_dci_dl;
-  uint8_t ue_id;
-  LTE_eNB_DLSCH_t *dlsch_eNB;
-  int num_ue_spec_dci;
-  int num_common_dci;
-  int i;
-  uint8_t num_pdcch_symbols = get_num_pdcch_symbols(num_dci,
-                              dci_alloc,
-                              &phy_vars_eNB->frame_parms,
-                              subframe);
-  eNB_transport_info[phy_vars_eNB->Mod_id][phy_vars_eNB->CC_id].cntl.cfi=num_pdcch_symbols;
-
-  num_ue_spec_dci = 0;
-  num_common_dci = 0;
-  for (i = 0; i < num_dci; i++) {
-    /* TODO: maybe useless test, to remove? */
-    if (!(dci_alloc[i].firstCCE>=0)) abort();
-    if (dci_alloc[i].search_space == DCI_COMMON_SPACE)
-      num_common_dci++;
-    else
-      num_ue_spec_dci++;
-  }
-
-  memcpy(phy_vars_eNB->dci_alloc[subframe&1],dci_alloc,sizeof(DCI_ALLOC_t)*(num_dci));
-  phy_vars_eNB->num_ue_spec_dci[subframe&1]=num_ue_spec_dci;
-  phy_vars_eNB->num_common_dci[subframe&1]=num_common_dci;
-  eNB_transport_info[phy_vars_eNB->Mod_id][phy_vars_eNB->CC_id].num_ue_spec_dci = num_ue_spec_dci;
-  eNB_transport_info[phy_vars_eNB->Mod_id][phy_vars_eNB->CC_id].num_common_dci = num_common_dci;
-
-  LOG_D(PHY,"[eNB %d][DCI][EMUL] CC id %d:  num spec dci %d num comm dci %d num PMCH %d \n",
-        phy_vars_eNB->Mod_id, phy_vars_eNB->CC_id, num_ue_spec_dci,num_common_dci,
-        eNB_transport_info[phy_vars_eNB->Mod_id][phy_vars_eNB->CC_id].num_pmch);
-
-  if (eNB_transport_info[phy_vars_eNB->Mod_id][phy_vars_eNB->CC_id].cntl.pmch_flag == 1 )
-    n_dci_dl = eNB_transport_info[phy_vars_eNB->Mod_id][phy_vars_eNB->CC_id].num_pmch;
-  else
-    n_dci_dl = 0;
-
-  for (n_dci =0 ;
-       n_dci < (eNB_transport_info[phy_vars_eNB->Mod_id][phy_vars_eNB->CC_id].num_ue_spec_dci+ eNB_transport_info[phy_vars_eNB->Mod_id][phy_vars_eNB->CC_id].num_common_dci);
-       n_dci++) {
-
-    if (dci_alloc[n_dci].format > 0) { // exclude the uplink dci
-
-      if (dci_alloc[n_dci].rnti == SI_RNTI) {
-        dlsch_eNB = PHY_vars_eNB_g[phy_vars_eNB->Mod_id][phy_vars_eNB->CC_id]->dlsch_SI;
-        eNB_transport_info[phy_vars_eNB->Mod_id][phy_vars_eNB->CC_id].dlsch_type[n_dci_dl] = 0;//SI;
-        eNB_transport_info[phy_vars_eNB->Mod_id][phy_vars_eNB->CC_id].harq_pid[n_dci_dl] = 0;
-        eNB_transport_info[phy_vars_eNB->Mod_id][phy_vars_eNB->CC_id].tbs[n_dci_dl] = dlsch_eNB->harq_processes[0]->TBS>>3;
-        LOG_D(PHY,"[DCI][EMUL]SI tbs is %d and dci index %d harq pid is %d \n",eNB_transport_info[phy_vars_eNB->Mod_id][phy_vars_eNB->CC_id].tbs[n_dci_dl],n_dci_dl,
-              eNB_transport_info[phy_vars_eNB->Mod_id][phy_vars_eNB->CC_id].harq_pid[n_dci_dl]);
-      } else if (dci_alloc[n_dci_dl].ra_flag == 1) {
-        dlsch_eNB = PHY_vars_eNB_g[phy_vars_eNB->Mod_id][phy_vars_eNB->CC_id]->dlsch_ra;
-        eNB_transport_info[phy_vars_eNB->Mod_id][phy_vars_eNB->CC_id].dlsch_type[n_dci_dl] = 1;//RA;
-        eNB_transport_info[phy_vars_eNB->Mod_id][phy_vars_eNB->CC_id].harq_pid[n_dci_dl] = 0;
-        eNB_transport_info[phy_vars_eNB->Mod_id][phy_vars_eNB->CC_id].tbs[n_dci_dl] = dlsch_eNB->harq_processes[0]->TBS>>3;
-        LOG_D(PHY,"[DCI][EMUL] RA  tbs is %d and dci index %d harq pid is %d \n",eNB_transport_info[phy_vars_eNB->Mod_id][phy_vars_eNB->CC_id].tbs[n_dci_dl],n_dci_dl,
-              eNB_transport_info[phy_vars_eNB->Mod_id][phy_vars_eNB->CC_id].harq_pid[n_dci_dl]);
-      } else {
-        ue_id = find_ue(dci_alloc[n_dci_dl].rnti,PHY_vars_eNB_g[phy_vars_eNB->Mod_id][phy_vars_eNB->CC_id]);
-        DevAssert( ue_id != (uint8_t)-1 );
-        dlsch_eNB = PHY_vars_eNB_g[phy_vars_eNB->Mod_id][phy_vars_eNB->CC_id]->dlsch[ue_id][0];
-
-        eNB_transport_info[phy_vars_eNB->Mod_id][phy_vars_eNB->CC_id].dlsch_type[n_dci_dl] = 2;//TB0;
-        eNB_transport_info[phy_vars_eNB->Mod_id][phy_vars_eNB->CC_id].harq_pid[n_dci_dl] = dlsch_eNB->current_harq_pid;
-        eNB_transport_info[phy_vars_eNB->Mod_id][phy_vars_eNB->CC_id].ue_id[n_dci_dl] = ue_id;
-        eNB_transport_info[phy_vars_eNB->Mod_id][phy_vars_eNB->CC_id].tbs[n_dci_dl] = dlsch_eNB->harq_processes[dlsch_eNB->current_harq_pid]->TBS>>3;
-        LOG_D(PHY,"[DCI][EMUL] TB1 tbs is %d and dci index %d harq pid is %d \n",eNB_transport_info[phy_vars_eNB->Mod_id][phy_vars_eNB->CC_id].tbs[n_dci_dl],n_dci_dl,
-              eNB_transport_info[phy_vars_eNB->Mod_id][phy_vars_eNB->CC_id].harq_pid[n_dci_dl]);
-        // check for TB1 later
-
-      }
-    }
-
-    n_dci_dl++;
-  }
-
-  memcpy((void *)&eNB_transport_info[phy_vars_eNB->Mod_id][phy_vars_eNB->CC_id].dci_alloc,
-         (void *)dci_alloc,
-         n_dci*sizeof(DCI_ALLOC_t));
-
-  return(num_pdcch_symbols);
-}
-#endif
-
-
-static uint8_t dci_decoded_output[RX_NB_TH][(MAX_DCI_SIZE_BITS+64)/8];
-
-/*uint16_t get_nCCE(uint8_t num_pdcch_symbols,NR_DL_FRAME_PARMS *frame_parms,uint8_t mi)
-{
-  return(get_nquad(num_pdcch_symbols,frame_parms,mi)/9);
-}
-
-uint16_t get_nquad(uint8_t num_pdcch_symbols,NR_DL_FRAME_PARMS *frame_parms,uint8_t mi)
-{
-
-  uint16_t Nreg=0;
-  uint8_t Ngroup_PHICH = (frame_parms->phich_config_common.phich_resource*frame_parms->N_RB_DL)/48;
-
-  if (((frame_parms->phich_config_common.phich_resource*frame_parms->N_RB_DL)%48) > 0)
-    Ngroup_PHICH++;
-
-  if (frame_parms->Ncp == 1) {
-    Ngroup_PHICH<<=1;
-  }
-
-  Ngroup_PHICH*=mi;
-
-  if ((num_pdcch_symbols>0) && (num_pdcch_symbols<4))
-    switch (frame_parms->N_RB_DL) {
-    case 6:
-      Nreg=12+(num_pdcch_symbols-1)*18;
-      break;
-
-    case 25:
-      Nreg=50+(num_pdcch_symbols-1)*75;
-      break;
-
-    case 50:
-      Nreg=100+(num_pdcch_symbols-1)*150;
-      break;
-
-    case 100:
-      Nreg=200+(num_pdcch_symbols-1)*300;
-      break;
-
-    default:
-      return(0);
-    }
-
-  //   printf("Nreg %d (%d)\n",Nreg,Nreg - 4 - (3*Ngroup_PHICH));
-  return(Nreg - 4 - (3*Ngroup_PHICH));
-}
-
-uint16_t get_nCCE_mac(uint8_t Mod_id,uint8_t CC_id,int num_pdcch_symbols,int nr_tti_rx)
-{
-
-  // check for eNB only !
-  return(get_nCCE(num_pdcch_symbols,
-		  &PHY_vars_eNB_g[Mod_id][CC_id]->frame_parms,
-		  get_mi(&PHY_vars_eNB_g[Mod_id][CC_id]->frame_parms,nr_tti_rx)));
-}
-*/
-
-int get_nCCE_offset_l1(int *CCE_table,
-		       const unsigned char L, 
-		       const int nCCE, 
-		       const int common_dci, 
-		       const unsigned short rnti, 
-		       const unsigned char nr_tti_rx)
-{
-
-  int search_space_free,m,nb_candidates = 0,l,i;
-  unsigned int Yk;
-   /*
-    printf("CCE Allocation: ");
-    for (i=0;i<nCCE;i++)
-    printf("%d.",CCE_table[i]);
-    printf("\n");
-  */
-  if (common_dci == 1) {
-    // check CCE(0 ... L-1)
-    nb_candidates = (L==4) ? 4 : 2;
-    nb_candidates = min(nb_candidates,nCCE/L);
-
-    //    printf("Common DCI nb_candidates %d, L %d\n",nb_candidates,L);
-
-    for (m = nb_candidates-1 ; m >=0 ; m--) {
-
-      search_space_free = 1;
-      for (l=0; l<L; l++) {
-
-	//	printf("CCE_table[%d] %d\n",(m*L)+l,CCE_table[(m*L)+l]);
-        if (CCE_table[(m*L) + l] == 1) {
-          search_space_free = 0;
-          break;
-        }
-      }
-     
-      if (search_space_free == 1) {
-
-	//	printf("returning %d\n",m*L);
-
-        for (l=0; l<L; l++)
-          CCE_table[(m*L)+l]=1;
-        return(m*L);
-      }
-    }
-
-    return(-1);
-
-  } else { // Find first available in ue specific search space
-    // according to procedure in Section 9.1.1 of 36.213 (v. 8.6)
-    // compute Yk
-    Yk = (unsigned int)rnti;
-
-    for (i=0; i<=nr_tti_rx; i++)
-      Yk = (Yk*39827)%65537;
-
-    Yk = Yk % (nCCE/L);
-
-
-    switch (L) {
-    case 1:
-    case 2:
-      nb_candidates = 6;
-      break;
-
-    case 4:
-    case 8:
-      nb_candidates = 2;
-      break;
-
-    default:
-      DevParam(L, nCCE, rnti);
-      break;
-    }
-
-
-    LOG_D(MAC,"rnti %x, Yk = %d, nCCE %d (nCCE/L %d),nb_cand %d\n",rnti,Yk,nCCE,nCCE/L,nb_candidates);
-
-    for (m = 0 ; m < nb_candidates ; m++) {
-      search_space_free = 1;
-
-      for (l=0; l<L; l++) {
-        int cce = (((Yk+m)%(nCCE/L))*L) + l;
-        if (cce >= nCCE || CCE_table[cce] == 1) {
-          search_space_free = 0;
-          break;
-        }
-      }
-
-      if (search_space_free == 1) {
-        for (l=0; l<L; l++)
-          CCE_table[(((Yk+m)%(nCCE/L))*L)+l]=1;
-
-        return(((Yk+m)%(nCCE/L))*L);
-      }
-    }
-
-    return(-1);
-  }
-}
-
-
-
-
-#ifdef NR_PDCCH_DCI_RUN
-void nr_dci_decoding_procedure0(int s,                                                                        //x
-                                int p,                                                                        //x
-                                NR_UE_PDCCH **pdcch_vars,                                                    //x
-                                int do_common,                                                                //x
-                                //dci_detect_mode_t mode,                                                       //not sure if necessary
-                                uint8_t nr_tti_rx,                                                            //x
-                                NR_DCI_ALLOC_t *dci_alloc,                                                       //x
-                                int16_t eNB_id,                                                               //x
-                                uint8_t current_thread_id,                                                    //x
-                                NR_DL_FRAME_PARMS *frame_parms,
-                                t_nrPolar_paramsPtr *nrPolar_params,                                              //x
-                                uint8_t mi,
-                                uint16_t crc_scrambled_values[13],                                            //x
-                                uint8_t L,
-                                NR_UE_SEARCHSPACE_CSS_DCI_FORMAT_t format_css,
-                                NR_UE_SEARCHSPACE_USS_DCI_FORMAT_t format_uss,
-                                uint8_t sizeof_bits,
-                                uint8_t sizeof_bytes,
-                                uint8_t *dci_cnt,
-                                crc_scrambled_t *crc_scrambled,
-                                format_found_t *format_found,
-                                uint32_t *CCEmap0,
-                                uint32_t *CCEmap1,
-                                uint32_t *CCEmap2) {
-
-  uint16_t crc, CCEind, nCCE[3];
-  uint32_t *CCEmap = NULL, CCEmap_mask = 0;
-  uint8_t L2 = (1 << L);
-  unsigned int Yk, nb_candidates = 0, i, m;
-  unsigned int CCEmap_cand;
-  double *polar_input = malloc (sizeof(double) * 108*L2);
-  int8_t decoderState=0;
-
-  // A[p], p is the current active CORESET
-  uint16_t A[3]={39827,39829,39839};
-  //Table 10.1-2: Maximum number of PDCCH candidates    per slot and per serving cell as a function of the subcarrier spacing value 2^mu*15 KHz, mu {0,1,2,3}
-  uint8_t m_max_slot_pdcch_Table10_1_2 [4] = {44,36,22,20};
-  //Table 10.1-3: Maximum number of non-overlapped CCEs per slot and per serving cell as a function of the subcarrier spacing value 2^mu*15 KHz, mu {0,1,2,3}
-  uint8_t cce_max_slot_pdcch_Table10_1_3 [4] = {56,56,48,32};
-
-  int coreset_nbr_cce_per_symbol=0;
-
-  #ifdef NR_PDCCH_DCI_DEBUG
-    printf("\t\t<-NR_PDCCH_DCI_DEBUG (nr_dci_decoding_procedure0)-> format_found is %d \n", *format_found);
-  #endif
-
-  //if (mode == NO_DCI) {
-  //  #ifdef NR_PDCCH_DCI_DEBUG
-  //    printf("\t\t<-NR_PDCCH_DCI_DEBUG (nr_dci_decoding_procedure0)-> skip DCI decoding: expect no DCIs at nr_tti_rx %d in current searchSpace\n", nr_tti_rx);
-  //  #endif
-  //  return;
-  //}
-
-  #ifdef NR_PDCCH_DCI_DEBUG
-    printf("\t\t<-NR_PDCCH_DCI_DEBUG (nr_dci_decoding_procedure0)-> frequencyDomainResources=%llx, duration=%d\n",
-            pdcch_vars[eNB_id]->coreset[p].frequencyDomainResources, pdcch_vars[eNB_id]->coreset[p].duration);
-  #endif
-
-  // nCCE = get_nCCE(pdcch_vars[eNB_id]->num_pdcch_symbols, frame_parms, mi);
-  for (int i = 0; i < 45; i++) {
-    // this loop counts each bit of the bit map coreset_freq_dom, and increments nbr_RB_coreset for each bit set to '1'
-    if (((pdcch_vars[eNB_id]->coreset[p].frequencyDomainResources & 0x1FFFFFFFFFFF) >> i) & 0x1) coreset_nbr_cce_per_symbol++;
-  }
-  nCCE[p] = pdcch_vars[eNB_id]->coreset[p].duration*coreset_nbr_cce_per_symbol; // 1 CCE = 6 RB
-  // p is the current CORESET we are currently monitoring (among the 3 possible CORESETs in a BWP)
-  // the number of CCE in the current CORESET is:
-  //   the number of symbols in the CORESET (pdcch_vars[eNB_id]->coreset[p].duration)
-  //   multiplied by the number of bits set to '1' in the frequencyDomainResources bitmap
-  //   (1 bit set to '1' corresponds to 6 RB and 1 CCE = 6 RB)
-  #ifdef NR_PDCCH_DCI_DEBUG
-    printf("\t\t<-NR_PDCCH_DCI_DEBUG (nr_dci_decoding_procedure0)-> nCCE[%d]=%d\n",p,nCCE[p]);
-  #endif
-
-/*	if (nCCE > get_nCCE(3, frame_parms, 1)) {
-		LOG_D(PHY,
-				"skip DCI decoding: nCCE=%d > get_nCCE(3,frame_parms,1)=%d\n",
-				nCCE, get_nCCE(3, frame_parms, 1));
-		return;
-	}
-
-	if (nCCE < L2) {
-		LOG_D(PHY, "skip DCI decoding: nCCE=%d < L2=%d\n", nCCE, L2);
-		return;
-	}
-
-	if (mode == NO_DCI) {
-		LOG_D(PHY, "skip DCI decoding: expect no DCIs at nr_tti_rx %d\n",
-				nr_tti_rx);
-		return;
-	}
-*/
-  if (do_common == 1) {
-    Yk = 0;
-    if (pdcch_vars[eNB_id]->searchSpace[s].searchSpaceType.common_dci_formats == cformat2_0) {
-        // for dci_format_2_0, the nb_candidates is obtained from a different variable
-        switch (L2) {
-        case 1:
-          nb_candidates = pdcch_vars[eNB_id]->searchSpace[s].searchSpaceType.sfi_nrofCandidates_aggrlevel1;
-          break;
-        case 2:
-          nb_candidates = pdcch_vars[eNB_id]->searchSpace[s].searchSpaceType.sfi_nrofCandidates_aggrlevel2;
-          break;
-        case 4:
-          nb_candidates = pdcch_vars[eNB_id]->searchSpace[s].searchSpaceType.sfi_nrofCandidates_aggrlevel4;
-          break;
-        case 8:
-          nb_candidates = pdcch_vars[eNB_id]->searchSpace[s].searchSpaceType.sfi_nrofCandidates_aggrlevel8;
-          break;
-        case 16:
-          nb_candidates = pdcch_vars[eNB_id]->searchSpace[s].searchSpaceType.sfi_nrofCandidates_aggrlevel16;
-          break;
-        default:
-          break;
-        }
-    } else if (pdcch_vars[eNB_id]->searchSpace[s].searchSpaceType.common_dci_formats == cformat2_3) {
-        // for dci_format_2_3, the nb_candidates is obtained from a different variable
-        nb_candidates = pdcch_vars[eNB_id]->searchSpace[s].searchSpaceType.srs_nrofCandidates;
-    } else {
-      nb_candidates = (L2 == 4) ? 4 : ((L2 == 8)? 2 : 1); // according to Table 10.1-1 (38.213 section 10.1)
-      #ifdef NR_PDCCH_DCI_DEBUG
-        printf("\t\t<-NR_PDCCH_DCI_DEBUG (nr_dci_decoding_procedure0)-> we are in common searchSpace and nb_candidates=%d for L2=%d\n",nb_candidates,L2);
-      #endif
-    }
-  } else {
-    switch (L2) {
-    case 1:
-      nb_candidates = pdcch_vars[eNB_id]->searchSpace[s].nrofCandidates_aggrlevel1;
-      break;
-    case 2:
-      nb_candidates = pdcch_vars[eNB_id]->searchSpace[s].nrofCandidates_aggrlevel2;
-      break;
-    case 4:
-      nb_candidates = pdcch_vars[eNB_id]->searchSpace[s].nrofCandidates_aggrlevel4;
-      break;
-    case 8:
-      nb_candidates = pdcch_vars[eNB_id]->searchSpace[s].nrofCandidates_aggrlevel8;
-      break;
-    case 16:
-      nb_candidates = pdcch_vars[eNB_id]->searchSpace[s].nrofCandidates_aggrlevel16;
-      break;
-    default:
-      break;
-    }
-
-    // Find first available in ue specific search space
-    // according to procedure in Section 10.1 of 38.213
-    // compute Yk
-    Yk = (unsigned int) pdcch_vars[eNB_id]->crnti;
-    for (i = 0; i <= nr_tti_rx; i++)
-      Yk = (Yk * A[p%3]) % 65537;
-  }
-  #ifdef NR_PDCCH_DCI_DEBUG
-    printf("\t\t<-NR_PDCCH_DCI_DEBUG (nr_dci_decoding_procedure0)-> L2(%d) | nCCE[%d](%d) | Yk(%d) | nb_candidates(%d)\n",L2,p,nCCE[p],Yk,nb_candidates);
-  #endif
-  /*  for (CCEind=0;
-	 CCEind<nCCE2;
-	 CCEind+=(1<<L)) {*/
-//	if (nb_candidates * L2 > nCCE[p])
-//		nb_candidates = nCCE[p] / L2;
-
-// In the next code line there is maybe a bug. The spec is not comparing Table 10.1-2 with nb_candidates, but with total number of candidates for all s and all p
-  int m_p_s_L_max = (m_max_slot_pdcch_Table10_1_2[1]<=nb_candidates ? m_max_slot_pdcch_Table10_1_2[1] : nb_candidates);
-  if (L==4) m_p_s_L_max=1; // Table 10.1-2 is not defined for L=4
-  #ifdef NR_PDCCH_DCI_DEBUG
-    printf("\t\t<-NR_PDCCH_DCI_DEBUG (nr_dci_decoding_procedure0)-> m_max_slot_pdcch_Table10_1_2(%d)=%d\n",L,m_max_slot_pdcch_Table10_1_2[L]);
-  #endif
-  for (m = 0; m < nb_candidates; m++) {
-    int n_ci = 0;
-    if (nCCE[p] < L2) return;
-    int debug1 = nCCE[p] / L2;
-    int debug2 = L2*m_p_s_L_max;
-    #ifdef NR_PDCCH_DCI_DEBUG
-      printf("\t\t<-NR_PDCCH_DCI_DEBUG (nr_dci_decoding_procedure0)-> debug1(%d)=nCCE[p]/L2 | nCCE[%d](%d) | L2(%d)\n",debug1,p,nCCE[p],L2);
-      printf("\t\t<-NR_PDCCH_DCI_DEBUG (nr_dci_decoding_procedure0)-> debug2(%d)=L2*m_p_s_L_max | L2(%d) | m_p_s_L_max(%d)\n",debug2,L2,m_p_s_L_max);
-    #endif
-    CCEind = (((Yk + (uint16_t)(floor((m*nCCE[p])/(L2*m_p_s_L_max))) + n_ci) % (uint16_t)(floor(nCCE[p] / L2))) * L2);
-    #ifdef NR_PDCCH_DCI_DEBUG
-      printf ("\t\t<-NR_PDCCH_DCI_DEBUG (nr_dci_decoding_procedure0)-> CCEind(%d) = (((Yk(%d) + ((m(%d)*nCCE[p](%d))/(L2(%d)*m_p_s_L_max(%d)))) % (nCCE[p] / L2)) * L2)\n",
-               CCEind,Yk,m,nCCE[p],L2,m_p_s_L_max);
-      printf ("\t\t<-NR_PDCCH_DCI_DEBUG (nr_dci_decoding_procedure0)-> n_candidate(m)=%d | CCEind=%d |",m,CCEind);
-    #endif
-    if (CCEind < 32)
-      CCEmap = CCEmap0;
-    else if (CCEind < 64)
-      CCEmap = CCEmap1;
-    else if (CCEind < 96)
-      CCEmap = CCEmap2;
-    else {
-      LOG_E(PHY, "Illegal CCEind %d (Yk %d, m %d, nCCE %d, L2 %d\n",CCEind, Yk, m, nCCE, L2);
-      //mac_xface->macphy_exit("Illegal CCEind\n");
-      return; // not reached
-    }
-
-    switch (L2) {
-      case 1:
-        CCEmap_mask = (1 << (CCEind & 0x1f));
-        break;
-      case 2:
-        CCEmap_mask = (3 << (CCEind & 0x1f));
-        break;
-      case 4:
-        CCEmap_mask = (0xf << (CCEind & 0x1f));
-        break;
-      case 8:
-        CCEmap_mask = (0xff << (CCEind & 0x1f));
-        break;
-      case 16:
-        CCEmap_mask = (0xfff << (CCEind & 0x1f));
-        break;
-      default:
-        LOG_E(PHY, "Illegal L2 value %d\n", L2);
-        //mac_xface->macphy_exit("Illegal L2\n");
-        return; // not reached
-    }
-    CCEmap_cand = (*CCEmap) & CCEmap_mask;
-    // CCE is not allocated yet
-    #ifdef NR_PDCCH_DCI_DEBUG
-      printf ("\t\t<-NR_PDCCH_DCI_DEBUG (nr_dci_decoding_procedure0)-> CCEmap_cand=%d \n",CCEmap_cand);
-    #endif
-
-    if (CCEmap_cand == 0) {
-      #ifdef DEBUG_DCI_DECODING
-        if (do_common == 1)
-          LOG_I(PHY,"[DCI search nPdcch %d - common] Attempting candidate %d Aggregation Level %d DCI length %d at CCE %d/%d (CCEmap %x,CCEmap_cand %x)\n",
-                    pdcch_vars[eNB_id]->num_pdcch_symbols,m,L2,sizeof_bits,CCEind,nCCE,*CCEmap,CCEmap_mask);
-        else
-          LOG_I(PHY,"[DCI search nPdcch %d - ue spec] Attempting candidate %d Aggregation Level %d DCI length %d at CCE %d/%d (CCEmap %x,CCEmap_cand %x) format %d\n",
-                    pdcch_vars[eNB_id]->num_pdcch_symbols,m,L2,sizeof_bits,CCEind,nCCE,*CCEmap,CCEmap_mask,format_c);
-      #endif
-      #ifdef NR_PDCCH_DCI_DEBUG
-        printf ("\t\t<-NR_PDCCH_DCI_DEBUG (nr_dci_decoding_procedure0)-> ... we enter function dci_decoding(sizeof_bits=%d L=%d) -----\n",sizeof_bits,L);
-        printf ("\t\t<-NR_PDCCH_DCI_DEBUG (nr_dci_decoding_procedure0)-> ... we have to replace this part of the code by polar decoding\n");
-      #endif
-      
-//      for (int m=0; m < (nCCE[p]*6*9*2); m++)
-  printf("polar intput: ");
-      for (int m=0; m < (L2*6*9*2); m++){
-        polar_input[m] = (pdcch_vars[eNB_id]->e_rx[CCEind * 54+m]>0) ? (1.0):(-1.0);
-        printf("\t polar_input[%d]=%lf <-> e_rx[%d]=%d\n",m,polar_input[m],(CCEind * 54+m),pdcch_vars[eNB_id]->e_rx[CCEind * 54+m]);
-	}
-	printf("\n");
-
-      #ifdef PDCCH_TEST_POLAR_TEMP_FIX
-      	  t_nrPolar_paramsPtr currentPtr = NULL;
-      	  nr_polar_init(&currentPtr, NR_POLAR_DCI_MESSAGE_TYPE, 41, 8);
-
-	  //#else
-		//  nr_polar_init(nrPolar_params, NR_POLAR_DCI_MESSAGE_TYPE, (uint16_t)sizeof_bits, L2);
-		//  t_nrPolar_paramsPtr currentPtr = nr_polar_params(*nrPolar_params, NR_POLAR_DCI_MESSAGE_TYPE, (uint16_t)sizeof_bits,L2);
-      #endif
-  
-      decoderState = polar_decoder(polar_input,
-							   &dci_decoded_output[current_thread_id][0],
-							   currentPtr,
-							   8,
-							   0);
-			printf("decoderState %d\n", decoderState);				   
-							   
-      //dci_decoding(sizeof_bits, 2, currentPtr, polar_input, &dci_decoded_output[current_thread_id][0]);
-      /*
-      for (i=0;i<3+(sizeof_bits>>3);i++)
-      printf("dci_decoded_output[%d] => %x\n",i,dci_decoded_output[i]);
-      */
-      crc = (crc16(&dci_decoded_output[current_thread_id][0], sizeof_bits) >> 16) ^ extract_crc(&dci_decoded_output[current_thread_id][0], sizeof_bits);
-      #ifdef NR_PDCCH_DCI_DEBUG
-        printf ("\t\t<-NR_PDCCH_DCI_DEBUG (nr_dci_decoding_procedure0)-> ... we end function dci_decoding() with crc=%x\n",crc);
-        printf ("\t\t<-NR_PDCCH_DCI_DEBUG (nr_dci_decoding_procedure0)-> ... we have to replace this part of the code by polar decoding\n");
-      #endif
-      #ifdef DEBUG_DCI_DECODING
-        printf("crc =>%x\n",crc);
-      #endif //uint16_t tc_rnti, uint16_t int_rnti, uint16_t sfi_rnti, uint16_t tpc_pusch_rnti, uint16_t tpc_pucch_rnti, uint16_t tpc_srs__rnti
-     #ifdef NR_PDCCH_DCI_DEBUG
-       printf ("\t\t<-NR_PDCCH_DCI_DEBUG (nr_dci_decoding_procedure0)-> format_found=%d\n",*format_found);
-       printf ("\t\t<-NR_PDCCH_DCI_DEBUG (nr_dci_decoding_procedure0)-> crc_scrambled=%d\n",*crc_scrambled);
-     #endif
-
-      if (crc == crc_scrambled_values[_C_RNTI_])  {
-        *crc_scrambled =_c_rnti;
-        *format_found=1;
-      }
-      if (crc == crc_scrambled_values[_CS_RNTI_])  {
-        *crc_scrambled =_cs_rnti;
-        *format_found=1;
-      }
-      if (crc == crc_scrambled_values[_NEW_RNTI_])  {
-        *crc_scrambled =_new_rnti;
-        *format_found=1;
-      }
-      if (crc == crc_scrambled_values[_TC_RNTI_])  {
-        *crc_scrambled =_tc_rnti;
-        *format_found=_format_1_0_found;
-      }
-      if (crc == crc_scrambled_values[_P_RNTI_])  {
-        *crc_scrambled =_p_rnti;
-        *format_found=_format_1_0_found;
-      }
-      if (crc == crc_scrambled_values[_SI_RNTI_])  {
-        *crc_scrambled =_si_rnti;
-        *format_found=_format_1_0_found;
-      }
-      if (crc == crc_scrambled_values[_RA_RNTI_])  {
-        *crc_scrambled =_ra_rnti;
-        *format_found=_format_1_0_found;
-      }
-      if (crc == crc_scrambled_values[_SP_CSI_RNTI_])  {
-        *crc_scrambled =_sp_csi_rnti;
-        *format_found=_format_0_1_found;
-      }
-      if (crc == crc_scrambled_values[_SFI_RNTI_])  {
-        *crc_scrambled =_sfi_rnti;
-        *format_found=_format_2_0_found;
-      }
-      if (crc == crc_scrambled_values[_INT_RNTI_])  {
-        *crc_scrambled =_int_rnti;
-        *format_found=_format_2_1_found;
-      }
-      if (crc == crc_scrambled_values[_TPC_PUSCH_RNTI_]) {
-        *crc_scrambled =_tpc_pusch_rnti;
-        *format_found=_format_2_2_found;
-      }
-      if (crc == crc_scrambled_values[_TPC_PUCCH_RNTI_]) {
-        *crc_scrambled =_tpc_pucch_rnti;
-        *format_found=_format_2_2_found;
-      }
-      if (crc == crc_scrambled_values[_TPC_SRS_RNTI_]) {
-        *crc_scrambled =_tpc_srs_rnti;
-        *format_found=_format_2_3_found;
-      }
-#ifdef NR_PDCCH_DCI_DEBUG
-  printf ("\t\t<-NR_PDCCH_DCI_DEBUG (nr_dci_decoding_procedure0)-> format_found=%d %d %d\n",*format_found, format_found, &format_found);
-  printf ("\t\t<-NR_PDCCH_DCI_DEBUG (nr_dci_decoding_procedure0)-> crc_scrambled=%d\n",*crc_scrambled);
-#endif
-      if (*format_found!=255) {
-        #ifdef NR_PDCCH_DCI_DEBUG
-          printf ("\t\t<-NR_PDCCH_DCI_DEBUG (nr_dci_decoding_procedure0)-> rnti matches -> DCI FOUND !!! crc =>%x, sizeof_bits %d, sizeof_bytes %d \n",crc, sizeof_bits, sizeof_bytes);
-        #endif
-        dci_alloc[*dci_cnt].dci_length = sizeof_bits;
-        dci_alloc[*dci_cnt].rnti = crc;
-        dci_alloc[*dci_cnt].L = L;
-        dci_alloc[*dci_cnt].firstCCE = CCEind;
-        if (sizeof_bytes <= 4) {
-          dci_alloc[*dci_cnt].dci_pdu[3] = dci_decoded_output[current_thread_id][0];
-          dci_alloc[*dci_cnt].dci_pdu[2] = dci_decoded_output[current_thread_id][1];
-          dci_alloc[*dci_cnt].dci_pdu[1] = dci_decoded_output[current_thread_id][2];
-          dci_alloc[*dci_cnt].dci_pdu[0] = dci_decoded_output[current_thread_id][3];
-#ifdef DEBUG_DCI_DECODING
-					printf("DCI => %x,%x,%x,%x\n",dci_decoded_output[current_thread_id][0],
-							dci_decoded_output[current_thread_id][1],
-							dci_decoded_output[current_thread_id][2],
-							dci_decoded_output[current_thread_id][3]);
-#endif
-        } else {
-/*        dci_alloc[*dci_cnt].dci_pdu[7] = dci_decoded_output[current_thread_id][0];
-          dci_alloc[*dci_cnt].dci_pdu[6] = dci_decoded_output[current_thread_id][1];
-          dci_alloc[*dci_cnt].dci_pdu[5] = dci_decoded_output[current_thread_id][2];
-          dci_alloc[*dci_cnt].dci_pdu[4] = dci_decoded_output[current_thread_id][3];*/
-          dci_alloc[*dci_cnt].dci_pdu[3] = dci_decoded_output[current_thread_id][0];
-          dci_alloc[*dci_cnt].dci_pdu[2] = dci_decoded_output[current_thread_id][1];
-          dci_alloc[*dci_cnt].dci_pdu[1] = dci_decoded_output[current_thread_id][2];
-          dci_alloc[*dci_cnt].dci_pdu[0] = dci_decoded_output[current_thread_id][3];
-          // MAX_DCI_SIZE_BITS has to be redefined for dci_decoded_output FIXME
-          // format2_0, format2_1 can be longer than 8 bytes. FIXME
-#ifdef DEBUG_DCI_DECODING
-					printf("DCI => %x,%x,%x,%x,%x,%x,%x,%x\n",
-							dci_decoded_output[current_thread_id][0],dci_decoded_output[current_thread_id][1],dci_decoded_output[current_thread_id][2],dci_decoded_output[current_thread_id][3],
-							dci_decoded_output[current_thread_id][4],dci_decoded_output[current_thread_id][5],dci_decoded_output[current_thread_id][6],dci_decoded_output[current_thread_id][7]);
-#endif
-        }
-        if ((format_css == cformat0_0_and_1_0) || (format_uss == uformat0_0_and_1_0)){
-          if ((crc_scrambled == _p_rnti) || (crc_scrambled == _si_rnti) || (crc_scrambled == _ra_rnti)){
-            dci_alloc[*dci_cnt].format = format1_0;
-            *dci_cnt = *dci_cnt + 1;
-            format_found=_format_1_0_found;
-          } else {
-            if ((dci_decoded_output[current_thread_id][7]>>(sizeof_bits-1))&1 == 0){
-              dci_alloc[*dci_cnt].format = format0_0;
-              *dci_cnt = *dci_cnt + 1;
-              format_found=_format_0_0_found;
-            }
-            if ((dci_decoded_output[current_thread_id][7]>>(sizeof_bits-1))&1 == 1){
-              dci_alloc[*dci_cnt].format = format1_0;
-              *dci_cnt = *dci_cnt + 1;
-              format_found=_format_1_0_found;
-            }
-          }
-        }
-        if (format_css == cformat2_0){
-          dci_alloc[*dci_cnt].format = format2_0;
-          *dci_cnt = *dci_cnt + 1;
-        }
-        if (format_css == cformat2_1){
-          dci_alloc[*dci_cnt].format = format2_1;
-          *dci_cnt = *dci_cnt + 1;
-        }
-        if (format_css == cformat2_2){
-          dci_alloc[*dci_cnt].format = format2_2;
-          *dci_cnt = *dci_cnt + 1;
-        }
-        if (format_css == cformat2_3){
-          dci_alloc[*dci_cnt].format = format2_3;
-          *dci_cnt = *dci_cnt + 1;
-        }
-        if (format_uss == uformat0_1_and_1_1){
-          // Not implemented yet FIXME
-        }
-        // store first nCCE of group for PUCCH transmission of ACK/NAK
-        pdcch_vars[eNB_id]->nCCE[nr_tti_rx] = CCEind;
-/*				if (crc == si_rnti) {
-					dci_alloc[*dci_cnt].format = format_si;
-					*dci_cnt = *dci_cnt + 1;
-				} else if (crc == p_rnti) {
-					dci_alloc[*dci_cnt].format = format_p;
-					*dci_cnt = *dci_cnt + 1;
-				} else if (crc == ra_rnti) {
-					dci_alloc[*dci_cnt].format = format_ra;
-					// store first nCCE of group for PUCCH transmission of ACK/NAK
-					pdcch_vars[eNB_id]->nCCE[nr_tti_rx] = CCEind;
-					*dci_cnt = *dci_cnt + 1;
-				} else if (crc == pdcch_vars[eNB_id]->crnti) {
-
-					if ((mode & UL_DCI) && (format_c == format0)
-							&& ((dci_decoded_output[current_thread_id][0] & 0x80)
-									== 0)) { // check if pdu is format 0 or 1A
-						if (*format0_found == 0) {
-							dci_alloc[*dci_cnt].format = format0;
-							*format0_found = 1;
-							*dci_cnt = *dci_cnt + 1;
-							pdcch_vars[eNB_id]->nCCE[nr_tti_rx] = CCEind;
-						}
-					} else if (format_c == format0) { // this is a format 1A DCI
-						dci_alloc[*dci_cnt].format = format1A;
-						*dci_cnt = *dci_cnt + 1;
-						pdcch_vars[eNB_id]->nCCE[nr_tti_rx] = CCEind;
-					} else {
-						// store first nCCE of group for PUCCH transmission of ACK/NAK
-						if (*format_c_found == 0) {
-							dci_alloc[*dci_cnt].format = format_c;
-							*dci_cnt = *dci_cnt + 1;
-							*format_c_found = 1;
-							pdcch_vars[eNB_id]->nCCE[nr_tti_rx] = CCEind;
-						}
-					}
-				}*/
-				//LOG_I(PHY,"DCI decoding CRNTI  [format: %d, nCCE[nr_tti_rx: %d]: %d ], AggregationLevel %d \n",format_c, nr_tti_rx, pdcch_vars[eNB_id]->nCCE[nr_tti_rx],L2);
-				//  memcpy(&dci_alloc[*dci_cnt].dci_pdu[0],dci_decoded_output,sizeof_bytes);
-        switch (1 << L) {
-          case 1:
-            *CCEmap |= (1 << (CCEind & 0x1f));
-            break;
-          case 2:
-            *CCEmap |= (1 << (CCEind & 0x1f));
-            break;
-          case 4:
-            *CCEmap |= (1 << (CCEind & 0x1f));
-            break;
-          case 8:
-            *CCEmap |= (1 << (CCEind & 0x1f));
-            break;
-          case 16:
-            *CCEmap |= (1 << (CCEind & 0x1f));
-            break;
-        }
-
-=======
->>>>>>> cfef9ef0
 #ifdef DEBUG_DCI_DECODING
 				LOG_I(PHY,"[DCI search] Found DCI %d rnti %x Aggregation %d length %d format %s in CCE %d (CCEmap %x) candidate %d / %d \n",
 						*dci_cnt,crc,1<<L,sizeof_bits,dci_format_strings[dci_alloc[*dci_cnt-1].format],CCEind,*CCEmap,m,nb_candidates );
@@ -4742,7 +1711,6 @@
         return;
       } // rnti match
     } else { // CCEmap_cand == 0
-<<<<<<< HEAD
       printf("\n");
     }
 /*
@@ -4892,1078 +1860,6 @@
       LOG_E( PHY, "Illegal L2 value %d\n", L2 );
       mac_xface->macphy_exit( "Illegal L2\n" );
       return; // not reached
-    }
-
-    CCEmap_cand = (*CCEmap)&CCEmap_mask;
-
-    // CCE is not allocated yet
-
-    if (CCEmap_cand == 0) {
-#ifdef DEBUG_DCI_DECODING
-
-      if (do_common == 1)
-        LOG_I(PHY,"[DCI search nPdcch %d - common] Attempting candidate %d Aggregation Level %d DCI length %d at CCE %d/%d (CCEmap %x,CCEmap_cand %x)\n",
-                pdcch_vars[eNB_id]->num_pdcch_symbols,m,L2,sizeof_bits,CCEind,nCCE,*CCEmap,CCEmap_mask);
-      else
-        LOG_I(PHY,"[DCI search nPdcch %d - ue spec] Attempting candidate %d Aggregation Level %d DCI length %d at CCE %d/%d (CCEmap %x,CCEmap_cand %x) format %d\n",
-                pdcch_vars[eNB_id]->num_pdcch_symbols,m,L2,sizeof_bits,CCEind,nCCE,*CCEmap,CCEmap_mask,format_c);
-
-#endif
-
-      dci_decoding(sizeof_bits,
-                   L,
-                   &pdcch_vars[eNB_id]->e_rx[CCEind*72],
-                   &dci_decoded_output[current_thread_id][0]);
-      
-      //  for (i=0;i<3+(sizeof_bits>>3);i++)
-      //  printf("dci_decoded_output[%d] => %x\n",i,dci_decoded_output[i]);
-      
-      crc = (crc16(&dci_decoded_output[current_thread_id][0],sizeof_bits)>>16) ^ extract_crc(&dci_decoded_output[current_thread_id][0],sizeof_bits);
-#ifdef DEBUG_DCI_DECODING
-      printf("crc =>%x\n",crc);
-#endif
-
-      if (((L>1) && ((crc == si_rnti)|| (crc == p_rnti)|| (crc == ra_rnti)))||
-          (crc == pdcch_vars[eNB_id]->crnti))   {
-        dci_alloc[*dci_cnt].dci_length = sizeof_bits;
-        dci_alloc[*dci_cnt].rnti       = crc;
-        dci_alloc[*dci_cnt].L          = L;
-        dci_alloc[*dci_cnt].firstCCE   = CCEind;
-
-        //printf("DCI FOUND !!! crc =>%x,  sizeof_bits %d, sizeof_bytes %d \n",crc, sizeof_bits, sizeof_bytes);
-        if (sizeof_bytes<=4) {
-          dci_alloc[*dci_cnt].dci_pdu[3] = dci_decoded_output[current_thread_id][0];
-          dci_alloc[*dci_cnt].dci_pdu[2] = dci_decoded_output[current_thread_id][1];
-          dci_alloc[*dci_cnt].dci_pdu[1] = dci_decoded_output[current_thread_id][2];
-          dci_alloc[*dci_cnt].dci_pdu[0] = dci_decoded_output[current_thread_id][3];
-#ifdef DEBUG_DCI_DECODING
-          printf("DCI => %x,%x,%x,%x\n",dci_decoded_output[current_thread_id][0],
-                  dci_decoded_output[current_thread_id][1],
-                  dci_decoded_output[current_thread_id][2],
-                  dci_decoded_output[current_thread_id][3]);
-#endif
-        } else {
-          dci_alloc[*dci_cnt].dci_pdu[7] = dci_decoded_output[current_thread_id][0];
-          dci_alloc[*dci_cnt].dci_pdu[6] = dci_decoded_output[current_thread_id][1];
-          dci_alloc[*dci_cnt].dci_pdu[5] = dci_decoded_output[current_thread_id][2];
-          dci_alloc[*dci_cnt].dci_pdu[4] = dci_decoded_output[current_thread_id][3];
-          dci_alloc[*dci_cnt].dci_pdu[3] = dci_decoded_output[current_thread_id][4];
-          dci_alloc[*dci_cnt].dci_pdu[2] = dci_decoded_output[current_thread_id][5];
-          dci_alloc[*dci_cnt].dci_pdu[1] = dci_decoded_output[current_thread_id][6];
-          dci_alloc[*dci_cnt].dci_pdu[0] = dci_decoded_output[current_thread_id][7];
-#ifdef DEBUG_DCI_DECODING
-          printf("DCI => %x,%x,%x,%x,%x,%x,%x,%x\n",
-              dci_decoded_output[current_thread_id][0],dci_decoded_output[current_thread_id][1],dci_decoded_output[current_thread_id][2],dci_decoded_output[current_thread_id][3],
-              dci_decoded_output[current_thread_id][4],dci_decoded_output[current_thread_id][5],dci_decoded_output[current_thread_id][6],dci_decoded_output[current_thread_id][7]);
-#endif
-        }
-
-        if (crc==si_rnti) {
-          dci_alloc[*dci_cnt].format     = format_si;
-          *dci_cnt = *dci_cnt+1;
-        } else if (crc==p_rnti) {
-          dci_alloc[*dci_cnt].format     = format_p;
-          *dci_cnt = *dci_cnt+1;
-        } else if (crc==ra_rnti) {
-          dci_alloc[*dci_cnt].format     = format_ra;
-          // store first nCCE of group for PUCCH transmission of ACK/NAK
-          pdcch_vars[eNB_id]->nCCE[nr_tti_rx]=CCEind;
-          *dci_cnt = *dci_cnt+1;
-        } else if (crc==pdcch_vars[eNB_id]->crnti) {
-
-          if ((mode&UL_DCI)&&(format_c == format0)&&((dci_decoded_output[current_thread_id][0]&0x80)==0)) {// check if pdu is format 0 or 1A
-            if (*format0_found == 0) {
-              dci_alloc[*dci_cnt].format     = format0;
-              *format0_found = 1;
-              *dci_cnt = *dci_cnt+1;
-              pdcch_vars[eNB_id]->nCCE[nr_tti_rx]=CCEind;
-            }
-          } else if (format_c == format0) { // this is a format 1A DCI
-            dci_alloc[*dci_cnt].format     = format1A;
-            *dci_cnt = *dci_cnt+1;
-            pdcch_vars[eNB_id]->nCCE[nr_tti_rx]=CCEind;
-          } else {
-            // store first nCCE of group for PUCCH transmission of ACK/NAK
-            if (*format_c_found == 0) {
-              dci_alloc[*dci_cnt].format     = format_c;
-              *dci_cnt = *dci_cnt+1;
-              *format_c_found = 1;
-              pdcch_vars[eNB_id]->nCCE[nr_tti_rx]=CCEind;
-            }
-          }
-        }
-
-        //LOG_I(PHY,"DCI decoding CRNTI  [format: %d, nCCE[nr_tti_rx: %d]: %d ], AggregationLevel %d \n",format_c, nr_tti_rx, pdcch_vars[eNB_id]->nCCE[nr_tti_rx],L2);
-        //  memcpy(&dci_alloc[*dci_cnt].dci_pdu[0],dci_decoded_output,sizeof_bytes);
-
-
-
-        switch (1<<L) {
-        case 1:
-          *CCEmap|=(1<<(CCEind&0x1f));
-          break;
-
-        case 2:
-          *CCEmap|=(1<<(CCEind&0x1f));
-          break;
-
-        case 4:
-          *CCEmap|=(1<<(CCEind&0x1f));
-          break;
-
-        case 8:
-          *CCEmap|=(1<<(CCEind&0x1f));
-          break;
-        }
-
-#ifdef DEBUG_DCI_DECODING
-        LOG_I(PHY,"[DCI search] Found DCI %d rnti %x Aggregation %d length %d format %s in CCE %d (CCEmap %x) candidate %d / %d \n",
-              *dci_cnt,crc,1<<L,sizeof_bits,dci_format_strings[dci_alloc[*dci_cnt-1].format],CCEind,*CCEmap,m,nb_candidates );
-        dump_dci(frame_parms,&dci_alloc[*dci_cnt-1]);
-
-#endif
-         return;
-      } // rnti match
-    }  // CCEmap_cand == 0
-    
-//	if ( agregationLevel != 0xFF &&
-//        (format_c == format0 && m==0 && si_rnti != SI_RNTI))
-//    {
-//      //Only valid for OAI : Save some processing time when looking for DCI format0. From the log we see the DCI only on candidate 0.
-//      return;
-//    }
-
-  } // candidate loop
-}
-
-uint16_t dci_CRNTI_decoding_procedure(PHY_VARS_NR_UE *ue,
-                                DCI_ALLOC_t *dci_alloc,
-                                uint8_t DCIFormat,
-                                uint8_t agregationLevel,
-                                int16_t eNB_id,
-                                uint8_t nr_tti_rx)
-{
-
-  uint8_t  dci_cnt=0,old_dci_cnt=0;
-  uint32_t CCEmap0=0,CCEmap1=0,CCEmap2=0;
-  NR_UE_PDCCH **pdcch_vars = ue->pdcch_vars[ue->current_thread_id[nr_tti_rx]];
-  NR_DL_FRAME_PARMS *frame_parms  = &ue->frame_parms;
-  uint8_t mi = get_mi(&ue->frame_parms,nr_tti_rx);
-  uint16_t ra_rnti=99;
-  uint8_t format0_found=0,format_c_found=0;
-  uint8_t tmode = ue->transmission_mode[eNB_id];
-  uint8_t frame_type = frame_parms->frame_type;
-  uint8_t format0_size_bits=0,format0_size_bytes=0;
-  uint8_t format1_size_bits=0,format1_size_bytes=0;
-  dci_detect_mode_t mode = dci_detect_mode_select(&ue->frame_parms,nr_tti_rx);
-
-  switch (frame_parms->N_RB_DL) {
-  case 6:
-    if (frame_type == TDD) {
-      format0_size_bits  = sizeof_DCI0_1_5MHz_TDD_1_6_t;
-      format0_size_bytes = sizeof(DCI0_1_5MHz_TDD_1_6_t);
-      format1_size_bits  = sizeof_DCI1_1_5MHz_TDD_t;
-      format1_size_bytes = sizeof(DCI1_1_5MHz_TDD_t);
-
-    } else {
-      format0_size_bits  = sizeof_DCI0_1_5MHz_FDD_t;
-      format0_size_bytes = sizeof(DCI0_1_5MHz_FDD_t);
-      format1_size_bits  = sizeof_DCI1_1_5MHz_FDD_t;
-      format1_size_bytes = sizeof(DCI1_1_5MHz_FDD_t);
-    }
-
-    break;
-
-  case 25:
-  default:
-    if (frame_type == TDD) {
-      format0_size_bits  = sizeof_DCI0_5MHz_TDD_1_6_t;
-      format0_size_bytes = sizeof(DCI0_5MHz_TDD_1_6_t);
-      format1_size_bits  = sizeof_DCI1_5MHz_TDD_t;
-      format1_size_bytes = sizeof(DCI1_5MHz_TDD_t);
-    } else {
-      format0_size_bits  = sizeof_DCI0_5MHz_FDD_t;
-      format0_size_bytes = sizeof(DCI0_5MHz_FDD_t);
-      format1_size_bits  = sizeof_DCI1_5MHz_FDD_t;
-      format1_size_bytes = sizeof(DCI1_5MHz_FDD_t);
-    }
-
-    break;
-
-  case 50:
-    if (frame_type == TDD) {
-      format0_size_bits  = sizeof_DCI0_10MHz_TDD_1_6_t;
-      format0_size_bytes = sizeof(DCI0_10MHz_TDD_1_6_t);
-      format1_size_bits  = sizeof_DCI1_10MHz_TDD_t;
-      format1_size_bytes = sizeof(DCI1_10MHz_TDD_t);
-
-    } else {
-      format0_size_bits  = sizeof_DCI0_10MHz_FDD_t;
-      format0_size_bytes = sizeof(DCI0_10MHz_FDD_t);
-      format1_size_bits  = sizeof_DCI1_10MHz_FDD_t;
-      format1_size_bytes = sizeof(DCI1_10MHz_FDD_t);
-    }
-
-    break;
-
-  case 100:
-    if (frame_type == TDD) {
-      format0_size_bits  = sizeof_DCI0_20MHz_TDD_1_6_t;
-      format0_size_bytes = sizeof(DCI0_20MHz_TDD_1_6_t);
-      format1_size_bits  = sizeof_DCI1_20MHz_TDD_t;
-      format1_size_bytes = sizeof(DCI1_20MHz_TDD_t);
-    } else {
-      format0_size_bits  = sizeof_DCI0_20MHz_FDD_t;
-      format0_size_bytes = sizeof(DCI0_20MHz_FDD_t);
-      format1_size_bits  = sizeof_DCI1_20MHz_FDD_t;
-      format1_size_bytes = sizeof(DCI1_20MHz_FDD_t);
-    }
-
-    break;
-  }
-
-  if (ue->prach_resources[eNB_id])
-    ra_rnti = ue->prach_resources[eNB_id]->ra_RNTI;
-
-  // Now check UE_SPEC format0/1A ue_spec search spaces at aggregation 8
-  dci_decoding_procedure0(pdcch_vars,0,mode,
-                          nr_tti_rx,
-                          dci_alloc,
-                          eNB_id,
-                          ue->current_thread_id[nr_tti_rx],
-                          frame_parms,
-                          mi,
-                          ((ue->decode_SIB == 1) ? SI_RNTI : 0),
-                          ra_rnti,
-              P_RNTI,
-              agregationLevel,
-                          format1A,
-                          format1A,
-                          format1A,
-                          format0,
-                          format0_size_bits,
-                          format0_size_bytes,
-                          &dci_cnt,
-                          &format0_found,
-                          &format_c_found,
-                          &CCEmap0,
-                          &CCEmap1,
-                          &CCEmap2);
-
-  if ((CCEmap0==0xffff)||
-      ((format0_found==1)&&(format_c_found==1)))
-    return(dci_cnt);
-
-  if (DCIFormat == 1)
-  {
-      if ((tmode < 3) || (tmode == 7)) {
-          //printf("Crnti decoding frame param agregation %d DCI %d \n",agregationLevel,DCIFormat);
-
-          // Now check UE_SPEC format 1 search spaces at aggregation 1
-
-           //printf("[DCI search] Format 1/1A aggregation 1\n");
-
-          old_dci_cnt=dci_cnt;
-          dci_decoding_procedure0(pdcch_vars,0,mode,nr_tti_rx,
-                                  dci_alloc,
-                                  eNB_id,
-                                  ue->current_thread_id[nr_tti_rx],
-                                  frame_parms,
-                                  mi,
-                                  ((ue->decode_SIB == 1) ? SI_RNTI : 0),
-                                  ra_rnti,
-                                  P_RNTI,
-                                  0,
-                                  format1A,
-                                  format1A,
-                                  format1A,
-                                  format1,
-                                  format1_size_bits,
-                                  format1_size_bytes,
-                                  &dci_cnt,
-                                  &format0_found,
-                                  &format_c_found,
-                                  &CCEmap0,
-                                  &CCEmap1,
-                                  &CCEmap2);
-
-          if ((CCEmap0==0xffff) ||
-              (format_c_found==1))
-            return(dci_cnt);
-
-          if (dci_cnt>old_dci_cnt)
-            return(dci_cnt);
-
-          //printf("Crnti 1 decoding frame param agregation %d DCI %d \n",agregationLevel,DCIFormat);
-
-      }
-      else
-      {
-          AssertFatal(0,"Other Transmission mode not yet coded\n");
-      }
-  }
-  else
-  {
-     AssertFatal(0,"DCI format %d not yet implemented \n",DCIFormat);
-  }
-
-  return(dci_cnt);
-
-}
-*/
-
-#ifdef NR_PDCCH_DCI_RUN
-
-uint16_t nr_dci_format_size (crc_scrambled_t crc_scrambled,
-                             uint8_t pusch_alloc_list,
-                             uint16_t n_RB_ULBWP,
-                             uint16_t n_RB_DLBWP,
-                             uint8_t dci_fields_sizes[NBR_NR_DCI_FIELDS][NBR_NR_FORMATS]){
-#ifdef NR_PDCCH_DCI_DEBUG
-    printf("\t\t<-NR_PDCCH_DCI_DEBUG (nr_dci_format_size)-> crc_scrambled=%d, pusch_alloc_list=%d, n_RB_ULBWP=%d, n_RB_DLBWP=%d\n",crc_scrambled,pusch_alloc_list,n_RB_ULBWP,n_RB_DLBWP);
-#endif
-
-/*
- * Formats 0_1, not completely implemented. See (*)
- */
-// format {0_0,0_1,1_0,1_1,2_0,2_1,2_2,2_3} according to 38.212 Section 7.3.1
-/*
-#define NBR_NR_FORMATS         8
-#define NBR_NR_DCI_FIELDS     56
-
-#define IDENTIFIER_DCI_FORMATS           0
-#define CARRIER_IND                      1
-#define SUL_IND_0_1                      2
-#define SLOT_FORMAT_IND                  3
-#define PRE_EMPTION_IND                  4
-#define TPC_CMD_NUMBER                   5
-#define BLOCK_NUMBER                     6
-#define BANDWIDTH_PART_IND               7
-#define SHORT_MESSAGE_IND                8
-#define SHORT_MESSAGES                   9
-#define FREQ_DOM_RESOURCE_ASSIGNMENT_UL 10
-#define FREQ_DOM_RESOURCE_ASSIGNMENT_DL 11
-#define TIME_DOM_RESOURCE_ASSIGNMENT    12
-#define VRB_TO_PRB_MAPPING              13
-#define PRB_BUNDLING_SIZE_IND           14
-#define RATE_MATCHING_IND               15
-#define ZP_CSI_RS_TRIGGER               16
-#define FREQ_HOPPING_FLAG               17
-#define TB1_MCS                         18
-#define TB1_NDI                         19
-#define TB1_RV                          20
-#define TB2_MCS                         21
-#define TB2_NDI                         22
-#define TB2_RV                          23
-#define MCS                             24
-#define NDI                             25
-#define RV                              26
-#define HARQ_PROCESS_NUMBER             27
-#define DAI_                            28
-#define FIRST_DAI                       29
-#define SECOND_DAI                      30
-#define TB_SCALING                      31
-#define TPC_PUSCH                       32
-#define TPC_PUCCH                       33
-#define PUCCH_RESOURCE_IND              34
-#define PDSCH_TO_HARQ_FEEDBACK_TIME_IND 35
-//#define SHORT_MESSAGE_IND             33
-#define SRS_RESOURCE_IND                36
-#define PRECOD_NBR_LAYERS               37
-#define ANTENNA_PORTS                   38
-#define TCI                             39
-#define SRS_REQUEST                     40
-#define TPC_CMD_NUMBER_FORMAT2_3        41
-#define CSI_REQUEST                     42
-#define CBGTI                           43
-#define CBGFI                           44
-#define PTRS_DMRS                       45
-#define BETA_OFFSET_IND                 46
-#define DMRS_SEQ_INI                    47
-#define UL_SCH_IND                      48
-#define PADDING_NR_DCI                  49
-#define SUL_IND_0_0                     50
-#define RA_PREAMBLE_INDEX               51
-#define SUL_IND_1_0                     52
-#define SS_PBCH_INDEX                   53
-#define PRACH_MASK_INDEX                54
-#define RESERVED_NR_DCI                 55
-*/
-  //uint8_t pusch_alloc_list=1;
-  // number of ZP CSI-RS resource sets in the higher layer parameter [ZP-CSI-RS-ResourceConfigList]
-  uint8_t n_zp = 1;
-  uint8_t n_SRS=1;
-  // for PUSCH hopping with resource allocation type 1
-  //      n_UL_hopping = 1 if the higher layer parameter frequencyHoppingOffsetLists contains two  offset values
-  //      n_UL_hopping = 2 if the higher layer parameter frequencyHoppingOffsetLists contains four offset values
-  uint8_t n_UL_hopping=0;
-  uint8_t dci_field_size_table [NBR_NR_DCI_FIELDS][NBR_NR_FORMATS] = { // This table contains the number of bits for each field (row) contained in each dci format (column).
-                                                                       // The values of the variables indicate field sizes in number of bits
-//Format0_0                     Format0_1                      Format1_0                      Format1_1             Formats2_0/1/2/3
-{1,                             1,                             (((crc_scrambled == _p_rnti) || (crc_scrambled == _si_rnti) || (crc_scrambled == _ra_rnti)) ? 0:1),
-                                                                                              1,                             0,0,0,0}, // 0  IDENTIFIER_DCI_FORMATS:
-{0,                             3,                             0,                             3,                             0,0,0,0}, // 1  CARRIER_IND: 0 or 3 bits, as defined in Subclause x.x of [5, TS38.213]
-{0,                             0,                             0,                             0,                             0,0,0,0}, // 2  SUL_IND_0_1:
-{0,                             0,                             0,                             0,                             1,0,0,0}, // 3  SLOT_FORMAT_IND: size of DCI format 2_0 is configurable by higher layers up to 128 bits, according to Subclause 11.1.1 of [5, TS 38.213]
-{0,                             0,                             0,                             0,                             0,1,0,0}, // 4  PRE_EMPTION_IND: size of DCI format 2_1 is configurable by higher layers up to 126 bits, according to Subclause 11.2 of [5, TS 38.213]. Each pre-emption indication is 14 bits
-{0,                             0,                             0,                             0,                             0,0,1,0}, // 5  TPC_CMD_NUMBER: The parameter xxx provided by higher layers determines the index to the TPC command number for an UL of a cell. Each TPC command number is 2 bits
-{0,                             0,                             0,                             0,                             0,0,0,1}, // 6  BLOCK_NUMBER: starting position of a block is determined by the parameter startingBitOfFormat2_3
-{0,                             ceil(log2(n_RB_ULBWP)),        0,                             ceil(log2(n_RB_ULBWP)),        0,0,0,0}, // 7  BANDWIDTH_PART_IND:
-{0,                             0,                             ((crc_scrambled == _p_rnti) ? 2:0),
-                                                                                              0,                             0,0,0,0}, // 8  SHORT_MESSAGE_IND 2 bits if crc scrambled with P-RNTI
-{0,                             0,                             ((crc_scrambled == _p_rnti) ? 8:0),
-                                                                                              0,                             0,0,0,0}, // 9  SHORT_MESSAGES 8 bit8 if crc scrambled with P-RNTI
-{(ceil(log2(n_RB_ULBWP*(n_RB_ULBWP+1)/2)))-n_UL_hopping,
-                                (ceil(log2(n_RB_ULBWP*(n_RB_ULBWP+1)/2)))-n_UL_hopping,
-                                                               0,                             0,                             0,0,0,0}, // 10 FREQ_DOM_RESOURCE_ASSIGNMENT_UL: PUSCH hopping with resource allocation type 1 not considered
-                                                                                                                                       //    (NOTE 1) If DCI format 0_0 is monitored in common search space
-                                                                                                                                       //    and if the number of information bits in the DCI format 0_0 prior to padding
-                                                                                                                                       //    is larger than the payload size of the DCI format 1_0 monitored in common search space
-                                                                                                                                       //    the bitwidth of the frequency domain resource allocation field in the DCI format 0_0
-                                                                                                                                       //    is reduced such that the size of DCI format 0_0 equals to the size of the DCI format 1_0
-{0,                             0,                             ceil(log2(n_RB_DLBWP*(n_RB_DLBWP+1)/2)),
-                                                                                              ceil(log2(n_RB_DLBWP*(n_RB_DLBWP+1)/2)),
-                                                                                                                             0,0,0,0}, // 11 FREQ_DOM_RESOURCE_ASSIGNMENT_DL:
-{4,                             log2(pusch_alloc_list),        4,                             log2(pusch_alloc_list),        0,0,0,0}, // 12 TIME_DOM_RESOURCE_ASSIGNMENT: 0, 1, 2, 3, or 4 bits as defined in Subclause 6.1.2.1 of [6, TS 38.214]. The bitwidth for this field is determined as log2(I) bits,
-                                                                                                                                       //    where I the number of entries in the higher layer parameter pusch-AllocationList
-{0,                             1,                             1,                             1,                             0,0,0,0}, // 13 VRB_TO_PRB_MAPPING: 0 bit if only resource allocation type 0
-{0,                             0,                             0,                             1,                             0,0,0,0}, // 14 PRB_BUNDLING_SIZE_IND:0 bit if the higher layer parameter PRB_bundling is not configured or is set to 'static', or 1 bit if the higher layer parameter PRB_bundling is set to 'dynamic' according to Subclause 5.1.2.3 of [6, TS 38.214]
-{0,                             0,                             0,                             2,                             0,0,0,0}, // 15 RATE_MATCHING_IND: 0, 1, or 2 bits according to higher layer parameter rate-match-PDSCH-resource-set
-{0,                             0,                             0,                             log2(n_zp)+1,                  0,0,0,0}, // 16 ZP_CSI_RS_TRIGGER:
-{1,                             1,                             0,                             0,                             0,0,0,0}, // 17 FREQ_HOPPING_FLAG: 0 bit if only resource allocation type 0
-{0,                             0,                             0,                             5,                             0,0,0,0}, // 18 TB1_MCS:
-{0,                             0,                             0,                             1,                             0,0,0,0}, // 19 TB1_NDI:
-{0,                             0,                             0,                             2,                             0,0,0,0}, // 20 TB1_RV:
-{0,                             0,                             0,                             5,                             0,0,0,0}, // 21 TB2_MCS:
-{0,                             0,                             0,                             1,                             0,0,0,0}, // 22 TB2_NDI:
-{0,                             0,                             0,                             2,                             0,0,0,0}, // 23 TB2_RV:
-{5,                             5,                             5,                             0,                             0,0,0,0}, // 24 MCS:
-{1,                             1,                             (crc_scrambled == _c_rnti)?1:0,0,                             0,0,0,0}, // 25 NDI:
-{2,                             2,                             (((crc_scrambled == _c_rnti) || (crc_scrambled == _si_rnti)) ? 2:0),
-                                                                                              0,                             0,0,0,0}, // 26 RV:
-{4,                             4,                             (crc_scrambled == _c_rnti)?4:0,4,                             0,0,0,0}, // 27 HARQ_PROCESS_NUMBER:
-{0,                             0,                             (crc_scrambled == _c_rnti)?2:0,2,                             0,0,0,0}, // 28 DAI: For format1_1: 4 if more than one serving cell are configured in the DL and the higher layer parameter HARQ-ACK-codebook=dynamic, where the 2 MSB bits are the counter DAI and the 2 LSB bits are the total DAI
-                                                                                                                                       //    2 if one serving cell is configured in the DL and the higher layer parameter HARQ-ACK-codebook=dynamic, where the 2 bits are the counter DAI
-                                                                                                                                       //    0 otherwise
-{0,                             2,                             0,                             0,                             0,0,0,0}, // 29 FIRST_DAI: (1 or 2 bits) 1 bit for semi-static HARQ-ACK // 2 bits for dynamic HARQ-ACK codebook with single HARQ-ACK codebook
-{0,                             2,                             0,                             0,                             0,0,0,0}, // 30 SECOND_DAI: (0 or 2 bits) 2 bits for dynamic HARQ-ACK codebook with two HARQ-ACK sub-codebooks // 0 bits otherwise
-{0,                             0,                             (((crc_scrambled == _p_rnti) || (crc_scrambled == _ra_rnti)) ? 2:0),
-                                                                                              0,                             0,0,0,0}, // 31 TB_SCALING
-{2,                             2,                             0,                             0,                             0,0,0,0}, // 32 TPC_PUSCH:
-{0,                             0,                             (crc_scrambled == _c_rnti)?2:0,2,                             0,0,0,0}, // 33 TPC_PUCCH:
-{0,                             0,                             (crc_scrambled == _c_rnti)?3:0,3,                             0,0,0,0}, // 34 PUCCH_RESOURCE_IND:
-{0,                             0,                             (crc_scrambled == _c_rnti)?3:0,3,                             0,0,0,0}, // 35 PDSCH_TO_HARQ_FEEDBACK_TIME_IND:
-{0,                             log2(n_SRS),                   0,                             0,                             0,0,0,0}, // 36 SRS_RESOURCE_IND:
-{0,                             0,                             0,                             0,                             0,0,0,0}, // 37 PRECOD_NBR_LAYERS:
-{0,                             0,                             0,                             0,                             0,0,0,0}, // 38 ANTENNA_PORTS:
-{0,                             0,                             0,                             3,                             0,0,0,0}, // 39 TCI: 0 bit if higher layer parameter tci-PresentInDCI is not enabled; otherwise 3 bits
-{0,                             3,                             0,                             0,                             0,0,0,2}, // 40 SRS_REQUEST:
-{0,                             0,                             0,                             0,                             0,0,0,2}, // 41 TPC_CMD_NUMBER_FORMAT2_3:
-{0,                             6,                             0,                             0,                             0,0,0,0}, // 42 CSI_REQUEST:
-{0,                             8,                             0,                             8,                             0,0,0,0}, // 43 CBGTI: 0, 2, 4, 6, or 8 bits determined by higher layer parameter maxCodeBlockGroupsPerTransportBlock for the PDSCH
-{0,                             0,                             0,                             1,                             0,0,0,0}, // 44 CBGFI: 0 or 1 bit determined by higher layer parameter codeBlockGroupFlushIndicator
-{0,                             2,                             0,                             0,                             0,0,0,0}, // 45 PTRS_DMRS:
-{0,                             2,                             0,                             0,                             0,0,0,0}, // 46 BETA_OFFSET_IND:
-{0,                             1,                             0,                             1,                             0,0,0,0}, // 47 DMRS_SEQ_INI: 1 bit if the cell has two ULs and the number of bits for DCI format 1_0 before padding
-                                                                                                                                       //    is larger than the number of bits for DCI format 0_0 before padding; 0 bit otherwise
-{0,                             1,                             0,                             0,                             0,0,0,0}, // 48 UL_SCH_IND: value of "1" indicates UL-SCH shall be transmitted on the PUSCH and a value of "0" indicates UL-SCH shall not be transmitted on the PUSCH
-{0,                             0,                             0,                             0,                             0,0,0,0}, // 49 PADDING_NR_DCI:
-                                                                                                                                       //    (NOTE 2) If DCI format 0_0 is monitored in common search space
-                                                                                                                                       //    and if the number of information bits in the DCI format 0_0 prior to padding
-                                                                                                                                       //    is less than the payload size of the DCI format 1_0 monitored in common search space
-                                                                                                                                       //    zeros shall be appended to the DCI format 0_0
-                                                                                                                                       //    until the payload size equals that of the DCI format 1_0
-{0,                             0,                             0,                             0,                             0,0,0,0}, // 50 SUL_IND_0_0:
-{0,                             0,                             0,                             0,                             0,0,0,0}, // 51 RA_PREAMBLE_INDEX (random access procedure initiated by a PDCCH order not implemented, FIXME!!!)
-{0,                             0,                             0,                             0,                             0,0,0,0}, // 52 SUL_IND_1_0 (random access procedure initiated by a PDCCH order not implemented, FIXME!!!)
-{0,                             0,                             0,                             0,                             0,0,0,0}, // 53 SS_PBCH_INDEX (random access procedure initiated by a PDCCH order not implemented, FIXME!!!)
-{0,                             0,                             0,                             0,                             0,0,0,0}, // 54 PRACH_MASK_INDEX (random access procedure initiated by a PDCCH order not implemented, FIXME!!!)
-{0,                             0,                             ((crc_scrambled == _p_rnti)?6:(((crc_scrambled == _si_rnti) || (crc_scrambled == _ra_rnti))?16:0)),
-                                                                                              0,                             0,0,0,0}  // 55 RESERVED_NR_DCI
-};
-
-// NOTE 1: adjustments in freq_dom_resource_assignment_UL to be done if necessary
-// NOTE 2: adjustments in padding to be done if necessary
-
-uint8_t dci_size [8] = {0,0,0,0,0,0,0,0}; // will contain size for each format
-
-  for (int i=0 ; i<NBR_NR_FORMATS ; i++) {
-//#ifdef NR_PDCCH_DCI_DEBUG
-//  printf("\t\t<-NR_PDCCH_DCI_DEBUG (nr_dci_format_size)-> i=%d, j=%d\n", i, j);
-//#endif
-    for (int j=0; j<NBR_NR_DCI_FIELDS; j++) {
-      dci_size [i] = dci_size [i] + dci_field_size_table[j][i]; // dci_size[i] contains the size in bits of the dci pdu format i
-      //if (i==(int)format-15) {                                  // (int)format-15 indicates the position of each format in the table (e.g. format1_0=17 -> position in table is 2)
-      dci_fields_sizes[j][i] = dci_field_size_table[j][i];       // dci_fields_sizes[j] contains the sizes of each field (j) for a determined format i
-      //}
-    }
-    #ifdef NR_PDCCH_DCI_DEBUG
-      printf("\t\t<-NR_PDCCH_DCI_DEBUG (nr_dci_format_size) dci_size[%d]=%d for n_RB_ULBWP=%d\n",
-             i,dci_size[i],n_RB_ULBWP);
-    #endif
-  }
-#ifdef NR_PDCCH_DCI_DEBUG
-  printf("\t\t<-NR_PDCCH_DCI_DEBUG (nr_dci_format_size) dci_fields_sizes[][] = { \n");
-  for (int j=0; j<NBR_NR_DCI_FIELDS; j++){
-    printf("\t\t");
-    for (int i=0; i<NBR_NR_FORMATS ; i++) printf("%d\t",dci_fields_sizes[j][i]);
-    printf("\n");
-  }
-  printf(" }\n");
-  printf("\n\t\t<-NR_PDCCH_DCI_DEBUG (nr_dci_format_size) dci_size[0]=%d, dci_size[2]=%d\n",dci_size[0],dci_size[2]);
-#endif
-
-//  if ((format == format0_0) || (format == format1_0)) {
-  // According to Section 7.3.1.1.1 in TS 38.212
-  // If DCI format 0_0 is monitored in common search space and if the number of information bits in the DCI format 0_0 prior to padding
-  // is less than the payload size of the DCI format 1_0 monitored in common search space for scheduling the same serving cell,
-  // zeros shall be appended to the DCI format 0_0 until the payload size equals that of the DCI format 1_0.
-  if (dci_size[0] < dci_size[2]) { // '0' corresponding to index for format0_0 and '2' corresponding to index of format1_0
-    //if (format == format0_0) {
-    dci_fields_sizes[PADDING_NR_DCI][0] = dci_size[2] - dci_size[0];
-    dci_size[0] = dci_size[2];
-    #ifdef NR_PDCCH_DCI_DEBUG
-      printf("\t\t<-NR_PDCCH_DCI_DEBUG (nr_dci_format_size) new dci_size[format0_0]=%d\n",dci_size[0]);
-    #endif
-    //}
-  }
-  // If DCI format 0_0 is monitored in common search space and if the number of information bits in the DCI format 0_0 prior to padding
-  // is larger than the payload size of the DCI format 1_0 monitored in common search space for scheduling the same serving cell,
-  // the bitwidth of the frequency domain resource allocation field in the DCI format 0_0 is reduced
-  // such that the size of DCI format 0_0 equals to the size of the DCI format 1_0..
-  if (dci_size[0] > dci_size[2]) {
-    //if (format == format0_0) {
-    dci_fields_sizes[FREQ_DOM_RESOURCE_ASSIGNMENT_UL][0] -= (dci_size[0] - dci_size[2]);
-    dci_size[0] = dci_size[2];
-    #ifdef NR_PDCCH_DCI_DEBUG
-      printf("\t\t<-NR_PDCCH_DCI_DEBUG (nr_dci_format_size) new dci_size[format0_0]=%d\n",dci_size[0]);
-    #endif
-    //}
-  }
-//  }
-  #ifdef NR_PDCCH_DCI_DEBUG
-    printf("\t\t<-NR_PDCCH_DCI_DEBUG (nr_dci_format_size) dci_fields_sizes[][] = { \n");
-    for (int j=0; j<NBR_NR_DCI_FIELDS; j++){
-      printf("\t\t");
-      for (int i=0; i<NBR_NR_FORMATS ; i++) printf("%d\t",dci_fields_sizes[j][i]);
-=======
->>>>>>> cfef9ef0
-      printf("\n");
-    }
-/*
-		 if ( agregationLevel != 0xFF &&
-		 (format_c == format0 && m==0 && si_rnti != SI_RNTI))
-		 {
-		 //Only valid for OAI : Save some processing time when looking for DCI format0. From the log we see the DCI only on candidate 0.
-		 return;
-		 }
-		 */
-  } // candidate loop
-  #ifdef NR_PDCCH_DCI_DEBUG
-    printf("\t\t<-NR_PDCCH_DCI_DEBUG (nr_dci_decoding_procedure0)-> end candidate loop\n");
-  #endif
-}
-
-#endif
-
-
-<<<<<<< HEAD
-uint8_t nr_dci_decoding_procedure(int s,
-                                  int p,
-                                  PHY_VARS_NR_UE *ue,
-                                  NR_DCI_ALLOC_t *dci_alloc,
-                                  NR_SEARCHSPACE_TYPE_t searchSpacetype,
-                                  int16_t eNB_id,
-                                  uint8_t nr_tti_rx,
-                                  uint8_t dci_fields_sizes_cnt[MAX_NR_DCI_DECODED_SLOT][NBR_NR_DCI_FIELDS][NBR_NR_FORMATS],
-                                  uint16_t n_RB_ULBWP,
-                                  uint16_t n_RB_DLBWP,
-                                  crc_scrambled_t *crc_scrambled,
-                                  format_found_t *format_found) {
-//                                  uint8_t dci_fields_sizes[NBR_NR_DCI_FIELDS][NBR_NR_FORMATS],
-
-  #ifdef NR_PDCCH_DCI_DEBUG
-    printf("\t<-NR_PDCCH_DCI_DEBUG (nr_dci_decoding_procedure) nr_tti_rx=%d n_RB_ULBWP=%d n_RB_DLBWP=%d format_found=%d\n",
-            nr_tti_rx,n_RB_ULBWP,n_RB_DLBWP,*format_found);
-  #endif
-
-  int do_common = (int)searchSpacetype;
-  uint8_t dci_fields_sizes[NBR_NR_DCI_FIELDS][NBR_NR_FORMATS];
-  crc_scrambled_t crc_scrambled_ = *crc_scrambled;
-  format_found_t format_found_   = *format_found;
-  uint8_t dci_cnt = 0, old_dci_cnt = 0;
-  uint32_t CCEmap0 = 0, CCEmap1 = 0, CCEmap2 = 0;
-
-  NR_UE_PDCCH **pdcch_vars = ue->pdcch_vars[ue->current_thread_id[nr_tti_rx]];
-  NR_UE_PDCCH *pdcch_vars2 = ue->pdcch_vars[ue->current_thread_id[nr_tti_rx]][eNB_id];
-  NR_DL_FRAME_PARMS *frame_parms = &ue->frame_parms;
-  t_nrPolar_paramsPtr *nrPolar_params = &ue->nrPolar_params;
-  uint8_t mi;// = get_mi(&ue->frame_parms, nr_tti_rx);
-  // we need to initialize this values as crc is going to be compared with them
-  //uint16_t c_rnti=pdcch_vars[eNB_id]->crnti;
-  uint16_t c_rnti=pdcch_vars2->crnti; //to be removed FIXME!!!
-  printf("c_rnti=%d\n",c_rnti);
-  uint16_t cs_rnti,new_rnti,tc_rnti;
-  uint16_t p_rnti=P_RNTI;
-  uint16_t si_rnti=SI_RNTI;
-  uint16_t ra_rnti=99;
-  uint16_t sp_csi_rnti,sfi_rnti,int_rnti,tpc_pusch_rnti,tpc_pucch_rnti,tpc_srs_rnti; //FIXME
-  uint16_t crc_scrambled_values[13] = {c_rnti,cs_rnti,new_rnti,tc_rnti,p_rnti,si_rnti,ra_rnti,sp_csi_rnti,sfi_rnti,int_rnti,tpc_pusch_rnti,tpc_pucch_rnti,tpc_srs_rnti};
-=======
-
-
->>>>>>> cfef9ef0
-
-/*void dci_decoding_procedure0(NR_UE_PDCCH **pdcch_vars,
-                             int do_common,
-                             dci_detect_mode_t mode,
-                             uint8_t nr_tti_rx,
-                             DCI_ALLOC_t *dci_alloc,
-                             int16_t eNB_id,
-                             uint8_t current_thread_id,
-                             NR_DL_FRAME_PARMS *frame_parms,
-                             uint8_t mi,
-                             uint16_t si_rnti,
-                             uint16_t ra_rnti,
-                             uint16_t p_rnti,
-                             uint8_t L,
-                             uint8_t format_si,
-                             uint8_t format_p,
-                             uint8_t format_ra,
-                             uint8_t format_c,
-                             uint8_t sizeof_bits,
-                             uint8_t sizeof_bytes,
-                             uint8_t *dci_cnt,
-                             uint8_t *format0_found,
-                             uint8_t *format_c_found,
-                             uint32_t *CCEmap0,
-                             uint32_t *CCEmap1,
-                             uint32_t *CCEmap2)
-{
-
-  uint16_t crc,CCEind,nCCE;
-  uint32_t *CCEmap=NULL,CCEmap_mask=0;
-  int L2=(1<<L);
-  unsigned int Yk,nb_candidates = 0,i,m;
-  unsigned int CCEmap_cand;
-#ifdef NR_PDCCH_DCI_DEBUG
-    printf("\t\t<-NR_PDCCH_DCI_DEBUG (dci_decoding_procedure0)-> \n");
-#endif
-  nCCE = get_nCCE(pdcch_vars[eNB_id]->num_pdcch_symbols,frame_parms,mi);
-
-<<<<<<< HEAD
-  NR_UE_SEARCHSPACE_CSS_DCI_FORMAT_t css_dci_format = pdcch_vars2->searchSpace[s].searchSpaceType.common_dci_formats;       //FIXME!!!
-  NR_UE_SEARCHSPACE_USS_DCI_FORMAT_t uss_dci_format = pdcch_vars2->searchSpace[s].searchSpaceType.ue_specific_dci_formats;  //FIXME!!!
-=======
-  if (nCCE > get_nCCE(3,frame_parms,1)) {
-    LOG_D(PHY,"skip DCI decoding: nCCE=%d > get_nCCE(3,frame_parms,1)=%d\n", nCCE, get_nCCE(3,frame_parms,1));
-    return;
-  }
->>>>>>> cfef9ef0
-
-  if (nCCE<L2) {
-    LOG_D(PHY,"skip DCI decoding: nCCE=%d < L2=%d\n", nCCE, L2);
-    return;
-  }
-
-  if (mode == NO_DCI) {
-    LOG_D(PHY, "skip DCI decoding: expect no DCIs at nr_tti_rx %d\n", nr_tti_rx);
-    return;
-  }
-
-<<<<<<< HEAD
-  #ifdef NR_PDCCH_DCI_DEBUG
-    printf("\t<-NR_PDCCH_DCI_DEBUG (nr_dci_decoding_procedure)-> searSpaceType=%d\n",do_common);
-    if (do_common==0) {
-      printf("\t<-NR_PDCCH_DCI_DEBUG (nr_dci_decoding_procedure)-> css_dci_format=%d\n",css_dci_format);
-    } else {
-      printf("\t<-NR_PDCCH_DCI_DEBUG (nr_dci_decoding_procedure)-> uss_dci_format=%d\n",uss_dci_format);
-    }
-  #endif
-  
-  
-  // A set of PDCCH candidates for a UE to monitor is defined in terms of PDCCH search spaces
-  if (do_common==0) { // COMMON SearchSpaceType assigned to current SearchSpace/CORESET
-    // Type0-PDCCH  common search space for a DCI format with CRC scrambled by a SI-RNTI
-               // number of consecutive resource blocks and a number of consecutive symbols for
-               // the control resource set of the Type0-PDCCH common search space from
-               // the four most significant bits of RMSI-PDCCH-Config as described in Tables 13-1 through 13-10
-               // and determines PDCCH monitoring occasions
-               // from the four least significant bits of RMSI-PDCCH-Config,
-               // included in MasterInformationBlock, as described in Tables 13-11 through 13-15
-    // Type0A-PDCCH common search space for a DCI format with CRC scrambled by a SI-RNTI
-    // Type1-PDCCH  common search space for a DCI format with CRC scrambled by a RA-RNTI, or a TC-RNTI, or a C-RNTI
-    // Type2-PDCCH  common search space for a DCI format with CRC scrambled by a P-RNTI
-    if (css_dci_format == cformat0_0_and_1_0) {
-      // 38.213 v15.1.0 Table 10.1-1: CCE aggregation levels and maximum number of PDCCH candidates per CCE
-      // aggregation level for Type0/Type0A/Type2-PDCCH common search space
-      //   CCE Aggregation Level    Number of Candidates
-      //           4                       4
-      //           8                       2
-      //           16                      1
-      // FIXME
-      // We shall consider Table 10.1-1 to calculate the blind decoding only for Type0/Type0A/Type2-PDCCH
-      // Shall we consider the nrofCandidates in SearSpace IE that considers Aggregation Levels 1,2,4,8,16? Our implementation considers Table 10.1-1
-=======
-  if (do_common == 1) {
-    nb_candidates = (L2==4) ? 4 : 2;
-    Yk=0;
-  } else {
-    // Find first available in ue specific search space
-    // according to procedure in Section 9.1.1 of 36.213 (v. 8.6)
-    // compute Yk
-    Yk = (unsigned int)pdcch_vars[eNB_id]->crnti;
->>>>>>> cfef9ef0
-
-    for (i=0; i<=nr_tti_rx; i++)
-      Yk = (Yk*39827)%65537;
-
-<<<<<<< HEAD
-      // for format0_0 and format1_0, first we calculate dci pdu size
-      format_0_0_1_0_size_bits = nr_dci_format_size(_c_rnti,16,n_RB_ULBWP,n_RB_DLBWP,dci_fields_sizes);
-      format_0_0_1_0_size_bytes = (format_0_0_1_0_size_bits%8 == 0) ? (uint8_t)floor(format_0_0_1_0_size_bits/8) : (uint8_t)(floor(format_0_0_1_0_size_bits/8) + 1);
-      #ifdef NR_PDCCH_DCI_DEBUG
-        printf("\t<-NR_PDCCH_DCI_DEBUG (nr_dci_decoding_procedure)-> calculating dci format size for common searchSpaces with format css_dci_format=%d, format_0_0_1_0_size_bits=%d, format_0_0_1_0_size_bytes=%d\n",
-                css_dci_format,format_0_0_1_0_size_bits,format_0_0_1_0_size_bytes);
-      #endif
-#if 0
-      // for aggregation level 4. The number of candidates (L2=4) will be calculated in function nr_dci_decoding_procedure0
-      #ifdef NR_PDCCH_DCI_DEBUG
-        printf("\t<-NR_PDCCH_DCI_DEBUG (nr_dci_decoding_procedure)-> common searchSpaces with format css_dci_format=%d and aggregation_level=%d\n",
-                css_dci_format,(1<<2));
-      #endif
-      old_dci_cnt = dci_cnt;
-      nr_dci_decoding_procedure0(s,p,pdcch_vars, 1, nr_tti_rx, dci_alloc, eNB_id, ue->current_thread_id[nr_tti_rx], frame_parms,nrPolar_params, mi,
-                crc_scrambled_values, 2,
-                cformat0_0_and_1_0, uformat0_0_and_1_0,
-                format_0_0_1_0_size_bits, format_0_0_1_0_size_bytes, &dci_cnt,
-                &crc_scrambled_, &format_found_, &CCEmap0, &CCEmap1, &CCEmap2);
-      if (dci_cnt != old_dci_cnt){
-        format_0_0_1_0_size_bits = nr_dci_format_size(crc_scrambled_,16,n_RB_ULBWP,n_RB_DLBWP,dci_fields_sizes); // after decoding dci successfully we recalculate dci pdu size with correct crc scrambled to get the right field sizes
-        old_dci_cnt = dci_cnt;
-        for (int i=0; i<NBR_NR_DCI_FIELDS; i++)
-          for (int j=0; j<NBR_NR_FORMATS; j++)
-            dci_fields_sizes_cnt[dci_cnt-1][i][j]=dci_fields_sizes[i][j];
-      }
-#endif
-      // for aggregation level 8. The number of candidates (L2=8) will be calculated in function nr_dci_decoding_procedure0
-      #ifdef NR_PDCCH_DCI_DEBUG
-        printf("\t<-NR_PDCCH_DCI_DEBUG (nr_dci_decoding_procedure)-> common searchSpaces with format css_dci_format=%d and aggregation_level=%d\n",
-                css_dci_format,(1<<3));
-      #endif
-      old_dci_cnt = dci_cnt;
-      nr_dci_decoding_procedure0(s,p,pdcch_vars, 1, nr_tti_rx, dci_alloc, eNB_id, ue->current_thread_id[nr_tti_rx], frame_parms, nrPolar_params,mi,
-                crc_scrambled_values, 3,
-                cformat0_0_and_1_0, uformat0_0_and_1_0,
-                format_0_0_1_0_size_bits, format_0_0_1_0_size_bytes, &dci_cnt,
-                &crc_scrambled_, &format_found_, &CCEmap0, &CCEmap1, &CCEmap2);
-      if (dci_cnt != old_dci_cnt){
-        format_0_0_1_0_size_bits = nr_dci_format_size(crc_scrambled_,16,n_RB_ULBWP,n_RB_DLBWP,dci_fields_sizes); // after decoding dci successfully we recalculate dci pdu size with correct crc scrambled to get the right field sizes
-        old_dci_cnt = dci_cnt;
-        for (int i=0; i<NBR_NR_DCI_FIELDS; i++)
-          for (int j=0; j<NBR_NR_FORMATS; j++)
-            dci_fields_sizes_cnt[dci_cnt-1][i][j]=dci_fields_sizes[i][j];
-      }
-#if 0
-      // for aggregation level 16. The number of candidates (L2=16) will be calculated in function nr_dci_decoding_procedure0
-      #ifdef NR_PDCCH_DCI_DEBUG
-        printf("\t<-NR_PDCCH_DCI_DEBUG (nr_dci_decoding_procedure)-> common searchSpaces with format css_dci_format=%d and aggregation_level=%d\n",
-                css_dci_format,(1<<4));
-      #endif
-      old_dci_cnt = dci_cnt;
-      nr_dci_decoding_procedure0(s,p,pdcch_vars, 1, nr_tti_rx, dci_alloc, eNB_id, ue->current_thread_id[nr_tti_rx], frame_parms,nrPolar_params, mi,
-                crc_scrambled_values, 4,
-                cformat0_0_and_1_0, uformat0_0_and_1_0,
-                format_0_0_1_0_size_bits, format_0_0_1_0_size_bytes, &dci_cnt,
-                &crc_scrambled_, &format_found_, &CCEmap0, &CCEmap1, &CCEmap2);
-      if (dci_cnt != old_dci_cnt){
-        format_0_0_1_0_size_bits = nr_dci_format_size(crc_scrambled_,16,n_RB_ULBWP,n_RB_DLBWP,dci_fields_sizes); // after decoding dci successfully we recalculate dci pdu size with correct crc scrambled to get the right field sizes
-        old_dci_cnt = dci_cnt;
-        for (int i=0; i<NBR_NR_DCI_FIELDS; i++)
-          for (int j=0; j<NBR_NR_FORMATS; j++)
-            dci_fields_sizes_cnt[dci_cnt-1][i][j]=dci_fields_sizes[i][j];
-      }
-#endif
-    }
-
-    // Type3-PDCCH  common search space for a DCI format with CRC scrambled by INT-RNTI, or SFI-RNTI,
-    //    or TPC-PUSCH-RNTI, or TPC-PUCCH-RNTI, or TPC-SRS-RNTI, or C-RNTI, or CS-RNTI(s), or SP-CSI-RNTI
-    if (css_dci_format == cformat2_0) {
-      // for format2_0, first we calculate dci pdu size
-      format_2_0_size_bits = nr_dci_format_size(_sfi_rnti,0,n_RB_ULBWP,n_RB_DLBWP,dci_fields_sizes);
-      format_2_0_size_bytes = (format_2_0_size_bits%8 == 0) ? (uint8_t)floor(format_2_0_size_bits/8) : (uint8_t)(floor(format_2_0_size_bits/8) + 1);
-      #ifdef NR_PDCCH_DCI_DEBUG
-        printf("\t<-NR_PDCCH_DCI_DEBUG (nr_dci_decoding_procedure)-> calculating dci format size for common searchSpaces with format css_dci_format=%d, format2_0_size_bits=%d, format2_0_size_bytes=%d\n",
-                css_dci_format,format_2_0_size_bits,format_2_0_size_bytes);
-      #endif
-      // for aggregation level 1. The number of candidates (nrofCandidates-SFI) will be calculated in function nr_dci_decoding_procedure0
-      old_dci_cnt = dci_cnt;
-      nr_dci_decoding_procedure0(s,p,pdcch_vars, 1, nr_tti_rx, dci_alloc, eNB_id, ue->current_thread_id[nr_tti_rx], frame_parms, nrPolar_params,mi,
-                crc_scrambled_values, 0,
-                cformat2_0, uformat0_0_and_1_0,
-                format_2_0_size_bits, format_2_0_size_bytes, &dci_cnt,
-                &crc_scrambled_, &format_found_, &CCEmap0, &CCEmap1, &CCEmap2);
-      if (dci_cnt != old_dci_cnt){
-        old_dci_cnt = dci_cnt;
-        for (int i=0; i<NBR_NR_DCI_FIELDS; i++)
-          for (int j=0; j<NBR_NR_FORMATS; j++)
-            dci_fields_sizes_cnt[dci_cnt-1][i][j]=dci_fields_sizes[i][j];
-      }
-      // for aggregation level 2. The number of candidates (nrofCandidates-SFI) will be calculated in function nr_dci_decoding_procedure0
-      old_dci_cnt = dci_cnt;
-      nr_dci_decoding_procedure0(s,p,pdcch_vars, 1, nr_tti_rx, dci_alloc, eNB_id, ue->current_thread_id[nr_tti_rx], frame_parms, nrPolar_params,mi,
-                crc_scrambled_values, 1,
-                cformat2_0, uformat0_0_and_1_0,
-                format_2_0_size_bits, format_2_0_size_bytes, &dci_cnt,
-                &crc_scrambled_, &format_found_, &CCEmap0, &CCEmap1, &CCEmap2);
-      if (dci_cnt != old_dci_cnt){
-        old_dci_cnt = dci_cnt;
-        for (int i=0; i<NBR_NR_DCI_FIELDS; i++)
-          for (int j=0; j<NBR_NR_FORMATS; j++)
-            dci_fields_sizes_cnt[dci_cnt-1][i][j]=dci_fields_sizes[i][j];
-      }
-      // for aggregation level 4. The number of candidates (nrofCandidates-SFI) will be calculated in function nr_dci_decoding_procedure0
-      old_dci_cnt = dci_cnt;
-      nr_dci_decoding_procedure0(s,p,pdcch_vars, 1, nr_tti_rx, dci_alloc, eNB_id, ue->current_thread_id[nr_tti_rx], frame_parms,nrPolar_params, mi,
-                crc_scrambled_values, 2,
-                cformat2_0, uformat0_0_and_1_0,
-                format_2_0_size_bits, format_2_0_size_bytes, &dci_cnt,
-                &crc_scrambled_, &format_found_, &CCEmap0, &CCEmap1, &CCEmap2);
-      if (dci_cnt != old_dci_cnt){
-        old_dci_cnt = dci_cnt;
-        for (int i=0; i<NBR_NR_DCI_FIELDS; i++)
-          for (int j=0; j<NBR_NR_FORMATS; j++)
-            dci_fields_sizes_cnt[dci_cnt-1][i][j]=dci_fields_sizes[i][j];
-      }
-      // for aggregation level 8. The number of candidates (nrofCandidates-SFI) will be calculated in function nr_dci_decoding_procedure0
-      old_dci_cnt = dci_cnt;
-      nr_dci_decoding_procedure0(s,p,pdcch_vars, 1, nr_tti_rx, dci_alloc, eNB_id, ue->current_thread_id[nr_tti_rx], frame_parms,nrPolar_params, mi,
-                crc_scrambled_values, 3,
-                cformat2_0, uformat0_0_and_1_0,
-                format_2_0_size_bits, format_2_0_size_bytes, &dci_cnt,
-                &crc_scrambled_, &format_found_, &CCEmap0, &CCEmap1, &CCEmap2);
-      if (dci_cnt != old_dci_cnt){
-        old_dci_cnt = dci_cnt;
-        for (int i=0; i<NBR_NR_DCI_FIELDS; i++)
-          for (int j=0; j<NBR_NR_FORMATS; j++)
-            dci_fields_sizes_cnt[dci_cnt-1][i][j]=dci_fields_sizes[i][j];
-      }
-      // for aggregation level 16. The number of candidates (nrofCandidates-SFI) will be calculated in function nr_dci_decoding_procedure0
-      old_dci_cnt = dci_cnt;
-      nr_dci_decoding_procedure0(s,p,pdcch_vars, 1, nr_tti_rx, dci_alloc, eNB_id, ue->current_thread_id[nr_tti_rx], frame_parms, nrPolar_params,mi,
-                crc_scrambled_values, 4,
-                cformat2_0, uformat0_0_and_1_0,
-                format_2_0_size_bits, format_2_0_size_bytes, &dci_cnt,
-                &crc_scrambled_, &format_found_, &CCEmap0, &CCEmap1, &CCEmap2);
-      if (dci_cnt != old_dci_cnt){
-        old_dci_cnt = dci_cnt;
-        for (int i=0; i<NBR_NR_DCI_FIELDS; i++)
-          for (int j=0; j<NBR_NR_FORMATS; j++)
-            dci_fields_sizes_cnt[dci_cnt-1][i][j]=dci_fields_sizes[i][j];
-      }
-    }
-    if (css_dci_format == cformat2_1) {
-      // for format2_1, first we calculate dci pdu size
-      format_2_1_size_bits = nr_dci_format_size(_int_rnti,0,n_RB_ULBWP,n_RB_DLBWP,dci_fields_sizes);
-      format_2_1_size_bytes = (format_2_1_size_bits%8 == 0) ? (uint8_t)floor(format_2_1_size_bits/8) : (uint8_t)(floor(format_2_1_size_bits/8) + 1);
-      #ifdef NR_PDCCH_DCI_DEBUG
-        printf("\t<-NR_PDCCH_DCI_DEBUG (nr_dci_decoding_procedure)-> calculating dci format size for common searchSpaces with format css_dci_format=%d, format2_1_size_bits=%d, format2_1_size_bytes=%d\n",
-                css_dci_format,format_2_1_size_bits,format_2_1_size_bytes);
-      #endif
-    }
-    if (css_dci_format == cformat2_2) {
-      // for format2_2, first we calculate dci pdu size
-      format_2_2_size_bits = nr_dci_format_size(_tpc_pucch_rnti,0,n_RB_ULBWP,n_RB_DLBWP,dci_fields_sizes);
-      format_2_2_size_bytes = (format_2_2_size_bits%8 == 0) ? (uint8_t)floor(format_2_2_size_bits/8) : (uint8_t)(floor(format_2_2_size_bits/8) + 1);
-      #ifdef NR_PDCCH_DCI_DEBUG
-        printf("\t<-NR_PDCCH_DCI_DEBUG (nr_dci_decoding_procedure)-> calculating dci format size for common searchSpaces with format css_dci_format=%d, format2_2_size_bits=%d, format2_2_size_bytes=%d\n",
-                css_dci_format,format_2_2_size_bits,format_2_2_size_bytes);
-      #endif
-=======
-    Yk = Yk % (nCCE/L2);
-
-    switch (L2) {
-    case 1:
-    case 2:
-      nb_candidates = 6;
-      break;
-
-    case 4:
-    case 8:
-      nb_candidates = 2;
-      break;
-
-    default:
-      DevParam(L2, do_common, eNB_id);
-      break;
->>>>>>> cfef9ef0
-    }
-  }
-
-  //  for (CCEind=0;
-  //     CCEind<nCCE2;
-  //     CCEind+=(1<<L)) {
-
-  if (nb_candidates*L2 > nCCE)
-    nb_candidates = nCCE/L2;
-
-  for (m=0; m<nb_candidates; m++) {
-
-    CCEind = (((Yk+m)%(nCCE/L2))*L2);
-
-    if (CCEind<32)
-      CCEmap = CCEmap0;
-    else if (CCEind<64)
-      CCEmap = CCEmap1;
-    else if (CCEind<96)
-      CCEmap = CCEmap2;
-    else {
-      LOG_E(PHY,"Illegal CCEind %d (Yk %d, m %d, nCCE %d, L2 %d\n",CCEind,Yk,m,nCCE,L2);
-      mac_xface->macphy_exit("Illegal CCEind\n");
-      return; // not reached
-    }
-<<<<<<< HEAD
-  } else { // UE-SPECIFIC SearchSpaceType assigned to current SearchSpace/CORESET
-    // UE-specific search space for a DCI format with CRC scrambled by C-RNTI, or CS-RNTI(s), or SP-CSI-RNTI
-    if (uss_dci_format == uformat0_0_and_1_0) {
-      // for format0_0 and format1_0, first we calculate dci pdu size
-      format_0_0_1_0_size_bits = nr_dci_format_size(_c_rnti,16,n_RB_ULBWP,n_RB_DLBWP,dci_fields_sizes);
-      format_0_0_1_0_size_bytes = (format_0_0_1_0_size_bits%8 == 0) ? (uint8_t)floor(format_0_0_1_0_size_bits/8) : (uint8_t)(floor(format_0_0_1_0_size_bits/8) + 1);
-      #ifdef NR_PDCCH_DCI_DEBUG
-        printf("\t<-NR_PDCCH_DCI_DEBUG (nr_dci_decoding_procedure)-> calculating dci format size for UE-specific searchSpaces with format uss_dci_format=%d, format_0_0_1_0_size_bits=%d, format_0_0_1_0_size_bytes=%d\n",
-                css_dci_format,format_0_0_1_0_size_bits,format_0_0_1_0_size_bytes);
-      #endif
-      // blind decoding format0_0 for aggregation level 1. The number of candidates (nrofCandidates) will be calculated in function nr_dci_decoding_procedure0
-      #ifdef NR_PDCCH_DCI_DEBUG
-        printf("\t<-NR_PDCCH_DCI_DEBUG (nr_dci_decoding_procedure)-> ue-Specific searchSpaces with format uss_dci_format=%d and aggregation level 1, format_0_0_1_0_size_bits=%d, format_0_0_1_0_size_bytes=%d\n",
-                uss_dci_format,format_0_0_1_0_size_bits,format_0_0_1_0_size_bytes);
-      #endif
-      old_dci_cnt = dci_cnt;
-/*
- * To be removed, just for unitary testing
- */
-//#ifdef NR_PDCCH_DCI_DEBUG
-//      printf("\t<-NR_PDCCH_DCI_DEBUG (nr_dci_decoding_procedure)-> ### WE PROVOKE DCI DETECTION !!! ### old_dci_cnt=%d and dci_cnt=%d\n",
-//              old_dci_cnt,dci_cnt);
-//      dci_cnt++;
-//#endif
-/*
- * To be removed until here
- */
-      nr_dci_decoding_procedure0(s,p,pdcch_vars, 0, nr_tti_rx, dci_alloc, eNB_id, ue->current_thread_id[nr_tti_rx], frame_parms,nrPolar_params, mi,
-                crc_scrambled_values, 0,
-                cformat0_0_and_1_0, uformat0_0_and_1_0,
-                format_0_0_1_0_size_bits, format_0_0_1_0_size_bytes, &dci_cnt,
-                &crc_scrambled_, &format_found_, &CCEmap0, &CCEmap1, &CCEmap2);
-      if (dci_cnt != old_dci_cnt){
-        old_dci_cnt = dci_cnt;
-        for (int i=0; i<NBR_NR_DCI_FIELDS; i++)
-          for (int j=0; j<NBR_NR_FORMATS; j++){
-            dci_fields_sizes_cnt[dci_cnt-1][i][j]=dci_fields_sizes[i][j];
-/*
- * To be removed, just for unitary testing
- */
-//#ifdef NR_PDCCH_DCI_DEBUG
-//            printf("dci_fields_sizes_cnt(%d,0,1][%d][%d]=(%d,%d,%d)\t\tdci_fields_sizes[%d][%d]=(%d)\n",
-//              dci_cnt-1,i,j,dci_fields_sizes_cnt[dci_cnt-1][i][j],dci_fields_sizes_cnt[0][i][j],dci_fields_sizes_cnt[1][i][j],i,j,dci_fields_sizes[i][j]);
-//#endif
-/*
- * To be removed until here
- */
-          }
-      }
-      // blind decoding format0_0 for aggregation level 2. The number of candidates (nrofCandidates) will be calculated in function nr_dci_decoding_procedure0
-      #ifdef NR_PDCCH_DCI_DEBUG
-        printf("\t<-NR_PDCCH_DCI_DEBUG (nr_dci_decoding_procedure)-> ue-Specific searchSpaces with format uss_dci_format=%d and aggregation level 2, format_0_0_1_0_size_bits=%d, format_0_0_1_0_size_bytes=%d\n",
-                uss_dci_format,format_0_0_1_0_size_bits,format_0_0_1_0_size_bytes);
-      #endif
-      old_dci_cnt = dci_cnt;
-      nr_dci_decoding_procedure0(s,p,pdcch_vars, 0, nr_tti_rx, dci_alloc, eNB_id, ue->current_thread_id[nr_tti_rx], frame_parms,nrPolar_params, mi,
-                crc_scrambled_values, 1,
-                cformat0_0_and_1_0, uformat0_0_and_1_0,
-                format_0_0_1_0_size_bits, format_0_0_1_0_size_bytes, &dci_cnt,
-                &crc_scrambled_, &format_found_, &CCEmap0, &CCEmap1, &CCEmap2);
-      if (dci_cnt != old_dci_cnt){
-        old_dci_cnt = dci_cnt;
-        for (int i=0; i<NBR_NR_DCI_FIELDS; i++)
-          for (int j=0; j<NBR_NR_FORMATS; j++)
-            dci_fields_sizes_cnt[dci_cnt-1][i][j]=dci_fields_sizes[i][j];
-      }
-      // blind decoding format0_0 for aggregation level 4. The number of candidates (nrofCandidates) will be calculated in function nr_dci_decoding_procedure0
-      #ifdef NR_PDCCH_DCI_DEBUG
-        printf("\t<-NR_PDCCH_DCI_DEBUG (nr_dci_decoding_procedure)-> ue-Specific searchSpaces with format uss_dci_format=%d and aggregation level 4, format_0_0_1_0_size_bits=%d, format_0_0_1_0_size_bytes=%d\n",
-                uss_dci_format,format_0_0_1_0_size_bits,format_0_0_1_0_size_bytes);
-      #endif
-      old_dci_cnt = dci_cnt;
-      nr_dci_decoding_procedure0(s,p,pdcch_vars, 0, nr_tti_rx, dci_alloc, eNB_id, ue->current_thread_id[nr_tti_rx], frame_parms,nrPolar_params, mi,
-                crc_scrambled_values, 2,
-                cformat0_0_and_1_0, uformat0_0_and_1_0,
-                format_0_0_1_0_size_bits, format_0_0_1_0_size_bytes, &dci_cnt,
-                &crc_scrambled_, &format_found_, &CCEmap0, &CCEmap1, &CCEmap2);
-      if (dci_cnt != old_dci_cnt){
-        old_dci_cnt = dci_cnt;
-        for (int i=0; i<NBR_NR_DCI_FIELDS; i++)
-          for (int j=0; j<NBR_NR_FORMATS; j++)
-            dci_fields_sizes_cnt[dci_cnt-1][i][j]=dci_fields_sizes[i][j];
-      }
-      // blind decoding format0_0 for aggregation level 8. The number of candidates (nrofCandidates) will be calculated in function nr_dci_decoding_procedure0
-      #ifdef NR_PDCCH_DCI_DEBUG
-        printf("\t<-NR_PDCCH_DCI_DEBUG (nr_dci_decoding_procedure)-> ue-Specific searchSpaces with format uss_dci_format=%d and aggregation level 8, format_0_0_1_0_size_bits=%d, format_0_0_1_0_size_bytes=%d\n",
-                uss_dci_format,format_0_0_1_0_size_bits,format_0_0_1_0_size_bytes);
-      #endif
-      old_dci_cnt = dci_cnt;
-      nr_dci_decoding_procedure0(s,p,pdcch_vars, 0, nr_tti_rx, dci_alloc, eNB_id, ue->current_thread_id[nr_tti_rx], frame_parms, nrPolar_params,mi,
-                crc_scrambled_values, 3,
-                cformat0_0_and_1_0, uformat0_0_and_1_0,
-                format_0_0_1_0_size_bits, format_0_0_1_0_size_bytes, &dci_cnt,
-                &crc_scrambled_, &format_found_, &CCEmap0, &CCEmap1, &CCEmap2);
-      if (dci_cnt != old_dci_cnt){
-        old_dci_cnt = dci_cnt;
-        for (int i=0; i<NBR_NR_DCI_FIELDS; i++)
-          for (int j=0; j<NBR_NR_FORMATS; j++)
-            dci_fields_sizes_cnt[dci_cnt-1][i][j]=dci_fields_sizes[i][j];
-      }
-      // blind decoding format0_0 for aggregation level 16. The number of candidates (nrofCandidates) will be calculated in function nr_dci_decoding_procedure0
-      #ifdef NR_PDCCH_DCI_DEBUG
-        printf("\t<-NR_PDCCH_DCI_DEBUG (nr_dci_decoding_procedure)-> ue-Specific searchSpaces with format uss_dci_format=%d and aggregation level 16, format_0_0_1_0_size_bits=%d, format_0_0_1_0_size_bytes=%d\n",
-                uss_dci_format,format_0_0_1_0_size_bits,format_0_0_1_0_size_bytes);
-      #endif
-      old_dci_cnt = dci_cnt;
-      nr_dci_decoding_procedure0(s,p,pdcch_vars, 0, nr_tti_rx, dci_alloc, eNB_id, ue->current_thread_id[nr_tti_rx], frame_parms, nrPolar_params,mi,
-                crc_scrambled_values, 4,
-                cformat0_0_and_1_0, uformat0_0_and_1_0,
-                format_0_0_1_0_size_bits, format_0_0_1_0_size_bytes, &dci_cnt,
-                &crc_scrambled_, &format_found_, &CCEmap0, &CCEmap1, &CCEmap2);
-      if (dci_cnt != old_dci_cnt){
-        old_dci_cnt = dci_cnt;
-        for (int i=0; i<NBR_NR_DCI_FIELDS; i++)
-          for (int j=0; j<NBR_NR_FORMATS; j++)
-            dci_fields_sizes_cnt[dci_cnt-1][i][j]=dci_fields_sizes[i][j];
-      }
-=======
-
-    switch (L2) {
-    case 1:
-      CCEmap_mask = (1<<(CCEind&0x1f));
-      break;
-
-    case 2:
-      CCEmap_mask = (3<<(CCEind&0x1f));
-      break;
-
-    case 4:
-      CCEmap_mask = (0xf<<(CCEind&0x1f));
-      break;
-
-    case 8:
-      CCEmap_mask = (0xff<<(CCEind&0x1f));
-      break;
-
-    default:
-      LOG_E( PHY, "Illegal L2 value %d\n", L2 );
-      mac_xface->macphy_exit( "Illegal L2\n" );
-      return; // not reached
->>>>>>> cfef9ef0
     }
 
     CCEmap_cand = (*CCEmap)&CCEmap_mask;
