--- conflicted
+++ resolved
@@ -963,13 +963,8 @@
                                           currentPtrDCI);
 
         n_rnti = rel15->rnti;
-<<<<<<< HEAD
-	      LOG_D(PHY, "(%i.%i) dci indication (rnti %x,dci format %s,n_CCE %d,payloadSize %d)\n",
-                    proc->frame_rx, proc->nr_slot_rx,n_rnti,nr_dci_format_string[rel15->dci_format_options[k]],CCEind,dci_length);
-=======
         LOG_D(PHY, "(%i.%i) dci indication (rnti %x,dci format %s,n_CCE %d,payloadSize %d)\n",
               proc->frame_rx, proc->nr_slot_rx,n_rnti,nr_dci_format_string[rel15->dci_format_options[k]],CCEind,dci_length);
->>>>>>> 8c91e719
         if (crc == n_rnti) {
           LOG_D(PHY, "(%i.%i) Received dci indication (rnti %x,dci format %s,n_CCE %d,payloadSize %d,payload %llx)\n",
                 proc->frame_rx, proc->nr_slot_rx,n_rnti,nr_dci_format_string[rel15->dci_format_options[k]],CCEind,dci_length,*(unsigned long long*)dci_estimation);
