/*
 * Licensed to the OpenAirInterface (OAI) Software Alliance under one or more
 * contributor license agreements.  See the NOTICE file distributed with
 * this work for additional information regarding copyright ownership.
 * The OpenAirInterface Software Alliance licenses this file to You under
 * the OAI Public License, Version 1.1  (the "License"); you may not use this file
 * except in compliance with the License.
 * You may obtain a copy of the License at
 *
 *      http://www.openairinterface.org/?page_id=698
 *
 * Unless required by applicable law or agreed to in writing, software
 * distributed under the License is distributed on an "AS IS" BASIS,
 * WITHOUT WARRANTIES OR CONDITIONS OF ANY KIND, either express or implied.
 * See the License for the specific language governing permissions and
 * limitations under the License.
 *-------------------------------------------------------------------------------
 * For more information about the OpenAirInterface (OAI) Software Alliance:
 *      contact@openairinterface.org
 */

/*! \file PHY/LTE_TRANSPORT/dci_nr.c
 * \brief Implements PDCCH physical channel TX/RX procedures (36.211) and DCI encoding/decoding (36.212/36.213). Current LTE compliance V8.6 2009-03.
 * \author R. Knopp, A. Mico Pereperez
 * \date 2018
 * \version 0.1
 * \company Eurecom
 * \email: knopp@eurecom.fr
 * \note
 * \warning
 */
#ifdef USER_MODE
  #include <stdio.h>
  #include <stdlib.h>
  #include <string.h>
#endif
#include "nr_transport_proto_ue.h"
#include "PHY/CODING/nrPolar_tools/nr_polar_dci_defs.h"
#include "PHY/phy_extern_nr_ue.h"
#include "PHY/CODING/coding_extern.h"
#include "PHY/sse_intrin.h"

#include "assertions.h"
#include "T.h"

#define DEBUG_DCI_DECODING 1

//#define NR_LTE_PDCCH_DCI_SWITCH
#define NR_PDCCH_DCI_RUN              // activates new nr functions
<<<<<<< HEAD
#define NR_PDCCH_DCI_DEBUG            // activates NR_PDCCH_DCI_DEBUG logs
=======
//#define NR_PDCCH_DCI_DEBUG            // activates NR_PDCCH_DCI_DEBUG logs
#ifdef NR_PDCCH_DCI_DEBUG
#define LOG_DNL(a, ...) printf("\n\t\t<-NR_PDCCH_DCI_DEBUG (%s)-> " a, __func__, ##__VA_ARGS__ )
#define LOG_DD(a, ...) printf("\t<-NR_PDCCH_DCI_DEBUG (%s)-> " a, __func__, ##__VA_ARGS__ )
#define LOG_DDD(a, ...) printf("\t\t<-NR_PDCCH_DCI_DEBUG (%s)-> " a, __func__, ##__VA_ARGS__ )
#else
#define LOG_DNL(a...)
#define LOG_DD(a...)
#define LOG_DDD(a...)
#endif
>>>>>>> df791790
#define NR_NBR_CORESET_ACT_BWP 3      // The number of CoreSets per BWP is limited to 3 (including initial CORESET: ControlResourceId 0)
#define NR_NBR_SEARCHSPACE_ACT_BWP 10 // The number of SearSpaces per BWP is limited to 10 (including initial SEARCHSPACE: SearchSpaceId 0)


#ifdef LOG_I
  #undef LOG_I
  #define LOG_I(A,B...) printf(B)
#endif

#ifdef NR_PDCCH_DCI_RUN


//static const int16_t conjugate[8]__attribute__((aligned(32))) = {-1,1,-1,1,-1,1,-1,1};


void nr_pdcch_demapping_deinterleaving(uint32_t *llr,
                                       uint32_t *z,
                                       NR_DL_FRAME_PARMS *frame_parms,
                                       uint8_t coreset_time_dur,
                                       uint32_t coreset_nbr_rb,
                                       uint8_t reg_bundle_size_L,
                                       uint8_t coreset_interleaver_size_R,
                                       uint8_t n_shift) {
  /*
   * This function will do demapping and deinterleaving from llr containing demodulated symbols
   * Demapping will regroup in REG and bundles
   * Deinterleaving will order the bundles
   *
   * In the following example we can see the process. The llr contains the demodulated IQs, but they are not ordered from REG 0,1,2,..
   * In e_rx (z) we will order the REG ids and group them into bundles.
   * Then we will put the bundles in the correct order as indicated in subclause 7.3.2.2
   *
   llr --------------------------> e_rx (z) ----> e_rx (z)
   |   ...
   |   ...
   |   REG 26
   symbol 2    |   ...
   |   ...
   |   REG 5
   |   REG 2

   |   ...
   |   ...
   |   REG 25
   symbol 1    |   ...
   |   ...
   |   REG 4
   |   REG 1

   |   ...
   |   ...                           ...              ...
   |   REG 24 (bundle 7)             ...              ...
   symbol 0    |   ...                           bundle 3         bundle 6
   |   ...                           bundle 2         bundle 1
   |   REG 3                         bundle 1         bundle 7
   |   REG 0  (bundle 0)             bundle 0         bundle 0

  */
  int c=0,r=0;
  uint16_t bundle_j=0, f_bundle_j=0,f_reg=0;
  uint32_t coreset_C=0;
  uint16_t index_z, index_llr;
  int coreset_interleaved = 0;

  if (reg_bundle_size_L!=0) { // interleaving will be done only if reg_bundle_size_L != 0
    coreset_interleaved=1;
    coreset_C = (uint32_t)((coreset_nbr_rb * coreset_time_dur)/ (coreset_interleaver_size_R*reg_bundle_size_L));
  } else {
    reg_bundle_size_L=6;
  }

  for(int reg=0; reg<((coreset_nbr_rb*coreset_time_dur)); reg++) {
    if ((reg%reg_bundle_size_L) == 0) {
      if (r == coreset_interleaver_size_R) {
        r=0;
        c++;
      }

      bundle_j = (c*coreset_interleaver_size_R)+r;
      f_bundle_j = ((r*coreset_C)+c+n_shift)%((coreset_nbr_rb*coreset_time_dur)/reg_bundle_size_L);

      if (coreset_interleaved==0) f_bundle_j=bundle_j;

      LOG_DNL("[r=%d,c=%d] bundle_j(%d) interleaved at f_bundle_j(%d)\n",r,c,bundle_j,f_bundle_j);
    }

    f_reg = (f_bundle_j*reg_bundle_size_L)+(reg%reg_bundle_size_L);
    index_z   = 9*reg;
    index_llr = 9*((uint16_t)floor(f_reg/coreset_time_dur)+((f_reg%coreset_time_dur)*(coreset_nbr_rb)));

    for (int i=0; i<9; i++) {
      z[index_z + i] = llr[index_llr + i];
      LOG_DDD("[reg=%d,bundle_j=%d] z[%d]=(%d,%d) <-> \t[f_reg=%d,fbundle_j=%d] llr[%d]=(%d,%d) \n",
             reg,bundle_j,(index_z + i),*(int16_t *) &z[index_z + i],*(1 + (int16_t *) &z[index_z + i]),
             f_reg,f_bundle_j,(index_llr + i),*(int16_t *) &llr[index_llr + i], *(1 + (int16_t *) &llr[index_llr + i]));
    }

    if ((reg%reg_bundle_size_L) == 0) r++;
  }
}

#endif

#ifdef NR_PDCCH_DCI_RUN
int32_t nr_pdcch_llr(NR_DL_FRAME_PARMS *frame_parms, int32_t **rxdataF_comp,
                     int16_t *pdcch_llr, uint8_t symbol,uint32_t coreset_nbr_rb) {
  int16_t *rxF = (int16_t *) &rxdataF_comp[0][(symbol * coreset_nbr_rb * 12)];
  int32_t i;
  int16_t *pdcch_llrp;
  pdcch_llrp = &pdcch_llr[2 * symbol * coreset_nbr_rb * 9];

  if (!pdcch_llrp) {
    LOG_E(PHY,"pdcch_qpsk_llr: llr is null, symbol %d\n", symbol);
    return (-1);
  }

  LOG_DDD("llr logs: pdcch qpsk llr for symbol %d (pos %d), llr offset %ld\n",symbol,(symbol*frame_parms->N_RB_DL*12),pdcch_llrp-pdcch_llr);

  //for (i = 0; i < (frame_parms->N_RB_DL * ((symbol == 0) ? 16 : 24)); i++) {
  for (i = 0; i < (coreset_nbr_rb * ((symbol == 0) ? 18 : 18)); i++) {
    if (*rxF > 31)
      *pdcch_llrp = 31;
    else if (*rxF < -32)
      *pdcch_llrp = -32;
    else
      *pdcch_llrp = (*rxF);

    LOG_DDD("llr logs: rb=%d i=%d *rxF:%d => *pdcch_llrp:%d\n",i/18,i,*rxF,*pdcch_llrp);
    rxF++;
    pdcch_llrp++;
  }

  return (0);
}
#endif



int32_t pdcch_llr(NR_DL_FRAME_PARMS *frame_parms,
                  int32_t **rxdataF_comp,
                  char *pdcch_llr,
                  uint8_t symbol) {
  int16_t *rxF= (int16_t *) &rxdataF_comp[0][(symbol*frame_parms->N_RB_DL*12)];
  int32_t i;
  char *pdcch_llr8;
  pdcch_llr8 = &pdcch_llr[2*symbol*frame_parms->N_RB_DL*12];

  if (!pdcch_llr8) {
    LOG_E(PHY,"pdcch_qpsk_llr: llr is null, symbol %d\n",symbol);
    return(-1);
  }

  //    printf("pdcch qpsk llr for symbol %d (pos %d), llr offset %d\n",symbol,(symbol*frame_parms->N_RB_DL*12),pdcch_llr8-pdcch_llr);

  for (i=0; i<(frame_parms->N_RB_DL*((symbol==0) ? 16 : 24)); i++) {
    if (*rxF>31)
      *pdcch_llr8=31;
    else if (*rxF<-32)
      *pdcch_llr8=-32;
    else
      *pdcch_llr8 = (char)(*rxF);

    //    printf("%d %d => %d\n",i,*rxF,*pdcch_llr8);
    rxF++;
    pdcch_llr8++;
  }

  return(0);
}

//__m128i avg128P;

//compute average channel_level on each (TX,RX) antenna pair
void pdcch_channel_level(int32_t **dl_ch_estimates_ext,
                         NR_DL_FRAME_PARMS *frame_parms,
                         int32_t *avg,
                         uint8_t nb_rb) {
  int16_t rb;
  uint8_t aarx;
#if defined(__x86_64__) || defined(__i386__)
  __m128i *dl_ch128;
  __m128i avg128P;
#elif defined(__arm__)
  int16x8_t *dl_ch128;
  int32x4_t *avg128P;
#endif

  for (aarx=0; aarx<frame_parms->nb_antennas_rx; aarx++) {
    //clear average level
#if defined(__x86_64__) || defined(__i386__)
    avg128P = _mm_setzero_si128();
    dl_ch128=(__m128i *)&dl_ch_estimates_ext[aarx][0];
#elif defined(__arm__)
#endif

    for (rb=0; rb<(nb_rb*3)>>2; rb++) {
#if defined(__x86_64__) || defined(__i386__)
      avg128P = _mm_add_epi32(avg128P,_mm_madd_epi16(dl_ch128[0],dl_ch128[0]));
      avg128P = _mm_add_epi32(avg128P,_mm_madd_epi16(dl_ch128[1],dl_ch128[1]));
      avg128P = _mm_add_epi32(avg128P,_mm_madd_epi16(dl_ch128[2],dl_ch128[2]));
#elif defined(__arm__)
#endif
      //      for (int i=0;i<24;i+=2) printf("pdcch channel re %d (%d,%d)\n",(rb*12)+(i>>1),((int16_t*)dl_ch128)[i],((int16_t*)dl_ch128)[i+1]);
      dl_ch128+=3;
      /*
      if (rb==0) {
      print_shorts("dl_ch128",&dl_ch128[0]);
      print_shorts("dl_ch128",&dl_ch128[1]);
      print_shorts("dl_ch128",&dl_ch128[2]);
      }
      */
    }

    DevAssert( nb_rb );
    avg[aarx] = (((int32_t *)&avg128P)[0] +
                 ((int32_t *)&avg128P)[1] +
                 ((int32_t *)&avg128P)[2] +
                 ((int32_t *)&avg128P)[3])/(nb_rb*9);
    //            printf("Channel level : %d\n",avg[(aatx<<1)+aarx]);
  }

#if defined(__x86_64__) || defined(__i386__)
  _mm_empty();
  _m_empty();
#endif
}

#if defined(__x86_64) || defined(__i386__)
  __m128i mmtmpPD0,mmtmpPD1,mmtmpPD2,mmtmpPD3;
#elif defined(__arm__)

#endif




#ifdef NR_PDCCH_DCI_RUN
// This function will extract the mapped DM-RS PDCCH REs as per 38.211 Section 7.4.1.3.2 (Mapping to physical resources)
void nr_pdcch_extract_rbs_single(int32_t **rxdataF,
                                 int32_t **dl_ch_estimates,
                                 int32_t **rxdataF_ext,
                                 int32_t **dl_ch_estimates_ext,
                                 uint8_t symbol,
                                 uint32_t high_speed_flag,
                                 NR_DL_FRAME_PARMS *frame_parms,
                                 uint64_t coreset_freq_dom,
                                 uint32_t coreset_nbr_rb,
                                 uint32_t n_BWP_start) {
  /*
   * This function is demapping DM-RS PDCCH RE
   * Implementing 38.211 Section 7.4.1.3.2 Mapping to physical resources
   * PDCCH DM-RS signals are mapped on RE a_k_l where:
   * k = 12*n + 4*kprime + 1
   * n=0,1,..
   * kprime=0,1,2
   * According to this equations, DM-RS PDCCH are mapped on k where k%12==1 || k%12==5 || k%12==9
   *
   */
  // the bitmap coreset_frq_domain contains 45 bits
#define CORESET_FREQ_DOMAIN_BITMAP_SIZE   45
  // each bit is associated to 6 RBs
#define BIT_TO_NBR_RB_CORESET_FREQ_DOMAIN  6
#define NBR_RE_PER_RB_WITH_DMRS           12
  // after removing the 3 DMRS RE, the RB contains 9 RE with PDCCH
#define NBR_RE_PER_RB_WITHOUT_DMRS         9
  uint16_t c_rb, nb_rb = 0;
  // this variable will be incremented by 1 each time a bit set to '0' is found in coreset_freq_dom bitmap
  uint16_t offset_discontiguous=0;
  //uint8_t rb_count_bit;
  uint8_t i, j, aarx, bitcnt_coreset_freq_dom=0;
  int32_t *dl_ch0, *dl_ch0_ext, *rxF, *rxF_ext;

  c_rb = n_BWP_start; // c_rb is the common resource block: RB within the BWP
#ifdef DEBUG_DCI_DECODING
  uint8_t symbol_mod = (symbol >= (7 - frame_parms->Ncp)) ? symbol - (7 - frame_parms->Ncp) : symbol;
  LOG_I(PHY, "extract_rbs_single: symbol_mod %d\n",symbol_mod);
#endif

  for (aarx = 0; aarx < frame_parms->nb_antennas_rx; aarx++) {
    if (high_speed_flag == 1) {
      dl_ch0 = &dl_ch_estimates[aarx][(symbol * (frame_parms->ofdm_symbol_size))];
      LOG_DDD("dl_ch0 = &dl_ch_estimates[aarx = (%d)][ (symbol * (frame_parms->ofdm_symbol_size (%d))) = (%d)]\n",
             aarx,frame_parms->ofdm_symbol_size,(symbol * (frame_parms->ofdm_symbol_size)));
    } else {
      dl_ch0 = &dl_ch_estimates[aarx][0];
      LOG_DDD("dl_ch0 = &dl_ch_estimates[aarx = (%d)][0]\n",aarx);
    }

    dl_ch0_ext = &dl_ch_estimates_ext[aarx][symbol * (coreset_nbr_rb * NBR_RE_PER_RB_WITH_DMRS)];
    LOG_DDD("dl_ch0_ext = &dl_ch_estimates_ext[aarx = (%d)][symbol * (frame_parms->N_RB_DL * 9) = (%d)]\n",
           aarx,symbol * (coreset_nbr_rb * NBR_RE_PER_RB_WITH_DMRS));
    rxF_ext = &rxdataF_ext[aarx][symbol * (coreset_nbr_rb * NBR_RE_PER_RB_WITH_DMRS)];
    LOG_DDD("rxF_ext = &rxdataF_ext[aarx = (%d)][symbol * (frame_parms->N_RB_DL * 9) = (%d)]\n",
           aarx,symbol * (coreset_nbr_rb * NBR_RE_PER_RB_WITH_DMRS));
    LOG_DDD("(for symbol=%d, aarx=%d), symbol_mod=%d, nushiftmod3=%d \n",
    symbol,aarx,
    (symbol >= (7 - frame_parms->Ncp)) ? symbol - (7 - frame_parms->Ncp) : symbol,
    frame_parms->nushift % 3);
    /*
     * The following for loop handles treatment of PDCCH contained in table rxdataF (in frequency domain)
     * In NR the PDCCH IQ symbols are contained within RBs in the CORESET defined by higher layers which is located within the BWP
     * Lets consider that the first RB to be considered as part of the CORESET and part of the PDCCH is n_BWP_start
     * Several cases have to be handled differently as IQ symbols are situated in different parts of rxdataF:
     * 1. Number of RBs in the system bandwidth is even
     *    1.1 The RB is <  than the N_RB_DL/2 -> IQ symbols are in the second half of the rxdataF (from first_carrier_offset)
     *    1.2 The RB is >= than the N_RB_DL/2 -> IQ symbols are in the first half of the rxdataF (from element 0)
     * 2. Number of RBs in the system bandwidth is odd
     * (particular case when the RB with DC as it is treated differently: it is situated in symbol borders of rxdataF)
     *    2.1 The RB is <= than the N_RB_DL/2   -> IQ symbols are in the second half of the rxdataF (from first_carrier_offset)
     *    2.2 The RB is >  than the N_RB_DL/2+1 -> IQ symbols are in the first half of the rxdataF (from element 0 + 2nd half RB containing DC)
     *    2.3 The RB is == N_RB_DL/2+1          -> IQ symbols are in the lower border of the rxdataF for first 6 IQ element and the upper border of the rxdataF for the last 6 IQ elements
     * If the first RB containing PDCCH within the UE BWP and within the CORESET is higher than half of the system bandwidth (N_RB_DL),
     * then the IQ symbol is going to be found at the position 0+c_rb-N_RB_DL/2 in rxdataF and
     * we have to point the pointer at (1+c_rb-N_RB_DL/2) in rxdataF
     */
    LOG_DDD("n_BWP_start=%d, coreset_nbr_rb=%d\n",n_BWP_start,coreset_nbr_rb);

    for (c_rb = n_BWP_start; c_rb < (n_BWP_start + coreset_nbr_rb + (BIT_TO_NBR_RB_CORESET_FREQ_DOMAIN * offset_discontiguous)); c_rb++) {
      //c_rb_tmp = 0;
      if (((c_rb - n_BWP_start) % BIT_TO_NBR_RB_CORESET_FREQ_DOMAIN)==0) {
        bitcnt_coreset_freq_dom ++;

        while ((((coreset_freq_dom & 0x1FFFFFFFFFFF) >> (CORESET_FREQ_DOMAIN_BITMAP_SIZE - (n_BWP_start/BIT_TO_NBR_RB_CORESET_FREQ_DOMAIN) - bitcnt_coreset_freq_dom)) & 0x1)== 0) { // 46 -> 45 is number of bits in coreset_freq_dom
          // next 6 RB are not part of the CORESET within the BWP as bit in coreset_freq_dom is set to 0
          bitcnt_coreset_freq_dom ++;
          //c_rb_tmp = c_rb_tmp + 6;
          c_rb = c_rb + BIT_TO_NBR_RB_CORESET_FREQ_DOMAIN;
          offset_discontiguous ++;
          LOG_DDD("we entered here as coreset_freq_dom=%lx (bit %d) is 0, coreset_freq_domain is discontiguous\n",coreset_freq_dom,
                 (46 - bitcnt_coreset_freq_dom));
        }
      }

      //c_rb = c_rb + c_rb_tmp;
      LOG_DDD("c_rb=%d\n",c_rb);
      rxF=NULL;

      // first we set initial conditions for pointer to rxdataF depending on the situation of the first RB within the CORESET (c_rb = n_BWP_start)
      if ((c_rb < (frame_parms->N_RB_DL >> 1)) && ((frame_parms->N_RB_DL & 1) == 0)) {
        //if RB to be treated is lower than middle system bandwidth then rxdataF pointed at (offset + c_br + symbol * ofdm_symbol_size): even case
        rxF = &rxdataF[aarx][(frame_parms->first_carrier_offset + 12 * c_rb + (symbol * (frame_parms->ofdm_symbol_size)))];
        LOG_DDD("in even case c_rb (%d) is lower than half N_RB_DL -> rxF = &rxdataF[aarx = (%d)][(frame_parms->first_carrier_offset + 12 * c_rb + (symbol * (frame_parms->ofdm_symbol_size))) = (%d)]\n",
               c_rb,aarx,(frame_parms->first_carrier_offset + 12 * c_rb + (symbol * (frame_parms->ofdm_symbol_size))));
      }

      if ((c_rb >= (frame_parms->N_RB_DL >> 1)) && ((frame_parms->N_RB_DL & 1) == 0)) {
        // number of RBs is even  and c_rb is higher than half system bandwidth (we don't skip DC)
        // if these conditions are true the pointer has to be situated at the 1st part of the rxdataF
        rxF = &rxdataF[aarx][(12*(c_rb - (frame_parms->N_RB_DL>>1)) + (symbol * (frame_parms->ofdm_symbol_size)))]; // we point at the 1st part of the rxdataF in symbol
        LOG_DDD("in even case c_rb (%d) is higher than half N_RB_DL (not DC) -> rxF = &rxdataF[aarx = (%d)][(12*(c_rb - (frame_parms->N_RB_DL>>1)) + (symbol * (frame_parms->ofdm_symbol_size))) = (%d)]\n",
               c_rb,aarx,(12*(c_rb - (frame_parms->N_RB_DL>>1)) + (symbol * (frame_parms->ofdm_symbol_size))));
        //rxF = &rxdataF[aarx][(1 + 12*(c_rb - (frame_parms->N_RB_DL>>1)) + (symbol * (frame_parms->ofdm_symbol_size)))]; // we point at the 1st part of the rxdataF in symbol
        //#ifdef NR_PDCCH_DCI_DEBUG
        //  LOG_DDD("in even case c_rb (%d) is higher than half N_RB_DL (not DC) -> rxF = &rxdataF[aarx = (%d)][(1 + 12*(c_rb - (frame_parms->N_RB_DL>>1)) + (symbol * (frame_parms->ofdm_symbol_size))) = (%d)]\n",
        //         c_rb,aarx,(1 + 12*(c_rb - (frame_parms->N_RB_DL>>1)) + (symbol * (frame_parms->ofdm_symbol_size))));
        //#endif
      }

      if ((c_rb < (frame_parms->N_RB_DL >> 1)) && ((frame_parms->N_RB_DL & 1) != 0)) {
        //if RB to be treated is lower than middle system bandwidth then rxdataF pointed at (offset + c_br + symbol * ofdm_symbol_size): odd case
        rxF = &rxdataF[aarx][(frame_parms->first_carrier_offset + 12 * c_rb + (symbol * (frame_parms->ofdm_symbol_size)))];
        LOG_DDD("in odd case c_rb (%d) is lower or equal than half N_RB_DL -> rxF = &rxdataF[aarx = (%d)][(frame_parms->first_carrier_offset + 12 * c_rb + (symbol * (frame_parms->ofdm_symbol_size))) = (%d)]\n",
               c_rb,aarx,(frame_parms->first_carrier_offset + 12 * c_rb + (symbol * (frame_parms->ofdm_symbol_size))));
      }

      if ((c_rb > (frame_parms->N_RB_DL >> 1)) && ((frame_parms->N_RB_DL & 1) != 0)) {
        // number of RBs is odd  and   c_rb is higher than half system bandwidth + 1
        // if these conditions are true the pointer has to be situated at the 1st part of the rxdataF just after the first IQ symbols of the RB containing DC
        rxF = &rxdataF[aarx][(12*(c_rb - (frame_parms->N_RB_DL>>1)) - 6 + (symbol * (frame_parms->ofdm_symbol_size)))]; // we point at the 1st part of the rxdataF in symbol
        LOG_DDD("in odd case c_rb (%d) is higher than half N_RB_DL (not DC) -> rxF = &rxdataF[aarx = (%d)][(12*(c_rb - frame_parms->N_RB_DL) - 5 + (symbol * (frame_parms->ofdm_symbol_size))) = (%d)]\n",
               c_rb,aarx,(12*(c_rb - (frame_parms->N_RB_DL>>1)) - 6 + (symbol * (frame_parms->ofdm_symbol_size))));
      }

      if ((c_rb == (frame_parms->N_RB_DL >> 1)) && ((frame_parms->N_RB_DL & 1) != 0)) { // treatment of RB containing the DC
        // if odd number RBs in system bandwidth and first RB to be treated is higher than middle system bandwidth (around DC)
        // we have to treat the RB in two parts: first part from i=0 to 5, the data is at the end of rxdataF (pointing at the end of the table)
        rxF = &rxdataF[aarx][(frame_parms->first_carrier_offset + 12 * c_rb + (symbol * (frame_parms->ofdm_symbol_size)))];
        LOG_DDD("in odd case c_rb (%d) is half N_RB_DL + 1 we treat DC case -> rxF = &rxdataF[aarx = (%d)][(frame_parms->first_carrier_offset + 12 * c_rb + (symbol * (frame_parms->ofdm_symbol_size))) = (%d)]\n",
               c_rb,aarx,(frame_parms->first_carrier_offset + 12 * c_rb + (symbol * (frame_parms->ofdm_symbol_size))));
        /*if (symbol_mod > 300) { // this if is going to be removed as DM-RS signals are present in all symbols of PDCCH
          for (i = 0; i < 6; i++) {
        dl_ch0_ext[i] = dl_ch0[i];
        rxF_ext[i] = rxF[i];
          }
          rxF = &rxdataF[aarx][(symbol * (frame_parms->ofdm_symbol_size))]; // we point at the 1st part of the rxdataF in symbol
          #ifdef NR_PDCCH_DCI_DEBUG
        LOG_DDD("in odd case c_rb (%d) is half N_RB_DL +1 we treat DC case -> rxF = &rxdataF[aarx = (%d)][(symbol * (frame_parms->ofdm_symbol_size)) = (%d)]\n",
        c_rb,aarx,(symbol * (frame_parms->ofdm_symbol_size)));
          #endif
          for (; i < 12; i++) {
        dl_ch0_ext[i] = dl_ch0[i];
        rxF_ext[i] = rxF[(1 + i - 6)];
          }
          nb_rb++;
          dl_ch0_ext += 12;
          rxF_ext += 12;
          dl_ch0 += 12;
          rxF += 7;
          c_rb++;
          } else {*/
        j = 0;

        for (i = 0; i < 6; i++) { //treating first part of the RB note that i=5 would correspond to DC. We treat it in NR
          if ((i != 1) && (i != 5)) {
            dl_ch0_ext[j] = dl_ch0[i];
            rxF_ext[j++] = rxF[i];
            //              printf("**extract rb %d, re %d => (%d,%d)\n",rb,i,*(short *)&rxF_ext[j-1],*(1+(short*)&rxF_ext[j-1]));
          }
        }

        // then we point at the begining of the symbol part of rxdataF do process second part of RB
        rxF = &rxdataF[aarx][((symbol * (frame_parms->ofdm_symbol_size)))]; // we point at the 1st part of the rxdataF in symbol
        LOG_DDD("in odd case c_rb (%d) is half N_RB_DL +1 we treat DC case -> rxF = &rxdataF[aarx = (%d)][(symbol * (frame_parms->ofdm_symbol_size)) = (%d)]\n",
               c_rb,aarx,(symbol * (frame_parms->ofdm_symbol_size)));

        for (; i < 12; i++) {
          if ((i != 9)) {
            dl_ch0_ext[j] = dl_ch0[i];
            rxF_ext[j++] = rxF[(1 + i - 6)];
            //              printf("**extract rb %d, re %d => (%d,%d)\n",rb,i,*(short *)&rxF_ext[j-1],*(1+(short*)&rxF_ext[j-1]));
          }
        }

        nb_rb++;
        dl_ch0_ext += NBR_RE_PER_RB_WITHOUT_DMRS;
        rxF_ext += NBR_RE_PER_RB_WITHOUT_DMRS;
        dl_ch0 += 12;
        //rxF += 7;
        //c_rb++;
        //n_BWP_start++; // We have to increment this variable here to be consequent in the for loop afterwards
        //}
      } else { // treatment of any RB that does not contain the DC
        /*if (symbol_mod > 300) {
          memcpy(dl_ch0_ext, dl_ch0, 12 * sizeof(int32_t));
          for (i = 0; i < 12; i++) {
        rxF_ext[i] = rxF[i];
          }
          nb_rb++;
          dl_ch0_ext += 12;
          rxF_ext += 12;
          dl_ch0 += 12;
          //rxF += 12;
        } else {*/
        j = 0;

        for (i = 0; i < 12; i++) {
          if ((i != 1) && (i != 5) && (i != 9)) {
            rxF_ext[j] = rxF[i];
            LOG_DDD("RB[c_rb %d] \t RE[re %d] => rxF_ext[%d]=(%d,%d)\t rxF[%d]=(%d,%d)\n",
                   c_rb, i, j, *(short *) &rxF_ext[j],*(1 + (short *) &rxF_ext[j]), i,
                   *(short *) &rxF[i], *(1 + (short *) &rxF[i]));
            dl_ch0_ext[j] = dl_ch0[i];
            //LOG_DDD("ch %d => dl_ch0(%d,%d)\n", i, *(short *) &dl_ch0[i], *(1 + (short*) &dl_ch0[i]));
            //printf("\t-> dl_ch0[%d] => dl_ch0_ext[%d](%d,%d)\n", i,j, *(short *) &dl_ch0[i], *(1 + (short*) &dl_ch0[i]));
            j++;
          } else {
            LOG_DDD("RB[c_rb %d] \t RE[re %d] => rxF_ext[%d]=(%d,%d)\t rxF[%d]=(%d,%d) \t\t <==> DM-RS PDCCH, this is a pilot symbol\n",
                   c_rb, i, j, *(short *) &rxF_ext[j], *(1 + (short *) &rxF_ext[j]), i,
                   *(short *) &rxF[i], *(1 + (short *) &rxF[i]));
          }
        }

        nb_rb++;
        dl_ch0_ext += NBR_RE_PER_RB_WITHOUT_DMRS;
        rxF_ext += NBR_RE_PER_RB_WITHOUT_DMRS;
        dl_ch0 += 12;
        //rxF += 12;
        //}
      }
    }
  }
}

#endif



void nr_pdcch_channel_compensation(int32_t **rxdataF_ext,
                                   int32_t **dl_ch_estimates_ext,
                                   int32_t **rxdataF_comp,
                                   int32_t **rho,
                                   NR_DL_FRAME_PARMS *frame_parms,
                                   uint8_t symbol,
                                   uint8_t output_shift,
                                   uint32_t coreset_nbr_rb) {
  uint16_t rb; //,nb_rb=20;
  uint8_t aarx;
#if defined(__x86_64__) || defined(__i386__)
  __m128i mmtmpP0,mmtmpP1,mmtmpP2,mmtmpP3;
#elif defined(__arm__)
  int16x8_t mmtmpP0,mmtmpP1,mmtmpP2,mmtmpP3;
#endif
#if defined(__x86_64__) || defined(__i386__)
  __m128i *dl_ch128,*rxdataF128,*rxdataF_comp128;
#elif defined(__arm__)
#endif

  for (aarx=0; aarx<frame_parms->nb_antennas_rx; aarx++) {
#if defined(__x86_64__) || defined(__i386__)
    dl_ch128          = (__m128i *)&dl_ch_estimates_ext[aarx][symbol*coreset_nbr_rb*12];
    rxdataF128        = (__m128i *)&rxdataF_ext[aarx][symbol*coreset_nbr_rb*12];
    rxdataF_comp128   = (__m128i *)&rxdataF_comp[aarx][symbol*coreset_nbr_rb*12];
    //printf("ch compensation dl_ch ext addr %p \n", &dl_ch_estimates_ext[(aatx<<1)+aarx][symbol*20*12]);
    //printf("rxdataf ext addr %p symbol %d\n", &rxdataF_ext[aarx][symbol*20*12], symbol);
    //printf("rxdataf_comp addr %p\n",&rxdataF_comp[(aatx<<1)+aarx][symbol*20*12]);
#elif defined(__arm__)
    // to be filled in
#endif

    for (rb=0; rb<(coreset_nbr_rb*3)>>2; rb++) {
      //printf("rb %d\n",rb);
#if defined(__x86_64__) || defined(__i386__)
      // multiply by conjugated channel
      mmtmpP0 = _mm_madd_epi16(dl_ch128[0],rxdataF128[0]);
      //  print_ints("re",&mmtmpP0);
      // mmtmpP0 contains real part of 4 consecutive outputs (32-bit)
      mmtmpP1 = _mm_shufflelo_epi16(dl_ch128[0],_MM_SHUFFLE(2,3,0,1));
      mmtmpP1 = _mm_shufflehi_epi16(mmtmpP1,_MM_SHUFFLE(2,3,0,1));
      mmtmpP1 = _mm_sign_epi16(mmtmpP1,*(__m128i *)&conjugate[0]);
      //  print_ints("im",&mmtmpP1);
      mmtmpP1 = _mm_madd_epi16(mmtmpP1,rxdataF128[0]);
      // mmtmpP1 contains imag part of 4 consecutive outputs (32-bit)
      mmtmpP0 = _mm_srai_epi32(mmtmpP0,output_shift);
      //  print_ints("re(shift)",&mmtmpP0);
      mmtmpP1 = _mm_srai_epi32(mmtmpP1,output_shift);
      //  print_ints("im(shift)",&mmtmpP1);
      mmtmpP2 = _mm_unpacklo_epi32(mmtmpP0,mmtmpP1);
      mmtmpP3 = _mm_unpackhi_epi32(mmtmpP0,mmtmpP1);
      //      print_ints("c0",&mmtmpP2);
      //  print_ints("c1",&mmtmpP3);
      rxdataF_comp128[0] = _mm_packs_epi32(mmtmpP2,mmtmpP3);
      //print_shorts("rx:",rxdataF128);
      //print_shorts("ch:",dl_ch128);
      //print_shorts("pack:",rxdataF_comp128);
      // multiply by conjugated channel
      mmtmpP0 = _mm_madd_epi16(dl_ch128[1],rxdataF128[1]);
      // mmtmpP0 contains real part of 4 consecutive outputs (32-bit)
      mmtmpP1 = _mm_shufflelo_epi16(dl_ch128[1],_MM_SHUFFLE(2,3,0,1));
      mmtmpP1 = _mm_shufflehi_epi16(mmtmpP1,_MM_SHUFFLE(2,3,0,1));
      mmtmpP1 = _mm_sign_epi16(mmtmpP1,*(__m128i *)&conjugate[0]);
      mmtmpP1 = _mm_madd_epi16(mmtmpP1,rxdataF128[1]);
      // mmtmpP1 contains imag part of 4 consecutive outputs (32-bit)
      mmtmpP0 = _mm_srai_epi32(mmtmpP0,output_shift);
      mmtmpP1 = _mm_srai_epi32(mmtmpP1,output_shift);
      mmtmpP2 = _mm_unpacklo_epi32(mmtmpP0,mmtmpP1);
      mmtmpP3 = _mm_unpackhi_epi32(mmtmpP0,mmtmpP1);
      rxdataF_comp128[1] = _mm_packs_epi32(mmtmpP2,mmtmpP3);
      //print_shorts("rx:",rxdataF128+1);
      //print_shorts("ch:",dl_ch128+1);
      //print_shorts("pack:",rxdataF_comp128+1);
      // multiply by conjugated channel
      mmtmpP0 = _mm_madd_epi16(dl_ch128[2],rxdataF128[2]);
      // mmtmpP0 contains real part of 4 consecutive outputs (32-bit)
      mmtmpP1 = _mm_shufflelo_epi16(dl_ch128[2],_MM_SHUFFLE(2,3,0,1));
      mmtmpP1 = _mm_shufflehi_epi16(mmtmpP1,_MM_SHUFFLE(2,3,0,1));
      mmtmpP1 = _mm_sign_epi16(mmtmpP1,*(__m128i *)&conjugate[0]);
      mmtmpP1 = _mm_madd_epi16(mmtmpP1,rxdataF128[2]);
      // mmtmpP1 contains imag part of 4 consecutive outputs (32-bit)
      mmtmpP0 = _mm_srai_epi32(mmtmpP0,output_shift);
      mmtmpP1 = _mm_srai_epi32(mmtmpP1,output_shift);
      mmtmpP2 = _mm_unpacklo_epi32(mmtmpP0,mmtmpP1);
      mmtmpP3 = _mm_unpackhi_epi32(mmtmpP0,mmtmpP1);
      rxdataF_comp128[2] = _mm_packs_epi32(mmtmpP2,mmtmpP3);
      ///////////////////////////////////////////////////////////////////////////////////////////////
      //print_shorts("rx:",rxdataF128+2);
      //print_shorts("ch:",dl_ch128+2);
      //print_shorts("pack:",rxdataF_comp128+2);

      for (int i=0; i<12 ; i++)
        LOG_DDD("rxdataF128[%d]=(%d,%d) X dlch[%d]=(%d,%d) rxdataF_comp128[%d]=(%d,%d)\n",
               (rb*12)+i, ((short *)rxdataF128)[i<<1],((short *)rxdataF128)[1+(i<<1)],
               (rb*12)+i, ((short *)dl_ch128)[i<<1],((short *)dl_ch128)[1+(i<<1)],
               (rb*12)+i, ((short *)rxdataF_comp128)[i<<1],((short *)rxdataF_comp128)[1+(i<<1)]);

      dl_ch128+=3;
      rxdataF128+=3;
      rxdataF_comp128+=3;
#elif defined(__arm__)
      // to be filled in
#endif
    }
  }

#if defined(__x86_64__) || defined(__i386__)
  _mm_empty();
  _m_empty();
#endif
}


void pdcch_detection_mrc(NR_DL_FRAME_PARMS *frame_parms,
                         int32_t **rxdataF_comp,
                         uint8_t symbol) {
#if defined(__x86_64__) || defined(__i386__)
  __m128i *rxdataF_comp128_0,*rxdataF_comp128_1;
#elif defined(__arm__)
  int16x8_t *rxdataF_comp128_0,*rxdataF_comp128_1;
#endif
  int32_t i;

  if (frame_parms->nb_antennas_rx>1) {
#if defined(__x86_64__) || defined(__i386__)
    rxdataF_comp128_0   = (__m128i *)&rxdataF_comp[0][symbol*frame_parms->N_RB_DL*12];
    rxdataF_comp128_1   = (__m128i *)&rxdataF_comp[1][symbol*frame_parms->N_RB_DL*12];
#elif defined(__arm__)
    rxdataF_comp128_0   = (int16x8_t *)&rxdataF_comp[0][symbol*frame_parms->N_RB_DL*12];
    rxdataF_comp128_1   = (int16x8_t *)&rxdataF_comp[1][symbol*frame_parms->N_RB_DL*12];
#endif

    // MRC on each re of rb
    for (i=0; i<frame_parms->N_RB_DL*3; i++) {
#if defined(__x86_64__) || defined(__i386__)
      rxdataF_comp128_0[i] = _mm_adds_epi16(_mm_srai_epi16(rxdataF_comp128_0[i],1),_mm_srai_epi16(rxdataF_comp128_1[i],1));
#elif defined(__arm__)
      rxdataF_comp128_0[i] = vhaddq_s16(rxdataF_comp128_0[i],rxdataF_comp128_1[i]);
#endif
    }
  }

#if defined(__x86_64__) || defined(__i386__)
  _mm_empty();
  _m_empty();
#endif
}

void pdcch_siso(NR_DL_FRAME_PARMS *frame_parms,
                int32_t **rxdataF_comp,
                uint8_t l) {
  uint8_t rb,re,jj,ii;
  jj=0;
  ii=0;

  for (rb=0; rb<frame_parms->N_RB_DL; rb++) {
    for (re=0; re<12; re++) {
      rxdataF_comp[0][jj++] = rxdataF_comp[0][ii];
      ii++;
    }
  }
}






#ifdef NR_PDCCH_DCI_RUN
int32_t nr_rx_pdcch(PHY_VARS_NR_UE *ue,
                    uint32_t frame,
                    uint8_t nr_tti_rx,
                    uint8_t eNB_id,
                    MIMO_mode_t mimo_mode,
                    uint32_t high_speed_flag,
                    uint8_t is_secondary_ue,
                    int nb_coreset_active,
                    uint16_t symbol_mon,
                    NR_SEARCHSPACE_TYPE_t searchSpaceType) {
  NR_UE_COMMON *common_vars      = &ue->common_vars;
  NR_DL_FRAME_PARMS *frame_parms = &ue->frame_parms;
  NR_UE_PDCCH **pdcch_vars       = ue->pdcch_vars[ue->current_thread_id[nr_tti_rx]];
  NR_UE_PDCCH *pdcch_vars2       = ue->pdcch_vars[ue->current_thread_id[nr_tti_rx]][eNB_id];
  int do_common;

  if (searchSpaceType == common) do_common=1;

  if (searchSpaceType == ue_specific) do_common=0;

  uint8_t log2_maxh, aarx;
  int32_t avgs;
  int32_t avgP[4];
  // number of RB (1 symbol) or REG (12 RE) in one CORESET: higher-layer parameter CORESET-freq-dom
  // (bit map 45 bits: each bit indicates 6 RB in CORESET -> 1 bit MSB indicates PRB 0..6 are part of CORESET)
  uint64_t coreset_freq_dom                                 = pdcch_vars2->coreset[nb_coreset_active].frequencyDomainResources;
  // number of symbols in CORESET: higher-layer parameter CORESET-time-dur {1,2,3}
  int coreset_time_dur                                      = pdcch_vars2->coreset[nb_coreset_active].duration;
  // depends on higher-layer parameter CORESET-shift-index {0,1,...,274}
  int n_shift                                               = pdcch_vars2->coreset[nb_coreset_active].cce_reg_mappingType.shiftIndex;
  // higher-layer parameter CORESET-REG-bundle-size (for non-interleaved L = 6 / for interleaved L {2,6})
  NR_UE_CORESET_REG_bundlesize_t reg_bundle_size_L          = pdcch_vars2->coreset[nb_coreset_active].cce_reg_mappingType.reg_bundlesize;
  // higher-layer parameter CORESET-interleaver-size {2,3,6}
  NR_UE_CORESET_interleaversize_t coreset_interleaver_size_R= pdcch_vars2->coreset[nb_coreset_active].cce_reg_mappingType.interleaversize;
  //NR_UE_CORESET_precoder_granularity_t precoder_granularity = pdcch_vars2->coreset[nb_coreset_active].precoderGranularity;
  //int tci_statesPDCCH                                       = pdcch_vars2->coreset[nb_coreset_active].tciStatesPDCCH;
  //int tci_present                                           = pdcch_vars2->coreset[nb_coreset_active].tciPresentInDCI;
  uint16_t pdcch_DMRS_scrambling_id                         = pdcch_vars2->coreset[nb_coreset_active].pdcchDMRSScramblingID;
  // The UE can be assigned 4 different BWP but only one active at a time.
  // For each BWP the number of CORESETs is limited to 3 (including initial CORESET Id=0 -> ControlResourceSetId (0..maxNrofControlReourceSets-1) (0..12-1)
  //uint32_t n_BWP_start = 0;
  //uint32_t n_rb_offset = 0;
  uint32_t n_rb_offset                                      = pdcch_vars2->coreset[nb_coreset_active].rb_offset;/*+(int)floor(frame_parms->ssb_start_subcarrier/NR_NB_SC_PER_RB);*/
  // start time position for CORESET
  // parameter symbol_mon is a 14 bits bitmap indicating monitoring symbols within a slot
  uint8_t start_symbol = 0;

  // at the moment we are considering that the PDCCH is always starting at symbol 0 of current slot
  // the following code to initialize start_symbol must be activated once we implement PDCCH demapping on symbol not equal to 0 (considering symbol_mon)
  for (int i=0; i < 14; i++) {
    if (((symbol_mon >> (i+1))&0x1) != 0) {
      start_symbol = i;
      i=14;
    }
  }

  LOG_DD("symbol_mon=(%d) and start_symbol=(%d)\n",symbol_mon,start_symbol);
  LOG_DD("coreset_freq_dom=(%ld) n_rb_offset=(%d) coreset_time_dur=(%d) n_shift=(%d) reg_bundle_size_L=(%d) coreset_interleaver_size_R=(%d) scrambling_ID=(%d) \n",
         coreset_freq_dom,n_rb_offset,coreset_time_dur,n_shift,reg_bundle_size_L,coreset_interleaver_size_R,pdcch_DMRS_scrambling_id);
  //
  // according to 38.213 v15.1.0: a PDCCH monitoring pattern within a slot,
  // indicating first symbol(s) of the control resource set within a slot
  // for PDCCH monitoring, by higher layer parameter monitoringSymbolsWithinSlot
  //
  // at the moment we do not implement this and start_symbol is always 0
  // note that the bitmap symbol_mon may indicate several monitoring times within a same slot (symbols 0..13)
  // this may lead to a modification in ue scheduler
  // indicates the number of active CORESETs for the current BWP to decode PDCCH: max is 3 (this variable is not useful here, to be removed)
  //uint8_t  coreset_nbr_act;
  // indicates the number of REG contained in the PDCCH (number of RBs * number of symbols, in CORESET)
  uint32_t coreset_nbr_rb = 0;
  // for (int j=0; j < coreset_nbr_act; j++) {
  // for each active CORESET (max number of active CORESETs in a BWP is 3),
  // we calculate the number of RB for each CORESET bitmap
  LOG_DD("coreset_freq_dom=(%ld)\n",coreset_freq_dom);
  int i; //for each bit in the coreset_freq_dom bitmap

  for (i = 0; i < 45; i++) {
    // this loop counts each bit of the bit map coreset_freq_dom, and increments nbr_RB_coreset for each bit set to '1'
    if (((coreset_freq_dom & 0x1FFFFFFFFFFF) >> i) & 0x1) coreset_nbr_rb++;
  }

  coreset_nbr_rb = 6 * coreset_nbr_rb; // coreset_nbr_rb has to be multiplied by 6 to indicate the number of PRB or REG(=12 RE) within the CORESET
  LOG_DD("coreset_freq_dom=(%ld,%lx), coreset_nbr_rb=%d\n", coreset_freq_dom,coreset_freq_dom,coreset_nbr_rb);
  LOG_DD("coreset_nbr_rb=%d, coreset_nbr_reg=%d, coreset_C=(%d/(%d*%d))=%d\n",
         coreset_nbr_rb, 
	 coreset_time_dur * coreset_nbr_rb,
	 coreset_time_dur * coreset_nbr_rb,
	 reg_bundle_size_L,coreset_interleaver_size_R,
	(uint32_t)((coreset_time_dur * coreset_nbr_rb) / (reg_bundle_size_L * coreset_interleaver_size_R)) );

  for (int s = start_symbol; s < (start_symbol + coreset_time_dur); s++) {
    LOG_DD("we enter nr_pdcch_extract_rbs_single(is_secondary_ue=%d) to remove DM-RS PDCCH\n",
           is_secondary_ue);
    LOG_DD("in nr_pdcch_extract_rbs_single(rxdataF -> rxdataF_ext || dl_ch_estimates -> dl_ch_estimates_ext)\n");
    nr_pdcch_extract_rbs_single(common_vars->common_vars_rx_data_per_thread[ue->current_thread_id[nr_tti_rx]].rxdataF,
                                pdcch_vars[eNB_id]->dl_ch_estimates,
                                pdcch_vars[eNB_id]->rxdataF_ext,
                                pdcch_vars[eNB_id]->dl_ch_estimates_ext,
                                s,
                                high_speed_flag,
                                frame_parms,
                                coreset_freq_dom,
                                coreset_nbr_rb,
                                n_rb_offset);
    LOG_DD("we enter pdcch_channel_level(avgP=%d) => compute channel level based on ofdm symbol 0, pdcch_vars[eNB_id]->dl_ch_estimates_ext\n",*avgP);
    LOG_DD("in pdcch_channel_level(dl_ch_estimates_ext -> dl_ch_estimates_ext)\n");
    // compute channel level based on ofdm symbol 0
    pdcch_channel_level(pdcch_vars[eNB_id]->dl_ch_estimates_ext,
                        frame_parms,
                        avgP,
                        coreset_nbr_rb);
    avgs = 0;

    for (aarx = 0; aarx < frame_parms->nb_antennas_rx; aarx++)
      avgs = cmax(avgs, avgP[aarx]);

    log2_maxh = (log2_approx(avgs) / 2) + 5;  //+frame_parms->nb_antennas_rx;
#ifdef UE_DEBUG_TRACE
    LOG_D(PHY,"nr_tti_rx %d: pdcch log2_maxh = %d (%d,%d)\n",nr_tti_rx,log2_maxh,avgP[0],avgs);
#endif
#if T_TRACER
    T(T_UE_PHY_PDCCH_ENERGY, T_INT(eNB_id), T_INT(0), T_INT(frame%1024), T_INT(nr_tti_rx),
      T_INT(avgP[0]), T_INT(avgP[1]), T_INT(avgP[2]), T_INT(avgP[3]));
#endif
    LOG_DD("we enter nr_pdcch_channel_compensation(log2_maxh=%d)\n",log2_maxh);
    LOG_DD("in nr_pdcch_channel_compensation(rxdataF_ext x dl_ch_estimates_ext -> rxdataF_comp)\n");
    // compute LLRs for ofdm symbol 0 only
    nr_pdcch_channel_compensation(pdcch_vars[eNB_id]->rxdataF_ext,
                                  pdcch_vars[eNB_id]->dl_ch_estimates_ext,
                                  pdcch_vars[eNB_id]->rxdataF_comp,
                                  NULL,
                                  frame_parms,
                                  s,
                                  log2_maxh,
                                  coreset_nbr_rb); // log2_maxh+I0_shift
#ifdef DEBUG_PHY

    if (nr_tti_rx==5)
      write_output("rxF_comp_d.m","rxF_c_d",&pdcch_vars[eNB_id]->rxdataF_comp[0][s*frame_parms->N_RB_DL*12],frame_parms->N_RB_DL*12,1,1);

#endif

    if (frame_parms->nb_antennas_rx > 1) {
      LOG_DD("we enter pdcch_detection_mrc(frame_parms->nb_antennas_rx=%d)\n",
             frame_parms->nb_antennas_rx);
      pdcch_detection_mrc(frame_parms, pdcch_vars[eNB_id]->rxdataF_comp,s);
    }

    LOG_DD("we enter nr_pdcch_llr(for symbol %d), pdcch_vars[eNB_id]->rxdataF_comp ---> pdcch_vars[eNB_id]->llr \n",s);
    LOG_DD("in nr_pdcch_llr(rxdataF_comp -> llr)\n");
    nr_pdcch_llr(frame_parms,
                 pdcch_vars[eNB_id]->rxdataF_comp,
                 pdcch_vars[eNB_id]->llr,
                 s,
                 coreset_nbr_rb);
#if T_TRACER
    /*
      T(T_UE_PHY_PDCCH_IQ, T_INT(frame_parms->N_RB_DL), T_INT(frame_parms->N_RB_DL),
      T_INT(n_pdcch_symbols),
      T_BUFFER(pdcch_vars[eNB_id]->rxdataF_comp, frame_parms->N_RB_DL*12*n_pdcch_symbols* 4));
    */
#endif
#ifdef DEBUG_DCI_DECODING
    printf("demapping: nr_tti_rx %d, mi %d\n",nr_tti_rx,get_mi(frame_parms,nr_tti_rx));
#endif
  }

  LOG_DD("we enter nr_pdcch_demapping_deinterleaving()\n");
  nr_pdcch_demapping_deinterleaving((uint32_t *) pdcch_vars[eNB_id]->llr,
                                    (uint32_t *) pdcch_vars[eNB_id]->e_rx,
                                    frame_parms,
                                    coreset_time_dur,
                                    coreset_nbr_rb,
                                    reg_bundle_size_L,
                                    coreset_interleaver_size_R,
                                    n_shift);
  nr_pdcch_unscrambling(pdcch_vars[eNB_id]->crnti,
                        frame_parms,
                        nr_tti_rx,
                        pdcch_vars[eNB_id]->e_rx,
                        coreset_time_dur*coreset_nbr_rb*9*2,
                        // get_nCCE(n_pdcch_symbols, frame_parms, mi) * 72,
                        pdcch_DMRS_scrambling_id,
                        do_common);
  LOG_DD("we end nr_pdcch_unscrambling()\n");
  LOG_DD("Ending nr_rx_pdcch() function\n");
  return (0);
}
#endif



void pdcch_scrambling(NR_DL_FRAME_PARMS *frame_parms,
                      uint8_t nr_tti_rx,
                      uint8_t *e,
                      uint32_t length) {
  int i;
  uint8_t reset;
  uint32_t x1, x2, s=0;
  reset = 1;
  // x1 is set in lte_gold_generic
  x2 = (nr_tti_rx<<9) + frame_parms->Nid_cell; //this is c_init in 36.211 Sec 6.8.2

  for (i=0; i<length; i++) {
    if ((i&0x1f)==0) {
      s = lte_gold_generic(&x1, &x2, reset);
      //printf("lte_gold[%d]=%x\n",i,s);
      reset = 0;
    }

    //    printf("scrambling %d : e %d, c %d\n",i,e[i],((s>>(i&0x1f))&1));
    if (e[i] != 2) // <NIL> element is 2
      e[i] = (e[i]&1) ^ ((s>>(i&0x1f))&1);
  }
}


#ifdef NR_PDCCH_DCI_RUN

void nr_pdcch_unscrambling(uint16_t crnti, NR_DL_FRAME_PARMS *frame_parms, uint8_t nr_tti_rx,
                           int16_t *z, uint32_t length, uint16_t pdcch_DMRS_scrambling_id, int do_common) {
  int i;
  uint8_t reset;
  uint32_t x1, x2, s = 0;
  uint16_t n_id; //{0,1,...,65535}
  uint32_t n_rnti;
  reset = 1;

  // x1 is set in first call to lte_gold_generic
  //do_common=1;
  if (do_common) {
    n_id = frame_parms->Nid_cell;
    n_rnti = 0;
  } else {
    n_id = pdcch_DMRS_scrambling_id;
    n_rnti = (uint32_t)crnti;
  }

  //x2 = ((n_rnti * (1 << 16)) + n_id)%(1 << 31);
  //uint32_t puissance_2_16 = ((1<<16)*n_rnti)+n_id;
  //uint32_t puissance_2_31= (1<<30)*2;
  //uint32_t calc_x2=puissance_2_16%puissance_2_31;
  x2 = (((1<<16)*n_rnti)+n_id); //mod 2^31 is implicit //this is c_init in 38.211 v15.1.0 Section 7.3.2.3
  //  x2 = (nr_tti_rx << 9) + frame_parms->Nid_cell; //this is c_init in 36.211 Sec 6.8.2
  //LOG_DDD(" (c_init=%d, n_id=%d, n_rnti=%d, length=%d)\n",x2,n_id,n_rnti,length);

  for (i = 0; i < length; i++) {
    if ((i & 0x1f) == 0) {
      s = lte_gold_generic(&x1, &x2, reset);
      //LOG_DDD("lte_gold[%d]=%x\n",i,s);
      reset = 0;
    }

    /*
    #ifdef NR_PDCCH_DCI_DEBUG
    if (i%2 == 0) LOG_DDD(" unscrambling %d : scrambled_z=%d, => ",
       i,*(char*) &z[(int)floor(i/2)]);
    if (i%2 == 1) LOG_DDD(" unscrambling %d : scrambled_z=%d, => ",
       i,*(1 + (char*) &z[(int)floor(i/2)]));
    #endif
    if (((s >> (i % 32)) & 1) == 1){
      if (i%2 == 0) *(char*) &z[(int)floor(i/2)] = -(*(char*) &z[(int)floor(i/2)]);
      if (i%2 == 1) *(1 + (char*) &z[(int)floor(i/2)]) = -(*(1 + (char*) &z[(int)floor(i/2)]));
    }
    //llr[i] = -llr[i];
    //llr[i] = (-1)*llr[i];
    #ifdef NR_PDCCH_DCI_DEBUG
    if (i%2 == 0) printf("unscrambled_z=%d\n",*(char*) &z[(int)floor(i/2)]);
    if (i%2 == 1) printf("unscrambled_z=%d\n",*(1 + (char*) &z[(int)floor(i/2)]));
    #endif
    */
    LOG_DDD(" unscrambling %d : scrambled_z=%d, => ",
           i,z[i]);

    if (((s >> (i % 32)) & 1) == 1) z[i] = -z[i];

    LOG_DDD("unscrambled_z=%d\n",z[i]);
  }
}

#endif


#ifdef NR_PDCCH_DCI_RUN
void nr_dci_decoding_procedure0(int s,
                                int p,
                                int coreset_time_dur,
                                uint16_t coreset_nbr_rb,
                                NR_UE_PDCCH **pdcch_vars,
                                int do_common,
                                uint8_t nr_tti_rx,
                                NR_DCI_ALLOC_t *dci_alloc,
                                int16_t eNB_id,
                                uint8_t current_thread_id,
                                NR_DL_FRAME_PARMS *frame_parms,
                                //uint8_t mi,
                                uint16_t crc_scrambled_values[TOTAL_NBR_SCRAMBLED_VALUES],
                                uint8_t L,
                                NR_UE_SEARCHSPACE_CSS_DCI_FORMAT_t format_css,
                                NR_UE_SEARCHSPACE_USS_DCI_FORMAT_t format_uss,
                                uint8_t sizeof_bits,
                                uint8_t sizeof_bytes,
                                uint8_t *dci_cnt,
                                crc_scrambled_t *crc_scrambled,
                                format_found_t *format_found,
                                uint16_t pdcch_DMRS_scrambling_id,
                                uint32_t *CCEmap0,
                                uint32_t *CCEmap1,
                                uint32_t *CCEmap2) {
  uint32_t crc, CCEind, nCCE[3];
  uint32_t *CCEmap = NULL, CCEmap_mask = 0;
  uint8_t L2 = (1 << L);
  unsigned int Yk, nb_candidates = 0, i, m;
  unsigned int CCEmap_cand;
  uint32_t decoderState=0;
  // A[p], p is the current active CORESET
  uint16_t A[3]= {39827,39829,39839};
  //Table 10.1-2: Maximum number of PDCCH candidates    per slot and per serving cell as a function of the subcarrier spacing value 2^mu*15 KHz, mu {0,1,2,3}
  uint8_t m_max_slot_pdcch_Table10_1_2 [4] = {44,36,22,20};
  //Table 10.1-3: Maximum number of non-overlapped CCEs per slot and per serving cell as a function of the subcarrier spacing value 2^mu*15 KHz, mu {0,1,2,3}
  //uint8_t cce_max_slot_pdcch_Table10_1_3 [4] = {56,56,48,32};
  int coreset_nbr_cce_per_symbol=0;
  LOG_DDD("format_found is %d \n", *format_found);
  //if (mode == NO_DCI) {
  //  #ifdef NR_PDCCH_DCI_DEBUG
  //    LOG_DDD("skip DCI decoding: expect no DCIs at nr_tti_rx %d in current searchSpace\n", nr_tti_rx);
  //  #endif
  //  return;
  //}
  LOG_DDD("frequencyDomainResources=%lx, duration=%d\n",
         pdcch_vars[eNB_id]->coreset[p].frequencyDomainResources, pdcch_vars[eNB_id]->coreset[p].duration);

  // nCCE = get_nCCE(pdcch_vars[eNB_id]->num_pdcch_symbols, frame_parms, mi);
  for (int i = 0; i < 45; i++) {
    // this loop counts each bit of the bit map coreset_freq_dom, and increments nbr_RB_coreset for each bit set to '1'
    if (((pdcch_vars[eNB_id]->coreset[p].frequencyDomainResources & 0x1FFFFFFFFFFF) >> i) & 0x1) coreset_nbr_cce_per_symbol++;
  }

  nCCE[p] = pdcch_vars[eNB_id]->coreset[p].duration*coreset_nbr_cce_per_symbol; // 1 CCE = 6 RB
  // p is the current CORESET we are currently monitoring (among the 3 possible CORESETs in a BWP)
  // the number of CCE in the current CORESET is:
  //   the number of symbols in the CORESET (pdcch_vars[eNB_id]->coreset[p].duration)
  //   multiplied by the number of bits set to '1' in the frequencyDomainResources bitmap
  //   (1 bit set to '1' corresponds to 6 RB and 1 CCE = 6 RB)
  LOG_DDD("nCCE[%d]=%d\n",p,nCCE[p]);

  /*  if (nCCE > get_nCCE(3, frame_parms, 1)) {
  LOG_D(PHY,
  "skip DCI decoding: nCCE=%d > get_nCCE(3,frame_parms,1)=%d\n",
  nCCE, get_nCCE(3, frame_parms, 1));
  return;
  }

  if (nCCE < L2) {
  LOG_D(PHY, "skip DCI decoding: nCCE=%d < L2=%d\n", nCCE, L2);
  return;
  }

  if (mode == NO_DCI) {
  LOG_D(PHY, "skip DCI decoding: expect no DCIs at nr_tti_rx %d\n",
  nr_tti_rx);
  return;
  }
  */
  if (do_common == 1) {
    Yk = 0;

    if (pdcch_vars[eNB_id]->searchSpace[s].searchSpaceType.common_dci_formats == cformat2_0) {
      // for dci_format_2_0, the nb_candidates is obtained from a different variable
      switch (L2) {
        case 1:
          nb_candidates = pdcch_vars[eNB_id]->searchSpace[s].searchSpaceType.sfi_nrofCandidates_aggrlevel1;
          break;

        case 2:
          nb_candidates = pdcch_vars[eNB_id]->searchSpace[s].searchSpaceType.sfi_nrofCandidates_aggrlevel2;
          break;

        case 4:
          nb_candidates = pdcch_vars[eNB_id]->searchSpace[s].searchSpaceType.sfi_nrofCandidates_aggrlevel4;
          break;

        case 8:
          nb_candidates = pdcch_vars[eNB_id]->searchSpace[s].searchSpaceType.sfi_nrofCandidates_aggrlevel8;
          break;

        case 16:
          nb_candidates = pdcch_vars[eNB_id]->searchSpace[s].searchSpaceType.sfi_nrofCandidates_aggrlevel16;
          break;

        default:
          break;
      }
    } else if (pdcch_vars[eNB_id]->searchSpace[s].searchSpaceType.common_dci_formats == cformat2_3) {
      // for dci_format_2_3, the nb_candidates is obtained from a different variable
      nb_candidates = pdcch_vars[eNB_id]->searchSpace[s].searchSpaceType.srs_nrofCandidates;
    } else {
      nb_candidates = (L2 == 4) ? 4 : ((L2 == 8)? 2 : 1); // according to Table 10.1-1 (38.213 section 10.1)
      LOG_DDD("we are in common searchSpace and nb_candidates=%u for L2=%d\n", nb_candidates, L2);
    }
  } else {
    switch (L2) {
      case 1:
        nb_candidates = pdcch_vars[eNB_id]->searchSpace[s].nrofCandidates_aggrlevel1;
        break;

      case 2:
        nb_candidates = pdcch_vars[eNB_id]->searchSpace[s].nrofCandidates_aggrlevel2;
        break;

      case 4:
        nb_candidates = pdcch_vars[eNB_id]->searchSpace[s].nrofCandidates_aggrlevel4;
        break;

      case 8:
        nb_candidates = pdcch_vars[eNB_id]->searchSpace[s].nrofCandidates_aggrlevel8;
        break;

      case 16:
        nb_candidates = pdcch_vars[eNB_id]->searchSpace[s].nrofCandidates_aggrlevel16;
        break;

      default:
        break;
    }

    // Find first available in ue specific search space
    // according to procedure in Section 10.1 of 38.213
    // compute Yk
    Yk = (unsigned int) pdcch_vars[eNB_id]->crnti;

    for (i = 0; i <= nr_tti_rx; i++)
      Yk = (Yk * A[p%3]) % 65537;
  }

  LOG_DDD("L2(%d) | nCCE[%d](%d) | Yk(%u) | nb_candidates(%u)\n", L2, p, nCCE[p], Yk, nb_candidates);
  /*  for (CCEind=0;
      CCEind<nCCE2;
      CCEind+=(1<<L)) {*/
  //  if (nb_candidates * L2 > nCCE[p])
  //    nb_candidates = nCCE[p] / L2;
  // In the next code line there is maybe a bug. The spec is not comparing Table 10.1-2 with nb_candidates, but with total number of candidates for all s and all p
  int m_p_s_L_max = (m_max_slot_pdcch_Table10_1_2[1]<=nb_candidates ? m_max_slot_pdcch_Table10_1_2[1] : nb_candidates);

  if (L==4) m_p_s_L_max=1; // Table 10.1-2 is not defined for L=4

  if(0 <= L && L < 4) LOG_DDD("m_max_slot_pdcch_Table10_1_2(%d)=%d\n",L,m_max_slot_pdcch_Table10_1_2[L]);

  for (m = 0; m < nb_candidates; m++) {
    int n_ci = 0;

    if (nCCE[p] < L2) return;

  LOG_DDD("debug1(%d)=nCCE[p]/L2 | nCCE[%d](%d) | L2(%d)\n",nCCE[p] / L2,p,nCCE[p],L2);
  LOG_DDD("debug2(%d)=L2*m_p_s_L_max | L2(%d) | m_p_s_L_max(%d)\n",L2*m_p_s_L_max,L2,m_p_s_L_max);
  CCEind = (((Yk + (uint16_t)(floor((m*nCCE[p])/(L2*m_p_s_L_max))) + n_ci) % (uint16_t)(floor(nCCE[p] / L2))) * L2);
  LOG_DDD("CCEind(%d) = (((Yk(%u) + ((m(%u)*nCCE[p](%d))/(L2(%d)*m_p_s_L_max(%d)))) %% (nCCE[p] / L2)) * L2)\n",
            CCEind,Yk,m,nCCE[p],L2,m_p_s_L_max);
  LOG_DDD("n_candidate(m)=%u | CCEind=%d |",m,CCEind);

    if (CCEind < 32)
      CCEmap = CCEmap0;
    else if (CCEind < 64)
      CCEmap = CCEmap1;
    else if (CCEind < 96)
      CCEmap = CCEmap2;
    else AssertFatal(1==0,"Illegal CCEind %d (Yk %u, m %u, nCCE %d, L2 %d\n", CCEind, Yk, m, nCCE[p], L2);

    switch (L2) {
      case 1:
        CCEmap_mask = (1 << (CCEind & 0x1f));
        break;

      case 2:
        CCEmap_mask = (3 << (CCEind & 0x1f));
        break;

      case 4:
        CCEmap_mask = (0xf << (CCEind & 0x1f));
        break;

      case 8:
        CCEmap_mask = (0xff << (CCEind & 0x1f));
        break;

      case 16:
        CCEmap_mask = (0xfff << (CCEind & 0x1f));
        break;

      default:
        LOG_E(PHY, "Illegal L2 value %d\n", L2);
        //mac_xface->macphy_exit("Illegal L2\n");
        return; // not reached
    }

    CCEmap_cand = (*CCEmap) & CCEmap_mask;
    // CCE is not allocated yet
    LOG_DDD("CCEmap_cand=%u \n",CCEmap_cand);

    if (CCEmap_cand == 0) {
#ifdef DEBUG_DCI_DECODING

      if (do_common == 1)
        LOG_I(PHY,"[DCI search nPdcch %d - common] Attempting candidate %d Aggregation Level %d DCI length %d at CCE %d/%d (CCEmap %x,CCEmap_cand %x)\n",
              pdcch_vars[eNB_id]->num_pdcch_symbols,m,L2,sizeof_bits,CCEind,nCCE,*CCEmap,CCEmap_mask);
      else
        LOG_I(PHY,"[DCI search nPdcch %d - ue spec] Attempting candidate %d Aggregation Level %d DCI length %d at CCE %d/%d (CCEmap %x,CCEmap_cand %x) format %d\n",
              pdcch_vars[eNB_id]->num_pdcch_symbols,m,L2,sizeof_bits,CCEind,nCCE,*CCEmap,CCEmap_mask,format_uss);

#endif
      LOG_DDD("... we enter function dci_decoding(sizeof_bits=%d L=%d) -----\n",sizeof_bits,L);
      LOG_DDD("... we have to replace this part of the code by polar decoding\n");
      //      for (int m=0; m < (nCCE[p]*6*9*2); m++)
      LOG_DDD("(polar decoding)-> polar intput (with coreset_time_dur=%d, coreset_nbr_rb=%d, p=%d, CCEind=%d): \n",
             coreset_time_dur,coreset_nbr_rb,p,CCEind);
      /*
      int reg_p=0,reg_e=0;
      for (int m=0; m < (L2*6); m++){
      reg_p = (((int)floor(m/coreset_time_dur))+((m%coreset_time_dur)*(L2*6/coreset_time_dur)))*9*2;
      reg_e = m*9*2;
      for (int i=0; i<9*2; i++){
      //polar_input[reg_p+i] = (pdcch_vars[eNB_id]->e_rx[((CCEind*9*6*2) + reg_e + i)]>0) ? (1.0):(-1.0);
      polar_input[reg_e+i] = (pdcch_vars[eNB_id]->e_rx[((CCEind*9*6*2) + reg_e + i)]>0) ? (1/sqrt(2)):((-1)/sqrt(2));
      //printf("\t m=%d \tpolar_input[%d]=%lf <-> e_rx[%d]=%d\n",m,reg_e+i,polar_input[reg_e+i],
      //        ((CCEind*9*6*2) + reg_e + i),pdcch_vars[eNB_id]->e_rx[((CCEind*9*6*2) + reg_e + i)]);
      //printf("\t m=%d \tpolar_input[%d]=%lf <-> e_rx[%d]=%d\n",m,reg_p+i,polar_input[reg_p+i],
      //        ((CCEind*9*6*2) + reg_e + i),pdcch_vars[eNB_id]->e_rx[((CCEind*9*6*2) + reg_e + i)]);
      }
      }

      #ifdef NR_PDCCH_DCI_DEBUG
      printf("\n");
      int j=0;
      uint32_t polar_hex[27] = {0};
      for (int i=0; i<L2*9*6*2; i++){2
      if ((i%32 == 0) && (i!=0)) j++;
      //polar_hex[j] = (polar_hex[j]<<1) + ((polar_input[i]==-1)? 1:0);
      polar_hex[j] = polar_hex[j] + (((polar_input[i]==((-1)/sqrt(2)))?1:0)<<(i%32));
      }
      for (j=0;j<27;j++) LOG_DDD("polar_hex[%d]=%x\n",j,polar_hex[j]);
      #endif
      */
      uint64_t dci_estimation[2]= {0};
      const t_nrPolar_params *currentPtrDCI=nr_polar_params(1, sizeof_bits, L2);
      decoderState = polar_decoder_int16(&pdcch_vars[eNB_id]->e_rx[CCEind*9*6*2],
                                         dci_estimation,
                                         1,
                                         currentPtrDCI);
      crc = decoderState;
      //crc = (crc16(&dci_decoded_output[current_thread_id][0], sizeof_bits) >> 16) ^ extract_crc(&dci_decoded_output[current_thread_id][0], sizeof_bits);
      LOG_DDD("... we end function dci_decoding() with crc=%x\n",crc);
      LOG_DDD("... we have to replace this part of the code by polar decoding\n");
#ifdef DEBUG_DCI_DECODING
      LOG_DDD("(nr_dci_decoding_procedure0: crc =>%d\n",crc);
#endif //uint16_t tc_rnti, uint16_t int_rnti, uint16_t sfi_rnti, uint16_t tpc_pusch_rnti, uint16_t tpc_pucch_rnti, uint16_t tpc_srs__rnti
      LOG_DDD("format_found=%d\n",*format_found);
      LOG_DDD("crc_scrambled=%d\n",*crc_scrambled);

      if (crc == crc_scrambled_values[_C_RNTI_])  {
        *crc_scrambled =_c_rnti;
        *format_found=1;
      }

      if (crc == crc_scrambled_values[_CS_RNTI_])  {
        *crc_scrambled =_cs_rnti;
        *format_found=1;
      }

      if (crc == crc_scrambled_values[_NEW_RNTI_])  {
        *crc_scrambled =_new_rnti;
        *format_found=1;
      }

      if (crc == crc_scrambled_values[_TC_RNTI_])  {
        *crc_scrambled =_tc_rnti;
        *format_found=_format_1_0_found;
      }

      if (crc == crc_scrambled_values[_P_RNTI_])  {
        *crc_scrambled =_p_rnti;
        *format_found=_format_1_0_found;
      }

      if (crc == crc_scrambled_values[_SI_RNTI_])  {
        *crc_scrambled =_si_rnti;
        *format_found=_format_1_0_found;
      }

      if (crc == crc_scrambled_values[_RA_RNTI_])  {
        *crc_scrambled =_ra_rnti;
        *format_found=_format_1_0_found;
      }

      if (crc == crc_scrambled_values[_SP_CSI_RNTI_])  {
        *crc_scrambled =_sp_csi_rnti;
        *format_found=_format_0_1_found;
      }

      if (crc == crc_scrambled_values[_SFI_RNTI_])  {
        *crc_scrambled =_sfi_rnti;
        *format_found=_format_2_0_found;
      }

      if (crc == crc_scrambled_values[_INT_RNTI_])  {
        *crc_scrambled =_int_rnti;
        *format_found=_format_2_1_found;
      }

      if (crc == crc_scrambled_values[_TPC_PUSCH_RNTI_]) {
        *crc_scrambled =_tpc_pusch_rnti;
        *format_found=_format_2_2_found;
      }

      if (crc == crc_scrambled_values[_TPC_PUCCH_RNTI_]) {
        *crc_scrambled =_tpc_pucch_rnti;
        *format_found=_format_2_2_found;
      }

      if (crc == crc_scrambled_values[_TPC_SRS_RNTI_]) {
        *crc_scrambled =_tpc_srs_rnti;
        *format_found=_format_2_3_found;
      }


      LOG_DDD("format_found=%d\n",*format_found);
      LOG_DDD("crc_scrambled=%d\n",*crc_scrambled);

      if (*format_found!=255) {
        dci_alloc[*dci_cnt].dci_length = sizeof_bits;
        dci_alloc[*dci_cnt].rnti = crc;
        dci_alloc[*dci_cnt].L = L;
        dci_alloc[*dci_cnt].firstCCE = CCEind;
        memcpy(&dci_alloc[*dci_cnt].dci_pdu[0],dci_estimation,8);

        LOG_DDD("rnti matches -> DCI FOUND !!! crc =>0x%x, sizeof_bits %d, sizeof_bytes %d \n",
                dci_alloc[*dci_cnt].rnti, dci_alloc[*dci_cnt].dci_length, sizeof_bytes);
        LOG_DDD("dci_cnt %d (format_css %d crc_scrambled %d) L %d, firstCCE %d pdu[0] 0x%lx pdu[1] 0x%lx \n",
                *dci_cnt, format_css,*crc_scrambled,dci_alloc[*dci_cnt].L, dci_alloc[*dci_cnt].firstCCE,dci_alloc[*dci_cnt].dci_pdu[0],dci_alloc[*dci_cnt].dci_pdu[1]);
        if ((format_css == cformat0_0_and_1_0) || (format_uss == uformat0_0_and_1_0)) {
          if ((*crc_scrambled == _p_rnti) || (*crc_scrambled == _si_rnti) || (*crc_scrambled == _ra_rnti)) {
            dci_alloc[*dci_cnt].format = format1_0;
            *dci_cnt = *dci_cnt + 1;
            *format_found=_format_1_0_found;
            //      LOG_DDD("a format1_0=%d and dci_cnt=%d\n",*format_found,*dci_cnt);
          } else {
            if ((dci_estimation[0]&1) == 0) {
              dci_alloc[*dci_cnt].format = format0_0;
              *dci_cnt = *dci_cnt + 1;
              *format_found=_format_0_0_found;
              //        LOG_DDD("b format0_0=%d and dci_cnt=%d\n",*format_found,*dci_cnt);
            }

            if ((dci_estimation[0]&1) == 1) {
              dci_alloc[*dci_cnt].format = format1_0;
              *dci_cnt = *dci_cnt + 1;
              *format_found=_format_1_0_found;
              //        LOG_DDD("c format1_0=%d and dci_cnt=%d\n",*format_found,*dci_cnt);
            }
          }
        }

        if (format_css == cformat2_0) {
          dci_alloc[*dci_cnt].format = format2_0;
          *dci_cnt = *dci_cnt + 1;
          *format_found=_format_2_0_found;
        }

        if (format_css == cformat2_1) {
          dci_alloc[*dci_cnt].format = format2_1;
          *dci_cnt = *dci_cnt + 1;
          *format_found=_format_2_1_found;
        }

        if (format_css == cformat2_2) {
          dci_alloc[*dci_cnt].format = format2_2;
          *dci_cnt = *dci_cnt + 1;
          *format_found=_format_2_2_found;
        }

        if (format_css == cformat2_3) {
          dci_alloc[*dci_cnt].format = format2_3;
          *dci_cnt = *dci_cnt + 1;
          *format_found=_format_2_3_found;
        }

        if (format_uss == uformat0_1_and_1_1) {
          if ((dci_estimation[0]&1) == 0) {
            dci_alloc[*dci_cnt].format = format0_1;
            *dci_cnt = *dci_cnt + 1;
            *format_found=_format_0_1_found;
          }

          if ((dci_estimation[0]&1) == 1) {
            dci_alloc[*dci_cnt].format = format1_1;
            *dci_cnt = *dci_cnt + 1;
            *format_found=_format_1_1_found;
          }
        }

        // store first nCCE of group for PUCCH transmission of ACK/NAK
        pdcch_vars[eNB_id]->nCCE[nr_tti_rx] = CCEind;

        /*        if (crc == si_rnti) {
                dci_alloc[*dci_cnt].format = format_si;
                *dci_cnt = *dci_cnt + 1;
                } else if (crc == p_rnti) {
                dci_alloc[*dci_cnt].format = format_p;
                *dci_cnt = *dci_cnt + 1;
                } else if (crc == ra_rnti) {
                dci_alloc[*dci_cnt].format = format_ra;
                // store first nCCE of group for PUCCH transmission of ACK/NAK
                pdcch_vars[eNB_id]->nCCE[nr_tti_rx] = CCEind;
                *dci_cnt = *dci_cnt + 1;
                } else if (crc == pdcch_vars[eNB_id]->crnti) {

                if ((mode & UL_DCI) && (format_c == format0)
                && ((dci_decoded_output[current_thread_id][0] & 0x80)
                == 0)) { // check if pdu is format 0 or 1A
                if (*format0_found == 0) {
                dci_alloc[*dci_cnt].format = format0;
                *format0_found = 1;
                *dci_cnt = *dci_cnt + 1;
                pdcch_vars[eNB_id]->nCCE[nr_tti_rx] = CCEind;
                }
                } else if (format_c == format0) { // this is a format 1A DCI
                dci_alloc[*dci_cnt].format = format1A;
                *dci_cnt = *dci_cnt + 1;
                pdcch_vars[eNB_id]->nCCE[nr_tti_rx] = CCEind;
                } else {
                // store first nCCE of group for PUCCH transmission of ACK/NAK
                if (*format_c_found == 0) {
                dci_alloc[*dci_cnt].format = format_c;
                *dci_cnt = *dci_cnt + 1;
                *format_c_found = 1;
                pdcch_vars[eNB_id]->nCCE[nr_tti_rx] = CCEind;
                }
                }
                }*/
        //LOG_I(PHY,"DCI decoding CRNTI  [format: %d, nCCE[nr_tti_rx: %d]: %d ], AggregationLevel %d \n",format_c, nr_tti_rx, pdcch_vars[eNB_id]->nCCE[nr_tti_rx],L2);
        //  memcpy(&dci_alloc[*dci_cnt].dci_pdu[0],dci_decoded_output,sizeof_bytes);
        switch (1 << L) {
          case 1:
            *CCEmap |= (1 << (CCEind & 0x1f));
            break;

          case 2:
            *CCEmap |= (1 << (CCEind & 0x1f));
            break;

          case 4:
            *CCEmap |= (1 << (CCEind & 0x1f));
            break;

          case 8:
            *CCEmap |= (1 << (CCEind & 0x1f));
            break;

          case 16:
            *CCEmap |= (1 << (CCEind & 0x1f));
            break;
        }

#ifdef DEBUG_DCI_DECODING
        LOG_I(PHY,"[DCI search] Found DCI %d rnti %x Aggregation %d length %d format %d in CCE %d (CCEmap %x) candidate %d / %d \n",
              *dci_cnt,crc,1<<L,sizeof_bits,dci_alloc[*dci_cnt-1].format,CCEind,*CCEmap,m,nb_candidates );
        //  nr_extract_dci_into(
        //  dump_dci(frame_parms,&dci_alloc[*dci_cnt-1]);
#endif
        return;
      } // rnti match
    } else { // CCEmap_cand == 0
      printf("\n");
    }

    /*
      if ( agregationLevel != 0xFF &&
      (format_c == format0 && m==0 && si_rnti != SI_RNTI))
      {
      //Only valid for OAI : Save some processing time when looking for DCI format0. From the log we see the DCI only on candidate 0.
      return;
      }
    */
  } // candidate loop

  LOG_DDD("end candidate loop\n");
}

#endif





/*void dci_decoding_procedure0(NR_UE_PDCCH **pdcch_vars,
  int do_common,
  dci_detect_mode_t mode,
  uint8_t nr_tti_rx,
  DCI_ALLOC_t *dci_alloc,
  int16_t eNB_id,
  uint8_t current_thread_id,
  NR_DL_FRAME_PARMS *frame_parms,
  uint8_t mi,
  uint16_t si_rnti,
  uint16_t ra_rnti,
  uint16_t p_rnti,
  uint8_t L,
  uint8_t format_si,
  uint8_t format_p,
  uint8_t format_ra,
  uint8_t format_c,
  uint8_t sizeof_bits,
  uint8_t sizeof_bytes,
  uint8_t *dci_cnt,
  uint8_t *format0_found,
  uint8_t *format_c_found,
  uint32_t *CCEmap0,
  uint32_t *CCEmap1,
  uint32_t *CCEmap2)
  {

  uint16_t crc,CCEind,nCCE;
  uint32_t *CCEmap=NULL,CCEmap_mask=0;
  int L2=(1<<L);
  unsigned int Yk,nb_candidates = 0,i,m;
  unsigned int CCEmap_cand;
  #ifdef NR_PDCCH_DCI_DEBUG
  LOG_DDD("\n");
  #endif
  nCCE = get_nCCE(pdcch_vars[eNB_id]->num_pdcch_symbols,frame_parms,mi);

  if (nCCE > get_nCCE(3,frame_parms,1)) {
  LOG_D(PHY,"skip DCI decoding: nCCE=%d > get_nCCE(3,frame_parms,1)=%d\n", nCCE, get_nCCE(3,frame_parms,1));
  return;
  }

  if (nCCE<L2) {
  LOG_D(PHY,"skip DCI decoding: nCCE=%d < L2=%d\n", nCCE, L2);
  return;
  }

  if (mode == NO_DCI) {
  LOG_D(PHY, "skip DCI decoding: expect no DCIs at nr_tti_rx %d\n", nr_tti_rx);
  return;
  }

  if (do_common == 1) {
  nb_candidates = (L2==4) ? 4 : 2;
  Yk=0;
  } else {
  // Find first available in ue specific search space
  // according to procedure in Section 9.1.1 of 36.213 (v. 8.6)
  // compute Yk
  Yk = (unsigned int)pdcch_vars[eNB_id]->crnti;

  for (i=0; i<=nr_tti_rx; i++)
  Yk = (Yk*39827)%65537;

  Yk = Yk % (nCCE/L2);

  switch (L2) {
  case 1:
  case 2:
  nb_candidates = 6;
  break;

  case 4:
  case 8:
  nb_candidates = 2;
  break;

  default:
  DevParam(L2, do_common, eNB_id);
  break;
  }
  }

  //  for (CCEind=0;
  //     CCEind<nCCE2;
  //     CCEind+=(1<<L)) {

  if (nb_candidates*L2 > nCCE)
  nb_candidates = nCCE/L2;

  for (m=0; m<nb_candidates; m++) {

  CCEind = (((Yk+m)%(nCCE/L2))*L2);

  if (CCEind<32)
  CCEmap = CCEmap0;
  else if (CCEind<64)
  CCEmap = CCEmap1;
  else if (CCEind<96)
  CCEmap = CCEmap2;
  else {
  LOG_E(PHY,"Illegal CCEind %d (Yk %d, m %d, nCCE %d, L2 %d\n",CCEind,Yk,m,nCCE,L2);
  mac_xface->macphy_exit("Illegal CCEind\n");
  return; // not reached
  }

  switch (L2) {
  case 1:
  CCEmap_mask = (1<<(CCEind&0x1f));
  break;

  case 2:
  CCEmap_mask = (3<<(CCEind&0x1f));
  break;

  case 4:
  CCEmap_mask = (0xf<<(CCEind&0x1f));
  break;

  case 8:
  CCEmap_mask = (0xff<<(CCEind&0x1f));
  break;

  default:
  LOG_E( PHY, "Illegal L2 value %d\n", L2 );
  mac_xface->macphy_exit( "Illegal L2\n" );
  return; // not reached
  }

  CCEmap_cand = (*CCEmap)&CCEmap_mask;

  // CCE is not allocated yet

  if (CCEmap_cand == 0) {
  #ifdef DEBUG_DCI_DECODING

  if (do_common == 1)
  LOG_I(PHY,"[DCI search nPdcch %d - common] Attempting candidate %d Aggregation Level %d DCI length %d at CCE %d/%d (CCEmap %x,CCEmap_cand %x)\n",
  pdcch_vars[eNB_id]->num_pdcch_symbols,m,L2,sizeof_bits,CCEind,nCCE,*CCEmap,CCEmap_mask);
  else
  LOG_I(PHY,"[DCI search nPdcch %d - ue spec] Attempting candidate %d Aggregation Level %d DCI length %d at CCE %d/%d (CCEmap %x,CCEmap_cand %x) format %d\n",
  pdcch_vars[eNB_id]->num_pdcch_symbols,m,L2,sizeof_bits,CCEind,nCCE,*CCEmap,CCEmap_mask,format_c);

  #endif

  dci_decoding(sizeof_bits,
  L,
  &pdcch_vars[eNB_id]->e_rx[CCEind*72],
  &dci_decoded_output[current_thread_id][0]);

  //  for (i=0;i<3+(sizeof_bits>>3);i++)
  //  printf("dci_decoded_output[%d] => %x\n",i,dci_decoded_output[i]);

  crc = (crc16(&dci_decoded_output[current_thread_id][0],sizeof_bits)>>16) ^ extract_crc(&dci_decoded_output[current_thread_id][0],sizeof_bits);
  #ifdef DEBUG_DCI_DECODING
  printf("crc =>%x\n",crc);
  #endif

  if (((L>1) && ((crc == si_rnti)|| (crc == p_rnti)|| (crc == ra_rnti)))||
  (crc == pdcch_vars[eNB_id]->crnti))   {
  dci_alloc[*dci_cnt].dci_length = sizeof_bits;
  dci_alloc[*dci_cnt].rnti       = crc;
  dci_alloc[*dci_cnt].L          = L;
  dci_alloc[*dci_cnt].firstCCE   = CCEind;

  //printf("DCI FOUND !!! crc =>%x,  sizeof_bits %d, sizeof_bytes %d \n",crc, sizeof_bits, sizeof_bytes);
  if (sizeof_bytes<=4) {
  dci_alloc[*dci_cnt].dci_pdu[3] = dci_decoded_output[current_thread_id][0];
  dci_alloc[*dci_cnt].dci_pdu[2] = dci_decoded_output[current_thread_id][1];
  dci_alloc[*dci_cnt].dci_pdu[1] = dci_decoded_output[current_thread_id][2];
  dci_alloc[*dci_cnt].dci_pdu[0] = dci_decoded_output[current_thread_id][3];
  #ifdef DEBUG_DCI_DECODING
  printf("DCI => %x,%x,%x,%x\n",dci_decoded_output[current_thread_id][0],
  dci_decoded_output[current_thread_id][1],
  dci_decoded_output[current_thread_id][2],
  dci_decoded_output[current_thread_id][3]);
  #endif
  } else {
  dci_alloc[*dci_cnt].dci_pdu[7] = dci_decoded_output[current_thread_id][0];
  dci_alloc[*dci_cnt].dci_pdu[6] = dci_decoded_output[current_thread_id][1];
  dci_alloc[*dci_cnt].dci_pdu[5] = dci_decoded_output[current_thread_id][2];
  dci_alloc[*dci_cnt].dci_pdu[4] = dci_decoded_output[current_thread_id][3];
  dci_alloc[*dci_cnt].dci_pdu[3] = dci_decoded_output[current_thread_id][4];
  dci_alloc[*dci_cnt].dci_pdu[2] = dci_decoded_output[current_thread_id][5];
  dci_alloc[*dci_cnt].dci_pdu[1] = dci_decoded_output[current_thread_id][6];
  dci_alloc[*dci_cnt].dci_pdu[0] = dci_decoded_output[current_thread_id][7];
  #ifdef DEBUG_DCI_DECODING
  printf("DCI => %x,%x,%x,%x,%x,%x,%x,%x\n",
  dci_decoded_output[current_thread_id][0],dci_decoded_output[current_thread_id][1],dci_decoded_output[current_thread_id][2],dci_decoded_output[current_thread_id][3],
  dci_decoded_output[current_thread_id][4],dci_decoded_output[current_thread_id][5],dci_decoded_output[current_thread_id][6],dci_decoded_output[current_thread_id][7]);
  #endif
  }

  if (crc==si_rnti) {
  dci_alloc[*dci_cnt].format     = format_si;
  *dci_cnt = *dci_cnt+1;
  } else if (crc==p_rnti) {
  dci_alloc[*dci_cnt].format     = format_p;
  *dci_cnt = *dci_cnt+1;
  } else if (crc==ra_rnti) {
  dci_alloc[*dci_cnt].format     = format_ra;
  // store first nCCE of group for PUCCH transmission of ACK/NAK
  pdcch_vars[eNB_id]->nCCE[nr_tti_rx]=CCEind;
  *dci_cnt = *dci_cnt+1;
  } else if (crc==pdcch_vars[eNB_id]->crnti) {

  if ((mode&UL_DCI)&&(format_c == format0)&&((dci_decoded_output[current_thread_id][0]&0x80)==0)) {// check if pdu is format 0 or 1A
  if (*format0_found == 0) {
  dci_alloc[*dci_cnt].format     = format0;
  *format0_found = 1;
  *dci_cnt = *dci_cnt+1;
  pdcch_vars[eNB_id]->nCCE[nr_tti_rx]=CCEind;
  }
  } else if (format_c == format0) { // this is a format 1A DCI
  dci_alloc[*dci_cnt].format     = format1A;
  *dci_cnt = *dci_cnt+1;
  pdcch_vars[eNB_id]->nCCE[nr_tti_rx]=CCEind;
  } else {
  // store first nCCE of group for PUCCH transmission of ACK/NAK
  if (*format_c_found == 0) {
  dci_alloc[*dci_cnt].format     = format_c;
  *dci_cnt = *dci_cnt+1;
  *format_c_found = 1;
  pdcch_vars[eNB_id]->nCCE[nr_tti_rx]=CCEind;
  }
  }
  }

  //LOG_I(PHY,"DCI decoding CRNTI  [format: %d, nCCE[nr_tti_rx: %d]: %d ], AggregationLevel %d \n",format_c, nr_tti_rx, pdcch_vars[eNB_id]->nCCE[nr_tti_rx],L2);
  //  memcpy(&dci_alloc[*dci_cnt].dci_pdu[0],dci_decoded_output,sizeof_bytes);



  switch (1<<L) {
  case 1:
  *CCEmap|=(1<<(CCEind&0x1f));
  break;

  case 2:
  *CCEmap|=(1<<(CCEind&0x1f));
  break;

  case 4:
  *CCEmap|=(1<<(CCEind&0x1f));
  break;

  case 8:
  *CCEmap|=(1<<(CCEind&0x1f));
  break;
  }

  #ifdef DEBUG_DCI_DECODING
  LOG_I(PHY,"[DCI search] Found DCI %d rnti %x Aggregation %d length %d format %s in CCE %d (CCEmap %x) candidate %d / %d \n",
  *dci_cnt,crc,1<<L,sizeof_bits,dci_format_strings[dci_alloc[*dci_cnt-1].format],CCEind,*CCEmap,m,nb_candidates );
  dump_dci(frame_parms,&dci_alloc[*dci_cnt-1]);

  #endif
  return;
  } // rnti match
  }  // CCEmap_cand == 0

  //  if ( agregationLevel != 0xFF &&
  //        (format_c == format0 && m==0 && si_rnti != SI_RNTI))
  //    {
  //      //Only valid for OAI : Save some processing time when looking for DCI format0. From the log we see the DCI only on candidate 0.
  //      return;
  //    }

  } // candidate loop
  }

  uint16_t dci_CRNTI_decoding_procedure(PHY_VARS_NR_UE *ue,
  DCI_ALLOC_t *dci_alloc,
  uint8_t DCIFormat,
  uint8_t agregationLevel,
  int16_t eNB_id,
  uint8_t nr_tti_rx)
  {

  uint8_t  dci_cnt=0,old_dci_cnt=0;
  uint32_t CCEmap0=0,CCEmap1=0,CCEmap2=0;
  NR_UE_PDCCH **pdcch_vars = ue->pdcch_vars[ue->current_thread_id[nr_tti_rx]];
  NR_DL_FRAME_PARMS *frame_parms  = &ue->frame_parms;
  uint8_t mi = get_mi(&ue->frame_parms,nr_tti_rx);
  uint16_t ra_rnti=99;
  uint8_t format0_found=0,format_c_found=0;
  uint8_t tmode = ue->transmission_mode[eNB_id];
  uint8_t frame_type = frame_parms->frame_type;
  uint8_t format0_size_bits=0,format0_size_bytes=0;
  uint8_t format1_size_bits=0,format1_size_bytes=0;
  dci_detect_mode_t mode = dci_detect_mode_select(&ue->frame_parms,nr_tti_rx);

  switch (frame_parms->N_RB_DL) {
  case 6:
  if (frame_type == TDD) {
  format0_size_bits  = sizeof_DCI0_1_5MHz_TDD_1_6_t;
  format0_size_bytes = sizeof(DCI0_1_5MHz_TDD_1_6_t);
  format1_size_bits  = sizeof_DCI1_1_5MHz_TDD_t;
  format1_size_bytes = sizeof(DCI1_1_5MHz_TDD_t);

  } else {
  format0_size_bits  = sizeof_DCI0_1_5MHz_FDD_t;
  format0_size_bytes = sizeof(DCI0_1_5MHz_FDD_t);
  format1_size_bits  = sizeof_DCI1_1_5MHz_FDD_t;
  format1_size_bytes = sizeof(DCI1_1_5MHz_FDD_t);
  }

  break;

  case 25:
  default:
  if (frame_type == TDD) {
  format0_size_bits  = sizeof_DCI0_5MHz_TDD_1_6_t;
  format0_size_bytes = sizeof(DCI0_5MHz_TDD_1_6_t);
  format1_size_bits  = sizeof_DCI1_5MHz_TDD_t;
  format1_size_bytes = sizeof(DCI1_5MHz_TDD_t);
  } else {
  format0_size_bits  = sizeof_DCI0_5MHz_FDD_t;
  format0_size_bytes = sizeof(DCI0_5MHz_FDD_t);
  format1_size_bits  = sizeof_DCI1_5MHz_FDD_t;
  format1_size_bytes = sizeof(DCI1_5MHz_FDD_t);
  }

  break;

  case 50:
  if (frame_type == TDD) {
  format0_size_bits  = sizeof_DCI0_10MHz_TDD_1_6_t;
  format0_size_bytes = sizeof(DCI0_10MHz_TDD_1_6_t);
  format1_size_bits  = sizeof_DCI1_10MHz_TDD_t;
  format1_size_bytes = sizeof(DCI1_10MHz_TDD_t);

  } else {
  format0_size_bits  = sizeof_DCI0_10MHz_FDD_t;
  format0_size_bytes = sizeof(DCI0_10MHz_FDD_t);
  format1_size_bits  = sizeof_DCI1_10MHz_FDD_t;
  format1_size_bytes = sizeof(DCI1_10MHz_FDD_t);
  }

  break;

  case 100:
  if (frame_type == TDD) {
  format0_size_bits  = sizeof_DCI0_20MHz_TDD_1_6_t;
  format0_size_bytes = sizeof(DCI0_20MHz_TDD_1_6_t);
  format1_size_bits  = sizeof_DCI1_20MHz_TDD_t;
  format1_size_bytes = sizeof(DCI1_20MHz_TDD_t);
  } else {
  format0_size_bits  = sizeof_DCI0_20MHz_FDD_t;
  format0_size_bytes = sizeof(DCI0_20MHz_FDD_t);
  format1_size_bits  = sizeof_DCI1_20MHz_FDD_t;
  format1_size_bytes = sizeof(DCI1_20MHz_FDD_t);
  }

  break;
  }

  if (ue->prach_resources[eNB_id])
  ra_rnti = ue->prach_resources[eNB_id]->ra_RNTI;

  // Now check UE_SPEC format0/1A ue_spec search spaces at aggregation 8
  dci_decoding_procedure0(pdcch_vars,0,mode,
  nr_tti_rx,
  dci_alloc,
  eNB_id,
  ue->current_thread_id[nr_tti_rx],
  frame_parms,
  mi,
  ((ue->decode_SIB == 1) ? SI_RNTI : 0),
  ra_rnti,
  P_RNTI,
  agregationLevel,
  format1A,
  format1A,
  format1A,
  format0,
  format0_size_bits,
  format0_size_bytes,
  &dci_cnt,
  &format0_found,
  &format_c_found,
  &CCEmap0,
  &CCEmap1,
  &CCEmap2);

  if ((CCEmap0==0xffff)||
  ((format0_found==1)&&(format_c_found==1)))
  return(dci_cnt);

  if (DCIFormat == 1)
  {
  if ((tmode < 3) || (tmode == 7)) {
  //printf("Crnti decoding frame param agregation %d DCI %d \n",agregationLevel,DCIFormat);

  // Now check UE_SPEC format 1 search spaces at aggregation 1

  //printf("[DCI search] Format 1/1A aggregation 1\n");

  old_dci_cnt=dci_cnt;
  dci_decoding_procedure0(pdcch_vars,0,mode,nr_tti_rx,
  dci_alloc,
  eNB_id,
  ue->current_thread_id[nr_tti_rx],
  frame_parms,
  mi,
  ((ue->decode_SIB == 1) ? SI_RNTI : 0),
  ra_rnti,
  P_RNTI,
  0,
  format1A,
  format1A,
  format1A,
  format1,
  format1_size_bits,
  format1_size_bytes,
  &dci_cnt,
  &format0_found,
  &format_c_found,
  &CCEmap0,
  &CCEmap1,
  &CCEmap2);

  if ((CCEmap0==0xffff) ||
  (format_c_found==1))
  return(dci_cnt);

  if (dci_cnt>old_dci_cnt)
  return(dci_cnt);

  //printf("Crnti 1 decoding frame param agregation %d DCI %d \n",agregationLevel,DCIFormat);

  }
  else
  {
  AssertFatal(0,"Other Transmission mode not yet coded\n");
  }
  }
  else
  {
  AssertFatal(0,"DCI format %d not yet implemented \n",DCIFormat);
  }

  return(dci_cnt);

  }
*/

#ifdef NR_PDCCH_DCI_RUN

uint16_t nr_dci_format_size (PHY_VARS_NR_UE *ue,
                             uint16_t eNB_id,
                             uint8_t nr_tti_rx,
                             int p,
                             crc_scrambled_t crc_scrambled,
                             uint16_t n_RB_ULBWP,
                             uint16_t n_RB_DLBWP,
                             uint8_t dci_fields_sizes[NBR_NR_DCI_FIELDS][NBR_NR_FORMATS],
                             uint8_t format) {
  LOG_DDD("crc_scrambled=%d, n_RB_ULBWP=%d, n_RB_DLBWP=%d\n",crc_scrambled,n_RB_ULBWP,n_RB_DLBWP);
  /*
   * function nr_dci_format_size calculates and returns the size in bits of a determined format
   * it also returns an bi-dimensional array 'dci_fields_sizes' with x rows and y columns, where:
   * x is the number of fields defined in TS 38.212 subclause 7.3.1 (Each field is mapped in the order in which it appears in the description in the specification)
   * y is the number of formats
   *   e.g.: dci_fields_sizes[10][0] contains the size in bits of the field FREQ_DOM_RESOURCE_ASSIGNMENT_UL for format 0_0
   */
  // pdsch_config contains the PDSCH-Config IE is used to configure the UE specific PDSCH parameters (TS 38.331)
  PDSCH_Config_t pdsch_config       = ue->PDSCH_Config;
  // pusch_config contains the PUSCH-Config IE is used to configure the UE specific PUSCH parameters (TS 38.331)
  PUSCH_Config_t pusch_config       = ue->pusch_config;
  PUCCH_Config_t pucch_config_dedicated       = ue->pucch_config_dedicated_nr[eNB_id];
  crossCarrierSchedulingConfig_t crossCarrierSchedulingConfig = ue->crossCarrierSchedulingConfig;
  dmrs_UplinkConfig_t dmrs_UplinkConfig = ue->dmrs_UplinkConfig;
  dmrs_DownlinkConfig_t dmrs_DownlinkConfig = ue->dmrs_DownlinkConfig;
  csi_MeasConfig_t csi_MeasConfig = ue->csi_MeasConfig;
  PUSCH_ServingCellConfig_t PUSCH_ServingCellConfig= ue->PUSCH_ServingCellConfig;
  PDSCH_ServingCellConfig_t PDSCH_ServingCellConfig= ue->PDSCH_ServingCellConfig;
  NR_UE_PDCCH *pdcch_vars2 = ue->pdcch_vars[ue->current_thread_id[nr_tti_rx]][eNB_id];
  // 1  CARRIER_IN
  // crossCarrierSchedulingConfig from higher layers, variable crossCarrierSchedulingConfig indicates if 'cross carrier scheduling' is enabled or not:
  //      if No cross carrier scheduling: number of bits for CARRIER_IND is 0
  //      if Cross carrier scheduling: number of bits for CARRIER_IND is 3
  // The IE CrossCarrierSchedulingConfig is used to specify the configuration when the cross-carrier scheduling is used in a cell
  uint8_t crossCarrierSchedulingConfig_ind = 0;

  if (crossCarrierSchedulingConfig.schedulingCellInfo.other.cif_InSchedulingCell !=0 ) crossCarrierSchedulingConfig_ind=1;

  // 2  SUL_IND_0_1, // 40 SRS_REQUEST, // 50 SUL_IND_0_0
  // UL/SUL indicator (TS 38.331, supplementary uplink is indicated in higher layer parameter ServCellAdd-SUL from IE ServingCellConfig and ServingCellConfigCommon):
  // 0 bit for UEs not configured with SUL in the cell or UEs configured with SUL in the cell but only PUCCH carrier in the cell is configured for PUSCH transmission
  // 1 bit for UEs configured with SUL in the cell as defined in Table 7.3.1.1.1-1
  // sul_ind indicates whether SUL is configured in cell or not
  uint8_t sul_ind=ue->supplementaryUplink.supplementaryUplink; // this value will be 0 or 1 depending on higher layer parameter ServCellAdd-SUL. FIXME!!!
  // 7  BANDWIDTH_PART_IND
  // number of UL BWPs configured by higher layers
  uint8_t n_UL_BWP_RRC=1; // initialized to 1 but it has to be initialized by higher layers FIXME!!!
  n_UL_BWP_RRC = ((n_UL_BWP_RRC > 3)?n_UL_BWP_RRC:(n_UL_BWP_RRC+1));
  // number of DL BWPs configured by higher layers
  uint8_t n_DL_BWP_RRC=1; // initialized to 1 but it has to be initialized by higher layers FIXME!!!
  n_DL_BWP_RRC = ((n_DL_BWP_RRC > 3)?n_DL_BWP_RRC:(n_DL_BWP_RRC+1));
  // 10 FREQ_DOM_RESOURCE_ASSIGNMENT_UL
  // if format0_0, only resource allocation type 1 is allowed
  // if format0_1, then resource allocation type 0 can be configured and N_RBG is defined in TS 38.214 subclause 6.1.2.2.1
  // for PUSCH hopping with resource allocation type 1
  //      n_UL_hopping = 1 if the higher layer parameter frequencyHoppingOffsetLists contains two  offset values
  //      n_UL_hopping = 2 if the higher layer parameter frequencyHoppingOffsetLists contains four offset values
  uint8_t n_UL_hopping=pusch_config.n_frequencyHoppingOffsetLists;

  if (n_UL_hopping == 2) {
    n_UL_hopping = 1;
  } else if (n_UL_hopping == 4) {
    n_UL_hopping = 2;
  } else {
    n_UL_hopping = 0;
  }

  ul_resourceAllocation_t ul_resource_allocation_type = pusch_config.ul_resourceAllocation;
  uint8_t ul_res_alloc_type_0 = 0;
  uint8_t ul_res_alloc_type_1 = 0;

  if (ul_resource_allocation_type == ul_resourceAllocationType0) ul_res_alloc_type_0 = 1;

  if (ul_resource_allocation_type == ul_resourceAllocationType1) ul_res_alloc_type_1 = 1;

  if (ul_resource_allocation_type == ul_dynamicSwitch) {
    ul_res_alloc_type_0 = 1;
    ul_res_alloc_type_1 = 1;
  }

  uint8_t n_bits_freq_dom_res_assign_ul=0,n_ul_RGB_tmp;

  if (ul_res_alloc_type_0 == 1) { // implementation of Table 6.1.2.2.1-1 TC 38.214 subclause 6.1.2.2.1
    // config1: PUSCH-Config IE contains rbg-Size ENUMERATED {config1 config2}
    ul_rgb_Size_t config = pusch_config.ul_rgbSize;
    uint8_t nominal_RBG_P               = (config==ul_rgb_config1?2:4);

    if (n_RB_ULBWP > 36)  nominal_RBG_P = (config==ul_rgb_config1?4:8);

    if (n_RB_ULBWP > 72)  nominal_RBG_P = (config==ul_rgb_config1?8:16);

    if (n_RB_ULBWP > 144) nominal_RBG_P = 16;

    n_bits_freq_dom_res_assign_ul = (uint8_t)ceil((n_RB_ULBWP+(0%nominal_RBG_P))/nominal_RBG_P);                                   //FIXME!!! what is 0???
    n_ul_RGB_tmp = n_bits_freq_dom_res_assign_ul;
  }

  if (ul_res_alloc_type_1 == 1) n_bits_freq_dom_res_assign_ul = (uint8_t)(ceil(log2(n_RB_ULBWP*(n_RB_ULBWP+1)/2)))-n_UL_hopping;

  if ((ul_res_alloc_type_0 == 1) && (ul_res_alloc_type_1 == 1))
    n_bits_freq_dom_res_assign_ul = ((n_bits_freq_dom_res_assign_ul>n_ul_RGB_tmp)?(n_bits_freq_dom_res_assign_ul+1):(n_ul_RGB_tmp+1));

  // 11 FREQ_DOM_RESOURCE_ASSIGNMENT_DL
  // if format1_0, only resource allocation type 1 is allowed
  // if format1_1, then resource allocation type 0 can be configured and N_RBG is defined in TS 38.214 subclause 5.1.2.2.1
  dl_resourceAllocation_t dl_resource_allocation_type = pdsch_config.dl_resourceAllocation;
  uint8_t dl_res_alloc_type_0 = 0;
  uint8_t dl_res_alloc_type_1 = 0;

  if (dl_resource_allocation_type == dl_resourceAllocationType0) dl_res_alloc_type_0 = 1;

  if (dl_resource_allocation_type == dl_resourceAllocationType1) dl_res_alloc_type_1 = 1;

  if (dl_resource_allocation_type == dl_dynamicSwitch) {
    dl_res_alloc_type_0 = 1;
    dl_res_alloc_type_1 = 1;
  }

  uint8_t n_bits_freq_dom_res_assign_dl=0,n_dl_RGB_tmp;

  if (dl_res_alloc_type_0 == 1) { // implementation of Table 5.1.2.2.1-1 TC 38.214 subclause 6.1.2.2.1
    // config1: PDSCH-Config IE contains rbg-Size ENUMERATED {config1, config2}
    dl_rgb_Size_t config = pdsch_config.dl_rgbSize;
    uint8_t nominal_RBG_P               = (config==dl_rgb_config1?2:4);

    if (n_RB_DLBWP > 36)  nominal_RBG_P = (config==dl_rgb_config1?4:8);

    if (n_RB_DLBWP > 72)  nominal_RBG_P = (config==dl_rgb_config1?8:16);

    if (n_RB_DLBWP > 144) nominal_RBG_P = 16;

    n_bits_freq_dom_res_assign_dl = (uint8_t)ceil((n_RB_DLBWP+(0%nominal_RBG_P))/nominal_RBG_P);                                     //FIXME!!! what is 0???
    n_dl_RGB_tmp = n_bits_freq_dom_res_assign_dl;
  }

  if (dl_res_alloc_type_1 == 1) n_bits_freq_dom_res_assign_dl = (uint8_t)(ceil(log2(n_RB_DLBWP*(n_RB_DLBWP+1)/2)));

  if ((dl_res_alloc_type_0 == 1) && (dl_res_alloc_type_1 == 1))
    n_bits_freq_dom_res_assign_dl = ((n_bits_freq_dom_res_assign_dl>n_dl_RGB_tmp)?(n_bits_freq_dom_res_assign_dl+1):(n_dl_RGB_tmp+1));

  // 12 TIME_DOM_RESOURCE_ASSIGNMENT
  uint8_t pusch_alloc_list = pusch_config.n_push_alloc_list;
  uint8_t pdsch_alloc_list = pdsch_config.n_pdsh_alloc_list;
  // 14 PRB_BUNDLING_SIZE_IND:0 bit if the higher layer parameter PRB_bundling is not configured or is set to 'static', or 1 bit if the higher layer parameter PRB_bundling is set to 'dynamic' according to Subclause 5.1.2.3 of [6, TS 38.214]
  static_bundleSize_t static_prb_BundlingType = pdsch_config.prbBundleType.staticBundling;
  bundleSizeSet1_t dynamic_prb_BundlingType1  = pdsch_config.prbBundleType.dynamicBundlig.bundleSizeSet1;
  bundleSizeSet2_t dynamic_prb_BundlingType2  = pdsch_config.prbBundleType.dynamicBundlig.bundleSizeSet2;
  uint8_t prb_BundlingType_size=0;

  if ((static_prb_BundlingType==st_n4)||(static_prb_BundlingType==st_wideband)) prb_BundlingType_size=0;

  if ((dynamic_prb_BundlingType1==dy_1_n4)||(dynamic_prb_BundlingType1==dy_1_wideband)||(dynamic_prb_BundlingType1==dy_1_n2_wideband)||(dynamic_prb_BundlingType1==dy_1_n4_wideband)||
      (dynamic_prb_BundlingType2==dy_2_n4)||(dynamic_prb_BundlingType2==dy_2_wideband)) prb_BundlingType_size=1;

  // 15 RATE_MATCHING_IND FIXME!!!
  // according to TS 38.212: Rate matching indicator – 0, 1, or 2 bits according to higher layer parameter rateMatchPattern
  uint8_t rateMatching_bits = pdsch_config.n_rateMatchPatterns;
  // 16 ZP_CSI_RS_TRIGGER FIXME!!!
  // 0, 1, or 2 bits as defined in Subclause 5.1.4.2 of [6, TS 38.214].
  // is the number of ZP CSI-RS resource sets in the higher layer parameter zp-CSI-RS-Resource
  uint8_t n_zp_bits = pdsch_config.n_zp_CSI_RS_ResourceId;
  // 17 FREQ_HOPPING_FLAG
  // freqHopping is defined by higher layer parameter frequencyHopping from IE PUSCH-Config. Values are ENUMERATED{mode1, mode2}
  frequencyHopping_t f_hopping = pusch_config.frequencyHopping;
  uint8_t freqHopping = 0;

  if ((f_hopping==f_hop_mode1)||(f_hopping==f_hop_mode2)) freqHopping = 1;

  // 28 DAI
  pdsch_HARQ_ACK_Codebook_t pdsch_HARQ_ACK_Codebook = pdsch_config.pdsch_HARQ_ACK_Codebook;
  uint8_t n_dai = 0;
  uint8_t n_serving_cell_dl = 1; // this is hardcoded to 1 as we need to get this value from RRC higher layers parameters. FIXME!!!

  if ((pdsch_HARQ_ACK_Codebook == dynamic) && (n_serving_cell_dl == 1)) n_dai = 2;

  if ((pdsch_HARQ_ACK_Codebook == dynamic) && (n_serving_cell_dl > 1))  n_dai = 4;

  // 29 FIRST_DAI
  uint8_t codebook_HARQ_ACK = 0;           // We need to get this value to calculate number of bits of fields 1st DAI and 2nd DAI.

  if (pdsch_HARQ_ACK_Codebook == semiStatic) codebook_HARQ_ACK = 1;

  if (pdsch_HARQ_ACK_Codebook == dynamic) codebook_HARQ_ACK = 2;

  // 30 SECOND_DAI
  uint8_t n_HARQ_ACK_sub_codebooks = 0;   // We need to get this value to calculate number of bits of fields 1st DAI and 2nd DAI. FIXME!!!
  // 35 PDSCH_TO_HARQ_FEEDBACK_TIME_IND
  uint8_t pdsch_harq_t_ind = (uint8_t)ceil(log2(pucch_config_dedicated.dl_DataToUL_ACK[0]));
  // 36 SRS_RESOURCE_IND
  // n_SRS is the number of configured SRS resources in the SRS resource set associated with the higher layer parameter usage of value 'codeBook' or 'nonCodeBook'
  // from SRS_ResourceSet_t type we should get the information of the usage parameter (with possible values beamManagement, codebook, nonCodebook, antennaSwitching)
  // at frame_parms->srs_nr->p_SRS_ResourceSetList[]->usage
  uint8_t n_SRS = ue->srs.number_srs_Resource_Set;
  // 37 PRECOD_NBR_LAYERS
  // 38 ANTENNA_PORTS
  txConfig_t txConfig = pusch_config.txConfig;
  transformPrecoder_t transformPrecoder = pusch_config.transformPrecoder;
  codebookSubset_t codebookSubset = pusch_config.codebookSubset;
  uint8_t maxRank = pusch_config.maxRank;
  uint8_t num_antenna_ports = 1; // this is hardcoded. We need to get the real value FIXME!!!
  uint8_t precond_nbr_layers_bits = 0;
  uint8_t antenna_ports_bits_ul = 0;

  // searching number of bits at tables 7.3.1.1.2-2/3/4/5 from TS 38.212 subclause 7.3.1.1.2
  if (txConfig == txConfig_codebook) {
    if (num_antenna_ports == 4) {
      if ((transformPrecoder == transformPrecoder_disabled) && ((maxRank == 2)||(maxRank == 3)||(maxRank == 4))) { // Table 7.3.1.1.2-2
        if (codebookSubset == codebookSubset_fullyAndPartialAndNonCoherent) precond_nbr_layers_bits=6;

        if (codebookSubset == codebookSubset_partialAndNonCoherent) precond_nbr_layers_bits=5;

        if (codebookSubset == codebookSubset_nonCoherent) precond_nbr_layers_bits=4;
      }

      if (((transformPrecoder == transformPrecoder_enabled)||(transformPrecoder == transformPrecoder_disabled)) && (maxRank == 1)) { // Table 7.3.1.1.2-3
        if (codebookSubset == codebookSubset_fullyAndPartialAndNonCoherent) precond_nbr_layers_bits=5;

        if (codebookSubset == codebookSubset_partialAndNonCoherent) precond_nbr_layers_bits=4;

        if (codebookSubset == codebookSubset_nonCoherent) precond_nbr_layers_bits=2;
      }
    }

    if (num_antenna_ports == 2) {
      if ((transformPrecoder == transformPrecoder_disabled) && (maxRank == 2)) { // Table 7.3.1.1.2-4
        if (codebookSubset == codebookSubset_fullyAndPartialAndNonCoherent) precond_nbr_layers_bits=4;

        if (codebookSubset == codebookSubset_nonCoherent) precond_nbr_layers_bits=2;
      }

      if (((transformPrecoder == transformPrecoder_enabled)||(transformPrecoder == transformPrecoder_disabled)) && (maxRank == 1)) { // Table 7.3.1.1.2-5
        if (codebookSubset == codebookSubset_fullyAndPartialAndNonCoherent) precond_nbr_layers_bits=3;

        if (codebookSubset == codebookSubset_nonCoherent) precond_nbr_layers_bits=1;
      }
    }
  }

  if (txConfig == txConfig_nonCodebook) {
  }

  // searching number of bits at tables 7.3.1.1.2-6/7/8/9/10/11/12/13/14/15/16/17/18/19
  if((dmrs_UplinkConfig.pusch_dmrs_type == pusch_dmrs_type1)) {
    if ((transformPrecoder == transformPrecoder_enabled) && (dmrs_UplinkConfig.pusch_maxLength == pusch_len1)) antenna_ports_bits_ul = 2;

    if ((transformPrecoder == transformPrecoder_enabled) && (dmrs_UplinkConfig.pusch_maxLength == pusch_len2)) antenna_ports_bits_ul = 4;

    if ((transformPrecoder == transformPrecoder_disabled) && (dmrs_UplinkConfig.pusch_maxLength == pusch_len1)) antenna_ports_bits_ul = 3;

    if ((transformPrecoder == transformPrecoder_disabled) && (dmrs_UplinkConfig.pusch_maxLength == pusch_len2)) antenna_ports_bits_ul = 4;
  }

  if((dmrs_UplinkConfig.pusch_dmrs_type == pusch_dmrs_type2)) {
    if ((transformPrecoder == transformPrecoder_disabled) && (dmrs_UplinkConfig.pusch_maxLength == pusch_len1)) antenna_ports_bits_ul = 4;

    if ((transformPrecoder == transformPrecoder_disabled) && (dmrs_UplinkConfig.pusch_maxLength == pusch_len2)) antenna_ports_bits_ul = 5;
  }

  // for format 1_1 number of bits as defined by Tables 7.3.1.2.2-1/2/3/4
  uint8_t antenna_ports_bits_dl = 0;

  if((dmrs_DownlinkConfig.pdsch_dmrs_type == pdsch_dmrs_type1) && (dmrs_DownlinkConfig.pdsch_maxLength == pdsch_len1)) antenna_ports_bits_dl = 4; // Table 7.3.1.2.2-1

  if((dmrs_DownlinkConfig.pdsch_dmrs_type == pdsch_dmrs_type1) && (dmrs_DownlinkConfig.pdsch_maxLength == pdsch_len2)) antenna_ports_bits_dl = 5; // Table 7.3.1.2.2-2

  if((dmrs_DownlinkConfig.pdsch_dmrs_type == pdsch_dmrs_type2) && (dmrs_DownlinkConfig.pdsch_maxLength == pdsch_len1)) antenna_ports_bits_dl = 5; // Table 7.3.1.2.2-3

  if((dmrs_DownlinkConfig.pdsch_dmrs_type == pdsch_dmrs_type2) && (dmrs_DownlinkConfig.pdsch_maxLength == pdsch_len2)) antenna_ports_bits_dl = 6; // Table 7.3.1.2.2-4

  // 39 TCI
  uint8_t tci_bits=0;

  if (pdcch_vars2->coreset[p].tciPresentInDCI == tciPresentInDCI_enabled) tci_bits=3;

  // 42 CSI_REQUEST
  // reportTriggerSize is defined in the CSI-MeasConfig IE (TS 38.331).
  // Size of CSI request field in DCI (bits). Corresponds to L1 parameter 'ReportTriggerSize' (see 38.214, section 5.2)
  uint8_t reportTriggerSize = csi_MeasConfig.reportTriggerSize; // value from 0..6
  // 43 CBGTI
  // for format 0_1
  uint8_t maxCodeBlockGroupsPerTransportBlock = 0;

  if (PUSCH_ServingCellConfig.maxCodeBlockGroupsPerTransportBlock != 0)
    maxCodeBlockGroupsPerTransportBlock = (uint8_t)PUSCH_ServingCellConfig.maxCodeBlockGroupsPerTransportBlock;

  // for format 1_1, as defined in Subclause 5.1.7 of [6, TS38.214]
  uint8_t maxCodeBlockGroupsPerTransportBlock_dl = 0;

  if (PDSCH_ServingCellConfig.maxCodeBlockGroupsPerTransportBlock_dl != 0)
    maxCodeBlockGroupsPerTransportBlock_dl = pdsch_config.maxNrofCodeWordsScheduledByDCI; // FIXME!!!

  // 44 CBGFI
  uint8_t cbgfi_bit = PDSCH_ServingCellConfig.codeBlockGroupFlushIndicator;
  // 45 PTRS_DMRS
  // 0 bit if PTRS-UplinkConfig is not configured and transformPrecoder=disabled, or if transformPrecoder=enabled, or if maxRank=1
  // 2 bits otherwise
  uint8_t ptrs_dmrs_bits=0; //FIXME!!!
  // 46 BETA_OFFSET_IND
  // at IE PUSCH-Config, beta_offset indicator – 0 if the higher layer parameter betaOffsets = semiStatic; otherwise 2 bits
  // uci-OnPUSCH
  // Selection between and configuration of dynamic and semi-static beta-offset. If the field is absent or released, the UE applies the value 'semiStatic' and the BetaOffsets
  uint8_t betaOffsets = 0;

  if (pusch_config.uci_onPusch.betaOffset_type == betaOffset_semiStatic);

  if (pusch_config.uci_onPusch.betaOffset_type == betaOffset_dynamic) betaOffsets = 2;

  // 47 DMRS_SEQ_INI
  uint8_t dmrs_seq_ini_bits_ul = 0;
  uint8_t dmrs_seq_ini_bits_dl = 0;

  //1 bit if both scramblingID0 and scramblingID1 are configured in DMRS-UplinkConfig
  if ((transformPrecoder == transformPrecoder_disabled) && (dmrs_UplinkConfig.scramblingID0 != 0) && (dmrs_UplinkConfig.scramblingID1 != 0)) dmrs_seq_ini_bits_ul = 1;

  //1 bit if both scramblingID0 and scramblingID1 are configured in DMRS-DownlinkConfig
  if ((dmrs_DownlinkConfig.scramblingID0 != 0) && (dmrs_DownlinkConfig.scramblingID0 != 0)) dmrs_seq_ini_bits_dl = 1;

  /*
   * For format 2_2
   *
   * This format supports power control commands for semi-persistent scheduling.
   * As we can already support power control commands dynamically with formats 0_0/0_1 (TPC PUSCH) and 1_0/1_1 (TPC PUCCH)
   *
   * This format will be implemented in the future FIXME!!!
   *
   */
  // 5  BLOCK_NUMBER: The parameter tpc-PUSCH or tpc-PUCCH provided by higher layers determines the index to the block number for an UL of a cell
  // The following fields are defined for each block: Closed loop indicator and TPC command
  // 6  CLOSE_LOOP_IND
  // 41 TPC_CMD
  uint8_t tpc_cmd_bit_2_2 = 2;
  /*
   * For format 2_3
   *
   * This format is used for power control of uplink sounding reference signals for devices which have not coupled SRS power control to the PUSCH power control
   * either because independent control is desirable or because the device is configured without PUCCH and PUSCH
   *
   * This format will be implemented in the future FIXME!!!
   *
   */
  // 40 SRS_REQUEST
  // 41 TPC_CMD
  uint8_t tpc_cmd_bit_2_3 = 0;
  uint8_t dci_field_size_table [NBR_NR_DCI_FIELDS][NBR_NR_FORMATS] = { // This table contains the number of bits for each field (row) contained in each dci format (column).
    // The values of the variables indicate field sizes in number of bits
    //Format0_0                     Format0_1                      Format1_0                      Format1_1             Formats2_0/1/2/3
    {
      1,                             1,                             (((crc_scrambled == _p_rnti) || (crc_scrambled == _si_rnti) || (crc_scrambled == _ra_rnti)) ? 0:1),
      1,                             0,0,0,0
    }, // 0  IDENTIFIER_DCI_FORMATS:
    {
      0,                             ((crossCarrierSchedulingConfig_ind == 0) ? 0:3),
      0,                             ((crossCarrierSchedulingConfig_ind == 0) ? 0:3),
      0,0,0,0
    }, // 1  CARRIER_IND: 0 or 3 bits, as defined in Subclause x.x of [5, TS38.213]
    {0,                             (sul_ind == 0)?0:1,            0,                             0,                             0,0,0,0}, // 2  SUL_IND_0_1:
    {0,                             0,                             0,                             0,                             1,0,0,0}, // 3  SLOT_FORMAT_IND: size of DCI format 2_0 is configurable by higher layers up to 128 bits, according to Subclause 11.1.1 of [5, TS 38.213]
    {0,                             0,                             0,                             0,                             0,1,0,0}, // 4  PRE_EMPTION_IND: size of DCI format 2_1 is configurable by higher layers up to 126 bits, according to Subclause 11.2 of [5, TS 38.213]. Each pre-emption indication is 14 bits
    {0,                             0,                             0,                             0,                             0,0,0,0}, // 5  BLOCK_NUMBER: starting position of a block is determined by the parameter startingBitOfFormat2_3
    {0,                             0,                             0,                             0,                             0,0,1,0}, // 6  CLOSE_LOOP_IND
    {
      0,                             (uint8_t)ceil(log2(n_UL_BWP_RRC)),
      0,                             (uint8_t)ceil(log2(n_DL_BWP_RRC)),
      0,0,0,0
    }, // 7  BANDWIDTH_PART_IND:
    {
      0,                             0,                             ((crc_scrambled == _p_rnti) ? 2:0),
      0,                             0,0,0,0
    }, // 8  SHORT_MESSAGE_IND 2 bits if crc scrambled with P-RNTI
    {
      0,                             0,                             ((crc_scrambled == _p_rnti) ? 8:0),
      0,                             0,0,0,0
    }, // 9  SHORT_MESSAGES 8 bit8 if crc scrambled with P-RNTI
    {
      (uint8_t)(ceil(log2(n_RB_ULBWP*(n_RB_ULBWP+1)/2)))-n_UL_hopping,
      n_bits_freq_dom_res_assign_ul,
      0,                             0,                             0,0,0,0
    }, // 10 FREQ_DOM_RESOURCE_ASSIGNMENT_UL: PUSCH hopping with resource allocation type 1 not considered
    //    (NOTE 1) If DCI format 0_0 is monitored in common search space
    //    and if the number of information bits in the DCI format 0_0 prior to padding
    //    is larger than the payload size of the DCI format 1_0 monitored in common search space
    //    the bitwidth of the frequency domain resource allocation field in the DCI format 0_0
    //    is reduced such that the size of DCI format 0_0 equals to the size of the DCI format 1_0
    {
      0,                             0,                             (uint8_t)ceil(log2(n_RB_DLBWP*(n_RB_DLBWP+1)/2)),
      n_bits_freq_dom_res_assign_dl,
      0,0,0,0
    }, // 11 FREQ_DOM_RESOURCE_ASSIGNMENT_DL:
    {
      4,                             (uint8_t)log2(pusch_alloc_list),
      4,                             (uint8_t)log2(pdsch_alloc_list),
      0,0,0,0
    }, // 12 TIME_DOM_RESOURCE_ASSIGNMENT: 0, 1, 2, 3, or 4 bits as defined in Subclause 6.1.2.1 of [6, TS 38.214]. The bitwidth for this field is determined as log2(I) bits,
    //    where I the number of entries in the higher layer parameter pusch-AllocationList
    {
      0,                             0,                             1,                             (((dl_res_alloc_type_0==1) &&(dl_res_alloc_type_1==0))?0:1),
      0,0,0,0
    }, // 13 VRB_TO_PRB_MAPPING: 0 bit if only resource allocation type 0
    {0,                             0,                             0,                             prb_BundlingType_size,         0,0,0,0}, // 14 PRB_BUNDLING_SIZE_IND:0 bit if the higher layer parameter PRB_bundling is not configured or is set to 'static', or 1 bit if the higher layer parameter PRB_bundling is set to 'dynamic' according to Subclause 5.1.2.3 of [6, TS 38.214]
    {0,                             0,                             0,                             rateMatching_bits,             0,0,0,0}, // 15 RATE_MATCHING_IND: 0, 1, or 2 bits according to higher layer parameter rate-match-PDSCH-resource-set
    {0,                             0,                             0,                             n_zp_bits,                     0,0,0,0}, // 16 ZP_CSI_RS_TRIGGER:
    {
      1,                             (((ul_res_alloc_type_0==1) &&(ul_res_alloc_type_1==0))||(freqHopping == 0))?0:1,
      0,                             0,                             0,0,0,0
    }, // 17 FREQ_HOPPING_FLAG: 0 bit if only resource allocation type 0
    {0,                             0,                             0,                             5,                             0,0,0,0}, // 18 TB1_MCS:
    {0,                             0,                             0,                             1,                             0,0,0,0}, // 19 TB1_NDI:
    {0,                             0,                             0,                             2,                             0,0,0,0}, // 20 TB1_RV:
    {0,                             0,                             0,                             5,                             0,0,0,0}, // 21 TB2_MCS:
    {0,                             0,                             0,                             1,                             0,0,0,0}, // 22 TB2_NDI:
    {0,                             0,                             0,                             2,                             0,0,0,0}, // 23 TB2_RV:
    {5,                             5,                             5,                             0,                             0,0,0,0}, // 24 MCS:
    {1,                             1,                             (crc_scrambled == _c_rnti)?1:0,0,                             0,0,0,0}, // 25 NDI:
    {
      2,                             2,                             (((crc_scrambled == _c_rnti) || (crc_scrambled == _si_rnti)) ? 2:0),
      0,                             0,0,0,0
    }, // 26 RV:
    {4,                             4,                             (crc_scrambled == _c_rnti)?4:0,4,                             0,0,0,0}, // 27 HARQ_PROCESS_NUMBER:
    {0,                             0,                             (crc_scrambled == _c_rnti)?2:0,n_dai,                         0,0,0,0}, // 28 DAI: For format1_1: 4 if more than one serving cell are configured in the DL and the higher layer parameter HARQ-ACK-codebook=dynamic, where the 2 MSB bits are the counter DAI and the 2 LSB bits are the total DAI
    //    2 if one serving cell is configured in the DL and the higher layer parameter HARQ-ACK-codebook=dynamic, where the 2 bits are the counter DAI
    //    0 otherwise
    {0,                             codebook_HARQ_ACK,             0,                             0,                             0,0,0,0}, // 29 FIRST_DAI: (1 or 2 bits) 1 bit for semi-static HARQ-ACK // 2 bits for dynamic HARQ-ACK codebook with single HARQ-ACK codebook
    {
      0,                             (((codebook_HARQ_ACK == 2) &&(n_HARQ_ACK_sub_codebooks==2))?2:0),
      0,                             0,                             0,0,0,0
    }, // 30 SECOND_DAI: (0 or 2 bits) 2 bits for dynamic HARQ-ACK codebook with two HARQ-ACK sub-codebooks // 0 bits otherwise
    {
      0,                             0,                             (((crc_scrambled == _p_rnti) || (crc_scrambled == _ra_rnti)) ? 2:0),
      0,                             0,0,0,0
    }, // 31 TB_SCALING
    {2,                             2,                             0,                             0,                             0,0,0,0}, // 32 TPC_PUSCH:
    {0,                             0,                             (crc_scrambled == _c_rnti)?2:0,2,                             0,0,0,0}, // 33 TPC_PUCCH:
    {0,                             0,                             (crc_scrambled == _c_rnti)?3:0,3,                             0,0,0,0}, // 34 PUCCH_RESOURCE_IND:
    {0,                             0,                             (crc_scrambled == _c_rnti)?3:0,pdsch_harq_t_ind,              0,0,0,0}, // 35 PDSCH_TO_HARQ_FEEDBACK_TIME_IND:
    {0,                             (uint8_t)log2(n_SRS),          0,                             0,                             0,0,0,0}, // 36 SRS_RESOURCE_IND:
    {0,                             precond_nbr_layers_bits,       0,                             0,                             0,0,0,0}, // 37 PRECOD_NBR_LAYERS:
    {0,                             antenna_ports_bits_ul,         0,                             antenna_ports_bits_dl,         0,0,0,0}, // 38 ANTENNA_PORTS:
    {0,                             0,                             0,                             tci_bits,                      0,0,0,0}, // 39 TCI: 0 bit if higher layer parameter tci-PresentInDCI is not enabled; otherwise 3 bits
    {0,                             (sul_ind == 0)?2:3,            0,                             (sul_ind == 0)?2:3,            0,0,0,2}, // 40 SRS_REQUEST:
    {
      0,                             0,                             0,                             0,                             0,0,tpc_cmd_bit_2_2,
      tpc_cmd_bit_2_3
    },
    // 41 TPC_CMD:
    {0,                             reportTriggerSize,             0,                             0,                             0,0,0,0}, // 42 CSI_REQUEST:
    {
      0,                             maxCodeBlockGroupsPerTransportBlock,
      0,                             maxCodeBlockGroupsPerTransportBlock_dl,
      0,0,0,0
    }, // 43 CBGTI: 0, 2, 4, 6, or 8 bits determined by higher layer parameter maxCodeBlockGroupsPerTransportBlock for the PDSCH
    {0,                             0,                             0,                             cbgfi_bit,                     0,0,0,0}, // 44 CBGFI: 0 or 1 bit determined by higher layer parameter codeBlockGroupFlushIndicator
    {0,                             ptrs_dmrs_bits,                0,                             0,                             0,0,0,0}, // 45 PTRS_DMRS:
    {0,                             betaOffsets,                   0,                             0,                             0,0,0,0}, // 46 BETA_OFFSET_IND:
    {0,                             dmrs_seq_ini_bits_ul,          0,                             dmrs_seq_ini_bits_dl,          0,0,0,0}, // 47 DMRS_SEQ_INI: 1 bit if the cell has two ULs and the number of bits for DCI format 1_0 before padding
    //    is larger than the number of bits for DCI format 0_0 before padding; 0 bit otherwise
    {0,                             1,                             0,                             0,                             0,0,0,0}, // 48 UL_SCH_IND: value of "1" indicates UL-SCH shall be transmitted on the PUSCH and a value of "0" indicates UL-SCH shall not be transmitted on the PUSCH
    {0,                             0,                             0,                             0,                             0,0,0,0}, // 49 PADDING_NR_DCI:
    //    (NOTE 2) If DCI format 0_0 is monitored in common search space
    //    and if the number of information bits in the DCI format 0_0 prior to padding
    //    is less than the payload size of the DCI format 1_0 monitored in common search space
    //    zeros shall be appended to the DCI format 0_0
    //    until the payload size equals that of the DCI format 1_0
    {(sul_ind == 0)?0:1,            0,                             0,                             0,                             0,0,0,0}, // 50 SUL_IND_0_0:
    {0,                             0,                             0,                             0,                             0,0,0,0}, // 51 RA_PREAMBLE_INDEX (random access procedure initiated by a PDCCH order not implemented, FIXME!!!)
    {0,                             0,                             0,                             0,                             0,0,0,0}, // 52 SUL_IND_1_0 (random access procedure initiated by a PDCCH order not implemented, FIXME!!!)
    {0,                             0,                             0,                             0,                             0,0,0,0}, // 53 SS_PBCH_INDEX (random access procedure initiated by a PDCCH order not implemented, FIXME!!!)
    {0,                             0,                             0,                             0,                             0,0,0,0}, // 54 PRACH_MASK_INDEX (random access procedure initiated by a PDCCH order not implemented, FIXME!!!)
    {
      0,                             0,                             ((crc_scrambled == _p_rnti)?6:(((crc_scrambled == _si_rnti) || (crc_scrambled == _ra_rnti))?16:0)),
      0,                             0,0,0,0
    }  // 55 RESERVED_NR_DCI
  };
  // NOTE 1: adjustments in freq_dom_resource_assignment_UL to be done if necessary
  // NOTE 2: adjustments in padding to be done if necessary
  uint8_t dci_size [8] = {0,0,0,0,0,0,0,0}; // will contain size for each format

  for (int i=0 ; i<NBR_NR_FORMATS ; i++) {
    //#ifdef NR_PDCCH_DCI_DEBUG
    //  LOG_DDD("i=%d, j=%d\n", i, j);
    //#endif
    for (int j=0; j<NBR_NR_DCI_FIELDS; j++) {
      dci_size [i] = dci_size [i] + dci_field_size_table[j][i]; // dci_size[i] contains the size in bits of the dci pdu format i
      //if (i==(int)format-15) {                                  // (int)format-15 indicates the position of each format in the table (e.g. format1_0=17 -> position in table is 2)
      dci_fields_sizes[j][i] = dci_field_size_table[j][i];       // dci_fields_sizes[j] contains the sizes of each field (j) for a determined format i
      //}
    }

    LOG_DDD("(nr_dci_format_size) dci_size[%d]=%d for n_RB_ULBWP=%d\n",
           i,dci_size[i],n_RB_ULBWP);
  }

  LOG_DDD("(nr_dci_format_size) dci_fields_sizes[][] = { \n");

#ifdef NR_PDCCH_DCI_DEBUG
  for (int j=0; j<NBR_NR_DCI_FIELDS; j++) {
    printf("\t\t");

    for (int i=0; i<NBR_NR_FORMATS ; i++) printf("%d\t",dci_fields_sizes[j][i]);

    printf("\n");
  }

  printf(" }\n");
#endif
  LOG_DNL("(nr_dci_format_size) dci_size[0_0]=%d, dci_size[0_1]=%d, dci_size[1_0]=%d, dci_size[1_1]=%d,\n",dci_size[0],dci_size[1],dci_size[2],dci_size[3]);

  //UL/SUL indicator format0_0 (TS 38.212 subclause 7.3.1.1.1)
  // - 1 bit if the cell has two ULs and the number of bits for DCI format 1_0 before padding is larger than the number of bits for DCI format 0_0 before padding;
  // - 0 bit otherwise.
  // The UL/SUL indicator, if present, locates in the last bit position of DCI format 0_0, after the padding bit(s)
  if ((dci_field_size_table[SUL_IND_0_0][0] == 1) && (dci_size[0] > dci_size[2])) {
    dci_field_size_table[SUL_IND_0_0][0] = 0;
    dci_size[0]=dci_size[0]-1;
  }

  //  if ((format == format0_0) || (format == format1_0)) {
  // According to Section 7.3.1.1.1 in TS 38.212
  // If DCI format 0_0 is monitored in common search space and if the number of information bits in the DCI format 0_0 prior to padding
  // is less than the payload size of the DCI format 1_0 monitored in common search space for scheduling the same serving cell,
  // zeros shall be appended to the DCI format 0_0 until the payload size equals that of the DCI format 1_0.
  if (dci_size[0] < dci_size[2]) { // '0' corresponding to index for format0_0 and '2' corresponding to index of format1_0
    //if (format == format0_0) {
    dci_fields_sizes[PADDING_NR_DCI][0] = dci_size[2] - dci_size[0];
    dci_size[0] = dci_size[2];
    LOG_DDD("(nr_dci_format_size) new dci_size[format0_0]=%d\n",dci_size[0]);
    //}
  }

  // If DCI format 0_0 is monitored in common search space and if the number of information bits in the DCI format 0_0 prior to padding
  // is larger than the payload size of the DCI format 1_0 monitored in common search space for scheduling the same serving cell,
  // the bitwidth of the frequency domain resource allocation field in the DCI format 0_0 is reduced
  // such that the size of DCI format 0_0 equals to the size of the DCI format 1_0..
  if (dci_size[0] > dci_size[2]) {
    //if (format == format0_0) {
    dci_fields_sizes[FREQ_DOM_RESOURCE_ASSIGNMENT_UL][0] -= (dci_size[0] - dci_size[2]);
    dci_size[0] = dci_size[2];
    LOG_DDD("(nr_dci_format_size) new dci_size[format0_0]=%d\n",dci_size[0]);
    //}
  }

  /*
   * TS 38.212 subclause 7.3.1.1.2
   * For a UE configured with SUL in a cell:
   * if PUSCH is configured to be transmitted on both the SUL and the non-SUL of the cell and
   *              if the number of information bits in format 0_1 for the SUL
   * is not equal to the number of information bits in format 0_1 for the non-SUL,
   * zeros shall be appended to smaller format 0_1 until the payload size equals that of the larger format 0_1
   *
   * Not implemented. FIXME!!!
   *
   */
  //  }
  LOG_DDD("(nr_dci_format_size) dci_fields_sizes[][] = { \n");

#ifdef NR_PDCCH_DCI_DEBUG
  for (int j=0; j<NBR_NR_DCI_FIELDS; j++) {
    printf("\t\t");

    for (int i=0; i<NBR_NR_FORMATS ; i++) printf("%d\t",dci_fields_sizes[j][i]);

    printf("\n");
  }

  printf(" }\n");
#endif
  return dci_size[format];
}

#endif

#ifdef NR_PDCCH_DCI_RUN

uint8_t nr_dci_decoding_procedure(int s,
                                  int p,
                                  PHY_VARS_NR_UE *ue,
                                  NR_DCI_ALLOC_t *dci_alloc,
                                  NR_SEARCHSPACE_TYPE_t searchSpacetype,
                                  int16_t eNB_id,
                                  uint8_t nr_tti_rx,
                                  uint8_t dci_fields_sizes_cnt[MAX_NR_DCI_DECODED_SLOT][NBR_NR_DCI_FIELDS][NBR_NR_FORMATS],
                                  uint16_t n_RB_ULBWP,
                                  uint16_t n_RB_DLBWP,
                                  crc_scrambled_t *crc_scrambled,
                                  format_found_t *format_found,
                                  uint16_t crc_scrambled_values[TOTAL_NBR_SCRAMBLED_VALUES]) {
  //                                  uint8_t dci_fields_sizes[NBR_NR_DCI_FIELDS][NBR_NR_FORMATS],
  LOG_DD("(nr_dci_decoding_procedure) nr_tti_rx=%d n_RB_ULBWP=%d n_RB_DLBWP=%d format_found=%d\n",
         nr_tti_rx,n_RB_ULBWP,n_RB_DLBWP,*format_found);
  int do_common = (int)searchSpacetype;
  uint8_t dci_fields_sizes[NBR_NR_DCI_FIELDS][NBR_NR_FORMATS];
  crc_scrambled_t crc_scrambled_ = *crc_scrambled;
  format_found_t format_found_   = *format_found;
  uint8_t dci_cnt = 0, old_dci_cnt = 0;
  uint32_t CCEmap0 = 0, CCEmap1 = 0, CCEmap2 = 0;
  NR_UE_PDCCH **pdcch_vars = ue->pdcch_vars[ue->current_thread_id[nr_tti_rx]];
  NR_UE_PDCCH *pdcch_vars2 = ue->pdcch_vars[ue->current_thread_id[nr_tti_rx]][eNB_id];
  uint16_t pdcch_DMRS_scrambling_id = pdcch_vars2->coreset[p].pdcchDMRSScramblingID;
  uint64_t coreset_freq_dom = pdcch_vars2->coreset[p].frequencyDomainResources;
  int coreset_time_dur = pdcch_vars2->coreset[p].duration;
  uint16_t coreset_nbr_rb=0;

  for (int i = 0; i < 45; i++) {
    // this loop counts each bit of the bit map coreset_freq_dom, and increments nbr_RB_coreset for each bit set to '1'
    if (((coreset_freq_dom & 0x1FFFFFFFFFFF) >> i) & 0x1) coreset_nbr_rb++;
  }

  coreset_nbr_rb = 6 * coreset_nbr_rb;
  // coreset_time_dur,coreset_nbr_rb,
  NR_DL_FRAME_PARMS *frame_parms = &ue->frame_parms;
  //uint8_t mi;// = get_mi(&ue->frame_parms, nr_tti_rx);
  //uint8_t tmode = ue->transmission_mode[eNB_id];
  //uint8_t frame_type = frame_parms->frame_type;
  uint8_t format_0_0_1_0_size_bits = 0, format_0_0_1_0_size_bytes = 0; //FIXME
  uint8_t format_0_1_1_1_size_bits = 0, format_0_1_1_1_size_bytes = 0; //FIXME
  uint8_t format_2_0_size_bits = 0, format_2_0_size_bytes = 0; //FIXME
  uint8_t format_2_1_size_bits = 0, format_2_1_size_bytes = 0; //FIXME
  uint8_t format_2_2_size_bits = 0, format_2_2_size_bytes = 0; //FIXME
  uint8_t format_2_3_size_bits = 0, format_2_3_size_bytes = 0; //FIXME
  /*
   *
   * The implementation of this function will depend on the information given by the searchSpace IE
   *
   * In LTE the UE has no knowledge about:
   * - the type of search (common or ue-specific)
   * - the DCI format it is going to be decoded when performing the PDCCH monitoring
   * So the blind decoding has to be done for common and ue-specific searchSpaces for each aggregation level and for each dci format
   *
   * In NR the UE has a knowledge about the search Space type and the DCI format it is going to be decoded,
   * so in the blind decoding we can call the function nr_dci_decoding_procedure0 with the searchSpace type and the dci format parameter
   * We will call this function as many times as aggregation levels indicated in searchSpace
   * Implementation according to 38.213 v15.1.0 Section 10.
   *
   */
  NR_UE_SEARCHSPACE_CSS_DCI_FORMAT_t css_dci_format = pdcch_vars2->searchSpace[s].searchSpaceType.common_dci_formats;       //FIXME!!!
  NR_UE_SEARCHSPACE_USS_DCI_FORMAT_t uss_dci_format = pdcch_vars2->searchSpace[s].searchSpaceType.ue_specific_dci_formats;  //FIXME!!!
  // The following initialization is only for test purposes. To be removed
  // NR_UE_SEARCHSPACE_CSS_DCI_FORMAT_t
  css_dci_format = cformat0_0_and_1_0;
  //NR_UE_SEARCHSPACE_USS_DCI_FORMAT_t
  uss_dci_format = uformat0_0_and_1_0;
  /*
   * Possible overlap between RE for SS/PBCH blocks (described in section 10, 38.213) has not been implemented yet
   * This can be implemented by setting variable 'mode = NO_DCI' when overlap occurs
   */
  //dci_detect_mode_t mode = 3; //dci_detect_mode_select(&ue->frame_parms, nr_tti_rx);
  LOG_DD("searSpaceType=%d\n",do_common);
  LOG_DD("%s_dci_format=%d\n",do_common?"uss":"css",css_dci_format);


  // A set of PDCCH candidates for a UE to monitor is defined in terms of PDCCH search spaces
  if (do_common==0) { // COMMON SearchSpaceType assigned to current SearchSpace/CORESET
    // Type0-PDCCH  common search space for a DCI format with CRC scrambled by a SI-RNTI
    // number of consecutive resource blocks and a number of consecutive symbols for
    // the control resource set of the Type0-PDCCH common search space from
    // the four most significant bits of RMSI-PDCCH-Config as described in Tables 13-1 through 13-10
    // and determines PDCCH monitoring occasions
    // from the four least significant bits of RMSI-PDCCH-Config,
    // included in MasterInformationBlock, as described in Tables 13-11 through 13-15
    // Type0A-PDCCH common search space for a DCI format with CRC scrambled by a SI-RNTI
    // Type1-PDCCH  common search space for a DCI format with CRC scrambled by a RA-RNTI, or a TC-RNTI, or a C-RNTI
    // Type2-PDCCH  common search space for a DCI format with CRC scrambled by a P-RNTI
    if (css_dci_format == cformat0_0_and_1_0) {
      // 38.213 v15.1.0 Table 10.1-1: CCE aggregation levels and maximum number of PDCCH candidates per CCE
      // aggregation level for Type0/Type0A/Type2-PDCCH common search space
      //   CCE Aggregation Level    Number of Candidates
      //           4                       4
      //           8                       2
      //           16                      1
      // FIXME
      // We shall consider Table 10.1-1 to calculate the blind decoding only for Type0/Type0A/Type2-PDCCH
      // Shall we consider the nrofCandidates in SearSpace IE that considers Aggregation Levels 1,2,4,8,16? Our implementation considers Table 10.1-1
      // blind decoding (Type0-PDCCH,Type0A-PDCCH,Type1-PDCCH,Type2-PDCCH)
      // for format0_0 => we are NOT implementing format0_0 for common search spaces. FIXME!
      // for format0_0 and format1_0, first we calculate dci pdu size
      format_0_0_1_0_size_bits = nr_dci_format_size(ue,eNB_id,nr_tti_rx,p,_c_rnti,n_RB_ULBWP,n_RB_DLBWP,dci_fields_sizes,0);
      format_0_0_1_0_size_bytes = (format_0_0_1_0_size_bits%8 == 0) ? (uint8_t)floor(format_0_0_1_0_size_bits/8) : (uint8_t)(floor(format_0_0_1_0_size_bits/8) + 1);
      LOG_DD("calculating dci format size for common searchSpaces with format css_dci_format=%d, format_0_0_1_0_size_bits=%d, format_0_0_1_0_size_bytes=%d\n",
             css_dci_format,format_0_0_1_0_size_bits,format_0_0_1_0_size_bytes);

      for (int aggregationLevel = 0; aggregationLevel<5 ; aggregationLevel++) { // We fix aggregationLevel to 3 for testing=> nbr of CCE=8
        //for (int aggregationLevel = 2; aggregationLevel<5 ; aggregationLevel++) {
        // for aggregation level aggregationLevel. The number of candidates (for L2= 2^aggregationLevel) will be calculated in function nr_dci_decoding_procedure0
        LOG_DD("common searchSpaces with format css_dci_format=%d and aggregation_level=%d\n",
               css_dci_format,(1<<aggregationLevel));
        old_dci_cnt = dci_cnt;
        nr_dci_decoding_procedure0(s,p,coreset_time_dur,coreset_nbr_rb,pdcch_vars, 1, nr_tti_rx, dci_alloc, eNB_id, ue->current_thread_id[nr_tti_rx], frame_parms,
                                   crc_scrambled_values, aggregationLevel,
                                   cformat0_0_and_1_0, uformat0_0_and_1_0,
                                   format_0_0_1_0_size_bits, format_0_0_1_0_size_bytes, &dci_cnt,
                                   &crc_scrambled_, &format_found_, pdcch_DMRS_scrambling_id,&CCEmap0, &CCEmap1, &CCEmap2);

        if (dci_cnt != old_dci_cnt) {
          // we will exit the loop as we have found the DCI
          aggregationLevel = 5;
          format_0_0_1_0_size_bits = nr_dci_format_size(ue,eNB_id,nr_tti_rx,p,crc_scrambled_,n_RB_ULBWP,n_RB_DLBWP,dci_fields_sizes,
                                     0); // after decoding dci successfully we recalculate dci pdu size with correct crc scrambled to get the right field sizes
          old_dci_cnt = dci_cnt;

          for (int i=0; i<NBR_NR_DCI_FIELDS; i++)
            for (int j=0; j<NBR_NR_FORMATS; j++)
              dci_fields_sizes_cnt[dci_cnt-1][i][j]=dci_fields_sizes[i][j];
        }
      }
    }

    // Type3-PDCCH  common search space for a DCI format with CRC scrambled by INT-RNTI, or SFI-RNTI,
    //    or TPC-PUSCH-RNTI, or TPC-PUCCH-RNTI, or TPC-SRS-RNTI, or C-RNTI, or CS-RNTI(s), or SP-CSI-RNTI
    if (css_dci_format == cformat2_0) {
      // for format2_0, first we calculate dci pdu size
      format_2_0_size_bits = nr_dci_format_size(ue,eNB_id,nr_tti_rx,p,_sfi_rnti,n_RB_ULBWP,n_RB_DLBWP,dci_fields_sizes,4);
      format_2_0_size_bytes = (format_2_0_size_bits%8 == 0) ? (uint8_t)floor(format_2_0_size_bits/8) : (uint8_t)(floor(format_2_0_size_bits/8) + 1);
      LOG_DD("calculating dci format size for common searchSpaces with format css_dci_format=%d, format2_0_size_bits=%d, format2_0_size_bytes=%d\n",
             css_dci_format,format_2_0_size_bits,format_2_0_size_bytes);

      for (int aggregationLevelSFI = 0; aggregationLevelSFI<5 ; aggregationLevelSFI++) {
        LOG_DD("common searchSpaces with format css_dci_format=%d and aggregation_level=%d\n",
               css_dci_format,(1<<aggregationLevelSFI));
        // for aggregation level 'aggregationLevelSFI'. The number of candidates (nrofCandidates-SFI) will be calculated in function nr_dci_decoding_procedure0
        old_dci_cnt = dci_cnt;
        nr_dci_decoding_procedure0(s,p,coreset_time_dur,coreset_nbr_rb,pdcch_vars, 1, nr_tti_rx, dci_alloc, eNB_id, ue->current_thread_id[nr_tti_rx], frame_parms,
                                   crc_scrambled_values, aggregationLevelSFI,
                                   cformat2_0, uformat0_0_and_1_0,
                                   format_2_0_size_bits, format_2_0_size_bytes, &dci_cnt,
                                   &crc_scrambled_, &format_found_,pdcch_DMRS_scrambling_id, &CCEmap0, &CCEmap1, &CCEmap2);

        if (dci_cnt != old_dci_cnt) {
          // we will exit the loop as we have found the DCI
          aggregationLevelSFI = 5;
          old_dci_cnt = dci_cnt;

          for (int i=0; i<NBR_NR_DCI_FIELDS; i++)
            for (int j=0; j<NBR_NR_FORMATS; j++)
              dci_fields_sizes_cnt[dci_cnt-1][i][j]=dci_fields_sizes[i][j];
        }
      }
    }

    if (css_dci_format == cformat2_1) {
      // for format2_1, first we calculate dci pdu size
      format_2_1_size_bits = nr_dci_format_size(ue,eNB_id,nr_tti_rx,p,_int_rnti,n_RB_ULBWP,n_RB_DLBWP,dci_fields_sizes,5);
      format_2_1_size_bytes = (format_2_1_size_bits%8 == 0) ? (uint8_t)floor(format_2_1_size_bits/8) : (uint8_t)(floor(format_2_1_size_bits/8) + 1);
      LOG_DD("calculating dci format size for common searchSpaces with format css_dci_format=%d, format2_1_size_bits=%d, format2_1_size_bytes=%d\n",
             css_dci_format,format_2_1_size_bits,format_2_1_size_bytes);

      for (int aggregationLevel = 0; aggregationLevel<5 ; aggregationLevel++) {
        LOG_DD("common searchSpaces with format css_dci_format=%d and aggregation_level=%d\n",
               css_dci_format,(1<<aggregationLevel));
        // for aggregation level 'aggregationLevelSFI'. The number of candidates (nrofCandidates-SFI) will be calculated in function nr_dci_decoding_procedure0
        old_dci_cnt = dci_cnt;
        nr_dci_decoding_procedure0(s,p,coreset_time_dur,coreset_nbr_rb,pdcch_vars, 1, nr_tti_rx, dci_alloc, eNB_id, ue->current_thread_id[nr_tti_rx], frame_parms,
                                   crc_scrambled_values, aggregationLevel,
                                   cformat2_1, uformat0_0_and_1_0,
                                   format_2_1_size_bits, format_2_1_size_bytes, &dci_cnt,
                                   &crc_scrambled_, &format_found_,pdcch_DMRS_scrambling_id, &CCEmap0, &CCEmap1, &CCEmap2);

        if (dci_cnt != old_dci_cnt) {
          // we will exit the loop as we have found the DCI
          aggregationLevel = 5;
          old_dci_cnt = dci_cnt;

          for (int i=0; i<NBR_NR_DCI_FIELDS; i++)
            for (int j=0; j<NBR_NR_FORMATS; j++)
              dci_fields_sizes_cnt[dci_cnt-1][i][j]=dci_fields_sizes[i][j];
        }
      }
    }

    if (css_dci_format == cformat2_2) {
      // for format2_2, first we calculate dci pdu size
      format_2_2_size_bits = nr_dci_format_size(ue,eNB_id,nr_tti_rx,p,_tpc_pucch_rnti,n_RB_ULBWP,n_RB_DLBWP,dci_fields_sizes,6);
      format_2_2_size_bytes = (format_2_2_size_bits%8 == 0) ? (uint8_t)floor(format_2_2_size_bits/8) : (uint8_t)(floor(format_2_2_size_bits/8) + 1);
      LOG_DD("calculating dci format size for common searchSpaces with format css_dci_format=%d, format2_2_size_bits=%d, format2_2_size_bytes=%d\n",
             css_dci_format,format_2_2_size_bits,format_2_2_size_bytes);

      for (int aggregationLevel = 0; aggregationLevel<5 ; aggregationLevel++) {
        LOG_DD("common searchSpaces with format css_dci_format=%d and aggregation_level=%d\n",
               css_dci_format,(1<<aggregationLevel));
        // for aggregation level 'aggregationLevelSFI'. The number of candidates (nrofCandidates-SFI) will be calculated in function nr_dci_decoding_procedure0
        old_dci_cnt = dci_cnt;
        nr_dci_decoding_procedure0(s,p,coreset_time_dur,coreset_nbr_rb,pdcch_vars, 1, nr_tti_rx, dci_alloc, eNB_id, ue->current_thread_id[nr_tti_rx], frame_parms,
                                   crc_scrambled_values, aggregationLevel,
                                   cformat2_2, uformat0_0_and_1_0,
                                   format_2_2_size_bits, format_2_2_size_bytes, &dci_cnt,
                                   &crc_scrambled_, &format_found_,pdcch_DMRS_scrambling_id, &CCEmap0, &CCEmap1, &CCEmap2);

        if (dci_cnt != old_dci_cnt) {
          // we will exit the loop as we have found the DCI
          aggregationLevel = 5;
          old_dci_cnt = dci_cnt;

          for (int i=0; i<NBR_NR_DCI_FIELDS; i++)
            for (int j=0; j<NBR_NR_FORMATS; j++)
              dci_fields_sizes_cnt[dci_cnt-1][i][j]=dci_fields_sizes[i][j];
        }
      }
    }

    if (css_dci_format == cformat2_3) {
      // for format2_1, first we calculate dci pdu size
      format_2_3_size_bits = nr_dci_format_size(ue,eNB_id,nr_tti_rx,p,_tpc_srs_rnti,n_RB_ULBWP,n_RB_DLBWP,dci_fields_sizes,7);
      format_2_3_size_bytes = (format_2_3_size_bits%8 == 0) ? (uint8_t)floor(format_2_3_size_bits/8) : (uint8_t)(floor(format_2_3_size_bits/8) + 1);
      LOG_DD("calculating dci format size for common searchSpaces with format css_dci_format=%d, format2_3_size_bits=%d, format2_3_size_bytes=%d\n",
             css_dci_format,format_2_3_size_bits,format_2_3_size_bytes);

      for (int aggregationLevel = 0; aggregationLevel<5 ; aggregationLevel++) {
        LOG_DD("common searchSpaces with format css_dci_format=%d and aggregation_level=%d\n",
               css_dci_format,(1<<aggregationLevel));
        // for aggregation level 'aggregationLevelSFI'. The number of candidates (nrofCandidates-SFI) will be calculated in function nr_dci_decoding_procedure0
        old_dci_cnt = dci_cnt;
        nr_dci_decoding_procedure0(s,p,coreset_time_dur,coreset_nbr_rb,pdcch_vars, 1, nr_tti_rx, dci_alloc, eNB_id, ue->current_thread_id[nr_tti_rx], frame_parms,
                                   crc_scrambled_values, aggregationLevel,
                                   cformat2_3, uformat0_0_and_1_0,
                                   format_2_3_size_bits, format_2_3_size_bytes, &dci_cnt,
                                   &crc_scrambled_, &format_found_,pdcch_DMRS_scrambling_id, &CCEmap0, &CCEmap1, &CCEmap2);

        if (dci_cnt != old_dci_cnt) {
          // we will exit the loop as we have found the DCI
          aggregationLevel = 5;
          old_dci_cnt = dci_cnt;

          for (int i=0; i<NBR_NR_DCI_FIELDS; i++)
            for (int j=0; j<NBR_NR_FORMATS; j++)
              dci_fields_sizes_cnt[dci_cnt-1][i][j]=dci_fields_sizes[i][j];
        }
      }
    }
  } else { // UE-SPECIFIC SearchSpaceType assigned to current SearchSpace/CORESET
    // UE-specific search space for a DCI format with CRC scrambled by C-RNTI, or CS-RNTI(s), or SP-CSI-RNTI
    if (uss_dci_format == uformat0_0_and_1_0) {
      // for format0_0 and format1_0, first we calculate dci pdu size
      format_0_0_1_0_size_bits = nr_dci_format_size(ue,eNB_id,nr_tti_rx,p,_c_rnti,n_RB_ULBWP,n_RB_DLBWP,dci_fields_sizes,0);
      format_0_0_1_0_size_bytes = (format_0_0_1_0_size_bits%8 == 0) ? (uint8_t)floor(format_0_0_1_0_size_bits/8) : (uint8_t)(floor(format_0_0_1_0_size_bits/8) + 1);
      LOG_DD("calculating dci format size for UE-specific searchSpaces with format uss_dci_format=%d, format_0_0_1_0_size_bits=%d, format_0_0_1_0_size_bytes=%d\n",
             css_dci_format,format_0_0_1_0_size_bits,format_0_0_1_0_size_bytes);

      for (int aggregationLevel = 0; aggregationLevel<5 ; aggregationLevel++) { // We fix aggregationLevel to 3 for testing=> nbr of CCE=8
        //for (int aggregationLevel = 2; aggregationLevel<5 ; aggregationLevel++) {
        // for aggregation level aggregationLevel. The number of candidates (for L2= 2^aggregationLevel) will be calculated in function nr_dci_decoding_procedure0
        LOG_DD("common searchSpaces with format css_dci_format=%d and aggregation_level=%d\n",
               css_dci_format,(1<<aggregationLevel));
        old_dci_cnt = dci_cnt;
        nr_dci_decoding_procedure0(s,p,coreset_time_dur,coreset_nbr_rb,pdcch_vars, 0, nr_tti_rx, dci_alloc, eNB_id, ue->current_thread_id[nr_tti_rx], frame_parms,
                                   crc_scrambled_values, aggregationLevel,
                                   cformat0_0_and_1_0, uformat0_0_and_1_0,
                                   format_0_0_1_0_size_bits, format_0_0_1_0_size_bytes, &dci_cnt,
                                   &crc_scrambled_, &format_found_,pdcch_DMRS_scrambling_id, &CCEmap0, &CCEmap1, &CCEmap2);

        if (dci_cnt != old_dci_cnt) {
          // we will exit the loop as we have found the DCI
          aggregationLevel = 5;
          old_dci_cnt = dci_cnt;

          for (int i=0; i<NBR_NR_DCI_FIELDS; i++)
            for (int j=0; j<NBR_NR_FORMATS; j++)
              dci_fields_sizes_cnt[dci_cnt-1][i][j]=dci_fields_sizes[i][j];
        }
      }
    }

    if (uss_dci_format == uformat0_1_and_1_1) {
      // for format0_0 and format1_0, first we calculate dci pdu size
      format_0_1_1_1_size_bits = nr_dci_format_size(ue,eNB_id,nr_tti_rx,p,_c_rnti,n_RB_ULBWP,n_RB_DLBWP,dci_fields_sizes,1);
      format_0_1_1_1_size_bytes = (format_0_1_1_1_size_bits%8 == 0) ? (uint8_t)floor(format_0_1_1_1_size_bits/8) : (uint8_t)(floor(format_0_1_1_1_size_bits/8) + 1);
      LOG_DD("calculating dci format size for UE-specific searchSpaces with format uss_dci_format=%d, format_0_1_1_1_size_bits=%d, format_0_1_1_1_size_bytes=%d\n",
             css_dci_format,format_0_1_1_1_size_bits,format_0_1_1_1_size_bytes);

      for (int aggregationLevel = 0; aggregationLevel<5 ; aggregationLevel++) { // We fix aggregationLevel to 3 for testing=> nbr of CCE=8
        //for (int aggregationLevel = 2; aggregationLevel<5 ; aggregationLevel++) {
        // for aggregation level aggregationLevel. The number of candidates (for L2= 2^aggregationLevel) will be calculated in function nr_dci_decoding_procedure0
        LOG_DD("common searchSpaces with format css_dci_format=%d and aggregation_level=%d\n",
               css_dci_format,(1<<aggregationLevel));
        old_dci_cnt = dci_cnt;
        nr_dci_decoding_procedure0(s,p,coreset_time_dur,coreset_nbr_rb,pdcch_vars, 0, nr_tti_rx, dci_alloc, eNB_id, ue->current_thread_id[nr_tti_rx], frame_parms,
                                   crc_scrambled_values, aggregationLevel,
                                   cformat0_0_and_1_0, uformat0_1_and_1_1,
                                   format_0_1_1_1_size_bits, format_0_1_1_1_size_bytes, &dci_cnt,
                                   &crc_scrambled_, &format_found_,pdcch_DMRS_scrambling_id, &CCEmap0, &CCEmap1, &CCEmap2);

        if (dci_cnt != old_dci_cnt) {
          // we will exit the loop as we have found the DCI
          aggregationLevel = 5;
          old_dci_cnt = dci_cnt;

          for (int i=0; i<NBR_NR_DCI_FIELDS; i++)
            for (int j=0; j<NBR_NR_FORMATS; j++)
              dci_fields_sizes_cnt[dci_cnt-1][i][j]=dci_fields_sizes[i][j];
        }
      }
    }
  }

  *crc_scrambled = crc_scrambled_;
  *format_found  = format_found_;
  LOG_DD("at the end crc_scrambled=%d and format_found=%d\n",*crc_scrambled,*format_found);
  LOG_DD("at the end dci_cnt=%d \n",dci_cnt);
  return(dci_cnt);
}

#endif


<|MERGE_RESOLUTION|>--- conflicted
+++ resolved
@@ -47,9 +47,6 @@
 
 //#define NR_LTE_PDCCH_DCI_SWITCH
 #define NR_PDCCH_DCI_RUN              // activates new nr functions
-<<<<<<< HEAD
-#define NR_PDCCH_DCI_DEBUG            // activates NR_PDCCH_DCI_DEBUG logs
-=======
 //#define NR_PDCCH_DCI_DEBUG            // activates NR_PDCCH_DCI_DEBUG logs
 #ifdef NR_PDCCH_DCI_DEBUG
 #define LOG_DNL(a, ...) printf("\n\t\t<-NR_PDCCH_DCI_DEBUG (%s)-> " a, __func__, ##__VA_ARGS__ )
@@ -60,7 +57,6 @@
 #define LOG_DD(a...)
 #define LOG_DDD(a...)
 #endif
->>>>>>> df791790
 #define NR_NBR_CORESET_ACT_BWP 3      // The number of CoreSets per BWP is limited to 3 (including initial CORESET: ControlResourceId 0)
 #define NR_NBR_SEARCHSPACE_ACT_BWP 10 // The number of SearSpaces per BWP is limited to 10 (including initial SEARCHSPACE: SearchSpaceId 0)
 
