--- conflicted
+++ resolved
@@ -908,44 +908,11 @@
 
       nr_pdcch_unscrambling(&pdcch_vars->e_rx[CCEind*108], rel15->coreset.scrambling_rnti, L*108, rel15->coreset.pdcch_dmrs_scrambling_id, tmp_e);
 
-<<<<<<< HEAD
 #ifdef DEBUG_DCI_DECODING
       uint32_t * z = (uint32_t *) &pdcch_vars->e_rx[CCEind*108];
       for (int index_z = 0; index_z < 96; index_z++){
         for (int i=0; i<9; i++) {
           LOG_D(PHY,"z[%d]=(%d,%d) \n", (9*index_z + i), *(int16_t *) &z[index_z + i],*(1 + (int16_t *) &z[index_z + i]));
-=======
-        #ifdef DEBUG_DCI_DECODING
-          uint32_t * z = (uint32_t *) &pdcch_vars->e_rx[CCEind*108];
-          for (int index_z = 0; index_z < 96; index_z++){
-            for (int i=0; i<9; i++) {
-              LOG_D(PHY,"z[%d]=(%d,%d) \n", (9*index_z + i), *(int16_t *) &z[index_z + i],*(1 + (int16_t *) &z[index_z + i]));
-            }
-          }
-        #endif
-
-        uint16_t crc = polar_decoder_int16(tmp_e,
-                                          dci_estimation,
-                                          1,
-                                          currentPtrDCI);
-
-        n_rnti = rel15->rnti;
-	LOG_D(PHY, "(%i.%i) dci indication (rnti %x,dci format %s,n_CCE %d,payloadSize %d)\n", proc->frame_rx, proc->nr_slot_rx,n_rnti,nr_dci_format_string[rel15->dci_format_options[k]],CCEind,dci_length);
-        if (crc == n_rnti) {
-          LOG_D(PHY, "(%i.%i) Received dci indication (rnti %x,dci format %s,n_CCE %d,payloadSize %d,payload %llx)\n",
-                proc->frame_rx, proc->nr_slot_rx,n_rnti,nr_dci_format_string[rel15->dci_format_options[k]],CCEind,dci_length,*(unsigned long long*)dci_estimation);
-          dci_ind->SFN = proc->frame_rx;
-          dci_ind->slot = proc->nr_slot_rx;
-          dci_ind->dci_list[dci_ind->number_of_dcis].rnti        = n_rnti;
-          dci_ind->dci_list[dci_ind->number_of_dcis].n_CCE       = CCEind;
-          dci_ind->dci_list[dci_ind->number_of_dcis].dci_format  = rel15->dci_format_options[k];
-          dci_ind->dci_list[dci_ind->number_of_dcis].payloadSize = dci_length;
-          memcpy((void*)dci_ind->dci_list[dci_ind->number_of_dcis].payloadBits,(void*)dci_estimation,8);
-          dci_ind->number_of_dcis++;
-          break;    // If DCI is found, no need to check for remaining DCI lengths
-        } else {
-          LOG_D(PHY,"(%i.%i) Decoded crc %x does not match rnti %x for DCI format %d\n", proc->frame_rx, proc->nr_slot_rx, crc, n_rnti, rel15->dci_format_options[k]);
->>>>>>> 56431152
         }
       }
 #endif
@@ -959,7 +926,7 @@
 
       if (crc == n_rnti) {
         LOG_D(PHY, "(%i.%i) Received dci indication (rnti %x,dci format %d,n_CCE %d,payloadSize %d,payload %llx)\n",
-              proc->frame_rx, proc->nr_slot_rx,n_rnti,rel15->dci_format_options[k],CCEind,dci_length,*(unsigned long long*)dci_estimation);
+              proc->frame_rx, proc->nr_slot_rx,n_rnti,nr_dci_format_string[rel15->dci_format_options[k]],CCEind,dci_length,*(unsigned long long*)dci_estimation);
         dci_ind->SFN = proc->frame_rx;
         dci_ind->slot = proc->nr_slot_rx;
         dci_ind->dci_list[dci_ind->number_of_dcis].rnti        = n_rnti;
