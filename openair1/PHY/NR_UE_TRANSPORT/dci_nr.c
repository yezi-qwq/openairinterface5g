--- conflicted
+++ resolved
@@ -62,16 +62,12 @@
 
 #ifdef NR_PDCCH_DCI_RUN
 
-<<<<<<< HEAD
-static const uint16_t conjugate[8]__attribute__((aligned(32))) = {-1,1,-1,1,-1,1,-1,1};
+
+//static const int16_t conjugate[8]__attribute__((aligned(32))) = {-1,1,-1,1,-1,1,-1,1};
 
 
 void nr_pdcch_demapping_deinterleaving(uint32_t *llr,
                                        uint32_t *z,
-=======
-void nr_pdcch_demapping_deinterleaving(uint16_t *llr,
-                                       uint16_t *z,
->>>>>>> 0a183d0e
                                        NR_DL_FRAME_PARMS *frame_parms,
                                        uint8_t coreset_time_dur,
                                        uint32_t coreset_nbr_rb,
@@ -135,15 +131,10 @@
       bundle_j = (c*coreset_interleaver_size_R)+r;
       f_bundle_j = ((r*coreset_C)+c+n_shift)%((coreset_nbr_rb*coreset_time_dur)/reg_bundle_size_L);
       if (coreset_interleaved==0) f_bundle_j=bundle_j;
-<<<<<<< HEAD
+
 #ifdef NR_PDCCH_DCI_DEBUG
       printf("\n\t\t<-NR_PDCCH_DCI_DEBUG (nr_pdcch_demapping_deinterleaving)-> [r=%d,c=%d] bundle_j(%d) interleaved at f_bundle_j(%d)\n",r,c,bundle_j,f_bundle_j);
 #endif
-=======
-      #ifdef NR_PDCCH_DCI_DEBUG
-        printf("\n\t\t<-NR_PDCCH_DCI_DEBUG (nr_pdcch_demapping_deinterleaving)-> [r=%d,c=%d] bundle_j(%d) interleaved at f_bundle_j(%d)\n",r,c,bundle_j,f_bundle_j);
-      #endif
->>>>>>> 0a183d0e
     }
     f_reg = (f_bundle_j*reg_bundle_size_L)+(reg%reg_bundle_size_L);
     //index_z   = 9*reg;
@@ -152,19 +143,12 @@
     index_llr = 9*((uint16_t)floor(f_reg/coreset_time_dur)+((f_reg%coreset_time_dur)*(coreset_nbr_rb)));
     for (int i=0; i<9; i++){
       z[index_z + i] = llr[index_llr + i];
-<<<<<<< HEAD
+
 #ifdef NR_PDCCH_DCI_DEBUG
       printf("\t\t<-NR_PDCCH_DCI_DEBUG (nr_pdcch_demapping_deinterleaving)-> [reg=%d,bundle_j=%d] z[%d]=(%d,%d) <-> \t[f_reg=%d,fbundle_j=%d] llr[%d]=(%d,%d) \n",
 	     reg,bundle_j,(index_z + i),*(int16_t*) &z[index_z + i],*(1 + (int16_t*) &z[index_z + i]),
 	     f_reg,f_bundle_j,(index_llr + i),*(int16_t*) &llr[index_llr + i], *(1 + (int16_t*) &llr[index_llr + i]));
 #endif
-=======
-        #ifdef NR_PDCCH_DCI_DEBUG
-          printf("\t\t<-NR_PDCCH_DCI_DEBUG (nr_pdcch_demapping_deinterleaving)-> [reg=%d,bundle_j=%d] z[%d]=(%d,%d) <-> \t[f_reg=%d,fbundle_j=%d] llr[%d]=(%d,%d) \n",
-                  reg,bundle_j,(index_z + i),*(char*) &z[index_z + i],*(1 + (char*) &z[index_z + i]),
-                  f_reg,f_bundle_j,(index_llr + i),*(char*) &llr[index_llr + i], *(1 + (char*) &llr[index_llr + i]));
-        #endif
->>>>>>> 0a183d0e
     }
     if ((reg%reg_bundle_size_L) == 0) r++;
   }
@@ -182,7 +166,7 @@
 
   pdcch_llrp = &pdcch_llr[2 * symbol * coreset_nbr_rb * 9];
 
-<<<<<<< HEAD
+
   if (!pdcch_llrp) {
     printf("pdcch_qpsk_llr: llr is null, symbol %d\n", symbol);
     return (-1);
@@ -192,30 +176,6 @@
 #endif
   //for (i = 0; i < (frame_parms->N_RB_DL * ((symbol == 0) ? 16 : 24)); i++) {
   for (i = 0; i < (coreset_nbr_rb * ((symbol == 0) ? 18 : 18)); i++) {
-=======
-	if (!pdcch_llr8) {
-		printf("pdcch_qpsk_llr: llr is null, symbol %d\n", symbol);
-		return (-1);
-	}
-#ifdef NR_PDCCH_DCI_DEBUG
-	printf("\t\t<-NR_PDCCH_DCI_DEBUG (nr_pdcch_llr)-> llr logs: pdcch qpsk llr for symbol %d (pos %d), llr offset %d\n",symbol,(symbol*frame_parms->N_RB_DL*12),pdcch_llr8-pdcch_llr);
-#endif
-	//for (i = 0; i < (frame_parms->N_RB_DL * ((symbol == 0) ? 16 : 24)); i++) {
-	for (i = 0; i < (coreset_nbr_rb * ((symbol == 0) ? 18 : 18)); i++) {
-
-		if (*rxF > 31)
-			*pdcch_llr8 = 31;
-		else if (*rxF < -32)
-			*pdcch_llr8 = -32;
-		else
-			*pdcch_llr8 = (char) (*rxF);
-#ifdef NR_PDCCH_DCI_DEBUG
-		    printf("\t\t<-NR_PDCCH_DCI_DEBUG (nr_pdcch_llr)-> llr logs: rb=%d i=%d *rxF:%d => *pdcch_llr8:%d\n",i/18,i,*rxF,*pdcch_llr8);
-#endif
-		rxF++;
-		pdcch_llr8++;
-	}
->>>>>>> 0a183d0e
 
     if (*rxF > 31)
       *pdcch_llrp = 31;
@@ -343,89 +303,6 @@
 #endif
 
 
-void pdcch_detection_mrc_i(NR_DL_FRAME_PARMS *frame_parms,
-                           int32_t **rxdataF_comp,
-                           int32_t **rxdataF_comp_i,
-                           int32_t **rho,
-                           int32_t **rho_i,
-                           uint8_t symbol)
-{
-
-  uint8_t aatx;
-
-#if defined(__x86_64__) || defined(__i386__)
-  __m128i *rxdataF_comp128_0,*rxdataF_comp128_1,*rxdataF_comp128_i0,*rxdataF_comp128_i1,*rho128_0,*rho128_1,*rho128_i0,*rho128_i1;
-#elif defined(__arm__)
-  int16x8_t *rxdataF_comp128_0,*rxdataF_comp128_1,*rxdataF_comp128_i0,*rxdataF_comp128_i1,*rho128_0,*rho128_1,*rho128_i0,*rho128_i1;
-#endif
-  int32_t i;
-
-  if (frame_parms->nb_antennas_rx>1) {
-    for (aatx=0; aatx<frame_parms->nb_antenna_ports_eNB; aatx++) {
-      //if (frame_parms->mode1_flag && (aatx>0)) break;
-
-#if defined(__x86_64__) || defined(__i386__)
-      rxdataF_comp128_0   = (__m128i *)&rxdataF_comp[(aatx<<1)][symbol*frame_parms->N_RB_DL*12];
-      rxdataF_comp128_1   = (__m128i *)&rxdataF_comp[(aatx<<1)+1][symbol*frame_parms->N_RB_DL*12];
-#elif defined(__arm__)
-      rxdataF_comp128_0   = (int16x8_t *)&rxdataF_comp[(aatx<<1)][symbol*frame_parms->N_RB_DL*12];
-      rxdataF_comp128_1   = (int16x8_t *)&rxdataF_comp[(aatx<<1)+1][symbol*frame_parms->N_RB_DL*12];
-#endif
-      // MRC on each re of rb on MF output
-      for (i=0; i<frame_parms->N_RB_DL*3; i++) {
-#if defined(__x86_64__) || defined(__i386__)
-        rxdataF_comp128_0[i] = _mm_adds_epi16(_mm_srai_epi16(rxdataF_comp128_0[i],1),_mm_srai_epi16(rxdataF_comp128_1[i],1));
-#elif defined(__arm__)
-        rxdataF_comp128_0[i] = vhaddq_s16(rxdataF_comp128_0[i],rxdataF_comp128_1[i]);
-#endif
-      }
-    }
-
-#if defined(__x86_64__) || defined(__i386__)
-    rho128_0 = (__m128i *) &rho[0][symbol*frame_parms->N_RB_DL*12];
-    rho128_1 = (__m128i *) &rho[1][symbol*frame_parms->N_RB_DL*12];
-#elif defined(__arm__)
-    rho128_0 = (int16x8_t *) &rho[0][symbol*frame_parms->N_RB_DL*12];
-    rho128_1 = (int16x8_t *) &rho[1][symbol*frame_parms->N_RB_DL*12];
-#endif
-    for (i=0; i<frame_parms->N_RB_DL*3; i++) {
-#if defined(__x86_64__) || defined(__i386__)
-      rho128_0[i] = _mm_adds_epi16(_mm_srai_epi16(rho128_0[i],1),_mm_srai_epi16(rho128_1[i],1));
-#elif defined(__arm__)
-      rho128_0[i] = vhaddq_s16(rho128_0[i],rho128_1[i]);
-#endif
-    }
-
-#if defined(__x86_64__) || defined(__i386__)
-    rho128_i0 = (__m128i *) &rho_i[0][symbol*frame_parms->N_RB_DL*12];
-    rho128_i1 = (__m128i *) &rho_i[1][symbol*frame_parms->N_RB_DL*12];
-    rxdataF_comp128_i0   = (__m128i *)&rxdataF_comp_i[0][symbol*frame_parms->N_RB_DL*12];
-    rxdataF_comp128_i1   = (__m128i *)&rxdataF_comp_i[1][symbol*frame_parms->N_RB_DL*12];
-#elif defined(__arm__)
-    rho128_i0 = (int16x8_t*) &rho_i[0][symbol*frame_parms->N_RB_DL*12];
-    rho128_i1 = (int16x8_t*) &rho_i[1][symbol*frame_parms->N_RB_DL*12];
-    rxdataF_comp128_i0   = (int16x8_t *)&rxdataF_comp_i[0][symbol*frame_parms->N_RB_DL*12];
-    rxdataF_comp128_i1   = (int16x8_t *)&rxdataF_comp_i[1][symbol*frame_parms->N_RB_DL*12];
-
-#endif
-    // MRC on each re of rb on MF and rho
-    for (i=0; i<frame_parms->N_RB_DL*3; i++) {
-#if defined(__x86_64__) || defined(__i386__)
-      rxdataF_comp128_i0[i] = _mm_adds_epi16(_mm_srai_epi16(rxdataF_comp128_i0[i],1),_mm_srai_epi16(rxdataF_comp128_i1[i],1));
-      rho128_i0[i]          = _mm_adds_epi16(_mm_srai_epi16(rho128_i0[i],1),_mm_srai_epi16(rho128_i1[i],1));
-#elif defined(__arm__)
-      rxdataF_comp128_i0[i] = vhaddq_s16(rxdataF_comp128_i0[i],rxdataF_comp128_i1[i]);
-      rho128_i0[i]          = vhaddq_s16(rho128_i0[i],rho128_i1[i]);
-
-#endif
-    }
-  }
-
-#if defined(__x86_64__) || defined(__i386__)
-  _mm_empty();
-  _m_empty();
-#endif
-}
 
 
 #ifdef NR_PDCCH_DCI_RUN
@@ -548,29 +425,18 @@
       if ((c_rb < (frame_parms->N_RB_DL >> 1)) && ((frame_parms->N_RB_DL & 1) == 0)) {
         //if RB to be treated is lower than middle system bandwidth then rxdataF pointed at (offset + c_br + symbol * ofdm_symbol_size): even case
         rxF = &rxdataF[aarx][(frame_parms->first_carrier_offset + 12 * c_rb + (symbol * (frame_parms->ofdm_symbol_size)))];
-<<<<<<< HEAD
+
 #ifdef NR_PDCCH_DCI_DEBUG
 	printf("\t\t<-NR_PDCCH_DCI_DEBUG (nr_pdcch_extract_rbs_single)-> in even case c_rb (%d) is lower than half N_RB_DL -> rxF = &rxdataF[aarx = (%d)][(frame_parms->first_carrier_offset + 12 * c_rb + (symbol * (frame_parms->ofdm_symbol_size))) = (%d)]\n",
 	       c_rb,aarx,(frame_parms->first_carrier_offset + 12 * c_rb + (symbol * (frame_parms->ofdm_symbol_size))));
 #endif
-=======
-        #ifdef NR_PDCCH_DCI_DEBUG
-          printf("\t\t<-NR_PDCCH_DCI_DEBUG (nr_pdcch_extract_rbs_single)-> in even case c_rb (%d) is lower than half N_RB_DL -> rxF = &rxdataF[aarx = (%d)][(frame_parms->first_carrier_offset + 12 * c_rb + (symbol * (frame_parms->ofdm_symbol_size))) = (%d)]\n",
-                  c_rb,aarx,(frame_parms->first_carrier_offset + 12 * c_rb + (symbol * (frame_parms->ofdm_symbol_size))));
-        #endif
->>>>>>> 0a183d0e
       }
       if ((c_rb >= (frame_parms->N_RB_DL >> 1)) && ((frame_parms->N_RB_DL & 1) == 0)) {
         // number of RBs is even  and c_rb is higher than half system bandwidth (we don't skip DC)
         // if these conditions are true the pointer has to be situated at the 1st part of the rxdataF
         rxF = &rxdataF[aarx][(12*(c_rb - (frame_parms->N_RB_DL>>1)) + (symbol * (frame_parms->ofdm_symbol_size)))]; // we point at the 1st part of the rxdataF in symbol
-<<<<<<< HEAD
 #ifdef NR_PDCCH_DCI_DEBUG
 	printf("\t\t<-NR_PDCCH_DCI_DEBUG (nr_pdcch_extract_rbs_single)-> in even case c_rb (%d) is higher than half N_RB_DL (not DC) -> rxF = &rxdataF[aarx = (%d)][(12*(c_rb - (frame_parms->N_RB_DL>>1)) + (symbol * (frame_parms->ofdm_symbol_size))) = (%d)]\n",
-=======
-        #ifdef NR_PDCCH_DCI_DEBUG
-          printf("\t\t<-NR_PDCCH_DCI_DEBUG (nr_pdcch_extract_rbs_single)-> in even case c_rb (%d) is higher than half N_RB_DL (not DC) -> rxF = &rxdataF[aarx = (%d)][(12*(c_rb - (frame_parms->N_RB_DL>>1)) + (symbol * (frame_parms->ofdm_symbol_size))) = (%d)]\n",
->>>>>>> 0a183d0e
                c_rb,aarx,(12*(c_rb - (frame_parms->N_RB_DL>>1)) + (symbol * (frame_parms->ofdm_symbol_size))));
 #endif
         //rxF = &rxdataF[aarx][(1 + 12*(c_rb - (frame_parms->N_RB_DL>>1)) + (symbol * (frame_parms->ofdm_symbol_size)))]; // we point at the 1st part of the rxdataF in symbol
@@ -582,49 +448,30 @@
       if ((c_rb < (frame_parms->N_RB_DL >> 1)) && ((frame_parms->N_RB_DL & 1) != 0)){
         //if RB to be treated is lower than middle system bandwidth then rxdataF pointed at (offset + c_br + symbol * ofdm_symbol_size): odd case
         rxF = &rxdataF[aarx][(frame_parms->first_carrier_offset + 12 * c_rb + (symbol * (frame_parms->ofdm_symbol_size)))];
-<<<<<<< HEAD
+
 #ifdef NR_PDCCH_DCI_DEBUG
 	printf("\t\t<-NR_PDCCH_DCI_DEBUG (nr_pdcch_extract_rbs_single)-> in odd case c_rb (%d) is lower or equal than half N_RB_DL -> rxF = &rxdataF[aarx = (%d)][(frame_parms->first_carrier_offset + 12 * c_rb + (symbol * (frame_parms->ofdm_symbol_size))) = (%d)]\n",
 	       c_rb,aarx,(frame_parms->first_carrier_offset + 12 * c_rb + (symbol * (frame_parms->ofdm_symbol_size))));
 #endif
-=======
-        #ifdef NR_PDCCH_DCI_DEBUG
-          printf("\t\t<-NR_PDCCH_DCI_DEBUG (nr_pdcch_extract_rbs_single)-> in odd case c_rb (%d) is lower or equal than half N_RB_DL -> rxF = &rxdataF[aarx = (%d)][(frame_parms->first_carrier_offset + 12 * c_rb + (symbol * (frame_parms->ofdm_symbol_size))) = (%d)]\n",
-                 c_rb,aarx,(frame_parms->first_carrier_offset + 12 * c_rb + (symbol * (frame_parms->ofdm_symbol_size))));
-        #endif
->>>>>>> 0a183d0e
       }
       if ((c_rb > (frame_parms->N_RB_DL >> 1)) && ((frame_parms->N_RB_DL & 1) != 0)){
         // number of RBs is odd  and   c_rb is higher than half system bandwidth + 1
         // if these conditions are true the pointer has to be situated at the 1st part of the rxdataF just after the first IQ symbols of the RB containing DC
         rxF = &rxdataF[aarx][(12*(c_rb - (frame_parms->N_RB_DL>>1)) - 6 + (symbol * (frame_parms->ofdm_symbol_size)))]; // we point at the 1st part of the rxdataF in symbol
-<<<<<<< HEAD
 #ifdef NR_PDCCH_DCI_DEBUG
 	printf("\t\t<-NR_PDCCH_DCI_DEBUG (nr_pdcch_extract_rbs_single)-> in odd case c_rb (%d) is higher than half N_RB_DL (not DC) -> rxF = &rxdataF[aarx = (%d)][(12*(c_rb - frame_parms->N_RB_DL) - 5 + (symbol * (frame_parms->ofdm_symbol_size))) = (%d)]\n",
 	       c_rb,aarx,(12*(c_rb - (frame_parms->N_RB_DL>>1)) - 6 + (symbol * (frame_parms->ofdm_symbol_size))));
 #endif
-=======
-        #ifdef NR_PDCCH_DCI_DEBUG
-          printf("\t\t<-NR_PDCCH_DCI_DEBUG (nr_pdcch_extract_rbs_single)-> in odd case c_rb (%d) is higher than half N_RB_DL (not DC) -> rxF = &rxdataF[aarx = (%d)][(12*(c_rb - frame_parms->N_RB_DL) - 5 + (symbol * (frame_parms->ofdm_symbol_size))) = (%d)]\n",
-                 c_rb,aarx,(12*(c_rb - (frame_parms->N_RB_DL>>1)) - 6 + (symbol * (frame_parms->ofdm_symbol_size))));
-        #endif
->>>>>>> 0a183d0e
       }
       if ((c_rb == (frame_parms->N_RB_DL >> 1)) && ((frame_parms->N_RB_DL & 1) != 0)){ // treatment of RB containing the DC
         // if odd number RBs in system bandwidth and first RB to be treated is higher than middle system bandwidth (around DC)
         // we have to treat the RB in two parts: first part from i=0 to 5, the data is at the end of rxdataF (pointing at the end of the table)
         rxF = &rxdataF[aarx][(frame_parms->first_carrier_offset + 12 * c_rb + (symbol * (frame_parms->ofdm_symbol_size)))];
-<<<<<<< HEAD
+
 #ifdef NR_PDCCH_DCI_DEBUG
 	printf("\t\t<-NR_PDCCH_DCI_DEBUG (nr_pdcch_extract_rbs_single)-> in odd case c_rb (%d) is half N_RB_DL + 1 we treat DC case -> rxF = &rxdataF[aarx = (%d)][(frame_parms->first_carrier_offset + 12 * c_rb + (symbol * (frame_parms->ofdm_symbol_size))) = (%d)]\n",
 	       c_rb,aarx,(frame_parms->first_carrier_offset + 12 * c_rb + (symbol * (frame_parms->ofdm_symbol_size))));
 #endif
-=======
-        #ifdef NR_PDCCH_DCI_DEBUG
-          printf("\t\t<-NR_PDCCH_DCI_DEBUG (nr_pdcch_extract_rbs_single)-> in odd case c_rb (%d) is half N_RB_DL + 1 we treat DC case -> rxF = &rxdataF[aarx = (%d)][(frame_parms->first_carrier_offset + 12 * c_rb + (symbol * (frame_parms->ofdm_symbol_size))) = (%d)]\n",
-                 c_rb,aarx,(frame_parms->first_carrier_offset + 12 * c_rb + (symbol * (frame_parms->ofdm_symbol_size))));
-        #endif
->>>>>>> 0a183d0e
         /*if (symbol_mod > 300) { // this if is going to be removed as DM-RS signals are present in all symbols of PDCCH
           for (i = 0; i < 6; i++) {
 	  dl_ch0_ext[i] = dl_ch0[i];
@@ -656,17 +503,10 @@
         }
         // then we point at the begining of the symbol part of rxdataF do process second part of RB
         rxF = &rxdataF[aarx][((symbol * (frame_parms->ofdm_symbol_size)))]; // we point at the 1st part of the rxdataF in symbol
-<<<<<<< HEAD
 #ifdef NR_PDCCH_DCI_DEBUG
 	printf("\t\t<-NR_PDCCH_DCI_DEBUG (nr_pdcch_extract_rbs_single)-> in odd case c_rb (%d) is half N_RB_DL +1 we treat DC case -> rxF = &rxdataF[aarx = (%d)][(symbol * (frame_parms->ofdm_symbol_size)) = (%d)]\n",
 	       c_rb,aarx,(symbol * (frame_parms->ofdm_symbol_size)));
 #endif
-=======
-        #ifdef NR_PDCCH_DCI_DEBUG
-          printf("\t\t<-NR_PDCCH_DCI_DEBUG (nr_pdcch_extract_rbs_single)-> in odd case c_rb (%d) is half N_RB_DL +1 we treat DC case -> rxF = &rxdataF[aarx = (%d)][(symbol * (frame_parms->ofdm_symbol_size)) = (%d)]\n",
-                 c_rb,aarx,(symbol * (frame_parms->ofdm_symbol_size)));
-        #endif
->>>>>>> 0a183d0e
         for (; i < 12; i++) {
           if ((i != 9)) {
             dl_ch0_ext[j] = dl_ch0[i];
@@ -698,37 +538,22 @@
         for (i = 0; i < 12; i++) {
           if ((i != 1) && (i != 5) && (i != 9)) {
             rxF_ext[j] = rxF[i];
-<<<<<<< HEAD
+
 #ifdef NR_PDCCH_DCI_DEBUG
 	    printf("\t\t<-NR_PDCCH_DCI_DEBUG (nr_pdcch_extract_rbs_single)-> RB[c_rb %d] \t RE[re %d] => rxF_ext[%d]=(%d,%d)\t rxF[%d]=(%d,%d)\n",
 		   c_rb, i, j, *(short *) &rxF_ext[j],*(1 + (short*) &rxF_ext[j]), i,
 		   *(short *) &rxF[i], *(1 + (short*) &rxF[i]));
 #endif
-=======
-            #ifdef NR_PDCCH_DCI_DEBUG
-              printf("\t\t<-NR_PDCCH_DCI_DEBUG (nr_pdcch_extract_rbs_single)-> RB[c_rb %d] \t RE[re %d] => rxF_ext[%d]=(%d,%d)\t rxF[%d]=(%d,%d)",
-                     c_rb, i, j, *(short *) &rxF_ext[j],*(1 + (short*) &rxF_ext[j]), i,
-                     *(short *) &rxF[i], *(1 + (short*) &rxF[i]));
-            #endif
->>>>>>> 0a183d0e
             dl_ch0_ext[j] = dl_ch0[i];
             //printf("\t\t<-NR_PDCCH_DCI_DEBUG (nr_pdcch_extract_rbs_single)-> ch %d => dl_ch0(%d,%d)\n", i, *(short *) &dl_ch0[i], *(1 + (short*) &dl_ch0[i]));
             //printf("\t-> dl_ch0[%d] => dl_ch0_ext[%d](%d,%d)\n", i,j, *(short *) &dl_ch0[i], *(1 + (short*) &dl_ch0[i]));
             j++;
           } else {
-<<<<<<< HEAD
 #ifdef NR_PDCCH_DCI_DEBUG
 	    printf("\t\t<-NR_PDCCH_DCI_DEBUG (nr_pdcch_extract_rbs_single)-> RB[c_rb %d] \t RE[re %d] => rxF_ext[%d]=(%d,%d)\t rxF[%d]=(%d,%d) \t\t <==> DM-RS PDCCH, this is a pilot symbol\n",
 		   c_rb, i, j, *(short *) &rxF_ext[j], *(1 + (short*) &rxF_ext[j]), i,
 		   *(short *) &rxF[i], *(1 + (short*) &rxF[i]));
 #endif
-=======
-            #ifdef NR_PDCCH_DCI_DEBUG
-              printf("\t\t<-NR_PDCCH_DCI_DEBUG (nr_pdcch_extract_rbs_single)-> RB[c_rb %d] \t RE[re %d] => rxF_ext[%d]=(%d,%d)\t rxF[%d]=(%d,%d) \t\t <==> DM-RS PDCCH, this is a pilot symbol\n",
-                     c_rb, i, j, *(short *) &rxF_ext[j], *(1 + (short*) &rxF_ext[j]), i,
-                     *(short *) &rxF[i], *(1 + (short*) &rxF[i]));
-            #endif
->>>>>>> 0a183d0e
           }
         }
         nb_rb++;
@@ -788,7 +613,6 @@
     for (rb=0; rb<(coreset_nbr_rb*3)>>2; rb++) {
       //printf("rb %d\n",rb);
 #if defined(__x86_64__) || defined(__i386__)
-<<<<<<< HEAD
       // multiply by conjugated channel
       mmtmpP0 = _mm_madd_epi16(dl_ch128[0],rxdataF128[0]);
       //  print_ints("re",&mmtmpP0);
@@ -860,78 +684,7 @@
       rxdataF128+=3;
       rxdataF_comp128+=3;
       
-=======
-        // multiply by conjugated channel
-        mmtmpP0 = _mm_madd_epi16(dl_ch128[0],rxdataF128[0]);
-        //  print_ints("re",&mmtmpP0);
-        // mmtmpP0 contains real part of 4 consecutive outputs (32-bit)
-        mmtmpP1 = _mm_shufflelo_epi16(dl_ch128[0],_MM_SHUFFLE(2,3,0,1));
-        mmtmpP1 = _mm_shufflehi_epi16(mmtmpP1,_MM_SHUFFLE(2,3,0,1));
-        mmtmpP1 = _mm_sign_epi16(mmtmpP1,*(__m128i*)&conjugate[0]);
-        //  print_ints("im",&mmtmpP1);
-        mmtmpP1 = _mm_madd_epi16(mmtmpP1,rxdataF128[0]);
-        // mmtmpP1 contains imag part of 4 consecutive outputs (32-bit)
-        mmtmpP0 = _mm_srai_epi32(mmtmpP0,output_shift);
-        //  print_ints("re(shift)",&mmtmpP0);
-        mmtmpP1 = _mm_srai_epi32(mmtmpP1,output_shift);
-        //  print_ints("im(shift)",&mmtmpP1);
-        mmtmpP2 = _mm_unpacklo_epi32(mmtmpP0,mmtmpP1);
-        mmtmpP3 = _mm_unpackhi_epi32(mmtmpP0,mmtmpP1);
-        //      print_ints("c0",&mmtmpP2);
-        //  print_ints("c1",&mmtmpP3);
-        rxdataF_comp128[0] = _mm_packs_epi32(mmtmpP2,mmtmpP3);
-          //print_shorts("rx:",rxdataF128);
-          //print_shorts("ch:",dl_ch128);
-          //print_shorts("pack:",rxdataF_comp128);
-
-        // multiply by conjugated channel
-        mmtmpP0 = _mm_madd_epi16(dl_ch128[1],rxdataF128[1]);
-        // mmtmpP0 contains real part of 4 consecutive outputs (32-bit)
-        mmtmpP1 = _mm_shufflelo_epi16(dl_ch128[1],_MM_SHUFFLE(2,3,0,1));
-        mmtmpP1 = _mm_shufflehi_epi16(mmtmpP1,_MM_SHUFFLE(2,3,0,1));
-        mmtmpP1 = _mm_sign_epi16(mmtmpP1,*(__m128i*)&conjugate[0]);
-        mmtmpP1 = _mm_madd_epi16(mmtmpP1,rxdataF128[1]);
-        // mmtmpP1 contains imag part of 4 consecutive outputs (32-bit)
-        mmtmpP0 = _mm_srai_epi32(mmtmpP0,output_shift);
-        mmtmpP1 = _mm_srai_epi32(mmtmpP1,output_shift);
-        mmtmpP2 = _mm_unpacklo_epi32(mmtmpP0,mmtmpP1);
-        mmtmpP3 = _mm_unpackhi_epi32(mmtmpP0,mmtmpP1);
-        rxdataF_comp128[1] = _mm_packs_epi32(mmtmpP2,mmtmpP3);
-          //print_shorts("rx:",rxdataF128+1);
-          //print_shorts("ch:",dl_ch128+1);
-          //print_shorts("pack:",rxdataF_comp128+1);
-
-          // multiply by conjugated channel
-          mmtmpP0 = _mm_madd_epi16(dl_ch128[2],rxdataF128[2]);
-          // mmtmpP0 contains real part of 4 consecutive outputs (32-bit)
-          mmtmpP1 = _mm_shufflelo_epi16(dl_ch128[2],_MM_SHUFFLE(2,3,0,1));
-          mmtmpP1 = _mm_shufflehi_epi16(mmtmpP1,_MM_SHUFFLE(2,3,0,1));
-          mmtmpP1 = _mm_sign_epi16(mmtmpP1,*(__m128i*)&conjugate[0]);
-          mmtmpP1 = _mm_madd_epi16(mmtmpP1,rxdataF128[2]);
-          // mmtmpP1 contains imag part of 4 consecutive outputs (32-bit)
-          mmtmpP0 = _mm_srai_epi32(mmtmpP0,output_shift);
-          mmtmpP1 = _mm_srai_epi32(mmtmpP1,output_shift);
-          mmtmpP2 = _mm_unpacklo_epi32(mmtmpP0,mmtmpP1);
-          mmtmpP3 = _mm_unpackhi_epi32(mmtmpP0,mmtmpP1);
-          rxdataF_comp128[2] = _mm_packs_epi32(mmtmpP2,mmtmpP3);
-          ///////////////////////////////////////////////////////////////////////////////////////////////
-            //print_shorts("rx:",rxdataF128+2);
-            //print_shorts("ch:",dl_ch128+2);
-            //print_shorts("pack:",rxdataF_comp128+2);
-
-#ifdef NR_PDCCH_DCI_DEBUG
- for (int i=0; i<20 ; i++)
-	printf("\t\t<-NR_PDCCH_DCI_DEBUG (nr_pdcch_channel_compensation)-> rb=%d rxdataF128[%d]=(%d,%d) rxdataF_comp128[%d]=(%d,%d)\n",
-                     rb, i, *(short *) &rxdataF128[i],*(1 + (short*) &rxdataF128[i]),
-                     i,*(short *) &rxdataF_comp128[i], *(1 + (short*) &rxdataF_comp128[i]));
-
-#endif
-
-          dl_ch128+=3;
-          rxdataF128+=3;
-          rxdataF_comp128+=3;
-        
->>>>>>> 0a183d0e
+
 #elif defined(__arm__)
       // to be filled in
 #endif
@@ -1028,7 +781,7 @@
   int do_common;
   if (searchSpaceType == common) do_common=1;
   if (searchSpaceType == ue_specific) do_common=0;
-  uint8_t log2_maxh, aatx, aarx;
+  uint8_t log2_maxh, aarx;
   int32_t avgs;
   int32_t avgP[4];
 
@@ -1111,19 +864,12 @@
 #endif
 
   for (int s = start_symbol; s < (start_symbol + coreset_time_dur); s++) {
-<<<<<<< HEAD
+
 
 
 #ifdef NR_PDCCH_DCI_DEBUG
     printf("\t<-NR_PDCCH_DCI_DEBUG (nr_rx_pdcch)-> we enter nr_pdcch_extract_rbs_single(is_secondary_ue=%d) to remove DM-RS PDCCH\n",
 	   is_secondary_ue);
-=======
-#ifdef NR_PDCCH_DCI_DEBUG
-    printf("\t<-NR_PDCCH_DCI_DEBUG (nr_rx_pdcch)-> we enter process pdcch ofdm symbol s=%d where coreset_time_dur=%d\n",s,coreset_time_dur);
-    
-    printf("\t<-NR_PDCCH_DCI_DEBUG (nr_rx_pdcch)-> we enter nr_pdcch_extract_rbs_single(is_secondary_ue=%d) to remove DM-RS PDCCH\n",
-      is_secondary_ue);
->>>>>>> 0a183d0e
     printf("\t<-NR_PDCCH_DCI_DEBUG (nr_rx_pdcch)-> in nr_pdcch_extract_rbs_single(rxdataF -> rxdataF_ext || dl_ch_estimates -> dl_ch_estimates_ext)\n");
 #endif
     nr_pdcch_extract_rbs_single(common_vars->common_vars_rx_data_per_thread[ue->current_thread_id[nr_tti_rx]].rxdataF,
@@ -1166,7 +912,7 @@
     nr_pdcch_channel_compensation(pdcch_vars[eNB_id]->rxdataF_ext,
                                   pdcch_vars[eNB_id]->dl_ch_estimates_ext,
                                   pdcch_vars[eNB_id]->rxdataF_comp,
-                                  (aatx > 1) ? pdcch_vars[eNB_id]->rho : NULL,
+                                  NULL,
                                   frame_parms,
                                   s,
                                   log2_maxh,
@@ -1194,7 +940,7 @@
 #endif
     nr_pdcch_llr(frame_parms,
 		 pdcch_vars[eNB_id]->rxdataF_comp,
-		 (char *) pdcch_vars[eNB_id]->llr,
+		 pdcch_vars[eNB_id]->llr,
 		 s,
 		 coreset_nbr_rb);
       
@@ -1229,7 +975,7 @@
   nr_pdcch_unscrambling(pdcch_vars[eNB_id]->crnti,
 			frame_parms,
 			nr_tti_rx,
-			(uint16_t*) pdcch_vars[eNB_id]->e_rx,
+			pdcch_vars[eNB_id]->e_rx,
 			coreset_time_dur*coreset_nbr_rb*9*2,
 			// get_nCCE(n_pdcch_symbols, frame_parms, mi) * 72,
 			pdcch_DMRS_scrambling_id,
@@ -1311,7 +1057,7 @@
       reset = 0;
     }
 
-<<<<<<< HEAD
+
     /*    
 #ifdef NR_PDCCH_DCI_DEBUG
     if (i%2 == 0) printf("\t\t<-NR_PDCCH_DCI_DEBUG (nr_pdcch_unscrambling)->  unscrambling %d : scrambled_z=%d, => ",
@@ -1339,52 +1085,7 @@
     printf("unscrambled_z=%d\n",z[i]);
 #endif
   }
-=======
-	reset = 1;
-	// x1 is set in first call to lte_gold_generic
-	//do_common=1;
-if (do_common){
-  n_id = frame_parms->Nid_cell;
-  n_rnti = 0;
-} else {
-  n_id = pdcch_DMRS_scrambling_id;
-  n_rnti = (uint32_t)crnti;
-}
-//x2 = ((n_rnti * (1 << 16)) + n_id)%(1 << 31);
-//uint32_t puissance_2_16 = ((1<<16)*n_rnti)+n_id;
-//uint32_t puissance_2_31= (1<<30)*2;
-//uint32_t calc_x2=puissance_2_16%puissance_2_31;
- x2 = (((1<<16)*n_rnti)+n_id); //mod 2^31 is implicit //this is c_init in 38.211 v15.1.0 Section 7.3.2.3
-//	x2 = (nr_tti_rx << 9) + frame_parms->Nid_cell; //this is c_init in 36.211 Sec 6.8.2
-#ifdef NR_PDCCH_DCI_DEBUG
-printf("\t\t<-NR_PDCCH_DCI_DEBUG (nr_pdcch_unscrambling)->  (c_init=%d, n_id=%d, n_rnti=%d, length=%d)\n",x2,n_id,n_rnti,length);
-#endif
-	for (i = 0; i < length; i++) {
-		if ((i & 0x1f) == 0) {
-			s = lte_gold_generic(&x1, &x2, reset);
-			      //printf("\t\t<-NR_PDCCH_DCI_DEBUG (nr_pdcch_unscrambling)-> lte_gold[%d]=%x\n",i,s);
-			reset = 0;
-		}
-
-        #ifdef NR_PDCCH_DCI_DEBUG
-		if (i%2 == 0) printf("\t\t<-NR_PDCCH_DCI_DEBUG (nr_pdcch_unscrambling)->  unscrambling %d : scrambled_z=%d, => ",
-		i,*(char*) &z[(int)floor(i/2)]);
-		if (i%2 == 1) printf("\t\t<-NR_PDCCH_DCI_DEBUG (nr_pdcch_unscrambling)->  unscrambling %d : scrambled_z=%d, => ",
-		i,*(1 + (char*) &z[(int)floor(i/2)]));
-        #endif
-		if (((s >> (i % 32)) & 1) == 1){
-		    if (i%2 == 0) *(char*) &z[(int)floor(i/2)] = -(*(char*) &z[(int)floor(i/2)]);
-		    if (i%2 == 1) *(1 + (char*) &z[(int)floor(i/2)]) = -(*(1 + (char*) &z[(int)floor(i/2)]));
-		}
-			//llr[i] = -llr[i];
-			//llr[i] = (-1)*llr[i];
-        #ifdef NR_PDCCH_DCI_DEBUG
-		if (i%2 == 0) printf("unscrambled_z=%d\n",*(char*) &z[(int)floor(i/2)]);
-		if (i%2 == 1) printf("unscrambled_z=%d\n",*(1 + (char*) &z[(int)floor(i/2)]));
-        #endif
-
-	}
->>>>>>> 0a183d0e
+
 }
 
 #endif
@@ -1422,7 +1123,7 @@
   uint8_t L2 = (1 << L);
   unsigned int Yk, nb_candidates = 0, i, m;
   unsigned int CCEmap_cand;
-  double *polar_input = malloc (sizeof(double) * 108*L2);
+
   int8_t decoderState=0;
   
   // A[p], p is the current active CORESET
@@ -1581,12 +1282,8 @@
       CCEmap = CCEmap1;
     else if (CCEind < 96)
       CCEmap = CCEmap2;
-    else {
-      LOG_E(PHY, "Illegal CCEind %d (Yk %d, m %d, nCCE %d, L2 %d\n",CCEind, Yk, m, nCCE, L2);
-      //mac_xface->macphy_exit("Illegal CCEind\n");
-      return; // not reached
-    }
-    
+    else AssertFatal(1==0,"Illegal CCEind %d (Yk %d, m %d, nCCE %d, L2 %d\n",CCEind, Yk, m, nCCE[p], L2);
+     
     switch (L2) {
     case 1:
       CCEmap_mask = (1 << (CCEind & 0x1f));
@@ -1615,7 +1312,7 @@
 #endif
     
     if (CCEmap_cand == 0) {
-<<<<<<< HEAD
+
 #ifdef DEBUG_DCI_DECODING
       if (do_common == 1)
 	LOG_I(PHY,"[DCI search nPdcch %d - common] Attempting candidate %d Aggregation Level %d DCI length %d at CCE %d/%d (CCEmap %x,CCEmap_cand %x)\n",
@@ -1635,27 +1332,7 @@
       printf("\t\t<-NR_PDCCH_DCI_DEBUG (nr_dci_decoding_procedure0: polar decoding)-> polar intput (with coreset_time_dur=%d, coreset_nbr_rb=%d, p=%d, CCEind=%d): \n",
 	     coreset_time_dur,coreset_nbr_rb,p,CCEind);
 #endif
-=======
-      #ifdef DEBUG_DCI_DECODING
-        if (do_common == 1)
-          LOG_I(PHY,"[DCI search nPdcch %d - common] Attempting candidate %d Aggregation Level %d DCI length %d at CCE %d/%d (CCEmap %x,CCEmap_cand %x)\n",
-                    pdcch_vars[eNB_id]->num_pdcch_symbols,m,L2,sizeof_bits,CCEind,nCCE,*CCEmap,CCEmap_mask);
-        else
-          LOG_I(PHY,"[DCI search nPdcch %d - ue spec] Attempting candidate %d Aggregation Level %d DCI length %d at CCE %d/%d (CCEmap %x,CCEmap_cand %x) format %d\n",
-                    pdcch_vars[eNB_id]->num_pdcch_symbols,m,L2,sizeof_bits,CCEind,nCCE,*CCEmap,CCEmap_mask,format_c);
-      #endif
-      #ifdef NR_PDCCH_DCI_DEBUG
-        printf ("\t\t<-NR_PDCCH_DCI_DEBUG (nr_dci_decoding_procedure0)-> ... we enter function dci_decoding(sizeof_bits=%d L=%d) -----\n",sizeof_bits,L);
-        printf ("\t\t<-NR_PDCCH_DCI_DEBUG (nr_dci_decoding_procedure0)-> ... we have to replace this part of the code by polar decoding\n");
-      #endif
-
-
-//      for (int m=0; m < (nCCE[p]*6*9*2); m++)
-      #ifdef NR_PDCCH_DCI_DEBUG
-        printf("\t\t<-NR_PDCCH_DCI_DEBUG (nr_dci_decoding_procedure0: polar decoding)-> polar intput (with coreset_time_dur=%d, coreset_nbr_rb=%d, p=%d, CCEind=%d): \n",
-                coreset_time_dur,coreset_nbr_rb,p,CCEind);
-      #endif
->>>>>>> 0a183d0e
+      /*
       int reg_p=0,reg_e=0;
       for (int m=0; m < (L2*6); m++){
 	reg_p = (((int)floor(m/coreset_time_dur))+((m%coreset_time_dur)*(L2*6/coreset_time_dur)))*9*2;
@@ -1681,15 +1358,16 @@
       }
       for (j=0;j<27;j++) printf("\t\t<-NR_PDCCH_DCI_DEBUG (nr_dci_decoding_procedure0: polar decoding input)-> polar_hex[%d]=%x\n",j,polar_hex[j]);
 #endif
-      
+      */
+
       uint32_t dci_estimation[4]={0};
 
 
       nr_polar_init(&nrPolar_params, 1, sizeof_bits, L2);
 
-<<<<<<< HEAD
+
       t_nrPolar_paramsPtr currentPtrDCI=nr_polar_params(nrPolar_params, 1, sizeof_bits, L2);
-      decoderState = polar_decoder_int16((int16_t*)&pdcch_vars[eNB_id]->e_rx[CCEind*9*6*2],
+      decoderState = polar_decoder_int16(&pdcch_vars[eNB_id]->e_rx[CCEind*9*6*2],
 					 (uint64_t*)dci_estimation,
 					 currentPtrDCI);
       crc = decoderState;						   
@@ -1705,52 +1383,7 @@
       printf ("\t\t<-NR_PDCCH_DCI_DEBUG (nr_dci_decoding_procedure0)-> format_found=%d\n",*format_found);
       printf ("\t\t<-NR_PDCCH_DCI_DEBUG (nr_dci_decoding_procedure0)-> crc_scrambled=%d\n",*crc_scrambled);
 #endif
-=======
-      #ifdef NR_PDCCH_DCI_DEBUG
-	    printf("\n");
-	    int j=0;
-	    uint32_t polar_hex[27] = {0};
-	    for (int i=0; i<L2*9*6*2; i++){
-			if ((i%32 == 0) && (i!=0)) j++;
-			//polar_hex[j] = (polar_hex[j]<<1) + ((polar_input[i]==-1)? 1:0);
-			polar_hex[j] = polar_hex[j] + (((polar_input[i]==((-1)/sqrt(2)))?1:0)<<(i%32));
-		}
-		for (j=0;j<27;j++) printf("\t\t<-NR_PDCCH_DCI_DEBUG (nr_dci_decoding_procedure0: polar decoding input)-> polar_hex[%d]=%x\n",j,polar_hex[j]);
-      #endif
-     
-uint32_t dci_estimation[4]={0};
-uint16_t rnti=3;
-      #ifdef PDCCH_TEST_POLAR_TEMP_FIX
-      	  t_nrPolar_paramsPtr nrPolar_params = NULL;
-      	  nr_polar_init(&nrPolar_params, 1, 41, 8);
-      	  t_nrPolar_paramsPtr currentPtrDCI=nr_polar_params(nrPolar_params, 1, 41, 8);
-	  decoderState = polar_decoder_dci(polar_input,
-									 dci_estimation,
-									 currentPtrDCI,//nrPolar_params,
-									 8,//NR_POLAR_DECODER_LISTSIZE,
-									 0,//NR_POLAR_DECODER_PATH_METRIC_APPROXIMATION,
-									 rnti); //rnti
-     #endif
-#ifdef NR_PDCCH_DCI_DEBUG
- 	  printf("\t\t<-NR_PDCCH_DCI_DEBUG (nr_dci_decoding_procedure0: \t\tpolar decoding)-> decoderState %d\n", decoderState);
-	  printf("\t\t<-NR_PDCCH_DCI_DEBUG (nr_dci_decoding_procedure0: \t\tdci_estimation: [0]->0x%08x \t [1]->0x%08x \t [2]->0x%08x \t [3]->0x%08x\n",
-		 dci_estimation[0], dci_estimation[1], dci_estimation[2], dci_estimation[3]);
-#endif
-
-	crc = rnti;						   
-    //crc = (crc16(&dci_decoded_output[current_thread_id][0], sizeof_bits) >> 16) ^ extract_crc(&dci_decoded_output[current_thread_id][0], sizeof_bits);
-    #ifdef NR_PDCCH_DCI_DEBUG
-       printf ("\t\t<-NR_PDCCH_DCI_DEBUG (nr_dci_decoding_procedure0)-> ... we end function dci_decoding() with crc=%x\n",crc);
-       printf ("\t\t<-NR_PDCCH_DCI_DEBUG (nr_dci_decoding_procedure0)-> ... we have to replace this part of the code by polar decoding\n");
-    #endif
-    #ifdef DEBUG_DCI_DECODING
-       printf("\t\t<-NR_PDCCH_DCI_DEBUG (nr_dci_decoding_procedure0: crc =>%d\n",crc);
-    #endif //uint16_t tc_rnti, uint16_t int_rnti, uint16_t sfi_rnti, uint16_t tpc_pusch_rnti, uint16_t tpc_pucch_rnti, uint16_t tpc_srs__rnti
-    #ifdef NR_PDCCH_DCI_DEBUG
-       printf ("\t\t<-NR_PDCCH_DCI_DEBUG (nr_dci_decoding_procedure0)-> format_found=%d\n",*format_found);
-       printf ("\t\t<-NR_PDCCH_DCI_DEBUG (nr_dci_decoding_procedure0)-> crc_scrambled=%d\n",*crc_scrambled);
-     #endif
->>>>>>> 0a183d0e
+
 
       if (crc == crc_scrambled_values[_C_RNTI_])  {
 	*crc_scrambled =_c_rnti;
@@ -2895,7 +2528,7 @@
    *
    */
 
-<<<<<<< HEAD
+
   //  }
 #ifdef NR_PDCCH_DCI_DEBUG
   printf("\t\t<-NR_PDCCH_DCI_DEBUG (nr_dci_format_size) dci_fields_sizes[][] = { \n");
@@ -2906,18 +2539,7 @@
   }
   printf(" }\n");
 #endif
-=======
-//  }
-  #ifdef NR_PDCCH_DCI_DEBUG
-    printf("\t\t<-NR_PDCCH_DCI_DEBUG (nr_dci_format_size) dci_fields_sizes[][] = { \n");
-    for (int j=0; j<NBR_NR_DCI_FIELDS; j++){
-      printf("\t\t");
-      for (int i=0; i<NBR_NR_FORMATS ; i++) printf("%d\t",dci_fields_sizes[j][i]);
-      printf("\n");
-    }
-    printf(" }\n");
-  #endif
->>>>>>> 0a183d0e
+
 
   return dci_size[format];
 }
