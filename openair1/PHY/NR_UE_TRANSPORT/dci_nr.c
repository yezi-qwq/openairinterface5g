--- conflicted
+++ resolved
@@ -846,11 +846,7 @@
 
     rel15 = &pdcch_vars->pdcch_config[i];
     int dci_length = rel15->dci_length;
-<<<<<<< HEAD
-    int gNB_id = 0;
-=======
     //int gNB_id = 0;
->>>>>>> e68e72cd
     int16_t tmp_e[16*108];
     rnti_t n_rnti;
 
