/*
 * Licensed to the OpenAirInterface (OAI) Software Alliance under one or more
 * contributor license agreements.  See the NOTICE file distributed with
 * this work for additional information regarding copyright ownership.
 * The OpenAirInterface Software Alliance licenses this file to You under
 * the OAI Public License, Version 1.1  (the "License"); you may not use this file
 * except in compliance with the License.
 * You may obtain a copy of the License at
 *
 *      http://www.openairinterface.org/?page_id=698
 *
 * Unless required by applicable law or agreed to in writing, software
 * distributed under the License is distributed on an "AS IS" BASIS,
 * WITHOUT WARRANTIES OR CONDITIONS OF ANY KIND, either express or implied.
 * See the License for the specific language governing permissions and
 * limitations under the License.
 *-------------------------------------------------------------------------------
 * For more information about the OpenAirInterface (OAI) Software Alliance:
 *      contact@openairinterface.org
 */

/*! \file PHY/LTE_TRANSPORT/dci_nr.c
 * \brief Implements PDCCH physical channel TX/RX procedures (36.211) and DCI encoding/decoding (36.212/36.213). Current LTE compliance V8.6 2009-03.
 * \author R. Knopp, A. Mico Pereperez
 * \date 2018
 * \version 0.1
 * \company Eurecom
 * \email: knopp@eurecom.fr
 * \note
 * \warning
 */

#include <stdio.h>
#include <stdlib.h>
#include <string.h>


#include "executables/softmodem-common.h"
#include "nr_transport_proto_ue.h"
#include "PHY/CODING/nrPolar_tools/nr_polar_dci_defs.h"
#include "PHY/phy_extern_nr_ue.h"
#include "PHY/CODING/coding_extern.h"
#include "PHY/sse_intrin.h"
#include "common/utils/nr/nr_common.h"
#include <openair1/PHY/TOOLS/phy_scope_interface.h>

#include "assertions.h"
#include "T.h"

char nr_dci_format_string[8][30] = {
  "NR_DL_DCI_FORMAT_1_0",
  "NR_DL_DCI_FORMAT_1_1",
  "NR_DL_DCI_FORMAT_2_0",
  "NR_DL_DCI_FORMAT_2_1",
  "NR_DL_DCI_FORMAT_2_2",
  "NR_DL_DCI_FORMAT_2_3",
  "NR_UL_DCI_FORMAT_0_0",
  "NR_UL_DCI_FORMAT_0_1"};

//#define DEBUG_DCI_DECODING 1

//#define NR_LTE_PDCCH_DCI_SWITCH
//#define NR_PDCCH_DCI_DEBUG            // activates NR_PDCCH_DCI_DEBUG logs
#ifdef NR_PDCCH_DCI_DEBUG
#define LOG_DDD(a, ...) printf("<-NR_PDCCH_DCI_DEBUG (%s)-> " a, __func__, ##__VA_ARGS__ )
#else
#define LOG_DDD(a...)
#endif
#define NR_NBR_CORESET_ACT_BWP 3      // The number of CoreSets per BWP is limited to 3 (including initial CORESET: ControlResourceId 0)
#define NR_NBR_SEARCHSPACE_ACT_BWP 10 // The number of SearSpaces per BWP is limited to 10 (including initial SEARCHSPACE: SearchSpaceId 0)


#ifdef LOG_I
  #undef LOG_I
  #define LOG_I(A,B...) printf(B)
#endif



//static const int16_t conjugate[8]__attribute__((aligned(32))) = {-1,1,-1,1,-1,1,-1,1};


static void nr_pdcch_demapping_deinterleaving(uint32_t *llr,
                                       uint32_t *e_rx,
                                       uint8_t coreset_time_dur,
                                       uint8_t start_symbol,
                                       uint32_t coreset_nbr_rb,
                                       uint8_t reg_bundle_size_L,
                                       uint8_t coreset_interleaver_size_R,
                                       uint8_t n_shift,
                                       uint8_t number_of_candidates,
                                       uint16_t *CCE,
                                       uint8_t *L) {
  /*
   * This function will do demapping and deinterleaving from llr containing demodulated symbols
   * Demapping will regroup in REG and bundles
   * Deinterleaving will order the bundles
   *
   * In the following example we can see the process. The llr contains the demodulated IQs, but they are not ordered from REG 0,1,2,..
   * In e_rx (z) we will order the REG ids and group them into bundles.
   * Then we will put the bundles in the correct order as indicated in subclause 7.3.2.2
   *
   llr --------------------------> e_rx (z) ----> e_rx (z)
   |   ...
   |   ...
   |   REG 26
   symbol 2    |   ...
   |   ...
   |   REG 5
   |   REG 2

   |   ...
   |   ...
   |   REG 25
   symbol 1    |   ...
   |   ...
   |   REG 4
   |   REG 1

   |   ...
   |   ...                           ...              ...
   |   REG 24 (bundle 7)             ...              ...
   symbol 0    |   ...                           bundle 3         bundle 6
   |   ...                           bundle 2         bundle 1
   |   REG 3                         bundle 1         bundle 7
   |   REG 0  (bundle 0)             bundle 0         bundle 0

  */
  int c = 0, r = 0;
  uint16_t f_bundle_j = 0;
  uint32_t coreset_C = 0;
  uint16_t index_z, index_llr;
  int coreset_interleaved = 0;
  int N_regs = coreset_nbr_rb*coreset_time_dur;

  if (reg_bundle_size_L != 0) { // interleaving will be done only if reg_bundle_size_L != 0
    coreset_interleaved = 1;
    coreset_C = (uint32_t) (N_regs / (coreset_interleaver_size_R * reg_bundle_size_L));
  } else {
    reg_bundle_size_L = 6;
  }

  int B_rb = reg_bundle_size_L/coreset_time_dur; // nb of RBs occupied by each REG bundle
  int num_bundles_per_cce = 6/reg_bundle_size_L;
  int max_bundles = NR_MAX_PDCCH_AGG_LEVEL*num_bundles_per_cce;
  int f_bundle_j_list[max_bundles];

  // for each bundle
  for (int nb = 0; nb < max_bundles; nb++) {
    if (coreset_interleaved == 0) f_bundle_j = nb;
    else {
      if (r == coreset_interleaver_size_R) {
        r = 0;
        c++;
      }
      f_bundle_j = ((r * coreset_C) + c + n_shift) % (N_regs / reg_bundle_size_L);
      r++;
    }
    f_bundle_j_list[nb] = f_bundle_j;
  }

  // Get cce_list indices by bundle index in ascending order
  int f_bundle_j_list_ord[number_of_candidates][max_bundles];
  for (int c_id = 0; c_id < number_of_candidates; c_id++ ) {
    int start_bund_cand = CCE[c_id]*num_bundles_per_cce;
    int max_bund_per_cand = L[c_id]*num_bundles_per_cce;
    int f_bundle_j_list_id = 0;
    for(int nb = 0; nb < max_bundles; nb++) {
      for(int bund_cand = start_bund_cand; bund_cand < start_bund_cand+max_bund_per_cand; bund_cand++){
        if (f_bundle_j_list[bund_cand] == nb) {
          f_bundle_j_list_ord[c_id][f_bundle_j_list_id] = nb;
          f_bundle_j_list_id++;

        }
      }
    }
  }

  int rb_count = 0;
  int data_sc = 9; // 9 sub-carriers with data per PRB
  for (int c_id = 0; c_id < number_of_candidates; c_id++ ) {
    for (int symbol_idx = start_symbol; symbol_idx < start_symbol+coreset_time_dur; symbol_idx++) {
      for (int cce_count = 0; cce_count < L[c_id]; cce_count ++) {
        for (int k=0; k<NR_NB_REG_PER_CCE/reg_bundle_size_L; k++) { // loop over REG bundles
          int f = f_bundle_j_list_ord[c_id][k+NR_NB_REG_PER_CCE*cce_count/reg_bundle_size_L];
          for(int rb=0; rb<B_rb; rb++) { // loop over the RBs of the bundle
            index_z = data_sc * rb_count;
            index_llr = (uint16_t) (f*B_rb + rb + symbol_idx * coreset_nbr_rb) * data_sc;
            for (int i = 0; i < data_sc; i++) {
              e_rx[index_z + i] = llr[index_llr + i];
#ifdef NR_PDCCH_DCI_DEBUG
              LOG_I(PHY,"[candidate=%d,symbol_idx=%d,cce=%d,REG bundle=%d,PRB=%d] z[%d]=(%d,%d) <-> \t llr[%d]=(%d,%d) \n",
                    c_id,symbol_idx,cce_count,k,f*B_rb + rb,(index_z + i),*(int16_t *) &e_rx[index_z + i],*(1 + (int16_t *) &e_rx[index_z + i]),
                    (index_llr + i),*(int16_t *) &llr[index_llr + i], *(1 + (int16_t *) &llr[index_llr + i]));
#endif
            }
            rb_count++;
          }
        }
      }
    }
  }
}

int32_t nr_pdcch_llr(NR_DL_FRAME_PARMS *frame_parms, int32_t rx_size, int32_t rxdataF_comp[][rx_size],
                     int16_t *pdcch_llr, uint8_t symbol,uint32_t coreset_nbr_rb) {
  int16_t *rxF = (int16_t *) &rxdataF_comp[0][(symbol * coreset_nbr_rb * 12)];
  int32_t i;
  int16_t *pdcch_llrp;
  pdcch_llrp = &pdcch_llr[2 * symbol * coreset_nbr_rb * 9];

  if (!pdcch_llrp) {
    LOG_E(PHY,"pdcch_qpsk_llr: llr is null, symbol %d\n", symbol);
    return (-1);
  }

  LOG_DDD("llr logs: pdcch qpsk llr for symbol %d (pos %d), llr offset %ld\n",symbol,(symbol*frame_parms->N_RB_DL*12),pdcch_llrp-pdcch_llr);

  //for (i = 0; i < (frame_parms->N_RB_DL * ((symbol == 0) ? 16 : 24)); i++) {
  for (i = 0; i < (coreset_nbr_rb * ((symbol == 0) ? 18 : 18)); i++) {
    if (*rxF > 31)
      *pdcch_llrp = 31;
    else if (*rxF < -32)
      *pdcch_llrp = -32;
    else
      *pdcch_llrp = (*rxF);

    LOG_DDD("llr logs: rb=%d i=%d *rxF:%d => *pdcch_llrp:%d\n",i/18,i,*rxF,*pdcch_llrp);
    rxF++;
    pdcch_llrp++;
  }

  return (0);
}


#if 0
int32_t pdcch_llr(NR_DL_FRAME_PARMS *frame_parms,
                  int32_t **rxdataF_comp,
                  char *pdcch_llr,
                  uint8_t symbol) {
  int16_t *rxF= (int16_t *) &rxdataF_comp[0][(symbol*frame_parms->N_RB_DL*12)];
  int32_t i;
  char *pdcch_llr8;
  pdcch_llr8 = &pdcch_llr[2*symbol*frame_parms->N_RB_DL*12];

  if (!pdcch_llr8) {
    LOG_E(PHY,"pdcch_qpsk_llr: llr is null, symbol %d\n",symbol);
    return(-1);
  }

  //    printf("pdcch qpsk llr for symbol %d (pos %d), llr offset %d\n",symbol,(symbol*frame_parms->N_RB_DL*12),pdcch_llr8-pdcch_llr);

  for (i=0; i<(frame_parms->N_RB_DL*((symbol==0) ? 16 : 24)); i++) {
    if (*rxF>31)
      *pdcch_llr8=31;
    else if (*rxF<-32)
      *pdcch_llr8=-32;
    else
      *pdcch_llr8 = (char)(*rxF);

    //    printf("%d %d => %d\n",i,*rxF,*pdcch_llr8);
    rxF++;
    pdcch_llr8++;
  }

  return(0);
}
#endif

//__m128i avg128P;

//compute average channel_level on each (TX,RX) antenna pair
void nr_pdcch_channel_level(int32_t rx_size,
                            int32_t dl_ch_estimates_ext[][rx_size],
                            NR_DL_FRAME_PARMS *frame_parms,
                            int32_t *avg,
                            int symbol,
                            uint8_t nb_rb) {
  int16_t rb;
  uint8_t aarx;
#if defined(__x86_64__) || defined(__i386__)
  __m128i *dl_ch128;
  __m128i avg128P;
#elif defined(__arm__)
  int16x8_t *dl_ch128;
  int32x4_t *avg128P;
#endif

  for (aarx=0; aarx<frame_parms->nb_antennas_rx; aarx++) {
    //clear average level
#if defined(__x86_64__) || defined(__i386__)
    avg128P = _mm_setzero_si128();
    dl_ch128=(__m128i *)&dl_ch_estimates_ext[aarx][symbol*nb_rb*12];
#elif defined(__arm__)
    dl_ch128=(int16x8_t *)&dl_ch_estimates_ext[aarx][symbol*nb_rb*12];
#endif

    for (rb=0; rb<(nb_rb*3)>>2; rb++) {
#if defined(__x86_64__) || defined(__i386__)
      avg128P = _mm_add_epi32(avg128P,_mm_madd_epi16(dl_ch128[0],dl_ch128[0]));
      avg128P = _mm_add_epi32(avg128P,_mm_madd_epi16(dl_ch128[1],dl_ch128[1]));
      avg128P = _mm_add_epi32(avg128P,_mm_madd_epi16(dl_ch128[2],dl_ch128[2]));
#elif defined(__arm__)
#endif
      //      for (int i=0;i<24;i+=2) printf("pdcch channel re %d (%d,%d)\n",(rb*12)+(i>>1),((int16_t*)dl_ch128)[i],((int16_t*)dl_ch128)[i+1]);
      dl_ch128+=3;
      /*
      if (rb==0) {
      print_shorts("dl_ch128",&dl_ch128[0]);
      print_shorts("dl_ch128",&dl_ch128[1]);
      print_shorts("dl_ch128",&dl_ch128[2]);
      }
      */
    }

    DevAssert( nb_rb );
    avg[aarx] = (((int32_t *)&avg128P)[0] +
                 ((int32_t *)&avg128P)[1] +
                 ((int32_t *)&avg128P)[2] +
                 ((int32_t *)&avg128P)[3])/(nb_rb*9);
    LOG_DDD("Channel level : %d\n",avg[aarx]);
  }

#if defined(__x86_64__) || defined(__i386__)
  _mm_empty();
  _m_empty();
#endif
}

#if defined(__x86_64) || defined(__i386__)
  __m128i mmtmpPD0,mmtmpPD1,mmtmpPD2,mmtmpPD3;
#elif defined(__arm__)

#endif




// This function will extract the mapped DM-RS PDCCH REs as per 38.211 Section 7.4.1.3.2 (Mapping to physical resources)
void nr_pdcch_extract_rbs_single(int32_t **rxdataF,
                                 int32_t est_size,
                                 int32_t dl_ch_estimates[][est_size],
                                 int32_t rx_size,
                                 int32_t rxdataF_ext[][rx_size],
                                 int32_t dl_ch_estimates_ext[][rx_size],
                                 uint8_t symbol,
                                 NR_DL_FRAME_PARMS *frame_parms,
                                 uint8_t *coreset_freq_dom,
                                 uint32_t coreset_nbr_rb,
                                 uint32_t n_BWP_start) {
  /*
   * This function is demapping DM-RS PDCCH RE
   * Implementing 38.211 Section 7.4.1.3.2 Mapping to physical resources
   * PDCCH DM-RS signals are mapped on RE a_k_l where:
   * k = 12*n + 4*kprime + 1
   * n=0,1,..
   * kprime=0,1,2
   * According to this equations, DM-RS PDCCH are mapped on k where k%12==1 || k%12==5 || k%12==9
   *
   */
  // the bitmap coreset_frq_domain contains 45 bits
#define CORESET_FREQ_DOMAIN_BITMAP_SIZE   45
  // each bit is associated to 6 RBs
#define BIT_TO_NBR_RB_CORESET_FREQ_DOMAIN  6
#define NBR_RE_PER_RB_WITH_DMRS           12
  // after removing the 3 DMRS RE, the RB contains 9 RE with PDCCH
#define NBR_RE_PER_RB_WITHOUT_DMRS         9
  uint16_t c_rb, nb_rb = 0;
  //uint8_t rb_count_bit;
  uint8_t i, j, aarx;
  int32_t *dl_ch0, *dl_ch0_ext, *rxF, *rxF_ext;

  for (aarx = 0; aarx < frame_parms->nb_antennas_rx; aarx++) {
    dl_ch0 = &dl_ch_estimates[aarx][frame_parms->ofdm_symbol_size*symbol];
    LOG_DDD("dl_ch0 = &dl_ch_estimates[aarx = (%d)][0]\n",aarx);

    dl_ch0_ext = &dl_ch_estimates_ext[aarx][symbol * (coreset_nbr_rb * NBR_RE_PER_RB_WITH_DMRS)];
    LOG_DDD("dl_ch0_ext = &dl_ch_estimates_ext[aarx = (%d)][symbol * (frame_parms->N_RB_DL * 9) = (%d)]\n",
           aarx,symbol * (coreset_nbr_rb * NBR_RE_PER_RB_WITH_DMRS));
    rxF_ext = &rxdataF_ext[aarx][symbol * (coreset_nbr_rb * NBR_RE_PER_RB_WITH_DMRS)];
    LOG_DDD("rxF_ext = &rxdataF_ext[aarx = (%d)][symbol * (frame_parms->N_RB_DL * 9) = (%d)]\n",
           aarx,symbol * (coreset_nbr_rb * NBR_RE_PER_RB_WITH_DMRS));

    /*
     * The following for loop handles treatment of PDCCH contained in table rxdataF (in frequency domain)
     * In NR the PDCCH IQ symbols are contained within RBs in the CORESET defined by higher layers which is located within the BWP
     * Lets consider that the first RB to be considered as part of the CORESET and part of the PDCCH is n_BWP_start
     * Several cases have to be handled differently as IQ symbols are situated in different parts of rxdataF:
     * 1. Number of RBs in the system bandwidth is even
     *    1.1 The RB is <  than the N_RB_DL/2 -> IQ symbols are in the second half of the rxdataF (from first_carrier_offset)
     *    1.2 The RB is >= than the N_RB_DL/2 -> IQ symbols are in the first half of the rxdataF (from element 0)
     * 2. Number of RBs in the system bandwidth is odd
     * (particular case when the RB with DC as it is treated differently: it is situated in symbol borders of rxdataF)
     *    2.1 The RB is <  than the N_RB_DL/2 -> IQ symbols are in the second half of the rxdataF (from first_carrier_offset)
     *    2.2 The RB is >  than the N_RB_DL/2 -> IQ symbols are in the first half of the rxdataF (from element 0 + 2nd half RB containing DC)
     *    2.3 The RB is == N_RB_DL/2          -> IQ symbols are in the upper border of the rxdataF for first 6 IQ element and the lower border of the rxdataF for the last 6 IQ elements
     * If the first RB containing PDCCH within the UE BWP and within the CORESET is higher than half of the system bandwidth (N_RB_DL),
     * then the IQ symbol is going to be found at the position 0+c_rb-N_RB_DL/2 in rxdataF and
     * we have to point the pointer at (1+c_rb-N_RB_DL/2) in rxdataF
     */

    int c_rb_by6;
    c_rb = 0;
    for (int rb=0;rb<coreset_nbr_rb;rb++,c_rb++) {
      c_rb_by6 = c_rb/6;

      // skip zeros in frequency domain bitmap
      while ((coreset_freq_dom[c_rb_by6>>3] & (1<<(7-(c_rb_by6&7)))) == 0) {
        c_rb+=6;
        c_rb_by6 = c_rb/6;
      }

      rxF=NULL;

      // first we set initial conditions for pointer to rxdataF depending on the situation of the first RB within the CORESET (c_rb = n_BWP_start)
      if (((c_rb + n_BWP_start) < (frame_parms->N_RB_DL >> 1)) && ((frame_parms->N_RB_DL & 1) == 0)) {
        //if RB to be treated is lower than middle system bandwidth then rxdataF pointed at (offset + c_br + symbol * ofdm_symbol_size): even case
        rxF = &rxdataF[aarx][(frame_parms->first_carrier_offset + 12 * c_rb + (symbol * (frame_parms->ofdm_symbol_size)))+n_BWP_start*12];
        LOG_DDD("in even case c_rb (%d) is lower than half N_RB_DL -> rxF = &rxdataF[aarx = (%d)][(frame_parms->first_carrier_offset + 12 * c_rb + (symbol * (frame_parms->ofdm_symbol_size))) = (%d)]\n",
               c_rb,aarx,(frame_parms->first_carrier_offset + 12 * c_rb + (symbol * (frame_parms->ofdm_symbol_size))));
      }

      if (((c_rb + n_BWP_start) >= (frame_parms->N_RB_DL >> 1)) && ((frame_parms->N_RB_DL & 1) == 0)) {
        // number of RBs is even  and c_rb is higher than half system bandwidth (we don't skip DC)
        // if these conditions are true the pointer has to be situated at the 1st part of the rxdataF
        rxF = &rxdataF[aarx][12*(c_rb + n_BWP_start - (frame_parms->N_RB_DL>>1)) + symbol * frame_parms->ofdm_symbol_size]; // we point at the 1st part of the rxdataF in symbol
        LOG_DDD("in even case c_rb (%d) is higher than half N_RB_DL (not DC) -> rxF = &rxdataF[aarx = (%d)][12*(c_rb + n_BWP_start - (frame_parms->N_RB_DL>>1)) + symbol * frame_parms->ofdm_symbol_size = (%d)]\n",
               c_rb,aarx,(12*(c_rb + n_BWP_start - (frame_parms->N_RB_DL>>1)) + symbol * frame_parms->ofdm_symbol_size));
      }

      if (((c_rb + n_BWP_start) < (frame_parms->N_RB_DL >> 1)) && ((frame_parms->N_RB_DL & 1) != 0)) {
        //if RB to be treated is lower than middle system bandwidth then rxdataF pointed at (offset + c_br + symbol * ofdm_symbol_size): odd case
        rxF = &rxdataF[aarx][frame_parms->first_carrier_offset + 12 * (c_rb + n_BWP_start) + symbol * frame_parms->ofdm_symbol_size];
        LOG_DDD("in odd case c_rb (%d) is lower or equal than half N_RB_DL -> rxF = &rxdataF[aarx = (%d)][frame_parms->first_carrier_offset + 12 * (c_rb + n_BWP_start) + symbol * frame_parms->ofdm_symbol_size = (%d)]\n",
               c_rb,aarx,(frame_parms->first_carrier_offset + 12 * (c_rb + n_BWP_start) + symbol * frame_parms->ofdm_symbol_size));
      }

      if (((c_rb + n_BWP_start) > (frame_parms->N_RB_DL >> 1)) && ((frame_parms->N_RB_DL & 1) != 0)) {
        // number of RBs is odd  and   c_rb is higher than half system bandwidth + 1
        // if these conditions are true the pointer has to be situated at the 1st part of the rxdataF just after the first IQ symbols of the RB containing DC
        rxF = &rxdataF[aarx][12*(c_rb + n_BWP_start - (frame_parms->N_RB_DL>>1)) - 6 + symbol * frame_parms->ofdm_symbol_size]; // we point at the 1st part of the rxdataF in symbol
        LOG_DDD("in odd case c_rb (%d) is higher than half N_RB_DL (not DC) -> rxF = &rxdataF[aarx = (%d)][12*(c_rb + n_BWP_start - (frame_parms->N_RB_DL>>1)) - 6 + symbol * frame_parms->ofdm_symbol_size = (%d)]\n",
               c_rb,aarx,(12*(c_rb + n_BWP_start - (frame_parms->N_RB_DL>>1)) - 6 + symbol * frame_parms->ofdm_symbol_size));
      }

      if (((c_rb + n_BWP_start) == (frame_parms->N_RB_DL >> 1)) && ((frame_parms->N_RB_DL & 1) != 0)) { // treatment of RB containing the DC
        // if odd number RBs in system bandwidth and first RB to be treated is higher than middle system bandwidth (around DC)
        // we have to treat the RB in two parts: first part from i=0 to 5, the data is at the end of rxdataF (pointing at the end of the table)
        rxF = &rxdataF[aarx][frame_parms->first_carrier_offset + 12 * (c_rb + n_BWP_start) + symbol * frame_parms->ofdm_symbol_size];
        LOG_DDD("in odd case c_rb (%d) is half N_RB_DL + 1 we treat DC case -> rxF = &rxdataF[aarx = (%d)][frame_parms->first_carrier_offset + 12 * (c_rb + n_BWP_start) + symbol * frame_parms->ofdm_symbol_size = (%d)]\n",
               c_rb,aarx,(frame_parms->first_carrier_offset + 12 * (c_rb + n_BWP_start) + symbol * frame_parms->ofdm_symbol_size));
        j = 0;

        for (i = 0; i < 6; i++) { //treating first part of the RB note that i=5 would correspond to DC. We treat it in NR
          if ((i != 1) && (i != 5)) {
            dl_ch0_ext[j] = dl_ch0[i];
            rxF_ext[j] = rxF[i];
            LOG_DDD("RB[c_rb %d] \t RE[re %d] => rxF_ext[%d]=(%d,%d)\t rxF[%d]=(%d,%d)\n",
                   c_rb, i, j, *(short *) &rxF_ext[j],*(1 + (short *) &rxF_ext[j]), i,
                   *(short *) &rxF[i], *(1 + (short *) &rxF[i]));
            j++;
          } else {
            LOG_DDD("RB[c_rb %d] \t RE[re %d] => rxF_ext[%d]=(%d,%d)\t rxF[%d]=(%d,%d) \t\t <==> DM-RS PDCCH, this is a pilot symbol\n",
                   c_rb, i, j, *(short *) &rxF_ext[j], *(1 + (short *) &rxF_ext[j]), i,
                   *(short *) &rxF[i], *(1 + (short *) &rxF[i]));
          }
        }

        // then we point at the begining of the symbol part of rxdataF do process second part of RB
        rxF = &rxdataF[aarx][symbol * frame_parms->ofdm_symbol_size]; // we point at the 1st part of the rxdataF in symbol
        LOG_DDD("in odd case c_rb (%d) is half N_RB_DL +1 we treat DC case -> rxF = &rxdataF[aarx = (%d)][symbol * frame_parms->ofdm_symbol_size = (%d)]\n",
               c_rb,aarx,(symbol * frame_parms->ofdm_symbol_size));
        for (; i < 12; i++) {
          if ((i != 9)) {
            dl_ch0_ext[j] = dl_ch0[i];
            rxF_ext[j] = rxF[i - 6];
            LOG_DDD("RB[c_rb %d] \t RE[re %d] => rxF_ext[%d]=(%d,%d)\t rxF[%d]=(%d,%d)\n",
                   c_rb, i, j, *(short *) &rxF_ext[j],*(1 + (short *) &rxF_ext[j]), i,
                   *(short *) &rxF[i-6], *(1 + (short *) &rxF[i-6]));
            j++;
          } else {
            LOG_DDD("RB[c_rb %d] \t RE[re %d] => rxF_ext[%d]=(%d,%d)\t rxF[%d]=(%d,%d) \t\t <==> DM-RS PDCCH, this is a pilot symbol\n",
                   c_rb, i, j, *(short *) &rxF_ext[j], *(1 + (short *) &rxF_ext[j]), i,
                   *(short *) &rxF[i-6], *(1 + (short *) &rxF[i-6]));
          }
        }

        nb_rb++;
        dl_ch0_ext += NBR_RE_PER_RB_WITHOUT_DMRS;
        rxF_ext += NBR_RE_PER_RB_WITHOUT_DMRS;
        dl_ch0 += 12;
      } else { // treatment of any RB that does not contain the DC
        j = 0;

        for (i = 0; i < 12; i++) {
          if ((i != 1) && (i != 5) && (i != 9)) {
            rxF_ext[j] = rxF[i];
            LOG_DDD("RB[c_rb %d] \t RE[re %d] => rxF_ext[%d]=(%d,%d)\t rxF[%d]=(%d,%d)\n",
                   c_rb, i, j, *(short *) &rxF_ext[j],*(1 + (short *) &rxF_ext[j]), i,
                   *(short *) &rxF[i], *(1 + (short *) &rxF[i]));
            dl_ch0_ext[j] = dl_ch0[i];
            j++;
          } else {
            LOG_DDD("RB[c_rb %d] \t RE[re %d] => rxF_ext[%d]=(%d,%d)\t rxF[%d]=(%d,%d) \t\t <==> DM-RS PDCCH, this is a pilot symbol\n",
                   c_rb, i, j, *(short *) &rxF_ext[j], *(1 + (short *) &rxF_ext[j]), i,
                   *(short *) &rxF[i], *(1 + (short *) &rxF[i]));
          }
        }

        nb_rb++;
        dl_ch0_ext += NBR_RE_PER_RB_WITHOUT_DMRS;
        rxF_ext += NBR_RE_PER_RB_WITHOUT_DMRS;
        dl_ch0 += 12;
      }
    }
  }
}

#define print_shorts(s,x) printf("%s %d,%d,%d,%d,%d,%d,%d,%d\n",s,(x)[0],(x)[1],(x)[2],(x)[3],(x)[4],(x)[5],(x)[6],(x)[7])

void nr_pdcch_channel_compensation(int32_t rx_size, int32_t rxdataF_ext[][rx_size],
                                   int32_t dl_ch_estimates_ext[][rx_size],
                                   int32_t rxdataF_comp[][rx_size],
                                   int32_t **rho,
                                   NR_DL_FRAME_PARMS *frame_parms,
                                   uint8_t symbol,
                                   uint8_t output_shift,
                                   uint32_t coreset_nbr_rb) {
  uint16_t rb; //,nb_rb=20;
  uint8_t aarx;
#if defined(__x86_64__) || defined(__i386__)
  __m128i mmtmpP0,mmtmpP1,mmtmpP2,mmtmpP3;
#elif defined(__arm__)
  int16x8_t mmtmpP0,mmtmpP1,mmtmpP2,mmtmpP3;
#endif
#if defined(__x86_64__) || defined(__i386__)
  __m128i *dl_ch128,*rxdataF128,*rxdataF_comp128;
#elif defined(__arm__)
#endif

  for (aarx=0; aarx<frame_parms->nb_antennas_rx; aarx++) {
#if defined(__x86_64__) || defined(__i386__)
    dl_ch128          = (__m128i *)&dl_ch_estimates_ext[aarx][symbol*coreset_nbr_rb*12];
    rxdataF128        = (__m128i *)&rxdataF_ext[aarx][symbol*coreset_nbr_rb*12];
    rxdataF_comp128   = (__m128i *)&rxdataF_comp[aarx][symbol*coreset_nbr_rb*12];
    //printf("ch compensation dl_ch ext addr %p \n", &dl_ch_estimates_ext[(aatx<<1)+aarx][symbol*20*12]);
    //printf("rxdataf ext addr %p symbol %d\n", &rxdataF_ext[aarx][symbol*20*12], symbol);
    //printf("rxdataf_comp addr %p\n",&rxdataF_comp[(aatx<<1)+aarx][symbol*20*12]);
#elif defined(__arm__)
    // to be filled in
#endif

    for (rb=0; rb<(coreset_nbr_rb*3)>>2; rb++) {
#if defined(__x86_64__) || defined(__i386__)
      // multiply by conjugated channel
      mmtmpP0 = _mm_madd_epi16(dl_ch128[0],rxdataF128[0]);
      //print_ints("re",&mmtmpP0);
      // mmtmpP0 contains real part of 4 consecutive outputs (32-bit)
      mmtmpP1 = _mm_shufflelo_epi16(dl_ch128[0],_MM_SHUFFLE(2,3,0,1));
      mmtmpP1 = _mm_shufflehi_epi16(mmtmpP1,_MM_SHUFFLE(2,3,0,1));
      mmtmpP1 = _mm_sign_epi16(mmtmpP1,*(__m128i *)&conjugate[0]);
      //print_ints("im",&mmtmpP1);
      mmtmpP1 = _mm_madd_epi16(mmtmpP1,rxdataF128[0]);
      // mmtmpP1 contains imag part of 4 consecutive outputs (32-bit)
      mmtmpP0 = _mm_srai_epi32(mmtmpP0,output_shift);
      //  print_ints("re(shift)",&mmtmpP0);
      mmtmpP1 = _mm_srai_epi32(mmtmpP1,output_shift);
      //  print_ints("im(shift)",&mmtmpP1);
      mmtmpP2 = _mm_unpacklo_epi32(mmtmpP0,mmtmpP1);
      mmtmpP3 = _mm_unpackhi_epi32(mmtmpP0,mmtmpP1);
      //print_ints("c0",&mmtmpP2);
      //print_ints("c1",&mmtmpP3);
      rxdataF_comp128[0] = _mm_packs_epi32(mmtmpP2,mmtmpP3);
//      print_shorts("rx:",(int16_t*)rxdataF128);
//      print_shorts("ch:",(int16_t*)dl_ch128);
//      print_shorts("pack:",(int16_t*)rxdataF_comp128);
      // multiply by conjugated channel
      mmtmpP0 = _mm_madd_epi16(dl_ch128[1],rxdataF128[1]);
      // mmtmpP0 contains real part of 4 consecutive outputs (32-bit)
      mmtmpP1 = _mm_shufflelo_epi16(dl_ch128[1],_MM_SHUFFLE(2,3,0,1));
      mmtmpP1 = _mm_shufflehi_epi16(mmtmpP1,_MM_SHUFFLE(2,3,0,1));
      mmtmpP1 = _mm_sign_epi16(mmtmpP1,*(__m128i *)&conjugate[0]);
      mmtmpP1 = _mm_madd_epi16(mmtmpP1,rxdataF128[1]);
      // mmtmpP1 contains imag part of 4 consecutive outputs (32-bit)
      mmtmpP0 = _mm_srai_epi32(mmtmpP0,output_shift);
      mmtmpP1 = _mm_srai_epi32(mmtmpP1,output_shift);
      mmtmpP2 = _mm_unpacklo_epi32(mmtmpP0,mmtmpP1);
      mmtmpP3 = _mm_unpackhi_epi32(mmtmpP0,mmtmpP1);
      rxdataF_comp128[1] = _mm_packs_epi32(mmtmpP2,mmtmpP3);
      //print_shorts("rx:",rxdataF128+1);
      //print_shorts("ch:",dl_ch128+1);
      //print_shorts("pack:",rxdataF_comp128+1);
      // multiply by conjugated channel
      mmtmpP0 = _mm_madd_epi16(dl_ch128[2],rxdataF128[2]);
      // mmtmpP0 contains real part of 4 consecutive outputs (32-bit)
      mmtmpP1 = _mm_shufflelo_epi16(dl_ch128[2],_MM_SHUFFLE(2,3,0,1));
      mmtmpP1 = _mm_shufflehi_epi16(mmtmpP1,_MM_SHUFFLE(2,3,0,1));
      mmtmpP1 = _mm_sign_epi16(mmtmpP1,*(__m128i *)&conjugate[0]);
      mmtmpP1 = _mm_madd_epi16(mmtmpP1,rxdataF128[2]);
      // mmtmpP1 contains imag part of 4 consecutive outputs (32-bit)
      mmtmpP0 = _mm_srai_epi32(mmtmpP0,output_shift);
      mmtmpP1 = _mm_srai_epi32(mmtmpP1,output_shift);
      mmtmpP2 = _mm_unpacklo_epi32(mmtmpP0,mmtmpP1);
      mmtmpP3 = _mm_unpackhi_epi32(mmtmpP0,mmtmpP1);
      rxdataF_comp128[2] = _mm_packs_epi32(mmtmpP2,mmtmpP3);
      ///////////////////////////////////////////////////////////////////////////////////////////////
      //print_shorts("rx:",rxdataF128+2);
      //print_shorts("ch:",dl_ch128+2);
      //print_shorts("pack:",rxdataF_comp128+2);

      for (int i=0; i<12 ; i++)
        LOG_DDD("rxdataF128[%d]=(%d,%d) X dlch[%d]=(%d,%d) rxdataF_comp128[%d]=(%d,%d)\n",
                (rb*12)+i, ((short *)rxdataF128)[i<<1],((short *)rxdataF128)[1+(i<<1)],
                (rb*12)+i, ((short *)dl_ch128)[i<<1],((short *)dl_ch128)[1+(i<<1)],
                (rb*12)+i, ((short *)rxdataF_comp128)[i<<1],((short *)rxdataF_comp128)[1+(i<<1)]);

      dl_ch128+=3;
      rxdataF128+=3;
      rxdataF_comp128+=3;
#elif defined(__arm__)
      // to be filled in
#endif
    }
  }

#if defined(__x86_64__) || defined(__i386__)
  _mm_empty();
  _m_empty();
#endif
}


void nr_pdcch_detection_mrc(NR_DL_FRAME_PARMS *frame_parms,
                         int32_t rx_size,
                         int32_t rxdataF_comp[][rx_size],
                         uint8_t symbol) {
#if defined(__x86_64__) || defined(__i386__)
  __m128i *rxdataF_comp128_0,*rxdataF_comp128_1;
#elif defined(__arm__)
  int16x8_t *rxdataF_comp128_0,*rxdataF_comp128_1;
#endif
  int32_t i;

  if (frame_parms->nb_antennas_rx>1) {
#if defined(__x86_64__) || defined(__i386__)
    rxdataF_comp128_0   = (__m128i *)&rxdataF_comp[0][symbol*frame_parms->N_RB_DL*12];
    rxdataF_comp128_1   = (__m128i *)&rxdataF_comp[1][symbol*frame_parms->N_RB_DL*12];
#elif defined(__arm__)
    rxdataF_comp128_0   = (int16x8_t *)&rxdataF_comp[0][symbol*frame_parms->N_RB_DL*12];
    rxdataF_comp128_1   = (int16x8_t *)&rxdataF_comp[1][symbol*frame_parms->N_RB_DL*12];
#endif

    // MRC on each re of rb
    for (i=0; i<frame_parms->N_RB_DL*3; i++) {
#if defined(__x86_64__) || defined(__i386__)
      rxdataF_comp128_0[i] = _mm_adds_epi16(_mm_srai_epi16(rxdataF_comp128_0[i],1),_mm_srai_epi16(rxdataF_comp128_1[i],1));
#elif defined(__arm__)
      rxdataF_comp128_0[i] = vhaddq_s16(rxdataF_comp128_0[i],rxdataF_comp128_1[i]);
#endif
    }
  }

#if defined(__x86_64__) || defined(__i386__)
  _mm_empty();
  _m_empty();
#endif
}

int32_t nr_rx_pdcch(PHY_VARS_NR_UE *ue,
                    UE_nr_rxtx_proc_t *proc,
<<<<<<< HEAD
                    fapi_nr_dl_config_dci_dl_pdu_rel15_t *rel15,
		    int16_t *e_rx) {
=======
                    int32_t pdcch_est_size,
                    int32_t pdcch_dl_ch_estimates[][pdcch_est_size],
                    int16_t *pdcch_e_rx,
                    fapi_nr_dl_config_dci_dl_pdu_rel15_t *rel15) {
>>>>>>> 9a330b3d

  uint32_t frame = proc->frame_rx;
  uint32_t slot  = proc->nr_slot_rx;
  NR_UE_COMMON *common_vars      = &ue->common_vars;
  NR_DL_FRAME_PARMS *frame_parms = &ue->frame_parms;

  uint8_t log2_maxh, aarx;
  int32_t avgs;
  int32_t avgP[4];
  int n_rb,rb_offset;

  // Pointers to extracted PDCCH symbols in frequency-domain.
  int32_t rx_size = 4*273*12;
  int32_t rxdataF_ext[4*frame_parms->nb_antennas_rx][rx_size];
  int32_t rxdataF_comp[4*frame_parms->nb_antennas_rx][rx_size];
  int32_t pdcch_dl_ch_estimates_ext[4*frame_parms->nb_antennas_rx][rx_size];

  // Pointer to llrs, 4-bit resolution.
  int32_t llr_size = 2*4*100*12;
  int16_t llr[llr_size];

  get_coreset_rballoc(rel15->coreset.frequency_domain_resource,&n_rb,&rb_offset);
  LOG_D(PHY,"pdcch coreset: freq %x, n_rb %d, rb_offset %d\n",
        rel15->coreset.frequency_domain_resource[0],n_rb,rb_offset);
  for (int s=rel15->coreset.StartSymbolIndex; s<(rel15->coreset.StartSymbolIndex+rel15->coreset.duration); s++) {
    LOG_D(PHY,"in nr_pdcch_extract_rbs_single(rxdataF -> rxdataF_ext || dl_ch_estimates -> dl_ch_estimates_ext)\n");

    nr_pdcch_extract_rbs_single(common_vars->common_vars_rx_data_per_thread[proc->thread_id].rxdataF,
                                pdcch_est_size,
                                pdcch_dl_ch_estimates,
                                rx_size,
                                rxdataF_ext,
                                pdcch_dl_ch_estimates_ext,
                                s,
                                frame_parms,
                                rel15->coreset.frequency_domain_resource,
                                n_rb,
                                rel15->BWPStart);

    LOG_D(PHY,"we enter nr_pdcch_channel_level(avgP=%d) => compute channel level based on ofdm symbol 0, pdcch_vars[eNB_id]->dl_ch_estimates_ext\n",*avgP);
    LOG_D(PHY,"in nr_pdcch_channel_level(dl_ch_estimates_ext -> dl_ch_estimates_ext)\n");
    // compute channel level based on ofdm symbol 0
    nr_pdcch_channel_level(rx_size,
                           pdcch_dl_ch_estimates_ext,
                           frame_parms,
                           avgP,
                           s,
                           n_rb);
    avgs = 0;

    for (aarx = 0; aarx < frame_parms->nb_antennas_rx; aarx++)
      avgs = cmax(avgs, avgP[aarx]);

    log2_maxh = (log2_approx(avgs) / 2) + 5;  //+frame_parms->nb_antennas_rx;

#ifdef UE_DEBUG_TRACE
    LOG_D(PHY,"slot %d: pdcch log2_maxh = %d (%d,%d)\n",slot,log2_maxh,avgP[0],avgs);
#endif
#if T_TRACER
    T(T_UE_PHY_PDCCH_ENERGY, T_INT(0), T_INT(0), T_INT(frame%1024), T_INT(slot),
      T_INT(avgP[0]), T_INT(avgP[1]), T_INT(avgP[2]), T_INT(avgP[3]));
#endif
    LOG_D(PHY,"we enter nr_pdcch_channel_compensation(log2_maxh=%d)\n",log2_maxh);
    LOG_D(PHY,"in nr_pdcch_channel_compensation(rxdataF_ext x dl_ch_estimates_ext -> rxdataF_comp)\n");
    // compute LLRs for ofdm symbol 0 only
    nr_pdcch_channel_compensation(rx_size, rxdataF_ext,
                                  pdcch_dl_ch_estimates_ext,
                                  rxdataF_comp,
                                  NULL,
                                  frame_parms,
                                  s,
                                  log2_maxh,
                                  n_rb); // log2_maxh+I0_shift

    UEscopeCopy(ue, pdcchRxdataF_comp, rxdataF_comp, sizeof(struct complex16), frame_parms->nb_antennas_rx, rx_size);

    if (frame_parms->nb_antennas_rx > 1) {
      LOG_D(PHY,"we enter nr_pdcch_detection_mrc(frame_parms->nb_antennas_rx=%d)\n", frame_parms->nb_antennas_rx);
      nr_pdcch_detection_mrc(frame_parms, rx_size, rxdataF_comp,s);
    }

    LOG_D(PHY,"we enter nr_pdcch_llr(for symbol %d), pdcch_vars[eNB_id]->rxdataF_comp ---> pdcch_vars[eNB_id]->llr \n",s);
    LOG_D(PHY,"in nr_pdcch_llr(rxdataF_comp -> llr)\n");
    nr_pdcch_llr(frame_parms,
                 rx_size,
                 rxdataF_comp,
                 llr,
                 s,
                 n_rb);

    UEscopeCopy(ue, pdcchLlr, llr, sizeof(int16_t), 1, llr_size);

#if T_TRACER
    
    //  T(T_UE_PHY_PDCCH_IQ, T_INT(frame_parms->N_RB_DL), T_INT(frame_parms->N_RB_DL),
    //  T_INT(n_pdcch_symbols),
    //  T_BUFFER(pdcch_vars[eNB_id]->rxdataF_comp, frame_parms->N_RB_DL*12*n_pdcch_symbols* 4));
    
#endif
#ifdef DEBUG_DCI_DECODING
    printf("demapping: slot %d, mi %d\n",slot,get_mi(frame_parms,slot));
#endif
  }

  LOG_D(PHY,"we enter nr_pdcch_demapping_deinterleaving(), number of candidates %d\n",rel15->number_of_candidates);
<<<<<<< HEAD
  nr_pdcch_demapping_deinterleaving((uint32_t *) pdcch_vars->llr,
                                    (uint32_t *) e_rx,
=======
  nr_pdcch_demapping_deinterleaving((uint32_t *) llr,
                                    (uint32_t *) pdcch_e_rx,
>>>>>>> 9a330b3d
                                    rel15->coreset.duration,
                                    rel15->coreset.StartSymbolIndex,
                                    n_rb,
                                    rel15->coreset.RegBundleSize,
                                    rel15->coreset.InterleaverSize,
                                    rel15->coreset.ShiftIndex,
                                    rel15->number_of_candidates,
                                    rel15->CCE,
                                    rel15->L);

  LOG_D(PHY,"we end nr_pdcch_demapping_deinterleaving()\n");
  LOG_D(PHY,"Ending nr_rx_pdcch() function\n");

  return (0);
}



void nr_pdcch_unscrambling(int16_t *e_rx,
                           uint16_t scrambling_RNTI,
                           uint32_t length,
                           uint16_t pdcch_DMRS_scrambling_id,
                           int16_t *z2) {
  int i;
  uint8_t reset;
  uint32_t x1, x2, s = 0;
  uint16_t n_id; //{0,1,...,65535}
  uint32_t rnti = (uint32_t) scrambling_RNTI;
  reset = 1;
  // x1 is set in first call to lte_gold_generic
  n_id = pdcch_DMRS_scrambling_id;
  x2 = ((rnti<<16) + n_id); //mod 2^31 is implicit //this is c_init in 38.211 v15.1.0 Section 7.3.2.3

  LOG_D(PHY,"PDCCH Unscrambling x2 %x : scrambling_RNTI %x\n", x2, rnti);

  for (i = 0; i < length; i++) {
    if ((i & 0x1f) == 0) {
      s = lte_gold_generic(&x1, &x2, reset);
      reset = 0;
    }

    if (((s >> (i % 32)) & 1) == 1)
      z2[i] = -e_rx[i];
    else
      z2[i]=e_rx[i];
  }
}


/* This function compares the received DCI bits with
 * re-encoded DCI bits and returns the number of mismatched bits
 */
static uint16_t nr_dci_false_detection(uint64_t *dci,
                                       int16_t *soft_in,
                                       int encoded_length,
                                       int rnti,
                                       int8_t messageType,
                                       uint16_t messageLength,
                                       uint8_t aggregation_level
                                       ) {

  uint32_t encoder_output[NR_MAX_DCI_SIZE_DWORD];
  polar_encoder_fast(dci, (void*)encoder_output, rnti, 1,
                    messageType, messageLength, aggregation_level);
  uint8_t *enout_p = (uint8_t*)encoder_output;
  uint16_t x = 0;

  for (int i=0; i<encoded_length/8; i++) {
    x += ( enout_p[i] & 1 ) ^ ( ( soft_in[i*8] >> 15 ) & 1);
    x += ( ( enout_p[i] >> 1 ) & 1 ) ^ ( ( soft_in[i*8+1] >> 15 ) & 1 );
    x += ( ( enout_p[i] >> 2 ) & 1 ) ^ ( ( soft_in[i*8+2] >> 15 ) & 1 );
    x += ( ( enout_p[i] >> 3 ) & 1 ) ^ ( ( soft_in[i*8+3] >> 15 ) & 1 );
    x += ( ( enout_p[i] >> 4 ) & 1 ) ^ ( ( soft_in[i*8+4] >> 15 ) & 1 );
    x += ( ( enout_p[i] >> 5 ) & 1 ) ^ ( ( soft_in[i*8+5] >> 15 ) & 1 );
    x += ( ( enout_p[i] >> 6 ) & 1 ) ^ ( ( soft_in[i*8+6] >> 15 ) & 1 );
    x += ( ( enout_p[i] >> 7 ) & 1 ) ^ ( ( soft_in[i*8+7] >> 15 ) & 1 );
  }
  return x;
}

uint8_t nr_dci_decoding_procedure(int16_t *e_rx,
				  PHY_VARS_NR_UE *ue,
                                  UE_nr_rxtx_proc_t *proc,
                                  int16_t *pdcch_e_rx,
                                  fapi_nr_dci_indication_t *dci_ind,
                                  fapi_nr_dl_config_dci_dl_pdu_rel15_t *rel15,
                                  NR_UE_PDCCH_CONFIG *phy_pdcch_config) {

  //int gNB_id = 0;
  int16_t tmp_e[16*108];
  rnti_t n_rnti;
  int e_rx_cand_idx = 0;

  for (int j=0;j<rel15->number_of_candidates;j++) {
    int CCEind = rel15->CCE[j];
    int L = rel15->L[j];

    // Loop over possible DCI lengths
    
    for (int k = 0; k < rel15->num_dci_options; k++) {
      // skip this candidate if we've already found one with the
      // same rnti and format at a different aggregation level
      int dci_found=0;
      for (int ind=0;ind < dci_ind->number_of_dcis ; ind++) {
        if (rel15->rnti== dci_ind->dci_list[ind].rnti &&
            rel15->dci_format_options[k]==dci_ind->dci_list[ind].dci_format) {
           dci_found=1;
           break;
        }
      }
      if (dci_found==1) continue;
      int dci_length = rel15->dci_length_options[k];
      uint64_t dci_estimation[2]= {0};

      LOG_D(PHY, "(%i.%i) Trying DCI candidate %d of %d number of candidates, CCE %d (%d), L %d, length %d, format %s\n",
            proc->frame_rx, proc->nr_slot_rx, j, rel15->number_of_candidates, CCEind, e_rx_cand_idx, L, dci_length, nr_dci_format_string[rel15->dci_format_options[k]]);

<<<<<<< HEAD
      nr_pdcch_unscrambling(&e_rx[e_rx_cand_idx], rel15->coreset.scrambling_rnti, L*108, rel15->coreset.pdcch_dmrs_scrambling_id, tmp_e);
=======
      nr_pdcch_unscrambling(&pdcch_e_rx[e_rx_cand_idx], rel15->coreset.scrambling_rnti, L*108, rel15->coreset.pdcch_dmrs_scrambling_id, tmp_e);
>>>>>>> 9a330b3d

#ifdef DEBUG_DCI_DECODING
      uint32_t *z = (uint32_t *) &e_rx[e_rx_cand_idx];
      for (int index_z = 0; index_z < L*6; index_z++){
        for (int i=0; i<9; i++) {
          LOG_I(PHY,"z[%d]=(%d,%d) \n", (9*index_z + i), *(int16_t *) &z[9*index_z + i],*(1 + (int16_t *) &z[9*index_z + i]));
        }
      }
#endif
      uint16_t crc = polar_decoder_int16(tmp_e,
                                         dci_estimation,
                                         1,
                                         NR_POLAR_DCI_MESSAGE_TYPE, dci_length, L);

      n_rnti = rel15->rnti;
      LOG_D(PHY, "(%i.%i) dci indication (rnti %x,dci format %s,n_CCE %d,payloadSize %d,payload %llx )\n",
            proc->frame_rx, proc->nr_slot_rx,n_rnti,nr_dci_format_string[rel15->dci_format_options[k]],CCEind,dci_length, *(unsigned long long*)dci_estimation);
      if (crc == n_rnti) {
        LOG_D(PHY, "(%i.%i) Received dci indication (rnti %x,dci format %s,n_CCE %d,payloadSize %d,payload %llx)\n",
              proc->frame_rx, proc->nr_slot_rx,n_rnti,nr_dci_format_string[rel15->dci_format_options[k]],CCEind,dci_length,*(unsigned long long*)dci_estimation);
        uint16_t mb = nr_dci_false_detection(dci_estimation,tmp_e,L*108,n_rnti, NR_POLAR_DCI_MESSAGE_TYPE, dci_length, L);
        ue->dci_thres = (ue->dci_thres + mb) / 2;
        if (mb > (ue->dci_thres+20)) {
          LOG_W(PHY,"DCI false positive. Dropping DCI index %d. Mismatched bits: %d/%d. Current DCI threshold: %d\n",j,mb,L*108,ue->dci_thres);
          continue;
        }
        else {
          dci_ind->SFN = proc->frame_rx;
          dci_ind->slot = proc->nr_slot_rx;
          dci_ind->dci_list[dci_ind->number_of_dcis].rnti        = n_rnti;
          dci_ind->dci_list[dci_ind->number_of_dcis].n_CCE       = CCEind;
          dci_ind->dci_list[dci_ind->number_of_dcis].N_CCE       = L;
          dci_ind->dci_list[dci_ind->number_of_dcis].dci_format  = rel15->dci_format_options[k];
          dci_ind->dci_list[dci_ind->number_of_dcis].payloadSize = dci_length;
          memcpy((void*)dci_ind->dci_list[dci_ind->number_of_dcis].payloadBits,(void*)dci_estimation,8);
          dci_ind->number_of_dcis++;
          break;    // If DCI is found, no need to check for remaining DCI lengths
        }
      } else {
        LOG_D(PHY,"(%i.%i) Decoded crc %x does not match rnti %x for DCI format %d\n", proc->frame_rx, proc->nr_slot_rx, crc, n_rnti, rel15->dci_format_options[k]);
      }
    }
    e_rx_cand_idx += 9*L*6*2; //e_rx index for next candidate (L CCEs, 6 REGs per CCE and 9 REs per REG and 2 uint16_t per RE)
  }
  phy_pdcch_config->nb_search_space = 0;
  return(dci_ind->number_of_dcis);
}

<|MERGE_RESOLUTION|>--- conflicted
+++ resolved
@@ -669,15 +669,10 @@
 
 int32_t nr_rx_pdcch(PHY_VARS_NR_UE *ue,
                     UE_nr_rxtx_proc_t *proc,
-<<<<<<< HEAD
-                    fapi_nr_dl_config_dci_dl_pdu_rel15_t *rel15,
-		    int16_t *e_rx) {
-=======
                     int32_t pdcch_est_size,
                     int32_t pdcch_dl_ch_estimates[][pdcch_est_size],
                     int16_t *pdcch_e_rx,
                     fapi_nr_dl_config_dci_dl_pdu_rel15_t *rel15) {
->>>>>>> 9a330b3d
 
   uint32_t frame = proc->frame_rx;
   uint32_t slot  = proc->nr_slot_rx;
@@ -783,13 +778,8 @@
   }
 
   LOG_D(PHY,"we enter nr_pdcch_demapping_deinterleaving(), number of candidates %d\n",rel15->number_of_candidates);
-<<<<<<< HEAD
-  nr_pdcch_demapping_deinterleaving((uint32_t *) pdcch_vars->llr,
-                                    (uint32_t *) e_rx,
-=======
   nr_pdcch_demapping_deinterleaving((uint32_t *) llr,
                                     (uint32_t *) pdcch_e_rx,
->>>>>>> 9a330b3d
                                     rel15->coreset.duration,
                                     rel15->coreset.StartSymbolIndex,
                                     n_rb,
@@ -870,8 +860,7 @@
   return x;
 }
 
-uint8_t nr_dci_decoding_procedure(int16_t *e_rx,
-				  PHY_VARS_NR_UE *ue,
+uint8_t nr_dci_decoding_procedure(PHY_VARS_NR_UE *ue,
                                   UE_nr_rxtx_proc_t *proc,
                                   int16_t *pdcch_e_rx,
                                   fapi_nr_dci_indication_t *dci_ind,
@@ -907,11 +896,8 @@
       LOG_D(PHY, "(%i.%i) Trying DCI candidate %d of %d number of candidates, CCE %d (%d), L %d, length %d, format %s\n",
             proc->frame_rx, proc->nr_slot_rx, j, rel15->number_of_candidates, CCEind, e_rx_cand_idx, L, dci_length, nr_dci_format_string[rel15->dci_format_options[k]]);
 
-<<<<<<< HEAD
-      nr_pdcch_unscrambling(&e_rx[e_rx_cand_idx], rel15->coreset.scrambling_rnti, L*108, rel15->coreset.pdcch_dmrs_scrambling_id, tmp_e);
-=======
+
       nr_pdcch_unscrambling(&pdcch_e_rx[e_rx_cand_idx], rel15->coreset.scrambling_rnti, L*108, rel15->coreset.pdcch_dmrs_scrambling_id, tmp_e);
->>>>>>> 9a330b3d
 
 #ifdef DEBUG_DCI_DECODING
       uint32_t *z = (uint32_t *) &e_rx[e_rx_cand_idx];
