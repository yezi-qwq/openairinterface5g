--- conflicted
+++ resolved
@@ -667,17 +667,6 @@
       #endif
     }
 
-<<<<<<< HEAD
-    dl_ch0_ext = &dl_ch_estimates_ext[aarx][symbol * (frame_parms->N_RB_DL * NBR_RE_PER_RB_WITHOUT_DMRS)];
-    #ifdef NR_PDCCH_DCI_DEBUG
-      printf("\t\t<-NR_PDCCH_DCI_DEBUG (nr_pdcch_extract_rbs_single)-> dl_ch0_ext = &dl_ch_estimates_ext[aarx = (%d)][symbol * (frame_parms->N_RB_DL * 9) = (%d)]\n",
-             aarx,symbol * (frame_parms->N_RB_DL * NBR_RE_PER_RB_WITHOUT_DMRS));
-    #endif
-    rxF_ext = &rxdataF_ext[aarx][symbol * (frame_parms->N_RB_DL * NBR_RE_PER_RB_WITHOUT_DMRS)];
-    #ifdef NR_PDCCH_DCI_DEBUG
-      printf("\t\t<-NR_PDCCH_DCI_DEBUG (nr_pdcch_extract_rbs_single)-> rxF_ext = &rxdataF_ext[aarx = (%d)][symbol * (frame_parms->N_RB_DL * 9) = (%d)]\n",
-             aarx,symbol * (frame_parms->N_RB_DL * NBR_RE_PER_RB_WITHOUT_DMRS));
-=======
     dl_ch0_ext = &dl_ch_estimates_ext[aarx][symbol * (coreset_nbr_rb * NBR_RE_PER_RB_WITH_DMRS)];
     #ifdef NR_PDCCH_DCI_DEBUG
       printf("\t\t<-NR_PDCCH_DCI_DEBUG (nr_pdcch_extract_rbs_single)-> dl_ch0_ext = &dl_ch_estimates_ext[aarx = (%d)][symbol * (frame_parms->N_RB_DL * 9) = (%d)]\n",
@@ -687,7 +676,6 @@
     #ifdef NR_PDCCH_DCI_DEBUG
       printf("\t\t<-NR_PDCCH_DCI_DEBUG (nr_pdcch_extract_rbs_single)-> rxF_ext = &rxdataF_ext[aarx = (%d)][symbol * (frame_parms->N_RB_DL * 9) = (%d)]\n",
              aarx,symbol * (coreset_nbr_rb * NBR_RE_PER_RB_WITH_DMRS));
->>>>>>> 3f48a5d9
       printf("\t\t<-NR_PDCCH_DCI_DEBUG (nr_pdcch_extract_rbs_single)-> (for symbol=%d, aarx=%d), symbol_mod=%d, nushiftmod3=%d \n",symbol,aarx,symbol_mod,nushiftmod3);
     #endif
 
@@ -1619,11 +1607,7 @@
   // For each BWP the number of CORESETs is limited to 3 (including initial CORESET Id=0 -> ControlResourceSetId (0..maxNrofControlReourceSets-1) (0..12-1)
   //uint32_t n_BWP_start = 0;
   //uint32_t n_rb_offset = 0;
-<<<<<<< HEAD
-  uint32_t n_rb_offset                                      = pdcch_vars2->coreset[nb_coreset_active].rb_offset;
-=======
   uint32_t n_rb_offset                                      = pdcch_vars2->coreset[nb_coreset_active].rb_offset+43; //to be removed 43
->>>>>>> 3f48a5d9
   // start time position for CORESET
   // parameter symbol_mon is a 14 bits bitmap indicating monitoring symbols within a slot
   uint8_t start_symbol = 0;
@@ -1639,11 +1623,7 @@
   
 #ifdef NR_PDCCH_DCI_DEBUG
   printf("\t<-NR_PDCCH_DCI_DEBUG (nr_rx_pdcch)-> symbol_mon=(%d) and start_symbol=(%d)\n",symbol_mon,start_symbol);
-<<<<<<< HEAD
-  printf("\t<-NR_PDCCH_DCI_DEBUG (nr_rx_pdcch)-> coreset_freq_dom=(%lld) n_rb_offset=(%d) coreset_time_dur=(%d) n_shift=(%d) reg_bundle_size_L=(%d) coreset_interleaver_size_R=(%d) \n",
-=======
   printf("\t<-NR_PDCCH_DCI_DEBUG (nr_rx_pdcch)-> coreset_freq_dom=(%ld) n_rb_offset=(%d) coreset_time_dur=(%d) n_shift=(%d) reg_bundle_size_L=(%d) coreset_interleaver_size_R=(%d) \n",
->>>>>>> 3f48a5d9
           coreset_freq_dom,n_rb_offset,coreset_time_dur,n_shift,reg_bundle_size_L,coreset_interleaver_size_R);
 #endif
 
@@ -2585,36 +2565,6 @@
         dci_alloc[*dci_cnt].rnti = crc;
         dci_alloc[*dci_cnt].L = L;
         dci_alloc[*dci_cnt].firstCCE = CCEind;
-<<<<<<< HEAD
-        if (sizeof_bytes <= 4) {
-          dci_alloc[*dci_cnt].dci_pdu[3] = dci_decoded_output[current_thread_id][0];
-          dci_alloc[*dci_cnt].dci_pdu[2] = dci_decoded_output[current_thread_id][1];
-          dci_alloc[*dci_cnt].dci_pdu[1] = dci_decoded_output[current_thread_id][2];
-          dci_alloc[*dci_cnt].dci_pdu[0] = dci_decoded_output[current_thread_id][3];
-#ifdef DEBUG_DCI_DECODING
-					printf("DCI => %x,%x,%x,%x\n",dci_decoded_output[current_thread_id][0],
-							dci_decoded_output[current_thread_id][1],
-							dci_decoded_output[current_thread_id][2],
-							dci_decoded_output[current_thread_id][3]);
-#endif
-        } else {
-/*        dci_alloc[*dci_cnt].dci_pdu[7] = dci_decoded_output[current_thread_id][0];
-          dci_alloc[*dci_cnt].dci_pdu[6] = dci_decoded_output[current_thread_id][1];
-          dci_alloc[*dci_cnt].dci_pdu[5] = dci_decoded_output[current_thread_id][2];
-          dci_alloc[*dci_cnt].dci_pdu[4] = dci_decoded_output[current_thread_id][3];*/
-          dci_alloc[*dci_cnt].dci_pdu[3] = dci_decoded_output[current_thread_id][0];
-          dci_alloc[*dci_cnt].dci_pdu[2] = dci_decoded_output[current_thread_id][1];
-          dci_alloc[*dci_cnt].dci_pdu[1] = dci_decoded_output[current_thread_id][2];
-          dci_alloc[*dci_cnt].dci_pdu[0] = dci_decoded_output[current_thread_id][3];
-          // MAX_DCI_SIZE_BITS has to be redefined for dci_decoded_output FIXME
-          // format2_0, format2_1 can be longer than 8 bytes. FIXME
-#ifdef DEBUG_DCI_DECODING
-					printf("DCI => %x,%x,%x,%x,%x,%x,%x,%x\n",
-							dci_decoded_output[current_thread_id][0],dci_decoded_output[current_thread_id][1],dci_decoded_output[current_thread_id][2],dci_decoded_output[current_thread_id][3],
-							dci_decoded_output[current_thread_id][4],dci_decoded_output[current_thread_id][5],dci_decoded_output[current_thread_id][6],dci_decoded_output[current_thread_id][7]);
-#endif
-        }
-=======
         dci_alloc[*dci_cnt].dci_pdu[0] = dci_estimation[0];
         dci_alloc[*dci_cnt].dci_pdu[1] = dci_estimation[1];
         dci_alloc[*dci_cnt].dci_pdu[2] = dci_estimation[2];
@@ -2625,7 +2575,6 @@
           printf ("\t\t<-NR_PDCCH_DCI_DEBUG (nr_dci_decoding_procedure0)-> dci_cnt %d (format_css %d crc_scrambled %d) L %d, firstCCE %d pdu[0] %x pdu[1] %x pdu[2] %x pdu[3] %x \n",
                    *dci_cnt, format_css,*crc_scrambled,dci_alloc[*dci_cnt].L, dci_alloc[*dci_cnt].firstCCE,dci_alloc[*dci_cnt].dci_pdu[0],dci_alloc[*dci_cnt].dci_pdu[1],dci_alloc[*dci_cnt].dci_pdu[2],dci_alloc[*dci_cnt].dci_pdu[3]);
         #endif
->>>>>>> 3f48a5d9
         if ((format_css == cformat0_0_and_1_0) || (format_uss == uformat0_0_and_1_0)){
           if ((*crc_scrambled == _p_rnti) || (*crc_scrambled == _si_rnti) || (*crc_scrambled == _ra_rnti)){
             dci_alloc[*dci_cnt].format = format1_0;
