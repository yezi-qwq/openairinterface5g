--- conflicted
+++ resolved
@@ -297,58 +297,13 @@
 
   t_nrLDPC_time_stats procTime = {0};
 
-<<<<<<< HEAD
-  t_nrLDPC_procBuf **p_nrLDPC_procBuf = harq_process->p_nrLDPC_procBuf;
-
-
-    start_meas(&rdata->ts_deinterleave);
-
-    //VCD_SIGNAL_DUMPER_DUMP_FUNCTION_BY_NAME(VCD_SIGNAL_DUMPER_FUNCTIONS_DLSCH_DEINTERLEAVING, VCD_FUNCTION_IN);
+
+
+  start_meas(&rdata->ts_deinterleave);
+
+  //VCD_SIGNAL_DUMPER_DUMP_FUNCTION_BY_NAME(VCD_SIGNAL_DUMPER_FUNCTIONS_DLSCH_DEINTERLEAVING, VCD_FUNCTION_IN);
     int16_t w[E];
     memset(w, 0, sizeof(w));
-    nr_deinterleaving_ldpc(E,
-                           Qm,
-                           w, // [hna] w is e
-                           dlsch_llr+r_offset);
-    //VCD_SIGNAL_DUMPER_DUMP_FUNCTION_BY_NAME(VCD_SIGNAL_DUMPER_FUNCTIONS_DLSCH_DEINTERLEAVING, VCD_FUNCTION_OUT);
-    stop_meas(&rdata->ts_deinterleave);
-
-    start_meas(&rdata->ts_rate_unmatch);
-    /* LOG_D(PHY,"HARQ_PID %d Rate Matching Segment %d (coded bits %d,E %d, F %d,unpunctured/repeated bits %d, TBS %d, mod_order %d, nb_rb %d, Nl %d, rv %d, round %d)...\n",
-          harq_pid,r, G,E,harq_process->F,
-          Kr*3,
-          harq_process->TBS,
-          Qm,
-          harq_process->nb_rb,
-          harq_process->Nl,
-          harq_process->rvidx,
-          harq_process->round); */
-    //VCD_SIGNAL_DUMPER_DUMP_FUNCTION_BY_NAME(VCD_SIGNAL_DUMPER_FUNCTIONS_DLSCH_RATE_MATCHING, VCD_FUNCTION_IN);
-    if (nr_rate_matching_ldpc_rx(Ilbrm,
-                                 Tbslbrm,
-                                 p_decoderParms->BG,
-                                 p_decoderParms->Z,
-                                 harq_process->d[r],
-                                 w,
-                                 harq_process->C,
-                                 harq_process->rvidx,
-                                 (harq_process->first_rx==1)?1:0,
-                                 E,
-                                 harq_process->F,
-                                 Kr-harq_process->F-2*(p_decoderParms->Z))==-1) {
-      //VCD_SIGNAL_DUMPER_DUMP_FUNCTION_BY_NAME(VCD_SIGNAL_DUMPER_FUNCTIONS_DLSCH_RATE_MATCHING, VCD_FUNCTION_OUT);
-      stop_meas(&rdata->ts_rate_unmatch);
-      LOG_E(PHY,"dlsch_decoding.c: Problem in rate_matching\n");
-      rdata->decodeIterations = dlsch->max_ldpc_iterations + 1;
-      return;
-    }
-=======
-  int16_t w[5*8448];
-  memset(w,0,(5*8448)*sizeof(short));
-
-  start_meas(&rdata->ts_deinterleave);
-
-  //VCD_SIGNAL_DUMPER_DUMP_FUNCTION_BY_NAME(VCD_SIGNAL_DUMPER_FUNCTIONS_DLSCH_DEINTERLEAVING, VCD_FUNCTION_IN);
   nr_deinterleaving_ldpc(E,
                          Qm,
                          w, // [hna] w is e
@@ -381,7 +336,6 @@
                                harq_process->F,
                                Kr-harq_process->F-2*(p_decoderParms->Z))==-1) {
     //VCD_SIGNAL_DUMPER_DUMP_FUNCTION_BY_NAME(VCD_SIGNAL_DUMPER_FUNCTIONS_DLSCH_RATE_MATCHING, VCD_FUNCTION_OUT);
->>>>>>> 9547cb4f
     stop_meas(&rdata->ts_rate_unmatch);
     LOG_E(PHY,"dlsch_decoding.c: Problem in rate_matching\n");
     rdata->decodeIterations = dlsch->max_ldpc_iterations + 1;
@@ -414,25 +368,6 @@
     length_dec = (harq_process->B+24*harq_process->C)/harq_process->C;
   }
 
-<<<<<<< HEAD
-      //VCD_SIGNAL_DUMPER_DUMP_FUNCTION_BY_NAME(VCD_SIGNAL_DUMPER_FUNCTIONS_DLSCH_LDPC, VCD_FUNCTION_IN);
-      p_decoderParms->block_length=length_dec;
-      nrLDPC_initcall(p_decoderParms, (int8_t*)&pl[0], llrProcBuf);
-      no_iteration_ldpc = nrLDPC_decoder(p_decoderParms,
-                                         (int8_t *)&pl[0],
-                                         llrProcBuf,
-                                         p_nrLDPC_procBuf[r],
-                                         &procTime);
-      //VCD_SIGNAL_DUMPER_DUMP_FUNCTION_BY_NAME(VCD_SIGNAL_DUMPER_FUNCTIONS_DLSCH_LDPC, VCD_FUNCTION_OUT);
-
-      // Fixme: correct type is unsigned, but nrLDPC_decoder and all called behind use signed int
-      if (check_crc((uint8_t *)llrProcBuf,length_dec,harq_process->F,crc_type)) {
-        LOG_D(PHY,"Segment %u CRC OK\n",r);
-
-        if (r==0) {
-          for (int i=0; i<10; i++) LOG_D(PHY,"byte %d : %x\n",i,((uint8_t *)llrProcBuf)[i]);
-        }
-=======
   {
     start_meas(&rdata->ts_ldpc_decode);
     //set first 2*Z_c bits to zeros
@@ -448,7 +383,6 @@
     for (i=0, j=0; j < ((kc*harq_process->Z)>>4)+1;  i+=2, j++) {
       pl[j] = _mm_packs_epi16(pv[i],pv[i+1]);
     }
->>>>>>> 9547cb4f
 
     //VCD_SIGNAL_DUMPER_DUMP_FUNCTION_BY_NAME(VCD_SIGNAL_DUMPER_FUNCTIONS_DLSCH_LDPC, VCD_FUNCTION_IN);
     p_decoderParms->block_length=length_dec;
@@ -461,7 +395,7 @@
 
     // Fixme: correct type is unsigned, but nrLDPC_decoder and all called behind use signed int
     if (check_crc((uint8_t *)llrProcBuf,length_dec,harq_process->F,crc_type)) {
-      LOG_D(PHY,"Segment %u CRC OK\n\033[0m",r);
+      LOG_D(PHY,"Segment %u CRC OK\n",r);
 
       if (r==0) {
         for (int i=0; i<10; i++) LOG_D(PHY,"byte %d : %x\n",i,((uint8_t *)llrProcBuf)[i]);
@@ -471,7 +405,7 @@
       no_iteration_ldpc = dlsch->max_ldpc_iterations;
       rdata->decodeIterations = no_iteration_ldpc;
     } else {
-      LOG_D(PHY,"CRC NOT OK\n\033[0m");
+      LOG_D(PHY,"CRC NOT OK\n");
     }
 
     nb_total_decod++;
