--- conflicted
+++ resolved
@@ -521,8 +521,7 @@
   if (LOG_DEBUGFLAG(DEBUG_DLSCH_DECOD))
   {
     LOG_I(PHY,"decoder input(segment %u) :",r);
-    int i;
-    for (i=0;i<E;i++)
+    for (int i=0;i<E;i++)
      LOG_D(PHY,"%d : %d\n",i,harq_process->d[r][i]);
     LOG_D(PHY,"\n");
   }
@@ -1309,13 +1308,10 @@
 #endif
   uint32_t A,E;
   uint32_t G;
-<<<<<<< HEAD
+
   uint32_t ret;
   uint32_t r,r_offset=0,Kr,Kr_bytes,err_flag=0,K_bytes_F;
-=======
-  uint32_t ret,offset;
-  uint32_t r,r_offset=0,Kr,Kr_bytes,err_flag=0,K_bits_F;
->>>>>>> d23a7e83
+
   uint8_t crc_type;
   uint8_t C,Cprime;
   uint8_t Qm;
