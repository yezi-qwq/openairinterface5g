--- conflicted
+++ resolved
@@ -235,28 +235,10 @@
 
   bool decodeSuccess = (rdata->decodeIterations < (1+dlsch->max_ldpc_iterations));
 
-<<<<<<< HEAD
-  t_nrLDPC_procBuf **p_nrLDPC_procBuf = harq_process->p_nrLDPC_procBuf;
-  // HARQ stats
-  phy_vars_ue->dl_stats[harq_process->round]++;
-  int16_t z [68*384+16];
-  int8_t l [68*384+16];
-  //__m128i l;
-  //int16_t inv_d [68*384];
-  uint8_t kc;
-  uint8_t Ilbrm = 1;
-  uint32_t Tbslbrm;// = 950984;
-  uint16_t nb_rb;// = 30;
-  double Coderate;// = 0.0;
-  uint8_t dmrs_Type = harq_process->dmrsConfigType;
-  AssertFatal(dmrs_Type == 0 || dmrs_Type == 1, "Illegal dmrs_type %d\n", dmrs_Type);
-  uint8_t nb_re_dmrs;
-=======
   if (decodeSuccess) {
     memcpy(harq_process->b+rdata->offset,
            harq_process->c[r],
            rdata->Kr_bytes - (harq_process->F>>3) -((harq_process->C>1)?3:0));
->>>>>>> 0ac69fb1
 
   } else {
     if ( !last ) {
