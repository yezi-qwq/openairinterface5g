/*
 * Licensed to the OpenAirInterface (OAI) Software Alliance under one or more
 * contributor license agreements.  See the NOTICE file distributed with
 * this work for additional information regarding copyright ownership.
 * The OpenAirInterface Software Alliance licenses this file to You under
 * the OAI Public License, Version 1.0  (the "License"); you may not use this file
 * except in compliance with the License.
 * You may obtain a copy of the License at
 *
 *      http://www.openairinterface.org/?page_id=698
 *
 * Unless required by applicable law or agreed to in writing, software
 * distributed under the License is distributed on an "AS IS" BASIS,
 * WITHOUT WARRANTIES OR CONDITIONS OF ANY KIND, either express or implied.
 * See the License for the specific language governing permissions and
 * limitations under the License.
 *-------------------------------------------------------------------------------
 * For more information about the OpenAirInterface (OAI) Software Alliance:
 *      contact@openairinterface.org
 */

/*! \file PHY/NR_UE_TRANSPORT/nr_dlsch_decoding.c
* \brief Top-level routines for decoding  Turbo-coded (DLSCH) transport channels from 36-212, V8.6 2009-03
* \author R. Knopp
* \date 2011
* \version 0.1
* \company Eurecom
* \email: knopp@eurecom.fr
* \note
* \warning
*/

#include "common/utils/LOG/vcd_signal_dumper.h"
#include "PHY/defs_nr_UE.h"
#include "SCHED_NR_UE/harq_nr.h"
#include "PHY/phy_extern_nr_ue.h"
#include "PHY/CODING/coding_extern.h"
#include "PHY/CODING/coding_defs.h"
#include "PHY/NR_TRANSPORT/nr_transport_common_proto.h"
#include "PHY/NR_UE_TRANSPORT/nr_transport_proto_ue.h"
#include "PHY/NR_TRANSPORT/nr_dlsch.h"
#include "SCHED_NR_UE/defs.h"
#include "SIMULATION/TOOLS/sim.h"
#include "executables/nr-uesoftmodem.h"
#include "PHY/CODING/nrLDPC_extern.h"
#include "common/utils/nr/nr_common.h"

//#define ENABLE_PHY_PAYLOAD_DEBUG 1

#define OAI_UL_LDPC_MAX_NUM_LLR 27000//26112 // NR_LDPC_NCOL_BG1*NR_LDPC_ZMAX = 68*384
//#define OAI_LDPC_MAX_NUM_LLR 27000//26112 // NR_LDPC_NCOL_BG1*NR_LDPC_ZMAX

static uint64_t nb_total_decod =0;
static uint64_t nb_error_decod =0;

notifiedFIFO_t freeBlocks_dl;
notifiedFIFO_elt_t *msgToPush_dl;
int nbDlProcessing =0;


static  tpool_t pool_dl;
//extern double cpuf;

void init_dlsch_tpool(uint8_t num_dlsch_threads) {
  char *params = NULL;

  if( num_dlsch_threads==0) {
    params = calloc(1,2);
    memcpy(params,"N",1);
  }
  else {
    params = calloc(1,(num_dlsch_threads*3)+1);
    for (int i=0; i<num_dlsch_threads; i++) {
      memcpy(params+(i*3),"-1,",3);
    }
  }

  initNamedTpool(params, &pool_dl, false,"dlsch");
  free(params);
}


void free_nr_ue_dlsch(NR_UE_DLSCH_t **dlschptr, uint16_t N_RB_DL) {

  uint16_t a_segments = MAX_NUM_NR_DLSCH_SEGMENTS_PER_LAYER*NR_MAX_NB_LAYERS;

  NR_UE_DLSCH_t *dlsch=*dlschptr;

  if (dlsch) {
    if (N_RB_DL != 273) {
      a_segments = a_segments*N_RB_DL;
      a_segments = a_segments/273 +1;
    }

    for (int i=0; i<dlsch->Mdlharq; i++) {
      if (dlsch->harq_processes[i]) {
        if (dlsch->harq_processes[i]->b) {
          free16(dlsch->harq_processes[i]->b,a_segments*1056);
          dlsch->harq_processes[i]->b = NULL;
        }

        for (int r=0; r<a_segments; r++) {
          free16(dlsch->harq_processes[i]->c[r],1056);
          dlsch->harq_processes[i]->c[r] = NULL;
          free16(dlsch->harq_processes[i]->d[r],5*8448);
          dlsch->harq_processes[i]->d[r] = NULL;
          nrLDPC_free_mem(dlsch->harq_processes[i]->p_nrLDPC_procBuf[r]);
        }
<<<<<<< HEAD

        for (r=0; r<a_segments; r++)
          if (dlsch->harq_processes[i]->d[r]) {
            free16(dlsch->harq_processes[i]->d[r],(5*8448)*sizeof(short));
            dlsch->harq_processes[i]->d[r] = NULL;
          }

        for (r=0; r<a_segments; r++)
          if (dlsch->harq_processes[i]->w[r]) {
            free16(dlsch->harq_processes[i]->w[r],(5*8448)*sizeof(short));
            dlsch->harq_processes[i]->w[r] = NULL;
          }
=======
        free16(dlsch->harq_processes[i]->c,a_segments);
        free16(dlsch->harq_processes[i]->d,a_segments);
        free16(dlsch->harq_processes[i]->p_nrLDPC_procBuf,a_segments);
>>>>>>> 3be77c09

        free16(dlsch->harq_processes[i],sizeof(NR_DL_UE_HARQ_t));
        dlsch->harq_processes[i] = NULL;
      }
    }

    free16(dlsch,sizeof(NR_UE_DLSCH_t));
    dlsch = NULL;
  }
}


NR_UE_DLSCH_t *new_nr_ue_dlsch(uint8_t Kmimo,uint8_t Mdlharq,uint32_t Nsoft,uint8_t max_ldpc_iterations,uint16_t N_RB_DL) {

  NR_UE_DLSCH_t *dlsch;
  uint8_t exit_flag = 0;

  uint16_t a_segments = MAX_NUM_NR_DLSCH_SEGMENTS_PER_LAYER*NR_MAX_NB_LAYERS;  //number of segments to be allocated

  if (N_RB_DL != 273) {
    a_segments = a_segments*N_RB_DL;
    a_segments = (a_segments/273)+1;
  }

  uint32_t dlsch_bytes = a_segments*1056;  // allocated bytes per segment
  dlsch = (NR_UE_DLSCH_t *)malloc16(sizeof(NR_UE_DLSCH_t));

  if (dlsch) {
    memset(dlsch,0,sizeof(NR_UE_DLSCH_t));
    dlsch->Kmimo = Kmimo;
    dlsch->Mdlharq = Mdlharq;
    dlsch->number_harq_processes_for_pdsch = Mdlharq;
    dlsch->Nsoft = Nsoft;
    dlsch->Mlimit = 4;
    dlsch->max_ldpc_iterations = max_ldpc_iterations;

    for (int i=0; i<Mdlharq; i++) {
      dlsch->harq_processes[i] = (NR_DL_UE_HARQ_t *)malloc16(sizeof(NR_DL_UE_HARQ_t));

      if (dlsch->harq_processes[i]) {
        memset(dlsch->harq_processes[i],0,sizeof(NR_DL_UE_HARQ_t));
        init_downlink_harq_status(dlsch->harq_processes[i]);
        dlsch->harq_processes[i]->first_rx=1;
        dlsch->harq_processes[i]->b = (uint8_t *)malloc16(dlsch_bytes);

        if (dlsch->harq_processes[i]->b)
          memset(dlsch->harq_processes[i]->b,0,dlsch_bytes);
        else
          exit_flag=3;

<<<<<<< HEAD
        for (r=0; r<a_segments; r++) {
=======
        dlsch->harq_processes[i]->c = (uint8_t **)malloc16(a_segments*sizeof(uint8_t *));
        dlsch->harq_processes[i]->d = (int16_t **)malloc16(a_segments*sizeof(int16_t *));
        dlsch->harq_processes[i]->p_nrLDPC_procBuf = (t_nrLDPC_procBuf **)malloc16(a_segments*sizeof(t_nrLDPC_procBuf *));
        for (int r=0; r<a_segments; r++) {
          dlsch->harq_processes[i]->p_nrLDPC_procBuf[r] = nrLDPC_init_mem();
>>>>>>> 3be77c09
          dlsch->harq_processes[i]->c[r] = (uint8_t *)malloc16(1056);
          dlsch->harq_processes[i]->d[r] = (int16_t *)malloc16(5*8448*sizeof(int16_t));
          if (dlsch->harq_processes[i]->c[r])
            memset(dlsch->harq_processes[i]->c[r],0,1056);
          if (dlsch->harq_processes[i]->d[r])
            memset(dlsch->harq_processes[i]->d[r],0,5*8448);
          else
            exit_flag=2;
        }
      } else {
        exit_flag=1;
      }
    }

    if (exit_flag==0)
      return(dlsch);
  }

  LOG_D(PHY,"new_ue_dlsch with size %zu: exit_flag = %u\n",sizeof(NR_DL_UE_HARQ_t), exit_flag);
  free_nr_ue_dlsch(&dlsch,N_RB_DL);
  return(NULL);
}

void nr_dlsch_unscrambling(int16_t *llr, uint32_t size, uint8_t q, uint32_t Nid, uint32_t n_RNTI)
{
  nr_codeword_unscrambling(llr, size, q, Nid, n_RNTI);
}

bool nr_ue_postDecode(PHY_VARS_NR_UE *phy_vars_ue, notifiedFIFO_elt_t *req, bool last, notifiedFIFO_t *nf_p) {
  ldpcDecode_ue_t *rdata = (ldpcDecode_ue_t*) NotifiedFifoData(req);
  NR_DL_UE_HARQ_t *harq_process = rdata->harq_process;
  NR_UE_DLSCH_t *dlsch = (NR_UE_DLSCH_t *) rdata->dlsch;
  int r = rdata->segment_r;

  merge_meas(&phy_vars_ue->dlsch_deinterleaving_stats, &rdata->ts_deinterleave);
  merge_meas(&phy_vars_ue->dlsch_rate_unmatching_stats, &rdata->ts_rate_unmatch);
  merge_meas(&phy_vars_ue->dlsch_ldpc_decoding_stats, &rdata->ts_ldpc_decode);

  bool decodeSuccess = (rdata->decodeIterations < (1+dlsch->max_ldpc_iterations));

  if (decodeSuccess) {
    memcpy(harq_process->b+rdata->offset,
           harq_process->c[r],
           rdata->Kr_bytes - (harq_process->F>>3) -((harq_process->C>1)?3:0));

  } else {
    if ( !last ) {
      int nb=abortTpool(&(pool_dl), req->key);
      nb+=abortNotifiedFIFO(nf_p, req->key);
      LOG_D(PHY,"downlink segment error %d/%d, aborted %d segments\n",rdata->segment_r,rdata->nbSegments, nb);
      LOG_D(PHY, "DLSCH %d in error\n",rdata->dlsch_id);
      last = true;
    }
  }

  // if all segments are done
  if (last) {
    if (decodeSuccess) {
      //LOG_D(PHY,"[UE %d] DLSCH: Setting ACK for nr_slot_rx %d TBS %d mcs %d nb_rb %d harq_process->round %d\n",
      //      phy_vars_ue->Mod_id,nr_slot_rx,harq_process->TBS,harq_process->mcs,harq_process->nb_rb, harq_process->round);
      harq_process->status = SCH_IDLE;
      harq_process->round  = 0;
      harq_process->ack = 1;

      //LOG_D(PHY,"[UE %d] DLSCH: Setting ACK for SFN/SF %d/%d (pid %d, status %d, round %d, TBS %d, mcs %d)\n",
      //  phy_vars_ue->Mod_id, frame, subframe, harq_pid, harq_process->status, harq_process->round,harq_process->TBS,harq_process->mcs);

      //if(is_crnti) {
      //  LOG_D(PHY,"[UE %d] DLSCH: Setting ACK for nr_slot_rx %d (pid %d, round %d, TBS %d)\n",phy_vars_ue->Mod_id,nr_slot_rx,harq_pid,harq_process->round,harq_process->TBS);
      //}
      dlsch->last_iteration_cnt = rdata->decodeIterations;
      LOG_D(PHY, "DLSCH received ok \n");
    } else {
      //LOG_D(PHY,"[UE %d] DLSCH: Setting NAK for SFN/SF %d/%d (pid %d, status %d, round %d, TBS %d, mcs %d) Kr %d r %d harq_process->round %d\n",
      //      phy_vars_ue->Mod_id, frame, nr_slot_rx, harq_pid,harq_process->status, harq_process->round,harq_process->TBS,harq_process->mcs,Kr,r,harq_process->round);
      harq_process->ack = 0;
      if (harq_process->round >= dlsch->Mlimit) {
        harq_process->status = SCH_IDLE;
        harq_process->round  = 0;
        phy_vars_ue->dl_stats[4]++;
      }

      //if(is_crnti) {
      //  LOG_D(PHY,"[UE %d] DLSCH: Setting NACK for nr_slot_rx %d (pid %d, pid status %d, round %d/Max %d, TBS %d)\n",
      //        phy_vars_ue->Mod_id,nr_slot_rx,harq_pid,harq_process->status,harq_process->round,dlsch->Mdlharq,harq_process->TBS);
      //}
      dlsch->last_iteration_cnt = dlsch->max_ldpc_iterations + 1;
      LOG_D(PHY, "DLSCH received nok \n");
    }
    return true; //stop
  }
  else
  {
	return false; //not last one
  }
}

void nr_processDLSegment(void* arg) {
  ldpcDecode_ue_t *rdata = (ldpcDecode_ue_t*) arg;
  NR_UE_DLSCH_t *dlsch = rdata->dlsch;
  NR_DL_UE_HARQ_t *harq_process= rdata->harq_process;
  t_nrLDPC_dec_params *p_decoderParms = &rdata->decoderParms;
  int length_dec;
  int no_iteration_ldpc;
  int Kr;
  int Kr_bytes;
  int K_bits_F;
  uint8_t crc_type;
  int i;
  int j;
  int r = rdata->segment_r;
  int A = rdata->A;
  int E = rdata->E;
  int Qm = rdata->Qm;
  //int rv_index = rdata->rv_index;
  int r_offset = rdata->r_offset;
  uint8_t kc = rdata->Kc;
  uint32_t Tbslbrm = rdata->Tbslbrm;
  short* dlsch_llr = rdata->dlsch_llr;
  rdata->decodeIterations = dlsch->max_ldpc_iterations + 1;
  int8_t llrProcBuf[OAI_UL_LDPC_MAX_NUM_LLR] __attribute__ ((aligned(32)));

  int16_t  z [68*384 + 16] __attribute__ ((aligned(16)));
  int8_t   l [68*384 + 16] __attribute__ ((aligned(16)));

  __m128i *pv = (__m128i*)&z;
  __m128i *pl = (__m128i*)&l;

  uint8_t Ilbrm = 1;

  Kr = harq_process->K; // [hna] overwrites this line "Kr = p_decParams->Z*kb"
  Kr_bytes = Kr>>3;
  K_bits_F = Kr-harq_process->F;

  t_nrLDPC_time_stats procTime = {0};
  t_nrLDPC_time_stats* p_procTime     = &procTime ;

<<<<<<< HEAD
  start_meas(&rdata->ts_deinterleave);
  //VCD_SIGNAL_DUMPER_DUMP_FUNCTION_BY_NAME(VCD_SIGNAL_DUMPER_FUNCTIONS_DLSCH_DEINTERLEAVING, VCD_FUNCTION_IN);
  nr_deinterleaving_ldpc(E,
                         Qm,
                         harq_process->w[r], // [hna] w is e
                         dlsch_llr+r_offset);
  //VCD_SIGNAL_DUMPER_DUMP_FUNCTION_BY_NAME(VCD_SIGNAL_DUMPER_FUNCTIONS_DLSCH_DEINTERLEAVING, VCD_FUNCTION_OUT);
  stop_meas(&rdata->ts_deinterleave);

  start_meas(&rdata->ts_rate_unmatch);
  /* LOG_D(PHY,"HARQ_PID %d Rate Matching Segment %d (coded bits %d,E %d, F %d,unpunctured/repeated bits %d, TBS %d, mod_order %d, nb_rb %d, Nl %d, rv %d, round %d)...\n",
        harq_pid,r, G,E,harq_process->F,
        Kr*3,
        harq_process->TBS,
        Qm,
        harq_process->nb_rb,
        harq_process->Nl,
        harq_process->rvidx,
        harq_process->round); */
  //VCD_SIGNAL_DUMPER_DUMP_FUNCTION_BY_NAME(VCD_SIGNAL_DUMPER_FUNCTIONS_DLSCH_RATE_MATCHING, VCD_FUNCTION_IN);

  if (nr_rate_matching_ldpc_rx(Ilbrm,
                               Tbslbrm,
                               p_decoderParms->BG,
                               p_decoderParms->Z,
                               harq_process->d[r],
                               harq_process->w[r],
                               harq_process->C,
                               harq_process->rvidx,
                               (harq_process->first_rx==1)?1:0,
                               E,
                               harq_process->F,
                               Kr-harq_process->F-2*(p_decoderParms->Z))==-1) {
    //VCD_SIGNAL_DUMPER_DUMP_FUNCTION_BY_NAME(VCD_SIGNAL_DUMPER_FUNCTIONS_DLSCH_RATE_MATCHING, VCD_FUNCTION_OUT);
=======
  t_nrLDPC_procBuf **p_nrLDPC_procBuf = harq_process->p_nrLDPC_procBuf;


    int16_t w[5*8448];
    memset(w,0,(5*8448)*sizeof(short));

    start_meas(&rdata->ts_deinterleave);

    //VCD_SIGNAL_DUMPER_DUMP_FUNCTION_BY_NAME(VCD_SIGNAL_DUMPER_FUNCTIONS_DLSCH_DEINTERLEAVING, VCD_FUNCTION_IN);
    nr_deinterleaving_ldpc(E,
                           Qm,
                           w, // [hna] w is e
                           dlsch_llr+r_offset);
    //VCD_SIGNAL_DUMPER_DUMP_FUNCTION_BY_NAME(VCD_SIGNAL_DUMPER_FUNCTIONS_DLSCH_DEINTERLEAVING, VCD_FUNCTION_OUT);
    stop_meas(&rdata->ts_deinterleave);

    start_meas(&rdata->ts_rate_unmatch);
    /* LOG_D(PHY,"HARQ_PID %d Rate Matching Segment %d (coded bits %d,E %d, F %d,unpunctured/repeated bits %d, TBS %d, mod_order %d, nb_rb %d, Nl %d, rv %d, round %d)...\n",
          harq_pid,r, G,E,harq_process->F,
          Kr*3,
          harq_process->TBS,
          Qm,
          harq_process->nb_rb,
          harq_process->Nl,
          harq_process->rvidx,
          harq_process->round); */
    //VCD_SIGNAL_DUMPER_DUMP_FUNCTION_BY_NAME(VCD_SIGNAL_DUMPER_FUNCTIONS_DLSCH_RATE_MATCHING, VCD_FUNCTION_IN);

    if (nr_rate_matching_ldpc_rx(Ilbrm,
                                 Tbslbrm,
                                 p_decoderParms->BG,
                                 p_decoderParms->Z,
                                 harq_process->d[r],
                                 w,
                                 harq_process->C,
                                 harq_process->rvidx,
                                 (harq_process->first_rx==1)?1:0,
                                 E,
                                 harq_process->F,
                                 Kr-harq_process->F-2*(p_decoderParms->Z))==-1) {
      //VCD_SIGNAL_DUMPER_DUMP_FUNCTION_BY_NAME(VCD_SIGNAL_DUMPER_FUNCTIONS_DLSCH_RATE_MATCHING, VCD_FUNCTION_OUT);
      stop_meas(&rdata->ts_rate_unmatch);
      LOG_E(PHY,"dlsch_decoding.c: Problem in rate_matching\n");
      rdata->decodeIterations = dlsch->max_ldpc_iterations + 1;
      return;
    }
>>>>>>> 3be77c09
    stop_meas(&rdata->ts_rate_unmatch);
    LOG_E(PHY,"dlsch_decoding.c: Problem in rate_matching\n");
    rdata->decodeIterations = dlsch->max_ldpc_iterations + 1;
    return;
  }
  stop_meas(&rdata->ts_rate_unmatch);

  r_offset += E;

  if (LOG_DEBUGFLAG(DEBUG_DLSCH_DECOD)) {
    LOG_D(PHY,"decoder input(segment %u) :",r);

    for (int i=0; i<E; i++)
      LOG_D(PHY,"%d : %d\n",i,harq_process->d[r][i]);

    LOG_D(PHY,"\n");
  }

  memset(harq_process->c[r],0,Kr_bytes);

  if (harq_process->C == 1) {
    if (A > NR_MAX_PDSCH_TBS)
      crc_type = CRC24_A;
    else
      crc_type = CRC16;

    length_dec = harq_process->B;
  } else {
    crc_type = CRC24_B;
    length_dec = (harq_process->B+24*harq_process->C)/harq_process->C;
  }

  {
    start_meas(&rdata->ts_ldpc_decode);
    //set first 2*Z_c bits to zeros
    memset(&z[0],0,2*harq_process->Z*sizeof(int16_t));
    //set Filler bits
    memset((&z[0]+K_bits_F),127,harq_process->F*sizeof(int16_t));
    //Move coded bits before filler bits
    memcpy((&z[0]+2*harq_process->Z),harq_process->d[r],(K_bits_F-2*harq_process->Z)*sizeof(int16_t));
    //skip filler bits
    memcpy((&z[0]+Kr),harq_process->d[r]+(Kr-2*harq_process->Z),(kc*harq_process->Z-Kr)*sizeof(int16_t));

    //Saturate coded bits before decoding into 8 bits values
    for (i=0, j=0; j < ((kc*harq_process->Z)>>4)+1;  i+=2, j++) {
      pl[j] = _mm_packs_epi16(pv[i],pv[i+1]);
    }

    //VCD_SIGNAL_DUMPER_DUMP_FUNCTION_BY_NAME(VCD_SIGNAL_DUMPER_FUNCTIONS_DLSCH_LDPC, VCD_FUNCTION_IN);
    p_decoderParms->block_length=length_dec;
    nrLDPC_initcall(p_decoderParms, (int8_t*)&pl[0], llrProcBuf);
    no_iteration_ldpc = nrLDPC_decoder(p_decoderParms,
                                       (int8_t *)&pl[0],
                                       llrProcBuf,
                                       p_procTime);
    //VCD_SIGNAL_DUMPER_DUMP_FUNCTION_BY_NAME(VCD_SIGNAL_DUMPER_FUNCTIONS_DLSCH_LDPC, VCD_FUNCTION_OUT);

    // Fixme: correct type is unsigned, but nrLDPC_decoder and all called behind use signed int
    if (check_crc((uint8_t *)llrProcBuf,length_dec,harq_process->F,crc_type)) {
      LOG_D(PHY,"Segment %u CRC OK\n\033[0m",r);

      if (r==0) {
        for (int i=0; i<10; i++) LOG_D(PHY,"byte %d : %x\n",i,((uint8_t *)llrProcBuf)[i]);
      }

      //Temporary hack
      no_iteration_ldpc = dlsch->max_ldpc_iterations;
      rdata->decodeIterations = no_iteration_ldpc;
    } else {
      LOG_D(PHY,"CRC NOT OK\n\033[0m");
    }

    nb_total_decod++;

    if (no_iteration_ldpc > dlsch->max_ldpc_iterations) {
      nb_error_decod++;
    }

    for (int m=0; m < Kr>>3; m ++) {
      harq_process->c[r][m]= (uint8_t) llrProcBuf[m];
    }

    stop_meas(&rdata->ts_ldpc_decode);
  }
}

uint32_t nr_dlsch_decoding(PHY_VARS_NR_UE *phy_vars_ue,
                           UE_nr_rxtx_proc_t *proc,
                           int eNB_id,
                           short *dlsch_llr,
                           NR_DL_FRAME_PARMS *frame_parms,
                           NR_UE_DLSCH_t *dlsch,
                           NR_DL_UE_HARQ_t *harq_process,
                           uint32_t frame,
                           uint16_t nb_symb_sch,
                           uint8_t nr_slot_rx,
                           uint8_t harq_pid,
                           uint8_t is_crnti,
                           uint8_t llr8_flag) {
  uint32_t A,E;
  uint32_t G;
  uint32_t ret,offset;
  uint32_t r,r_offset=0,Kr=8424,Kr_bytes;
  t_nrLDPC_dec_params decParams;
  t_nrLDPC_dec_params *p_decParams = &decParams;

  if (!harq_process) {
    LOG_E(PHY,"dlsch_decoding.c: NULL harq_process pointer\n");
    return(dlsch->max_ldpc_iterations + 1);
  }

  // HARQ stats
  phy_vars_ue->dl_stats[harq_process->round]++;
  LOG_D(PHY,"Round %d RV idx %d\n",harq_process->round,harq_process->rvidx);
  uint8_t kc;
  uint32_t Tbslbrm;// = 950984;
  uint16_t nb_rb;// = 30;
  double Coderate;// = 0.0;
  uint8_t dmrs_Type = harq_process->dmrsConfigType;
  AssertFatal(dmrs_Type == 0 || dmrs_Type == 1, "Illegal dmrs_type %d\n", dmrs_Type);
  uint8_t nb_re_dmrs;

  if (dmrs_Type==NFAPI_NR_DMRS_TYPE1) {
    nb_re_dmrs = 6*harq_process->n_dmrs_cdm_groups;
  } else {
    nb_re_dmrs = 4*harq_process->n_dmrs_cdm_groups;
  }

  uint16_t dmrs_length = get_num_dmrs(harq_process->dlDmrsSymbPos);
  vcd_signal_dumper_dump_function_by_name(VCD_SIGNAL_DUMPER_FUNCTIONS_DLSCH_SEGMENTATION, VCD_FUNCTION_IN);

  //NR_DL_UE_HARQ_t *harq_process = dlsch->harq_processes[0];
  
  int nbDecode = 0;
  
  if (!dlsch_llr) {
    LOG_E(PHY,"dlsch_decoding.c: NULL dlsch_llr pointer\n");
    return(dlsch->max_ldpc_iterations + 1);
  }

  if (!frame_parms) {
    LOG_E(PHY,"dlsch_decoding.c: NULL frame_parms pointer\n");
    return(dlsch->max_ldpc_iterations + 1);
  }

  /*if (nr_slot_rx> (frame_parms->slots_per_frame-1)) {
    printf("dlsch_decoding.c: Illegal slot index %d\n",nr_slot_rx);
    return(dlsch->max_ldpc_iterations + 1);
  }*/
  /*if (harq_process->harq_ack.ack != 2) {
    LOG_D(PHY, "[UE %d] DLSCH @ SF%d : ACK bit is %d instead of DTX even before PDSCH is decoded!\n",
        phy_vars_ue->Mod_id, nr_slot_rx, harq_process->harq_ack.ack);
  }*/
  //  nb_rb = dlsch->nb_rb;
  /*
  if (nb_rb > frame_parms->N_RB_DL) {
    printf("dlsch_decoding.c: Illegal nb_rb %d\n",nb_rb);
    return(max_ldpc_iterations + 1);
    }*/
  /*harq_pid = dlsch->current_harq_pid[proc->thread_id];
  if (harq_pid >= 8) {
    printf("dlsch_decoding.c: Illegal harq_pid %d\n",harq_pid);
    return(max_ldpc_iterations + 1);
  }
  */
  nb_rb = harq_process->nb_rb;
  harq_process->trials[harq_process->round]++;
  uint16_t nb_rb_oh = 0; // it was not computed at UE side even before and set to 0 in nr_compute_tbs
  harq_process->TBS = nr_compute_tbs(harq_process->Qm,harq_process->R,nb_rb,nb_symb_sch,nb_re_dmrs*dmrs_length, nb_rb_oh, 0, harq_process->Nl);
  A = harq_process->TBS;
  ret = dlsch->max_ldpc_iterations + 1;
  dlsch->last_iteration_cnt = ret;
  harq_process->G = nr_get_G(nb_rb, nb_symb_sch, nb_re_dmrs, dmrs_length, harq_process->Qm,harq_process->Nl);
  G = harq_process->G;

  LOG_D(PHY,"%d.%d DLSCH Decoding, harq_pid %d TBS %d (%d) G %d nb_re_dmrs %d length dmrs %d mcs %d Nl %d nb_symb_sch %d nb_rb %d\n",
        frame,nr_slot_rx,harq_pid,A,A/8,G, nb_re_dmrs, dmrs_length, harq_process->mcs, harq_process->Nl, nb_symb_sch,nb_rb);

  if ((harq_process->R)<1024)
    Coderate = (float) (harq_process->R) /(float) 1024;
  else
    Coderate = (float) (harq_process->R) /(float) 2048;

  if ((A <=292) || ((A <= NR_MAX_PDSCH_TBS) && (Coderate <= 0.6667)) || Coderate <= 0.25) {
    p_decParams->BG = 2;
    kc = 52;

    if (Coderate < 0.3333) {
      p_decParams->R = 15;
    } else if (Coderate <0.6667) {
      p_decParams->R = 13;
    } else {
      p_decParams->R = 23;
    }
  } else {
    p_decParams->BG = 1;
    kc = 68;

    if (Coderate < 0.6667) {
      p_decParams->R = 13;
    } else if (Coderate <0.8889) {
      p_decParams->R = 23;
    } else {
      p_decParams->R = 89;
    }
  }

  if (harq_process->first_rx == 1) {
    // This is a new packet, so compute quantities regarding segmentation
    if (A > NR_MAX_PDSCH_TBS)
      harq_process->B = A+24;
    else
      harq_process->B = A+16;

    nr_segmentation(NULL,
                    NULL,
                    harq_process->B,
                    &harq_process->C,
                    &harq_process->K,
                    &harq_process->Z, // [hna] Z is Zc
                    &harq_process->F,
                    p_decParams->BG);

    if (harq_process->C>MAX_NUM_NR_DLSCH_SEGMENTS_PER_LAYER*harq_process->Nl) {
      LOG_E(PHY,"nr_segmentation.c: too many segments %d, B %d\n",harq_process->C,harq_process->B);
      return(-1);
    }

    if (LOG_DEBUGFLAG(DEBUG_DLSCH_DECOD) && (!frame%100))
      LOG_I(PHY,"K %d C %d Z %d nl %d \n", harq_process->K, harq_process->C, p_decParams->Z, harq_process->Nl);
  }
  if ((harq_process->Nl)<4)
    Tbslbrm = nr_compute_tbslbrm(harq_process->mcs_table,nb_rb,harq_process->Nl);
  else
    Tbslbrm = nr_compute_tbslbrm(harq_process->mcs_table,nb_rb,4);

  VCD_SIGNAL_DUMPER_DUMP_FUNCTION_BY_NAME(VCD_SIGNAL_DUMPER_FUNCTIONS_DLSCH_SEGMENTATION, VCD_FUNCTION_OUT);
  p_decParams->Z = harq_process->Z;
  //printf("dlsch decoding nr segmentation Z %d\n", p_decParams->Z);
  //printf("coderate %f kc %d \n", Coderate, kc);
  p_decParams->numMaxIter = dlsch->max_ldpc_iterations;
  p_decParams->outMode= 0;
  r_offset = 0;
  uint16_t a_segments = MAX_NUM_NR_DLSCH_SEGMENTS_PER_LAYER*harq_process->Nl;  //number of segments to be allocated

  if (nb_rb != 273) {
    a_segments = a_segments*nb_rb;
    a_segments = a_segments/273 +1;
  }

  if (harq_process->C > a_segments) {
    LOG_E(PHY,"Illegal harq_process->C %d > %d\n",harq_process->C,a_segments);
    return((1+dlsch->max_ldpc_iterations));
  }

  if (LOG_DEBUGFLAG(DEBUG_DLSCH_DECOD))
    LOG_I(PHY,"Segmentation: C %d, K %d\n",harq_process->C,harq_process->K);

  Kr = harq_process->K; // [hna] overwrites this line "Kr = p_decParams->Z*kb"
  Kr_bytes = Kr>>3;
  offset = 0;
  void (*nr_processDLSegment_ptr)(void*) = &nr_processDLSegment;
  notifiedFIFO_t nf;
  initNotifiedFIFO(&nf);
  for (r=0; r<harq_process->C; r++) {
    //printf("start rx segment %d\n",r);
    E = nr_get_E(G, harq_process->C, harq_process->Qm, harq_process->Nl, r);
    union ldpcReqUnion id = {.s={dlsch->rnti,frame,nr_slot_rx,0,0}};
    notifiedFIFO_elt_t *req=newNotifiedFIFO_elt(sizeof(ldpcDecode_ue_t), id.p, &nf, nr_processDLSegment_ptr);
    ldpcDecode_ue_t * rdata=(ldpcDecode_ue_t *) NotifiedFifoData(req);

    rdata->phy_vars_ue = phy_vars_ue;
    rdata->harq_process = harq_process;
    rdata->decoderParms = decParams;
    rdata->dlsch_llr = dlsch_llr;
    rdata->Kc = kc;
    rdata->harq_pid = harq_pid;
    rdata->segment_r = r;
    rdata->nbSegments = harq_process->C;
    rdata->E = E;
    rdata->A = A;
    rdata->Qm = harq_process->Qm;
    rdata->r_offset = r_offset;
    rdata->Kr_bytes = Kr_bytes;
    rdata->rv_index = harq_process->rvidx;
    rdata->Tbslbrm = Tbslbrm;
    rdata->offset = offset;
    rdata->dlsch = dlsch;
    rdata->dlsch_id = 0;
    reset_meas(&rdata->ts_deinterleave);
    reset_meas(&rdata->ts_rate_unmatch);
    reset_meas(&rdata->ts_ldpc_decode);
    pushTpool(&(pool_dl),req);
    nbDecode++;
    LOG_D(PHY,"Added a block to decode, in pipe: %d\n",nbDecode);
    r_offset += E;
    offset += (Kr_bytes - (harq_process->F>>3) - ((harq_process->C>1)?3:0));
    //////////////////////////////////////////////////////////////////////////////////////////
  }
  for (r=0; r<nbDecode; r++) {
    notifiedFIFO_elt_t *req=pullTpool(&nf, &(pool_dl));
    bool last = false;
    if (r == nbDecode - 1)
      last = true;
    bool stop = nr_ue_postDecode(phy_vars_ue, req, last, &nf);
    delNotifiedFIFO_elt(req);
    if (stop)
      break;
  }

  VCD_SIGNAL_DUMPER_DUMP_FUNCTION_BY_NAME(VCD_SIGNAL_DUMPER_FUNCTIONS_DLSCH_COMBINE_SEG, VCD_FUNCTION_OUT);
  ret = dlsch->last_iteration_cnt;
  return(ret);
}<|MERGE_RESOLUTION|>--- conflicted
+++ resolved
@@ -104,26 +104,9 @@
           dlsch->harq_processes[i]->c[r] = NULL;
           free16(dlsch->harq_processes[i]->d[r],5*8448);
           dlsch->harq_processes[i]->d[r] = NULL;
-          nrLDPC_free_mem(dlsch->harq_processes[i]->p_nrLDPC_procBuf[r]);
         }
-<<<<<<< HEAD
-
-        for (r=0; r<a_segments; r++)
-          if (dlsch->harq_processes[i]->d[r]) {
-            free16(dlsch->harq_processes[i]->d[r],(5*8448)*sizeof(short));
-            dlsch->harq_processes[i]->d[r] = NULL;
-          }
-
-        for (r=0; r<a_segments; r++)
-          if (dlsch->harq_processes[i]->w[r]) {
-            free16(dlsch->harq_processes[i]->w[r],(5*8448)*sizeof(short));
-            dlsch->harq_processes[i]->w[r] = NULL;
-          }
-=======
         free16(dlsch->harq_processes[i]->c,a_segments);
         free16(dlsch->harq_processes[i]->d,a_segments);
-        free16(dlsch->harq_processes[i]->p_nrLDPC_procBuf,a_segments);
->>>>>>> 3be77c09
 
         free16(dlsch->harq_processes[i],sizeof(NR_DL_UE_HARQ_t));
         dlsch->harq_processes[i] = NULL;
@@ -174,15 +157,9 @@
         else
           exit_flag=3;
 
-<<<<<<< HEAD
-        for (r=0; r<a_segments; r++) {
-=======
         dlsch->harq_processes[i]->c = (uint8_t **)malloc16(a_segments*sizeof(uint8_t *));
         dlsch->harq_processes[i]->d = (int16_t **)malloc16(a_segments*sizeof(int16_t *));
-        dlsch->harq_processes[i]->p_nrLDPC_procBuf = (t_nrLDPC_procBuf **)malloc16(a_segments*sizeof(t_nrLDPC_procBuf *));
         for (int r=0; r<a_segments; r++) {
-          dlsch->harq_processes[i]->p_nrLDPC_procBuf[r] = nrLDPC_init_mem();
->>>>>>> 3be77c09
           dlsch->harq_processes[i]->c[r] = (uint8_t *)malloc16(1056);
           dlsch->harq_processes[i]->d[r] = (int16_t *)malloc16(5*8448*sizeof(int16_t));
           if (dlsch->harq_processes[i]->c[r])
@@ -320,12 +297,15 @@
   t_nrLDPC_time_stats procTime = {0};
   t_nrLDPC_time_stats* p_procTime     = &procTime ;
 
-<<<<<<< HEAD
+  int16_t w[5*8448];
+  memset(w,0,(5*8448)*sizeof(short));
+
   start_meas(&rdata->ts_deinterleave);
+
   //VCD_SIGNAL_DUMPER_DUMP_FUNCTION_BY_NAME(VCD_SIGNAL_DUMPER_FUNCTIONS_DLSCH_DEINTERLEAVING, VCD_FUNCTION_IN);
   nr_deinterleaving_ldpc(E,
                          Qm,
-                         harq_process->w[r], // [hna] w is e
+                         w, // [hna] w is e
                          dlsch_llr+r_offset);
   //VCD_SIGNAL_DUMPER_DUMP_FUNCTION_BY_NAME(VCD_SIGNAL_DUMPER_FUNCTIONS_DLSCH_DEINTERLEAVING, VCD_FUNCTION_OUT);
   stop_meas(&rdata->ts_deinterleave);
@@ -347,7 +327,7 @@
                                p_decoderParms->BG,
                                p_decoderParms->Z,
                                harq_process->d[r],
-                               harq_process->w[r],
+                               w,
                                harq_process->C,
                                harq_process->rvidx,
                                (harq_process->first_rx==1)?1:0,
@@ -355,54 +335,6 @@
                                harq_process->F,
                                Kr-harq_process->F-2*(p_decoderParms->Z))==-1) {
     //VCD_SIGNAL_DUMPER_DUMP_FUNCTION_BY_NAME(VCD_SIGNAL_DUMPER_FUNCTIONS_DLSCH_RATE_MATCHING, VCD_FUNCTION_OUT);
-=======
-  t_nrLDPC_procBuf **p_nrLDPC_procBuf = harq_process->p_nrLDPC_procBuf;
-
-
-    int16_t w[5*8448];
-    memset(w,0,(5*8448)*sizeof(short));
-
-    start_meas(&rdata->ts_deinterleave);
-
-    //VCD_SIGNAL_DUMPER_DUMP_FUNCTION_BY_NAME(VCD_SIGNAL_DUMPER_FUNCTIONS_DLSCH_DEINTERLEAVING, VCD_FUNCTION_IN);
-    nr_deinterleaving_ldpc(E,
-                           Qm,
-                           w, // [hna] w is e
-                           dlsch_llr+r_offset);
-    //VCD_SIGNAL_DUMPER_DUMP_FUNCTION_BY_NAME(VCD_SIGNAL_DUMPER_FUNCTIONS_DLSCH_DEINTERLEAVING, VCD_FUNCTION_OUT);
-    stop_meas(&rdata->ts_deinterleave);
-
-    start_meas(&rdata->ts_rate_unmatch);
-    /* LOG_D(PHY,"HARQ_PID %d Rate Matching Segment %d (coded bits %d,E %d, F %d,unpunctured/repeated bits %d, TBS %d, mod_order %d, nb_rb %d, Nl %d, rv %d, round %d)...\n",
-          harq_pid,r, G,E,harq_process->F,
-          Kr*3,
-          harq_process->TBS,
-          Qm,
-          harq_process->nb_rb,
-          harq_process->Nl,
-          harq_process->rvidx,
-          harq_process->round); */
-    //VCD_SIGNAL_DUMPER_DUMP_FUNCTION_BY_NAME(VCD_SIGNAL_DUMPER_FUNCTIONS_DLSCH_RATE_MATCHING, VCD_FUNCTION_IN);
-
-    if (nr_rate_matching_ldpc_rx(Ilbrm,
-                                 Tbslbrm,
-                                 p_decoderParms->BG,
-                                 p_decoderParms->Z,
-                                 harq_process->d[r],
-                                 w,
-                                 harq_process->C,
-                                 harq_process->rvidx,
-                                 (harq_process->first_rx==1)?1:0,
-                                 E,
-                                 harq_process->F,
-                                 Kr-harq_process->F-2*(p_decoderParms->Z))==-1) {
-      //VCD_SIGNAL_DUMPER_DUMP_FUNCTION_BY_NAME(VCD_SIGNAL_DUMPER_FUNCTIONS_DLSCH_RATE_MATCHING, VCD_FUNCTION_OUT);
-      stop_meas(&rdata->ts_rate_unmatch);
-      LOG_E(PHY,"dlsch_decoding.c: Problem in rate_matching\n");
-      rdata->decodeIterations = dlsch->max_ldpc_iterations + 1;
-      return;
-    }
->>>>>>> 3be77c09
     stop_meas(&rdata->ts_rate_unmatch);
     LOG_E(PHY,"dlsch_decoding.c: Problem in rate_matching\n");
     rdata->decodeIterations = dlsch->max_ldpc_iterations + 1;
