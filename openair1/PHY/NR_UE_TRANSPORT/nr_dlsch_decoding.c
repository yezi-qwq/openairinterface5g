/*
 * Licensed to the OpenAirInterface (OAI) Software Alliance under one or more
 * contributor license agreements.  See the NOTICE file distributed with
 * this work for additional information regarding copyright ownership.
 * The OpenAirInterface Software Alliance licenses this file to You under
 * the OAI Public License, Version 1.0  (the "License"); you may not use this file
 * except in compliance with the License.
 * You may obtain a copy of the License at
 *
 *      http://www.openairinterface.org/?page_id=698
 *
 * Unless required by applicable law or agreed to in writing, software
 * distributed under the License is distributed on an "AS IS" BASIS,
 * WITHOUT WARRANTIES OR CONDITIONS OF ANY KIND, either express or implied.
 * See the License for the specific language governing permissions and
 * limitations under the License.
 *-------------------------------------------------------------------------------
 * For more information about the OpenAirInterface (OAI) Software Alliance:
 *      contact@openairinterface.org
 */

/*! \file PHY/NR_UE_TRANSPORT/nr_dlsch_decoding.c
* \brief Top-level routines for decoding  Turbo-coded (DLSCH) transport channels from 36-212, V8.6 2009-03
* \author R. Knopp
* \date 2011
* \version 0.1
* \company Eurecom
* \email: knopp@eurecom.fr
* \note
* \warning
*/

#include "common/utils/LOG/vcd_signal_dumper.h"
#include "PHY/defs_nr_UE.h"
#include "PHY/phy_extern_nr_ue.h"
#include "PHY/CODING/coding_extern.h"
#include "PHY/CODING/coding_defs.h"
#include "PHY/NR_TRANSPORT/nr_transport_common_proto.h"
#include "PHY/NR_UE_TRANSPORT/nr_transport_proto_ue.h"
#include "PHY/NR_TRANSPORT/nr_dlsch.h"
#include "SCHED_NR_UE/defs.h"
#include "SIMULATION/TOOLS/sim.h"
#include "executables/nr-uesoftmodem.h"
#include "PHY/CODING/nrLDPC_extern.h"
//#define DEBUG_DLSCH_DECODING
//#define ENABLE_PHY_PAYLOAD_DEBUG 1

//#define OAI_LDPC_MAX_NUM_LLR 27000//26112 // NR_LDPC_NCOL_BG1*NR_LDPC_ZMAX

static uint64_t nb_total_decod =0;
static uint64_t nb_error_decod =0;

notifiedFIFO_t freeBlocks_dl;
notifiedFIFO_elt_t *msgToPush_dl;
int nbDlProcessing =0;

//extern double cpuf;

void free_nr_ue_dlsch(NR_UE_DLSCH_t **dlschptr,uint8_t N_RB_DL)
{

  int i,r;
  uint16_t a_segments = MAX_NUM_NR_DLSCH_SEGMENTS;  //number of segments to be allocated
  NR_UE_DLSCH_t *dlsch=*dlschptr;

  if (dlsch) {
    if (N_RB_DL != 273) {
      a_segments = a_segments*N_RB_DL;
      a_segments = a_segments/273;
    }  
 
    uint16_t dlsch_bytes = a_segments*1056;  // allocated bytes per segment

    for (i=0; i<dlsch->Mdlharq; i++) {
      if (dlsch->harq_processes[i]) {
        if (dlsch->harq_processes[i]->b) {
          free16(dlsch->harq_processes[i]->b,dlsch_bytes);
          dlsch->harq_processes[i]->b = NULL;
        }

        for (r=0; r<a_segments; r++) {
          free16(dlsch->harq_processes[i]->c[r],1056);
          dlsch->harq_processes[i]->c[r] = NULL;
        }

        for (r=0; r<a_segments; r++)
          if (dlsch->harq_processes[i]->d[r]) {
            free16(dlsch->harq_processes[i]->d[r],(5*8448)*sizeof(short));
            dlsch->harq_processes[i]->d[r] = NULL;
          }
        
        for (r=0; r<a_segments; r++)
          if (dlsch->harq_processes[i]->w[r]) {
            free16(dlsch->harq_processes[i]->w[r],(5*8448)*sizeof(short));
            dlsch->harq_processes[i]->w[r] = NULL;
          }

        for (r=0; r<a_segments; r++) {
          if (dlsch->harq_processes[i]->p_nrLDPC_procBuf[r]){
            nrLDPC_free_mem(dlsch->harq_processes[i]->p_nrLDPC_procBuf[r]);
            dlsch->harq_processes[i]->p_nrLDPC_procBuf[r] = NULL;
          }
        }

        free16(dlsch->harq_processes[i],sizeof(NR_DL_UE_HARQ_t));
        dlsch->harq_processes[i] = NULL;
      }
    }
      
    free16(dlsch,sizeof(NR_UE_DLSCH_t));
    dlsch = NULL;
  }
}

NR_UE_DLSCH_t *new_nr_ue_dlsch(uint8_t Kmimo,uint8_t Mdlharq,uint32_t Nsoft,uint8_t max_ldpc_iterations,uint16_t N_RB_DL, uint8_t abstraction_flag)
{

  NR_UE_DLSCH_t *dlsch;
  uint8_t exit_flag = 0,i,r;

  uint16_t a_segments = MAX_NUM_NR_DLSCH_SEGMENTS;  //number of segments to be allocated

  if (N_RB_DL != 273) {
    a_segments = a_segments*N_RB_DL;
    a_segments = (a_segments/273)+1;
  }  

  uint16_t dlsch_bytes = a_segments*1056;  // allocated bytes per segment

  dlsch = (NR_UE_DLSCH_t *)malloc16(sizeof(NR_UE_DLSCH_t));

  if (dlsch) {
    memset(dlsch,0,sizeof(NR_UE_DLSCH_t));
    dlsch->Kmimo = Kmimo;
    dlsch->Mdlharq = Mdlharq;
    dlsch->Nsoft = Nsoft;
    dlsch->Mlimit = 4;
    dlsch->max_ldpc_iterations = max_ldpc_iterations;
 
    for (i=0; i<Mdlharq; i++) {
      //      printf("new_ue_dlsch: Harq process %d\n",i);
      dlsch->harq_processes[i] = (NR_DL_UE_HARQ_t *)malloc16(sizeof(NR_DL_UE_HARQ_t));

      if (dlsch->harq_processes[i]) {
        memset(dlsch->harq_processes[i],0,sizeof(NR_DL_UE_HARQ_t));
        dlsch->harq_processes[i]->first_tx=1;
        dlsch->harq_processes[i]->b = (uint8_t*)malloc16(dlsch_bytes);

        if (dlsch->harq_processes[i]->b)
          memset(dlsch->harq_processes[i]->b,0,dlsch_bytes);
        else
          exit_flag=3;

        if (abstraction_flag == 0) {
          for (r=0; r<a_segments; r++) { 
            dlsch->harq_processes[i]->p_nrLDPC_procBuf[r] = nrLDPC_init_mem();
            dlsch->harq_processes[i]->c[r] = (uint8_t*)malloc16(1056);

            if (dlsch->harq_processes[i]->c[r])
              memset(dlsch->harq_processes[i]->c[r],0,1056);
            else
              exit_flag=2;

            dlsch->harq_processes[i]->d[r] = (short*)malloc16((5*8448)*sizeof(short));

            if (dlsch->harq_processes[i]->d[r])
              memset(dlsch->harq_processes[i]->d[r],0,(5*8448)*sizeof(short));
            else
              exit_flag=2;

            dlsch->harq_processes[i]->w[r] = (short*)malloc16((5*8448)*sizeof(short));

            if (dlsch->harq_processes[i]->w[r])
              memset(dlsch->harq_processes[i]->w[r],0,(5*8448)*sizeof(short));
            else
              exit_flag=2;
          }
        }
      } else {
        exit_flag=1;
      }
    }

    if (exit_flag==0)
      return(dlsch);
  }

  printf("new_ue_dlsch with size %zu: exit_flag = %u\n",sizeof(NR_DL_UE_HARQ_t), exit_flag);
  free_nr_ue_dlsch(&dlsch,N_RB_DL);

  return(NULL);
}

void nr_dlsch_unscrambling(int16_t* llr,
                         uint32_t size,
                         uint8_t q,
                         uint32_t Nid,
                         uint32_t n_RNTI) {

  uint8_t reset;
  uint32_t x1, x2, s=0;

  reset = 1;
  x2 = (n_RNTI<<15) + (q<<14) + Nid;

  for (int i=0; i<size; i++) {
    if ((i&0x1f)==0) {
      s = lte_gold_generic(&x1, &x2, reset);
      reset = 0;
    }
    if (((s>>(i&0x1f))&1)==1)
      llr[i] = -llr[i];
  }

}

uint32_t nr_dlsch_decoding(PHY_VARS_NR_UE *phy_vars_ue,
			   short *dlsch_llr,
			   NR_DL_FRAME_PARMS *frame_parms,
			   NR_UE_DLSCH_t *dlsch,
			   NR_DL_UE_HARQ_t *harq_process,
			   uint32_t frame,
			   uint16_t nb_symb_sch,
			   uint8_t nr_tti_rx,
			   uint8_t harq_pid,
			   uint8_t is_crnti,
			   uint8_t llr8_flag)
{

#if UE_TIMING_TRACE
  time_stats_t *dlsch_rate_unmatching_stats=&phy_vars_ue->dlsch_rate_unmatching_stats;
  time_stats_t *dlsch_turbo_decoding_stats=&phy_vars_ue->dlsch_turbo_decoding_stats;
  time_stats_t *dlsch_deinterleaving_stats=&phy_vars_ue->dlsch_deinterleaving_stats;
#endif
  uint32_t A,E;
  uint32_t G;
  uint32_t ret,offset;
  int32_t no_iteration_ldpc, length_dec;
  uint32_t r,r_offset=0,Kr=8424,Kr_bytes,K_bytes_F,err_flag=0;
  uint8_t crc_type;
  int8_t llrProcBuf[NR_LDPC_MAX_NUM_LLR] __attribute__ ((aligned(32)));
  t_nrLDPC_dec_params decParams;
  t_nrLDPC_dec_params* p_decParams = &decParams;
  t_nrLDPC_time_stats procTime;
  t_nrLDPC_time_stats* p_procTime =&procTime ;
  
  if (!harq_process) {
    printf("dlsch_decoding.c: NULL harq_process pointer\n");
    return(dlsch->max_ldpc_iterations + 1);
  }
  t_nrLDPC_procBuf** p_nrLDPC_procBuf = harq_process->p_nrLDPC_procBuf;

    
  int16_t z [68*384];
  int8_t l [68*384];
  //__m128i l;
  //int16_t inv_d [68*384];
  uint8_t kc;
  uint8_t Ilbrm = 0;

  uint32_t Tbslbrm;// = 950984;
  uint16_t nb_rb;// = 30;
  double Coderate;// = 0.0;

  uint8_t dmrs_Type = harq_process->dmrsConfigType;
  AssertFatal(dmrs_Type == 1 || dmrs_Type == 2,"Illegal dmrs_type %d\n",dmrs_Type);
  uint8_t nb_re_dmrs = 12;//(dmrs_Type==1)?6:4;
  uint16_t dmrs_length = get_num_dmrs(harq_process->dlDmrsSymbPos);
  AssertFatal(dmrs_length == 1 || dmrs_length == 2,"Illegal dmrs_length %d\n",dmrs_length);

  uint32_t i,j;

  __m128i *pv = (__m128i*)&z;
  __m128i *pl = (__m128i*)&l;
  
    vcd_signal_dumper_dump_function_by_name(VCD_SIGNAL_DUMPER_FUNCTIONS_DLSCH_SEGMENTATION, VCD_FUNCTION_IN);

  //NR_DL_UE_HARQ_t *harq_process = dlsch->harq_processes[0];

  if (!dlsch_llr) {
    printf("dlsch_decoding.c: NULL dlsch_llr pointer\n");
    return(dlsch->max_ldpc_iterations + 1);
  }

  if (!frame_parms) {
    printf("dlsch_decoding.c: NULL frame_parms pointer\n");
    return(dlsch->max_ldpc_iterations + 1);
  }

  /*if (nr_tti_rx> (10*frame_parms->ttis_per_subframe-1)) {
    printf("dlsch_decoding.c: Illegal subframe index %d\n",nr_tti_rx);
    return(dlsch->max_ldpc_iterations + 1);
  }*/

  /*if (harq_process->harq_ack.ack != 2) {
    LOG_D(PHY, "[UE %d] DLSCH @ SF%d : ACK bit is %d instead of DTX even before PDSCH is decoded!\n",
        phy_vars_ue->Mod_id, nr_tti_rx, harq_process->harq_ack.ack);
  }*/

  //  nb_rb = dlsch->nb_rb;

  /*
  if (nb_rb > frame_parms->N_RB_DL) {
    printf("dlsch_decoding.c: Illegal nb_rb %d\n",nb_rb);
    return(max_ldpc_iterations + 1);
    }*/

  /*harq_pid = dlsch->current_harq_pid[phy_vars_ue->current_thread_id[subframe]];
  if (harq_pid >= 8) {
    printf("dlsch_decoding.c: Illegal harq_pid %d\n",harq_pid);
    return(max_ldpc_iterations + 1);
  }
  */

  nb_rb = harq_process->nb_rb;

  harq_process->trials[harq_process->round]++;

  uint16_t nb_rb_oh = 0; // it was not computed at UE side even before and set to 0 in nr_compute_tbs

  harq_process->TBS = nr_compute_tbs(harq_process->Qm,harq_process->R,nb_rb,nb_symb_sch,nb_re_dmrs*dmrs_length, nb_rb_oh, 0, harq_process->Nl);

  A = harq_process->TBS;
  ret = dlsch->max_ldpc_iterations + 1;
  dlsch->last_iteration_cnt = ret;
 
  harq_process->G = nr_get_G(nb_rb, nb_symb_sch, nb_re_dmrs, dmrs_length, harq_process->Qm,harq_process->Nl);
  G = harq_process->G;

  LOG_D(PHY,"DLSCH Decoding, harq_pid %d TBS %d (%d) G %d nb_re_dmrs %d mcs %d Nl %d nb_symb_sch %d nb_rb %d\n",harq_pid,A,A/8,G, nb_re_dmrs,harq_process->mcs, harq_process->Nl, nb_symb_sch,nb_rb);

  if ((harq_process->R)<1024)
    Coderate = (float) (harq_process->R) /(float) 1024;
  else
    Coderate = (float) (harq_process->R) /(float) 2048;

  if ((A <=292) || ((A<=3824) && (Coderate <= 0.6667)) || Coderate <= 0.25)
  {
    p_decParams->BG = 2;
    if (Coderate < 0.3333){
      p_decParams->R = 15;
      kc = 52;
    }
    else if (Coderate <0.6667){
      p_decParams->R = 13;
      kc = 32;
    }
    else {
      p_decParams->R = 23;
      kc = 17;
    }
  }
  else{
    p_decParams->BG = 1;
    if (Coderate < 0.6667){
      p_decParams->R = 13;
      kc = 68;
    }
    else if (Coderate <0.8889){
      p_decParams->R = 23;
      kc = 35;
    }
    else {
      p_decParams->R = 89;
      kc = 27;
    }
  }


  if (harq_process->round == 0) {
    // This is a new packet, so compute quantities regarding segmentation
	if (A > 3824)
	  harq_process->B = A+24;
	else
	  harq_process->B = A+16;

    nr_segmentation(NULL,
                    NULL,
                    harq_process->B,
                    &harq_process->C,
                    &harq_process->K,
                    &harq_process->Z, // [hna] Z is Zc
                    &harq_process->F,
                    p_decParams->BG);

#ifdef DEBUG_DLSCH_DECODING
    if (!frame%100)
      printf("K %d C %d Z %d nl %d \n", harq_process->K, harq_process->C, p_decParams->Z, harq_process->Nl);
#endif
  }

  VCD_SIGNAL_DUMPER_DUMP_FUNCTION_BY_NAME(VCD_SIGNAL_DUMPER_FUNCTIONS_DLSCH_SEGMENTATION, VCD_FUNCTION_OUT);

  p_decParams->Z = harq_process->Z;
  //printf("dlsch decoding nr segmentation Z %d\n", p_decParams->Z);

  //printf("coderate %f kc %d \n", Coderate, kc);

  p_decParams->numMaxIter = dlsch->max_ldpc_iterations;
  p_decParams->outMode= 0;

  err_flag = 0;
  r_offset = 0;

  uint16_t a_segments = MAX_NUM_NR_DLSCH_SEGMENTS;  //number of segments to be allocated

  if (nb_rb != 273) {
    a_segments = a_segments*nb_rb;
    a_segments = a_segments/273;
  }  

  if (harq_process->C > a_segments) {
    LOG_E(PHY,"Illegal harq_process->C %d > %d\n",harq_process->C,a_segments);
    return((1+dlsch->max_ldpc_iterations));
  }

#ifdef DEBUG_DLSCH_DECODING
  printf("Segmentation: C %d, K %d\n",harq_process->C,harq_process->K);
#endif

  opp_enabled=1;

  Kr = harq_process->K; // [hna] overwrites this line "Kr = p_decParams->Z*kb"
  Kr_bytes = Kr>>3;

  K_bytes_F = Kr_bytes-(harq_process->F>>3);

  for (r=0; r<harq_process->C; r++) {

    //printf("start rx segment %d\n",r);
    E = nr_get_E(G, harq_process->C, harq_process->Qm, harq_process->Nl, r);

#if UE_TIMING_TRACE
    start_meas(dlsch_deinterleaving_stats);
#endif

    VCD_SIGNAL_DUMPER_DUMP_FUNCTION_BY_NAME(VCD_SIGNAL_DUMPER_FUNCTIONS_DLSCH_DEINTERLEAVING, VCD_FUNCTION_IN);


    nr_deinterleaving_ldpc(E,
                           harq_process->Qm,
                           harq_process->w[r], // [hna] w is e
                           dlsch_llr+r_offset);

    VCD_SIGNAL_DUMPER_DUMP_FUNCTION_BY_NAME(VCD_SIGNAL_DUMPER_FUNCTIONS_DLSCH_DEINTERLEAVING, VCD_FUNCTION_OUT);

    //for (int i =0; i<16; i++)
    //          printf("rx output deinterleaving w[%d]= %d r_offset %d\n", i,harq_process->w[r][i], r_offset);

#if UE_TIMING_TRACE
    stop_meas(dlsch_deinterleaving_stats);
#endif

#if UE_TIMING_TRACE
    start_meas(dlsch_rate_unmatching_stats);
#endif

    LOG_D(PHY,"HARQ_PID %d Rate Matching Segment %d (coded bits %d,E %d, F %d,unpunctured/repeated bits %d, TBS %d, mod_order %d, nb_rb %d, Nl %d, rv %d, round %d)...\n",
          harq_pid,r, G,E,harq_process->F,
          Kr*3,
          harq_process->TBS,
          harq_process->Qm,
          harq_process->nb_rb,
          harq_process->Nl,
          harq_process->rvidx,
          harq_process->round);


    VCD_SIGNAL_DUMPER_DUMP_FUNCTION_BY_NAME(VCD_SIGNAL_DUMPER_FUNCTIONS_DLSCH_RATE_MATCHING, VCD_FUNCTION_IN);

    if ((harq_process->Nl)<4)
      Tbslbrm = nr_compute_tbslbrm(harq_process->mcs_table,nb_rb,harq_process->Nl,harq_process->C);
    else
      Tbslbrm = nr_compute_tbslbrm(harq_process->mcs_table,nb_rb,4,harq_process->C);


    if (nr_rate_matching_ldpc_rx(Ilbrm,
                                 Tbslbrm,
                                 p_decParams->BG,
                                 p_decParams->Z,
                                 harq_process->d[r],
                                 harq_process->w[r],
                                 harq_process->C,
                                 harq_process->rvidx,
                                 (harq_process->round==0)?1:0,
                                 E,
                                 harq_process->F,
                                 Kr-harq_process->F-2*(p_decParams->Z))==-1) {
    VCD_SIGNAL_DUMPER_DUMP_FUNCTION_BY_NAME(VCD_SIGNAL_DUMPER_FUNCTIONS_DLSCH_RATE_MATCHING, VCD_FUNCTION_OUT);
#if UE_TIMING_TRACE
      stop_meas(dlsch_rate_unmatching_stats);
#endif
      LOG_E(PHY,"dlsch_decoding.c: Problem in rate_matching\n");
      return(dlsch->max_ldpc_iterations + 1);
    } else {

#if UE_TIMING_TRACE
      stop_meas(dlsch_rate_unmatching_stats);
#endif
    }


    //for (int i =0; i<16; i++)
    //      printf("rx output ratematching d[%d]= %d r_offset %d\n", i,harq_process->d[r][i], r_offset);

    r_offset += E;

#ifdef DEBUG_DLSCH_DECODING
    if (r==0) {
      write_output("decoder_llr.m","decllr",dlsch_llr,G,1,0);
      write_output("decoder_in.m","dec",&harq_process->d[0][0],E,1,0);
    }

    printf("decoder input(segment %u) :",r);
    int i;
    for (i=0;i<E;i++)
      printf("%d : %d\n",i,harq_process->d[r][i]);
    printf("\n");
#endif

    //    printf("Clearing c, %p\n",harq_process->c[r]);
    memset(harq_process->c[r],0,Kr_bytes);

    //    printf("done\n");
    if (harq_process->C == 1){
    	if (A > 3824) 
    		crc_type = CRC24_A;
    	else
    		crc_type = CRC16;
    	
	length_dec = harq_process->B;

    }
    else{
      crc_type = CRC24_B;
      length_dec = (harq_process->B+24*harq_process->C)/harq_process->C;
    }

    if (err_flag == 0) {

#if UE_TIMING_TRACE
      start_meas(dlsch_turbo_decoding_stats);
#endif

      //LOG_E(PHY,"AbsSubframe %d.%d Start LDPC segment %d/%d A %d ",frame%1024,nr_tti_rx,r,harq_process->C-1, A);

      //printf("harq process dr iteration %d\n", p_decParams->numMaxIter);

      memset(pv,0,2*harq_process->Z*sizeof(int16_t));
      //memset(pl,0,2*p_decParams->Z*sizeof(int8_t));
      memset((pv+K_bytes_F),127,harq_process->F*sizeof(int16_t));


      for (i=((2*p_decParams->Z)>>3), j = 0; i < K_bytes_F; i++, j++)
      {
        pv[i]= _mm_loadu_si128((__m128i*)(&harq_process->d[r][8*j]));
      }
      // Kbytes_F = Kr_bytes - F>>3
      j+=(harq_process->F>>3);
      //      for (i=Kr_bytes,j=K_bytes_F-((2*p_decParams->Z)>>3); i < ((kc*p_decParams->Z)>>3); i++, j++)
      for (i=Kr_bytes; i < ((kc*p_decParams->Z)>>3); i++,j++)
      {
        pv[i]= _mm_loadu_si128((__m128i*)(&harq_process->d[r][8*j]));
      }

      for (i=0, j=0; j < ((kc*p_decParams->Z)>>4);  i+=2, j++)
      {
        pl[j] = _mm_packs_epi16(pv[i],pv[i+1]);
      }


      VCD_SIGNAL_DUMPER_DUMP_FUNCTION_BY_NAME(VCD_SIGNAL_DUMPER_FUNCTIONS_DLSCH_LDPC, VCD_FUNCTION_IN);

      no_iteration_ldpc = nrLDPC_decoder(p_decParams,
                           (int8_t*)&pl[0],
                           llrProcBuf,
                           p_nrLDPC_procBuf[r],
                           p_procTime);
      VCD_SIGNAL_DUMPER_DUMP_FUNCTION_BY_NAME(VCD_SIGNAL_DUMPER_FUNCTIONS_DLSCH_LDPC, VCD_FUNCTION_OUT);

      // Fixme: correct type is unsigned, but nrLDPC_decoder and all called behind use signed int
      if (check_crc((uint8_t*)llrProcBuf,length_dec,harq_process->F,crc_type)) {
        LOG_D(PHY,"Segment %u CRC OK\n\033[0m",r);
        //Temporary hack
        no_iteration_ldpc = dlsch->max_ldpc_iterations;
        ret = no_iteration_ldpc;
      }
      else {
        LOG_D(PHY,"CRC NOK\n\033[0m");
        ret = 1 + dlsch->max_ldpc_iterations;
      }


      nb_total_decod++;
      if (no_iteration_ldpc > dlsch->max_ldpc_iterations){
        nb_error_decod++;
      }

      //if (!nb_total_decod%10000){
      //printf("Error number of iteration LPDC %d %ld/%ld \n", no_iteration_ldpc, nb_error_decod,nb_total_decod);fflush(stdout);
      //}
      //else
      //printf("OK number of iteration LPDC %d\n", no_iteration_ldpc);

      for (int m=0; m < Kr>>3; m ++)
      {
        harq_process->c[r][m]= (uint8_t) llrProcBuf[m];
      }

#ifdef DEBUG_DLSCH_DECODING
      //printf("output decoder %d %d %d %d %d \n", harq_process->c[r][0], harq_process->c[r][1], harq_process->c[r][2],harq_process->c[r][3], harq_process->c[r][4]);
      for (int k=0;k<A>>3;k++)
        printf("output decoder [%d] =  0x%02x \n", k, harq_process->c[r][k]);
      printf("no_iterations_ldpc %d (ret %u)\n",no_iteration_ldpc,ret);
      //write_output("dec_output.m","dec0",harq_process->c[0],Kr_bytes,1,4);
#endif


#if UE_TIMING_TRACE
      stop_meas(dlsch_turbo_decoding_stats);
#endif
    }
    
    

    /*printf("Segmentation: C %d r %d, dlsch_rate_unmatching_stats %5.3f dlsch_deinterleaving_stats %5.3f  dlsch_turbo_decoding_stats %5.3f \n",
                  harq_process->C,
                  r,
                  dlsch_rate_unmatching_stats->p_time/(cpuf*1000.0),
                  dlsch_deinterleaving_stats->p_time/(cpuf*1000.0),
                  dlsch_turbo_decoding_stats->p_time/(cpuf*1000.0));*/


    if ((err_flag == 0) && (ret>=(1+dlsch->max_ldpc_iterations))) {// a Code segment is in error so break;
      LOG_D(PHY,"AbsSubframe %d.%d CRC failed, segment %d/%d \n",frame%1024,nr_tti_rx,r,harq_process->C-1);
      err_flag = 1;
    }
  }

  int32_t frame_rx_prev = frame;
  int32_t tti_rx_prev = nr_tti_rx - 1;
  if (tti_rx_prev < 0) {
    frame_rx_prev--;
    tti_rx_prev += 10*frame_parms->ttis_per_subframe;
  }
  frame_rx_prev = frame_rx_prev%1024;

  if (err_flag == 1) {
//#if UE_DEBUG_TRACE
    LOG_D(PHY,"[UE %d] DLSCH: Setting NAK for SFN/SF %d/%d (pid %d, status %d, round %d, TBS %d, mcs %d) Kr %d r %d harq_process->round %d\n",
        phy_vars_ue->Mod_id, frame, nr_tti_rx, harq_pid,harq_process->status, harq_process->round,harq_process->TBS,harq_process->mcs,Kr,r,harq_process->round);
//#endif
    harq_process->harq_ack.ack = 0;
    harq_process->harq_ack.harq_id = harq_pid;
    harq_process->harq_ack.send_harq_status = 1;
    harq_process->errors[harq_process->round]++;
    // harq_process->round++; // [hna] uncomment this line when HARQ is implemented

    //    printf("Rate: [UE %d] DLSCH: Setting NACK for subframe %d (pid %d, round %d)\n",phy_vars_ue->Mod_id,subframe,harq_pid,harq_process->round);
    if (harq_process->round >= dlsch->Mlimit) {
      harq_process->status = SCH_IDLE;
      harq_process->round  = 0;
    }

    if(is_crnti)
    {
    LOG_D(PHY,"[UE %d] DLSCH: Setting NACK for nr_tti_rx %d (pid %d, pid status %d, round %d/Max %d, TBS %d)\n",
               phy_vars_ue->Mod_id,nr_tti_rx,harq_pid,harq_process->status,harq_process->round,dlsch->Mdlharq,harq_process->TBS);
    }

    return((1 + dlsch->max_ldpc_iterations));
  } else {
//#if UE_DEBUG_TRACE
    LOG_D(PHY,"[UE %d] DLSCH: Setting ACK for nr_tti_rx %d TBS %d mcs %d nb_rb %d harq_process->round %d\n",
	  phy_vars_ue->Mod_id,nr_tti_rx,harq_process->TBS,harq_process->mcs,harq_process->nb_rb, harq_process->round);
//#endif

    harq_process->status = SCH_IDLE;
    harq_process->round  = 0;
    harq_process->harq_ack.ack = 1;
    harq_process->harq_ack.harq_id = harq_pid;
    harq_process->harq_ack.send_harq_status = 1;
    
    //LOG_D(PHY,"[UE %d] DLSCH: Setting ACK for SFN/SF %d/%d (pid %d, status %d, round %d, TBS %d, mcs %d)\n",
      //  phy_vars_ue->Mod_id, frame, subframe, harq_pid, harq_process->status, harq_process->round,harq_process->TBS,harq_process->mcs);

    if(is_crnti)
    {
    LOG_D(PHY,"[UE %d] DLSCH: Setting ACK for nr_tti_rx %d (pid %d, round %d, TBS %d)\n",phy_vars_ue->Mod_id,nr_tti_rx,harq_pid,harq_process->round,harq_process->TBS);
    }
    //LOG_D(PHY,"[UE %d] DLSCH: Setting ACK for subframe %d (pid %d, round %d)\n",phy_vars_ue->Mod_id,subframe,harq_pid,harq_process->round);

  }

  // Reassembly of Transport block here
  offset = 0;
  Kr = harq_process->K;
  Kr_bytes = Kr>>3;

  /*
  printf("harq_pid %d\n",harq_pid);
  printf("F %d, Fbytes %d\n",harq_process->F,harq_process->F>>3);
  printf("C %d\n",harq_process->C);
  */

  VCD_SIGNAL_DUMPER_DUMP_FUNCTION_BY_NAME(VCD_SIGNAL_DUMPER_FUNCTIONS_DLSCH_COMBINE_SEG, VCD_FUNCTION_IN);

  for (r=0; r<harq_process->C; r++) {

    memcpy(harq_process->b+offset,
	   harq_process->c[r],
	   Kr_bytes- - (harq_process->F>>3) -((harq_process->C>1)?3:0));
    offset += (Kr_bytes - (harq_process->F>>3) - ((harq_process->C>1)?3:0));

#ifdef DEBUG_DLSCH_DECODING
    printf("Segment %u : Kr= %u bytes\n",r,Kr_bytes);
    printf("copied %d bytes to b sequence (harq_pid %d)\n",
              (Kr_bytes - (harq_process->F>>3)-((harq_process->C>1)?3:0)),harq_pid);
              printf("b[0] = %x,c[%d] = %x\n",
              harq_process->b[offset],
              harq_process->F>>3,
              harq_process->c[r]);

              /*printf ("Printing payload bytes:");
                for (int i = 0; i < Kr_bytes; i++){
                printf("%d : %d \n", i, harq_process->b[i]);
                }*/
#endif

#if defined(ENABLE_PHY_PAYLOAD_DEBUG)
           if (frame%100 == 0){
              LOG_I (PHY, "Printing 10 first payload bytes at frame: %d ", frame);
              for (int i = 0; i <10 ; i++){ //Kr_bytes
            	  LOG_I(PHY, "[%d] : %x ", i, harq_process->b[i]);
              }
          }
#endif

  }

  VCD_SIGNAL_DUMPER_DUMP_FUNCTION_BY_NAME(VCD_SIGNAL_DUMPER_FUNCTIONS_DLSCH_COMBINE_SEG, VCD_FUNCTION_OUT);

  dlsch->last_iteration_cnt = ret;

  return(ret);
}

#ifdef UE_DLSCH_PARALLELISATION
uint32_t  nr_dlsch_decoding_mthread(PHY_VARS_NR_UE *phy_vars_ue,
                                    UE_nr_rxtx_proc_t *proc,
                                    int eNB_id,
                                    short *dlsch_llr,
                                    NR_DL_FRAME_PARMS *frame_parms,
                                    NR_UE_DLSCH_t *dlsch,
                                    NR_DL_UE_HARQ_t *harq_process,
                                    uint32_t frame,
                                    uint16_t nb_symb_sch,
                                    uint8_t nr_tti_rx,
                                    uint8_t harq_pid,
                                    uint8_t is_crnti,
                                    uint8_t llr8_flag)
{

#if UE_TIMING_TRACE
  time_stats_t *dlsch_rate_unmatching_stats=&phy_vars_ue->dlsch_rate_unmatching_stats;
  time_stats_t *dlsch_turbo_decoding_stats=&phy_vars_ue->dlsch_turbo_decoding_stats;
  time_stats_t *dlsch_deinterleaving_stats=&phy_vars_ue->dlsch_deinterleaving_stats;
#endif
  uint32_t A,E;
  uint32_t G;
  uint32_t ret,offset;
  uint32_t r,r_offset=0,Kr=8424,Kr_bytes,err_flag=0,K_bytes_F;
  uint8_t crc_type;
  //UE_rxtx_proc_t *proc = &phy_vars_ue->proc;
  int32_t no_iteration_ldpc,length_dec;
  /*uint8_t C;
  uint8_t Qm;
  uint8_t r_thread;
  uint32_t Er, Gp,GpmodC;*/
  t_nrLDPC_dec_params decParams;
  t_nrLDPC_dec_params* p_decParams = &decParams;
  t_nrLDPC_time_stats procTime;
  t_nrLDPC_time_stats* p_procTime =&procTime ;
  int8_t llrProcBuf[NR_LDPC_MAX_NUM_LLR] __attribute__ ((aligned(32)));
    if (!harq_process) {
    printf("dlsch_decoding.c: NULL harq_process pointer\n");
    return(dlsch->max_ldpc_iterations);
  }
  t_nrLDPC_procBuf* p_nrLDPC_procBuf = harq_process->p_nrLDPC_procBuf[0];
  uint8_t Nl=4;
  int16_t z [68*384];
  int8_t l [68*384];
  //__m128i l;
  //int16_t inv_d [68*384];
  //int16_t *p_invd =&inv_d;
  uint8_t kb, kc;
  uint8_t Ilbrm = 1;
  uint32_t Tbslbrm = 950984;
  uint16_t nb_rb = 30;
  double Coderate = 0.0;
  uint8_t dmrs_type = harq_process->dmrsConfigType;
  //nfapi_nr_config_request_t *cfg = &phy_vars_ue->nrUE_config;
  //uint8_t dmrs_type = cfg->pdsch_config.dmrs_type.value;

<<<<<<< HEAD
  uint8_t nb_re_dmrs = 12;//(dmrs_type==1)?6:4;
  uint16_t length_dmrs = get_num_dmrs(dl_config_pdu->dlDmrsSymbPos); 
=======
  uint8_t nb_re_dmrs = (dmrs_type==1)?6:4;
  uint16_t length_dmrs = get_num_dmrs(harq_process->dlDmrsSymbPos); 
>>>>>>> b630a983

  uint32_t i,j;
//  int nbDlProcessing =0;

  __m128i *pv = (__m128i*)&z;
  __m128i *pl = (__m128i*)&l;
  notifiedFIFO_t nf;
  initNotifiedFIFO(&nf);

  VCD_SIGNAL_DUMPER_DUMP_FUNCTION_BY_NAME(VCD_SIGNAL_DUMPER_FUNCTIONS_DLSCH_SEGMENTATION, VCD_FUNCTION_IN);

  if (!dlsch_llr) {
    printf("dlsch_decoding.c: NULL dlsch_llr pointer\n");
    return(dlsch->max_ldpc_iterations);
  }



  if (!frame_parms) {
    printf("dlsch_decoding.c: NULL frame_parms pointer\n");
    return(dlsch->max_ldpc_iterations);
  }

 /* if (nr_tti_rx> (10*frame_parms->ttis_per_subframe-1)) {
    printf("dlsch_decoding.c: Illegal subframe index %d\n",nr_tti_rx);
    return(dlsch->max_ldpc_iterations);
  }

  if (dlsch->harq_ack[nr_tti_rx].ack != 2) {
    LOG_D(PHY, "[UE %d] DLSCH @ SF%d : ACK bit is %d instead of DTX even before PDSCH is decoded!\n",
        phy_vars_ue->Mod_id, nr_tti_rx, dlsch->harq_ack[nr_tti_rx].ack);
  }*/

  /*
  if (nb_rb > frame_parms->N_RB_DL) {
    printf("dlsch_decoding.c: Illegal nb_rb %d\n",nb_rb);
    return(max_ldpc_iterations);
    }*/

  /*harq_pid = dlsch->current_harq_pid[phy_vars_ue->current_thread_id[subframe]];
  if (harq_pid >= 8) {
    printf("dlsch_decoding.c: Illegal harq_pid %d\n",harq_pid);
    return(max_ldpc_iterations);
  }
  */

  nb_rb = harq_process->nb_rb;
  harq_process->trials[harq_process->round]++;

  uint16_t nb_rb_oh = 0; // it was not computed at UE side even before and set to 0 in nr_compute_tbs

  harq_process->TBS = nr_compute_tbs(harq_process->Qm,harq_process->R,nb_rb,nb_symb_sch,nb_re_dmrs*length_dmrs, nb_rb_oh, 0, harq_process->Nl);

  A = harq_process->TBS;

  ret = dlsch->max_ldpc_iterations + 1;
  dlsch->last_iteration_cnt = ret;

  harq_process->G = nr_get_G(nb_rb, nb_symb_sch, nb_re_dmrs, length_dmrs, harq_process->Qm,harq_process->Nl);

  G = harq_process->G;

  LOG_D(PHY,"DLSCH Decoding main, harq_pid %d TBS %d G %d, nb_re_dmrs %d, length_dmrs %d  mcs %d Nl %d nb_symb_sch %d nb_rb %d\n",harq_pid,A,G, nb_re_dmrs, length_dmrs, harq_process->mcs, harq_process->Nl, nb_symb_sch,nb_rb);

  proc->decoder_main_available = 1;
  proc->decoder_thread_available = 0;
  proc->decoder_thread_available1 = 0;
  //get_G(frame_parms,nb_rb,dlsch->rb_alloc,mod_order,num_pdcch_symbols,phy_vars_ue->frame,subframe);

  //  printf("DLSCH Decoding, harq_pid %d Ndi %d\n",harq_pid,harq_process->Ndi);

  if ((harq_process->R)<1024)
    Coderate = (float) (harq_process->R) /(float) 1024;
  else
    Coderate = (float) (harq_process->R) /(float) 2048;

  if ((A <=292) || ((A<=3824) && (Coderate <= 0.6667)) || Coderate <= 0.25)
  {
    p_decParams->BG = 2;
    if (Coderate < 0.3333){
      p_decParams->R = 15;
      kc = 52;
    }
    else if (Coderate <0.6667){
      p_decParams->R = 13;
      kc = 32;
    }
    else {
      p_decParams->R = 23;
      kc = 17;
    }
  }
  else{
    p_decParams->BG = 1;
    if (Coderate < 0.6667){
      p_decParams->R = 13;
      kc = 68;
    }
    else if (Coderate <0.8889){
      p_decParams->R = 23;
      kc = 35;
    }
    else {
      p_decParams->R = 89;
      kc = 27;
    }
  }

  if (harq_process->round == 0) {
      // This is a new packet, so compute quantities regarding segmentation
	  if (A > 3824)
	  	  harq_process->B = A+24;
	  else
	  	  harq_process->B = A+16;

      nr_segmentation(NULL,
                      NULL,
                      harq_process->B,
                      &harq_process->C,
                      &harq_process->K,
                      &harq_process->Z,
                      &harq_process->F,
                      p_decParams->BG);


    }
    
    p_decParams->Z = harq_process->Z;

  //printf("coderate %f kc %d \n", Coderate, kc);
  p_decParams->numMaxIter = dlsch->max_ldpc_iterations;
  p_decParams->outMode= 0;

  err_flag = 0;
  r_offset = 0;

  uint16_t a_segments = MAX_NUM_NR_DLSCH_SEGMENTS;  //number of segments to be allocated

  if (nb_rb != 273) {
    a_segments = a_segments*nb_rb;
    a_segments = a_segments/273;
  }  

  if (harq_process->C > a_segments) {
    LOG_E(PHY,"Illegal harq_process->C %d > %d\n",harq_process->C,a_segments);
    return((1+dlsch->max_ldpc_iterations));
  }
#ifdef DEBUG_DLSCH_DECODING
  printf("Segmentation: C %d, K %d\n",harq_process->C,harq_process->K);
#endif

  notifiedFIFO_elt_t *res_dl;
  opp_enabled=1;
  if (harq_process->C>1) {
	for (int nb_seg =1 ; nb_seg<harq_process->C; nb_seg++){
	  if ( (res_dl=tryPullTpool(&nf, Tpool_dl)) != NULL ) {
	          pushNotifiedFIFO_nothreadSafe(&freeBlocks_dl,res_dl);
	        }

	  AssertFatal((msgToPush_dl=pullNotifiedFIFO_nothreadSafe(&freeBlocks_dl)) != NULL,"chained list failure");
          nr_rxtx_thread_data_t *curMsg=(nr_rxtx_thread_data_t *)NotifiedFifoData(msgToPush_dl);
	  curMsg->UE=phy_vars_ue;
	  
	  nbDlProcessing++;


	  memset(&curMsg->proc, 0, sizeof(curMsg->proc));
	  curMsg->proc.frame_rx  = proc->frame_rx;
	  curMsg->proc.nr_tti_rx = proc->nr_tti_rx;
	  curMsg->proc.num_seg   = nb_seg;

	  curMsg->proc.eNB_id= eNB_id;
	  curMsg->proc.harq_pid=harq_pid;
	  curMsg->proc.llr8_flag = llr8_flag;

	  msgToPush_dl->key= (nr_tti_rx%2) ? (nb_seg+30): nb_seg;
	  pushTpool(Tpool_dl, msgToPush_dl);

  /*Qm= harq_process->Qm;
    Nl=harq_process->Nl;
    r_thread = harq_process->C/2-1;
    C= harq_process->C;

    Gp = G/Nl/Qm;
    GpmodC = Gp%C;


    if (r_thread < (C-(GpmodC)))
      Er = Nl*Qm * (Gp/C);
    else
      Er = Nl*Qm * ((GpmodC==0?0:1) + (Gp/C));
    printf("mthread Er %d\n", Er);

    printf("mthread instance_cnt_dlsch_td %d\n",  proc->instance_cnt_dlsch_td);*/
	  }
  //proc->decoder_main_available = 1;
  }

    r = 0;  
    if (r==0) r_offset =0;

    Kr = harq_process->K;
    Kr_bytes = Kr>>3;
    K_bytes_F = Kr_bytes-(harq_process->F>>3);

    E = nr_get_E(G, harq_process->C, harq_process->Qm, harq_process->Nl, r);

    /*
    printf("Subblock deinterleaving, dlsch_llr %p, w %p\n",
     dlsch_llr+r_offset,
     &harq_process->w[r]);
    */
#if UE_TIMING_TRACE
    start_meas(dlsch_deinterleaving_stats);
#endif
    nr_deinterleaving_ldpc(E,
                           harq_process->Qm,
                           harq_process->w[r],
                           dlsch_llr+r_offset);

#ifdef DEBUG_DLSCH_DECODING
        for (int i =0; i<16; i++)
              printf("rx output deinterleaving w[%d]= %d r_offset %u\n", i,harq_process->w[r][i], r_offset);
#endif

#if UE_TIMING_TRACE
    stop_meas(dlsch_deinterleaving_stats);
#endif

#if UE_TIMING_TRACE
    start_meas(dlsch_rate_unmatching_stats);
#endif

#ifdef DEBUG_DLSCH_DECODING
    LOG_D(PHY,"HARQ_PID %d Rate Matching Segment %d (coded bits %d,unpunctured/repeated bits %d, TBS %d, mod_order %d, nb_rb %d, Nl %d, rv %d, round %d)...\n",
          harq_pid,r, G,
          Kr*3,
          harq_process->TBS,
          harq_process->Qm,
          harq_process->nb_rb,
          harq_process->Nl,
          harq_process->rvidx,
          harq_process->round);
#endif

    // for tbslbrm calculation according to 5.4.2.1 of 38.212
    if (harq_process->Nl < Nl)
      Nl = harq_process->Nl;

    Tbslbrm = nr_compute_tbslbrm(harq_process->mcs_table,nb_rb,harq_process->Nl,harq_process->C);

    if (nr_rate_matching_ldpc_rx(Ilbrm,
                                 Tbslbrm,
                                 p_decParams->BG,
                                 p_decParams->Z,
                                 harq_process->d[r],
                                 harq_process->w[r],
                                 harq_process->C,
                                 harq_process->rvidx,
                                 (harq_process->round==0)?1:0,
                                 E,
				 harq_process->F,
				 Kr-harq_process->F-2*(p_decParams->Z))==-1) {
#if UE_TIMING_TRACE
      stop_meas(dlsch_rate_unmatching_stats);
#endif
      LOG_E(PHY,"dlsch_decoding.c: Problem in rate_matching\n");
      return(dlsch->max_ldpc_iterations);
    } else
    {
#if UE_TIMING_TRACE
      stop_meas(dlsch_rate_unmatching_stats);
#endif
    }

    //for (int i =0; i<16; i++)
    //      printf("rx output ratematching d[%d]= %d r_offset %d\n", i,harq_process->d[r][i], r_offset);

    //r_offset += E;
    //printf("main thread r_offset %d\n",r_offset);
 
#ifdef DEBUG_DLSCH_DECODING   
    for (int i =0; i<16; i++)
      printf("rx output ratematching d[%d]= %d r_offset %u\n", i,harq_process->d[r][i], r_offset);
#endif

#ifdef DEBUG_DLSCH_DECODING

    if (r==0) {
      write_output("decoder_llr.m","decllr",dlsch_llr,G,1,0);
      write_output("decoder_in.m","dec",&harq_process->d[0][96],(3*8*Kr_bytes)+12,1,0);
    }

    printf("decoder input(segment %u) :",r);
    for (int i=0;i<(3*8*Kr_bytes);i++)
      printf("%d : %d\n",i,harq_process->d[r][i]);
    printf("\n");
#endif


    //    printf("Clearing c, %p\n",harq_process->c[r]);
    memset(harq_process->c[r],0,Kr_bytes);

    //    printf("done\n");
    if (harq_process->C == 1){
      if (A > 3824)
    	crc_type = CRC24_A;
      else
    	crc_type = CRC16;

      length_dec = harq_process->B;
    }
    else{
      crc_type = CRC24_B;
      length_dec = (harq_process->B+24*harq_process->C)/harq_process->C;
    }

    //#ifndef __AVX2__

    if (err_flag == 0) {
/*
        LOG_D(PHY, "LDPC algo Kr=%d cb_cnt=%d C=%d nbRB=%d crc_type %d TBSInput=%d TBSHarq=%d TBSplus24=%d mcs=%d Qm=%d RIV=%d round=%d maxIter %d\n",
                            Kr,r,harq_process->C,harq_process->nb_rb,crc_type,A,harq_process->TBS,
                            harq_process->B,harq_process->mcs,harq_process->Qm,harq_process->rvidx,harq_process->round,dlsch->max_ldpc_iterations);
*/

#if UE_TIMING_TRACE
      start_meas(dlsch_turbo_decoding_stats);
#endif
      LOG_D(PHY,"mthread AbsSubframe %d.%d Start LDPC segment %d/%d \n",frame%1024,nr_tti_rx,r,harq_process->C-1);

      /*for (int cnt =0; cnt < (kc-2)*p_decParams->Z; cnt++){
        inv_d[cnt] = (1)*harq_process->d[r][cnt];
      }*/

      memset(pv,0,2*p_decParams->Z*sizeof(int16_t));
      //memset(pl,0,2*p_decParams->Z*sizeof(int8_t));
      memset((pv+K_bytes_F),127,harq_process->F*sizeof(int16_t));


      for (i=((2*p_decParams->Z)>>3), j = 0; i < K_bytes_F; i++, j++)
      {
        pv[i]= _mm_loadu_si128((__m128i*)(&harq_process->d[r][8*j]));
      }

      j+=(harq_process->F>>3);
      //      for (i=Kr_bytes,j=K_bytes_F-((2*p_decParams->Z)>>3); i < ((kc*p_decParams->Z)>>3); i++, j++)
      for (i=Kr_bytes; i < ((kc*p_decParams->Z)>>3); i++,j++)
      {
        pv[i]= _mm_loadu_si128((__m128i*)(&harq_process->d[r][8*j]));
      }
      
      for (i=0, j=0; j < ((kc*p_decParams->Z)>>4);  i+=2, j++)
      {
        pl[j] = _mm_packs_epi16(pv[i],pv[i+1]);
      }

      no_iteration_ldpc = nrLDPC_decoder(p_decParams,
               (int8_t*)&pl[0],
               llrProcBuf,
               p_nrLDPC_procBuf,
               p_procTime);

      nb_total_decod++;
      if (no_iteration_ldpc > 10){
        nb_error_decod++;
        ret = 1+dlsch->max_ldpc_iterations;
      }
      else {
        ret=2;
      }

      if (check_crc((uint8_t*)llrProcBuf,length_dec,harq_process->F,crc_type)) {
        printf("Segment %u CRC OK\n",r);
        ret = 2;
      }
      else {
        printf("CRC NOK\n");
        ret = 1+dlsch->max_ldpc_iterations;
      }

    if (!nb_total_decod%10000){
        printf("Error number of iteration LPDC %d %ld/%ld \n", no_iteration_ldpc, nb_error_decod,nb_total_decod);fflush(stdout);
    }

    //else
      //printf("OK number of iteration LPDC %d\n", no_iteration_ldpc);

      for (int m=0; m < Kr>>3; m ++)
      {
        harq_process->c[r][m]= (uint8_t) llrProcBuf[m];
      }

    /*for (int u=0; u < Kr>>3; u ++)
      {
        ullrProcBuf[u]= (uint8_t) llrProcBuf[u];
      }


      printf("output unsigned ullrProcBuf \n");

      for (int j=0; j < Kr>>3; j ++)
      {
        printf(" %d \n", ullrProcBuf[j]);
      }
      printf(" \n");*/
    //printf("output channel decoder %d %d %d %d %d \n", harq_process->c[r][0], harq_process->c[r][1], harq_process->c[r][2],harq_process->c[r][3], harq_process->c[r][4]);

    //printf("output decoder %d %d %d %d %d \n", harq_process->c[r][0], harq_process->c[r][1], harq_process->c[r][2],harq_process->c[r][3], harq_process->c[r][4]);
#ifdef DEBUG_DLSCH_DECODING
      for (int k=0;k<32;k++)
        printf("output decoder [%d] =  0x%02x \n", k, harq_process->c[r][k]);
#endif

#if UE_TIMING_TRACE
      stop_meas(dlsch_turbo_decoding_stats);
#endif
    }


    if ((err_flag == 0) && (ret>=(1+dlsch->max_ldpc_iterations))) {// a Code segment is in error so break;
      LOG_D(PHY,"AbsSubframe %d.%d CRC failed, segment %d/%d \n",frame%1024,nr_tti_rx,r,harq_process->C-1);
      err_flag = 1;
    }
  //} //loop r

  int32_t frame_rx_prev = frame;
  int32_t tti_rx_prev = nr_tti_rx - 1;
  if (tti_rx_prev < 0) {
    frame_rx_prev--;
    tti_rx_prev += 10*frame_parms->ttis_per_subframe;
  }
  frame_rx_prev = frame_rx_prev%1024;

  if (err_flag == 1) {
#if UE_DEBUG_TRACE
    LOG_D(PHY,"[UE %d] DLSCH: Setting NAK for SFN/SF %d/%d (pid %d, status %d, round %d, TBS %d, mcs %d) Kr %d r %d harq_process->round %d\n",
        phy_vars_ue->Mod_id, frame, nr_tti_rx, harq_pid,harq_process->status, harq_process->round,harq_process->TBS,harq_process->mcs,Kr,r,harq_process->round);
#endif
    harq_process->harq_ack.ack = 0;
    harq_process->harq_ack.harq_id = harq_pid;
    harq_process->harq_ack.send_harq_status = 1;
    harq_process->errors[harq_process->round]++;
    harq_process->round++;


    //    printf("Rate: [UE %d] DLSCH: Setting NACK for subframe %d (pid %d, round %d)\n",phy_vars_ue->Mod_id,subframe,harq_pid,harq_process->round);
    if (harq_process->round >= dlsch->Mlimit) {
      harq_process->status = SCH_IDLE;
      harq_process->round  = 0;
    }
    if(is_crnti)
    {
    LOG_D(PHY,"[UE %d] DLSCH: Setting NACK for nr_tti_rx %d (pid %d, pid status %d, round %d/Max %d, TBS %d)\n",
               phy_vars_ue->Mod_id,nr_tti_rx,harq_pid,harq_process->status,harq_process->round,dlsch->Mlimit,harq_process->TBS);
    }

    return((1+dlsch->max_ldpc_iterations));
  } else {
#if UE_DEBUG_TRACE
      LOG_D(PHY,"[UE %d] DLSCH: Setting ACK for nr_tti_rx %d TBS %d mcs %d nb_rb %d\n",
           phy_vars_ue->Mod_id,nr_tti_rx,harq_process->TBS,harq_process->mcs,harq_process->nb_rb);
#endif

    harq_process->status = SCH_IDLE;
    harq_process->round  = 0;
    harq_process->harq_ack.ack = 1;
    harq_process->harq_ack.harq_id = harq_pid;
    harq_process->harq_ack.send_harq_status = 1;
    //LOG_I(PHY,"[UE %d] DLSCH: Setting ACK for SFN/SF %d/%d (pid %d, status %d, round %d, TBS %d, mcs %d)\n",
      //  phy_vars_ue->Mod_id, frame, subframe, harq_pid, harq_process->status, harq_process->round,harq_process->TBS,harq_process->mcs);

    if(is_crnti)
    {
    LOG_D(PHY,"[UE %d] DLSCH: Setting ACK for nr_tti_rx %d (pid %d, round %d, TBS %d)\n",phy_vars_ue->Mod_id,nr_tti_rx,harq_pid,harq_process->round,harq_process->TBS);
    }
    //LOG_D(PHY,"[UE %d] DLSCH: Setting ACK for subframe %d (pid %d, round %d)\n",phy_vars_ue->Mod_id,subframe,harq_pid,harq_process->round);

  }

  // Reassembly of Transport block here
  offset = 0;

  /*
  printf("harq_pid %d\n",harq_pid);
  printf("F %d, Fbytes %d\n",harq_process->F,harq_process->F>>3);
  printf("C %d\n",harq_process->C);
  */
  //uint32_t wait = 0;
  
  /* while((proc->decoder_thread_available == 0) )
  {
          usleep(1);
  }
  proc->decoder_thread_available == 0;*/

  /*notifiedFIFO_elt_t *res1=tryPullTpool(&nf, Tpool);
  if (!res1) {
	  printf("mthread trypull null\n");
	  usleep(1);
	  wait++;
  }*/
  
  //usleep(50);

  proc->decoder_main_available = 0;
  Kr = harq_process->K; //to check if same K in all segments
  Kr_bytes = Kr>>3;
  
  for (r=0; r<harq_process->C; r++) {

      memcpy(harq_process->b+offset,
               harq_process->c[r],
               Kr_bytes- - (harq_process->F>>3) -((harq_process->C>1)?3:0));
      offset += (Kr_bytes - (harq_process->F>>3) - ((harq_process->C>1)?3:0));

#ifdef DEBUG_DLSCH_DECODING
      printf("Segment %u : Kr= %u bytes\n",r,Kr_bytes);
      printf("copied %d bytes to b sequence (harq_pid %d)\n",
                (Kr_bytes - (harq_process->F>>3)-((harq_process->C>1)?3:0)),harq_pid);
                printf("b[0] = %x,c[%d] = %x\n",
                harq_process->b[offset],
                harq_process->F>>3,
                harq_process->c[r]);
#endif
  }
  
  VCD_SIGNAL_DUMPER_DUMP_FUNCTION_BY_NAME(VCD_SIGNAL_DUMPER_FUNCTIONS_DLSCH_SEGMENTATION, VCD_FUNCTION_OUT);

  dlsch->last_iteration_cnt = ret;
  //proc->decoder_thread_available = 0;
  //proc->decoder_main_available = 0;

  return(ret);
}
#endif

#ifdef UE_DLSCH_PARALLELISATION
void nr_dlsch_decoding_process(void *arg)
{
	nr_rxtx_thread_data_t *rxtxD= (nr_rxtx_thread_data_t *)arg;
    UE_nr_rxtx_proc_t *proc = &rxtxD->proc;
    PHY_VARS_NR_UE    *phy_vars_ue   = rxtxD->UE;
    NR_DL_FRAME_PARMS *frame_parms = &phy_vars_ue->frame_parms;
    int llr8_flag1;
    int32_t no_iteration_ldpc,length_dec;
    t_nrLDPC_dec_params decParams;
    t_nrLDPC_dec_params* p_decParams = &decParams;
    t_nrLDPC_time_stats procTime;
    t_nrLDPC_time_stats* p_procTime =&procTime ;
    int8_t llrProcBuf[NR_LDPC_MAX_NUM_LLR] __attribute__ ((aligned(32)));
    t_nrLDPC_procBuf* p_nrLDPC_procBuf; 
    int16_t z [68*384];
    int8_t l [68*384];
    //__m128i l;
    //int16_t inv_d [68*384];
    //int16_t *p_invd =&inv_d;
    uint8_t kb, kc;
    uint8_t Ilbrm = 1;
    uint32_t Tbslbrm = 950984;
    uint16_t nb_rb = 30; //to update
    double Coderate = 0.0;
    uint16_t nb_symb_sch = 12;
    uint8_t nb_re_dmrs = 6;
    uint16_t length_dmrs = 1;

    uint32_t i,j;
    uint32_t k;

    __m128i *pv = (__m128i*)&z;
    __m128i *pl = (__m128i*)&l;

    proc->instance_cnt_dlsch_td=-1;
    //proc->nr_tti_rx=proc->sub_frame_start;

    proc->decoder_thread_available = 1;
    

#if UE_TIMING_TRACE
  time_stats_t *dlsch_rate_unmatching_stats=&phy_vars_ue->dlsch_rate_unmatching_stats;
  time_stats_t *dlsch_turbo_decoding_stats=&phy_vars_ue->dlsch_turbo_decoding_stats;
  time_stats_t *dlsch_deinterleaving_stats=&phy_vars_ue->dlsch_deinterleaving_stats;
#endif
  uint32_t A,E;
  uint32_t G;
  uint32_t ret,offset;
  uint32_t r,r_offset=0,Kr,Kr_bytes,err_flag=0,K_bytes_F;
  uint8_t crc_type;
  uint8_t C,Cprime;
  uint8_t Qm;
  uint8_t Nl;
  //uint32_t Er;

  int eNB_id                = proc->eNB_id;
  int harq_pid              = proc->harq_pid;
  llr8_flag1                = proc->llr8_flag;
  int frame                 = proc->frame_rx;
  int slot                  = proc->nr_tti_rx;
  r               	    = proc->num_seg;

  NR_UE_DLSCH_t *dlsch      = phy_vars_ue->dlsch[phy_vars_ue->current_thread_id[slot]][eNB_id][0];
  NR_DL_UE_HARQ_t *harq_process  = dlsch->harq_processes[harq_pid];
  short *dlsch_llr        = phy_vars_ue->pdsch_vars[phy_vars_ue->current_thread_id[slot]][eNB_id]->llr[0];
  //printf("2thread0 llr flag %d tdp flag %d\n",llr8_flag1, tdp->llr8_flag);
  p_nrLDPC_procBuf = harq_process->p_nrLDPC_procBuf[r];
  nb_symb_sch = harq_process->nb_symbols;
  printf("dlsch decoding process frame %d slot %d segment %d r %u nb symb %d \n", frame, proc->nr_tti_rx, proc->num_seg, r, harq_process->nb_symbols);


  /*
  if (nb_rb > frame_parms->N_RB_DL) {
    printf("dlsch_decoding.c: Illegal nb_rb %d\n",nb_rb);
    return(max_ldpc_iterations);
    }*/

  /*harq_pid = dlsch->current_harq_pid[phy_vars_ue->current_thread_id[subframe]];
  if (harq_pid >= 8) {
    printf("dlsch_decoding.c: Illegal harq_pid %d\n",harq_pid);
    return(max_ldpc_iterations);
  }
  */

  nb_rb = harq_process->nb_rb;

  harq_process->trials[harq_process->round]++;

  uint16_t nb_rb_oh = 0; // it was not computed at UE side even before and set to 0 in nr_compute_tbs

  harq_process->TBS = nr_compute_tbs(harq_process->Qm,harq_process->R,nb_rb,nb_symb_sch,nb_re_dmrs*length_dmrs, nb_rb_oh, 0, harq_process->Nl);

  A = harq_process->TBS; //2072 for QPSK 1/3


  ret = dlsch->max_ldpc_iterations;

  harq_process->G = nr_get_G(nb_rb, nb_symb_sch, nb_re_dmrs, length_dmrs, harq_process->Qm,harq_process->Nl);
  G = harq_process->G;

  LOG_D(PHY,"DLSCH Decoding process, harq_pid %d TBS %d G %d mcs %d Nl %d nb_symb_sch %d nb_rb %d\n",harq_pid,A,G, harq_process->mcs, harq_process->Nl, nb_symb_sch,nb_rb);

  if ((harq_process->R)<1024)
    Coderate = (float) (harq_process->R) /(float) 1024;
  else
    Coderate = (float) (harq_process->R) /(float) 2048;

  if ((A <=292) || ((A<=3824) && (Coderate <= 0.6667)) || Coderate <= 0.25)
  {
    p_decParams->BG = 2;
    if (Coderate < 0.3333){
      p_decParams->R = 15;
      kc = 52;
    }
    else if (Coderate <0.6667){
      p_decParams->R = 13;
      kc = 32;
    }
    else {
      p_decParams->R = 23;
      kc = 17;
    }
  }
  else{
    p_decParams->BG = 1;
    if (Coderate < 0.6667){
      p_decParams->R = 13;
      kc = 68;
    }
    else if (Coderate <0.8889){
      p_decParams->R = 23;
      kc = 35;
    }
    else {
      p_decParams->R = 89;
      kc = 27;
    }
  }    

  harq_process->round  =0;
 // if (harq_process->round == 0) {
    // This is a new packet, so compute quantities regarding segmentation
	if (A > 3824)
	  harq_process->B = A+24;
	else
	  harq_process->B = A+16;

    nr_segmentation(NULL,
                    NULL,
                    harq_process->B,
                    &harq_process->C,
                    &harq_process->K,
                    &harq_process->Z,
                    &harq_process->F,
                    p_decParams->BG);

    p_decParams->Z = harq_process->Z;

   // }
    
    //printf("round %d Z %d K %d BG %d\n", harq_process->round, p_decParams->Z, harq_process->K, p_decParams->BG);


  p_decParams->numMaxIter = dlsch->max_ldpc_iterations;
  p_decParams->outMode= 0;

  /*
  else {
    printf("dlsch_decoding.c: Ndi>0 not checked yet!!\n");
    return(max_ldpc_iterations);
  }
  */
  err_flag = 0;
  //r_offset = 0;

  /*
  uint16_t a_segments = MAX_NUM_NR_DLSCH_SEGMENTS;  //number of segments to be allocated

  if (nb_rb != 273) {
    a_segments = a_segments*nb_rb;
    a_segments = a_segments/273;
  }  

  if (harq_process->C > a_segments) {
    LOG_E(PHY,"Illegal harq_process->C %d > %d\n",harq_process->C,a_segments);
    return((1+dlsch->max_ldpc_iterations));
  }*/
#ifdef DEBUG_DLSCH_DECODING
  printf("Segmentation: C %d, Cminus %d, Kminus %d, Kplus %d\n",harq_process->C,harq_process->Cminus,harq_process->Kminus,harq_process->Kplus);
#endif

  opp_enabled=1;
  
  Qm= harq_process->Qm;
  Nl=harq_process->Nl;
  //r_thread = harq_process->C/2-1;
  C= harq_process->C;

  Cprime = C; //assume CBGTI not present

  if (r <= Cprime - ((G/(Nl*Qm))%Cprime) - 1)
    r_offset = Nl*Qm*(G/(Nl*Qm*Cprime));
  else
    r_offset = Nl*Qm*((G/(Nl*Qm*Cprime))+1);

    //  printf("thread0 r_offset %d\n",r_offset);
           
  //for (r=(harq_process->C/2); r<harq_process->C; r++) {
     //    r=1; //(harq_process->C/2);

  r_offset = r*r_offset;

  Kr = harq_process->K;
  Kr_bytes = Kr>>3;
  K_bytes_F = Kr_bytes-(harq_process->F>>3);

  E = nr_get_E(G, harq_process->C, harq_process->Qm, harq_process->Nl, r);

#if UE_TIMING_TRACE
    start_meas(dlsch_deinterleaving_stats);
#endif
    nr_deinterleaving_ldpc(E,
                           harq_process->Qm,
                           harq_process->w[r],
                           dlsch_llr+r_offset);

#ifdef DEBUG_DLSCH_DECODING
    for (int i =0; i<16; i++)
              printf("rx output thread 0 deinterleaving w[%d]= %d r_offset %u\n", i,harq_process->w[r][i], r_offset);
#endif

#if UE_TIMING_TRACE
    stop_meas(dlsch_deinterleaving_stats);
#endif

#if UE_TIMING_TRACE
    start_meas(dlsch_rate_unmatching_stats);
#endif

#ifdef DEBUG_DLSCH_DECODING
    LOG_D(PHY,"HARQ_PID %d Rate Matching Segment %d (coded bits %d,unpunctured/repeated bits %d, TBS %d, mod_order %d, nb_rb %d, Nl %d, rv %d, round %d)...\n",
          harq_pid,r, G,
          Kr*3,
          harq_process->TBS,
          harq_process->Qm,
          harq_process->nb_rb,
          harq_process->Nl,
          harq_process->rvidx,
          harq_process->round);
#endif

    if (Nl<4)
      Tbslbrm = nr_compute_tbslbrm(harq_process->mcs_table,nb_rb,Nl,harq_process->C);
    else
      Tbslbrm = nr_compute_tbslbrm(harq_process->mcs_table,nb_rb,4,harq_process->C);

    if (nr_rate_matching_ldpc_rx(Ilbrm,
                                 Tbslbrm,
                                 p_decParams->BG,
                                 p_decParams->Z,
                                 harq_process->d[r],
                                 harq_process->w[r],
                                 harq_process->C,
                                 harq_process->rvidx,
                                 (harq_process->round==0)?1:0,
                                 E,
				 harq_process->F,
				 Kr-harq_process->F-2*(p_decParams->Z))==-1) {
#if UE_TIMING_TRACE
      stop_meas(dlsch_rate_unmatching_stats);
#endif
      LOG_E(PHY,"dlsch_decoding.c: Problem in rate_matching\n");
      //return(dlsch->max_ldpc_iterations);
    } else
    {
#if UE_TIMING_TRACE
      stop_meas(dlsch_rate_unmatching_stats);
#endif
    }

    //for (int i =0; i<16; i++)
    //      printf("rx output ratematching d[%d]= %d r_offset %d\n", i,harq_process->d[r][i], r_offset);

    //r_offset += E;

#ifdef DEBUG_DLSCH_DECODING
    if (r==0) {
              write_output("decoder_llr.m","decllr",dlsch_llr,G,1,0);
              write_output("decoder_in.m","dec",&harq_process->d[0][0],(3*8*Kr_bytes)+12,1,0);
    }

    printf("decoder input(segment %u) :",r);
    int i; for (i=0;i<(3*8*Kr_bytes)+12;i++)
      printf("%d : %d\n",i,harq_process->d[r][i]);
      printf("\n");
#endif


    //    printf("Clearing c, %p\n",harq_process->c[r]);
    memset(harq_process->c[r],0,Kr_bytes);

    if (harq_process->C == 1){
    	if (A > 3824)
    	 	crc_type = CRC24_A;
    	else
    		crc_type = CRC16;

      length_dec = harq_process->B;
    }
    else{
      crc_type = CRC24_B;
      length_dec = (harq_process->B+24*harq_process->C)/harq_process->C;
    }

    if (err_flag == 0) {
/*
        LOG_D(PHY, "turbo algo Kr=%d cb_cnt=%d C=%d nbRB=%d crc_type %d TBSInput=%d TBSHarq=%d TBSplus24=%d mcs=%d Qm=%d RIV=%d round=%d maxIter %d\n",
                            Kr,r,harq_process->C,harq_process->nb_rb,crc_type,A,harq_process->TBS,
                            harq_process->B,harq_process->mcs,harq_process->Qm,harq_process->rvidx,harq_process->round,dlsch->max_ldpc_iterations);
*/
      if (llr8_flag1) {
        AssertFatal (Kr >= 256, "turbo algo issue Kr=%d cb_cnt=%d C=%d nbRB=%d TBSInput=%d TBSHarq=%d TBSplus24=%d mcs=%d Qm=%d RIV=%d round=%d\n",
            Kr,r,harq_process->C,harq_process->nb_rb,A,harq_process->TBS,harq_process->B,harq_process->mcs,harq_process->Qm,harq_process->rvidx,harq_process->round);
      }
#if UE_TIMING_TRACE
        start_meas(dlsch_turbo_decoding_stats);
#endif
//      LOG_D(PHY,"AbsSubframe %d.%d Start turbo segment %d/%d \n",frame%1024,subframe,r,harq_process->C-1);
/*
        for (int cnt =0; cnt < (kc-2)*p_decParams->Z; cnt++){
              inv_d[cnt] = (1)*harq_process->d[r][cnt];
              }
*/

        memset(pv,0,2*p_decParams->Z*sizeof(int16_t));
        //memset(pl,0,2*p_decParams->Z*sizeof(int8_t));
        memset((pv+K_bytes_F),127,harq_process->F*sizeof(int16_t));

        for (i=((2*p_decParams->Z)>>3), j = 0; i < K_bytes_F; i++, j++)
        {
          pv[i]= _mm_loadu_si128((__m128i*)(&harq_process->d[r][8*j]));
        }

        j+=(harq_process->F>>3);
        //      for (i=Kr_bytes,j=K_bytes_F-((2*p_decParams->Z)>>3); i < ((kc*p_decParams->Z)>>3); i++, j++)
        for (i=Kr_bytes; i < ((kc*p_decParams->Z)>>3); i++,j++)
        {
         pv[i]= _mm_loadu_si128((__m128i*)(&harq_process->d[r][8*j]));
        }

        for (i=0, j=0; j < ((kc*p_decParams->Z)>>4);  i+=2, j++)
        {
          pl[j] = _mm_packs_epi16(pv[i],pv[i+1]);
        }

        no_iteration_ldpc = nrLDPC_decoder(p_decParams,
                                           (int8_t*)&pl[0],
                                           llrProcBuf,
                                           p_nrLDPC_procBuf,
                                           p_procTime);

        // Fixme: correct type is unsigned, but nrLDPC_decoder and all called behind use signed int
        if (check_crc((uint8_t*)llrProcBuf,length_dec,harq_process->F,crc_type)) {
          LOG_D(PHY,"Segment %u CRC OK\n",r);
          ret = 2;
        }
        else {
          LOG_D(PHY,"Segment %u CRC NOK\n",r);
          ret = 1+dlsch->max_ldpc_iterations;
        }

    if (no_iteration_ldpc > 10)
      LOG_D(PHY,"Error number of iteration LPDC %d\n", no_iteration_ldpc);
    //else
      //printf("OK number of iteration LPDC %d\n", no_iteration_ldpc);

    for (int m=0; m < Kr>>3; m ++)
                    {
                  harq_process->c[r][m]= (uint8_t) llrProcBuf[m];
                    }

            /*for (int u=0; u < Kr>>3; u ++)
                            {
                      ullrProcBuf[u]= (uint8_t) llrProcBuf[u];
                            }


            printf("output unsigned ullrProcBuf \n");

            for (int j=0; j < Kr>>3; j ++)
                                    {

                              printf(" %d \n", ullrProcBuf[j]);

                                    }
          printf(" \n");*/
#ifdef DEBUG_DLSCH_DECODING       
  for (int k=0;k<2;k++)
      printf("segment 1 output decoder [%d] =  0x%02x \n", k, harq_process->c[r][k]);
#endif 
    
#if UE_TIMING_TRACE
      stop_meas(dlsch_turbo_decoding_stats);
#endif
    }

    if ((err_flag == 0) && (ret>=(1+dlsch->max_ldpc_iterations))) {// a Code segment is in error so break;
//      LOG_D(PHY,"AbsSubframe %d.%d CRC failed, segment %d/%d \n",frame%1024,subframe,r,harq_process->C-1);
      err_flag = 1;
    }
  //}

  proc->decoder_thread_available = 1;
  //proc->decoder_main_available = 0;
}

void *dlsch_thread(void *arg) {
  //this thread should be over the processing thread to keep in real time
  PHY_VARS_NR_UE *UE = (PHY_VARS_NR_UE *) arg;
  notifiedFIFO_t nf;
  initNotifiedFIFO(&nf);
  notifiedFIFO_elt_t *res_dl;
  initNotifiedFIFO_nothreadSafe(&freeBlocks_dl);

  for (int i=0; i<RX_NB_TH_DL+1; i++){
    pushNotifiedFIFO_nothreadSafe(&freeBlocks_dl,
                                  newNotifiedFIFO_elt(sizeof(nr_rxtx_thread_data_t), 0,&nf,nr_dlsch_decoding_process));}

  while (!oai_exit) {

    notifiedFIFO_elt_t *res;

    while (nbDlProcessing >= RX_NB_TH_DL) {
      if ( (res=tryPullTpool(&nf, Tpool_dl)) != NULL ) {
        nr_rxtx_thread_data_t *tmp=(nr_rxtx_thread_data_t *)res->msgData;
        //nbDlProcessing--;
        pushNotifiedFIFO_nothreadSafe(&freeBlocks_dl,res);
      }

      usleep(200);
    }
    
    res_dl=pullTpool(&nf, Tpool_dl);
    nbDlProcessing--;
	pushNotifiedFIFO_nothreadSafe(&freeBlocks_dl,res_dl);
    

    //msgToPush->key=0;
    //pushTpool(Tpool, msgToPush);

  } // while !oai_exit

  return NULL;
}

#endif<|MERGE_RESOLUTION|>--- conflicted
+++ resolved
@@ -802,13 +802,8 @@
   //nfapi_nr_config_request_t *cfg = &phy_vars_ue->nrUE_config;
   //uint8_t dmrs_type = cfg->pdsch_config.dmrs_type.value;
 
-<<<<<<< HEAD
   uint8_t nb_re_dmrs = 12;//(dmrs_type==1)?6:4;
   uint16_t length_dmrs = get_num_dmrs(dl_config_pdu->dlDmrsSymbPos); 
-=======
-  uint8_t nb_re_dmrs = (dmrs_type==1)?6:4;
-  uint16_t length_dmrs = get_num_dmrs(harq_process->dlDmrsSymbPos); 
->>>>>>> b630a983
 
   uint32_t i,j;
 //  int nbDlProcessing =0;
