/*
 * Licensed to the OpenAirInterface (OAI) Software Alliance under one or more
 * contributor license agreements.  See the NOTICE file distributed with
 * this work for additional information regarding copyright ownership.
 * The OpenAirInterface Software Alliance licenses this file to You under
 * the OAI Public License, Version 1.0  (the "License"); you may not use this file
 * except in compliance with the License.
 * You may obtain a copy of the License at
 *
 *      http://www.openairinterface.org/?page_id=698
 *
 * Unless required by applicable law or agreed to in writing, software
 * distributed under the License is distributed on an "AS IS" BASIS,
 * WITHOUT WARRANTIES OR CONDITIONS OF ANY KIND, either express or implied.
 * See the License for the specific language governing permissions and
 * limitations under the License.
 *-------------------------------------------------------------------------------
 * For more information about the OpenAirInterface (OAI) Software Alliance:
 *      contact@openairinterface.org
 */

/*! \file PHY/NR_UE_TRANSPORT/nr_dlsch_decoding.c
* \brief Top-level routines for decoding  Turbo-coded (DLSCH) transport channels from 36-212, V8.6 2009-03
* \author R. Knopp
* \date 2011
* \version 0.1
* \company Eurecom
* \email: knopp@eurecom.fr
* \note
* \warning
*/

#include "common/utils/LOG/vcd_signal_dumper.h"
#include "PHY/defs_nr_UE.h"
#include "SCHED_NR_UE/harq_nr.h"
#include "PHY/phy_extern_nr_ue.h"
#include "PHY/CODING/coding_extern.h"
#include "PHY/CODING/coding_defs.h"
#include "PHY/NR_TRANSPORT/nr_transport_common_proto.h"
#include "PHY/NR_UE_TRANSPORT/nr_transport_proto_ue.h"
#include "PHY/NR_TRANSPORT/nr_dlsch.h"
#include "SCHED_NR_UE/defs.h"
#include "SIMULATION/TOOLS/sim.h"
#include "executables/nr-uesoftmodem.h"
#include "PHY/CODING/nrLDPC_extern.h"
#include "common/utils/nr/nr_common.h"

//#define ENABLE_PHY_PAYLOAD_DEBUG 1

#define OAI_UL_LDPC_MAX_NUM_LLR 27000//26112 // NR_LDPC_NCOL_BG1*NR_LDPC_ZMAX = 68*384
//#define OAI_LDPC_MAX_NUM_LLR 27000//26112 // NR_LDPC_NCOL_BG1*NR_LDPC_ZMAX

static uint64_t nb_total_decod =0;
static uint64_t nb_error_decod =0;

notifiedFIFO_t freeBlocks_dl;
notifiedFIFO_elt_t *msgToPush_dl;
int nbDlProcessing =0;


static  tpool_t pool_dl;
//extern double cpuf;

void init_dlsch_tpool(uint8_t num_dlsch_threads) {
  char *params = NULL;

  if( num_dlsch_threads==0) {
    params = calloc(1,2);
    memcpy(params,"N",1);
  }
  else {
    params = calloc(1,(num_dlsch_threads*3)+1);
    for (int i=0; i<num_dlsch_threads; i++) {
      memcpy(params+(i*3),"-1,",3);
    }
  }

  initNamedTpool(params, &pool_dl, false,"dlsch");
  free(params);
}

void free_nr_ue_dlsch(NR_UE_DLSCH_t **dlschptr, uint16_t N_RB_DL) {
  int i,r;
  uint16_t a_segments = MAX_NUM_NR_DLSCH_SEGMENTS;  //number of segments to be allocated
  NR_UE_DLSCH_t *dlsch=*dlschptr;

  if (dlsch) {
    if (N_RB_DL != 273) {
      a_segments = a_segments*N_RB_DL;
      a_segments = a_segments/273 +1;
    }

    for (i=0; i<dlsch->Mdlharq; i++) {
      if (dlsch->harq_processes[i]) {
        if (dlsch->harq_processes[i]->b) {
          free16(dlsch->harq_processes[i]->b,a_segments*1056);
          dlsch->harq_processes[i]->b = NULL;
        }

        for (r=0; r<a_segments; r++) {
          free16(dlsch->harq_processes[i]->c[r],1056);
          dlsch->harq_processes[i]->c[r] = NULL;
        }

        for (r=0; r<a_segments; r++)
          if (dlsch->harq_processes[i]->d[r]) {
            free16(dlsch->harq_processes[i]->d[r],(5*8448)*sizeof(short));
            dlsch->harq_processes[i]->d[r] = NULL;
          }

        for (r=0; r<a_segments; r++)
          if (dlsch->harq_processes[i]->w[r]) {
            free16(dlsch->harq_processes[i]->w[r],(5*8448)*sizeof(short));
            dlsch->harq_processes[i]->w[r] = NULL;
          }

        free16(dlsch->harq_processes[i],sizeof(NR_DL_UE_HARQ_t));
        dlsch->harq_processes[i] = NULL;
      }
    }

    free16(dlsch,sizeof(NR_UE_DLSCH_t));
    dlsch = NULL;
  }
}

NR_UE_DLSCH_t *new_nr_ue_dlsch(uint8_t Kmimo,uint8_t Mdlharq,uint32_t Nsoft,uint8_t max_ldpc_iterations,uint16_t N_RB_DL) {
  NR_UE_DLSCH_t *dlsch;
  uint8_t exit_flag = 0,i,r;
  uint16_t a_segments = MAX_NUM_NR_DLSCH_SEGMENTS;  //number of segments to be allocated

  if (N_RB_DL != 273) {
    a_segments = a_segments*N_RB_DL;
    a_segments = (a_segments/273)+1;
  }

  uint32_t dlsch_bytes = a_segments*1056;  // allocated bytes per segment
  dlsch = (NR_UE_DLSCH_t *)malloc16(sizeof(NR_UE_DLSCH_t));

  if (dlsch) {
    memset(dlsch,0,sizeof(NR_UE_DLSCH_t));
    dlsch->Kmimo = Kmimo;
    dlsch->Mdlharq = Mdlharq;
    dlsch->number_harq_processes_for_pdsch = Mdlharq;
    dlsch->Nsoft = Nsoft;
    dlsch->Mlimit = 4;
    dlsch->max_ldpc_iterations = max_ldpc_iterations;

    for (i=0; i<Mdlharq; i++) {
      dlsch->harq_processes[i] = (NR_DL_UE_HARQ_t *)malloc16(sizeof(NR_DL_UE_HARQ_t));

      if (dlsch->harq_processes[i]) {
        memset(dlsch->harq_processes[i],0,sizeof(NR_DL_UE_HARQ_t));
        init_downlink_harq_status(dlsch->harq_processes[i]);
        dlsch->harq_processes[i]->first_rx=1;
        dlsch->harq_processes[i]->b = (uint8_t *)malloc16(dlsch_bytes);

        if (dlsch->harq_processes[i]->b)
          memset(dlsch->harq_processes[i]->b,0,dlsch_bytes);
        else
          exit_flag=3;

<<<<<<< HEAD
        if (abstraction_flag == 0) {
          for (r=0; r<a_segments; r++) {
            dlsch->harq_processes[i]->c[r] = (uint8_t *)malloc16(1056);
=======
        for (r=0; r<a_segments; r++) {
          dlsch->harq_processes[i]->p_nrLDPC_procBuf[r] = nrLDPC_init_mem();
          dlsch->harq_processes[i]->c[r] = (uint8_t *)malloc16(1056);
>>>>>>> a981291b

          if (dlsch->harq_processes[i]->c[r])
            memset(dlsch->harq_processes[i]->c[r],0,1056);
          else
            exit_flag=2;

          dlsch->harq_processes[i]->d[r] = (short *)malloc16((5*8448)*sizeof(short));

          if (dlsch->harq_processes[i]->d[r])
            memset(dlsch->harq_processes[i]->d[r],0,(5*8448)*sizeof(short));
          else
            exit_flag=2;

          dlsch->harq_processes[i]->w[r] = (short *)malloc16((5*8448)*sizeof(short));

          if (dlsch->harq_processes[i]->w[r])
            memset(dlsch->harq_processes[i]->w[r],0,(5*8448)*sizeof(short));
          else
            exit_flag=2;
        }
      } else {
        exit_flag=1;
      }
    }

    if (exit_flag==0)
      return(dlsch);
  }

  LOG_D(PHY,"new_ue_dlsch with size %zu: exit_flag = %u\n",sizeof(NR_DL_UE_HARQ_t), exit_flag);
  free_nr_ue_dlsch(&dlsch,N_RB_DL);
  return(NULL);
}

void nr_dlsch_unscrambling(int16_t *llr, uint32_t size, uint8_t q, uint32_t Nid, uint32_t n_RNTI)
{
  nr_codeword_unscrambling(llr, size, q, Nid, n_RNTI);
}

bool nr_ue_postDecode(PHY_VARS_NR_UE *phy_vars_ue, notifiedFIFO_elt_t *req, bool last, notifiedFIFO_t *nf_p) {
  ldpcDecode_ue_t *rdata = (ldpcDecode_ue_t*) NotifiedFifoData(req);
  NR_DL_UE_HARQ_t *harq_process = rdata->harq_process;
  NR_UE_DLSCH_t *dlsch = (NR_UE_DLSCH_t *) rdata->dlsch;
  int r = rdata->segment_r;

  merge_meas(&phy_vars_ue->dlsch_deinterleaving_stats, &rdata->ts_deinterleave);
  merge_meas(&phy_vars_ue->dlsch_rate_unmatching_stats, &rdata->ts_rate_unmatch);
  merge_meas(&phy_vars_ue->dlsch_ldpc_decoding_stats, &rdata->ts_ldpc_decode);

  bool decodeSuccess = (rdata->decodeIterations < (1+dlsch->max_ldpc_iterations));

  if (decodeSuccess) {
    memcpy(harq_process->b+rdata->offset,
           harq_process->c[r],
           rdata->Kr_bytes - (harq_process->F>>3) -((harq_process->C>1)?3:0));

  } else {
    if ( !last ) {
      int nb=abortTpool(&(pool_dl), req->key);
      nb+=abortNotifiedFIFO(nf_p, req->key);
      LOG_D(PHY,"downlink segment error %d/%d, aborted %d segments\n",rdata->segment_r,rdata->nbSegments, nb);
      LOG_D(PHY, "DLSCH %d in error\n",rdata->dlsch_id);
      last = true;
    }
  }

  // if all segments are done
  if (last) {
    if (decodeSuccess) {
      //LOG_D(PHY,"[UE %d] DLSCH: Setting ACK for nr_slot_rx %d TBS %d mcs %d nb_rb %d harq_process->round %d\n",
      //      phy_vars_ue->Mod_id,nr_slot_rx,harq_process->TBS,harq_process->mcs,harq_process->nb_rb, harq_process->round);
      harq_process->status = SCH_IDLE;
      harq_process->round  = 0;
      harq_process->ack = 1;

      //LOG_D(PHY,"[UE %d] DLSCH: Setting ACK for SFN/SF %d/%d (pid %d, status %d, round %d, TBS %d, mcs %d)\n",
      //  phy_vars_ue->Mod_id, frame, subframe, harq_pid, harq_process->status, harq_process->round,harq_process->TBS,harq_process->mcs);

      //if(is_crnti) {
      //  LOG_D(PHY,"[UE %d] DLSCH: Setting ACK for nr_slot_rx %d (pid %d, round %d, TBS %d)\n",phy_vars_ue->Mod_id,nr_slot_rx,harq_pid,harq_process->round,harq_process->TBS);
      //}
      dlsch->last_iteration_cnt = rdata->decodeIterations;
      LOG_D(PHY, "DLSCH received ok \n");
    } else {
      //LOG_D(PHY,"[UE %d] DLSCH: Setting NAK for SFN/SF %d/%d (pid %d, status %d, round %d, TBS %d, mcs %d) Kr %d r %d harq_process->round %d\n",
      //      phy_vars_ue->Mod_id, frame, nr_slot_rx, harq_pid,harq_process->status, harq_process->round,harq_process->TBS,harq_process->mcs,Kr,r,harq_process->round);
      harq_process->ack = 0;
      if (harq_process->round >= dlsch->Mlimit) {
        harq_process->status = SCH_IDLE;
        harq_process->round  = 0;
        phy_vars_ue->dl_stats[4]++;
      }

      //if(is_crnti) {
      //  LOG_D(PHY,"[UE %d] DLSCH: Setting NACK for nr_slot_rx %d (pid %d, pid status %d, round %d/Max %d, TBS %d)\n",
      //        phy_vars_ue->Mod_id,nr_slot_rx,harq_pid,harq_process->status,harq_process->round,dlsch->Mdlharq,harq_process->TBS);
      //}
      dlsch->last_iteration_cnt = dlsch->max_ldpc_iterations + 1;
      LOG_D(PHY, "DLSCH received nok \n");
    }
    return true; //stop
  }
  else
  {
	return false; //not last one
  }
}

void nr_processDLSegment(void* arg) {
  ldpcDecode_ue_t *rdata = (ldpcDecode_ue_t*) arg;
  NR_UE_DLSCH_t *dlsch = rdata->dlsch;
  NR_DL_UE_HARQ_t *harq_process= rdata->harq_process;
  t_nrLDPC_dec_params *p_decoderParms = &rdata->decoderParms;
  int length_dec;
  int no_iteration_ldpc;
  int Kr;
  int Kr_bytes;
  int K_bits_F;
  uint8_t crc_type;
  int i;
  int j;
  int r = rdata->segment_r;
  int A = rdata->A;
  int E = rdata->E;
  int Qm = rdata->Qm;
  //int rv_index = rdata->rv_index;
  int r_offset = rdata->r_offset;
  uint8_t kc = rdata->Kc;
  uint32_t Tbslbrm = rdata->Tbslbrm;
  short* dlsch_llr = rdata->dlsch_llr;
  rdata->decodeIterations = dlsch->max_ldpc_iterations + 1;
  int8_t llrProcBuf[OAI_UL_LDPC_MAX_NUM_LLR] __attribute__ ((aligned(32)));

  int16_t  z [68*384 + 16] __attribute__ ((aligned(16)));
  int8_t   l [68*384 + 16] __attribute__ ((aligned(16)));

  __m128i *pv = (__m128i*)&z;
  __m128i *pl = (__m128i*)&l;

  uint8_t Ilbrm = 1;

  Kr = harq_process->K; // [hna] overwrites this line "Kr = p_decParams->Z*kb"
  Kr_bytes = Kr>>3;
  K_bits_F = Kr-harq_process->F;

  t_nrLDPC_time_stats procTime = {0};
  t_nrLDPC_time_stats* p_procTime     = &procTime ;

  start_meas(&rdata->ts_deinterleave);
  //VCD_SIGNAL_DUMPER_DUMP_FUNCTION_BY_NAME(VCD_SIGNAL_DUMPER_FUNCTIONS_DLSCH_DEINTERLEAVING, VCD_FUNCTION_IN);
  nr_deinterleaving_ldpc(E,
                         Qm,
                         harq_process->w[r], // [hna] w is e
                         dlsch_llr+r_offset);
  //VCD_SIGNAL_DUMPER_DUMP_FUNCTION_BY_NAME(VCD_SIGNAL_DUMPER_FUNCTIONS_DLSCH_DEINTERLEAVING, VCD_FUNCTION_OUT);
  stop_meas(&rdata->ts_deinterleave);

  start_meas(&rdata->ts_rate_unmatch);
  /* LOG_D(PHY,"HARQ_PID %d Rate Matching Segment %d (coded bits %d,E %d, F %d,unpunctured/repeated bits %d, TBS %d, mod_order %d, nb_rb %d, Nl %d, rv %d, round %d)...\n",
        harq_pid,r, G,E,harq_process->F,
        Kr*3,
        harq_process->TBS,
        Qm,
        harq_process->nb_rb,
        harq_process->Nl,
        harq_process->rvidx,
        harq_process->round); */
  //VCD_SIGNAL_DUMPER_DUMP_FUNCTION_BY_NAME(VCD_SIGNAL_DUMPER_FUNCTIONS_DLSCH_RATE_MATCHING, VCD_FUNCTION_IN);

  if (nr_rate_matching_ldpc_rx(Ilbrm,
                               Tbslbrm,
                               p_decoderParms->BG,
                               p_decoderParms->Z,
                               harq_process->d[r],
                               harq_process->w[r],
                               harq_process->C,
                               harq_process->rvidx,
                               (harq_process->first_rx==1)?1:0,
                               E,
                               harq_process->F,
                               Kr-harq_process->F-2*(p_decoderParms->Z))==-1) {
    //VCD_SIGNAL_DUMPER_DUMP_FUNCTION_BY_NAME(VCD_SIGNAL_DUMPER_FUNCTIONS_DLSCH_RATE_MATCHING, VCD_FUNCTION_OUT);
    stop_meas(&rdata->ts_rate_unmatch);
    LOG_E(PHY,"dlsch_decoding.c: Problem in rate_matching\n");
    rdata->decodeIterations = dlsch->max_ldpc_iterations + 1;
    return;
  }
  stop_meas(&rdata->ts_rate_unmatch);

  r_offset += E;

  if (LOG_DEBUGFLAG(DEBUG_DLSCH_DECOD)) {
    LOG_D(PHY,"decoder input(segment %u) :",r);

    for (int i=0; i<E; i++)
      LOG_D(PHY,"%d : %d\n",i,harq_process->d[r][i]);

    LOG_D(PHY,"\n");
  }

  memset(harq_process->c[r],0,Kr_bytes);

  if (harq_process->C == 1) {
    if (A > NR_MAX_PDSCH_TBS)
      crc_type = CRC24_A;
    else
      crc_type = CRC16;

    length_dec = harq_process->B;
  } else {
    crc_type = CRC24_B;
    length_dec = (harq_process->B+24*harq_process->C)/harq_process->C;
  }

  {
    start_meas(&rdata->ts_ldpc_decode);
    //set first 2*Z_c bits to zeros
    memset(&z[0],0,2*harq_process->Z*sizeof(int16_t));
    //set Filler bits
    memset((&z[0]+K_bits_F),127,harq_process->F*sizeof(int16_t));
    //Move coded bits before filler bits
    memcpy((&z[0]+2*harq_process->Z),harq_process->d[r],(K_bits_F-2*harq_process->Z)*sizeof(int16_t));
    //skip filler bits
    memcpy((&z[0]+Kr),harq_process->d[r]+(Kr-2*harq_process->Z),(kc*harq_process->Z-Kr)*sizeof(int16_t));

    //Saturate coded bits before decoding into 8 bits values
    for (i=0, j=0; j < ((kc*harq_process->Z)>>4)+1;  i+=2, j++) {
      pl[j] = _mm_packs_epi16(pv[i],pv[i+1]);
    }

    //VCD_SIGNAL_DUMPER_DUMP_FUNCTION_BY_NAME(VCD_SIGNAL_DUMPER_FUNCTIONS_DLSCH_LDPC, VCD_FUNCTION_IN);
    p_decoderParms->block_length=length_dec;
    nrLDPC_initcall(p_decoderParms, (int8_t*)&pl[0], llrProcBuf);
    no_iteration_ldpc = nrLDPC_decoder(p_decoderParms,
                                       (int8_t *)&pl[0],
                                       llrProcBuf,
                                       p_procTime);
    //VCD_SIGNAL_DUMPER_DUMP_FUNCTION_BY_NAME(VCD_SIGNAL_DUMPER_FUNCTIONS_DLSCH_LDPC, VCD_FUNCTION_OUT);

    // Fixme: correct type is unsigned, but nrLDPC_decoder and all called behind use signed int
    if (check_crc((uint8_t *)llrProcBuf,length_dec,harq_process->F,crc_type)) {
      LOG_D(PHY,"Segment %u CRC OK\n\033[0m",r);

      if (r==0) {
        for (int i=0; i<10; i++) LOG_D(PHY,"byte %d : %x\n",i,((uint8_t *)llrProcBuf)[i]);
      }

      //Temporary hack
      no_iteration_ldpc = dlsch->max_ldpc_iterations;
      rdata->decodeIterations = no_iteration_ldpc;
    } else {
      LOG_D(PHY,"CRC NOT OK\n\033[0m");
    }

    nb_total_decod++;

    if (no_iteration_ldpc > dlsch->max_ldpc_iterations) {
      nb_error_decod++;
    }

    for (int m=0; m < Kr>>3; m ++) {
      harq_process->c[r][m]= (uint8_t) llrProcBuf[m];
    }

    stop_meas(&rdata->ts_ldpc_decode);
  }
}

uint32_t nr_dlsch_decoding(PHY_VARS_NR_UE *phy_vars_ue,
                           UE_nr_rxtx_proc_t *proc,
                           int eNB_id,
                           short *dlsch_llr,
                           NR_DL_FRAME_PARMS *frame_parms,
                           NR_UE_DLSCH_t *dlsch,
                           NR_DL_UE_HARQ_t *harq_process,
                           uint32_t frame,
                           uint16_t nb_symb_sch,
                           uint8_t nr_slot_rx,
                           uint8_t harq_pid,
                           uint8_t is_crnti,
                           uint8_t llr8_flag) {
  uint32_t A,E;
  uint32_t G;
  uint32_t ret,offset;
  uint32_t r,r_offset=0,Kr=8424,Kr_bytes;
  t_nrLDPC_dec_params decParams;
  t_nrLDPC_dec_params *p_decParams = &decParams;

  if (!harq_process) {
    LOG_E(PHY,"dlsch_decoding.c: NULL harq_process pointer\n");
    return(dlsch->max_ldpc_iterations + 1);
  }

  // HARQ stats
  phy_vars_ue->dl_stats[harq_process->round]++;
  LOG_D(PHY,"Round %d RV idx %d\n",harq_process->round,harq_process->rvidx);
  uint8_t kc;
  uint32_t Tbslbrm;// = 950984;
  uint16_t nb_rb;// = 30;
  double Coderate;// = 0.0;
  uint8_t dmrs_Type = harq_process->dmrsConfigType;
  AssertFatal(dmrs_Type == 0 || dmrs_Type == 1, "Illegal dmrs_type %d\n", dmrs_Type);
  uint8_t nb_re_dmrs;

  if (dmrs_Type==NFAPI_NR_DMRS_TYPE1) {
    nb_re_dmrs = 6*harq_process->n_dmrs_cdm_groups;
  } else {
    nb_re_dmrs = 4*harq_process->n_dmrs_cdm_groups;
  }

  uint16_t dmrs_length = get_num_dmrs(harq_process->dlDmrsSymbPos);
  vcd_signal_dumper_dump_function_by_name(VCD_SIGNAL_DUMPER_FUNCTIONS_DLSCH_SEGMENTATION, VCD_FUNCTION_IN);

  //NR_DL_UE_HARQ_t *harq_process = dlsch->harq_processes[0];
  
  int nbDecode = 0;
  
  if (!dlsch_llr) {
    LOG_E(PHY,"dlsch_decoding.c: NULL dlsch_llr pointer\n");
    return(dlsch->max_ldpc_iterations + 1);
  }

  if (!frame_parms) {
    LOG_E(PHY,"dlsch_decoding.c: NULL frame_parms pointer\n");
    return(dlsch->max_ldpc_iterations + 1);
  }

  /*if (nr_slot_rx> (frame_parms->slots_per_frame-1)) {
    printf("dlsch_decoding.c: Illegal slot index %d\n",nr_slot_rx);
    return(dlsch->max_ldpc_iterations + 1);
  }*/
  /*if (harq_process->harq_ack.ack != 2) {
    LOG_D(PHY, "[UE %d] DLSCH @ SF%d : ACK bit is %d instead of DTX even before PDSCH is decoded!\n",
        phy_vars_ue->Mod_id, nr_slot_rx, harq_process->harq_ack.ack);
  }*/
  //  nb_rb = dlsch->nb_rb;
  /*
  if (nb_rb > frame_parms->N_RB_DL) {
    printf("dlsch_decoding.c: Illegal nb_rb %d\n",nb_rb);
    return(max_ldpc_iterations + 1);
    }*/
  /*harq_pid = dlsch->current_harq_pid[proc->thread_id];
  if (harq_pid >= 8) {
    printf("dlsch_decoding.c: Illegal harq_pid %d\n",harq_pid);
    return(max_ldpc_iterations + 1);
  }
  */
  nb_rb = harq_process->nb_rb;
  harq_process->trials[harq_process->round]++;
  uint16_t nb_rb_oh = 0; // it was not computed at UE side even before and set to 0 in nr_compute_tbs
  harq_process->TBS = nr_compute_tbs(harq_process->Qm,harq_process->R,nb_rb,nb_symb_sch,nb_re_dmrs*dmrs_length, nb_rb_oh, 0, harq_process->Nl);
  A = harq_process->TBS;
  ret = dlsch->max_ldpc_iterations + 1;
  dlsch->last_iteration_cnt = ret;
  harq_process->G = nr_get_G(nb_rb, nb_symb_sch, nb_re_dmrs, dmrs_length, harq_process->Qm,harq_process->Nl);
  G = harq_process->G;

  LOG_D(PHY,"%d.%d DLSCH Decoding, harq_pid %d TBS %d (%d) G %d nb_re_dmrs %d length dmrs %d mcs %d Nl %d nb_symb_sch %d nb_rb %d\n",
        frame,nr_slot_rx,harq_pid,A,A/8,G, nb_re_dmrs, dmrs_length, harq_process->mcs, harq_process->Nl, nb_symb_sch,nb_rb);

  if ((harq_process->R)<1024)
    Coderate = (float) (harq_process->R) /(float) 1024;
  else
    Coderate = (float) (harq_process->R) /(float) 2048;

  if ((A <=292) || ((A <= NR_MAX_PDSCH_TBS) && (Coderate <= 0.6667)) || Coderate <= 0.25) {
    p_decParams->BG = 2;
    kc = 52;

    if (Coderate < 0.3333) {
      p_decParams->R = 15;
    } else if (Coderate <0.6667) {
      p_decParams->R = 13;
    } else {
      p_decParams->R = 23;
    }
  } else {
    p_decParams->BG = 1;
    kc = 68;

    if (Coderate < 0.6667) {
      p_decParams->R = 13;
    } else if (Coderate <0.8889) {
      p_decParams->R = 23;
    } else {
      p_decParams->R = 89;
    }
  }

  if (harq_process->first_rx == 1) {
    // This is a new packet, so compute quantities regarding segmentation
    if (A > NR_MAX_PDSCH_TBS)
      harq_process->B = A+24;
    else
      harq_process->B = A+16;

    nr_segmentation(NULL,
                    NULL,
                    harq_process->B,
                    &harq_process->C,
                    &harq_process->K,
                    &harq_process->Z, // [hna] Z is Zc
                    &harq_process->F,
                    p_decParams->BG);

    if (LOG_DEBUGFLAG(DEBUG_DLSCH_DECOD) && (!frame%100))
      LOG_I(PHY,"K %d C %d Z %d nl %d \n", harq_process->K, harq_process->C, p_decParams->Z, harq_process->Nl);
  }
  if ((harq_process->Nl)<4)
    Tbslbrm = nr_compute_tbslbrm(harq_process->mcs_table,nb_rb,harq_process->Nl);
  else
    Tbslbrm = nr_compute_tbslbrm(harq_process->mcs_table,nb_rb,4);

  VCD_SIGNAL_DUMPER_DUMP_FUNCTION_BY_NAME(VCD_SIGNAL_DUMPER_FUNCTIONS_DLSCH_SEGMENTATION, VCD_FUNCTION_OUT);
  p_decParams->Z = harq_process->Z;
  //printf("dlsch decoding nr segmentation Z %d\n", p_decParams->Z);
  //printf("coderate %f kc %d \n", Coderate, kc);
  p_decParams->numMaxIter = dlsch->max_ldpc_iterations;
  p_decParams->outMode= 0;
  r_offset = 0;
  uint16_t a_segments = MAX_NUM_NR_DLSCH_SEGMENTS;  //number of segments to be allocated

  if (nb_rb != 273) {
    a_segments = a_segments*nb_rb;
    a_segments = a_segments/273 +1;
  }

  if (harq_process->C > a_segments) {
    LOG_E(PHY,"Illegal harq_process->C %d > %d\n",harq_process->C,a_segments);
    return((1+dlsch->max_ldpc_iterations));
  }

  if (LOG_DEBUGFLAG(DEBUG_DLSCH_DECOD))
    LOG_I(PHY,"Segmentation: C %d, K %d\n",harq_process->C,harq_process->K);

  Kr = harq_process->K; // [hna] overwrites this line "Kr = p_decParams->Z*kb"
  Kr_bytes = Kr>>3;
  offset = 0;
  void (*nr_processDLSegment_ptr)(void*) = &nr_processDLSegment;
  notifiedFIFO_t nf;
  initNotifiedFIFO(&nf);
  for (r=0; r<harq_process->C; r++) {
    //printf("start rx segment %d\n",r);
    E = nr_get_E(G, harq_process->C, harq_process->Qm, harq_process->Nl, r);
    union ldpcReqUnion id = {.s={dlsch->rnti,frame,nr_slot_rx,0,0}};
    notifiedFIFO_elt_t *req=newNotifiedFIFO_elt(sizeof(ldpcDecode_ue_t), id.p, &nf, nr_processDLSegment_ptr);
    ldpcDecode_ue_t * rdata=(ldpcDecode_ue_t *) NotifiedFifoData(req);

    rdata->phy_vars_ue = phy_vars_ue;
    rdata->harq_process = harq_process;
    rdata->decoderParms = decParams;
    rdata->dlsch_llr = dlsch_llr;
    rdata->Kc = kc;
    rdata->harq_pid = harq_pid;
    rdata->segment_r = r;
    rdata->nbSegments = harq_process->C;
    rdata->E = E;
    rdata->A = A;
    rdata->Qm = harq_process->Qm;
    rdata->r_offset = r_offset;
    rdata->Kr_bytes = Kr_bytes;
    rdata->rv_index = harq_process->rvidx;
    rdata->Tbslbrm = Tbslbrm;
    rdata->offset = offset;
    rdata->dlsch = dlsch;
    rdata->dlsch_id = 0;
    reset_meas(&rdata->ts_deinterleave);
    reset_meas(&rdata->ts_rate_unmatch);
    reset_meas(&rdata->ts_ldpc_decode);
    pushTpool(&(pool_dl),req);
    nbDecode++;
    LOG_D(PHY,"Added a block to decode, in pipe: %d\n",nbDecode);
    r_offset += E;
    offset += (Kr_bytes - (harq_process->F>>3) - ((harq_process->C>1)?3:0));
    //////////////////////////////////////////////////////////////////////////////////////////
  }
  for (r=0; r<nbDecode; r++) {
    notifiedFIFO_elt_t *req=pullTpool(&nf, &(pool_dl));
    bool last = false;
    if (r == nbDecode - 1)
      last = true;
    bool stop = nr_ue_postDecode(phy_vars_ue, req, last, &nf);
    delNotifiedFIFO_elt(req);
    if (stop)
      break;
  }

  VCD_SIGNAL_DUMPER_DUMP_FUNCTION_BY_NAME(VCD_SIGNAL_DUMPER_FUNCTIONS_DLSCH_COMBINE_SEG, VCD_FUNCTION_OUT);
  ret = dlsch->last_iteration_cnt;
  return(ret);
}<|MERGE_RESOLUTION|>--- conflicted
+++ resolved
@@ -160,15 +160,8 @@
         else
           exit_flag=3;
 
-<<<<<<< HEAD
-        if (abstraction_flag == 0) {
-          for (r=0; r<a_segments; r++) {
-            dlsch->harq_processes[i]->c[r] = (uint8_t *)malloc16(1056);
-=======
         for (r=0; r<a_segments; r++) {
-          dlsch->harq_processes[i]->p_nrLDPC_procBuf[r] = nrLDPC_init_mem();
           dlsch->harq_processes[i]->c[r] = (uint8_t *)malloc16(1056);
->>>>>>> a981291b
 
           if (dlsch->harq_processes[i]->c[r])
             memset(dlsch->harq_processes[i]->c[r],0,1056);
