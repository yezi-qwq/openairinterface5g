--- conflicted
+++ resolved
@@ -443,12 +443,7 @@
                            harq_process->w[r], // [hna] w is e
                            dlsch_llr+r_offset);
 
-<<<<<<< HEAD
-
-    vcd_signal_dumper_dump_function_by_name(VCD_SIGNAL_DUMPER_FUNCTIONS_DLSCH_DEINTERLEAVING, VCD_FUNCTION_OUT);
-=======
     VCD_SIGNAL_DUMPER_DUMP_FUNCTION_BY_NAME(VCD_SIGNAL_DUMPER_FUNCTIONS_DLSCH_DEINTERLEAVING, VCD_FUNCTION_OUT);
->>>>>>> cfced70b
 
     //for (int i =0; i<16; i++)
     //          printf("rx output deinterleaving w[%d]= %d r_offset %d\n", i,harq_process->w[r][i], r_offset);
@@ -490,15 +485,10 @@
                                  harq_process->C,
                                  harq_process->rvidx,
                                  (harq_process->round==0)?1:0,
-<<<<<<< HEAD
                                  E,
-				 harq_process->F,
-				 Kr-harq_process->F-2*(p_decParams->Z))==-1) {
-    vcd_signal_dumper_dump_function_by_name(VCD_SIGNAL_DUMPER_FUNCTIONS_DLSCH_RATE_MATCHING, VCD_FUNCTION_OUT);
-=======
-                                 E)==-1) {
+                                 harq_process->F,
+                                 Kr-harq_process->F-2*(p_decParams->Z))==-1) {
     VCD_SIGNAL_DUMPER_DUMP_FUNCTION_BY_NAME(VCD_SIGNAL_DUMPER_FUNCTIONS_DLSCH_RATE_MATCHING, VCD_FUNCTION_OUT);
->>>>>>> cfced70b
 #if UE_TIMING_TRACE
       stop_meas(dlsch_rate_unmatching_stats);
 #endif
@@ -580,23 +570,15 @@
         pl[j] = _mm_packs_epi16(pv[i],pv[i+1]);
       }
 
-<<<<<<< HEAD
-      vcd_signal_dumper_dump_function_by_name(VCD_SIGNAL_DUMPER_FUNCTIONS_DLSCH_LDPC, VCD_FUNCTION_IN);
-=======
+
       VCD_SIGNAL_DUMPER_DUMP_FUNCTION_BY_NAME(VCD_SIGNAL_DUMPER_FUNCTIONS_DLSCH_LDPC, VCD_FUNCTION_IN);
 
->>>>>>> cfced70b
       no_iteration_ldpc = nrLDPC_decoder(p_decParams,
                            (int8_t*)&pl[0],
                            llrProcBuf,
                            p_nrLDPC_procBuf[r],
                            p_procTime);
-<<<<<<< HEAD
-      vcd_signal_dumper_dump_function_by_name(VCD_SIGNAL_DUMPER_FUNCTIONS_DLSCH_LDPC, VCD_FUNCTION_OUT);
-=======
-
       VCD_SIGNAL_DUMPER_DUMP_FUNCTION_BY_NAME(VCD_SIGNAL_DUMPER_FUNCTIONS_DLSCH_LDPC, VCD_FUNCTION_OUT);
->>>>>>> cfced70b
 
       // Fixme: correct type is unsigned, but nrLDPC_decoder and all called behind use signed int
       if (check_crc((uint8_t*)llrProcBuf,length_dec,harq_process->F,crc_type)) {
@@ -606,11 +588,7 @@
         ret = no_iteration_ldpc;
       }
       else {
-<<<<<<< HEAD
         LOG_D(PHY,"CRC NOK\n\033[0m");
-=======
-        printf("\x1B[33m" "Segment %d CRC NOK\n",r);
->>>>>>> cfced70b
         ret = 1 + dlsch->max_ldpc_iterations;
       }
 
@@ -822,17 +800,10 @@
   uint32_t Tbslbrm = 950984;
   uint16_t nb_rb = 30;
   double Coderate = 0.0;
-<<<<<<< HEAD
-  nfapi_nr_dl_config_dlsch_pdu_rel15_t *dl_config_pdu = &harq_processes[harq_pid]->dl_config_pdu
-  uint8_t dmrs_type = dl_config_pdu->dmrsConfigType;
+  nfapi_nr_config_request_t *cfg = &phy_vars_ue->nrUE_config;
+  uint8_t dmrs_type = cfg->pdsch_config.dmrs_type.value;
   uint8_t nb_re_dmrs = (dmrs_type==1)?6:4;
   uint16_t length_dmrs = get_num_dmrs(dl_config_pdu->dlDmrsSymbPos); 
-=======
-  //nfapi_nr_config_request_t *cfg = &phy_vars_ue->nrUE_config;
-  //uint8_t dmrs_type = cfg->pdsch_config.dmrs_type.value;
-  uint8_t nb_re_dmrs = 6; //(dmrs_type==NFAPI_NR_DMRS_TYPE1)?6:4;
-  uint16_t length_dmrs = 1; //cfg->pdsch_config.dmrs_max_length.value;
->>>>>>> cfced70b
 
   uint32_t i,j;
 //  int nbDlProcessing =0;
@@ -894,12 +865,7 @@
 
   G = harq_process->G;
 
-<<<<<<< HEAD
   LOG_D(PHY,"DLSCH Decoding main, harq_pid %d TBS %d G %d, nb_re_dmrs %d, length_dmrs %d  mcs %d Nl %d nb_symb_sch %d nb_rb %d\n",harq_pid,A,G, nb_re_dmrs, length_dmrs, harq_process->mcs, harq_process->Nl, nb_symb_sch,nb_rb);
-=======
-  LOG_D(PHY,"DLSCH Decoding main, harq_pid %d TBS %d G %d mcs %d Nl %d nb_symb_sch %d nb_rb %d\n",harq_pid,A,G, harq_process->mcs, harq_process->Nl, nb_symb_sch,nb_rb);
->>>>>>> cfced70b
-
 
   proc->decoder_main_available = 1;
   proc->decoder_thread_available = 0;
@@ -1700,19 +1666,12 @@
         start_meas(dlsch_turbo_decoding_stats);
 #endif
 //      LOG_D(PHY,"AbsSubframe %d.%d Start turbo segment %d/%d \n",frame%1024,subframe,r,harq_process->C-1);
-<<<<<<< HEAD
 /*
         for (int cnt =0; cnt < (kc-2)*p_decParams->Z; cnt++){
               inv_d[cnt] = (1)*harq_process->d[r][cnt];
               }
 */
-=======
-
-        /*for (int cnt =0; cnt < (kc-2)*p_decParams->Z; cnt++){
-              inv_d[cnt] = (1)*harq_process->d[r][cnt];
-              }*/
-
->>>>>>> cfced70b
+
         memset(pv,0,2*p_decParams->Z*sizeof(int16_t));
         //memset(pl,0,2*p_decParams->Z*sizeof(int8_t));
         memset((pv+K_bytes_F),127,harq_process->F*sizeof(int16_t));
@@ -1744,11 +1703,7 @@
           ret = 2;
         }
         else {
-<<<<<<< HEAD
           LOG_D(PHY,"Segment %u CRC NOK\n",r);
-=======
-          printf("Segment %d CRC NOK\n",r);
->>>>>>> cfced70b
           ret = 1+dlsch->max_ldpc_iterations;
         }
 
