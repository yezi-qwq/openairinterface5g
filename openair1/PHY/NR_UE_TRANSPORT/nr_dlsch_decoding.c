--- conflicted
+++ resolved
@@ -237,7 +237,7 @@
   uint32_t Tbslbrm = 950984;
   uint16_t nb_rb = 30;
   double Coderate = 0.0;
-<<<<<<< HEAD
+
 
   nfapi_nr_dl_config_dlsch_pdu_rel15_t *dl_config_pdu = &harq_process->dl_config_pdu;
   uint8_t dmrs_Type = dl_config_pdu->dmrs_Type;
@@ -250,12 +250,6 @@
   uint16_t dmrs_AdditionalPosition = dl_config_pdu->dmrs_AdditionalPosition;
   AssertFatal(dmrs_AdditionalPosition >= 0 && dmrs_AdditionalPosition <= 4,"Illegal dmrs_additional_symbols %d\n",dmrs_AdditionalPosition);
 
-=======
-  //nfapi_nr_config_request_t *cfg = &phy_vars_ue->nrUE_config;
-  //uint8_t dmrs_type = cfg->pdsch_config.dmrs_type.value;
-  uint8_t nb_re_dmrs = 6; //(dmrs_type==NFAPI_NR_DMRS_TYPE1)?6:4;
-  uint16_t length_dmrs = 1; //cfg->pdsch_config.dmrs_max_length.value;
->>>>>>> 590d2af5
 
   uint32_t i,j;
 
