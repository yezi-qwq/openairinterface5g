--- conflicted
+++ resolved
@@ -79,15 +79,11 @@
   free(params);
 }
 
-<<<<<<< HEAD
-void free_nr_ue_dlsch(NR_UE_DLSCH_t **dlschptr,uint8_t N_RB_DL) {
+
+void free_nr_ue_dlsch(NR_UE_DLSCH_t **dlschptr, uint16_t N_RB_DL) {
 
   uint16_t a_segments = MAX_NUM_NR_DLSCH_SEGMENTS_PER_LAYER*NR_MAX_NB_LAYERS;
-=======
-void free_nr_ue_dlsch(NR_UE_DLSCH_t **dlschptr, uint16_t N_RB_DL) {
-  int i,r;
-  uint16_t a_segments = MAX_NUM_NR_DLSCH_SEGMENTS;  //number of segments to be allocated
->>>>>>> bf70a3bf
+
   NR_UE_DLSCH_t *dlsch=*dlschptr;
 
   if (dlsch) {
@@ -118,12 +114,9 @@
   }
 }
 
-<<<<<<< HEAD
-NR_UE_DLSCH_t *new_nr_ue_dlsch(uint8_t Kmimo,uint8_t Mdlharq,uint32_t Nsoft,uint8_t max_ldpc_iterations,uint16_t N_RB_DL, uint8_t abstraction_flag) {
-
-=======
+
 NR_UE_DLSCH_t *new_nr_ue_dlsch(uint8_t Kmimo,uint8_t Mdlharq,uint32_t Nsoft,uint8_t max_ldpc_iterations,uint16_t N_RB_DL) {
->>>>>>> bf70a3bf
+
   NR_UE_DLSCH_t *dlsch;
   uint8_t exit_flag = 0;
 
@@ -160,21 +153,9 @@
         else
           exit_flag=3;
 
-<<<<<<< HEAD
-        if (abstraction_flag == 0) {
-          dlsch->harq_processes[i]->c = (uint8_t **)malloc16(a_segments*sizeof(uint8_t *));
-          dlsch->harq_processes[i]->p_nrLDPC_procBuf = (t_nrLDPC_procBuf **)malloc16(a_segments*sizeof(t_nrLDPC_procBuf *));
-          for (int r=0; r<a_segments; r++) {
-            dlsch->harq_processes[i]->p_nrLDPC_procBuf[r] = nrLDPC_init_mem();
-            dlsch->harq_processes[i]->c[r] = (uint8_t *)malloc16(1056);
-
-            if (dlsch->harq_processes[i]->c[r])
-              memset(dlsch->harq_processes[i]->c[r],0,1056);
-            else
-              exit_flag=2;
-          }
-=======
-        for (r=0; r<a_segments; r++) {
+        dlsch->harq_processes[i]->c = (uint8_t **)malloc16(a_segments*sizeof(uint8_t *));
+        dlsch->harq_processes[i]->p_nrLDPC_procBuf = (t_nrLDPC_procBuf **)malloc16(a_segments*sizeof(t_nrLDPC_procBuf *));
+        for (int r=0; r<a_segments; r++) {
           dlsch->harq_processes[i]->p_nrLDPC_procBuf[r] = nrLDPC_init_mem();
           dlsch->harq_processes[i]->c[r] = (uint8_t *)malloc16(1056);
 
@@ -182,21 +163,6 @@
             memset(dlsch->harq_processes[i]->c[r],0,1056);
           else
             exit_flag=2;
-
-          dlsch->harq_processes[i]->d[r] = (short *)malloc16((5*8448)*sizeof(short));
-
-          if (dlsch->harq_processes[i]->d[r])
-            memset(dlsch->harq_processes[i]->d[r],0,(5*8448)*sizeof(short));
-          else
-            exit_flag=2;
-
-          dlsch->harq_processes[i]->w[r] = (short *)malloc16((5*8448)*sizeof(short));
-
-          if (dlsch->harq_processes[i]->w[r])
-            memset(dlsch->harq_processes[i]->w[r],0,(5*8448)*sizeof(short));
-          else
-            exit_flag=2;
->>>>>>> bf70a3bf
         }
       } else {
         exit_flag=1;
