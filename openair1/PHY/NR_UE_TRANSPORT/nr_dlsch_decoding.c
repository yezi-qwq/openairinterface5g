/*
 * Licensed to the OpenAirInterface (OAI) Software Alliance under one or more
 * contributor license agreements.  See the NOTICE file distributed with
 * this work for additional information regarding copyright ownership.
 * The OpenAirInterface Software Alliance licenses this file to You under
 * the OAI Public License, Version 1.0  (the "License"); you may not use this file
 * except in compliance with the License.
 * You may obtain a copy of the License at
 *
 *      http://www.openairinterface.org/?page_id=698
 *
 * Unless required by applicable law or agreed to in writing, software
 * distributed under the License is distributed on an "AS IS" BASIS,
 * WITHOUT WARRANTIES OR CONDITIONS OF ANY KIND, either express or implied.
 * See the License for the specific language governing permissions and
 * limitations under the License.
 *-------------------------------------------------------------------------------
 * For more information about the OpenAirInterface (OAI) Software Alliance:
 *      contact@openairinterface.org
 */

/*! \file PHY/NR_UE_TRANSPORT/nr_dlsch_decoding.c
* \brief Top-level routines for decoding  Turbo-coded (DLSCH) transport channels from 36-212, V8.6 2009-03
* \author R. Knopp
* \date 2011
* \version 0.1
* \company Eurecom
* \email: knopp@eurecom.fr
* \note
* \warning
*/

#include "common/utils/LOG/vcd_signal_dumper.h"
#include "PHY/defs_nr_UE.h"
#include "SCHED_NR_UE/harq_nr.h"
#include "PHY/phy_extern_nr_ue.h"
#include "PHY/CODING/coding_extern.h"
#include "PHY/CODING/coding_defs.h"
#include "PHY/NR_TRANSPORT/nr_transport_common_proto.h"
#include "PHY/NR_UE_TRANSPORT/nr_transport_proto_ue.h"
#include "PHY/NR_TRANSPORT/nr_dlsch.h"
#include "SCHED_NR_UE/defs.h"
#include "SIMULATION/TOOLS/sim.h"
#include "executables/nr-uesoftmodem.h"
#include "PHY/CODING/nrLDPC_extern.h"
#include "LAYER2/NR_MAC_gNB/mac_proto.h"

//#define ENABLE_PHY_PAYLOAD_DEBUG 1

//#define OAI_LDPC_MAX_NUM_LLR 27000//26112 // NR_LDPC_NCOL_BG1*NR_LDPC_ZMAX

static uint64_t nb_total_decod =0;
static uint64_t nb_error_decod =0;

notifiedFIFO_t freeBlocks_dl;
notifiedFIFO_elt_t *msgToPush_dl;
int nbDlProcessing =0;


static  tpool_t pool_dl;

//extern double cpuf;
void init_dlsch_tpool(uint8_t num_dlsch_threads)
{
    if( num_dlsch_threads==0)
    	return;

  char *params=calloc(1,(num_dlsch_threads*3)+1);
  for (int i=0; i<num_dlsch_threads; i++) {
    memcpy(params+(i*3),"-1,",3);
  }
  initNamedTpool(params, &pool_dl, false,"dlsch");
  free(params);
}


void free_nr_ue_dlsch(NR_UE_DLSCH_t **dlschptr,uint8_t N_RB_DL)
{

  int i,r;
  uint16_t a_segments = MAX_NUM_NR_DLSCH_SEGMENTS;  //number of segments to be allocated
  NR_UE_DLSCH_t *dlsch=*dlschptr;

  if (dlsch) {
    if (N_RB_DL != 273) {
      a_segments = a_segments*N_RB_DL;
      a_segments = a_segments/273 +1;
    }  
 

    for (i=0; i<dlsch->Mdlharq; i++) {
      if (dlsch->harq_processes[i]) {
        if (dlsch->harq_processes[i]->b) {
          free16(dlsch->harq_processes[i]->b,a_segments*1056);
          dlsch->harq_processes[i]->b = NULL;
        }

        for (r=0; r<a_segments; r++) {
          free16(dlsch->harq_processes[i]->c[r],1056);
          dlsch->harq_processes[i]->c[r] = NULL;
        }

        for (r=0; r<a_segments; r++)
          if (dlsch->harq_processes[i]->d[r]) {
            free16(dlsch->harq_processes[i]->d[r],(5*8448)*sizeof(short));
            dlsch->harq_processes[i]->d[r] = NULL;
          }
        
        for (r=0; r<a_segments; r++)
          if (dlsch->harq_processes[i]->w[r]) {
            free16(dlsch->harq_processes[i]->w[r],(5*8448)*sizeof(short));
            dlsch->harq_processes[i]->w[r] = NULL;
          }

        for (r=0; r<a_segments; r++) {
          if (dlsch->harq_processes[i]->p_nrLDPC_procBuf[r]){
            nrLDPC_free_mem(dlsch->harq_processes[i]->p_nrLDPC_procBuf[r]);
            dlsch->harq_processes[i]->p_nrLDPC_procBuf[r] = NULL;
          }
        }

        free16(dlsch->harq_processes[i],sizeof(NR_DL_UE_HARQ_t));
        dlsch->harq_processes[i] = NULL;
      }
    }
      
    free16(dlsch,sizeof(NR_UE_DLSCH_t));
    dlsch = NULL;
  }
}

NR_UE_DLSCH_t *new_nr_ue_dlsch(uint8_t Kmimo,uint8_t Mdlharq,uint32_t Nsoft,uint8_t max_ldpc_iterations,uint16_t N_RB_DL, uint8_t abstraction_flag)
{

  NR_UE_DLSCH_t *dlsch;
  uint8_t exit_flag = 0,i,r;

  uint16_t a_segments = MAX_NUM_NR_DLSCH_SEGMENTS;  //number of segments to be allocated

  if (N_RB_DL != 273) {
    a_segments = a_segments*N_RB_DL;
    a_segments = (a_segments/273)+1;
  }  

  uint16_t dlsch_bytes = a_segments*1056;  // allocated bytes per segment

  dlsch = (NR_UE_DLSCH_t *)malloc16(sizeof(NR_UE_DLSCH_t));

  if (dlsch) {
    memset(dlsch,0,sizeof(NR_UE_DLSCH_t));
    dlsch->Kmimo = Kmimo;
    dlsch->Mdlharq = Mdlharq;
    dlsch->number_harq_processes_for_pdsch = Mdlharq;
    dlsch->Nsoft = Nsoft;
    dlsch->Mlimit = 4;
    dlsch->max_ldpc_iterations = max_ldpc_iterations;
 
    for (i=0; i<Mdlharq; i++) {
      dlsch->harq_processes[i] = (NR_DL_UE_HARQ_t *)malloc16(sizeof(NR_DL_UE_HARQ_t));

      if (dlsch->harq_processes[i]) {
        memset(dlsch->harq_processes[i],0,sizeof(NR_DL_UE_HARQ_t));
        init_downlink_harq_status(dlsch->harq_processes[i]);
        dlsch->harq_processes[i]->first_tx=1;
        dlsch->harq_processes[i]->b = (uint8_t*)malloc16(dlsch_bytes);

        if (dlsch->harq_processes[i]->b)
          memset(dlsch->harq_processes[i]->b,0,dlsch_bytes);
        else
          exit_flag=3;

        if (abstraction_flag == 0) {
          for (r=0; r<a_segments; r++) { 
            dlsch->harq_processes[i]->p_nrLDPC_procBuf[r] = nrLDPC_init_mem();
            dlsch->harq_processes[i]->c[r] = (uint8_t*)malloc16(1056);

            if (dlsch->harq_processes[i]->c[r])
              memset(dlsch->harq_processes[i]->c[r],0,1056);
            else
              exit_flag=2;

            dlsch->harq_processes[i]->d[r] = (short*)malloc16((5*8448)*sizeof(short));

            if (dlsch->harq_processes[i]->d[r])
              memset(dlsch->harq_processes[i]->d[r],0,(5*8448)*sizeof(short));
            else
              exit_flag=2;

            dlsch->harq_processes[i]->w[r] = (short*)malloc16((5*8448)*sizeof(short));

            if (dlsch->harq_processes[i]->w[r])
              memset(dlsch->harq_processes[i]->w[r],0,(5*8448)*sizeof(short));
            else
              exit_flag=2;
          }
        }
      } else {
        exit_flag=1;
      }
    }

    if (exit_flag==0)
      return(dlsch);
  }

  LOG_I(PHY,"new_ue_dlsch with size %zu: exit_flag = %u\n",sizeof(NR_DL_UE_HARQ_t), exit_flag);
  free_nr_ue_dlsch(&dlsch,N_RB_DL);

  return(NULL);
}

void nr_dlsch_unscrambling(int16_t* llr,
                         uint32_t size,
                         uint8_t q,
                         uint32_t Nid,
                         uint32_t n_RNTI) {

  uint8_t reset;
  uint32_t x1, x2, s=0;

  reset = 1;
  x2 = (n_RNTI<<15) + (q<<14) + Nid;

  for (int i=0; i<size; i++) {
    if ((i&0x1f)==0) {
      s = lte_gold_generic(&x1, &x2, reset);
      reset = 0;
    }
    if (((s>>(i&0x1f))&1)==1)
      llr[i] = -llr[i];
  }

}

uint32_t nr_dlsch_decoding(PHY_VARS_NR_UE *phy_vars_ue,
                           UE_nr_rxtx_proc_t *proc,
                           int eNB_id,
                           short *dlsch_llr,
                           NR_DL_FRAME_PARMS *frame_parms,
                           NR_UE_DLSCH_t *dlsch,
                           NR_DL_UE_HARQ_t *harq_process,
                           uint32_t frame,
                           uint16_t nb_symb_sch,
                           uint8_t nr_slot_rx,
                           uint8_t harq_pid,
                           uint8_t is_crnti,
                           uint8_t llr8_flag)
{

#if UE_TIMING_TRACE
  time_stats_t *dlsch_rate_unmatching_stats=&phy_vars_ue->dlsch_rate_unmatching_stats;
  time_stats_t *dlsch_turbo_decoding_stats=&phy_vars_ue->dlsch_turbo_decoding_stats;
  time_stats_t *dlsch_deinterleaving_stats=&phy_vars_ue->dlsch_deinterleaving_stats;
#endif
  uint32_t A,E;
  uint32_t G;
  uint32_t ret,offset;
  int32_t no_iteration_ldpc, length_dec;
  uint32_t r,r_offset=0,Kr=8424,Kr_bytes,K_bits_F,err_flag=0;
  uint8_t crc_type;
  int8_t llrProcBuf[NR_LDPC_MAX_NUM_LLR] __attribute__ ((aligned(32)));
  t_nrLDPC_dec_params decParams;
  t_nrLDPC_dec_params* p_decParams = &decParams;
  t_nrLDPC_time_stats procTime;
  t_nrLDPC_time_stats* p_procTime =&procTime ;
  
  if (!harq_process) {
    LOG_E(PHY,"dlsch_decoding.c: NULL harq_process pointer\n");
    return(dlsch->max_ldpc_iterations + 1);
  }
  t_nrLDPC_procBuf** p_nrLDPC_procBuf = harq_process->p_nrLDPC_procBuf;

  // HARQ stats
  phy_vars_ue->dl_stats[harq_process->round]++;
    
  int16_t z [68*384];
  int8_t l [68*384];
  //__m128i l;
  //int16_t inv_d [68*384];
  uint8_t kc;
  uint8_t Ilbrm = 1;

  uint32_t Tbslbrm;// = 950984;
  uint16_t nb_rb;// = 30;
  double Coderate;// = 0.0;

  uint8_t dmrs_Type = harq_process->dmrsConfigType;
  AssertFatal(dmrs_Type == 0 || dmrs_Type == 1, "Illegal dmrs_type %d\n", dmrs_Type);
  uint8_t nb_re_dmrs;
  if (dmrs_Type==NFAPI_NR_DMRS_TYPE1) {
    nb_re_dmrs = 6*harq_process->n_dmrs_cdm_groups;
  }
  else {
    nb_re_dmrs = 4*harq_process->n_dmrs_cdm_groups;
  }
  uint16_t dmrs_length = get_num_dmrs(harq_process->dlDmrsSymbPos);

  uint32_t i,j;

  __m128i *pv = (__m128i*)&z;
  __m128i *pl = (__m128i*)&l;
  
    vcd_signal_dumper_dump_function_by_name(VCD_SIGNAL_DUMPER_FUNCTIONS_DLSCH_SEGMENTATION, VCD_FUNCTION_IN);
  
  //NR_DL_UE_HARQ_t *harq_process = dlsch->harq_processes[0];

  if (!dlsch_llr) {
    LOG_E(PHY,"dlsch_decoding.c: NULL dlsch_llr pointer\n");
    return(dlsch->max_ldpc_iterations + 1);
  }

  if (!frame_parms) {
    LOG_E(PHY,"dlsch_decoding.c: NULL frame_parms pointer\n");
    return(dlsch->max_ldpc_iterations + 1);
  }

  /*if (nr_slot_rx> (frame_parms->slots_per_frame-1)) {
    printf("dlsch_decoding.c: Illegal slot index %d\n",nr_slot_rx);
    return(dlsch->max_ldpc_iterations + 1);
  }*/

  /*if (harq_process->harq_ack.ack != 2) {
    LOG_D(PHY, "[UE %d] DLSCH @ SF%d : ACK bit is %d instead of DTX even before PDSCH is decoded!\n",
        phy_vars_ue->Mod_id, nr_slot_rx, harq_process->harq_ack.ack);
  }*/

  //  nb_rb = dlsch->nb_rb;

  /*
  if (nb_rb > frame_parms->N_RB_DL) {
    printf("dlsch_decoding.c: Illegal nb_rb %d\n",nb_rb);
    return(max_ldpc_iterations + 1);
    }*/

  /*harq_pid = dlsch->current_harq_pid[proc->thread_id];
  if (harq_pid >= 8) {
    printf("dlsch_decoding.c: Illegal harq_pid %d\n",harq_pid);
    return(max_ldpc_iterations + 1);
  }
  */

  nb_rb = harq_process->nb_rb;

  harq_process->trials[harq_process->round]++;

  uint16_t nb_rb_oh = 0; // it was not computed at UE side even before and set to 0 in nr_compute_tbs

  harq_process->TBS = nr_compute_tbs(harq_process->Qm,harq_process->R,nb_rb,nb_symb_sch,nb_re_dmrs*dmrs_length, nb_rb_oh, 0, harq_process->Nl);

  A = harq_process->TBS;
  ret = dlsch->max_ldpc_iterations + 1;
  dlsch->last_iteration_cnt = ret;
 
  harq_process->G = nr_get_G(nb_rb, nb_symb_sch, nb_re_dmrs, dmrs_length, harq_process->Qm,harq_process->Nl);
  G = harq_process->G;

  LOG_D(PHY,"DLSCH Decoding, harq_pid %d TBS %d (%d) G %d nb_re_dmrs %d mcs %d Nl %d nb_symb_sch %d nb_rb %d\n",harq_pid,A,A/8,G, nb_re_dmrs,harq_process->mcs, harq_process->Nl, nb_symb_sch,nb_rb);

  if ((harq_process->R)<1024)
    Coderate = (float) (harq_process->R) /(float) 1024;
  else
    Coderate = (float) (harq_process->R) /(float) 2048;

  if ((A <=292) || ((A<=3824) && (Coderate <= 0.6667)) || Coderate <= 0.25)
  {
    p_decParams->BG = 2;
    kc = 52;
    if (Coderate < 0.3333){
      p_decParams->R = 15;
    }
    else if (Coderate <0.6667){
      p_decParams->R = 13;
    }
    else {
      p_decParams->R = 23;
    }
  }
  else{
    p_decParams->BG = 1;
    kc = 68;
    if (Coderate < 0.6667){
      p_decParams->R = 13;
    }
    else if (Coderate <0.8889){
      p_decParams->R = 23;
    }
    else {
      p_decParams->R = 89;
    }
  }


  if (harq_process->round == 0) {
    // This is a new packet, so compute quantities regarding segmentation
	if (A > 3824)
	  harq_process->B = A+24;
	else
	  harq_process->B = A+16;

    nr_segmentation(NULL,
                    NULL,
                    harq_process->B,
                    &harq_process->C,
                    &harq_process->K,
                    &harq_process->Z, // [hna] Z is Zc
                    &harq_process->F,
                    p_decParams->BG);

  if (LOG_DEBUGFLAG(DEBUG_DLSCH_DECOD) && (!frame%100))
       LOG_I(PHY,"K %d C %d Z %d nl %d \n", harq_process->K, harq_process->C, p_decParams->Z, harq_process->Nl);
  }
  
  VCD_SIGNAL_DUMPER_DUMP_FUNCTION_BY_NAME(VCD_SIGNAL_DUMPER_FUNCTIONS_DLSCH_SEGMENTATION, VCD_FUNCTION_OUT);

  p_decParams->Z = harq_process->Z;
  //printf("dlsch decoding nr segmentation Z %d\n", p_decParams->Z);

  //printf("coderate %f kc %d \n", Coderate, kc);

  p_decParams->numMaxIter = dlsch->max_ldpc_iterations;
  p_decParams->outMode= 0;

  err_flag = 0;
  r_offset = 0;

  uint16_t a_segments = MAX_NUM_NR_DLSCH_SEGMENTS;  //number of segments to be allocated

  if (nb_rb != 273) {
    a_segments = a_segments*nb_rb;
    a_segments = a_segments/273 +1;
  }  

  if (harq_process->C > a_segments) {
    LOG_E(PHY,"Illegal harq_process->C %d > %d\n",harq_process->C,a_segments);
    return((1+dlsch->max_ldpc_iterations));
  }

  if (LOG_DEBUGFLAG(DEBUG_DLSCH_DECOD))
    LOG_I(PHY,"Segmentation: C %d, K %d\n",harq_process->C,harq_process->K);


  opp_enabled=1;

  Kr = harq_process->K; // [hna] overwrites this line "Kr = p_decParams->Z*kb"
  Kr_bytes = Kr>>3;
  K_bits_F = Kr-harq_process->F;

  for (r=0; r<harq_process->C; r++) {

    //printf("start rx segment %d\n",r);
    E = nr_get_E(G, harq_process->C, harq_process->Qm, harq_process->Nl, r);

#if UE_TIMING_TRACE
    start_meas(dlsch_deinterleaving_stats);
#endif

    VCD_SIGNAL_DUMPER_DUMP_FUNCTION_BY_NAME(VCD_SIGNAL_DUMPER_FUNCTIONS_DLSCH_DEINTERLEAVING, VCD_FUNCTION_IN);


    nr_deinterleaving_ldpc(E,
                           harq_process->Qm,
                           harq_process->w[r], // [hna] w is e
                           dlsch_llr+r_offset);

    VCD_SIGNAL_DUMPER_DUMP_FUNCTION_BY_NAME(VCD_SIGNAL_DUMPER_FUNCTIONS_DLSCH_DEINTERLEAVING, VCD_FUNCTION_OUT);


#if UE_TIMING_TRACE
    stop_meas(dlsch_deinterleaving_stats);
#endif

#if UE_TIMING_TRACE
    start_meas(dlsch_rate_unmatching_stats);
#endif

    LOG_D(PHY,"HARQ_PID %d Rate Matching Segment %d (coded bits %d,E %d, F %d,unpunctured/repeated bits %d, TBS %d, mod_order %d, nb_rb %d, Nl %d, rv %d, round %d)...\n",
          harq_pid,r, G,E,harq_process->F,
          Kr*3,
          harq_process->TBS,
          harq_process->Qm,
          harq_process->nb_rb,
          harq_process->Nl,
          harq_process->rvidx,
          harq_process->round);


    VCD_SIGNAL_DUMPER_DUMP_FUNCTION_BY_NAME(VCD_SIGNAL_DUMPER_FUNCTIONS_DLSCH_RATE_MATCHING, VCD_FUNCTION_IN);

    if ((harq_process->Nl)<4)
      Tbslbrm = nr_compute_tbslbrm(harq_process->mcs_table,nb_rb,harq_process->Nl);
    else
      Tbslbrm = nr_compute_tbslbrm(harq_process->mcs_table,nb_rb,4);


    if (nr_rate_matching_ldpc_rx(Ilbrm,
                                 Tbslbrm,
                                 p_decParams->BG,
                                 p_decParams->Z,
                                 harq_process->d[r],
                                 harq_process->w[r],
                                 harq_process->C,
                                 harq_process->rvidx,
                                 (harq_process->round==0)?1:0,
                                 E,
                                 harq_process->F,
                                 Kr-harq_process->F-2*(p_decParams->Z))==-1) {
    VCD_SIGNAL_DUMPER_DUMP_FUNCTION_BY_NAME(VCD_SIGNAL_DUMPER_FUNCTIONS_DLSCH_RATE_MATCHING, VCD_FUNCTION_OUT);
#if UE_TIMING_TRACE
      stop_meas(dlsch_rate_unmatching_stats);
#endif
      LOG_E(PHY,"dlsch_decoding.c: Problem in rate_matching\n");
      return(dlsch->max_ldpc_iterations + 1);
    } else {

#if UE_TIMING_TRACE
      stop_meas(dlsch_rate_unmatching_stats);
#endif
    }

    r_offset += E;

  if (LOG_DEBUGFLAG(DEBUG_DLSCH_DECOD))
  {
    LOG_I(PHY,"decoder input(segment %u) :",r);
    for (int i=0;i<E;i++)
     LOG_D(PHY,"%d : %d\n",i,harq_process->d[r][i]);
    LOG_D(PHY,"\n");
  }

    memset(harq_process->c[r],0,Kr_bytes);


    if (harq_process->C == 1){
    	if (A > 3824) 
    		crc_type = CRC24_A;
    	else
    		crc_type = CRC16;
    	
	length_dec = harq_process->B;

    }
    else{
      crc_type = CRC24_B;
      length_dec = (harq_process->B+24*harq_process->C)/harq_process->C;
    }

    if (err_flag == 0) {

#if UE_TIMING_TRACE
      start_meas(dlsch_turbo_decoding_stats);
#endif


      //set first 2*Z_c bits to zeros
      memset(&z[0],0,2*harq_process->Z*sizeof(int16_t));
      //set Filler bits
      memset((&z[0]+K_bits_F),127,harq_process->F*sizeof(int16_t));
      //Move coded bits before filler bits
      memcpy((&z[0]+2*harq_process->Z),harq_process->d[r],(K_bits_F-2*harq_process->Z)*sizeof(int16_t));
      //skip filler bits
      memcpy((&z[0]+Kr),harq_process->d[r]+(Kr-2*harq_process->Z),(kc*harq_process->Z-Kr)*sizeof(int16_t));
      //Saturate coded bits before decoding into 8 bits values
      for (i=0, j=0; j < ((kc*harq_process->Z)>>4)+1;  i+=2, j++)
      {
        pl[j] = _mm_packs_epi16(pv[i],pv[i+1]);
      }


      VCD_SIGNAL_DUMPER_DUMP_FUNCTION_BY_NAME(VCD_SIGNAL_DUMPER_FUNCTIONS_DLSCH_LDPC, VCD_FUNCTION_IN);

      no_iteration_ldpc = nrLDPC_decoder(p_decParams,
                           (int8_t*)&pl[0],
                           llrProcBuf,
                           p_nrLDPC_procBuf[r],
                           p_procTime);
      VCD_SIGNAL_DUMPER_DUMP_FUNCTION_BY_NAME(VCD_SIGNAL_DUMPER_FUNCTIONS_DLSCH_LDPC, VCD_FUNCTION_OUT);

      // Fixme: correct type is unsigned, but nrLDPC_decoder and all called behind use signed int
      if (check_crc((uint8_t*)llrProcBuf,length_dec,harq_process->F,crc_type)) {
        LOG_I(PHY,"Segment %u CRC OK\n\033[0m",r);
        if (r==0) {
          for (int i=0;i<10;i++) LOG_D(PHY,"byte %d : %x\n",i,((uint8_t*)llrProcBuf)[i]);
        }

        //Temporary hack
        no_iteration_ldpc = dlsch->max_ldpc_iterations;
        ret = no_iteration_ldpc;
      }
      else {
        LOG_D(PHY,"CRC NOT OK\n\033[0m");
        ret = 1 + dlsch->max_ldpc_iterations;
      }


      nb_total_decod++;
      if (no_iteration_ldpc > dlsch->max_ldpc_iterations){
        nb_error_decod++;
      }

      for (int m=0; m < Kr>>3; m ++)
      {
        harq_process->c[r][m]= (uint8_t) llrProcBuf[m];
      }

      if (LOG_DEBUGFLAG(DEBUG_DLSCH_DECOD))
      	{
        for (int k=0;k<A>>3;k++)
          LOG_D(PHY,"output decoder [%d] =  0x%02x \n", k, harq_process->c[r][k]);
        LOG_D(PHY,"no_iterations_ldpc %d (ret %u)\n",no_iteration_ldpc,ret);
        }


#if UE_TIMING_TRACE
      stop_meas(dlsch_turbo_decoding_stats);
#endif
    }
    

    if ((err_flag == 0) && (ret>=(1+dlsch->max_ldpc_iterations))) {// a Code segment is in error so break;
      LOG_I(PHY,"AbsSubframe %d.%d CRC failed, segment %d/%d \n",frame%1024,nr_slot_rx,r,harq_process->C-1);
      err_flag = 1;
    }
  }

  if (err_flag == 1) {
<<<<<<< HEAD
//#if UE_DEBUG_TRACE
=======
>>>>>>> 3b2d5037
    LOG_I(PHY,"[UE %d] DLSCH: Setting NAK for SFN/SF %d/%d (pid %d, status %d, round %d, TBS %d, mcs %d) Kr %d r %d harq_process->round %d\n",
        phy_vars_ue->Mod_id, frame, nr_slot_rx, harq_pid,harq_process->status, harq_process->round,harq_process->TBS,harq_process->mcs,Kr,r,harq_process->round);

    harq_process->harq_ack.ack = 0;
    harq_process->harq_ack.harq_id = harq_pid;
    harq_process->harq_ack.send_harq_status = 1;
    harq_process->errors[harq_process->round]++;

    if (harq_process->round >= dlsch->Mlimit) {
      harq_process->status = SCH_IDLE;
      harq_process->round  = 0;
      phy_vars_ue->dl_stats[4]++;
    }

    if(is_crnti)
    {
    LOG_I(PHY,"[UE %d] DLSCH: Setting NACK for nr_slot_rx %d (pid %d, pid status %d, round %d/Max %d, TBS %d)\n",
               phy_vars_ue->Mod_id,nr_slot_rx,harq_pid,harq_process->status,harq_process->round,dlsch->Mdlharq,harq_process->TBS);
    }

    return((1 + dlsch->max_ldpc_iterations));
  } else {
<<<<<<< HEAD
//#if UE_DEBUG_TRACE
    LOG_I(PHY,"[UE %d] DLSCH: Setting ACK for nr_tti_rx %d TBS %d mcs %d nb_rb %d harq_process->round %d\n",
=======

    LOG_D(PHY,"[UE %d] DLSCH: Setting ACK for nr_slot_rx %d TBS %d mcs %d nb_rb %d harq_process->round %d\n",
>>>>>>> 3b2d5037
	  phy_vars_ue->Mod_id,nr_slot_rx,harq_process->TBS,harq_process->mcs,harq_process->nb_rb, harq_process->round);

    harq_process->status = SCH_IDLE;
    harq_process->round  = 0;
    harq_process->harq_ack.ack = 1;
    harq_process->harq_ack.harq_id = harq_pid;
    harq_process->harq_ack.send_harq_status = 1;
    
    //LOG_D(PHY,"[UE %d] DLSCH: Setting ACK for SFN/SF %d/%d (pid %d, status %d, round %d, TBS %d, mcs %d)\n",
      //  phy_vars_ue->Mod_id, frame, subframe, harq_pid, harq_process->status, harq_process->round,harq_process->TBS,harq_process->mcs);

    if(is_crnti)
    {
    LOG_D(PHY,"[UE %d] DLSCH: Setting ACK for nr_slot_rx %d (pid %d, round %d, TBS %d)\n",phy_vars_ue->Mod_id,nr_slot_rx,harq_pid,harq_process->round,harq_process->TBS);
    }
    //LOG_D(PHY,"[UE %d] DLSCH: Setting ACK for subframe %d (pid %d, round %d)\n",phy_vars_ue->Mod_id,subframe,harq_pid,harq_process->round);

  }

  // Reassembly of Transport block here
  offset = 0;
  Kr = harq_process->K;
  Kr_bytes = Kr>>3;


  VCD_SIGNAL_DUMPER_DUMP_FUNCTION_BY_NAME(VCD_SIGNAL_DUMPER_FUNCTIONS_DLSCH_COMBINE_SEG, VCD_FUNCTION_IN);

  for (r=0; r<harq_process->C; r++) {

    memcpy(harq_process->b+offset,
	   harq_process->c[r],
	   Kr_bytes- - (harq_process->F>>3) -((harq_process->C>1)?3:0));
    offset += (Kr_bytes - (harq_process->F>>3) - ((harq_process->C>1)?3:0));

    if (LOG_DEBUGFLAG(DEBUG_DLSCH_DECOD))
      {
      LOG_D(PHY,"Segment %u : Kr= %u bytes\n",r,Kr_bytes);
      LOG_D(PHY,"copied %d bytes to b sequence (harq_pid %d)\n",
             (Kr_bytes - (harq_process->F>>3)-((harq_process->C>1)?3:0)),harq_pid);
      LOG_D(PHY,"b[0] = %p,c[%d] = %p\n",
              (void *)(uint64_t)(harq_process->b[offset]),
              harq_process->F>>3,
              (void *)(uint64_t)(harq_process->c[r]) );
      if (frame%100 == 0){
          LOG_D (PHY, "Printing 10 first payload bytes at frame: %d ", frame);
          for (int i = 0; i <10 ; i++){ //Kr_bytes
            LOG_D(PHY, "[%d] : %x ", i, harq_process->b[i]);
          }
        }
      }
  }

  VCD_SIGNAL_DUMPER_DUMP_FUNCTION_BY_NAME(VCD_SIGNAL_DUMPER_FUNCTIONS_DLSCH_COMBINE_SEG, VCD_FUNCTION_OUT);

  dlsch->last_iteration_cnt = ret;
  log_dump(PHY, harq_process->b, 16, LOG_DUMP_CHAR,"nrue pdsch rx frame %d %d: ", frame, nr_slot_rx );

  return(ret);
}


uint32_t  nr_dlsch_decoding_mthread(PHY_VARS_NR_UE *phy_vars_ue,
                                    UE_nr_rxtx_proc_t *proc,
                                    int eNB_id,
                                    short *dlsch_llr,
                                    NR_DL_FRAME_PARMS *frame_parms,
                                    NR_UE_DLSCH_t *dlsch,
                                    NR_DL_UE_HARQ_t *harq_process,
                                    uint32_t frame,
                                    uint16_t nb_symb_sch,
                                    uint8_t nr_slot_rx,
                                    uint8_t harq_pid,
                                    uint8_t is_crnti,
                                    uint8_t llr8_flag)
{

#if UE_TIMING_TRACE
  time_stats_t *dlsch_rate_unmatching_stats=&phy_vars_ue->dlsch_rate_unmatching_stats;
  time_stats_t *dlsch_turbo_decoding_stats=&phy_vars_ue->dlsch_turbo_decoding_stats;
  time_stats_t *dlsch_deinterleaving_stats=&phy_vars_ue->dlsch_deinterleaving_stats;
#endif
  uint32_t A,E;
  uint32_t G;
  uint32_t ret,offset;
  uint32_t r,r_offset=0,Kr=8424,Kr_bytes,err_flag=0,K_bits_F;
  uint8_t crc_type;
  //UE_rxtx_proc_t *proc = &phy_vars_ue->proc;
  int32_t no_iteration_ldpc,length_dec;
  /*uint8_t C;
  uint8_t Qm;
  uint8_t r_thread;
  uint32_t Er, Gp,GpmodC;*/
  t_nrLDPC_dec_params decParams;
  t_nrLDPC_dec_params* p_decParams = &decParams;
  t_nrLDPC_time_stats procTime;
  t_nrLDPC_time_stats* p_procTime =&procTime ;
  int8_t llrProcBuf[NR_LDPC_MAX_NUM_LLR] __attribute__ ((aligned(32)));
    if (!harq_process) {
    LOG_E(PHY,"dlsch_decoding.c: NULL harq_process pointer\n");
    return(dlsch->max_ldpc_iterations);
  }
  t_nrLDPC_procBuf* p_nrLDPC_procBuf = harq_process->p_nrLDPC_procBuf[0];
  uint8_t Nl=4;
  int16_t z [68*384];
  int8_t l [68*384];
  uint8_t kc;
  uint8_t Ilbrm = 1;
  uint32_t Tbslbrm = 950984;
  uint16_t nb_rb = 30;
  double Coderate = 0.0;
  uint8_t dmrs_type = harq_process->dmrsConfigType;

  uint8_t nb_re_dmrs;
  if (dmrs_type == NFAPI_NR_DMRS_TYPE1)
    nb_re_dmrs = 6*harq_process->n_dmrs_cdm_groups;
  else
    nb_re_dmrs = 4*harq_process->n_dmrs_cdm_groups;

  uint16_t length_dmrs = get_num_dmrs(harq_process->dlDmrsSymbPos); 
  
  uint32_t i,j;

  __m128i *pv = (__m128i*)&z;
  __m128i *pl = (__m128i*)&l;
  notifiedFIFO_t nf;
  initNotifiedFIFO(&nf);

  VCD_SIGNAL_DUMPER_DUMP_FUNCTION_BY_NAME(VCD_SIGNAL_DUMPER_FUNCTIONS_DLSCH_SEGMENTATION, VCD_FUNCTION_IN);

  if (!dlsch_llr) {
    LOG_E(PHY,"dlsch_decoding.c: NULL dlsch_llr pointer\n");
    return(dlsch->max_ldpc_iterations);
  }



  if (!frame_parms) {
    LOG_E(PHY,"dlsch_decoding.c: NULL frame_parms pointer\n");
    return(dlsch->max_ldpc_iterations);
  }

 /* if (nr_slot_rx> (frame_parms->slots_per_frame-1)) {
    printf("dlsch_decoding.c: Illegal slot index %d\n",nr_slot_rx);
    return(dlsch->max_ldpc_iterations);
  }

  if (dlsch->harq_ack[nr_slot_rx].ack != 2) {
    LOG_D(PHY, "[UE %d] DLSCH @ SF%d : ACK bit is %d instead of DTX even before PDSCH is decoded!\n",
        phy_vars_ue->Mod_id, nr_slot_rx, dlsch->harq_ack[nr_slot_rx].ack);
  }*/

  /*
  if (nb_rb > frame_parms->N_RB_DL) {
    printf("dlsch_decoding.c: Illegal nb_rb %d\n",nb_rb);
    return(max_ldpc_iterations);
    }*/

  /*harq_pid = dlsch->current_harq_pid[proc->thread_id];
  if (harq_pid >= 8) {
    printf("dlsch_decoding.c: Illegal harq_pid %d\n",harq_pid);
    return(max_ldpc_iterations);
  }
  */

  nb_rb = harq_process->nb_rb;
  harq_process->trials[harq_process->round]++;

  uint16_t nb_rb_oh = 0; // it was not computed at UE side even before and set to 0 in nr_compute_tbs

  harq_process->TBS = nr_compute_tbs(harq_process->Qm,harq_process->R,nb_rb,nb_symb_sch,nb_re_dmrs*length_dmrs, nb_rb_oh, 0, harq_process->Nl);

  A = harq_process->TBS;

  ret = dlsch->max_ldpc_iterations + 1;
  dlsch->last_iteration_cnt = ret;

  harq_process->G = nr_get_G(nb_rb, nb_symb_sch, nb_re_dmrs, length_dmrs, harq_process->Qm,harq_process->Nl);

  G = harq_process->G;

  LOG_I(PHY,"DLSCH Decoding main, harq_pid %d TBS %d G %d, nb_re_dmrs %d, length_dmrs %d  mcs %d Nl %d nb_symb_sch %d nb_rb %d\n",harq_pid,A,G, nb_re_dmrs, length_dmrs, harq_process->mcs, harq_process->Nl, nb_symb_sch,nb_rb);

  proc->decoder_main_available = 1;
  proc->decoder_thread_available = 0;
  proc->decoder_thread_available1 = 0;


  if ((harq_process->R)<1024)
    Coderate = (float) (harq_process->R) /(float) 1024;
  else
    Coderate = (float) (harq_process->R) /(float) 2048;

  if ((A <=292) || ((A<=3824) && (Coderate <= 0.6667)) || Coderate <= 0.25)
  {
    p_decParams->BG = 2;
    kc = 52;
    if (Coderate < 0.3333){
      p_decParams->R = 15;
    }
    else if (Coderate <0.6667){
      p_decParams->R = 13;
    }
    else {
      p_decParams->R = 23;
    }
  }
  else{
    p_decParams->BG = 1;
    kc = 68;
    if (Coderate < 0.6667){
      p_decParams->R = 13;
    }
    else if (Coderate <0.8889){
      p_decParams->R = 23;
    }
    else {
      p_decParams->R = 89;
    }
  }

  if (harq_process->round == 0) {
      // This is a new packet, so compute quantities regarding segmentation
	  if (A > 3824)
	  	  harq_process->B = A+24;
	  else
	  	  harq_process->B = A+16;

      nr_segmentation(NULL,
                      NULL,
                      harq_process->B,
                      &harq_process->C,
                      &harq_process->K,
                      &harq_process->Z,
                      &harq_process->F,
                      p_decParams->BG);


    }
    
    p_decParams->Z = harq_process->Z;

  p_decParams->numMaxIter = dlsch->max_ldpc_iterations;
  p_decParams->outMode= 0;

  err_flag = 0;
  r_offset = 0;

  uint16_t a_segments = MAX_NUM_NR_DLSCH_SEGMENTS;  //number of segments to be allocated

  if (nb_rb != 273) {
    a_segments = a_segments*nb_rb;
    a_segments = a_segments/273 +1;
  }  

  if (harq_process->C > a_segments) {
    LOG_E(PHY,"Illegal harq_process->C %d > %d\n",harq_process->C,a_segments);
    return((1+dlsch->max_ldpc_iterations));
  }
  if (LOG_DEBUGFLAG(DEBUG_DLSCH_DECOD))
    LOG_I(PHY,"Segmentation: C %d, K %d\n",harq_process->C,harq_process->K);


  notifiedFIFO_elt_t *res_dl;
  opp_enabled=1;
  if (harq_process->C>1) {
	for (int nb_seg =1 ; nb_seg<harq_process->C; nb_seg++){
	  if ( (res_dl=tryPullTpool(&nf, &pool_dl)) != NULL ) {
	          pushNotifiedFIFO_nothreadSafe(&freeBlocks_dl,res_dl);
	        }

	  AssertFatal((msgToPush_dl=pullNotifiedFIFO_nothreadSafe(&freeBlocks_dl)) != NULL,"chained list failure");
          nr_rxtx_thread_data_t *curMsg=(nr_rxtx_thread_data_t *)NotifiedFifoData(msgToPush_dl);
	  curMsg->UE=phy_vars_ue;
	  
	  nbDlProcessing++;


	  memset(&curMsg->proc, 0, sizeof(curMsg->proc));
	  curMsg->proc.frame_rx   = proc->frame_rx;
	  curMsg->proc.nr_slot_rx = proc->nr_slot_rx;
	  curMsg->proc.thread_id  = proc->thread_id;
	  curMsg->proc.num_seg    = nb_seg;

	  curMsg->proc.eNB_id= eNB_id;
	  curMsg->proc.harq_pid=harq_pid;
	  curMsg->proc.llr8_flag = llr8_flag;

	  msgToPush_dl->key= (nr_slot_rx%2) ? (nb_seg+30): nb_seg;
	  pushTpool(&pool_dl, msgToPush_dl);

  /*Qm= harq_process->Qm;
    Nl=harq_process->Nl;
    r_thread = harq_process->C/2-1;
    C= harq_process->C;

    Gp = G/Nl/Qm;
    GpmodC = Gp%C;


    if (r_thread < (C-(GpmodC)))
      Er = Nl*Qm * (Gp/C);
    else
      Er = Nl*Qm * ((GpmodC==0?0:1) + (Gp/C));
    printf("mthread Er %d\n", Er);

    printf("mthread instance_cnt_dlsch_td %d\n",  proc->instance_cnt_dlsch_td);*/
	  }
  //proc->decoder_main_available = 1;
  }

    r = 0;  
    if (r==0) r_offset =0;

    Kr = harq_process->K;
    Kr_bytes = Kr>>3;
    K_bits_F = Kr-harq_process->F;

    E = nr_get_E(G, harq_process->C, harq_process->Qm, harq_process->Nl, r);

    /*
    printf("Subblock deinterleaving, dlsch_llr %p, w %p\n",
     dlsch_llr+r_offset,
     &harq_process->w[r]);
    */
#if UE_TIMING_TRACE
    start_meas(dlsch_deinterleaving_stats);
#endif
    nr_deinterleaving_ldpc(E,
                           harq_process->Qm,
                           harq_process->w[r],
                           dlsch_llr+r_offset);

    if (LOG_DEBUGFLAG(DEBUG_DLSCH_DECOD))
        for (int i =0; i<16; i++)
              LOG_D(PHY,"rx output deinterleaving w[%d]= %d r_offset %u\n", i,harq_process->w[r][i], r_offset);

#if UE_TIMING_TRACE
    stop_meas(dlsch_deinterleaving_stats);
#endif

#if UE_TIMING_TRACE
    start_meas(dlsch_rate_unmatching_stats);
#endif

  if (LOG_DEBUGFLAG(DEBUG_DLSCH_DECOD))
    LOG_I(PHY,"HARQ_PID %d Rate Matching Segment %d (coded bits %d,unpunctured/repeated bits %d, TBS %d, mod_order %d, nb_rb %d, Nl %d, rv %d, round %d)...\n",
          harq_pid,r, G,
          Kr*3,
          harq_process->TBS,
          harq_process->Qm,
          harq_process->nb_rb,
          harq_process->Nl,
          harq_process->rvidx,
          harq_process->round);
 

    // for tbslbrm calculation according to 5.4.2.1 of 38.212
    if (harq_process->Nl < Nl)
      Nl = harq_process->Nl;

    Tbslbrm = nr_compute_tbslbrm(harq_process->mcs_table,nb_rb,harq_process->Nl);

    if (nr_rate_matching_ldpc_rx(Ilbrm,
                                 Tbslbrm,
                                 p_decParams->BG,
                                 p_decParams->Z,
                                 harq_process->d[r],
                                 harq_process->w[r],
                                 harq_process->C,
                                 harq_process->rvidx,
                                 (harq_process->round==0)?1:0,
                                 E,
				 harq_process->F,
				 Kr-harq_process->F-2*(p_decParams->Z))==-1) {
#if UE_TIMING_TRACE
      stop_meas(dlsch_rate_unmatching_stats);
#endif
      LOG_E(PHY,"dlsch_decoding.c: Problem in rate_matching\n");
      return(dlsch->max_ldpc_iterations);
    } else
    {
#if UE_TIMING_TRACE
      stop_meas(dlsch_rate_unmatching_stats);
#endif
    }

 
  if (LOG_DEBUGFLAG(DEBUG_DLSCH_DECOD))   
    for (int i =0; i<16; i++)
      LOG_I(PHY,"rx output ratematching d[%d]= %d r_offset %u\n", i,harq_process->d[r][i], r_offset);


  if (LOG_DEBUGFLAG(DEBUG_DLSCH_DECOD)) 
    {

    if (r==0) {
      LOG_M("decoder_llr.m","decllr",dlsch_llr,G,1,0);
      LOG_M("decoder_in.m","dec",&harq_process->d[0][96],(3*8*Kr_bytes)+12,1,0);
    }

    LOG_D(PHY,"decoder input(segment %u) :",r);
    for (int i=0;i<(3*8*Kr_bytes);i++)
      LOG_D(PHY,"%d : %d\n",i,harq_process->d[r][i]);
    LOG_D(PHY,"\n");
   }

    memset(harq_process->c[r],0,Kr_bytes);

    if (harq_process->C == 1){
      if (A > 3824)
    	crc_type = CRC24_A;
      else
    	crc_type = CRC16;

      length_dec = harq_process->B;
    }
    else{
      crc_type = CRC24_B;
      length_dec = (harq_process->B+24*harq_process->C)/harq_process->C;
    }

    //#ifndef __AVX2__

    if (err_flag == 0) {
/*
        LOG_D(PHY, "LDPC algo Kr=%d cb_cnt=%d C=%d nbRB=%d crc_type %d TBSInput=%d TBSHarq=%d TBSplus24=%d mcs=%d Qm=%d RIV=%d round=%d maxIter %d\n",
                            Kr,r,harq_process->C,harq_process->nb_rb,crc_type,A,harq_process->TBS,
                            harq_process->B,harq_process->mcs,harq_process->Qm,harq_process->rvidx,harq_process->round,dlsch->max_ldpc_iterations);
*/

#if UE_TIMING_TRACE
      start_meas(dlsch_turbo_decoding_stats);
#endif
      LOG_I(PHY,"mthread AbsSubframe %d.%d Start LDPC segment %d/%d \n",frame%1024,nr_slot_rx,r,harq_process->C-1);

      /*for (int cnt =0; cnt < (kc-2)*p_decParams->Z; cnt++){
        inv_d[cnt] = (1)*harq_process->d[r][cnt];
      }*/

      //set first 2*Z_c bits to zeros
      memset(&z[0],0,2*harq_process->Z*sizeof(int16_t));
      //set Filler bits
      memset((&z[0]+K_bits_F),127,harq_process->F*sizeof(int16_t));
      //Move coded bits before filler bits
      memcpy((&z[0]+2*harq_process->Z),harq_process->d[r],(K_bits_F-2*harq_process->Z)*sizeof(int16_t));
      //skip filler bits
      memcpy((&z[0]+Kr),harq_process->d[r]+(Kr-2*harq_process->Z),(kc*harq_process->Z-Kr)*sizeof(int16_t));
      //Saturate coded bits before decoding into 8 bits values
      for (i=0, j=0; j < ((kc*harq_process->Z)>>4)+1;  i+=2, j++)
      {
        pl[j] = _mm_packs_epi16(pv[i],pv[i+1]);
      }

      no_iteration_ldpc = nrLDPC_decoder(p_decParams,
               (int8_t*)&pl[0],
               llrProcBuf,
               p_nrLDPC_procBuf,
               p_procTime);

      nb_total_decod++;
      if (no_iteration_ldpc > 10){
        nb_error_decod++;
        ret = 1+dlsch->max_ldpc_iterations;
      }
      else {
        ret=2;
      }

      if (check_crc((uint8_t*)llrProcBuf,length_dec,harq_process->F,crc_type)) {
        LOG_D(PHY,"Segment %u CRC OK\n",r);
        ret = 2;
      }
      else {
        LOG_I(PHY,"CRC NOK\n");
        ret = 1+dlsch->max_ldpc_iterations;
      }

    if (!nb_total_decod%10000){
        printf("Error number of iteration LPDC %d %ld/%ld \n", no_iteration_ldpc, nb_error_decod,nb_total_decod);fflush(stdout);
    }

      for (int m=0; m < Kr>>3; m ++)
      {
        harq_process->c[r][m]= (uint8_t) llrProcBuf[m];
      }

    /*for (int u=0; u < Kr>>3; u ++)
      {
        ullrProcBuf[u]= (uint8_t) llrProcBuf[u];
      }


      printf("output unsigned ullrProcBuf \n");

      for (int j=0; j < Kr>>3; j ++)
      {
        printf(" %d \n", ullrProcBuf[j]);
      }
      printf(" \n");*/
    //printf("output channel decoder %d %d %d %d %d \n", harq_process->c[r][0], harq_process->c[r][1], harq_process->c[r][2],harq_process->c[r][3], harq_process->c[r][4]);

    //printf("output decoder %d %d %d %d %d \n", harq_process->c[r][0], harq_process->c[r][1], harq_process->c[r][2],harq_process->c[r][3], harq_process->c[r][4]);
     if (LOG_DEBUGFLAG(DEBUG_DLSCH_DECOD))
       for (int k=0;k<32;k++)
         LOG_D(PHY,"output decoder [%d] =  0x%02x \n", k, harq_process->c[r][k]);


#if UE_TIMING_TRACE
      stop_meas(dlsch_turbo_decoding_stats);
#endif
    }


    if ((err_flag == 0) && (ret>=(1+dlsch->max_ldpc_iterations))) {// a Code segment is in error so break;
      LOG_I(PHY,"AbsSubframe %d.%d CRC failed, segment %d/%d \n",frame%1024,nr_slot_rx,r,harq_process->C-1);
      err_flag = 1;
    }
  //} //loop r

  if (err_flag == 1) {
    if (LOG_DEBUGFLAG(DEBUG_DLSCH_DECOD))
      LOG_I(PHY,"[UE %d] DLSCH: Setting NAK for SFN/SF %d/%d (pid %d, status %d, round %d, TBS %d, mcs %d) Kr %d r %d harq_process->round %d\n",
        phy_vars_ue->Mod_id, frame, nr_slot_rx, harq_pid,harq_process->status, harq_process->round,harq_process->TBS,harq_process->mcs,Kr,r,harq_process->round);
    harq_process->harq_ack.ack = 0;
    harq_process->harq_ack.harq_id = harq_pid;
    harq_process->harq_ack.send_harq_status = 1;
    harq_process->errors[harq_process->round]++;
    harq_process->round++;

    if (harq_process->round >= dlsch->Mlimit) {
      harq_process->status = SCH_IDLE;
      harq_process->round  = 0;
    }
    if(is_crnti)
    {
    LOG_I(PHY,"[UE %d] DLSCH: Setting NACK for nr_slot_rx %d (pid %d, pid status %d, round %d/Max %d, TBS %d)\n",
               phy_vars_ue->Mod_id,nr_slot_rx,harq_pid,harq_process->status,harq_process->round,dlsch->Mlimit,harq_process->TBS);
    }

    return((1+dlsch->max_ldpc_iterations));
  } else {
   if (LOG_DEBUGFLAG(DEBUG_DLSCH_DECOD))
      LOG_I(PHY,"[UE %d] DLSCH: Setting ACK for nr_slot_rx %d TBS %d mcs %d nb_rb %d\n",
           phy_vars_ue->Mod_id,nr_slot_rx,harq_process->TBS,harq_process->mcs,harq_process->nb_rb);

    harq_process->status = SCH_IDLE;
    harq_process->round  = 0;
    harq_process->harq_ack.ack = 1;
    harq_process->harq_ack.harq_id = harq_pid;
    harq_process->harq_ack.send_harq_status = 1;
    //LOG_I(PHY,"[UE %d] DLSCH: Setting ACK for SFN/SF %d/%d (pid %d, status %d, round %d, TBS %d, mcs %d)\n",
      //  phy_vars_ue->Mod_id, frame, subframe, harq_pid, harq_process->status, harq_process->round,harq_process->TBS,harq_process->mcs);

    if(is_crnti)
    {
    LOG_D(PHY,"[UE %d] DLSCH: Setting ACK for nr_slot_rx %d (pid %d, round %d, TBS %d)\n",phy_vars_ue->Mod_id,nr_slot_rx,harq_pid,harq_process->round,harq_process->TBS);
    }
    //LOG_D(PHY,"[UE %d] DLSCH: Setting ACK for subframe %d (pid %d, round %d)\n",phy_vars_ue->Mod_id,subframe,harq_pid,harq_process->round);

  }

  // Reassembly of Transport block here
  offset = 0;

  /*
  printf("harq_pid %d\n",harq_pid);
  printf("F %d, Fbytes %d\n",harq_process->F,harq_process->F>>3);
  printf("C %d\n",harq_process->C);
  */
  //uint32_t wait = 0;
  
  /* while((proc->decoder_thread_available == 0) )
  {
          usleep(1);
  }
  proc->decoder_thread_available == 0;*/

  /*notifiedFIFO_elt_t *res1=tryPullTpool(&nf, Tpool);
  if (!res1) {
	  printf("mthread trypull null\n");
	  usleep(1);
	  wait++;
  }*/
  
  //usleep(50);

  proc->decoder_main_available = 0;
  Kr = harq_process->K; //to check if same K in all segments
  Kr_bytes = Kr>>3;
  
  for (r=0; r<harq_process->C; r++) {

      memcpy(harq_process->b+offset,
               harq_process->c[r],
               Kr_bytes- - (harq_process->F>>3) -((harq_process->C>1)?3:0));
      offset += (Kr_bytes - (harq_process->F>>3) - ((harq_process->C>1)?3:0));

  if (LOG_DEBUGFLAG(DEBUG_DLSCH_DECOD))
    {
    LOG_I(PHY,"Segment %u : Kr= %u bytes\n",r,Kr_bytes);
    LOG_I(PHY,"copied %d bytes to b sequence (harq_pid %d)\n",
              (Kr_bytes - (harq_process->F>>3)-((harq_process->C>1)?3:0)),harq_pid);
     LOG_I(PHY,"b[0] = %p,c[%d] = %p\n",
              (void *)(uint64_t)(harq_process->b[offset]),
              harq_process->F>>3,
               (void *)(uint64_t)(harq_process->c[r]));
    }
  }
  
  VCD_SIGNAL_DUMPER_DUMP_FUNCTION_BY_NAME(VCD_SIGNAL_DUMPER_FUNCTIONS_DLSCH_SEGMENTATION, VCD_FUNCTION_OUT);

  dlsch->last_iteration_cnt = ret;
  //proc->decoder_thread_available = 0;
  //proc->decoder_main_available = 0;

  return(ret);
}



void nr_dlsch_decoding_process(void *arg)
{
	nr_rxtx_thread_data_t *rxtxD= (nr_rxtx_thread_data_t *)arg;
    UE_nr_rxtx_proc_t *proc = &rxtxD->proc;
    PHY_VARS_NR_UE    *phy_vars_ue   = rxtxD->UE;
    int llr8_flag1;
    int32_t no_iteration_ldpc,length_dec;
    t_nrLDPC_dec_params decParams;
    t_nrLDPC_dec_params* p_decParams = &decParams;
    t_nrLDPC_time_stats procTime;
    t_nrLDPC_time_stats* p_procTime =&procTime ;
    int8_t llrProcBuf[NR_LDPC_MAX_NUM_LLR] __attribute__ ((aligned(32)));
    t_nrLDPC_procBuf* p_nrLDPC_procBuf; 
    int16_t z [68*384];
    int8_t l [68*384];
    //__m128i l;
    //int16_t inv_d [68*384];
    //int16_t *p_invd =&inv_d;
    uint8_t  kc;
    uint8_t Ilbrm = 1;
    uint32_t Tbslbrm = 950984;
    uint16_t nb_rb = 30; //to update
    double Coderate = 0.0;
    uint16_t nb_symb_sch = 12;
    uint8_t nb_re_dmrs = 6;
    uint16_t length_dmrs = 1;

    uint32_t i,j;
    __m128i *pv = (__m128i*)&z;
    __m128i *pl = (__m128i*)&l;

    proc->instance_cnt_dlsch_td=-1;
    //proc->nr_slot_rx = proc->sub_frame_start * frame_parms->slots_per_subframe;

    proc->decoder_thread_available = 1;
    

#if UE_TIMING_TRACE
  time_stats_t *dlsch_rate_unmatching_stats=&phy_vars_ue->dlsch_rate_unmatching_stats;
  time_stats_t *dlsch_turbo_decoding_stats=&phy_vars_ue->dlsch_turbo_decoding_stats;
  time_stats_t *dlsch_deinterleaving_stats=&phy_vars_ue->dlsch_deinterleaving_stats;
#endif
  uint32_t A,E;
  uint32_t G;

  uint32_t ret;
  uint32_t r,r_offset=0,Kr,Kr_bytes,err_flag=0,K_bits_F;

  uint8_t crc_type;
  uint8_t C,Cprime;
  uint8_t Qm;
  uint8_t Nl;
  //uint32_t Er;

  int eNB_id                = proc->eNB_id;
  int harq_pid              = proc->harq_pid;
  llr8_flag1                = proc->llr8_flag;
  int frame                 = proc->frame_rx;
  r               	    = proc->num_seg;

  NR_UE_DLSCH_t *dlsch      = phy_vars_ue->dlsch[proc->thread_id][eNB_id][0];
  NR_DL_UE_HARQ_t *harq_process  = dlsch->harq_processes[harq_pid];
  short *dlsch_llr        = phy_vars_ue->pdsch_vars[proc->thread_id][eNB_id]->llr[0];

  p_nrLDPC_procBuf = harq_process->p_nrLDPC_procBuf[r];
  nb_symb_sch = harq_process->nb_symbols;
  LOG_I(PHY,"dlsch decoding process frame %d slot %d segment %d r %u nb symb %d \n", frame, proc->nr_slot_rx, proc->num_seg, r, harq_process->nb_symbols);


  nb_rb = harq_process->nb_rb;

  harq_process->trials[harq_process->round]++;

  uint16_t nb_rb_oh = 0; // it was not computed at UE side even before and set to 0 in nr_compute_tbs

  harq_process->TBS = nr_compute_tbs(harq_process->Qm,harq_process->R,nb_rb,nb_symb_sch,nb_re_dmrs*length_dmrs, nb_rb_oh, 0, harq_process->Nl);

  A = harq_process->TBS; //2072 for QPSK 1/3


  ret = dlsch->max_ldpc_iterations;

  harq_process->G = nr_get_G(nb_rb, nb_symb_sch, nb_re_dmrs, length_dmrs, harq_process->Qm,harq_process->Nl);
  G = harq_process->G;

  LOG_I(PHY,"DLSCH Decoding process, harq_pid %d TBS %d G %d mcs %d Nl %d nb_symb_sch %d nb_rb %d\n",harq_pid,A,G, harq_process->mcs, harq_process->Nl, nb_symb_sch,nb_rb);

  if ((harq_process->R)<1024)
    Coderate = (float) (harq_process->R) /(float) 1024;
  else
    Coderate = (float) (harq_process->R) /(float) 2048;

  if ((A <=292) || ((A<=3824) && (Coderate <= 0.6667)) || Coderate <= 0.25)
  {
    p_decParams->BG = 2;
    kc = 52;
    if (Coderate < 0.3333){
      p_decParams->R = 15;
    }
    else if (Coderate <0.6667){
      p_decParams->R = 13;
    }
    else {
      p_decParams->R = 23;
    }
  }
  else{
    p_decParams->BG = 1;
    kc = 68;
    if (Coderate < 0.6667){
      p_decParams->R = 13;
    }
    else if (Coderate <0.8889){
      p_decParams->R = 23;
    }
    else {
      p_decParams->R = 89;
    }
  }    

  harq_process->round  =0;
 // if (harq_process->round == 0) {
    // This is a new packet, so compute quantities regarding segmentation
	if (A > 3824)
	  harq_process->B = A+24;
	else
	  harq_process->B = A+16;

    nr_segmentation(NULL,
                    NULL,
                    harq_process->B,
                    &harq_process->C,
                    &harq_process->K,
                    &harq_process->Z,
                    &harq_process->F,
                    p_decParams->BG);

    p_decParams->Z = harq_process->Z;

   // }
    
    LOG_D(PHY,"round %d Z %d K %d BG %d\n", harq_process->round, p_decParams->Z, harq_process->K, p_decParams->BG);


  p_decParams->numMaxIter = dlsch->max_ldpc_iterations;
  p_decParams->outMode= 0;

  err_flag = 0;

  opp_enabled=1;
  
  Qm= harq_process->Qm;
  Nl=harq_process->Nl;
  //r_thread = harq_process->C/2-1;
  C= harq_process->C;

  Cprime = C; //assume CBGTI not present

  if (r <= Cprime - ((G/(Nl*Qm))%Cprime) - 1)
    r_offset = Nl*Qm*(G/(Nl*Qm*Cprime));
  else
    r_offset = Nl*Qm*((G/(Nl*Qm*Cprime))+1);
          
  //for (r=(harq_process->C/2); r<harq_process->C; r++) {
     //    r=1; //(harq_process->C/2);

  r_offset = r*r_offset;

  Kr = harq_process->K;
  Kr_bytes = Kr>>3;
  K_bits_F = Kr-harq_process->F;

  E = nr_get_E(G, harq_process->C, harq_process->Qm, harq_process->Nl, r);

#if UE_TIMING_TRACE
    start_meas(dlsch_deinterleaving_stats);
#endif
    nr_deinterleaving_ldpc(E,
                           harq_process->Qm,
                           harq_process->w[r],
                           dlsch_llr+r_offset);

  if (LOG_DEBUGFLAG(DEBUG_DLSCH_DECOD))
    for (int i =0; i<16; i++)
              LOG_D(PHY,"rx output thread 0 deinterleaving w[%d]= %d r_offset %u\n", i,harq_process->w[r][i], r_offset);


#if UE_TIMING_TRACE
    stop_meas(dlsch_deinterleaving_stats);
#endif

#if UE_TIMING_TRACE
    start_meas(dlsch_rate_unmatching_stats);
#endif

  if (LOG_DEBUGFLAG(DEBUG_DLSCH_DECOD))
    LOG_I(PHY,"HARQ_PID %d Rate Matching Segment %d (coded bits %d,unpunctured/repeated bits %d, TBS %d, mod_order %d, nb_rb %d, Nl %d, rv %d, round %d)...\n",
          harq_pid,r, G,
          Kr*3,
          harq_process->TBS,
          harq_process->Qm,
          harq_process->nb_rb,
          harq_process->Nl,
          harq_process->rvidx,
          harq_process->round);


    if (Nl<4)
      Tbslbrm = nr_compute_tbslbrm(harq_process->mcs_table,nb_rb,Nl);
    else
      Tbslbrm = nr_compute_tbslbrm(harq_process->mcs_table,nb_rb,4);

    if (nr_rate_matching_ldpc_rx(Ilbrm,
                                 Tbslbrm,
                                 p_decParams->BG,
                                 p_decParams->Z,
                                 harq_process->d[r],
                                 harq_process->w[r],
                                 harq_process->C,
                                 harq_process->rvidx,
                                 (harq_process->round==0)?1:0,
                                 E,
				 harq_process->F,
				 Kr-harq_process->F-2*(p_decParams->Z))==-1) {
#if UE_TIMING_TRACE
      stop_meas(dlsch_rate_unmatching_stats);
#endif
      LOG_E(PHY,"dlsch_decoding.c: Problem in rate_matching\n");
      //return(dlsch->max_ldpc_iterations);
    } else
    {
#if UE_TIMING_TRACE
      stop_meas(dlsch_rate_unmatching_stats);
#endif
    }

    if (LOG_DEBUGFLAG(DEBUG_DLSCH_DECOD)) {
      LOG_D(PHY,"decoder input(segment %u) :",r);
      for (int i=0;i<(3*8*Kr_bytes)+12;i++)
        LOG_D(PHY,"%d : %d\n",i,harq_process->d[r][i]);
      LOG_D(PHY,"\n");
    }


    memset(harq_process->c[r],0,Kr_bytes);

    if (harq_process->C == 1){
    	if (A > 3824)
    	 	crc_type = CRC24_A;
    	else
    		crc_type = CRC16;

      length_dec = harq_process->B;
    }
    else{
      crc_type = CRC24_B;
      length_dec = (harq_process->B+24*harq_process->C)/harq_process->C;
    }

    if (err_flag == 0) {
/*
        LOG_D(PHY, "LDPC algo Kr=%d cb_cnt=%d C=%d nbRB=%d crc_type %d TBSInput=%d TBSHarq=%d TBSplus24=%d mcs=%d Qm=%d RIV=%d round=%d maxIter %d\n",
                            Kr,r,harq_process->C,harq_process->nb_rb,crc_type,A,harq_process->TBS,
                            harq_process->B,harq_process->mcs,harq_process->Qm,harq_process->rvidx,harq_process->round,dlsch->max_ldpc_iterations);
*/
      if (llr8_flag1) {
        AssertFatal (Kr >= 256, "LDPC algo issue Kr=%d cb_cnt=%d C=%d nbRB=%d TBSInput=%d TBSHarq=%d TBSplus24=%d mcs=%d Qm=%d RIV=%d round=%d\n",
            Kr,r,harq_process->C,harq_process->nb_rb,A,harq_process->TBS,harq_process->B,harq_process->mcs,harq_process->Qm,harq_process->rvidx,harq_process->round);
      }
#if UE_TIMING_TRACE
        start_meas(dlsch_turbo_decoding_stats);
#endif
//      LOG_D(PHY,"AbsSubframe %d.%d Start LDPC segment %d/%d \n",frame%1024,subframe,r,harq_process->C-1);
/*
        for (int cnt =0; cnt < (kc-2)*p_decParams->Z; cnt++){
              inv_d[cnt] = (1)*harq_process->d[r][cnt];
              }
*/

        //set first 2*Z_c bits to zeros
        memset(&z[0],0,2*harq_process->Z*sizeof(int16_t));
        //set Filler bits
        memset((&z[0]+K_bits_F),127,harq_process->F*sizeof(int16_t));
        //Move coded bits before filler bits
        memcpy((&z[0]+2*harq_process->Z),harq_process->d[r],(K_bits_F-2*harq_process->Z)*sizeof(int16_t));
        //skip filler bits
        memcpy((&z[0]+Kr),harq_process->d[r]+(Kr-2*harq_process->Z),(kc*harq_process->Z-Kr)*sizeof(int16_t));
        //Saturate coded bits before decoding into 8 bits values
        for (i=0, j=0; j < ((kc*harq_process->Z)>>4)+1;  i+=2, j++)
        {
          pl[j] = _mm_packs_epi16(pv[i],pv[i+1]);
        }

        no_iteration_ldpc = nrLDPC_decoder(p_decParams,
                                           (int8_t*)&pl[0],
                                           llrProcBuf,
                                           p_nrLDPC_procBuf,
                                           p_procTime);

        // Fixme: correct type is unsigned, but nrLDPC_decoder and all called behind use signed int
        if (check_crc((uint8_t*)llrProcBuf,length_dec,harq_process->F,crc_type)) {
          LOG_D(PHY,"Segment %u CRC OK\n",r);
          ret = 2;
        }
        else {
          LOG_I(PHY,"Segment %u CRC NOK\n",r);
          ret = 1+dlsch->max_ldpc_iterations;
        }

    if (no_iteration_ldpc > 10)
      LOG_I(PHY,"Error number of iteration LPDC %d\n", no_iteration_ldpc);


    for (int m=0; m < Kr>>3; m ++)
                    {
                  harq_process->c[r][m]= (uint8_t) llrProcBuf[m];
                    }

    if ( LOG_DEBUGFLAG(DEBUG_DLSCH_DECOD))       
      for (int k=0;k<2;k++)
        LOG_D(PHY,"segment 1 output decoder [%d] =  0x%02x \n", k, harq_process->c[r][k]);

    
#if UE_TIMING_TRACE
      stop_meas(dlsch_turbo_decoding_stats);
#endif
    }

    if ((err_flag == 0) && (ret>=(1+dlsch->max_ldpc_iterations))) {// a Code segment is in error so break;
//      LOG_D(PHY,"AbsSubframe %d.%d CRC failed, segment %d/%d \n",frame%1024,subframe,r,harq_process->C-1);
      err_flag = 1;
    }
  //}

  proc->decoder_thread_available = 1;
  //proc->decoder_main_available = 0;
}

void *dlsch_thread(void *arg) {
  //this thread should be over the processing thread to keep in real time
  notifiedFIFO_t nf;
  initNotifiedFIFO(&nf);
  notifiedFIFO_elt_t *res_dl;
  initNotifiedFIFO_nothreadSafe(&freeBlocks_dl);

  for (int i=0; i<tpool_nbthreads(pool_dl)+1; i++){
    pushNotifiedFIFO_nothreadSafe(&freeBlocks_dl,
                                  newNotifiedFIFO_elt(sizeof(nr_rxtx_thread_data_t), 0,&nf,nr_dlsch_decoding_process));}

  while (!oai_exit) {

    notifiedFIFO_elt_t *res;

    while (nbDlProcessing >= tpool_nbthreads(pool_dl)) {
      if ( (res=tryPullTpool(&nf, &pool_dl)) != NULL ) {
        //nbDlProcessing--;
        pushNotifiedFIFO_nothreadSafe(&freeBlocks_dl,res);
      }

      usleep(200);
    }
    
    res_dl=pullTpool(&nf, &pool_dl);
    nbDlProcessing--;
	pushNotifiedFIFO_nothreadSafe(&freeBlocks_dl,res_dl);
    

    //msgToPush->key=0;
    //pushTpool(Tpool, msgToPush);

  } // while !oai_exit

  return NULL;
}

<|MERGE_RESOLUTION|>--- conflicted
+++ resolved
@@ -623,10 +623,6 @@
   }
 
   if (err_flag == 1) {
-<<<<<<< HEAD
-//#if UE_DEBUG_TRACE
-=======
->>>>>>> 3b2d5037
     LOG_I(PHY,"[UE %d] DLSCH: Setting NAK for SFN/SF %d/%d (pid %d, status %d, round %d, TBS %d, mcs %d) Kr %d r %d harq_process->round %d\n",
         phy_vars_ue->Mod_id, frame, nr_slot_rx, harq_pid,harq_process->status, harq_process->round,harq_process->TBS,harq_process->mcs,Kr,r,harq_process->round);
 
@@ -649,13 +645,8 @@
 
     return((1 + dlsch->max_ldpc_iterations));
   } else {
-<<<<<<< HEAD
-//#if UE_DEBUG_TRACE
-    LOG_I(PHY,"[UE %d] DLSCH: Setting ACK for nr_tti_rx %d TBS %d mcs %d nb_rb %d harq_process->round %d\n",
-=======
 
     LOG_D(PHY,"[UE %d] DLSCH: Setting ACK for nr_slot_rx %d TBS %d mcs %d nb_rb %d harq_process->round %d\n",
->>>>>>> 3b2d5037
 	  phy_vars_ue->Mod_id,nr_slot_rx,harq_process->TBS,harq_process->mcs,harq_process->nb_rb, harq_process->round);
 
     harq_process->status = SCH_IDLE;
