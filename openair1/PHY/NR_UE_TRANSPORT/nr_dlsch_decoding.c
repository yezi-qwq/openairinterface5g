--- conflicted
+++ resolved
@@ -587,11 +587,7 @@
         ret = no_iteration_ldpc;
       }
       else {
-<<<<<<< HEAD
-        LOG_I(PHY,"CRC NOK\n\033[0m");
-=======
         LOG_D(PHY,"CRC NOT OK\n\033[0m");
->>>>>>> ab107c98
         ret = 1 + dlsch->max_ldpc_iterations;
       }
 
