--- conflicted
+++ resolved
@@ -239,7 +239,6 @@
   //__m128i l;
   //int16_t inv_d [68*384];
   uint8_t kc;
-<<<<<<< HEAD
   uint8_t Ilbrm = 0;
 
   uint32_t Tbslbrm;// = 950984;
@@ -258,16 +257,6 @@
   uint16_t dmrs_AdditionalPosition = dl_config_pdu->dmrs_AdditionalPosition;
   AssertFatal(dmrs_AdditionalPosition >= 0 && dmrs_AdditionalPosition <= 4,"Illegal dmrs_additional_symbols %d\n",dmrs_AdditionalPosition);
 
-=======
-  uint8_t Ilbrm = 1;
-  uint32_t Tbslbrm; //= 950984;
-  uint16_t nb_rb; //= 30;
-  double Coderate; //= 0.0;
-  //nfapi_nr_config_request_t *cfg = &phy_vars_ue->nrUE_config;
-  //uint8_t dmrs_type = cfg->pdsch_config.dmrs_type.value;
-  uint8_t nb_re_dmrs = 6; //(dmrs_type==NFAPI_NR_DMRS_TYPE1)?6:4;
-  uint16_t length_dmrs = 1; //cfg->pdsch_config.dmrs_max_length.value;
->>>>>>> 615f2787
 
   uint32_t i,j;
 
@@ -320,14 +309,6 @@
 
   harq_process->trials[harq_process->round]++;
 
-<<<<<<< HEAD
-  harq_process->TBS = nr_compute_tbs(harq_process->mcs,nb_rb,nb_symb_sch,nb_re_dmrs,dmrs_maxLength, harq_process->Nl);
-
-  A = harq_process->TBS;
-  ret = dlsch->max_ldpc_iterations + 1;
-
-  harq_process->G = nr_get_G(nb_rb, nb_symb_sch, nb_re_dmrs, dmrs_maxLength, harq_process->Qm,harq_process->Nl);
-=======
   uint16_t nb_rb_oh = 0; // it was not computed at UE side even before and set to 0 in nr_compute_tbs
 
   harq_process->TBS = nr_compute_tbs(harq_process->Qm,harq_process->R,nb_rb,nb_symb_sch,nb_re_dmrs*length_dmrs, nb_rb_oh, harq_process->Nl);
@@ -337,7 +318,6 @@
   dlsch->last_iteration_cnt = ret;
  
   harq_process->G = nr_get_G(nb_rb, nb_symb_sch, nb_re_dmrs, length_dmrs, harq_process->Qm,harq_process->Nl);
->>>>>>> 615f2787
   G = harq_process->G;
 
   LOG_I(PHY,"DLSCH Decoding, harq_pid %d TBS %d G %d mcs %d Nl %d nb_symb_sch %d nb_rb %d\n",harq_pid,A,G, harq_process->mcs, harq_process->Nl, nb_symb_sch,nb_rb);
