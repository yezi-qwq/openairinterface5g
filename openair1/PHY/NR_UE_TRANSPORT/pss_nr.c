/*
 * Licensed to the OpenAirInterface (OAI) Software Alliance under one or more
 * contributor license agreements.  See the NOTICE file distributed with
 * this work for additional information regarding copyright ownership.
 * The OpenAirInterface Software Alliance licenses this file to You under
 * the OAI Public License, Version 1.1  (the "License"); you may not use this file
 * except in compliance with the License.
 * You may obtain a copy of the License at
 *
 *      http://www.openairinterface.org/?page_id=698
 *
 * Unless required by applicable law or agreed to in writing, software
 * distributed under the License is distributed on an "AS IS" BASIS,
 * WITHOUT WARRANTIES OR CONDITIONS OF ANY KIND, either express or implied.
 * See the License for the specific language governing permissions and
 * limitations under the License.
 *-------------------------------------------------------------------------------
 * For more information about the OpenAirInterface (OAI) Software Alliance:
 *      contact@openairinterface.org
 */

/**********************************************************************
*
* FILENAME    :  pss_nr.c
*
* MODULE      :  synchronisation signal
*
* DESCRIPTION :  generation of pss
*                3GPP TS 38.211 7.4.2.2 Primary synchronisation signal
*
************************************************************************/

#include <stdio.h>
#include <assert.h>
#include <errno.h>

#include "PHY/defs_nr_UE.h"

#include "PHY/NR_REFSIG/ss_pbch_nr.h"

#define DEFINE_VARIABLES_PSS_NR_H
#include "PHY/NR_REFSIG/pss_nr.h"
#undef DEFINE_VARIABLES_PSS_NR_H

#include "PHY/NR_REFSIG/sss_nr.h"
#include "PHY/NR_UE_TRANSPORT/cic_filter_nr.h"

/*******************************************************************
*
* NAME :         get_idft
*
* PARAMETERS :   size of ofdm symbol
*
* RETURN :       function idft
*
* DESCRIPTION :  get idft function depending of ofdm size
*
*********************************************************************/

<<<<<<< HEAD
#define DBG_PSS_NR
=======
//#define DBG_PSS_NR
>>>>>>> 6f38c94d

void *get_idft(int ofdm_symbol_size)
{
  void (*idft)(int16_t *,int16_t *, int);

  switch (ofdm_symbol_size) {
    case 128:
      idft = idft128;
      break;

    case 256:
      idft = idft256;
      break;

    case 512:
      idft = idft512;
      break;

    case 1024:
      idft = idft1024;
      break;

    case 1536:
      idft = idft1536;
      break;

    case 2048:
      idft = idft2048;
      break;

    case 4096:
      idft = idft4096;
      break;

    case 8192:
      idft = idft8192;
      break;

    default:
      printf("function get_idft : unsupported ofdm symbol size \n");
      assert(0);
      break;
 }
 return idft;
}

/*******************************************************************
*
* NAME :         get_dft
*
* PARAMETERS :   size of ofdm symbol
*
* RETURN :       function for discrete fourier transform
*
* DESCRIPTION :  get dft function depending of ofdm size
*
*********************************************************************/

void *get_dft(int ofdm_symbol_size)
{
  void (*dft)(int16_t *,int16_t *, int);

  switch (ofdm_symbol_size) {
    case 128:
      dft = dft128;
      break;

    case 256:
      dft = dft256;
      break;

    case 512:
      dft = dft512;
      break;

    case 1024:
      dft = dft1024;
      break;

    case 1536:
      dft = dft1536;
      break;

    case 2048:
      dft = dft2048;
      break;

    case 4096:
      dft = dft4096;
      break;

    case 8192:
      dft = dft8192;
      break;

    default:
      printf("function get_dft : unsupported ofdm symbol size \n");
      assert(0);
      break;
 }
 return dft;
}

/*******************************************************************
*
* NAME :         generate_pss_nr
*
* PARAMETERS :   N_ID_2 : element 2 of physical layer cell identity
*                value : { 0, 1, 2}
*
* RETURN :       generate binary pss sequence (this is a m-sequence)
*
* DESCRIPTION :  3GPP TS 38.211 7.4.2.2 Primary synchronisation signal
*                Sequence generation
*
*********************************************************************/

void generate_pss_nr(NR_DL_FRAME_PARMS *fp,int N_ID_2)
{
  AssertFatal(fp->ofdm_symbol_size > 127,"Illegal ofdm_symbol_size %d\n",fp->ofdm_symbol_size);
  AssertFatal(N_ID_2>=0 && N_ID_2 <=2,"Illegal N_ID_2 %d\n",N_ID_2);
  int16_t d_pss[LENGTH_PSS_NR];
  int16_t x[LENGTH_PSS_NR];
  int16_t *primary_synchro_time = primary_synchro_time_nr[N_ID_2];
  unsigned int length = fp->ofdm_symbol_size;
  unsigned int size = length * IQ_SIZE; /* i & q */
  int16_t *primary_synchro = primary_synchro_nr[N_ID_2]; /* pss in complex with alternatively i then q */
  int16_t *primary_synchro2 = primary_synchro_nr2[N_ID_2]; /* pss in complex with alternatively i then q */
  void (*idft)(int16_t *,int16_t *, int);

  #define INITIAL_PSS_NR    (7)
  const int x_initial[INITIAL_PSS_NR] = {0, 1, 1 , 0, 1, 1, 1};

  assert(N_ID_2 < NUMBER_PSS_SEQUENCE);
  assert(size <= SYNCF_TMP_SIZE);
  assert(size <= SYNC_TMP_SIZE);

  bzero(synchroF_tmp, size);
  bzero(synchro_tmp, size);

  for (int i=0; i < INITIAL_PSS_NR; i++) {
    x[i] = x_initial[i];
  }

  for (int i=0; i < (LENGTH_PSS_NR - INITIAL_PSS_NR); i++) {
    x[i+INITIAL_PSS_NR] = (x[i + 4] + x[i])%(2);
  }

  for (int n=0; n < LENGTH_PSS_NR; n++) {
	int m = (n + 43*N_ID_2)%(LENGTH_PSS_NR);
    d_pss[n] = 1 - 2*x[m];
  }

  /* PSS is directly mapped to subcarrier without modulation 38.211 */
  for (int i=0; i < LENGTH_PSS_NR; i++) {
#if 1
    primary_synchro[2*i] = (d_pss[i] * SHRT_MAX)>>SCALING_PSS_NR; /* Maximum value for type short int ie int16_t */
    primary_synchro[2*i+1] = 0;
    primary_synchro2[i] = d_pss[i];
#else
    primary_synchro[2*i] = d_pss[i] * AMP;
    primary_synchro[2*i+1] = 0;
    primary_synchro2[i] = d_pss[i];
#endif
  }

#ifdef DBG_PSS_NR

  if (N_ID_2 == 0) {
    char output_file[255];
    char sequence_name[255];
    sprintf(output_file, "pss_seq_%d_%d.m", N_ID_2, length);
    sprintf(sequence_name, "pss_seq_%d_%d", N_ID_2, length);
    printf("file %s sequence %s\n", output_file, sequence_name);

    LOG_M(output_file, sequence_name, primary_synchro, LENGTH_PSS_NR, 1, 1);
  }

#endif

  /* call of IDFT should be done with ordered input as below
  *
  *                n input samples
  *  <------------------------------------------------>
  *  0                                                n
  *  are written into input buffer for IFFT
  *   -------------------------------------------------
  *  |xxxxxxx                       N/2       xxxxxxxx|
  *  --------------------------------------------------
  *  ^      ^                 ^               ^          ^
  *  |      |                 |               |          |
  * n/2    end of            n=0            start of    n/2-1
  *         pss                               pss
  *
  *                   Frequencies
  *      positives                   negatives
  * 0                 (+N/2)(-N/2)
  * |-----------------------><-------------------------|
  *
  * sample 0 is for continuous frequency which is used here
  */

  unsigned int  k = fp->first_carrier_offset + fp->ssb_start_subcarrier + 56; //and
  if (k>= fp->ofdm_symbol_size) k-=fp->ofdm_symbol_size;



  for (int i=0; i < LENGTH_PSS_NR; i++) {
    synchroF_tmp[2*k] = primary_synchro[2*i];
    synchroF_tmp[2*k+1] = primary_synchro[2*i+1];

    k++;

    if (k == length) k=0;
    
  }

  /* IFFT will give temporal signal of Pss */

  idft = get_idft(length);

  idft(synchroF_tmp,          /* complex input */
       synchro_tmp,           /* complex output */
       1);                 /* scaling factor */

  /* then get final pss in time */
  for (unsigned int i=0; i<length; i++) {
    ((int32_t *)primary_synchro_time)[i] = ((int32_t *)synchro_tmp)[i];
  }

#ifdef DBG_PSS_NR

  if (N_ID_2 == 0) {
    char output_file[255];
    char sequence_name[255];
    sprintf(output_file, "%s%d_%d%s","pss_seq_t_", N_ID_2, length, ".m");
    sprintf(sequence_name, "%s%d_%d","pss_seq_t_", N_ID_2, length);

    printf("file %s sequence %s\n", output_file, sequence_name);

    LOG_M(output_file, sequence_name, primary_synchro_time, length, 1, 1);
    sprintf(output_file, "%s%d_%d%s","pss_seq_f_", N_ID_2, length, ".m");
    sprintf(sequence_name, "%s%d_%d","pss_seq_f_", N_ID_2, length);
    LOG_M(output_file, sequence_name, synchroF_tmp, length, 1, 1);
  }

#endif


#if 0

/* it allows checking that process of idft on a signal and then dft gives same signal with limited errors */

  if ((N_ID_2 == 0) && (length == 256)) {

    LOG_M("pss_f00.m","pss_f00",synchro_tmp,length,1,1);


    bzero(synchroF_tmp, size);

    void (*dft)(int16_t *,int16_t *, int) = get_dft(length);

    /* get pss in the time domain by applying an inverse FFT */
    dft(synchro_tmp,           /* complex input */
        synchroF_tmp,          /* complex output */
        1);                 /* scaling factor */

    if ((N_ID_2 == 0) && (length == 256)) {
      LOG_M("pss_f_0.m","pss_f_0",synchroF_tmp,length,1,1);
    }

    /* check Pss */
    k = length - (LENGTH_PSS_NR/2);

#define LIMIT_ERROR_FFT   (10)

    for (int i=0; i < LENGTH_PSS_NR; i++) {
      if (abs(synchroF_tmp[2*k] - primary_synchro[2*i]) > LIMIT_ERROR_FFT) {
      printf("Pss Error[%d] Compute %d Reference %d \n", k, synchroF_tmp[2*k], primary_synchro[2*i]);
      }
    
      if (abs(synchroF_tmp[2*k+1] - primary_synchro[2*i+1]) > LIMIT_ERROR_FFT) {
        printf("Pss Error[%d] Compute %d Reference %d\n", (2*k+1), synchroF_tmp[2*k+1], primary_synchro[2*i+1]);
      }

      k++;

      if (k >= length) {
        k-=length;
      }
    }
  }
#endif
}

/*******************************************************************
*
* NAME :         init_context_pss_nr
*
* PARAMETERS :   structure NR_DL_FRAME_PARMS give frame parameters
*
* RETURN :       generate binary pss sequences (this is a m-sequence)
*
* DESCRIPTION :  3GPP TS 38.211 7.4.2.2 Primary synchronisation signal
*                Sequence generation
*
*********************************************************************/

void init_context_pss_nr(NR_DL_FRAME_PARMS *frame_parms_ue)
{
  int ofdm_symbol_size = frame_parms_ue->ofdm_symbol_size;
  int sizePss = LENGTH_PSS_NR * IQ_SIZE;  /* complex value i & q signed 16 bits */
  int size = ofdm_symbol_size * IQ_SIZE; /* i and q samples signed 16 bits */
  int16_t *p = NULL;
  int64_t *q = NULL;

  AssertFatal(ofdm_symbol_size > 127, "illegal ofdm_symbol_size %d\n",ofdm_symbol_size);
  for (int i = 0; i < NUMBER_PSS_SEQUENCE; i++) {

    p = malloc16(sizePss); /* pss in complex with alternatively i then q */
    if (p != NULL) {
      primary_synchro_nr[i] = p;
      bzero( primary_synchro_nr[i], sizePss);
    }
    else {
     msg("Fatal memory allocation problem \n");
     assert(0);
    }
    p = malloc(LENGTH_PSS_NR*2);
    if (p != NULL) {
      primary_synchro_nr2[i] = p;
      bzero( primary_synchro_nr2[i],LENGTH_PSS_NR*2);
    }
    p = malloc16(size);
    if (p != NULL) {
      primary_synchro_time_nr[i] = p;
      bzero( primary_synchro_time_nr[i], size);
    }
    else {
     msg("Fatal memory allocation problem \n");
     assert(0);
    }

    size = NR_NUMBER_OF_SUBFRAMES_PER_FRAME*sizeof(int64_t)*frame_parms_ue->samples_per_subframe;
    q = (int64_t*)malloc16(size);
    if (q != NULL) {
      pss_corr_ue[i] = q;
      bzero( pss_corr_ue[i], size);
    }
    else {
      msg("Fatal memory allocation problem \n");
      assert(0);
    }

    generate_pss_nr(frame_parms_ue,i);
  }
}

/*******************************************************************
*
* NAME :         free_context_pss_nr
*
* PARAMETERS :   none
*
* RETURN :       none
*
* DESCRIPTION :  free context related to pss
*
*********************************************************************/

void free_context_pss_nr(void)
{
  for (int i = 0; i < NUMBER_PSS_SEQUENCE; i++) {

    if (primary_synchro_time_nr[i] != NULL) {
      free(primary_synchro_time_nr[i]);
      primary_synchro_time_nr[i] = NULL;
    }
    else {
      msg("Fatal memory deallocation problem \n");
      assert(0);
    }

    if (primary_synchro_nr[i] != NULL) {
      free(primary_synchro_nr[i]);
      primary_synchro_nr[i] = NULL;
    }
    else {
      msg("Fatal memory deallocation problem \n");
      assert(0);
    }

    if (pss_corr_ue[i] != NULL) {
      free(pss_corr_ue[i]);
      pss_corr_ue[i] = NULL;
    }
    else {
      msg("Fatal memory deallocation problem \n");
      assert(0);
    }
  }
}

/*******************************************************************
*
* NAME :         init_context_synchro_nr
*
* PARAMETERS :   none
*
* RETURN :       generate context for pss and sss
*
* DESCRIPTION :  initialise contexts and buffers for synchronisation
*
*********************************************************************/

void init_context_synchro_nr(NR_DL_FRAME_PARMS *frame_parms_ue)
{
#ifndef STATIC_SYNC_BUFFER

  /* initialise global buffers for synchronisation */
  synchroF_tmp = malloc16(SYNCF_TMP_SIZE);
  if (synchroF_tmp == NULL) {
    msg("Fatal memory allocation problem \n");
    assert(0);
  }

  synchro_tmp = malloc16(SYNC_TMP_SIZE);
  if (synchro_tmp == NULL) {
    msg("Fatal memory allocation problem \n");
    assert(0);
  }

#endif

  init_context_pss_nr(frame_parms_ue);

  init_context_sss_nr(AMP);
}

/*******************************************************************
*
* NAME :         free_context_synchro_nr
*
* PARAMETERS :   none
*
* RETURN :       free context for pss and sss
*
* DESCRIPTION :  deallocate memory of synchronisation
*
*********************************************************************/

void free_context_synchro_nr(void)
{
#ifndef STATIC_SYNC_BUFFER

  if (synchroF_tmp != NULL) {
    free(synchroF_tmp);
    synchroF_tmp = NULL;
  }
  else {
    msg("Fatal memory deallocation problem \n");
    assert(0);
  }

  if (synchro_tmp != NULL) {
    free(synchro_tmp);
    synchro_tmp = NULL;
  }
  else {
    msg("Fatal memory deallocation problem \n");
    assert(0);
  }

#endif

  free_context_pss_nr();
}

/*******************************************************************
*
* NAME :         set_frame_context_pss_nr
*
* PARAMETERS :   configuration for UE with new FFT size
*
* RETURN :       0 if OK else error
*
* DESCRIPTION :  initialisation of UE contexts
*
*********************************************************************/

void set_frame_context_pss_nr(NR_DL_FRAME_PARMS *frame_parms_ue, int rate_change)
{
  /* set new value according to rate_change */
  frame_parms_ue->ofdm_symbol_size = (frame_parms_ue->ofdm_symbol_size / rate_change);
  frame_parms_ue->samples_per_tti = (frame_parms_ue->samples_per_tti / rate_change);
  frame_parms_ue->samples_per_subframe = (frame_parms_ue->samples_per_subframe / rate_change);

  free_context_pss_nr();

  /* pss reference have to be rebuild with new parameters ie ofdm symbol size */
  init_context_synchro_nr(frame_parms_ue);

#ifdef SYNCHRO_DECIMAT
  set_pss_nr(frame_parms_ue->ofdm_symbol_size);
#endif
}

/*******************************************************************
*
* NAME :         restore_frame_context_pss_nr
*
* PARAMETERS :   configuration for UE and eNB with new FFT size
*
* RETURN :       0 if OK else error
*
* DESCRIPTION :  initialisation of UE and eNode contexts
*
*********************************************************************/

void restore_frame_context_pss_nr(NR_DL_FRAME_PARMS *frame_parms_ue, int rate_change)
{
  frame_parms_ue->ofdm_symbol_size = frame_parms_ue->ofdm_symbol_size * rate_change;
  frame_parms_ue->samples_per_tti = frame_parms_ue->samples_per_tti * rate_change;
  frame_parms_ue->samples_per_subframe = frame_parms_ue->samples_per_subframe * rate_change;

  free_context_pss_nr();

  /* pss reference have to be rebuild with new parameters ie ofdm symbol size */
  init_context_synchro_nr(frame_parms_ue);
#ifdef SYNCHRO_DECIMAT
  set_pss_nr(frame_parms_ue->ofdm_symbol_size);
#endif
}

/********************************************************************
*
* NAME :         decimation_synchro_nr
*
* INPUT :        UE context
*                for first and second pss sequence
*                - position of pss in the received UE buffer
*                - number of pss sequence
*
* RETURN :      0 if OK else error
*
* DESCRIPTION :  detect pss sequences in the received UE buffer
*
********************************************************************/

void decimation_synchro_nr(PHY_VARS_NR_UE *PHY_vars_UE, int rate_change, int **rxdata)
{
  NR_DL_FRAME_PARMS *frame_parms = &(PHY_vars_UE->frame_parms);
  int samples_for_frame = NR_NUMBER_OF_SUBFRAMES_PER_FRAME*frame_parms->samples_per_tti;

  AssertFatal(frame_parms->samples_per_tti > 3839,"Illegal samples_per_tti %d\n",frame_parms->samples_per_tti);

#if TEST_SYNCHRO_TIMING_PSS

  opp_enabled = 1;

  start_meas(&generic_time[TIME_RATE_CHANGE]);

#endif

/* build with cic filter does not work properly. Performances are significantly deteriorated */
#ifdef CIC_DECIMATOR

  cic_decimator((int16_t *)&(PHY_vars_UE->common_vars.rxdata[0][0]), (int16_t *)&(rxdata[0][0]),
                            samples_for_frame, rate_change, CIC_FILTER_STAGE_NUMBER, 0, FIR_RATE_CHANGE);
#else

  fir_decimator((int16_t *)&(PHY_vars_UE->common_vars.rxdata[0][0]), (int16_t *)&(rxdata[0][0]),
                            samples_for_frame, rate_change, 0);

#endif

  set_frame_context_pss_nr(frame_parms, rate_change);

#if TEST_SYNCHRO_TIMING_PSS

  stop_meas(&generic_time[TIME_RATE_CHANGE]);

  printf("Rate change execution duration %5.2f \n", generic_time[TIME_RATE_CHANGE].p_time/(cpuf*1000.0));

#endif
}

/*******************************************************************
*
* NAME :         pss_synchro_nr
*
* PARAMETERS :   int rate_change
*
* RETURN :       position of detected pss
*
* DESCRIPTION :  pss search can be done with sampling decimation.*
*
*********************************************************************/

int pss_synchro_nr(PHY_VARS_NR_UE *PHY_vars_UE, int rate_change)
{
  NR_DL_FRAME_PARMS *frame_parms = &(PHY_vars_UE->frame_parms);
  int synchro_position;
  int **rxdata = NULL;

#ifdef DBG_PSS_NR

  int samples_for_frame = frame_parms->samples_per_subframe*NR_NUMBER_OF_SUBFRAMES_PER_FRAME;

  LOG_M("rxdata0_rand.m","rxd0_rand", &PHY_vars_UE->common_vars.rxdata[0][0], samples_for_frame, 1, 1);

#endif

  if (rate_change != 1) {

    rxdata = (int32_t**)malloc16(frame_parms->nb_antennas_rx*sizeof(int32_t*));

    for (int aa=0; aa < frame_parms->nb_antennas_rx; aa++) {
      rxdata[aa] = (int32_t*) malloc16_clear( (frame_parms->samples_per_subframe*10+8192)*sizeof(int32_t));
    }
#ifdef SYNCHRO_DECIMAT

    decimation_synchro_nr(PHY_vars_UE, rate_change, rxdata);

#endif
  }
  else {

    rxdata = PHY_vars_UE->common_vars.rxdata;
  }

#ifdef DBG_PSS_NR

  LOG_M("rxdata0_des.m","rxd0_des", &rxdata[0][0], samples_for_frame,1,1);

#endif

#if TEST_SYNCHRO_TIMING_PSS

  opp_enabled = 1;

  start_meas(&generic_time[TIME_PSS]);

#endif

  synchro_position = pss_search_time_nr(rxdata,
                                        frame_parms,
                                        (int *)&PHY_vars_UE->common_vars.eNb_id);

#if TEST_SYNCHRO_TIMING_PSS

  stop_meas(&generic_time[TIME_PSS]);

  int duration_ms = generic_time[TIME_PSS].p_time/(cpuf*1000.0);

  #ifndef NR_UNIT_TEST

    printf("PSS execution duration %4d microseconds \n", duration_ms);

  #endif

#endif

#ifdef SYNCHRO_DECIMAT

  if (rate_change != 1) {

    if (rxdata[0] != NULL) {

      for (int aa=0;aa<frame_parms->nb_antennas_rx;aa++) {
        free(rxdata[aa]);
      }

      free(rxdata);
    }

    restore_frame_context_pss_nr(frame_parms, rate_change);  
  }
#endif

  return synchro_position;
}

static inline int abs32(int x)
{
  return (((int)((short*)&x)[0])*((int)((short*)&x)[0]) + ((int)((short*)&x)[1])*((int)((short*)&x)[1]));
}

static inline int64_t abs64(int64_t x)
{
  return (((int64_t)((int32_t*)&x)[0])*((int64_t)((int32_t*)&x)[0]) + ((int64_t)((int32_t*)&x)[1])*((int64_t)((int32_t*)&x)[1]));
}

/*******************************************************************
*
* NAME :         pss_search_time_nr
*
* PARAMETERS :   received buffer
*                frame parameters
*
* RETURN :       position of detected pss
*
* DESCRIPTION :  Synchronisation on pss sequence is based on a time domain correlation between received samples and pss sequence
*                A maximum likelihood detector finds the timing offset (position) that corresponds to the maximum correlation
*                Length of received buffer should be a minimum of 2 frames (see TS 38.213 4.1 Cell search)
*                Search pss in the received buffer is done each 4 samples which ensures a memory alignment to 128 bits (32 bits x 4).
*                This is required by SIMD (single instruction Multiple Data) Extensions of Intel processors
*                Correlation computation is based on a a dot product which is realized thank to SIMS extensions
*
*                                    (x frames)
*     <--------------------------------------------------------------------------->
*
*
*     -----------------------------------------------------------------------------
*     |                      Received UE data buffer                              |
*     ----------------------------------------------------------------------------
*                -------------
*     <--------->|    pss    |
*      position  -------------
*                ^
*                |
*            peak position
*            given by maximum of correlation result
*            position matches beginning of first ofdm symbol of pss sequence
*
*     Remark: memory position should be aligned on a multiple of 4 due to I & Q samples of int16
*             An OFDM symbol is composed of x number of received samples depending of Rf front end sample rate.
*
*     I & Q storage in memory
*
*             First samples       Second  samples
*     ------------------------- -------------------------  ...
*     |     I1     |     Q1    |     I2     |     Q2    |
*     ---------------------------------------------------  ...
*     ^    16  bits   16 bits  ^
*     |                        |
*     ---------------------------------------------------  ...
*     |         sample 1       |    sample   2          |
*    ----------------------------------------------------  ...
*     ^
*
*********************************************************************/

#define DOT_PRODUCT_SCALING_SHIFT    (17)

int pss_search_time_nr(int **rxdata, ///rx data in time domain
                       NR_DL_FRAME_PARMS *frame_parms,
                       int *eNB_id)
{
  unsigned int n, ar, peak_position, pss_source;
  int64_t peak_value;
  int64_t result;
  int64_t avg[NUMBER_PSS_SEQUENCE];


  unsigned int length = (NR_NUMBER_OF_SUBFRAMES_PER_FRAME*frame_parms->samples_per_subframe);  /* 1 frame for now, it should be 2 TODO_NR */

  AssertFatal(length>0,"illegal length %d\n",length);
  for (int i = 0; i < NUMBER_PSS_SEQUENCE; i++) AssertFatal(pss_corr_ue[i] != NULL,"pss_corr_ue[%d] not yet allocated! Exiting.\n", i);

    
  peak_value = 0;
  peak_position = 0;
  pss_source = 0;

  int maxval=0;
  for (int i=0;i<2*(frame_parms->ofdm_symbol_size);i++) {
    maxval = max(maxval,primary_synchro_time_nr[0][i]);
    maxval = max(maxval,-primary_synchro_time_nr[0][i]);
    maxval = max(maxval,primary_synchro_time_nr[1][i]);
    maxval = max(maxval,-primary_synchro_time_nr[1][i]);
    maxval = max(maxval,primary_synchro_time_nr[2][i]);
    maxval = max(maxval,-primary_synchro_time_nr[2][i]);

  }
  int shift = log2_approx(maxval);//*(frame_parms->ofdm_symbol_size+frame_parms->nb_prefix_samples)*2);

  /* Search pss in the received buffer each 4 samples which ensures a memory alignment on 128 bits (32 bits x 4 ) */
  /* This is required by SIMD (single instruction Multiple Data) Extensions of Intel processors. */
  /* Correlation computation is based on a a dot product which is realized thank to SIMS extensions */
<<<<<<< HEAD
=======
  for (int pss_index = 0; pss_index < NUMBER_PSS_SEQUENCE; pss_index++) avg[pss_index]=0;

>>>>>>> 6f38c94d
  for (n=0; n < length; n+=4) {

    for (int pss_index = 0; pss_index < NUMBER_PSS_SEQUENCE; pss_index++) {

      pss_corr_ue[pss_index][n] = 0; /* clean correlation for position n */

      if ( n < (length - frame_parms->ofdm_symbol_size)) {

        /* calculate dot product of primary_synchro_time_nr and rxdata[ar][n] (ar=0..nb_ant_rx) and store the sum in temp[n]; */
        for (ar=0; ar<frame_parms->nb_antennas_rx; ar++) {

          /* perform correlation of rx data and pss sequence ie it is a dot product */
          result  = dot_product64((short*)primary_synchro_time_nr[pss_index], 
				  (short*) &(rxdata[ar][n]), 
				  frame_parms->ofdm_symbol_size, 
				  shift);
	  pss_corr_ue[pss_index][n] += abs64(result);
	  
          //((short*)pss_corr_ue[pss_index])[2*n] += ((short*) &result)[0];   /* real part */
          //((short*)pss_corr_ue[pss_index])[2*n+1] += ((short*) &result)[1]; /* imaginary part */
          //((short*)&synchro_out)[0] += ((short*) &result)[0];               /* real part */
          //((short*)&synchro_out)[1] += ((short*) &result)[1];               /* imaginary part */

        }
      }

      /* calculate the absolute value of sync_corr[n] */
      avg[pss_index]+=pss_corr_ue[pss_index][n];
      if (pss_corr_ue[pss_index][n] > peak_value) {
        peak_value = pss_corr_ue[pss_index][n];
        peak_position = n;
        pss_source = pss_index;

#ifdef DEBUG_PSS_NR
        printf("pss_index %d: n %6d peak_value %15llu\n", pss_index, n, (unsigned long long)pss_corr_ue[pss_index][n]);
#endif
      }
    }
  }

  for (int pss_index = 0; pss_index < NUMBER_PSS_SEQUENCE; pss_index++) avg[pss_index]/=(length/4);

  *eNB_id = pss_source;

  LOG_I(PHY,"[UE] nr_synchro_time: Sync source = %d, Peak found at pos %d, val = %llu (%d dB) avg %d dB\n", pss_source, peak_position, (unsigned long long)peak_value, dB_fixed64(peak_value),dB_fixed64(avg[pss_source]));

//#ifdef DEBUG_PSS_NR

#define  PSS_DETECTION_FLOOR_NR     (31)
  if (peak_value < 5*avg[pss_source]) { //PSS_DETECTION_FLOOR_NR)

    return(-1);
  }
//#endif

#ifdef DBG_PSS_NR

  static debug_cnt = 0;

  if (debug_cnt == 0) {
    /*    LOG_M("pss_corr_ue0.m","pss_corr_ue0",pss_corr_ue[0],length,1,6);
    LOG_M("pss_corr_ue1.m","pss_corr_ue1",pss_corr_ue[1],length,1,6);
    LOG_M("pss_corr_ue2.m","pss_corr_ue2",pss_corr_ue[2],length,1,6);
    LOG_M("rxdata0.m","rxd0",rxdata[0],length,1,1); */
  } else {
    debug_cnt++;
  }

#endif

  return(peak_position);
}
<|MERGE_RESOLUTION|>--- conflicted
+++ resolved
@@ -57,11 +57,7 @@
 *
 *********************************************************************/
 
-<<<<<<< HEAD
-#define DBG_PSS_NR
-=======
 //#define DBG_PSS_NR
->>>>>>> 6f38c94d
 
 void *get_idft(int ofdm_symbol_size)
 {
@@ -842,11 +838,8 @@
   /* Search pss in the received buffer each 4 samples which ensures a memory alignment on 128 bits (32 bits x 4 ) */
   /* This is required by SIMD (single instruction Multiple Data) Extensions of Intel processors. */
   /* Correlation computation is based on a a dot product which is realized thank to SIMS extensions */
-<<<<<<< HEAD
-=======
   for (int pss_index = 0; pss_index < NUMBER_PSS_SEQUENCE; pss_index++) avg[pss_index]=0;
 
->>>>>>> 6f38c94d
   for (n=0; n < length; n+=4) {
 
     for (int pss_index = 0; pss_index < NUMBER_PSS_SEQUENCE; pss_index++) {
