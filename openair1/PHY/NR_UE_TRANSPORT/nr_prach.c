/*
 * Licensed to the OpenAirInterface (OAI) Software Alliance under one or more
 * contributor license agreements.  See the NOTICE file distributed with
 * this work for additional information regarding copyright ownership.
 * The OpenAirInterface Software Alliance licenses this file to You under
 * the OAI Public License, Version 1.1  (the "License"); you may not use this file
 * except in compliance with the License.
 * You may obtain a copy of the License at
 *
 *      http://www.openairinterface.org/?page_id=698
 *
 * Unless required by applicable law or agreed to in writing, software
 * distributed under the License is distributed on an "AS IS" BASIS,
 * WITHOUT WARRANTIES OR CONDITIONS OF ANY KIND, either express or implied.
 * See the License for the specific language governing permissions and
 * limitations under the License.
 *-------------------------------------------------------------------------------
 * For more information about the OpenAirInterface (OAI) Software Alliance:
 *      contact@openairinterface.org
 */

/*! \file PHY/NR_TRANSPORT/nr_prach.c
 * \brief Routines for UE PRACH physical channel
 * \author R. Knopp, G. Casati
 * \date 2019
 * \version 0.2
 * \company Eurecom, Fraunhofer IIS
 * \email: knopp@eurecom.fr, guido.casati@iis.fraunhofer.de
 * \note
 * \warning
 */
#include "PHY/sse_intrin.h"
#include "common/utils/LOG/vcd_signal_dumper.h"

#include "PHY/impl_defs_nr.h"
#include "PHY/defs_nr_UE.h"
#include "PHY/NR_UE_TRANSPORT/nr_transport_proto_ue.h"
#include "PHY/NR_TRANSPORT/nr_transport_common_proto.h"

#include "common/utils/LOG/log.h"
#include "common/utils/LOG/vcd_signal_dumper.h"

#include "T.h"

//#define NR_PRACH_DEBUG 1

extern uint16_t prach_root_sequence_map_0_3[838];
extern uint16_t prach_root_sequence_map_abc[138];
extern uint16_t nr_du[838];
extern int16_t nr_ru[2*839];
extern const char *prachfmt[];

// Note:
// - prach_fmt_id is an ID used to map to the corresponding PRACH format value in prachfmt
// WIP todo:
// - take prach start symbol into account
// - idft for short sequence assumes we are transmitting starting in symbol 0 of a PRACH slot
// - Assumes that PRACH SCS is same as PUSCH SCS @ 30 kHz, take values for formats 0-2 and adjust for others below
// - Preamble index different from 0 is not detected by gNB
int32_t generate_nr_prach(PHY_VARS_NR_UE *ue, uint8_t gNB_id, uint8_t slot){

  NR_DL_FRAME_PARMS *fp=&ue->frame_parms;
  fapi_nr_config_request_t *nrUE_config = &ue->nrUE_config;
  NR_PRACH_RESOURCES_t *prach_resources = ue->prach_resources[gNB_id];
  fapi_nr_ul_config_prach_pdu *prach_pdu = &ue->prach_vars[gNB_id]->prach_pdu;

  uint8_t Mod_id, fd_occasion, preamble_index, restricted_set, not_found;
  uint16_t rootSequenceIndex, prach_fmt_id, NCS, *prach_root_sequence_map, preamble_offset = 0;
<<<<<<< HEAD
  uint16_t preamble_shift = 0, preamble_index0, n_shift_ra, n_shift_ra_bar, d_start=0, numshift, N_ZC, u, offset, offset2, first_nonzero_root_idx;
=======
  uint16_t preamble_shift = 0, preamble_index0, n_shift_ra, n_shift_ra_bar, d_start=INT16_MAX, numshift, N_ZC, u, offset, offset2, first_nonzero_root_idx;
>>>>>>> 408d05c6
  int16_t prach_tmp[98304*2*4] __attribute__((aligned(32)));

  int16_t Ncp = 0, amp, *prach, *prach2, *prachF, *Xu;
  int32_t Xu_re, Xu_im;
  int prach_start, prach_sequence_length, i, prach_len, dftlen, mu, kbar, K, n_ra_prb, k, prachStartSymbol, sample_offset_slot;
  //int restricted_Type;

  fd_occasion             = 0;
  prach_len               = 0;
  dftlen                  = 0;
  first_nonzero_root_idx  = 0;
  prach                   = prach_tmp;
  prachF                  = ue->prach_vars[gNB_id]->prachF;
  amp                     = ue->prach_vars[gNB_id]->amp;
  Mod_id                  = ue->Mod_id;
  prach_sequence_length   = nrUE_config->prach_config.prach_sequence_length;
  N_ZC                    = (prach_sequence_length == 0) ? 839:139;
  mu                      = nrUE_config->prach_config.prach_sub_c_spacing;
  restricted_set          = prach_pdu->restricted_set;
  rootSequenceIndex       = prach_pdu->root_seq_id;
  fd_occasion             = 0;
  n_ra_prb                = nrUE_config->prach_config.num_prach_fd_occasions_list[fd_occasion].k1,//prach_pdu->freq_msg1;
  NCS                     = prach_pdu->num_cs;
  prach_fmt_id            = prach_pdu->prach_format;
  preamble_index          = prach_resources->ra_PreambleIndex;
<<<<<<< HEAD
=======
  prach_len               = 0;
  dftlen                  = 0;
  first_nonzero_root_idx  = 0;
>>>>>>> 408d05c6
  kbar                    = 1;
  K                       = 24;
  k                       = 12*n_ra_prb - 6*fp->N_RB_UL;
  prachStartSymbol        = prach_pdu->prach_start_symbol;
  //restricted_Type         = 0;

  compute_nr_prach_seq(nrUE_config->prach_config.prach_sequence_length,
                       nrUE_config->prach_config.num_prach_fd_occasions_list[fd_occasion].num_root_sequences,
                       nrUE_config->prach_config.num_prach_fd_occasions_list[fd_occasion].prach_root_sequence_index,
                       ue->X_u);

  sample_offset_slot = (prachStartSymbol==0?0:fp->ofdm_symbol_size*prachStartSymbol+fp->nb_prefix_samples0+fp->nb_prefix_samples*(prachStartSymbol-1));
  prach_start = fp->get_samples_slot_timestamp(slot, fp, 0) + sample_offset_slot;

  //printf("prachstartsymbold %d, sample_offset_slot %d, prach_start %d\n",prachStartSymbol, sample_offset_slot, prach_start);

  // First compute physical root sequence
  /************************************************************************
  * 4G and NR NCS tables are slightly different and depend on prach format
  * Table 6.3.3.1-5:  for preamble formats with delta_f_RA = 1.25 Khz (formats 0,1,2)
  * Table 6.3.3.1-6:  for preamble formats with delta_f_RA = 5 Khz (formats 3)
  * NOTE: Restricted set type B is not implemented
  *************************************************************************/

  prach_root_sequence_map = (prach_sequence_length == 0) ? prach_root_sequence_map_0_3 : prach_root_sequence_map_abc;

  if (restricted_set == 0) {
    // This is the relative offset (for unrestricted case) in the root sequence table (5.7.2-4 from 36.211) for the given preamble index
    preamble_offset = ((NCS==0)? preamble_index : (preamble_index/(N_ZC/NCS)));
    // This is the \nu corresponding to the preamble index
    preamble_shift  = (NCS==0)? 0 : (preamble_index % (N_ZC/NCS));
    preamble_shift *= NCS;
  } else { // This is the high-speed case

    #ifdef NR_PRACH_DEBUG
      LOG_I(PHY, "PRACH [UE %d] High-speed mode, NCS %d\n", Mod_id, NCS);
    #endif

    not_found = 1;
    nr_fill_du(N_ZC,prach_root_sequence_map);
    preamble_index0 = preamble_index;
    // set preamble_offset to initial rootSequenceIndex and look if we need more root sequences for this
    // preamble index and find the corresponding cyclic shift
    preamble_offset = 0; // relative rootSequenceIndex;

    while (not_found == 1) {
      // current root depending on rootSequenceIndex and preamble_offset
      int index = (rootSequenceIndex + preamble_offset) % N_ZC;
      uint16_t n_group_ra = 0;

      if (prach_fmt_id<4) {
        // prach_root_sequence_map points to prach_root_sequence_map0_3
        DevAssert( index < sizeof(prach_root_sequence_map_0_3) / sizeof(prach_root_sequence_map_0_3[0]) );
      } else {
        // prach_root_sequence_map points to prach_root_sequence_map4
        DevAssert( index < sizeof(prach_root_sequence_map_abc) / sizeof(prach_root_sequence_map_abc[0]) );
      }

      u = prach_root_sequence_map[index];

      if ( (nr_du[u]<(N_ZC/3)) && (nr_du[u]>=NCS) ) {
        n_shift_ra     = nr_du[u]/NCS;
        d_start        = (nr_du[u]<<1) + (n_shift_ra * NCS);
        n_group_ra     = N_ZC/d_start;
        n_shift_ra_bar = max(0,(N_ZC-(nr_du[u]<<1)-(n_group_ra*d_start))/N_ZC);
      } else if  ( (nr_du[u]>=(N_ZC/3)) && (nr_du[u]<=((N_ZC - NCS)>>1)) ) {
        n_shift_ra     = (N_ZC - (nr_du[u]<<1))/NCS;
        d_start        = N_ZC - (nr_du[u]<<1) + (n_shift_ra * NCS);
        n_group_ra     = nr_du[u]/d_start;
        n_shift_ra_bar = min(n_shift_ra,max(0,(nr_du[u]- (n_group_ra*d_start))/NCS));
      } else {
        n_shift_ra     = 0;
        n_shift_ra_bar = 0;
      }

      // This is the number of cyclic shifts for the current root u
      numshift = (n_shift_ra*n_group_ra) + n_shift_ra_bar;

      if (numshift>0 && preamble_index0==preamble_index)
        first_nonzero_root_idx = preamble_offset;

      if (preamble_index0 < numshift) {
        not_found      = 0;
        preamble_shift = (d_start * (preamble_index0/n_shift_ra)) + ((preamble_index0%n_shift_ra)*NCS);

      } else { // skip to next rootSequenceIndex and recompute parameters
        preamble_offset++;
        preamble_index0 -= numshift;
      }
    }
  }

  // now generate PRACH signal
#ifdef NR_PRACH_DEBUG
    if (NCS>0)
      LOG_I(PHY, "PRACH [UE %d] generate PRACH in slot %d for RootSeqIndex %d, Preamble Index %d, PRACH Format %s, NCS %d (N_ZC %d): Preamble_offset %d, Preamble_shift %d msg1 frequency start %d\n",
        Mod_id,
        slot,
        rootSequenceIndex,
        preamble_index,
        prachfmt[prach_fmt_id],
        NCS,
        N_ZC,
        preamble_offset,
        preamble_shift,
        n_ra_prb);
  #endif

  //  nsymb = (frame_parms->Ncp==0) ? 14:12;
  //  subframe_offset = (unsigned int)frame_parms->ofdm_symbol_size*slot*nsymb;

  if (prach_sequence_length == 0 && prach_fmt_id == 3) {
    K = 4;
    kbar = 10;
  } else if (prach_sequence_length == 1) {
    K = 1;
    kbar = 2;
  }

  if (k<0)
    k += fp->ofdm_symbol_size;

  k *= K;
  k += kbar;
  k *= 2;

  LOG_I(PHY, "PRACH [UE %d] in slot %d, placing PRACH in position %d, msg1 frequency start %d (k1 %d), preamble_offset %d, first_nonzero_root_idx %d\n", Mod_id,
    slot,
    k,
    n_ra_prb,
    nrUE_config->prach_config.num_prach_fd_occasions_list[fd_occasion].k1,
    preamble_offset,
    first_nonzero_root_idx);

  Xu = (int16_t*)ue->X_u[preamble_offset-first_nonzero_root_idx];

  #if defined (PRACH_WRITE_OUTPUT_DEBUG)
    LOG_M("X_u.m", "X_u", (int16_t*)ue->X_u[preamble_offset-first_nonzero_root_idx], N_ZC, 1, 1);
  #endif

  /********************************************************
   *
   * In function init_prach_tables:
   * to compute quantized roots of unity ru(n) = 32767 * exp j*[ (2 * PI * n) / N_ZC ]
   *
   * In compute_prach_seq:
   * to calculate Xu = DFT xu = xu (inv_u*k) * Xu[0] (This is a Zadoff-Chou sequence property: DFT ZC sequence is another ZC sequence)
   *
   * In generate_prach:
   * to do the cyclic-shifted DFT by multiplying Xu[k] * ru[k*preamble_shift] as:
   * If X[k] = DFT x(n) -> X_shifted[k] = DFT x(n+preamble_shift) = X[k] * exp -j*[ (2*PI*k*preamble_shift) / N_ZC ]
   *
   *********************************************************/

  if (mu==1) {
    switch(fp->samples_per_subframe) {
    case 15360:
      // 10, 15 MHz @ 15.36 Ms/s
      if (prach_sequence_length == 0) {
        if (prach_fmt_id == 0 || prach_fmt_id == 1 || prach_fmt_id == 2)
          dftlen = 12288;
        if (prach_fmt_id == 3)
          dftlen = 3072;
      } else { // 839 sequence
        dftlen = 512;
      }
      break;

    case 30720:
      // 20, 25, 30 MHz @ 30.72 Ms/s
      if (prach_sequence_length == 0) {
        if (prach_fmt_id == 0 || prach_fmt_id == 1 || prach_fmt_id == 2)
          dftlen = 24576;
        if (prach_fmt_id == 3)
          dftlen = 6144;
      } else { // 839 sequence
        dftlen = 1024;
      }
      break;

    case 46080:
      // 40 MHz @ 46.08 Ms/s
      if (prach_sequence_length == 0) {
        if (prach_fmt_id == 0 || prach_fmt_id == 1 || prach_fmt_id == 2)
          dftlen = 36864;
        if (prach_fmt_id == 3)
          dftlen = 9216;
      } else { // 839 sequence
        dftlen = 1536;
      }
      break;

    case 61440:
      // 40, 50, 60 MHz @ 61.44 Ms/s
      if (prach_sequence_length == 0) {
        if (prach_fmt_id == 0 || prach_fmt_id == 1 || prach_fmt_id == 2)
          dftlen = 49152;
        if (prach_fmt_id == 3)
          dftlen = 12288;
      } else { // 839 sequence
        dftlen = 2048;
      }
      break;

    case 92160:
      // 50, 60, 70, 80, 90 MHz @ 92.16 Ms/s
      if (prach_sequence_length == 0) {
        if (prach_fmt_id == 0 || prach_fmt_id == 1 || prach_fmt_id == 2)
          dftlen = 73728;
        if (prach_fmt_id == 3)
          dftlen = 18432;
      } else { // 839 sequence
        dftlen = 3072;
      }
      break;

    case 122880:
      // 70, 80, 90, 100 MHz @ 122.88 Ms/s
      if (prach_sequence_length == 0) {
        if (prach_fmt_id == 0 || prach_fmt_id == 1 || prach_fmt_id == 2)
          dftlen = 98304;
        if (prach_fmt_id == 3)
          dftlen = 24576;
      } else { // 839 sequence
        dftlen = 4096;
      }
      break;

    default:
      AssertFatal(1==0,"sample rate %f MHz not supported for numerology %d\n", fp->samples_per_subframe / 1000.0, mu);
    }
  }
  else if (mu==3) {
    if (fp->threequarter_fs) 
      AssertFatal(1==0,"3/4 sampling not supported for numerology %d\n",mu);
    
    if (prach_sequence_length == 0) 
	AssertFatal(1==0,"long prach not supported for numerology %d\n",mu);

    if (fp->N_RB_UL == 32) 
      dftlen=512;
    else if (fp->N_RB_UL == 66) 
      dftlen=1024;
    else 
      AssertFatal(1==0,"N_RB_UL %d not support for numerology %d\n",fp->N_RB_UL,mu);
  }


  for (offset=0,offset2=0; offset<N_ZC; offset++,offset2+=preamble_shift) {

    if (offset2 >= N_ZC)
      offset2 -= N_ZC;

    Xu_re = (((int32_t)Xu[offset<<1]*amp)>>15);
    Xu_im = (((int32_t)Xu[1+(offset<<1)]*amp)>>15);
    prachF[k++]= ((Xu_re*nr_ru[offset2<<1]) - (Xu_im*nr_ru[1+(offset2<<1)]))>>15;
    prachF[k++]= ((Xu_im*nr_ru[offset2<<1]) + (Xu_re*nr_ru[1+(offset2<<1)]))>>15;

    if (k==dftlen) k=0;
  }

  #if defined (PRACH_WRITE_OUTPUT_DEBUG)
    LOG_M("prachF.m", "prachF", &prachF[1804], 1024, 1, 1);
    LOG_M("Xu.m", "Xu", Xu, N_ZC, 1, 1);
  #endif

  if (prach_sequence_length == 0) {

    AssertFatal(prach_fmt_id < 4, "Illegal PRACH format %d for sequence length 839\n", prach_fmt_id);

    // Ncp here is given in terms of T_s wich is 30.72MHz sampling
    switch (prach_fmt_id) {
    case 0:
      Ncp = 3168;
      break;
    case 1:
      Ncp = 21024;
      break;
    case 2:
      Ncp = 4688;
      break;
    case 3:
      Ncp = 3168;
      break;
    }

  } else {

    switch (prach_fmt_id) {
    case 4: //A1
      Ncp = 288/(1<<mu);
      break;
    case 5: //A2
      Ncp = 576/(1<<mu);
      break;
    case 6: //A3
      Ncp = 864/(1<<mu);
      break;
    case 7: //B1
      Ncp = 216/(1<<mu);
    break;
    /*
    case 4: //B2
      Ncp = 360/(1<<mu);
      break;
    case 5: //B3
      Ncp = 504/(1<<mu);
      break;
    */
    case 8: //B4
      Ncp = 936/(1<<mu);
      break;
    case 9: //C0
      Ncp = 1240/(1<<mu);
      break;
    case 10: //C2
      Ncp = 2048/(1<<mu);
      break;
    default:
      AssertFatal(1==0,"Unknown PRACH format ID %d\n", prach_fmt_id);
      break;
    }
  }

  #ifdef NR_PRACH_DEBUG
    LOG_D(PHY, "PRACH [UE %d] Ncp %d, dftlen %d \n", Mod_id, Ncp, dftlen);
  #endif

  //actually what we should be checking here is how often the current prach crosses a 0.5ms boundary. I am not quite sure for which paramter set this would be the case, so I will ignore it for now and just check if the prach starts on a 0.5ms boundary
  uint8_t  use_extended_prach_prefix = 0;
  if(fp->numerology_index == 0) {
    if (prachStartSymbol == 0 || prachStartSymbol == 7)
      use_extended_prach_prefix = 1;
  }
  else {
    if (slot%(fp->slots_per_subframe/2)==0 && prachStartSymbol == 0)
      use_extended_prach_prefix = 1;
  }

  if (mu == 3) {
    switch (fp->samples_per_subframe) {
    case 61440: // 32 PRB case, 61.44 Msps
      Ncp<<=1; //to account for 61.44Mbps
      // This is after cyclic prefix 
      prach2 = prach+(Ncp<<1); //times 2 for complex samples
      if (prach_sequence_length == 0)
	AssertFatal(1==0,"no long PRACH for this PRACH size %d\n",fp->N_RB_UL);
      else {
	if (use_extended_prach_prefix) 
          Ncp+=32;  // 16*kappa, kappa=2 for 61.44Msps
	prach2 = prach+(Ncp<<1); //times 2 for complex samples
        if (prach_fmt_id == 4 || prach_fmt_id == 7 || prach_fmt_id == 9) {
          idft(IDFT_512,prachF,prach2,1);
          // here we have |empty | Prach512 |
          if (prach_fmt_id != 9) {
            memmove(prach2+(512<<1),prach2,(512<<2));
            prach_len = (512*2)+Ncp;
          }
          else prach_len = (512*1)+Ncp;
          memmove(prach,prach+(512<<1),(Ncp<<2));
          // here we have |Prefix | Prach512 | Prach512 (if ! 0xc0)  |
        } else if (prach_fmt_id == 5) { // 6x512
          idft(IDFT_512,prachF,prach2,1);
          // here we have |empty | Prach512 |
          memmove(prach2+(512<<1),prach2,(512<<2));
          // here we have |empty | Prach512 | Prach512| empty512 | empty512 |
          memmove(prach2+(512<<2),prach2,(512<<3));
          // here we have |empty | Prach512 | Prach512| Prach512 | Prach512 |
          memmove(prach,prach+(512<<1),(Ncp<<2));
          // here we have |Prefix | Prach512 |
          prach_len = (512*4)+Ncp;
        } else if (prach_fmt_id == 6) { // 6x512
          idft(IDFT_512,prachF,prach2,1);
          // here we have |empty | Prach512 |
          memmove(prach2+(512<<1),prach2,(512<<2));
          // here we have |empty | Prach512 | Prach512| empty512 | empty512 | empty512 | empty512
          memmove(prach2+(512<<2),prach2,(512<<3));
          // here we have |empty | Prach512 | Prach512| Prach512 | Prach512 | empty512 | empty512
          memmove(prach2+(512<<3),prach2,(512<<3));
          // here we have |empty | Prach512 | Prach512| Prach512 | Prach512 | Prach512 | Prach512
          memmove(prach,prach+(512<<1),(Ncp<<2));
          // here we have |Prefix | Prach512 |
          prach_len = (512*6)+Ncp;
        } else if (prach_fmt_id == 8) { // 12x512
          idft(IDFT_512,prachF,prach2,1);
          // here we have |empty | Prach512 |
          memmove(prach2+(512<<1),prach2,(512<<2));
          // here we have |empty | Prach512 | Prach512| empty512 | empty512 | empty512 | empty512
          memmove(prach2+(512<<2),prach2,(512<<3));
          // here we have |empty | Prach512 | Prach512| Prach512 | Prach512 | empty512 | empty512
          memmove(prach2+(512<<3),prach2,(512<<3));
          // here we have |empty | Prach512 | Prach512| Prach512 | Prach512 | Prach512 | Prach512
          memmove(prach2+(512<<1)*6,prach2,(512<<2)*6);
          // here we have |empty | Prach512 | Prach512| Prach512 | Prach512 | Prach512 | Prach512 | Prach512 | Prach512| Prach512 | Prach512 | Prach512 | Prach512|
          memmove(prach,prach+(512<<1),(Ncp<<2));
          // here we have |Prefix | Prach512 | Prach512| Prach512 | Prach512 | Prach512 | Prach512 | Prach512 | Prach512| Prach512 | Prach512 | Prach512 | Prach512|
          prach_len = (512*12)+Ncp;
	}		
      }
      break;

    case 122880: // 66 PRB case, 122.88 Msps
      Ncp<<=2; //to account for 122.88Mbps
      // This is after cyclic prefix 
      prach2 = prach+(Ncp<<1); //times 2 for complex samples
      if (prach_sequence_length == 0)
	AssertFatal(1==0,"no long PRACH for this PRACH size %d\n",fp->N_RB_UL);
      else {
	if (use_extended_prach_prefix) 
          Ncp+=64;  // 16*kappa, kappa=4 for 122.88Msps
	prach2 = prach+(Ncp<<1); //times 2 for complex samples
        if (prach_fmt_id == 4 || prach_fmt_id == 7 || prach_fmt_id == 9) {
          idft(IDFT_1024,prachF,prach2,1);
          // here we have |empty | Prach1024 |
          if (prach_fmt_id != 9) {
            memmove(prach2+(1024<<1),prach2,(1024<<2));
            prach_len = (1024*2)+Ncp;
          }
          else prach_len = (1024*1)+Ncp;
          memmove(prach,prach+(1024<<1),(Ncp<<2));
          // here we have |Prefix | Prach1024 | Prach1024 (if ! 0xc0)  |
        } else if (prach_fmt_id == 5) { // 6x1024
          idft(IDFT_1024,prachF,prach2,1);
          // here we have |empty | Prach1024 |
          memmove(prach2+(1024<<1),prach2,(1024<<2));
          // here we have |empty | Prach1024 | Prach1024| empty1024 | empty1024 |
          memmove(prach2+(1024<<2),prach2,(1024<<3));
          // here we have |empty | Prach1024 | Prach1024| Prach1024 | Prach1024 |
          memmove(prach,prach+(1024<<1),(Ncp<<2));
          // here we have |Prefix | Prach1024 |
          prach_len = (1024*4)+Ncp;
        } else if (prach_fmt_id == 6) { // 6x1024
          idft(IDFT_1024,prachF,prach2,1);
          // here we have |empty | Prach1024 |
          memmove(prach2+(1024<<1),prach2,(1024<<2));
          // here we have |empty | Prach1024 | Prach1024| empty1024 | empty1024 | empty1024 | empty1024
          memmove(prach2+(1024<<2),prach2,(1024<<3));
          // here we have |empty | Prach1024 | Prach1024| Prach1024 | Prach1024 | empty1024 | empty1024
          memmove(prach2+(1024<<3),prach2,(1024<<3));
          // here we have |empty | Prach1024 | Prach1024| Prach1024 | Prach1024 | Prach1024 | Prach1024
          memmove(prach,prach+(1024<<1),(Ncp<<2));
          // here we have |Prefix | Prach1024 |
          prach_len = (1024*6)+Ncp;
        } else if (prach_fmt_id == 8) { // 12x1024
          idft(IDFT_1024,prachF,prach2,1);
          // here we have |empty | Prach1024 |
          memmove(prach2+(1024<<1),prach2,(1024<<2));
          // here we have |empty | Prach1024 | Prach1024| empty1024 | empty1024 | empty1024 | empty1024
          memmove(prach2+(1024<<2),prach2,(1024<<3));
          // here we have |empty | Prach1024 | Prach1024| Prach1024 | Prach1024 | empty1024 | empty1024
          memmove(prach2+(1024<<3),prach2,(1024<<3));
          // here we have |empty | Prach1024 | Prach1024| Prach1024 | Prach1024 | Prach1024 | Prach1024
          memmove(prach2+(1024<<1)*6,prach2,(1024<<2)*6);
          // here we have |empty | Prach1024 | Prach1024| Prach1024 | Prach1024 | Prach1024 | Prach1024 | Prach1024 | Prach1024| Prach1024 | Prach1024 | Prach1024 | Prach1024|
          memmove(prach,prach+(1024<<1),(Ncp<<2));
          // here we have |Prefix | Prach1024 | Prach1024| Prach1024 | Prach1024 | Prach1024 | Prach1024 | Prach1024 | Prach1024| Prach1024 | Prach1024 | Prach1024 | Prach1024|
          prach_len = (1024*12)+Ncp;
	}	
      }
      break;

    default:
      AssertFatal(1==0,"sample rate %f MHz not supported for numerology %d\n", fp->samples_per_subframe / 1000.0, mu);
    }
  } else if (mu == 1) {
    switch (fp->samples_per_subframe) {
    case 15360: // full sampling @ 15.36 Ms/s
      Ncp = Ncp/2; // to account for 15.36 Ms/s
      // This is after cyclic prefix
      prach2 = prach+(2*Ncp); // times 2 for complex samples
      if (prach_sequence_length == 0){
        if (prach_fmt_id == 0) { // 24576 samples @ 30.72 Ms/s, 12288 samples @ 15.36 Ms/s
          idft(IDFT_12288,prachF,prach2,1);
          // here we have | empty  | Prach12288 |
          memmove(prach,prach+(12288<<1),(Ncp<<2));
          // here we have | Prefix | Prach12288 |
          prach_len = 12288+Ncp;
        } else if (prach_fmt_id == 1) { // 24576 samples @ 30.72 Ms/s, 12288 samples @ 15.36 Ms/s
          idft(IDFT_12288,prachF,prach2,1);
          // here we have | empty  | Prach12288 | empty12288 |
          memmove(prach2+(12288<<1),prach2,(12288<<2));
          // here we have | empty  | Prach12288 | Prach12288 |
          memmove(prach,prach+(12288<<2),(Ncp<<2));
          // here we have | Prefix | Prach12288 | Prach12288 |
          prach_len = (12288*2)+Ncp;
        } else if (prach_fmt_id == 2) { // 24576 samples @ 30.72 Ms/s, 12288 samples @ 15.36 Ms/s
          idft(IDFT_12288,prachF,prach2,1);
          // here we have | empty  | Prach12288 | empty12288 | empty12288 | empty12288 |
          memmove(prach2+(12288<<1),prach2,(12288<<2));
          // here we have | empty  | Prach12288 | Prach12288 | empty12288 | empty12288 |
          memmove(prach2+(12288<<2),prach2,(12288<<3));
          // here we have | empty  | Prach12288 | Prach12288 | Prach12288 | Prach12288 |
          memmove(prach,prach+(12288<<3),(Ncp<<2));
          // here we have | Prefix | Prach12288 | Prach12288 | Prach12288 | Prach12288 |
          prach_len = (12288*4)+Ncp;
        } else if (prach_fmt_id == 3) { // 6144 samples @ 30.72 Ms/s, 3072 samples @ 15.36 Ms/s
          idft(IDFT_3072,prachF,prach2,1);
          // here we have | empty  | Prach3072 | empty3072 | empty3072 | empty3072 |
          memmove(prach2+(3072<<1),prach2,(3072<<2));
          // here we have | empty  | Prach3072 | Prach3072 | empty3072 | empty3072 |
          memmove(prach2+(3072<<2),prach2,(3072<<3));
          // here we have | empty  | Prach3072 | Prach3072 | Prach3072 | Prach3072 |
          memmove(prach,prach+(3072<<3),(Ncp<<2));
          // here we have | Prefix | Prach3072 | Prach3072 | Prach3072 | Prach3072 |
          prach_len = (3072*4)+Ncp;
        }
      } else { // short PRACH sequence
	if (use_extended_prach_prefix)
	  Ncp += 8; // 16*kappa, kappa=0.5 for 15.36 Ms/s
	prach2 = prach+(2*Ncp); // times 2 for complex samples
        if (prach_fmt_id == 9) {
          idft(IDFT_512,prachF,prach2,1);
          // here we have | empty  | Prach512 |
          memmove(prach,prach+(512<<1),(Ncp<<2));
          // here we have | Prefix | Prach512 |
          prach_len = (512*1)+Ncp;
        } else if (prach_fmt_id == 4 || prach_fmt_id == 7) {
          idft(IDFT_512,prachF,prach2,1);
          // here we have | empty  | Prach512 | empty512 |
          memmove(prach2+(512<<1),prach2,(512<<2));
          // here we have | empty  | Prach512 | Prach512 |
          memmove(prach,prach+(512<<1),(Ncp<<2));
          // here we have | Prefix | Prach512 | Prach512 |
          prach_len = (512*2)+Ncp;
        } else if (prach_fmt_id == 5) { // 4x512
          idft(IDFT_512,prachF,prach2,1);
          // here we have | empty  | Prach512 | empty512 | empty512 | empty512 |
          memmove(prach2+(512<<1),prach2,(512<<2));
          // here we have | empty  | Prach512 | Prach512 | empty512 | empty512 |
          memmove(prach2+(512<<2),prach2,(512<<3));
          // here we have | empty  | Prach512 | Prach512 | Prach512 | Prach512 |
          memmove(prach,prach+(512<<1),(Ncp<<2));
          // here we have | Prefix | Prach512 | Prach512 | Prach512 | Prach512 |
          prach_len = (512*4)+Ncp;
        } else if (prach_fmt_id == 6) { // 6x512
          idft(IDFT_512,prachF,prach2,1);
          // here we have | empty  | Prach512 | empty512 | empty512 | empty512 | empty512 | empty512 |
          memmove(prach2+(512<<1),prach2,(512<<2));
          // here we have | empty  | Prach512 | Prach512 | empty512 | empty512 | empty512 | empty512 |
          memmove(prach2+(512<<2),prach2,(512<<3));
          // here we have | empty  | Prach512 | Prach512 | Prach512 | Prach512 | empty512 | empty512 |
          memmove(prach2+(512<<3),prach2,(512<<3));
          // here we have | empty  | Prach512 | Prach512 | Prach512 | Prach512 | Prach512 | Prach512 |
          memmove(prach,prach+(512<<1),(Ncp<<2));
          // here we have | Prefix | Prach512 | Prach512 | Prach512 | Prach512 | Prach512 | Prach512 |
          prach_len = (512*6)+Ncp;
        } else if (prach_fmt_id == 8) { // 12x512
          idft(IDFT_512,prachF,prach2,1);
          // here we have | empty  | Prach512 | empty512 | empty512 | empty512 | empty512 | empty512 | empty512 | empty512 | empty512 | empty512 | empty512 | empty512 |
          memmove(prach2+(512<<1),prach2,(512<<2));
          // here we have | empty  | Prach512 | Prach512 | empty512 | empty512 | empty512 | empty512 | empty512 | empty512 | empty512 | empty512 | empty512 | empty512 |
          memmove(prach2+(512<<2),prach2,(512<<3));
          // here we have | empty  | Prach512 | Prach512 | Prach512 | Prach512 | empty512 | empty512 | empty512 | empty512 | empty512 | empty512 | empty512 | empty512 |
          memmove(prach2+(512<<3),prach2,(512<<3));
          // here we have | empty  | Prach512 | Prach512 | Prach512 | Prach512 | Prach512 | Prach512 | empty512 | empty512 | empty512 | empty512 | empty512 | empty512 |
          memmove(prach2+(512<<1)*6,prach2,(512<<2)*6);
          // here we have | empty  | Prach512 | Prach512 | Prach512 | Prach512 | Prach512 | Prach512 | Prach512 | Prach512 | Prach512 | Prach512 | Prach512 | Prach512 |
          memmove(prach,prach+(512<<1),(Ncp<<2));
          // here we have | Prefix | Prach512 | Prach512 | Prach512 | Prach512 | Prach512 | Prach512 | Prach512 | Prach512 | Prach512 | Prach512 | Prach512 | Prach512 |
          prach_len = (512*12)+Ncp;
        }
      }
      break;

    case 30720: // full sampling @ 30.72 Ms/s
      Ncp = Ncp*1; // to account for 30.72 Ms/s
      // This is after cyclic prefix
      prach2 = prach+(2*Ncp); // times 2 for complex samples
      if (prach_sequence_length == 0){
        if (prach_fmt_id == 0) { // 24576 samples @ 30.72 Ms/s
          idft(IDFT_24576,prachF,prach2,1);
          // here we have | empty  | Prach24576 |
          memmove(prach,prach+(24576<<1),(Ncp<<2));
          // here we have | Prefix | Prach24576 |
          prach_len = 24576+Ncp;
        } else if (prach_fmt_id == 1) { // 24576 samples @ 30.72 Ms/s
          idft(IDFT_24576,prachF,prach2,1);
          // here we have | empty  | Prach24576 | empty24576 |
          memmove(prach2+(24576<<1),prach2,(24576<<2));
          // here we have | empty  | Prach24576 | Prach24576 |
          memmove(prach,prach+(24576<<2),(Ncp<<2));
          // here we have | Prefix | Prach24576 | Prach24576 |
          prach_len = (24576*2)+Ncp;
        } else if (prach_fmt_id == 2) { // 24576 samples @ 30.72 Ms/s
          idft(IDFT_24576,prachF,prach2,1);
          // here we have | empty  | Prach24576 | empty24576 | empty24576 | empty24576 |
          memmove(prach2+(24576<<1),prach2,(24576<<2));
          // here we have | empty  | Prach24576 | Prach24576 | empty24576 | empty24576 |
          memmove(prach2+(24576<<2),prach2,(24576<<3));
          // here we have | empty  | Prach24576 | Prach24576 | Prach24576 | Prach24576 |
          memmove(prach,prach+(24576<<3),(Ncp<<2));
          // here we have | Prefix | Prach24576 | Prach24576 | Prach24576 | Prach24576 |
          prach_len = (24576*4)+Ncp;
        } else if (prach_fmt_id == 3) { // 6144 samples @ 30.72 Ms/s
          idft(IDFT_6144,prachF,prach2,1);
          // here we have | empty  | Prach6144 | empty6144 | empty6144 | empty6144 |
          memmove(prach2+(6144<<1),prach2,(6144<<2));
          // here we have | empty  | Prach6144 | Prach6144 | empty6144 | empty6144 |
          memmove(prach2+(6144<<2),prach2,(6144<<3));
          // here we have | empty  | Prach6144 | Prach6144 | Prach6144 | Prach6144 |
          memmove(prach,prach+(6144<<3),(Ncp<<2));
          // here we have | Prefix | Prach6144 | Prach6144 | Prach6144 | Prach6144 |
          prach_len = (6144*4)+Ncp;
        }
      } else { // short PRACH sequence
	if (use_extended_prach_prefix)
	  Ncp += 16; // 16*kappa, kappa=1 for 30.72Msps
	prach2 = prach+(2*Ncp); // times 2 for complex samples
        if (prach_fmt_id == 9) {
          idft(IDFT_1024,prachF,prach2,1);
          // here we have | empty  | Prach1024 |
          memmove(prach,prach+(1024<<1),(Ncp<<2));
          // here we have | Prefix | Prach1024 |
          prach_len = (1024*1)+Ncp;
        } else if (prach_fmt_id == 4 || prach_fmt_id == 7) {
          idft(IDFT_1024,prachF,prach2,1);
          // here we have | empty  | Prach1024 | empty1024 |
          memmove(prach2+(1024<<1),prach2,(1024<<2));
          // here we have | empty  | Prach1024 | Prach1024 |
          memmove(prach,prach+(1024<<1),(Ncp<<2));
          // here we have | Prefix | Prach1024 | Prach1024 |
          prach_len = (1024*2)+Ncp;
        } else if (prach_fmt_id == 5) { // 4x1024
          idft(IDFT_1024,prachF,prach2,1);
          // here we have | empty  | Prach1024 | empty1024 | empty1024 | empty1024 |
          memmove(prach2+(1024<<1),prach2,(1024<<2));
          // here we have | empty  | Prach1024 | Prach1024 | empty1024 | empty1024 |
          memmove(prach2+(1024<<2),prach2,(1024<<3));
          // here we have | empty  | Prach1024 | Prach1024 | Prach1024 | Prach1024 |
          memmove(prach,prach+(1024<<1),(Ncp<<2));
          // here we have | Prefix | Prach1024 | Prach1024 | Prach1024 | Prach1024 |
          prach_len = (1024*4)+Ncp;
        } else if (prach_fmt_id == 6) { // 6x1024
          idft(IDFT_1024,prachF,prach2,1);
          // here we have | empty  | Prach1024 | empty1024 | empty1024 | empty1024 | empty1024 | empty1024 |
          memmove(prach2+(1024<<1),prach2,(1024<<2));
          // here we have | empty  | Prach1024 | Prach1024 | empty1024 | empty1024 | empty1024 | empty1024 |
          memmove(prach2+(1024<<2),prach2,(1024<<3));
          // here we have | empty  | Prach1024 | Prach1024 | Prach1024 | Prach1024 | empty1024 | empty1024 |
          memmove(prach2+(1024<<3),prach2,(1024<<3));
          // here we have | empty  | Prach1024 | Prach1024 | Prach1024 | Prach1024 | Prach1024 | Prach1024 |
          memmove(prach,prach+(1024<<1),(Ncp<<2));
          // here we have | Prefix | Prach1024 | Prach1024 | Prach1024 | Prach1024 | Prach1024 | Prach1024 |
          prach_len = (1024*6)+Ncp;
        } else if (prach_fmt_id == 8) { // 12x1024
          idft(IDFT_1024,prachF,prach2,1);
          // here we have | empty  | Prach1024 | empty1024 | empty1024 | empty1024 | empty1024 | empty1024 | empty1024 | empty1024 | empty1024 | empty1024 | empty1024 | empty1024 |
          memmove(prach2+(1024<<1),prach2,(1024<<2));
          // here we have | empty  | Prach1024 | Prach1024 | empty1024 | empty1024 | empty1024 | empty1024 | empty1024 | empty1024 | empty1024 | empty1024 | empty1024 | empty1024 |
          memmove(prach2+(1024<<2),prach2,(1024<<3));
          // here we have | empty  | Prach1024 | Prach1024 | Prach1024 | Prach1024 | empty1024 | empty1024 | empty1024 | empty1024 | empty1024 | empty1024 | empty1024 | empty1024 |
          memmove(prach2+(1024<<3),prach2,(1024<<3));
          // here we have | empty  | Prach1024 | Prach1024 | Prach1024 | Prach1024 | Prach1024 | Prach1024 | empty1024 | empty1024 | empty1024 | empty1024 | empty1024 | empty1024 |
          memmove(prach2+(1024<<1)*6,prach2,(1024<<2)*6);
          // here we have | empty  | Prach1024 | Prach1024 | Prach1024 | Prach1024 | Prach1024 | Prach1024 | Prach1024 | Prach1024 | Prach1024 | Prach1024 | Prach1024 | Prach1024 |
          memmove(prach,prach+(1024<<1),(Ncp<<2));
          // here we have | Prefix | Prach1024 | Prach1024 | Prach1024 | Prach1024 | Prach1024 | Prach1024 | Prach1024 | Prach1024 | Prach1024 | Prach1024 | Prach1024 | Prach1024 |
          prach_len = (1024*12)+Ncp;
        }
      }
      break;

    case 61440: // full sampling @ 61.44 Ms/s
      Ncp = Ncp*2; // to account for 61.44 Ms/s
      // This is after cyclic prefix 
      prach2 = prach+(Ncp<<1); //times 2 for complex samples
      if (prach_sequence_length == 0){
        if (prach_fmt_id == 0) { //24576 samples @ 30.72 Ms/s, 49152 samples @ 61.44 Ms/s
          idft(IDFT_49152,prachF,prach2,1);
          // here we have |empty | Prach49152|
          memmove(prach,prach+(49152<<1),(Ncp<<2));
          // here we have |Prefix | Prach49152|
          prach_len = 49152+Ncp;
        } else if (prach_fmt_id == 1) { //24576 samples @ 30.72 Ms/s, 49152 samples @ 61.44 Ms/s
          idft(IDFT_49152,prachF,prach2,1);
          memmove(prach2+(49152<<1),prach2,(49152<<2));
          // here we have |empty | Prach49152 | Prach49152|
          memmove(prach,prach+(49152<<2),(Ncp<<2));
          // here we have |Prefix | Prach49152 | Prach49152|
          prach_len = (49152*2)+Ncp;
        } else if (prach_fmt_id == 2) { //24576 samples @ 30.72 Ms/s, 49152 samples @ 61.44 Ms/s
          idft(IDFT_49152,prachF,prach2,1);
          memmove(prach2+(49152<<1),prach2,(49152<<2));
          // here we have |empty | Prach49152 | Prach49152| empty49152 | empty49152
          memmove(prach2+(49152<<2),prach2,(49152<<3));
          // here we have |empty | Prach49152 | Prach49152| Prach49152 | Prach49152
          memmove(prach,prach+(49152<<3),(Ncp<<2));
          // here we have |Prefix | Prach49152 | Prach49152| Prach49152 | Prach49152
          prach_len = (49152*4)+Ncp;
        } else if (prach_fmt_id == 3) { // 6144 samples @ 30.72 Ms/s, 12288 samples @ 61.44 Ms/s
          idft(IDFT_12288,prachF,prach2,1);
          memmove(prach2+(12288<<1),prach2,(12288<<2));
          // here we have |empty | Prach12288 | Prach12288| empty12288 | empty12288
          memmove(prach2+(12288<<2),prach2,(12288<<3));
          // here we have |empty | Prach12288 | Prach12288| Prach12288 | Prach12288
          memmove(prach,prach+(12288<<3),(Ncp<<2));
          // here we have |Prefix | Prach12288 | Prach12288| Prach12288 | Prach12288
          prach_len = (12288*4)+Ncp;
        }
      } else { // short PRACH sequence
	if (use_extended_prach_prefix) 
	  Ncp+=32; // 16*kappa, kappa=2 for 61.44Msps 
	prach2 = prach+(Ncp<<1); //times 2 for complex samples
        if (prach_fmt_id == 4 || prach_fmt_id == 7 || prach_fmt_id == 9) {
          idft(IDFT_2048,prachF,prach2,1);
          // here we have |empty | Prach2048 |
          if (prach_fmt_id != 9) {
            memmove(prach2+(2048<<1),prach2,(2048<<2));
            prach_len = (2048*2)+Ncp;
          }
          else prach_len = (2048*1)+Ncp;
          memmove(prach,prach+(2048<<1),(Ncp<<2));
          // here we have |Prefix | Prach2048 | Prach2048 (if ! 0xc0)  |
        } else if (prach_fmt_id == 5) { // 6x2048
          idft(IDFT_2048,prachF,prach2,1);
          // here we have |empty | Prach2048 |
          memmove(prach2+(2048<<1),prach2,(2048<<2));
          // here we have |empty | Prach2048 | Prach2048| empty2048 | empty2048 |
          memmove(prach2+(2048<<2),prach2,(2048<<3));
          // here we have |empty | Prach2048 | Prach2048| Prach2048 | Prach2048 |
          memmove(prach,prach+(2048<<1),(Ncp<<2));
          // here we have |Prefix | Prach2048 |
          prach_len = (2048*4)+Ncp;
        } else if (prach_fmt_id == 6) { // 6x2048
          idft(IDFT_2048,prachF,prach2,1);
          // here we have |empty | Prach2048 |
          memmove(prach2+(2048<<1),prach2,(2048<<2));
          // here we have |empty | Prach2048 | Prach2048| empty2048 | empty2048 | empty2048 | empty2048
          memmove(prach2+(2048<<2),prach2,(2048<<3));
          // here we have |empty | Prach2048 | Prach2048| Prach2048 | Prach2048 | empty2048 | empty2048
          memmove(prach2+(2048<<3),prach2,(2048<<3));
          // here we have |empty | Prach2048 | Prach2048| Prach2048 | Prach2048 | Prach2048 | Prach2048
          memmove(prach,prach+(2048<<1),(Ncp<<2));
          // here we have |Prefix | Prach2048 |
          prach_len = (2048*6)+Ncp;
        } else if (prach_fmt_id == 8) { // 12x2048
          idft(IDFT_2048,prachF,prach2,1);
          // here we have |empty | Prach2048 |
          memmove(prach2+(2048<<1),prach2,(2048<<2));
          // here we have |empty | Prach2048 | Prach2048| empty2048 | empty2048 | empty2048 | empty2048
          memmove(prach2+(2048<<2),prach2,(2048<<3));
          // here we have |empty | Prach2048 | Prach2048| Prach2048 | Prach2048 | empty2048 | empty2048
          memmove(prach2+(2048<<3),prach2,(2048<<3));
          // here we have |empty | Prach2048 | Prach2048| Prach2048 | Prach2048 | Prach2048 | Prach2048
          memmove(prach2+(2048<<1)*6,prach2,(2048<<2)*6);
          // here we have |empty | Prach2048 | Prach2048| Prach2048 | Prach2048 | Prach2048 | Prach2048 | Prach2048 | Prach2048| Prach2048 | Prach2048 | Prach2048 | Prach2048|
          memmove(prach,prach+(2048<<1),(Ncp<<2));
          // here we have |Prefix | Prach2048 | Prach2048| Prach2048 | Prach2048 | Prach2048 | Prach2048 | Prach2048 | Prach2048| Prach2048 | Prach2048 | Prach2048 | Prach2048|
          prach_len = (2048*12)+Ncp;
        }
      }
      break;

    case 46080: // threequarter sampling @ 46.08 Ms/s
      Ncp = (Ncp*3)/2;
      prach2 = prach+(Ncp<<1);
      if (prach_sequence_length == 0){
        if (prach_fmt_id == 0) {
          idft(IDFT_36864,prachF,prach2,1);
          // here we have |empty | Prach73728|
          memmove(prach,prach+(36864<<1),(Ncp<<2));
          // here we have |Prefix | Prach73728|
          prach_len = (36864*1)+Ncp;
        } else if (prach_fmt_id == 1) {
          idft(IDFT_36864,prachF,prach2,1);
          memmove(prach2+(36864<<1),prach2,(36864<<2));
          // here we have |empty | Prach73728 | Prach73728|
          memmove(prach,prach+(36864<<2),(Ncp<<2));
          // here we have |Prefix | Prach73728 | Prach73728|
          prach_len = (36864*2)+Ncp;
        } else if (prach_fmt_id == 2) {
          idft(IDFT_36864,prachF,prach2,1);
          memmove(prach2+(36864<<1),prach2,(36864<<2));
          // here we have |empty | Prach73728 | Prach73728| empty73728 | empty73728
          memmove(prach2+(36864<<2),prach2,(36864<<3));
          // here we have |empty | Prach73728 | Prach73728| Prach73728 | Prach73728
          memmove(prach,prach+(36864<<3),(Ncp<<2));
          // here we have |Prefix | Prach73728 | Prach73728| Prach73728 | Prach73728
          prach_len = (36864*4)+Ncp;
        } else if (prach_fmt_id == 3) {
          idft(IDFT_9216,prachF,prach2,1);
          memmove(prach2+(9216<<1),prach2,(9216<<2));
          // here we have |empty | Prach9216 | Prach9216| empty9216 | empty9216
          memmove(prach2+(9216<<2),prach2,(9216<<3));
          // here we have |empty | Prach9216 | Prach9216| Prach9216 | Prach9216
          memmove(prach,prach+(9216<<3),(Ncp<<2));
          // here we have |Prefix | Prach9216 | Prach9216| Prach9216 | Prach9216
          prach_len = (9216*4)+Ncp;
        }
      } else { // short sequence
	if (use_extended_prach_prefix) 
	  Ncp+=24; // 16*kappa, kappa=1.5 for 46.08Msps 
	prach2 = prach+(Ncp<<1); //times 2 for complex samples
        if (prach_fmt_id == 4 || prach_fmt_id == 7 || prach_fmt_id == 9) {
          idft(IDFT_1536,prachF,prach2,1);
          // here we have |empty | Prach1536 |
          if (prach_fmt_id != 9) {
            memmove(prach2+(1536<<1),prach2,(1536<<2));
            prach_len = (1536*2)+Ncp;
          }	else prach_len = (1536*1)+Ncp;

          memmove(prach,prach+(1536<<1),(Ncp<<2));
          // here we have |Prefix | Prach1536 | Prach1536 (if ! 0xc0) |

        } else if (prach_fmt_id == 5) { // 6x1536
          idft(IDFT_1536,prachF,prach2,1);
          // here we have |empty | Prach1536 |
          memmove(prach2+(1536<<1),prach2,(1536<<2));
          // here we have |empty | Prach1536 | Prach1536| empty1536 | empty1536 |
          memmove(prach2+(1536<<2),prach2,(1536<<3));
          // here we have |empty | Prach1536 | Prach1536| Prach1536 | Prach1536 |
          memmove(prach,prach+(1536<<1),(Ncp<<2));
          // here we have |Prefix | Prach1536 |
          prach_len = (1536*4)+Ncp;
        } else if (prach_fmt_id == 6) { // 6x1536
          idft(IDFT_1536,prachF,prach2,1);
          // here we have |empty | Prach1536 |
          memmove(prach2+(1536<<1),prach2,(1536<<2));
          // here we have |empty | Prach1536 | Prach1536| empty1536 | empty1536 | empty1536 | empty1536
          memmove(prach2+(1536<<2),prach2,(1536<<3));
          // here we have |empty | Prach1536 | Prach1536| Prach1536 | Prach1536 | empty1536 | empty1536
          memmove(prach2+(1536<<3),prach2,(1536<<3));
          // here we have |empty | Prach1536 | Prach1536| Prach1536 | Prach1536 | Prach1536 | Prach1536
          memmove(prach,prach+(1536<<1),(Ncp<<2));
          // here we have |Prefix | Prach1536 |
          prach_len = (1536*6)+Ncp;
        } else if (prach_fmt_id == 8) { // 12x1536
          idft(IDFT_1536,prachF,prach2,1);
          // here we have |empty | Prach1536 |
          memmove(prach2+(1536<<1),prach2,(1536<<2));
          // here we have |empty | Prach1536 | Prach1536| empty1536 | empty1536 | empty1536 | empty1536
          memmove(prach2+(1536<<2),prach2,(1536<<3));
          // here we have |empty | Prach1536 | Prach1536| Prach1536 | Prach1536 | empty1536 | empty1536
          memmove(prach2+(1536<<3),prach2,(1536<<3));
          // here we have |empty | Prach1536 | Prach1536| Prach1536 | Prach1536 | Prach1536 | Prach1536
          memmove(prach2+(1536<<1)*6,prach2,(1536<<2)*6);
          // here we have |empty | Prach1536 | Prach1536| Prach1536 | Prach1536 | Prach1536 | Prach1536 | Prach1536 | Prach1536| Prach1536 | Prach1536 | Prach1536 | Prach1536|
          memmove(prach,prach+(1536<<1),(Ncp<<2));
          // here we have |Prefix | Prach1536 | Prach1536| Prach1536 | Prach1536 | Prach1536 | Prach1536 | Prach1536 | Prach1536| Prach1536 | Prach1536 | Prach1536 | Prach1536|
          prach_len = (1536*12)+Ncp;
        }
      }
      break;

    case 122880: // full sampling @ 122.88 Ms/s
      Ncp<<=2; //to account for 122.88Mbps
      // This is after cyclic prefix
      prach2 = prach+(Ncp<<1); //times 2 for complex samples
      if (prach_sequence_length == 0){
        if (prach_fmt_id == 0) { //24576 samples @ 30.72 Ms/s, 98304 samples @ 122.88 Ms/s
          idft(IDFT_98304,prachF,prach2,1);
          // here we have |empty | Prach98304|
          memmove(prach,prach+(98304<<1),(Ncp<<2));
          // here we have |Prefix | Prach98304|
          prach_len = (98304*1)+Ncp;
        } else if (prach_fmt_id == 1) {
          idft(IDFT_98304,prachF,prach2,1);
          memmove(prach2+(98304<<1),prach2,(98304<<2));
          // here we have |empty | Prach98304 | Prach98304|
          memmove(prach,prach+(98304<<2),(Ncp<<2));
          // here we have |Prefix | Prach98304 | Prach98304|
          prach_len = (98304*2)+Ncp;
        } else if (prach_fmt_id == 2) {
          idft(IDFT_98304,prachF,prach2,1);
          memmove(prach2+(98304<<1),prach2,(98304<<2));
          // here we have |empty | Prach98304 | Prach98304| empty98304 | empty98304
          memmove(prach2+(98304<<2),prach2,(98304<<3));
          // here we have |empty | Prach98304 | Prach98304| Prach98304 | Prach98304
          memmove(prach,prach+(98304<<3),(Ncp<<2));
          // here we have |Prefix | Prach98304 | Prach98304| Prach98304 | Prach98304
          prach_len = (98304*4)+Ncp;
        } else if (prach_fmt_id == 3) { // 4x6144, Ncp 3168
          idft(IDFT_24576,prachF,prach2,1);
          memmove(prach2+(24576<<1),prach2,(24576<<2));
          // here we have |empty | Prach24576 | Prach24576| empty24576 | empty24576
          memmove(prach2+(24576<<2),prach2,(24576<<3));
          // here we have |empty | Prach24576 | Prach24576| Prach24576 | Prach24576
          memmove(prach,prach+(24576<<3),(Ncp<<2));
          // here we have |Prefix | Prach24576 | Prach24576| Prach24576 | Prach24576
          prach_len = (24576*4)+Ncp;
        }
      } else { // short sequence
	if (use_extended_prach_prefix) 
          Ncp+=64; // 16*kappa, kappa=4 for 122.88Msps
	prach2 = prach+(Ncp<<1); //times 2 for complex samples
        if (prach_fmt_id == 4 || prach_fmt_id == 7 || prach_fmt_id == 9) {
          idft(IDFT_4096,prachF,prach2,1);
          // here we have |empty | Prach4096 |
          if (prach_fmt_id != 9) {
            memmove(prach2+(4096<<1),prach2,(4096<<2));
            prach_len = (4096*2)+Ncp; 
          }	else 	prach_len = (4096*1)+Ncp;
          memmove(prach,prach+(4096<<1),(Ncp<<2));
          // here we have |Prefix | Prach4096 | Prach4096 (if ! 0xc0) |
        } else if (prach_fmt_id == 5) { // 4x4096
          idft(IDFT_4096,prachF,prach2,1);
          // here we have |empty | Prach4096 |
          memmove(prach2+(4096<<1),prach2,(4096<<2));
          // here we have |empty | Prach4096 | Prach4096| empty4096 | empty4096 |
          memmove(prach2+(4096<<2),prach2,(4096<<3));
          // here we have |empty | Prach4096 | Prach4096| Prach4096 | Prach4096 |
          memmove(prach,prach+(4096<<1),(Ncp<<2));
          // here we have |Prefix | Prach4096 |
          prach_len = (4096*4)+Ncp;
        } else if (prach_fmt_id == 6) { // 6x4096
          idft(IDFT_4096,prachF,prach2,1);
          // here we have |empty | Prach4096 |
          memmove(prach2+(4096<<1),prach2,(4096<<2));
          // here we have |empty | Prach4096 | Prach4096| empty4096 | empty4096 | empty4096 | empty4096
          memmove(prach2+(4096<<2),prach2,(4096<<3));
          // here we have |empty | Prach4096 | Prach4096| Prach4096 | Prach4096 | empty4096 | empty4096
          memmove(prach2+(4096<<3),prach2,(4096<<3));
          // here we have |empty | Prach4096 | Prach4096| Prach4096 | Prach4096 | Prach4096 | Prach4096
          memmove(prach,prach+(4096<<1),(Ncp<<2));
          // here we have |Prefix | Prach4096 |
          prach_len = (4096*6)+Ncp;
        } else if (prach_fmt_id == 8) { // 12x4096
          idft(IDFT_4096,prachF,prach2,1);
          // here we have |empty | Prach4096 |
          memmove(prach2+(4096<<1),prach2,(4096<<2));
          // here we have |empty | Prach4096 | Prach4096| empty4096 | empty4096 | empty4096 | empty4096
          memmove(prach2+(4096<<2),prach2,(4096<<3));
          // here we have |empty | Prach4096 | Prach4096| Prach4096 | Prach4096 | empty4096 | empty4096
          memmove(prach2+(4096<<3),prach2,(4096<<3));
          // here we have |empty | Prach4096 | Prach4096| Prach4096 | Prach4096 | Prach4096 | Prach4096
          memmove(prach2+(4096<<1)*6,prach2,(4096<<2)*6);
          // here we have |empty | Prach4096 | Prach4096| Prach4096 | Prach4096 | Prach4096 | Prach4096 | Prach4096 | Prach4096| Prach4096 | Prach4096 | Prach4096 | Prach4096|
          memmove(prach,prach+(4096<<1),(Ncp<<2));
          // here we have |Prefix | Prach4096 | Prach4096| Prach4096 | Prach4096 | Prach4096 | Prach4096 | Prach4096 | Prach4096| Prach4096 | Prach4096 | Prach4096 | Prach4096|
          prach_len = (4096*12)+Ncp;
        }
      }
      break;

    case 92160: // three quarter sampling @ 92.16 Ms/s
      Ncp = (Ncp*3); //to account for 92.16 Msps
      prach2 = prach+(Ncp<<1); //times 2 for complex samples
      if (prach_sequence_length == 0){
        if (prach_fmt_id == 0) {
          idft(IDFT_73728,prachF,prach2,1);
          // here we have |empty | Prach73728|
          memmove(prach,prach+(73728<<1),(Ncp<<2));
          // here we have |Prefix | Prach73728|
          prach_len = (73728*1)+Ncp;
        } else if (prach_fmt_id == 1) {
          idft(IDFT_73728,prachF,prach2,1);
          memmove(prach2+(73728<<1),prach2,(73728<<2));
          // here we have |empty | Prach73728 | Prach73728|
          memmove(prach,prach+(73728<<2),(Ncp<<2));
          // here we have |Prefix | Prach73728 | Prach73728|
          prach_len = (73728*2)+Ncp;
        } if (prach_fmt_id == 2) {
          idft(IDFT_73728,prachF,prach2,1);
          memmove(prach2+(73728<<1),prach2,(73728<<2));
          // here we have |empty | Prach73728 | Prach73728| empty73728 | empty73728
          memmove(prach2+(73728<<2),prach2,(73728<<3));
          // here we have |empty | Prach73728 | Prach73728| Prach73728 | Prach73728
          memmove(prach,prach+(73728<<3),(Ncp<<2));
          // here we have |Prefix | Prach73728 | Prach73728| Prach73728 | Prach73728
          prach_len = (73728*4)+Ncp;
        } else if (prach_fmt_id == 3) {
          idft(IDFT_18432,prachF,prach2,1);
          memmove(prach2+(18432<<1),prach2,(18432<<2));
          // here we have |empty | Prach18432 | Prach18432| empty18432 | empty18432
          memmove(prach2+(18432<<2),prach2,(18432<<3));
          // here we have |empty | Prach18432 | Prach18432| Prach18432 | Prach18432
          memmove(prach,prach+(18432<<3),(Ncp<<2));
          // here we have |Prefix | Prach18432 | Prach18432| Prach18432 | Prach18432
          prach_len = (18432*4)+Ncp;
        }
      } else { // short sequence
	if (use_extended_prach_prefix) 
          Ncp+=48; // 16*kappa, kappa=3 for 92.16Msps 
	prach2 = prach+(Ncp<<1); //times 2 for complex samples
	if (prach_fmt_id == 4 || prach_fmt_id == 7 || prach_fmt_id == 9) {
          idft(IDFT_3072,prachF,prach2,1);
          // here we have |empty | Prach3072 |
          if (prach_fmt_id != 9) {
            memmove(prach2+(3072<<1),prach2,(3072<<2));
            prach_len = (3072*2)+Ncp;
          } else 	  prach_len = (3072*1)+Ncp;
	  memmove(prach,prach+(3072<<1),(Ncp<<2));
	  // here we have |Prefix | Prach3072 | Prach3072 (if ! 0xc0) |
        } else if (prach_fmt_id == 6) { // 6x3072
          idft(IDFT_3072,prachF,prach2,1);
          // here we have |empty | Prach3072 |
          memmove(prach2+(3072<<1),prach2,(3072<<2));
          // here we have |empty | Prach3072 | Prach3072| empty3072 | empty3072 | empty3072 | empty3072
          memmove(prach2+(3072<<2),prach2,(3072<<3));
          // here we have |empty | Prach3072 | Prach3072| Prach3072 | Prach3072 | empty3072 | empty3072
          memmove(prach2+(3072<<3),prach2,(3072<<3));
          // here we have |empty | Prach3072 | Prach3072| Prach3072 | Prach3072 | Prach3072 | Prach3072
          memmove(prach,prach+(3072<<1),(Ncp<<2));
          // here we have |Prefix | Prach3072 |
          prach_len = (3072*6)+Ncp;
        } else if (prach_fmt_id == 5) { // 4x3072
          idft(IDFT_3072,prachF,prach2,1);
          // here we have |empty | Prach3072 |
          memmove(prach2+(3072<<1),prach2,(3072<<2));
          // here we have |empty | Prach3072 | Prach3072| empty3072 | empty3072 |
          memmove(prach2+(3072<<2),prach2,(3072<<3));
          // here we have |empty | Prach3072 | Prach3072| Prach3072 | Prach3072 |
          memmove(prach,prach+(3072<<1),(Ncp<<2));
          // here we have |Prefix | Prach3072 |
          prach_len = (3072*4)+Ncp;
        } else if (prach_fmt_id == 6) { // 12x3072
          idft(IDFT_3072,prachF,prach2,1);
          // here we have |empty | Prach3072 |
          memmove(prach2+(3072<<1),prach2,(3072<<2));
          // here we have |empty | Prach3072 | Prach3072| empty3072 | empty3072 | empty3072 | empty3072
          memmove(prach2+(3072<<2),prach2,(3072<<3));
          // here we have |empty | Prach3072 | Prach3072| Prach3072 | Prach3072 | empty3072 | empty3072
          memmove(prach2+(3072<<3),prach2,(3072<<3));
          // here we have |empty | Prach3072 | Prach3072| Prach3072 | Prach3072 | Prach3072 | Prach3072
          memmove(prach2+(3072<<1)*6,prach2,(3072<<2)*6);
          // here we have |empty | Prach3072 | Prach3072| Prach3072 | Prach3072 | Prach3072 | Prach3072 | Prach3072 | Prach3072| Prach3072 | Prach3072 | Prach3072 | Prach3072|
          memmove(prach,prach+(3072<<1),(Ncp<<2));
          // here we have |Prefix | Prach3072 | Prach3072| Prach3072 | Prach3072 | Prach3072 | Prach3072 | Prach3072 | Prach3072| Prach3072 | Prach3072 | Prach3072 | Prach3072|
          prach_len = (3072*12)+Ncp;
        }
      }
      break;

    default:
      AssertFatal(1==0,"sample rate %f MHz not supported for numerology %d\n", fp->samples_per_subframe / 1000.0, mu);
    }
  }

  #ifdef NR_PRACH_DEBUG
    LOG_I(PHY, "PRACH [UE %d] N_RB_UL %d prach_start %d, prach_len %d\n", Mod_id,
      fp->N_RB_UL,
      prach_start,
      prach_len);
  #endif

  for (i=0; i<prach_len; i++) {
    ((int16_t*)(&ue->common_vars.txdata[0][prach_start]))[2*i] = prach[2*i];
    ((int16_t*)(&ue->common_vars.txdata[0][prach_start]))[2*i+1] = prach[2*i+1];
  }

  //printf("----------------------\n");
  //for(int ii = prach_start; ii<2*(prach_start + prach_len); ii++){
  //  printf("PRACH rx data[%d] = %d\n", ii, ue->common_vars.txdata[0][ii]);
  //}
  //printf(" \n");

  #ifdef PRACH_WRITE_OUTPUT_DEBUG
    LOG_M("prach_tx0.m", "prachtx0", prach+(Ncp<<1), prach_len-Ncp, 1, 1);
    LOG_M("Prach_txsig.m","txs",(int16_t*)(&ue->common_vars.txdata[0][prach_start]), 2*(prach_start+prach_len), 1, 1)
  #endif

  return signal_energy((int*)prach, 256);
}
<|MERGE_RESOLUTION|>--- conflicted
+++ resolved
@@ -66,11 +66,7 @@
 
   uint8_t Mod_id, fd_occasion, preamble_index, restricted_set, not_found;
   uint16_t rootSequenceIndex, prach_fmt_id, NCS, *prach_root_sequence_map, preamble_offset = 0;
-<<<<<<< HEAD
-  uint16_t preamble_shift = 0, preamble_index0, n_shift_ra, n_shift_ra_bar, d_start=0, numshift, N_ZC, u, offset, offset2, first_nonzero_root_idx;
-=======
   uint16_t preamble_shift = 0, preamble_index0, n_shift_ra, n_shift_ra_bar, d_start=INT16_MAX, numshift, N_ZC, u, offset, offset2, first_nonzero_root_idx;
->>>>>>> 408d05c6
   int16_t prach_tmp[98304*2*4] __attribute__((aligned(32)));
 
   int16_t Ncp = 0, amp, *prach, *prach2, *prachF, *Xu;
@@ -91,17 +87,10 @@
   mu                      = nrUE_config->prach_config.prach_sub_c_spacing;
   restricted_set          = prach_pdu->restricted_set;
   rootSequenceIndex       = prach_pdu->root_seq_id;
-  fd_occasion             = 0;
   n_ra_prb                = nrUE_config->prach_config.num_prach_fd_occasions_list[fd_occasion].k1,//prach_pdu->freq_msg1;
   NCS                     = prach_pdu->num_cs;
   prach_fmt_id            = prach_pdu->prach_format;
   preamble_index          = prach_resources->ra_PreambleIndex;
-<<<<<<< HEAD
-=======
-  prach_len               = 0;
-  dftlen                  = 0;
-  first_nonzero_root_idx  = 0;
->>>>>>> 408d05c6
   kbar                    = 1;
   K                       = 24;
   k                       = 12*n_ra_prb - 6*fp->N_RB_UL;
@@ -229,12 +218,12 @@
   k *= 2;
 
   LOG_I(PHY, "PRACH [UE %d] in slot %d, placing PRACH in position %d, msg1 frequency start %d (k1 %d), preamble_offset %d, first_nonzero_root_idx %d\n", Mod_id,
-    slot,
-    k,
-    n_ra_prb,
-    nrUE_config->prach_config.num_prach_fd_occasions_list[fd_occasion].k1,
-    preamble_offset,
-    first_nonzero_root_idx);
+        slot,
+        k,
+        n_ra_prb,
+        nrUE_config->prach_config.num_prach_fd_occasions_list[fd_occasion].k1,
+        preamble_offset,
+        first_nonzero_root_idx);
 
   Xu = (int16_t*)ue->X_u[preamble_offset-first_nonzero_root_idx];
 
