--- conflicted
+++ resolved
@@ -42,11 +42,7 @@
 
 #include "T.h"
 
-<<<<<<< HEAD
 //#define NR_PRACH_DEBUG 1
-=======
-#define NR_PRACH_DEBUG 1
->>>>>>> e68e72cd
 
 extern uint16_t NCS_unrestricted_delta_f_RA_125[16];
 extern uint16_t NCS_restricted_TypeA_delta_f_RA_125[15];
@@ -63,7 +59,6 @@
 extern uint16_t nr_du[838];
 extern int16_t nr_ru[2*839];
 extern const char *prachfmt[9];
-<<<<<<< HEAD
 extern const char *prachfmt03[4];
 
 // Note:
@@ -75,18 +70,6 @@
 // - Preamble index different from 0 is not detected by gNB
 int32_t generate_nr_prach(PHY_VARS_NR_UE *ue, uint8_t gNB_id, uint8_t slot){
 
-=======
-
-// Note:
-// - prach_fmt_id is an ID used to map to the corresponding PRACH format value in prachfmt
-// WIP todo:
-// - take prach start symbol into account
-// - idft for short sequence assumes we are transmitting starting in symbol 0 of a PRACH slot
-// - Assumes that PRACH SCS is same as PUSCH SCS @ 30 kHz, take values for formats 0-2 and adjust for others below
-// - Preamble index different from 0 is not detected by gNB
-int32_t generate_nr_prach(PHY_VARS_NR_UE *ue, uint8_t gNB_id, uint8_t slot){
-
->>>>>>> e68e72cd
   NR_DL_FRAME_PARMS *fp=&ue->frame_parms;
   fapi_nr_config_request_t *nrUE_config = &ue->nrUE_config;
   NR_PRACH_RESOURCES_t *prach_resources = ue->prach_resources[gNB_id];
@@ -96,12 +79,8 @@
   uint16_t rootSequenceIndex, prach_fmt_id, NCS, *prach_root_sequence_map, preamble_offset = 0;
   uint16_t preamble_shift = 0, preamble_index0, n_shift_ra, n_shift_ra_bar, d_start, numshift, N_ZC, u, offset, offset2, first_nonzero_root_idx;
   int16_t prach_tmp[98304*2*4] __attribute__((aligned(32)));
-<<<<<<< HEAD
-
-  int16_t Ncp, amp, *prach, *prach2, *prachF, *Xu;
-=======
+
   int16_t Ncp = 0, amp, *prach, *prach2, *prachF, *Xu;
->>>>>>> e68e72cd
   int32_t Xu_re, Xu_im, samp_count;
   int prach_start, prach_sequence_length, i, prach_len, dftlen, mu, kbar, K, n_ra_prb, k;
   //int restricted_Type;
@@ -230,15 +209,9 @@
   #ifdef NR_PRACH_DEBUG
     if (NCS>0)
       LOG_I(PHY, "PRACH [UE %d] generate PRACH for RootSeqIndex %d, Preamble Index %d, PRACH Format %s, NCS %d (N_ZC %d): Preamble_offset %d, Preamble_shift %d\n", Mod_id,
-<<<<<<< HEAD
     rootSequenceIndex,
     preamble_index,
     prach_sequence_length == 0 ? prachfmt03[prach_fmt_id]  : prachfmt[prach_fmt_id],
-=======
-        rootSequenceIndex,
-        preamble_index,
-        prachfmt[prach_fmt_id],
->>>>>>> e68e72cd
         NCS,
         N_ZC,
         preamble_offset,
@@ -586,10 +559,6 @@
           Ncp+=24; // This assumes we are transmitting starting in symbol 0 of a PRACH slot, 30 kHz, full sampling
           prach2 = prach+(Ncp<<1);
           idft(IDFT_1536,prachF,prach2,1);
-<<<<<<< HEAD
-=======
-
->>>>>>> e68e72cd
           // here we have |empty | Prach1536 |
           if (prach_fmt_id != 7) {
             memmove(prach2+(1536<<1),prach2,(1536<<2));
