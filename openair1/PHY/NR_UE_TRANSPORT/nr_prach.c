/*
 * Licensed to the OpenAirInterface (OAI) Software Alliance under one or more
 * contributor license agreements.  See the NOTICE file distributed with
 * this work for additional information regarding copyright ownership.
 * The OpenAirInterface Software Alliance licenses this file to You under
 * the OAI Public License, Version 1.1  (the "License"); you may not use this file
 * except in compliance with the License.
 * You may obtain a copy of the License at
 *
 *      http://www.openairinterface.org/?page_id=698
 *
 * Unless required by applicable law or agreed to in writing, software
 * distributed under the License is distributed on an "AS IS" BASIS,
 * WITHOUT WARRANTIES OR CONDITIONS OF ANY KIND, either express or implied.
 * See the License for the specific language governing permissions and
 * limitations under the License.
 *-------------------------------------------------------------------------------
 * For more information about the OpenAirInterface (OAI) Software Alliance:
 *      contact@openairinterface.org
 */

/*! \file PHY/NR_TRANSPORT/nr_prach.c
 * \brief Routines for UE PRACH physical channel
 * \author R. Knopp, G. Casati
 * \date 2019
 * \version 0.2
 * \company Eurecom, Fraunhofer IIS
 * \email: knopp@eurecom.fr, guido.casati@iis.fraunhofer.de
 * \note
 * \warning
 */
#include "PHY/sse_intrin.h"
#include "common/utils/LOG/vcd_signal_dumper.h"

#include "PHY/impl_defs_nr.h"
#include "PHY/defs_nr_UE.h"
#include "PHY/NR_UE_TRANSPORT/nr_transport_proto_ue.h"
#include "PHY/NR_TRANSPORT/nr_transport_proto_common.h"

#include "common/utils/LOG/log.h"
#include "common/utils/LOG/vcd_signal_dumper.h"

#include "T.h"

#define NR_PRACH_DEBUG 1

extern uint16_t NCS_unrestricted_delta_f_RA_125[16];
extern uint16_t NCS_restricted_TypeA_delta_f_RA_125[15];
extern uint16_t NCS_restricted_TypeB_delta_f_RA_125[13];
extern uint16_t NCS_unrestricted_delta_f_RA_5[16];
extern uint16_t NCS_restricted_TypeA_delta_f_RA_5[16];
extern uint16_t NCS_restricted_TypeB_delta_f_RA_5[14];
extern uint16_t NCS_unrestricted_delta_f_RA_15[16];
extern uint16_t prach_root_sequence_map_0_3[838];
extern uint16_t prach_root_sequence_map_abc[138];
extern int64_t table_6_3_3_2_2_prachConfig_Index [256][9];
extern int64_t table_6_3_3_2_3_prachConfig_Index [256][9];
extern int64_t table_6_3_3_2_4_prachConfig_Index [256][10];
extern uint16_t nr_du[838];
extern int16_t nr_ru[2*839];
extern const char *prachfmt[9];

// Note:
// - prach_fmt_id is an ID used to map to the corresponding PRACH format value in prachfmt
// WIP todo:
// - take prach start symbol into account
// - idft for short sequence assumes we are transmitting starting in symbol 0 of a PRACH slot
// - Assumes that PRACH SCS is same as PUSCH SCS @ 30 kHz, take values for formats 0-2 and adjust for others below
// - Preamble index different from 0 is not detected by gNB
int32_t generate_nr_prach(PHY_VARS_NR_UE *ue, uint8_t gNB_id, uint8_t slot){

  NR_DL_FRAME_PARMS *fp=&ue->frame_parms;
  fapi_nr_config_request_t *nrUE_config = &ue->nrUE_config;
  NR_PRACH_RESOURCES_t *prach_resources = ue->prach_resources[gNB_id];
  fapi_nr_ul_config_prach_pdu *prach_pdu = &ue->prach_vars[gNB_id]->prach_pdu;

  uint8_t Mod_id, fd_occasion, preamble_index, restricted_set, not_found;
  uint16_t rootSequenceIndex, prach_fmt_id, NCS, *prach_root_sequence_map, preamble_offset = 0;
  uint16_t preamble_shift = 0, preamble_index0, n_shift_ra, n_shift_ra_bar, d_start, numshift, N_ZC, u, offset, offset2, first_nonzero_root_idx;
  int16_t prach_tmp[98304*2*4] __attribute__((aligned(32)));
  int16_t Ncp, amp, *prach, *prach2, *prachF, *Xu;
  int32_t Xu_re, Xu_im, samp_count;
  int prach_start, prach_sequence_length, i, prach_len, dftlen, mu, kbar, K, n_ra_prb, k;
  //int restricted_Type;

  prach                   = prach_tmp;
  prachF                  = ue->prach_vars[gNB_id]->prachF;
  amp                     = ue->prach_vars[gNB_id]->amp;
  Mod_id                  = ue->Mod_id;
  prach_sequence_length   = nrUE_config->prach_config.prach_sequence_length;
  N_ZC                    = (prach_sequence_length == 0) ? 839:139;
  mu                      = nrUE_config->prach_config.prach_sub_c_spacing;
  restricted_set          = prach_pdu->restricted_set;
  rootSequenceIndex       = prach_pdu->root_seq_id;
  n_ra_prb                = prach_pdu->freq_msg1;
  NCS                     = prach_pdu->num_cs;
  prach_fmt_id            = prach_pdu->prach_format;
  preamble_index          = prach_resources->ra_PreambleIndex;
  fd_occasion             = 0;
  prach_len               = 0;
  dftlen                  = 0;
  first_nonzero_root_idx  = 0;
  kbar                    = 1;
  K                       = 24;
  k                       = 12*n_ra_prb - 6*fp->N_RB_UL;
  //prachStartSymbol     = prach_config_pdu->prach_start_symbol
  //restricted_Type         = 0;

  compute_nr_prach_seq(nrUE_config->prach_config.prach_sequence_length,
                       nrUE_config->prach_config.num_prach_fd_occasions_list[fd_occasion].num_root_sequences,
                       nrUE_config->prach_config.num_prach_fd_occasions_list[fd_occasion].prach_root_sequence_index,
                       ue->X_u);

  if (mu == 0)
    samp_count = fp->samples_per_subframe;
  else
    samp_count = (slot%(fp->slots_per_subframe/2)) ? fp->samples_per_slotN0 : fp->samples_per_slot0;

  #if defined (OAI_USRP)
    prach_start = (ue->rx_offset + slot*samp_count - ue->hw_timing_advance - ue->N_TA_offset);
  #else //normal case (simulation)
    prach_start = slot*samp_count - ue->N_TA_offset;
  #endif

  if (prach_start<0)
    prach_start += (fp->samples_per_subframe*NR_NUMBER_OF_SUBFRAMES_PER_FRAME);

  if (prach_start >= (fp->samples_per_subframe*NR_NUMBER_OF_SUBFRAMES_PER_FRAME))
    prach_start -= (fp->samples_per_subframe*NR_NUMBER_OF_SUBFRAMES_PER_FRAME);

  // First compute physical root sequence
  /************************************************************************
  * 4G and NR NCS tables are slightly different and depend on prach format
  * Table 6.3.3.1-5:  for preamble formats with delta_f_RA = 1.25 Khz (formats 0,1,2)
  * Table 6.3.3.1-6:  for preamble formats with delta_f_RA = 5 Khz (formats 3)
  * NOTE: Restricted set type B is not implemented
  *************************************************************************/

  prach_root_sequence_map = (prach_sequence_length == 0) ? prach_root_sequence_map_0_3 : prach_root_sequence_map_abc;

  if (restricted_set == 0) {
    // This is the relative offset (for unrestricted case) in the root sequence table (5.7.2-4 from 36.211) for the given preamble index
    preamble_offset = ((NCS==0)? preamble_index : (preamble_index/(N_ZC/NCS)));
    // This is the \nu corresponding to the preamble index
    preamble_shift  = (NCS==0)? 0 : (preamble_index % (N_ZC/NCS));
    preamble_shift *= NCS;
  } else { // This is the high-speed case

    #ifdef NR_PRACH_DEBUG
      LOG_I(PHY, "PRACH [UE %d] High-speed mode, NCS %d\n", Mod_id, NCS);
    #endif

    not_found = 1;
    preamble_index0 = preamble_index;
    // set preamble_offset to initial rootSequenceIndex and look if we need more root sequences for this
    // preamble index and find the corresponding cyclic shift
    preamble_offset = 0; // relative rootSequenceIndex;

    while (not_found == 1) {
      // current root depending on rootSequenceIndex and preamble_offset
      int index = (rootSequenceIndex + preamble_offset) % N_ZC;
      uint16_t n_group_ra = 0;

      if (prach_fmt_id<4) {
        // prach_root_sequence_map points to prach_root_sequence_map0_3
        DevAssert( index < sizeof(prach_root_sequence_map_0_3) / sizeof(prach_root_sequence_map_0_3[0]) );
      } else {
        // prach_root_sequence_map points to prach_root_sequence_map4
        DevAssert( index < sizeof(prach_root_sequence_map_abc) / sizeof(prach_root_sequence_map_abc[0]) );
      }

      u = prach_root_sequence_map[index];

      if ( (nr_du[u]<(N_ZC/3)) && (nr_du[u]>=NCS) ) {
        n_shift_ra     = nr_du[u]/NCS;
        d_start        = (nr_du[u]<<1) + (n_shift_ra * NCS);
        n_group_ra     = N_ZC/d_start;
        n_shift_ra_bar = max(0,(N_ZC-(nr_du[u]<<1)-(n_group_ra*d_start))/N_ZC);
      } else if  ( (nr_du[u]>=(N_ZC/3)) && (nr_du[u]<=((N_ZC - NCS)>>1)) ) {
        n_shift_ra     = (N_ZC - (nr_du[u]<<1))/NCS;
        d_start        = N_ZC - (nr_du[u]<<1) + (n_shift_ra * NCS);
        n_group_ra     = nr_du[u]/d_start;
        n_shift_ra_bar = min(n_shift_ra,max(0,(nr_du[u]- (n_group_ra*d_start))/NCS));
      } else {
        n_shift_ra     = 0;
        n_shift_ra_bar = 0;
      }

      // This is the number of cyclic shifts for the current root u
      numshift = (n_shift_ra*n_group_ra) + n_shift_ra_bar;

      if (numshift>0 && preamble_index0==preamble_index)
        first_nonzero_root_idx = preamble_offset;

      if (preamble_index0 < numshift) {
        not_found      = 0;
        preamble_shift = (d_start * (preamble_index0/n_shift_ra)) + ((preamble_index0%n_shift_ra)*NCS);

      } else { // skip to next rootSequenceIndex and recompute parameters
        preamble_offset++;
        preamble_index0 -= numshift;
      }
    }
  }

  // now generate PRACH signal
  #ifdef NR_PRACH_DEBUG
    if (NCS>0)
      LOG_I(PHY, "PRACH [UE %d] generate PRACH for RootSeqIndex %d, Preamble Index %d, PRACH Format %s, NCS %d (N_ZC %d): Preamble_offset %d, Preamble_shift %d\n", Mod_id,
        rootSequenceIndex,
        preamble_index,
        prachfmt[prach_fmt_id],
        NCS,
        N_ZC,
        preamble_offset,
        preamble_shift);
  #endif

  //  nsymb = (frame_parms->Ncp==0) ? 14:12;
  //  subframe_offset = (unsigned int)frame_parms->ofdm_symbol_size*slot*nsymb;

  if (prach_sequence_length == 0 && prach_fmt_id == 3) {
    K = 4;
    kbar = 10;
  } else if (prach_sequence_length == 1) {
    K = 1;
    kbar = 2;
  }

  if (k<0)
    k += fp->ofdm_symbol_size;

  k *= K;
  k += kbar;
  k *= 2;

  LOG_I(PHY, "PRACH [UE %d] in slot %d, placing PRACH in position %d, msg1 frequency start %d, preamble_offset %d, first_nonzero_root_idx %d\n", Mod_id,
    slot,
    k,
    n_ra_prb,
    preamble_offset,
    first_nonzero_root_idx);

  Xu = (int16_t*)ue->X_u[preamble_offset-first_nonzero_root_idx];

  #if defined (PRACH_WRITE_OUTPUT_DEBUG)
    LOG_M("X_u.m", "X_u", (int16_t*)ue->X_u[preamble_offset-first_nonzero_root_idx], N_ZC, 1, 1);
  #endif

  /********************************************************
   *
   * In function init_prach_tables:
   * to compute quantized roots of unity ru(n) = 32767 * exp j*[ (2 * PI * n) / N_ZC ]
   *
   * In compute_prach_seq:
   * to calculate Xu = DFT xu = xu (inv_u*k) * Xu[0] (This is a Zadoff-Chou sequence property: DFT ZC sequence is another ZC sequence)
   *
   * In generate_prach:
   * to do the cyclic-shifted DFT by multiplying Xu[k] * ru[k*preamble_shift] as:
   * If X[k] = DFT x(n) -> X_shifted[k] = DFT x(n+preamble_shift) = X[k] * exp -j*[ (2*PI*k*preamble_shift) / N_ZC ]
   *
   *********************************************************/

  if (fp->N_RB_UL <= 100)
    AssertFatal(1 == 0, "N_RB_UL %d not support for NR PRACH yet\n", fp->N_RB_UL);
  else if (fp->N_RB_UL < 137) {
    if (fp->threequarter_fs == 0) {
      //40 MHz @ 61.44 Ms/s
      //50 MHz @ 61.44 Ms/s
      if (prach_sequence_length == 0) {
        if (prach_fmt_id == 0 || prach_fmt_id == 1 || prach_fmt_id == 2)
            dftlen = 49152;
        if (prach_fmt_id == 3)
            dftlen = 12288;
      } // 839 sequence
      else {
        switch (mu){
          case 1:
            dftlen = 2048;
            break;
          default:
            AssertFatal(1 == 0, "Shouldn't get here\n");
            break;
        }
      }
    } else { // threequarter sampling
      //  40 MHz @ 46.08 Ms/s
      if (prach_sequence_length == 0) {
        AssertFatal(fp->N_RB_UL <= 107, "cannot do 108..136 PRBs with 3/4 sampling\n");
        if (prach_fmt_id == 0 || prach_fmt_id == 1 || prach_fmt_id == 2)
          dftlen = 36864;
        if (prach_fmt_id == 3)
          dftlen = 9216;
      } else {
        switch (mu){
          case 1:
            dftlen = 1536;
          break;
          default:
            AssertFatal(1 == 0, "Shouldn't get here\n");
            break;
        }
      } // short format
    } // 3/4 sampling
  } // <=50 MHz BW
  else if (fp->N_RB_UL <= 273) {
    if (fp->threequarter_fs == 0) {
    //80,90,100 MHz @ 122.88 Ms/s
      if (prach_sequence_length == 0) {
        if (prach_fmt_id == 0 || prach_fmt_id == 1 || prach_fmt_id == 2)
          dftlen = 98304;
        if (prach_fmt_id == 3)
          dftlen = 24576;
      }
    } else { // threequarter sampling
      switch (mu){
        case 1:
          dftlen = 4096;
          break;
        default:
          AssertFatal(1 == 0, "Shouldn't get here\n");
          break;
      }
    }
  } else {
    AssertFatal(fp->N_RB_UL <= 217, "cannot do more than 217 PRBs with 3/4 sampling\n");
    //  80 MHz @ 92.16 Ms/s
    if (prach_sequence_length == 0) {
      if (prach_fmt_id == 0 || prach_fmt_id == 1 || prach_fmt_id == 2)
        dftlen = 73728;
      if (prach_fmt_id == 3)
        dftlen = 18432;
    } else {
      switch (mu){
        case 1:
          dftlen = 3072;
          break;
        default:
          AssertFatal(1 == 0, "Shouldn't get here\n");
          break;
      }
    }
  }

  for (offset=0,offset2=0; offset<N_ZC; offset++,offset2+=preamble_shift) {

    if (offset2 >= N_ZC)
      offset2 -= N_ZC;

    Xu_re = (((int32_t)Xu[offset<<1]*amp)>>15);
    Xu_im = (((int32_t)Xu[1+(offset<<1)]*amp)>>15);
    prachF[k++]= ((Xu_re*nr_ru[offset2<<1]) - (Xu_im*nr_ru[1+(offset2<<1)]))>>15;
    prachF[k++]= ((Xu_im*nr_ru[offset2<<1]) + (Xu_re*nr_ru[1+(offset2<<1)]))>>15;

    if (k==dftlen) k=0;
  }

  #if defined (PRACH_WRITE_OUTPUT_DEBUG)
    LOG_M("prachF.m", "prachF", &prachF[1804], 1024, 1, 1);
    LOG_M("Xu.m", "Xu", Xu, N_ZC, 1, 1);
  #endif

  if (prach_sequence_length == 0) {

    AssertFatal(prach_fmt_id < 4, "Illegal PRACH format %d for sequence length 839\n", prach_fmt_id);

    switch (prach_fmt_id) {
    case 0:
      Ncp = 3168;
      break;
    case 1:
      Ncp = 21024;
      break;
    case 2:
      Ncp = 4688;
      break;
    case 3:
      Ncp = 3168;
      break;
    }

  } else {

    //LOG_D(PHY, "PRACH [UE %d] in slot %d, format %d, msg1 frequency start %d startSymbol %d \n", Mod_id, slot, prachfmt[prach_fmt_id], n_ra_prb, prachStartSymbol);

    switch (prach_fmt_id) {
    case 0: //A1
      Ncp = 288/(1<<mu);
      break;
    case 1: //A2
      Ncp = 576/(1<<mu);
      break;
    case 2: //A3
      Ncp = 864/(1<<mu);
      break;
    case 3: //B1
      Ncp = 216/(1<<mu);
    break;
    case 4: //B2
      Ncp = 360/(1<<mu);
      break;
    case 5: //B3
      Ncp = 504/(1<<mu);
      break;
    case 6: //B4
      Ncp = 936/(1<<mu);
      break;
    case 7: //C0
      Ncp = 1240/(1<<mu);
      break;
    case 8: //C2
      Ncp = 2048/(1<<mu);
      break;
    default:
      AssertFatal(1==0,"Unknown PRACH format ID %d\n", prach_fmt_id);
      break;
    }
  }

  LOG_D(PHY, "PRACH [UE %d] Ncp %d, dftlen %d \n", Mod_id, Ncp, dftlen);

  if (fp->N_RB_UL <= 100)
    AssertFatal(1==0,"N_RB_UL %d not supported for NR PRACH yet\n",fp->N_RB_UL);
  else if (fp->N_RB_UL < 137) { // 46.08 or 61.44 Ms/s
    if (fp->threequarter_fs == 0) { // full sampling @ 61.44 Ms/s
      Ncp<<=1;
      // This is after cyclic prefix (Ncp<<1 samples for 30.72 Ms/s, Ncp<<2 samples for 61.44 Ms/s
      prach2 = prach+(Ncp<<1);
<<<<<<< HEAD
      if (prach_sequence_length == 0){
        if (prach_fmt_id == 0) { //24576 samples @ 30.72 Ms/s, 49152 samples @ 61.44 Ms/s
          idft49152(prachF,prach2,1);
          // here we have |empty | Prach49152|
          memmove(prach,prach+(49152<<1),(Ncp<<2));
          // here we have |Prefix | Prach49152|
          prach_len = 49152+Ncp;
        } else if (prach_fmt_id == 1) { //24576 samples @ 30.72 Ms/s, 49152 samples @ 61.44 Ms/s
          idft49152(prachF,prach2,1);
          memmove(prach2+(49152<<1),prach2,(49152<<2));
          // here we have |empty | Prach49152 | Prach49152|
          memmove(prach,prach+(49152<<2),(Ncp<<2));
          // here we have |Prefix | Prach49152 | Prach49152|
          prach_len = (49152*2)+Ncp;
        } else if (prach_fmt_id == 2) { //24576 samples @ 30.72 Ms/s, 49152 samples @ 61.44 Ms/s
          idft49152(prachF,prach2,1);
          memmove(prach2+(49152<<1),prach2,(49152<<2));
          // here we have |empty | Prach49152 | Prach49152| empty49152 | empty49152
          memmove(prach2+(49152<<2),prach2,(49152<<3));
          // here we have |empty | Prach49152 | Prach49152| Prach49152 | Prach49152
          memmove(prach,prach+(49152<<3),(Ncp<<2));
          // here we have |Prefix | Prach49152 | Prach49152| Prach49152 | Prach49152
          prach_len = (49152*4)+Ncp;
        } else if (prach_fmt_id == 3) { // //6144 samples @ 30.72 Ms/s, 12288 samples @ 61.44 Ms/s
          idft12288(prachF,prach2,1);
          memmove(prach2+(12288<<1),prach2,(12288<<2));
          // here we have |empty | Prach12288 | Prach12288| empty12288 | empty12288
          memmove(prach2+(12288<<2),prach2,(12288<<3));
          // here we have |empty | Prach12288 | Prach12288| Prach12288 | Prach12288
          memmove(prach,prach+(12288<<3),(Ncp<<2));
          // here we have |Prefix | Prach12288 | Prach12288| Prach12288 | Prach12288
          prach_len = (12288*4)+Ncp;
        }
      } else { // short PRACH sequence
        if (prach_fmt_id == 0 || prach_fmt_id == 3 || prach_fmt_id == 7) {
          Ncp+=32; // This assumes we are transmitting starting in symbol 0 of a PRACH slot, 30 kHz, full sampling
          prach2 = prach+(Ncp<<1);
          idft2048(prachF,prach2,1);
          // here we have |empty | Prach2048 |
          if (prach_fmt_id != 7) {
            memmove(prach2+(2048<<1),prach2,(2048<<2));
            prach_len = (2048*2)+Ncp;
          }
          else prach_len = (2048*1)+Ncp;
          memmove(prach,prach+(2048<<1),(Ncp<<2));
          // here we have |Prefix | Prach2048 | Prach2048 (if ! 0xc0)  |
        } else if (prach_fmt_id == 1 || prach_fmt_id == 4) { // 6x2048
          Ncp+=32; // This assumes we are transmitting starting in symbol 0 of a PRACH slot, 30 kHz, full sampling
          prach2 = prach+(Ncp<<1);
          idft2048(prachF,prach2,1);
          // here we have |empty | Prach2048 |
          memmove(prach2+(2048<<1),prach2,(2048<<2));
          // here we have |empty | Prach2048 | Prach2048| empty2048 | empty2048 |
          memmove(prach2+(2048<<2),prach2,(2048<<3));
          // here we have |empty | Prach2048 | Prach2048| Prach2048 | Prach2048 |
          memmove(prach,prach+(2048<<1),(Ncp<<2));
          // here we have |Prefix | Prach2048 |
          prach_len = (2048*4)+Ncp;
        } else if (prach_fmt_id == 2 || prach_fmt_id == 5) { // 6x2048
          Ncp+=32;
          prach2 = prach+(Ncp<<1);
          idft2048(prachF,prach2,1);
          // here we have |empty | Prach2048 |
          memmove(prach2+(2048<<1),prach2,(2048<<2));
          // here we have |empty | Prach2048 | Prach2048| empty2048 | empty2048 | empty2048 | empty2048
          memmove(prach2+(2048<<2),prach2,(2048<<3));
          // here we have |empty | Prach2048 | Prach2048| Prach2048 | Prach2048 | empty2048 | empty2048
          memmove(prach2+(2048<<3),prach2,(2048<<3));
          // here we have |empty | Prach2048 | Prach2048| Prach2048 | Prach2048 | Prach2048 | Prach2048
          memmove(prach,prach+(2048<<1),(Ncp<<2));
          // here we have |Prefix | Prach2048 |
          prach_len = (2048*6)+Ncp;
        } else if (prach_fmt_id == 6) { // 12x2048
          Ncp+=32; // This assumes we are transmitting starting in symbol 0 of a PRACH slot, 30 kHz, full sampling
          prach2 = prach+(Ncp<<1);
          idft2048(prachF,prach2,1);
          // here we have |empty | Prach2048 |
          memmove(prach2+(2048<<1),prach2,(2048<<2));
          // here we have |empty | Prach2048 | Prach2048| empty2048 | empty2048 | empty2048 | empty2048
          memmove(prach2+(2048<<2),prach2,(2048<<3));
          // here we have |empty | Prach2048 | Prach2048| Prach2048 | Prach2048 | empty2048 | empty2048
          memmove(prach2+(2048<<3),prach2,(2048<<3));
          // here we have |empty | Prach2048 | Prach2048| Prach2048 | Prach2048 | Prach2048 | Prach2048
          memmove(prach2+(2048<<1)*6,prach2,(2048<<2)*6);
          // here we have |empty | Prach2048 | Prach2048| Prach2048 | Prach2048 | Prach2048 | Prach2048 | Prach2048 | Prach2048| Prach2048 | Prach2048 | Prach2048 | Prach2048|
          memmove(prach,prach+(2048<<1),(Ncp<<2));
          // here we have |Prefix | Prach2048 | Prach2048| Prach2048 | Prach2048 | Prach2048 | Prach2048 | Prach2048 | Prach2048| Prach2048 | Prach2048 | Prach2048 | Prach2048|
          prach_len = (2048*12)+Ncp;
        }
      }
    } else {  // threequarter sampling @ 46.08 Ms/s
      Ncp = (Ncp*3)/2;
      prach2 = prach+(Ncp<<1);
      if (prach_sequence_length == 0){
        if (prach_fmt_id == 0) {
          idft36864(prachF,prach2,1);
          // here we have |empty | Prach73728|
          memmove(prach,prach+(36864<<1),(Ncp<<2));
          // here we have |Prefix | Prach73728|
          prach_len = (36864*1)+Ncp;
        } else if (prach_fmt_id == 1) {
          idft36864(prachF,prach2,1);
          memmove(prach2+(36864<<1),prach2,(36864<<2));
          // here we have |empty | Prach73728 | Prach73728|
          memmove(prach,prach+(36864<<2),(Ncp<<2));
          // here we have |Prefix | Prach73728 | Prach73728|
          prach_len = (36864*2)+Ncp;
        } else if (prach_fmt_id == 2) {
          idft36864(prachF,prach2,1);
          memmove(prach2+(36864<<1),prach2,(36864<<2));
          // here we have |empty | Prach73728 | Prach73728| empty73728 | empty73728
          memmove(prach2+(36864<<2),prach2,(36864<<3));
          // here we have |empty | Prach73728 | Prach73728| Prach73728 | Prach73728
          memmove(prach,prach+(36864<<3),(Ncp<<2));
          // here we have |Prefix | Prach73728 | Prach73728| Prach73728 | Prach73728
          prach_len = (36864*4)+Ncp;
        } else if (prach_fmt_id == 3) {
          idft9216(prachF,prach2,1);
          memmove(prach2+(9216<<1),prach2,(9216<<2));
          // here we have |empty | Prach9216 | Prach9216| empty9216 | empty9216
          memmove(prach2+(9216<<2),prach2,(9216<<3));
          // here we have |empty | Prach9216 | Prach9216| Prach9216 | Prach9216
          memmove(prach,prach+(9216<<3),(Ncp<<2));
          // here we have |Prefix | Prach9216 | Prach9216| Prach9216 | Prach9216
          prach_len = (9216*4)+Ncp;
        }
      } else { // short sequence
        if (prach_fmt_id == 0 || prach_fmt_id == 3 || prach_fmt_id == 7) {
          Ncp+=24; // This assumes we are transmitting starting in symbol 0 of a PRACH slot, 30 kHz, full sampling
          prach2 = prach+(Ncp<<1);
          idft1536(prachF,prach2,1);

          // here we have |empty | Prach1536 |
          if (prach_fmt_id != 7) {
            memmove(prach2+(1536<<1),prach2,(1536<<2));
            prach_len = (1536*2)+Ncp;
          }	else prach_len = (1536*1)+Ncp;

          memmove(prach,prach+(1536<<1),(Ncp<<2));
          // here we have |Prefix | Prach1536 | Prach1536 (if ! 0xc0) |

        } else if (prach_fmt_id == 1 || prach_fmt_id == 4) { // 6x1536

          Ncp+=24; // This assumes we are transmitting starting in symbol 0 of a PRACH slot, 30 kHz, full sampling
          prach2 = prach+(Ncp<<1);
          idft1536(prachF,prach2,1);
          // here we have |empty | Prach1536 |
          memmove(prach2+(1536<<1),prach2,(1536<<2));
          // here we have |empty | Prach1536 | Prach1536| empty1536 | empty1536 |
          memmove(prach2+(1536<<2),prach2,(1536<<3));
          // here we have |empty | Prach1536 | Prach1536| Prach1536 | Prach1536 |
          memmove(prach,prach+(1536<<1),(Ncp<<2));
          // here we have |Prefix | Prach1536 |
          prach_len = (1536*4)+Ncp;
        } else if (prach_fmt_id == 2 || prach_fmt_id == 5) { // 6x1536
          Ncp+=24; // This assumes we are transmitting starting in symbol 0 of a PRACH slot, 30 kHz, full sampling
          prach2 = prach+(Ncp<<1);
          idft1536(prachF,prach2,1);
          // here we have |empty | Prach1536 |
          memmove(prach2+(1536<<1),prach2,(1536<<2));
          // here we have |empty | Prach1536 | Prach1536| empty1536 | empty1536 | empty1536 | empty1536
          memmove(prach2+(1536<<2),prach2,(1536<<3));
          // here we have |empty | Prach1536 | Prach1536| Prach1536 | Prach1536 | empty1536 | empty1536
          memmove(prach2+(1536<<3),prach2,(1536<<3));
          // here we have |empty | Prach1536 | Prach1536| Prach1536 | Prach1536 | Prach1536 | Prach1536
          memmove(prach,prach+(1536<<1),(Ncp<<2));
          // here we have |Prefix | Prach1536 |
          prach_len = (1536*6)+Ncp;
        } else if (prach_fmt_id == 6) { // 12x1536
          Ncp+=24; // This assumes we are transmitting starting in symbol 0 of a PRACH slot, 30 kHz, full sampling
          prach2 = prach+(Ncp<<1);
          idft1536(prachF,prach2,1);
          // here we have |empty | Prach1536 |
          memmove(prach2+(1536<<1),prach2,(1536<<2));
          // here we have |empty | Prach1536 | Prach1536| empty1536 | empty1536 | empty1536 | empty1536
          memmove(prach2+(1536<<2),prach2,(1536<<3));
          // here we have |empty | Prach1536 | Prach1536| Prach1536 | Prach1536 | empty1536 | empty1536
          memmove(prach2+(1536<<3),prach2,(1536<<3));
          // here we have |empty | Prach1536 | Prach1536| Prach1536 | Prach1536 | Prach1536 | Prach1536
          memmove(prach2+(1536<<1)*6,prach2,(1536<<2)*6);
          // here we have |empty | Prach1536 | Prach1536| Prach1536 | Prach1536 | Prach1536 | Prach1536 | Prach1536 | Prach1536| Prach1536 | Prach1536 | Prach1536 | Prach1536|
          memmove(prach,prach+(1536<<1),(Ncp<<2));
          // here we have |Prefix | Prach1536 | Prach1536| Prach1536 | Prach1536 | Prach1536 | Prach1536 | Prach1536 | Prach1536| Prach1536 | Prach1536 | Prach1536 | Prach1536|
          prach_len = (1536*12)+Ncp;
        }
      }
=======
      if (prach_fmt == 0) { //24576 samples @ 30.72 Ms/s, 49152 samples @ 61.44 Ms/s
	idft(IDFT_49152,prachF,prach2,1);
	// here we have |empty | Prach49152|
	memmove(prach,prach+(49152<<1),(Ncp<<3));
	// here we have |Prefix | Prach49152|
	prach_len = 49152+Ncp;
	dftlen=49152;
      }
      else if (prach_fmt == 1) { //24576 samples @ 30.72 Ms/s, 49152 samples @ 61.44 Ms/s
	idft(IDFT_49152,prachF,prach2,1);
	memmove(prach2+(49152<<1),prach2,(49152<<2));
	// here we have |empty | Prach49152 | Prach49152|
	memmove(prach,prach+(49152<<2),(Ncp<<3));
	// here we have |Prefix | Prach49152 | Prach49152|
	prach_len = (49152*2)+Ncp;
	dftlen=49152;
      }
      else if (prach_fmt == 2) { //24576 samples @ 30.72 Ms/s, 49152 samples @ 61.44 Ms/s
	idft(IDFT_49152,prachF,prach2,1);
	memmove(prach2+(49152<<1),prach2,(49152<<2));
	// here we have |empty | Prach49152 | Prach49152| empty49152 | empty49152
	memmove(prach2+(49152<<2),prach2,(49152<<3));
	// here we have |empty | Prach49152 | Prach49152| Prach49152 | Prach49152
	memmove(prach,prach+(49152<<3),(Ncp<<3));
	// here we have |Prefix | Prach49152 | Prach49152| Prach49152 | Prach49152
	prach_len = (49152*4)+Ncp;
	dftlen=49152;
      }
      else if (prach_fmt == 3) { // //6144 samples @ 30.72 Ms/s, 12288 samples @ 61.44 Ms/s
	idft(IDFT_12288,prachF,prach2,1);
	memmove(prach2+(12288<<1),prach2,(12288<<2));
	// here we have |empty | Prach12288 | Prach12288| empty12288 | empty12288
	memmove(prach2+(12288<<2),prach2,(12288<<3));
	// here we have |empty | Prach12288 | Prach12288| Prach12288 | Prach12288
	memmove(prach,prach+(12288<<3),(Ncp<<3));
	// here we have |Prefix | Prach12288 | Prach12288| Prach12288 | Prach12288
	prach_len = (12288*4)+Ncp;
	dftlen=12288;
      }
      else if (prach_fmt == 0xa1 || prach_fmt == 0xb1 || prach_fmt == 0xc0) {
	prach2 = prach+(Ncp<<1);
	idft(IDFT_2048,prachF,prach2,1);
	dftlen=2048;
	// here we have |empty | Prach2048 |
	if (prach_fmt != 0xc0) {
	  memmove(prach2+(2048<<1),prach2,(2048<<2));
	  prach_len = (2048*2)+Ncp;
	}
	else prach_len = (2048*1)+Ncp;
	memmove(prach,prach+(2048<<1),(Ncp<<2));
	// here we have |Prefix | Prach2048 | Prach2048 (if ! 0xc0)  | 
      }
      else if (prach_fmt == 0xa2 || prach_fmt == 0xb2) { // 6x2048
	idft(IDFT_2048,prachF,prach2,1);
	dftlen=2048;
	// here we have |empty | Prach2048 |
	memmove(prach2+(2048<<1),prach2,(2048<<2));
	// here we have |empty | Prach2048 | Prach2048| empty2048 | empty2048 | 
	memmove(prach2+(2048<<2),prach2,(2048<<3));
	// here we have |empty | Prach2048 | Prach2048| Prach2048 | Prach2048 | 
	memmove(prach,prach+(2048<<1),(Ncp<<2));
	// here we have |Prefix | Prach2048 |
	prach_len = (2048*4)+Ncp; 
      }
      else if (prach_fmt == 0xa3 || prach_fmt == 0xb3) { // 6x2048
	prach2 = prach+(Ncp<<1);
	idft(IDFT_2048,prachF,prach2,1);
	dftlen=2048;
	// here we have |empty | Prach2048 |
	memmove(prach2+(2048<<1),prach2,(2048<<2));
	// here we have |empty | Prach2048 | Prach2048| empty2048 | empty2048 | empty2048 | empty2048
	memmove(prach2+(2048<<2),prach2,(2048<<3));
	// here we have |empty | Prach2048 | Prach2048| Prach2048 | Prach2048 | empty2048 | empty2048
	memmove(prach2+((2048<<1)*3),prach2,(2048<<3));
	// here we have |empty | Prach2048 | Prach2048| Prach2048 | Prach2048 | Prach2048 | Prach2048
	memmove(prach,prach+(2048<<1),(Ncp<<2));
	// here we have |Prefix | Prach2048 |
	prach_len = (2048*6)+Ncp; 
      }
      else if (prach_fmt == 0xb4) { // 12x2048
	idft(IDFT_2048,prachF,prach2,1);
	dftlen=2048;
	// here we have |empty | Prach2048 |
	memmove(prach2+(2048<<1),prach2,(2048<<2));
	// here we have |empty | Prach2048 | Prach2048| empty2048 | empty2048 | empty2048 | empty2048
	memmove(prach2+(2048<<2),prach2,(2048<<3));
	// here we have |empty | Prach2048 | Prach2048| Prach2048 | Prach2048 | empty2048 | empty2048
	memmove(prach2+(2048<<3),prach2,(2048<<3));
	// here we have |empty | Prach2048 | Prach2048| Prach2048 | Prach2048 | Prach2048 | Prach2048
	memmove(prach2+(2048<<1)*6,prach2,(2048<<2)*6);
	// here we have |empty | Prach2048 | Prach2048| Prach2048 | Prach2048 | Prach2048 | Prach2048 | Prach2048 | Prach2048| Prach2048 | Prach2048 | Prach2048 | Prach2048|
	memmove(prach,prach+(2048<<1),(Ncp<<2));
	// here we have |Prefix | Prach2048 | Prach2048| Prach2048 | Prach2048 | Prach2048 | Prach2048 | Prach2048 | Prach2048| Prach2048 | Prach2048 | Prach2048 | Prach2048|
	prach_len = (2048*12)+Ncp;
      }
      
    }
    else {     // 46.08 Ms/s
      Ncp = (Ncp*3)/2;
      prach2 = prach+(Ncp<<1);
      if (prach_fmt == 0) {
	idft(IDFT_36864,prachF,prach2,1);
	dftlen=36864;
	// here we have |empty | Prach73728|
	memmove(prach,prach+(36864<<1),(Ncp<<2));
	// here we have |Prefix | Prach73728|
	prach_len = (36864*1)+Ncp;
      }
      else if (prach_fmt == 1) {
	idft(IDFT_36864,prachF,prach2,1);
	dftlen=36864;
	memmove(prach2+(36864<<1),prach2,(36864<<2));
	// here we have |empty | Prach73728 | Prach73728|
	memmove(prach,prach+(36864<<2),(Ncp<<2));
	// here we have |Prefix | Prach73728 | Prach73728|
	prach_len = (36864*2)+Ncp;
      }
      if (prach_fmt == 2) {
	idft(IDFT_36864,prachF,prach2,1);
	dftlen=36864;
	memmove(prach2+(36864<<1),prach2,(36864<<2));
	// here we have |empty | Prach73728 | Prach73728| empty73728 | empty73728
	memmove(prach2+(36864<<2),prach2,(36864<<3));
	// here we have |empty | Prach73728 | Prach73728| Prach73728 | Prach73728
	memmove(prach,prach+(36864<<3),(Ncp<<2));
	// here we have |Prefix | Prach73728 | Prach73728| Prach73728 | Prach73728
	prach_len = (36864*4)+Ncp;
      }
      else if (prach_fmt == 3) {
	idft(IDFT_9216,prachF,prach2,1);
	dftlen=36864;
	memmove(prach2+(9216<<1),prach2,(9216<<2));
	// here we have |empty | Prach9216 | Prach9216| empty9216 | empty9216
	memmove(prach2+(9216<<2),prach2,(9216<<3));
	// here we have |empty | Prach9216 | Prach9216| Prach9216 | Prach9216
	memmove(prach,prach+(9216<<3),(Ncp<<2));
	// here we have |Prefix | Prach9216 | Prach9216| Prach9216 | Prach9216
	prach_len = (9216*4)+Ncp;
      }
      else if (prach_fmt == 0xa1 || prach_fmt == 0xb1 || prach_fmt == 0xc0) {
	idft(IDFT_1536,prachF,prach2,1);
	dftlen=1536;
	// here we have |empty | Prach1536 |
	if (prach_fmt != 0xc0)
	  memmove(prach2+(1536<<1),prach2,(1536<<2));
	memmove(prach,prach+(1536<<1),(Ncp<<2));
	// here we have |Prefix | Prach1536 | Prach1536 (if ! 0xc0)  | 
	prach_len = (1536*2)+Ncp;
      }
      else if (prach_fmt == 0xa2 || prach_fmt == 0xb2) { // 6x1536
	idft(IDFT_1536,prachF,prach2,1);
	dftlen=1536;
	// here we have |empty | Prach1536 |
	memmove(prach2+(1536<<1),prach2,(1536<<2));
	// here we have |empty | Prach1536 | Prach1536| empty1536 | empty1536 |
	memmove(prach2+(1536<<2),prach2,(1536<<3));
	// here we have |empty | Prach1536 | Prach1536| Prach1536 | Prach1536 |
	memmove(prach,prach+(1536<<1),(Ncp<<2));
	// here we have |Prefix | Prach1536 |
	prach_len = (1536*4)+Ncp; 
      }
      else if (prach_fmt == 0xa3 || prach_fmt == 0xb3) { // 6x1536
	idft(IDFT_1536,prachF,prach2,1);
	dftlen=1536;
	// here we have |empty | Prach1536 |
	memmove(prach2+(1536<<1),prach2,(1536<<2));
	// here we have |empty | Prach1536 | Prach1536| empty1536 | empty1536 | empty1536 | empty1536
	memmove(prach2+(1536<<2),prach2,(1536<<3));
	// here we have |empty | Prach1536 | Prach1536| Prach1536 | Prach1536 | empty1536 | empty1536
	memmove(prach2+((1536<<1)*3),prach2,(1536<<3));
	// here we have |empty | Prach1536 | Prach1536| Prach1536 | Prach1536 | Prach1536 | Prach1536
	memmove(prach,prach+(1536<<1),(Ncp<<2));
	// here we have |Prefix | Prach1536 | 
	prach_len = (1536*6)+Ncp; 
      }
      else if (prach_fmt == 0xb4) { // 12x1536
	idft(IDFT_1536,prachF,prach2,1);
	dftlen=1536;
	// here we have |empty | Prach1536 |
	memmove(prach2+(1536<<1),prach2,(1536<<2));
	// here we have |empty | Prach1536 | Prach1536| empty1536 | empty1536 | empty1536 | empty1536
	memmove(prach2+(1536<<2),prach2,(1536<<3));
	// here we have |empty | Prach1536 | Prach1536| Prach1536 | Prach1536 | empty1536 | empty1536
	memmove(prach2+(1536<<3),prach2,(1536<<3));
	// here we have |empty | Prach1536 | Prach1536| Prach1536 | Prach1536 | Prach1536 | Prach1536
	memmove(prach2+(1536<<1)*6,prach2,(1536<<2)*6);
	// here we have |empty | Prach1536 | Prach1536| Prach1536 | Prach1536 | Prach1536 | Prach1536 | Prach1536 | Prach1536| Prach1536 | Prach1536 | Prach1536 | Prach1536|
	memmove(prach,prach+(1536<<1),(Ncp<<2));
	// here we have |Prefix | Prach1536 | Prach1536| Prach1536 | Prach1536 | Prach1536 | Prach1536 | Prach1536 | Prach1536| Prach1536 | Prach1536 | Prach1536 | Prach1536|
	prach_len = (1536*12)+Ncp; 
      }      
>>>>>>> 238c83f4
    }
  } else if (fp->N_RB_UL <= 273) {// 92.16 or 122.88 Ms/s
    if (fp->threequarter_fs == 0) { // full sampling @ 122.88 Ms/s
      Ncp<<=2;
      prach2 = prach+(Ncp<<1);
<<<<<<< HEAD
      if (prach_sequence_length == 0){
        if (prach_fmt_id == 0) { //24576 samples @ 30.72 Ms/s, 98304 samples @ 122.88 Ms/s
          idft98304(prachF,prach2,1);
          // here we have |empty | Prach98304|
          memmove(prach,prach+(98304<<1),(Ncp<<2));
          // here we have |Prefix | Prach98304|
          prach_len = (98304*1)+Ncp;
        } else if (prach_fmt_id == 1) {
          idft98304(prachF,prach2,1);
          memmove(prach2+(98304<<1),prach2,(98304<<2));
          // here we have |empty | Prach98304 | Prach98304|
          memmove(prach,prach+(98304<<2),(Ncp<<2));
          // here we have |Prefix | Prach98304 | Prach98304|
          prach_len = (98304*2)+Ncp;
        } else if (prach_fmt_id == 2) {
          idft98304(prachF,prach2,1);
          memmove(prach2+(98304<<1),prach2,(98304<<2));
          // here we have |empty | Prach98304 | Prach98304| empty98304 | empty98304
          memmove(prach2+(98304<<2),prach2,(98304<<3));
          // here we have |empty | Prach98304 | Prach98304| Prach98304 | Prach98304
          memmove(prach,prach+(98304<<3),(Ncp<<2));
          // here we have |Prefix | Prach98304 | Prach98304| Prach98304 | Prach98304
          prach_len = (98304*4)+Ncp;
        } else if (prach_fmt_id == 3) { // 4x6144, Ncp 3168
          idft24576(prachF,prach2,1);
          memmove(prach2+(24576<<1),prach2,(24576<<2));
          // here we have |empty | Prach24576 | Prach24576| empty24576 | empty24576
          memmove(prach2+(24576<<2),prach2,(24576<<3));
          // here we have |empty | Prach24576 | Prach24576| Prach24576 | Prach24576
          memmove(prach,prach+(24576<<3),(Ncp<<2));
          // here we have |Prefix | Prach24576 | Prach24576| Prach24576 | Prach24576
          prach_len = (24576*4)+Ncp;
        }
      } else { // short sequence
        if (prach_fmt_id == 0 || prach_fmt_id == 3 || prach_fmt_id == 7) {
          Ncp+=64; // This assumes we are transmitting starting in symbol 0 of a PRACH slot, 30 kHz, full sampling
          prach2 = prach+(Ncp<<1);
          idft4096(prachF,prach2,1);
          // here we have |empty | Prach4096 |
          if (prach_fmt_id != 7) {
            memmove(prach2+(4096<<1),prach2,(4096<<2));
            prach_len = (4096*2)+Ncp; 
          }	else 	prach_len = (4096*1)+Ncp;
          memmove(prach,prach+(4096<<1),(Ncp<<2));
          // here we have |Prefix | Prach4096 | Prach4096 (if ! 0xc0) |
        } else if (prach_fmt_id == 1 || prach_fmt_id == 4) { // 4x4096
          Ncp+=64; // This assumes we are transmitting starting in symbol 0 of a PRACH slot, 30 kHz, full sampling
          prach2 = prach+(Ncp<<1);
          idft4096(prachF,prach2,1);
          // here we have |empty | Prach4096 |
          memmove(prach2+(4096<<1),prach2,(4096<<2));
          // here we have |empty | Prach4096 | Prach4096| empty4096 | empty4096 |
          memmove(prach2+(4096<<2),prach2,(4096<<3));
          // here we have |empty | Prach4096 | Prach4096| Prach4096 | Prach4096 |
          memmove(prach,prach+(4096<<1),(Ncp<<2));
          // here we have |Prefix | Prach4096 |
          prach_len = (4096*4)+Ncp;
        } else if (prach_fmt_id == 2 || prach_fmt_id == 5) { // 6x4096
          Ncp+=64; // This assumes we are transmitting starting in symbol 0 of a PRACH slot, 30 kHz, full sampling
          prach2 = prach+(Ncp<<1);
          idft4096(prachF,prach2,1);
          // here we have |empty | Prach4096 |
          memmove(prach2+(4096<<1),prach2,(4096<<2));
          // here we have |empty | Prach4096 | Prach4096| empty4096 | empty4096 | empty4096 | empty4096
          memmove(prach2+(4096<<2),prach2,(4096<<3));
          // here we have |empty | Prach4096 | Prach4096| Prach4096 | Prach4096 | empty4096 | empty4096
          memmove(prach2+(4096<<3),prach2,(4096<<3));
          // here we have |empty | Prach4096 | Prach4096| Prach4096 | Prach4096 | Prach4096 | Prach4096
          memmove(prach,prach+(4096<<1),(Ncp<<2));
          // here we have |Prefix | Prach4096 |
          prach_len = (4096*6)+Ncp;
        } else if (prach_fmt_id == 6) { // 12x4096
          Ncp+=64; // This assumes we are transmitting starting in symbol 0 of a PRACH slot, 30 kHz, full sampling
          prach2 = prach+(Ncp<<1);
          idft4096(prachF,prach2,1);
          // here we have |empty | Prach4096 |
          memmove(prach2+(4096<<1),prach2,(4096<<2));
          // here we have |empty | Prach4096 | Prach4096| empty4096 | empty4096 | empty4096 | empty4096
          memmove(prach2+(4096<<2),prach2,(4096<<3));
          // here we have |empty | Prach4096 | Prach4096| Prach4096 | Prach4096 | empty4096 | empty4096
          memmove(prach2+(4096<<3),prach2,(4096<<3));
          // here we have |empty | Prach4096 | Prach4096| Prach4096 | Prach4096 | Prach4096 | Prach4096
          memmove(prach2+(4096<<1)*6,prach2,(4096<<2)*6);
          // here we have |empty | Prach4096 | Prach4096| Prach4096 | Prach4096 | Prach4096 | Prach4096 | Prach4096 | Prach4096| Prach4096 | Prach4096 | Prach4096 | Prach4096|
          memmove(prach,prach+(4096<<1),(Ncp<<2));
          // here we have |Prefix | Prach4096 | Prach4096| Prach4096 | Prach4096 | Prach4096 | Prach4096 | Prach4096 | Prach4096| Prach4096 | Prach4096 | Prach4096 | Prach4096|
          prach_len = (4096*12)+Ncp;
        }
      }
    } else { // three quarter sampling @ 92.16 Ms/s
      Ncp = (Ncp*3);
      prach2 = prach+(Ncp<<1);
      if (prach_sequence_length == 0){
        if (prach_fmt_id == 0) {
          idft73728(prachF,prach2,1);
          // here we have |empty | Prach73728|
          memmove(prach,prach+(73728<<1),(Ncp<<2));
          // here we have |Prefix | Prach73728|
          prach_len = (73728*1)+Ncp;
        } else if (prach_fmt_id == 1) {
          idft73728(prachF,prach2,1);
          memmove(prach2+(73728<<1),prach2,(73728<<2));
          // here we have |empty | Prach73728 | Prach73728|
          memmove(prach,prach+(73728<<2),(Ncp<<2));
          // here we have |Prefix | Prach73728 | Prach73728|
          prach_len = (73728*2)+Ncp;
        } if (prach_fmt_id == 2) {
          idft73728(prachF,prach2,1);
          memmove(prach2+(73728<<1),prach2,(73728<<2));
          // here we have |empty | Prach73728 | Prach73728| empty73728 | empty73728
          memmove(prach2+(73728<<2),prach2,(73728<<3));
          // here we have |empty | Prach73728 | Prach73728| Prach73728 | Prach73728
          memmove(prach,prach+(73728<<3),(Ncp<<2));
          // here we have |Prefix | Prach73728 | Prach73728| Prach73728 | Prach73728
          prach_len = (73728*4)+Ncp;
        } else if (prach_fmt_id == 3) {
          idft18432(prachF,prach2,1);
          memmove(prach2+(18432<<1),prach2,(18432<<2));
          // here we have |empty | Prach18432 | Prach18432| empty18432 | empty18432
          memmove(prach2+(18432<<2),prach2,(18432<<3));
          // here we have |empty | Prach18432 | Prach18432| Prach18432 | Prach18432
          memmove(prach,prach+(18432<<3),(Ncp<<2));
          // here we have |Prefix | Prach18432 | Prach18432| Prach18432 | Prach18432
          prach_len = (18432*4)+Ncp;
        }
      } else { // short sequence
        if (prach_fmt_id == 0 || prach_fmt_id == 3 || prach_fmt_id == 7) {
          Ncp+=48; // This assumes we are transmitting starting in symbol 0 of a PRACH slot, 30 kHz, full sampling
          prach2 = prach+(Ncp<<1);
          idft3072(prachF,prach2,1);
          // here we have |empty | Prach3072 |
          if (prach_fmt_id != 7) {
            memmove(prach2+(3072<<1),prach2,(3072<<2));
            prach_len = (3072*2)+Ncp;
          } else 	  prach_len = (3072*1)+Ncp;
	       memmove(prach,prach+(3072<<1),(Ncp<<2));
	       // here we have |Prefix | Prach3072 | Prach3072 (if ! 0xc0) |
        } else if (prach_fmt_id == 2 || prach_fmt_id == 5) { // 6x3072
          Ncp+=48; // This assumes we are transmitting starting in symbol 0 of a PRACH slot, 30 kHz, full sampling
          prach2 = prach+(Ncp<<1);
          idft3072(prachF,prach2,1);
          // here we have |empty | Prach3072 |
          memmove(prach2+(3072<<1),prach2,(3072<<2));
          // here we have |empty | Prach3072 | Prach3072| empty3072 | empty3072 | empty3072 | empty3072
          memmove(prach2+(3072<<2),prach2,(3072<<3));
          // here we have |empty | Prach3072 | Prach3072| Prach3072 | Prach3072 | empty3072 | empty3072
          memmove(prach2+(3072<<3),prach2,(3072<<3));
          // here we have |empty | Prach3072 | Prach3072| Prach3072 | Prach3072 | Prach3072 | Prach3072
          memmove(prach,prach+(3072<<1),(Ncp<<2));
          // here we have |Prefix | Prach3072 |
          prach_len = (3072*6)+Ncp;
        } else if (prach_fmt_id == 1 || prach_fmt_id == 4) { // 4x3072
          Ncp+=48; // This assumes we are transmitting starting in symbol 0 of a PRACH slot, 30 kHz, full sampling
          prach2 = prach+(Ncp<<1);
          idft3072(prachF,prach2,1);
          // here we have |empty | Prach3072 |
          memmove(prach2+(3072<<1),prach2,(3072<<2));
          // here we have |empty | Prach3072 | Prach3072| empty3072 | empty3072 |
          memmove(prach2+(3072<<2),prach2,(3072<<3));
          // here we have |empty | Prach3072 | Prach3072| Prach3072 | Prach3072 |
          memmove(prach,prach+(3072<<1),(Ncp<<2));
          // here we have |Prefix | Prach3072 |
          prach_len = (3072*4)+Ncp;
        } else if (prach_fmt_id == 6) { // 12x3072
          Ncp+=48; // This assumes we are transmitting starting in symbol 0 of a PRACH slot, 30 kHz, full sampling
          prach2 = prach+(Ncp<<1);
          idft3072(prachF,prach2,1);
          // here we have |empty | Prach3072 |
          memmove(prach2+(3072<<1),prach2,(3072<<2));
          // here we have |empty | Prach3072 | Prach3072| empty3072 | empty3072 | empty3072 | empty3072
          memmove(prach2+(3072<<2),prach2,(3072<<3));
          // here we have |empty | Prach3072 | Prach3072| Prach3072 | Prach3072 | empty3072 | empty3072
          memmove(prach2+(3072<<3),prach2,(3072<<3));
          // here we have |empty | Prach3072 | Prach3072| Prach3072 | Prach3072 | Prach3072 | Prach3072
          memmove(prach2+(3072<<1)*6,prach2,(3072<<2)*6);
          // here we have |empty | Prach3072 | Prach3072| Prach3072 | Prach3072 | Prach3072 | Prach3072 | Prach3072 | Prach3072| Prach3072 | Prach3072 | Prach3072 | Prach3072|
          memmove(prach,prach+(3072<<1),(Ncp<<2));
          // here we have |Prefix | Prach3072 | Prach3072| Prach3072 | Prach3072 | Prach3072 | Prach3072 | Prach3072 | Prach3072| Prach3072 | Prach3072 | Prach3072 | Prach3072|
          prach_len = (3072*12)+Ncp;
        }
=======
      if (prach_fmt == 0) { //24576 samples @ 30.72 Ms/s, 98304 samples @ 122.88 Ms/s
	idft(IDFT_98304,prachF,prach2,1);
	dftlen=98304;
	// here we have |empty | Prach98304|
	memmove(prach,prach+(98304<<1),(Ncp<<2));
	// here we have |Prefix | Prach98304|
	prach_len = (98304*1)+Ncp;
      }
      else if (prach_fmt == 1) {
	idft(IDFT_98304,prachF,prach2,1);
	dftlen=98304;
	memmove(prach2+(98304<<1),prach2,(98304<<2));
	// here we have |empty | Prach98304 | Prach98304|
	memmove(prach,prach+(98304<<2),(Ncp<<2));
	// here we have |Prefix | Prach98304 | Prach98304|
	prach_len = (98304*2)+Ncp;
      }
      else if (prach_fmt == 2) {
	idft(IDFT_98304,prachF,prach2,1);
	dftlen=98304;
	memmove(prach2+(98304<<1),prach2,(98304<<2));
	// here we have |empty | Prach98304 | Prach98304| empty98304 | empty98304
	memmove(prach2+(98304<<2),prach2,(98304<<3));
	// here we have |empty | Prach98304 | Prach98304| Prach98304 | Prach98304
	memmove(prach,prach+(98304<<3),(Ncp<<2));
	// here we have |Prefix | Prach98304 | Prach98304| Prach98304 | Prach98304
	prach_len = (98304*4)+Ncp;
      }
      else if (prach_fmt == 3) { // 4x6144, Ncp 3168
	idft(IDFT_24576,prachF,prach2,1);
	dftlen=24576;
	memmove(prach2+(24576<<1),prach2,(24576<<2));
	// here we have |empty | Prach24576 | Prach24576| empty24576 | empty24576
	memmove(prach2+(24576<<2),prach2,(24576<<3));
	// here we have |empty | Prach24576 | Prach24576| Prach24576 | Prach24576
	memmove(prach,prach+(24576<<3),(Ncp<<2));
	// here we have |Prefix | Prach24576 | Prach24576| Prach24576 | Prach24576
	prach_len = (24576*4)+(Ncp<<1);
      }
      else if (prach_fmt == 0xa1 || prach_fmt == 0xb1 || prach_fmt == 0xc0) {
	idft(IDFT_4096,prachF,prach2,1);
	dftlen=4096;
	// here we have |empty | Prach4096 |
	if (prach_fmt != 0xc0) {
	  memmove(prach2+(4096<<1),prach2,(4096<<2));
	  prach_len = (4096*2)+Ncp; 
	}
	else 	prach_len = (4096*1)+Ncp; 
	memmove(prach,prach+(4096<<1),(Ncp<<2));
	// here we have |Prefix | Prach4096 | Prach4096 (if ! 0xc0)  | 

      }
      else if (prach_fmt == 0xa2 || prach_fmt == 0xb2) { // 4x4096
	idft(IDFT_4096,prachF,prach2,1);
	dftlen=4096;
	// here we have |empty | Prach4096 |
	memmove(prach2+(4096<<1),prach2,(4096<<2));
	// here we have |empty | Prach4096 | Prach4096| empty4096 | empty4096 |
	memmove(prach2+(4096<<2),prach2,(4096<<3));
	// here we have |empty | Prach4096 | Prach4096| Prach4096 | Prach4096 |
	memmove(prach,prach+(4096<<1),(Ncp<<2));
	// here we have |Prefix | Prach4096 |
	prach_len = (4096*4)+Ncp;  
      }
      else if (prach_fmt == 0xa3 || prach_fmt == 0xb3) { // 6x4096
	idft(IDFT_4096,prachF,prach2,1);
	dftlen=4096;
	// here we have |empty | Prach4096 |
	memmove(prach2+(4096<<1),prach2,(4096<<2));
	// here we have |empty | Prach4096 | Prach4096| empty4096 | empty4096 | empty4096 | empty4096
	memmove(prach2+(4096<<2),prach2,(4096<<3));
	// here we have |empty | Prach4096 | Prach4096| Prach4096 | Prach4096 | empty4096 | empty4096
	memmove(prach2+((4096<<1)*3),prach2,(4096<<3));
	// here we have |empty | Prach4096 | Prach4096| Prach4096 | Prach4096 | Prach4096 | Prach4096
	memmove(prach,prach+(4096<<1),(Ncp<<2));
	// here we have |Prefix | Prach4096 | 
	prach_len = (4096*6)+Ncp; 
      }
      else if (prach_fmt == 0xb4) { // 12x4096
	idft(IDFT_4096,prachF,prach2,1);
	dftlen=4096;
	// here we have |empty | Prach4096 |
	memmove(prach2+(4096<<1),prach2,(4096<<2));
	// here we have |empty | Prach4096 | Prach4096| empty4096 | empty4096 | empty4096 | empty4096
	memmove(prach2+(4096<<2),prach2,(4096<<3));
	// here we have |empty | Prach4096 | Prach4096| Prach4096 | Prach4096 | empty4096 | empty4096
	memmove(prach2+(4096<<3),prach2,(4096<<3));
	// here we have |empty | Prach4096 | Prach4096| Prach4096 | Prach4096 | Prach4096 | Prach4096
	memmove(prach2+(4096<<1)*6,prach2,(4096<<2)*6);
	// here we have |empty | Prach4096 | Prach4096| Prach4096 | Prach4096 | Prach4096 | Prach4096 | Prach4096 | Prach4096| Prach4096 | Prach4096 | Prach4096 | Prach4096|
	memmove(prach,prach+(4096<<1),(Ncp<<2));
	// here we have |Prefix | Prach4096 | Prach4096| Prach4096 | Prach4096 | Prach4096 | Prach4096 | Prach4096 | Prach4096| Prach4096 | Prach4096 | Prach4096 | Prach4096|
	prach_len = (4096*12)+Ncp; 
      }
    }
    else {     // 92.16 Ms/s
      Ncp = (Ncp*3);
      prach2 = prach+(Ncp<<1);
      if (prach_fmt == 0) {
	idft(IDFT_73728,prachF,prach2,1);
	dftlen=73728;
	// here we have |empty | Prach73728|
	memmove(prach,prach+(73728<<1),(Ncp<<4));
	// here we have |Prefix | Prach73728|
	prach_len = (73728*1)+Ncp;
      }
      else if (prach_fmt == 1) {
	idft(IDFT_73728,prachF,prach2,1);
	dftlen=73728;
	memmove(prach2+(73728<<1),prach2,(73728<<2));
	// here we have |empty | Prach73728 | Prach73728|
	memmove(prach,prach+(73728<<2),(Ncp<<4));
	// here we have |Prefix | Prach73728 | Prach73728|
	prach_len = (73728*2)+Ncp;
      }
      if (prach_fmt == 2) {
	idft(IDFT_73728,prachF,prach2,1);
	dftlen=73728;
	memmove(prach2+(73728<<1),prach2,(73728<<2));
	// here we have |empty | Prach73728 | Prach73728| empty73728 | empty73728
	memmove(prach2+(73728<<2),prach2,(73728<<3));
	// here we have |empty | Prach73728 | Prach73728| Prach73728 | Prach73728
	memmove(prach,prach+(73728<<3),(Ncp<<4));
	// here we have |Prefix | Prach73728 | Prach73728| Prach73728 | Prach73728
	prach_len = (73728*4)+Ncp;
      }
      else if (prach_fmt == 3) {
	idft(IDFT_18432,prachF,prach2,1);
	dftlen=18432;
	memmove(prach2+(18432<<1),prach2,(18432<<2));
	// here we have |empty | Prach18432 | Prach18432| empty18432 | empty18432
	memmove(prach2+(18432<<2),prach2,(18432<<3));
	// here we have |empty | Prach18432 | Prach18432| Prach18432 | Prach18432
	memmove(prach,prach+(18432<<3),(Ncp<<4));
	// here we have |Prefix | Prach18432 | Prach18432| Prach18432 | Prach18432
	prach_len = (18432*4)+Ncp;
      }
      else if (prach_fmt == 0xa1 || prach_fmt == 0xb1 || prach_fmt == 0xc0) {
	idft(IDFT_3072,prachF,prach2,1);
	dftlen=3072;
	// here we have |empty | Prach3072 |
	if (prach_fmt != 0xc0) {
	  memmove(prach2+(3072<<1),prach2,(3072<<2));
	  prach_len = (3072*2)+Ncp;
	} 
	else 	  prach_len = (3072*1)+Ncp;
	memmove(prach,prach+(3072<<1),(Ncp<<2));
	// here we have |Prefix | Prach3072 | Prach3072 (if ! 0xc0)  | 
      }
      else if (prach_fmt == 0xa3 || prach_fmt == 0xb3) { // 6x3072
	idft(IDFT_3072,prachF,prach2,1);
	dftlen=3072;
	// here we have |empty | Prach3072 |
	memmove(prach2+(3072<<1),prach2,(3072<<2));
	// here we have |empty | Prach3072 | Prach3072| empty3072 | empty3072 | empty3072 | empty3072
	memmove(prach2+(3072<<2),prach2,(3072<<3));
	// here we have |empty | Prach3072 | Prach3072| Prach3072 | Prach3072 | empty3072 | empty3072
	memmove(prach2+((3072<<1)*3),prach2,(3072<<3));
	// here we have |empty | Prach3072 | Prach3072| Prach3072 | Prach3072 | Prach3072 | Prach3072
	memmove(prach,prach+(3072<<1),(Ncp<<2));
	// here we have |Prefix | Prach3072 | 
	prach_len = (3072*6)+Ncp;
      }
      else if (prach_fmt == 0xa2 || prach_fmt == 0xb2) { // 4x3072
	idft(IDFT_3072,prachF,prach2,1);
	dftlen=3072;
	// here we have |empty | Prach3072 |
	memmove(prach2+(3072<<1),prach2,(3072<<2));
	// here we have |empty | Prach3072 | Prach3072| empty3072 | empty3072 |
	memmove(prach2+(3072<<2),prach2,(3072<<3));
	// here we have |empty | Prach3072 | Prach3072| Prach3072 | Prach3072 |
	memmove(prach,prach+(3072<<1),(Ncp<<2));
	// here we have |Prefix | Prach3072 | 
	prach_len = (3072*4)+Ncp;
      }
      else if (prach_fmt == 0xb4) { // 12x3072
	idft(IDFT_3072,prachF,prach2,1);
	dftlen=3072;
	// here we have |empty | Prach3072 |
	memmove(prach2+(3072<<1),prach2,(3072<<2));
	// here we have |empty | Prach3072 | Prach3072| empty3072 | empty3072 | empty3072 | empty3072
	memmove(prach2+(3072<<2),prach2,(3072<<3));
	// here we have |empty | Prach3072 | Prach3072| Prach3072 | Prach3072 | empty3072 | empty3072
	memmove(prach2+(3072<<3),prach2,(3072<<3));
	// here we have |empty | Prach3072 | Prach3072| Prach3072 | Prach3072 | Prach3072 | Prach3072
	memmove(prach2+(3072<<1)*6,prach2,(3072<<2)*6);
	// here we have |empty | Prach3072 | Prach3072| Prach3072 | Prach3072 | Prach3072 | Prach3072 | Prach3072 | Prach3072| Prach3072 | Prach3072 | Prach3072 | Prach3072|
	memmove(prach,prach+(3072<<1),(Ncp<<2));
	// here we have |Prefix | Prach3072 | Prach3072| Prach3072 | Prach3072 | Prach3072 | Prach3072 | Prach3072 | Prach3072| Prach3072 | Prach3072 | Prach3072 | Prach3072|
	prach_len = (3072*12)+Ncp;
>>>>>>> 238c83f4
      }
    }
  }

  #ifdef NR_PRACH_DEBUG
    LOG_I(PHY, "PRACH [UE %d] N_RB_UL %d prach_start %d, prach_len %d, rx_offset %d, hw_timing_advance %d, N_TA_offset %d\n", Mod_id,
      fp->N_RB_UL,
      prach_start,
      prach_len,
      ue->rx_offset,
      ue->hw_timing_advance,
      ue->N_TA_offset);
  #endif

  #if defined(OAI_USRP) || defined(OAI_BLADERF) || defined(OAI_LMSSDR)
    int j, overflow = prach_start + prach_len - NR_NUMBER_OF_SUBFRAMES_PER_FRAME*fp->samples_per_subframe;

    #ifdef NR_PRACH_DEBUG
      LOG_I( PHY, "PRACH [UE %d] overflow = %d\n", Mod_id, overflow);
    #endif

    // prach_start=414.730, overflow=-39470 prach_len=6600 fp->samples_per_subframe*NR_NUMBER_OF_SUBFRAMES_PER_FRAME 460.800 prach_start+prach_len 421.330 fp->samples_per_subframe 46080

    // from prach_start=414.730 to prach_start+prach_len 421.330
    for (i = prach_start, j = 0; i < min(fp->samples_per_subframe*NR_NUMBER_OF_SUBFRAMES_PER_FRAME, prach_start + prach_len); i++, j++) {
      ((int16_t*)ue->common_vars.txdata[0])[2*i] = prach[2*j];
      ((int16_t*)ue->common_vars.txdata[0])[2*i+1] = prach[2*j+1];
    }

    for (i = 0; i < overflow; i++,j++) {
      ((int16_t*)ue->common_vars.txdata[0])[2*i] = prach[2*j];
      ((int16_t*)ue->common_vars.txdata[0])[2*i+1] = prach[2*j+1];
    }
  #else // simulators
    for (i=0; i<prach_len; i++) {
      ((int16_t*)(&ue->common_vars.txdata[0][prach_start]))[2*i] = prach[2*i];
      ((int16_t*)(&ue->common_vars.txdata[0][prach_start]))[2*i+1] = prach[2*i+1];
    }
  #endif

  //printf("----------------------\n");
  //for(int ii = prach_start; ii<2*(prach_start + prach_len); ii++){
  //  printf("PRACH rx data[%d] = %d\n", ii, ue->common_vars.txdata[0][ii]);
  //}
  //printf(" \n");

  #if defined(PRACH_WRITE_OUTPUT_DEBUG)
    LOG_M("prach_tx0.m", "prachtx0", prach+(Ncp<<1), prach_len-Ncp, 1, 1);
    LOG_M("Prach_txsig.m","txs",(int16_t*)(&ue->common_vars.txdata[0][prach_start]), 2*(prach_start+prach_len), 1, 1)
  #endif

  return signal_energy((int*)prach, 256);
}
<|MERGE_RESOLUTION|>--- conflicted
+++ resolved
@@ -426,23 +426,22 @@
       Ncp<<=1;
       // This is after cyclic prefix (Ncp<<1 samples for 30.72 Ms/s, Ncp<<2 samples for 61.44 Ms/s
       prach2 = prach+(Ncp<<1);
-<<<<<<< HEAD
       if (prach_sequence_length == 0){
         if (prach_fmt_id == 0) { //24576 samples @ 30.72 Ms/s, 49152 samples @ 61.44 Ms/s
-          idft49152(prachF,prach2,1);
+          idft(IDFT_49152,prachF,prach2,1);
           // here we have |empty | Prach49152|
           memmove(prach,prach+(49152<<1),(Ncp<<2));
           // here we have |Prefix | Prach49152|
           prach_len = 49152+Ncp;
         } else if (prach_fmt_id == 1) { //24576 samples @ 30.72 Ms/s, 49152 samples @ 61.44 Ms/s
-          idft49152(prachF,prach2,1);
+          idft(IDFT_49152,prachF,prach2,1);
           memmove(prach2+(49152<<1),prach2,(49152<<2));
           // here we have |empty | Prach49152 | Prach49152|
           memmove(prach,prach+(49152<<2),(Ncp<<2));
           // here we have |Prefix | Prach49152 | Prach49152|
           prach_len = (49152*2)+Ncp;
         } else if (prach_fmt_id == 2) { //24576 samples @ 30.72 Ms/s, 49152 samples @ 61.44 Ms/s
-          idft49152(prachF,prach2,1);
+          idft(IDFT_49152,prachF,prach2,1);
           memmove(prach2+(49152<<1),prach2,(49152<<2));
           // here we have |empty | Prach49152 | Prach49152| empty49152 | empty49152
           memmove(prach2+(49152<<2),prach2,(49152<<3));
@@ -451,7 +450,7 @@
           // here we have |Prefix | Prach49152 | Prach49152| Prach49152 | Prach49152
           prach_len = (49152*4)+Ncp;
         } else if (prach_fmt_id == 3) { // //6144 samples @ 30.72 Ms/s, 12288 samples @ 61.44 Ms/s
-          idft12288(prachF,prach2,1);
+          idft(IDFT_12288,prachF,prach2,1);
           memmove(prach2+(12288<<1),prach2,(12288<<2));
           // here we have |empty | Prach12288 | Prach12288| empty12288 | empty12288
           memmove(prach2+(12288<<2),prach2,(12288<<3));
@@ -464,7 +463,7 @@
         if (prach_fmt_id == 0 || prach_fmt_id == 3 || prach_fmt_id == 7) {
           Ncp+=32; // This assumes we are transmitting starting in symbol 0 of a PRACH slot, 30 kHz, full sampling
           prach2 = prach+(Ncp<<1);
-          idft2048(prachF,prach2,1);
+          idft(IDFT_2048,prachF,prach2,1);
           // here we have |empty | Prach2048 |
           if (prach_fmt_id != 7) {
             memmove(prach2+(2048<<1),prach2,(2048<<2));
@@ -476,7 +475,7 @@
         } else if (prach_fmt_id == 1 || prach_fmt_id == 4) { // 6x2048
           Ncp+=32; // This assumes we are transmitting starting in symbol 0 of a PRACH slot, 30 kHz, full sampling
           prach2 = prach+(Ncp<<1);
-          idft2048(prachF,prach2,1);
+          idft(IDFT_2048,prachF,prach2,1);
           // here we have |empty | Prach2048 |
           memmove(prach2+(2048<<1),prach2,(2048<<2));
           // here we have |empty | Prach2048 | Prach2048| empty2048 | empty2048 |
@@ -488,7 +487,7 @@
         } else if (prach_fmt_id == 2 || prach_fmt_id == 5) { // 6x2048
           Ncp+=32;
           prach2 = prach+(Ncp<<1);
-          idft2048(prachF,prach2,1);
+          idft(IDFT_2048,prachF,prach2,1);
           // here we have |empty | Prach2048 |
           memmove(prach2+(2048<<1),prach2,(2048<<2));
           // here we have |empty | Prach2048 | Prach2048| empty2048 | empty2048 | empty2048 | empty2048
@@ -502,7 +501,7 @@
         } else if (prach_fmt_id == 6) { // 12x2048
           Ncp+=32; // This assumes we are transmitting starting in symbol 0 of a PRACH slot, 30 kHz, full sampling
           prach2 = prach+(Ncp<<1);
-          idft2048(prachF,prach2,1);
+          idft(IDFT_2048,prachF,prach2,1);
           // here we have |empty | Prach2048 |
           memmove(prach2+(2048<<1),prach2,(2048<<2));
           // here we have |empty | Prach2048 | Prach2048| empty2048 | empty2048 | empty2048 | empty2048
@@ -522,20 +521,20 @@
       prach2 = prach+(Ncp<<1);
       if (prach_sequence_length == 0){
         if (prach_fmt_id == 0) {
-          idft36864(prachF,prach2,1);
+          idft(IDFT_36864,prachF,prach2,1);
           // here we have |empty | Prach73728|
           memmove(prach,prach+(36864<<1),(Ncp<<2));
           // here we have |Prefix | Prach73728|
           prach_len = (36864*1)+Ncp;
         } else if (prach_fmt_id == 1) {
-          idft36864(prachF,prach2,1);
+          idft(IDFT_36864,prachF,prach2,1);
           memmove(prach2+(36864<<1),prach2,(36864<<2));
           // here we have |empty | Prach73728 | Prach73728|
           memmove(prach,prach+(36864<<2),(Ncp<<2));
           // here we have |Prefix | Prach73728 | Prach73728|
           prach_len = (36864*2)+Ncp;
         } else if (prach_fmt_id == 2) {
-          idft36864(prachF,prach2,1);
+          idft(IDFT_36864,prachF,prach2,1);
           memmove(prach2+(36864<<1),prach2,(36864<<2));
           // here we have |empty | Prach73728 | Prach73728| empty73728 | empty73728
           memmove(prach2+(36864<<2),prach2,(36864<<3));
@@ -544,7 +543,7 @@
           // here we have |Prefix | Prach73728 | Prach73728| Prach73728 | Prach73728
           prach_len = (36864*4)+Ncp;
         } else if (prach_fmt_id == 3) {
-          idft9216(prachF,prach2,1);
+          idft(IDFT_9216,prachF,prach2,1);
           memmove(prach2+(9216<<1),prach2,(9216<<2));
           // here we have |empty | Prach9216 | Prach9216| empty9216 | empty9216
           memmove(prach2+(9216<<2),prach2,(9216<<3));
@@ -557,7 +556,7 @@
         if (prach_fmt_id == 0 || prach_fmt_id == 3 || prach_fmt_id == 7) {
           Ncp+=24; // This assumes we are transmitting starting in symbol 0 of a PRACH slot, 30 kHz, full sampling
           prach2 = prach+(Ncp<<1);
-          idft1536(prachF,prach2,1);
+          idft(IDFT_1536,prachF,prach2,1);
 
           // here we have |empty | Prach1536 |
           if (prach_fmt_id != 7) {
@@ -572,7 +571,7 @@
 
           Ncp+=24; // This assumes we are transmitting starting in symbol 0 of a PRACH slot, 30 kHz, full sampling
           prach2 = prach+(Ncp<<1);
-          idft1536(prachF,prach2,1);
+          idft(IDFT_1536,prachF,prach2,1);
           // here we have |empty | Prach1536 |
           memmove(prach2+(1536<<1),prach2,(1536<<2));
           // here we have |empty | Prach1536 | Prach1536| empty1536 | empty1536 |
@@ -584,7 +583,7 @@
         } else if (prach_fmt_id == 2 || prach_fmt_id == 5) { // 6x1536
           Ncp+=24; // This assumes we are transmitting starting in symbol 0 of a PRACH slot, 30 kHz, full sampling
           prach2 = prach+(Ncp<<1);
-          idft1536(prachF,prach2,1);
+          idft(IDFT_1536,prachF,prach2,1);
           // here we have |empty | Prach1536 |
           memmove(prach2+(1536<<1),prach2,(1536<<2));
           // here we have |empty | Prach1536 | Prach1536| empty1536 | empty1536 | empty1536 | empty1536
@@ -598,7 +597,7 @@
         } else if (prach_fmt_id == 6) { // 12x1536
           Ncp+=24; // This assumes we are transmitting starting in symbol 0 of a PRACH slot, 30 kHz, full sampling
           prach2 = prach+(Ncp<<1);
-          idft1536(prachF,prach2,1);
+          idft(IDFT_1536,prachF,prach2,1);
           // here we have |empty | Prach1536 |
           memmove(prach2+(1536<<1),prach2,(1536<<2));
           // here we have |empty | Prach1536 | Prach1536| empty1536 | empty1536 | empty1536 | empty1536
@@ -613,221 +612,27 @@
           prach_len = (1536*12)+Ncp;
         }
       }
-=======
-      if (prach_fmt == 0) { //24576 samples @ 30.72 Ms/s, 49152 samples @ 61.44 Ms/s
-	idft(IDFT_49152,prachF,prach2,1);
-	// here we have |empty | Prach49152|
-	memmove(prach,prach+(49152<<1),(Ncp<<3));
-	// here we have |Prefix | Prach49152|
-	prach_len = 49152+Ncp;
-	dftlen=49152;
-      }
-      else if (prach_fmt == 1) { //24576 samples @ 30.72 Ms/s, 49152 samples @ 61.44 Ms/s
-	idft(IDFT_49152,prachF,prach2,1);
-	memmove(prach2+(49152<<1),prach2,(49152<<2));
-	// here we have |empty | Prach49152 | Prach49152|
-	memmove(prach,prach+(49152<<2),(Ncp<<3));
-	// here we have |Prefix | Prach49152 | Prach49152|
-	prach_len = (49152*2)+Ncp;
-	dftlen=49152;
-      }
-      else if (prach_fmt == 2) { //24576 samples @ 30.72 Ms/s, 49152 samples @ 61.44 Ms/s
-	idft(IDFT_49152,prachF,prach2,1);
-	memmove(prach2+(49152<<1),prach2,(49152<<2));
-	// here we have |empty | Prach49152 | Prach49152| empty49152 | empty49152
-	memmove(prach2+(49152<<2),prach2,(49152<<3));
-	// here we have |empty | Prach49152 | Prach49152| Prach49152 | Prach49152
-	memmove(prach,prach+(49152<<3),(Ncp<<3));
-	// here we have |Prefix | Prach49152 | Prach49152| Prach49152 | Prach49152
-	prach_len = (49152*4)+Ncp;
-	dftlen=49152;
-      }
-      else if (prach_fmt == 3) { // //6144 samples @ 30.72 Ms/s, 12288 samples @ 61.44 Ms/s
-	idft(IDFT_12288,prachF,prach2,1);
-	memmove(prach2+(12288<<1),prach2,(12288<<2));
-	// here we have |empty | Prach12288 | Prach12288| empty12288 | empty12288
-	memmove(prach2+(12288<<2),prach2,(12288<<3));
-	// here we have |empty | Prach12288 | Prach12288| Prach12288 | Prach12288
-	memmove(prach,prach+(12288<<3),(Ncp<<3));
-	// here we have |Prefix | Prach12288 | Prach12288| Prach12288 | Prach12288
-	prach_len = (12288*4)+Ncp;
-	dftlen=12288;
-      }
-      else if (prach_fmt == 0xa1 || prach_fmt == 0xb1 || prach_fmt == 0xc0) {
-	prach2 = prach+(Ncp<<1);
-	idft(IDFT_2048,prachF,prach2,1);
-	dftlen=2048;
-	// here we have |empty | Prach2048 |
-	if (prach_fmt != 0xc0) {
-	  memmove(prach2+(2048<<1),prach2,(2048<<2));
-	  prach_len = (2048*2)+Ncp;
-	}
-	else prach_len = (2048*1)+Ncp;
-	memmove(prach,prach+(2048<<1),(Ncp<<2));
-	// here we have |Prefix | Prach2048 | Prach2048 (if ! 0xc0)  | 
-      }
-      else if (prach_fmt == 0xa2 || prach_fmt == 0xb2) { // 6x2048
-	idft(IDFT_2048,prachF,prach2,1);
-	dftlen=2048;
-	// here we have |empty | Prach2048 |
-	memmove(prach2+(2048<<1),prach2,(2048<<2));
-	// here we have |empty | Prach2048 | Prach2048| empty2048 | empty2048 | 
-	memmove(prach2+(2048<<2),prach2,(2048<<3));
-	// here we have |empty | Prach2048 | Prach2048| Prach2048 | Prach2048 | 
-	memmove(prach,prach+(2048<<1),(Ncp<<2));
-	// here we have |Prefix | Prach2048 |
-	prach_len = (2048*4)+Ncp; 
-      }
-      else if (prach_fmt == 0xa3 || prach_fmt == 0xb3) { // 6x2048
-	prach2 = prach+(Ncp<<1);
-	idft(IDFT_2048,prachF,prach2,1);
-	dftlen=2048;
-	// here we have |empty | Prach2048 |
-	memmove(prach2+(2048<<1),prach2,(2048<<2));
-	// here we have |empty | Prach2048 | Prach2048| empty2048 | empty2048 | empty2048 | empty2048
-	memmove(prach2+(2048<<2),prach2,(2048<<3));
-	// here we have |empty | Prach2048 | Prach2048| Prach2048 | Prach2048 | empty2048 | empty2048
-	memmove(prach2+((2048<<1)*3),prach2,(2048<<3));
-	// here we have |empty | Prach2048 | Prach2048| Prach2048 | Prach2048 | Prach2048 | Prach2048
-	memmove(prach,prach+(2048<<1),(Ncp<<2));
-	// here we have |Prefix | Prach2048 |
-	prach_len = (2048*6)+Ncp; 
-      }
-      else if (prach_fmt == 0xb4) { // 12x2048
-	idft(IDFT_2048,prachF,prach2,1);
-	dftlen=2048;
-	// here we have |empty | Prach2048 |
-	memmove(prach2+(2048<<1),prach2,(2048<<2));
-	// here we have |empty | Prach2048 | Prach2048| empty2048 | empty2048 | empty2048 | empty2048
-	memmove(prach2+(2048<<2),prach2,(2048<<3));
-	// here we have |empty | Prach2048 | Prach2048| Prach2048 | Prach2048 | empty2048 | empty2048
-	memmove(prach2+(2048<<3),prach2,(2048<<3));
-	// here we have |empty | Prach2048 | Prach2048| Prach2048 | Prach2048 | Prach2048 | Prach2048
-	memmove(prach2+(2048<<1)*6,prach2,(2048<<2)*6);
-	// here we have |empty | Prach2048 | Prach2048| Prach2048 | Prach2048 | Prach2048 | Prach2048 | Prach2048 | Prach2048| Prach2048 | Prach2048 | Prach2048 | Prach2048|
-	memmove(prach,prach+(2048<<1),(Ncp<<2));
-	// here we have |Prefix | Prach2048 | Prach2048| Prach2048 | Prach2048 | Prach2048 | Prach2048 | Prach2048 | Prach2048| Prach2048 | Prach2048 | Prach2048 | Prach2048|
-	prach_len = (2048*12)+Ncp;
-      }
-      
-    }
-    else {     // 46.08 Ms/s
-      Ncp = (Ncp*3)/2;
-      prach2 = prach+(Ncp<<1);
-      if (prach_fmt == 0) {
-	idft(IDFT_36864,prachF,prach2,1);
-	dftlen=36864;
-	// here we have |empty | Prach73728|
-	memmove(prach,prach+(36864<<1),(Ncp<<2));
-	// here we have |Prefix | Prach73728|
-	prach_len = (36864*1)+Ncp;
-      }
-      else if (prach_fmt == 1) {
-	idft(IDFT_36864,prachF,prach2,1);
-	dftlen=36864;
-	memmove(prach2+(36864<<1),prach2,(36864<<2));
-	// here we have |empty | Prach73728 | Prach73728|
-	memmove(prach,prach+(36864<<2),(Ncp<<2));
-	// here we have |Prefix | Prach73728 | Prach73728|
-	prach_len = (36864*2)+Ncp;
-      }
-      if (prach_fmt == 2) {
-	idft(IDFT_36864,prachF,prach2,1);
-	dftlen=36864;
-	memmove(prach2+(36864<<1),prach2,(36864<<2));
-	// here we have |empty | Prach73728 | Prach73728| empty73728 | empty73728
-	memmove(prach2+(36864<<2),prach2,(36864<<3));
-	// here we have |empty | Prach73728 | Prach73728| Prach73728 | Prach73728
-	memmove(prach,prach+(36864<<3),(Ncp<<2));
-	// here we have |Prefix | Prach73728 | Prach73728| Prach73728 | Prach73728
-	prach_len = (36864*4)+Ncp;
-      }
-      else if (prach_fmt == 3) {
-	idft(IDFT_9216,prachF,prach2,1);
-	dftlen=36864;
-	memmove(prach2+(9216<<1),prach2,(9216<<2));
-	// here we have |empty | Prach9216 | Prach9216| empty9216 | empty9216
-	memmove(prach2+(9216<<2),prach2,(9216<<3));
-	// here we have |empty | Prach9216 | Prach9216| Prach9216 | Prach9216
-	memmove(prach,prach+(9216<<3),(Ncp<<2));
-	// here we have |Prefix | Prach9216 | Prach9216| Prach9216 | Prach9216
-	prach_len = (9216*4)+Ncp;
-      }
-      else if (prach_fmt == 0xa1 || prach_fmt == 0xb1 || prach_fmt == 0xc0) {
-	idft(IDFT_1536,prachF,prach2,1);
-	dftlen=1536;
-	// here we have |empty | Prach1536 |
-	if (prach_fmt != 0xc0)
-	  memmove(prach2+(1536<<1),prach2,(1536<<2));
-	memmove(prach,prach+(1536<<1),(Ncp<<2));
-	// here we have |Prefix | Prach1536 | Prach1536 (if ! 0xc0)  | 
-	prach_len = (1536*2)+Ncp;
-      }
-      else if (prach_fmt == 0xa2 || prach_fmt == 0xb2) { // 6x1536
-	idft(IDFT_1536,prachF,prach2,1);
-	dftlen=1536;
-	// here we have |empty | Prach1536 |
-	memmove(prach2+(1536<<1),prach2,(1536<<2));
-	// here we have |empty | Prach1536 | Prach1536| empty1536 | empty1536 |
-	memmove(prach2+(1536<<2),prach2,(1536<<3));
-	// here we have |empty | Prach1536 | Prach1536| Prach1536 | Prach1536 |
-	memmove(prach,prach+(1536<<1),(Ncp<<2));
-	// here we have |Prefix | Prach1536 |
-	prach_len = (1536*4)+Ncp; 
-      }
-      else if (prach_fmt == 0xa3 || prach_fmt == 0xb3) { // 6x1536
-	idft(IDFT_1536,prachF,prach2,1);
-	dftlen=1536;
-	// here we have |empty | Prach1536 |
-	memmove(prach2+(1536<<1),prach2,(1536<<2));
-	// here we have |empty | Prach1536 | Prach1536| empty1536 | empty1536 | empty1536 | empty1536
-	memmove(prach2+(1536<<2),prach2,(1536<<3));
-	// here we have |empty | Prach1536 | Prach1536| Prach1536 | Prach1536 | empty1536 | empty1536
-	memmove(prach2+((1536<<1)*3),prach2,(1536<<3));
-	// here we have |empty | Prach1536 | Prach1536| Prach1536 | Prach1536 | Prach1536 | Prach1536
-	memmove(prach,prach+(1536<<1),(Ncp<<2));
-	// here we have |Prefix | Prach1536 | 
-	prach_len = (1536*6)+Ncp; 
-      }
-      else if (prach_fmt == 0xb4) { // 12x1536
-	idft(IDFT_1536,prachF,prach2,1);
-	dftlen=1536;
-	// here we have |empty | Prach1536 |
-	memmove(prach2+(1536<<1),prach2,(1536<<2));
-	// here we have |empty | Prach1536 | Prach1536| empty1536 | empty1536 | empty1536 | empty1536
-	memmove(prach2+(1536<<2),prach2,(1536<<3));
-	// here we have |empty | Prach1536 | Prach1536| Prach1536 | Prach1536 | empty1536 | empty1536
-	memmove(prach2+(1536<<3),prach2,(1536<<3));
-	// here we have |empty | Prach1536 | Prach1536| Prach1536 | Prach1536 | Prach1536 | Prach1536
-	memmove(prach2+(1536<<1)*6,prach2,(1536<<2)*6);
-	// here we have |empty | Prach1536 | Prach1536| Prach1536 | Prach1536 | Prach1536 | Prach1536 | Prach1536 | Prach1536| Prach1536 | Prach1536 | Prach1536 | Prach1536|
-	memmove(prach,prach+(1536<<1),(Ncp<<2));
-	// here we have |Prefix | Prach1536 | Prach1536| Prach1536 | Prach1536 | Prach1536 | Prach1536 | Prach1536 | Prach1536| Prach1536 | Prach1536 | Prach1536 | Prach1536|
-	prach_len = (1536*12)+Ncp; 
-      }      
->>>>>>> 238c83f4
     }
   } else if (fp->N_RB_UL <= 273) {// 92.16 or 122.88 Ms/s
     if (fp->threequarter_fs == 0) { // full sampling @ 122.88 Ms/s
       Ncp<<=2;
       prach2 = prach+(Ncp<<1);
-<<<<<<< HEAD
       if (prach_sequence_length == 0){
         if (prach_fmt_id == 0) { //24576 samples @ 30.72 Ms/s, 98304 samples @ 122.88 Ms/s
-          idft98304(prachF,prach2,1);
+          idft(IDFT_98304,prachF,prach2,1);
           // here we have |empty | Prach98304|
           memmove(prach,prach+(98304<<1),(Ncp<<2));
           // here we have |Prefix | Prach98304|
           prach_len = (98304*1)+Ncp;
         } else if (prach_fmt_id == 1) {
-          idft98304(prachF,prach2,1);
+          idft(IDFT_98304,prachF,prach2,1);
           memmove(prach2+(98304<<1),prach2,(98304<<2));
           // here we have |empty | Prach98304 | Prach98304|
           memmove(prach,prach+(98304<<2),(Ncp<<2));
           // here we have |Prefix | Prach98304 | Prach98304|
           prach_len = (98304*2)+Ncp;
         } else if (prach_fmt_id == 2) {
-          idft98304(prachF,prach2,1);
+          idft(IDFT_98304,prachF,prach2,1);
           memmove(prach2+(98304<<1),prach2,(98304<<2));
           // here we have |empty | Prach98304 | Prach98304| empty98304 | empty98304
           memmove(prach2+(98304<<2),prach2,(98304<<3));
@@ -836,7 +641,7 @@
           // here we have |Prefix | Prach98304 | Prach98304| Prach98304 | Prach98304
           prach_len = (98304*4)+Ncp;
         } else if (prach_fmt_id == 3) { // 4x6144, Ncp 3168
-          idft24576(prachF,prach2,1);
+          idft(IDFT_24576,prachF,prach2,1);
           memmove(prach2+(24576<<1),prach2,(24576<<2));
           // here we have |empty | Prach24576 | Prach24576| empty24576 | empty24576
           memmove(prach2+(24576<<2),prach2,(24576<<3));
@@ -849,7 +654,7 @@
         if (prach_fmt_id == 0 || prach_fmt_id == 3 || prach_fmt_id == 7) {
           Ncp+=64; // This assumes we are transmitting starting in symbol 0 of a PRACH slot, 30 kHz, full sampling
           prach2 = prach+(Ncp<<1);
-          idft4096(prachF,prach2,1);
+          idft(IDFT_4096,prachF,prach2,1);
           // here we have |empty | Prach4096 |
           if (prach_fmt_id != 7) {
             memmove(prach2+(4096<<1),prach2,(4096<<2));
@@ -860,7 +665,7 @@
         } else if (prach_fmt_id == 1 || prach_fmt_id == 4) { // 4x4096
           Ncp+=64; // This assumes we are transmitting starting in symbol 0 of a PRACH slot, 30 kHz, full sampling
           prach2 = prach+(Ncp<<1);
-          idft4096(prachF,prach2,1);
+          idft(IDFT_4096,prachF,prach2,1);
           // here we have |empty | Prach4096 |
           memmove(prach2+(4096<<1),prach2,(4096<<2));
           // here we have |empty | Prach4096 | Prach4096| empty4096 | empty4096 |
@@ -872,7 +677,7 @@
         } else if (prach_fmt_id == 2 || prach_fmt_id == 5) { // 6x4096
           Ncp+=64; // This assumes we are transmitting starting in symbol 0 of a PRACH slot, 30 kHz, full sampling
           prach2 = prach+(Ncp<<1);
-          idft4096(prachF,prach2,1);
+          idft(IDFT_4096,prachF,prach2,1);
           // here we have |empty | Prach4096 |
           memmove(prach2+(4096<<1),prach2,(4096<<2));
           // here we have |empty | Prach4096 | Prach4096| empty4096 | empty4096 | empty4096 | empty4096
@@ -886,7 +691,7 @@
         } else if (prach_fmt_id == 6) { // 12x4096
           Ncp+=64; // This assumes we are transmitting starting in symbol 0 of a PRACH slot, 30 kHz, full sampling
           prach2 = prach+(Ncp<<1);
-          idft4096(prachF,prach2,1);
+          idft(IDFT_4096,prachF,prach2,1);
           // here we have |empty | Prach4096 |
           memmove(prach2+(4096<<1),prach2,(4096<<2));
           // here we have |empty | Prach4096 | Prach4096| empty4096 | empty4096 | empty4096 | empty4096
@@ -906,20 +711,20 @@
       prach2 = prach+(Ncp<<1);
       if (prach_sequence_length == 0){
         if (prach_fmt_id == 0) {
-          idft73728(prachF,prach2,1);
+          idft(IDFT_73728,prachF,prach2,1);
           // here we have |empty | Prach73728|
           memmove(prach,prach+(73728<<1),(Ncp<<2));
           // here we have |Prefix | Prach73728|
           prach_len = (73728*1)+Ncp;
         } else if (prach_fmt_id == 1) {
-          idft73728(prachF,prach2,1);
+          idft(IDFT_73728,prachF,prach2,1);
           memmove(prach2+(73728<<1),prach2,(73728<<2));
           // here we have |empty | Prach73728 | Prach73728|
           memmove(prach,prach+(73728<<2),(Ncp<<2));
           // here we have |Prefix | Prach73728 | Prach73728|
           prach_len = (73728*2)+Ncp;
         } if (prach_fmt_id == 2) {
-          idft73728(prachF,prach2,1);
+          idft(IDFT_73728,prachF,prach2,1);
           memmove(prach2+(73728<<1),prach2,(73728<<2));
           // here we have |empty | Prach73728 | Prach73728| empty73728 | empty73728
           memmove(prach2+(73728<<2),prach2,(73728<<3));
@@ -928,7 +733,7 @@
           // here we have |Prefix | Prach73728 | Prach73728| Prach73728 | Prach73728
           prach_len = (73728*4)+Ncp;
         } else if (prach_fmt_id == 3) {
-          idft18432(prachF,prach2,1);
+          idft(IDFT_18432,prachF,prach2,1);
           memmove(prach2+(18432<<1),prach2,(18432<<2));
           // here we have |empty | Prach18432 | Prach18432| empty18432 | empty18432
           memmove(prach2+(18432<<2),prach2,(18432<<3));
@@ -941,7 +746,7 @@
         if (prach_fmt_id == 0 || prach_fmt_id == 3 || prach_fmt_id == 7) {
           Ncp+=48; // This assumes we are transmitting starting in symbol 0 of a PRACH slot, 30 kHz, full sampling
           prach2 = prach+(Ncp<<1);
-          idft3072(prachF,prach2,1);
+          idft(IDFT_3072,prachF,prach2,1);
           // here we have |empty | Prach3072 |
           if (prach_fmt_id != 7) {
             memmove(prach2+(3072<<1),prach2,(3072<<2));
@@ -952,7 +757,7 @@
         } else if (prach_fmt_id == 2 || prach_fmt_id == 5) { // 6x3072
           Ncp+=48; // This assumes we are transmitting starting in symbol 0 of a PRACH slot, 30 kHz, full sampling
           prach2 = prach+(Ncp<<1);
-          idft3072(prachF,prach2,1);
+          idft(IDFT_3072,prachF,prach2,1);
           // here we have |empty | Prach3072 |
           memmove(prach2+(3072<<1),prach2,(3072<<2));
           // here we have |empty | Prach3072 | Prach3072| empty3072 | empty3072 | empty3072 | empty3072
@@ -966,7 +771,7 @@
         } else if (prach_fmt_id == 1 || prach_fmt_id == 4) { // 4x3072
           Ncp+=48; // This assumes we are transmitting starting in symbol 0 of a PRACH slot, 30 kHz, full sampling
           prach2 = prach+(Ncp<<1);
-          idft3072(prachF,prach2,1);
+          idft(IDFT_3072,prachF,prach2,1);
           // here we have |empty | Prach3072 |
           memmove(prach2+(3072<<1),prach2,(3072<<2));
           // here we have |empty | Prach3072 | Prach3072| empty3072 | empty3072 |
@@ -978,7 +783,7 @@
         } else if (prach_fmt_id == 6) { // 12x3072
           Ncp+=48; // This assumes we are transmitting starting in symbol 0 of a PRACH slot, 30 kHz, full sampling
           prach2 = prach+(Ncp<<1);
-          idft3072(prachF,prach2,1);
+          idft(IDFT_3072,prachF,prach2,1);
           // here we have |empty | Prach3072 |
           memmove(prach2+(3072<<1),prach2,(3072<<2));
           // here we have |empty | Prach3072 | Prach3072| empty3072 | empty3072 | empty3072 | empty3072
@@ -992,198 +797,6 @@
           // here we have |Prefix | Prach3072 | Prach3072| Prach3072 | Prach3072 | Prach3072 | Prach3072 | Prach3072 | Prach3072| Prach3072 | Prach3072 | Prach3072 | Prach3072|
           prach_len = (3072*12)+Ncp;
         }
-=======
-      if (prach_fmt == 0) { //24576 samples @ 30.72 Ms/s, 98304 samples @ 122.88 Ms/s
-	idft(IDFT_98304,prachF,prach2,1);
-	dftlen=98304;
-	// here we have |empty | Prach98304|
-	memmove(prach,prach+(98304<<1),(Ncp<<2));
-	// here we have |Prefix | Prach98304|
-	prach_len = (98304*1)+Ncp;
-      }
-      else if (prach_fmt == 1) {
-	idft(IDFT_98304,prachF,prach2,1);
-	dftlen=98304;
-	memmove(prach2+(98304<<1),prach2,(98304<<2));
-	// here we have |empty | Prach98304 | Prach98304|
-	memmove(prach,prach+(98304<<2),(Ncp<<2));
-	// here we have |Prefix | Prach98304 | Prach98304|
-	prach_len = (98304*2)+Ncp;
-      }
-      else if (prach_fmt == 2) {
-	idft(IDFT_98304,prachF,prach2,1);
-	dftlen=98304;
-	memmove(prach2+(98304<<1),prach2,(98304<<2));
-	// here we have |empty | Prach98304 | Prach98304| empty98304 | empty98304
-	memmove(prach2+(98304<<2),prach2,(98304<<3));
-	// here we have |empty | Prach98304 | Prach98304| Prach98304 | Prach98304
-	memmove(prach,prach+(98304<<3),(Ncp<<2));
-	// here we have |Prefix | Prach98304 | Prach98304| Prach98304 | Prach98304
-	prach_len = (98304*4)+Ncp;
-      }
-      else if (prach_fmt == 3) { // 4x6144, Ncp 3168
-	idft(IDFT_24576,prachF,prach2,1);
-	dftlen=24576;
-	memmove(prach2+(24576<<1),prach2,(24576<<2));
-	// here we have |empty | Prach24576 | Prach24576| empty24576 | empty24576
-	memmove(prach2+(24576<<2),prach2,(24576<<3));
-	// here we have |empty | Prach24576 | Prach24576| Prach24576 | Prach24576
-	memmove(prach,prach+(24576<<3),(Ncp<<2));
-	// here we have |Prefix | Prach24576 | Prach24576| Prach24576 | Prach24576
-	prach_len = (24576*4)+(Ncp<<1);
-      }
-      else if (prach_fmt == 0xa1 || prach_fmt == 0xb1 || prach_fmt == 0xc0) {
-	idft(IDFT_4096,prachF,prach2,1);
-	dftlen=4096;
-	// here we have |empty | Prach4096 |
-	if (prach_fmt != 0xc0) {
-	  memmove(prach2+(4096<<1),prach2,(4096<<2));
-	  prach_len = (4096*2)+Ncp; 
-	}
-	else 	prach_len = (4096*1)+Ncp; 
-	memmove(prach,prach+(4096<<1),(Ncp<<2));
-	// here we have |Prefix | Prach4096 | Prach4096 (if ! 0xc0)  | 
-
-      }
-      else if (prach_fmt == 0xa2 || prach_fmt == 0xb2) { // 4x4096
-	idft(IDFT_4096,prachF,prach2,1);
-	dftlen=4096;
-	// here we have |empty | Prach4096 |
-	memmove(prach2+(4096<<1),prach2,(4096<<2));
-	// here we have |empty | Prach4096 | Prach4096| empty4096 | empty4096 |
-	memmove(prach2+(4096<<2),prach2,(4096<<3));
-	// here we have |empty | Prach4096 | Prach4096| Prach4096 | Prach4096 |
-	memmove(prach,prach+(4096<<1),(Ncp<<2));
-	// here we have |Prefix | Prach4096 |
-	prach_len = (4096*4)+Ncp;  
-      }
-      else if (prach_fmt == 0xa3 || prach_fmt == 0xb3) { // 6x4096
-	idft(IDFT_4096,prachF,prach2,1);
-	dftlen=4096;
-	// here we have |empty | Prach4096 |
-	memmove(prach2+(4096<<1),prach2,(4096<<2));
-	// here we have |empty | Prach4096 | Prach4096| empty4096 | empty4096 | empty4096 | empty4096
-	memmove(prach2+(4096<<2),prach2,(4096<<3));
-	// here we have |empty | Prach4096 | Prach4096| Prach4096 | Prach4096 | empty4096 | empty4096
-	memmove(prach2+((4096<<1)*3),prach2,(4096<<3));
-	// here we have |empty | Prach4096 | Prach4096| Prach4096 | Prach4096 | Prach4096 | Prach4096
-	memmove(prach,prach+(4096<<1),(Ncp<<2));
-	// here we have |Prefix | Prach4096 | 
-	prach_len = (4096*6)+Ncp; 
-      }
-      else if (prach_fmt == 0xb4) { // 12x4096
-	idft(IDFT_4096,prachF,prach2,1);
-	dftlen=4096;
-	// here we have |empty | Prach4096 |
-	memmove(prach2+(4096<<1),prach2,(4096<<2));
-	// here we have |empty | Prach4096 | Prach4096| empty4096 | empty4096 | empty4096 | empty4096
-	memmove(prach2+(4096<<2),prach2,(4096<<3));
-	// here we have |empty | Prach4096 | Prach4096| Prach4096 | Prach4096 | empty4096 | empty4096
-	memmove(prach2+(4096<<3),prach2,(4096<<3));
-	// here we have |empty | Prach4096 | Prach4096| Prach4096 | Prach4096 | Prach4096 | Prach4096
-	memmove(prach2+(4096<<1)*6,prach2,(4096<<2)*6);
-	// here we have |empty | Prach4096 | Prach4096| Prach4096 | Prach4096 | Prach4096 | Prach4096 | Prach4096 | Prach4096| Prach4096 | Prach4096 | Prach4096 | Prach4096|
-	memmove(prach,prach+(4096<<1),(Ncp<<2));
-	// here we have |Prefix | Prach4096 | Prach4096| Prach4096 | Prach4096 | Prach4096 | Prach4096 | Prach4096 | Prach4096| Prach4096 | Prach4096 | Prach4096 | Prach4096|
-	prach_len = (4096*12)+Ncp; 
-      }
-    }
-    else {     // 92.16 Ms/s
-      Ncp = (Ncp*3);
-      prach2 = prach+(Ncp<<1);
-      if (prach_fmt == 0) {
-	idft(IDFT_73728,prachF,prach2,1);
-	dftlen=73728;
-	// here we have |empty | Prach73728|
-	memmove(prach,prach+(73728<<1),(Ncp<<4));
-	// here we have |Prefix | Prach73728|
-	prach_len = (73728*1)+Ncp;
-      }
-      else if (prach_fmt == 1) {
-	idft(IDFT_73728,prachF,prach2,1);
-	dftlen=73728;
-	memmove(prach2+(73728<<1),prach2,(73728<<2));
-	// here we have |empty | Prach73728 | Prach73728|
-	memmove(prach,prach+(73728<<2),(Ncp<<4));
-	// here we have |Prefix | Prach73728 | Prach73728|
-	prach_len = (73728*2)+Ncp;
-      }
-      if (prach_fmt == 2) {
-	idft(IDFT_73728,prachF,prach2,1);
-	dftlen=73728;
-	memmove(prach2+(73728<<1),prach2,(73728<<2));
-	// here we have |empty | Prach73728 | Prach73728| empty73728 | empty73728
-	memmove(prach2+(73728<<2),prach2,(73728<<3));
-	// here we have |empty | Prach73728 | Prach73728| Prach73728 | Prach73728
-	memmove(prach,prach+(73728<<3),(Ncp<<4));
-	// here we have |Prefix | Prach73728 | Prach73728| Prach73728 | Prach73728
-	prach_len = (73728*4)+Ncp;
-      }
-      else if (prach_fmt == 3) {
-	idft(IDFT_18432,prachF,prach2,1);
-	dftlen=18432;
-	memmove(prach2+(18432<<1),prach2,(18432<<2));
-	// here we have |empty | Prach18432 | Prach18432| empty18432 | empty18432
-	memmove(prach2+(18432<<2),prach2,(18432<<3));
-	// here we have |empty | Prach18432 | Prach18432| Prach18432 | Prach18432
-	memmove(prach,prach+(18432<<3),(Ncp<<4));
-	// here we have |Prefix | Prach18432 | Prach18432| Prach18432 | Prach18432
-	prach_len = (18432*4)+Ncp;
-      }
-      else if (prach_fmt == 0xa1 || prach_fmt == 0xb1 || prach_fmt == 0xc0) {
-	idft(IDFT_3072,prachF,prach2,1);
-	dftlen=3072;
-	// here we have |empty | Prach3072 |
-	if (prach_fmt != 0xc0) {
-	  memmove(prach2+(3072<<1),prach2,(3072<<2));
-	  prach_len = (3072*2)+Ncp;
-	} 
-	else 	  prach_len = (3072*1)+Ncp;
-	memmove(prach,prach+(3072<<1),(Ncp<<2));
-	// here we have |Prefix | Prach3072 | Prach3072 (if ! 0xc0)  | 
-      }
-      else if (prach_fmt == 0xa3 || prach_fmt == 0xb3) { // 6x3072
-	idft(IDFT_3072,prachF,prach2,1);
-	dftlen=3072;
-	// here we have |empty | Prach3072 |
-	memmove(prach2+(3072<<1),prach2,(3072<<2));
-	// here we have |empty | Prach3072 | Prach3072| empty3072 | empty3072 | empty3072 | empty3072
-	memmove(prach2+(3072<<2),prach2,(3072<<3));
-	// here we have |empty | Prach3072 | Prach3072| Prach3072 | Prach3072 | empty3072 | empty3072
-	memmove(prach2+((3072<<1)*3),prach2,(3072<<3));
-	// here we have |empty | Prach3072 | Prach3072| Prach3072 | Prach3072 | Prach3072 | Prach3072
-	memmove(prach,prach+(3072<<1),(Ncp<<2));
-	// here we have |Prefix | Prach3072 | 
-	prach_len = (3072*6)+Ncp;
-      }
-      else if (prach_fmt == 0xa2 || prach_fmt == 0xb2) { // 4x3072
-	idft(IDFT_3072,prachF,prach2,1);
-	dftlen=3072;
-	// here we have |empty | Prach3072 |
-	memmove(prach2+(3072<<1),prach2,(3072<<2));
-	// here we have |empty | Prach3072 | Prach3072| empty3072 | empty3072 |
-	memmove(prach2+(3072<<2),prach2,(3072<<3));
-	// here we have |empty | Prach3072 | Prach3072| Prach3072 | Prach3072 |
-	memmove(prach,prach+(3072<<1),(Ncp<<2));
-	// here we have |Prefix | Prach3072 | 
-	prach_len = (3072*4)+Ncp;
-      }
-      else if (prach_fmt == 0xb4) { // 12x3072
-	idft(IDFT_3072,prachF,prach2,1);
-	dftlen=3072;
-	// here we have |empty | Prach3072 |
-	memmove(prach2+(3072<<1),prach2,(3072<<2));
-	// here we have |empty | Prach3072 | Prach3072| empty3072 | empty3072 | empty3072 | empty3072
-	memmove(prach2+(3072<<2),prach2,(3072<<3));
-	// here we have |empty | Prach3072 | Prach3072| Prach3072 | Prach3072 | empty3072 | empty3072
-	memmove(prach2+(3072<<3),prach2,(3072<<3));
-	// here we have |empty | Prach3072 | Prach3072| Prach3072 | Prach3072 | Prach3072 | Prach3072
-	memmove(prach2+(3072<<1)*6,prach2,(3072<<2)*6);
-	// here we have |empty | Prach3072 | Prach3072| Prach3072 | Prach3072 | Prach3072 | Prach3072 | Prach3072 | Prach3072| Prach3072 | Prach3072 | Prach3072 | Prach3072|
-	memmove(prach,prach+(3072<<1),(Ncp<<2));
-	// here we have |Prefix | Prach3072 | Prach3072| Prach3072 | Prach3072 | Prach3072 | Prach3072 | Prach3072 | Prach3072| Prach3072 | Prach3072 | Prach3072 | Prach3072|
-	prach_len = (3072*12)+Ncp;
->>>>>>> 238c83f4
       }
     }
   }
