--- conflicted
+++ resolved
@@ -61,440 +61,7 @@
 
 
 
-<<<<<<< HEAD
-=======
-void dump_nr_prach_config(NR_DL_FRAME_PARMS *frame_parms,uint8_t subframe)
-{
-
-  FILE *fd;
-
-  fd = fopen("prach_config.txt","w");
-  fprintf(fd,"prach_config: subframe          = %d\n",subframe);
-  fprintf(fd,"prach_config: N_RB_UL           = %d\n",frame_parms->N_RB_UL);
-  fprintf(fd,"prach_config: frame_type        = %s\n",(frame_parms->frame_type==1) ? "TDD":"FDD");
-
-  if(frame_parms->frame_type==1) fprintf(fd,"prach_config: tdd_config        = %d\n",frame_parms->tdd_config);
-
-  fprintf(fd,"prach_config: rootSequenceIndex = %d\n",frame_parms->prach_config_common.rootSequenceIndex);
-  fprintf(fd,"prach_config: prach_ConfigIndex = %d\n",frame_parms->prach_config_common.prach_ConfigInfo.prach_ConfigIndex);
-  fprintf(fd,"prach_config: Ncs_config        = %d\n",frame_parms->prach_config_common.prach_ConfigInfo.zeroCorrelationZoneConfig);
-  fprintf(fd,"prach_config: highSpeedFlag     = %d\n",frame_parms->prach_config_common.prach_ConfigInfo.highSpeedFlag);
-  fprintf(fd,"prach_config: n_ra_prboffset    = %d\n",frame_parms->prach_config_common.prach_ConfigInfo.prach_FreqOffset);
-  fclose(fd);
-
-}
-
-// This function computes the du
-void nr_fill_du(uint8_t prach_fmt)
-{
-
-  uint16_t iu,u,p;
-  uint16_t N_ZC;
-  uint16_t *prach_root_sequence_map;
-
-  if (prach_fmt<4) {
-    N_ZC = 839;
-    prach_root_sequence_map = prach_root_sequence_map_0_3;
-  } else {
-    N_ZC = 139;
-    prach_root_sequence_map = prach_root_sequence_map_abc;
-  }
-
-  for (iu=0; iu<(N_ZC-1); iu++) {
-
-    u=prach_root_sequence_map[iu];
-    p=1;
-
-    while (((u*p)%N_ZC)!=1)
-      p++;
-
-    nr_du[u] = ((p<(N_ZC>>1)) ? p : (N_ZC-p));
-  }
-
-}
-
-#if 0
-uint8_t get_num_prach_tdd(module_id_t Mod_id)
-{
-  NR_DL_FRAME_PARMS *fp = &PHY_vars_UE_g[Mod_id][0]->frame_parms;
-  return(tdd_preamble_map[fp->prach_config_common.prach_ConfigInfo.prach_ConfigIndex][fp->tdd_config].num_prach);
-}
-
-uint8_t get_fid_prach_tdd(module_id_t Mod_id,uint8_t tdd_map_index)
-{
-  NR_DL_FRAME_PARMS *fp = &PHY_vars_UE_g[Mod_id][0]->frame_parms;
-  return(tdd_preamble_map[fp->prach_config_common.prach_ConfigInfo.prach_ConfigIndex][fp->tdd_config].map[tdd_map_index].f_ra);
-}
-#endif
-
-uint16_t get_nr_prach_fmt(uint8_t prach_ConfigIndex)
-{
-  //return (table_6_3_3_2_2_prachConfig_Index[prach_ConfigIndex][0]); // if using table 6.3.3.2-2: Random access configurations for FR1 and paired spectrum/supplementary uplink
-  return (table_6_3_3_2_3_prachConfig_Index[prach_ConfigIndex][0]); // if using table 6.3.3.2-3: Random access configurations for FR1 and unpaired spectrum
-  // For FR2 not implemented. FIXME
-}
-
-#if 0
-uint8_t get_prach_fmt(uint8_t prach_ConfigIndex,lte_frame_type_t frame_type)
-{
-
-  if (frame_type == FDD) // FDD
-    return(prach_ConfigIndex>>4);
-
-  else {
-    if (prach_ConfigIndex < 20)
-      return (0);
-
-    if (prach_ConfigIndex < 30)
-      return (1);
-
-    if (prach_ConfigIndex < 40)
-      return (2);
-
-    if (prach_ConfigIndex < 48)
-      return (3);
-    else
-      return (4);
-  }
-}
-
-uint8_t get_prach_prb_offset(NR_DL_FRAME_PARMS *frame_parms,
-			     uint8_t prach_ConfigIndex, 
-			     uint8_t n_ra_prboffset,
-			     uint8_t tdd_mapindex, uint16_t Nf, uint16_t prach_fmt)
-{
-  lte_frame_type_t frame_type         = frame_parms->frame_type;
-  uint8_t tdd_config         = frame_parms->tdd_config;
-
-  uint8_t n_ra_prb;
-  uint8_t f_ra,t1_ra;
-  uint8_t Nsp=2;
-
-  if (frame_type == TDD) { // TDD
-
-    if (tdd_preamble_map[prach_ConfigIndex][tdd_config].num_prach==0) {
-      LOG_E(PHY, "Illegal prach_ConfigIndex %"PRIu8"", prach_ConfigIndex);
-      return(-1);
-    }
-
-    // adjust n_ra_prboffset for frequency multiplexing (p.36 36.211)
-    f_ra = tdd_preamble_map[prach_ConfigIndex][tdd_config].map[tdd_mapindex].f_ra;
-
-    if (prach_fmt < 4) {
-      if ((f_ra&1) == 0) {
-        n_ra_prb = n_ra_prboffset + 6*(f_ra>>1);
-      } else {
-        n_ra_prb = frame_parms->N_RB_UL - 6 - n_ra_prboffset + 6*(f_ra>>1);
-      }
-    } else {
-      if ((tdd_config >2) && (tdd_config<6))
-        Nsp = 2;
-
-      t1_ra = tdd_preamble_map[prach_ConfigIndex][tdd_config].map[0].t1_ra;
-
-      if ((((Nf&1)*(2-Nsp)+t1_ra)&1) == 0) {
-        n_ra_prb = 6*f_ra;
-      } else {
-        n_ra_prb = frame_parms->N_RB_UL - 6*(f_ra+1);
-      }
-    }
-  }
-  else { //FDD
-    n_ra_prb = n_ra_prboffset;
-  }
-  return(n_ra_prb);
-}
-#endif //0
-
-int is_nr_prach_subframe(NR_DL_FRAME_PARMS *frame_parms,uint32_t frame, uint8_t subframe) {
-
-  uint8_t prach_ConfigIndex  = frame_parms->prach_config_common.prach_ConfigInfo.prach_ConfigIndex;
-/*
-  // For FR1 paired
-  if (((frame%table_6_3_3_2_2_prachConfig_Index[prach_ConfigIndex][2]) == table_6_3_3_2_2_prachConfig_Index[prach_ConfigIndex][3]) &&
-      ((table_6_3_3_2_2_prachConfig_Index[prach_ConfigIndex][4]&(1<<subframe)) == 1)) {
-    // using table 6.3.3.2-2: Random access configurations for FR1 and paired spectrum/supplementary uplink
-    return(1);
-  } else {
-    return(0);
-  }
-*/
-  // For FR1 unpaired
-  if (((frame%table_6_3_3_2_3_prachConfig_Index[prach_ConfigIndex][2]) == table_6_3_3_2_3_prachConfig_Index[prach_ConfigIndex][3]) &&
-      ((table_6_3_3_2_3_prachConfig_Index[prach_ConfigIndex][4]&(1<<subframe)) == 1)) {
-    // using table 6.3.3.2-2: Random access configurations for FR1 and unpaired
-    return(1);
-  } else {
-    return(0);
-  }
-/*
-  // For FR2: FIXME
-  if ((((frame%table_6_3_3_2_4_prachConfig_Index[prach_ConfigIndex][2]) == table_6_3_3_2_4_prachConfig_Index[prach_ConfigIndex][3]) ||
-       ((frame%table_6_3_3_2_4_prachConfig_Index[prach_ConfigIndex][2]) == table_6_3_3_2_4_prachConfig_Index[prach_ConfigIndex][4]))
-       &&
-       ((table_6_3_3_2_4_prachConfig_Index[prach_ConfigIndex][5]&(1<<subframe)) == 1)) {
-    // using table 6.3.3.2-2: Random access configurations for FR1 and unpaired
-    return(1);
-  } else {
-    return(0);
-  }
-*/
-}
-
-#if 0
-int is_prach_subframe0(NR_DL_FRAME_PARMS *frame_parms,uint8_t prach_ConfigIndex,uint32_t frame, uint8_t subframe)
-{
-  //  uint8_t prach_ConfigIndex  = frame_parms->prach_config_common.prach_ConfigInfo.prach_ConfigIndex;
-  uint8_t tdd_config         = frame_parms->tdd_config;
-  uint8_t t0_ra;
-  uint8_t t1_ra;
-  uint8_t t2_ra;
-
-  int prach_mask = 0;
-
-  if (frame_parms->frame_type == FDD) { //FDD
-    //implement Table 5.7.1-2 from 36.211 (Rel-10, p.41)
-    if ((((frame&1) == 1) && (subframe < 9)) ||
-        (((frame&1) == 0) && (subframe == 9)))  // This is an odd frame, ignore even-only PRACH frames
-      if (((prach_ConfigIndex&0xf)<3) || // 0,1,2,16,17,18,32,33,34,48,49,50
-          ((prach_ConfigIndex&0x1f)==18) || // 18,50
-          ((prach_ConfigIndex&0xf)==15))   // 15,47
-        return(0);
-
-    switch (prach_ConfigIndex&0x1f) {
-    case 0:
-    case 3:
-      if (subframe==1) prach_mask = 1;
-      break;
-
-    case 1:
-    case 4:
-      if (subframe==4) prach_mask = 1;
-      break;
-
-    case 2:
-    case 5:
-      if (subframe==7) prach_mask = 1;
-      break;
-
-    case 6:
-      if ((subframe==1) || (subframe==6)) prach_mask=1;
-      break;
-
-    case 7:
-      if ((subframe==2) || (subframe==7)) prach_mask=1;
-      break;
-
-    case 8:
-      if ((subframe==3) || (subframe==8)) prach_mask=1;
-      break;
-
-    case 9:
-      if ((subframe==1) || (subframe==4) || (subframe==7)) prach_mask=1;
-      break;
-
-    case 10:
-      if ((subframe==2) || (subframe==5) || (subframe==8)) prach_mask=1;
-      break;
-
-    case 11:
-      if ((subframe==3) || (subframe==6) || (subframe==9)) prach_mask=1;
-      break;
-
-    case 12:
-      if ((subframe&1)==0) prach_mask=1;
-      break;
-
-    case 13:
-      if ((subframe&1)==1) prach_mask=1;
-      break;
-
-    case 14:
-      prach_mask=1;
-      break;
-
-    case 15:
-      if (subframe==9) prach_mask=1;
-      break;
-    }
-  } else { // TDD
-
-    AssertFatal(prach_ConfigIndex<64,
-		"Illegal prach_ConfigIndex %d for ",prach_ConfigIndex);
-    AssertFatal(tdd_preamble_map[prach_ConfigIndex][tdd_config].num_prach>0,
-		"Illegal prach_ConfigIndex %d for ",prach_ConfigIndex);
-
-    t0_ra = tdd_preamble_map[prach_ConfigIndex][tdd_config].map[0].t0_ra;
-    t1_ra = tdd_preamble_map[prach_ConfigIndex][tdd_config].map[0].t1_ra;
-    t2_ra = tdd_preamble_map[prach_ConfigIndex][tdd_config].map[0].t2_ra;
-#ifdef PRACH_DEBUG
-    LOG_I(PHY,"[PRACH] Checking for PRACH format (ConfigIndex %d) in TDD subframe %d (%d,%d,%d)\n",
-          prach_ConfigIndex,
-          subframe,
-          t0_ra,t1_ra,t2_ra);
-#endif
-
-    if ((((t0_ra == 1) && ((frame &1)==0))||  // frame is even and PRACH is in even frames
-         ((t0_ra == 2) && ((frame &1)==1))||  // frame is odd and PRACH is in odd frames
-         (t0_ra == 0)) &&                                // PRACH is in all frames
-        (((subframe<5)&&(t1_ra==0)) ||                   // PRACH is in 1st half-frame
-         (((subframe>4)&&(t1_ra==1))))) {                // PRACH is in 2nd half-frame
-      if ((prach_ConfigIndex<48) &&                          // PRACH only in normal UL subframe
-	  (((subframe%5)-2)==t2_ra)) prach_mask=1;
-      else if ((prach_ConfigIndex>47) && (((subframe%5)-1)==t2_ra)) prach_mask=1;      // PRACH can be in UpPTS
-    }
-  }
-
-  return(prach_mask);
-}
-
-int is_prach_subframe(NR_DL_FRAME_PARMS *frame_parms,uint32_t frame, uint8_t subframe) {
-  
-  uint8_t prach_ConfigIndex  = frame_parms->prach_config_common.prach_ConfigInfo.prach_ConfigIndex;
-  int prach_mask             = is_prach_subframe0(frame_parms,prach_ConfigIndex,frame,subframe);
-
-  int i;
-
-  for (i=0;i<4;i++) {
-    if (frame_parms->prach_emtc_config_common.prach_ConfigInfo.prach_CElevel_enable[i] == 1) 
-      prach_mask|=(is_prach_subframe0(frame_parms,frame_parms->prach_emtc_config_common.prach_ConfigInfo.prach_ConfigIndex[i],frame,subframe)<<(i+1));
-  }
-  return(prach_mask);
-}
-#endif //0
-
-void compute_nr_prach_seq(uint16_t rootSequenceIndex,
-		       uint8_t prach_ConfigIndex,
-		       uint8_t zeroCorrelationZoneConfig,
-		       uint8_t highSpeedFlag,
-		       lte_frame_type_t frame_type,
-		       uint32_t X_u[64][839])
-{
-
-  // Compute DFT of x_u => X_u[k] = x_u(inv(u)*k)^* X_u[k] = exp(j\pi u*inv(u)*k*(inv(u)*k+1)/N_ZC)
-  unsigned int k,inv_u,i,NCS=0,num_preambles;
-  int N_ZC;
-  uint8_t prach_fmt = get_prach_fmt(prach_ConfigIndex,frame_type);
-  uint16_t *prach_root_sequence_map;
-  uint16_t u, preamble_offset;
-  uint16_t n_shift_ra,n_shift_ra_bar, d_start,numshift;
-  uint8_t not_found;
-
-  VCD_SIGNAL_DUMPER_DUMP_FUNCTION_BY_NAME(VCD_SIGNAL_DUMPER_FUNCTIONS_PHY_UE_COMPUTE_PRACH, VCD_FUNCTION_IN);
-
-#ifdef PRACH_DEBUG
-  LOG_I(PHY,"compute_prach_seq: NCS_config %d, prach_fmt %d\n",zeroCorrelationZoneConfig, prach_fmt);
-#endif
-
-  AssertFatal(prach_fmt<4,
-	      "PRACH sequence is only precomputed for prach_fmt<4 (have %"PRIu8")\n", prach_fmt );
-  N_ZC = (prach_fmt < 4) ? 839 : 139;
-  //init_prach_tables(N_ZC); //moved to phy_init_lte_ue/eNB, since it takes to long in real-time
-
-  if (prach_fmt < 4) {
-    prach_root_sequence_map = prach_root_sequence_map_0_3;
-  } else {
-    // FIXME cannot be reached
-    prach_root_sequence_map = prach_root_sequence_map_abc;
-  }
-
-
-#ifdef PRACH_DEBUG
-  LOG_I( PHY, "compute_prach_seq: done init prach_tables\n" );
-#endif
-
-
-
-
-  int restricted_Type = 0; //this is hardcoded ('0' for restricted_TypeA; and '1' for restricted_TypeB). FIXME
-  if (highSpeedFlag== 0) {
-
-#ifdef PRACH_DEBUG
-    LOG_I(PHY,"Low speed prach : NCS_config %d\n",zeroCorrelationZoneConfig);
-#endif
-
-    AssertFatal(zeroCorrelationZoneConfig<=15,
-		"FATAL, Illegal Ncs_config for unrestricted format %"PRIu8"\n", zeroCorrelationZoneConfig );
-    if (prach_fmt<3)  NCS = NCS_unrestricted_delta_f_RA_125[zeroCorrelationZoneConfig];
-    if (prach_fmt==3) NCS = NCS_unrestricted_delta_f_RA_5[zeroCorrelationZoneConfig];
-    if (prach_fmt>3)  NCS = NCS_unrestricted_delta_f_RA_15[zeroCorrelationZoneConfig];
-
-    num_preambles = (NCS==0) ? 64 : ((64*NCS)/N_ZC);
-
-    if (NCS>0) num_preambles++;
-
-    preamble_offset = 0;
-  } else {
-
-#ifdef PRACH_DEBUG
-    LOG_I( PHY, "high speed prach : NCS_config %"PRIu8"\n", zeroCorrelationZoneConfig );
-#endif
-
-    AssertFatal(zeroCorrelationZoneConfig<=14,
-		"FATAL, Illegal Ncs_config for restricted format %"PRIu8"\n", zeroCorrelationZoneConfig );
-    if (prach_fmt<3){
-        if (restricted_Type == 0) NCS = NCS_restricted_TypeA_delta_f_RA_125[zeroCorrelationZoneConfig]; // for TypeA, this is hardcoded. FIXME
-        if (restricted_Type == 1) NCS = NCS_restricted_TypeB_delta_f_RA_125[zeroCorrelationZoneConfig]; // for TypeB, this is hardcoded. FIXME
-    }
-    if (prach_fmt==3){
-        if (restricted_Type == 0) NCS = NCS_restricted_TypeA_delta_f_RA_5[zeroCorrelationZoneConfig]; // for TypeA, this is hardcoded. FIXME
-        if (restricted_Type == 1) NCS = NCS_restricted_TypeB_delta_f_RA_5[zeroCorrelationZoneConfig]; // for TypeB, this is hardcoded. FIXME
-    }
-    if (prach_fmt>3){
-
-    }
-    //NCS = NCS_restricted[zeroCorrelationZoneConfig];
-    nr_fill_du(prach_fmt);
-
-    num_preambles = 64; // compute ZC sequence for 64 possible roots
-    // find first non-zero shift root (stored in preamble_offset)
-    not_found = 1;
-    preamble_offset = 0;
-
-    while (not_found == 1) {
-      // current root depending on rootSequenceIndex
-      int index = (rootSequenceIndex + preamble_offset) % N_ZC;
-
-      if (prach_fmt<4) {
-        // prach_root_sequence_map points to prach_root_sequence_map0_3
-        DevAssert( index < sizeof(prach_root_sequence_map_0_3) / sizeof(prach_root_sequence_map_0_3[0]) );
-      } else {
-        // prach_root_sequence_map points to prach_root_sequence_map4
-        DevAssert( index < sizeof(prach_root_sequence_map_abc) / sizeof(prach_root_sequence_map_abc[0]) );
-      }
-
-      u = prach_root_sequence_map[index];
-
-      uint16_t n_group_ra = 0;
-
-      if ( (nr_du[u]<(N_ZC/3)) && (nr_du[u]>=NCS) ) {
-        n_shift_ra     = nr_du[u]/NCS;
-        d_start        = (nr_du[u]<<1) + (n_shift_ra * NCS);
-        n_group_ra     = N_ZC/d_start;
-        n_shift_ra_bar = max(0,(N_ZC-(nr_du[u]<<1)-(n_group_ra*d_start))/N_ZC);
-      } else if  ( (nr_du[u]>=(N_ZC/3)) && (nr_du[u]<=((N_ZC - NCS)>>1)) ) {
-        n_shift_ra     = (N_ZC - (nr_du[u]<<1))/NCS;
-        d_start        = N_ZC - (nr_du[u]<<1) + (n_shift_ra * NCS);
-        n_group_ra     = nr_du[u]/d_start;
-        n_shift_ra_bar = min(n_shift_ra,max(0,(nr_du[u]- (n_group_ra*d_start))/NCS));
-      } else {
-        n_shift_ra     = 0;
-        n_shift_ra_bar = 0;
-      }
-
-      // This is the number of cyclic shifts for the current root u
-      numshift = (n_shift_ra*n_group_ra) + n_shift_ra_bar;
-
-      // skip to next root and recompute parameters if numshift==0
-      if (numshift>0)
-        not_found = 0;
-      else
-        preamble_offset++;
-    }
-  }
-
-#ifdef PRACH_DEBUG
->>>>>>> 6548ae15
+
 
 
 
