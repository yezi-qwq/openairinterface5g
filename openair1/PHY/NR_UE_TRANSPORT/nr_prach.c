/*
 * Licensed to the OpenAirInterface (OAI) Software Alliance under one or more
 * contributor license agreements.  See the NOTICE file distributed with
 * this work for additional information regarding copyright ownership.
 * The OpenAirInterface Software Alliance licenses this file to You under
 * the OAI Public License, Version 1.1  (the "License"); you may not use this file
 * except in compliance with the License.
 * You may obtain a copy of the License at
 *
 *      http://www.openairinterface.org/?page_id=698
 *
 * Unless required by applicable law or agreed to in writing, software
 * distributed under the License is distributed on an "AS IS" BASIS,
 * WITHOUT WARRANTIES OR CONDITIONS OF ANY KIND, either express or implied.
 * See the License for the specific language governing permissions and
 * limitations under the License.
 *-------------------------------------------------------------------------------
 * For more information about the OpenAirInterface (OAI) Software Alliance:
 *      contact@openairinterface.org
 */

/*! \file PHY/NR_TRANSPORT/nr_prach.c
 * \brief Routines for UE PRACH physical channel
 * \author R. Knopp, G. Casati
 * \date 2019
 * \version 0.2
 * \company Eurecom, Fraunhofer IIS
 * \email: knopp@eurecom.fr, guido.casati@iis.fraunhofer.de
 * \note
 * \warning
 */
#include "PHY/sse_intrin.h"
#include "common/utils/LOG/vcd_signal_dumper.h"

#include "PHY/impl_defs_nr.h"
#include "PHY/defs_nr_UE.h"
#include "PHY/NR_UE_TRANSPORT/nr_transport_proto_ue.h"
#include "PHY/NR_TRANSPORT/nr_transport_common_proto.h"

#include "common/utils/LOG/log.h"
#include "common/utils/LOG/vcd_signal_dumper.h"

#include "T.h"

//#define NR_PRACH_DEBUG 1

extern uint16_t prach_root_sequence_map_0_3[838];
extern uint16_t prach_root_sequence_map_abc[138];
extern uint16_t nr_du[838];
extern int16_t nr_ru[2*839];
extern const char *prachfmt[];

// Note:
// - prach_fmt_id is an ID used to map to the corresponding PRACH format value in prachfmt
// WIP todo:
// - take prach start symbol into account
// - idft for short sequence assumes we are transmitting starting in symbol 0 of a PRACH slot
// - Assumes that PRACH SCS is same as PUSCH SCS @ 30 kHz, take values for formats 0-2 and adjust for others below
// - Preamble index different from 0 is not detected by gNB
int32_t generate_nr_prach(PHY_VARS_NR_UE *ue, uint8_t gNB_id, uint8_t slot){

  NR_DL_FRAME_PARMS *fp=&ue->frame_parms;
  fapi_nr_config_request_t *nrUE_config = &ue->nrUE_config;
  NR_PRACH_RESOURCES_t *prach_resources = ue->prach_resources[gNB_id];
  fapi_nr_ul_config_prach_pdu *prach_pdu = &ue->prach_vars[gNB_id]->prach_pdu;

  uint8_t Mod_id, fd_occasion, preamble_index, restricted_set, not_found;
  uint16_t rootSequenceIndex, prach_fmt_id, NCS, *prach_root_sequence_map, preamble_offset = 0;
  uint16_t preamble_shift = 0, preamble_index0, n_shift_ra, n_shift_ra_bar, d_start, numshift, N_ZC, u, offset, offset2, first_nonzero_root_idx;
  int16_t prach_tmp[98304*2*4] __attribute__((aligned(32)));

  int16_t Ncp = 0, amp, *prach, *prach2, *prachF, *Xu;
  int32_t Xu_re, Xu_im;
  int prach_start, prach_sequence_length, i, prach_len, dftlen, mu, kbar, K, n_ra_prb, k, prachStartSymbol, sample_offset_slot;
  //int restricted_Type;

  prach                   = prach_tmp;
  prachF                  = ue->prach_vars[gNB_id]->prachF;
  amp                     = ue->prach_vars[gNB_id]->amp;
  Mod_id                  = ue->Mod_id;
  prach_sequence_length   = nrUE_config->prach_config.prach_sequence_length;
  N_ZC                    = (prach_sequence_length == 0) ? 839:139;
  mu                      = nrUE_config->prach_config.prach_sub_c_spacing;
  restricted_set          = prach_pdu->restricted_set;
  rootSequenceIndex       = prach_pdu->root_seq_id;
  n_ra_prb                = prach_pdu->freq_msg1;
  NCS                     = prach_pdu->num_cs;
  prach_fmt_id            = prach_pdu->prach_format;
  preamble_index          = prach_resources->ra_PreambleIndex;
  fd_occasion             = 0;
  prach_len               = 0;
  dftlen                  = 0;
  first_nonzero_root_idx  = 0;
  kbar                    = 1;
  K                       = 24;
  k                       = 12*n_ra_prb - 6*fp->N_RB_UL;
  prachStartSymbol        = prach_pdu->prach_start_symbol;
  //restricted_Type         = 0;

  compute_nr_prach_seq(nrUE_config->prach_config.prach_sequence_length,
                       nrUE_config->prach_config.num_prach_fd_occasions_list[fd_occasion].num_root_sequences,
                       nrUE_config->prach_config.num_prach_fd_occasions_list[fd_occasion].prach_root_sequence_index,
                       ue->X_u);

  sample_offset_slot = (prachStartSymbol==0?0:fp->ofdm_symbol_size*prachStartSymbol+fp->nb_prefix_samples0+fp->nb_prefix_samples*(prachStartSymbol-1));
  prach_start = fp->get_samples_slot_timestamp(slot, fp, 0) + sample_offset_slot;

  //printf("prachstartsymbold %d, sample_offset_slot %d, prach_start %d\n",prachStartSymbol, sample_offset_slot, prach_start);

  // First compute physical root sequence
  /************************************************************************
  * 4G and NR NCS tables are slightly different and depend on prach format
  * Table 6.3.3.1-5:  for preamble formats with delta_f_RA = 1.25 Khz (formats 0,1,2)
  * Table 6.3.3.1-6:  for preamble formats with delta_f_RA = 5 Khz (formats 3)
  * NOTE: Restricted set type B is not implemented
  *************************************************************************/

  prach_root_sequence_map = (prach_sequence_length == 0) ? prach_root_sequence_map_0_3 : prach_root_sequence_map_abc;

  if (restricted_set == 0) {
    // This is the relative offset (for unrestricted case) in the root sequence table (5.7.2-4 from 36.211) for the given preamble index
    preamble_offset = ((NCS==0)? preamble_index : (preamble_index/(N_ZC/NCS)));
    // This is the \nu corresponding to the preamble index
    preamble_shift  = (NCS==0)? 0 : (preamble_index % (N_ZC/NCS));
    preamble_shift *= NCS;
  } else { // This is the high-speed case

    #ifdef NR_PRACH_DEBUG
      LOG_I(PHY, "PRACH [UE %d] High-speed mode, NCS %d\n", Mod_id, NCS);
    #endif

    not_found = 1;
    preamble_index0 = preamble_index;
    // set preamble_offset to initial rootSequenceIndex and look if we need more root sequences for this
    // preamble index and find the corresponding cyclic shift
    preamble_offset = 0; // relative rootSequenceIndex;

    while (not_found == 1) {
      // current root depending on rootSequenceIndex and preamble_offset
      int index = (rootSequenceIndex + preamble_offset) % N_ZC;
      uint16_t n_group_ra = 0;

      if (prach_fmt_id<4) {
        // prach_root_sequence_map points to prach_root_sequence_map0_3
        DevAssert( index < sizeof(prach_root_sequence_map_0_3) / sizeof(prach_root_sequence_map_0_3[0]) );
      } else {
        // prach_root_sequence_map points to prach_root_sequence_map4
        DevAssert( index < sizeof(prach_root_sequence_map_abc) / sizeof(prach_root_sequence_map_abc[0]) );
      }

      u = prach_root_sequence_map[index];

      if ( (nr_du[u]<(N_ZC/3)) && (nr_du[u]>=NCS) ) {
        n_shift_ra     = nr_du[u]/NCS;
        d_start        = (nr_du[u]<<1) + (n_shift_ra * NCS);
        n_group_ra     = N_ZC/d_start;
        n_shift_ra_bar = max(0,(N_ZC-(nr_du[u]<<1)-(n_group_ra*d_start))/N_ZC);
      } else if  ( (nr_du[u]>=(N_ZC/3)) && (nr_du[u]<=((N_ZC - NCS)>>1)) ) {
        n_shift_ra     = (N_ZC - (nr_du[u]<<1))/NCS;
        d_start        = N_ZC - (nr_du[u]<<1) + (n_shift_ra * NCS);
        n_group_ra     = nr_du[u]/d_start;
        n_shift_ra_bar = min(n_shift_ra,max(0,(nr_du[u]- (n_group_ra*d_start))/NCS));
      } else {
        n_shift_ra     = 0;
        n_shift_ra_bar = 0;
      }

      // This is the number of cyclic shifts for the current root u
      numshift = (n_shift_ra*n_group_ra) + n_shift_ra_bar;

      if (numshift>0 && preamble_index0==preamble_index)
        first_nonzero_root_idx = preamble_offset;

      if (preamble_index0 < numshift) {
        not_found      = 0;
        preamble_shift = (d_start * (preamble_index0/n_shift_ra)) + ((preamble_index0%n_shift_ra)*NCS);

      } else { // skip to next rootSequenceIndex and recompute parameters
        preamble_offset++;
        preamble_index0 -= numshift;
      }
    }
  }

  // now generate PRACH signal
#ifdef NR_PRACH_DEBUG
    if (NCS>0)
      LOG_I(PHY, "PRACH [UE %d] generate PRACH in slot %d for RootSeqIndex %d, Preamble Index %d, PRACH Format %s, NCS %d (N_ZC %d): Preamble_offset %d, Preamble_shift %d msg1 frequency start %d\n",
        Mod_id,
        slot,
        rootSequenceIndex,
        preamble_index,
        prachfmt[prach_fmt_id],
        NCS,
        N_ZC,
        preamble_offset,
        preamble_shift,
        n_ra_prb);
  #endif

  //  nsymb = (frame_parms->Ncp==0) ? 14:12;
  //  subframe_offset = (unsigned int)frame_parms->ofdm_symbol_size*slot*nsymb;

  if (prach_sequence_length == 0 && prach_fmt_id == 3) {
    K = 4;
    kbar = 10;
  } else if (prach_sequence_length == 1) {
    K = 1;
    kbar = 2;
  }

  if (k<0)
    k += fp->ofdm_symbol_size;

  k *= K;
  k += kbar;
  k *= 2;

  LOG_I(PHY, "PRACH [UE %d] in slot %d, placing PRACH in position %d, msg1 frequency start %d, preamble_offset %d, first_nonzero_root_idx %d\n", Mod_id,
    slot,
    k,
    n_ra_prb,
    preamble_offset,
    first_nonzero_root_idx);

  Xu = (int16_t*)ue->X_u[preamble_offset-first_nonzero_root_idx];

  #if defined (PRACH_WRITE_OUTPUT_DEBUG)
    LOG_M("X_u.m", "X_u", (int16_t*)ue->X_u[preamble_offset-first_nonzero_root_idx], N_ZC, 1, 1);
  #endif

  /********************************************************
   *
   * In function init_prach_tables:
   * to compute quantized roots of unity ru(n) = 32767 * exp j*[ (2 * PI * n) / N_ZC ]
   *
   * In compute_prach_seq:
   * to calculate Xu = DFT xu = xu (inv_u*k) * Xu[0] (This is a Zadoff-Chou sequence property: DFT ZC sequence is another ZC sequence)
   *
   * In generate_prach:
   * to do the cyclic-shifted DFT by multiplying Xu[k] * ru[k*preamble_shift] as:
   * If X[k] = DFT x(n) -> X_shifted[k] = DFT x(n+preamble_shift) = X[k] * exp -j*[ (2*PI*k*preamble_shift) / N_ZC ]
   *
   *********************************************************/

  if (mu==1) {
  if (fp->N_RB_UL <= 100)
    AssertFatal(1 == 0, "N_RB_UL %d not support for NR PRACH yet\n", fp->N_RB_UL);
  else if (fp->N_RB_UL < 137) {
    if (fp->threequarter_fs == 0) {
      //40 MHz @ 61.44 Ms/s
      //50 MHz @ 61.44 Ms/s
      if (prach_sequence_length == 0) {
        if (prach_fmt_id == 0 || prach_fmt_id == 1 || prach_fmt_id == 2)
            dftlen = 49152;
        if (prach_fmt_id == 3)
            dftlen = 12288;
      } // 839 sequence
      else {
        switch (mu){
          case 1:
            dftlen = 2048;
            break;
          default:
            AssertFatal(1 == 0, "Shouldn't get here\n");
            break;
        }
      }
    } else { // threequarter sampling
      //  40 MHz @ 46.08 Ms/s
      if (prach_sequence_length == 0) {
        AssertFatal(fp->N_RB_UL <= 107, "cannot do 108..136 PRBs with 3/4 sampling\n");
        if (prach_fmt_id == 0 || prach_fmt_id == 1 || prach_fmt_id == 2)
          dftlen = 36864;
        if (prach_fmt_id == 3)
          dftlen = 9216;
      } else {
        switch (mu){
          case 1:
            dftlen = 1536;
          break;
          default:
            AssertFatal(1 == 0, "Shouldn't get here\n");
            break;
        }
      } // short format
    } // 3/4 sampling
  } // <=50 MHz BW
  else if (fp->N_RB_UL <= 273) {
    if (fp->threequarter_fs == 0) {
    //80,90,100 MHz @ 122.88 Ms/s
      if (prach_sequence_length == 0) {
        if (prach_fmt_id == 0 || prach_fmt_id == 1 || prach_fmt_id == 2)
          dftlen = 98304;
        if (prach_fmt_id == 3)
          dftlen = 24576;
      }
    } else { // threequarter sampling
      switch (mu){
        case 1:
          dftlen = 4096;
          break;
        default:
          AssertFatal(1 == 0, "Shouldn't get here\n");
          break;
      }
    }
  } else {
    AssertFatal(fp->N_RB_UL <= 217, "cannot do more than 217 PRBs with 3/4 sampling\n");
    //  80 MHz @ 92.16 Ms/s
    if (prach_sequence_length == 0) {
      if (prach_fmt_id == 0 || prach_fmt_id == 1 || prach_fmt_id == 2)
        dftlen = 73728;
      if (prach_fmt_id == 3)
        dftlen = 18432;
    } else {
      switch (mu){
        case 1:
          dftlen = 3072;
          break;
        default:
          AssertFatal(1 == 0, "Shouldn't get here\n");
          break;
      }
    }
  }
  }
  else if (mu==3) {
    if (fp->threequarter_fs) 
      AssertFatal(1==0,"3/4 sampling not supported for numerology %d\n",mu);
    
    if (prach_sequence_length == 0) 
	AssertFatal(1==0,"long prach not supported for numerology %d\n",mu);

    if (fp->N_RB_UL == 32) 
      dftlen=512;
    else if (fp->N_RB_UL == 66) 
      dftlen=1024;
    else 
      AssertFatal(1==0,"N_RB_UL %d not support for numerology %d\n",fp->N_RB_UL,mu);
  }


  for (offset=0,offset2=0; offset<N_ZC; offset++,offset2+=preamble_shift) {

    if (offset2 >= N_ZC)
      offset2 -= N_ZC;

    Xu_re = (((int32_t)Xu[offset<<1]*amp)>>15);
    Xu_im = (((int32_t)Xu[1+(offset<<1)]*amp)>>15);
    prachF[k++]= ((Xu_re*nr_ru[offset2<<1]) - (Xu_im*nr_ru[1+(offset2<<1)]))>>15;
    prachF[k++]= ((Xu_im*nr_ru[offset2<<1]) + (Xu_re*nr_ru[1+(offset2<<1)]))>>15;

    if (k==dftlen) k=0;
  }

  #if defined (PRACH_WRITE_OUTPUT_DEBUG)
    LOG_M("prachF.m", "prachF", &prachF[1804], 1024, 1, 1);
    LOG_M("Xu.m", "Xu", Xu, N_ZC, 1, 1);
  #endif

  if (prach_sequence_length == 0) {

    AssertFatal(prach_fmt_id < 4, "Illegal PRACH format %d for sequence length 839\n", prach_fmt_id);

    // Ncp here is given in terms of T_s wich is 30.72MHz sampling
    switch (prach_fmt_id) {
    case 0:
      Ncp = 3168;
      break;
    case 1:
      Ncp = 21024;
      break;
    case 2:
      Ncp = 4688;
      break;
    case 3:
      Ncp = 3168;
      break;
    }

  } else {

    switch (prach_fmt_id) {
    case 4: //A1
      Ncp = 288/(1<<mu);
      break;
    case 5: //A2
      Ncp = 576/(1<<mu);
      break;
    case 6: //A3
      Ncp = 864/(1<<mu);
      break;
    case 7: //B1
      Ncp = 216/(1<<mu);
    break;
    /*
    case 4: //B2
      Ncp = 360/(1<<mu);
      break;
    case 5: //B3
      Ncp = 504/(1<<mu);
      break;
    */
    case 8: //B4
      Ncp = 936/(1<<mu);
      break;
    case 9: //C0
      Ncp = 1240/(1<<mu);
      break;
    case 10: //C2
      Ncp = 2048/(1<<mu);
      break;
    default:
      AssertFatal(1==0,"Unknown PRACH format ID %d\n", prach_fmt_id);
      break;
    }
  }

  #ifdef NR_PRACH_DEBUG
    LOG_D(PHY, "PRACH [UE %d] Ncp %d, dftlen %d \n", Mod_id, Ncp, dftlen);
  #endif

<<<<<<< HEAD
    //actually what we should be checking here is how often the current prach crosses a 0.5ms boundary. I am not quite sure for which paramter set this would be the case, so I will ignore it for now and just check if the prach starts on a 0.5ms boundary
    uint8_t  use_extended_prach_prefix = 0;
    if(fp->numerology_index == 0) {
      if (prachStartSymbol == 0 || prachStartSymbol == 7)
	use_extended_prach_prefix = 1;
    }
    else {
      if (slot%(fp->slots_per_subframe/2)==0 && prachStartSymbol == 0)
	use_extended_prach_prefix = 1;
    }
=======
  //actually what we should be checking here is how often the current prach crosses a 0.5ms boundary. I am not quite sure for which paramter set this would be the case, so I will ignore it for now and just check if the prach starts on a 0.5ms boundary
  uint8_t  use_extended_prach_prefix = 0;
  if(fp->numerology_index == 0) {
    if (prachStartSymbol == 0 || prachStartSymbol == 7)
	  use_extended_prach_prefix = 1;
  }
  else {
    if (slot%(fp->slots_per_subframe/2)==0 && prachStartSymbol == 0)
	  use_extended_prach_prefix = 1;
  }
>>>>>>> 951fdfef
    
  if (fp->N_RB_UL <= 34) { //32 PRB case 61.44Msps
    if (fp->threequarter_fs == 0) {
      Ncp<<=1; //to account for 61.44Mbps
      // This is after cyclic prefix 
      prach2 = prach+(Ncp<<1); //times 2 for complex samples
      if (prach_sequence_length == 0)
	AssertFatal(1==0,"no long PRACH for this PRACH size %d\n",fp->N_RB_UL);
      else {
	if (use_extended_prach_prefix) 
          Ncp+=32;  // 16*kappa, kappa=2 for 61.44Msps
	prach2 = prach+(Ncp<<1); //times 2 for complex samples
        if (prach_fmt_id == 4 || prach_fmt_id == 7 || prach_fmt_id == 9) {
          idft(IDFT_512,prachF,prach2,1);
          // here we have |empty | Prach512 |
          if (prach_fmt_id != 9) {
            memmove(prach2+(512<<1),prach2,(512<<2));
            prach_len = (512*2)+Ncp;
          }
          else prach_len = (512*1)+Ncp;
          memmove(prach,prach+(512<<1),(Ncp<<2));
          // here we have |Prefix | Prach512 | Prach512 (if ! 0xc0)  |
        } else if (prach_fmt_id == 5) { // 6x512
          idft(IDFT_512,prachF,prach2,1);
          // here we have |empty | Prach512 |
          memmove(prach2+(512<<1),prach2,(512<<2));
          // here we have |empty | Prach512 | Prach512| empty512 | empty512 |
          memmove(prach2+(512<<2),prach2,(512<<3));
          // here we have |empty | Prach512 | Prach512| Prach512 | Prach512 |
          memmove(prach,prach+(512<<1),(Ncp<<2));
          // here we have |Prefix | Prach512 |
          prach_len = (512*4)+Ncp;
        } else if (prach_fmt_id == 6) { // 6x512
          idft(IDFT_512,prachF,prach2,1);
          // here we have |empty | Prach512 |
          memmove(prach2+(512<<1),prach2,(512<<2));
          // here we have |empty | Prach512 | Prach512| empty512 | empty512 | empty512 | empty512
          memmove(prach2+(512<<2),prach2,(512<<3));
          // here we have |empty | Prach512 | Prach512| Prach512 | Prach512 | empty512 | empty512
          memmove(prach2+(512<<3),prach2,(512<<3));
          // here we have |empty | Prach512 | Prach512| Prach512 | Prach512 | Prach512 | Prach512
          memmove(prach,prach+(512<<1),(Ncp<<2));
          // here we have |Prefix | Prach512 |
          prach_len = (512*6)+Ncp;
        } else if (prach_fmt_id == 8) { // 12x512
          idft(IDFT_512,prachF,prach2,1);
          // here we have |empty | Prach512 |
          memmove(prach2+(512<<1),prach2,(512<<2));
          // here we have |empty | Prach512 | Prach512| empty512 | empty512 | empty512 | empty512
          memmove(prach2+(512<<2),prach2,(512<<3));
          // here we have |empty | Prach512 | Prach512| Prach512 | Prach512 | empty512 | empty512
          memmove(prach2+(512<<3),prach2,(512<<3));
          // here we have |empty | Prach512 | Prach512| Prach512 | Prach512 | Prach512 | Prach512
          memmove(prach2+(512<<1)*6,prach2,(512<<2)*6);
          // here we have |empty | Prach512 | Prach512| Prach512 | Prach512 | Prach512 | Prach512 | Prach512 | Prach512| Prach512 | Prach512 | Prach512 | Prach512|
          memmove(prach,prach+(512<<1),(Ncp<<2));
          // here we have |Prefix | Prach512 | Prach512| Prach512 | Prach512 | Prach512 | Prach512 | Prach512 | Prach512| Prach512 | Prach512 | Prach512 | Prach512|
          prach_len = (512*12)+Ncp;
	}		
      }
    }
    else
      AssertFatal(1==0,"3/4 sampling not supported for this PRACH size %d\n",fp->N_RB_UL);
   
  }
  else if (fp->N_RB_UL <= 68) {//66 PRB case, 122.88 Msps 
    if (fp->threequarter_fs == 0) {
      Ncp<<=2; //to account for 122.88Mbps
      // This is after cyclic prefix 
      prach2 = prach+(Ncp<<1); //times 2 for complex samples
      if (prach_sequence_length == 0)
	AssertFatal(1==0,"no long PRACH for this PRACH size %d\n",fp->N_RB_UL);
      else {
	if (use_extended_prach_prefix) 
          Ncp+=64;  // 16*kappa, kappa=4 for 122.88Msps
	prach2 = prach+(Ncp<<1); //times 2 for complex samples
        if (prach_fmt_id == 4 || prach_fmt_id == 7 || prach_fmt_id == 9) {
          idft(IDFT_1024,prachF,prach2,1);
          // here we have |empty | Prach1024 |
          if (prach_fmt_id != 9) {
            memmove(prach2+(1024<<1),prach2,(1024<<2));
            prach_len = (1024*2)+Ncp;
          }
          else prach_len = (1024*1)+Ncp;
          memmove(prach,prach+(1024<<1),(Ncp<<2));
          // here we have |Prefix | Prach1024 | Prach1024 (if ! 0xc0)  |
        } else if (prach_fmt_id == 5) { // 6x1024
          idft(IDFT_1024,prachF,prach2,1);
          // here we have |empty | Prach1024 |
          memmove(prach2+(1024<<1),prach2,(1024<<2));
          // here we have |empty | Prach1024 | Prach1024| empty1024 | empty1024 |
          memmove(prach2+(1024<<2),prach2,(1024<<3));
          // here we have |empty | Prach1024 | Prach1024| Prach1024 | Prach1024 |
          memmove(prach,prach+(1024<<1),(Ncp<<2));
          // here we have |Prefix | Prach1024 |
          prach_len = (1024*4)+Ncp;
        } else if (prach_fmt_id == 6) { // 6x1024
          idft(IDFT_1024,prachF,prach2,1);
          // here we have |empty | Prach1024 |
          memmove(prach2+(1024<<1),prach2,(1024<<2));
          // here we have |empty | Prach1024 | Prach1024| empty1024 | empty1024 | empty1024 | empty1024
          memmove(prach2+(1024<<2),prach2,(1024<<3));
          // here we have |empty | Prach1024 | Prach1024| Prach1024 | Prach1024 | empty1024 | empty1024
          memmove(prach2+(1024<<3),prach2,(1024<<3));
          // here we have |empty | Prach1024 | Prach1024| Prach1024 | Prach1024 | Prach1024 | Prach1024
          memmove(prach,prach+(1024<<1),(Ncp<<2));
          // here we have |Prefix | Prach1024 |
          prach_len = (1024*6)+Ncp;
        } else if (prach_fmt_id == 8) { // 12x1024
          idft(IDFT_1024,prachF,prach2,1);
          // here we have |empty | Prach1024 |
          memmove(prach2+(1024<<1),prach2,(1024<<2));
          // here we have |empty | Prach1024 | Prach1024| empty1024 | empty1024 | empty1024 | empty1024
          memmove(prach2+(1024<<2),prach2,(1024<<3));
          // here we have |empty | Prach1024 | Prach1024| Prach1024 | Prach1024 | empty1024 | empty1024
          memmove(prach2+(1024<<3),prach2,(1024<<3));
          // here we have |empty | Prach1024 | Prach1024| Prach1024 | Prach1024 | Prach1024 | Prach1024
          memmove(prach2+(1024<<1)*6,prach2,(1024<<2)*6);
          // here we have |empty | Prach1024 | Prach1024| Prach1024 | Prach1024 | Prach1024 | Prach1024 | Prach1024 | Prach1024| Prach1024 | Prach1024 | Prach1024 | Prach1024|
          memmove(prach,prach+(1024<<1),(Ncp<<2));
          // here we have |Prefix | Prach1024 | Prach1024| Prach1024 | Prach1024 | Prach1024 | Prach1024 | Prach1024 | Prach1024| Prach1024 | Prach1024 | Prach1024 | Prach1024|
          prach_len = (1024*12)+Ncp;
	}	
      }
    }
    else
      AssertFatal(1==0,"3/4 sampling not supported for this PRACH size %d\n",fp->N_RB_UL);
  }
  else if (fp->N_RB_UL < 137) { // 46.08 or 61.44 Ms/s
    if (fp->threequarter_fs == 0) { // full sampling @ 61.44 Ms/s
      Ncp<<=1; //to account for 61.44Mbps 
      // This is after cyclic prefix 
      prach2 = prach+(Ncp<<1); //times 2 for complex samples
      if (prach_sequence_length == 0){
        if (prach_fmt_id == 0) { //24576 samples @ 30.72 Ms/s, 49152 samples @ 61.44 Ms/s
          idft(IDFT_49152,prachF,prach2,1);
          // here we have |empty | Prach49152|
          memmove(prach,prach+(49152<<1),(Ncp<<2));
          // here we have |Prefix | Prach49152|
          prach_len = 49152+Ncp;
        } else if (prach_fmt_id == 1) { //24576 samples @ 30.72 Ms/s, 49152 samples @ 61.44 Ms/s
          idft(IDFT_49152,prachF,prach2,1);
          memmove(prach2+(49152<<1),prach2,(49152<<2));
          // here we have |empty | Prach49152 | Prach49152|
          memmove(prach,prach+(49152<<2),(Ncp<<2));
          // here we have |Prefix | Prach49152 | Prach49152|
          prach_len = (49152*2)+Ncp;
        } else if (prach_fmt_id == 2) { //24576 samples @ 30.72 Ms/s, 49152 samples @ 61.44 Ms/s
          idft(IDFT_49152,prachF,prach2,1);
          memmove(prach2+(49152<<1),prach2,(49152<<2));
          // here we have |empty | Prach49152 | Prach49152| empty49152 | empty49152
          memmove(prach2+(49152<<2),prach2,(49152<<3));
          // here we have |empty | Prach49152 | Prach49152| Prach49152 | Prach49152
          memmove(prach,prach+(49152<<3),(Ncp<<2));
          // here we have |Prefix | Prach49152 | Prach49152| Prach49152 | Prach49152
          prach_len = (49152*4)+Ncp;
        } else if (prach_fmt_id == 3) { // //6144 samples @ 30.72 Ms/s, 12288 samples @ 61.44 Ms/s
          idft(IDFT_12288,prachF,prach2,1);
          memmove(prach2+(12288<<1),prach2,(12288<<2));
          // here we have |empty | Prach12288 | Prach12288| empty12288 | empty12288
          memmove(prach2+(12288<<2),prach2,(12288<<3));
          // here we have |empty | Prach12288 | Prach12288| Prach12288 | Prach12288
          memmove(prach,prach+(12288<<3),(Ncp<<2));
          // here we have |Prefix | Prach12288 | Prach12288| Prach12288 | Prach12288
          prach_len = (12288*4)+Ncp;
        }
      } else { // short PRACH sequence
	if (use_extended_prach_prefix) 
	  Ncp+=32; // 16*kappa, kappa=2 for 61.44Msps 
	prach2 = prach+(Ncp<<1); //times 2 for complex samples
        if (prach_fmt_id == 4 || prach_fmt_id == 7 || prach_fmt_id == 9) {
          idft(IDFT_2048,prachF,prach2,1);
          // here we have |empty | Prach2048 |
          if (prach_fmt_id != 9) {
            memmove(prach2+(2048<<1),prach2,(2048<<2));
            prach_len = (2048*2)+Ncp;
          }
          else prach_len = (2048*1)+Ncp;
          memmove(prach,prach+(2048<<1),(Ncp<<2));
          // here we have |Prefix | Prach2048 | Prach2048 (if ! 0xc0)  |
        } else if (prach_fmt_id == 5) { // 6x2048
          idft(IDFT_2048,prachF,prach2,1);
          // here we have |empty | Prach2048 |
          memmove(prach2+(2048<<1),prach2,(2048<<2));
          // here we have |empty | Prach2048 | Prach2048| empty2048 | empty2048 |
          memmove(prach2+(2048<<2),prach2,(2048<<3));
          // here we have |empty | Prach2048 | Prach2048| Prach2048 | Prach2048 |
          memmove(prach,prach+(2048<<1),(Ncp<<2));
          // here we have |Prefix | Prach2048 |
          prach_len = (2048*4)+Ncp;
        } else if (prach_fmt_id == 6) { // 6x2048
          idft(IDFT_2048,prachF,prach2,1);
          // here we have |empty | Prach2048 |
          memmove(prach2+(2048<<1),prach2,(2048<<2));
          // here we have |empty | Prach2048 | Prach2048| empty2048 | empty2048 | empty2048 | empty2048
          memmove(prach2+(2048<<2),prach2,(2048<<3));
          // here we have |empty | Prach2048 | Prach2048| Prach2048 | Prach2048 | empty2048 | empty2048
          memmove(prach2+(2048<<3),prach2,(2048<<3));
          // here we have |empty | Prach2048 | Prach2048| Prach2048 | Prach2048 | Prach2048 | Prach2048
          memmove(prach,prach+(2048<<1),(Ncp<<2));
          // here we have |Prefix | Prach2048 |
          prach_len = (2048*6)+Ncp;
        } else if (prach_fmt_id == 8) { // 12x2048
          idft(IDFT_2048,prachF,prach2,1);
          // here we have |empty | Prach2048 |
          memmove(prach2+(2048<<1),prach2,(2048<<2));
          // here we have |empty | Prach2048 | Prach2048| empty2048 | empty2048 | empty2048 | empty2048
          memmove(prach2+(2048<<2),prach2,(2048<<3));
          // here we have |empty | Prach2048 | Prach2048| Prach2048 | Prach2048 | empty2048 | empty2048
          memmove(prach2+(2048<<3),prach2,(2048<<3));
          // here we have |empty | Prach2048 | Prach2048| Prach2048 | Prach2048 | Prach2048 | Prach2048
          memmove(prach2+(2048<<1)*6,prach2,(2048<<2)*6);
          // here we have |empty | Prach2048 | Prach2048| Prach2048 | Prach2048 | Prach2048 | Prach2048 | Prach2048 | Prach2048| Prach2048 | Prach2048 | Prach2048 | Prach2048|
          memmove(prach,prach+(2048<<1),(Ncp<<2));
          // here we have |Prefix | Prach2048 | Prach2048| Prach2048 | Prach2048 | Prach2048 | Prach2048 | Prach2048 | Prach2048| Prach2048 | Prach2048 | Prach2048 | Prach2048|
          prach_len = (2048*12)+Ncp;
        }
      }
    } else {  // threequarter sampling @ 46.08 Ms/s
      Ncp = (Ncp*3)/2;
      prach2 = prach+(Ncp<<1);
      if (prach_sequence_length == 0){
        if (prach_fmt_id == 0) {
          idft(IDFT_36864,prachF,prach2,1);
          // here we have |empty | Prach73728|
          memmove(prach,prach+(36864<<1),(Ncp<<2));
          // here we have |Prefix | Prach73728|
          prach_len = (36864*1)+Ncp;
        } else if (prach_fmt_id == 1) {
          idft(IDFT_36864,prachF,prach2,1);
          memmove(prach2+(36864<<1),prach2,(36864<<2));
          // here we have |empty | Prach73728 | Prach73728|
          memmove(prach,prach+(36864<<2),(Ncp<<2));
          // here we have |Prefix | Prach73728 | Prach73728|
          prach_len = (36864*2)+Ncp;
        } else if (prach_fmt_id == 2) {
          idft(IDFT_36864,prachF,prach2,1);
          memmove(prach2+(36864<<1),prach2,(36864<<2));
          // here we have |empty | Prach73728 | Prach73728| empty73728 | empty73728
          memmove(prach2+(36864<<2),prach2,(36864<<3));
          // here we have |empty | Prach73728 | Prach73728| Prach73728 | Prach73728
          memmove(prach,prach+(36864<<3),(Ncp<<2));
          // here we have |Prefix | Prach73728 | Prach73728| Prach73728 | Prach73728
          prach_len = (36864*4)+Ncp;
        } else if (prach_fmt_id == 3) {
          idft(IDFT_9216,prachF,prach2,1);
          memmove(prach2+(9216<<1),prach2,(9216<<2));
          // here we have |empty | Prach9216 | Prach9216| empty9216 | empty9216
          memmove(prach2+(9216<<2),prach2,(9216<<3));
          // here we have |empty | Prach9216 | Prach9216| Prach9216 | Prach9216
          memmove(prach,prach+(9216<<3),(Ncp<<2));
          // here we have |Prefix | Prach9216 | Prach9216| Prach9216 | Prach9216
          prach_len = (9216*4)+Ncp;
        }
      } else { // short sequence
	if (use_extended_prach_prefix) 
	  Ncp+=24; // 16*kappa, kappa=1.5 for 46.08Msps 
	prach2 = prach+(Ncp<<1); //times 2 for complex samples
        if (prach_fmt_id == 4 || prach_fmt_id == 7 || prach_fmt_id == 9) {
          idft(IDFT_1536,prachF,prach2,1);
          // here we have |empty | Prach1536 |
          if (prach_fmt_id != 9) {
            memmove(prach2+(1536<<1),prach2,(1536<<2));
            prach_len = (1536*2)+Ncp;
          }	else prach_len = (1536*1)+Ncp;

          memmove(prach,prach+(1536<<1),(Ncp<<2));
          // here we have |Prefix | Prach1536 | Prach1536 (if ! 0xc0) |

        } else if (prach_fmt_id == 5) { // 6x1536
          idft(IDFT_1536,prachF,prach2,1);
          // here we have |empty | Prach1536 |
          memmove(prach2+(1536<<1),prach2,(1536<<2));
          // here we have |empty | Prach1536 | Prach1536| empty1536 | empty1536 |
          memmove(prach2+(1536<<2),prach2,(1536<<3));
          // here we have |empty | Prach1536 | Prach1536| Prach1536 | Prach1536 |
          memmove(prach,prach+(1536<<1),(Ncp<<2));
          // here we have |Prefix | Prach1536 |
          prach_len = (1536*4)+Ncp;
        } else if (prach_fmt_id == 6) { // 6x1536
          idft(IDFT_1536,prachF,prach2,1);
          // here we have |empty | Prach1536 |
          memmove(prach2+(1536<<1),prach2,(1536<<2));
          // here we have |empty | Prach1536 | Prach1536| empty1536 | empty1536 | empty1536 | empty1536
          memmove(prach2+(1536<<2),prach2,(1536<<3));
          // here we have |empty | Prach1536 | Prach1536| Prach1536 | Prach1536 | empty1536 | empty1536
          memmove(prach2+(1536<<3),prach2,(1536<<3));
          // here we have |empty | Prach1536 | Prach1536| Prach1536 | Prach1536 | Prach1536 | Prach1536
          memmove(prach,prach+(1536<<1),(Ncp<<2));
          // here we have |Prefix | Prach1536 |
          prach_len = (1536*6)+Ncp;
        } else if (prach_fmt_id == 8) { // 12x1536
          idft(IDFT_1536,prachF,prach2,1);
          // here we have |empty | Prach1536 |
          memmove(prach2+(1536<<1),prach2,(1536<<2));
          // here we have |empty | Prach1536 | Prach1536| empty1536 | empty1536 | empty1536 | empty1536
          memmove(prach2+(1536<<2),prach2,(1536<<3));
          // here we have |empty | Prach1536 | Prach1536| Prach1536 | Prach1536 | empty1536 | empty1536
          memmove(prach2+(1536<<3),prach2,(1536<<3));
          // here we have |empty | Prach1536 | Prach1536| Prach1536 | Prach1536 | Prach1536 | Prach1536
          memmove(prach2+(1536<<1)*6,prach2,(1536<<2)*6);
          // here we have |empty | Prach1536 | Prach1536| Prach1536 | Prach1536 | Prach1536 | Prach1536 | Prach1536 | Prach1536| Prach1536 | Prach1536 | Prach1536 | Prach1536|
          memmove(prach,prach+(1536<<1),(Ncp<<2));
          // here we have |Prefix | Prach1536 | Prach1536| Prach1536 | Prach1536 | Prach1536 | Prach1536 | Prach1536 | Prach1536| Prach1536 | Prach1536 | Prach1536 | Prach1536|
          prach_len = (1536*12)+Ncp;
        }
      }
    }
  } else if (fp->N_RB_UL <= 273) {// 92.16 or 122.88 Ms/s
    if (fp->threequarter_fs == 0) { // full sampling @ 122.88 Ms/s
      Ncp<<=2; //to account for 122.88Mbps
      // This is after cyclic prefix
      prach2 = prach+(Ncp<<1); //times 2 for complex samples
      if (prach_sequence_length == 0){
        if (prach_fmt_id == 0) { //24576 samples @ 30.72 Ms/s, 98304 samples @ 122.88 Ms/s
          idft(IDFT_98304,prachF,prach2,1);
          // here we have |empty | Prach98304|
          memmove(prach,prach+(98304<<1),(Ncp<<2));
          // here we have |Prefix | Prach98304|
          prach_len = (98304*1)+Ncp;
        } else if (prach_fmt_id == 1) {
          idft(IDFT_98304,prachF,prach2,1);
          memmove(prach2+(98304<<1),prach2,(98304<<2));
          // here we have |empty | Prach98304 | Prach98304|
          memmove(prach,prach+(98304<<2),(Ncp<<2));
          // here we have |Prefix | Prach98304 | Prach98304|
          prach_len = (98304*2)+Ncp;
        } else if (prach_fmt_id == 2) {
          idft(IDFT_98304,prachF,prach2,1);
          memmove(prach2+(98304<<1),prach2,(98304<<2));
          // here we have |empty | Prach98304 | Prach98304| empty98304 | empty98304
          memmove(prach2+(98304<<2),prach2,(98304<<3));
          // here we have |empty | Prach98304 | Prach98304| Prach98304 | Prach98304
          memmove(prach,prach+(98304<<3),(Ncp<<2));
          // here we have |Prefix | Prach98304 | Prach98304| Prach98304 | Prach98304
          prach_len = (98304*4)+Ncp;
        } else if (prach_fmt_id == 3) { // 4x6144, Ncp 3168
          idft(IDFT_24576,prachF,prach2,1);
          memmove(prach2+(24576<<1),prach2,(24576<<2));
          // here we have |empty | Prach24576 | Prach24576| empty24576 | empty24576
          memmove(prach2+(24576<<2),prach2,(24576<<3));
          // here we have |empty | Prach24576 | Prach24576| Prach24576 | Prach24576
          memmove(prach,prach+(24576<<3),(Ncp<<2));
          // here we have |Prefix | Prach24576 | Prach24576| Prach24576 | Prach24576
          prach_len = (24576*4)+Ncp;
        }
      } else { // short sequence
	if (use_extended_prach_prefix) 
          Ncp+=64; // 16*kappa, kappa=4 for 122.88Msps
	prach2 = prach+(Ncp<<1); //times 2 for complex samples
        if (prach_fmt_id == 4 || prach_fmt_id == 7 || prach_fmt_id == 9) {
          idft(IDFT_4096,prachF,prach2,1);
          // here we have |empty | Prach4096 |
          if (prach_fmt_id != 9) {
            memmove(prach2+(4096<<1),prach2,(4096<<2));
            prach_len = (4096*2)+Ncp; 
          }	else 	prach_len = (4096*1)+Ncp;
          memmove(prach,prach+(4096<<1),(Ncp<<2));
          // here we have |Prefix | Prach4096 | Prach4096 (if ! 0xc0) |
        } else if (prach_fmt_id == 5) { // 4x4096
          idft(IDFT_4096,prachF,prach2,1);
          // here we have |empty | Prach4096 |
          memmove(prach2+(4096<<1),prach2,(4096<<2));
          // here we have |empty | Prach4096 | Prach4096| empty4096 | empty4096 |
          memmove(prach2+(4096<<2),prach2,(4096<<3));
          // here we have |empty | Prach4096 | Prach4096| Prach4096 | Prach4096 |
          memmove(prach,prach+(4096<<1),(Ncp<<2));
          // here we have |Prefix | Prach4096 |
          prach_len = (4096*4)+Ncp;
        } else if (prach_fmt_id == 6) { // 6x4096
          idft(IDFT_4096,prachF,prach2,1);
          // here we have |empty | Prach4096 |
          memmove(prach2+(4096<<1),prach2,(4096<<2));
          // here we have |empty | Prach4096 | Prach4096| empty4096 | empty4096 | empty4096 | empty4096
          memmove(prach2+(4096<<2),prach2,(4096<<3));
          // here we have |empty | Prach4096 | Prach4096| Prach4096 | Prach4096 | empty4096 | empty4096
          memmove(prach2+(4096<<3),prach2,(4096<<3));
          // here we have |empty | Prach4096 | Prach4096| Prach4096 | Prach4096 | Prach4096 | Prach4096
          memmove(prach,prach+(4096<<1),(Ncp<<2));
          // here we have |Prefix | Prach4096 |
          prach_len = (4096*6)+Ncp;
        } else if (prach_fmt_id == 8) { // 12x4096
          idft(IDFT_4096,prachF,prach2,1);
          // here we have |empty | Prach4096 |
          memmove(prach2+(4096<<1),prach2,(4096<<2));
          // here we have |empty | Prach4096 | Prach4096| empty4096 | empty4096 | empty4096 | empty4096
          memmove(prach2+(4096<<2),prach2,(4096<<3));
          // here we have |empty | Prach4096 | Prach4096| Prach4096 | Prach4096 | empty4096 | empty4096
          memmove(prach2+(4096<<3),prach2,(4096<<3));
          // here we have |empty | Prach4096 | Prach4096| Prach4096 | Prach4096 | Prach4096 | Prach4096
          memmove(prach2+(4096<<1)*6,prach2,(4096<<2)*6);
          // here we have |empty | Prach4096 | Prach4096| Prach4096 | Prach4096 | Prach4096 | Prach4096 | Prach4096 | Prach4096| Prach4096 | Prach4096 | Prach4096 | Prach4096|
          memmove(prach,prach+(4096<<1),(Ncp<<2));
          // here we have |Prefix | Prach4096 | Prach4096| Prach4096 | Prach4096 | Prach4096 | Prach4096 | Prach4096 | Prach4096| Prach4096 | Prach4096 | Prach4096 | Prach4096|
          prach_len = (4096*12)+Ncp;
        }
      }
    } else { // three quarter sampling @ 92.16 Ms/s
      Ncp = (Ncp*3); //to account for 92.16 Msps
      prach2 = prach+(Ncp<<1); //times 2 for complex samples
      if (prach_sequence_length == 0){
        if (prach_fmt_id == 0) {
          idft(IDFT_73728,prachF,prach2,1);
          // here we have |empty | Prach73728|
          memmove(prach,prach+(73728<<1),(Ncp<<2));
          // here we have |Prefix | Prach73728|
          prach_len = (73728*1)+Ncp;
        } else if (prach_fmt_id == 1) {
          idft(IDFT_73728,prachF,prach2,1);
          memmove(prach2+(73728<<1),prach2,(73728<<2));
          // here we have |empty | Prach73728 | Prach73728|
          memmove(prach,prach+(73728<<2),(Ncp<<2));
          // here we have |Prefix | Prach73728 | Prach73728|
          prach_len = (73728*2)+Ncp;
        } if (prach_fmt_id == 2) {
          idft(IDFT_73728,prachF,prach2,1);
          memmove(prach2+(73728<<1),prach2,(73728<<2));
          // here we have |empty | Prach73728 | Prach73728| empty73728 | empty73728
          memmove(prach2+(73728<<2),prach2,(73728<<3));
          // here we have |empty | Prach73728 | Prach73728| Prach73728 | Prach73728
          memmove(prach,prach+(73728<<3),(Ncp<<2));
          // here we have |Prefix | Prach73728 | Prach73728| Prach73728 | Prach73728
          prach_len = (73728*4)+Ncp;
        } else if (prach_fmt_id == 3) {
          idft(IDFT_18432,prachF,prach2,1);
          memmove(prach2+(18432<<1),prach2,(18432<<2));
          // here we have |empty | Prach18432 | Prach18432| empty18432 | empty18432
          memmove(prach2+(18432<<2),prach2,(18432<<3));
          // here we have |empty | Prach18432 | Prach18432| Prach18432 | Prach18432
          memmove(prach,prach+(18432<<3),(Ncp<<2));
          // here we have |Prefix | Prach18432 | Prach18432| Prach18432 | Prach18432
          prach_len = (18432*4)+Ncp;
        }
      } else { // short sequence
	if (use_extended_prach_prefix) 
          Ncp+=48; // 16*kappa, kappa=3 for 92.16Msps 
	prach2 = prach+(Ncp<<1); //times 2 for complex samples
	if (prach_fmt_id == 4 || prach_fmt_id == 7 || prach_fmt_id == 9) {
          idft(IDFT_3072,prachF,prach2,1);
          // here we have |empty | Prach3072 |
          if (prach_fmt_id != 9) {
            memmove(prach2+(3072<<1),prach2,(3072<<2));
            prach_len = (3072*2)+Ncp;
          } else 	  prach_len = (3072*1)+Ncp;
	  memmove(prach,prach+(3072<<1),(Ncp<<2));
	  // here we have |Prefix | Prach3072 | Prach3072 (if ! 0xc0) |
        } else if (prach_fmt_id == 6) { // 6x3072
          idft(IDFT_3072,prachF,prach2,1);
          // here we have |empty | Prach3072 |
          memmove(prach2+(3072<<1),prach2,(3072<<2));
          // here we have |empty | Prach3072 | Prach3072| empty3072 | empty3072 | empty3072 | empty3072
          memmove(prach2+(3072<<2),prach2,(3072<<3));
          // here we have |empty | Prach3072 | Prach3072| Prach3072 | Prach3072 | empty3072 | empty3072
          memmove(prach2+(3072<<3),prach2,(3072<<3));
          // here we have |empty | Prach3072 | Prach3072| Prach3072 | Prach3072 | Prach3072 | Prach3072
          memmove(prach,prach+(3072<<1),(Ncp<<2));
          // here we have |Prefix | Prach3072 |
          prach_len = (3072*6)+Ncp;
        } else if (prach_fmt_id == 5) { // 4x3072
          idft(IDFT_3072,prachF,prach2,1);
          // here we have |empty | Prach3072 |
          memmove(prach2+(3072<<1),prach2,(3072<<2));
          // here we have |empty | Prach3072 | Prach3072| empty3072 | empty3072 |
          memmove(prach2+(3072<<2),prach2,(3072<<3));
          // here we have |empty | Prach3072 | Prach3072| Prach3072 | Prach3072 |
          memmove(prach,prach+(3072<<1),(Ncp<<2));
          // here we have |Prefix | Prach3072 |
          prach_len = (3072*4)+Ncp;
        } else if (prach_fmt_id == 6) { // 12x3072
          idft(IDFT_3072,prachF,prach2,1);
          // here we have |empty | Prach3072 |
          memmove(prach2+(3072<<1),prach2,(3072<<2));
          // here we have |empty | Prach3072 | Prach3072| empty3072 | empty3072 | empty3072 | empty3072
          memmove(prach2+(3072<<2),prach2,(3072<<3));
          // here we have |empty | Prach3072 | Prach3072| Prach3072 | Prach3072 | empty3072 | empty3072
          memmove(prach2+(3072<<3),prach2,(3072<<3));
          // here we have |empty | Prach3072 | Prach3072| Prach3072 | Prach3072 | Prach3072 | Prach3072
          memmove(prach2+(3072<<1)*6,prach2,(3072<<2)*6);
          // here we have |empty | Prach3072 | Prach3072| Prach3072 | Prach3072 | Prach3072 | Prach3072 | Prach3072 | Prach3072| Prach3072 | Prach3072 | Prach3072 | Prach3072|
          memmove(prach,prach+(3072<<1),(Ncp<<2));
          // here we have |Prefix | Prach3072 | Prach3072| Prach3072 | Prach3072 | Prach3072 | Prach3072 | Prach3072 | Prach3072| Prach3072 | Prach3072 | Prach3072 | Prach3072|
          prach_len = (3072*12)+Ncp;
        }
      }
    }
  }

  #ifdef NR_PRACH_DEBUG
    LOG_I(PHY, "PRACH [UE %d] N_RB_UL %d prach_start %d, prach_len %d\n", Mod_id,
      fp->N_RB_UL,
      prach_start,
      prach_len);
  #endif

  for (i=0; i<prach_len; i++) {
    ((int16_t*)(&ue->common_vars.txdata[0][prach_start]))[2*i] = prach[2*i];
    ((int16_t*)(&ue->common_vars.txdata[0][prach_start]))[2*i+1] = prach[2*i+1];
  }

  //printf("----------------------\n");
  //for(int ii = prach_start; ii<2*(prach_start + prach_len); ii++){
  //  printf("PRACH rx data[%d] = %d\n", ii, ue->common_vars.txdata[0][ii]);
  //}
  //printf(" \n");

  #ifdef PRACH_WRITE_OUTPUT_DEBUG
    LOG_M("prach_tx0.m", "prachtx0", prach+(Ncp<<1), prach_len-Ncp, 1, 1);
    LOG_M("Prach_txsig.m","txs",(int16_t*)(&ue->common_vars.txdata[0][prach_start]), 2*(prach_start+prach_len), 1, 1)
  #endif

  return signal_energy((int*)prach, 256);
}
<|MERGE_RESOLUTION|>--- conflicted
+++ resolved
@@ -421,30 +421,17 @@
     LOG_D(PHY, "PRACH [UE %d] Ncp %d, dftlen %d \n", Mod_id, Ncp, dftlen);
   #endif
 
-<<<<<<< HEAD
-    //actually what we should be checking here is how often the current prach crosses a 0.5ms boundary. I am not quite sure for which paramter set this would be the case, so I will ignore it for now and just check if the prach starts on a 0.5ms boundary
-    uint8_t  use_extended_prach_prefix = 0;
-    if(fp->numerology_index == 0) {
-      if (prachStartSymbol == 0 || prachStartSymbol == 7)
-	use_extended_prach_prefix = 1;
-    }
-    else {
-      if (slot%(fp->slots_per_subframe/2)==0 && prachStartSymbol == 0)
-	use_extended_prach_prefix = 1;
-    }
-=======
   //actually what we should be checking here is how often the current prach crosses a 0.5ms boundary. I am not quite sure for which paramter set this would be the case, so I will ignore it for now and just check if the prach starts on a 0.5ms boundary
   uint8_t  use_extended_prach_prefix = 0;
   if(fp->numerology_index == 0) {
     if (prachStartSymbol == 0 || prachStartSymbol == 7)
-	  use_extended_prach_prefix = 1;
+      use_extended_prach_prefix = 1;
   }
   else {
     if (slot%(fp->slots_per_subframe/2)==0 && prachStartSymbol == 0)
-	  use_extended_prach_prefix = 1;
-  }
->>>>>>> 951fdfef
-    
+      use_extended_prach_prefix = 1;
+  }
+
   if (fp->N_RB_UL <= 34) { //32 PRB case 61.44Msps
     if (fp->threequarter_fs == 0) {
       Ncp<<=1; //to account for 61.44Mbps
