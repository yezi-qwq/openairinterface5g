--- conflicted
+++ resolved
@@ -20,7 +20,7 @@
 //#define DEBUG_POLARTEST
 
 uint8_t nr_pbch_payload_interleaving_pattern[32] = {16, 23, 18, 17, 8, 30, 10, 6, 24, 7, 0, 5, 3, 2, 1, 4,
-                                                9, 11, 12, 13, 14, 15, 19, 20, 21, 22, 25, 26, 27, 28, 29, 31};
+						    9, 11, 12, 13, 14, 15, 19, 20, 21, 22, 25, 26, 27, 28, 29, 31};
 
 void nr_init_pbch_interleaver(uint8_t *interleaver) {
   uint8_t j_sfn=0, j_hrf=10, j_ssb=11, j_other=14;
@@ -28,7 +28,7 @@
 
   for (uint8_t i=0; i<NR_POLAR_PBCH_PAYLOAD_BITS; i++)
     if (!i) // choice bit:1
-     *(interleaver+i) = *(nr_pbch_payload_interleaving_pattern+j_other++);
+      *(interleaver+i) = *(nr_pbch_payload_interleaving_pattern+j_other++);
     else if (i<7) //Sfn bits:6
       *(interleaver+i) = *(nr_pbch_payload_interleaving_pattern+j_sfn++);
     else if (i<24) // other:17
@@ -43,131 +43,6 @@
 }
 
 int main(int argc, char *argv[]) {
-<<<<<<< HEAD
-
-	//Initiate timing. (Results depend on CPU Frequency. Therefore, might change due to performance variances during simulation.)
-	time_stats_t timeEncoder,timeDecoder;
-	opp_enabled=1;
-	int decoder_int16=0;
-	cpu_freq_GHz = get_cpu_freq_GHz();
-	reset_meas(&timeEncoder);
-	reset_meas(&timeDecoder);
-	randominit(0);
-	crcTableInit();
-
-	//Default simulation values (Aim for iterations = 1000000.)
-	int itr, iterations = 1000, arguments, polarMessageType = 0; //0=PBCH, 1=DCI, -1=UCI
-	double SNRstart = -20.0, SNRstop = 0.0, SNRinc= 0.5; //dB
-
-	double SNR, SNR_lin;
-	int16_t nBitError = 0; // -1 = Decoding failed (All list entries have failed the CRC checks).
-	uint32_t decoderState=0, blockErrorState=0; //0 = Success, -1 = Decoding failed, 1 = Block Error.
-	uint16_t testLength = 0, coderLength = 0, blockErrorCumulative=0, bitErrorCumulative=0;
-	uint8_t aggregation_level = 8, decoderListSize = 8, pathMetricAppr = 0, matlabDebug = 0;
-
-	while ((arguments = getopt (argc, argv, "s:d:f:c:i:l:a:hqgm")) != -1)
-	switch (arguments)
-	{
-		case 's':
-			SNRstart = atof(optarg);
-			break;
-
-		case 'd':
-			SNRinc = atof(optarg);
-			break;
-
-		case 'f':
-			SNRstop = atof(optarg);
-			break;
-
-		case 'c':
-			polarMessageType = atoi(optarg);
-			break;
-
-		case 'i':
-			iterations = atoi(optarg);
-			break;
-
-		case 'l':
-			decoderListSize = (uint8_t) atoi(optarg);
-			break;
-
-		case 'a':
-			pathMetricAppr = (uint8_t) atoi(optarg);
-			break;
-
-		case 'q':
-			decoder_int16 = 1;
-			break;
-
-		case 'm':
-			matlabDebug = 1;
-			//#define DEBUG_POLAR_MATLAB
-			break;
-
-		case 'g':
-			iterations = 1;
-			SNRstart = -6.0;
-			SNRstop = -6.0;
-			decoder_int16 = 1;
-			break;
-
-		case 'h':
-			printf("./polartest -s SNRstart -d SNRinc -f SNRstop -c [0=PBCH|1=DCI|2=UCI] -i iterations -l decoderListSize -a pathMetricAppr -m Matlab Debug\n");
-			exit(-1);
-
-		default:
-			perror("[polartest.c] Problem at argument parsing with getopt");
-			exit(-1);
-	}
-
-	if (polarMessageType == 0) { //PBCH
-		testLength = NR_POLAR_PBCH_PAYLOAD_BITS;
-		coderLength = NR_POLAR_PBCH_E;
-		aggregation_level = NR_POLAR_PBCH_AGGREGATION_LEVEL;
-	} else if (polarMessageType == 1) { //DCI
-		//testLength = nr_get_dci_size(params_rel15->dci_format, params_rel15->rnti_type, &fp->initial_bwp_dl, cfg);
-	  testLength = 41; //20;
-	  coderLength = 108*8; //to be changed by aggregate level function.
-	} else if (polarMessageType == -1) { //UCI
-		//testLength = ;
-		//coderLength = ;
-	}
-	
-
-	//Logging
-	time_t currentTime;
-	time (&currentTime);
-	char fileName[512], currentTimeInfo[25];
-	char folderName[] = ".";
-
-	/*
-	folderName=getenv("HOME");
-	strcat(folderName,"/Desktop/polartestResults");
-	*/
-	
-	#ifdef DEBUG_POLAR_TIMING
-	sprintf(fileName,"%s/TIMING_ListSize_%d_pmAppr_%d_Payload_%d_Itr_%d",folderName,decoderListSize,pathMetricAppr,testLength,iterations);
-	#else
-	sprintf(fileName,"%s/_ListSize_%d_pmAppr_%d_Payload_%d_Itr_%d",folderName,decoderListSize,pathMetricAppr,testLength,iterations);
-	#endif
-	strftime(currentTimeInfo, 25, "_%Y-%m-%d-%H-%M-%S.csv", localtime(&currentTime));
-	strcat(fileName,currentTimeInfo);
-
-	//Create "~/Desktop/polartestResults" folder if it doesn't already exist.
-	/*
-	struct stat folder = {0};
-	if (stat(folderName, &folder) == -1) mkdir(folderName, S_IRWXU | S_IRWXG | S_IRWXO);
-	*/
-	
-	FILE* logFile;
-	logFile = fopen(fileName, "w");
-	if (logFile==NULL) {
-	  fprintf(stderr,"[polartest.c] Problem creating file %s with fopen\n",fileName);
-	  exit(-1);
-	}
-
-=======
   //Initiate timing. (Results depend on CPU Frequency. Therefore, might change due to performance variances during simulation.)
   time_stats_t timeEncoder,timeDecoder;
   opp_enabled=1;
@@ -183,71 +58,94 @@
   double SNR, SNR_lin;
   int16_t nBitError = 0; // -1 = Decoding failed (All list entries have failed the CRC checks).
   uint32_t decoderState=0, blockErrorState=0; //0 = Success, -1 = Decoding failed, 1 = Block Error.
-  uint16_t testLength = 0, coderLength = 0, blockErrorCumulative=0, bitErrorCumulative=0;
+  uint16_t testLength = NR_POLAR_PBCH_PAYLOAD_BITS, coderLength = NR_POLAR_PBCH_E, blockErrorCumulative=0, bitErrorCumulative=0;
   double timeEncoderCumulative = 0, timeDecoderCumulative = 0;
-  uint8_t aggregation_level = 8, decoderListSize = 8, pathMetricAppr = 0;
-
-  while ((arguments = getopt (argc, argv, "s:d:f:m:i:l:a:hqg")) != -1)
+  uint8_t aggregation_level = NR_POLAR_PBCH_AGGREGATION_LEVEL, decoderListSize = 8, pathMetricAppr = 0;
+
+  while ((arguments = getopt (argc, argv, "s:d:f:m:i:l:a:hqgL:K:")) != -1)
     switch (arguments) {
-      case 's':
-        SNRstart = atof(optarg);
-        break;
-
-      case 'd':
-        SNRinc = atof(optarg);
-        break;
-
-      case 'f':
-        SNRstop = atof(optarg);
-        break;
-
-      case 'm':
-        polarMessageType = atoi(optarg);
-        break;
-
-      case 'i':
-        iterations = atoi(optarg);
-        break;
-
-      case 'l':
-        decoderListSize = (uint8_t) atoi(optarg);
-        break;
-
-      case 'a':
-        pathMetricAppr = (uint8_t) atoi(optarg);
-        break;
-
-      case 'q':
-        decoder_int16 = 1;
-        break;
-
-      case 'g':
-        iterations = 1;
-        SNRstart = -6.0;
-        SNRstop = -6.0;
-        decoder_int16 = 1;
-        break;
-
-      case 'h':
-        printf("./polartest -s SNRstart -d SNRinc -f SNRstop -m [0=PBCH|1=DCI|2=UCI] -i iterations -l decoderListSize -a pathMetricAppr\n");
-        exit(-1);
-
-      default:
-        perror("[polartest.c] Problem at argument parsing with getopt");
-        exit(-1);
+    case 's':
+      SNRstart = atof(optarg);
+      break;
+
+    case 'd':
+      SNRinc = atof(optarg);
+      break;
+
+    case 'f':
+      SNRstop = atof(optarg);
+      break;
+
+    case 'm':
+      polarMessageType = atoi(optarg);
+      if (polarMessageType!=0 && polarMessageType!=1 && polarMessageType!=2) {
+	printf("Illegal polar message type %d (should be 0,1 or 2)\n",
+	       polarMessageType);
+      }
+      break;
+
+    case 'i':
+      iterations = atoi(optarg);
+      break;
+
+    case 'l':
+      decoderListSize = (uint8_t) atoi(optarg);
+      break;
+
+    case 'a':
+      pathMetricAppr = (uint8_t) atoi(optarg);
+      break;
+
+    case 'q':
+      decoder_int16 = 1;
+      break;
+
+    case 'g':
+      iterations = 1;
+      SNRstart = -6.0;
+      SNRstop = -6.0;
+      decoder_int16 = 1;
+      break;
+
+    case 'L':
+      aggregation_level=atoi(optarg);
+      if (aggregation_level != 1 && 
+	  aggregation_level != 2 &&
+	  aggregation_level != 4 &&
+	  aggregation_level != 8 &&
+	  aggregation_level != 16) {
+	printf("Illegal aggregation level %d \n",aggregation_level);
+	exit(-1);
+      }
+
+      break;
+
+    case 'K':
+      testLength=atoi(optarg);
+      if (testLength <12 || testLength > 60) {
+	printf("Illegal packet bitlength\n",testLength);
+	exit(-1);
+      }
+	
+      break;
+
+    case 'h':
+      printf("./polartest -s SNRstart -d SNRinc -f SNRstop -m [0=PBCH|1=DCI|2=UCI] -i iterations -l decoderListSize -a pathMetricAppr -L aggregation level (for DCI) -K packet_length (bits) for DCI/UCI\n");
+      exit(-1);
+      break;
+
+    default:
+      perror("[polartest.c] Problem at argument parsing with getopt");
+      exit(-1);
+      break;
     }
 
   if (polarMessageType == 0) { //PBCH
-    testLength = 64;//NR_POLAR_PBCH_PAYLOAD_BITS;
-    coderLength = NR_POLAR_PBCH_E;
-    aggregation_level = NR_POLAR_PBCH_AGGREGATION_LEVEL;
   } else if (polarMessageType == 1) { //DCI
-    //testLength = nr_get_dci_size(params_rel15->dci_format, params_rel15->rnti_type, &fp->initial_bwp_dl, cfg);
-    testLength = 41; //20;
-    coderLength = 108*8; //to be changed by aggregate level function.
+    coderLength = 108*aggregation_level; 
   } else if (polarMessageType == -1) { //UCI
-    //testLength = ;
-    //coderLength = ;
+    printf("UCI testing not supported yet\n");
+    exit(-1);
   }
 
   //Logging
@@ -256,10 +154,9 @@
   char fileName[512], currentTimeInfo[25];
   char folderName[] = ".";
   /*
-  folderName=getenv("HOME");
-  strcat(folderName,"/Desktop/polartestResults");
+    folderName=getenv("HOME");
+    strcat(folderName,"/Desktop/polartestResults");
   */
->>>>>>> 5db1b116
 #ifdef DEBUG_POLAR_TIMING
   sprintf(fileName,"%s/TIMING_ListSize_%d_pmAppr_%d_Payload_%d_Itr_%d",folderName,decoderListSize,pathMetricAppr,testLength,iterations);
 #else
@@ -269,8 +166,8 @@
   strcat(fileName,currentTimeInfo);
   //Create "~/Desktop/polartestResults" folder if it doesn't already exist.
   /*
-  struct stat folder = {0};
-  if (stat(folderName, &folder) == -1) mkdir(folderName, S_IRWXU | S_IRWXG | S_IRWXO);
+    struct stat folder = {0};
+    if (stat(folderName, &folder) == -1) mkdir(folderName, S_IRWXU | S_IRWXG | S_IRWXO);
   */
   FILE *logFile;
   logFile = fopen(fileName, "w");
@@ -300,55 +197,6 @@
   int16_t channelOutput_int16[coderLength];
   t_nrPolar_params *currentPtr = nr_polar_params(polarMessageType, testLength, aggregation_level);
 #ifdef DEBUG_DCI_POLAR_PARAMS
-<<<<<<< HEAD
-	uint32_t dci_pdu[4];
-	memset(dci_pdu,0,sizeof(uint32_t)*4);
-	dci_pdu[0]=0x01189400;
-	printf("dci_pdu: [0]->0x%08x \t [1]->0x%08x \t [2]->0x%08x \t [3]->0x%08x\n",
-			dci_pdu[0], dci_pdu[1], dci_pdu[2], dci_pdu[3]);
-	uint32_t encoder_output[54];
-	memset(encoder_output,0,sizeof(uint32_t)*54);
-	uint16_t size=41;
-	uint16_t rnti=3;
-	aggregation_level=8;
-	nr_polar_init(&nrPolar_params, 1, size, aggregation_level);
-	t_nrPolar_paramsPtr currentPtrDCI=nr_polar_params(nrPolar_params, 1, size, aggregation_level);
-
-	polar_encoder_dci(dci_pdu, encoder_output, currentPtrDCI, rnti);
-	for (int i=0;i<54;i++)
-		printf("encoder_output: [%2d]->0x%08x \n",i, encoder_output[i]);
-
-	uint8_t *encoder_outputByte = malloc(sizeof(uint8_t) * currentPtrDCI->encoderLength);
-	double *channel_output  = malloc (sizeof(double) * currentPtrDCI->encoderLength);
-	uint32_t dci_estimation[4];
-	memset(dci_estimation,0,sizeof(uint32_t)*4);
-	printf("dci_estimation: [0]->0x%08x \t [1]->0x%08x \t [2]->0x%08x \t [3]->0x%08x\n",
-			dci_estimation[0], dci_estimation[1], dci_estimation[2], dci_estimation[3]);
-	nr_bit2byte_uint32_8(encoder_output, currentPtrDCI->encoderLength, encoder_outputByte);
-	printf("[polartest] encoder_outputByte: ");
-	for (int i = 0; i < currentPtrDCI->encoderLength; i++) printf("%d-", encoder_outputByte[i]);
-	printf("\n");
-	for(int i=0; i<currentPtrDCI->encoderLength; i++) {
-		if (encoder_outputByte[i] == 0) {
-			channel_output[i]=1/sqrt(2);
-		}
-		else {
-			channel_output[i]=(-1)/sqrt(2);
-		}
-	}
-
-	decoderState = polar_decoder_dci(channel_output,
-									 dci_estimation,
-									 currentPtrDCI,
-									 NR_POLAR_DECODER_LISTSIZE,
-									 NR_POLAR_DECODER_PATH_METRIC_APPROXIMATION,
-									 rnti);
-	printf("dci_estimation: [0]->0x%08x \t [1]->0x%08x \t [2]->0x%08x \t [3]->0x%08x\n",
-			dci_estimation[0], dci_estimation[1], dci_estimation[2], dci_estimation[3]);
-	free(encoder_outputByte);
-	free(channel_output);
-	return 0;
-=======
   uint32_t dci_pdu[4];
   memset(dci_pdu,0,sizeof(uint32_t)*4);
   dci_pdu[0]=0x01189400;
@@ -371,7 +219,7 @@
   memset(dci_estimation,0,sizeof(uint32_t)*4);
   printf("dci_estimation: [0]->0x%08x \t [1]->0x%08x \t [2]->0x%08x \t [3]->0x%08x\n",
          dci_estimation[0], dci_estimation[1], dci_estimation[2], dci_estimation[3]);
-  nr_bit2byte_uint32_8_t(encoder_output, currentPtrDCI->encoderLength, encoder_outputByte);
+  nr_bit2byte_uint32_8(encoder_output, currentPtrDCI->encoderLength, encoder_outputByte);
   printf("[polartest] encoder_outputByte: ");
 
   for (int i = 0; i < currentPtrDCI->encoderLength; i++) printf("%d-", encoder_outputByte[i]);
@@ -397,76 +245,8 @@
   free(encoder_outputByte);
   free(channel_output);
   return 0;
->>>>>>> 5db1b116
 #endif
 #ifdef DEBUG_CRC
-<<<<<<< HEAD
-	uint32_t crc;
-	unsigned int poly24c = 0xb2b11700;
-	uint32_t testInputCRC[4];
-	testInputCRC[0]=0x00291880;
-	//testInputCRC[0]=0x01189400;
-	testInputCRC[1]=0x00000000;
-	testInputCRC[2]=0x00000000;
-	testInputCRC[3]=0x00000000;
-
-	uint32_t testInputcrc=0x01189400;
-	uint32_t testInputcrc2=0x00291880;
-
-	uint8_t testInputCRC2[8];
-	nr_crc_bit2bit_uint32_8(testInputCRC, 32, testInputCRC2);
-	printf("testInputCRC2: [0]->%x \t [1]->%x \t [2]->%x \t [3]->%x\n"
-		   "            [4]->%x \t [5]->%x \t [6]->%x \t [7]->%x\n",
-				testInputCRC2[0], testInputCRC2[1], testInputCRC2[2], testInputCRC2[3],
-				testInputCRC2[4], testInputCRC2[5], testInputCRC2[6], testInputCRC2[7]);
-	unsigned int crc41 = crc24c(testInputCRC, 32);
-	unsigned int crc65 = crc24c(testInputCRC, 56);
-	printf("crc41: [0]->0x%08x\tcrc65: [0]->0x%08x\n",crc41, crc65);
-	for (int i=0;i<32;i++) printf("crc41[%d]=%d\tcrc65[%d]=%d\n",i,(crc41>>i)&1,i,(crc65>>i)&1);
-
-    crc = crc24c(testInputCRC, testLength)>>8;
-    for (int i=0;i<24;i++) printf("[i]=%d\n",(crc>>i)&1);
-    printf("crc: [0]->0x%08x\n",crc);
-    //crcbit(testInputCRC, sizeof(test) - 1, poly24c));
-
-    testInputCRC[testLength>>3] = ((uint8_t*)&crc)[2];
-    testInputCRC[1+(testLength>>3)] = ((uint8_t*)&crc)[1];
-    testInputCRC[2+(testLength>>3)] = ((uint8_t*)&crc)[0];
-    printf("testInputCRC: [0]->0x%08x \t [1]->0x%08x \t [2]->0x%08x \t [3]->0x%08x\n",
-    			testInputCRC[0], testInputCRC[1], testInputCRC[2], testInputCRC[3]);
-
-
-    //uint32_t trial32 = 0xffffffff;
-    uint32_t trial32 = 0xf10fffff;
-    uint8_t a[4];
-	//memcpy(a, &trial32, sizeof(trial32));
-	*(uint32_t *)a = trial32;
-    unsigned char trial[4];
-    trial[0]=0xff; trial[1]=0xff;  trial[2]=0x0f; trial[3]=0xf1;
-    uint32_t trialcrc = crc24c(trial, 32);
-    uint32_t trialcrc32 = crc24c((uint8_t *)&trial32, 32);
-    //uint32_t trialcrc32 = crc24c(a, 32);
-    printf("crcbit(trial = %x\n", crcbit(trial, 4, poly24c));
-    printf("trialcrc = %x\n", trialcrc);
-    printf("trialcrc32 = %x\n", trialcrc32);
-    for (int i=0;i<32;i++) printf("trialcrc[%2d]=%d\ttrialcrc32[%2d]=%d\n",i,(trialcrc>>i)&1,i,(trialcrc32>>i)&1);
-
-
-    //uint8_t nr_polar_A[32] = {1,1,1,1,1,1,1,1,1,1,1,1,1,1,1,1,1,1,1,1,1,1,1,1,1,1,1,1,1,1,1,1};
-    uint8_t nr_polar_A[32] = {1,1,1,1,1,1,1,1,1,1,1,1,1,1,1,1,0,0,0,0,1,1,1,1,1,1,1,1,0,0,0,1};
-    uint8_t nr_polar_crc[24];
-    uint8_t **crc_generator_matrix = crc24c_generator_matrix(32);
-	nr_matrix_multiplication_uint8_1D_uint8_2D(nr_polar_A,
-												   crc_generator_matrix,
-												   nr_polar_crc,
-												   32,
-												   24);
-	for (uint8_t i = 0; i < 24; i++){
-		nr_polar_crc[i] = (nr_polar_crc[i] % 2);
-		printf("nr_polar_crc[%d]=%d\n",i,nr_polar_crc[i]);
-	}
-    return 0;
-=======
   uint32_t crc;
   unsigned int poly24c = 0xb2b11700;
   uint32_t testInputCRC[4];
@@ -478,7 +258,7 @@
   uint32_t testInputcrc=0x01189400;
   uint32_t testInputcrc2=0x00291880;
   uint8_t testInputCRC2[8];
-  nr_crc_bit2bit_uint32_8_t(testInputCRC, 32, testInputCRC2);
+  nr_crc_bit2bit_uint32_8(testInputCRC, 32, testInputCRC2);
   printf("testInputCRC2: [0]->%x \t [1]->%x \t [2]->%x \t [3]->%x\n"
          "            [4]->%x \t [5]->%x \t [6]->%x \t [7]->%x\n",
          testInputCRC2[0], testInputCRC2[1], testInputCRC2[2], testInputCRC2[3],
@@ -524,10 +304,10 @@
   uint8_t nr_polar_crc[24];
   uint8_t **crc_generator_matrix = crc24c_generator_matrix(32);
   nr_matrix_multiplication_uint8_1D_uint8_2D(nr_polar_A,
-      crc_generator_matrix,
-      nr_polar_crc,
-      32,
-      24);
+					     crc_generator_matrix,
+					     nr_polar_crc,
+					     32,
+					     24);
 
   for (uint8_t i = 0; i < 24; i++) {
     nr_polar_crc[i] = (nr_polar_crc[i] % 2);
@@ -535,213 +315,8 @@
   }
 
   return 0;
->>>>>>> 5db1b116
 #endif
 #ifdef DEBUG_POLAR_TIMING
-
-<<<<<<< HEAD
-	// We assume no a priori knowledge available about the payload.
-	double aPrioriArray[currentPtr->payloadBits];
-	for (int i=0; i<currentPtr->payloadBits; i++) aPrioriArray[i] = NAN;
-
-	for (SNR = SNRstart; SNR <= SNRstop; SNR += SNRinc) {
-		printf("SNR %f\n",SNR);
-		SNR_lin = pow(10, SNR/10);
-		for (itr = 1; itr <= iterations; itr++) {
-
-			for (int i = 0; i < testArrayLength; i++) {
-				for (int j = 0; j < (sizeof(testInput[0])*8)-1; j++) {
-					testInput[i] |= ( ((uint32_t) (rand()%2)) &1);
-					testInput[i]<<=1;
-				}
-				testInput[i] |= ( ((uint32_t) (rand()%2)) &1);
-			}
-
-#ifdef DEBUG_POLARTEST
-			printf("testInput: ");
-			for (int i = 0; i < testArrayLength; i++) printf("[%d]->0x%08x\t",i, testInput[i]);
-			printf("\n");
-
-			printf("testInput[0]: ");
-			for (int i=0; i<32; i++) printf("[%d]=%d-",i,(testInput[0]>>i)&1);
-			printf("\n");
-			printf("testInput[1]: ");
-			for (int i=0; i<32; i++) printf("[%d]=%d-",i,(testInput[1]>>i)&1);
-			printf("\n");
-#endif
-
-			int len_mod64=currentPtr->payloadBits&63;
-			((uint64_t*)testInput)[currentPtr->payloadBits/64]&=((((uint64_t)1)<<len_mod64)-1);
-
-#ifdef DEBUG_POLARTEST
-			printf("testInput: ");
-			for (int i = 0; i < testArrayLength; i++) printf("[%d]->0x%08x\t",i, testInput[i]);
-			printf("\n");
-
-			printf("testInput[0]: ");
-			for (int i=0; i<32; i++) printf("[%d]=%d-",i,(testInput[0]>>i)&1);
-			printf("\n");
-			printf("testInput[1]: ");
-			for (int i=0; i<32; i++) printf("[%d]=%d-",i,(testInput[1]>>i)&1);
-			printf("\n");
-#endif
-
-			if (matlabDebug == 1){
-				memset(testInput,0,sizeof(uint32_t) * testArrayLength);
-				/*testInput[0] |= ((uint32_t)1 << 31); testInput[0] |= ((uint32_t)1 << 28);	testInput[0] |= ((uint32_t)1 << 26);
-				testInput[0] |= ((uint32_t)1 << 25); testInput[0] |= ((uint32_t)1 << 22); testInput[0] |= ((uint32_t)1 << 21);
-				testInput[0] |= ((uint32_t)1 << 19); testInput[0] |= ((uint32_t)1 << 17); testInput[0] |= ((uint32_t)1 << 15);
-				testInput[0] |= ((uint32_t)1 << 14); testInput[0] |= ((uint32_t)1 << 12); testInput[0] |= ((uint32_t)1 << 10);
-				testInput[0] |= ((uint32_t)1 << 8); testInput[0] |= ((uint32_t)1 << 5); testInput[0] |= ((uint32_t)1 << 3);
-				testInput[0] |= ((uint32_t)1 << 2); testInput[0] |= ((uint32_t)1 << 1);*/
-
-
-
-				testInput[0] |= ((uint32_t)1 << 30); testInput[0] |= ((uint32_t)1 << 29); testInput[0] |= ((uint32_t)1 << 28);
-				testInput[0] |= ((uint32_t)1 << 26); testInput[0] |= ((uint32_t)1 << 23); testInput[0] |= ((uint32_t)1 << 21);
-				testInput[0] |= ((uint32_t)1 << 19); testInput[0] |= ((uint32_t)1 << 17); testInput[0] |= ((uint32_t)1 << 16);
-				testInput[0] |= ((uint32_t)1 << 14); testInput[0] |= ((uint32_t)1 << 12); testInput[0] |= ((uint32_t)1 << 10);
-				testInput[0] |= ((uint32_t)1 << 9); testInput[0] |= ((uint32_t)1 << 6); testInput[0] |= ((uint32_t)1 << 5);
-				testInput[0] |= ((uint32_t)1 << 3); testInput[0] |= ((uint32_t)1);
-
-
-				/*printf("testInput (a_31,..., a_0): ");
-				for (int i=31; i>=0; i--) printf("%d-",(testInput[0]>>i)&1); //a_31, a_30, ..., a_0
-				printf("testInput = 0x%llx\n", testInput[0]);
-				printf("\n");*/
-
-
-				/*for (int i=0;i<32;i++){
-					memset(testInput,0,sizeof(uint32_t) * testArrayLength);
-					testInput[0] |= ((uint32_t)1 << i);
-					int crc = crc24c(testInput,32);
-					printf("[i=%d]testInput = 0x%08lx, crc = 0x%lx\n", i,testInput[0], crc);
-				}
-				memset(testInput,0,sizeof(uint32_t) * testArrayLength);
-				int crc = crc24c(testInput,32);
-				printf("testInput = 0x%08lx, crc = 0x%lx\n", testInput[0], crc);*/
-
-			}
-
-			uint8_t nr_pbch_interleaver[NR_POLAR_PBCH_PAYLOAD_BITS];
-			memset((void*)nr_pbch_interleaver,0, NR_POLAR_PBCH_PAYLOAD_BITS);
-			nr_init_pbch_interleaver(nr_pbch_interleaver);
-			/*for (int i=0; i<=31;i++)
-				printf("nr_pbch_interleaver[%d]=%d\n",i,nr_pbch_interleaver[i]);
-
-			  for (int i=0; i<NR_POLAR_PBCH_PAYLOAD_BITS; i++)
-				  printf("nr_pbch_interleaver_operation[%d]=%d\n",i,(*(nr_pbch_interleaver+i)));*/
-
-
-			start_meas(&timeEncoder);
-			if (decoder_int16==1)
-				polar_encoder_fast((uint64_t*)testInput, encoderOutput, 0, currentPtr);
-			else
-				polar_encoder(testInput, encoderOutput, currentPtr);
-			  //polar_encoder_fast((uint64_t*)testInput, (uint64_t*)encoderOutput,0, currentPtr);
-			stop_meas(&timeEncoder);
-			/*printf("encoderOutput: [0]->0x%08x\n", encoderOutput[0]);
-			printf("encoderOutput: [1]->0x%08x\n", encoderOutput[1]);*/
-
-			//Bit-to-byte:
-			nr_bit2byte_uint32_8(encoderOutput, coderLength, encoderOutputByte);
-
-			//BPSK modulation
-			for(int i=0; i<coderLength; i++) {
-				if (encoderOutputByte[i] == 0)
-					modulatedInput[i]=1;
-				    //modulatedInput[i]=1/sqrt(2);
-				else
-					modulatedInput[i]=(-1);
-					//modulatedInput[i]=((-1)/sqrt(2));
-
-				channelOutput[i] = modulatedInput[i] + (gaussdouble(0.0,1.0) * (1/sqrt(SNR_lin)));
-				//channelOutput[i] = modulatedInput[i] + (gaussdouble(0.0,1.0) * (1/sqrt(2*SNR_lin)));
-
-				if (decoder_int16==1) {
-					if (channelOutput[i] > 15)
-						channelOutput_int16[i] = 127;
-					else if (channelOutput[i] < -16)
-						channelOutput_int16[i] = -128;
-					else
-						channelOutput_int16[i] = (int16_t) (8*channelOutput[i]);
-				}
-			}
-
-			start_meas(&timeDecoder);
-			/*decoderState = polar_decoder(channelOutput,
-									 	 estimatedOutput,
-									 	 currentPtr,
-									 	 NR_POLAR_DECODER_LISTSIZE,
-									 	 aPrioriArray,
-									 	 NR_POLAR_DECODER_PATH_METRIC_APPROXIMATION);*/
-			if (decoder_int16 == 1)
-				decoderState = polar_decoder_int16(channelOutput_int16,
-												   (uint64_t*) estimatedOutput,
-												   currentPtr);
-			else
-				decoderState = polar_decoder_aPriori(channelOutput,
-													 estimatedOutput, currentPtr,
-													 NR_POLAR_DECODER_LISTSIZE,
-													 NR_POLAR_DECODER_PATH_METRIC_APPROXIMATION,
-													 aPrioriArray);
-			  
-			stop_meas(&timeDecoder);
-			/*printf("testInput: [0]->0x%08x\n", testInput[0]);
-			printf("estimatedOutput: [0]->0x%08x\n", estimatedOutput[0]);*/
-
-			//calculate errors
-			if (decoderState!=0) {
-				blockErrorState=-1;
-				nBitError=-1;
-			} else {
-				for (int j = 0; j < currentPtr->payloadBits; j++) {
-					if (((estimatedOutput[0]>>j) & 1) != ((testInput[0]>>j) & 1))
-						nBitError++;
-			    //			    printf("bit %d: %d => %d\n",j,(testInput[0]>>j)&1,(estimatedOutput[0]>>j)&1);
-					}
-				if (nBitError>0) {
-					blockErrorState=1;
-			        //printf("Error: Input %x, Output %x\n",testInput[0],estimatedOutput[0]);
-					}
-			}
-
-			//Iteration times are in microseconds.
-			fprintf(logFile,",%f,%d,%d,%f,%f\n", SNR, nBitError, blockErrorState,
-					(timeEncoder.diff/(cpu_freq_GHz*1000.0)), (timeDecoder.diff/(cpu_freq_GHz*1000.0)));
-
-			if (nBitError<0) {
-				blockErrorCumulative++;
-				bitErrorCumulative+=testLength;
-			} else {
-				blockErrorCumulative+=blockErrorState;
-				bitErrorCumulative+=nBitError;
-			}
-
-			decoderState=0;
-			nBitError=0;
-			blockErrorState=0;
-
-		}
-		//Calculate error statistics for the SNR.
-		printf("[ListSize=%d, Appr=%d] SNR=%+8.3f, BLER=%9.6f, BER=%12.9f, t_Encoder=%12.6fus, t_Decoder=%12.6fus\n",
-				decoderListSize, pathMetricAppr, SNR, ((double)blockErrorCumulative/iterations),
-				((double)bitErrorCumulative / (iterations*testLength)),
-				(double)timeEncoder.diff/timeEncoder.trials/(cpu_freq_GHz*1000.0),
-				(double)timeDecoder.diff/timeDecoder.trials/(cpu_freq_GHz*1000.0));
-
-		if (blockErrorCumulative==0 && bitErrorCumulative==0)
-		  break;
-
-		blockErrorCumulative = 0; bitErrorCumulative = 0;
-	}
-
-	print_meas(&timeEncoder,"polar_encoder",NULL,NULL);
-	print_meas(&timeDecoder,"polar_decoder",NULL,NULL);
-
-	fclose(logFile);
-	return (0);
-=======
   for (SNR = SNRstart; SNR <= SNRstop; SNR += SNRinc) {
     SNR_lin = pow(10, SNR / 10);
 
@@ -786,23 +361,25 @@
       }
 
       /*printf("testInput: [0]->0x%08x\n", testInput[0]);
-      for (int i=0; i<32; i++)
+	for (int i=0; i<32; i++)
         printf("%d\n",(testInput[0]>>i)&1);*/
       int len_mod64=currentPtr->payloadBits&63;
       ((uint64_t *)testInput)[currentPtr->payloadBits/64]&=((((uint64_t)1)<<len_mod64)-1);
       start_meas(&timeEncoder);
 
-      if (decoder_int16==0)
-        polar_encoder(testInput, encoderOutput, currentPtr);
+      if (decoder_int16==0) {
+	if (polarMessageType == 0) polar_encoder(testInput, encoderOutput, currentPtr);
+	else polar_encoder_dci(testInput, encoderOutput, currentPtr, 0); 
+      }
       else
         polar_encoder_fast((uint64_t *)testInput, encoderOutput,0, currentPtr);
 
       //polar_encoder_fast((uint64_t*)testInput, (uint64_t*)encoderOutput,0, currentPtr);
       stop_meas(&timeEncoder);
       /*printf("encoderOutput: [0]->0x%08x\n", encoderOutput[0]);
-      printf("encoderOutput: [1]->0x%08x\n", encoderOutput[1]);*/
+	printf("encoderOutput: [1]->0x%08x\n", encoderOutput[1]);*/
       //Bit-to-byte:
-      nr_bit2byte_uint32_8_t(encoderOutput, coderLength, encoderOutputByte);
+      nr_bit2byte_uint32_8(encoderOutput, coderLength, encoderOutputByte);
 
       //BPSK modulation
       for(int i=0; i<coderLength; i++) {
@@ -823,26 +400,34 @@
       start_meas(&timeDecoder);
 
       /*decoderState = polar_decoder(channelOutput,
-                     estimatedOutput,
-                     currentPtr,
-                     NR_POLAR_DECODER_LISTSIZE,
-                     aPrioriArray,
-                     NR_POLAR_DECODER_PATH_METRIC_APPROXIMATION);*/
-      if (decoder_int16==0)
-        decoderState = polar_decoder_aPriori(channelOutput,
-                                             estimatedOutput,
-                                             currentPtr,
-                                             NR_POLAR_DECODER_LISTSIZE,
-                                             NR_POLAR_DECODER_PATH_METRIC_APPROXIMATION,
-                                             aPrioriArray);
-      else
-        decoderState = polar_decoder_int16(channelOutput_int16,
-                                           (uint64_t *)estimatedOutput,
-                                           currentPtr);
-
+	estimatedOutput,
+	currentPtr,
+	NR_POLAR_DECODER_LISTSIZE,
+	aPrioriArray,
+	NR_POLAR_DECODER_PATH_METRIC_APPROXIMATION);*/
+      if (decoder_int16==0) {
+	if (polarMessageType == 0)
+	  decoderState = polar_decoder_aPriori(channelOutput,
+					       estimatedOutput,
+					       currentPtr,
+					       NR_POLAR_DECODER_LISTSIZE,
+					       NR_POLAR_DECODER_PATH_METRIC_APPROXIMATION,
+					       aPrioriArray);
+	else if (polarMessageType == 1)
+	  decoderState = polar_decoder_dci(channelOutput,
+					   estimatedOutput,
+					   currentPtr,
+					   NR_POLAR_DECODER_LISTSIZE,
+					   NR_POLAR_DECODER_PATH_METRIC_APPROXIMATION,
+					   0);
+      }
+      else decoderState = polar_decoder_int16(channelOutput_int16,
+					      (uint64_t *)estimatedOutput,
+					      currentPtr);
+      
       stop_meas(&timeDecoder);
       /*printf("testInput: [0]->0x%08x\n", testInput[0]);
-      printf("estimatedOutput: [0]->0x%08x\n", estimatedOutput[0]);*/
+	printf("estimatedOutput: [0]->0x%08x\n", estimatedOutput[0]);*/
 
       //calculate errors
       if (decoderState!=0) {
@@ -900,5 +485,4 @@
   print_meas(&timeDecoder,"polar_decoder",NULL,NULL);
   fclose(logFile);
   return (0);
->>>>>>> 5db1b116
 }