#include <math.h>
#include <stdio.h>
#include <stdint.h>
#include <stdlib.h>
#include <string.h>
#include <sys/stat.h>
#include <time.h>

#include "PHY/CODING/nrPolar_tools/nr_polar_defs.h"
<<<<<<< HEAD
#include "PHY/CODING/nrPolar_tools/nr_polar_pbch_defs.h"
#include "PHY/CODING/nrPolar_tools/nr_polar_uci_defs.h"
=======
#include "PHY/CODING/coding_defs.h"
>>>>>>> 3f48a5d9
#include "SIMULATION/TOOLS/sim.h"

#define DEBUG_DCI_POLAR_PARAMS
//#define DEBUG_POLAR_TIMING
//#define DEBUG_CRC

int main(int argc, char *argv[]) {

	//Initiate timing. (Results depend on CPU Frequency. Therefore, might change due to performance variances during simulation.)
	time_stats_t timeEncoder,timeDecoder;
	opp_enabled=1;
	cpu_freq_GHz = get_cpu_freq_GHz();
	reset_meas(&timeEncoder);
	reset_meas(&timeDecoder);

	randominit(0);
	crcTableInit();
	//Default simulation values (Aim for iterations = 1000000.)
	int itr, iterations = 1000, arguments, polarMessageType = 0; //0=PBCH, 1=DCI, -1=UCI
	double SNRstart = -20.0, SNRstop = 0.0, SNRinc= 0.5; //dB

	double SNR, SNR_lin;
	int16_t nBitError = 0; // -1 = Decoding failed (All list entries have failed the CRC checks).
	int8_t decoderState=0, blockErrorState=0; //0 = Success, -1 = Decoding failed, 1 = Block Error.
	uint16_t testLength = 0, coderLength = 0, blockErrorCumulative=0, bitErrorCumulative=0;
	double timeEncoderCumulative = 0, timeDecoderCumulative = 0;
	uint8_t aggregation_level = 8, decoderListSize = 8, pathMetricAppr = 0;

	while ((arguments = getopt (argc, argv, "s:d:f:m:i:l:a:h")) != -1)
	switch (arguments)
	{
		case 's':
			SNRstart = atof(optarg);
			break;

		case 'd':
			SNRinc = atof(optarg);
			break;

		case 'f':
			SNRstop = atof(optarg);
			break;

		case 'm':
			polarMessageType = atoi(optarg);
			break;

		case 'i':
			iterations = atoi(optarg);
			break;

		case 'l':
			decoderListSize = (uint8_t) atoi(optarg);
			break;

		case 'a':
			pathMetricAppr = (uint8_t) atoi(optarg);
			break;

	        case 'h':
		  printf("./polartest -s SNRstart -d SNRinc -f SNRstop -m [0=DCI|1=PBCH|2=UCI] -i iterations -l decoderListSize -a pathMetricAppr\n");
		  exit(-1);

		default:
			perror("[polartest.c] Problem at argument parsing with getopt");
			exit(-1);
	}

<<<<<<< HEAD
	if (polarMessageType == 0) { //DCI
	  //testLength = ;
	  //coderLength = ;
	  printf("polartest for DCI not supported yet\n");
	  exit(-1);
	} else if (polarMessageType == 1) { //PBCH
	  testLength = NR_POLAR_PBCH_PAYLOAD_BITS;
	  coderLength = NR_POLAR_PBCH_E;
	  printf("running polartest for PBCH\n");
	} else if (polarMessageType == 2) { //UCI
	  testLength = NR_POLAR_PUCCH_PAYLOAD_BITS;
	  coderLength = NR_POLAR_PUCCH_E;
	  printf("running polartest for UCI");
	} else {
	  printf("unsupported polarMessageType %d (0=DCI, 1=PBCH, 2=UCI)\n",polarMessageType);
	  exit(-1);
=======
	if (polarMessageType == 0) { //PBCH
		testLength = NR_POLAR_PBCH_PAYLOAD_BITS;
		coderLength = NR_POLAR_PBCH_E;
		aggregation_level = NR_POLAR_PBCH_AGGREGATION_LEVEL;
	} else if (polarMessageType == 1) { //DCI
		//testLength = nr_get_dci_size(params_rel15->dci_format, params_rel15->rnti_type, &fp->initial_bwp_dl, cfg);
		testLength = 20;
		coderLength = 108; //to be changed by aggregate level function.
	} else if (polarMessageType == -1) { //UCI
		//testLength = ;
		//coderLength = ;
>>>>>>> 3f48a5d9
	}
	

	//Logging
	time_t currentTime;
	time (&currentTime);
	char *folderName, fileName[512], currentTimeInfo[25];

	folderName=getenv("HOME");
	strcat(folderName,"/Desktop/polartestResults");

	#ifdef DEBUG_POLAR_TIMING
	sprintf(fileName,"%s/TIMING_ListSize_%d_pmAppr_%d_Payload_%d_Itr_%d",folderName,decoderListSize,pathMetricAppr,testLength,iterations);
	#else
	sprintf(fileName,"%s/_ListSize_%d_pmAppr_%d_Payload_%d_Itr_%d",folderName,decoderListSize,pathMetricAppr,testLength,iterations);
	#endif
	strftime(currentTimeInfo, 25, "_%Y-%m-%d-%H-%M-%S.csv", localtime(&currentTime));
	strcat(fileName,currentTimeInfo);

	//Create "~/Desktop/polartestResults" folder if it doesn't already exist.
	struct stat folder = {0};
	if (stat(folderName, &folder) == -1) mkdir(folderName, S_IRWXU | S_IRWXG | S_IRWXO);

	FILE* logFile;
<<<<<<< HEAD
	logFile = fopen(fileName, "w");
	if (logFile==NULL) {
	  fprintf(stderr,"[polartest.c] Problem creating file %s with fopen\n",fileName);
	  exit(-1);
	}
	fprintf(logFile,",SNR,nBitError,blockErrorState,t_encoder[us],t_decoder[us]\n");
=======
    logFile = fopen(fileName, "w");
    if (logFile==NULL) {
        fprintf(stderr,"[polartest.c] Problem creating file %s with fopen\n",fileName);
        exit(-1);
      }

#ifdef DEBUG_POLAR_TIMING
    fprintf(logFile,",timeEncoderCRCByte[us],timeEncoderCRCBit[us],timeEncoderInterleaver[us],timeEncoderBitInsertion[us],timeEncoder1[us],timeEncoder2[us],timeEncoderRateMatching[us],timeEncoderByte2Bit[us]\n");
#else
    fprintf(logFile,",SNR,nBitError,blockErrorState,t_encoder[us],t_decoder[us]\n");
#endif
>>>>>>> 3f48a5d9

    uint8_t testArrayLength = ceil(testLength / 32.0);
    uint8_t coderArrayLength = ceil(coderLength / 32.0);

	uint32_t *testInput = malloc(sizeof(uint32_t) * testArrayLength); //generate randomly
	uint32_t *encoderOutput = malloc(sizeof(uint32_t) * coderArrayLength);
	uint32_t *estimatedOutput = malloc(sizeof(uint32_t) * testArrayLength); //decoder output
	memset(testInput,0,sizeof(uint32_t) * testArrayLength);
	memset(encoderOutput,0,sizeof(uint32_t) * coderArrayLength);
	memset(estimatedOutput,0,sizeof(uint32_t) * testArrayLength);

	uint8_t *encoderOutputByte = malloc(sizeof(uint8_t) * coderLength);
	double *modulatedInput = malloc (sizeof(double) * coderLength); //channel input
	double *channelOutput  = malloc (sizeof(double) * coderLength); //add noise

	t_nrPolar_paramsPtr nrPolar_params = NULL, currentPtr = NULL;
	nr_polar_init(&nrPolar_params, polarMessageType, testLength, aggregation_level);
	currentPtr = nr_polar_params(nrPolar_params, polarMessageType, testLength, aggregation_level);

#ifdef DEBUG_DCI_POLAR_PARAMS
	uint32_t dci_pdu[4];
	memset(dci_pdu,0,sizeof(uint32_t)*4);
	dci_pdu[0]=0x01189400;
	printf("dci_pdu: [0]->0x%08x \t [1]->0x%08x \t [2]->0x%08x \t [3]->0x%08x\n",
			dci_pdu[0], dci_pdu[1], dci_pdu[2], dci_pdu[3]);
	uint32_t encoder_output[54];
	memset(encoder_output,0,sizeof(uint32_t)*54);
	uint16_t size=41;
	uint16_t rnti=3;
	aggregation_level=8;
	nr_polar_init(&nrPolar_params, 1, size, aggregation_level);
	t_nrPolar_paramsPtr currentPtrDCI=nr_polar_params(nrPolar_params, 1, size, aggregation_level);

	polar_encoder_dci(dci_pdu, encoder_output, currentPtrDCI, rnti);
	for (int i=0;i<54;i++)
		printf("encoder_output: [%2d]->0x%08x \n",i, encoder_output[i]);

	uint8_t *encoder_outputByte = malloc(sizeof(uint8_t) * currentPtrDCI->encoderLength);
	double *channel_output  = malloc (sizeof(double) * currentPtrDCI->encoderLength);
	uint32_t dci_estimation[4];
	memset(dci_estimation,0,sizeof(uint32_t)*4);
	printf("dci_estimation: [0]->0x%08x \t [1]->0x%08x \t [2]->0x%08x \t [3]->0x%08x\n",
			dci_estimation[0], dci_estimation[1], dci_estimation[2], dci_estimation[3]);
	nr_bit2byte_uint32_8_t(encoder_output, currentPtrDCI->encoderLength, encoder_outputByte);
	printf("[polartest] encoder_outputByte: ");
	for (int i = 0; i < currentPtrDCI->encoderLength; i++) printf("%d-", encoder_outputByte[i]);
	printf("\n");
	for(int i=0; i<currentPtrDCI->encoderLength; i++) {
		if (encoder_outputByte[i] == 0) {
			channel_output[i]=1/sqrt(2);
		}
		else {
			channel_output[i]=(-1)/sqrt(2);
		}
	}

	decoderState = polar_decoder_dci(channel_output,
									 dci_estimation,
									 currentPtrDCI,
									 NR_POLAR_DECODER_LISTSIZE,
									 NR_POLAR_DECODER_PATH_METRIC_APPROXIMATION,
									 rnti);
	printf("dci_estimation: [0]->0x%08x \t [1]->0x%08x \t [2]->0x%08x \t [3]->0x%08x\n",
			dci_estimation[0], dci_estimation[1], dci_estimation[2], dci_estimation[3]);
	return 0;
#endif

#ifdef DEBUG_CRC
	uint32_t crc;
	unsigned int poly24c = 0xb2b11700;
	uint32_t testInputCRC[4];
	testInputCRC[0]=0x00291880;
	//testInputCRC[0]=0x01189400;
	testInputCRC[1]=0x00000000;
	testInputCRC[2]=0x00000000;
	testInputCRC[3]=0x00000000;

	uint32_t testInputcrc=0x01189400;
	uint32_t testInputcrc2=0x00291880;

	uint8_t testInputCRC2[8];
	nr_crc_bit2bit_uint32_8_t(testInputCRC, 32, testInputCRC2);
	printf("testInputCRC2: [0]->%x \t [1]->%x \t [2]->%x \t [3]->%x\n"
		   "            [4]->%x \t [5]->%x \t [6]->%x \t [7]->%x\n",
				testInputCRC2[0], testInputCRC2[1], testInputCRC2[2], testInputCRC2[3],
				testInputCRC2[4], testInputCRC2[5], testInputCRC2[6], testInputCRC2[7]);
	unsigned int crc41 = crc24c(testInputCRC, 32);
	unsigned int crc65 = crc24c(testInputCRC, 56);
	printf("crc41: [0]->0x%08x\tcrc65: [0]->0x%08x\n",crc41, crc65);
	for (int i=0;i<32;i++) printf("crc41[%d]=%d\tcrc65[%d]=%d\n",i,(crc41>>i)&1,i,(crc65>>i)&1);

    crc = crc24c(testInputCRC, testLength)>>8;
    for (int i=0;i<24;i++) printf("[i]=%d\n",(crc>>i)&1);
    printf("crc: [0]->0x%08x\n",crc);
    //crcbit(testInputCRC, sizeof(test) - 1, poly24c));

    testInputCRC[testLength>>3] = ((uint8_t*)&crc)[2];
    testInputCRC[1+(testLength>>3)] = ((uint8_t*)&crc)[1];
    testInputCRC[2+(testLength>>3)] = ((uint8_t*)&crc)[0];
    printf("testInputCRC: [0]->0x%08x \t [1]->0x%08x \t [2]->0x%08x \t [3]->0x%08x\n",
    			testInputCRC[0], testInputCRC[1], testInputCRC[2], testInputCRC[3]);


    //uint32_t trial32 = 0xffffffff;
    uint32_t trial32 = 0xf10fffff;
    uint8_t a[4];
	//memcpy(a, &trial32, sizeof(trial32));
	*(uint32_t *)a = trial32;
    unsigned char trial[4];
    trial[0]=0xff; trial[1]=0xff;  trial[2]=0x0f; trial[3]=0xf1;
    uint32_t trialcrc = crc24c(trial, 32);
    uint32_t trialcrc32 = crc24c((uint8_t *)&trial32, 32);
    //uint32_t trialcrc32 = crc24c(a, 32);
    printf("crcbit(trial = %x\n", crcbit(trial, 4, poly24c));
    printf("trialcrc = %x\n", trialcrc);
    printf("trialcrc32 = %x\n", trialcrc32);
    for (int i=0;i<32;i++) printf("trialcrc[%2d]=%d\ttrialcrc32[%2d]=%d\n",i,(trialcrc>>i)&1,i,(trialcrc32>>i)&1);


    //uint8_t nr_polar_A[32] = {1,1,1,1,1,1,1,1,1,1,1,1,1,1,1,1,1,1,1,1,1,1,1,1,1,1,1,1,1,1,1,1};
    uint8_t nr_polar_A[32] = {1,1,1,1,1,1,1,1,1,1,1,1,1,1,1,1,0,0,0,0,1,1,1,1,1,1,1,1,0,0,0,1};
    uint8_t nr_polar_crc[24];
    uint8_t **crc_generator_matrix = crc24c_generator_matrix(32);
	nr_matrix_multiplication_uint8_t_1D_uint8_t_2D(nr_polar_A,
												   crc_generator_matrix,
												   nr_polar_crc,
												   32,
												   24);
	for (uint8_t i = 0; i < 24; i++){
		nr_polar_crc[i] = (nr_polar_crc[i] % 2);
		printf("nr_polar_crc[%d]=%d\n",i,nr_polar_crc[i]);
	}
    return 0;
#endif

#ifdef DEBUG_POLAR_TIMING
	for (SNR = SNRstart; SNR <= SNRstop; SNR += SNRinc) {
		SNR_lin = pow(10, SNR / 10);
		for (itr = 1; itr <= iterations; itr++) {
			for (int j=0; j<ceil(testLength / 32.0); j++) {
				for(int i=0; i<32; i++) {
					testInput[j] |= ( ((uint32_t) (rand()%2)) &1);
					testInput[j]<<=1;
				}
			}
			printf("testInput: [0]->0x%08x \n", testInput[0]);
			polar_encoder_timing(testInput, encoderOutput, currentPtr, cpu_freq_GHz, logFile);
		}
	}
	fclose(logFile);
	free(testInput);
	free(encoderOutput);
	free(modulatedInput);
	free(channelOutput);
	free(estimatedOutput);
	return (0);
#endif

	// We assume no a priori knowledge available about the payload.
	double aPrioriArray[currentPtr->payloadBits];
	for (int i=0; i<currentPtr->payloadBits; i++) aPrioriArray[i] = NAN;

	for (SNR = SNRstart; SNR <= SNRstop; SNR += SNRinc) {
		SNR_lin = pow(10, SNR/10);
		for (itr = 1; itr <= iterations; itr++) {

<<<<<<< HEAD
		for(int i=0; i<testLength; i++) 
			testInput[i]=(uint8_t) (rand() % 2);
=======
			for (int i = 0; i < testArrayLength; i++) {
				for (int j = 0; j < (sizeof(testInput[0])*8)-1; j++) {
					testInput[i] |= ( ((uint32_t) (rand()%2)) &1);
					testInput[i]<<=1;
				}
				testInput[i] |= ( ((uint32_t) (rand()%2)) &1);
			}
>>>>>>> 3f48a5d9

			/*printf("testInput: [0]->0x%08x\n", testInput[0]);
			for (int i=0; i<32; i++)
				printf("%d\n",(testInput[0]>>i)&1);*/

			start_meas(&timeEncoder);
			polar_encoder(testInput, encoderOutput, currentPtr);
			stop_meas(&timeEncoder);

			/*printf("encoderOutput: [0]->0x%08x\n", encoderOutput[0]);
			printf("encoderOutput: [1]->0x%08x\n", encoderOutput[1]);*/

			//Bit-to-byte:
			nr_bit2byte_uint32_8_t(encoderOutput, coderLength, encoderOutputByte);

			//BPSK modulation
			for(int i=0; i<coderLength; i++) {
				if (encoderOutputByte[i] == 0)
					modulatedInput[i]=1/sqrt(2);
				else
					modulatedInput[i]=(-1)/sqrt(2);

				channelOutput[i] = modulatedInput[i] + (gaussdouble(0.0,1.0) * (1/sqrt(2*SNR_lin)));
			}

			start_meas(&timeDecoder);
			/*decoderState = polar_decoder(channelOutput,
									 	 estimatedOutput,
									 	 currentPtr,
									 	 NR_POLAR_DECODER_LISTSIZE,
									 	 aPrioriArray,
									 	 NR_POLAR_DECODER_PATH_METRIC_APPROXIMATION);*/
			decoderState = polar_decoder_aPriori(channelOutput,
											 	 estimatedOutput,
												 currentPtr,
												 NR_POLAR_DECODER_LISTSIZE,
												 NR_POLAR_DECODER_PATH_METRIC_APPROXIMATION,
												 aPrioriArray);
			stop_meas(&timeDecoder);
			/*printf("testInput: [0]->0x%08x\n", testInput[0]);
			printf("estimatedOutput: [0]->0x%08x\n", estimatedOutput[0]);*/


			//calculate errors
			if (decoderState==-1) {
				blockErrorState=-1;
				nBitError=-1;
			} else {
				for (int i = 0; i < testArrayLength; i++) {
					for (int j = 0; j < (sizeof(testInput[0])*8); j++) {
						if (((estimatedOutput[i]>>j) & 1) != ((testInput[i]>>j) & 1)) nBitError++;
					}
				}

				if (nBitError>0) blockErrorState=1;
			}

			//Iteration times are in microseconds.
			timeEncoderCumulative+=(timeEncoder.diff_now/(cpu_freq_GHz*1000.0));
			timeDecoderCumulative+=(timeDecoder.diff_now/(cpu_freq_GHz*1000.0));
			fprintf(logFile,",%f,%d,%d,%f,%f\n", SNR, nBitError, blockErrorState,
					(timeEncoder.diff_now/(cpu_freq_GHz*1000.0)), (timeDecoder.diff_now/(cpu_freq_GHz*1000.0)));

			if (nBitError<0) {
				blockErrorCumulative++;
				bitErrorCumulative+=testLength;
			} else {
				blockErrorCumulative+=blockErrorState;
				bitErrorCumulative+=nBitError;
			}

			decoderState=0;
			nBitError=0;
			blockErrorState=0;

		}
		//Calculate error statistics for the SNR.
		printf("[ListSize=%d, Appr=%d] SNR=%+8.3f, BLER=%9.6f, BER=%12.9f, t_Encoder=%9.3fus, t_Decoder=%9.3fus\n",
				decoderListSize, pathMetricAppr, SNR, ((double)blockErrorCumulative/iterations),
				((double)bitErrorCumulative / (iterations*testLength)),
				(timeEncoderCumulative/iterations),timeDecoderCumulative/iterations);

		blockErrorCumulative = 0; bitErrorCumulative = 0;
		timeEncoderCumulative = 0; timeDecoderCumulative = 0;
	}

	print_meas(&timeEncoder,"polar_encoder",NULL,NULL);
	print_meas(&timeDecoder,"polar_decoder",NULL,NULL);

	fclose(logFile);
	//Bit
	free(testInput);
	free(encoderOutput);
	free(estimatedOutput);
	//Byte
	free(encoderOutputByte);
	free(modulatedInput);
	free(channelOutput);

	return (0);
}<|MERGE_RESOLUTION|>--- conflicted
+++ resolved
@@ -7,12 +7,7 @@
 #include <time.h>
 
 #include "PHY/CODING/nrPolar_tools/nr_polar_defs.h"
-<<<<<<< HEAD
-#include "PHY/CODING/nrPolar_tools/nr_polar_pbch_defs.h"
-#include "PHY/CODING/nrPolar_tools/nr_polar_uci_defs.h"
-=======
 #include "PHY/CODING/coding_defs.h"
->>>>>>> 3f48a5d9
 #include "SIMULATION/TOOLS/sim.h"
 
 #define DEBUG_DCI_POLAR_PARAMS
@@ -81,24 +76,6 @@
 			exit(-1);
 	}
 
-<<<<<<< HEAD
-	if (polarMessageType == 0) { //DCI
-	  //testLength = ;
-	  //coderLength = ;
-	  printf("polartest for DCI not supported yet\n");
-	  exit(-1);
-	} else if (polarMessageType == 1) { //PBCH
-	  testLength = NR_POLAR_PBCH_PAYLOAD_BITS;
-	  coderLength = NR_POLAR_PBCH_E;
-	  printf("running polartest for PBCH\n");
-	} else if (polarMessageType == 2) { //UCI
-	  testLength = NR_POLAR_PUCCH_PAYLOAD_BITS;
-	  coderLength = NR_POLAR_PUCCH_E;
-	  printf("running polartest for UCI");
-	} else {
-	  printf("unsupported polarMessageType %d (0=DCI, 1=PBCH, 2=UCI)\n",polarMessageType);
-	  exit(-1);
-=======
 	if (polarMessageType == 0) { //PBCH
 		testLength = NR_POLAR_PBCH_PAYLOAD_BITS;
 		coderLength = NR_POLAR_PBCH_E;
@@ -110,7 +87,6 @@
 	} else if (polarMessageType == -1) { //UCI
 		//testLength = ;
 		//coderLength = ;
->>>>>>> 3f48a5d9
 	}
 	
 
@@ -135,14 +111,6 @@
 	if (stat(folderName, &folder) == -1) mkdir(folderName, S_IRWXU | S_IRWXG | S_IRWXO);
 
 	FILE* logFile;
-<<<<<<< HEAD
-	logFile = fopen(fileName, "w");
-	if (logFile==NULL) {
-	  fprintf(stderr,"[polartest.c] Problem creating file %s with fopen\n",fileName);
-	  exit(-1);
-	}
-	fprintf(logFile,",SNR,nBitError,blockErrorState,t_encoder[us],t_decoder[us]\n");
-=======
     logFile = fopen(fileName, "w");
     if (logFile==NULL) {
         fprintf(stderr,"[polartest.c] Problem creating file %s with fopen\n",fileName);
@@ -154,7 +122,6 @@
 #else
     fprintf(logFile,",SNR,nBitError,blockErrorState,t_encoder[us],t_decoder[us]\n");
 #endif
->>>>>>> 3f48a5d9
 
     uint8_t testArrayLength = ceil(testLength / 32.0);
     uint8_t coderArrayLength = ceil(coderLength / 32.0);
@@ -321,10 +288,6 @@
 		SNR_lin = pow(10, SNR/10);
 		for (itr = 1; itr <= iterations; itr++) {
 
-<<<<<<< HEAD
-		for(int i=0; i<testLength; i++) 
-			testInput[i]=(uint8_t) (rand() % 2);
-=======
 			for (int i = 0; i < testArrayLength; i++) {
 				for (int j = 0; j < (sizeof(testInput[0])*8)-1; j++) {
 					testInput[i] |= ( ((uint32_t) (rand()%2)) &1);
@@ -332,7 +295,6 @@
 				}
 				testInput[i] |= ( ((uint32_t) (rand()%2)) &1);
 			}
->>>>>>> 3f48a5d9
 
 			/*printf("testInput: [0]->0x%08x\n", testInput[0]);
 			for (int i=0; i<32; i++)
