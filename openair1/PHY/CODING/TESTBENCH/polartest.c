#include <math.h>
#include <stdio.h>
#include <stdint.h>
#include <stdlib.h>
#include <string.h>
#include <sys/stat.h>
#include <time.h>

#include "PHY/CODING/nrPolar_tools/nr_polar_defs.h"
#include "PHY/CODING/coding_defs.h"
#include "SIMULATION/TOOLS/sim.h"

//#define DEBUG_DCI_POLAR_PARAMS
//#define DEBUG_POLAR_TIMING
//#define DEBUG_CRC

int main(int argc, char *argv[]) {

	//Initiate timing. (Results depend on CPU Frequency. Therefore, might change due to performance variances during simulation.)
	time_stats_t timeEncoder,timeDecoder;
	time_stats_t polar_decoder_init,polar_rate_matching,decoding,bit_extraction,deinterleaving;
	time_stats_t path_metric,sorting,update_LLR;
	opp_enabled=1;
	int decoder_int8=0;
	cpu_freq_GHz = get_cpu_freq_GHz();
	reset_meas(&timeEncoder);
	reset_meas(&timeDecoder);
<<<<<<< HEAD
	reset_meas(&polar_decoder_init);
	reset_meas(&polar_rate_matching);
	reset_meas(&decoding);
	reset_meas(&bit_extraction);
	reset_meas(&deinterleaving);
	reset_meas(&sorting);
	reset_meas(&path_metric);
	reset_meas(&update_LLR);

	randominit(1234);
=======

	randominit(0);
	crcTableInit();
>>>>>>> ee6239a8
	//Default simulation values (Aim for iterations = 1000000.)
	int itr, iterations = 1000, arguments, polarMessageType = 0; //0=PBCH, 1=DCI, -1=UCI
	double SNRstart = -20.0, SNRstop = 0.0, SNRinc= 0.5; //dB

	double SNR, SNR_lin;
	int16_t nBitError = 0; // -1 = Decoding failed (All list entries have failed the CRC checks).
	int8_t decoderState=0, blockErrorState=0; //0 = Success, -1 = Decoding failed, 1 = Block Error.
	uint16_t testLength = 0, coderLength = 0, blockErrorCumulative=0, bitErrorCumulative=0;
	double timeEncoderCumulative = 0, timeDecoderCumulative = 0;
<<<<<<< HEAD

	uint8_t decoderListSize = 8, pathMetricAppr = 0; //0 --> eq. (8a) and (11b), 1 --> eq. (9) and (12)
	int generate_optim_code=0;
=======
	uint8_t aggregation_level = 8, decoderListSize = 8, pathMetricAppr = 0;
>>>>>>> ee6239a8

	while ((arguments = getopt (argc, argv, "s:d:f:m:i:l:a:h:qg")) != -1)
	switch (arguments)
	{
		case 's':
			SNRstart = atof(optarg);
			break;

		case 'd':
			SNRinc = atof(optarg);
			break;

		case 'f':
			SNRstop = atof(optarg);
			break;

		case 'm':
			polarMessageType = atoi(optarg);
			break;

		case 'i':
			iterations = atoi(optarg);
			break;

		case 'l':
			decoderListSize = (uint8_t) atoi(optarg);
			break;

		case 'a':
			pathMetricAppr = (uint8_t) atoi(optarg);
			break;

  	        case 'q':
		        decoder_int8=1;
		        break;

    	        case 'g':
		  generate_optim_code=1;
                  iterations=1;
		  SNRstart=-6.0;
		  SNRstop =-6.0;
		  decoder_int8=1;
                  break;
	        case 'h':
		  printf("./polartest -s SNRstart -d SNRinc -f SNRstop -m [0=PBCH|1=DCI|2=UCI] -i iterations -l decoderListSize -a pathMetricAppr\n");
		  exit(-1);

		default:
			perror("[polartest.c] Problem at argument parsing with getopt");
			exit(-1);
	}

	if (polarMessageType == 0) { //PBCH
		testLength = NR_POLAR_PBCH_PAYLOAD_BITS;
		coderLength = NR_POLAR_PBCH_E;
		aggregation_level = NR_POLAR_PBCH_AGGREGATION_LEVEL;
	} else if (polarMessageType == 1) { //DCI
		//testLength = nr_get_dci_size(params_rel15->dci_format, params_rel15->rnti_type, &fp->initial_bwp_dl, cfg);
		testLength = 20;
		coderLength = 108; //to be changed by aggregate level function.
	} else if (polarMessageType == -1) { //UCI
		//testLength = ;
		//coderLength = ;
	}
	

	//Logging
	time_t currentTime;
	time (&currentTime);
	char *folderName, fileName[512], currentTimeInfo[25];

	folderName=getenv("HOME");
	strcat(folderName,"/Desktop/polartestResults");

	#ifdef DEBUG_POLAR_TIMING
	sprintf(fileName,"%s/TIMING_ListSize_%d_pmAppr_%d_Payload_%d_Itr_%d",folderName,decoderListSize,pathMetricAppr,testLength,iterations);
	#else
	sprintf(fileName,"%s/_ListSize_%d_pmAppr_%d_Payload_%d_Itr_%d",folderName,decoderListSize,pathMetricAppr,testLength,iterations);
	#endif
	strftime(currentTimeInfo, 25, "_%Y-%m-%d-%H-%M-%S.csv", localtime(&currentTime));
	strcat(fileName,currentTimeInfo);

	//Create "~/Desktop/polartestResults" folder if it doesn't already exist.
	struct stat folder = {0};
	if (stat(folderName, &folder) == -1) mkdir(folderName, S_IRWXU | S_IRWXG | S_IRWXO);

	FILE* logFile;
    logFile = fopen(fileName, "w");
    if (logFile==NULL) {
        fprintf(stderr,"[polartest.c] Problem creating file %s with fopen\n",fileName);
        exit(-1);
      }

#ifdef DEBUG_POLAR_TIMING
    fprintf(logFile,",timeEncoderCRCByte[us],timeEncoderCRCBit[us],timeEncoderInterleaver[us],timeEncoderBitInsertion[us],timeEncoder1[us],timeEncoder2[us],timeEncoderRateMatching[us],timeEncoderByte2Bit[us]\n");
#else
    fprintf(logFile,",SNR,nBitError,blockErrorState,t_encoder[us],t_decoder[us]\n");
#endif

    uint8_t testArrayLength = ceil(testLength / 32.0);
    uint8_t coderArrayLength = ceil(coderLength / 32.0);

	uint32_t *testInput = malloc(sizeof(uint32_t) * testArrayLength); //generate randomly
	uint32_t *encoderOutput = malloc(sizeof(uint32_t) * coderArrayLength);
	uint32_t *estimatedOutput = malloc(sizeof(uint32_t) * testArrayLength); //decoder output
	memset(testInput,0,sizeof(uint32_t) * testArrayLength);
	memset(encoderOutput,0,sizeof(uint32_t) * coderArrayLength);
	memset(estimatedOutput,0,sizeof(uint32_t) * testArrayLength);

	uint8_t *encoderOutputByte = malloc(sizeof(uint8_t) * coderLength);
	double *modulatedInput = malloc (sizeof(double) * coderLength); //channel input
	double *channelOutput  = malloc (sizeof(double) * coderLength); //add noise
<<<<<<< HEAD
	int16_t *channelOutput_int8  = malloc (sizeof(int16_t) * coderLength); //add noise
	uint8_t *estimatedOutput = malloc(sizeof(uint8_t) * testLength); //decoder output

	t_nrPolar_params nrPolar_params;
	nr_polar_init(&nrPolar_params, polarMessageType);
	nr_polar_llrtableinit();

	if (generate_optim_code==1) nrPolar_params.decoder_kernel = NULL;

	// We assume no a priori knowledge available about the payload.
	double aPrioriArray[nrPolar_params.payloadBits];
	for (int i=0; i<=nrPolar_params.payloadBits; i++) aPrioriArray[i] = NAN;

	printf("SNRstart %f, SNRstop %f,, SNRinc %f\n",SNRstart,SNRstop,SNRinc);
=======

	t_nrPolar_paramsPtr nrPolar_params = NULL, currentPtr = NULL;
	nr_polar_init(&nrPolar_params, polarMessageType, testLength, aggregation_level);
	currentPtr = nr_polar_params(nrPolar_params, polarMessageType, testLength, aggregation_level);

#ifdef DEBUG_DCI_POLAR_PARAMS
	uint32_t dci_pdu[4];
	memset(dci_pdu,0,sizeof(uint32_t)*4);
	dci_pdu[0]=0x01189400;
	printf("dci_pdu: [0]->0x%08x \t [1]->0x%08x \t [2]->0x%08x \t [3]->0x%08x\n",
			dci_pdu[0], dci_pdu[1], dci_pdu[2], dci_pdu[3]);
	uint32_t encoder_output[54];
	memset(encoder_output,0,sizeof(uint32_t)*54);
	uint16_t size=41;
	uint16_t rnti=3;
	aggregation_level=8;
	nr_polar_init(&nrPolar_params, 1, size, aggregation_level);
	t_nrPolar_paramsPtr currentPtrDCI=nr_polar_params(nrPolar_params, 1, size, aggregation_level);

	polar_encoder_dci(dci_pdu, encoder_output, currentPtrDCI, rnti);
	for (int i=0;i<54;i++)
		printf("encoder_output: [%2d]->0x%08x \n",i, encoder_output[i]);

	uint8_t *encoder_outputByte = malloc(sizeof(uint8_t) * currentPtrDCI->encoderLength);
	double *channel_output  = malloc (sizeof(double) * currentPtrDCI->encoderLength);
	uint32_t dci_estimation[4];
	memset(dci_estimation,0,sizeof(uint32_t)*4);
	printf("dci_estimation: [0]->0x%08x \t [1]->0x%08x \t [2]->0x%08x \t [3]->0x%08x\n",
			dci_estimation[0], dci_estimation[1], dci_estimation[2], dci_estimation[3]);
	nr_bit2byte_uint32_8_t(encoder_output, currentPtrDCI->encoderLength, encoder_outputByte);
	printf("[polartest] encoder_outputByte: ");
	for (int i = 0; i < currentPtrDCI->encoderLength; i++) printf("%d-", encoder_outputByte[i]);
	printf("\n");
	for(int i=0; i<currentPtrDCI->encoderLength; i++) {
		if (encoder_outputByte[i] == 0) {
			channel_output[i]=1/sqrt(2);
		}
		else {
			channel_output[i]=(-1)/sqrt(2);
		}
	}

	decoderState = polar_decoder_dci(channel_output,
									 dci_estimation,
									 currentPtrDCI,
									 NR_POLAR_DECODER_LISTSIZE,
									 NR_POLAR_DECODER_PATH_METRIC_APPROXIMATION,
									 rnti);
	printf("dci_estimation: [0]->0x%08x \t [1]->0x%08x \t [2]->0x%08x \t [3]->0x%08x\n",
			dci_estimation[0], dci_estimation[1], dci_estimation[2], dci_estimation[3]);
	return 0;
#endif

#ifdef DEBUG_CRC
	uint32_t crc;
	unsigned int poly24c = 0xb2b11700;
	uint32_t testInputCRC[4];
	testInputCRC[0]=0x00291880;
	//testInputCRC[0]=0x01189400;
	testInputCRC[1]=0x00000000;
	testInputCRC[2]=0x00000000;
	testInputCRC[3]=0x00000000;

	uint32_t testInputcrc=0x01189400;
	uint32_t testInputcrc2=0x00291880;

	uint8_t testInputCRC2[8];
	nr_crc_bit2bit_uint32_8_t(testInputCRC, 32, testInputCRC2);
	printf("testInputCRC2: [0]->%x \t [1]->%x \t [2]->%x \t [3]->%x\n"
		   "            [4]->%x \t [5]->%x \t [6]->%x \t [7]->%x\n",
				testInputCRC2[0], testInputCRC2[1], testInputCRC2[2], testInputCRC2[3],
				testInputCRC2[4], testInputCRC2[5], testInputCRC2[6], testInputCRC2[7]);
	unsigned int crc41 = crc24c(testInputCRC, 32);
	unsigned int crc65 = crc24c(testInputCRC, 56);
	printf("crc41: [0]->0x%08x\tcrc65: [0]->0x%08x\n",crc41, crc65);
	for (int i=0;i<32;i++) printf("crc41[%d]=%d\tcrc65[%d]=%d\n",i,(crc41>>i)&1,i,(crc65>>i)&1);

    crc = crc24c(testInputCRC, testLength)>>8;
    for (int i=0;i<24;i++) printf("[i]=%d\n",(crc>>i)&1);
    printf("crc: [0]->0x%08x\n",crc);
    //crcbit(testInputCRC, sizeof(test) - 1, poly24c));

    testInputCRC[testLength>>3] = ((uint8_t*)&crc)[2];
    testInputCRC[1+(testLength>>3)] = ((uint8_t*)&crc)[1];
    testInputCRC[2+(testLength>>3)] = ((uint8_t*)&crc)[0];
    printf("testInputCRC: [0]->0x%08x \t [1]->0x%08x \t [2]->0x%08x \t [3]->0x%08x\n",
    			testInputCRC[0], testInputCRC[1], testInputCRC[2], testInputCRC[3]);


    //uint32_t trial32 = 0xffffffff;
    uint32_t trial32 = 0xf10fffff;
    uint8_t a[4];
	//memcpy(a, &trial32, sizeof(trial32));
	*(uint32_t *)a = trial32;
    unsigned char trial[4];
    trial[0]=0xff; trial[1]=0xff;  trial[2]=0x0f; trial[3]=0xf1;
    uint32_t trialcrc = crc24c(trial, 32);
    uint32_t trialcrc32 = crc24c((uint8_t *)&trial32, 32);
    //uint32_t trialcrc32 = crc24c(a, 32);
    printf("crcbit(trial = %x\n", crcbit(trial, 4, poly24c));
    printf("trialcrc = %x\n", trialcrc);
    printf("trialcrc32 = %x\n", trialcrc32);
    for (int i=0;i<32;i++) printf("trialcrc[%2d]=%d\ttrialcrc32[%2d]=%d\n",i,(trialcrc>>i)&1,i,(trialcrc32>>i)&1);


    //uint8_t nr_polar_A[32] = {1,1,1,1,1,1,1,1,1,1,1,1,1,1,1,1,1,1,1,1,1,1,1,1,1,1,1,1,1,1,1,1};
    uint8_t nr_polar_A[32] = {1,1,1,1,1,1,1,1,1,1,1,1,1,1,1,1,0,0,0,0,1,1,1,1,1,1,1,1,0,0,0,1};
    uint8_t nr_polar_crc[24];
    uint8_t **crc_generator_matrix = crc24c_generator_matrix(32);
	nr_matrix_multiplication_uint8_t_1D_uint8_t_2D(nr_polar_A,
												   crc_generator_matrix,
												   nr_polar_crc,
												   32,
												   24);
	for (uint8_t i = 0; i < 24; i++){
		nr_polar_crc[i] = (nr_polar_crc[i] % 2);
		printf("nr_polar_crc[%d]=%d\n",i,nr_polar_crc[i]);
	}
    return 0;
#endif

#ifdef DEBUG_POLAR_TIMING
	for (SNR = SNRstart; SNR <= SNRstop; SNR += SNRinc) {
		SNR_lin = pow(10, SNR / 10);
		for (itr = 1; itr <= iterations; itr++) {
			for (int j=0; j<ceil(testLength / 32.0); j++) {
				for(int i=0; i<32; i++) {
					testInput[j] |= ( ((uint32_t) (rand()%2)) &1);
					testInput[j]<<=1;
				}
			}
			printf("testInput: [0]->0x%08x \n", testInput[0]);
			polar_encoder_timing(testInput, encoderOutput, currentPtr, cpu_freq_GHz, logFile);
		}
	}
	fclose(logFile);
	free(testInput);
	free(encoderOutput);
	free(modulatedInput);
	free(channelOutput);
	free(estimatedOutput);
	return (0);
#endif

	// We assume no a priori knowledge available about the payload.
	double aPrioriArray[currentPtr->payloadBits];
	for (int i=0; i<currentPtr->payloadBits; i++) aPrioriArray[i] = NAN;
>>>>>>> ee6239a8

	for (SNR = SNRstart; SNR <= SNRstop; SNR += SNRinc) {
	  printf("SNR %f\n",SNR);
		SNR_lin = pow(10, SNR/10);
		for (itr = 1; itr <= iterations; itr++) {

			for (int i = 0; i < testArrayLength; i++) {
				for (int j = 0; j < (sizeof(testInput[0])*8)-1; j++) {
					testInput[i] |= ( ((uint32_t) (rand()%2)) &1);
					testInput[i]<<=1;
				}
				testInput[i] |= ( ((uint32_t) (rand()%2)) &1);
			}

			/*printf("testInput: [0]->0x%08x\n", testInput[0]);
			for (int i=0; i<32; i++)
				printf("%d\n",(testInput[0]>>i)&1);*/

			start_meas(&timeEncoder);
			polar_encoder(testInput, encoderOutput, currentPtr);
			stop_meas(&timeEncoder);

			/*printf("encoderOutput: [0]->0x%08x\n", encoderOutput[0]);
			printf("encoderOutput: [1]->0x%08x\n", encoderOutput[1]);*/

<<<<<<< HEAD
			channelOutput[i] = modulatedInput[i] + (gaussdouble(0.0,1.0) * (1/sqrt(2*SNR_lin)));

			if (decoder_int8==1) {
			  if (channelOutput[i] > 15) channelOutput_int8[i] = 127;
			  else if (channelOutput[i] < -16) channelOutput_int8[i] = -128;
			  else channelOutput_int8[i] = (int16_t) (8*channelOutput[i]);
			}
		}
=======
			//Bit-to-byte:
			nr_bit2byte_uint32_8_t(encoderOutput, coderLength, encoderOutputByte);
>>>>>>> ee6239a8

			//BPSK modulation
			for(int i=0; i<coderLength; i++) {
				if (encoderOutputByte[i] == 0)
					modulatedInput[i]=1/sqrt(2);
				else
					modulatedInput[i]=(-1)/sqrt(2);

<<<<<<< HEAD
		start_meas(&timeDecoder);
		if (decoder_int8==0) 
		  decoderState = polar_decoder(channelOutput, estimatedOutput, &nrPolar_params, 
					       decoderListSize, aPrioriArray, pathMetricAppr);
		else
		  decoderState = polar_decoder_int8_new(channelOutput_int8, estimatedOutput, &nrPolar_params); 
		stop_meas(&timeDecoder); 
		
		//calculate errors
		if (decoderState==-1) {
			blockErrorState=-1;
			nBitError=-1;
		} else {
			for(int i=0; i<testLength; i++){
				if (estimatedOutput[i]!=testInput[i]) nBitError++;
=======
				channelOutput[i] = modulatedInput[i] + (gaussdouble(0.0,1.0) * (1/sqrt(2*SNR_lin)));
			}

			start_meas(&timeDecoder);
			/*decoderState = polar_decoder(channelOutput,
									 	 estimatedOutput,
									 	 currentPtr,
									 	 NR_POLAR_DECODER_LISTSIZE,
									 	 aPrioriArray,
									 	 NR_POLAR_DECODER_PATH_METRIC_APPROXIMATION);*/
			decoderState = polar_decoder_aPriori(channelOutput,
											 	 estimatedOutput,
												 currentPtr,
												 NR_POLAR_DECODER_LISTSIZE,
												 NR_POLAR_DECODER_PATH_METRIC_APPROXIMATION,
												 aPrioriArray);
			stop_meas(&timeDecoder);
			/*printf("testInput: [0]->0x%08x\n", testInput[0]);
			printf("estimatedOutput: [0]->0x%08x\n", estimatedOutput[0]);*/


			//calculate errors
			if (decoderState==-1) {
				blockErrorState=-1;
				nBitError=-1;
			} else {
				for (int i = 0; i < testArrayLength; i++) {
					for (int j = 0; j < (sizeof(testInput[0])*8); j++) {
						if (((estimatedOutput[i]>>j) & 1) != ((testInput[i]>>j) & 1)) nBitError++;
					}
				}

				if (nBitError>0) blockErrorState=1;
>>>>>>> ee6239a8
			}

			//Iteration times are in microseconds.
			timeEncoderCumulative+=(timeEncoder.diff_now/(cpu_freq_GHz*1000.0));
			timeDecoderCumulative+=(timeDecoder.diff_now/(cpu_freq_GHz*1000.0));
			fprintf(logFile,",%f,%d,%d,%f,%f\n", SNR, nBitError, blockErrorState,
					(timeEncoder.diff_now/(cpu_freq_GHz*1000.0)), (timeDecoder.diff_now/(cpu_freq_GHz*1000.0)));

			if (nBitError<0) {
				blockErrorCumulative++;
				bitErrorCumulative+=testLength;
			} else {
				blockErrorCumulative+=blockErrorState;
				bitErrorCumulative+=nBitError;
			}

			decoderState=0;
			nBitError=0;
			blockErrorState=0;

		}
		//Calculate error statistics for the SNR.
		printf("[ListSize=%d, Appr=%d] SNR=%+8.3f, BLER=%9.6f, BER=%12.9f, t_Encoder=%9.3fus, t_Decoder=%9.3fus\n",
				decoderListSize, pathMetricAppr, SNR, ((double)blockErrorCumulative/iterations),
				((double)bitErrorCumulative / (iterations*testLength)),
				(timeEncoderCumulative/iterations),timeDecoderCumulative/iterations);

		blockErrorCumulative = 0; bitErrorCumulative = 0;
		timeEncoderCumulative = 0; timeDecoderCumulative = 0;
	}

	print_meas(&timeEncoder,"polar_encoder",NULL,NULL);
	print_meas(&timeDecoder,"polar_decoder",NULL,NULL);

	fclose(logFile);
	//Bit
	free(testInput);
	free(encoderOutput);
	free(estimatedOutput);
	//Byte
	free(encoderOutputByte);
	free(modulatedInput);
	free(channelOutput);

	return (0);
}<|MERGE_RESOLUTION|>--- conflicted
+++ resolved
@@ -21,26 +21,14 @@
 	time_stats_t polar_decoder_init,polar_rate_matching,decoding,bit_extraction,deinterleaving;
 	time_stats_t path_metric,sorting,update_LLR;
 	opp_enabled=1;
-	int decoder_int8=0;
+	int decoder_int16=0;
+	int generate_optim_code=0;
 	cpu_freq_GHz = get_cpu_freq_GHz();
 	reset_meas(&timeEncoder);
 	reset_meas(&timeDecoder);
-<<<<<<< HEAD
-	reset_meas(&polar_decoder_init);
-	reset_meas(&polar_rate_matching);
-	reset_meas(&decoding);
-	reset_meas(&bit_extraction);
-	reset_meas(&deinterleaving);
-	reset_meas(&sorting);
-	reset_meas(&path_metric);
-	reset_meas(&update_LLR);
-
-	randominit(1234);
-=======
-
 	randominit(0);
 	crcTableInit();
->>>>>>> ee6239a8
+
 	//Default simulation values (Aim for iterations = 1000000.)
 	int itr, iterations = 1000, arguments, polarMessageType = 0; //0=PBCH, 1=DCI, -1=UCI
 	double SNRstart = -20.0, SNRstop = 0.0, SNRinc= 0.5; //dB
@@ -50,13 +38,7 @@
 	int8_t decoderState=0, blockErrorState=0; //0 = Success, -1 = Decoding failed, 1 = Block Error.
 	uint16_t testLength = 0, coderLength = 0, blockErrorCumulative=0, bitErrorCumulative=0;
 	double timeEncoderCumulative = 0, timeDecoderCumulative = 0;
-<<<<<<< HEAD
-
-	uint8_t decoderListSize = 8, pathMetricAppr = 0; //0 --> eq. (8a) and (11b), 1 --> eq. (9) and (12)
-	int generate_optim_code=0;
-=======
 	uint8_t aggregation_level = 8, decoderListSize = 8, pathMetricAppr = 0;
->>>>>>> ee6239a8
 
 	while ((arguments = getopt (argc, argv, "s:d:f:m:i:l:a:h:qg")) != -1)
 	switch (arguments)
@@ -90,7 +72,7 @@
 			break;
 
   	        case 'q':
-		        decoder_int8=1;
+		        decoder_int16=1;
 		        break;
 
     	        case 'g':
@@ -98,7 +80,7 @@
                   iterations=1;
 		  SNRstart=-6.0;
 		  SNRstop =-6.0;
-		  decoder_int8=1;
+		  decoder_int16=1;
                   break;
 	        case 'h':
 		  printf("./polartest -s SNRstart -d SNRinc -f SNRstop -m [0=PBCH|1=DCI|2=UCI] -i iterations -l decoderListSize -a pathMetricAppr\n");
@@ -169,22 +151,6 @@
 	uint8_t *encoderOutputByte = malloc(sizeof(uint8_t) * coderLength);
 	double *modulatedInput = malloc (sizeof(double) * coderLength); //channel input
 	double *channelOutput  = malloc (sizeof(double) * coderLength); //add noise
-<<<<<<< HEAD
-	int16_t *channelOutput_int8  = malloc (sizeof(int16_t) * coderLength); //add noise
-	uint8_t *estimatedOutput = malloc(sizeof(uint8_t) * testLength); //decoder output
-
-	t_nrPolar_params nrPolar_params;
-	nr_polar_init(&nrPolar_params, polarMessageType);
-	nr_polar_llrtableinit();
-
-	if (generate_optim_code==1) nrPolar_params.decoder_kernel = NULL;
-
-	// We assume no a priori knowledge available about the payload.
-	double aPrioriArray[nrPolar_params.payloadBits];
-	for (int i=0; i<=nrPolar_params.payloadBits; i++) aPrioriArray[i] = NAN;
-
-	printf("SNRstart %f, SNRstop %f,, SNRinc %f\n",SNRstart,SNRstop,SNRinc);
-=======
 
 	t_nrPolar_paramsPtr nrPolar_params = NULL, currentPtr = NULL;
 	nr_polar_init(&nrPolar_params, polarMessageType, testLength, aggregation_level);
@@ -332,7 +298,6 @@
 	// We assume no a priori knowledge available about the payload.
 	double aPrioriArray[currentPtr->payloadBits];
 	for (int i=0; i<currentPtr->payloadBits; i++) aPrioriArray[i] = NAN;
->>>>>>> ee6239a8
 
 	for (SNR = SNRstart; SNR <= SNRstop; SNR += SNRinc) {
 	  printf("SNR %f\n",SNR);
@@ -358,19 +323,15 @@
 			/*printf("encoderOutput: [0]->0x%08x\n", encoderOutput[0]);
 			printf("encoderOutput: [1]->0x%08x\n", encoderOutput[1]);*/
 
-<<<<<<< HEAD
-			channelOutput[i] = modulatedInput[i] + (gaussdouble(0.0,1.0) * (1/sqrt(2*SNR_lin)));
-
-			if (decoder_int8==1) {
+/*
+			if (decoder_int16==1) {
 			  if (channelOutput[i] > 15) channelOutput_int8[i] = 127;
 			  else if (channelOutput[i] < -16) channelOutput_int8[i] = -128;
 			  else channelOutput_int8[i] = (int16_t) (8*channelOutput[i]);
 			}
-		}
-=======
+*/
 			//Bit-to-byte:
 			nr_bit2byte_uint32_8_t(encoderOutput, coderLength, encoderOutputByte);
->>>>>>> ee6239a8
 
 			//BPSK modulation
 			for(int i=0; i<coderLength; i++) {
@@ -379,23 +340,6 @@
 				else
 					modulatedInput[i]=(-1)/sqrt(2);
 
-<<<<<<< HEAD
-		start_meas(&timeDecoder);
-		if (decoder_int8==0) 
-		  decoderState = polar_decoder(channelOutput, estimatedOutput, &nrPolar_params, 
-					       decoderListSize, aPrioriArray, pathMetricAppr);
-		else
-		  decoderState = polar_decoder_int8_new(channelOutput_int8, estimatedOutput, &nrPolar_params); 
-		stop_meas(&timeDecoder); 
-		
-		//calculate errors
-		if (decoderState==-1) {
-			blockErrorState=-1;
-			nBitError=-1;
-		} else {
-			for(int i=0; i<testLength; i++){
-				if (estimatedOutput[i]!=testInput[i]) nBitError++;
-=======
 				channelOutput[i] = modulatedInput[i] + (gaussdouble(0.0,1.0) * (1/sqrt(2*SNR_lin)));
 			}
 
@@ -429,7 +373,6 @@
 				}
 
 				if (nBitError>0) blockErrorState=1;
->>>>>>> ee6239a8
 			}
 
 			//Iteration times are in microseconds.
