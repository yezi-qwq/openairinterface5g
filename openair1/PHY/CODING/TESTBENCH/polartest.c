#include <math.h>
#include <stdio.h>
#include <stdint.h>
#include <stdlib.h>
#include <string.h>
#include <sys/stat.h>
#include <time.h>

#include "PHY/CODING/nrPolar_tools/nr_polar_defs.h"
<<<<<<< HEAD
#include "PHY/CODING/coding_defs.h"
=======
#include "PHY/CODING/nrPolar_tools/nr_polar_pbch_defs.h"
#include "PHY/CODING/nrPolar_tools/nr_polar_uci_defs.h"
>>>>>>> 34b021e8
#include "SIMULATION/TOOLS/sim.h"

//#define DEBUG_POLAR_PARAMS
//#define DEBUG_DCI_POLAR_PARAMS

int main(int argc, char *argv[]) {

	//Initiate timing. (Results depend on CPU Frequency. Therefore, might change due to performance variances during simulation.)
	time_stats_t timeEncoder,timeDecoder;
	opp_enabled=1;
	cpu_freq_GHz = get_cpu_freq_GHz();
	reset_meas(&timeEncoder);
	reset_meas(&timeDecoder);

	randominit(0);
	crcTableInit();
	uint32_t crc;
	//Default simulation values (Aim for iterations = 1000000.)
	int itr, iterations = 1000, arguments, polarMessageType = 0; //0=PBCH, 1=DCI, -1=UCI
	double SNRstart = -20.0, SNRstop = 0.0, SNRinc= 0.5; //dB

	double SNR, SNR_lin;
	int16_t nBitError = 0; // -1 = Decoding failed (All list entries have failed the CRC checks).
	int8_t decoderState=0, blockErrorState=0; //0 = Success, -1 = Decoding failed, 1 = Block Error.
	uint16_t testLength = 0, coderLength = 0, blockErrorCumulative=0, bitErrorCumulative=0;
	double timeEncoderCumulative = 0, timeDecoderCumulative = 0;
	uint8_t aggregation_level, decoderListSize, pathMetricAppr;

	while ((arguments = getopt (argc, argv, "s:d:f:m:i:l:a:h")) != -1)
	switch (arguments)
	{
		case 's':
			SNRstart = atof(optarg);
			printf("SNRstart = %f\n", SNRstart);
			break;

		case 'd':
			SNRinc = atof(optarg);
			break;

		case 'f':
			SNRstop = atof(optarg);
			break;

		case 'm':
			polarMessageType = atoi(optarg);
			break;

		case 'i':
			iterations = atoi(optarg);
			break;

		case 'l':
			decoderListSize = (uint8_t) atoi(optarg);
			break;

		case 'a':
			pathMetricAppr = (uint8_t) atoi(optarg);
			break;

	        case 'h':
		  printf("./polartest -s SNRstart -d SNRinc -f SNRstop -m [0=DCI|1=PBCH|2=UCI] -i iterations -l decoderListSize -a pathMetricAppr\n");
		  exit(-1);

		default:
			perror("[polartest.c] Problem at argument parsing with getopt");
			exit(-1);
	}

<<<<<<< HEAD
	if (polarMessageType == 0) { //PBCH
		testLength = NR_POLAR_PBCH_PAYLOAD_BITS;
		coderLength = NR_POLAR_PBCH_E;
		aggregation_level = NR_POLAR_PBCH_AGGREGATION_LEVEL;
	} else if (polarMessageType == 1) { //DCI
		//testLength = nr_get_dci_size(params_rel15->dci_format, params_rel15->rnti_type, &fp->initial_bwp_dl, cfg);
		testLength = 20;
		coderLength = 108; //to be changed by aggregate level function.
	} else if (polarMessageType == -1) { //UCI
		//testLength = ;
		//coderLength = ;
=======
	if (polarMessageType == 0) { //DCI
	  //testLength = ;
	  //coderLength = ;
	  printf("polartest for DCI not supported yet\n");
	  exit(-1);
	} else if (polarMessageType == 1) { //PBCH
	  testLength = NR_POLAR_PBCH_PAYLOAD_BITS;
	  coderLength = NR_POLAR_PBCH_E;
	  printf("running polartest for PBCH\n");
	} else if (polarMessageType == 2) { //UCI
	  testLength = NR_POLAR_PUCCH_PAYLOAD_BITS;
	  coderLength = NR_POLAR_PUCCH_E;
	  printf("running polartest for UCI");
	} else {
	  printf("unsupported polarMessageType %d (0=DCI, 1=PBCH, 2=UCI)\n",polarMessageType);
	  exit(-1);
>>>>>>> 34b021e8
	}
	

	//Logging
	time_t currentTime;
	time (&currentTime);
	char *folderName, fileName[512], currentTimeInfo[25];

	folderName=getenv("HOME");
	strcat(folderName,"/Desktop/polartestResults");
	sprintf(fileName,"%s/_ListSize_%d_pmAppr_%d_Payload_%d_Itr_%d",folderName,decoderListSize,pathMetricAppr,testLength,iterations);
	strftime(currentTimeInfo, 25, "_%Y-%m-%d-%H-%M-%S.csv", localtime(&currentTime));
	strcat(fileName,currentTimeInfo);

	//Create "~/Desktop/polartestResults" folder if it doesn't already exist.
	struct stat folder = {0};
	if (stat(folderName, &folder) == -1) mkdir(folderName, S_IRWXU | S_IRWXG | S_IRWXO);

	FILE* logFile;
	logFile = fopen(fileName, "w");
	if (logFile==NULL) {
	  fprintf(stderr,"[polartest.c] Problem creating file %s with fopen\n",fileName);
	  exit(-1);
	}
	fprintf(logFile,",SNR,nBitError,blockErrorState,t_encoder[us],t_decoder[us]\n");

	//uint8_t *testInput = malloc(sizeof(uint8_t) * testLength); //generate randomly
	//uint8_t *encoderOutput = malloc(sizeof(uint8_t) * coderLength);
	uint32_t testInput[4], encoderOutput[4];
	memset(testInput,0,sizeof(testInput));
	memset(encoderOutput,0,sizeof(encoderOutput));

	double *modulatedInput = malloc (sizeof(double) * coderLength); //channel input

	double *channelOutput  = malloc (sizeof(double) * coderLength); //add noise
	uint32_t *estimatedOutput = malloc(sizeof(uint8_t) * testLength); //decoder output

	t_nrPolar_paramsPtr nrPolar_params = NULL, currentPtr = NULL;
	nr_polar_init(&nrPolar_params, polarMessageType, testLength, aggregation_level);
#ifdef DEBUG_DCI_POLAR_PARAMS
	unsigned int poly24c = 0xb2b11700;
	printf("testInput: [0]->0x%08x \t [1]->0x%08x \t [2]->0x%08x \t [3]->0x%08x\n",
			testInput[0], testInput[1], testInput[2], testInput[3]);
	printf("encOutput: [0]->0x%08x \t [1]->0x%08x \t [2]->0x%08x \t [3]->0x%08x\n",
			  encoderOutput[0], encoderOutput[1], encoderOutput[2], encoderOutput[3]);
	testInput[0]=0x01189400;
	uint8_t testInput2[8];
	nr_crc_bit2bit_uint32_8_t(testInput, 32, testInput2);
	printf("testInput2: [0]->%x \t [1]->%x \t [2]->%x \t [3]->%x\n            [4]->%x \t [5]->%x \t [6]->%x \t [7]->%x \t\n",
				testInput2[0], testInput2[1], testInput2[2], testInput2[3],
				testInput2[4], testInput2[5], testInput2[6], testInput2[7]);
	printf("crc32: [0]->0x%08x\n",crc24c(testInput2, 32));
	printf("crc56: [0]->0x%08x\n",crc24c(testInput2, 56));
	return 0;
	uint8_t testInput8[4];
	/*testInput8[0]=0x00;
	testInput8[1]=0x49;
	testInput8[2]=0x81;
	testInput8[3]=0x10;
	testInput8[4]=0x00;*/
	testInput8[0]=0xff;
	testInput8[1]=0xd0;
	testInput8[2]=0xff;
	testInput8[3]=0x82;
	crc = crc24c(testInput8, 31);
	for (int i=0;i<24;i++) printf("[i]=%d\n",(crc>>i)&1);
	printf("crc: [0]->0x%08x\n",crc);
	printf("crcbit: %x\n",crcbit(testInput8, 3, poly24c));
	return 0;
	unsigned char test[] = "Thebigredfox";

	for (int i=0;i<8;i++) printf("[i]=%d\n",(test[0]>>i)&1);
	printf("test[0]=%x\n",test[0]);
	printf("%s -- sizeof=%d\n",test,sizeof(test));
	printf("%x\n", crcbit(test, sizeof(test) - 1, poly24c));
	printf("%x\n", crc24c(test, (sizeof(test) - 1)*8));
	polarMessageType = 1;
	testLength = 41;
	aggregation_level=1;
	coderLength = 108;
	nr_polar_init(&nrPolar_params, polarMessageType, testLength, aggregation_level);
	nr_polar_print_polarParams(nrPolar_params);

    crc = crc24c(testInput, testLength)>>8;
    for (int i=0;i<24;i++) printf("[i]=%d\n",(crc>>i)&1);
    printf("crc: [0]->0x%08x\n",crc);
    testInput[testLength>>3] = ((uint8_t*)&crc)[2];
    testInput[1+(testLength>>3)] = ((uint8_t*)&crc)[1];
    testInput[2+(testLength>>3)] = ((uint8_t*)&crc)[0];
    printf("testInput: [0]->0x%08x \t [1]->0x%08x \t [2]->0x%08x \t [3]->0x%08x\n",
    			testInput[0], testInput[1], testInput[2], testInput[3]);
	return (0);
	currentPtr = nr_polar_params(nrPolar_params, polarMessageType, testLength, aggregation_level);
	polar_encoder(testInput, encoderOutput, currentPtr);
	printf("AFTER POLAR ENCODING\n");
	printf("testInput: [0]->0x%08x \t [1]->0x%08x \t [2]->0x%08x \t [3]->0x%08x\n",
			testInput[0], testInput[1], testInput[2], testInput[3]);
	printf("encOutput: [0]->0x%08x \t [1]->0x%08x \t [2]->0x%08x \t [3]->0x%08x\n",
			encoderOutput[0], encoderOutput[1], encoderOutput[2], encoderOutput[3]);
	return (0);
#endif

	currentPtr = nr_polar_params(nrPolar_params, polarMessageType, testLength, aggregation_level);

	// We assume no a priori knowledge available about the payload.
	double aPrioriArray[currentPtr->payloadBits];
	for (int i=0; i<currentPtr->payloadBits; i++) aPrioriArray[i] = NAN;

	for (SNR = SNRstart; SNR <= SNRstop; SNR += SNRinc) {
		SNR_lin = pow(10, SNR/10);
		for (itr = 1; itr <= iterations; itr++) {

		for(int i=0; i<testLength; i++) 
			testInput[i]=(uint8_t) (rand() % 2);

		start_meas(&timeEncoder);
		polar_encoder(testInput, encoderOutput, currentPtr);
		stop_meas(&timeEncoder);

		//BPSK modulation
		for(int i=0; i<coderLength; i++) {
			if (encoderOutput[i] == 0)
				modulatedInput[i]=1/sqrt(2);
			else
				modulatedInput[i]=(-1)/sqrt(2);

			channelOutput[i] = modulatedInput[i] + (gaussdouble(0.0,1.0) * (1/sqrt(2*SNR_lin)));
			//printf("%f\n",channelOutput[i]);
		}



		start_meas(&timeDecoder);
		/*decoderState = polar_decoder(channelOutput,
									 estimatedOutput,
									 currentPtr,
									 NR_POLAR_DECODER_LISTSIZE,
									 aPrioriArray,
									 NR_POLAR_DECODER_PATH_METRIC_APPROXIMATION);*/
		decoderState = polar_decoder_aPriori(channelOutput,
											 estimatedOutput,
											 currentPtr,
											 NR_POLAR_DECODER_LISTSIZE,
											 NR_POLAR_DECODER_PATH_METRIC_APPROXIMATION,
											 aPrioriArray);
		stop_meas(&timeDecoder);

		//calculate errors
		if (decoderState==-1) {
			blockErrorState=-1;
			nBitError=-1;
		} else {
			for(int i=0; i<testLength; i++){
				if (estimatedOutput[i]!=testInput[i]) nBitError++;
			}
			if (nBitError>0) blockErrorState=1;
		}

		//Iteration times are in microseconds.
		timeEncoderCumulative+=(timeEncoder.diff_now/(cpu_freq_GHz*1000.0));
		timeDecoderCumulative+=(timeDecoder.diff_now/(cpu_freq_GHz*1000.0));
		fprintf(logFile,",%f,%d,%d,%f,%f\n", SNR, nBitError, blockErrorState,
				(timeEncoder.diff_now/(cpu_freq_GHz*1000.0)), (timeDecoder.diff_now/(cpu_freq_GHz*1000.0)));

		if (nBitError<0) {
			blockErrorCumulative++;
			bitErrorCumulative+=testLength;
		} else {
			blockErrorCumulative+=blockErrorState;
			bitErrorCumulative+=nBitError;
		}

		decoderState=0;
		nBitError=0;
		blockErrorState=0;

		}
		//Calculate error statistics for the SNR.
		printf("[ListSize=%d, Appr=%d] SNR=%+8.3f, BLER=%9.6f, BER=%12.9f, t_Encoder=%9.3fus, t_Decoder=%9.3fus\n",
				decoderListSize, pathMetricAppr, SNR, ((double)blockErrorCumulative/iterations),
				((double)bitErrorCumulative / (iterations*testLength)),
				(timeEncoderCumulative/iterations),timeDecoderCumulative/iterations);

		blockErrorCumulative = 0; bitErrorCumulative = 0;
		timeEncoderCumulative = 0; timeDecoderCumulative = 0;
	}

	print_meas(&timeEncoder,"polar_encoder",NULL,NULL);
	print_meas(&timeDecoder,"polar_decoder",NULL,NULL);

	fclose(logFile);
	//free(testInput);
	//free(encoderOutput);
	free(modulatedInput);
	free(channelOutput);
	free(estimatedOutput);

	return (0);
}<|MERGE_RESOLUTION|>--- conflicted
+++ resolved
@@ -7,12 +7,8 @@
 #include <time.h>
 
 #include "PHY/CODING/nrPolar_tools/nr_polar_defs.h"
-<<<<<<< HEAD
-#include "PHY/CODING/coding_defs.h"
-=======
 #include "PHY/CODING/nrPolar_tools/nr_polar_pbch_defs.h"
 #include "PHY/CODING/nrPolar_tools/nr_polar_uci_defs.h"
->>>>>>> 34b021e8
 #include "SIMULATION/TOOLS/sim.h"
 
 //#define DEBUG_POLAR_PARAMS
@@ -82,36 +78,20 @@
 			exit(-1);
 	}
 
-<<<<<<< HEAD
 	if (polarMessageType == 0) { //PBCH
-		testLength = NR_POLAR_PBCH_PAYLOAD_BITS;
-		coderLength = NR_POLAR_PBCH_E;
-		aggregation_level = NR_POLAR_PBCH_AGGREGATION_LEVEL;
-	} else if (polarMessageType == 1) { //DCI
-		//testLength = nr_get_dci_size(params_rel15->dci_format, params_rel15->rnti_type, &fp->initial_bwp_dl, cfg);
-		testLength = 20;
-		coderLength = 108; //to be changed by aggregate level function.
-	} else if (polarMessageType == -1) { //UCI
-		//testLength = ;
-		//coderLength = ;
-=======
-	if (polarMessageType == 0) { //DCI
-	  //testLength = ;
-	  //coderLength = ;
-	  printf("polartest for DCI not supported yet\n");
-	  exit(-1);
-	} else if (polarMessageType == 1) { //PBCH
 	  testLength = NR_POLAR_PBCH_PAYLOAD_BITS;
 	  coderLength = NR_POLAR_PBCH_E;
-	  printf("running polartest for PBCH\n");
-	} else if (polarMessageType == 2) { //UCI
+	  aggregation_level = NR_POLAR_PBCH_AGGREGATION_LEVEL;
+	} else if (polarMessageType == 1) { //DCI
+	  //testLength = nr_get_dci_size(params_rel15->dci_format, params_rel15->rnti_type, &fp->initial_bwp_dl, cfg);
+	  testLength = 20;
+	  coderLength = 108; //to be changed by aggregate level function.
+	} else if (polarMessageType == -1) { //UCI
 	  testLength = NR_POLAR_PUCCH_PAYLOAD_BITS;
 	  coderLength = NR_POLAR_PUCCH_E;
-	  printf("running polartest for UCI");
 	} else {
 	  printf("unsupported polarMessageType %d (0=DCI, 1=PBCH, 2=UCI)\n",polarMessageType);
 	  exit(-1);
->>>>>>> 34b021e8
 	}
 	
 
