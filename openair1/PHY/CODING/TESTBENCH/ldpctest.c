--- conflicted
+++ resolved
@@ -416,12 +416,6 @@
 	stop_meas(time_decoder);
       }
 
-<<<<<<< HEAD
-      n_iter = nrLDPC_decoder(&decParams, (int8_t*) channel_output_fixed, (int8_t*) estimated_output, NULL);
-      printf("nrLDPC_decoder n_iter=%d\n",n_iter);
-=======
->>>>>>> 0a183d0e
-
       //for (i=(Kb+nrows) * Zc-5;i<(Kb+nrows) * Zc;i++)
       //  printf("esimated_output[%d]=%d\n",i,esimated_output[i]);
 
@@ -435,17 +429,9 @@
           ///printf("test_input[0][%d]: %d \n",i,test_input[0][i]);
         if (estimated_output[j][i] != test_input[j][i])
         {
-<<<<<<< HEAD
-        	printf("error pos %d (%d, %d)\n",i,estimated_output[i],test_input[0][i]);
-        	*errors = (*errors) + 1;
-        	break;
-=======
-
-
       //////printf("error pos %d (%d, %d)\n\n",i,estimated_output[i],test_input[0][i]);
           segment_bler = segment_bler + 1;
           break;
->>>>>>> 0a183d0e
         }
       }
 
