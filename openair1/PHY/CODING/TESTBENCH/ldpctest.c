/*
 * Licensed to the OpenAirInterface (OAI) Software Alliance under one or more
 * contributor license agreements.  See the NOTICE file distributed with
 * this work for additional information regarding copyright ownership.
 * The OpenAirInterface Software Alliance licenses this file to You under
 * the OAI Public License, Version 1.1  (the "License"); you may not use this file
 * except in compliance with the License.
 * You may obtain a copy of the License at
 *
 *      http://www.openairinterface.org/?page_id=698
 *
 * Unless required by applicable law or agreed to in writing, software
 * distributed under the License is distributed on an "AS IS" BASIS,
 * WITHOUT WARRANTIES OR CONDITIONS OF ANY KIND, either express or implied.
 * See the License for the specific language governing permissions and
 * limitations under the License.
 *-------------------------------------------------------------------------------
 * For more information about the OpenAirInterface (OAI) Software Alliance:
 *      contact@openairinterface.org
 */

#include <stdlib.h>
#include <math.h>
#include <stdio.h>
#include <string.h>
#include "assertions.h"
#include "SIMULATION/TOOLS/sim.h"
#include "PHY/CODING/nrLDPC_encoder/defs.h"
#include "PHY/CODING/nrLDPC_decoder/nrLDPC_decoder.h"
#include "openair1/SIMULATION/NR_PHY/nr_unitary_defs.h"

#define MAX_NUM_DLSCH_SEGMENTS 16
#define MAX_BLOCK_LENGTH 8448

#ifndef malloc16
#  ifdef __AVX2__
#    define malloc16(x) memalign(32,x)
#  else
#    define malloc16(x) memalign(16,x)
#  endif
#endif

#define NR_LDPC_PROFILER_DETAIL
#define NR_LDPC_ENABLE_PARITY_CHECK

// 4-bit quantizer
char quantize4bit(double D,double x)
{
  double qxd;
  qxd = floor(x/D);
  //  printf("x=%f,qxd=%f\n",x,qxd);

  if (qxd <= -8)
    qxd = -8;
  else if (qxd > 7)
    qxd = 7;

  return((char)qxd);
}

char quantize8bit(double D,double x)
{
  double qxd;
  //char maxlev;
  qxd = floor(x/D);

  //maxlev = 1<<(B-1);

  //printf("x=%f,qxd=%f,maxlev=%d\n",x,qxd, maxlev);

  if (qxd <= -128)
    qxd = -128;
  else if (qxd >= 128)
    qxd = 127;

  return((char)qxd);
}

typedef struct {
  double n_iter_mean;
  double n_iter_std;
  int n_iter_max;
} n_iter_stats_t;

RAN_CONTEXT_t RC;
PHY_VARS_UE ***PHY_vars_UE_g;
uint16_t NB_UE_INST = 1;

short lift_size[51]= {2,3,4,5,6,7,8,9,10,11,12,13,14,15,16,18,20,22,24,26,28,30,32,36,40,44,48,52,56,60,64,72,80,88,96,104,112,120,128,144,160,176,192,208,224,240,256,288,320,352,384};

int test_ldpc(short No_iteration,
              int nom_rate,
              int denom_rate,
              double SNR,
              unsigned char qbits,
              short block_length,
              unsigned int ntrials,
              int n_segments,
              unsigned int *errors,
              unsigned int *errors_bit,
              double *errors_bit_uncoded,
              unsigned int *crc_misses,
              time_stats_t *time_optim,
              time_stats_t *time_decoder,
              n_iter_stats_t *dec_iter)
{
  //clock initiate
  //time_stats_t time,time_optim,tinput,tprep,tparity,toutput, time_decoder;
  time_stats_t time, tinput,tprep,tparity,toutput;
  double n_iter_mean = 0;
  double n_iter_std = 0;
  int n_iter_max = 0;
  unsigned int segment_bler = 0;

  double sigma;
  sigma = 1.0/sqrt(2*SNR);

  opp_enabled=1;
  cpu_freq_GHz = get_cpu_freq_GHz();
  //short test_input[block_length];
  unsigned char *test_input[MAX_NUM_DLSCH_SEGMENTS]={NULL,NULL,NULL,NULL,NULL,NULL,NULL,NULL};;
  //short *c; //padded codeword
  unsigned char *estimated_output[MAX_NUM_DLSCH_SEGMENTS];
  unsigned char *estimated_output_bit[MAX_NUM_DLSCH_SEGMENTS];
  unsigned char *test_input_bit;
  unsigned char *channel_input[MAX_NUM_DLSCH_SEGMENTS];
  unsigned char *channel_output_uncoded[MAX_NUM_DLSCH_SEGMENTS];
  unsigned char *channel_input_optim[MAX_NUM_DLSCH_SEGMENTS];
  double *channel_output;
  double *modulated_input[MAX_NUM_DLSCH_SEGMENTS];
  char *channel_output_fixed[MAX_NUM_DLSCH_SEGMENTS];
  unsigned int i,j,trial=0;
  short BG=0,Zc,Kb=0,nrows=0;//,ncols;
  int no_punctured_columns,removed_bit;
  int i1;
  int R_ind = 0;
  //Table of possible lifting sizes
  //short lift_size[51]= {2,3,4,5,6,7,8,9,10,11,12,13,14,15,16,18,20,22,24,26,28,30,32,36,40,44,48,52,56,60,64,72,80,88,96,104,112,120,128,144,160,176,192,208,224,240,256,288,320,352,384};
  //int n_segments=1;
  int code_rate_vec[8] = {15, 13, 25, 12, 23, 34, 56, 89};
  //double code_rate_actual_vec[8] = {0.2, 0.33333, 0.4, 0.5, 0.66667, 0.73333, 0.81481, 0.88};

  t_nrLDPC_dec_params decParams;
  t_nrLDPC_procBuf nrLDPC_procBuf;
  t_nrLDPC_procBuf* p_nrLDPC_procBuf = &nrLDPC_procBuf;
    
  t_nrLDPC_time_stats decoder_profiler;
  t_nrLDPC_time_stats* p_decoder_profiler =&decoder_profiler ;

  int32_t n_iter = 0;

  *errors=0;
  *errors_bit=0;
  *errors_bit_uncoded=0;
  *crc_misses=0;

  // generate input block
  for(j=0;j<MAX_NUM_DLSCH_SEGMENTS;j++) {
    test_input[j]=(unsigned char *)malloc16(sizeof(unsigned char) * block_length/8);
    channel_input[j] = (unsigned char *)malloc16(sizeof(unsigned char) * 68*384);
    channel_input_optim[j] = (unsigned char *)malloc16(sizeof(unsigned char) * 68*384);
    channel_output_uncoded[j] = (unsigned char *)malloc16(sizeof(unsigned char) * 68*384);
    estimated_output[j] = (unsigned char*) malloc16(sizeof(unsigned char) * block_length);
    estimated_output_bit[j] = (unsigned char*) malloc16(sizeof(unsigned char) * block_length);
    modulated_input[j] = (double *)malloc16(sizeof(double) * 68*384);
    channel_output_fixed[j]  =  (char *)malloc16(sizeof( char) * 68*384);
  }
  //modulated_input = (double *)malloc(sizeof(double) * 68*384);
  //channel_output  = (double *)malloc(sizeof(double) * 68*384);
  //channel_output_fixed  = (char *)malloc16(sizeof(char) * 68*384);
  //modulated_input = (double *)calloc(68*384, sizeof(double));
  channel_output  =  (double *)calloc(68*384, sizeof(double));
  //channel_output_fixed  =  (double *)calloc(68*384, sizeof(double));
  //channel_output_fixed  =  (unsigned char*)calloc(68*384, sizeof(unsigned char*));
  //estimated_output = (unsigned char*) malloc16(sizeof(unsigned char) * block_length);///8);
  //estimated_output_bit = (unsigned char*) malloc16(sizeof(unsigned char) * block_length);
  test_input_bit = (unsigned char*) malloc16(sizeof(unsigned char) * block_length);

  reset_meas(&time);
  reset_meas(time_optim);
  reset_meas(time_decoder);
  reset_meas(&tinput);
  reset_meas(&tprep);
  reset_meas(&tparity);
  reset_meas(&toutput);
  //Reset Decoder profiles
  reset_meas(&decoder_profiler.llr2llrProcBuf);
  reset_meas(&decoder_profiler.llr2CnProcBuf);
  reset_meas(&decoder_profiler.cnProc);
  reset_meas(&decoder_profiler.cnProcPc);
  reset_meas(&decoder_profiler.bnProc);
  reset_meas(&decoder_profiler.bnProcPc);
  reset_meas(&decoder_profiler.cn2bnProcBuf);
  reset_meas(&decoder_profiler.bn2cnProcBuf);
  reset_meas(&decoder_profiler.llrRes2llrOut);
  reset_meas(&decoder_profiler.llr2bit);
  //reset_meas(&decoder_profiler.total);

  // Allocate LDPC decoder buffers
  p_nrLDPC_procBuf = nrLDPC_init_mem();

  for (j=0;j<MAX_NUM_DLSCH_SEGMENTS;j++) {
    for (i=0; i<block_length/8; i++) {
      test_input[j][i]=(unsigned char) rand();
      //test_input[j][i]=j%256;
      //test_input[j][i]=252;
    }
  }


  //determine number of bits in codeword
  if (block_length>3840)
  {
    BG = 1;
    Kb = 22;
    nrows = 46; //parity check bits
    //ncols=22; //info bits
  }
  else if (block_length<=3840)
  {
    BG = 2;
    nrows = 42; //parity check bits
    //ncols=10; // info bits

    if (block_length>640)
      Kb = 10;
    else if (block_length>560)
      Kb = 9;
    else if (block_length>192)
      Kb = 8;
    else
      Kb = 6;
  }

  if (nom_rate == 1)
	  if (denom_rate == 5)
		  if (BG == 2)
			  R_ind = 0;
		  else
			  printf("Not supported");
	  else if (denom_rate == 3)
		  R_ind = 1;
	  else if (denom_rate == 2)
		  //R_ind = 3;
  	  	  printf("Not supported");
	  else
		  printf("Not supported");

  else if (nom_rate == 2)
	  if (denom_rate == 5)
		  //R_ind = 2;
  	  	  printf("Not supported");
	  else if (denom_rate == 3)
		  R_ind = 4;
	  else
		  printf("Not supported");

  else if ((nom_rate == 22) && (denom_rate == 30))
		  //R_ind = 5;
  	  	  printf("Not supported");
  else if ((nom_rate == 22) && (denom_rate == 27))
		  //R_ind = 6;
  	  	  printf("Not supported");
  else if ((nom_rate == 22) && (denom_rate == 25))
	  if (BG == 1)
		  R_ind = 7;
	  else
		  printf("Not supported");
  else
	  printf("Not supported");

  //find minimum value in all sets of lifting size
  Zc=0;

  for (i1=0; i1 < 51; i1++)
  {
    if (lift_size[i1] >= (double) block_length/Kb)
    {
      Zc = lift_size[i1];
      //printf("%d\n",Zc);
      break;
    }
  }

  printf("ldpc_test: codeword_length %d, n_segments %d, block_length %d, BG %d, Zc %d, Kb %d\n",n_segments *block_length, n_segments, block_length, BG, Zc, Kb);
  no_punctured_columns=(int)((nrows-2)*Zc+block_length-block_length*(1/((float)nom_rate/(float)denom_rate)))/Zc;
  //  printf("puncture:%d\n",no_punctured_columns);
  removed_bit=(nrows-no_punctured_columns-2) * Zc+block_length-(int)(block_length/((float)nom_rate/(float)denom_rate));
  if (ntrials==0)
    ldpc_encoder_orig(test_input[0],channel_input[0], block_length, BG, 1);

  for (trial=0; trial < ntrials; trial++)
  {
	segment_bler = 0;
    //// encoder
    start_meas(&time);
    for(j=0;j<n_segments;j++) {
      ldpc_encoder_orig(test_input[j], channel_input[j],block_length,BG,0);
    }
    stop_meas(&time);

/*    start_meas(time_optim);
    ldpc_encoder_optim_8seg(test_input,channel_input_optim,block_length,BG,n_segments,&tinput,&tprep,&tparity,&toutput);
    for(j=0;j<n_segments;j++) {
      ldpc_encoder_optim(test_input[j],channel_input_optim[j],block_length,BG,&tinput,&tprep,&tparity,&toutput);
      }
    stop_meas(time_optim);*/

    for(j=0;j<(n_segments%8+1);j++) {
    	start_meas(time_optim);
    	ldpc_encoder_optim_8seg_multi(test_input,channel_input_optim,block_length, BG, n_segments,j,&tinput,&tprep,&tparity,&toutput);
    	stop_meas(time_optim);
    }
    
    if (ntrials==1)    
      for (j=0;j<n_segments;j++)
        for (i = 0; i < block_length+(nrows-no_punctured_columns) * Zc - removed_bit; i++)
          if (channel_input[j][i]!=channel_input_optim[j][i]) {
            printf("differ in seg %u pos %u (%u,%u)\n", j, i, channel_input[j][i], channel_input_optim[j][i]);
            return (-1);
          }
      //else{
           // printf("NOT differ in seg %d pos %d (%d,%d)\n",j,i,channel_input[j][i],channel_input_optim[j][i]);
     // }
    if (trial== 0) {
      printf("nrows: %d\n", nrows);
      printf("no_punctured_columns: %d\n", no_punctured_columns);
      printf("removed_bit: %d\n", removed_bit);
      printf("To: %d\n", (Kb+nrows-no_punctured_columns) * Zc-removed_bit);
      printf("number of undecoded bits: %d\n", (Kb+nrows-no_punctured_columns-2) * Zc-removed_bit);
    }

    //print_meas_now(&time, "", stdout);

    // for (i=0;i<6400;i++)
    //printf("channel_input[%d]=%d\n",i,channel_input[i]);
    //printf("%d ",channel_input[i]);

    //if ((BG==2) && (Zc==128||Zc==256))
    if (1) { // Transmitting one segment 
      for(j=0;j<n_segments;j++) {
	for (i = 2*Zc; i < (Kb+nrows-no_punctured_columns) * Zc-removed_bit; i++) {
#ifdef DEBUG_CODER
        if ((i&0xf)==0)
          printf("\ne %u..%u:    ",i,i+15);
#endif

        if (channel_input_optim[j][i-2*Zc]==0)
          modulated_input[j][i]=1.0;///sqrt(2);  //QPSK
        else
          modulated_input[j][i]=-1.0;///sqrt(2);

        ///channel_output[i] = modulated_input[i] + gaussdouble(0.0,1.0) * 1/sqrt(2*SNR);
        //channel_output_fixed[i] = (char) ((channel_output[i]*128)<0?(channel_output[i]*128-0.5):(channel_output[i]*128+0.5)); //fixed point 9-7
        //printf("llr[%d]=%d\n",i,channel_output_fixed[i]);

        //channel_output_fixed[i] = (char)quantize(sigma/4.0,(2.0*modulated_input[i]) - 1.0 + sigma*gaussdouble(0.0,1.0),qbits);
        channel_output_fixed[j][i] = (char)quantize(sigma/4.0/4.0,modulated_input[j][i] + sigma*gaussdouble(0.0,1.0),qbits);
        //channel_output_fixed[i] = (char)quantize8bit(sigma/4.0,(2.0*modulated_input[i]) - 1.0 + sigma*gaussdouble(0.0,1.0));
        //printf("llr[%d]=%d\n",i,channel_output_fixed[i]);
        //printf("channel_output_fixed[%d]: %d\n",i,channel_output_fixed[i]);


        //channel_output_fixed[i] = (char)quantize(1,channel_output_fixed[i],qbits);

        //Uncoded BER
        if (channel_output_fixed[j][i]<0)
            channel_output_uncoded[j][i]=1;  //QPSK demod
        else
            channel_output_uncoded[j][i]=0;

<<<<<<< HEAD
        if (channel_output_uncoded[j][i] != channel_input[j][i-2*Zc])
          *errors_bit_uncoded = (*errors_bit_uncoded) + 1;
=======
        if (channel_output_uncoded[j][i] != channel_input_optim[j][i-2*Zc])
	  *errors_bit_uncoded = (*errors_bit_uncoded) + 1;
>>>>>>> 2109c768

	}
      } // End segments

      //for (i=(Kb+nrows) * Zc-5;i<(Kb+nrows) * Zc;i++)
      //{
      //  printf("channel_input[%d]=%d\n",i,channel_input[i]);
      //printf("%lf %d\n",channel_output[i], channel_output_fixed[i]);
      //printf("v[%d]=%lf\n",i,modulated_input[i]);}
#ifdef DEBUG_CODER
      printf("\n");
      exit(-1);
#endif

      decParams.BG=BG;
      decParams.Z=Zc;
      decParams.R=code_rate_vec[R_ind];//13;
      decParams.numMaxIter=No_iteration;
      decParams.outMode = nrLDPC_outMode_BIT;
      //decParams.outMode =nrLDPC_outMode_LLRINT8;


      for(j=0;j<n_segments;j++) {
    	  start_meas(time_decoder);
      // decode the sequence
      // decoder supports BG2, Z=128 & 256
      //esimated_output=ldpc_decoder(channel_output_fixed, block_length, No_iteration, (double)((float)nom_rate/(float)denom_rate));
      ///nrLDPC_decoder(&decParams, channel_output_fixed, estimated_output, NULL);
          n_iter = nrLDPC_decoder(&decParams, (int8_t*)channel_output_fixed[j], (int8_t*)estimated_output[j], p_nrLDPC_procBuf, p_decoder_profiler);
      
	stop_meas(time_decoder);
      }

      //for (i=(Kb+nrows) * Zc-5;i<(Kb+nrows) * Zc;i++)
      //  printf("esimated_output[%d]=%d\n",i,esimated_output[i]);

      //count errors
      for(j=0;j<n_segments;j++) {
      for (i=0; i<block_length>>3; i++)
      {
          //printf("block_length>>3: %d \n",block_length>>3);
         /// printf("i: %d \n",i);
          ///printf("estimated_output[%d]: %d \n",i,estimated_output[i]);
          ///printf("test_input[0][%d]: %d \n",i,test_input[0][i]);
        if (estimated_output[j][i] != test_input[j][i])
        {
      //////printf("error pos %d (%d, %d)\n\n",i,estimated_output[i],test_input[0][i]);
          segment_bler = segment_bler + 1;
          break;
        }
      }

      for (i=0; i<block_length; i++)
        {
          estimated_output_bit[j][i] = (estimated_output[j][i/8]&(1<<(i&7)))>>(i&7);
          test_input_bit[i] = (test_input[j][i/8]&(1<<(i&7)))>>(i&7); // Further correct for multiple segments
          if (estimated_output_bit[j][i] != test_input_bit[i])
          {
            *errors_bit = (*errors_bit) + 1;
          }
        }

      //if (*errors == 1000)
    	  //break;

      n_iter_mean =  n_iter_mean + n_iter;
      n_iter_std = n_iter_std + pow(n_iter-1,2);

      if ( n_iter > n_iter_max )
        n_iter_max = n_iter;

    } // end segments

      if (segment_bler != 0)
		*errors = (*errors) + 1;

    }
    /*else if (trial==0)
      printf("decoder is not supported\n");*/
  }


  dec_iter->n_iter_mean = n_iter_mean/(double)ntrials/(double)n_segments - 1;
  dec_iter->n_iter_std = sqrt(n_iter_std/(double)ntrials/(double)n_segments - pow(n_iter_mean/(double)ntrials/(double)n_segments - 1,2));
  dec_iter->n_iter_max = n_iter_max -1;

  *errors_bit_uncoded = *errors_bit_uncoded / (double)((Kb+nrows-no_punctured_columns-2) * Zc-removed_bit);

  for(j=0;j<MAX_NUM_DLSCH_SEGMENTS;j++) {
    free(test_input[j]);
    free(channel_input[j]);
    free(channel_output_uncoded[j]);
    free(channel_input_optim[j]);
    free(modulated_input[j]);
    free(channel_output_fixed[j]);
    free(estimated_output[j]);
    free(estimated_output_bit[j]);
  }
  //free(modulated_input);
  free(channel_output);
  //free(channel_output_fixed);
  //free(estimated_output);

  nrLDPC_free_mem(p_nrLDPC_procBuf);

  print_meas(&time,"ldpc_encoder",NULL,NULL);
  print_meas(time_optim,"ldpc_encoder_optim",NULL,NULL);
  print_meas(&tinput,"ldpc_encoder_optim(input)",NULL,NULL);
  print_meas(&tprep,"ldpc_encoder_optim(prep)",NULL,NULL);
  print_meas(&tparity,"ldpc_encoder_optim(parity)",NULL,NULL);
  print_meas(&toutput,"ldpc_encoder_optim(output)",NULL,NULL);
  printf("\n");
  print_meas(time_decoder,"ldpc_decoder",NULL,NULL);
  print_meas(&decoder_profiler.llr2llrProcBuf,"llr2llrProcBuf",NULL,NULL);
  print_meas(&decoder_profiler.llr2CnProcBuf,"llr2CnProcBuf",NULL,NULL);
  print_meas(&decoder_profiler.cnProc,"cnProc (per iteration)",NULL,NULL);
  print_meas(&decoder_profiler.cnProcPc,"cnProcPc (per iteration)",NULL,NULL);
  print_meas(&decoder_profiler.bnProc,"bnProc (per iteration)",NULL,NULL);
  print_meas(&decoder_profiler.bnProcPc,"bnProcPc(per iteration)",NULL,NULL);
  print_meas(&decoder_profiler.cn2bnProcBuf,"cn2bnProcBuf (per iteration)",NULL,NULL);
  print_meas(&decoder_profiler.bn2cnProcBuf,"bn2cnProcBuf (per iteration)",NULL,NULL);
  print_meas(&decoder_profiler.llrRes2llrOut,"llrRes2llrOut",NULL,NULL);
  print_meas(&decoder_profiler.llr2bit,"llr2bit",NULL,NULL);
  printf("\n");

  return *errors;
}

int main(int argc, char *argv[])
{
  unsigned int errors, errors_bit, crc_misses;
  double errors_bit_uncoded;
  short block_length=8448; // decoder supports length: 1201 -> 1280, 2401 -> 2560

  short No_iteration=5;
  int n_segments=1;
  //double rate=0.333;
  int nom_rate=1;
  int denom_rate=3;
  double SNR0=-2.0,SNR,SNR_lin;
  unsigned char qbits=8;
  unsigned int decoded_errors[10000]; // initiate the size of matrix equivalent to size of SNR
  int c,i=0, i1 = 0;

  int n_trials = 1;
  double SNR_step = 0.1;

  randominit(0);
  int test_uncoded= 0;

  time_stats_t time_optim[10], time_decoder[10];
  n_iter_stats_t dec_iter[3];

  short BG=0,Zc,Kb;

  while ((c = getopt (argc, argv, "q:r:s:S:l:n:d:i:t:u:h")) != -1)
    switch (c)
    {
      case 'q':
        qbits = atoi(optarg);
        break;

      case 'r':
        nom_rate = atoi(optarg);
        break;

      case 'd':
        denom_rate = atoi(optarg);
        break;

      case 'l':
        block_length = atoi(optarg);
        break;

      case 'n':
        n_trials = atoi(optarg);
        break;

      case 's':
        SNR0 = atof(optarg);
        break;

      case 'S':
        n_segments = atof(optarg);
        break;

      case 't':
        SNR_step = atof(optarg);
        break;

      case 'i':
        No_iteration = atoi(optarg);
        break;

      case 'u':
        test_uncoded = atoi(optarg);
        break;

      case 'h':
            default:
              printf("CURRENTLY SUPPORTED CODE RATES: \n");
              printf("BG1 (blocklength > 3840): 1/3, 2/3, 22/25 (8/9) \n");
              printf("BG2 (blocklength <= 3840): 1/5, 1/3, 2/3 \n\n");
              printf("-h This message\n");
              printf("-q Quantization bits, Default: 8\n");
              printf("-r Nominator rate, (1, 2, 22), Default: 1\n");
              printf("-d Denominator rate, (3, 5, 25), Default: 1\n");
              printf("-l Block length (l > 3840 -> BG1, rest BG2 ), Default: 8448\n");
              printf("-n Number of simulation trials, Default: 1\n");
              //printf("-M MCS2 for TB 2\n");
              printf("-s SNR per information bit (EbNo) in dB, Default: -2\n");
              printf("-S Number of segments (Maximum: 8), Default: 1\n");
              printf("-t SNR simulation step, Default: 0.1\n");
              printf("-i Max decoder iterations, Default: 5\n");
              printf("-u Set SNR per coded bit, Default: 0\n");
              exit(1);
              break;
    }
  cpu_freq_GHz = get_cpu_freq_GHz();
  //printf("the decoder supports BG2, Kb=10, Z=128 & 256\n");
  //printf(" range of blocklength: 1201 -> 1280, 2401 -> 2560\n");
  printf("block length %d: \n", block_length);
  printf("n_trials %d: \n", n_trials);
  printf("SNR0 %f: \n", SNR0);




  //for (block_length=8;block_length<=MAX_BLOCK_LENGTH;block_length+=8)


  //determine number of bits in codeword
  if (block_length>3840)
  {
    BG = 1;
    Kb = 22;
    //nrows=46; //parity check bits
    //ncols=22; //info bits
  }
  else if (block_length<=3840)
  {
    BG = 2;
    //nrows=42; //parity check bits
    //ncols=10; // info bits

    if (block_length>640)
      Kb = 10;
    else if (block_length>560)
      Kb = 9;
    else if (block_length>192)
      Kb = 8;
    else
      Kb = 6;
      }

  //find minimum value in all sets of lifting size
  Zc=0;

  for (i1=0; i1 < 51; i1++)
  {
    if (lift_size[i1] >= (double) block_length/Kb)
    {
      Zc = lift_size[i1];
      //printf("%d\n",Zc);
      break;
    }
  }

  char fname[200];
  sprintf(fname,"ldpctest_BG_%d_Zc_%d_rate_%d-%d_block_length_%d_maxit_%d.txt",BG,Zc,nom_rate,denom_rate,block_length, No_iteration);
  FILE *fd=fopen(fname,"w");
  AssertFatal(fd!=NULL,"cannot open %s\n",fname);

  fprintf(fd,"SNR BLER BER UNCODED_BER ENCODER_MEAN ENCODER_STD ENCODER_MAX DECODER_TIME_MEAN DECODER_TIME_STD DECODER_TIME_MAX DECODER_ITER_MEAN DECODER_ITER_STD DECODER_ITER_MAX\n");

  for (SNR=SNR0;SNR<SNR0+20.0;SNR+=SNR_step) {
	  //reset_meas(&time_optim);
	  //reset_meas(&time_decoder);
	  //n_iter_stats_t dec_iter = {0, 0, 0};
    if (test_uncoded == 1)
    	SNR_lin = pow(10,SNR/10.0);
    else
    	SNR_lin = pow(10,SNR/10.0)*nom_rate/denom_rate;
    printf("Linear SNR: %f\n", SNR_lin);
    decoded_errors[i]=test_ldpc(No_iteration,
                                nom_rate,
                                denom_rate,
                                SNR_lin,   // noise standard deviation
                                qbits,
                                block_length,   // block length bytes
                                n_trials,
                                n_segments,
                                &errors,
                                &errors_bit,
                                &errors_bit_uncoded,
                                &crc_misses,
                                time_optim,
                                time_decoder,
                                dec_iter);

    printf("SNR %f, BLER %f (%u/%d)\n", SNR, (float)decoded_errors[i]/(float)n_trials, decoded_errors[i], n_trials);
    printf("SNR %f, BER %f (%u/%d)\n", SNR, (float)errors_bit/(float)n_trials/(float)block_length/(double)n_segments, decoded_errors[i], n_trials);
    printf("SNR %f, Uncoded BER %f (%u/%d)\n",SNR, errors_bit_uncoded/(float)n_trials/(double)n_segments, decoded_errors[i], n_trials);
    printf("SNR %f, Mean iterations: %f\n",SNR, dec_iter->n_iter_mean);
    printf("SNR %f, Std iterations: %f\n",SNR, dec_iter->n_iter_std);
    printf("SNR %f, Max iterations: %d\n",SNR, dec_iter->n_iter_max);
    printf("\n");
    printf("Encoding time mean: %15.3f us\n",(double)time_optim->diff/time_optim->trials/1000.0/cpu_freq_GHz);
    printf("Encoding time std: %15.3f us\n",sqrt((double)time_optim->diff_square/time_optim->trials/pow(1000,2)/pow(cpu_freq_GHz,2)-pow((double)time_optim->diff/time_optim->trials/1000.0/cpu_freq_GHz,2)));
    printf("Encoding time max: %15.3f us\n",(double)time_optim->max/1000.0/cpu_freq_GHz);
    printf("\n");
    printf("Decoding time mean: %15.3f us\n",(double)time_decoder->diff/time_decoder->trials/1000.0/cpu_freq_GHz);
    printf("Decoding time std: %15.3f us\n",sqrt((double)time_decoder->diff_square/time_decoder->trials/pow(1000,2)/pow(cpu_freq_GHz,2)-pow((double)time_decoder->diff/time_decoder->trials/1000.0/cpu_freq_GHz,2)));
    printf("Decoding time max: %15.3f us\n",(double)time_decoder->max/1000.0/cpu_freq_GHz);

    fprintf(fd,"%f %f %f %f %f %f %f %f %f %f %f %f %d \n",
    		SNR,
    		(double)decoded_errors[i]/(double)n_trials ,
    		(double)errors_bit/(double)n_trials/(double)block_length/(double)n_segments ,
    		errors_bit_uncoded/(double)n_trials/(double)n_segments ,
    		(double)time_optim->diff/time_optim->trials/1000.0/cpu_freq_GHz,
    		sqrt((double)time_optim->diff_square/time_optim->trials/pow(1000,2)/pow(cpu_freq_GHz,2)-pow((double)time_optim->diff/time_optim->trials/1000.0/cpu_freq_GHz,2)),
    		(double)time_optim->max/1000.0/cpu_freq_GHz,
    		(double)time_decoder->diff/time_decoder->trials/1000.0/cpu_freq_GHz,
    		sqrt((double)time_decoder->diff_square/time_decoder->trials/pow(1000,2)/pow(cpu_freq_GHz,2)-pow((double)time_decoder->diff/time_decoder->trials/1000.0/cpu_freq_GHz,2)),
    		(double)time_decoder->max/1000.0/cpu_freq_GHz,
    		dec_iter->n_iter_mean,
    		dec_iter->n_iter_std,
    		dec_iter->n_iter_max
    		);

    if (decoded_errors[i] == 0) break;

    i=i+1;
  }
  fclose(fd);

  return(0);
}<|MERGE_RESOLUTION|>--- conflicted
+++ resolved
@@ -369,13 +369,8 @@
         else
             channel_output_uncoded[j][i]=0;
 
-<<<<<<< HEAD
-        if (channel_output_uncoded[j][i] != channel_input[j][i-2*Zc])
-          *errors_bit_uncoded = (*errors_bit_uncoded) + 1;
-=======
         if (channel_output_uncoded[j][i] != channel_input_optim[j][i-2*Zc])
 	  *errors_bit_uncoded = (*errors_bit_uncoded) + 1;
->>>>>>> 2109c768
 
 	}
       } // End segments
