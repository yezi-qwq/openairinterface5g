/*
 * Licensed to the OpenAirInterface (OAI) Software Alliance under one or more
 * contributor license agreements.  See the NOTICE file distributed with
 * this work for additional information regarding copyright ownership.
 * The OpenAirInterface Software Alliance licenses this file to You under
 * the OAI Public License, Version 1.1  (the "License"); you may not use this file
 * except in compliance with the License.
 * You may obtain a copy of the License at
 *
 *      http://www.openairinterface.org/?page_id=698
 *
 * Unless required by applicable law or agreed to in writing, software
 * distributed under the License is distributed on an "AS IS" BASIS,
 * WITHOUT WARRANTIES OR CONDITIONS OF ANY KIND, either express or implied.
 * See the License for the specific language governing permissions and
 * limitations under the License.
 *-------------------------------------------------------------------------------
 * For more information about the OpenAirInterface (OAI) Software Alliance:
 *      contact@openairinterface.org
 */
//============================================================================================================================
// encoder interface
#ifndef __NRLDPC_DEFS__H__
#define __NRLDPC_DEFS__H__
#include <openair1/PHY/defs_nr_common.h>
#include "openair1/PHY/CODING/nrLDPC_decoder/nrLDPC_types.h"
/**
   \brief LDPC encoder
   \param 1 input
   \param 2 channel_input
   \param 3 int Zc
   \param 4 int Kb
   \param 5 short block_length
   \param 6 short BG
   \param 7 int n_segment
   \param 8 unsigned int macro_num
   \param 9-12 time_stats_t *tinput,*tprep, *tparity,*toutput
*/
typedef struct {
  unsigned int n_segments;          // optim8seg
<<<<<<< HEAD
	unsigned int macro_num; // optim8segmulti
	unsigned char gen_code; //orig
	time_stats_t *tinput;
	time_stats_t *tprep;
	time_stats_t *tparity;
	time_stats_t *toutput;
=======
  unsigned int macro_num; // optim8segmulti
  unsigned char gen_code; //orig
  time_stats_t *tinput;
  time_stats_t *tprep;
  time_stats_t *tparity;
  time_stats_t *toutput;
>>>>>>> 355063b5
  int Kr;
  uint32_t Kb;
  uint32_t *Zc;
  void *harq;
  /// Encoder BG
  uint8_t BG;
  /// Interleaver outputs
  unsigned char *output;
  /// Number of bits in "small" code segments
  uint32_t K;
  /// Number of "Filler" bits
  uint32_t F;
  /// LDPC-code outputs
  uint8_t *d[MAX_NUM_NR_DLSCH_SEGMENTS];
<<<<<<< HEAD
}encoder_implemparams_t;
=======
} encoder_implemparams_t;
>>>>>>> 355063b5
#define INIT0_LDPCIMPLEMPARAMS {0,0,0,NULL,NULL,NULL,NULL}
typedef void(*nrLDPC_initcallfunc_t)(t_nrLDPC_dec_params *p_decParams, int8_t *p_llr, int8_t *p_out);
typedef int(*nrLDPC_encoderfunc_t)(unsigned char **,unsigned char **,int,int,short, short, encoder_implemparams_t *);
//============================================================================================================================
// decoder interface
/**
   \brief LDPC decoder API type definition
   \param p_decParams LDPC decoder parameters
   \param p_llr Input LLRs
   \param p_llrOut Output vector
   \param p_profiler LDPC profiler statistics
*/
typedef int32_t(*nrLDPC_decoderfunc_t)(t_nrLDPC_dec_params *, int8_t *, int8_t *, t_nrLDPC_procBuf *, t_nrLDPC_time_stats * );
#endif<|MERGE_RESOLUTION|>--- conflicted
+++ resolved
@@ -38,21 +38,12 @@
 */
 typedef struct {
   unsigned int n_segments;          // optim8seg
-<<<<<<< HEAD
-	unsigned int macro_num; // optim8segmulti
-	unsigned char gen_code; //orig
-	time_stats_t *tinput;
-	time_stats_t *tprep;
-	time_stats_t *tparity;
-	time_stats_t *toutput;
-=======
   unsigned int macro_num; // optim8segmulti
   unsigned char gen_code; //orig
   time_stats_t *tinput;
   time_stats_t *tprep;
   time_stats_t *tparity;
   time_stats_t *toutput;
->>>>>>> 355063b5
   int Kr;
   uint32_t Kb;
   uint32_t *Zc;
@@ -67,11 +58,7 @@
   uint32_t F;
   /// LDPC-code outputs
   uint8_t *d[MAX_NUM_NR_DLSCH_SEGMENTS];
-<<<<<<< HEAD
-}encoder_implemparams_t;
-=======
 } encoder_implemparams_t;
->>>>>>> 355063b5
 #define INIT0_LDPCIMPLEMPARAMS {0,0,0,NULL,NULL,NULL,NULL}
 typedef void(*nrLDPC_initcallfunc_t)(t_nrLDPC_dec_params *p_decParams, int8_t *p_llr, int8_t *p_out);
 typedef int(*nrLDPC_encoderfunc_t)(unsigned char **,unsigned char **,int,int,short, short, encoder_implemparams_t *);
