--- conflicted
+++ resolved
@@ -40,157 +40,6 @@
   return(*(int16_t *)p1 > *(int16_t *)p2);
 }
 
-<<<<<<< HEAD
-void nr_polar_init(t_nrPolar_paramsPtr *polarParams,
-				   int8_t messageType,
-				   uint16_t messageLength,
-				   uint8_t aggregation_level)
-{
-	t_nrPolar_paramsPtr currentPtr = *polarParams;
-	uint16_t aggregation_prime = nr_polar_aggregation_prime(aggregation_level);
-
-	//Parse the list. If the node is already created, return without initialization.
-	while (currentPtr != NULL) {
-	  //printf("currentPtr->idx %d, (%d,%d)\n",currentPtr->idx,currentPtr->payloadBits,currentPtr->encoderLength);
-	  if (currentPtr->idx == (messageType * messageLength * aggregation_prime)) return;
-	  else currentPtr = currentPtr->nextPtr;
-	}
-
-	//	printf("currentPtr %p (polarParams %p)\n",currentPtr,polarParams);
-	//Else, initialize and add node to the end of the linked list.
-	t_nrPolar_paramsPtr newPolarInitNode = malloc(sizeof(t_nrPolar_params));
-
-	if (newPolarInitNode != NULL) {
-
-		newPolarInitNode->idx = (messageType * messageLength * aggregation_prime);
-		newPolarInitNode->nextPtr = (t_nrPolar_params *)NULL;
-
-		//printf("newPolarInitNode->idx %d, (%d,%d,%d:%d)\n",newPolarInitNode->idx,messageType,messageLength,aggregation_prime,aggregation_level);
-
-		if (messageType == 0) { //PBCH
-			newPolarInitNode->n_max = NR_POLAR_PBCH_N_MAX;
-			newPolarInitNode->i_il = NR_POLAR_PBCH_I_IL;
-			newPolarInitNode->i_seg = NR_POLAR_PBCH_I_SEG;
-			newPolarInitNode->n_pc = NR_POLAR_PBCH_N_PC;
-			newPolarInitNode->n_pc_wm = NR_POLAR_PBCH_N_PC_WM;
-			newPolarInitNode->i_bil = NR_POLAR_PBCH_I_BIL;
-			newPolarInitNode->crcParityBits = NR_POLAR_PBCH_CRC_PARITY_BITS;
-			newPolarInitNode->payloadBits = NR_POLAR_PBCH_PAYLOAD_BITS;
-			newPolarInitNode->encoderLength = NR_POLAR_PBCH_E;
-			newPolarInitNode->crcCorrectionBits = NR_POLAR_PBCH_CRC_ERROR_CORRECTION_BITS;
-			newPolarInitNode->crc_generator_matrix = crc24c_generator_matrix(newPolarInitNode->payloadBits);//G_P
-			//printf("Initializing polar parameters for PBCH (K %d, E %d)\n",newPolarInitNode->payloadBits,newPolarInitNode->encoderLength);
-		} else if (messageType == 1) { //DCI
-			newPolarInitNode->n_max = NR_POLAR_DCI_N_MAX;
-			newPolarInitNode->i_il = NR_POLAR_DCI_I_IL;
-			newPolarInitNode->i_seg = NR_POLAR_DCI_I_SEG;
-			newPolarInitNode->n_pc = NR_POLAR_DCI_N_PC;
-			newPolarInitNode->n_pc_wm = NR_POLAR_DCI_N_PC_WM;
-			newPolarInitNode->i_bil = NR_POLAR_DCI_I_BIL;
-			newPolarInitNode->crcParityBits = NR_POLAR_DCI_CRC_PARITY_BITS;
-			newPolarInitNode->payloadBits = messageLength;
-			newPolarInitNode->encoderLength = aggregation_level*108;
-			newPolarInitNode->crcCorrectionBits = NR_POLAR_DCI_CRC_ERROR_CORRECTION_BITS;
-			newPolarInitNode->crc_generator_matrix=crc24c_generator_matrix(newPolarInitNode->payloadBits+newPolarInitNode->crcParityBits);//G_P
-			//printf("Initializing polar parameters for DCI (K %d, E %d, L %d)\n",newPolarInitNode->payloadBits,newPolarInitNode->encoderLength,aggregation_level);
-		} else if (messageType == -1) { //UCI
-
-		} else {
-			AssertFatal(1 == 0, "[nr_polar_init] Incorrect Message Type(%d)", messageType);
-		}
-
-		newPolarInitNode->K = newPolarInitNode->payloadBits + newPolarInitNode->crcParityBits; // Number of bits to encode.
-		newPolarInitNode->N = nr_polar_output_length(newPolarInitNode->K, newPolarInitNode->encoderLength, newPolarInitNode->n_max);
-		newPolarInitNode->n = log2(newPolarInitNode->N);
-		newPolarInitNode->G_N = nr_polar_kronecker_power_matrices(newPolarInitNode->n);
-
-		//polar_encoder vectors:
-		newPolarInitNode->nr_polar_crc = malloc(sizeof(uint8_t) * newPolarInitNode->crcParityBits);
-		newPolarInitNode->nr_polar_aPrime = malloc(sizeof(uint8_t) * ((ceil((newPolarInitNode->payloadBits)/32.0)*4)+3));
-		newPolarInitNode->nr_polar_APrime = malloc(sizeof(uint8_t) * newPolarInitNode->K);
-		newPolarInitNode->nr_polar_D = malloc(sizeof(uint8_t) * newPolarInitNode->N);
-		newPolarInitNode->nr_polar_E = malloc(sizeof(uint8_t) * newPolarInitNode->encoderLength);
-
-		//Polar Coding vectors
-		newPolarInitNode->nr_polar_U = malloc(sizeof(uint8_t) * newPolarInitNode->N); //Decoder: nr_polar_uHat
-		newPolarInitNode->nr_polar_CPrime = malloc(sizeof(uint8_t) * newPolarInitNode->K); //Decoder: nr_polar_cHat
-		newPolarInitNode->nr_polar_B = malloc(sizeof(uint8_t) * newPolarInitNode->K); //Decoder: nr_polar_bHat
-		newPolarInitNode->nr_polar_A = malloc(sizeof(uint8_t) * newPolarInitNode->payloadBits); //Decoder: nr_polar_aHat
-
-
-
-		newPolarInitNode->Q_0_Nminus1 = nr_polar_sequence_pattern(newPolarInitNode->n);
-
-		newPolarInitNode->interleaving_pattern = malloc(sizeof(uint16_t) * newPolarInitNode->K);
-		nr_polar_interleaving_pattern(newPolarInitNode->K,
-									  newPolarInitNode->i_il,
-									  newPolarInitNode->interleaving_pattern);
-
-		newPolarInitNode->deinterleaving_pattern = malloc(sizeof(uint16_t) * newPolarInitNode->K);
-		for (int i=0;i<newPolarInitNode->K;i++)
-		  newPolarInitNode->deinterleaving_pattern[newPolarInitNode->interleaving_pattern[i]] = i;
-
-		newPolarInitNode->rate_matching_pattern = malloc(sizeof(uint16_t) * newPolarInitNode->encoderLength);
-		uint16_t *J = malloc(sizeof(uint16_t) * newPolarInitNode->N);
-		nr_polar_rate_matching_pattern(newPolarInitNode->rate_matching_pattern,
-									   J,
-									   nr_polar_subblock_interleaver_pattern,
-									   newPolarInitNode->K,
-									   newPolarInitNode->N,
-									   newPolarInitNode->encoderLength);
-
-		newPolarInitNode->information_bit_pattern = malloc(sizeof(uint8_t) * newPolarInitNode->N);
-		newPolarInitNode->Q_I_N = malloc(sizeof(int16_t) * (newPolarInitNode->K + newPolarInitNode->n_pc));
-		newPolarInitNode->Q_F_N = malloc( sizeof(int16_t) * (newPolarInitNode->N + 1)); // Last element shows the final array index assigned a value.
-		newPolarInitNode->Q_PC_N = malloc( sizeof(int16_t) * (newPolarInitNode->n_pc));
-		for (int i = 0; i <= newPolarInitNode->N; i++)
-			newPolarInitNode->Q_F_N[i] = -1; // Empty array.
-		nr_polar_info_bit_pattern(newPolarInitNode->information_bit_pattern,
-								  newPolarInitNode->Q_I_N,
-								  newPolarInitNode->Q_F_N,
-								  J,
-								  newPolarInitNode->Q_0_Nminus1,
-								  newPolarInitNode->K,
-								  newPolarInitNode->N,
-								  newPolarInitNode->encoderLength,
-								  newPolarInitNode->n_pc);
-		// sort the Q_I_N array in ascending order (first K positions)
-		qsort((void*)newPolarInitNode->Q_I_N,newPolarInitNode->K,sizeof(int16_t),intcmp);
- 
-		newPolarInitNode->channel_interleaver_pattern = malloc(sizeof(uint16_t) * newPolarInitNode->encoderLength);
-		nr_polar_channel_interleaver_pattern(newPolarInitNode->channel_interleaver_pattern,
-											 newPolarInitNode->i_bil,
-											 newPolarInitNode->encoderLength);
-
-		free(J);
-
-		build_decoder_tree(newPolarInitNode);
-		build_polar_tables(newPolarInitNode);
-		init_polar_deinterleaver_table(newPolarInitNode);
-
-		//printf("decoder tree nodes %d\n",newPolarInitNode->tree.num_nodes);
-
-	} else {
-		AssertFatal(1 == 0, "[nr_polar_init] New t_nrPolar_paramsPtr could not be created");
-	}
-
-	currentPtr = *polarParams;
-	//If polarParams is empty:
-	if (currentPtr == NULL)
-	{
-		*polarParams = newPolarInitNode;
-		//printf("Creating first polarParams entry index %d, %p\n",newPolarInitNode->idx,*polarParams);
-		return;
-	}
-	//Else, add node to the end of the linked list.
-	while (currentPtr->nextPtr != NULL) {
-	  currentPtr = currentPtr->nextPtr;
-	}
-	currentPtr->nextPtr= newPolarInitNode;
-	printf("Adding new polarParams entry to list index %d,%p\n", newPolarInitNode->idx, currentPtr->nextPtr);
-
-	return;
-=======
 static void nr_polar_init(t_nrPolar_params * *polarParams,
                           int8_t messageType,
                           uint16_t messageLength,
@@ -315,7 +164,6 @@
   newPolarInitNode->nextPtr=*polarParams;
   *polarParams=newPolarInitNode;
   return;
->>>>>>> 5db1b116
 }
 
 void nr_polar_print_polarParams(t_nrPolar_params *polarParams) {
@@ -334,25 +182,6 @@
   return;
 }
 
-<<<<<<< HEAD
-t_nrPolar_paramsPtr nr_polar_params (t_nrPolar_paramsPtr polarParams,
-									 int8_t messageType,
-									 uint16_t messageLength,
-									 uint8_t aggregation_level)
-{
-	t_nrPolar_paramsPtr currentPtr = NULL;
-
-	while (polarParams != NULL) {
-		if (polarParams->idx ==
-				(messageType * messageLength * (nr_polar_aggregation_prime(aggregation_level)) )) {
-			currentPtr = polarParams;
-			break;
-		} else {
-			polarParams = polarParams->nextPtr;
-		}
-	}
-	return currentPtr;
-=======
 t_nrPolar_params *nr_polar_params ( int8_t messageType,
                                     uint16_t messageLength,
                                     uint8_t aggregation_level) {
@@ -370,7 +199,6 @@
 
   AssertFatal(false,"Polar Init tables internal failure\n");
   return NULL;
->>>>>>> 5db1b116
 }
 
 uint16_t nr_polar_aggregation_prime (uint8_t aggregation_level) {
