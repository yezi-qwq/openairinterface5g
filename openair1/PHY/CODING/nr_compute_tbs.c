/*
 * Licensed to the OpenAirInterface (OAI) Software Alliance under one or more
 * contributor license agreements.  See the NOTICE file distributed with
 * this work for additional information regarding copyright ownership.
 * The OpenAirInterface Software Alliance licenses this file to You under
 * the OAI Public License, Version 1.1  (the "License"); you may not use this file
 * except in compliance with the License.
 * You may obtain a copy of the License at
 *
 *      http://www.openairinterface.org/?page_id=698
 *
 * Unless required by applicable law or agreed to in writing, software
 * distributed under the License is distributed on an "AS IS" BASIS,
 * WITHOUT WARRANTIES OR CONDITIONS OF ANY KIND, either express or implied.
 * See the License for the specific language governing permissions and
 * limitations under the License.
 *-------------------------------------------------------------------------------
 * For more information about the OpenAirInterface (OAI) Software Alliance:
 *      contact@openairinterface.org
 */

/* file: nr_compute_tbs.c
   purpose: Compute NR TBS
   author: Hongzhi WANG (TCL)
*/
#include "PHY/defs_nr_UE.h"
//#include "SCHED/extern.h"

#define INDEX_MAX_TBS_TABLE (93)
//Table 5.1.3.1-1
uint16_t Mcsindextable1[29][2] = {{2,120},{2,157},{2,193},{2,251},{2,308},{2,379},{2,449},{2,526},{2,602},{2,679},{4,340},{4,378},{4,434},{4,490},{4,553},{4,616},
		{4,658},{6,438},{6,466},{6,517},{6,567},{6,616},{6,666},{6,719},{6,772},{6,822},{6,873}, {6,910}, {6,948}};
//Table 5.1.2.2-2
uint16_t Tbstable_nr[INDEX_MAX_TBS_TABLE] = {24,32,40,48,56,64,72,80,88,96,104,112,120,128,136,144,152,160,168,176,184,192,208,224,240,256,272,288,304,320,336,352,368,384,408,432,456,480,504,528,552,576,608,640,672,704,736,768,808,848,888,928,984,1032,1064,1128,1160,1192,1224,1256,1288,1320,1352,1416,1480,1544,1608,1672,1736,1800,1864,1928,2024,2088,2152,2216,2280,2408,2472,2536,2600,2664,2728,2792,2856,2976,3104,3240,3368,3496,3624,3752,3824};

uint32_t nr_compute_tbs(uint8_t mcs,
						uint16_t nb_rb,
						uint16_t nb_symb_sch,
						uint8_t nb_re_dmrs,
						uint16_t length_dmrs,
						uint8_t Nl)
{
<<<<<<< HEAD
	uint16_t nbp_re, nb_re, nb_dmrs_prb, nb_rb_oh, Ninfo,Np_info,n,Qm,R,C;

	uint32_t nr_tbs = 0;//Initialization to remove [-Wmaybe-uninitialized]
=======
	uint16_t nbp_re, nb_re, nb_dmrs_prb, nb_rb_oh,Qm,R;
	uint32_t nr_tbs=0;
	double Ninfo,Np_info,n,C;
>>>>>>> 0a183d0e

	nb_rb_oh = 0; //set to 0 if not configured by higher layer
	Qm = Mcsindextable1[mcs][0];
	R  = Mcsindextable1[mcs][1];
	nb_dmrs_prb = nb_re_dmrs*length_dmrs;

	nbp_re = 12 * nb_symb_sch - nb_dmrs_prb - nb_rb_oh;

	nb_re = min(156, nbp_re) * nb_rb;

    // Intermediate number of information bits
    Ninfo = (double)((nb_re * R * Qm * Nl)/1024);

    //printf("Ninfo %lf nbp_re %d nb_re %d mcs %d Qm %d, R %d\n", Ninfo, nbp_re, nb_re,mcs, Qm, R);

    if (Ninfo <=3824) {

    	n = max(3, floor(log2(Ninfo)) - 6);
        Np_info = max(24, pow(2,n) * floor(Ninfo/pow(2,n)));

        for (int i=0; i<INDEX_MAX_TBS_TABLE; i++) {
        	if ((double)Tbstable_nr[i] >= Np_info){
        		nr_tbs = Tbstable_nr[i];
        		break;
        	}
        }
    }
    else {
    	n = floor(log2(Ninfo-24)) - 5;
        Np_info = max(3840, pow(2,n) * round((Ninfo - 24)/pow(2,n)));

        if (R <= 256) { //1/4
            C = ceil( (Np_info + 24)/3816 );
            nr_tbs = (uint32_t)(8 * C * ceil( (Np_info + 24)/(8*C) ) - 24);
        }
        else {
            if (Np_info > 8424){
                C = ceil( (Np_info + 24)/8424 );
                nr_tbs = (uint32_t)(8 * C * ceil( (Np_info + 24)/(8*C) ) - 24);
            }
            else {
            	nr_tbs = (uint32_t)(8 * ceil( (Np_info + 24)/8 ) - 24);
            	//printf("n %lf Np_info %f pow %f ceil %f \n",n, Np_info,pow(2,6),ceil( (Np_info + 24)/8 ));
            }

        }

    }

	return nr_tbs;
}<|MERGE_RESOLUTION|>--- conflicted
+++ resolved
@@ -40,15 +40,9 @@
 						uint16_t length_dmrs,
 						uint8_t Nl)
 {
-<<<<<<< HEAD
-	uint16_t nbp_re, nb_re, nb_dmrs_prb, nb_rb_oh, Ninfo,Np_info,n,Qm,R,C;
-
-	uint32_t nr_tbs = 0;//Initialization to remove [-Wmaybe-uninitialized]
-=======
 	uint16_t nbp_re, nb_re, nb_dmrs_prb, nb_rb_oh,Qm,R;
 	uint32_t nr_tbs=0;
 	double Ninfo,Np_info,n,C;
->>>>>>> 0a183d0e
 
 	nb_rb_oh = 0; //set to 0 if not configured by higher layer
 	Qm = Mcsindextable1[mcs][0];
