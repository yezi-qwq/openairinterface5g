/*
 * Licensed to the OpenAirInterface (OAI) Software Alliance under one or more
 * contributor license agreements.  See the NOTICE file distributed with
 * this work for additional information regarding copyright ownership.
 * The OpenAirInterface Software Alliance licenses this file to You under
 * the OAI Public License, Version 1.1  (the "License"); you may not use this file
 * except in compliance with the License.
 * You may obtain a copy of the License at
 *
 *      http://www.openairinterface.org/?page_id=698
 *
 * Unless required by applicable law or agreed to in writing, software
 * distributed under the License is distributed on an "AS IS" BASIS,
 * WITHOUT WARRANTIES OR CONDITIONS OF ANY KIND, either express or implied.
 * See the License for the specific language governing permissions and
 * limitations under the License.
 *-------------------------------------------------------------------------------
 * For more information about the OpenAirInterface (OAI) Software Alliance:
 *      contact@openairinterface.org
 */

/*!\file PHY/CODING/nrPolar_tools/nr_polar_decoding_tools.c
 * \brief
 * \author Turker Yilmaz
 * \date 2018
 * \version 0.1
 * \company EURECOM
 * \email turker.yilmaz@eurecom.fr
 * \note
 * \warning
*/

#include "PHY/CODING/nrPolar_tools/nr_polar_defs.h"
#include "PHY/sse_intrin.h"
#include "PHY/impl_defs_top.h"

//#define DEBUG_NEW_IMPL 1

void updateLLR(double ***llr,
			   uint8_t **llrU,
			   uint8_t ***bit,
			   uint8_t **bitU,
			   uint8_t listSize,
			   uint16_t row,
			   uint16_t col,
			   uint16_t xlen,
			   uint8_t ylen,
		   	   uint8_t approximation)
{
	uint16_t offset = (xlen/(pow(2,(ylen-col-1))));
	for (uint8_t i=0; i<listSize; i++) {
		if (( (row) % (2*offset) ) >= offset ) {
			if(bitU[row-offset][col]==0) updateBit(bit, bitU, listSize, (row-offset), col, xlen, ylen);
			if(llrU[row-offset][col+1]==0) updateLLR(llr, llrU, bit, bitU, listSize, (row-offset), (col+1), xlen, ylen, approximation);
			if(llrU[row][col+1]==0) updateLLR(llr, llrU, bit, bitU, listSize, row, (col+1), xlen, ylen, approximation);
			llr[row][col][i] = (pow((-1),bit[row-offset][col][i])*llr[row-offset][col+1][i]) + llr[row][col+1][i];
		} else {
			if(llrU[row][col+1]==0) updateLLR(llr, llrU, bit, bitU, listSize, row, (col+1), xlen, ylen, approximation);
			if(llrU[row+offset][col+1]==0) updateLLR(llr, llrU, bit, bitU, listSize, (row+offset), (col+1), xlen, ylen, approximation);
			computeLLR(llr, row, col, i, offset, approximation);
		}
	}
	llrU[row][col]=1;

	//	printf("LLR (a %f, b %f): llr[%d][%d] %f\n",32*a,32*b,col,row,32*llr[col][row]);
}

void updateBit(uint8_t ***bit,
			   uint8_t **bitU,
			   uint8_t listSize,
			   uint16_t row,
			   uint16_t col,
			   uint16_t xlen,
			   uint8_t ylen)
{
	uint16_t offset = ( xlen/(pow(2,(ylen-col))) );

	for (uint8_t i=0; i<listSize; i++) {
		if (( (row) % (2*offset) ) >= offset ) {
			if (bitU[row][col-1]==0) updateBit(bit, bitU, listSize, row, (col-1), xlen, ylen);
			bit[row][col][i] = bit[row][col-1][i];
		} else {
			if (bitU[row][col-1]==0) updateBit(bit, bitU, listSize, row, (col-1), xlen, ylen);
			if (bitU[row+offset][col-1]==0) updateBit(bit, bitU, listSize, (row+offset), (col-1), xlen, ylen);
			bit[row][col][i] = ( (bit[row][col-1][i]+bit[row+offset][col-1][i]) % 2);
		}
	}

	bitU[row][col]=1;
}

void updatePathMetric(double *pathMetric,
					  double ***llr,
					  uint8_t listSize,
					  uint8_t bitValue,
					  uint16_t row,
					  uint8_t approximation)
{
	if (approximation) { //eq. (12)
		for (uint8_t i=0; i<listSize; i++) {
			if ((2*bitValue) != ( 1 - copysign(1.0,llr[row][0][i]) )) pathMetric[i] += fabs(llr[row][0][i]);
		}
	} else { //eq. (11b)
		int8_t multiplier = (2*bitValue) - 1;
		for (uint8_t i=0; i<listSize; i++) pathMetric[i] += log ( 1 + exp(multiplier*llr[row][0][i]) ) ;
	}
}

void updatePathMetric2(double *pathMetric,
					   double ***llr,
					   uint8_t listSize,
					   uint16_t row,
					   uint8_t appr)
{
	double *tempPM = malloc(sizeof(double) * listSize);
	for (int i=0; i < listSize; i++) tempPM[i]=pathMetric[i];


	uint8_t bitValue = 0;
	if (appr) { //eq. (12)
		for (uint8_t i = 0; i < listSize; i++) {
			if ((2 * bitValue) != (1 - copysign(1.0, llr[row][0][i]))) pathMetric[i] += fabs(llr[row][0][i]);
		}
	} else { //eq. (11b)
		int8_t multiplier = (2 * bitValue) - 1;
		for (uint8_t i = 0; i < listSize; i++) pathMetric[i] += log(1 + exp(multiplier * llr[row][0][i]));
	}

	bitValue = 1;
	if (appr) { //eq. (12)
		for (uint8_t i = listSize; i < 2*listSize; i++) {
			if ((2 * bitValue) != (1 - copysign(1.0, llr[row][0][(i-listSize)]))) pathMetric[i] = tempPM[(i-listSize)] + fabs(llr[row][0][(i-listSize)]);
		}
	} else { //eq. (11b)
		int8_t multiplier = (2 * bitValue) - 1;
		for (uint8_t i = listSize; i < 2*listSize; i++) pathMetric[i] = tempPM[(i-listSize)] + log(1 + exp(multiplier * llr[row][0][(i-listSize)]));
	}

	free(tempPM);
}

void computeLLR(double ***llr,
				uint16_t row,
				uint16_t col,
				uint8_t i,
				uint16_t offset,
				uint8_t approximation)
{
	double a = llr[row][col + 1][i];
	double absA = fabs(a);
	double b = llr[row + offset][col + 1][i];
	double absB = fabs(b);

	if (approximation || isinf(absA) || isinf(absB)) { //eq. (9)
		llr[row][col][i] = copysign(1.0, a) * copysign(1.0, b) * fmin(absA, absB);
	} else { //eq. (8a)
		llr[row][col][i] = log((exp(a + b) + 1) / (exp(a) + exp(b)));
	}
}

void updateCrcChecksum(uint8_t **crcChecksum,
					   uint8_t **crcGen,
					   uint8_t listSize,
					   uint32_t i2,
					   uint8_t len)
{
	for (uint8_t i = 0; i < listSize; i++) {
		for (uint8_t j = 0; j < len; j++) {
			crcChecksum[j][i] = ( (crcChecksum[j][i] + crcGen[i2][j]) % 2 );
		}
	}
}

void updateCrcChecksum2(uint8_t **crcChecksum,
						uint8_t **crcGen,
						uint8_t listSize,
						uint32_t i2,
						uint8_t len)
{
	for (uint8_t i = 0; i < listSize; i++) {
		for (uint8_t j = 0; j < len; j++) {
			crcChecksum[j][i+listSize] = ( (crcChecksum[j][i] + crcGen[i2][j]) % 2 );
		}
	}
}

void build_decoder_tree(t_nrPolar_params *polarParams)
{
  polarParams->tree.num_nodes=0;
  polarParams->tree.root = add_nodes(polarParams->n,0,polarParams);
#ifdef DEBUG_NEW_IMPL
  printf("root : left %p, right %p\n",polarParams->tree.root->left,polarParams->tree.root->right);
#endif
}

decoder_node_t *new_decoder_node(int first_leaf_index, int level) {

  decoder_node_t *node=(decoder_node_t *)malloc(sizeof(decoder_node_t));

  node->first_leaf_index=first_leaf_index;
  node->level=level;
  node->Nv = 1<<level;
  node->leaf = 0;
  node->left=(decoder_node_t *)NULL;
  node->right=(decoder_node_t *)NULL;
  node->all_frozen=0;
  node->alpha  = (int16_t*)malloc16(node->Nv*sizeof(int16_t));
  node->beta   = (int16_t*)malloc16(node->Nv*sizeof(int16_t));
  memset((void*)node->beta,-1,node->Nv*sizeof(int16_t));
  
  return(node);
}

decoder_node_t *add_nodes(int level, int first_leaf_index, t_nrPolar_params *polarParams) {

  int all_frozen_below = 1;
  int Nv = 1<<level;
  decoder_node_t *new_node = new_decoder_node(first_leaf_index, level);
#ifdef DEBUG_NEW_IMPL
  printf("New node %d order %d, level %d\n",polarParams->tree.num_nodes,Nv,level);
#endif
  polarParams->tree.num_nodes++;
  if (level==0) {
#ifdef DEBUG_NEW_IMPL
    printf("leaf %d (%s)\n", first_leaf_index, polarParams->information_bit_pattern[first_leaf_index]==1 ? "information or crc" : "frozen");
#endif
    new_node->leaf=1;
    new_node->all_frozen = polarParams->information_bit_pattern[first_leaf_index]==0 ? 1 : 0;
    return new_node; // this is a leaf node
  }

  for (int i=0;i<Nv;i++) {
    if (polarParams->information_bit_pattern[i+first_leaf_index]>0)
    	all_frozen_below=0;
  }

  if (all_frozen_below==0)
	  new_node->left=add_nodes(level-1, first_leaf_index, polarParams);
  else {
#ifdef DEBUG_NEW_IMPL
    printf("aggregating frozen bits %d ... %d at level %d (%s)\n",first_leaf_index,first_leaf_index+Nv-1,level,((first_leaf_index/Nv)&1)==0?"left":"right");
#endif
    new_node->leaf=1;
    new_node->all_frozen=1;
  }
  if (all_frozen_below==0)
	  new_node->right=add_nodes(level-1,first_leaf_index+(Nv/2),polarParams);

#ifdef DEBUG_NEW_IMPL
  printf("new_node (%d): first_leaf_index %d, left %p, right %p\n",Nv,first_leaf_index,new_node->left,new_node->right);
#endif

  return(new_node);
}

#if defined(__arm__) || defined(__aarch64__)
// translate 1-1 SIMD functions from SSE to NEON
#define __m128i int16x8_t
#define __m64 int8x8_t
#define _mm_abs_epi16(a) vabsq_s16(a)
#define _mm_min_epi16(a,b) vminq_s16(a,b)
#define _mm_subs_epi16(a,b) vsubq_s16(a,b)
#define _mm_abs_pi16(a) vabs_s16(a)
#define _mm_min_pi16(a,b) vmin_s16(a,b)
#define _mm_subs_pi16(a,b) vsub_s16(a,b)
#endif

void applyFtoleft(t_nrPolar_params *pp, decoder_node_t *node) {
  int16_t *alpha_v=node->alpha;
  int16_t *alpha_l=node->left->alpha;
  int16_t *betal = node->left->beta;
  int16_t a,b,absa,absb,maska,maskb,minabs;

#ifdef DEBUG_NEW_IMPL
  printf("applyFtoleft %d, Nv %d (level %d,node->left (leaf %d, AF %d))\n",node->first_leaf_index,node->Nv,node->level,node->left->leaf,node->left->all_frozen);


  for (int i=0;i<node->Nv;i++) printf("i%d (frozen %d): alpha_v[i] = %d\n",i,1-pp->information_bit_pattern[node->first_leaf_index+i],alpha_v[i]);
#endif

 

  if (node->left->all_frozen == 0) {
#if defined(__AVX2__)
    int avx2mod = (node->Nv/2)&15;
    if (avx2mod == 0) {
      __m256i a256,b256,absa256,absb256,minabs256;
      int avx2len = node->Nv/2/16;

      //      printf("avx2len %d\n",avx2len);
      for (int i=0;i<avx2len;i++) {
	a256       =((__m256i*)alpha_v)[i];
	b256       =((__m256i*)alpha_v)[i+avx2len];
	absa256    =_mm256_abs_epi16(a256);
	absb256    =_mm256_abs_epi16(b256);
	minabs256  =_mm256_min_epi16(absa256,absb256);
	((__m256i*)alpha_l)[i] =_mm256_sign_epi16(minabs256,_mm256_sign_epi16(a256,b256));
      }
    }
    else if (avx2mod == 8) {
      __m128i a128,b128,absa128,absb128,minabs128;
      a128       =*((__m128i*)alpha_v);
      b128       =((__m128i*)alpha_v)[1];
      absa128    =_mm_abs_epi16(a128);
      absb128    =_mm_abs_epi16(b128);
      minabs128  =_mm_min_epi16(absa128,absb128);
      *((__m128i*)alpha_l) =_mm_sign_epi16(minabs128,_mm_sign_epi16(a128,b128));
    }
    else if (avx2mod == 4) {
      __m64 a64,b64,absa64,absb64,minabs64;
      a64       =*((__m64*)alpha_v);
      b64       =((__m64*)alpha_v)[1];
      absa64    =_mm_abs_pi16(a64);
      absb64    =_mm_abs_pi16(b64);
      minabs64  =_mm_min_pi16(absa64,absb64);
      *((__m64*)alpha_l) =_mm_sign_pi16(minabs64,_mm_sign_pi16(a64,b64));
    }
    else
#else
    int sse4mod = (node->Nv/2)&7;
    int sse4len = node->Nv/2/8;
#if defined(__arm__) || defined(__aarch64__)
    int16x8_t signatimesb,comp1,comp2,negminabs128;
    int16x8_t zero=vdupq_n_s16(0);
#endif

    if (sse4mod == 0) {
      for (int i=0;i<sse4len;i++) {
	__m128i a128,b128,absa128,absb128,minabs128;
	int sse4len = node->Nv/2/8;
	
	a128       =*((__m128i*)alpha_v);
	b128       =((__m128i*)alpha_v)[1];
	absa128    =_mm_abs_epi16(a128);
	absb128    =_mm_abs_epi16(b128);
	minabs128  =_mm_min_epi16(absa128,absb128);
#if defined(__arm__) || defined(__aarch64__)
	// unfortunately no direct equivalent to _mm_sign_epi16
	signatimesb=vxorrq_s16(a128,b128);
	comp1=vcltq_s16(signatimesb,zero);
	comp2=vcgeq_s16(signatimesb,zero);
	negminabs128=vnegq_s16(minabs128);
	*((__m128i*)alpha_l) =vorrq_s16(vandq_s16(minabs128,comp0),vandq_s16(negminabs128,comp1));
#else
	*((__m128i*)alpha_l) =_mm_sign_epi16(minabs128,_mm_sign_epi16(a128,b128));
#endif
      }
    }
    else if (sse4mod == 4) {
      __m64 a64,b64,absa64,absb64,minabs64;
      a64       =*((__m64*)alpha_v);
      b64       =((__m64*)alpha_v)[1];
      absa64    =_mm_abs_pi16(a64);
      absb64    =_mm_abs_pi16(b64);
      minabs64  =_mm_min_pi16(absa64,absb64);
#if defined(__arm__) || defined(__aarch64__)
	AssertFatal(1==0,"Need to do this still for ARM\n");
#else
      *((__m64*)alpha_l) =_mm_sign_pi16(minabs64,_mm_sign_epi16(a64,b64));
#endif
    }

    else
#endif
    { // equivalent scalar code to above, activated only on non x86/ARM architectures
      for (int i=0;i<node->Nv/2;i++) {
    	  a=alpha_v[i];
    	  b=alpha_v[i+(node->Nv/2)];
    	  maska=a>>15;
    	  maskb=b>>15;
    	  absa=(a+maska)^maska;
    	  absb=(b+maskb)^maskb;
    	  minabs = absa<absb ? absa : absb;
    	  alpha_l[i] = (maska^maskb)==0 ? minabs : -minabs;
    	  //	printf("alphal[%d] %d (%d,%d)\n",i,alpha_l[i],a,b);
    	  }
    }
    if (node->Nv == 2) { // apply hard decision on left node
      betal[0] = (alpha_l[0]>0) ? -1 : 1;
#ifdef DEBUG_NEW_IMPL
      printf("betal[0] %d (%p)\n",betal[0],&betal[0]);
#endif
      pp->nr_polar_U[node->first_leaf_index] = (1+betal[0])>>1; 
#ifdef DEBUG_NEW_IMPL
      printf("Setting bit %d to %d (LLR %d)\n",node->first_leaf_index,(betal[0]+1)>>1,alpha_l[0]);
#endif
    }
  }
}

void applyGtoright(t_nrPolar_params *pp,decoder_node_t *node) {

  int16_t *alpha_v=node->alpha;
  int16_t *alpha_r=node->right->alpha;
  int16_t *betal = node->left->beta;
  int16_t *betar = node->right->beta;

#ifdef DEBUG_NEW_IMPL
  printf("applyGtoright %d, Nv %d (level %d), (leaf %d, AF %d)\n",node->first_leaf_index,node->Nv,node->level,node->right->leaf,node->right->all_frozen);
#endif
  
  if (node->right->all_frozen == 0) {  
#if defined(__AVX2__) 
    int avx2mod = (node->Nv/2)&15;
    if (avx2mod == 0) {
      int avx2len = node->Nv/2/16;
      
      for (int i=0;i<avx2len;i++) {
	((__m256i *)alpha_r)[i] = 
	  _mm256_subs_epi16(((__m256i *)alpha_v)[i+avx2len],
			    _mm256_sign_epi16(((__m256i *)alpha_v)[i],
					      ((__m256i *)betal)[i]));	
      }
    }
    else if (avx2mod == 8) {
      ((__m128i *)alpha_r)[0] = _mm_subs_epi16(((__m128i *)alpha_v)[1],_mm_sign_epi16(((__m128i *)alpha_v)[0],((__m128i *)betal)[0]));	
    }
    else if (avx2mod == 4) {
      ((__m64 *)alpha_r)[0] = _mm_subs_pi16(((__m64 *)alpha_v)[1],_mm_sign_pi16(((__m64 *)alpha_v)[0],((__m64 *)betal)[0]));	
    }
    else
#else
    int sse4mod = (node->Nv/2)&7;

    if (sse4mod == 0) {
      int sse4len = node->Nv/2/8;
      
      for (int i=0;i<sse4len;i++) {
#if defined(__arm__) || defined(__aarch64__)
	((int16x8_t *)alpha_r)[0] = vsubq_s16(((int16x8_t *)alpha_v)[1],vmulq_epi16(((int16x8_t *)alpha_v)[0],((int16x8_t *)betal)[0]));
#else
	((__m128i *)alpha_r)[0] = _mm_subs_epi16(((__m128i *)alpha_v)[1],_mm_sign_epi16(((__m128i *)alpha_v)[0],((__m128i *)betal)[0]));
#endif	
      }
    }
    else if (sse4mod == 4) {
#if defined(__arm__) || defined(__aarch64__)
      ((int16x4_t *)alpha_r)[0] = vsub_s16(((int16x4_t *)alpha_v)[1],vmul_epi16(((int16x4_t *)alpha_v)[0],((int16x4_t *)betal)[0]));
#else
      ((__m64 *)alpha_r)[0] = _mm_subs_pi16(((__m64 *)alpha_v)[1],_mm_sign_pi16(((__64 *)alpha_v)[0],((__m64 *)betal)[0]));	
#endif
    }
    else 
#endif
      {// equivalent scalar code to above, activated only on non x86/ARM architectures or Nv=1,2
	for (int i=0;i<node->Nv/2;i++) {
	  alpha_r[i] = alpha_v[i+(node->Nv/2)] - (betal[i]*alpha_v[i]);
	}
      }
    if (node->Nv == 2) { // apply hard decision on right node
      betar[0] = (alpha_r[0]>0) ? -1 : 1;
      pp->nr_polar_U[node->first_leaf_index+1] = (1+betar[0])>>1;
#ifdef DEBUG_NEW_IMPL
      printf("Setting bit %d to %d (LLR %d)\n",node->first_leaf_index+1,(betar[0]+1)>>1,alpha_r[0]);
#endif
    } 
  }
}

int16_t all1[16] = {1,1,1,1,1,1,1,1,1,1,1,1,1,1,1,1};

void computeBeta(t_nrPolar_params *pp,decoder_node_t *node) {

  int16_t *betav = node->beta;
  int16_t *betal = node->left->beta;
  int16_t *betar = node->right->beta;
#ifdef DEBUG_NEW_IMPL
  printf("Computing beta @ level %d first_leaf_index %d (all_frozen %d)\n",node->level,node->first_leaf_index,node->left->all_frozen);
#endif
  if (node->left->all_frozen==0) { // if left node is not aggregation of frozen bits
#if defined(__AVX2__) 
    int avx2mod = (node->Nv/2)&15;
    register __m256i allones=*((__m256i*)all1);
    if (avx2mod == 0) {
      int avx2len = node->Nv/2/16;
      for (int i=0;i<avx2len;i++) {
	((__m256i*)betav)[i] = _mm256_or_si256(_mm256_cmpeq_epi16(((__m256i*)betar)[i],
								  ((__m256i*)betal)[i]),allones);
      }
    }
    else if (avx2mod == 8) {
      ((__m128i*)betav)[0] = _mm_or_si128(_mm_cmpeq_epi16(((__m128i*)betar)[0],
							  ((__m128i*)betal)[0]),*((__m128i*)all1));
    }
    else if (avx2mod == 4) {
      ((__m64*)betav)[0] = _mm_or_si64(_mm_cmpeq_pi16(((__m64*)betar)[0],
						      ((__m64*)betal)[0]),*((__m64*)all1));
    }
    else
#else
    int avx2mod = (node->Nv/2)&15;

    if (ssr4mod == 0) {
      int ssr4len = node->Nv/2/8;
      register __m128i allones=*((__m128i*)all1);
      for (int i=0;i<sse4len;i++) {
      ((__m256i*)betav)[i] = _mm_or_si128(_mm_cmpeq_epi16(((__m128i*)betar)[i], ((__m128i*)betal)[i]),allones));
      }
    }
    else if (sse4mod == 4) {
      ((__m64*)betav)[0] = _mm_or_si64(_mm_cmpeq_pi16(((__m64*)betar)[0], ((__m64*)betal)[0]),*((__m64*)all1));
    }
    else
#endif
      {
	for (int i=0;i<node->Nv/2;i++) {
		betav[i] = (betal[i] != betar[i]) ? 1 : -1;
	}
      }
  }
  else memcpy((void*)&betav[0],betar,(node->Nv/2)*sizeof(int16_t));
  memcpy((void*)&betav[node->Nv/2],betar,(node->Nv/2)*sizeof(int16_t));
}

<<<<<<< HEAD
void generic_polar_decoder(t_nrPolar_params *polarParams, decoder_node_t *node) {
=======
void generic_polar_decoder(const t_nrPolar_params *pp,decoder_node_t *node) {

>>>>>>> 5db1b116

  // Apply F to left
  applyFtoleft(polarParams, node);
  // if left is not a leaf recurse down to the left
  if (node->left->leaf==0)
	  generic_polar_decoder(polarParams, node->left);

  applyGtoright(polarParams, node);
  if (node->right->leaf==0) generic_polar_decoder(polarParams, node->right);

  computeBeta(polarParams, node);

} <|MERGE_RESOLUTION|>--- conflicted
+++ resolved
@@ -184,14 +184,7 @@
 	}
 }
 
-void build_decoder_tree(t_nrPolar_params *polarParams)
-{
-  polarParams->tree.num_nodes=0;
-  polarParams->tree.root = add_nodes(polarParams->n,0,polarParams);
-#ifdef DEBUG_NEW_IMPL
-  printf("root : left %p, right %p\n",polarParams->tree.root->left,polarParams->tree.root->right);
-#endif
-}
+
 
 decoder_node_t *new_decoder_node(int first_leaf_index, int level) {
 
@@ -251,6 +244,15 @@
 #endif
 
   return(new_node);
+}
+
+void build_decoder_tree(t_nrPolar_params *polarParams)
+{
+  polarParams->tree.num_nodes=0;
+  polarParams->tree.root = add_nodes(polarParams->n,0,polarParams);
+#ifdef DEBUG_NEW_IMPL
+  printf("root : left %p, right %p\n",polarParams->tree.root->left,polarParams->tree.root->right);
+#endif
 }
 
 #if defined(__arm__) || defined(__aarch64__)
@@ -512,22 +514,18 @@
   memcpy((void*)&betav[node->Nv/2],betar,(node->Nv/2)*sizeof(int16_t));
 }
 
-<<<<<<< HEAD
-void generic_polar_decoder(t_nrPolar_params *polarParams, decoder_node_t *node) {
-=======
 void generic_polar_decoder(const t_nrPolar_params *pp,decoder_node_t *node) {
 
->>>>>>> 5db1b116
 
   // Apply F to left
-  applyFtoleft(polarParams, node);
+  applyFtoleft(pp, node);
   // if left is not a leaf recurse down to the left
   if (node->left->leaf==0)
-	  generic_polar_decoder(polarParams, node->left);
-
-  applyGtoright(polarParams, node);
-  if (node->right->leaf==0) generic_polar_decoder(polarParams, node->right);
-
-  computeBeta(polarParams, node);
-
-} +    generic_polar_decoder(pp, node->left);
+
+  applyGtoright(pp, node);
+  if (node->right->leaf==0) generic_polar_decoder(pp, node->right);
+
+  computeBeta(pp, node);
+
+} 
