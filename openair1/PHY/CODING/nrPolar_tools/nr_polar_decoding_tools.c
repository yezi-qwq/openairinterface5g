/*
 * Licensed to the OpenAirInterface (OAI) Software Alliance under one or more
 * contributor license agreements.  See the NOTICE file distributed with
 * this work for additional information regarding copyright ownership.
 * The OpenAirInterface Software Alliance licenses this file to You under
 * the OAI Public License, Version 1.1  (the "License"); you may not use this file
 * except in compliance with the License.
 * You may obtain a copy of the License at
 *
 *      http://www.openairinterface.org/?page_id=698
 *
 * Unless required by applicable law or agreed to in writing, software
 * distributed under the License is distributed on an "AS IS" BASIS,
 * WITHOUT WARRANTIES OR CONDITIONS OF ANY KIND, either express or implied.
 * See the License for the specific language governing permissions and
 * limitations under the License.
 *-------------------------------------------------------------------------------
 * For more information about the OpenAirInterface (OAI) Software Alliance:
 *      contact@openairinterface.org
 */

/*!\file PHY/CODING/nrPolar_tools/nr_polar_decoding_tools.c
 * \brief
 * \author Turker Yilmaz
 * \date 2018
 * \version 0.1
 * \company EURECOM
 * \email turker.yilmaz@eurecom.fr
 * \note
 * \warning
*/

#include "PHY/CODING/nrPolar_tools/nr_polar_defs.h"
#include "PHY/sse_intrin.h"
#include "PHY/impl_defs_top.h"

//#define DEBUG_NEW_IMPL

void updateLLR(double ***llr,
			   uint8_t **llrU,
			   uint8_t ***bit,
			   uint8_t **bitU,
			   uint8_t listSize,
			   uint16_t row,
			   uint16_t col,
			   uint16_t xlen,
			   uint8_t ylen,
			   uint8_t approximation)
{
	uint16_t offset = (xlen/(pow(2,(ylen-col-1))));
	for (uint8_t i=0; i<listSize; i++) {
		if (( (row) % (2*offset) ) >= offset ) {
			if(bitU[row-offset][col]==0) updateBit(bit, bitU, listSize, (row-offset), col, xlen, ylen);
			if(llrU[row-offset][col+1]==0) updateLLR(llr, llrU, bit, bitU, listSize, (row-offset), (col+1), xlen, ylen, approximation);
			if(llrU[row][col+1]==0) updateLLR(llr, llrU, bit, bitU, listSize, row, (col+1), xlen, ylen, approximation);
			llr[row][col][i] = (pow((-1),bit[row-offset][col][i])*llr[row-offset][col+1][i]) + llr[row][col+1][i];
		} else {
			if(llrU[row][col+1]==0) updateLLR(llr, llrU, bit, bitU, listSize, row, (col+1), xlen, ylen, approximation);
			if(llrU[row+offset][col+1]==0) updateLLR(llr, llrU, bit, bitU, listSize, (row+offset), (col+1), xlen, ylen, approximation);
			computeLLR(llr, row, col, i, offset, approximation);
		}
	}
	llrU[row][col]=1;

	//	printf("LLR (a %f, b %f): llr[%d][%d] %f\n",32*a,32*b,col,row,32*llr[col][row]);
}

void updateBit(uint8_t ***bit,
			   uint8_t **bitU,
			   uint8_t listSize,
			   uint16_t row,
			   uint16_t col,
			   uint16_t xlen,
			   uint8_t ylen)
{
<<<<<<< HEAD
=======

>>>>>>> cfef9ef0
	uint16_t offset = ( xlen/(pow(2,(ylen-col))) );

	for (uint8_t i=0; i<listSize; i++) {
		if (( (row) % (2*offset) ) >= offset ) {
			if (bitU[row][col-1]==0) updateBit(bit, bitU, listSize, row, (col-1), xlen, ylen);
			bit[row][col][i] = bit[row][col-1][i];
		} else {
			if (bitU[row][col-1]==0) updateBit(bit, bitU, listSize, row, (col-1), xlen, ylen);
			if (bitU[row+offset][col-1]==0) updateBit(bit, bitU, listSize, (row+offset), (col-1), xlen, ylen);
			bit[row][col][i] = ( (bit[row][col-1][i]+bit[row+offset][col-1][i]) % 2);
		}
	}

	bitU[row][col]=1;
}

void updatePathMetric(double *pathMetric,
					  double ***llr,
					  uint8_t listSize,
					  uint8_t bitValue,
					  uint16_t row,
					  uint8_t approximation)
{
	if (approximation) { //eq. (12)
		for (uint8_t i=0; i<listSize; i++) {
			if ((2*bitValue) != ( 1 - copysign(1.0,llr[row][0][i]) )) pathMetric[i] += fabs(llr[row][0][i]);
		}
	} else { //eq. (11b)
		int8_t multiplier = (2*bitValue) - 1;
		for (uint8_t i=0; i<listSize; i++) pathMetric[i] += log ( 1 + exp(multiplier*llr[row][0][i]) ) ;
	}
}

<<<<<<< HEAD
=======

>>>>>>> cfef9ef0
void updatePathMetric2(double *pathMetric,
					   double ***llr,
					   uint8_t listSize,
					   uint16_t row,
					   uint8_t appr)
{
	double *tempPM = malloc(sizeof(double) * listSize);
	for (int i=0; i < listSize; i++) tempPM[i]=pathMetric[i];


	uint8_t bitValue = 0;
	if (appr) { //eq. (12)
		for (uint8_t i = 0; i < listSize; i++) {
			if ((2 * bitValue) != (1 - copysign(1.0, llr[row][0][i]))) pathMetric[i] += fabs(llr[row][0][i]);
		}
	} else { //eq. (11b)
		int8_t multiplier = (2 * bitValue) - 1;
		for (uint8_t i = 0; i < listSize; i++) pathMetric[i] += log(1 + exp(multiplier * llr[row][0][i]));
	}

	bitValue = 1;
	if (appr) { //eq. (12)
		for (uint8_t i = listSize; i < 2*listSize; i++) {
			if ((2 * bitValue) != (1 - copysign(1.0, llr[row][0][(i-listSize)]))) pathMetric[i] = tempPM[(i-listSize)] + fabs(llr[row][0][(i-listSize)]);
		}
	} else { //eq. (11b)
		int8_t multiplier = (2 * bitValue) - 1;
		for (uint8_t i = listSize; i < 2*listSize; i++) pathMetric[i] = tempPM[(i-listSize)] + log(1 + exp(multiplier * llr[row][0][(i-listSize)]));
	}

	free(tempPM);


<<<<<<< HEAD
=======

  }

>>>>>>> cfef9ef0
void computeLLR(double ***llr,
				uint16_t row,
				uint16_t col,
				uint8_t i,
				uint16_t offset,
				uint8_t approximation)
{
	double a = llr[row][col + 1][i];
	double absA = fabs(a);
	double b = llr[row + offset][col + 1][i];
	double absB = fabs(b);

	if (approximation || isinf(absA) || isinf(absB)) { //eq. (9)
		llr[row][col][i] = copysign(1.0, a) * copysign(1.0, b) * fmin(absA, absB);
	} else { //eq. (8a)
		llr[row][col][i] = log((exp(a + b) + 1) / (exp(a) + exp(b)));
	}


}

void updateCrcChecksum(uint8_t **crcChecksum,
					   uint8_t **crcGen,
					   uint8_t listSize,
					   uint32_t i2,
					   uint8_t len)
{
	for (uint8_t i = 0; i < listSize; i++) {
		for (uint8_t j = 0; j < len; j++) {
			crcChecksum[j][i] = ( (crcChecksum[j][i] + crcGen[i2][j]) % 2 );
		}
	}
}

void updateCrcChecksum2(uint8_t **crcChecksum,
						uint8_t **crcGen,
						uint8_t listSize,
						uint32_t i2,
						uint8_t len)
{
	for (uint8_t i = 0; i < listSize; i++) {
		for (uint8_t j = 0; j < len; j++) {
			crcChecksum[j][i+listSize] = ( (crcChecksum[j][i] + crcGen[i2][j]) % 2 );
		}
	}
}



decoder_node_t *new_decoder_node(int first_leaf_index,int level) {

  decoder_node_t *node=(decoder_node_t *)malloc(sizeof(decoder_node_t));

  node->first_leaf_index=first_leaf_index;
  node->level=level;
  node->Nv = 1<<level;
  node->leaf = 0;
  node->left=(decoder_node_t *)NULL;
  node->right=(decoder_node_t *)NULL;
  node->all_frozen=0;
  node->alpha  = (int16_t*)malloc16(node->Nv*sizeof(int16_t));
  node->beta   = (int16_t*)malloc16(node->Nv*sizeof(int16_t));
  memset((void*)node->beta,-1,node->Nv*sizeof(int16_t));
  

  return(node);
}

decoder_node_t *add_nodes(int level,int first_leaf_index,t_nrPolar_params *pp) {

  int all_frozen_below=1;
  int Nv = 1<<level;
  decoder_node_t *new_node = new_decoder_node(first_leaf_index,level);
#ifdef DEBUG_NEW_IMPL
  printf("New node %d order %d, level %d\n",pp->tree.num_nodes,Nv,level);
  pp->tree.num_nodes++;
#endif
  if (level==0) {
#ifdef DEBUG_NEW_IMPL
    printf("leaf %d (%s)\n",first_leaf_index,pp->information_bit_pattern[first_leaf_index]==1 ? "information or crc" : "frozen");
#endif
    new_node->leaf=1;
    new_node->all_frozen = pp->information_bit_pattern[first_leaf_index]==0 ? 1 : 0;
    return new_node; // this is a leaf node
  }

  for (int i=0;i<Nv;i++) {
    if (pp->information_bit_pattern[i+first_leaf_index]>0) all_frozen_below=0; 
  }
if (all_frozen_below==0) new_node->left=add_nodes(level-1,first_leaf_index,pp);
 else {
#ifdef DEBUG_NEW_IMPL
   printf("aggregating frozen bits %d ... %d at level %d (%s)\n",first_leaf_index,first_leaf_index+Nv-1,level,((first_leaf_index/Nv)&1)==0?"left":"right");
#endif
    new_node->leaf=1;
    new_node->all_frozen=1;
  }
  if (all_frozen_below==0) new_node->right=add_nodes(level-1,first_leaf_index+(Nv/2),pp);

  return(new_node);
}


void build_decoder_tree(t_nrPolar_params *pp) {

  pp->tree.num_nodes=0;
  pp->tree.root = add_nodes(pp->n,0,pp);
  			       
}

#if defined(__arm__) || defined(__aarch64__)
// translate 1-1 SIMD functions from SSE to NEON
#define __m128i int16x8_t
#define __m64 int8x8_t
#define _mm_abs_epi16(a) vabsq_s16(a)
#define _mm_min_epi16(a,b) vminq_s16(a,b)
#define _mm_subs_epi16(a,b) vsubq_s16(a,b)
#define _mm_abs_pi16(a) vabs_s16(a)
#define _mm_min_pi16(a,b) vmin_s16(a,b)
#define _mm_subs_pi16(a,b) vsub_s16(a,b)
#endif

void applyFtoleft(t_nrPolar_params *pp,decoder_node_t *node) {
  int16_t *alpha_v=node->alpha;
  int16_t *alpha_l=node->left->alpha;
  int16_t *betal = node->left->beta;
  int16_t a,b,absa,absb,maska,maskb,minabs;

#ifdef DEBUG_NEW_IMPL
  printf("applyFtoleft %d, Nv %d (level %d,node->left (leaf %d, AF %d))\n",node->first_leaf_index,node->Nv,node->level,node->left->leaf,node->left->all_frozen);


  for (int i=0;i<node->Nv;i++) printf("i%d (frozen %d): alpha_v[i] = %d\n",i,1-pp->information_bit_pattern[node->first_leaf_index+i],alpha_v[i]);
#endif

 

  if (node->left->all_frozen == 0) {
#if defined(__AVX2__)
    int avx2mod = (node->Nv/2)&15;
    if (avx2mod == 0) {
      __m256i a256,b256,absa256,absb256,minabs256;
      int avx2len = node->Nv/2/16;

      //      printf("avx2len %d\n",avx2len);
      for (int i=0;i<avx2len;i++) {
	a256       =((__m256i*)alpha_v)[i];
	b256       =((__m256i*)alpha_v)[i+avx2len];
	absa256    =_mm256_abs_epi16(a256);
	absb256    =_mm256_abs_epi16(b256);
	minabs256  =_mm256_min_epi16(absa256,absb256);
	((__m256i*)alpha_l)[i] =_mm256_sign_epi16(minabs256,_mm256_sign_epi16(a256,b256));
      }
    }
    else if (avx2mod == 8) {
      __m128i a128,b128,absa128,absb128,minabs128;
      a128       =*((__m128i*)alpha_v);
      b128       =((__m128i*)alpha_v)[1];
      absa128    =_mm_abs_epi16(a128);
      absb128    =_mm_abs_epi16(b128);
      minabs128  =_mm_min_epi16(absa128,absb128);
      *((__m128i*)alpha_l) =_mm_sign_epi16(minabs128,_mm_sign_epi16(a128,b128));
    }
    else if (avx2mod == 4) {
      __m64 a64,b64,absa64,absb64,minabs64;
      a64       =*((__m64*)alpha_v);
      b64       =((__m64*)alpha_v)[1];
      absa64    =_mm_abs_pi16(a64);
      absb64    =_mm_abs_pi16(b64);
      minabs64  =_mm_min_pi16(absa64,absb64);
      *((__m64*)alpha_l) =_mm_sign_pi16(minabs64,_mm_sign_pi16(a64,b64));
    }
    else
#else
    int sse4mod = (node->Nv/2)&7;
    int sse4len = node->Nv/2/8;
#if defined(__arm__) || defined(__aarch64__)
    int16x8_t signatimesb,comp1,comp2,negminabs128;
    int16x8_t zero=vdupq_n_s16(0);
#endif

    if (sse4mod == 0) {
      for (int i=0;i<sse4len;i++) {
	__m128i a128,b128,absa128,absb128,minabs128;
	int sse4len = node->Nv/2/8;
	
	a128       =*((__m128i*)alpha_v);
	b128       =((__m128i*)alpha_v)[1];
	absa128    =_mm_abs_epi16(a128);
	absb128    =_mm_abs_epi16(b128);
	minabs128  =_mm_min_epi16(absa128,absb128);
#if defined(__arm__) || defined(__aarch64__)
	// unfortunately no direct equivalent to _mm_sign_epi16
	signatimesb=vxorrq_s16(a128,b128);
	comp1=vcltq_s16(signatimesb,zero);
	comp2=vcgeq_s16(signatimesb,zero);
	negminabs128=vnegq_s16(minabs128);
	*((__m128i*)alpha_l) =vorrq_s16(vandq_s16(minabs128,comp0),vandq_s16(negminabs128,comp1));
#else
	*((__m128i*)alpha_l) =_mm_sign_epi16(minabs128,_mm_sign_epi16(a128,b128));
#endif
      }
    }
    else if (sse4mod == 4) {
      __m64 a64,b64,absa64,absb64,minabs64;
      a64       =*((__m64*)alpha_v);
      b64       =((__m64*)alpha_v)[1];
      absa64    =_mm_abs_pi16(a64);
      absb64    =_mm_abs_pi16(b64);
      minabs64  =_mm_min_pi16(absa64,absb64);
#if defined(__arm__) || defined(__aarch64__)
	AssertFatal(1==0,"Need to do this still for ARM\n");
#else
      *((__m64*)alpha_l) =_mm_sign_pi16(minabs64,_mm_sign_epi16(a64,b64));
#endif
    }

    else
#endif
    { // equvalent scalar code to above, activated only on non x86/ARM architectures
      for (int i=0;i<node->Nv/2;i++) {
	a=alpha_v[i];
	b=alpha_v[i+(node->Nv/2)];
	maska=a>>15;
	maskb=b>>15;
	absa=(a+maska)^maska;
	absb=(b+maskb)^maskb;
	minabs = absa<absb ? absa : absb;
	alpha_l[i] = (maska^maskb)==0 ? minabs : -minabs;
	//	printf("alphal[%d] %d (%d,%d)\n",i,alpha_l[i],a,b);
      }
    }
    if (node->Nv == 2) { // apply hard decision on left node
      betal[0] = (alpha_l[0]>0) ? -1 : 1;
#ifdef DEBUG_NEW_IMPL
      printf("betal[0] %d (%p)\n",betal[0],&betal[0]);
#endif
      pp->nr_polar_U[node->first_leaf_index] = (1+betal[0])>>1; 
#ifdef DEBUG_NEW_IMPL
      printf("Setting bit %d to %d (LLR %d)\n",node->first_leaf_index,(betal[0]+1)>>1,alpha_l[0]);
#endif
    }
  }
}

void applyGtoright(t_nrPolar_params *pp,decoder_node_t *node) {

  int16_t *alpha_v=node->alpha;
  int16_t *alpha_r=node->right->alpha;
  int16_t *betal = node->left->beta;
  int16_t *betar = node->right->beta;

#ifdef DEBUG_NEW_IMPL
  printf("applyGtoright %d, Nv %d (level %d), (leaf %d, AF %d)\n",node->first_leaf_index,node->Nv,node->level,node->right->leaf,node->right->all_frozen);
#endif
  
  if (node->right->all_frozen == 0) {  
#if defined(__AVX2__) 
    int avx2mod = (node->Nv/2)&15;
    if (avx2mod == 0) {
      int avx2len = node->Nv/2/16;
      
      for (int i=0;i<avx2len;i++) {
	((__m256i *)alpha_r)[i] = 
	  _mm256_subs_epi16(((__m256i *)alpha_v)[i+avx2len],
			    _mm256_sign_epi16(((__m256i *)alpha_v)[i],
					      ((__m256i *)betal)[i]));	
      }
    }
    else if (avx2mod == 8) {
      ((__m128i *)alpha_r)[0] = _mm_subs_epi16(((__m128i *)alpha_v)[1],_mm_sign_epi16(((__m128i *)alpha_v)[0],((__m128i *)betal)[0]));	
    }
    else if (avx2mod == 4) {
      ((__m64 *)alpha_r)[0] = _mm_subs_pi16(((__m64 *)alpha_v)[1],_mm_sign_pi16(((__m64 *)alpha_v)[0],((__m64 *)betal)[0]));	
    }
    else
#else
    int sse4mod = (node->Nv/2)&7;

    if (sse4mod == 0) {
      int sse4len = node->Nv/2/8;
      
      for (int i=0;i<sse4len;i++) {
#if defined(__arm__) || defined(__aarch64__)
	((int16x8_t *)alpha_r)[0] = vsubq_s16(((int16x8_t *)alpha_v)[1],vmulq_epi16(((int16x8_t *)alpha_v)[0],((int16x8_t *)betal)[0]));
#else
	((__m128i *)alpha_r)[0] = _mm_subs_epi16(((__m128i *)alpha_v)[1],_mm_sign_epi16(((__m128i *)alpha_v)[0],((__m128i *)betal)[0]));
#endif	
      }
    }
    else if (sse4mod == 4) {
#if defined(__arm__) || defined(__aarch64__)
      ((int16x4_t *)alpha_r)[0] = vsub_s16(((int16x4_t *)alpha_v)[1],vmul_epi16(((int16x4_t *)alpha_v)[0],((int16x4_t *)betal)[0]));
#else
      ((__m64 *)alpha_r)[0] = _mm_subs_pi16(((__m64 *)alpha_v)[1],_mm_sign_pi16(((__64 *)alpha_v)[0],((__m64 *)betal)[0]));	
#endif
    }
    else 
#endif
      {// equvalent scalar code to above, activated only on non x86/ARM architectures or Nv=1,2
	for (int i=0;i<node->Nv/2;i++) {
	  alpha_r[i] = alpha_v[i+(node->Nv/2)] - (betal[i]*alpha_v[i]);
	}
      }
    if (node->Nv == 2) { // apply hard decision on right node
      betar[0] = (alpha_r[0]>0) ? -1 : 1;
      pp->nr_polar_U[node->first_leaf_index+1] = (1+betar[0])>>1;
#ifdef DEBUG_NEW_IMPL
      printf("Setting bit %d to %d (LLR %d)\n",node->first_leaf_index+1,(betar[0]+1)>>1,alpha_r[0]);
#endif
    } 
  }
}


int16_t all1[16] = {1,1,1,1,
		    1,1,1,1,
		    1,1,1,1,
		    1,1,1,1};

void computeBeta(t_nrPolar_params *pp,decoder_node_t *node) {

  int16_t *betav = node->beta;
  int16_t *betal = node->left->beta;
  int16_t *betar = node->right->beta;
#ifdef DEBUG_NEW_IMPL
  printf("Computing beta @ level %d first_leaf_index %d (all_frozen %d)\n",node->level,node->first_leaf_index,node->left->all_frozen);
#endif
  if (node->left->all_frozen==0) { // if left node is not aggregation of frozen bits
#if defined(__AVX2__) 
    int avx2mod = (node->Nv/2)&15;
    register __m256i allones=*((__m256i*)all1);
    if (avx2mod == 0) {
      int avx2len = node->Nv/2/16;
      for (int i=0;i<avx2len;i++) {
	((__m256i*)betav)[i] = _mm256_or_si256(_mm256_cmpeq_epi16(((__m256i*)betar)[i],
								  ((__m256i*)betal)[i]),allones);
      }
    }
    else if (avx2mod == 8) {
      ((__m128i*)betav)[0] = _mm_or_si128(_mm_cmpeq_epi16(((__m128i*)betar)[0],
							  ((__m128i*)betal)[0]),*((__m128i*)all1));
    }
    else if (avx2mod == 4) {
      ((__m64*)betav)[0] = _mm_or_si64(_mm_cmpeq_pi16(((__m64*)betar)[0],
						      ((__m64*)betal)[0]),*((__m64*)all1));
    }
    else
#else
    int avx2mod = (node->Nv/2)&15;

    if (ssr4mod == 0) {
      int ssr4len = node->Nv/2/8;
      register __m128i allones=*((__m128i*)all1);
      for (int i=0;i<sse4len;i++) {
      ((__m256i*)betav)[i] = _mm_or_si128(_mm_cmpeq_epi16(((__m128i*)betar)[i],
							  ((__m128i*)betal)[i]),allones));
      }
    }
    else if (sse4mod == 4) {
      ((__m64*)betav)[0] = _mm_or_si64(_mm_cmpeq_pi16(((__m64*)betar)[0],
						      ((__m64*)betal)[0]),*((__m64*)all1));
    }
    else
#endif
      {
	for (int i=0;i<node->Nv/2;i++) {
	  betav[i] = (betal[i] != betar[i]) ? 1 : -1;
	}
      }
  }
  else memcpy((void*)&betav[0],betar,(node->Nv/2)*sizeof(int16_t));
  memcpy((void*)&betav[node->Nv/2],betar,(node->Nv/2)*sizeof(int16_t));
  
}

void generic_polar_decoder(t_nrPolar_params *pp,decoder_node_t *node) {


  // Apply F to left
  applyFtoleft(pp,node);
  // if left is not a leaf recurse down to the left
  if (node->left->leaf==0) generic_polar_decoder(pp,node->left);

  applyGtoright(pp,node);
  if (node->right->leaf==0) generic_polar_decoder(pp,node->right);	

  computeBeta(pp,node);

} <|MERGE_RESOLUTION|>--- conflicted
+++ resolved
@@ -73,10 +73,7 @@
 			   uint16_t xlen,
 			   uint8_t ylen)
 {
-<<<<<<< HEAD
-=======
-
->>>>>>> cfef9ef0
+
 	uint16_t offset = ( xlen/(pow(2,(ylen-col))) );
 
 	for (uint8_t i=0; i<listSize; i++) {
@@ -110,10 +107,7 @@
 	}
 }
 
-<<<<<<< HEAD
-=======
-
->>>>>>> cfef9ef0
+
 void updatePathMetric2(double *pathMetric,
 					   double ***llr,
 					   uint8_t listSize,
@@ -147,12 +141,9 @@
 	free(tempPM);
 
 
-<<<<<<< HEAD
-=======
-
-  }
-
->>>>>>> cfef9ef0
+
+  }
+
 void computeLLR(double ***llr,
 				uint16_t row,
 				uint16_t col,
