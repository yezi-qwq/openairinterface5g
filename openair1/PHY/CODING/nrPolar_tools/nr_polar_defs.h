--- conflicted
+++ resolved
@@ -29,10 +29,6 @@
  * \note
  * \warning
 */
-<<<<<<< HEAD
-#define NR_POLAR_CRC_ERROR_CORRECTION_BITS 3
-=======
->>>>>>> cfef9ef0
 
 #ifndef __NR_POLAR_DEFS__H__
 #define __NR_POLAR_DEFS__H__
@@ -46,11 +42,8 @@
 #include "PHY/CODING/nrPolar_tools/nr_polar_dci_defs.h"
 #include "PHY/CODING/nrPolar_tools/nr_polar_uci_defs.h"
 #include "PHY/CODING/nrPolar_tools/nr_polar_pbch_defs.h"
-<<<<<<< HEAD
-=======
 #include "PHY/CODING/coding_defs.h"
 //#include "SIMULATION/TOOLS/sim.h"
->>>>>>> cfef9ef0
 
 #define NR_POLAR_DECODER_LISTSIZE 8 //uint8_t
 #define NR_POLAR_DECODER_PATH_METRIC_APPROXIMATION 0 //uint8_t; 0 --> eq. (8a) and (11b), 1 --> eq. (9) and (12)
@@ -117,19 +110,12 @@
 	uint8_t **crc_generator_matrix; //G_P
 	uint8_t **G_N;
 	uint32_t* crc256Table;
-<<<<<<< HEAD
-
-=======
   uint8_t **extended_crc_generator_matrix;
->>>>>>> cfef9ef0
 	//lowercase: bits, Uppercase: Bits stored in bytes
 	//polar_encoder vectors
 	uint8_t *nr_polar_crc;
 	uint8_t *nr_polar_aPrime;
-<<<<<<< HEAD
-=======
 	uint8_t *nr_polar_APrime;
->>>>>>> cfef9ef0
 	uint8_t *nr_polar_D;
 	uint8_t *nr_polar_E;
 
@@ -138,11 +124,8 @@
 	uint8_t *nr_polar_CPrime;
 	uint8_t *nr_polar_B;
 	uint8_t *nr_polar_U;
-<<<<<<< HEAD
-=======
 
 decoder_tree_t tree;
->>>>>>> cfef9ef0
 } __attribute__ ((__packed__));
 typedef struct nrPolar_params t_nrPolar_params;
 typedef t_nrPolar_params *t_nrPolar_paramsPtr;
@@ -156,15 +139,12 @@
 					   t_nrPolar_paramsPtr polarParams,
 					   uint16_t n_RNTI);
 
-<<<<<<< HEAD
-=======
 void polar_encoder_timing(uint32_t *in,
 						  uint32_t *out,
 						  t_nrPolar_paramsPtr polarParams,
 						  double cpuFreqGHz,
 						  FILE* logFile);
 
->>>>>>> cfef9ef0
 int8_t polar_decoder(double *input,
 		 	 	 	 uint8_t *output,
 					 t_nrPolar_paramsPtr polarParams,
@@ -178,29 +158,6 @@
 							 uint8_t pathMetricAppr,
 							 double *aPrioriPayload);
 
-<<<<<<< HEAD
-void nr_polar_kernal_operation(uint8_t *u, uint8_t *d, uint16_t N);
-
-
-void nr_polar_init(t_nrPolar_paramsPtr *polarParams,
-				   int8_t messageType,
-				   uint16_t messageLength,
-				   uint8_t aggregation_level);
-
-void nr_polar_print_polarParams(t_nrPolar_paramsPtr polarParams);
-
-t_nrPolar_paramsPtr nr_polar_params (t_nrPolar_paramsPtr polarParams,
-									 int8_t messageType,
-									 uint16_t messageLength,
-									 uint8_t aggregation_level);
-
-uint16_t nr_polar_aggregation_prime (uint8_t aggregation_level);
-
-uint8_t** nr_polar_kronecker_power_matrices(uint8_t n);
-
-const uint16_t* nr_polar_sequence_pattern(uint8_t n);
-
-=======
 int8_t polar_decoder_aPriori_timing(double *input,
 									uint32_t *output,
 									t_nrPolar_paramsPtr polarParams,
@@ -237,7 +194,6 @@
 
 const uint16_t* nr_polar_sequence_pattern(uint8_t n);
 
->>>>>>> cfef9ef0
 /*!@fn uint32_t nr_polar_output_length(uint16_t K, uint16_t E, uint8_t n_max)
  * @brief Computes...
  * @param K Number of bits to encode (=payloadBits+crcParityBits)
@@ -265,11 +221,8 @@
 							uint16_t N,
 							uint16_t E);
 
-<<<<<<< HEAD
-=======
 void nr_polar_rate_matching_int16(int16_t *input, int16_t *output, uint16_t *rmp, uint16_t K, uint16_t N, uint16_t E);
 
->>>>>>> cfef9ef0
 void nr_polar_interleaving_pattern(uint16_t K,
 								   uint8_t I_IL,
 								   uint16_t *PI_k_);
@@ -337,12 +290,9 @@
 							 uint16_t xlen,
 							 uint16_t ylen);
 
-<<<<<<< HEAD
-=======
 void nr_free_double_2D_array(double **input, uint16_t xlen);
 
 
->>>>>>> cfef9ef0
 void updateLLR(double ***llr,
 			   uint8_t **llrU,
 			   uint8_t ***bit,
@@ -413,24 +363,6 @@
 	for (int i=0; i<size; i++) output[i]=input[pattern[i]];
 }
 
-<<<<<<< HEAD
-//Also nr_polar_rate_matcher
-static inline void nr_polar_interleaver(uint8_t *input,
-										uint8_t *output,
-										uint16_t *pattern,
-										uint16_t size)
-{
-	for (int i=0; i<size; i++) output[i]=input[pattern[i]];
-}
-
-static inline void nr_polar_deinterleaver(uint8_t *input,
-										  uint8_t *output,
-										  uint16_t *pattern,
-										  uint16_t size)
-{
-	for (int i=0; i<size; i++) output[pattern[i]]=input[i];
-}
-=======
 static inline void nr_polar_deinterleaver(uint8_t *input,
 					  uint8_t *output,
 					  uint16_t *pattern,
@@ -442,7 +374,6 @@
 }
 
 void build_decoder_tree(t_nrPolar_params *pp);
->>>>>>> cfef9ef0
 
 int8_t polar_decoder_int16(int16_t *input,
 			   uint8_t *out,
