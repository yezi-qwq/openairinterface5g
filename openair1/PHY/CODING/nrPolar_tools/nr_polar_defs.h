--- conflicted
+++ resolved
@@ -19,7 +19,6 @@
  *      contact@openairinterface.org
  */
 
-<<<<<<< HEAD
 /*!\file PHY/CODING/nrPolar_tools/nr_polar_defs.h
  * \brief
  * \author Turker Yilmaz
@@ -30,9 +29,7 @@
  * \note
  * \warning
 */
-=======
 #define NR_POLAR_CRC_ERROR_CORRECTION_BITS 3
->>>>>>> 34b021e8
 
 #ifndef __NR_POLAR_DEFS__H__
 #define __NR_POLAR_DEFS__H__
@@ -123,19 +120,15 @@
 					 uint8_t listSize,
 					 uint8_t pathMetricAppr);
 
-<<<<<<< HEAD
 int8_t polar_decoder_aPriori(double *input,
 							 uint32_t *output,
 							 t_nrPolar_paramsPtr polarParams,
 							 uint8_t listSize,
 							 uint8_t pathMetricAppr,
 							 double *aPrioriPayload);
-=======
+
 void nr_polar_kernal_operation(uint8_t *u, uint8_t *d, uint16_t N);
 
-int8_t polar_decoder(double *input, uint8_t *output, t_nrPolar_params *polarParams,
-		uint8_t listSize, double *aPrioriPayload, uint8_t pathMetricAppr);
->>>>>>> 34b021e8
 
 void nr_polar_init(t_nrPolar_paramsPtr *polarParams,
 				   int8_t messageType,
@@ -308,9 +301,6 @@
 
 uint8_t **crc11_generator_matrix(uint16_t payloadSizeBits);
 
-<<<<<<< HEAD
-uint8_t **crc6_generator_matrix(uint16_t payloadSizeBits);
-=======
 void crcTable256Init (uint32_t poly, uint32_t* crc256Table);
 void nr_crc_computation(uint8_t* input, uint8_t* output, uint16_t payloadBits, uint16_t crcParityBits, uint32_t* crc256Table);
 unsigned int crcbit (unsigned char* inputptr, int octetlen, uint32_t poly);
@@ -319,7 +309,6 @@
 static inline void nr_polar_rate_matcher(uint8_t *input, unsigned char *output, uint16_t *pattern, uint16_t size) {
 	for (int i=0; i<size; i++) output[i]=input[pattern[i]];
 }
->>>>>>> 34b021e8
 
 //Also nr_polar_rate_matcher
 static inline void nr_polar_interleaver(uint8_t *input,
