/*
 * Licensed to the OpenAirInterface (OAI) Software Alliance under one or more
 * contributor license agreements.  See the NOTICE file distributed with
 * this work for additional information regarding copyright ownership.
 * The OpenAirInterface Software Alliance licenses this file to You under
 * the OAI Public License, Version 1.1  (the "License"); you may not use this file
 * except in compliance with the License.
 * You may obtain a copy of the License at
 *
 *      http://www.openairinterface.org/?page_id=698
 *
 * Unless required by applicable law or agreed to in writing, software
 * distributed under the License is distributed on an "AS IS" BASIS,
 * WITHOUT WARRANTIES OR CONDITIONS OF ANY KIND, either express or implied.
 * See the License for the specific language governing permissions and
 * limitations under the License.
 *-------------------------------------------------------------------------------
 * For more information about the OpenAirInterface (OAI) Software Alliance:
 *      contact@openairinterface.org
 */

<<<<<<< HEAD
#define NR_POLAR_CRC_ERROR_CORRECTION_BITS 3
=======
/*!\file PHY/CODING/nrPolar_tools/nr_polar_defs.h
 * \brief
 * \author Turker Yilmaz
 * \date 2018
 * \version 0.1
 * \company EURECOM
 * \email turker.yilmaz@eurecom.fr
 * \note
 * \warning
*/
>>>>>>> 3f48a5d9

#ifndef __NR_POLAR_DEFS__H__
#define __NR_POLAR_DEFS__H__

#include <math.h>
#include <stdio.h>
#include <stdint.h>
#include <stdlib.h>
#include <string.h>

#include "PHY/CODING/nrPolar_tools/nr_polar_dci_defs.h"
#include "PHY/CODING/nrPolar_tools/nr_polar_uci_defs.h"
#include "PHY/CODING/nrPolar_tools/nr_polar_pbch_defs.h"
#include "PHY/CODING/coding_defs.h"
//#include "SIMULATION/TOOLS/sim.h"

#define NR_POLAR_DECODER_LISTSIZE 8 //uint8_t
#define NR_POLAR_DECODER_PATH_METRIC_APPROXIMATION 0 //uint8_t; 0 --> eq. (8a) and (11b), 1 --> eq. (9) and (12)

#define NR_POLAR_AGGREGATION_LEVEL_1_PRIME 149 //uint16_t
#define NR_POLAR_AGGREGATION_LEVEL_2_PRIME 151 //uint16_t
#define NR_POLAR_AGGREGATION_LEVEL_4_PRIME 157 //uint16_t
#define NR_POLAR_AGGREGATION_LEVEL_8_PRIME 163 //uint16_t
#define NR_POLAR_AGGREGATION_LEVEL_16_PRIME 167 //uint16_t

static const uint8_t nr_polar_subblock_interleaver_pattern[32] = { 0, 1, 2, 4, 3, 5, 6, 7, 8, 16, 9, 17, 10, 18, 11, 19, 12, 20, 13, 21, 14, 22, 15, 23, 24, 25, 26, 28, 27, 29, 30, 31 };

struct nrPolar_params {
	//messageType: 0=PBCH, 1=DCI, -1=UCI
	int idx; //idx = (messageType * messageLength * aggregation_prime);
	struct nrPolar_params *nextPtr;

	uint8_t n_max;
	uint8_t i_il;
	uint8_t i_seg;
	uint8_t n_pc;
	uint8_t n_pc_wm;
	uint8_t i_bil;
	uint16_t payloadBits;
	uint16_t encoderLength;
	uint8_t crcParityBits;
	uint8_t crcCorrectionBits;
	uint16_t K;
	uint16_t N;
	uint8_t n;
	uint32_t crcBit;

	uint16_t *interleaving_pattern;
	uint16_t *rate_matching_pattern;
	const uint16_t *Q_0_Nminus1;
	int16_t *Q_I_N;
	int16_t *Q_F_N;
	int16_t *Q_PC_N;
	uint8_t *information_bit_pattern;
	uint16_t *channel_interleaver_pattern;
	uint32_t crc_polynomial;

	uint8_t **crc_generator_matrix; //G_P
	uint8_t **G_N;
	uint32_t* crc256Table;

	//lowercase: bits, Uppercase: Bits stored in bytes
	//polar_encoder vectors
	uint8_t *nr_polar_crc;
	uint8_t *nr_polar_aPrime;
	uint8_t *nr_polar_APrime;
	uint8_t *nr_polar_D;
	uint8_t *nr_polar_E;

	//Polar Coding vectors
	uint8_t *nr_polar_A;
	uint8_t *nr_polar_CPrime;
	uint8_t *nr_polar_B;
	uint8_t *nr_polar_U;
} __attribute__ ((__packed__));
typedef struct nrPolar_params t_nrPolar_params;
typedef t_nrPolar_params *t_nrPolar_paramsPtr;

void polar_encoder(uint32_t *input,
				   uint32_t *output,
				   t_nrPolar_paramsPtr polarParams);

void polar_encoder_dci(uint32_t *in,
					   uint32_t *out,
					   t_nrPolar_paramsPtr polarParams,
					   uint16_t n_RNTI);

void polar_encoder_timing(uint32_t *in,
						  uint32_t *out,
						  t_nrPolar_paramsPtr polarParams,
						  double cpuFreqGHz,
						  FILE* logFile);

<<<<<<< HEAD
void nr_polar_kernal_operation(uint8_t *u, uint8_t *d, uint16_t N);

int8_t polar_decoder(double *input, uint8_t *output, t_nrPolar_params *polarParams,
		uint8_t listSize, double *aPrioriPayload, uint8_t pathMetricAppr);
=======
int8_t polar_decoder(double *input,
		 	 	 	 uint8_t *output,
					 t_nrPolar_paramsPtr polarParams,
					 uint8_t listSize,
					 uint8_t pathMetricAppr);
>>>>>>> 3f48a5d9

int8_t polar_decoder_aPriori(double *input,
							 uint32_t *output,
							 t_nrPolar_paramsPtr polarParams,
							 uint8_t listSize,
							 uint8_t pathMetricAppr,
							 double *aPrioriPayload);

int8_t polar_decoder_aPriori_timing(double *input,
									uint32_t *output,
									t_nrPolar_paramsPtr polarParams,
									uint8_t listSize,
									uint8_t pathMetricAppr,
									double *aPrioriPayload,
									double cpuFreqGHz,
									FILE* logFile);

int8_t polar_decoder_dci(double *input,
						 uint32_t *out,
						 t_nrPolar_paramsPtr polarParams,
						 uint8_t listSize,
						 uint8_t pathMetricAppr,
						 uint16_t n_RNTI);

void nr_polar_init(t_nrPolar_paramsPtr *polarParams,
				   int8_t messageType,
				   uint16_t messageLength,
				   uint8_t aggregation_level);

void nr_polar_print_polarParams(t_nrPolar_paramsPtr polarParams);

t_nrPolar_paramsPtr nr_polar_params (t_nrPolar_paramsPtr polarParams,
									 int8_t messageType,
									 uint16_t messageLength,
									 uint8_t aggregation_level);

uint16_t nr_polar_aggregation_prime (uint8_t aggregation_level);

uint8_t** nr_polar_kronecker_power_matrices(uint8_t n);

const uint16_t* nr_polar_sequence_pattern(uint8_t n);

/*!@fn uint32_t nr_polar_output_length(uint16_t K, uint16_t E, uint8_t n_max)
 * @brief Computes...
 * @param K Number of bits to encode (=payloadBits+crcParityBits)
 * @param E
 * @param n_max */
uint32_t nr_polar_output_length(uint16_t K,
								uint16_t E,
								uint8_t n_max);

void nr_polar_channel_interleaver_pattern(uint16_t *cip,
										  uint8_t I_BIL,
										  uint16_t E);

void nr_polar_rate_matching_pattern(uint16_t *rmp,
									uint16_t *J,
									const uint8_t *P_i_,
									uint16_t K,
									uint16_t N,
									uint16_t E);

void nr_polar_rate_matching(double *input,
							double *output,
							uint16_t *rmp,
							uint16_t K,
							uint16_t N,
							uint16_t E);

void nr_polar_interleaving_pattern(uint16_t K,
								   uint8_t I_IL,
								   uint16_t *PI_k_);

void nr_polar_info_bit_pattern(uint8_t *ibp,
							   int16_t *Q_I_N,
							   int16_t *Q_F_N,
							   uint16_t *J,
							   const uint16_t *Q_0_Nminus1,
							   uint16_t K,
							   uint16_t N,
							   uint16_t E,
							   uint8_t n_PC);

void nr_polar_info_bit_extraction(uint8_t *input,
								  uint8_t *output,
								  uint8_t *pattern,
								  uint16_t size);

void nr_bit2byte_uint32_8_t(uint32_t *in,
							uint16_t arraySize,
							uint8_t *out);

void nr_byte2bit_uint8_32_t(uint8_t *in,
							uint16_t arraySize,
							uint32_t *out);

void nr_crc_bit2bit_uint32_8_t(uint32_t *in,
							   uint16_t arraySize,
							   uint8_t *out);

void nr_polar_bit_insertion(uint8_t *input,
							uint8_t *output,
							uint16_t N,
							uint16_t K,
							int16_t *Q_I_N,
							int16_t *Q_PC_N,
							uint8_t n_PC);

void nr_matrix_multiplication_uint8_t_1D_uint8_t_2D(uint8_t *matrix1,
													uint8_t **matrix2,
													uint8_t *output,
													uint16_t row,
													uint16_t col);

uint8_t ***nr_alloc_uint8_t_3D_array(uint16_t xlen,
									 uint16_t ylen,
									 uint16_t zlen);

uint8_t **nr_alloc_uint8_t_2D_array(uint16_t xlen,
									uint16_t ylen);

double ***nr_alloc_double_3D_array(uint16_t xlen,
								   uint16_t ylen,
								   uint16_t zlen);

void nr_free_uint8_t_3D_array(uint8_t ***input,
							  uint16_t xlen,
							  uint16_t ylen);

void nr_free_uint8_t_2D_array(uint8_t **input,
							  uint16_t xlen);

void nr_free_double_3D_array(double ***input,
							 uint16_t xlen,
							 uint16_t ylen);

void updateLLR(double ***llr,
			   uint8_t **llrU,
			   uint8_t ***bit,
			   uint8_t **bitU,
			   uint8_t listSize,
			   uint16_t row,
			   uint16_t col,
			   uint16_t xlen,
			   uint8_t ylen,
			   uint8_t approximation);

void updateBit(uint8_t ***bit,
			   uint8_t **bitU,
			   uint8_t listSize,
			   uint16_t row,
			   uint16_t col,
			   uint16_t xlen,
			   uint8_t ylen);

void updatePathMetric(double *pathMetric,
					  double ***llr,
					  uint8_t listSize,
					  uint8_t bitValue,
					  uint16_t row,
					  uint8_t approximation);

void updatePathMetric2(double *pathMetric,
					   double ***llr,
					   uint8_t listSize,
					   uint16_t row,
					   uint8_t approximation);

void computeLLR(double ***llr,
				uint16_t row,
				uint16_t col,
				uint8_t i,
				uint16_t offset,
				uint8_t approximation);

void updateCrcChecksum(uint8_t **crcChecksum,
					   uint8_t **crcGen,
					   uint8_t listSize,
					   uint32_t i2,
					   uint8_t len);

void updateCrcChecksum2(uint8_t **crcChecksum,
						uint8_t **crcGen,
						uint8_t listSize,
						uint32_t i2,
						uint8_t len);

void nr_sort_asc_double_1D_array_ind(double *matrix,
									 uint8_t *ind,
									 uint8_t len);

uint8_t **crc24c_generator_matrix(uint16_t payloadSizeBits);

uint8_t **crc11_generator_matrix(uint16_t payloadSizeBits);

<<<<<<< HEAD
void crcTable256Init (uint32_t poly, uint32_t* crc256Table);
void nr_crc_computation(uint8_t* input, uint8_t* output, uint16_t payloadBits, uint16_t crcParityBits, uint32_t* crc256Table);
unsigned int crcbit (unsigned char* inputptr, int octetlen, uint32_t poly);
unsigned int crcPayload(unsigned char * inptr, int bitlen, uint32_t* crc256Table);

static inline void nr_polar_rate_matcher(uint8_t *input, unsigned char *output, uint16_t *pattern, uint16_t size) {
	for (int i=0; i<size; i++) output[i]=input[pattern[i]];
}
=======
uint8_t **crc6_generator_matrix(uint16_t payloadSizeBits);
>>>>>>> 3f48a5d9

//Also nr_polar_rate_matcher
static inline void nr_polar_interleaver(uint8_t *input,
										uint8_t *output,
										uint16_t *pattern,
										uint16_t size)
{
	for (int i=0; i<size; i++) output[i]=input[pattern[i]];
}

static inline void nr_polar_deinterleaver(uint8_t *input,
										  uint8_t *output,
										  uint16_t *pattern,
										  uint16_t size)
{
	for (int i=0; i<size; i++) output[pattern[i]]=input[i];
}

#endif<|MERGE_RESOLUTION|>--- conflicted
+++ resolved
@@ -19,9 +19,6 @@
  *      contact@openairinterface.org
  */
 
-<<<<<<< HEAD
-#define NR_POLAR_CRC_ERROR_CORRECTION_BITS 3
-=======
 /*!\file PHY/CODING/nrPolar_tools/nr_polar_defs.h
  * \brief
  * \author Turker Yilmaz
@@ -32,7 +29,6 @@
  * \note
  * \warning
 */
->>>>>>> 3f48a5d9
 
 #ifndef __NR_POLAR_DEFS__H__
 #define __NR_POLAR_DEFS__H__
@@ -126,18 +122,11 @@
 						  double cpuFreqGHz,
 						  FILE* logFile);
 
-<<<<<<< HEAD
-void nr_polar_kernal_operation(uint8_t *u, uint8_t *d, uint16_t N);
-
-int8_t polar_decoder(double *input, uint8_t *output, t_nrPolar_params *polarParams,
-		uint8_t listSize, double *aPrioriPayload, uint8_t pathMetricAppr);
-=======
 int8_t polar_decoder(double *input,
 		 	 	 	 uint8_t *output,
 					 t_nrPolar_paramsPtr polarParams,
 					 uint8_t listSize,
 					 uint8_t pathMetricAppr);
->>>>>>> 3f48a5d9
 
 int8_t polar_decoder_aPriori(double *input,
 							 uint32_t *output,
@@ -333,18 +322,7 @@
 
 uint8_t **crc11_generator_matrix(uint16_t payloadSizeBits);
 
-<<<<<<< HEAD
-void crcTable256Init (uint32_t poly, uint32_t* crc256Table);
-void nr_crc_computation(uint8_t* input, uint8_t* output, uint16_t payloadBits, uint16_t crcParityBits, uint32_t* crc256Table);
-unsigned int crcbit (unsigned char* inputptr, int octetlen, uint32_t poly);
-unsigned int crcPayload(unsigned char * inptr, int bitlen, uint32_t* crc256Table);
-
-static inline void nr_polar_rate_matcher(uint8_t *input, unsigned char *output, uint16_t *pattern, uint16_t size) {
-	for (int i=0; i<size; i++) output[i]=input[pattern[i]];
-}
-=======
 uint8_t **crc6_generator_matrix(uint16_t payloadSizeBits);
->>>>>>> 3f48a5d9
 
 //Also nr_polar_rate_matcher
 static inline void nr_polar_interleaver(uint8_t *input,
