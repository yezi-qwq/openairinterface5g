/*
 * Licensed to the OpenAirInterface (OAI) Software Alliance under one or more
 * contributor license agreements.  See the NOTICE file distributed with
 * this work for additional information regarding copyright ownership.
 * The OpenAirInterface Software Alliance licenses this file to You under
 * the OAI Public License, Version 1.1  (the "License"); you may not use this file
 * except in compliance with the License.
 * You may obtain a copy of the License at
 *
 *      http://www.openairinterface.org/?page_id=698
 *
 * Unless required by applicable law or agreed to in writing, software
 * distributed under the License is distributed on an "AS IS" BASIS,
 * WITHOUT WARRANTIES OR CONDITIONS OF ANY KIND, either express or implied.
 * See the License for the specific language governing permissions and
 * limitations under the License.
 *-------------------------------------------------------------------------------
 * For more information about the OpenAirInterface (OAI) Software Alliance
 *      contact@openairinterface.org
 */

/*!\file PHY/CODING/nrPolar_tools/nr_polar_decoder.c
 * \brief
 * \author Turker Yilmaz
 * \date 2018
 * \version 0.1
 * \company EURECOM
 * \email turker.yilmaz@eurecom.fr
 * \note
 * \warning
*/

/*
 * Return values:
 *  0 --> Success
 * -1 --> All list entries have failed the CRC checks
 */

#include "PHY/CODING/nrPolar_tools/nr_polar_defs.h"
<<<<<<< HEAD
=======

>>>>>>> cfef9ef0

int8_t polar_decoder(
		double *input,
		uint8_t *out,
		t_nrPolar_paramsPtr polarParams,
		uint8_t listSize,
		uint8_t pathMetricAppr)
{
	//Assumes no a priori knowledge.
<<<<<<< HEAD
=======

	uint8_t ***bit = nr_alloc_uint8_t_3D_array(polarParams->N, (polarParams->n+1), 2*listSize);
	uint8_t **bitUpdated = nr_alloc_uint8_t_2D_array(polarParams->N, (polarParams->n+1)); //0=False, 1=True
	uint8_t **llrUpdated = nr_alloc_uint8_t_2D_array(polarParams->N, (polarParams->n+1)); //0=False, 1=True
	double ***llr = nr_alloc_double_3D_array(polarParams->N, (polarParams->n+1), 2*listSize);
	uint8_t **crcChecksum = nr_alloc_uint8_t_2D_array(polarParams->crcParityBits, 2*listSize);
	double *pathMetric = malloc(sizeof(double)*(2*listSize));
	uint8_t *crcState = malloc(sizeof(uint8_t)*(2*listSize)); //0=False, 1=True

	for (int i=0; i<(2*listSize); i++) {
		pathMetric[i] = 0;
		crcState[i]=1;
	}
	for (int i=0; i<polarParams->N; i++) {
		llrUpdated[i][polarParams->n]=1;
		bitUpdated[i][0]=((polarParams->information_bit_pattern[i]+1) % 2);
	}

	uint8_t **extended_crc_generator_matrix = malloc(polarParams->K * sizeof(uint8_t *)); //G_P3
	uint8_t **tempECGM = malloc(polarParams->K * sizeof(uint8_t *)); //G_P2
	for (int i = 0; i < polarParams->K; i++){
		extended_crc_generator_matrix[i] = malloc(polarParams->crcParityBits * sizeof(uint8_t));
		tempECGM[i] = malloc(polarParams->crcParityBits * sizeof(uint8_t));
	}

	for (int i=0; i<polarParams->payloadBits; i++) {
		for (int j=0; j<polarParams->crcParityBits; j++) {
			tempECGM[i][j]=polarParams->crc_generator_matrix[i][j];
		}
	}
	for (int i=polarParams->payloadBits; i<polarParams->K; i++) {
			for (int j=0; j<polarParams->crcParityBits; j++) {
				if( (i-polarParams->payloadBits) == j ){
					tempECGM[i][j]=1;
				} else {
					tempECGM[i][j]=0;
				}
			}
	}

	for (int i=0; i<polarParams->K; i++) {
		for (int j=0; j<polarParams->crcParityBits; j++) {
			extended_crc_generator_matrix[i][j]=tempECGM[polarParams->interleaving_pattern[i]][j];
		}
	}

	//The index of the last 1-valued bit that appears in each column.
	uint16_t last1ind[polarParams->crcParityBits];
	for (int j=0; j<polarParams->crcParityBits; j++) {
			for (int i=0; i<polarParams->K; i++) {
				if (extended_crc_generator_matrix[i][j]==1) last1ind[j]=i;
			}
	}

	double *d_tilde = malloc(sizeof(double) * polarParams->N);
	nr_polar_rate_matching(input, d_tilde, polarParams->rate_matching_pattern, polarParams->K, polarParams->N, polarParams->encoderLength);
	for (int j = 0; j < polarParams->N; j++) llr[j][polarParams->n][0]=d_tilde[j];


	/*
	 * SCL polar decoder.
	 */

	uint32_t nonFrozenBit=0;
	uint8_t currentListSize=1;
	uint8_t decoderIterationCheck=0;
	int16_t checkCrcBits=-1;
	uint8_t listIndex[2*listSize], copyIndex;

	for (uint16_t currentBit=0; currentBit<polarParams->N; currentBit++){
		updateLLR(llr, llrUpdated, bit, bitUpdated, currentListSize, currentBit, 0, polarParams->N, (polarParams->n+1), pathMetricAppr);
		if (polarParams->information_bit_pattern[currentBit]==0) { //Frozen bit.
			updatePathMetric(pathMetric, llr, currentListSize, 0, currentBit, pathMetricAppr); //approximation=0 --> 11b, approximation=1 --> 12
		} else { //Information or CRC bit.
			updatePathMetric2(pathMetric, llr, currentListSize, currentBit, pathMetricAppr);

			for (int i = 0; i < currentListSize; i++) {
				for (int j = 0; j < polarParams->N; j++) {
					for (int k = 0; k < (polarParams->n+1); k++) {
						bit[j][k][i+currentListSize]=bit[j][k][i];
						llr[j][k][i+currentListSize]=llr[j][k][i];}}}
			for (int i = 0; i < currentListSize; i++) {
				bit[currentBit][0][i]=0;
				crcState[i+currentListSize]=crcState[i];
			}
			for (int i = currentListSize; i < 2*currentListSize; i++) bit[currentBit][0][i]=1;
			bitUpdated[currentBit][0]=1;
			updateCrcChecksum2(crcChecksum, extended_crc_generator_matrix, currentListSize, nonFrozenBit, polarParams->crcParityBits);
			currentListSize*=2;

			//Keep only the best "listSize" number of entries.
			if (currentListSize > listSize) {
				for (uint8_t i = 0; i < 2*listSize; i++) listIndex[i]=i;
				nr_sort_asc_double_1D_array_ind(pathMetric, listIndex, currentListSize);

				//sort listIndex[listSize, ..., 2*listSize-1] in descending order.
				uint8_t swaps, tempInd;
				for (uint8_t i = 0; i < listSize; i++) {
					swaps = 0;
					for (uint8_t j = listSize; j < (2*listSize - i) - 1; j++) {
						if (listIndex[j+1] > listIndex[j]) {
							tempInd = listIndex[j];
							listIndex[j] = listIndex[j + 1];
							listIndex[j + 1] = tempInd;
							swaps++;
						}
					}
					if (swaps == 0)
						break;
				}

				//First, backup the best "listSize" number of entries.
				for (int k=(listSize-1); k>0; k--) {
					for (int i=0; i<polarParams->N; i++) {
						for (int j=0; j<(polarParams->n+1); j++) {
							bit[i][j][listIndex[(2*listSize-1)-k]]=bit[i][j][listIndex[k]];
							llr[i][j][listIndex[(2*listSize-1)-k]]=llr[i][j][listIndex[k]];
						}
					}
				}
				for (int k=(listSize-1); k>0; k--) {
					for (int i = 0; i < polarParams->crcParityBits; i++) {
						crcChecksum[i][listIndex[(2*listSize-1)-k]] = crcChecksum[i][listIndex[k]];
					}
				}
				for (int k=(listSize-1); k>0; k--) crcState[listIndex[(2*listSize-1)-k]]=crcState[listIndex[k]];

				//Copy the best "listSize" number of entries to the first indices.
				for (int k = 0; k < listSize; k++) {
					if (k > listIndex[k]) {
						copyIndex = listIndex[(2*listSize-1)-k];
					} else { //Use the backup.
						copyIndex = listIndex[k];
					}
					for (int i = 0; i < polarParams->N; i++) {
						for (int j = 0; j < (polarParams->n + 1); j++) {
							bit[i][j][k] = bit[i][j][copyIndex];
							llr[i][j][k] = llr[i][j][copyIndex];
						}
					}
				}
				for (int k = 0; k < listSize; k++) {
					if (k > listIndex[k]) {
						copyIndex = listIndex[(2*listSize-1)-k];
					} else { //Use the backup.
						copyIndex = listIndex[k];
					}
					for (int i = 0; i < polarParams->crcParityBits; i++) {
						crcChecksum[i][k]=crcChecksum[i][copyIndex];
					}
				}
				for (int k = 0; k < listSize; k++) {
					if (k > listIndex[k]) {
						copyIndex = listIndex[(2*listSize-1)-k];
					} else { //Use the backup.
						copyIndex = listIndex[k];
					}
					crcState[k]=crcState[copyIndex];
				}
				currentListSize = listSize;
				}


			for (int i=0; i<polarParams->crcParityBits; i++) {
				if (last1ind[i]==nonFrozenBit) {
					checkCrcBits=i;
					break;
				}
			}

			if ( checkCrcBits > (-1) ) {
				for (uint8_t i = 0; i < currentListSize; i++) {
					if (crcChecksum[checkCrcBits][i]==1) {
						crcState[i]=0; //0=False, 1=True
					}
				}
			}

			for (uint8_t i = 0; i < currentListSize; i++) decoderIterationCheck+=crcState[i];
			if (decoderIterationCheck==0) {
				//perror("[SCL polar decoder] All list entries have failed the CRC checks.");
				free(d_tilde);
				free(pathMetric);
				free(crcState);
				nr_free_uint8_t_3D_array(bit, polarParams->N, (polarParams->n+1));
				nr_free_double_3D_array(llr, polarParams->N, (polarParams->n+1));
				nr_free_uint8_t_2D_array(crcChecksum, polarParams->crcParityBits);
				return(-1);
			}
>>>>>>> cfef9ef0

			nonFrozenBit++;
			decoderIterationCheck=0;
			checkCrcBits=-1;
		}
	}

	for (uint8_t i = 0; i < 2*listSize; i++) listIndex[i]=i;
	nr_sort_asc_double_1D_array_ind(pathMetric, listIndex, currentListSize);

	for (uint8_t i = 0; i < fmin(listSize, (pow(2,polarParams->crcCorrectionBits)) ); i++) {
		if ( crcState[listIndex[i]] == 1 ) {
			for (int j = 0; j < polarParams->N; j++) polarParams->nr_polar_U[j]=bit[j][0][listIndex[i]];

			//Extract the information bits (û to ĉ)
			nr_polar_info_bit_extraction(polarParams->nr_polar_U, polarParams->nr_polar_CPrime, polarParams->information_bit_pattern, polarParams->N);

			//Deinterleaving (ĉ to b)
			nr_polar_deinterleaver(polarParams->nr_polar_CPrime, polarParams->nr_polar_B, polarParams->interleaving_pattern, polarParams->K);

			//Remove the CRC (â)
			for (int j = 0; j < polarParams->payloadBits; j++) polarParams->nr_polar_A[j]=polarParams->nr_polar_B[j];

			break;
		}
	}

	free(d_tilde);
	free(pathMetric);
	free(crcState);
	nr_free_uint8_t_3D_array(bit, polarParams->N, (polarParams->n+1));
	nr_free_double_3D_array(llr, polarParams->N, (polarParams->n+1));
	nr_free_uint8_t_2D_array(crcChecksum, polarParams->crcParityBits);
	nr_free_uint8_t_2D_array(extended_crc_generator_matrix, polarParams->K);
	nr_free_uint8_t_2D_array(tempECGM, polarParams->K);

	/*
	 * Return bits.
	 */
	//nr_byte2bit_uint8_32_t(polarParams->nr_polar_A, polarParams->payloadBits, out);
	return(0);
}

int8_t polar_decoder_aPriori(double *input,
							 uint32_t *out,
							 t_nrPolar_paramsPtr polarParams,
							 uint8_t listSize,
							 uint8_t pathMetricAppr,
							 double *aPrioriPayload)
{
	uint8_t ***bit = nr_alloc_uint8_t_3D_array(polarParams->N, (polarParams->n+1), 2*listSize);
	uint8_t **bitUpdated = nr_alloc_uint8_t_2D_array(polarParams->N, (polarParams->n+1)); //0=False, 1=True
	uint8_t **llrUpdated = nr_alloc_uint8_t_2D_array(polarParams->N, (polarParams->n+1)); //0=False, 1=True
	double ***llr = nr_alloc_double_3D_array(polarParams->N, (polarParams->n+1), 2*listSize);
	uint8_t **crcChecksum = nr_alloc_uint8_t_2D_array(polarParams->crcParityBits, 2*listSize);
	double *pathMetric = malloc(sizeof(double)*(2*listSize));
	uint8_t *crcState = malloc(sizeof(uint8_t)*(2*listSize)); //0=False, 1=True

	for (int i=0; i<(2*listSize); i++) {
		pathMetric[i] = 0;
		crcState[i]=1;
	}
	for (int i=0; i<polarParams->N; i++) {
		llrUpdated[i][polarParams->n]=1;
		bitUpdated[i][0]=((polarParams->information_bit_pattern[i]+1) % 2);
	}

	uint8_t **extended_crc_generator_matrix = malloc(polarParams->K * sizeof(uint8_t *)); //G_P3
	uint8_t **tempECGM = malloc(polarParams->K * sizeof(uint8_t *)); //G_P2
	for (int i = 0; i < polarParams->K; i++){
		extended_crc_generator_matrix[i] = malloc(polarParams->crcParityBits * sizeof(uint8_t));
		tempECGM[i] = malloc(polarParams->crcParityBits * sizeof(uint8_t));
	}

	for (int i=0; i<polarParams->payloadBits; i++) {
		for (int j=0; j<polarParams->crcParityBits; j++) {
			tempECGM[i][j]=polarParams->crc_generator_matrix[i][j];
		}
	}
	for (int i=polarParams->payloadBits; i<polarParams->K; i++) {
			for (int j=0; j<polarParams->crcParityBits; j++) {
				if( (i-polarParams->payloadBits) == j ){
					tempECGM[i][j]=1;
				} else {
					tempECGM[i][j]=0;
				}
			}
	}

	for (int i=0; i<polarParams->K; i++) {
		for (int j=0; j<polarParams->crcParityBits; j++) {
			extended_crc_generator_matrix[i][j]=tempECGM[polarParams->interleaving_pattern[i]][j];
		}
	}

	//The index of the last 1-valued bit that appears in each column.
	uint16_t last1ind[polarParams->crcParityBits];
	for (int j=0; j<polarParams->crcParityBits; j++) {
			for (int i=0; i<polarParams->K; i++) {
				if (extended_crc_generator_matrix[i][j]==1) last1ind[j]=i;
			}
	}

	double *d_tilde = malloc(sizeof(double) * polarParams->N);
	nr_polar_rate_matching(input, d_tilde, polarParams->rate_matching_pattern, polarParams->K, polarParams->N, polarParams->encoderLength);
	for (int j = 0; j < polarParams->N; j++) llr[j][polarParams->n][0]=d_tilde[j];


	/*
	 * SCL polar decoder.
	 */

	uint32_t nonFrozenBit=0;
	uint8_t currentListSize=1;
	uint8_t decoderIterationCheck=0;
	int16_t checkCrcBits=-1;
	uint8_t listIndex[2*listSize], copyIndex;

	for (uint16_t currentBit=0; currentBit<polarParams->N; currentBit++){

		updateLLR(llr, llrUpdated, bit, bitUpdated, currentListSize, currentBit, 0, polarParams->N, (polarParams->n+1), pathMetricAppr);
		if (polarParams->information_bit_pattern[currentBit]==0) { //Frozen bit.
			updatePathMetric(pathMetric, llr, currentListSize, 0, currentBit, pathMetricAppr); //approximation=0 --> 11b, approximation=1 --> 12
		} else { //Information or CRC bit.
<<<<<<< HEAD
			updatePathMetric2(pathMetric, llr, currentListSize, currentBit, pathMetricAppr);

			for (int i = 0; i < currentListSize; i++) {
				for (int j = 0; j < polarParams->N; j++) {
					for (int k = 0; k < (polarParams->n+1); k++) {
						bit[j][k][i+currentListSize]=bit[j][k][i];
						llr[j][k][i+currentListSize]=llr[j][k][i];}}}
			for (int i = 0; i < currentListSize; i++) {
				bit[currentBit][0][i]=0;
				crcState[i+currentListSize]=crcState[i];
			}
			for (int i = currentListSize; i < 2*currentListSize; i++) bit[currentBit][0][i]=1;
			bitUpdated[currentBit][0]=1;
			updateCrcChecksum2(crcChecksum, extended_crc_generator_matrix, currentListSize, nonFrozenBit, polarParams->crcParityBits);
			currentListSize*=2;

			//Keep only the best "listSize" number of entries.
			if (currentListSize > listSize) {
				for (uint8_t i = 0; i < 2*listSize; i++) listIndex[i]=i;
				nr_sort_asc_double_1D_array_ind(pathMetric, listIndex, currentListSize);

				//sort listIndex[listSize, ..., 2*listSize-1] in descending order.
				uint8_t swaps, tempInd;
				for (uint8_t i = 0; i < listSize; i++) {
					swaps = 0;
					for (uint8_t j = listSize; j < (2*listSize - i) - 1; j++) {
						if (listIndex[j+1] > listIndex[j]) {
							tempInd = listIndex[j];
							listIndex[j] = listIndex[j + 1];
							listIndex[j + 1] = tempInd;
							swaps++;
						}
					}
					if (swaps == 0)
						break;
				}

				//First, backup the best "listSize" number of entries.
				for (int k=(listSize-1); k>0; k--) {
					for (int i=0; i<polarParams->N; i++) {
						for (int j=0; j<(polarParams->n+1); j++) {
							bit[i][j][listIndex[(2*listSize-1)-k]]=bit[i][j][listIndex[k]];
							llr[i][j][listIndex[(2*listSize-1)-k]]=llr[i][j][listIndex[k]];
						}
					}
				}
				for (int k=(listSize-1); k>0; k--) {
					for (int i = 0; i < polarParams->crcParityBits; i++) {
						crcChecksum[i][listIndex[(2*listSize-1)-k]] = crcChecksum[i][listIndex[k]];
					}
				}
				for (int k=(listSize-1); k>0; k--) crcState[listIndex[(2*listSize-1)-k]]=crcState[listIndex[k]];

				//Copy the best "listSize" number of entries to the first indices.
				for (int k = 0; k < listSize; k++) {
					if (k > listIndex[k]) {
						copyIndex = listIndex[(2*listSize-1)-k];
					} else { //Use the backup.
						copyIndex = listIndex[k];
					}
					for (int i = 0; i < polarParams->N; i++) {
						for (int j = 0; j < (polarParams->n + 1); j++) {
							bit[i][j][k] = bit[i][j][copyIndex];
							llr[i][j][k] = llr[i][j][copyIndex];
						}
					}
				}
				for (int k = 0; k < listSize; k++) {
					if (k > listIndex[k]) {
						copyIndex = listIndex[(2*listSize-1)-k];
					} else { //Use the backup.
						copyIndex = listIndex[k];
					}
					for (int i = 0; i < polarParams->crcParityBits; i++) {
						crcChecksum[i][k]=crcChecksum[i][copyIndex];
					}
				}
				for (int k = 0; k < listSize; k++) {
					if (k > listIndex[k]) {
						copyIndex = listIndex[(2*listSize-1)-k];
					} else { //Use the backup.
						copyIndex = listIndex[k];
					}
					crcState[k]=crcState[copyIndex];
				}
				currentListSize = listSize;
				}


			for (int i=0; i<polarParams->crcParityBits; i++) {
				if (last1ind[i]==nonFrozenBit) {
					checkCrcBits=i;
					break;
				}
			}

			if ( checkCrcBits > (-1) ) {
				for (uint8_t i = 0; i < currentListSize; i++) {
					if (crcChecksum[checkCrcBits][i]==1) {
						crcState[i]=0; //0=False, 1=True
					}
				}
			}

			for (uint8_t i = 0; i < currentListSize; i++) decoderIterationCheck+=crcState[i];
			if (decoderIterationCheck==0) {
				//perror("[SCL polar decoder] All list entries have failed the CRC checks.");
				free(d_tilde);
				free(pathMetric);
				free(crcState);
				nr_free_uint8_t_3D_array(bit, polarParams->N, (polarParams->n+1));
				nr_free_double_3D_array(llr, polarParams->N, (polarParams->n+1));
				nr_free_uint8_t_2D_array(crcChecksum, polarParams->crcParityBits);
				return(-1);
			}

			nonFrozenBit++;
			decoderIterationCheck=0;
			checkCrcBits=-1;
		}
	}

	for (uint8_t i = 0; i < 2*listSize; i++) listIndex[i]=i;
	nr_sort_asc_double_1D_array_ind(pathMetric, listIndex, currentListSize);

	for (uint8_t i = 0; i < fmin(listSize, (pow(2,polarParams->crcCorrectionBits)) ); i++) {
		if ( crcState[listIndex[i]] == 1 ) {
			for (int j = 0; j < polarParams->N; j++) polarParams->nr_polar_U[j]=bit[j][0][listIndex[i]];

			//Extract the information bits (û to ĉ)
			nr_polar_info_bit_extraction(polarParams->nr_polar_U, polarParams->nr_polar_CPrime, polarParams->information_bit_pattern, polarParams->N);

			//Deinterleaving (ĉ to b)
			nr_polar_deinterleaver(polarParams->nr_polar_CPrime, polarParams->nr_polar_B, polarParams->interleaving_pattern, polarParams->K);

			//Remove the CRC (â)
			for (int j = 0; j < polarParams->payloadBits; j++) polarParams->nr_polar_A[j]=polarParams->nr_polar_B[j];

			break;
		}
	}

	free(d_tilde);
	free(pathMetric);
	free(crcState);
	nr_free_uint8_t_3D_array(bit, polarParams->N, (polarParams->n+1));
	nr_free_double_3D_array(llr, polarParams->N, (polarParams->n+1));
	nr_free_uint8_t_2D_array(crcChecksum, polarParams->crcParityBits);
	nr_free_uint8_t_2D_array(extended_crc_generator_matrix, polarParams->K);
	nr_free_uint8_t_2D_array(tempECGM, polarParams->K);

	/*
	 * Return bits.
	 */
	//nr_byte2bit_uint8_32_t(polarParams->nr_polar_A, polarParams->payloadBits, out);
	return(0);
}

int8_t polar_decoder_aPriori(
		double *input,
		uint32_t *out,
		t_nrPolar_paramsPtr polarParams,
		uint8_t listSize,
		uint8_t pathMetricAppr,
		double *aPrioriPayload)
{

	uint8_t ***bit = nr_alloc_uint8_t_3D_array(polarParams->N, (polarParams->n+1), 2*listSize);
	uint8_t **bitUpdated = nr_alloc_uint8_t_2D_array(polarParams->N, (polarParams->n+1)); //0=False, 1=True
	uint8_t **llrUpdated = nr_alloc_uint8_t_2D_array(polarParams->N, (polarParams->n+1)); //0=False, 1=True
	double ***llr = nr_alloc_double_3D_array(polarParams->N, (polarParams->n+1), 2*listSize);
	uint8_t **crcChecksum = nr_alloc_uint8_t_2D_array(polarParams->crcParityBits, 2*listSize);
	double *pathMetric = malloc(sizeof(double)*(2*listSize));
	uint8_t *crcState = malloc(sizeof(uint8_t)*(2*listSize)); //0=False, 1=True

	for (int i=0; i<(2*listSize); i++) {
		pathMetric[i] = 0;
		crcState[i]=1;
	}
	for (int i=0; i<polarParams->N; i++) {
		llrUpdated[i][polarParams->n]=1;
		bitUpdated[i][0]=((polarParams->information_bit_pattern[i]+1) % 2);
	}

	uint8_t **extended_crc_generator_matrix = malloc(polarParams->K * sizeof(uint8_t *)); //G_P3
	uint8_t **tempECGM = malloc(polarParams->K * sizeof(uint8_t *)); //G_P2
	for (int i = 0; i < polarParams->K; i++){
		extended_crc_generator_matrix[i] = malloc(polarParams->crcParityBits * sizeof(uint8_t));
		tempECGM[i] = malloc(polarParams->crcParityBits * sizeof(uint8_t));
	}

	for (int i=0; i<polarParams->payloadBits; i++) {
		for (int j=0; j<polarParams->crcParityBits; j++) {
			tempECGM[i][j]=polarParams->crc_generator_matrix[i][j];
		}
	}
	for (int i=polarParams->payloadBits; i<polarParams->K; i++) {
			for (int j=0; j<polarParams->crcParityBits; j++) {
				if( (i-polarParams->payloadBits) == j ){
					tempECGM[i][j]=1;
				} else {
					tempECGM[i][j]=0;
				}
			}
	}

	for (int i=0; i<polarParams->K; i++) {
		for (int j=0; j<polarParams->crcParityBits; j++) {
			extended_crc_generator_matrix[i][j]=tempECGM[polarParams->interleaving_pattern[i]][j];
		}
	}

	//The index of the last 1-valued bit that appears in each column.
	uint16_t last1ind[polarParams->crcParityBits];
	for (int j=0; j<polarParams->crcParityBits; j++) {
			for (int i=0; i<polarParams->K; i++) {
				if (extended_crc_generator_matrix[i][j]==1) last1ind[j]=i;
			}
	}

	double *d_tilde = malloc(sizeof(double) * polarParams->N);
	nr_polar_rate_matching(input, d_tilde, polarParams->rate_matching_pattern, polarParams->K, polarParams->N, polarParams->encoderLength);
	for (int j = 0; j < polarParams->N; j++) llr[j][polarParams->n][0]=d_tilde[j];


	/*
	 * SCL polar decoder.
	 */

	uint32_t nonFrozenBit=0;
	uint8_t currentListSize=1;
	uint8_t decoderIterationCheck=0;
	int16_t checkCrcBits=-1;
	uint8_t listIndex[2*listSize], copyIndex;

	for (uint16_t currentBit=0; currentBit<polarParams->N; currentBit++){
		updateLLR(llr, llrUpdated, bit, bitUpdated, currentListSize, currentBit, 0, polarParams->N, (polarParams->n+1), pathMetricAppr);
		if (polarParams->information_bit_pattern[currentBit]==0) { //Frozen bit.
			updatePathMetric(pathMetric, llr, currentListSize, 0, currentBit, pathMetricAppr); //approximation=0 --> 11b, approximation=1 --> 12
		} else { //Information or CRC bit.
=======
>>>>>>> cfef9ef0
			if ( (polarParams->interleaving_pattern[nonFrozenBit] <= polarParams->payloadBits) &&
					(aPrioriPayload[polarParams->interleaving_pattern[nonFrozenBit]] == 0) ) {
				//Information bit with known value of "0".
				updatePathMetric(pathMetric, llr, currentListSize, 0, currentBit, pathMetricAppr);
				bitUpdated[currentBit][0]=1; //0=False, 1=True
			} else if ( (polarParams->interleaving_pattern[nonFrozenBit] <= polarParams->payloadBits) &&
					(aPrioriPayload[polarParams->interleaving_pattern[nonFrozenBit]] == 1) ) {
				//Information bit with known value of "1".
				updatePathMetric(pathMetric, llr, currentListSize, 1, currentBit, pathMetricAppr);
				for (uint8_t i=0; i<currentListSize; i++) bit[currentBit][0][i]=1;
				bitUpdated[currentBit][0]=1;
				updateCrcChecksum(crcChecksum, extended_crc_generator_matrix, currentListSize, nonFrozenBit, polarParams->crcParityBits);
			} else {
				updatePathMetric2(pathMetric, llr, currentListSize, currentBit, pathMetricAppr);

				for (int i = 0; i < currentListSize; i++) {
					for (int j = 0; j < polarParams->N; j++) {
						for (int k = 0; k < (polarParams->n+1); k++) {
							bit[j][k][i+currentListSize]=bit[j][k][i];
							llr[j][k][i+currentListSize]=llr[j][k][i];}}}
				for (int i = 0; i < currentListSize; i++) {
					bit[currentBit][0][i]=0;
					crcState[i+currentListSize]=crcState[i];
				}
				for (int i = currentListSize; i < 2*currentListSize; i++) bit[currentBit][0][i]=1;
				bitUpdated[currentBit][0]=1;
				updateCrcChecksum2(crcChecksum, extended_crc_generator_matrix, currentListSize, nonFrozenBit, polarParams->crcParityBits);
				currentListSize*=2;

				//Keep only the best "listSize" number of entries.
				if (currentListSize > listSize) {
					for (uint8_t i = 0; i < 2*listSize; i++) listIndex[i]=i;
					nr_sort_asc_double_1D_array_ind(pathMetric, listIndex, currentListSize);

					//sort listIndex[listSize, ..., 2*listSize-1] in descending order.
					uint8_t swaps, tempInd;
					for (uint8_t i = 0; i < listSize; i++) {
						swaps = 0;
						for (uint8_t j = listSize; j < (2*listSize - i) - 1; j++) {
							if (listIndex[j+1] > listIndex[j]) {
								tempInd = listIndex[j];
								listIndex[j] = listIndex[j + 1];
								listIndex[j + 1] = tempInd;
								swaps++;
							}
						}
						if (swaps == 0)
							break;
					}

					//First, backup the best "listSize" number of entries.
					for (int k=(listSize-1); k>0; k--) {
						for (int i=0; i<polarParams->N; i++) {
							for (int j=0; j<(polarParams->n+1); j++) {
								bit[i][j][listIndex[(2*listSize-1)-k]]=bit[i][j][listIndex[k]];
								llr[i][j][listIndex[(2*listSize-1)-k]]=llr[i][j][listIndex[k]];
							}
						}
					}
					for (int k=(listSize-1); k>0; k--) {
						for (int i = 0; i < polarParams->crcParityBits; i++) {
							crcChecksum[i][listIndex[(2*listSize-1)-k]] = crcChecksum[i][listIndex[k]];
						}
					}
					for (int k=(listSize-1); k>0; k--) crcState[listIndex[(2*listSize-1)-k]]=crcState[listIndex[k]];

					//Copy the best "listSize" number of entries to the first indices.
					for (int k = 0; k < listSize; k++) {
						if (k > listIndex[k]) {
							copyIndex = listIndex[(2*listSize-1)-k];
						} else { //Use the backup.
							copyIndex = listIndex[k];
						}
						for (int i = 0; i < polarParams->N; i++) {
							for (int j = 0; j < (polarParams->n + 1); j++) {
								bit[i][j][k] = bit[i][j][copyIndex];
								llr[i][j][k] = llr[i][j][copyIndex];
							}
						}
					}
					for (int k = 0; k < listSize; k++) {
						if (k > listIndex[k]) {
							copyIndex = listIndex[(2*listSize-1)-k];
						} else { //Use the backup.
							copyIndex = listIndex[k];
						}
						for (int i = 0; i < polarParams->crcParityBits; i++) {
							crcChecksum[i][k]=crcChecksum[i][copyIndex];
						}
					}
					for (int k = 0; k < listSize; k++) {
						if (k > listIndex[k]) {
							copyIndex = listIndex[(2*listSize-1)-k];
						} else { //Use the backup.
							copyIndex = listIndex[k];
						}
						crcState[k]=crcState[copyIndex];
					}
					currentListSize = listSize;
				}
			}

			for (int i=0; i<polarParams->crcParityBits; i++) {
				if (last1ind[i]==nonFrozenBit) {
					checkCrcBits=i;
					break;
				}
			}

			if ( checkCrcBits > (-1) ) {
				for (uint8_t i = 0; i < currentListSize; i++) {
					if (crcChecksum[checkCrcBits][i]==1) {
						crcState[i]=0; //0=False, 1=True
					}
				}
			}

			for (uint8_t i = 0; i < currentListSize; i++) decoderIterationCheck+=crcState[i];
			if (decoderIterationCheck==0) {
				//perror("[SCL polar decoder] All list entries have failed the CRC checks.");
				free(d_tilde);
				free(pathMetric);
				free(crcState);
				nr_free_uint8_t_3D_array(bit, polarParams->N, (polarParams->n+1));
				nr_free_double_3D_array(llr, polarParams->N, (polarParams->n+1));
				nr_free_uint8_t_2D_array(crcChecksum, polarParams->crcParityBits);
				return(-1);
			}

			nonFrozenBit++;
			decoderIterationCheck=0;
			checkCrcBits=-1;
		}
	}

	for (uint8_t i = 0; i < 2*listSize; i++) listIndex[i]=i;
	nr_sort_asc_double_1D_array_ind(pathMetric, listIndex, currentListSize);

	for (uint8_t i = 0; i < fmin(listSize, (pow(2,polarParams->crcCorrectionBits)) ); i++) {
		if ( crcState[listIndex[i]] == 1 ) {
			for (int j = 0; j < polarParams->N; j++) polarParams->nr_polar_U[j]=bit[j][0][listIndex[i]];

			//Extract the information bits (û to ĉ)
			nr_polar_info_bit_extraction(polarParams->nr_polar_U, polarParams->nr_polar_CPrime, polarParams->information_bit_pattern, polarParams->N);

			//Deinterleaving (ĉ to b)
			nr_polar_deinterleaver(polarParams->nr_polar_CPrime, polarParams->nr_polar_B, polarParams->interleaving_pattern, polarParams->K);

			//Remove the CRC (â)
			for (int j = 0; j < polarParams->payloadBits; j++) polarParams->nr_polar_A[j]=polarParams->nr_polar_B[j];

			break;
		}
	}

	free(d_tilde);
	free(pathMetric);
	free(crcState);
	nr_free_uint8_t_3D_array(bit, polarParams->N, (polarParams->n+1));
	nr_free_double_3D_array(llr, polarParams->N, (polarParams->n+1));
	nr_free_uint8_t_2D_array(crcChecksum, polarParams->crcParityBits);
	nr_free_uint8_t_2D_array(extended_crc_generator_matrix, polarParams->K);
	nr_free_uint8_t_2D_array(tempECGM, polarParams->K);

	/*
	 * Return bits.
	 */
	nr_byte2bit_uint8_32_t(polarParams->nr_polar_A, polarParams->payloadBits, out);
	return(0);

}



int8_t polar_decoder_aPriori_timing(double *input,
									uint32_t *out,
									t_nrPolar_paramsPtr polarParams,
									uint8_t listSize,
									uint8_t pathMetricAppr,
									double *aPrioriPayload,
									double cpuFreqGHz,
									FILE* logFile)
{

	uint8_t ***bit = nr_alloc_uint8_t_3D_array(polarParams->N, (polarParams->n+1), 2*listSize);
	uint8_t **bitUpdated = nr_alloc_uint8_t_2D_array(polarParams->N, (polarParams->n+1)); //0=False, 1=True
	uint8_t **llrUpdated = nr_alloc_uint8_t_2D_array(polarParams->N, (polarParams->n+1)); //0=False, 1=True
	double ***llr = nr_alloc_double_3D_array(polarParams->N, (polarParams->n+1), 2*listSize);
	uint8_t **crcChecksum = nr_alloc_uint8_t_2D_array(polarParams->crcParityBits, 2*listSize);
	double *pathMetric = malloc(sizeof(double)*(2*listSize));
	uint8_t *crcState = malloc(sizeof(uint8_t)*(2*listSize)); //0=False, 1=True

	for (int i=0; i<(2*listSize); i++) {
		pathMetric[i] = 0;
		crcState[i]=1;
	}
	for (int i=0; i<polarParams->N; i++) {
		llrUpdated[i][polarParams->n]=1;
		bitUpdated[i][0]=((polarParams->information_bit_pattern[i]+1) % 2);
	}

	uint8_t **extended_crc_generator_matrix = malloc(polarParams->K * sizeof(uint8_t *)); //G_P3
	uint8_t **tempECGM = malloc(polarParams->K * sizeof(uint8_t *)); //G_P2
	for (int i = 0; i < polarParams->K; i++){
		extended_crc_generator_matrix[i] = malloc(polarParams->crcParityBits * sizeof(uint8_t));
		tempECGM[i] = malloc(polarParams->crcParityBits * sizeof(uint8_t));
	}

	for (int i=0; i<polarParams->payloadBits; i++) {
		for (int j=0; j<polarParams->crcParityBits; j++) {
			tempECGM[i][j]=polarParams->crc_generator_matrix[i][j];
		}
	}
	for (int i=polarParams->payloadBits; i<polarParams->K; i++) {
			for (int j=0; j<polarParams->crcParityBits; j++) {
				if( (i-polarParams->payloadBits) == j ){
					tempECGM[i][j]=1;
				} else {
					tempECGM[i][j]=0;
				}
			}
	}

	for (int i=0; i<polarParams->K; i++) {
		for (int j=0; j<polarParams->crcParityBits; j++) {
			extended_crc_generator_matrix[i][j]=tempECGM[polarParams->interleaving_pattern[i]][j];
		}
	}

	//The index of the last 1-valued bit that appears in each column.
	uint16_t last1ind[polarParams->crcParityBits];
	for (int j=0; j<polarParams->crcParityBits; j++) {
			for (int i=0; i<polarParams->K; i++) {
				if (extended_crc_generator_matrix[i][j]==1) last1ind[j]=i;
			}
	}

	double *d_tilde = malloc(sizeof(double) * polarParams->N);
	nr_polar_rate_matching(input, d_tilde, polarParams->rate_matching_pattern, polarParams->K, polarParams->N, polarParams->encoderLength);
	for (int j = 0; j < polarParams->N; j++) llr[j][polarParams->n][0]=d_tilde[j];


	/*
	 * SCL polar decoder.
	 */

	uint32_t nonFrozenBit=0;
	uint8_t currentListSize=1;
	uint8_t decoderIterationCheck=0;
	int16_t checkCrcBits=-1;
	uint8_t listIndex[2*listSize], copyIndex;

	for (uint16_t currentBit=0; currentBit<polarParams->N; currentBit++){
		updateLLR(llr, llrUpdated, bit, bitUpdated, currentListSize, currentBit, 0, polarParams->N, (polarParams->n+1), pathMetricAppr);
		if (polarParams->information_bit_pattern[currentBit]==0) { //Frozen bit.
			updatePathMetric(pathMetric, llr, currentListSize, 0, currentBit, pathMetricAppr); //approximation=0 --> 11b, approximation=1 --> 12
		} else { //Information or CRC bit.
			if ( (polarParams->interleaving_pattern[nonFrozenBit] <= polarParams->payloadBits) &&
					(aPrioriPayload[polarParams->interleaving_pattern[nonFrozenBit]] == 0) ) {
				//Information bit with known value of "0".
				updatePathMetric(pathMetric, llr, currentListSize, 0, currentBit, pathMetricAppr);
				bitUpdated[currentBit][0]=1; //0=False, 1=True
			} else if ( (polarParams->interleaving_pattern[nonFrozenBit] <= polarParams->payloadBits) &&
					(aPrioriPayload[polarParams->interleaving_pattern[nonFrozenBit]] == 1) ) {
				//Information bit with known value of "1".
				updatePathMetric(pathMetric, llr, currentListSize, 1, currentBit, pathMetricAppr);
				for (uint8_t i=0; i<currentListSize; i++) bit[currentBit][0][i]=1;
				bitUpdated[currentBit][0]=1;
				updateCrcChecksum(crcChecksum, extended_crc_generator_matrix, currentListSize, nonFrozenBit, polarParams->crcParityBits);
			} else {
				updatePathMetric2(pathMetric, llr, currentListSize, currentBit, pathMetricAppr);

				for (int i = 0; i < currentListSize; i++) {
					for (int j = 0; j < polarParams->N; j++) {
						for (int k = 0; k < (polarParams->n+1); k++) {
							bit[j][k][i+currentListSize]=bit[j][k][i];
							llr[j][k][i+currentListSize]=llr[j][k][i];}}}
				for (int i = 0; i < currentListSize; i++) {
					bit[currentBit][0][i]=0;
					crcState[i+currentListSize]=crcState[i];
				}
				for (int i = currentListSize; i < 2*currentListSize; i++) bit[currentBit][0][i]=1;
				bitUpdated[currentBit][0]=1;
				updateCrcChecksum2(crcChecksum, extended_crc_generator_matrix, currentListSize, nonFrozenBit, polarParams->crcParityBits);
				currentListSize*=2;

				//Keep only the best "listSize" number of entries.
				if (currentListSize > listSize) {
					for (uint8_t i = 0; i < 2*listSize; i++) listIndex[i]=i;
					nr_sort_asc_double_1D_array_ind(pathMetric, listIndex, currentListSize);

					//sort listIndex[listSize, ..., 2*listSize-1] in descending order.
					uint8_t swaps, tempInd;
					for (uint8_t i = 0; i < listSize; i++) {
						swaps = 0;
						for (uint8_t j = listSize; j < (2*listSize - i) - 1; j++) {
							if (listIndex[j+1] > listIndex[j]) {
								tempInd = listIndex[j];
								listIndex[j] = listIndex[j + 1];
								listIndex[j + 1] = tempInd;
								swaps++;
							}
						}
						if (swaps == 0)
							break;
					}

					//First, backup the best "listSize" number of entries.
					for (int k=(listSize-1); k>0; k--) {
						for (int i=0; i<polarParams->N; i++) {
							for (int j=0; j<(polarParams->n+1); j++) {
								bit[i][j][listIndex[(2*listSize-1)-k]]=bit[i][j][listIndex[k]];
								llr[i][j][listIndex[(2*listSize-1)-k]]=llr[i][j][listIndex[k]];
							}
						}
					}
					for (int k=(listSize-1); k>0; k--) {
						for (int i = 0; i < polarParams->crcParityBits; i++) {
							crcChecksum[i][listIndex[(2*listSize-1)-k]] = crcChecksum[i][listIndex[k]];
						}
					}
					for (int k=(listSize-1); k>0; k--) crcState[listIndex[(2*listSize-1)-k]]=crcState[listIndex[k]];

					//Copy the best "listSize" number of entries to the first indices.
					for (int k = 0; k < listSize; k++) {
						if (k > listIndex[k]) {
							copyIndex = listIndex[(2*listSize-1)-k];
						} else { //Use the backup.
							copyIndex = listIndex[k];
						}
						for (int i = 0; i < polarParams->N; i++) {
							for (int j = 0; j < (polarParams->n + 1); j++) {
								bit[i][j][k] = bit[i][j][copyIndex];
								llr[i][j][k] = llr[i][j][copyIndex];
							}
						}
					}
					for (int k = 0; k < listSize; k++) {
						if (k > listIndex[k]) {
							copyIndex = listIndex[(2*listSize-1)-k];
						} else { //Use the backup.
							copyIndex = listIndex[k];
						}
						for (int i = 0; i < polarParams->crcParityBits; i++) {
							crcChecksum[i][k]=crcChecksum[i][copyIndex];
						}
					}
					for (int k = 0; k < listSize; k++) {
						if (k > listIndex[k]) {
							copyIndex = listIndex[(2*listSize-1)-k];
						} else { //Use the backup.
							copyIndex = listIndex[k];
						}
						crcState[k]=crcState[copyIndex];
					}
					currentListSize = listSize;
				}
			}

			for (int i=0; i<polarParams->crcParityBits; i++) {
				if (last1ind[i]==nonFrozenBit) {
					checkCrcBits=i;
					break;
				}
			}

			if ( checkCrcBits > (-1) ) {
				for (uint8_t i = 0; i < currentListSize; i++) {
					if (crcChecksum[checkCrcBits][i]==1) {
						crcState[i]=0; //0=False, 1=True
					}
				}
			}

			for (uint8_t i = 0; i < currentListSize; i++) decoderIterationCheck+=crcState[i];
			if (decoderIterationCheck==0) {
				//perror("[SCL polar decoder] All list entries have failed the CRC checks.");
				free(d_tilde);
				free(pathMetric);
				free(crcState);
				nr_free_uint8_t_3D_array(bit, polarParams->N, (polarParams->n+1));
				nr_free_double_3D_array(llr, polarParams->N, (polarParams->n+1));
				nr_free_uint8_t_2D_array(crcChecksum, polarParams->crcParityBits);
				return(-1);
			}

			nonFrozenBit++;
			decoderIterationCheck=0;
			checkCrcBits=-1;
		}
	}

	for (uint8_t i = 0; i < 2*listSize; i++) listIndex[i]=i;
	nr_sort_asc_double_1D_array_ind(pathMetric, listIndex, currentListSize);

	for (uint8_t i = 0; i < fmin(listSize, (pow(2,polarParams->crcCorrectionBits)) ); i++) {
		if ( crcState[listIndex[i]] == 1 ) {
			for (int j = 0; j < polarParams->N; j++) polarParams->nr_polar_U[j]=bit[j][0][listIndex[i]];

			//Extract the information bits (û to ĉ)
			nr_polar_info_bit_extraction(polarParams->nr_polar_U, polarParams->nr_polar_CPrime, polarParams->information_bit_pattern, polarParams->N);

			//Deinterleaving (ĉ to b)
			nr_polar_deinterleaver(polarParams->nr_polar_CPrime, polarParams->nr_polar_B, polarParams->interleaving_pattern, polarParams->K);

			//Remove the CRC (â)
			for (int j = 0; j < polarParams->payloadBits; j++) polarParams->nr_polar_A[j]=polarParams->nr_polar_B[j];

			break;
		}
	}

	free(d_tilde);
	free(pathMetric);
	free(crcState);
	nr_free_uint8_t_3D_array(bit, polarParams->N, (polarParams->n+1));
	nr_free_double_3D_array(llr, polarParams->N, (polarParams->n+1));
	nr_free_uint8_t_2D_array(crcChecksum, polarParams->crcParityBits);
	nr_free_uint8_t_2D_array(extended_crc_generator_matrix, polarParams->K);
	nr_free_uint8_t_2D_array(tempECGM, polarParams->K);

	/*
	 * Return bits.
	 */
	nr_byte2bit_uint8_32_t(polarParams->nr_polar_A, polarParams->payloadBits, out);
	return(0);
}


int8_t polar_decoder_dci(double *input,
						 uint32_t *out,
						 t_nrPolar_paramsPtr polarParams,
						 uint8_t listSize,
						 uint8_t pathMetricAppr,
						 uint16_t n_RNTI)
{

	uint8_t ***bit = nr_alloc_uint8_t_3D_array(polarParams->N, (polarParams->n+1), 2*listSize);
	uint8_t **bitUpdated = nr_alloc_uint8_t_2D_array(polarParams->N, (polarParams->n+1)); //0=False, 1=True
	uint8_t **llrUpdated = nr_alloc_uint8_t_2D_array(polarParams->N, (polarParams->n+1)); //0=False, 1=True
	double ***llr = nr_alloc_double_3D_array(polarParams->N, (polarParams->n+1), 2*listSize);
	uint8_t **crcChecksum = nr_alloc_uint8_t_2D_array(polarParams->crcParityBits, 2*listSize);
	double *pathMetric = malloc(sizeof(double)*(2*listSize));
	uint8_t *crcState = malloc(sizeof(uint8_t)*(2*listSize)); //0=False, 1=True
	uint8_t extended_crc_scrambling_pattern[polarParams->crcParityBits];

	for (int i=0; i<(2*listSize); i++) {
		pathMetric[i] = 0;
		crcState[i]=1;
	}
	for (int i=0; i<polarParams->N; i++) {
		llrUpdated[i][polarParams->n]=1;
		bitUpdated[i][0]=((polarParams->information_bit_pattern[i]+1) % 2);
	}

	uint8_t **extended_crc_generator_matrix = malloc(polarParams->K * sizeof(uint8_t *)); //G_P3: K-by-P
	uint8_t **tempECGM = malloc(polarParams->K * sizeof(uint8_t *)); //G_P2: K-by-P
	for (int i = 0; i < polarParams->K; i++){
		extended_crc_generator_matrix[i] = malloc(polarParams->crcParityBits * sizeof(uint8_t));
		tempECGM[i] = malloc(polarParams->crcParityBits * sizeof(uint8_t));
	}

	for (int i=0; i<polarParams->payloadBits; i++) {
		for (int j=0; j<polarParams->crcParityBits; j++) {
			tempECGM[i][j]=polarParams->crc_generator_matrix[i+polarParams->crcParityBits][j];
		}
	}
	for (int i=polarParams->payloadBits; i<polarParams->K; i++) {
			for (int j=0; j<polarParams->crcParityBits; j++) {
				if( (i-polarParams->payloadBits) == j ){
					tempECGM[i][j]=1;
				} else {
					tempECGM[i][j]=0;
				}
			}
	}

	for (int i=0; i<polarParams->K; i++) {
		for (int j=0; j<polarParams->crcParityBits; j++) {
			extended_crc_generator_matrix[i][j]=tempECGM[polarParams->interleaving_pattern[i]][j];
		}
	}

	//The index of the last 1-valued bit that appears in each column.
	uint16_t last1ind[polarParams->crcParityBits];
	for (int j=0; j<polarParams->crcParityBits; j++) {
			for (int i=0; i<polarParams->K; i++) {
				if (extended_crc_generator_matrix[i][j]==1) last1ind[j]=i;
			}
	}

	for (int i=0;i<8;i++) extended_crc_scrambling_pattern[i]=0;
	for (int i=8; i<polarParams->crcParityBits; i++) {
		extended_crc_scrambling_pattern[i]=(n_RNTI>>(23-i))&1;
	}

	double *d_tilde = malloc(sizeof(double) * polarParams->N);
	nr_polar_rate_matching(input, d_tilde, polarParams->rate_matching_pattern, polarParams->K, polarParams->N, polarParams->encoderLength);
	for (int j = 0; j < polarParams->N; j++) llr[j][polarParams->n][0]=d_tilde[j];

	/*
	 * SCL polar decoder.
	 */

	for (int i=0; i<polarParams->crcParityBits; i++) {
		for (int j=0; j<polarParams->crcParityBits; j++) crcChecksum[i][0]=crcChecksum[i][0]+polarParams->crc_generator_matrix[j][i];
		crcChecksum[i][0]=(crcChecksum[i][0]%2);
	}

	uint32_t nonFrozenBit=0;
	uint8_t currentListSize=1;
	uint8_t decoderIterationCheck=0;
	int16_t checkCrcBits=-1;
	uint8_t listIndex[2*listSize], copyIndex;

	for (uint16_t currentBit=0; currentBit<polarParams->N; currentBit++){
		updateLLR(llr, llrUpdated, bit, bitUpdated, currentListSize, currentBit, 0, polarParams->N, (polarParams->n+1), pathMetricAppr);
		if (polarParams->information_bit_pattern[currentBit]==0) { //Frozen bit.
			updatePathMetric(pathMetric, llr, currentListSize, 0, currentBit, pathMetricAppr); //approximation=0 --> 11b, approximation=1 --> 12
		} else { //Information or CRC bit.
				updatePathMetric2(pathMetric, llr, currentListSize, currentBit, pathMetricAppr);

				for (int i = 0; i < currentListSize; i++) {
					for (int j = 0; j < polarParams->N; j++) {
						for (int k = 0; k < (polarParams->n+1); k++) {
							bit[j][k][i+currentListSize]=bit[j][k][i];
							llr[j][k][i+currentListSize]=llr[j][k][i];}}}
				for (int i = 0; i < currentListSize; i++) {
					bit[currentBit][0][i]=0;
					crcState[i+currentListSize]=crcState[i];
				}
				for (int i = currentListSize; i < 2*currentListSize; i++) bit[currentBit][0][i]=1;
				bitUpdated[currentBit][0]=1;
				updateCrcChecksum2(crcChecksum, extended_crc_generator_matrix, currentListSize, nonFrozenBit, polarParams->crcParityBits);
				currentListSize*=2;

				//Keep only the best "listSize" number of entries.
				if (currentListSize > listSize) {
					for (uint8_t i = 0; i < 2*listSize; i++) listIndex[i]=i;
					nr_sort_asc_double_1D_array_ind(pathMetric, listIndex, currentListSize);

					//sort listIndex[listSize, ..., 2*listSize-1] in descending order.
					uint8_t swaps, tempInd;
					for (uint8_t i = 0; i < listSize; i++) {
						swaps = 0;
						for (uint8_t j = listSize; j < (2*listSize - i) - 1; j++) {
							if (listIndex[j+1] > listIndex[j]) {
								tempInd = listIndex[j];
								listIndex[j] = listIndex[j + 1];
								listIndex[j + 1] = tempInd;
								swaps++;
							}
						}
						if (swaps == 0)
							break;
					}

					//First, backup the best "listSize" number of entries.
					for (int k=(listSize-1); k>0; k--) {
						for (int i=0; i<polarParams->N; i++) {
							for (int j=0; j<(polarParams->n+1); j++) {
								bit[i][j][listIndex[(2*listSize-1)-k]]=bit[i][j][listIndex[k]];
								llr[i][j][listIndex[(2*listSize-1)-k]]=llr[i][j][listIndex[k]];
							}
						}
					}
					for (int k=(listSize-1); k>0; k--) {
						for (int i = 0; i < polarParams->crcParityBits; i++) {
							crcChecksum[i][listIndex[(2*listSize-1)-k]] = crcChecksum[i][listIndex[k]];
						}
					}
					for (int k=(listSize-1); k>0; k--) crcState[listIndex[(2*listSize-1)-k]]=crcState[listIndex[k]];

					//Copy the best "listSize" number of entries to the first indices.
					for (int k = 0; k < listSize; k++) {
						if (k > listIndex[k]) {
							copyIndex = listIndex[(2*listSize-1)-k];
						} else { //Use the backup.
							copyIndex = listIndex[k];
						}
						for (int i = 0; i < polarParams->N; i++) {
							for (int j = 0; j < (polarParams->n + 1); j++) {
								bit[i][j][k] = bit[i][j][copyIndex];
								llr[i][j][k] = llr[i][j][copyIndex];
							}
						}
					}
					for (int k = 0; k < listSize; k++) {
						if (k > listIndex[k]) {
							copyIndex = listIndex[(2*listSize-1)-k];
						} else { //Use the backup.
							copyIndex = listIndex[k];
						}
						for (int i = 0; i < polarParams->crcParityBits; i++) {
							crcChecksum[i][k]=crcChecksum[i][copyIndex];
						}
					}
					for (int k = 0; k < listSize; k++) {
						if (k > listIndex[k]) {
							copyIndex = listIndex[(2*listSize-1)-k];
						} else { //Use the backup.
							copyIndex = listIndex[k];
						}
						crcState[k]=crcState[copyIndex];
					}
					currentListSize = listSize;
				}

			for (int i=0; i<polarParams->crcParityBits; i++) {
				if (last1ind[i]==nonFrozenBit) {
					checkCrcBits=i;
					break;
				}
			}

			if ( checkCrcBits > (-1) ) {
				for (uint8_t i = 0; i < currentListSize; i++) {
					if (crcChecksum[checkCrcBits][i]!=extended_crc_scrambling_pattern[checkCrcBits]) {
						crcState[i]=0; //0=False, 1=True
					}
				}
			}

			for (uint8_t i = 0; i < currentListSize; i++) decoderIterationCheck+=crcState[i];
			if (decoderIterationCheck==0) {
				//perror("[SCL polar decoder] All list entries have failed the CRC checks.");
				free(d_tilde);
				free(pathMetric);
				free(crcState);
				nr_free_uint8_t_3D_array(bit, polarParams->N, (polarParams->n+1));
				nr_free_double_3D_array(llr, polarParams->N, (polarParams->n+1));
				nr_free_uint8_t_2D_array(crcChecksum, polarParams->crcParityBits);
				return(-1);
			}

			nonFrozenBit++;
			decoderIterationCheck=0;
			checkCrcBits=-1;
		}
	}

	for (uint8_t i = 0; i < 2*listSize; i++) listIndex[i]=i;
	nr_sort_asc_double_1D_array_ind(pathMetric, listIndex, currentListSize);

	for (uint8_t i = 0; i < fmin(listSize, (pow(2,polarParams->crcCorrectionBits)) ); i++) {
		if ( crcState[listIndex[i]] == 1 ) {
			for (int j = 0; j < polarParams->N; j++) polarParams->nr_polar_U[j]=bit[j][0][listIndex[i]];

			//Extract the information bits (û to ĉ)
			nr_polar_info_bit_extraction(polarParams->nr_polar_U, polarParams->nr_polar_CPrime, polarParams->information_bit_pattern, polarParams->N);

			//Deinterleaving (ĉ to b)
			nr_polar_deinterleaver(polarParams->nr_polar_CPrime, polarParams->nr_polar_B, polarParams->interleaving_pattern, polarParams->K);

			//Remove the CRC (â)
			for (int j = 0; j < polarParams->payloadBits; j++) polarParams->nr_polar_A[j]=polarParams->nr_polar_B[j];

			break;
		}
	}

	free(d_tilde);
	free(pathMetric);
	free(crcState);
	nr_free_uint8_t_3D_array(bit, polarParams->N, (polarParams->n+1));
	nr_free_double_3D_array(llr, polarParams->N, (polarParams->n+1));
	nr_free_uint8_t_2D_array(crcChecksum, polarParams->crcParityBits);
	nr_free_uint8_t_2D_array(extended_crc_generator_matrix, polarParams->K);
	nr_free_uint8_t_2D_array(tempECGM, polarParams->K);

	/*
	 * Return bits.
	 */
	nr_byte2bit_uint8_32_t(polarParams->nr_polar_A, polarParams->payloadBits, out);
	return(0);
}


int8_t polar_decoder_int16(int16_t *input,
			   uint8_t *out,
			   t_nrPolar_params *polarParams)
{
  

  
  int16_t d_tilde[polarParams->N];// = malloc(sizeof(double) * polarParams->N);
  nr_polar_rate_matching_int16(input, d_tilde, polarParams->rate_matching_pattern, polarParams->K, polarParams->N, polarParams->encoderLength);
  for (int i=0;i<polarParams->N;i++) {
    if (d_tilde[i]<-128) d_tilde[i]=-128;
    else if (d_tilde[i]>127) d_tilde[i]=128;
  }
  memcpy((void*)&polarParams->tree.root->alpha[0],(void*)&d_tilde[0],sizeof(int16_t)*polarParams->N);
  
  /*
   * SCL polar decoder.
   */


  generic_polar_decoder(polarParams,polarParams->tree.root);


  //Extract the information bits (û to ĉ)
  nr_polar_info_bit_extraction(polarParams->nr_polar_U, polarParams->nr_polar_CPrime, polarParams->information_bit_pattern, polarParams->N);

  //Deinterleaving (ĉ to b)

  nr_polar_deinterleaver(polarParams->nr_polar_CPrime, polarParams->nr_polar_B, polarParams->interleaving_pattern, polarParams->K);

  //Remove the CRC (â)
  //for (int j = 0; j < polarParams->payloadBits; j++) polarParams->nr_polar_A[j]=polarParams->nr_polar_B[j];  

  // Check the CRC
  for (int j=0;j<polarParams->crcParityBits;j++) {
    int crcbit=0;
    for (int i=0;i<polarParams->payloadBits;i++)
      crcbit = crcbit ^ (polarParams->crc_generator_matrix[i][j] & polarParams->nr_polar_B[i]);
    if (crcbit != polarParams->nr_polar_B[polarParams->payloadBits+j]) return(-1); 
  }
  // pack into ceil(payloadBits/32) 32 bit words, lowest index in MSB
  //  nr_byte2bit_uint8_32_t(polarParams->nr_polar_A, polarParams->payloadBits, out);
  nr_byte2bit_uint8_32_t(polarParams->nr_polar_B, polarParams->payloadBits, (unsigned int *)out);
  return(0);
}<|MERGE_RESOLUTION|>--- conflicted
+++ resolved
@@ -37,10 +37,7 @@
  */
 
 #include "PHY/CODING/nrPolar_tools/nr_polar_defs.h"
-<<<<<<< HEAD
-=======
-
->>>>>>> cfef9ef0
+
 
 int8_t polar_decoder(
 		double *input,
@@ -50,8 +47,6 @@
 		uint8_t pathMetricAppr)
 {
 	//Assumes no a priori knowledge.
-<<<<<<< HEAD
-=======
 
 	uint8_t ***bit = nr_alloc_uint8_t_3D_array(polarParams->N, (polarParams->n+1), 2*listSize);
 	uint8_t **bitUpdated = nr_alloc_uint8_t_2D_array(polarParams->N, (polarParams->n+1)); //0=False, 1=True
@@ -241,7 +236,6 @@
 				nr_free_uint8_t_2D_array(crcChecksum, polarParams->crcParityBits);
 				return(-1);
 			}
->>>>>>> cfef9ef0
 
 			nonFrozenBit++;
 			decoderIterationCheck=0;
@@ -366,249 +360,6 @@
 		if (polarParams->information_bit_pattern[currentBit]==0) { //Frozen bit.
 			updatePathMetric(pathMetric, llr, currentListSize, 0, currentBit, pathMetricAppr); //approximation=0 --> 11b, approximation=1 --> 12
 		} else { //Information or CRC bit.
-<<<<<<< HEAD
-			updatePathMetric2(pathMetric, llr, currentListSize, currentBit, pathMetricAppr);
-
-			for (int i = 0; i < currentListSize; i++) {
-				for (int j = 0; j < polarParams->N; j++) {
-					for (int k = 0; k < (polarParams->n+1); k++) {
-						bit[j][k][i+currentListSize]=bit[j][k][i];
-						llr[j][k][i+currentListSize]=llr[j][k][i];}}}
-			for (int i = 0; i < currentListSize; i++) {
-				bit[currentBit][0][i]=0;
-				crcState[i+currentListSize]=crcState[i];
-			}
-			for (int i = currentListSize; i < 2*currentListSize; i++) bit[currentBit][0][i]=1;
-			bitUpdated[currentBit][0]=1;
-			updateCrcChecksum2(crcChecksum, extended_crc_generator_matrix, currentListSize, nonFrozenBit, polarParams->crcParityBits);
-			currentListSize*=2;
-
-			//Keep only the best "listSize" number of entries.
-			if (currentListSize > listSize) {
-				for (uint8_t i = 0; i < 2*listSize; i++) listIndex[i]=i;
-				nr_sort_asc_double_1D_array_ind(pathMetric, listIndex, currentListSize);
-
-				//sort listIndex[listSize, ..., 2*listSize-1] in descending order.
-				uint8_t swaps, tempInd;
-				for (uint8_t i = 0; i < listSize; i++) {
-					swaps = 0;
-					for (uint8_t j = listSize; j < (2*listSize - i) - 1; j++) {
-						if (listIndex[j+1] > listIndex[j]) {
-							tempInd = listIndex[j];
-							listIndex[j] = listIndex[j + 1];
-							listIndex[j + 1] = tempInd;
-							swaps++;
-						}
-					}
-					if (swaps == 0)
-						break;
-				}
-
-				//First, backup the best "listSize" number of entries.
-				for (int k=(listSize-1); k>0; k--) {
-					for (int i=0; i<polarParams->N; i++) {
-						for (int j=0; j<(polarParams->n+1); j++) {
-							bit[i][j][listIndex[(2*listSize-1)-k]]=bit[i][j][listIndex[k]];
-							llr[i][j][listIndex[(2*listSize-1)-k]]=llr[i][j][listIndex[k]];
-						}
-					}
-				}
-				for (int k=(listSize-1); k>0; k--) {
-					for (int i = 0; i < polarParams->crcParityBits; i++) {
-						crcChecksum[i][listIndex[(2*listSize-1)-k]] = crcChecksum[i][listIndex[k]];
-					}
-				}
-				for (int k=(listSize-1); k>0; k--) crcState[listIndex[(2*listSize-1)-k]]=crcState[listIndex[k]];
-
-				//Copy the best "listSize" number of entries to the first indices.
-				for (int k = 0; k < listSize; k++) {
-					if (k > listIndex[k]) {
-						copyIndex = listIndex[(2*listSize-1)-k];
-					} else { //Use the backup.
-						copyIndex = listIndex[k];
-					}
-					for (int i = 0; i < polarParams->N; i++) {
-						for (int j = 0; j < (polarParams->n + 1); j++) {
-							bit[i][j][k] = bit[i][j][copyIndex];
-							llr[i][j][k] = llr[i][j][copyIndex];
-						}
-					}
-				}
-				for (int k = 0; k < listSize; k++) {
-					if (k > listIndex[k]) {
-						copyIndex = listIndex[(2*listSize-1)-k];
-					} else { //Use the backup.
-						copyIndex = listIndex[k];
-					}
-					for (int i = 0; i < polarParams->crcParityBits; i++) {
-						crcChecksum[i][k]=crcChecksum[i][copyIndex];
-					}
-				}
-				for (int k = 0; k < listSize; k++) {
-					if (k > listIndex[k]) {
-						copyIndex = listIndex[(2*listSize-1)-k];
-					} else { //Use the backup.
-						copyIndex = listIndex[k];
-					}
-					crcState[k]=crcState[copyIndex];
-				}
-				currentListSize = listSize;
-				}
-
-
-			for (int i=0; i<polarParams->crcParityBits; i++) {
-				if (last1ind[i]==nonFrozenBit) {
-					checkCrcBits=i;
-					break;
-				}
-			}
-
-			if ( checkCrcBits > (-1) ) {
-				for (uint8_t i = 0; i < currentListSize; i++) {
-					if (crcChecksum[checkCrcBits][i]==1) {
-						crcState[i]=0; //0=False, 1=True
-					}
-				}
-			}
-
-			for (uint8_t i = 0; i < currentListSize; i++) decoderIterationCheck+=crcState[i];
-			if (decoderIterationCheck==0) {
-				//perror("[SCL polar decoder] All list entries have failed the CRC checks.");
-				free(d_tilde);
-				free(pathMetric);
-				free(crcState);
-				nr_free_uint8_t_3D_array(bit, polarParams->N, (polarParams->n+1));
-				nr_free_double_3D_array(llr, polarParams->N, (polarParams->n+1));
-				nr_free_uint8_t_2D_array(crcChecksum, polarParams->crcParityBits);
-				return(-1);
-			}
-
-			nonFrozenBit++;
-			decoderIterationCheck=0;
-			checkCrcBits=-1;
-		}
-	}
-
-	for (uint8_t i = 0; i < 2*listSize; i++) listIndex[i]=i;
-	nr_sort_asc_double_1D_array_ind(pathMetric, listIndex, currentListSize);
-
-	for (uint8_t i = 0; i < fmin(listSize, (pow(2,polarParams->crcCorrectionBits)) ); i++) {
-		if ( crcState[listIndex[i]] == 1 ) {
-			for (int j = 0; j < polarParams->N; j++) polarParams->nr_polar_U[j]=bit[j][0][listIndex[i]];
-
-			//Extract the information bits (û to ĉ)
-			nr_polar_info_bit_extraction(polarParams->nr_polar_U, polarParams->nr_polar_CPrime, polarParams->information_bit_pattern, polarParams->N);
-
-			//Deinterleaving (ĉ to b)
-			nr_polar_deinterleaver(polarParams->nr_polar_CPrime, polarParams->nr_polar_B, polarParams->interleaving_pattern, polarParams->K);
-
-			//Remove the CRC (â)
-			for (int j = 0; j < polarParams->payloadBits; j++) polarParams->nr_polar_A[j]=polarParams->nr_polar_B[j];
-
-			break;
-		}
-	}
-
-	free(d_tilde);
-	free(pathMetric);
-	free(crcState);
-	nr_free_uint8_t_3D_array(bit, polarParams->N, (polarParams->n+1));
-	nr_free_double_3D_array(llr, polarParams->N, (polarParams->n+1));
-	nr_free_uint8_t_2D_array(crcChecksum, polarParams->crcParityBits);
-	nr_free_uint8_t_2D_array(extended_crc_generator_matrix, polarParams->K);
-	nr_free_uint8_t_2D_array(tempECGM, polarParams->K);
-
-	/*
-	 * Return bits.
-	 */
-	//nr_byte2bit_uint8_32_t(polarParams->nr_polar_A, polarParams->payloadBits, out);
-	return(0);
-}
-
-int8_t polar_decoder_aPriori(
-		double *input,
-		uint32_t *out,
-		t_nrPolar_paramsPtr polarParams,
-		uint8_t listSize,
-		uint8_t pathMetricAppr,
-		double *aPrioriPayload)
-{
-
-	uint8_t ***bit = nr_alloc_uint8_t_3D_array(polarParams->N, (polarParams->n+1), 2*listSize);
-	uint8_t **bitUpdated = nr_alloc_uint8_t_2D_array(polarParams->N, (polarParams->n+1)); //0=False, 1=True
-	uint8_t **llrUpdated = nr_alloc_uint8_t_2D_array(polarParams->N, (polarParams->n+1)); //0=False, 1=True
-	double ***llr = nr_alloc_double_3D_array(polarParams->N, (polarParams->n+1), 2*listSize);
-	uint8_t **crcChecksum = nr_alloc_uint8_t_2D_array(polarParams->crcParityBits, 2*listSize);
-	double *pathMetric = malloc(sizeof(double)*(2*listSize));
-	uint8_t *crcState = malloc(sizeof(uint8_t)*(2*listSize)); //0=False, 1=True
-
-	for (int i=0; i<(2*listSize); i++) {
-		pathMetric[i] = 0;
-		crcState[i]=1;
-	}
-	for (int i=0; i<polarParams->N; i++) {
-		llrUpdated[i][polarParams->n]=1;
-		bitUpdated[i][0]=((polarParams->information_bit_pattern[i]+1) % 2);
-	}
-
-	uint8_t **extended_crc_generator_matrix = malloc(polarParams->K * sizeof(uint8_t *)); //G_P3
-	uint8_t **tempECGM = malloc(polarParams->K * sizeof(uint8_t *)); //G_P2
-	for (int i = 0; i < polarParams->K; i++){
-		extended_crc_generator_matrix[i] = malloc(polarParams->crcParityBits * sizeof(uint8_t));
-		tempECGM[i] = malloc(polarParams->crcParityBits * sizeof(uint8_t));
-	}
-
-	for (int i=0; i<polarParams->payloadBits; i++) {
-		for (int j=0; j<polarParams->crcParityBits; j++) {
-			tempECGM[i][j]=polarParams->crc_generator_matrix[i][j];
-		}
-	}
-	for (int i=polarParams->payloadBits; i<polarParams->K; i++) {
-			for (int j=0; j<polarParams->crcParityBits; j++) {
-				if( (i-polarParams->payloadBits) == j ){
-					tempECGM[i][j]=1;
-				} else {
-					tempECGM[i][j]=0;
-				}
-			}
-	}
-
-	for (int i=0; i<polarParams->K; i++) {
-		for (int j=0; j<polarParams->crcParityBits; j++) {
-			extended_crc_generator_matrix[i][j]=tempECGM[polarParams->interleaving_pattern[i]][j];
-		}
-	}
-
-	//The index of the last 1-valued bit that appears in each column.
-	uint16_t last1ind[polarParams->crcParityBits];
-	for (int j=0; j<polarParams->crcParityBits; j++) {
-			for (int i=0; i<polarParams->K; i++) {
-				if (extended_crc_generator_matrix[i][j]==1) last1ind[j]=i;
-			}
-	}
-
-	double *d_tilde = malloc(sizeof(double) * polarParams->N);
-	nr_polar_rate_matching(input, d_tilde, polarParams->rate_matching_pattern, polarParams->K, polarParams->N, polarParams->encoderLength);
-	for (int j = 0; j < polarParams->N; j++) llr[j][polarParams->n][0]=d_tilde[j];
-
-
-	/*
-	 * SCL polar decoder.
-	 */
-
-	uint32_t nonFrozenBit=0;
-	uint8_t currentListSize=1;
-	uint8_t decoderIterationCheck=0;
-	int16_t checkCrcBits=-1;
-	uint8_t listIndex[2*listSize], copyIndex;
-
-	for (uint16_t currentBit=0; currentBit<polarParams->N; currentBit++){
-		updateLLR(llr, llrUpdated, bit, bitUpdated, currentListSize, currentBit, 0, polarParams->N, (polarParams->n+1), pathMetricAppr);
-		if (polarParams->information_bit_pattern[currentBit]==0) { //Frozen bit.
-			updatePathMetric(pathMetric, llr, currentListSize, 0, currentBit, pathMetricAppr); //approximation=0 --> 11b, approximation=1 --> 12
-		} else { //Information or CRC bit.
-=======
->>>>>>> cfef9ef0
 			if ( (polarParams->interleaving_pattern[nonFrozenBit] <= polarParams->payloadBits) &&
 					(aPrioriPayload[polarParams->interleaving_pattern[nonFrozenBit]] == 0) ) {
 				//Information bit with known value of "0".
