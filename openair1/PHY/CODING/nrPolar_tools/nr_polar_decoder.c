/*
 * Licensed to the OpenAirInterface (OAI) Software Alliance under one or more
 * contributor license agreements.  See the NOTICE file distributed with
 * this work for additional information regarding copyright ownership.
 * The OpenAirInterface Software Alliance licenses this file to You under
 * the OAI Public License, Version 1.1  (the "License"); you may not use this file
 * except in compliance with the License.
 * You may obtain a copy of the License at
 *
 *      http://www.openairinterface.org/?page_id=698
 *
 * Unless required by applicable law or agreed to in writing, software
 * distributed under the License is distributed on an "AS IS" BASIS,
 * WITHOUT WARRANTIES OR CONDITIONS OF ANY KIND, either express or implied.
 * See the License for the specific language governing permissions and
 * limitations under the License.
 *-------------------------------------------------------------------------------
 * For more information about the OpenAirInterface (OAI) Software Alliance
 *      contact@openairinterface.org
 */

/*!\file PHY/CODING/nrPolar_tools/nr_polar_decoder.c
 * \brief
 * \author Turker Yilmaz
 * \date 2018
 * \version 0.1
 * \company EURECOM
 * \email turker.yilmaz@eurecom.fr
 * \note
 * \warning
*/

/*
 * Return values:
 *  0 --> Success
 * -1 --> All list entries have failed the CRC checks
 */

#include "PHY/CODING/nrPolar_tools/nr_polar_defs.h"
#include "assertions.h"

int8_t polar_decoder(
		double *input,
		uint8_t *out,
		t_nrPolar_paramsPtr polarParams,
		uint8_t listSize,
		uint8_t pathMetricAppr)
{
	//Assumes no a priori knowledge.

	uint8_t ***bit = nr_alloc_uint8_t_3D_array(polarParams->N, (polarParams->n+1), 2*listSize);
	uint8_t **bitUpdated = nr_alloc_uint8_t_2D_array(polarParams->N, (polarParams->n+1)); //0=False, 1=True
	uint8_t **llrUpdated = nr_alloc_uint8_t_2D_array(polarParams->N, (polarParams->n+1)); //0=False, 1=True
	double ***llr = nr_alloc_double_3D_array(polarParams->N, (polarParams->n+1), 2*listSize);
	uint8_t **crcChecksum = nr_alloc_uint8_t_2D_array(polarParams->crcParityBits, 2*listSize);
	double *pathMetric = malloc(sizeof(double)*(2*listSize));
	uint8_t *crcState = malloc(sizeof(uint8_t)*(2*listSize)); //0=False, 1=True

	for (int i=0; i<(2*listSize); i++) {
		pathMetric[i] = 0;
		crcState[i]=1;
	}
	for (int i=0; i<polarParams->N; i++) {
		llrUpdated[i][polarParams->n]=1;
		bitUpdated[i][0]=((polarParams->information_bit_pattern[i]+1) % 2);
	}

	uint8_t **extended_crc_generator_matrix = malloc(polarParams->K * sizeof(uint8_t *)); //G_P3
	uint8_t **tempECGM = malloc(polarParams->K * sizeof(uint8_t *)); //G_P2
	for (int i = 0; i < polarParams->K; i++){
		extended_crc_generator_matrix[i] = malloc(polarParams->crcParityBits * sizeof(uint8_t));
		tempECGM[i] = malloc(polarParams->crcParityBits * sizeof(uint8_t));
	}

	for (int i=0; i<polarParams->payloadBits; i++) {
		for (int j=0; j<polarParams->crcParityBits; j++) {
			tempECGM[i][j]=polarParams->crc_generator_matrix[i][j];
		}
	}
	for (int i=polarParams->payloadBits; i<polarParams->K; i++) {
			for (int j=0; j<polarParams->crcParityBits; j++) {
				if( (i-polarParams->payloadBits) == j ){
					tempECGM[i][j]=1;
				} else {
					tempECGM[i][j]=0;
				}
			}
	}

	for (int i=0; i<polarParams->K; i++) {
		for (int j=0; j<polarParams->crcParityBits; j++) {
			extended_crc_generator_matrix[i][j]=tempECGM[polarParams->interleaving_pattern[i]][j];
		}
	}

	//The index of the last 1-valued bit that appears in each column.
	uint16_t last1ind[polarParams->crcParityBits];
	for (int j=0; j<polarParams->crcParityBits; j++) {
			for (int i=0; i<polarParams->K; i++) {
				if (extended_crc_generator_matrix[i][j]==1) last1ind[j]=i;
			}
	}

	double *d_tilde = malloc(sizeof(double) * polarParams->N);
	nr_polar_rate_matching(input, d_tilde, polarParams->rate_matching_pattern, polarParams->K, polarParams->N, polarParams->encoderLength);
	for (int j = 0; j < polarParams->N; j++) llr[j][polarParams->n][0]=d_tilde[j];


	/*
	 * SCL polar decoder.
	 */

	uint32_t nonFrozenBit=0;
	uint8_t currentListSize=1;
	uint8_t decoderIterationCheck=0;
	int16_t checkCrcBits=-1;
	uint8_t listIndex[2*listSize], copyIndex;

	for (uint16_t currentBit=0; currentBit<polarParams->N; currentBit++){
		updateLLR(llr, llrUpdated, bit, bitUpdated, currentListSize, currentBit, 0, polarParams->N, (polarParams->n+1), pathMetricAppr);
		if (polarParams->information_bit_pattern[currentBit]==0) { //Frozen bit.
			updatePathMetric(pathMetric, llr, currentListSize, 0, currentBit, pathMetricAppr); //approximation=0 --> 11b, approximation=1 --> 12
		} else { //Information or CRC bit.
			updatePathMetric2(pathMetric, llr, currentListSize, currentBit, pathMetricAppr);

			for (int i = 0; i < currentListSize; i++) {
				for (int j = 0; j < polarParams->N; j++) {
					for (int k = 0; k < (polarParams->n+1); k++) {
						bit[j][k][i+currentListSize]=bit[j][k][i];
						llr[j][k][i+currentListSize]=llr[j][k][i];}}}
			for (int i = 0; i < currentListSize; i++) {
				bit[currentBit][0][i]=0;
				crcState[i+currentListSize]=crcState[i];
			}
			for (int i = currentListSize; i < 2*currentListSize; i++) bit[currentBit][0][i]=1;
			bitUpdated[currentBit][0]=1;
			updateCrcChecksum2(crcChecksum, extended_crc_generator_matrix, currentListSize, nonFrozenBit, polarParams->crcParityBits);
			currentListSize*=2;

			//Keep only the best "listSize" number of entries.
			if (currentListSize > listSize) {
				for (uint8_t i = 0; i < 2*listSize; i++) listIndex[i]=i;
				nr_sort_asc_double_1D_array_ind(pathMetric, listIndex, currentListSize);

				//sort listIndex[listSize, ..., 2*listSize-1] in descending order.
				uint8_t swaps, tempInd;
				for (uint8_t i = 0; i < listSize; i++) {
					swaps = 0;
					for (uint8_t j = listSize; j < (2*listSize - i) - 1; j++) {
						if (listIndex[j+1] > listIndex[j]) {
							tempInd = listIndex[j];
							listIndex[j] = listIndex[j + 1];
							listIndex[j + 1] = tempInd;
							swaps++;
						}
					}
					if (swaps == 0)
						break;
				}

				//First, backup the best "listSize" number of entries.
				for (int k=(listSize-1); k>0; k--) {
					for (int i=0; i<polarParams->N; i++) {
						for (int j=0; j<(polarParams->n+1); j++) {
							bit[i][j][listIndex[(2*listSize-1)-k]]=bit[i][j][listIndex[k]];
							llr[i][j][listIndex[(2*listSize-1)-k]]=llr[i][j][listIndex[k]];
						}
					}
				}
				for (int k=(listSize-1); k>0; k--) {
					for (int i = 0; i < polarParams->crcParityBits; i++) {
						crcChecksum[i][listIndex[(2*listSize-1)-k]] = crcChecksum[i][listIndex[k]];
					}
				}
				for (int k=(listSize-1); k>0; k--) crcState[listIndex[(2*listSize-1)-k]]=crcState[listIndex[k]];

				//Copy the best "listSize" number of entries to the first indices.
				for (int k = 0; k < listSize; k++) {
					if (k > listIndex[k]) {
						copyIndex = listIndex[(2*listSize-1)-k];
					} else { //Use the backup.
						copyIndex = listIndex[k];
					}
					for (int i = 0; i < polarParams->N; i++) {
						for (int j = 0; j < (polarParams->n + 1); j++) {
							bit[i][j][k] = bit[i][j][copyIndex];
							llr[i][j][k] = llr[i][j][copyIndex];
						}
					}
				}
				for (int k = 0; k < listSize; k++) {
					if (k > listIndex[k]) {
						copyIndex = listIndex[(2*listSize-1)-k];
					} else { //Use the backup.
						copyIndex = listIndex[k];
					}
					for (int i = 0; i < polarParams->crcParityBits; i++) {
						crcChecksum[i][k]=crcChecksum[i][copyIndex];
					}
				}
				for (int k = 0; k < listSize; k++) {
					if (k > listIndex[k]) {
						copyIndex = listIndex[(2*listSize-1)-k];
					} else { //Use the backup.
						copyIndex = listIndex[k];
					}
					crcState[k]=crcState[copyIndex];
				}
				currentListSize = listSize;
				}


			for (int i=0; i<polarParams->crcParityBits; i++) {
				if (last1ind[i]==nonFrozenBit) {
					checkCrcBits=i;
					break;
				}
			}

			if ( checkCrcBits > (-1) ) {
				for (uint8_t i = 0; i < currentListSize; i++) {
					if (crcChecksum[checkCrcBits][i]==1) {
						crcState[i]=0; //0=False, 1=True
					}
				}
			}

			for (uint8_t i = 0; i < currentListSize; i++) decoderIterationCheck+=crcState[i];
			if (decoderIterationCheck==0) {
				//perror("[SCL polar decoder] All list entries have failed the CRC checks.");
				free(d_tilde);
				free(pathMetric);
				free(crcState);
				nr_free_uint8_t_3D_array(bit, polarParams->N, (polarParams->n+1));
				nr_free_double_3D_array(llr, polarParams->N, (polarParams->n+1));
				nr_free_uint8_t_2D_array(crcChecksum, polarParams->crcParityBits);
				return(-1);
			}

			nonFrozenBit++;
			decoderIterationCheck=0;
			checkCrcBits=-1;
		}
	}

	for (uint8_t i = 0; i < 2*listSize; i++) listIndex[i]=i;
	nr_sort_asc_double_1D_array_ind(pathMetric, listIndex, currentListSize);

	for (uint8_t i = 0; i < fmin(listSize, (pow(2,polarParams->crcCorrectionBits)) ); i++) {
		if ( crcState[listIndex[i]] == 1 ) {
			for (int j = 0; j < polarParams->N; j++) polarParams->nr_polar_U[j]=bit[j][0][listIndex[i]];

			//Extract the information bits (û to ĉ)
			nr_polar_info_bit_extraction(polarParams->nr_polar_U, polarParams->nr_polar_CPrime, polarParams->information_bit_pattern, polarParams->N);

			//Deinterleaving (ĉ to b)
			nr_polar_deinterleaver(polarParams->nr_polar_CPrime, polarParams->nr_polar_B, polarParams->interleaving_pattern, polarParams->K);

			
			//Remove the CRC (â)
			for (int j = 0; j < polarParams->payloadBits; j++) polarParams->nr_polar_A[j]=polarParams->nr_polar_B[j];

			break;
		}
	}

	free(d_tilde);
	free(pathMetric);
	free(crcState);
	nr_free_uint8_t_3D_array(bit, polarParams->N, (polarParams->n+1));
	nr_free_double_3D_array(llr, polarParams->N, (polarParams->n+1));
	nr_free_uint8_t_2D_array(crcChecksum, polarParams->crcParityBits);
	nr_free_uint8_t_2D_array(extended_crc_generator_matrix, polarParams->K);
	nr_free_uint8_t_2D_array(tempECGM, polarParams->K);

	/*
	 * Return bits.
	 */
	//nr_byte2bit_uint8_32_t(polarParams->nr_polar_A, polarParams->payloadBits, out);
	return(0);
}

int8_t polar_decoder_aPriori(double *input,
			     uint32_t *out,
			     t_nrPolar_paramsPtr polarParams,
			     uint8_t listSize,
			     uint8_t pathMetricAppr,
			     double *aPrioriPayload)
{
  uint8_t ***bit = nr_alloc_uint8_t_3D_array(polarParams->N, (polarParams->n+1), 2*listSize);
	uint8_t **bitUpdated = nr_alloc_uint8_t_2D_array(polarParams->N, (polarParams->n+1)); //0=False, 1=True
	uint8_t **llrUpdated = nr_alloc_uint8_t_2D_array(polarParams->N, (polarParams->n+1)); //0=False, 1=True
	double ***llr = nr_alloc_double_3D_array(polarParams->N, (polarParams->n+1), 2*listSize);
	uint8_t **crcChecksum = nr_alloc_uint8_t_2D_array(polarParams->crcParityBits, 2*listSize);
	double *pathMetric = malloc(sizeof(double)*(2*listSize));
	uint8_t *crcState = malloc(sizeof(uint8_t)*(2*listSize)); //0=False, 1=True

	for (int i=0; i<(2*listSize); i++) {
		pathMetric[i] = 0;
		crcState[i]=1;
	}
	for (int i=0; i<polarParams->N; i++) {
		llrUpdated[i][polarParams->n]=1;
		bitUpdated[i][0]=((polarParams->information_bit_pattern[i]+1) % 2);
	}

	uint8_t **extended_crc_generator_matrix = malloc(polarParams->K * sizeof(uint8_t *)); //G_P3
	uint8_t **tempECGM = malloc(polarParams->K * sizeof(uint8_t *)); //G_P2
	for (int i = 0; i < polarParams->K; i++){
		extended_crc_generator_matrix[i] = malloc(polarParams->crcParityBits * sizeof(uint8_t));
		tempECGM[i] = malloc(polarParams->crcParityBits * sizeof(uint8_t));
	}

	for (int i=0; i<polarParams->payloadBits; i++) {
		for (int j=0; j<polarParams->crcParityBits; j++) {
			tempECGM[i][j]=polarParams->crc_generator_matrix[i][j];
		}
	}
	for (int i=polarParams->payloadBits; i<polarParams->K; i++) {
			for (int j=0; j<polarParams->crcParityBits; j++) {
				if( (i-polarParams->payloadBits) == j ){
					tempECGM[i][j]=1;
				} else {
					tempECGM[i][j]=0;
				}
			}
	}

	for (int i=0; i<polarParams->K; i++) {
		for (int j=0; j<polarParams->crcParityBits; j++) {
			extended_crc_generator_matrix[i][j]=tempECGM[polarParams->interleaving_pattern[i]][j];
		}
	}

	//The index of the last 1-valued bit that appears in each column.
	uint16_t last1ind[polarParams->crcParityBits];
	for (int j=0; j<polarParams->crcParityBits; j++) {
			for (int i=0; i<polarParams->K; i++) {
				if (extended_crc_generator_matrix[i][j]==1) last1ind[j]=i;
			}
	}

	double *d_tilde = malloc(sizeof(double) * polarParams->N);
	nr_polar_rate_matching(input, d_tilde, polarParams->rate_matching_pattern, polarParams->K, polarParams->N, polarParams->encoderLength);
	for (int j = 0; j < polarParams->N; j++) llr[j][polarParams->n][0]=d_tilde[j];


	/*
	 * SCL polar decoder.
	 */

	uint32_t nonFrozenBit=0;
	uint8_t currentListSize=1;
	uint8_t decoderIterationCheck=0;
	int16_t checkCrcBits=-1;
	uint8_t listIndex[2*listSize], copyIndex;

	for (uint16_t currentBit=0; currentBit<polarParams->N; currentBit++){

		updateLLR(llr, llrUpdated, bit, bitUpdated, currentListSize, currentBit, 0, polarParams->N, (polarParams->n+1), pathMetricAppr);
		if (polarParams->information_bit_pattern[currentBit]==0) { //Frozen bit.
			updatePathMetric(pathMetric, llr, currentListSize, 0, currentBit, pathMetricAppr); //approximation=0 --> 11b, approximation=1 --> 12
		} else { //Information or CRC bit.
			if ( (polarParams->interleaving_pattern[nonFrozenBit] <= polarParams->payloadBits) &&
					(aPrioriPayload[polarParams->interleaving_pattern[nonFrozenBit]] == 0) ) {
				//Information bit with known value of "0".
				updatePathMetric(pathMetric, llr, currentListSize, 0, currentBit, pathMetricAppr);
				bitUpdated[currentBit][0]=1; //0=False, 1=True
			} else if ( (polarParams->interleaving_pattern[nonFrozenBit] <= polarParams->payloadBits) &&
					(aPrioriPayload[polarParams->interleaving_pattern[nonFrozenBit]] == 1) ) {
				//Information bit with known value of "1".
				updatePathMetric(pathMetric, llr, currentListSize, 1, currentBit, pathMetricAppr);
				for (uint8_t i=0; i<currentListSize; i++) bit[currentBit][0][i]=1;
				bitUpdated[currentBit][0]=1;
				updateCrcChecksum(crcChecksum, extended_crc_generator_matrix, currentListSize, nonFrozenBit, polarParams->crcParityBits);
			} else {
				updatePathMetric2(pathMetric, llr, currentListSize, currentBit, pathMetricAppr);

				for (int i = 0; i < currentListSize; i++) {
					for (int j = 0; j < polarParams->N; j++) {
						for (int k = 0; k < (polarParams->n+1); k++) {
							bit[j][k][i+currentListSize]=bit[j][k][i];
							llr[j][k][i+currentListSize]=llr[j][k][i];}}}
				for (int i = 0; i < currentListSize; i++) {
					bit[currentBit][0][i]=0;
					crcState[i+currentListSize]=crcState[i];
				}
				for (int i = currentListSize; i < 2*currentListSize; i++) bit[currentBit][0][i]=1;
				bitUpdated[currentBit][0]=1;
				updateCrcChecksum2(crcChecksum, extended_crc_generator_matrix, currentListSize, nonFrozenBit, polarParams->crcParityBits);
				currentListSize*=2;

				//Keep only the best "listSize" number of entries.
				if (currentListSize > listSize) {
					for (uint8_t i = 0; i < 2*listSize; i++) listIndex[i]=i;
					nr_sort_asc_double_1D_array_ind(pathMetric, listIndex, currentListSize);

					//sort listIndex[listSize, ..., 2*listSize-1] in descending order.
					uint8_t swaps, tempInd;
					for (uint8_t i = 0; i < listSize; i++) {
						swaps = 0;
						for (uint8_t j = listSize; j < (2*listSize - i) - 1; j++) {
							if (listIndex[j+1] > listIndex[j]) {
								tempInd = listIndex[j];
								listIndex[j] = listIndex[j + 1];
								listIndex[j + 1] = tempInd;
								swaps++;
							}
						}
						if (swaps == 0)
							break;
					}

					//First, backup the best "listSize" number of entries.
					for (int k=(listSize-1); k>0; k--) {
						for (int i=0; i<polarParams->N; i++) {
							for (int j=0; j<(polarParams->n+1); j++) {
								bit[i][j][listIndex[(2*listSize-1)-k]]=bit[i][j][listIndex[k]];
								llr[i][j][listIndex[(2*listSize-1)-k]]=llr[i][j][listIndex[k]];
							}
						}
					}
					for (int k=(listSize-1); k>0; k--) {
						for (int i = 0; i < polarParams->crcParityBits; i++) {
							crcChecksum[i][listIndex[(2*listSize-1)-k]] = crcChecksum[i][listIndex[k]];
						}
					}
					for (int k=(listSize-1); k>0; k--) crcState[listIndex[(2*listSize-1)-k]]=crcState[listIndex[k]];

					//Copy the best "listSize" number of entries to the first indices.
					for (int k = 0; k < listSize; k++) {
						if (k > listIndex[k]) {
							copyIndex = listIndex[(2*listSize-1)-k];
						} else { //Use the backup.
							copyIndex = listIndex[k];
						}
						for (int i = 0; i < polarParams->N; i++) {
							for (int j = 0; j < (polarParams->n + 1); j++) {
								bit[i][j][k] = bit[i][j][copyIndex];
								llr[i][j][k] = llr[i][j][copyIndex];
							}
						}
					}
					for (int k = 0; k < listSize; k++) {
						if (k > listIndex[k]) {
							copyIndex = listIndex[(2*listSize-1)-k];
						} else { //Use the backup.
							copyIndex = listIndex[k];
						}
						for (int i = 0; i < polarParams->crcParityBits; i++) {
							crcChecksum[i][k]=crcChecksum[i][copyIndex];
						}
					}
					for (int k = 0; k < listSize; k++) {
						if (k > listIndex[k]) {
							copyIndex = listIndex[(2*listSize-1)-k];
						} else { //Use the backup.
							copyIndex = listIndex[k];
						}
						crcState[k]=crcState[copyIndex];
					}
					currentListSize = listSize;
				}
			}

			for (int i=0; i<polarParams->crcParityBits; i++) {
				if (last1ind[i]==nonFrozenBit) {
					checkCrcBits=i;
					break;
				}
			}

			if ( checkCrcBits > (-1) ) {
				for (uint8_t i = 0; i < currentListSize; i++) {
					if (crcChecksum[checkCrcBits][i]==1) {
						crcState[i]=0; //0=False, 1=True
					}
				}
			}

			for (uint8_t i = 0; i < currentListSize; i++) decoderIterationCheck+=crcState[i];
			if (decoderIterationCheck==0) {
				//perror("[SCL polar decoder] All list entries have failed the CRC checks.");
				free(d_tilde);
				free(pathMetric);
				free(crcState);
				nr_free_uint8_t_3D_array(bit, polarParams->N, (polarParams->n+1));
				nr_free_double_3D_array(llr, polarParams->N, (polarParams->n+1));
				nr_free_uint8_t_2D_array(crcChecksum, polarParams->crcParityBits);
				return(-1);
			}

			nonFrozenBit++;
			decoderIterationCheck=0;
			checkCrcBits=-1;
		}
	}

	for (uint8_t i = 0; i < 2*listSize; i++) listIndex[i]=i;
	nr_sort_asc_double_1D_array_ind(pathMetric, listIndex, currentListSize);

	for (uint8_t i = 0; i < fmin(listSize, (pow(2,polarParams->crcCorrectionBits)) ); i++) {
		if ( crcState[listIndex[i]] == 1 ) {
			for (int j = 0; j < polarParams->N; j++) polarParams->nr_polar_U[j]=bit[j][0][listIndex[i]];

			//Extract the information bits (û to ĉ)
			nr_polar_info_bit_extraction(polarParams->nr_polar_U, polarParams->nr_polar_CPrime, polarParams->information_bit_pattern, polarParams->N);

			//Deinterleaving (ĉ to b)
			nr_polar_deinterleaver(polarParams->nr_polar_CPrime, polarParams->nr_polar_B, polarParams->interleaving_pattern, polarParams->K);

			//Remove the CRC (â)
			for (int j = 0; j < polarParams->payloadBits; j++)
			  polarParams->nr_polar_A[j]=polarParams->nr_polar_B[j];
			break;
		}
	}

	free(d_tilde);
	free(pathMetric);
	free(crcState);
	nr_free_uint8_t_3D_array(bit, polarParams->N, (polarParams->n+1));
	nr_free_double_3D_array(llr, polarParams->N, (polarParams->n+1));
	nr_free_uint8_t_2D_array(crcChecksum, polarParams->crcParityBits);
	nr_free_uint8_t_2D_array(extended_crc_generator_matrix, polarParams->K);
	nr_free_uint8_t_2D_array(tempECGM, polarParams->K);

	/*
	 * Return bits.
	 */
	nr_byte2bit_uint8_32_t(polarParams->nr_polar_A, polarParams->payloadBits, out);

	return(0);

}



int8_t polar_decoder_aPriori_timing(double *input,
									uint32_t *out,
									t_nrPolar_paramsPtr polarParams,
									uint8_t listSize,
									uint8_t pathMetricAppr,
									double *aPrioriPayload,
									double cpuFreqGHz,
									FILE* logFile)
{

	uint8_t ***bit = nr_alloc_uint8_t_3D_array(polarParams->N, (polarParams->n+1), 2*listSize);
	uint8_t **bitUpdated = nr_alloc_uint8_t_2D_array(polarParams->N, (polarParams->n+1)); //0=False, 1=True
	uint8_t **llrUpdated = nr_alloc_uint8_t_2D_array(polarParams->N, (polarParams->n+1)); //0=False, 1=True
	double ***llr = nr_alloc_double_3D_array(polarParams->N, (polarParams->n+1), 2*listSize);
	uint8_t **crcChecksum = nr_alloc_uint8_t_2D_array(polarParams->crcParityBits, 2*listSize);
	double *pathMetric = malloc(sizeof(double)*(2*listSize));
	uint8_t *crcState = malloc(sizeof(uint8_t)*(2*listSize)); //0=False, 1=True

	for (int i=0; i<(2*listSize); i++) {
		pathMetric[i] = 0;
		crcState[i]=1;
	}
	for (int i=0; i<polarParams->N; i++) {
		llrUpdated[i][polarParams->n]=1;
		bitUpdated[i][0]=((polarParams->information_bit_pattern[i]+1) % 2);
	}

	uint8_t **extended_crc_generator_matrix = malloc(polarParams->K * sizeof(uint8_t *)); //G_P3
	uint8_t **tempECGM = malloc(polarParams->K * sizeof(uint8_t *)); //G_P2
	for (int i = 0; i < polarParams->K; i++){
		extended_crc_generator_matrix[i] = malloc(polarParams->crcParityBits * sizeof(uint8_t));
		tempECGM[i] = malloc(polarParams->crcParityBits * sizeof(uint8_t));
	}

	for (int i=0; i<polarParams->payloadBits; i++) {
		for (int j=0; j<polarParams->crcParityBits; j++) {
			tempECGM[i][j]=polarParams->crc_generator_matrix[i][j];
		}
	}
	for (int i=polarParams->payloadBits; i<polarParams->K; i++) {
			for (int j=0; j<polarParams->crcParityBits; j++) {
				if( (i-polarParams->payloadBits) == j ){
					tempECGM[i][j]=1;
				} else {
					tempECGM[i][j]=0;
				}
			}
	}

	for (int i=0; i<polarParams->K; i++) {
		for (int j=0; j<polarParams->crcParityBits; j++) {
			extended_crc_generator_matrix[i][j]=tempECGM[polarParams->interleaving_pattern[i]][j];
		}
	}

	//The index of the last 1-valued bit that appears in each column.
	uint16_t last1ind[polarParams->crcParityBits];
	for (int j=0; j<polarParams->crcParityBits; j++) {
			for (int i=0; i<polarParams->K; i++) {
				if (extended_crc_generator_matrix[i][j]==1) last1ind[j]=i;
			}
	}

	double *d_tilde = malloc(sizeof(double) * polarParams->N);
	nr_polar_rate_matching(input, d_tilde, polarParams->rate_matching_pattern, polarParams->K, polarParams->N, polarParams->encoderLength);
	for (int j = 0; j < polarParams->N; j++) llr[j][polarParams->n][0]=d_tilde[j];


	/*
	 * SCL polar decoder.
	 */

	uint32_t nonFrozenBit=0;
	uint8_t currentListSize=1;
	uint8_t decoderIterationCheck=0;
	int16_t checkCrcBits=-1;
	uint8_t listIndex[2*listSize], copyIndex;

	for (uint16_t currentBit=0; currentBit<polarParams->N; currentBit++){
		updateLLR(llr, llrUpdated, bit, bitUpdated, currentListSize, currentBit, 0, polarParams->N, (polarParams->n+1), pathMetricAppr);
		if (polarParams->information_bit_pattern[currentBit]==0) { //Frozen bit.
			updatePathMetric(pathMetric, llr, currentListSize, 0, currentBit, pathMetricAppr); //approximation=0 --> 11b, approximation=1 --> 12
		} else { //Information or CRC bit.
			if ( (polarParams->interleaving_pattern[nonFrozenBit] <= polarParams->payloadBits) &&
					(aPrioriPayload[polarParams->interleaving_pattern[nonFrozenBit]] == 0) ) {
				//Information bit with known value of "0".
				updatePathMetric(pathMetric, llr, currentListSize, 0, currentBit, pathMetricAppr);
				bitUpdated[currentBit][0]=1; //0=False, 1=True
			} else if ( (polarParams->interleaving_pattern[nonFrozenBit] <= polarParams->payloadBits) &&
					(aPrioriPayload[polarParams->interleaving_pattern[nonFrozenBit]] == 1) ) {
				//Information bit with known value of "1".
				updatePathMetric(pathMetric, llr, currentListSize, 1, currentBit, pathMetricAppr);
				for (uint8_t i=0; i<currentListSize; i++) bit[currentBit][0][i]=1;
				bitUpdated[currentBit][0]=1;
				updateCrcChecksum(crcChecksum, extended_crc_generator_matrix, currentListSize, nonFrozenBit, polarParams->crcParityBits);
			} else {
				updatePathMetric2(pathMetric, llr, currentListSize, currentBit, pathMetricAppr);

				for (int i = 0; i < currentListSize; i++) {
					for (int j = 0; j < polarParams->N; j++) {
						for (int k = 0; k < (polarParams->n+1); k++) {
							bit[j][k][i+currentListSize]=bit[j][k][i];
							llr[j][k][i+currentListSize]=llr[j][k][i];}}}
				for (int i = 0; i < currentListSize; i++) {
					bit[currentBit][0][i]=0;
					crcState[i+currentListSize]=crcState[i];
				}
				for (int i = currentListSize; i < 2*currentListSize; i++) bit[currentBit][0][i]=1;
				bitUpdated[currentBit][0]=1;
				updateCrcChecksum2(crcChecksum, extended_crc_generator_matrix, currentListSize, nonFrozenBit, polarParams->crcParityBits);
				currentListSize*=2;

				//Keep only the best "listSize" number of entries.
				if (currentListSize > listSize) {
					for (uint8_t i = 0; i < 2*listSize; i++) listIndex[i]=i;
					nr_sort_asc_double_1D_array_ind(pathMetric, listIndex, currentListSize);

					//sort listIndex[listSize, ..., 2*listSize-1] in descending order.
					uint8_t swaps, tempInd;
					for (uint8_t i = 0; i < listSize; i++) {
						swaps = 0;
						for (uint8_t j = listSize; j < (2*listSize - i) - 1; j++) {
							if (listIndex[j+1] > listIndex[j]) {
								tempInd = listIndex[j];
								listIndex[j] = listIndex[j + 1];
								listIndex[j + 1] = tempInd;
								swaps++;
							}
						}
						if (swaps == 0)
							break;
					}

					//First, backup the best "listSize" number of entries.
					for (int k=(listSize-1); k>0; k--) {
						for (int i=0; i<polarParams->N; i++) {
							for (int j=0; j<(polarParams->n+1); j++) {
								bit[i][j][listIndex[(2*listSize-1)-k]]=bit[i][j][listIndex[k]];
								llr[i][j][listIndex[(2*listSize-1)-k]]=llr[i][j][listIndex[k]];
							}
						}
					}
					for (int k=(listSize-1); k>0; k--) {
						for (int i = 0; i < polarParams->crcParityBits; i++) {
							crcChecksum[i][listIndex[(2*listSize-1)-k]] = crcChecksum[i][listIndex[k]];
						}
					}
					for (int k=(listSize-1); k>0; k--) crcState[listIndex[(2*listSize-1)-k]]=crcState[listIndex[k]];

					//Copy the best "listSize" number of entries to the first indices.
					for (int k = 0; k < listSize; k++) {
						if (k > listIndex[k]) {
							copyIndex = listIndex[(2*listSize-1)-k];
						} else { //Use the backup.
							copyIndex = listIndex[k];
						}
						for (int i = 0; i < polarParams->N; i++) {
							for (int j = 0; j < (polarParams->n + 1); j++) {
								bit[i][j][k] = bit[i][j][copyIndex];
								llr[i][j][k] = llr[i][j][copyIndex];
							}
						}
					}
					for (int k = 0; k < listSize; k++) {
						if (k > listIndex[k]) {
							copyIndex = listIndex[(2*listSize-1)-k];
						} else { //Use the backup.
							copyIndex = listIndex[k];
						}
						for (int i = 0; i < polarParams->crcParityBits; i++) {
							crcChecksum[i][k]=crcChecksum[i][copyIndex];
						}
					}
					for (int k = 0; k < listSize; k++) {
						if (k > listIndex[k]) {
							copyIndex = listIndex[(2*listSize-1)-k];
						} else { //Use the backup.
							copyIndex = listIndex[k];
						}
						crcState[k]=crcState[copyIndex];
					}
					currentListSize = listSize;
				}
			}

			for (int i=0; i<polarParams->crcParityBits; i++) {
				if (last1ind[i]==nonFrozenBit) {
					checkCrcBits=i;
					break;
				}
			}

			if ( checkCrcBits > (-1) ) {
				for (uint8_t i = 0; i < currentListSize; i++) {
					if (crcChecksum[checkCrcBits][i]==1) {
						crcState[i]=0; //0=False, 1=True
					}
				}
			}

			for (uint8_t i = 0; i < currentListSize; i++) decoderIterationCheck+=crcState[i];
			if (decoderIterationCheck==0) {
				//perror("[SCL polar decoder] All list entries have failed the CRC checks.");
				free(d_tilde);
				free(pathMetric);
				free(crcState);
				nr_free_uint8_t_3D_array(bit, polarParams->N, (polarParams->n+1));
				nr_free_double_3D_array(llr, polarParams->N, (polarParams->n+1));
				nr_free_uint8_t_2D_array(crcChecksum, polarParams->crcParityBits);
				return(-1);
			}

			nonFrozenBit++;
			decoderIterationCheck=0;
			checkCrcBits=-1;
		}
	}

	for (uint8_t i = 0; i < 2*listSize; i++) listIndex[i]=i;
	nr_sort_asc_double_1D_array_ind(pathMetric, listIndex, currentListSize);

	for (uint8_t i = 0; i < fmin(listSize, (pow(2,polarParams->crcCorrectionBits)) ); i++) {
		if ( crcState[listIndex[i]] == 1 ) {
			for (int j = 0; j < polarParams->N; j++) polarParams->nr_polar_U[j]=bit[j][0][listIndex[i]];

			//Extract the information bits (û to ĉ)
			nr_polar_info_bit_extraction(polarParams->nr_polar_U, polarParams->nr_polar_CPrime, polarParams->information_bit_pattern, polarParams->N);

			//Deinterleaving (ĉ to b)
			nr_polar_deinterleaver(polarParams->nr_polar_CPrime, polarParams->nr_polar_B, polarParams->interleaving_pattern, polarParams->K);

			//Remove the CRC (â)
			for (int j = 0; j < polarParams->payloadBits; j++) polarParams->nr_polar_A[j]=polarParams->nr_polar_B[j];

			break;
		}
	}

	free(d_tilde);
	free(pathMetric);
	free(crcState);
	nr_free_uint8_t_3D_array(bit, polarParams->N, (polarParams->n+1));
	nr_free_double_3D_array(llr, polarParams->N, (polarParams->n+1));
	nr_free_uint8_t_2D_array(crcChecksum, polarParams->crcParityBits);
	nr_free_uint8_t_2D_array(extended_crc_generator_matrix, polarParams->K);
	nr_free_uint8_t_2D_array(tempECGM, polarParams->K);

	/*
	 * Return bits.
	 */
	nr_byte2bit_uint8_32_t(polarParams->nr_polar_A, polarParams->payloadBits, out);
	return(0);
}


int8_t polar_decoder_dci(double *input,
						 uint32_t *out,
						 t_nrPolar_paramsPtr polarParams,
						 uint8_t listSize,
						 uint8_t pathMetricAppr,
						 uint16_t n_RNTI)
{

	uint8_t ***bit = nr_alloc_uint8_t_3D_array(polarParams->N, (polarParams->n+1), 2*listSize);
	uint8_t **bitUpdated = nr_alloc_uint8_t_2D_array(polarParams->N, (polarParams->n+1)); //0=False, 1=True
	uint8_t **llrUpdated = nr_alloc_uint8_t_2D_array(polarParams->N, (polarParams->n+1)); //0=False, 1=True
	double ***llr = nr_alloc_double_3D_array(polarParams->N, (polarParams->n+1), 2*listSize);
	uint8_t **crcChecksum = nr_alloc_uint8_t_2D_array(polarParams->crcParityBits, 2*listSize);
	double *pathMetric = malloc(sizeof(double)*(2*listSize));
	uint8_t *crcState = malloc(sizeof(uint8_t)*(2*listSize)); //0=False, 1=True
	uint8_t extended_crc_scrambling_pattern[polarParams->crcParityBits];

	for (int i=0; i<(2*listSize); i++) {
		pathMetric[i] = 0;
		crcState[i]=1;
	}
	for (int i=0; i<polarParams->N; i++) {
		llrUpdated[i][polarParams->n]=1;
		bitUpdated[i][0]=((polarParams->information_bit_pattern[i]+1) % 2);
	}

	uint8_t **extended_crc_generator_matrix = malloc(polarParams->K * sizeof(uint8_t *)); //G_P3: K-by-P
	uint8_t **tempECGM = malloc(polarParams->K * sizeof(uint8_t *)); //G_P2: K-by-P
	for (int i = 0; i < polarParams->K; i++){
		extended_crc_generator_matrix[i] = malloc(polarParams->crcParityBits * sizeof(uint8_t));
		tempECGM[i] = malloc(polarParams->crcParityBits * sizeof(uint8_t));
	}

	for (int i=0; i<polarParams->payloadBits; i++) {
		for (int j=0; j<polarParams->crcParityBits; j++) {
			tempECGM[i][j]=polarParams->crc_generator_matrix[i+polarParams->crcParityBits][j];
		}
	}
	for (int i=polarParams->payloadBits; i<polarParams->K; i++) {
			for (int j=0; j<polarParams->crcParityBits; j++) {
				if( (i-polarParams->payloadBits) == j ){
					tempECGM[i][j]=1;
				} else {
					tempECGM[i][j]=0;
				}
			}
	}

	for (int i=0; i<polarParams->K; i++) {
		for (int j=0; j<polarParams->crcParityBits; j++) {
			extended_crc_generator_matrix[i][j]=tempECGM[polarParams->interleaving_pattern[i]][j];
		}
	}

	//The index of the last 1-valued bit that appears in each column.
	uint16_t last1ind[polarParams->crcParityBits];
	for (int j=0; j<polarParams->crcParityBits; j++) {
			for (int i=0; i<polarParams->K; i++) {
				if (extended_crc_generator_matrix[i][j]==1) last1ind[j]=i;
			}
	}

	for (int i=0;i<8;i++) extended_crc_scrambling_pattern[i]=0;
	for (int i=8; i<polarParams->crcParityBits; i++) {
		extended_crc_scrambling_pattern[i]=(n_RNTI>>(23-i))&1;
	}

	double *d_tilde = malloc(sizeof(double) * polarParams->N);
	nr_polar_rate_matching(input, d_tilde, polarParams->rate_matching_pattern, polarParams->K, polarParams->N, polarParams->encoderLength);
	for (int j = 0; j < polarParams->N; j++) llr[j][polarParams->n][0]=d_tilde[j];

	/*
	 * SCL polar decoder.
	 */

	for (int i=0; i<polarParams->crcParityBits; i++) {
		for (int j=0; j<polarParams->crcParityBits; j++) crcChecksum[i][0]=crcChecksum[i][0]+polarParams->crc_generator_matrix[j][i];
		crcChecksum[i][0]=(crcChecksum[i][0]%2);
	}

	uint32_t nonFrozenBit=0;
	uint8_t currentListSize=1;
	uint8_t decoderIterationCheck=0;
	int16_t checkCrcBits=-1;
	uint8_t listIndex[2*listSize], copyIndex;

	for (uint16_t currentBit=0; currentBit<polarParams->N; currentBit++){
		updateLLR(llr, llrUpdated, bit, bitUpdated, currentListSize, currentBit, 0, polarParams->N, (polarParams->n+1), pathMetricAppr);
		if (polarParams->information_bit_pattern[currentBit]==0) { //Frozen bit.
			updatePathMetric(pathMetric, llr, currentListSize, 0, currentBit, pathMetricAppr); //approximation=0 --> 11b, approximation=1 --> 12
		} else { //Information or CRC bit.
				updatePathMetric2(pathMetric, llr, currentListSize, currentBit, pathMetricAppr);

				for (int i = 0; i < currentListSize; i++) {
					for (int j = 0; j < polarParams->N; j++) {
						for (int k = 0; k < (polarParams->n+1); k++) {
							bit[j][k][i+currentListSize]=bit[j][k][i];
							llr[j][k][i+currentListSize]=llr[j][k][i];}}}
				for (int i = 0; i < currentListSize; i++) {
					bit[currentBit][0][i]=0;
					crcState[i+currentListSize]=crcState[i];
				}
				for (int i = currentListSize; i < 2*currentListSize; i++) bit[currentBit][0][i]=1;
				bitUpdated[currentBit][0]=1;
				updateCrcChecksum2(crcChecksum, extended_crc_generator_matrix, currentListSize, nonFrozenBit, polarParams->crcParityBits);
				currentListSize*=2;

				//Keep only the best "listSize" number of entries.
				if (currentListSize > listSize) {
					for (uint8_t i = 0; i < 2*listSize; i++) listIndex[i]=i;
					nr_sort_asc_double_1D_array_ind(pathMetric, listIndex, currentListSize);

					//sort listIndex[listSize, ..., 2*listSize-1] in descending order.
					uint8_t swaps, tempInd;
					for (uint8_t i = 0; i < listSize; i++) {
						swaps = 0;
						for (uint8_t j = listSize; j < (2*listSize - i) - 1; j++) {
							if (listIndex[j+1] > listIndex[j]) {
								tempInd = listIndex[j];
								listIndex[j] = listIndex[j + 1];
								listIndex[j + 1] = tempInd;
								swaps++;
							}
						}
						if (swaps == 0)
							break;
					}

					//First, backup the best "listSize" number of entries.
					for (int k=(listSize-1); k>0; k--) {
						for (int i=0; i<polarParams->N; i++) {
							for (int j=0; j<(polarParams->n+1); j++) {
								bit[i][j][listIndex[(2*listSize-1)-k]]=bit[i][j][listIndex[k]];
								llr[i][j][listIndex[(2*listSize-1)-k]]=llr[i][j][listIndex[k]];
							}
						}
					}
					for (int k=(listSize-1); k>0; k--) {
						for (int i = 0; i < polarParams->crcParityBits; i++) {
							crcChecksum[i][listIndex[(2*listSize-1)-k]] = crcChecksum[i][listIndex[k]];
						}
					}
					for (int k=(listSize-1); k>0; k--) crcState[listIndex[(2*listSize-1)-k]]=crcState[listIndex[k]];

					//Copy the best "listSize" number of entries to the first indices.
					for (int k = 0; k < listSize; k++) {
						if (k > listIndex[k]) {
							copyIndex = listIndex[(2*listSize-1)-k];
						} else { //Use the backup.
							copyIndex = listIndex[k];
						}
						for (int i = 0; i < polarParams->N; i++) {
							for (int j = 0; j < (polarParams->n + 1); j++) {
								bit[i][j][k] = bit[i][j][copyIndex];
								llr[i][j][k] = llr[i][j][copyIndex];
							}
						}
					}
					for (int k = 0; k < listSize; k++) {
						if (k > listIndex[k]) {
							copyIndex = listIndex[(2*listSize-1)-k];
						} else { //Use the backup.
							copyIndex = listIndex[k];
						}
						for (int i = 0; i < polarParams->crcParityBits; i++) {
							crcChecksum[i][k]=crcChecksum[i][copyIndex];
						}
					}
					for (int k = 0; k < listSize; k++) {
						if (k > listIndex[k]) {
							copyIndex = listIndex[(2*listSize-1)-k];
						} else { //Use the backup.
							copyIndex = listIndex[k];
						}
						crcState[k]=crcState[copyIndex];
					}
					currentListSize = listSize;
				}

			for (int i=0; i<polarParams->crcParityBits; i++) {
				if (last1ind[i]==nonFrozenBit) {
					checkCrcBits=i;
					break;
				}
			}

			if ( checkCrcBits > (-1) ) {
				for (uint8_t i = 0; i < currentListSize; i++) {
					if (crcChecksum[checkCrcBits][i]!=extended_crc_scrambling_pattern[checkCrcBits]) {
						crcState[i]=0; //0=False, 1=True
					}
				}
			}

			for (uint8_t i = 0; i < currentListSize; i++) decoderIterationCheck+=crcState[i];
			if (decoderIterationCheck==0) {
				//perror("[SCL polar decoder] All list entries have failed the CRC checks.");
				free(d_tilde);
				free(pathMetric);
				free(crcState);
				nr_free_uint8_t_3D_array(bit, polarParams->N, (polarParams->n+1));
				nr_free_double_3D_array(llr, polarParams->N, (polarParams->n+1));
				nr_free_uint8_t_2D_array(crcChecksum, polarParams->crcParityBits);
				return(-1);
			}

			nonFrozenBit++;
			decoderIterationCheck=0;
			checkCrcBits=-1;
		}
	}

	for (uint8_t i = 0; i < 2*listSize; i++) listIndex[i]=i;
	nr_sort_asc_double_1D_array_ind(pathMetric, listIndex, currentListSize);

	for (uint8_t i = 0; i < fmin(listSize, (pow(2,polarParams->crcCorrectionBits)) ); i++) {
		if ( crcState[listIndex[i]] == 1 ) {
			for (int j = 0; j < polarParams->N; j++) polarParams->nr_polar_U[j]=bit[j][0][listIndex[i]];

			//Extract the information bits (û to ĉ)
			nr_polar_info_bit_extraction(polarParams->nr_polar_U, polarParams->nr_polar_CPrime, polarParams->information_bit_pattern, polarParams->N);

			//Deinterleaving (ĉ to b)
			nr_polar_deinterleaver(polarParams->nr_polar_CPrime, polarParams->nr_polar_B, polarParams->interleaving_pattern, polarParams->K);

			//Remove the CRC (â)
			for (int j = 0; j < polarParams->payloadBits; j++) polarParams->nr_polar_A[j]=polarParams->nr_polar_B[j];

			break;
		}
	}

	free(d_tilde);
	free(pathMetric);
	free(crcState);
	nr_free_uint8_t_3D_array(bit, polarParams->N, (polarParams->n+1));
	nr_free_double_3D_array(llr, polarParams->N, (polarParams->n+1));
	nr_free_uint8_t_2D_array(crcChecksum, polarParams->crcParityBits);
	nr_free_uint8_t_2D_array(extended_crc_generator_matrix, polarParams->K);
	nr_free_uint8_t_2D_array(tempECGM, polarParams->K);

	/*
	 * Return bits.
	 */
	nr_byte2bit_uint8_32_t(polarParams->nr_polar_A, polarParams->payloadBits, out);
	return(0);
}

void init_polar_deinterleaver_table(t_nrPolar_params *polarParams) {

  AssertFatal(polarParams->K > 32, "K = %d < 33, is not supported yet\n",polarParams->K);
  AssertFatal(polarParams->K < 65, "K = %d > 64, is not supported yet\n",polarParams->K);
  
  int bit_i,ip;

  int numbytes = polarParams->K>>3;
  int residue = polarParams->K&7;
  int numbits;
  if (residue>0) numbytes++;
  for (int byte=0;byte<numbytes;byte++) {
    if (byte<(polarParams->K>>3)) numbits=8;
    else numbits=residue;
    for (int i=0;i<numbits;i++) {
      ip=polarParams->interleaving_pattern[(8*byte)+i];
      AssertFatal(ip<64,"ip = %d\n",ip);
      for (int val=0;val<256;val++) {
	bit_i=(val>>i)&1;
	polarParams->B_tab[byte][val] |= (((uint64_t)bit_i)<<ip);				
      }
    }
  }

}

int8_t polar_decoder_int16(int16_t *input,
			   uint64_t *out,
			   t_nrPolar_params *polarParams)
{
  

  
  int16_t d_tilde[polarParams->N];// = malloc(sizeof(double) * polarParams->N);
  nr_polar_rate_matching_int16(input, d_tilde, polarParams->rate_matching_pattern, polarParams->K, polarParams->N, polarParams->encoderLength);
  for (int i=0;i<polarParams->N;i++) {
    if (d_tilde[i]<-128) d_tilde[i]=-128;
    else if (d_tilde[i]>127) d_tilde[i]=128;
  }
  memcpy((void*)&polarParams->tree.root->alpha[0],(void*)&d_tilde[0],sizeof(int16_t)*polarParams->N);
  
  generic_polar_decoder(polarParams,polarParams->tree.root);


  //Extract the information bits (û to ĉ)
  uint64_t Cprime=0;
  uint64_t B;
  for (int i=0;i<polarParams->K;i++) Cprime = Cprime | ((uint64_t)polarParams->nr_polar_U[polarParams->Q_I_N[i]])<<i;

  //Deinterleaving (ĉ to b)
  uint8_t *Cprimebyte = (uint8_t*)&Cprime;
  B = polarParams->B_tab[0][Cprimebyte[0]] |
      polarParams->B_tab[1][Cprimebyte[1]] |
      polarParams->B_tab[2][Cprimebyte[2]] |
      polarParams->B_tab[3][Cprimebyte[3]] |
      polarParams->B_tab[4][Cprimebyte[4]] |
      polarParams->B_tab[5][Cprimebyte[5]] |
      polarParams->B_tab[6][Cprimebyte[6]] |
      polarParams->B_tab[7][Cprimebyte[7]];

#if 0
  printf("Decoded B %llx (crc %x,B>>payloadBits %x)\n",B,crc24c((uint8_t*)&B,polarParams->payloadBits)>>8,
   	 (uint32_t)(B>>polarParams->payloadBits));
#endif
  
  if ((uint64_t)(crc24c((uint8_t*)&B,polarParams->payloadBits)>>8) == (B>>polarParams->payloadBits)) {
    *out = B & (((uint64_t)1<<polarParams->payloadBits)-1);
    return(0);
  }
<<<<<<< HEAD
  else  return(-1);

=======
  // pack into ceil(payloadBits/32) 32 bit words, lowest index in MSB
  //  nr_byte2bit_uint8_32_t(polarParams->nr_polar_A, polarParams->payloadBits, out);
  nr_byte2bit_uint8_32_t(polarParams->nr_polar_B, polarParams->payloadBits, (unsigned int *)out);
  return(0);
>>>>>>> e9a5ac20
}<|MERGE_RESOLUTION|>--- conflicted
+++ resolved
@@ -1108,13 +1108,7 @@
     *out = B & (((uint64_t)1<<polarParams->payloadBits)-1);
     return(0);
   }
-<<<<<<< HEAD
+
   else  return(-1);
 
-=======
-  // pack into ceil(payloadBits/32) 32 bit words, lowest index in MSB
-  //  nr_byte2bit_uint8_32_t(polarParams->nr_polar_A, polarParams->payloadBits, out);
-  nr_byte2bit_uint8_32_t(polarParams->nr_polar_B, polarParams->payloadBits, (unsigned int *)out);
-  return(0);
->>>>>>> e9a5ac20
 }