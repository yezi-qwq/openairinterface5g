/*
 * Licensed to the OpenAirInterface (OAI) Software Alliance under one or more
 * contributor license agreements.  See the NOTICE file distributed with
 * this work for additional information regarding copyright ownership.
 * The OpenAirInterface Software Alliance licenses this file to You under
 * the OAI Public License, Version 1.1  (the "License"); you may not use this file
 * except in compliance with the License.
 * You may obtain a copy of the License at
 *
 *      http://www.openairinterface.org/?page_id=698
 *
 * Unless required by applicable law or agreed to in writing, software
 * distributed under the License is distributed on an "AS IS" BASIS,
 * WITHOUT WARRANTIES OR CONDITIONS OF ANY KIND, either express or implied.
 * See the License for the specific language governing permissions and
 * limitations under the License.
 *-------------------------------------------------------------------------------
 * For more information about the OpenAirInterface (OAI) Software Alliance
 *      contact@openairinterface.org
 */

/*!\file PHY/CODING/nrPolar_tools/nr_polar_decoder.c
 * \brief
 * \author Turker Yilmaz
 * \date 2018
 * \version 0.1
 * \company EURECOM
 * \email turker.yilmaz@eurecom.fr
 * \note
 * \warning
*/

/*
 * Return values:
 *  0 --> Success
 * -1 --> All list entries have failed the CRC checks
 */

#include "PHY/CODING/nrPolar_tools/nr_polar_defs.h"


int8_t polar_decoder(
		double *input,
		uint8_t *out,
		t_nrPolar_paramsPtr polarParams,
		uint8_t listSize,
<<<<<<< HEAD
		double *aPrioriPayload,
		uint8_t pathMetricAppr) {
  uint8_t **extended_crc_generator_matrix = malloc(polarParams->K * sizeof(uint8_t *)); //G_P3
  uint8_t **tempECGM = malloc(polarParams->K * sizeof(uint8_t *)); //G_P2
  for (int i = 0; i < polarParams->K; i++){
    extended_crc_generator_matrix[i] = malloc(polarParams->crcParityBits * sizeof(uint8_t));
    tempECGM[i] = malloc(polarParams->crcParityBits * sizeof(uint8_t));
  }
  
  for (int i=0; i<polarParams->payloadBits; i++) {
    for (int j=0; j<polarParams->crcParityBits; j++) {
      tempECGM[i][j]=polarParams->crc_generator_matrix[i][j];
    }
  }
  for (int i=polarParams->payloadBits; i<polarParams->K; i++) {
    for (int j=0; j<polarParams->crcParityBits; j++) {
      if( (i-polarParams->payloadBits) == j ){
	tempECGM[i][j]=1;
      } else {
	tempECGM[i][j]=0;
      }
    }
  }
  
  for (int i=0; i<polarParams->K; i++) {
    for (int j=0; j<polarParams->crcParityBits; j++) {
      extended_crc_generator_matrix[i][j]=tempECGM[polarParams->interleaving_pattern[i]][j];
    }
  }
  uint8_t **bitUpdated = nr_alloc_uint8_t_2D_array(polarParams->N, (polarParams->n+1)); //0=False, 1=True
  uint8_t **llrUpdated = nr_alloc_uint8_t_2D_array(polarParams->N, (polarParams->n+1)); //0=False, 1=True
  
  decoder_list_t dlist[2*listSize];
  
  for ( int i=0;i<2*listSize;i++) {
    //	  dlist[i].bit         = nr_alloc_uint8_t_2D_array((polarParams->n+1), polarParams->N);
    //	  dlist[i].llr         = nr_alloc_double_2D_array((polarParams->n+1), polarParams->N);
    //dlist[i].crcChecksum = malloc(sizeof(uint8_t)*polarParams->crcParityBits);
    for (int j=0; j< polarParams->n+1; j++) {
      memset((void*)&dlist[i].bit[j][0],0,sizeof(uint8_t)*polarParams->N);
      memset((void*)&dlist[i].llr[j][0],0,sizeof(double)*polarParams->N);
    }
    for (int j=0;j<polarParams->crcParityBits;j++) dlist[i].crcChecksum[j] = 0;
    dlist[i].pathMetric  = 0;
  }
  
  
  for (int i=0; i<polarParams->N; i++) { 
    memset((void *)&llrUpdated[i][0],0,sizeof(uint8_t)*polarParams->n);
    memset((void *)&bitUpdated[i][0],0,sizeof(uint8_t)*polarParams->n);
    llrUpdated[i][polarParams->n]=1;
    bitUpdated[i][0]=((polarParams->information_bit_pattern[i]+1) % 2);
  }
  
  
  
  double d_tilde[polarParams->N];// = malloc(sizeof(double) * polarParams->N);
  nr_polar_rate_matching(input, d_tilde, polarParams->rate_matching_pattern, polarParams->K, polarParams->N, polarParams->encoderLength);
  memcpy((void*)&dlist[0].llr[polarParams->n][0],(void*)&d_tilde[0],sizeof(double)*polarParams->N);
  
  /*
   * SCL polar decoder.
   */
  uint32_t nonFrozenBit=0;
  uint8_t currentListSize=1;
  
  decoder_list_t *sorted_dlist[2*listSize];
  decoder_list_t *temp_dlist[2*listSize];
  int listIndex[2*listSize];
  double pathMetric[2*listSize];
  
  for (uint8_t i = 0; i < 2*listSize; i++) sorted_dlist[i] = &dlist[i];
  
  for (uint16_t currentBit=0; currentBit<polarParams->N; currentBit++){
    //    printf("***************** BIT %d (currentListSize %d, information_bit_pattern %d)\n",
    //	   currentBit,currentListSize,polarParams->information_bit_pattern[currentBit]);
    
    updateLLR(sorted_dlist, llrUpdated, bitUpdated, currentListSize, currentBit, 0, polarParams->N, (polarParams->n+1), pathMetricAppr);
    
    if (polarParams->information_bit_pattern[currentBit]==0) { //Frozen bit.
      updatePathMetric(sorted_dlist,currentListSize, 0, currentBit, pathMetricAppr); //approximation=0 --> 11b, approximation=1 --> 12
    } else { //Information or CRC bit.
      if ( (polarParams->interleaving_pattern[nonFrozenBit] < polarParams->payloadBits) && (aPrioriPayload[polarParams->interleaving_pattern[nonFrozenBit]] == 0) ) {
	//Information bit with known value of "0".
	updatePathMetric(sorted_dlist, currentListSize, 0, currentBit, pathMetricAppr);
	bitUpdated[currentBit][0]=1; //0=False, 1=True
      } else if ( (polarParams->interleaving_pattern[nonFrozenBit] < polarParams->payloadBits) && (aPrioriPayload[polarParams->interleaving_pattern[nonFrozenBit]] == 1) ) {
	//Information bit with known value of "1".
	printf("Information bit with known value of 1\n");
	updatePathMetric(sorted_dlist, currentListSize, 1, currentBit, pathMetricAppr);
	for (uint8_t i=0; i<currentListSize; i++) sorted_dlist[i]->bit[0][currentBit]=1;
	bitUpdated[currentBit][0]=1;
	updateCrcChecksum(sorted_dlist, extended_crc_generator_matrix, currentListSize, nonFrozenBit, polarParams->crcParityBits);
      } else {
	
=======
		uint8_t pathMetricAppr)
{
	//Assumes no a priori knowledge.

	uint8_t ***bit = nr_alloc_uint8_t_3D_array(polarParams->N, (polarParams->n+1), 2*listSize);
	uint8_t **bitUpdated = nr_alloc_uint8_t_2D_array(polarParams->N, (polarParams->n+1)); //0=False, 1=True
	uint8_t **llrUpdated = nr_alloc_uint8_t_2D_array(polarParams->N, (polarParams->n+1)); //0=False, 1=True
	double ***llr = nr_alloc_double_3D_array(polarParams->N, (polarParams->n+1), 2*listSize);
	uint8_t **crcChecksum = nr_alloc_uint8_t_2D_array(polarParams->crcParityBits, 2*listSize);
	double *pathMetric = malloc(sizeof(double)*(2*listSize));
	uint8_t *crcState = malloc(sizeof(uint8_t)*(2*listSize)); //0=False, 1=True

	for (int i=0; i<(2*listSize); i++) {
		pathMetric[i] = 0;
		crcState[i]=1;
	}
	for (int i=0; i<polarParams->N; i++) {
		llrUpdated[i][polarParams->n]=1;
		bitUpdated[i][0]=((polarParams->information_bit_pattern[i]+1) % 2);
	}

	uint8_t **extended_crc_generator_matrix = malloc(polarParams->K * sizeof(uint8_t *)); //G_P3
	uint8_t **tempECGM = malloc(polarParams->K * sizeof(uint8_t *)); //G_P2
	for (int i = 0; i < polarParams->K; i++){
		extended_crc_generator_matrix[i] = malloc(polarParams->crcParityBits * sizeof(uint8_t));
		tempECGM[i] = malloc(polarParams->crcParityBits * sizeof(uint8_t));
	}

	for (int i=0; i<polarParams->payloadBits; i++) {
		for (int j=0; j<polarParams->crcParityBits; j++) {
			tempECGM[i][j]=polarParams->crc_generator_matrix[i][j];
		}
	}
	for (int i=polarParams->payloadBits; i<polarParams->K; i++) {
			for (int j=0; j<polarParams->crcParityBits; j++) {
				if( (i-polarParams->payloadBits) == j ){
					tempECGM[i][j]=1;
				} else {
					tempECGM[i][j]=0;
				}
			}
	}

	for (int i=0; i<polarParams->K; i++) {
		for (int j=0; j<polarParams->crcParityBits; j++) {
			extended_crc_generator_matrix[i][j]=tempECGM[polarParams->interleaving_pattern[i]][j];
		}
	}

	//The index of the last 1-valued bit that appears in each column.
	uint16_t last1ind[polarParams->crcParityBits];
	for (int j=0; j<polarParams->crcParityBits; j++) {
			for (int i=0; i<polarParams->K; i++) {
				if (extended_crc_generator_matrix[i][j]==1) last1ind[j]=i;
			}
	}

	double *d_tilde = malloc(sizeof(double) * polarParams->N);
	nr_polar_rate_matching(input, d_tilde, polarParams->rate_matching_pattern, polarParams->K, polarParams->N, polarParams->encoderLength);
	for (int j = 0; j < polarParams->N; j++) llr[j][polarParams->n][0]=d_tilde[j];


	/*
	 * SCL polar decoder.
	 */

	uint32_t nonFrozenBit=0;
	uint8_t currentListSize=1;
	uint8_t decoderIterationCheck=0;
	int16_t checkCrcBits=-1;
	uint8_t listIndex[2*listSize], copyIndex;

	for (uint16_t currentBit=0; currentBit<polarParams->N; currentBit++){
		updateLLR(llr, llrUpdated, bit, bitUpdated, currentListSize, currentBit, 0, polarParams->N, (polarParams->n+1), pathMetricAppr);
		if (polarParams->information_bit_pattern[currentBit]==0) { //Frozen bit.
			updatePathMetric(pathMetric, llr, currentListSize, 0, currentBit, pathMetricAppr); //approximation=0 --> 11b, approximation=1 --> 12
		} else { //Information or CRC bit.
			updatePathMetric2(pathMetric, llr, currentListSize, currentBit, pathMetricAppr);

			for (int i = 0; i < currentListSize; i++) {
				for (int j = 0; j < polarParams->N; j++) {
					for (int k = 0; k < (polarParams->n+1); k++) {
						bit[j][k][i+currentListSize]=bit[j][k][i];
						llr[j][k][i+currentListSize]=llr[j][k][i];}}}
			for (int i = 0; i < currentListSize; i++) {
				bit[currentBit][0][i]=0;
				crcState[i+currentListSize]=crcState[i];
			}
			for (int i = currentListSize; i < 2*currentListSize; i++) bit[currentBit][0][i]=1;
			bitUpdated[currentBit][0]=1;
			updateCrcChecksum2(crcChecksum, extended_crc_generator_matrix, currentListSize, nonFrozenBit, polarParams->crcParityBits);
			currentListSize*=2;

			//Keep only the best "listSize" number of entries.
			if (currentListSize > listSize) {
				for (uint8_t i = 0; i < 2*listSize; i++) listIndex[i]=i;
				nr_sort_asc_double_1D_array_ind(pathMetric, listIndex, currentListSize);

				//sort listIndex[listSize, ..., 2*listSize-1] in descending order.
				uint8_t swaps, tempInd;
				for (uint8_t i = 0; i < listSize; i++) {
					swaps = 0;
					for (uint8_t j = listSize; j < (2*listSize - i) - 1; j++) {
						if (listIndex[j+1] > listIndex[j]) {
							tempInd = listIndex[j];
							listIndex[j] = listIndex[j + 1];
							listIndex[j + 1] = tempInd;
							swaps++;
						}
					}
					if (swaps == 0)
						break;
				}

				//First, backup the best "listSize" number of entries.
				for (int k=(listSize-1); k>0; k--) {
					for (int i=0; i<polarParams->N; i++) {
						for (int j=0; j<(polarParams->n+1); j++) {
							bit[i][j][listIndex[(2*listSize-1)-k]]=bit[i][j][listIndex[k]];
							llr[i][j][listIndex[(2*listSize-1)-k]]=llr[i][j][listIndex[k]];
						}
					}
				}
				for (int k=(listSize-1); k>0; k--) {
					for (int i = 0; i < polarParams->crcParityBits; i++) {
						crcChecksum[i][listIndex[(2*listSize-1)-k]] = crcChecksum[i][listIndex[k]];
					}
				}
				for (int k=(listSize-1); k>0; k--) crcState[listIndex[(2*listSize-1)-k]]=crcState[listIndex[k]];

				//Copy the best "listSize" number of entries to the first indices.
				for (int k = 0; k < listSize; k++) {
					if (k > listIndex[k]) {
						copyIndex = listIndex[(2*listSize-1)-k];
					} else { //Use the backup.
						copyIndex = listIndex[k];
					}
					for (int i = 0; i < polarParams->N; i++) {
						for (int j = 0; j < (polarParams->n + 1); j++) {
							bit[i][j][k] = bit[i][j][copyIndex];
							llr[i][j][k] = llr[i][j][copyIndex];
						}
					}
				}
				for (int k = 0; k < listSize; k++) {
					if (k > listIndex[k]) {
						copyIndex = listIndex[(2*listSize-1)-k];
					} else { //Use the backup.
						copyIndex = listIndex[k];
					}
					for (int i = 0; i < polarParams->crcParityBits; i++) {
						crcChecksum[i][k]=crcChecksum[i][copyIndex];
					}
				}
				for (int k = 0; k < listSize; k++) {
					if (k > listIndex[k]) {
						copyIndex = listIndex[(2*listSize-1)-k];
					} else { //Use the backup.
						copyIndex = listIndex[k];
					}
					crcState[k]=crcState[copyIndex];
				}
				currentListSize = listSize;
				}


			for (int i=0; i<polarParams->crcParityBits; i++) {
				if (last1ind[i]==nonFrozenBit) {
					checkCrcBits=i;
					break;
				}
			}

			if ( checkCrcBits > (-1) ) {
				for (uint8_t i = 0; i < currentListSize; i++) {
					if (crcChecksum[checkCrcBits][i]==1) {
						crcState[i]=0; //0=False, 1=True
					}
				}
			}

			for (uint8_t i = 0; i < currentListSize; i++) decoderIterationCheck+=crcState[i];
			if (decoderIterationCheck==0) {
				//perror("[SCL polar decoder] All list entries have failed the CRC checks.");
				free(d_tilde);
				free(pathMetric);
				free(crcState);
				nr_free_uint8_t_3D_array(bit, polarParams->N, (polarParams->n+1));
				nr_free_double_3D_array(llr, polarParams->N, (polarParams->n+1));
				nr_free_uint8_t_2D_array(crcChecksum, polarParams->crcParityBits);
				return(-1);
			}

			nonFrozenBit++;
			decoderIterationCheck=0;
			checkCrcBits=-1;
		}
	}

	for (uint8_t i = 0; i < 2*listSize; i++) listIndex[i]=i;
	nr_sort_asc_double_1D_array_ind(pathMetric, listIndex, currentListSize);

	for (uint8_t i = 0; i < fmin(listSize, (pow(2,polarParams->crcCorrectionBits)) ); i++) {
		if ( crcState[listIndex[i]] == 1 ) {
			for (int j = 0; j < polarParams->N; j++) polarParams->nr_polar_U[j]=bit[j][0][listIndex[i]];

			//Extract the information bits (û to ĉ)
			nr_polar_info_bit_extraction(polarParams->nr_polar_U, polarParams->nr_polar_CPrime, polarParams->information_bit_pattern, polarParams->N);

			//Deinterleaving (ĉ to b)
			nr_polar_deinterleaver(polarParams->nr_polar_CPrime, polarParams->nr_polar_B, polarParams->interleaving_pattern, polarParams->K);

			//Remove the CRC (â)
			for (int j = 0; j < polarParams->payloadBits; j++) polarParams->nr_polar_A[j]=polarParams->nr_polar_B[j];

			break;
		}
	}

	free(d_tilde);
	free(pathMetric);
	free(crcState);
	nr_free_uint8_t_3D_array(bit, polarParams->N, (polarParams->n+1));
	nr_free_double_3D_array(llr, polarParams->N, (polarParams->n+1));
	nr_free_uint8_t_2D_array(crcChecksum, polarParams->crcParityBits);
	nr_free_uint8_t_2D_array(extended_crc_generator_matrix, polarParams->K);
	nr_free_uint8_t_2D_array(tempECGM, polarParams->K);

	/*
	 * Return bits.
	 */
	//nr_byte2bit_uint8_32_t(polarParams->nr_polar_A, polarParams->payloadBits, out);
	return(0);
}

int8_t polar_decoder_aPriori(double *input,
							 uint32_t *out,
							 t_nrPolar_paramsPtr polarParams,
							 uint8_t listSize,
							 uint8_t pathMetricAppr,
							 double *aPrioriPayload)
{
>>>>>>> ee6239a8

	updatePathMetric2(sorted_dlist, currentListSize, currentBit, pathMetricAppr);



	if (currentListSize <= listSize/2) {
	  // until listsize is full we need to copy bit and LLR arrays to new entries
	  // below we only copy the ones we need to keep for sure
	  
	  for (int i = 0; i < currentListSize; i++) {
	    for (int k = 0; k < (polarParams->n+1); k++) {
	      
	      memcpy((void*)&sorted_dlist[i+currentListSize]->bit[k][0],(void*)&sorted_dlist[i]->bit[k][0],sizeof(uint8_t)*polarParams->N);
	      memcpy((void*)&sorted_dlist[i+currentListSize]->llr[k][0],(void*)&sorted_dlist[i]->llr[k][0],sizeof(double)*polarParams->N);
	    }
	  }
	}
	
	for (int i = 0; i < currentListSize; i++) {
	  sorted_dlist[i]->bit[0][currentBit]=0;
	  sorted_dlist[i+currentListSize]->bit[0][currentBit]=1;
	}
	bitUpdated[currentBit][0]=1;
	updateCrcChecksum2(sorted_dlist,extended_crc_generator_matrix, currentListSize, nonFrozenBit, polarParams->crcParityBits);
	
	currentListSize*=2;
	
	//Keep only the best "listSize" number of entries.
	if (currentListSize > listSize) {
	  int listIndex2[listSize];
	  
	  for (int i = 0; i < currentListSize; i++) { 
	    listIndex[i]=i;
	    pathMetric[i] = sorted_dlist[i]->pathMetric;
	  }
	  nr_sort_asc_double_1D_array_ind(pathMetric, listIndex, currentListSize);
	  for (int i=0;i<currentListSize;i++) {
	    listIndex2[listIndex[i]] = i;
	  }

	  
	  // copy the llr/bit arrays that are needed
	  for (int i = 0; i < listSize; i++) {
	    if ((listIndex2[i+listSize]<listSize) && (listIndex2[i]<listSize)) { // both '0' and '1' path metrics are to be kept
	      // do memcpy of LLR and Bit arrays
	      
	      for (int k = 0; k < (polarParams->n+1); k++) {
		
		memcpy((void*)&sorted_dlist[i+listSize]->bit[k][0],
		       (void*)&sorted_dlist[i]->bit[k][0],
		       sizeof(uint8_t)*polarParams->N);
		memcpy((void*)&sorted_dlist[i+listSize]->llr[k][0],
		       (void*)&sorted_dlist[i]->llr[k][0],
		       sizeof(double)*polarParams->N);
	      }
	      sorted_dlist[i]->bit[0][currentBit]=0;
	      sorted_dlist[i+listSize]->bit[0][currentBit]=1;
	    }
	    else if (listIndex2[i+listSize]<listSize) { // only '1' path metric is to be kept
	      // just change the current bit from '0' to '1'
	      
	      for (int k = 0; k < (polarParams->n+1); k++) {
		memcpy((void*)&sorted_dlist[i+listSize]->bit[k][0],
		       (void*)&sorted_dlist[i]->bit[k][0],
		       sizeof(uint8_t)*polarParams->N);
		memcpy((void*)&sorted_dlist[i+listSize]->llr[k][0],
		       (void*)&sorted_dlist[i]->llr[k][0],
		       sizeof(double)*polarParams->N); 
	      }
	      sorted_dlist[i+listSize]->bit[0][currentBit]=1;
	      
	      /*
		decoder_list_t *tmp = sorted_dlist[i+listSize];
		sorted_dlist[i+listSize] = sorted_dlist[i];
		sorted_dlist[i+listSize]->pathMetric = tmp->pathMetric;
		sorted_dlist[i+listSize]->bit[0][currentBit]=1;
		memcpy((void*)&sorted_dlist[i+listSize]->crcChecksum[0],
		(void*)&tmp->crcChecksum[0],
		24*sizeof(uint8_t));*/
	      
	    }
	  }
	  
	  currentListSize = listSize;
	  
	  for (int i = 0; i < 2*listSize; i++) {
	    temp_dlist[i] = sorted_dlist[i];
	  }
	  for (int i = 0; i < 2*listSize; i++) {
	    //		  printf("i %d => %d\n",i,listIndex[i]);
	    sorted_dlist[i] = temp_dlist[listIndex[i]];
	  }
	}
	
      }
      nonFrozenBit++;
    }
    
  }
  
  for (uint8_t i = 0; i < fmin(listSize, (pow(2,polarParams->crcCorrectionBits)) ); i++) {
    //	  printf("list index %d :",i);
    //	  for (int j=0;j<polarParams->crcParityBits;j++) printf("%d",sorted_dlist[i]->crcChecksum[j]);
    //	  printf(" => %d (%f)\n",sorted_dlist[i]->crcState,sorted_dlist[i]->pathMetric);
    int crcState = 1;
    for (int j=0;j<polarParams->crcParityBits;j++) if (sorted_dlist[i]->crcChecksum[j]!=0) crcState=0;
    if (crcState == 1) {
      for (int j = 0; j < polarParams->N; j++) polarParams->nr_polar_u[j]=sorted_dlist[i]->bit[0][j];
      
      //Extract the information bits (û to ĉ)
      nr_polar_info_bit_extraction(polarParams->nr_polar_u, polarParams->nr_polar_cPrime, polarParams->information_bit_pattern, polarParams->N);
      //Deinterleaving (ĉ to b)
      nr_polar_deinterleaver(polarParams->nr_polar_cPrime, polarParams->nr_polar_b, polarParams->interleaving_pattern, polarParams->K);
      //Remove the CRC (â)
      for (int j = 0; j < polarParams->payloadBits; j++) output[j]=polarParams->nr_polar_b[j];
      
      break;
    }
  }
  
  //	free(d_tilde);
  /*
    for (int i=0;i<2*listSize;i++) {
    //	  printf("correct: Freeing dlist[%d].bit %p\n",i,dlist[i].bit);
    nr_free_uint8_t_2D_array(dlist[i].bit, (polarParams->n+1));
    nr_free_double_2D_array(dlist[i].llr, (polarParams->n+1));
    free(dlist[i].crcChecksum);
    }*/
  nr_free_uint8_t_2D_array(extended_crc_generator_matrix, polarParams->K);
  nr_free_uint8_t_2D_array(tempECGM, polarParams->K);

  return(0);
}

<<<<<<< HEAD
=======
	double *d_tilde = malloc(sizeof(double) * polarParams->N);
	nr_polar_rate_matching(input, d_tilde, polarParams->rate_matching_pattern, polarParams->K, polarParams->N, polarParams->encoderLength);
	for (int j = 0; j < polarParams->N; j++) llr[j][polarParams->n][0]=d_tilde[j];


	/*
	 * SCL polar decoder.
	 */

	uint32_t nonFrozenBit=0;
	uint8_t currentListSize=1;
	uint8_t decoderIterationCheck=0;
	int16_t checkCrcBits=-1;
	uint8_t listIndex[2*listSize], copyIndex;

	for (uint16_t currentBit=0; currentBit<polarParams->N; currentBit++){
		updateLLR(llr, llrUpdated, bit, bitUpdated, currentListSize, currentBit, 0, polarParams->N, (polarParams->n+1), pathMetricAppr);
		if (polarParams->information_bit_pattern[currentBit]==0) { //Frozen bit.
			updatePathMetric(pathMetric, llr, currentListSize, 0, currentBit, pathMetricAppr); //approximation=0 --> 11b, approximation=1 --> 12
		} else { //Information or CRC bit.
			if ( (polarParams->interleaving_pattern[nonFrozenBit] <= polarParams->payloadBits) &&
					(aPrioriPayload[polarParams->interleaving_pattern[nonFrozenBit]] == 0) ) {
				//Information bit with known value of "0".
				updatePathMetric(pathMetric, llr, currentListSize, 0, currentBit, pathMetricAppr);
				bitUpdated[currentBit][0]=1; //0=False, 1=True
			} else if ( (polarParams->interleaving_pattern[nonFrozenBit] <= polarParams->payloadBits) &&
					(aPrioriPayload[polarParams->interleaving_pattern[nonFrozenBit]] == 1) ) {
				//Information bit with known value of "1".
				updatePathMetric(pathMetric, llr, currentListSize, 1, currentBit, pathMetricAppr);
				for (uint8_t i=0; i<currentListSize; i++) bit[currentBit][0][i]=1;
				bitUpdated[currentBit][0]=1;
				updateCrcChecksum(crcChecksum, extended_crc_generator_matrix, currentListSize, nonFrozenBit, polarParams->crcParityBits);
			} else {
				updatePathMetric2(pathMetric, llr, currentListSize, currentBit, pathMetricAppr);

				for (int i = 0; i < currentListSize; i++) {
					for (int j = 0; j < polarParams->N; j++) {
						for (int k = 0; k < (polarParams->n+1); k++) {
							bit[j][k][i+currentListSize]=bit[j][k][i];
							llr[j][k][i+currentListSize]=llr[j][k][i];}}}
				for (int i = 0; i < currentListSize; i++) {
					bit[currentBit][0][i]=0;
					crcState[i+currentListSize]=crcState[i];
				}
				for (int i = currentListSize; i < 2*currentListSize; i++) bit[currentBit][0][i]=1;
				bitUpdated[currentBit][0]=1;
				updateCrcChecksum2(crcChecksum, extended_crc_generator_matrix, currentListSize, nonFrozenBit, polarParams->crcParityBits);
				currentListSize*=2;

				//Keep only the best "listSize" number of entries.
				if (currentListSize > listSize) {
					for (uint8_t i = 0; i < 2*listSize; i++) listIndex[i]=i;
					nr_sort_asc_double_1D_array_ind(pathMetric, listIndex, currentListSize);

					//sort listIndex[listSize, ..., 2*listSize-1] in descending order.
					uint8_t swaps, tempInd;
					for (uint8_t i = 0; i < listSize; i++) {
						swaps = 0;
						for (uint8_t j = listSize; j < (2*listSize - i) - 1; j++) {
							if (listIndex[j+1] > listIndex[j]) {
								tempInd = listIndex[j];
								listIndex[j] = listIndex[j + 1];
								listIndex[j + 1] = tempInd;
								swaps++;
							}
						}
						if (swaps == 0)
							break;
					}

					//First, backup the best "listSize" number of entries.
					for (int k=(listSize-1); k>0; k--) {
						for (int i=0; i<polarParams->N; i++) {
							for (int j=0; j<(polarParams->n+1); j++) {
								bit[i][j][listIndex[(2*listSize-1)-k]]=bit[i][j][listIndex[k]];
								llr[i][j][listIndex[(2*listSize-1)-k]]=llr[i][j][listIndex[k]];
							}
						}
					}
					for (int k=(listSize-1); k>0; k--) {
						for (int i = 0; i < polarParams->crcParityBits; i++) {
							crcChecksum[i][listIndex[(2*listSize-1)-k]] = crcChecksum[i][listIndex[k]];
						}
					}
					for (int k=(listSize-1); k>0; k--) crcState[listIndex[(2*listSize-1)-k]]=crcState[listIndex[k]];

					//Copy the best "listSize" number of entries to the first indices.
					for (int k = 0; k < listSize; k++) {
						if (k > listIndex[k]) {
							copyIndex = listIndex[(2*listSize-1)-k];
						} else { //Use the backup.
							copyIndex = listIndex[k];
						}
						for (int i = 0; i < polarParams->N; i++) {
							for (int j = 0; j < (polarParams->n + 1); j++) {
								bit[i][j][k] = bit[i][j][copyIndex];
								llr[i][j][k] = llr[i][j][copyIndex];
							}
						}
					}
					for (int k = 0; k < listSize; k++) {
						if (k > listIndex[k]) {
							copyIndex = listIndex[(2*listSize-1)-k];
						} else { //Use the backup.
							copyIndex = listIndex[k];
						}
						for (int i = 0; i < polarParams->crcParityBits; i++) {
							crcChecksum[i][k]=crcChecksum[i][copyIndex];
						}
					}
					for (int k = 0; k < listSize; k++) {
						if (k > listIndex[k]) {
							copyIndex = listIndex[(2*listSize-1)-k];
						} else { //Use the backup.
							copyIndex = listIndex[k];
						}
						crcState[k]=crcState[copyIndex];
					}
					currentListSize = listSize;
				}
			}

			for (int i=0; i<polarParams->crcParityBits; i++) {
				if (last1ind[i]==nonFrozenBit) {
					checkCrcBits=i;
					break;
				}
			}

			if ( checkCrcBits > (-1) ) {
				for (uint8_t i = 0; i < currentListSize; i++) {
					if (crcChecksum[checkCrcBits][i]==1) {
						crcState[i]=0; //0=False, 1=True
					}
				}
			}

			for (uint8_t i = 0; i < currentListSize; i++) decoderIterationCheck+=crcState[i];
			if (decoderIterationCheck==0) {
				//perror("[SCL polar decoder] All list entries have failed the CRC checks.");
				free(d_tilde);
				free(pathMetric);
				free(crcState);
				nr_free_uint8_t_3D_array(bit, polarParams->N, (polarParams->n+1));
				nr_free_double_3D_array(llr, polarParams->N, (polarParams->n+1));
				nr_free_uint8_t_2D_array(crcChecksum, polarParams->crcParityBits);
				return(-1);
			}

			nonFrozenBit++;
			decoderIterationCheck=0;
			checkCrcBits=-1;
		}
	}
>>>>>>> ee6239a8


<<<<<<< HEAD
 
int8_t polar_decoder_int8(int16_t *input,
			  uint8_t *output,
			  t_nrPolar_params *polarParams,
			  uint8_t listSize,
			  int generate_optim_code)

{


  uint8_t **bitUpdated;
  uint8_t **llrUpdated;

  if (generate_optim_code == 1 || polarParams->decoder_kernel==NULL) {
    bitUpdated = nr_alloc_uint8_t_2D_array(polarParams->N, (polarParams->n+1)); //0=False, 1=True
    llrUpdated = nr_alloc_uint8_t_2D_array(polarParams->N, (polarParams->n+1)); //0=False, 1=True
  }
  decoder_list_int8_t dlist[2*listSize];


  
  for ( int i=0;i<2*listSize;i++) {
    //	  dlist[i].bit         = nr_alloc_uint8_t_2D_array((polarParams->n+1), polarParams->N);
    //	  dlist[i].llr         = nr_alloc_double_2D_array((polarParams->n+1), polarParams->N);
    //dlist[i].crcChecksum = malloc(sizeof(uint8_t)*polarParams->crcParityBits);
    for (int j=0; j< polarParams->n+1; j++) {
      memset((void*)&dlist[i].bit[j][0],0,sizeof(uint8_t)*polarParams->N);
      memset((void*)&dlist[i].llr[j][0],0,sizeof(int16_t)*polarParams->N);
    }
    for (int j=0;j<polarParams->crcParityBits;j++) dlist[i].crcChecksum[j] = 0;
    dlist[i].pathMetric  = 0;
  }

  
  if (generate_optim_code == 1 || polarParams->decoder_kernel==NULL) {
    for (int i=0; i<polarParams->N; i++) { 
      memset((void *)&llrUpdated[i][0],0,sizeof(uint8_t)*polarParams->n);
      memset((void *)&bitUpdated[i][0],0,sizeof(uint8_t)*polarParams->n);
      llrUpdated[i][polarParams->n]=1;
      bitUpdated[i][0]=((polarParams->information_bit_pattern[i]+1) % 2);
    }
  }
  
  

  
  int16_t d_tilde[polarParams->N];// = malloc(sizeof(double) * polarParams->N);
  nr_polar_rate_matching_int8(input, d_tilde, polarParams->rate_matching_pattern, polarParams->K, polarParams->N, polarParams->encoderLength);
  for (int i=0;i<polarParams->N;i++) {
    if (d_tilde[i]<-128) d_tilde[i]=-128;
    else if (d_tilde[i]>127) d_tilde[i]=128;
  }
  memcpy((void*)&dlist[0].llr[polarParams->n][0],(void*)&d_tilde[0],sizeof(int16_t)*polarParams->N);
  
  /*
   * SCL polar decoder.
   */

  uint32_t nonFrozenBit=0;
  uint8_t currentListSize=1;
  
  decoder_list_int8_t *sorted_dlist[2*listSize];

  for (uint8_t i = 0; i < 2*listSize; i++) sorted_dlist[i] = &dlist[i];
  char fname[100];
  FILE *fd;
  if (generate_optim_code==1) {
    sprintf(fname,"decoder_K%d_N%d_E%d.c",polarParams->K,polarParams->N,polarParams->encoderLength);
    if ((fd=fopen(fname,"w"))==NULL) {printf("Cannot open %s\n",fname); exit(-1);}
    fprintf(fd,"#include \"nr_polar_defs.h\"\n");
    fprintf(fd,"void polar_decoder_K%d_N%d_E%d(t_nrPolar_params *polarParams,decoder_list_int8_t **sorted_dlist) {\n",
	    polarParams->K,polarParams->N,polarParams->encoderLength);
    fprintf(fd,"int16_t mask,absllr;\n");
  }

  if (polarParams->decoder_kernel) polarParams->decoder_kernel(polarParams,sorted_dlist);
  else {
    for (uint16_t currentBit=0; currentBit<polarParams->N; currentBit++){
      printf("***************** BIT %d (currentListSize %d, information_bit_pattern %d)\n",
	     currentBit,currentListSize,polarParams->information_bit_pattern[currentBit]);
      
=======
	for (uint8_t i = 0; i < fmin(listSize, (pow(2,polarParams->crcCorrectionBits)) ); i++) {
		if ( crcState[listIndex[i]] == 1 ) {
			for (int j = 0; j < polarParams->N; j++) polarParams->nr_polar_U[j]=bit[j][0][listIndex[i]];

			//Extract the information bits (û to ĉ)
			nr_polar_info_bit_extraction(polarParams->nr_polar_U, polarParams->nr_polar_CPrime, polarParams->information_bit_pattern, polarParams->N);

			//Deinterleaving (ĉ to b)
			nr_polar_deinterleaver(polarParams->nr_polar_CPrime, polarParams->nr_polar_B, polarParams->interleaving_pattern, polarParams->K);

			//Remove the CRC (â)
			for (int j = 0; j < polarParams->payloadBits; j++) polarParams->nr_polar_A[j]=polarParams->nr_polar_B[j];
>>>>>>> ee6239a8

      updateLLR_int8(sorted_dlist, llrUpdated, bitUpdated, currentListSize, currentBit, 0, polarParams->N, (polarParams->n+1),generate_optim_code,fd);
      
      if (polarParams->information_bit_pattern[currentBit]==0) { //Frozen bit.
	updatePathMetric0_int8(sorted_dlist,currentListSize, currentBit,generate_optim_code,fd); //approximation=0 --> 11b, approximation=1 --> 12
      } else { //Information or CRC bit.

	updatePathMetric2_int8(sorted_dlist, currentListSize, currentBit,generate_optim_code,fd);

	
	
	if (currentListSize <= listSize/2) {
	  // until listsize is full we need to copy bit and LLR arrays to new entries
	  // below we only copy the ones we need to keep for sure
	  decoder_int8_A(sorted_dlist,currentListSize,polarParams);
	  if (generate_optim_code == 1) fprintf(fd,"decoder_int8_A(sorted_dlist,%d,polarParams);\n",currentListSize);
	}	
	decoder_int8_B(sorted_dlist,currentBit,currentListSize);
	if (generate_optim_code == 1) fprintf(fd,"decoder_int8_B(sorted_dlist,%d,%d);\n",currentBit,currentListSize);
	
	
	bitUpdated[currentBit][0]=1;
	
	updateCrcChecksum2_int8(sorted_dlist,polarParams->extended_crc_generator_matrix, currentListSize, nonFrozenBit, polarParams->crcParityBits,generate_optim_code,fd);
	
	currentListSize*=2;
	
	//Keep only the best "listSize" number of entries.
	if (currentListSize > listSize) {
	  
	  decoder_int8_C(sorted_dlist,
			 polarParams,
			 currentBit,
			 currentListSize,
			 listSize);
	    
	  if (generate_optim_code == 1) fprintf(fd,"decoder_int8_C(sorted_dlist,polarParams,%d,%d,%d);\n",currentBit,currentListSize,listSize);
	  
	  currentListSize = listSize;
	}
	
	
	nonFrozenBit++;      
      }
      
    }
    
  }

  if (generate_optim_code==1) fprintf(fd,"}\n");

  for (uint8_t i = 0; i < fmin(listSize, (pow(2,polarParams->crcCorrectionBits)) ); i++) {
    //    printf("list index %d / %d :",i,listSize);
    //    for (int j=0;j<polarParams->crcParityBits;j++) printf("%d",sorted_dlist[i]->crcChecksum[j]);
    //    printf(" => (%d)\n",sorted_dlist[i]->pathMetric);
    int crcState = 1;
    for (int j=0;j<polarParams->crcParityBits;j++) if (sorted_dlist[i]->crcChecksum[j]!=0) crcState=0;
    if (crcState == 1) {
      for (int j = 0; j < polarParams->N; j++) polarParams->nr_polar_u[j]=sorted_dlist[i]->bit[0][j];
      

      //Extract the information bits (û to ĉ)
      nr_polar_info_bit_extraction(polarParams->nr_polar_u, polarParams->nr_polar_cPrime, polarParams->information_bit_pattern, polarParams->N);
      //Deinterleaving (ĉ to b)
      nr_polar_deinterleaver(polarParams->nr_polar_cPrime, polarParams->nr_polar_b, polarParams->interleaving_pattern, polarParams->K);
      //Remove the CRC (â)
      for (int j = 0; j < polarParams->payloadBits; j++) output[j]=polarParams->nr_polar_b[j];
      
      break;
    }
  }
  
  //	free(d_tilde);
  /*
    for (int i=0;i<2*listSize;i++) {
    //	  printf("correct: Freeing dlist[%d].bit %p\n",i,dlist[i].bit);
    nr_free_uint8_t_2D_array(dlist[i].bit, (polarParams->n+1));
    nr_free_double_2D_array(dlist[i].llr, (polarParams->n+1));
    free(dlist[i].crcChecksum);
    }*/
  return(0);
}


int8_t polar_decoder_int8_new(int16_t *input,
			      uint8_t *output,
			      t_nrPolar_params *polarParams)
{
  

  
  int16_t d_tilde[polarParams->N];// = malloc(sizeof(double) * polarParams->N);
  nr_polar_rate_matching_int8(input, d_tilde, polarParams->rate_matching_pattern, polarParams->K, polarParams->N, polarParams->encoderLength);
  for (int i=0;i<polarParams->N;i++) {
    if (d_tilde[i]<-128) d_tilde[i]=-128;
    else if (d_tilde[i]>127) d_tilde[i]=128;
  }
  memcpy((void*)&polarParams->tree.root->alpha[0],(void*)&d_tilde[0],sizeof(int16_t)*polarParams->N);
  
  /*
   * SCL polar decoder.
   */


  generic_polar_decoder(polarParams,polarParams->tree.root);


  //Extract the information bits (û to ĉ)
  nr_polar_info_bit_extraction(polarParams->nr_polar_u, polarParams->nr_polar_cPrime, polarParams->information_bit_pattern, polarParams->N);

  //Deinterleaving (ĉ to b)

  nr_polar_deinterleaver(polarParams->nr_polar_cPrime, polarParams->nr_polar_b, polarParams->interleaving_pattern, polarParams->K);

  //Remove the CRC (â)
  for (int j = 0; j < polarParams->payloadBits; j++) output[j]=polarParams->nr_polar_b[j];
  

  
  //	free(d_tilde);
  /*
    for (int i=0;i<2*listSize;i++) {
    //	  printf("correct: Freeing dlist[%d].bit %p\n",i,dlist[i].bit);
    nr_free_uint8_t_2D_array(dlist[i].bit, (polarParams->n+1));
    nr_free_double_2D_array(dlist[i].llr, (polarParams->n+1));
    free(dlist[i].crcChecksum);
    }*/

<<<<<<< HEAD
  return(0);
=======
	free(d_tilde);
	free(pathMetric);
	free(crcState);
	nr_free_uint8_t_3D_array(bit, polarParams->N, (polarParams->n+1));
	nr_free_double_3D_array(llr, polarParams->N, (polarParams->n+1));
	nr_free_uint8_t_2D_array(crcChecksum, polarParams->crcParityBits);
	nr_free_uint8_t_2D_array(extended_crc_generator_matrix, polarParams->K);
	nr_free_uint8_t_2D_array(tempECGM, polarParams->K);

	/*
	 * Return bits.
	 */
	nr_byte2bit_uint8_32_t(polarParams->nr_polar_A, polarParams->payloadBits, out);
	return(0);
}



int8_t polar_decoder_aPriori_timing(double *input,
									uint32_t *out,
									t_nrPolar_paramsPtr polarParams,
									uint8_t listSize,
									uint8_t pathMetricAppr,
									double *aPrioriPayload,
									double cpuFreqGHz,
									FILE* logFile)
{

	uint8_t ***bit = nr_alloc_uint8_t_3D_array(polarParams->N, (polarParams->n+1), 2*listSize);
	uint8_t **bitUpdated = nr_alloc_uint8_t_2D_array(polarParams->N, (polarParams->n+1)); //0=False, 1=True
	uint8_t **llrUpdated = nr_alloc_uint8_t_2D_array(polarParams->N, (polarParams->n+1)); //0=False, 1=True
	double ***llr = nr_alloc_double_3D_array(polarParams->N, (polarParams->n+1), 2*listSize);
	uint8_t **crcChecksum = nr_alloc_uint8_t_2D_array(polarParams->crcParityBits, 2*listSize);
	double *pathMetric = malloc(sizeof(double)*(2*listSize));
	uint8_t *crcState = malloc(sizeof(uint8_t)*(2*listSize)); //0=False, 1=True

	for (int i=0; i<(2*listSize); i++) {
		pathMetric[i] = 0;
		crcState[i]=1;
	}
	for (int i=0; i<polarParams->N; i++) {
		llrUpdated[i][polarParams->n]=1;
		bitUpdated[i][0]=((polarParams->information_bit_pattern[i]+1) % 2);
	}

	uint8_t **extended_crc_generator_matrix = malloc(polarParams->K * sizeof(uint8_t *)); //G_P3
	uint8_t **tempECGM = malloc(polarParams->K * sizeof(uint8_t *)); //G_P2
	for (int i = 0; i < polarParams->K; i++){
		extended_crc_generator_matrix[i] = malloc(polarParams->crcParityBits * sizeof(uint8_t));
		tempECGM[i] = malloc(polarParams->crcParityBits * sizeof(uint8_t));
	}

	for (int i=0; i<polarParams->payloadBits; i++) {
		for (int j=0; j<polarParams->crcParityBits; j++) {
			tempECGM[i][j]=polarParams->crc_generator_matrix[i][j];
		}
	}
	for (int i=polarParams->payloadBits; i<polarParams->K; i++) {
			for (int j=0; j<polarParams->crcParityBits; j++) {
				if( (i-polarParams->payloadBits) == j ){
					tempECGM[i][j]=1;
				} else {
					tempECGM[i][j]=0;
				}
			}
	}

	for (int i=0; i<polarParams->K; i++) {
		for (int j=0; j<polarParams->crcParityBits; j++) {
			extended_crc_generator_matrix[i][j]=tempECGM[polarParams->interleaving_pattern[i]][j];
		}
	}

	//The index of the last 1-valued bit that appears in each column.
	uint16_t last1ind[polarParams->crcParityBits];
	for (int j=0; j<polarParams->crcParityBits; j++) {
			for (int i=0; i<polarParams->K; i++) {
				if (extended_crc_generator_matrix[i][j]==1) last1ind[j]=i;
			}
	}

	double *d_tilde = malloc(sizeof(double) * polarParams->N);
	nr_polar_rate_matching(input, d_tilde, polarParams->rate_matching_pattern, polarParams->K, polarParams->N, polarParams->encoderLength);
	for (int j = 0; j < polarParams->N; j++) llr[j][polarParams->n][0]=d_tilde[j];


	/*
	 * SCL polar decoder.
	 */

	uint32_t nonFrozenBit=0;
	uint8_t currentListSize=1;
	uint8_t decoderIterationCheck=0;
	int16_t checkCrcBits=-1;
	uint8_t listIndex[2*listSize], copyIndex;

	for (uint16_t currentBit=0; currentBit<polarParams->N; currentBit++){
		updateLLR(llr, llrUpdated, bit, bitUpdated, currentListSize, currentBit, 0, polarParams->N, (polarParams->n+1), pathMetricAppr);
		if (polarParams->information_bit_pattern[currentBit]==0) { //Frozen bit.
			updatePathMetric(pathMetric, llr, currentListSize, 0, currentBit, pathMetricAppr); //approximation=0 --> 11b, approximation=1 --> 12
		} else { //Information or CRC bit.
			if ( (polarParams->interleaving_pattern[nonFrozenBit] <= polarParams->payloadBits) &&
					(aPrioriPayload[polarParams->interleaving_pattern[nonFrozenBit]] == 0) ) {
				//Information bit with known value of "0".
				updatePathMetric(pathMetric, llr, currentListSize, 0, currentBit, pathMetricAppr);
				bitUpdated[currentBit][0]=1; //0=False, 1=True
			} else if ( (polarParams->interleaving_pattern[nonFrozenBit] <= polarParams->payloadBits) &&
					(aPrioriPayload[polarParams->interleaving_pattern[nonFrozenBit]] == 1) ) {
				//Information bit with known value of "1".
				updatePathMetric(pathMetric, llr, currentListSize, 1, currentBit, pathMetricAppr);
				for (uint8_t i=0; i<currentListSize; i++) bit[currentBit][0][i]=1;
				bitUpdated[currentBit][0]=1;
				updateCrcChecksum(crcChecksum, extended_crc_generator_matrix, currentListSize, nonFrozenBit, polarParams->crcParityBits);
			} else {
				updatePathMetric2(pathMetric, llr, currentListSize, currentBit, pathMetricAppr);

				for (int i = 0; i < currentListSize; i++) {
					for (int j = 0; j < polarParams->N; j++) {
						for (int k = 0; k < (polarParams->n+1); k++) {
							bit[j][k][i+currentListSize]=bit[j][k][i];
							llr[j][k][i+currentListSize]=llr[j][k][i];}}}
				for (int i = 0; i < currentListSize; i++) {
					bit[currentBit][0][i]=0;
					crcState[i+currentListSize]=crcState[i];
				}
				for (int i = currentListSize; i < 2*currentListSize; i++) bit[currentBit][0][i]=1;
				bitUpdated[currentBit][0]=1;
				updateCrcChecksum2(crcChecksum, extended_crc_generator_matrix, currentListSize, nonFrozenBit, polarParams->crcParityBits);
				currentListSize*=2;

				//Keep only the best "listSize" number of entries.
				if (currentListSize > listSize) {
					for (uint8_t i = 0; i < 2*listSize; i++) listIndex[i]=i;
					nr_sort_asc_double_1D_array_ind(pathMetric, listIndex, currentListSize);

					//sort listIndex[listSize, ..., 2*listSize-1] in descending order.
					uint8_t swaps, tempInd;
					for (uint8_t i = 0; i < listSize; i++) {
						swaps = 0;
						for (uint8_t j = listSize; j < (2*listSize - i) - 1; j++) {
							if (listIndex[j+1] > listIndex[j]) {
								tempInd = listIndex[j];
								listIndex[j] = listIndex[j + 1];
								listIndex[j + 1] = tempInd;
								swaps++;
							}
						}
						if (swaps == 0)
							break;
					}

					//First, backup the best "listSize" number of entries.
					for (int k=(listSize-1); k>0; k--) {
						for (int i=0; i<polarParams->N; i++) {
							for (int j=0; j<(polarParams->n+1); j++) {
								bit[i][j][listIndex[(2*listSize-1)-k]]=bit[i][j][listIndex[k]];
								llr[i][j][listIndex[(2*listSize-1)-k]]=llr[i][j][listIndex[k]];
							}
						}
					}
					for (int k=(listSize-1); k>0; k--) {
						for (int i = 0; i < polarParams->crcParityBits; i++) {
							crcChecksum[i][listIndex[(2*listSize-1)-k]] = crcChecksum[i][listIndex[k]];
						}
					}
					for (int k=(listSize-1); k>0; k--) crcState[listIndex[(2*listSize-1)-k]]=crcState[listIndex[k]];

					//Copy the best "listSize" number of entries to the first indices.
					for (int k = 0; k < listSize; k++) {
						if (k > listIndex[k]) {
							copyIndex = listIndex[(2*listSize-1)-k];
						} else { //Use the backup.
							copyIndex = listIndex[k];
						}
						for (int i = 0; i < polarParams->N; i++) {
							for (int j = 0; j < (polarParams->n + 1); j++) {
								bit[i][j][k] = bit[i][j][copyIndex];
								llr[i][j][k] = llr[i][j][copyIndex];
							}
						}
					}
					for (int k = 0; k < listSize; k++) {
						if (k > listIndex[k]) {
							copyIndex = listIndex[(2*listSize-1)-k];
						} else { //Use the backup.
							copyIndex = listIndex[k];
						}
						for (int i = 0; i < polarParams->crcParityBits; i++) {
							crcChecksum[i][k]=crcChecksum[i][copyIndex];
						}
					}
					for (int k = 0; k < listSize; k++) {
						if (k > listIndex[k]) {
							copyIndex = listIndex[(2*listSize-1)-k];
						} else { //Use the backup.
							copyIndex = listIndex[k];
						}
						crcState[k]=crcState[copyIndex];
					}
					currentListSize = listSize;
				}
			}

			for (int i=0; i<polarParams->crcParityBits; i++) {
				if (last1ind[i]==nonFrozenBit) {
					checkCrcBits=i;
					break;
				}
			}

			if ( checkCrcBits > (-1) ) {
				for (uint8_t i = 0; i < currentListSize; i++) {
					if (crcChecksum[checkCrcBits][i]==1) {
						crcState[i]=0; //0=False, 1=True
					}
				}
			}

			for (uint8_t i = 0; i < currentListSize; i++) decoderIterationCheck+=crcState[i];
			if (decoderIterationCheck==0) {
				//perror("[SCL polar decoder] All list entries have failed the CRC checks.");
				free(d_tilde);
				free(pathMetric);
				free(crcState);
				nr_free_uint8_t_3D_array(bit, polarParams->N, (polarParams->n+1));
				nr_free_double_3D_array(llr, polarParams->N, (polarParams->n+1));
				nr_free_uint8_t_2D_array(crcChecksum, polarParams->crcParityBits);
				return(-1);
			}

			nonFrozenBit++;
			decoderIterationCheck=0;
			checkCrcBits=-1;
		}
	}

	for (uint8_t i = 0; i < 2*listSize; i++) listIndex[i]=i;
	nr_sort_asc_double_1D_array_ind(pathMetric, listIndex, currentListSize);

	for (uint8_t i = 0; i < fmin(listSize, (pow(2,polarParams->crcCorrectionBits)) ); i++) {
		if ( crcState[listIndex[i]] == 1 ) {
			for (int j = 0; j < polarParams->N; j++) polarParams->nr_polar_U[j]=bit[j][0][listIndex[i]];

			//Extract the information bits (û to ĉ)
			nr_polar_info_bit_extraction(polarParams->nr_polar_U, polarParams->nr_polar_CPrime, polarParams->information_bit_pattern, polarParams->N);

			//Deinterleaving (ĉ to b)
			nr_polar_deinterleaver(polarParams->nr_polar_CPrime, polarParams->nr_polar_B, polarParams->interleaving_pattern, polarParams->K);

			//Remove the CRC (â)
			for (int j = 0; j < polarParams->payloadBits; j++) polarParams->nr_polar_A[j]=polarParams->nr_polar_B[j];

			break;
		}
	}

	free(d_tilde);
	free(pathMetric);
	free(crcState);
	nr_free_uint8_t_3D_array(bit, polarParams->N, (polarParams->n+1));
	nr_free_double_3D_array(llr, polarParams->N, (polarParams->n+1));
	nr_free_uint8_t_2D_array(crcChecksum, polarParams->crcParityBits);
	nr_free_uint8_t_2D_array(extended_crc_generator_matrix, polarParams->K);
	nr_free_uint8_t_2D_array(tempECGM, polarParams->K);

	/*
	 * Return bits.
	 */
	nr_byte2bit_uint8_32_t(polarParams->nr_polar_A, polarParams->payloadBits, out);
	return(0);
}


int8_t polar_decoder_dci(double *input,
						 uint32_t *out,
						 t_nrPolar_paramsPtr polarParams,
						 uint8_t listSize,
						 uint8_t pathMetricAppr,
						 uint16_t n_RNTI)
{

	uint8_t ***bit = nr_alloc_uint8_t_3D_array(polarParams->N, (polarParams->n+1), 2*listSize);
	uint8_t **bitUpdated = nr_alloc_uint8_t_2D_array(polarParams->N, (polarParams->n+1)); //0=False, 1=True
	uint8_t **llrUpdated = nr_alloc_uint8_t_2D_array(polarParams->N, (polarParams->n+1)); //0=False, 1=True
	double ***llr = nr_alloc_double_3D_array(polarParams->N, (polarParams->n+1), 2*listSize);
	uint8_t **crcChecksum = nr_alloc_uint8_t_2D_array(polarParams->crcParityBits, 2*listSize);
	double *pathMetric = malloc(sizeof(double)*(2*listSize));
	uint8_t *crcState = malloc(sizeof(uint8_t)*(2*listSize)); //0=False, 1=True
	uint8_t extended_crc_scrambling_pattern[polarParams->crcParityBits];

	for (int i=0; i<(2*listSize); i++) {
		pathMetric[i] = 0;
		crcState[i]=1;
	}
	for (int i=0; i<polarParams->N; i++) {
		llrUpdated[i][polarParams->n]=1;
		bitUpdated[i][0]=((polarParams->information_bit_pattern[i]+1) % 2);
	}

	uint8_t **extended_crc_generator_matrix = malloc(polarParams->K * sizeof(uint8_t *)); //G_P3: K-by-P
	uint8_t **tempECGM = malloc(polarParams->K * sizeof(uint8_t *)); //G_P2: K-by-P
	for (int i = 0; i < polarParams->K; i++){
		extended_crc_generator_matrix[i] = malloc(polarParams->crcParityBits * sizeof(uint8_t));
		tempECGM[i] = malloc(polarParams->crcParityBits * sizeof(uint8_t));
	}

	for (int i=0; i<polarParams->payloadBits; i++) {
		for (int j=0; j<polarParams->crcParityBits; j++) {
			tempECGM[i][j]=polarParams->crc_generator_matrix[i+polarParams->crcParityBits][j];
		}
	}
	for (int i=polarParams->payloadBits; i<polarParams->K; i++) {
			for (int j=0; j<polarParams->crcParityBits; j++) {
				if( (i-polarParams->payloadBits) == j ){
					tempECGM[i][j]=1;
				} else {
					tempECGM[i][j]=0;
				}
			}
	}

	for (int i=0; i<polarParams->K; i++) {
		for (int j=0; j<polarParams->crcParityBits; j++) {
			extended_crc_generator_matrix[i][j]=tempECGM[polarParams->interleaving_pattern[i]][j];
		}
	}

	//The index of the last 1-valued bit that appears in each column.
	uint16_t last1ind[polarParams->crcParityBits];
	for (int j=0; j<polarParams->crcParityBits; j++) {
			for (int i=0; i<polarParams->K; i++) {
				if (extended_crc_generator_matrix[i][j]==1) last1ind[j]=i;
			}
	}

	for (int i=0;i<8;i++) extended_crc_scrambling_pattern[i]=0;
	for (int i=8; i<polarParams->crcParityBits; i++) {
		extended_crc_scrambling_pattern[i]=(n_RNTI>>(23-i))&1;
	}

	double *d_tilde = malloc(sizeof(double) * polarParams->N);
	nr_polar_rate_matching(input, d_tilde, polarParams->rate_matching_pattern, polarParams->K, polarParams->N, polarParams->encoderLength);
	for (int j = 0; j < polarParams->N; j++) llr[j][polarParams->n][0]=d_tilde[j];

	/*
	 * SCL polar decoder.
	 */

	for (int i=0; i<polarParams->crcParityBits; i++) {
		for (int j=0; j<polarParams->crcParityBits; j++) crcChecksum[i][0]=crcChecksum[i][0]+polarParams->crc_generator_matrix[j][i];
		crcChecksum[i][0]=(crcChecksum[i][0]%2);
	}

	uint32_t nonFrozenBit=0;
	uint8_t currentListSize=1;
	uint8_t decoderIterationCheck=0;
	int16_t checkCrcBits=-1;
	uint8_t listIndex[2*listSize], copyIndex;

	for (uint16_t currentBit=0; currentBit<polarParams->N; currentBit++){
		updateLLR(llr, llrUpdated, bit, bitUpdated, currentListSize, currentBit, 0, polarParams->N, (polarParams->n+1), pathMetricAppr);
		if (polarParams->information_bit_pattern[currentBit]==0) { //Frozen bit.
			updatePathMetric(pathMetric, llr, currentListSize, 0, currentBit, pathMetricAppr); //approximation=0 --> 11b, approximation=1 --> 12
		} else { //Information or CRC bit.
				updatePathMetric2(pathMetric, llr, currentListSize, currentBit, pathMetricAppr);

				for (int i = 0; i < currentListSize; i++) {
					for (int j = 0; j < polarParams->N; j++) {
						for (int k = 0; k < (polarParams->n+1); k++) {
							bit[j][k][i+currentListSize]=bit[j][k][i];
							llr[j][k][i+currentListSize]=llr[j][k][i];}}}
				for (int i = 0; i < currentListSize; i++) {
					bit[currentBit][0][i]=0;
					crcState[i+currentListSize]=crcState[i];
				}
				for (int i = currentListSize; i < 2*currentListSize; i++) bit[currentBit][0][i]=1;
				bitUpdated[currentBit][0]=1;
				updateCrcChecksum2(crcChecksum, extended_crc_generator_matrix, currentListSize, nonFrozenBit, polarParams->crcParityBits);
				currentListSize*=2;

				//Keep only the best "listSize" number of entries.
				if (currentListSize > listSize) {
					for (uint8_t i = 0; i < 2*listSize; i++) listIndex[i]=i;
					nr_sort_asc_double_1D_array_ind(pathMetric, listIndex, currentListSize);

					//sort listIndex[listSize, ..., 2*listSize-1] in descending order.
					uint8_t swaps, tempInd;
					for (uint8_t i = 0; i < listSize; i++) {
						swaps = 0;
						for (uint8_t j = listSize; j < (2*listSize - i) - 1; j++) {
							if (listIndex[j+1] > listIndex[j]) {
								tempInd = listIndex[j];
								listIndex[j] = listIndex[j + 1];
								listIndex[j + 1] = tempInd;
								swaps++;
							}
						}
						if (swaps == 0)
							break;
					}

					//First, backup the best "listSize" number of entries.
					for (int k=(listSize-1); k>0; k--) {
						for (int i=0; i<polarParams->N; i++) {
							for (int j=0; j<(polarParams->n+1); j++) {
								bit[i][j][listIndex[(2*listSize-1)-k]]=bit[i][j][listIndex[k]];
								llr[i][j][listIndex[(2*listSize-1)-k]]=llr[i][j][listIndex[k]];
							}
						}
					}
					for (int k=(listSize-1); k>0; k--) {
						for (int i = 0; i < polarParams->crcParityBits; i++) {
							crcChecksum[i][listIndex[(2*listSize-1)-k]] = crcChecksum[i][listIndex[k]];
						}
					}
					for (int k=(listSize-1); k>0; k--) crcState[listIndex[(2*listSize-1)-k]]=crcState[listIndex[k]];

					//Copy the best "listSize" number of entries to the first indices.
					for (int k = 0; k < listSize; k++) {
						if (k > listIndex[k]) {
							copyIndex = listIndex[(2*listSize-1)-k];
						} else { //Use the backup.
							copyIndex = listIndex[k];
						}
						for (int i = 0; i < polarParams->N; i++) {
							for (int j = 0; j < (polarParams->n + 1); j++) {
								bit[i][j][k] = bit[i][j][copyIndex];
								llr[i][j][k] = llr[i][j][copyIndex];
							}
						}
					}
					for (int k = 0; k < listSize; k++) {
						if (k > listIndex[k]) {
							copyIndex = listIndex[(2*listSize-1)-k];
						} else { //Use the backup.
							copyIndex = listIndex[k];
						}
						for (int i = 0; i < polarParams->crcParityBits; i++) {
							crcChecksum[i][k]=crcChecksum[i][copyIndex];
						}
					}
					for (int k = 0; k < listSize; k++) {
						if (k > listIndex[k]) {
							copyIndex = listIndex[(2*listSize-1)-k];
						} else { //Use the backup.
							copyIndex = listIndex[k];
						}
						crcState[k]=crcState[copyIndex];
					}
					currentListSize = listSize;
				}

			for (int i=0; i<polarParams->crcParityBits; i++) {
				if (last1ind[i]==nonFrozenBit) {
					checkCrcBits=i;
					break;
				}
			}

			if ( checkCrcBits > (-1) ) {
				for (uint8_t i = 0; i < currentListSize; i++) {
					if (crcChecksum[checkCrcBits][i]!=extended_crc_scrambling_pattern[checkCrcBits]) {
						crcState[i]=0; //0=False, 1=True
					}
				}
			}

			for (uint8_t i = 0; i < currentListSize; i++) decoderIterationCheck+=crcState[i];
			if (decoderIterationCheck==0) {
				//perror("[SCL polar decoder] All list entries have failed the CRC checks.");
				free(d_tilde);
				free(pathMetric);
				free(crcState);
				nr_free_uint8_t_3D_array(bit, polarParams->N, (polarParams->n+1));
				nr_free_double_3D_array(llr, polarParams->N, (polarParams->n+1));
				nr_free_uint8_t_2D_array(crcChecksum, polarParams->crcParityBits);
				return(-1);
			}

			nonFrozenBit++;
			decoderIterationCheck=0;
			checkCrcBits=-1;
		}
	}

	for (uint8_t i = 0; i < 2*listSize; i++) listIndex[i]=i;
	nr_sort_asc_double_1D_array_ind(pathMetric, listIndex, currentListSize);

	for (uint8_t i = 0; i < fmin(listSize, (pow(2,polarParams->crcCorrectionBits)) ); i++) {
		if ( crcState[listIndex[i]] == 1 ) {
			for (int j = 0; j < polarParams->N; j++) polarParams->nr_polar_U[j]=bit[j][0][listIndex[i]];

			//Extract the information bits (û to ĉ)
			nr_polar_info_bit_extraction(polarParams->nr_polar_U, polarParams->nr_polar_CPrime, polarParams->information_bit_pattern, polarParams->N);

			//Deinterleaving (ĉ to b)
			nr_polar_deinterleaver(polarParams->nr_polar_CPrime, polarParams->nr_polar_B, polarParams->interleaving_pattern, polarParams->K);

			//Remove the CRC (â)
			for (int j = 0; j < polarParams->payloadBits; j++) polarParams->nr_polar_A[j]=polarParams->nr_polar_B[j];

			break;
		}
	}

	free(d_tilde);
	free(pathMetric);
	free(crcState);
	nr_free_uint8_t_3D_array(bit, polarParams->N, (polarParams->n+1));
	nr_free_double_3D_array(llr, polarParams->N, (polarParams->n+1));
	nr_free_uint8_t_2D_array(crcChecksum, polarParams->crcParityBits);
	nr_free_uint8_t_2D_array(extended_crc_generator_matrix, polarParams->K);
	nr_free_uint8_t_2D_array(tempECGM, polarParams->K);

	/*
	 * Return bits.
	 */
	nr_byte2bit_uint8_32_t(polarParams->nr_polar_A, polarParams->payloadBits, out);
	return(0);
>>>>>>> ee6239a8
}<|MERGE_RESOLUTION|>--- conflicted
+++ resolved
@@ -44,103 +44,6 @@
 		uint8_t *out,
 		t_nrPolar_paramsPtr polarParams,
 		uint8_t listSize,
-<<<<<<< HEAD
-		double *aPrioriPayload,
-		uint8_t pathMetricAppr) {
-  uint8_t **extended_crc_generator_matrix = malloc(polarParams->K * sizeof(uint8_t *)); //G_P3
-  uint8_t **tempECGM = malloc(polarParams->K * sizeof(uint8_t *)); //G_P2
-  for (int i = 0; i < polarParams->K; i++){
-    extended_crc_generator_matrix[i] = malloc(polarParams->crcParityBits * sizeof(uint8_t));
-    tempECGM[i] = malloc(polarParams->crcParityBits * sizeof(uint8_t));
-  }
-  
-  for (int i=0; i<polarParams->payloadBits; i++) {
-    for (int j=0; j<polarParams->crcParityBits; j++) {
-      tempECGM[i][j]=polarParams->crc_generator_matrix[i][j];
-    }
-  }
-  for (int i=polarParams->payloadBits; i<polarParams->K; i++) {
-    for (int j=0; j<polarParams->crcParityBits; j++) {
-      if( (i-polarParams->payloadBits) == j ){
-	tempECGM[i][j]=1;
-      } else {
-	tempECGM[i][j]=0;
-      }
-    }
-  }
-  
-  for (int i=0; i<polarParams->K; i++) {
-    for (int j=0; j<polarParams->crcParityBits; j++) {
-      extended_crc_generator_matrix[i][j]=tempECGM[polarParams->interleaving_pattern[i]][j];
-    }
-  }
-  uint8_t **bitUpdated = nr_alloc_uint8_t_2D_array(polarParams->N, (polarParams->n+1)); //0=False, 1=True
-  uint8_t **llrUpdated = nr_alloc_uint8_t_2D_array(polarParams->N, (polarParams->n+1)); //0=False, 1=True
-  
-  decoder_list_t dlist[2*listSize];
-  
-  for ( int i=0;i<2*listSize;i++) {
-    //	  dlist[i].bit         = nr_alloc_uint8_t_2D_array((polarParams->n+1), polarParams->N);
-    //	  dlist[i].llr         = nr_alloc_double_2D_array((polarParams->n+1), polarParams->N);
-    //dlist[i].crcChecksum = malloc(sizeof(uint8_t)*polarParams->crcParityBits);
-    for (int j=0; j< polarParams->n+1; j++) {
-      memset((void*)&dlist[i].bit[j][0],0,sizeof(uint8_t)*polarParams->N);
-      memset((void*)&dlist[i].llr[j][0],0,sizeof(double)*polarParams->N);
-    }
-    for (int j=0;j<polarParams->crcParityBits;j++) dlist[i].crcChecksum[j] = 0;
-    dlist[i].pathMetric  = 0;
-  }
-  
-  
-  for (int i=0; i<polarParams->N; i++) { 
-    memset((void *)&llrUpdated[i][0],0,sizeof(uint8_t)*polarParams->n);
-    memset((void *)&bitUpdated[i][0],0,sizeof(uint8_t)*polarParams->n);
-    llrUpdated[i][polarParams->n]=1;
-    bitUpdated[i][0]=((polarParams->information_bit_pattern[i]+1) % 2);
-  }
-  
-  
-  
-  double d_tilde[polarParams->N];// = malloc(sizeof(double) * polarParams->N);
-  nr_polar_rate_matching(input, d_tilde, polarParams->rate_matching_pattern, polarParams->K, polarParams->N, polarParams->encoderLength);
-  memcpy((void*)&dlist[0].llr[polarParams->n][0],(void*)&d_tilde[0],sizeof(double)*polarParams->N);
-  
-  /*
-   * SCL polar decoder.
-   */
-  uint32_t nonFrozenBit=0;
-  uint8_t currentListSize=1;
-  
-  decoder_list_t *sorted_dlist[2*listSize];
-  decoder_list_t *temp_dlist[2*listSize];
-  int listIndex[2*listSize];
-  double pathMetric[2*listSize];
-  
-  for (uint8_t i = 0; i < 2*listSize; i++) sorted_dlist[i] = &dlist[i];
-  
-  for (uint16_t currentBit=0; currentBit<polarParams->N; currentBit++){
-    //    printf("***************** BIT %d (currentListSize %d, information_bit_pattern %d)\n",
-    //	   currentBit,currentListSize,polarParams->information_bit_pattern[currentBit]);
-    
-    updateLLR(sorted_dlist, llrUpdated, bitUpdated, currentListSize, currentBit, 0, polarParams->N, (polarParams->n+1), pathMetricAppr);
-    
-    if (polarParams->information_bit_pattern[currentBit]==0) { //Frozen bit.
-      updatePathMetric(sorted_dlist,currentListSize, 0, currentBit, pathMetricAppr); //approximation=0 --> 11b, approximation=1 --> 12
-    } else { //Information or CRC bit.
-      if ( (polarParams->interleaving_pattern[nonFrozenBit] < polarParams->payloadBits) && (aPrioriPayload[polarParams->interleaving_pattern[nonFrozenBit]] == 0) ) {
-	//Information bit with known value of "0".
-	updatePathMetric(sorted_dlist, currentListSize, 0, currentBit, pathMetricAppr);
-	bitUpdated[currentBit][0]=1; //0=False, 1=True
-      } else if ( (polarParams->interleaving_pattern[nonFrozenBit] < polarParams->payloadBits) && (aPrioriPayload[polarParams->interleaving_pattern[nonFrozenBit]] == 1) ) {
-	//Information bit with known value of "1".
-	printf("Information bit with known value of 1\n");
-	updatePathMetric(sorted_dlist, currentListSize, 1, currentBit, pathMetricAppr);
-	for (uint8_t i=0; i<currentListSize; i++) sorted_dlist[i]->bit[0][currentBit]=1;
-	bitUpdated[currentBit][0]=1;
-	updateCrcChecksum(sorted_dlist, extended_crc_generator_matrix, currentListSize, nonFrozenBit, polarParams->crcParityBits);
-      } else {
-	
-=======
 		uint8_t pathMetricAppr)
 {
 	//Assumes no a priori knowledge.
@@ -383,143 +286,317 @@
 							 uint8_t pathMetricAppr,
 							 double *aPrioriPayload)
 {
->>>>>>> ee6239a8
-
-	updatePathMetric2(sorted_dlist, currentListSize, currentBit, pathMetricAppr);
-
-
-
-	if (currentListSize <= listSize/2) {
-	  // until listsize is full we need to copy bit and LLR arrays to new entries
-	  // below we only copy the ones we need to keep for sure
-	  
-	  for (int i = 0; i < currentListSize; i++) {
-	    for (int k = 0; k < (polarParams->n+1); k++) {
-	      
-	      memcpy((void*)&sorted_dlist[i+currentListSize]->bit[k][0],(void*)&sorted_dlist[i]->bit[k][0],sizeof(uint8_t)*polarParams->N);
-	      memcpy((void*)&sorted_dlist[i+currentListSize]->llr[k][0],(void*)&sorted_dlist[i]->llr[k][0],sizeof(double)*polarParams->N);
-	    }
-	  }
-	}
-	
-	for (int i = 0; i < currentListSize; i++) {
-	  sorted_dlist[i]->bit[0][currentBit]=0;
-	  sorted_dlist[i+currentListSize]->bit[0][currentBit]=1;
-	}
-	bitUpdated[currentBit][0]=1;
-	updateCrcChecksum2(sorted_dlist,extended_crc_generator_matrix, currentListSize, nonFrozenBit, polarParams->crcParityBits);
-	
-	currentListSize*=2;
-	
-	//Keep only the best "listSize" number of entries.
-	if (currentListSize > listSize) {
-	  int listIndex2[listSize];
-	  
-	  for (int i = 0; i < currentListSize; i++) { 
-	    listIndex[i]=i;
-	    pathMetric[i] = sorted_dlist[i]->pathMetric;
-	  }
-	  nr_sort_asc_double_1D_array_ind(pathMetric, listIndex, currentListSize);
-	  for (int i=0;i<currentListSize;i++) {
-	    listIndex2[listIndex[i]] = i;
-	  }
-
-	  
-	  // copy the llr/bit arrays that are needed
-	  for (int i = 0; i < listSize; i++) {
-	    if ((listIndex2[i+listSize]<listSize) && (listIndex2[i]<listSize)) { // both '0' and '1' path metrics are to be kept
-	      // do memcpy of LLR and Bit arrays
-	      
-	      for (int k = 0; k < (polarParams->n+1); k++) {
-		
-		memcpy((void*)&sorted_dlist[i+listSize]->bit[k][0],
-		       (void*)&sorted_dlist[i]->bit[k][0],
-		       sizeof(uint8_t)*polarParams->N);
-		memcpy((void*)&sorted_dlist[i+listSize]->llr[k][0],
-		       (void*)&sorted_dlist[i]->llr[k][0],
-		       sizeof(double)*polarParams->N);
-	      }
-	      sorted_dlist[i]->bit[0][currentBit]=0;
-	      sorted_dlist[i+listSize]->bit[0][currentBit]=1;
-	    }
-	    else if (listIndex2[i+listSize]<listSize) { // only '1' path metric is to be kept
-	      // just change the current bit from '0' to '1'
-	      
-	      for (int k = 0; k < (polarParams->n+1); k++) {
-		memcpy((void*)&sorted_dlist[i+listSize]->bit[k][0],
-		       (void*)&sorted_dlist[i]->bit[k][0],
-		       sizeof(uint8_t)*polarParams->N);
-		memcpy((void*)&sorted_dlist[i+listSize]->llr[k][0],
-		       (void*)&sorted_dlist[i]->llr[k][0],
-		       sizeof(double)*polarParams->N); 
-	      }
-	      sorted_dlist[i+listSize]->bit[0][currentBit]=1;
-	      
-	      /*
-		decoder_list_t *tmp = sorted_dlist[i+listSize];
-		sorted_dlist[i+listSize] = sorted_dlist[i];
-		sorted_dlist[i+listSize]->pathMetric = tmp->pathMetric;
-		sorted_dlist[i+listSize]->bit[0][currentBit]=1;
-		memcpy((void*)&sorted_dlist[i+listSize]->crcChecksum[0],
-		(void*)&tmp->crcChecksum[0],
-		24*sizeof(uint8_t));*/
-	      
-	    }
-	  }
-	  
-	  currentListSize = listSize;
-	  
-	  for (int i = 0; i < 2*listSize; i++) {
-	    temp_dlist[i] = sorted_dlist[i];
-	  }
-	  for (int i = 0; i < 2*listSize; i++) {
-	    //		  printf("i %d => %d\n",i,listIndex[i]);
-	    sorted_dlist[i] = temp_dlist[listIndex[i]];
-	  }
-	}
-	
-      }
-      nonFrozenBit++;
-    }
-    
-  }
-  
-  for (uint8_t i = 0; i < fmin(listSize, (pow(2,polarParams->crcCorrectionBits)) ); i++) {
-    //	  printf("list index %d :",i);
-    //	  for (int j=0;j<polarParams->crcParityBits;j++) printf("%d",sorted_dlist[i]->crcChecksum[j]);
-    //	  printf(" => %d (%f)\n",sorted_dlist[i]->crcState,sorted_dlist[i]->pathMetric);
-    int crcState = 1;
-    for (int j=0;j<polarParams->crcParityBits;j++) if (sorted_dlist[i]->crcChecksum[j]!=0) crcState=0;
-    if (crcState == 1) {
-      for (int j = 0; j < polarParams->N; j++) polarParams->nr_polar_u[j]=sorted_dlist[i]->bit[0][j];
-      
-      //Extract the information bits (û to ĉ)
-      nr_polar_info_bit_extraction(polarParams->nr_polar_u, polarParams->nr_polar_cPrime, polarParams->information_bit_pattern, polarParams->N);
-      //Deinterleaving (ĉ to b)
-      nr_polar_deinterleaver(polarParams->nr_polar_cPrime, polarParams->nr_polar_b, polarParams->interleaving_pattern, polarParams->K);
-      //Remove the CRC (â)
-      for (int j = 0; j < polarParams->payloadBits; j++) output[j]=polarParams->nr_polar_b[j];
-      
-      break;
-    }
-  }
-  
-  //	free(d_tilde);
-  /*
-    for (int i=0;i<2*listSize;i++) {
-    //	  printf("correct: Freeing dlist[%d].bit %p\n",i,dlist[i].bit);
-    nr_free_uint8_t_2D_array(dlist[i].bit, (polarParams->n+1));
-    nr_free_double_2D_array(dlist[i].llr, (polarParams->n+1));
-    free(dlist[i].crcChecksum);
-    }*/
-  nr_free_uint8_t_2D_array(extended_crc_generator_matrix, polarParams->K);
-  nr_free_uint8_t_2D_array(tempECGM, polarParams->K);
-
-  return(0);
+	uint8_t ***bit = nr_alloc_uint8_t_3D_array(polarParams->N, (polarParams->n+1), 2*listSize);
+	uint8_t **bitUpdated = nr_alloc_uint8_t_2D_array(polarParams->N, (polarParams->n+1)); //0=False, 1=True
+	uint8_t **llrUpdated = nr_alloc_uint8_t_2D_array(polarParams->N, (polarParams->n+1)); //0=False, 1=True
+	double ***llr = nr_alloc_double_3D_array(polarParams->N, (polarParams->n+1), 2*listSize);
+	uint8_t **crcChecksum = nr_alloc_uint8_t_2D_array(polarParams->crcParityBits, 2*listSize);
+	double *pathMetric = malloc(sizeof(double)*(2*listSize));
+	uint8_t *crcState = malloc(sizeof(uint8_t)*(2*listSize)); //0=False, 1=True
+
+	for (int i=0; i<(2*listSize); i++) {
+		pathMetric[i] = 0;
+		crcState[i]=1;
+	}
+	for (int i=0; i<polarParams->N; i++) {
+		llrUpdated[i][polarParams->n]=1;
+		bitUpdated[i][0]=((polarParams->information_bit_pattern[i]+1) % 2);
+	}
+
+	uint8_t **extended_crc_generator_matrix = malloc(polarParams->K * sizeof(uint8_t *)); //G_P3
+	uint8_t **tempECGM = malloc(polarParams->K * sizeof(uint8_t *)); //G_P2
+	for (int i = 0; i < polarParams->K; i++){
+		extended_crc_generator_matrix[i] = malloc(polarParams->crcParityBits * sizeof(uint8_t));
+		tempECGM[i] = malloc(polarParams->crcParityBits * sizeof(uint8_t));
+	}
+
+	for (int i=0; i<polarParams->payloadBits; i++) {
+		for (int j=0; j<polarParams->crcParityBits; j++) {
+			tempECGM[i][j]=polarParams->crc_generator_matrix[i][j];
+		}
+	}
+	for (int i=polarParams->payloadBits; i<polarParams->K; i++) {
+			for (int j=0; j<polarParams->crcParityBits; j++) {
+				if( (i-polarParams->payloadBits) == j ){
+					tempECGM[i][j]=1;
+				} else {
+					tempECGM[i][j]=0;
+				}
+			}
+	}
+
+	for (int i=0; i<polarParams->K; i++) {
+		for (int j=0; j<polarParams->crcParityBits; j++) {
+			extended_crc_generator_matrix[i][j]=tempECGM[polarParams->interleaving_pattern[i]][j];
+		}
+	}
+
+	//The index of the last 1-valued bit that appears in each column.
+	uint16_t last1ind[polarParams->crcParityBits];
+	for (int j=0; j<polarParams->crcParityBits; j++) {
+			for (int i=0; i<polarParams->K; i++) {
+				if (extended_crc_generator_matrix[i][j]==1) last1ind[j]=i;
+			}
+	}
+
+	double *d_tilde = malloc(sizeof(double) * polarParams->N);
+	nr_polar_rate_matching(input, d_tilde, polarParams->rate_matching_pattern, polarParams->K, polarParams->N, polarParams->encoderLength);
+	for (int j = 0; j < polarParams->N; j++) llr[j][polarParams->n][0]=d_tilde[j];
+
+
+	/*
+	 * SCL polar decoder.
+	 */
+
+	uint32_t nonFrozenBit=0;
+	uint8_t currentListSize=1;
+	uint8_t decoderIterationCheck=0;
+	int16_t checkCrcBits=-1;
+	uint8_t listIndex[2*listSize], copyIndex;
+
+	for (uint16_t currentBit=0; currentBit<polarParams->N; currentBit++){
+
+		updateLLR(llr, llrUpdated, bit, bitUpdated, currentListSize, currentBit, 0, polarParams->N, (polarParams->n+1), pathMetricAppr);
+		if (polarParams->information_bit_pattern[currentBit]==0) { //Frozen bit.
+			updatePathMetric(pathMetric, llr, currentListSize, 0, currentBit, pathMetricAppr); //approximation=0 --> 11b, approximation=1 --> 12
+		} else { //Information or CRC bit.
+			if ( (polarParams->interleaving_pattern[nonFrozenBit] <= polarParams->payloadBits) &&
+					(aPrioriPayload[polarParams->interleaving_pattern[nonFrozenBit]] == 0) ) {
+				//Information bit with known value of "0".
+				updatePathMetric(pathMetric, llr, currentListSize, 0, currentBit, pathMetricAppr);
+				bitUpdated[currentBit][0]=1; //0=False, 1=True
+			} else if ( (polarParams->interleaving_pattern[nonFrozenBit] <= polarParams->payloadBits) &&
+					(aPrioriPayload[polarParams->interleaving_pattern[nonFrozenBit]] == 1) ) {
+				//Information bit with known value of "1".
+				updatePathMetric(pathMetric, llr, currentListSize, 1, currentBit, pathMetricAppr);
+				for (uint8_t i=0; i<currentListSize; i++) bit[currentBit][0][i]=1;
+				bitUpdated[currentBit][0]=1;
+				updateCrcChecksum(crcChecksum, extended_crc_generator_matrix, currentListSize, nonFrozenBit, polarParams->crcParityBits);
+			} else {
+				updatePathMetric2(pathMetric, llr, currentListSize, currentBit, pathMetricAppr);
+
+				for (int i = 0; i < currentListSize; i++) {
+					for (int j = 0; j < polarParams->N; j++) {
+						for (int k = 0; k < (polarParams->n+1); k++) {
+							bit[j][k][i+currentListSize]=bit[j][k][i];
+							llr[j][k][i+currentListSize]=llr[j][k][i];}}}
+				for (int i = 0; i < currentListSize; i++) {
+					bit[currentBit][0][i]=0;
+					crcState[i+currentListSize]=crcState[i];
+				}
+				for (int i = currentListSize; i < 2*currentListSize; i++) bit[currentBit][0][i]=1;
+				bitUpdated[currentBit][0]=1;
+				updateCrcChecksum2(crcChecksum, extended_crc_generator_matrix, currentListSize, nonFrozenBit, polarParams->crcParityBits);
+				currentListSize*=2;
+
+				//Keep only the best "listSize" number of entries.
+				if (currentListSize > listSize) {
+					for (uint8_t i = 0; i < 2*listSize; i++) listIndex[i]=i;
+					nr_sort_asc_double_1D_array_ind(pathMetric, listIndex, currentListSize);
+
+					//sort listIndex[listSize, ..., 2*listSize-1] in descending order.
+					uint8_t swaps, tempInd;
+					for (uint8_t i = 0; i < listSize; i++) {
+						swaps = 0;
+						for (uint8_t j = listSize; j < (2*listSize - i) - 1; j++) {
+							if (listIndex[j+1] > listIndex[j]) {
+								tempInd = listIndex[j];
+								listIndex[j] = listIndex[j + 1];
+								listIndex[j + 1] = tempInd;
+								swaps++;
+							}
+						}
+						if (swaps == 0)
+							break;
+					}
+
+					//First, backup the best "listSize" number of entries.
+					for (int k=(listSize-1); k>0; k--) {
+						for (int i=0; i<polarParams->N; i++) {
+							for (int j=0; j<(polarParams->n+1); j++) {
+								bit[i][j][listIndex[(2*listSize-1)-k]]=bit[i][j][listIndex[k]];
+								llr[i][j][listIndex[(2*listSize-1)-k]]=llr[i][j][listIndex[k]];
+							}
+						}
+					}
+					for (int k=(listSize-1); k>0; k--) {
+						for (int i = 0; i < polarParams->crcParityBits; i++) {
+							crcChecksum[i][listIndex[(2*listSize-1)-k]] = crcChecksum[i][listIndex[k]];
+						}
+					}
+					for (int k=(listSize-1); k>0; k--) crcState[listIndex[(2*listSize-1)-k]]=crcState[listIndex[k]];
+
+					//Copy the best "listSize" number of entries to the first indices.
+					for (int k = 0; k < listSize; k++) {
+						if (k > listIndex[k]) {
+							copyIndex = listIndex[(2*listSize-1)-k];
+						} else { //Use the backup.
+							copyIndex = listIndex[k];
+						}
+						for (int i = 0; i < polarParams->N; i++) {
+							for (int j = 0; j < (polarParams->n + 1); j++) {
+								bit[i][j][k] = bit[i][j][copyIndex];
+								llr[i][j][k] = llr[i][j][copyIndex];
+							}
+						}
+					}
+					for (int k = 0; k < listSize; k++) {
+						if (k > listIndex[k]) {
+							copyIndex = listIndex[(2*listSize-1)-k];
+						} else { //Use the backup.
+							copyIndex = listIndex[k];
+						}
+						for (int i = 0; i < polarParams->crcParityBits; i++) {
+							crcChecksum[i][k]=crcChecksum[i][copyIndex];
+						}
+					}
+					for (int k = 0; k < listSize; k++) {
+						if (k > listIndex[k]) {
+							copyIndex = listIndex[(2*listSize-1)-k];
+						} else { //Use the backup.
+							copyIndex = listIndex[k];
+						}
+						crcState[k]=crcState[copyIndex];
+					}
+					currentListSize = listSize;
+				}
+			}
+
+			for (int i=0; i<polarParams->crcParityBits; i++) {
+				if (last1ind[i]==nonFrozenBit) {
+					checkCrcBits=i;
+					break;
+				}
+			}
+
+			if ( checkCrcBits > (-1) ) {
+				for (uint8_t i = 0; i < currentListSize; i++) {
+					if (crcChecksum[checkCrcBits][i]==1) {
+						crcState[i]=0; //0=False, 1=True
+					}
+				}
+			}
+
+			for (uint8_t i = 0; i < currentListSize; i++) decoderIterationCheck+=crcState[i];
+			if (decoderIterationCheck==0) {
+				//perror("[SCL polar decoder] All list entries have failed the CRC checks.");
+				free(d_tilde);
+				free(pathMetric);
+				free(crcState);
+				nr_free_uint8_t_3D_array(bit, polarParams->N, (polarParams->n+1));
+				nr_free_double_3D_array(llr, polarParams->N, (polarParams->n+1));
+				nr_free_uint8_t_2D_array(crcChecksum, polarParams->crcParityBits);
+				return(-1);
+			}
+
+			nonFrozenBit++;
+			decoderIterationCheck=0;
+			checkCrcBits=-1;
+		}
+	}
+
+	for (uint8_t i = 0; i < 2*listSize; i++) listIndex[i]=i;
+	nr_sort_asc_double_1D_array_ind(pathMetric, listIndex, currentListSize);
+
+	for (uint8_t i = 0; i < fmin(listSize, (pow(2,polarParams->crcCorrectionBits)) ); i++) {
+		if ( crcState[listIndex[i]] == 1 ) {
+			for (int j = 0; j < polarParams->N; j++) polarParams->nr_polar_U[j]=bit[j][0][listIndex[i]];
+
+			//Extract the information bits (û to ĉ)
+			nr_polar_info_bit_extraction(polarParams->nr_polar_U, polarParams->nr_polar_CPrime, polarParams->information_bit_pattern, polarParams->N);
+
+			//Deinterleaving (ĉ to b)
+			nr_polar_deinterleaver(polarParams->nr_polar_CPrime, polarParams->nr_polar_B, polarParams->interleaving_pattern, polarParams->K);
+
+			//Remove the CRC (â)
+			for (int j = 0; j < polarParams->payloadBits; j++) polarParams->nr_polar_A[j]=polarParams->nr_polar_B[j];
+
+			break;
+		}
+	}
+
+	free(d_tilde);
+	free(pathMetric);
+	free(crcState);
+	nr_free_uint8_t_3D_array(bit, polarParams->N, (polarParams->n+1));
+	nr_free_double_3D_array(llr, polarParams->N, (polarParams->n+1));
+	nr_free_uint8_t_2D_array(crcChecksum, polarParams->crcParityBits);
+	nr_free_uint8_t_2D_array(extended_crc_generator_matrix, polarParams->K);
+	nr_free_uint8_t_2D_array(tempECGM, polarParams->K);
+
+	/*
+	 * Return bits.
+	 */
+	nr_byte2bit_uint8_32_t(polarParams->nr_polar_A, polarParams->payloadBits, out);
+	return(0);
+
 }
 
-<<<<<<< HEAD
-=======
+
+
+int8_t polar_decoder_aPriori_timing(double *input,
+									uint32_t *out,
+									t_nrPolar_paramsPtr polarParams,
+									uint8_t listSize,
+									uint8_t pathMetricAppr,
+									double *aPrioriPayload,
+									double cpuFreqGHz,
+									FILE* logFile)
+{
+
+	uint8_t ***bit = nr_alloc_uint8_t_3D_array(polarParams->N, (polarParams->n+1), 2*listSize);
+	uint8_t **bitUpdated = nr_alloc_uint8_t_2D_array(polarParams->N, (polarParams->n+1)); //0=False, 1=True
+	uint8_t **llrUpdated = nr_alloc_uint8_t_2D_array(polarParams->N, (polarParams->n+1)); //0=False, 1=True
+	double ***llr = nr_alloc_double_3D_array(polarParams->N, (polarParams->n+1), 2*listSize);
+	uint8_t **crcChecksum = nr_alloc_uint8_t_2D_array(polarParams->crcParityBits, 2*listSize);
+	double *pathMetric = malloc(sizeof(double)*(2*listSize));
+	uint8_t *crcState = malloc(sizeof(uint8_t)*(2*listSize)); //0=False, 1=True
+
+	for (int i=0; i<(2*listSize); i++) {
+		pathMetric[i] = 0;
+		crcState[i]=1;
+	}
+	for (int i=0; i<polarParams->N; i++) {
+		llrUpdated[i][polarParams->n]=1;
+		bitUpdated[i][0]=((polarParams->information_bit_pattern[i]+1) % 2);
+	}
+
+	uint8_t **extended_crc_generator_matrix = malloc(polarParams->K * sizeof(uint8_t *)); //G_P3
+	uint8_t **tempECGM = malloc(polarParams->K * sizeof(uint8_t *)); //G_P2
+	for (int i = 0; i < polarParams->K; i++){
+		extended_crc_generator_matrix[i] = malloc(polarParams->crcParityBits * sizeof(uint8_t));
+		tempECGM[i] = malloc(polarParams->crcParityBits * sizeof(uint8_t));
+	}
+
+	for (int i=0; i<polarParams->payloadBits; i++) {
+		for (int j=0; j<polarParams->crcParityBits; j++) {
+			tempECGM[i][j]=polarParams->crc_generator_matrix[i][j];
+		}
+	}
+	for (int i=polarParams->payloadBits; i<polarParams->K; i++) {
+			for (int j=0; j<polarParams->crcParityBits; j++) {
+				if( (i-polarParams->payloadBits) == j ){
+					tempECGM[i][j]=1;
+				} else {
+					tempECGM[i][j]=0;
+				}
+			}
+	}
+
+	for (int i=0; i<polarParams->K; i++) {
+		for (int j=0; j<polarParams->crcParityBits; j++) {
+			extended_crc_generator_matrix[i][j]=tempECGM[polarParams->interleaving_pattern[i]][j];
+		}
+	}
+
+	//The index of the last 1-valued bit that appears in each column.
+	uint16_t last1ind[polarParams->crcParityBits];
+	for (int j=0; j<polarParams->crcParityBits; j++) {
+			for (int i=0; i<polarParams->K; i++) {
+				if (extended_crc_generator_matrix[i][j]==1) last1ind[j]=i;
+			}
+	}
+
 	double *d_tilde = malloc(sizeof(double) * polarParams->N);
 	nr_polar_rate_matching(input, d_tilde, polarParams->rate_matching_pattern, polarParams->K, polarParams->N, polarParams->encoderLength);
 	for (int j = 0; j < polarParams->N; j++) llr[j][polarParams->n][0]=d_tilde[j];
@@ -674,92 +751,10 @@
 			checkCrcBits=-1;
 		}
 	}
->>>>>>> ee6239a8
-
-
-<<<<<<< HEAD
- 
-int8_t polar_decoder_int8(int16_t *input,
-			  uint8_t *output,
-			  t_nrPolar_params *polarParams,
-			  uint8_t listSize,
-			  int generate_optim_code)
-
-{
-
-
-  uint8_t **bitUpdated;
-  uint8_t **llrUpdated;
-
-  if (generate_optim_code == 1 || polarParams->decoder_kernel==NULL) {
-    bitUpdated = nr_alloc_uint8_t_2D_array(polarParams->N, (polarParams->n+1)); //0=False, 1=True
-    llrUpdated = nr_alloc_uint8_t_2D_array(polarParams->N, (polarParams->n+1)); //0=False, 1=True
-  }
-  decoder_list_int8_t dlist[2*listSize];
-
-
-  
-  for ( int i=0;i<2*listSize;i++) {
-    //	  dlist[i].bit         = nr_alloc_uint8_t_2D_array((polarParams->n+1), polarParams->N);
-    //	  dlist[i].llr         = nr_alloc_double_2D_array((polarParams->n+1), polarParams->N);
-    //dlist[i].crcChecksum = malloc(sizeof(uint8_t)*polarParams->crcParityBits);
-    for (int j=0; j< polarParams->n+1; j++) {
-      memset((void*)&dlist[i].bit[j][0],0,sizeof(uint8_t)*polarParams->N);
-      memset((void*)&dlist[i].llr[j][0],0,sizeof(int16_t)*polarParams->N);
-    }
-    for (int j=0;j<polarParams->crcParityBits;j++) dlist[i].crcChecksum[j] = 0;
-    dlist[i].pathMetric  = 0;
-  }
-
-  
-  if (generate_optim_code == 1 || polarParams->decoder_kernel==NULL) {
-    for (int i=0; i<polarParams->N; i++) { 
-      memset((void *)&llrUpdated[i][0],0,sizeof(uint8_t)*polarParams->n);
-      memset((void *)&bitUpdated[i][0],0,sizeof(uint8_t)*polarParams->n);
-      llrUpdated[i][polarParams->n]=1;
-      bitUpdated[i][0]=((polarParams->information_bit_pattern[i]+1) % 2);
-    }
-  }
-  
-  
-
-  
-  int16_t d_tilde[polarParams->N];// = malloc(sizeof(double) * polarParams->N);
-  nr_polar_rate_matching_int8(input, d_tilde, polarParams->rate_matching_pattern, polarParams->K, polarParams->N, polarParams->encoderLength);
-  for (int i=0;i<polarParams->N;i++) {
-    if (d_tilde[i]<-128) d_tilde[i]=-128;
-    else if (d_tilde[i]>127) d_tilde[i]=128;
-  }
-  memcpy((void*)&dlist[0].llr[polarParams->n][0],(void*)&d_tilde[0],sizeof(int16_t)*polarParams->N);
-  
-  /*
-   * SCL polar decoder.
-   */
-
-  uint32_t nonFrozenBit=0;
-  uint8_t currentListSize=1;
-  
-  decoder_list_int8_t *sorted_dlist[2*listSize];
-
-  for (uint8_t i = 0; i < 2*listSize; i++) sorted_dlist[i] = &dlist[i];
-  char fname[100];
-  FILE *fd;
-  if (generate_optim_code==1) {
-    sprintf(fname,"decoder_K%d_N%d_E%d.c",polarParams->K,polarParams->N,polarParams->encoderLength);
-    if ((fd=fopen(fname,"w"))==NULL) {printf("Cannot open %s\n",fname); exit(-1);}
-    fprintf(fd,"#include \"nr_polar_defs.h\"\n");
-    fprintf(fd,"void polar_decoder_K%d_N%d_E%d(t_nrPolar_params *polarParams,decoder_list_int8_t **sorted_dlist) {\n",
-	    polarParams->K,polarParams->N,polarParams->encoderLength);
-    fprintf(fd,"int16_t mask,absllr;\n");
-  }
-
-  if (polarParams->decoder_kernel) polarParams->decoder_kernel(polarParams,sorted_dlist);
-  else {
-    for (uint16_t currentBit=0; currentBit<polarParams->N; currentBit++){
-      printf("***************** BIT %d (currentListSize %d, information_bit_pattern %d)\n",
-	     currentBit,currentListSize,polarParams->information_bit_pattern[currentBit]);
-      
-=======
+
+	for (uint8_t i = 0; i < 2*listSize; i++) listIndex[i]=i;
+	nr_sort_asc_double_1D_array_ind(pathMetric, listIndex, currentListSize);
+
 	for (uint8_t i = 0; i < fmin(listSize, (pow(2,polarParams->crcCorrectionBits)) ); i++) {
 		if ( crcState[listIndex[i]] == 1 ) {
 			for (int j = 0; j < polarParams->N; j++) polarParams->nr_polar_U[j]=bit[j][0][listIndex[i]];
@@ -772,138 +767,11 @@
 
 			//Remove the CRC (â)
 			for (int j = 0; j < polarParams->payloadBits; j++) polarParams->nr_polar_A[j]=polarParams->nr_polar_B[j];
->>>>>>> ee6239a8
-
-      updateLLR_int8(sorted_dlist, llrUpdated, bitUpdated, currentListSize, currentBit, 0, polarParams->N, (polarParams->n+1),generate_optim_code,fd);
-      
-      if (polarParams->information_bit_pattern[currentBit]==0) { //Frozen bit.
-	updatePathMetric0_int8(sorted_dlist,currentListSize, currentBit,generate_optim_code,fd); //approximation=0 --> 11b, approximation=1 --> 12
-      } else { //Information or CRC bit.
-
-	updatePathMetric2_int8(sorted_dlist, currentListSize, currentBit,generate_optim_code,fd);
-
-	
-	
-	if (currentListSize <= listSize/2) {
-	  // until listsize is full we need to copy bit and LLR arrays to new entries
-	  // below we only copy the ones we need to keep for sure
-	  decoder_int8_A(sorted_dlist,currentListSize,polarParams);
-	  if (generate_optim_code == 1) fprintf(fd,"decoder_int8_A(sorted_dlist,%d,polarParams);\n",currentListSize);
-	}	
-	decoder_int8_B(sorted_dlist,currentBit,currentListSize);
-	if (generate_optim_code == 1) fprintf(fd,"decoder_int8_B(sorted_dlist,%d,%d);\n",currentBit,currentListSize);
-	
-	
-	bitUpdated[currentBit][0]=1;
-	
-	updateCrcChecksum2_int8(sorted_dlist,polarParams->extended_crc_generator_matrix, currentListSize, nonFrozenBit, polarParams->crcParityBits,generate_optim_code,fd);
-	
-	currentListSize*=2;
-	
-	//Keep only the best "listSize" number of entries.
-	if (currentListSize > listSize) {
-	  
-	  decoder_int8_C(sorted_dlist,
-			 polarParams,
-			 currentBit,
-			 currentListSize,
-			 listSize);
-	    
-	  if (generate_optim_code == 1) fprintf(fd,"decoder_int8_C(sorted_dlist,polarParams,%d,%d,%d);\n",currentBit,currentListSize,listSize);
-	  
-	  currentListSize = listSize;
-	}
-	
-	
-	nonFrozenBit++;      
-      }
-      
-    }
-    
-  }
-
-  if (generate_optim_code==1) fprintf(fd,"}\n");
-
-  for (uint8_t i = 0; i < fmin(listSize, (pow(2,polarParams->crcCorrectionBits)) ); i++) {
-    //    printf("list index %d / %d :",i,listSize);
-    //    for (int j=0;j<polarParams->crcParityBits;j++) printf("%d",sorted_dlist[i]->crcChecksum[j]);
-    //    printf(" => (%d)\n",sorted_dlist[i]->pathMetric);
-    int crcState = 1;
-    for (int j=0;j<polarParams->crcParityBits;j++) if (sorted_dlist[i]->crcChecksum[j]!=0) crcState=0;
-    if (crcState == 1) {
-      for (int j = 0; j < polarParams->N; j++) polarParams->nr_polar_u[j]=sorted_dlist[i]->bit[0][j];
-      
-
-      //Extract the information bits (û to ĉ)
-      nr_polar_info_bit_extraction(polarParams->nr_polar_u, polarParams->nr_polar_cPrime, polarParams->information_bit_pattern, polarParams->N);
-      //Deinterleaving (ĉ to b)
-      nr_polar_deinterleaver(polarParams->nr_polar_cPrime, polarParams->nr_polar_b, polarParams->interleaving_pattern, polarParams->K);
-      //Remove the CRC (â)
-      for (int j = 0; j < polarParams->payloadBits; j++) output[j]=polarParams->nr_polar_b[j];
-      
-      break;
-    }
-  }
-  
-  //	free(d_tilde);
-  /*
-    for (int i=0;i<2*listSize;i++) {
-    //	  printf("correct: Freeing dlist[%d].bit %p\n",i,dlist[i].bit);
-    nr_free_uint8_t_2D_array(dlist[i].bit, (polarParams->n+1));
-    nr_free_double_2D_array(dlist[i].llr, (polarParams->n+1));
-    free(dlist[i].crcChecksum);
-    }*/
-  return(0);
-}
-
-
-int8_t polar_decoder_int8_new(int16_t *input,
-			      uint8_t *output,
-			      t_nrPolar_params *polarParams)
-{
-  
-
-  
-  int16_t d_tilde[polarParams->N];// = malloc(sizeof(double) * polarParams->N);
-  nr_polar_rate_matching_int8(input, d_tilde, polarParams->rate_matching_pattern, polarParams->K, polarParams->N, polarParams->encoderLength);
-  for (int i=0;i<polarParams->N;i++) {
-    if (d_tilde[i]<-128) d_tilde[i]=-128;
-    else if (d_tilde[i]>127) d_tilde[i]=128;
-  }
-  memcpy((void*)&polarParams->tree.root->alpha[0],(void*)&d_tilde[0],sizeof(int16_t)*polarParams->N);
-  
-  /*
-   * SCL polar decoder.
-   */
-
-
-  generic_polar_decoder(polarParams,polarParams->tree.root);
-
-
-  //Extract the information bits (û to ĉ)
-  nr_polar_info_bit_extraction(polarParams->nr_polar_u, polarParams->nr_polar_cPrime, polarParams->information_bit_pattern, polarParams->N);
-
-  //Deinterleaving (ĉ to b)
-
-  nr_polar_deinterleaver(polarParams->nr_polar_cPrime, polarParams->nr_polar_b, polarParams->interleaving_pattern, polarParams->K);
-
-  //Remove the CRC (â)
-  for (int j = 0; j < polarParams->payloadBits; j++) output[j]=polarParams->nr_polar_b[j];
-  
-
-  
-  //	free(d_tilde);
-  /*
-    for (int i=0;i<2*listSize;i++) {
-    //	  printf("correct: Freeing dlist[%d].bit %p\n",i,dlist[i].bit);
-    nr_free_uint8_t_2D_array(dlist[i].bit, (polarParams->n+1));
-    nr_free_double_2D_array(dlist[i].llr, (polarParams->n+1));
-    free(dlist[i].crcChecksum);
-    }*/
-
-<<<<<<< HEAD
-  return(0);
-=======
+
+			break;
+		}
+	}
+
 	free(d_tilde);
 	free(pathMetric);
 	free(crcState);
@@ -921,15 +789,12 @@
 }
 
 
-
-int8_t polar_decoder_aPriori_timing(double *input,
-									uint32_t *out,
-									t_nrPolar_paramsPtr polarParams,
-									uint8_t listSize,
-									uint8_t pathMetricAppr,
-									double *aPrioriPayload,
-									double cpuFreqGHz,
-									FILE* logFile)
+int8_t polar_decoder_dci(double *input,
+						 uint32_t *out,
+						 t_nrPolar_paramsPtr polarParams,
+						 uint8_t listSize,
+						 uint8_t pathMetricAppr,
+						 uint16_t n_RNTI)
 {
 
 	uint8_t ***bit = nr_alloc_uint8_t_3D_array(polarParams->N, (polarParams->n+1), 2*listSize);
@@ -939,6 +804,7 @@
 	uint8_t **crcChecksum = nr_alloc_uint8_t_2D_array(polarParams->crcParityBits, 2*listSize);
 	double *pathMetric = malloc(sizeof(double)*(2*listSize));
 	uint8_t *crcState = malloc(sizeof(uint8_t)*(2*listSize)); //0=False, 1=True
+	uint8_t extended_crc_scrambling_pattern[polarParams->crcParityBits];
 
 	for (int i=0; i<(2*listSize); i++) {
 		pathMetric[i] = 0;
@@ -949,8 +815,8 @@
 		bitUpdated[i][0]=((polarParams->information_bit_pattern[i]+1) % 2);
 	}
 
-	uint8_t **extended_crc_generator_matrix = malloc(polarParams->K * sizeof(uint8_t *)); //G_P3
-	uint8_t **tempECGM = malloc(polarParams->K * sizeof(uint8_t *)); //G_P2
+	uint8_t **extended_crc_generator_matrix = malloc(polarParams->K * sizeof(uint8_t *)); //G_P3: K-by-P
+	uint8_t **tempECGM = malloc(polarParams->K * sizeof(uint8_t *)); //G_P2: K-by-P
 	for (int i = 0; i < polarParams->K; i++){
 		extended_crc_generator_matrix[i] = malloc(polarParams->crcParityBits * sizeof(uint8_t));
 		tempECGM[i] = malloc(polarParams->crcParityBits * sizeof(uint8_t));
@@ -958,7 +824,7 @@
 
 	for (int i=0; i<polarParams->payloadBits; i++) {
 		for (int j=0; j<polarParams->crcParityBits; j++) {
-			tempECGM[i][j]=polarParams->crc_generator_matrix[i][j];
+			tempECGM[i][j]=polarParams->crc_generator_matrix[i+polarParams->crcParityBits][j];
 		}
 	}
 	for (int i=polarParams->payloadBits; i<polarParams->K; i++) {
@@ -985,14 +851,23 @@
 			}
 	}
 
+	for (int i=0;i<8;i++) extended_crc_scrambling_pattern[i]=0;
+	for (int i=8; i<polarParams->crcParityBits; i++) {
+		extended_crc_scrambling_pattern[i]=(n_RNTI>>(23-i))&1;
+	}
+
 	double *d_tilde = malloc(sizeof(double) * polarParams->N);
 	nr_polar_rate_matching(input, d_tilde, polarParams->rate_matching_pattern, polarParams->K, polarParams->N, polarParams->encoderLength);
 	for (int j = 0; j < polarParams->N; j++) llr[j][polarParams->n][0]=d_tilde[j];
 
-
 	/*
 	 * SCL polar decoder.
 	 */
+
+	for (int i=0; i<polarParams->crcParityBits; i++) {
+		for (int j=0; j<polarParams->crcParityBits; j++) crcChecksum[i][0]=crcChecksum[i][0]+polarParams->crc_generator_matrix[j][i];
+		crcChecksum[i][0]=(crcChecksum[i][0]%2);
+	}
 
 	uint32_t nonFrozenBit=0;
 	uint8_t currentListSize=1;
@@ -1005,19 +880,6 @@
 		if (polarParams->information_bit_pattern[currentBit]==0) { //Frozen bit.
 			updatePathMetric(pathMetric, llr, currentListSize, 0, currentBit, pathMetricAppr); //approximation=0 --> 11b, approximation=1 --> 12
 		} else { //Information or CRC bit.
-			if ( (polarParams->interleaving_pattern[nonFrozenBit] <= polarParams->payloadBits) &&
-					(aPrioriPayload[polarParams->interleaving_pattern[nonFrozenBit]] == 0) ) {
-				//Information bit with known value of "0".
-				updatePathMetric(pathMetric, llr, currentListSize, 0, currentBit, pathMetricAppr);
-				bitUpdated[currentBit][0]=1; //0=False, 1=True
-			} else if ( (polarParams->interleaving_pattern[nonFrozenBit] <= polarParams->payloadBits) &&
-					(aPrioriPayload[polarParams->interleaving_pattern[nonFrozenBit]] == 1) ) {
-				//Information bit with known value of "1".
-				updatePathMetric(pathMetric, llr, currentListSize, 1, currentBit, pathMetricAppr);
-				for (uint8_t i=0; i<currentListSize; i++) bit[currentBit][0][i]=1;
-				bitUpdated[currentBit][0]=1;
-				updateCrcChecksum(crcChecksum, extended_crc_generator_matrix, currentListSize, nonFrozenBit, polarParams->crcParityBits);
-			} else {
 				updatePathMetric2(pathMetric, llr, currentListSize, currentBit, pathMetricAppr);
 
 				for (int i = 0; i < currentListSize; i++) {
@@ -1105,7 +967,6 @@
 					}
 					currentListSize = listSize;
 				}
-			}
 
 			for (int i=0; i<polarParams->crcParityBits; i++) {
 				if (last1ind[i]==nonFrozenBit) {
@@ -1116,7 +977,7 @@
 
 			if ( checkCrcBits > (-1) ) {
 				for (uint8_t i = 0; i < currentListSize; i++) {
-					if (crcChecksum[checkCrcBits][i]==1) {
+					if (crcChecksum[checkCrcBits][i]!=extended_crc_scrambling_pattern[checkCrcBits]) {
 						crcState[i]=0; //0=False, 1=True
 					}
 				}
@@ -1177,251 +1038,40 @@
 }
 
 
-int8_t polar_decoder_dci(double *input,
-						 uint32_t *out,
-						 t_nrPolar_paramsPtr polarParams,
-						 uint8_t listSize,
-						 uint8_t pathMetricAppr,
-						 uint16_t n_RNTI)
+int8_t polar_decoder_int16(int16_t *input,
+			   uint8_t *output,
+			   t_nrPolar_params *polarParams)
 {
-
-	uint8_t ***bit = nr_alloc_uint8_t_3D_array(polarParams->N, (polarParams->n+1), 2*listSize);
-	uint8_t **bitUpdated = nr_alloc_uint8_t_2D_array(polarParams->N, (polarParams->n+1)); //0=False, 1=True
-	uint8_t **llrUpdated = nr_alloc_uint8_t_2D_array(polarParams->N, (polarParams->n+1)); //0=False, 1=True
-	double ***llr = nr_alloc_double_3D_array(polarParams->N, (polarParams->n+1), 2*listSize);
-	uint8_t **crcChecksum = nr_alloc_uint8_t_2D_array(polarParams->crcParityBits, 2*listSize);
-	double *pathMetric = malloc(sizeof(double)*(2*listSize));
-	uint8_t *crcState = malloc(sizeof(uint8_t)*(2*listSize)); //0=False, 1=True
-	uint8_t extended_crc_scrambling_pattern[polarParams->crcParityBits];
-
-	for (int i=0; i<(2*listSize); i++) {
-		pathMetric[i] = 0;
-		crcState[i]=1;
-	}
-	for (int i=0; i<polarParams->N; i++) {
-		llrUpdated[i][polarParams->n]=1;
-		bitUpdated[i][0]=((polarParams->information_bit_pattern[i]+1) % 2);
-	}
-
-	uint8_t **extended_crc_generator_matrix = malloc(polarParams->K * sizeof(uint8_t *)); //G_P3: K-by-P
-	uint8_t **tempECGM = malloc(polarParams->K * sizeof(uint8_t *)); //G_P2: K-by-P
-	for (int i = 0; i < polarParams->K; i++){
-		extended_crc_generator_matrix[i] = malloc(polarParams->crcParityBits * sizeof(uint8_t));
-		tempECGM[i] = malloc(polarParams->crcParityBits * sizeof(uint8_t));
-	}
-
-	for (int i=0; i<polarParams->payloadBits; i++) {
-		for (int j=0; j<polarParams->crcParityBits; j++) {
-			tempECGM[i][j]=polarParams->crc_generator_matrix[i+polarParams->crcParityBits][j];
-		}
-	}
-	for (int i=polarParams->payloadBits; i<polarParams->K; i++) {
-			for (int j=0; j<polarParams->crcParityBits; j++) {
-				if( (i-polarParams->payloadBits) == j ){
-					tempECGM[i][j]=1;
-				} else {
-					tempECGM[i][j]=0;
-				}
-			}
-	}
-
-	for (int i=0; i<polarParams->K; i++) {
-		for (int j=0; j<polarParams->crcParityBits; j++) {
-			extended_crc_generator_matrix[i][j]=tempECGM[polarParams->interleaving_pattern[i]][j];
-		}
-	}
-
-	//The index of the last 1-valued bit that appears in each column.
-	uint16_t last1ind[polarParams->crcParityBits];
-	for (int j=0; j<polarParams->crcParityBits; j++) {
-			for (int i=0; i<polarParams->K; i++) {
-				if (extended_crc_generator_matrix[i][j]==1) last1ind[j]=i;
-			}
-	}
-
-	for (int i=0;i<8;i++) extended_crc_scrambling_pattern[i]=0;
-	for (int i=8; i<polarParams->crcParityBits; i++) {
-		extended_crc_scrambling_pattern[i]=(n_RNTI>>(23-i))&1;
-	}
-
-	double *d_tilde = malloc(sizeof(double) * polarParams->N);
-	nr_polar_rate_matching(input, d_tilde, polarParams->rate_matching_pattern, polarParams->K, polarParams->N, polarParams->encoderLength);
-	for (int j = 0; j < polarParams->N; j++) llr[j][polarParams->n][0]=d_tilde[j];
-
-	/*
-	 * SCL polar decoder.
-	 */
-
-	for (int i=0; i<polarParams->crcParityBits; i++) {
-		for (int j=0; j<polarParams->crcParityBits; j++) crcChecksum[i][0]=crcChecksum[i][0]+polarParams->crc_generator_matrix[j][i];
-		crcChecksum[i][0]=(crcChecksum[i][0]%2);
-	}
-
-	uint32_t nonFrozenBit=0;
-	uint8_t currentListSize=1;
-	uint8_t decoderIterationCheck=0;
-	int16_t checkCrcBits=-1;
-	uint8_t listIndex[2*listSize], copyIndex;
-
-	for (uint16_t currentBit=0; currentBit<polarParams->N; currentBit++){
-		updateLLR(llr, llrUpdated, bit, bitUpdated, currentListSize, currentBit, 0, polarParams->N, (polarParams->n+1), pathMetricAppr);
-		if (polarParams->information_bit_pattern[currentBit]==0) { //Frozen bit.
-			updatePathMetric(pathMetric, llr, currentListSize, 0, currentBit, pathMetricAppr); //approximation=0 --> 11b, approximation=1 --> 12
-		} else { //Information or CRC bit.
-				updatePathMetric2(pathMetric, llr, currentListSize, currentBit, pathMetricAppr);
-
-				for (int i = 0; i < currentListSize; i++) {
-					for (int j = 0; j < polarParams->N; j++) {
-						for (int k = 0; k < (polarParams->n+1); k++) {
-							bit[j][k][i+currentListSize]=bit[j][k][i];
-							llr[j][k][i+currentListSize]=llr[j][k][i];}}}
-				for (int i = 0; i < currentListSize; i++) {
-					bit[currentBit][0][i]=0;
-					crcState[i+currentListSize]=crcState[i];
-				}
-				for (int i = currentListSize; i < 2*currentListSize; i++) bit[currentBit][0][i]=1;
-				bitUpdated[currentBit][0]=1;
-				updateCrcChecksum2(crcChecksum, extended_crc_generator_matrix, currentListSize, nonFrozenBit, polarParams->crcParityBits);
-				currentListSize*=2;
-
-				//Keep only the best "listSize" number of entries.
-				if (currentListSize > listSize) {
-					for (uint8_t i = 0; i < 2*listSize; i++) listIndex[i]=i;
-					nr_sort_asc_double_1D_array_ind(pathMetric, listIndex, currentListSize);
-
-					//sort listIndex[listSize, ..., 2*listSize-1] in descending order.
-					uint8_t swaps, tempInd;
-					for (uint8_t i = 0; i < listSize; i++) {
-						swaps = 0;
-						for (uint8_t j = listSize; j < (2*listSize - i) - 1; j++) {
-							if (listIndex[j+1] > listIndex[j]) {
-								tempInd = listIndex[j];
-								listIndex[j] = listIndex[j + 1];
-								listIndex[j + 1] = tempInd;
-								swaps++;
-							}
-						}
-						if (swaps == 0)
-							break;
-					}
-
-					//First, backup the best "listSize" number of entries.
-					for (int k=(listSize-1); k>0; k--) {
-						for (int i=0; i<polarParams->N; i++) {
-							for (int j=0; j<(polarParams->n+1); j++) {
-								bit[i][j][listIndex[(2*listSize-1)-k]]=bit[i][j][listIndex[k]];
-								llr[i][j][listIndex[(2*listSize-1)-k]]=llr[i][j][listIndex[k]];
-							}
-						}
-					}
-					for (int k=(listSize-1); k>0; k--) {
-						for (int i = 0; i < polarParams->crcParityBits; i++) {
-							crcChecksum[i][listIndex[(2*listSize-1)-k]] = crcChecksum[i][listIndex[k]];
-						}
-					}
-					for (int k=(listSize-1); k>0; k--) crcState[listIndex[(2*listSize-1)-k]]=crcState[listIndex[k]];
-
-					//Copy the best "listSize" number of entries to the first indices.
-					for (int k = 0; k < listSize; k++) {
-						if (k > listIndex[k]) {
-							copyIndex = listIndex[(2*listSize-1)-k];
-						} else { //Use the backup.
-							copyIndex = listIndex[k];
-						}
-						for (int i = 0; i < polarParams->N; i++) {
-							for (int j = 0; j < (polarParams->n + 1); j++) {
-								bit[i][j][k] = bit[i][j][copyIndex];
-								llr[i][j][k] = llr[i][j][copyIndex];
-							}
-						}
-					}
-					for (int k = 0; k < listSize; k++) {
-						if (k > listIndex[k]) {
-							copyIndex = listIndex[(2*listSize-1)-k];
-						} else { //Use the backup.
-							copyIndex = listIndex[k];
-						}
-						for (int i = 0; i < polarParams->crcParityBits; i++) {
-							crcChecksum[i][k]=crcChecksum[i][copyIndex];
-						}
-					}
-					for (int k = 0; k < listSize; k++) {
-						if (k > listIndex[k]) {
-							copyIndex = listIndex[(2*listSize-1)-k];
-						} else { //Use the backup.
-							copyIndex = listIndex[k];
-						}
-						crcState[k]=crcState[copyIndex];
-					}
-					currentListSize = listSize;
-				}
-
-			for (int i=0; i<polarParams->crcParityBits; i++) {
-				if (last1ind[i]==nonFrozenBit) {
-					checkCrcBits=i;
-					break;
-				}
-			}
-
-			if ( checkCrcBits > (-1) ) {
-				for (uint8_t i = 0; i < currentListSize; i++) {
-					if (crcChecksum[checkCrcBits][i]!=extended_crc_scrambling_pattern[checkCrcBits]) {
-						crcState[i]=0; //0=False, 1=True
-					}
-				}
-			}
-
-			for (uint8_t i = 0; i < currentListSize; i++) decoderIterationCheck+=crcState[i];
-			if (decoderIterationCheck==0) {
-				//perror("[SCL polar decoder] All list entries have failed the CRC checks.");
-				free(d_tilde);
-				free(pathMetric);
-				free(crcState);
-				nr_free_uint8_t_3D_array(bit, polarParams->N, (polarParams->n+1));
-				nr_free_double_3D_array(llr, polarParams->N, (polarParams->n+1));
-				nr_free_uint8_t_2D_array(crcChecksum, polarParams->crcParityBits);
-				return(-1);
-			}
-
-			nonFrozenBit++;
-			decoderIterationCheck=0;
-			checkCrcBits=-1;
-		}
-	}
-
-	for (uint8_t i = 0; i < 2*listSize; i++) listIndex[i]=i;
-	nr_sort_asc_double_1D_array_ind(pathMetric, listIndex, currentListSize);
-
-	for (uint8_t i = 0; i < fmin(listSize, (pow(2,polarParams->crcCorrectionBits)) ); i++) {
-		if ( crcState[listIndex[i]] == 1 ) {
-			for (int j = 0; j < polarParams->N; j++) polarParams->nr_polar_U[j]=bit[j][0][listIndex[i]];
-
-			//Extract the information bits (û to ĉ)
-			nr_polar_info_bit_extraction(polarParams->nr_polar_U, polarParams->nr_polar_CPrime, polarParams->information_bit_pattern, polarParams->N);
-
-			//Deinterleaving (ĉ to b)
-			nr_polar_deinterleaver(polarParams->nr_polar_CPrime, polarParams->nr_polar_B, polarParams->interleaving_pattern, polarParams->K);
-
-			//Remove the CRC (â)
-			for (int j = 0; j < polarParams->payloadBits; j++) polarParams->nr_polar_A[j]=polarParams->nr_polar_B[j];
-
-			break;
-		}
-	}
-
-	free(d_tilde);
-	free(pathMetric);
-	free(crcState);
-	nr_free_uint8_t_3D_array(bit, polarParams->N, (polarParams->n+1));
-	nr_free_double_3D_array(llr, polarParams->N, (polarParams->n+1));
-	nr_free_uint8_t_2D_array(crcChecksum, polarParams->crcParityBits);
-	nr_free_uint8_t_2D_array(extended_crc_generator_matrix, polarParams->K);
-	nr_free_uint8_t_2D_array(tempECGM, polarParams->K);
-
-	/*
-	 * Return bits.
-	 */
-	nr_byte2bit_uint8_32_t(polarParams->nr_polar_A, polarParams->payloadBits, out);
-	return(0);
->>>>>>> ee6239a8
+  
+
+  
+  int16_t d_tilde[polarParams->N];// = malloc(sizeof(double) * polarParams->N);
+  nr_polar_rate_matching_int16(input, d_tilde, polarParams->rate_matching_pattern, polarParams->K, polarParams->N, polarParams->encoderLength);
+  for (int i=0;i<polarParams->N;i++) {
+    if (d_tilde[i]<-128) d_tilde[i]=-128;
+    else if (d_tilde[i]>127) d_tilde[i]=128;
+  }
+  memcpy((void*)&polarParams->tree.root->alpha[0],(void*)&d_tilde[0],sizeof(int16_t)*polarParams->N);
+  
+  /*
+   * SCL polar decoder.
+   */
+
+
+  generic_polar_decoder(polarParams,polarParams->tree.root);
+
+
+  //Extract the information bits (û to ĉ)
+  nr_polar_info_bit_extraction(polarParams->nr_polar_U, polarParams->nr_polar_CPrime, polarParams->information_bit_pattern, polarParams->N);
+
+  //Deinterleaving (ĉ to b)
+
+  nr_polar_deinterleaver(polarParams->nr_polar_CPrime, polarParams->nr_polar_B, polarParams->interleaving_pattern, polarParams->K);
+
+  //Remove the CRC (â)
+  for (int j = 0; j < polarParams->payloadBits; j++) output[j]=polarParams->nr_polar_B[j];
+  
+
+  
+  return(0);
 }