/*
 * Licensed to the OpenAirInterface (OAI) Software Alliance under one or more
 * contributor license agreements.  See the NOTICE file distributed with
 * this work for additional information regarding copyright ownership.
 * The OpenAirInterface Software Alliance licenses this file to You under
 * the OAI Public License, Version 1.1  (the "License"); you may not use this file
 * except in compliance with the License.
 * You may obtain a copy of the License at
 *
 *      http://www.openairinterface.org/?page_id=698
 *
 * Unless required by applicable law or agreed to in writing, software
 * distributed under the License is distributed on an "AS IS" BASIS,
 * WITHOUT WARRANTIES OR CONDITIONS OF ANY KIND, either express or implied.
 * See the License for the specific language governing permissions and
 * limitations under the License.
 *-------------------------------------------------------------------------------
 * For more information about the OpenAirInterface (OAI) Software Alliance:
 *      contact@openairinterface.org
 */

/*!\file PHY/CODING/nrPolar_tools/nr_polar_encoder.c
 * \brief
 * \author Raymond Knopp, Turker Yilmaz
 * \date 2018
 * \version 0.1
 * \company EURECOM
 * \email raymond.knopp@eurecom.fr, turker.yilmaz@eurecom.fr
 * \note
 * \warning
 */

//#define DEBUG_POLAR_ENCODER
//#define DEBUG_POLAR_ENCODER_DCI
//#define DEBUG_POLAR_MATLAB

#include "PHY/CODING/nrPolar_tools/nr_polar_defs.h"
#include "assertions.h"
#include <stdint.h>

//input  [a_31 a_30 ... a_0]
//output [f_31 f_30 ... f_0] [f_63 f_62 ... f_32] ...

void polar_encoder(uint32_t *in,
                   uint32_t *out,
                   t_nrPolar_params *polarParams) {
  if (1) {//polarParams->idx == 0 || polarParams->idx == 1) { //PBCH or PDCCH
    /*
    uint64_t B = (((uint64_t)*in)&((((uint64_t)1)<<32)-1)) | (((uint64_t)crc24c((uint8_t*)in,polarParams->payloadBits)>>8)<<polarParams->payloadBits);
    #ifdef DEBUG_POLAR_ENCODER
    printf("polar_B %llx (crc %x)\n",B,crc24c((uint8_t*)in,polarParams->payloadBits)>>8);
    #endif
    nr_bit2byte_uint32_8_t((uint32_t*)&B, polarParams->K, polarParams->nr_polar_B);*/
    nr_bit2byte_uint32_8(in, polarParams->payloadBits, polarParams->nr_polar_A);
    /*
     * Bytewise operations
     */
    //Calculate CRC.
    nr_matrix_multiplication_uint8_1D_uint8_2D(polarParams->nr_polar_A,
    										   polarParams->crc_generator_matrix,
											   polarParams->nr_polar_crc,
											   polarParams->payloadBits,
											   polarParams->crcParityBits);

    for (uint8_t i = 0; i < polarParams->crcParityBits; i++)
      polarParams->nr_polar_crc[i] = (polarParams->nr_polar_crc[i] % 2);

    //Attach CRC to the Transport Block. (a to b)
    for (uint16_t i = 0; i < polarParams->payloadBits; i++)
      polarParams->nr_polar_B[i] = polarParams->nr_polar_A[i];

    for (uint16_t i = polarParams->payloadBits; i < polarParams->K; i++)
      polarParams->nr_polar_B[i]= polarParams->nr_polar_crc[i-(polarParams->payloadBits)];

#ifdef DEBUG_POLAR_ENCODER
    uint64_t B2=0;

    for (int i = 0; i<polarParams->K; i++) B2 = B2 | ((uint64_t)polarParams->nr_polar_B[i] << i);

    printf("polar_B %llx\n",B2);
    for (int i=0; i< polarParams->payloadBits; i++) printf("a[%d]=%d\n", i, polarParams->nr_polar_A[i]);
    for (int i=0; i< polarParams->K; i++) printf("b[%d]=%d\n", i, polarParams->nr_polar_B[i]);
#endif
    /*    for (int j=0;j<polarParams->crcParityBits;j++) {
      for (int i=0;i<polarParams->payloadBits;i++)
    printf("%1d.%1d+",polarParams->crc_generator_matrix[i][j],polarParams->nr_polar_A[i]);
      printf(" => %d\n",polarParams->nr_polar_crc[j]);
      }*/
  } else { //UCI
  }

  //Interleaving (c to c')
  nr_polar_interleaver(polarParams->nr_polar_B,
                       polarParams->nr_polar_CPrime,
                       polarParams->interleaving_pattern,
                       polarParams->K);
#ifdef DEBUG_POLAR_ENCODER
  uint64_t Cprime=0;

  for (int i = 0; i<polarParams->K; i++) {
    Cprime = Cprime | ((uint64_t)polarParams->nr_polar_CPrime[i] << i);

    if (polarParams->nr_polar_CPrime[i] == 1) printf("pos %d : %llx\n",i,Cprime);
  }

  printf("polar_Cprime %llx\n",Cprime);
#endif
  //Bit insertion (c' to u)
  nr_polar_bit_insertion(polarParams->nr_polar_CPrime,
                         polarParams->nr_polar_U,
                         polarParams->N,
                         polarParams->K,
                         polarParams->Q_I_N,
                         polarParams->Q_PC_N,
                         polarParams->n_pc);
  //Encoding (u to d)
  /*  memset(polarParams->nr_polar_U,0,polarParams->N);
  polarParams->nr_polar_U[247]=1;
  polarParams->nr_polar_U[253]=1;*/
  nr_matrix_multiplication_uint8_1D_uint8_2D(polarParams->nr_polar_U,
		  	  	  	  	  	  	  	  	     polarParams->G_N,
											 polarParams->nr_polar_D,
											 polarParams->N,
											 polarParams->N);

  for (uint16_t i = 0; i < polarParams->N; i++)
    polarParams->nr_polar_D[i] = (polarParams->nr_polar_D[i] % 2);

  uint64_t D[8];
  memset((void *)D,0,8*sizeof(int64_t));
#ifdef DEBUG_POLAR_ENCODER

  for (int i=0; i<polarParams->N; i++)  D[i/64] |= ((uint64_t)polarParams->nr_polar_D[i])<<(i&63);

  printf("D %llx,%llx,%llx,%llx,%llx,%llx,%llx,%llx\n",
         D[0],D[1],D[2],D[3],D[4],D[5],D[6],D[7]);
#endif
  //Rate matching
  //Sub-block interleaving (d to y) and Bit selection (y to e)
  nr_polar_interleaver(polarParams->nr_polar_D,
                       polarParams->nr_polar_E,
                       polarParams->rate_matching_pattern,
                       polarParams->encoderLength);
  /*
   * Return bits.
   */
#ifdef DEBUG_POLAR_ENCODER

  for (int i=0; i< polarParams->encoderLength; i++) printf("f[%d]=%d\n", i, polarParams->nr_polar_E[i]);

#endif
  nr_byte2bit_uint8_32(polarParams->nr_polar_E, polarParams->encoderLength, out);
}

void polar_encoder_dci(uint32_t *in,
                       uint32_t *out,
                       t_nrPolar_params *polarParams,
                       uint16_t n_RNTI) {
#ifdef DEBUG_POLAR_ENCODER_DCI
  printf("[polar_encoder_dci] in: [0]->0x%08x \t [1]->0x%08x \t [2]->0x%08x \t [3]->0x%08x\n", in[0], in[1], in[2], in[3]);
#endif
  /*
   * Bytewise operations
   */
  //(a to a')
  nr_bit2byte_uint32_8(in, polarParams->payloadBits, polarParams->nr_polar_A);

  for (int i=0; i<polarParams->crcParityBits; i++) polarParams->nr_polar_APrime[i]=1;

  for (int i=0; i<polarParams->payloadBits; i++) polarParams->nr_polar_APrime[i+(polarParams->crcParityBits)]=polarParams->nr_polar_A[i];

#ifdef DEBUG_POLAR_ENCODER_DCI
  printf("[polar_encoder_dci] A: ");
  for (int i=0; i<polarParams->payloadBits; i++) printf("%d-", polarParams->nr_polar_A[i]);
  printf("\n");

  printf("[polar_encoder_dci] APrime: ");
  for (int i=0; i<polarParams->K; i++) printf("%d-", polarParams->nr_polar_APrime[i]);
  printf("\n");

  printf("[polar_encoder_dci] GP: ");
  for (int i=0; i<polarParams->crcParityBits; i++) printf("%d-", polarParams->crc_generator_matrix[0][i]);
  printf("\n");
#endif
  //Calculate CRC.
  nr_matrix_multiplication_uint8_1D_uint8_2D(polarParams->nr_polar_APrime,
		  	  	  	  	  	  	  	  	  	 polarParams->crc_generator_matrix,
											 polarParams->nr_polar_crc,
											 polarParams->K,
											 polarParams->crcParityBits);

  for (uint8_t i = 0; i < polarParams->crcParityBits; i++) polarParams->nr_polar_crc[i] = (polarParams->nr_polar_crc[i] % 2);

#ifdef DEBUG_POLAR_ENCODER_DCI
  printf("[polar_encoder_dci] CRC: ");
  for (int i=0; i<polarParams->crcParityBits; i++) printf("%d-", polarParams->nr_polar_crc[i]);
  printf("\n");
#endif

  //Attach CRC to the Transport Block. (a to b)
  for (uint16_t i = 0; i < polarParams->payloadBits; i++)
    polarParams->nr_polar_B[i] = polarParams->nr_polar_A[i];

  for (uint16_t i = polarParams->payloadBits; i < polarParams->K; i++)
    polarParams->nr_polar_B[i]= polarParams->nr_polar_crc[i-(polarParams->payloadBits)];

  //Scrambling (b to c)
  for (int i=0; i<16; i++)
	polarParams->nr_polar_B[polarParams->payloadBits+8+i]=( polarParams->nr_polar_B[polarParams->payloadBits+8+i] + ((n_RNTI>>(15-i))&1) ) % 2;

#ifdef DEBUG_POLAR_ENCODER_DCI
  printf("[polar_encoder_dci] B: ");
  for (int i = 0; i < polarParams->K; i++) printf("%d-", polarParams->nr_polar_B[i]);
  printf("\n");
#endif
  //Interleaving (c to c')
  nr_polar_interleaver(polarParams->nr_polar_B, polarParams->nr_polar_CPrime, polarParams->interleaving_pattern, polarParams->K);
  //Bit insertion (c' to u)
  nr_polar_bit_insertion(polarParams->nr_polar_CPrime,
                         polarParams->nr_polar_U,
                         polarParams->N,
                         polarParams->K,
                         polarParams->Q_I_N,
                         polarParams->Q_PC_N,
                         polarParams->n_pc);
  //Encoding (u to d)
  nr_matrix_multiplication_uint8_1D_uint8_2D(polarParams->nr_polar_U,
		  	  	  	  	  	  	  	  	  	 polarParams->G_N,
											 polarParams->nr_polar_D,
											 polarParams->N,
											 polarParams->N);
  for (uint16_t i = 0; i < polarParams->N; i++) polarParams->nr_polar_D[i] = (polarParams->nr_polar_D[i] % 2);

  //Rate matching
  //Sub-block interleaving (d to y) and Bit selection (y to e)
  nr_polar_interleaver(polarParams->nr_polar_D,
                       polarParams->nr_polar_E,
                       polarParams->rate_matching_pattern,
                       polarParams->encoderLength);
  /*
   * Return bits.
   */
  nr_byte2bit_uint8_32(polarParams->nr_polar_E, polarParams->encoderLength, out);
#ifdef DEBUG_POLAR_ENCODER_DCI
  printf("[polar_encoder_dci] E: ");
  for (int i = 0; i < polarParams->encoderLength; i++) printf("%d-", polarParams->nr_polar_E[i]);

  uint8_t outputInd = ceil(polarParams->encoderLength / 32.0);
  printf("\n[polar_encoder_dci] out: ");
  for (int i = 0; i < outputInd; i++) printf("[%d]->0x%08x\t", i, out[i]);
#endif
}

static inline void polar_rate_matching(t_nrPolar_params *polarParams,void *in,void *out) __attribute__((always_inline));

static inline void polar_rate_matching(t_nrPolar_params *polarParams,void *in,void *out) {

  // handle rate matching with a single 128 bit word using bit shuffling
  // can be done with SIMD intrisics if needed
  if (polarParams->groupsize < 8)  {
    AssertFatal(polarParams->encoderLength<=128,"Need to handle groupsize<8 and N>128\n");
    uint128_t *out128=(uint128_t*)out;
    uint128_t *in128=(uint128_t*)in;
    *out128=0;
    uint128_t tmp0;
#ifdef DEBUG_POLAR_ENCODER
    uint128_t tmp1;
#endif
    for (int i=0; i<polarParams->encoderLength; i++) {
#ifdef DEBUG_POLAR_ENCODER
      printf("%d<-%u : %llx.%llx =>",i,polarParams->rate_matching_pattern[i],((uint64_t *)out)[1],((uint64_t *)out)[0]);
#endif
      tmp0 = (*in128&(((uint128_t)1)<<polarParams->rate_matching_pattern[i]));
      if (tmp0!=0) {
	*out128 = *out128 | ((uint128_t)1)<<i;
#ifdef DEBUG_POLAR_ENCODER
	tmp1 = ((uint128_t)1)<<i;
	printf("%llx.%llx<->%llx.%llx => %llx.%llx\n",
	       ((uint64_t *)&tmp0)[1],((uint64_t *)&tmp0)[0],
	       ((uint64_t *)&tmp1)[1],((uint64_t *)&tmp1)[0],
	       ((uint64_t *)out)[1],((uint64_t *)out)[0]);
#endif
      }
    }

  }					     
  // These are based on LUTs for byte and short word groups
  else if (polarParams->groupsize == 8)
    for (int i=0; i<polarParams->encoderLength>>3; i++) ((uint8_t *)out)[i] = ((uint8_t *)in)[polarParams->rm_tab[i]];
  else // groupsize==16
    for (int i=0; i<polarParams->encoderLength>>4; i++) {
      ((uint16_t *)out)[i] = ((uint16_t *)in)[polarParams->rm_tab[i]];
    }
}

void build_polar_tables(t_nrPolar_params *polarParams) {
  // build table b -> c'
<<<<<<< HEAD
  AssertFatal(polarParams->K > 32, "K = %d < 33, is not supported yet\n",polarParams->K);
  AssertFatal(polarParams->K < 129, "K = %d > 128, is not supported yet\n", polarParams->K);
=======
  AssertFatal(polarParams->K > 17, "K = %d < 18, is not possible\n",polarParams->K);
  AssertFatal(polarParams->K < 129, "K = %d > 128, is not supported yet\n",polarParams->K);
>>>>>>> e68e72cd
  int bit_i,ip;
  int numbytes = polarParams->K>>3;
  int residue = polarParams->K&7;
  int numbits;

  if (residue>0) numbytes++;

  for (int byte=0; byte<numbytes; byte++) {
    if (byte<(polarParams->K>>3)) numbits=8;
    else numbits=residue;

    for (int val=0; val<256; val++) {
      polarParams->cprime_tab0[byte][val] = 0;
      polarParams->cprime_tab1[byte][val] = 0;

      for (int i=0; i<numbits; i++) {
        // flip bit endian of B bitstring
        ip=polarParams->deinterleaving_pattern[polarParams->K-1-((8*byte)+i)];
        AssertFatal(ip<128,"ip = %d\n",ip);
        bit_i=(val>>i)&1;

        if (ip<64) polarParams->cprime_tab0[byte][val] |= (((uint64_t)bit_i)<<ip);
        else       polarParams->cprime_tab1[byte][val] |= (((uint64_t)bit_i)<<(ip&63));
      }
    }
  }

  AssertFatal(polarParams->N==512 || polarParams->N==256 || polarParams->N==128,"N = %d, not done yet\n",polarParams->N);
  // build G bit vectors for information bit positions and convert the bit as bytes tables in nr_polar_kronecker_power_matrices.c to 64 bit packed vectors.
  // keep only rows of G which correspond to information/crc bits
  polarParams->G_N_tab = (uint64_t **)malloc((polarParams->K + polarParams->n_pc) * sizeof(int64_t *));
  int k=0;

  for (int i=0; i<polarParams->N; i++) {
    if (polarParams->information_bit_pattern[i] > 0) {
      polarParams->G_N_tab[k] = (uint64_t *)memalign(32,(polarParams->N/64)*sizeof(uint64_t));
      memset((void *)polarParams->G_N_tab[k],0,(polarParams->N/64)*sizeof(uint64_t));

      for (int j=0; j<polarParams->N; j++)
        polarParams->G_N_tab[k][j/64] |= ((uint64_t)polarParams->G_N[i][j])<<(j&63);

#ifdef DEBUG_POLAR_ENCODER
      printf("Bit %d Selecting row %d of G : ",k,i);

      for (int j=0; j<polarParams->N; j+=4) printf("%1x",polarParams->G_N[i][j]+(polarParams->G_N[i][j+1]*2)+(polarParams->G_N[i][j+2]*4)+(polarParams->G_N[i][j+3]*8));

      printf("\n");
#endif
      k++;
    }
  }

  // rate matching table
  int iplast=polarParams->rate_matching_pattern[0];
  int ccnt=0;
  int groupcnt=0;
#ifdef DEBUG_POLAR_ENCODER
  int firstingroup_out=0;
  int firstingroup_in=iplast;
#endif
  int mingroupsize = 1024;

  // compute minimum group size of rate-matching pattern
  for (int outpos=1; outpos<polarParams->encoderLength; outpos++) {
    ip=polarParams->rate_matching_pattern[outpos];
#ifdef DEBUG_POLAR_ENCODER
    printf("rm: outpos %d, inpos %d\n",outpos,ip);
#endif
    if ((ip - iplast) == 1) ccnt++;
    else {
      groupcnt++;
#ifdef DEBUG_POLAR_ENCODER
      printf("group %d (size %d): (%d:%d) => (%d:%d)\n",groupcnt,ccnt+1,
             firstingroup_in,firstingroup_in+ccnt,
             firstingroup_out,firstingroup_out+ccnt);
#endif

      if ((ccnt+1)<mingroupsize) mingroupsize=ccnt+1;

      ccnt=0;
#ifdef DEBUG_POLAR_ENCODER
      firstingroup_out=outpos;
      firstingroup_in=ip;
#endif
    }

    iplast=ip;
  }
  groupcnt++;
  if ((ccnt+1)<mingroupsize) mingroupsize=ccnt+1;
#ifdef DEBUG_POLAR_ENCODER
  printf("group %d (size %d): (%d:%d) => (%d:%d)\n",groupcnt,ccnt+1,
             firstingroup_in,firstingroup_in+ccnt,
             firstingroup_out,firstingroup_out+ccnt);
#endif
  AssertFatal(mingroupsize==4 || mingroupsize==8 || mingroupsize==16,"mingroupsize %d, needs to be handled\n",mingroupsize);
  polarParams->groupsize=mingroupsize;
  int shift=3;

  if (mingroupsize == 16) shift=4;
  else if (mingroupsize == 4) shift=2;

  polarParams->rm_tab=(int *)malloc(sizeof(int)*polarParams->encoderLength/mingroupsize);
  // rerun again to create groups
  int tcnt=0;

  for (int outpos=0; outpos<polarParams->encoderLength; outpos+=mingroupsize,tcnt++)
    polarParams->rm_tab[tcnt] = polarParams->rate_matching_pattern[outpos]>>shift;
}

void polar_encoder_fast(uint64_t *A,
                        uint32_t *out,
                        int32_t crcmask,
                        uint8_t ones_flag,
                        t_nrPolar_params *polarParams) {
  //  AssertFatal(polarParams->K > 32, "K = %d < 33, is not supported yet\n",polarParams->K);
  AssertFatal(polarParams->K < 129, "K = %d > 128, is not supported yet\n",polarParams->K);
  AssertFatal(polarParams->payloadBits < 65, "payload bits = %d > 64, is not supported yet\n",polarParams->payloadBits);
  uint64_t B[4]= {0,0,0,0},Cprime[4]= {0,0,0,0};
  int bitlen = polarParams->payloadBits;
  // append crc
  AssertFatal(bitlen<129,"support for payloads <= 128 bits\n");
  //  AssertFatal(polarParams->crcParityBits == 24,"support for 24-bit crc only for now\n");
  //int bitlen0=bitlen;
  uint64_t tcrc=0;
  uint8_t offset = 0;

  // appending 24 ones before a0 for DCI as stated in 38.212 7.3.2
  if (ones_flag) offset = 3;

  // A bit string should be stored as 0, 0, ..., 0, a'_0, a'_1, ..., a'_A-1,
  //???a'_{N-1} a'_{N-2} ... a'_{N-A} 0 .... 0, where N=64,128,192,..., N is smallest multiple of 64 greater than or equal to A

  // First flip A bitstring byte endian for CRC routines (optimized for DLSCH/ULSCH, not PBCH/PDCCH)
  // CRC reads in each byte in bit positions 7 down to 0, for PBCH/PDCCH we need to read in a_{A-1} down to a_{0}, A = length of bit string (e.g. 32 for PBCH)
  if (bitlen<=32) {
    uint8_t A32_flip[4+offset];
    if (ones_flag) {
      A32_flip[0] = 0xff;
      A32_flip[1] = 0xff;
      A32_flip[2] = 0xff;
    }
    uint32_t Aprime= (uint32_t)(((uint32_t)*A)<<(32-bitlen));
    A32_flip[0+offset]=((uint8_t *)&Aprime)[3];
    A32_flip[1+offset]=((uint8_t *)&Aprime)[2];
    A32_flip[2+offset]=((uint8_t *)&Aprime)[1];
    A32_flip[3+offset]=((uint8_t *)&Aprime)[0];
    if      (polarParams->crcParityBits == 24) tcrc = (uint64_t)(((crcmask^(crc24c(A32_flip,8*offset+bitlen)>>8)))&0xffffff);
    else if (polarParams->crcParityBits == 11) tcrc = (uint64_t)(((crcmask^(crc11(A32_flip,bitlen)>>21)))&0x7ff);
    else if (polarParams->crcParityBits == 6) tcrc = (uint64_t)(((crcmask^(crc6(A32_flip,bitlen)>>26)))&0x3f);
  } else if (bitlen<=64) {
    uint8_t A64_flip[8+offset];
    if (ones_flag) {
      A64_flip[0] = 0xff;
      A64_flip[1] = 0xff;
      A64_flip[2] = 0xff;
    }
    uint64_t Aprime= (uint64_t)(((uint64_t)*A)<<(64-bitlen));
    A64_flip[0+offset]=((uint8_t *)&Aprime)[7];
    A64_flip[1+offset]=((uint8_t *)&Aprime)[6];
    A64_flip[2+offset]=((uint8_t *)&Aprime)[5];
    A64_flip[3+offset]=((uint8_t *)&Aprime)[4];
    A64_flip[4+offset]=((uint8_t *)&Aprime)[3];
    A64_flip[5+offset]=((uint8_t *)&Aprime)[2];
    A64_flip[6+offset]=((uint8_t *)&Aprime)[1];
    A64_flip[7+offset]=((uint8_t *)&Aprime)[0];
    if (polarParams->crcParityBits == 24)      tcrc = (uint64_t)((crcmask^(crc24c(A64_flip,8*offset+bitlen)>>8)))&0xffffff;
    else if (polarParams->crcParityBits == 11) tcrc = (uint64_t)((crcmask^(crc11(A64_flip,bitlen)>>21)))&0x7ff;
  }
  else if (bitlen<=128) {
    uint8_t A128_flip[16+offset];
    if (ones_flag) {
      A128_flip[0] = 0xff;
      A128_flip[1] = 0xff;
      A128_flip[2] = 0xff;
    }
    uint128_t Aprime= (uint128_t)(((uint128_t)*A)<<(128-bitlen));
    A128_flip[0+offset]=((uint8_t*)&Aprime)[15];	  A128_flip[1+offset]=((uint8_t*)&Aprime)[14];
    A128_flip[2+offset]=((uint8_t*)&Aprime)[13];	  A128_flip[3+offset]=((uint8_t*)&Aprime)[12];
    A128_flip[4+offset]=((uint8_t*)&Aprime)[11];	  A128_flip[5+offset]=((uint8_t*)&Aprime)[10];
    A128_flip[6+offset] =((uint8_t*)&Aprime)[9];	  A128_flip[7+offset] =((uint8_t*)&Aprime)[8];
    A128_flip[8+offset] =((uint8_t*)&Aprime)[7];	  A128_flip[9+offset] =((uint8_t*)&Aprime)[6];
    A128_flip[10+offset]=((uint8_t*)&Aprime)[5];	  A128_flip[11+offset]=((uint8_t*)&Aprime)[4];
    A128_flip[12+offset]=((uint8_t*)&Aprime)[3];	  A128_flip[13+offset]=((uint8_t*)&Aprime)[2];
    A128_flip[14+offset]=((uint8_t*)&Aprime)[1];	  A128_flip[15+offset]=((uint8_t*)&Aprime)[0];
    if (polarParams->crcParityBits == 24) tcrc = (uint64_t)((crcmask^(crc24c(A128_flip,8*offset+bitlen)>>8)))&0xffffff;
    else if (polarParams->crcParityBits == 11) tcrc = (uint64_t)((crcmask^(crc11(A128_flip,bitlen)>>21)))&0x7ff;
  }

  int n;
  // this is number of quadwords in the bit string
  int quadwlen = (polarParams->K>>6);

  if ((polarParams->K&63) > 0) quadwlen++;

  // Create the B bit string as
  // 0, 0, ..., 0, a'_0, a'_1, ..., a'_A-1, p_0, p_1, ..., p_{N_parity-1}

  //??? b_{N'-1} b_{N'-2} ... b_{N'-A} b_{N'-A-1} ... b_{N'-A-Nparity} = a_{N-1} a_{N-2} ... a_{N-A} p_{N_parity-1} ... p_0

  for (n=0; n<quadwlen; n++) if (n==0) B[n] = (A[n] << polarParams->crcParityBits) | tcrc;
                             else      B[n] = (A[n] << polarParams->crcParityBits) | (A[n-1]>>(64-polarParams->crcParityBits));

  uint8_t *Bbyte = (uint8_t *)B;

  // for each byte of B, lookup in corresponding table for 64-bit word corresponding to that byte and its position
  if (polarParams->K<65)
    Cprime[0] = polarParams->cprime_tab0[0][Bbyte[0]] |
                polarParams->cprime_tab0[1][Bbyte[1]] |
                polarParams->cprime_tab0[2][Bbyte[2]] |
                polarParams->cprime_tab0[3][Bbyte[3]] |
                polarParams->cprime_tab0[4][Bbyte[4]] |
                polarParams->cprime_tab0[5][Bbyte[5]] |
                polarParams->cprime_tab0[6][Bbyte[6]] |
                polarParams->cprime_tab0[7][Bbyte[7]];
  else if (polarParams->K < 129) {
    for (int i=0; i<1+(polarParams->K/8); i++) {
      Cprime[0] |= polarParams->cprime_tab0[i][Bbyte[i]];
      Cprime[1] |= polarParams->cprime_tab1[i][Bbyte[i]];
    }
  }

#ifdef DEBUG_POLAR_MATLAB
  // Cprime = pbchCprime
  for (int i = 0; i < quadwlen; i++) printf("[polar_encoder_fast]C'[%d]= 0x%llx\n", i, (unsigned long long)(Cprime[i]));
#endif

#ifdef DEBUG_POLAR_ENCODER

  printf("Polar encoder: (N,K) : (%d,%d)\n",polarParams->N,polarParams->K);
  if (polarParams->K<65)
    printf("A %llx B %llx Cprime %llx (payload bits %d,crc %x)\n",
           (unsigned long long)(A[0]&(((uint64_t)1<<bitlen)-1)),
           (unsigned long long)(B[0]),
           (unsigned long long)(Cprime[0]),
           polarParams->payloadBits,
           tcrc);
  else if (polarParams->K<129) {
    if (bitlen<64)
      printf("A %llx B %llx|%llx Cprime %llx|%llx (payload bits %d,crc %x)\n",
             (unsigned long long)(A[0]&(((uint64_t)1<<bitlen)-1)),
             (unsigned long long)(B[1]),(unsigned long long)(B[0]),
             (unsigned long long)(Cprime[1]),(unsigned long long)(Cprime[0]),
             polarParams->payloadBits,
             tcrc);
    else
      printf("A %llx|%llx B %llx|%llx Cprime %llx|%llx (payload bits %d,crc %x)\n",
             (unsigned long long)(A[1]&(((uint64_t)1<<(bitlen-64))-1)),(unsigned long long)(A[0]),
             (unsigned long long)(B[1]),(unsigned long long)(B[0]),
             (unsigned long long)(Cprime[1]),(unsigned long long)(Cprime[0]),
             polarParams->payloadBits,
             crc24c((uint8_t *)A,bitlen)>>8);
  }

 #endif
  /*  printf("Bbytes : %x.%x.%x.%x.%x.%x.%x.%x\n",Bbyte[0],Bbyte[1],Bbyte[2],Bbyte[3],Bbyte[4],Bbyte[5],Bbyte[6],Bbyte[7]);
  printf("%llx,%llx,%llx,%llx,%llx,%llx,%llx,%llx\n",polarParams->cprime_tab[0][Bbyte[0]] ,
      polarParams->cprime_tab[1][Bbyte[1]] ,
      polarParams->cprime_tab[2][Bbyte[2]] ,
      polarParams->cprime_tab[3][Bbyte[3]] ,
      polarParams->cprime_tab[4][Bbyte[4]] ,
      polarParams->cprime_tab[5][Bbyte[5]] ,
      polarParams->cprime_tab[6][Bbyte[6]] ,
      polarParams->cprime_tab[7][Bbyte[7]]);*/
  // now do Gu product (here using 64-bit XORs, we can also do with SIMD after)
  // here we're reading out the bits LSB -> MSB, is this correct w.r.t. 3GPP ?
  uint64_t Cprime_i;
  /*  printf("%llx Cprime_0 (%llx) G %llx,%llx,%llx,%llx,%llx,%llx,%llx,%llx\n",Cprime_i,Cprime &1,
   polarParams->G_N_tab[0][0],
   polarParams->G_N_tab[0][1],
   polarParams->G_N_tab[0][2],
   polarParams->G_N_tab[0][3],
   polarParams->G_N_tab[0][4],
   polarParams->G_N_tab[0][5],
   polarParams->G_N_tab[0][6],
   polarParams->G_N_tab[0][7]);*/
  uint64_t D[8]= {0,0,0,0,0,0,0,0};
  int off=0;
  int len=polarParams->K;

  if (polarParams->N==512) {
    for (int j=0; j<(1+(polarParams->K>>6)); j++,off+=64,len-=64) {
      for (int i=0; i<((len>63) ? 64 : len); i++) {
	Cprime_i = -((Cprime[j]>>i)&1); // this converts bit 0 as, 0 => 0000x00, 1 => 1111x11
	/*
	  #ifdef DEBUG_POLAR_ENCODER
	  printf("%llx Cprime_%d (%llx) G %llx,%llx,%llx,%llx,%llx,%llx,%llx,%llx\n",
	  Cprime_i,off+i,(Cprime[j]>>i) &1,
	  polarParams->G_N_tab[off+i][0],
	  polarParams->G_N_tab[off+i][1],
	  polarParams->G_N_tab[off+i][2],
	  polarParams->G_N_tab[off+i][3],
	  polarParams->G_N_tab[off+i][4],
	  polarParams->G_N_tab[off+i][5],
	  polarParams->G_N_tab[off+i][6],
	  polarParams->G_N_tab[off+i][7]);
	  #endif
	*/
	uint64_t *Gi=polarParams->G_N_tab[off+i];
	D[0] ^= (Cprime_i & Gi[0]);
	D[1] ^= (Cprime_i & Gi[1]);
	D[2] ^= (Cprime_i & Gi[2]);
	D[3] ^= (Cprime_i & Gi[3]);
	D[4] ^= (Cprime_i & Gi[4]);
	D[5] ^= (Cprime_i & Gi[5]);
	D[6] ^= (Cprime_i & Gi[6]);
	D[7] ^= (Cprime_i & Gi[7]);
      
#ifdef DEBUG_POLAR_ENCODER
	printf("D %llx,%llx,%llx,%llx,%llx,%llx,%llx,%llx\n",
	       D[0],
	       D[1],
	       D[2],
	       D[3],
	       D[4],
	       D[5],
	       D[6],
	       D[7]);
#endif
      }
    }
  }
  else if (polarParams->N==256) {
    for (int j=0; j<(1+(polarParams->K>>6)); j++,off+=64,len-=64) {
      for (int i=0; i<((len>63) ? 64 : len); i++) {
	Cprime_i = -((Cprime[j]>>i)&1); // this converts bit 0 as, 0 => 0000x00, 1 => 1111x11
	/*
	  #ifdef DEBUG_POLAR_ENCODER
	  printf("%llx Cprime_%d (%llx) G %llx,%llx,%llx,%llx\n",
	  Cprime_i,off+i,(Cprime[j]>>i) &1,
	  polarParams->G_N_tab[off+i][0],
	  polarParams->G_N_tab[off+i][1],
	  polarParams->G_N_tab[off+i][2],
	  polarParams->G_N_tab[off+i][3],
	  #endif
	*/
	uint64_t *Gi=polarParams->G_N_tab[off+i];
	D[0] ^= (Cprime_i & Gi[0]);
	D[1] ^= (Cprime_i & Gi[1]);
	D[2] ^= (Cprime_i & Gi[2]);
	D[3] ^= (Cprime_i & Gi[3]);
      
	
#ifdef DEBUG_POLAR_ENCODER
	printf("D %llx,%llx,%llx,%llx\n",
	  D[0],
	  D[1],
	  D[2],
	  D[3]);
#endif
      }
    }
  }
  else if (polarParams->N==128) {
    for (int j=0; j<(1+(polarParams->K>>6)); j++,off+=64,len-=64) {
      for (int i=0; i<((len>63) ? 64 : len); i++) {
	Cprime_i = -((Cprime[j]>>i)&1); // this converts bit 0 as, 0 => 0000x00, 1 => 1111x11
	
	  #ifdef DEBUG_POLAR_ENCODER
	  printf("%llx Cprime_%d (%d+%d) (%llx) G %llx,%llx\n",
	  Cprime_i,off+i,off,i,(Cprime[j]>>i) &1,
	  polarParams->G_N_tab[off+i][0],
	  polarParams->G_N_tab[off+i][1]);
	  #endif
	
	uint64_t *Gi=polarParams->G_N_tab[off+i];
	D[0] ^= (Cprime_i & Gi[0]);
	D[1] ^= (Cprime_i & Gi[1]);
     
      
#ifdef DEBUG_POLAR_ENCODER
	printf("D %llx,%llx\n",
	  D[0],
	  D[1]);
#endif
      }
    }
  }
  memset((void*)out,0,polarParams->encoderLength>>3);
  polar_rate_matching(polarParams,(void *)D,(void *)out);
}<|MERGE_RESOLUTION|>--- conflicted
+++ resolved
@@ -295,13 +295,8 @@
 
 void build_polar_tables(t_nrPolar_params *polarParams) {
   // build table b -> c'
-<<<<<<< HEAD
-  AssertFatal(polarParams->K > 32, "K = %d < 33, is not supported yet\n",polarParams->K);
-  AssertFatal(polarParams->K < 129, "K = %d > 128, is not supported yet\n", polarParams->K);
-=======
   AssertFatal(polarParams->K > 17, "K = %d < 18, is not possible\n",polarParams->K);
   AssertFatal(polarParams->K < 129, "K = %d > 128, is not supported yet\n",polarParams->K);
->>>>>>> e68e72cd
   int bit_i,ip;
   int numbytes = polarParams->K>>3;
   int residue = polarParams->K&7;
