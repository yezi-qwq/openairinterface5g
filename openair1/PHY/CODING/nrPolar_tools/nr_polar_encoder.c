/*
 * Licensed to the OpenAirInterface (OAI) Software Alliance under one or more
 * contributor license agreements.  See the NOTICE file distributed with
 * this work for additional information regarding copyright ownership.
 * The OpenAirInterface Software Alliance licenses this file to You under
 * the OAI Public License, Version 1.1  (the "License"); you may not use this file
 * except in compliance with the License.
 * You may obtain a copy of the License at
 *
 *      http://www.openairinterface.org/?page_id=698
 *
 * Unless required by applicable law or agreed to in writing, software
 * distributed under the License is distributed on an "AS IS" BASIS,
 * WITHOUT WARRANTIES OR CONDITIONS OF ANY KIND, either express or implied.
 * See the License for the specific language governing permissions and
 * limitations under the License.
 *-------------------------------------------------------------------------------
 * For more information about the OpenAirInterface (OAI) Software Alliance:
 *      contact@openairinterface.org
 */

/*!\file PHY/CODING/nrPolar_tools/nr_polar_encoder.c
 * \brief
 * \author Turker Yilmaz
 * \date 2018
 * \version 0.1
 * \company EURECOM
 * \email turker.yilmaz@eurecom.fr
 * \note
 * \warning
*/

//#define DEBUG_POLAR_ENCODER_DCI

#include "PHY/CODING/nrPolar_tools/nr_polar_defs.h"

void polar_encoder(uint32_t *in,
				   uint32_t *out,
				   t_nrPolar_paramsPtr polarParams)
{
	if (polarParams->idx == 0){//PBCH
		nr_bit2byte_uint32_8_t(in, polarParams->payloadBits, polarParams->nr_polar_A);
		/*
		 * Bytewise operations
		 */
		//Calculate CRC.
		nr_matrix_multiplication_uint8_t_1D_uint8_t_2D(polarParams->nr_polar_A,
													   polarParams->crc_generator_matrix,
													   polarParams->nr_polar_crc,
													   polarParams->payloadBits,
													   polarParams->crcParityBits);
		for (uint8_t i = 0; i < polarParams->crcParityBits; i++)
			polarParams->nr_polar_crc[i] = (polarParams->nr_polar_crc[i] % 2);

		//Attach CRC to the Transport Block. (a to b)
		for (uint16_t i = 0; i < polarParams->payloadBits; i++)
			polarParams->nr_polar_B[i] = polarParams->nr_polar_A[i];
		for (uint16_t i = polarParams->payloadBits; i < polarParams->K; i++)
			polarParams->nr_polar_B[i]= polarParams->nr_polar_crc[i-(polarParams->payloadBits)];
	} else { //UCI

	}

	//Interleaving (c to c')
	nr_polar_interleaver(polarParams->nr_polar_B,
						 polarParams->nr_polar_CPrime,
						 polarParams->interleaving_pattern,
						 polarParams->K);

	//Bit insertion (c' to u)
	nr_polar_bit_insertion(polarParams->nr_polar_CPrime,
						   polarParams->nr_polar_U,
						   polarParams->N,
						   polarParams->K,
						   polarParams->Q_I_N,
						   polarParams->Q_PC_N,
						   polarParams->n_pc);

	//Encoding (u to d)
	nr_matrix_multiplication_uint8_t_1D_uint8_t_2D(polarParams->nr_polar_U,
												   polarParams->G_N,
												   polarParams->nr_polar_D,
												   polarParams->N,
												   polarParams->N);
	for (uint16_t i = 0; i < polarParams->N; i++)
		polarParams->nr_polar_D[i] = (polarParams->nr_polar_D[i] % 2);

	//Rate matching
	//Sub-block interleaving (d to y) and Bit selection (y to e)
	nr_polar_interleaver(polarParams->nr_polar_D,
						 polarParams->nr_polar_E,
						 polarParams->rate_matching_pattern,
						 polarParams->encoderLength);

	/*
	 * Return bits.
	 */
	nr_byte2bit_uint8_32_t(polarParams->nr_polar_E, polarParams->encoderLength, out);
}

<<<<<<< HEAD
void polar_encoder_dci(uint32_t *in,
					   uint32_t *out,
					   t_nrPolar_paramsPtr polarParams,
					   uint16_t n_RNTI)
{
#ifdef DEBUG_POLAR_ENCODER_DCI
	printf("[polar_encoder_dci] in: [0]->0x%08x \t [1]->0x%08x \t [2]->0x%08x \t [3]->0x%08x\n", in[0], in[1], in[2], in[3]);
#endif
	//(a to a')
	nr_crc_bit2bit_uint32_8_t(in, polarParams->payloadBits, polarParams->nr_polar_aPrime);
	//Parity bits computation (p)
	polarParams->crcBit = crc24c(polarParams->nr_polar_aPrime,
								 (polarParams->payloadBits+polarParams->crcParityBits));
#ifdef DEBUG_POLAR_ENCODER_DCI
	printf("[polar_encoder_dci] crc: 0x%08x\n", polarParams->crcBit);
#endif
=======
	//Calculate CRC.
	// --- OLD ---
	//nr_matrix_multiplication_uint8_t_1D_uint8_t_2D(input, polarParams->crc_generator_matrix,
	//		polarParams->nr_polar_crc, polarParams->payloadBits, polarParams->crcParityBits);
	//for (uint8_t i = 0; i < polarParams->crcParityBits; i++) polarParams->nr_polar_crc[i] = (polarParams->nr_polar_crc[i] % 2);
	
	// --- NEW ---
	nr_crc_computation(input, polarParams->nr_polar_crc, polarParams->payloadBits, polarParams->crcParityBits, polarParams->crc256Table);
	
>>>>>>> 34b021e8

	//(a to b)
	/*
	 * Bytewise operations
	 */
	uint8_t arrayInd = ceil(polarParams->payloadBits / 8.0);
	for (int i=0; i<arrayInd-1; i++){
		for (int j=0; j<8; j++) {
			polarParams->nr_polar_B[j+(i*8)] = ((polarParams->nr_polar_aPrime[3+i]>>(7-j)) & 1);
		}
	}
	for (int i=0; i<((polarParams->payloadBits)%8); i++) {
			polarParams->nr_polar_B[i+(arrayInd-1)*8] = ((polarParams->nr_polar_aPrime[3+(arrayInd-1)]>>(7-i)) & 1);
	}
	for (int i=0; i<8; i++) {
		polarParams->nr_polar_B[polarParams->payloadBits+i] = ((polarParams->crcBit)>>(31-i))&1;
	}
	//Scrambling (b to c)
	for (int i=0; i<16; i++) {
		polarParams->nr_polar_B[polarParams->payloadBits+8+i] =
				( (((polarParams->crcBit)>>(23-i))&1) + ((n_RNTI>>(15-i))&1) ) % 2;
	}
#ifdef DEBUG_POLAR_ENCODER_DCI
	printf("[polar_encoder_dci] B: ");
	for (int i = 0; i < polarParams->K; i++) printf("%d-", polarParams->nr_polar_B[i]);
	printf("\n");
#endif

	//Interleaving (c to c')
	nr_polar_interleaver(polarParams->nr_polar_B,
						 polarParams->nr_polar_CPrime,
						 polarParams->interleaving_pattern,
						 polarParams->K);

	//Bit insertion (c' to u)
	nr_polar_bit_insertion(polarParams->nr_polar_CPrime,
						   polarParams->nr_polar_U,
						   polarParams->N,
						   polarParams->K,
						   polarParams->Q_I_N,
						   polarParams->Q_PC_N,
						   polarParams->n_pc);

	//Encoding (u to d)
<<<<<<< HEAD
	nr_matrix_multiplication_uint8_t_1D_uint8_t_2D(polarParams->nr_polar_U,
												   polarParams->G_N,
												   polarParams->nr_polar_D,
												   polarParams->N,
												   polarParams->N);
	for (uint16_t i = 0; i < polarParams->N; i++)
		polarParams->nr_polar_D[i] = (polarParams->nr_polar_D[i] % 2);
=======
	// --- OLD ---
	//nr_matrix_multiplication_uint8_t_1D_uint8_t_2D(polarParams->nr_polar_u, polarParams->G_N, polarParams->nr_polar_d, polarParams->N, polarParams->N);
	//for (uint16_t i = 0; i < polarParams->N; i++) polarParams->nr_polar_d[i] = (polarParams->nr_polar_d[i] % 2);
	//printf("\nd old: ");
	//for (uint16_t i = 0; i < polarParams->N; i++) 
	//printf("%i ", polarParams->nr_polar_d[i]); 

	// --- NEW ---
	nr_polar_kernal_operation(polarParams->nr_polar_u, polarParams->nr_polar_d, polarParams->N);
	//printf("\nd new: ");
	//for (uint16_t i = 0; i < polarParams->N; i++) 
	//	printf("%i ", polarParams->nr_polar_d[i]); 
	//for (uint16_t i = 0; i < polarParams->N; i++) polarParams->nr_polar_d[i] = (polarParams->nr_polar_d[i] % 2);
>>>>>>> 34b021e8

	//Rate matching
	//Sub-block interleaving (d to y) and Bit selection (y to e)
	nr_polar_interleaver(polarParams->nr_polar_D,
						 polarParams->nr_polar_E,
						 polarParams->rate_matching_pattern,
						 polarParams->encoderLength);

	/*
	 * Return bits.
	 */
	nr_byte2bit_uint8_32_t(polarParams->nr_polar_E, polarParams->encoderLength, out);
#ifdef DEBUG_POLAR_ENCODER_DCI
	printf("[polar_encoder_dci] E: ");
	for (int i = 0; i < polarParams->encoderLength; i++) printf("%d-", polarParams->nr_polar_E[i]);
	uint8_t outputInd = ceil(polarParams->encoderLength / 32.0);
	printf("\n[polar_encoder_dci] out: ");
	for (int i = 0; i < outputInd; i++) {
		printf("[%d]->0x%08x\t", i, out[i]);
	}
#endif
}<|MERGE_RESOLUTION|>--- conflicted
+++ resolved
@@ -98,7 +98,6 @@
 	nr_byte2bit_uint8_32_t(polarParams->nr_polar_E, polarParams->encoderLength, out);
 }
 
-<<<<<<< HEAD
 void polar_encoder_dci(uint32_t *in,
 					   uint32_t *out,
 					   t_nrPolar_paramsPtr polarParams,
@@ -115,17 +114,6 @@
 #ifdef DEBUG_POLAR_ENCODER_DCI
 	printf("[polar_encoder_dci] crc: 0x%08x\n", polarParams->crcBit);
 #endif
-=======
-	//Calculate CRC.
-	// --- OLD ---
-	//nr_matrix_multiplication_uint8_t_1D_uint8_t_2D(input, polarParams->crc_generator_matrix,
-	//		polarParams->nr_polar_crc, polarParams->payloadBits, polarParams->crcParityBits);
-	//for (uint8_t i = 0; i < polarParams->crcParityBits; i++) polarParams->nr_polar_crc[i] = (polarParams->nr_polar_crc[i] % 2);
-	
-	// --- NEW ---
-	nr_crc_computation(input, polarParams->nr_polar_crc, polarParams->payloadBits, polarParams->crcParityBits, polarParams->crc256Table);
-	
->>>>>>> 34b021e8
 
 	//(a to b)
 	/*
@@ -170,15 +158,6 @@
 						   polarParams->n_pc);
 
 	//Encoding (u to d)
-<<<<<<< HEAD
-	nr_matrix_multiplication_uint8_t_1D_uint8_t_2D(polarParams->nr_polar_U,
-												   polarParams->G_N,
-												   polarParams->nr_polar_D,
-												   polarParams->N,
-												   polarParams->N);
-	for (uint16_t i = 0; i < polarParams->N; i++)
-		polarParams->nr_polar_D[i] = (polarParams->nr_polar_D[i] % 2);
-=======
 	// --- OLD ---
 	//nr_matrix_multiplication_uint8_t_1D_uint8_t_2D(polarParams->nr_polar_u, polarParams->G_N, polarParams->nr_polar_d, polarParams->N, polarParams->N);
 	//for (uint16_t i = 0; i < polarParams->N; i++) polarParams->nr_polar_d[i] = (polarParams->nr_polar_d[i] % 2);
@@ -187,12 +166,11 @@
 	//printf("%i ", polarParams->nr_polar_d[i]); 
 
 	// --- NEW ---
-	nr_polar_kernal_operation(polarParams->nr_polar_u, polarParams->nr_polar_d, polarParams->N);
+	nr_polar_kernal_operation(polarParams->nr_polar_U, polarParams->nr_polar_D, polarParams->N);
 	//printf("\nd new: ");
 	//for (uint16_t i = 0; i < polarParams->N; i++) 
 	//	printf("%i ", polarParams->nr_polar_d[i]); 
 	//for (uint16_t i = 0; i < polarParams->N; i++) polarParams->nr_polar_d[i] = (polarParams->nr_polar_d[i] % 2);
->>>>>>> 34b021e8
 
 	//Rate matching
 	//Sub-block interleaving (d to y) and Bit selection (y to e)
