--- conflicted
+++ resolved
@@ -30,69 +30,6 @@
  * \warning
 */
 
-<<<<<<< HEAD
-//#define DEBUG_POLAR_ENCODER_DCI
-
-#include "PHY/CODING/nrPolar_tools/nr_polar_defs.h"
-
-void polar_encoder(uint32_t *in,
-				   uint32_t *out,
-				   t_nrPolar_paramsPtr polarParams)
-{
-	if (polarParams->idx == 0){//PBCH
-		nr_bit2byte_uint32_8_t(in, polarParams->payloadBits, polarParams->nr_polar_A);
-		/*
-		 * Bytewise operations
-		 */
-		//Calculate CRC.
-		nr_matrix_multiplication_uint8_t_1D_uint8_t_2D(polarParams->nr_polar_A,
-													   polarParams->crc_generator_matrix,
-													   polarParams->nr_polar_crc,
-													   polarParams->payloadBits,
-													   polarParams->crcParityBits);
-		for (uint8_t i = 0; i < polarParams->crcParityBits; i++)
-			polarParams->nr_polar_crc[i] = (polarParams->nr_polar_crc[i] % 2);
-
-		//Attach CRC to the Transport Block. (a to b)
-		for (uint16_t i = 0; i < polarParams->payloadBits; i++)
-			polarParams->nr_polar_B[i] = polarParams->nr_polar_A[i];
-		for (uint16_t i = polarParams->payloadBits; i < polarParams->K; i++)
-			polarParams->nr_polar_B[i]= polarParams->nr_polar_crc[i-(polarParams->payloadBits)];
-	} else { //UCI
-
-	}
-
-	//Interleaving (c to c')
-	nr_polar_interleaver(polarParams->nr_polar_B,
-						 polarParams->nr_polar_CPrime,
-						 polarParams->interleaving_pattern,
-						 polarParams->K);
-
-	//Bit insertion (c' to u)
-	nr_polar_bit_insertion(polarParams->nr_polar_CPrime,
-						   polarParams->nr_polar_U,
-						   polarParams->N,
-						   polarParams->K,
-						   polarParams->Q_I_N,
-						   polarParams->Q_PC_N,
-						   polarParams->n_pc);
-
-	//Encoding (u to d)
-	nr_matrix_multiplication_uint8_t_1D_uint8_t_2D(polarParams->nr_polar_U,
-												   polarParams->G_N,
-												   polarParams->nr_polar_D,
-												   polarParams->N,
-												   polarParams->N);
-	for (uint16_t i = 0; i < polarParams->N; i++)
-		polarParams->nr_polar_D[i] = (polarParams->nr_polar_D[i] % 2);
-
-	//Rate matching
-	//Sub-block interleaving (d to y) and Bit selection (y to e)
-	nr_polar_interleaver(polarParams->nr_polar_D,
-						 polarParams->nr_polar_E,
-						 polarParams->rate_matching_pattern,
-						 polarParams->encoderLength);
-=======
 //#define DEBUG_POLAR_ENCODER
 //#define DEBUG_POLAR_ENCODER_DCI
 //#define DEBUG_POLAR_ENCODER_TIMING
@@ -178,37 +115,10 @@
 #ifdef DEBUG_POLAR_ENCODER_DCI
 	printf("[polar_encoder_dci] in: [0]->0x%08x \t [1]->0x%08x \t [2]->0x%08x \t [3]->0x%08x\n", in[0], in[1], in[2], in[3]);
 #endif
->>>>>>> cfef9ef0
-
-	/*
-	 * Return bits.
-	 */
-<<<<<<< HEAD
-	nr_byte2bit_uint8_32_t(polarParams->nr_polar_E, polarParams->encoderLength, out);
-}
-
-void polar_encoder_dci(uint32_t *in,
-					   uint32_t *out,
-					   t_nrPolar_paramsPtr polarParams,
-					   uint16_t n_RNTI)
-{
-#ifdef DEBUG_POLAR_ENCODER_DCI
-	printf("[polar_encoder_dci] in: [0]->0x%08x \t [1]->0x%08x \t [2]->0x%08x \t [3]->0x%08x\n", in[0], in[1], in[2], in[3]);
-#endif
-	//(a to a')
-	nr_crc_bit2bit_uint32_8_t(in, polarParams->payloadBits, polarParams->nr_polar_aPrime);
-	//Parity bits computation (p)
-	polarParams->crcBit = crc24c(polarParams->nr_polar_aPrime,
-								 (polarParams->payloadBits+polarParams->crcParityBits));
-#ifdef DEBUG_POLAR_ENCODER_DCI
-	printf("[polar_encoder_dci] crc: 0x%08x\n", polarParams->crcBit);
-#endif
-
-	//(a to b)
+
 	/*
 	 * Bytewise operations
 	 */
-=======
 	//(a to a')
 	nr_bit2byte_uint32_8_t(in, polarParams->payloadBits, polarParams->nr_polar_A);
 	for (int i=0; i<polarParams->crcParityBits; i++) polarParams->nr_polar_APrime[i]=1;
@@ -263,7 +173,6 @@
 	//
 	// Bytewise operations
 	//
->>>>>>> cfef9ef0
 	uint8_t arrayInd = ceil(polarParams->payloadBits / 8.0);
 	for (int i=0; i<arrayInd-1; i++){
 		for (int j=0; j<8; j++) {
@@ -280,11 +189,7 @@
 	for (int i=0; i<16; i++) {
 		polarParams->nr_polar_B[polarParams->payloadBits+8+i] =
 				( (((polarParams->crcBit)>>(23-i))&1) + ((n_RNTI>>(15-i))&1) ) % 2;
-<<<<<<< HEAD
-	}
-=======
 	}*/
->>>>>>> cfef9ef0
 #ifdef DEBUG_POLAR_ENCODER_DCI
 	printf("[polar_encoder_dci] B: ");
 	for (int i = 0; i < polarParams->K; i++) printf("%d-", polarParams->nr_polar_B[i]);
@@ -307,21 +212,6 @@
 						   polarParams->n_pc);
 
 	//Encoding (u to d)
-<<<<<<< HEAD
-	// --- OLD ---
-	//nr_matrix_multiplication_uint8_t_1D_uint8_t_2D(polarParams->nr_polar_u, polarParams->G_N, polarParams->nr_polar_d, polarParams->N, polarParams->N);
-	//for (uint16_t i = 0; i < polarParams->N; i++) polarParams->nr_polar_d[i] = (polarParams->nr_polar_d[i] % 2);
-	//printf("\nd old: ");
-	//for (uint16_t i = 0; i < polarParams->N; i++) 
-	//printf("%i ", polarParams->nr_polar_d[i]); 
-
-	// --- NEW ---
-	nr_polar_kernal_operation(polarParams->nr_polar_U, polarParams->nr_polar_D, polarParams->N);
-	//printf("\nd new: ");
-	//for (uint16_t i = 0; i < polarParams->N; i++) 
-	//	printf("%i ", polarParams->nr_polar_d[i]); 
-	//for (uint16_t i = 0; i < polarParams->N; i++) polarParams->nr_polar_d[i] = (polarParams->nr_polar_d[i] % 2);
-=======
 	nr_matrix_multiplication_uint8_t_1D_uint8_t_2D(polarParams->nr_polar_U,
 												   polarParams->G_N,
 												   polarParams->nr_polar_D,
@@ -329,7 +219,6 @@
 												   polarParams->N);
 	for (uint16_t i = 0; i < polarParams->N; i++)
 		polarParams->nr_polar_D[i] = (polarParams->nr_polar_D[i] % 2);
->>>>>>> cfef9ef0
 
 	//Rate matching
 	//Sub-block interleaving (d to y) and Bit selection (y to e)
@@ -351,8 +240,6 @@
 		printf("[%d]->0x%08x\t", i, out[i]);
 	}
 #endif
-<<<<<<< HEAD
-=======
 }
 
 void polar_encoder_timing(uint32_t *in,
@@ -426,5 +313,4 @@
 			(timeEncoder2.diff/(cpuFreqGHz*1000.0)),
 			(timeEncoderRateMatching.diff/(cpuFreqGHz*1000.0)),
 			(timeEncoderByte2Bit.diff/(cpuFreqGHz*1000.0)));
->>>>>>> cfef9ef0
 }