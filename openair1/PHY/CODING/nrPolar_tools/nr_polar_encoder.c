/*
 * Licensed to the OpenAirInterface (OAI) Software Alliance under one or more
 * contributor license agreements.  See the NOTICE file distributed with
 * this work for additional information regarding copyright ownership.
 * The OpenAirInterface Software Alliance licenses this file to You under
 * the OAI Public License, Version 1.1  (the "License"); you may not use this file
 * except in compliance with the License.
 * You may obtain a copy of the License at
 *
 *      http://www.openairinterface.org/?page_id=698
 *
 * Unless required by applicable law or agreed to in writing, software
 * distributed under the License is distributed on an "AS IS" BASIS,
 * WITHOUT WARRANTIES OR CONDITIONS OF ANY KIND, either express or implied.
 * See the License for the specific language governing permissions and
 * limitations under the License.
 *-------------------------------------------------------------------------------
 * For more information about the OpenAirInterface (OAI) Software Alliance:
 *      contact@openairinterface.org
 */

/*!\file PHY/CODING/nrPolar_tools/nr_polar_encoder.c
 * \brief
 * \author Raymond Knopp, Turker Yilmaz
 * \date 2018
 * \version 0.1
 * \company EURECOM
 * \email raymond.knopp@eurecom.fr, turker.yilmaz@eurecom.fr
 * \note
 * \warning
 */

//#define DEBUG_POLAR_ENCODER
//#define DEBUG_POLAR_ENCODER_DCI
//#define DEBUG_POLAR_ENCODER_TIMING
//#define DEBUG_POLAR_MATLAB

#include "PHY/CODING/nrPolar_tools/nr_polar_defs.h"
#include "assertions.h"

//input  [a_31 a_30 ... a_0]
//output [f_31 f_30 ... f_0] [f_63 f_62 ... f_32] ...

void polar_encoder(uint32_t *in,
                   uint32_t *out,
                   t_nrPolar_params *polarParams) {
  if (polarParams->idx == 0) { //PBCH
    /*
    uint64_t B = (((uint64_t)*in)&((((uint64_t)1)<<32)-1)) | (((uint64_t)crc24c((uint8_t*)in,polarParams->payloadBits)>>8)<<polarParams->payloadBits);
    #ifdef DEBUG_POLAR_ENCODER
    printf("polar_B %llx (crc %x)\n",B,crc24c((uint8_t*)in,polarParams->payloadBits)>>8);
<<<<<<< HEAD
#endif
nr_bit2byte_uint32_8((uint32_t*)&B, polarParams->K, polarParams->nr_polar_B);*/

    nr_bit2byte_uint32_8((uint32_t*)in, polarParams->payloadBits, polarParams->nr_polar_A);
=======
    #endif
    nr_bit2byte_uint32_8_t((uint32_t*)&B, polarParams->K, polarParams->nr_polar_B);*/
    nr_bit2byte_uint32_8_t((uint32_t *)in, polarParams->payloadBits, polarParams->nr_polar_A);
>>>>>>> 5db1b116
    /*
     * Bytewise operations
     */
    //Calculate CRC.
    nr_matrix_multiplication_uint8_1D_uint8_2D(polarParams->nr_polar_A,
        polarParams->crc_generator_matrix,
        polarParams->nr_polar_crc,
        polarParams->payloadBits,
        polarParams->crcParityBits);

    for (uint8_t i = 0; i < polarParams->crcParityBits; i++)
      polarParams->nr_polar_crc[i] = (polarParams->nr_polar_crc[i] % 2);

    //Attach CRC to the Transport Block. (a to b)
    for (uint16_t i = 0; i < polarParams->payloadBits; i++)
      polarParams->nr_polar_B[i] = polarParams->nr_polar_A[i];

    for (uint16_t i = polarParams->payloadBits; i < polarParams->K; i++)
      polarParams->nr_polar_B[i]= polarParams->nr_polar_crc[i-(polarParams->payloadBits)];

#ifdef DEBUG_POLAR_ENCODER
    uint64_t B2=0;

    for (int i = 0; i<polarParams->K; i++) B2 = B2 | ((uint64_t)polarParams->nr_polar_B[i] << i);

    printf("polar_B %llx\n",B2);
#endif
    /*    for (int j=0;j<polarParams->crcParityBits;j++) {
      for (int i=0;i<polarParams->payloadBits;i++)
    printf("%1d.%1d+",polarParams->crc_generator_matrix[i][j],polarParams->nr_polar_A[i]);
      printf(" => %d\n",polarParams->nr_polar_crc[j]);
      }*/
  } else { //UCI
  }

  //Interleaving (c to c')
  nr_polar_interleaver(polarParams->nr_polar_B,
                       polarParams->nr_polar_CPrime,
                       polarParams->interleaving_pattern,
                       polarParams->K);
#ifdef DEBUG_POLAR_ENCODER
  uint64_t Cprime=0;

  for (int i = 0; i<polarParams->K; i++) {
    Cprime = Cprime | ((uint64_t)polarParams->nr_polar_CPrime[i] << i);

    if (polarParams->nr_polar_CPrime[i] == 1) printf("pos %d : %llx\n",i,Cprime);
  }

  printf("polar_Cprime %llx\n",Cprime);
#endif
  //Bit insertion (c' to u)
  nr_polar_bit_insertion(polarParams->nr_polar_CPrime,
                         polarParams->nr_polar_U,
                         polarParams->N,
                         polarParams->K,
                         polarParams->Q_I_N,
                         polarParams->Q_PC_N,
                         polarParams->n_pc);
  //Encoding (u to d)
  /*  memset(polarParams->nr_polar_U,0,polarParams->N);
  polarParams->nr_polar_U[247]=1;
  polarParams->nr_polar_U[253]=1;*/
  nr_matrix_multiplication_uint8_1D_uint8_2D(polarParams->nr_polar_U,
      polarParams->G_N,
      polarParams->nr_polar_D,
      polarParams->N,
      polarParams->N);

  for (uint16_t i = 0; i < polarParams->N; i++)
    polarParams->nr_polar_D[i] = (polarParams->nr_polar_D[i] % 2);

  uint64_t D[8];
  memset((void *)D,0,8*sizeof(int64_t));
#ifdef DEBUG_POLAR_ENCODER

  for (int i=0; i<polarParams->N; i++)  D[i/64] |= ((uint64_t)polarParams->nr_polar_D[i])<<(i&63);

  printf("D %llx,%llx,%llx,%llx,%llx,%llx,%llx,%llx\n",
         D[0],D[1],D[2],D[3],D[4],D[5],D[6],D[7]);
#endif
  //Rate matching
  //Sub-block interleaving (d to y) and Bit selection (y to e)
  nr_polar_interleaver(polarParams->nr_polar_D,
                       polarParams->nr_polar_E,
                       polarParams->rate_matching_pattern,
                       polarParams->encoderLength);
  /*
   * Return bits.
   */
#ifdef DEBUG_POLAR_ENCODER

<<<<<<< HEAD
  nr_byte2bit_uint8_32(polarParams->nr_polar_E, polarParams->encoderLength, out);
=======
  for (int i=0; i< polarParams->encoderLength; i++) printf("f[%d]=%d\n", i, polarParams->nr_polar_E[i]);

#endif
  nr_byte2bit_uint8_32_t(polarParams->nr_polar_E, polarParams->encoderLength, out);
>>>>>>> 5db1b116
}

void polar_encoder_dci(uint32_t *in,
                       uint32_t *out,
                       t_nrPolar_params *polarParams,
                       uint16_t n_RNTI) {
#ifdef DEBUG_POLAR_ENCODER_DCI
  printf("[polar_encoder_dci] in: [0]->0x%08x \t [1]->0x%08x \t [2]->0x%08x \t [3]->0x%08x\n", in[0], in[1], in[2], in[3]);
#endif
  /*
   * Bytewise operations
   */
  //(a to a')
<<<<<<< HEAD
  nr_bit2byte_uint32_8(in, polarParams->payloadBits, polarParams->nr_polar_A);
=======
  nr_bit2byte_uint32_8_t(in, polarParams->payloadBits, polarParams->nr_polar_A);

>>>>>>> 5db1b116
  for (int i=0; i<polarParams->crcParityBits; i++) polarParams->nr_polar_APrime[i]=1;

  for (int i=0; i<polarParams->payloadBits; i++) polarParams->nr_polar_APrime[i+(polarParams->crcParityBits)]=polarParams->nr_polar_A[i];

#ifdef DEBUG_POLAR_ENCODER_DCI
  printf("[polar_encoder_dci] A: ");

  for (int i=0; i<polarParams->payloadBits; i++) printf("%d-", polarParams->nr_polar_A[i]);

  printf("\n");
  printf("[polar_encoder_dci] APrime: ");

  for (int i=0; i<polarParams->K; i++) printf("%d-", polarParams->nr_polar_APrime[i]);

  printf("\n");
  printf("[polar_encoder_dci] GP: ");

  for (int i=0; i<polarParams->crcParityBits; i++) printf("%d-", polarParams->crc_generator_matrix[0][i]);

  printf("\n");
#endif
  //Calculate CRC.
  nr_matrix_multiplication_uint8_1D_uint8_2D(polarParams->nr_polar_APrime,
      polarParams->crc_generator_matrix,
      polarParams->nr_polar_crc,
      polarParams->K,
      polarParams->crcParityBits);

  for (uint8_t i = 0; i < polarParams->crcParityBits; i++) polarParams->nr_polar_crc[i] = (polarParams->nr_polar_crc[i] % 2);

#ifdef DEBUG_POLAR_ENCODER_DCI
  printf("[polar_encoder_dci] CRC: ");

  for (int i=0; i<polarParams->crcParityBits; i++) printf("%d-", polarParams->nr_polar_crc[i]);

  printf("\n");
#endif

  //Attach CRC to the Transport Block. (a to b)
  for (uint16_t i = 0; i < polarParams->payloadBits; i++)
    polarParams->nr_polar_B[i] = polarParams->nr_polar_A[i];

  for (uint16_t i = polarParams->payloadBits; i < polarParams->K; i++)
    polarParams->nr_polar_B[i]= polarParams->nr_polar_crc[i-(polarParams->payloadBits)];

  //Scrambling (b to c)
  for (int i=0; i<16; i++) {
    polarParams->nr_polar_B[polarParams->payloadBits+8+i] =
      ( polarParams->nr_polar_B[polarParams->payloadBits+8+i] + ((n_RNTI>>(15-i))&1) ) % 2;
  }

<<<<<<< HEAD
  /*	//(a to a')
	nr_crc_bit2bit_uint32_8(in, polarParams->payloadBits, polarParams->nr_polar_aPrime);
	//Parity bits computation (p)
	polarParams->crcBit = crc24c(polarParams->nr_polar_aPrime, (polarParams->payloadBits+polarParams->crcParityBits));
	#ifdef DEBUG_POLAR_ENCODER_DCI
	printf("[polar_encoder_dci] crc: 0x%08x\n", polarParams->crcBit);
	for (int i=0; i<32; i++)
	{
	printf("%d\n",((polarParams->crcBit)>>i)&1);
	}
	#endif
	//(a to b)
	//
	// Bytewise operations
	//
	uint8_t arrayInd = ceil(polarParams->payloadBits / 8.0);
	for (int i=0; i<arrayInd-1; i++){
	for (int j=0; j<8; j++) {
	polarParams->nr_polar_B[j+(i*8)] = ((polarParams->nr_polar_aPrime[3+i]>>(7-j)) & 1);
	}
	}
	for (int i=0; i<((polarParams->payloadBits)%8); i++) {
	polarParams->nr_polar_B[i+(arrayInd-1)*8] = ((polarParams->nr_polar_aPrime[3+(arrayInd-1)]>>(7-i)) & 1);
	}
	for (int i=0; i<8; i++) {
	polarParams->nr_polar_B[polarParams->payloadBits+i] = ((polarParams->crcBit)>>(31-i))&1;
	}
	//Scrambling (b to c)
	for (int i=0; i<16; i++) {
	polarParams->nr_polar_B[polarParams->payloadBits+8+i] =
	( (((polarParams->crcBit)>>(23-i))&1) + ((n_RNTI>>(15-i))&1) ) % 2;
	}*/
=======
  /*  //(a to a')
  nr_crc_bit2bit_uint32_8_t(in, polarParams->payloadBits, polarParams->nr_polar_aPrime);
  //Parity bits computation (p)
  polarParams->crcBit = crc24c(polarParams->nr_polar_aPrime, (polarParams->payloadBits+polarParams->crcParityBits));
  #ifdef DEBUG_POLAR_ENCODER_DCI
  printf("[polar_encoder_dci] crc: 0x%08x\n", polarParams->crcBit);
  for (int i=0; i<32; i++)
  {
  printf("%d\n",((polarParams->crcBit)>>i)&1);
  }
  #endif
  //(a to b)
  //
  // Bytewise operations
  //
  uint8_t arrayInd = ceil(polarParams->payloadBits / 8.0);
  for (int i=0; i<arrayInd-1; i++){
  for (int j=0; j<8; j++) {
  polarParams->nr_polar_B[j+(i*8)] = ((polarParams->nr_polar_aPrime[3+i]>>(7-j)) & 1);
  }
  }
  for (int i=0; i<((polarParams->payloadBits)%8); i++) {
  polarParams->nr_polar_B[i+(arrayInd-1)*8] = ((polarParams->nr_polar_aPrime[3+(arrayInd-1)]>>(7-i)) & 1);
  }
  for (int i=0; i<8; i++) {
  polarParams->nr_polar_B[polarParams->payloadBits+i] = ((polarParams->crcBit)>>(31-i))&1;
  }
  //Scrambling (b to c)
  for (int i=0; i<16; i++) {
  polarParams->nr_polar_B[polarParams->payloadBits+8+i] =
  ( (((polarParams->crcBit)>>(23-i))&1) + ((n_RNTI>>(15-i))&1) ) % 2;
  }*/
>>>>>>> 5db1b116
#ifdef DEBUG_POLAR_ENCODER_DCI
  printf("[polar_encoder_dci] B: ");

  for (int i = 0; i < polarParams->K; i++) printf("%d-", polarParams->nr_polar_B[i]);

  printf("\n");
#endif
  //Interleaving (c to c')
  nr_polar_interleaver(polarParams->nr_polar_B,
                       polarParams->nr_polar_CPrime,
                       polarParams->interleaving_pattern,
                       polarParams->K);
  //Bit insertion (c' to u)
  nr_polar_bit_insertion(polarParams->nr_polar_CPrime,
                         polarParams->nr_polar_U,
                         polarParams->N,
                         polarParams->K,
                         polarParams->Q_I_N,
                         polarParams->Q_PC_N,
                         polarParams->n_pc);
  //Encoding (u to d)
  nr_matrix_multiplication_uint8_1D_uint8_2D(polarParams->nr_polar_U,
      polarParams->G_N,
      polarParams->nr_polar_D,
      polarParams->N,
      polarParams->N);

  for (uint16_t i = 0; i < polarParams->N; i++)
    polarParams->nr_polar_D[i] = (polarParams->nr_polar_D[i] % 2);

  //Rate matching
  //Sub-block interleaving (d to y) and Bit selection (y to e)
  nr_polar_interleaver(polarParams->nr_polar_D,
                       polarParams->nr_polar_E,
                       polarParams->rate_matching_pattern,
                       polarParams->encoderLength);
  /*
   * Return bits.
   */
  nr_byte2bit_uint8_32(polarParams->nr_polar_E, polarParams->encoderLength, out);
#ifdef DEBUG_POLAR_ENCODER_DCI
  printf("[polar_encoder_dci] E: ");

  for (int i = 0; i < polarParams->encoderLength; i++) printf("%d-", polarParams->nr_polar_E[i]);

  uint8_t outputInd = ceil(polarParams->encoderLength / 32.0);
  printf("\n[polar_encoder_dci] out: ");

  for (int i = 0; i < outputInd; i++) {
    printf("[%d]->0x%08x\t", i, out[i]);
  }

#endif
}

static inline void polar_rate_matching(t_nrPolar_params *polarParams,void *in,void *out) __attribute__((always_inline));

static inline void polar_rate_matching(t_nrPolar_params *polarParams,void *in,void *out) {
  if (polarParams->groupsize == 8)
    for (int i=0; i<polarParams->encoderLength>>3; i++) ((uint8_t *)out)[i] = ((uint8_t *)in)[polarParams->rm_tab[i]];
  else
    for (int i=0; i<polarParams->encoderLength>>4; i++) {
      ((uint16_t *)out)[i] = ((uint16_t *)in)[polarParams->rm_tab[i]];
    }
}

void build_polar_tables(t_nrPolar_params *polarParams) {
  // build table b -> c'
  AssertFatal(polarParams->K > 32, "K = %d < 33, is not supported yet\n",polarParams->K);
  AssertFatal(polarParams->K < 129, "K = %d > 64, is not supported yet\n",polarParams->K);
  int bit_i,ip;
  int numbytes = polarParams->K>>3;
  int residue = polarParams->K&7;
  int numbits;

  if (residue>0) numbytes++;

  for (int byte=0; byte<numbytes; byte++) {
    if (byte<(polarParams->K>>3)) numbits=8;
    else numbits=residue;

    for (int val=0; val<256; val++) {
      polarParams->cprime_tab0[byte][val] = 0;
      polarParams->cprime_tab1[byte][val] = 0;

      for (int i=0; i<numbits; i++) {
        // flip bit endian of B bitstring
        ip=polarParams->deinterleaving_pattern[polarParams->K-1-((8*byte)+i)];
        AssertFatal(ip<128,"ip = %d\n",ip);
        bit_i=(val>>i)&1;

        if (ip<64) polarParams->cprime_tab0[byte][val] |= (((uint64_t)bit_i)<<ip);
        else       polarParams->cprime_tab1[byte][val] |= (((uint64_t)bit_i)<<(ip&63));
      }
    }
  }

  AssertFatal(polarParams->N==512,"N = %d, not done yet\n",polarParams->N);
  // build G bit vectors for information bit positions and convert the bit as bytes tables in nr_polar_kronecker_power_matrices.c to 64 bit packed vectors.
  // keep only rows of G which correspond to information/crc bits
  polarParams->G_N_tab = (uint64_t **)malloc(polarParams->K * sizeof(int64_t *));
  int k=0;

  for (int i=0; i<polarParams->N; i++) {
    if (polarParams->information_bit_pattern[i] > 0) {
<<<<<<< HEAD
      polarParams->G_N_tab[k] = (uint64_t*)memalign(32,(polarParams->N/64)*sizeof(uint64_t));
      memset((void*)polarParams->G_N_tab[k],0,(polarParams->N/64)*sizeof(uint64_t));
      for (int j=0;j<polarParams->N;j++)
    	  polarParams->G_N_tab[k][j/64] |= ((uint64_t)polarParams->G_N[i][j])<<(j&63);
=======
      polarParams->G_N_tab[k] = (uint64_t *)memalign(32,(polarParams->N/64)*sizeof(uint64_t));
      memset((void *)polarParams->G_N_tab[k],0,(polarParams->N/64)*sizeof(uint64_t));

      for (int j=0; j<polarParams->N; j++)
        polarParams->G_N_tab[k][j/64] |= ((uint64_t)polarParams->G_N[i][j])<<(j&63);

>>>>>>> 5db1b116
#ifdef DEBUG_POLAR_ENCODER
      printf("Bit %d Selecting row %d of G : ",k,i);

      for (int j=0; j<polarParams->N; j+=4) printf("%1x",polarParams->G_N[i][j]+(polarParams->G_N[i][j+1]*2)+(polarParams->G_N[i][j+2]*4)+(polarParams->G_N[i][j+3]*8));

      printf("\n");
#endif
      k++;
    }
  }

  // rate matching table
  int iplast=polarParams->rate_matching_pattern[0];
  int ccnt=0;
  int groupcnt=0;
  int firstingroup_out=0;
  int firstingroup_in=iplast;
  int mingroupsize = 1024;

  // compute minimum group size of rate-matching pattern
  for (int outpos=1; outpos<polarParams->encoderLength; outpos++) {
    ip=polarParams->rate_matching_pattern[outpos];

    if ((ip - iplast) == 1) ccnt++;
    else {
      groupcnt++;
#ifdef DEBUG_POLAR_ENCODER
      printf("group %d (size %d): (%d:%d) => (%d:%d)\n",groupcnt,ccnt+1,
             firstingroup_in,firstingroup_in+ccnt,
             firstingroup_out,firstingroup_out+ccnt);
#endif

      if ((ccnt+1)<mingroupsize) mingroupsize=ccnt+1;

      ccnt=0;
      firstingroup_out=outpos;
      firstingroup_in=ip;
    }

    iplast=ip;
  }

  AssertFatal(mingroupsize==8 || mingroupsize==16,"mingroupsize %d, needs to be handled\n",mingroupsize);
  polarParams->groupsize=mingroupsize;
  int shift=3;

  if (mingroupsize == 16) shift=4;

  polarParams->rm_tab=(int *)malloc(sizeof(int)*polarParams->encoderLength/mingroupsize);
  // rerun again to create groups
  int tcnt=0;

  for (int outpos=0; outpos<polarParams->encoderLength; outpos+=mingroupsize,tcnt++)
    polarParams->rm_tab[tcnt] = polarParams->rate_matching_pattern[outpos]>>shift;
}

<<<<<<< HEAD
void polar_encoder_fast(uint64_t *Aprime,
			uint32_t *out,
			int32_t crcmask,
			t_nrPolar_paramsPtr polarParams) {

  AssertFatal(polarParams->K > 32, "K = %d < 33, is not supported yet\n",polarParams->K);
  AssertFatal(polarParams->K < 129, "K = %d > 128, is not supported yet\n",polarParams->K);
  AssertFatal(polarParams->payloadBits < 65, "payload bits = %d > 64, is not supported yet\n",polarParams->payloadBits);

  uint64_t B[4]={0,0,0,0}, Cprime[4]={0,0,0,0};
  int bitlen = polarParams->payloadBits;

#ifdef DEBUG_POLAR_MATLAB
  if (polarParams->K<65) printf("[polar_encoder_fast]A[0] = 0x%llx\n", (unsigned long long)(Aprime[0])); //(unsigned long long)(Aprime[0]&(((uint64_t)1<<bitlen)-1)),
#endif

=======
void polar_encoder_fast(uint64_t *A,
                        uint32_t *out,
                        int32_t crcmask,
                        t_nrPolar_params *polarParams) {
  AssertFatal(polarParams->K > 32, "K = %d < 33, is not supported yet\n",polarParams->K);
  AssertFatal(polarParams->K < 129, "K = %d > 128, is not supported yet\n",polarParams->K);
  AssertFatal(polarParams->payloadBits < 65, "payload bits = %d > 64, is not supported yet\n",polarParams->payloadBits);
  uint64_t B[4]= {0,0,0,0},Cprime[4]= {0,0,0,0};
  int bitlen = polarParams->payloadBits;
>>>>>>> 5db1b116
  // append crc
  AssertFatal(bitlen<129,"support for payloads <= 128 bits\n");
  AssertFatal(polarParams->crcParityBits == 24,"support for 24-bit crc only for now\n");
  //int bitlen0=bitlen;
  uint64_t tcrc=0;

  // A bit string should be stored as 0, 0, ..., 0, a'_0, a'_1, ..., a'_A-1,
  //???a'_{N-1} a'_{N-2} ... a'_{N-A} 0 .... 0, where N=64,128,192,..., N is smallest multiple of 64 greater than or equal to A

  // First flip A bitstring byte endian for CRC routines (optimized for DLSCH/ULSCH, not PBCH/PDCCH)
  // CRC reads in each byte in bit positions 7 down to 0, for PBCH/PDCCH we need to read in a_{A-1} down to a_{0}, A = length of bit string (e.g. 32 for PBCH)
  if (bitlen<=32) {
    uint8_t A32_flip[4];
<<<<<<< HEAD
    uint32_t AprimeTmp= (uint32_t)(((uint32_t)*Aprime)<<(32-bitlen));
    A32_flip[0]=((uint8_t*)&AprimeTmp)[3]; //a'_0, a'_1, ..., a'_7
    A32_flip[1]=((uint8_t*)&AprimeTmp)[2];
    A32_flip[2]=((uint8_t*)&AprimeTmp)[1];
    A32_flip[3]=((uint8_t*)&AprimeTmp)[0];
=======
    uint32_t Aprime= (uint32_t)(((uint32_t)*A)<<(32-bitlen));
    A32_flip[0]=((uint8_t *)&Aprime)[3];
    A32_flip[1]=((uint8_t *)&Aprime)[2];
    A32_flip[2]=((uint8_t *)&Aprime)[1];
    A32_flip[3]=((uint8_t *)&Aprime)[0];
>>>>>>> 5db1b116
    tcrc = (uint64_t)((crcmask^(crc24c(A32_flip,bitlen)>>8)));
  } else if (bitlen<=64) {
    uint8_t A64_flip[8];
<<<<<<< HEAD
    uint64_t AprimeTmp= (uint32_t)(((uint64_t)*Aprime)<<(64-bitlen));
    A64_flip[0]=((uint8_t*)&AprimeTmp)[7];
    A64_flip[1]=((uint8_t*)&AprimeTmp)[6];
    A64_flip[2]=((uint8_t*)&AprimeTmp)[5];
    A64_flip[3]=((uint8_t*)&AprimeTmp)[4];
    A64_flip[4]=((uint8_t*)&AprimeTmp)[3];
    A64_flip[5]=((uint8_t*)&AprimeTmp)[2];
    A64_flip[6]=((uint8_t*)&AprimeTmp)[1];
    A64_flip[7]=((uint8_t*)&AprimeTmp)[0];
=======
    uint64_t Aprime= (uint32_t)(((uint64_t)*A)<<(64-bitlen));
    A64_flip[0]=((uint8_t *)&Aprime)[7];
    A64_flip[1]=((uint8_t *)&Aprime)[6];
    A64_flip[2]=((uint8_t *)&Aprime)[5];
    A64_flip[3]=((uint8_t *)&Aprime)[4];
    A64_flip[4]=((uint8_t *)&Aprime)[3];
    A64_flip[5]=((uint8_t *)&Aprime)[2];
    A64_flip[6]=((uint8_t *)&Aprime)[1];
    A64_flip[7]=((uint8_t *)&Aprime)[0];
>>>>>>> 5db1b116
    tcrc = (uint64_t)((crcmask^(crc24c(A64_flip,bitlen)>>8)));
  }
  else if (bitlen<=128) {
	  uint8_t A128_flip[16];
	  uint128_t AprimeTmp= (uint32_t)(((uint128_t)*Aprime)<<(128-bitlen));
	  A128_flip[0]=((uint8_t*)&AprimeTmp)[15];	  A128_flip[1]=((uint8_t*)&AprimeTmp)[14];
	  A128_flip[2]=((uint8_t*)&AprimeTmp)[13];	  A128_flip[3]=((uint8_t*)&AprimeTmp)[12];
	  A128_flip[4]=((uint8_t*)&AprimeTmp)[11];	  A128_flip[5]=((uint8_t*)&AprimeTmp)[10];
	  A128_flip[6] =((uint8_t*)&AprimeTmp)[9];	  A128_flip[7] =((uint8_t*)&AprimeTmp)[8];
	  A128_flip[8] =((uint8_t*)&AprimeTmp)[7];	  A128_flip[9] =((uint8_t*)&AprimeTmp)[6];
	  A128_flip[10]=((uint8_t*)&AprimeTmp)[5];	  A128_flip[11]=((uint8_t*)&AprimeTmp)[4];
	  A128_flip[12]=((uint8_t*)&AprimeTmp)[3];	  A128_flip[13]=((uint8_t*)&AprimeTmp)[2];
	  A128_flip[14]=((uint8_t*)&AprimeTmp)[1];	  A128_flip[15]=((uint8_t*)&AprimeTmp)[0];
	  tcrc = (uint64_t)((crcmask^(crc24c(A128_flip,bitlen)>>8)));
  }

  int n;
<<<<<<< HEAD
  int quadwlen = (polarParams->K>>6); // this is number of quadwords (64-bits) in the bit string
=======
  // this is number of quadwords in the bit string
  int quadwlen = (polarParams->K>>6);

>>>>>>> 5db1b116
  if ((polarParams->K&63) > 0) quadwlen++;

  // Create the B bit string as
  // 0, 0, ..., 0, a'_0, a'_1, ..., a'_A-1, p_0, p_1, ..., p_{N_parity-1}

  //??? b_{N'-1} b_{N'-2} ... b_{N'-A} b_{N'-A-1} ... b_{N'-A-Nparity} = a_{N-1} a_{N-2} ... a_{N-A} p_{N_parity-1} ... p_0


<<<<<<< HEAD
  for (n=0;n<quadwlen;n++) if (n==0) B[n] = (Aprime[n] << polarParams->crcParityBits) | tcrc;
                           else      B[n] = (Aprime[n] << polarParams->crcParityBits) | (Aprime[n-1]>>(64-polarParams->crcParityBits));
  
#ifdef DEBUG_POLAR_MATLAB
  // B = pbchB
  for (int i = 0; i < quadwlen; i++) printf("[polar_encoder_fast]B[%d] = 0x%llx\n", i, (unsigned long long)(B[i]));
#endif

  uint8_t *Bbyte = (uint8_t*)B;
=======
  for (n=0; n<quadwlen; n++) if (n==0) B[n] = (A[n] << polarParams->crcParityBits) | tcrc;
    else      B[n] = (A[n] << polarParams->crcParityBits) | (A[n-1]>>(64-polarParams->crcParityBits));

  uint8_t *Bbyte = (uint8_t *)B;

>>>>>>> 5db1b116
  // for each byte of B, lookup in corresponding table for 64-bit word corresponding to that byte and its position
  if (polarParams->K<65)
    Cprime[0] = polarParams->cprime_tab0[0][Bbyte[0]] |
                polarParams->cprime_tab0[1][Bbyte[1]] |
                polarParams->cprime_tab0[2][Bbyte[2]] |
                polarParams->cprime_tab0[3][Bbyte[3]] |
                polarParams->cprime_tab0[4][Bbyte[4]] |
                polarParams->cprime_tab0[5][Bbyte[5]] |
                polarParams->cprime_tab0[6][Bbyte[6]] |
                polarParams->cprime_tab0[7][Bbyte[7]];
  else if (polarParams->K < 129) {
    for (int i=0; i<1+(polarParams->K/8); i++) {
      Cprime[0] |= polarParams->cprime_tab0[i][Bbyte[i]];
      Cprime[1] |= polarParams->cprime_tab1[i][Bbyte[i]];
    }
  }

#ifdef DEBUG_POLAR_MATLAB
  // Cprime = pbchCprime
  for (int i = 0; i < quadwlen; i++) printf("[polar_encoder_fast]C'[%d]= 0x%llx\n", i, (unsigned long long)(Cprime[i]));
#endif

#ifdef DEBUG_POLAR_ENCODER

  if (polarParams->K<65)
    printf("A %llx B %llx Cprime %llx (payload bits %d,crc %x)\n",
<<<<<<< HEAD
	   (unsigned long long)(Aprime[0]&(((uint64_t)1<<bitlen)-1)),
	   (unsigned long long)(B[0]),
	   (unsigned long long)(Cprime[0]),
	   polarParams->payloadBits,
	   tcrc);
  else if (polarParams->K<129) {
    if (bitlen<64)
      printf("A %llx B %llx|%llx Cprime %llx|%llx (payload bits %d,crc %x)\n",
	     (unsigned long long)(Aprime[0]&(((uint64_t)1<<bitlen)-1)),
	     (unsigned long long)(B[1]),(unsigned long long)(B[0]),
	     (unsigned long long)(Cprime[1]),(unsigned long long)(Cprime[0]),
	     polarParams->payloadBits,
	     tcrc);
    else 
      printf("A %llx|%llx B %llx|%llx Cprime %llx|%llx (payload bits %d,crc %x)\n",
	     (unsigned long long)(Aprime[1]&(((uint64_t)1<<(bitlen-64))-1)),(unsigned long long)(Aprime[0]),
	     (unsigned long long)(B[1]),(unsigned long long)(B[0]),
	     (unsigned long long)(Cprime[1]),(unsigned long long)(Cprime[0]),
	     polarParams->payloadBits,
	     crc24c((uint8_t*)Aprime,bitlen)>>8);
=======
           (unsigned long long)(A[0]&(((uint64_t)1<<bitlen)-1)),
           (unsigned long long)(B[0]),
           (unsigned long long)(Cprime[0]),
           polarParams->payloadBits,
           tcrc);
  else if (polarParams->K<129) {
    if (bitlen<64)
      printf("A %llx B %llx|%llx Cprime %llx|%llx (payload bits %d,crc %x)\n",
             (unsigned long long)(A[0]&(((uint64_t)1<<bitlen)-1)),
             (unsigned long long)(B[1]),(unsigned long long)(B[0]),
             (unsigned long long)(Cprime[1]),(unsigned long long)(Cprime[0]),
             polarParams->payloadBits,
             tcrc);
    else
      printf("A %llx|%llx B %llx|%llx Cprime %llx|%llx (payload bits %d,crc %x)\n",
             (unsigned long long)(A[1]&(((uint64_t)1<<(bitlen-64))-1)),(unsigned long long)(A[0]),
             (unsigned long long)(B[1]),(unsigned long long)(B[0]),
             (unsigned long long)(Cprime[1]),(unsigned long long)(Cprime[0]),
             polarParams->payloadBits,
             crc24c((uint8_t *)A,bitlen)>>8);
>>>>>>> 5db1b116
  }

#endif
<<<<<<< HEAD
  
=======
  /*  printf("Bbytes : %x.%x.%x.%x.%x.%x.%x.%x\n",Bbyte[0],Bbyte[1],Bbyte[2],Bbyte[3],Bbyte[4],Bbyte[5],Bbyte[6],Bbyte[7]);
  printf("%llx,%llx,%llx,%llx,%llx,%llx,%llx,%llx\n",polarParams->cprime_tab[0][Bbyte[0]] ,
      polarParams->cprime_tab[1][Bbyte[1]] ,
      polarParams->cprime_tab[2][Bbyte[2]] ,
      polarParams->cprime_tab[3][Bbyte[3]] ,
      polarParams->cprime_tab[4][Bbyte[4]] ,
      polarParams->cprime_tab[5][Bbyte[5]] ,
      polarParams->cprime_tab[6][Bbyte[6]] ,
      polarParams->cprime_tab[7][Bbyte[7]]);*/
>>>>>>> 5db1b116
  // now do Gu product (here using 64-bit XORs, we can also do with SIMD after)
  // here we're reading out the bits LSB -> MSB, is this correct w.r.t. 3GPP ?
  uint64_t Cprime_i;
<<<<<<< HEAD
  uint64_t D[8]={0,0,0,0,0,0,0,0};
  int off=0;
  int len=polarParams->K;

  for (int j=0;j<(1+(polarParams->K>>6));j++,off+=64,len-=64) {
    for (int i=0;i<((len>63) ? 64 : len);i++) {
=======
  /*  printf("%llx Cprime_0 (%llx) G %llx,%llx,%llx,%llx,%llx,%llx,%llx,%llx\n",Cprime_i,Cprime &1,
   polarParams->G_N_tab[0][0],
   polarParams->G_N_tab[0][1],
   polarParams->G_N_tab[0][2],
   polarParams->G_N_tab[0][3],
   polarParams->G_N_tab[0][4],
   polarParams->G_N_tab[0][5],
   polarParams->G_N_tab[0][6],
   polarParams->G_N_tab[0][7]);*/
  uint64_t D[8]= {0,0,0,0,0,0,0,0};
  int off=0;
  int len=polarParams->K;
>>>>>>> 5db1b116

  for (int j=0; j<(1+(polarParams->K>>6)); j++,off+=64,len-=64) {
    for (int i=0; i<((len>63) ? 64 : len); i++) {
      Cprime_i = -((Cprime[j]>>i)&1); // this converts bit 0 as, 0 => 0000x00, 1 => 1111x11
<<<<<<< HEAD

      #ifdef DEBUG_POLAR_ENCODER
      printf("%llx Cprime_%d (%llx) G %llx,%llx,%llx,%llx,%llx,%llx,%llx,%llx\n",
	     Cprime_i,off+i,(Cprime[j]>>i) &1,
	     polarParams->G_N_tab[off+i][0],
	     polarParams->G_N_tab[off+i][1],
	     polarParams->G_N_tab[off+i][2],
	     polarParams->G_N_tab[off+i][3],
	     polarParams->G_N_tab[off+i][4],
	     polarParams->G_N_tab[off+i][5],
	     polarParams->G_N_tab[off+i][6],
	     polarParams->G_N_tab[off+i][7]);
      #endif

=======
      /*
      #ifdef DEBUG_POLAR_ENCODER
      printf("%llx Cprime_%d (%llx) G %llx,%llx,%llx,%llx,%llx,%llx,%llx,%llx\n",
       Cprime_i,off+i,(Cprime[j]>>i) &1,
       polarParams->G_N_tab[off+i][0],
       polarParams->G_N_tab[off+i][1],
       polarParams->G_N_tab[off+i][2],
       polarParams->G_N_tab[off+i][3],
       polarParams->G_N_tab[off+i][4],
       polarParams->G_N_tab[off+i][5],
       polarParams->G_N_tab[off+i][6],
       polarParams->G_N_tab[off+i][7]);
      #endif
      */
>>>>>>> 5db1b116
      uint64_t *Gi=polarParams->G_N_tab[off+i];
      D[0] ^= (Cprime_i & Gi[0]);
      D[1] ^= (Cprime_i & Gi[1]);
      D[2] ^= (Cprime_i & Gi[2]);
      D[3] ^= (Cprime_i & Gi[3]);
      D[4] ^= (Cprime_i & Gi[4]);
      D[5] ^= (Cprime_i & Gi[5]);
      D[6] ^= (Cprime_i & Gi[6]);
      D[7] ^= (Cprime_i & Gi[7]);
    }
  }

#ifdef DEBUG_POLAR_ENCODER
<<<<<<< HEAD
  printf("D %llx,%llx,%llx,%llx,%llx,%llx,%llx,%llx\n", D[0], D[1], D[2], D[3], D[4], D[5], D[6], D[7]);
#endif

#ifdef DEBUG_POLAR_MATLAB
  // D = pbchD
  for (int i = 0; i < 8; i++) printf("[polar_encoder_fast]D[%d] = 0x%016llx\n", i, (unsigned long long)(D[i]));
#endif

  polar_rate_matching(polarParams,(void*)D,(void*)out);
#ifdef DEBUG_POLAR_MATLAB
  // out = pbchF
  for (int i = 0; i < (NR_POLAR_PBCH_E/32); i++) printf("[polar_encoder_fast]F[%d] = 0x%08lx\n", i, (unsigned long)(out[i]));
#endif
=======
  printf("D %llx,%llx,%llx,%llx,%llx,%llx,%llx,%llx\n",
         D[0],
         D[1],
         D[2],
         D[3],
         D[4],
         D[5],
         D[6],
         D[7]);
#endif
  polar_rate_matching(polarParams,(void *)D,(void *)out);
>>>>>>> 5db1b116
}<|MERGE_RESOLUTION|>--- conflicted
+++ resolved
@@ -44,21 +44,14 @@
 void polar_encoder(uint32_t *in,
                    uint32_t *out,
                    t_nrPolar_params *polarParams) {
-  if (polarParams->idx == 0) { //PBCH
+  if (1) {//polarParams->idx == 0 || polarParams->idx == 1) { //PBCH or PDCCH
     /*
     uint64_t B = (((uint64_t)*in)&((((uint64_t)1)<<32)-1)) | (((uint64_t)crc24c((uint8_t*)in,polarParams->payloadBits)>>8)<<polarParams->payloadBits);
     #ifdef DEBUG_POLAR_ENCODER
     printf("polar_B %llx (crc %x)\n",B,crc24c((uint8_t*)in,polarParams->payloadBits)>>8);
-<<<<<<< HEAD
-#endif
-nr_bit2byte_uint32_8((uint32_t*)&B, polarParams->K, polarParams->nr_polar_B);*/
-
-    nr_bit2byte_uint32_8((uint32_t*)in, polarParams->payloadBits, polarParams->nr_polar_A);
-=======
     #endif
     nr_bit2byte_uint32_8_t((uint32_t*)&B, polarParams->K, polarParams->nr_polar_B);*/
-    nr_bit2byte_uint32_8_t((uint32_t *)in, polarParams->payloadBits, polarParams->nr_polar_A);
->>>>>>> 5db1b116
+    nr_bit2byte_uint32_8((uint32_t *)in, polarParams->payloadBits, polarParams->nr_polar_A);
     /*
      * Bytewise operations
      */
@@ -151,14 +144,10 @@
    */
 #ifdef DEBUG_POLAR_ENCODER
 
-<<<<<<< HEAD
+  for (int i=0; i< polarParams->encoderLength; i++) printf("f[%d]=%d\n", i, polarParams->nr_polar_E[i]);
+
+#endif
   nr_byte2bit_uint8_32(polarParams->nr_polar_E, polarParams->encoderLength, out);
-=======
-  for (int i=0; i< polarParams->encoderLength; i++) printf("f[%d]=%d\n", i, polarParams->nr_polar_E[i]);
-
-#endif
-  nr_byte2bit_uint8_32_t(polarParams->nr_polar_E, polarParams->encoderLength, out);
->>>>>>> 5db1b116
 }
 
 void polar_encoder_dci(uint32_t *in,
@@ -172,12 +161,8 @@
    * Bytewise operations
    */
   //(a to a')
-<<<<<<< HEAD
   nr_bit2byte_uint32_8(in, polarParams->payloadBits, polarParams->nr_polar_A);
-=======
-  nr_bit2byte_uint32_8_t(in, polarParams->payloadBits, polarParams->nr_polar_A);
-
->>>>>>> 5db1b116
+
   for (int i=0; i<polarParams->crcParityBits; i++) polarParams->nr_polar_APrime[i]=1;
 
   for (int i=0; i<polarParams->payloadBits; i++) polarParams->nr_polar_APrime[i+(polarParams->crcParityBits)]=polarParams->nr_polar_A[i];
@@ -229,40 +214,6 @@
       ( polarParams->nr_polar_B[polarParams->payloadBits+8+i] + ((n_RNTI>>(15-i))&1) ) % 2;
   }
 
-<<<<<<< HEAD
-  /*	//(a to a')
-	nr_crc_bit2bit_uint32_8(in, polarParams->payloadBits, polarParams->nr_polar_aPrime);
-	//Parity bits computation (p)
-	polarParams->crcBit = crc24c(polarParams->nr_polar_aPrime, (polarParams->payloadBits+polarParams->crcParityBits));
-	#ifdef DEBUG_POLAR_ENCODER_DCI
-	printf("[polar_encoder_dci] crc: 0x%08x\n", polarParams->crcBit);
-	for (int i=0; i<32; i++)
-	{
-	printf("%d\n",((polarParams->crcBit)>>i)&1);
-	}
-	#endif
-	//(a to b)
-	//
-	// Bytewise operations
-	//
-	uint8_t arrayInd = ceil(polarParams->payloadBits / 8.0);
-	for (int i=0; i<arrayInd-1; i++){
-	for (int j=0; j<8; j++) {
-	polarParams->nr_polar_B[j+(i*8)] = ((polarParams->nr_polar_aPrime[3+i]>>(7-j)) & 1);
-	}
-	}
-	for (int i=0; i<((polarParams->payloadBits)%8); i++) {
-	polarParams->nr_polar_B[i+(arrayInd-1)*8] = ((polarParams->nr_polar_aPrime[3+(arrayInd-1)]>>(7-i)) & 1);
-	}
-	for (int i=0; i<8; i++) {
-	polarParams->nr_polar_B[polarParams->payloadBits+i] = ((polarParams->crcBit)>>(31-i))&1;
-	}
-	//Scrambling (b to c)
-	for (int i=0; i<16; i++) {
-	polarParams->nr_polar_B[polarParams->payloadBits+8+i] =
-	( (((polarParams->crcBit)>>(23-i))&1) + ((n_RNTI>>(15-i))&1) ) % 2;
-	}*/
-=======
   /*  //(a to a')
   nr_crc_bit2bit_uint32_8_t(in, polarParams->payloadBits, polarParams->nr_polar_aPrime);
   //Parity bits computation (p)
@@ -295,7 +246,6 @@
   polarParams->nr_polar_B[polarParams->payloadBits+8+i] =
   ( (((polarParams->crcBit)>>(23-i))&1) + ((n_RNTI>>(15-i))&1) ) % 2;
   }*/
->>>>>>> 5db1b116
 #ifdef DEBUG_POLAR_ENCODER_DCI
   printf("[polar_encoder_dci] B: ");
 
@@ -354,9 +304,40 @@
 static inline void polar_rate_matching(t_nrPolar_params *polarParams,void *in,void *out) __attribute__((always_inline));
 
 static inline void polar_rate_matching(t_nrPolar_params *polarParams,void *in,void *out) {
-  if (polarParams->groupsize == 8)
+
+  // handle rate matching with a single 128 bit word using bit shuffling
+  // can be done with SIMD intrisics if needed
+  if (polarParams->groupsize < 8)  {
+    AssertFatal(polarParams->encoderLength<=128,"Need to handle groupsize<8 and N>128\n");
+    uint128_t *out128=(uint128_t*)out;
+    uint128_t *in128=(uint128_t*)in;
+    *out128=0;
+    uint128_t tmp0;
+#ifdef DEBUG_POLAR_ENCODER
+    uint128_t tmp1;
+#endif
+    for (int i=0; i<polarParams->encoderLength; i++) {
+#ifdef DEBUG_POLAR_ENCODER
+      printf("%u<-%u : %llx.%llx =>",i,polarParams->rate_matching_pattern[i],((uint64_t *)out)[1],((uint64_t *)out)[0]);
+#endif
+      tmp0 = (*in128&(((uint128_t)1)<<polarParams->rate_matching_pattern[i]));
+      if (tmp0!=0) {
+	*out128 = *out128 | ((uint128_t)1)<<i;
+#ifdef DEBUG_POLAR_ENCODER
+	tmp1 = ((uint128_t)1)<<i;
+	printf("%llx.%llx<->%llx.%llx => %llx.%llx\n",
+	       ((uint64_t *)&tmp0)[1],((uint64_t *)&tmp0)[0],
+	       ((uint64_t *)&tmp1)[1],((uint64_t *)&tmp1)[0],
+	       ((uint64_t *)out)[1],((uint64_t *)out)[0]);
+#endif
+      }
+    }
+
+  }					     
+  // These are based on LUTs for byte and short word groups
+  else if (polarParams->groupsize == 8)
     for (int i=0; i<polarParams->encoderLength>>3; i++) ((uint8_t *)out)[i] = ((uint8_t *)in)[polarParams->rm_tab[i]];
-  else
+  else // groupsize==16
     for (int i=0; i<polarParams->encoderLength>>4; i++) {
       ((uint16_t *)out)[i] = ((uint16_t *)in)[polarParams->rm_tab[i]];
     }
@@ -393,7 +374,7 @@
     }
   }
 
-  AssertFatal(polarParams->N==512,"N = %d, not done yet\n",polarParams->N);
+  AssertFatal(polarParams->N==512 || polarParams->N==256 || polarParams->N==128,"N = %d, not done yet\n",polarParams->N);
   // build G bit vectors for information bit positions and convert the bit as bytes tables in nr_polar_kronecker_power_matrices.c to 64 bit packed vectors.
   // keep only rows of G which correspond to information/crc bits
   polarParams->G_N_tab = (uint64_t **)malloc(polarParams->K * sizeof(int64_t *));
@@ -401,19 +382,12 @@
 
   for (int i=0; i<polarParams->N; i++) {
     if (polarParams->information_bit_pattern[i] > 0) {
-<<<<<<< HEAD
-      polarParams->G_N_tab[k] = (uint64_t*)memalign(32,(polarParams->N/64)*sizeof(uint64_t));
-      memset((void*)polarParams->G_N_tab[k],0,(polarParams->N/64)*sizeof(uint64_t));
-      for (int j=0;j<polarParams->N;j++)
-    	  polarParams->G_N_tab[k][j/64] |= ((uint64_t)polarParams->G_N[i][j])<<(j&63);
-=======
       polarParams->G_N_tab[k] = (uint64_t *)memalign(32,(polarParams->N/64)*sizeof(uint64_t));
       memset((void *)polarParams->G_N_tab[k],0,(polarParams->N/64)*sizeof(uint64_t));
 
       for (int j=0; j<polarParams->N; j++)
         polarParams->G_N_tab[k][j/64] |= ((uint64_t)polarParams->G_N[i][j])<<(j&63);
 
->>>>>>> 5db1b116
 #ifdef DEBUG_POLAR_ENCODER
       printf("Bit %d Selecting row %d of G : ",k,i);
 
@@ -429,14 +403,18 @@
   int iplast=polarParams->rate_matching_pattern[0];
   int ccnt=0;
   int groupcnt=0;
+#ifdef DEBUG_POLAR_ENCODER
   int firstingroup_out=0;
   int firstingroup_in=iplast;
+#endif
   int mingroupsize = 1024;
 
   // compute minimum group size of rate-matching pattern
   for (int outpos=1; outpos<polarParams->encoderLength; outpos++) {
     ip=polarParams->rate_matching_pattern[outpos];
-
+#ifdef DEBUG_POLAR_ENCODER
+    printf("rm: outpos %d, inpos %d\n",outpos,ip);
+#endif
     if ((ip - iplast) == 1) ccnt++;
     else {
       groupcnt++;
@@ -449,18 +427,27 @@
       if ((ccnt+1)<mingroupsize) mingroupsize=ccnt+1;
 
       ccnt=0;
+#ifdef DEBUG_POLAR_ENCODER
       firstingroup_out=outpos;
       firstingroup_in=ip;
+#endif
     }
 
     iplast=ip;
   }
-
-  AssertFatal(mingroupsize==8 || mingroupsize==16,"mingroupsize %d, needs to be handled\n",mingroupsize);
+  groupcnt++;
+  if ((ccnt+1)<mingroupsize) mingroupsize=ccnt+1;
+#ifdef DEBUG_POLAR_ENCODER
+  printf("group %d (size %d): (%d:%d) => (%d:%d)\n",groupcnt,ccnt+1,
+             firstingroup_in,firstingroup_in+ccnt,
+             firstingroup_out,firstingroup_out+ccnt);
+#endif
+  AssertFatal(mingroupsize==4 || mingroupsize==8 || mingroupsize==16,"mingroupsize %d, needs to be handled\n",mingroupsize);
   polarParams->groupsize=mingroupsize;
   int shift=3;
 
   if (mingroupsize == 16) shift=4;
+  else if (mingroupsize == 4) shift=2;
 
   polarParams->rm_tab=(int *)malloc(sizeof(int)*polarParams->encoderLength/mingroupsize);
   // rerun again to create groups
@@ -470,24 +457,6 @@
     polarParams->rm_tab[tcnt] = polarParams->rate_matching_pattern[outpos]>>shift;
 }
 
-<<<<<<< HEAD
-void polar_encoder_fast(uint64_t *Aprime,
-			uint32_t *out,
-			int32_t crcmask,
-			t_nrPolar_paramsPtr polarParams) {
-
-  AssertFatal(polarParams->K > 32, "K = %d < 33, is not supported yet\n",polarParams->K);
-  AssertFatal(polarParams->K < 129, "K = %d > 128, is not supported yet\n",polarParams->K);
-  AssertFatal(polarParams->payloadBits < 65, "payload bits = %d > 64, is not supported yet\n",polarParams->payloadBits);
-
-  uint64_t B[4]={0,0,0,0}, Cprime[4]={0,0,0,0};
-  int bitlen = polarParams->payloadBits;
-
-#ifdef DEBUG_POLAR_MATLAB
-  if (polarParams->K<65) printf("[polar_encoder_fast]A[0] = 0x%llx\n", (unsigned long long)(Aprime[0])); //(unsigned long long)(Aprime[0]&(((uint64_t)1<<bitlen)-1)),
-#endif
-
-=======
 void polar_encoder_fast(uint64_t *A,
                         uint32_t *out,
                         int32_t crcmask,
@@ -497,7 +466,6 @@
   AssertFatal(polarParams->payloadBits < 65, "payload bits = %d > 64, is not supported yet\n",polarParams->payloadBits);
   uint64_t B[4]= {0,0,0,0},Cprime[4]= {0,0,0,0};
   int bitlen = polarParams->payloadBits;
->>>>>>> 5db1b116
   // append crc
   AssertFatal(bitlen<129,"support for payloads <= 128 bits\n");
   AssertFatal(polarParams->crcParityBits == 24,"support for 24-bit crc only for now\n");
@@ -511,33 +479,14 @@
   // CRC reads in each byte in bit positions 7 down to 0, for PBCH/PDCCH we need to read in a_{A-1} down to a_{0}, A = length of bit string (e.g. 32 for PBCH)
   if (bitlen<=32) {
     uint8_t A32_flip[4];
-<<<<<<< HEAD
-    uint32_t AprimeTmp= (uint32_t)(((uint32_t)*Aprime)<<(32-bitlen));
-    A32_flip[0]=((uint8_t*)&AprimeTmp)[3]; //a'_0, a'_1, ..., a'_7
-    A32_flip[1]=((uint8_t*)&AprimeTmp)[2];
-    A32_flip[2]=((uint8_t*)&AprimeTmp)[1];
-    A32_flip[3]=((uint8_t*)&AprimeTmp)[0];
-=======
     uint32_t Aprime= (uint32_t)(((uint32_t)*A)<<(32-bitlen));
     A32_flip[0]=((uint8_t *)&Aprime)[3];
     A32_flip[1]=((uint8_t *)&Aprime)[2];
     A32_flip[2]=((uint8_t *)&Aprime)[1];
     A32_flip[3]=((uint8_t *)&Aprime)[0];
->>>>>>> 5db1b116
     tcrc = (uint64_t)((crcmask^(crc24c(A32_flip,bitlen)>>8)));
   } else if (bitlen<=64) {
     uint8_t A64_flip[8];
-<<<<<<< HEAD
-    uint64_t AprimeTmp= (uint32_t)(((uint64_t)*Aprime)<<(64-bitlen));
-    A64_flip[0]=((uint8_t*)&AprimeTmp)[7];
-    A64_flip[1]=((uint8_t*)&AprimeTmp)[6];
-    A64_flip[2]=((uint8_t*)&AprimeTmp)[5];
-    A64_flip[3]=((uint8_t*)&AprimeTmp)[4];
-    A64_flip[4]=((uint8_t*)&AprimeTmp)[3];
-    A64_flip[5]=((uint8_t*)&AprimeTmp)[2];
-    A64_flip[6]=((uint8_t*)&AprimeTmp)[1];
-    A64_flip[7]=((uint8_t*)&AprimeTmp)[0];
-=======
     uint64_t Aprime= (uint32_t)(((uint64_t)*A)<<(64-bitlen));
     A64_flip[0]=((uint8_t *)&Aprime)[7];
     A64_flip[1]=((uint8_t *)&Aprime)[6];
@@ -547,31 +496,26 @@
     A64_flip[5]=((uint8_t *)&Aprime)[2];
     A64_flip[6]=((uint8_t *)&Aprime)[1];
     A64_flip[7]=((uint8_t *)&Aprime)[0];
->>>>>>> 5db1b116
     tcrc = (uint64_t)((crcmask^(crc24c(A64_flip,bitlen)>>8)));
   }
   else if (bitlen<=128) {
-	  uint8_t A128_flip[16];
-	  uint128_t AprimeTmp= (uint32_t)(((uint128_t)*Aprime)<<(128-bitlen));
-	  A128_flip[0]=((uint8_t*)&AprimeTmp)[15];	  A128_flip[1]=((uint8_t*)&AprimeTmp)[14];
-	  A128_flip[2]=((uint8_t*)&AprimeTmp)[13];	  A128_flip[3]=((uint8_t*)&AprimeTmp)[12];
-	  A128_flip[4]=((uint8_t*)&AprimeTmp)[11];	  A128_flip[5]=((uint8_t*)&AprimeTmp)[10];
-	  A128_flip[6] =((uint8_t*)&AprimeTmp)[9];	  A128_flip[7] =((uint8_t*)&AprimeTmp)[8];
-	  A128_flip[8] =((uint8_t*)&AprimeTmp)[7];	  A128_flip[9] =((uint8_t*)&AprimeTmp)[6];
-	  A128_flip[10]=((uint8_t*)&AprimeTmp)[5];	  A128_flip[11]=((uint8_t*)&AprimeTmp)[4];
-	  A128_flip[12]=((uint8_t*)&AprimeTmp)[3];	  A128_flip[13]=((uint8_t*)&AprimeTmp)[2];
-	  A128_flip[14]=((uint8_t*)&AprimeTmp)[1];	  A128_flip[15]=((uint8_t*)&AprimeTmp)[0];
-	  tcrc = (uint64_t)((crcmask^(crc24c(A128_flip,bitlen)>>8)));
+    uint8_t A128_flip[16];
+    uint128_t Aprime= (uint32_t)(((uint128_t)*A)<<(128-bitlen));
+    A128_flip[0]=((uint8_t*)&Aprime)[15];	  A128_flip[1]=((uint8_t*)&Aprime)[14];
+    A128_flip[2]=((uint8_t*)&Aprime)[13];	  A128_flip[3]=((uint8_t*)&Aprime)[12];
+    A128_flip[4]=((uint8_t*)&Aprime)[11];	  A128_flip[5]=((uint8_t*)&Aprime)[10];
+    A128_flip[6] =((uint8_t*)&Aprime)[9];	  A128_flip[7] =((uint8_t*)&Aprime)[8];
+    A128_flip[8] =((uint8_t*)&Aprime)[7];	  A128_flip[9] =((uint8_t*)&Aprime)[6];
+    A128_flip[10]=((uint8_t*)&Aprime)[5];	  A128_flip[11]=((uint8_t*)&Aprime)[4];
+    A128_flip[12]=((uint8_t*)&Aprime)[3];	  A128_flip[13]=((uint8_t*)&Aprime)[2];
+    A128_flip[14]=((uint8_t*)&Aprime)[1];	  A128_flip[15]=((uint8_t*)&Aprime)[0];
+    tcrc = (uint64_t)((crcmask^(crc24c(A128_flip,bitlen)>>8)));
   }
 
   int n;
-<<<<<<< HEAD
-  int quadwlen = (polarParams->K>>6); // this is number of quadwords (64-bits) in the bit string
-=======
   // this is number of quadwords in the bit string
   int quadwlen = (polarParams->K>>6);
 
->>>>>>> 5db1b116
   if ((polarParams->K&63) > 0) quadwlen++;
 
   // Create the B bit string as
@@ -580,23 +524,11 @@
   //??? b_{N'-1} b_{N'-2} ... b_{N'-A} b_{N'-A-1} ... b_{N'-A-Nparity} = a_{N-1} a_{N-2} ... a_{N-A} p_{N_parity-1} ... p_0
 
 
-<<<<<<< HEAD
-  for (n=0;n<quadwlen;n++) if (n==0) B[n] = (Aprime[n] << polarParams->crcParityBits) | tcrc;
-                           else      B[n] = (Aprime[n] << polarParams->crcParityBits) | (Aprime[n-1]>>(64-polarParams->crcParityBits));
-  
-#ifdef DEBUG_POLAR_MATLAB
-  // B = pbchB
-  for (int i = 0; i < quadwlen; i++) printf("[polar_encoder_fast]B[%d] = 0x%llx\n", i, (unsigned long long)(B[i]));
-#endif
-
-  uint8_t *Bbyte = (uint8_t*)B;
-=======
   for (n=0; n<quadwlen; n++) if (n==0) B[n] = (A[n] << polarParams->crcParityBits) | tcrc;
-    else      B[n] = (A[n] << polarParams->crcParityBits) | (A[n-1]>>(64-polarParams->crcParityBits));
+                             else      B[n] = (A[n] << polarParams->crcParityBits) | (A[n-1]>>(64-polarParams->crcParityBits));
 
   uint8_t *Bbyte = (uint8_t *)B;
 
->>>>>>> 5db1b116
   // for each byte of B, lookup in corresponding table for 64-bit word corresponding to that byte and its position
   if (polarParams->K<65)
     Cprime[0] = polarParams->cprime_tab0[0][Bbyte[0]] |
@@ -623,28 +555,6 @@
 
   if (polarParams->K<65)
     printf("A %llx B %llx Cprime %llx (payload bits %d,crc %x)\n",
-<<<<<<< HEAD
-	   (unsigned long long)(Aprime[0]&(((uint64_t)1<<bitlen)-1)),
-	   (unsigned long long)(B[0]),
-	   (unsigned long long)(Cprime[0]),
-	   polarParams->payloadBits,
-	   tcrc);
-  else if (polarParams->K<129) {
-    if (bitlen<64)
-      printf("A %llx B %llx|%llx Cprime %llx|%llx (payload bits %d,crc %x)\n",
-	     (unsigned long long)(Aprime[0]&(((uint64_t)1<<bitlen)-1)),
-	     (unsigned long long)(B[1]),(unsigned long long)(B[0]),
-	     (unsigned long long)(Cprime[1]),(unsigned long long)(Cprime[0]),
-	     polarParams->payloadBits,
-	     tcrc);
-    else 
-      printf("A %llx|%llx B %llx|%llx Cprime %llx|%llx (payload bits %d,crc %x)\n",
-	     (unsigned long long)(Aprime[1]&(((uint64_t)1<<(bitlen-64))-1)),(unsigned long long)(Aprime[0]),
-	     (unsigned long long)(B[1]),(unsigned long long)(B[0]),
-	     (unsigned long long)(Cprime[1]),(unsigned long long)(Cprime[0]),
-	     polarParams->payloadBits,
-	     crc24c((uint8_t*)Aprime,bitlen)>>8);
-=======
            (unsigned long long)(A[0]&(((uint64_t)1<<bitlen)-1)),
            (unsigned long long)(B[0]),
            (unsigned long long)(Cprime[0]),
@@ -665,13 +575,9 @@
              (unsigned long long)(Cprime[1]),(unsigned long long)(Cprime[0]),
              polarParams->payloadBits,
              crc24c((uint8_t *)A,bitlen)>>8);
->>>>>>> 5db1b116
-  }
-
-#endif
-<<<<<<< HEAD
-  
-=======
+  }
+
+#endif
   /*  printf("Bbytes : %x.%x.%x.%x.%x.%x.%x.%x\n",Bbyte[0],Bbyte[1],Bbyte[2],Bbyte[3],Bbyte[4],Bbyte[5],Bbyte[6],Bbyte[7]);
   printf("%llx,%llx,%llx,%llx,%llx,%llx,%llx,%llx\n",polarParams->cprime_tab[0][Bbyte[0]] ,
       polarParams->cprime_tab[1][Bbyte[1]] ,
@@ -681,18 +587,9 @@
       polarParams->cprime_tab[5][Bbyte[5]] ,
       polarParams->cprime_tab[6][Bbyte[6]] ,
       polarParams->cprime_tab[7][Bbyte[7]]);*/
->>>>>>> 5db1b116
   // now do Gu product (here using 64-bit XORs, we can also do with SIMD after)
   // here we're reading out the bits LSB -> MSB, is this correct w.r.t. 3GPP ?
   uint64_t Cprime_i;
-<<<<<<< HEAD
-  uint64_t D[8]={0,0,0,0,0,0,0,0};
-  int off=0;
-  int len=polarParams->K;
-
-  for (int j=0;j<(1+(polarParams->K>>6));j++,off+=64,len-=64) {
-    for (int i=0;i<((len>63) ? 64 : len);i++) {
-=======
   /*  printf("%llx Cprime_0 (%llx) G %llx,%llx,%llx,%llx,%llx,%llx,%llx,%llx\n",Cprime_i,Cprime &1,
    polarParams->G_N_tab[0][0],
    polarParams->G_N_tab[0][1],
@@ -705,80 +602,105 @@
   uint64_t D[8]= {0,0,0,0,0,0,0,0};
   int off=0;
   int len=polarParams->K;
->>>>>>> 5db1b116
-
-  for (int j=0; j<(1+(polarParams->K>>6)); j++,off+=64,len-=64) {
-    for (int i=0; i<((len>63) ? 64 : len); i++) {
-      Cprime_i = -((Cprime[j]>>i)&1); // this converts bit 0 as, 0 => 0000x00, 1 => 1111x11
-<<<<<<< HEAD
-
-      #ifdef DEBUG_POLAR_ENCODER
-      printf("%llx Cprime_%d (%llx) G %llx,%llx,%llx,%llx,%llx,%llx,%llx,%llx\n",
-	     Cprime_i,off+i,(Cprime[j]>>i) &1,
-	     polarParams->G_N_tab[off+i][0],
-	     polarParams->G_N_tab[off+i][1],
-	     polarParams->G_N_tab[off+i][2],
-	     polarParams->G_N_tab[off+i][3],
-	     polarParams->G_N_tab[off+i][4],
-	     polarParams->G_N_tab[off+i][5],
-	     polarParams->G_N_tab[off+i][6],
-	     polarParams->G_N_tab[off+i][7]);
-      #endif
-
-=======
-      /*
-      #ifdef DEBUG_POLAR_ENCODER
-      printf("%llx Cprime_%d (%llx) G %llx,%llx,%llx,%llx,%llx,%llx,%llx,%llx\n",
-       Cprime_i,off+i,(Cprime[j]>>i) &1,
-       polarParams->G_N_tab[off+i][0],
-       polarParams->G_N_tab[off+i][1],
-       polarParams->G_N_tab[off+i][2],
-       polarParams->G_N_tab[off+i][3],
-       polarParams->G_N_tab[off+i][4],
-       polarParams->G_N_tab[off+i][5],
-       polarParams->G_N_tab[off+i][6],
-       polarParams->G_N_tab[off+i][7]);
-      #endif
-      */
->>>>>>> 5db1b116
-      uint64_t *Gi=polarParams->G_N_tab[off+i];
-      D[0] ^= (Cprime_i & Gi[0]);
-      D[1] ^= (Cprime_i & Gi[1]);
-      D[2] ^= (Cprime_i & Gi[2]);
-      D[3] ^= (Cprime_i & Gi[3]);
-      D[4] ^= (Cprime_i & Gi[4]);
-      D[5] ^= (Cprime_i & Gi[5]);
-      D[6] ^= (Cprime_i & Gi[6]);
-      D[7] ^= (Cprime_i & Gi[7]);
-    }
-  }
-
-#ifdef DEBUG_POLAR_ENCODER
-<<<<<<< HEAD
-  printf("D %llx,%llx,%llx,%llx,%llx,%llx,%llx,%llx\n", D[0], D[1], D[2], D[3], D[4], D[5], D[6], D[7]);
-#endif
-
-#ifdef DEBUG_POLAR_MATLAB
-  // D = pbchD
-  for (int i = 0; i < 8; i++) printf("[polar_encoder_fast]D[%d] = 0x%016llx\n", i, (unsigned long long)(D[i]));
-#endif
-
-  polar_rate_matching(polarParams,(void*)D,(void*)out);
-#ifdef DEBUG_POLAR_MATLAB
-  // out = pbchF
-  for (int i = 0; i < (NR_POLAR_PBCH_E/32); i++) printf("[polar_encoder_fast]F[%d] = 0x%08lx\n", i, (unsigned long)(out[i]));
-#endif
-=======
-  printf("D %llx,%llx,%llx,%llx,%llx,%llx,%llx,%llx\n",
-         D[0],
-         D[1],
-         D[2],
-         D[3],
-         D[4],
-         D[5],
-         D[6],
-         D[7]);
-#endif
+
+  if (polarParams->N==512) {
+    for (int j=0; j<(1+(polarParams->K>>6)); j++,off+=64,len-=64) {
+      for (int i=0; i<((len>63) ? 64 : len); i++) {
+	Cprime_i = -((Cprime[j]>>i)&1); // this converts bit 0 as, 0 => 0000x00, 1 => 1111x11
+	/*
+	  #ifdef DEBUG_POLAR_ENCODER
+	  printf("%llx Cprime_%d (%llx) G %llx,%llx,%llx,%llx,%llx,%llx,%llx,%llx\n",
+	  Cprime_i,off+i,(Cprime[j]>>i) &1,
+	  polarParams->G_N_tab[off+i][0],
+	  polarParams->G_N_tab[off+i][1],
+	  polarParams->G_N_tab[off+i][2],
+	  polarParams->G_N_tab[off+i][3],
+	  polarParams->G_N_tab[off+i][4],
+	  polarParams->G_N_tab[off+i][5],
+	  polarParams->G_N_tab[off+i][6],
+	  polarParams->G_N_tab[off+i][7]);
+	  #endif
+	*/
+	uint64_t *Gi=polarParams->G_N_tab[off+i];
+	D[0] ^= (Cprime_i & Gi[0]);
+	D[1] ^= (Cprime_i & Gi[1]);
+	D[2] ^= (Cprime_i & Gi[2]);
+	D[3] ^= (Cprime_i & Gi[3]);
+	D[4] ^= (Cprime_i & Gi[4]);
+	D[5] ^= (Cprime_i & Gi[5]);
+	D[6] ^= (Cprime_i & Gi[6]);
+	D[7] ^= (Cprime_i & Gi[7]);
+      
+#ifdef DEBUG_POLAR_ENCODER
+	printf("D %llx,%llx,%llx,%llx,%llx,%llx,%llx,%llx\n",
+	       D[0],
+	       D[1],
+	       D[2],
+	       D[3],
+	       D[4],
+	       D[5],
+	       D[6],
+	       D[7]);
+#endif
+      }
+    }
+  }
+  else if (polarParams->N==256) {
+    for (int j=0; j<(1+(polarParams->K>>6)); j++,off+=64,len-=64) {
+      for (int i=0; i<((len>63) ? 64 : len); i++) {
+	Cprime_i = -((Cprime[j]>>i)&1); // this converts bit 0 as, 0 => 0000x00, 1 => 1111x11
+	/*
+	  #ifdef DEBUG_POLAR_ENCODER
+	  printf("%llx Cprime_%d (%llx) G %llx,%llx,%llx,%llx\n",
+	  Cprime_i,off+i,(Cprime[j]>>i) &1,
+	  polarParams->G_N_tab[off+i][0],
+	  polarParams->G_N_tab[off+i][1],
+	  polarParams->G_N_tab[off+i][2],
+	  polarParams->G_N_tab[off+i][3],
+	  #endif
+	*/
+	uint64_t *Gi=polarParams->G_N_tab[off+i];
+	D[0] ^= (Cprime_i & Gi[0]);
+	D[1] ^= (Cprime_i & Gi[1]);
+	D[2] ^= (Cprime_i & Gi[2]);
+	D[3] ^= (Cprime_i & Gi[3]);
+      
+	
+#ifdef DEBUG_POLAR_ENCODER
+	printf("D %llx,%llx,%llx,%llx\n",
+	  D[0],
+	  D[1],
+	  D[2],
+	  D[3]);
+#endif
+      }
+    }
+  }
+  else if (polarParams->N==128) {
+    for (int j=0; j<(1+(polarParams->K>>6)); j++,off+=64,len-=64) {
+      for (int i=0; i<((len>63) ? 64 : len); i++) {
+	Cprime_i = -((Cprime[j]>>i)&1); // this converts bit 0 as, 0 => 0000x00, 1 => 1111x11
+	
+	  #ifdef DEBUG_POLAR_ENCODER
+	  printf("%llx Cprime_%d (%d+%d) (%llx) G %llx,%llx\n",
+	  Cprime_i,off+i,off,i,(Cprime[j]>>i) &1,
+	  polarParams->G_N_tab[off+i][0],
+	  polarParams->G_N_tab[off+i][1]);
+	  #endif
+	
+	uint64_t *Gi=polarParams->G_N_tab[off+i];
+	D[0] ^= (Cprime_i & Gi[0]);
+	D[1] ^= (Cprime_i & Gi[1]);
+     
+      
+#ifdef DEBUG_POLAR_ENCODER
+	printf("D %llx,%llx\n",
+	  D[0],
+	  D[1]);
+#endif
+      }
+    }
+  }
+  memset((void*)out,0,polarParams->encoderLength>>3);
   polar_rate_matching(polarParams,(void *)D,(void *)out);
->>>>>>> 5db1b116
 }