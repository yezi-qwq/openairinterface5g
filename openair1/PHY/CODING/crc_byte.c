/*
 * Licensed to the OpenAirInterface (OAI) Software Alliance under one or more
 * contributor license agreements.  See the NOTICE file distributed with
 * this work for additional information regarding copyright ownership.
 * The OpenAirInterface Software Alliance licenses this file to You under
 * the OAI Public License, Version 1.1  (the "License"); you may not use this file
 * except in compliance with the License.
 * You may obtain a copy of the License at
 *
 *      http://www.openairinterface.org/?page_id=698
 *
 * Unless required by applicable law or agreed to in writing, software
 * distributed under the License is distributed on an "AS IS" BASIS,
 * WITHOUT WARRANTIES OR CONDITIONS OF ANY KIND, either express or implied.
 * See the License for the specific language governing permissions and
 * limitations under the License.
 *-------------------------------------------------------------------------------
 * For more information about the OpenAirInterface (OAI) Software Alliance:
 *      contact@openairinterface.org
 */

/* file: crc_byte.c
   purpose: generate 3GPP LTE CRCs. Byte-oriented implementation of CRC's
   author: raymond.knopp@eurecom.fr
   date: 21.10.2009

   Original UMTS version by
   P. Humblet
   May 10, 2001
   Modified in June, 2001, to include  the length non multiple of 8
*/

#ifndef __SSE4_1__
#define USE_INTEL_CRC 0
#else
#define USE_INTEL_CRC __SSE4_1__
#endif

#include "coding_defs.h"
#include "assertions.h"
#if USE_INTEL_CRC
#include "crc.h"
#endif
/*ref 36-212 v8.6.0 , pp 8-9 */
/* the highest degree is set by default */

unsigned int             poly24a = 0x864cfb00;   // 1000 0110 0100 1100 1111 1011
												 // D^24 + D^23 + D^18 + D^17 + D^14 + D^11 + D^10 + D^7 + D^6 + D^5 + D^4 + D^3 + D + 1
unsigned int             poly24b = 0x80006300;   // 1000 0000 0000 0000 0110 0011
											     // D^24 + D^23 + D^6 + D^5 + D + 1
unsigned int             poly24c = 0xb2b11700;   // 1011 0010 1011 0001 0001 0111
												 // D^24+D^23+D^21+D^20+D^17+D^15+D^13+D^12+D^8+D^4+D^2+D+1

unsigned int             poly16 = 0x10210000;    // 0001 0000 0010 0001            D^16 + D^12 + D^5 + 1
unsigned int             poly12 = 0x80F00000;    // 1000 0000 1111                 D^12 + D^11 + D^3 + D^2 + D + 1
unsigned int             poly8 = 0x9B000000;     // 1001 1011                      D^8  + D^7  + D^4 + D^3 + D + 1
uint32_t poly6 = 0x84000000; // 10000100000... -> D^6+D^5+1
uint32_t poly11 = 0xc4200000; //11000100001000... -> D^11+D^10+D^9+D^5+1

/*********************************************************

For initialization && verification purposes,
   bit by bit implementation with any polynomial

The first bit is in the MSB of each byte

*********************************************************/
unsigned int crcbit (unsigned char * inputptr,
		     int octetlen,
		     unsigned int poly)
{
  unsigned int i, crc = 0, c;

  while (octetlen-- > 0) {
    c = (*inputptr++) << 24;

    for (i = 8; i != 0; i--) {
      if ((1 << 31) & (c ^ crc))
        crc = (crc << 1) ^ poly;
      else
        crc <<= 1;

      c <<= 1;
    }
  }

  return crc;
}

/*********************************************************

crc table initialization

*********************************************************/
static unsigned int        crc24aTable[256];
static unsigned int        crc24bTable[256];
static unsigned int        crc24cTable[256];
static unsigned short      crc16Table[256];
static unsigned short      crc12Table[256];
static unsigned short      crc11Table[256];
static unsigned char       crc8Table[256];
static unsigned char       crc6Table[256];

#if USE_INTEL_CRC
static DECLARE_ALIGNED(struct crc_pclmulqdq_ctx lte_crc24a_pclmulqdq, 16) = {
        0x64e4d700,     /**< k1 */
        0x2c8c9d00,     /**< k2 */
        0xd9fe8c00,     /**< k3 */
        0xf845fe24,     /**< q */
        0x864cfb00,     /**< p */
        0ULL            /**< res */
};
__m128i crc_xmm_be_le_swap128;

DECLARE_ALIGNED(const uint8_t crc_xmm_shift_tab[48], 16) = {
        0xff, 0xff, 0xff, 0xff, 0xff, 0xff, 0xff, 0xff,
        0xff, 0xff, 0xff, 0xff, 0xff, 0xff, 0xff, 0xff,
        0x00, 0x01, 0x02, 0x03, 0x04, 0x05, 0x06, 0x07,
        0x08, 0x09, 0x0a, 0x0b, 0x0c, 0x0d, 0x0e, 0x0f,
        0xff, 0xff, 0xff, 0xff, 0xff, 0xff, 0xff, 0xff,
        0xff, 0xff, 0xff, 0xff, 0xff, 0xff, 0xff, 0xff
};

#endif

void crcTableInit (void)
{
  unsigned char c = 0;

  do {
    crc24aTable[c] = crcbit (&c, 1, poly24a);
    crc24bTable[c] = crcbit (&c, 1, poly24b);
    crc24cTable[c] = crcbit (&c, 1, poly24c);
    crc16Table[c] = (unsigned short) (crcbit (&c, 1, poly16) >> 16);
    crc12Table[c] = (unsigned short) (crcbit (&c, 1, poly12) >> 16);
    crc11Table[c] = (unsigned short) (crcbit (&c, 1, poly11) >> 16);
    crc8Table[c] = (unsigned char) (crcbit (&c, 1, poly8) >> 24);
    crc6Table[c] = (unsigned char) (crcbit (&c, 1, poly6) >> 24);
  } while (++c);
#if USE_INTEL_CRC
    crc_xmm_be_le_swap128 = _mm_setr_epi32(0x0c0d0e0f, 0x08090a0b,
					   0x04050607, 0x00010203);

#endif
}

/*********************************************************

Byte by byte LUT implementations,
assuming initial byte is 0 padded (in MSB) if necessary
can use SIMD optimized Intel CRC for LTE/NR 24a/24b variants
*********************************************************/

unsigned int crc24a (unsigned char * inptr,
					 int bitlen)
{
  int octetlen = bitlen / 8;  /* Change in octets */

<<<<<<< HEAD
  if ( bitlen % 8 /*|| !__builtin_cpu_supports ("pclmul")*/ ) {
    unsigned int crc = 0;
    int resbit = (bitlen % 8);
    
    while (octetlen-- > 0) {
      //   printf("crc24a: in %x => crc %x\n",crc,*inptr);
      crc = (crc << 8) ^ crc24aTable[(*inptr++) ^ (crc >> 24)];
    }
    
    if (resbit > 0)
      crc = (crc << resbit) ^ crc24aTable[((*inptr) >> (8 - resbit)) ^ (crc >> (32 - resbit))];
    return crc;
  } else {
    return crc32_calc_pclmulqdq(inptr, octetlen, 0,
=======
  if ( bitlen % 8 || !USE_INTEL_CRC ) {
  unsigned int      crc = 0;
  int resbit= (bitlen % 8);

  while (octetlen-- > 0) {
    //   printf("crc24a: in %x => crc %x\n",crc,*inptr);
    crc = (crc << 8) ^ crc24aTable[(*inptr++) ^ (crc >> 24)];
  }

  if (resbit > 0)
    crc = (crc << resbit) ^ crc24aTable[((*inptr) >> (8 - resbit)) ^ (crc >> (32 - resbit))];
  return crc;
  }
  #if USE_INTEL_CRC
  else {
  return crc32_calc_pclmulqdq(inptr, octetlen, 0,
>>>>>>> 141b9d2c
                              &lte_crc24a_pclmulqdq);
  }
  #endif

}

#if USE_INTEL_CRC
static DECLARE_ALIGNED(struct crc_pclmulqdq_ctx lte_crc24b_pclmulqdq, 16) = {
        0x80140500,     /**< k1 */
        0x42000100,     /**< k2 */
        0x90042100,     /**< k3 */
        0xffff83ff,     /**< q */
        0x80006300,     /**< p */
        0ULL            /**< res */
};
#endif
unsigned int crc24b (unsigned char * inptr,
	   	     int bitlen)
{
  int octetlen = bitlen / 8;  /* Change in octets */
<<<<<<< HEAD
  
  if ( bitlen % 8 /*|| !__builtin_cpu_supports ("pclmul") */) {
=======

  if ( bitlen % 8 || !USE_INTEL_CRC ) {
>>>>>>> 141b9d2c
  unsigned int crc = 0;
  int resbit = (bitlen % 8);

  while (octetlen-- > 0) {
    //    printf("crc24b: in %x => crc %x (%x)\n",crc,*inptr,crc24bTable[(*inptr) ^ (crc >> 24)]);
    crc = (crc << 8) ^ crc24bTable[(*inptr++) ^ (crc >> 24)];
  }

  if (resbit > 0)
    crc = (crc << resbit) ^ crc24bTable[((*inptr) >> (8 - resbit)) ^ (crc >> (32 - resbit))];

  return crc;
  }
#if USE_INTEL_CRC
  else {
  return crc32_calc_pclmulqdq(inptr, octetlen, 0,
                              &lte_crc24b_pclmulqdq);
  }
#endif
}

unsigned int crc24c (unsigned char * inptr,
					 int bitlen)
{
  int octetlen, resbit;
  unsigned int crc = 0;
  octetlen = bitlen / 8;        /* Change in octets */
  resbit = (bitlen % 8);

  while (octetlen-- > 0) {
    crc = (crc << 8) ^ crc24cTable[(*inptr++) ^ (crc >> 24)];
  }

  if (resbit > 0) {
    crc = (crc << resbit) ^ crc24cTable[((*inptr) >> (8 - resbit)) ^ (crc >> (32 - resbit))];
  }

  return crc;
}

unsigned int
crc16 (unsigned char * inptr, int bitlen)
{
  int             octetlen, resbit;
  unsigned int             crc = 0;
  octetlen = bitlen / 8;        /* Change in octets */
  resbit = (bitlen % 8);

  while (octetlen-- > 0) {

    crc = (crc << 8) ^ (crc16Table[(*inptr++) ^ (crc >> 24)] << 16);
  }

  if (resbit > 0)
    crc = (crc << resbit) ^ (crc16Table[((*inptr) >> (8 - resbit)) ^ (crc >> (32 - resbit))] << 16);

  return crc;
}

unsigned int
crc12 (unsigned char * inptr, int bitlen)
{
  int             octetlen, resbit;
  unsigned int             crc = 0;
  octetlen = bitlen / 8;        /* Change in octets */
  resbit = (bitlen % 8);

  while (octetlen-- > 0) {
    crc = (crc << 8) ^ (crc12Table[(*inptr++) ^ (crc >> 24)] << 16);
  }

  if (resbit > 0)
    crc = (crc << resbit) ^ (crc12Table[((*inptr) >> (8 - resbit)) ^ (crc >> (32 - resbit))] << 16);

  return crc;
}

unsigned int
crc11 (unsigned char * inptr, int bitlen)
{
  int             octetlen, resbit;
  unsigned int             crc = 0;
  octetlen = bitlen / 8;        /* Change in octets */
  resbit = (bitlen % 8);

  while (octetlen-- > 0) {
    crc = (crc << 8) ^ (crc11Table[(*inptr++) ^ (crc >> 24)] << 16);
  }

  if (resbit > 0)
    crc = (crc << resbit) ^ (crc11Table[((*inptr) >> (8 - resbit)) ^ (crc >> (32 - resbit))] << 16);

  return crc;
}

unsigned int
crc8 (unsigned char * inptr, int bitlen)
{
  int             octetlen, resbit;
  unsigned int             crc = 0;
  octetlen = bitlen / 8;        /* Change in octets */
  resbit = (bitlen % 8);

  while (octetlen-- > 0) {
    crc = crc8Table[(*inptr++) ^ (crc >> 24)] << 24;
  }

  if (resbit > 0)
    crc = (crc << resbit) ^ (crc8Table[((*inptr) >> (8 - resbit)) ^ (crc >> (32 - resbit))] << 24);

  return crc;
}

unsigned int
crc6 (unsigned char * inptr, int bitlen)
{
  int             octetlen, resbit;
  unsigned int             crc = 0;
  octetlen = bitlen / 8;        /* Change in octets */
  resbit = (bitlen % 8);

  while (octetlen-- > 0) {
    crc = crc6Table[(*inptr++) ^ (crc >> 24)] << 24;
  }

  if (resbit > 0)
    crc = (crc << resbit) ^ (crc6Table[((*inptr) >> (8 - resbit)) ^ (crc >> (32 - resbit))] << 24);

  return crc;
}

int check_crc(uint8_t* decoded_bytes, uint32_t n, uint32_t F, uint8_t crc_type)
{
  uint32_t crc=0,oldcrc=0;
  uint8_t crc_len=0;

  switch (crc_type) {
  case CRC24_A:
  case CRC24_B:
    crc_len=3;
    break;

  case CRC16:
    crc_len=2;
    break;

  case CRC8:
    crc_len=1;
    break;

  default:
    AssertFatal(1,"Invalid crc_type \n");
  }

  for (int i=0; i<crc_len; i++)
    oldcrc |= (decoded_bytes[(n>>3)-crc_len+i])<<((crc_len-1-i)<<3);

  switch (crc_type) {
    
  case CRC24_A:
    oldcrc&=0x00ffffff;
    crc = crc24a(decoded_bytes,
		 n-24)>>8;
    
    break;
    
  case CRC24_B:
      oldcrc&=0x00ffffff;
      crc = crc24b(decoded_bytes,
                   n-24)>>8;
      
      break;

    case CRC16:
      oldcrc&=0x0000ffff;
      crc = crc16(decoded_bytes,
                  n-16)>>16;
      
      break;

    case CRC8:
      oldcrc&=0x000000ff;
      crc = crc8(decoded_bytes,
                 n-8)>>24;
      break;

    default:
      AssertFatal(1,"Invalid crc_type \n");
    }


    if (crc == oldcrc)
      return(1);
    else
      return(0);

}


#ifdef DEBUG_CRC
/*******************************************************************/
/**
   Test code
********************************************************************/

#include <stdio.h>

main()
{
  unsigned char test[] = "Thebigredfox";
  crcTableInit();
  printf("%x\n", crcbit(test, sizeof(test) - 1, poly24a));
  printf("%x\n", crc24(test, (sizeof(test) - 1)*8));
  printf("%x\n", crcbit(test, sizeof(test) - 1, poly8));
  printf("%x\n", crc8(test, (sizeof(test) - 1)*8));
}
#endif

<|MERGE_RESOLUTION|>--- conflicted
+++ resolved
@@ -156,22 +156,6 @@
 {
   int octetlen = bitlen / 8;  /* Change in octets */
 
-<<<<<<< HEAD
-  if ( bitlen % 8 /*|| !__builtin_cpu_supports ("pclmul")*/ ) {
-    unsigned int crc = 0;
-    int resbit = (bitlen % 8);
-    
-    while (octetlen-- > 0) {
-      //   printf("crc24a: in %x => crc %x\n",crc,*inptr);
-      crc = (crc << 8) ^ crc24aTable[(*inptr++) ^ (crc >> 24)];
-    }
-    
-    if (resbit > 0)
-      crc = (crc << resbit) ^ crc24aTable[((*inptr) >> (8 - resbit)) ^ (crc >> (32 - resbit))];
-    return crc;
-  } else {
-    return crc32_calc_pclmulqdq(inptr, octetlen, 0,
-=======
   if ( bitlen % 8 || !USE_INTEL_CRC ) {
   unsigned int      crc = 0;
   int resbit= (bitlen % 8);
@@ -188,7 +172,6 @@
   #if USE_INTEL_CRC
   else {
   return crc32_calc_pclmulqdq(inptr, octetlen, 0,
->>>>>>> 141b9d2c
                               &lte_crc24a_pclmulqdq);
   }
   #endif
@@ -209,13 +192,8 @@
 	   	     int bitlen)
 {
   int octetlen = bitlen / 8;  /* Change in octets */
-<<<<<<< HEAD
-  
-  if ( bitlen % 8 /*|| !__builtin_cpu_supports ("pclmul") */) {
-=======
 
   if ( bitlen % 8 || !USE_INTEL_CRC ) {
->>>>>>> 141b9d2c
   unsigned int crc = 0;
   int resbit = (bitlen % 8);
 
