--- conflicted
+++ resolved
@@ -38,12 +38,7 @@
                      unsigned int *F)
 {
 
-<<<<<<< HEAD
-
-  unsigned int L,Bprime,Bprime_by_C,Z,r,Kb,k,s,Kprime;//crc
-=======
   unsigned int L,Bprime,Bprime_by_C,Z,r,Kb,k,s,crc,Kprime;
->>>>>>> 0a183d0e
 
   if (B<=8448) {
     L=0;
