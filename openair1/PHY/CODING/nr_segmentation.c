--- conflicted
+++ resolved
@@ -39,11 +39,8 @@
                      unsigned int *F)
 {
 
-<<<<<<< HEAD
-  unsigned int L,Bprime,Bprime_by_C,Z,r,Kb,k,s,Kprime;
-=======
+
   unsigned int L,Bprime,Bprime_by_C,Z,r,Kb,k,s,Kprime;//crc
->>>>>>> 1da3a24c
 
   if (B<=8448) {
     L=0;
