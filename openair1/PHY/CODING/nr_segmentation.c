--- conflicted
+++ resolved
@@ -38,12 +38,8 @@
                      unsigned int *F)
 {
 
-<<<<<<< HEAD
-  unsigned int L,Bprime,Bprime_by_C,Z,r,Kb,k,s,crc,Kprime;
-=======
 
-  unsigned int L,Bprime,Bprime_by_C,Z,r,Kb,k,s,Kprime;//crc
->>>>>>> 6650b6cd
+  unsigned int L,Bprime,Bprime_by_C,Z,r,Kb,k,s,Kprime,crc;
 
   if (B<=8448) {
     L=0;
