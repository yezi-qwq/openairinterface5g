--- conflicted
+++ resolved
@@ -208,11 +208,6 @@
                                 0b00000001
                         };
 #endif
-<<<<<<< HEAD
-
-
-=======
->>>>>>> 26f1e090
 #ifndef __AVX2__
 
   if ((n&15) > 0)
@@ -230,10 +225,6 @@
     // int cur_byte=i<<3;
     // for (b=0;b<8;b++)
     //   expandInput[cur_byte+b] = (input[i]&(1<<(7-b)))>>(7-b);
-<<<<<<< HEAD
-
-=======
->>>>>>> 26f1e090
 #if defined(__x86_64__) || defined(__i386__)
 #ifndef __AVX2__
     tmp1=_mm_load_si128(i_128++);       // tmp1 = B0,B1,...,B15
@@ -380,10 +371,6 @@
     i_128++;
 #endif
   }
-<<<<<<< HEAD
-
-=======
->>>>>>> 26f1e090
 
   short *ptr_intl=base_interleaver;
 #if defined(__x86_64) || defined(__i386__)
@@ -397,14 +384,8 @@
 #elif defined(__arm__)
   uint8x16_t tmp;
   const uint8_t __attribute__ ((aligned (16))) _Powers[16]=
-<<<<<<< HEAD
-    { 1, 2, 4, 8, 16, 32, 64, 128, 1, 2, 4, 8, 16, 32, 64, 128 };
-
-// Set the powers of 2 (do it once for all, if applicable)
-=======
   { 1, 2, 4, 8, 16, 32, 64, 128, 1, 2, 4, 8, 16, 32, 64, 128 };
   // Set the powers of 2 (do it once for all, if applicable)
->>>>>>> 26f1e090
   uint8x16_t Powers= vld1q_u8(_Powers);
   uint8_t *systematic2_ptr=(uint8_t *) output;
 #endif
@@ -536,11 +517,7 @@
 #if defined(__x86_64__) || defined(__i386__)
   __m64 *ptr_output=(__m64 *) output;
 #elif defined(__arm__)
-<<<<<<< HEAD
-  uint8x8_t *ptr_output=(uint8x8_t*)output;
-=======
   uint8x8_t *ptr_output=(uint8x8_t *)output;
->>>>>>> 26f1e090
 #endif
   unsigned char cur_s1, cur_s2;
   int code_rate;
@@ -557,28 +534,15 @@
       all_treillis[state1][cur_s2].parity2_64[code_rate]));
       */
       *ptr_output++ = _mm_add_pi8(all_treillis[state0][cur_s1].systematic_andp1_64[code_rate],
-<<<<<<< HEAD
-				  all_treillis[state1][cur_s2].parity2_64[code_rate]);
-
-
-=======
                                   all_treillis[state1][cur_s2].parity2_64[code_rate]);
->>>>>>> 26f1e090
 #elif defined(__arm__)
       *ptr_output++ = vadd_u8(all_treillis[state0][cur_s1].systematic_andp1_64[code_rate],
                               all_treillis[state0][cur_s1].parity2_64[code_rate]);
 #endif
-<<<<<<< HEAD
-      }
-
-      state0=all_treillis[state0][cur_s1].exit_state;
-      state1=all_treillis[state1][cur_s2].exit_state;
-=======
     }
 
     state0=all_treillis[state0][cur_s1].exit_state;
     state1=all_treillis[state1][cur_s2].exit_state;
->>>>>>> 26f1e090
   }
 
   x=output+(input_length_bits*3);
@@ -614,21 +578,12 @@
 }
 
 void init_encoder_sse (void) {
-<<<<<<< HEAD
-    treillis_table_init();
-=======
   treillis_table_init();
->>>>>>> 26f1e090
 }
 /* function which will be called by the shared lib loader, to check shared lib version
    against main exec version. version mismatch no considered as fatal (interfaces not supposed to change)
 */
-<<<<<<< HEAD
-int  coding_checkbuildver(char * mainexec_buildversion, char ** shlib_buildversion)
-{
-=======
 int  coding_checkbuildver(char *mainexec_buildversion, char **shlib_buildversion) {
->>>>>>> 26f1e090
 #ifndef PACKAGE_VERSION
 #define PACKAGE_VERSION "standalone built: " __DATE__ __TIME__
 #endif
