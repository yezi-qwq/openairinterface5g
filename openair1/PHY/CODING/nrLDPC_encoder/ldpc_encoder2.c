/*
 * Licensed to the OpenAirInterface (OAI) Software Alliance under one or more
 * contributor license agreements.  See the NOTICE file distributed with
 * this work for additional information regarding copyright ownership.
 * The OpenAirInterface Software Alliance licenses this file to You under
 * the OAI Public License, Version 1.1  (the "License"); you may not use this file
 * except in compliance with the License.
 * You may obtain a copy of the License at
 *
 *      http://www.openairinterface.org/?page_id=698
 *
 * Unless required by applicable law or agreed to in writing, software
 * distributed under the License is distributed on an "AS IS" BASIS,
 * WITHOUT WARRANTIES OR CONDITIONS OF ANY KIND, either express or implied.
 * See the License for the specific language governing permissions and
 * limitations under the License.
 *-------------------------------------------------------------------------------
 * For more information about the OpenAirInterface (OAI) Software Alliance:
 *      contact@openairinterface.org
 */

/*!\file ldpc_encoder2.c
 * \brief Defines the optimized LDPC encoder
 * \author Florian Kaltenberger, Raymond Knopp, Kien le Trung (Eurecom)
 * \email openair_tech@eurecom.fr
 * \date 27-03-2018
 * \version 1.0
 * \note
 * \warning
 */

#include <stdlib.h>
#include <math.h>
#include <stdio.h>
#include <string.h>
#include <types.h>
#include "assertions.h"
#include "PHY/TOOLS/time_meas.h"
#include "defs.h"

//#define DEBUG_LDPC

#include "ldpc384_byte.c"
#include "ldpc352_byte.c"
#include "ldpc320_byte.c"
#include "ldpc288_byte.c"
#include "ldpc256_byte.c"
#include "ldpc240_byte.c"
#include "ldpc224_byte.c"
#include "ldpc208_byte.c"
#include "ldpc192_byte.c"
#include "ldpc176_byte.c"
#include "ldpc_BG2_Zc384_byte.c"
#include "ldpc_BG2_Zc352_byte.c"
#include "ldpc_BG2_Zc320_byte.c"
#include "ldpc_BG2_Zc288_byte.c"
#include "ldpc_BG2_Zc256_byte.c"
#include "ldpc_BG2_Zc240_byte.c"
#include "ldpc_BG2_Zc224_byte.c"
#include "ldpc_BG2_Zc208_byte.c"
#include "ldpc_BG2_Zc192_byte.c"
#include "ldpc_BG2_Zc176_byte.c"
#include "ldpc_BG2_Zc160_byte.c"
#include "ldpc_BG2_Zc144_byte.c"
#include "ldpc_BG2_Zc128_byte.c"
#include "ldpc_BG2_Zc120_byte.c"
#include "ldpc_BG2_Zc112_byte.c"
#include "ldpc_BG2_Zc104_byte.c"
#include "ldpc_BG2_Zc96_byte.c"
#include "ldpc_BG2_Zc88_byte.c"
#include "ldpc_BG2_Zc80_byte.c"
#include "ldpc_BG2_Zc72_byte.c"



void encode_parity_check_part_optim(uint8_t *c,uint8_t *d, short BG,short Zc,short Kb)
{

  if (BG==1)
  {
    switch (Zc)
    {
    case 2: break;
    case 3: break;
    case 4: break;
    case 5: break;
    case 6: break;
    case 7: break;
    case 8: break;
    case 9: break;
    case 10: break;
    case 11: break;
    case 12: break;
    case 13: break;
    case 14: break;
    case 15: break;
    case 16: break;
    case 18: break;
    case 20: break;
    case 22: break;
    case 24: break;      
    case 26: break;
    case 28: break;
    case 30: break;
    case 32: break;
    case 36: break;
    case 40: break;
    case 44: break;
    case 48: break;
    case 52: break;
    case 56: break;
    case 60: break;
    case 64: break;
    case 72: break;
    case 80: break;   
    case 88: break;   
    case 96: break;
    case 104: break;
    case 112: break;
    case 120: break;
    case 128: break;
    case 144: break;
    case 160: break;
    case 176: ldpc176_byte(c,d); break;
    case 192: ldpc192_byte(c,d); break;
    case 208: ldpc208_byte(c,d); break;
    case 224: ldpc224_byte(c,d); break;
    case 240: ldpc240_byte(c,d); break;
    case 256: ldpc256_byte(c,d); break;
    case 288: ldpc288_byte(c,d); break;
    case 320: ldpc320_byte(c,d); break;
    case 352: ldpc352_byte(c,d); break;
    case 384: ldpc384_byte(c,d); break;
    default: AssertFatal(0,"BG %d Zc %d is not supported yet\n",BG,Zc); break;
    }
  }
  else if (BG==2) {
    switch (Zc)
    {
    case 2: break;
    case 3: break;
    case 4: break;
    case 5: break;
    case 6: break;
    case 7: break;
    case 8: break;
    case 9: break;
    case 10: break;
    case 11: break;
    case 12: break;
    case 13: break;
    case 14: break;
    case 15: break;
    case 16: break;
    case 18: break;
    case 20: break;
    case 22: break;
    case 24: break;      
    case 26: break;
    case 28: break;
    case 30: break;
    case 32: break;
    case 36: break;
    case 40: break;
    case 44: break;
    case 48: break;
    case 52: break;
    case 56: break;
    case 60: break;
    case 64: break;
    case 72: ldpc_BG2_Zc72_byte(c,d); break;
    case 80: ldpc_BG2_Zc80_byte(c,d); break;   
    case 88: ldpc_BG2_Zc88_byte(c,d); break;   
    case 96: ldpc_BG2_Zc96_byte(c,d); break;
    case 104: ldpc_BG2_Zc104_byte(c,d); break;
    case 112: ldpc_BG2_Zc112_byte(c,d); break;
    case 120: ldpc_BG2_Zc120_byte(c,d); break;
    case 128: ldpc_BG2_Zc128_byte(c,d); break;
    case 144: ldpc_BG2_Zc144_byte(c,d); break;
    case 160: ldpc_BG2_Zc160_byte(c,d); break;
    case 176: ldpc_BG2_Zc176_byte(c,d); break;
    case 192: ldpc_BG2_Zc192_byte(c,d); break;
    case 208: ldpc_BG2_Zc208_byte(c,d); break;
    case 224: ldpc_BG2_Zc224_byte(c,d); break;
    case 240: ldpc_BG2_Zc240_byte(c,d); break;
    case 256: ldpc_BG2_Zc256_byte(c,d); break;
    case 288: ldpc_BG2_Zc288_byte(c,d); break;
    case 320: ldpc_BG2_Zc320_byte(c,d); break;
    case 352: ldpc_BG2_Zc352_byte(c,d); break;
    case 384: ldpc_BG2_Zc384_byte(c,d); break;
    default: AssertFatal(0,"BG %d Zc %d is not supported yet\n",BG,Zc); break;
    }
  }
  else {
    AssertFatal(0,"BG %d is not supported yet\n",BG);
  } 

}


int ldpc_encoder_optim(unsigned char *test_input,unsigned char *channel_input,short block_length,short BG,time_stats_t *tinput,time_stats_t *tprep,time_stats_t *tparity,time_stats_t *toutput)
{

<<<<<<< HEAD
  short Zc,Kb,nrows,ncols;
=======
  short Zc;

  //initialize for BG == 1
  short Kb = 22;
  short nrows = 46;//parity check bits
  short ncols = 22;//info bits

>>>>>>> 6650b6cd
  int i,i1;
  int no_punctured_columns,removed_bit;

  //Table of possible lifting sizes
  short lift_size[51]= {2,3,4,5,6,7,8,9,10,11,12,13,14,15,16,18,20,22,24,26,28,30,32,36,40,44,48,52,56,60,64,72,80,88,96,104,112,120,128,144,160,176,192,208,224,240,256,288,320,352,384};

  int simd_size;

  //determine number of bits in codeword
<<<<<<< HEAD
  //determine number of bits in codeword
   //if (block_length>3840)
   if (BG==1)
     {
       //BG=1;
       Kb = 22;
       nrows=46; //parity check bits
       ncols=22; //info bits
     }
     //else if (block_length<=3840)
    else if	(BG==2)
     {
       //BG=2;
       nrows=42; //parity check bits
       ncols=10; // info bits

       if (block_length>640)
 	Kb = 10;
       else if (block_length>560)
 	Kb = 9;
       else if (block_length>192)
       Kb = 8;
     else
       Kb = 6;
       }
=======
    if (BG==2)
    {
      nrows=42; //parity check bits
      ncols=10; // info bits
      
      if (block_length>640)
	Kb = 10;
      else if (block_length>560)
	Kb = 9;
      else if (block_length>192)
      Kb = 8;
    else
      Kb = 6;
    }
>>>>>>> 6650b6cd

  //find minimum value in all sets of lifting size
  Zc=0;
  for (i1=0; i1 < 51; i1++)
  {
    if (lift_size[i1] >= (double) block_length/Kb)
    {
      Zc = lift_size[i1];
      //printf("%d\n",Zc);
      break;
    }
  }
  AssertFatal(Zc>0,"no valid Zc found for block length %d\n",block_length);

#ifdef DEBUG_LDPC
  LOG_D(PHY,"ldpc_encoder_optim_8seg: BG %d, Zc %d, Kb %d, block_length %d\n",BG,Zc,Kb,block_length);
  LOG_D(PHY,"ldpc_encoder_optim_8seg: PDU %x %x %x %x\n",test_input[0],test_input[1],test_input[2],test_input[3]);
#endif

  if ((Zc&31) > 0) simd_size = 16;
  else simd_size = 32;

  unsigned char c[22*Zc] __attribute__((aligned(32))); //padded input, unpacked, max size
  unsigned char d[46*Zc] __attribute__((aligned(32))); //coded parity part output, unpacked, max size

  unsigned char c_extension[2*22*Zc*simd_size] __attribute__((aligned(32)));      //double size matrix of c

  // calculate number of punctured bits
  no_punctured_columns=(int)((nrows-2)*Zc+block_length-block_length*3)/Zc;
  removed_bit=(nrows-no_punctured_columns-2) * Zc+block_length-(int)(block_length*3);
  // printf("%d\n",no_punctured_columns);
  // printf("%d\n",removed_bit);
  // unpack input
  memset(c,0,sizeof(unsigned char) * ncols * Zc);
  memset(d,0,sizeof(unsigned char) * nrows * Zc);

  start_meas(tinput);
  for (i=0; i<block_length; i++) {
      c[i] = (test_input[i/8]&(1<<(i&7)))>>(i&7);
      //printf("c(%d,%d)=%d\n",j,i,temp);
    }

  stop_meas(tinput);

  if ((BG==1 && Zc>176) || (BG==2 && Zc>64)) { 
    // extend matrix
    start_meas(tprep);
    for (i1=0; i1 < ncols; i1++)
      {
	memcpy(&c_extension[2*i1*Zc], &c[i1*Zc], Zc*sizeof(unsigned char));
	memcpy(&c_extension[(2*i1+1)*Zc], &c[i1*Zc], Zc*sizeof(unsigned char));
      }
    for (i1=1;i1<simd_size;i1++) {
      memcpy(&c_extension[(2*ncols*Zc*i1)], &c_extension[i1], (2*ncols*Zc*sizeof(unsigned char))-i1);
      //    memset(&c_extension[(2*ncols*Zc*i1)],0,i1);
      /*
	printf("shift %d: ",i1);
	for (int j=0;j<64;j++) printf("%d ",c_extension[(2*ncols*Zc*i1)+j]);
	printf("\n");
      */
    }
    stop_meas(tprep);
    //parity check part
    start_meas(tparity);
    encode_parity_check_part_optim(c_extension, d, BG, Zc, Kb);
    stop_meas(tparity);
  }
  else {
    if (encode_parity_check_part_orig(c, d, BG, Zc, Kb, block_length)!=0) {
      printf("Problem with encoder\n");
      return(-1);
    }
  }
  start_meas(toutput);
  // information part and puncture columns
  memcpy(&channel_input[0], &c[2*Zc], (block_length-2*Zc)*sizeof(unsigned char));
  memcpy(&channel_input[block_length-2*Zc], &d[0], ((nrows-no_punctured_columns) * Zc-removed_bit)*sizeof(unsigned char));

  stop_meas(toutput);
  return 0;
}

int ldpc_encoder_optim_8seg(unsigned char **test_input,unsigned char **channel_input,short block_length,short BG,int n_segments,time_stats_t *tinput,time_stats_t *tprep,time_stats_t *tparity,time_stats_t *toutput)
{

<<<<<<< HEAD
  short Zc,Kb,nrows,ncols;
=======
  short Zc;

  //initialize for BG == 1
  short Kb = 22;
  short nrows = 46;//parity check bits
  short ncols = 22;//info bits

>>>>>>> 6650b6cd
  int i,i1,j;
  int no_punctured_columns,removed_bit;
  //Table of possible lifting sizes
  short lift_size[51]= {2,3,4,5,6,7,8,9,10,11,12,13,14,15,16,18,20,22,24,26,28,30,32,36,40,44,48,52,56,60,64,72,80,88,96,104,112,120,128,144,160,176,192,208,224,240,256,288,320,352,384};
  char temp;
  int simd_size;

#ifdef __AVX2__
  __m256i shufmask = _mm256_set_epi64x(0x0303030303030303, 0x0202020202020202,0x0101010101010101, 0x0000000000000000);
  __m256i andmask  = _mm256_set1_epi64x(0x8040201008040201);  // every 8 bits -> 8 bytes, pattern repeats.
  __m256i zero256   = _mm256_setzero_si256();
  __m256i masks[8];
  register __m256i c256;
  masks[0] = _mm256_set1_epi8(0x1);
  masks[1] = _mm256_set1_epi8(0x2);
  masks[2] = _mm256_set1_epi8(0x4);
  masks[3] = _mm256_set1_epi8(0x8);
  masks[4] = _mm256_set1_epi8(0x10);
  masks[5] = _mm256_set1_epi8(0x20);
  masks[6] = _mm256_set1_epi8(0x40);
  masks[7] = _mm256_set1_epi8(0x80);
#endif

  AssertFatal(n_segments>0&&n_segments<=8,"0 < n_segments %d <= 8\n",n_segments);

  //determine number of bits in codeword
<<<<<<< HEAD
  //if (block_length>3840)
  if (BG==1)
    {
      //BG=1;
      Kb = 22;
      nrows=46; //parity check bits
      ncols=22; //info bits
    }
    //else if (block_length<=3840)
   else if	(BG==2)
=======
    if (BG==2)
>>>>>>> 6650b6cd
    {
      //BG=2;
      nrows=42; //parity check bits
      ncols=10; // info bits
      
      if (block_length>640)
	Kb = 10;
      else if (block_length>560)
	Kb = 9;
      else if (block_length>192)
      Kb = 8;
    else
      Kb = 6;
      }

  //find minimum value in all sets of lifting size
  Zc=0;
  for (i1=0; i1 < 51; i1++)
  {
    if (lift_size[i1] >= (double) block_length/Kb)
    {
      Zc = lift_size[i1];
      //printf("%d\n",Zc);
      break;
    }
  }

#ifdef DEBUG_LDPC
  LOG_D(PHY,"ldpc_encoder_optim_8seg: BG %d, Zc %d, Kb %d, block_length %d, segments %d\n",BG,Zc,Kb,block_length,n_segments);
  LOG_D(PHY,"ldpc_encoder_optim_8seg: PDU (seg 0) %x %x %x %x\n",test_input[0][0],test_input[0][1],test_input[0][2],test_input[0][3]);
#endif

  AssertFatal(Zc>0,"no valid Zc found for block length %d\n",block_length);

  if ((Zc&31) > 0) simd_size = 16;
  else          simd_size = 32;

  unsigned char c[22*Zc] __attribute__((aligned(32))); //padded input, unpacked, max size
  unsigned char d[46*Zc] __attribute__((aligned(32))); //coded parity part output, unpacked, max size

  unsigned char c_extension[2*22*Zc*simd_size] __attribute__((aligned(32)));      //double size matrix of c

  // calculate number of punctured bits
  no_punctured_columns=(int)((nrows-2)*Zc+block_length-block_length*3)/Zc;
  removed_bit=(nrows-no_punctured_columns-2) * Zc+block_length-(int)(block_length*3);
  // printf("%d\n",no_punctured_columns);
  // printf("%d\n",removed_bit);
  // unpack input
  memset(c,0,sizeof(unsigned char) * ncols * Zc);
  memset(d,0,sizeof(unsigned char) * nrows * Zc);

  start_meas(tinput);
#if 0
  for (i=0; i<block_length; i++) {
    for (j=0; j<n_segments; j++) {

      temp = (test_input[j][i/8]&(1<<(i&7)))>>(i&7);
      //printf("c(%d,%d)=%d\n",j,i,temp);
      c[i] |= (temp << j);
    }
  }
#else
#ifdef __AVX2__
  for (i=0; i<block_length>>5; i++) {
    c256 = _mm256_and_si256(_mm256_cmpeq_epi8(_mm256_andnot_si256(_mm256_shuffle_epi8(_mm256_set1_epi32(((uint32_t*)test_input[0])[i]), shufmask),andmask),zero256),masks[0]);
    for (j=1; j<n_segments; j++) {
      c256 = _mm256_or_si256(_mm256_and_si256(_mm256_cmpeq_epi8(_mm256_andnot_si256(_mm256_shuffle_epi8(_mm256_set1_epi32(((uint32_t*)test_input[j])[i]), shufmask),andmask),zero256),masks[j]),c256);
    }
    ((__m256i *)c)[i] = c256;
  }

  for (i=(block_length>>5)<<5;i<block_length;i++) {
    for (j=0; j<n_segments; j++) {

      temp = (test_input[j][i/8]&(1<<(i&7)))>>(i&7);
      //printf("c(%d,%d)=%d\n",j,i,temp);
      c[i] |= (temp << j);
    }
  }
#else
  AssertFatal(1==0,"Need AVX2 for this\n");
#endif
#endif

  stop_meas(tinput);

  if ((BG==1 && Zc>176) || (BG==2 && Zc>64)) { 
    // extend matrix
    start_meas(tprep);
    for (i1=0; i1 < ncols; i1++)
      {
	memcpy(&c_extension[2*i1*Zc], &c[i1*Zc], Zc*sizeof(unsigned char));
	memcpy(&c_extension[(2*i1+1)*Zc], &c[i1*Zc], Zc*sizeof(unsigned char));
      }
    for (i1=1;i1<simd_size;i1++) {
      memcpy(&c_extension[(2*ncols*Zc*i1)], &c_extension[i1], (2*ncols*Zc*sizeof(unsigned char))-i1);
      //    memset(&c_extension[(2*ncols*Zc*i1)],0,i1);
      /*
	printf("shift %d: ",i1);
	for (int j=0;j<64;j++) printf("%d ",c_extension[(2*ncols*Zc*i1)+j]);
	printf("\n");
      */
    }
    stop_meas(tprep);
    //parity check part
    start_meas(tparity);
    encode_parity_check_part_optim(c_extension, d, BG, Zc, Kb);
    stop_meas(tparity);
  }
  else {
    if (encode_parity_check_part_orig(c, d, BG, Zc, Kb, block_length)!=0) {
      printf("Problem with encoder\n");
      return(-1);
    }
  }
  start_meas(toutput);
  // information part and puncture columns
  /*
  memcpy(&channel_input[0], &c[2*Zc], (block_length-2*Zc)*sizeof(unsigned char));
  memcpy(&channel_input[block_length-2*Zc], &d[0], ((nrows-no_punctured_columns) * Zc-removed_bit)*sizeof(unsigned char));
  */
#ifdef __AVX2__
  if ((((2*Zc)&31) == 0) && (((block_length-(2*Zc))&31) == 0)) {
    //AssertFatal(((2*Zc)&31) == 0,"2*Zc needs to be a multiple of 32 for now\n");
    //AssertFatal(((block_length-(2*Zc))&31) == 0,"block_length-(2*Zc) needs to be a multiple of 32 for now\n");
    uint32_t l1 = (block_length-(2*Zc))>>5;
    uint32_t l2 = ((nrows-no_punctured_columns) * Zc-removed_bit)>>5;
    __m256i *c256p = (__m256i *)&c[2*Zc];
    __m256i *d256p = (__m256i *)&d[0];
    //  if (((block_length-(2*Zc))&31)>0) l1++;
    
    for (i=0;i<l1;i++)
      for (j=0;j<n_segments;j++) ((__m256i *)channel_input[j])[i] = _mm256_and_si256(_mm256_srai_epi16(c256p[i],j),masks[0]);
    
    //  if ((((nrows-no_punctured_columns) * Zc-removed_bit)&31)>0) l2++;
    
    for (i1=0;i1<l2;i1++,i++)
      for (j=0;j<n_segments;j++) ((__m256i *)channel_input[j])[i] = _mm256_and_si256(_mm256_srai_epi16(d256p[i1],j),masks[0]);
  }
  else {
#ifdef DEBUG_LDPC
  LOG_W(PHY,"using non-optimized version\n");
#endif
    // do non-SIMD version
    for (i=0;i<(block_length-2*Zc);i++) 
      for (j=0; j<n_segments; j++)
	channel_input[j][i] = (c[2*Zc+i]>>j)&1;
    for (i=0;i<((nrows-no_punctured_columns) * Zc-removed_bit);i++)
      for (j=0; j<n_segments; j++)
	channel_input[j][block_length-2*Zc+i] = (d[i]>>j)&1;
    }

#else
    AssertFatal(1==0,"Need AVX2 for now\n");
#endif

  stop_meas(toutput);
  return 0;
}

int ldpc_encoder_optim_8seg_multi(unsigned char **test_input,unsigned char **channel_input,short block_length, short BG, int n_segments,unsigned int macro_num, time_stats_t *tinput,time_stats_t *tprep,time_stats_t *tparity,time_stats_t *toutput)
{

  short Zc,Kb,nrows,ncols;
  int i,i1,j;
  int no_punctured_columns,removed_bit;
  //Table of possible lifting sizes
  short lift_size[51]= {2,3,4,5,6,7,8,9,10,11,12,13,14,15,16,18,20,22,24,26,28,30,32,36,40,44,48,52,56,60,64,72,80,88,96,104,112,120,128,144,160,176,192,208,224,240,256,288,320,352,384};
  char temp;
  int simd_size;
  int macro_segment, macro_segment_end;


  macro_segment = 8*macro_num;
  macro_segment_end = (n_segments > 8*(macro_num+1)) ? 8*(macro_num+1) : n_segments;
  ///printf("macro_segment: %d\n", macro_segment);
  ///printf("macro_segment_end: %d\n", macro_segment_end );

#ifdef __AVX2__
  __m256i shufmask = _mm256_set_epi64x(0x0303030303030303, 0x0202020202020202,0x0101010101010101, 0x0000000000000000);
  __m256i andmask  = _mm256_set1_epi64x(0x8040201008040201);  // every 8 bits -> 8 bytes, pattern repeats.
  __m256i zero256   = _mm256_setzero_si256();
  __m256i masks[8];
  register __m256i c256;
  masks[0] = _mm256_set1_epi8(0x1);
  masks[1] = _mm256_set1_epi8(0x2);
  masks[2] = _mm256_set1_epi8(0x4);
  masks[3] = _mm256_set1_epi8(0x8);
  masks[4] = _mm256_set1_epi8(0x10);
  masks[5] = _mm256_set1_epi8(0x20);
  masks[6] = _mm256_set1_epi8(0x40);
  masks[7] = _mm256_set1_epi8(0x80);
#endif

  ///AssertFatal(n_segments>0&&n_segments<=8,"0 < n_segments %d <= 8\n",n_segments);

  //determine number of bits in codeword
  if (BG==1)
    {
      BG=1;
      Kb = 22;
      nrows=46; //parity check bits
      ncols=22; //info bits
    }
    else if (BG==2)
    {
      BG=2;
      nrows=42; //parity check bits
      ncols=10; // info bits

      if (block_length>640)
	Kb = 10;
      else if (block_length>560)
	Kb = 9;
      else if (block_length>192)
      Kb = 8;
    else
      Kb = 6;
      }

  //find minimum value in all sets of lifting size
  Zc=0;
  for (i1=0; i1 < 51; i1++)
  {
    if (lift_size[i1] >= (double) block_length/Kb)
    {
      Zc = lift_size[i1];
      //printf("%d\n",Zc);
      break;
    }
  }

#ifdef DEBUG_LDPC
  LOG_D(PHY,"ldpc_encoder_optim_8seg: BG %d, Zc %d, Kb %d, block_length %d, segments %d\n",BG,Zc,Kb,block_length,n_segments);
  LOG_D(PHY,"ldpc_encoder_optim_8seg: PDU (seg 0) %x %x %x %x\n",test_input[0][0],test_input[0][1],test_input[0][2],test_input[0][3]);
#endif

  AssertFatal(Zc>0,"no valid Zc found for block length %d\n",block_length);

  if ((Zc&31) > 0) simd_size = 16;
  else          simd_size = 32;

  unsigned char c[22*Zc] __attribute__((aligned(32))); //padded input, unpacked, max size
  unsigned char d[46*Zc] __attribute__((aligned(32))); //coded parity part output, unpacked, max size

  unsigned char c_extension[2*22*Zc*simd_size] __attribute__((aligned(32)));      //double size matrix of c

  // calculate number of punctured bits
  no_punctured_columns=(int)((nrows-2)*Zc+block_length-block_length*3)/Zc;
  removed_bit=(nrows-no_punctured_columns-2) * Zc+block_length-(int)(block_length*3);
  // printf("%d\n",no_punctured_columns);
  // printf("%d\n",removed_bit);
  // unpack input
  memset(c,0,sizeof(unsigned char) * ncols * Zc);
  memset(d,0,sizeof(unsigned char) * nrows * Zc);

  start_meas(tinput);
#if 0
  for (i=0; i<block_length; i++) {
	//for (j=0; j<n_segments; j++) {
    for (j=macro_segment; j < macro_segment_end; j++) {

      temp = (test_input[j][i/8]&(1<<(i&7)))>>(i&7);
      //printf("c(%d,%d)=%d\n",j,i,temp);
      c[i] |= (temp << (j-macro_segment));
    }
  }
#else
#ifdef __AVX2__
  for (i=0; i<block_length>>5; i++) {
    c256 = _mm256_and_si256(_mm256_cmpeq_epi8(_mm256_andnot_si256(_mm256_shuffle_epi8(_mm256_set1_epi32(((uint32_t*)test_input[macro_segment])[i]), shufmask),andmask),zero256),masks[0]);
    //for (j=1; j<n_segments; j++) {
    for (j=macro_segment+1; j < macro_segment_end; j++) {
      c256 = _mm256_or_si256(_mm256_and_si256(_mm256_cmpeq_epi8(_mm256_andnot_si256(_mm256_shuffle_epi8(_mm256_set1_epi32(((uint32_t*)test_input[j])[i]), shufmask),andmask),zero256),masks[j-macro_segment]),c256);
    }
    ((__m256i *)c)[i] = c256;
  }

  for (i=(block_length>>5)<<5;i<block_length;i++) {
    //for (j=0; j<n_segments; j++) {
	  for (j=macro_segment; j < macro_segment_end; j++) {

      temp = (test_input[j][i/8]&(1<<(i&7)))>>(i&7);
      //printf("c(%d,%d)=%d\n",j,i,temp);
      c[i] |= (temp << (j-macro_segment));
    }
  }
#else
  AssertFatal(1==0,"Need AVX2 for this\n");
#endif
#endif

  stop_meas(tinput);

  if ((BG==1 && Zc>176) || (BG==2 && Zc>64)) {
    // extend matrix
    start_meas(tprep);
    for (i1=0; i1 < ncols; i1++)
      {
	memcpy(&c_extension[2*i1*Zc], &c[i1*Zc], Zc*sizeof(unsigned char));
	memcpy(&c_extension[(2*i1+1)*Zc], &c[i1*Zc], Zc*sizeof(unsigned char));
      }
    for (i1=1;i1<simd_size;i1++) {
      memcpy(&c_extension[(2*ncols*Zc*i1)], &c_extension[i1], (2*ncols*Zc*sizeof(unsigned char))-i1);
      //    memset(&c_extension[(2*ncols*Zc*i1)],0,i1);
      /*
	printf("shift %d: ",i1);
	for (int j=0;j<64;j++) printf("%d ",c_extension[(2*ncols*Zc*i1)+j]);
	printf("\n");
      */
    }
    stop_meas(tprep);
    //parity check part
    start_meas(tparity);
    encode_parity_check_part_optim(c_extension, d, BG, Zc, Kb);
    stop_meas(tparity);
  }
  else {
    if (encode_parity_check_part_orig(c, d, BG, Zc, Kb, block_length)!=0) {
      printf("Problem with encoder\n");
      return(-1);
    }
  }
  start_meas(toutput);
  // information part and puncture columns
  /*
  memcpy(&channel_input[0], &c[2*Zc], (block_length-2*Zc)*sizeof(unsigned char));
  memcpy(&channel_input[block_length-2*Zc], &d[0], ((nrows-no_punctured_columns) * Zc-removed_bit)*sizeof(unsigned char));
  */
#ifdef __AVX2__
  if ((((2*Zc)&31) == 0) && (((block_length-(2*Zc))&31) == 0)) {
    //AssertFatal(((2*Zc)&31) == 0,"2*Zc needs to be a multiple of 32 for now\n");
    //AssertFatal(((block_length-(2*Zc))&31) == 0,"block_length-(2*Zc) needs to be a multiple of 32 for now\n");
    uint32_t l1 = (block_length-(2*Zc))>>5;
    uint32_t l2 = ((nrows-no_punctured_columns) * Zc-removed_bit)>>5;
    __m256i *c256p = (__m256i *)&c[2*Zc];
    __m256i *d256p = (__m256i *)&d[0];
    //  if (((block_length-(2*Zc))&31)>0) l1++;

    for (i=0;i<l1;i++)
      //for (j=0;j<n_segments;j++) ((__m256i *)channel_input[j])[i] = _mm256_and_si256(_mm256_srai_epi16(c256p[i],j),masks[0]);
    	for (j=macro_segment; j < macro_segment_end; j++) ((__m256i *)channel_input[j])[i] = _mm256_and_si256(_mm256_srai_epi16(c256p[i],j-macro_segment),masks[0]);


    //  if ((((nrows-no_punctured_columns) * Zc-removed_bit)&31)>0) l2++;

    for (i1=0;i1<l2;i1++,i++)
      //for (j=0;j<n_segments;j++) ((__m256i *)channel_input[j])[i] = _mm256_and_si256(_mm256_srai_epi16(d256p[i1],j),masks[0]);
    	for (j=macro_segment; j < macro_segment_end; j++)  ((__m256i *)channel_input[j])[i] = _mm256_and_si256(_mm256_srai_epi16(d256p[i1],j-macro_segment),masks[0]);
  }
  else {
#ifdef DEBUG_LDPC
  LOG_W(PHY,"using non-optimized version\n");
#endif
    // do non-SIMD version
    for (i=0;i<(block_length-2*Zc);i++)
      //for (j=0; j<n_segments; j++)
      for (j=macro_segment; j < macro_segment_end; j++)
	channel_input[j][i] = (c[2*Zc+i]>>(j-macro_segment))&1;
    for (i=0;i<((nrows-no_punctured_columns) * Zc-removed_bit);i++)
      //for (j=0; j<n_segments; j++)
    	  for (j=macro_segment; j < macro_segment_end; j++)
	channel_input[j][block_length-2*Zc+i] = (d[i]>>(j-macro_segment))&1;
    }

#else
    AssertFatal(1==0,"Need AVX2 for now\n");
#endif

  stop_meas(toutput);
  return 0;
}
<|MERGE_RESOLUTION|>--- conflicted
+++ resolved
@@ -201,9 +201,6 @@
 int ldpc_encoder_optim(unsigned char *test_input,unsigned char *channel_input,short block_length,short BG,time_stats_t *tinput,time_stats_t *tprep,time_stats_t *tparity,time_stats_t *toutput)
 {
 
-<<<<<<< HEAD
-  short Zc,Kb,nrows,ncols;
-=======
   short Zc;
 
   //initialize for BG == 1
@@ -211,7 +208,6 @@
   short nrows = 46;//parity check bits
   short ncols = 22;//info bits
 
->>>>>>> 6650b6cd
   int i,i1;
   int no_punctured_columns,removed_bit;
 
@@ -221,33 +217,6 @@
   int simd_size;
 
   //determine number of bits in codeword
-<<<<<<< HEAD
-  //determine number of bits in codeword
-   //if (block_length>3840)
-   if (BG==1)
-     {
-       //BG=1;
-       Kb = 22;
-       nrows=46; //parity check bits
-       ncols=22; //info bits
-     }
-     //else if (block_length<=3840)
-    else if	(BG==2)
-     {
-       //BG=2;
-       nrows=42; //parity check bits
-       ncols=10; // info bits
-
-       if (block_length>640)
- 	Kb = 10;
-       else if (block_length>560)
- 	Kb = 9;
-       else if (block_length>192)
-       Kb = 8;
-     else
-       Kb = 6;
-       }
-=======
     if (BG==2)
     {
       nrows=42; //parity check bits
@@ -262,7 +231,6 @@
     else
       Kb = 6;
     }
->>>>>>> 6650b6cd
 
   //find minimum value in all sets of lifting size
   Zc=0;
@@ -348,9 +316,6 @@
 int ldpc_encoder_optim_8seg(unsigned char **test_input,unsigned char **channel_input,short block_length,short BG,int n_segments,time_stats_t *tinput,time_stats_t *tprep,time_stats_t *tparity,time_stats_t *toutput)
 {
 
-<<<<<<< HEAD
-  short Zc,Kb,nrows,ncols;
-=======
   short Zc;
 
   //initialize for BG == 1
@@ -358,7 +323,6 @@
   short nrows = 46;//parity check bits
   short ncols = 22;//info bits
 
->>>>>>> 6650b6cd
   int i,i1,j;
   int no_punctured_columns,removed_bit;
   //Table of possible lifting sizes
@@ -385,20 +349,7 @@
   AssertFatal(n_segments>0&&n_segments<=8,"0 < n_segments %d <= 8\n",n_segments);
 
   //determine number of bits in codeword
-<<<<<<< HEAD
-  //if (block_length>3840)
-  if (BG==1)
-    {
-      //BG=1;
-      Kb = 22;
-      nrows=46; //parity check bits
-      ncols=22; //info bits
-    }
-    //else if (block_length<=3840)
-   else if	(BG==2)
-=======
     if (BG==2)
->>>>>>> 6650b6cd
     {
       //BG=2;
       nrows=42; //parity check bits
