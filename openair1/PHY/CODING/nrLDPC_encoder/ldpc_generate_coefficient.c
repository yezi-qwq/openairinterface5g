--- conflicted
+++ resolved
@@ -384,22 +384,6 @@
   int indlist2[1000];
 
   //determine number of bits in codeword
-<<<<<<< HEAD
-  if (BG==2)
-  {
-    nrows=42;  //parity check bits
-    ncols=10;  // info bits
-
-    if (block_length>640)
-      Kb = 10;
-    else if (block_length>560)
-      Kb = 9;
-    else if (block_length>192)
-      Kb = 8;
-    else
-      Kb = 6;
-  }
-=======
   //if (block_length>3840)
      if (BG==1)
        {
@@ -424,7 +408,6 @@
        else
          Kb = 6;
          }
->>>>>>> 0a183d0e
 
   //find minimum value in all sets of lifting size
   Zc=0;
@@ -442,11 +425,6 @@
     return(-1);
   }
 
-<<<<<<< HEAD
-  //int K = ncols*Zc; //unused variable
-
-=======
->>>>>>> 0a183d0e
   Gen_shift_values=choose_generator_matrix(BG,Zc);
   if (Gen_shift_values==NULL) {
     printf("ldpc_encoder_orig: could not find generator matrix\n");
