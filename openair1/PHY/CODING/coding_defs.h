--- conflicted
+++ resolved
@@ -355,10 +355,6 @@
 @param inPtr Pointer to input byte stream
 @param bitlen length of inputs in bits
 */
-<<<<<<< HEAD
-unsigned int crc24b (unsigned char * inptr, int bitlen);
-    
-=======
 uint32_t crc24b (uint8_t *inPtr, int32_t bitlen);
 
 /*!\fn uint32_t crc24c(uint8_t *inPtr, int32_t bitlen)
@@ -369,7 +365,6 @@
 */
 uint32_t crc24c (uint8_t *inPtr, int32_t bitlen);
 
->>>>>>> 3f48a5d9
 /*!\fn uint32_t crc16(uint8_t *inPtr, int32_t bitlen)
 \brief This computes a 16-bit crc based on 3GPP UMTS specifications.
 @param inPtr Pointer to input byte stream
@@ -449,11 +444,10 @@
 int16_t reverseBits(int32_t ,int32_t);
 void phy_viterbi_dot11(int8_t *,uint8_t *,uint16_t);
 
-<<<<<<< HEAD
 decoder_if_t phy_threegpplte_turbo_decoder;
 decoder_if_t phy_threegpplte_turbo_decoder8;
 decoder_if_t phy_threegpplte_turbo_decoder16;
-=======
+
 int32_t nr_segmentation(unsigned char *input_buffer,
                      unsigned char **output_buffers,
                      unsigned int B,
@@ -469,6 +463,5 @@
 						uint8_t nb_re_dmrs,
 						uint16_t length_dmrs,
 						uint8_t Nl);
->>>>>>> 3f48a5d9
 
 #endif