--- conflicted
+++ resolved
@@ -469,24 +469,6 @@
                      unsigned int *F,
                      uint8_t BG);
 
-<<<<<<< HEAD
-uint32_t nr_compute_tbslbrm(uint16_t table,
-			    uint16_t nb_rb,
-		            uint8_t Nl);
-=======
-/*!\fn uint32_t nr_compute_tbs
-\brief This function returns the TBS in bits as per 6.1.4.2 of TS 38.214
-*/
-uint32_t nr_compute_tbs(uint16_t Qm,
-                        uint16_t R,
-			uint16_t nb_rb,
-			uint16_t nb_symb_sch,
-			uint16_t nb_dmrs_prb,
-                        uint16_t nb_rb_oh,
-                        uint8_t tb_scaling,
-			uint8_t Nl);
->>>>>>> f3241cd4
-
 void nr_interleaving_ldpc(uint32_t E, uint8_t Qm, uint8_t *e,uint8_t *f);
 
 void nr_deinterleaving_ldpc(uint32_t E, uint8_t Qm, int16_t *e,int16_t *f);
