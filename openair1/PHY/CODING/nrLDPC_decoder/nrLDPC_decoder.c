

/*
 * Licensed to the OpenAirInterface (OAI) Software Alliance under one or more
 * contributor license agreements.  See the NOTICE file distributed with
 * this work for additional information regarding copyright ownership.
 * The OpenAirInterface Software Alliance licenses this file to You under
 * the OAI Public License, Version 1.1  (the "License"); you may not use this file
 * except in compliance with the License.
 * You may obtain a copy of the License at
 *
 *      http://www.openairinterface.org/?page_id=698
 *
 * Unless required by applicable law or agreed to in writing, software
 * distributed under the License is distributed on an "AS IS" BASIS,
 * WITHOUT WARRANTIES OR CONDITIONS OF ANY KIND, either express or implied.
 * See the License for the specific language governing permissions and
 * limitations under the License.
 *-------------------------------------------------------------------------------
 * For more information about the OpenAirInterface (OAI) Software Alliance:
 *      contact@openairinterface.org
 */

/*!\file nrLDPC_decoder.c
 * \brief Defines thenrLDPC decoder
*/

#include <stdint.h>
#include <immintrin.h>
#include "nrLDPCdecoder_defs.h"
#include "nrLDPC_types.h"
#include "nrLDPC_init.h"
#include "nrLDPC_mPass.h"
#include "nrLDPC_cnProc.h"
#include "nrLDPC_bnProc.h"


/*----------------------------------------------------------------------
|                  cn processing files -->AVX512
/----------------------------------------------------------------------*/

//BG1-------------------------------------------------------------------
#ifdef __AVX512BW__

#include "nrLDPC_tools/ldpc_gen_files/cnProc_avx512/nrLDPC_cnProc_BG1_R13_AVX512.h"
#include "nrLDPC_tools/ldpc_gen_files/cnProc_avx512/nrLDPC_cnProc_BG1_R23_AVX512.h"
#include "nrLDPC_tools/ldpc_gen_files/cnProc_avx512/nrLDPC_cnProc_BG1_R89_AVX512.h"
//BG2-------------------------------------------------------------------
#include "nrLDPC_tools/ldpc_gen_files/cnProc_avx512/nrLDPC_cnProc_BG2_R15_AVX512.h"
#include "nrLDPC_tools/ldpc_gen_files/cnProc_avx512/nrLDPC_cnProc_BG2_R13_AVX512.h"
#include "nrLDPC_tools/ldpc_gen_files/cnProc_avx512/nrLDPC_cnProc_BG2_R23_AVX512.h"

#else

/*----------------------------------------------------------------------
|                  cn Processing files -->AVX2
/----------------------------------------------------------------------*/

//BG1------------------------------------------------------------------
#include "nrLDPC_tools/ldpc_gen_files/cnProc/nrLDPC_cnProc_BG1_R13_AVX2.h"
#include "nrLDPC_tools/ldpc_gen_files/cnProc/nrLDPC_cnProc_BG1_R23_AVX2.h"
#include "nrLDPC_tools/ldpc_gen_files/cnProc/nrLDPC_cnProc_BG1_R89_AVX2.h"
//BG2 --------------------------------------------------------------------
#include "nrLDPC_tools/ldpc_gen_files/cnProc/nrLDPC_cnProc_BG2_R15_AVX2.h"
#include "nrLDPC_tools/ldpc_gen_files/cnProc/nrLDPC_cnProc_BG2_R13_AVX2.h"
#include "nrLDPC_tools/ldpc_gen_files/cnProc/nrLDPC_cnProc_BG2_R23_AVX2.h"

#endif

/*----------------------------------------------------------------------
|                 bn Processing files -->AVX2
/----------------------------------------------------------------------*/

//bnProcPc-------------------------------------------------------------
//BG1------------------------------------------------------------------
#include "nrLDPC_tools/ldpc_gen_files/bnProcPc/nrLDPC_bnProcPc_BG1_R13_AVX2.h"
#include "nrLDPC_tools/ldpc_gen_files/bnProcPc/nrLDPC_bnProcPc_BG1_R23_AVX2.h"
#include "nrLDPC_tools/ldpc_gen_files/bnProcPc/nrLDPC_bnProcPc_BG1_R89_AVX2.h"
//BG2 --------------------------------------------------------------------
#include "nrLDPC_tools/ldpc_gen_files/bnProcPc/nrLDPC_bnProcPc_BG2_R15_AVX2.h"
#include "nrLDPC_tools/ldpc_gen_files/bnProcPc/nrLDPC_bnProcPc_BG2_R13_AVX2.h"
#include "nrLDPC_tools/ldpc_gen_files/bnProcPc/nrLDPC_bnProcPc_BG2_R23_AVX2.h"

//bnProc----------------------------------------------------------------

#ifdef __AVX512BW__
//BG1-------------------------------------------------------------------
#include "nrLDPC_tools/ldpc_gen_files/bnProc_avx512/nrLDPC_bnProc_BG1_R13_AVX512.h"
#include "nrLDPC_tools/ldpc_gen_files/bnProc_avx512/nrLDPC_bnProc_BG1_R23_AVX512.h"
#include "nrLDPC_tools/ldpc_gen_files/bnProc_avx512/nrLDPC_bnProc_BG1_R89_AVX512.h"
//BG2 --------------------------------------------------------------------
#include "nrLDPC_tools/ldpc_gen_files/bnProc_avx512/nrLDPC_bnProc_BG2_R15_AVX512.h"
#include "nrLDPC_tools/ldpc_gen_files/bnProc_avx512/nrLDPC_bnProc_BG2_R13_AVX512.h"
#include "nrLDPC_tools/ldpc_gen_files/bnProc_avx512/nrLDPC_bnProc_BG2_R23_AVX512.h"

#else
#include "nrLDPC_tools/ldpc_gen_files/bnProc/nrLDPC_bnProc_BG1_R13_AVX2.h"
#include "nrLDPC_tools/ldpc_gen_files/bnProc/nrLDPC_bnProc_BG1_R23_AVX2.h"
#include "nrLDPC_tools/ldpc_gen_files/bnProc/nrLDPC_bnProc_BG1_R89_AVX2.h"
//BG2 --------------------------------------------------------------------
#include "nrLDPC_tools/ldpc_gen_files/bnProc/nrLDPC_bnProc_BG2_R15_AVX2.h"
#include "nrLDPC_tools/ldpc_gen_files/bnProc/nrLDPC_bnProc_BG2_R13_AVX2.h"
#include "nrLDPC_tools/ldpc_gen_files/bnProc/nrLDPC_bnProc_BG2_R23_AVX2.h"

#endif






#define NR_LDPC_ENABLE_PARITY_CHECK
//#define NR_LDPC_PROFILER_DETAIL

#ifdef NR_LDPC_DEBUG_MODE
#include "nrLDPC_tools/nrLDPC_debug.h"
#endif

static inline uint32_t nrLDPC_decoder_core(int8_t* p_llr, int8_t* p_out, uint32_t numLLR, t_nrLDPC_lut* p_lut, t_nrLDPC_dec_params* p_decParams, t_nrLDPC_time_stats* p_profiler);
int check_crc(uint8_t* decoded_bytes, uint32_t n, uint32_t F, uint8_t crc_type);
void nrLDPC_initcall(t_nrLDPC_dec_params* p_decParams, int8_t* p_llr, int8_t* p_out) {
}
int32_t nrLDPC_decod(t_nrLDPC_dec_params* p_decParams, int8_t* p_llr, int8_t* p_out, t_nrLDPC_time_stats* p_profiler)
{
    uint32_t numLLR;
    uint32_t numIter = 0;
    t_nrLDPC_lut lut;
    t_nrLDPC_lut* p_lut = &lut;

    // Initialize decoder core(s) with correct LUTs
    numLLR = nrLDPC_init(p_decParams, p_lut);

<<<<<<< HEAD
    // LaunchnrLDPC decoder core for one segment
    numIter = nrLDPC_decoder_core(p_llr, p_out, p_procBuf, numLLR, p_lut, p_decParams, p_profiler);
=======
    // Launch LDPC decoder core for one segment
    numIter = nrLDPC_decoder_core(p_llr, p_out, numLLR, p_lut, p_decParams, p_profiler);
>>>>>>> 720af7a4

    return numIter;
}

/**
   \brief PerformsnrLDPC decoding of one code block
   \param p_llr Input LLRs
   \param p_out Output vector
   \param numLLR Number of LLRs
   \param p_lut Pointer to decoder LUTs
   \param p_decParamsnrLDPC decoder parameters
   \param p_profilernrLDPC profiler statistics
*/
static inline uint32_t nrLDPC_decoder_core(int8_t* p_llr, int8_t* p_out, uint32_t numLLR, t_nrLDPC_lut* p_lut, t_nrLDPC_dec_params* p_decParams, t_nrLDPC_time_stats* p_profiler)
{
    uint16_t Z          = p_decParams->Z;
    uint8_t  BG         = p_decParams->BG;
    uint8_t  R         = p_decParams->R; //Decoding rate: Format 15,13,... for code rates 1/5, 1/3,... */
    uint8_t  numMaxIter = p_decParams->numMaxIter;
    e_nrLDPC_outMode outMode = p_decParams->outMode;
   // int8_t* cnProcBuf= p_procBuf->cnProcBuf;
   // int8_t* cnProcBufRes=p_procBuf->cnProcBufRes;

    int8_t cnProcBuf[NR_LDPC_SIZE_CN_PROC_BUF]    __attribute__ ((aligned(32))) = {0};
    int8_t cnProcBufRes[NR_LDPC_SIZE_CN_PROC_BUF] __attribute__ ((aligned(32))) = {0};
    int8_t bnProcBuf[NR_LDPC_SIZE_BN_PROC_BUF]    __attribute__ ((aligned(32))) = {0};
    int8_t bnProcBufRes[NR_LDPC_SIZE_BN_PROC_BUF] __attribute__ ((aligned(32))) = {0};
    int8_t llrRes[NR_LDPC_MAX_NUM_LLR]            __attribute__ ((aligned(32))) = {0};
    int8_t llrProcBuf[NR_LDPC_MAX_NUM_LLR]        __attribute__ ((aligned(32))) = {0};
    int8_t llrOut[NR_LDPC_MAX_NUM_LLR]            __attribute__ ((aligned(32))) = {0};
    // Minimum number of iterations is 1
    // 0 iterations means hard-decision on input LLRs
    uint32_t i = 1;
    // Initialize with parity check fail != 0
    int32_t pcRes = 1;
    int8_t* p_llrOut;

    if (outMode == nrLDPC_outMode_LLRINT8)
    {
        p_llrOut = p_out;
    }
    else
    {
        // Use LLR processing buffer as temporary output buffer
        p_llrOut = llrOut;
    }


    // Initialization
#ifdef NR_LDPC_PROFILER_DETAIL
    start_meas(&p_profiler->llr2llrProcBuf);
#endif
    nrLDPC_llr2llrProcBuf(p_lut, p_llr, llrProcBuf, Z, BG);
#ifdef NR_LDPC_PROFILER_DETAIL
    stop_meas(&p_profiler->llr2llrProcBuf);
#endif

#ifdef NR_LDPC_DEBUG_MODE
    nrLDPC_debug_initBuffer2File(nrLDPC_buffers_LLR_PROC);
    nrLDPC_debug_writeBuffer2File(nrLDPC_buffers_LLR_PROC, llrProcBuf);
#endif

#ifdef NR_LDPC_PROFILER_DETAIL
    start_meas(&p_profiler->llr2CnProcBuf);
#endif
    if (BG == 1)
    {
<<<<<<< HEAD
       nrLDPC_llr2CnProcBuf_BG1(p_lut, p_llr, p_procBuf, Z);
=======
        nrLDPC_llr2CnProcBuf_BG1(p_lut, p_llr, cnProcBuf, Z);
>>>>>>> 720af7a4
    }
    else
    {
        nrLDPC_llr2CnProcBuf_BG2(p_lut, p_llr, cnProcBuf, Z);
    }
#ifdef NR_LDPC_PROFILER_DETAIL
    stop_meas(&p_profiler->llr2CnProcBuf);
#endif

#ifdef NR_LDPC_DEBUG_MODE
    nrLDPC_debug_initBuffer2File(nrLDPC_buffers_CN_PROC);
    nrLDPC_debug_writeBuffer2File(nrLDPC_buffers_CN_PROC, cnProcBuf);
#endif

    // First iteration

    // CN processing
#ifdef NR_LDPC_PROFILER_DETAIL
    start_meas(&p_profiler->cnProc);
#endif
    if (BG==1)
    {
<<<<<<< HEAD
        switch (R)
        {
            case 13:
            {
                #ifdef __AVX512BW__
                nrLDPC_cnProc_BG1_R13_AVX512(p_procBuf->cnProcBuf, p_procBuf->cnProcBufRes, Z);
                #else
                nrLDPC_cnProc_BG1_R13_AVX2(p_procBuf->cnProcBuf, p_procBuf->cnProcBufRes, Z);
                #endif
                break;
           }

            case 23:
            {
                #ifdef __AVX512BW__
                nrLDPC_cnProc_BG1_R23_AVX512(p_procBuf->cnProcBuf, p_procBuf->cnProcBufRes, Z);
                #else
                nrLDPC_cnProc_BG1_R23_AVX2(p_procBuf->cnProcBuf, p_procBuf->cnProcBufRes, Z);
                #endif
                break;
           }

            case 89:
            {
                #ifdef __AVX512BW__
                 nrLDPC_cnProc_BG1_R89_AVX512(p_procBuf->cnProcBuf, p_procBuf->cnProcBufRes, Z);
                #else
                nrLDPC_cnProc_BG1_R89_AVX2(p_procBuf->cnProcBuf, p_procBuf->cnProcBufRes, Z);
                #endif
                break;
           }

        }
    }
    else
    {
        switch (R)
        {
            case 15:
            {
                #ifdef __AVX512BW__
                nrLDPC_cnProc_BG2_R15_AVX512(p_procBuf->cnProcBuf, p_procBuf->cnProcBufRes, Z);
                #else
                nrLDPC_cnProc_BG2_R15_AVX2(p_procBuf->cnProcBuf, p_procBuf->cnProcBufRes, Z);
                #endif
                break;
           }

            case 13:
            {
                #ifdef __AVX512BW__
                 nrLDPC_cnProc_BG2_R13_AVX512(p_procBuf->cnProcBuf, p_procBuf->cnProcBufRes, Z);
                #else
                nrLDPC_cnProc_BG2_R13_AVX2(p_procBuf->cnProcBuf, p_procBuf->cnProcBufRes, Z);
                #endif
                break;
           }

            case 23:
            {
                #ifdef __AVX512BW__
                 nrLDPC_cnProc_BG2_R23_AVX512(p_procBuf->cnProcBuf, p_procBuf->cnProcBufRes, Z);
                #else
                nrLDPC_cnProc_BG2_R23_AVX2(p_procBuf->cnProcBuf, p_procBuf->cnProcBufRes, Z);
                #endif
                break;
           }

        }
   }
=======
        nrLDPC_cnProc_BG1(p_lut, cnProcBuf, cnProcBufRes, Z);
    }
    else
    {
        nrLDPC_cnProc_BG2(p_lut, cnProcBuf, cnProcBufRes, Z);
    }
>>>>>>> 720af7a4
#ifdef NR_LDPC_PROFILER_DETAIL
    stop_meas(&p_profiler->cnProc);
#endif

#ifdef NR_LDPC_DEBUG_MODE
    nrLDPC_debug_initBuffer2File(nrLDPC_buffers_CN_PROC_RES);
    nrLDPC_debug_writeBuffer2File(nrLDPC_buffers_CN_PROC_RES, cnProcBufRes);
#endif

#ifdef NR_LDPC_PROFILER_DETAIL
    start_meas(&p_profiler->cn2bnProcBuf);
#endif
    if (BG == 1)
    {
        nrLDPC_cn2bnProcBuf_BG1(p_lut, cnProcBufRes, bnProcBuf, Z);
    }
    else
    {
        nrLDPC_cn2bnProcBuf_BG2(p_lut, cnProcBufRes, bnProcBuf, Z);
    }
#ifdef NR_LDPC_PROFILER_DETAIL
    stop_meas(&p_profiler->cn2bnProcBuf);
#endif

#ifdef NR_LDPC_DEBUG_MODE
    nrLDPC_debug_initBuffer2File(nrLDPC_buffers_BN_PROC);
    nrLDPC_debug_writeBuffer2File(nrLDPC_buffers_BN_PROC, bnProcBuf);
#endif

    // BN processing
#ifdef NR_LDPC_PROFILER_DETAIL
    start_meas(&p_profiler->bnProcPc);
#endif
<<<<<<< HEAD

//nrLDPC_bnProcPc(p_lut, p_procBuf, Z);

 if (BG==1)
    {
        switch (R)
        {
            case 13:
            {
                nrLDPC_bnProcPc_BG1_R13_AVX2(p_procBuf->bnProcBuf,p_procBuf->bnProcBufRes,p_procBuf->llrRes, p_procBuf->llrProcBuf, Z);
                break;
            }
            case 23:
            {
                nrLDPC_bnProcPc_BG1_R23_AVX2(p_procBuf->bnProcBuf,p_procBuf->bnProcBufRes, p_procBuf->llrRes, p_procBuf->llrProcBuf, Z);
                break;
            }
            case 89:
            {
                nrLDPC_bnProcPc_BG1_R89_AVX2(p_procBuf->bnProcBuf,p_procBuf->bnProcBufRes, p_procBuf->llrRes, p_procBuf->llrProcBuf, Z);
                break;
            }
        }
    }
    else
    {
        switch (R)
        {
            case 15:
            {
                nrLDPC_bnProcPc_BG2_R15_AVX2(p_procBuf->bnProcBuf,p_procBuf->bnProcBufRes, p_procBuf->llrRes, p_procBuf->llrProcBuf, Z);
                break;
            }
            case 13:

            {
                nrLDPC_bnProcPc_BG2_R13_AVX2(p_procBuf->bnProcBuf,p_procBuf->bnProcBufRes,p_procBuf->llrRes, p_procBuf->llrProcBuf, Z);
                break;
            }

            case 23:

            {
                nrLDPC_bnProcPc_BG2_R23_AVX2(p_procBuf->bnProcBuf,p_procBuf->bnProcBufRes,p_procBuf->llrRes, p_procBuf->llrProcBuf, Z);
                break;
            }


        }
   }


=======
    nrLDPC_bnProcPc(p_lut, bnProcBuf, bnProcBufRes, llrProcBuf, llrRes, Z);
>>>>>>> 720af7a4
#ifdef NR_LDPC_PROFILER_DETAIL
    stop_meas(&p_profiler->bnProcPc);
#endif

#ifdef NR_LDPC_DEBUG_MODE
    nrLDPC_debug_initBuffer2File(nrLDPC_buffers_LLR_RES);
    nrLDPC_debug_writeBuffer2File(nrLDPC_buffers_LLR_RES, llrRes);
#endif

#ifdef NR_LDPC_PROFILER_DETAIL
    start_meas(&p_profiler->bnProc);
#endif
<<<<<<< HEAD
//    nrLDPC_bnProc(p_lut, p_procBuf, Z);


if (BG==1)
    {
        switch (R)
        {
            case 13:
            {
                #ifdef __AVX512BW__
                nrLDPC_bnProc_BG1_R13_AVX512(p_procBuf->bnProcBuf, p_procBuf->bnProcBufRes,p_procBuf->llrRes, Z);
                #else
                nrLDPC_bnProc_BG1_R13_AVX2(p_procBuf->bnProcBuf, p_procBuf->bnProcBufRes,p_procBuf->llrRes, Z);
                #endif
                break;
            }
            case 23:
            {
                #ifdef __AVX512BW__
                nrLDPC_bnProc_BG1_R23_AVX512(p_procBuf->bnProcBuf, p_procBuf->bnProcBufRes,p_procBuf->llrRes, Z);
                #else
                nrLDPC_bnProc_BG1_R23_AVX2(p_procBuf->bnProcBuf, p_procBuf->bnProcBufRes,p_procBuf->llrRes, Z);
                #endif
                break;
            }
            case 89:
            {
                #ifdef __AVX512BW__
                nrLDPC_bnProc_BG1_R89_AVX512(p_procBuf->bnProcBuf, p_procBuf->bnProcBufRes,p_procBuf->llrRes, Z);
                #else
                nrLDPC_bnProc_BG1_R89_AVX2(p_procBuf->bnProcBuf, p_procBuf->bnProcBufRes,p_procBuf->llrRes, Z);
                #endif
                break;
            }
        }
    }
    else
    {
        switch (R)
        {
            case 15:
            {
                #ifdef __AVX512BW__
                nrLDPC_bnProc_BG2_R15_AVX512(p_procBuf->bnProcBuf, p_procBuf->bnProcBufRes,p_procBuf->llrRes, Z);
                #else
                nrLDPC_bnProc_BG2_R15_AVX2(p_procBuf->bnProcBuf, p_procBuf->bnProcBufRes,p_procBuf->llrRes, Z);
                #endif
                break;
            }
            case 13:

            {
                #ifdef __AVX512BW__
                nrLDPC_bnProc_BG2_R13_AVX512(p_procBuf->bnProcBuf, p_procBuf->bnProcBufRes,p_procBuf->llrRes, Z);
                #else
                nrLDPC_bnProc_BG2_R13_AVX2(p_procBuf->bnProcBuf, p_procBuf->bnProcBufRes,p_procBuf->llrRes, Z);
                #endif
                break;
            }

            case 23:

            {
                #ifdef __AVX512BW__
                nrLDPC_bnProc_BG2_R23_AVX512(p_procBuf->bnProcBuf, p_procBuf->bnProcBufRes,p_procBuf->llrRes, Z);
                #else
                nrLDPC_bnProc_BG2_R23_AVX2(p_procBuf->bnProcBuf, p_procBuf->bnProcBufRes,p_procBuf->llrRes, Z);
                #endif
                break;
            }


        }
   }

=======
    nrLDPC_bnProc(p_lut, bnProcBuf, bnProcBufRes, llrRes, Z);
>>>>>>> 720af7a4
#ifdef NR_LDPC_PROFILER_DETAIL
    stop_meas(&p_profiler->bnProc);
#endif

#ifdef NR_LDPC_DEBUG_MODE
    nrLDPC_debug_initBuffer2File(nrLDPC_buffers_BN_PROC_RES);
    nrLDPC_debug_writeBuffer2File(nrLDPC_buffers_BN_PROC_RES, bnProcBufRes);
#endif

    // BN results to CN processing buffer
#ifdef NR_LDPC_PROFILER_DETAIL
    start_meas(&p_profiler->bn2cnProcBuf);
#endif
    if (BG == 1)
    {
        nrLDPC_bn2cnProcBuf_BG1(p_lut, bnProcBufRes, cnProcBuf, Z);
    }
    else
    {
        nrLDPC_bn2cnProcBuf_BG2(p_lut, bnProcBufRes, cnProcBuf, Z);
    }
#ifdef NR_LDPC_PROFILER_DETAIL
    stop_meas(&p_profiler->bn2cnProcBuf);
#endif

#ifdef NR_LDPC_DEBUG_MODE
    nrLDPC_debug_writeBuffer2File(nrLDPC_buffers_CN_PROC, cnProcBuf);
#endif

    // Parity Check not necessary here since it will fail
    // because first 2 cols/BNs in BG are punctured and cannot be
    // estimated after only one iteration

    // First iteration finished

    while ( (i < numMaxIter) && (pcRes != 0) )
    {
        // Increase iteration counter
        i++;

        // CN processing
#ifdef NR_LDPC_PROFILER_DETAIL
        start_meas(&p_profiler->cnProc);
#endif
    if (BG==1)
    {
        switch (R)
        {
<<<<<<< HEAD
            case 13:
            {
                #ifdef __AVX512BW__
                nrLDPC_cnProc_BG1_R13_AVX512(p_procBuf->cnProcBuf, p_procBuf->cnProcBufRes, Z);
                #else
                nrLDPC_cnProc_BG1_R13_AVX2(p_procBuf->cnProcBuf, p_procBuf->cnProcBufRes, Z);
                #endif
                break;
           }

            case 23:
            {
                #ifdef __AVX512BW__
                 nrLDPC_cnProc_BG1_R23_AVX512(p_procBuf->cnProcBuf, p_procBuf->cnProcBufRes, Z);
                #else
                nrLDPC_cnProc_BG1_R23_AVX2(p_procBuf->cnProcBuf, p_procBuf->cnProcBufRes, Z);
                #endif
                break;
           }

            case 89:
            {
                #ifdef __AVX512BW__
                 nrLDPC_cnProc_BG1_R89_AVX512(p_procBuf->cnProcBuf, p_procBuf->cnProcBufRes, Z);
                #else
                nrLDPC_cnProc_BG1_R89_AVX2(p_procBuf->cnProcBuf, p_procBuf->cnProcBufRes, Z);
                #endif
                break;
           }

=======
            nrLDPC_cnProc_BG1(p_lut, cnProcBuf, cnProcBufRes, Z);
>>>>>>> 720af7a4
        }
    }
    else
    {
        switch (R)
        {
<<<<<<< HEAD
            case 15:
            {
                #ifdef __AVX512BW__
                nrLDPC_cnProc_BG2_R15_AVX512(p_procBuf->cnProcBuf, p_procBuf->cnProcBufRes, Z);
                #else
                nrLDPC_cnProc_BG2_R15_AVX2(p_procBuf->cnProcBuf, p_procBuf->cnProcBufRes, Z);
                #endif
                break;
           }

            case 13:
            {
                #ifdef __AVX512BW__
                 nrLDPC_cnProc_BG2_R13_AVX512(p_procBuf->cnProcBuf, p_procBuf->cnProcBufRes, Z);
                #else
                nrLDPC_cnProc_BG2_R13_AVX2(p_procBuf->cnProcBuf, p_procBuf->cnProcBufRes, Z);
                #endif
                break;
           }

            case 23:
            {
                #ifdef __AVX512BW__
                 nrLDPC_cnProc_BG2_R23_AVX512(p_procBuf->cnProcBuf, p_procBuf->cnProcBufRes, Z);
                #else
                nrLDPC_cnProc_BG2_R23_AVX2(p_procBuf->cnProcBuf, p_procBuf->cnProcBufRes, Z);
                #endif
                break;
           }

=======
            nrLDPC_cnProc_BG2(p_lut, cnProcBuf, cnProcBufRes, Z);
>>>>>>> 720af7a4
        }
   }
#ifdef NR_LDPC_PROFILER_DETAIL
        stop_meas(&p_profiler->cnProc);
#endif

#ifdef NR_LDPC_DEBUG_MODE
        nrLDPC_debug_writeBuffer2File(nrLDPC_buffers_CN_PROC_RES, cnProcBufRes);
#endif

        // Send CN results back to BNs
#ifdef NR_LDPC_PROFILER_DETAIL
        start_meas(&p_profiler->cn2bnProcBuf);
#endif
        if (BG == 1)
        {
            nrLDPC_cn2bnProcBuf_BG1(p_lut, cnProcBufRes, bnProcBuf, Z);
        }
        else
        {
            nrLDPC_cn2bnProcBuf_BG2(p_lut, cnProcBufRes, bnProcBuf, Z);
        }
#ifdef NR_LDPC_PROFILER_DETAIL
        stop_meas(&p_profiler->cn2bnProcBuf);
#endif

#ifdef NR_LDPC_DEBUG_MODE
        nrLDPC_debug_writeBuffer2File(nrLDPC_buffers_BN_PROC, bnProcBuf);
#endif

        // BN Processing
#ifdef NR_LDPC_PROFILER_DETAIL
        start_meas(&p_profiler->bnProcPc);
#endif
<<<<<<< HEAD

//nrLDPC_bnProcPc(p_lut, p_procBuf, Z);
 if (BG==1)
    {
        switch (R)
        {
            case 13:
            {
                nrLDPC_bnProcPc_BG1_R13_AVX2(p_procBuf->bnProcBuf,p_procBuf->bnProcBufRes,p_procBuf->llrRes, p_procBuf->llrProcBuf, Z);
                break;
            }
            case 23:
            {
                nrLDPC_bnProcPc_BG1_R23_AVX2(p_procBuf->bnProcBuf,p_procBuf->bnProcBufRes, p_procBuf->llrRes, p_procBuf->llrProcBuf, Z);
                break;
            }
            case 89:
            {
                nrLDPC_bnProcPc_BG1_R89_AVX2(p_procBuf->bnProcBuf,p_procBuf->bnProcBufRes, p_procBuf->llrRes, p_procBuf->llrProcBuf, Z);
                break;
            }
        }
    }
    else
    {
        switch (R)
        {
            case 15:
            {
                nrLDPC_bnProcPc_BG2_R15_AVX2(p_procBuf->bnProcBuf,p_procBuf->bnProcBufRes,p_procBuf->llrRes, p_procBuf->llrProcBuf, Z);
                break;
            }
             case 13:

            {
                nrLDPC_bnProcPc_BG2_R13_AVX2(p_procBuf->bnProcBuf,p_procBuf->bnProcBufRes,p_procBuf->llrRes, p_procBuf->llrProcBuf, Z);
                break;
            }

            case 23:

            {
                nrLDPC_bnProcPc_BG2_R23_AVX2(p_procBuf->bnProcBuf,p_procBuf->bnProcBufRes,p_procBuf->llrRes, p_procBuf->llrProcBuf, Z);
                break;
            }


        }
   }


=======
        nrLDPC_bnProcPc(p_lut, bnProcBuf, bnProcBufRes, llrProcBuf, llrRes, Z);
>>>>>>> 720af7a4
#ifdef NR_LDPC_PROFILER_DETAIL
        stop_meas(&p_profiler->bnProcPc);
#endif

#ifdef NR_LDPC_DEBUG_MODE
        nrLDPC_debug_writeBuffer2File(nrLDPC_buffers_LLR_RES, llrRes);
#endif

#ifdef NR_LDPC_PROFILER_DETAIL
        start_meas(&p_profiler->bnProc);
#endif
<<<<<<< HEAD
//        nrLDPC_bnProc(p_lut, p_procBuf, Z);


if (BG==1)
    {
        switch (R)
        {
            case 13:
            {
                #ifdef __AVX512BW__
                nrLDPC_bnProc_BG1_R13_AVX512(p_procBuf->bnProcBuf, p_procBuf->bnProcBufRes,p_procBuf->llrRes, Z);
                #else
                nrLDPC_bnProc_BG1_R13_AVX2(p_procBuf->bnProcBuf, p_procBuf->bnProcBufRes,p_procBuf->llrRes, Z);
                #endif
                break;
            }
            case 23:
            {
                #ifdef __AVX512BW__
                nrLDPC_bnProc_BG1_R23_AVX512(p_procBuf->bnProcBuf, p_procBuf->bnProcBufRes,p_procBuf->llrRes, Z);
                #else
                nrLDPC_bnProc_BG1_R23_AVX2(p_procBuf->bnProcBuf, p_procBuf->bnProcBufRes,p_procBuf->llrRes, Z);
                #endif
                break;
            }
            case 89:
            {
                #ifdef __AVX512BW__
                nrLDPC_bnProc_BG1_R89_AVX512(p_procBuf->bnProcBuf, p_procBuf->bnProcBufRes,p_procBuf->llrRes, Z);
                #else
                nrLDPC_bnProc_BG1_R89_AVX2(p_procBuf->bnProcBuf, p_procBuf->bnProcBufRes,p_procBuf->llrRes, Z);
                #endif
                break;
            }
        }
    }
    else
    {
        switch (R)
        {
            case 15:
            {
                #ifdef __AVX512BW__
                nrLDPC_bnProc_BG2_R15_AVX512(p_procBuf->bnProcBuf, p_procBuf->bnProcBufRes,p_procBuf->llrRes, Z);
                #else
                nrLDPC_bnProc_BG2_R15_AVX2(p_procBuf->bnProcBuf, p_procBuf->bnProcBufRes,p_procBuf->llrRes, Z);
                #endif
                break;
            }
            case 13:

            {
                #ifdef __AVX512BW__
                nrLDPC_bnProc_BG2_R13_AVX512(p_procBuf->bnProcBuf, p_procBuf->bnProcBufRes,p_procBuf->llrRes, Z);
                #else
                nrLDPC_bnProc_BG2_R13_AVX2(p_procBuf->bnProcBuf, p_procBuf->bnProcBufRes,p_procBuf->llrRes, Z);
                #endif
                break;
            }

            case 23:

            {
                #ifdef __AVX512BW__
                nrLDPC_bnProc_BG2_R23_AVX512(p_procBuf->bnProcBuf, p_procBuf->bnProcBufRes,p_procBuf->llrRes, Z);
                #else
                nrLDPC_bnProc_BG2_R23_AVX2(p_procBuf->bnProcBuf, p_procBuf->bnProcBufRes,p_procBuf->llrRes, Z);
                #endif
                break;
            }


        }
   }



=======
        nrLDPC_bnProc(p_lut, bnProcBuf, bnProcBufRes, llrRes, Z);
>>>>>>> 720af7a4
#ifdef NR_LDPC_PROFILER_DETAIL
        stop_meas(&p_profiler->bnProc);
#endif

#ifdef NR_LDPC_DEBUG_MODE
        nrLDPC_debug_writeBuffer2File(nrLDPC_buffers_BN_PROC_RES, bnProcBufRes);
#endif

        // BN results to CN processing buffer
#ifdef NR_LDPC_PROFILER_DETAIL
        start_meas(&p_profiler->bn2cnProcBuf);
#endif
        if (BG == 1)
        {
            nrLDPC_bn2cnProcBuf_BG1(p_lut, bnProcBufRes, cnProcBuf, Z);
        }
        else
        {
            nrLDPC_bn2cnProcBuf_BG2(p_lut, bnProcBufRes, cnProcBuf, Z);
        }
#ifdef NR_LDPC_PROFILER_DETAIL
        stop_meas(&p_profiler->bn2cnProcBuf);
#endif

#ifdef NR_LDPC_DEBUG_MODE
        nrLDPC_debug_writeBuffer2File(nrLDPC_buffers_CN_PROC, cnProcBuf);
#endif

        // Parity Check
#ifdef NR_LDPC_ENABLE_PARITY_CHECK
#ifdef NR_LDPC_PROFILER_DETAIL
        start_meas(&p_profiler->cnProcPc);
#endif
        if (BG == 1)
        {
            pcRes = nrLDPC_cnProcPc_BG1(p_lut, cnProcBuf, cnProcBufRes, Z);
        }
        else
        {
<<<<<<< HEAD
            pcRes = nrLDPC_cnProcPc_BG2(p_lut, p_procBuf, Z);
        }
#ifdef NR_LDPC_PROFILER_DETAIL
        stop_meas(&p_profiler->cnProcPc);
#endif
#endif
    }

    // Last iteration
    if ( (i < numMaxIter) && (pcRes != 0) )
    {
        // Increase iteration counter
        i++;

        // CN processing
#ifdef NR_LDPC_PROFILER_DETAIL
        start_meas(&p_profiler->cnProc);
#endif
    if (BG==1)
    {
        switch (R)
        {
            case 13:
            {
                #ifdef __AVX512BW__
                nrLDPC_cnProc_BG1_R13_AVX512(p_procBuf->cnProcBuf, p_procBuf->cnProcBufRes, Z);
                #else
                nrLDPC_cnProc_BG1_R13_AVX2(p_procBuf->cnProcBuf, p_procBuf->cnProcBufRes, Z);
                #endif
                break;
           }

            case 23:
            {
                #ifdef __AVX512BW__
                 nrLDPC_cnProc_BG1_R23_AVX512(p_procBuf->cnProcBuf, p_procBuf->cnProcBufRes, Z);
                #else
                nrLDPC_cnProc_BG1_R23_AVX2(p_procBuf->cnProcBuf, p_procBuf->cnProcBufRes, Z);
                #endif
                break;
           }

            case 89:
            {
                #ifdef __AVX512BW__
                 nrLDPC_cnProc_BG1_R89_AVX512(p_procBuf->cnProcBuf, p_procBuf->cnProcBufRes, Z);
                #else
                nrLDPC_cnProc_BG1_R89_AVX2(p_procBuf->cnProcBuf, p_procBuf->cnProcBufRes, Z);
                #endif
                break;
           }

        }
    }
    else
    {
        switch (R)
        {
            case 15:
            {
                #ifdef __AVX512BW__
                nrLDPC_cnProc_BG2_R15_AVX512(p_procBuf->cnProcBuf, p_procBuf->cnProcBufRes, Z);
                #else
                nrLDPC_cnProc_BG2_R15_AVX2(p_procBuf->cnProcBuf, p_procBuf->cnProcBufRes, Z);
                #endif
                break;
           }

            case 13:
            {
                #ifdef __AVX512BW__
                 nrLDPC_cnProc_BG2_R13_AVX512(p_procBuf->cnProcBuf, p_procBuf->cnProcBufRes, Z);
                #else
                nrLDPC_cnProc_BG2_R13_AVX2(p_procBuf->cnProcBuf, p_procBuf->cnProcBufRes, Z);
                #endif
                break;
           }

            case 23:
            {
                #ifdef __AVX512BW__
                 nrLDPC_cnProc_BG2_R23_AVX512(p_procBuf->cnProcBuf, p_procBuf->cnProcBufRes, Z);
                #else
                nrLDPC_cnProc_BG2_R23_AVX2(p_procBuf->cnProcBuf, p_procBuf->cnProcBufRes, Z);
                #endif
                break;
           }

        }
   }
#ifdef NR_LDPC_PROFILER_DETAIL
        stop_meas(&p_profiler->cnProc);
#endif

#ifdef NR_LDPC_DEBUG_MODE
        nrLDPC_debug_writeBuffer2File(nrLDPC_buffers_CN_PROC_RES, p_procBuf);
#endif

        // Send CN results back to BNs
#ifdef NR_LDPC_PROFILER_DETAIL
        start_meas(&p_profiler->cn2bnProcBuf);
#endif
        if (BG == 1)
        {
            nrLDPC_cn2bnProcBuf_BG1(p_lut, p_procBuf, Z);
        }
        else
        {
            nrLDPC_cn2bnProcBuf_BG2(p_lut, p_procBuf, Z);
        }
#ifdef NR_LDPC_PROFILER_DETAIL
        stop_meas(&p_profiler->cn2bnProcBuf);
#endif

#ifdef NR_LDPC_DEBUG_MODE
        nrLDPC_debug_writeBuffer2File(nrLDPC_buffers_BN_PROC, p_procBuf);
#endif

        // BN Processing
#ifdef NR_LDPC_PROFILER_DETAIL
        start_meas(&p_profiler->bnProcPc);
#endif
  //      nrLDPC_bnProcPc(p_lut, p_procBuf, Z);

 if (BG==1)
    {
        switch (R)
        {
            case 13:
            {
                nrLDPC_bnProcPc_BG1_R13_AVX2(p_procBuf->bnProcBuf,p_procBuf->bnProcBufRes,p_procBuf->llrRes, p_procBuf->llrProcBuf, Z);
                break;
            }
            case 23:
            {
                nrLDPC_bnProcPc_BG1_R23_AVX2(p_procBuf->bnProcBuf,p_procBuf->bnProcBufRes, p_procBuf->llrRes, p_procBuf->llrProcBuf, Z);
                break;
            }
            case 89:
            {
                nrLDPC_bnProcPc_BG1_R89_AVX2(p_procBuf->bnProcBuf,p_procBuf->bnProcBufRes, p_procBuf->llrRes, p_procBuf->llrProcBuf, Z);
                break;
            }
        }
    }
    else
    {
        switch (R)
        {
            case 15:
            {
                nrLDPC_bnProcPc_BG2_R15_AVX2(p_procBuf->bnProcBuf,p_procBuf->bnProcBufRes, p_procBuf->llrRes, p_procBuf->llrProcBuf, Z);
                break;
            }
            case 13:

            {
                nrLDPC_bnProcPc_BG2_R13_AVX2(p_procBuf->bnProcBuf,p_procBuf->bnProcBufRes,p_procBuf->llrRes, p_procBuf->llrProcBuf, Z);
                break;
            }

            case 23:

            {
                nrLDPC_bnProcPc_BG2_R23_AVX2(p_procBuf->bnProcBuf,p_procBuf->bnProcBufRes,p_procBuf->llrRes, p_procBuf->llrProcBuf, Z);
                break;
            }


        }
   }


#ifdef NR_LDPC_PROFILER_DETAIL
        stop_meas(&p_profiler->bnProcPc);
#endif

#ifdef NR_LDPC_DEBUG_MODE
        nrLDPC_debug_writeBuffer2File(nrLDPC_buffers_LLR_RES, p_procBuf);
#endif

        // If parity check not enabled, no need to send the BN proc results
        // back to CNs
#ifdef NR_LDPC_ENABLE_PARITY_CHECK
#ifdef NR_LDPC_PROFILER_DETAIL
        start_meas(&p_profiler->bnProc);
#endif

//nrLDPC_bnProc(p_lut, p_procBuf, Z);



if (BG==1)
    {
        switch (R)
        {
            case 13:
            {
                #ifdef __AVX512BW__
                nrLDPC_bnProc_BG1_R13_AVX512(p_procBuf->bnProcBuf, p_procBuf->bnProcBufRes,p_procBuf->llrRes, Z);
                #else
                nrLDPC_bnProc_BG1_R13_AVX2(p_procBuf->bnProcBuf, p_procBuf->bnProcBufRes,p_procBuf->llrRes, Z);
                #endif
                break;
            }
            case 23:
            {
                #ifdef __AVX512BW__
                nrLDPC_bnProc_BG1_R23_AVX512(p_procBuf->bnProcBuf, p_procBuf->bnProcBufRes,p_procBuf->llrRes, Z);
                #else
                nrLDPC_bnProc_BG1_R23_AVX2(p_procBuf->bnProcBuf, p_procBuf->bnProcBufRes,p_procBuf->llrRes, Z);
                #endif
                break;
            }
            case 89:
            {
                #ifdef __AVX512BW__
                nrLDPC_bnProc_BG1_R89_AVX512(p_procBuf->bnProcBuf, p_procBuf->bnProcBufRes,p_procBuf->llrRes, Z);
                #else
                nrLDPC_bnProc_BG1_R89_AVX2(p_procBuf->bnProcBuf, p_procBuf->bnProcBufRes,p_procBuf->llrRes, Z);
                #endif
                break;
            }
        }
    }
    else
    {
        switch (R)
        {
            case 15:
            {
                #ifdef __AVX512BW__
                nrLDPC_bnProc_BG2_R15_AVX512(p_procBuf->bnProcBuf, p_procBuf->bnProcBufRes,p_procBuf->llrRes, Z);
                #else
                nrLDPC_bnProc_BG2_R15_AVX2(p_procBuf->bnProcBuf, p_procBuf->bnProcBufRes,p_procBuf->llrRes, Z);
                #endif
                break;
            }
            case 13:

            {
                #ifdef __AVX512BW__
                nrLDPC_bnProc_BG2_R13_AVX512(p_procBuf->bnProcBuf, p_procBuf->bnProcBufRes,p_procBuf->llrRes, Z);
                #else
                nrLDPC_bnProc_BG2_R13_AVX2(p_procBuf->bnProcBuf, p_procBuf->bnProcBufRes,p_procBuf->llrRes, Z);
                #endif
                break;
            }

            case 23:

            {
                #ifdef __AVX512BW__
                nrLDPC_bnProc_BG2_R23_AVX512(p_procBuf->bnProcBuf, p_procBuf->bnProcBufRes,p_procBuf->llrRes, Z);
                #else
                nrLDPC_bnProc_BG2_R23_AVX2(p_procBuf->bnProcBuf, p_procBuf->bnProcBufRes,p_procBuf->llrRes, Z);
                #endif
                break;
            }


        }
   }


#ifdef NR_LDPC_PROFILER_DETAIL
        stop_meas(&p_profiler->bnProc);
#endif

#ifdef NR_LDPC_DEBUG_MODE
        nrLDPC_debug_writeBuffer2File(nrLDPC_buffers_BN_PROC_RES, p_procBuf);
#endif

        // BN results to CN processing buffer
#ifdef NR_LDPC_PROFILER_DETAIL
        start_meas(&p_profiler->bn2cnProcBuf);
#endif
        if (BG == 1)
        {
            nrLDPC_bn2cnProcBuf_BG1(p_lut, p_procBuf, Z);
        }
        else
        {
            nrLDPC_bn2cnProcBuf_BG2(p_lut, p_procBuf, Z);
        }
#ifdef NR_LDPC_PROFILER_DETAIL
        stop_meas(&p_profiler->bn2cnProcBuf);
#endif

#ifdef NR_LDPC_DEBUG_MODE
        nrLDPC_debug_writeBuffer2File(nrLDPC_buffers_CN_PROC, p_procBuf);
#endif

        // Parity Check
#ifdef NR_LDPC_PROFILER_DETAIL
        start_meas(&p_profiler->cnProcPc);
#endif
        if (BG == 1)
        {
            pcRes = nrLDPC_cnProcPc_BG1(p_lut, p_procBuf, Z);
        }
        else
        {
            pcRes = nrLDPC_cnProcPc_BG2(p_lut, p_procBuf, Z);
=======
            pcRes = nrLDPC_cnProcPc_BG2(p_lut, cnProcBuf, cnProcBufRes, Z);
>>>>>>> 720af7a4
        }
#ifdef NR_LDPC_PROFILER_DETAIL
        stop_meas(&p_profiler->cnProcPc);
#endif
#endif
    }

    // If maximum number of iterations reached an PC still fails increase number of iterations
    // Thus, i > numMaxIter indicates that PC has failed

#ifdef NR_LDPC_ENABLE_PARITY_CHECK
    if (pcRes != 0)
    {
        i++;
    }
#endif

    // Assign results from processing buffer to output
#ifdef NR_LDPC_PROFILER_DETAIL
    start_meas(&p_profiler->llrRes2llrOut);
#endif
    nrLDPC_llrRes2llrOut(p_lut, p_llrOut, llrRes, Z, BG);
#ifdef NR_LDPC_PROFILER_DETAIL
    stop_meas(&p_profiler->llrRes2llrOut);
#endif

    // Hard-decision
#ifdef NR_LDPC_PROFILER_DETAIL
    start_meas(&p_profiler->llr2bit);
#endif
    if (outMode == nrLDPC_outMode_BIT)
    {
        nrLDPC_llr2bitPacked(p_out, p_llrOut, numLLR);
    }
    else if (outMode == nrLDPC_outMode_BITINT8)
    {
        nrLDPC_llr2bit(p_out, p_llrOut, numLLR);
    }

#ifdef NR_LDPC_PROFILER_DETAIL
    stop_meas(&p_profiler->llr2bit);
#endif

    return i;
}



<|MERGE_RESOLUTION|>--- conflicted
+++ resolved
@@ -130,13 +130,8 @@
     // Initialize decoder core(s) with correct LUTs
     numLLR = nrLDPC_init(p_decParams, p_lut);
 
-<<<<<<< HEAD
-    // LaunchnrLDPC decoder core for one segment
-    numIter = nrLDPC_decoder_core(p_llr, p_out, p_procBuf, numLLR, p_lut, p_decParams, p_profiler);
-=======
     // Launch LDPC decoder core for one segment
     numIter = nrLDPC_decoder_core(p_llr, p_out, numLLR, p_lut, p_decParams, p_profiler);
->>>>>>> 720af7a4
 
     return numIter;
 }
@@ -157,8 +152,8 @@
     uint8_t  R         = p_decParams->R; //Decoding rate: Format 15,13,... for code rates 1/5, 1/3,... */
     uint8_t  numMaxIter = p_decParams->numMaxIter;
     e_nrLDPC_outMode outMode = p_decParams->outMode;
-   // int8_t* cnProcBuf= p_procBuf->cnProcBuf;
-   // int8_t* cnProcBufRes=p_procBuf->cnProcBufRes;
+   // int8_t* cnProcBuf=  cnProcBuf;
+   // int8_t* cnProcBufRes= cnProcBufRes;
 
     int8_t cnProcBuf[NR_LDPC_SIZE_CN_PROC_BUF]    __attribute__ ((aligned(32))) = {0};
     int8_t cnProcBufRes[NR_LDPC_SIZE_CN_PROC_BUF] __attribute__ ((aligned(32))) = {0};
@@ -204,11 +199,7 @@
 #endif
     if (BG == 1)
     {
-<<<<<<< HEAD
-       nrLDPC_llr2CnProcBuf_BG1(p_lut, p_llr, p_procBuf, Z);
-=======
         nrLDPC_llr2CnProcBuf_BG1(p_lut, p_llr, cnProcBuf, Z);
->>>>>>> 720af7a4
     }
     else
     {
@@ -231,25 +222,24 @@
 #endif
     if (BG==1)
     {
-<<<<<<< HEAD
-        switch (R)
-        {
-            case 13:
-            {
-                #ifdef __AVX512BW__
-                nrLDPC_cnProc_BG1_R13_AVX512(p_procBuf->cnProcBuf, p_procBuf->cnProcBufRes, Z);
-                #else
-                nrLDPC_cnProc_BG1_R13_AVX2(p_procBuf->cnProcBuf, p_procBuf->cnProcBufRes, Z);
-                #endif
-                break;
-           }
-
-            case 23:
-            {
-                #ifdef __AVX512BW__
-                nrLDPC_cnProc_BG1_R23_AVX512(p_procBuf->cnProcBuf, p_procBuf->cnProcBufRes, Z);
-                #else
-                nrLDPC_cnProc_BG1_R23_AVX2(p_procBuf->cnProcBuf, p_procBuf->cnProcBufRes, Z);
+        switch (R)
+        {
+            case 13:
+            {
+                #ifdef __AVX512BW__
+                nrLDPC_cnProc_BG1_R13_AVX512(cnProcBuf, cnProcBufRes, Z);
+                #else
+                nrLDPC_cnProc_BG1_R13_AVX2(cnProcBuf, cnProcBufRes, Z);
+                #endif
+                break;
+           }
+
+            case 23:
+            {
+                #ifdef __AVX512BW__
+                nrLDPC_cnProc_BG1_R23_AVX512(cnProcBuf,cnProcBufRes, Z);
+                #else
+                nrLDPC_cnProc_BG1_R23_AVX2(cnProcBuf, cnProcBufRes, Z);
                 #endif
                 break;
            }
@@ -257,9 +247,9 @@
             case 89:
             {
                 #ifdef __AVX512BW__
-                 nrLDPC_cnProc_BG1_R89_AVX512(p_procBuf->cnProcBuf, p_procBuf->cnProcBufRes, Z);
-                #else
-                nrLDPC_cnProc_BG1_R89_AVX2(p_procBuf->cnProcBuf, p_procBuf->cnProcBufRes, Z);
+                 nrLDPC_cnProc_BG1_R89_AVX512(cnProcBuf, cnProcBufRes, Z);
+                #else
+                nrLDPC_cnProc_BG1_R89_AVX2(cnProcBuf, cnProcBufRes, Z);
                 #endif
                 break;
            }
@@ -273,43 +263,35 @@
             case 15:
             {
                 #ifdef __AVX512BW__
-                nrLDPC_cnProc_BG2_R15_AVX512(p_procBuf->cnProcBuf, p_procBuf->cnProcBufRes, Z);
-                #else
-                nrLDPC_cnProc_BG2_R15_AVX2(p_procBuf->cnProcBuf, p_procBuf->cnProcBufRes, Z);
-                #endif
-                break;
-           }
-
-            case 13:
-            {
-                #ifdef __AVX512BW__
-                 nrLDPC_cnProc_BG2_R13_AVX512(p_procBuf->cnProcBuf, p_procBuf->cnProcBufRes, Z);
-                #else
-                nrLDPC_cnProc_BG2_R13_AVX2(p_procBuf->cnProcBuf, p_procBuf->cnProcBufRes, Z);
-                #endif
-                break;
-           }
-
-            case 23:
-            {
-                #ifdef __AVX512BW__
-                 nrLDPC_cnProc_BG2_R23_AVX512(p_procBuf->cnProcBuf, p_procBuf->cnProcBufRes, Z);
-                #else
-                nrLDPC_cnProc_BG2_R23_AVX2(p_procBuf->cnProcBuf, p_procBuf->cnProcBufRes, Z);
+                nrLDPC_cnProc_BG2_R15_AVX512(cnProcBuf, cnProcBufRes, Z);
+                #else
+                nrLDPC_cnProc_BG2_R15_AVX2(cnProcBuf, cnProcBufRes, Z);
+                #endif
+                break;
+           }
+
+            case 13:
+            {
+                #ifdef __AVX512BW__
+                 nrLDPC_cnProc_BG2_R13_AVX512(cnProcBuf, cnProcBufRes, Z);
+                #else
+                nrLDPC_cnProc_BG2_R13_AVX2(cnProcBuf, cnProcBufRes, Z);
+                #endif
+                break;
+           }
+
+            case 23:
+            {
+                #ifdef __AVX512BW__
+                 nrLDPC_cnProc_BG2_R23_AVX512(cnProcBuf, cnProcBufRes, Z);
+                #else
+                nrLDPC_cnProc_BG2_R23_AVX2(cnProcBuf, cnProcBufRes, Z);
                 #endif
                 break;
            }
 
         }
    }
-=======
-        nrLDPC_cnProc_BG1(p_lut, cnProcBuf, cnProcBufRes, Z);
-    }
-    else
-    {
-        nrLDPC_cnProc_BG2(p_lut, cnProcBuf, cnProcBufRes, Z);
-    }
->>>>>>> 720af7a4
 #ifdef NR_LDPC_PROFILER_DETAIL
     stop_meas(&p_profiler->cnProc);
 #endif
@@ -343,7 +325,6 @@
 #ifdef NR_LDPC_PROFILER_DETAIL
     start_meas(&p_profiler->bnProcPc);
 #endif
-<<<<<<< HEAD
 
 //nrLDPC_bnProcPc(p_lut, p_procBuf, Z);
 
@@ -353,17 +334,17 @@
         {
             case 13:
             {
-                nrLDPC_bnProcPc_BG1_R13_AVX2(p_procBuf->bnProcBuf,p_procBuf->bnProcBufRes,p_procBuf->llrRes, p_procBuf->llrProcBuf, Z);
-                break;
-            }
-            case 23:
-            {
-                nrLDPC_bnProcPc_BG1_R23_AVX2(p_procBuf->bnProcBuf,p_procBuf->bnProcBufRes, p_procBuf->llrRes, p_procBuf->llrProcBuf, Z);
+                nrLDPC_bnProcPc_BG1_R13_AVX2(bnProcBuf,bnProcBufRes,llrRes, llrProcBuf, Z);
+                break;
+            }
+            case 23:
+            {
+                nrLDPC_bnProcPc_BG1_R23_AVX2(bnProcBuf,bnProcBufRes, llrRes, llrProcBuf, Z);
                 break;
             }
             case 89:
             {
-                nrLDPC_bnProcPc_BG1_R89_AVX2(p_procBuf->bnProcBuf,p_procBuf->bnProcBufRes, p_procBuf->llrRes, p_procBuf->llrProcBuf, Z);
+                nrLDPC_bnProcPc_BG1_R89_AVX2(bnProcBuf,bnProcBufRes, llrRes, llrProcBuf, Z);
                 break;
             }
         }
@@ -374,20 +355,20 @@
         {
             case 15:
             {
-                nrLDPC_bnProcPc_BG2_R15_AVX2(p_procBuf->bnProcBuf,p_procBuf->bnProcBufRes, p_procBuf->llrRes, p_procBuf->llrProcBuf, Z);
-                break;
-            }
-            case 13:
-
-            {
-                nrLDPC_bnProcPc_BG2_R13_AVX2(p_procBuf->bnProcBuf,p_procBuf->bnProcBufRes,p_procBuf->llrRes, p_procBuf->llrProcBuf, Z);
-                break;
-            }
-
-            case 23:
-
-            {
-                nrLDPC_bnProcPc_BG2_R23_AVX2(p_procBuf->bnProcBuf,p_procBuf->bnProcBufRes,p_procBuf->llrRes, p_procBuf->llrProcBuf, Z);
+                nrLDPC_bnProcPc_BG2_R15_AVX2(bnProcBuf,bnProcBufRes, llrRes, llrProcBuf, Z);
+                break;
+            }
+            case 13:
+
+            {
+                nrLDPC_bnProcPc_BG2_R13_AVX2(bnProcBuf,bnProcBufRes,llrRes,llrProcBuf, Z);
+                break;
+            }
+
+            case 23:
+
+            {
+                nrLDPC_bnProcPc_BG2_R23_AVX2(bnProcBuf,bnProcBufRes,llrRes, llrProcBuf, Z);
                 break;
             }
 
@@ -396,9 +377,6 @@
    }
 
 
-=======
-    nrLDPC_bnProcPc(p_lut, bnProcBuf, bnProcBufRes, llrProcBuf, llrRes, Z);
->>>>>>> 720af7a4
 #ifdef NR_LDPC_PROFILER_DETAIL
     stop_meas(&p_profiler->bnProcPc);
 #endif
@@ -411,7 +389,6 @@
 #ifdef NR_LDPC_PROFILER_DETAIL
     start_meas(&p_profiler->bnProc);
 #endif
-<<<<<<< HEAD
 //    nrLDPC_bnProc(p_lut, p_procBuf, Z);
 
 
@@ -422,27 +399,27 @@
             case 13:
             {
                 #ifdef __AVX512BW__
-                nrLDPC_bnProc_BG1_R13_AVX512(p_procBuf->bnProcBuf, p_procBuf->bnProcBufRes,p_procBuf->llrRes, Z);
-                #else
-                nrLDPC_bnProc_BG1_R13_AVX2(p_procBuf->bnProcBuf, p_procBuf->bnProcBufRes,p_procBuf->llrRes, Z);
-                #endif
-                break;
-            }
-            case 23:
-            {
-                #ifdef __AVX512BW__
-                nrLDPC_bnProc_BG1_R23_AVX512(p_procBuf->bnProcBuf, p_procBuf->bnProcBufRes,p_procBuf->llrRes, Z);
-                #else
-                nrLDPC_bnProc_BG1_R23_AVX2(p_procBuf->bnProcBuf, p_procBuf->bnProcBufRes,p_procBuf->llrRes, Z);
+                nrLDPC_bnProc_BG1_R13_AVX512(bnProcBuf, bnProcBufRes,llrRes, Z);
+                #else
+                nrLDPC_bnProc_BG1_R13_AVX2(bnProcBuf, bnProcBufRes,llrRes, Z);
+                #endif
+                break;
+            }
+            case 23:
+            {
+                #ifdef __AVX512BW__
+                nrLDPC_bnProc_BG1_R23_AVX512(bnProcBuf, bnProcBufRes,llrRes, Z);
+                #else
+                nrLDPC_bnProc_BG1_R23_AVX2(bnProcBuf, bnProcBufRes,llrRes, Z);
                 #endif
                 break;
             }
             case 89:
             {
                 #ifdef __AVX512BW__
-                nrLDPC_bnProc_BG1_R89_AVX512(p_procBuf->bnProcBuf, p_procBuf->bnProcBufRes,p_procBuf->llrRes, Z);
-                #else
-                nrLDPC_bnProc_BG1_R89_AVX2(p_procBuf->bnProcBuf, p_procBuf->bnProcBufRes,p_procBuf->llrRes, Z);
+                nrLDPC_bnProc_BG1_R89_AVX512(bnProcBuf, bnProcBufRes,llrRes, Z);
+                #else
+                nrLDPC_bnProc_BG1_R89_AVX2(bnProcBuf, bnProcBufRes,llrRes, Z);
                 #endif
                 break;
             }
@@ -455,30 +432,30 @@
             case 15:
             {
                 #ifdef __AVX512BW__
-                nrLDPC_bnProc_BG2_R15_AVX512(p_procBuf->bnProcBuf, p_procBuf->bnProcBufRes,p_procBuf->llrRes, Z);
-                #else
-                nrLDPC_bnProc_BG2_R15_AVX2(p_procBuf->bnProcBuf, p_procBuf->bnProcBufRes,p_procBuf->llrRes, Z);
-                #endif
-                break;
-            }
-            case 13:
-
-            {
-                #ifdef __AVX512BW__
-                nrLDPC_bnProc_BG2_R13_AVX512(p_procBuf->bnProcBuf, p_procBuf->bnProcBufRes,p_procBuf->llrRes, Z);
-                #else
-                nrLDPC_bnProc_BG2_R13_AVX2(p_procBuf->bnProcBuf, p_procBuf->bnProcBufRes,p_procBuf->llrRes, Z);
-                #endif
-                break;
-            }
-
-            case 23:
-
-            {
-                #ifdef __AVX512BW__
-                nrLDPC_bnProc_BG2_R23_AVX512(p_procBuf->bnProcBuf, p_procBuf->bnProcBufRes,p_procBuf->llrRes, Z);
-                #else
-                nrLDPC_bnProc_BG2_R23_AVX2(p_procBuf->bnProcBuf, p_procBuf->bnProcBufRes,p_procBuf->llrRes, Z);
+                nrLDPC_bnProc_BG2_R15_AVX512(bnProcBuf, bnProcBufRes,llrRes, Z);
+                #else
+                nrLDPC_bnProc_BG2_R15_AVX2(bnProcBuf, bnProcBufRes,llrRes, Z);
+                #endif
+                break;
+            }
+            case 13:
+
+            {
+                #ifdef __AVX512BW__
+                nrLDPC_bnProc_BG2_R13_AVX512(bnProcBuf, bnProcBufRes,llrRes, Z);
+                #else
+                nrLDPC_bnProc_BG2_R13_AVX2(bnProcBuf, bnProcBufRes,llrRes, Z);
+                #endif
+                break;
+            }
+
+            case 23:
+
+            {
+                #ifdef __AVX512BW__
+                nrLDPC_bnProc_BG2_R23_AVX512(bnProcBuf, bnProcBufRes,llrRes, Z);
+                #else
+                nrLDPC_bnProc_BG2_R23_AVX2(bnProcBuf, bnProcBufRes,llrRes, Z);
                 #endif
                 break;
             }
@@ -487,9 +464,6 @@
         }
    }
 
-=======
-    nrLDPC_bnProc(p_lut, bnProcBuf, bnProcBufRes, llrRes, Z);
->>>>>>> 720af7a4
 #ifdef NR_LDPC_PROFILER_DETAIL
     stop_meas(&p_profiler->bnProc);
 #endif
@@ -538,23 +512,22 @@
     {
         switch (R)
         {
-<<<<<<< HEAD
-            case 13:
-            {
-                #ifdef __AVX512BW__
-                nrLDPC_cnProc_BG1_R13_AVX512(p_procBuf->cnProcBuf, p_procBuf->cnProcBufRes, Z);
-                #else
-                nrLDPC_cnProc_BG1_R13_AVX2(p_procBuf->cnProcBuf, p_procBuf->cnProcBufRes, Z);
-                #endif
-                break;
-           }
-
-            case 23:
-            {
-                #ifdef __AVX512BW__
-                 nrLDPC_cnProc_BG1_R23_AVX512(p_procBuf->cnProcBuf, p_procBuf->cnProcBufRes, Z);
-                #else
-                nrLDPC_cnProc_BG1_R23_AVX2(p_procBuf->cnProcBuf, p_procBuf->cnProcBufRes, Z);
+            case 13:
+            {
+                #ifdef __AVX512BW__
+                nrLDPC_cnProc_BG1_R13_AVX512(cnProcBuf, cnProcBufRes, Z);
+                #else
+                nrLDPC_cnProc_BG1_R13_AVX2(cnProcBuf, cnProcBufRes, Z);
+                #endif
+                break;
+           }
+
+            case 23:
+            {
+                #ifdef __AVX512BW__
+                 nrLDPC_cnProc_BG1_R23_AVX512(cnProcBuf, cnProcBufRes, Z);
+                #else
+                nrLDPC_cnProc_BG1_R23_AVX2(cnProcBuf, cnProcBufRes, Z);
                 #endif
                 break;
            }
@@ -562,56 +535,48 @@
             case 89:
             {
                 #ifdef __AVX512BW__
-                 nrLDPC_cnProc_BG1_R89_AVX512(p_procBuf->cnProcBuf, p_procBuf->cnProcBufRes, Z);
-                #else
-                nrLDPC_cnProc_BG1_R89_AVX2(p_procBuf->cnProcBuf, p_procBuf->cnProcBufRes, Z);
-                #endif
-                break;
-           }
-
-=======
-            nrLDPC_cnProc_BG1(p_lut, cnProcBuf, cnProcBufRes, Z);
->>>>>>> 720af7a4
-        }
-    }
-    else
-    {
-        switch (R)
-        {
-<<<<<<< HEAD
+                 nrLDPC_cnProc_BG1_R89_AVX512(cnProcBuf, cnProcBufRes, Z);
+                #else
+                nrLDPC_cnProc_BG1_R89_AVX2(cnProcBuf, cnProcBufRes, Z);
+                #endif
+                break;
+           }
+
+        }
+    }
+    else
+    {
+        switch (R)
+        {
             case 15:
             {
                 #ifdef __AVX512BW__
-                nrLDPC_cnProc_BG2_R15_AVX512(p_procBuf->cnProcBuf, p_procBuf->cnProcBufRes, Z);
-                #else
-                nrLDPC_cnProc_BG2_R15_AVX2(p_procBuf->cnProcBuf, p_procBuf->cnProcBufRes, Z);
-                #endif
-                break;
-           }
-
-            case 13:
-            {
-                #ifdef __AVX512BW__
-                 nrLDPC_cnProc_BG2_R13_AVX512(p_procBuf->cnProcBuf, p_procBuf->cnProcBufRes, Z);
-                #else
-                nrLDPC_cnProc_BG2_R13_AVX2(p_procBuf->cnProcBuf, p_procBuf->cnProcBufRes, Z);
-                #endif
-                break;
-           }
-
-            case 23:
-            {
-                #ifdef __AVX512BW__
-                 nrLDPC_cnProc_BG2_R23_AVX512(p_procBuf->cnProcBuf, p_procBuf->cnProcBufRes, Z);
-                #else
-                nrLDPC_cnProc_BG2_R23_AVX2(p_procBuf->cnProcBuf, p_procBuf->cnProcBufRes, Z);
-                #endif
-                break;
-           }
-
-=======
-            nrLDPC_cnProc_BG2(p_lut, cnProcBuf, cnProcBufRes, Z);
->>>>>>> 720af7a4
+                nrLDPC_cnProc_BG2_R15_AVX512(cnProcBuf,cnProcBufRes, Z);
+                #else
+                nrLDPC_cnProc_BG2_R15_AVX2(cnProcBuf, cnProcBufRes, Z);
+                #endif
+                break;
+           }
+
+            case 13:
+            {
+                #ifdef __AVX512BW__
+                 nrLDPC_cnProc_BG2_R13_AVX512(cnProcBuf, cnProcBufRes, Z);
+                #else
+                nrLDPC_cnProc_BG2_R13_AVX2(cnProcBuf, cnProcBufRes, Z);
+                #endif
+                break;
+           }
+
+            case 23:
+            {
+                #ifdef __AVX512BW__
+                 nrLDPC_cnProc_BG2_R23_AVX512(cnProcBuf, cnProcBufRes, Z);
+                #else
+                nrLDPC_cnProc_BG2_R23_AVX2(cnProcBuf, cnProcBufRes, Z);
+                #endif
+                break;
+           }
         }
    }
 #ifdef NR_LDPC_PROFILER_DETAIL
@@ -646,7 +611,6 @@
 #ifdef NR_LDPC_PROFILER_DETAIL
         start_meas(&p_profiler->bnProcPc);
 #endif
-<<<<<<< HEAD
 
 //nrLDPC_bnProcPc(p_lut, p_procBuf, Z);
  if (BG==1)
@@ -655,17 +619,17 @@
         {
             case 13:
             {
-                nrLDPC_bnProcPc_BG1_R13_AVX2(p_procBuf->bnProcBuf,p_procBuf->bnProcBufRes,p_procBuf->llrRes, p_procBuf->llrProcBuf, Z);
-                break;
-            }
-            case 23:
-            {
-                nrLDPC_bnProcPc_BG1_R23_AVX2(p_procBuf->bnProcBuf,p_procBuf->bnProcBufRes, p_procBuf->llrRes, p_procBuf->llrProcBuf, Z);
+                nrLDPC_bnProcPc_BG1_R13_AVX2(bnProcBuf,bnProcBufRes,llrRes, llrProcBuf, Z);
+                break;
+            }
+            case 23:
+            {
+                nrLDPC_bnProcPc_BG1_R23_AVX2(bnProcBuf,bnProcBufRes, llrRes, llrProcBuf, Z);
                 break;
             }
             case 89:
             {
-                nrLDPC_bnProcPc_BG1_R89_AVX2(p_procBuf->bnProcBuf,p_procBuf->bnProcBufRes, p_procBuf->llrRes, p_procBuf->llrProcBuf, Z);
+                nrLDPC_bnProcPc_BG1_R89_AVX2(bnProcBuf,bnProcBufRes, llrRes, llrProcBuf, Z);
                 break;
             }
         }
@@ -676,20 +640,20 @@
         {
             case 15:
             {
-                nrLDPC_bnProcPc_BG2_R15_AVX2(p_procBuf->bnProcBuf,p_procBuf->bnProcBufRes,p_procBuf->llrRes, p_procBuf->llrProcBuf, Z);
+                nrLDPC_bnProcPc_BG2_R15_AVX2(bnProcBuf,bnProcBufRes,llrRes, llrProcBuf, Z);
                 break;
             }
              case 13:
 
             {
-                nrLDPC_bnProcPc_BG2_R13_AVX2(p_procBuf->bnProcBuf,p_procBuf->bnProcBufRes,p_procBuf->llrRes, p_procBuf->llrProcBuf, Z);
-                break;
-            }
-
-            case 23:
-
-            {
-                nrLDPC_bnProcPc_BG2_R23_AVX2(p_procBuf->bnProcBuf,p_procBuf->bnProcBufRes,p_procBuf->llrRes, p_procBuf->llrProcBuf, Z);
+                nrLDPC_bnProcPc_BG2_R13_AVX2(bnProcBuf,bnProcBufRes,llrRes, llrProcBuf, Z);
+                break;
+            }
+
+            case 23:
+
+            {
+                nrLDPC_bnProcPc_BG2_R23_AVX2(bnProcBuf,bnProcBufRes,llrRes, llrProcBuf, Z);
                 break;
             }
 
@@ -698,9 +662,6 @@
    }
 
 
-=======
-        nrLDPC_bnProcPc(p_lut, bnProcBuf, bnProcBufRes, llrProcBuf, llrRes, Z);
->>>>>>> 720af7a4
 #ifdef NR_LDPC_PROFILER_DETAIL
         stop_meas(&p_profiler->bnProcPc);
 #endif
@@ -712,7 +673,6 @@
 #ifdef NR_LDPC_PROFILER_DETAIL
         start_meas(&p_profiler->bnProc);
 #endif
-<<<<<<< HEAD
 //        nrLDPC_bnProc(p_lut, p_procBuf, Z);
 
 
@@ -723,27 +683,27 @@
             case 13:
             {
                 #ifdef __AVX512BW__
-                nrLDPC_bnProc_BG1_R13_AVX512(p_procBuf->bnProcBuf, p_procBuf->bnProcBufRes,p_procBuf->llrRes, Z);
-                #else
-                nrLDPC_bnProc_BG1_R13_AVX2(p_procBuf->bnProcBuf, p_procBuf->bnProcBufRes,p_procBuf->llrRes, Z);
-                #endif
-                break;
-            }
-            case 23:
-            {
-                #ifdef __AVX512BW__
-                nrLDPC_bnProc_BG1_R23_AVX512(p_procBuf->bnProcBuf, p_procBuf->bnProcBufRes,p_procBuf->llrRes, Z);
-                #else
-                nrLDPC_bnProc_BG1_R23_AVX2(p_procBuf->bnProcBuf, p_procBuf->bnProcBufRes,p_procBuf->llrRes, Z);
+                nrLDPC_bnProc_BG1_R13_AVX512(bnProcBuf, bnProcBufRes,llrRes, Z);
+                #else
+                nrLDPC_bnProc_BG1_R13_AVX2(bnProcBuf, bnProcBufRes,llrRes, Z);
+                #endif
+                break;
+            }
+            case 23:
+            {
+                #ifdef __AVX512BW__
+                nrLDPC_bnProc_BG1_R23_AVX512(bnProcBuf, bnProcBufRes,llrRes, Z);
+                #else
+                nrLDPC_bnProc_BG1_R23_AVX2(bnProcBuf,bnProcBufRes,llrRes, Z);
                 #endif
                 break;
             }
             case 89:
             {
                 #ifdef __AVX512BW__
-                nrLDPC_bnProc_BG1_R89_AVX512(p_procBuf->bnProcBuf, p_procBuf->bnProcBufRes,p_procBuf->llrRes, Z);
-                #else
-                nrLDPC_bnProc_BG1_R89_AVX2(p_procBuf->bnProcBuf, p_procBuf->bnProcBufRes,p_procBuf->llrRes, Z);
+                nrLDPC_bnProc_BG1_R89_AVX512(bnProcBuf, bnProcBufRes,llrRes, Z);
+                #else
+                nrLDPC_bnProc_BG1_R89_AVX2(bnProcBuf, bnProcBufRes,llrRes, Z);
                 #endif
                 break;
             }
@@ -756,30 +716,30 @@
             case 15:
             {
                 #ifdef __AVX512BW__
-                nrLDPC_bnProc_BG2_R15_AVX512(p_procBuf->bnProcBuf, p_procBuf->bnProcBufRes,p_procBuf->llrRes, Z);
-                #else
-                nrLDPC_bnProc_BG2_R15_AVX2(p_procBuf->bnProcBuf, p_procBuf->bnProcBufRes,p_procBuf->llrRes, Z);
-                #endif
-                break;
-            }
-            case 13:
-
-            {
-                #ifdef __AVX512BW__
-                nrLDPC_bnProc_BG2_R13_AVX512(p_procBuf->bnProcBuf, p_procBuf->bnProcBufRes,p_procBuf->llrRes, Z);
-                #else
-                nrLDPC_bnProc_BG2_R13_AVX2(p_procBuf->bnProcBuf, p_procBuf->bnProcBufRes,p_procBuf->llrRes, Z);
-                #endif
-                break;
-            }
-
-            case 23:
-
-            {
-                #ifdef __AVX512BW__
-                nrLDPC_bnProc_BG2_R23_AVX512(p_procBuf->bnProcBuf, p_procBuf->bnProcBufRes,p_procBuf->llrRes, Z);
-                #else
-                nrLDPC_bnProc_BG2_R23_AVX2(p_procBuf->bnProcBuf, p_procBuf->bnProcBufRes,p_procBuf->llrRes, Z);
+                nrLDPC_bnProc_BG2_R15_AVX512(bnProcBuf, bnProcBufRes,llrRes, Z);
+                #else
+                nrLDPC_bnProc_BG2_R15_AVX2(bnProcBuf, bnProcBufRes,llrRes, Z);
+                #endif
+                break;
+            }
+            case 13:
+
+            {
+                #ifdef __AVX512BW__
+                nrLDPC_bnProc_BG2_R13_AVX512(bnProcBuf, bnProcBufRes,llrRes, Z);
+                #else
+                nrLDPC_bnProc_BG2_R13_AVX2(bnProcBuf, bnProcBufRes,llrRes, Z);
+                #endif
+                break;
+            }
+
+            case 23:
+
+            {
+                #ifdef __AVX512BW__
+                nrLDPC_bnProc_BG2_R23_AVX512(bnProcBuf, bnProcBufRes,llrRes, Z);
+                #else
+                nrLDPC_bnProc_BG2_R23_AVX2(bnProcBuf, bnProcBufRes,llrRes, Z);
                 #endif
                 break;
             }
@@ -790,9 +750,6 @@
 
 
 
-=======
-        nrLDPC_bnProc(p_lut, bnProcBuf, bnProcBufRes, llrRes, Z);
->>>>>>> 720af7a4
 #ifdef NR_LDPC_PROFILER_DETAIL
         stop_meas(&p_profiler->bnProc);
 #endif
@@ -832,8 +789,7 @@
         }
         else
         {
-<<<<<<< HEAD
-            pcRes = nrLDPC_cnProcPc_BG2(p_lut, p_procBuf, Z);
+            pcRes = nrLDPC_cnProcPc_BG2(p_lut, cnProcBuf,cnProcBufRes, Z);
         }
 #ifdef NR_LDPC_PROFILER_DETAIL
         stop_meas(&p_profiler->cnProcPc);
@@ -858,19 +814,19 @@
             case 13:
             {
                 #ifdef __AVX512BW__
-                nrLDPC_cnProc_BG1_R13_AVX512(p_procBuf->cnProcBuf, p_procBuf->cnProcBufRes, Z);
-                #else
-                nrLDPC_cnProc_BG1_R13_AVX2(p_procBuf->cnProcBuf, p_procBuf->cnProcBufRes, Z);
-                #endif
-                break;
-           }
-
-            case 23:
-            {
-                #ifdef __AVX512BW__
-                 nrLDPC_cnProc_BG1_R23_AVX512(p_procBuf->cnProcBuf, p_procBuf->cnProcBufRes, Z);
-                #else
-                nrLDPC_cnProc_BG1_R23_AVX2(p_procBuf->cnProcBuf, p_procBuf->cnProcBufRes, Z);
+                nrLDPC_cnProc_BG1_R13_AVX512( cnProcBuf, cnProcBufRes, Z);
+                #else
+                nrLDPC_cnProc_BG1_R13_AVX2( cnProcBuf, cnProcBufRes, Z);
+                #endif
+                break;
+           }
+
+            case 23:
+            {
+                #ifdef __AVX512BW__
+                 nrLDPC_cnProc_BG1_R23_AVX512( cnProcBuf, cnProcBufRes, Z);
+                #else
+                nrLDPC_cnProc_BG1_R23_AVX2( cnProcBuf, cnProcBufRes, Z);
                 #endif
                 break;
            }
@@ -878,9 +834,9 @@
             case 89:
             {
                 #ifdef __AVX512BW__
-                 nrLDPC_cnProc_BG1_R89_AVX512(p_procBuf->cnProcBuf, p_procBuf->cnProcBufRes, Z);
-                #else
-                nrLDPC_cnProc_BG1_R89_AVX2(p_procBuf->cnProcBuf, p_procBuf->cnProcBufRes, Z);
+                 nrLDPC_cnProc_BG1_R89_AVX512( cnProcBuf, cnProcBufRes, Z);
+                #else
+                nrLDPC_cnProc_BG1_R89_AVX2( cnProcBuf, cnProcBufRes, Z);
                 #endif
                 break;
            }
@@ -894,29 +850,29 @@
             case 15:
             {
                 #ifdef __AVX512BW__
-                nrLDPC_cnProc_BG2_R15_AVX512(p_procBuf->cnProcBuf, p_procBuf->cnProcBufRes, Z);
-                #else
-                nrLDPC_cnProc_BG2_R15_AVX2(p_procBuf->cnProcBuf, p_procBuf->cnProcBufRes, Z);
-                #endif
-                break;
-           }
-
-            case 13:
-            {
-                #ifdef __AVX512BW__
-                 nrLDPC_cnProc_BG2_R13_AVX512(p_procBuf->cnProcBuf, p_procBuf->cnProcBufRes, Z);
-                #else
-                nrLDPC_cnProc_BG2_R13_AVX2(p_procBuf->cnProcBuf, p_procBuf->cnProcBufRes, Z);
-                #endif
-                break;
-           }
-
-            case 23:
-            {
-                #ifdef __AVX512BW__
-                 nrLDPC_cnProc_BG2_R23_AVX512(p_procBuf->cnProcBuf, p_procBuf->cnProcBufRes, Z);
-                #else
-                nrLDPC_cnProc_BG2_R23_AVX2(p_procBuf->cnProcBuf, p_procBuf->cnProcBufRes, Z);
+                nrLDPC_cnProc_BG2_R15_AVX512( cnProcBuf, cnProcBufRes, Z);
+                #else
+                nrLDPC_cnProc_BG2_R15_AVX2( cnProcBuf, cnProcBufRes, Z);
+                #endif
+                break;
+           }
+
+            case 13:
+            {
+                #ifdef __AVX512BW__
+                 nrLDPC_cnProc_BG2_R13_AVX512( cnProcBuf, cnProcBufRes, Z);
+                #else
+                nrLDPC_cnProc_BG2_R13_AVX2( cnProcBuf, cnProcBufRes, Z);
+                #endif
+                break;
+           }
+
+            case 23:
+            {
+                #ifdef __AVX512BW__
+                 nrLDPC_cnProc_BG2_R23_AVX512( cnProcBuf, cnProcBufRes, Z);
+                #else
+                nrLDPC_cnProc_BG2_R23_AVX2( cnProcBuf, cnProcBufRes, Z);
                 #endif
                 break;
            }
@@ -937,11 +893,11 @@
 #endif
         if (BG == 1)
         {
-            nrLDPC_cn2bnProcBuf_BG1(p_lut, p_procBuf, Z);
+            nrLDPC_cn2bnProcBuf_BG1(p_lut, cnProcBufRes, bnProcBuf, Z);
         }
         else
         {
-            nrLDPC_cn2bnProcBuf_BG2(p_lut, p_procBuf, Z);
+            nrLDPC_cn2bnProcBuf_BG2(p_lut, cnProcBufRes, bnProcBuf, Z);
         }
 #ifdef NR_LDPC_PROFILER_DETAIL
         stop_meas(&p_profiler->cn2bnProcBuf);
@@ -963,17 +919,17 @@
         {
             case 13:
             {
-                nrLDPC_bnProcPc_BG1_R13_AVX2(p_procBuf->bnProcBuf,p_procBuf->bnProcBufRes,p_procBuf->llrRes, p_procBuf->llrProcBuf, Z);
-                break;
-            }
-            case 23:
-            {
-                nrLDPC_bnProcPc_BG1_R23_AVX2(p_procBuf->bnProcBuf,p_procBuf->bnProcBufRes, p_procBuf->llrRes, p_procBuf->llrProcBuf, Z);
+                nrLDPC_bnProcPc_BG1_R13_AVX2( bnProcBuf,bnProcBufRes,llrRes, llrProcBuf, Z);
+                break;
+            }
+            case 23:
+            {
+                nrLDPC_bnProcPc_BG1_R23_AVX2( bnProcBuf,bnProcBufRes, llrRes, llrProcBuf, Z);
                 break;
             }
             case 89:
             {
-                nrLDPC_bnProcPc_BG1_R89_AVX2(p_procBuf->bnProcBuf,p_procBuf->bnProcBufRes, p_procBuf->llrRes, p_procBuf->llrProcBuf, Z);
+                nrLDPC_bnProcPc_BG1_R89_AVX2( bnProcBuf,bnProcBufRes, llrRes, llrProcBuf, Z);
                 break;
             }
         }
@@ -984,20 +940,20 @@
         {
             case 15:
             {
-                nrLDPC_bnProcPc_BG2_R15_AVX2(p_procBuf->bnProcBuf,p_procBuf->bnProcBufRes, p_procBuf->llrRes, p_procBuf->llrProcBuf, Z);
-                break;
-            }
-            case 13:
-
-            {
-                nrLDPC_bnProcPc_BG2_R13_AVX2(p_procBuf->bnProcBuf,p_procBuf->bnProcBufRes,p_procBuf->llrRes, p_procBuf->llrProcBuf, Z);
-                break;
-            }
-
-            case 23:
-
-            {
-                nrLDPC_bnProcPc_BG2_R23_AVX2(p_procBuf->bnProcBuf,p_procBuf->bnProcBufRes,p_procBuf->llrRes, p_procBuf->llrProcBuf, Z);
+                nrLDPC_bnProcPc_BG2_R15_AVX2( bnProcBuf,bnProcBufRes, llrRes, llrProcBuf, Z);
+                break;
+            }
+            case 13:
+
+            {
+                nrLDPC_bnProcPc_BG2_R13_AVX2( bnProcBuf,bnProcBufRes,llrRes, llrProcBuf, Z);
+                break;
+            }
+
+            case 23:
+
+            {
+                nrLDPC_bnProcPc_BG2_R23_AVX2( bnProcBuf,bnProcBufRes,llrRes, llrProcBuf, Z);
                 break;
             }
 
@@ -1032,27 +988,27 @@
             case 13:
             {
                 #ifdef __AVX512BW__
-                nrLDPC_bnProc_BG1_R13_AVX512(p_procBuf->bnProcBuf, p_procBuf->bnProcBufRes,p_procBuf->llrRes, Z);
-                #else
-                nrLDPC_bnProc_BG1_R13_AVX2(p_procBuf->bnProcBuf, p_procBuf->bnProcBufRes,p_procBuf->llrRes, Z);
-                #endif
-                break;
-            }
-            case 23:
-            {
-                #ifdef __AVX512BW__
-                nrLDPC_bnProc_BG1_R23_AVX512(p_procBuf->bnProcBuf, p_procBuf->bnProcBufRes,p_procBuf->llrRes, Z);
-                #else
-                nrLDPC_bnProc_BG1_R23_AVX2(p_procBuf->bnProcBuf, p_procBuf->bnProcBufRes,p_procBuf->llrRes, Z);
+                nrLDPC_bnProc_BG1_R13_AVX512( bnProcBuf, bnProcBufRes,llrRes, Z);
+                #else
+                nrLDPC_bnProc_BG1_R13_AVX2( bnProcBuf, bnProcBufRes,llrRes, Z);
+                #endif
+                break;
+            }
+            case 23:
+            {
+                #ifdef __AVX512BW__
+                nrLDPC_bnProc_BG1_R23_AVX512( bnProcBuf, bnProcBufRes,llrRes, Z);
+                #else
+                nrLDPC_bnProc_BG1_R23_AVX2( bnProcBuf, bnProcBufRes,llrRes, Z);
                 #endif
                 break;
             }
             case 89:
             {
                 #ifdef __AVX512BW__
-                nrLDPC_bnProc_BG1_R89_AVX512(p_procBuf->bnProcBuf, p_procBuf->bnProcBufRes,p_procBuf->llrRes, Z);
-                #else
-                nrLDPC_bnProc_BG1_R89_AVX2(p_procBuf->bnProcBuf, p_procBuf->bnProcBufRes,p_procBuf->llrRes, Z);
+                nrLDPC_bnProc_BG1_R89_AVX512( bnProcBuf, bnProcBufRes,llrRes, Z);
+                #else
+                nrLDPC_bnProc_BG1_R89_AVX2( bnProcBuf, bnProcBufRes,llrRes, Z);
                 #endif
                 break;
             }
@@ -1065,30 +1021,30 @@
             case 15:
             {
                 #ifdef __AVX512BW__
-                nrLDPC_bnProc_BG2_R15_AVX512(p_procBuf->bnProcBuf, p_procBuf->bnProcBufRes,p_procBuf->llrRes, Z);
-                #else
-                nrLDPC_bnProc_BG2_R15_AVX2(p_procBuf->bnProcBuf, p_procBuf->bnProcBufRes,p_procBuf->llrRes, Z);
-                #endif
-                break;
-            }
-            case 13:
-
-            {
-                #ifdef __AVX512BW__
-                nrLDPC_bnProc_BG2_R13_AVX512(p_procBuf->bnProcBuf, p_procBuf->bnProcBufRes,p_procBuf->llrRes, Z);
-                #else
-                nrLDPC_bnProc_BG2_R13_AVX2(p_procBuf->bnProcBuf, p_procBuf->bnProcBufRes,p_procBuf->llrRes, Z);
-                #endif
-                break;
-            }
-
-            case 23:
-
-            {
-                #ifdef __AVX512BW__
-                nrLDPC_bnProc_BG2_R23_AVX512(p_procBuf->bnProcBuf, p_procBuf->bnProcBufRes,p_procBuf->llrRes, Z);
-                #else
-                nrLDPC_bnProc_BG2_R23_AVX2(p_procBuf->bnProcBuf, p_procBuf->bnProcBufRes,p_procBuf->llrRes, Z);
+                nrLDPC_bnProc_BG2_R15_AVX512( bnProcBuf, bnProcBufRes,llrRes, Z);
+                #else
+                nrLDPC_bnProc_BG2_R15_AVX2( bnProcBuf, bnProcBufRes,llrRes, Z);
+                #endif
+                break;
+            }
+            case 13:
+
+            {
+                #ifdef __AVX512BW__
+                nrLDPC_bnProc_BG2_R13_AVX512( bnProcBuf, bnProcBufRes,llrRes, Z);
+                #else
+                nrLDPC_bnProc_BG2_R13_AVX2( bnProcBuf, bnProcBufRes,llrRes, Z);
+                #endif
+                break;
+            }
+
+            case 23:
+
+            {
+                #ifdef __AVX512BW__
+                nrLDPC_bnProc_BG2_R23_AVX512( bnProcBuf, bnProcBufRes,llrRes, Z);
+                #else
+                nrLDPC_bnProc_BG2_R23_AVX2( bnProcBuf, bnProcBufRes,llrRes, Z);
                 #endif
                 break;
             }
@@ -1112,11 +1068,11 @@
 #endif
         if (BG == 1)
         {
-            nrLDPC_bn2cnProcBuf_BG1(p_lut, p_procBuf, Z);
+            nrLDPC_bn2cnProcBuf_BG1(p_lut, bnProcBufRes, cnProcBuf, Z);
         }
         else
         {
-            nrLDPC_bn2cnProcBuf_BG2(p_lut, p_procBuf, Z);
+            nrLDPC_bn2cnProcBuf_BG2(p_lut, bnProcBufRes, cnProcBuf, Z);
         }
 #ifdef NR_LDPC_PROFILER_DETAIL
         stop_meas(&p_profiler->bn2cnProcBuf);
@@ -1132,14 +1088,11 @@
 #endif
         if (BG == 1)
         {
-            pcRes = nrLDPC_cnProcPc_BG1(p_lut, p_procBuf, Z);
+            pcRes = nrLDPC_cnProcPc_BG1(p_lut, cnProcBuf, cnProcBufRes, Z);
         }
         else
         {
-            pcRes = nrLDPC_cnProcPc_BG2(p_lut, p_procBuf, Z);
-=======
             pcRes = nrLDPC_cnProcPc_BG2(p_lut, cnProcBuf, cnProcBufRes, Z);
->>>>>>> 720af7a4
         }
 #ifdef NR_LDPC_PROFILER_DETAIL
         stop_meas(&p_profiler->cnProcPc);
