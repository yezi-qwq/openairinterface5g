
/*
 * Licensed to the OpenAirInterface (OAI) Software Alliance under one or more
 * contributor license agreements.  See the NOTICE file distributed with
 * this work for additional information regarding copyright ownership.
 * The OpenAirInterface Software Alliance licenses this file to You under
 * the OAI Public License, Version 1.1  (the "License"); you may not use this file
 * except in compliance with the License.
 * You may obtain a copy of the License at
 *
 *      http://www.openairinterface.org/?page_id=698
 *
 * Unless required by applicable law or agreed to in writing, software
 * distributed under the License is distributed on an "AS IS" BASIS,
 * WITHOUT WARRANTIES OR CONDITIONS OF ANY KIND, either express or implied.
 * See the License for the specific language governing permissions and
 * limitations under the License.
 *-------------------------------------------------------------------------------
 * For more information about the OpenAirInterface (OAI) Software Alliance:
 *      contact@openairinterface.org
 */

/*!\file nrLDPC_cnProc.h
 * \brief Defines the functions for check node processing
 * \author Sebastian Wagner (TCL Communications) Email: <mailto:sebastian.wagner@tcl.com>
 * \date 30-09-2019
 * \version 1.0
 * \note
 * \warning
 */

#ifndef __NR_LDPC_CNPROC__H__
#define __NR_LDPC_CNPROC__H__

/**
   \brief Performs CN processing for BG2 on the CN processing buffer and stores the results in the CN processing results buffer.
   \param p_lut Pointer to decoder LUTs
   \param p_procBuf Pointer to processing buffers
   \param Z Lifting size
*/
<<<<<<< HEAD

#define conditional_negate(a,b,z) _mm512_mask_sub_epi8(a,_mm512_movepi8_mask(b),z,a)

#ifdef __AVX512BW__
static inline void nrLDPC_cnProc_BG2_AVX512(t_nrLDPC_lut* p_lut, t_nrLDPC_procBuf* p_procBuf, uint16_t Z)
{
    const uint8_t*  lut_numCnInCnGroups   = p_lut->numCnInCnGroups;
    const uint32_t* lut_startAddrCnGroups = p_lut->startAddrCnGroups;

    int8_t* cnProcBuf    = p_procBuf->cnProcBuf;
    int8_t* cnProcBufRes = p_procBuf->cnProcBufRes;

    __m512i* p_cnProcBuf;
    __m512i* p_cnProcBufRes;

    // Number of CNs in Groups
    uint32_t M;
    uint32_t i;
    uint32_t j;
    uint32_t k;
    // Offset to each bit within a group in terms of 32 Byte
    uint32_t bitOffsetInGroup;

    __m512i zmm0, min, sgn, zeros;
    zeros  = _mm512_setzero_si512();
//     maxLLR = _mm512_set1_epi8((char)127);
    __m512i* p_cnProcBufResBit;

    const __m512i* p_ones   = (__m512i*) ones512_epi8;
    const __m512i* p_maxLLR = (__m512i*) maxLLR512_epi8;

    // LUT with offsets for bits that need to be processed
    // 1. bit proc requires LLRs of 2. and 3. bit, 2.bits of 1. and 3. etc.
    // Offsets are in units of bitOffsetInGroup
    const uint8_t lut_idxCnProcG3[3][2] = {{72,144}, {0,144}, {0,72}};

    // =====================================================================
    // Process group with 3 BNs

    if (lut_numCnInCnGroups[0] > 0)
    {
        // Number of groups of 32 CNs for parallel processing
        // Ceil for values not divisible by 32
        M = (lut_numCnInCnGroups[0]*Z + 63)>>6;
        // Set the offset to each bit within a group in terms of 32 Byte
        bitOffsetInGroup = (lut_numCnInCnGroups_BG2_R15[0]*NR_LDPC_ZMAX)>>6;

        // Set pointers to start of group 3
        p_cnProcBuf    = (__m512i*) &cnProcBuf   [lut_startAddrCnGroups[0]];
        p_cnProcBufRes = (__m512i*) &cnProcBufRes[lut_startAddrCnGroups[0]];

        // Loop over every BN
        for (j=0; j<3; j++)
        {
            // Set of results pointer to correct BN address
            p_cnProcBufResBit = p_cnProcBufRes + (j*bitOffsetInGroup);

            __m512i *pj0 = &p_cnProcBuf[(lut_idxCnProcG3[j][0]/2)];
            __m512i *pj1 = &p_cnProcBuf[(lut_idxCnProcG3[j][1]/2)];

            // Loop over CNs
            for (i=0; i<M; i++)
            {
                // Abs and sign of 32 CNs (first BN)
              //                zmm0 = p_cnProcBuf[lut_idxCnProcG3[j][0] + i];
                zmm0 = pj0[i];
                sgn  = _mm512_xor_si512(*p_ones, zmm0);
                min  = _mm512_abs_epi8(zmm0);

                // 32 CNs of second BN
                //  zmm0 = p_cnProcBuf[(lut_idxCnProcG3[j][1]/2) + i];
                zmm0 = pj1[i];
                min  = _mm512_min_epu8(min, _mm512_abs_epi8(zmm0));
                sgn  = _mm512_xor_si512(sgn, zmm0);

                // Store result
                min = _mm512_min_epu8(min, *p_maxLLR); // 128 in epi8 is -127
                *p_cnProcBufResBit = conditional_negate(min, sgn,zeros);
                p_cnProcBufResBit++;
                //p_cnProcBufResBit[i]=_mm512_sign_epi8(min, sgn);
            }
        }
    }

    // =====================================================================
    // Process group with 4 BNs

    // Offset is 20*384/32 = 240
    const uint16_t lut_idxCnProcG4[4][3] = {{240,480,720}, {0,480,720}, {0,240,720}, {0,240,480}};

    if (lut_numCnInCnGroups[1] > 0)
    {
        // Number of groups of 32 CNs for parallel processing
        // Ceil for values not divisible by 32
        M = (lut_numCnInCnGroups[1]*Z + 63)>>6;
        // Set the offset to each bit within a group in terms of 32 Byte
        bitOffsetInGroup = (lut_numCnInCnGroups_BG2_R15[1]*NR_LDPC_ZMAX)>>6;

        // Set pointers to start of group 4
        p_cnProcBuf    = (__m512i*) &cnProcBuf   [lut_startAddrCnGroups[1]];
        p_cnProcBufRes = (__m512i*) &cnProcBufRes[lut_startAddrCnGroups[1]];

        // Loop over every BN
        for (j=0; j<4; j++)
        {
            // Set of results pointer to correct BN address
            p_cnProcBufResBit = p_cnProcBufRes + (j*bitOffsetInGroup);

            // Loop over CNs
            for (i=0; i<M; i++)
            {
                // Abs and sign of 32 CNs (first BN)
                zmm0 = p_cnProcBuf[(lut_idxCnProcG4[j][0]/2) + i];
                sgn  = _mm512_xor_si512(*p_ones, zmm0);
                min  = _mm512_abs_epi8(zmm0);

                // Loop over BNs
                for (k=1; k<3; k++)
                {
                    zmm0 = p_cnProcBuf[(lut_idxCnProcG4[j][k]/2) + i];
                    min  = _mm512_min_epu8(min, _mm512_abs_epi8(zmm0));
                   sgn  = _mm512_xor_si512(sgn, zmm0);
                }

                // Store result
                min = _mm512_min_epu8(min, *p_maxLLR); // 128 in epi8 is -127
                *p_cnProcBufResBit = conditional_negate(min, sgn,zeros);
                p_cnProcBufResBit++;
            }
        }
    }

    // =====================================================================
    // Process group with 5 BNs

    // Offset is 9*384/32 = 108
    const uint16_t lut_idxCnProcG5[5][4] = {{108,216,324,432}, {0,216,324,432},
                                            {0,108,324,432}, {0,108,216,432}, {0,108,216,324}};

    if (lut_numCnInCnGroups[2] > 0)
    {
        // Number of groups of 32 CNs for parallel processing
        // Ceil for values not divisible by 32
        M = (lut_numCnInCnGroups[2]*Z + 63)>>6;
        // Set the offset to each bit within a group in terms of 32 Byte
        bitOffsetInGroup = (lut_numCnInCnGroups_BG2_R15[2]*NR_LDPC_ZMAX)>>6;

        // Set pointers to start of group 5
        p_cnProcBuf    = (__m512i*) &cnProcBuf   [lut_startAddrCnGroups[2]];
        p_cnProcBufRes = (__m512i*) &cnProcBufRes[lut_startAddrCnGroups[2]];

        // Loop over every BN
        for (j=0; j<5; j++)
        {
            // Set of results pointer to correct BN address
            p_cnProcBufResBit = p_cnProcBufRes + (j*bitOffsetInGroup);

            // Loop over CNs
            for (i=0; i<M; i++)
            {
                // Abs and sign of 32 CNs (first BN)
                zmm0 = p_cnProcBuf[(lut_idxCnProcG5[j][0]/2) + i];
                sgn  = _mm512_xor_si512(*p_ones, zmm0);
                min  = _mm512_abs_epi8(zmm0);

                // Loop over BNs
                for (k=1; k<4; k++)
                {
                    zmm0 = p_cnProcBuf[(lut_idxCnProcG5[j][k]/2) + i];
                    min  = _mm512_min_epu8(min, _mm512_abs_epi8(zmm0));
                   sgn  = _mm512_xor_si512(sgn, zmm0);
                }

                // Store result
                min = _mm512_min_epu8(min, *p_maxLLR); // 128 in epi8 is -127
                *p_cnProcBufResBit = conditional_negate(min, sgn,zeros);
                p_cnProcBufResBit++;
            }
        }
    }

    // =====================================================================
    // Process group with 6 BNs

    // Offset is 3*384/32 = 36
    const uint16_t lut_idxCnProcG6[6][5] = {{36,72,108,144,180}, {0,72,108,144,180},
                                            {0,36,108,144,180}, {0,36,72,144,180},
                                            {0,36,72,108,180}, {0,36,72,108,144}};

    if (lut_numCnInCnGroups[3] > 0)
    {
        // Number of groups of 32 CNs for parallel processing
        // Ceil for values not divisible by 32
        M = (lut_numCnInCnGroups[3]*Z + 63)>>6;
        // Set the offset to each bit within a group in terms of 32 Byte
        bitOffsetInGroup = (lut_numCnInCnGroups_BG2_R15[3]*NR_LDPC_ZMAX)>>6;

        // Set pointers to start of group 6
        p_cnProcBuf    = (__m512i*) &cnProcBuf   [lut_startAddrCnGroups[3]];
        p_cnProcBufRes = (__m512i*) &cnProcBufRes[lut_startAddrCnGroups[3]];

        // Loop over every BN
        for (j=0; j<6; j++)
        {
            // Set of results pointer to correct BN address
            p_cnProcBufResBit = p_cnProcBufRes + (j*bitOffsetInGroup);

            // Loop over CNs
            for (i=0; i<M; i++)
            {
                // Abs and sign of 32 CNs (first BN)
                zmm0 = p_cnProcBuf[(lut_idxCnProcG6[j][0]/2) + i];
                sgn  = _mm512_xor_si512(*p_ones, zmm0);
                min  = _mm512_abs_epi8(zmm0);

                // Loop over BNs
                for (k=1; k<5; k++)
                {
                    zmm0 = p_cnProcBuf[(lut_idxCnProcG6[j][k]/2) + i];
                    min  = _mm512_min_epu8(min, _mm512_abs_epi8(zmm0));
                   sgn  = _mm512_xor_si512(sgn, zmm0);
                }

                // Store result
                min = _mm512_min_epu8(min, *p_maxLLR); // 128 in epi8 is -127
                *p_cnProcBufResBit = conditional_negate(min, sgn,zeros);
                p_cnProcBufResBit++;
            }
        }
    }

    // =====================================================================
    // Process group with 8 BNs

    // Offset is 2*384/32 = 24
    const uint8_t lut_idxCnProcG8[8][7] = {{24,48,72,96,120,144,168}, {0,48,72,96,120,144,168},
                                           {0,24,72,96,120,144,168}, {0,24,48,96,120,144,168},
                                           {0,24,48,72,120,144,168}, {0,24,48,72,96,144,168},
                                           {0,24,48,72,96,120,168}, {0,24,48,72,96,120,144}};

    if (lut_numCnInCnGroups[4] > 0)
    {
        // Number of groups of 32 CNs for parallel processing
        // Ceil for values not divisible by 32
        M = (lut_numCnInCnGroups[4]*Z + 63)>>6;
        // Set the offset to each bit within a group in terms of 32 Byte
        bitOffsetInGroup = (lut_numCnInCnGroups_BG2_R15[4]*NR_LDPC_ZMAX)>>6;

        // Set pointers to start of group 8
        p_cnProcBuf    = (__m512i*) &cnProcBuf   [lut_startAddrCnGroups[4]];
        p_cnProcBufRes = (__m512i*) &cnProcBufRes[lut_startAddrCnGroups[4]];

        // Loop over every BN
        for (j=0; j<8; j++)
        {
            // Set of results pointer to correct BN address
            p_cnProcBufResBit = p_cnProcBufRes + (j*bitOffsetInGroup);

            // Loop over CNs
            for (i=0; i<M; i++)
            {
                // Abs and sign of 32 CNs (first BN)
                zmm0 = p_cnProcBuf[(lut_idxCnProcG8[j][0]/2) + i];
                sgn  = _mm512_xor_si512(*p_ones, zmm0);
                min  = _mm512_abs_epi8(zmm0);

                // Loop over BNs
                for (k=1; k<7; k++)
                {
                    zmm0 = p_cnProcBuf[(lut_idxCnProcG8[j][k]/2) + i];
                    min  = _mm512_min_epu8(min, _mm512_abs_epi8(zmm0));
                   sgn  = _mm512_xor_si512(sgn, zmm0);
                }

                // Store result
                min = _mm512_min_epu8(min, *p_maxLLR); // 128 in epi8 is -127
                *p_cnProcBufResBit = conditional_negate(min, sgn,zeros);
                p_cnProcBufResBit++;
            }
        }
    }

    // =====================================================================
    // Process group with 10 BNs

    // Offset is 2*384/32 = 24
    const uint8_t lut_idxCnProcG10[10][9] = {{24,48,72,96,120,144,168,192,216}, {0,48,72,96,120,144,168,192,216},
                                             {0,24,72,96,120,144,168,192,216}, {0,24,48,96,120,144,168,192,216},
                                             {0,24,48,72,120,144,168,192,216}, {0,24,48,72,96,144,168,192,216},
                                             {0,24,48,72,96,120,168,192,216}, {0,24,48,72,96,120,144,192,216},
                                             {0,24,48,72,96,120,144,168,216}, {0,24,48,72,96,120,144,168,192}};

    if (lut_numCnInCnGroups[5] > 0)
    {
        // Number of groups of 32 CNs for parallel processing
        // Ceil for values not divisible by 32
        M = (lut_numCnInCnGroups[5]*Z + 63)>>6;
        // Set the offset to each bit within a group in terms of 32 Byte
        bitOffsetInGroup = (lut_numCnInCnGroups_BG2_R15[5]*NR_LDPC_ZMAX)>>6;

        // Set pointers to start of group 10
        p_cnProcBuf    = (__m512i*) &cnProcBuf   [lut_startAddrCnGroups[5]];
        p_cnProcBufRes = (__m512i*) &cnProcBufRes[lut_startAddrCnGroups[5]];

        // Loop over every BN
        for (j=0; j<10; j++)
        {
            // Set of results pointer to correct BN address
            p_cnProcBufResBit = p_cnProcBufRes + (j*bitOffsetInGroup);

            // Loop over CNs
            for (i=0; i<M; i++)
            {
                // Abs and sign of 32 CNs (first BN)
                zmm0 = p_cnProcBuf[(lut_idxCnProcG10[j][0]/2) + i];
                sgn  = _mm512_xor_si512(*p_ones, zmm0);
                min  = _mm512_abs_epi8(zmm0);

                // Loop over BNs
                for (k=1; k<9; k++)
                {
                    zmm0 = p_cnProcBuf[(lut_idxCnProcG10[j][k]/2) + i];
                    min  = _mm512_min_epu8(min, _mm512_abs_epi8(zmm0));
                   sgn  = _mm512_xor_si512(sgn, zmm0);
                }

                // Store result
                min = _mm512_min_epu8(min, *p_maxLLR); // 128 in epi8 is -127
                *p_cnProcBufResBit = conditional_negate(min, sgn,zeros);
                p_cnProcBufResBit++;
            }
        }
    }

}

#else

static inline void nrLDPC_cnProc_BG2(t_nrLDPC_lut* p_lut, t_nrLDPC_procBuf* p_procBuf, uint16_t Z)
=======
static inline void nrLDPC_cnProc_BG2(t_nrLDPC_lut* p_lut, int8_t* cnProcBuf, int8_t* cnProcBufRes, uint16_t Z)
>>>>>>> 720af7a4
{
    const uint8_t*  lut_numCnInCnGroups   = p_lut->numCnInCnGroups;
    const uint32_t* lut_startAddrCnGroups = p_lut->startAddrCnGroups;

<<<<<<< HEAD
    int8_t* cnProcBuf    = p_procBuf->cnProcBuf;
    int8_t* cnProcBufRes = p_procBuf->cnProcBufRes;

=======
>>>>>>> 720af7a4
    __m256i* p_cnProcBuf;
    __m256i* p_cnProcBufRes;

    // Number of CNs in Groups
    uint32_t M;
    uint32_t i;
    uint32_t j;
    uint32_t k;
    // Offset to each bit within a group in terms of 32 Byte
    uint32_t bitOffsetInGroup;

    __m256i ymm0, min, sgn;
    __m256i* p_cnProcBufResBit;

    const __m256i* p_ones   = (__m256i*) ones256_epi8;
    const __m256i* p_maxLLR = (__m256i*) maxLLR256_epi8;

    // LUT with offsets for bits that need to be processed
    // 1. bit proc requires LLRs of 2. and 3. bit, 2.bits of 1. and 3. etc.
    // Offsets are in units of bitOffsetInGroup
    const uint8_t lut_idxCnProcG3[3][2] = {{72,144}, {0,144}, {0,72}};

    // =====================================================================
    // Process group with 3 BNs

    if (lut_numCnInCnGroups[0] > 0)
    {
        // Number of groups of 32 CNs for parallel processing
        // Ceil for values not divisible by 32
        M = (lut_numCnInCnGroups[0]*Z + 31)>>5;
        // Set the offset to each bit within a group in terms of 32 Byte
        bitOffsetInGroup = (lut_numCnInCnGroups_BG2_R15[0]*NR_LDPC_ZMAX)>>5;

        // Set pointers to start of group 3
        p_cnProcBuf    = (__m256i*) &cnProcBuf   [lut_startAddrCnGroups[0]];
        p_cnProcBufRes = (__m256i*) &cnProcBufRes[lut_startAddrCnGroups[0]];

        // Loop over every BN
        for (j=0; j<3; j++)
        {
            // Set of results pointer to correct BN address
            p_cnProcBufResBit = p_cnProcBufRes + (j*bitOffsetInGroup);

            __m256i *pj0 = &p_cnProcBuf[lut_idxCnProcG3[j][0]];
            __m256i *pj1 = &p_cnProcBuf[lut_idxCnProcG3[j][1]];

            // Loop over CNs
            for (i=0; i<M; i++)
            {
                // Abs and sign of 32 CNs (first BN)
              //                ymm0 = p_cnProcBuf[lut_idxCnProcG3[j][0] + i];
                ymm0 = pj0[i];
                sgn  = _mm256_sign_epi8(*p_ones, ymm0);
                min  = _mm256_abs_epi8(ymm0);

                // 32 CNs of second BN
                //  ymm0 = p_cnProcBuf[lut_idxCnProcG3[j][1] + i];
                ymm0 = pj1[i];
                min  = _mm256_min_epu8(min, _mm256_abs_epi8(ymm0));
                sgn  = _mm256_sign_epi8(sgn, ymm0);

                // Store result
                min = _mm256_min_epu8(min, *p_maxLLR); // 128 in epi8 is -127
                *p_cnProcBufResBit = _mm256_sign_epi8(min, sgn);
                p_cnProcBufResBit++;
                //p_cnProcBufResBit[i]=_mm256_sign_epi8(min, sgn);
            }
        }
    }

    // =====================================================================
    // Process group with 4 BNs

    // Offset is 20*384/32 = 240
    const uint16_t lut_idxCnProcG4[4][3] = {{240,480,720}, {0,480,720}, {0,240,720}, {0,240,480}};

    if (lut_numCnInCnGroups[1] > 0)
    {
        // Number of groups of 32 CNs for parallel processing
        // Ceil for values not divisible by 32
        M = (lut_numCnInCnGroups[1]*Z + 31)>>5;
        // Set the offset to each bit within a group in terms of 32 Byte
        bitOffsetInGroup = (lut_numCnInCnGroups_BG2_R15[1]*NR_LDPC_ZMAX)>>5;

        // Set pointers to start of group 4
        p_cnProcBuf    = (__m256i*) &cnProcBuf   [lut_startAddrCnGroups[1]];
        p_cnProcBufRes = (__m256i*) &cnProcBufRes[lut_startAddrCnGroups[1]];

        // Loop over every BN
        for (j=0; j<4; j++)
        {
            // Set of results pointer to correct BN address
            p_cnProcBufResBit = p_cnProcBufRes + (j*bitOffsetInGroup);

            // Loop over CNs
            for (i=0; i<M; i++)
            {
                // Abs and sign of 32 CNs (first BN)
                ymm0 = p_cnProcBuf[lut_idxCnProcG4[j][0] + i];
                sgn  = _mm256_sign_epi8(*p_ones, ymm0);
                min  = _mm256_abs_epi8(ymm0);

                // Loop over BNs
                for (k=1; k<3; k++)
                {
                    ymm0 = p_cnProcBuf[lut_idxCnProcG4[j][k] + i];
                    min  = _mm256_min_epu8(min, _mm256_abs_epi8(ymm0));
                    sgn  = _mm256_sign_epi8(sgn, ymm0);
                }

                // Store result
                min = _mm256_min_epu8(min, *p_maxLLR); // 128 in epi8 is -127
                *p_cnProcBufResBit = _mm256_sign_epi8(min, sgn);
                p_cnProcBufResBit++;
            }
        }
    }

    // =====================================================================
    // Process group with 5 BNs

    // Offset is 9*384/32 = 108
    const uint16_t lut_idxCnProcG5[5][4] = {{108,216,324,432}, {0,216,324,432},
                                            {0,108,324,432}, {0,108,216,432}, {0,108,216,324}};

    if (lut_numCnInCnGroups[2] > 0)
    {
        // Number of groups of 32 CNs for parallel processing
        // Ceil for values not divisible by 32
        M = (lut_numCnInCnGroups[2]*Z + 31)>>5;
        // Set the offset to each bit within a group in terms of 32 Byte
        bitOffsetInGroup = (lut_numCnInCnGroups_BG2_R15[2]*NR_LDPC_ZMAX)>>5;

        // Set pointers to start of group 5
        p_cnProcBuf    = (__m256i*) &cnProcBuf   [lut_startAddrCnGroups[2]];
        p_cnProcBufRes = (__m256i*) &cnProcBufRes[lut_startAddrCnGroups[2]];

        // Loop over every BN
        for (j=0; j<5; j++)
        {
            // Set of results pointer to correct BN address
            p_cnProcBufResBit = p_cnProcBufRes + (j*bitOffsetInGroup);

            // Loop over CNs
            for (i=0; i<M; i++)
            {
                // Abs and sign of 32 CNs (first BN)
                ymm0 = p_cnProcBuf[lut_idxCnProcG5[j][0] + i];
                sgn  = _mm256_sign_epi8(*p_ones, ymm0);
                min  = _mm256_abs_epi8(ymm0);

                // Loop over BNs
                for (k=1; k<4; k++)
                {
                    ymm0 = p_cnProcBuf[lut_idxCnProcG5[j][k] + i];
                    min  = _mm256_min_epu8(min, _mm256_abs_epi8(ymm0));
                    sgn  = _mm256_sign_epi8(sgn, ymm0);
                }

                // Store result
                min = _mm256_min_epu8(min, *p_maxLLR); // 128 in epi8 is -127
                *p_cnProcBufResBit = _mm256_sign_epi8(min, sgn);
                p_cnProcBufResBit++;
            }
        }
    }

    // =====================================================================
    // Process group with 6 BNs

    // Offset is 3*384/32 = 36
    const uint16_t lut_idxCnProcG6[6][5] = {{36,72,108,144,180}, {0,72,108,144,180},
                                            {0,36,108,144,180}, {0,36,72,144,180},
                                            {0,36,72,108,180}, {0,36,72,108,144}};

    if (lut_numCnInCnGroups[3] > 0)
    {
        // Number of groups of 32 CNs for parallel processing
        // Ceil for values not divisible by 32
        M = (lut_numCnInCnGroups[3]*Z + 31)>>5;
        // Set the offset to each bit within a group in terms of 32 Byte
        bitOffsetInGroup = (lut_numCnInCnGroups_BG2_R15[3]*NR_LDPC_ZMAX)>>5;

        // Set pointers to start of group 6
        p_cnProcBuf    = (__m256i*) &cnProcBuf   [lut_startAddrCnGroups[3]];
        p_cnProcBufRes = (__m256i*) &cnProcBufRes[lut_startAddrCnGroups[3]];

        // Loop over every BN
        for (j=0; j<6; j++)
        {
            // Set of results pointer to correct BN address
            p_cnProcBufResBit = p_cnProcBufRes + (j*bitOffsetInGroup);

            // Loop over CNs
            for (i=0; i<M; i++)
            {
                // Abs and sign of 32 CNs (first BN)
                ymm0 = p_cnProcBuf[lut_idxCnProcG6[j][0] + i];
                sgn  = _mm256_sign_epi8(*p_ones, ymm0);
                min  = _mm256_abs_epi8(ymm0);

                // Loop over BNs
                for (k=1; k<5; k++)
                {
                    ymm0 = p_cnProcBuf[lut_idxCnProcG6[j][k] + i];
                    min  = _mm256_min_epu8(min, _mm256_abs_epi8(ymm0));
                    sgn  = _mm256_sign_epi8(sgn, ymm0);
                }

                // Store result
                min = _mm256_min_epu8(min, *p_maxLLR); // 128 in epi8 is -127
                *p_cnProcBufResBit = _mm256_sign_epi8(min, sgn);
                p_cnProcBufResBit++;
            }
        }
    }

    // =====================================================================
    // Process group with 8 BNs

    // Offset is 2*384/32 = 24
    const uint8_t lut_idxCnProcG8[8][7] = {{24,48,72,96,120,144,168}, {0,48,72,96,120,144,168},
                                           {0,24,72,96,120,144,168}, {0,24,48,96,120,144,168},
                                           {0,24,48,72,120,144,168}, {0,24,48,72,96,144,168},
                                           {0,24,48,72,96,120,168}, {0,24,48,72,96,120,144}};

    if (lut_numCnInCnGroups[4] > 0)
    {
        // Number of groups of 32 CNs for parallel processing
        // Ceil for values not divisible by 32
        M = (lut_numCnInCnGroups[4]*Z + 31)>>5;
        // Set the offset to each bit within a group in terms of 32 Byte
        bitOffsetInGroup = (lut_numCnInCnGroups_BG2_R15[4]*NR_LDPC_ZMAX)>>5;

        // Set pointers to start of group 8
        p_cnProcBuf    = (__m256i*) &cnProcBuf   [lut_startAddrCnGroups[4]];
        p_cnProcBufRes = (__m256i*) &cnProcBufRes[lut_startAddrCnGroups[4]];

        // Loop over every BN
        for (j=0; j<8; j++)
        {
            // Set of results pointer to correct BN address
            p_cnProcBufResBit = p_cnProcBufRes + (j*bitOffsetInGroup);

            // Loop over CNs
            for (i=0; i<M; i++)
            {
                // Abs and sign of 32 CNs (first BN)
                ymm0 = p_cnProcBuf[lut_idxCnProcG8[j][0] + i];
                sgn  = _mm256_sign_epi8(*p_ones, ymm0);
                min  = _mm256_abs_epi8(ymm0);

                // Loop over BNs
                for (k=1; k<7; k++)
                {
                    ymm0 = p_cnProcBuf[lut_idxCnProcG8[j][k] + i];
                    min  = _mm256_min_epu8(min, _mm256_abs_epi8(ymm0));
                    sgn  = _mm256_sign_epi8(sgn, ymm0);
                }

                // Store result
                min = _mm256_min_epu8(min, *p_maxLLR); // 128 in epi8 is -127
                *p_cnProcBufResBit = _mm256_sign_epi8(min, sgn);
                p_cnProcBufResBit++;
            }
        }
    }

    // =====================================================================
    // Process group with 10 BNs

    // Offset is 2*384/32 = 24
    const uint8_t lut_idxCnProcG10[10][9] = {{24,48,72,96,120,144,168,192,216}, {0,48,72,96,120,144,168,192,216},
                                             {0,24,72,96,120,144,168,192,216}, {0,24,48,96,120,144,168,192,216},
                                             {0,24,48,72,120,144,168,192,216}, {0,24,48,72,96,144,168,192,216},
                                             {0,24,48,72,96,120,168,192,216}, {0,24,48,72,96,120,144,192,216},
                                             {0,24,48,72,96,120,144,168,216}, {0,24,48,72,96,120,144,168,192}};

    if (lut_numCnInCnGroups[5] > 0)
    {
        // Number of groups of 32 CNs for parallel processing
        // Ceil for values not divisible by 32
        M = (lut_numCnInCnGroups[5]*Z + 31)>>5;
        // Set the offset to each bit within a group in terms of 32 Byte
        bitOffsetInGroup = (lut_numCnInCnGroups_BG2_R15[5]*NR_LDPC_ZMAX)>>5;

        // Set pointers to start of group 10
        p_cnProcBuf    = (__m256i*) &cnProcBuf   [lut_startAddrCnGroups[5]];
        p_cnProcBufRes = (__m256i*) &cnProcBufRes[lut_startAddrCnGroups[5]];

        // Loop over every BN
        for (j=0; j<10; j++)
        {
            // Set of results pointer to correct BN address
            p_cnProcBufResBit = p_cnProcBufRes + (j*bitOffsetInGroup);

            // Loop over CNs
            for (i=0; i<M; i++)
            {
                // Abs and sign of 32 CNs (first BN)
                ymm0 = p_cnProcBuf[lut_idxCnProcG10[j][0] + i];
                sgn  = _mm256_sign_epi8(*p_ones, ymm0);
                min  = _mm256_abs_epi8(ymm0);

                // Loop over BNs
                for (k=1; k<9; k++)
                {
                    ymm0 = p_cnProcBuf[lut_idxCnProcG10[j][k] + i];
                    min  = _mm256_min_epu8(min, _mm256_abs_epi8(ymm0));
                    sgn  = _mm256_sign_epi8(sgn, ymm0);
                }

                // Store result
                min = _mm256_min_epu8(min, *p_maxLLR); // 128 in epi8 is -127
                *p_cnProcBufResBit = _mm256_sign_epi8(min, sgn);
                p_cnProcBufResBit++;
            }
        }
    }

}

#endif

/**
   \brief Performs CN processing for BG1 on the CN processing buffer and stores the results in the CN processing results buffer.
   \param p_lut Pointer to decoder LUTs
   \param Z Lifting size
*/

#ifdef __AVX512BW__


static inline void nrLDPC_cnProc_BG1_AVX512(t_nrLDPC_lut* p_lut, t_nrLDPC_procBuf* p_procBuf, uint16_t Z)
{
    const uint8_t*  lut_numCnInCnGroups   = p_lut->numCnInCnGroups;
    const uint32_t* lut_startAddrCnGroups = p_lut->startAddrCnGroups;

    int8_t* cnProcBuf    = p_procBuf->cnProcBuf;
    int8_t* cnProcBufRes = p_procBuf->cnProcBufRes;

    __m512i* p_cnProcBuf;
    __m512i* p_cnProcBufRes;

    // Number of CNs in Groups
    uint32_t M;
    uint32_t i;
    uint32_t j;
    uint32_t k;
    // Offset to each bit within a group in terms of 32 Byte
    uint32_t bitOffsetInGroup;

    __m512i zmm0, min, sgn, zeros;

     zeros  = _mm512_setzero_si512();
    // maxLLR = _mm512_set1_epi8((char)127);
    __m512i* p_cnProcBufResBit;


    const __m512i* p_ones   = (__m512i*) ones512_epi8;
    const __m512i* p_maxLLR = (__m512i*) maxLLR512_epi8;




    // LUT with offsets for bits that need to be processed
    // 1. bit proc requires LLRs of 2. and 3. bit, 2.bits of 1. and 3. etc.
    // Offsets are in units of bitOffsetInGroup (1*384/32)
    const uint8_t lut_idxCnProcG3[3][2] = {{12,24}, {0,24}, {0,12}};

    // =====================================================================
    // Process group with 3 BNs

    if (lut_numCnInCnGroups[0] > 0)
    {
        // Number of groups of 32 CNs for parallel processing
        // Ceil for values not divisible by 32
        M = (lut_numCnInCnGroups[0]*Z + 63)>>6;

        // Set the offset to each bit within a group in terms of 32 Byte
        bitOffsetInGroup = (lut_numCnInCnGroups_BG1_R13[0]*NR_LDPC_ZMAX)>>6;

        // Set pointers to start of group 3
        p_cnProcBuf    = (__m512i*) &cnProcBuf   [lut_startAddrCnGroups[0]];
        p_cnProcBufRes = (__m512i*) &cnProcBufRes[lut_startAddrCnGroups[0]];

        // Loop over every BN
        for (j=0; j<3; j++)
        {
            // Set of results pointer to correct BN address
            p_cnProcBufResBit = p_cnProcBufRes + (j*bitOffsetInGroup);

            // Loop over CNs
            for (i=0; i<M; i++)
            {
                // Abs and sign of 32 CNs (first BN)
                zmm0 = p_cnProcBuf[(lut_idxCnProcG3[j][0]/2) + i];
                sgn  = _mm512_xor_si512(*p_ones, zmm0);
                min  = _mm512_abs_epi8(zmm0);

                // 32 CNs of second BN
                zmm0 = p_cnProcBuf[(lut_idxCnProcG3[j][1]/2) + i];
                min  = _mm512_min_epu8(min, _mm512_abs_epi8(zmm0));
               sgn  = _mm512_xor_si512(sgn, zmm0);


                // Store result
                min = _mm512_min_epu8(min, *p_maxLLR); // 128 in epi8 is -127
                *p_cnProcBufResBit = conditional_negate(min, sgn,zeros);
                p_cnProcBufResBit++;
            }
        }
    }

    // =====================================================================
    // Process group with 4 BNs

    // Offset is 5*384/32 = 60
    const uint8_t lut_idxCnProcG4[4][3] = {{60,120,180}, {0,120,180}, {0,60,180}, {0,60,120}};

    if (lut_numCnInCnGroups[1] > 0)
    {
        // Number of groups of 32 CNs for parallel processing
        // Ceil for values not divisible by 32
        M = (lut_numCnInCnGroups[1]*Z + 63)>>6;

        // Set the offset to each bit within a group in terms of 32 Byte
        bitOffsetInGroup = (lut_numCnInCnGroups_BG1_R13[1]*NR_LDPC_ZMAX)>>6;

        // Set pointers to start of group 4
        p_cnProcBuf    = (__m512i*) &cnProcBuf   [lut_startAddrCnGroups[1]];
        p_cnProcBufRes = (__m512i*) &cnProcBufRes[lut_startAddrCnGroups[1]];

        // Loop over every BN
        for (j=0; j<4; j++)
        {
            // Set of results pointer to correct BN address
            p_cnProcBufResBit = p_cnProcBufRes + (j*bitOffsetInGroup);

            // Loop over CNs
            for (i=0; i<M; i++)
            {
                // Abs and sign of 32 CNs (first BN)
                zmm0 = p_cnProcBuf[(lut_idxCnProcG4[j][0]/2) + i];
                sgn  = _mm512_xor_si512(*p_ones, zmm0);
                min  = _mm512_abs_epi8(zmm0);

                // Loop over BNs
                for (k=1; k<3; k++)
                {
                    zmm0 = p_cnProcBuf[(lut_idxCnProcG4[j][k]/2) + i];
                    min  = _mm512_min_epu8(min, _mm512_abs_epi8(zmm0));
                   sgn  = _mm512_xor_si512(sgn, zmm0);
                }

                // Store result
                min = _mm512_min_epu8(min, *p_maxLLR); // 128 in epi8 is -127
                *p_cnProcBufResBit = conditional_negate(min, sgn,zeros);
                p_cnProcBufResBit++;
            }
        }
    }

    // =====================================================================
    // Process group with 5 BNs

    // Offset is 18*384/32 = 216
    const uint16_t lut_idxCnProcG5[5][4] = {{216,432,648,864}, {0,432,648,864},
                                            {0,216,648,864}, {0,216,432,864}, {0,216,432,648}};

    if (lut_numCnInCnGroups[2] > 0)
    {
        // Number of groups of 32 CNs for parallel processing
        // Ceil for values not divisible by 32
        M = (lut_numCnInCnGroups[2]*Z + 63)>>6;

        // Set the offset to each bit within a group in terms of 32 Byte
        bitOffsetInGroup = (lut_numCnInCnGroups_BG1_R13[2]*NR_LDPC_ZMAX)>>6;

        // Set pointers to start of group 5
        p_cnProcBuf    = (__m512i*) &cnProcBuf   [lut_startAddrCnGroups[2]];
        p_cnProcBufRes = (__m512i*) &cnProcBufRes[lut_startAddrCnGroups[2]];

        // Loop over every BN
        for (j=0; j<5; j++)
        {
            // Set of results pointer to correct BN address
            p_cnProcBufResBit = p_cnProcBufRes + (j*bitOffsetInGroup);

            // Loop over CNs
            for (i=0; i<M; i++)
            {
                // Abs and sign of 32 CNs (first BN)
                zmm0 = p_cnProcBuf[(lut_idxCnProcG5[j][0]/2) + i];
                sgn  = _mm512_xor_si512(*p_ones, zmm0);
                min  = _mm512_abs_epi8(zmm0);

                // Loop over BNs
                for (k=1; k<4; k++)
                {
                    zmm0 = p_cnProcBuf[(lut_idxCnProcG5[j][k]/2) + i];
                    min  = _mm512_min_epu8(min, _mm512_abs_epi8(zmm0));
                   sgn  = _mm512_xor_si512(sgn, zmm0);
                }

                // Store result
                min = _mm512_min_epu8(min, *p_maxLLR); // 128 in epi8 is -127
                *p_cnProcBufResBit = conditional_negate(min, sgn,zeros);
                p_cnProcBufResBit++;
            }
        }
    }

    // =====================================================================
    // Process group with 6 BNs

    // Offset is 8*384/32 = 96
    const uint16_t lut_idxCnProcG6[6][5] = {{96,192,288,384,480}, {0,192,288,384,480},
                                            {0,96,288,384,480}, {0,96,192,384,480},
                                            {0,96,192,288,480}, {0,96,192,288,384}};

    if (lut_numCnInCnGroups[3] > 0)
    {
        // Number of groups of 32 CNs for parallel processing
        // Ceil for values not divisible by 32
        M = (lut_numCnInCnGroups[3]*Z + 63)>>6;

        // Set the offset to each bit within a group in terms of 32 Byte
        bitOffsetInGroup = (lut_numCnInCnGroups_BG1_R13[3]*NR_LDPC_ZMAX)>>6;

        // Set pointers to start of group 6
        p_cnProcBuf    = (__m512i*) &cnProcBuf   [lut_startAddrCnGroups[3]];
        p_cnProcBufRes = (__m512i*) &cnProcBufRes[lut_startAddrCnGroups[3]];

        // Loop over every BN
        for (j=0; j<6; j++)
        {
            // Set of results pointer to correct BN address
            p_cnProcBufResBit = p_cnProcBufRes + (j*bitOffsetInGroup);

            // Loop over CNs
            for (i=0; i<M; i++)
            {
                // Abs and sign of 32 CNs (first BN)
                zmm0 = p_cnProcBuf[(lut_idxCnProcG6[j][0]/2) + i];
                sgn  = _mm512_xor_si512(*p_ones, zmm0);
                min  = _mm512_abs_epi8(zmm0);

                // Loop over BNs
                for (k=1; k<5; k++)
                {
                    zmm0 = p_cnProcBuf[(lut_idxCnProcG6[j][k]/2) + i];
                    min  = _mm512_min_epu8(min, _mm512_abs_epi8(zmm0));
                   sgn  = _mm512_xor_si512(sgn, zmm0);
                }

                // Store result
                min = _mm512_min_epu8(min, *p_maxLLR); // 128 in epi8 is -127
                *p_cnProcBufResBit = conditional_negate(min, sgn,zeros);
                p_cnProcBufResBit++;
            }
        }
    }

    // =====================================================================
    // Process group with 7 BNs

    // Offset is 5*384/32 = 60
    const uint16_t lut_idxCnProcG7[7][6] = {{60,120,180,240,300,360}, {0,120,180,240,300,360},
                                            {0,60,180,240,300,360},   {0,60,120,240,300,360},
                                            {0,60,120,180,300,360},   {0,60,120,180,240,360},
                                            {0,60,120,180,240,300}};

    if (lut_numCnInCnGroups[4] > 0)
    {
        // Number of groups of 32 CNs for parallel processing
        // Ceil for values not divisible by 32
        M = (lut_numCnInCnGroups[4]*Z + 63)>>6;

        // Set the offset to each bit within a group in terms of 32 Byte
        bitOffsetInGroup = (lut_numCnInCnGroups_BG1_R13[4]*NR_LDPC_ZMAX)>>6;

        // Set pointers to start of group 7
        p_cnProcBuf    = (__m512i*) &cnProcBuf   [lut_startAddrCnGroups[4]];
        p_cnProcBufRes = (__m512i*) &cnProcBufRes[lut_startAddrCnGroups[4]];

        // Loop over every BN
        for (j=0; j<7; j++)
        {
            // Set of results pointer to correct BN address
            p_cnProcBufResBit = p_cnProcBufRes + (j*bitOffsetInGroup);

            // Loop over CNs
            for (i=0; i<M; i++)
            {
                // Abs and sign of 32 CNs (first BN)
                zmm0 = p_cnProcBuf[(lut_idxCnProcG7[j][0]/2) + i];
                sgn  = _mm512_xor_si512(*p_ones, zmm0);
                min  = _mm512_abs_epi8(zmm0);

                // Loop over BNs
                for (k=1; k<6; k++)
                {
                    zmm0 = p_cnProcBuf[(lut_idxCnProcG7[j][k]/2) + i];
                    min  = _mm512_min_epu8(min, _mm512_abs_epi8(zmm0));
                   sgn  = _mm512_xor_si512(sgn, zmm0);
                }

                // Store result
                min = _mm512_min_epu8(min, *p_maxLLR); // 128 in epi8 is -127
                *p_cnProcBufResBit = conditional_negate(min, sgn,zeros);
                p_cnProcBufResBit++;
            }
        }
    }

    // =====================================================================
    // Process group with 8 BNs

    // Offset is 2*384/32 = 24
    const uint8_t lut_idxCnProcG8[8][7] = {{24,48,72,96,120,144,168}, {0,48,72,96,120,144,168},
                                           {0,24,72,96,120,144,168}, {0,24,48,96,120,144,168},
                                           {0,24,48,72,120,144,168}, {0,24,48,72,96,144,168},
                                           {0,24,48,72,96,120,168}, {0,24,48,72,96,120,144}};

    if (lut_numCnInCnGroups[5] > 0)
    {
        // Number of groups of 32 CNs for parallel processing
        // Ceil for values not divisible by 32
        M = (lut_numCnInCnGroups[5]*Z + 63)>>6;

        // Set the offset to each bit within a group in terms of 32 Byte
        bitOffsetInGroup = (lut_numCnInCnGroups_BG1_R13[5]*NR_LDPC_ZMAX)>>6;

        // Set pointers to start of group 8
        p_cnProcBuf    = (__m512i*) &cnProcBuf   [lut_startAddrCnGroups[5]];
        p_cnProcBufRes = (__m512i*) &cnProcBufRes[lut_startAddrCnGroups[5]];

        // Loop over every BN
        for (j=0; j<8; j++)
        {
            // Set of results pointer to correct BN address
            p_cnProcBufResBit = p_cnProcBufRes + (j*bitOffsetInGroup);

            // Loop over CNs
            for (i=0; i<M; i++)
            {
                // Abs and sign of 32 CNs (first BN)
                zmm0 = p_cnProcBuf[(lut_idxCnProcG8[j][0]/2) + i];
                sgn  = _mm512_xor_si512(*p_ones, zmm0);
                min  = _mm512_abs_epi8(zmm0);

                // Loop over BNs
                for (k=1; k<7; k++)
                {
                    zmm0 = p_cnProcBuf[(lut_idxCnProcG8[j][k]/2) + i];
                    min  = _mm512_min_epu8(min, _mm512_abs_epi8(zmm0));
                   sgn  = _mm512_xor_si512(sgn, zmm0);
                }

                // Store result
                min = _mm512_min_epu8(min, *p_maxLLR); // 128 in epi8 is -127
                *p_cnProcBufResBit = conditional_negate(min, sgn,zeros);
                p_cnProcBufResBit++;
            }
        }
    }

    // =====================================================================
    // Process group with 9 BNs

    // Offset is 2*384/32 = 24
    const uint8_t lut_idxCnProcG9[9][8] = {{24,48,72,96,120,144,168,192}, {0,48,72,96,120,144,168,192},
                                           {0,24,72,96,120,144,168,192}, {0,24,48,96,120,144,168,192},
                                           {0,24,48,72,120,144,168,192}, {0,24,48,72,96,144,168,192},
                                           {0,24,48,72,96,120,168,192}, {0,24,48,72,96,120,144,192},
                                           {0,24,48,72,96,120,144,168}};

    if (lut_numCnInCnGroups[6] > 0)
    {
        // Number of groups of 32 CNs for parallel processing
        // Ceil for values not divisible by 32
        M = (lut_numCnInCnGroups[6]*Z + 63)>>6;

        // Set the offset to each bit within a group in terms of 32 Byte
        bitOffsetInGroup = (lut_numCnInCnGroups_BG1_R13[6]*NR_LDPC_ZMAX)>>6;

        // Set pointers to start of group 9
        p_cnProcBuf    = (__m512i*) &cnProcBuf   [lut_startAddrCnGroups[6]];
        p_cnProcBufRes = (__m512i*) &cnProcBufRes[lut_startAddrCnGroups[6]];

        // Loop over every BN
        for (j=0; j<9; j++)
        {
            // Set of results pointer to correct BN address
            p_cnProcBufResBit = p_cnProcBufRes + (j*bitOffsetInGroup);

            // Loop over CNs
            for (i=0; i<M; i++)
            {
                // Abs and sign of 32 CNs (first BN)
                zmm0 = p_cnProcBuf[(lut_idxCnProcG9[j][0]/2) + i];
                sgn  = _mm512_xor_si512(*p_ones, zmm0);
                min  = _mm512_abs_epi8(zmm0);

                // Loop over BNs
                for (k=1; k<8; k++)
                {
                    zmm0 = p_cnProcBuf[(lut_idxCnProcG9[j][k]/2) + i];
                    min  = _mm512_min_epu8(min, _mm512_abs_epi8(zmm0));
                   sgn  = _mm512_xor_si512(sgn, zmm0);
                }

                // Store result
                min = _mm512_min_epu8(min, *p_maxLLR); // 128 in epi8 is -127
                *p_cnProcBufResBit = conditional_negate(min, sgn,zeros);
                p_cnProcBufResBit++;
            }
        }
    }

    // =====================================================================
    // Process group with 10 BNs

    // Offset is 1*384/32 = 12
    const uint8_t lut_idxCnProcG10[10][9] = {{12,24,36,48,60,72,84,96,108}, {0,24,36,48,60,72,84,96,108},
                                             {0,12,36,48,60,72,84,96,108}, {0,12,24,48,60,72,84,96,108},
                                             {0,12,24,36,60,72,84,96,108}, {0,12,24,36,48,72,84,96,108},
                                             {0,12,24,36,48,60,84,96,108}, {0,12,24,36,48,60,72,96,108},
                                             {0,12,24,36,48,60,72,84,108}, {0,12,24,36,48,60,72,84,96}};

    if (lut_numCnInCnGroups[7] > 0)
    {
        // Number of groups of 32 CNs for parallel processing
        // Ceil for values not divisible by 32
        M = (lut_numCnInCnGroups[7]*Z + 63)>>6;

        // Set the offset to each bit within a group in terms of 32 Byte
        bitOffsetInGroup = (lut_numCnInCnGroups_BG1_R13[7]*NR_LDPC_ZMAX)>>6;

        // Set pointers to start of group 10
        p_cnProcBuf    = (__m512i*) &cnProcBuf   [lut_startAddrCnGroups[7]];
        p_cnProcBufRes = (__m512i*) &cnProcBufRes[lut_startAddrCnGroups[7]];

        // Loop over every BN
        for (j=0; j<10; j++)
        {
            // Set of results pointer to correct BN address
            p_cnProcBufResBit = p_cnProcBufRes + (j*bitOffsetInGroup);

            // Loop over CNs
            for (i=0; i<M; i++)
            {
                // Abs and sign of 32 CNs (first BN)
                zmm0 = p_cnProcBuf[(lut_idxCnProcG10[j][0]/2) + i];
                sgn  = _mm512_xor_si512(*p_ones, zmm0);
                min  = _mm512_abs_epi8(zmm0);

                // Loop over BNs
                for (k=1; k<9; k++)
                {
                    zmm0 = p_cnProcBuf[(lut_idxCnProcG10[j][k]/2) + i];
                    min  = _mm512_min_epu8(min, _mm512_abs_epi8(zmm0));
                   sgn  = _mm512_xor_si512(sgn, zmm0);
                }

                // Store result
                min = _mm512_min_epu8(min, *p_maxLLR); // 128 in epi8 is -127
                *p_cnProcBufResBit = conditional_negate(min, sgn,zeros);
                p_cnProcBufResBit++;
            }
        }
    }

    // =====================================================================
    // Process group with 19 BNs

    // Offset is 4*384/32 = 12
    const uint16_t lut_idxCnProcG19[19][18] = {{48,96,144,192,240,288,336,384,432,480,528,576,624,672,720,768,816,864}, {0,96,144,192,240,288,336,384,432,480,528,576,624,672,720,768,816,864},
                                               {0,48,144,192,240,288,336,384,432,480,528,576,624,672,720,768,816,864}, {0,48,96,192,240,288,336,384,432,480,528,576,624,672,720,768,816,864},
                                               {0,48,96,144,240,288,336,384,432,480,528,576,624,672,720,768,816,864}, {0,48,96,144,192,288,336,384,432,480,528,576,624,672,720,768,816,864},
                                               {0,48,96,144,192,240,336,384,432,480,528,576,624,672,720,768,816,864}, {0,48,96,144,192,240,288,384,432,480,528,576,624,672,720,768,816,864},
                                               {0,48,96,144,192,240,288,336,432,480,528,576,624,672,720,768,816,864}, {0,48,96,144,192,240,288,336,384,480,528,576,624,672,720,768,816,864},
                                               {0,48,96,144,192,240,288,336,384,432,528,576,624,672,720,768,816,864}, {0,48,96,144,192,240,288,336,384,432,480,576,624,672,720,768,816,864},
                                               {0,48,96,144,192,240,288,336,384,432,480,528,624,672,720,768,816,864}, {0,48,96,144,192,240,288,336,384,432,480,528,576,672,720,768,816,864},
                                               {0,48,96,144,192,240,288,336,384,432,480,528,576,624,720,768,816,864}, {0,48,96,144,192,240,288,336,384,432,480,528,576,624,672,768,816,864},
                                               {0,48,96,144,192,240,288,336,384,432,480,528,576,624,672,720,816,864}, {0,48,96,144,192,240,288,336,384,432,480,528,576,624,672,720,768,864},
                                               {0,48,96,144,192,240,288,336,384,432,480,528,576,624,672,720,768,816}};

    if (lut_numCnInCnGroups[8] > 0)
    {
        // Number of groups of 32 CNs for parallel processing
        // Ceil for values not divisible by 32
        M = (lut_numCnInCnGroups[8]*Z + 63)>>6;

        // Set the offset to each bit within a group in terms of 32 Byte
        bitOffsetInGroup = (lut_numCnInCnGroups_BG1_R13[8]*NR_LDPC_ZMAX)>>6;

        // Set pointers to start of group 19
        p_cnProcBuf    = (__m512i*) &cnProcBuf   [lut_startAddrCnGroups[8]];
        p_cnProcBufRes = (__m512i*) &cnProcBufRes[lut_startAddrCnGroups[8]];

        // Loop over every BN
        for (j=0; j<19; j++)
        {
            // Set of results pointer to correct BN address
            p_cnProcBufResBit = p_cnProcBufRes + (j*bitOffsetInGroup);

            // Loop over CNs
            for (i=0; i<M; i++)
            {
                // Abs and sign of 32 CNs (first BN)
                zmm0 = p_cnProcBuf[(lut_idxCnProcG19[j][0]/2) + i];
                sgn  = _mm512_xor_si512(*p_ones, zmm0);
                min  = _mm512_abs_epi8(zmm0);

                // Loop over BNs
                for (k=1; k<18; k++)
                {
                    zmm0 = p_cnProcBuf[(lut_idxCnProcG19[j][k]/2) + i];
                    min  = _mm512_min_epu8(min, _mm512_abs_epi8(zmm0));
                   sgn  = _mm512_xor_si512(sgn, zmm0);
                }

                // Store result
                min = _mm512_min_epu8(min, *p_maxLLR); // 128 in epi8 is -127
                *p_cnProcBufResBit = conditional_negate(min, sgn,zeros);
                p_cnProcBufResBit++;
            }
        }
    }

}

<<<<<<< HEAD
#else
static inline void nrLDPC_cnProc_BG1(t_nrLDPC_lut* p_lut, t_nrLDPC_procBuf* p_procBuf, uint16_t Z)
=======
/**
   \brief Performs CN processing for BG1 on the CN processing buffer and stores the results in the CN processing results buffer.
   \param p_lut Pointer to decoder LUTs
   \param Z Lifting size
*/
static inline void nrLDPC_cnProc_BG1(t_nrLDPC_lut* p_lut, int8_t* cnProcBuf, int8_t* cnProcBufRes, uint16_t Z)
>>>>>>> 720af7a4
{
    const uint8_t*  lut_numCnInCnGroups   = p_lut->numCnInCnGroups;
    const uint32_t* lut_startAddrCnGroups = p_lut->startAddrCnGroups;

<<<<<<< HEAD
    int8_t* cnProcBuf    = p_procBuf->cnProcBuf;
    int8_t* cnProcBufRes = p_procBuf->cnProcBufRes;

=======
>>>>>>> 720af7a4
    __m256i* p_cnProcBuf;
    __m256i* p_cnProcBufRes;

    // Number of CNs in Groups
    uint32_t M;
    uint32_t i;
    uint32_t j;
    uint32_t k;
    // Offset to each bit within a group in terms of 32 Byte
    uint32_t bitOffsetInGroup;

    __m256i ymm0, min, sgn;
    __m256i* p_cnProcBufResBit;

    const __m256i* p_ones   = (__m256i*) ones256_epi8;
    const __m256i* p_maxLLR = (__m256i*) maxLLR256_epi8;

    // LUT with offsets for bits that need to be processed
    // 1. bit proc requires LLRs of 2. and 3. bit, 2.bits of 1. and 3. etc.
    // Offsets are in units of bitOffsetInGroup (1*384/32)
    const uint8_t lut_idxCnProcG3[3][2] = {{12,24}, {0,24}, {0,12}};

    // =====================================================================
    // Process group with 3 BNs

    if (lut_numCnInCnGroups[0] > 0)
    {
        // Number of groups of 32 CNs for parallel processing
        // Ceil for values not divisible by 32
        M = (lut_numCnInCnGroups[0]*Z + 31)>>5;

        // Set the offset to each bit within a group in terms of 32 Byte
        bitOffsetInGroup = (lut_numCnInCnGroups_BG1_R13[0]*NR_LDPC_ZMAX)>>5;

        // Set pointers to start of group 3
        p_cnProcBuf    = (__m256i*) &cnProcBuf   [lut_startAddrCnGroups[0]];
        p_cnProcBufRes = (__m256i*) &cnProcBufRes[lut_startAddrCnGroups[0]];

        // Loop over every BN
        for (j=0; j<3; j++)
        {
            // Set of results pointer to correct BN address
            p_cnProcBufResBit = p_cnProcBufRes + (j*bitOffsetInGroup);

            // Loop over CNs
            for (i=0; i<M; i++)
            {
                // Abs and sign of 32 CNs (first BN)
                ymm0 = p_cnProcBuf[lut_idxCnProcG3[j][0] + i];
                sgn  = _mm256_sign_epi8(*p_ones, ymm0);
                min  = _mm256_abs_epi8(ymm0);

                // 32 CNs of second BN
                ymm0 = p_cnProcBuf[lut_idxCnProcG3[j][1] + i];
                min  = _mm256_min_epu8(min, _mm256_abs_epi8(ymm0));
                sgn  = _mm256_sign_epi8(sgn, ymm0);


                // Store result
                min = _mm256_min_epu8(min, *p_maxLLR); // 128 in epi8 is -127
                *p_cnProcBufResBit = _mm256_sign_epi8(min, sgn);
                p_cnProcBufResBit++;
            }
        }
    }

    // =====================================================================
    // Process group with 4 BNs

    // Offset is 5*384/32 = 60
    const uint8_t lut_idxCnProcG4[4][3] = {{60,120,180}, {0,120,180}, {0,60,180}, {0,60,120}};

    if (lut_numCnInCnGroups[1] > 0)
    {
        // Number of groups of 32 CNs for parallel processing
        // Ceil for values not divisible by 32
        M = (lut_numCnInCnGroups[1]*Z + 31)>>5;

        // Set the offset to each bit within a group in terms of 32 Byte
        bitOffsetInGroup = (lut_numCnInCnGroups_BG1_R13[1]*NR_LDPC_ZMAX)>>5;

        // Set pointers to start of group 4
        p_cnProcBuf    = (__m256i*) &cnProcBuf   [lut_startAddrCnGroups[1]];
        p_cnProcBufRes = (__m256i*) &cnProcBufRes[lut_startAddrCnGroups[1]];

        // Loop over every BN
        for (j=0; j<4; j++)
        {
            // Set of results pointer to correct BN address
            p_cnProcBufResBit = p_cnProcBufRes + (j*bitOffsetInGroup);

            // Loop over CNs
            for (i=0; i<M; i++)
            {
                // Abs and sign of 32 CNs (first BN)
                ymm0 = p_cnProcBuf[lut_idxCnProcG4[j][0] + i];
                sgn  = _mm256_sign_epi8(*p_ones, ymm0);
                min  = _mm256_abs_epi8(ymm0);

                // Loop over BNs
                for (k=1; k<3; k++)
                {
                    ymm0 = p_cnProcBuf[lut_idxCnProcG4[j][k] + i];
                    min  = _mm256_min_epu8(min, _mm256_abs_epi8(ymm0));
                    sgn  = _mm256_sign_epi8(sgn, ymm0);
                }

                // Store result
                min = _mm256_min_epu8(min, *p_maxLLR); // 128 in epi8 is -127
                *p_cnProcBufResBit = _mm256_sign_epi8(min, sgn);
                p_cnProcBufResBit++;
            }
        }
    }

    // =====================================================================
    // Process group with 5 BNs

    // Offset is 18*384/32 = 216
    const uint16_t lut_idxCnProcG5[5][4] = {{216,432,648,864}, {0,432,648,864},
                                            {0,216,648,864}, {0,216,432,864}, {0,216,432,648}};

    if (lut_numCnInCnGroups[2] > 0)
    {
        // Number of groups of 32 CNs for parallel processing
        // Ceil for values not divisible by 32
        M = (lut_numCnInCnGroups[2]*Z + 31)>>5;

        // Set the offset to each bit within a group in terms of 32 Byte
        bitOffsetInGroup = (lut_numCnInCnGroups_BG1_R13[2]*NR_LDPC_ZMAX)>>5;

        // Set pointers to start of group 5
        p_cnProcBuf    = (__m256i*) &cnProcBuf   [lut_startAddrCnGroups[2]];
        p_cnProcBufRes = (__m256i*) &cnProcBufRes[lut_startAddrCnGroups[2]];

        // Loop over every BN
        for (j=0; j<5; j++)
        {
            // Set of results pointer to correct BN address
            p_cnProcBufResBit = p_cnProcBufRes + (j*bitOffsetInGroup);

            // Loop over CNs
            for (i=0; i<M; i++)
            {
                // Abs and sign of 32 CNs (first BN)
                ymm0 = p_cnProcBuf[lut_idxCnProcG5[j][0] + i];
                sgn  = _mm256_sign_epi8(*p_ones, ymm0);
                min  = _mm256_abs_epi8(ymm0);

                // Loop over BNs
                for (k=1; k<4; k++)
                {
                    ymm0 = p_cnProcBuf[lut_idxCnProcG5[j][k] + i];
                    min  = _mm256_min_epu8(min, _mm256_abs_epi8(ymm0));
                    sgn  = _mm256_sign_epi8(sgn, ymm0);
                }

                // Store result
                min = _mm256_min_epu8(min, *p_maxLLR); // 128 in epi8 is -127
                *p_cnProcBufResBit = _mm256_sign_epi8(min, sgn);
                p_cnProcBufResBit++;
            }
        }
    }

    // =====================================================================
    // Process group with 6 BNs

    // Offset is 8*384/32 = 96
    const uint16_t lut_idxCnProcG6[6][5] = {{96,192,288,384,480}, {0,192,288,384,480},
                                            {0,96,288,384,480}, {0,96,192,384,480},
                                            {0,96,192,288,480}, {0,96,192,288,384}};

    if (lut_numCnInCnGroups[3] > 0)
    {
        // Number of groups of 32 CNs for parallel processing
        // Ceil for values not divisible by 32
        M = (lut_numCnInCnGroups[3]*Z + 31)>>5;

        // Set the offset to each bit within a group in terms of 32 Byte
        bitOffsetInGroup = (lut_numCnInCnGroups_BG1_R13[3]*NR_LDPC_ZMAX)>>5;

        // Set pointers to start of group 6
        p_cnProcBuf    = (__m256i*) &cnProcBuf   [lut_startAddrCnGroups[3]];
        p_cnProcBufRes = (__m256i*) &cnProcBufRes[lut_startAddrCnGroups[3]];

        // Loop over every BN
        for (j=0; j<6; j++)
        {
            // Set of results pointer to correct BN address
            p_cnProcBufResBit = p_cnProcBufRes + (j*bitOffsetInGroup);

            // Loop over CNs
            for (i=0; i<M; i++)
            {
                // Abs and sign of 32 CNs (first BN)
                ymm0 = p_cnProcBuf[lut_idxCnProcG6[j][0] + i];
                sgn  = _mm256_sign_epi8(*p_ones, ymm0);
                min  = _mm256_abs_epi8(ymm0);

                // Loop over BNs
                for (k=1; k<5; k++)
                {
                    ymm0 = p_cnProcBuf[lut_idxCnProcG6[j][k] + i];
                    min  = _mm256_min_epu8(min, _mm256_abs_epi8(ymm0));
                    sgn  = _mm256_sign_epi8(sgn, ymm0);
                }

                // Store result
                min = _mm256_min_epu8(min, *p_maxLLR); // 128 in epi8 is -127
                *p_cnProcBufResBit = _mm256_sign_epi8(min, sgn);
                p_cnProcBufResBit++;
            }
        }
    }

    // =====================================================================
    // Process group with 7 BNs

    // Offset is 5*384/32 = 60
    const uint16_t lut_idxCnProcG7[7][6] = {{60,120,180,240,300,360}, {0,120,180,240,300,360},
                                            {0,60,180,240,300,360},   {0,60,120,240,300,360},
                                            {0,60,120,180,300,360},   {0,60,120,180,240,360},
                                            {0,60,120,180,240,300}};

    if (lut_numCnInCnGroups[4] > 0)
    {
        // Number of groups of 32 CNs for parallel processing
        // Ceil for values not divisible by 32
        M = (lut_numCnInCnGroups[4]*Z + 31)>>5;

        // Set the offset to each bit within a group in terms of 32 Byte
        bitOffsetInGroup = (lut_numCnInCnGroups_BG1_R13[4]*NR_LDPC_ZMAX)>>5;

        // Set pointers to start of group 7
        p_cnProcBuf    = (__m256i*) &cnProcBuf   [lut_startAddrCnGroups[4]];
        p_cnProcBufRes = (__m256i*) &cnProcBufRes[lut_startAddrCnGroups[4]];

        // Loop over every BN
        for (j=0; j<7; j++)
        {
            // Set of results pointer to correct BN address
            p_cnProcBufResBit = p_cnProcBufRes + (j*bitOffsetInGroup);

            // Loop over CNs
            for (i=0; i<M; i++)
            {
                // Abs and sign of 32 CNs (first BN)
                ymm0 = p_cnProcBuf[lut_idxCnProcG7[j][0] + i];
                sgn  = _mm256_sign_epi8(*p_ones, ymm0);
                min  = _mm256_abs_epi8(ymm0);

                // Loop over BNs
                for (k=1; k<6; k++)
                {
                    ymm0 = p_cnProcBuf[lut_idxCnProcG7[j][k] + i];
                    min  = _mm256_min_epu8(min, _mm256_abs_epi8(ymm0));
                    sgn  = _mm256_sign_epi8(sgn, ymm0);
                }

                // Store result
                min = _mm256_min_epu8(min, *p_maxLLR); // 128 in epi8 is -127
                *p_cnProcBufResBit = _mm256_sign_epi8(min, sgn);
                p_cnProcBufResBit++;
            }
        }
    }

    // =====================================================================
    // Process group with 8 BNs

    // Offset is 2*384/32 = 24
    const uint8_t lut_idxCnProcG8[8][7] = {{24,48,72,96,120,144,168}, {0,48,72,96,120,144,168},
                                           {0,24,72,96,120,144,168}, {0,24,48,96,120,144,168},
                                           {0,24,48,72,120,144,168}, {0,24,48,72,96,144,168},
                                           {0,24,48,72,96,120,168}, {0,24,48,72,96,120,144}};

    if (lut_numCnInCnGroups[5] > 0)
    {
        // Number of groups of 32 CNs for parallel processing
        // Ceil for values not divisible by 32
        M = (lut_numCnInCnGroups[5]*Z + 31)>>5;

        // Set the offset to each bit within a group in terms of 32 Byte
        bitOffsetInGroup = (lut_numCnInCnGroups_BG1_R13[5]*NR_LDPC_ZMAX)>>5;

        // Set pointers to start of group 8
        p_cnProcBuf    = (__m256i*) &cnProcBuf   [lut_startAddrCnGroups[5]];
        p_cnProcBufRes = (__m256i*) &cnProcBufRes[lut_startAddrCnGroups[5]];

        // Loop over every BN
        for (j=0; j<8; j++)
        {
            // Set of results pointer to correct BN address
            p_cnProcBufResBit = p_cnProcBufRes + (j*bitOffsetInGroup);

            // Loop over CNs
            for (i=0; i<M; i++)
            {
                // Abs and sign of 32 CNs (first BN)
                ymm0 = p_cnProcBuf[lut_idxCnProcG8[j][0] + i];
                sgn  = _mm256_sign_epi8(*p_ones, ymm0);
                min  = _mm256_abs_epi8(ymm0);

                // Loop over BNs
                for (k=1; k<7; k++)
                {
                    ymm0 = p_cnProcBuf[lut_idxCnProcG8[j][k] + i];
                    min  = _mm256_min_epu8(min, _mm256_abs_epi8(ymm0));
                    sgn  = _mm256_sign_epi8(sgn, ymm0);
                }

                // Store result
                min = _mm256_min_epu8(min, *p_maxLLR); // 128 in epi8 is -127
                *p_cnProcBufResBit = _mm256_sign_epi8(min, sgn);
                p_cnProcBufResBit++;
            }
        }
    }

    // =====================================================================
    // Process group with 9 BNs

    // Offset is 2*384/32 = 24
    const uint8_t lut_idxCnProcG9[9][8] = {{24,48,72,96,120,144,168,192}, {0,48,72,96,120,144,168,192},
                                           {0,24,72,96,120,144,168,192}, {0,24,48,96,120,144,168,192},
                                           {0,24,48,72,120,144,168,192}, {0,24,48,72,96,144,168,192},
                                           {0,24,48,72,96,120,168,192}, {0,24,48,72,96,120,144,192},
                                           {0,24,48,72,96,120,144,168}};

    if (lut_numCnInCnGroups[6] > 0)
    {
        // Number of groups of 32 CNs for parallel processing
        // Ceil for values not divisible by 32
        M = (lut_numCnInCnGroups[6]*Z + 31)>>5;

        // Set the offset to each bit within a group in terms of 32 Byte
        bitOffsetInGroup = (lut_numCnInCnGroups_BG1_R13[6]*NR_LDPC_ZMAX)>>5;

        // Set pointers to start of group 9
        p_cnProcBuf    = (__m256i*) &cnProcBuf   [lut_startAddrCnGroups[6]];
        p_cnProcBufRes = (__m256i*) &cnProcBufRes[lut_startAddrCnGroups[6]];

        // Loop over every BN
        for (j=0; j<9; j++)
        {
            // Set of results pointer to correct BN address
            p_cnProcBufResBit = p_cnProcBufRes + (j*bitOffsetInGroup);

            // Loop over CNs
            for (i=0; i<M; i++)
            {
                // Abs and sign of 32 CNs (first BN)
                ymm0 = p_cnProcBuf[lut_idxCnProcG9[j][0] + i];
                sgn  = _mm256_sign_epi8(*p_ones, ymm0);
                min  = _mm256_abs_epi8(ymm0);

                // Loop over BNs
                for (k=1; k<8; k++)
                {
                    ymm0 = p_cnProcBuf[lut_idxCnProcG9[j][k] + i];
                    min  = _mm256_min_epu8(min, _mm256_abs_epi8(ymm0));
                    sgn  = _mm256_sign_epi8(sgn, ymm0);
                }

                // Store result
                min = _mm256_min_epu8(min, *p_maxLLR); // 128 in epi8 is -127
                *p_cnProcBufResBit = _mm256_sign_epi8(min, sgn);
                p_cnProcBufResBit++;
            }
        }
    }

    // =====================================================================
    // Process group with 10 BNs

    // Offset is 1*384/32 = 12
    const uint8_t lut_idxCnProcG10[10][9] = {{12,24,36,48,60,72,84,96,108}, {0,24,36,48,60,72,84,96,108},
                                             {0,12,36,48,60,72,84,96,108}, {0,12,24,48,60,72,84,96,108},
                                             {0,12,24,36,60,72,84,96,108}, {0,12,24,36,48,72,84,96,108},
                                             {0,12,24,36,48,60,84,96,108}, {0,12,24,36,48,60,72,96,108},
                                             {0,12,24,36,48,60,72,84,108}, {0,12,24,36,48,60,72,84,96}};

    if (lut_numCnInCnGroups[7] > 0)
    {
        // Number of groups of 32 CNs for parallel processing
        // Ceil for values not divisible by 32
        M = (lut_numCnInCnGroups[7]*Z + 31)>>5;

        // Set the offset to each bit within a group in terms of 32 Byte
        bitOffsetInGroup = (lut_numCnInCnGroups_BG1_R13[7]*NR_LDPC_ZMAX)>>5;

        // Set pointers to start of group 10
        p_cnProcBuf    = (__m256i*) &cnProcBuf   [lut_startAddrCnGroups[7]];
        p_cnProcBufRes = (__m256i*) &cnProcBufRes[lut_startAddrCnGroups[7]];

        // Loop over every BN
        for (j=0; j<10; j++)
        {
            // Set of results pointer to correct BN address
            p_cnProcBufResBit = p_cnProcBufRes + (j*bitOffsetInGroup);

            // Loop over CNs
            for (i=0; i<M; i++)
            {
                // Abs and sign of 32 CNs (first BN)
                ymm0 = p_cnProcBuf[lut_idxCnProcG10[j][0] + i];
                sgn  = _mm256_sign_epi8(*p_ones, ymm0);
                min  = _mm256_abs_epi8(ymm0);

                // Loop over BNs
                for (k=1; k<9; k++)
                {
                    ymm0 = p_cnProcBuf[lut_idxCnProcG10[j][k] + i];
                    min  = _mm256_min_epu8(min, _mm256_abs_epi8(ymm0));
                    sgn  = _mm256_sign_epi8(sgn, ymm0);
                }

                // Store result
                min = _mm256_min_epu8(min, *p_maxLLR); // 128 in epi8 is -127
                *p_cnProcBufResBit = _mm256_sign_epi8(min, sgn);
                p_cnProcBufResBit++;
            }
        }
    }

    // =====================================================================
    // Process group with 19 BNs

    // Offset is 4*384/32 = 12
    const uint16_t lut_idxCnProcG19[19][18] = {{48,96,144,192,240,288,336,384,432,480,528,576,624,672,720,768,816,864}, {0,96,144,192,240,288,336,384,432,480,528,576,624,672,720,768,816,864},
                                               {0,48,144,192,240,288,336,384,432,480,528,576,624,672,720,768,816,864}, {0,48,96,192,240,288,336,384,432,480,528,576,624,672,720,768,816,864},
                                               {0,48,96,144,240,288,336,384,432,480,528,576,624,672,720,768,816,864}, {0,48,96,144,192,288,336,384,432,480,528,576,624,672,720,768,816,864},
                                               {0,48,96,144,192,240,336,384,432,480,528,576,624,672,720,768,816,864}, {0,48,96,144,192,240,288,384,432,480,528,576,624,672,720,768,816,864},
                                               {0,48,96,144,192,240,288,336,432,480,528,576,624,672,720,768,816,864}, {0,48,96,144,192,240,288,336,384,480,528,576,624,672,720,768,816,864},
                                               {0,48,96,144,192,240,288,336,384,432,528,576,624,672,720,768,816,864}, {0,48,96,144,192,240,288,336,384,432,480,576,624,672,720,768,816,864},
                                               {0,48,96,144,192,240,288,336,384,432,480,528,624,672,720,768,816,864}, {0,48,96,144,192,240,288,336,384,432,480,528,576,672,720,768,816,864},
                                               {0,48,96,144,192,240,288,336,384,432,480,528,576,624,720,768,816,864}, {0,48,96,144,192,240,288,336,384,432,480,528,576,624,672,768,816,864},
                                               {0,48,96,144,192,240,288,336,384,432,480,528,576,624,672,720,816,864}, {0,48,96,144,192,240,288,336,384,432,480,528,576,624,672,720,768,864},
                                               {0,48,96,144,192,240,288,336,384,432,480,528,576,624,672,720,768,816}};

    if (lut_numCnInCnGroups[8] > 0)
    {
        // Number of groups of 32 CNs for parallel processing
        // Ceil for values not divisible by 32
        M = (lut_numCnInCnGroups[8]*Z + 31)>>5;

        // Set the offset to each bit within a group in terms of 32 Byte
        bitOffsetInGroup = (lut_numCnInCnGroups_BG1_R13[8]*NR_LDPC_ZMAX)>>5;

        // Set pointers to start of group 19
        p_cnProcBuf    = (__m256i*) &cnProcBuf   [lut_startAddrCnGroups[8]];
        p_cnProcBufRes = (__m256i*) &cnProcBufRes[lut_startAddrCnGroups[8]];

        // Loop over every BN
        for (j=0; j<19; j++)
        {
            // Set of results pointer to correct BN address
            p_cnProcBufResBit = p_cnProcBufRes + (j*bitOffsetInGroup);

            // Loop over CNs
            for (i=0; i<M; i++)
            {
                // Abs and sign of 32 CNs (first BN)
                ymm0 = p_cnProcBuf[lut_idxCnProcG19[j][0] + i];
                sgn  = _mm256_sign_epi8(*p_ones, ymm0);
                min  = _mm256_abs_epi8(ymm0);

                // Loop over BNs
                for (k=1; k<18; k++)
                {
                    ymm0 = p_cnProcBuf[lut_idxCnProcG19[j][k] + i];
                    min  = _mm256_min_epu8(min, _mm256_abs_epi8(ymm0));
                    sgn  = _mm256_sign_epi8(sgn, ymm0);
                }

                // Store result
                min = _mm256_min_epu8(min, *p_maxLLR); // 128 in epi8 is -127
                *p_cnProcBufResBit = _mm256_sign_epi8(min, sgn);
                p_cnProcBufResBit++;
            }
        }
    }

}
#endif
/**
   \brief Performs parity check for BG1 on the CN processing buffer. Stops as soon as error is detected.
   \param p_lut Pointer to decoder LUTs
   \param Z Lifting size
   \return 32-bit parity check indicator
*/
static inline uint32_t nrLDPC_cnProcPc_BG1(t_nrLDPC_lut* p_lut, int8_t* cnProcBuf, int8_t* cnProcBufRes, uint16_t Z)
{
    const uint8_t*  lut_numCnInCnGroups   = p_lut->numCnInCnGroups;
    const uint32_t* lut_startAddrCnGroups = p_lut->startAddrCnGroups;

<<<<<<< HEAD
    int8_t* cnProcBuf    = p_procBuf->cnProcBuf;
    int8_t* cnProcBufRes = p_procBuf->cnProcBufRes;

=======
>>>>>>> 720af7a4
    __m256i* p_cnProcBuf;
    __m256i* p_cnProcBufRes;

    // Number of CNs in Groups
    uint32_t M;
    uint32_t i;
    uint32_t j;
    uint32_t pcRes = 0;
    uint32_t pcResSum = 0;
    uint32_t Mrem;
    uint32_t M32;

    __m256i ymm0, ymm1;

    // =====================================================================
    // Process group with 3 BNs

    if (lut_numCnInCnGroups[0] > 0)
    {
        // Reset results
        pcResSum = 0;

        // Number of CNs in group
        M = lut_numCnInCnGroups[0]*Z;
        // Remainder modulo 32
        Mrem = M&31;
        // Number of groups of 32 CNs for parallel processing
        // Ceil for values not divisible by 32
        M32 = (M + 31)>>5;

        // Set pointers to start of group 3
        p_cnProcBuf    = (__m256i*) &cnProcBuf   [lut_startAddrCnGroups[0]];
        p_cnProcBufRes = (__m256i*) &cnProcBufRes[lut_startAddrCnGroups[0]];

        // Loop over CNs
        for (i=0; i<(M32-1); i++)
        {
            pcRes = 0;
            // Loop over every BN
            // Compute PC for 32 CNs at once
            for (j=0; j<3; j++)
            {
                // BN offset is units of (1*384/32) = 12
                ymm0 = p_cnProcBuf   [j*12 + i];
                ymm1 = p_cnProcBufRes[j*12 + i];

                // Add BN and input LLR, extract the sign bit
                // and add in GF(2) (xor)
                pcRes ^= _mm256_movemask_epi8(_mm256_adds_epi8(ymm0,ymm1));
            }

            // If no error pcRes should be 0
            pcResSum |= pcRes;
        }

        // Last 32 CNs might not be full valid 32 depending on Z
        pcRes = 0;
        // Loop over every BN
        // Compute PC for 32 CNs at once
        for (j=0; j<3; j++)
        {
            // BN offset is units of (1*384/32) = 12
            ymm0 = p_cnProcBuf   [j*12 + i];
            ymm1 = p_cnProcBufRes[j*12 + i];

            // Add BN and input LLR, extract the sign bit
            // and add in GF(2) (xor)
            pcRes ^= _mm256_movemask_epi8(_mm256_adds_epi8(ymm0,ymm1));
        }

        // If no error pcRes should be 0
        // Only use valid CNs
        pcResSum |= (pcRes&(0xFFFFFFFF>>(32-Mrem)));

        // If PC failed we can stop here
        if (pcResSum > 0)
        {
            return pcResSum;
        }
    }

    // =====================================================================
    // Process group with 4 BNs

    if (lut_numCnInCnGroups[1] > 0)
    {
        // Reset results
        pcResSum = 0;

        // Number of CNs in group
        M = lut_numCnInCnGroups[1]*Z;
        // Remainder modulo 32
        Mrem = M&31;
        // Number of groups of 32 CNs for parallel processing
        // Ceil for values not divisible by 32
        M32 = (M + 31)>>5;

        // Set pointers to start of group 4
        p_cnProcBuf    = (__m256i*) &cnProcBuf   [lut_startAddrCnGroups[1]];
        p_cnProcBufRes = (__m256i*) &cnProcBufRes[lut_startAddrCnGroups[1]];

        // Loop over CNs
        for (i=0; i<(M32-1); i++)
        {
            pcRes = 0;
            // Loop over every BN
            // Compute PC for 32 CNs at once
            for (j=0; j<4; j++)
            {
                // BN offset is units of 5*384/32 = 60
                ymm0 = p_cnProcBuf   [j*60 + i];
                ymm1 = p_cnProcBufRes[j*60 + i];

                // Add BN and input LLR, extract the sign bit
                // and add in GF(2) (xor)
                pcRes ^= _mm256_movemask_epi8(_mm256_adds_epi8(ymm0,ymm1));
            }

            // If no error pcRes should be 0
            pcResSum |= pcRes;
        }

        // Last 32 CNs might not be full valid 32 depending on Z
        pcRes = 0;
        // Loop over every BN
        // Compute PC for 32 CNs at once
        for (j=0; j<4; j++)
        {
            // BN offset is units of 5*384/32 = 60
            ymm0 = p_cnProcBuf   [j*60 + i];
            ymm1 = p_cnProcBufRes[j*60 + i];

            // Add BN and input LLR, extract the sign bit
            // and add in GF(2) (xor)
            pcRes ^= _mm256_movemask_epi8(_mm256_adds_epi8(ymm0,ymm1));
        }

        // If no error pcRes should be 0
        // Only use valid CNs
        pcResSum |= (pcRes&(0xFFFFFFFF>>(32-Mrem)));

        // If PC failed we can stop here
        if (pcResSum > 0)
        {
            return pcResSum;
        }
    }

    // =====================================================================
    // Process group with 5 BNs

    if (lut_numCnInCnGroups[2] > 0)
    {
        // Reset results
        pcResSum = 0;

        // Number of CNs in group
        M = lut_numCnInCnGroups[2]*Z;
        // Remainder modulo 32
        Mrem = M&31;
        // Number of groups of 32 CNs for parallel processing
        // Ceil for values not divisible by 32
        M32 = (M + 31)>>5;

        // Set pointers to start of group 5
        p_cnProcBuf    = (__m256i*) &cnProcBuf   [lut_startAddrCnGroups[2]];
        p_cnProcBufRes = (__m256i*) &cnProcBufRes[lut_startAddrCnGroups[2]];

        // Loop over CNs
        for (i=0; i<(M32-1); i++)
        {
            pcRes = 0;
            // Loop over every BN
            // Compute PC for 32 CNs at once
            for (j=0; j<5; j++)
            {
                // BN offset is units of 18*384/32 = 216
                ymm0 = p_cnProcBuf   [j*216 + i];
                ymm1 = p_cnProcBufRes[j*216 + i];

                // Add BN and input LLR, extract the sign bit
                // and add in GF(2) (xor)
                pcRes ^= _mm256_movemask_epi8(_mm256_adds_epi8(ymm0,ymm1));
            }

            // If no error pcRes should be 0
            pcResSum |= pcRes;
        }

        // Last 32 CNs might not be full valid 32 depending on Z
        pcRes = 0;

        // Loop over every BN
        // Compute PC for 32 CNs at once
        for (j=0; j<5; j++)
        {
            // BN offset is units of 18*384/32 = 216
            ymm0 = p_cnProcBuf   [j*216 + i];
            ymm1 = p_cnProcBufRes[j*216 + i];

            // Add BN and input LLR, extract the sign bit
            // and add in GF(2) (xor)
            pcRes ^= _mm256_movemask_epi8(_mm256_adds_epi8(ymm0,ymm1));
        }

        // If no error pcRes should be 0
        // Only use valid CNs
        pcResSum |= (pcRes&(0xFFFFFFFF>>(32-Mrem)));

        // If PC failed we can stop here
        if (pcResSum > 0)
        {
            return pcResSum;
        }
    }

    // =====================================================================
    // Process group with 6 BNs

    if (lut_numCnInCnGroups[3] > 0)
    {
        // Reset results
        pcResSum = 0;

        // Number of CNs in group
        M = lut_numCnInCnGroups[3]*Z;
        // Remainder modulo 32
        Mrem = M&31;
        // Number of groups of 32 CNs for parallel processing
        // Ceil for values not divisible by 32
        M32 = (M + 31)>>5;

        // Set pointers to start of group 6
        p_cnProcBuf    = (__m256i*) &cnProcBuf   [lut_startAddrCnGroups[3]];
        p_cnProcBufRes = (__m256i*) &cnProcBufRes[lut_startAddrCnGroups[3]];

        // Loop over CNs
        for (i=0; i<(M32-1); i++)
        {
            pcRes = 0;
            // Loop over every BN
            // Compute PC for 32 CNs at once
            for (j=0; j<6; j++)
            {
                // BN offset is units of 8*384/32 = 96
                ymm0 = p_cnProcBuf   [j*96 + i];
                ymm1 = p_cnProcBufRes[j*96 + i];

                // Add BN and input LLR, extract the sign bit
                // and add in GF(2) (xor)
                pcRes ^= _mm256_movemask_epi8(_mm256_adds_epi8(ymm0,ymm1));
            }

            // If no error pcRes should be 0
            pcResSum |= pcRes;
        }

        // Last 32 CNs might not be full valid 32 depending on Z
        pcRes = 0;
        // Loop over every BN
        // Compute PC for 32 CNs at once
        for (j=0; j<6; j++)
        {
            // BN offset is units of 8*384/32 = 96
            ymm0 = p_cnProcBuf   [j*96 + i];
            ymm1 = p_cnProcBufRes[j*96 + i];

            // Add BN and input LLR, extract the sign bit
            // and add in GF(2) (xor)
            pcRes ^= _mm256_movemask_epi8(_mm256_adds_epi8(ymm0,ymm1));
        }

        // If no error pcRes should be 0
        // Only use valid CNs
        pcResSum |= (pcRes&(0xFFFFFFFF>>(32-Mrem)));

        // If PC failed we can stop here
        if (pcResSum > 0)
        {
            return pcResSum;
        }
    }

    // =====================================================================
    // Process group with 7 BNs

    if (lut_numCnInCnGroups[4] > 0)
    {
        // Reset results
        pcResSum = 0;

        // Number of CNs in group
        M = lut_numCnInCnGroups[4]*Z;
        // Remainder modulo 32
        Mrem = M&31;
        // Number of groups of 32 CNs for parallel processing
        // Ceil for values not divisible by 32
        M32 = (M + 31)>>5;

        // Set pointers to start of group 7
        p_cnProcBuf    = (__m256i*) &cnProcBuf   [lut_startAddrCnGroups[4]];
        p_cnProcBufRes = (__m256i*) &cnProcBufRes[lut_startAddrCnGroups[4]];

        // Loop over CNs
        for (i=0; i<(M32-1); i++)
        {
            pcRes = 0;
            // Loop over every BN
            // Compute PC for 32 CNs at once
            for (j=0; j<7; j++)
            {
                // BN offset is units of 5*384/32 = 60
                ymm0 = p_cnProcBuf   [j*60 + i];
                ymm1 = p_cnProcBufRes[j*60 + i];

                // Add BN and input LLR, extract the sign bit
                // and add in GF(2) (xor)
                pcRes ^= _mm256_movemask_epi8(_mm256_adds_epi8(ymm0,ymm1));
            }

            // If no error pcRes should be 0
            pcResSum |= pcRes;
        }

        // Last 32 CNs might not be full valid 32 depending on Z
        pcRes = 0;
        // Loop over every BN
        // Compute PC for 32 CNs at once
        for (j=0; j<7; j++)
        {
            // BN offset is units of 5*384/32 = 60
            ymm0 = p_cnProcBuf   [j*60 + i];
            ymm1 = p_cnProcBufRes[j*60 + i];

            // Add BN and input LLR, extract the sign bit
            // and add in GF(2) (xor)
            pcRes ^= _mm256_movemask_epi8(_mm256_adds_epi8(ymm0,ymm1));
        }

        // If no error pcRes should be 0
        // Only use valid CNs
        pcResSum |= (pcRes&(0xFFFFFFFF>>(32-Mrem)));

        // If PC failed we can stop here
        if (pcResSum > 0)
        {
            return pcResSum;
        }
    }

    // =====================================================================
    // Process group with 8 BNs

    if (lut_numCnInCnGroups[5] > 0)
    {
        // Reset results
        pcResSum = 0;

        // Number of CNs in group
        M = lut_numCnInCnGroups[5]*Z;
        // Remainder modulo 32
        Mrem = M&31;
        // Number of groups of 32 CNs for parallel processing
        // Ceil for values not divisible by 32
        M32 = (M + 31)>>5;

        // Set pointers to start of group 8
        p_cnProcBuf    = (__m256i*) &cnProcBuf   [lut_startAddrCnGroups[5]];
        p_cnProcBufRes = (__m256i*) &cnProcBufRes[lut_startAddrCnGroups[5]];

        // Loop over CNs
        for (i=0; i<(M32-1); i++)
        {
            pcRes = 0;
            // Loop over every BN
            // Compute PC for 32 CNs at once
            for (j=0; j<8; j++)
            {
                // BN offset is units of 2*384/32 = 24
                ymm0 = p_cnProcBuf   [j*24 + i];
                ymm1 = p_cnProcBufRes[j*24 + i];

                // Add BN and input LLR, extract the sign bit
                // and add in GF(2) (xor)
                pcRes ^= _mm256_movemask_epi8(_mm256_adds_epi8(ymm0,ymm1));
            }

            // If no error pcRes should be 0
            pcResSum |= pcRes;
        }

        // Last 32 CNs might not be full valid 32 depending on Z
        pcRes = 0;
        // Loop over every BN
        // Compute PC for 32 CNs at once
        for (j=0; j<8; j++)
        {
            // BN offset is units of 2*384/32 = 24
            ymm0 = p_cnProcBuf   [j*24 + i];
            ymm1 = p_cnProcBufRes[j*24 + i];

            // Add BN and input LLR, extract the sign bit
            // and add in GF(2) (xor)
            pcRes ^= _mm256_movemask_epi8(_mm256_adds_epi8(ymm0,ymm1));
        }

        // If no error pcRes should be 0
        // Only use valid CNs
        pcResSum |= (pcRes&(0xFFFFFFFF>>(32-Mrem)));

        // If PC failed we can stop here
        if (pcResSum > 0)
        {
            return pcResSum;
        }
    }

    // =====================================================================
    // Process group with 9 BNs

    if (lut_numCnInCnGroups[6] > 0)
    {
        // Reset results
        pcResSum = 0;

        // Number of CNs in group
        M = lut_numCnInCnGroups[6]*Z;
        // Remainder modulo 32
        Mrem = M&31;
        // Number of groups of 32 CNs for parallel processing
        // Ceil for values not divisible by 32
        M32 = (M + 31)>>5;

        // Set pointers to start of group 9
        p_cnProcBuf    = (__m256i*) &cnProcBuf   [lut_startAddrCnGroups[6]];
        p_cnProcBufRes = (__m256i*) &cnProcBufRes[lut_startAddrCnGroups[6]];

        // Loop over CNs
        for (i=0; i<(M32-1); i++)
        {
            pcRes = 0;
            // Loop over every BN
            // Compute PC for 32 CNs at once
            for (j=0; j<9; j++)
            {
                // BN offset is units of 2*384/32 = 24
                ymm0 = p_cnProcBuf   [j*24 + i];
                ymm1 = p_cnProcBufRes[j*24 + i];

                // Add BN and input LLR, extract the sign bit
                // and add in GF(2) (xor)
                pcRes ^= _mm256_movemask_epi8(_mm256_adds_epi8(ymm0,ymm1));
            }

            // If no error pcRes should be 0
            pcResSum |= pcRes;
        }

        // Last 32 CNs might not be full valid 32 depending on Z
        pcRes = 0;
        // Loop over every BN
        // Compute PC for 32 CNs at once
        for (j=0; j<9; j++)
        {
            // BN offset is units of 2*384/32 = 24
            ymm0 = p_cnProcBuf   [j*24 + i];
            ymm1 = p_cnProcBufRes[j*24 + i];

            // Add BN and input LLR, extract the sign bit
            // and add in GF(2) (xor)
            pcRes ^= _mm256_movemask_epi8(_mm256_adds_epi8(ymm0,ymm1));
        }

        // If no error pcRes should be 0
        // Only use valid CNs
        pcResSum |= (pcRes&(0xFFFFFFFF>>(32-Mrem)));

        // If PC failed we can stop here
        if (pcResSum > 0)
        {
            return pcResSum;
        }
    }

    // =====================================================================
    // Process group with 10 BNs

    if (lut_numCnInCnGroups[7] > 0)
    {
        // Reset results
        pcResSum = 0;

        // Number of CNs in group
        M = lut_numCnInCnGroups[7]*Z;
        // Remainder modulo 32
        Mrem = M&31;
        // Number of groups of 32 CNs for parallel processing
        // Ceil for values not divisible by 32
        M32 = (M + 31)>>5;

        // Set pointers to start of group 10
        p_cnProcBuf    = (__m256i*) &cnProcBuf   [lut_startAddrCnGroups[7]];
        p_cnProcBufRes = (__m256i*) &cnProcBufRes[lut_startAddrCnGroups[7]];

        // Loop over CNs
        for (i=0; i<(M32-1); i++)
        {
            pcRes = 0;
            // Loop over every BN
            // Compute PC for 32 CNs at once
            for (j=0; j<10; j++)
            {
                // BN offset is units of 1*384/32 = 12
                ymm0 = p_cnProcBuf   [j*12 + i];
                ymm1 = p_cnProcBufRes[j*12 + i];

                // Add BN and input LLR, extract the sign bit
                // and add in GF(2) (xor)
                pcRes ^= _mm256_movemask_epi8(_mm256_adds_epi8(ymm0,ymm1));
            }

            // If no error pcRes should be 0
            pcResSum |= pcRes;
        }

        // Last 32 CNs might not be full valid 32 depending on Z
        pcRes = 0;
        // Loop over every BN
        // Compute PC for 32 CNs at once
        for (j=0; j<10; j++)
        {
            // BN offset is units of 1*384/32 = 12
            ymm0 = p_cnProcBuf   [j*12 + i];
            ymm1 = p_cnProcBufRes[j*12 + i];

            // Add BN and input LLR, extract the sign bit
            // and add in GF(2) (xor)
            pcRes ^= _mm256_movemask_epi8(_mm256_adds_epi8(ymm0,ymm1));
        }

        // If no error pcRes should be 0
        // Only use valid CNs
        pcResSum |= (pcRes&(0xFFFFFFFF>>(32-Mrem)));

        // If PC failed we can stop here
        if (pcResSum > 0)
        {
            return pcResSum;
        }
    }

    // =====================================================================
    // Process group with 19 BNs

    if (lut_numCnInCnGroups[8] > 0)
    {
        // Reset results
        pcResSum = 0;

        // Number of CNs in group
        M = lut_numCnInCnGroups[8]*Z;
        // Remainder modulo 32
        Mrem = M&31;
        // Number of groups of 32 CNs for parallel processing
        // Ceil for values not divisible by 32
        M32 = (M + 31)>>5;

        // Set pointers to start of group 19
        p_cnProcBuf    = (__m256i*) &cnProcBuf   [lut_startAddrCnGroups[8]];
        p_cnProcBufRes = (__m256i*) &cnProcBufRes[lut_startAddrCnGroups[8]];

        // Loop over CNs
        for (i=0; i<(M32-1); i++)
        {
            pcRes = 0;
            // Loop over every BN (Last BN is connected to multiple CNs)
            // Compute PC for 32 CNs at once
            for (j=0; j<19; j++)
            {
                // BN offset is units of 4*384/32 = 48
                ymm0 = p_cnProcBuf   [j*48 + i];
                ymm1 = p_cnProcBufRes[j*48 + i];

                // Add BN and input LLR, extract the sign bit
                // and add in GF(2) (xor)
                pcRes ^= _mm256_movemask_epi8(_mm256_adds_epi8(ymm0,ymm1));
            }

            // If no error pcRes should be 0
            pcResSum |= pcRes;
        }

        // Last 32 CNs might not be full valid 32 depending on Z
        pcRes = 0;
        // Loop over every BN (Last BN is connected to multiple CNs)
        // Compute PC for 32 CNs at once
        for (j=0; j<19; j++)
        {
            // BN offset is units of 4*384/32 = 48
            ymm0 = p_cnProcBuf   [j*48 + i];
            ymm1 = p_cnProcBufRes[j*48 + i];

            // Add BN and input LLR, extract the sign bit
            // and add in GF(2) (xor)
            pcRes ^= _mm256_movemask_epi8(_mm256_adds_epi8(ymm0,ymm1));
        }

        // If no error pcRes should be 0
        // Only use valid CNs
        pcResSum |= (pcRes&(0xFFFFFFFF>>(32-Mrem)));

        // If PC failed we can stop here
        if (pcResSum > 0)
        {
            return pcResSum;
        }
    }

    return pcResSum;
}

/**
   \brief Performs parity check for BG2 on the CN processing buffer. Stops as soon as error is detected.
   \param p_lut Pointer to decoder LUTs
   \param Z Lifting size
   \return 32-bit parity check indicator
*/
static inline uint32_t nrLDPC_cnProcPc_BG2(t_nrLDPC_lut* p_lut, int8_t* cnProcBuf, int8_t* cnProcBufRes, uint16_t Z)
{
    const uint8_t*  lut_numCnInCnGroups   = p_lut->numCnInCnGroups;
    const uint32_t* lut_startAddrCnGroups = p_lut->startAddrCnGroups;

<<<<<<< HEAD
    int8_t* cnProcBuf    = p_procBuf->cnProcBuf;
    int8_t* cnProcBufRes = p_procBuf->cnProcBufRes;

=======
>>>>>>> 720af7a4
    __m256i* p_cnProcBuf;
    __m256i* p_cnProcBufRes;

    // Number of CNs in Groups
    uint32_t M;
    uint32_t i;
    uint32_t j;
    uint32_t pcRes = 0;
    uint32_t pcResSum = 0;
    uint32_t Mrem;
    uint32_t M32;

    __m256i ymm0, ymm1;

    // =====================================================================
    // Process group with 3 BNs

    if (lut_numCnInCnGroups[0] > 0)
    {
        // Reset results
        pcResSum = 0;

        // Number of CNs in group
        M = lut_numCnInCnGroups[0]*Z;
        // Remainder modulo 32
        Mrem = M&31;
        // Number of groups of 32 CNs for parallel processing
        // Ceil for values not divisible by 32
        M32 = (M + 31)>>5;

        // Set pointers to start of group 3
        p_cnProcBuf    = (__m256i*) &cnProcBuf   [lut_startAddrCnGroups[0]];
        p_cnProcBufRes = (__m256i*) &cnProcBufRes[lut_startAddrCnGroups[0]];

        // Loop over CNs
        for (i=0; i<(M32-1); i++)
        {
            pcRes = 0;
            // Loop over every BN
            // Compute PC for 32 CNs at once
            for (j=0; j<3; j++)
            {
                // BN offset is units of (6*384/32) = 72
                ymm0 = p_cnProcBuf   [j*72 + i];
                ymm1 = p_cnProcBufRes[j*72 + i];

                // Add BN and input LLR, extract the sign bit
                // and add in GF(2) (xor)
                pcRes ^= _mm256_movemask_epi8(_mm256_adds_epi8(ymm0,ymm1));
            }

            // If no error pcRes should be 0
            pcResSum |= pcRes;
        }

        // Last 32 CNs might not be full valid 32 depending on Z
        pcRes = 0;
        // Loop over every BN
        // Compute PC for 32 CNs at once
        for (j=0; j<3; j++)
        {
            // BN offset is units of (6*384/32) = 72
            ymm0 = p_cnProcBuf   [j*72 + i];
            ymm1 = p_cnProcBufRes[j*72 + i];

            // Add BN and input LLR, extract the sign bit
            // and add in GF(2) (xor)
            pcRes ^= _mm256_movemask_epi8(_mm256_adds_epi8(ymm0,ymm1));
        }

        // If no error pcRes should be 0
        // Only use valid CNs
        pcResSum |= (pcRes&(0xFFFFFFFF>>(32-Mrem)));

        // If PC failed we can stop here
        if (pcResSum > 0)
        {
            return pcResSum;
        }
    }

    // =====================================================================
    // Process group with 4 BNs

    if (lut_numCnInCnGroups[1] > 0)
    {
        // Reset results
        pcResSum = 0;

        // Number of CNs in group
        M = lut_numCnInCnGroups[1]*Z;
        // Remainder modulo 32
        Mrem = M&31;
        // Number of groups of 32 CNs for parallel processing
        // Ceil for values not divisible by 32
        M32 = (M + 31)>>5;

        // Set pointers to start of group 4
        p_cnProcBuf    = (__m256i*) &cnProcBuf   [lut_startAddrCnGroups[1]];
        p_cnProcBufRes = (__m256i*) &cnProcBufRes[lut_startAddrCnGroups[1]];

        // Loop over CNs
        for (i=0; i<(M32-1); i++)
        {
            pcRes = 0;
            // Loop over every BN
            // Compute PC for 32 CNs at once
            for (j=0; j<4; j++)
            {
                // BN offset is units of 20*384/32 = 240
                ymm0 = p_cnProcBuf   [j*240 + i];
                ymm1 = p_cnProcBufRes[j*240 + i];

                // Add BN and input LLR, extract the sign bit
                // and add in GF(2) (xor)
                pcRes ^= _mm256_movemask_epi8(_mm256_adds_epi8(ymm0,ymm1));
            }

            // If no error pcRes should be 0
            pcResSum |= pcRes;
        }

        // Last 32 CNs might not be full valid 32 depending on Z
        pcRes = 0;
        // Loop over every BN
        // Compute PC for 32 CNs at once
        for (j=0; j<4; j++)
        {
            // BN offset is units of 20*384/32 = 240
            ymm0 = p_cnProcBuf   [j*240 + i];
            ymm1 = p_cnProcBufRes[j*240 + i];

            // Add BN and input LLR, extract the sign bit
            // and add in GF(2) (xor)
            pcRes ^= _mm256_movemask_epi8(_mm256_adds_epi8(ymm0,ymm1));
        }

        // If no error pcRes should be 0
        // Only use valid CNs
        pcResSum |= (pcRes&(0xFFFFFFFF>>(32-Mrem)));

        // If PC failed we can stop here
        if (pcResSum > 0)
        {
            return pcResSum;
        }
    }

    // =====================================================================
    // Process group with 5 BNs

    if (lut_numCnInCnGroups[2] > 0)
    {
        // Reset results
        pcResSum = 0;

        // Number of CNs in group
        M = lut_numCnInCnGroups[2]*Z;
        // Remainder modulo 32
        Mrem = M&31;
        // Number of groups of 32 CNs for parallel processing
        // Ceil for values not divisible by 32
        M32 = (M + 31)>>5;

        // Set pointers to start of group 5
        p_cnProcBuf    = (__m256i*) &cnProcBuf   [lut_startAddrCnGroups[2]];
        p_cnProcBufRes = (__m256i*) &cnProcBufRes[lut_startAddrCnGroups[2]];

        // Loop over CNs
        for (i=0; i<(M32-1); i++)
        {
            pcRes = 0;
            // Loop over every BN
            // Compute PC for 32 CNs at once
            for (j=0; j<5; j++)
            {
                // BN offset is units of 9*384/32 = 108
                ymm0 = p_cnProcBuf   [j*108 + i];
                ymm1 = p_cnProcBufRes[j*108 + i];

                // Add BN and input LLR, extract the sign bit
                // and add in GF(2) (xor)
                pcRes ^= _mm256_movemask_epi8(_mm256_adds_epi8(ymm0,ymm1));
            }

            // If no error pcRes should be 0
            pcResSum |= pcRes;
        }

        // Last 32 CNs might not be full valid 32 depending on Z
        pcRes = 0;
        // Loop over every BN
        // Compute PC for 32 CNs at once
        for (j=0; j<5; j++)
        {
            // BN offset is units of 9*384/32 = 108
            ymm0 = p_cnProcBuf   [j*108 + i];
            ymm1 = p_cnProcBufRes[j*108 + i];

            // Add BN and input LLR, extract the sign bit
            // and add in GF(2) (xor)
            pcRes ^= _mm256_movemask_epi8(_mm256_adds_epi8(ymm0,ymm1));
        }

        // If no error pcRes should be 0
        // Only use valid CNs
        pcResSum |= (pcRes&(0xFFFFFFFF>>(32-Mrem)));

        // If PC failed we can stop here
        if (pcResSum > 0)
        {
            return pcResSum;
        }
    }

    // =====================================================================
    // Process group with 6 BNs

    if (lut_numCnInCnGroups[3] > 0)
    {
        // Reset results
        pcResSum = 0;

        // Number of CNs in group
        M = lut_numCnInCnGroups[3]*Z;
        // Remainder modulo 32
        Mrem = M&31;
        // Number of groups of 32 CNs for parallel processing
        // Ceil for values not divisible by 32
        M32 = (M + 31)>>5;

        // Set pointers to start of group 6
        p_cnProcBuf    = (__m256i*) &cnProcBuf   [lut_startAddrCnGroups[3]];
        p_cnProcBufRes = (__m256i*) &cnProcBufRes[lut_startAddrCnGroups[3]];

        // Loop over CNs
        for (i=0; i<(M32-1); i++)
        {
            pcRes = 0;
            // Loop over every BN
            // Compute PC for 32 CNs at once
            for (j=0; j<6; j++)
            {
                // BN offset is units of 3*384/32 = 36
                ymm0 = p_cnProcBuf   [j*36 + i];
                ymm1 = p_cnProcBufRes[j*36 + i];

                // Add BN and input LLR, extract the sign bit
                // and add in GF(2) (xor)
                pcRes ^= _mm256_movemask_epi8(_mm256_adds_epi8(ymm0,ymm1));
            }

            // If no error pcRes should be 0
            pcResSum |= pcRes;
        }

        // Last 32 CNs might not be full valid 32 depending on Z
        pcRes = 0;
        // Loop over every BN
        // Compute PC for 32 CNs at once
        for (j=0; j<6; j++)
        {
            // BN offset is units of 3*384/32 = 36
            ymm0 = p_cnProcBuf   [j*36 + i];
            ymm1 = p_cnProcBufRes[j*36 + i];

            // Add BN and input LLR, extract the sign bit
            // and add in GF(2) (xor)
            pcRes ^= _mm256_movemask_epi8(_mm256_adds_epi8(ymm0,ymm1));
        }

        // If no error pcRes should be 0
        // Only use valid CNs
        pcResSum |= (pcRes&(0xFFFFFFFF>>(32-Mrem)));

        // If PC failed we can stop here
        if (pcResSum > 0)
        {
            return pcResSum;
        }
    }

    // =====================================================================
    // Process group with 8 BNs

    if (lut_numCnInCnGroups[4] > 0)
    {
        // Reset results
        pcResSum = 0;

        // Number of CNs in group
        M = lut_numCnInCnGroups[4]*Z;
        // Remainder modulo 32
        Mrem = M&31;
        // Number of groups of 32 CNs for parallel processing
        // Ceil for values not divisible by 32
        M32 = (M + 31)>>5;

        // Set pointers to start of group 8
        p_cnProcBuf    = (__m256i*) &cnProcBuf   [lut_startAddrCnGroups[4]];
        p_cnProcBufRes = (__m256i*) &cnProcBufRes[lut_startAddrCnGroups[4]];

        // Loop over CNs
        for (i=0; i<(M32-1); i++)
        {
            pcRes = 0;
            // Loop over every BN
            // Compute PC for 32 CNs at once
            for (j=0; j<8; j++)
            {
                // BN offset is units of 2*384/32 = 24
                ymm0 = p_cnProcBuf   [j*24 + i];
                ymm1 = p_cnProcBufRes[j*24 + i];

                // Add BN and input LLR, extract the sign bit
                // and add in GF(2) (xor)
                pcRes ^= _mm256_movemask_epi8(_mm256_adds_epi8(ymm0,ymm1));
            }

            // If no error pcRes should be 0
            pcResSum |= pcRes;
        }

        // Last 32 CNs might not be full valid 32 depending on Z
        pcRes = 0;
        // Loop over every BN
        // Compute PC for 32 CNs at once
        for (j=0; j<8; j++)
        {
            // BN offset is units of 2*384/32 = 24
            ymm0 = p_cnProcBuf   [j*24 + i];
            ymm1 = p_cnProcBufRes[j*24 + i];

            // Add BN and input LLR, extract the sign bit
            // and add in GF(2) (xor)
            pcRes ^= _mm256_movemask_epi8(_mm256_adds_epi8(ymm0,ymm1));
        }

        // If no error pcRes should be 0
        // Only use valid CNs
        pcResSum |= (pcRes&(0xFFFFFFFF>>(32-Mrem)));

        // If PC failed we can stop here
        if (pcResSum > 0)
        {
            return pcResSum;
        }
    }

    // =====================================================================
    // Process group with 10 BNs

    if (lut_numCnInCnGroups[5] > 0)
    {
        // Reset results
        pcResSum = 0;

        // Number of CNs in group
        M = lut_numCnInCnGroups[5]*Z;
        // Remainder modulo 32
        Mrem = M&31;
        // Number of groups of 32 CNs for parallel processing
        // Ceil for values not divisible by 32
        M32 = (M + 31)>>5;

        // Set pointers to start of group 10
        p_cnProcBuf    = (__m256i*) &cnProcBuf   [lut_startAddrCnGroups[5]];
        p_cnProcBufRes = (__m256i*) &cnProcBufRes[lut_startAddrCnGroups[5]];

        // Loop over CNs
        for (i=0; i<(M32-1); i++)
        {
            pcRes = 0;
            // Loop over every BN
            // Compute PC for 32 CNs at once
            for (j=0; j<10; j++)
            {
                // BN offset is units of 2*384/32 = 24
                ymm0 = p_cnProcBuf   [j*24 + i];
                ymm1 = p_cnProcBufRes[j*24 + i];

                // Add BN and input LLR, extract the sign bit
                // and add in GF(2) (xor)
                pcRes ^= _mm256_movemask_epi8(_mm256_adds_epi8(ymm0,ymm1));
            }

            // If no error pcRes should be 0
            pcResSum |= pcRes;
        }

        // Last 32 CNs might not be full valid 32 depending on Z
        pcRes = 0;
        // Loop over every BN
        // Compute PC for 32 CNs at once
        for (j=0; j<10; j++)
        {
            // BN offset is units of 2*384/32 = 24
            ymm0 = p_cnProcBuf   [j*24 + i];
            ymm1 = p_cnProcBufRes[j*24 + i];

            // Add BN and input LLR, extract the sign bit
            // and add in GF(2) (xor)
            pcRes ^= _mm256_movemask_epi8(_mm256_adds_epi8(ymm0,ymm1));
        }

        // If no error pcRes should be 0
        // Only use valid CNs
        pcResSum |= (pcRes&(0xFFFFFFFF>>(32-Mrem)));

        // If PC failed we can stop here
        if (pcResSum > 0)
        {
            return pcResSum;
        }
    }

    return pcResSum;
}

#endif


<|MERGE_RESOLUTION|>--- conflicted
+++ resolved
@@ -38,18 +38,14 @@
    \param p_procBuf Pointer to processing buffers
    \param Z Lifting size
 */
-<<<<<<< HEAD
 
 #define conditional_negate(a,b,z) _mm512_mask_sub_epi8(a,_mm512_movepi8_mask(b),z,a)
 
 #ifdef __AVX512BW__
-static inline void nrLDPC_cnProc_BG2_AVX512(t_nrLDPC_lut* p_lut, t_nrLDPC_procBuf* p_procBuf, uint16_t Z)
+static inline void nrLDPC_cnProc_BG2_AVX512(t_nrLDPC_lut* p_lut, int8_t* cnProcBuf, int8_t* cnProcBufRes, uint16_t Z)
 {
     const uint8_t*  lut_numCnInCnGroups   = p_lut->numCnInCnGroups;
     const uint32_t* lut_startAddrCnGroups = p_lut->startAddrCnGroups;
-
-    int8_t* cnProcBuf    = p_procBuf->cnProcBuf;
-    int8_t* cnProcBufRes = p_procBuf->cnProcBufRes;
 
     __m512i* p_cnProcBuf;
     __m512i* p_cnProcBufRes;
@@ -377,20 +373,11 @@
 
 #else
 
-static inline void nrLDPC_cnProc_BG2(t_nrLDPC_lut* p_lut, t_nrLDPC_procBuf* p_procBuf, uint16_t Z)
-=======
 static inline void nrLDPC_cnProc_BG2(t_nrLDPC_lut* p_lut, int8_t* cnProcBuf, int8_t* cnProcBufRes, uint16_t Z)
->>>>>>> 720af7a4
 {
     const uint8_t*  lut_numCnInCnGroups   = p_lut->numCnInCnGroups;
     const uint32_t* lut_startAddrCnGroups = p_lut->startAddrCnGroups;
 
-<<<<<<< HEAD
-    int8_t* cnProcBuf    = p_procBuf->cnProcBuf;
-    int8_t* cnProcBufRes = p_procBuf->cnProcBufRes;
-
-=======
->>>>>>> 720af7a4
     __m256i* p_cnProcBuf;
     __m256i* p_cnProcBufRes;
 
@@ -1225,27 +1212,17 @@
 
 }
 
-<<<<<<< HEAD
 #else
-static inline void nrLDPC_cnProc_BG1(t_nrLDPC_lut* p_lut, t_nrLDPC_procBuf* p_procBuf, uint16_t Z)
-=======
 /**
    \brief Performs CN processing for BG1 on the CN processing buffer and stores the results in the CN processing results buffer.
    \param p_lut Pointer to decoder LUTs
    \param Z Lifting size
 */
 static inline void nrLDPC_cnProc_BG1(t_nrLDPC_lut* p_lut, int8_t* cnProcBuf, int8_t* cnProcBufRes, uint16_t Z)
->>>>>>> 720af7a4
 {
     const uint8_t*  lut_numCnInCnGroups   = p_lut->numCnInCnGroups;
     const uint32_t* lut_startAddrCnGroups = p_lut->startAddrCnGroups;
 
-<<<<<<< HEAD
-    int8_t* cnProcBuf    = p_procBuf->cnProcBuf;
-    int8_t* cnProcBufRes = p_procBuf->cnProcBufRes;
-
-=======
->>>>>>> 720af7a4
     __m256i* p_cnProcBuf;
     __m256i* p_cnProcBufRes;
 
@@ -1743,12 +1720,6 @@
     const uint8_t*  lut_numCnInCnGroups   = p_lut->numCnInCnGroups;
     const uint32_t* lut_startAddrCnGroups = p_lut->startAddrCnGroups;
 
-<<<<<<< HEAD
-    int8_t* cnProcBuf    = p_procBuf->cnProcBuf;
-    int8_t* cnProcBufRes = p_procBuf->cnProcBufRes;
-
-=======
->>>>>>> 720af7a4
     __m256i* p_cnProcBuf;
     __m256i* p_cnProcBufRes;
 
@@ -2381,12 +2352,6 @@
     const uint8_t*  lut_numCnInCnGroups   = p_lut->numCnInCnGroups;
     const uint32_t* lut_startAddrCnGroups = p_lut->startAddrCnGroups;
 
-<<<<<<< HEAD
-    int8_t* cnProcBuf    = p_procBuf->cnProcBuf;
-    int8_t* cnProcBufRes = p_procBuf->cnProcBufRes;
-
-=======
->>>>>>> 720af7a4
     __m256i* p_cnProcBuf;
     __m256i* p_cnProcBufRes;
 
