--- conflicted
+++ resolved
@@ -521,31 +521,17 @@
     for (j=0; j<3; j++)
     {
         p_cnProcBufRes = &cnProcBufRes[lut_startAddrCnGroups[0] + j*bitOffsetInGroup];
-<<<<<<< HEAD
-	
-        for (i=0; i<M; i++)
-        {
-            bnProcBuf[p_lut_cn2bn[j*M + i]] = p_cnProcBufRes[i];
-	}
-=======
-
         for (i=0; i<lut_numCnInCnGroups[0]; i++)
         {
             idxBn = lut_startAddrBnProcBuf_CNG3[j][i] + lut_bnPosBnProcBuf_CNG3[j][i]*Z;
             nrLDPC_inv_circ_memcpy(&bnProcBuf[idxBn],p_cnProcBufRes,Z,lut_circShift_CNG3[j][i]);
             p_cnProcBufRes += Z;
         }
->>>>>>> 6548ae15
     }
 
     // =====================================================================
     // CN group with 4 BNs
 
-<<<<<<< HEAD
-    //    p_lut_cn2bn += (M*3); // Number of elements of previous group
-    M = lut_numCnInCnGroups[1]*Z;
-=======
->>>>>>> 6548ae15
     bitOffsetInGroup = lut_numCnInCnGroups_BG2_R15[1]*NR_LDPC_ZMAX;
 
     for (j=0; j<4; j++)
@@ -686,15 +672,7 @@
     for (j=0; j<3; j++)
     {
         p_cnProcBufRes = &cnProcBufRes[lut_startAddrCnGroups[0] + j*bitOffsetInGroup];
-<<<<<<< HEAD
-        for (i=0; i<M; i++)
-        {
-            bnProcBuf[p_lut_cn2bn[j*M + i]] = p_cnProcBufRes[i];
-	}
-=======
-
         nrLDPC_inv_circ_memcpy(&bnProcBuf[lut_startAddrBnProcBuf_CNG3[j][0]],p_cnProcBufRes,Z,lut_circShift_CNG3[j][0]);
->>>>>>> 6548ae15
     }
 
     // =====================================================================
@@ -913,12 +891,7 @@
     for (j=0; j<2; j++)
     {
         p_cnProcBuf = &cnProcBuf[lut_startAddrCnGroups[0] + j*bitOffsetInGroup];
-<<<<<<< HEAD
-        for (i=0; i<M; i++)
-=======
-
         for (i=0; i<lut_numCnInCnGroups[0]; i++)
->>>>>>> 6548ae15
         {
             idxBn = lut_startAddrBnProcBuf_CNG3[j][i] + lut_bnPosBnProcBuf_CNG3[j][i]*Z;
             nrLDPC_circ_memcpy(p_cnProcBuf, &bnProcBufRes[idxBn], Z, lut_circShift_CNG3[j][i]);
@@ -934,12 +907,7 @@
     for (j=0; j<3; j++)
     {
         p_cnProcBuf = &cnProcBuf[lut_startAddrCnGroups[1] + j*bitOffsetInGroup];
-<<<<<<< HEAD
-        for (i=0; i<M; i++)
-=======
-
         for (i=0; i<lut_numCnInCnGroups[1]; i++)
->>>>>>> 6548ae15
         {
             idxBn = lut_startAddrBnProcBuf_CNG4[j][i] + lut_bnPosBnProcBuf_CNG4[j][i]*Z;
             nrLDPC_circ_memcpy(p_cnProcBuf, &bnProcBufRes[idxBn], Z, lut_circShift_CNG4[j][i]);
@@ -955,12 +923,7 @@
     for (j=0; j<4; j++)
     {
         p_cnProcBuf = &cnProcBuf[lut_startAddrCnGroups[2] + j*bitOffsetInGroup];
-<<<<<<< HEAD
-        for (i=0; i<M; i++)
-=======
-
         for (i=0; i<lut_numCnInCnGroups[2]; i++)
->>>>>>> 6548ae15
         {
             idxBn = lut_startAddrBnProcBuf_CNG5[j][i] + lut_bnPosBnProcBuf_CNG5[j][i]*Z;
             nrLDPC_circ_memcpy(p_cnProcBuf, &bnProcBufRes[idxBn], Z, lut_circShift_CNG5[j][i]);
@@ -976,12 +939,7 @@
     for (j=0; j<5; j++)
     {
         p_cnProcBuf = &cnProcBuf[lut_startAddrCnGroups[3] + j*bitOffsetInGroup];
-<<<<<<< HEAD
-        for (i=0; i<M; i++)
-=======
-
         for (i=0; i<lut_numCnInCnGroups[3]; i++)
->>>>>>> 6548ae15
         {
             idxBn = lut_startAddrBnProcBuf_CNG6[j][i] + lut_bnPosBnProcBuf_CNG6[j][i]*Z;
             nrLDPC_circ_memcpy(p_cnProcBuf, &bnProcBufRes[idxBn], Z, lut_circShift_CNG6[j][i]);
@@ -1013,13 +971,7 @@
     for (j=0; j<10; j++)
     {
         p_cnProcBuf = &cnProcBuf[lut_startAddrCnGroups[5] + j*bitOffsetInGroup];
-<<<<<<< HEAD
-	printf("5 BN: cNProcBuf output at %d\n",lut_startAddrCnGroups[5] + j*bitOffsetInGroup);
-        for (i=0; i<M; i++)
-=======
-
         for (i=0; i<lut_numCnInCnGroups[5]; i++)
->>>>>>> 6548ae15
         {
             idxBn = lut_startAddrBnProcBuf_CNG10[j][i] + lut_bnPosBnProcBuf_CNG10[j][i]*Z;
             nrLDPC_circ_memcpy(p_cnProcBuf, &bnProcBufRes[idxBn], Z, lut_circShift_CNG10[j][i]);
@@ -1073,10 +1025,6 @@
     int8_t* bnProcBufRes = p_procBuf->bnProcBufRes;
 
     int8_t* p_cnProcBuf;
-<<<<<<< HEAD
-    uint32_t* p_lut_cn2bn;
-=======
->>>>>>> 6548ae15
     uint32_t bitOffsetInGroup;
     uint32_t i;
     uint32_t j;
@@ -1094,143 +1042,65 @@
     {
         p_cnProcBuf = &cnProcBuf[lut_startAddrCnGroups[0] + j*bitOffsetInGroup];
 	p_lut_cn2bn = bn2cnmap(p_lut_cn2bn,p_cnProcBuf,bnProcBufRes,M>>4);
-
-<<<<<<< HEAD
-	/*
-        for (i=0; i<M; i++)
-        {
-	  //            p_cnProcBuf[i] = bnProcBufRes[p_lut_cn2bn[j*M + i]];
-	  p_cnProcBuf[i] = bnProcBufRes[*p_lut_cn2bn++];
-        }
-	*/
-
-=======
         nrLDPC_circ_memcpy(p_cnProcBuf, &bnProcBufRes[lut_startAddrBnProcBuf_CNG3[j][0]], Z, lut_circShift_CNG3[j][0]);
->>>>>>> 6548ae15
     }
 
     // =====================================================================
     // CN group with 4 BNs
 
-<<<<<<< HEAD
-//    p_lut_cn2bn += (M*3); // Number of elements of previous group
-    p_lut_cn2bn += M; // Number of elements of previous group
-    M = lut_numCnInCnGroups[1]*Z;
-=======
->>>>>>> 6548ae15
     bitOffsetInGroup = lut_numCnInCnGroups_BG1_R13[1]*NR_LDPC_ZMAX;
 
     for (j=0; j<3; j++)
     {
         p_cnProcBuf = &cnProcBuf[lut_startAddrCnGroups[1] + j*bitOffsetInGroup];
-<<<<<<< HEAD
-	p_lut_cn2bn = bn2cnmap(p_lut_cn2bn,p_cnProcBuf,bnProcBufRes,M>>4);
-	/*
-        for (i=0; i<M; i++)
-        {
-	  //            p_cnProcBuf[i] = bnProcBufRes[p_lut_cn2bn[j*M + i]];
-            p_cnProcBuf[i] = bnProcBufRes[*p_lut_cn2bn++];
-	    }*/
-=======
-
         for (i=0; i<lut_numCnInCnGroups[1]; i++)
         {
             idxBn = lut_startAddrBnProcBuf_CNG4[j][i] + lut_bnPosBnProcBuf_CNG4[j][i]*Z;
             nrLDPC_circ_memcpy(p_cnProcBuf, &bnProcBufRes[idxBn], Z, lut_circShift_CNG4[j][i]);
             p_cnProcBuf += Z;
         }
->>>>>>> 6548ae15
     }
 
     // =====================================================================
     // CN group with 5 BNs
 
-<<<<<<< HEAD
-//    p_lut_cn2bn += (M*4); // Number of elements of previous group
-    p_lut_cn2bn += M; // Number of elements of previous group
-    M = lut_numCnInCnGroups[2]*Z;
-=======
->>>>>>> 6548ae15
     bitOffsetInGroup = lut_numCnInCnGroups_BG1_R13[2]*NR_LDPC_ZMAX;
 
     for (j=0; j<4; j++)
     {
         p_cnProcBuf = &cnProcBuf[lut_startAddrCnGroups[2] + j*bitOffsetInGroup];
-<<<<<<< HEAD
-	p_lut_cn2bn = bn2cnmap(p_lut_cn2bn,p_cnProcBuf,bnProcBufRes,M>>4);
-	/*
-        for (i=0; i<M; i++)
-        {
-	  //            p_cnProcBuf[i] = bnProcBufRes[p_lut_cn2bn[j*M + i]];
-            p_cnProcBuf[i] = bnProcBufRes[*p_lut_cn2bn++];
-	    }*/
-=======
-
         for (i=0; i<lut_numCnInCnGroups[2]; i++)
         {
             idxBn = lut_startAddrBnProcBuf_CNG5[j][i] + lut_bnPosBnProcBuf_CNG5[j][i]*Z;
             nrLDPC_circ_memcpy(p_cnProcBuf, &bnProcBufRes[idxBn], Z, lut_circShift_CNG5[j][i]);
             p_cnProcBuf += Z;
         }
->>>>>>> 6548ae15
     }
 
     // =====================================================================
     // CN group with 6 BNs
 
-<<<<<<< HEAD
-    //    p_lut_cn2bn += (M*5); // Number of elements of previous group
-    p_lut_cn2bn += M; // Number of elements of previous group
-    M = lut_numCnInCnGroups[3]*Z;
-=======
->>>>>>> 6548ae15
     bitOffsetInGroup = lut_numCnInCnGroups_BG1_R13[3]*NR_LDPC_ZMAX;
 
     for (j=0; j<5; j++)
     {
         p_cnProcBuf = &cnProcBuf[lut_startAddrCnGroups[3] + j*bitOffsetInGroup];
-<<<<<<< HEAD
-	p_lut_cn2bn = bn2cnmap(p_lut_cn2bn,p_cnProcBuf,bnProcBufRes,M>>4);
-	/*
-        for (i=0; i<M; i++)
-        {
-	  //            p_cnProcBuf[i] = bnProcBufRes[p_lut_cn2bn[j*M + i]];
-            p_cnProcBuf[i] = bnProcBufRes[*p_lut_cn2bn++];
-	    }*/
-=======
-
         for (i=0; i<lut_numCnInCnGroups[3]; i++)
         {
             idxBn = lut_startAddrBnProcBuf_CNG6[j][i] + lut_bnPosBnProcBuf_CNG6[j][i]*Z;
             nrLDPC_circ_memcpy(p_cnProcBuf, &bnProcBufRes[idxBn], Z, lut_circShift_CNG6[j][i]);
             p_cnProcBuf += Z;
         }
->>>>>>> 6548ae15
     }
 
     // =====================================================================
     // CN group with 7 BNs
 
-<<<<<<< HEAD
-    //    p_lut_cn2bn += (M*6); // Number of elements of previous group
-    p_lut_cn2bn += M; // Number of elements of previous group
-    M = lut_numCnInCnGroups[4]*Z;
-=======
->>>>>>> 6548ae15
     bitOffsetInGroup = lut_numCnInCnGroups_BG1_R13[4]*NR_LDPC_ZMAX;
 
     for (j=0; j<6; j++)
     {
         p_cnProcBuf = &cnProcBuf[lut_startAddrCnGroups[4] + j*bitOffsetInGroup];
-<<<<<<< HEAD
-	p_lut_cn2bn = bn2cnmap(p_lut_cn2bn,p_cnProcBuf,bnProcBufRes,M>>4);
-	/*
-        for (i=0; i<M; i++)
-        {
-	  //            p_cnProcBuf[i] = bnProcBufRes[p_lut_cn2bn[j*M + i]];
-	  p_cnProcBuf[i] = bnProcBufRes[*p_lut_cn2bn++];
-	  }*/
-=======
 
         for (i=0; i<lut_numCnInCnGroups[4]; i++)
         {
@@ -1238,139 +1108,70 @@
             nrLDPC_circ_memcpy(p_cnProcBuf, &bnProcBufRes[idxBn], Z, lut_circShift_CNG7[j][i]);
             p_cnProcBuf += Z;
         }
->>>>>>> 6548ae15
     }
 
     // =====================================================================
     // CN group with 8 BNs
 
-<<<<<<< HEAD
-    //    p_lut_cn2bn += (M*7); // Number of elements of previous group
-    p_lut_cn2bn += M; // Number of elements of previous group
-    M = lut_numCnInCnGroups[5]*Z;
-=======
->>>>>>> 6548ae15
     bitOffsetInGroup = lut_numCnInCnGroups_BG1_R13[5]*NR_LDPC_ZMAX;
 
     for (j=0; j<7; j++)
     {
         p_cnProcBuf = &cnProcBuf[lut_startAddrCnGroups[5] + j*bitOffsetInGroup];
-<<<<<<< HEAD
-	p_lut_cn2bn = bn2cnmap(p_lut_cn2bn,p_cnProcBuf,bnProcBufRes,M>>4);
-	/*
-        for (i=0; i<M; i++)
-        {
-	  //            p_cnProcBuf[i] = bnProcBufRes[p_lut_cn2bn[j*M + i]];
-	  p_cnProcBuf[i] = bnProcBufRes[*p_lut_cn2bn++];
-	  }*/
-=======
-
         for (i=0; i<lut_numCnInCnGroups[5]; i++)
         {
             idxBn = lut_startAddrBnProcBuf_CNG8[j][i] + lut_bnPosBnProcBuf_CNG8[j][i]*Z;
             nrLDPC_circ_memcpy(p_cnProcBuf, &bnProcBufRes[idxBn], Z, lut_circShift_CNG8[j][i]);
             p_cnProcBuf += Z;
         }
->>>>>>> 6548ae15
     }
 
     // =====================================================================
     // CN group with 9 BNs
 
-<<<<<<< HEAD
-    //    p_lut_cn2bn += (M*8); // Number of elements of previous group
-    p_lut_cn2bn += M; // Number of elements of previous group
-    M = lut_numCnInCnGroups[6]*Z;
-=======
->>>>>>> 6548ae15
     bitOffsetInGroup = lut_numCnInCnGroups_BG1_R13[6]*NR_LDPC_ZMAX;
 
     for (j=0; j<8; j++)
     {
         p_cnProcBuf = &cnProcBuf[lut_startAddrCnGroups[6] + j*bitOffsetInGroup];
-<<<<<<< HEAD
-	p_lut_cn2bn = bn2cnmap(p_lut_cn2bn,p_cnProcBuf,bnProcBufRes,M>>4);
-	/*
-        for (i=0; i<M; i++)
-        {
-	  //    p_lut_cn2bn += (M*8); // Number of elements of previous group
-	  p_cnProcBuf[i] = bnProcBufRes[*p_lut_cn2bn++];
-	  }*/
-=======
-
         for (i=0; i<lut_numCnInCnGroups[6]; i++)
         {
             idxBn = lut_startAddrBnProcBuf_CNG9[j][i] + lut_bnPosBnProcBuf_CNG9[j][i]*Z;
             nrLDPC_circ_memcpy(p_cnProcBuf, &bnProcBufRes[idxBn], Z, lut_circShift_CNG9[j][i]);
             p_cnProcBuf += Z;
         }
->>>>>>> 6548ae15
     }
 
     // =====================================================================
     // CN group with 10 BNs
 
-<<<<<<< HEAD
-    //    p_lut_cn2bn += (M*9); // Number of elements of previous group
-    p_lut_cn2bn += M; // Number of elements of previous group
-    M = lut_numCnInCnGroups[7]*Z;
-=======
->>>>>>> 6548ae15
     bitOffsetInGroup = lut_numCnInCnGroups_BG1_R13[7]*NR_LDPC_ZMAX;
 
     for (j=0; j<9; j++)
     {
         p_cnProcBuf = &cnProcBuf[lut_startAddrCnGroups[7] + j*bitOffsetInGroup];
-<<<<<<< HEAD
-	p_lut_cn2bn = bn2cnmap(p_lut_cn2bn,p_cnProcBuf,bnProcBufRes,M>>4);
-	/*
-        for (i=0; i<M; i++)
-        {
-	  //            p_cnProcBuf[i] = bnProcBufRes[p_lut_cn2bn[j*M + i]];
-	  p_cnProcBuf[i] = bnProcBufRes[*p_lut_cn2bn++]; 
-	  }*/
-=======
-
         for (i=0; i<lut_numCnInCnGroups[7]; i++)
         {
             idxBn = lut_startAddrBnProcBuf_CNG10[j][i] + lut_bnPosBnProcBuf_CNG10[j][i]*Z;
             nrLDPC_circ_memcpy(p_cnProcBuf, &bnProcBufRes[idxBn], Z, lut_circShift_CNG10[j][i]);
             p_cnProcBuf += Z;
         }
->>>>>>> 6548ae15
     }
 
     // =====================================================================
     // CN group with 19 BNs
 
-<<<<<<< HEAD
-    //    p_lut_cn2bn += (M*10); // Number of elements of previous group
-    p_lut_cn2bn += M; // Number of elements of previous group
-    M = lut_numCnInCnGroups[8]*Z;
-=======
->>>>>>> 6548ae15
     bitOffsetInGroup = lut_numCnInCnGroups_BG1_R13[8]*NR_LDPC_ZMAX;
 
     for (j=0; j<19; j++)
     {
         p_cnProcBuf = &cnProcBuf[lut_startAddrCnGroups[8] + j*bitOffsetInGroup];
-<<<<<<< HEAD
-	p_lut_cn2bn = bn2cnmap(p_lut_cn2bn,p_cnProcBuf,bnProcBufRes,M>>4);
-	/*
-        for (i=0; i<M; i++)
-        {
-	  //            p_cnProcBuf[i] = bnProcBufRes[p_lut_cn2bn[j*M + i]];
-	  p_cnProcBuf[i] = bnProcBufRes[*p_lut_cn2bn++];
-	  }*/
-=======
-
         for (i=0; i<lut_numCnInCnGroups[8]; i++)
         {
             idxBn = lut_startAddrBnProcBuf_CNG19[j][i] + lut_bnPosBnProcBuf_CNG19[j][i]*Z;
             nrLDPC_circ_memcpy(p_cnProcBuf, &bnProcBufRes[idxBn], Z, lut_circShift_CNG19[j][i]);
             p_cnProcBuf += Z;
         }
->>>>>>> 6548ae15
     }
 
 }
