--- conflicted
+++ resolved
@@ -53,11 +53,8 @@
   uint16_t size;
   /// Aggregation level
   uint8_t L;
-<<<<<<< HEAD
   /// HARQ PID
   uint8_t harq_pid;
-=======
->>>>>>> cfef9ef0
   /// PDCCH parameters
   nfapi_nr_dl_config_pdcch_parameters_rel15_t pdcch_params;
   /// CCE list
@@ -68,7 +65,6 @@
 
 typedef struct {
   uint8_t     num_dci;
-<<<<<<< HEAD
   uint8_t     num_pdsch_rnti;
   NR_gNB_DCI_ALLOC_t dci_alloc[256];
 } NR_gNB_PDCCH;
@@ -155,11 +151,6 @@
 } NR_gNB_DLSCH_t;
 
 
-=======
-  NR_gNB_DCI_ALLOC_t dci_alloc[256];
-} NR_gNB_PDCCH;
-
->>>>>>> cfef9ef0
 typedef struct {
   /// \brief Pointers (dynamic) to the received data in the time domain.
   /// - first index: rx antenna [0..nb_antennas_rx[
@@ -413,12 +404,9 @@
   /// PDCCH DMRS sequence
   uint32_t ***nr_gold_pdcch_dmrs;
 
-<<<<<<< HEAD
   /// PDSCH DMRS sequence
   uint32_t ***nr_gold_pdsch_dmrs;
 
-=======
->>>>>>> cfef9ef0
   /// Indicator set to 0 after first SR
   uint8_t first_sr[NUMBER_OF_UE_MAX];
 
