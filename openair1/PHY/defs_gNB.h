/*
 * Licensed to the OpenAirInterface (OAI) Software Alliance under one or more
 * contributor license agreements.  See the NOTICE file distributed with
 * this work for additional information regarding copyright ownership.
 * The OpenAirInterface Software Alliance licenses this file to You under
 * the OAI Public License, Version 1.1  (the "License"); you may not use this file
 * except in compliance with the License.
 * You may obtain a copy of the License at
 *
 *      http://www.openairinterface.org/?page_id=698
 *
 * Unless required by applicable law or agreed to in writing, software
 * distributed under the License is distributed on an "AS IS" BASIS,
 * WITHOUT WARRANTIES OR CONDITIONS OF ANY KIND, either express or implied.
 * See the License for the specific language governing permissions and
 * limitations under the License.
 *-------------------------------------------------------------------------------
 * For more information about the OpenAirInterface (OAI) Software Alliance:
 *      contact@openairinterface.org
 */

/*! \file PHY/defs_gNB.h
 \brief Top-level defines and structure definitions for gNB
 \author Guy De Souza
 \date 2018
 \version 0.1
 \company Eurecom
 \email: desouza@eurecom.fr
 \note
 \warning
*/

#ifndef __PHY_DEFS_GNB__H__
#define __PHY_DEFS_GNB__H__

#include "defs_eNB.h"
#include "defs_nr_common.h"
#include "CODING/nrPolar_tools/nr_polar_pbch_defs.h"
#include "openair2/NR_PHY_INTERFACE/NR_IF_Module.h"
#include "PHY/NR_TRANSPORT/nr_transport_common_proto.h"
#include "PHY/impl_defs_top.h"
#include "PHY/defs_common.h"
#include "PHY/CODING/nrLDPC_decoder/nrLDPC_decoder.h"
#include "PHY/CODING/nrLDPC_decoder/nrLDPC_types.h"

#define MAX_NUM_RU_PER_gNB MAX_NUM_RU_PER_eNB

typedef struct {
  uint32_t pbch_a;
  uint32_t pbch_a_interleaved;
  uint32_t pbch_a_prime;
  uint32_t pbch_e[NR_POLAR_PBCH_E_DWORD];
} NR_gNB_PBCH;

typedef struct {
  uint8_t ssb_start_symbol;
  uint8_t n_hf;
  uint8_t Lmax;
  uint8_t ssb_index;
  int32_t sfn;
} NR_PBCH_parms_t;


typedef struct {
  /// Length of DCI payload in bits
  uint16_t size;
  /// Aggregation level
  uint8_t L;
  /// HARQ PID
  uint8_t harq_pid;
  /// PDCCH parameters
  nfapi_nr_dl_config_pdcch_parameters_rel15_t pdcch_params;
  /// CCE list
  nr_cce_t cce_list[NR_MAX_PDCCH_AGG_LEVEL];
  /// DCI pdu
  uint64_t dci_pdu[2];
} NR_gNB_DCI_ALLOC_t;


typedef struct {
  uint8_t     num_dci;
  uint8_t     num_pdsch_rnti;
  NR_gNB_DCI_ALLOC_t dci_alloc[256];
} NR_gNB_PDCCH;


typedef enum {
  NR_SCH_IDLE,
  NR_ACTIVE,
  NR_CBA_ACTIVE,
  NR_DISABLED
} NR_SCH_status_t;


typedef struct {
  /// Nfapi DLSCH PDU
  nfapi_nr_dl_config_dlsch_pdu dlsch_pdu;
  /// pointer to pdu from MAC interface (this is "a" in 36.212)
  uint8_t *pdu;
  /// The payload + CRC size in bits, "B" from 36-212
  uint32_t B;
  /// Pointer to the payload
  uint8_t *b;
  /// Pointers to transport block segments
  uint8_t *c[MAX_NUM_NR_DLSCH_SEGMENTS];
  /// Frame where current HARQ round was sent
  uint32_t frame;
  /// Subframe where current HARQ round was sent
  uint32_t subframe;
  /// Index of current HARQ round for this DLSCH
  uint8_t round;
  /// MIMO mode for this DLSCH
  MIMO_mode_t mimo_mode;
  /// Concatenated sequences
  uint8_t e[MAX_NUM_NR_CHANNEL_BITS] __attribute__((aligned(32)));
  /// LDPC-code outputs
  uint8_t *d[MAX_NUM_NR_DLSCH_SEGMENTS];
  /// Interleaver outputs
  uint8_t f[MAX_NUM_NR_CHANNEL_BITS] __attribute__((aligned(32)));
  /// Number of code segments
  uint32_t C;
  /// Number of bits in "small" code segments
  uint32_t K;
  /// Number of "Filler" bits
  uint32_t F;
} NR_DL_gNB_HARQ_t;


typedef struct {
  /// Pointers to 16 HARQ processes for the DLSCH
  NR_DL_gNB_HARQ_t *harq_processes[NR_MAX_NB_HARQ_PROCESSES];
  /// TX buffers for UE-spec transmission (antenna ports 5 or 7..14, prior to precoding)
  int32_t *txdataF[NR_MAX_NB_LAYERS];
  /// Modulated symbols buffer
  int32_t *mod_symbs[NR_MAX_NB_CODEWORDS];
  /// beamforming weights for UE-spec transmission (antenna ports 5 or 7..14), for each codeword, maximum 4 layers?
  int32_t **ue_spec_bf_weights[NR_MAX_NB_LAYERS];
  /// dl channel estimates (estimated from ul channel estimates)
  int32_t **calib_dl_ch_estimates;
  /// Allocated RNTI (0 means DLSCH_t is not currently used)
  uint16_t rnti;
  /// Active flag for baseband transmitter processing
  uint8_t active;
  /// HARQ process mask, indicates which processes are currently active
  uint16_t harq_mask;
  /// Indicator of TX activation per subframe.  Used during PUCCH detection for ACK/NAK.
  uint8_t slot_tx[80];
  /// First CCE of last PDSCH scheduling per subframe.  Again used during PUCCH detection for ACK/NAK.
  uint8_t nCCE[10];
  /// Process ID's per subframe.  Used to associate received ACKs on PUSCH/PUCCH to DLSCH harq process ids
  uint8_t harq_ids[2][80];
  /// Window size (in outgoing transport blocks) for fine-grain rate adaptation
  uint8_t ra_window_size;
  /// First-round error threshold for fine-grain rate adaptation
  uint8_t error_threshold;
  /// Number of soft channel bits
  uint32_t G;
  /// Codebook index for this dlsch (0,1,2,3)
  uint8_t codebook_index;
  /// Maximum number of HARQ processes
  uint8_t Mdlharq;
  /// Maximum number of HARQ rounds
  uint8_t Mlimit;
  /// MIMO transmission mode indicator for this sub-frame
  uint8_t Kmimo;
  /// Nsoft parameter related to UE Category
  uint32_t Nsoft;
  /// amplitude of PDSCH (compared to RS) in symbols without pilots
  int16_t sqrt_rho_a;
  /// amplitude of PDSCH (compared to RS) in symbols containing pilots
  int16_t sqrt_rho_b;
} NR_gNB_DLSCH_t;

typedef struct {
  /// \brief ?.
  /// first index: ? [0..1023] (hard coded)
  int16_t *prachF;
  /// \brief ?.
  /// second index: rx antenna [0..63] (hard coded) \note Hard coded array size indexed by \c nb_antennas_rx.
  /// third index: frequency-domain sample [0..ofdm_symbol_size*12[
  int16_t **rxsigF;
  /// \brief local buffer to compute prach_ifft
  int32_t *prach_ifft;
} NR_gNB_PRACH;

typedef struct {
  /// Nfapi ULSCH PDU
  nfapi_nr_ul_config_ulsch_pdu ulsch_pdu;
  /// Frame where current HARQ round was sent
  uint32_t frame;
  /// Subframe where current HARQ round was sent
  uint32_t subframe;
  /// Index of current HARQ round for this DLSCH
  uint8_t round;
  /// Last TPC command
  uint8_t TPC;
  /// MIMO mode for this DLSCH
  MIMO_mode_t mimo_mode;
  /// Flag indicating that this ULSCH has been allocated by a DCI (otherwise it is a retransmission based on PHICH NAK)
  uint8_t dci_alloc;
  /// Flag indicating that this ULSCH has been allocated by a RAR (otherwise it is a retransmission based on PHICH NAK or DCI)
  uint8_t rar_alloc;
  /// Status Flag indicating for this ULSCH (idle,active,disabled)
  NR_SCH_status_t status;
  /// Subframe scheduling indicator (i.e. Transmission opportunity indicator)
  uint8_t subframe_scheduling_flag;
  /// Subframe cba scheduling indicator (i.e. CBA Transmission opportunity indicator)
  uint8_t subframe_cba_scheduling_flag;
  /// PHICH active flag
  uint8_t phich_active;
  /// PHICH ACK
  uint8_t phich_ACK;
  /// First Allocated RB - previous scheduling. This is needed for PHICH generation which is done after a new scheduling
  uint16_t previous_first_rb;
  /// Flag to indicate that the UL configuration has been handled. Used to remove a stale ULSCH when frame wraps around
  uint8_t handled;
  /// Flag to indicate that this ULSCH is for calibration information sent from UE (i.e. no MAC SDU to pass up)
  //  int calibration_flag;
  /// delta_TF for power control
  int32_t delta_TF;

  
  /////////////////////// ulsch decoding ///////////////////////
  /// Transport block size (This is A from 38.212 V15.4.0 section 5.1)
  uint32_t TBS;
  /// Pointer to the payload (38.212 V15.4.0 section 5.1)
  uint8_t *b;
  /// The payload + CRC (24 bits) in bits (38.212 V15.4.0 section 5.1)
  uint32_t B;
  /// Pointers to code blocks after code block segmentation and CRC attachment (38.212 V15.4.0 section 5.2.2)
  uint8_t *c[MAX_NUM_NR_ULSCH_SEGMENTS];
  /// Number of bits in each code block (38.212 V15.4.0 section 5.2.2)
  uint32_t K;
  /// Number of "Filler" bits added in the code block segmentation (38.212 V15.4.0 section 5.2.2)
  uint32_t F;
  /// Number of code blocks after code block segmentation (38.212 V15.4.0 section 5.2.2)
  uint32_t C;
  /// Pointers to code blocks after LDPC coding (38.212 V15.4.0 section 5.3.2)
  int16_t *d[MAX_NUM_NR_ULSCH_SEGMENTS];
  /// LDPC processing buffer
  t_nrLDPC_procBuf* p_nrLDPC_procBuf[MAX_NUM_NR_ULSCH_SEGMENTS];
  /// LDPC lifting size (38.212 V15.4.0 table 5.3.2-1)
  uint32_t Z;
  /// code blocks after bit selection in rate matching for LDPC code (38.212 V15.4.0 section 5.4.2.1)
  int16_t e[MAX_NUM_NR_DLSCH_SEGMENTS][3*8448];
  /// Number of bits in each code block after rate matching for LDPC code (38.212 V15.4.0 section 5.4.2.1)
  uint32_t E;
  //////////////////////////////////////////////////////////////


  /////////////////////////// DMRS /////////////////////////////
  /// n_DMRS  for cyclic shift of DMRS (36.213 Table 9.1.2-2)
  uint8_t n_DMRS;
  /// n_DMRS 2 for cyclic shift of DMRS (36.211 Table 5.5.1.1.-1)
  uint8_t n_DMRS2;
  /// n_DMRS  for cyclic shift of DMRS (36.213 Table 9.1.2-2) - previous scheduling
  /// This is needed for PHICH generation which
  /// is done after a new scheduling
  uint8_t previous_n_DMRS;
  //////////////////////////////////////////////////////////////


  ///////////////////// UCI multiplexing ///////////////////////
  /// CQI CRC status
  uint8_t cqi_crc_status;
  /// Pointer to CQI data
  uint8_t o[MAX_CQI_BYTES];
  /// Format of CQI data
  UCI_format_t uci_format;
  /// Length of CQI data under RI=1 assumption(bits)
  uint8_t Or1;
  /// Length of CQI data under RI=2 assumption(bits)
  uint8_t Or2;
  /// Rank information
  uint8_t o_RI[2];
  /// Length of rank information (bits)
  uint8_t O_RI;
  /// Pointer to ACK
  uint8_t o_ACK[4];
  /// Length of ACK information (bits)
  uint8_t O_ACK;
  /// The value of DAI in DCI format 0
  uint8_t V_UL_DAI;
  /// "q" sequences for CQI/PMI (for definition see 36-212 V8.6 2009-03, p.27)
  int8_t q[MAX_CQI_PAYLOAD];
  /// number of coded CQI bits after interleaving
  uint8_t o_RCC;
  /// coded and interleaved CQI bits
  int8_t o_w[(MAX_CQI_BITS+8)*3];
  /// coded CQI bits
  int8_t o_d[96+((MAX_CQI_BITS+8)*3)];
  /// coded ACK bits
  int16_t q_ACK[MAX_ACK_PAYLOAD];
  /// coded RI bits
  int16_t q_RI[MAX_RI_PAYLOAD];
  /// Temporary h sequence to flag PUSCH_x/PUSCH_y symbols which are not scrambled
  uint8_t h[MAX_NUM_CHANNEL_BITS];
  /// soft bits for each received segment ("w"-sequence)(for definition see 36-212 V8.6 2009-03, p.15)
  int16_t w[MAX_NUM_ULSCH_SEGMENTS][3*(6144+64)];
  //////////////////////////////////////////////////////////////
} NR_UL_gNB_HARQ_t;


typedef struct {
  /// Pointers to 16 HARQ processes for the ULSCH
  NR_UL_gNB_HARQ_t *harq_processes[NR_MAX_ULSCH_HARQ_PROCESSES];
  /// Current HARQ process id
  int harq_process_id[NR_MAX_SLOTS_PER_FRAME];
  /// HARQ process mask, indicates which processes are currently active
  uint16_t harq_mask;
  /// ACK/NAK Bundling flag
  uint8_t bundling;
  /// beta_offset_cqi times 8
  uint16_t beta_offset_cqi_times8;
  /// beta_offset_ri times 8
  uint16_t beta_offset_ri_times8;
  /// beta_offset_harqack times 8
  uint16_t beta_offset_harqack_times8;
  /// Flag to indicate that gNB awaits UE Msg3
  uint8_t Msg3_active;
  /// Flag to indicate that gNB should decode UE Msg3
  uint8_t Msg3_flag;
  /// Subframe for Msg3
  uint8_t Msg3_subframe;
  /// Frame for Msg3
  uint32_t Msg3_frame;
  /// Allocated RNTI for this ULSCH
  uint16_t rnti;
  /// RNTI type
  uint8_t rnti_type;
  /// cyclic shift for DM RS
  uint8_t cyclicShift;
  /// for cooperative communication
  uint8_t cooperation_flag;
  /// Maximum number of HARQ rounds
  uint8_t Mlimit;
  /// Maximum number of LDPC iterations
  uint8_t max_ldpc_iterations;
  /// number of iterations used in last LDPC decoding
  uint8_t last_iteration_cnt;  
  /// num active cba group
  uint8_t num_active_cba_groups;
  /// num active cba group
  uint16_t cba_rnti[NUM_MAX_CBA_GROUP];
} NR_gNB_ULSCH_t;


typedef struct {
  /// \brief Pointers (dynamic) to the received data in the time domain.
  /// - first index: rx antenna [0..nb_antennas_rx[
  /// - second index: ? [0..2*ofdm_symbol_size*frame_parms->symbols_per_tti[
  int32_t **rxdata;
  /// \brief Pointers (dynamic) to the received data in the frequency domain.
  /// - first index: rx antenna [0..nb_antennas_rx[
  /// - second index: ? [0..2*ofdm_symbol_size*frame_parms->symbols_per_tti[
  int32_t **rxdataF;
  /// \brief holds the transmit data in the frequency domain.
  /// For IFFT_FPGA this points to the same memory as PHY_vars->rx_vars[a].RX_DMA_BUFFER. //?
  /// - first index: eNB id [0..2] (hard coded)
  /// - second index: tx antenna [0..14[ where 14 is the total supported antenna ports.
  /// - third index: sample [0..]
  int32_t **txdataF;
} NR_gNB_COMMON;


typedef struct {
  /// \brief Holds the received data in the frequency domain for the allocated RBs in repeated format.
  /// - first index: rx antenna id [0..nb_antennas_rx[
  /// - second index: ? [0..2*ofdm_symbol_size[
  int32_t **rxdataF_ext;
  /// \brief Holds the received data in the frequency domain for the allocated RBs in normal format.
  /// - first index: rx antenna id [0..nb_antennas_rx[
  /// - second index (definition from phy_init_lte_eNB()): ? [0..12*N_RB_UL*frame_parms->symbols_per_tti[
  int32_t **rxdataF_ext2;
  /// \brief Offset for calculating the index of rxdataF_ext for the current symbol
  uint32_t rxdataF_ext_offset;
  /// \brief Hold the channel estimates in time domain based on DRS.
  /// - first index: rx antenna id [0..nb_antennas_rx[
  /// - second index: ? [0..4*ofdm_symbol_size[
  int32_t **ul_ch_estimates_time;
  /// \brief Hold the channel estimates in frequency domain based on DRS.
  /// - first index: rx antenna id [0..nb_antennas_rx[
  /// - second index: ? [0..12*N_RB_UL*frame_parms->symbols_per_tti[
  int32_t **ul_ch_estimates;
  /// \brief Uplink channel estimates extracted in PRBS.
  /// - first index: ? [0..7] (hard coded) FIXME! accessed via \c nb_antennas_rx
  /// - second index: ? [0..12*N_RB_UL*frame_parms->symbols_per_tti[
  int32_t **ul_ch_estimates_ext;
  /// \brief Holds the compensated signal.
  /// - first index: rx antenna id [0..nb_antennas_rx[
  /// - second index: ? [0..12*N_RB_UL*frame_parms->symbols_per_tti[
  int32_t **rxdataF_comp;
  /// \brief Magnitude of the UL channel estimates. Used for 2nd-bit level thresholds in LLR computation
  /// - first index: rx antenna id [0..nb_antennas_rx[
  /// - second index: ? [0..12*N_RB_UL*frame_parms->symbols_per_tti[
  int32_t **ul_ch_mag;
  /// \brief Magnitude of the UL channel estimates scaled for 3rd bit level thresholds in LLR computation
  /// - first index: rx antenna id [0..nb_antennas_rx[
  /// - second index: ? [0..12*N_RB_UL*frame_parms->symbols_per_tti[
  int32_t **ul_ch_magb;
  /// \brief Cross-correlation of two UE signals.
  /// - first index: rx antenna [0..nb_antennas_rx[
  /// - second index: symbol [0..]
  int32_t **rho;
  /// \f$\log_2(\max|H_i|^2)\f$
  int16_t log2_maxh;
  /// \brief Magnitude of Uplink Channel first layer (16QAM level/First 64QAM level).
  /// - first index: ? [0..7] (hard coded) FIXME! accessed via \c nb_antennas_rx
  /// - second index: ? [0..168*N_RB_UL[
  int32_t **ul_ch_mag0;
  /// \brief Magnitude of Uplink Channel second layer (16QAM level/First 64QAM level).
  /// - first index: ? [0..7] (hard coded) FIXME! accessed via \c nb_antennas_rx
  /// - second index: ? [0..168*N_RB_UL[
  int32_t **ul_ch_mag1[8][8];
  /// \brief Magnitude of Uplink Channel, first layer (2nd 64QAM level).
  /// - first index: ? [0..7] (hard coded) FIXME! accessed via \c nb_antennas_rx
  /// - second index: ? [0..168*N_RB_UL[
  int32_t **ul_ch_magb0;
  /// \brief Magnitude of Uplink Channel second layer (2nd 64QAM level).
  /// - first index: ? [0..7] (hard coded) FIXME! accessed via \c nb_antennas_rx
  /// - second index: ? [0..168*N_RB_UL[
  int32_t **ul_ch_magb1[8][8];
  /// measured RX power based on DRS
  int ulsch_power[2];
  /// \brief llr values.
  /// - first index: ? [0..1179743] (hard coded)
  int16_t *llr;
} NR_gNB_PUSCH;


/// Context data structure for RX/TX portion of slot processing
typedef struct {
  /// Component Carrier index
  uint8_t              CC_id;
  /// timestamp transmitted to HW
  openair0_timestamp timestamp_tx;
  /// slot to act upon for transmission
  int slot_tx;
  /// slot to act upon for reception
  int slot_rx;
  /// frame to act upon for transmission
  int frame_tx;
  /// frame to act upon for reception
  int frame_rx;
  /// \brief Instance count for RXn-TXnp4 processing thread.
  /// \internal This variable is protected by \ref mutex_rxtx.
  int instance_cnt;
  /// pthread structure for RXn-TXnp4 processing thread
  pthread_t pthread;
  /// pthread attributes for RXn-TXnp4 processing thread
  pthread_attr_t attr;
  /// condition variable for tx processing thread
  pthread_cond_t cond;
  /// mutex for RXn-TXnp4 processing thread
  pthread_mutex_t mutex;
  /// scheduling parameters for RXn-TXnp4 thread
  struct sched_param sched_param_rxtx;

  /// \internal This variable is protected by \ref mutex_RUs_tx.
  int instance_cnt_RUs;
  /// condition variable for tx processing thread
  pthread_cond_t cond_RUs;
  /// mutex for L1 RXTX processing thread
  pthread_mutex_t mutex_RUs;
  /// mutex for L1 TX FH synchronization
  pthread_mutex_t mutex_RUs_tx;
} gNB_L1_rxtx_proc_t;


/// Context data structure for eNB slot processing
typedef struct gNB_L1_proc_t_s {
  /// Component Carrier index
  uint8_t              CC_id;
  /// thread index
  int thread_index;
  /// timestamp received from HW
  openair0_timestamp timestamp_rx;
  /// timestamp to send to "slave rru"
  openair0_timestamp timestamp_tx;
  /// slot to act upon for reception
  int slot_rx;
  /// slot to act upon for PRACH
  int slot_prach;
  /// frame to act upon for reception
  int frame_rx;
  /// frame to act upon for transmission
  int frame_tx;
  /// frame to act upon for PRACH
  int frame_prach;
  /// \internal This variable is protected by \ref mutex_td.
  int instance_cnt_td;
  /// \internal This variable is protected by \ref mutex_te.
  int instance_cnt_te;
  /// \internal This variable is protected by \ref mutex_prach.
  int instance_cnt_prach;

  // instance count for over-the-air gNB synchronization
  int instance_cnt_synch;
  /// \internal This variable is protected by \ref mutex_asynch_rxtx.
  int instance_cnt_asynch_rxtx;
  /// pthread structure for eNB single processing thread
  pthread_t pthread_single;
  /// pthread structure for asychronous RX/TX processing thread
  pthread_t pthread_asynch_rxtx;
  /// pthread structure for printing time meas
  pthread_t L1_stats_thread;
  /// flag to indicate first RX acquisition
  int first_rx;
  /// flag to indicate first TX transmission
  int first_tx;
  /// pthread attributes for single gNB processing thread
  pthread_attr_t attr_single;
  /// pthread attributes for prach processing thread
  pthread_attr_t attr_prach;
  /// pthread attributes for asynchronous RX thread
  pthread_attr_t attr_asynch_rxtx;
  /// scheduling parameters for parallel turbo-decoder thread
  struct sched_param sched_param_td;
  /// scheduling parameters for parallel turbo-encoder thread
  struct sched_param sched_param_te;
  /// scheduling parameters for single eNB thread
  struct sched_param sched_param_single;
  /// scheduling parameters for prach thread
  struct sched_param sched_param_prach;
  /// scheduling parameters for asynch_rxtx thread
  struct sched_param sched_param_asynch_rxtx;
  pthread_cond_t cond_prach;
  /// condition variable for asynch RX/TX thread
  pthread_cond_t cond_asynch_rxtx;
  /// mutex for parallel turbo-decoder thread
  pthread_mutex_t mutex_td;
  /// mutex for parallel turbo-encoder thread
  pthread_mutex_t mutex_te;
  /// mutex for PRACH thread
  pthread_mutex_t mutex_prach;
  /// mutex for asynch RX/TX thread
  pthread_mutex_t mutex_asynch_rxtx;
  /// mutex for RU access to eNB processing (PDSCH/PUSCH)
  pthread_mutex_t mutex_RU;
  /// mutex for RU_tx access to eNB_tx processing (PDSCH/PUSCH)
  pthread_mutex_t mutex_RU_tx;
  /// mutex for RU access to eNB processing (PRACH)
  pthread_mutex_t mutex_RU_PRACH;
  /// mutex for RU access to eNB processing (PRACH BR)
  pthread_mutex_t mutex_RU_PRACH_br;
  /// mask for RUs serving eNB (PDSCH/PUSCH)
  int RU_mask, RU_mask_tx;
  /// mask for RUs serving eNB (PRACH)
  int RU_mask_prach;
  /// set of scheduling variables RXn-TXnp4 threads
  gNB_L1_rxtx_proc_t L1_proc, L1_proc_tx;
} gNB_L1_proc_t;



typedef struct {
  // common measurements
  //! estimated noise power (linear)
  unsigned int   n0_power[MAX_NUM_RU_PER_gNB];
  //! estimated noise power (dB)
  unsigned short n0_power_dB[MAX_NUM_RU_PER_gNB];
  //! total estimated noise power (linear)
  unsigned int   n0_power_tot;
  //! estimated avg noise power (dB)
  unsigned short n0_power_tot_dB;
  //! estimated avg noise power (dB)
  short n0_power_tot_dBm;
  //! estimated avg noise power per RB per RX ant (lin)
  unsigned short n0_subband_power[MAX_NUM_RU_PER_gNB][100];
  //! estimated avg noise power per RB per RX ant (dB)
  unsigned short n0_subband_power_dB[MAX_NUM_RU_PER_gNB][100];
  //! estimated avg noise power per RB (dB)
  short n0_subband_power_tot_dB[100];
  //! estimated avg noise power per RB (dBm)
  short n0_subband_power_tot_dBm[100];
  // gNB measurements (per user)
  //! estimated received spatial signal power (linear)
  unsigned int   rx_spatial_power[NUMBER_OF_NR_DLSCH_MAX][2][2];
  //! estimated received spatial signal power (dB)
  unsigned short rx_spatial_power_dB[NUMBER_OF_NR_DLSCH_MAX][2][2];
  //! estimated rssi (dBm)
  short          rx_rssi_dBm[NUMBER_OF_NR_DLSCH_MAX];
  //! estimated correlation (wideband linear) between spatial channels (computed in dlsch_demodulation)
  int            rx_correlation[NUMBER_OF_NR_DLSCH_MAX][2];
  //! estimated correlation (wideband dB) between spatial channels (computed in dlsch_demodulation)
  int            rx_correlation_dB[NUMBER_OF_NR_DLSCH_MAX][2];

  /// Wideband CQI (= SINR)
  int            wideband_cqi[NUMBER_OF_NR_DLSCH_MAX][MAX_NUM_RU_PER_gNB];
  /// Wideband CQI in dB (= SINR dB)
  int            wideband_cqi_dB[NUMBER_OF_NR_DLSCH_MAX][MAX_NUM_RU_PER_gNB];
  /// Wideband CQI (sum of all RX antennas, in dB)
  char           wideband_cqi_tot[NUMBER_OF_NR_DLSCH_MAX];
  /// Subband CQI per RX antenna and RB (= SINR)
  int            subband_cqi[NUMBER_OF_NR_DLSCH_MAX][MAX_NUM_RU_PER_gNB][100];
  /// Total Subband CQI and RB (= SINR)
  int            subband_cqi_tot[NUMBER_OF_NR_DLSCH_MAX][100];
  /// Subband CQI in dB and RB (= SINR dB)
  int            subband_cqi_dB[NUMBER_OF_NR_DLSCH_MAX][MAX_NUM_RU_PER_gNB][100];
  /// Total Subband CQI and RB
  int            subband_cqi_tot_dB[NUMBER_OF_NR_DLSCH_MAX][100];
  /// PRACH background noise level
  int            prach_I0;
} PHY_MEASUREMENTS_gNB;

/// Top-level PHY Data Structure for gNB
typedef struct PHY_VARS_gNB_s {
  /// Module ID indicator for this instance
  module_id_t          Mod_id;
  uint8_t              CC_id;
  uint8_t              configured;
  gNB_L1_proc_t        proc;
  int                  single_thread_flag;
  int                  abstraction_flag;
  int                  num_RU;
  RU_t                 *RU_list[MAX_NUM_RU_PER_gNB];
  /// Ethernet parameters for northbound midhaul interface
  eth_params_t         eth_params_n;
  /// Ethernet parameters for fronthaul interface
  eth_params_t         eth_params;
  int                  rx_total_gain_dB;
  int                  (*nr_start_if)(struct RU_t_s *ru, struct PHY_VARS_gNB_s *gNB);
  uint8_t              local_flag;
  nfapi_nr_config_request_t  gNB_config;
  NR_DL_FRAME_PARMS    frame_parms;
  PHY_MEASUREMENTS_gNB measurements;
  NR_IF_Module_t       *if_inst;
  NR_UL_IND_t          UL_INFO;
  pthread_mutex_t      UL_INFO_mutex;

  /// NFAPI RX ULSCH information
  nfapi_rx_indication_pdu_t  rx_pdu_list[NFAPI_RX_IND_MAX_PDU];
  /// NFAPI RX ULSCH CRC information
  nfapi_crc_indication_pdu_t crc_pdu_list[NFAPI_CRC_IND_MAX_PDU];
  /// NFAPI HARQ information
  nfapi_harq_indication_pdu_t harq_pdu_list[NFAPI_HARQ_IND_MAX_PDU];
  /// NFAPI SR information
  nfapi_sr_indication_pdu_t sr_pdu_list[NFAPI_SR_IND_MAX_PDU];
  /// NFAPI CQI information
  nfapi_cqi_indication_pdu_t cqi_pdu_list[NFAPI_CQI_IND_MAX_PDU];
  /// NFAPI CQI information (raw component)
  nfapi_cqi_indication_raw_pdu_t cqi_raw_pdu_list[NFAPI_CQI_IND_MAX_PDU];
  /// NFAPI PRACH information
  nfapi_preamble_pdu_t preamble_list[MAX_NUM_RX_PRACH_PREAMBLES];

  //Sched_Rsp_t         Sched_INFO;
  nfapi_nr_ul_tti_request_t     UL_tti_req;
  
  NR_gNB_PDCCH        pdcch_vars;
  NR_gNB_PBCH         pbch;

  NR_gNB_COMMON       common_vars;
<<<<<<< HEAD
/*  LTE_eNB_UCI         uci_vars[NUMBER_OF_UE_MAX];
    LTE_eNB_SRS         srs_vars[NUMBER_OF_UE_MAX];*/
  NR_gNB_PRACH       prach_vars;
=======
>>>>>>> e6360d13
  NR_gNB_PUSCH       *pusch_vars[NUMBER_OF_UE_MAX];
  NR_gNB_DLSCH_t     *dlsch[NUMBER_OF_NR_DLSCH_MAX][2];    // Nusers times two spatial streams
  NR_gNB_ULSCH_t     *ulsch[NUMBER_OF_NR_ULSCH_MAX][2];  // [Nusers times][2 codewords] 
  NR_gNB_DLSCH_t     *dlsch_SI,*dlsch_ra,*dlsch_p;
  NR_gNB_DLSCH_t     *dlsch_PCH;
/*
  LTE_eNB_UE_stats    UE_stats[NUMBER_OF_UE_MAX];
  LTE_eNB_UE_stats   *UE_stats_ptr[NUMBER_OF_UE_MAX];
*/
  uint8_t pbch_configured;
  uint8_t pbch_pdu[4]; //PBCH_PDU_SIZE
  char gNB_generate_rar;

  /// NR synchronization sequences
  int16_t d_pss[NR_PSS_LENGTH];
  int16_t d_sss[NR_SSS_LENGTH];

  /// PBCH DMRS sequence
  uint32_t nr_gold_pbch_dmrs[2][64][NR_PBCH_DMRS_LENGTH_DWORD];

  /// PBCH interleaver
  uint8_t nr_pbch_interleaver[NR_POLAR_PBCH_PAYLOAD_BITS];

  /// PDCCH DMRS sequence
  uint32_t ***nr_gold_pdcch_dmrs;

  /// PDSCH DMRS sequence
  uint32_t ****nr_gold_pdsch_dmrs;
  
  /// PUSCH DMRS
  uint32_t nr_gold_pusch[2][20][2][NR_MAX_PUSCH_DMRS_INIT_LENGTH_DWORD];

  /// Indicator set to 0 after first SR
  uint8_t first_sr[NUMBER_OF_UE_MAX];

  /// PRACH root sequence
  uint32_t X_u[64][839];

  uint32_t max_peak_val;

  /// \brief sinr for all subcarriers of the current link (used only for abstraction).
  /// first index: ? [0..N_RB_DL*12[
  double *sinr_dB;

  /// N0 (used for abstraction)
  double N0;

  unsigned char first_run_timing_advance[NUMBER_OF_UE_MAX];
  unsigned char first_run_I0_measurements;


  unsigned char    is_secondary_gNB; // primary by default
  unsigned char    is_init_sync;     /// Flag to tell if initial synchronization is performed. This affects how often the secondary eNB will listen to the PSS from the primary system.
  unsigned char    has_valid_precoder; /// Flag to tell if secondary eNB has channel estimates to create NULL-beams from, and this B/F vector is created.
  unsigned char    PgNB_id;          /// id of Primary eNB

  /// hold the precoder for NULL beam to the primary user
  int              **dl_precoder_SgNB[3];
  char             log2_maxp; /// holds the maximum channel/precoder coefficient

  /// if ==0 enables phy only test mode
  int mac_enabled;
  /// counter to average prach energh over first 100 prach opportunities
  int prach_energy_counter;

  // PDSCH Variables
  PDSCH_CONFIG_DEDICATED pdsch_config_dedicated[NUMBER_OF_UE_MAX];

  // PUSCH Varaibles
  PUSCH_CONFIG_DEDICATED pusch_config_dedicated[NUMBER_OF_UE_MAX];

  // PUCCH variables
  PUCCH_CONFIG_DEDICATED pucch_config_dedicated[NUMBER_OF_UE_MAX];

  // UL-POWER-Control
  UL_POWER_CONTROL_DEDICATED ul_power_control_dedicated[NUMBER_OF_UE_MAX];

  // TPC
  TPC_PDCCH_CONFIG tpc_pdcch_config_pucch[NUMBER_OF_UE_MAX];
  TPC_PDCCH_CONFIG tpc_pdcch_config_pusch[NUMBER_OF_UE_MAX];

  // CQI reporting
  CQI_REPORT_CONFIG cqi_report_config[NUMBER_OF_UE_MAX];

  // SRS Variables
  SOUNDINGRS_UL_CONFIG_DEDICATED soundingrs_ul_config_dedicated[NUMBER_OF_UE_MAX];
  uint8_t ncs_cell[20][7];

  // Scheduling Request Config
  SCHEDULING_REQUEST_CONFIG scheduling_request_config[NUMBER_OF_UE_MAX];

  // Transmission mode per UE
  uint8_t transmission_mode[NUMBER_OF_UE_MAX];

  /// cba_last successful reception for each group, used for collision detection
  uint8_t cba_last_reception[4];

  // Pointers for active physicalConfigDedicated to be applied in current slot
  struct PhysicalConfigDedicated *physicalConfigDedicated[NUMBER_OF_UE_MAX];


  uint32_t rb_mask_ul[4];

  /// Information regarding TM5
  MU_MIMO_mode mu_mimo_mode[NUMBER_OF_UE_MAX];


  /// target_ue_dl_mcs : only for debug purposes
  uint32_t target_ue_dl_mcs;
  /// target_ue_ul_mcs : only for debug purposes
  uint32_t target_ue_ul_mcs;
  /// target_ue_dl_rballoc : only for debug purposes
  uint32_t ue_dl_rb_alloc;
  /// target ul PRBs : only for debug
  uint32_t ue_ul_nb_rb;

  ///check for Total Transmissions
  uint32_t check_for_total_transmissions;

  ///check for MU-MIMO Transmissions
  uint32_t check_for_MUMIMO_transmissions;

  ///check for SU-MIMO Transmissions
  uint32_t check_for_SUMIMO_transmissions;

  ///check for FULL MU-MIMO Transmissions
  uint32_t  FULL_MUMIMO_transmissions;

  /// Counter for total bitrate, bits and throughput in downlink
  uint32_t total_dlsch_bitrate;
  uint32_t total_transmitted_bits;
  uint32_t total_system_throughput;

  int hw_timing_advance;

  time_stats_t phy_proc;
  time_stats_t phy_proc_tx;
  time_stats_t phy_proc_rx;
  time_stats_t rx_prach;

  time_stats_t ofdm_mod_stats;
  time_stats_t dlsch_encoding_stats;
  time_stats_t dlsch_modulation_stats;
  time_stats_t dlsch_scrambling_stats;
  time_stats_t dlsch_rate_matching_stats;
  time_stats_t dlsch_turbo_encoding_stats;
  time_stats_t dlsch_interleaving_stats;

  time_stats_t rx_dft_stats;
  time_stats_t ulsch_channel_estimation_stats;
  time_stats_t ulsch_freq_offset_estimation_stats;
  time_stats_t ulsch_decoding_stats;
  time_stats_t ulsch_demodulation_stats;
  time_stats_t ulsch_rate_unmatching_stats;
  time_stats_t ulsch_turbo_decoding_stats;
  time_stats_t ulsch_deinterleaving_stats;
  time_stats_t ulsch_demultiplexing_stats;
  time_stats_t ulsch_llr_stats;
  time_stats_t ulsch_tc_init_stats;
  time_stats_t ulsch_tc_alpha_stats;
  time_stats_t ulsch_tc_beta_stats;
  time_stats_t ulsch_tc_gamma_stats;
  time_stats_t ulsch_tc_ext_stats;
  time_stats_t ulsch_tc_intl1_stats;
  time_stats_t ulsch_tc_intl2_stats;

#ifdef LOCALIZATION
  /// time state for localization
  time_stats_t localization_stats;
#endif

  int32_t pucch1_stats_cnt[NUMBER_OF_UE_MAX][10];
  int32_t pucch1_stats[NUMBER_OF_UE_MAX][10*1024];
  int32_t pucch1_stats_thres[NUMBER_OF_UE_MAX][10*1024];
  int32_t pucch1ab_stats_cnt[NUMBER_OF_UE_MAX][10];
  int32_t pucch1ab_stats[NUMBER_OF_UE_MAX][2*10*1024];
  int32_t pusch_stats_rb[NUMBER_OF_UE_MAX][10240];
  int32_t pusch_stats_round[NUMBER_OF_UE_MAX][10240];
  int32_t pusch_stats_mcs[NUMBER_OF_UE_MAX][10240];
  int32_t pusch_stats_bsr[NUMBER_OF_UE_MAX][10240];
  int32_t pusch_stats_BO[NUMBER_OF_UE_MAX][10240];
} PHY_VARS_gNB;

#endif<|MERGE_RESOLUTION|>--- conflicted
+++ resolved
@@ -61,29 +61,6 @@
 } NR_PBCH_parms_t;
 
 
-typedef struct {
-  /// Length of DCI payload in bits
-  uint16_t size;
-  /// Aggregation level
-  uint8_t L;
-  /// HARQ PID
-  uint8_t harq_pid;
-  /// PDCCH parameters
-  nfapi_nr_dl_config_pdcch_parameters_rel15_t pdcch_params;
-  /// CCE list
-  nr_cce_t cce_list[NR_MAX_PDCCH_AGG_LEVEL];
-  /// DCI pdu
-  uint64_t dci_pdu[2];
-} NR_gNB_DCI_ALLOC_t;
-
-
-typedef struct {
-  uint8_t     num_dci;
-  uint8_t     num_pdsch_rnti;
-  NR_gNB_DCI_ALLOC_t dci_alloc[256];
-} NR_gNB_PDCCH;
-
-
 typedef enum {
   NR_SCH_IDLE,
   NR_ACTIVE,
@@ -94,7 +71,7 @@
 
 typedef struct {
   /// Nfapi DLSCH PDU
-  nfapi_nr_dl_config_dlsch_pdu dlsch_pdu;
+  nfapi_nr_dl_config_pdsch_pdu pdsch_pdu;
   /// pointer to pdu from MAC interface (this is "a" in 36.212)
   uint8_t *pdu;
   /// The payload + CRC size in bits, "B" from 36-212
@@ -646,16 +623,12 @@
   //Sched_Rsp_t         Sched_INFO;
   nfapi_nr_ul_tti_request_t     UL_tti_req;
   
-  NR_gNB_PDCCH        pdcch_vars;
+  nfapi_nr_dl_config_pdcch_pdu *pdcch_pdu;
+  int num_pdsch_rnti;
   NR_gNB_PBCH         pbch;
-
-  NR_gNB_COMMON       common_vars;
-<<<<<<< HEAD
-/*  LTE_eNB_UCI         uci_vars[NUMBER_OF_UE_MAX];
-    LTE_eNB_SRS         srs_vars[NUMBER_OF_UE_MAX];*/
+  nr_cce_t           cce_list[MAX_DCI_CORESET][NR_MAX_PDCCH_AGG_LEVEL];
+  NR_gNB_COMMON      common_vars;
   NR_gNB_PRACH       prach_vars;
-=======
->>>>>>> e6360d13
   NR_gNB_PUSCH       *pusch_vars[NUMBER_OF_UE_MAX];
   NR_gNB_DLSCH_t     *dlsch[NUMBER_OF_NR_DLSCH_MAX][2];    // Nusers times two spatial streams
   NR_gNB_ULSCH_t     *ulsch[NUMBER_OF_NR_ULSCH_MAX][2];  // [Nusers times][2 codewords] 
