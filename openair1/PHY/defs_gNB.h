--- conflicted
+++ resolved
@@ -712,25 +712,7 @@
 
   PUSCH_Config_t pusch_config;
 
-<<<<<<< HEAD
   dmrs_UplinkConfig_t dmrs_UplinkConfig;
-=======
-  // PUCCH variables
-  PUCCH_CONFIG_DEDICATED pucch_config_dedicated[NUMBER_OF_UE_MAX];
-
-  // UL-POWER-Control
-  UL_POWER_CONTROL_DEDICATED ul_power_control_dedicated[NUMBER_OF_UE_MAX];
-
-  // TPC
-  TPC_PDCCH_CONFIG tpc_pdcch_config_pucch[NUMBER_OF_UE_MAX];
-  TPC_PDCCH_CONFIG tpc_pdcch_config_pusch[NUMBER_OF_UE_MAX];
-
-  // CQI reporting
-  CQI_REPORT_CONFIG cqi_report_config[NUMBER_OF_UE_MAX];
-
-  // SRS Variables
-  SOUNDINGRS_UL_CONFIG_DEDICATED soundingrs_ul_config_dedicated[NUMBER_OF_UE_MAX];
->>>>>>> 82e97fce
 
   dmrs_DownlinkConfig_t dmrs_DownlinkConfig;
 
