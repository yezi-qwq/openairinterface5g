/*
 * Licensed to the OpenAirInterface (OAI) Software Alliance under one or more
 * contributor license agreements.  See the NOTICE file distributed with
 * this work for additional information regarding copyright ownership.
 * The OpenAirInterface Software Alliance licenses this file to You under
 * the OAI Public License, Version 1.1  (the "License"); you may not use this file
 * except in compliance with the License.
 * You may obtain a copy of the License at
 *
 *      http://www.openairinterface.org/?page_id=698
 *
 * Unless required by applicable law or agreed to in writing, software
 * distributed under the License is distributed on an "AS IS" BASIS,
 * WITHOUT WARRANTIES OR CONDITIONS OF ANY KIND, either express or implied.
 * See the License for the specific language governing permissions and
 * limitations under the License.
 *-------------------------------------------------------------------------------
 * For more information about the OpenAirInterface (OAI) Software Alliance:
 *      contact@openairinterface.org
 */

/*! \file PHY/defs_gNB.h
 \brief Top-level defines and structure definitions for gNB
 \author Guy De Souza
 \date 2018
 \version 0.1
 \company Eurecom
 \email: desouza@eurecom.fr
 \note
 \warning
*/

#ifndef __PHY_DEFS_GNB__H__
#define __PHY_DEFS_GNB__H__

#include "defs_eNB.h"
#include "defs_nr_common.h"
#include "CODING/nrPolar_tools/nr_polar_pbch_defs.h"
#include "openair2/NR_PHY_INTERFACE/NR_IF_Module.h"
#include "PHY/NR_TRANSPORT/nr_transport_common_proto.h"
#include "PHY/impl_defs_top.h"
#include "PHY/defs_common.h"
#include "PHY/CODING/nrLDPC_extern.h"
#include "PHY/CODING/nrLDPC_decoder/nrLDPC_types.h"

#include "nfapi_nr_interface_scf.h"

#define MAX_NUM_RU_PER_gNB MAX_NUM_RU_PER_eNB
#define MAX_PUCCH0_NID 8

typedef struct {
  int nb_id;
  int Nid[MAX_PUCCH0_NID];
  int lut[MAX_PUCCH0_NID][160][14];
} NR_gNB_PUCCH0_LUT_t;


typedef struct {
  uint32_t pbch_a;
  uint32_t pbch_a_interleaved;
  uint32_t pbch_a_prime;
  uint32_t pbch_e[NR_POLAR_PBCH_E_DWORD];
} NR_gNB_PBCH;

typedef struct {
  uint8_t ssb_start_symbol;
  uint8_t n_hf;
  uint8_t Lmax;
  uint8_t ssb_index;
  int32_t sfn;
} NR_PBCH_parms_t;


typedef enum {
  NR_SCH_IDLE,
  NR_ACTIVE,
  NR_CBA_ACTIVE,
  NR_DISABLED
} NR_SCH_status_t;


typedef struct {
  /// Nfapi DLSCH PDU
  nfapi_nr_dl_tti_pdsch_pdu pdsch_pdu;
  /// pointer to pdu from MAC interface (this is "a" in 36.212)
  uint8_t *pdu;
  /// The payload + CRC size in bits, "B" from 36-212
  uint32_t B;
  /// Pointer to the payload
  uint8_t *b;
  /// Pointers to transport block segments
  uint8_t *c[MAX_NUM_NR_DLSCH_SEGMENTS];
  /// Frame where current HARQ round was sent
  uint32_t frame;
  /// Subframe where current HARQ round was sent
  uint32_t subframe;
  /// Index of current HARQ round for this DLSCH
  uint8_t round;
  /// MIMO mode for this DLSCH
  MIMO_mode_t mimo_mode;
  /// Concatenated sequences
  uint8_t *e;
  /// LDPC-code outputs
  uint8_t *d[MAX_NUM_NR_DLSCH_SEGMENTS];
  /// Interleaver outputs
  uint8_t *f;
  /// Number of code segments
  uint32_t C;
  /// Number of bits in "small" code segments
  uint32_t K;
  /// Number of "Filler" bits
  uint32_t F;
} NR_DL_gNB_HARQ_t;


typedef struct {
  /// Pointers to 16 HARQ processes for the DLSCH
  NR_DL_gNB_HARQ_t *harq_processes[NR_MAX_NB_HARQ_PROCESSES];
  /// TX buffers for UE-spec transmission (antenna ports 5 or 7..14, prior to precoding)
  int32_t *txdataF[NR_MAX_NB_LAYERS];
  /// Modulated symbols buffer
  int32_t *mod_symbs[NR_MAX_NB_CODEWORDS];
  /// beamforming weights for UE-spec transmission (antenna ports 5 or 7..14), for each codeword, maximum 4 layers?
  int32_t **ue_spec_bf_weights[NR_MAX_NB_LAYERS];
  /// dl channel estimates (estimated from ul channel estimates)
  int32_t **calib_dl_ch_estimates;
  /// Allocated RNTI (0 means DLSCH_t is not currently used)
  uint16_t rnti;
  /// Active flag for baseband transmitter processing
  uint8_t active;
  /// HARQ process mask, indicates which processes are currently active
  uint16_t harq_mask;
  /// Indicator of TX activation per subframe.  Used during PUCCH detection for ACK/NAK.
  uint8_t slot_tx[80];
  /// First CCE of last PDSCH scheduling per subframe.  Again used during PUCCH detection for ACK/NAK.
  uint8_t nCCE[10];
  /// Process ID's per subframe.  Used to associate received ACKs on PUSCH/PUCCH to DLSCH harq process ids
  uint8_t harq_ids[2][80];
  /// Window size (in outgoing transport blocks) for fine-grain rate adaptation
  uint8_t ra_window_size;
  /// First-round error threshold for fine-grain rate adaptation
  uint8_t error_threshold;
  /// Number of soft channel bits
  uint32_t G;
  /// Codebook index for this dlsch (0,1,2,3)
  uint8_t codebook_index;
  /// Maximum number of HARQ processes
  uint8_t Mdlharq;
  /// Maximum number of HARQ rounds
  uint8_t Mlimit;
  /// MIMO transmission mode indicator for this sub-frame
  uint8_t Kmimo;
  /// Nsoft parameter related to UE Category
  uint32_t Nsoft;
  /// amplitude of PDSCH (compared to RS) in symbols without pilots
  int16_t sqrt_rho_a;
  /// amplitude of PDSCH (compared to RS) in symbols containing pilots
  int16_t sqrt_rho_b;
} NR_gNB_DLSCH_t;

typedef struct {
  int frame;
  int slot;
  nfapi_nr_prach_pdu_t pdu;  
} gNB_PRACH_list_t;

#define NUMBER_OF_NR_PRACH_MAX 8

typedef struct {
  /// \brief ?.
  /// first index: ? [0..1023] (hard coded)
  int16_t *prachF;
  /// \brief ?.
  /// second index: rx antenna [0..63] (hard coded) \note Hard coded array size indexed by \c nb_antennas_rx.
  /// third index: frequency-domain sample [0..ofdm_symbol_size*12[
  int16_t **rxsigF;
  /// \brief local buffer to compute prach_ifft
  int32_t *prach_ifft;
  gNB_PRACH_list_t list[NUMBER_OF_NR_PRACH_MAX];
} NR_gNB_PRACH;

typedef struct {
  /// Nfapi ULSCH PDU
  nfapi_nr_pusch_pdu_t ulsch_pdu;
  /// Frame where current HARQ round was sent
  uint32_t frame;
  /// Slot where current HARQ round was sent
  uint32_t slot;
  /// Index of current HARQ round for this DLSCH
  uint8_t round;
  /// Last TPC command
  uint8_t TPC;
  /// MIMO mode for this DLSCH
  MIMO_mode_t mimo_mode;
  /// Flag indicating that this ULSCH has been allocated by a DCI (otherwise it is a retransmission based on PHICH NAK)
  uint8_t dci_alloc;
  /// Flag indicating that this ULSCH has been allocated by a RAR (otherwise it is a retransmission based on PHICH NAK or DCI)
  uint8_t rar_alloc;
  /// Status Flag indicating for this ULSCH (idle,active,disabled)
  NR_SCH_status_t status;
  /// Subframe scheduling indicator (i.e. Transmission opportunity indicator)
  uint8_t subframe_scheduling_flag;
  /// Subframe cba scheduling indicator (i.e. CBA Transmission opportunity indicator)
  uint8_t subframe_cba_scheduling_flag;
  /// PHICH active flag
  uint8_t phich_active;
  /// PHICH ACK
  uint8_t phich_ACK;
  /// First Allocated RB - previous scheduling. This is needed for PHICH generation which is done after a new scheduling
  uint16_t previous_first_rb;
  /// Flag to indicate that the UL configuration has been handled. Used to remove a stale ULSCH when frame wraps around
  uint8_t handled;
  /// Flag to indicate that this ULSCH is for calibration information sent from UE (i.e. no MAC SDU to pass up)
  //  int calibration_flag;
  /// delta_TF for power control
  int32_t delta_TF;

  
  /////////////////////// ulsch decoding ///////////////////////
  /// Transport block size (This is A from 38.212 V15.4.0 section 5.1)
  uint32_t TBS;
  /// Pointer to the payload (38.212 V15.4.0 section 5.1)
  uint8_t *b;
  /// The payload + CRC (24 bits) in bits (38.212 V15.4.0 section 5.1)
  uint32_t B;
  /// Pointers to code blocks after code block segmentation and CRC attachment (38.212 V15.4.0 section 5.2.2)
  uint8_t *c[MAX_NUM_NR_ULSCH_SEGMENTS];
  /// Number of bits in each code block (38.212 V15.4.0 section 5.2.2)
  uint32_t K;
  /// Number of "Filler" bits added in the code block segmentation (38.212 V15.4.0 section 5.2.2)
  uint32_t F;
  /// Number of code blocks after code block segmentation (38.212 V15.4.0 section 5.2.2)
  uint32_t C;
  /// Pointers to code blocks after LDPC coding (38.212 V15.4.0 section 5.3.2)
  int16_t *d[MAX_NUM_NR_ULSCH_SEGMENTS];
  /// LDPC processing buffer
  t_nrLDPC_procBuf* p_nrLDPC_procBuf[MAX_NUM_NR_ULSCH_SEGMENTS];
  /// LDPC lifting size (38.212 V15.4.0 table 5.3.2-1)
  uint32_t Z;
  /// code blocks after bit selection in rate matching for LDPC code (38.212 V15.4.0 section 5.4.2.1)
  int16_t e[MAX_NUM_NR_DLSCH_SEGMENTS][3*8448];
  /// Number of bits in each code block after rate matching for LDPC code (38.212 V15.4.0 section 5.4.2.1)
  uint32_t E;
  //////////////////////////////////////////////////////////////


  /////////////////////////// DMRS /////////////////////////////
  /// n_DMRS  for cyclic shift of DMRS (36.213 Table 9.1.2-2)
  uint8_t n_DMRS;
  /// n_DMRS 2 for cyclic shift of DMRS (36.211 Table 5.5.1.1.-1)
  uint8_t n_DMRS2;
  /// n_DMRS  for cyclic shift of DMRS (36.213 Table 9.1.2-2) - previous scheduling
  /// This is needed for PHICH generation which
  /// is done after a new scheduling
  uint8_t previous_n_DMRS;
  //////////////////////////////////////////////////////////////


  ///////////////////// UCI multiplexing ///////////////////////
  /// CQI CRC status
  uint8_t cqi_crc_status;
  /// Pointer to CQI data
  uint8_t o[MAX_CQI_BYTES];
  /// Format of CQI data
  UCI_format_t uci_format;
  /// Length of CQI data under RI=1 assumption(bits)
  uint8_t Or1;
  /// Length of CQI data under RI=2 assumption(bits)
  uint8_t Or2;
  /// Rank information
  uint8_t o_RI[2];
  /// Length of rank information (bits)
  uint8_t O_RI;
  /// Pointer to ACK
  uint8_t o_ACK[4];
  /// Length of ACK information (bits)
  uint8_t O_ACK;
  /// The value of DAI in DCI format 0
  uint8_t V_UL_DAI;
  /// "q" sequences for CQI/PMI (for definition see 36-212 V8.6 2009-03, p.27)
  int8_t q[MAX_CQI_PAYLOAD];
  /// number of coded CQI bits after interleaving
  uint8_t o_RCC;
  /// coded and interleaved CQI bits
  int8_t o_w[(MAX_CQI_BITS+8)*3];
  /// coded CQI bits
  int8_t o_d[96+((MAX_CQI_BITS+8)*3)];
  /// coded ACK bits
  int16_t q_ACK[MAX_ACK_PAYLOAD];
  /// coded RI bits
  int16_t q_RI[MAX_RI_PAYLOAD];
  /// Temporary h sequence to flag PUSCH_x/PUSCH_y symbols which are not scrambled
  uint8_t h[MAX_NUM_CHANNEL_BITS];
  /// soft bits for each received segment ("w"-sequence)(for definition see 36-212 V8.6 2009-03, p.15)
  int16_t *w[MAX_NUM_NR_ULSCH_SEGMENTS];
  //////////////////////////////////////////////////////////////
} NR_UL_gNB_HARQ_t;


typedef struct {
  /// Pointers to 16 HARQ processes for the ULSCH
  NR_UL_gNB_HARQ_t *harq_processes[NR_MAX_ULSCH_HARQ_PROCESSES];
  /// Current HARQ process id
  int harq_process_id[NR_MAX_SLOTS_PER_FRAME];
  /// HARQ process mask, indicates which processes are currently active
  uint16_t harq_mask;
  /// ACK/NAK Bundling flag
  uint8_t bundling;
  /// beta_offset_cqi times 8
  uint16_t beta_offset_cqi_times8;
  /// beta_offset_ri times 8
  uint16_t beta_offset_ri_times8;
  /// beta_offset_harqack times 8
  uint16_t beta_offset_harqack_times8;
  /// Flag to indicate that gNB awaits UE Msg3
  uint8_t Msg3_active;
  /// Flag to indicate that gNB should decode UE Msg3
  uint8_t Msg3_flag;
  /// Subframe for Msg3
  uint8_t Msg3_subframe;
  /// Frame for Msg3
  uint32_t Msg3_frame;
  /// Allocated RNTI for this ULSCH
  uint16_t rnti;
  /// RNTI type
  uint8_t rnti_type;
  /// cyclic shift for DM RS
  uint8_t cyclicShift;
  /// for cooperative communication
  uint8_t cooperation_flag;
  /// Maximum number of HARQ rounds
  uint8_t Mlimit;
  /// Maximum number of LDPC iterations
  uint8_t max_ldpc_iterations;
  /// number of iterations used in last LDPC decoding
  uint8_t last_iteration_cnt;  
  /// num active cba group
  uint8_t num_active_cba_groups;
  /// num active cba group
  uint16_t cba_rnti[NUM_MAX_CBA_GROUP];
} NR_gNB_ULSCH_t;


typedef struct {
  /// \brief Pointers (dynamic) to the received data in the time domain.
  /// - first index: rx antenna [0..nb_antennas_rx[
  /// - second index: ? [0..2*ofdm_symbol_size*frame_parms->symbols_per_tti[
  int32_t **rxdata;
  /// \brief Pointers (dynamic) to the received data in the frequency domain.
  /// - first index: rx antenna [0..nb_antennas_rx[
  /// - second index: ? [0..2*ofdm_symbol_size*frame_parms->symbols_per_tti[
  int32_t **rxdataF;
  /// \brief holds the transmit data in the frequency domain.
  /// For IFFT_FPGA this points to the same memory as PHY_vars->rx_vars[a].RX_DMA_BUFFER. //?
  /// - first index: eNB id [0..2] (hard coded)
  /// - second index: tx antenna [0..14[ where 14 is the total supported antenna ports.
  /// - third index: sample [0..]
  int32_t **txdataF;
} NR_gNB_COMMON;


typedef struct {
  /// \brief Holds the received data in the frequency domain for the allocated RBs in repeated format.
  /// - first index: rx antenna id [0..nb_antennas_rx[
  /// - second index: ? [0..2*ofdm_symbol_size[
  int32_t **rxdataF_ext;
  /// \brief Holds the received data in the frequency domain for the allocated RBs in normal format.
  /// - first index: rx antenna id [0..nb_antennas_rx[
  /// - second index (definition from phy_init_lte_eNB()): ? [0..12*N_RB_UL*frame_parms->symbols_per_tti[
  int32_t **rxdataF_ext2;
  /// \brief Offset for calculating the index of rxdataF_ext for the current symbol
  uint32_t rxdataF_ext_offset;
  /// \brief Hold the channel estimates in time domain based on DRS.
  /// - first index: rx antenna id [0..nb_antennas_rx[
  /// - second index: ? [0..4*ofdm_symbol_size[
  int32_t **ul_ch_estimates_time;
  /// \brief Hold the channel estimates in frequency domain based on DRS.
  /// - first index: rx antenna id [0..nb_antennas_rx[
  /// - second index: ? [0..12*N_RB_UL*frame_parms->symbols_per_tti[
  int32_t **ul_ch_estimates;
  /// \brief Uplink channel estimates extracted in PRBS.
  /// - first index: ? [0..7] (hard coded) FIXME! accessed via \c nb_antennas_rx
  /// - second index: ? [0..12*N_RB_UL*frame_parms->symbols_per_tti[
  int32_t **ul_ch_estimates_ext;
  /// \brief Hold the PTRS phase estimates in frequency domain.
  /// - first index: rx antenna id [0..nb_antennas_rx[
  /// - second index: ? [0..12*N_RB_UL*frame_parms->symbols_per_tti[
  int32_t **ul_ch_ptrs_estimates;
  /// \brief Uplink phase estimates extracted in PRBS.
  /// - first index: ? [0..7] (hard coded) FIXME! accessed via \c nb_antennas_rx
  /// - second index: ? [0..12*N_RB_UL*frame_parms->symbols_per_tti[
  int32_t **ul_ch_ptrs_estimates_ext;
  /// \brief Holds the compensated signal.
  /// - first index: rx antenna id [0..nb_antennas_rx[
  /// - second index: ? [0..12*N_RB_UL*frame_parms->symbols_per_tti[
  int32_t **rxdataF_comp;
  /// \brief Magnitude of the UL channel estimates. Used for 2nd-bit level thresholds in LLR computation
  /// - first index: rx antenna id [0..nb_antennas_rx[
  /// - second index: ? [0..12*N_RB_UL*frame_parms->symbols_per_tti[
  int32_t **ul_ch_mag;
  /// \brief Magnitude of the UL channel estimates scaled for 3rd bit level thresholds in LLR computation
  /// - first index: rx antenna id [0..nb_antennas_rx[
  /// - second index: ? [0..12*N_RB_UL*frame_parms->symbols_per_tti[
  int32_t **ul_ch_magb;
  /// \brief Cross-correlation of two UE signals.
  /// - first index: rx antenna [0..nb_antennas_rx[
  /// - second index: symbol [0..]
  int32_t **rho;
  /// \f$\log_2(\max|H_i|^2)\f$
  int16_t log2_maxh;
  /// \brief Magnitude of Uplink Channel first layer (16QAM level/First 64QAM level).
  /// - first index: ? [0..7] (hard coded) FIXME! accessed via \c nb_antennas_rx
  /// - second index: ? [0..168*N_RB_UL[
  int32_t **ul_ch_mag0;
  /// \brief Magnitude of Uplink Channel second layer (16QAM level/First 64QAM level).
  /// - first index: ? [0..7] (hard coded) FIXME! accessed via \c nb_antennas_rx
  /// - second index: ? [0..168*N_RB_UL[
  int32_t **ul_ch_mag1[8][8];
  /// \brief Magnitude of Uplink Channel, first layer (2nd 64QAM level).
  /// - first index: ? [0..7] (hard coded) FIXME! accessed via \c nb_antennas_rx
  /// - second index: ? [0..168*N_RB_UL[
  int32_t **ul_ch_magb0;
  /// \brief Magnitude of Uplink Channel second layer (2nd 64QAM level).
  /// - first index: ? [0..7] (hard coded) FIXME! accessed via \c nb_antennas_rx
  /// - second index: ? [0..168*N_RB_UL[
  int32_t **ul_ch_magb1[8][8];
  /// measured RX power based on DRS
  int ulsch_power[2];
  /// \brief llr values.
  /// - first index: ? [0..1179743] (hard coded)
  int16_t *llr;
  /// DMRS symbol index, to be updated every DMRS symbol within a slot.
  uint8_t dmrs_symbol;
  // PTRS symbol index, to be updated every PTRS symbol within a slot.
  uint8_t ptrs_symbol_index;
  /// bit mask of PT-RS ofdm symbol indicies
  uint16_t ptrs_symbols;
  // PTRS subcarriers per OFDM symbol
  uint16_t ptrs_sc_per_ofdm_symbol;
  /// flag to verify if channel level computation is done
  uint8_t cl_done;
} NR_gNB_PUSCH;


/// Context data structure for RX/TX portion of slot processing
typedef struct {
  /// Component Carrier index
  uint8_t              CC_id;
  /// timestamp transmitted to HW
  openair0_timestamp timestamp_tx;
  /// slot to act upon for transmission
  int slot_tx;
  /// slot to act upon for reception
  int slot_rx;
  /// frame to act upon for transmission
  int frame_tx;
  /// frame to act upon for reception
  int frame_rx;
  /// \brief Instance count for RXn-TXnp4 processing thread.
  /// \internal This variable is protected by \ref mutex_rxtx.
  int instance_cnt;
  /// pthread structure for RXn-TXnp4 processing thread
  pthread_t pthread;
  /// pthread attributes for RXn-TXnp4 processing thread
  pthread_attr_t attr;
  /// condition variable for tx processing thread
  pthread_cond_t cond;
  /// mutex for RXn-TXnp4 processing thread
  pthread_mutex_t mutex;
  /// scheduling parameters for RXn-TXnp4 thread
  struct sched_param sched_param_rxtx;

  /// \internal This variable is protected by \ref mutex_RUs_tx.
  int instance_cnt_RUs;
  /// condition variable for tx processing thread
  pthread_cond_t cond_RUs;
  /// mutex for L1 RXTX processing thread
  pthread_mutex_t mutex_RUs;
  /// mutex for L1 TX FH synchronization
  pthread_mutex_t mutex_RUs_tx;
} gNB_L1_rxtx_proc_t;


/// Context data structure for eNB slot processing
typedef struct gNB_L1_proc_t_s {
  /// Component Carrier index
  uint8_t              CC_id;
  /// thread index
  int thread_index;
  /// timestamp received from HW
  openair0_timestamp timestamp_rx;
  /// timestamp to send to "slave rru"
  openair0_timestamp timestamp_tx;
  /// slot to act upon for reception
  int slot_rx;
  /// slot to act upon for PRACH
  int slot_prach;
  /// frame to act upon for reception
  int frame_rx;
  /// frame to act upon for transmission
  int frame_tx;
  /// frame to act upon for PRACH
  int frame_prach;
  /// \internal This variable is protected by \ref mutex_td.
  int instance_cnt_td;
  /// \internal This variable is protected by \ref mutex_te.
  int instance_cnt_te;
  /// \internal This variable is protected by \ref mutex_prach.
  int instance_cnt_prach;

  // instance count for over-the-air gNB synchronization
  int instance_cnt_synch;
  /// \internal This variable is protected by \ref mutex_asynch_rxtx.
  int instance_cnt_asynch_rxtx;
  /// pthread structure for eNB single processing thread
  pthread_t pthread_single;
  /// pthread structure for asychronous RX/TX processing thread
  pthread_t pthread_asynch_rxtx;
  /// pthread structure for printing time meas
  pthread_t L1_stats_thread;
  /// flag to indicate first RX acquisition
  int first_rx;
  /// flag to indicate first TX transmission
  int first_tx;
  /// pthread attributes for single gNB processing thread
  pthread_attr_t attr_single;
  /// pthread attributes for prach processing thread
  pthread_attr_t attr_prach;
  /// pthread attributes for asynchronous RX thread
  pthread_attr_t attr_asynch_rxtx;
  /// scheduling parameters for parallel turbo-decoder thread
  struct sched_param sched_param_td;
  /// scheduling parameters for parallel turbo-encoder thread
  struct sched_param sched_param_te;
  /// scheduling parameters for single eNB thread
  struct sched_param sched_param_single;
  /// scheduling parameters for prach thread
  struct sched_param sched_param_prach;
  /// scheduling parameters for asynch_rxtx thread
  struct sched_param sched_param_asynch_rxtx;
  pthread_cond_t cond_prach;
  /// condition variable for asynch RX/TX thread
  pthread_cond_t cond_asynch_rxtx;
  /// mutex for parallel turbo-decoder thread
  pthread_mutex_t mutex_td;
  /// mutex for parallel turbo-encoder thread
  pthread_mutex_t mutex_te;
  /// mutex for PRACH thread
  pthread_mutex_t mutex_prach;
  /// mutex for asynch RX/TX thread
  pthread_mutex_t mutex_asynch_rxtx;
  /// mutex for RU access to eNB processing (PDSCH/PUSCH)
  pthread_mutex_t mutex_RU;
  /// mutex for RU_tx access to eNB_tx processing (PDSCH/PUSCH)
  pthread_mutex_t mutex_RU_tx;
  /// mutex for RU access to eNB processing (PRACH)
  pthread_mutex_t mutex_RU_PRACH;
  /// mutex for RU access to eNB processing (PRACH BR)
  pthread_mutex_t mutex_RU_PRACH_br;
  /// mask for RUs serving eNB (PDSCH/PUSCH)
  int RU_mask, RU_mask_tx;
  /// mask for RUs serving eNB (PRACH)
  int RU_mask_prach;
  /// set of scheduling variables RXn-TXnp4 threads
  gNB_L1_rxtx_proc_t L1_proc, L1_proc_tx;
} gNB_L1_proc_t;



typedef struct {
  // common measurements
  //! estimated noise power (linear)
  unsigned int   n0_power[MAX_NUM_RU_PER_gNB];
  //! estimated noise power (dB)
  unsigned short n0_power_dB[MAX_NUM_RU_PER_gNB];
  //! total estimated noise power (linear)
  unsigned int   n0_power_tot;
  //! estimated avg noise power (dB)
  unsigned short n0_power_tot_dB;
  //! estimated avg noise power (dB)
  short n0_power_tot_dBm;
  //! estimated avg noise power per RB per RX ant (lin)
  unsigned short n0_subband_power[MAX_NUM_RU_PER_gNB][275];
  //! estimated avg noise power per RB per RX ant (dB)
  unsigned short n0_subband_power_dB[MAX_NUM_RU_PER_gNB][275];
  //! estimated avg noise power per RB (dB)
  short n0_subband_power_tot_dB[275];
  //! estimated avg noise power per RB (dBm)
  short n0_subband_power_tot_dBm[275];
  // gNB measurements (per user)
  //! estimated received spatial signal power (linear)
  unsigned int   rx_spatial_power[NUMBER_OF_NR_DLSCH_MAX][2][2];
  //! estimated received spatial signal power (dB)
  unsigned short rx_spatial_power_dB[NUMBER_OF_NR_DLSCH_MAX][2][2];
  //! estimated rssi (dBm)
  short          rx_rssi_dBm[NUMBER_OF_NR_DLSCH_MAX];
  //! estimated correlation (wideband linear) between spatial channels (computed in dlsch_demodulation)
  int            rx_correlation[NUMBER_OF_NR_DLSCH_MAX][2];
  //! estimated correlation (wideband dB) between spatial channels (computed in dlsch_demodulation)
  int            rx_correlation_dB[NUMBER_OF_NR_DLSCH_MAX][2];

  /// Wideband CQI (= SINR)
  int            wideband_cqi[NUMBER_OF_NR_DLSCH_MAX][MAX_NUM_RU_PER_gNB];
  /// Wideband CQI in dB (= SINR dB)
  int            wideband_cqi_dB[NUMBER_OF_NR_DLSCH_MAX][MAX_NUM_RU_PER_gNB];
  /// Wideband CQI (sum of all RX antennas, in dB)
  char           wideband_cqi_tot[NUMBER_OF_NR_DLSCH_MAX];
  /// Subband CQI per RX antenna and RB (= SINR)
  int            subband_cqi[NUMBER_OF_NR_DLSCH_MAX][MAX_NUM_RU_PER_gNB][275];
  /// Total Subband CQI and RB (= SINR)
  int            subband_cqi_tot[NUMBER_OF_NR_DLSCH_MAX][275];
  /// Subband CQI in dB and RB (= SINR dB)
  int            subband_cqi_dB[NUMBER_OF_NR_DLSCH_MAX][MAX_NUM_RU_PER_gNB][275];
  /// Total Subband CQI and RB
  int            subband_cqi_tot_dB[NUMBER_OF_NR_DLSCH_MAX][275];
  /// PRACH background noise level
  int            prach_I0;
} PHY_MEASUREMENTS_gNB;

#define MAX_NUM_NR_RX_RACH_PDUS 4
#define MAX_NUM_NR_RX_PRACH_PREAMBLES 4
<<<<<<< HEAD
=======
#define MAX_UL_PDUS_PER_SLOT 100
#define MAX_NUM_NR_SRS_PDUS 100
#define MAX_NUM_NR_UCI_PDUS 100
>>>>>>> b651cae0

/// Top-level PHY Data Structure for gNB
typedef struct PHY_VARS_gNB_s {
  /// Module ID indicator for this instance
  module_id_t          Mod_id;
  uint8_t              CC_id;
  uint8_t              configured;
  gNB_L1_proc_t        proc;
  int                  single_thread_flag;
  int                  abstraction_flag;
  int                  num_RU;
  RU_t                 *RU_list[MAX_NUM_RU_PER_gNB];
  /// Ethernet parameters for northbound midhaul interface
  eth_params_t         eth_params_n;
  /// Ethernet parameters for fronthaul interface
  eth_params_t         eth_params;
  int                  rx_total_gain_dB;
  int                  (*nr_start_if)(struct RU_t_s *ru, struct PHY_VARS_gNB_s *gNB);
  uint8_t              local_flag;
  nfapi_nr_config_request_scf_t  gNB_config;
  NR_DL_FRAME_PARMS    frame_parms;
  PHY_MEASUREMENTS_gNB measurements;
  NR_IF_Module_t       *if_inst;
  NR_UL_IND_t          UL_INFO;
  pthread_mutex_t      UL_INFO_mutex;

  /// NFAPI RX ULSCH information
  nfapi_nr_rx_data_pdu_t  rx_pdu_list[MAX_UL_PDUS_PER_SLOT];
  /// NFAPI RX ULSCH CRC information
  nfapi_nr_crc_t crc_pdu_list[MAX_UL_PDUS_PER_SLOT];
  /// NFAPI SRS information
  nfapi_nr_srs_indication_pdu_t srs_pdu_list[MAX_NUM_NR_SRS_PDUS];
  /// NFAPI UCI information
  nfapi_nr_uci_t uci_pdu_list[MAX_NUM_NR_UCI_PDUS];
  /// NFAPI PRACH information
  nfapi_nr_prach_indication_pdu_t prach_pdu_indication_list[MAX_NUM_NR_RX_RACH_PDUS];
  /// NFAPI PRACH information
<<<<<<< HEAD
  nfapi_nr_prach_indication_pdu_t prach_pdu_indication_list[MAX_NUM_NR_RX_RACH_PDUS];
  /// NFAPI PRACH information
=======
>>>>>>> b651cae0
  nfapi_nr_prach_indication_preamble_t preamble_list[MAX_NUM_NR_RX_PRACH_PREAMBLES];

  //Sched_Rsp_t         Sched_INFO;
  nfapi_nr_ul_tti_request_t     UL_tti_req;
  nfapi_nr_uci_indication_t uci_indication;
  
  nfapi_nr_dl_tti_pdcch_pdu    *pdcch_pdu;
  nfapi_nr_ul_dci_request_pdus_t  *ul_dci_pdu;
  nfapi_nr_dl_tti_ssb_pdu      ssb_pdu;

  int num_pdsch_rnti;
  NR_gNB_PBCH         pbch;
  nr_cce_t           cce_list[MAX_DCI_CORESET][NR_MAX_PDCCH_AGG_LEVEL];
  NR_gNB_COMMON      common_vars;
  NR_gNB_PRACH       prach_vars;
  NR_gNB_PUSCH       *pusch_vars[NUMBER_OF_NR_ULSCH_MAX];
  NR_gNB_DLSCH_t     *dlsch[NUMBER_OF_NR_DLSCH_MAX][2];    // Nusers times two spatial streams
  NR_gNB_ULSCH_t     *ulsch[NUMBER_OF_NR_ULSCH_MAX][2];  // [Nusers times][2 codewords] 
  NR_gNB_DLSCH_t     *dlsch_SI,*dlsch_ra,*dlsch_p;
  NR_gNB_DLSCH_t     *dlsch_PCH;
  uint8_t pbch_configured;
  char gNB_generate_rar;

  // PUCCH0 Look-up table for cyclic-shifts
  NR_gNB_PUCCH0_LUT_t pucch0_lut;
  /// NR synchronization sequences
  int16_t d_pss[NR_PSS_LENGTH];
  int16_t d_sss[NR_SSS_LENGTH];

  /// PBCH DMRS sequence
  uint32_t nr_gold_pbch_dmrs[2][64][NR_PBCH_DMRS_LENGTH_DWORD];

  /// PBCH interleaver
  uint8_t nr_pbch_interleaver[NR_POLAR_PBCH_PAYLOAD_BITS];

  /// PDCCH DMRS sequence
  uint32_t ***nr_gold_pdcch_dmrs;

  /// PDSCH DMRS sequence
  uint32_t ****nr_gold_pdsch_dmrs;

  /// PUSCH DMRS
  uint32_t ****nr_gold_pusch_dmrs;

  /// Indicator set to 0 after first SR
  uint8_t first_sr[NUMBER_OF_NR_SR_MAX];

  /// PRACH root sequence
  uint32_t X_u[64][839];

  uint32_t max_peak_val;

  /// \brief sinr for all subcarriers of the current link (used only for abstraction).
  /// first index: ? [0..N_RB_DL*12[
  double *sinr_dB;

  /// N0 (used for abstraction)
  double N0;

  unsigned char first_run_I0_measurements;


  unsigned char    is_secondary_gNB; // primary by default
  unsigned char    is_init_sync;     /// Flag to tell if initial synchronization is performed. This affects how often the secondary eNB will listen to the PSS from the primary system.
  unsigned char    has_valid_precoder; /// Flag to tell if secondary eNB has channel estimates to create NULL-beams from, and this B/F vector is created.
  unsigned char    PgNB_id;          /// id of Primary eNB

  /// hold the precoder for NULL beam to the primary user
  int              **dl_precoder_SgNB[3];
  char             log2_maxp; /// holds the maximum channel/precoder coefficient

  /// if ==0 enables phy only test mode
  int mac_enabled;
  /// counter to average prach energh over first 100 prach opportunities
  int prach_energy_counter;

  int pucch0_thres;
  /*
  time_stats_t phy_proc;
  */
  time_stats_t phy_proc_tx;
  time_stats_t phy_proc_rx;
  time_stats_t rx_prach;
  /*
  time_stats_t ofdm_mod_stats;
  */
  time_stats_t dlsch_encoding_stats;
  time_stats_t dlsch_modulation_stats;
  time_stats_t dlsch_scrambling_stats;
  time_stats_t tinput;
  time_stats_t tprep;
  time_stats_t tparity;
  time_stats_t toutput;
  
  time_stats_t dlsch_rate_matching_stats;
  time_stats_t dlsch_interleaving_stats;
  time_stats_t dlsch_segmentation_stats;

  time_stats_t ulsch_decoding_stats;
  time_stats_t ulsch_rate_unmatching_stats;
  time_stats_t ulsch_ldpc_decoding_stats;
  time_stats_t ulsch_deinterleaving_stats;
  time_stats_t ulsch_unscrambling_stats;
  time_stats_t ulsch_channel_estimation_stats;
  time_stats_t ulsch_channel_compensation_stats;
  time_stats_t ulsch_rbs_extraction_stats;
  time_stats_t ulsch_llr_stats;
  /*
  time_stats_t rx_dft_stats;
  time_stats_t ulsch_freq_offset_estimation_stats;
  */

} PHY_VARS_gNB;

#endif<|MERGE_RESOLUTION|>--- conflicted
+++ resolved
@@ -619,12 +619,9 @@
 
 #define MAX_NUM_NR_RX_RACH_PDUS 4
 #define MAX_NUM_NR_RX_PRACH_PREAMBLES 4
-<<<<<<< HEAD
-=======
 #define MAX_UL_PDUS_PER_SLOT 100
 #define MAX_NUM_NR_SRS_PDUS 100
 #define MAX_NUM_NR_UCI_PDUS 100
->>>>>>> b651cae0
 
 /// Top-level PHY Data Structure for gNB
 typedef struct PHY_VARS_gNB_s {
@@ -662,11 +659,6 @@
   /// NFAPI PRACH information
   nfapi_nr_prach_indication_pdu_t prach_pdu_indication_list[MAX_NUM_NR_RX_RACH_PDUS];
   /// NFAPI PRACH information
-<<<<<<< HEAD
-  nfapi_nr_prach_indication_pdu_t prach_pdu_indication_list[MAX_NUM_NR_RX_RACH_PDUS];
-  /// NFAPI PRACH information
-=======
->>>>>>> b651cae0
   nfapi_nr_prach_indication_preamble_t preamble_list[MAX_NUM_NR_RX_PRACH_PREAMBLES];
 
   //Sched_Rsp_t         Sched_INFO;
