/*
 * Licensed to the OpenAirInterface (OAI) Software Alliance under one or more
 * contributor license agreements.  See the NOTICE file distributed with
 * this work for additional information regarding copyright ownership.
 * The OpenAirInterface Software Alliance licenses this file to You under
 * the OAI Public License, Version 1.1  (the "License"); you may not use this file
 * except in compliance with the License.
 * You may obtain a copy of the License at
 *
 *      http://www.openairinterface.org/?page_id=698
 *
 * Unless required by applicable law or agreed to in writing, software
 * distributed under the License is distributed on an "AS IS" BASIS,
 * WITHOUT WARRANTIES OR CONDITIONS OF ANY KIND, either express or implied.
 * See the License for the specific language governing permissions and
 * limitations under the License.
 *-------------------------------------------------------------------------------
 * For more information about the OpenAirInterface (OAI) Software Alliance:
 *      contact@openairinterface.org
 */

/*! \file PHY/defs_gNB.h
 \brief Top-level defines and structure definitions for gNB
 \author Guy De Souza
 \date 2018
 \version 0.1
 \company Eurecom
 \email: desouza@eurecom.fr
 \note
 \warning
*/

#ifndef __PHY_DEFS_GNB__H__
#define __PHY_DEFS_GNB__H__

#include "defs_eNB.h"
#include "defs_nr_common.h"
#include "CODING/nrPolar_tools/nr_polar_pbch_defs.h"
#include "openair2/NR_PHY_INTERFACE/NR_IF_Module.h"
#include "PHY/NR_TRANSPORT/nr_transport_common_proto.h"
#include "PHY/impl_defs_top.h"
#include "PHY/defs_common.h"
#include "PHY/CODING/nrLDPC_extern.h"
#include "PHY/CODING/nrLDPC_decoder/nrLDPC_types.h"

#include "nfapi_nr_interface_scf.h"

#define MAX_NUM_RU_PER_gNB MAX_NUM_RU_PER_eNB
#define MAX_PUCCH0_NID 8

typedef struct {
  int nb_id;
  int Nid[MAX_PUCCH0_NID];
  int lut[MAX_PUCCH0_NID][160][14];
} NR_gNB_PUCCH0_LUT_t;


typedef struct {
  uint32_t pbch_a;
  uint32_t pbch_a_interleaved;
  uint32_t pbch_a_prime;
  uint32_t pbch_e[NR_POLAR_PBCH_E_DWORD];
} NR_gNB_PBCH;

typedef struct {
  uint8_t ssb_start_symbol;
  uint8_t n_hf;
  uint8_t Lmax;
  uint8_t ssb_index;
  int32_t sfn;
} NR_PBCH_parms_t;


typedef enum {
  NR_SCH_IDLE,
  NR_ACTIVE,
  NR_CBA_ACTIVE,
  NR_DISABLED
} NR_SCH_status_t;


typedef struct {
  /// Nfapi DLSCH PDU
  nfapi_nr_dl_tti_pdsch_pdu pdsch_pdu;
  /// pointer to pdu from MAC interface (this is "a" in 36.212)
  uint8_t *pdu;
  /// The payload + CRC size in bits, "B" from 36-212
  uint32_t B;
  /// Pointer to the payload
  uint8_t *b;
  /// Pointers to transport block segments
  uint8_t *c[MAX_NUM_NR_DLSCH_SEGMENTS];
  /// Frame where current HARQ round was sent
  uint32_t frame;
  /// Subframe where current HARQ round was sent
  uint32_t subframe;
  /// MIMO mode for this DLSCH
  MIMO_mode_t mimo_mode;
  /// Concatenated sequences
  uint8_t *e;
  /// LDPC-code outputs
  uint8_t *d[MAX_NUM_NR_DLSCH_SEGMENTS];
  /// Interleaver outputs
  uint8_t *f;
  /// Number of code segments
  uint32_t C;
  /// Number of bits in "small" code segments
  uint32_t K;
  /// Number of "Filler" bits
  uint32_t F;
  /// Encoder BG
  uint8_t BG;
  /// LDPC lifting size
  uint32_t Z;
} NR_DL_gNB_HARQ_t;

typedef struct {
  int frame;
  int slot;
  nfapi_nr_dl_tti_pdcch_pdu pdcch_pdu;
} NR_gNB_PDCCH_t;

typedef struct {
  uint8_t active;
  int frame;
  int slot;
  nfapi_nr_dl_tti_csi_rs_pdu csirs_pdu;
} NR_gNB_CSIRS_t;

typedef struct {
  int frame;
  int slot;
  nfapi_nr_ul_dci_request_pdus_t pdcch_pdu;
} NR_gNB_UL_PDCCH_t;

typedef struct {
  int frame;
  int dump_frame;
  uint16_t rnti;
  int round_trials[8];
  int total_bytes_tx;
  int total_bytes_rx;
  int current_Qm;
  int current_RI;
  int power[NB_ANTENNAS_RX];
  int noise_power[NB_ANTENNAS_RX];
  int DTX;
} NR_gNB_SCH_STATS_t;

typedef struct {
  int frame;
  uint16_t rnti;
  int pucch0_sr_trials;
  int pucch0_sr_thres;
  int current_pucch0_sr_stat0;
  int current_pucch0_sr_stat1;
  int pucch0_positive_SR;
  int pucch01_trials;
  int pucch0_n00;
  int pucch0_n01;
  int pucch0_thres;
  int current_pucch0_stat0;
  int current_pucch0_stat1;
  int pucch01_DTX;
  int pucch02_trials;
  int pucch02_DTX;
  int pucch2_trials;
  int pucch2_DTX;
} NR_gNB_UCI_STATS_t;

typedef struct {
  /// Pointers to variables related to DLSCH harq process
  NR_DL_gNB_HARQ_t harq_process;
  /// TX buffers for UE-spec transmission (antenna layers 1,...,4 after to precoding)
  int32_t *txdataF[NR_MAX_NB_LAYERS];
  /// TX buffers for UE-spec transmission (antenna ports 1000 or 1001,...,1007, before precoding)
  int32_t *txdataF_precoding[NR_MAX_NB_LAYERS];
  /// Modulated symbols buffer
  int32_t *mod_symbs[NR_MAX_NB_CODEWORDS];
  /// beamforming weights for UE-spec transmission (antenna ports 5 or 7..14), for each codeword, maximum 4 layers?
  int32_t **ue_spec_bf_weights[NR_MAX_NB_LAYERS];
  /// dl channel estimates (estimated from ul channel estimates)
  int32_t **calib_dl_ch_estimates;
  /// Allocated RNTI (0 means DLSCH_t is not currently used)
  uint16_t rnti;
  /// Active flag for baseband transmitter processing
  uint8_t active;
  /// HARQ process mask, indicates which processes are currently active
  uint16_t harq_mask;
  /// Indicator of TX activation per subframe.  Used during PUCCH detection for ACK/NAK.
  uint8_t slot_tx[80];
  /// First CCE of last PDSCH scheduling per subframe.  Again used during PUCCH detection for ACK/NAK.
  uint8_t nCCE[10];
  /// Process ID's per subframe.  Used to associate received ACKs on PUSCH/PUCCH to DLSCH harq process ids
  uint8_t harq_ids[2][80];
  /// Window size (in outgoing transport blocks) for fine-grain rate adaptation
  uint8_t ra_window_size;
  /// First-round error threshold for fine-grain rate adaptation
  uint8_t error_threshold;
  /// Number of soft channel bits
  uint32_t G;
  /// Codebook index for this dlsch (0,1,2,3)
  uint8_t codebook_index;
  /// Maximum number of HARQ processes
  uint8_t Mdlharq;
  /// Maximum number of HARQ rounds
  uint8_t Mlimit;
  /// MIMO transmission mode indicator for this sub-frame
  uint8_t Kmimo;
  /// Nsoft parameter related to UE Category
  uint32_t Nsoft;
  /// amplitude of PDSCH (compared to RS) in symbols without pilots
  int16_t sqrt_rho_a;
  /// amplitude of PDSCH (compared to RS) in symbols containing pilots
  int16_t sqrt_rho_b;
} NR_gNB_DLSCH_t;

typedef struct {
  bool active;
  nfapi_nr_dl_tti_ssb_pdu ssb_pdu;
} NR_gNB_SSB_t;

typedef struct {
  int frame;
  int slot;
  nfapi_nr_prach_pdu_t pdu;  
} gNB_PRACH_list_t;

#define NUMBER_OF_NR_PRACH_MAX 8

typedef struct {
  /// \brief ?.
  /// first index: ? [0..1023] (hard coded)
  int16_t *prachF;
  /// \brief ?.
  /// second index: rx antenna [0..63] (hard coded) \note Hard coded array size indexed by \c nb_antennas_rx.
  /// third index: frequency-domain sample [0..ofdm_symbol_size*12[
  int16_t **rxsigF;
  /// \brief local buffer to compute prach_ifft
  int32_t *prach_ifft;
  gNB_PRACH_list_t list[NUMBER_OF_NR_PRACH_MAX];
} NR_gNB_PRACH;

typedef struct {
  /// Nfapi ULSCH PDU
  nfapi_nr_pusch_pdu_t ulsch_pdu;
  /// Frame where current HARQ round was sent
  uint32_t frame;
  /// Slot where current HARQ round was sent
  uint32_t slot;
  /// Index of current HARQ round for this DLSCH
  uint8_t round;
  /// Last TPC command
  uint8_t TPC;
  /// MIMO mode for this DLSCH
  MIMO_mode_t mimo_mode;
  /// Flag indicating that this ULSCH has been allocated by a DCI (otherwise it is a retransmission based on PHICH NAK)
  uint8_t dci_alloc;
  /// Flag indicating that this ULSCH has been allocated by a RAR (otherwise it is a retransmission based on PHICH NAK or DCI)
  uint8_t rar_alloc;
  /// Status Flag indicating for this ULSCH (idle,active,disabled)
  NR_SCH_status_t status;
  /// Subframe scheduling indicator (i.e. Transmission opportunity indicator)
  uint8_t subframe_scheduling_flag;
  /// Subframe cba scheduling indicator (i.e. CBA Transmission opportunity indicator)
  uint8_t subframe_cba_scheduling_flag;
  /// PHICH active flag
  uint8_t phich_active;
  /// PHICH ACK
  uint8_t phich_ACK;
  /// First Allocated RB - previous scheduling. This is needed for PHICH generation which is done after a new scheduling
  uint16_t previous_first_rb;
  /// Flag to indicate that the UL configuration has been handled. Used to remove a stale ULSCH when frame wraps around
  uint8_t handled;
  /// Flag to indicate that this ULSCH is for calibration information sent from UE (i.e. no MAC SDU to pass up)
  //  int calibration_flag;
  /// delta_TF for power control
  int32_t delta_TF;

  
  /////////////////////// ulsch decoding ///////////////////////
  /// Transport block size (This is A from 38.212 V15.4.0 section 5.1)
  uint32_t TBS;
  /// Pointer to the payload (38.212 V15.4.0 section 5.1)
  uint8_t *b;
  /// The payload + CRC (24 bits) in bits (38.212 V15.4.0 section 5.1)
  uint32_t B;
  /// Pointers to code blocks after code block segmentation and CRC attachment (38.212 V15.4.0 section 5.2.2)
  uint8_t *c[MAX_NUM_NR_ULSCH_SEGMENTS];
  /// Number of bits in each code block (38.212 V15.4.0 section 5.2.2)
  uint32_t K;
  /// Number of "Filler" bits added in the code block segmentation (38.212 V15.4.0 section 5.2.2)
  uint32_t F;
  /// Number of code blocks after code block segmentation (38.212 V15.4.0 section 5.2.2)
  uint32_t C;
  /// Pointers to code blocks after LDPC coding (38.212 V15.4.0 section 5.3.2)
  int16_t *d[MAX_NUM_NR_ULSCH_SEGMENTS];
  /// LDPC processing buffer
  t_nrLDPC_procBuf* p_nrLDPC_procBuf[MAX_NUM_NR_ULSCH_SEGMENTS];
  /// LDPC lifting size (38.212 V15.4.0 table 5.3.2-1)
  uint32_t Z;
  /// code blocks after bit selection in rate matching for LDPC code (38.212 V15.4.0 section 5.4.2.1)
  int16_t e[MAX_NUM_NR_DLSCH_SEGMENTS][3*8448];
  /// Number of bits in each code block after rate matching for LDPC code (38.212 V15.4.0 section 5.4.2.1)
  uint32_t E;
  /// Number of segments processed so far
  uint32_t processedSegments;
  //////////////////////////////////////////////////////////////


  /////////////////////////// DMRS /////////////////////////////
  /// n_DMRS  for cyclic shift of DMRS (36.213 Table 9.1.2-2)
  uint8_t n_DMRS;
  /// n_DMRS 2 for cyclic shift of DMRS (36.211 Table 5.5.1.1.-1)
  uint8_t n_DMRS2;
  /// n_DMRS  for cyclic shift of DMRS (36.213 Table 9.1.2-2) - previous scheduling
  /// This is needed for PHICH generation which
  /// is done after a new scheduling
  uint8_t previous_n_DMRS;
  //////////////////////////////////////////////////////////////


  ///////////////////// UCI multiplexing ///////////////////////
  /// CQI CRC status
  uint8_t cqi_crc_status;
  /// Pointer to CQI data
  uint8_t o[MAX_CQI_BYTES];
  /// Format of CQI data
  UCI_format_t uci_format;
  /// Length of CQI data under RI=1 assumption(bits)
  uint8_t Or1;
  /// Length of CQI data under RI=2 assumption(bits)
  uint8_t Or2;
  /// Rank information
  uint8_t o_RI[2];
  /// Length of rank information (bits)
  uint8_t O_RI;
  /// Pointer to ACK
  uint8_t o_ACK[4];
  /// Length of ACK information (bits)
  uint8_t O_ACK;
  /// The value of DAI in DCI format 0
  uint8_t V_UL_DAI;
  /// "q" sequences for CQI/PMI (for definition see 36-212 V8.6 2009-03, p.27)
  int8_t q[MAX_CQI_PAYLOAD];
  /// number of coded CQI bits after interleaving
  uint8_t o_RCC;
  /// coded and interleaved CQI bits
  int8_t o_w[(MAX_CQI_BITS+8)*3];
  /// coded CQI bits
  int8_t o_d[96+((MAX_CQI_BITS+8)*3)];
  /// coded ACK bits
  int16_t q_ACK[MAX_ACK_PAYLOAD];
  /// coded RI bits
  int16_t q_RI[MAX_RI_PAYLOAD];
  /// Temporary h sequence to flag PUSCH_x/PUSCH_y symbols which are not scrambled
  uint8_t h[MAX_NUM_CHANNEL_BITS];
  /// soft bits for each received segment ("w"-sequence)(for definition see 36-212 V8.6 2009-03, p.15)
  int16_t *w[MAX_NUM_NR_ULSCH_SEGMENTS];
  //////////////////////////////////////////////////////////////
} NR_UL_gNB_HARQ_t;


typedef struct {
  /// Pointers to 16 HARQ processes for the ULSCH
  NR_UL_gNB_HARQ_t *harq_processes[NR_MAX_ULSCH_HARQ_PROCESSES];
  /// Current HARQ process id
  int harq_process_id[NR_MAX_SLOTS_PER_FRAME];
  /// HARQ process mask, indicates which processes are currently active
  uint16_t harq_mask;
  /// ACK/NAK Bundling flag
  uint8_t bundling;
  /// beta_offset_cqi times 8
  uint16_t beta_offset_cqi_times8;
  /// beta_offset_ri times 8
  uint16_t beta_offset_ri_times8;
  /// beta_offset_harqack times 8
  uint16_t beta_offset_harqack_times8;
  /// Flag to indicate that gNB awaits UE Msg3
  uint8_t Msg3_active;
  /// Flag to indicate that gNB should decode UE Msg3
  uint8_t Msg3_flag;
  /// Subframe for Msg3
  uint8_t Msg3_subframe;
  /// Frame for Msg3
  uint32_t Msg3_frame;
  /// Allocated RNTI for this ULSCH
  uint16_t rnti;
  /// RNTI type
  uint8_t rnti_type;
  /// cyclic shift for DM RS
  uint8_t cyclicShift;
  /// for cooperative communication
  uint8_t cooperation_flag;
  /// Maximum number of HARQ rounds
  uint8_t Mlimit;
  /// Maximum number of LDPC iterations
  uint8_t max_ldpc_iterations;
  /// number of iterations used in last LDPC decoding
  uint8_t last_iteration_cnt;  
} NR_gNB_ULSCH_t;

typedef struct {
  uint8_t active;
  /// Frame where current PUCCH pdu was sent
  uint32_t frame;
  /// Slot where current PUCCH pdu was sent
  uint32_t slot;
  /// ULSCH PDU
  nfapi_nr_pucch_pdu_t pucch_pdu;
} NR_gNB_PUCCH_t;

typedef struct {
  /// \brief Pointers (dynamic) to the received data in the time domain.
  /// - first index: rx antenna [0..nb_antennas_rx[
  /// - second index: ? [0..2*ofdm_symbol_size*frame_parms->symbols_per_tti[
  int32_t **rxdata;
  /// \brief Pointers (dynamic) to the received data in the frequency domain.
  /// - first index: rx antenna [0..nb_antennas_rx[
  /// - second index: ? [0..2*ofdm_symbol_size*frame_parms->symbols_per_tti[
  int32_t **rxdataF;
  /// \brief holds the transmit data in the frequency domain.
  /// For IFFT_FPGA this points to the same memory as PHY_vars->rx_vars[a].RX_DMA_BUFFER. //?
  /// - first index: eNB id [0..2] (hard coded)
  /// - second index: tx antenna [0..14[ where 14 is the total supported antenna ports.
  /// - third index: sample [0..samples_per_frame_woCP]
  int32_t **txdataF;
  /// \brief Anaglogue beam ID for each OFDM symbol (used when beamforming not done in RU)
  /// - first index: antenna port
  /// - second index: beam_id [0.. symbols_per_frame[
  uint8_t **beam_id;  
  int32_t *debugBuff;
  int32_t debugBuff_sample_offset;
} NR_gNB_COMMON;


typedef struct {
  /// \brief Holds the received data in the frequency domain for the allocated RBs in repeated format.
  /// - first index: rx antenna id [0..nb_antennas_rx[
  /// - second index: ? [0..2*ofdm_symbol_size[
  int32_t **rxdataF_ext;
  /// \brief Holds the received data in the frequency domain for the allocated RBs in normal format.
  /// - first index: rx antenna id [0..nb_antennas_rx[
  /// - second index (definition from phy_init_lte_eNB()): ? [0..12*N_RB_UL*frame_parms->symbols_per_tti[
  int32_t **rxdataF_ext2;
  /// \brief Hold the channel estimates in time domain based on DRS.
  /// - first index: rx antenna id [0..nb_antennas_rx[
  /// - second index: ? [0..4*ofdm_symbol_size[
  int32_t **ul_ch_estimates_time;
  /// \brief Hold the channel estimates in frequency domain based on DRS.
  /// - first index: rx antenna id [0..nb_antennas_rx[
  /// - second index: ? [0..12*N_RB_UL*frame_parms->symbols_per_tti[
  int32_t **ul_ch_estimates;
  /// \brief Uplink channel estimates extracted in PRBS.
  /// - first index: ? [0..7] (hard coded) FIXME! accessed via \c nb_antennas_rx
  /// - second index: ? [0..12*N_RB_UL*frame_parms->symbols_per_tti[
  int32_t **ul_ch_estimates_ext;
  /// \brief Hold the PTRS phase estimates in frequency domain.
  /// - first index: rx antenna id [0..nb_antennas_rx[
  /// - second index: ? [0..12*N_RB_UL*frame_parms->symbols_per_tti[
  int32_t **ul_ch_ptrs_estimates;
  /// \brief Uplink phase estimates extracted in PRBS.
  /// - first index: ? [0..7] (hard coded) FIXME! accessed via \c nb_antennas_rx
  /// - second index: ? [0..12*N_RB_UL*frame_parms->symbols_per_tti[
  int32_t **ul_ch_ptrs_estimates_ext;
  /// \brief Holds the compensated signal.
  /// - first index: rx antenna id [0..nb_antennas_rx[
  /// - second index: ? [0..12*N_RB_UL*frame_parms->symbols_per_tti[
  int32_t **rxdataF_comp;
  /// \brief Magnitude of the UL channel estimates. Used for 2nd-bit level thresholds in LLR computation
  /// - first index: rx antenna id [0..nb_antennas_rx[
  /// - second index: ? [0..12*N_RB_UL*frame_parms->symbols_per_tti[
  int32_t **ul_ch_mag;
  /// \brief Magnitude of the UL channel estimates scaled for 3rd bit level thresholds in LLR computation
  /// - first index: rx antenna id [0..nb_antennas_rx[
  /// - second index: ? [0..12*N_RB_UL*frame_parms->symbols_per_tti[
  int32_t **ul_ch_magb;
  /// \brief Cross-correlation of two UE signals.
  /// - first index: rx antenna [0..nb_antennas_rx[
  /// - second index: symbol [0..]
  int32_t **rho;
  /// \f$\log_2(\max|H_i|^2)\f$
  int16_t log2_maxh;
  /// \brief Magnitude of Uplink Channel first layer (16QAM level/First 64QAM level).
  /// - first index: ? [0..7] (hard coded) FIXME! accessed via \c nb_antennas_rx
  /// - second index: ? [0..168*N_RB_UL[
  int32_t **ul_ch_mag0;
  /// \brief Magnitude of Uplink Channel second layer (16QAM level/First 64QAM level).
  /// - first index: ? [0..7] (hard coded) FIXME! accessed via \c nb_antennas_rx
  /// - second index: ? [0..168*N_RB_UL[
  int32_t **ul_ch_mag1[8][8];
  /// \brief Magnitude of Uplink Channel, first layer (2nd 64QAM level).
  /// - first index: ? [0..7] (hard coded) FIXME! accessed via \c nb_antennas_rx
  /// - second index: ? [0..168*N_RB_UL[
  int32_t **ul_ch_magb0;
  /// \brief Magnitude of Uplink Channel second layer (2nd 64QAM level).
  /// - first index: ? [0..7] (hard coded) FIXME! accessed via \c nb_antennas_rx
  /// - second index: ? [0..168*N_RB_UL[
  int32_t **ul_ch_magb1[8][8];
  /// measured RX power based on DRS
  int ulsch_power[8];
  /// total signal over antennas
  int ulsch_power_tot;
  /// measured RX noise power
  int ulsch_noise_power[8];
  /// total noise over antennas
  int ulsch_noise_power_tot;
  /// \brief llr values.
  /// - first index: ? [0..1179743] (hard coded)
  int16_t *llr;
  /// DMRS symbol index, to be updated every DMRS symbol within a slot.
  uint8_t dmrs_symbol;
  // PTRS symbol index, to be updated every PTRS symbol within a slot.
  uint8_t ptrs_symbol_index;
  /// bit mask of PT-RS ofdm symbol indicies
  uint16_t ptrs_symbols;
  // PTRS subcarriers per OFDM symbol
  int32_t ptrs_re_per_slot;
  /// \brief Estimated phase error based upon PTRS on each symbol .
  /// - first index: ? [0..7] Number of Antenna
  /// - second index: ? [0...14] smybol per slot
  int32_t **ptrs_phase_per_slot;
  /// \brief Total RE count after DMRS/PTRS RE's are extracted from respective symbol.
  /// - first index: ? [0...14] smybol per slot
  int16_t *ul_valid_re_per_slot;
  /// flag to verify if channel level computation is done
  uint8_t cl_done;
  /// flag to indicate DTX on reception
  int DTX;
} NR_gNB_PUSCH;

/// Context data structure for RX/TX portion of slot processing
typedef struct {
  /// Component Carrier index
  uint8_t              CC_id;
  /// timestamp transmitted to HW
  openair0_timestamp timestamp_tx;
  /// slot to act upon for transmission
  int slot_tx;
  /// slot to act upon for reception
  int slot_rx;
  /// frame to act upon for transmission
  int frame_tx;
  /// frame to act upon for reception
  int frame_rx;
  /// \brief Instance count for RXn-TXnp4 processing thread.
  /// \internal This variable is protected by \ref mutex_rxtx.
  int instance_cnt;
  /// pthread structure for RXn-TXnp4 processing thread
  pthread_t pthread;
  /// pthread attributes for RXn-TXnp4 processing thread
  pthread_attr_t attr;
  /// condition variable for tx processing thread
  pthread_cond_t cond;
  /// mutex for RXn-TXnp4 processing thread
  pthread_mutex_t mutex;
  /// scheduling parameters for RXn-TXnp4 thread
  struct sched_param sched_param_rxtx;

  /// \internal This variable is protected by \ref mutex_RUs_tx.
  int instance_cnt_RUs;
  /// condition variable for tx processing thread
  pthread_cond_t cond_RUs;
  /// mutex for L1 RXTX processing thread
  pthread_mutex_t mutex_RUs;
  /// mutex for L1 TX FH synchronization
  pthread_mutex_t mutex_RUs_tx;
} gNB_L1_rxtx_proc_t;


/// Context data structure for eNB slot processing
typedef struct gNB_L1_proc_t_s {
  /// Component Carrier index
  uint8_t              CC_id;
  /// thread index
  int thread_index;
  /// timestamp received from HW
  openair0_timestamp timestamp_rx;
  /// timestamp to send to "slave rru"
  openair0_timestamp timestamp_tx;
  /// slot to act upon for reception
  int slot_rx;
  /// slot to act upon for PRACH
  int slot_prach;
  /// frame to act upon for reception
  int frame_rx;
  /// frame to act upon for transmission
  int frame_tx;
  /// frame to act upon for PRACH
  int frame_prach;
  /// \internal This variable is protected by \ref mutex_td.
  int instance_cnt_td;
  /// \internal This variable is protected by \ref mutex_te.
  int instance_cnt_te;
  /// \internal This variable is protected by \ref mutex_prach.
  int instance_cnt_prach;

  // instance count for over-the-air gNB synchronization
  int instance_cnt_synch;
  /// \internal This variable is protected by \ref mutex_asynch_rxtx.
  int instance_cnt_asynch_rxtx;
  /// pthread structure for eNB single processing thread
  pthread_t pthread_single;
  /// pthread structure for asychronous RX/TX processing thread
  pthread_t pthread_asynch_rxtx;
  /// pthread structure for dumping L1 stats
  pthread_t L1_stats_thread;
  /// pthread structure for printing time meas
  pthread_t process_stats_thread;
  /// flag to indicate first RX acquisition
  int first_rx;
  /// flag to indicate first TX transmission
  int first_tx;
  /// pthread attributes for single gNB processing thread
  pthread_attr_t attr_single;
  /// pthread attributes for prach processing thread
  pthread_attr_t attr_prach;
  /// pthread attributes for asynchronous RX thread
  pthread_attr_t attr_asynch_rxtx;
  /// scheduling parameters for parallel turbo-decoder thread
  struct sched_param sched_param_td;
  /// scheduling parameters for parallel turbo-encoder thread
  struct sched_param sched_param_te;
  /// scheduling parameters for single eNB thread
  struct sched_param sched_param_single;
  /// scheduling parameters for prach thread
  struct sched_param sched_param_prach;
  /// scheduling parameters for asynch_rxtx thread
  struct sched_param sched_param_asynch_rxtx;
  pthread_cond_t cond_prach;
  /// condition variable for asynch RX/TX thread
  pthread_cond_t cond_asynch_rxtx;
  /// mutex for parallel turbo-decoder thread
  pthread_mutex_t mutex_td;
  /// mutex for parallel turbo-encoder thread
  pthread_mutex_t mutex_te;
  /// mutex for PRACH thread
  pthread_mutex_t mutex_prach;
  /// mutex for asynch RX/TX thread
  pthread_mutex_t mutex_asynch_rxtx;
  /// mutex for RU access to eNB processing (PDSCH/PUSCH)
  pthread_mutex_t mutex_RU;
  /// mutex for RU_tx access to eNB_tx processing (PDSCH/PUSCH)
  pthread_mutex_t mutex_RU_tx;
  /// mutex for RU access to eNB processing (PRACH)
  pthread_mutex_t mutex_RU_PRACH;
  /// mutex for RU access to eNB processing (PRACH BR)
  pthread_mutex_t mutex_RU_PRACH_br;
  /// mask for RUs serving eNB (PDSCH/PUSCH)
  int RU_mask, RU_mask_tx;
  /// mask for RUs serving eNB (PRACH)
  int RU_mask_prach;
  /// set of scheduling variables RXn-TXnp4 threads
  gNB_L1_rxtx_proc_t L1_proc, L1_proc_tx;
} gNB_L1_proc_t;



typedef struct {
  // common measurements
  //! estimated noise power (linear)
  unsigned int   n0_power[MAX_NUM_RU_PER_gNB];
  //! estimated noise power (dB)
  unsigned short n0_power_dB[MAX_NUM_RU_PER_gNB];
  //! total estimated noise power (linear)
  unsigned int   n0_power_tot;
  //! estimated avg noise power (dB)
  unsigned short n0_power_tot_dB;
  //! estimated avg noise power (dB)
  short n0_power_tot_dBm;
  //! estimated avg noise power per RB per RX ant (lin)
  unsigned short n0_subband_power[MAX_NUM_RU_PER_gNB][275];
  //! estimated avg noise power per RB per RX ant (dB)
  unsigned short n0_subband_power_dB[MAX_NUM_RU_PER_gNB][275];
  //! estimated avg subband noise power (dB)
  unsigned short n0_subband_power_avg_dB;
  //! estimated avg subband noise power per antenna (dB)
  unsigned short n0_subband_power_avg_perANT_dB[NB_ANTENNAS_RX];
  //! estimated avg noise power per RB (dB)
  short n0_subband_power_tot_dB[275];
  //! estimated avg noise power per RB (dBm)
  short n0_subband_power_tot_dBm[275];

  // gNB measurements (per user)
  //! estimated received spatial signal power (linear)
  unsigned int   rx_spatial_power[NUMBER_OF_NR_ULSCH_MAX][NB_ANTENNAS_TX][NB_ANTENNAS_RX];
  //! estimated received spatial signal power (dB)
  unsigned short rx_spatial_power_dB[NUMBER_OF_NR_ULSCH_MAX][NB_ANTENNAS_TX][NB_ANTENNAS_RX];
  //! estimated rssi (dBm)
  short          rx_rssi_dBm[NUMBER_OF_NR_ULSCH_MAX];
  //! estimated correlation (wideband linear) between spatial channels (computed in dlsch_demodulation)
  int            rx_correlation[NUMBER_OF_NR_ULSCH_MAX][2];
  //! estimated correlation (wideband dB) between spatial channels (computed in dlsch_demodulation)
  int            rx_correlation_dB[NUMBER_OF_NR_ULSCH_MAX][2];

  /// Wideband CQI (= SINR)
  int            wideband_cqi[NUMBER_OF_NR_ULSCH_MAX][MAX_NUM_RU_PER_gNB];
  /// Wideband CQI in dB (= SINR dB)
  int            wideband_cqi_dB[NUMBER_OF_NR_ULSCH_MAX][MAX_NUM_RU_PER_gNB];
  /// Wideband CQI (sum of all RX antennas, in dB)
  char           wideband_cqi_tot[NUMBER_OF_NR_ULSCH_MAX];
  /// Subband CQI per RX antenna and RB (= SINR)
  int            subband_cqi[NUMBER_OF_NR_ULSCH_MAX][MAX_NUM_RU_PER_gNB][275];
  /// Total Subband CQI and RB (= SINR)
  int            subband_cqi_tot[NUMBER_OF_NR_ULSCH_MAX][275];
  /// Subband CQI in dB and RB (= SINR dB)
  int            subband_cqi_dB[NUMBER_OF_NR_ULSCH_MAX][MAX_NUM_RU_PER_gNB][275];
  /// Total Subband CQI and RB
  int            subband_cqi_tot_dB[NUMBER_OF_NR_ULSCH_MAX][275];
  /// PRACH background noise level
  int            prach_I0;
} PHY_MEASUREMENTS_gNB;

#define MAX_NUM_NR_PRACH_PREAMBLES 64
#define MAX_NUM_NR_RX_RACH_PDUS 4
#define MAX_NUM_NR_RX_PRACH_PREAMBLES 4
#define MAX_UL_PDUS_PER_SLOT 8
#define MAX_NUM_NR_SRS_PDUS 8
#define MAX_NUM_NR_UCI_PDUS 8

/// Top-level PHY Data Structure for gNB
typedef struct PHY_VARS_gNB_s {
  /// Module ID indicator for this instance
  module_id_t          Mod_id;
  uint8_t              CC_id;
  uint8_t              configured;
  gNB_L1_proc_t        proc;
  int                  single_thread_flag;
  int                  abstraction_flag;
  int                  num_RU;
  RU_t                 *RU_list[MAX_NUM_RU_PER_gNB];
  /// Ethernet parameters for northbound midhaul interface
  eth_params_t         eth_params_n;
  /// Ethernet parameters for fronthaul interface
  eth_params_t         eth_params;
  int                  rx_total_gain_dB;
  int                  (*nr_start_if)(struct RU_t_s *ru, struct PHY_VARS_gNB_s *gNB);
  uint8_t              local_flag;
  nfapi_nr_config_request_scf_t  gNB_config;
  NR_DL_FRAME_PARMS    frame_parms;
  PHY_MEASUREMENTS_gNB measurements;
  NR_IF_Module_t       *if_inst;
  NR_UL_IND_t          UL_INFO;
  pthread_mutex_t      UL_INFO_mutex;

  /// NFAPI RX ULSCH information
  nfapi_nr_rx_data_pdu_t  rx_pdu_list[MAX_UL_PDUS_PER_SLOT];
  /// NFAPI RX ULSCH CRC information
  nfapi_nr_crc_t crc_pdu_list[MAX_UL_PDUS_PER_SLOT];
  /// NFAPI SRS information
  nfapi_nr_srs_indication_pdu_t srs_pdu_list[MAX_NUM_NR_SRS_PDUS];
  /// NFAPI UCI information
  nfapi_nr_uci_t uci_pdu_list[MAX_NUM_NR_UCI_PDUS];
  /// NFAPI PRACH information
  nfapi_nr_prach_indication_pdu_t prach_pdu_indication_list[MAX_NUM_NR_RX_RACH_PDUS];
  /// NFAPI PRACH information
  nfapi_nr_prach_indication_preamble_t preamble_list[MAX_NUM_NR_RX_PRACH_PREAMBLES];

  //Sched_Rsp_t         Sched_INFO;
  nfapi_nr_ul_tti_request_t     UL_tti_req;
  nfapi_nr_uci_indication_t uci_indication;
  
  //  nfapi_nr_dl_tti_pdcch_pdu    *pdcch_pdu;
  //  nfapi_nr_ul_dci_request_pdus_t  *ul_dci_pdu;
  uint16_t num_pdsch_rnti[80];
  NR_gNB_SSB_t       ssb[64];
  NR_gNB_PBCH        pbch;
  nr_cce_t           cce_list[MAX_DCI_CORESET][NR_MAX_PDCCH_AGG_LEVEL];
  NR_gNB_COMMON      common_vars;
  NR_gNB_PRACH       prach_vars;
  NR_gNB_PUSCH       *pusch_vars[NUMBER_OF_NR_ULSCH_MAX];
  NR_gNB_PUCCH_t     *pucch[NUMBER_OF_NR_PUCCH_MAX];
  NR_gNB_PDCCH_t     pdcch_pdu[NUMBER_OF_NR_PDCCH_MAX];
  NR_gNB_CSIRS_t     csirs_pdu[NUMBER_OF_NR_CSIRS_MAX];
  NR_gNB_UL_PDCCH_t  ul_pdcch_pdu[NUMBER_OF_NR_PDCCH_MAX];
  NR_gNB_DLSCH_t     *dlsch[NUMBER_OF_NR_DLSCH_MAX][2];    // Nusers times two spatial streams
  NR_gNB_ULSCH_t     *ulsch[NUMBER_OF_NR_ULSCH_MAX][2];  // [Nusers times][2 codewords] 
  NR_gNB_DLSCH_t     *dlsch_SI,*dlsch_ra,*dlsch_p;
  NR_gNB_DLSCH_t     *dlsch_PCH;
  /// statistics for DLSCH measurement collection
  NR_gNB_SCH_STATS_t dlsch_stats[NUMBER_OF_NR_SCH_STATS_MAX];
  /// statistics for ULSCH measurement collection
  NR_gNB_SCH_STATS_t ulsch_stats[NUMBER_OF_NR_SCH_STATS_MAX];
  NR_gNB_UCI_STATS_t uci_stats[NUMBER_OF_NR_UCI_STATS_MAX];
  t_nrPolar_params    *uci_polarParams;

  uint8_t pbch_configured;
  char gNB_generate_rar;

  // PUCCH0 Look-up table for cyclic-shifts
  NR_gNB_PUCCH0_LUT_t pucch0_lut;
  /// NR synchronization sequences
  int16_t d_pss[NR_PSS_LENGTH];
  int16_t d_sss[NR_SSS_LENGTH];

  /// PBCH DMRS sequence
  uint32_t nr_gold_pbch_dmrs[2][64][NR_PBCH_DMRS_LENGTH_DWORD];

  /// PBCH interleaver
  uint8_t nr_pbch_interleaver[NR_POLAR_PBCH_PAYLOAD_BITS];

  /// PDCCH DMRS sequence
  uint32_t ***nr_gold_pdcch_dmrs;

  /// PDSCH DMRS sequence
  uint32_t ****nr_gold_pdsch_dmrs;

  /// PUSCH DMRS
  uint32_t ****nr_gold_pusch_dmrs;

<<<<<<< HEAD
  // Mask of occupied RBs
=======
  // Mask of occupied RBs, per symbol and PRB
>>>>>>> 76b0aa1f
  uint32_t rb_mask_ul[14][9];

  /// CSI  RS sequence
  uint32_t ***nr_gold_csi_rs;

  /// Indicator set to 0 after first SR
  uint8_t first_sr[NUMBER_OF_NR_SR_MAX];

  /// PRACH root sequence
  uint32_t X_u[64][839];

  uint32_t max_peak_val;

  /// OFDM symbol offset divisor for UL
  uint32_t ofdm_offset_divisor;
  /// \brief sinr for all subcarriers of the current link (used only for abstraction).
  /// first index: ? [0..N_RB_DL*12[
  double *sinr_dB;

  /// N0 (used for abstraction)
  double N0;

  unsigned char first_run_I0_measurements;


  unsigned char    is_secondary_gNB; // primary by default
  unsigned char    is_init_sync;     /// Flag to tell if initial synchronization is performed. This affects how often the secondary eNB will listen to the PSS from the primary system.
  unsigned char    has_valid_precoder; /// Flag to tell if secondary eNB has channel estimates to create NULL-beams from, and this B/F vector is created.
  unsigned char    PgNB_id;          /// id of Primary eNB

  /// hold the precoder for NULL beam to the primary user
  int              **dl_precoder_SgNB[3];
  char             log2_maxp; /// holds the maximum channel/precoder coefficient

  int  prb_interpolation;

  /// if ==0 enables phy only test mode
  int mac_enabled;
  /// counter to average prach energh over first 100 prach opportunities
  int prach_energy_counter;

  int pucch0_thres;
  int pusch_thres;
  int prach_thres;
  uint64_t bad_pucch;
  /*
  time_stats_t phy_proc;
  */
  time_stats_t phy_proc_tx;
  time_stats_t phy_proc_rx;
  time_stats_t rx_prach;
  /*
  time_stats_t ofdm_mod_stats;
  */
  time_stats_t dlsch_encoding_stats;
  time_stats_t dlsch_modulation_stats;
  time_stats_t dlsch_scrambling_stats;
  time_stats_t tinput;
  time_stats_t tprep;
  time_stats_t tparity;
  time_stats_t toutput;
  
  time_stats_t dlsch_rate_matching_stats;
  time_stats_t dlsch_interleaving_stats;
  time_stats_t dlsch_segmentation_stats;

  time_stats_t rx_pusch_stats;
  time_stats_t ul_indication_stats;
  time_stats_t ulsch_decoding_stats;
  time_stats_t ulsch_rate_unmatching_stats;
  time_stats_t ulsch_ldpc_decoding_stats;
  time_stats_t ulsch_deinterleaving_stats;
  time_stats_t ulsch_unscrambling_stats;
  time_stats_t ulsch_channel_estimation_stats;
  time_stats_t ulsch_ptrs_processing_stats;
  time_stats_t ulsch_channel_compensation_stats;
  time_stats_t ulsch_rbs_extraction_stats;
  time_stats_t ulsch_mrc_stats;
  time_stats_t ulsch_llr_stats;

  /*
  time_stats_t rx_dft_stats;
  time_stats_t ulsch_freq_offset_estimation_stats;
  */
  notifiedFIFO_t *respDecode;
  notifiedFIFO_t *resp_L1;
  notifiedFIFO_t *resp_L1_tx;
  notifiedFIFO_t *resp_RU_tx;
  tpool_t *threadPool;
  int nbDecode;
  uint8_t pusch_proc_threads;
  int number_of_nr_dlsch_max;
  int number_of_nr_ulsch_max;
  void * scopeData;
} PHY_VARS_gNB;

typedef struct LDPCDecode_s {
  PHY_VARS_gNB *gNB;
  NR_UL_gNB_HARQ_t *ulsch_harq;
  t_nrLDPC_dec_params decoderParms;
  NR_gNB_ULSCH_t *ulsch;
  short* ulsch_llr; 
  int ulsch_id;
  int harq_pid;
  int rv_index;
  int A;
  int E;
  int Kc;
  int Qm;
  int Kr_bytes;
  int nbSegments;
  int segment_r;
  int r_offset;
  int offset;
  int Tbslbrm;
  int decodeIterations;
} ldpcDecode_t;

struct ldpcReqId {
  uint16_t rnti;
  uint16_t frame;
  uint8_t  subframe;
  uint8_t  codeblock;
  uint16_t spare;
} __attribute__((packed));

union ldpcReqUnion {
  struct ldpcReqId s;
  uint64_t p;
};

typedef struct processingData_L1 {
  int frame_rx;
  int frame_tx;
  int slot_rx;
  int slot_tx;
  openair0_timestamp timestamp_tx;
  PHY_VARS_gNB *gNB;
} processingData_L1_t;

#endif<|MERGE_RESOLUTION|>--- conflicted
+++ resolved
@@ -808,11 +808,7 @@
   /// PUSCH DMRS
   uint32_t ****nr_gold_pusch_dmrs;
 
-<<<<<<< HEAD
-  // Mask of occupied RBs
-=======
   // Mask of occupied RBs, per symbol and PRB
->>>>>>> 76b0aa1f
   uint32_t rb_mask_ul[14][9];
 
   /// CSI  RS sequence
