/*
 * Licensed to the OpenAirInterface (OAI) Software Alliance under one or more
 * contributor license agreements.  See the NOTICE file distributed with
 * this work for additional information regarding copyright ownership.
 * The OpenAirInterface Software Alliance licenses this file to You under
 * the OAI Public License, Version 1.1  (the "License"); you may not use this file
 * except in compliance with the License.
 * You may obtain a copy of the License at
 *
 *      http://www.openairinterface.org/?page_id=698
 *
 * Unless required by applicable law or agreed to in writing, software
 * distributed under the License is distributed on an "AS IS" BASIS,
 * WITHOUT WARRANTIES OR CONDITIONS OF ANY KIND, either express or implied.
 * See the License for the specific language governing permissions and
 * limitations under the License.
 *-------------------------------------------------------------------------------
 * For more information about the OpenAirInterface (OAI) Software Alliance:
 *      contact@openairinterface.org
 */

/*! \file PHY/defs_gNB.h
 \brief Top-level defines and structure definitions for gNB
 \author Guy De Souza
 \date 2018
 \version 0.1
 \company Eurecom
 \email: desouza@eurecom.fr
 \note
 \warning
*/

#ifndef __PHY_DEFS_GNB__H__
#define __PHY_DEFS_GNB__H__

#include "defs_eNB.h"
#include "defs_nr_common.h"
#include "CODING/nrPolar_tools/nr_polar_pbch_defs.h"
#include "openair2/NR_PHY_INTERFACE/NR_IF_Module.h"
#include "PHY/NR_TRANSPORT/nr_transport_common_proto.h"
#include "PHY/impl_defs_top.h"
#include "PHY/defs_common.h"
#include "PHY/CODING/nrLDPC_extern.h"
#include "PHY/CODING/nrLDPC_decoder/nrLDPC_types.h"

#include "nfapi_nr_interface_scf.h"

#define MAX_NUM_RU_PER_gNB MAX_NUM_RU_PER_eNB
#define MAX_PUCCH0_NID 8

typedef struct {
  int nb_id;
  int Nid[MAX_PUCCH0_NID];
  int lut[MAX_PUCCH0_NID][160][14];
} NR_gNB_PUCCH0_LUT_t;


typedef struct {
  uint32_t pbch_a;
  uint32_t pbch_a_interleaved;
  uint32_t pbch_a_prime;
  uint32_t pbch_e[NR_POLAR_PBCH_E_DWORD];
} NR_gNB_PBCH;

typedef struct {
  uint8_t ssb_start_symbol;
  uint8_t n_hf;
  uint8_t Lmax;
  uint8_t ssb_index;
  int32_t sfn;
} NR_PBCH_parms_t;


typedef enum {
  NR_SCH_IDLE,
  NR_ACTIVE,
  NR_CBA_ACTIVE,
  NR_DISABLED
} NR_SCH_status_t;


typedef struct {
  /// Nfapi DLSCH PDU
  nfapi_nr_dl_tti_pdsch_pdu pdsch_pdu;
  /// pointer to pdu from MAC interface (this is "a" in 36.212)
  uint8_t *pdu;
  /// The payload + CRC size in bits, "B" from 36-212
  uint32_t B;
  /// Pointer to the payload
  uint8_t *b;
  /// Pointers to transport block segments
  uint8_t **c;
  /// Frame where current HARQ round was sent
  uint32_t frame;
  /// Subframe where current HARQ round was sent
  uint32_t subframe;
  /// MIMO mode for this DLSCH
  MIMO_mode_t mimo_mode;
  /// LDPC lifting size
  uint32_t Z;
} NR_DL_gNB_HARQ_t;

typedef struct {
  int frame;
  int slot;
  nfapi_nr_dl_tti_pdcch_pdu pdcch_pdu;
} NR_gNB_PDCCH_t;

typedef struct {
  uint8_t active;
  nfapi_nr_dl_tti_csi_rs_pdu csirs_pdu;
} NR_gNB_CSIRS_t;

typedef struct {
  int frame;
  int slot;
  nfapi_nr_ul_dci_request_pdus_t pdcch_pdu;
} NR_gNB_UL_PDCCH_t;

typedef struct {
  int frame;
  int dump_frame;
  uint16_t rnti;
  int round_trials[8];
  int total_bytes_tx;
  int total_bytes_rx;
  int current_Qm;
  int current_RI;
  int power[NB_ANTENNAS_RX];
  int noise_power[NB_ANTENNAS_RX];
  int DTX;
  int sync_pos;
} NR_gNB_SCH_STATS_t;

typedef struct {
  int frame;
  uint16_t rnti;
  int pucch0_sr_trials;
  int pucch0_sr_thres;
  int current_pucch0_sr_stat0;
  int current_pucch0_sr_stat1;
  int pucch0_positive_SR;
  int pucch01_trials;
  int pucch0_n00;
  int pucch0_n01;
  int pucch0_thres;
  int current_pucch0_stat0;
  int current_pucch0_stat1;
  int pucch01_DTX;
  int pucch02_trials;
  int pucch02_DTX;
  int pucch2_trials;
  int pucch2_DTX;
} NR_gNB_UCI_STATS_t;

typedef struct {
  /// Pointers to variables related to DLSCH harq process
  NR_DL_gNB_HARQ_t harq_process;
  /// TX buffers for UE-spec transmission (antenna layers 1,...,4 after to precoding)
  int32_t **txdataF;
  /// Modulated symbols buffer
  int32_t **mod_symbs;
  /// beamforming weights for UE-spec transmission (antenna ports 5 or 7..14), for each codeword, maximum 4 layers?
  int32_t ***ue_spec_bf_weights;
  /// dl channel estimates (estimated from ul channel estimates)
  int32_t **calib_dl_ch_estimates;
  /// Allocated RNTI (0 means DLSCH_t is not currently used)
  uint16_t rnti;
  /// Active flag for baseband transmitter processing
  uint8_t active;
  /// HARQ process mask, indicates which processes are currently active
  uint16_t harq_mask;
  /// Indicator of TX activation per subframe.  Used during PUCCH detection for ACK/NAK.
  uint8_t slot_tx[80];
  /// First CCE of last PDSCH scheduling per subframe.  Again used during PUCCH detection for ACK/NAK.
  uint8_t nCCE[10];
  /// Process ID's per subframe.  Used to associate received ACKs on PUSCH/PUCCH to DLSCH harq process ids
  uint8_t harq_ids[2][80];
  /// Window size (in outgoing transport blocks) for fine-grain rate adaptation
  uint8_t ra_window_size;
  /// First-round error threshold for fine-grain rate adaptation
  uint8_t error_threshold;
  /// Number of soft channel bits
  uint32_t G;
  /// Codebook index for this dlsch (0,1,2,3)
  uint8_t codebook_index;
  /// Maximum number of HARQ processes
  uint8_t Mdlharq;
  /// Maximum number of HARQ rounds
  uint8_t Mlimit;
  /// MIMO transmission mode indicator for this sub-frame
  uint8_t Kmimo;
  /// Nsoft parameter related to UE Category
  uint32_t Nsoft;
  /// amplitude of PDSCH (compared to RS) in symbols without pilots
  int16_t sqrt_rho_a;
  /// amplitude of PDSCH (compared to RS) in symbols containing pilots
  int16_t sqrt_rho_b;
} NR_gNB_DLSCH_t;

typedef struct {
  bool active;
  nfapi_nr_dl_tti_ssb_pdu ssb_pdu;
} NR_gNB_SSB_t;

typedef struct {
  int frame;
  int slot;
  nfapi_nr_prach_pdu_t pdu;  
} gNB_PRACH_list_t;

#define NUMBER_OF_NR_PRACH_MAX 8

typedef struct {
  /// \brief ?.
  /// first index: ? [0..1023] (hard coded)
  int16_t *prachF;
  /// \brief ?.
  /// second index: rx antenna [0..63] (hard coded) \note Hard coded array size indexed by \c nb_antennas_rx.
  /// third index: frequency-domain sample [0..ofdm_symbol_size*12[
  int16_t **rxsigF;
  /// \brief local buffer to compute prach_ifft
  int32_t *prach_ifft;
  gNB_PRACH_list_t list[NUMBER_OF_NR_PRACH_MAX];
} NR_gNB_PRACH;

typedef struct {
  /// Nfapi ULSCH PDU
  nfapi_nr_pusch_pdu_t ulsch_pdu;
  /// Frame where current HARQ round was sent
  uint32_t frame;
  /// Slot where current HARQ round was sent
  uint32_t slot;
  /// Index of current HARQ round for this DLSCH
  uint8_t round;
  uint8_t ndi;
  bool new_rx;
  /// Last TPC command
  uint8_t TPC;
  /// MIMO mode for this DLSCH
  MIMO_mode_t mimo_mode;
  /// Flag indicating that this ULSCH has been allocated by a DCI (otherwise it is a retransmission based on PHICH NAK)
  uint8_t dci_alloc;
  /// Flag indicating that this ULSCH has been allocated by a RAR (otherwise it is a retransmission based on PHICH NAK or DCI)
  uint8_t rar_alloc;
  /// Status Flag indicating for this ULSCH (idle,active,disabled)
  NR_SCH_status_t status;
  /// Subframe scheduling indicator (i.e. Transmission opportunity indicator)
  uint8_t subframe_scheduling_flag;
  /// Subframe cba scheduling indicator (i.e. CBA Transmission opportunity indicator)
  uint8_t subframe_cba_scheduling_flag;
  /// PHICH active flag
  uint8_t phich_active;
  /// PHICH ACK
  uint8_t phich_ACK;
  /// First Allocated RB - previous scheduling. This is needed for PHICH generation which is done after a new scheduling
  uint16_t previous_first_rb;
  /// Flag to indicate that the UL configuration has been handled. Used to remove a stale ULSCH when frame wraps around
  uint8_t handled;
  /// Flag to indicate that this ULSCH is for calibration information sent from UE (i.e. no MAC SDU to pass up)
  //  int calibration_flag;
  /// delta_TF for power control
  int32_t delta_TF;

  
  /////////////////////// ulsch decoding ///////////////////////
  /// Transport block size (This is A from 38.212 V15.4.0 section 5.1)
  uint32_t TBS;
  /// Pointer to the payload (38.212 V15.4.0 section 5.1)
  uint8_t *b;
  /// The payload + CRC (24 bits) in bits (38.212 V15.4.0 section 5.1)
  uint32_t B;
  /// Pointers to code blocks after code block segmentation and CRC attachment (38.212 V15.4.0 section 5.2.2)
  uint8_t **c;
  /// Number of bits in each code block (38.212 V15.4.0 section 5.2.2)
  uint32_t K;
  /// Number of "Filler" bits added in the code block segmentation (38.212 V15.4.0 section 5.2.2)
  uint32_t F;
  /// Number of code blocks after code block segmentation (38.212 V15.4.0 section 5.2.2)
  uint32_t C;
  /// Pointers to code blocks after LDPC coding (38.212 V15.4.0 section 5.3.2)
  int16_t **d;
  /// LDPC processing buffer
  t_nrLDPC_procBuf** p_nrLDPC_procBuf;
  /// LDPC lifting size (38.212 V15.4.0 table 5.3.2-1)
  uint32_t Z;
<<<<<<< HEAD
=======
  /// code blocks after bit selection in rate matching for LDPC code (38.212 V15.4.0 section 5.4.2.1)
  int16_t e[MAX_NUM_NR_ULSCH_SEGMENTS][3*8448];
>>>>>>> 35a66874
  /// Number of bits in each code block after rate matching for LDPC code (38.212 V15.4.0 section 5.4.2.1)
  uint32_t E;
  /// Number of segments processed so far
  uint32_t processedSegments;
  //////////////////////////////////////////////////////////////


  /////////////////////////// DMRS /////////////////////////////
  /// n_DMRS  for cyclic shift of DMRS (36.213 Table 9.1.2-2)
  uint8_t n_DMRS;
  /// n_DMRS 2 for cyclic shift of DMRS (36.211 Table 5.5.1.1.-1)
  uint8_t n_DMRS2;
  /// n_DMRS  for cyclic shift of DMRS (36.213 Table 9.1.2-2) - previous scheduling
  /// This is needed for PHICH generation which
  /// is done after a new scheduling
  uint8_t previous_n_DMRS;
  //////////////////////////////////////////////////////////////


  ///////////////////// UCI multiplexing ///////////////////////
  /// CQI CRC status
  uint8_t cqi_crc_status;
  /// Pointer to CQI data
  uint8_t o[MAX_CQI_BYTES];
  /// Format of CQI data
  UCI_format_t uci_format;
  /// Length of CQI data under RI=1 assumption(bits)
  uint8_t Or1;
  /// Length of CQI data under RI=2 assumption(bits)
  uint8_t Or2;
  /// Rank information
  uint8_t o_RI[2];
  /// Length of rank information (bits)
  uint8_t O_RI;
  /// Pointer to ACK
  uint8_t o_ACK[4];
  /// Length of ACK information (bits)
  uint8_t O_ACK;
  /// The value of DAI in DCI format 0
  uint8_t V_UL_DAI;
  /// "q" sequences for CQI/PMI (for definition see 36-212 V8.6 2009-03, p.27)
  int8_t q[MAX_CQI_PAYLOAD];
  /// number of coded CQI bits after interleaving
  uint8_t o_RCC;
  /// coded and interleaved CQI bits
  int8_t o_w[(MAX_CQI_BITS+8)*3];
  /// coded CQI bits
  int8_t o_d[96+((MAX_CQI_BITS+8)*3)];
  /// coded ACK bits
  int16_t q_ACK[MAX_ACK_PAYLOAD];
  /// coded RI bits
  int16_t q_RI[MAX_RI_PAYLOAD];
  /// Temporary h sequence to flag PUSCH_x/PUSCH_y symbols which are not scrambled
  uint8_t h[MAX_NUM_CHANNEL_BITS];
  //////////////////////////////////////////////////////////////
} NR_UL_gNB_HARQ_t;


typedef struct {
  /// Pointers to 16 HARQ processes for the ULSCH
  NR_UL_gNB_HARQ_t *harq_processes[NR_MAX_ULSCH_HARQ_PROCESSES];
  /// Current HARQ process id
  int harq_process_id[NR_MAX_SLOTS_PER_FRAME];
  /// HARQ process mask, indicates which processes are currently active
  uint16_t harq_mask;
  /// ACK/NAK Bundling flag
  uint8_t bundling;
  /// beta_offset_cqi times 8
  uint16_t beta_offset_cqi_times8;
  /// beta_offset_ri times 8
  uint16_t beta_offset_ri_times8;
  /// beta_offset_harqack times 8
  uint16_t beta_offset_harqack_times8;
  /// Flag to indicate that gNB awaits UE Msg3
  uint8_t Msg3_active;
  /// Flag to indicate that gNB should decode UE Msg3
  uint8_t Msg3_flag;
  /// Subframe for Msg3
  uint8_t Msg3_subframe;
  /// Frame for Msg3
  uint32_t Msg3_frame;
  /// Allocated RNTI for this ULSCH
  uint16_t rnti;
  /// RNTI type
  uint8_t rnti_type;
  /// cyclic shift for DM RS
  uint8_t cyclicShift;
  /// for cooperative communication
  uint8_t cooperation_flag;
  /// Maximum number of HARQ rounds
  uint8_t Mlimit;
  /// Maximum number of LDPC iterations
  uint8_t max_ldpc_iterations;
  /// number of iterations used in last LDPC decoding
  uint8_t last_iteration_cnt;  
} NR_gNB_ULSCH_t;

typedef struct {
  uint8_t active;
  /// Frame where current PUCCH pdu was sent
  uint32_t frame;
  /// Slot where current PUCCH pdu was sent
  uint32_t slot;
  /// ULSCH PDU
  nfapi_nr_pucch_pdu_t pucch_pdu;
} NR_gNB_PUCCH_t;

typedef struct {
  uint8_t active;
  /// Frame where current SRS pdu was received
  uint32_t frame;
  /// Slot where current SRS pdu was received
  uint32_t slot;
  /// ULSCH PDU
  nfapi_nr_srs_pdu_t srs_pdu;
} NR_gNB_SRS_t;

typedef struct {
  /// \brief Pointers (dynamic) to the received data in the time domain.
  /// - first index: rx antenna [0..nb_antennas_rx[
  /// - second index: ? [0..2*ofdm_symbol_size*frame_parms->symbols_per_tti[
  int32_t **rxdata;
  /// \brief Pointers (dynamic) to the received data in the frequency domain.
  /// - first index: rx antenna [0..nb_antennas_rx[
  /// - second index: ? [0..2*ofdm_symbol_size*frame_parms->symbols_per_tti[
  int32_t **rxdataF;
  /// \brief holds the transmit data in the frequency domain.
  /// For IFFT_FPGA this points to the same memory as PHY_vars->rx_vars[a].RX_DMA_BUFFER. //?
  /// - first index: eNB id [0..2] (hard coded)
  /// - second index: tx antenna [0..14[ where 14 is the total supported antenna ports.
  /// - third index: sample [0..samples_per_frame_woCP]
  int32_t **txdataF;
  /// \brief Anaglogue beam ID for each OFDM symbol (used when beamforming not done in RU)
  /// - first index: antenna port
  /// - second index: beam_id [0.. symbols_per_frame[
  uint8_t **beam_id;  
  int32_t *debugBuff;
  int32_t debugBuff_sample_offset;
} NR_gNB_COMMON;


typedef struct {
  /// \brief Holds the received data in the frequency domain for the allocated RBs in repeated format.
  /// - first index: rx antenna id [0..nb_antennas_rx[
  /// - second index: ? [0..2*ofdm_symbol_size[
  int32_t **rxdataF_ext;
  /// \brief Holds the received data in the frequency domain for the allocated RBs in normal format.
  /// - first index: rx antenna id [0..nb_antennas_rx[
  /// - second index (definition from phy_init_lte_eNB()): ? [0..12*N_RB_UL*frame_parms->symbols_per_tti[
  int32_t **rxdataF_ext2;
  /// \brief Hold the channel estimates in time domain based on DRS.
  /// - first index: rx antenna id [0..nb_antennas_rx[
  /// - second index: ? [0..4*ofdm_symbol_size[
  int32_t **ul_ch_estimates_time;
  /// \brief Hold the channel estimates in frequency domain based on DRS.
  /// - first index: rx antenna id [0..nb_antennas_rx[
  /// - second index: ? [0..12*N_RB_UL*frame_parms->symbols_per_tti[
  int32_t **ul_ch_estimates;
  /// \brief Uplink channel estimates extracted in PRBS.
  /// - first index: ? [0..7] (hard coded) FIXME! accessed via \c nb_antennas_rx
  /// - second index: ? [0..12*N_RB_UL*frame_parms->symbols_per_tti[
  int32_t **ul_ch_estimates_ext;
  /// \brief Hold the PTRS phase estimates in frequency domain.
  /// - first index: rx antenna id [0..nb_antennas_rx[
  /// - second index: ? [0..12*N_RB_UL*frame_parms->symbols_per_tti[
  int32_t **ul_ch_ptrs_estimates;
  /// \brief Uplink phase estimates extracted in PRBS.
  /// - first index: ? [0..7] (hard coded) FIXME! accessed via \c nb_antennas_rx
  /// - second index: ? [0..12*N_RB_UL*frame_parms->symbols_per_tti[
  int32_t **ul_ch_ptrs_estimates_ext;
  /// \brief Holds the compensated signal.
  /// - first index: rx antenna id [0..nb_antennas_rx[
  /// - second index: ? [0..12*N_RB_UL*frame_parms->symbols_per_tti[
  int32_t **rxdataF_comp;
  /// \brief Magnitude of the UL channel estimates. Used for 2nd-bit level thresholds in LLR computation
  /// - first index: rx antenna id [0..nb_antennas_rx[
  /// - second index: ? [0..12*N_RB_UL*frame_parms->symbols_per_tti[
  int32_t **ul_ch_mag;
  /// \brief Magnitude of the UL channel estimates scaled for 3rd bit level thresholds in LLR computation
  /// - first index: rx antenna id [0..nb_antennas_rx[
  /// - second index: ? [0..12*N_RB_UL*frame_parms->symbols_per_tti[
  int32_t **ul_ch_magb;
  /// \brief Cross-correlation of two UE signals.
  /// - first index: rx antenna [0..nb_antennas_rx[
  /// - second index: symbol [0..]
  int32_t ***rho;
  /// \f$\log_2(\max|H_i|^2)\f$
  int16_t log2_maxh;
  /// \brief Magnitude of Uplink Channel first layer (16QAM level/First 64QAM level).
  /// - first index: ? [0..7] (hard coded) FIXME! accessed via \c nb_antennas_rx
  /// - second index: ? [0..168*N_RB_UL[
  int32_t **ul_ch_mag0;
  /// \brief Magnitude of Uplink Channel second layer (16QAM level/First 64QAM level).
  /// - first index: ? [0..7] (hard coded) FIXME! accessed via \c nb_antennas_rx
  /// - second index: ? [0..168*N_RB_UL[
  int32_t **ul_ch_mag1[8][8];
  /// \brief Magnitude of Uplink Channel, first layer (2nd 64QAM level).
  /// - first index: ? [0..7] (hard coded) FIXME! accessed via \c nb_antennas_rx
  /// - second index: ? [0..168*N_RB_UL[
  int32_t **ul_ch_magb0;
  /// \brief Magnitude of Uplink Channel second layer (2nd 64QAM level).
  /// - first index: ? [0..7] (hard coded) FIXME! accessed via \c nb_antennas_rx
  /// - second index: ? [0..168*N_RB_UL[
  int32_t **ul_ch_magb1[8][8];
  /// measured RX power based on DRS
  int ulsch_power[8];
  /// total signal over antennas
  int ulsch_power_tot;
  /// measured RX noise power
  int ulsch_noise_power[8];
  /// total noise over antennas
  int ulsch_noise_power_tot;
  /// \brief llr values.
  /// - first index: ? [0..1179743] (hard coded)
  int16_t *llr;
  /// \brief llr values per layer.
  /// - first index: ? [0..3] (hard coded)
  /// - first index: ? [0..1179743] (hard coded)
  int16_t **llr_layers;
  /// DMRS symbol index, to be updated every DMRS symbol within a slot.
  uint8_t dmrs_symbol;
  // PTRS symbol index, to be updated every PTRS symbol within a slot.
  uint8_t ptrs_symbol_index;
  /// bit mask of PT-RS ofdm symbol indicies
  uint16_t ptrs_symbols;
  // PTRS subcarriers per OFDM symbol
  int32_t ptrs_re_per_slot;
  /// \brief Estimated phase error based upon PTRS on each symbol .
  /// - first index: ? [0..7] Number of Antenna
  /// - second index: ? [0...14] smybol per slot
  int32_t **ptrs_phase_per_slot;
  /// \brief Total RE count after DMRS/PTRS RE's are extracted from respective symbol.
  /// - first index: ? [0...14] smybol per slot
  int16_t *ul_valid_re_per_slot;
  /// flag to verify if channel level computation is done
  uint8_t cl_done;
  /// flag to indicate DTX on reception
  int DTX;
} NR_gNB_PUSCH;

/// Context data structure for RX/TX portion of slot processing
typedef struct {
  /// Component Carrier index
  uint8_t              CC_id;
  /// timestamp transmitted to HW
  openair0_timestamp timestamp_tx;
  /// slot to act upon for transmission
  int slot_tx;
  /// slot to act upon for reception
  int slot_rx;
  /// frame to act upon for transmission
  int frame_tx;
  /// frame to act upon for reception
  int frame_rx;
  /// \brief Instance count for RXn-TXnp4 processing thread.
  /// \internal This variable is protected by \ref mutex_rxtx.
  int instance_cnt;
  /// pthread structure for RXn-TXnp4 processing thread
  pthread_t pthread;
  /// pthread attributes for RXn-TXnp4 processing thread
  pthread_attr_t attr;
  /// condition variable for tx processing thread
  pthread_cond_t cond;
  /// mutex for RXn-TXnp4 processing thread
  pthread_mutex_t mutex;
  /// scheduling parameters for RXn-TXnp4 thread
  struct sched_param sched_param_rxtx;

  /// \internal This variable is protected by \ref mutex_RUs_tx.
  int instance_cnt_RUs;
  /// condition variable for tx processing thread
  pthread_cond_t cond_RUs;
  /// mutex for L1 RXTX processing thread
  pthread_mutex_t mutex_RUs;
  /// mutex for L1 TX FH synchronization
  pthread_mutex_t mutex_RUs_tx;
} gNB_L1_rxtx_proc_t;


/// Context data structure for eNB slot processing
typedef struct gNB_L1_proc_t_s {
  /// Component Carrier index
  uint8_t              CC_id;
  /// thread index
  int thread_index;
  /// timestamp received from HW
  openair0_timestamp timestamp_rx;
  /// timestamp to send to "slave rru"
  openair0_timestamp timestamp_tx;
  /// slot to act upon for reception
  int slot_rx;
  /// slot to act upon for PRACH
  int slot_prach;
  /// frame to act upon for reception
  int frame_rx;
  /// frame to act upon for transmission
  int frame_tx;
  /// frame to act upon for PRACH
  int frame_prach;
  /// \internal This variable is protected by \ref mutex_td.
  int instance_cnt_td;
  /// \internal This variable is protected by \ref mutex_te.
  int instance_cnt_te;
  /// \internal This variable is protected by \ref mutex_prach.
  int instance_cnt_prach;

  // instance count for over-the-air gNB synchronization
  int instance_cnt_synch;
  /// \internal This variable is protected by \ref mutex_asynch_rxtx.
  int instance_cnt_asynch_rxtx;
  /// pthread structure for eNB single processing thread
  pthread_t pthread_single;
  /// pthread structure for asychronous RX/TX processing thread
  pthread_t pthread_asynch_rxtx;
  /// pthread structure for dumping L1 stats
  pthread_t L1_stats_thread;
  /// pthread structure for printing time meas
  pthread_t process_stats_thread;
  /// pthread structure for reordering L1 tx thread messages
  pthread_t pthread_tx_reorder;
  /// flag to indicate first RX acquisition
  int first_rx;
  /// flag to indicate first TX transmission
  int first_tx;
  /// pthread attributes for single gNB processing thread
  pthread_attr_t attr_single;
  /// pthread attributes for prach processing thread
  pthread_attr_t attr_prach;
  /// pthread attributes for asynchronous RX thread
  pthread_attr_t attr_asynch_rxtx;
  /// scheduling parameters for parallel turbo-decoder thread
  struct sched_param sched_param_td;
  /// scheduling parameters for parallel turbo-encoder thread
  struct sched_param sched_param_te;
  /// scheduling parameters for single eNB thread
  struct sched_param sched_param_single;
  /// scheduling parameters for prach thread
  struct sched_param sched_param_prach;
  /// scheduling parameters for asynch_rxtx thread
  struct sched_param sched_param_asynch_rxtx;
  pthread_cond_t cond_prach;
  /// condition variable for asynch RX/TX thread
  pthread_cond_t cond_asynch_rxtx;
  /// mutex for parallel turbo-decoder thread
  pthread_mutex_t mutex_td;
  /// mutex for parallel turbo-encoder thread
  pthread_mutex_t mutex_te;
  /// mutex for PRACH thread
  pthread_mutex_t mutex_prach;
  /// mutex for asynch RX/TX thread
  pthread_mutex_t mutex_asynch_rxtx;
  /// mutex for RU access to eNB processing (PDSCH/PUSCH)
  pthread_mutex_t mutex_RU;
  /// mutex for RU_tx access to eNB_tx processing (PDSCH/PUSCH)
  pthread_mutex_t mutex_RU_tx;
  /// mutex for RU access to eNB processing (PRACH)
  pthread_mutex_t mutex_RU_PRACH;
  /// mutex for RU access to eNB processing (PRACH BR)
  pthread_mutex_t mutex_RU_PRACH_br;
  /// mask for RUs serving eNB (PDSCH/PUSCH)
  int RU_mask, RU_mask_tx;
  /// mask for RUs serving eNB (PRACH)
  int RU_mask_prach;
  /// set of scheduling variables RXn-TXnp4 threads
  gNB_L1_rxtx_proc_t L1_proc, L1_proc_tx;
} gNB_L1_proc_t;



typedef struct {
  // common measurements
  //! estimated noise power (linear)
  unsigned int   n0_power[MAX_NUM_RU_PER_gNB];
  //! estimated noise power (dB)
  unsigned int n0_power_dB[MAX_NUM_RU_PER_gNB];
  //! total estimated noise power (linear)
  unsigned int   n0_power_tot;
  //! estimated avg noise power (dB)
  unsigned int n0_power_tot_dB;
  //! estimated avg noise power (dB)
  int n0_power_tot_dBm;
  //! estimated avg noise power per RB per RX ant (lin)
  unsigned int n0_subband_power[MAX_NUM_RU_PER_gNB][275];
  //! estimated avg noise power per RB per RX ant (dB)
  unsigned int n0_subband_power_dB[MAX_NUM_RU_PER_gNB][275];
  //! estimated avg subband noise power (dB)
  unsigned int n0_subband_power_avg_dB;
  //! estimated avg subband noise power per antenna (dB)
  unsigned int n0_subband_power_avg_perANT_dB[NB_ANTENNAS_RX];
  //! estimated avg noise power per RB (dB)
  int n0_subband_power_tot_dB[275];
  //! estimated avg noise power per RB (dBm)
  int n0_subband_power_tot_dBm[275];

  // gNB measurements (per user)
  //! estimated received spatial signal power (linear)
  unsigned int   rx_spatial_power[NUMBER_OF_NR_ULSCH_MAX][NB_ANTENNAS_TX][NB_ANTENNAS_RX];
  //! estimated received spatial signal power (dB)
  unsigned int rx_spatial_power_dB[NUMBER_OF_NR_ULSCH_MAX][NB_ANTENNAS_TX][NB_ANTENNAS_RX];
  //! estimated rssi (dBm)
  int            rx_rssi_dBm[NUMBER_OF_NR_ULSCH_MAX];
  //! estimated correlation (wideband linear) between spatial channels (computed in dlsch_demodulation)
  int            rx_correlation[NUMBER_OF_NR_ULSCH_MAX][2];
  //! estimated correlation (wideband dB) between spatial channels (computed in dlsch_demodulation)
  int            rx_correlation_dB[NUMBER_OF_NR_ULSCH_MAX][2];

  /// Wideband CQI (= SINR)
  int            wideband_cqi[NUMBER_OF_NR_ULSCH_MAX][MAX_NUM_RU_PER_gNB];
  /// Wideband CQI in dB (= SINR dB)
  int            wideband_cqi_dB[NUMBER_OF_NR_ULSCH_MAX][MAX_NUM_RU_PER_gNB];
  /// Wideband CQI (sum of all RX antennas, in dB)
  char           wideband_cqi_tot[NUMBER_OF_NR_ULSCH_MAX];
  /// Subband CQI per RX antenna and RB (= SINR)
  int            subband_cqi[NUMBER_OF_NR_ULSCH_MAX][MAX_NUM_RU_PER_gNB][275];
  /// Total Subband CQI and RB (= SINR)
  int            subband_cqi_tot[NUMBER_OF_NR_ULSCH_MAX][275];
  /// Subband CQI in dB and RB (= SINR dB)
  int            subband_cqi_dB[NUMBER_OF_NR_ULSCH_MAX][MAX_NUM_RU_PER_gNB][275];
  /// Total Subband CQI and RB
  int            subband_cqi_tot_dB[NUMBER_OF_NR_ULSCH_MAX][275];
  /// PRACH background noise level
  int            prach_I0;
} PHY_MEASUREMENTS_gNB;

#define MAX_NUM_NR_PRACH_PREAMBLES 64
#define MAX_NUM_NR_RX_RACH_PDUS 4
#define MAX_NUM_NR_RX_PRACH_PREAMBLES 4
#define MAX_UL_PDUS_PER_SLOT 8
#define MAX_NUM_NR_SRS_PDUS 8
#define MAX_NUM_NR_UCI_PDUS 8

/// Top-level PHY Data Structure for gNB
typedef struct PHY_VARS_gNB_s {
  /// Module ID indicator for this instance
  module_id_t          Mod_id;
  uint8_t              CC_id;
  uint8_t              configured;
  gNB_L1_proc_t        proc;
  int                  single_thread_flag;
  int                  abstraction_flag;
  int                  num_RU;
  RU_t                 *RU_list[MAX_NUM_RU_PER_gNB];
  /// Ethernet parameters for northbound midhaul interface
  eth_params_t         eth_params_n;
  /// Ethernet parameters for fronthaul interface
  eth_params_t         eth_params;
  int                  rx_total_gain_dB;
  int                  (*nr_start_if)(struct RU_t_s *ru, struct PHY_VARS_gNB_s *gNB);
  uint8_t              local_flag;
  nfapi_nr_config_request_scf_t  gNB_config;
  NR_DL_FRAME_PARMS    frame_parms;
  PHY_MEASUREMENTS_gNB measurements;
  NR_IF_Module_t       *if_inst;
  NR_UL_IND_t          UL_INFO;
  pthread_mutex_t      UL_INFO_mutex;

  /// NFAPI RX ULSCH information
  nfapi_nr_rx_data_pdu_t  rx_pdu_list[MAX_UL_PDUS_PER_SLOT];
  /// NFAPI RX ULSCH CRC information
  nfapi_nr_crc_t crc_pdu_list[MAX_UL_PDUS_PER_SLOT];
  /// NFAPI SRS information
  nfapi_nr_srs_indication_pdu_t srs_pdu_list[MAX_NUM_NR_SRS_PDUS];
  /// NFAPI UCI information
  nfapi_nr_uci_t uci_pdu_list[MAX_NUM_NR_UCI_PDUS];
  /// NFAPI PRACH information
  nfapi_nr_prach_indication_pdu_t prach_pdu_indication_list[MAX_NUM_NR_RX_RACH_PDUS];
  /// NFAPI PRACH information
  nfapi_nr_prach_indication_preamble_t preamble_list[MAX_NUM_NR_RX_PRACH_PREAMBLES];

  //Sched_Rsp_t         Sched_INFO;
  nfapi_nr_ul_tti_request_t     UL_tti_req;
  nfapi_nr_uci_indication_t uci_indication;
  
  //  nfapi_nr_dl_tti_pdcch_pdu    *pdcch_pdu;
  //  nfapi_nr_ul_dci_request_pdus_t  *ul_dci_pdu;
  uint16_t num_pdsch_rnti[80];
  NR_gNB_PBCH        pbch;
  NR_gNB_COMMON      common_vars;
  NR_gNB_PRACH       prach_vars;
  NR_gNB_PUSCH       *pusch_vars[NUMBER_OF_NR_ULSCH_MAX];
  NR_gNB_PUCCH_t     *pucch[NUMBER_OF_NR_PUCCH_MAX];
  NR_gNB_SRS_t       *srs[NUMBER_OF_NR_SRS_MAX];
  NR_gNB_PDCCH_t     pdcch_pdu[NUMBER_OF_NR_PDCCH_MAX];
  NR_gNB_UL_PDCCH_t  ul_pdcch_pdu[NUMBER_OF_NR_PDCCH_MAX];
  NR_gNB_DLSCH_t     *dlsch[NUMBER_OF_NR_DLSCH_MAX][2];    // Nusers times two spatial streams
  NR_gNB_ULSCH_t     *ulsch[NUMBER_OF_NR_ULSCH_MAX];  // [Nusers times]
  NR_gNB_DLSCH_t     *dlsch_SI,*dlsch_ra,*dlsch_p;
  NR_gNB_DLSCH_t     *dlsch_PCH;
  /// statistics for DLSCH measurement collection
  NR_gNB_SCH_STATS_t dlsch_stats[NUMBER_OF_NR_SCH_STATS_MAX];
  /// statistics for ULSCH measurement collection
  NR_gNB_SCH_STATS_t ulsch_stats[NUMBER_OF_NR_SCH_STATS_MAX];
  NR_gNB_UCI_STATS_t uci_stats[NUMBER_OF_NR_UCI_STATS_MAX];
  t_nrPolar_params    **polarParams;

  /// SRS variables
  nr_srs_info_t *nr_srs_info[NUMBER_OF_NR_SRS_MAX];

  uint8_t pbch_configured;
  char gNB_generate_rar;

  // PUCCH0 Look-up table for cyclic-shifts
  NR_gNB_PUCCH0_LUT_t pucch0_lut;

  /// PBCH DMRS sequence
  uint32_t nr_gold_pbch_dmrs[2][64][NR_PBCH_DMRS_LENGTH_DWORD];

  /// PBCH interleaver
  uint8_t nr_pbch_interleaver[NR_POLAR_PBCH_PAYLOAD_BITS];

  /// PDCCH DMRS sequence
  uint32_t ***nr_gold_pdcch_dmrs;

  /// PDSCH DMRS sequence
  uint32_t ****nr_gold_pdsch_dmrs;

  /// PUSCH DMRS
  uint32_t ****nr_gold_pusch_dmrs;

  // Mask of occupied RBs, per symbol and PRB
  uint32_t rb_mask_ul[14][9];

  /// CSI  RS sequence
  uint32_t ***nr_gold_csi_rs;

  /// Indicator set to 0 after first SR
  uint8_t first_sr[NUMBER_OF_NR_SR_MAX];

  /// PRACH root sequence
  uint32_t X_u[64][839];

  uint32_t max_peak_val;

  /// OFDM symbol offset divisor for UL
  uint32_t ofdm_offset_divisor;
  /// \brief sinr for all subcarriers of the current link (used only for abstraction).
  /// first index: ? [0..N_RB_DL*12[
  double *sinr_dB;

  /// N0 (used for abstraction)
  double N0;

  unsigned char first_run_I0_measurements;


  unsigned char    is_secondary_gNB; // primary by default
  unsigned char    is_init_sync;     /// Flag to tell if initial synchronization is performed. This affects how often the secondary eNB will listen to the PSS from the primary system.
  unsigned char    has_valid_precoder; /// Flag to tell if secondary eNB has channel estimates to create NULL-beams from, and this B/F vector is created.
  unsigned char    PgNB_id;          /// id of Primary eNB

  /// hold the precoder for NULL beam to the primary user
  int              **dl_precoder_SgNB[3];
  char             log2_maxp; /// holds the maximum channel/precoder coefficient

  int  prb_interpolation;

  /// if ==0 enables phy only test mode
  int mac_enabled;
  /// counter to average prach energh over first 100 prach opportunities
  int prach_energy_counter;

  int pucch0_thres;
  int pusch_thres;
  int prach_thres;
  uint64_t bad_pucch;
  int num_ulprbbl;
  int ulprbbl[275];
  /*
  time_stats_t phy_proc;
  */
  time_stats_t phy_proc_tx;
  time_stats_t phy_proc_rx;
  time_stats_t rx_prach;
  /*
  time_stats_t ofdm_mod_stats;
  */
  time_stats_t dlsch_encoding_stats;
  time_stats_t dlsch_modulation_stats;
  time_stats_t dlsch_scrambling_stats;
  time_stats_t dlsch_resource_mapping_stats;
  time_stats_t dlsch_layer_mapping_stats;
  time_stats_t dlsch_precoding_stats;
  time_stats_t tinput;
  time_stats_t tprep;
  time_stats_t tparity;
  time_stats_t toutput;
  
  time_stats_t dlsch_rate_matching_stats;
  time_stats_t dlsch_interleaving_stats;
  time_stats_t dlsch_segmentation_stats;

  time_stats_t rx_pusch_stats;
  time_stats_t ul_indication_stats;
  time_stats_t schedule_response_stats;
  time_stats_t ulsch_decoding_stats;
  time_stats_t ulsch_rate_unmatching_stats;
  time_stats_t ulsch_ldpc_decoding_stats;
  time_stats_t ulsch_deinterleaving_stats;
  time_stats_t ulsch_unscrambling_stats;
  time_stats_t ulsch_channel_estimation_stats;
  time_stats_t ulsch_ptrs_processing_stats;
  time_stats_t ulsch_channel_compensation_stats;
  time_stats_t ulsch_rbs_extraction_stats;
  time_stats_t ulsch_mrc_stats;
  time_stats_t ulsch_llr_stats;

  /*
  time_stats_t rx_dft_stats;
  time_stats_t ulsch_freq_offset_estimation_stats;
  */
  notifiedFIFO_t *respDecode;
  notifiedFIFO_t *resp_L1;
  notifiedFIFO_t *L1_tx_free;
  notifiedFIFO_t *L1_tx_filled;
  notifiedFIFO_t *L1_tx_out;
  notifiedFIFO_t *resp_RU_tx;
  tpool_t *threadPool;
  int nbDecode;
  uint8_t thread_pool_size;
  int number_of_nr_dlsch_max;
  int number_of_nr_ulsch_max;
  void * scopeData;
} PHY_VARS_gNB;

typedef struct LDPCDecode_s {
  PHY_VARS_gNB *gNB;
  NR_UL_gNB_HARQ_t *ulsch_harq;
  t_nrLDPC_dec_params decoderParms;
  NR_gNB_ULSCH_t *ulsch;
  short* ulsch_llr; 
  int ulsch_id;
  int harq_pid;
  int rv_index;
  int A;
  int E;
  int Kc;
  int Qm;
  int Kr_bytes;
  int nbSegments;
  int segment_r;
  int r_offset;
  int offset;
  int Tbslbrm;
  int decodeIterations;
} ldpcDecode_t;

struct ldpcReqId {
  uint16_t rnti;
  uint16_t frame;
  uint8_t  subframe;
  uint8_t  codeblock;
  uint16_t spare;
} __attribute__((packed));

union ldpcReqUnion {
  struct ldpcReqId s;
  uint64_t p;
};

typedef struct processingData_L1 {
  int frame_rx;
  int frame_tx;
  int slot_rx;
  int slot_tx;
  openair0_timestamp timestamp_tx;
  PHY_VARS_gNB *gNB;
} processingData_L1_t;

typedef enum {
  FILLED,
  FILLING,
  NOT_FILLED
} msgStatus_t;

typedef struct processingData_L1tx {
  int frame;
  int slot;
  openair0_timestamp timestamp_tx;
  PHY_VARS_gNB *gNB;
  nfapi_nr_dl_tti_pdcch_pdu pdcch_pdu[NFAPI_NR_MAX_NB_CORESETS];
  nfapi_nr_ul_dci_request_pdus_t ul_pdcch_pdu[NFAPI_NR_MAX_NB_CORESETS];
  NR_gNB_CSIRS_t csirs_pdu[NUMBER_OF_NR_CSIRS_MAX];
  NR_gNB_DLSCH_t *dlsch[NUMBER_OF_NR_DLSCH_MAX][2];
  NR_gNB_SSB_t ssb[64];
  uint16_t num_pdsch_slot;
  int num_dl_pdcch;
  int num_ul_pdcch;
} processingData_L1tx_t;

#endif<|MERGE_RESOLUTION|>--- conflicted
+++ resolved
@@ -284,11 +284,6 @@
   t_nrLDPC_procBuf** p_nrLDPC_procBuf;
   /// LDPC lifting size (38.212 V15.4.0 table 5.3.2-1)
   uint32_t Z;
-<<<<<<< HEAD
-=======
-  /// code blocks after bit selection in rate matching for LDPC code (38.212 V15.4.0 section 5.4.2.1)
-  int16_t e[MAX_NUM_NR_ULSCH_SEGMENTS][3*8448];
->>>>>>> 35a66874
   /// Number of bits in each code block after rate matching for LDPC code (38.212 V15.4.0 section 5.4.2.1)
   uint32_t E;
   /// Number of segments processed so far
