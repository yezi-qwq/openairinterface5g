--- conflicted
+++ resolved
@@ -279,13 +279,7 @@
   /// Number of code blocks after code block segmentation (38.212 V15.4.0 section 5.2.2)
   uint32_t C;
   /// Pointers to code blocks after LDPC coding (38.212 V15.4.0 section 5.3.2)
-<<<<<<< HEAD
   int16_t **d;
-  /// LDPC processing buffer
-  t_nrLDPC_procBuf** p_nrLDPC_procBuf;
-=======
-  int16_t *d[MAX_NUM_NR_ULSCH_SEGMENTS];
->>>>>>> 9547cb4f
   /// LDPC lifting size (38.212 V15.4.0 table 5.3.2-1)
   uint32_t Z;
   /// Number of bits in each code block after rate matching for LDPC code (38.212 V15.4.0 section 5.4.2.1)
