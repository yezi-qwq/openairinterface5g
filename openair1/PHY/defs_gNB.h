--- conflicted
+++ resolved
@@ -190,19 +190,11 @@
   nfapi_nr_pusch_pdu_t ulsch_pdu;
   /// Index of current HARQ round for this DLSCH
   uint8_t round;
-<<<<<<< HEAD
   bool new_rx;
   /////////////////////// ulsch decoding ///////////////////////
-=======
   /// flag used to clear d properly (together with d_to_be_cleared below)
   /// set to true in nr_fill_ulsch() when new_data_indicator is received
   bool harq_to_be_cleared;
-  /// Status Flag indicating for this ULSCH (idle,active,disabled)
-  NR_SCH_status_t status;
-  /// Flag to indicate that the UL configuration has been handled. Used to remove a stale ULSCH when frame wraps around
-  uint8_t handled;
-    /////////////////////// ulsch decoding ///////////////////////
->>>>>>> a4718d4a
   /// Transport block size (This is A from 38.212 V15.4.0 section 5.1)
   uint32_t TBS;
   /// Pointer to the payload (38.212 V15.4.0 section 5.1)
