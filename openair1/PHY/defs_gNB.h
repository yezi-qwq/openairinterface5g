/*
 * Licensed to the OpenAirInterface (OAI) Software Alliance under one or more
 * contributor license agreements.  See the NOTICE file distributed with
 * this work for additional information regarding copyright ownership.
 * The OpenAirInterface Software Alliance licenses this file to You under
 * the OAI Public License, Version 1.1  (the "License"); you may not use this file
 * except in compliance with the License.
 * You may obtain a copy of the License at
 *
 *      http://www.openairinterface.org/?page_id=698
 *
 * Unless required by applicable law or agreed to in writing, software
 * distributed under the License is distributed on an "AS IS" BASIS,
 * WITHOUT WARRANTIES OR CONDITIONS OF ANY KIND, either express or implied.
 * See the License for the specific language governing permissions and
 * limitations under the License.
 *-------------------------------------------------------------------------------
 * For more information about the OpenAirInterface (OAI) Software Alliance:
 *      contact@openairinterface.org
 */

/*! \file PHY/defs_gNB.h
 \brief Top-level defines and structure definitions for gNB
 \author Guy De Souza
 \date 2018
 \version 0.1
 \company Eurecom
 \email: desouza@eurecom.fr
 \note
 \warning
*/

#ifndef __PHY_DEFS_GNB__H__
#define __PHY_DEFS_GNB__H__

#include "defs_eNB.h"
#include "defs_nr_common.h"
#include "CODING/nrPolar_tools/nr_polar_pbch_defs.h"
#include "openair2/NR_PHY_INTERFACE/NR_IF_Module.h"
#include "PHY/NR_TRANSPORT/nr_transport_common_proto.h"
#include "PHY/impl_defs_top.h"
#include "PHY/defs_common.h"
#include "PHY/CODING/nrLDPC_extern.h"
#include "PHY/CODING/nrLDPC_decoder/nrLDPC_types.h"

#include "nfapi_nr_interface_scf.h"

#define MAX_NUM_RU_PER_gNB MAX_NUM_RU_PER_eNB
#define MAX_PUCCH0_NID 8

typedef struct {
  int nb_id;
  int Nid[MAX_PUCCH0_NID];
  int lut[MAX_PUCCH0_NID][160][14];
} NR_gNB_PUCCH0_LUT_t;


typedef struct {
  uint32_t pbch_a;
  uint32_t pbch_a_interleaved;
  uint32_t pbch_a_prime;
  uint32_t pbch_e[NR_POLAR_PBCH_E_DWORD];
} NR_gNB_PBCH;

typedef struct {
  uint8_t ssb_start_symbol;
  uint8_t n_hf;
  uint8_t Lmax;
  uint8_t ssb_index;
  int32_t sfn;
} NR_PBCH_parms_t;


typedef enum {
  NR_SCH_IDLE,
  NR_ACTIVE,
  NR_CBA_ACTIVE,
  NR_DISABLED
} NR_SCH_status_t;


typedef struct {
  /// Nfapi DLSCH PDU
  nfapi_nr_dl_tti_pdsch_pdu pdsch_pdu;
  /// pointer to pdu from MAC interface (this is "a" in 36.212)
  uint8_t *pdu;
  /// The payload + CRC size in bits, "B" from 36-212
  uint32_t B;
  /// Pointer to the payload
  uint8_t *b;
  /// Pointers to transport block segments
  uint8_t *c[MAX_NUM_NR_DLSCH_SEGMENTS];
  /// Frame where current HARQ round was sent
  uint32_t frame;
  /// Subframe where current HARQ round was sent
  uint32_t subframe;
  /// Index of current HARQ round for this DLSCH
  uint8_t round;
  /// MIMO mode for this DLSCH
  MIMO_mode_t mimo_mode;
  /// Concatenated sequences
  uint8_t *e;
  /// LDPC-code outputs
  uint8_t *d[MAX_NUM_NR_DLSCH_SEGMENTS];
  /// Interleaver outputs
  uint8_t *f;
  /// Number of code segments
  uint32_t C;
  /// Number of bits in "small" code segments
  uint32_t K;
  /// Number of "Filler" bits
  uint32_t F;
  /// Encoder BG
  uint8_t BG;
} NR_DL_gNB_HARQ_t;

typedef struct {
  int frame;
  int slot;
  nfapi_nr_dl_tti_pdcch_pdu pdcch_pdu;
} NR_gNB_PDCCH_t;

typedef struct {
  int frame;
  int slot;
  nfapi_nr_ul_dci_request_pdus_t pdcch_pdu;
} NR_gNB_UL_PDCCH_t;

typedef struct {
  uint16_t rnti;
  int round_trials[8];
  int total_bytes_tx;
  int total_bytes_rx;
  int current_Qm;
  int current_RI;
} NR_gNB_SCH_STATS_t;

typedef struct {
  /// Pointers to 16 HARQ processes for the DLSCH
  NR_DL_gNB_HARQ_t *harq_processes[NR_MAX_NB_HARQ_PROCESSES];
  /// TX buffers for UE-spec transmission (antenna ports 5 or 7..14, prior to precoding)
  int32_t *txdataF[NR_MAX_NB_LAYERS];
  /// Modulated symbols buffer
  int32_t *mod_symbs[NR_MAX_NB_CODEWORDS];
  /// beamforming weights for UE-spec transmission (antenna ports 5 or 7..14), for each codeword, maximum 4 layers?
  int32_t **ue_spec_bf_weights[NR_MAX_NB_LAYERS];
  /// dl channel estimates (estimated from ul channel estimates)
  int32_t **calib_dl_ch_estimates;
  /// Allocated RNTI (0 means DLSCH_t is not currently used)
  uint16_t rnti;
  /// Active flag for baseband transmitter processing
  uint8_t active;
  /// HARQ process mask, indicates which processes are currently active
  uint16_t harq_mask;
  /// Indicator of TX activation per subframe.  Used during PUCCH detection for ACK/NAK.
  uint8_t slot_tx[80];
  /// First CCE of last PDSCH scheduling per subframe.  Again used during PUCCH detection for ACK/NAK.
  uint8_t nCCE[10];
  /// Process ID's per subframe.  Used to associate received ACKs on PUSCH/PUCCH to DLSCH harq process ids
  uint8_t harq_ids[2][80];
  /// Window size (in outgoing transport blocks) for fine-grain rate adaptation
  uint8_t ra_window_size;
  /// First-round error threshold for fine-grain rate adaptation
  uint8_t error_threshold;
  /// Number of soft channel bits
  uint32_t G;
  /// Codebook index for this dlsch (0,1,2,3)
  uint8_t codebook_index;
  /// Maximum number of HARQ processes
  uint8_t Mdlharq;
  /// Maximum number of HARQ rounds
  uint8_t Mlimit;
  /// MIMO transmission mode indicator for this sub-frame
  uint8_t Kmimo;
  /// Nsoft parameter related to UE Category
  uint32_t Nsoft;
  /// amplitude of PDSCH (compared to RS) in symbols without pilots
  int16_t sqrt_rho_a;
  /// amplitude of PDSCH (compared to RS) in symbols containing pilots
  int16_t sqrt_rho_b;
} NR_gNB_DLSCH_t;



typedef struct {
  int frame;
  int slot;
  nfapi_nr_prach_pdu_t pdu;  
} gNB_PRACH_list_t;

#define NUMBER_OF_NR_PRACH_MAX 8

typedef struct {
  /// \brief ?.
  /// first index: ? [0..1023] (hard coded)
  int16_t *prachF;
  /// \brief ?.
  /// second index: rx antenna [0..63] (hard coded) \note Hard coded array size indexed by \c nb_antennas_rx.
  /// third index: frequency-domain sample [0..ofdm_symbol_size*12[
  int16_t **rxsigF;
  /// \brief local buffer to compute prach_ifft
  int32_t *prach_ifft;
  gNB_PRACH_list_t list[NUMBER_OF_NR_PRACH_MAX];
} NR_gNB_PRACH;

typedef struct {
  /// Nfapi ULSCH PDU
  nfapi_nr_pusch_pdu_t ulsch_pdu;
  /// Frame where current HARQ round was sent
  uint32_t frame;
  /// Slot where current HARQ round was sent
  uint32_t slot;
  /// Index of current HARQ round for this DLSCH
  uint8_t round;
  /// Last TPC command
  uint8_t TPC;
  /// MIMO mode for this DLSCH
  MIMO_mode_t mimo_mode;
  /// Flag indicating that this ULSCH has been allocated by a DCI (otherwise it is a retransmission based on PHICH NAK)
  uint8_t dci_alloc;
  /// Flag indicating that this ULSCH has been allocated by a RAR (otherwise it is a retransmission based on PHICH NAK or DCI)
  uint8_t rar_alloc;
  /// Status Flag indicating for this ULSCH (idle,active,disabled)
  NR_SCH_status_t status;
  /// Subframe scheduling indicator (i.e. Transmission opportunity indicator)
  uint8_t subframe_scheduling_flag;
  /// Subframe cba scheduling indicator (i.e. CBA Transmission opportunity indicator)
  uint8_t subframe_cba_scheduling_flag;
  /// PHICH active flag
  uint8_t phich_active;
  /// PHICH ACK
  uint8_t phich_ACK;
  /// First Allocated RB - previous scheduling. This is needed for PHICH generation which is done after a new scheduling
  uint16_t previous_first_rb;
  /// Flag to indicate that the UL configuration has been handled. Used to remove a stale ULSCH when frame wraps around
  uint8_t handled;
  /// Flag to indicate that this ULSCH is for calibration information sent from UE (i.e. no MAC SDU to pass up)
  //  int calibration_flag;
  /// delta_TF for power control
  int32_t delta_TF;

  
  /////////////////////// ulsch decoding ///////////////////////
  /// Transport block size (This is A from 38.212 V15.4.0 section 5.1)
  uint32_t TBS;
  /// Pointer to the payload (38.212 V15.4.0 section 5.1)
  uint8_t *b;
  /// The payload + CRC (24 bits) in bits (38.212 V15.4.0 section 5.1)
  uint32_t B;
  /// Pointers to code blocks after code block segmentation and CRC attachment (38.212 V15.4.0 section 5.2.2)
  uint8_t *c[MAX_NUM_NR_ULSCH_SEGMENTS];
  /// Number of bits in each code block (38.212 V15.4.0 section 5.2.2)
  uint32_t K;
  /// Number of "Filler" bits added in the code block segmentation (38.212 V15.4.0 section 5.2.2)
  uint32_t F;
  /// Number of code blocks after code block segmentation (38.212 V15.4.0 section 5.2.2)
  uint32_t C;
  /// Pointers to code blocks after LDPC coding (38.212 V15.4.0 section 5.3.2)
  int16_t *d[MAX_NUM_NR_ULSCH_SEGMENTS];
  /// LDPC processing buffer
  t_nrLDPC_procBuf* p_nrLDPC_procBuf[MAX_NUM_NR_ULSCH_SEGMENTS];
  /// LDPC lifting size (38.212 V15.4.0 table 5.3.2-1)
  uint32_t Z;
  /// code blocks after bit selection in rate matching for LDPC code (38.212 V15.4.0 section 5.4.2.1)
  int16_t e[MAX_NUM_NR_DLSCH_SEGMENTS][3*8448];
  /// Number of bits in each code block after rate matching for LDPC code (38.212 V15.4.0 section 5.4.2.1)
  uint32_t E;
  /// Number of segments processed so far
  uint32_t processedSegments;
  //////////////////////////////////////////////////////////////


  /////////////////////////// DMRS /////////////////////////////
  /// n_DMRS  for cyclic shift of DMRS (36.213 Table 9.1.2-2)
  uint8_t n_DMRS;
  /// n_DMRS 2 for cyclic shift of DMRS (36.211 Table 5.5.1.1.-1)
  uint8_t n_DMRS2;
  /// n_DMRS  for cyclic shift of DMRS (36.213 Table 9.1.2-2) - previous scheduling
  /// This is needed for PHICH generation which
  /// is done after a new scheduling
  uint8_t previous_n_DMRS;
  //////////////////////////////////////////////////////////////


  ///////////////////// UCI multiplexing ///////////////////////
  /// CQI CRC status
  uint8_t cqi_crc_status;
  /// Pointer to CQI data
  uint8_t o[MAX_CQI_BYTES];
  /// Format of CQI data
  UCI_format_t uci_format;
  /// Length of CQI data under RI=1 assumption(bits)
  uint8_t Or1;
  /// Length of CQI data under RI=2 assumption(bits)
  uint8_t Or2;
  /// Rank information
  uint8_t o_RI[2];
  /// Length of rank information (bits)
  uint8_t O_RI;
  /// Pointer to ACK
  uint8_t o_ACK[4];
  /// Length of ACK information (bits)
  uint8_t O_ACK;
  /// The value of DAI in DCI format 0
  uint8_t V_UL_DAI;
  /// "q" sequences for CQI/PMI (for definition see 36-212 V8.6 2009-03, p.27)
  int8_t q[MAX_CQI_PAYLOAD];
  /// number of coded CQI bits after interleaving
  uint8_t o_RCC;
  /// coded and interleaved CQI bits
  int8_t o_w[(MAX_CQI_BITS+8)*3];
  /// coded CQI bits
  int8_t o_d[96+((MAX_CQI_BITS+8)*3)];
  /// coded ACK bits
  int16_t q_ACK[MAX_ACK_PAYLOAD];
  /// coded RI bits
  int16_t q_RI[MAX_RI_PAYLOAD];
  /// Temporary h sequence to flag PUSCH_x/PUSCH_y symbols which are not scrambled
  uint8_t h[MAX_NUM_CHANNEL_BITS];
  /// soft bits for each received segment ("w"-sequence)(for definition see 36-212 V8.6 2009-03, p.15)
  int16_t *w[MAX_NUM_NR_ULSCH_SEGMENTS];
  //////////////////////////////////////////////////////////////
} NR_UL_gNB_HARQ_t;


typedef struct {
  /// Pointers to 16 HARQ processes for the ULSCH
  NR_UL_gNB_HARQ_t *harq_processes[NR_MAX_ULSCH_HARQ_PROCESSES];
  /// Current HARQ process id
  int harq_process_id[NR_MAX_SLOTS_PER_FRAME];
  /// HARQ process mask, indicates which processes are currently active
  uint16_t harq_mask;
  /// ACK/NAK Bundling flag
  uint8_t bundling;
  /// beta_offset_cqi times 8
  uint16_t beta_offset_cqi_times8;
  /// beta_offset_ri times 8
  uint16_t beta_offset_ri_times8;
  /// beta_offset_harqack times 8
  uint16_t beta_offset_harqack_times8;
  /// Flag to indicate that gNB awaits UE Msg3
  uint8_t Msg3_active;
  /// Flag to indicate that gNB should decode UE Msg3
  uint8_t Msg3_flag;
  /// Subframe for Msg3
  uint8_t Msg3_subframe;
  /// Frame for Msg3
  uint32_t Msg3_frame;
  /// Allocated RNTI for this ULSCH
  uint16_t rnti;
  /// RNTI type
  uint8_t rnti_type;
  /// cyclic shift for DM RS
  uint8_t cyclicShift;
  /// for cooperative communication
  uint8_t cooperation_flag;
  /// Maximum number of HARQ rounds
  uint8_t Mlimit;
  /// Maximum number of LDPC iterations
  uint8_t max_ldpc_iterations;
  /// number of iterations used in last LDPC decoding
  uint8_t last_iteration_cnt;  
} NR_gNB_ULSCH_t;

typedef struct {
  uint8_t active;
  /// Frame where current PUCCH pdu was sent
  uint32_t frame;
  /// Slot where current PUCCH pdu was sent
  uint32_t slot;
  /// ULSCH PDU
  nfapi_nr_pucch_pdu_t pucch_pdu;
} NR_gNB_PUCCH_t;

typedef struct {
  /// \brief Pointers (dynamic) to the received data in the time domain.
  /// - first index: rx antenna [0..nb_antennas_rx[
  /// - second index: ? [0..2*ofdm_symbol_size*frame_parms->symbols_per_tti[
  int32_t **rxdata;
  /// \brief Pointers (dynamic) to the received data in the frequency domain.
  /// - first index: rx antenna [0..nb_antennas_rx[
  /// - second index: ? [0..2*ofdm_symbol_size*frame_parms->symbols_per_tti[
  int32_t **rxdataF;
  /// \brief holds the transmit data in the frequency domain.
  /// For IFFT_FPGA this points to the same memory as PHY_vars->rx_vars[a].RX_DMA_BUFFER. //?
  /// - first index: eNB id [0..2] (hard coded)
  /// - second index: tx antenna [0..14[ where 14 is the total supported antenna ports.
  /// - third index: sample [0..]
  int32_t **txdataF;
  int32_t *debugBuff;
  int32_t debugBuff_sample_offset;
} NR_gNB_COMMON;


typedef struct {
  /// \brief Holds the received data in the frequency domain for the allocated RBs in repeated format.
  /// - first index: rx antenna id [0..nb_antennas_rx[
  /// - second index: ? [0..2*ofdm_symbol_size[
  int32_t **rxdataF_ext;
  /// \brief Holds the received data in the frequency domain for the allocated RBs in normal format.
  /// - first index: rx antenna id [0..nb_antennas_rx[
  /// - second index (definition from phy_init_lte_eNB()): ? [0..12*N_RB_UL*frame_parms->symbols_per_tti[
  int32_t **rxdataF_ext2;
  /// \brief Hold the channel estimates in time domain based on DRS.
  /// - first index: rx antenna id [0..nb_antennas_rx[
  /// - second index: ? [0..4*ofdm_symbol_size[
  int32_t **ul_ch_estimates_time;
  /// \brief Hold the channel estimates in frequency domain based on DRS.
  /// - first index: rx antenna id [0..nb_antennas_rx[
  /// - second index: ? [0..12*N_RB_UL*frame_parms->symbols_per_tti[
  int32_t **ul_ch_estimates;
  /// \brief Uplink channel estimates extracted in PRBS.
  /// - first index: ? [0..7] (hard coded) FIXME! accessed via \c nb_antennas_rx
  /// - second index: ? [0..12*N_RB_UL*frame_parms->symbols_per_tti[
  int32_t **ul_ch_estimates_ext;
  /// \brief Hold the PTRS phase estimates in frequency domain.
  /// - first index: rx antenna id [0..nb_antennas_rx[
  /// - second index: ? [0..12*N_RB_UL*frame_parms->symbols_per_tti[
  int32_t **ul_ch_ptrs_estimates;
  /// \brief Uplink phase estimates extracted in PRBS.
  /// - first index: ? [0..7] (hard coded) FIXME! accessed via \c nb_antennas_rx
  /// - second index: ? [0..12*N_RB_UL*frame_parms->symbols_per_tti[
  int32_t **ul_ch_ptrs_estimates_ext;
  /// \brief Holds the compensated signal.
  /// - first index: rx antenna id [0..nb_antennas_rx[
  /// - second index: ? [0..12*N_RB_UL*frame_parms->symbols_per_tti[
  int32_t **rxdataF_comp;
  /// \brief Magnitude of the UL channel estimates. Used for 2nd-bit level thresholds in LLR computation
  /// - first index: rx antenna id [0..nb_antennas_rx[
  /// - second index: ? [0..12*N_RB_UL*frame_parms->symbols_per_tti[
  int32_t **ul_ch_mag;
  /// \brief Magnitude of the UL channel estimates scaled for 3rd bit level thresholds in LLR computation
  /// - first index: rx antenna id [0..nb_antennas_rx[
  /// - second index: ? [0..12*N_RB_UL*frame_parms->symbols_per_tti[
  int32_t **ul_ch_magb;
  /// \brief Cross-correlation of two UE signals.
  /// - first index: rx antenna [0..nb_antennas_rx[
  /// - second index: symbol [0..]
  int32_t **rho;
  /// \f$\log_2(\max|H_i|^2)\f$
  int16_t log2_maxh;
  /// \brief Magnitude of Uplink Channel first layer (16QAM level/First 64QAM level).
  /// - first index: ? [0..7] (hard coded) FIXME! accessed via \c nb_antennas_rx
  /// - second index: ? [0..168*N_RB_UL[
  int32_t **ul_ch_mag0;
  /// \brief Magnitude of Uplink Channel second layer (16QAM level/First 64QAM level).
  /// - first index: ? [0..7] (hard coded) FIXME! accessed via \c nb_antennas_rx
  /// - second index: ? [0..168*N_RB_UL[
  int32_t **ul_ch_mag1[8][8];
  /// \brief Magnitude of Uplink Channel, first layer (2nd 64QAM level).
  /// - first index: ? [0..7] (hard coded) FIXME! accessed via \c nb_antennas_rx
  /// - second index: ? [0..168*N_RB_UL[
  int32_t **ul_ch_magb0;
  /// \brief Magnitude of Uplink Channel second layer (2nd 64QAM level).
  /// - first index: ? [0..7] (hard coded) FIXME! accessed via \c nb_antennas_rx
  /// - second index: ? [0..168*N_RB_UL[
  int32_t **ul_ch_magb1[8][8];
  /// measured RX power based on DRS
  int ulsch_power[2];
  /// \brief llr values.
  /// - first index: ? [0..1179743] (hard coded)
  int16_t *llr;
  /// DMRS symbol index, to be updated every DMRS symbol within a slot.
  uint8_t dmrs_symbol;
  // PTRS symbol index, to be updated every PTRS symbol within a slot.
  uint8_t ptrs_symbol_index;
  /// bit mask of PT-RS ofdm symbol indicies
  uint16_t ptrs_symbols;
  // PTRS subcarriers per OFDM symbol
  uint16_t ptrs_sc_per_ofdm_symbol;
  /// \brief Estimated phase error based upon PTRS on each symbol .
  /// - first index: ? [0..7] Number of Antenna
  /// - second index: ? [0...14] smybol per slot
  int32_t **ptrs_phase_per_slot;
  /// \brief Total RE count after DMRS/PTRS RE's are extracted from respective symbol.
  /// - first index: ? [0...14] smybol per slot
  int16_t *ul_valid_re_per_slot;
  /// flag to verify if channel level computation is done
  uint8_t cl_done;
} NR_gNB_PUSCH;

/// Context data structure for RX/TX portion of slot processing
typedef struct {
  /// Component Carrier index
  uint8_t              CC_id;
  /// timestamp transmitted to HW
  openair0_timestamp timestamp_tx;
  /// slot to act upon for transmission
  int slot_tx;
  /// slot to act upon for reception
  int slot_rx;
  /// frame to act upon for transmission
  int frame_tx;
  /// frame to act upon for reception
  int frame_rx;
  /// \brief Instance count for RXn-TXnp4 processing thread.
  /// \internal This variable is protected by \ref mutex_rxtx.
  int instance_cnt;
  /// pthread structure for RXn-TXnp4 processing thread
  pthread_t pthread;
  /// pthread attributes for RXn-TXnp4 processing thread
  pthread_attr_t attr;
  /// condition variable for tx processing thread
  pthread_cond_t cond;
  /// mutex for RXn-TXnp4 processing thread
  pthread_mutex_t mutex;
  /// scheduling parameters for RXn-TXnp4 thread
  struct sched_param sched_param_rxtx;

  /// \internal This variable is protected by \ref mutex_RUs_tx.
  int instance_cnt_RUs;
  /// condition variable for tx processing thread
  pthread_cond_t cond_RUs;
  /// mutex for L1 RXTX processing thread
  pthread_mutex_t mutex_RUs;
  /// mutex for L1 TX FH synchronization
  pthread_mutex_t mutex_RUs_tx;
} gNB_L1_rxtx_proc_t;


/// Context data structure for eNB slot processing
typedef struct gNB_L1_proc_t_s {
  /// Component Carrier index
  uint8_t              CC_id;
  /// thread index
  int thread_index;
  /// timestamp received from HW
  openair0_timestamp timestamp_rx;
  /// timestamp to send to "slave rru"
  openair0_timestamp timestamp_tx;
  /// slot to act upon for reception
  int slot_rx;
  /// slot to act upon for PRACH
  int slot_prach;
  /// frame to act upon for reception
  int frame_rx;
  /// frame to act upon for transmission
  int frame_tx;
  /// frame to act upon for PRACH
  int frame_prach;
  /// \internal This variable is protected by \ref mutex_td.
  int instance_cnt_td;
  /// \internal This variable is protected by \ref mutex_te.
  int instance_cnt_te;
  /// \internal This variable is protected by \ref mutex_prach.
  int instance_cnt_prach;

  // instance count for over-the-air gNB synchronization
  int instance_cnt_synch;
  /// \internal This variable is protected by \ref mutex_asynch_rxtx.
  int instance_cnt_asynch_rxtx;
  /// pthread structure for eNB single processing thread
  pthread_t pthread_single;
  /// pthread structure for asychronous RX/TX processing thread
  pthread_t pthread_asynch_rxtx;
  /// pthread structure for printing time meas
  pthread_t L1_stats_thread;
  /// flag to indicate first RX acquisition
  int first_rx;
  /// flag to indicate first TX transmission
  int first_tx;
  /// pthread attributes for single gNB processing thread
  pthread_attr_t attr_single;
  /// pthread attributes for prach processing thread
  pthread_attr_t attr_prach;
  /// pthread attributes for asynchronous RX thread
  pthread_attr_t attr_asynch_rxtx;
  /// scheduling parameters for parallel turbo-decoder thread
  struct sched_param sched_param_td;
  /// scheduling parameters for parallel turbo-encoder thread
  struct sched_param sched_param_te;
  /// scheduling parameters for single eNB thread
  struct sched_param sched_param_single;
  /// scheduling parameters for prach thread
  struct sched_param sched_param_prach;
  /// scheduling parameters for asynch_rxtx thread
  struct sched_param sched_param_asynch_rxtx;
  pthread_cond_t cond_prach;
  /// condition variable for asynch RX/TX thread
  pthread_cond_t cond_asynch_rxtx;
  /// mutex for parallel turbo-decoder thread
  pthread_mutex_t mutex_td;
  /// mutex for parallel turbo-encoder thread
  pthread_mutex_t mutex_te;
  /// mutex for PRACH thread
  pthread_mutex_t mutex_prach;
  /// mutex for asynch RX/TX thread
  pthread_mutex_t mutex_asynch_rxtx;
  /// mutex for RU access to eNB processing (PDSCH/PUSCH)
  pthread_mutex_t mutex_RU;
  /// mutex for RU_tx access to eNB_tx processing (PDSCH/PUSCH)
  pthread_mutex_t mutex_RU_tx;
  /// mutex for RU access to eNB processing (PRACH)
  pthread_mutex_t mutex_RU_PRACH;
  /// mutex for RU access to eNB processing (PRACH BR)
  pthread_mutex_t mutex_RU_PRACH_br;
  /// mask for RUs serving eNB (PDSCH/PUSCH)
  int RU_mask, RU_mask_tx;
  /// mask for RUs serving eNB (PRACH)
  int RU_mask_prach;
  /// set of scheduling variables RXn-TXnp4 threads
  gNB_L1_rxtx_proc_t L1_proc, L1_proc_tx;
} gNB_L1_proc_t;



typedef struct {
  // common measurements
  //! estimated noise power (linear)
  unsigned int   n0_power[MAX_NUM_RU_PER_gNB];
  //! estimated noise power (dB)
  unsigned short n0_power_dB[MAX_NUM_RU_PER_gNB];
  //! total estimated noise power (linear)
  unsigned int   n0_power_tot;
  //! estimated avg noise power (dB)
  unsigned short n0_power_tot_dB;
  //! estimated avg noise power (dB)
  short n0_power_tot_dBm;
  //! estimated avg noise power per RB per RX ant (lin)
  unsigned short n0_subband_power[MAX_NUM_RU_PER_gNB][275];
  //! estimated avg noise power per RB per RX ant (dB)
  unsigned short n0_subband_power_dB[MAX_NUM_RU_PER_gNB][275];
  //! estimated avg noise power per RB (dB)
  short n0_subband_power_tot_dB[275];
  //! estimated avg noise power per RB (dBm)
  short n0_subband_power_tot_dBm[275];
  // gNB measurements (per user)
  //! estimated received spatial signal power (linear)
  unsigned int   rx_spatial_power[NUMBER_OF_NR_DLSCH_MAX][2][2];
  //! estimated received spatial signal power (dB)
  unsigned short rx_spatial_power_dB[NUMBER_OF_NR_DLSCH_MAX][2][2];
  //! estimated rssi (dBm)
  short          rx_rssi_dBm[NUMBER_OF_NR_DLSCH_MAX];
  //! estimated correlation (wideband linear) between spatial channels (computed in dlsch_demodulation)
  int            rx_correlation[NUMBER_OF_NR_DLSCH_MAX][2];
  //! estimated correlation (wideband dB) between spatial channels (computed in dlsch_demodulation)
  int            rx_correlation_dB[NUMBER_OF_NR_DLSCH_MAX][2];

  /// Wideband CQI (= SINR)
  int            wideband_cqi[NUMBER_OF_NR_DLSCH_MAX][MAX_NUM_RU_PER_gNB];
  /// Wideband CQI in dB (= SINR dB)
  int            wideband_cqi_dB[NUMBER_OF_NR_DLSCH_MAX][MAX_NUM_RU_PER_gNB];
  /// Wideband CQI (sum of all RX antennas, in dB)
  char           wideband_cqi_tot[NUMBER_OF_NR_DLSCH_MAX];
  /// Subband CQI per RX antenna and RB (= SINR)
  int            subband_cqi[NUMBER_OF_NR_DLSCH_MAX][MAX_NUM_RU_PER_gNB][275];
  /// Total Subband CQI and RB (= SINR)
  int            subband_cqi_tot[NUMBER_OF_NR_DLSCH_MAX][275];
  /// Subband CQI in dB and RB (= SINR dB)
  int            subband_cqi_dB[NUMBER_OF_NR_DLSCH_MAX][MAX_NUM_RU_PER_gNB][275];
  /// Total Subband CQI and RB
  int            subband_cqi_tot_dB[NUMBER_OF_NR_DLSCH_MAX][275];
  /// PRACH background noise level
  int            prach_I0;
} PHY_MEASUREMENTS_gNB;

#define MAX_NUM_NR_RX_RACH_PDUS 4
#define MAX_NUM_NR_RX_PRACH_PREAMBLES 4
#define MAX_UL_PDUS_PER_SLOT 8
#define MAX_NUM_NR_SRS_PDUS 8
#define MAX_NUM_NR_UCI_PDUS 8

/// Top-level PHY Data Structure for gNB
typedef struct PHY_VARS_gNB_s {
  /// Module ID indicator for this instance
  module_id_t          Mod_id;
  uint8_t              CC_id;
  uint8_t              configured;
  gNB_L1_proc_t        proc;
  int                  single_thread_flag;
  int                  abstraction_flag;
  int                  num_RU;
  RU_t                 *RU_list[MAX_NUM_RU_PER_gNB];
  /// Ethernet parameters for northbound midhaul interface
  eth_params_t         eth_params_n;
  /// Ethernet parameters for fronthaul interface
  eth_params_t         eth_params;
  int                  rx_total_gain_dB;
  int                  (*nr_start_if)(struct RU_t_s *ru, struct PHY_VARS_gNB_s *gNB);
  uint8_t              local_flag;
  nfapi_nr_config_request_scf_t  gNB_config;
  NR_DL_FRAME_PARMS    frame_parms;
  PHY_MEASUREMENTS_gNB measurements;
  NR_IF_Module_t       *if_inst;
  NR_UL_IND_t          UL_INFO;
  pthread_mutex_t      UL_INFO_mutex;

  /// NFAPI RX ULSCH information
  nfapi_nr_rx_data_pdu_t  rx_pdu_list[MAX_UL_PDUS_PER_SLOT];
  /// NFAPI RX ULSCH CRC information
  nfapi_nr_crc_t crc_pdu_list[MAX_UL_PDUS_PER_SLOT];
  /// NFAPI SRS information
  nfapi_nr_srs_indication_pdu_t srs_pdu_list[MAX_NUM_NR_SRS_PDUS];
  /// NFAPI UCI information
  nfapi_nr_uci_t uci_pdu_list[MAX_NUM_NR_UCI_PDUS];
  /// NFAPI PRACH information
  nfapi_nr_prach_indication_pdu_t prach_pdu_indication_list[MAX_NUM_NR_RX_RACH_PDUS];
  /// NFAPI PRACH information
  nfapi_nr_prach_indication_preamble_t preamble_list[MAX_NUM_NR_RX_PRACH_PREAMBLES];

  //Sched_Rsp_t         Sched_INFO;
  nfapi_nr_ul_tti_request_t     UL_tti_req;
  nfapi_nr_uci_indication_t uci_indication;
  
  //  nfapi_nr_dl_tti_pdcch_pdu    *pdcch_pdu;
  //  nfapi_nr_ul_dci_request_pdus_t  *ul_dci_pdu;
  nfapi_nr_dl_tti_ssb_pdu      ssb_pdu;

  uint16_t num_pdsch_rnti[80];
  NR_gNB_PBCH         pbch;
  nr_cce_t           cce_list[MAX_DCI_CORESET][NR_MAX_PDCCH_AGG_LEVEL];
  NR_gNB_COMMON      common_vars;
  NR_gNB_PRACH       prach_vars;
  NR_gNB_PUSCH       *pusch_vars[NUMBER_OF_NR_ULSCH_MAX];
  NR_gNB_PUCCH_t     *pucch[NUMBER_OF_NR_PUCCH_MAX];
  NR_gNB_PDCCH_t     pdcch_pdu[NUMBER_OF_NR_PDCCH_MAX];
  NR_gNB_UL_PDCCH_t  ul_pdcch_pdu[NUMBER_OF_NR_PDCCH_MAX];
  NR_gNB_DLSCH_t     *dlsch[NUMBER_OF_NR_DLSCH_MAX][2];    // Nusers times two spatial streams
  NR_gNB_ULSCH_t     *ulsch[NUMBER_OF_NR_ULSCH_MAX][2];  // [Nusers times][2 codewords] 
  NR_gNB_DLSCH_t     *dlsch_SI,*dlsch_ra,*dlsch_p;
  NR_gNB_DLSCH_t     *dlsch_PCH;
  /// statistics for DLSCH measurement collection
  NR_gNB_SCH_STATS_t dlsch_stats[NUMBER_OF_NR_SCH_STATS_MAX];
  /// statistics for ULSCH measurement collection
  NR_gNB_SCH_STATS_t ulsch_stats[NUMBER_OF_NR_SCH_STATS_MAX];

  t_nrPolar_params    *uci_polarParams;

  uint8_t pbch_configured;
  char gNB_generate_rar;

  // PUCCH0 Look-up table for cyclic-shifts
  NR_gNB_PUCCH0_LUT_t pucch0_lut;
  /// NR synchronization sequences
  int16_t d_pss[NR_PSS_LENGTH];
  int16_t d_sss[NR_SSS_LENGTH];

  /// PBCH DMRS sequence
  uint32_t nr_gold_pbch_dmrs[2][64][NR_PBCH_DMRS_LENGTH_DWORD];

  /// PBCH interleaver
  uint8_t nr_pbch_interleaver[NR_POLAR_PBCH_PAYLOAD_BITS];

  /// PDCCH DMRS sequence
  uint32_t ***nr_gold_pdcch_dmrs;

  /// PDSCH DMRS sequence
  uint32_t ****nr_gold_pdsch_dmrs;

  /// PUSCH DMRS
  uint32_t ****nr_gold_pusch_dmrs;

  // Mask of occupied RBs
  uint32_t rb_mask_ul[9];
  int ulmask_symb;

<<<<<<< HEAD
=======
  /// CSI  RS sequence
  uint32_t ***nr_gold_csi_rs;

>>>>>>> 40141270
  /// Indicator set to 0 after first SR
  uint8_t first_sr[NUMBER_OF_NR_SR_MAX];

  /// PRACH root sequence
  uint32_t X_u[64][839];

  uint32_t max_peak_val;

  /// \brief sinr for all subcarriers of the current link (used only for abstraction).
  /// first index: ? [0..N_RB_DL*12[
  double *sinr_dB;

  /// N0 (used for abstraction)
  double N0;

  unsigned char first_run_I0_measurements;


  unsigned char    is_secondary_gNB; // primary by default
  unsigned char    is_init_sync;     /// Flag to tell if initial synchronization is performed. This affects how often the secondary eNB will listen to the PSS from the primary system.
  unsigned char    has_valid_precoder; /// Flag to tell if secondary eNB has channel estimates to create NULL-beams from, and this B/F vector is created.
  unsigned char    PgNB_id;          /// id of Primary eNB

  /// hold the precoder for NULL beam to the primary user
  int              **dl_precoder_SgNB[3];
  char             log2_maxp; /// holds the maximum channel/precoder coefficient

  /// if ==0 enables phy only test mode
  int mac_enabled;
  /// counter to average prach energh over first 100 prach opportunities
  int prach_energy_counter;

  int pucch0_thres;
  /*
  time_stats_t phy_proc;
  */
  time_stats_t phy_proc_tx;
  time_stats_t phy_proc_rx;
  time_stats_t rx_prach;
  /*
  time_stats_t ofdm_mod_stats;
  */
  time_stats_t dlsch_encoding_stats;
  time_stats_t dlsch_modulation_stats;
  time_stats_t dlsch_scrambling_stats;
  time_stats_t tinput;
  time_stats_t tprep;
  time_stats_t tparity;
  time_stats_t toutput;
  
  time_stats_t dlsch_rate_matching_stats;
  time_stats_t dlsch_interleaving_stats;
  time_stats_t dlsch_segmentation_stats;

  time_stats_t rx_pusch_stats;
  time_stats_t ulsch_decoding_stats;
  time_stats_t ulsch_rate_unmatching_stats;
  time_stats_t ulsch_ldpc_decoding_stats;
  time_stats_t ulsch_deinterleaving_stats;
  time_stats_t ulsch_unscrambling_stats;
  time_stats_t ulsch_channel_estimation_stats;
  time_stats_t ulsch_ptrs_processing_stats;
  time_stats_t ulsch_channel_compensation_stats;
  time_stats_t ulsch_rbs_extraction_stats;
  time_stats_t ulsch_mrc_stats;
  time_stats_t ulsch_llr_stats;

  /*
  time_stats_t rx_dft_stats;
  time_stats_t ulsch_freq_offset_estimation_stats;
  */
  notifiedFIFO_t *respDecode;
  tpool_t *threadPool;
  int nbDecode;

} PHY_VARS_gNB;

typedef struct LDPCDecode_s {
  PHY_VARS_gNB *gNB;
  NR_UL_gNB_HARQ_t *ulsch_harq;
  t_nrLDPC_dec_params decoderParms;
  NR_gNB_ULSCH_t *ulsch;
  short* ulsch_llr; 
  int ulsch_id;
  int harq_pid;
  int rv_index;
  int A;
  int E;
  int Kc;
  int Qm;
  int Kr_bytes;
  int nbSegments;
  int segment_r;
  int r_offset;
  int offset;
  int Tbslbrm;
  int decodeIterations;
} ldpcDecode_t;

struct ldpcReqId {
  uint16_t rnti;
  uint16_t frame;
  uint8_t  subframe;
  uint8_t  codeblock;
  uint16_t spare;
} __attribute__((packed));

union ldpcReqUnion {
  struct ldpcReqId s;
  uint64_t p;
};

#endif<|MERGE_RESOLUTION|>--- conflicted
+++ resolved
@@ -754,12 +754,9 @@
   uint32_t rb_mask_ul[9];
   int ulmask_symb;
 
-<<<<<<< HEAD
-=======
   /// CSI  RS sequence
   uint32_t ***nr_gold_csi_rs;
 
->>>>>>> 40141270
   /// Indicator set to 0 after first SR
   uint8_t first_sr[NUMBER_OF_NR_SR_MAX];
 
