--- conflicted
+++ resolved
@@ -123,7 +123,6 @@
   uint8_t cyclic_prefix;
 } NR_BWP_PARMS;
 
-<<<<<<< HEAD
 typedef struct {
   uint8_t reg_idx;
   uint16_t start_sc_idx;
@@ -134,7 +133,8 @@
   uint8_t cce_idx;
   nr_reg_t reg_list[NR_NB_REG_PER_CCE];
 } nr_cce_t;
-=======
+
+
 /// PRACH-ConfigInfo from 36.331 RRC spec
 typedef struct {
   /// Parameter: prach-ConfigurationIndex, see TS 36.211 (5.7.1). \vr{[0..63]}
@@ -156,7 +156,6 @@
   /// PRACH Configuration Information
   NR_PRACH_CONFIG_INFO prach_ConfigInfo;
 } NR_PRACH_CONFIG_COMMON;
->>>>>>> dbbc9c41
 
 typedef struct NR_DL_FRAME_PARMS {
   /// frequency range
@@ -222,6 +221,7 @@
   uint8_t ttis_per_subframe;
   /// NR number of slots per tti . Assumption only 2 Slot per TTI is supported (Slot Config 1 in 38.211)
   uint8_t slots_per_tti;
+//#endif
   /// Number of Physical transmit antennas in node
   uint8_t nb_antennas_tx;
   /// Number of Receive antennas in node
