--- conflicted
+++ resolved
@@ -244,17 +244,10 @@
   uint8_t srs_generated_signal_bits;
   int32_t **srs_generated_signal;
   int32_t **srs_received_signal;
-<<<<<<< HEAD
   int32_t ***srs_ls_estimated_channel;
   int32_t ***srs_estimated_channel_freq;
   int32_t ***srs_estimated_channel_time;
   int32_t ***srs_estimated_channel_time_shifted;
-=======
-  int32_t **srs_ls_estimated_channel;
-  int32_t **srs_estimated_channel_freq;
-  int32_t **srs_estimated_channel_time;
-  int32_t **srs_estimated_channel_time_shifted;
->>>>>>> 5092eca8
   uint32_t *signal_power;
   uint32_t *noise_power_per_rb;
   uint32_t *noise_power;
