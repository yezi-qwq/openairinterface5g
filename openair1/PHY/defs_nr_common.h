/*
 * Licensed to the OpenAirInterface (OAI) Software Alliance under one or more
 * contributor license agreements.  See the NOTICE file distributed with
 * this work for additional information regarding copyright ownership.
 * The OpenAirInterface Software Alliance licenses this file to You under
 * the OAI Public License, Version 1.1  (the "License"); you may not use this file
 * except in compliance with the License.
 * You may obtain a copy of the License at
 *
 *      http://www.openairinterface.org/?page_id=698
 *
 * Unless required by applicable law or agreed to in writing, software
 * distributed under the License is distributed on an "AS IS" BASIS,
 * WITHOUT WARRANTIES OR CONDITIONS OF ANY KIND, either express or implied.
 * See the License for the specific language governing permissions and
 * limitations under the License.
 *-------------------------------------------------------------------------------
 * For more information about the OpenAirInterface (OAI) Software Alliance:
 *      contact@openairinterface.org
 */

/*! \file PHY/defs_nr_common.h
 \brief Top-level defines and structure definitions
 \author Guy De Souza
 \date 2018
 \version 0.1
 \company Eurecom
 \email: desouza@eurecom.fr
 \note
 \warning
*/

#ifndef __PHY_DEFS_NR_COMMON__H__
#define __PHY_DEFS_NR_COMMON__H__

#include "PHY/impl_defs_top.h"
#include "defs_common.h"
#include "nfapi_nr_interface_scf.h"
#include "impl_defs_nr.h"
#include "PHY/CODING/nrPolar_tools/nr_polar_defs.h"

#define nr_subframe_t lte_subframe_t
#define nr_slot_t lte_subframe_t

#define MAX_NUM_SUBCARRIER_SPACING 5
#define NR_MAX_OFDM_SYMBOL_SIZE 4096

#define NR_SYMBOLS_PER_SLOT NR_NUMBER_OF_SYMBOLS_PER_SLOT

#define ONE_OVER_SQRT2_Q15 23170
#define ONE_OVER_TWO_Q15 16384

#define NR_MOD_TABLE_SIZE_SHORT 686
#define NR_MOD_TABLE_BPSK_OFFSET 1
#define NR_MOD_TABLE_QPSK_OFFSET 3
#define NR_MOD_TABLE_QAM16_OFFSET 7
#define NR_MOD_TABLE_QAM64_OFFSET 23
#define NR_MOD_TABLE_QAM256_OFFSET 87

#define NR_PSS_LENGTH 127
#define NR_SSS_LENGTH 127

#define NR_MAX_PRS_LENGTH 3264 //272*6(max allocation per RB)*2(QPSK)
#define NR_MAX_PRS_INIT_LENGTH_DWORD 102 // ceil(NR_MAX_CSI_RS_LENGTH/32)
#define NR_MAX_NUM_PRS_SYMB 12
#define NR_MAX_PRS_COMB_SIZE 12
#define NR_MAX_PRS_RESOURCES_PER_SET 64
#define NR_MAX_PRS_MUTING_PATTERN_LENGTH 32

#define NR_PBCH_DMRS_LENGTH 144 // in mod symbols
#define NR_PBCH_DMRS_LENGTH_DWORD 10 // ceil(2(QPSK)*NR_PBCH_DMRS_LENGTH/32)

/*used for the resource mapping*/
#define NR_MAX_PDCCH_DMRS_LENGTH 576 // 16(L)*2(QPSK)*3(3 DMRS symbs per REG)*6(REG per CCE)
#define NR_MAX_PDCCH_SIZE 8192 // It seems it is the max polar coded block size
#define NR_MAX_DCI_PAYLOAD_SIZE 64
#define NR_MAX_DCI_SIZE 1728 //16(L)*2(QPSK)*9(12 RE per REG - 3(DMRS))*6(REG per CCE)
#define NR_MAX_DCI_SIZE_DWORD 54 // ceil(NR_MAX_DCI_SIZE/32)

#define NR_MAX_PDCCH_AGG_LEVEL 16 // 3GPP TS 38.211 V15.8 Section 7.3.2 Table 7.3.2.1-1: Supported PDCCH aggregation levels

#define NR_MAX_NB_LAYERS 4 // 8
#define NR_MAX_NB_PORTS 32

#define NR_MAX_PDSCH_TBS 3824

#define MAX_NUM_NR_DLSCH_SEGMENTS_PER_LAYER 36

#define MAX_NUM_NR_ULSCH_SEGMENTS_PER_LAYER 34

#define MAX_NUM_NR_RE (4*14*273*12)

#define MAX_NUM_NR_SRS_SYMBOLS 4
#define MAX_NUM_NR_SRS_AP 4

#define NR_NB_NSCID 2

#define MAX_DELAY_COMP 20

typedef enum {
  NR_MU_0=0,
  NR_MU_1,
  NR_MU_2,
  NR_MU_3,
  NR_MU_4,
} nr_numerology_index_e;

typedef enum{
  nr_ssb_type_A = 0,
  nr_ssb_type_B,
  nr_ssb_type_C,
  nr_ssb_type_D,
  nr_ssb_type_E
} nr_ssb_type_e;

typedef struct {
  uint8_t k_0_p[MAX_NUM_NR_SRS_AP][MAX_NUM_NR_SRS_SYMBOLS];
  uint8_t srs_generated_signal_bits;
  int32_t **srs_generated_signal;
  nfapi_nr_srs_pdu_t srs_pdu;
} nr_srs_info_t;

typedef struct {
  uint16_t csi_gold_init;
  uint32_t ***nr_gold_csi_rs;
  uint8_t csi_rs_generated_signal_bits;
  int32_t **csi_rs_generated_signal;
  bool csi_im_meas_computed;
  uint32_t interference_plus_noise_power;
} nr_csi_info_t;

typedef struct NR_DL_FRAME_PARMS NR_DL_FRAME_PARMS;

typedef uint32_t (*get_samples_per_slot_t)(int slot, const NR_DL_FRAME_PARMS *fp);
typedef uint32_t (*get_slot_from_timestamp_t)(openair0_timestamp timestamp_rx, const NR_DL_FRAME_PARMS *fp);

typedef uint32_t (*get_samples_slot_timestamp_t)(int slot, const NR_DL_FRAME_PARMS *fp, uint8_t sl_ahead);

struct NR_DL_FRAME_PARMS {
  /// frequency range
  nr_frequency_range_e freq_range;
  //  /// Placeholder to replace overlapping fields below
  //  nfapi_nr_rf_config_t rf_config;
  /// Placeholder to replace SSB overlapping fields below
  //  nfapi_nr_sch_config_t sch_config;
  /// Number of resource blocks (RB) in DL
  int N_RB_DL;
  /// Number of resource blocks (RB) in UL
  int N_RB_UL;
  /// Number of resource blocks (RB) in SL
  int N_RB_SL;
  ///  total Number of Resource Block Groups: this is ceil(N_PRB/P)
  uint8_t N_RBG;
  /// Total Number of Resource Block Groups SubSets: this is P
  uint8_t N_RBGS;
  /// NR Band
  uint16_t nr_band;
  /// DL carrier frequency
  uint64_t dl_CarrierFreq;
  /// UL carrier frequency
  uint64_t ul_CarrierFreq;
  /// SL carrier frequency
  uint64_t sl_CarrierFreq;
  /// TX attenuation
  uint32_t att_tx;
  /// RX attenuation
  uint32_t att_rx;
  ///  total Number of Resource Block Groups: this is ceil(N_PRB/P)
  /// Frame type (0 FDD, 1 TDD)
  frame_type_t frame_type;
  uint8_t tdd_config;
  /// Sidelink Cell ID
  uint16_t Nid_SL;
  /// Cell ID
  uint16_t Nid_cell;
  /// subcarrier spacing (15,30,60,120)
  uint32_t subcarrier_spacing;
  /// 3/4 sampling
  uint8_t threequarter_fs;
  /// Size of FFT
  uint16_t ofdm_symbol_size;
  /// Number of prefix samples in all but first symbol of slot
  uint16_t nb_prefix_samples;
  /// Number of prefix samples in first symbol of slot
  uint16_t nb_prefix_samples0;
  /// Carrier offset in FFT buffer for first RE in PRB0
  uint16_t first_carrier_offset;
  /// Number of OFDM/SC-FDMA symbols in one slot
  uint16_t symbols_per_slot;
  /// Number of slots per subframe
  uint16_t slots_per_subframe;
  /// Number of slots per frame
  uint16_t slots_per_frame;
  /// Number of samples in a subframe
  uint32_t samples_per_subframe;
  /// Number of samples in current slot
  get_samples_per_slot_t get_samples_per_slot;
  /// slot calculation from timestamp
  get_slot_from_timestamp_t get_slot_from_timestamp;
  /// Number of samples before slot
  get_samples_slot_timestamp_t get_samples_slot_timestamp;
  /// Number of samples in 0th and center slot of a subframe
  uint32_t samples_per_slot0;
  /// Number of samples in other slots of the subframe
  uint32_t samples_per_slotN0;
  /// Number of samples in a radio frame
  uint32_t samples_per_frame;
  /// Number of samples in a subframe without CP
  uint32_t samples_per_subframe_wCP;
  /// Number of samples in a slot without CP
  uint32_t samples_per_slot_wCP;
  /// Number of samples in a radio frame without CP
  uint32_t samples_per_frame_wCP;
  /// NR numerology index [0..5] as specified in 38.211 Section 4 (mu). 0=15khZ SCS, 1=30khZ, 2=60kHz, etc
  uint8_t numerology_index;
  /// Number of Physical transmit antennas in node (corresponds to nrOfAntennaPorts)
  uint8_t nb_antennas_tx;
  /// Number of Receive antennas in node
  uint8_t nb_antennas_rx;
  /// Number of common transmit antenna ports in eNodeB (1 or 2)
  uint8_t nb_antenna_ports_gNB;
  /// Cyclic Prefix for DL (0=Normal CP, 1=Extended CP)
  lte_prefix_type_t Ncp;
  /// sequence which is computed based on carrier frequency and numerology to rotate/derotate each OFDM symbol according to Section 5.3 in 38.211
  /// First dimension is for the direction of the link (0 DL, 1 UL, 2 SL)
  c16_t symbol_rotation[3][224];
  /// sequence used to compensate the phase rotation due to timeshifted OFDM symbols
  /// First dimenstion is for different CP lengths
  c16_t timeshift_symbol_rotation[4096*2] __attribute__ ((aligned (16)));
<<<<<<< HEAD
  /// Table used to apply the delay compensation in DL/UL
  c16_t delay_table[2 * MAX_DELAY_COMP + 1][NR_MAX_OFDM_SYMBOL_SIZE];
  /// shift of pilot position in one RB
  uint8_t nushift;
=======
  /// Table used to apply the delay compensation in UL
  c16_t ul_delay_table[2 * MAX_UL_DELAY_COMP + 1][NR_MAX_OFDM_SYMBOL_SIZE * 2];
>>>>>>> 1b69fc6c
  /// SRS configuration from TS 38.331 RRC
  SRS_NR srs_nr;
  /// Power used by SSB in order to estimate signal strength and path loss
  int ss_PBCH_BlockPower;
  /// for NR TDD management
  TDD_UL_DL_configCommon_t  *p_tdd_UL_DL_Configuration;

  TDD_UL_DL_configCommon_t  *p_tdd_UL_DL_ConfigurationCommon2;

  TDD_UL_DL_SlotConfig_t *p_TDD_UL_DL_ConfigDedicated;

  /// TDD configuration
  uint16_t tdd_uplink_nr[2*NR_MAX_SLOTS_PER_FRAME]; /* this is a bitmap of symbol of each slot given for 2 frames */

  uint8_t half_frame_bit;

  //SSB related params
  /// Start in Subcarrier index of the SSB block
  uint16_t ssb_start_subcarrier;
  /// SSB type
  nr_ssb_type_e ssb_type;
  /// Max number of SSB in frame
  uint8_t Lmax;
  /// SS block pattern (max 64 ssb, each bit is on/off ssb)
  uint64_t L_ssb;
  /// Total number of SSB transmitted
  uint8_t N_ssb;
  /// SSB index
  uint8_t ssb_index;
  /// OFDM symbol offset divisor for UL
  uint32_t ofdm_offset_divisor;
  uint16_t tdd_slot_config;
  uint8_t tdd_period;
};

// PRS config structures
typedef struct {
    uint16_t PRSResourceSetPeriod[2];   // [slot period, slot offset] of a PRS resource set
    uint16_t PRSResourceOffset;         // Slot offset of each PRS resource defined relative to the slot offset of the PRS resource set (0...511)
    uint8_t  PRSResourceRepetition;     // Repetition factor for all PRS resources in resource set (1 /*default*/, 2, 4, 6, 8, 16, 32)
    uint8_t  PRSResourceTimeGap;        // Slot offset between two consecutive repetition indices of all PRS resources in a PRS resource set (1 /*default*/, 2, 4, 6, 8, 16, 32)
    uint16_t NumRB;                     // Number of PRBs allocated to all PRS resources in a PRS resource set (<= 272 and multiples of 4)
    uint8_t  NumPRSSymbols;             // Number of OFDM symbols in a slot allocated to each PRS resource in a PRS resource set
    uint8_t  SymbolStart;               // Starting OFDM symbol of each PRS resource in a PRS resource set
    uint16_t RBOffset;                  // Starting PRB index of all PRS resources in a PRS resource set
    uint8_t  CombSize;                  // RE density of all PRS resources in a PRS resource set (2, 4, 6, 12)
    uint8_t  REOffset;                  // Starting RE offset in the first OFDM symbol of each PRS resource in a PRS resource set
    uint32_t MutingPattern1[32];        // Muting bit pattern option-1, specified as [] or a binary-valued vector of length 2, 4, 6, 8, 16, or 32
    uint32_t MutingPattern2[32];        // Muting bit pattern option-2, specified as [] or a binary-valued vector of length 2, 4, 6, 8, 16, or 32
    uint8_t  MutingBitRepetition;       // Muting bit repetition factor, specified as 1, 2, 4, or 8
    uint16_t NPRSID;                    // Sequence identity of each PRS resource in a PRS resource set, specified in the range [0, 4095]
} prs_config_t;

typedef struct {
    int8_t  gNB_id;
    int32_t sfn;
    int8_t  slot;
    int8_t  rxAnt_idx;
    float dl_toa;
    int32_t dl_aoa;
    float snr;
    float rsrp;
    float rsrp_dBm;
    int32_t reserved;
} prs_meas_t;

// rel16 prs k_prime table as per ts138.211 sec.7.4.1.7.2
#define K_PRIME_TABLE_ROW_SIZE 4
#define K_PRIME_TABLE_COL_SIZE 12
#define PRS_K_PRIME_TABLE { {0,1,0,1,0,1,0,1,0,1,0,1}, \
                            {0,2,1,3,0,2,1,3,0,2,1,3}, \
                            {0,3,1,4,2,5,0,3,1,4,2,5}, \
                            {0,6,3,9,1,7,4,10,2,8,5,11} };

#define KHz (1000UL)
#define MHz (1000*KHz)

#endif<|MERGE_RESOLUTION|>--- conflicted
+++ resolved
@@ -227,15 +227,8 @@
   /// sequence used to compensate the phase rotation due to timeshifted OFDM symbols
   /// First dimenstion is for different CP lengths
   c16_t timeshift_symbol_rotation[4096*2] __attribute__ ((aligned (16)));
-<<<<<<< HEAD
   /// Table used to apply the delay compensation in DL/UL
   c16_t delay_table[2 * MAX_DELAY_COMP + 1][NR_MAX_OFDM_SYMBOL_SIZE];
-  /// shift of pilot position in one RB
-  uint8_t nushift;
-=======
-  /// Table used to apply the delay compensation in UL
-  c16_t ul_delay_table[2 * MAX_UL_DELAY_COMP + 1][NR_MAX_OFDM_SYMBOL_SIZE * 2];
->>>>>>> 1b69fc6c
   /// SRS configuration from TS 38.331 RRC
   SRS_NR srs_nr;
   /// Power used by SSB in order to estimate signal strength and path loss
