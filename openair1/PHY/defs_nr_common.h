/*
 * Licensed to the OpenAirInterface (OAI) Software Alliance under one or more
 * contributor license agreements.  See the NOTICE file distributed with
 * this work for additional information regarding copyright ownership.
 * The OpenAirInterface Software Alliance licenses this file to You under
 * the OAI Public License, Version 1.1  (the "License"); you may not use this file
 * except in compliance with the License.
 * You may obtain a copy of the License at
 *
 *      http://www.openairinterface.org/?page_id=698
 *
 * Unless required by applicable law or agreed to in writing, software
 * distributed under the License is distributed on an "AS IS" BASIS,
 * WITHOUT WARRANTIES OR CONDITIONS OF ANY KIND, either express or implied.
 * See the License for the specific language governing permissions and
 * limitations under the License.
 *-------------------------------------------------------------------------------
 * For more information about the OpenAirInterface (OAI) Software Alliance:
 *      contact@openairinterface.org
 */

/*! \file PHY/defs_nr_common.h
 \brief Top-level defines and structure definitions
 \author Guy De Souza
 \date 2018
 \version 0.1
 \company Eurecom
 \email: desouza@eurecom.fr
 \note
 \warning
*/

#ifndef __PHY_DEFS_NR_COMMON__H__
#define __PHY_DEFS_NR_COMMON__H__

#include "PHY/impl_defs_top.h"
#include "defs_common.h"
#include "nfapi_nr_interface_scf.h"
#include "impl_defs_nr.h"
#include "PHY/CODING/nrPolar_tools/nr_polar_defs.h"

#define nr_subframe_t lte_subframe_t
#define nr_slot_t lte_subframe_t

#define MAX_NUM_SUBCARRIER_SPACING 5

#define NR_MAX_NB_RB 275

#define NR_NB_SC_PER_RB 12
#define NR_NB_REG_PER_CCE 6

#define NR_SYMBOLS_PER_SLOT 14

#define ONE_OVER_SQRT2_Q15 23170
#define ONE_OVER_TWO_Q15 16384

#define NR_MOD_TABLE_SIZE_SHORT 686
#define NR_MOD_TABLE_BPSK_OFFSET 1
#define NR_MOD_TABLE_QPSK_OFFSET 3
#define NR_MOD_TABLE_QAM16_OFFSET 7
#define NR_MOD_TABLE_QAM64_OFFSET 23
#define NR_MOD_TABLE_QAM256_OFFSET 87

#define NR_PSS_LENGTH 127
#define NR_SSS_LENGTH 127

#define NR_PBCH_DMRS_LENGTH 144 // in mod symbols
#define NR_PBCH_DMRS_LENGTH_DWORD 10 // ceil(2(QPSK)*NR_PBCH_DMRS_LENGTH/32)

/*These max values are for the gold sequences which are generated at init for the
 * full carrier bandwidth*/
#define NR_MAX_PDCCH_DMRS_INIT_LENGTH ((NR_MAX_NB_RB<<1)*3) // 3 symbols *2(QPSK)
#define NR_MAX_PDCCH_DMRS_INIT_LENGTH_DWORD 52 // ceil(NR_MAX_PDCCH_DMRS_LENGTH/32)
/*used for the resource mapping*/
#define NR_MAX_PDCCH_DMRS_LENGTH 576 // 16(L)*2(QPSK)*3(3 DMRS symbs per REG)*6(REG per CCE)

#define NR_MAX_PDSCH_DMRS_LENGTH 3300      //275*6(k)*2(QPSK real+imag) 
#define NR_MAX_PDSCH_DMRS_INIT_LENGTH_DWORD 104  // ceil(NR_MAX_PDSCH_DMRS_LENGTH/32)

#define NR_MAX_CSI_RS_LENGTH 4400 //275*8(max allocation per RB)*2(QPSK)
#define NR_MAX_CSI_RS_INIT_LENGTH_DWORD 138  // ceil(NR_MAX_CSI_RS_LENGTH/32)

#define NR_MAX_PUSCH_DMRS_LENGTH NR_MAX_PDSCH_DMRS_LENGTH 
#define NR_MAX_PUSCH_DMRS_INIT_LENGTH_DWORD NR_MAX_PDSCH_DMRS_INIT_LENGTH_DWORD

#define NR_MAX_DCI_PAYLOAD_SIZE 64
#define NR_MAX_DCI_SIZE 1728 //16(L)*2(QPSK)*9(12 RE per REG - 3(DMRS))*6(REG per CCE)
#define NR_MAX_DCI_SIZE_DWORD 54 // ceil(NR_MAX_DCI_SIZE/32)

#define NR_MAX_NUM_BWP 4

#define NR_MAX_PDCCH_AGG_LEVEL 16 // 3GPP TS 38.211 V15.8 Section 7.3.2 Table 7.3.2.1-1: Supported PDCCH aggregation levels
#define NR_MAX_CSET_DURATION 3

#define NR_MAX_NB_RBG 18
#define NR_MAX_NB_LAYERS 4 // 8 // SU-MIMO (3GPP TS 38.211 V15.4.0 section 7.3.1.3)
#define NR_MAX_NB_CODEWORDS 2
#define NR_MAX_NB_HARQ_PROCESSES 16
#define NR_MAX_PDSCH_ENCODED_LENGTH (NR_MAX_NB_RB*NR_SYMBOLS_PER_SLOT*NR_NB_SC_PER_RB*8*NR_MAX_NB_LAYERS) // 8 is the maximum modulation order (it was 950984 before !!)
#define NR_MAX_PUSCH_ENCODED_LENGTH NR_MAX_PDSCH_ENCODED_LENGTH
#define NR_MAX_PDSCH_TBS 3824
#define NR_MAX_SIB_LENGTH 2976 // 3GPP TS 38.331 section 5.2.1 - The physical layer imposes a limit to the maximum size a SIB can take. The maximum SIB1 or SI message size is 2976 bits.

#define MAX_NUM_NR_DLSCH_SEGMENTS (NR_MAX_NB_LAYERS*34)
#define MAX_NR_DLSCH_PAYLOAD_BYTES (MAX_NUM_NR_DLSCH_SEGMENTS*1056)

#define MAX_NUM_NR_ULSCH_SEGMENTS (NR_MAX_NB_LAYERS*34)
#define MAX_NR_ULSCH_PAYLOAD_BYTES (MAX_NUM_NR_ULSCH_SEGMENTS*1056)

<<<<<<< HEAD
#define MAX_NUM_NR_CHANNEL_BITS (4*14*273*12*8)  // 14 symbols, 273 RB
#define MAX_NUM_NR_RE (4*14*273*12)
=======
#define MAX_NUM_NR_SRS_SYMBOLS 4

#define MAX_NUM_NR_CHANNEL_BITS (14*273*12*8)  // 14 symbols, 273 RB
#define MAX_NUM_NR_RE (14*273*12)
>>>>>>> 141b9d2c
#define NR_RX_NB_TH 1
#define NR_NB_TH_SLOT 2

extern const uint8_t nr_rv_round_map[4]; 

static inline
uint8_t nr_rv_to_round(uint8_t rv)
{
  for (uint8_t round = 0; round < 4; round++) {
    if (nr_rv_round_map[round] == rv)
      return round;
  }
  return 0;
}

typedef enum {
  NR_MU_0=0,
  NR_MU_1,
  NR_MU_2,
  NR_MU_3,
  NR_MU_4,
} nr_numerology_index_e;

typedef enum {
  kHz15=0,
  kHz30,
  kHz60,
  kHz120,
  kHz240
} nr_scs_e;

typedef enum{
  nr_ssb_type_A = 0,
  nr_ssb_type_B,
  nr_ssb_type_C,
  nr_ssb_type_D,
  nr_ssb_type_E
} nr_ssb_type_e;

typedef enum {
  nr_FR1 = 0,
  nr_FR2
} nr_frequency_range_e;

typedef enum {
  MOD_BPSK=0,
  MOD_QPSK,
  MOD_QAM16,
  MOD_QAM64,
  MOD_QAM256
}nr_mod_t;

typedef enum {
  RA_2STEP = 0,
  RA_4STEP
} nr_ra_type_e;

typedef struct {
  /// Size of first RBG
  uint8_t start_size;
  /// Nominal size
  uint8_t P;
  /// Size of last RBG
  uint8_t end_size;
  /// Number of RBG
  uint8_t N_RBG;
}nr_rbg_parms_t;

typedef struct {
  /// Size of first PRG
  uint8_t start_size;
  /// Nominal size
  uint8_t P_prime;
  /// Size of last PRG
  uint8_t end_size;
  /// Number of PRG
  uint8_t N_PRG;
} nr_prg_parms_t;

typedef struct NR_BWP_PARMS {
  /// BWP ID
  uint8_t bwp_id;
  /// Subcarrier spacing
  nr_scs_e scs;
  /// Freq domain location -- 1st CRB index
  uint8_t location;
  /// Bandwidth in PRB
  uint16_t N_RB;
  /// Cyclic prefix
  uint8_t cyclic_prefix;
  /// RBG params
  nr_rbg_parms_t rbg_parms;
  /// PRG params
  nr_prg_parms_t prg_parms;
} NR_BWP_PARMS;

typedef struct {
  uint8_t reg_idx;
  uint16_t start_sc_idx;
  uint8_t symb_idx;
} nr_reg_t;

typedef struct {
  uint8_t cce_idx;
  nr_reg_t reg_list[NR_NB_REG_PER_CCE];
} nr_cce_t;

typedef struct {
  /// PRACH format retrieved from prach_ConfigIndex
  uint16_t prach_format;
  /// Preamble index for PRACH (0-63)
  uint8_t ra_PreambleIndex;
  /// Preamble Tx Counter
  uint8_t RA_PREAMBLE_TRANSMISSION_COUNTER;
  /// Preamble Power Ramping Counter
  uint8_t RA_PREAMBLE_POWER_RAMPING_COUNTER;
  /// 2-step RA power offset
  int POWER_OFFSET_2STEP_RA;
  /// Target received power at gNB. Baseline is range -202..-60 dBm. Depends on delta preamble, power ramping counter and step.
  int ra_PREAMBLE_RECEIVED_TARGET_POWER;
  /// PRACH index for TDD (0 ... 6) depending on TDD configuration and prachConfigIndex
  uint8_t ra_TDD_map_index;
  /// RA Preamble Power Ramping Step in dB
  uint32_t RA_PREAMBLE_POWER_RAMPING_STEP;
  ///
  uint8_t RA_PREAMBLE_BACKOFF;
  ///
  uint8_t RA_SCALING_FACTOR_BI;
  /// Indicating whether it is 2-step or 4-step RA
  nr_ra_type_e RA_TYPE;
  /// UE configured maximum output power
  int RA_PCMAX;
  /// Corresponding RA-RNTI for UL-grant
  uint16_t ra_RNTI;
  /// Frame of last completed synch
  uint16_t sync_frame;
  /// Flag to indicate that prach is ready to start: it is enabled with an initial delay after the sync
  uint8_t init_msg1;
} NR_PRACH_RESOURCES_t;

typedef struct {
  uint16_t sc_list_length;
  uint16_t sc_list[6 * NR_MAX_NB_RB];
  uint8_t srs_generated_signal_bits;
  int32_t *srs_generated_signal;
  int32_t **srs_received_signal;
  int32_t **srs_ls_estimated_channel;
  int32_t **srs_estimated_channel_freq;
  int32_t **srs_estimated_channel_time;
  int32_t **srs_estimated_channel_time_shifted;
  uint32_t *noise_power;
} nr_srs_info_t;

typedef struct NR_DL_FRAME_PARMS NR_DL_FRAME_PARMS;

typedef uint32_t (*get_samples_per_slot_t)(int slot, NR_DL_FRAME_PARMS* fp);
typedef uint32_t (*get_slot_from_timestamp_t)(openair0_timestamp timestamp_rx, NR_DL_FRAME_PARMS* fp);

typedef uint32_t (*get_samples_slot_timestamp_t)(int slot, NR_DL_FRAME_PARMS* fp, uint8_t sl_ahead);

struct NR_DL_FRAME_PARMS {
  /// frequency range
  nr_frequency_range_e freq_range;
  //  /// Placeholder to replace overlapping fields below
  //  nfapi_nr_rf_config_t rf_config;
  /// Placeholder to replace SSB overlapping fields below
  //  nfapi_nr_sch_config_t sch_config;
  /// Number of resource blocks (RB) in DL
  int N_RB_DL;
  /// Number of resource blocks (RB) in UL
  int N_RB_UL;
  ///  total Number of Resource Block Groups: this is ceil(N_PRB/P)
  uint8_t N_RBG;
  /// Total Number of Resource Block Groups SubSets: this is P
  uint8_t N_RBGS;
  /// NR Band
  uint16_t nr_band;
  /// DL carrier frequency
  uint64_t dl_CarrierFreq;
  /// UL carrier frequency
  uint64_t ul_CarrierFreq;
  /// TX attenuation
  uint32_t att_tx;
  /// RX attenuation
  uint32_t att_rx;
  ///  total Number of Resource Block Groups: this is ceil(N_PRB/P)
  /// Frame type (0 FDD, 1 TDD)
  lte_frame_type_t frame_type;
  uint8_t tdd_config;
  /// Cell ID
  uint16_t Nid_cell;
  /// subcarrier spacing (15,30,60,120)
  uint32_t subcarrier_spacing;
  /// 3/4 sampling
  uint8_t threequarter_fs;
  /// Size of FFT
  uint16_t ofdm_symbol_size;
  /// Number of prefix samples in all but first symbol of slot
  uint16_t nb_prefix_samples;
  /// Number of prefix samples in first symbol of slot
  uint16_t nb_prefix_samples0;
  /// Carrier offset in FFT buffer for first RE in PRB0
  uint16_t first_carrier_offset;
  /// Number of OFDM/SC-FDMA symbols in one slot
  uint16_t symbols_per_slot;
  /// Number of slots per subframe
  uint16_t slots_per_subframe;
  /// Number of slots per frame
  uint16_t slots_per_frame;
  /// Number of samples in a subframe
  uint32_t samples_per_subframe;
  /// Number of samples in current slot
  get_samples_per_slot_t get_samples_per_slot;
  /// slot calculation from timestamp
  get_slot_from_timestamp_t get_slot_from_timestamp;
  /// Number of samples before slot
  get_samples_slot_timestamp_t get_samples_slot_timestamp;
  /// Number of samples in 0th and center slot of a subframe
  uint32_t samples_per_slot0;
  /// Number of samples in other slots of the subframe
  uint32_t samples_per_slotN0;
  /// Number of samples in a radio frame
  uint32_t samples_per_frame;
  /// Number of samples in a subframe without CP
  uint32_t samples_per_subframe_wCP;
  /// Number of samples in a slot without CP
  uint32_t samples_per_slot_wCP;
  /// Number of samples in a radio frame without CP
  uint32_t samples_per_frame_wCP;
  /// NR numerology index [0..5] as specified in 38.211 Section 4 (mu). 0=15khZ SCS, 1=30khZ, 2=60kHz, etc
  uint8_t numerology_index;
  /// Number of Physical transmit antennas in node
  uint8_t nb_antennas_tx;
  /// Number of Receive antennas in node
  uint8_t nb_antennas_rx;
  /// Number of common transmit antenna ports in eNodeB (1 or 2)
  uint8_t nb_antenna_ports_gNB;
  /// Cyclic Prefix for DL (0=Normal CP, 1=Extended CP)
  lte_prefix_type_t Ncp;
  /// sequence which is computed based on carrier frequency and numerology to rotate/derotate each OFDM symbol according to Section 5.3 in 38.211
  /// First dimension is for the direction of the link (0 DL, 1 UL)
  int16_t symbol_rotation[2][224*2];
  /// sequence used to compensate the phase rotation due to timeshifted OFDM symbols
  /// First dimenstion is for different CP lengths
  int16_t timeshift_symbol_rotation[4096*2] __attribute__ ((aligned (16)));
  /// shift of pilot position in one RB
  uint8_t nushift;
  /// SRS configuration from TS 38.331 RRC
  SRS_NR srs_nr;
  /// Power used by SSB in order to estimate signal strength and path loss
  int ss_PBCH_BlockPower;
  /// for NR TDD management
  TDD_UL_DL_configCommon_t  *p_tdd_UL_DL_Configuration;

  TDD_UL_DL_configCommon_t  *p_tdd_UL_DL_ConfigurationCommon2;

  TDD_UL_DL_SlotConfig_t *p_TDD_UL_DL_ConfigDedicated;

  /// TDD configuration
  uint16_t tdd_uplink_nr[2*NR_MAX_SLOTS_PER_FRAME]; /* this is a bitmap of symbol of each slot given for 2 frames */

  uint8_t half_frame_bit;

  //SSB related params
  /// Start in Subcarrier index of the SSB block
  uint16_t ssb_start_subcarrier;
  /// SSB type
  nr_ssb_type_e ssb_type;
  /// Max number of SSB in frame
  uint8_t Lmax;
  /// SS block pattern (max 64 ssb, each bit is on/off ssb)
  uint64_t L_ssb;
  /// Total number of SSB transmitted
  uint8_t N_ssb;
  /// SSB index
  uint8_t ssb_index;
  /// PBCH polar encoder params
  t_nrPolar_params pbch_polar_params;
  /// OFDM symbol offset divisor for UL
  uint32_t ofdm_offset_divisor;
};



#define KHz (1000UL)
#define MHz (1000*KHz)

#endif<|MERGE_RESOLUTION|>--- conflicted
+++ resolved
@@ -107,15 +107,11 @@
 #define MAX_NUM_NR_ULSCH_SEGMENTS (NR_MAX_NB_LAYERS*34)
 #define MAX_NR_ULSCH_PAYLOAD_BYTES (MAX_NUM_NR_ULSCH_SEGMENTS*1056)
 
-<<<<<<< HEAD
 #define MAX_NUM_NR_CHANNEL_BITS (4*14*273*12*8)  // 14 symbols, 273 RB
 #define MAX_NUM_NR_RE (4*14*273*12)
-=======
+
 #define MAX_NUM_NR_SRS_SYMBOLS 4
 
-#define MAX_NUM_NR_CHANNEL_BITS (14*273*12*8)  // 14 symbols, 273 RB
-#define MAX_NUM_NR_RE (14*273*12)
->>>>>>> 141b9d2c
 #define NR_RX_NB_TH 1
 #define NR_NB_TH_SLOT 2
 
