--- conflicted
+++ resolved
@@ -241,7 +241,6 @@
 } NR_PRACH_RESOURCES_t;
 
 typedef struct {
-<<<<<<< HEAD
   uint8_t **k_0_p;
   uint8_t srs_generated_signal_bits;
   int32_t **srs_generated_signal;
@@ -250,27 +249,11 @@
   int32_t ***srs_estimated_channel_freq;
   int32_t ***srs_estimated_channel_time;
   int32_t ***srs_estimated_channel_time_shifted;
-  uint32_t *signal_power;
-  uint32_t *noise_power_per_rb;
-  uint32_t *noise_power;
-  int8_t *snr_per_rb;
-  int8_t *snr;
-=======
-  uint16_t sc_list_length;
-  uint16_t sc_list[6*273];
-  uint8_t srs_generated_signal_bits;
-  int32_t srs_generated_signal[OFDM_SYMBOL_SIZE_SAMPLES_MAX * MAX_NUM_NR_SRS_SYMBOLS];
-  int32_t **srs_received_signal;
-  int32_t **srs_ls_estimated_channel;
-  int32_t **srs_estimated_channel_freq;
-  int32_t **srs_estimated_channel_time;
-  int32_t **srs_estimated_channel_time_shifted;
   uint32_t signal_power;
   uint32_t noise_power_per_rb[273];
   uint32_t noise_power;
   int8_t snr_per_rb[273];
   int8_t snr;
->>>>>>> 07a3634e
 } nr_srs_info_t;
 
 typedef struct {
