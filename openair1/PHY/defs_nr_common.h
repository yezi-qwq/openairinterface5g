/*
 * Licensed to the OpenAirInterface (OAI) Software Alliance under one or more
 * contributor license agreements.  See the NOTICE file distributed with
 * this work for additional information regarding copyright ownership.
 * The OpenAirInterface Software Alliance licenses this file to You under
 * the OAI Public License, Version 1.1  (the "License"); you may not use this file
 * except in compliance with the License.
 * You may obtain a copy of the License at
 *
 *      http://www.openairinterface.org/?page_id=698
 *
 * Unless required by applicable law or agreed to in writing, software
 * distributed under the License is distributed on an "AS IS" BASIS,
 * WITHOUT WARRANTIES OR CONDITIONS OF ANY KIND, either express or implied.
 * See the License for the specific language governing permissions and
 * limitations under the License.
 *-------------------------------------------------------------------------------
 * For more information about the OpenAirInterface (OAI) Software Alliance:
 *      contact@openairinterface.org
 */

/*! \file PHY/defs_nr_common.h
 \brief Top-level defines and structure definitions
 \author Guy De Souza
 \date 2018
 \version 0.1
 \company Eurecom
 \email: desouza@eurecom.fr
 \note
 \warning
*/

#ifndef __PHY_DEFS_NR_COMMON__H__
#define __PHY_DEFS_NR_COMMON__H__

#include "PHY/impl_defs_top.h"
#include "defs_common.h"
#include "nfapi_nr_interface_scf.h"
#include "impl_defs_nr.h"
#include "PHY/CODING/nrPolar_tools/nr_polar_defs.h"

#define nr_subframe_t lte_subframe_t
#define nr_slot_t lte_subframe_t

#define MAX_NUM_SUBCARRIER_SPACING 5

#define NR_NB_SC_PER_RB 12
#define NR_NB_REG_PER_CCE 6

#define NR_SYMBOLS_PER_SLOT 14

#define ONE_OVER_SQRT2_Q15 23170
#define ONE_OVER_TWO_Q15 16384

#define NR_MOD_TABLE_SIZE_SHORT 686
#define NR_MOD_TABLE_BPSK_OFFSET 1
#define NR_MOD_TABLE_QPSK_OFFSET 3
#define NR_MOD_TABLE_QAM16_OFFSET 7
#define NR_MOD_TABLE_QAM64_OFFSET 23
#define NR_MOD_TABLE_QAM256_OFFSET 87

#define NR_PSS_LENGTH 127
#define NR_SSS_LENGTH 127

#define NR_PBCH_DMRS_LENGTH 144 // in mod symbols
#define NR_PBCH_DMRS_LENGTH_DWORD 10 // ceil(2(QPSK)*NR_PBCH_DMRS_LENGTH/32)

/*used for the resource mapping*/
#define NR_MAX_PDCCH_DMRS_LENGTH 576 // 16(L)*2(QPSK)*3(3 DMRS symbs per REG)*6(REG per CCE)

#define NR_MAX_DCI_PAYLOAD_SIZE 64
#define NR_MAX_DCI_SIZE 1728 //16(L)*2(QPSK)*9(12 RE per REG - 3(DMRS))*6(REG per CCE)
#define NR_MAX_DCI_SIZE_DWORD 54 // ceil(NR_MAX_DCI_SIZE/32)

#define NR_MAX_NUM_BWP 4

#define NR_MAX_PDCCH_AGG_LEVEL 16 // 3GPP TS 38.211 V15.8 Section 7.3.2 Table 7.3.2.1-1: Supported PDCCH aggregation levels
#define NR_MAX_CSET_DURATION 3

#define NR_MAX_NB_RBG 18
<<<<<<< HEAD
#define NR_MAX_NB_LAYERS 4 // 8 // SU-MIMO (3GPP TS 38.211 V15.4.0 section 7.3.1.3)
#define NR_MAX_NB_CODEWORDS 2
=======
#define NR_MAX_NB_LAYERS 4 // 8
>>>>>>> 35a66874
#define NR_MAX_NB_HARQ_PROCESSES 16

#define NR_MAX_PDSCH_TBS 3824
#define NR_MAX_SIB_LENGTH 2976 // 3GPP TS 38.331 section 5.2.1 - The physical layer imposes a limit to the maximum size a SIB can take. The maximum SIB1 or SI message size is 2976 bits.

#define MAX_NUM_NR_DLSCH_SEGMENTS_PER_LAYER 34

#define MAX_NUM_NR_ULSCH_SEGMENTS 34
#define MAX_NR_ULSCH_PAYLOAD_BYTES (MAX_NUM_NR_ULSCH_SEGMENTS*1056)

#define MAX_NUM_NR_SRS_SYMBOLS 4

#define NR_RX_NB_TH 1
#define NR_NB_TH_SLOT 2

extern const uint8_t nr_rv_round_map[4]; 

static inline
uint8_t nr_rv_to_round(uint8_t rv)
{
  for (uint8_t round = 0; round < 4; round++) {
    if (nr_rv_round_map[round] == rv)
      return round;
  }
  return 0;
}

typedef enum {
  NR_MU_0=0,
  NR_MU_1,
  NR_MU_2,
  NR_MU_3,
  NR_MU_4,
} nr_numerology_index_e;

typedef enum {
  kHz15=0,
  kHz30,
  kHz60,
  kHz120,
  kHz240
} nr_scs_e;

typedef enum{
  nr_ssb_type_A = 0,
  nr_ssb_type_B,
  nr_ssb_type_C,
  nr_ssb_type_D,
  nr_ssb_type_E
} nr_ssb_type_e;

typedef enum {
  nr_FR1 = 0,
  nr_FR2
} nr_frequency_range_e;

typedef enum {
  MOD_BPSK=0,
  MOD_QPSK,
  MOD_QAM16,
  MOD_QAM64,
  MOD_QAM256
}nr_mod_t;

typedef enum {
  RA_2STEP = 0,
  RA_4STEP
} nr_ra_type_e;

typedef struct {
  /// Size of first RBG
  uint8_t start_size;
  /// Nominal size
  uint8_t P;
  /// Size of last RBG
  uint8_t end_size;
  /// Number of RBG
  uint8_t N_RBG;
}nr_rbg_parms_t;

typedef struct {
  /// Size of first PRG
  uint8_t start_size;
  /// Nominal size
  uint8_t P_prime;
  /// Size of last PRG
  uint8_t end_size;
  /// Number of PRG
  uint8_t N_PRG;
} nr_prg_parms_t;

typedef struct NR_BWP_PARMS {
  /// BWP ID
  uint8_t bwp_id;
  /// Subcarrier spacing
  nr_scs_e scs;
  /// Freq domain location -- 1st CRB index
  uint8_t location;
  /// Bandwidth in PRB
  uint16_t N_RB;
  /// Cyclic prefix
  uint8_t cyclic_prefix;
  /// RBG params
  nr_rbg_parms_t rbg_parms;
  /// PRG params
  nr_prg_parms_t prg_parms;
} NR_BWP_PARMS;

typedef struct {
  uint8_t reg_idx;
  uint16_t start_sc_idx;
  uint8_t symb_idx;
} nr_reg_t;

typedef struct {
  uint8_t cce_idx;
  nr_reg_t reg_list[NR_NB_REG_PER_CCE];
} nr_cce_t;

typedef struct {
  /// PRACH format retrieved from prach_ConfigIndex
  uint16_t prach_format;
  /// Preamble index for PRACH (0-63)
  uint8_t ra_PreambleIndex;
  /// Preamble Tx Counter
  uint8_t RA_PREAMBLE_TRANSMISSION_COUNTER;
  /// Preamble Power Ramping Counter
  uint8_t RA_PREAMBLE_POWER_RAMPING_COUNTER;
  /// 2-step RA power offset
  int POWER_OFFSET_2STEP_RA;
  /// Target received power at gNB. Baseline is range -202..-60 dBm. Depends on delta preamble, power ramping counter and step.
  int ra_PREAMBLE_RECEIVED_TARGET_POWER;
  /// PRACH index for TDD (0 ... 6) depending on TDD configuration and prachConfigIndex
  uint8_t ra_TDD_map_index;
  /// RA Preamble Power Ramping Step in dB
  uint32_t RA_PREAMBLE_POWER_RAMPING_STEP;
  ///
  uint8_t RA_PREAMBLE_BACKOFF;
  ///
  uint8_t RA_SCALING_FACTOR_BI;
  /// Indicating whether it is 2-step or 4-step RA
  nr_ra_type_e RA_TYPE;
  /// UE configured maximum output power
  int RA_PCMAX;
  /// Corresponding RA-RNTI for UL-grant
  uint16_t ra_RNTI;
  /// Frame of last completed synch
  uint16_t sync_frame;
  /// Flag to indicate that prach is ready to start: it is enabled with an initial delay after the sync
  uint8_t init_msg1;
} NR_PRACH_RESOURCES_t;

typedef struct {
  uint16_t sc_list_length;
  uint16_t *sc_list;
  uint8_t srs_generated_signal_bits;
  int32_t *srs_generated_signal;
  int32_t **srs_received_signal;
  int32_t **srs_ls_estimated_channel;
  int32_t **srs_estimated_channel_freq;
  int32_t **srs_estimated_channel_time;
  int32_t **srs_estimated_channel_time_shifted;
  uint32_t *noise_power;
} nr_srs_info_t;

typedef struct NR_DL_FRAME_PARMS NR_DL_FRAME_PARMS;

typedef uint32_t (*get_samples_per_slot_t)(int slot, NR_DL_FRAME_PARMS* fp);
typedef uint32_t (*get_slot_from_timestamp_t)(openair0_timestamp timestamp_rx, NR_DL_FRAME_PARMS* fp);

typedef uint32_t (*get_samples_slot_timestamp_t)(int slot, NR_DL_FRAME_PARMS* fp, uint8_t sl_ahead);

struct NR_DL_FRAME_PARMS {
  /// frequency range
  nr_frequency_range_e freq_range;
  //  /// Placeholder to replace overlapping fields below
  //  nfapi_nr_rf_config_t rf_config;
  /// Placeholder to replace SSB overlapping fields below
  //  nfapi_nr_sch_config_t sch_config;
  /// Number of resource blocks (RB) in DL
  int N_RB_DL;
  /// Number of resource blocks (RB) in UL
  int N_RB_UL;
  ///  total Number of Resource Block Groups: this is ceil(N_PRB/P)
  uint8_t N_RBG;
  /// Total Number of Resource Block Groups SubSets: this is P
  uint8_t N_RBGS;
  /// NR Band
  uint16_t nr_band;
  /// DL carrier frequency
  uint64_t dl_CarrierFreq;
  /// UL carrier frequency
  uint64_t ul_CarrierFreq;
  /// TX attenuation
  uint32_t att_tx;
  /// RX attenuation
  uint32_t att_rx;
  ///  total Number of Resource Block Groups: this is ceil(N_PRB/P)
  /// Frame type (0 FDD, 1 TDD)
  lte_frame_type_t frame_type;
  uint8_t tdd_config;
  /// Cell ID
  uint16_t Nid_cell;
  /// subcarrier spacing (15,30,60,120)
  uint32_t subcarrier_spacing;
  /// 3/4 sampling
  uint8_t threequarter_fs;
  /// Size of FFT
  uint16_t ofdm_symbol_size;
  /// Number of prefix samples in all but first symbol of slot
  uint16_t nb_prefix_samples;
  /// Number of prefix samples in first symbol of slot
  uint16_t nb_prefix_samples0;
  /// Carrier offset in FFT buffer for first RE in PRB0
  uint16_t first_carrier_offset;
  /// Number of OFDM/SC-FDMA symbols in one slot
  uint16_t symbols_per_slot;
  /// Number of slots per subframe
  uint16_t slots_per_subframe;
  /// Number of slots per frame
  uint16_t slots_per_frame;
  /// Number of samples in a subframe
  uint32_t samples_per_subframe;
  /// Number of samples in current slot
  get_samples_per_slot_t get_samples_per_slot;
  /// slot calculation from timestamp
  get_slot_from_timestamp_t get_slot_from_timestamp;
  /// Number of samples before slot
  get_samples_slot_timestamp_t get_samples_slot_timestamp;
  /// Number of samples in 0th and center slot of a subframe
  uint32_t samples_per_slot0;
  /// Number of samples in other slots of the subframe
  uint32_t samples_per_slotN0;
  /// Number of samples in a radio frame
  uint32_t samples_per_frame;
  /// Number of samples in a subframe without CP
  uint32_t samples_per_subframe_wCP;
  /// Number of samples in a slot without CP
  uint32_t samples_per_slot_wCP;
  /// Number of samples in a radio frame without CP
  uint32_t samples_per_frame_wCP;
  /// NR numerology index [0..5] as specified in 38.211 Section 4 (mu). 0=15khZ SCS, 1=30khZ, 2=60kHz, etc
  uint8_t numerology_index;
  /// Number of Physical transmit antennas in node (corresponds to nrOfAntennaPorts)
  uint8_t nb_antennas_tx;
  /// Number of Receive antennas in node
  uint8_t nb_antennas_rx;
  /// Number of common transmit antenna ports in eNodeB (1 or 2)
  uint8_t nb_antenna_ports_gNB;
  /// Cyclic Prefix for DL (0=Normal CP, 1=Extended CP)
  lte_prefix_type_t Ncp;
  /// sequence which is computed based on carrier frequency and numerology to rotate/derotate each OFDM symbol according to Section 5.3 in 38.211
  /// First dimension is for the direction of the link (0 DL, 1 UL)
  int16_t symbol_rotation[2][224*2];
  /// sequence used to compensate the phase rotation due to timeshifted OFDM symbols
  /// First dimenstion is for different CP lengths
  int16_t timeshift_symbol_rotation[4096*2] __attribute__ ((aligned (16)));
  /// shift of pilot position in one RB
  uint8_t nushift;
  /// SRS configuration from TS 38.331 RRC
  SRS_NR srs_nr;
  /// Power used by SSB in order to estimate signal strength and path loss
  int ss_PBCH_BlockPower;
  /// for NR TDD management
  TDD_UL_DL_configCommon_t  *p_tdd_UL_DL_Configuration;

  TDD_UL_DL_configCommon_t  *p_tdd_UL_DL_ConfigurationCommon2;

  TDD_UL_DL_SlotConfig_t *p_TDD_UL_DL_ConfigDedicated;

  /// TDD configuration
  uint16_t tdd_uplink_nr[2*NR_MAX_SLOTS_PER_FRAME]; /* this is a bitmap of symbol of each slot given for 2 frames */

  uint8_t half_frame_bit;

  //SSB related params
  /// Start in Subcarrier index of the SSB block
  uint16_t ssb_start_subcarrier;
  /// SSB type
  nr_ssb_type_e ssb_type;
  /// Max number of SSB in frame
  uint8_t Lmax;
  /// SS block pattern (max 64 ssb, each bit is on/off ssb)
  uint64_t L_ssb;
  /// Total number of SSB transmitted
  uint8_t N_ssb;
  /// SSB index
  uint8_t ssb_index;
  /// OFDM symbol offset divisor for UL
  uint32_t ofdm_offset_divisor;
};



#define KHz (1000UL)
#define MHz (1000*KHz)

#endif<|MERGE_RESOLUTION|>--- conflicted
+++ resolved
@@ -78,12 +78,7 @@
 #define NR_MAX_CSET_DURATION 3
 
 #define NR_MAX_NB_RBG 18
-<<<<<<< HEAD
-#define NR_MAX_NB_LAYERS 4 // 8 // SU-MIMO (3GPP TS 38.211 V15.4.0 section 7.3.1.3)
-#define NR_MAX_NB_CODEWORDS 2
-=======
 #define NR_MAX_NB_LAYERS 4 // 8
->>>>>>> 35a66874
 #define NR_MAX_NB_HARQ_PROCESSES 16
 
 #define NR_MAX_PDSCH_TBS 3824
