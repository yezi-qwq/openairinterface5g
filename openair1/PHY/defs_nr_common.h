/*
 * Licensed to the OpenAirInterface (OAI) Software Alliance under one or more
 * contributor license agreements.  See the NOTICE file distributed with
 * this work for additional information regarding copyright ownership.
 * The OpenAirInterface Software Alliance licenses this file to You under
 * the OAI Public License, Version 1.1  (the "License"); you may not use this file
 * except in compliance with the License.
 * You may obtain a copy of the License at
 *
 *      http://www.openairinterface.org/?page_id=698
 *
 * Unless required by applicable law or agreed to in writing, software
 * distributed under the License is distributed on an "AS IS" BASIS,
 * WITHOUT WARRANTIES OR CONDITIONS OF ANY KIND, either express or implied.
 * See the License for the specific language governing permissions and
 * limitations under the License.
 *-------------------------------------------------------------------------------
 * For more information about the OpenAirInterface (OAI) Software Alliance:
 *      contact@openairinterface.org
 */

/*! \file PHY/defs_nr_common.h
 \brief Top-level defines and structure definitions
 \author Guy De Souza
 \date 2018
 \version 0.1
 \company Eurecom
 \email: desouza@eurecom.fr
 \note
 \warning
*/

#ifndef __PHY_DEFS_NR_COMMON__H__
#define __PHY_DEFS_NR_COMMON__H__

#include "PHY/impl_defs_top.h"
#include "defs_common.h"
#include "nfapi_nr_interface_scf.h"
#include "impl_defs_nr.h"
#include "PHY/CODING/nrPolar_tools/nr_polar_defs.h"

#define nr_subframe_t lte_subframe_t
#define nr_slot_t lte_subframe_t

#define MAX_NUM_SUBCARRIER_SPACING 5

#define NR_NB_SC_PER_RB 12
#define NR_NB_REG_PER_CCE 6

#define NR_SYMBOLS_PER_SLOT 14

#define ONE_OVER_SQRT2_Q15 23170
#define ONE_OVER_TWO_Q15 16384

#define NR_MOD_TABLE_SIZE_SHORT 686
#define NR_MOD_TABLE_BPSK_OFFSET 1
#define NR_MOD_TABLE_QPSK_OFFSET 3
#define NR_MOD_TABLE_QAM16_OFFSET 7
#define NR_MOD_TABLE_QAM64_OFFSET 23
#define NR_MOD_TABLE_QAM256_OFFSET 87

#define NR_PSS_LENGTH 127
#define NR_SSS_LENGTH 127

#define NR_PBCH_DMRS_LENGTH 144 // in mod symbols
#define NR_PBCH_DMRS_LENGTH_DWORD 10 // ceil(2(QPSK)*NR_PBCH_DMRS_LENGTH/32)

/*used for the resource mapping*/
#define NR_MAX_PDCCH_DMRS_LENGTH 576 // 16(L)*2(QPSK)*3(3 DMRS symbs per REG)*6(REG per CCE)
#define  NR_MAX_PDCCH_SIZE 8192 // It seems it is the max polar coded block size

#define NR_MAX_DCI_PAYLOAD_SIZE 64
#define NR_MAX_DCI_SIZE 1728 //16(L)*2(QPSK)*9(12 RE per REG - 3(DMRS))*6(REG per CCE)
#define NR_MAX_DCI_SIZE_DWORD 54 // ceil(NR_MAX_DCI_SIZE/32)

#define NR_MAX_NUM_BWP 4

#define NR_MAX_PDCCH_AGG_LEVEL 16 // 3GPP TS 38.211 V15.8 Section 7.3.2 Table 7.3.2.1-1: Supported PDCCH aggregation levels
#define NR_MAX_CSET_DURATION 3

#define NR_MAX_NB_RBG 18

#define NR_MAX_NB_LAYERS 4 // 8
#define NR_MAX_NB_PORTS 32

#define NR_MAX_NB_HARQ_PROCESSES 16

#define NR_MAX_PDSCH_TBS 3824
#define NR_MAX_SIB_LENGTH 2976 // 3GPP TS 38.331 section 5.2.1 - The physical layer imposes a limit to the maximum size a SIB can take. The maximum SIB1 or SI message size is 2976 bits.

#define MAX_NUM_NR_DLSCH_SEGMENTS_PER_LAYER 36

#define MAX_NUM_NR_ULSCH_SEGMENTS_PER_LAYER 34

#define MAX_NUM_NR_CHANNEL_BITS (4*14*273*12*8)  // 14 symbols, 273 RB
#define MAX_NUM_NR_RE (4*14*273*12)

#define MAX_NUM_NR_SRS_SYMBOLS 4
#define MAX_NUM_NR_SRS_AP 4

#define NR_RX_NB_TH 1
#define NR_NB_TH_SLOT 2

#define NR_NB_NSCID 2

extern const uint8_t nr_rv_round_map[4]; 

static inline
uint8_t nr_rv_to_round(uint8_t rv)
{
  for (uint8_t round = 0; round < 4; round++) {
    if (nr_rv_round_map[round] == rv)
      return round;
  }
  return 0;
}

typedef enum {
  NR_MU_0=0,
  NR_MU_1,
  NR_MU_2,
  NR_MU_3,
  NR_MU_4,
} nr_numerology_index_e;

typedef enum {
  kHz15=0,
  kHz30,
  kHz60,
  kHz120,
  kHz240
} nr_scs_e;

typedef enum{
  nr_ssb_type_A = 0,
  nr_ssb_type_B,
  nr_ssb_type_C,
  nr_ssb_type_D,
  nr_ssb_type_E
} nr_ssb_type_e;

typedef enum {
  nr_FR1 = 0,
  nr_FR2
} nr_frequency_range_e;

typedef enum {
  MOD_BPSK=0,
  MOD_QPSK,
  MOD_QAM16,
  MOD_QAM64,
  MOD_QAM256
}nr_mod_t;

typedef enum {
  RA_2STEP = 0,
  RA_4STEP
} nr_ra_type_e;

typedef struct {
  /// Size of first RBG
  uint8_t start_size;
  /// Nominal size
  uint8_t P;
  /// Size of last RBG
  uint8_t end_size;
  /// Number of RBG
  uint8_t N_RBG;
}nr_rbg_parms_t;

typedef struct {
  /// Size of first PRG
  uint8_t start_size;
  /// Nominal size
  uint8_t P_prime;
  /// Size of last PRG
  uint8_t end_size;
  /// Number of PRG
  uint8_t N_PRG;
} nr_prg_parms_t;

typedef struct NR_BWP_PARMS {
  /// BWP ID
  uint8_t bwp_id;
  /// Subcarrier spacing
  nr_scs_e scs;
  /// Freq domain location -- 1st CRB index
  uint8_t location;
  /// Bandwidth in PRB
  uint16_t N_RB;
  /// Cyclic prefix
  uint8_t cyclic_prefix;
  /// RBG params
  nr_rbg_parms_t rbg_parms;
  /// PRG params
  nr_prg_parms_t prg_parms;
} NR_BWP_PARMS;

typedef struct {
  uint8_t reg_idx;
  uint16_t start_sc_idx;
  uint8_t symb_idx;
} nr_reg_t;

typedef struct {
  uint8_t cce_idx;
  nr_reg_t reg_list[NR_NB_REG_PER_CCE];
} nr_cce_t;

typedef struct {
  /// PRACH format retrieved from prach_ConfigIndex
  uint16_t prach_format;
  /// Preamble index for PRACH (0-63)
  uint8_t ra_PreambleIndex;
  /// Preamble Tx Counter
  uint8_t RA_PREAMBLE_TRANSMISSION_COUNTER;
  /// Preamble Power Ramping Counter
  uint8_t RA_PREAMBLE_POWER_RAMPING_COUNTER;
  /// 2-step RA power offset
  int POWER_OFFSET_2STEP_RA;
  /// Target received power at gNB. Baseline is range -202..-60 dBm. Depends on delta preamble, power ramping counter and step.
  int ra_PREAMBLE_RECEIVED_TARGET_POWER;
  /// PRACH index for TDD (0 ... 6) depending on TDD configuration and prachConfigIndex
  uint8_t ra_TDD_map_index;
  /// RA Preamble Power Ramping Step in dB
  uint32_t RA_PREAMBLE_POWER_RAMPING_STEP;
  ///
  uint8_t RA_PREAMBLE_BACKOFF;
  ///
  uint8_t RA_SCALING_FACTOR_BI;
  /// Indicating whether it is 2-step or 4-step RA
  nr_ra_type_e RA_TYPE;
  /// UE configured maximum output power
  int RA_PCMAX;
  /// Corresponding RA-RNTI for UL-grant
  uint16_t ra_RNTI;
  /// Frame of last completed synch
  uint16_t sync_frame;
  /// Flag to indicate that prach is ready to start: it is enabled with an initial delay after the sync
  uint8_t init_msg1;
} NR_PRACH_RESOURCES_t;

typedef struct {
  uint8_t **k_0_p;
  uint8_t srs_generated_signal_bits;
<<<<<<< HEAD
  int32_t **srs_generated_signal;
  int32_t **srs_received_signal;
  int32_t ***srs_ls_estimated_channel;
  int32_t ***srs_estimated_channel_freq;
  int32_t ***srs_estimated_channel_time;
  int32_t ***srs_estimated_channel_time_shifted;
  uint32_t signal_power;
  uint32_t noise_power_per_rb[273];
  uint32_t noise_power;
  int8_t snr_per_rb[273];
  int8_t snr;
=======
  int32_t srs_generated_signal[OFDM_SYMBOL_SIZE_SAMPLES_MAX * MAX_NUM_NR_SRS_SYMBOLS];
>>>>>>> 52f6d38a
} nr_srs_info_t;

typedef struct {
  uint8_t N_cdm_groups;
  uint8_t CDM_group_size;
  uint8_t kprime;
  uint8_t lprime;
  uint8_t N_ports;
  uint8_t j[16];
  uint8_t koverline[16];
  uint8_t loverline[16];
  uint16_t csi_gold_init;
  uint32_t ***nr_gold_csi_rs;
  uint8_t csi_rs_generated_signal_bits;
  int32_t **csi_rs_generated_signal;
  int32_t **csi_rs_received_signal;
  int32_t ***csi_rs_ls_estimated_channel;
  int32_t ***csi_rs_estimated_channel_freq;
  uint32_t *noise_power;
} nr_csi_rs_info_t;

typedef struct NR_DL_FRAME_PARMS NR_DL_FRAME_PARMS;

typedef uint32_t (*get_samples_per_slot_t)(int slot, NR_DL_FRAME_PARMS* fp);
typedef uint32_t (*get_slot_from_timestamp_t)(openair0_timestamp timestamp_rx, NR_DL_FRAME_PARMS* fp);

typedef uint32_t (*get_samples_slot_timestamp_t)(int slot, NR_DL_FRAME_PARMS* fp, uint8_t sl_ahead);

struct NR_DL_FRAME_PARMS {
  /// frequency range
  nr_frequency_range_e freq_range;
  //  /// Placeholder to replace overlapping fields below
  //  nfapi_nr_rf_config_t rf_config;
  /// Placeholder to replace SSB overlapping fields below
  //  nfapi_nr_sch_config_t sch_config;
  /// Number of resource blocks (RB) in DL
  int N_RB_DL;
  /// Number of resource blocks (RB) in UL
  int N_RB_UL;
  ///  total Number of Resource Block Groups: this is ceil(N_PRB/P)
  uint8_t N_RBG;
  /// Total Number of Resource Block Groups SubSets: this is P
  uint8_t N_RBGS;
  /// NR Band
  uint16_t nr_band;
  /// DL carrier frequency
  uint64_t dl_CarrierFreq;
  /// UL carrier frequency
  uint64_t ul_CarrierFreq;
  /// TX attenuation
  uint32_t att_tx;
  /// RX attenuation
  uint32_t att_rx;
  ///  total Number of Resource Block Groups: this is ceil(N_PRB/P)
  /// Frame type (0 FDD, 1 TDD)
  frame_type_t frame_type;
  uint8_t tdd_config;
  /// Cell ID
  uint16_t Nid_cell;
  /// subcarrier spacing (15,30,60,120)
  uint32_t subcarrier_spacing;
  /// 3/4 sampling
  uint8_t threequarter_fs;
  /// Size of FFT
  uint16_t ofdm_symbol_size;
  /// Number of prefix samples in all but first symbol of slot
  uint16_t nb_prefix_samples;
  /// Number of prefix samples in first symbol of slot
  uint16_t nb_prefix_samples0;
  /// Carrier offset in FFT buffer for first RE in PRB0
  uint16_t first_carrier_offset;
  /// Number of OFDM/SC-FDMA symbols in one slot
  uint16_t symbols_per_slot;
  /// Number of slots per subframe
  uint16_t slots_per_subframe;
  /// Number of slots per frame
  uint16_t slots_per_frame;
  /// Number of samples in a subframe
  uint32_t samples_per_subframe;
  /// Number of samples in current slot
  get_samples_per_slot_t get_samples_per_slot;
  /// slot calculation from timestamp
  get_slot_from_timestamp_t get_slot_from_timestamp;
  /// Number of samples before slot
  get_samples_slot_timestamp_t get_samples_slot_timestamp;
  /// Number of samples in 0th and center slot of a subframe
  uint32_t samples_per_slot0;
  /// Number of samples in other slots of the subframe
  uint32_t samples_per_slotN0;
  /// Number of samples in a radio frame
  uint32_t samples_per_frame;
  /// Number of samples in a subframe without CP
  uint32_t samples_per_subframe_wCP;
  /// Number of samples in a slot without CP
  uint32_t samples_per_slot_wCP;
  /// Number of samples in a radio frame without CP
  uint32_t samples_per_frame_wCP;
  /// NR numerology index [0..5] as specified in 38.211 Section 4 (mu). 0=15khZ SCS, 1=30khZ, 2=60kHz, etc
  uint8_t numerology_index;
  /// Number of Physical transmit antennas in node (corresponds to nrOfAntennaPorts)
  uint8_t nb_antennas_tx;
  /// Number of Receive antennas in node
  uint8_t nb_antennas_rx;
  /// Number of common transmit antenna ports in eNodeB (1 or 2)
  uint8_t nb_antenna_ports_gNB;
  /// Cyclic Prefix for DL (0=Normal CP, 1=Extended CP)
  lte_prefix_type_t Ncp;
  /// sequence which is computed based on carrier frequency and numerology to rotate/derotate each OFDM symbol according to Section 5.3 in 38.211
  /// First dimension is for the direction of the link (0 DL, 1 UL)
  c16_t symbol_rotation[2][224];
  /// sequence used to compensate the phase rotation due to timeshifted OFDM symbols
  /// First dimenstion is for different CP lengths
  c16_t timeshift_symbol_rotation[4096*2] __attribute__ ((aligned (16)));
  /// shift of pilot position in one RB
  uint8_t nushift;
  /// SRS configuration from TS 38.331 RRC
  SRS_NR srs_nr;
  /// Power used by SSB in order to estimate signal strength and path loss
  int ss_PBCH_BlockPower;
  /// for NR TDD management
  TDD_UL_DL_configCommon_t  *p_tdd_UL_DL_Configuration;

  TDD_UL_DL_configCommon_t  *p_tdd_UL_DL_ConfigurationCommon2;

  TDD_UL_DL_SlotConfig_t *p_TDD_UL_DL_ConfigDedicated;

  /// TDD configuration
  uint16_t tdd_uplink_nr[2*NR_MAX_SLOTS_PER_FRAME]; /* this is a bitmap of symbol of each slot given for 2 frames */

  uint8_t half_frame_bit;

  //SSB related params
  /// Start in Subcarrier index of the SSB block
  uint16_t ssb_start_subcarrier;
  /// SSB type
  nr_ssb_type_e ssb_type;
  /// Max number of SSB in frame
  uint8_t Lmax;
  /// SS block pattern (max 64 ssb, each bit is on/off ssb)
  uint64_t L_ssb;
  /// Total number of SSB transmitted
  uint8_t N_ssb;
  /// SSB index
  uint8_t ssb_index;
  /// OFDM symbol offset divisor for UL
  uint32_t ofdm_offset_divisor;
};



#define KHz (1000UL)
#define MHz (1000*KHz)

#endif<|MERGE_RESOLUTION|>--- conflicted
+++ resolved
@@ -243,21 +243,7 @@
 typedef struct {
   uint8_t **k_0_p;
   uint8_t srs_generated_signal_bits;
-<<<<<<< HEAD
-  int32_t **srs_generated_signal;
-  int32_t **srs_received_signal;
-  int32_t ***srs_ls_estimated_channel;
-  int32_t ***srs_estimated_channel_freq;
-  int32_t ***srs_estimated_channel_time;
-  int32_t ***srs_estimated_channel_time_shifted;
-  uint32_t signal_power;
-  uint32_t noise_power_per_rb[273];
-  uint32_t noise_power;
-  int8_t snr_per_rb[273];
-  int8_t snr;
-=======
   int32_t srs_generated_signal[OFDM_SYMBOL_SIZE_SAMPLES_MAX * MAX_NUM_NR_SRS_SYMBOLS];
->>>>>>> 52f6d38a
 } nr_srs_info_t;
 
 typedef struct {
