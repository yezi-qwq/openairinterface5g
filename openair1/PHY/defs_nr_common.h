--- conflicted
+++ resolved
@@ -78,13 +78,8 @@
 #define NR_MAX_CSET_DURATION 3
 
 #define NR_MAX_NB_RBG 18
-<<<<<<< HEAD
 #define NR_MAX_NB_LAYERS 4 // 8
-=======
-#define NR_MAX_NB_LAYERS 2 // 8 // SU-MIMO (3GPP TS 38.211 V15.4.0 section 7.3.1.3)
 #define NR_MAX_NB_PORTS 32
-#define NR_MAX_NB_CODEWORDS 2
->>>>>>> 199680d2
 #define NR_MAX_NB_HARQ_PROCESSES 16
 
 #define NR_MAX_PDSCH_TBS 3824
