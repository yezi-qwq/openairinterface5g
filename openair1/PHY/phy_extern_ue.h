--- conflicted
+++ resolved
@@ -36,12 +36,9 @@
 
 extern int number_of_cards;
 
-<<<<<<< HEAD
-=======
 extern const short conjugate[8],conjugate2[8];
 
 
->>>>>>> 362da7c9
 extern PHY_VARS_UE ***PHY_vars_UE_g;
 
 extern short primary_synch0[144];
