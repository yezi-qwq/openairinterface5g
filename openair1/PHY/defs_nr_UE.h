/*
 * Licensed to the OpenAirInterface (OAI) Software Alliance under one or more
 * contributor license agreements.  See the NOTICE file distributed with
 * this work for additional information regarding copyright ownership.
 * The OpenAirInterface Software Alliance licenses this file to You under
 * the OAI Public License, Version 1.1  (the "License"); you may not use this file
 * except in compliance with the License.
 * You may obtain a copy of the License at
 *
 *      http://www.openairinterface.org/?page_id=698
 *
 * Unless required by applicable law or agreed to in writing, software
 * distributed under the License is distributed on an "AS IS" BASIS,
 * WITHOUT WARRANTIES OR CONDITIONS OF ANY KIND, either express or implied.
 * See the License for the specific language governing permissions and
 * limitations under the License.
 *-------------------------------------------------------------------------------
 * For more information about the OpenAirInterface (OAI) Software Alliance:
 *      contact@openairinterface.org
 */

/*! \file PHY/defs_nr_UE.h
 \brief Top-level defines and structure definitions for nr ue
 \author Guy De Souza, H. WANG, A. Mico Pereperez
 \date 2018
 \version 0.1
 \company Eurecom
 \email: desouza@eurecom.fr
 \note
 \warning
*/
#ifndef __PHY_DEFS_NR_UE__H__
#define __PHY_DEFS_NR_UE__H__


#include "defs_nr_common.h"
#include "CODING/nrPolar_tools/nr_polar_pbch_defs.h"


#define _GNU_SOURCE 
#include <stdio.h>
#include <stdlib.h>
#include <malloc.h>
#include <string.h>
#include <math.h>
#include "common_lib.h"
#include "msc.h"

//#include <complex.h>
#include "assertions.h"
#ifdef MEX
# define msg mexPrintf
#else
# ifdef OPENAIR2
#   if ENABLE_RAL
#     include "collection/hashtable/hashtable.h"
#     include "COMMON/ral_messages_types.h"
#     include "UTIL/queue.h"
#   endif
#   include "log.h"
#   define msg(aRGS...) LOG_D(PHY, ##aRGS)
# else
#   define msg printf
# endif
#endif
//use msg in the real-time thread context
#define msg_nrt printf
//use msg_nrt in the non real-time context (for initialization, ...)
#ifndef malloc16
#  ifdef __AVX2__
#    define malloc16(x) memalign(32,x)
#  else
#    define malloc16(x) memalign(16,x)
#  endif
#endif
#define free16(y,x) free(y)
#define bigmalloc malloc
#define bigmalloc16 malloc16
#define openair_free(y,x) free((y))
#define PAGE_SIZE 4096

//#define RX_NB_TH_MAX 3
//#define RX_NB_TH 3


//#ifdef SHRLIBDEV
//extern int rxrescale;
//#define RX_IQRESCALELEN rxrescale
//#else
//#define RX_IQRESCALELEN 15
//#endif

//! \brief Allocate \c size bytes of memory on the heap with alignment 16 and zero it afterwards.
//! If no more memory is available, this function will terminate the program with an assertion error.
/*static inline void* malloc16_clear( size_t size )
{
#ifdef __AVX2__
  void* ptr = memalign(32, size);
#else
  void* ptr = memalign(16, size);
#endif
  DevAssert(ptr);
  memset( ptr, 0, size );
  return ptr;
}*/



#define PAGE_MASK 0xfffff000
#define virt_to_phys(x) (x)

#define openair_sched_exit() exit(-1)


//#define max(a,b)  ((a)>(b) ? (a) : (b))
//#define min(a,b)  ((a)<(b) ? (a) : (b))


#define bzero(s,n) (memset((s),0,(n)))

#define cmax(a,b)  ((a>b) ? (a) : (b))
#define cmin(a,b)  ((a<b) ? (a) : (b))

#define cmax3(a,b,c) ((cmax(a,b)>c) ? (cmax(a,b)) : (c))

/// suppress compiler warning for unused arguments
#define UNUSED(x) (void)x;


#include "impl_defs_top.h"
#include "impl_defs_nr.h"

#include "PHY/TOOLS/time_meas.h"
#include "PHY/CODING/coding_defs.h"
#include "PHY/TOOLS/tools_defs.h"
#include "platform_types.h"
#include "NR_UE_TRANSPORT/nr_transport_ue.h"

#if defined(UPGRADE_RAT_NR)

#include "PHY/NR_REFSIG/ss_pbch_nr.h"

#endif

#include "PHY/NR_UE_TRANSPORT/dci_nr.h"
//#include "PHY/LTE_TRANSPORT/defs.h"
//#include "PHY/NR_UE_TRANSPORT/defs_nr.h"
#include <pthread.h>

#include "targets/ARCH/COMMON/common_lib.h"

<<<<<<< HEAD
#include "NR_IF_Module.h"

=======
>>>>>>> a49a0d62
/// Context data structure for RX/TX portion of subframe processing
typedef struct {
  /// index of the current UE RX/TX proc
  int                  proc_id;
  /// Component Carrier index
  uint8_t              CC_id;
  /// timestamp transmitted to HW
  openair0_timestamp timestamp_tx;
//#ifdef UE_NR_PHY_DEMO
  /// NR TTI index within subframe_tx [0 .. ttis_per_subframe - 1] to act upon for transmission
  int nr_tti_tx;
  /// NR TTI index within subframe_rx [0 .. ttis_per_subframe - 1] to act upon for reception
  int nr_tti_rx;
//#endif
  /// subframe to act upon for transmission
  int subframe_tx;
  /// subframe to act upon for reception
  int subframe_rx;
  /// frame to act upon for transmission
  int frame_tx;
  /// frame to act upon for reception
  int frame_rx;
  /// \brief Instance count for RXn-TXnp4 processing thread.
  /// \internal This variable is protected by \ref mutex_rxtx.
  int instance_cnt_rxtx;
  /// pthread structure for RXn-TXnp4 processing thread
  pthread_t pthread_rxtx;
  /// pthread attributes for RXn-TXnp4 processing thread
  pthread_attr_t attr_rxtx;
  /// condition variable for tx processing thread
  pthread_cond_t cond_rxtx;
  /// mutex for RXn-TXnp4 processing thread
  pthread_mutex_t mutex_rxtx;
  /// scheduling parameters for RXn-TXnp4 thread
  struct sched_param sched_param_rxtx;

  /// internal This variable is protected by ref mutex_fep_slot1.
  //int instance_cnt_slot0_dl_processing;
  int instance_cnt_slot1_dl_processing;
  /// pthread descriptor fep_slot1 thread
  //pthread_t pthread_slot0_dl_processing;
  pthread_t pthread_slot1_dl_processing;
  /// pthread attributes for fep_slot1 processing thread
 // pthread_attr_t attr_slot0_dl_processing;
  pthread_attr_t attr_slot1_dl_processing;
  /// condition variable for UE fep_slot1 thread;
  //pthread_cond_t cond_slot0_dl_processing;
  pthread_cond_t cond_slot1_dl_processing;
  /// mutex for UE synch thread
  //pthread_mutex_t mutex_slot0_dl_processing;
  pthread_mutex_t mutex_slot1_dl_processing;
  //int instance_cnt_slot0_dl_processing;
  int instance_cnt_dlsch_td;
  /// pthread descriptor fep_slot1 thread
  //pthread_t pthread_slot0_dl_processing;
  pthread_t pthread_dlsch_td;
  /// pthread attributes for fep_slot1 processing thread
 // pthread_attr_t attr_slot0_dl_processing;
  pthread_attr_t attr_dlsch_td;
  /// condition variable for UE fep_slot1 thread;
  //pthread_cond_t cond_slot0_dl_processing;
  pthread_cond_t cond_dlsch_td;
  /// mutex for UE synch thread
  //pthread_mutex_t mutex_slot0_dl_processing;
  pthread_mutex_t mutex_dlsch_td;
  //
  uint8_t chan_est_pilot0_slot1_available;
  uint8_t chan_est_slot1_available;
  uint8_t llr_slot1_available;
  uint8_t dci_slot0_available;
  uint8_t first_symbol_available;
  uint8_t decoder_thread_available;
  uint8_t decoder_main_available;
  uint8_t decoder_switch;
  int counter_decoder;
  uint8_t channel_level;
  int eNB_id;
  int harq_pid;
  int llr8_flag;
  /// scheduling parameters for fep_slot1 thread
  struct sched_param sched_param_fep_slot1;

  int sub_frame_start;
  int sub_frame_step;
  unsigned long long gotIQs;
  uint8_t decoder_thread_available1;
  int instance_cnt_dlsch_td1;
  /// pthread descriptor fep_slot1 thread
  //pthread_t pthread_slot0_dl_processing;
  pthread_t pthread_dlsch_td1;
  /// pthread attributes for fep_slot1 processing thread
 // pthread_attr_t attr_slot0_dl_processing;
  pthread_attr_t attr_dlsch_td1;
  /// condition variable for UE fep_slot1 thread;
  //pthread_cond_t cond_slot0_dl_processing;
  pthread_cond_t cond_dlsch_td1;
  /// mutex for UE synch thread
  //pthread_mutex_t mutex_slot0_dl_processing;
  pthread_mutex_t mutex_dlsch_td1;
  int dci_err_cnt;
} UE_nr_rxtx_proc_t;

/// Context data structure for eNB subframe processing
typedef struct {
  /// Component Carrier index
  uint8_t              CC_id;
  /// Last RX timestamp
  openair0_timestamp timestamp_rx;
  /// pthread attributes for main UE thread
  pthread_attr_t attr_ue;
  /// scheduling parameters for main UE thread
  struct sched_param sched_param_ue;
  /// pthread descriptor main UE thread
  pthread_t pthread_ue;
  /// \brief Instance count for synch thread.
  /// \internal This variable is protected by \ref mutex_synch.
  int instance_cnt_synch;
  /// pthread attributes for synch processing thread
  pthread_attr_t attr_synch;
  /// scheduling parameters for synch thread
  struct sched_param sched_param_synch;
  /// pthread descriptor synch thread
  pthread_t pthread_synch;
  /// condition variable for UE synch thread;
  pthread_cond_t cond_synch;
  /// mutex for UE synch thread
  pthread_mutex_t mutex_synch;
  /// set of scheduling variables RXn-TXnp4 threads
  UE_nr_rxtx_proc_t proc_rxtx[RX_NB_TH];
} UE_nr_proc_t;

#define debug_msg if (((mac_xface->frame%100) == 0) || (mac_xface->frame < 50)) msg

typedef struct {
  //unsigned int   rx_power[NUMBER_OF_CONNECTED_eNB_MAX][NB_ANTENNAS_RX];     //! estimated received signal power (linear)
  //unsigned short rx_power_dB[NUMBER_OF_CONNECTED_eNB_MAX][NB_ANTENNAS_RX];  //! estimated received signal power (dB)
  //unsigned short rx_avg_power_dB[NUMBER_OF_CONNECTED_eNB_MAX];              //! estimated avg received signal power (dB)

  // RRC measurements
  uint32_t rssi;
  int n_adj_cells;
  unsigned int adj_cell_id[6];
  uint32_t rsrq[7];
  uint32_t rsrp[7];
  float rsrp_filtered[7]; // after layer 3 filtering
  float rsrq_filtered[7];
  // common measurements
  //! estimated noise power (linear)
  unsigned int   n0_power[NB_ANTENNAS_RX];
  //! estimated noise power (dB)
  unsigned short n0_power_dB[NB_ANTENNAS_RX];
  //! total estimated noise power (linear)
  unsigned int   n0_power_tot;
  //! total estimated noise power (dB)
  unsigned short n0_power_tot_dB;
  //! average estimated noise power (linear)
  unsigned int   n0_power_avg;
  //! average estimated noise power (dB)
  unsigned short n0_power_avg_dB;
  //! total estimated noise power (dBm)
  short n0_power_tot_dBm;

  // UE measurements
  //! estimated received spatial signal power (linear)
  int            rx_spatial_power[NUMBER_OF_CONNECTED_eNB_MAX][2][2];
  //! estimated received spatial signal power (dB)
  unsigned short rx_spatial_power_dB[NUMBER_OF_CONNECTED_eNB_MAX][2][2];

  /// estimated received signal power (sum over all TX antennas)
  //int            wideband_cqi[NUMBER_OF_CONNECTED_eNB_MAX][NB_ANTENNAS_RX];
  int            rx_power[NUMBER_OF_CONNECTED_eNB_MAX][NB_ANTENNAS_RX];
  /// estimated received signal power (sum over all TX antennas)
  //int            wideband_cqi_dB[NUMBER_OF_CONNECTED_eNB_MAX][NB_ANTENNAS_RX];
  unsigned short rx_power_dB[NUMBER_OF_CONNECTED_eNB_MAX][NB_ANTENNAS_RX];

  /// estimated received signal power (sum over all TX/RX antennas)
  int            rx_power_tot[NUMBER_OF_CONNECTED_eNB_MAX]; //NEW
  /// estimated received signal power (sum over all TX/RX antennas)
  unsigned short rx_power_tot_dB[NUMBER_OF_CONNECTED_eNB_MAX]; //NEW

  //! estimated received signal power (sum of all TX/RX antennas, time average)
  int            rx_power_avg[NUMBER_OF_CONNECTED_eNB_MAX];
  //! estimated received signal power (sum of all TX/RX antennas, time average, in dB)
  unsigned short rx_power_avg_dB[NUMBER_OF_CONNECTED_eNB_MAX];

  /// SINR (sum of all TX/RX antennas, in dB)
  int            wideband_cqi_tot[NUMBER_OF_CONNECTED_eNB_MAX];
  /// SINR (sum of all TX/RX antennas, time average, in dB)
  int            wideband_cqi_avg[NUMBER_OF_CONNECTED_eNB_MAX];

  //! estimated rssi (dBm)
  short          rx_rssi_dBm[NUMBER_OF_CONNECTED_eNB_MAX];
  //! estimated correlation (wideband linear) between spatial channels (computed in dlsch_demodulation)
  int            rx_correlation[NUMBER_OF_CONNECTED_eNB_MAX][2];
  //! estimated correlation (wideband dB) between spatial channels (computed in dlsch_demodulation)
  int            rx_correlation_dB[NUMBER_OF_CONNECTED_eNB_MAX][2];

  /// Wideband CQI (sum of all RX antennas, in dB, for precoded transmission modes (3,4,5,6), up to 4 spatial streams)
  int            precoded_cqi_dB[NUMBER_OF_CONNECTED_eNB_MAX+1][4];
  /// Subband CQI per RX antenna (= SINR)
  int            subband_cqi[NUMBER_OF_CONNECTED_eNB_MAX][NB_ANTENNAS_RX][NUMBER_OF_SUBBANDS_MAX];
  /// Total Subband CQI  (= SINR)
  int            subband_cqi_tot[NUMBER_OF_CONNECTED_eNB_MAX][NUMBER_OF_SUBBANDS_MAX];
  /// Subband CQI in dB (= SINR dB)
  int            subband_cqi_dB[NUMBER_OF_CONNECTED_eNB_MAX][NB_ANTENNAS_RX][NUMBER_OF_SUBBANDS_MAX];
  /// Total Subband CQI
  int            subband_cqi_tot_dB[NUMBER_OF_CONNECTED_eNB_MAX][NUMBER_OF_SUBBANDS_MAX];
  /// Wideband PMI for each RX antenna
  int            wideband_pmi_re[NUMBER_OF_CONNECTED_eNB_MAX][NB_ANTENNAS_RX];
  /// Wideband PMI for each RX antenna
  int            wideband_pmi_im[NUMBER_OF_CONNECTED_eNB_MAX][NB_ANTENNAS_RX];
  ///Subband PMI for each RX antenna
  int            subband_pmi_re[NUMBER_OF_CONNECTED_eNB_MAX][NUMBER_OF_SUBBANDS_MAX][NB_ANTENNAS_RX];
  ///Subband PMI for each RX antenna
  int            subband_pmi_im[NUMBER_OF_CONNECTED_eNB_MAX][NUMBER_OF_SUBBANDS_MAX][NB_ANTENNAS_RX];
  /// chosen RX antennas (1=Rx antenna 1, 2=Rx antenna 2, 3=both Rx antennas)
  unsigned char           selected_rx_antennas[NUMBER_OF_CONNECTED_eNB_MAX][NUMBER_OF_SUBBANDS_MAX];
  /// Wideband Rank indication
  unsigned char  rank[NUMBER_OF_CONNECTED_eNB_MAX];
  /// Number of RX Antennas
  unsigned char  nb_antennas_rx;
  /// DLSCH error counter
  // short          dlsch_errors;

} PHY_NR_MEASUREMENTS;

typedef struct {

	  /// \brief Holds the received data in the frequency domain.
	  /// - first index: rx antenna [0..nb_antennas_rx[
	  /// - second index: symbol [0..28*ofdm_symbol_size[
	  int32_t **rxdataF;

	  /// \brief Hold the channel estimates in frequency domain.
	  /// - first index: eNB id [0..6] (hard coded)
	  /// - second index: ? [0..7] (hard coded) FIXME! accessed via \c nb_antennas_rx
	  /// - third index: samples? [0..symbols_per_tti*(ofdm_symbol_size+LTE_CE_FILTER_LENGTH)[
	  int32_t **dl_ch_estimates[7];

	  /// \brief Hold the channel estimates in time domain (used for tracking).
	  /// - first index: eNB id [0..6] (hard coded)
	  /// - second index: ? [0..7] (hard coded) FIXME! accessed via \c nb_antennas_rx
	  /// - third index: samples? [0..2*ofdm_symbol_size[
	  int32_t **dl_ch_estimates_time[7];
}NR_UE_COMMON_PER_THREAD;

typedef struct {
  /// \brief Holds the transmit data in time domain.
  /// For IFFT_FPGA this points to the same memory as PHY_vars->tx_vars[a].TX_DMA_BUFFER.
  /// - first index: tx antenna [0..nb_antennas_tx[
  /// - second index: sample [0..FRAME_LENGTH_COMPLEX_SAMPLES[
  int32_t **txdata;
  /// \brief Holds the transmit data in the frequency domain.
  /// For IFFT_FPGA this points to the same memory as PHY_vars->rx_vars[a].RX_DMA_BUFFER.
  /// - first index: tx antenna [0..nb_antennas_tx[
  /// - second index: sample [0..FRAME_LENGTH_COMPLEX_SAMPLES_NO_PREFIX[
  int32_t **txdataF;

  /// \brief Holds the received data in time domain.
  /// Should point to the same memory as PHY_vars->rx_vars[a].RX_DMA_BUFFER.
  /// - first index: rx antenna [0..nb_antennas_rx[
  /// - second index: sample [0..FRAME_LENGTH_COMPLEX_SAMPLES+2048[
  int32_t **rxdata;

  NR_UE_COMMON_PER_THREAD common_vars_rx_data_per_thread[RX_NB_TH_MAX];

  /// holds output of the sync correlator
  int32_t *sync_corr;
  /// estimated frequency offset (in radians) for all subcarriers
  int32_t freq_offset;
  /// eNb_id user is synched to
  int32_t eNb_id;
} NR_UE_COMMON;

typedef struct {
  /// \brief Received frequency-domain signal after extraction.
  /// - first index: ? [0..7] (hard coded) FIXME! accessed via \c nb_antennas_rx
  /// - second index: ? [0..168*N_RB_DL[
  int32_t **rxdataF_ext;
  /// \brief Received frequency-domain ue specific pilots.
  /// - first index: ? [0..7] (hard coded) FIXME! accessed via \c nb_antennas_rx
  /// - second index: ? [0..12*N_RB_DL[
  int32_t **rxdataF_uespec_pilots;
  /// \brief Received frequency-domain signal after extraction and channel compensation.
  /// - first index: ? [0..7] (hard coded) FIXME! accessed via \c nb_antennas_rx
  /// - second index: ? [0..168*N_RB_DL[
  int32_t **rxdataF_comp0;
  /// \brief Received frequency-domain signal after extraction and channel compensation for the second stream. For the SIC receiver we need to store the history of this for each harq process and round
  /// - first index: ? [0..7] (hard coded) accessed via \c harq_pid
  /// - second index: ? [0..7] (hard coded) accessed via \c round
  /// - third index: ? [0..7] (hard coded) FIXME! accessed via \c nb_antennas_rx
  /// - fourth index: ? [0..168*N_RB_DL[
  int32_t **rxdataF_comp1[8][8];
  /// \brief Downlink channel estimates extracted in PRBS.
  /// - first index: ? [0..7] (hard coded) FIXME! accessed via \c nb_antennas_rx
  /// - second index: ? [0..168*N_RB_DL[
  int32_t **dl_ch_estimates_ext;
  /// \brief Downlink cross-correlation of MIMO channel estimates (unquantized PMI) extracted in PRBS. For the SIC receiver we need to store the history of this for each harq process and round
  /// - first index: ? [0..7] (hard coded) accessed via \c harq_pid
  /// - second index: ? [0..7] (hard coded) accessed via \c round
  /// - third index: ? [0..7] (hard coded) FIXME! accessed via \c nb_antennas_rx
  /// - fourth index: ? [0..168*N_RB_DL[
  int32_t **dl_ch_rho_ext[8][8];
  /// \brief Downlink beamforming channel estimates in frequency domain.
  /// - first index: ? [0..7] (hard coded) FIXME! accessed via \c nb_antennas_rx
  /// - second index: samples? [0..symbols_per_tti*(ofdm_symbol_size+LTE_CE_FILTER_LENGTH)[
  int32_t **dl_bf_ch_estimates;
  /// \brief Downlink beamforming channel estimates.
  /// - first index: ? [0..7] (hard coded) FIXME! accessed via \c nb_antennas_rx
  /// - second index: ? [0..168*N_RB_DL[
  int32_t **dl_bf_ch_estimates_ext;
  /// \brief Downlink cross-correlation of MIMO channel estimates (unquantized PMI) extracted in PRBS.
  /// - first index: ? [0..7] (hard coded) FIXME! accessed via \c nb_antennas_rx
  /// - second index: ? [0..168*N_RB_DL[
  int32_t **dl_ch_rho2_ext;
  /// \brief Downlink PMIs extracted in PRBS and grouped in subbands.
  /// - first index: ressource block [0..N_RB_DL[
  uint8_t *pmi_ext;
  /// \brief Magnitude of Downlink Channel first layer (16QAM level/First 64QAM level).
  /// - first index: ? [0..7] (hard coded) FIXME! accessed via \c nb_antennas_rx
  /// - second index: ? [0..168*N_RB_DL[
  int32_t **dl_ch_mag0;
  /// \brief Magnitude of Downlink Channel second layer (16QAM level/First 64QAM level).
  /// - first index: ? [0..7] (hard coded) FIXME! accessed via \c nb_antennas_rx
  /// - second index: ? [0..168*N_RB_DL[
  int32_t **dl_ch_mag1[8][8];
  /// \brief Magnitude of Downlink Channel, first layer (2nd 64QAM level).
  /// - first index: ? [0..7] (hard coded) FIXME! accessed via \c nb_antennas_rx
  /// - second index: ? [0..168*N_RB_DL[
  int32_t **dl_ch_magb0;
  /// \brief Magnitude of Downlink Channel second layer (2nd 64QAM level).
  /// - first index: ? [0..7] (hard coded) FIXME! accessed via \c nb_antennas_rx
  /// - second index: ? [0..168*N_RB_DL[
  int32_t **dl_ch_magb1[8][8];
  /// \brief Cross-correlation of two eNB signals.
  /// - first index: rx antenna [0..nb_antennas_rx[
  /// - second index: symbol [0..]
  int32_t **rho;
  /// never used... always send dl_ch_rho_ext instead...
  int32_t **rho_i;
  /// \brief Pointers to llr vectors (2 TBs).
  /// - first index: ? [0..1] (hard coded)
  /// - second index: ? [0..1179743] (hard coded)
  int16_t *llr[2];
  /// \f$\log_2(\max|H_i|^2)\f$
  int16_t log2_maxh;
    /// \f$\log_2(\max|H_i|^2)\f$ //this is for TM3-4 layer1 channel compensation
  int16_t log2_maxh0;
    /// \f$\log_2(\max|H_i|^2)\f$ //this is for TM3-4 layer2 channel commpensation
  int16_t log2_maxh1;
  /// \brief LLR shifts for subband scaling.
  /// - first index: ? [0..168*N_RB_DL[
  uint8_t *llr_shifts;
  /// \brief Pointer to LLR shifts.
  /// - first index: ? [0..168*N_RB_DL[
  uint8_t *llr_shifts_p;
  /// \brief Pointers to llr vectors (128-bit alignment).
  /// - first index: ? [0..0] (hard coded)
  /// - second index: ? [0..]
  int16_t **llr128;
  /// \brief Pointers to llr vectors (128-bit alignment).
  /// - first index: ? [0..0] (hard coded)
  /// - second index: ? [0..]
  int16_t **llr128_2ndstream;
  //uint32_t *rb_alloc;
  //uint8_t Qm[2];
  //MIMO_mode_t mimo_mode;
  // llr offset per ofdm symbol
  uint32_t llr_offset[14];
  // llr length per ofdm symbol
  uint32_t llr_length[14];
} NR_UE_PDSCH;

typedef struct {
  /// \brief Received frequency-domain signal after extraction.
  /// - first index: ? [0..7] (hard coded) FIXME! accessed via \c nb_antennas_rx
  /// - second index: ? [0..]
  int32_t **rxdataF_ext;
  /// \brief Received frequency-domain signal after extraction and channel compensation.
  /// - first index: ? [0..7] (hard coded) FIXME! accessed via \c nb_antennas_rx
  /// - second index: ? [0..]
  double **rxdataF_comp;
  /// \brief Downlink channel estimates extracted in PRBS.
  /// - first index: ? [0..7] (hard coded) FIXME! accessed via \c nb_antennas_rx
  /// - second index: ? [0..]
  int32_t **dl_ch_estimates_ext;
  ///  \brief Downlink cross-correlation of MIMO channel estimates (unquantized PMI) extracted in PRBS.
  /// - first index: ? [0..7] (hard coded) FIXME! accessed via \c nb_antennas_rx
  /// - second index: ? [0..]
  double **dl_ch_rho_ext;
  /// \brief Downlink PMIs extracted in PRBS and grouped in subbands.
  /// - first index: ressource block [0..N_RB_DL[
  uint8_t *pmi_ext;
  /// \brief Magnitude of Downlink Channel (16QAM level/First 64QAM level).
  /// - first index: ? [0..7] (hard coded) FIXME! accessed via \c nb_antennas_rx
  /// - second index: ? [0..]
  double **dl_ch_mag;
  /// \brief Magnitude of Downlink Channel (2nd 64QAM level).
  /// - first index: ? [0..7] (hard coded) FIXME! accessed via \c nb_antennas_rx
  /// - second index: ? [0..]
  double **dl_ch_magb;
  /// \brief Cross-correlation of two eNB signals.
  /// - first index: rx antenna [0..nb_antennas_rx[
  /// - second index: ? [0..]
  double **rho;
  /// never used... always send dl_ch_rho_ext instead...
  double **rho_i;
  /// \brief Pointers to llr vectors (2 TBs).
  /// - first index: ? [0..1] (hard coded)
  /// - second index: ? [0..1179743] (hard coded)
  int16_t *llr[2];
  /// \f$\log_2(\max|H_i|^2)\f$
  uint8_t log2_maxh;
  /// \brief Pointers to llr vectors (128-bit alignment).
  /// - first index: ? [0..0] (hard coded)
  /// - second index: ? [0..]
  int16_t **llr128;
  //uint32_t *rb_alloc;
  //uint8_t Qm[2];
  //MIMO_mode_t mimo_mode;
} NR_UE_PDSCH_FLP;

#define NR_PDCCH_DEFS_NR_UE
#define NR_NBR_CORESET_ACT_BWP 3      // The number of CoreSets per BWP is limited to 3 (including initial CORESET: ControlResourceId 0)
#define NR_NBR_SEARCHSPACE_ACT_BWP 10 // The number of SearchSpaces per BWP is limited to 10 (including initial SEARCHSPACE: SearchSpaceId 0)
#ifdef NR_PDCCH_DEFS_NR_UE

#define MAX_NR_DCI_DECODED_SLOT 10
#define NBR_NR_FORMATS         8
#define NBR_NR_DCI_FIELDS     56

#define IDENTIFIER_DCI_FORMATS           0
#define CARRIER_IND                      1
#define SUL_IND_0_1                      2
#define SLOT_FORMAT_IND                  3
#define PRE_EMPTION_IND                  4
#define TPC_CMD_NUMBER                   5
#define BLOCK_NUMBER                     6
#define BANDWIDTH_PART_IND               7
#define SHORT_MESSAGE_IND                8
#define SHORT_MESSAGES                   9
#define FREQ_DOM_RESOURCE_ASSIGNMENT_UL 10
#define FREQ_DOM_RESOURCE_ASSIGNMENT_DL 11
#define TIME_DOM_RESOURCE_ASSIGNMENT    12
#define VRB_TO_PRB_MAPPING              13
#define PRB_BUNDLING_SIZE_IND           14
#define RATE_MATCHING_IND               15
#define ZP_CSI_RS_TRIGGER               16
#define FREQ_HOPPING_FLAG               17
#define TB1_MCS                         18
#define TB1_NDI                         19
#define TB1_RV                          20
#define TB2_MCS                         21
#define TB2_NDI                         22
#define TB2_RV                          23
#define MCS                             24
#define NDI                             25
#define RV                              26
#define HARQ_PROCESS_NUMBER             27
#define DAI_                            28
#define FIRST_DAI                       29
#define SECOND_DAI                      30
#define TB_SCALING                      31
#define TPC_PUSCH                       32
#define TPC_PUCCH                       33
#define PUCCH_RESOURCE_IND              34
#define PDSCH_TO_HARQ_FEEDBACK_TIME_IND 35
//#define SHORT_MESSAGE_IND             33
#define SRS_RESOURCE_IND                36
#define PRECOD_NBR_LAYERS               37
#define ANTENNA_PORTS                   38
#define TCI                             39
#define SRS_REQUEST                     40
#define TPC_CMD_NUMBER_FORMAT2_3        41
#define CSI_REQUEST                     42
#define CBGTI                           43
#define CBGFI                           44
#define PTRS_DMRS                       45
#define BETA_OFFSET_IND                 46
#define DMRS_SEQ_INI                    47
#define UL_SCH_IND                      48
#define PADDING_NR_DCI                  49
#define SUL_IND_0_0                     50
#define RA_PREAMBLE_INDEX               51
#define SUL_IND_1_0                     52
#define SS_PBCH_INDEX                   53
#define PRACH_MASK_INDEX                54
#define RESERVED_NR_DCI                 55


typedef enum {
  _format_0_0_found=0,
  _format_0_1_found=1,
  _format_1_0_found=2,
  _format_1_1_found=3,
  _format_2_0_found=4,
  _format_2_1_found=5,
  _format_2_2_found=6,
  _format_2_3_found=7} format_found_t;
#define TOTAL_NBR_SCRAMBLED_VALUES 13
#define _C_RNTI_           0
#define _CS_RNTI_          1
#define _NEW_RNTI_         2
#define _TC_RNTI_          3
#define _P_RNTI_           4
#define _SI_RNTI_          5
#define _RA_RNTI_          6
#define _SP_CSI_RNTI_      7
#define _SFI_RNTI_         8
#define _INT_RNTI_         9
#define _TPC_PUSCH_RNTI_  10
#define _TPC_PUCCH_RNTI_  11
#define _TPC_SRS_RNTI_    12
  typedef enum {
      _c_rnti         = _C_RNTI_,
      _cs_rnti        = _CS_RNTI_,
      _new_rnti       = _NEW_RNTI_,
      _tc_rnti        = _TC_RNTI_,
      _p_rnti         = _P_RNTI_,
      _si_rnti        = _SI_RNTI_,
      _ra_rnti        = _RA_RNTI_,
      _sp_csi_rnti    = _SP_CSI_RNTI_,
      _sfi_rnti       = _SFI_RNTI_,
      _int_rnti       = _INT_RNTI_,
      _tpc_pusch_rnti = _TPC_PUSCH_RNTI_,
      _tpc_pucch_rnti = _TPC_PUCCH_RNTI_,
      _tpc_srs_rnti   = _TPC_SRS_RNTI_} crc_scrambled_t;




typedef enum {bundle_n2=2,bundle_n3=3,bundle_n6=6} NR_UE_CORESET_REG_bundlesize_t;

typedef enum {interleave_n2=2,interleave_n3=3,interleave_n6=6} NR_UE_CORESET_interleaversize_t;

typedef struct {
  //Corresponds to L1 parameter 'CORESET-REG-bundle-size' (see 38.211, section FFS_Section)
  NR_UE_CORESET_REG_bundlesize_t reg_bundlesize;
  //Corresponds to L1 parameter 'CORESET-interleaver-size' (see 38.211, 38.213, section FFS_Section)
  NR_UE_CORESET_interleaversize_t interleaversize;
  //Corresponds to L1 parameter 'CORESET-shift-index' (see 38.211, section 7.3.2.2)
  int shiftIndex;
} NR_UE_CORESET_CCE_REG_MAPPING_t;

typedef enum {allContiguousRBs=0,sameAsREGbundle=1} NR_UE_CORESET_precoder_granularity_t;

typedef struct {
  /*
   * define CORESET structure according to 38.331
   *
   * controlResourceSetId: 		Corresponds to L1 parameter 'CORESET-ID'
   * 							Value 0 identifies the common CORESET configured in MIB and in ServingCellConfigCommon
   *                       		Values 1..maxNrofControlResourceSets-1 identify CORESETs configured by dedicated signalling
   * frequencyDomainResources: 	BIT STRING (SIZE (45))
   * 							Corresponds to L1 parameter 'CORESET-freq-dom'(see 38.211, section 7.3.2.2)
   * 							Frequency domain resources for the CORESET. Each bit corresponds a group of 6 RBs, with grouping starting from PRB 0,
   * 							which is fully contained in the bandwidth part within which the CORESET is configured.
   * duration:					INTEGER (1..maxCoReSetDuration)
   * 							Corresponds to L1 parameter 'CORESET-time-duration' (see 38.211, section 7.3.2.2FFS_Section)
   * 							Contiguous time duration of the CORESET in number of symbols
   * cce-REG-MappingType:		interleaved
   *								reg-BundleSize: ENUMERATED {n2, n3, n6}
   *								interleaverSize: ENUMERATED {n2, n3, n6}
   *								shiftIndex: INTEGER
   *							nonInterleaved NULL
   * precoderGranularity:		ENUMERATED {sameAsREG-bundle, allContiguousRBs}
   * 							Corresponds to L1 parameter 'CORESET-precoder-granuality' (see 38.211, sections 7.3.2.2 and 7.4.1.3.2)
   * tci-StatesPDCCH:			SEQUENCE(SIZE (1..maxNrofTCI-StatesPDCCH)) OF TCI-StateId OPTIONAL
   * 							A subset of the TCI states defined in TCI-States used for providing QCL relationships between the DL RS(s)
   * 							in one RS Set (TCI-State) and the PDCCH DMRS ports.
   * 							Corresponds to L1 parameter 'TCI-StatesPDCCH' (see 38.214, section FFS_Section)
   * tci-PresentInDCI:			ENUMERATED {enabled} OPTIONAL
   * 							Corresponds to L1 parameter 'TCI-PresentInDCI' (see 38,213, section 5.1.5)
   * pdcch-DMRS-ScramblingID:	BIT STRING (SIZE (16)) OPTIONAL
   * 							PDCCH DMRS scrambling initalization.
   * 							Corresponds to L1 parameter 'PDCCH-DMRS-Scrambling-ID' (see 38.214, section 5.1)
   * 							When the field is absent the UE applies the value '0'.
   */
  int controlResourceSetId;
  uint64_t frequencyDomainResources;
  int duration;
  NR_UE_CORESET_CCE_REG_MAPPING_t cce_reg_mappingType;
  NR_UE_CORESET_precoder_granularity_t precoderGranularity;
  int tciStatesPDCCH;
  int tciPresentInDCI;
  uint16_t pdcchDMRSScramblingID;

} NR_UE_PDCCH_CORESET;

// Slots for PDCCH Monitoring configured as periodicity and offset
typedef enum {nr_sl1=1,nr_sl2=2,nr_sl4=4,nr_sl5=5,nr_sl8=8,nr_sl10=10,nr_sl16=16,nr_sl20=20} NR_UE_SLOT_PERIOD_OFFSET_t;
typedef enum {nc0=0,nc1=1,nc2=2,nc3=3,nc4=4,nc5=5,nc6=6,nc8=8} NR_UE_SEARCHSPACE_nbrCAND_t;
typedef enum {nsfi1=1,nsfi2=2} NR_UE_SEARCHSPACE_nbrCAND_SFI_t;
typedef enum {n2_3_1=1,n2_3_2=2} NR_UE_SEARCHSPACE_nbrCAND_2_3_t;
typedef enum {cformat0_0_and_1_0=0,cformat2_0=2,cformat2_1=3,cformat2_2=4,cformat2_3=5} NR_UE_SEARCHSPACE_CSS_DCI_FORMAT_t;
typedef enum {uformat0_0_and_1_0=0,uformat0_1_and_1_1=1} NR_UE_SEARCHSPACE_USS_DCI_FORMAT_t;
// Monitoring periodicity of SRS PDCCH in number of slots for DCI format 2-3
// Corresponds to L1 parameter 'SRS-Num-PDCCH-cand' (see 38.212, 38.213, section 7.3.1, 11.3)
typedef enum {mp1=1,mp2=2,mp4=4,mp5=5,mp8=8,mp10=10,mp16=16,mp20=20} NR_UE_SEARCHSPACE_MON_PERIOD_t;
//typedef enum {n1=1,n2=2} NR_UE_SEARCHSPACE_nbrCAND_2_3_t;
             // The number of PDCCH candidates for DCI format 2-3 for the configured aggregation level.
             // Corresponds to L1 parameter 'SRS-Num-PDCCH-cand' (see 38.212, 38.213, section 7.3.1, 11.3)
typedef enum {common=0,ue_specific=1} NR_SEARCHSPACE_TYPE_t;

typedef struct {

/*
 * searchSpaceType:      Indicates whether this is a common search space (present) or a UE specific search space (CHOICE)
 *                       as well as DCI formats to monitor for (description in struct NR_UE_PDCCH_SEARCHSPACE_TYPE
 *      common:          Configures this search space as common search space (CSS) and DCI formats to monitor
 *      ue-Specific:     Configures this search space as UE specific search space (USS)
 *                       The UE monitors the DCI format with CRC scrambled by
 *                       C-RNTI, CS-RNTI (if configured), TC-RNTI (if a certain condition is met),
 *                       and SP-CSI-RNTI (if configured)
 */

  NR_SEARCHSPACE_TYPE_t type;
  NR_UE_SEARCHSPACE_CSS_DCI_FORMAT_t  common_dci_formats;
  //NR_UE_SEARCHSPACE_nbrCAND_t nrofCandidates_SFI_aggr_level[5]; // FIXME! A table of five enum elements
  NR_UE_SEARCHSPACE_nbrCAND_SFI_t sfi_nrofCandidates_aggrlevel1;
  NR_UE_SEARCHSPACE_nbrCAND_SFI_t sfi_nrofCandidates_aggrlevel2;
  NR_UE_SEARCHSPACE_nbrCAND_SFI_t sfi_nrofCandidates_aggrlevel4;
  NR_UE_SEARCHSPACE_nbrCAND_SFI_t sfi_nrofCandidates_aggrlevel8;
  NR_UE_SEARCHSPACE_nbrCAND_SFI_t sfi_nrofCandidates_aggrlevel16;
  NR_UE_SEARCHSPACE_MON_PERIOD_t  srs_monitoringPeriodicity2_3;
  NR_UE_SEARCHSPACE_nbrCAND_2_3_t srs_nrofCandidates;
  NR_UE_SEARCHSPACE_USS_DCI_FORMAT_t  ue_specific_dci_formats;

} NR_UE_PDCCH_SEARCHSPACE_TYPE;

typedef struct {
/*
 * define SearchSpace structure according to 38.331
 *
 * searchSpaceId:        Identity of the search space. SearchSpaceId = 0 identifies the SearchSpace configured via PBCH (MIB)
 *                       The searchSpaceId is unique among the BWPs of a Serving Cell
 * controlResourceSetId: CORESET applicable for this SearchSpace
 *                       0 identifies the common CORESET configured in MIB
 *                       1..maxNrofControlResourceSets-1 identify CORESETs configured by dedicated signalling
 * monitoringSlotPeriodicityAndOffset:
 *                       Slots for PDCCH Monitoring configured as periodicity and offset.
 *                       Corresponds to L1 parameters 'Montoring-periodicity-PDCCH-slot' and
 *                       'Montoring-offset-PDCCH-slot' (see 38.213, section 10)
 * monitoringSymbolsWithinSlot:
 *                       Symbols for PDCCH monitoring in the slots configured for PDCCH monitoring
 *                       The most significant (left) bit represents the first OFDM in a slot
 *
 * nrofCandidates:       Number of PDCCH candidates per aggregation level
 *
 * searchSpaceType:      Indicates whether this is a common search space (present) or a UE specific search space
 *                       as well as DCI formats to monitor for (description in struct NR_UE_PDCCH_SEARCHSPACE_TYPE
 *      common:          Configures this search space as common search space (CSS) and DCI formats to monitor
 *      ue-Specific:     Configures this search space as UE specific search space (USS)
 *                       The UE monitors the DCI format with CRC scrambled by
 *                       C-RNTI, CS-RNTI (if configured), TC-RNTI (if a certain condition is met),
 *                       and SP-CSI-RNTI (if configured)
 */
  // INTEGER (0..maxNrofSearchSpaces-1) (0..40-1)
  int searchSpaceId;
  int controlResourceSetId;
  // FIXME! Verify type to be used for this parameter (sl1, sl2, sl4, sl5, sl8, sl10, sl16, sl20). Maybe enum.
  NR_UE_SLOT_PERIOD_OFFSET_t monitoringSlotPeriodicityAndOffset;
  int monitoringSlotPeriodicityAndOffset_offset;
  // bit string size 14. Bitmap to indicate symbols within slot where PDCCH has to be monitored
  // the MSB (left) bit represents first OFDM in slot
  uint16_t monitoringSymbolWithinSlot;
  NR_UE_SEARCHSPACE_nbrCAND_t nrofCandidates_aggrlevel1;
  NR_UE_SEARCHSPACE_nbrCAND_t nrofCandidates_aggrlevel2;
  NR_UE_SEARCHSPACE_nbrCAND_t nrofCandidates_aggrlevel4;
  NR_UE_SEARCHSPACE_nbrCAND_t nrofCandidates_aggrlevel8;
  NR_UE_SEARCHSPACE_nbrCAND_t nrofCandidates_aggrlevel16;
  NR_UE_PDCCH_SEARCHSPACE_TYPE searchSpaceType;

} NR_UE_PDCCH_SEARCHSPACE;
#endif
typedef struct {
  /// \brief Pointers to extracted PDCCH symbols in frequency-domain.
  /// - first index: ? [0..7] (hard coded) FIXME! accessed via \c nb_antennas_rx
  /// - second index: ? [0..168*N_RB_DL[
  int32_t **rxdataF_ext;
  /// \brief Pointers to extracted and compensated PDCCH symbols in frequency-domain.
  /// - first index: ? [0..7] (hard coded) FIXME! accessed via \c nb_antennas_rx
  /// - second index: ? [0..168*N_RB_DL[
  int32_t **rxdataF_comp;
  /// \brief Pointers to extracted channel estimates of PDCCH symbols.
  /// - first index: ? [0..7] (hard coded) FIXME! accessed via \c nb_antennas_rx
  /// - second index: ? [0..168*N_RB_DL[
  int32_t **dl_ch_estimates_ext;
  /// \brief Pointers to channel cross-correlation vectors for multi-eNB detection.
  /// - first index: ? [0..7] (hard coded) FIXME! accessed via \c nb_antennas_rx
  /// - second index: ? [0..168*N_RB_DL[
  int32_t **dl_ch_rho_ext;
  /// \brief Pointers to channel cross-correlation vectors for multi-eNB detection.
  /// - first index: rx antenna [0..nb_antennas_rx[
  /// - second index: ? [0..]
  int32_t **rho;
  /// \brief Pointer to llrs, 4-bit resolution.
  /// - first index: ? [0..48*N_RB_DL[
  uint16_t *llr;
  /// \brief Pointer to llrs, 16-bit resolution.
  /// - first index: ? [0..96*N_RB_DL[
  uint16_t *llr16;
  /// \brief \f$\overline{w}\f$ from 36-211.
  /// - first index: ? [0..48*N_RB_DL[
  uint16_t *wbar;
  /// \brief PDCCH/DCI e-sequence (input to rate matching).
  /// - first index: ? [0..96*N_RB_DL[
  int8_t *e_rx;
  /// number of PDCCH symbols in current subframe
  uint8_t num_pdcch_symbols;
  /// Allocated CRNTI for UE
  uint16_t crnti;
  /// 1: the allocated crnti is Temporary C-RNTI / 0: otherwise
  uint8_t crnti_is_temporary;
  /// Total number of PDU errors (diagnostic mode)
  uint32_t dci_errors;
  /// Total number of PDU received
  uint32_t dci_received;
  /// Total number of DCI False detection (diagnostic mode)
  uint32_t dci_false;
  /// Total number of DCI missed (diagnostic mode)
  uint32_t dci_missed;
  /// nCCE for PUCCH per subframe
  uint8_t nCCE[10];
  //Check for specific DCIFormat and AgregationLevel
  uint8_t dciFormat;
  uint8_t agregationLevel;
  #ifdef NR_PDCCH_DEFS_NR_UE
  // CORESET structure, where maximum number of CORESETs to be handled is 3 (according to 38.331 V15.1.0)
  NR_UE_PDCCH_CORESET coreset[NR_NBR_CORESET_ACT_BWP];
  // SEARCHSPACE structure, where maximum number of SEARCHSPACEs to be handled is 10 (according to 38.331 V15.1.0)
  // Each SearchSpace is associated with one ControlResourceSet 
  NR_UE_PDCCH_SEARCHSPACE searchSpace[NR_NBR_SEARCHSPACE_ACT_BWP];
  #endif
} NR_UE_PDCCH;

#define PBCH_A 24

typedef struct {
  /// \brief Pointers to extracted PBCH symbols in frequency-domain.
  /// - first index: rx antenna [0..nb_antennas_rx[
  /// - second index: ? [0..287] (hard coded)
  int32_t **rxdataF_ext;
  /// \brief Pointers to extracted and compensated PBCH symbols in frequency-domain.
  /// - first index: ? [0..7] (hard coded) FIXME! accessed via \c nb_antennas_rx
  /// - second index: ? [0..287] (hard coded)
  int32_t **rxdataF_comp;
  /// \brief Pointers to downlink channel estimates in frequency-domain extracted in PRBS.
  /// - first index: ? [0..7] (hard coded) FIXME! accessed via \c nb_antennas_rx
  /// - second index: ? [0..287] (hard coded)
  int32_t **dl_ch_estimates_ext;
  uint8_t pbch_a[NR_POLAR_PBCH_PAYLOAD_BITS>>3];
  uint8_t pbch_a_interleaved[NR_POLAR_PBCH_PAYLOAD_BITS>>3];
  uint8_t pbch_a_prime[NR_POLAR_PBCH_PAYLOAD_BITS>>3];
  uint8_t pbch_e[NR_POLAR_PBCH_E];
  double  demod_pbch_e[NR_POLAR_PBCH_E];
  /// \brief Pointer to PBCH llrs.
  /// - first index: ? [0..1919] (hard coded)
  int8_t *llr;
  /// \brief Pointer to PBCH decoded output.
  /// - first index: ? [0..63] (hard coded)
  uint8_t *decoded_output;
  /// \brief Total number of PDU errors.
  uint32_t pdu_errors;
  /// \brief Total number of PDU errors 128 frames ago.
  uint32_t pdu_errors_last;
  /// \brief Total number of consecutive PDU errors.
  uint32_t pdu_errors_conseq;
  /// \brief FER (in percent) .
  uint32_t pdu_fer;
} NR_UE_PBCH;

typedef struct {
  int16_t amp;
  int16_t *prachF;
  int16_t *prach;
} NR_UE_PRACH;

/*typedef enum {
  /// do not detect any DCIs in the current subframe
  NO_DCI = 0x0,
  /// detect only downlink DCIs in the current subframe
  UL_DCI = 0x1,
  /// detect only uplink DCIs in the current subframe
  DL_DCI = 0x2,
  /// detect both uplink and downlink DCIs in the current subframe
  UL_DL_DCI = 0x3} nr_dci_detect_mode_t;*/

typedef struct UE_NR_SCAN_INFO_s {
  /// 10 best amplitudes (linear) for each pss signals
  int32_t amp[3][10];
  /// 10 frequency offsets (kHz) corresponding to best amplitudes, with respect do minimum DL frequency in the band
  int32_t freq_offset_Hz[3][10];
} UE_NR_SCAN_INFO_t;

/// Top-level PHY Data Structure for UE
typedef struct {
  /// \brief Module ID indicator for this instance
  uint8_t Mod_id;
  /// \brief Component carrier ID for this PHY instance
  uint8_t CC_id;
  /// \brief Mapping of CC_id antennas to cards
  openair0_rf_map      rf_map;
  //uint8_t local_flag;
  /// \brief Indicator of current run mode of UE (normal_txrx, rx_calib_ue, no_L2_connect, debug_prach)
  runmode_t mode;
  /// \brief Indicator that UE should perform band scanning
  int UE_scan;
  /// \brief Indicator that UE should perform coarse scanning around carrier
  int UE_scan_carrier;
  /// \brief Indicator that UE is synchronized to an eNB
  int is_synchronized;
  /// Data structure for UE process scheduling
  UE_nr_proc_t proc;
  /// Flag to indicate the UE shouldn't do timing correction at all
  int no_timing_correction;
  /// \brief Total gain of the TX chain (16-bit baseband I/Q to antenna)
  uint32_t tx_total_gain_dB;
  /// \brief Total gain of the RX chain (antenna to baseband I/Q) This is a function of rx_gain_mode (and the corresponding gain) and the rx_gain of the card.
  uint32_t rx_total_gain_dB;
  /// \brief Total gains with maximum RF gain stage (ExpressMIMO2/Lime)
  uint32_t rx_gain_max[4];
  /// \brief Total gains with medium RF gain stage (ExpressMIMO2/Lime)
  uint32_t rx_gain_med[4];
  /// \brief Total gains with bypassed RF gain stage (ExpressMIMO2/Lime)
  uint32_t rx_gain_byp[4];
  /// \brief Current transmit power
  int16_t tx_power_dBm[10];
  /// \brief Total number of REs in current transmission
  int tx_total_RE[10];
  /// \brief Maximum transmit power
  int8_t tx_power_max_dBm;
  /// \brief Number of eNB seen by UE
  uint8_t n_connected_eNB;
  /// \brief indicator that Handover procedure has been initiated
  uint8_t ho_initiated;
  /// \brief indicator that Handover procedure has been triggered
  uint8_t ho_triggered;
  /// \brief Measurement variables.
  PHY_NR_MEASUREMENTS measurements;
  NR_DL_FRAME_PARMS  frame_parms;
  /// \brief Frame parame before ho used to recover if ho fails.
  NR_DL_FRAME_PARMS  frame_parms_before_ho;
  NR_UE_COMMON    common_vars;

  nr_ue_if_module_t *if_inst;
  nr_downlink_indication_t dl_indication;

  // point to the current rxTx thread index
  uint8_t current_thread_id[10];

  NR_UE_PDSCH     *pdsch_vars[RX_NB_TH_MAX][NUMBER_OF_CONNECTED_eNB_MAX+1]; // two RxTx Threads
  NR_UE_PDSCH_FLP *pdsch_vars_flp[NUMBER_OF_CONNECTED_eNB_MAX+1];
  NR_UE_PDSCH     *pdsch_vars_SI[NUMBER_OF_CONNECTED_eNB_MAX+1];
  NR_UE_PDSCH     *pdsch_vars_ra[NUMBER_OF_CONNECTED_eNB_MAX+1];
  NR_UE_PDSCH     *pdsch_vars_p[NUMBER_OF_CONNECTED_eNB_MAX+1];
  NR_UE_PDSCH     *pdsch_vars_MCH[NUMBER_OF_CONNECTED_eNB_MAX];
  NR_UE_PBCH      *pbch_vars[NUMBER_OF_CONNECTED_eNB_MAX];
  NR_UE_PDCCH     *pdcch_vars[RX_NB_TH_MAX][NUMBER_OF_CONNECTED_eNB_MAX];
  NR_UE_PRACH     *prach_vars[NUMBER_OF_CONNECTED_eNB_MAX];
  NR_UE_DLSCH_t   *dlsch[RX_NB_TH_MAX][NUMBER_OF_CONNECTED_eNB_MAX][2]; // two RxTx Threads
  NR_UE_ULSCH_t   *ulsch[NUMBER_OF_CONNECTED_eNB_MAX];
  NR_UE_DLSCH_t   *dlsch_SI[NUMBER_OF_CONNECTED_eNB_MAX];
  NR_UE_DLSCH_t   *dlsch_ra[NUMBER_OF_CONNECTED_eNB_MAX];
  NR_UE_DLSCH_t   *dlsch_p[NUMBER_OF_CONNECTED_eNB_MAX];
  NR_UE_DLSCH_t   *dlsch_MCH[NUMBER_OF_CONNECTED_eNB_MAX];
  // This is for SIC in the UE, to store the reencoded data
  LTE_eNB_DLSCH_t  *dlsch_eNB[NUMBER_OF_CONNECTED_eNB_MAX];

  //Paging parameters
  uint32_t              IMSImod1024;
  uint32_t              PF;
  uint32_t              PO;

  // For abstraction-purposes only
  uint8_t               sr[10];
  uint8_t               pucch_sel[10];
  uint8_t               pucch_payload[22];

  UE_MODE_t        UE_mode[NUMBER_OF_CONNECTED_eNB_MAX];
  /// cell-specific reference symbols
  uint32_t lte_gold_table[7][20][2][14];

#if defined(UPGRADE_RAT_NR)

  /// demodulation reference signal for NR PBCH
  uint32_t dmrs_pbch_bitmap_nr[DMRS_PBCH_I_SSB][DMRS_PBCH_N_HF][DMRS_BITMAP_SIZE];

#endif

  /// PBCH DMRS sequence
  uint32_t nr_gold_pbch[2][64][NR_PBCH_DMRS_LENGTH_DWORD];

  /// PDSCH DMRS
  uint32_t nr_gold_pdsch[2][20][2][21];

  /// PDCCH DMRS
  uint32_t nr_gold_pdcch[10][3][42];

  uint32_t X_u[64][839];

  uint32_t high_speed_flag;
  uint32_t perfect_ce;
  int16_t ch_est_alpha;
  int generate_ul_signal[NUMBER_OF_CONNECTED_eNB_MAX];

  UE_NR_SCAN_INFO_t scan_info[NB_BANDS_MAX];

  char ulsch_no_allocation_counter[NUMBER_OF_CONNECTED_eNB_MAX];



  unsigned char ulsch_Msg3_active[NUMBER_OF_CONNECTED_eNB_MAX];
  uint32_t  ulsch_Msg3_frame[NUMBER_OF_CONNECTED_eNB_MAX];
  unsigned char ulsch_Msg3_subframe[NUMBER_OF_CONNECTED_eNB_MAX];
  PRACH_RESOURCES_t *prach_resources[NUMBER_OF_CONNECTED_eNB_MAX];
  int turbo_iterations, turbo_cntl_iterations;
  /// \brief ?.
  /// - first index: eNB [0..NUMBER_OF_CONNECTED_eNB_MAX[ (hard coded)
  uint32_t total_TBS[NUMBER_OF_CONNECTED_eNB_MAX];
  /// \brief ?.
  /// - first index: eNB [0..NUMBER_OF_CONNECTED_eNB_MAX[ (hard coded)
  uint32_t total_TBS_last[NUMBER_OF_CONNECTED_eNB_MAX];
  /// \brief ?.
  /// - first index: eNB [0..NUMBER_OF_CONNECTED_eNB_MAX[ (hard coded)
  uint32_t bitrate[NUMBER_OF_CONNECTED_eNB_MAX];
  /// \brief ?.
  /// - first index: eNB [0..NUMBER_OF_CONNECTED_eNB_MAX[ (hard coded)
  uint32_t total_received_bits[NUMBER_OF_CONNECTED_eNB_MAX];
  int dlsch_errors[NUMBER_OF_CONNECTED_eNB_MAX];
  int dlsch_errors_last[NUMBER_OF_CONNECTED_eNB_MAX];
  int dlsch_received[NUMBER_OF_CONNECTED_eNB_MAX];
  int dlsch_received_last[NUMBER_OF_CONNECTED_eNB_MAX];
  int dlsch_fer[NUMBER_OF_CONNECTED_eNB_MAX];
  int dlsch_SI_received[NUMBER_OF_CONNECTED_eNB_MAX];
  int dlsch_SI_errors[NUMBER_OF_CONNECTED_eNB_MAX];
  int dlsch_ra_received[NUMBER_OF_CONNECTED_eNB_MAX];
  int dlsch_ra_errors[NUMBER_OF_CONNECTED_eNB_MAX];
  int dlsch_p_received[NUMBER_OF_CONNECTED_eNB_MAX];
  int dlsch_p_errors[NUMBER_OF_CONNECTED_eNB_MAX];
  int dlsch_mch_received_sf[MAX_MBSFN_AREA][NUMBER_OF_CONNECTED_eNB_MAX];
  int dlsch_mch_received[NUMBER_OF_CONNECTED_eNB_MAX];
  int dlsch_mcch_received[MAX_MBSFN_AREA][NUMBER_OF_CONNECTED_eNB_MAX];
  int dlsch_mtch_received[MAX_MBSFN_AREA][NUMBER_OF_CONNECTED_eNB_MAX];
  int dlsch_mcch_errors[MAX_MBSFN_AREA][NUMBER_OF_CONNECTED_eNB_MAX];
  int dlsch_mtch_errors[MAX_MBSFN_AREA][NUMBER_OF_CONNECTED_eNB_MAX];
  int dlsch_mcch_trials[MAX_MBSFN_AREA][NUMBER_OF_CONNECTED_eNB_MAX];
  int dlsch_mtch_trials[MAX_MBSFN_AREA][NUMBER_OF_CONNECTED_eNB_MAX];
  int current_dlsch_cqi[NUMBER_OF_CONNECTED_eNB_MAX];
  unsigned char first_run_timing_advance[NUMBER_OF_CONNECTED_eNB_MAX];
  uint8_t               generate_prach;
  uint8_t               prach_cnt;
  uint8_t               prach_PreambleIndex;
  //  uint8_t               prach_timer;
  uint8_t               decode_SIB;
  uint8_t               decode_MIB;
  int              rx_offset; /// Timing offset
  int              rx_offset_diff; /// Timing adjustment for ofdm symbol0 on HW USRP
  int              time_sync_cell;
  int              timing_advance; ///timing advance signalled from eNB
  int              hw_timing_advance;
  int              N_TA_offset; ///timing offset used in TDD
  /// Flag to tell if UE is secondary user (cognitive mode)
  unsigned char    is_secondary_ue;
  /// Flag to tell if secondary eNB has channel estimates to create NULL-beams from.
  unsigned char    has_valid_precoder;
  /// hold the precoder for NULL beam to the primary eNB
  int              **ul_precoder_S_UE;
  /// holds the maximum channel/precoder coefficient
  char             log2_maxp;

  /// if ==0 enables phy only test mode
  int mac_enabled;

  /// Flag to initialize averaging of PHY measurements
  int init_averaging;

  /// \brief sinr for all subcarriers of the current link (used only for abstraction).
  /// - first index: ? [0..12*N_RB_DL[
  double *sinr_dB;

  /// \brief sinr for all subcarriers of first symbol for the CQI Calculation.
  /// - first index: ? [0..12*N_RB_DL[
  double *sinr_CQI_dB;

  /// sinr_effective used for CQI calulcation
  double sinr_eff;

  /// N0 (used for abstraction)
  double N0;

  /// PDSCH Varaibles
  PDSCH_CONFIG_DEDICATED pdsch_config_dedicated[NUMBER_OF_CONNECTED_eNB_MAX];

  /// PUSCH Varaibles
  PUSCH_CONFIG_DEDICATED pusch_config_dedicated[NUMBER_OF_CONNECTED_eNB_MAX];

  /// PUSCH contention-based access vars
  PUSCH_CA_CONFIG_DEDICATED  pusch_ca_config_dedicated[NUMBER_OF_eNB_MAX]; // lola

  /// PUCCH variables

  PUCCH_CONFIG_DEDICATED pucch_config_dedicated[NUMBER_OF_CONNECTED_eNB_MAX];

  uint8_t ncs_cell[20][7];

  /// UL-POWER-Control
  UL_POWER_CONTROL_DEDICATED ul_power_control_dedicated[NUMBER_OF_CONNECTED_eNB_MAX];

  /// TPC
  TPC_PDCCH_CONFIG tpc_pdcch_config_pucch[NUMBER_OF_CONNECTED_eNB_MAX];
  TPC_PDCCH_CONFIG tpc_pdcch_config_pusch[NUMBER_OF_CONNECTED_eNB_MAX];

  /// CQI reporting
  CQI_REPORT_CONFIG cqi_report_config[NUMBER_OF_CONNECTED_eNB_MAX];

  /// SRS Variables
  SOUNDINGRS_UL_CONFIG_DEDICATED soundingrs_ul_config_dedicated[NUMBER_OF_CONNECTED_eNB_MAX];

  /// Scheduling Request Config
  SCHEDULING_REQUEST_CONFIG scheduling_request_config[NUMBER_OF_CONNECTED_eNB_MAX];

  /// Transmission mode per eNB
  uint8_t transmission_mode[NUMBER_OF_CONNECTED_eNB_MAX];

  time_stats_t phy_proc[RX_NB_TH];
  time_stats_t phy_proc_tx;
  time_stats_t phy_proc_rx[RX_NB_TH];

  uint32_t use_ia_receiver;

  time_stats_t ofdm_mod_stats;
  time_stats_t ulsch_encoding_stats;
  time_stats_t ulsch_modulation_stats;
  time_stats_t ulsch_segmentation_stats;
  time_stats_t ulsch_rate_matching_stats;
  time_stats_t ulsch_turbo_encoding_stats;
  time_stats_t ulsch_interleaving_stats;
  time_stats_t ulsch_multiplexing_stats;

  time_stats_t generic_stat;
  time_stats_t generic_stat_bis[RX_NB_TH][LTE_SLOTS_PER_SUBFRAME];
  time_stats_t ue_front_end_stat[RX_NB_TH];
  time_stats_t ue_front_end_per_slot_stat[RX_NB_TH][LTE_SLOTS_PER_SUBFRAME];
  time_stats_t pdcch_procedures_stat[RX_NB_TH];
  time_stats_t pdsch_procedures_stat[RX_NB_TH];
  time_stats_t pdsch_procedures_per_slot_stat[RX_NB_TH][LTE_SLOTS_PER_SUBFRAME];
  time_stats_t dlsch_procedures_stat[RX_NB_TH];

  time_stats_t ofdm_demod_stats;
  time_stats_t dlsch_rx_pdcch_stats;
  time_stats_t rx_dft_stats;
  time_stats_t dlsch_channel_estimation_stats;
  time_stats_t dlsch_freq_offset_estimation_stats;
  time_stats_t dlsch_decoding_stats[2];
  time_stats_t dlsch_demodulation_stats;
  time_stats_t dlsch_rate_unmatching_stats;
  time_stats_t dlsch_turbo_decoding_stats;
  time_stats_t dlsch_deinterleaving_stats;
  time_stats_t dlsch_llr_stats;
  time_stats_t dlsch_llr_stats_parallelization[RX_NB_TH][LTE_SLOTS_PER_SUBFRAME];
  time_stats_t dlsch_unscrambling_stats;
  time_stats_t dlsch_rate_matching_stats;
  time_stats_t dlsch_turbo_encoding_stats;
  time_stats_t dlsch_interleaving_stats;
  time_stats_t dlsch_tc_init_stats;
  time_stats_t dlsch_tc_alpha_stats;
  time_stats_t dlsch_tc_beta_stats;
  time_stats_t dlsch_tc_gamma_stats;
  time_stats_t dlsch_tc_ext_stats;
  time_stats_t dlsch_tc_intl1_stats;
  time_stats_t dlsch_tc_intl2_stats;
  time_stats_t tx_prach;

  /// RF and Interface devices per CC
  openair0_device rfdevice;
  time_stats_t dlsch_encoding_SIC_stats;
  time_stats_t dlsch_scrambling_SIC_stats;
  time_stats_t dlsch_modulation_SIC_stats;
  time_stats_t dlsch_llr_stripping_unit_SIC_stats;
  time_stats_t dlsch_unscrambling_SIC_stats;

#if ENABLE_RAL
  hash_table_t    *ral_thresholds_timed;
  SLIST_HEAD(ral_thresholds_gen_poll_s, ral_threshold_phy_t) ral_thresholds_gen_polled[RAL_LINK_PARAM_GEN_MAX];
  SLIST_HEAD(ral_thresholds_lte_poll_s, ral_threshold_phy_t) ral_thresholds_lte_polled[RAL_LINK_PARAM_LTE_MAX];
#endif

} PHY_VARS_NR_UE;

/* this structure is used to pass both UE phy vars and
 * proc to the function UE_thread_rxn_txnp4
 */
struct nr_rxtx_thread_data {
  PHY_VARS_NR_UE    *UE;
  UE_nr_rxtx_proc_t *proc;
};

void exit_fun(const char* s);

/*static inline int wait_on_condition(pthread_mutex_t *mutex,pthread_cond_t *cond,int *instance_cnt,char *name) {

  if (pthread_mutex_lock(mutex) != 0) {
    LOG_E( PHY, "[SCHED][eNB] error locking mutex for %s\n",name);
    exit_fun("nothing to add");
    return(-1);
  }

  while (*instance_cnt < 0) {
    // most of the time the thread is waiting here
    // proc->instance_cnt_rxtx is -1
    pthread_cond_wait(cond,mutex); // this unlocks mutex_rxtx while waiting and then locks it again
  }

  if (pthread_mutex_unlock(mutex) != 0) {
    LOG_E(PHY,"[SCHED][eNB] error unlocking mutex for %s\n",name);
    exit_fun("nothing to add");
    return(-1);
  }
  return(0);
}

static inline int wait_on_busy_condition(pthread_mutex_t *mutex,pthread_cond_t *cond,int *instance_cnt,char *name) {

  if (pthread_mutex_lock(mutex) != 0) {
    LOG_E( PHY, "[SCHED][eNB] error locking mutex for %s\n",name);
    exit_fun("nothing to add");
    return(-1);
  }

  while (*instance_cnt == 0) {
    // most of the time the thread will skip this
    // waits only if proc->instance_cnt_rxtx is 0
    pthread_cond_wait(cond,mutex); // this unlocks mutex_rxtx while waiting and then locks it again
  }

  if (pthread_mutex_unlock(mutex) != 0) {
    LOG_E(PHY,"[SCHED][eNB] error unlocking mutex for %s\n",name);
    exit_fun("nothing to add");
    return(-1);
  }
  return(0);
}

static inline int release_thread(pthread_mutex_t *mutex,int *instance_cnt,char *name) {

  if (pthread_mutex_lock(mutex) != 0) {
    LOG_E( PHY, "[SCHED][eNB] error locking mutex for %s\n",name);
    exit_fun("nothing to add");
    return(-1);
  }

  *instance_cnt=*instance_cnt-1;

  if (pthread_mutex_unlock(mutex) != 0) {
    LOG_E( PHY, "[SCHED][eNB] error unlocking mutex for %s\n",name);
    exit_fun("nothing to add");
    return(-1);
  }
  return(0);
}
*/


/*
#include "PHY/INIT/defs.h"
#include "PHY/LTE_REFSIG/defs.h"
#include "PHY/MODULATION/defs.h"
#include "PHY/LTE_TRANSPORT/proto.h"
#include "PHY/LTE_ESTIMATION/defs.h"
*/
#include "SIMULATION/ETH_TRANSPORT/defs.h"
#endif<|MERGE_RESOLUTION|>--- conflicted
+++ resolved
@@ -149,11 +149,8 @@
 
 #include "targets/ARCH/COMMON/common_lib.h"
 
-<<<<<<< HEAD
 #include "NR_IF_Module.h"
 
-=======
->>>>>>> a49a0d62
 /// Context data structure for RX/TX portion of subframe processing
 typedef struct {
   /// index of the current UE RX/TX proc
