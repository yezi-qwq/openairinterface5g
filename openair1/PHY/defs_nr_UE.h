--- conflicted
+++ resolved
@@ -226,17 +226,11 @@
 } NR_UE_COMMON_PER_THREAD;
 
 typedef struct {
-<<<<<<< HEAD
-  /// TX buffers for multiple layers
-  int32_t *txdataF_layers[NR_MAX_NB_LAYERS];
-
   /// TX buffers for UE-spec transmission
   int32_t *txdataF_precoding[NR_MAX_NB_LAYERS];
   } NR_UE_PUSCH;
 
 typedef struct {
-=======
->>>>>>> 35a66874
   bool active[2];
   fapi_nr_ul_config_pucch_pdu pucch_pdu[2];
   } NR_UE_PUCCH;
@@ -799,6 +793,9 @@
   NR_UE_DLSCH_t   *dlsch_p[NUMBER_OF_CONNECTED_gNB_MAX];
   NR_UE_DLSCH_t   *dlsch_MCH[NUMBER_OF_CONNECTED_gNB_MAX];
 
+  // to be removed again possibly
+  NR_UE_PUSCH     *pusch_vars[RX_NB_TH_MAX][NUMBER_OF_CONNECTED_gNB_MAX];
+
   //Paging parameters
   uint32_t              IMSImod1024;
   uint32_t              PF;
