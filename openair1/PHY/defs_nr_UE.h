/*
 * Licensed to the OpenAirInterface (OAI) Software Alliance under one or more
 * contributor license agreements.  See the NOTICE file distributed with
 * this work for additional information regarding copyright ownership.
 * The OpenAirInterface Software Alliance licenses this file to You under
 * the OAI Public License, Version 1.1  (the "License"); you may not use this file
 * except in compliance with the License.
 * You may obtain a copy of the License at
 *
 *      http://www.openairinterface.org/?page_id=698
 *
 * Unless required by applicable law or agreed to in writing, software
 * distributed under the License is distributed on an "AS IS" BASIS,
 * WITHOUT WARRANTIES OR CONDITIONS OF ANY KIND, either express or implied.
 * See the License for the specific language governing permissions and
 * limitations under the License.
 *-------------------------------------------------------------------------------
 * For more information about the OpenAirInterface (OAI) Software Alliance:
 *      contact@openairinterface.org
 */

/*! \file PHY/defs_nr_UE.h
 \brief Top-level constants and data structures definitions for NR UE
 \author Guy De Souza, H. WANG, A. Mico Pereperez
 \date 2018
 \version 0.1
 \company Eurecom
 \email: desouza@eurecom.fr
 \note
 \warning
*/
#ifndef __PHY_DEFS_NR_UE__H__
#define __PHY_DEFS_NR_UE__H__


#include "defs_nr_common.h"
#include "CODING/nrPolar_tools/nr_polar_pbch_defs.h"


#define _GNU_SOURCE
#include <stdio.h>
#include <stdlib.h>
#include <malloc.h>
#include <string.h>
#include <math.h>
#include "common_lib.h"
#include "msc.h"
#include "fapi_nr_ue_interface.h"
#include "assertions.h"

#ifdef MEX
  #define msg mexPrintf
#else
  #ifdef OPENAIR2
    #if ENABLE_RAL
      #include "common/utils/hashtable/hashtable.h"
      #include "COMMON/ral_messages_types.h"
      #include "UTIL/queue.h"
    #endif
    #define msg(aRGS...) LOG_D(PHY, ##aRGS)
  #else
    #define msg printf
  #endif
#endif
//use msg in the real-time thread context
#define msg_nrt printf
//use msg_nrt in the non real-time context (for initialization, ...)
#ifndef malloc16
  #ifdef __AVX2__
    #define malloc16(x) memalign(32,x)
  #else
    #define malloc16(x) memalign(16,x)
  #endif
#endif
#define free16(y,x) free(y)
#define bigmalloc malloc
#define bigmalloc16 malloc16
#define openair_free(y,x) free((y))
#define PAGE_SIZE 4096

#ifdef NR_UNIT_TEST
  #define FILE_NAME                " "
  #define LINE_FILE                (0)
  #define NR_TST_PHY_PRINTF(...)   printf(__VA_ARGS__)
#else
  #define FILE_NAME                (__FILE__)
  #define LINE_FILE                (__LINE__)
  #define NR_TST_PHY_PRINTF(...)
#endif

#define PAGE_MASK 0xfffff000
#define virt_to_phys(x) (x)
#define openair_sched_exit() exit(-1)

#define bzero(s,n) (memset((s),0,(n)))
#define cmax(a,b)  ((a>b) ? (a) : (b))
#define cmin(a,b)  ((a<b) ? (a) : (b))
#define cmax3(a,b,c) ((cmax(a,b)>c) ? (cmax(a,b)) : (c))
/// suppress compiler warning for unused arguments
#define UNUSED(x) (void)x;

#include "impl_defs_top.h"
#include "impl_defs_nr.h"
#include "PHY/TOOLS/time_meas.h"
#include "PHY/CODING/coding_defs.h"
#include "PHY/TOOLS/tools_defs.h"
#include "platform_types.h"
#include "NR_UE_TRANSPORT/nr_transport_ue.h"

#if defined(UPGRADE_RAT_NR)
  #include "PHY/NR_REFSIG/ss_pbch_nr.h"
#endif

#include "PHY/NR_UE_TRANSPORT/dci_nr.h"
#include <pthread.h>
#include "targets/ARCH/COMMON/common_lib.h"

/// Context data structure for gNB subframe processing
typedef struct {
  /// Component Carrier index
  uint8_t              CC_id;
  /// Last RX timestamp
  openair0_timestamp timestamp_rx;
} UE_nr_proc_t;

typedef enum {
  NR_PBCH_EST=0,
  NR_PDCCH_EST,
  NR_PDSCH_EST,
  NR_SSS_EST,
} NR_CHANNEL_EST_t;

#define debug_msg if (((mac_xface->frame%100) == 0) || (mac_xface->frame < 50)) msg

typedef struct {

  // RRC measurements
  uint32_t rssi;
  int n_adj_cells;
  unsigned int adj_cell_id[6];
  uint32_t rsrq[7];
  uint32_t rsrp[7];
  float rsrp_filtered[7]; // after layer 3 filtering
  float rsrq_filtered[7];
  short rsrp_dBm[7];
  // common measurements
  //! estimated noise power (linear)
  unsigned int   n0_power[NB_ANTENNAS_RX];
  //! estimated noise power (dB)
  unsigned short n0_power_dB[NB_ANTENNAS_RX];
  //! total estimated noise power (linear)
  unsigned int   n0_power_tot;
  //! total estimated noise power (dB)
  unsigned short n0_power_tot_dB;
  //! average estimated noise power (linear)
  unsigned int   n0_power_avg;
  //! average estimated noise power (dB)
  unsigned short n0_power_avg_dB;
  //! total estimated noise power (dBm)
  short n0_power_tot_dBm;

  // UE measurements
  //! estimated received spatial signal power (linear)
  int            rx_spatial_power[NUMBER_OF_CONNECTED_gNB_MAX][2][2];
  //! estimated received spatial signal power (dB)
  unsigned short rx_spatial_power_dB[NUMBER_OF_CONNECTED_gNB_MAX][2][2];

  /// estimated received signal power (sum over all TX antennas)
  int            rx_power[NUMBER_OF_CONNECTED_gNB_MAX][NB_ANTENNAS_RX];
  /// estimated received signal power (sum over all TX antennas)
  unsigned short rx_power_dB[NUMBER_OF_CONNECTED_gNB_MAX][NB_ANTENNAS_RX];

  /// estimated received signal power (sum over all TX/RX antennas)
  int            rx_power_tot[NUMBER_OF_CONNECTED_gNB_MAX]; //NEW
  /// estimated received signal power (sum over all TX/RX antennas)
  unsigned short rx_power_tot_dB[NUMBER_OF_CONNECTED_gNB_MAX]; //NEW

  //! estimated received signal power (sum of all TX/RX antennas, time average)
  int            rx_power_avg[NUMBER_OF_CONNECTED_gNB_MAX];
  //! estimated received signal power (sum of all TX/RX antennas, time average, in dB)
  unsigned short rx_power_avg_dB[NUMBER_OF_CONNECTED_gNB_MAX];

  /// SINR (sum of all TX/RX antennas, in dB)
  int            wideband_cqi_tot[NUMBER_OF_CONNECTED_gNB_MAX];
  /// SINR (sum of all TX/RX antennas, time average, in dB)
  int            wideband_cqi_avg[NUMBER_OF_CONNECTED_gNB_MAX];

  //! estimated rssi (dBm)
  short          rx_rssi_dBm[NUMBER_OF_CONNECTED_gNB_MAX];
  //! estimated correlation (wideband linear) between spatial channels (computed in dlsch_demodulation)
  int            rx_correlation[NUMBER_OF_CONNECTED_gNB_MAX][4][4];
  //! estimated correlation (wideband dB) between spatial channels (computed in dlsch_demodulation)
  int            rx_correlation_dB[NUMBER_OF_CONNECTED_gNB_MAX][2];

  /// Wideband CQI (sum of all RX antennas, in dB, for precoded transmission modes (3,4,5,6), up to 4 spatial streams)
  int            precoded_cqi_dB[NUMBER_OF_CONNECTED_gNB_MAX+1][4];
  /// Subband CQI per RX antenna (= SINR)
  int            subband_cqi[NUMBER_OF_CONNECTED_gNB_MAX][NB_ANTENNAS_RX][NUMBER_OF_SUBBANDS_MAX];
  /// Total Subband CQI  (= SINR)
  int            subband_cqi_tot[NUMBER_OF_CONNECTED_gNB_MAX][NUMBER_OF_SUBBANDS_MAX];
  /// Subband CQI in dB (= SINR dB)
  int            subband_cqi_dB[NUMBER_OF_CONNECTED_gNB_MAX][NB_ANTENNAS_RX][NUMBER_OF_SUBBANDS_MAX];
  /// Total Subband CQI
  int            subband_cqi_tot_dB[NUMBER_OF_CONNECTED_gNB_MAX][NUMBER_OF_SUBBANDS_MAX];
  /// Wideband PMI for each RX antenna
  int            wideband_pmi_re[NUMBER_OF_CONNECTED_gNB_MAX][NB_ANTENNAS_RX];
  /// Wideband PMI for each RX antenna
  int            wideband_pmi_im[NUMBER_OF_CONNECTED_gNB_MAX][NB_ANTENNAS_RX];
  ///Subband PMI for each RX antenna
  int            subband_pmi_re[NUMBER_OF_CONNECTED_gNB_MAX][NUMBER_OF_SUBBANDS_MAX][NB_ANTENNAS_RX];
  ///Subband PMI for each RX antenna
  int            subband_pmi_im[NUMBER_OF_CONNECTED_gNB_MAX][NUMBER_OF_SUBBANDS_MAX][NB_ANTENNAS_RX];
  /// chosen RX antennas (1=Rx antenna 1, 2=Rx antenna 2, 3=both Rx antennas)
  unsigned char           selected_rx_antennas[NUMBER_OF_CONNECTED_gNB_MAX][NUMBER_OF_SUBBANDS_MAX];
  /// Wideband Rank indication
  unsigned char  rank[NUMBER_OF_CONNECTED_gNB_MAX];
  /// Number of RX Antennas
  unsigned char  nb_antennas_rx;
  /// DLSCH error counter
  // short          dlsch_errors;

} PHY_NR_MEASUREMENTS;

typedef struct {

  /// \brief Holds the received data in the frequency domain.
  /// - first index: rx antenna [0..nb_antennas_rx[
  /// - second index: symbol [0..28*ofdm_symbol_size[
  int32_t **rxdataF;

} NR_UE_COMMON_PER_THREAD;

typedef struct {
  /// TX buffers for multiple layers
  int32_t *txdataF_layers[NR_MAX_NB_LAYERS];
  } NR_UE_PUSCH;

typedef struct {
  bool active[2];
  fapi_nr_ul_config_pucch_pdu pucch_pdu[2];
  } NR_UE_PUCCH;

typedef struct {
  /// \brief Holds the transmit data in time domain.
  /// For IFFT_FPGA this points to the same memory as PHY_vars->tx_vars[a].TX_DMA_BUFFER.
  /// - first index: tx antenna [0..nb_antennas_tx[
  /// - second index: sample [0..FRAME_LENGTH_COMPLEX_SAMPLES[
  int32_t **txdata;
  /// \brief Holds the transmit data in the frequency domain.
  /// For IFFT_FPGA this points to the same memory as PHY_vars->rx_vars[a].RX_DMA_BUFFER.
  /// - first index: tx antenna [0..nb_antennas_tx[
  /// - second index: sample [0..FRAME_LENGTH_COMPLEX_SAMPLES_NO_PREFIX[
  int32_t **txdataF;

  /// \brief Holds the received data in time domain.
  /// Should point to the same memory as PHY_vars->rx_vars[a].RX_DMA_BUFFER.
  /// - first index: rx antenna [0..nb_antennas_rx[
  /// - second index: sample [0..2*FRAME_LENGTH_COMPLEX_SAMPLES+2048[
  int32_t **rxdata;

  NR_UE_COMMON_PER_THREAD common_vars_rx_data_per_thread[RX_NB_TH_MAX];

  /// holds output of the sync correlator
  int32_t *sync_corr;
  /// estimated frequency offset (in radians) for all subcarriers
  int32_t freq_offset;
  /// eNb_id user is synched to
  int32_t eNb_id;
} NR_UE_COMMON;

typedef struct {
  /// \brief Received frequency-domain signal after extraction.
  /// - first index: ? [0..7] (hard coded) FIXME! accessed via \c nb_antennas_rx
  /// - second index: ? [0..168*N_RB_DL[
  int32_t **rxdataF_ext;
  /// \brief Received frequency-domain ue specific pilots.
  /// - first index: ? [0..7] (hard coded) FIXME! accessed via \c nb_antennas_rx
  /// - second index: ? [0..12*N_RB_DL[
  int32_t **rxdataF_uespec_pilots;
  /// \brief Received frequency-domain signal after extraction and channel compensation.
  /// - first index: ? [0..7] (hard coded) FIXME! accessed via \c nb_antennas_rx
  /// - second index: ? [0..168*N_RB_DL[
  int32_t **rxdataF_comp0;
  /// \brief Received frequency-domain signal after extraction and channel compensation for the second stream. For the SIC receiver we need to store the history of this for each harq process and round
  /// - first index: ? [0..7] (hard coded) accessed via \c harq_pid
  /// - second index: ? [0..7] (hard coded) accessed via \c round
  /// - third index: ? [0..7] (hard coded) FIXME! accessed via \c nb_antennas_rx
  /// - fourth index: ? [0..168*N_RB_DL[
  int32_t **rxdataF_comp1[8][8];
  /// \brief Hold the channel estimates in frequency domain.
  /// - first index: ? [0..7] (hard coded) FIXME! accessed via \c nb_antennas_rx
  /// - second index: samples? [0..symbols_per_tti*(ofdm_symbol_size+LTE_CE_FILTER_LENGTH)[
  int32_t **dl_ch_estimates;
  /// \brief Downlink channel estimates extracted in PRBS.
  /// - first index: ? [0..7] (hard coded) FIXME! accessed via \c nb_antennas_rx
  /// - second index: ? [0..168*N_RB_DL[
  int32_t **dl_ch_estimates_ext;
  /// \brief Downlink channel estimates extracted in PRBS.
  /// - first index: ? [0..7] (hard coded) FIXME! accessed via \c nb_antennas_rx
  /// - second index: ? [0..168*N_RB_DL[
  int32_t **dl_ch_ptrs_estimates_ext;
  /// \brief Downlink cross-correlation of MIMO channel estimates (unquantized PMI) extracted in PRBS. For the SIC receiver we need to store the history of this for each harq process and round
  /// - first index: ? [0..7] (hard coded) accessed via \c harq_pid
  /// - second index: ? [0..7] (hard coded) accessed via \c round
  /// - third index: ? [0..7] (hard coded) FIXME! accessed via \c nb_antennas_rx
  /// - fourth index: ? [0..168*N_RB_DL[
  int32_t **dl_ch_rho_ext[8][8];
  /// \brief Downlink beamforming channel estimates in frequency domain.
  /// - first index: ? [0..7] (hard coded) FIXME! accessed via \c nb_antennas_rx
  /// - second index: samples? [0..symbols_per_tti*(ofdm_symbol_size+LTE_CE_FILTER_LENGTH)[
  int32_t **dl_bf_ch_estimates;
  /// \brief Downlink beamforming channel estimates.
  /// - first index: ? [0..7] (hard coded) FIXME! accessed via \c nb_antennas_rx
  /// - second index: ? [0..168*N_RB_DL[
  int32_t **dl_bf_ch_estimates_ext;
  /// \brief Downlink cross-correlation of MIMO channel estimates (unquantized PMI) extracted in PRBS.
  /// - first index: ? [0..7] (hard coded) FIXME! accessed via \c nb_antennas_rx
  /// - second index: ? [0..168*N_RB_DL[
  int32_t **dl_ch_rho2_ext;
  /// \brief Downlink PMIs extracted in PRBS and grouped in subbands.
  /// - first index: ressource block [0..N_RB_DL[
  uint8_t *pmi_ext;
  /// \brief Magnitude of Downlink Channel first layer (16QAM level/First 64QAM level).
  /// - first index: ? [0..7] (hard coded) FIXME! accessed via \c nb_antennas_rx
  /// - second index: ? [0..168*N_RB_DL[
  int32_t **dl_ch_mag0;
  /// \brief Magnitude of Downlink Channel second layer (16QAM level/First 64QAM level).
  /// - first index: ? [0..7] (hard coded) FIXME! accessed via \c nb_antennas_rx
  /// - second index: ? [0..168*N_RB_DL[
  int32_t **dl_ch_mag1[8][8];
  /// \brief Magnitude of Downlink Channel, first layer (2nd 64QAM level).
  /// - first index: ? [0..7] (hard coded) FIXME! accessed via \c nb_antennas_rx
  /// - second index: ? [0..168*N_RB_DL[
  int32_t **dl_ch_magb0;
  /// \brief Magnitude of Downlink Channel second layer (2nd 64QAM level).
  /// - first index: ? [0..7] (hard coded) FIXME! accessed via \c nb_antennas_rx
  /// - second index: ? [0..168*N_RB_DL[
  int32_t **dl_ch_magb1[8][8];
  /// \brief Magnitude of Downlink Channel, first layer (256QAM level).
  int32_t **dl_ch_magr0;
  /// \brief Cross-correlation Matrix of the gNB Tx channel signals.
  /// - first index: aatx*n_rx+aarx for all aatx=[0..n_tx[ and aarx=[0..nb_rx[
  /// - second index: symbol [0..]
  int32_t ***rho;
  /// \brief Pointers to llr vectors (2 TBs).
  /// - first index: ? [0..1] (hard coded)
  /// - second index: ? [0..1179743] (hard coded)
  int16_t *llr[2];
  /// Pointers to layer llr vectors (4 layers).
  int16_t *layer_llr[4];
  /// \f$\log_2(\max|H_i|^2)\f$
  int16_t log2_maxh;
  /// \f$\log_2(\max|H_i|^2)\f$ //this is for TM3-4 layer1 channel compensation
  int16_t log2_maxh0;
  /// \f$\log_2(\max|H_i|^2)\f$ //this is for TM3-4 layer2 channel commpensation
  int16_t log2_maxh1;
  /// \brief LLR shifts for subband scaling.
  /// - first index: ? [0..168*N_RB_DL[
  uint8_t *llr_shifts;
  /// \brief Pointer to LLR shifts.
  /// - first index: ? [0..168*N_RB_DL[
  uint8_t *llr_shifts_p;
  /// \brief Pointers to llr vectors (128-bit alignment).
  /// - first index: ? [0..0] (hard coded)
  /// - second index: ? [0..]
  int16_t **llr128;
  /// \brief Pointers to llr vectors (128-bit alignment).
  /// - first index: ? [0..0] (hard coded)
  /// - second index: ? [0..]
  int16_t **llr128_2ndstream;
  //uint32_t *rb_alloc;
  //uint8_t Qm[2];
  //MIMO_mode_t mimo_mode;
  // llr offset per ofdm symbol
  uint32_t llr_offset[14];
  // llr length per ofdm symbol
  uint32_t llr_length[14];
  // llr offset per ofdm symbol
  uint32_t dl_valid_re[14];
  /// \brief Estimated phase error based upon PTRS on each symbol .
  /// - first index: ? [0..7] Number of Antenna
  /// - second index: ? [0...14] smybol per slot
  int32_t **ptrs_phase_per_slot;
  /// \brief Estimated phase error based upon PTRS on each symbol .
  /// - first index: ? [0..7] Number of Antenna
  /// - second index: ? [0...14] smybol per slot
  int32_t **ptrs_re_per_slot;
} NR_UE_PDSCH;

#define NR_PDCCH_DEFS_NR_UE
#define NR_NBR_CORESET_ACT_BWP      3  // The number of CoreSets per BWP is limited to 3 (including initial CORESET: ControlResourceId 0)
#define NR_NBR_SEARCHSPACE_ACT_BWP  10 // The number of SearchSpaces per BWP is limited to 10 (including initial SEARCHSPACE: SearchSpaceId 0)
#ifdef NR_PDCCH_DEFS_NR_UE

#define MAX_NR_DCI_DECODED_SLOT     10    // This value is not specified



typedef enum {
  _format_0_0_found=0,
  _format_0_1_found=1,
  _format_1_0_found=2,
  _format_1_1_found=3,
  _format_2_0_found=4,
  _format_2_1_found=5,
  _format_2_2_found=6,
  _format_2_3_found=7
} format_found_t;
#define TOTAL_NBR_SCRAMBLED_VALUES 13
#define _C_RNTI_           0
#define _CS_RNTI_          1
#define _NEW_RNTI_         2
#define _TC_RNTI_          3
#define _P_RNTI_           4
#define _SI_RNTI_          5
#define _RA_RNTI_          6
#define _SP_CSI_RNTI_      7
#define _SFI_RNTI_         8
#define _INT_RNTI_         9
#define _TPC_PUSCH_RNTI_  10
#define _TPC_PUCCH_RNTI_  11
#define _TPC_SRS_RNTI_    12
typedef enum {                          /* see 38.321  Table 7.1-2  RNTI usage */
  _c_rnti         = _C_RNTI_,         /* Cell RNTI */
  _cs_rnti        = _CS_RNTI_,        /* Configured Scheduling RNTI */
  _new_rnti       = _NEW_RNTI_,       /* ? */
  _tc_rnti        = _TC_RNTI_,        /* Temporary C-RNTI */
  _p_rnti         = _P_RNTI_,         /* Paging RNTI */
  _si_rnti        = _SI_RNTI_,        /* System information RNTI */
  _ra_rnti        = _RA_RNTI_,        /* Random Access RNTI */
  _sp_csi_rnti    = _SP_CSI_RNTI_,    /* Semipersistent CSI reporting on PUSCH */
  _sfi_rnti       = _SFI_RNTI_,       /* Slot Format Indication on the given cell */
  _int_rnti       = _INT_RNTI_,       /* Indication pre-emption in DL */
  _tpc_pusch_rnti = _TPC_PUSCH_RNTI_, /* PUSCH power control */
  _tpc_pucch_rnti = _TPC_PUCCH_RNTI_, /* PUCCH power control */
  _tpc_srs_rnti   = _TPC_SRS_RNTI_
} crc_scrambled_t;

typedef enum {bundle_n2=2,bundle_n3=3,bundle_n6=6} NR_UE_CORESET_REG_bundlesize_t;

typedef enum {interleave_n2=2,interleave_n3=3,interleave_n6=6} NR_UE_CORESET_interleaversize_t;

typedef struct {
  //Corresponds to L1 parameter 'CORESET-REG-bundle-size' (see 38.211, section FFS_Section)
  NR_UE_CORESET_REG_bundlesize_t reg_bundlesize;
  //Corresponds to L1 parameter 'CORESET-interleaver-size' (see 38.211, 38.213, section FFS_Section)
  NR_UE_CORESET_interleaversize_t interleaversize;
  //Corresponds to L1 parameter 'CORESET-shift-index' (see 38.211, section 7.3.2.2)
  int shiftIndex;
} NR_UE_CORESET_CCE_REG_MAPPING_t;

typedef enum {allContiguousRBs=0,sameAsREGbundle=1} NR_UE_CORESET_precoder_granularity_t;
typedef enum {tciPresentInDCI_enabled = 1} tciPresentInDCI_t;
typedef struct {
  /*
   * define CORESET structure according to 38.331
   *
   * controlResourceSetId:    Corresponds to L1 parameter 'CORESET-ID'
   *              Value 0 identifies the common CORESET configured in MIB and in ServingCellConfigCommon
   *                          Values 1..maxNrofControlResourceSets-1 identify CORESETs configured by dedicated signalling
   * frequencyDomainResources:  BIT STRING (SIZE (45))
   *              Corresponds to L1 parameter 'CORESET-freq-dom'(see 38.211, section 7.3.2.2)
   *              Frequency domain resources for the CORESET. Each bit corresponds a group of 6 RBs, with grouping starting from PRB 0,
   *              which is fully contained in the bandwidth part within which the CORESET is configured.
   * duration:          INTEGER (1..maxCoReSetDuration)
   *              Corresponds to L1 parameter 'CORESET-time-duration' (see 38.211, section 7.3.2.2FFS_Section)
   *              Contiguous time duration of the CORESET in number of symbols
   * cce-REG-MappingType:   interleaved
   *                reg-BundleSize: ENUMERATED {n2, n3, n6}
   *                interleaverSize: ENUMERATED {n2, n3, n6}
   *                shiftIndex: INTEGER
   *              nonInterleaved NULL
   * precoderGranularity:   ENUMERATED {sameAsREG-bundle, allContiguousRBs}
   *              Corresponds to L1 parameter 'CORESET-precoder-granuality' (see 38.211, sections 7.3.2.2 and 7.4.1.3.2)
   * tci-StatesPDCCH:     SEQUENCE(SIZE (1..maxNrofTCI-StatesPDCCH)) OF TCI-StateId OPTIONAL
   *              A subset of the TCI states defined in TCI-States used for providing QCL relationships between the DL RS(s)
   *              in one RS Set (TCI-State) and the PDCCH DMRS ports.
   *              Corresponds to L1 parameter 'TCI-StatesPDCCH' (see 38.214, section FFS_Section)
   * tci-PresentInDCI:      ENUMERATED {enabled} OPTIONAL
   *              Corresponds to L1 parameter 'TCI-PresentInDCI' (see 38,213, section 5.1.5)
   * pdcch-DMRS-ScramblingID: BIT STRING (SIZE (16)) OPTIONAL
   *              PDCCH DMRS scrambling initalization.
   *              Corresponds to L1 parameter 'PDCCH-DMRS-Scrambling-ID' (see 38.214, section 5.1)
   *              When the field is absent the UE applies the value '0'.
   */
  int controlResourceSetId;
  uint64_t frequencyDomainResources;
  int duration;
  NR_UE_CORESET_CCE_REG_MAPPING_t cce_reg_mappingType;
  NR_UE_CORESET_precoder_granularity_t precoderGranularity;
  int tciStatesPDCCH;
  tciPresentInDCI_t tciPresentInDCI;
  uint16_t pdcchDMRSScramblingID;
  uint16_t rb_offset;
} NR_UE_PDCCH_CORESET;

// Slots for PDCCH Monitoring configured as periodicity and offset
typedef enum {nr_sl1=1,nr_sl2=2,nr_sl4=4,nr_sl5=5,nr_sl8=8,nr_sl10=10,nr_sl16=16,nr_sl20=20,nr_sl40=40,nr_sl80=80,nr_sl160=160,nr_sl320=320,nr_sl640=640,nr_sl1280=1280,nr_sl2560=2560} NR_UE_SLOT_PERIOD_OFFSET_t;
typedef enum {nc0=0,nc1=1,nc2=2,nc3=3,nc4=4,nc5=5,nc6=6,nc8=8} NR_UE_SEARCHSPACE_nbrCAND_t;
typedef enum {nsfi1=1,nsfi2=2} NR_UE_SEARCHSPACE_nbrCAND_SFI_t;
typedef enum {n2_3_1=1,n2_3_2=2} NR_UE_SEARCHSPACE_nbrCAND_2_3_t;
typedef enum {cformat0_0_and_1_0=0,cformat2_0=2,cformat2_1=3,cformat2_2=4,cformat2_3=5} NR_UE_SEARCHSPACE_CSS_DCI_FORMAT_t;
typedef enum {uformat0_0_and_1_0=0,uformat0_1_and_1_1=1} NR_UE_SEARCHSPACE_USS_DCI_FORMAT_t;
// Monitoring periodicity of SRS PDCCH in number of slots for DCI format 2-3
// Corresponds to L1 parameter 'SRS-Num-PDCCH-cand' (see 38.212, 38.213, section 7.3.1, 11.3)
typedef enum {mp1=1,mp2=2,mp4=4,mp5=5,mp8=8,mp10=10,mp16=16,mp20=20} NR_UE_SEARCHSPACE_MON_PERIOD_t;
//typedef enum {n1=1,n2=2} NR_UE_SEARCHSPACE_nbrCAND_2_3_t;
// The number of PDCCH candidates for DCI format 2-3 for the configured aggregation level.
// Corresponds to L1 parameter 'SRS-Num-PDCCH-cand' (see 38.212, 38.213, section 7.3.1, 11.3)
typedef enum {common=0,ue_specific=1} NR_SEARCHSPACE_TYPE_t;

typedef struct {

  /*
   * searchSpaceType:      Indicates whether this is a common search space (present) or a UE specific search space (CHOICE)
   *                       as well as DCI formats to monitor for (description in struct NR_UE_PDCCH_SEARCHSPACE_TYPE
   *      common:          Configures this search space as common search space (CSS) and DCI formats to monitor
   *      ue-Specific:     Configures this search space as UE specific search space (USS)
   *                       The UE monitors the DCI format with CRC scrambled by
   *                       C-RNTI, CS-RNTI (if configured), TC-RNTI (if a certain condition is met),
   *                       and SP-CSI-RNTI (if configured)
   */

  NR_SEARCHSPACE_TYPE_t type;
  NR_UE_SEARCHSPACE_CSS_DCI_FORMAT_t  common_dci_formats;
  //NR_UE_SEARCHSPACE_nbrCAND_t nrofCandidates_SFI_aggr_level[5]; // FIXME! A table of five enum elements
  NR_UE_SEARCHSPACE_nbrCAND_SFI_t sfi_nrofCandidates_aggrlevel1;
  NR_UE_SEARCHSPACE_nbrCAND_SFI_t sfi_nrofCandidates_aggrlevel2;
  NR_UE_SEARCHSPACE_nbrCAND_SFI_t sfi_nrofCandidates_aggrlevel4;
  NR_UE_SEARCHSPACE_nbrCAND_SFI_t sfi_nrofCandidates_aggrlevel8;
  NR_UE_SEARCHSPACE_nbrCAND_SFI_t sfi_nrofCandidates_aggrlevel16;
  NR_UE_SEARCHSPACE_MON_PERIOD_t  srs_monitoringPeriodicity2_3;
  NR_UE_SEARCHSPACE_nbrCAND_2_3_t srs_nrofCandidates;
  NR_UE_SEARCHSPACE_USS_DCI_FORMAT_t  ue_specific_dci_formats;

} NR_UE_PDCCH_SEARCHSPACE_TYPE;

typedef struct {
  /*
   * define SearchSpace structure according to 38.331
   *
   * searchSpaceId:        Identity of the search space. SearchSpaceId = 0 identifies the SearchSpace configured via PBCH (MIB)
   *                       The searchSpaceId is unique among the BWPs of a Serving Cell
   * controlResourceSetId: CORESET applicable for this SearchSpace
   *                       0 identifies the common CORESET configured in MIB
   *                       1..maxNrofControlResourceSets-1 identify CORESETs configured by dedicated signalling
   * monitoringSlotPeriodicityAndOffset:
   *                       Slots for PDCCH Monitoring configured as periodicity and offset.
   *                       Corresponds to L1 parameters 'Montoring-periodicity-PDCCH-slot' and
   *                       'Montoring-offset-PDCCH-slot' (see 38.213, section 10)
   * monitoringSymbolsWithinSlot:
   *                       Symbols for PDCCH monitoring in the slots configured for PDCCH monitoring
   *                       The most significant (left) bit represents the first OFDM in a slot
   *
   * nrofCandidates:       Number of PDCCH candidates per aggregation level
   *
   * searchSpaceType:      Indicates whether this is a common search space (present) or a UE specific search space
   *                       as well as DCI formats to monitor for (description in struct NR_UE_PDCCH_SEARCHSPACE_TYPE
   *      common:          Configures this search space as common search space (CSS) and DCI formats to monitor
   *      ue-Specific:     Configures this search space as UE specific search space (USS)
   *                       The UE monitors the DCI format with CRC scrambled by
   *                       C-RNTI, CS-RNTI (if configured), TC-RNTI (if a certain condition is met),
   *                       and SP-CSI-RNTI (if configured)
   */
  // INTEGER (0..maxNrofSearchSpaces-1) (0..40-1)
  int searchSpaceId;
  int controlResourceSetId;
  NR_UE_SLOT_PERIOD_OFFSET_t monitoringSlotPeriodicityAndOffset;
  uint16_t monitoringSlotPeriodicityAndOffset_offset;
  // duration is number of consecutive slots that a SearchSpace lasts in every occasion, i.e., upon every period as given in the periodicityAndOffset
  // if the field is absent, the UE applies the value 1 slot
  // the maximum valid duration is peridicity-1 (periodicity as given in the monitoringSlotPeriodicityAndOffset)
  uint16_t duration;
  // bit string size 14. Bitmap to indicate symbols within slot where PDCCH has to be monitored
  // the MSB (left) bit represents first OFDM in slot
  uint16_t monitoringSymbolWithinSlot;
  NR_UE_SEARCHSPACE_nbrCAND_t nrofCandidates_aggrlevel1;
  NR_UE_SEARCHSPACE_nbrCAND_t nrofCandidates_aggrlevel2;
  NR_UE_SEARCHSPACE_nbrCAND_t nrofCandidates_aggrlevel4;
  NR_UE_SEARCHSPACE_nbrCAND_t nrofCandidates_aggrlevel8;
  NR_UE_SEARCHSPACE_nbrCAND_t nrofCandidates_aggrlevel16;
  NR_UE_PDCCH_SEARCHSPACE_TYPE searchSpaceType;

} NR_UE_PDCCH_SEARCHSPACE;
#endif
typedef struct {
  /// \brief Pointers to extracted PDCCH symbols in frequency-domain.
  /// - first index: ? [0..7] (hard coded) FIXME! accessed via \c nb_antennas_rx
  /// - second index: ? [0..168*N_RB_DL[
  int32_t **rxdataF_ext;
  /// \brief Pointers to extracted and compensated PDCCH symbols in frequency-domain.
  /// - first index: ? [0..7] (hard coded) FIXME! accessed via \c nb_antennas_rx
  /// - second index: ? [0..168*N_RB_DL[
  int32_t **rxdataF_comp;
  /// \brief Hold the channel estimates in frequency domain.
  /// - first index: ? [0..7] (hard coded) FIXME! accessed via \c nb_antennas_rx
  /// - second index: samples? [0..symbols_per_tti*(ofdm_symbol_size+LTE_CE_FILTER_LENGTH)[
  int32_t **dl_ch_estimates;
  /// \brief Hold the channel estimates in time domain (used for tracking).
  /// - first index: ? [0..7] (hard coded) FIXME! accessed via \c nb_antennas_rx
  /// - second index: samples? [0..2*ofdm_symbol_size[
  int32_t **dl_ch_estimates_time;
  /// \brief Pointers to extracted channel estimates of PDCCH symbols.
  /// - first index: ? [0..7] (hard coded) FIXME! accessed via \c nb_antennas_rx
  /// - second index: ? [0..168*N_RB_DL[
  int32_t **dl_ch_estimates_ext;
  /// \brief Pointers to channel cross-correlation vectors for multi-gNB detection.
  /// - first index: ? [0..7] (hard coded) FIXME! accessed via \c nb_antennas_rx
  /// - second index: ? [0..168*N_RB_DL[
  int32_t **dl_ch_rho_ext;
  /// \brief Pointers to channel cross-correlation vectors for multi-gNB detection.
  /// - first index: rx antenna [0..nb_antennas_rx[
  /// - second index: ? [0..]
  int32_t **rho;
  /// \brief Pointer to llrs, 4-bit resolution.
  /// - first index: ? [0..48*N_RB_DL[
  int16_t *llr;
  /// \brief Pointer to llrs, 16-bit resolution.
  /// - first index: ? [0..96*N_RB_DL[
  int16_t *llr16;
  /// \brief \f$\overline{w}\f$ from 36-211.
  /// - first index: ? [0..48*N_RB_DL[
  int16_t *wbar;
  /// \brief PDCCH/DCI e-sequence (input to rate matching).
  /// - first index: ? [0..96*N_RB_DL[
  int16_t *e_rx;
  /// Total number of PDU errors (diagnostic mode)
  uint32_t dci_errors;
  /// Total number of PDU received
  uint32_t dci_received;
  /// Total number of DCI False detection (diagnostic mode)
  uint32_t dci_false;
  /// Total number of DCI missed (diagnostic mode)
  uint32_t dci_missed;
  /// nCCE for PDCCH per subframe
  uint8_t nCCE[10];
  //Check for specific DCIFormat and AgregationLevel
  uint8_t dciFormat;
  uint8_t agregationLevel;
  int nb_search_space;
  fapi_nr_dl_config_dci_dl_pdu_rel15_t pdcch_config[FAPI_NR_MAX_SS_PER_CORESET];
  /*
#ifdef NR_PDCCH_DEFS_NR_UE
  int nb_searchSpaces;
  // CORESET structure, where maximum number of CORESETs to be handled is 3 (according to 38.331 V15.1.0)
  NR_UE_PDCCH_CORESET coreset[NR_NBR_CORESET_ACT_BWP];
  // SEARCHSPACE structure, where maximum number of SEARCHSPACEs to be handled is 10 (according to 38.331 V15.1.0)
  // Each SearchSpace is associated with one ControlResourceSet
  NR_UE_PDCCH_SEARCHSPACE searchSpace[NR_NBR_SEARCHSPACE_ACT_BWP];

  int n_RB_BWP[NR_NBR_SEARCHSPACE_ACT_BWP];
  uint32_t nb_search_space;
  #endif*/
} NR_UE_PDCCH;

#define PBCH_A 24

typedef struct {
  /// \brief Pointers to extracted PBCH symbols in frequency-domain.
  /// - first index: rx antenna [0..nb_antennas_rx[
  /// - second index: ? [0..287] (hard coded)
  int32_t **rxdataF_ext;
  /// \brief Pointers to extracted and compensated PBCH symbols in frequency-domain.
  /// - first index: ? [0..7] (hard coded) FIXME! accessed via \c nb_antennas_rx
  /// - second index: ? [0..287] (hard coded)
  int32_t **rxdataF_comp;
  /// \brief Hold the channel estimates in frequency domain.
  /// - first index: ? [0..7] (hard coded) FIXME! accessed via \c nb_antennas_rx
  /// - second index: samples? [0..symbols_per_tti*(ofdm_symbol_size+LTE_CE_FILTER_LENGTH)[
  int32_t **dl_ch_estimates;
  /// \brief Pointers to downlink channel estimates in frequency-domain extracted in PRBS.
  /// - first index: ? [0..7] (hard coded) FIXME! accessed via \c nb_antennas_rx
  /// - second index: ? [0..287] (hard coded)
  int32_t **dl_ch_estimates_ext;
  /// \brief Hold the channel estimates in time domain (used for tracking).
  /// - first index: ? [0..7] (hard coded) FIXME! accessed via \c nb_antennas_rx
  /// - second index: samples? [0..2*ofdm_symbol_size[
  int32_t **dl_ch_estimates_time;
  int log2_maxh;
  uint8_t pbch_a[NR_POLAR_PBCH_PAYLOAD_BITS>>3];
  uint32_t pbch_a_interleaved;
  uint32_t pbch_a_prime;
  uint8_t pbch_e[NR_POLAR_PBCH_E];
  int16_t  demod_pbch_e[NR_POLAR_PBCH_E];
  /// \brief Pointer to PBCH llrs.
  /// - first index: ? [0..1919] (hard coded)
  int16_t *llr;
  /// \brief Pointer to PBCH decoded output.
  /// - first index: ? [0..63] (hard coded)
  uint8_t *decoded_output;
  /// \brief PBCH additional bits
  uint8_t xtra_byte;
  /// \brief Total number of PDU errors.
  uint32_t pdu_errors;
  /// \brief Total number of PDU errors 128 frames ago.
  uint32_t pdu_errors_last;
  /// \brief Total number of consecutive PDU errors.
  uint32_t pdu_errors_conseq;
  /// \brief FER (in percent) .
  uint32_t pdu_fer;
} NR_UE_PBCH;

typedef struct {
  int16_t amp;
  int16_t *prachF;
  int16_t *prach;
  fapi_nr_ul_config_prach_pdu prach_pdu;
} NR_UE_PRACH;

// structure used for multiple SSB detection
typedef struct NR_UE_SSB {
  uint8_t i_ssb;   // i_ssb between 0 and 7 (it corresponds to ssb_index only for Lmax=4,8)
  uint8_t n_hf;    // n_hf = 0,1 for Lmax =4 or n_hf = 0 for Lmax =8,64
  uint32_t metric; // metric to order SSB hypothesis
  uint32_t c_re;
  uint32_t c_im;
  struct NR_UE_SSB *next_ssb;
} NR_UE_SSB;

/*typedef enum {
  /// do not detect any DCIs in the current subframe
  NO_DCI = 0x0,
  /// detect only downlink DCIs in the current subframe
  UL_DCI = 0x1,
  /// detect only uplink DCIs in the current subframe
  DL_DCI = 0x2,
  /// detect both uplink and downlink DCIs in the current subframe
  UL_DL_DCI = 0x3} nr_dci_detect_mode_t;*/

typedef struct UE_NR_SCAN_INFO_s {
  /// 10 best amplitudes (linear) for each pss signals
  int32_t amp[3][10];
  /// 10 frequency offsets (kHz) corresponding to best amplitudes, with respect do minimum DL frequency in the band
  int32_t freq_offset_Hz[3][10];
} UE_NR_SCAN_INFO_t;

typedef struct NR_UL_TIME_ALIGNMENT {
  /// flag used by MAC to inform PHY about a TA to be applied
  unsigned char    apply_ta;
  /// frame and slot when to apply the TA as stated in TS 38.213 setion 4.2
  int16_t          ta_frame;
  char             ta_slot;
  /// TA command and TAGID received from the gNB
  uint16_t         ta_command;
  uint8_t          tag_id;
} NR_UL_TIME_ALIGNMENT_t;

#include "NR_IF_Module.h"

/// Top-level PHY Data Structure for UE
typedef struct {
  /// \brief Module ID indicator for this instance
  uint8_t Mod_id;
  /// \brief Component carrier ID for this PHY instance
  uint8_t CC_id;
  /// \brief Mapping of CC_id antennas to cards
  openair0_rf_map      rf_map;
  //uint8_t local_flag;
  /// \brief Indicator of current run mode of UE (normal_txrx, rx_calib_ue, no_L2_connect, debug_prach)
  runmode_t mode;
  /// \brief Indicator that UE should perform band scanning
  int UE_scan;
  /// \brief Indicator that UE should perform coarse scanning around carrier
  int UE_scan_carrier;
  /// \brief Indicator that UE should enable estimation and compensation of frequency offset
  int UE_fo_compensation;
  /// \brief Indicator that UE is synchronized to a gNB
  int is_synchronized;
  /// \brief Indicates on which frame is synchronized in a two frame synchronization
  int is_synchronized_on_frame;
  /// \brief Indicator that UE lost frame synchronization
  int lost_sync;
  /// Data structure for UE process scheduling
  UE_nr_proc_t proc;
  /// Flag to indicate the UE shouldn't do timing correction at all
  int no_timing_correction;
  /// \brief Total gain of the TX chain (16-bit baseband I/Q to antenna)
  uint32_t tx_total_gain_dB;
  /// \brief Total gain of the RX chain (antenna to baseband I/Q) This is a function of rx_gain_mode (and the corresponding gain) and the rx_gain of the card.
  uint32_t rx_total_gain_dB;
  /// \brief Total gains with maximum RF gain stage (ExpressMIMO2/Lime)
  uint32_t rx_gain_max[4];
  /// \brief Total gains with medium RF gain stage (ExpressMIMO2/Lime)
  uint32_t rx_gain_med[4];
  /// \brief Total gains with bypassed RF gain stage (ExpressMIMO2/Lime)
  uint32_t rx_gain_byp[4];
  /// \brief Current transmit power
  int16_t tx_power_dBm[NR_MAX_SLOTS_PER_FRAME];
  /// \brief Total number of REs in current transmission
  int tx_total_RE[NR_MAX_SLOTS_PER_FRAME];
  /// \brief Maximum transmit power
  int8_t tx_power_max_dBm;
  /// \brief Number of gNB seen by UE
  uint8_t n_connected_gNB;
  /// \brief indicator that Handover procedure has been initiated
  uint8_t ho_initiated;
  /// \brief indicator that Handover procedure has been triggered
  uint8_t ho_triggered;
  /// threshold for false dci detection
  int dci_thres;
  /// \brief Measurement variables.
  PHY_NR_MEASUREMENTS measurements;
  NR_DL_FRAME_PARMS  frame_parms;
  /// \brief Frame parame before ho used to recover if ho fails.
  NR_DL_FRAME_PARMS  frame_parms_before_ho;
  NR_UE_COMMON    common_vars;

  nr_ue_if_module_t *if_inst;

  fapi_nr_config_request_t nrUE_config;

  t_nrPolar_params *polarList;
  NR_UE_PDSCH     *pdsch_vars[RX_NB_TH_MAX][NUMBER_OF_CONNECTED_gNB_MAX+1]; // two RxTx Threads
  NR_UE_PBCH      *pbch_vars[NUMBER_OF_CONNECTED_gNB_MAX];
  NR_UE_PDCCH     *pdcch_vars[RX_NB_TH_MAX][NUMBER_OF_CONNECTED_gNB_MAX];
  NR_UE_PRACH     *prach_vars[NUMBER_OF_CONNECTED_gNB_MAX];
  NR_UE_PUSCH     *pusch_vars[RX_NB_TH_MAX][NUMBER_OF_CONNECTED_gNB_MAX];
  NR_UE_PUCCH     *pucch_vars[RX_NB_TH_MAX][NUMBER_OF_CONNECTED_gNB_MAX];
  NR_UE_DLSCH_t   *dlsch[RX_NB_TH_MAX][NUMBER_OF_CONNECTED_gNB_MAX][NR_MAX_NB_CODEWORDS]; // two RxTx Threads
  NR_UE_ULSCH_t   *ulsch[RX_NB_TH_MAX][NUMBER_OF_CONNECTED_gNB_MAX][NR_MAX_NB_CODEWORDS]; // two code words
  NR_UE_DLSCH_t   *dlsch_SI[NUMBER_OF_CONNECTED_gNB_MAX];
  NR_UE_DLSCH_t   *dlsch_ra[NUMBER_OF_CONNECTED_gNB_MAX];
  NR_UE_DLSCH_t   *dlsch_p[NUMBER_OF_CONNECTED_gNB_MAX];
  NR_UE_DLSCH_t   *dlsch_MCH[NUMBER_OF_CONNECTED_gNB_MAX];

  //Paging parameters
  uint32_t              IMSImod1024;
  uint32_t              PF;
  uint32_t              PO;

  // For abstraction-purposes only
  uint8_t               sr[10];
  uint8_t               pucch_sel[10];
  uint8_t               pucch_payload[22];

  UE_MODE_t           UE_mode[NUMBER_OF_CONNECTED_gNB_MAX];
  /// cell-specific reference symbols
  //uint32_t lte_gold_table[7][20][2][14];

#if defined(UPGRADE_RAT_NR)

  /// demodulation reference signal for NR PBCH
  uint32_t dmrs_pbch_bitmap_nr[DMRS_PBCH_I_SSB][DMRS_PBCH_N_HF][DMRS_BITMAP_SIZE];

#endif


  /// PBCH DMRS sequence
  uint32_t nr_gold_pbch[2][64][NR_PBCH_DMRS_LENGTH_DWORD];

  /// PDSCH DMRS
  uint32_t ****nr_gold_pdsch[NUMBER_OF_CONNECTED_eNB_MAX];

  // Scrambling IDs used in PDSCH DMRS
  uint16_t scramblingID[2];

  /// PDCCH DMRS
  uint32_t ***nr_gold_pdcch[NUMBER_OF_CONNECTED_eNB_MAX];

  // Scrambling IDs used in PDCCH DMRS
  uint16_t scramblingID_pdcch;

  /// PUSCH DMRS sequence
  uint32_t ****nr_gold_pusch_dmrs;

  uint32_t X_u[64][839];

  uint32_t high_speed_flag;
  uint32_t perfect_ce;
  int16_t ch_est_alpha;
  int generate_ul_signal[NUMBER_OF_CONNECTED_gNB_MAX];

  UE_NR_SCAN_INFO_t scan_info[NB_BANDS_MAX];

  char ulsch_no_allocation_counter[NUMBER_OF_CONNECTED_gNB_MAX];

  NR_PRACH_RESOURCES_t *prach_resources[NUMBER_OF_CONNECTED_gNB_MAX];
  int turbo_iterations, turbo_cntl_iterations;
  /// \brief ?.
  /// - first index: gNB [0..NUMBER_OF_CONNECTED_gNB_MAX[ (hard coded)
  uint32_t total_TBS[NUMBER_OF_CONNECTED_gNB_MAX];
  /// \brief ?.
  /// - first index: gNB [0..NUMBER_OF_CONNECTED_gNB_MAX[ (hard coded)
  uint32_t total_TBS_last[NUMBER_OF_CONNECTED_gNB_MAX];
  /// \brief ?.
  /// - first index: gNB [0..NUMBER_OF_CONNECTED_gNB_MAX[ (hard coded)
  uint32_t bitrate[NUMBER_OF_CONNECTED_gNB_MAX];
  /// \brief ?.
  /// - first index: gNB [0..NUMBER_OF_CONNECTED_gNB_MAX[ (hard coded)
  uint32_t total_received_bits[NUMBER_OF_CONNECTED_gNB_MAX];
  int dlsch_errors[NUMBER_OF_CONNECTED_gNB_MAX];
  int dlsch_errors_last[NUMBER_OF_CONNECTED_gNB_MAX];
  int dlsch_received[NUMBER_OF_CONNECTED_gNB_MAX];
  int dlsch_received_last[NUMBER_OF_CONNECTED_gNB_MAX];
  int dlsch_fer[NUMBER_OF_CONNECTED_gNB_MAX];
  int dlsch_SI_received[NUMBER_OF_CONNECTED_gNB_MAX];
  int dlsch_SI_errors[NUMBER_OF_CONNECTED_gNB_MAX];
  int dlsch_ra_received[NUMBER_OF_CONNECTED_gNB_MAX];
  int dlsch_ra_errors[NUMBER_OF_CONNECTED_gNB_MAX];
  int dlsch_p_received[NUMBER_OF_CONNECTED_gNB_MAX];
  int dlsch_p_errors[NUMBER_OF_CONNECTED_gNB_MAX];
  int dlsch_mch_received_sf[MAX_MBSFN_AREA][NUMBER_OF_CONNECTED_gNB_MAX];
  int dlsch_mch_received[NUMBER_OF_CONNECTED_gNB_MAX];
  int dlsch_mcch_received[MAX_MBSFN_AREA][NUMBER_OF_CONNECTED_gNB_MAX];
  int dlsch_mtch_received[MAX_MBSFN_AREA][NUMBER_OF_CONNECTED_gNB_MAX];
  int dlsch_mcch_errors[MAX_MBSFN_AREA][NUMBER_OF_CONNECTED_gNB_MAX];
  int dlsch_mtch_errors[MAX_MBSFN_AREA][NUMBER_OF_CONNECTED_gNB_MAX];
  int dlsch_mcch_trials[MAX_MBSFN_AREA][NUMBER_OF_CONNECTED_gNB_MAX];
  int dlsch_mtch_trials[MAX_MBSFN_AREA][NUMBER_OF_CONNECTED_gNB_MAX];
  int current_dlsch_cqi[NUMBER_OF_CONNECTED_gNB_MAX];
  unsigned char first_run_timing_advance[NUMBER_OF_CONNECTED_gNB_MAX];
  uint8_t               decode_SIB;
  uint8_t               decode_MIB;
  uint8_t               init_sync_frame;
  /// temporary offset during cell search prior to MIB decoding
  int              ssb_offset;
  uint16_t	   symbol_offset; // offset in terms of symbols for detected ssb in sync
  int              rx_offset; /// Timing offset
  int              rx_offset_diff; /// Timing adjustment for ofdm symbol0 on HW USRP
  int              time_sync_cell;

  /// Timing Advance updates variables
  /// Timing advance update computed from the TA command signalled from gNB
  int                      timing_advance;
  int                      N_TA_offset; ///timing offset used in TDD
  NR_UL_TIME_ALIGNMENT_t   ul_time_alignment[NUMBER_OF_CONNECTED_gNB_MAX];

  /// Flag to tell if UE is secondary user (cognitive mode)
  unsigned char    is_secondary_ue;
  /// Flag to tell if secondary gNB has channel estimates to create NULL-beams from.
  unsigned char    has_valid_precoder;
  /// hold the precoder for NULL beam to the primary gNB
  int              **ul_precoder_S_UE;
  /// holds the maximum channel/precoder coefficient
  char             log2_maxp;

  /// if ==0 enables phy only test mode
  int mac_enabled;

  /// Flag to initialize averaging of PHY measurements
  int init_averaging;

  /// \brief sinr for all subcarriers of the current link (used only for abstraction).
  /// - first index: ? [0..12*N_RB_DL[
  double *sinr_dB;

  /// \brief sinr for all subcarriers of first symbol for the CQI Calculation.
  /// - first index: ? [0..12*N_RB_DL[
  double *sinr_CQI_dB;

  /// sinr_effective used for CQI calulcation
  double sinr_eff;

  /// N0 (used for abstraction)
  double N0;

  /// PDSCH Varaibles
  PDSCH_CONFIG_DEDICATED pdsch_config_dedicated[NUMBER_OF_CONNECTED_gNB_MAX];

  /// PUSCH Varaibles
  PUSCH_CONFIG_DEDICATED pusch_config_dedicated[NUMBER_OF_CONNECTED_gNB_MAX];

  /// PUSCH contention-based access vars
  PUSCH_CA_CONFIG_DEDICATED  pusch_ca_config_dedicated[NUMBER_OF_eNB_MAX]; // lola


  //#if defined(UPGRADE_RAT_NR)
#if 1
  SystemInformationBlockType1_nr_t systemInformationBlockType1_nr;
<<<<<<< HEAD

  CellGroupConfig_t          cell_group_config;
  PDSCH_ServingCellConfig_t  PDSCH_ServingCellConfig;
  PDSCH_Config_t             PDSCH_Config;

  PUSCH_Config_t             pusch_config;
  SRS_NR                     srs;

  crossCarrierSchedulingConfig_t crossCarrierSchedulingConfig;
  supplementaryUplink_t supplementaryUplink;
  dmrs_DownlinkConfig_t dmrs_DownlinkConfig;
  csi_MeasConfig_t csi_MeasConfig;
  PUSCH_ServingCellConfig_t PUSCH_ServingCellConfig;

=======
  PUCCH_ConfigCommon_nr_t    pucch_config_common_nr[NUMBER_OF_CONNECTED_gNB_MAX];
  PUCCH_Config_t             pucch_config_dedicated_nr[NUMBER_OF_CONNECTED_gNB_MAX];
>>>>>>> 59f4cfd9
#endif

  uint8_t ncs_cell[20][7];

  /// UL-POWER-Control
  UL_POWER_CONTROL_DEDICATED ul_power_control_dedicated[NUMBER_OF_CONNECTED_gNB_MAX];

  /// TPC
  TPC_PDCCH_CONFIG tpc_pdcch_config_pucch[NUMBER_OF_CONNECTED_gNB_MAX];
  TPC_PDCCH_CONFIG tpc_pdcch_config_pusch[NUMBER_OF_CONNECTED_gNB_MAX];

  /// CQI reporting
  CQI_REPORT_CONFIG cqi_report_config[NUMBER_OF_CONNECTED_gNB_MAX];

  /// SRS Variables
  SOUNDINGRS_UL_CONFIG_DEDICATED soundingrs_ul_config_dedicated[NUMBER_OF_CONNECTED_gNB_MAX];

  /// Scheduling Request Config
  SCHEDULING_REQUEST_CONFIG scheduling_request_config[NUMBER_OF_CONNECTED_gNB_MAX];

  //#if defined(UPGRADE_RAT_NR)
#if 1
  scheduling_request_config_t scheduling_request_config_nr[NUMBER_OF_CONNECTED_gNB_MAX];

#endif

  /// Transmission mode per gNB
  uint8_t transmission_mode[NUMBER_OF_CONNECTED_gNB_MAX];

  time_stats_t phy_proc[RX_NB_TH];
  time_stats_t phy_proc_tx;
  time_stats_t phy_proc_rx[RX_NB_TH];

  uint32_t use_ia_receiver;

  time_stats_t ofdm_mod_stats;
  time_stats_t ulsch_encoding_stats;
  time_stats_t ulsch_modulation_stats;
  time_stats_t ulsch_segmentation_stats;
  time_stats_t ulsch_rate_matching_stats;
  time_stats_t ulsch_turbo_encoding_stats;
  time_stats_t ulsch_interleaving_stats;
  time_stats_t ulsch_multiplexing_stats;

  time_stats_t generic_stat;
  time_stats_t generic_stat_bis[RX_NB_TH][LTE_SLOTS_PER_SUBFRAME];
  time_stats_t ue_front_end_stat[RX_NB_TH];
  time_stats_t ue_front_end_per_slot_stat[RX_NB_TH][LTE_SLOTS_PER_SUBFRAME];
  time_stats_t pdcch_procedures_stat[RX_NB_TH];
  time_stats_t pdsch_procedures_stat[RX_NB_TH];
  time_stats_t pdsch_procedures_per_slot_stat[RX_NB_TH][LTE_SLOTS_PER_SUBFRAME];
  time_stats_t dlsch_procedures_stat[RX_NB_TH];

  time_stats_t ofdm_demod_stats;
  time_stats_t dlsch_rx_pdcch_stats;
  time_stats_t rx_dft_stats;
  time_stats_t dlsch_channel_estimation_stats;
  time_stats_t dlsch_freq_offset_estimation_stats;
  time_stats_t dlsch_decoding_stats[2];
  time_stats_t dlsch_demodulation_stats;
  time_stats_t dlsch_rate_unmatching_stats;
  time_stats_t dlsch_turbo_decoding_stats;
  time_stats_t dlsch_deinterleaving_stats;
  time_stats_t dlsch_llr_stats;
  time_stats_t dlsch_llr_stats_parallelization[RX_NB_TH][LTE_SLOTS_PER_SUBFRAME];
  time_stats_t dlsch_unscrambling_stats;
  time_stats_t dlsch_rate_matching_stats;
  time_stats_t dlsch_turbo_encoding_stats;
  time_stats_t dlsch_interleaving_stats;
  time_stats_t dlsch_tc_init_stats;
  time_stats_t dlsch_tc_alpha_stats;
  time_stats_t dlsch_tc_beta_stats;
  time_stats_t dlsch_tc_gamma_stats;
  time_stats_t dlsch_tc_ext_stats;
  time_stats_t dlsch_tc_intl1_stats;
  time_stats_t dlsch_tc_intl2_stats;
  time_stats_t tx_prach;

  /// RF and Interface devices per CC
  openair0_device rfdevice;
  time_stats_t dlsch_encoding_SIC_stats;
  time_stats_t dlsch_scrambling_SIC_stats;
  time_stats_t dlsch_modulation_SIC_stats;
  time_stats_t dlsch_llr_stripping_unit_SIC_stats;
  time_stats_t dlsch_unscrambling_SIC_stats;

#if ENABLE_RAL
  hash_table_t    *ral_thresholds_timed;
  SLIST_HEAD(ral_thresholds_gen_poll_s, ral_threshold_phy_t) ral_thresholds_gen_polled[RAL_LINK_PARAM_GEN_MAX];
  SLIST_HEAD(ral_thresholds_lte_poll_s, ral_threshold_phy_t) ral_thresholds_lte_polled[RAL_LINK_PARAM_LTE_MAX];
#endif
  
  int dl_stats[5];

} PHY_VARS_NR_UE;

/* this structure is used to pass both UE phy vars and
 * proc to the function UE_thread_rxn_txnp4
 */
typedef struct nr_rxtx_thread_data_s {
  UE_nr_rxtx_proc_t proc;
  PHY_VARS_NR_UE    *UE;
  NR_UE_SCHED_MODE_t ue_sched_mode;
  notifiedFIFO_t txFifo;
}  nr_rxtx_thread_data_t;

#include "SIMULATION/ETH_TRANSPORT/defs.h"
#endif<|MERGE_RESOLUTION|>--- conflicted
+++ resolved
@@ -967,25 +967,6 @@
   //#if defined(UPGRADE_RAT_NR)
 #if 1
   SystemInformationBlockType1_nr_t systemInformationBlockType1_nr;
-<<<<<<< HEAD
-
-  CellGroupConfig_t          cell_group_config;
-  PDSCH_ServingCellConfig_t  PDSCH_ServingCellConfig;
-  PDSCH_Config_t             PDSCH_Config;
-
-  PUSCH_Config_t             pusch_config;
-  SRS_NR                     srs;
-
-  crossCarrierSchedulingConfig_t crossCarrierSchedulingConfig;
-  supplementaryUplink_t supplementaryUplink;
-  dmrs_DownlinkConfig_t dmrs_DownlinkConfig;
-  csi_MeasConfig_t csi_MeasConfig;
-  PUSCH_ServingCellConfig_t PUSCH_ServingCellConfig;
-
-=======
-  PUCCH_ConfigCommon_nr_t    pucch_config_common_nr[NUMBER_OF_CONNECTED_gNB_MAX];
-  PUCCH_Config_t             pucch_config_dedicated_nr[NUMBER_OF_CONNECTED_gNB_MAX];
->>>>>>> 59f4cfd9
 #endif
 
   uint8_t ncs_cell[20][7];
