/*
 * Licensed to the OpenAirInterface (OAI) Software Alliance under one or more
 * contributor license agreements.  See the NOTICE file distributed with
 * this work for additional information regarding copyright ownership.
 * The OpenAirInterface Software Alliance licenses this file to You under
 * the OAI Public License, Version 1.1  (the "License"); you may not use this file
 * except in compliance with the License.
 * You may obtain a copy of the License at
 *
 *      http://www.openairinterface.org/?page_id=698
 *
 * Unless required by applicable law or agreed to in writing, software
 * distributed under the License is distributed on an "AS IS" BASIS,
 * WITHOUT WARRANTIES OR CONDITIONS OF ANY KIND, either express or implied.
 * See the License for the specific language governing permissions and
 * limitations under the License.
 *-------------------------------------------------------------------------------
 * For more information about the OpenAirInterface (OAI) Software Alliance:
 *      contact@openairinterface.org
 */

#include "defs.h"
#include "SCHED/defs.h"
#include "PHY/extern.h"
#include "SIMULATION/TOOLS/defs.h"
#include "RadioResourceConfigCommonSIB.h"
#include "RadioResourceConfigDedicated.h"
#include "TDD-Config.h"
#include "LAYER2/MAC/extern.h"
#include "MBSFN-SubframeConfigList.h"
#include "UTIL/LOG/vcd_signal_dumper.h"
#include "assertions.h"
#include <math.h>

int phy_init_RU(RU_t *ru) {

  LTE_DL_FRAME_PARMS *fp = &ru->frame_parms;
  int i,j;
  int p;
  int re;

  LOG_I(PHY,"Initializing RU signal buffers (if_south %s) nb_tx %d\n",ru_if_types[ru->if_south],ru->nb_tx);

  if (ru->if_south <= REMOTE_IF5) { // this means REMOTE_IF5 or LOCAL_RF, so allocate memory for time-domain signals 
    // Time-domain signals
    ru->common.txdata        = (int32_t**)malloc16(ru->nb_tx*sizeof(int32_t*));
    ru->common.rxdata        = (int32_t**)malloc16(ru->nb_rx*sizeof(int32_t*) );


    for (i=0; i<ru->nb_tx; i++) {
      // Allocate 10 subframes of I/Q TX signal data (time) if not
      ru->common.txdata[i]  = (int32_t*)malloc16_clear( fp->samples_per_tti*10*sizeof(int32_t) );

      LOG_I(PHY,"[INIT] common.txdata[%d] = %p (%lu bytes)\n",i,ru->common.txdata[i],
	     fp->samples_per_tti*10*sizeof(int32_t));

    }
    for (i=0;i<ru->nb_rx;i++) {
      ru->common.rxdata[i] = (int32_t*)malloc16_clear( fp->samples_per_tti*10*sizeof(int32_t) );
    }
  } // IF5 or local RF
  else {
    //    LOG_I(PHY,"No rxdata/txdata for RU\n");
    ru->common.txdata        = (int32_t**)NULL;
    ru->common.rxdata        = (int32_t**)NULL;

  }
  if (ru->function != NGFI_RRU_IF5) { // we need to do RX/TX RU processing
    LOG_I(PHY,"nb_tx %d\n",ru->nb_tx);
    ru->common.rxdata_7_5kHz = (int32_t**)malloc16(ru->nb_rx*sizeof(int32_t*) );
    for (i=0;i<ru->nb_rx;i++) {
      ru->common.rxdata_7_5kHz[i] = (int32_t*)malloc16_clear( 2*fp->samples_per_tti*2*sizeof(int32_t) );
      LOG_I(PHY,"rxdata_7_5kHz[%d] %p for RU %d\n",i,ru->common.rxdata_7_5kHz[i],ru->idx);
    }
  

    // allocate IFFT input buffers (TX)
    ru->common.txdataF_BF = (int32_t **)malloc16(ru->nb_tx*sizeof(int32_t*));
    LOG_I(PHY,"[INIT] common.txdata_BF= %p (%lu bytes)\n",ru->common.txdataF_BF,
	  ru->nb_tx*sizeof(int32_t*));
    for (i=0; i<ru->nb_tx; i++) {
      ru->common.txdataF_BF[i] = (int32_t*)malloc16_clear(fp->symbols_per_tti*fp->ofdm_symbol_size*sizeof(int32_t) );
      LOG_I(PHY,"txdataF_BF[%d] %p for RU %d\n",i,ru->common.txdataF_BF[i],ru->idx);
    }
    // allocate FFT output buffers (RX)
    ru->common.rxdataF     = (int32_t**)malloc16(ru->nb_rx*sizeof(int32_t*) );
    for (i=0; i<ru->nb_rx; i++) {    
      // allocate 2 subframes of I/Q signal data (frequency)
      ru->common.rxdataF[i] = (int32_t*)malloc16_clear(sizeof(int32_t)*(2*fp->ofdm_symbol_size*fp->symbols_per_tti) ); 
      LOG_I(PHY,"rxdataF[%d] %p for RU %d\n",i,ru->common.rxdataF[i],ru->idx);
    }

    /* number of elements of an array X is computed as sizeof(X) / sizeof(X[0]) */
<<<<<<< HEAD
    //AssertFatal(ru->nb_rx <= sizeof(ru->prach_rxsigF) / sizeof(ru->prach_rxsigF[0]),
		//"nb_antennas_rx too large");
=======
    //    AssertFatal(ru->nb_rx <= sizeof(ru->prach_rxsigF) / sizeof(ru->prach_rxsigF[0]),
    //		"nb_antennas_rx too large");
>>>>>>> e56ae69b
    ru->prach_rxsigF = (int16_t**)malloc(ru->nb_rx * sizeof(int16_t*));
    for (j=0;j<4;j++) ru->prach_rxsigF_br[j] = (int16_t**)malloc(ru->nb_rx * sizeof(int16_t*));

    for (i=0; i<ru->nb_rx; i++) {
      ru->prach_rxsigF[i] = (int16_t*)malloc16_clear( fp->ofdm_symbol_size*12*2*sizeof(int16_t) );
      LOG_D(PHY,"[INIT] prach_vars->rxsigF[%d] = %p\n",i,ru->prach_rxsigF[i]);
#ifdef Rel14
      for (j=0;j<4;j++) {
	ru->prach_rxsigF_br[j][i] = (int16_t*)malloc16_clear( fp->ofdm_symbol_size*12*2*sizeof(int16_t) );
	LOG_D(PHY,"[INIT] prach_vars_br->rxsigF[%d] = %p\n",i,ru->prach_rxsigF_br[j][i]);
      }
#endif
    }
    
    AssertFatal(RC.nb_L1_inst <= NUMBER_OF_eNB_MAX,"eNB instances %d > %d\n",
		RC.nb_L1_inst,NUMBER_OF_eNB_MAX);

    LOG_E(PHY,"[INIT] %s() RC.nb_L1_inst:%d \n", __FUNCTION__, RC.nb_L1_inst);

    for (i=0; i<RC.nb_L1_inst; i++) {
      for (p=0;p<15;p++) {
        LOG_D(PHY,"[INIT] %s() nb_antenna_ports_eNB:%d \n", __FUNCTION__, ru->eNB_list[i]->frame_parms.nb_antenna_ports_eNB);
	if (p<ru->eNB_list[i]->frame_parms.nb_antenna_ports_eNB || p==5) {
          LOG_D(PHY,"[INIT] %s() DO BEAM WEIGHTS nb_antenna_ports_eNB:%d nb_tx:%d\n", __FUNCTION__, ru->eNB_list[i]->frame_parms.nb_antenna_ports_eNB, ru->nb_tx);
	  ru->beam_weights[i][p] = (int32_t **)malloc16_clear(ru->nb_tx*sizeof(int32_t*));
	  for (j=0; j<ru->nb_tx; j++) {
	    ru->beam_weights[i][p][j] = (int32_t *)malloc16_clear(fp->ofdm_symbol_size*sizeof(int32_t));
	    // antenna ports 0-3 are mapped on antennas 0-3
	    // antenna port 4 is mapped on antenna 0
	    // antenna ports 5-14 are mapped on all antennas 
	    if (((p<4) && (p==j)) || ((p==4) && (j==0))) {
	      for (re=0; re<fp->ofdm_symbol_size; re++) 
              {
		ru->beam_weights[i][p][j][re] = 0x00007fff; 

                //LOG_D(PHY,"[INIT] lte_common_vars->beam_weights[%d][%d][%d][%d] = %d\n", i,p,j,re,ru->beam_weights[i][p][j][re]);
              }
	    }
	    else if (p>4) {
	      for (re=0; re<fp->ofdm_symbol_size; re++) 
              {
		ru->beam_weights[i][p][j][re] = 0x00007fff/ru->nb_tx; 
                //LOG_D(PHY,"[INIT] lte_common_vars->beam_weights[%d][%d][%d][%d] = %d\n", i,p,j,re,ru->beam_weights[i][p][j][re]);
              }
	    }  
	    //LOG_D(PHY,"[INIT] lte_common_vars->beam_weights[%d][%d] = %p (%lu bytes)\n", i,j,ru->beam_weights[i][p][j], fp->ofdm_symbol_size*sizeof(int32_t)); 
	  } // for (j=0
	} // if (p<ru
      } // for p
    } //for i
  } // !=IF5
  ru->common.sync_corr = (uint32_t*)malloc16_clear( LTE_NUMBER_OF_SUBFRAMES_PER_FRAME*sizeof(uint32_t)*fp->samples_per_tti );

  return(0);
}

void phy_free_RU(RU_t *ru)
{
  int i,j;
  int p;

  LOG_I(PHY, "Feeing RU signal buffers (if_south %s) nb_tx %d\n", ru_if_types[ru->if_south], ru->nb_tx);

  if (ru->if_south <= REMOTE_IF5) { // this means REMOTE_IF5 or LOCAL_RF, so free memory for time-domain signals
    for (i = 0; i < ru->nb_tx; i++) free_and_zero(ru->common.txdata[i]);
    for (i = 0; i < ru->nb_rx; i++) free_and_zero(ru->common.rxdata[i]);
    free_and_zero(ru->common.txdata);
    free_and_zero(ru->common.rxdata);
  } // else: IF5 or local RF -> nothing to free()

  if (ru->function != NGFI_RRU_IF5) { // we need to do RX/TX RU processing
    for (i = 0; i < ru->nb_rx; i++) free_and_zero(ru->common.rxdata_7_5kHz[i]);
    free_and_zero(ru->common.rxdata_7_5kHz);

    // free IFFT input buffers (TX)
    for (i = 0; i < ru->nb_tx; i++) free_and_zero(ru->common.txdataF_BF[i]);
    free_and_zero(ru->common.txdataF_BF);

    // free FFT output buffers (RX)
    for (i = 0; i < ru->nb_rx; i++) free_and_zero(ru->common.rxdataF[i]);
    free_and_zero(ru->common.rxdataF);

    for (i = 0; i < ru->nb_rx; i++) {
      free_and_zero(ru->prach_rxsigF[i]);
#ifdef Rel14
      for (j = 0; j < 4; j++) free_and_zero(ru->prach_rxsigF_br[j][i]);
#endif
    }
    for (j = 0; j < 4; j++) free_and_zero(ru->prach_rxsigF_br[j]);
    free_and_zero(ru->prach_rxsigF);
    /* ru->prach_rxsigF_br is not allocated -> don't free */

    for (i = 0; i < RC.nb_L1_inst; i++) {
      for (p = 0; p < 15; p++) {
	if (p < ru->eNB_list[i]->frame_parms.nb_antenna_ports_eNB || p == 5) {
	  for (j=0; j<ru->nb_tx; j++) free_and_zero(ru->beam_weights[i][p][j]);
	  free_and_zero(ru->beam_weights[i][p]);
	}
      }
    }
  }
  free_and_zero(ru->common.sync_corr);
}<|MERGE_RESOLUTION|>--- conflicted
+++ resolved
@@ -91,13 +91,8 @@
     }
 
     /* number of elements of an array X is computed as sizeof(X) / sizeof(X[0]) */
-<<<<<<< HEAD
     //AssertFatal(ru->nb_rx <= sizeof(ru->prach_rxsigF) / sizeof(ru->prach_rxsigF[0]),
 		//"nb_antennas_rx too large");
-=======
-    //    AssertFatal(ru->nb_rx <= sizeof(ru->prach_rxsigF) / sizeof(ru->prach_rxsigF[0]),
-    //		"nb_antennas_rx too large");
->>>>>>> e56ae69b
     ru->prach_rxsigF = (int16_t**)malloc(ru->nb_rx * sizeof(int16_t*));
     for (j=0;j<4;j++) ru->prach_rxsigF_br[j] = (int16_t**)malloc(ru->nb_rx * sizeof(int16_t*));
 
