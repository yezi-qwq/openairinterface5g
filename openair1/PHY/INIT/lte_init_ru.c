/*
 * Licensed to the OpenAirInterface (OAI) Software Alliance under one or more
 * contributor license agreements.  See the NOTICE file distributed with
 * this work for additional information regarding copyright ownership.
 * The OpenAirInterface Software Alliance licenses this file to You under
 * the OAI Public License, Version 1.1  (the "License"); you may not use this file
 * except in compliance with the License.
 * You may obtain a copy of the License at
 *
 *      http://www.openairinterface.org/?page_id=698
 *
 * Unless required by applicable law or agreed to in writing, software
 * distributed under the License is distributed on an "AS IS" BASIS,
 * WITHOUT WARRANTIES OR CONDITIONS OF ANY KIND, either express or implied.
 * See the License for the specific language governing permissions and
 * limitations under the License.
 *-------------------------------------------------------------------------------
 * For more information about the OpenAirInterface (OAI) Software Alliance:
 *      contact@openairinterface.org
 */

#include "phy_init.h"
#include "SCHED/sched_eNB.h"
#include "PHY/phy_extern.h"
#include "PHY/LTE_REFSIG/lte_refsig.h"
#include "SIMULATION/TOOLS/sim.h"
#include "LTE_RadioResourceConfigCommonSIB.h"
#include "LTE_RadioResourceConfigDedicated.h"
#include "LTE_TDD-Config.h"
#include "LTE_MBSFN-SubframeConfigList.h"
#include "common/utils/LOG/vcd_signal_dumper.h"
#include "assertions.h"
#include <math.h>

void init_7_5KHz(void);

int phy_init_RU(RU_t *ru) {

<<<<<<< HEAD
  LTE_DL_FRAME_PARMS *fp = ru->frame_parms;
=======
  LTE_DL_FRAME_PARMS *fp = &ru->frame_parms;
  RU_CALIBRATION *calibration = &ru->calibration;
>>>>>>> 3c85cd58
  int i,j;
  int p;
  int re;
  
  init_dfts();  

  LOG_I(PHY,"Initializing RU signal buffers (if_south %s) nb_tx %d\n",ru_if_types[ru->if_south],ru->nb_tx);

  if (ru->is_slave == 1) {
 	 generate_ul_ref_sigs_rx();
  }

  if (ru->if_south <= REMOTE_IF5) { // this means REMOTE_IF5 or LOCAL_RF, so allocate memory for time-domain signals 
    // Time-domain signals
    ru->common.txdata        = (int32_t**)malloc16(ru->nb_tx*sizeof(int32_t*));
    ru->common.rxdata        = (int32_t**)malloc16(ru->nb_rx*sizeof(int32_t*) );

    for (i=0; i<ru->nb_tx; i++) {
      // Allocate 10 subframes of I/Q TX signal data (time) if not
      ru->common.txdata[i]  = (int32_t*)malloc16_clear( fp->samples_per_tti*10*sizeof(int32_t) );
      LOG_I(PHY,"[INIT] common.txdata[%d] = %p (%lu bytes)\n",i,ru->common.txdata[i],
	     fp->samples_per_tti*10*sizeof(int32_t));
    }

    if (ru->is_slave == 1) {
        calibration->drs_ch_estimates_time = (int32_t**)malloc16_clear(ru->nb_rx*sizeof(int32_t*));
        for (i=0; i<ru->nb_rx; i++) {    
        	calibration->drs_ch_estimates_time[i] = (int32_t*)malloc16_clear(2*sizeof(int32_t)*fp->ofdm_symbol_size);
        }
    }


    for (i=0;i<ru->nb_rx;i++) {
      ru->common.rxdata[i] = (int32_t*)malloc16_clear( fp->samples_per_tti*10*sizeof(int32_t) );
    }
  } // IF5 or local RF
  else {
    //    LOG_I(PHY,"No rxdata/txdata for RU\n");
    ru->common.txdata        = (int32_t**)NULL;
    ru->common.rxdata        = (int32_t**)NULL;

  }
  if (ru->function != NGFI_RRU_IF5) { // we need to do RX/TX RU processing
    init_dfts();
    init_7_5KHz();
    LOG_I(PHY,"nb_tx %d\n",ru->nb_tx);
    ru->common.rxdata_7_5kHz = (int32_t**)malloc16(ru->nb_rx*sizeof(int32_t*) );
    for (i=0;i<ru->nb_rx;i++) {
      ru->common.rxdata_7_5kHz[i] = (int32_t*)malloc16_clear( 2*fp->samples_per_tti*2*sizeof(int32_t) );
      LOG_I(PHY,"rxdata_7_5kHz[%d] %p for RU %d\n",i,ru->common.rxdata_7_5kHz[i],ru->idx);
    }
  

    // allocate IFFT input buffers (TX)
    ru->common.txdataF_BF = (int32_t **)malloc16(ru->nb_tx*sizeof(int32_t*));
    LOG_I(PHY,"[INIT] common.txdata_BF= %p (%lu bytes)\n",ru->common.txdataF_BF,
	  ru->nb_tx*sizeof(int32_t*));
    for (i=0; i<ru->nb_tx; i++) {
      ru->common.txdataF_BF[i] = (int32_t*)malloc16_clear(fp->symbols_per_tti*fp->ofdm_symbol_size*sizeof(int32_t) );
      LOG_I(PHY,"txdataF_BF[%d] %p for RU %d\n",i,ru->common.txdataF_BF[i],ru->idx);
    }
    // allocate FFT output buffers (RX)
    ru->common.rxdataF     = (int32_t**)malloc16(ru->nb_rx*sizeof(int32_t*) );
    for (i=0; i<ru->nb_rx; i++) {    
      // allocate 2 subframes of I/Q signal data (frequency)
      ru->common.rxdataF[i] = (int32_t*)malloc16_clear(sizeof(int32_t)*(2*fp->ofdm_symbol_size*fp->symbols_per_tti) ); 
      LOG_I(PHY,"rxdataF[%d] %p for RU %d\n",i,ru->common.rxdataF[i],ru->idx);
    }
    
     if (ru->is_slave == 1) {
     	// allocate FFT output buffers after extraction (RX)
    	calibration->rxdataF_ext = (int32_t**)malloc16(2*sizeof(int32_t*));
	calibration->drs_ch_estimates = (int32_t**)malloc16(2*sizeof(int32_t*));
    	for (i=0; i<ru->nb_rx; i++) {    
      		// allocate 2 subframes of I/Q signal data (frequency)
      		calibration->rxdataF_ext[i] = (int32_t*)malloc16_clear(sizeof(int32_t)*fp->N_RB_UL*12*fp->symbols_per_tti ); 
      		LOG_I(PHY,"rxdataF_ext[%d] %p for RU %d\n",i,calibration->rxdataF_ext[i],ru->idx);
                calibration->drs_ch_estimates[i] = (int32_t*)malloc16_clear(sizeof(int32_t)*fp->N_RB_UL*12*fp->symbols_per_tti);
    	}
     }

    /* number of elements of an array X is computed as sizeof(X) / sizeof(X[0]) */
    //AssertFatal(ru->nb_rx <= sizeof(ru->prach_rxsigF) / sizeof(ru->prach_rxsigF[0]),
		//"nb_antennas_rx too large");
    ru->prach_rxsigF = (int16_t**)malloc(ru->nb_rx * sizeof(int16_t*));
    for (j=0;j<4;j++) ru->prach_rxsigF_br[j] = (int16_t**)malloc(ru->nb_rx * sizeof(int16_t*));

    for (i=0; i<ru->nb_rx; i++) {
      ru->prach_rxsigF[i] = (int16_t*)malloc16_clear( fp->ofdm_symbol_size*12*2*sizeof(int16_t) );
      LOG_D(PHY,"[INIT] prach_vars->rxsigF[%d] = %p\n",i,ru->prach_rxsigF[i]);
#if (LTE_RRC_VERSION >= MAKE_VERSION(14, 0, 0))
      for (j=0;j<4;j++) {
	ru->prach_rxsigF_br[j][i] = (int16_t*)malloc16_clear( fp->ofdm_symbol_size*12*2*sizeof(int16_t) );
	LOG_D(PHY,"[INIT] prach_vars_br->rxsigF[%d] = %p\n",i,ru->prach_rxsigF_br[j][i]);
      }
#endif
    }
    
    AssertFatal(RC.nb_L1_inst <= NUMBER_OF_eNB_MAX,"eNB instances %d > %d\n",
		RC.nb_L1_inst,NUMBER_OF_eNB_MAX);

    LOG_D(PHY,"[INIT] %s() RC.nb_L1_inst:%d \n", __FUNCTION__, RC.nb_L1_inst);

    int starting_antenna_index=0;
    for (i=0; i<ru->idx;i++) starting_antenna_index+=ru->nb_tx;

    for (i=0; i<RC.nb_L1_inst; i++) {
      for (p=0;p<15;p++) {
        LOG_D(PHY,"[INIT] %s() nb_antenna_ports_eNB:%d \n", __FUNCTION__, ru->eNB_list[i]->frame_parms.nb_antenna_ports_eNB);
	if (p<ru->eNB_list[i]->frame_parms.nb_antenna_ports_eNB || p==5) {
          LOG_D(PHY,"[INIT] %s() DO BEAM WEIGHTS nb_antenna_ports_eNB:%d nb_tx:%d\n", __FUNCTION__, ru->eNB_list[i]->frame_parms.nb_antenna_ports_eNB, ru->nb_tx);
	  ru->beam_weights[i][p] = (int32_t **)malloc16_clear(ru->nb_tx*sizeof(int32_t*));
	  for (j=0; j<ru->nb_tx; j++) {
	    ru->beam_weights[i][p][j] = (int32_t *)malloc16_clear(fp->ofdm_symbol_size*sizeof(int32_t));
	    // antenna ports 0-3 are mapped on antennas 0-3 as follows
	    //    - antenna port p is mapped to antenna j on ru->idx as: p = (starting_antenna_index+j)%nb_anntena_ports_eNB 
	    // antenna port 4 is mapped on antenna 0
	    // antenna ports 5-14 are mapped on all antennas
	    
	    if (((p<4) && 
		 (p==((starting_antenna_index+j)%ru->eNB_list[i]->frame_parms.nb_antenna_ports_eNB))) || 
		((p==4) && (j==0))) {
	      for (re=0; re<fp->ofdm_symbol_size; re++) 
              {
		ru->beam_weights[i][p][j][re] = 0x00007fff; 

                //LOG_D(PHY,"[INIT] lte_common_vars->beam_weights[%d][%d][%d][%d] = %d\n", i,p,j,re,ru->beam_weights[i][p][j][re]);
              }
	    }
	    else if (p>4) {
	      for (re=0; re<fp->ofdm_symbol_size; re++) 
              {
		ru->beam_weights[i][p][j][re] = 0x00007fff/ru->nb_tx; 
                //LOG_D(PHY,"[INIT] lte_common_vars->beam_weights[%d][%d][%d][%d] = %d\n", i,p,j,re,ru->beam_weights[i][p][j][re]);
              }
	    }  
	    //LOG_D(PHY,"[INIT] lte_common_vars->beam_weights[%d][%d] = %p (%lu bytes)\n", i,j,ru->beam_weights[i][p][j], fp->ofdm_symbol_size*sizeof(int32_t)); 
	  } // for (j=0
	} // if (p<ru
      } // for p
    } //for i
  } // !=IF5
  ru->common.sync_corr = (uint32_t*)malloc16_clear( LTE_NUMBER_OF_SUBFRAMES_PER_FRAME*sizeof(uint32_t)*fp->samples_per_tti );

  return(0);
}

void phy_free_RU(RU_t *ru)
{
  int i,j;
  int p;
  RU_CALIBRATION *calibration = &ru->calibration;

  LOG_I(PHY, "Feeing RU signal buffers (if_south %s) nb_tx %d\n", ru_if_types[ru->if_south], ru->nb_tx);

  free_and_zero(ru->frame_parms);

  if (ru->if_south <= REMOTE_IF5) { // this means REMOTE_IF5 or LOCAL_RF, so free memory for time-domain signals
    for (i = 0; i < ru->nb_tx; i++) free_and_zero(ru->common.txdata[i]);
    for (i = 0; i < ru->nb_rx; i++) free_and_zero(ru->common.rxdata[i]);
    if (ru->is_slave == 1) {  
    	for (i = 0; i < ru->nb_rx; i++) {
       		free_and_zero(calibration->drs_ch_estimates_time[i]);
        }
        free_and_zero(calibration->drs_ch_estimates_time);
    }
    free_and_zero(ru->common.txdata);
    free_and_zero(ru->common.rxdata);
  } // else: IF5 or local RF -> nothing to free()

  if (ru->function != NGFI_RRU_IF5) { // we need to do RX/TX RU processing
    for (i = 0; i < ru->nb_rx; i++) free_and_zero(ru->common.rxdata_7_5kHz[i]);
    free_and_zero(ru->common.rxdata_7_5kHz);

    // free IFFT input buffers (TX)
    for (i = 0; i < ru->nb_tx; i++) free_and_zero(ru->common.txdataF_BF[i]);
    free_and_zero(ru->common.txdataF_BF);

    // free FFT output buffers (RX)
    for (i = 0; i < ru->nb_rx; i++) free_and_zero(ru->common.rxdataF[i]);
    free_and_zero(ru->common.rxdataF);
    if (ru->is_slave == 1) {
    	for (i = 0; i < ru->nb_rx; i++) {
        	free_and_zero(calibration->rxdataF_ext[i]);
  		free_and_zero(calibration->drs_ch_estimates[i]);
        }
        free_and_zero(calibration->rxdataF_ext);
        free_and_zero(calibration->drs_ch_estimates);
    }

    for (i = 0; i < ru->nb_rx; i++) {
      free_and_zero(ru->prach_rxsigF[i]);
#if (LTE_RRC_VERSION >= MAKE_VERSION(14, 0, 0))
      for (j = 0; j < 4; j++) free_and_zero(ru->prach_rxsigF_br[j][i]);
#endif
    }
    for (j = 0; j < 4; j++) free_and_zero(ru->prach_rxsigF_br[j]);
    free_and_zero(ru->prach_rxsigF);
    /* ru->prach_rxsigF_br is not allocated -> don't free */

    for (i = 0; i < RC.nb_L1_inst; i++) {
      for (p = 0; p < 15; p++) {
	if (p < ru->eNB_list[i]->frame_parms.nb_antenna_ports_eNB || p == 5) {
	  for (j=0; j<ru->nb_tx; j++) free_and_zero(ru->beam_weights[i][p][j]);
	  free_and_zero(ru->beam_weights[i][p]);
	}
      }
    }
  }
  free_and_zero(ru->common.sync_corr);
}<|MERGE_RESOLUTION|>--- conflicted
+++ resolved
@@ -35,16 +35,9 @@
 void init_7_5KHz(void);
 
 int phy_init_RU(RU_t *ru) {
-
-<<<<<<< HEAD
-  LTE_DL_FRAME_PARMS *fp = ru->frame_parms;
-=======
   LTE_DL_FRAME_PARMS *fp = &ru->frame_parms;
   RU_CALIBRATION *calibration = &ru->calibration;
->>>>>>> 3c85cd58
-  int i,j;
-  int p;
-  int re;
+  int i,j,p,re;
   
   init_dfts();  
 
