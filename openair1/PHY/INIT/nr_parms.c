--- conflicted
+++ resolved
@@ -75,8 +75,6 @@
             frame_parms->nb_prefix_samples0 = 176;
             frame_parms->nb_prefix_samples = 144;
           }
-<<<<<<< HEAD
-=======
           break;
 
         case 133:
@@ -215,7 +213,6 @@
             frame_parms->nb_prefix_samples0 = 176;
             frame_parms->nb_prefix_samples = 144;
           }
->>>>>>> 813df31b
           break;
 
         case 133:
@@ -280,13 +277,6 @@
     AssertFatal(1==0,"Invalid numerology index %d", mu);
   }
 
-<<<<<<< HEAD
-  frame_parms->symbols_per_slot = ((Ncp == NORMAL)? 14 : 12); // to redefine for different slot formats
-  frame_parms->samples_per_subframe_wCP = frame_parms->ofdm_symbol_size * frame_parms->symbols_per_slot * frame_parms->slots_per_subframe;
-  frame_parms->samples_per_frame_wCP = 10 * frame_parms->samples_per_subframe_wCP;
-  frame_parms->samples_per_subframe = frame_parms->samples_per_subframe_wCP + (frame_parms->nb_prefix_samples0 * frame_parms->slots_per_subframe) +
-                                      (frame_parms->nb_prefix_samples * frame_parms->slots_per_subframe * (frame_parms->symbols_per_slot - 1));
-=======
     frame_parms->nb_prefix_samples0 = 160;
     frame_parms->nb_prefix_samples = 144;
     frame_parms->symbols_per_tti = 14;
@@ -304,7 +294,6 @@
   frame_parms->samples_per_frame_wCP = 10 * frame_parms->samples_per_subframe_wCP;
   //frame_parms->samples_per_subframe = (frame_parms->samples_per_subframe_wCP + (frame_parms->nb_prefix_samples0 * frame_parms->slots_per_subframe) +
   //                                    (frame_parms->nb_prefix_samples * frame_parms->slots_per_subframe * (frame_parms->symbols_per_slot - 1)));
->>>>>>> 813df31b
   frame_parms->samples_per_frame = 10 * frame_parms->samples_per_subframe;
 
 
