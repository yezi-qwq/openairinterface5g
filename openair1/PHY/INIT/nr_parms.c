--- conflicted
+++ resolved
@@ -80,54 +80,6 @@
   return symbol;
 }
 
-<<<<<<< HEAD
-int nr_is_ssb_slot(uint8_t n_hf, uint8_t period, int slot)
-{
-
-
-  int rel_slot;
-
-  // if SSB periodicity is 5ms, they are transmitted in both half frames
-  if ( period == 0) {
-    if (slot<10)
-=======
-int nr_is_ssb_slot(nfapi_nr_config_request_t *cfg, int slot, int frame)
-{
-
-  uint8_t n_hf;
-  uint16_t p,mu,hf_slots;
-  uint64_t ssb_map;
-  int rel_slot;
-
-  mu = cfg->subframe_config.numerology_index_mu.value;
-
-  ssb_map = cfg->sch_config.ssb_scg_position_in_burst.value;
-  p = cfg->sch_config.ssb_periodicity.value;
-  n_hf = cfg->sch_config.half_frame_index.value;
-
-  // if SSB periodicity is 5ms, they are transmitted in both half frames
-  if ( (p>10) && (frame%(p/10)) )  
-    return 0;
-  else {
-    hf_slots = (10<<mu)>>1; // number of slots per half frame
-    // if SSB periodicity is 5ms, they are transmitted in both half frames
-    if ( p == 5) {
-      if (slot<hf_slots) 
->>>>>>> df791790
-      n_hf=0;
-    else
-      n_hf=1;
-  }
-
-  // to set a effective slot number between 0 to 9 in the half frame where the SSB is supposed to be
-    rel_slot = (n_hf)? (slot-hf_slots) : slot;
-
-
-    return ( ((ssb_map >> rel_slot*2) & 0x01) || ((ssb_map >> (1+rel_slot*2)) & 0x01) ); 
-  }
-}
-
-
 int nr_init_frame_parms0(NR_DL_FRAME_PARMS *fp,
 			 int mu,
 			 int Ncp,
