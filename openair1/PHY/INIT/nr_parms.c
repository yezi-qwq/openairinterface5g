--- conflicted
+++ resolved
@@ -269,18 +269,13 @@
   fp->frame_type = config->cell_config.frame_duplex_type.value;
   fp->L_ssb = (((uint64_t) config->ssb_table.ssb_mask_list[1].ssb_mask.value)<<32) | config->ssb_table.ssb_mask_list[0].ssb_mask.value ;
   int N_RB_DL = config->carrier_config.dl_grid_size[config->ssb_config.scs_common.value].value;
+  int N_RB_UL = config->carrier_config.ul_grid_size[config->ssb_config.scs_common.value].value;
   return nr_init_frame_parms0(fp,
-<<<<<<< HEAD
 			      config,
 			      0,
 			      NFAPI_CP_NORMAL,
-			      N_RB_DL);
-=======
-			      config->subframe_config.numerology_index_mu.value,
-			      config->subframe_config.dl_cyclic_prefix_type.value,
-			      config->rf_config.dl_carrier_bandwidth.value,
-			      config->rf_config.ul_carrier_bandwidth.value);
->>>>>>> ebcbad62
+			      N_RB_DL,
+                              N_RB_UL);
 }
 
 int nr_init_frame_parms_ue(NR_DL_FRAME_PARMS *fp,
@@ -291,14 +286,8 @@
 			   int ssb_subcarrier_offset) 
 {
   int N_RB_UL = N_RB_DL;
-  /*n_ssb_crb and ssb_subcarrier_offset are given in 15kHz SCS*/
-<<<<<<< HEAD
-  nr_init_frame_parms0(fp,NULL,mu,Ncp,N_RB_DL);
+  nr_init_frame_parms0(fp,NULL,mu,Ncp,N_RB_DL,N_RB_UL);
   fp->ssb_start_subcarrier = (12 * n_ssb_crb + ssb_subcarrier_offset);
-=======
-  nr_init_frame_parms0(fp,mu,Ncp,N_RB_DL,N_RB_UL);
-  fp->ssb_start_subcarrier = (12 * n_ssb_crb + ssb_subcarrier_offset)/(1<<mu);
->>>>>>> ebcbad62
   return 0;
 }
 
