--- conflicted
+++ resolved
@@ -179,17 +179,11 @@
                         NR_DL_FRAME_PARMS *fp)
 {
 
-<<<<<<< HEAD
+
   return nr_init_frame_parms0(fp,
 			      config->subframe_config.numerology_index_mu.value,
 			      config->subframe_config.dl_cyclic_prefix_type.value,
 			      config->rf_config.dl_carrier_bandwidth.value);
-=======
-  nr_init_frame_parms0(fp,
-		       config->subframe_config.numerology_index_mu.value,
-		       config->subframe_config.dl_cyclic_prefix_type.value);
-  return 0;
->>>>>>> 1da3a24c
 }
 
 int nr_init_frame_parms_ue(NR_DL_FRAME_PARMS *fp,
