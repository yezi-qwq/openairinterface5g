/*
 * Licensed to the OpenAirInterface (OAI) Software Alliance under one or more
 * contributor license agreements.  See the NOTICE file distributed with
 * this work for additional information regarding copyright ownership.
 * The OpenAirInterface Software Alliance licenses this file to You under
 * the OAI Public License, Version 1.0  (the "License"); you may not use this file
 * except in compliance with the License.
 * You may obtain a copy of the License at
 *
 *      http://www.openairinterface.org/?page_id=698
 *
 * Unless required by applicable law or agreed to in writing, software
 * distributed under the License is distributed on an "AS IS" BASIS,
 * WITHOUT WARRANTIES OR CONDITIONS OF ANY KIND, either express or implied.
 * See the License for the specific language governing permissions and
 * limitations under the License.
 *-------------------------------------------------------------------------------
 * For more information about the OpenAirInterface (OAI) Software Alliance:
 *      contact@openairinterface.org
 */

#include "defs.h"
#include "SCHED/defs.h"
#include "PHY/extern.h"
#include "SIMULATION/TOOLS/defs.h"
#include "RadioResourceConfigCommonSIB.h"
#include "RadioResourceConfigDedicated.h"
#include "TDD-Config.h"
#include "LAYER2/MAC/extern.h"
#include "MBSFN-SubframeConfigList.h"
#include "UTIL/LOG/vcd_signal_dumper.h"
#define DEBUG_PHY
#include "assertions.h"
#include <math.h>

extern uint16_t prach_root_sequence_map0_3[838];
extern uint16_t prach_root_sequence_map4[138];
uint8_t dmrs1_tab[8] = {0,2,3,4,6,8,9,10};

// FIXME not used anywhere
void phy_config_mib(LTE_DL_FRAME_PARMS *fp,
                    uint8_t N_RB_DL,
                    uint8_t Nid_cell,
                    uint8_t Ncp,
                    uint8_t frame_type,
                    uint8_t p_eNB,
                    PHICH_CONFIG_COMMON *phich_config)
{
  fp->N_RB_DL                            = N_RB_DL;
  fp->Nid_cell                           = Nid_cell;
  fp->nushift                            = Nid_cell%6;
  fp->Ncp                                = Ncp;
  fp->frame_type                         = frame_type;
  fp->nb_antenna_ports_eNB               = p_eNB;
  fp->phich_config_common.phich_resource = phich_config->phich_resource;
  fp->phich_config_common.phich_duration = phich_config->phich_duration;
}

void phy_config_sib1_eNB(uint8_t Mod_id,
                         int CC_id,
                         TDD_Config_t *tdd_Config,
                         uint8_t SIwindowsize,
                         uint16_t SIPeriod)
{

  LTE_DL_FRAME_PARMS *fp = &PHY_vars_eNB_g[Mod_id][CC_id]->frame_parms;

  if (tdd_Config) {
    fp->tdd_config    = tdd_Config->subframeAssignment;
    fp->tdd_config_S  = tdd_Config->specialSubframePatterns;
  }

  fp->SIwindowsize  = SIwindowsize;
  fp->SIPeriod      = SIPeriod;
}

void phy_config_sib1_ue(uint8_t Mod_id,int CC_id,
                        uint8_t eNB_id,
                        TDD_Config_t *tdd_Config,
                        uint8_t SIwindowsize,
                        uint16_t SIperiod)
{

  LTE_DL_FRAME_PARMS *fp = &PHY_vars_UE_g[Mod_id][CC_id]->frame_parms;

  if (tdd_Config) {
    fp->tdd_config    = tdd_Config->subframeAssignment;
    fp->tdd_config_S  = tdd_Config->specialSubframePatterns;
  }

  fp->SIwindowsize  = SIwindowsize;
  fp->SIPeriod      = SIperiod;
}

void phy_config_sib2_eNB(uint8_t Mod_id,
                         int CC_id,
                         RadioResourceConfigCommonSIB_t *radioResourceConfigCommon,
                         ARFCN_ValueEUTRA_t *ul_CArrierFreq,
                         long *ul_Bandwidth,
                         AdditionalSpectrumEmission_t *additionalSpectrumEmission,
                         struct MBSFN_SubframeConfigList  *mbsfn_SubframeConfigList)
{

  LTE_DL_FRAME_PARMS *fp = &PHY_vars_eNB_g[Mod_id][CC_id]->frame_parms;
  //LTE_eNB_UE_stats *eNB_UE_stats      = PHY_vars_eNB_g[Mod_id][CC_id]->eNB_UE_stats;
  //int32_t rx_total_gain_eNB_dB        = PHY_vars_eNB_g[Mod_id][CC_id]->rx_total_gain_eNB_dB;
  int i;

  LOG_D(PHY,"[eNB%d] CCid %d: Applying radioResourceConfigCommon\n",Mod_id,CC_id);

  fp->prach_config_common.rootSequenceIndex                           =radioResourceConfigCommon->prach_Config.rootSequenceIndex;
  LOG_D(PHY,"prach_config_common.rootSequenceIndex = %d\n",fp->prach_config_common.rootSequenceIndex );

  fp->prach_config_common.prach_Config_enabled=1;

  fp->prach_config_common.prach_ConfigInfo.prach_ConfigIndex          =radioResourceConfigCommon->prach_Config.prach_ConfigInfo.prach_ConfigIndex;
  LOG_D(PHY,"prach_config_common.prach_ConfigInfo.prach_ConfigIndex = %d\n",fp->prach_config_common.prach_ConfigInfo.prach_ConfigIndex);

  fp->prach_config_common.prach_ConfigInfo.highSpeedFlag              =radioResourceConfigCommon->prach_Config.prach_ConfigInfo.highSpeedFlag;
  LOG_D(PHY,"prach_config_common.prach_ConfigInfo.highSpeedFlag = %d\n",fp->prach_config_common.prach_ConfigInfo.highSpeedFlag);
  fp->prach_config_common.prach_ConfigInfo.zeroCorrelationZoneConfig  =radioResourceConfigCommon->prach_Config.prach_ConfigInfo.zeroCorrelationZoneConfig;
  LOG_D(PHY,"prach_config_common.prach_ConfigInfo.zeroCorrelationZoneConfig = %d\n",fp->prach_config_common.prach_ConfigInfo.zeroCorrelationZoneConfig);
  fp->prach_config_common.prach_ConfigInfo.prach_FreqOffset           =radioResourceConfigCommon->prach_Config.prach_ConfigInfo.prach_FreqOffset;
  LOG_D(PHY,"prach_config_common.prach_ConfigInfo.prach_FreqOffset = %d\n",fp->prach_config_common.prach_ConfigInfo.prach_FreqOffset);
  compute_prach_seq(&fp->prach_config_common,fp->frame_type,
                    PHY_vars_eNB_g[Mod_id][CC_id]->X_u);

  fp->pucch_config_common.deltaPUCCH_Shift = 1+radioResourceConfigCommon->pucch_ConfigCommon.deltaPUCCH_Shift;
  fp->pucch_config_common.nRB_CQI          = radioResourceConfigCommon->pucch_ConfigCommon.nRB_CQI;
  fp->pucch_config_common.nCS_AN           = radioResourceConfigCommon->pucch_ConfigCommon.nCS_AN;
  fp->pucch_config_common.n1PUCCH_AN       = radioResourceConfigCommon->pucch_ConfigCommon.n1PUCCH_AN;



  fp->pdsch_config_common.referenceSignalPower = radioResourceConfigCommon->pdsch_ConfigCommon.referenceSignalPower;
  fp->pdsch_config_common.p_b                  = radioResourceConfigCommon->pdsch_ConfigCommon.p_b;


  fp->pusch_config_common.n_SB                                         = radioResourceConfigCommon->pusch_ConfigCommon.pusch_ConfigBasic.n_SB;
  LOG_D(PHY,"pusch_config_common.n_SB = %d\n",fp->pusch_config_common.n_SB );

  fp->pusch_config_common.hoppingMode                                  = radioResourceConfigCommon->pusch_ConfigCommon.pusch_ConfigBasic.hoppingMode;
  LOG_D(PHY,"pusch_config_common.hoppingMode = %d\n",fp->pusch_config_common.hoppingMode);

  fp->pusch_config_common.pusch_HoppingOffset                          = radioResourceConfigCommon->pusch_ConfigCommon.pusch_ConfigBasic.pusch_HoppingOffset;
  LOG_D(PHY,"pusch_config_common.pusch_HoppingOffset = %d\n",fp->pusch_config_common.pusch_HoppingOffset);

  fp->pusch_config_common.enable64QAM                                  = radioResourceConfigCommon->pusch_ConfigCommon.pusch_ConfigBasic.enable64QAM;
  LOG_D(PHY,"pusch_config_common.enable64QAM = %d\n",fp->pusch_config_common.enable64QAM );

  fp->pusch_config_common.ul_ReferenceSignalsPUSCH.groupHoppingEnabled    = radioResourceConfigCommon->pusch_ConfigCommon.ul_ReferenceSignalsPUSCH.groupHoppingEnabled;
  LOG_D(PHY,"pusch_config_common.ul_ReferenceSignalsPUSCH.groupHoppingEnabled = %d\n",fp->pusch_config_common.ul_ReferenceSignalsPUSCH.groupHoppingEnabled);

  fp->pusch_config_common.ul_ReferenceSignalsPUSCH.groupAssignmentPUSCH   = radioResourceConfigCommon->pusch_ConfigCommon.ul_ReferenceSignalsPUSCH.groupAssignmentPUSCH;
  LOG_D(PHY,"pusch_config_common.ul_ReferenceSignalsPUSCH.groupAssignmentPUSCH = %d\n",fp->pusch_config_common.ul_ReferenceSignalsPUSCH.groupAssignmentPUSCH);

  fp->pusch_config_common.ul_ReferenceSignalsPUSCH.sequenceHoppingEnabled = radioResourceConfigCommon->pusch_ConfigCommon.ul_ReferenceSignalsPUSCH.sequenceHoppingEnabled;
  LOG_D(PHY,"pusch_config_common.ul_ReferenceSignalsPUSCH.sequenceHoppingEnabled = %d\n",fp->pusch_config_common.ul_ReferenceSignalsPUSCH.sequenceHoppingEnabled);

  fp->pusch_config_common.ul_ReferenceSignalsPUSCH.cyclicShift            = dmrs1_tab[radioResourceConfigCommon->pusch_ConfigCommon.ul_ReferenceSignalsPUSCH.cyclicShift];
  LOG_D(PHY,"pusch_config_common.ul_ReferenceSignalsPUSCH.cyclicShift = %d\n",fp->pusch_config_common.ul_ReferenceSignalsPUSCH.cyclicShift);

  init_ul_hopping(fp);

  fp->soundingrs_ul_config_common.enabled_flag                        = 0;

  if (radioResourceConfigCommon->soundingRS_UL_ConfigCommon.present==SoundingRS_UL_ConfigCommon_PR_setup) {
    fp->soundingrs_ul_config_common.enabled_flag                        = 1;
    fp->soundingrs_ul_config_common.srs_BandwidthConfig                 = radioResourceConfigCommon->soundingRS_UL_ConfigCommon.choice.setup.srs_BandwidthConfig;
    fp->soundingrs_ul_config_common.srs_SubframeConfig                  = radioResourceConfigCommon->soundingRS_UL_ConfigCommon.choice.setup.srs_SubframeConfig;
    fp->soundingrs_ul_config_common.ackNackSRS_SimultaneousTransmission = radioResourceConfigCommon->soundingRS_UL_ConfigCommon.choice.setup.ackNackSRS_SimultaneousTransmission;

    if (radioResourceConfigCommon->soundingRS_UL_ConfigCommon.choice.setup.srs_MaxUpPts)
      fp->soundingrs_ul_config_common.srs_MaxUpPts                      = 1;
    else
      fp->soundingrs_ul_config_common.srs_MaxUpPts                      = 0;
  }



  fp->ul_power_control_config_common.p0_NominalPUSCH       = radioResourceConfigCommon->uplinkPowerControlCommon.p0_NominalPUSCH;
  fp->ul_power_control_config_common.alpha                 = radioResourceConfigCommon->uplinkPowerControlCommon.alpha;
  fp->ul_power_control_config_common.p0_NominalPUCCH       = radioResourceConfigCommon->uplinkPowerControlCommon.p0_NominalPUCCH;
  fp->ul_power_control_config_common.deltaPreambleMsg3     = radioResourceConfigCommon->uplinkPowerControlCommon.deltaPreambleMsg3;
  fp->ul_power_control_config_common.deltaF_PUCCH_Format1  = radioResourceConfigCommon->uplinkPowerControlCommon.deltaFList_PUCCH.deltaF_PUCCH_Format1;
  fp->ul_power_control_config_common.deltaF_PUCCH_Format1b  = radioResourceConfigCommon->uplinkPowerControlCommon.deltaFList_PUCCH.deltaF_PUCCH_Format1b;
  fp->ul_power_control_config_common.deltaF_PUCCH_Format2  = radioResourceConfigCommon->uplinkPowerControlCommon.deltaFList_PUCCH.deltaF_PUCCH_Format2;
  fp->ul_power_control_config_common.deltaF_PUCCH_Format2a  = radioResourceConfigCommon->uplinkPowerControlCommon.deltaFList_PUCCH.deltaF_PUCCH_Format2a;
  fp->ul_power_control_config_common.deltaF_PUCCH_Format2b  = radioResourceConfigCommon->uplinkPowerControlCommon.deltaFList_PUCCH.deltaF_PUCCH_Format2b;

  fp->maxHARQ_Msg3Tx = radioResourceConfigCommon->rach_ConfigCommon.maxHARQ_Msg3Tx;


  // Now configure some of the Physical Channels

  // PUCCH

  init_ncs_cell(fp,PHY_vars_eNB_g[Mod_id][CC_id]->ncs_cell);

  init_ul_hopping(fp);


  // MBSFN
  if (mbsfn_SubframeConfigList != NULL) {
    fp->num_MBSFN_config = mbsfn_SubframeConfigList->list.count;

    for (i=0; i<mbsfn_SubframeConfigList->list.count; i++) {
      fp->MBSFN_config[i].radioframeAllocationPeriod = mbsfn_SubframeConfigList->list.array[i]->radioframeAllocationPeriod;
      fp->MBSFN_config[i].radioframeAllocationOffset = mbsfn_SubframeConfigList->list.array[i]->radioframeAllocationOffset;

      if (mbsfn_SubframeConfigList->list.array[i]->subframeAllocation.present == MBSFN_SubframeConfig__subframeAllocation_PR_oneFrame) {
        fp->MBSFN_config[i].fourFrames_flag = 0;
        fp->MBSFN_config[i].mbsfn_SubframeConfig = mbsfn_SubframeConfigList->list.array[i]->subframeAllocation.choice.oneFrame.buf[0]; // 6-bit subframe configuration
        LOG_I(PHY, "[CONFIG] MBSFN_SubframeConfig[%d] pattern is  %d\n", i,
              fp->MBSFN_config[i].mbsfn_SubframeConfig);
      } else if (mbsfn_SubframeConfigList->list.array[i]->subframeAllocation.present == MBSFN_SubframeConfig__subframeAllocation_PR_fourFrames) { // 24-bit subframe configuration
        fp->MBSFN_config[i].fourFrames_flag = 1;
        fp->MBSFN_config[i].mbsfn_SubframeConfig =
          mbsfn_SubframeConfigList->list.array[i]->subframeAllocation.choice.oneFrame.buf[0]|
          (mbsfn_SubframeConfigList->list.array[i]->subframeAllocation.choice.oneFrame.buf[1]<<8)|
          (mbsfn_SubframeConfigList->list.array[i]->subframeAllocation.choice.oneFrame.buf[2]<<16);

        LOG_I(PHY, "[CONFIG] MBSFN_SubframeConfig[%d] pattern is  %d\n", i,
              fp->MBSFN_config[i].mbsfn_SubframeConfig);
      }
    }

  } else
    fp->num_MBSFN_config = 0;
}


void phy_config_sib2_ue(uint8_t Mod_id,int CC_id,
                        uint8_t eNB_id,
                        RadioResourceConfigCommonSIB_t *radioResourceConfigCommon,
                        ARFCN_ValueEUTRA_t *ul_CarrierFreq,
                        long *ul_Bandwidth,
                        AdditionalSpectrumEmission_t *additionalSpectrumEmission,
                        struct MBSFN_SubframeConfigList *mbsfn_SubframeConfigList)
{

  PHY_VARS_UE *ue        = PHY_vars_UE_g[Mod_id][CC_id];
  LTE_DL_FRAME_PARMS *fp = &ue->frame_parms;
  int i;

  VCD_SIGNAL_DUMPER_DUMP_FUNCTION_BY_NAME(VCD_SIGNAL_DUMPER_FUNCTIONS_PHY_UE_CONFIG_SIB2, VCD_FUNCTION_IN);

  LOG_I(PHY,"[UE%d] Applying radioResourceConfigCommon from eNB%d\n",Mod_id,eNB_id);

  fp->prach_config_common.rootSequenceIndex                           =radioResourceConfigCommon->prach_Config.rootSequenceIndex;

  fp->prach_config_common.prach_Config_enabled=1;
  fp->prach_config_common.prach_ConfigInfo.prach_ConfigIndex          =radioResourceConfigCommon->prach_Config.prach_ConfigInfo.prach_ConfigIndex;
  fp->prach_config_common.prach_ConfigInfo.highSpeedFlag              =radioResourceConfigCommon->prach_Config.prach_ConfigInfo.highSpeedFlag;
  fp->prach_config_common.prach_ConfigInfo.zeroCorrelationZoneConfig  =radioResourceConfigCommon->prach_Config.prach_ConfigInfo.zeroCorrelationZoneConfig;
  fp->prach_config_common.prach_ConfigInfo.prach_FreqOffset           =radioResourceConfigCommon->prach_Config.prach_ConfigInfo.prach_FreqOffset;

  compute_prach_seq(&fp->prach_config_common,fp->frame_type,ue->X_u);



  fp->pucch_config_common.deltaPUCCH_Shift = 1+radioResourceConfigCommon->pucch_ConfigCommon.deltaPUCCH_Shift;
  fp->pucch_config_common.nRB_CQI          = radioResourceConfigCommon->pucch_ConfigCommon.nRB_CQI;
  fp->pucch_config_common.nCS_AN           = radioResourceConfigCommon->pucch_ConfigCommon.nCS_AN;
  fp->pucch_config_common.n1PUCCH_AN       = radioResourceConfigCommon->pucch_ConfigCommon.n1PUCCH_AN;



  fp->pdsch_config_common.referenceSignalPower = radioResourceConfigCommon->pdsch_ConfigCommon.referenceSignalPower;
  fp->pdsch_config_common.p_b                  = radioResourceConfigCommon->pdsch_ConfigCommon.p_b;


  fp->pusch_config_common.n_SB                                         = radioResourceConfigCommon->pusch_ConfigCommon.pusch_ConfigBasic.n_SB;
  fp->pusch_config_common.hoppingMode                                  = radioResourceConfigCommon->pusch_ConfigCommon.pusch_ConfigBasic.hoppingMode;
  fp->pusch_config_common.pusch_HoppingOffset                          = radioResourceConfigCommon->pusch_ConfigCommon.pusch_ConfigBasic.pusch_HoppingOffset;
  fp->pusch_config_common.enable64QAM                                  = radioResourceConfigCommon->pusch_ConfigCommon.pusch_ConfigBasic.enable64QAM;
  fp->pusch_config_common.ul_ReferenceSignalsPUSCH.groupHoppingEnabled    = radioResourceConfigCommon->pusch_ConfigCommon.ul_ReferenceSignalsPUSCH.groupHoppingEnabled;
  fp->pusch_config_common.ul_ReferenceSignalsPUSCH.groupAssignmentPUSCH   = radioResourceConfigCommon->pusch_ConfigCommon.ul_ReferenceSignalsPUSCH.groupAssignmentPUSCH;
  fp->pusch_config_common.ul_ReferenceSignalsPUSCH.sequenceHoppingEnabled = radioResourceConfigCommon->pusch_ConfigCommon.ul_ReferenceSignalsPUSCH.sequenceHoppingEnabled;
  fp->pusch_config_common.ul_ReferenceSignalsPUSCH.cyclicShift            = dmrs1_tab[radioResourceConfigCommon->pusch_ConfigCommon.ul_ReferenceSignalsPUSCH.cyclicShift];


  init_ul_hopping(fp);
  fp->soundingrs_ul_config_common.enabled_flag                        = 0;

  if (radioResourceConfigCommon->soundingRS_UL_ConfigCommon.present==SoundingRS_UL_ConfigCommon_PR_setup) {
    fp->soundingrs_ul_config_common.enabled_flag                        = 1;
    fp->soundingrs_ul_config_common.srs_BandwidthConfig                 = radioResourceConfigCommon->soundingRS_UL_ConfigCommon.choice.setup.srs_BandwidthConfig;
    fp->soundingrs_ul_config_common.srs_SubframeConfig                  = radioResourceConfigCommon->soundingRS_UL_ConfigCommon.choice.setup.srs_SubframeConfig;
    fp->soundingrs_ul_config_common.ackNackSRS_SimultaneousTransmission = radioResourceConfigCommon->soundingRS_UL_ConfigCommon.choice.setup.ackNackSRS_SimultaneousTransmission;

    if (radioResourceConfigCommon->soundingRS_UL_ConfigCommon.choice.setup.srs_MaxUpPts)
      fp->soundingrs_ul_config_common.srs_MaxUpPts                      = 1;
    else
      fp->soundingrs_ul_config_common.srs_MaxUpPts                      = 0;
  }



  fp->ul_power_control_config_common.p0_NominalPUSCH   = radioResourceConfigCommon->uplinkPowerControlCommon.p0_NominalPUSCH;
  fp->ul_power_control_config_common.alpha             = radioResourceConfigCommon->uplinkPowerControlCommon.alpha;
  fp->ul_power_control_config_common.p0_NominalPUCCH   = radioResourceConfigCommon->uplinkPowerControlCommon.p0_NominalPUCCH;
  fp->ul_power_control_config_common.deltaPreambleMsg3 = radioResourceConfigCommon->uplinkPowerControlCommon.deltaPreambleMsg3;
  fp->ul_power_control_config_common.deltaF_PUCCH_Format1  = radioResourceConfigCommon->uplinkPowerControlCommon.deltaFList_PUCCH.deltaF_PUCCH_Format1;
  fp->ul_power_control_config_common.deltaF_PUCCH_Format1b  = radioResourceConfigCommon->uplinkPowerControlCommon.deltaFList_PUCCH.deltaF_PUCCH_Format1b;
  fp->ul_power_control_config_common.deltaF_PUCCH_Format2  = radioResourceConfigCommon->uplinkPowerControlCommon.deltaFList_PUCCH.deltaF_PUCCH_Format2;
  fp->ul_power_control_config_common.deltaF_PUCCH_Format2a  = radioResourceConfigCommon->uplinkPowerControlCommon.deltaFList_PUCCH.deltaF_PUCCH_Format2a;
  fp->ul_power_control_config_common.deltaF_PUCCH_Format2b  = radioResourceConfigCommon->uplinkPowerControlCommon.deltaFList_PUCCH.deltaF_PUCCH_Format2b;

  fp->maxHARQ_Msg3Tx = radioResourceConfigCommon->rach_ConfigCommon.maxHARQ_Msg3Tx;

  // Now configure some of the Physical Channels

  // PUCCH
  init_ncs_cell(fp,ue->ncs_cell);

  init_ul_hopping(fp);

  // PCH
  init_ue_paging_info(ue,radioResourceConfigCommon->pcch_Config.defaultPagingCycle,radioResourceConfigCommon->pcch_Config.nB);

  // MBSFN

  if (mbsfn_SubframeConfigList != NULL) {
    fp->num_MBSFN_config = mbsfn_SubframeConfigList->list.count;

    for (i=0; i<mbsfn_SubframeConfigList->list.count; i++) {
      fp->MBSFN_config[i].radioframeAllocationPeriod = mbsfn_SubframeConfigList->list.array[i]->radioframeAllocationPeriod;
      fp->MBSFN_config[i].radioframeAllocationOffset = mbsfn_SubframeConfigList->list.array[i]->radioframeAllocationOffset;

      if (mbsfn_SubframeConfigList->list.array[i]->subframeAllocation.present == MBSFN_SubframeConfig__subframeAllocation_PR_oneFrame) {
        fp->MBSFN_config[i].fourFrames_flag = 0;
        fp->MBSFN_config[i].mbsfn_SubframeConfig = mbsfn_SubframeConfigList->list.array[i]->subframeAllocation.choice.oneFrame.buf[0]; // 6-bit subframe configuration
        LOG_I(PHY, "[CONFIG] MBSFN_SubframeConfig[%d] pattern is  %d\n", i,
              fp->MBSFN_config[i].mbsfn_SubframeConfig);
      } else if (mbsfn_SubframeConfigList->list.array[i]->subframeAllocation.present == MBSFN_SubframeConfig__subframeAllocation_PR_fourFrames) { // 24-bit subframe configuration
        fp->MBSFN_config[i].fourFrames_flag = 1;
        fp->MBSFN_config[i].mbsfn_SubframeConfig =
          mbsfn_SubframeConfigList->list.array[i]->subframeAllocation.choice.oneFrame.buf[0]|
          (mbsfn_SubframeConfigList->list.array[i]->subframeAllocation.choice.oneFrame.buf[1]<<8)|
          (mbsfn_SubframeConfigList->list.array[i]->subframeAllocation.choice.oneFrame.buf[2]<<16);

        LOG_I(PHY, "[CONFIG] MBSFN_SubframeConfig[%d] pattern is  %d\n", i,
              fp->MBSFN_config[i].mbsfn_SubframeConfig);
      }
    }
  }

  VCD_SIGNAL_DUMPER_DUMP_FUNCTION_BY_NAME(VCD_SIGNAL_DUMPER_FUNCTIONS_PHY_UE_CONFIG_SIB2, VCD_FUNCTION_OUT);

}

void phy_config_sib13_ue(uint8_t Mod_id,int CC_id,uint8_t eNB_id,int mbsfn_Area_idx,
                         long mbsfn_AreaId_r9)
{

  LTE_DL_FRAME_PARMS *fp = &PHY_vars_UE_g[Mod_id][CC_id]->frame_parms;


  LOG_I(PHY,"[UE%d] Applying MBSFN_Area_id %ld for index %d\n",Mod_id,mbsfn_AreaId_r9,mbsfn_Area_idx);

  if (mbsfn_Area_idx == 0) {
    fp->Nid_cell_mbsfn = (uint16_t)mbsfn_AreaId_r9;
    LOG_N(PHY,"Fix me: only called when mbsfn_Area_idx == 0)\n");
  }

  lte_gold_mbsfn(fp,PHY_vars_UE_g[Mod_id][CC_id]->lte_gold_mbsfn_table,fp->Nid_cell_mbsfn);

}


void phy_config_sib13_eNB(uint8_t Mod_id,int CC_id,int mbsfn_Area_idx,
                          long mbsfn_AreaId_r9)
{

  LTE_DL_FRAME_PARMS *fp = &PHY_vars_eNB_g[Mod_id][CC_id]->frame_parms;


  LOG_I(PHY,"[eNB%d] Applying MBSFN_Area_id %ld for index %d\n",Mod_id,mbsfn_AreaId_r9,mbsfn_Area_idx);

  if (mbsfn_Area_idx == 0) {
    fp->Nid_cell_mbsfn = (uint16_t)mbsfn_AreaId_r9;
    LOG_N(PHY,"Fix me: only called when mbsfn_Area_idx == 0)\n");
  }

  lte_gold_mbsfn(fp,PHY_vars_eNB_g[Mod_id][CC_id]->lte_gold_mbsfn_table,fp->Nid_cell_mbsfn);
}


void phy_config_dedicated_eNB_step2(PHY_VARS_eNB *eNB)
{

  uint8_t UE_id;
  struct PhysicalConfigDedicated *physicalConfigDedicated;
  LTE_DL_FRAME_PARMS *fp=&eNB->frame_parms;

  for (UE_id=0; UE_id<NUMBER_OF_UE_MAX; UE_id++) {
    physicalConfigDedicated = eNB->physicalConfigDedicated[UE_id];

    if (physicalConfigDedicated != NULL) {
      LOG_I(PHY,"[eNB %d] Sent physicalConfigDedicated=%p for UE %d\n",eNB->Mod_id,physicalConfigDedicated,UE_id);
      LOG_D(PHY,"------------------------------------------------------------------------\n");

      if (physicalConfigDedicated->pdsch_ConfigDedicated) {
        eNB->pdsch_config_dedicated[UE_id].p_a=physicalConfigDedicated->pdsch_ConfigDedicated->p_a;
        LOG_D(PHY,"pdsch_config_dedicated.p_a %d\n",eNB->pdsch_config_dedicated[UE_id].p_a);
        LOG_D(PHY,"\n");
      }

      if (physicalConfigDedicated->pucch_ConfigDedicated) {
        if (physicalConfigDedicated->pucch_ConfigDedicated->ackNackRepetition.present==PUCCH_ConfigDedicated__ackNackRepetition_PR_release)
          eNB->pucch_config_dedicated[UE_id].ackNackRepetition=0;
        else {
          eNB->pucch_config_dedicated[UE_id].ackNackRepetition=1;
        }

        if (fp->frame_type == FDD) {
          eNB->pucch_config_dedicated[UE_id].tdd_AckNackFeedbackMode = multiplexing;
        } else {
          if (physicalConfigDedicated->pucch_ConfigDedicated->tdd_AckNackFeedbackMode)
            eNB->pucch_config_dedicated[UE_id].tdd_AckNackFeedbackMode = *physicalConfigDedicated->pucch_ConfigDedicated->tdd_AckNackFeedbackMode;
          else
            eNB->pucch_config_dedicated[UE_id].tdd_AckNackFeedbackMode = bundling;
        }

        if ( eNB->pucch_config_dedicated[UE_id].tdd_AckNackFeedbackMode == multiplexing)
          LOG_D(PHY,"pucch_config_dedicated.tdd_AckNackFeedbackMode = multiplexing\n");
        else
          LOG_D(PHY,"pucch_config_dedicated.tdd_AckNackFeedbackMode = bundling\n");

      }

      if (physicalConfigDedicated->pusch_ConfigDedicated) {
        eNB->pusch_config_dedicated[UE_id].betaOffset_ACK_Index = physicalConfigDedicated->pusch_ConfigDedicated->betaOffset_ACK_Index;
        eNB->pusch_config_dedicated[UE_id].betaOffset_RI_Index = physicalConfigDedicated->pusch_ConfigDedicated->betaOffset_RI_Index;
        eNB->pusch_config_dedicated[UE_id].betaOffset_CQI_Index = physicalConfigDedicated->pusch_ConfigDedicated->betaOffset_CQI_Index;

        LOG_D(PHY,"pusch_config_dedicated.betaOffset_ACK_Index %d\n",eNB->pusch_config_dedicated[UE_id].betaOffset_ACK_Index);
        LOG_D(PHY,"pusch_config_dedicated.betaOffset_RI_Index %d\n",eNB->pusch_config_dedicated[UE_id].betaOffset_RI_Index);
        LOG_D(PHY,"pusch_config_dedicated.betaOffset_CQI_Index %d\n",eNB->pusch_config_dedicated[UE_id].betaOffset_CQI_Index);
        LOG_D(PHY,"\n");


      }

      if (physicalConfigDedicated->uplinkPowerControlDedicated) {

        eNB->ul_power_control_dedicated[UE_id].p0_UE_PUSCH = physicalConfigDedicated->uplinkPowerControlDedicated->p0_UE_PUSCH;
        eNB->ul_power_control_dedicated[UE_id].deltaMCS_Enabled= physicalConfigDedicated->uplinkPowerControlDedicated->deltaMCS_Enabled;
        eNB->ul_power_control_dedicated[UE_id].accumulationEnabled= physicalConfigDedicated->uplinkPowerControlDedicated->accumulationEnabled;
        eNB->ul_power_control_dedicated[UE_id].p0_UE_PUCCH= physicalConfigDedicated->uplinkPowerControlDedicated->p0_UE_PUCCH;
        eNB->ul_power_control_dedicated[UE_id].pSRS_Offset= physicalConfigDedicated->uplinkPowerControlDedicated->pSRS_Offset;
        eNB->ul_power_control_dedicated[UE_id].filterCoefficient= *physicalConfigDedicated->uplinkPowerControlDedicated->filterCoefficient;
        LOG_D(PHY,"ul_power_control_dedicated.p0_UE_PUSCH %d\n",eNB->ul_power_control_dedicated[UE_id].p0_UE_PUSCH);
        LOG_D(PHY,"ul_power_control_dedicated.deltaMCS_Enabled %d\n",eNB->ul_power_control_dedicated[UE_id].deltaMCS_Enabled);
        LOG_D(PHY,"ul_power_control_dedicated.accumulationEnabled %d\n",eNB->ul_power_control_dedicated[UE_id].accumulationEnabled);
        LOG_D(PHY,"ul_power_control_dedicated.p0_UE_PUCCH %d\n",eNB->ul_power_control_dedicated[UE_id].p0_UE_PUCCH);
        LOG_D(PHY,"ul_power_control_dedicated.pSRS_Offset %d\n",eNB->ul_power_control_dedicated[UE_id].pSRS_Offset);
        LOG_D(PHY,"ul_power_control_dedicated.filterCoefficient %d\n",eNB->ul_power_control_dedicated[UE_id].filterCoefficient);
        LOG_D(PHY,"\n");
      }

      if (physicalConfigDedicated->antennaInfo) {
        eNB->transmission_mode[UE_id] = 1+(physicalConfigDedicated->antennaInfo->choice.explicitValue.transmissionMode);
        LOG_D(PHY,"Transmission Mode (phy_config_dedicated_eNB_step2) %d\n",eNB->transmission_mode[UE_id]);
        LOG_D(PHY,"\n");
      }

      if (physicalConfigDedicated->schedulingRequestConfig) {
        if (physicalConfigDedicated->schedulingRequestConfig->present == SchedulingRequestConfig_PR_setup) {
          eNB->scheduling_request_config[UE_id].sr_PUCCH_ResourceIndex = physicalConfigDedicated->schedulingRequestConfig->choice.setup.sr_PUCCH_ResourceIndex;
          eNB->scheduling_request_config[UE_id].sr_ConfigIndex=physicalConfigDedicated->schedulingRequestConfig->choice.setup.sr_ConfigIndex;
          eNB->scheduling_request_config[UE_id].dsr_TransMax=physicalConfigDedicated->schedulingRequestConfig->choice.setup.dsr_TransMax;

          LOG_D(PHY,"scheduling_request_config.sr_PUCCH_ResourceIndex %d\n",eNB->scheduling_request_config[UE_id].sr_PUCCH_ResourceIndex);
          LOG_D(PHY,"scheduling_request_config.sr_ConfigIndex %d\n",eNB->scheduling_request_config[UE_id].sr_ConfigIndex);
          LOG_D(PHY,"scheduling_request_config.dsr_TransMax %d\n",eNB->scheduling_request_config[UE_id].dsr_TransMax);
        }

        LOG_D(PHY,"------------------------------------------------------------\n");

      }

      if (physicalConfigDedicated->soundingRS_UL_ConfigDedicated) {
        if (physicalConfigDedicated->soundingRS_UL_ConfigDedicated->present == SoundingRS_UL_ConfigDedicated_PR_setup) {

          eNB->soundingrs_ul_config_dedicated[UE_id].duration             = physicalConfigDedicated->soundingRS_UL_ConfigDedicated->choice.setup.duration;
          eNB->soundingrs_ul_config_dedicated[UE_id].cyclicShift          = physicalConfigDedicated->soundingRS_UL_ConfigDedicated->choice.setup.cyclicShift;
          eNB->soundingrs_ul_config_dedicated[UE_id].freqDomainPosition   = physicalConfigDedicated->soundingRS_UL_ConfigDedicated->choice.setup.freqDomainPosition;
          eNB->soundingrs_ul_config_dedicated[UE_id].srs_Bandwidth        = physicalConfigDedicated->soundingRS_UL_ConfigDedicated->choice.setup.srs_Bandwidth;
          eNB->soundingrs_ul_config_dedicated[UE_id].srs_ConfigIndex      = physicalConfigDedicated->soundingRS_UL_ConfigDedicated->choice.setup.srs_ConfigIndex;
          eNB->soundingrs_ul_config_dedicated[UE_id].srs_HoppingBandwidth = physicalConfigDedicated->soundingRS_UL_ConfigDedicated->choice.setup.srs_HoppingBandwidth;
          eNB->soundingrs_ul_config_dedicated[UE_id].transmissionComb     = physicalConfigDedicated->soundingRS_UL_ConfigDedicated->choice.setup.transmissionComb;


          LOG_D(PHY,"soundingrs_ul_config_dedicated.srs_ConfigIndex %d\n",eNB->soundingrs_ul_config_dedicated[UE_id].srs_ConfigIndex);

        }

        LOG_D(PHY,"------------------------------------------------------------\n");

      }

      eNB->physicalConfigDedicated[UE_id] = NULL;
    }
  }
}

/*
 * Configures UE MAC and PHY with radioResourceCommon received in mobilityControlInfo IE during Handover
 */
void phy_config_afterHO_ue(uint8_t Mod_id,uint8_t CC_id,uint8_t eNB_id, MobilityControlInfo_t *mobilityControlInfo, uint8_t ho_failed)
{

  if(mobilityControlInfo!=NULL) {
    RadioResourceConfigCommon_t *radioResourceConfigCommon = &mobilityControlInfo->radioResourceConfigCommon;
    LOG_I(PHY,"radioResourceConfigCommon %p\n", radioResourceConfigCommon);
    memcpy((void *)&PHY_vars_UE_g[Mod_id][CC_id]->frame_parms_before_ho,
           (void *)&PHY_vars_UE_g[Mod_id][CC_id]->frame_parms,
           sizeof(LTE_DL_FRAME_PARMS));
    PHY_vars_UE_g[Mod_id][CC_id]->ho_triggered = 1;
    //PHY_vars_UE_g[UE_id]->UE_mode[0] = PRACH;

    LTE_DL_FRAME_PARMS *fp = &PHY_vars_UE_g[Mod_id][CC_id]->frame_parms;
    //     int N_ZC;
    //     uint8_t prach_fmt;
    //     int u;

    LOG_I(PHY,"[UE%d] Handover triggered: Applying radioResourceConfigCommon from eNB %d\n",
          Mod_id,eNB_id);

    fp->prach_config_common.rootSequenceIndex                           =radioResourceConfigCommon->prach_Config.rootSequenceIndex;
    fp->prach_config_common.prach_Config_enabled=1;
    fp->prach_config_common.prach_ConfigInfo.prach_ConfigIndex          =radioResourceConfigCommon->prach_Config.prach_ConfigInfo->prach_ConfigIndex;
    fp->prach_config_common.prach_ConfigInfo.highSpeedFlag              =radioResourceConfigCommon->prach_Config.prach_ConfigInfo->highSpeedFlag;
    fp->prach_config_common.prach_ConfigInfo.zeroCorrelationZoneConfig  =radioResourceConfigCommon->prach_Config.prach_ConfigInfo->zeroCorrelationZoneConfig;
    fp->prach_config_common.prach_ConfigInfo.prach_FreqOffset           =radioResourceConfigCommon->prach_Config.prach_ConfigInfo->prach_FreqOffset;

    //     prach_fmt = get_prach_fmt(radioResourceConfigCommon->prach_Config.prach_ConfigInfo->prach_ConfigIndex,fp->frame_type);
    //     N_ZC = (prach_fmt <4)?839:139;
    //     u = (prach_fmt < 4) ? prach_root_sequence_map0_3[fp->prach_config_common.rootSequenceIndex] :
    //       prach_root_sequence_map4[fp->prach_config_common.rootSequenceIndex];

    //compute_prach_seq(u,N_ZC, PHY_vars_UE_g[Mod_id]->X_u);
    compute_prach_seq(&PHY_vars_UE_g[Mod_id][CC_id]->frame_parms.prach_config_common,
                      fp->frame_type,
                      PHY_vars_UE_g[Mod_id][CC_id]->X_u);


    fp->pucch_config_common.deltaPUCCH_Shift = 1+radioResourceConfigCommon->pucch_ConfigCommon->deltaPUCCH_Shift;
    fp->pucch_config_common.nRB_CQI          = radioResourceConfigCommon->pucch_ConfigCommon->nRB_CQI;
    fp->pucch_config_common.nCS_AN           = radioResourceConfigCommon->pucch_ConfigCommon->nCS_AN;
    fp->pucch_config_common.n1PUCCH_AN       = radioResourceConfigCommon->pucch_ConfigCommon->n1PUCCH_AN;
    fp->pdsch_config_common.referenceSignalPower = radioResourceConfigCommon->pdsch_ConfigCommon->referenceSignalPower;
    fp->pdsch_config_common.p_b                  = radioResourceConfigCommon->pdsch_ConfigCommon->p_b;


    fp->pusch_config_common.n_SB                                         = radioResourceConfigCommon->pusch_ConfigCommon.pusch_ConfigBasic.n_SB;
    fp->pusch_config_common.hoppingMode                                  = radioResourceConfigCommon->pusch_ConfigCommon.pusch_ConfigBasic.hoppingMode;
    fp->pusch_config_common.pusch_HoppingOffset                          = radioResourceConfigCommon->pusch_ConfigCommon.pusch_ConfigBasic.pusch_HoppingOffset;
    fp->pusch_config_common.enable64QAM                                  = radioResourceConfigCommon->pusch_ConfigCommon.pusch_ConfigBasic.enable64QAM;
    fp->pusch_config_common.ul_ReferenceSignalsPUSCH.groupHoppingEnabled    = radioResourceConfigCommon->pusch_ConfigCommon.ul_ReferenceSignalsPUSCH.groupHoppingEnabled;
    fp->pusch_config_common.ul_ReferenceSignalsPUSCH.groupAssignmentPUSCH   = radioResourceConfigCommon->pusch_ConfigCommon.ul_ReferenceSignalsPUSCH.groupAssignmentPUSCH;
    fp->pusch_config_common.ul_ReferenceSignalsPUSCH.sequenceHoppingEnabled = radioResourceConfigCommon->pusch_ConfigCommon.ul_ReferenceSignalsPUSCH.sequenceHoppingEnabled;
    fp->pusch_config_common.ul_ReferenceSignalsPUSCH.cyclicShift            = radioResourceConfigCommon->pusch_ConfigCommon.ul_ReferenceSignalsPUSCH.cyclicShift;

    init_ul_hopping(fp);
    fp->soundingrs_ul_config_common.enabled_flag                        = 0;

    if (radioResourceConfigCommon->soundingRS_UL_ConfigCommon->present==SoundingRS_UL_ConfigCommon_PR_setup) {
      fp->soundingrs_ul_config_common.enabled_flag                        = 1;
      fp->soundingrs_ul_config_common.srs_BandwidthConfig                 = radioResourceConfigCommon->soundingRS_UL_ConfigCommon->choice.setup.srs_BandwidthConfig;
      fp->soundingrs_ul_config_common.srs_SubframeConfig                  = radioResourceConfigCommon->soundingRS_UL_ConfigCommon->choice.setup.srs_SubframeConfig;
      fp->soundingrs_ul_config_common.ackNackSRS_SimultaneousTransmission = radioResourceConfigCommon->soundingRS_UL_ConfigCommon->choice.setup.ackNackSRS_SimultaneousTransmission;

      if (radioResourceConfigCommon->soundingRS_UL_ConfigCommon->choice.setup.srs_MaxUpPts)
        fp->soundingrs_ul_config_common.srs_MaxUpPts                      = 1;
      else
        fp->soundingrs_ul_config_common.srs_MaxUpPts                      = 0;
    }

    fp->ul_power_control_config_common.p0_NominalPUSCH   = radioResourceConfigCommon->uplinkPowerControlCommon->p0_NominalPUSCH;
    fp->ul_power_control_config_common.alpha             = radioResourceConfigCommon->uplinkPowerControlCommon->alpha;
    fp->ul_power_control_config_common.p0_NominalPUCCH   = radioResourceConfigCommon->uplinkPowerControlCommon->p0_NominalPUCCH;
    fp->ul_power_control_config_common.deltaPreambleMsg3 = radioResourceConfigCommon->uplinkPowerControlCommon->deltaPreambleMsg3;
    fp->ul_power_control_config_common.deltaF_PUCCH_Format1  = radioResourceConfigCommon->uplinkPowerControlCommon->deltaFList_PUCCH.deltaF_PUCCH_Format1;
    fp->ul_power_control_config_common.deltaF_PUCCH_Format1b  = radioResourceConfigCommon->uplinkPowerControlCommon->deltaFList_PUCCH.deltaF_PUCCH_Format1b;
    fp->ul_power_control_config_common.deltaF_PUCCH_Format2  = radioResourceConfigCommon->uplinkPowerControlCommon->deltaFList_PUCCH.deltaF_PUCCH_Format2;
    fp->ul_power_control_config_common.deltaF_PUCCH_Format2a  = radioResourceConfigCommon->uplinkPowerControlCommon->deltaFList_PUCCH.deltaF_PUCCH_Format2a;
    fp->ul_power_control_config_common.deltaF_PUCCH_Format2b  = radioResourceConfigCommon->uplinkPowerControlCommon->deltaFList_PUCCH.deltaF_PUCCH_Format2b;

    fp->maxHARQ_Msg3Tx = radioResourceConfigCommon->rach_ConfigCommon->maxHARQ_Msg3Tx;

    // Now configure some of the Physical Channels
    if (radioResourceConfigCommon->antennaInfoCommon)
      fp->nb_antennas_tx                     = (1<<radioResourceConfigCommon->antennaInfoCommon->antennaPortsCount);
    else
      fp->nb_antennas_tx                     = 1;

    //PHICH
    if (radioResourceConfigCommon->antennaInfoCommon) {
      fp->phich_config_common.phich_resource = radioResourceConfigCommon->phich_Config->phich_Resource;
      fp->phich_config_common.phich_duration = radioResourceConfigCommon->phich_Config->phich_Duration;
    }

    //Target CellId
    fp->Nid_cell = mobilityControlInfo->targetPhysCellId;
    fp->nushift  = fp->Nid_cell%6;

    // PUCCH
    init_ncs_cell(fp,PHY_vars_UE_g[Mod_id][CC_id]->ncs_cell);

    init_ul_hopping(fp);

    // RNTI

    PHY_vars_UE_g[Mod_id][CC_id]->pdcch_vars[eNB_id]->crnti = mobilityControlInfo->newUE_Identity.buf[0]|(mobilityControlInfo->newUE_Identity.buf[1]<<8);

  }

  if(ho_failed) {
    LOG_D(PHY,"[UE%d] Handover failed, triggering RACH procedure\n",Mod_id);
    memcpy((void *)&PHY_vars_UE_g[Mod_id][CC_id]->frame_parms,(void *)&PHY_vars_UE_g[Mod_id][CC_id]->frame_parms_before_ho, sizeof(LTE_DL_FRAME_PARMS));
    PHY_vars_UE_g[Mod_id][CC_id]->UE_mode[eNB_id] = PRACH;
  }
}

void phy_config_meas_ue(uint8_t Mod_id,uint8_t CC_id,uint8_t eNB_index,uint8_t n_adj_cells,unsigned int *adj_cell_id)
{

  PHY_MEASUREMENTS *phy_meas = &PHY_vars_UE_g[Mod_id][CC_id]->measurements;
  int i;

  LOG_I(PHY,"Configuring inter-cell measurements for %d cells, ids: \n",n_adj_cells);

  for (i=0; i<n_adj_cells; i++) {
    LOG_I(PHY,"%d\n",adj_cell_id[i]);
    lte_gold(&PHY_vars_UE_g[Mod_id][CC_id]->frame_parms,PHY_vars_UE_g[Mod_id][CC_id]->lte_gold_table[i+1],adj_cell_id[i]);
  }

  phy_meas->n_adj_cells = n_adj_cells;
  memcpy((void*)phy_meas->adj_cell_id,(void *)adj_cell_id,n_adj_cells*sizeof(unsigned int));

}

void phy_config_dedicated_eNB(uint8_t Mod_id,
                              int CC_id,
                              uint16_t rnti,
                              struct PhysicalConfigDedicated *physicalConfigDedicated)
{

  PHY_VARS_eNB *eNB = PHY_vars_eNB_g[Mod_id][CC_id];
  int8_t UE_id = find_ue(rnti,eNB);

  if (UE_id == -1) {
    LOG_E( PHY, "[eNB %"PRIu8"] find_ue() returns -1\n", Mod_id);
    return;
  }


  if (physicalConfigDedicated) {
    eNB->physicalConfigDedicated[UE_id] = physicalConfigDedicated;
    LOG_I(PHY,"phy_config_dedicated_eNB: physicalConfigDedicated=%p\n",physicalConfigDedicated);

    if (physicalConfigDedicated->antennaInfo) {
      switch(physicalConfigDedicated->antennaInfo->choice.explicitValue.transmissionMode) {
      case AntennaInfoDedicated__transmissionMode_tm1:
	eNB->transmission_mode[UE_id] = 1;
	break;
      case AntennaInfoDedicated__transmissionMode_tm2:
	eNB->transmission_mode[UE_id] = 2;
	break;
      case AntennaInfoDedicated__transmissionMode_tm3:
	eNB->transmission_mode[UE_id] = 3;
	break;
      case AntennaInfoDedicated__transmissionMode_tm4:
	eNB->transmission_mode[UE_id] = 4;
	break;
      case AntennaInfoDedicated__transmissionMode_tm5:
	eNB->transmission_mode[UE_id] = 5;
	break;
      case AntennaInfoDedicated__transmissionMode_tm6:
	eNB->transmission_mode[UE_id] = 6;
	break;
      case AntennaInfoDedicated__transmissionMode_tm7:
        lte_gold_ue_spec_port5(eNB->lte_gold_uespec_port5_table[0],eNB->frame_parms.Nid_cell,rnti);
	eNB->do_precoding = 1;
	eNB->transmission_mode[UE_id] = 7;
	break;
      default:
	LOG_E(PHY,"Unknown transmission mode!\n");
	break;
      }
      LOG_I(PHY,"Transmission Mode (phy_config_dedicated_eNB) %d\n",eNB->transmission_mode[UE_id]);

    } else {
      LOG_D(PHY,"[eNB %d] : Received NULL radioResourceConfigDedicated->antennaInfo from eNB %d\n",Mod_id,UE_id);
    }
  } else {
    LOG_E(PHY,"[eNB %d] Received NULL radioResourceConfigDedicated from eNB %d\n",Mod_id, UE_id);
    return;
  }

}
#ifdef Rel10
void phy_config_dedicated_scell_ue(uint8_t Mod_id,
                                   uint8_t eNB_index,
                                   SCellToAddMod_r10_t *sCellToAddMod_r10,
                                   int CC_id)
{

}
void phy_config_dedicated_scell_eNB(uint8_t Mod_id,
                                    uint16_t rnti,
                                    SCellToAddMod_r10_t *sCellToAddMod_r10,
                                    int CC_id)
{


  uint8_t UE_id = find_ue(rnti,PHY_vars_eNB_g[Mod_id][0]);
  struct PhysicalConfigDedicatedSCell_r10 *physicalConfigDedicatedSCell_r10 = sCellToAddMod_r10->radioResourceConfigDedicatedSCell_r10->physicalConfigDedicatedSCell_r10;
  //struct RadioResourceConfigCommonSCell_r10 *physicalConfigCommonSCell_r10 = sCellToAddMod_r10->radioResourceConfigCommonSCell_r10;
  //PhysCellId_t physCellId_r10 = sCellToAddMod_r10->cellIdentification_r10->physCellId_r10;
  ARFCN_ValueEUTRA_t dl_CarrierFreq_r10 = sCellToAddMod_r10->cellIdentification_r10->dl_CarrierFreq_r10;
  uint32_t carrier_freq_local;

  if ((dl_CarrierFreq_r10>=36000) && (dl_CarrierFreq_r10<=36199)) {
    carrier_freq_local = 1900000000 + (dl_CarrierFreq_r10-36000)*100000; //band 33 from 3GPP 36.101 v 10.9 Table 5.7.3-1
    LOG_I(PHY,"[eNB %d] Frame %d: Configured SCell %d to frequency %d (ARFCN %ld) for UE %d\n",Mod_id,/*eNB->frame*/0,CC_id,carrier_freq_local,dl_CarrierFreq_r10,UE_id);
  } else if ((dl_CarrierFreq_r10>=6150) && (dl_CarrierFreq_r10<=6449)) {
    carrier_freq_local = 832000000 + (dl_CarrierFreq_r10-6150)*100000; //band 20 from 3GPP 36.101 v 10.9 Table 5.7.3-1
    // this is actually for the UL only, but we use it for DL too, since there is no TDD mode for this band
    LOG_I(PHY,"[eNB %d] Frame %d: Configured SCell %d to frequency %d (ARFCN %ld) for UE %d\n",Mod_id,/*eNB->frame*/0,CC_id,carrier_freq_local,dl_CarrierFreq_r10,UE_id);
  } else {
    LOG_E(PHY,"[eNB %d] Frame %d: ARFCN %ld of SCell %d for UE %d not supported\n",Mod_id,/*eNB->frame*/0,dl_CarrierFreq_r10,CC_id,UE_id);
  }

  if (physicalConfigDedicatedSCell_r10) {
//#warning " eNB->physicalConfigDedicatedSCell_r10 does not exist in eNB"
    //  eNB->physicalConfigDedicatedSCell_r10[UE_id] = physicalConfigDedicatedSCell_r10;
    LOG_I(PHY,"[eNB %d] Frame %d: Configured phyConfigDedicatedSCell with CC_id %d for UE %d\n",Mod_id,/*eNB->frame*/0,CC_id,UE_id);
  } else {
    LOG_E(PHY,"[eNB %d] Frame %d: Received NULL radioResourceConfigDedicated (CC_id %d, UE %d)\n",Mod_id, /*eNB->frame*/0,CC_id,UE_id);
    return;
  }

}
#endif

void phy_config_harq_ue(uint8_t Mod_id,int CC_id,uint8_t eNB_id,
                        uint16_t max_harq_tx )
{

  PHY_VARS_UE *phy_vars_ue = PHY_vars_UE_g[Mod_id][CC_id];
  phy_vars_ue->ulsch[eNB_id]->Mlimit = max_harq_tx;
}

void phy_config_dedicated_ue(uint8_t Mod_id,int CC_id,uint8_t eNB_id,
                             struct PhysicalConfigDedicated *physicalConfigDedicated )
{

  PHY_VARS_UE *phy_vars_ue = PHY_vars_UE_g[Mod_id][CC_id];

  phy_vars_ue->total_TBS[eNB_id]=0;
  phy_vars_ue->total_TBS_last[eNB_id]=0;
  phy_vars_ue->bitrate[eNB_id]=0;
  phy_vars_ue->total_received_bits[eNB_id]=0;
  phy_vars_ue->dlsch_errors[eNB_id]=0;
  phy_vars_ue->dlsch_errors_last[eNB_id]=0;
  phy_vars_ue->dlsch_received[eNB_id]=0;
  phy_vars_ue->dlsch_received_last[eNB_id]=0;
  phy_vars_ue->dlsch_fer[eNB_id]=0;

  phy_vars_ue->cqi_report_config[eNB_id].CQI_ReportPeriodic.ri_ConfigIndex = -1;
  phy_vars_ue->cqi_report_config[eNB_id].CQI_ReportPeriodic.cqi_PMI_ConfigIndex = -1;

  if (physicalConfigDedicated) {
    LOG_D(PHY,"[UE %d] Received physicalConfigDedicated from eNB %d\n",Mod_id, eNB_id);
    LOG_D(PHY,"------------------------------------------------------------------------\n");

    if (physicalConfigDedicated->pdsch_ConfigDedicated) {
      phy_vars_ue->pdsch_config_dedicated[eNB_id].p_a=physicalConfigDedicated->pdsch_ConfigDedicated->p_a;
      LOG_D(PHY,"pdsch_config_dedicated.p_a %d\n",phy_vars_ue->pdsch_config_dedicated[eNB_id].p_a);
      LOG_D(PHY,"\n");
    }

    if (physicalConfigDedicated->pucch_ConfigDedicated) {
      if (physicalConfigDedicated->pucch_ConfigDedicated->ackNackRepetition.present==PUCCH_ConfigDedicated__ackNackRepetition_PR_release)
        phy_vars_ue->pucch_config_dedicated[eNB_id].ackNackRepetition=0;
      else {
        phy_vars_ue->pucch_config_dedicated[eNB_id].ackNackRepetition=1;
      }

      if (physicalConfigDedicated->pucch_ConfigDedicated->tdd_AckNackFeedbackMode)
        phy_vars_ue->pucch_config_dedicated[eNB_id].tdd_AckNackFeedbackMode = *physicalConfigDedicated->pucch_ConfigDedicated->tdd_AckNackFeedbackMode;
      else
        phy_vars_ue->pucch_config_dedicated[eNB_id].tdd_AckNackFeedbackMode = bundling;

      if ( phy_vars_ue->pucch_config_dedicated[eNB_id].tdd_AckNackFeedbackMode == multiplexing)
        LOG_D(PHY,"pucch_config_dedicated.tdd_AckNackFeedbackMode = multiplexing\n");
      else
        LOG_D(PHY,"pucch_config_dedicated.tdd_AckNackFeedbackMode = bundling\n");
    }

    if (physicalConfigDedicated->pusch_ConfigDedicated) {
      phy_vars_ue->pusch_config_dedicated[eNB_id].betaOffset_ACK_Index = physicalConfigDedicated->pusch_ConfigDedicated->betaOffset_ACK_Index;
      phy_vars_ue->pusch_config_dedicated[eNB_id].betaOffset_RI_Index = physicalConfigDedicated->pusch_ConfigDedicated->betaOffset_RI_Index;
      phy_vars_ue->pusch_config_dedicated[eNB_id].betaOffset_CQI_Index = physicalConfigDedicated->pusch_ConfigDedicated->betaOffset_CQI_Index;


      LOG_D(PHY,"pusch_config_dedicated.betaOffset_ACK_Index %d\n",phy_vars_ue->pusch_config_dedicated[eNB_id].betaOffset_ACK_Index);
      LOG_D(PHY,"pusch_config_dedicated.betaOffset_RI_Index %d\n",phy_vars_ue->pusch_config_dedicated[eNB_id].betaOffset_RI_Index);
      LOG_D(PHY,"pusch_config_dedicated.betaOffset_CQI_Index %d\n",phy_vars_ue->pusch_config_dedicated[eNB_id].betaOffset_CQI_Index);
      LOG_D(PHY,"\n");


    }

    if (physicalConfigDedicated->uplinkPowerControlDedicated) {

      phy_vars_ue->ul_power_control_dedicated[eNB_id].p0_UE_PUSCH = physicalConfigDedicated->uplinkPowerControlDedicated->p0_UE_PUSCH;
      phy_vars_ue->ul_power_control_dedicated[eNB_id].deltaMCS_Enabled= physicalConfigDedicated->uplinkPowerControlDedicated->deltaMCS_Enabled;
      phy_vars_ue->ul_power_control_dedicated[eNB_id].accumulationEnabled= physicalConfigDedicated->uplinkPowerControlDedicated->accumulationEnabled;
      phy_vars_ue->ul_power_control_dedicated[eNB_id].p0_UE_PUCCH= physicalConfigDedicated->uplinkPowerControlDedicated->p0_UE_PUCCH;
      phy_vars_ue->ul_power_control_dedicated[eNB_id].pSRS_Offset= physicalConfigDedicated->uplinkPowerControlDedicated->pSRS_Offset;
      phy_vars_ue->ul_power_control_dedicated[eNB_id].filterCoefficient= *physicalConfigDedicated->uplinkPowerControlDedicated->filterCoefficient;
      LOG_D(PHY,"ul_power_control_dedicated.p0_UE_PUSCH %d\n",phy_vars_ue->ul_power_control_dedicated[eNB_id].p0_UE_PUSCH);
      LOG_D(PHY,"ul_power_control_dedicated.deltaMCS_Enabled %d\n",phy_vars_ue->ul_power_control_dedicated[eNB_id].deltaMCS_Enabled);
      LOG_D(PHY,"ul_power_control_dedicated.accumulationEnabled %d\n",phy_vars_ue->ul_power_control_dedicated[eNB_id].accumulationEnabled);
      LOG_D(PHY,"ul_power_control_dedicated.p0_UE_PUCCH %d\n",phy_vars_ue->ul_power_control_dedicated[eNB_id].p0_UE_PUCCH);
      LOG_D(PHY,"ul_power_control_dedicated.pSRS_Offset %d\n",phy_vars_ue->ul_power_control_dedicated[eNB_id].pSRS_Offset);
      LOG_D(PHY,"ul_power_control_dedicated.filterCoefficient %d\n",phy_vars_ue->ul_power_control_dedicated[eNB_id].filterCoefficient);
      LOG_D(PHY,"\n");
    }

    if (physicalConfigDedicated->antennaInfo) {
      phy_vars_ue->transmission_mode[eNB_id] = 1+(physicalConfigDedicated->antennaInfo->choice.explicitValue.transmissionMode);
      LOG_D(PHY,"Transmission Mode %d\n",phy_vars_ue->transmission_mode[eNB_id]);
      switch(physicalConfigDedicated->antennaInfo->choice.explicitValue.transmissionMode) {
      case AntennaInfoDedicated__transmissionMode_tm1:
	phy_vars_ue->transmission_mode[eNB_id] = 1;
	break;
      case AntennaInfoDedicated__transmissionMode_tm2:
	phy_vars_ue->transmission_mode[eNB_id] = 2;
	break;
      case AntennaInfoDedicated__transmissionMode_tm3:
	phy_vars_ue->transmission_mode[eNB_id] = 3;
	break;
      case AntennaInfoDedicated__transmissionMode_tm4:
	phy_vars_ue->transmission_mode[eNB_id] = 4;
	break;
      case AntennaInfoDedicated__transmissionMode_tm5:
	phy_vars_ue->transmission_mode[eNB_id] = 5;
	break;
      case AntennaInfoDedicated__transmissionMode_tm6:
	phy_vars_ue->transmission_mode[eNB_id] = 6;
	break;
      case AntennaInfoDedicated__transmissionMode_tm7:
        lte_gold_ue_spec_port5(phy_vars_ue->lte_gold_uespec_port5_table, phy_vars_ue->frame_parms.Nid_cell, phy_vars_ue->pdcch_vars[eNB_id]->crnti);
	phy_vars_ue->transmission_mode[eNB_id] = 7;
	break;
      default:
	LOG_E(PHY,"Unknown transmission mode!\n");
	break;
      }
    } else {
      LOG_D(PHY,"[UE %d] Received NULL physicalConfigDedicated->antennaInfo from eNB %d\n",Mod_id, eNB_id);
    }

    if (physicalConfigDedicated->schedulingRequestConfig) {
      if (physicalConfigDedicated->schedulingRequestConfig->present == SchedulingRequestConfig_PR_setup) {
        phy_vars_ue->scheduling_request_config[eNB_id].sr_PUCCH_ResourceIndex = physicalConfigDedicated->schedulingRequestConfig->choice.setup.sr_PUCCH_ResourceIndex;
        phy_vars_ue->scheduling_request_config[eNB_id].sr_ConfigIndex=physicalConfigDedicated->schedulingRequestConfig->choice.setup.sr_ConfigIndex;
        phy_vars_ue->scheduling_request_config[eNB_id].dsr_TransMax=physicalConfigDedicated->schedulingRequestConfig->choice.setup.dsr_TransMax;

        LOG_D(PHY,"scheduling_request_config.sr_PUCCH_ResourceIndex %d\n",phy_vars_ue->scheduling_request_config[eNB_id].sr_PUCCH_ResourceIndex);
        LOG_D(PHY,"scheduling_request_config.sr_ConfigIndex %d\n",phy_vars_ue->scheduling_request_config[eNB_id].sr_ConfigIndex);
        LOG_D(PHY,"scheduling_request_config.dsr_TransMax %d\n",phy_vars_ue->scheduling_request_config[eNB_id].dsr_TransMax);
      }

      LOG_D(PHY,"------------------------------------------------------------\n");

    }

    if (physicalConfigDedicated->soundingRS_UL_ConfigDedicated) {

      phy_vars_ue->soundingrs_ul_config_dedicated[eNB_id].srsConfigDedicatedSetup = 0;
      if (physicalConfigDedicated->soundingRS_UL_ConfigDedicated->present == SoundingRS_UL_ConfigDedicated_PR_setup) {
        phy_vars_ue->soundingrs_ul_config_dedicated[eNB_id].srsConfigDedicatedSetup = 1;
        phy_vars_ue->soundingrs_ul_config_dedicated[eNB_id].duration             = physicalConfigDedicated->soundingRS_UL_ConfigDedicated->choice.setup.duration;
        phy_vars_ue->soundingrs_ul_config_dedicated[eNB_id].cyclicShift          = physicalConfigDedicated->soundingRS_UL_ConfigDedicated->choice.setup.cyclicShift;
        phy_vars_ue->soundingrs_ul_config_dedicated[eNB_id].freqDomainPosition   = physicalConfigDedicated->soundingRS_UL_ConfigDedicated->choice.setup.freqDomainPosition;
        phy_vars_ue->soundingrs_ul_config_dedicated[eNB_id].srs_Bandwidth        = physicalConfigDedicated->soundingRS_UL_ConfigDedicated->choice.setup.srs_Bandwidth;
        phy_vars_ue->soundingrs_ul_config_dedicated[eNB_id].srs_ConfigIndex      = physicalConfigDedicated->soundingRS_UL_ConfigDedicated->choice.setup.srs_ConfigIndex;
        phy_vars_ue->soundingrs_ul_config_dedicated[eNB_id].srs_HoppingBandwidth = physicalConfigDedicated->soundingRS_UL_ConfigDedicated->choice.setup.srs_HoppingBandwidth;
        phy_vars_ue->soundingrs_ul_config_dedicated[eNB_id].transmissionComb     = physicalConfigDedicated->soundingRS_UL_ConfigDedicated->choice.setup.transmissionComb;


        LOG_D(PHY,"soundingrs_ul_config_dedicated.srs_ConfigIndex %d\n",phy_vars_ue->soundingrs_ul_config_dedicated[eNB_id].srs_ConfigIndex);
      }

      LOG_D(PHY,"------------------------------------------------------------\n");

    }


    if (physicalConfigDedicated->cqi_ReportConfig) {
      if (physicalConfigDedicated->cqi_ReportConfig->cqi_ReportModeAperiodic) {
	// configure PUSCH CQI reporting
	phy_vars_ue->cqi_report_config[eNB_id].cqi_ReportModeAperiodic = *physicalConfigDedicated->cqi_ReportConfig->cqi_ReportModeAperiodic;
	if ((phy_vars_ue->cqi_report_config[eNB_id].cqi_ReportModeAperiodic != rm12) &&
	    (phy_vars_ue->cqi_report_config[eNB_id].cqi_ReportModeAperiodic != rm30) &&
	    (phy_vars_ue->cqi_report_config[eNB_id].cqi_ReportModeAperiodic != rm31))
	  LOG_E(PHY,"Unsupported Aperiodic CQI Feedback Mode : %d\n",phy_vars_ue->cqi_report_config[eNB_id].cqi_ReportModeAperiodic);
      }
      if (physicalConfigDedicated->cqi_ReportConfig->cqi_ReportPeriodic) {
	if (physicalConfigDedicated->cqi_ReportConfig->cqi_ReportPeriodic->present == CQI_ReportPeriodic_PR_setup) {
	// configure PUCCH CQI reporting
	  phy_vars_ue->cqi_report_config[eNB_id].CQI_ReportPeriodic.cqi_PUCCH_ResourceIndex = physicalConfigDedicated->cqi_ReportConfig->cqi_ReportPeriodic->choice.setup.cqi_PUCCH_ResourceIndex;
	  phy_vars_ue->cqi_report_config[eNB_id].CQI_ReportPeriodic.cqi_PMI_ConfigIndex     = physicalConfigDedicated->cqi_ReportConfig->cqi_ReportPeriodic->choice.setup.cqi_pmi_ConfigIndex;
	  if (physicalConfigDedicated->cqi_ReportConfig->cqi_ReportPeriodic->choice.setup.ri_ConfigIndex)
	    phy_vars_ue->cqi_report_config[eNB_id].CQI_ReportPeriodic.ri_ConfigIndex = *physicalConfigDedicated->cqi_ReportConfig->cqi_ReportPeriodic->choice.setup.ri_ConfigIndex;
	}
	else if (physicalConfigDedicated->cqi_ReportConfig->cqi_ReportPeriodic->present == CQI_ReportPeriodic_PR_release) {
	  // handle release
	  phy_vars_ue->cqi_report_config[eNB_id].CQI_ReportPeriodic.ri_ConfigIndex = -1;
	  phy_vars_ue->cqi_report_config[eNB_id].CQI_ReportPeriodic.cqi_PMI_ConfigIndex = -1;
	}
      }
    }

#ifdef CBA

    if (physicalConfigDedicated->pusch_CBAConfigDedicated_vlola) {
      phy_vars_ue->pusch_ca_config_dedicated[eNB_id].betaOffset_CA_Index = (uint16_t) *physicalConfigDedicated->pusch_CBAConfigDedicated_vlola->betaOffset_CBA_Index;
      phy_vars_ue->pusch_ca_config_dedicated[eNB_id].cShift = (uint16_t) *physicalConfigDedicated->pusch_CBAConfigDedicated_vlola->cShift_CBA;
      LOG_D(PHY,"[UE %d ] physicalConfigDedicated pusch CBA config dedicated: beta offset %d cshift %d \n",Mod_id,
            phy_vars_ue->pusch_ca_config_dedicated[eNB_id].betaOffset_CA_Index,
            phy_vars_ue->pusch_ca_config_dedicated[eNB_id].cShift);
    }

#endif
  } else {
    LOG_D(PHY,"[PHY][UE %d] Received NULL radioResourceConfigDedicated from eNB %d\n",Mod_id,eNB_id);
    return;
  }

  // fill cqi parameters for periodic CQI reporting
  get_cqipmiri_params(phy_vars_ue,eNB_id);

}

void  phy_config_cba_rnti (module_id_t Mod_id,int CC_id,eNB_flag_t eNB_flag, uint8_t index, rnti_t cba_rnti, uint8_t cba_group_id, uint8_t num_active_cba_groups)
{
  //   uint8_t i;

  if (eNB_flag == 0 ) {
    //LOG_D(PHY,"[UE %d] configure cba group %d with rnti %x, num active cba grp %d\n", index, index, cba_rnti, num_active_cba_groups);
    PHY_vars_UE_g[Mod_id][CC_id]->ulsch[index]->num_active_cba_groups=num_active_cba_groups;
    PHY_vars_UE_g[Mod_id][CC_id]->ulsch[index]->cba_rnti[cba_group_id]=cba_rnti;
  } else {
    //for (i=index; i < NUMBER_OF_UE_MAX; i+=num_active_cba_groups){
    //  LOG_D(PHY,"[eNB %d] configure cba group %d with rnti %x for UE %d, num active cba grp %d\n",Mod_id, i%num_active_cba_groups, cba_rnti, i, num_active_cba_groups);
    PHY_vars_eNB_g[Mod_id][CC_id]->ulsch[index]->num_active_cba_groups=num_active_cba_groups;
    PHY_vars_eNB_g[Mod_id][CC_id]->ulsch[index]->cba_rnti[cba_group_id] = cba_rnti;
    //}
  }
}

void phy_init_lte_top(LTE_DL_FRAME_PARMS *frame_parms)
{

  crcTableInit();

  ccodedot11_init();
  ccodedot11_init_inv();

  ccodelte_init();
  ccodelte_init_inv();

  treillis_table_init();

  phy_generate_viterbi_tables();
  phy_generate_viterbi_tables_lte();

  init_td8();
  init_td16();
#ifdef __AVX2__
  init_td16avx2();
#endif

  lte_sync_time_init(frame_parms);

  generate_ul_ref_sigs();
  generate_ul_ref_sigs_rx();

  generate_64qam_table();
  generate_16qam_table();
  generate_RIV_tables();

  init_unscrambling_lut();
  init_scrambling_lut();
  //set_taus_seed(1328);

}

/*! \brief Helper function to allocate memory for DLSCH data structures.
 * \param[out] pdsch Pointer to the LTE_UE_PDSCH structure to initialize.
 * \param[in] frame_parms LTE_DL_FRAME_PARMS structure.
 * \note This function is optimistic in that it expects malloc() to succeed.
 */
void phy_init_lte_ue__PDSCH( LTE_UE_PDSCH* const pdsch, const LTE_DL_FRAME_PARMS* const fp )
{
  AssertFatal( pdsch, "pdsch==0" );

  pdsch->pmi_ext = (uint8_t*)malloc16_clear( fp->N_RB_DL );
  pdsch->llr[0] = (int16_t*)malloc16_clear( (8*((3*8*6144)+12))*sizeof(int16_t) );
  pdsch->llr128 = (int16_t**)malloc16_clear( sizeof(int16_t*) );
  // FIXME! no further allocation for (int16_t*)pdsch->llr128 !!! expect SIGSEGV
  // FK, 11-3-2015: this is only as a temporary pointer, no memory is stored there


  pdsch->rxdataF_ext            = (int32_t**)malloc16_clear( 8*sizeof(int32_t*) );
  pdsch->rxdataF_uespec_pilots  = (int32_t**)malloc16_clear( 8*sizeof(int32_t*) );
  pdsch->rxdataF_comp0          = (int32_t**)malloc16_clear( 8*sizeof(int32_t*) );
  pdsch->rho                    = (int32_t**)malloc16_clear( fp->nb_antennas_rx*sizeof(int32_t*) );
  pdsch->dl_ch_estimates_ext    = (int32_t**)malloc16_clear( 8*sizeof(int32_t*) );
  pdsch->dl_bf_ch_estimates     = (int32_t**)malloc16_clear( 8*sizeof(int32_t*) );
  pdsch->dl_bf_ch_estimates_ext = (int32_t**)malloc16_clear( 8*sizeof(int32_t*) );
  //pdsch->dl_ch_rho_ext          = (int32_t**)malloc16_clear( 8*sizeof(int32_t*) );
  //pdsch->dl_ch_rho2_ext         = (int32_t**)malloc16_clear( 8*sizeof(int32_t*) );
  pdsch->dl_ch_mag0             = (int32_t**)malloc16_clear( 8*sizeof(int32_t*) );
  pdsch->dl_ch_magb0            = (int32_t**)malloc16_clear( 8*sizeof(int32_t*) );


  // the allocated memory size is fixed:
  AssertFatal( fp->nb_antennas_rx <= 2, "nb_antennas_rx > 2" );

  for (int i=0; i<fp->nb_antennas_rx; i++) {
    pdsch->rho[i]     = (int32_t*)malloc16_clear( sizeof(int32_t)*(fp->N_RB_DL*12*7*2) );

    for (int j=0; j<4; j++) { //fp->nb_antennas_tx; j++)
      const int idx = (j<<1)+i;
      const size_t num = 7*2*fp->N_RB_DL*12;
      pdsch->rxdataF_ext[idx]             = (int32_t*)malloc16_clear( sizeof(int32_t) * num );
      pdsch->rxdataF_uespec_pilots[idx]   = (int32_t*)malloc16_clear( sizeof(int32_t) * fp->N_RB_DL*12);
      pdsch->rxdataF_comp0[idx]           = (int32_t*)malloc16_clear( sizeof(int32_t) * num );
      pdsch->dl_ch_estimates_ext[idx]     = (int32_t*)malloc16_clear( sizeof(int32_t) * num );
      pdsch->dl_bf_ch_estimates[idx]      = (int32_t*)malloc16_clear( sizeof(int32_t) * fp->ofdm_symbol_size*7*2);
      pdsch->dl_bf_ch_estimates_ext[idx]  = (int32_t*)malloc16_clear( sizeof(int32_t) * num );
     // pdsch->dl_ch_rho_ext[idx]           = (int32_t*)malloc16_clear( sizeof(int32_t) * num );
     // pdsch->dl_ch_rho2_ext[idx]          = (int32_t*)malloc16_clear( sizeof(int32_t) * num );
      pdsch->dl_ch_mag0[idx]              = (int32_t*)malloc16_clear( sizeof(int32_t) * num );
      pdsch->dl_ch_magb0[idx]             = (int32_t*)malloc16_clear( sizeof(int32_t) * num );
    }
  }
}

int phy_init_lte_ue(PHY_VARS_UE *ue,
                    int nb_connected_eNB,
                    uint8_t abstraction_flag)
{

  // create shortcuts
  LTE_DL_FRAME_PARMS* const fp            = &ue->frame_parms;
  LTE_UE_COMMON* const common_vars        = &ue->common_vars;
  LTE_UE_PDSCH** const pdsch_vars_th0     = ue->pdsch_vars[0];
  LTE_UE_PDSCH** const pdsch_vars_th1     = ue->pdsch_vars[1];
  LTE_UE_PDSCH** const pdsch_vars_SI      = ue->pdsch_vars_SI;
  LTE_UE_PDSCH** const pdsch_vars_ra      = ue->pdsch_vars_ra;
  LTE_UE_PDSCH** const pdsch_vars_mch     = ue->pdsch_vars_MCH;
  LTE_UE_PBCH** const pbch_vars           = ue->pbch_vars;
  LTE_UE_PDCCH** const pdcch_vars         = ue->pdcch_vars;
  LTE_UE_PRACH** const prach_vars         = ue->prach_vars;

  int i,j,k,l;
  int eNB_id;

  printf("Initializing UE vars (abstraction %"PRIu8") for eNB TXant %"PRIu8", UE RXant %"PRIu8"\n",abstraction_flag,fp->nb_antennas_tx,fp->nb_antennas_rx);
  LOG_D(PHY,"[MSC_NEW][FRAME 00000][PHY_UE][MOD %02u][]\n", ue->Mod_id+NB_eNB_INST);

  // many memory allocation sizes are hard coded
  AssertFatal( fp->nb_antennas_rx <= 2, "hard coded allocation for ue_common_vars->dl_ch_estimates[eNB_id]" );
  AssertFatal( ue->n_connected_eNB <= NUMBER_OF_CONNECTED_eNB_MAX, "n_connected_eNB is too large" );
  // init phy_vars_ue

  for (i=0; i<4; i++) {
    ue->rx_gain_max[i] = 135;
    ue->rx_gain_med[i] = 128;
    ue->rx_gain_byp[i] = 120;
  }

  ue->n_connected_eNB = nb_connected_eNB;

  for(eNB_id = 0; eNB_id < ue->n_connected_eNB; eNB_id++) {
    ue->total_TBS[eNB_id] = 0;
    ue->total_TBS_last[eNB_id] = 0;
    ue->bitrate[eNB_id] = 0;
    ue->total_received_bits[eNB_id] = 0;
  }

  for (i=0;i<10;i++)
    ue->tx_power_dBm[i]=-127;

  if (abstraction_flag == 0) {

    // init TX buffers

    common_vars->txdata  = (int32_t**)malloc16( fp->nb_antennas_tx*sizeof(int32_t*) );
    common_vars->txdataF = (int32_t **)malloc16( fp->nb_antennas_tx*sizeof(int32_t*) );

    for (i=0; i<fp->nb_antennas_tx; i++) {

      common_vars->txdata[i]  = (int32_t*)malloc16_clear( fp->samples_per_tti*10*sizeof(int32_t) );
      common_vars->txdataF[i] = (int32_t *)malloc16_clear( fp->ofdm_symbol_size*fp->symbols_per_tti*10*sizeof(int32_t) );
    }

    // init RX buffers

    common_vars->rxdata   = (int32_t**)malloc16( fp->nb_antennas_rx*sizeof(int32_t*) );
    common_vars->common_vars_rx_data_per_thread[0].rxdataF  = (int32_t**)malloc16( fp->nb_antennas_rx*sizeof(int32_t*) );
    common_vars->common_vars_rx_data_per_thread[1].rxdataF  = (int32_t**)malloc16( fp->nb_antennas_rx*sizeof(int32_t*) );

    for (i=0; i<fp->nb_antennas_rx; i++) {
      common_vars->rxdata[i] = (int32_t*) malloc16_clear( (fp->samples_per_tti*10+2048)*sizeof(int32_t) );
      common_vars->common_vars_rx_data_per_thread[0].rxdataF[i] = (int32_t*)malloc16_clear( sizeof(int32_t)*(fp->ofdm_symbol_size*14) );
      common_vars->common_vars_rx_data_per_thread[1].rxdataF[i] = (int32_t*)malloc16_clear( sizeof(int32_t)*(fp->ofdm_symbol_size*14) );
    }
  }

  // Channel estimates
  for (eNB_id=0; eNB_id<7; eNB_id++) {
    common_vars->common_vars_rx_data_per_thread[0].dl_ch_estimates[eNB_id]      = (int32_t**)malloc16_clear(8*sizeof(int32_t*));
    common_vars->common_vars_rx_data_per_thread[1].dl_ch_estimates[eNB_id]      = (int32_t**)malloc16_clear(8*sizeof(int32_t*));
    common_vars->common_vars_rx_data_per_thread[0].dl_ch_estimates_time[eNB_id] = (int32_t**)malloc16_clear(8*sizeof(int32_t*));
    common_vars->common_vars_rx_data_per_thread[1].dl_ch_estimates_time[eNB_id] = (int32_t**)malloc16_clear(8*sizeof(int32_t*));

    for (i=0; i<fp->nb_antennas_rx; i++)
      for (j=0; j<4; j++) {
        int idx = (j<<1) + i;
        common_vars->common_vars_rx_data_per_thread[0].dl_ch_estimates[eNB_id][idx] = (int32_t*)malloc16_clear( sizeof(int32_t)*fp->symbols_per_tti*(fp->ofdm_symbol_size+LTE_CE_FILTER_LENGTH) );
        common_vars->common_vars_rx_data_per_thread[1].dl_ch_estimates[eNB_id][idx] = (int32_t*)malloc16_clear( sizeof(int32_t)*fp->symbols_per_tti*(fp->ofdm_symbol_size+LTE_CE_FILTER_LENGTH) );
        common_vars->common_vars_rx_data_per_thread[0].dl_ch_estimates_time[eNB_id][idx] = (int32_t*)malloc16_clear( sizeof(int32_t)*fp->ofdm_symbol_size*2 );
        common_vars->common_vars_rx_data_per_thread[1].dl_ch_estimates_time[eNB_id][idx] = (int32_t*)malloc16_clear( sizeof(int32_t)*fp->ofdm_symbol_size*2 );
      }
  }

  // DLSCH
  for (eNB_id=0; eNB_id<ue->n_connected_eNB; eNB_id++) {
    pdsch_vars_th0[eNB_id]     = (LTE_UE_PDSCH *)malloc16_clear(sizeof(LTE_UE_PDSCH));
    pdsch_vars_th1[eNB_id]     = (LTE_UE_PDSCH *)malloc16_clear(sizeof(LTE_UE_PDSCH));
    pdsch_vars_SI[eNB_id]  = (LTE_UE_PDSCH *)malloc16_clear(sizeof(LTE_UE_PDSCH));
    pdsch_vars_ra[eNB_id]  = (LTE_UE_PDSCH *)malloc16_clear(sizeof(LTE_UE_PDSCH));
    pdsch_vars_mch[eNB_id] = (LTE_UE_PDSCH *)malloc16_clear(sizeof(LTE_UE_PDSCH));
    pdcch_vars[eNB_id]     = (LTE_UE_PDCCH *)malloc16_clear(sizeof(LTE_UE_PDCCH));
    prach_vars[eNB_id]     = (LTE_UE_PRACH *)malloc16_clear(sizeof(LTE_UE_PRACH));
    pbch_vars[eNB_id]      = (LTE_UE_PBCH *)malloc16_clear(sizeof(LTE_UE_PBCH));

    if (abstraction_flag == 0) {
<<<<<<< HEAD
      // init basic (common) variables
      phy_init_lte_ue__PDSCH( pdsch_vars[eNB_id], fp );

      // init variables only needed for standard PDSCH
      pdsch_vars[eNB_id]->llr_shifts          = (uint8_t*)malloc16_clear(7*2*fp->N_RB_DL*12);
      pdsch_vars[eNB_id]->llr_shifts_p        = pdsch_vars[eNB_id]->llr_shifts;
      pdsch_vars[eNB_id]->llr[1]              = (int16_t*)malloc16_clear( (8*((3*8*6144)+12))*sizeof(int16_t) );
      pdsch_vars[eNB_id]->llr128_2ndstream    = (int16_t**)malloc16_clear( sizeof(int16_t*) );


      pdsch_vars[eNB_id]->rho                 = (int32_t**)malloc16_clear( fp->nb_antennas_rx*sizeof(int32_t*) );
      for (int i=0; i<fp->nb_antennas_rx; i++)
	pdsch_vars[eNB_id]->rho[i]     = (int32_t*)malloc16_clear( sizeof(int32_t)*(fp->N_RB_DL*12*7*2) );

=======
      phy_init_lte_ue__PDSCH( pdsch_vars_th0[eNB_id], fp );
      phy_init_lte_ue__PDSCH( pdsch_vars_th1[eNB_id], fp );

      // thread 0
      pdsch_vars_th0[eNB_id]->llr_shifts   = (uint8_t*)malloc16_clear(7*2*fp->N_RB_DL*12);
      pdsch_vars_th0[eNB_id]->llr_shifts_p = pdsch_vars_th0[eNB_id]->llr_shifts;
      pdsch_vars_th0[eNB_id]->dl_ch_mag1   = (int32_t**)malloc16_clear( 8*sizeof(int32_t*) );
      pdsch_vars_th0[eNB_id]->dl_ch_magb1  = (int32_t**)malloc16_clear( 8*sizeof(int32_t*) );
      pdsch_vars_th0[eNB_id]->llr[1]       = (int16_t*)malloc16_clear( (8*((3*8*6144)+12))*sizeof(int16_t) );

      for (k=0; k<8; k++)
        pdsch_vars_th0[eNB_id]->rxdataF_comp1[k] = (int32_t**)malloc16_clear( 8*sizeof(int32_t*) );

      // thread 1
      pdsch_vars_th1[eNB_id]->llr_shifts   = (uint8_t*)malloc16_clear(7*2*fp->N_RB_DL*12);
      pdsch_vars_th1[eNB_id]->llr_shifts_p = pdsch_vars_th1[eNB_id]->llr_shifts;
      pdsch_vars_th1[eNB_id]->dl_ch_mag1   = (int32_t**)malloc16_clear( 8*sizeof(int32_t*) );
      pdsch_vars_th1[eNB_id]->dl_ch_magb1  = (int32_t**)malloc16_clear( 8*sizeof(int32_t*) );
      pdsch_vars_th1[eNB_id]->llr[1]       = (int16_t*)malloc16_clear( (8*((3*8*6144)+12))*sizeof(int16_t) );

      for (k=0; k<8; k++)
        pdsch_vars_th1[eNB_id]->rxdataF_comp1[k] = (int32_t**)malloc16_clear( 8*sizeof(int32_t*) );
>>>>>>> e2ae88de

      pdsch_vars[eNB_id]->dl_ch_rho2_ext      = (int32_t**)malloc16_clear( 8*sizeof(int32_t*) );
      for (i=0; i<fp->nb_antennas_rx; i++)
        for (j=0; j<4; j++) {
<<<<<<< HEAD
          const int idx = (j<<1)+i;

	  const size_t num = 7*2*fp->N_RB_DL*12+4;
	  pdsch_vars[eNB_id]->dl_ch_rho2_ext[idx] = (int32_t*)malloc16_clear( sizeof(int32_t) * num );
=======
          int idx = (j<<1)+i;
          pdsch_vars_th0[eNB_id]->dl_ch_mag1[idx]  = (int32_t*)malloc16_clear( 7*2*sizeof(int32_t)*(fp->N_RB_DL*12) );
          pdsch_vars_th0[eNB_id]->dl_ch_magb1[idx] = (int32_t*)malloc16_clear( 7*2*sizeof(int32_t)*(fp->N_RB_DL*12) );

          pdsch_vars_th1[eNB_id]->dl_ch_mag1[idx]  = (int32_t*)malloc16_clear( 7*2*sizeof(int32_t)*(fp->N_RB_DL*12) );
          pdsch_vars_th1[eNB_id]->dl_ch_magb1[idx] = (int32_t*)malloc16_clear( 7*2*sizeof(int32_t)*(fp->N_RB_DL*12) );

          for (k=0; k<8; k++)
          {
            pdsch_vars_th0[eNB_id]->rxdataF_comp1[idx][k] = (int32_t*)malloc16_clear( sizeof(int32_t)*(fp->N_RB_DL*12*14) );
            pdsch_vars_th1[eNB_id]->rxdataF_comp1[idx][k] = (int32_t*)malloc16_clear( sizeof(int32_t)*(fp->N_RB_DL*12*14) );
          }
>>>>>>> e2ae88de
        }

      const size_t num = 7*2*fp->N_RB_DL*12+4;
      for (k=0;k<8;k++) { //harq_pid

	for (l=0;l<8;l++) { //round
	  pdsch_vars[eNB_id]->rxdataF_comp1[k][l] = (int32_t**)malloc16_clear( 8*sizeof(int32_t*) );
	  pdsch_vars[eNB_id]->dl_ch_rho_ext[k][l] = (int32_t**)malloc16_clear( 8*sizeof(int32_t*) );
	  pdsch_vars[eNB_id]->dl_ch_mag1[k][l] = (int32_t**)malloc16_clear( 8*sizeof(int32_t*) );
    pdsch_vars[eNB_id]->dl_ch_magb1[k][l] = (int32_t**)malloc16_clear( 8*sizeof(int32_t*) );

	  for (int i=0; i<fp->nb_antennas_rx; i++)
	    for (int j=0; j<4; j++) { //frame_parms->nb_antennas_tx; j++)
	      const int idx = (j<<1)+i;
	      pdsch_vars[eNB_id]->dl_ch_rho_ext[k][l][idx] = (int32_t*)malloc16_clear( sizeof(int32_t) * num );
	      pdsch_vars[eNB_id]->rxdataF_comp1[k][l][idx] = (int32_t*)malloc16_clear( sizeof(int32_t) * num );
        pdsch_vars[eNB_id]->dl_ch_mag1[k][l][idx] = (int32_t*)malloc16_clear( sizeof(int32_t) * num );
        pdsch_vars[eNB_id]->dl_ch_magb1[k][l][idx] = (int32_t*)malloc16_clear( sizeof(int32_t) * num );
	    }
	}
      }

      phy_init_lte_ue__PDSCH( pdsch_vars_SI[eNB_id], fp );
      phy_init_lte_ue__PDSCH( pdsch_vars_ra[eNB_id], fp );
      phy_init_lte_ue__PDSCH( pdsch_vars_mch[eNB_id], fp );

      // 100 PRBs * 12 REs/PRB * 4 PDCCH SYMBOLS * 2 LLRs/RE
      pdcch_vars[eNB_id]->llr   = (uint16_t*)malloc16_clear( 2*4*100*12*sizeof(uint16_t) );
      pdcch_vars[eNB_id]->llr16 = (uint16_t*)malloc16_clear( 2*4*100*12*sizeof(uint16_t) );
      pdcch_vars[eNB_id]->wbar  = (uint16_t*)malloc16_clear( 2*4*100*12*sizeof(uint16_t) );
      pdcch_vars[eNB_id]->e_rx  = (int8_t*)malloc16_clear( 4*2*100*12 );

      pdcch_vars[eNB_id]->rxdataF_comp        = (int32_t**)malloc16_clear( 8*sizeof(int32_t*) );
      pdcch_vars[eNB_id]->dl_ch_rho_ext       = (int32_t**)malloc16_clear( 8*sizeof(int32_t*) );
      pdcch_vars[eNB_id]->rho                 = (int32_t**)malloc16( fp->nb_antennas_rx*sizeof(int32_t*) );
      pdcch_vars[eNB_id]->rxdataF_ext         = (int32_t**)malloc16_clear( 8*sizeof(int32_t*) );
      pdcch_vars[eNB_id]->dl_ch_estimates_ext = (int32_t**)malloc16_clear( 8*sizeof(int32_t*) );

      for (i=0; i<fp->nb_antennas_rx; i++) {
        //ue_pdcch_vars[eNB_id]->rho[i] = (int32_t*)malloc16_clear( sizeof(int32_t)*(fp->N_RB_DL*12*7*2) );
        pdcch_vars[eNB_id]->rho[i] = (int32_t*)malloc16_clear( sizeof(int32_t)*(100*12*4) );

        for (j=0; j<4; j++) { //fp->nb_antennas_tx; j++)
          int idx = (j<<1)+i;
          //  size_t num = 7*2*fp->N_RB_DL*12;
          size_t num = 4*100*12;  // 4 symbols, 100 PRBs, 12 REs per PRB
          pdcch_vars[eNB_id]->rxdataF_comp[idx]        = (int32_t*)malloc16_clear( sizeof(int32_t) * num );
          pdcch_vars[eNB_id]->dl_ch_rho_ext[idx]       = (int32_t*)malloc16_clear( sizeof(int32_t) * num );
          pdcch_vars[eNB_id]->rxdataF_ext[idx]         = (int32_t*)malloc16_clear( sizeof(int32_t) * num );
          pdcch_vars[eNB_id]->dl_ch_estimates_ext[idx] = (int32_t*)malloc16_clear( sizeof(int32_t) * num );
        }
      }

      // PBCH
      pbch_vars[eNB_id]->rxdataF_ext         = (int32_t**)malloc16( fp->nb_antennas_rx*sizeof(int32_t*) );
      pbch_vars[eNB_id]->rxdataF_comp        = (int32_t**)malloc16_clear( 8*sizeof(int32_t*) );
      pbch_vars[eNB_id]->dl_ch_estimates_ext = (int32_t**)malloc16_clear( 8*sizeof(int32_t*) );
      pbch_vars[eNB_id]->llr                 = (int8_t*)malloc16_clear( 1920 );
      prach_vars[eNB_id]->prachF             = (int16_t*)malloc16_clear( sizeof(int)*(7*2*sizeof(int)*(fp->ofdm_symbol_size*12)) );
      prach_vars[eNB_id]->prach              = (int16_t*)malloc16_clear( sizeof(int)*(7*2*sizeof(int)*(fp->ofdm_symbol_size*12)) );

      for (i=0; i<fp->nb_antennas_rx; i++) {
        pbch_vars[eNB_id]->rxdataF_ext[i]    = (int32_t*)malloc16_clear( sizeof(int32_t)*6*12*4 );

        for (j=0; j<4; j++) {//fp->nb_antennas_tx;j++) {
          int idx = (j<<1)+i;
          pbch_vars[eNB_id]->rxdataF_comp[idx]        = (int32_t*)malloc16_clear( sizeof(int32_t)*6*12*4 );
          pbch_vars[eNB_id]->dl_ch_estimates_ext[idx] = (int32_t*)malloc16_clear( sizeof(int32_t)*6*12*4 );
        }
      }
    }

    pbch_vars[eNB_id]->decoded_output = (uint8_t*)malloc16_clear( 64 );
  }

  // initialization for the last instance of pdsch_vars (used for MU-MIMO)

  pdsch_vars_th0[eNB_id]     = (LTE_UE_PDSCH *)malloc16_clear( sizeof(LTE_UE_PDSCH) );
  pdsch_vars_th1[eNB_id]     = (LTE_UE_PDSCH *)malloc16_clear( sizeof(LTE_UE_PDSCH) );
  pdsch_vars_SI[eNB_id]  = (LTE_UE_PDSCH *)malloc16_clear( sizeof(LTE_UE_PDSCH) );
  pdsch_vars_ra[eNB_id]  = (LTE_UE_PDSCH *)malloc16_clear( sizeof(LTE_UE_PDSCH) );

  if (abstraction_flag == 0) {
    phy_init_lte_ue__PDSCH( pdsch_vars_th0[eNB_id], fp );
    pdsch_vars_th0[eNB_id]->llr[1] = (int16_t*)malloc16_clear( (8*((3*8*6144)+12))*sizeof(int16_t) );

    phy_init_lte_ue__PDSCH( pdsch_vars_th1[eNB_id], fp );
    pdsch_vars_th1[eNB_id]->llr[1] = (int16_t*)malloc16_clear( (8*((3*8*6144)+12))*sizeof(int16_t) );
  } else { //abstraction == 1
    ue->sinr_dB = (double*) malloc16_clear( fp->N_RB_DL*12*sizeof(double) );
  }

  ue->sinr_CQI_dB = (double*) malloc16_clear( fp->N_RB_DL*12*sizeof(double) );

  ue->init_averaging = 1;
  // default value until overwritten by RRCConnectionReconfiguration
  if (fp->nb_antenna_ports_eNB==2)
    ue->pdsch_config_dedicated->p_a = dBm3; 
  else
    ue->pdsch_config_dedicated->p_a = dB0; 

  // set channel estimation to do linear interpolation in time
  ue->high_speed_flag = 1;
  ue->ch_est_alpha    = 24576;

  init_prach_tables(839);


  return 0;
}

int phy_init_lte_eNB(PHY_VARS_eNB *eNB,
                     unsigned char is_secondary_eNB,
                     unsigned char abstraction_flag)
{

  // shortcuts
  LTE_DL_FRAME_PARMS* const fp      = &eNB->frame_parms;
  LTE_eNB_COMMON* const common_vars = &eNB->common_vars;
  LTE_eNB_PUSCH** const pusch_vars  = eNB->pusch_vars;
  LTE_eNB_SRS* const srs_vars       = eNB->srs_vars;
  LTE_eNB_PRACH* const prach_vars   = &eNB->prach_vars;

  int i, j, eNB_id, UE_id;
  int re;


  eNB->total_dlsch_bitrate = 0;
  eNB->total_transmitted_bits = 0;
  eNB->total_system_throughput = 0;
  eNB->check_for_MUMIMO_transmissions=0;
  LOG_I(PHY,"[eNB %"PRIu8"] Initializing DL_FRAME_PARMS : N_RB_DL %"PRIu8", PHICH Resource %d, PHICH Duration %d\n",
        eNB->Mod_id,
        fp->N_RB_DL,fp->phich_config_common.phich_resource,
        fp->phich_config_common.phich_duration);
  LOG_D(PHY,"[MSC_NEW][FRAME 00000][PHY_eNB][MOD %02"PRIu8"][]\n", eNB->Mod_id);

  if (eNB->node_function != NGFI_RRU_IF4p5) {
    lte_gold(fp,eNB->lte_gold_table,fp->Nid_cell);
    generate_pcfich_reg_mapping(fp);
    generate_phich_reg_mapping(fp);

    for (UE_id=0; UE_id<NUMBER_OF_UE_MAX; UE_id++) {
      eNB->first_run_timing_advance[UE_id] =
	1; ///This flag used to be static. With multiple eNBs this does no longer work, hence we put it in the structure. However it has to be initialized with 1, which is performed here.

      // clear whole structure
      bzero( &eNB->UE_stats[UE_id], sizeof(LTE_eNB_UE_stats) );

      eNB->physicalConfigDedicated[UE_id] = NULL;
    }

    eNB->first_run_I0_measurements = 1; ///This flag used to be static. With multiple eNBs this does no longer work, hence we put it in the structure. However it has to be initialized with 1, which is performed here.
  }

  //  for (eNB_id=0; eNB_id<3; eNB_id++) {
  {
    eNB_id=0;
    if (abstraction_flag==0) {

      // TX vars
      if (eNB->node_function != NGFI_RCC_IF4p5)

	common_vars->txdata[eNB_id]  = (int32_t**)malloc16(fp->nb_antennas_tx*sizeof(int32_t*));
      common_vars->txdataF[eNB_id] = (int32_t **)malloc16(NB_ANTENNA_PORTS_ENB*sizeof(int32_t*));
      common_vars->txdataF_BF[eNB_id] = (int32_t **)malloc16(fp->nb_antennas_tx*sizeof(int32_t*));

      if (eNB->node_function != NGFI_RRU_IF5) {
	for (i=0; i<NB_ANTENNA_PORTS_ENB; i++) {
	  if (i<fp->nb_antenna_ports_eNB || i==5) {
	    common_vars->txdataF[eNB_id][i] = (int32_t*)malloc16_clear(fp->ofdm_symbol_size*fp->symbols_per_tti*10*sizeof(int32_t) );
#ifdef DEBUG_PHY
	    printf("[openair][LTE_PHY][INIT] common_vars->txdataF[%d][%d] = %p (%lu bytes)\n",
		   eNB_id,i,common_vars->txdataF[eNB_id][i],
		   fp->ofdm_symbol_size*fp->symbols_per_tti*10*sizeof(int32_t));
#endif
	  }
	}
      }

      for (i=0; i<fp->nb_antennas_tx; i++) {
	common_vars->txdataF_BF[eNB_id][i] = (int32_t*)malloc16_clear(fp->ofdm_symbol_size*sizeof(int32_t) );
	if (eNB->node_function != NGFI_RCC_IF4p5)

	  // Allocate 10 subframes of I/Q TX signal data (time) if not
	  common_vars->txdata[eNB_id][i]  = (int32_t*)malloc16_clear( fp->samples_per_tti*10*sizeof(int32_t) );

#ifdef DEBUG_PHY
	printf("[openair][LTE_PHY][INIT] common_vars->txdata[%d][%d] = %p (%lu bytes)\n",eNB_id,i,common_vars->txdata[eNB_id][i],
	       fp->samples_per_tti*10*sizeof(int32_t));
#endif
      }

      for (i=0; i<NB_ANTENNA_PORTS_ENB; i++) {
	if (i<fp->nb_antenna_ports_eNB || i==5) {
	  common_vars->beam_weights[eNB_id][i] = (int32_t **)malloc16_clear(fp->nb_antennas_tx*sizeof(int32_t*));
	  for (j=0; j<fp->nb_antennas_tx; j++) {
	    common_vars->beam_weights[eNB_id][i][j] = (int32_t *)malloc16_clear(fp->ofdm_symbol_size*sizeof(int32_t));
	    // antenna ports 0-3 are mapped on antennas 0-3
	    // antenna port 4 is mapped on antenna 0
	    // antenna ports 5-14 are mapped on all antennas
	    if (((i<4) && (i==j)) || ((i==4) && (j==0))) {
	      for (re=0; re<fp->ofdm_symbol_size; re++)
		common_vars->beam_weights[eNB_id][i][j][re] = 0x00007fff;
	    }
	    else if (i>4) {
	      for (re=0; re<fp->ofdm_symbol_size; re++)
		common_vars->beam_weights[eNB_id][i][j][re] = 0x00007fff/fp->nb_antennas_tx;
	    }
#ifdef DEBUG_PHY
	    msg("[openair][LTE_PHY][INIT] lte_common_vars->beam_weights[%d][%d][%d] = %p (%d bytes)\n",
		eNB_id,i,j,common_vars->beam_weights[eNB_id][i][j],
		fp->ofdm_symbol_size*sizeof(int32_t));
#endif
	  }
	}
      }


      // RX vars
      if (eNB->node_function != NGFI_RCC_IF4p5) {
	common_vars->rxdata[eNB_id]        = (int32_t**)malloc16(fp->nb_antennas_rx*sizeof(int32_t*) );
	common_vars->rxdata_7_5kHz[eNB_id] = (int32_t**)malloc16(fp->nb_antennas_rx*sizeof(int32_t*) );
      }

      common_vars->rxdataF[eNB_id]       = (int32_t**)malloc16(fp->nb_antennas_rx*sizeof(int32_t*) );


      for (i=0; i<fp->nb_antennas_rx; i++) {
	if (eNB->node_function != NGFI_RCC_IF4p5) {
	  // allocate 2 subframes of I/Q signal data (time) if not an RCC (no time-domain signals)
	  common_vars->rxdata[eNB_id][i] = (int32_t*)malloc16_clear( fp->samples_per_tti*10*sizeof(int32_t) );

	  if (eNB->node_function != NGFI_RRU_IF5)
	    // allocate 2 subframes of I/Q signal data (time, 7.5 kHz offset)
	    common_vars->rxdata_7_5kHz[eNB_id][i] = (int32_t*)malloc16_clear( 2*fp->samples_per_tti*2*sizeof(int32_t) );
	}

	if (eNB->node_function != NGFI_RRU_IF5)
	  // allocate 2 subframes of I/Q signal data (frequency)
	  common_vars->rxdataF[eNB_id][i] = (int32_t*)malloc16_clear(sizeof(int32_t)*(2*fp->ofdm_symbol_size*fp->symbols_per_tti) );

#ifdef DEBUG_PHY
	printf("[openair][LTE_PHY][INIT] common_vars->rxdata[%d][%d] = %p (%lu bytes)\n",eNB_id,i,common_vars->rxdata[eNB_id][i],fp->samples_per_tti*10*sizeof(int32_t));
	if (eNB->node_function != NGFI_RRU_IF5)
	  printf("[openair][LTE_PHY][INIT] common_vars->rxdata_7_5kHz[%d][%d] = %p (%lu bytes)\n",eNB_id,i,common_vars->rxdata_7_5kHz[eNB_id][i],fp->samples_per_tti*2*sizeof(int32_t));
#endif
        common_vars->rxdataF[eNB_id][i] = (int32_t*)malloc16_clear(sizeof(int32_t)*(fp->ofdm_symbol_size*fp->symbols_per_tti) );
      }


      if ((eNB->node_function != NGFI_RRU_IF4p5)&&(eNB->node_function != NGFI_RRU_IF5)) {

	// Channel estimates for SRS
	for (UE_id=0; UE_id<NUMBER_OF_UE_MAX; UE_id++) {

	  srs_vars[UE_id].srs_ch_estimates[eNB_id]      = (int32_t**)malloc16( fp->nb_antennas_rx*sizeof(int32_t*) );
	  srs_vars[UE_id].srs_ch_estimates_time[eNB_id] = (int32_t**)malloc16( fp->nb_antennas_rx*sizeof(int32_t*) );

	  for (i=0; i<fp->nb_antennas_rx; i++) {
	    srs_vars[UE_id].srs_ch_estimates[eNB_id][i]      = (int32_t*)malloc16_clear( sizeof(int32_t)*fp->ofdm_symbol_size );
	    srs_vars[UE_id].srs_ch_estimates_time[eNB_id][i] = (int32_t*)malloc16_clear( sizeof(int32_t)*fp->ofdm_symbol_size*2 );
	  }
	} //UE_id

	common_vars->sync_corr[eNB_id] = (uint32_t*)malloc16_clear( LTE_NUMBER_OF_SUBFRAMES_PER_FRAME*sizeof(uint32_t)*fp->samples_per_tti );
      }
    } // abstraction_flag = 0
    else { //UPLINK abstraction = 1
      eNB->sinr_dB = (double*) malloc16_clear( fp->N_RB_DL*12*sizeof(double) );
    }
  } //eNB_id



  if (abstraction_flag==0) {
    if ((eNB->node_function != NGFI_RRU_IF4p5)&&(eNB->node_function != NGFI_RRU_IF5)) {
      generate_ul_ref_sigs_rx();

      // SRS
      for (UE_id=0; UE_id<NUMBER_OF_UE_MAX; UE_id++) {
	srs_vars[UE_id].srs = (int32_t*)malloc16_clear(2*fp->ofdm_symbol_size*sizeof(int32_t));
      }
    }
  }



  // ULSCH VARS, skip if NFGI_RRU_IF4


  if ((eNB->node_function!=NGFI_RRU_IF4p5)&&(eNB->node_function != NGFI_RRU_IF5))

    prach_vars->prachF = (int16_t*)malloc16_clear( 1024*2*sizeof(int16_t) );

  /* number of elements of an array X is computed as sizeof(X) / sizeof(X[0]) */
  AssertFatal(fp->nb_antennas_rx <= sizeof(prach_vars->rxsigF) / sizeof(prach_vars->rxsigF[0]),
              "nb_antennas_rx too large");
  for (i=0; i<fp->nb_antennas_rx; i++) {
    prach_vars->rxsigF[i] = (int16_t*)malloc16_clear( fp->ofdm_symbol_size*12*2*sizeof(int16_t) );
#ifdef DEBUG_PHY
    printf("[openair][LTE_PHY][INIT] prach_vars->rxsigF[%d] = %p\n",i,prach_vars->rxsigF[i]);
#endif
  }

  if ((eNB->node_function != NGFI_RRU_IF4p5)&&(eNB->node_function != NGFI_RRU_IF5)) {

    AssertFatal(fp->nb_antennas_rx <= sizeof(prach_vars->prach_ifft) / sizeof(prach_vars->prach_ifft[0]),
		"nb_antennas_rx too large");
    for (i=0; i<fp->nb_antennas_rx; i++) {
      prach_vars->prach_ifft[i] = (int16_t*)malloc16_clear(1024*2*sizeof(int16_t));
#ifdef DEBUG_PHY
      printf("[openair][LTE_PHY][INIT] prach_vars->prach_ifft[%d] = %p\n",i,prach_vars->prach_ifft[i]);
#endif
    }

    for (UE_id=0; UE_id<NUMBER_OF_UE_MAX; UE_id++) {

      //FIXME
      pusch_vars[UE_id] = (LTE_eNB_PUSCH*)malloc16_clear( NUMBER_OF_UE_MAX*sizeof(LTE_eNB_PUSCH) );

      if (abstraction_flag==0) {
	for (eNB_id=0; eNB_id<3; eNB_id++) {

	  pusch_vars[UE_id]->rxdataF_ext[eNB_id]      = (int32_t**)malloc16( fp->nb_antennas_rx*sizeof(int32_t*) );
	  pusch_vars[UE_id]->rxdataF_ext2[eNB_id]     = (int32_t**)malloc16( fp->nb_antennas_rx*sizeof(int32_t*) );
	  pusch_vars[UE_id]->drs_ch_estimates[eNB_id] = (int32_t**)malloc16( fp->nb_antennas_rx*sizeof(int32_t*) );
	  pusch_vars[UE_id]->drs_ch_estimates_time[eNB_id] = (int32_t**)malloc16( fp->nb_antennas_rx*sizeof(int32_t*) );
	  pusch_vars[UE_id]->rxdataF_comp[eNB_id]     = (int32_t**)malloc16( fp->nb_antennas_rx*sizeof(int32_t*) );
	  pusch_vars[UE_id]->ul_ch_mag[eNB_id]  = (int32_t**)malloc16( fp->nb_antennas_rx*sizeof(int32_t*) );
	  pusch_vars[UE_id]->ul_ch_magb[eNB_id] = (int32_t**)malloc16( fp->nb_antennas_rx*sizeof(int32_t*) );

	  for (i=0; i<fp->nb_antennas_rx; i++) {
	    // RK 2 times because of output format of FFT!
	    // FIXME We should get rid of this
	    pusch_vars[UE_id]->rxdataF_ext[eNB_id][i]      = (int32_t*)malloc16_clear( 2*sizeof(int32_t)*fp->N_RB_UL*12*fp->symbols_per_tti );
	    pusch_vars[UE_id]->rxdataF_ext2[eNB_id][i]     = (int32_t*)malloc16_clear( sizeof(int32_t)*fp->N_RB_UL*12*fp->symbols_per_tti );
	    pusch_vars[UE_id]->drs_ch_estimates[eNB_id][i] = (int32_t*)malloc16_clear( sizeof(int32_t)*fp->N_RB_UL*12*fp->symbols_per_tti );
	    pusch_vars[UE_id]->drs_ch_estimates_time[eNB_id][i] = (int32_t*)malloc16_clear( 2*2*sizeof(int32_t)*fp->ofdm_symbol_size );
	    pusch_vars[UE_id]->rxdataF_comp[eNB_id][i]     = (int32_t*)malloc16_clear( sizeof(int32_t)*fp->N_RB_UL*12*fp->symbols_per_tti );
	    pusch_vars[UE_id]->ul_ch_mag[eNB_id][i]  = (int32_t*)malloc16_clear( fp->symbols_per_tti*sizeof(int32_t)*fp->N_RB_UL*12 );
	    pusch_vars[UE_id]->ul_ch_magb[eNB_id][i] = (int32_t*)malloc16_clear( fp->symbols_per_tti*sizeof(int32_t)*fp->N_RB_UL*12 );
	  }
	} //eNB_id

	pusch_vars[UE_id]->llr = (int16_t*)malloc16_clear( (8*((3*8*6144)+12))*sizeof(int16_t) );
      } // abstraction_flag
    } //UE_id


    if (abstraction_flag==0) {
      if (is_secondary_eNB) {
	for (eNB_id=0; eNB_id<3; eNB_id++) {
	  eNB->dl_precoder_SeNB[eNB_id] = (int **)malloc16(4*sizeof(int*));

	  if (eNB->dl_precoder_SeNB[eNB_id]) {
#ifdef DEBUG_PHY
	    printf("[openair][SECSYS_PHY][INIT] eNB->dl_precoder_SeNB[%d] allocated at %p\n",eNB_id,
		eNB->dl_precoder_SeNB[eNB_id]);
#endif
	  } else {
	    printf("[openair][SECSYS_PHY][INIT] eNB->dl_precoder_SeNB[%d] not allocated\n",eNB_id);
	    return(-1);
	  }

	  for (j=0; j<fp->nb_antennas_tx; j++) {
	    eNB->dl_precoder_SeNB[eNB_id][j] = (int *)malloc16(2*sizeof(int)*(fp->ofdm_symbol_size)); // repeated format (hence the '2*')

	    if (eNB->dl_precoder_SeNB[eNB_id][j]) {
#ifdef DEBUG_PHY
	      printf("[openair][LTE_PHY][INIT] eNB->dl_precoder_SeNB[%d][%d] allocated at %p\n",eNB_id,j,
		  eNB->dl_precoder_SeNB[eNB_id][j]);
#endif
	      memset(eNB->dl_precoder_SeNB[eNB_id][j],0,2*sizeof(int)*(fp->ofdm_symbol_size));
	    } else {
	      printf("[openair][LTE_PHY][INIT] eNB->dl_precoder_SeNB[%d][%d] not allocated\n",eNB_id,j);
	      return(-1);
	    }
	  } //for(j=...nb_antennas_tx

	} //for(eNB_id...
      }
    }

    for (UE_id=0; UE_id<NUMBER_OF_UE_MAX; UE_id++)
      eNB->UE_stats_ptr[UE_id] = &eNB->UE_stats[UE_id];
    
    //defaul value until overwritten by RRCConnectionReconfiguration
    if (fp->nb_antenna_ports_eNB==2)
      eNB->pdsch_config_dedicated->p_a = dBm3; 
    else
      eNB->pdsch_config_dedicated->p_a = dB0; 

    init_prach_tables(839);
  } // node_function != NGFI_RRU_IF4p5

  return (0);

}<|MERGE_RESOLUTION|>--- conflicted
+++ resolved
@@ -665,31 +665,31 @@
     if (physicalConfigDedicated->antennaInfo) {
       switch(physicalConfigDedicated->antennaInfo->choice.explicitValue.transmissionMode) {
       case AntennaInfoDedicated__transmissionMode_tm1:
-	eNB->transmission_mode[UE_id] = 1;
-	break;
+        eNB->transmission_mode[UE_id] = 1;
+        break;
       case AntennaInfoDedicated__transmissionMode_tm2:
-	eNB->transmission_mode[UE_id] = 2;
-	break;
+        eNB->transmission_mode[UE_id] = 2;
+        break;
       case AntennaInfoDedicated__transmissionMode_tm3:
-	eNB->transmission_mode[UE_id] = 3;
-	break;
+        eNB->transmission_mode[UE_id] = 3;
+        break;
       case AntennaInfoDedicated__transmissionMode_tm4:
-	eNB->transmission_mode[UE_id] = 4;
-	break;
+        eNB->transmission_mode[UE_id] = 4;
+        break;
       case AntennaInfoDedicated__transmissionMode_tm5:
-	eNB->transmission_mode[UE_id] = 5;
-	break;
+        eNB->transmission_mode[UE_id] = 5;
+        break;
       case AntennaInfoDedicated__transmissionMode_tm6:
-	eNB->transmission_mode[UE_id] = 6;
-	break;
+        eNB->transmission_mode[UE_id] = 6;
+        break;
       case AntennaInfoDedicated__transmissionMode_tm7:
         lte_gold_ue_spec_port5(eNB->lte_gold_uespec_port5_table[0],eNB->frame_parms.Nid_cell,rnti);
-	eNB->do_precoding = 1;
-	eNB->transmission_mode[UE_id] = 7;
-	break;
+        eNB->do_precoding = 1;
+        eNB->transmission_mode[UE_id] = 7;
+        break;
       default:
-	LOG_E(PHY,"Unknown transmission mode!\n");
-	break;
+        LOG_E(PHY,"Unknown transmission mode!\n");
+        break;
       }
       LOG_I(PHY,"Transmission Mode (phy_config_dedicated_eNB) %d\n",eNB->transmission_mode[UE_id]);
 
@@ -838,30 +838,30 @@
       LOG_D(PHY,"Transmission Mode %d\n",phy_vars_ue->transmission_mode[eNB_id]);
       switch(physicalConfigDedicated->antennaInfo->choice.explicitValue.transmissionMode) {
       case AntennaInfoDedicated__transmissionMode_tm1:
-	phy_vars_ue->transmission_mode[eNB_id] = 1;
-	break;
+        phy_vars_ue->transmission_mode[eNB_id] = 1;
+        break;
       case AntennaInfoDedicated__transmissionMode_tm2:
-	phy_vars_ue->transmission_mode[eNB_id] = 2;
-	break;
+        phy_vars_ue->transmission_mode[eNB_id] = 2;
+        break;
       case AntennaInfoDedicated__transmissionMode_tm3:
-	phy_vars_ue->transmission_mode[eNB_id] = 3;
-	break;
+        phy_vars_ue->transmission_mode[eNB_id] = 3;
+        break;
       case AntennaInfoDedicated__transmissionMode_tm4:
-	phy_vars_ue->transmission_mode[eNB_id] = 4;
-	break;
+        phy_vars_ue->transmission_mode[eNB_id] = 4;
+        break;
       case AntennaInfoDedicated__transmissionMode_tm5:
-	phy_vars_ue->transmission_mode[eNB_id] = 5;
-	break;
+        phy_vars_ue->transmission_mode[eNB_id] = 5;
+        break;
       case AntennaInfoDedicated__transmissionMode_tm6:
-	phy_vars_ue->transmission_mode[eNB_id] = 6;
-	break;
+        phy_vars_ue->transmission_mode[eNB_id] = 6;
+        break;
       case AntennaInfoDedicated__transmissionMode_tm7:
         lte_gold_ue_spec_port5(phy_vars_ue->lte_gold_uespec_port5_table, phy_vars_ue->frame_parms.Nid_cell, phy_vars_ue->pdcch_vars[eNB_id]->crnti);
-	phy_vars_ue->transmission_mode[eNB_id] = 7;
-	break;
+        phy_vars_ue->transmission_mode[eNB_id] = 7;
+        break;
       default:
-	LOG_E(PHY,"Unknown transmission mode!\n");
-	break;
+        LOG_E(PHY,"Unknown transmission mode!\n");
+        break;
       }
     } else {
       LOG_D(PHY,"[UE %d] Received NULL physicalConfigDedicated->antennaInfo from eNB %d\n",Mod_id, eNB_id);
@@ -906,26 +906,26 @@
 
     if (physicalConfigDedicated->cqi_ReportConfig) {
       if (physicalConfigDedicated->cqi_ReportConfig->cqi_ReportModeAperiodic) {
-	// configure PUSCH CQI reporting
-	phy_vars_ue->cqi_report_config[eNB_id].cqi_ReportModeAperiodic = *physicalConfigDedicated->cqi_ReportConfig->cqi_ReportModeAperiodic;
-	if ((phy_vars_ue->cqi_report_config[eNB_id].cqi_ReportModeAperiodic != rm12) &&
-	    (phy_vars_ue->cqi_report_config[eNB_id].cqi_ReportModeAperiodic != rm30) &&
-	    (phy_vars_ue->cqi_report_config[eNB_id].cqi_ReportModeAperiodic != rm31))
-	  LOG_E(PHY,"Unsupported Aperiodic CQI Feedback Mode : %d\n",phy_vars_ue->cqi_report_config[eNB_id].cqi_ReportModeAperiodic);
+        // configure PUSCH CQI reporting
+        phy_vars_ue->cqi_report_config[eNB_id].cqi_ReportModeAperiodic = *physicalConfigDedicated->cqi_ReportConfig->cqi_ReportModeAperiodic;
+        if ((phy_vars_ue->cqi_report_config[eNB_id].cqi_ReportModeAperiodic != rm12) &&
+            (phy_vars_ue->cqi_report_config[eNB_id].cqi_ReportModeAperiodic != rm30) &&
+            (phy_vars_ue->cqi_report_config[eNB_id].cqi_ReportModeAperiodic != rm31))
+          LOG_E(PHY,"Unsupported Aperiodic CQI Feedback Mode : %d\n",phy_vars_ue->cqi_report_config[eNB_id].cqi_ReportModeAperiodic);
       }
       if (physicalConfigDedicated->cqi_ReportConfig->cqi_ReportPeriodic) {
-	if (physicalConfigDedicated->cqi_ReportConfig->cqi_ReportPeriodic->present == CQI_ReportPeriodic_PR_setup) {
-	// configure PUCCH CQI reporting
-	  phy_vars_ue->cqi_report_config[eNB_id].CQI_ReportPeriodic.cqi_PUCCH_ResourceIndex = physicalConfigDedicated->cqi_ReportConfig->cqi_ReportPeriodic->choice.setup.cqi_PUCCH_ResourceIndex;
-	  phy_vars_ue->cqi_report_config[eNB_id].CQI_ReportPeriodic.cqi_PMI_ConfigIndex     = physicalConfigDedicated->cqi_ReportConfig->cqi_ReportPeriodic->choice.setup.cqi_pmi_ConfigIndex;
-	  if (physicalConfigDedicated->cqi_ReportConfig->cqi_ReportPeriodic->choice.setup.ri_ConfigIndex)
-	    phy_vars_ue->cqi_report_config[eNB_id].CQI_ReportPeriodic.ri_ConfigIndex = *physicalConfigDedicated->cqi_ReportConfig->cqi_ReportPeriodic->choice.setup.ri_ConfigIndex;
-	}
-	else if (physicalConfigDedicated->cqi_ReportConfig->cqi_ReportPeriodic->present == CQI_ReportPeriodic_PR_release) {
-	  // handle release
-	  phy_vars_ue->cqi_report_config[eNB_id].CQI_ReportPeriodic.ri_ConfigIndex = -1;
-	  phy_vars_ue->cqi_report_config[eNB_id].CQI_ReportPeriodic.cqi_PMI_ConfigIndex = -1;
-	}
+        if (physicalConfigDedicated->cqi_ReportConfig->cqi_ReportPeriodic->present == CQI_ReportPeriodic_PR_setup) {
+        // configure PUCCH CQI reporting
+          phy_vars_ue->cqi_report_config[eNB_id].CQI_ReportPeriodic.cqi_PUCCH_ResourceIndex = physicalConfigDedicated->cqi_ReportConfig->cqi_ReportPeriodic->choice.setup.cqi_PUCCH_ResourceIndex;
+          phy_vars_ue->cqi_report_config[eNB_id].CQI_ReportPeriodic.cqi_PMI_ConfigIndex     = physicalConfigDedicated->cqi_ReportConfig->cqi_ReportPeriodic->choice.setup.cqi_pmi_ConfigIndex;
+          if (physicalConfigDedicated->cqi_ReportConfig->cqi_ReportPeriodic->choice.setup.ri_ConfigIndex)
+            phy_vars_ue->cqi_report_config[eNB_id].CQI_ReportPeriodic.ri_ConfigIndex = *physicalConfigDedicated->cqi_ReportConfig->cqi_ReportPeriodic->choice.setup.ri_ConfigIndex;
+        }
+        else if (physicalConfigDedicated->cqi_ReportConfig->cqi_ReportPeriodic->present == CQI_ReportPeriodic_PR_release) {
+          // handle release
+          phy_vars_ue->cqi_report_config[eNB_id].CQI_ReportPeriodic.ri_ConfigIndex = -1;
+          phy_vars_ue->cqi_report_config[eNB_id].CQI_ReportPeriodic.cqi_PMI_ConfigIndex = -1;
+        }
       }
     }
 
@@ -1048,8 +1048,8 @@
       pdsch->dl_ch_estimates_ext[idx]     = (int32_t*)malloc16_clear( sizeof(int32_t) * num );
       pdsch->dl_bf_ch_estimates[idx]      = (int32_t*)malloc16_clear( sizeof(int32_t) * fp->ofdm_symbol_size*7*2);
       pdsch->dl_bf_ch_estimates_ext[idx]  = (int32_t*)malloc16_clear( sizeof(int32_t) * num );
-     // pdsch->dl_ch_rho_ext[idx]           = (int32_t*)malloc16_clear( sizeof(int32_t) * num );
-     // pdsch->dl_ch_rho2_ext[idx]          = (int32_t*)malloc16_clear( sizeof(int32_t) * num );
+      //pdsch->dl_ch_rho_ext[idx]           = (int32_t*)malloc16_clear( sizeof(int32_t) * num );
+      //pdsch->dl_ch_rho2_ext[idx]          = (int32_t*)malloc16_clear( sizeof(int32_t) * num );
       pdsch->dl_ch_mag0[idx]              = (int32_t*)malloc16_clear( sizeof(int32_t) * num );
       pdsch->dl_ch_magb0[idx]             = (int32_t*)malloc16_clear( sizeof(int32_t) * num );
     }
@@ -1157,90 +1157,72 @@
     pbch_vars[eNB_id]      = (LTE_UE_PBCH *)malloc16_clear(sizeof(LTE_UE_PBCH));
 
     if (abstraction_flag == 0) {
-<<<<<<< HEAD
-      // init basic (common) variables
-      phy_init_lte_ue__PDSCH( pdsch_vars[eNB_id], fp );
-
-      // init variables only needed for standard PDSCH
-      pdsch_vars[eNB_id]->llr_shifts          = (uint8_t*)malloc16_clear(7*2*fp->N_RB_DL*12);
-      pdsch_vars[eNB_id]->llr_shifts_p        = pdsch_vars[eNB_id]->llr_shifts;
-      pdsch_vars[eNB_id]->llr[1]              = (int16_t*)malloc16_clear( (8*((3*8*6144)+12))*sizeof(int16_t) );
-      pdsch_vars[eNB_id]->llr128_2ndstream    = (int16_t**)malloc16_clear( sizeof(int16_t*) );
-
-
-      pdsch_vars[eNB_id]->rho                 = (int32_t**)malloc16_clear( fp->nb_antennas_rx*sizeof(int32_t*) );
-      for (int i=0; i<fp->nb_antennas_rx; i++)
-	pdsch_vars[eNB_id]->rho[i]     = (int32_t*)malloc16_clear( sizeof(int32_t)*(fp->N_RB_DL*12*7*2) );
-
-=======
       phy_init_lte_ue__PDSCH( pdsch_vars_th0[eNB_id], fp );
       phy_init_lte_ue__PDSCH( pdsch_vars_th1[eNB_id], fp );
 
       // thread 0
-      pdsch_vars_th0[eNB_id]->llr_shifts   = (uint8_t*)malloc16_clear(7*2*fp->N_RB_DL*12);
-      pdsch_vars_th0[eNB_id]->llr_shifts_p = pdsch_vars_th0[eNB_id]->llr_shifts;
-      pdsch_vars_th0[eNB_id]->dl_ch_mag1   = (int32_t**)malloc16_clear( 8*sizeof(int32_t*) );
-      pdsch_vars_th0[eNB_id]->dl_ch_magb1  = (int32_t**)malloc16_clear( 8*sizeof(int32_t*) );
-      pdsch_vars_th0[eNB_id]->llr[1]       = (int16_t*)malloc16_clear( (8*((3*8*6144)+12))*sizeof(int16_t) );
-
-      for (k=0; k<8; k++)
-        pdsch_vars_th0[eNB_id]->rxdataF_comp1[k] = (int32_t**)malloc16_clear( 8*sizeof(int32_t*) );
-
-      // thread 1
-      pdsch_vars_th1[eNB_id]->llr_shifts   = (uint8_t*)malloc16_clear(7*2*fp->N_RB_DL*12);
-      pdsch_vars_th1[eNB_id]->llr_shifts_p = pdsch_vars_th1[eNB_id]->llr_shifts;
-      pdsch_vars_th1[eNB_id]->dl_ch_mag1   = (int32_t**)malloc16_clear( 8*sizeof(int32_t*) );
-      pdsch_vars_th1[eNB_id]->dl_ch_magb1  = (int32_t**)malloc16_clear( 8*sizeof(int32_t*) );
-      pdsch_vars_th1[eNB_id]->llr[1]       = (int16_t*)malloc16_clear( (8*((3*8*6144)+12))*sizeof(int16_t) );
-
-      for (k=0; k<8; k++)
-        pdsch_vars_th1[eNB_id]->rxdataF_comp1[k] = (int32_t**)malloc16_clear( 8*sizeof(int32_t*) );
->>>>>>> e2ae88de
-
-      pdsch_vars[eNB_id]->dl_ch_rho2_ext      = (int32_t**)malloc16_clear( 8*sizeof(int32_t*) );
+      pdsch_vars_th0[eNB_id]->llr_shifts      = (uint8_t*)malloc16_clear(7*2*fp->N_RB_DL*12);
+      pdsch_vars_th0[eNB_id]->llr_shifts_p        = pdsch_vars_th0[eNB_id]->llr_shifts;
+      pdsch_vars_th0[eNB_id]->llr[1]              = (int16_t*)malloc16_clear( (8*((3*8*6144)+12))*sizeof(int16_t) );
+      pdsch_vars_th0[eNB_id]->llr128_2ndstream    = (int16_t**)malloc16_clear( sizeof(int16_t*) );
+      pdsch_vars_th0[eNB_id]->rho                 = (int32_t**)malloc16_clear( fp->nb_antennas_rx*sizeof(int32_t*) );
+
+       // thread 0
+      pdsch_vars_th1[eNB_id]->llr_shifts      = (uint8_t*)malloc16_clear(7*2*fp->N_RB_DL*12);
+      pdsch_vars_th1[eNB_id]->llr_shifts_p        = pdsch_vars_th0[eNB_id]->llr_shifts;
+      pdsch_vars_th1[eNB_id]->llr[1]              = (int16_t*)malloc16_clear( (8*((3*8*6144)+12))*sizeof(int16_t) );
+      pdsch_vars_th1[eNB_id]->llr128_2ndstream    = (int16_t**)malloc16_clear( sizeof(int16_t*) );
+      pdsch_vars_th1[eNB_id]->rho                 = (int32_t**)malloc16_clear( fp->nb_antennas_rx*sizeof(int32_t*) );
+
+
+
+
+      for (int i=0; i<fp->nb_antennas_rx; i++){
+        pdsch_vars_th0[eNB_id]->rho[i]     = (int32_t*)malloc16_clear( 7*2*sizeof(int32_t)*(fp->N_RB_DL*12) );
+        pdsch_vars_th1[eNB_id]->rho[i]     = (int32_t*)malloc16_clear( 7*2*sizeof(int32_t)*(fp->N_RB_DL*12) );
+        }
+
+      pdsch_vars_th0[eNB_id]->dl_ch_rho2_ext      = (int32_t**)malloc16_clear( 8*sizeof(int32_t*) );
+      pdsch_vars_th1[eNB_id]->dl_ch_rho2_ext      = (int32_t**)malloc16_clear( 8*sizeof(int32_t*) );
+
       for (i=0; i<fp->nb_antennas_rx; i++)
         for (j=0; j<4; j++) {
-<<<<<<< HEAD
           const int idx = (j<<1)+i;
-
-	  const size_t num = 7*2*fp->N_RB_DL*12+4;
-	  pdsch_vars[eNB_id]->dl_ch_rho2_ext[idx] = (int32_t*)malloc16_clear( sizeof(int32_t) * num );
-=======
-          int idx = (j<<1)+i;
-          pdsch_vars_th0[eNB_id]->dl_ch_mag1[idx]  = (int32_t*)malloc16_clear( 7*2*sizeof(int32_t)*(fp->N_RB_DL*12) );
-          pdsch_vars_th0[eNB_id]->dl_ch_magb1[idx] = (int32_t*)malloc16_clear( 7*2*sizeof(int32_t)*(fp->N_RB_DL*12) );
-
-          pdsch_vars_th1[eNB_id]->dl_ch_mag1[idx]  = (int32_t*)malloc16_clear( 7*2*sizeof(int32_t)*(fp->N_RB_DL*12) );
-          pdsch_vars_th1[eNB_id]->dl_ch_magb1[idx] = (int32_t*)malloc16_clear( 7*2*sizeof(int32_t)*(fp->N_RB_DL*12) );
-
-          for (k=0; k<8; k++)
-          {
-            pdsch_vars_th0[eNB_id]->rxdataF_comp1[idx][k] = (int32_t*)malloc16_clear( sizeof(int32_t)*(fp->N_RB_DL*12*14) );
-            pdsch_vars_th1[eNB_id]->rxdataF_comp1[idx][k] = (int32_t*)malloc16_clear( sizeof(int32_t)*(fp->N_RB_DL*12*14) );
-          }
->>>>>>> e2ae88de
+          const size_t num = 7*2*fp->N_RB_DL*12+4;
+          pdsch_vars_th0[eNB_id]->dl_ch_rho2_ext[idx] = (int32_t*)malloc16_clear( sizeof(int32_t) * num );
+          pdsch_vars_th1[eNB_id]->dl_ch_rho2_ext[idx] = (int32_t*)malloc16_clear( sizeof(int32_t) * num );
         }
+
 
       const size_t num = 7*2*fp->N_RB_DL*12+4;
       for (k=0;k<8;k++) { //harq_pid
-
-	for (l=0;l<8;l++) { //round
-	  pdsch_vars[eNB_id]->rxdataF_comp1[k][l] = (int32_t**)malloc16_clear( 8*sizeof(int32_t*) );
-	  pdsch_vars[eNB_id]->dl_ch_rho_ext[k][l] = (int32_t**)malloc16_clear( 8*sizeof(int32_t*) );
-	  pdsch_vars[eNB_id]->dl_ch_mag1[k][l] = (int32_t**)malloc16_clear( 8*sizeof(int32_t*) );
-    pdsch_vars[eNB_id]->dl_ch_magb1[k][l] = (int32_t**)malloc16_clear( 8*sizeof(int32_t*) );
-
-	  for (int i=0; i<fp->nb_antennas_rx; i++)
-	    for (int j=0; j<4; j++) { //frame_parms->nb_antennas_tx; j++)
-	      const int idx = (j<<1)+i;
-	      pdsch_vars[eNB_id]->dl_ch_rho_ext[k][l][idx] = (int32_t*)malloc16_clear( sizeof(int32_t) * num );
-	      pdsch_vars[eNB_id]->rxdataF_comp1[k][l][idx] = (int32_t*)malloc16_clear( sizeof(int32_t) * num );
-        pdsch_vars[eNB_id]->dl_ch_mag1[k][l][idx] = (int32_t*)malloc16_clear( sizeof(int32_t) * num );
-        pdsch_vars[eNB_id]->dl_ch_magb1[k][l][idx] = (int32_t*)malloc16_clear( sizeof(int32_t) * num );
-	    }
-	}
-      }
-
+        for (l=0;l<8;l++) { //round
+          pdsch_vars_th0[eNB_id]->rxdataF_comp1[k][l] = (int32_t**)malloc16_clear( 8*sizeof(int32_t*) );
+          pdsch_vars_th0[eNB_id]->dl_ch_rho_ext[k][l] = (int32_t**)malloc16_clear( 8*sizeof(int32_t*) );
+          pdsch_vars_th0[eNB_id]->dl_ch_mag1[k][l] = (int32_t**)malloc16_clear( 8*sizeof(int32_t*) );
+          pdsch_vars_th0[eNB_id]->dl_ch_magb1[k][l] = (int32_t**)malloc16_clear( 8*sizeof(int32_t*) );
+
+          pdsch_vars_th1[eNB_id]->rxdataF_comp1[k][l] = (int32_t**)malloc16_clear( 8*sizeof(int32_t*) );
+          pdsch_vars_th1[eNB_id]->dl_ch_rho_ext[k][l] = (int32_t**)malloc16_clear( 8*sizeof(int32_t*) );
+          pdsch_vars_th1[eNB_id]->dl_ch_mag1[k][l] = (int32_t**)malloc16_clear( 8*sizeof(int32_t*) );
+          pdsch_vars_th1[eNB_id]->dl_ch_magb1[k][l] = (int32_t**)malloc16_clear( 8*sizeof(int32_t*) );
+
+
+          for (int i=0; i<fp->nb_antennas_rx; i++)
+            for (int j=0; j<4; j++) { //frame_parms->nb_antennas_tx; j++)
+              const int idx = (j<<1)+i;
+              pdsch_vars_th0[eNB_id]->dl_ch_rho_ext[k][l][idx] = (int32_t*)malloc16_clear( 7*2*sizeof(int32_t)*(fp->N_RB_DL*12) );
+              pdsch_vars_th0[eNB_id]->rxdataF_comp1[k][l][idx] = (int32_t*)malloc16_clear( 7*2*sizeof(int32_t)*(fp->N_RB_DL*12) );
+              pdsch_vars_th0[eNB_id]->dl_ch_mag1[k][l][idx] = (int32_t*)malloc16_clear( 7*2*sizeof(int32_t)*(fp->N_RB_DL*12) );
+              pdsch_vars_th0[eNB_id]->dl_ch_magb1[k][l][idx] = (int32_t*)malloc16_clear( 7*2*sizeof(int32_t)*(fp->N_RB_DL*12) );
+
+              pdsch_vars_th1[eNB_id]->dl_ch_rho_ext[k][l][idx] = (int32_t*)malloc16_clear( 7*2*sizeof(int32_t)*(fp->N_RB_DL*12) );
+              pdsch_vars_th1[eNB_id]->rxdataF_comp1[k][l][idx] = (int32_t*)malloc16_clear( 7*2*sizeof(int32_t)*(fp->N_RB_DL*12) );
+              pdsch_vars_th1[eNB_id]->dl_ch_mag1[k][l][idx] = (int32_t*)malloc16_clear( 7*2*sizeof(int32_t)*(fp->N_RB_DL*12) );
+              pdsch_vars_th1[eNB_id]->dl_ch_magb1[k][l][idx] = (int32_t*)malloc16_clear( 7*2*sizeof(int32_t)*(fp->N_RB_DL*12) );
+                }
+        }
+      }
       phy_init_lte_ue__PDSCH( pdsch_vars_SI[eNB_id], fp );
       phy_init_lte_ue__PDSCH( pdsch_vars_ra[eNB_id], fp );
       phy_init_lte_ue__PDSCH( pdsch_vars_mch[eNB_id], fp );
@@ -1316,9 +1298,9 @@
   ue->init_averaging = 1;
   // default value until overwritten by RRCConnectionReconfiguration
   if (fp->nb_antenna_ports_eNB==2)
-    ue->pdsch_config_dedicated->p_a = dBm3; 
+    ue->pdsch_config_dedicated->p_a = dBm3;
   else
-    ue->pdsch_config_dedicated->p_a = dB0; 
+    ue->pdsch_config_dedicated->p_a = dB0;
 
   // set channel estimation to do linear interpolation in time
   ue->high_speed_flag = 1;
@@ -1363,7 +1345,7 @@
 
     for (UE_id=0; UE_id<NUMBER_OF_UE_MAX; UE_id++) {
       eNB->first_run_timing_advance[UE_id] =
-	1; ///This flag used to be static. With multiple eNBs this does no longer work, hence we put it in the structure. However it has to be initialized with 1, which is performed here.
+        1; ///This flag used to be static. With multiple eNBs this does no longer work, hence we put it in the structure. However it has to be initialized with 1, which is performed here.
 
       // clear whole structure
       bzero( &eNB->UE_stats[UE_id], sizeof(LTE_eNB_UE_stats) );
@@ -1382,89 +1364,89 @@
       // TX vars
       if (eNB->node_function != NGFI_RCC_IF4p5)
 
-	common_vars->txdata[eNB_id]  = (int32_t**)malloc16(fp->nb_antennas_tx*sizeof(int32_t*));
+        common_vars->txdata[eNB_id]  = (int32_t**)malloc16(fp->nb_antennas_tx*sizeof(int32_t*));
       common_vars->txdataF[eNB_id] = (int32_t **)malloc16(NB_ANTENNA_PORTS_ENB*sizeof(int32_t*));
       common_vars->txdataF_BF[eNB_id] = (int32_t **)malloc16(fp->nb_antennas_tx*sizeof(int32_t*));
 
       if (eNB->node_function != NGFI_RRU_IF5) {
-	for (i=0; i<NB_ANTENNA_PORTS_ENB; i++) {
-	  if (i<fp->nb_antenna_ports_eNB || i==5) {
-	    common_vars->txdataF[eNB_id][i] = (int32_t*)malloc16_clear(fp->ofdm_symbol_size*fp->symbols_per_tti*10*sizeof(int32_t) );
+        for (i=0; i<NB_ANTENNA_PORTS_ENB; i++) {
+          if (i<fp->nb_antenna_ports_eNB || i==5) {
+            common_vars->txdataF[eNB_id][i] = (int32_t*)malloc16_clear(fp->ofdm_symbol_size*fp->symbols_per_tti*10*sizeof(int32_t) );
 #ifdef DEBUG_PHY
-	    printf("[openair][LTE_PHY][INIT] common_vars->txdataF[%d][%d] = %p (%lu bytes)\n",
-		   eNB_id,i,common_vars->txdataF[eNB_id][i],
-		   fp->ofdm_symbol_size*fp->symbols_per_tti*10*sizeof(int32_t));
+            printf("[openair][LTE_PHY][INIT] common_vars->txdataF[%d][%d] = %p (%lu bytes)\n",
+                   eNB_id,i,common_vars->txdataF[eNB_id][i],
+                   fp->ofdm_symbol_size*fp->symbols_per_tti*10*sizeof(int32_t));
 #endif
-	  }
-	}
+          }
+        }
       }
 
       for (i=0; i<fp->nb_antennas_tx; i++) {
-	common_vars->txdataF_BF[eNB_id][i] = (int32_t*)malloc16_clear(fp->ofdm_symbol_size*sizeof(int32_t) );
-	if (eNB->node_function != NGFI_RCC_IF4p5)
-
-	  // Allocate 10 subframes of I/Q TX signal data (time) if not
-	  common_vars->txdata[eNB_id][i]  = (int32_t*)malloc16_clear( fp->samples_per_tti*10*sizeof(int32_t) );
+        common_vars->txdataF_BF[eNB_id][i] = (int32_t*)malloc16_clear(fp->ofdm_symbol_size*sizeof(int32_t) );
+        if (eNB->node_function != NGFI_RCC_IF4p5)
+
+          // Allocate 10 subframes of I/Q TX signal data (time) if not
+          common_vars->txdata[eNB_id][i]  = (int32_t*)malloc16_clear( fp->samples_per_tti*10*sizeof(int32_t) );
 
 #ifdef DEBUG_PHY
-	printf("[openair][LTE_PHY][INIT] common_vars->txdata[%d][%d] = %p (%lu bytes)\n",eNB_id,i,common_vars->txdata[eNB_id][i],
-	       fp->samples_per_tti*10*sizeof(int32_t));
+        printf("[openair][LTE_PHY][INIT] common_vars->txdata[%d][%d] = %p (%lu bytes)\n",eNB_id,i,common_vars->txdata[eNB_id][i],
+               fp->samples_per_tti*10*sizeof(int32_t));
 #endif
       }
 
       for (i=0; i<NB_ANTENNA_PORTS_ENB; i++) {
-	if (i<fp->nb_antenna_ports_eNB || i==5) {
-	  common_vars->beam_weights[eNB_id][i] = (int32_t **)malloc16_clear(fp->nb_antennas_tx*sizeof(int32_t*));
-	  for (j=0; j<fp->nb_antennas_tx; j++) {
-	    common_vars->beam_weights[eNB_id][i][j] = (int32_t *)malloc16_clear(fp->ofdm_symbol_size*sizeof(int32_t));
-	    // antenna ports 0-3 are mapped on antennas 0-3
-	    // antenna port 4 is mapped on antenna 0
-	    // antenna ports 5-14 are mapped on all antennas
-	    if (((i<4) && (i==j)) || ((i==4) && (j==0))) {
-	      for (re=0; re<fp->ofdm_symbol_size; re++)
-		common_vars->beam_weights[eNB_id][i][j][re] = 0x00007fff;
-	    }
-	    else if (i>4) {
-	      for (re=0; re<fp->ofdm_symbol_size; re++)
-		common_vars->beam_weights[eNB_id][i][j][re] = 0x00007fff/fp->nb_antennas_tx;
-	    }
+        if (i<fp->nb_antenna_ports_eNB || i==5) {
+          common_vars->beam_weights[eNB_id][i] = (int32_t **)malloc16_clear(fp->nb_antennas_tx*sizeof(int32_t*));
+          for (j=0; j<fp->nb_antennas_tx; j++) {
+            common_vars->beam_weights[eNB_id][i][j] = (int32_t *)malloc16_clear(fp->ofdm_symbol_size*sizeof(int32_t));
+            // antenna ports 0-3 are mapped on antennas 0-3
+            // antenna port 4 is mapped on antenna 0
+            // antenna ports 5-14 are mapped on all antennas
+            if (((i<4) && (i==j)) || ((i==4) && (j==0))) {
+              for (re=0; re<fp->ofdm_symbol_size; re++)
+                common_vars->beam_weights[eNB_id][i][j][re] = 0x00007fff;
+            }
+            else if (i>4) {
+              for (re=0; re<fp->ofdm_symbol_size; re++)
+                common_vars->beam_weights[eNB_id][i][j][re] = 0x00007fff/fp->nb_antennas_tx;
+            }
 #ifdef DEBUG_PHY
-	    msg("[openair][LTE_PHY][INIT] lte_common_vars->beam_weights[%d][%d][%d] = %p (%d bytes)\n",
-		eNB_id,i,j,common_vars->beam_weights[eNB_id][i][j],
-		fp->ofdm_symbol_size*sizeof(int32_t));
+            msg("[openair][LTE_PHY][INIT] lte_common_vars->beam_weights[%d][%d][%d] = %p (%d bytes)\n",
+                eNB_id,i,j,common_vars->beam_weights[eNB_id][i][j],
+                fp->ofdm_symbol_size*sizeof(int32_t));
 #endif
-	  }
-	}
+          }
+        }
       }
 
 
       // RX vars
       if (eNB->node_function != NGFI_RCC_IF4p5) {
-	common_vars->rxdata[eNB_id]        = (int32_t**)malloc16(fp->nb_antennas_rx*sizeof(int32_t*) );
-	common_vars->rxdata_7_5kHz[eNB_id] = (int32_t**)malloc16(fp->nb_antennas_rx*sizeof(int32_t*) );
+        common_vars->rxdata[eNB_id]        = (int32_t**)malloc16(fp->nb_antennas_rx*sizeof(int32_t*) );
+        common_vars->rxdata_7_5kHz[eNB_id] = (int32_t**)malloc16(fp->nb_antennas_rx*sizeof(int32_t*) );
       }
 
       common_vars->rxdataF[eNB_id]       = (int32_t**)malloc16(fp->nb_antennas_rx*sizeof(int32_t*) );
 
 
       for (i=0; i<fp->nb_antennas_rx; i++) {
-	if (eNB->node_function != NGFI_RCC_IF4p5) {
-	  // allocate 2 subframes of I/Q signal data (time) if not an RCC (no time-domain signals)
-	  common_vars->rxdata[eNB_id][i] = (int32_t*)malloc16_clear( fp->samples_per_tti*10*sizeof(int32_t) );
-
-	  if (eNB->node_function != NGFI_RRU_IF5)
-	    // allocate 2 subframes of I/Q signal data (time, 7.5 kHz offset)
-	    common_vars->rxdata_7_5kHz[eNB_id][i] = (int32_t*)malloc16_clear( 2*fp->samples_per_tti*2*sizeof(int32_t) );
-	}
-
-	if (eNB->node_function != NGFI_RRU_IF5)
-	  // allocate 2 subframes of I/Q signal data (frequency)
-	  common_vars->rxdataF[eNB_id][i] = (int32_t*)malloc16_clear(sizeof(int32_t)*(2*fp->ofdm_symbol_size*fp->symbols_per_tti) );
+        if (eNB->node_function != NGFI_RCC_IF4p5) {
+          // allocate 2 subframes of I/Q signal data (time) if not an RCC (no time-domain signals)
+          common_vars->rxdata[eNB_id][i] = (int32_t*)malloc16_clear( fp->samples_per_tti*10*sizeof(int32_t) );
+
+          if (eNB->node_function != NGFI_RRU_IF5)
+            // allocate 2 subframes of I/Q signal data (time, 7.5 kHz offset)
+            common_vars->rxdata_7_5kHz[eNB_id][i] = (int32_t*)malloc16_clear( 2*fp->samples_per_tti*2*sizeof(int32_t) );
+        }
+
+        if (eNB->node_function != NGFI_RRU_IF5)
+          // allocate 2 subframes of I/Q signal data (frequency)
+          common_vars->rxdataF[eNB_id][i] = (int32_t*)malloc16_clear(sizeof(int32_t)*(2*fp->ofdm_symbol_size*fp->symbols_per_tti) );
 
 #ifdef DEBUG_PHY
-	printf("[openair][LTE_PHY][INIT] common_vars->rxdata[%d][%d] = %p (%lu bytes)\n",eNB_id,i,common_vars->rxdata[eNB_id][i],fp->samples_per_tti*10*sizeof(int32_t));
-	if (eNB->node_function != NGFI_RRU_IF5)
-	  printf("[openair][LTE_PHY][INIT] common_vars->rxdata_7_5kHz[%d][%d] = %p (%lu bytes)\n",eNB_id,i,common_vars->rxdata_7_5kHz[eNB_id][i],fp->samples_per_tti*2*sizeof(int32_t));
+        printf("[openair][LTE_PHY][INIT] common_vars->rxdata[%d][%d] = %p (%lu bytes)\n",eNB_id,i,common_vars->rxdata[eNB_id][i],fp->samples_per_tti*10*sizeof(int32_t));
+        if (eNB->node_function != NGFI_RRU_IF5)
+          printf("[openair][LTE_PHY][INIT] common_vars->rxdata_7_5kHz[%d][%d] = %p (%lu bytes)\n",eNB_id,i,common_vars->rxdata_7_5kHz[eNB_id][i],fp->samples_per_tti*2*sizeof(int32_t));
 #endif
         common_vars->rxdataF[eNB_id][i] = (int32_t*)malloc16_clear(sizeof(int32_t)*(fp->ofdm_symbol_size*fp->symbols_per_tti) );
       }
@@ -1472,19 +1454,19 @@
 
       if ((eNB->node_function != NGFI_RRU_IF4p5)&&(eNB->node_function != NGFI_RRU_IF5)) {
 
-	// Channel estimates for SRS
-	for (UE_id=0; UE_id<NUMBER_OF_UE_MAX; UE_id++) {
-
-	  srs_vars[UE_id].srs_ch_estimates[eNB_id]      = (int32_t**)malloc16( fp->nb_antennas_rx*sizeof(int32_t*) );
-	  srs_vars[UE_id].srs_ch_estimates_time[eNB_id] = (int32_t**)malloc16( fp->nb_antennas_rx*sizeof(int32_t*) );
-
-	  for (i=0; i<fp->nb_antennas_rx; i++) {
-	    srs_vars[UE_id].srs_ch_estimates[eNB_id][i]      = (int32_t*)malloc16_clear( sizeof(int32_t)*fp->ofdm_symbol_size );
-	    srs_vars[UE_id].srs_ch_estimates_time[eNB_id][i] = (int32_t*)malloc16_clear( sizeof(int32_t)*fp->ofdm_symbol_size*2 );
-	  }
-	} //UE_id
-
-	common_vars->sync_corr[eNB_id] = (uint32_t*)malloc16_clear( LTE_NUMBER_OF_SUBFRAMES_PER_FRAME*sizeof(uint32_t)*fp->samples_per_tti );
+        // Channel estimates for SRS
+        for (UE_id=0; UE_id<NUMBER_OF_UE_MAX; UE_id++) {
+
+          srs_vars[UE_id].srs_ch_estimates[eNB_id]      = (int32_t**)malloc16( fp->nb_antennas_rx*sizeof(int32_t*) );
+          srs_vars[UE_id].srs_ch_estimates_time[eNB_id] = (int32_t**)malloc16( fp->nb_antennas_rx*sizeof(int32_t*) );
+
+          for (i=0; i<fp->nb_antennas_rx; i++) {
+            srs_vars[UE_id].srs_ch_estimates[eNB_id][i]      = (int32_t*)malloc16_clear( sizeof(int32_t)*fp->ofdm_symbol_size );
+            srs_vars[UE_id].srs_ch_estimates_time[eNB_id][i] = (int32_t*)malloc16_clear( sizeof(int32_t)*fp->ofdm_symbol_size*2 );
+          }
+        } //UE_id
+
+        common_vars->sync_corr[eNB_id] = (uint32_t*)malloc16_clear( LTE_NUMBER_OF_SUBFRAMES_PER_FRAME*sizeof(uint32_t)*fp->samples_per_tti );
       }
     } // abstraction_flag = 0
     else { //UPLINK abstraction = 1
@@ -1500,7 +1482,7 @@
 
       // SRS
       for (UE_id=0; UE_id<NUMBER_OF_UE_MAX; UE_id++) {
-	srs_vars[UE_id].srs = (int32_t*)malloc16_clear(2*fp->ofdm_symbol_size*sizeof(int32_t));
+        srs_vars[UE_id].srs = (int32_t*)malloc16_clear(2*fp->ofdm_symbol_size*sizeof(int32_t));
       }
     }
   }
@@ -1527,7 +1509,7 @@
   if ((eNB->node_function != NGFI_RRU_IF4p5)&&(eNB->node_function != NGFI_RRU_IF5)) {
 
     AssertFatal(fp->nb_antennas_rx <= sizeof(prach_vars->prach_ifft) / sizeof(prach_vars->prach_ifft[0]),
-		"nb_antennas_rx too large");
+                "nb_antennas_rx too large");
     for (i=0; i<fp->nb_antennas_rx; i++) {
       prach_vars->prach_ifft[i] = (int16_t*)malloc16_clear(1024*2*sizeof(int16_t));
 #ifdef DEBUG_PHY
@@ -1541,76 +1523,76 @@
       pusch_vars[UE_id] = (LTE_eNB_PUSCH*)malloc16_clear( NUMBER_OF_UE_MAX*sizeof(LTE_eNB_PUSCH) );
 
       if (abstraction_flag==0) {
-	for (eNB_id=0; eNB_id<3; eNB_id++) {
-
-	  pusch_vars[UE_id]->rxdataF_ext[eNB_id]      = (int32_t**)malloc16( fp->nb_antennas_rx*sizeof(int32_t*) );
-	  pusch_vars[UE_id]->rxdataF_ext2[eNB_id]     = (int32_t**)malloc16( fp->nb_antennas_rx*sizeof(int32_t*) );
-	  pusch_vars[UE_id]->drs_ch_estimates[eNB_id] = (int32_t**)malloc16( fp->nb_antennas_rx*sizeof(int32_t*) );
-	  pusch_vars[UE_id]->drs_ch_estimates_time[eNB_id] = (int32_t**)malloc16( fp->nb_antennas_rx*sizeof(int32_t*) );
-	  pusch_vars[UE_id]->rxdataF_comp[eNB_id]     = (int32_t**)malloc16( fp->nb_antennas_rx*sizeof(int32_t*) );
-	  pusch_vars[UE_id]->ul_ch_mag[eNB_id]  = (int32_t**)malloc16( fp->nb_antennas_rx*sizeof(int32_t*) );
-	  pusch_vars[UE_id]->ul_ch_magb[eNB_id] = (int32_t**)malloc16( fp->nb_antennas_rx*sizeof(int32_t*) );
-
-	  for (i=0; i<fp->nb_antennas_rx; i++) {
-	    // RK 2 times because of output format of FFT!
-	    // FIXME We should get rid of this
-	    pusch_vars[UE_id]->rxdataF_ext[eNB_id][i]      = (int32_t*)malloc16_clear( 2*sizeof(int32_t)*fp->N_RB_UL*12*fp->symbols_per_tti );
-	    pusch_vars[UE_id]->rxdataF_ext2[eNB_id][i]     = (int32_t*)malloc16_clear( sizeof(int32_t)*fp->N_RB_UL*12*fp->symbols_per_tti );
-	    pusch_vars[UE_id]->drs_ch_estimates[eNB_id][i] = (int32_t*)malloc16_clear( sizeof(int32_t)*fp->N_RB_UL*12*fp->symbols_per_tti );
-	    pusch_vars[UE_id]->drs_ch_estimates_time[eNB_id][i] = (int32_t*)malloc16_clear( 2*2*sizeof(int32_t)*fp->ofdm_symbol_size );
-	    pusch_vars[UE_id]->rxdataF_comp[eNB_id][i]     = (int32_t*)malloc16_clear( sizeof(int32_t)*fp->N_RB_UL*12*fp->symbols_per_tti );
-	    pusch_vars[UE_id]->ul_ch_mag[eNB_id][i]  = (int32_t*)malloc16_clear( fp->symbols_per_tti*sizeof(int32_t)*fp->N_RB_UL*12 );
-	    pusch_vars[UE_id]->ul_ch_magb[eNB_id][i] = (int32_t*)malloc16_clear( fp->symbols_per_tti*sizeof(int32_t)*fp->N_RB_UL*12 );
-	  }
-	} //eNB_id
-
-	pusch_vars[UE_id]->llr = (int16_t*)malloc16_clear( (8*((3*8*6144)+12))*sizeof(int16_t) );
+        for (eNB_id=0; eNB_id<3; eNB_id++) {
+
+          pusch_vars[UE_id]->rxdataF_ext[eNB_id]      = (int32_t**)malloc16( fp->nb_antennas_rx*sizeof(int32_t*) );
+          pusch_vars[UE_id]->rxdataF_ext2[eNB_id]     = (int32_t**)malloc16( fp->nb_antennas_rx*sizeof(int32_t*) );
+          pusch_vars[UE_id]->drs_ch_estimates[eNB_id] = (int32_t**)malloc16( fp->nb_antennas_rx*sizeof(int32_t*) );
+          pusch_vars[UE_id]->drs_ch_estimates_time[eNB_id] = (int32_t**)malloc16( fp->nb_antennas_rx*sizeof(int32_t*) );
+          pusch_vars[UE_id]->rxdataF_comp[eNB_id]     = (int32_t**)malloc16( fp->nb_antennas_rx*sizeof(int32_t*) );
+          pusch_vars[UE_id]->ul_ch_mag[eNB_id]  = (int32_t**)malloc16( fp->nb_antennas_rx*sizeof(int32_t*) );
+          pusch_vars[UE_id]->ul_ch_magb[eNB_id] = (int32_t**)malloc16( fp->nb_antennas_rx*sizeof(int32_t*) );
+
+          for (i=0; i<fp->nb_antennas_rx; i++) {
+            // RK 2 times because of output format of FFT!
+            // FIXME We should get rid of this
+            pusch_vars[UE_id]->rxdataF_ext[eNB_id][i]      = (int32_t*)malloc16_clear( 2*sizeof(int32_t)*fp->N_RB_UL*12*fp->symbols_per_tti );
+            pusch_vars[UE_id]->rxdataF_ext2[eNB_id][i]     = (int32_t*)malloc16_clear( sizeof(int32_t)*fp->N_RB_UL*12*fp->symbols_per_tti );
+            pusch_vars[UE_id]->drs_ch_estimates[eNB_id][i] = (int32_t*)malloc16_clear( sizeof(int32_t)*fp->N_RB_UL*12*fp->symbols_per_tti );
+            pusch_vars[UE_id]->drs_ch_estimates_time[eNB_id][i] = (int32_t*)malloc16_clear( 2*2*sizeof(int32_t)*fp->ofdm_symbol_size );
+            pusch_vars[UE_id]->rxdataF_comp[eNB_id][i]     = (int32_t*)malloc16_clear( sizeof(int32_t)*fp->N_RB_UL*12*fp->symbols_per_tti );
+            pusch_vars[UE_id]->ul_ch_mag[eNB_id][i]  = (int32_t*)malloc16_clear( fp->symbols_per_tti*sizeof(int32_t)*fp->N_RB_UL*12 );
+            pusch_vars[UE_id]->ul_ch_magb[eNB_id][i] = (int32_t*)malloc16_clear( fp->symbols_per_tti*sizeof(int32_t)*fp->N_RB_UL*12 );
+          }
+        } //eNB_id
+
+        pusch_vars[UE_id]->llr = (int16_t*)malloc16_clear( (8*((3*8*6144)+12))*sizeof(int16_t) );
       } // abstraction_flag
     } //UE_id
 
 
     if (abstraction_flag==0) {
       if (is_secondary_eNB) {
-	for (eNB_id=0; eNB_id<3; eNB_id++) {
-	  eNB->dl_precoder_SeNB[eNB_id] = (int **)malloc16(4*sizeof(int*));
-
-	  if (eNB->dl_precoder_SeNB[eNB_id]) {
+        for (eNB_id=0; eNB_id<3; eNB_id++) {
+          eNB->dl_precoder_SeNB[eNB_id] = (int **)malloc16(4*sizeof(int*));
+
+          if (eNB->dl_precoder_SeNB[eNB_id]) {
 #ifdef DEBUG_PHY
-	    printf("[openair][SECSYS_PHY][INIT] eNB->dl_precoder_SeNB[%d] allocated at %p\n",eNB_id,
-		eNB->dl_precoder_SeNB[eNB_id]);
+            printf("[openair][SECSYS_PHY][INIT] eNB->dl_precoder_SeNB[%d] allocated at %p\n",eNB_id,
+                eNB->dl_precoder_SeNB[eNB_id]);
 #endif
-	  } else {
-	    printf("[openair][SECSYS_PHY][INIT] eNB->dl_precoder_SeNB[%d] not allocated\n",eNB_id);
-	    return(-1);
-	  }
-
-	  for (j=0; j<fp->nb_antennas_tx; j++) {
-	    eNB->dl_precoder_SeNB[eNB_id][j] = (int *)malloc16(2*sizeof(int)*(fp->ofdm_symbol_size)); // repeated format (hence the '2*')
-
-	    if (eNB->dl_precoder_SeNB[eNB_id][j]) {
+          } else {
+            printf("[openair][SECSYS_PHY][INIT] eNB->dl_precoder_SeNB[%d] not allocated\n",eNB_id);
+            return(-1);
+          }
+
+          for (j=0; j<fp->nb_antennas_tx; j++) {
+            eNB->dl_precoder_SeNB[eNB_id][j] = (int *)malloc16(2*sizeof(int)*(fp->ofdm_symbol_size)); // repeated format (hence the '2*')
+
+            if (eNB->dl_precoder_SeNB[eNB_id][j]) {
 #ifdef DEBUG_PHY
-	      printf("[openair][LTE_PHY][INIT] eNB->dl_precoder_SeNB[%d][%d] allocated at %p\n",eNB_id,j,
-		  eNB->dl_precoder_SeNB[eNB_id][j]);
+              printf("[openair][LTE_PHY][INIT] eNB->dl_precoder_SeNB[%d][%d] allocated at %p\n",eNB_id,j,
+                  eNB->dl_precoder_SeNB[eNB_id][j]);
 #endif
-	      memset(eNB->dl_precoder_SeNB[eNB_id][j],0,2*sizeof(int)*(fp->ofdm_symbol_size));
-	    } else {
-	      printf("[openair][LTE_PHY][INIT] eNB->dl_precoder_SeNB[%d][%d] not allocated\n",eNB_id,j);
-	      return(-1);
-	    }
-	  } //for(j=...nb_antennas_tx
-
-	} //for(eNB_id...
+              memset(eNB->dl_precoder_SeNB[eNB_id][j],0,2*sizeof(int)*(fp->ofdm_symbol_size));
+            } else {
+              printf("[openair][LTE_PHY][INIT] eNB->dl_precoder_SeNB[%d][%d] not allocated\n",eNB_id,j);
+              return(-1);
+            }
+          } //for(j=...nb_antennas_tx
+
+        } //for(eNB_id...
       }
     }
 
     for (UE_id=0; UE_id<NUMBER_OF_UE_MAX; UE_id++)
       eNB->UE_stats_ptr[UE_id] = &eNB->UE_stats[UE_id];
-    
+
     //defaul value until overwritten by RRCConnectionReconfiguration
     if (fp->nb_antenna_ports_eNB==2)
-      eNB->pdsch_config_dedicated->p_a = dBm3; 
+      eNB->pdsch_config_dedicated->p_a = dBm3;
     else
-      eNB->pdsch_config_dedicated->p_a = dB0; 
+      eNB->pdsch_config_dedicated->p_a = dB0;
 
     init_prach_tables(839);
   } // node_function != NGFI_RRU_IF4p5
