--- conflicted
+++ resolved
@@ -882,13 +882,8 @@
     AssertFatal(fp->N_RB_UL > 5, "fp->N_RB_UL %d < 6\n",fp->N_RB_UL);
     for (i=0; i<2; i++) {
       // RK 2 times because of output format of FFT!
-<<<<<<< HEAD
       // FIXME We should get rid of this
       pusch_vars[UE_id]->rxdataF_ext[i]      = (int32_t*)malloc16_clear( sizeof(int32_t)*fp->N_RB_UL*12*fp->symbols_per_tti );
-=======
-      // FIXME We should get rid of this, consider also phy_free_lte_eNB()
-      pusch_vars[UE_id]->rxdataF_ext[i]      = (int32_t*)malloc16_clear( 2*sizeof(int32_t)*fp->N_RB_UL*12*fp->symbols_per_tti );
->>>>>>> 5357ef20
       pusch_vars[UE_id]->rxdataF_ext2[i]     = (int32_t*)malloc16_clear( sizeof(int32_t)*fp->N_RB_UL*12*fp->symbols_per_tti );
       pusch_vars[UE_id]->drs_ch_estimates[i] = (int32_t*)malloc16_clear( sizeof(int32_t)*fp->N_RB_UL*12*fp->symbols_per_tti );
       pusch_vars[UE_id]->drs_ch_estimates_time[i] = (int32_t*)malloc16_clear( 2*sizeof(int32_t)*fp->ofdm_symbol_size );
