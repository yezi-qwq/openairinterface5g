--- conflicted
+++ resolved
@@ -1305,14 +1305,9 @@
       common_vars->txdataF[eNB_id] = (int32_t **)malloc16(NB_ANTENNA_PORTS_ENB*sizeof(int32_t*));
       common_vars->txdataF_BF[eNB_id] = (int32_t **)malloc16(fp->nb_antennas_tx*sizeof(int32_t*));
 
-<<<<<<< HEAD
       if (eNB->node_function != NGFI_RRU_IF5) {
 	for (i=0; i<((eNB->do_precoding==0)?fp->nb_antennas_tx:14); i++) {
 	  common_vars->txdataF[eNB_id][i] = (int32_t*)malloc16_clear(fp->ofdm_symbol_size*fp->symbols_per_tti*10*sizeof(int32_t) );
-=======
-      for (i=0; i<NB_ANTENNA_PORTS_ENB; i++) {
-        common_vars->txdataF[eNB_id][i] = (int32_t*)malloc16_clear(fp->ofdm_symbol_size*fp->symbols_per_tti*10*sizeof(int32_t) );
->>>>>>> e0c74791
 #ifdef DEBUG_PHY
 	  printf("[openair][LTE_PHY][INIT] common_vars->txdataF[%d][%d] = %p (%lu bytes)\n",
 	      eNB_id,i,common_vars->txdataF[eNB_id][i],
