--- conflicted
+++ resolved
@@ -742,15 +742,10 @@
         break;
       case AntennaInfoDedicated__transmissionMode_tm7:
         lte_gold_ue_spec_port5(eNB->lte_gold_uespec_port5_table[0],eNB->frame_parms.Nid_cell,rnti);
-<<<<<<< HEAD
+
 	for (i=0;i<eNB->num_RU;i++) eNB->RU_list[i]->do_precoding=1;
 	eNB->transmission_mode[UE_id] = 7;
 	break;
-=======
-        eNB->do_precoding = 1;
-        eNB->transmission_mode[UE_id] = 7;
-        break;
->>>>>>> 4d58025d
       default:
         LOG_E(PHY,"Unknown transmission mode!\n");
         break;
@@ -1132,16 +1127,9 @@
   }
 }
 
-<<<<<<< HEAD
-
 int init_lte_ue_signal(PHY_VARS_UE *ue,
 		       int nb_connected_eNB,
 		       uint8_t abstraction_flag)
-=======
-int phy_init_lte_ue(PHY_VARS_UE *ue,
-                    int nb_connected_eNB,
-                    uint8_t abstraction_flag)
->>>>>>> 4d58025d
 {
 
   // create shortcuts
@@ -1427,13 +1415,15 @@
 
 void init_lte_ue_transport(PHY_VARS_UE *ue,int abstraction_flag) {
 
-  int i,j;
+  int i,j,k;
 
   for (i=0; i<NUMBER_OF_CONNECTED_eNB_MAX; i++) {
     for (j=0; j<2; j++) {
-      AssertFatal((ue->dlsch[i][j]  = new_ue_dlsch(1,NUMBER_OF_HARQ_PID_MAX,NSOFT,MAX_TURBO_ITERATIONS,ue->frame_parms.N_RB_DL, abstraction_flag))!=NULL,"Can't get ue dlsch structures\n");
-
-      LOG_D(PHY,"dlsch[%d][%d] => %p\n",ue->Mod_id,i,ue->dlsch[i][j]);
+      for (k=0; k<2; k++) {
+	AssertFatal((ue->dlsch[k][i][j]  = new_ue_dlsch(1,NUMBER_OF_HARQ_PID_MAX,NSOFT,MAX_TURBO_ITERATIONS,ue->frame_parms.N_RB_DL, abstraction_flag))!=NULL,"Can't get ue dlsch structures\n");
+
+	LOG_D(PHY,"dlsch[%d][%d][%d] => %p\n",k,i,j,ue->dlsch[i][j]);
+      }
     }
 
     AssertFatal((ue->ulsch[i]  = new_ue_ulsch(ue->frame_parms.N_RB_UL, abstraction_flag))!=NULL,"Can't get ue ulsch structures\n");
@@ -1556,14 +1546,8 @@
   LTE_eNB_PUSCH** const pusch_vars  = eNB->pusch_vars;
   LTE_eNB_SRS* const srs_vars       = eNB->srs_vars;
   LTE_eNB_PRACH* const prach_vars   = &eNB->prach_vars;
-<<<<<<< HEAD
+
   int i, j, eNB_id, UE_id; 
-
-=======
-
-  int i, j, eNB_id, UE_id;
-  int re;
->>>>>>> 4d58025d
 
 
   eNB->total_dlsch_bitrate = 0;
@@ -1576,7 +1560,7 @@
         fp->phich_config_common.phich_duration);
   LOG_D(PHY,"[MSC_NEW][FRAME 00000][PHY_eNB][MOD %02"PRIu8"][]\n", eNB->Mod_id);
 
-<<<<<<< HEAD
+
   lte_gold(fp,eNB->lte_gold_table,fp->Nid_cell);
   generate_pcfich_reg_mapping(fp);
   generate_phich_reg_mapping(fp);
@@ -1589,30 +1573,12 @@
     bzero( &eNB->UE_stats[UE_id], sizeof(LTE_eNB_UE_stats) );
     
     eNB->physicalConfigDedicated[UE_id] = NULL;
-=======
-  if (eNB->node_function != NGFI_RRU_IF4p5) {
-    lte_gold(fp,eNB->lte_gold_table,fp->Nid_cell);
-    generate_pcfich_reg_mapping(fp);
-    generate_phich_reg_mapping(fp);
-
-    for (UE_id=0; UE_id<NUMBER_OF_UE_MAX; UE_id++) {
-      eNB->first_run_timing_advance[UE_id] =
-        1; ///This flag used to be static. With multiple eNBs this does no longer work, hence we put it in the structure. However it has to be initialized with 1, which is performed here.
-
-      // clear whole structure
-      bzero( &eNB->UE_stats[UE_id], sizeof(LTE_eNB_UE_stats) );
-
-      eNB->physicalConfigDedicated[UE_id] = NULL;
-    }
-
-    eNB->first_run_I0_measurements = 1; ///This flag used to be static. With multiple eNBs this does no longer work, hence we put it in the structure. However it has to be initialized with 1, which is performed here.
->>>>>>> 4d58025d
   }
   
   eNB->first_run_I0_measurements = 1; ///This flag used to be static. With multiple eNBs this does no longer work, hence we put it in the structure. However it has to be initialized with 1, which is performed here.
   
 
-<<<<<<< HEAD
+
   if (abstraction_flag==0) {
     
     common_vars->txdataF = (int32_t **)malloc16(NB_ANTENNA_PORTS_ENB*sizeof(int32_t*));
@@ -1663,154 +1629,10 @@
   prach_vars->prachF = (int16_t*)malloc16_clear( 1024*2*sizeof(int16_t) );
   
   /* number of elements of an array X is computed as sizeof(X) / sizeof(X[0]) 
-=======
-  //  for (eNB_id=0; eNB_id<3; eNB_id++) {
-  {
-    eNB_id=0;
-    if (abstraction_flag==0) {
-
-      // TX vars
-      if (eNB->node_function != NGFI_RCC_IF4p5)
-
-        common_vars->txdata[eNB_id]  = (int32_t**)malloc16(fp->nb_antennas_tx*sizeof(int32_t*));
-      common_vars->txdataF[eNB_id] = (int32_t **)malloc16(NB_ANTENNA_PORTS_ENB*sizeof(int32_t*));
-      common_vars->txdataF_BF[eNB_id] = (int32_t **)malloc16(fp->nb_antennas_tx*sizeof(int32_t*));
-
-      if (eNB->node_function != NGFI_RRU_IF5) {
-        for (i=0; i<NB_ANTENNA_PORTS_ENB; i++) {
-          if (i<fp->nb_antenna_ports_eNB || i==5) {
-            common_vars->txdataF[eNB_id][i] = (int32_t*)malloc16_clear(fp->ofdm_symbol_size*fp->symbols_per_tti*10*sizeof(int32_t) );
-#ifdef DEBUG_PHY
-            printf("[openair][LTE_PHY][INIT] common_vars->txdataF[%d][%d] = %p (%lu bytes)\n",
-                   eNB_id,i,common_vars->txdataF[eNB_id][i],
-                   fp->ofdm_symbol_size*fp->symbols_per_tti*10*sizeof(int32_t));
-#endif
-          }
-        }
-      }
-
-      for (i=0; i<fp->nb_antennas_tx; i++) {
-        common_vars->txdataF_BF[eNB_id][i] = (int32_t*)malloc16_clear(fp->ofdm_symbol_size*sizeof(int32_t) );
-        if (eNB->node_function != NGFI_RCC_IF4p5)
-
-          // Allocate 10 subframes of I/Q TX signal data (time) if not
-          common_vars->txdata[eNB_id][i]  = (int32_t*)malloc16_clear( fp->samples_per_tti*10*sizeof(int32_t) );
-
-#ifdef DEBUG_PHY
-        printf("[openair][LTE_PHY][INIT] common_vars->txdata[%d][%d] = %p (%lu bytes)\n",eNB_id,i,common_vars->txdata[eNB_id][i],
-               fp->samples_per_tti*10*sizeof(int32_t));
-#endif
-      }
-
-      for (i=0; i<NB_ANTENNA_PORTS_ENB; i++) {
-        if (i<fp->nb_antenna_ports_eNB || i==5) {
-          common_vars->beam_weights[eNB_id][i] = (int32_t **)malloc16_clear(fp->nb_antennas_tx*sizeof(int32_t*));
-          for (j=0; j<fp->nb_antennas_tx; j++) {
-            common_vars->beam_weights[eNB_id][i][j] = (int32_t *)malloc16_clear(fp->ofdm_symbol_size*sizeof(int32_t));
-            // antenna ports 0-3 are mapped on antennas 0-3
-            // antenna port 4 is mapped on antenna 0
-            // antenna ports 5-14 are mapped on all antennas
-            if (((i<4) && (i==j)) || ((i==4) && (j==0))) {
-              for (re=0; re<fp->ofdm_symbol_size; re++)
-                common_vars->beam_weights[eNB_id][i][j][re] = 0x00007fff;
-            }
-            else if (i>4) {
-              for (re=0; re<fp->ofdm_symbol_size; re++)
-                common_vars->beam_weights[eNB_id][i][j][re] = 0x00007fff/fp->nb_antennas_tx;
-            }
-#ifdef DEBUG_PHY
-            msg("[openair][LTE_PHY][INIT] lte_common_vars->beam_weights[%d][%d][%d] = %p (%zu bytes)\n",
-                eNB_id,i,j,common_vars->beam_weights[eNB_id][i][j],
-                fp->ofdm_symbol_size*sizeof(int32_t));
-#endif
-          }
-        }
-      }
-
-
-      // RX vars
-      if (eNB->node_function != NGFI_RCC_IF4p5) {
-        common_vars->rxdata[eNB_id]        = (int32_t**)malloc16(fp->nb_antennas_rx*sizeof(int32_t*) );
-        common_vars->rxdata_7_5kHz[eNB_id] = (int32_t**)malloc16(fp->nb_antennas_rx*sizeof(int32_t*) );
-      }
-
-      common_vars->rxdataF[eNB_id]       = (int32_t**)malloc16(fp->nb_antennas_rx*sizeof(int32_t*) );
-
-
-      for (i=0; i<fp->nb_antennas_rx; i++) {
-        if (eNB->node_function != NGFI_RCC_IF4p5) {
-          // allocate 2 subframes of I/Q signal data (time) if not an RCC (no time-domain signals)
-          common_vars->rxdata[eNB_id][i] = (int32_t*)malloc16_clear( fp->samples_per_tti*10*sizeof(int32_t) );
-
-          if (eNB->node_function != NGFI_RRU_IF5)
-            // allocate 2 subframes of I/Q signal data (time, 7.5 kHz offset)
-            common_vars->rxdata_7_5kHz[eNB_id][i] = (int32_t*)malloc16_clear( 2*fp->samples_per_tti*2*sizeof(int32_t) );
-        }
-
-        if (eNB->node_function != NGFI_RRU_IF5)
-          // allocate 2 subframes of I/Q signal data (frequency)
-          common_vars->rxdataF[eNB_id][i] = (int32_t*)malloc16_clear(sizeof(int32_t)*(2*fp->ofdm_symbol_size*fp->symbols_per_tti) );
-
-#ifdef DEBUG_PHY
-        printf("[openair][LTE_PHY][INIT] common_vars->rxdata[%d][%d] = %p (%lu bytes)\n",eNB_id,i,common_vars->rxdata[eNB_id][i],fp->samples_per_tti*10*sizeof(int32_t));
-        if (eNB->node_function != NGFI_RRU_IF5)
-          printf("[openair][LTE_PHY][INIT] common_vars->rxdata_7_5kHz[%d][%d] = %p (%lu bytes)\n",eNB_id,i,common_vars->rxdata_7_5kHz[eNB_id][i],fp->samples_per_tti*2*sizeof(int32_t));
-#endif
-        common_vars->rxdataF[eNB_id][i] = (int32_t*)malloc16_clear(sizeof(int32_t)*(fp->ofdm_symbol_size*fp->symbols_per_tti) );
-      }
-
-
-      if ((eNB->node_function != NGFI_RRU_IF4p5)&&(eNB->node_function != NGFI_RRU_IF5)) {
-
-        // Channel estimates for SRS
-        for (UE_id=0; UE_id<NUMBER_OF_UE_MAX; UE_id++) {
-
-          srs_vars[UE_id].srs_ch_estimates[eNB_id]      = (int32_t**)malloc16( fp->nb_antennas_rx*sizeof(int32_t*) );
-          srs_vars[UE_id].srs_ch_estimates_time[eNB_id] = (int32_t**)malloc16( fp->nb_antennas_rx*sizeof(int32_t*) );
-
-          for (i=0; i<fp->nb_antennas_rx; i++) {
-            srs_vars[UE_id].srs_ch_estimates[eNB_id][i]      = (int32_t*)malloc16_clear( sizeof(int32_t)*fp->ofdm_symbol_size );
-            srs_vars[UE_id].srs_ch_estimates_time[eNB_id][i] = (int32_t*)malloc16_clear( sizeof(int32_t)*fp->ofdm_symbol_size*2 );
-          }
-        } //UE_id
-
-        common_vars->sync_corr[eNB_id] = (uint32_t*)malloc16_clear( LTE_NUMBER_OF_SUBFRAMES_PER_FRAME*sizeof(uint32_t)*fp->samples_per_tti );
-      }
-    } // abstraction_flag = 0
-    else { //UPLINK abstraction = 1
-      eNB->sinr_dB = (double*) malloc16_clear( fp->N_RB_DL*12*sizeof(double) );
-    }
-  } //eNB_id
-
-
-
-  if (abstraction_flag==0) {
-    if ((eNB->node_function != NGFI_RRU_IF4p5)&&(eNB->node_function != NGFI_RRU_IF5)) {
-      generate_ul_ref_sigs_rx();
-
-      // SRS
-      for (UE_id=0; UE_id<NUMBER_OF_UE_MAX; UE_id++) {
-        srs_vars[UE_id].srs = (int32_t*)malloc16_clear(2*fp->ofdm_symbol_size*sizeof(int32_t));
-      }
-    }
-  }
-
-
-
-  // ULSCH VARS, skip if NFGI_RRU_IF4
-
-
-  if ((eNB->node_function!=NGFI_RRU_IF4p5)&&(eNB->node_function != NGFI_RRU_IF5))
-
-    prach_vars->prachF = (int16_t*)malloc16_clear( 1024*2*sizeof(int16_t) );
-
-  /* number of elements of an array X is computed as sizeof(X) / sizeof(X[0]) */
->>>>>>> 4d58025d
   AssertFatal(fp->nb_antennas_rx <= sizeof(prach_vars->rxsigF) / sizeof(prach_vars->rxsigF[0]),
               "nb_antennas_rx too large");
   for (i=0; i<fp->nb_antennas_rx; i++) {
     prach_vars->rxsigF[i] = (int16_t*)malloc16_clear( fp->ofdm_symbol_size*12*2*sizeof(int16_t) );
-<<<<<<< HEAD
     LOG_D(PHY,"[INIT] prach_vars->rxsigF[%d] = %p\n",i,prach_vars->rxsigF[i]);
     }*/
   
@@ -1856,101 +1678,6 @@
   
   eNB->pdsch_config_dedicated->p_a = dB0; //defaul value until overwritten by RRCConnectionReconfiguration
   
-=======
-#ifdef DEBUG_PHY
-    printf("[openair][LTE_PHY][INIT] prach_vars->rxsigF[%d] = %p\n",i,prach_vars->rxsigF[i]);
-#endif
-  }
-
-  if ((eNB->node_function != NGFI_RRU_IF4p5)&&(eNB->node_function != NGFI_RRU_IF5)) {
-
-    AssertFatal(fp->nb_antennas_rx <= sizeof(prach_vars->prach_ifft) / sizeof(prach_vars->prach_ifft[0]),
-                "nb_antennas_rx too large");
-    for (i=0; i<fp->nb_antennas_rx; i++) {
-      prach_vars->prach_ifft[i] = (int16_t*)malloc16_clear(1024*2*sizeof(int16_t));
-#ifdef DEBUG_PHY
-      printf("[openair][LTE_PHY][INIT] prach_vars->prach_ifft[%d] = %p\n",i,prach_vars->prach_ifft[i]);
-#endif
-    }
-
-    for (UE_id=0; UE_id<NUMBER_OF_UE_MAX; UE_id++) {
-
-      //FIXME
-      pusch_vars[UE_id] = (LTE_eNB_PUSCH*)malloc16_clear( NUMBER_OF_UE_MAX*sizeof(LTE_eNB_PUSCH) );
-
-      if (abstraction_flag==0) {
-        for (eNB_id=0; eNB_id<3; eNB_id++) {
-
-          pusch_vars[UE_id]->rxdataF_ext[eNB_id]      = (int32_t**)malloc16( fp->nb_antennas_rx*sizeof(int32_t*) );
-          pusch_vars[UE_id]->rxdataF_ext2[eNB_id]     = (int32_t**)malloc16( fp->nb_antennas_rx*sizeof(int32_t*) );
-          pusch_vars[UE_id]->drs_ch_estimates[eNB_id] = (int32_t**)malloc16( fp->nb_antennas_rx*sizeof(int32_t*) );
-          pusch_vars[UE_id]->drs_ch_estimates_time[eNB_id] = (int32_t**)malloc16( fp->nb_antennas_rx*sizeof(int32_t*) );
-          pusch_vars[UE_id]->rxdataF_comp[eNB_id]     = (int32_t**)malloc16( fp->nb_antennas_rx*sizeof(int32_t*) );
-          pusch_vars[UE_id]->ul_ch_mag[eNB_id]  = (int32_t**)malloc16( fp->nb_antennas_rx*sizeof(int32_t*) );
-          pusch_vars[UE_id]->ul_ch_magb[eNB_id] = (int32_t**)malloc16( fp->nb_antennas_rx*sizeof(int32_t*) );
-
-          for (i=0; i<fp->nb_antennas_rx; i++) {
-            // RK 2 times because of output format of FFT!
-            // FIXME We should get rid of this
-            pusch_vars[UE_id]->rxdataF_ext[eNB_id][i]      = (int32_t*)malloc16_clear( 2*sizeof(int32_t)*fp->N_RB_UL*12*fp->symbols_per_tti );
-            pusch_vars[UE_id]->rxdataF_ext2[eNB_id][i]     = (int32_t*)malloc16_clear( sizeof(int32_t)*fp->N_RB_UL*12*fp->symbols_per_tti );
-            pusch_vars[UE_id]->drs_ch_estimates[eNB_id][i] = (int32_t*)malloc16_clear( sizeof(int32_t)*fp->N_RB_UL*12*fp->symbols_per_tti );
-            pusch_vars[UE_id]->drs_ch_estimates_time[eNB_id][i] = (int32_t*)malloc16_clear( 2*2*sizeof(int32_t)*fp->ofdm_symbol_size );
-            pusch_vars[UE_id]->rxdataF_comp[eNB_id][i]     = (int32_t*)malloc16_clear( sizeof(int32_t)*fp->N_RB_UL*12*fp->symbols_per_tti );
-            pusch_vars[UE_id]->ul_ch_mag[eNB_id][i]  = (int32_t*)malloc16_clear( fp->symbols_per_tti*sizeof(int32_t)*fp->N_RB_UL*12 );
-            pusch_vars[UE_id]->ul_ch_magb[eNB_id][i] = (int32_t*)malloc16_clear( fp->symbols_per_tti*sizeof(int32_t)*fp->N_RB_UL*12 );
-          }
-        } //eNB_id
-
-        pusch_vars[UE_id]->llr = (int16_t*)malloc16_clear( (8*((3*8*6144)+12))*sizeof(int16_t) );
-      } // abstraction_flag
-    } //UE_id
-
-
-    if (abstraction_flag==0) {
-      if (is_secondary_eNB) {
-        for (eNB_id=0; eNB_id<3; eNB_id++) {
-          eNB->dl_precoder_SeNB[eNB_id] = (int **)malloc16(4*sizeof(int*));
-
-          if (eNB->dl_precoder_SeNB[eNB_id]) {
-#ifdef DEBUG_PHY
-            printf("[openair][SECSYS_PHY][INIT] eNB->dl_precoder_SeNB[%d] allocated at %p\n",eNB_id,
-                eNB->dl_precoder_SeNB[eNB_id]);
-#endif
-          } else {
-            printf("[openair][SECSYS_PHY][INIT] eNB->dl_precoder_SeNB[%d] not allocated\n",eNB_id);
-            return(-1);
-          }
-
-          for (j=0; j<fp->nb_antennas_tx; j++) {
-            eNB->dl_precoder_SeNB[eNB_id][j] = (int *)malloc16(2*sizeof(int)*(fp->ofdm_symbol_size)); // repeated format (hence the '2*')
-
-            if (eNB->dl_precoder_SeNB[eNB_id][j]) {
-#ifdef DEBUG_PHY
-              printf("[openair][LTE_PHY][INIT] eNB->dl_precoder_SeNB[%d][%d] allocated at %p\n",eNB_id,j,
-                  eNB->dl_precoder_SeNB[eNB_id][j]);
-#endif
-              memset(eNB->dl_precoder_SeNB[eNB_id][j],0,2*sizeof(int)*(fp->ofdm_symbol_size));
-            } else {
-              printf("[openair][LTE_PHY][INIT] eNB->dl_precoder_SeNB[%d][%d] not allocated\n",eNB_id,j);
-              return(-1);
-            }
-          } //for(j=...nb_antennas_tx
-
-        } //for(eNB_id...
-      }
-    }
-
-    for (UE_id=0; UE_id<NUMBER_OF_UE_MAX; UE_id++)
-      eNB->UE_stats_ptr[UE_id] = &eNB->UE_stats[UE_id];
-
-    //defaul value until overwritten by RRCConnectionReconfiguration
-    if (fp->nb_antenna_ports_eNB==2)
-      eNB->pdsch_config_dedicated->p_a = dBm3;
-    else
-      eNB->pdsch_config_dedicated->p_a = dB0;
->>>>>>> 4d58025d
-
 
   return (0);
 
