--- conflicted
+++ resolved
@@ -948,10 +948,7 @@
 
   pdsch->rxdataF_ext         = (int32_t**)malloc16_clear( 8*sizeof(int32_t*) );
   pdsch->rxdataF_comp0       = (int32_t**)malloc16_clear( 8*sizeof(int32_t*) );
-<<<<<<< HEAD
-=======
   pdsch->rho                 = (int32_t**)malloc16_clear( fp->nb_antennas_rx*sizeof(int32_t*) );
->>>>>>> e86ec117
   pdsch->dl_ch_estimates_ext = (int32_t**)malloc16_clear( 8*sizeof(int32_t*) );
   pdsch->dl_ch_mag0          = (int32_t**)malloc16_clear( 8*sizeof(int32_t*) );
   pdsch->dl_ch_magb0         = (int32_t**)malloc16_clear( 8*sizeof(int32_t*) );
@@ -961,19 +958,12 @@
   // the allocated memory size is fixed:
   AssertFatal( fp->nb_antennas_rx <= 2, "nb_antennas_rx > 2" );
 
-<<<<<<< HEAD
-  for (int i=0; i<frame_parms->nb_antennas_rx; i++) {
-    for (int j=0; j<4; j++) { //frame_parms->nb_antennas_tx; j++)
-      const int idx = (j<<1)+i;
-      const size_t num = 7*2*frame_parms->N_RB_DL*12+4;
-=======
   for (int i=0; i<fp->nb_antennas_rx; i++) {
     pdsch->rho[i]     = (int32_t*)malloc16_clear( sizeof(int32_t)*(fp->N_RB_DL*12*7*2) );
 
     for (int j=0; j<4; j++) { //fp->nb_antennas_tx; j++)
       const int idx = (j<<1)+i;
       const size_t num = 7*2*fp->N_RB_DL*12;
->>>>>>> e86ec117
       pdsch->rxdataF_ext[idx]         = (int32_t*)malloc16_clear( sizeof(int32_t) * num );
       pdsch->rxdataF_comp0[idx]       = (int32_t*)malloc16_clear( sizeof(int32_t) * num );
       pdsch->dl_ch_estimates_ext[idx] = (int32_t*)malloc16_clear( sizeof(int32_t) * num );
@@ -984,50 +974,6 @@
     }
   }
 }
-
-<<<<<<< HEAD
-/*! \brief Helper function to allocate memory for DLSCH_FLP data structures.
- * \param[out] pdsch_flp Pointer to the LTE_UE_PDSCH_FLP structure to initialize.
- * \param[in] frame_parms LTE_DL_FRAME_PARMS structure.
- * \note This function is optimistic in that it expects malloc() to succeed.
- */
-void phy_init_lte_ue__PDSCH_FLP( LTE_UE_PDSCH_FLP* const pdsch_flp, const LTE_DL_FRAME_PARMS* const frame_parms )
-{
-  AssertFatal( pdsch_flp, "pdsch==0" );
-
-  pdsch_flp->llr[0] = (int16_t*)malloc16_clear( (8*((3*8*6144)+12))*sizeof(int16_t) );
-  pdsch_flp->llr[1] = (int16_t*)malloc16_clear( (8*((3*8*6144)+12))*sizeof(int16_t) );
-  pdsch_flp->llr128 = (int16_t**)malloc16_clear( sizeof(int16_t*) );
-  // FIXME! no further allocation for (int16_t*)pdsch_flp->llr128 !!! expect SIGSEGV
-
-  pdsch_flp->pmi_ext             = (uint8_t*)malloc16_clear( frame_parms->N_RB_DL );
-  pdsch_flp->rxdataF_ext         = (int32_t**)malloc16_clear( 8*sizeof(int32_t*) );
-  pdsch_flp->dl_ch_estimates_ext = (int32_t**)malloc16_clear( 8*sizeof(int32_t*) );
-  pdsch_flp->rxdataF_comp        = (double**)malloc16_clear( 8*sizeof(double*) );
-  pdsch_flp->dl_ch_rho_ext       = (double**)malloc16_clear( 8*sizeof(double*) );
-  pdsch_flp->dl_ch_mag           = (double**)malloc16_clear( 8*sizeof(double*) );
-  pdsch_flp->dl_ch_magb          = (double**)malloc16_clear( 8*sizeof(double*) );
-  pdsch_flp->rho                 = (double**)malloc16_clear( frame_parms->nb_antennas_rx*sizeof(double*) );
-
-  // the allocated memory size is fixed:
-  AssertFatal( frame_parms->nb_antennas_rx <= 2, "nb_antennas_rx > 2" );
-
-  for (int i=0; i<frame_parms->nb_antennas_rx; i++) {
-      pdsch_flp->rho[i] = (double*)malloc16_clear( sizeof(double)*(frame_parms->N_RB_DL*12*7*2) );
-      for (int j=0; j<4; j++) { //frame_parms->nb_antennas_tx; j++)
-          const int idx = (j<<1)+i;
-          const size_t num = 7*2*frame_parms->N_RB_DL*12+4;
-          pdsch_flp->rxdataF_ext[idx]         = (int32_t*)malloc16_clear( sizeof(int32_t) * num );
-          pdsch_flp->dl_ch_estimates_ext[idx] = (int32_t*)malloc16_clear( sizeof(int32_t) * num );
-          pdsch_flp->rxdataF_comp[idx]        = (double*)malloc16_clear( sizeof(double) * num );
-          pdsch_flp->dl_ch_rho_ext[idx]       = (double*)malloc16_clear( sizeof(double) * num );
-          pdsch_flp->dl_ch_mag[idx]           = (double*)malloc16_clear( sizeof(double) * num );
-          pdsch_flp->dl_ch_magb[idx]          = (double*)malloc16_clear( sizeof(double) * num );
-      }
-  }
-}
-=======
->>>>>>> e86ec117
 
 int phy_init_lte_ue(PHY_VARS_UE *ue,
                     int nb_connected_eNB,
@@ -1124,77 +1070,47 @@
     pbch_vars[eNB_id]      = (LTE_UE_PBCH *)malloc16_clear(sizeof(LTE_UE_PBCH));
 
     if (abstraction_flag == 0) {
-<<<<<<< HEAD
       // init basic (common) variables
-      phy_init_lte_ue__PDSCH( ue_pdsch_vars[eNB_id], frame_parms );
+      phy_init_lte_ue__PDSCH( pdsch_vars[eNB_id], fp );
 
       // init variables only needed for standard PDSCH
-      ue_pdsch_vars[eNB_id]->llr_shifts          = (uint8_t*)malloc16_clear(7*2*frame_parms->N_RB_DL*12);
-      ue_pdsch_vars[eNB_id]->llr_shifts_p        = ue_pdsch_vars[eNB_id]->llr_shifts;
-      ue_pdsch_vars[eNB_id]->llr[1]              = (int16_t*)malloc16_clear( (8*((3*8*6144)+12))*sizeof(int16_t) );
-      ue_pdsch_vars[eNB_id]->llr128_2ndstream    = (int16_t**)malloc16_clear( sizeof(int16_t*) );
-
-      ue_pdsch_vars[eNB_id]->rho                 = (int32_t**)malloc16_clear( frame_parms->nb_antennas_rx*sizeof(int32_t*) );
-      for (int i=0; i<frame_parms->nb_antennas_rx; i++) 
-	ue_pdsch_vars[eNB_id]->rho[i]     = (int32_t*)malloc16_clear( sizeof(int32_t)*(frame_parms->N_RB_DL*12*7*2) );
-
-      ue_pdsch_vars[eNB_id]->dl_ch_rho2_ext      = (int32_t**)malloc16_clear( 8*sizeof(int32_t*) );
-      for (i=0; i<frame_parms->nb_antennas_rx; i++)
+      pdsch_vars[eNB_id]->llr_shifts          = (uint8_t*)malloc16_clear(7*2*fp->N_RB_DL*12);
+      pdsch_vars[eNB_id]->llr_shifts_p        = pdsch_vars[eNB_id]->llr_shifts;
+      pdsch_vars[eNB_id]->llr[1]              = (int16_t*)malloc16_clear( (8*((3*8*6144)+12))*sizeof(int16_t) );
+      pdsch_vars[eNB_id]->llr128_2ndstream    = (int16_t**)malloc16_clear( sizeof(int16_t*) );
+
+      pdsch_vars[eNB_id]->rho                 = (int32_t**)malloc16_clear( fp->nb_antennas_rx*sizeof(int32_t*) );
+      for (int i=0; i<fp->nb_antennas_rx; i++) 
+	pdsch_vars[eNB_id]->rho[i]     = (int32_t*)malloc16_clear( sizeof(int32_t)*(fp->N_RB_DL*12*7*2) );
+
+      pdsch_vars[eNB_id]->dl_ch_rho2_ext      = (int32_t**)malloc16_clear( 8*sizeof(int32_t*) );
+      for (i=0; i<fp->nb_antennas_rx; i++)
         for (j=0; j<4; j++) {
           const int idx = (j<<1)+i;
-	  const size_t num = 7*2*frame_parms->N_RB_DL*12+4;
-	  ue_pdsch_vars[eNB_id]->dl_ch_rho2_ext[idx] = (int32_t*)malloc16_clear( sizeof(int32_t) * num );
+	  const size_t num = 7*2*fp->N_RB_DL*12+4;
+	  pdsch_vars[eNB_id]->dl_ch_rho2_ext[idx] = (int32_t*)malloc16_clear( sizeof(int32_t) * num );
         }
 
-      const size_t num = 7*2*frame_parms->N_RB_DL*12+4;
+      const size_t num = 7*2*fp->N_RB_DL*12+4;
       for (k=0;k<8;k++) { //harq_pid
 	for (l=0;l<8;l++) { //round
-	  ue_pdsch_vars[eNB_id]->rxdataF_comp1[k][l] = (int32_t**)malloc16_clear( 8*sizeof(int32_t*) );
-	  ue_pdsch_vars[eNB_id]->dl_ch_rho_ext[k][l] = (int32_t**)malloc16_clear( 8*sizeof(int32_t*) );
-	 // ue_pdsch_vars[eNB_id]->clean_x1[k][l] = (int16_t*)malloc16_clear( sizeof(int32_t) * num);    
+	  pdsch_vars[eNB_id]->rxdataF_comp1[k][l] = (int32_t**)malloc16_clear( 8*sizeof(int32_t*) );
+	  pdsch_vars[eNB_id]->dl_ch_rho_ext[k][l] = (int32_t**)malloc16_clear( 8*sizeof(int32_t*) );
+	  // pdsch_vars[eNB_id]->clean_x1[k][l] = (int16_t*)malloc16_clear( sizeof(int32_t) * num);    
 	  
-	  for (int i=0; i<frame_parms->nb_antennas_rx; i++) 
+	  for (int i=0; i<fp->nb_antennas_rx; i++) 
 	    for (int j=0; j<4; j++) { //frame_parms->nb_antennas_tx; j++)
 	      const int idx = (j<<1)+i;
-	      ue_pdsch_vars[eNB_id]->dl_ch_rho_ext[k][l][idx] = (int32_t*)malloc16_clear( sizeof(int32_t) * num );
-	      ue_pdsch_vars[eNB_id]->rxdataF_comp1[k][l][idx] = (int32_t*)malloc16_clear( sizeof(int32_t) * num );
+	      pdsch_vars[eNB_id]->dl_ch_rho_ext[k][l][idx] = (int32_t*)malloc16_clear( sizeof(int32_t) * num );
+	      pdsch_vars[eNB_id]->rxdataF_comp1[k][l][idx] = (int32_t*)malloc16_clear( sizeof(int32_t) * num );
 	    }
 	}
       }
-
-#ifdef ENABLE_FULL_FLP
-      phy_init_lte_ue__PDSCH_FLP( ue_pdsch_vars_flp[eNB_id], frame_parms );
-#endif
-
-      phy_init_lte_ue__PDSCH( ue_pdsch_vars_SI[eNB_id], frame_parms );
-      phy_init_lte_ue__PDSCH( ue_pdsch_vars_ra[eNB_id], frame_parms );
-      phy_init_lte_ue__PDSCH( ue_pdsch_vars_mch[eNB_id], frame_parms );
-=======
-      phy_init_lte_ue__PDSCH( pdsch_vars[eNB_id], fp );
-
-      pdsch_vars[eNB_id]->llr_shifts   = (uint8_t*)malloc16_clear(7*2*fp->N_RB_DL*12);
-      pdsch_vars[eNB_id]->llr_shifts_p = pdsch_vars[eNB_id]->llr_shifts;
-      pdsch_vars[eNB_id]->dl_ch_mag1   = (int32_t**)malloc16_clear( 8*sizeof(int32_t*) );
-      pdsch_vars[eNB_id]->dl_ch_magb1  = (int32_t**)malloc16_clear( 8*sizeof(int32_t*) );
-      pdsch_vars[eNB_id]->llr[1]       = (int16_t*)malloc16_clear( (8*((3*8*6144)+12))*sizeof(int16_t) );
-
-      for (k=0; k<8; k++)
-        pdsch_vars[eNB_id]->rxdataF_comp1[k] = (int32_t**)malloc16_clear( 8*sizeof(int32_t*) );
-
-      for (i=0; i<fp->nb_antennas_rx; i++)
-        for (j=0; j<4; j++) {
-          int idx = (j<<1)+i;
-          pdsch_vars[eNB_id]->dl_ch_mag1[idx]  = (int32_t*)malloc16_clear( 7*2*sizeof(int32_t)*(fp->N_RB_DL*12) );
-          pdsch_vars[eNB_id]->dl_ch_magb1[idx] = (int32_t*)malloc16_clear( 7*2*sizeof(int32_t)*(fp->N_RB_DL*12) );
-
-          for (k=0; k<8; k++)
-            pdsch_vars[eNB_id]->rxdataF_comp1[idx][k] = (int32_t*)malloc16_clear( sizeof(int32_t)*(fp->N_RB_DL*12*14) );
-        }
 
       phy_init_lte_ue__PDSCH( pdsch_vars_SI[eNB_id], fp );
       phy_init_lte_ue__PDSCH( pdsch_vars_ra[eNB_id], fp );
       phy_init_lte_ue__PDSCH( pdsch_vars_mch[eNB_id], fp );
->>>>>>> e86ec117
+
       // 100 PRBs * 12 REs/PRB * 4 PDCCH SYMBOLS * 2 LLRs/RE
       pdcch_vars[eNB_id]->llr   = (uint16_t*)malloc16_clear( 2*4*100*12*sizeof(uint16_t) );
       pdcch_vars[eNB_id]->llr16 = (uint16_t*)malloc16_clear( 2*4*100*12*sizeof(uint16_t) );
