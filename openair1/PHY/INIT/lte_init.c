/*
 * Licensed to the OpenAirInterface (OAI) Software Alliance under one or more
 * contributor license agreements.  See the NOTICE file distributed with
 * this work for additional information regarding copyright ownership.
 * The OpenAirInterface Software Alliance licenses this file to You under
 * the OAI Public License, Version 1.0  (the "License"); you may not use this file
 * except in compliance with the License.
 * You may obtain a copy of the License at
 *
 *      http://www.openairinterface.org/?page_id=698
 *
 * Unless required by applicable law or agreed to in writing, software
 * distributed under the License is distributed on an "AS IS" BASIS,
 * WITHOUT WARRANTIES OR CONDITIONS OF ANY KIND, either express or implied.
 * See the License for the specific language governing permissions and
 * limitations under the License.
 *-------------------------------------------------------------------------------
 * For more information about the OpenAirInterface (OAI) Software Alliance:
 *      contact@openairinterface.org
 */

#include "defs.h"
#include "SCHED/defs.h"
#include "PHY/extern.h"
#include "SIMULATION/TOOLS/defs.h"
#include "RadioResourceConfigCommonSIB.h"
#include "RadioResourceConfigDedicated.h"
#include "TDD-Config.h"
#include "LAYER2/MAC/extern.h"
#include "MBSFN-SubframeConfigList.h"
#include "UTIL/LOG/vcd_signal_dumper.h"
#define DEBUG_PHY
#include "assertions.h"
#include <math.h>

extern uint16_t prach_root_sequence_map0_3[838];
extern uint16_t prach_root_sequence_map4[138];
uint8_t dmrs1_tab[8] = {0,2,3,4,6,8,9,10};

// FIXME not used anywhere
void phy_config_mib(LTE_DL_FRAME_PARMS *fp,
                    uint8_t N_RB_DL,
                    uint8_t Nid_cell,
                    uint8_t Ncp,
                    uint8_t frame_type,
                    uint8_t p_eNB,
                    PHICH_CONFIG_COMMON *phich_config)
{
  fp->N_RB_DL                            = N_RB_DL;
  fp->Nid_cell                           = Nid_cell;
  fp->nushift                            = Nid_cell%6;
  fp->Ncp                                = Ncp;
  fp->frame_type                         = frame_type;
  fp->nb_antenna_ports_eNB               = p_eNB;
  fp->phich_config_common.phich_resource = phich_config->phich_resource;
  fp->phich_config_common.phich_duration = phich_config->phich_duration;
}

void phy_config_sib1_eNB(uint8_t Mod_id,
                         int CC_id,
                         TDD_Config_t *tdd_Config,
                         uint8_t SIwindowsize,
                         uint16_t SIPeriod)
{

  LTE_DL_FRAME_PARMS *fp = &PHY_vars_eNB_g[Mod_id][CC_id]->frame_parms;

  if (tdd_Config) {
    fp->tdd_config    = tdd_Config->subframeAssignment;
    fp->tdd_config_S  = tdd_Config->specialSubframePatterns;
  }

  fp->SIwindowsize  = SIwindowsize;
  fp->SIPeriod      = SIPeriod;
}

void phy_config_sib1_ue(uint8_t Mod_id,int CC_id,
                        uint8_t eNB_id,
                        TDD_Config_t *tdd_Config,
                        uint8_t SIwindowsize,
                        uint16_t SIperiod)
{

  LTE_DL_FRAME_PARMS *fp = &PHY_vars_UE_g[Mod_id][CC_id]->frame_parms;

  if (tdd_Config) {
    fp->tdd_config    = tdd_Config->subframeAssignment;
    fp->tdd_config_S  = tdd_Config->specialSubframePatterns;
  }

  fp->SIwindowsize  = SIwindowsize;
  fp->SIPeriod      = SIperiod;
}

void phy_config_sib2_eNB(uint8_t Mod_id,
                         int CC_id,
                         RadioResourceConfigCommonSIB_t *radioResourceConfigCommon,
                         ARFCN_ValueEUTRA_t *ul_CArrierFreq,
                         long *ul_Bandwidth,
                         AdditionalSpectrumEmission_t *additionalSpectrumEmission,
                         struct MBSFN_SubframeConfigList  *mbsfn_SubframeConfigList)
{

  LTE_DL_FRAME_PARMS *fp = &PHY_vars_eNB_g[Mod_id][CC_id]->frame_parms;
  //LTE_eNB_UE_stats *eNB_UE_stats      = PHY_vars_eNB_g[Mod_id][CC_id]->eNB_UE_stats;
  //int32_t rx_total_gain_eNB_dB        = PHY_vars_eNB_g[Mod_id][CC_id]->rx_total_gain_eNB_dB;
  int i;

  LOG_D(PHY,"[eNB%d] CCid %d: Applying radioResourceConfigCommon\n",Mod_id,CC_id);

  fp->prach_config_common.rootSequenceIndex                           =radioResourceConfigCommon->prach_Config.rootSequenceIndex;
  LOG_D(PHY,"prach_config_common.rootSequenceIndex = %d\n",fp->prach_config_common.rootSequenceIndex );

  fp->prach_config_common.prach_Config_enabled=1;

  fp->prach_config_common.prach_ConfigInfo.prach_ConfigIndex          =radioResourceConfigCommon->prach_Config.prach_ConfigInfo.prach_ConfigIndex;
  LOG_D(PHY,"prach_config_common.prach_ConfigInfo.prach_ConfigIndex = %d\n",fp->prach_config_common.prach_ConfigInfo.prach_ConfigIndex);

  fp->prach_config_common.prach_ConfigInfo.highSpeedFlag              =radioResourceConfigCommon->prach_Config.prach_ConfigInfo.highSpeedFlag;
  LOG_D(PHY,"prach_config_common.prach_ConfigInfo.highSpeedFlag = %d\n",fp->prach_config_common.prach_ConfigInfo.highSpeedFlag);
  fp->prach_config_common.prach_ConfigInfo.zeroCorrelationZoneConfig  =radioResourceConfigCommon->prach_Config.prach_ConfigInfo.zeroCorrelationZoneConfig;
  LOG_D(PHY,"prach_config_common.prach_ConfigInfo.zeroCorrelationZoneConfig = %d\n",fp->prach_config_common.prach_ConfigInfo.zeroCorrelationZoneConfig);
  fp->prach_config_common.prach_ConfigInfo.prach_FreqOffset           =radioResourceConfigCommon->prach_Config.prach_ConfigInfo.prach_FreqOffset;
  LOG_D(PHY,"prach_config_common.prach_ConfigInfo.prach_FreqOffset = %d\n",fp->prach_config_common.prach_ConfigInfo.prach_FreqOffset);
  compute_prach_seq(&fp->prach_config_common,fp->frame_type,
                    PHY_vars_eNB_g[Mod_id][CC_id]->X_u);

  fp->pucch_config_common.deltaPUCCH_Shift = 1+radioResourceConfigCommon->pucch_ConfigCommon.deltaPUCCH_Shift;
  fp->pucch_config_common.nRB_CQI          = radioResourceConfigCommon->pucch_ConfigCommon.nRB_CQI;
  fp->pucch_config_common.nCS_AN           = radioResourceConfigCommon->pucch_ConfigCommon.nCS_AN;
  fp->pucch_config_common.n1PUCCH_AN       = radioResourceConfigCommon->pucch_ConfigCommon.n1PUCCH_AN;



  fp->pdsch_config_common.referenceSignalPower = radioResourceConfigCommon->pdsch_ConfigCommon.referenceSignalPower;
  fp->pdsch_config_common.p_b                  = radioResourceConfigCommon->pdsch_ConfigCommon.p_b;


  fp->pusch_config_common.n_SB                                         = radioResourceConfigCommon->pusch_ConfigCommon.pusch_ConfigBasic.n_SB;
  LOG_D(PHY,"pusch_config_common.n_SB = %d\n",fp->pusch_config_common.n_SB );

  fp->pusch_config_common.hoppingMode                                  = radioResourceConfigCommon->pusch_ConfigCommon.pusch_ConfigBasic.hoppingMode;
  LOG_D(PHY,"pusch_config_common.hoppingMode = %d\n",fp->pusch_config_common.hoppingMode);

  fp->pusch_config_common.pusch_HoppingOffset                          = radioResourceConfigCommon->pusch_ConfigCommon.pusch_ConfigBasic.pusch_HoppingOffset;
  LOG_D(PHY,"pusch_config_common.pusch_HoppingOffset = %d\n",fp->pusch_config_common.pusch_HoppingOffset);

  fp->pusch_config_common.enable64QAM                                  = radioResourceConfigCommon->pusch_ConfigCommon.pusch_ConfigBasic.enable64QAM;
  LOG_D(PHY,"pusch_config_common.enable64QAM = %d\n",fp->pusch_config_common.enable64QAM );

  fp->pusch_config_common.ul_ReferenceSignalsPUSCH.groupHoppingEnabled    = radioResourceConfigCommon->pusch_ConfigCommon.ul_ReferenceSignalsPUSCH.groupHoppingEnabled;
  LOG_D(PHY,"pusch_config_common.ul_ReferenceSignalsPUSCH.groupHoppingEnabled = %d\n",fp->pusch_config_common.ul_ReferenceSignalsPUSCH.groupHoppingEnabled);

  fp->pusch_config_common.ul_ReferenceSignalsPUSCH.groupAssignmentPUSCH   = radioResourceConfigCommon->pusch_ConfigCommon.ul_ReferenceSignalsPUSCH.groupAssignmentPUSCH;
  LOG_D(PHY,"pusch_config_common.ul_ReferenceSignalsPUSCH.groupAssignmentPUSCH = %d\n",fp->pusch_config_common.ul_ReferenceSignalsPUSCH.groupAssignmentPUSCH);

  fp->pusch_config_common.ul_ReferenceSignalsPUSCH.sequenceHoppingEnabled = radioResourceConfigCommon->pusch_ConfigCommon.ul_ReferenceSignalsPUSCH.sequenceHoppingEnabled;
  LOG_D(PHY,"pusch_config_common.ul_ReferenceSignalsPUSCH.sequenceHoppingEnabled = %d\n",fp->pusch_config_common.ul_ReferenceSignalsPUSCH.sequenceHoppingEnabled);

  fp->pusch_config_common.ul_ReferenceSignalsPUSCH.cyclicShift            = dmrs1_tab[radioResourceConfigCommon->pusch_ConfigCommon.ul_ReferenceSignalsPUSCH.cyclicShift];
  LOG_D(PHY,"pusch_config_common.ul_ReferenceSignalsPUSCH.cyclicShift = %d\n",fp->pusch_config_common.ul_ReferenceSignalsPUSCH.cyclicShift);

  init_ul_hopping(fp);

  fp->soundingrs_ul_config_common.enabled_flag                        = 0;

  if (radioResourceConfigCommon->soundingRS_UL_ConfigCommon.present==SoundingRS_UL_ConfigCommon_PR_setup) {
    fp->soundingrs_ul_config_common.enabled_flag                        = 1;
    fp->soundingrs_ul_config_common.srs_BandwidthConfig                 = radioResourceConfigCommon->soundingRS_UL_ConfigCommon.choice.setup.srs_BandwidthConfig;
    fp->soundingrs_ul_config_common.srs_SubframeConfig                  = radioResourceConfigCommon->soundingRS_UL_ConfigCommon.choice.setup.srs_SubframeConfig;
    fp->soundingrs_ul_config_common.ackNackSRS_SimultaneousTransmission = radioResourceConfigCommon->soundingRS_UL_ConfigCommon.choice.setup.ackNackSRS_SimultaneousTransmission;

    if (radioResourceConfigCommon->soundingRS_UL_ConfigCommon.choice.setup.srs_MaxUpPts)
      fp->soundingrs_ul_config_common.srs_MaxUpPts                      = 1;
    else
      fp->soundingrs_ul_config_common.srs_MaxUpPts                      = 0;
  }



  fp->ul_power_control_config_common.p0_NominalPUSCH       = radioResourceConfigCommon->uplinkPowerControlCommon.p0_NominalPUSCH;
  fp->ul_power_control_config_common.alpha                 = radioResourceConfigCommon->uplinkPowerControlCommon.alpha;
  fp->ul_power_control_config_common.p0_NominalPUCCH       = radioResourceConfigCommon->uplinkPowerControlCommon.p0_NominalPUCCH;
  fp->ul_power_control_config_common.deltaPreambleMsg3     = radioResourceConfigCommon->uplinkPowerControlCommon.deltaPreambleMsg3;
  fp->ul_power_control_config_common.deltaF_PUCCH_Format1  = radioResourceConfigCommon->uplinkPowerControlCommon.deltaFList_PUCCH.deltaF_PUCCH_Format1;
  fp->ul_power_control_config_common.deltaF_PUCCH_Format1b  = radioResourceConfigCommon->uplinkPowerControlCommon.deltaFList_PUCCH.deltaF_PUCCH_Format1b;
  fp->ul_power_control_config_common.deltaF_PUCCH_Format2  = radioResourceConfigCommon->uplinkPowerControlCommon.deltaFList_PUCCH.deltaF_PUCCH_Format2;
  fp->ul_power_control_config_common.deltaF_PUCCH_Format2a  = radioResourceConfigCommon->uplinkPowerControlCommon.deltaFList_PUCCH.deltaF_PUCCH_Format2a;
  fp->ul_power_control_config_common.deltaF_PUCCH_Format2b  = radioResourceConfigCommon->uplinkPowerControlCommon.deltaFList_PUCCH.deltaF_PUCCH_Format2b;

  fp->maxHARQ_Msg3Tx = radioResourceConfigCommon->rach_ConfigCommon.maxHARQ_Msg3Tx;


  // Now configure some of the Physical Channels

  // PUCCH

  init_ncs_cell(fp,PHY_vars_eNB_g[Mod_id][CC_id]->ncs_cell);

  init_ul_hopping(fp);


  // MBSFN
  if (mbsfn_SubframeConfigList != NULL) {
    fp->num_MBSFN_config = mbsfn_SubframeConfigList->list.count;

    for (i=0; i<mbsfn_SubframeConfigList->list.count; i++) {
      fp->MBSFN_config[i].radioframeAllocationPeriod = mbsfn_SubframeConfigList->list.array[i]->radioframeAllocationPeriod;
      fp->MBSFN_config[i].radioframeAllocationOffset = mbsfn_SubframeConfigList->list.array[i]->radioframeAllocationOffset;

      if (mbsfn_SubframeConfigList->list.array[i]->subframeAllocation.present == MBSFN_SubframeConfig__subframeAllocation_PR_oneFrame) {
        fp->MBSFN_config[i].fourFrames_flag = 0;
        fp->MBSFN_config[i].mbsfn_SubframeConfig = mbsfn_SubframeConfigList->list.array[i]->subframeAllocation.choice.oneFrame.buf[0]; // 6-bit subframe configuration
        LOG_I(PHY, "[CONFIG] MBSFN_SubframeConfig[%d] pattern is  %d\n", i,
              fp->MBSFN_config[i].mbsfn_SubframeConfig);
      } else if (mbsfn_SubframeConfigList->list.array[i]->subframeAllocation.present == MBSFN_SubframeConfig__subframeAllocation_PR_fourFrames) { // 24-bit subframe configuration
        fp->MBSFN_config[i].fourFrames_flag = 1;
        fp->MBSFN_config[i].mbsfn_SubframeConfig =
          mbsfn_SubframeConfigList->list.array[i]->subframeAllocation.choice.oneFrame.buf[0]|
          (mbsfn_SubframeConfigList->list.array[i]->subframeAllocation.choice.oneFrame.buf[1]<<8)|
          (mbsfn_SubframeConfigList->list.array[i]->subframeAllocation.choice.oneFrame.buf[2]<<16);

        LOG_I(PHY, "[CONFIG] MBSFN_SubframeConfig[%d] pattern is  %d\n", i,
              fp->MBSFN_config[i].mbsfn_SubframeConfig);
      }
    }

  } else
    fp->num_MBSFN_config = 0;
}


void phy_config_sib2_ue(uint8_t Mod_id,int CC_id,
                        uint8_t eNB_id,
                        RadioResourceConfigCommonSIB_t *radioResourceConfigCommon,
                        ARFCN_ValueEUTRA_t *ul_CarrierFreq,
                        long *ul_Bandwidth,
                        AdditionalSpectrumEmission_t *additionalSpectrumEmission,
                        struct MBSFN_SubframeConfigList *mbsfn_SubframeConfigList)
{

  PHY_VARS_UE *ue        = PHY_vars_UE_g[Mod_id][CC_id];
  LTE_DL_FRAME_PARMS *fp = &ue->frame_parms;
  int i;

  VCD_SIGNAL_DUMPER_DUMP_FUNCTION_BY_NAME(VCD_SIGNAL_DUMPER_FUNCTIONS_PHY_UE_CONFIG_SIB2, VCD_FUNCTION_IN);

  LOG_I(PHY,"[UE%d] Applying radioResourceConfigCommon from eNB%d\n",Mod_id,eNB_id);

  fp->prach_config_common.rootSequenceIndex                           =radioResourceConfigCommon->prach_Config.rootSequenceIndex;

  fp->prach_config_common.prach_Config_enabled=1;
  fp->prach_config_common.prach_ConfigInfo.prach_ConfigIndex          =radioResourceConfigCommon->prach_Config.prach_ConfigInfo.prach_ConfigIndex;
  fp->prach_config_common.prach_ConfigInfo.highSpeedFlag              =radioResourceConfigCommon->prach_Config.prach_ConfigInfo.highSpeedFlag;
  fp->prach_config_common.prach_ConfigInfo.zeroCorrelationZoneConfig  =radioResourceConfigCommon->prach_Config.prach_ConfigInfo.zeroCorrelationZoneConfig;
  fp->prach_config_common.prach_ConfigInfo.prach_FreqOffset           =radioResourceConfigCommon->prach_Config.prach_ConfigInfo.prach_FreqOffset;

  compute_prach_seq(&fp->prach_config_common,fp->frame_type,ue->X_u);



  fp->pucch_config_common.deltaPUCCH_Shift = 1+radioResourceConfigCommon->pucch_ConfigCommon.deltaPUCCH_Shift;
  fp->pucch_config_common.nRB_CQI          = radioResourceConfigCommon->pucch_ConfigCommon.nRB_CQI;
  fp->pucch_config_common.nCS_AN           = radioResourceConfigCommon->pucch_ConfigCommon.nCS_AN;
  fp->pucch_config_common.n1PUCCH_AN       = radioResourceConfigCommon->pucch_ConfigCommon.n1PUCCH_AN;



  fp->pdsch_config_common.referenceSignalPower = radioResourceConfigCommon->pdsch_ConfigCommon.referenceSignalPower;
  fp->pdsch_config_common.p_b                  = radioResourceConfigCommon->pdsch_ConfigCommon.p_b;


  fp->pusch_config_common.n_SB                                         = radioResourceConfigCommon->pusch_ConfigCommon.pusch_ConfigBasic.n_SB;
  fp->pusch_config_common.hoppingMode                                  = radioResourceConfigCommon->pusch_ConfigCommon.pusch_ConfigBasic.hoppingMode;
  fp->pusch_config_common.pusch_HoppingOffset                          = radioResourceConfigCommon->pusch_ConfigCommon.pusch_ConfigBasic.pusch_HoppingOffset;
  fp->pusch_config_common.enable64QAM                                  = radioResourceConfigCommon->pusch_ConfigCommon.pusch_ConfigBasic.enable64QAM;
  fp->pusch_config_common.ul_ReferenceSignalsPUSCH.groupHoppingEnabled    = radioResourceConfigCommon->pusch_ConfigCommon.ul_ReferenceSignalsPUSCH.groupHoppingEnabled;
  fp->pusch_config_common.ul_ReferenceSignalsPUSCH.groupAssignmentPUSCH   = radioResourceConfigCommon->pusch_ConfigCommon.ul_ReferenceSignalsPUSCH.groupAssignmentPUSCH;
  fp->pusch_config_common.ul_ReferenceSignalsPUSCH.sequenceHoppingEnabled = radioResourceConfigCommon->pusch_ConfigCommon.ul_ReferenceSignalsPUSCH.sequenceHoppingEnabled;
  fp->pusch_config_common.ul_ReferenceSignalsPUSCH.cyclicShift            = dmrs1_tab[radioResourceConfigCommon->pusch_ConfigCommon.ul_ReferenceSignalsPUSCH.cyclicShift];


  init_ul_hopping(fp);
  fp->soundingrs_ul_config_common.enabled_flag                        = 0;

  if (radioResourceConfigCommon->soundingRS_UL_ConfigCommon.present==SoundingRS_UL_ConfigCommon_PR_setup) {
    fp->soundingrs_ul_config_common.enabled_flag                        = 1;
    fp->soundingrs_ul_config_common.srs_BandwidthConfig                 = radioResourceConfigCommon->soundingRS_UL_ConfigCommon.choice.setup.srs_BandwidthConfig;
    fp->soundingrs_ul_config_common.srs_SubframeConfig                  = radioResourceConfigCommon->soundingRS_UL_ConfigCommon.choice.setup.srs_SubframeConfig;
    fp->soundingrs_ul_config_common.ackNackSRS_SimultaneousTransmission = radioResourceConfigCommon->soundingRS_UL_ConfigCommon.choice.setup.ackNackSRS_SimultaneousTransmission;

    if (radioResourceConfigCommon->soundingRS_UL_ConfigCommon.choice.setup.srs_MaxUpPts)
      fp->soundingrs_ul_config_common.srs_MaxUpPts                      = 1;
    else
      fp->soundingrs_ul_config_common.srs_MaxUpPts                      = 0;
  }



  fp->ul_power_control_config_common.p0_NominalPUSCH   = radioResourceConfigCommon->uplinkPowerControlCommon.p0_NominalPUSCH;
  fp->ul_power_control_config_common.alpha             = radioResourceConfigCommon->uplinkPowerControlCommon.alpha;
  fp->ul_power_control_config_common.p0_NominalPUCCH   = radioResourceConfigCommon->uplinkPowerControlCommon.p0_NominalPUCCH;
  fp->ul_power_control_config_common.deltaPreambleMsg3 = radioResourceConfigCommon->uplinkPowerControlCommon.deltaPreambleMsg3;
  fp->ul_power_control_config_common.deltaF_PUCCH_Format1  = radioResourceConfigCommon->uplinkPowerControlCommon.deltaFList_PUCCH.deltaF_PUCCH_Format1;
  fp->ul_power_control_config_common.deltaF_PUCCH_Format1b  = radioResourceConfigCommon->uplinkPowerControlCommon.deltaFList_PUCCH.deltaF_PUCCH_Format1b;
  fp->ul_power_control_config_common.deltaF_PUCCH_Format2  = radioResourceConfigCommon->uplinkPowerControlCommon.deltaFList_PUCCH.deltaF_PUCCH_Format2;
  fp->ul_power_control_config_common.deltaF_PUCCH_Format2a  = radioResourceConfigCommon->uplinkPowerControlCommon.deltaFList_PUCCH.deltaF_PUCCH_Format2a;
  fp->ul_power_control_config_common.deltaF_PUCCH_Format2b  = radioResourceConfigCommon->uplinkPowerControlCommon.deltaFList_PUCCH.deltaF_PUCCH_Format2b;

  fp->maxHARQ_Msg3Tx = radioResourceConfigCommon->rach_ConfigCommon.maxHARQ_Msg3Tx;

  // Now configure some of the Physical Channels

  // PUCCH
  init_ncs_cell(fp,ue->ncs_cell);

  init_ul_hopping(fp);

  // PCH
  init_ue_paging_info(ue,radioResourceConfigCommon->pcch_Config.defaultPagingCycle,radioResourceConfigCommon->pcch_Config.nB);

  // MBSFN

  if (mbsfn_SubframeConfigList != NULL) {
    fp->num_MBSFN_config = mbsfn_SubframeConfigList->list.count;

    for (i=0; i<mbsfn_SubframeConfigList->list.count; i++) {
      fp->MBSFN_config[i].radioframeAllocationPeriod = mbsfn_SubframeConfigList->list.array[i]->radioframeAllocationPeriod;
      fp->MBSFN_config[i].radioframeAllocationOffset = mbsfn_SubframeConfigList->list.array[i]->radioframeAllocationOffset;

      if (mbsfn_SubframeConfigList->list.array[i]->subframeAllocation.present == MBSFN_SubframeConfig__subframeAllocation_PR_oneFrame) {
        fp->MBSFN_config[i].fourFrames_flag = 0;
        fp->MBSFN_config[i].mbsfn_SubframeConfig = mbsfn_SubframeConfigList->list.array[i]->subframeAllocation.choice.oneFrame.buf[0]; // 6-bit subframe configuration
        LOG_I(PHY, "[CONFIG] MBSFN_SubframeConfig[%d] pattern is  %d\n", i,
              fp->MBSFN_config[i].mbsfn_SubframeConfig);
      } else if (mbsfn_SubframeConfigList->list.array[i]->subframeAllocation.present == MBSFN_SubframeConfig__subframeAllocation_PR_fourFrames) { // 24-bit subframe configuration
        fp->MBSFN_config[i].fourFrames_flag = 1;
        fp->MBSFN_config[i].mbsfn_SubframeConfig =
          mbsfn_SubframeConfigList->list.array[i]->subframeAllocation.choice.oneFrame.buf[0]|
          (mbsfn_SubframeConfigList->list.array[i]->subframeAllocation.choice.oneFrame.buf[1]<<8)|
          (mbsfn_SubframeConfigList->list.array[i]->subframeAllocation.choice.oneFrame.buf[2]<<16);

        LOG_I(PHY, "[CONFIG] MBSFN_SubframeConfig[%d] pattern is  %d\n", i,
              fp->MBSFN_config[i].mbsfn_SubframeConfig);
      }
    }
  }

  VCD_SIGNAL_DUMPER_DUMP_FUNCTION_BY_NAME(VCD_SIGNAL_DUMPER_FUNCTIONS_PHY_UE_CONFIG_SIB2, VCD_FUNCTION_OUT);

}

void phy_config_sib13_ue(uint8_t Mod_id,int CC_id,uint8_t eNB_id,int mbsfn_Area_idx,
                         long mbsfn_AreaId_r9)
{

  LTE_DL_FRAME_PARMS *fp = &PHY_vars_UE_g[Mod_id][CC_id]->frame_parms;


  LOG_I(PHY,"[UE%d] Applying MBSFN_Area_id %ld for index %d\n",Mod_id,mbsfn_AreaId_r9,mbsfn_Area_idx);

  if (mbsfn_Area_idx == 0) {
    fp->Nid_cell_mbsfn = (uint16_t)mbsfn_AreaId_r9;
    LOG_N(PHY,"Fix me: only called when mbsfn_Area_idx == 0)\n");
  }

  lte_gold_mbsfn(fp,PHY_vars_UE_g[Mod_id][CC_id]->lte_gold_mbsfn_table,fp->Nid_cell_mbsfn);

}


void phy_config_sib13_eNB(uint8_t Mod_id,int CC_id,int mbsfn_Area_idx,
                          long mbsfn_AreaId_r9)
{

  LTE_DL_FRAME_PARMS *fp = &PHY_vars_eNB_g[Mod_id][CC_id]->frame_parms;


  LOG_I(PHY,"[eNB%d] Applying MBSFN_Area_id %ld for index %d\n",Mod_id,mbsfn_AreaId_r9,mbsfn_Area_idx);

  if (mbsfn_Area_idx == 0) {
    fp->Nid_cell_mbsfn = (uint16_t)mbsfn_AreaId_r9;
    LOG_N(PHY,"Fix me: only called when mbsfn_Area_idx == 0)\n");
  }

  lte_gold_mbsfn(fp,PHY_vars_eNB_g[Mod_id][CC_id]->lte_gold_mbsfn_table,fp->Nid_cell_mbsfn);
}


void phy_config_dedicated_eNB_step2(PHY_VARS_eNB *eNB)
{

  uint8_t UE_id;
  struct PhysicalConfigDedicated *physicalConfigDedicated;
  LTE_DL_FRAME_PARMS *fp=&eNB->frame_parms;

  for (UE_id=0; UE_id<NUMBER_OF_UE_MAX; UE_id++) {
    physicalConfigDedicated = eNB->physicalConfigDedicated[UE_id];

    if (physicalConfigDedicated != NULL) {
      LOG_I(PHY,"[eNB %d] Sent physicalConfigDedicated=%p for UE %d\n",eNB->Mod_id,physicalConfigDedicated,UE_id);
      LOG_D(PHY,"------------------------------------------------------------------------\n");

      if (physicalConfigDedicated->pdsch_ConfigDedicated) {
        eNB->pdsch_config_dedicated[UE_id].p_a=physicalConfigDedicated->pdsch_ConfigDedicated->p_a;
        LOG_D(PHY,"pdsch_config_dedicated.p_a %d\n",eNB->pdsch_config_dedicated[UE_id].p_a);
        LOG_D(PHY,"\n");
      }

      if (physicalConfigDedicated->pucch_ConfigDedicated) {
        if (physicalConfigDedicated->pucch_ConfigDedicated->ackNackRepetition.present==PUCCH_ConfigDedicated__ackNackRepetition_PR_release)
          eNB->pucch_config_dedicated[UE_id].ackNackRepetition=0;
        else {
          eNB->pucch_config_dedicated[UE_id].ackNackRepetition=1;
        }

        if (fp->frame_type == FDD) {
          eNB->pucch_config_dedicated[UE_id].tdd_AckNackFeedbackMode = multiplexing;
        } else {
          if (physicalConfigDedicated->pucch_ConfigDedicated->tdd_AckNackFeedbackMode)
            eNB->pucch_config_dedicated[UE_id].tdd_AckNackFeedbackMode = *physicalConfigDedicated->pucch_ConfigDedicated->tdd_AckNackFeedbackMode;
          else
            eNB->pucch_config_dedicated[UE_id].tdd_AckNackFeedbackMode = bundling;
        }

        if ( eNB->pucch_config_dedicated[UE_id].tdd_AckNackFeedbackMode == multiplexing)
          LOG_D(PHY,"pucch_config_dedicated.tdd_AckNackFeedbackMode = multiplexing\n");
        else
          LOG_D(PHY,"pucch_config_dedicated.tdd_AckNackFeedbackMode = bundling\n");

      }

      if (physicalConfigDedicated->pusch_ConfigDedicated) {
        eNB->pusch_config_dedicated[UE_id].betaOffset_ACK_Index = physicalConfigDedicated->pusch_ConfigDedicated->betaOffset_ACK_Index;
        eNB->pusch_config_dedicated[UE_id].betaOffset_RI_Index = physicalConfigDedicated->pusch_ConfigDedicated->betaOffset_RI_Index;
        eNB->pusch_config_dedicated[UE_id].betaOffset_CQI_Index = physicalConfigDedicated->pusch_ConfigDedicated->betaOffset_CQI_Index;

        LOG_D(PHY,"pusch_config_dedicated.betaOffset_ACK_Index %d\n",eNB->pusch_config_dedicated[UE_id].betaOffset_ACK_Index);
        LOG_D(PHY,"pusch_config_dedicated.betaOffset_RI_Index %d\n",eNB->pusch_config_dedicated[UE_id].betaOffset_RI_Index);
        LOG_D(PHY,"pusch_config_dedicated.betaOffset_CQI_Index %d\n",eNB->pusch_config_dedicated[UE_id].betaOffset_CQI_Index);
        LOG_D(PHY,"\n");


      }

      if (physicalConfigDedicated->uplinkPowerControlDedicated) {

        eNB->ul_power_control_dedicated[UE_id].p0_UE_PUSCH = physicalConfigDedicated->uplinkPowerControlDedicated->p0_UE_PUSCH;
        eNB->ul_power_control_dedicated[UE_id].deltaMCS_Enabled= physicalConfigDedicated->uplinkPowerControlDedicated->deltaMCS_Enabled;
        eNB->ul_power_control_dedicated[UE_id].accumulationEnabled= physicalConfigDedicated->uplinkPowerControlDedicated->accumulationEnabled;
        eNB->ul_power_control_dedicated[UE_id].p0_UE_PUCCH= physicalConfigDedicated->uplinkPowerControlDedicated->p0_UE_PUCCH;
        eNB->ul_power_control_dedicated[UE_id].pSRS_Offset= physicalConfigDedicated->uplinkPowerControlDedicated->pSRS_Offset;
        eNB->ul_power_control_dedicated[UE_id].filterCoefficient= *physicalConfigDedicated->uplinkPowerControlDedicated->filterCoefficient;
        LOG_D(PHY,"ul_power_control_dedicated.p0_UE_PUSCH %d\n",eNB->ul_power_control_dedicated[UE_id].p0_UE_PUSCH);
        LOG_D(PHY,"ul_power_control_dedicated.deltaMCS_Enabled %d\n",eNB->ul_power_control_dedicated[UE_id].deltaMCS_Enabled);
        LOG_D(PHY,"ul_power_control_dedicated.accumulationEnabled %d\n",eNB->ul_power_control_dedicated[UE_id].accumulationEnabled);
        LOG_D(PHY,"ul_power_control_dedicated.p0_UE_PUCCH %d\n",eNB->ul_power_control_dedicated[UE_id].p0_UE_PUCCH);
        LOG_D(PHY,"ul_power_control_dedicated.pSRS_Offset %d\n",eNB->ul_power_control_dedicated[UE_id].pSRS_Offset);
        LOG_D(PHY,"ul_power_control_dedicated.filterCoefficient %d\n",eNB->ul_power_control_dedicated[UE_id].filterCoefficient);
        LOG_D(PHY,"\n");
      }

      if (physicalConfigDedicated->antennaInfo) {
        eNB->transmission_mode[UE_id] = 1+(physicalConfigDedicated->antennaInfo->choice.explicitValue.transmissionMode);
        LOG_D(PHY,"Transmission Mode (phy_config_dedicated_eNB_step2) %d\n",eNB->transmission_mode[UE_id]);
        LOG_D(PHY,"\n");
      }

      if (physicalConfigDedicated->schedulingRequestConfig) {
        if (physicalConfigDedicated->schedulingRequestConfig->present == SchedulingRequestConfig_PR_setup) {
          eNB->scheduling_request_config[UE_id].sr_PUCCH_ResourceIndex = physicalConfigDedicated->schedulingRequestConfig->choice.setup.sr_PUCCH_ResourceIndex;
          eNB->scheduling_request_config[UE_id].sr_ConfigIndex=physicalConfigDedicated->schedulingRequestConfig->choice.setup.sr_ConfigIndex;
          eNB->scheduling_request_config[UE_id].dsr_TransMax=physicalConfigDedicated->schedulingRequestConfig->choice.setup.dsr_TransMax;

          LOG_D(PHY,"scheduling_request_config.sr_PUCCH_ResourceIndex %d\n",eNB->scheduling_request_config[UE_id].sr_PUCCH_ResourceIndex);
          LOG_D(PHY,"scheduling_request_config.sr_ConfigIndex %d\n",eNB->scheduling_request_config[UE_id].sr_ConfigIndex);
          LOG_D(PHY,"scheduling_request_config.dsr_TransMax %d\n",eNB->scheduling_request_config[UE_id].dsr_TransMax);
        }

        LOG_D(PHY,"------------------------------------------------------------\n");

      }

      if (physicalConfigDedicated->soundingRS_UL_ConfigDedicated) {
        if (physicalConfigDedicated->soundingRS_UL_ConfigDedicated->present == SoundingRS_UL_ConfigDedicated_PR_setup) {

          eNB->soundingrs_ul_config_dedicated[UE_id].duration             = physicalConfigDedicated->soundingRS_UL_ConfigDedicated->choice.setup.duration;
          eNB->soundingrs_ul_config_dedicated[UE_id].cyclicShift          = physicalConfigDedicated->soundingRS_UL_ConfigDedicated->choice.setup.cyclicShift;
          eNB->soundingrs_ul_config_dedicated[UE_id].freqDomainPosition   = physicalConfigDedicated->soundingRS_UL_ConfigDedicated->choice.setup.freqDomainPosition;
          eNB->soundingrs_ul_config_dedicated[UE_id].srs_Bandwidth        = physicalConfigDedicated->soundingRS_UL_ConfigDedicated->choice.setup.srs_Bandwidth;
          eNB->soundingrs_ul_config_dedicated[UE_id].srs_ConfigIndex      = physicalConfigDedicated->soundingRS_UL_ConfigDedicated->choice.setup.srs_ConfigIndex;
          eNB->soundingrs_ul_config_dedicated[UE_id].srs_HoppingBandwidth = physicalConfigDedicated->soundingRS_UL_ConfigDedicated->choice.setup.srs_HoppingBandwidth;
          eNB->soundingrs_ul_config_dedicated[UE_id].transmissionComb     = physicalConfigDedicated->soundingRS_UL_ConfigDedicated->choice.setup.transmissionComb;


          LOG_D(PHY,"soundingrs_ul_config_dedicated.srs_ConfigIndex %d\n",eNB->soundingrs_ul_config_dedicated[UE_id].srs_ConfigIndex);

        }

        LOG_D(PHY,"------------------------------------------------------------\n");

      }

      eNB->physicalConfigDedicated[UE_id] = NULL;
    }
  }
}

/*
 * Configures UE MAC and PHY with radioResourceCommon received in mobilityControlInfo IE during Handover
 */
void phy_config_afterHO_ue(uint8_t Mod_id,uint8_t CC_id,uint8_t eNB_id, MobilityControlInfo_t *mobilityControlInfo, uint8_t ho_failed)
{

  if(mobilityControlInfo!=NULL) {
    RadioResourceConfigCommon_t *radioResourceConfigCommon = &mobilityControlInfo->radioResourceConfigCommon;
    LOG_I(PHY,"radioResourceConfigCommon %p\n", radioResourceConfigCommon);
    memcpy((void *)&PHY_vars_UE_g[Mod_id][CC_id]->frame_parms_before_ho,
           (void *)&PHY_vars_UE_g[Mod_id][CC_id]->frame_parms,
           sizeof(LTE_DL_FRAME_PARMS));
    PHY_vars_UE_g[Mod_id][CC_id]->ho_triggered = 1;
    //PHY_vars_UE_g[UE_id]->UE_mode[0] = PRACH;

    LTE_DL_FRAME_PARMS *fp = &PHY_vars_UE_g[Mod_id][CC_id]->frame_parms;
    //     int N_ZC;
    //     uint8_t prach_fmt;
    //     int u;

    LOG_I(PHY,"[UE%d] Handover triggered: Applying radioResourceConfigCommon from eNB %d\n",
          Mod_id,eNB_id);

    fp->prach_config_common.rootSequenceIndex                           =radioResourceConfigCommon->prach_Config.rootSequenceIndex;
    fp->prach_config_common.prach_Config_enabled=1;
    fp->prach_config_common.prach_ConfigInfo.prach_ConfigIndex          =radioResourceConfigCommon->prach_Config.prach_ConfigInfo->prach_ConfigIndex;
    fp->prach_config_common.prach_ConfigInfo.highSpeedFlag              =radioResourceConfigCommon->prach_Config.prach_ConfigInfo->highSpeedFlag;
    fp->prach_config_common.prach_ConfigInfo.zeroCorrelationZoneConfig  =radioResourceConfigCommon->prach_Config.prach_ConfigInfo->zeroCorrelationZoneConfig;
    fp->prach_config_common.prach_ConfigInfo.prach_FreqOffset           =radioResourceConfigCommon->prach_Config.prach_ConfigInfo->prach_FreqOffset;

    //     prach_fmt = get_prach_fmt(radioResourceConfigCommon->prach_Config.prach_ConfigInfo->prach_ConfigIndex,fp->frame_type);
    //     N_ZC = (prach_fmt <4)?839:139;
    //     u = (prach_fmt < 4) ? prach_root_sequence_map0_3[fp->prach_config_common.rootSequenceIndex] :
    //       prach_root_sequence_map4[fp->prach_config_common.rootSequenceIndex];

    //compute_prach_seq(u,N_ZC, PHY_vars_UE_g[Mod_id]->X_u);
    compute_prach_seq(&PHY_vars_UE_g[Mod_id][CC_id]->frame_parms.prach_config_common,
                      fp->frame_type,
                      PHY_vars_UE_g[Mod_id][CC_id]->X_u);


    fp->pucch_config_common.deltaPUCCH_Shift = 1+radioResourceConfigCommon->pucch_ConfigCommon->deltaPUCCH_Shift;
    fp->pucch_config_common.nRB_CQI          = radioResourceConfigCommon->pucch_ConfigCommon->nRB_CQI;
    fp->pucch_config_common.nCS_AN           = radioResourceConfigCommon->pucch_ConfigCommon->nCS_AN;
    fp->pucch_config_common.n1PUCCH_AN       = radioResourceConfigCommon->pucch_ConfigCommon->n1PUCCH_AN;
    fp->pdsch_config_common.referenceSignalPower = radioResourceConfigCommon->pdsch_ConfigCommon->referenceSignalPower;
    fp->pdsch_config_common.p_b                  = radioResourceConfigCommon->pdsch_ConfigCommon->p_b;


    fp->pusch_config_common.n_SB                                         = radioResourceConfigCommon->pusch_ConfigCommon.pusch_ConfigBasic.n_SB;
    fp->pusch_config_common.hoppingMode                                  = radioResourceConfigCommon->pusch_ConfigCommon.pusch_ConfigBasic.hoppingMode;
    fp->pusch_config_common.pusch_HoppingOffset                          = radioResourceConfigCommon->pusch_ConfigCommon.pusch_ConfigBasic.pusch_HoppingOffset;
    fp->pusch_config_common.enable64QAM                                  = radioResourceConfigCommon->pusch_ConfigCommon.pusch_ConfigBasic.enable64QAM;
    fp->pusch_config_common.ul_ReferenceSignalsPUSCH.groupHoppingEnabled    = radioResourceConfigCommon->pusch_ConfigCommon.ul_ReferenceSignalsPUSCH.groupHoppingEnabled;
    fp->pusch_config_common.ul_ReferenceSignalsPUSCH.groupAssignmentPUSCH   = radioResourceConfigCommon->pusch_ConfigCommon.ul_ReferenceSignalsPUSCH.groupAssignmentPUSCH;
    fp->pusch_config_common.ul_ReferenceSignalsPUSCH.sequenceHoppingEnabled = radioResourceConfigCommon->pusch_ConfigCommon.ul_ReferenceSignalsPUSCH.sequenceHoppingEnabled;
    fp->pusch_config_common.ul_ReferenceSignalsPUSCH.cyclicShift            = radioResourceConfigCommon->pusch_ConfigCommon.ul_ReferenceSignalsPUSCH.cyclicShift;

    init_ul_hopping(fp);
    fp->soundingrs_ul_config_common.enabled_flag                        = 0;

    if (radioResourceConfigCommon->soundingRS_UL_ConfigCommon->present==SoundingRS_UL_ConfigCommon_PR_setup) {
      fp->soundingrs_ul_config_common.enabled_flag                        = 1;
      fp->soundingrs_ul_config_common.srs_BandwidthConfig                 = radioResourceConfigCommon->soundingRS_UL_ConfigCommon->choice.setup.srs_BandwidthConfig;
      fp->soundingrs_ul_config_common.srs_SubframeConfig                  = radioResourceConfigCommon->soundingRS_UL_ConfigCommon->choice.setup.srs_SubframeConfig;
      fp->soundingrs_ul_config_common.ackNackSRS_SimultaneousTransmission = radioResourceConfigCommon->soundingRS_UL_ConfigCommon->choice.setup.ackNackSRS_SimultaneousTransmission;

      if (radioResourceConfigCommon->soundingRS_UL_ConfigCommon->choice.setup.srs_MaxUpPts)
        fp->soundingrs_ul_config_common.srs_MaxUpPts                      = 1;
      else
        fp->soundingrs_ul_config_common.srs_MaxUpPts                      = 0;
    }

    fp->ul_power_control_config_common.p0_NominalPUSCH   = radioResourceConfigCommon->uplinkPowerControlCommon->p0_NominalPUSCH;
    fp->ul_power_control_config_common.alpha             = radioResourceConfigCommon->uplinkPowerControlCommon->alpha;
    fp->ul_power_control_config_common.p0_NominalPUCCH   = radioResourceConfigCommon->uplinkPowerControlCommon->p0_NominalPUCCH;
    fp->ul_power_control_config_common.deltaPreambleMsg3 = radioResourceConfigCommon->uplinkPowerControlCommon->deltaPreambleMsg3;
    fp->ul_power_control_config_common.deltaF_PUCCH_Format1  = radioResourceConfigCommon->uplinkPowerControlCommon->deltaFList_PUCCH.deltaF_PUCCH_Format1;
    fp->ul_power_control_config_common.deltaF_PUCCH_Format1b  = radioResourceConfigCommon->uplinkPowerControlCommon->deltaFList_PUCCH.deltaF_PUCCH_Format1b;
    fp->ul_power_control_config_common.deltaF_PUCCH_Format2  = radioResourceConfigCommon->uplinkPowerControlCommon->deltaFList_PUCCH.deltaF_PUCCH_Format2;
    fp->ul_power_control_config_common.deltaF_PUCCH_Format2a  = radioResourceConfigCommon->uplinkPowerControlCommon->deltaFList_PUCCH.deltaF_PUCCH_Format2a;
    fp->ul_power_control_config_common.deltaF_PUCCH_Format2b  = radioResourceConfigCommon->uplinkPowerControlCommon->deltaFList_PUCCH.deltaF_PUCCH_Format2b;

    fp->maxHARQ_Msg3Tx = radioResourceConfigCommon->rach_ConfigCommon->maxHARQ_Msg3Tx;

    // Now configure some of the Physical Channels
    if (radioResourceConfigCommon->antennaInfoCommon)
      fp->nb_antennas_tx                     = (1<<radioResourceConfigCommon->antennaInfoCommon->antennaPortsCount);
    else
      fp->nb_antennas_tx                     = 1;

    //PHICH
    if (radioResourceConfigCommon->antennaInfoCommon) {
      fp->phich_config_common.phich_resource = radioResourceConfigCommon->phich_Config->phich_Resource;
      fp->phich_config_common.phich_duration = radioResourceConfigCommon->phich_Config->phich_Duration;
    }

    //Target CellId
    fp->Nid_cell = mobilityControlInfo->targetPhysCellId;
    fp->nushift  = fp->Nid_cell%6;

    // PUCCH
    init_ncs_cell(fp,PHY_vars_UE_g[Mod_id][CC_id]->ncs_cell);

    init_ul_hopping(fp);

    // RNTI

    PHY_vars_UE_g[Mod_id][CC_id]->pdcch_vars[eNB_id]->crnti = mobilityControlInfo->newUE_Identity.buf[0]|(mobilityControlInfo->newUE_Identity.buf[1]<<8);

  }

  if(ho_failed) {
    LOG_D(PHY,"[UE%d] Handover failed, triggering RACH procedure\n",Mod_id);
    memcpy((void *)&PHY_vars_UE_g[Mod_id][CC_id]->frame_parms,(void *)&PHY_vars_UE_g[Mod_id][CC_id]->frame_parms_before_ho, sizeof(LTE_DL_FRAME_PARMS));
    PHY_vars_UE_g[Mod_id][CC_id]->UE_mode[eNB_id] = PRACH;
  }
}

void phy_config_meas_ue(uint8_t Mod_id,uint8_t CC_id,uint8_t eNB_index,uint8_t n_adj_cells,unsigned int *adj_cell_id)
{

  PHY_MEASUREMENTS *phy_meas = &PHY_vars_UE_g[Mod_id][CC_id]->measurements;
  int i;

  LOG_I(PHY,"Configuring inter-cell measurements for %d cells, ids: \n",n_adj_cells);

  for (i=0; i<n_adj_cells; i++) {
    LOG_I(PHY,"%d\n",adj_cell_id[i]);
    lte_gold(&PHY_vars_UE_g[Mod_id][CC_id]->frame_parms,PHY_vars_UE_g[Mod_id][CC_id]->lte_gold_table[i+1],adj_cell_id[i]);
  }

  phy_meas->n_adj_cells = n_adj_cells;
  memcpy((void*)phy_meas->adj_cell_id,(void *)adj_cell_id,n_adj_cells*sizeof(unsigned int));

}

void phy_config_dedicated_eNB(uint8_t Mod_id,
                              int CC_id,
                              uint16_t rnti,
                              struct PhysicalConfigDedicated *physicalConfigDedicated)
{

  PHY_VARS_eNB *eNB = PHY_vars_eNB_g[Mod_id][CC_id];
  int8_t UE_id = find_ue(rnti,eNB);

  if (UE_id == -1) {
    LOG_E( PHY, "[eNB %"PRIu8"] find_ue() returns -1\n", Mod_id);
    return;
  }


  if (physicalConfigDedicated) {
    eNB->physicalConfigDedicated[UE_id] = physicalConfigDedicated;
    LOG_I(PHY,"phy_config_dedicated_eNB: physicalConfigDedicated=%p\n",physicalConfigDedicated);

    if (physicalConfigDedicated->antennaInfo) {
      switch(physicalConfigDedicated->antennaInfo->choice.explicitValue.transmissionMode) {
      case AntennaInfoDedicated__transmissionMode_tm1:
	eNB->transmission_mode[UE_id] = 1;
	break;
      case AntennaInfoDedicated__transmissionMode_tm2:
	eNB->transmission_mode[UE_id] = 2;
	break;
      case AntennaInfoDedicated__transmissionMode_tm3:
	eNB->transmission_mode[UE_id] = 3;
	break;
      case AntennaInfoDedicated__transmissionMode_tm4:
	eNB->transmission_mode[UE_id] = 4;
	break;
      case AntennaInfoDedicated__transmissionMode_tm5:
	eNB->transmission_mode[UE_id] = 5;
	break;
      case AntennaInfoDedicated__transmissionMode_tm6:
	eNB->transmission_mode[UE_id] = 6;
	break;
      case AntennaInfoDedicated__transmissionMode_tm7:
        lte_gold_ue_spec_port5(eNB->lte_gold_uespec_port5_table[0],eNB->frame_parms.Nid_cell,rnti);
	eNB->do_precoding = 1;
	eNB->transmission_mode[UE_id] = 7;
	break;
      default:
	LOG_E(PHY,"Unknown transmission mode!\n");
	break;
      }
      LOG_I(PHY,"Transmission Mode (phy_config_dedicated_eNB) %d\n",eNB->transmission_mode[UE_id]);

    } else {
      LOG_D(PHY,"[eNB %d] : Received NULL radioResourceConfigDedicated->antennaInfo from eNB %d\n",Mod_id,UE_id);
    }
  } else {
    LOG_E(PHY,"[eNB %d] Received NULL radioResourceConfigDedicated from eNB %d\n",Mod_id, UE_id);
    return;
  }

}
#ifdef Rel10
void phy_config_dedicated_scell_ue(uint8_t Mod_id,
                                   uint8_t eNB_index,
                                   SCellToAddMod_r10_t *sCellToAddMod_r10,
                                   int CC_id)
{

}
void phy_config_dedicated_scell_eNB(uint8_t Mod_id,
                                    uint16_t rnti,
                                    SCellToAddMod_r10_t *sCellToAddMod_r10,
                                    int CC_id)
{


  uint8_t UE_id = find_ue(rnti,PHY_vars_eNB_g[Mod_id][0]);
  struct PhysicalConfigDedicatedSCell_r10 *physicalConfigDedicatedSCell_r10 = sCellToAddMod_r10->radioResourceConfigDedicatedSCell_r10->physicalConfigDedicatedSCell_r10;
  //struct RadioResourceConfigCommonSCell_r10 *physicalConfigCommonSCell_r10 = sCellToAddMod_r10->radioResourceConfigCommonSCell_r10;
  //PhysCellId_t physCellId_r10 = sCellToAddMod_r10->cellIdentification_r10->physCellId_r10;
  ARFCN_ValueEUTRA_t dl_CarrierFreq_r10 = sCellToAddMod_r10->cellIdentification_r10->dl_CarrierFreq_r10;
  uint32_t carrier_freq_local;

  if ((dl_CarrierFreq_r10>=36000) && (dl_CarrierFreq_r10<=36199)) {
    carrier_freq_local = 1900000000 + (dl_CarrierFreq_r10-36000)*100000; //band 33 from 3GPP 36.101 v 10.9 Table 5.7.3-1
    LOG_I(PHY,"[eNB %d] Frame %d: Configured SCell %d to frequency %d (ARFCN %ld) for UE %d\n",Mod_id,/*eNB->frame*/0,CC_id,carrier_freq_local,dl_CarrierFreq_r10,UE_id);
  } else if ((dl_CarrierFreq_r10>=6150) && (dl_CarrierFreq_r10<=6449)) {
    carrier_freq_local = 832000000 + (dl_CarrierFreq_r10-6150)*100000; //band 20 from 3GPP 36.101 v 10.9 Table 5.7.3-1
    // this is actually for the UL only, but we use it for DL too, since there is no TDD mode for this band
    LOG_I(PHY,"[eNB %d] Frame %d: Configured SCell %d to frequency %d (ARFCN %ld) for UE %d\n",Mod_id,/*eNB->frame*/0,CC_id,carrier_freq_local,dl_CarrierFreq_r10,UE_id);
  } else {
    LOG_E(PHY,"[eNB %d] Frame %d: ARFCN %ld of SCell %d for UE %d not supported\n",Mod_id,/*eNB->frame*/0,dl_CarrierFreq_r10,CC_id,UE_id);
  }

  if (physicalConfigDedicatedSCell_r10) {
//#warning " eNB->physicalConfigDedicatedSCell_r10 does not exist in eNB"
    //  eNB->physicalConfigDedicatedSCell_r10[UE_id] = physicalConfigDedicatedSCell_r10;
    LOG_I(PHY,"[eNB %d] Frame %d: Configured phyConfigDedicatedSCell with CC_id %d for UE %d\n",Mod_id,/*eNB->frame*/0,CC_id,UE_id);
  } else {
    LOG_E(PHY,"[eNB %d] Frame %d: Received NULL radioResourceConfigDedicated (CC_id %d, UE %d)\n",Mod_id, /*eNB->frame*/0,CC_id,UE_id);
    return;
  }

}
#endif

void phy_config_harq_ue(uint8_t Mod_id,int CC_id,uint8_t eNB_id,
                        uint16_t max_harq_tx )
{

  PHY_VARS_UE *phy_vars_ue = PHY_vars_UE_g[Mod_id][CC_id];
  phy_vars_ue->ulsch[eNB_id]->Mlimit = max_harq_tx;
}

void phy_config_dedicated_ue(uint8_t Mod_id,int CC_id,uint8_t eNB_id,
                             struct PhysicalConfigDedicated *physicalConfigDedicated )
{

  PHY_VARS_UE *phy_vars_ue = PHY_vars_UE_g[Mod_id][CC_id];

  phy_vars_ue->total_TBS[eNB_id]=0;
  phy_vars_ue->total_TBS_last[eNB_id]=0;
  phy_vars_ue->bitrate[eNB_id]=0;
  phy_vars_ue->total_received_bits[eNB_id]=0;
  phy_vars_ue->dlsch_errors[eNB_id]=0;
  phy_vars_ue->dlsch_errors_last[eNB_id]=0;
  phy_vars_ue->dlsch_received[eNB_id]=0;
  phy_vars_ue->dlsch_received_last[eNB_id]=0;
  phy_vars_ue->dlsch_fer[eNB_id]=0;

  phy_vars_ue->cqi_report_config[eNB_id].CQI_ReportPeriodic.ri_ConfigIndex = -1;
  phy_vars_ue->cqi_report_config[eNB_id].CQI_ReportPeriodic.cqi_PMI_ConfigIndex = -1;

  if (physicalConfigDedicated) {
    LOG_D(PHY,"[UE %d] Received physicalConfigDedicated from eNB %d\n",Mod_id, eNB_id);
    LOG_D(PHY,"------------------------------------------------------------------------\n");

    if (physicalConfigDedicated->pdsch_ConfigDedicated) {
      phy_vars_ue->pdsch_config_dedicated[eNB_id].p_a=physicalConfigDedicated->pdsch_ConfigDedicated->p_a;
      LOG_D(PHY,"pdsch_config_dedicated.p_a %d\n",phy_vars_ue->pdsch_config_dedicated[eNB_id].p_a);
      LOG_D(PHY,"\n");
    }

    if (physicalConfigDedicated->pucch_ConfigDedicated) {
      if (physicalConfigDedicated->pucch_ConfigDedicated->ackNackRepetition.present==PUCCH_ConfigDedicated__ackNackRepetition_PR_release)
        phy_vars_ue->pucch_config_dedicated[eNB_id].ackNackRepetition=0;
      else {
        phy_vars_ue->pucch_config_dedicated[eNB_id].ackNackRepetition=1;
      }

      if (physicalConfigDedicated->pucch_ConfigDedicated->tdd_AckNackFeedbackMode)
        phy_vars_ue->pucch_config_dedicated[eNB_id].tdd_AckNackFeedbackMode = *physicalConfigDedicated->pucch_ConfigDedicated->tdd_AckNackFeedbackMode;
      else
        phy_vars_ue->pucch_config_dedicated[eNB_id].tdd_AckNackFeedbackMode = bundling;

      if ( phy_vars_ue->pucch_config_dedicated[eNB_id].tdd_AckNackFeedbackMode == multiplexing)
        LOG_D(PHY,"pucch_config_dedicated.tdd_AckNackFeedbackMode = multiplexing\n");
      else
        LOG_D(PHY,"pucch_config_dedicated.tdd_AckNackFeedbackMode = bundling\n");
    }

    if (physicalConfigDedicated->pusch_ConfigDedicated) {
      phy_vars_ue->pusch_config_dedicated[eNB_id].betaOffset_ACK_Index = physicalConfigDedicated->pusch_ConfigDedicated->betaOffset_ACK_Index;
      phy_vars_ue->pusch_config_dedicated[eNB_id].betaOffset_RI_Index = physicalConfigDedicated->pusch_ConfigDedicated->betaOffset_RI_Index;
      phy_vars_ue->pusch_config_dedicated[eNB_id].betaOffset_CQI_Index = physicalConfigDedicated->pusch_ConfigDedicated->betaOffset_CQI_Index;


      LOG_D(PHY,"pusch_config_dedicated.betaOffset_ACK_Index %d\n",phy_vars_ue->pusch_config_dedicated[eNB_id].betaOffset_ACK_Index);
      LOG_D(PHY,"pusch_config_dedicated.betaOffset_RI_Index %d\n",phy_vars_ue->pusch_config_dedicated[eNB_id].betaOffset_RI_Index);
      LOG_D(PHY,"pusch_config_dedicated.betaOffset_CQI_Index %d\n",phy_vars_ue->pusch_config_dedicated[eNB_id].betaOffset_CQI_Index);
      LOG_D(PHY,"\n");


    }

    if (physicalConfigDedicated->uplinkPowerControlDedicated) {

      phy_vars_ue->ul_power_control_dedicated[eNB_id].p0_UE_PUSCH = physicalConfigDedicated->uplinkPowerControlDedicated->p0_UE_PUSCH;
      phy_vars_ue->ul_power_control_dedicated[eNB_id].deltaMCS_Enabled= physicalConfigDedicated->uplinkPowerControlDedicated->deltaMCS_Enabled;
      phy_vars_ue->ul_power_control_dedicated[eNB_id].accumulationEnabled= physicalConfigDedicated->uplinkPowerControlDedicated->accumulationEnabled;
      phy_vars_ue->ul_power_control_dedicated[eNB_id].p0_UE_PUCCH= physicalConfigDedicated->uplinkPowerControlDedicated->p0_UE_PUCCH;
      phy_vars_ue->ul_power_control_dedicated[eNB_id].pSRS_Offset= physicalConfigDedicated->uplinkPowerControlDedicated->pSRS_Offset;
      phy_vars_ue->ul_power_control_dedicated[eNB_id].filterCoefficient= *physicalConfigDedicated->uplinkPowerControlDedicated->filterCoefficient;
      LOG_D(PHY,"ul_power_control_dedicated.p0_UE_PUSCH %d\n",phy_vars_ue->ul_power_control_dedicated[eNB_id].p0_UE_PUSCH);
      LOG_D(PHY,"ul_power_control_dedicated.deltaMCS_Enabled %d\n",phy_vars_ue->ul_power_control_dedicated[eNB_id].deltaMCS_Enabled);
      LOG_D(PHY,"ul_power_control_dedicated.accumulationEnabled %d\n",phy_vars_ue->ul_power_control_dedicated[eNB_id].accumulationEnabled);
      LOG_D(PHY,"ul_power_control_dedicated.p0_UE_PUCCH %d\n",phy_vars_ue->ul_power_control_dedicated[eNB_id].p0_UE_PUCCH);
      LOG_D(PHY,"ul_power_control_dedicated.pSRS_Offset %d\n",phy_vars_ue->ul_power_control_dedicated[eNB_id].pSRS_Offset);
      LOG_D(PHY,"ul_power_control_dedicated.filterCoefficient %d\n",phy_vars_ue->ul_power_control_dedicated[eNB_id].filterCoefficient);
      LOG_D(PHY,"\n");
    }

    if (physicalConfigDedicated->antennaInfo) {
      phy_vars_ue->transmission_mode[eNB_id] = 1+(physicalConfigDedicated->antennaInfo->choice.explicitValue.transmissionMode);
      LOG_D(PHY,"Transmission Mode %d\n",phy_vars_ue->transmission_mode[eNB_id]);
      switch(physicalConfigDedicated->antennaInfo->choice.explicitValue.transmissionMode) {
      case AntennaInfoDedicated__transmissionMode_tm1:
	phy_vars_ue->transmission_mode[eNB_id] = 1;
	break;
      case AntennaInfoDedicated__transmissionMode_tm2:
	phy_vars_ue->transmission_mode[eNB_id] = 2;
	break;
      case AntennaInfoDedicated__transmissionMode_tm3:
	phy_vars_ue->transmission_mode[eNB_id] = 3;
	break;
      case AntennaInfoDedicated__transmissionMode_tm4:
	phy_vars_ue->transmission_mode[eNB_id] = 4;
	break;
      case AntennaInfoDedicated__transmissionMode_tm5:
	phy_vars_ue->transmission_mode[eNB_id] = 5;
	break;
      case AntennaInfoDedicated__transmissionMode_tm6:
	phy_vars_ue->transmission_mode[eNB_id] = 6;
	break;
      case AntennaInfoDedicated__transmissionMode_tm7:
        lte_gold_ue_spec_port5(phy_vars_ue->lte_gold_uespec_port5_table, phy_vars_ue->frame_parms.Nid_cell, phy_vars_ue->pdcch_vars[eNB_id]->crnti);
	phy_vars_ue->transmission_mode[eNB_id] = 7;
	break;
      default:
	LOG_E(PHY,"Unknown transmission mode!\n");
	break;
      }
    } else {
      LOG_D(PHY,"[UE %d] Received NULL physicalConfigDedicated->antennaInfo from eNB %d\n",Mod_id, eNB_id);
    }

    if (physicalConfigDedicated->schedulingRequestConfig) {
      if (physicalConfigDedicated->schedulingRequestConfig->present == SchedulingRequestConfig_PR_setup) {
        phy_vars_ue->scheduling_request_config[eNB_id].sr_PUCCH_ResourceIndex = physicalConfigDedicated->schedulingRequestConfig->choice.setup.sr_PUCCH_ResourceIndex;
        phy_vars_ue->scheduling_request_config[eNB_id].sr_ConfigIndex=physicalConfigDedicated->schedulingRequestConfig->choice.setup.sr_ConfigIndex;
        phy_vars_ue->scheduling_request_config[eNB_id].dsr_TransMax=physicalConfigDedicated->schedulingRequestConfig->choice.setup.dsr_TransMax;

        LOG_D(PHY,"scheduling_request_config.sr_PUCCH_ResourceIndex %d\n",phy_vars_ue->scheduling_request_config[eNB_id].sr_PUCCH_ResourceIndex);
        LOG_D(PHY,"scheduling_request_config.sr_ConfigIndex %d\n",phy_vars_ue->scheduling_request_config[eNB_id].sr_ConfigIndex);
        LOG_D(PHY,"scheduling_request_config.dsr_TransMax %d\n",phy_vars_ue->scheduling_request_config[eNB_id].dsr_TransMax);
      }

      LOG_D(PHY,"------------------------------------------------------------\n");

    }

    if (physicalConfigDedicated->soundingRS_UL_ConfigDedicated) {

      phy_vars_ue->soundingrs_ul_config_dedicated[eNB_id].srsConfigDedicatedSetup = 0;
      if (physicalConfigDedicated->soundingRS_UL_ConfigDedicated->present == SoundingRS_UL_ConfigDedicated_PR_setup) {
        phy_vars_ue->soundingrs_ul_config_dedicated[eNB_id].srsConfigDedicatedSetup = 1;
        phy_vars_ue->soundingrs_ul_config_dedicated[eNB_id].duration             = physicalConfigDedicated->soundingRS_UL_ConfigDedicated->choice.setup.duration;
        phy_vars_ue->soundingrs_ul_config_dedicated[eNB_id].cyclicShift          = physicalConfigDedicated->soundingRS_UL_ConfigDedicated->choice.setup.cyclicShift;
        phy_vars_ue->soundingrs_ul_config_dedicated[eNB_id].freqDomainPosition   = physicalConfigDedicated->soundingRS_UL_ConfigDedicated->choice.setup.freqDomainPosition;
        phy_vars_ue->soundingrs_ul_config_dedicated[eNB_id].srs_Bandwidth        = physicalConfigDedicated->soundingRS_UL_ConfigDedicated->choice.setup.srs_Bandwidth;
        phy_vars_ue->soundingrs_ul_config_dedicated[eNB_id].srs_ConfigIndex      = physicalConfigDedicated->soundingRS_UL_ConfigDedicated->choice.setup.srs_ConfigIndex;
        phy_vars_ue->soundingrs_ul_config_dedicated[eNB_id].srs_HoppingBandwidth = physicalConfigDedicated->soundingRS_UL_ConfigDedicated->choice.setup.srs_HoppingBandwidth;
        phy_vars_ue->soundingrs_ul_config_dedicated[eNB_id].transmissionComb     = physicalConfigDedicated->soundingRS_UL_ConfigDedicated->choice.setup.transmissionComb;


        LOG_D(PHY,"soundingrs_ul_config_dedicated.srs_ConfigIndex %d\n",phy_vars_ue->soundingrs_ul_config_dedicated[eNB_id].srs_ConfigIndex);
      }

      LOG_D(PHY,"------------------------------------------------------------\n");

    }


    if (physicalConfigDedicated->cqi_ReportConfig) {
      if (physicalConfigDedicated->cqi_ReportConfig->cqi_ReportModeAperiodic) {
	// configure PUSCH CQI reporting
	phy_vars_ue->cqi_report_config[eNB_id].cqi_ReportModeAperiodic = *physicalConfigDedicated->cqi_ReportConfig->cqi_ReportModeAperiodic;
	if ((phy_vars_ue->cqi_report_config[eNB_id].cqi_ReportModeAperiodic != rm12) && 
	    (phy_vars_ue->cqi_report_config[eNB_id].cqi_ReportModeAperiodic != rm30) &&
	    (phy_vars_ue->cqi_report_config[eNB_id].cqi_ReportModeAperiodic != rm31))
	  LOG_E(PHY,"Unsupported Aperiodic CQI Feedback Mode : %d\n",phy_vars_ue->cqi_report_config[eNB_id].cqi_ReportModeAperiodic);
      }
      if (physicalConfigDedicated->cqi_ReportConfig->cqi_ReportPeriodic) {
	if (physicalConfigDedicated->cqi_ReportConfig->cqi_ReportPeriodic->present == CQI_ReportPeriodic_PR_setup) {
	// configure PUCCH CQI reporting
	  phy_vars_ue->cqi_report_config[eNB_id].CQI_ReportPeriodic.cqi_PUCCH_ResourceIndex = physicalConfigDedicated->cqi_ReportConfig->cqi_ReportPeriodic->choice.setup.cqi_PUCCH_ResourceIndex;
	  phy_vars_ue->cqi_report_config[eNB_id].CQI_ReportPeriodic.cqi_PMI_ConfigIndex     = physicalConfigDedicated->cqi_ReportConfig->cqi_ReportPeriodic->choice.setup.cqi_pmi_ConfigIndex;
	  if (physicalConfigDedicated->cqi_ReportConfig->cqi_ReportPeriodic->choice.setup.ri_ConfigIndex)
	    phy_vars_ue->cqi_report_config[eNB_id].CQI_ReportPeriodic.ri_ConfigIndex = *physicalConfigDedicated->cqi_ReportConfig->cqi_ReportPeriodic->choice.setup.ri_ConfigIndex;	
	}
	else if (physicalConfigDedicated->cqi_ReportConfig->cqi_ReportPeriodic->present == CQI_ReportPeriodic_PR_release) {
	  // handle release
	  phy_vars_ue->cqi_report_config[eNB_id].CQI_ReportPeriodic.ri_ConfigIndex = -1;
	  phy_vars_ue->cqi_report_config[eNB_id].CQI_ReportPeriodic.cqi_PMI_ConfigIndex = -1;
	}
      }
    }
    
#ifdef CBA

    if (physicalConfigDedicated->pusch_CBAConfigDedicated_vlola) {
      phy_vars_ue->pusch_ca_config_dedicated[eNB_id].betaOffset_CA_Index = (uint16_t) *physicalConfigDedicated->pusch_CBAConfigDedicated_vlola->betaOffset_CBA_Index;
      phy_vars_ue->pusch_ca_config_dedicated[eNB_id].cShift = (uint16_t) *physicalConfigDedicated->pusch_CBAConfigDedicated_vlola->cShift_CBA;
      LOG_D(PHY,"[UE %d ] physicalConfigDedicated pusch CBA config dedicated: beta offset %d cshift %d \n",Mod_id,
            phy_vars_ue->pusch_ca_config_dedicated[eNB_id].betaOffset_CA_Index,
            phy_vars_ue->pusch_ca_config_dedicated[eNB_id].cShift);
    }

#endif
  } else {
    LOG_D(PHY,"[PHY][UE %d] Received NULL radioResourceConfigDedicated from eNB %d\n",Mod_id,eNB_id);
    return;
  }

  // fill cqi parameters for periodic CQI reporting
  get_cqipmiri_params(phy_vars_ue,eNB_id);

}

void  phy_config_cba_rnti (module_id_t Mod_id,int CC_id,eNB_flag_t eNB_flag, uint8_t index, rnti_t cba_rnti, uint8_t cba_group_id, uint8_t num_active_cba_groups)
{
  //   uint8_t i;

  if (eNB_flag == 0 ) {
    //LOG_D(PHY,"[UE %d] configure cba group %d with rnti %x, num active cba grp %d\n", index, index, cba_rnti, num_active_cba_groups);
    PHY_vars_UE_g[Mod_id][CC_id]->ulsch[index]->num_active_cba_groups=num_active_cba_groups;
    PHY_vars_UE_g[Mod_id][CC_id]->ulsch[index]->cba_rnti[cba_group_id]=cba_rnti;
  } else {
    //for (i=index; i < NUMBER_OF_UE_MAX; i+=num_active_cba_groups){
    //  LOG_D(PHY,"[eNB %d] configure cba group %d with rnti %x for UE %d, num active cba grp %d\n",Mod_id, i%num_active_cba_groups, cba_rnti, i, num_active_cba_groups);
    PHY_vars_eNB_g[Mod_id][CC_id]->ulsch[index]->num_active_cba_groups=num_active_cba_groups;
    PHY_vars_eNB_g[Mod_id][CC_id]->ulsch[index]->cba_rnti[cba_group_id] = cba_rnti;
    //}
  }
}

void phy_init_lte_top(LTE_DL_FRAME_PARMS *frame_parms)
{

  crcTableInit();

  ccodedot11_init();
  ccodedot11_init_inv();

  ccodelte_init();
  ccodelte_init_inv();

  treillis_table_init();

  phy_generate_viterbi_tables();
  phy_generate_viterbi_tables_lte();

  init_td8();
  init_td16();
#ifdef __AVX2__
  init_td16avx2();
#endif

  lte_sync_time_init(frame_parms);

  generate_ul_ref_sigs();
  generate_ul_ref_sigs_rx();

  generate_64qam_table();
  generate_16qam_table();
  generate_RIV_tables();

  init_unscrambling_lut();
  init_scrambling_lut();
  //set_taus_seed(1328);

}

/*! \brief Helper function to allocate memory for DLSCH data structures.
 * \param[out] pdsch Pointer to the LTE_UE_PDSCH structure to initialize.
 * \param[in] frame_parms LTE_DL_FRAME_PARMS structure.
 * \note This function is optimistic in that it expects malloc() to succeed.
 */
void phy_init_lte_ue__PDSCH( LTE_UE_PDSCH* const pdsch, const LTE_DL_FRAME_PARMS* const fp )
{
  AssertFatal( pdsch, "pdsch==0" );

  pdsch->pmi_ext = (uint8_t*)malloc16_clear( fp->N_RB_DL );
  pdsch->llr[0] = (int16_t*)malloc16_clear( (8*((3*8*6144)+12))*sizeof(int16_t) );
  pdsch->llr128 = (int16_t**)malloc16_clear( sizeof(int16_t*) );
  // FIXME! no further allocation for (int16_t*)pdsch->llr128 !!! expect SIGSEGV
  // FK, 11-3-2015: this is only as a temporary pointer, no memory is stored there

<<<<<<< HEAD
  pdsch->rxdataF_ext         = (int32_t**)malloc16_clear( 8*sizeof(int32_t*) );
  pdsch->rxdataF_comp0       = (int32_t**)malloc16_clear( 8*sizeof(int32_t*) );
  pdsch->rho                 = (int32_t**)malloc16_clear( fp->nb_antennas_rx*sizeof(int32_t*) );
  pdsch->dl_ch_estimates_ext = (int32_t**)malloc16_clear( 8*sizeof(int32_t*) );
  pdsch->dl_ch_mag0          = (int32_t**)malloc16_clear( 8*sizeof(int32_t*) );
  pdsch->dl_ch_magb0         = (int32_t**)malloc16_clear( 8*sizeof(int32_t*) );
  //pdsch->dl_ch_mag1          = (int32_t**)malloc16_clear( 8*sizeof(int32_t*) );
  //pdsch->dl_ch_magb1         = (int32_t**)malloc16_clear( 8*sizeof(int32_t*) );
=======
  pdsch->rxdataF_ext            = (int32_t**)malloc16_clear( 8*sizeof(int32_t*) );
  pdsch->rxdataF_uespec_pilots  = (int32_t**)malloc16_clear( 8*sizeof(int32_t*) );
  pdsch->rxdataF_comp0          = (int32_t**)malloc16_clear( 8*sizeof(int32_t*) );
  pdsch->rho                    = (int32_t**)malloc16_clear( fp->nb_antennas_rx*sizeof(int32_t*) );
  pdsch->dl_ch_estimates_ext    = (int32_t**)malloc16_clear( 8*sizeof(int32_t*) );
  pdsch->dl_bf_ch_estimates     = (int32_t**)malloc16_clear( 8*sizeof(int32_t*) );
  pdsch->dl_bf_ch_estimates_ext = (int32_t**)malloc16_clear( 8*sizeof(int32_t*) );
  pdsch->dl_ch_rho_ext          = (int32_t**)malloc16_clear( 8*sizeof(int32_t*) );
  pdsch->dl_ch_rho2_ext         = (int32_t**)malloc16_clear( 8*sizeof(int32_t*) );
  pdsch->dl_ch_mag0             = (int32_t**)malloc16_clear( 8*sizeof(int32_t*) );
  pdsch->dl_ch_magb0            = (int32_t**)malloc16_clear( 8*sizeof(int32_t*) );
>>>>>>> 2045a493

  // the allocated memory size is fixed:
  AssertFatal( fp->nb_antennas_rx <= 2, "nb_antennas_rx > 2" );

  for (int i=0; i<fp->nb_antennas_rx; i++) {
    pdsch->rho[i]     = (int32_t*)malloc16_clear( sizeof(int32_t)*(fp->N_RB_DL*12*7*2) );

    for (int j=0; j<4; j++) { //fp->nb_antennas_tx; j++)
      const int idx = (j<<1)+i;
      const size_t num = 7*2*fp->N_RB_DL*12;
<<<<<<< HEAD
      pdsch->rxdataF_ext[idx]         = (int32_t*)malloc16_clear( sizeof(int32_t) * num );
      pdsch->rxdataF_comp0[idx]       = (int32_t*)malloc16_clear( sizeof(int32_t) * num );
      pdsch->dl_ch_estimates_ext[idx] = (int32_t*)malloc16_clear( sizeof(int32_t) * num );
      pdsch->dl_ch_mag0[idx]          = (int32_t*)malloc16_clear( sizeof(int32_t) * num );
      pdsch->dl_ch_magb0[idx]         = (int32_t*)malloc16_clear( sizeof(int32_t) * num );
      //pdsch->dl_ch_mag1[idx]          = (int32_t*)malloc16_clear( sizeof(int32_t) * num );
      //pdsch->dl_ch_magb1[idx]         = (int32_t*)malloc16_clear( sizeof(int32_t) * num );
=======
      pdsch->rxdataF_ext[idx]             = (int32_t*)malloc16_clear( sizeof(int32_t) * num );
      pdsch->rxdataF_uespec_pilots[idx]   = (int32_t*)malloc16_clear( sizeof(int32_t) * fp->N_RB_DL*12);
      pdsch->rxdataF_comp0[idx]           = (int32_t*)malloc16_clear( sizeof(int32_t) * num );
      pdsch->dl_ch_estimates_ext[idx]     = (int32_t*)malloc16_clear( sizeof(int32_t) * num );
      pdsch->dl_bf_ch_estimates[idx]      = (int32_t*)malloc16_clear( sizeof(int32_t) * fp->ofdm_symbol_size*7*2);
      pdsch->dl_bf_ch_estimates_ext[idx]  = (int32_t*)malloc16_clear( sizeof(int32_t) * num );
      pdsch->dl_ch_rho_ext[idx]           = (int32_t*)malloc16_clear( sizeof(int32_t) * num );
      pdsch->dl_ch_rho2_ext[idx]          = (int32_t*)malloc16_clear( sizeof(int32_t) * num );
      pdsch->dl_ch_mag0[idx]              = (int32_t*)malloc16_clear( sizeof(int32_t) * num );
      pdsch->dl_ch_magb0[idx]             = (int32_t*)malloc16_clear( sizeof(int32_t) * num );
>>>>>>> 2045a493
    }
  }
}

int phy_init_lte_ue(PHY_VARS_UE *ue,
                    int nb_connected_eNB,
                    uint8_t abstraction_flag)
{

  // create shortcuts
  LTE_DL_FRAME_PARMS* const fp            = &ue->frame_parms;
  LTE_UE_COMMON* const common_vars        = &ue->common_vars;
  LTE_UE_PDSCH** const pdsch_vars         = ue->pdsch_vars;
  LTE_UE_PDSCH** const pdsch_vars_SI      = ue->pdsch_vars_SI;
  LTE_UE_PDSCH** const pdsch_vars_ra      = ue->pdsch_vars_ra;
  LTE_UE_PDSCH** const pdsch_vars_mch     = ue->pdsch_vars_MCH;
  LTE_UE_PBCH** const pbch_vars           = ue->pbch_vars;
  LTE_UE_PDCCH** const pdcch_vars         = ue->pdcch_vars;
  LTE_UE_PRACH** const prach_vars         = ue->prach_vars;

  int i,j,k,l;
  int eNB_id;

  printf("Initializing UE vars (abstraction %"PRIu8") for eNB TXant %"PRIu8", UE RXant %"PRIu8"\n",abstraction_flag,fp->nb_antennas_tx,fp->nb_antennas_rx);
  LOG_D(PHY,"[MSC_NEW][FRAME 00000][PHY_UE][MOD %02u][]\n", ue->Mod_id+NB_eNB_INST);

  // many memory allocation sizes are hard coded
  AssertFatal( fp->nb_antennas_rx <= 2, "hard coded allocation for ue_common_vars->dl_ch_estimates[eNB_id]" );
  AssertFatal( ue->n_connected_eNB <= NUMBER_OF_CONNECTED_eNB_MAX, "n_connected_eNB is too large" );
  // init phy_vars_ue

  for (i=0; i<4; i++) {
    ue->rx_gain_max[i] = 135;
    ue->rx_gain_med[i] = 128;
    ue->rx_gain_byp[i] = 120;
  }

  ue->n_connected_eNB = nb_connected_eNB;

  for(eNB_id = 0; eNB_id < ue->n_connected_eNB; eNB_id++) {
    ue->total_TBS[eNB_id] = 0;
    ue->total_TBS_last[eNB_id] = 0;
    ue->bitrate[eNB_id] = 0;
    ue->total_received_bits[eNB_id] = 0;
  }

  for (i=0;i<10;i++)
    ue->tx_power_dBm[i]=-127;

  if (abstraction_flag == 0) {

    // init TX buffers

    common_vars->txdata  = (int32_t**)malloc16( fp->nb_antennas_tx*sizeof(int32_t*) );
    common_vars->txdataF = (int32_t **)malloc16( fp->nb_antennas_tx*sizeof(int32_t*) );

    for (i=0; i<fp->nb_antennas_tx; i++) {

      common_vars->txdata[i]  = (int32_t*)malloc16_clear( fp->samples_per_tti*10*sizeof(int32_t) );
      common_vars->txdataF[i] = (int32_t *)malloc16_clear( fp->ofdm_symbol_size*fp->symbols_per_tti*10*sizeof(int32_t) );
    }

    // init RX buffers

    common_vars->rxdata   = (int32_t**)malloc16( fp->nb_antennas_rx*sizeof(int32_t*) );
    common_vars->rxdataF  = (int32_t**)malloc16( fp->nb_antennas_rx*sizeof(int32_t*) );
    common_vars->rxdataF2 = (int32_t**)malloc16( fp->nb_antennas_rx*sizeof(int32_t*) );

    for (i=0; i<fp->nb_antennas_rx; i++) {
      common_vars->rxdata[i] = (int32_t*) malloc16_clear( (fp->samples_per_tti*10+2048)*sizeof(int32_t) );
      common_vars->rxdataF[i] = (int32_t*)malloc16_clear( sizeof(int32_t)*(fp->ofdm_symbol_size*14) );
      common_vars->rxdataF2[i] = (int32_t*)malloc16_clear( sizeof(int32_t)*(fp->ofdm_symbol_size*fp->symbols_per_tti*10) );
    }
  }

  // Channel estimates
  for (eNB_id=0; eNB_id<7; eNB_id++) {
    common_vars->dl_ch_estimates[eNB_id]      = (int32_t**)malloc16_clear(8*sizeof(int32_t*));
    common_vars->dl_ch_estimates_time[eNB_id] = (int32_t**)malloc16_clear(8*sizeof(int32_t*));

    for (i=0; i<fp->nb_antennas_rx; i++)
      for (j=0; j<4; j++) {
        int idx = (j<<1) + i;
        common_vars->dl_ch_estimates[eNB_id][idx] = (int32_t*)malloc16_clear( sizeof(int32_t)*fp->symbols_per_tti*(fp->ofdm_symbol_size+LTE_CE_FILTER_LENGTH) );
        common_vars->dl_ch_estimates_time[eNB_id][idx] = (int32_t*)malloc16_clear( sizeof(int32_t)*fp->ofdm_symbol_size*2 );
      }
  }

  // DLSCH
  for (eNB_id=0; eNB_id<ue->n_connected_eNB; eNB_id++) {
    pdsch_vars[eNB_id]     = (LTE_UE_PDSCH *)malloc16_clear(sizeof(LTE_UE_PDSCH));
    pdsch_vars_SI[eNB_id]  = (LTE_UE_PDSCH *)malloc16_clear(sizeof(LTE_UE_PDSCH));
    pdsch_vars_ra[eNB_id]  = (LTE_UE_PDSCH *)malloc16_clear(sizeof(LTE_UE_PDSCH));
    pdsch_vars_mch[eNB_id] = (LTE_UE_PDSCH *)malloc16_clear(sizeof(LTE_UE_PDSCH));
    pdcch_vars[eNB_id]     = (LTE_UE_PDCCH *)malloc16_clear(sizeof(LTE_UE_PDCCH));
    prach_vars[eNB_id]     = (LTE_UE_PRACH *)malloc16_clear(sizeof(LTE_UE_PRACH));
    pbch_vars[eNB_id]      = (LTE_UE_PBCH *)malloc16_clear(sizeof(LTE_UE_PBCH));

    if (abstraction_flag == 0) {
      // init basic (common) variables
      phy_init_lte_ue__PDSCH( pdsch_vars[eNB_id], fp );

      // init variables only needed for standard PDSCH
      pdsch_vars[eNB_id]->llr_shifts          = (uint8_t*)malloc16_clear(7*2*fp->N_RB_DL*12);
      pdsch_vars[eNB_id]->llr_shifts_p        = pdsch_vars[eNB_id]->llr_shifts;
      pdsch_vars[eNB_id]->llr[1]              = (int16_t*)malloc16_clear( (8*((3*8*6144)+12))*sizeof(int16_t) );
      pdsch_vars[eNB_id]->llr128_2ndstream    = (int16_t**)malloc16_clear( sizeof(int16_t*) );


      pdsch_vars[eNB_id]->rho                 = (int32_t**)malloc16_clear( fp->nb_antennas_rx*sizeof(int32_t*) );
      for (int i=0; i<fp->nb_antennas_rx; i++)
	pdsch_vars[eNB_id]->rho[i]     = (int32_t*)malloc16_clear( sizeof(int32_t)*(fp->N_RB_DL*12*7*2) );


      pdsch_vars[eNB_id]->dl_ch_rho2_ext      = (int32_t**)malloc16_clear( 8*sizeof(int32_t*) );
      for (i=0; i<fp->nb_antennas_rx; i++)
        for (j=0; j<4; j++) {
          const int idx = (j<<1)+i;

	  const size_t num = 7*2*fp->N_RB_DL*12+4;
	  pdsch_vars[eNB_id]->dl_ch_rho2_ext[idx] = (int32_t*)malloc16_clear( sizeof(int32_t) * num );
        }

      const size_t num = 7*2*fp->N_RB_DL*12+4;
      for (k=0;k<8;k++) { //harq_pid

	for (l=0;l<8;l++) { //round
	  pdsch_vars[eNB_id]->rxdataF_comp1[k][l] = (int32_t**)malloc16_clear( 8*sizeof(int32_t*) );
	  pdsch_vars[eNB_id]->dl_ch_rho_ext[k][l] = (int32_t**)malloc16_clear( 8*sizeof(int32_t*) );
	  pdsch_vars[eNB_id]->dl_ch_mag1[k][l] = (int32_t**)malloc16_clear( 8*sizeof(int32_t*) );
    pdsch_vars[eNB_id]->dl_ch_magb1[k][l] = (int32_t**)malloc16_clear( 8*sizeof(int32_t*) );

	  for (int i=0; i<fp->nb_antennas_rx; i++)
	    for (int j=0; j<4; j++) { //frame_parms->nb_antennas_tx; j++)
	      const int idx = (j<<1)+i;
	      pdsch_vars[eNB_id]->dl_ch_rho_ext[k][l][idx] = (int32_t*)malloc16_clear( sizeof(int32_t) * num );
	      pdsch_vars[eNB_id]->rxdataF_comp1[k][l][idx] = (int32_t*)malloc16_clear( sizeof(int32_t) * num );
        pdsch_vars[eNB_id]->dl_ch_mag1[k][l][idx] = (int32_t*)malloc16_clear( sizeof(int32_t) * num );
        pdsch_vars[eNB_id]->dl_ch_magb1[k][l][idx] = (int32_t*)malloc16_clear( sizeof(int32_t) * num );
	    }
	}
      }

      phy_init_lte_ue__PDSCH( pdsch_vars_SI[eNB_id], fp );
      phy_init_lte_ue__PDSCH( pdsch_vars_ra[eNB_id], fp );
      phy_init_lte_ue__PDSCH( pdsch_vars_mch[eNB_id], fp );

      // 100 PRBs * 12 REs/PRB * 4 PDCCH SYMBOLS * 2 LLRs/RE
      pdcch_vars[eNB_id]->llr   = (uint16_t*)malloc16_clear( 2*4*100*12*sizeof(uint16_t) );
      pdcch_vars[eNB_id]->llr16 = (uint16_t*)malloc16_clear( 2*4*100*12*sizeof(uint16_t) );
      pdcch_vars[eNB_id]->wbar  = (uint16_t*)malloc16_clear( 2*4*100*12*sizeof(uint16_t) );
      pdcch_vars[eNB_id]->e_rx  = (int8_t*)malloc16_clear( 4*2*100*12 );

      pdcch_vars[eNB_id]->rxdataF_comp        = (int32_t**)malloc16_clear( 8*sizeof(int32_t*) );
      pdcch_vars[eNB_id]->dl_ch_rho_ext       = (int32_t**)malloc16_clear( 8*sizeof(int32_t*) );
      pdcch_vars[eNB_id]->rho                 = (int32_t**)malloc16( fp->nb_antennas_rx*sizeof(int32_t*) );
      pdcch_vars[eNB_id]->rxdataF_ext         = (int32_t**)malloc16_clear( 8*sizeof(int32_t*) );
      pdcch_vars[eNB_id]->dl_ch_estimates_ext = (int32_t**)malloc16_clear( 8*sizeof(int32_t*) );

      for (i=0; i<fp->nb_antennas_rx; i++) {
        //ue_pdcch_vars[eNB_id]->rho[i] = (int32_t*)malloc16_clear( sizeof(int32_t)*(fp->N_RB_DL*12*7*2) );
        pdcch_vars[eNB_id]->rho[i] = (int32_t*)malloc16_clear( sizeof(int32_t)*(100*12*4) );

        for (j=0; j<4; j++) { //fp->nb_antennas_tx; j++)
          int idx = (j<<1)+i;
          //  size_t num = 7*2*fp->N_RB_DL*12;
          size_t num = 4*100*12;  // 4 symbols, 100 PRBs, 12 REs per PRB
          pdcch_vars[eNB_id]->rxdataF_comp[idx]        = (int32_t*)malloc16_clear( sizeof(int32_t) * num );
          pdcch_vars[eNB_id]->dl_ch_rho_ext[idx]       = (int32_t*)malloc16_clear( sizeof(int32_t) * num );
          pdcch_vars[eNB_id]->rxdataF_ext[idx]         = (int32_t*)malloc16_clear( sizeof(int32_t) * num );
          pdcch_vars[eNB_id]->dl_ch_estimates_ext[idx] = (int32_t*)malloc16_clear( sizeof(int32_t) * num );
        }
      }

      // PBCH
      pbch_vars[eNB_id]->rxdataF_ext         = (int32_t**)malloc16( fp->nb_antennas_rx*sizeof(int32_t*) );
      pbch_vars[eNB_id]->rxdataF_comp        = (int32_t**)malloc16_clear( 8*sizeof(int32_t*) );
      pbch_vars[eNB_id]->dl_ch_estimates_ext = (int32_t**)malloc16_clear( 8*sizeof(int32_t*) );
      pbch_vars[eNB_id]->llr                 = (int8_t*)malloc16_clear( 1920 );
      prach_vars[eNB_id]->prachF             = (int16_t*)malloc16_clear( sizeof(int)*(7*2*sizeof(int)*(fp->ofdm_symbol_size*12)) );
      prach_vars[eNB_id]->prach              = (int16_t*)malloc16_clear( sizeof(int)*(7*2*sizeof(int)*(fp->ofdm_symbol_size*12)) );

      for (i=0; i<fp->nb_antennas_rx; i++) {
        pbch_vars[eNB_id]->rxdataF_ext[i]    = (int32_t*)malloc16_clear( sizeof(int32_t)*6*12*4 );

        for (j=0; j<4; j++) {//fp->nb_antennas_tx;j++) {
          int idx = (j<<1)+i;
          pbch_vars[eNB_id]->rxdataF_comp[idx]        = (int32_t*)malloc16_clear( sizeof(int32_t)*6*12*4 );
          pbch_vars[eNB_id]->dl_ch_estimates_ext[idx] = (int32_t*)malloc16_clear( sizeof(int32_t)*6*12*4 );
        }
      }
    }

    pbch_vars[eNB_id]->decoded_output = (uint8_t*)malloc16_clear( 64 );
  }

  // initialization for the last instance of pdsch_vars (used for MU-MIMO)

  pdsch_vars[eNB_id]     = (LTE_UE_PDSCH *)malloc16_clear( sizeof(LTE_UE_PDSCH) );
  pdsch_vars_SI[eNB_id]  = (LTE_UE_PDSCH *)malloc16_clear( sizeof(LTE_UE_PDSCH) );
  pdsch_vars_ra[eNB_id]  = (LTE_UE_PDSCH *)malloc16_clear( sizeof(LTE_UE_PDSCH) );

  if (abstraction_flag == 0) {
    phy_init_lte_ue__PDSCH( pdsch_vars[eNB_id], fp );
    pdsch_vars[eNB_id]->llr[1] = (int16_t*)malloc16_clear( (8*((3*8*6144)+12))*sizeof(int16_t) );

  } else { //abstraction == 1
    ue->sinr_dB = (double*) malloc16_clear( fp->N_RB_DL*12*sizeof(double) );
  }

  ue->sinr_CQI_dB = (double*) malloc16_clear( fp->N_RB_DL*12*sizeof(double) );

  ue->init_averaging = 1;
  ue->pdsch_config_dedicated->p_a = dB0; // default value until overwritten by RRCConnectionReconfiguration

  // set channel estimation to do linear interpolation in time
  ue->high_speed_flag = 1;
  ue->ch_est_alpha    = 24576;

  init_prach_tables(839);


  return 0;
}

int phy_init_lte_eNB(PHY_VARS_eNB *eNB,
                     unsigned char is_secondary_eNB,
                     unsigned char abstraction_flag)
{

  // shortcuts
  LTE_DL_FRAME_PARMS* const fp      = &eNB->frame_parms;
  LTE_eNB_COMMON* const common_vars = &eNB->common_vars;
  LTE_eNB_PUSCH** const pusch_vars  = eNB->pusch_vars;
  LTE_eNB_SRS* const srs_vars       = eNB->srs_vars;
  LTE_eNB_PRACH* const prach_vars   = &eNB->prach_vars;
<<<<<<< HEAD
  int i, j, eNB_id, UE_id;
=======
  int i, j, eNB_id, UE_id; 
  int re;
>>>>>>> 2045a493

  eNB->total_dlsch_bitrate = 0;
  eNB->total_transmitted_bits = 0;
  eNB->total_system_throughput = 0;
  eNB->check_for_MUMIMO_transmissions=0;
  LOG_I(PHY,"[eNB %"PRIu8"] Initializing DL_FRAME_PARMS : N_RB_DL %"PRIu8", PHICH Resource %d, PHICH Duration %d\n",
        eNB->Mod_id,
        fp->N_RB_DL,fp->phich_config_common.phich_resource,
        fp->phich_config_common.phich_duration);
  LOG_D(PHY,"[MSC_NEW][FRAME 00000][PHY_eNB][MOD %02"PRIu8"][]\n", eNB->Mod_id);

  if (eNB->node_function != NGFI_RRU_IF4p5) {
    lte_gold(fp,eNB->lte_gold_table,fp->Nid_cell);
    generate_pcfich_reg_mapping(fp);
    generate_phich_reg_mapping(fp);

    for (UE_id=0; UE_id<NUMBER_OF_UE_MAX; UE_id++) {
      eNB->first_run_timing_advance[UE_id] =
	1; ///This flag used to be static. With multiple eNBs this does no longer work, hence we put it in the structure. However it has to be initialized with 1, which is performed here.

      // clear whole structure
      bzero( &eNB->UE_stats[UE_id], sizeof(LTE_eNB_UE_stats) );

      eNB->physicalConfigDedicated[UE_id] = NULL;
    }
<<<<<<< HEAD

    eNB->first_run_I0_measurements =
      1; ///This flag used to be static. With multiple eNBs this does no longer work, hence we put it in the structure. However it has to be initialized with 1, which is performed here.
=======
    
    eNB->first_run_I0_measurements = 1; ///This flag used to be static. With multiple eNBs this does no longer work, hence we put it in the structure. However it has to be initialized with 1, which is performed here.
>>>>>>> 2045a493
  }

  //  for (eNB_id=0; eNB_id<3; eNB_id++) {
  {
    eNB_id=0;
    if (abstraction_flag==0) {

      // TX vars
      if (eNB->node_function != NGFI_RCC_IF4p5)
<<<<<<< HEAD
	common_vars->txdata[eNB_id]  = (int32_t**)malloc16( fp->nb_antennas_tx*sizeof(int32_t*) );
      common_vars->txdataF[eNB_id] = (int32_t **)malloc16( fp->nb_antennas_tx*sizeof(int32_t*) );

=======
	common_vars->txdata[eNB_id]  = (int32_t**)malloc16(fp->nb_antennas_tx*sizeof(int32_t*));
      common_vars->txdataF[eNB_id] = (int32_t **)malloc16(NB_ANTENNA_PORTS_ENB*sizeof(int32_t*));
      common_vars->txdataF_BF[eNB_id] = (int32_t **)malloc16(fp->nb_antennas_tx*sizeof(int32_t*));

      if (eNB->node_function != NGFI_RRU_IF5) {
	for (i=0; i<NB_ANTENNA_PORTS_ENB; i++) {
	  if (i<fp->nb_antenna_ports_eNB || i==5) {
	    common_vars->txdataF[eNB_id][i] = (int32_t*)malloc16_clear(fp->ofdm_symbol_size*fp->symbols_per_tti*10*sizeof(int32_t) );
#ifdef DEBUG_PHY
	    printf("[openair][LTE_PHY][INIT] common_vars->txdataF[%d][%d] = %p (%lu bytes)\n",
		   eNB_id,i,common_vars->txdataF[eNB_id][i],
		   fp->ofdm_symbol_size*fp->symbols_per_tti*10*sizeof(int32_t));
#endif
	  }
	}
      }
>>>>>>> 2045a493
      for (i=0; i<fp->nb_antennas_tx; i++) {
	common_vars->txdataF_BF[eNB_id][i] = (int32_t*)malloc16_clear(fp->ofdm_symbol_size*sizeof(int32_t) );
	if (eNB->node_function != NGFI_RCC_IF4p5)

	  // Allocate 10 subframes of I/Q TX signal data (time) if not
	  common_vars->txdata[eNB_id][i]  = (int32_t*)malloc16_clear( fp->samples_per_tti*10*sizeof(int32_t) );

#ifdef DEBUG_PHY
	printf("[openair][LTE_PHY][INIT] common_vars->txdata[%d][%d] = %p (%lu bytes)\n",eNB_id,i,common_vars->txdata[eNB_id][i],
	       fp->samples_per_tti*10*sizeof(int32_t));
#endif
      }
<<<<<<< HEAD
=======
      
      for (i=0; i<NB_ANTENNA_PORTS_ENB; i++) {
	if (i<fp->nb_antenna_ports_eNB || i==5) {
	  common_vars->beam_weights[eNB_id][i] = (int32_t **)malloc16_clear(fp->nb_antennas_tx*sizeof(int32_t*));
	  for (j=0; j<fp->nb_antennas_tx; j++) {
	    common_vars->beam_weights[eNB_id][i][j] = (int32_t *)malloc16_clear(fp->ofdm_symbol_size*sizeof(int32_t));
	    // antenna ports 0-3 are mapped on antennas 0-3
	    // antenna port 4 is mapped on antenna 0
	    // antenna ports 5-14 are mapped on all antennas 
	    if (((i<4) && (i==j)) || ((i==4) && (j==0))) {
	      for (re=0; re<fp->ofdm_symbol_size; re++) 
		common_vars->beam_weights[eNB_id][i][j][re] = 0x00007fff; 
	    }
	    else if (i>4) {
	      for (re=0; re<fp->ofdm_symbol_size; re++) 
		common_vars->beam_weights[eNB_id][i][j][re] = 0x00007fff/fp->nb_antennas_tx; 
	    }  
#ifdef DEBUG_PHY
	    msg("[openair][LTE_PHY][INIT] lte_common_vars->beam_weights[%d][%d][%d] = %p (%d bytes)\n",
		eNB_id,i,j,common_vars->beam_weights[eNB_id][i][j],
		fp->ofdm_symbol_size*sizeof(int32_t)); 
#endif
	  }
	}
      }
>>>>>>> 2045a493

      // RX vars
      if (eNB->node_function != NGFI_RCC_IF4p5) {
	common_vars->rxdata[eNB_id]        = (int32_t**)malloc16(fp->nb_antennas_rx*sizeof(int32_t*) );
	common_vars->rxdata_7_5kHz[eNB_id] = (int32_t**)malloc16(fp->nb_antennas_rx*sizeof(int32_t*) );
      }
<<<<<<< HEAD
      common_vars->rxdataF[eNB_id]       = (int32_t**)malloc16( fp->nb_antennas_rx*sizeof(int32_t*) );
=======
      common_vars->rxdataF[eNB_id]       = (int32_t**)malloc16(fp->nb_antennas_rx*sizeof(int32_t*) );
>>>>>>> 2045a493

      for (i=0; i<fp->nb_antennas_rx; i++) {
	if (eNB->node_function != NGFI_RCC_IF4p5) {
	  // allocate 2 subframes of I/Q signal data (time) if not an RCC (no time-domain signals)
	  common_vars->rxdata[eNB_id][i] = (int32_t*)malloc16_clear( fp->samples_per_tti*10*sizeof(int32_t) );

	  if (eNB->node_function != NGFI_RRU_IF5)
	    // allocate 2 subframes of I/Q signal data (time, 7.5 kHz offset)
	    common_vars->rxdata_7_5kHz[eNB_id][i] = (int32_t*)malloc16_clear( 2*fp->samples_per_tti*2*sizeof(int32_t) );
	}
<<<<<<< HEAD

	common_vars->rxdataF[eNB_id][i] = (int32_t*)malloc16_clear(sizeof(int32_t)*(fp->ofdm_symbol_size*fp->symbols_per_tti) );
=======
	if (eNB->node_function != NGFI_RRU_IF5)
	  // allocate 2 subframes of I/Q signal data (frequency)
	  common_vars->rxdataF[eNB_id][i] = (int32_t*)malloc16_clear(sizeof(int32_t)*(2*fp->ofdm_symbol_size*fp->symbols_per_tti) );
>>>>>>> 2045a493
#ifdef DEBUG_PHY
	printf("[openair][LTE_PHY][INIT] common_vars->rxdata[%d][%d] = %p (%lu bytes)\n",eNB_id,i,common_vars->rxdata[eNB_id][i],fp->samples_per_tti*10*sizeof(int32_t));
	if (eNB->node_function != NGFI_RRU_IF5)
	  printf("[openair][LTE_PHY][INIT] common_vars->rxdata_7_5kHz[%d][%d] = %p (%lu bytes)\n",eNB_id,i,common_vars->rxdata_7_5kHz[eNB_id][i],fp->samples_per_tti*2*sizeof(int32_t));
#endif
        common_vars->rxdataF[eNB_id][i] = (int32_t*)malloc16_clear(sizeof(int32_t)*(fp->ofdm_symbol_size*fp->symbols_per_tti) );
      }
<<<<<<< HEAD

      if (eNB->node_function != NGFI_RRU_IF4p5) {
=======
      
      if ((eNB->node_function != NGFI_RRU_IF4p5)&&(eNB->node_function != NGFI_RRU_IF5)) {
>>>>>>> 2045a493
	// Channel estimates for SRS
	for (UE_id=0; UE_id<NUMBER_OF_UE_MAX; UE_id++) {

	  srs_vars[UE_id].srs_ch_estimates[eNB_id]      = (int32_t**)malloc16( fp->nb_antennas_rx*sizeof(int32_t*) );
	  srs_vars[UE_id].srs_ch_estimates_time[eNB_id] = (int32_t**)malloc16( fp->nb_antennas_rx*sizeof(int32_t*) );

	  for (i=0; i<fp->nb_antennas_rx; i++) {
	    srs_vars[UE_id].srs_ch_estimates[eNB_id][i]      = (int32_t*)malloc16_clear( sizeof(int32_t)*fp->ofdm_symbol_size );
	    srs_vars[UE_id].srs_ch_estimates_time[eNB_id][i] = (int32_t*)malloc16_clear( sizeof(int32_t)*fp->ofdm_symbol_size*2 );
	  }
	} //UE_id

	common_vars->sync_corr[eNB_id] = (uint32_t*)malloc16_clear( LTE_NUMBER_OF_SUBFRAMES_PER_FRAME*sizeof(uint32_t)*fp->samples_per_tti );
      }
    } // abstraction_flag = 0
    else { //UPLINK abstraction = 1
      eNB->sinr_dB = (double*) malloc16_clear( fp->N_RB_DL*12*sizeof(double) );
    }
  } //eNB_id



  if (abstraction_flag==0) {
    if ((eNB->node_function != NGFI_RRU_IF4p5)&&(eNB->node_function != NGFI_RRU_IF5)) {
      generate_ul_ref_sigs_rx();

      // SRS
      for (UE_id=0; UE_id<NUMBER_OF_UE_MAX; UE_id++) {
	srs_vars[UE_id].srs = (int32_t*)malloc16_clear(2*fp->ofdm_symbol_size*sizeof(int32_t));
      }
    }
  }



  // ULSCH VARS, skip if NFGI_RRU_IF4
<<<<<<< HEAD

  if (eNB->node_function!=NGFI_RRU_IF4p5)
=======
  
  if ((eNB->node_function!=NGFI_RRU_IF4p5)&&(eNB->node_function != NGFI_RRU_IF5))
>>>>>>> 2045a493
    prach_vars->prachF = (int16_t*)malloc16_clear( 1024*2*sizeof(int16_t) );

  /* number of elements of an array X is computed as sizeof(X) / sizeof(X[0]) */
  AssertFatal(fp->nb_antennas_rx <= sizeof(prach_vars->rxsigF) / sizeof(prach_vars->rxsigF[0]),
              "nb_antennas_rx too large");
  for (i=0; i<fp->nb_antennas_rx; i++) {
    prach_vars->rxsigF[i] = (int16_t*)malloc16_clear( fp->ofdm_symbol_size*12*2*sizeof(int16_t) );
#ifdef DEBUG_PHY
    printf("[openair][LTE_PHY][INIT] prach_vars->rxsigF[%d] = %p\n",i,prach_vars->rxsigF[i]);
#endif
  }
<<<<<<< HEAD

  if (eNB->node_function != NGFI_RRU_IF4p5) {
=======
  
  if ((eNB->node_function != NGFI_RRU_IF4p5)&&(eNB->node_function != NGFI_RRU_IF5)) {
>>>>>>> 2045a493
    AssertFatal(fp->nb_antennas_rx <= sizeof(prach_vars->prach_ifft) / sizeof(prach_vars->prach_ifft[0]),
		"nb_antennas_rx too large");
    for (i=0; i<fp->nb_antennas_rx; i++) {
      prach_vars->prach_ifft[i] = (int16_t*)malloc16_clear(1024*2*sizeof(int16_t));
#ifdef DEBUG_PHY
      printf("[openair][LTE_PHY][INIT] prach_vars->prach_ifft[%d] = %p\n",i,prach_vars->prach_ifft[i]);
#endif
    }

    for (UE_id=0; UE_id<NUMBER_OF_UE_MAX; UE_id++) {

      //FIXME
      pusch_vars[UE_id] = (LTE_eNB_PUSCH*)malloc16_clear( NUMBER_OF_UE_MAX*sizeof(LTE_eNB_PUSCH) );

      if (abstraction_flag==0) {
	for (eNB_id=0; eNB_id<3; eNB_id++) {

	  pusch_vars[UE_id]->rxdataF_ext[eNB_id]      = (int32_t**)malloc16( fp->nb_antennas_rx*sizeof(int32_t*) );
	  pusch_vars[UE_id]->rxdataF_ext2[eNB_id]     = (int32_t**)malloc16( fp->nb_antennas_rx*sizeof(int32_t*) );
	  pusch_vars[UE_id]->drs_ch_estimates[eNB_id] = (int32_t**)malloc16( fp->nb_antennas_rx*sizeof(int32_t*) );
	  pusch_vars[UE_id]->drs_ch_estimates_time[eNB_id] = (int32_t**)malloc16( fp->nb_antennas_rx*sizeof(int32_t*) );
	  pusch_vars[UE_id]->rxdataF_comp[eNB_id]     = (int32_t**)malloc16( fp->nb_antennas_rx*sizeof(int32_t*) );
	  pusch_vars[UE_id]->ul_ch_mag[eNB_id]  = (int32_t**)malloc16( fp->nb_antennas_rx*sizeof(int32_t*) );
	  pusch_vars[UE_id]->ul_ch_magb[eNB_id] = (int32_t**)malloc16( fp->nb_antennas_rx*sizeof(int32_t*) );

	  for (i=0; i<fp->nb_antennas_rx; i++) {
	    // RK 2 times because of output format of FFT!
	    // FIXME We should get rid of this
	    pusch_vars[UE_id]->rxdataF_ext[eNB_id][i]      = (int32_t*)malloc16_clear( 2*sizeof(int32_t)*fp->N_RB_UL*12*fp->symbols_per_tti );
	    pusch_vars[UE_id]->rxdataF_ext2[eNB_id][i]     = (int32_t*)malloc16_clear( sizeof(int32_t)*fp->N_RB_UL*12*fp->symbols_per_tti );
	    pusch_vars[UE_id]->drs_ch_estimates[eNB_id][i] = (int32_t*)malloc16_clear( sizeof(int32_t)*fp->N_RB_UL*12*fp->symbols_per_tti );
	    pusch_vars[UE_id]->drs_ch_estimates_time[eNB_id][i] = (int32_t*)malloc16_clear( 2*2*sizeof(int32_t)*fp->ofdm_symbol_size );
	    pusch_vars[UE_id]->rxdataF_comp[eNB_id][i]     = (int32_t*)malloc16_clear( sizeof(int32_t)*fp->N_RB_UL*12*fp->symbols_per_tti );
	    pusch_vars[UE_id]->ul_ch_mag[eNB_id][i]  = (int32_t*)malloc16_clear( fp->symbols_per_tti*sizeof(int32_t)*fp->N_RB_UL*12 );
	    pusch_vars[UE_id]->ul_ch_magb[eNB_id][i] = (int32_t*)malloc16_clear( fp->symbols_per_tti*sizeof(int32_t)*fp->N_RB_UL*12 );
	  }
	} //eNB_id

	pusch_vars[UE_id]->llr = (int16_t*)malloc16_clear( (8*((3*8*6144)+12))*sizeof(int16_t) );
      } // abstraction_flag
    } //UE_id


    if (abstraction_flag==0) {
      if (is_secondary_eNB) {
	for (eNB_id=0; eNB_id<3; eNB_id++) {
	  eNB->dl_precoder_SeNB[eNB_id] = (int **)malloc16(4*sizeof(int*));

	  if (eNB->dl_precoder_SeNB[eNB_id]) {
#ifdef DEBUG_PHY
	    printf("[openair][SECSYS_PHY][INIT] eNB->dl_precoder_SeNB[%d] allocated at %p\n",eNB_id,
		eNB->dl_precoder_SeNB[eNB_id]);
#endif
	  } else {
	    printf("[openair][SECSYS_PHY][INIT] eNB->dl_precoder_SeNB[%d] not allocated\n",eNB_id);
	    return(-1);
	  }

	  for (j=0; j<fp->nb_antennas_tx; j++) {
	    eNB->dl_precoder_SeNB[eNB_id][j] = (int *)malloc16(2*sizeof(int)*(fp->ofdm_symbol_size)); // repeated format (hence the '2*')

	    if (eNB->dl_precoder_SeNB[eNB_id][j]) {
#ifdef DEBUG_PHY
	      printf("[openair][LTE_PHY][INIT] eNB->dl_precoder_SeNB[%d][%d] allocated at %p\n",eNB_id,j,
		  eNB->dl_precoder_SeNB[eNB_id][j]);
#endif
	      memset(eNB->dl_precoder_SeNB[eNB_id][j],0,2*sizeof(int)*(fp->ofdm_symbol_size));
	    } else {
	      printf("[openair][LTE_PHY][INIT] eNB->dl_precoder_SeNB[%d][%d] not allocated\n",eNB_id,j);
	      return(-1);
	    }
	  } //for(j=...nb_antennas_tx

	} //for(eNB_id...
      }
    }

    for (UE_id=0; UE_id<NUMBER_OF_UE_MAX; UE_id++)
      eNB->UE_stats_ptr[UE_id] = &eNB->UE_stats[UE_id];

    eNB->pdsch_config_dedicated->p_a = dB0; //defaul value until overwritten by RRCConnectionReconfiguration

    init_prach_tables(839);
  } // node_function != NGFI_RRU_IF4p5

  return (0);

}<|MERGE_RESOLUTION|>--- conflicted
+++ resolved
@@ -908,7 +908,7 @@
       if (physicalConfigDedicated->cqi_ReportConfig->cqi_ReportModeAperiodic) {
 	// configure PUSCH CQI reporting
 	phy_vars_ue->cqi_report_config[eNB_id].cqi_ReportModeAperiodic = *physicalConfigDedicated->cqi_ReportConfig->cqi_ReportModeAperiodic;
-	if ((phy_vars_ue->cqi_report_config[eNB_id].cqi_ReportModeAperiodic != rm12) && 
+	if ((phy_vars_ue->cqi_report_config[eNB_id].cqi_ReportModeAperiodic != rm12) &&
 	    (phy_vars_ue->cqi_report_config[eNB_id].cqi_ReportModeAperiodic != rm30) &&
 	    (phy_vars_ue->cqi_report_config[eNB_id].cqi_ReportModeAperiodic != rm31))
 	  LOG_E(PHY,"Unsupported Aperiodic CQI Feedback Mode : %d\n",phy_vars_ue->cqi_report_config[eNB_id].cqi_ReportModeAperiodic);
@@ -919,7 +919,7 @@
 	  phy_vars_ue->cqi_report_config[eNB_id].CQI_ReportPeriodic.cqi_PUCCH_ResourceIndex = physicalConfigDedicated->cqi_ReportConfig->cqi_ReportPeriodic->choice.setup.cqi_PUCCH_ResourceIndex;
 	  phy_vars_ue->cqi_report_config[eNB_id].CQI_ReportPeriodic.cqi_PMI_ConfigIndex     = physicalConfigDedicated->cqi_ReportConfig->cqi_ReportPeriodic->choice.setup.cqi_pmi_ConfigIndex;
 	  if (physicalConfigDedicated->cqi_ReportConfig->cqi_ReportPeriodic->choice.setup.ri_ConfigIndex)
-	    phy_vars_ue->cqi_report_config[eNB_id].CQI_ReportPeriodic.ri_ConfigIndex = *physicalConfigDedicated->cqi_ReportConfig->cqi_ReportPeriodic->choice.setup.ri_ConfigIndex;	
+	    phy_vars_ue->cqi_report_config[eNB_id].CQI_ReportPeriodic.ri_ConfigIndex = *physicalConfigDedicated->cqi_ReportConfig->cqi_ReportPeriodic->choice.setup.ri_ConfigIndex;
 	}
 	else if (physicalConfigDedicated->cqi_ReportConfig->cqi_ReportPeriodic->present == CQI_ReportPeriodic_PR_release) {
 	  // handle release
@@ -928,7 +928,7 @@
 	}
       }
     }
-    
+
 #ifdef CBA
 
     if (physicalConfigDedicated->pusch_CBAConfigDedicated_vlola) {
@@ -1019,16 +1019,7 @@
   // FIXME! no further allocation for (int16_t*)pdsch->llr128 !!! expect SIGSEGV
   // FK, 11-3-2015: this is only as a temporary pointer, no memory is stored there
 
-<<<<<<< HEAD
-  pdsch->rxdataF_ext         = (int32_t**)malloc16_clear( 8*sizeof(int32_t*) );
-  pdsch->rxdataF_comp0       = (int32_t**)malloc16_clear( 8*sizeof(int32_t*) );
-  pdsch->rho                 = (int32_t**)malloc16_clear( fp->nb_antennas_rx*sizeof(int32_t*) );
-  pdsch->dl_ch_estimates_ext = (int32_t**)malloc16_clear( 8*sizeof(int32_t*) );
-  pdsch->dl_ch_mag0          = (int32_t**)malloc16_clear( 8*sizeof(int32_t*) );
-  pdsch->dl_ch_magb0         = (int32_t**)malloc16_clear( 8*sizeof(int32_t*) );
-  //pdsch->dl_ch_mag1          = (int32_t**)malloc16_clear( 8*sizeof(int32_t*) );
-  //pdsch->dl_ch_magb1         = (int32_t**)malloc16_clear( 8*sizeof(int32_t*) );
-=======
+
   pdsch->rxdataF_ext            = (int32_t**)malloc16_clear( 8*sizeof(int32_t*) );
   pdsch->rxdataF_uespec_pilots  = (int32_t**)malloc16_clear( 8*sizeof(int32_t*) );
   pdsch->rxdataF_comp0          = (int32_t**)malloc16_clear( 8*sizeof(int32_t*) );
@@ -1036,11 +1027,11 @@
   pdsch->dl_ch_estimates_ext    = (int32_t**)malloc16_clear( 8*sizeof(int32_t*) );
   pdsch->dl_bf_ch_estimates     = (int32_t**)malloc16_clear( 8*sizeof(int32_t*) );
   pdsch->dl_bf_ch_estimates_ext = (int32_t**)malloc16_clear( 8*sizeof(int32_t*) );
-  pdsch->dl_ch_rho_ext          = (int32_t**)malloc16_clear( 8*sizeof(int32_t*) );
-  pdsch->dl_ch_rho2_ext         = (int32_t**)malloc16_clear( 8*sizeof(int32_t*) );
+  //pdsch->dl_ch_rho_ext          = (int32_t**)malloc16_clear( 8*sizeof(int32_t*) );
+  //pdsch->dl_ch_rho2_ext         = (int32_t**)malloc16_clear( 8*sizeof(int32_t*) );
   pdsch->dl_ch_mag0             = (int32_t**)malloc16_clear( 8*sizeof(int32_t*) );
   pdsch->dl_ch_magb0            = (int32_t**)malloc16_clear( 8*sizeof(int32_t*) );
->>>>>>> 2045a493
+
 
   // the allocated memory size is fixed:
   AssertFatal( fp->nb_antennas_rx <= 2, "nb_antennas_rx > 2" );
@@ -1051,26 +1042,16 @@
     for (int j=0; j<4; j++) { //fp->nb_antennas_tx; j++)
       const int idx = (j<<1)+i;
       const size_t num = 7*2*fp->N_RB_DL*12;
-<<<<<<< HEAD
-      pdsch->rxdataF_ext[idx]         = (int32_t*)malloc16_clear( sizeof(int32_t) * num );
-      pdsch->rxdataF_comp0[idx]       = (int32_t*)malloc16_clear( sizeof(int32_t) * num );
-      pdsch->dl_ch_estimates_ext[idx] = (int32_t*)malloc16_clear( sizeof(int32_t) * num );
-      pdsch->dl_ch_mag0[idx]          = (int32_t*)malloc16_clear( sizeof(int32_t) * num );
-      pdsch->dl_ch_magb0[idx]         = (int32_t*)malloc16_clear( sizeof(int32_t) * num );
-      //pdsch->dl_ch_mag1[idx]          = (int32_t*)malloc16_clear( sizeof(int32_t) * num );
-      //pdsch->dl_ch_magb1[idx]         = (int32_t*)malloc16_clear( sizeof(int32_t) * num );
-=======
       pdsch->rxdataF_ext[idx]             = (int32_t*)malloc16_clear( sizeof(int32_t) * num );
       pdsch->rxdataF_uespec_pilots[idx]   = (int32_t*)malloc16_clear( sizeof(int32_t) * fp->N_RB_DL*12);
       pdsch->rxdataF_comp0[idx]           = (int32_t*)malloc16_clear( sizeof(int32_t) * num );
       pdsch->dl_ch_estimates_ext[idx]     = (int32_t*)malloc16_clear( sizeof(int32_t) * num );
       pdsch->dl_bf_ch_estimates[idx]      = (int32_t*)malloc16_clear( sizeof(int32_t) * fp->ofdm_symbol_size*7*2);
       pdsch->dl_bf_ch_estimates_ext[idx]  = (int32_t*)malloc16_clear( sizeof(int32_t) * num );
-      pdsch->dl_ch_rho_ext[idx]           = (int32_t*)malloc16_clear( sizeof(int32_t) * num );
-      pdsch->dl_ch_rho2_ext[idx]          = (int32_t*)malloc16_clear( sizeof(int32_t) * num );
+     // pdsch->dl_ch_rho_ext[idx]           = (int32_t*)malloc16_clear( sizeof(int32_t) * num );
+     // pdsch->dl_ch_rho2_ext[idx]          = (int32_t*)malloc16_clear( sizeof(int32_t) * num );
       pdsch->dl_ch_mag0[idx]              = (int32_t*)malloc16_clear( sizeof(int32_t) * num );
       pdsch->dl_ch_magb0[idx]             = (int32_t*)malloc16_clear( sizeof(int32_t) * num );
->>>>>>> 2045a493
     }
   }
 }
@@ -1307,12 +1288,10 @@
   LTE_eNB_PUSCH** const pusch_vars  = eNB->pusch_vars;
   LTE_eNB_SRS* const srs_vars       = eNB->srs_vars;
   LTE_eNB_PRACH* const prach_vars   = &eNB->prach_vars;
-<<<<<<< HEAD
+
   int i, j, eNB_id, UE_id;
-=======
-  int i, j, eNB_id, UE_id; 
   int re;
->>>>>>> 2045a493
+
 
   eNB->total_dlsch_bitrate = 0;
   eNB->total_transmitted_bits = 0;
@@ -1338,14 +1317,8 @@
 
       eNB->physicalConfigDedicated[UE_id] = NULL;
     }
-<<<<<<< HEAD
-
-    eNB->first_run_I0_measurements =
-      1; ///This flag used to be static. With multiple eNBs this does no longer work, hence we put it in the structure. However it has to be initialized with 1, which is performed here.
-=======
-    
+
     eNB->first_run_I0_measurements = 1; ///This flag used to be static. With multiple eNBs this does no longer work, hence we put it in the structure. However it has to be initialized with 1, which is performed here.
->>>>>>> 2045a493
   }
 
   //  for (eNB_id=0; eNB_id<3; eNB_id++) {
@@ -1355,11 +1328,7 @@
 
       // TX vars
       if (eNB->node_function != NGFI_RCC_IF4p5)
-<<<<<<< HEAD
-	common_vars->txdata[eNB_id]  = (int32_t**)malloc16( fp->nb_antennas_tx*sizeof(int32_t*) );
-      common_vars->txdataF[eNB_id] = (int32_t **)malloc16( fp->nb_antennas_tx*sizeof(int32_t*) );
-
-=======
+
 	common_vars->txdata[eNB_id]  = (int32_t**)malloc16(fp->nb_antennas_tx*sizeof(int32_t*));
       common_vars->txdataF[eNB_id] = (int32_t **)malloc16(NB_ANTENNA_PORTS_ENB*sizeof(int32_t*));
       common_vars->txdataF_BF[eNB_id] = (int32_t **)malloc16(fp->nb_antennas_tx*sizeof(int32_t*));
@@ -1376,7 +1345,7 @@
 	  }
 	}
       }
->>>>>>> 2045a493
+
       for (i=0; i<fp->nb_antennas_tx; i++) {
 	common_vars->txdataF_BF[eNB_id][i] = (int32_t*)malloc16_clear(fp->ofdm_symbol_size*sizeof(int32_t) );
 	if (eNB->node_function != NGFI_RCC_IF4p5)
@@ -1389,9 +1358,7 @@
 	       fp->samples_per_tti*10*sizeof(int32_t));
 #endif
       }
-<<<<<<< HEAD
-=======
-      
+
       for (i=0; i<NB_ANTENNA_PORTS_ENB; i++) {
 	if (i<fp->nb_antenna_ports_eNB || i==5) {
 	  common_vars->beam_weights[eNB_id][i] = (int32_t **)malloc16_clear(fp->nb_antennas_tx*sizeof(int32_t*));
@@ -1399,35 +1366,33 @@
 	    common_vars->beam_weights[eNB_id][i][j] = (int32_t *)malloc16_clear(fp->ofdm_symbol_size*sizeof(int32_t));
 	    // antenna ports 0-3 are mapped on antennas 0-3
 	    // antenna port 4 is mapped on antenna 0
-	    // antenna ports 5-14 are mapped on all antennas 
+	    // antenna ports 5-14 are mapped on all antennas
 	    if (((i<4) && (i==j)) || ((i==4) && (j==0))) {
-	      for (re=0; re<fp->ofdm_symbol_size; re++) 
-		common_vars->beam_weights[eNB_id][i][j][re] = 0x00007fff; 
+	      for (re=0; re<fp->ofdm_symbol_size; re++)
+		common_vars->beam_weights[eNB_id][i][j][re] = 0x00007fff;
 	    }
 	    else if (i>4) {
-	      for (re=0; re<fp->ofdm_symbol_size; re++) 
-		common_vars->beam_weights[eNB_id][i][j][re] = 0x00007fff/fp->nb_antennas_tx; 
-	    }  
+	      for (re=0; re<fp->ofdm_symbol_size; re++)
+		common_vars->beam_weights[eNB_id][i][j][re] = 0x00007fff/fp->nb_antennas_tx;
+	    }
 #ifdef DEBUG_PHY
 	    msg("[openair][LTE_PHY][INIT] lte_common_vars->beam_weights[%d][%d][%d] = %p (%d bytes)\n",
 		eNB_id,i,j,common_vars->beam_weights[eNB_id][i][j],
-		fp->ofdm_symbol_size*sizeof(int32_t)); 
+		fp->ofdm_symbol_size*sizeof(int32_t));
 #endif
 	  }
 	}
       }
->>>>>>> 2045a493
+
 
       // RX vars
       if (eNB->node_function != NGFI_RCC_IF4p5) {
 	common_vars->rxdata[eNB_id]        = (int32_t**)malloc16(fp->nb_antennas_rx*sizeof(int32_t*) );
 	common_vars->rxdata_7_5kHz[eNB_id] = (int32_t**)malloc16(fp->nb_antennas_rx*sizeof(int32_t*) );
       }
-<<<<<<< HEAD
-      common_vars->rxdataF[eNB_id]       = (int32_t**)malloc16( fp->nb_antennas_rx*sizeof(int32_t*) );
-=======
+
       common_vars->rxdataF[eNB_id]       = (int32_t**)malloc16(fp->nb_antennas_rx*sizeof(int32_t*) );
->>>>>>> 2045a493
+
 
       for (i=0; i<fp->nb_antennas_rx; i++) {
 	if (eNB->node_function != NGFI_RCC_IF4p5) {
@@ -1438,14 +1403,11 @@
 	    // allocate 2 subframes of I/Q signal data (time, 7.5 kHz offset)
 	    common_vars->rxdata_7_5kHz[eNB_id][i] = (int32_t*)malloc16_clear( 2*fp->samples_per_tti*2*sizeof(int32_t) );
 	}
-<<<<<<< HEAD
-
-	common_vars->rxdataF[eNB_id][i] = (int32_t*)malloc16_clear(sizeof(int32_t)*(fp->ofdm_symbol_size*fp->symbols_per_tti) );
-=======
+
 	if (eNB->node_function != NGFI_RRU_IF5)
 	  // allocate 2 subframes of I/Q signal data (frequency)
 	  common_vars->rxdataF[eNB_id][i] = (int32_t*)malloc16_clear(sizeof(int32_t)*(2*fp->ofdm_symbol_size*fp->symbols_per_tti) );
->>>>>>> 2045a493
+
 #ifdef DEBUG_PHY
 	printf("[openair][LTE_PHY][INIT] common_vars->rxdata[%d][%d] = %p (%lu bytes)\n",eNB_id,i,common_vars->rxdata[eNB_id][i],fp->samples_per_tti*10*sizeof(int32_t));
 	if (eNB->node_function != NGFI_RRU_IF5)
@@ -1453,13 +1415,10 @@
 #endif
         common_vars->rxdataF[eNB_id][i] = (int32_t*)malloc16_clear(sizeof(int32_t)*(fp->ofdm_symbol_size*fp->symbols_per_tti) );
       }
-<<<<<<< HEAD
-
-      if (eNB->node_function != NGFI_RRU_IF4p5) {
-=======
-      
+
+
       if ((eNB->node_function != NGFI_RRU_IF4p5)&&(eNB->node_function != NGFI_RRU_IF5)) {
->>>>>>> 2045a493
+
 	// Channel estimates for SRS
 	for (UE_id=0; UE_id<NUMBER_OF_UE_MAX; UE_id++) {
 
@@ -1496,13 +1455,10 @@
 
 
   // ULSCH VARS, skip if NFGI_RRU_IF4
-<<<<<<< HEAD
-
-  if (eNB->node_function!=NGFI_RRU_IF4p5)
-=======
-  
+
+
   if ((eNB->node_function!=NGFI_RRU_IF4p5)&&(eNB->node_function != NGFI_RRU_IF5))
->>>>>>> 2045a493
+
     prach_vars->prachF = (int16_t*)malloc16_clear( 1024*2*sizeof(int16_t) );
 
   /* number of elements of an array X is computed as sizeof(X) / sizeof(X[0]) */
@@ -1514,13 +1470,9 @@
     printf("[openair][LTE_PHY][INIT] prach_vars->rxsigF[%d] = %p\n",i,prach_vars->rxsigF[i]);
 #endif
   }
-<<<<<<< HEAD
-
-  if (eNB->node_function != NGFI_RRU_IF4p5) {
-=======
-  
+
   if ((eNB->node_function != NGFI_RRU_IF4p5)&&(eNB->node_function != NGFI_RRU_IF5)) {
->>>>>>> 2045a493
+
     AssertFatal(fp->nb_antennas_rx <= sizeof(prach_vars->prach_ifft) / sizeof(prach_vars->prach_ifft[0]),
 		"nb_antennas_rx too large");
     for (i=0; i<fp->nb_antennas_rx; i++) {
