/*
 * Licensed to the OpenAirInterface (OAI) Software Alliance under one or more
 * contributor license agreements.  See the NOTICE file distributed with
 * this work for additional information regarding copyright ownership.
 * The OpenAirInterface Software Alliance licenses this file to You under
 * the OAI Public License, Version 1.0  (the "License"); you may not use this file
 * except in compliance with the License.
 * You may obtain a copy of the License at
 *
 *      http://www.openairinterface.org/?page_id=698
 *
 * Unless required by applicable law or agreed to in writing, software
 * distributed under the License is distributed on an "AS IS" BASIS,
 * WITHOUT WARRANTIES OR CONDITIONS OF ANY KIND, either express or implied.
 * See the License for the specific language governing permissions and
 * limitations under the License.
 *-------------------------------------------------------------------------------
 * For more information about the OpenAirInterface (OAI) Software Alliance:
 *      contact@openairinterface.org
 */

#include "defs.h"
#include "SCHED/defs.h"
#include "PHY/extern.h"
#include "SIMULATION/TOOLS/defs.h"
#include "RadioResourceConfigCommonSIB.h"
#include "RadioResourceConfigDedicated.h"
#include "TDD-Config.h"
#include "LAYER2/MAC/extern.h"
#include "MBSFN-SubframeConfigList.h"
#include "UTIL/LOG/vcd_signal_dumper.h"
//#define DEBUG_PHY
#include "assertions.h"
#include <math.h>

extern uint16_t prach_root_sequence_map0_3[838];
extern uint16_t prach_root_sequence_map4[138];
uint8_t dmrs1_tab[8] = {0,2,3,4,6,8,9,10};

// FIXME not used anywhere
void phy_config_mib(LTE_DL_FRAME_PARMS *fp,
                    uint8_t N_RB_DL,
                    uint8_t Nid_cell,
                    uint8_t Ncp,
                    uint8_t frame_type,
                    uint8_t p_eNB,
                    PHICH_CONFIG_COMMON *phich_config)
{

  fp->N_RB_DL                            = N_RB_DL;
  fp->Nid_cell                           = Nid_cell;
  fp->nushift                            = Nid_cell%6;
  fp->Ncp                                = Ncp;
  fp->frame_type                         = frame_type;
  fp->nb_antennas_tx_eNB                 = p_eNB;
  fp->phich_config_common.phich_resource = phich_config->phich_resource;
  fp->phich_config_common.phich_duration = phich_config->phich_duration;
}

void phy_config_sib1_eNB(uint8_t Mod_id,
                         int CC_id,
                         TDD_Config_t *tdd_Config,
                         uint8_t SIwindowsize,
                         uint16_t SIPeriod)
{

  LTE_DL_FRAME_PARMS *fp = &PHY_vars_eNB_g[Mod_id][CC_id]->frame_parms;

  if (tdd_Config) {
    fp->tdd_config    = tdd_Config->subframeAssignment;
    fp->tdd_config_S  = tdd_Config->specialSubframePatterns;
  }

  fp->SIwindowsize  = SIwindowsize;
  fp->SIPeriod      = SIPeriod;
}

void phy_config_sib1_ue(uint8_t Mod_id,int CC_id,
                        uint8_t eNB_id,
                        TDD_Config_t *tdd_Config,
                        uint8_t SIwindowsize,
                        uint16_t SIperiod)
{

  LTE_DL_FRAME_PARMS *fp = &PHY_vars_UE_g[Mod_id][CC_id]->frame_parms;

  if (tdd_Config) {
    fp->tdd_config    = tdd_Config->subframeAssignment;
    fp->tdd_config_S  = tdd_Config->specialSubframePatterns;
  }

  fp->SIwindowsize  = SIwindowsize;
  fp->SIPeriod      = SIperiod;
}

void phy_config_sib2_eNB(uint8_t Mod_id,
                         int CC_id,
                         RadioResourceConfigCommonSIB_t *radioResourceConfigCommon,
                         ARFCN_ValueEUTRA_t *ul_CArrierFreq,
                         long *ul_Bandwidth,
                         AdditionalSpectrumEmission_t *additionalSpectrumEmission,
                         struct MBSFN_SubframeConfigList  *mbsfn_SubframeConfigList)
{

  LTE_DL_FRAME_PARMS *fp = &PHY_vars_eNB_g[Mod_id][CC_id]->frame_parms;
  //LTE_eNB_UE_stats *eNB_UE_stats      = PHY_vars_eNB_g[Mod_id][CC_id]->eNB_UE_stats;
  //int32_t rx_total_gain_eNB_dB        = PHY_vars_eNB_g[Mod_id][CC_id]->rx_total_gain_eNB_dB;
  int i;

  LOG_D(PHY,"[eNB%d] CCid %d: Applying radioResourceConfigCommon\n",Mod_id,CC_id);

  fp->prach_config_common.rootSequenceIndex                           =radioResourceConfigCommon->prach_Config.rootSequenceIndex;
  LOG_D(PHY,"prach_config_common.rootSequenceIndex = %d\n",fp->prach_config_common.rootSequenceIndex );

  fp->prach_config_common.prach_Config_enabled=1;

  fp->prach_config_common.prach_ConfigInfo.prach_ConfigIndex          =radioResourceConfigCommon->prach_Config.prach_ConfigInfo.prach_ConfigIndex;
  LOG_D(PHY,"prach_config_common.prach_ConfigInfo.prach_ConfigIndex = %d\n",fp->prach_config_common.prach_ConfigInfo.prach_ConfigIndex);

  fp->prach_config_common.prach_ConfigInfo.highSpeedFlag              =radioResourceConfigCommon->prach_Config.prach_ConfigInfo.highSpeedFlag;
  LOG_D(PHY,"prach_config_common.prach_ConfigInfo.highSpeedFlag = %d\n",fp->prach_config_common.prach_ConfigInfo.highSpeedFlag);
  fp->prach_config_common.prach_ConfigInfo.zeroCorrelationZoneConfig  =radioResourceConfigCommon->prach_Config.prach_ConfigInfo.zeroCorrelationZoneConfig;
  LOG_D(PHY,"prach_config_common.prach_ConfigInfo.zeroCorrelationZoneConfig = %d\n",fp->prach_config_common.prach_ConfigInfo.zeroCorrelationZoneConfig);
  fp->prach_config_common.prach_ConfigInfo.prach_FreqOffset           =radioResourceConfigCommon->prach_Config.prach_ConfigInfo.prach_FreqOffset;
  LOG_D(PHY,"prach_config_common.prach_ConfigInfo.prach_FreqOffset = %d\n",fp->prach_config_common.prach_ConfigInfo.prach_FreqOffset);
  compute_prach_seq(&fp->prach_config_common,fp->frame_type,
                    PHY_vars_eNB_g[Mod_id][CC_id]->X_u);

  fp->pucch_config_common.deltaPUCCH_Shift = 1+radioResourceConfigCommon->pucch_ConfigCommon.deltaPUCCH_Shift;
  fp->pucch_config_common.nRB_CQI          = radioResourceConfigCommon->pucch_ConfigCommon.nRB_CQI;
  fp->pucch_config_common.nCS_AN           = radioResourceConfigCommon->pucch_ConfigCommon.nCS_AN;
  fp->pucch_config_common.n1PUCCH_AN       = radioResourceConfigCommon->pucch_ConfigCommon.n1PUCCH_AN;



  fp->pdsch_config_common.referenceSignalPower = radioResourceConfigCommon->pdsch_ConfigCommon.referenceSignalPower;
  fp->pdsch_config_common.p_b                  = radioResourceConfigCommon->pdsch_ConfigCommon.p_b;


  fp->pusch_config_common.n_SB                                         = radioResourceConfigCommon->pusch_ConfigCommon.pusch_ConfigBasic.n_SB;
  LOG_D(PHY,"pusch_config_common.n_SB = %d\n",fp->pusch_config_common.n_SB );

  fp->pusch_config_common.hoppingMode                                  = radioResourceConfigCommon->pusch_ConfigCommon.pusch_ConfigBasic.hoppingMode;
  LOG_D(PHY,"pusch_config_common.hoppingMode = %d\n",fp->pusch_config_common.hoppingMode);

  fp->pusch_config_common.pusch_HoppingOffset                          = radioResourceConfigCommon->pusch_ConfigCommon.pusch_ConfigBasic.pusch_HoppingOffset;
  LOG_D(PHY,"pusch_config_common.pusch_HoppingOffset = %d\n",fp->pusch_config_common.pusch_HoppingOffset);

  fp->pusch_config_common.enable64QAM                                  = radioResourceConfigCommon->pusch_ConfigCommon.pusch_ConfigBasic.enable64QAM;
  LOG_D(PHY,"pusch_config_common.enable64QAM = %d\n",fp->pusch_config_common.enable64QAM );

  fp->pusch_config_common.ul_ReferenceSignalsPUSCH.groupHoppingEnabled    = radioResourceConfigCommon->pusch_ConfigCommon.ul_ReferenceSignalsPUSCH.groupHoppingEnabled;
  LOG_D(PHY,"pusch_config_common.ul_ReferenceSignalsPUSCH.groupHoppingEnabled = %d\n",fp->pusch_config_common.ul_ReferenceSignalsPUSCH.groupHoppingEnabled);

  fp->pusch_config_common.ul_ReferenceSignalsPUSCH.groupAssignmentPUSCH   = radioResourceConfigCommon->pusch_ConfigCommon.ul_ReferenceSignalsPUSCH.groupAssignmentPUSCH;
  LOG_D(PHY,"pusch_config_common.ul_ReferenceSignalsPUSCH.groupAssignmentPUSCH = %d\n",fp->pusch_config_common.ul_ReferenceSignalsPUSCH.groupAssignmentPUSCH);

  fp->pusch_config_common.ul_ReferenceSignalsPUSCH.sequenceHoppingEnabled = radioResourceConfigCommon->pusch_ConfigCommon.ul_ReferenceSignalsPUSCH.sequenceHoppingEnabled;
  LOG_D(PHY,"pusch_config_common.ul_ReferenceSignalsPUSCH.sequenceHoppingEnabled = %d\n",fp->pusch_config_common.ul_ReferenceSignalsPUSCH.sequenceHoppingEnabled);

  fp->pusch_config_common.ul_ReferenceSignalsPUSCH.cyclicShift            = dmrs1_tab[radioResourceConfigCommon->pusch_ConfigCommon.ul_ReferenceSignalsPUSCH.cyclicShift];
  LOG_D(PHY,"pusch_config_common.ul_ReferenceSignalsPUSCH.cyclicShift = %d\n",fp->pusch_config_common.ul_ReferenceSignalsPUSCH.cyclicShift);

  init_ul_hopping(fp);

  fp->soundingrs_ul_config_common.enabled_flag                        = 0;

  if (radioResourceConfigCommon->soundingRS_UL_ConfigCommon.present==SoundingRS_UL_ConfigCommon_PR_setup) {
    fp->soundingrs_ul_config_common.enabled_flag                        = 1;
    fp->soundingrs_ul_config_common.srs_BandwidthConfig                 = radioResourceConfigCommon->soundingRS_UL_ConfigCommon.choice.setup.srs_BandwidthConfig;
    fp->soundingrs_ul_config_common.srs_SubframeConfig                  = radioResourceConfigCommon->soundingRS_UL_ConfigCommon.choice.setup.srs_SubframeConfig;
    fp->soundingrs_ul_config_common.ackNackSRS_SimultaneousTransmission = radioResourceConfigCommon->soundingRS_UL_ConfigCommon.choice.setup.ackNackSRS_SimultaneousTransmission;

    if (radioResourceConfigCommon->soundingRS_UL_ConfigCommon.choice.setup.srs_MaxUpPts)
      fp->soundingrs_ul_config_common.srs_MaxUpPts                      = 1;
    else
      fp->soundingrs_ul_config_common.srs_MaxUpPts                      = 0;
  }



  fp->ul_power_control_config_common.p0_NominalPUSCH       = radioResourceConfigCommon->uplinkPowerControlCommon.p0_NominalPUSCH;
  fp->ul_power_control_config_common.alpha                 = radioResourceConfigCommon->uplinkPowerControlCommon.alpha;
  fp->ul_power_control_config_common.p0_NominalPUCCH       = radioResourceConfigCommon->uplinkPowerControlCommon.p0_NominalPUCCH;
  fp->ul_power_control_config_common.deltaPreambleMsg3     = radioResourceConfigCommon->uplinkPowerControlCommon.deltaPreambleMsg3;
  fp->ul_power_control_config_common.deltaF_PUCCH_Format1  = radioResourceConfigCommon->uplinkPowerControlCommon.deltaFList_PUCCH.deltaF_PUCCH_Format1;
  fp->ul_power_control_config_common.deltaF_PUCCH_Format1b  = radioResourceConfigCommon->uplinkPowerControlCommon.deltaFList_PUCCH.deltaF_PUCCH_Format1b;
  fp->ul_power_control_config_common.deltaF_PUCCH_Format2  = radioResourceConfigCommon->uplinkPowerControlCommon.deltaFList_PUCCH.deltaF_PUCCH_Format2;
  fp->ul_power_control_config_common.deltaF_PUCCH_Format2a  = radioResourceConfigCommon->uplinkPowerControlCommon.deltaFList_PUCCH.deltaF_PUCCH_Format2a;
  fp->ul_power_control_config_common.deltaF_PUCCH_Format2b  = radioResourceConfigCommon->uplinkPowerControlCommon.deltaFList_PUCCH.deltaF_PUCCH_Format2b;

  fp->maxHARQ_Msg3Tx = radioResourceConfigCommon->rach_ConfigCommon.maxHARQ_Msg3Tx;


  // Now configure some of the Physical Channels

  // PUCCH

  init_ncs_cell(fp,PHY_vars_eNB_g[Mod_id][CC_id]->ncs_cell);

  init_ul_hopping(fp);


  // MBSFN
  if (mbsfn_SubframeConfigList != NULL) {
    fp->num_MBSFN_config = mbsfn_SubframeConfigList->list.count;

    for (i=0; i<mbsfn_SubframeConfigList->list.count; i++) {
      fp->MBSFN_config[i].radioframeAllocationPeriod = mbsfn_SubframeConfigList->list.array[i]->radioframeAllocationPeriod;
      fp->MBSFN_config[i].radioframeAllocationOffset = mbsfn_SubframeConfigList->list.array[i]->radioframeAllocationOffset;

      if (mbsfn_SubframeConfigList->list.array[i]->subframeAllocation.present == MBSFN_SubframeConfig__subframeAllocation_PR_oneFrame) {
        fp->MBSFN_config[i].fourFrames_flag = 0;
        fp->MBSFN_config[i].mbsfn_SubframeConfig = mbsfn_SubframeConfigList->list.array[i]->subframeAllocation.choice.oneFrame.buf[0]; // 6-bit subframe configuration
        LOG_I(PHY, "[CONFIG] MBSFN_SubframeConfig[%d] pattern is  %ld\n", i,
              fp->MBSFN_config[i].mbsfn_SubframeConfig);
      } else if (mbsfn_SubframeConfigList->list.array[i]->subframeAllocation.present == MBSFN_SubframeConfig__subframeAllocation_PR_fourFrames) { // 24-bit subframe configuration
        fp->MBSFN_config[i].fourFrames_flag = 1;
        fp->MBSFN_config[i].mbsfn_SubframeConfig =
          mbsfn_SubframeConfigList->list.array[i]->subframeAllocation.choice.oneFrame.buf[0]|
          (mbsfn_SubframeConfigList->list.array[i]->subframeAllocation.choice.oneFrame.buf[1]<<8)|
          (mbsfn_SubframeConfigList->list.array[i]->subframeAllocation.choice.oneFrame.buf[2]<<16);

        LOG_I(PHY, "[CONFIG] MBSFN_SubframeConfig[%d] pattern is  %ld\n", i,
              fp->MBSFN_config[i].mbsfn_SubframeConfig);
      }
    }

  } else
    fp->num_MBSFN_config = 0;
}


void phy_config_sib2_ue(uint8_t Mod_id,int CC_id,
                        uint8_t eNB_id,
                        RadioResourceConfigCommonSIB_t *radioResourceConfigCommon,
                        ARFCN_ValueEUTRA_t *ul_CarrierFreq,
                        long *ul_Bandwidth,
                        AdditionalSpectrumEmission_t *additionalSpectrumEmission,
                        struct MBSFN_SubframeConfigList *mbsfn_SubframeConfigList)
{

  PHY_VARS_UE *ue        = PHY_vars_UE_g[Mod_id][CC_id];
  LTE_DL_FRAME_PARMS *fp = &ue->frame_parms;
  int i;

  VCD_SIGNAL_DUMPER_DUMP_FUNCTION_BY_NAME(VCD_SIGNAL_DUMPER_FUNCTIONS_PHY_UE_CONFIG_SIB2, VCD_FUNCTION_IN);

  LOG_I(PHY,"[UE%d] Applying radioResourceConfigCommon from eNB%d\n",Mod_id,eNB_id);

  fp->prach_config_common.rootSequenceIndex                           =radioResourceConfigCommon->prach_Config.rootSequenceIndex;

  fp->prach_config_common.prach_Config_enabled=1;
  fp->prach_config_common.prach_ConfigInfo.prach_ConfigIndex          =radioResourceConfigCommon->prach_Config.prach_ConfigInfo.prach_ConfigIndex;
  fp->prach_config_common.prach_ConfigInfo.highSpeedFlag              =radioResourceConfigCommon->prach_Config.prach_ConfigInfo.highSpeedFlag;
  fp->prach_config_common.prach_ConfigInfo.zeroCorrelationZoneConfig  =radioResourceConfigCommon->prach_Config.prach_ConfigInfo.zeroCorrelationZoneConfig;
  fp->prach_config_common.prach_ConfigInfo.prach_FreqOffset           =radioResourceConfigCommon->prach_Config.prach_ConfigInfo.prach_FreqOffset;

  compute_prach_seq(&fp->prach_config_common,fp->frame_type,ue->X_u);



  fp->pucch_config_common.deltaPUCCH_Shift = 1+radioResourceConfigCommon->pucch_ConfigCommon.deltaPUCCH_Shift;
  fp->pucch_config_common.nRB_CQI          = radioResourceConfigCommon->pucch_ConfigCommon.nRB_CQI;
  fp->pucch_config_common.nCS_AN           = radioResourceConfigCommon->pucch_ConfigCommon.nCS_AN;
  fp->pucch_config_common.n1PUCCH_AN       = radioResourceConfigCommon->pucch_ConfigCommon.n1PUCCH_AN;



  fp->pdsch_config_common.referenceSignalPower = radioResourceConfigCommon->pdsch_ConfigCommon.referenceSignalPower;
  fp->pdsch_config_common.p_b                  = radioResourceConfigCommon->pdsch_ConfigCommon.p_b;


  fp->pusch_config_common.n_SB                                         = radioResourceConfigCommon->pusch_ConfigCommon.pusch_ConfigBasic.n_SB;
  fp->pusch_config_common.hoppingMode                                  = radioResourceConfigCommon->pusch_ConfigCommon.pusch_ConfigBasic.hoppingMode;
  fp->pusch_config_common.pusch_HoppingOffset                          = radioResourceConfigCommon->pusch_ConfigCommon.pusch_ConfigBasic.pusch_HoppingOffset;
  fp->pusch_config_common.enable64QAM                                  = radioResourceConfigCommon->pusch_ConfigCommon.pusch_ConfigBasic.enable64QAM;
  fp->pusch_config_common.ul_ReferenceSignalsPUSCH.groupHoppingEnabled    = radioResourceConfigCommon->pusch_ConfigCommon.ul_ReferenceSignalsPUSCH.groupHoppingEnabled;
  fp->pusch_config_common.ul_ReferenceSignalsPUSCH.groupAssignmentPUSCH   = radioResourceConfigCommon->pusch_ConfigCommon.ul_ReferenceSignalsPUSCH.groupAssignmentPUSCH;
  fp->pusch_config_common.ul_ReferenceSignalsPUSCH.sequenceHoppingEnabled = radioResourceConfigCommon->pusch_ConfigCommon.ul_ReferenceSignalsPUSCH.sequenceHoppingEnabled;
  fp->pusch_config_common.ul_ReferenceSignalsPUSCH.cyclicShift            = dmrs1_tab[radioResourceConfigCommon->pusch_ConfigCommon.ul_ReferenceSignalsPUSCH.cyclicShift];


  init_ul_hopping(fp);
  fp->soundingrs_ul_config_common.enabled_flag                        = 0;

  if (radioResourceConfigCommon->soundingRS_UL_ConfigCommon.present==SoundingRS_UL_ConfigCommon_PR_setup) {
    fp->soundingrs_ul_config_common.enabled_flag                        = 1;
    fp->soundingrs_ul_config_common.srs_BandwidthConfig                 = radioResourceConfigCommon->soundingRS_UL_ConfigCommon.choice.setup.srs_BandwidthConfig;
    fp->soundingrs_ul_config_common.srs_SubframeConfig                  = radioResourceConfigCommon->soundingRS_UL_ConfigCommon.choice.setup.srs_SubframeConfig;
    fp->soundingrs_ul_config_common.ackNackSRS_SimultaneousTransmission = radioResourceConfigCommon->soundingRS_UL_ConfigCommon.choice.setup.ackNackSRS_SimultaneousTransmission;

    if (radioResourceConfigCommon->soundingRS_UL_ConfigCommon.choice.setup.srs_MaxUpPts)
      fp->soundingrs_ul_config_common.srs_MaxUpPts                      = 1;
    else
      fp->soundingrs_ul_config_common.srs_MaxUpPts                      = 0;
  }



  fp->ul_power_control_config_common.p0_NominalPUSCH   = radioResourceConfigCommon->uplinkPowerControlCommon.p0_NominalPUSCH;
  fp->ul_power_control_config_common.alpha             = radioResourceConfigCommon->uplinkPowerControlCommon.alpha;
  fp->ul_power_control_config_common.p0_NominalPUCCH   = radioResourceConfigCommon->uplinkPowerControlCommon.p0_NominalPUCCH;
  fp->ul_power_control_config_common.deltaPreambleMsg3 = radioResourceConfigCommon->uplinkPowerControlCommon.deltaPreambleMsg3;
  fp->ul_power_control_config_common.deltaF_PUCCH_Format1  = radioResourceConfigCommon->uplinkPowerControlCommon.deltaFList_PUCCH.deltaF_PUCCH_Format1;
  fp->ul_power_control_config_common.deltaF_PUCCH_Format1b  = radioResourceConfigCommon->uplinkPowerControlCommon.deltaFList_PUCCH.deltaF_PUCCH_Format1b;
  fp->ul_power_control_config_common.deltaF_PUCCH_Format2  = radioResourceConfigCommon->uplinkPowerControlCommon.deltaFList_PUCCH.deltaF_PUCCH_Format2;
  fp->ul_power_control_config_common.deltaF_PUCCH_Format2a  = radioResourceConfigCommon->uplinkPowerControlCommon.deltaFList_PUCCH.deltaF_PUCCH_Format2a;
  fp->ul_power_control_config_common.deltaF_PUCCH_Format2b  = radioResourceConfigCommon->uplinkPowerControlCommon.deltaFList_PUCCH.deltaF_PUCCH_Format2b;

  fp->maxHARQ_Msg3Tx = radioResourceConfigCommon->rach_ConfigCommon.maxHARQ_Msg3Tx;

  // Now configure some of the Physical Channels

  // PUCCH
  init_ncs_cell(fp,ue->ncs_cell);

  init_ul_hopping(fp);

  // PCH
  init_ue_paging_info(ue,radioResourceConfigCommon->pcch_Config.defaultPagingCycle,radioResourceConfigCommon->pcch_Config.nB);

  // MBSFN

  if (mbsfn_SubframeConfigList != NULL) {
    fp->num_MBSFN_config = mbsfn_SubframeConfigList->list.count;

    for (i=0; i<mbsfn_SubframeConfigList->list.count; i++) {
      fp->MBSFN_config[i].radioframeAllocationPeriod = mbsfn_SubframeConfigList->list.array[i]->radioframeAllocationPeriod;
      fp->MBSFN_config[i].radioframeAllocationOffset = mbsfn_SubframeConfigList->list.array[i]->radioframeAllocationOffset;

      if (mbsfn_SubframeConfigList->list.array[i]->subframeAllocation.present == MBSFN_SubframeConfig__subframeAllocation_PR_oneFrame) {
        fp->MBSFN_config[i].fourFrames_flag = 0;
        fp->MBSFN_config[i].mbsfn_SubframeConfig = mbsfn_SubframeConfigList->list.array[i]->subframeAllocation.choice.oneFrame.buf[0]; // 6-bit subframe configuration
        LOG_I(PHY, "[CONFIG] MBSFN_SubframeConfig[%d] pattern is  %ld\n", i,
              fp->MBSFN_config[i].mbsfn_SubframeConfig);
      } else if (mbsfn_SubframeConfigList->list.array[i]->subframeAllocation.present == MBSFN_SubframeConfig__subframeAllocation_PR_fourFrames) { // 24-bit subframe configuration
        fp->MBSFN_config[i].fourFrames_flag = 1;
        fp->MBSFN_config[i].mbsfn_SubframeConfig =
          mbsfn_SubframeConfigList->list.array[i]->subframeAllocation.choice.oneFrame.buf[0]|
          (mbsfn_SubframeConfigList->list.array[i]->subframeAllocation.choice.oneFrame.buf[1]<<8)|
          (mbsfn_SubframeConfigList->list.array[i]->subframeAllocation.choice.oneFrame.buf[2]<<16);

        LOG_I(PHY, "[CONFIG] MBSFN_SubframeConfig[%d] pattern is  %ld\n", i,
              fp->MBSFN_config[i].mbsfn_SubframeConfig);
      }
    }
  }

  VCD_SIGNAL_DUMPER_DUMP_FUNCTION_BY_NAME(VCD_SIGNAL_DUMPER_FUNCTIONS_PHY_UE_CONFIG_SIB2, VCD_FUNCTION_OUT);

}

void phy_config_sib13_ue(uint8_t Mod_id,int CC_id,uint8_t eNB_id,int mbsfn_Area_idx,
                         long mbsfn_AreaId_r9)
{

  LTE_DL_FRAME_PARMS *fp = &PHY_vars_UE_g[Mod_id][CC_id]->frame_parms;


  LOG_I(PHY,"[UE%d] Applying MBSFN_Area_id %d for index %d\n",Mod_id,mbsfn_AreaId_r9,mbsfn_Area_idx);

  if (mbsfn_Area_idx == 0) {
    fp->Nid_cell_mbsfn = (uint16_t)mbsfn_AreaId_r9;
    LOG_N(PHY,"Fix me: only called when mbsfn_Area_idx == 0)\n");
  }

  lte_gold_mbsfn(fp,PHY_vars_UE_g[Mod_id][CC_id]->lte_gold_mbsfn_table,fp->Nid_cell_mbsfn);

}


void phy_config_sib13_eNB(uint8_t Mod_id,int CC_id,int mbsfn_Area_idx,
                          long mbsfn_AreaId_r9)
{

  LTE_DL_FRAME_PARMS *fp = &PHY_vars_eNB_g[Mod_id][CC_id]->frame_parms;


  LOG_I(PHY,"[eNB%d] Applying MBSFN_Area_id %d for index %d\n",Mod_id,mbsfn_AreaId_r9,mbsfn_Area_idx);

  if (mbsfn_Area_idx == 0) {
    fp->Nid_cell_mbsfn = (uint16_t)mbsfn_AreaId_r9;
    LOG_N(PHY,"Fix me: only called when mbsfn_Area_idx == 0)\n");
  }

  lte_gold_mbsfn(fp,PHY_vars_eNB_g[Mod_id][CC_id]->lte_gold_mbsfn_table,fp->Nid_cell_mbsfn);
}


void phy_config_dedicated_eNB_step2(PHY_VARS_eNB *eNB)
{

  uint8_t UE_id;
  struct PhysicalConfigDedicated *physicalConfigDedicated;
  LTE_DL_FRAME_PARMS *fp=&eNB->frame_parms;

  for (UE_id=0; UE_id<NUMBER_OF_UE_MAX; UE_id++) {
    physicalConfigDedicated = eNB->physicalConfigDedicated[UE_id];

    if (physicalConfigDedicated != NULL) {
      LOG_I(PHY,"[eNB %d] Frame %d: Sent physicalConfigDedicated=%p for UE %d\n",eNB->Mod_id,physicalConfigDedicated,UE_id);
      LOG_D(PHY,"------------------------------------------------------------------------\n");

      if (physicalConfigDedicated->pdsch_ConfigDedicated) {
        eNB->pdsch_config_dedicated[UE_id].p_a=physicalConfigDedicated->pdsch_ConfigDedicated->p_a;
        LOG_D(PHY,"pdsch_config_dedicated.p_a %d\n",eNB->pdsch_config_dedicated[UE_id].p_a);
        LOG_D(PHY,"\n");
      }

      if (physicalConfigDedicated->pucch_ConfigDedicated) {
        if (physicalConfigDedicated->pucch_ConfigDedicated->ackNackRepetition.present==PUCCH_ConfigDedicated__ackNackRepetition_PR_release)
          eNB->pucch_config_dedicated[UE_id].ackNackRepetition=0;
        else {
          eNB->pucch_config_dedicated[UE_id].ackNackRepetition=1;
        }

        if (fp->frame_type == FDD) {
          eNB->pucch_config_dedicated[UE_id].tdd_AckNackFeedbackMode = multiplexing;
        } else {
          if (physicalConfigDedicated->pucch_ConfigDedicated->tdd_AckNackFeedbackMode)
            eNB->pucch_config_dedicated[UE_id].tdd_AckNackFeedbackMode = *physicalConfigDedicated->pucch_ConfigDedicated->tdd_AckNackFeedbackMode;
          else
            eNB->pucch_config_dedicated[UE_id].tdd_AckNackFeedbackMode = bundling;
        }

        if ( eNB->pucch_config_dedicated[UE_id].tdd_AckNackFeedbackMode == multiplexing)
          LOG_D(PHY,"pucch_config_dedicated.tdd_AckNackFeedbackMode = multiplexing\n");
        else
          LOG_D(PHY,"pucch_config_dedicated.tdd_AckNackFeedbackMode = bundling\n");

      }

      if (physicalConfigDedicated->pusch_ConfigDedicated) {
        eNB->pusch_config_dedicated[UE_id].betaOffset_ACK_Index = physicalConfigDedicated->pusch_ConfigDedicated->betaOffset_ACK_Index;
        eNB->pusch_config_dedicated[UE_id].betaOffset_RI_Index = physicalConfigDedicated->pusch_ConfigDedicated->betaOffset_RI_Index;
        eNB->pusch_config_dedicated[UE_id].betaOffset_CQI_Index = physicalConfigDedicated->pusch_ConfigDedicated->betaOffset_CQI_Index;

        LOG_D(PHY,"pusch_config_dedicated.betaOffset_ACK_Index %d\n",eNB->pusch_config_dedicated[UE_id].betaOffset_ACK_Index);
        LOG_D(PHY,"pusch_config_dedicated.betaOffset_RI_Index %d\n",eNB->pusch_config_dedicated[UE_id].betaOffset_RI_Index);
        LOG_D(PHY,"pusch_config_dedicated.betaOffset_CQI_Index %d\n",eNB->pusch_config_dedicated[UE_id].betaOffset_CQI_Index);
        LOG_D(PHY,"\n");


      }

      if (physicalConfigDedicated->uplinkPowerControlDedicated) {

        eNB->ul_power_control_dedicated[UE_id].p0_UE_PUSCH = physicalConfigDedicated->uplinkPowerControlDedicated->p0_UE_PUSCH;
        eNB->ul_power_control_dedicated[UE_id].deltaMCS_Enabled= physicalConfigDedicated->uplinkPowerControlDedicated->deltaMCS_Enabled;
        eNB->ul_power_control_dedicated[UE_id].accumulationEnabled= physicalConfigDedicated->uplinkPowerControlDedicated->accumulationEnabled;
        eNB->ul_power_control_dedicated[UE_id].p0_UE_PUCCH= physicalConfigDedicated->uplinkPowerControlDedicated->p0_UE_PUCCH;
        eNB->ul_power_control_dedicated[UE_id].pSRS_Offset= physicalConfigDedicated->uplinkPowerControlDedicated->pSRS_Offset;
        eNB->ul_power_control_dedicated[UE_id].filterCoefficient= *physicalConfigDedicated->uplinkPowerControlDedicated->filterCoefficient;
        LOG_D(PHY,"ul_power_control_dedicated.p0_UE_PUSCH %d\n",eNB->ul_power_control_dedicated[UE_id].p0_UE_PUSCH);
        LOG_D(PHY,"ul_power_control_dedicated.deltaMCS_Enabled %d\n",eNB->ul_power_control_dedicated[UE_id].deltaMCS_Enabled);
        LOG_D(PHY,"ul_power_control_dedicated.accumulationEnabled %d\n",eNB->ul_power_control_dedicated[UE_id].accumulationEnabled);
        LOG_D(PHY,"ul_power_control_dedicated.p0_UE_PUCCH %d\n",eNB->ul_power_control_dedicated[UE_id].p0_UE_PUCCH);
        LOG_D(PHY,"ul_power_control_dedicated.pSRS_Offset %d\n",eNB->ul_power_control_dedicated[UE_id].pSRS_Offset);
        LOG_D(PHY,"ul_power_control_dedicated.filterCoefficient %d\n",eNB->ul_power_control_dedicated[UE_id].filterCoefficient);
        LOG_D(PHY,"\n");
      }

      if (physicalConfigDedicated->antennaInfo) {
        eNB->transmission_mode[UE_id] = 1+(physicalConfigDedicated->antennaInfo->choice.explicitValue.transmissionMode);
        LOG_D(PHY,"Transmission Mode (phy_config_dedicated_eNB_step2) %d\n",eNB->transmission_mode[UE_id]);
        LOG_D(PHY,"\n");
      }

      if (physicalConfigDedicated->schedulingRequestConfig) {
        if (physicalConfigDedicated->schedulingRequestConfig->present == SchedulingRequestConfig_PR_setup) {
          eNB->scheduling_request_config[UE_id].sr_PUCCH_ResourceIndex = physicalConfigDedicated->schedulingRequestConfig->choice.setup.sr_PUCCH_ResourceIndex;
          eNB->scheduling_request_config[UE_id].sr_ConfigIndex=physicalConfigDedicated->schedulingRequestConfig->choice.setup.sr_ConfigIndex;
          eNB->scheduling_request_config[UE_id].dsr_TransMax=physicalConfigDedicated->schedulingRequestConfig->choice.setup.dsr_TransMax;

          LOG_D(PHY,"scheduling_request_config.sr_PUCCH_ResourceIndex %d\n",eNB->scheduling_request_config[UE_id].sr_PUCCH_ResourceIndex);
          LOG_D(PHY,"scheduling_request_config.sr_ConfigIndex %d\n",eNB->scheduling_request_config[UE_id].sr_ConfigIndex);
          LOG_D(PHY,"scheduling_request_config.dsr_TransMax %d\n",eNB->scheduling_request_config[UE_id].dsr_TransMax);
        }

        LOG_D(PHY,"------------------------------------------------------------\n");

      }

      if (physicalConfigDedicated->soundingRS_UL_ConfigDedicated) {
        if (physicalConfigDedicated->soundingRS_UL_ConfigDedicated->present == SchedulingRequestConfig_PR_setup) {

          eNB->soundingrs_ul_config_dedicated[UE_id].duration             = physicalConfigDedicated->soundingRS_UL_ConfigDedicated->choice.setup.duration;
          eNB->soundingrs_ul_config_dedicated[UE_id].cyclicShift          = physicalConfigDedicated->soundingRS_UL_ConfigDedicated->choice.setup.cyclicShift;
          eNB->soundingrs_ul_config_dedicated[UE_id].freqDomainPosition   = physicalConfigDedicated->soundingRS_UL_ConfigDedicated->choice.setup.freqDomainPosition;
          eNB->soundingrs_ul_config_dedicated[UE_id].srs_Bandwidth        = physicalConfigDedicated->soundingRS_UL_ConfigDedicated->choice.setup.srs_Bandwidth;
          eNB->soundingrs_ul_config_dedicated[UE_id].srs_ConfigIndex      = physicalConfigDedicated->soundingRS_UL_ConfigDedicated->choice.setup.srs_ConfigIndex;
          eNB->soundingrs_ul_config_dedicated[UE_id].srs_HoppingBandwidth = physicalConfigDedicated->soundingRS_UL_ConfigDedicated->choice.setup.srs_HoppingBandwidth;
          eNB->soundingrs_ul_config_dedicated[UE_id].transmissionComb     = physicalConfigDedicated->soundingRS_UL_ConfigDedicated->choice.setup.transmissionComb;


          LOG_D(PHY,"soundingrs_ul_config_dedicated.srs_ConfigIndex %d\n",eNB->soundingrs_ul_config_dedicated[UE_id].srs_ConfigIndex);

        }

        LOG_D(PHY,"------------------------------------------------------------\n");

      }

      eNB->physicalConfigDedicated[UE_id] = NULL;
    }
  }
}

/*
 * Configures UE MAC and PHY with radioResourceCommon received in mobilityControlInfo IE during Handover
 */
void phy_config_afterHO_ue(uint8_t Mod_id,uint8_t CC_id,uint8_t eNB_id, MobilityControlInfo_t *mobilityControlInfo, uint8_t ho_failed)
{

  if(mobilityControlInfo!=NULL) {
    RadioResourceConfigCommon_t *radioResourceConfigCommon = &mobilityControlInfo->radioResourceConfigCommon;
    LOG_I(PHY,"radioResourceConfigCommon %p\n", radioResourceConfigCommon);
    memcpy((void *)&PHY_vars_UE_g[Mod_id][CC_id]->frame_parms_before_ho,
           (void *)&PHY_vars_UE_g[Mod_id][CC_id]->frame_parms,
           sizeof(LTE_DL_FRAME_PARMS));
    PHY_vars_UE_g[Mod_id][CC_id]->ho_triggered = 1;
    //PHY_vars_UE_g[UE_id]->UE_mode[0] = PRACH;

    LTE_DL_FRAME_PARMS *fp = &PHY_vars_UE_g[Mod_id][CC_id]->frame_parms;
    //     int N_ZC;
    //     uint8_t prach_fmt;
    //     int u;

    LOG_I(PHY,"[UE%d] Handover triggered: Applying radioResourceConfigCommon from eNB %d\n",
          Mod_id,eNB_id);

    fp->prach_config_common.rootSequenceIndex                           =radioResourceConfigCommon->prach_Config.rootSequenceIndex;
    fp->prach_config_common.prach_Config_enabled=1;
    fp->prach_config_common.prach_ConfigInfo.prach_ConfigIndex          =radioResourceConfigCommon->prach_Config.prach_ConfigInfo->prach_ConfigIndex;
    fp->prach_config_common.prach_ConfigInfo.highSpeedFlag              =radioResourceConfigCommon->prach_Config.prach_ConfigInfo->highSpeedFlag;
    fp->prach_config_common.prach_ConfigInfo.zeroCorrelationZoneConfig  =radioResourceConfigCommon->prach_Config.prach_ConfigInfo->zeroCorrelationZoneConfig;
    fp->prach_config_common.prach_ConfigInfo.prach_FreqOffset           =radioResourceConfigCommon->prach_Config.prach_ConfigInfo->prach_FreqOffset;

    //     prach_fmt = get_prach_fmt(radioResourceConfigCommon->prach_Config.prach_ConfigInfo->prach_ConfigIndex,fp->frame_type);
    //     N_ZC = (prach_fmt <4)?839:139;
    //     u = (prach_fmt < 4) ? prach_root_sequence_map0_3[fp->prach_config_common.rootSequenceIndex] :
    //       prach_root_sequence_map4[fp->prach_config_common.rootSequenceIndex];

    //compute_prach_seq(u,N_ZC, PHY_vars_UE_g[Mod_id]->X_u);
    compute_prach_seq(&PHY_vars_UE_g[Mod_id][CC_id]->frame_parms.prach_config_common,
                      fp->frame_type,
                      PHY_vars_UE_g[Mod_id][CC_id]->X_u);


    fp->pucch_config_common.deltaPUCCH_Shift = 1+radioResourceConfigCommon->pucch_ConfigCommon->deltaPUCCH_Shift;
    fp->pucch_config_common.nRB_CQI          = radioResourceConfigCommon->pucch_ConfigCommon->nRB_CQI;
    fp->pucch_config_common.nCS_AN           = radioResourceConfigCommon->pucch_ConfigCommon->nCS_AN;
    fp->pucch_config_common.n1PUCCH_AN       = radioResourceConfigCommon->pucch_ConfigCommon->n1PUCCH_AN;
    fp->pdsch_config_common.referenceSignalPower = radioResourceConfigCommon->pdsch_ConfigCommon->referenceSignalPower;
    fp->pdsch_config_common.p_b                  = radioResourceConfigCommon->pdsch_ConfigCommon->p_b;


    fp->pusch_config_common.n_SB                                         = radioResourceConfigCommon->pusch_ConfigCommon.pusch_ConfigBasic.n_SB;
    fp->pusch_config_common.hoppingMode                                  = radioResourceConfigCommon->pusch_ConfigCommon.pusch_ConfigBasic.hoppingMode;
    fp->pusch_config_common.pusch_HoppingOffset                          = radioResourceConfigCommon->pusch_ConfigCommon.pusch_ConfigBasic.pusch_HoppingOffset;
    fp->pusch_config_common.enable64QAM                                  = radioResourceConfigCommon->pusch_ConfigCommon.pusch_ConfigBasic.enable64QAM;
    fp->pusch_config_common.ul_ReferenceSignalsPUSCH.groupHoppingEnabled    = radioResourceConfigCommon->pusch_ConfigCommon.ul_ReferenceSignalsPUSCH.groupHoppingEnabled;
    fp->pusch_config_common.ul_ReferenceSignalsPUSCH.groupAssignmentPUSCH   = radioResourceConfigCommon->pusch_ConfigCommon.ul_ReferenceSignalsPUSCH.groupAssignmentPUSCH;
    fp->pusch_config_common.ul_ReferenceSignalsPUSCH.sequenceHoppingEnabled = radioResourceConfigCommon->pusch_ConfigCommon.ul_ReferenceSignalsPUSCH.sequenceHoppingEnabled;
    fp->pusch_config_common.ul_ReferenceSignalsPUSCH.cyclicShift            = radioResourceConfigCommon->pusch_ConfigCommon.ul_ReferenceSignalsPUSCH.cyclicShift;

    init_ul_hopping(fp);
    fp->soundingrs_ul_config_common.enabled_flag                        = 0;

    if (radioResourceConfigCommon->soundingRS_UL_ConfigCommon->present==SoundingRS_UL_ConfigCommon_PR_setup) {
      fp->soundingrs_ul_config_common.enabled_flag                        = 1;
      fp->soundingrs_ul_config_common.srs_BandwidthConfig                 = radioResourceConfigCommon->soundingRS_UL_ConfigCommon->choice.setup.srs_BandwidthConfig;
      fp->soundingrs_ul_config_common.srs_SubframeConfig                  = radioResourceConfigCommon->soundingRS_UL_ConfigCommon->choice.setup.srs_SubframeConfig;
      fp->soundingrs_ul_config_common.ackNackSRS_SimultaneousTransmission = radioResourceConfigCommon->soundingRS_UL_ConfigCommon->choice.setup.ackNackSRS_SimultaneousTransmission;

      if (radioResourceConfigCommon->soundingRS_UL_ConfigCommon->choice.setup.srs_MaxUpPts)
        fp->soundingrs_ul_config_common.srs_MaxUpPts                      = 1;
      else
        fp->soundingrs_ul_config_common.srs_MaxUpPts                      = 0;
    }

    fp->ul_power_control_config_common.p0_NominalPUSCH   = radioResourceConfigCommon->uplinkPowerControlCommon->p0_NominalPUSCH;
    fp->ul_power_control_config_common.alpha             = radioResourceConfigCommon->uplinkPowerControlCommon->alpha;
    fp->ul_power_control_config_common.p0_NominalPUCCH   = radioResourceConfigCommon->uplinkPowerControlCommon->p0_NominalPUCCH;
    fp->ul_power_control_config_common.deltaPreambleMsg3 = radioResourceConfigCommon->uplinkPowerControlCommon->deltaPreambleMsg3;
    fp->ul_power_control_config_common.deltaF_PUCCH_Format1  = radioResourceConfigCommon->uplinkPowerControlCommon->deltaFList_PUCCH.deltaF_PUCCH_Format1;
    fp->ul_power_control_config_common.deltaF_PUCCH_Format1b  = radioResourceConfigCommon->uplinkPowerControlCommon->deltaFList_PUCCH.deltaF_PUCCH_Format1b;
    fp->ul_power_control_config_common.deltaF_PUCCH_Format2  = radioResourceConfigCommon->uplinkPowerControlCommon->deltaFList_PUCCH.deltaF_PUCCH_Format2;
    fp->ul_power_control_config_common.deltaF_PUCCH_Format2a  = radioResourceConfigCommon->uplinkPowerControlCommon->deltaFList_PUCCH.deltaF_PUCCH_Format2a;
    fp->ul_power_control_config_common.deltaF_PUCCH_Format2b  = radioResourceConfigCommon->uplinkPowerControlCommon->deltaFList_PUCCH.deltaF_PUCCH_Format2b;

    fp->maxHARQ_Msg3Tx = radioResourceConfigCommon->rach_ConfigCommon->maxHARQ_Msg3Tx;

    // Now configure some of the Physical Channels
    if (radioResourceConfigCommon->antennaInfoCommon)
      fp->nb_antennas_tx                     = (1<<radioResourceConfigCommon->antennaInfoCommon->antennaPortsCount);
    else
      fp->nb_antennas_tx                     = 1;

    //PHICH
    if (radioResourceConfigCommon->antennaInfoCommon) {
      fp->phich_config_common.phich_resource = radioResourceConfigCommon->phich_Config->phich_Resource;
      fp->phich_config_common.phich_duration = radioResourceConfigCommon->phich_Config->phich_Duration;
    }

    //Target CellId
    fp->Nid_cell = mobilityControlInfo->targetPhysCellId;
    fp->nushift  = fp->Nid_cell%6;

    // PUCCH
    init_ncs_cell(fp,PHY_vars_UE_g[Mod_id][CC_id]->ncs_cell);

    init_ul_hopping(fp);

    // RNTI

    PHY_vars_UE_g[Mod_id][CC_id]->pdcch_vars[eNB_id]->crnti = mobilityControlInfo->newUE_Identity.buf[0]|(mobilityControlInfo->newUE_Identity.buf[1]<<8);

  }

  if(ho_failed) {
    LOG_D(PHY,"[UE%d] Handover failed, triggering RACH procedure\n",Mod_id);
    memcpy((void *)&PHY_vars_UE_g[Mod_id][CC_id]->frame_parms,(void *)&PHY_vars_UE_g[Mod_id][CC_id]->frame_parms_before_ho, sizeof(LTE_DL_FRAME_PARMS));
    PHY_vars_UE_g[Mod_id][CC_id]->UE_mode[eNB_id] = PRACH;
  }
}

void phy_config_meas_ue(uint8_t Mod_id,uint8_t CC_id,uint8_t eNB_index,uint8_t n_adj_cells,unsigned int *adj_cell_id)
{

  PHY_MEASUREMENTS *phy_meas = &PHY_vars_UE_g[Mod_id][CC_id]->measurements;
  int i;

  LOG_I(PHY,"Configuring inter-cell measurements for %d cells, ids: \n",n_adj_cells);

  for (i=0; i<n_adj_cells; i++) {
    LOG_I(PHY,"%d\n",adj_cell_id[i]);
    lte_gold(&PHY_vars_UE_g[Mod_id][CC_id]->frame_parms,PHY_vars_UE_g[Mod_id][CC_id]->lte_gold_table[i+1],adj_cell_id[i]);
  }

  phy_meas->n_adj_cells = n_adj_cells;
  memcpy((void*)phy_meas->adj_cell_id,(void *)adj_cell_id,n_adj_cells*sizeof(unsigned int));

}

void phy_config_dedicated_eNB(uint8_t Mod_id,
                              int CC_id,
                              uint16_t rnti,
                              struct PhysicalConfigDedicated *physicalConfigDedicated)
{

  PHY_VARS_eNB *eNB = PHY_vars_eNB_g[Mod_id][CC_id];
  int8_t UE_id = find_ue(rnti,eNB);

  if (UE_id == -1) {
    LOG_E( PHY, "[eNB %"PRIu8"] find_ue() returns -1\n");
    return;
  }


  if (physicalConfigDedicated) {
    eNB->physicalConfigDedicated[UE_id] = physicalConfigDedicated;
    LOG_I(PHY,"phy_config_dedicated_eNB: physicalConfigDedicated=%p\n",physicalConfigDedicated);

    if (physicalConfigDedicated->antennaInfo) {
      switch(physicalConfigDedicated->antennaInfo->choice.explicitValue.transmissionMode) {
      case AntennaInfoDedicated__transmissionMode_tm1:
	eNB->transmission_mode[UE_id] = 1;
	break;
      case AntennaInfoDedicated__transmissionMode_tm2:
	eNB->transmission_mode[UE_id] = 2;
	break;
      case AntennaInfoDedicated__transmissionMode_tm3:
	eNB->transmission_mode[UE_id] = 3;
	break;
      case AntennaInfoDedicated__transmissionMode_tm4:
	eNB->transmission_mode[UE_id] = 4;
	break;
      case AntennaInfoDedicated__transmissionMode_tm5:
	eNB->transmission_mode[UE_id] = 5;
	break;
      case AntennaInfoDedicated__transmissionMode_tm6:
	eNB->transmission_mode[UE_id] = 6;
	break;
      case AntennaInfoDedicated__transmissionMode_tm7:
	eNB->transmission_mode[UE_id] = 7;
	break;
      default:
	LOG_E(PHY,"Unknown transmission mode!\n");
	break;
      }
      LOG_I(PHY,"Transmission Mode (phy_config_dedicated_eNB) %d\n",eNB->transmission_mode[UE_id]);
 
    } else {
      LOG_D(PHY,"[eNB %d] : Received NULL radioResourceConfigDedicated->antennaInfo from eNB %d\n",Mod_id,UE_id);
    }
  } else {
    LOG_E(PHY,"[eNB %d] Received NULL radioResourceConfigDedicated from eNB %d\n",Mod_id, UE_id);
    return;
  }

}
#ifdef Rel10
void phy_config_dedicated_scell_ue(uint8_t Mod_id,
                                   uint8_t eNB_index,
                                   SCellToAddMod_r10_t *sCellToAddMod_r10,
                                   int CC_id)
{

}
void phy_config_dedicated_scell_eNB(uint8_t Mod_id,
                                    uint16_t rnti,
                                    SCellToAddMod_r10_t *sCellToAddMod_r10,
                                    int CC_id)
{


  uint8_t UE_id = find_ue(rnti,PHY_vars_eNB_g[Mod_id][0]);
  struct PhysicalConfigDedicatedSCell_r10 *physicalConfigDedicatedSCell_r10 = sCellToAddMod_r10->radioResourceConfigDedicatedSCell_r10->physicalConfigDedicatedSCell_r10;
  //struct RadioResourceConfigCommonSCell_r10 *physicalConfigCommonSCell_r10 = sCellToAddMod_r10->radioResourceConfigCommonSCell_r10;
  //PhysCellId_t physCellId_r10 = sCellToAddMod_r10->cellIdentification_r10->physCellId_r10;
  ARFCN_ValueEUTRA_t dl_CarrierFreq_r10 = sCellToAddMod_r10->cellIdentification_r10->dl_CarrierFreq_r10;
  uint32_t carrier_freq_local;

  if ((dl_CarrierFreq_r10>=36000) && (dl_CarrierFreq_r10<=36199)) {
    carrier_freq_local = 1900000000 + (dl_CarrierFreq_r10-36000)*100000; //band 33 from 3GPP 36.101 v 10.9 Table 5.7.3-1
    LOG_I(PHY,"[eNB %d] Frame %d: Configured SCell %d to frequency %d (ARFCN %d) for UE %d\n",Mod_id,/*eNB->frame*/0,CC_id,carrier_freq_local,dl_CarrierFreq_r10,UE_id);
  } else if ((dl_CarrierFreq_r10>=6150) && (dl_CarrierFreq_r10<=6449)) {
    carrier_freq_local = 832000000 + (dl_CarrierFreq_r10-6150)*100000; //band 20 from 3GPP 36.101 v 10.9 Table 5.7.3-1
    // this is actually for the UL only, but we use it for DL too, since there is no TDD mode for this band
    LOG_I(PHY,"[eNB %d] Frame %d: Configured SCell %d to frequency %d (ARFCN %d) for UE %d\n",Mod_id,/*eNB->frame*/0,CC_id,carrier_freq_local,dl_CarrierFreq_r10,UE_id);
  } else {
    LOG_E(PHY,"[eNB %d] Frame %d: ARFCN %d of SCell %d for UE %d not supported\n",Mod_id,/*eNB->frame*/0,dl_CarrierFreq_r10,CC_id,UE_id);
  }

  if (physicalConfigDedicatedSCell_r10) {
//#warning " eNB->physicalConfigDedicatedSCell_r10 does not exist in eNB"
    //  eNB->physicalConfigDedicatedSCell_r10[UE_id] = physicalConfigDedicatedSCell_r10;
    LOG_I(PHY,"[eNB %d] Frame %d: Configured phyConfigDedicatedSCell with CC_id %d for UE %d\n",Mod_id,/*eNB->frame*/0,CC_id,UE_id);
  } else {
    LOG_E(PHY,"[eNB %d] Frame %d: Received NULL radioResourceConfigDedicated (CC_id %d, UE %d)\n",Mod_id, /*eNB->frame*/0,CC_id,UE_id);
    return;
  }

}
#endif

void phy_config_dedicated_ue(uint8_t Mod_id,int CC_id,uint8_t eNB_id,
                             struct PhysicalConfigDedicated *physicalConfigDedicated )
{

  PHY_VARS_UE *phy_vars_ue = PHY_vars_UE_g[Mod_id][CC_id];

  phy_vars_ue->total_TBS[eNB_id]=0;
  phy_vars_ue->total_TBS_last[eNB_id]=0;
  phy_vars_ue->bitrate[eNB_id]=0;
  phy_vars_ue->total_received_bits[eNB_id]=0;
  phy_vars_ue->dlsch_errors[eNB_id]=0;
  phy_vars_ue->dlsch_errors_last[eNB_id]=0;
  phy_vars_ue->dlsch_received[eNB_id]=0;
  phy_vars_ue->dlsch_received_last[eNB_id]=0;
  phy_vars_ue->dlsch_fer[eNB_id]=0;

  phy_vars_ue->cqi_report_config[eNB_id].CQI_ReportPeriodic.ri_ConfigIndex = -1;
  phy_vars_ue->cqi_report_config[eNB_id].CQI_ReportPeriodic.cqi_PMI_ConfigIndex = -1;

  if (physicalConfigDedicated) {
    LOG_D(PHY,"[UE %d] Received physicalConfigDedicated from eNB %d\n",Mod_id, eNB_id);
    LOG_D(PHY,"------------------------------------------------------------------------\n");

    if (physicalConfigDedicated->pdsch_ConfigDedicated) {
      phy_vars_ue->pdsch_config_dedicated[eNB_id].p_a=physicalConfigDedicated->pdsch_ConfigDedicated->p_a;
      LOG_D(PHY,"pdsch_config_dedicated.p_a %d\n",phy_vars_ue->pdsch_config_dedicated[eNB_id].p_a);
      LOG_D(PHY,"\n");
    }

    if (physicalConfigDedicated->pucch_ConfigDedicated) {
      if (physicalConfigDedicated->pucch_ConfigDedicated->ackNackRepetition.present==PUCCH_ConfigDedicated__ackNackRepetition_PR_release)
        phy_vars_ue->pucch_config_dedicated[eNB_id].ackNackRepetition=0;
      else {
        phy_vars_ue->pucch_config_dedicated[eNB_id].ackNackRepetition=1;
      }

      if (physicalConfigDedicated->pucch_ConfigDedicated->tdd_AckNackFeedbackMode)
        phy_vars_ue->pucch_config_dedicated[eNB_id].tdd_AckNackFeedbackMode = *physicalConfigDedicated->pucch_ConfigDedicated->tdd_AckNackFeedbackMode;
      else
        phy_vars_ue->pucch_config_dedicated[eNB_id].tdd_AckNackFeedbackMode = bundling;

      if ( phy_vars_ue->pucch_config_dedicated[eNB_id].tdd_AckNackFeedbackMode == multiplexing)
        LOG_D(PHY,"pucch_config_dedicated.tdd_AckNackFeedbackMode = multiplexing\n");
      else
        LOG_D(PHY,"pucch_config_dedicated.tdd_AckNackFeedbackMode = bundling\n");
    }

    if (physicalConfigDedicated->pusch_ConfigDedicated) {
      phy_vars_ue->pusch_config_dedicated[eNB_id].betaOffset_ACK_Index = physicalConfigDedicated->pusch_ConfigDedicated->betaOffset_ACK_Index;
      phy_vars_ue->pusch_config_dedicated[eNB_id].betaOffset_RI_Index = physicalConfigDedicated->pusch_ConfigDedicated->betaOffset_RI_Index;
      phy_vars_ue->pusch_config_dedicated[eNB_id].betaOffset_CQI_Index = physicalConfigDedicated->pusch_ConfigDedicated->betaOffset_CQI_Index;


      LOG_D(PHY,"pusch_config_dedicated.betaOffset_ACK_Index %d\n",phy_vars_ue->pusch_config_dedicated[eNB_id].betaOffset_ACK_Index);
      LOG_D(PHY,"pusch_config_dedicated.betaOffset_RI_Index %d\n",phy_vars_ue->pusch_config_dedicated[eNB_id].betaOffset_RI_Index);
      LOG_D(PHY,"pusch_config_dedicated.betaOffset_CQI_Index %d\n",phy_vars_ue->pusch_config_dedicated[eNB_id].betaOffset_CQI_Index);
      LOG_D(PHY,"\n");


    }

    if (physicalConfigDedicated->uplinkPowerControlDedicated) {

      phy_vars_ue->ul_power_control_dedicated[eNB_id].p0_UE_PUSCH = physicalConfigDedicated->uplinkPowerControlDedicated->p0_UE_PUSCH;
      phy_vars_ue->ul_power_control_dedicated[eNB_id].deltaMCS_Enabled= physicalConfigDedicated->uplinkPowerControlDedicated->deltaMCS_Enabled;
      phy_vars_ue->ul_power_control_dedicated[eNB_id].accumulationEnabled= physicalConfigDedicated->uplinkPowerControlDedicated->accumulationEnabled;
      phy_vars_ue->ul_power_control_dedicated[eNB_id].p0_UE_PUCCH= physicalConfigDedicated->uplinkPowerControlDedicated->p0_UE_PUCCH;
      phy_vars_ue->ul_power_control_dedicated[eNB_id].pSRS_Offset= physicalConfigDedicated->uplinkPowerControlDedicated->pSRS_Offset;
      phy_vars_ue->ul_power_control_dedicated[eNB_id].filterCoefficient= *physicalConfigDedicated->uplinkPowerControlDedicated->filterCoefficient;
      LOG_D(PHY,"ul_power_control_dedicated.p0_UE_PUSCH %d\n",phy_vars_ue->ul_power_control_dedicated[eNB_id].p0_UE_PUSCH);
      LOG_D(PHY,"ul_power_control_dedicated.deltaMCS_Enabled %d\n",phy_vars_ue->ul_power_control_dedicated[eNB_id].deltaMCS_Enabled);
      LOG_D(PHY,"ul_power_control_dedicated.accumulationEnabled %d\n",phy_vars_ue->ul_power_control_dedicated[eNB_id].accumulationEnabled);
      LOG_D(PHY,"ul_power_control_dedicated.p0_UE_PUCCH %d\n",phy_vars_ue->ul_power_control_dedicated[eNB_id].p0_UE_PUCCH);
      LOG_D(PHY,"ul_power_control_dedicated.pSRS_Offset %d\n",phy_vars_ue->ul_power_control_dedicated[eNB_id].pSRS_Offset);
      LOG_D(PHY,"ul_power_control_dedicated.filterCoefficient %d\n",phy_vars_ue->ul_power_control_dedicated[eNB_id].filterCoefficient);
      LOG_D(PHY,"\n");
    }

    if (physicalConfigDedicated->antennaInfo) {
      phy_vars_ue->transmission_mode[eNB_id] = 1+(physicalConfigDedicated->antennaInfo->choice.explicitValue.transmissionMode);
      LOG_D(PHY,"Transmission Mode %d\n",phy_vars_ue->transmission_mode[eNB_id]);
      LOG_D(PHY,"\n");
      switch(physicalConfigDedicated->antennaInfo->choice.explicitValue.transmissionMode) {
      case AntennaInfoDedicated__transmissionMode_tm1:
	phy_vars_ue->transmission_mode[eNB_id] = 1;
	break;
      case AntennaInfoDedicated__transmissionMode_tm2:
	phy_vars_ue->transmission_mode[eNB_id] = 2;
	break;
      case AntennaInfoDedicated__transmissionMode_tm3:
	phy_vars_ue->transmission_mode[eNB_id] = 3;
	break;
      case AntennaInfoDedicated__transmissionMode_tm4:
	phy_vars_ue->transmission_mode[eNB_id] = 4;
	break;
      case AntennaInfoDedicated__transmissionMode_tm5:
	phy_vars_ue->transmission_mode[eNB_id] = 5;
	break;
      case AntennaInfoDedicated__transmissionMode_tm6:
	phy_vars_ue->transmission_mode[eNB_id] = 6;
	break;
      case AntennaInfoDedicated__transmissionMode_tm7:
	phy_vars_ue->transmission_mode[eNB_id] = 7;
	break;
      default:
	LOG_E(PHY,"Unknown transmission mode!\n");
	break;
      } 
    } else {
      LOG_D(PHY,"[UE %d] Received NULL physicalConfigDedicated->antennaInfo from eNB %d\n",Mod_id, eNB_id);
    }

    if (physicalConfigDedicated->schedulingRequestConfig) {
      if (physicalConfigDedicated->schedulingRequestConfig->present == SchedulingRequestConfig_PR_setup) {
        phy_vars_ue->scheduling_request_config[eNB_id].sr_PUCCH_ResourceIndex = physicalConfigDedicated->schedulingRequestConfig->choice.setup.sr_PUCCH_ResourceIndex;
        phy_vars_ue->scheduling_request_config[eNB_id].sr_ConfigIndex=physicalConfigDedicated->schedulingRequestConfig->choice.setup.sr_ConfigIndex;
        phy_vars_ue->scheduling_request_config[eNB_id].dsr_TransMax=physicalConfigDedicated->schedulingRequestConfig->choice.setup.dsr_TransMax;

        LOG_D(PHY,"scheduling_request_config.sr_PUCCH_ResourceIndex %d\n",phy_vars_ue->scheduling_request_config[eNB_id].sr_PUCCH_ResourceIndex);
        LOG_D(PHY,"scheduling_request_config.sr_ConfigIndex %d\n",phy_vars_ue->scheduling_request_config[eNB_id].sr_ConfigIndex);
        LOG_D(PHY,"scheduling_request_config.dsr_TransMax %d\n",phy_vars_ue->scheduling_request_config[eNB_id].dsr_TransMax);
      }

      LOG_D(PHY,"------------------------------------------------------------\n");

    }

<<<<<<< HEAD
    if (physicalConfigDedicated->soundingRS_UL_ConfigDedicated) {

      phy_vars_ue->soundingrs_ul_config_dedicated[eNB_id].srsConfigDedicatedSetup = 0;
      if (physicalConfigDedicated->soundingRS_UL_ConfigDedicated->present == SchedulingRequestConfig_PR_setup) {
        phy_vars_ue->soundingrs_ul_config_dedicated[eNB_id].srsConfigDedicatedSetup = 1;
        phy_vars_ue->soundingrs_ul_config_dedicated[eNB_id].duration             = physicalConfigDedicated->soundingRS_UL_ConfigDedicated->choice.setup.duration;
        phy_vars_ue->soundingrs_ul_config_dedicated[eNB_id].cyclicShift          = physicalConfigDedicated->soundingRS_UL_ConfigDedicated->choice.setup.cyclicShift;
        phy_vars_ue->soundingrs_ul_config_dedicated[eNB_id].freqDomainPosition   = physicalConfigDedicated->soundingRS_UL_ConfigDedicated->choice.setup.freqDomainPosition;
        phy_vars_ue->soundingrs_ul_config_dedicated[eNB_id].srs_Bandwidth        = physicalConfigDedicated->soundingRS_UL_ConfigDedicated->choice.setup.srs_Bandwidth;
        phy_vars_ue->soundingrs_ul_config_dedicated[eNB_id].srs_ConfigIndex      = physicalConfigDedicated->soundingRS_UL_ConfigDedicated->choice.setup.srs_ConfigIndex;
        phy_vars_ue->soundingrs_ul_config_dedicated[eNB_id].srs_HoppingBandwidth = physicalConfigDedicated->soundingRS_UL_ConfigDedicated->choice.setup.srs_HoppingBandwidth;
        phy_vars_ue->soundingrs_ul_config_dedicated[eNB_id].transmissionComb     = physicalConfigDedicated->soundingRS_UL_ConfigDedicated->choice.setup.transmissionComb;


        LOG_D(PHY,"soundingrs_ul_config_dedicated.srs_ConfigIndex %d\n",phy_vars_ue->soundingrs_ul_config_dedicated[eNB_id].srs_ConfigIndex);
      }

      LOG_D(PHY,"------------------------------------------------------------\n");

    }


=======
    if (physicalConfigDedicated->cqi_ReportConfig) {
      if (physicalConfigDedicated->cqi_ReportConfig->cqi_ReportModeAperiodic) {
	// configure PUSCH CQI reporting
	phy_vars_ue->cqi_report_config[eNB_id].cqi_ReportModeAperiodic = *physicalConfigDedicated->cqi_ReportConfig->cqi_ReportModeAperiodic;
	if ((phy_vars_ue->cqi_report_config[eNB_id].cqi_ReportModeAperiodic != rm12) && 
	    (phy_vars_ue->cqi_report_config[eNB_id].cqi_ReportModeAperiodic != rm30) &&
	    (phy_vars_ue->cqi_report_config[eNB_id].cqi_ReportModeAperiodic != rm31))
	  LOG_E(PHY,"Unsupported Aperiodic CQI Feedback Mode : %d\n",phy_vars_ue->cqi_report_config[eNB_id].cqi_ReportModeAperiodic);
      }
      if (physicalConfigDedicated->cqi_ReportConfig->cqi_ReportPeriodic) {
	if (physicalConfigDedicated->cqi_ReportConfig->cqi_ReportPeriodic->present == CQI_ReportPeriodic_PR_setup) {
	// configure PUCCH CQI reporting
	  phy_vars_ue->cqi_report_config[eNB_id].CQI_ReportPeriodic.cqi_PUCCH_ResourceIndex = physicalConfigDedicated->cqi_ReportConfig->cqi_ReportPeriodic->choice.setup.cqi_PUCCH_ResourceIndex;
	  phy_vars_ue->cqi_report_config[eNB_id].CQI_ReportPeriodic.cqi_PMI_ConfigIndex     = physicalConfigDedicated->cqi_ReportConfig->cqi_ReportPeriodic->choice.setup.cqi_pmi_ConfigIndex;
	  if (physicalConfigDedicated->cqi_ReportConfig->cqi_ReportPeriodic->choice.setup.ri_ConfigIndex)
	    phy_vars_ue->cqi_report_config[eNB_id].CQI_ReportPeriodic.ri_ConfigIndex = *physicalConfigDedicated->cqi_ReportConfig->cqi_ReportPeriodic->choice.setup.ri_ConfigIndex;	
	}
	else if (physicalConfigDedicated->cqi_ReportConfig->cqi_ReportPeriodic->present == CQI_ReportPeriodic_PR_release) {
	  // handle release
	  phy_vars_ue->cqi_report_config[eNB_id].CQI_ReportPeriodic.ri_ConfigIndex = -1;
	  phy_vars_ue->cqi_report_config[eNB_id].CQI_ReportPeriodic.cqi_PMI_ConfigIndex = -1;
	}
      }
    }
    
>>>>>>> d8defff0
#ifdef CBA

    if (physicalConfigDedicated->pusch_CBAConfigDedicated_vlola) {
      phy_vars_ue->pusch_ca_config_dedicated[eNB_id].betaOffset_CA_Index = (uint16_t) *physicalConfigDedicated->pusch_CBAConfigDedicated_vlola->betaOffset_CBA_Index;
      phy_vars_ue->pusch_ca_config_dedicated[eNB_id].cShift = (uint16_t) *physicalConfigDedicated->pusch_CBAConfigDedicated_vlola->cShift_CBA;
      LOG_D(PHY,"[UE %d ] physicalConfigDedicated pusch CBA config dedicated: beta offset %d cshift %d \n",Mod_id,
            phy_vars_ue->pusch_ca_config_dedicated[eNB_id].betaOffset_CA_Index,
            phy_vars_ue->pusch_ca_config_dedicated[eNB_id].cShift);
    }

#endif
  } else {
    LOG_D(PHY,"[PHY][UE %d] Received NULL radioResourceConfigDedicated from eNB %d\n",Mod_id,eNB_id);
    return;
  }

  // fill cqi parameters for periodic CQI reporting
  get_cqipmiri_params(phy_vars_ue,eNB_id);

}

void  phy_config_cba_rnti (module_id_t Mod_id,int CC_id,eNB_flag_t eNB_flag, uint8_t index, rnti_t cba_rnti, uint8_t cba_group_id, uint8_t num_active_cba_groups)
{
  //   uint8_t i;

  if (eNB_flag == 0 ) {
    //LOG_D(PHY,"[UE %d] configure cba group %d with rnti %x, num active cba grp %d\n", index, index, cba_rnti, num_active_cba_groups);
    PHY_vars_UE_g[Mod_id][CC_id]->ulsch[index]->num_active_cba_groups=num_active_cba_groups;
    PHY_vars_UE_g[Mod_id][CC_id]->ulsch[index]->cba_rnti[cba_group_id]=cba_rnti;
  } else {
    //for (i=index; i < NUMBER_OF_UE_MAX; i+=num_active_cba_groups){
    //  LOG_D(PHY,"[eNB %d] configure cba group %d with rnti %x for UE %d, num active cba grp %d\n",Mod_id, i%num_active_cba_groups, cba_rnti, i, num_active_cba_groups);
    PHY_vars_eNB_g[Mod_id][CC_id]->ulsch[index]->num_active_cba_groups=num_active_cba_groups;
    PHY_vars_eNB_g[Mod_id][CC_id]->ulsch[index]->cba_rnti[cba_group_id] = cba_rnti;
    //}
  }
}

void phy_init_lte_top(LTE_DL_FRAME_PARMS *frame_parms)
{

  crcTableInit();

  ccodedot11_init();
  ccodedot11_init_inv();

  ccodelte_init();
  ccodelte_init_inv();

  treillis_table_init();

  phy_generate_viterbi_tables();
  phy_generate_viterbi_tables_lte();

  init_td8();
  init_td16();
#ifdef __AVX2__
  init_td16avx2();
#endif

  lte_sync_time_init(frame_parms);

  generate_ul_ref_sigs();
  generate_ul_ref_sigs_rx();

  generate_64qam_table();
  generate_16qam_table();
  generate_RIV_tables();

  init_unscrambling_lut();
  init_scrambling_lut();
  //set_taus_seed(1328);

}

/*! \brief Helper function to allocate memory for DLSCH data structures.
 * \param[out] pdsch Pointer to the LTE_UE_PDSCH structure to initialize.
 * \param[in] frame_parms LTE_DL_FRAME_PARMS structure.
 * \note This function is optimistic in that it expects malloc() to succeed.
 */
void phy_init_lte_ue__PDSCH( LTE_UE_PDSCH* const pdsch, const LTE_DL_FRAME_PARMS* const fp )
{
  AssertFatal( pdsch, "pdsch==0" );

  pdsch->pmi_ext = (uint8_t*)malloc16_clear( fp->N_RB_DL );
  pdsch->llr[0] = (int16_t*)malloc16_clear( (8*((3*8*6144)+12))*sizeof(int16_t) );
  pdsch->llr128 = (int16_t**)malloc16_clear( sizeof(int16_t*) );
  pdsch->llr128_2ndstream = (int16_t**)malloc16_clear( sizeof(int16_t*) );
  // FIXME! no further allocation for (int16_t*)pdsch->llr128 !!! expect SIGSEGV

  pdsch->rxdataF_ext         = (int32_t**)malloc16_clear( 8*sizeof(int32_t*) );
  pdsch->rxdataF_comp0       = (int32_t**)malloc16_clear( 8*sizeof(int32_t*) );
  pdsch->rho                 = (int32_t**)malloc16_clear( fp->nb_antennas_rx*sizeof(int32_t*) );
  pdsch->dl_ch_estimates_ext = (int32_t**)malloc16_clear( 8*sizeof(int32_t*) );
  pdsch->dl_ch_rho_ext       = (int32_t**)malloc16_clear( 8*sizeof(int32_t*) );
  pdsch->dl_ch_rho2_ext       = (int32_t**)malloc16_clear( 8*sizeof(int32_t*) );
  pdsch->dl_ch_mag0          = (int32_t**)malloc16_clear( 8*sizeof(int32_t*) );
  pdsch->dl_ch_magb0         = (int32_t**)malloc16_clear( 8*sizeof(int32_t*) );

  // the allocated memory size is fixed:
  AssertFatal( fp->nb_antennas_rx <= 2, "nb_antennas_rx > 2" );

  for (int i=0; i<fp->nb_antennas_rx; i++) {
    pdsch->rho[i]     = (int32_t*)malloc16_clear( sizeof(int32_t)*(fp->N_RB_DL*12*7*2) );

    for (int j=0; j<4; j++) { //fp->nb_antennas_tx; j++)
      const int idx = (j<<1)+i;
      const size_t num = 7*2*fp->N_RB_DL*12;
      pdsch->rxdataF_ext[idx]         = (int32_t*)malloc16_clear( sizeof(int32_t) * num );
      pdsch->rxdataF_comp0[idx]       = (int32_t*)malloc16_clear( sizeof(int32_t) * num );
      pdsch->dl_ch_estimates_ext[idx] = (int32_t*)malloc16_clear( sizeof(int32_t) * num );
      pdsch->dl_ch_rho_ext[idx]       = (int32_t*)malloc16_clear( sizeof(int32_t) * num );
      pdsch->dl_ch_rho2_ext[idx]       = (int32_t*)malloc16_clear( sizeof(int32_t) * num );
      pdsch->dl_ch_mag0[idx]          = (int32_t*)malloc16_clear( sizeof(int32_t) * num );
      pdsch->dl_ch_magb0[idx]         = (int32_t*)malloc16_clear( sizeof(int32_t) * num );
    }
  }
}


int phy_init_lte_ue(PHY_VARS_UE *ue,
                    int nb_connected_eNB,
                    uint8_t abstraction_flag)
{

  // create shortcuts
  LTE_DL_FRAME_PARMS* const fp            = &ue->frame_parms;
  LTE_UE_COMMON* const common_vars        = &ue->common_vars;
  LTE_UE_PDSCH** const pdsch_vars         = ue->pdsch_vars;
  LTE_UE_PDSCH** const pdsch_vars_SI      = ue->pdsch_vars_SI;
  LTE_UE_PDSCH** const pdsch_vars_ra      = ue->pdsch_vars_ra;
  LTE_UE_PDSCH** const pdsch_vars_mch     = ue->pdsch_vars_MCH;
  LTE_UE_PBCH** const pbch_vars           = ue->pbch_vars;
  LTE_UE_PDCCH** const pdcch_vars         = ue->pdcch_vars;
  LTE_UE_PRACH** const prach_vars         = ue->prach_vars;

  int i,j,k;
  int eNB_id;

  printf("Initializing UE vars (abstraction %"PRIu8") for eNB TXant %"PRIu8", UE RXant %"PRIu8"\n",abstraction_flag,fp->nb_antennas_tx,fp->nb_antennas_rx);
  LOG_D(PHY,"[MSC_NEW][FRAME 00000][PHY_UE][MOD %02u][]\n", ue->Mod_id+NB_eNB_INST);

  // many memory allocation sizes are hard coded
  AssertFatal( fp->nb_antennas_rx <= 2, "hard coded allocation for ue_common_vars->dl_ch_estimates[eNB_id]" );
  AssertFatal( ue->n_connected_eNB <= NUMBER_OF_CONNECTED_eNB_MAX, "n_connected_eNB is too large" );
  // init phy_vars_ue

  for (i=0; i<4; i++) {
    ue->rx_gain_max[i] = 135;
    ue->rx_gain_med[i] = 128;
    ue->rx_gain_byp[i] = 120;
  }

  ue->n_connected_eNB = nb_connected_eNB;

  for(eNB_id = 0; eNB_id < ue->n_connected_eNB; eNB_id++) {
    ue->total_TBS[eNB_id] = 0;
    ue->total_TBS_last[eNB_id] = 0;
    ue->bitrate[eNB_id] = 0;
    ue->total_received_bits[eNB_id] = 0;
  }

  for (i=0;i<10;i++)
    ue->tx_power_dBm[i]=-127;

  if (abstraction_flag == 0) {

    // init TX buffers

    common_vars->txdata  = (int32_t**)malloc16( fp->nb_antennas_tx*sizeof(int32_t*) );
    common_vars->txdataF = (int32_t **)malloc16( fp->nb_antennas_tx*sizeof(int32_t*) );

    for (i=0; i<fp->nb_antennas_tx; i++) {

      common_vars->txdata[i]  = (int32_t*)malloc16_clear( fp->samples_per_tti*10*sizeof(int32_t) );
      common_vars->txdataF[i] = (int32_t *)malloc16_clear( fp->ofdm_symbol_size*fp->symbols_per_tti*10*sizeof(int32_t) );
    }

    // init RX buffers

    common_vars->rxdata   = (int32_t**)malloc16( fp->nb_antennas_rx*sizeof(int32_t*) );
    common_vars->rxdataF  = (int32_t**)malloc16( fp->nb_antennas_rx*sizeof(int32_t*) );
    common_vars->rxdataF2 = (int32_t**)malloc16( fp->nb_antennas_rx*sizeof(int32_t*) );

    for (i=0; i<fp->nb_antennas_rx; i++) {
      common_vars->rxdata[i] = (int32_t*) malloc16_clear( (fp->samples_per_tti*10+2048)*sizeof(int32_t) );
      common_vars->rxdataF[i] = (int32_t*)malloc16_clear( sizeof(int32_t)*(fp->ofdm_symbol_size*14) );
      common_vars->rxdataF2[i] = (int32_t*)malloc16_clear( sizeof(int32_t)*(fp->ofdm_symbol_size*fp->symbols_per_tti*10) );
    }
  }

  // Channel estimates
  for (eNB_id=0; eNB_id<7; eNB_id++) {
    common_vars->dl_ch_estimates[eNB_id]      = (int32_t**)malloc16_clear(8*sizeof(int32_t*));
    common_vars->dl_ch_estimates_time[eNB_id] = (int32_t**)malloc16_clear(8*sizeof(int32_t*));

    for (i=0; i<fp->nb_antennas_rx; i++)
      for (j=0; j<4; j++) {
        int idx = (j<<1) + i;
        common_vars->dl_ch_estimates[eNB_id][idx] = (int32_t*)malloc16_clear( sizeof(int32_t)*fp->symbols_per_tti*(fp->ofdm_symbol_size+LTE_CE_FILTER_LENGTH) );
        common_vars->dl_ch_estimates_time[eNB_id][idx] = (int32_t*)malloc16_clear( sizeof(int32_t)*fp->ofdm_symbol_size*2 );
      }
  }

  // DLSCH
  for (eNB_id=0; eNB_id<ue->n_connected_eNB; eNB_id++) {
    pdsch_vars[eNB_id]     = (LTE_UE_PDSCH *)malloc16_clear(sizeof(LTE_UE_PDSCH));
    pdsch_vars_SI[eNB_id]  = (LTE_UE_PDSCH *)malloc16_clear(sizeof(LTE_UE_PDSCH));
    pdsch_vars_ra[eNB_id]  = (LTE_UE_PDSCH *)malloc16_clear(sizeof(LTE_UE_PDSCH));
    pdsch_vars_mch[eNB_id] = (LTE_UE_PDSCH *)malloc16_clear(sizeof(LTE_UE_PDSCH));
    pdcch_vars[eNB_id]     = (LTE_UE_PDCCH *)malloc16_clear(sizeof(LTE_UE_PDCCH));
    prach_vars[eNB_id]     = (LTE_UE_PRACH *)malloc16_clear(sizeof(LTE_UE_PRACH));
    pbch_vars[eNB_id]      = (LTE_UE_PBCH *)malloc16_clear(sizeof(LTE_UE_PBCH));

    if (abstraction_flag == 0) {
      phy_init_lte_ue__PDSCH( pdsch_vars[eNB_id], fp );

      pdsch_vars[eNB_id]->llr_shifts   = (uint8_t*)malloc16_clear(7*2*fp->N_RB_DL*12);
      pdsch_vars[eNB_id]->llr_shifts_p = pdsch_vars[eNB_id]->llr_shifts;
      pdsch_vars[eNB_id]->dl_ch_mag1   = (int32_t**)malloc16_clear( 8*sizeof(int32_t*) );
      pdsch_vars[eNB_id]->dl_ch_magb1  = (int32_t**)malloc16_clear( 8*sizeof(int32_t*) );
      pdsch_vars[eNB_id]->llr[1]       = (int16_t*)malloc16_clear( (8*((3*8*6144)+12))*sizeof(int16_t) );

      for (k=0; k<8; k++)
        pdsch_vars[eNB_id]->rxdataF_comp1[k] = (int32_t**)malloc16_clear( 8*sizeof(int32_t*) );

      for (i=0; i<fp->nb_antennas_rx; i++)
        for (j=0; j<4; j++) {
          int idx = (j<<1)+i;
          pdsch_vars[eNB_id]->dl_ch_mag1[idx]  = (int32_t*)malloc16_clear( 7*2*sizeof(int32_t)*(fp->N_RB_DL*12) );
          pdsch_vars[eNB_id]->dl_ch_magb1[idx] = (int32_t*)malloc16_clear( 7*2*sizeof(int32_t)*(fp->N_RB_DL*12) );

          for (k=0; k<8; k++)
            pdsch_vars[eNB_id]->rxdataF_comp1[idx][k] = (int32_t*)malloc16_clear( sizeof(int32_t)*(fp->N_RB_DL*12*14) );
        }

      phy_init_lte_ue__PDSCH( pdsch_vars_SI[eNB_id], fp );
      phy_init_lte_ue__PDSCH( pdsch_vars_ra[eNB_id], fp );
      phy_init_lte_ue__PDSCH( pdsch_vars_mch[eNB_id], fp );
      // 100 PRBs * 12 REs/PRB * 4 PDCCH SYMBOLS * 2 LLRs/RE
      pdcch_vars[eNB_id]->llr   = (uint16_t*)malloc16_clear( 2*4*100*12*sizeof(uint16_t) );
      pdcch_vars[eNB_id]->llr16 = (uint16_t*)malloc16_clear( 2*4*100*12*sizeof(uint16_t) );
      pdcch_vars[eNB_id]->wbar  = (uint16_t*)malloc16_clear( 2*4*100*12*sizeof(uint16_t) );
      pdcch_vars[eNB_id]->e_rx  = (int8_t*)malloc16_clear( 4*2*100*12 );

      pdcch_vars[eNB_id]->rxdataF_comp        = (int32_t**)malloc16_clear( 8*sizeof(int32_t*) );
      pdcch_vars[eNB_id]->dl_ch_rho_ext       = (int32_t**)malloc16_clear( 8*sizeof(int32_t*) );
      pdcch_vars[eNB_id]->rho                 = (int32_t**)malloc16( fp->nb_antennas_rx*sizeof(int32_t*) );
      pdcch_vars[eNB_id]->rxdataF_ext         = (int32_t**)malloc16_clear( 8*sizeof(int32_t*) );
      pdcch_vars[eNB_id]->dl_ch_estimates_ext = (int32_t**)malloc16_clear( 8*sizeof(int32_t*) );

      for (i=0; i<fp->nb_antennas_rx; i++) {
        //ue_pdcch_vars[eNB_id]->rho[i] = (int32_t*)malloc16_clear( sizeof(int32_t)*(fp->N_RB_DL*12*7*2) );
        pdcch_vars[eNB_id]->rho[i] = (int32_t*)malloc16_clear( sizeof(int32_t)*(100*12*4) );

        for (j=0; j<4; j++) { //fp->nb_antennas_tx; j++)
          int idx = (j<<1)+i;
          //  size_t num = 7*2*fp->N_RB_DL*12;
          size_t num = 4*100*12;  // 4 symbols, 100 PRBs, 12 REs per PRB
          pdcch_vars[eNB_id]->rxdataF_comp[idx]        = (int32_t*)malloc16_clear( sizeof(int32_t) * num );
          pdcch_vars[eNB_id]->dl_ch_rho_ext[idx]       = (int32_t*)malloc16_clear( sizeof(int32_t) * num );
          pdcch_vars[eNB_id]->rxdataF_ext[idx]         = (int32_t*)malloc16_clear( sizeof(int32_t) * num );
          pdcch_vars[eNB_id]->dl_ch_estimates_ext[idx] = (int32_t*)malloc16_clear( sizeof(int32_t) * num );
        }
      }

      // PBCH
      pbch_vars[eNB_id]->rxdataF_ext         = (int32_t**)malloc16( fp->nb_antennas_rx*sizeof(int32_t*) );
      pbch_vars[eNB_id]->rxdataF_comp        = (int32_t**)malloc16_clear( 8*sizeof(int32_t*) );
      pbch_vars[eNB_id]->dl_ch_estimates_ext = (int32_t**)malloc16_clear( 8*sizeof(int32_t*) );
      pbch_vars[eNB_id]->llr                 = (int8_t*)malloc16_clear( 1920 );
      prach_vars[eNB_id]->prachF             = (int16_t*)malloc16_clear( sizeof(int)*(7*2*sizeof(int)*(fp->ofdm_symbol_size*12)) );
      prach_vars[eNB_id]->prach              = (int16_t*)malloc16_clear( sizeof(int)*(7*2*sizeof(int)*(fp->ofdm_symbol_size*12)) );

      for (i=0; i<fp->nb_antennas_rx; i++) {
        pbch_vars[eNB_id]->rxdataF_ext[i]    = (int32_t*)malloc16_clear( sizeof(int32_t)*6*12*4 );

        for (j=0; j<4; j++) {//fp->nb_antennas_tx;j++) {
          int idx = (j<<1)+i;
          pbch_vars[eNB_id]->rxdataF_comp[idx]        = (int32_t*)malloc16_clear( sizeof(int32_t)*6*12*4 );
          pbch_vars[eNB_id]->dl_ch_estimates_ext[idx] = (int32_t*)malloc16_clear( sizeof(int32_t)*6*12*4 );
        }
      }
    }

    pbch_vars[eNB_id]->decoded_output = (uint8_t*)malloc16_clear( 64 );
  }

  // initialization for the last instance of pdsch_vars (used for MU-MIMO)

  pdsch_vars[eNB_id]     = (LTE_UE_PDSCH *)malloc16_clear( sizeof(LTE_UE_PDSCH) );
  pdsch_vars_SI[eNB_id]  = (LTE_UE_PDSCH *)malloc16_clear( sizeof(LTE_UE_PDSCH) );
  pdsch_vars_ra[eNB_id]  = (LTE_UE_PDSCH *)malloc16_clear( sizeof(LTE_UE_PDSCH) );

  if (abstraction_flag == 0) {
    phy_init_lte_ue__PDSCH( pdsch_vars[eNB_id], fp );
    pdsch_vars[eNB_id]->llr[1] = (int16_t*)malloc16_clear( (8*((3*8*6144)+12))*sizeof(int16_t) );

  } else { //abstraction == 1
    ue->sinr_dB = (double*) malloc16_clear( fp->N_RB_DL*12*sizeof(double) );
  }

  ue->sinr_CQI_dB = (double*) malloc16_clear( fp->N_RB_DL*12*sizeof(double) );

  ue->init_averaging = 1;
  ue->pdsch_config_dedicated->p_a = dB0; // default value until overwritten by RRCConnectionReconfiguration

  // set channel estimation to do linear interpolation in time
  ue->high_speed_flag = 1;
  ue->ch_est_alpha    = 24576;

  init_prach_tables(839);


  return 0;
}

int phy_init_lte_eNB(PHY_VARS_eNB *eNB,
                     unsigned char is_secondary_eNB,
                     unsigned char abstraction_flag)
{

  // shortcuts
  LTE_DL_FRAME_PARMS* const fp      = &eNB->frame_parms;
  LTE_eNB_COMMON* const common_vars = &eNB->common_vars;
  LTE_eNB_PUSCH** const pusch_vars  = eNB->pusch_vars;
  LTE_eNB_SRS* const srs_vars       = eNB->srs_vars;
  LTE_eNB_PRACH* const prach_vars   = &eNB->prach_vars;
  int i, j, eNB_id, UE_id; 

  eNB->total_dlsch_bitrate = 0;
  eNB->total_transmitted_bits = 0;
  eNB->total_system_throughput = 0;
  eNB->check_for_MUMIMO_transmissions=0;
  LOG_I(PHY,"[eNB %"PRIu8"] Initializing DL_FRAME_PARMS : N_RB_DL %"PRIu8", PHICH Resource %d, PHICH Duration %d\n",
        eNB->Mod_id,
        fp->N_RB_DL,fp->phich_config_common.phich_resource,
        fp->phich_config_common.phich_duration);
  LOG_D(PHY,"[MSC_NEW][FRAME 00000][PHY_eNB][MOD %02"PRIu8"][]\n", eNB->Mod_id);

  if (eNB->node_function != NGFI_RRU_IF4p5) {
    lte_gold(fp,eNB->lte_gold_table,fp->Nid_cell);
    generate_pcfich_reg_mapping(fp);
    generate_phich_reg_mapping(fp);
    
    for (UE_id=0; UE_id<NUMBER_OF_UE_MAX; UE_id++) {
      eNB->first_run_timing_advance[UE_id] =
	1; ///This flag used to be static. With multiple eNBs this does no longer work, hence we put it in the structure. However it has to be initialized with 1, which is performed here.

      // clear whole structure
      bzero( &eNB->UE_stats[UE_id], sizeof(LTE_eNB_UE_stats) );
      
      eNB->physicalConfigDedicated[UE_id] = NULL;
    }
    
    eNB->first_run_I0_measurements =
      1; ///This flag used to be static. With multiple eNBs this does no longer work, hence we put it in the structure. However it has to be initialized with 1, which is performed here.
  }
  //  for (eNB_id=0; eNB_id<3; eNB_id++) {
  {
    eNB_id=0;
    if (abstraction_flag==0) {
      
      // TX vars
      if (eNB->node_function != NGFI_RCC_IF4p5)
	common_vars->txdata[eNB_id]  = (int32_t**)malloc16( fp->nb_antennas_tx*sizeof(int32_t*) );
      common_vars->txdataF[eNB_id] = (int32_t **)malloc16( fp->nb_antennas_tx*sizeof(int32_t*) );
      
      for (i=0; i<fp->nb_antennas_tx; i++) {
	if (eNB->node_function != NGFI_RCC_IF4p5)
	  common_vars->txdata[eNB_id][i]  = (int32_t*)malloc16_clear( fp->samples_per_tti*10*sizeof(int32_t) );
	common_vars->txdataF[eNB_id][i] = (int32_t*)malloc16_clear( fp->ofdm_symbol_size*fp->symbols_per_tti*10*sizeof(int32_t) );
#ifdef DEBUG_PHY
	printf("[openair][LTE_PHY][INIT] common_vars->txdata[%d][%d] = %p\n",eNB_id,i,common_vars->txdata[eNB_id][i]);
	printf("[openair][LTE_PHY][INIT] common_vars->txdataF[%d][%d] = %p (%d bytes)\n",
	    eNB_id,i,common_vars->txdataF[eNB_id][i],
	    fp->ofdm_symbol_size*fp->symbols_per_tti*10*sizeof(int32_t));
#endif
      }
      
      // RX vars
      if (eNB->node_function != NGFI_RCC_IF4p5) {
	common_vars->rxdata[eNB_id]        = (int32_t**)malloc16( fp->nb_antennas_rx*sizeof(int32_t*) );
	common_vars->rxdata_7_5kHz[eNB_id] = (int32_t**)malloc16( fp->nb_antennas_rx*sizeof(int32_t*) );
      }
      common_vars->rxdataF[eNB_id]       = (int32_t**)malloc16( fp->nb_antennas_rx*sizeof(int32_t*) );
      
      for (i=0; i<fp->nb_antennas_rx; i++) {
	if (eNB->node_function != NGFI_RCC_IF4p5) {
	  common_vars->rxdata[eNB_id][i] = (int32_t*)malloc16_clear( fp->samples_per_tti*10*sizeof(int32_t) );
	  common_vars->rxdata_7_5kHz[eNB_id][i] = (int32_t*)malloc16_clear( fp->samples_per_tti*sizeof(int32_t) );
	}
	
	common_vars->rxdataF[eNB_id][i] = (int32_t*)malloc16_clear(sizeof(int32_t)*(fp->ofdm_symbol_size*fp->symbols_per_tti) );
#ifdef DEBUG_PHY
	printf("[openair][LTE_PHY][INIT] common_vars->rxdata[%d][%d] = %p\n",eNB_id,i,common_vars->rxdata[eNB_id][i]);
	printf("[openair][LTE_PHY][INIT] common_vars->rxdata_7_5kHz[%d][%d] = %p\n",eNB_id,i,common_vars->rxdata_7_5kHz[eNB_id][i]);
#endif
      }
      
      if (eNB->node_function != NGFI_RRU_IF4p5) {
	// Channel estimates for SRS
	for (UE_id=0; UE_id<NUMBER_OF_UE_MAX; UE_id++) {
	  
	  srs_vars[UE_id].srs_ch_estimates[eNB_id]      = (int32_t**)malloc16( fp->nb_antennas_rx*sizeof(int32_t*) );
	  srs_vars[UE_id].srs_ch_estimates_time[eNB_id] = (int32_t**)malloc16( fp->nb_antennas_rx*sizeof(int32_t*) );
	  
	  for (i=0; i<fp->nb_antennas_rx; i++) {
	    srs_vars[UE_id].srs_ch_estimates[eNB_id][i]      = (int32_t*)malloc16_clear( sizeof(int32_t)*fp->ofdm_symbol_size );
	    srs_vars[UE_id].srs_ch_estimates_time[eNB_id][i] = (int32_t*)malloc16_clear( sizeof(int32_t)*fp->ofdm_symbol_size*2 );
	  }
	} //UE_id
	
	common_vars->sync_corr[eNB_id] = (uint32_t*)malloc16_clear( LTE_NUMBER_OF_SUBFRAMES_PER_FRAME*sizeof(uint32_t)*fp->samples_per_tti );
      }
    } else { //UPLINK abstraction = 1
      eNB->sinr_dB = (double*) malloc16_clear( fp->N_RB_DL*12*sizeof(double) );
    }
  } //eNB_id
  
  
  
  if (abstraction_flag==0) {
    if (eNB->node_function != NGFI_RRU_IF4p5) {
      generate_ul_ref_sigs_rx();
      
      // SRS
      for (UE_id=0; UE_id<NUMBER_OF_UE_MAX; UE_id++) {
	srs_vars[UE_id].srs = (int32_t*)malloc16_clear(2*fp->ofdm_symbol_size*sizeof(int32_t));
      }
    }
  }
  
  
  
  // ULSCH VARS, skip if NFGI_RRU_IF4
  
  if (eNB->node_function!=NGFI_RRU_IF4p5)
    prach_vars->prachF = (int16_t*)malloc16_clear( 1024*2*sizeof(int16_t) );
  
  /* number of elements of an array X is computed as sizeof(X) / sizeof(X[0]) */
  AssertFatal(fp->nb_antennas_rx <= sizeof(prach_vars->rxsigF) / sizeof(prach_vars->rxsigF[0]),
              "nb_antennas_rx too large");
  for (i=0; i<fp->nb_antennas_rx; i++) {
    prach_vars->rxsigF[i] = (int16_t*)malloc16_clear( fp->ofdm_symbol_size*12*2*sizeof(int16_t) );
#ifdef DEBUG_PHY
    printf("[openair][LTE_PHY][INIT] prach_vars->rxsigF[%d] = %p\n",i,prach_vars->rxsigF[i]);
#endif
  }
  
  if (eNB->node_function != NGFI_RRU_IF4p5) {
    AssertFatal(fp->nb_antennas_rx <= sizeof(prach_vars->prach_ifft) / sizeof(prach_vars->prach_ifft[0]),
		"nb_antennas_rx too large");
    for (i=0; i<fp->nb_antennas_rx; i++) {
      prach_vars->prach_ifft[i] = (int16_t*)malloc16_clear(1024*2*sizeof(int16_t));
#ifdef DEBUG_PHY
      printf("[openair][LTE_PHY][INIT] prach_vars->prach_ifft[%d] = %p\n",i,prach_vars->prach_ifft[i]);
#endif
    }

    for (UE_id=0; UE_id<NUMBER_OF_UE_MAX; UE_id++) {
      
      //FIXME
      pusch_vars[UE_id] = (LTE_eNB_PUSCH*)malloc16_clear( NUMBER_OF_UE_MAX*sizeof(LTE_eNB_PUSCH) );
      
      if (abstraction_flag==0) {
	for (eNB_id=0; eNB_id<3; eNB_id++) {
	  
	  pusch_vars[UE_id]->rxdataF_ext[eNB_id]      = (int32_t**)malloc16( fp->nb_antennas_rx*sizeof(int32_t*) );
	  pusch_vars[UE_id]->rxdataF_ext2[eNB_id]     = (int32_t**)malloc16( fp->nb_antennas_rx*sizeof(int32_t*) );
	  pusch_vars[UE_id]->drs_ch_estimates[eNB_id] = (int32_t**)malloc16( fp->nb_antennas_rx*sizeof(int32_t*) );
	  pusch_vars[UE_id]->drs_ch_estimates_time[eNB_id] = (int32_t**)malloc16( fp->nb_antennas_rx*sizeof(int32_t*) );
	  pusch_vars[UE_id]->rxdataF_comp[eNB_id]     = (int32_t**)malloc16( fp->nb_antennas_rx*sizeof(int32_t*) );
	  pusch_vars[UE_id]->ul_ch_mag[eNB_id]  = (int32_t**)malloc16( fp->nb_antennas_rx*sizeof(int32_t*) );
	  pusch_vars[UE_id]->ul_ch_magb[eNB_id] = (int32_t**)malloc16( fp->nb_antennas_rx*sizeof(int32_t*) );
	  
	  for (i=0; i<fp->nb_antennas_rx; i++) {
	    // RK 2 times because of output format of FFT!
	    // FIXME We should get rid of this
	    pusch_vars[UE_id]->rxdataF_ext[eNB_id][i]      = (int32_t*)malloc16_clear( 2*sizeof(int32_t)*fp->N_RB_UL*12*fp->symbols_per_tti );
	    pusch_vars[UE_id]->rxdataF_ext2[eNB_id][i]     = (int32_t*)malloc16_clear( sizeof(int32_t)*fp->N_RB_UL*12*fp->symbols_per_tti );
	    pusch_vars[UE_id]->drs_ch_estimates[eNB_id][i] = (int32_t*)malloc16_clear( sizeof(int32_t)*fp->N_RB_UL*12*fp->symbols_per_tti );
	    pusch_vars[UE_id]->drs_ch_estimates_time[eNB_id][i] = (int32_t*)malloc16_clear( 2*2*sizeof(int32_t)*fp->ofdm_symbol_size );
	    pusch_vars[UE_id]->rxdataF_comp[eNB_id][i]     = (int32_t*)malloc16_clear( sizeof(int32_t)*fp->N_RB_UL*12*fp->symbols_per_tti );
	    pusch_vars[UE_id]->ul_ch_mag[eNB_id][i]  = (int32_t*)malloc16_clear( fp->symbols_per_tti*sizeof(int32_t)*fp->N_RB_UL*12 );
	    pusch_vars[UE_id]->ul_ch_magb[eNB_id][i] = (int32_t*)malloc16_clear( fp->symbols_per_tti*sizeof(int32_t)*fp->N_RB_UL*12 );
	  }
	} //eNB_id
	
	pusch_vars[UE_id]->llr = (int16_t*)malloc16_clear( (8*((3*8*6144)+12))*sizeof(int16_t) );
      } // abstraction_flag
    } //UE_id

    
    if (abstraction_flag==0) {
      if (is_secondary_eNB) {
	for (eNB_id=0; eNB_id<3; eNB_id++) {
	  eNB->dl_precoder_SeNB[eNB_id] = (int **)malloc16(4*sizeof(int*));
	  
	  if (eNB->dl_precoder_SeNB[eNB_id]) {
#ifdef DEBUG_PHY
	    printf("[openair][SECSYS_PHY][INIT] eNB->dl_precoder_SeNB[%d] allocated at %p\n",eNB_id,
		eNB->dl_precoder_SeNB[eNB_id]);
#endif
	  } else {
	    printf("[openair][SECSYS_PHY][INIT] eNB->dl_precoder_SeNB[%d] not allocated\n",eNB_id);
	    return(-1);
	  }
	  
	  for (j=0; j<fp->nb_antennas_tx; j++) {
	    eNB->dl_precoder_SeNB[eNB_id][j] = (int *)malloc16(2*sizeof(int)*(fp->ofdm_symbol_size)); // repeated format (hence the '2*')
	    
	    if (eNB->dl_precoder_SeNB[eNB_id][j]) {
#ifdef DEBUG_PHY
	      printf("[openair][LTE_PHY][INIT] eNB->dl_precoder_SeNB[%d][%d] allocated at %p\n",eNB_id,j,
		  eNB->dl_precoder_SeNB[eNB_id][j]);
#endif
	      memset(eNB->dl_precoder_SeNB[eNB_id][j],0,2*sizeof(int)*(fp->ofdm_symbol_size));
	    } else {
	      printf("[openair][LTE_PHY][INIT] eNB->dl_precoder_SeNB[%d][%d] not allocated\n",eNB_id,j);
	      return(-1);
	    }
	  } //for(j=...nb_antennas_tx
	  
	} //for(eNB_id...
      }
    }
    
    for (UE_id=0; UE_id<NUMBER_OF_UE_MAX; UE_id++)
      eNB->UE_stats_ptr[UE_id] = &eNB->UE_stats[UE_id];
    
    eNB->pdsch_config_dedicated->p_a = dB0; //defaul value until overwritten by RRCConnectionReconfiguration

    init_prach_tables(839);
  } // node_function != NGFI_RRU_IF4p5

  return (0);
}
<|MERGE_RESOLUTION|>--- conflicted
+++ resolved
@@ -873,7 +873,6 @@
 
     }
 
-<<<<<<< HEAD
     if (physicalConfigDedicated->soundingRS_UL_ConfigDedicated) {
 
       phy_vars_ue->soundingrs_ul_config_dedicated[eNB_id].srsConfigDedicatedSetup = 0;
@@ -896,7 +895,6 @@
     }
 
 
-=======
     if (physicalConfigDedicated->cqi_ReportConfig) {
       if (physicalConfigDedicated->cqi_ReportConfig->cqi_ReportModeAperiodic) {
 	// configure PUSCH CQI reporting
@@ -922,7 +920,6 @@
       }
     }
     
->>>>>>> d8defff0
 #ifdef CBA
 
     if (physicalConfigDedicated->pusch_CBAConfigDedicated_vlola) {
