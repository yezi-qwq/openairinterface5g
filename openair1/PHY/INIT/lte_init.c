--- conflicted
+++ resolved
@@ -219,29 +219,6 @@
 			fp->frame_type,
 			RC.eNB[Mod_id][CC_id]->X_u_br[1]);
   
-<<<<<<< HEAD
-  // CE Level 0 parameters
-  fp->prach_emtc_config_common.prach_ConfigInfo.prach_CElevel_enable[0]                  = cfg->emtc_config.prach_ce_level_0_enable.value;
-  fp->prach_emtc_config_common.prach_ConfigInfo.prach_starting_subframe_periodicity[0]   = cfg->emtc_config.prach_ce_level_0_starting_subframe_periodicity.value;
-  fp->prach_emtc_config_common.prach_ConfigInfo.prach_numRepetitionPerPreambleAttempt[0] = cfg->emtc_config.prach_ce_level_0_number_of_repetitions_per_attempt.value;
-  AssertFatal(fp->prach_emtc_config_common.prach_ConfigInfo.prach_starting_subframe_periodicity[0]>=fp->prach_emtc_config_common.prach_ConfigInfo.prach_numRepetitionPerPreambleAttempt[0],
-	      "prach_starting_subframe_periodicity[0] %d < prach_numPetitionPerPreambleAttempt[0] %d\n",
-	      fp->prach_emtc_config_common.prach_ConfigInfo.prach_starting_subframe_periodicity[0],
-	      fp->prach_emtc_config_common.prach_ConfigInfo.prach_numRepetitionPerPreambleAttempt[0]);
-  AssertFatal(fp->prach_emtc_config_common.prach_ConfigInfo.prach_numRepetitionPerPreambleAttempt[0] > 0,
-	      "prach_emtc_config_common.prach_ConfigInfo.prach_numRepetitionPerPreambleAttempt[0]==0\n");
-  fp->prach_emtc_config_common.prach_ConfigInfo.prach_ConfigIndex[0]                     = cfg->emtc_config.prach_ce_level_0_configuration_index.value;
-  fp->prach_emtc_config_common.prach_ConfigInfo.prach_FreqOffset[0]                      = cfg->emtc_config.prach_ce_level_0_frequency_offset.value;
-  fp->prach_emtc_config_common.prach_ConfigInfo.prach_hopping_enable[0]                = cfg->emtc_config.prach_ce_level_0_hopping_enable.value;
-  fp->prach_emtc_config_common.prach_ConfigInfo.prach_hopping_offset[0]                = cfg->emtc_config.prach_ce_level_0_hopping_offset.value;
-  if (fp->prach_emtc_config_common.prach_ConfigInfo.prach_CElevel_enable[0] == 1)
-    compute_prach_seq(fp->prach_emtc_config_common.rootSequenceIndex,
-		      fp->prach_emtc_config_common.prach_ConfigInfo.prach_ConfigIndex[3],
-		      fp->prach_emtc_config_common.prach_ConfigInfo.zeroCorrelationZoneConfig,
-		      fp->prach_emtc_config_common.prach_ConfigInfo.highSpeedFlag,
-		      fp->frame_type,
-		      RC.eNB[Mod_id][CC_id]->X_u_br[0]);
-=======
     // CE Level 0 parameters
     fp->prach_emtc_config_common.prach_ConfigInfo.prach_CElevel_enable[0]                  = cfg->emtc_config.prach_ce_level_0_enable.value;
     fp->prach_emtc_config_common.prach_ConfigInfo.prach_starting_subframe_periodicity[0]   = cfg->emtc_config.prach_ce_level_0_starting_subframe_periodicity.value;
@@ -264,7 +241,7 @@
 			fp->frame_type,
 			RC.eNB[Mod_id][CC_id]->X_u_br[0]);
   }
->>>>>>> f2cb406b
+
 #endif
 
 
