--- conflicted
+++ resolved
@@ -46,17 +46,6 @@
                     uint8_t p_eNB,
                     PHICH_CONFIG_COMMON *phich_config)
 {
-<<<<<<< HEAD
-
-  lte_frame_parms->N_RB_DL                            = N_RB_DL;
-  lte_frame_parms->Nid_cell                           = Nid_cell;
-  lte_frame_parms->nushift                            = Nid_cell%6;
-  lte_frame_parms->Ncp                                = Ncp;
-  lte_frame_parms->frame_type                         = frame_type;
-  lte_frame_parms->nb_antenna_ports_eNB               = p_eNB;
-  lte_frame_parms->phich_config_common.phich_resource = phich_config->phich_resource;
-  lte_frame_parms->phich_config_common.phich_duration = phich_config->phich_duration;
-=======
   fp->N_RB_DL                            = N_RB_DL;
   fp->Nid_cell                           = Nid_cell;
   fp->nushift                            = Nid_cell%6;
@@ -65,7 +54,6 @@
   fp->nb_antenna_ports_eNB               = p_eNB;
   fp->phich_config_common.phich_resource = phich_config->phich_resource;
   fp->phich_config_common.phich_duration = phich_config->phich_duration;
->>>>>>> 12f1cb9c
 }
 
 void phy_config_sib1_eNB(uint8_t Mod_id,
@@ -651,11 +639,7 @@
 
 
   if (physicalConfigDedicated) {
-<<<<<<< HEAD
-    phy_vars_eNB->physicalConfigDedicated[UE_id] = physicalConfigDedicated;
-=======
     eNB->physicalConfigDedicated[UE_id] = physicalConfigDedicated;
->>>>>>> 12f1cb9c
     LOG_I(PHY,"phy_config_dedicated_eNB: physicalConfigDedicated=%p\n",physicalConfigDedicated);
 
     if (physicalConfigDedicated->antennaInfo) {
@@ -679,13 +663,8 @@
 	eNB->transmission_mode[UE_id] = 6;
 	break;
       case AntennaInfoDedicated__transmissionMode_tm7:
-<<<<<<< HEAD
-	phy_vars_eNB->transmission_mode[UE_id] = 7;
-        lte_gold_ue_spec_port5(phy_vars_eNB->lte_gold_uespec_port5_table[0],phy_vars_eNB->lte_frame_parms.Nid_cell,rnti);
-=======
         lte_gold_ue_spec_port5(eNB->lte_gold_uespec_port5_table[0],eNB->frame_parms.Nid_cell,rnti);
 	eNB->transmission_mode[UE_id] = 7;
->>>>>>> 12f1cb9c
 	break;
       default:
 	LOG_E(PHY,"Unknown transmission mode!\n");
@@ -825,14 +804,8 @@
     }
 
     if (physicalConfigDedicated->antennaInfo) {
-<<<<<<< HEAD
-      phy_vars_ue->transmission_mode[CH_index] = 1+(physicalConfigDedicated->antennaInfo->choice.explicitValue.transmissionMode);
-      LOG_D(PHY,"UE:Transmission Mode %d\n",phy_vars_ue->transmission_mode[CH_index]);
-      LOG_D(PHY,"\n");
-=======
       phy_vars_ue->transmission_mode[eNB_id] = 1+(physicalConfigDedicated->antennaInfo->choice.explicitValue.transmissionMode);
       LOG_D(PHY,"Transmission Mode %d\n",phy_vars_ue->transmission_mode[eNB_id]);
->>>>>>> 12f1cb9c
       switch(physicalConfigDedicated->antennaInfo->choice.explicitValue.transmissionMode) {
       case AntennaInfoDedicated__transmissionMode_tm1:
 	phy_vars_ue->transmission_mode[eNB_id] = 1;
@@ -853,13 +826,8 @@
 	phy_vars_ue->transmission_mode[eNB_id] = 6;
 	break;
       case AntennaInfoDedicated__transmissionMode_tm7:
-<<<<<<< HEAD
-	phy_vars_ue->transmission_mode[CH_index] = 7;
-        lte_gold_ue_spec_port5(phy_vars_ue->lte_gold_uespec_port5_table, phy_vars_ue->lte_frame_parms.Nid_cell, phy_vars_ue->lte_ue_pdcch_vars[CH_index]->crnti);
-=======
         lte_gold_ue_spec_port5(phy_vars_ue->lte_gold_uespec_port5_table, phy_vars_ue->frame_parms.Nid_cell, phy_vars_ue->pdcch_vars[eNB_id]->crnti);
 	phy_vars_ue->transmission_mode[eNB_id] = 7;
->>>>>>> 12f1cb9c
 	break;
       default:
 	LOG_E(PHY,"Unknown transmission mode!\n");
@@ -974,11 +942,7 @@
   pdsch->rxdataF_ext            = (int32_t**)malloc16_clear( 8*sizeof(int32_t*) );
   pdsch->rxdataF_uespec_pilots  = (int32_t**)malloc16_clear( 8*sizeof(int32_t*) );
   pdsch->rxdataF_comp0          = (int32_t**)malloc16_clear( 8*sizeof(int32_t*) );
-<<<<<<< HEAD
-  pdsch->rho                    = (int32_t**)malloc16_clear( frame_parms->nb_antennas_rx*sizeof(int32_t*) );
-=======
   pdsch->rho                    = (int32_t**)malloc16_clear( fp->nb_antennas_rx*sizeof(int32_t*) );
->>>>>>> 12f1cb9c
   pdsch->dl_ch_estimates_ext    = (int32_t**)malloc16_clear( 8*sizeof(int32_t*) );
   pdsch->dl_bf_ch_estimates     = (int32_t**)malloc16_clear( 8*sizeof(int32_t*) );
   pdsch->dl_bf_ch_estimates_ext = (int32_t**)malloc16_clear( 8*sizeof(int32_t*) );
@@ -995,21 +959,12 @@
 
     for (int j=0; j<4; j++) { //fp->nb_antennas_tx; j++)
       const int idx = (j<<1)+i;
-<<<<<<< HEAD
-      const size_t num = 7*2*frame_parms->N_RB_DL*12;
-      pdsch->rxdataF_ext[idx]             = (int32_t*)malloc16_clear( sizeof(int32_t) * num );
-      pdsch->rxdataF_uespec_pilots[idx]   = (int32_t*)malloc16_clear( sizeof(int32_t) * frame_parms->N_RB_DL*12);
-      pdsch->rxdataF_comp0[idx]           = (int32_t*)malloc16_clear( sizeof(int32_t) * num );
-      pdsch->dl_ch_estimates_ext[idx]     = (int32_t*)malloc16_clear( sizeof(int32_t) * num );
-      pdsch->dl_bf_ch_estimates[idx]      = (int32_t*)malloc16_clear( sizeof(int32_t) * frame_parms->ofdm_symbol_size*7*2);
-=======
       const size_t num = 7*2*fp->N_RB_DL*12;
       pdsch->rxdataF_ext[idx]             = (int32_t*)malloc16_clear( sizeof(int32_t) * num );
       pdsch->rxdataF_uespec_pilots[idx]   = (int32_t*)malloc16_clear( sizeof(int32_t) * fp->N_RB_DL*12);
       pdsch->rxdataF_comp0[idx]           = (int32_t*)malloc16_clear( sizeof(int32_t) * num );
       pdsch->dl_ch_estimates_ext[idx]     = (int32_t*)malloc16_clear( sizeof(int32_t) * num );
       pdsch->dl_bf_ch_estimates[idx]      = (int32_t*)malloc16_clear( sizeof(int32_t) * fp->ofdm_symbol_size*7*2);
->>>>>>> 12f1cb9c
       pdsch->dl_bf_ch_estimates_ext[idx]  = (int32_t*)malloc16_clear( sizeof(int32_t) * num );
       pdsch->dl_ch_rho_ext[idx]           = (int32_t*)malloc16_clear( sizeof(int32_t) * num );
       pdsch->dl_ch_rho2_ext[idx]          = (int32_t*)malloc16_clear( sizeof(int32_t) * num );
@@ -1223,14 +1178,6 @@
 {
 
   // shortcuts
-<<<<<<< HEAD
-  LTE_DL_FRAME_PARMS* const frame_parms = &phy_vars_eNB->lte_frame_parms;
-  LTE_eNB_COMMON* const eNB_common_vars = &phy_vars_eNB->lte_eNB_common_vars;
-  LTE_eNB_PUSCH** const eNB_pusch_vars  = phy_vars_eNB->lte_eNB_pusch_vars;
-  LTE_eNB_SRS* const eNB_srs_vars       = phy_vars_eNB->lte_eNB_srs_vars;
-  LTE_eNB_PRACH* const eNB_prach_vars   = &phy_vars_eNB->lte_eNB_prach_vars;
-  int i, j, re, eNB_id, UE_id; 
-=======
   LTE_DL_FRAME_PARMS* const fp      = &eNB->frame_parms;
   LTE_eNB_COMMON* const common_vars = &eNB->common_vars;
   LTE_eNB_PUSCH** const pusch_vars  = eNB->pusch_vars;
@@ -1238,7 +1185,6 @@
   LTE_eNB_PRACH* const prach_vars   = &eNB->prach_vars;
   int i, j, eNB_id, UE_id; 
   int re;
->>>>>>> 12f1cb9c
 
   eNB->total_dlsch_bitrate = 0;
   eNB->total_transmitted_bits = 0;
@@ -1268,51 +1214,12 @@
     eNB->first_run_I0_measurements = 1; ///This flag used to be static. With multiple eNBs this does no longer work, hence we put it in the structure. However it has to be initialized with 1, which is performed here.
   }
 
-<<<<<<< HEAD
-  phy_vars_eNB->first_run_I0_measurements = 1; ///This flag used to be static. With multiple eNBs this does no longer work, hence we put it in the structure. However it has to be initialized with 1, which is performed here.
-
-#ifndef USER_MODE
-  AssertFatal( frame_parms->nb_antennas_tx <= NB_ANTENNAS_TX, "nb_antennas_tx too large" );
-  AssertFatal( frame_parms->nb_antennas_rx <= NB_ANTENNAS_RX, "nb_antennas_rx too large" );
-#endif
-
-  for (eNB_id=0; eNB_id<3; eNB_id++) {
-
-=======
   //  for (eNB_id=0; eNB_id<3; eNB_id++) {
   {
     eNB_id=0;
->>>>>>> 12f1cb9c
     if (abstraction_flag==0) {
       
       // TX vars
-<<<<<<< HEAD
-      eNB_common_vars->txdata[eNB_id]  = (int32_t**)malloc16(frame_parms->nb_antennas_tx*sizeof(int32_t*));
-      eNB_common_vars->txdataF[eNB_id] = (int32_t **)malloc16(NB_ANTENNA_PORTS_ENB*sizeof(int32_t*));
-      eNB_common_vars->txdataF_BF[eNB_id] = (int32_t **)malloc16(frame_parms->nb_antennas_tx*sizeof(int32_t*));
-
-      for (i=0; i<14; i++) {
-        eNB_common_vars->txdataF[eNB_id][i] = (int32_t*)malloc16_clear( FRAME_LENGTH_COMPLEX_SAMPLES_NO_PREFIX*sizeof(int32_t) );
-#ifdef DEBUG_PHY
-        msg("[openair][LTE_PHY][INIT] lte_eNB_common_vars->txdataF[%d][%d] = %p (%d bytes)\n",
-            eNB_id,i,eNB_common_vars->txdataF[eNB_id][i],
-            FRAME_LENGTH_COMPLEX_SAMPLES_NO_PREFIX*sizeof(int32_t));
-#endif
-      }
-
-      for (i=0; i<frame_parms->nb_antennas_tx; i++) {
-        eNB_common_vars->txdataF_BF[eNB_id][i] = (int32_t*)malloc16_clear( OFDM_SYMBOL_SIZE_COMPLEX_SAMPLES*sizeof(int32_t) );
-#ifdef USER_MODE
-        eNB_common_vars->txdata[eNB_id][i]  = (int32_t*)malloc16_clear( FRAME_LENGTH_COMPLEX_SAMPLES*sizeof(int32_t) );
-#else  // USER_MODE
-        eNB_common_vars->txdata[eNB_id][i]  = TX_DMA_BUFFER[eNB_id][i];
-#endif // USER_MODE
-#ifdef DEBUG_PHY
-        msg("[openair][LTE_PHY][INIT] lte_eNB_common_vars->txdataF_BF[%d][%d][%d] = %p (%d bytes)\n",
-            eNB_id,i,j,eNB_common_vars->txdataF_BF[eNB_id][i][j],
-            OFDM_SYMBOL_SIZE_COMPLEX_SAMPLES*sizeof(int32_t));
-        msg("[openair][LTE_PHY][INIT] lte_eNB_common_vars->txdata[%d][%d] = %p\n",eNB_id,i,eNB_common_vars->txdata[eNB_id][i]);
-=======
       if (eNB->node_function != NGFI_RCC_IF4p5)
 	common_vars->txdata[eNB_id]  = (int32_t**)malloc16(fp->nb_antennas_tx*sizeof(int32_t*));
       common_vars->txdataF[eNB_id] = (int32_t **)malloc16(NB_ANTENNA_PORTS_ENB*sizeof(int32_t*));
@@ -1324,47 +1231,14 @@
         msg("[openair][LTE_PHY][INIT] lte_common_vars->txdataF[%d][%d] = %p (%d bytes)\n",
             eNB_id,i,common_vars->txdataF[eNB_id][i],
             FRAME_LENGTH_COMPLEX_SAMPLES_NO_PREFIX*sizeof(int32_t));
->>>>>>> 12f1cb9c
 #endif
       }
-      
-      for (i=0; i<15; i++) { // 15 is the total number of antenna ports
-        eNB_common_vars->beam_weights[eNB_id][i] = (int32_t **)malloc16_clear(frame_parms->nb_antennas_tx*sizeof(int32_t*));
-        for (j=0; j<frame_parms->nb_antennas_tx; j++) {
-          eNB_common_vars->beam_weights[eNB_id][i][j] = (int32_t *)malloc16_clear(OFDM_SYMBOL_SIZE_COMPLEX_SAMPLES*sizeof(int32_t));
-          for (re=0; re<OFDM_SYMBOL_SIZE_COMPLEX_SAMPLES; re++) 
-            eNB_common_vars->beam_weights[eNB_id][i][j][re] = 0x00007fff; 
-#ifdef DEBUG_PUY
-          msg("[openair][LTE_PHY][INIT] lte_eNB_common_vars->beam_weights[%d][%d][%d] = %p (%d bytes)\n",
-              eNB_id,i,j,eNB_common_vars->beam_weights[eNB_id][i][j],
-              OFDM_SYMBOL_SIZE_COMPLEX_SAMPLES*sizeof(int32_t));
-#endif
-        }
-      }
-
-<<<<<<< HEAD
-      // RX vars
-      eNB_common_vars->rxdata[eNB_id]        = (int32_t**)malloc16(frame_parms->nb_antennas_rx*sizeof(int32_t*) );
-      eNB_common_vars->rxdata_7_5kHz[eNB_id] = (int32_t**)malloc16(frame_parms->nb_antennas_rx*sizeof(int32_t*) );
-      eNB_common_vars->rxdataF[eNB_id]       = (int32_t**)malloc16(frame_parms->nb_antennas_rx*sizeof(int32_t*) );
-
-      for (i=0; i<frame_parms->nb_antennas_rx; i++) {
-#ifndef USER_MODE
-        eNB_common_vars->rxdata[eNB_id][i] = (int32_t*)RX_DMA_BUFFER[eNB_id][i];
-#else //USER_MODE
-        eNB_common_vars->rxdata[eNB_id][i] = (int32_t*)malloc16_clear( FRAME_LENGTH_COMPLEX_SAMPLES*sizeof(int32_t) );
-#endif //USER_MODE
-        eNB_common_vars->rxdata_7_5kHz[eNB_id][i] = (int32_t*)malloc16_clear( frame_parms->samples_per_tti*sizeof(int32_t) );
-        // RK 2 times because of output format of FFT!
-        // FIXME We should get rid of this
-        eNB_common_vars->rxdataF[eNB_id][i] = (int32_t*)malloc16_clear( 2*sizeof(int32_t)*(frame_parms->ofdm_symbol_size*frame_parms->symbols_per_tti) );
-=======
+
       for (i=0; i<fp->nb_antennas_tx; i++) {
 	common_vars->txdataF_BF[eNB_id][i] = (int32_t*)malloc16_clear( fp->ofdm_symbol_size*sizeof(int32_t) );
 	if (eNB->node_function != NGFI_RCC_IF4p5)
 	  common_vars->txdata[eNB_id][i]  = (int32_t*)malloc16_clear( fp->samples_per_tti*10*sizeof(int32_t) );
 
->>>>>>> 12f1cb9c
 #ifdef DEBUG_PHY
         msg("[openair][LTE_PHY][INIT] lte_common_vars->txdataF_BF[%d][%d][%d] = %p (%d bytes)\n",
             eNB_id,i,j,common_vars->txdataF_BF[eNB_id][i][j],
