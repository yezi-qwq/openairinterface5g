--- conflicted
+++ resolved
@@ -83,7 +83,7 @@
 }
 
 void phy_config_sib1_ue(uint8_t Mod_id,int CC_id,
-                        uint8_t CH_index,
+                        uint8_t eNB_id,
                         TDD_Config_t *tdd_Config,
                         uint8_t SIwindowsize,
                         uint16_t SIperiod)
@@ -239,7 +239,7 @@
 
 
 void phy_config_sib2_ue(uint8_t Mod_id,int CC_id,
-                        uint8_t CH_index,
+                        uint8_t eNB_id,
                         RadioResourceConfigCommonSIB_t *radioResourceConfigCommon,
                         ARFCN_ValueEUTRA_t *ul_CarrierFreq,
                         long *ul_Bandwidth,
@@ -253,7 +253,7 @@
 
   VCD_SIGNAL_DUMPER_DUMP_FUNCTION_BY_NAME(VCD_SIGNAL_DUMPER_FUNCTIONS_PHY_UE_CONFIG_SIB2, VCD_FUNCTION_IN);
 
-  LOG_I(PHY,"[UE%d] Applying radioResourceConfigCommon from eNB%d\n",Mod_id,CH_index);
+  LOG_I(PHY,"[UE%d] Applying radioResourceConfigCommon from eNB%d\n",Mod_id,eNB_id);
 
   fp->prach_config_common.rootSequenceIndex                           =radioResourceConfigCommon->prach_Config.rootSequenceIndex;
 
@@ -358,7 +358,7 @@
 
 }
 
-void phy_config_sib13_ue(uint8_t Mod_id,int CC_id,uint8_t CH_index,int mbsfn_Area_idx,
+void phy_config_sib13_ue(uint8_t Mod_id,int CC_id,uint8_t eNB_id,int mbsfn_Area_idx,
                          long mbsfn_AreaId_r9)
 {
 
@@ -469,13 +469,8 @@
       }
 
       if (physicalConfigDedicated->antennaInfo) {
-<<<<<<< HEAD
         eNB->transmission_mode[UE_id] = 1+(physicalConfigDedicated->antennaInfo->choice.explicitValue.transmissionMode);
-        LOG_D(PHY,"Transmission Mode %d\n",eNB->transmission_mode[UE_id]);
-=======
-        phy_vars_eNB->transmission_mode[UE_id] = 1+(physicalConfigDedicated->antennaInfo->choice.explicitValue.transmissionMode);
-        LOG_I(PHY,"Transmission Mode (phy_config_dedicated_eNB_step2) %d\n",phy_vars_eNB->transmission_mode[UE_id]);
->>>>>>> 55c83b00
+        LOG_D(PHY,"Transmission Mode (phy_config_dedicated_eNB_step2) %d\n",eNB->transmission_mode[UE_id]);
         LOG_D(PHY,"\n");
       }
 
@@ -646,53 +641,47 @@
   int8_t UE_id = find_ue(rnti,eNB);
 
   if (UE_id == -1) {
-    LOG_E( PHY, "[eNB %"PRIu8"] Frame %d: find_ue() returns -1\n", Mod_id);
+    LOG_E( PHY, "[eNB %"PRIu8"] find_ue() returns -1\n");
     return;
   }
 
 
   if (physicalConfigDedicated) {
-<<<<<<< HEAD
     eNB->physicalConfigDedicated[UE_id] = physicalConfigDedicated;
     LOG_I(PHY,"phy_config_dedicated_eNB: physicalConfigDedicated=%p\n",physicalConfigDedicated);
-=======
-    phy_vars_eNB->physicalConfigDedicated[UE_id] = physicalConfigDedicated;
-    LOG_D(PHY,"phy_config_dedicated_eNB: physicalConfigDedicated=%p\n",physicalConfigDedicated);
 
     if (physicalConfigDedicated->antennaInfo) {
       switch(physicalConfigDedicated->antennaInfo->choice.explicitValue.transmissionMode) {
       case AntennaInfoDedicated__transmissionMode_tm1:
-	phy_vars_eNB->transmission_mode[UE_id] = 1;
+	eNB->transmission_mode[UE_id] = 1;
 	break;
       case AntennaInfoDedicated__transmissionMode_tm2:
-	phy_vars_eNB->transmission_mode[UE_id] = 2;
+	eNB->transmission_mode[UE_id] = 2;
 	break;
       case AntennaInfoDedicated__transmissionMode_tm3:
-	phy_vars_eNB->transmission_mode[UE_id] = 3;
+	eNB->transmission_mode[UE_id] = 3;
 	break;
       case AntennaInfoDedicated__transmissionMode_tm4:
-	phy_vars_eNB->transmission_mode[UE_id] = 4;
+	eNB->transmission_mode[UE_id] = 4;
 	break;
       case AntennaInfoDedicated__transmissionMode_tm5:
-	phy_vars_eNB->transmission_mode[UE_id] = 5;
+	eNB->transmission_mode[UE_id] = 5;
 	break;
       case AntennaInfoDedicated__transmissionMode_tm6:
-	phy_vars_eNB->transmission_mode[UE_id] = 6;
+	eNB->transmission_mode[UE_id] = 6;
 	break;
       case AntennaInfoDedicated__transmissionMode_tm7:
-	phy_vars_eNB->transmission_mode[UE_id] = 7;
+	eNB->transmission_mode[UE_id] = 7;
 	break;
       default:
 	LOG_E(PHY,"Unknown transmission mode!\n");
 	break;
       }
-      LOG_I(PHY,"Transmission Mode (phy_config_dedicated_eNB) %d\n",phy_vars_eNB->transmission_mode[UE_id]);
+      LOG_I(PHY,"Transmission Mode (phy_config_dedicated_eNB) %d\n",eNB->transmission_mode[UE_id]);
  
     } else {
-      LOG_D(PHY,"[eNB %d] Frame %d: Received NULL radioResourceConfigDedicated->antennaInfo from eNB %d\n",Mod_id, phy_vars_eNB->proc[8].frame_tx,UE_id);
-    }
-
->>>>>>> 55c83b00
+      LOG_D(PHY,"[eNB %d] : Received NULL radioResourceConfigDedicated->antennaInfo from eNB %d\n",Mod_id,UE_id);
+    }
   } else {
     LOG_E(PHY,"[eNB %d] Received NULL radioResourceConfigDedicated from eNB %d\n",Mod_id, UE_id);
     return;
@@ -744,61 +733,61 @@
 }
 #endif
 
-void phy_config_dedicated_ue(uint8_t Mod_id,int CC_id,uint8_t CH_index,
+void phy_config_dedicated_ue(uint8_t Mod_id,int CC_id,uint8_t eNB_id,
                              struct PhysicalConfigDedicated *physicalConfigDedicated )
 {
 
   PHY_VARS_UE *phy_vars_ue = PHY_vars_UE_g[Mod_id][CC_id];
 
-  phy_vars_ue->total_TBS[CH_index]=0;
-  phy_vars_ue->total_TBS_last[CH_index]=0;
-  phy_vars_ue->bitrate[CH_index]=0;
-  phy_vars_ue->total_received_bits[CH_index]=0;
-  phy_vars_ue->dlsch_errors[CH_index]=0;
-  phy_vars_ue->dlsch_errors_last[CH_index]=0;
-  phy_vars_ue->dlsch_received[CH_index]=0;
-  phy_vars_ue->dlsch_received_last[CH_index]=0;
-  phy_vars_ue->dlsch_fer[CH_index]=0;
+  phy_vars_ue->total_TBS[eNB_id]=0;
+  phy_vars_ue->total_TBS_last[eNB_id]=0;
+  phy_vars_ue->bitrate[eNB_id]=0;
+  phy_vars_ue->total_received_bits[eNB_id]=0;
+  phy_vars_ue->dlsch_errors[eNB_id]=0;
+  phy_vars_ue->dlsch_errors_last[eNB_id]=0;
+  phy_vars_ue->dlsch_received[eNB_id]=0;
+  phy_vars_ue->dlsch_received_last[eNB_id]=0;
+  phy_vars_ue->dlsch_fer[eNB_id]=0;
 
 
 
   if (physicalConfigDedicated) {
-    LOG_D(PHY,"[UE %d] Received physicalConfigDedicated from eNB %d\n",Mod_id, CH_index);
+    LOG_D(PHY,"[UE %d] Received physicalConfigDedicated from eNB %d\n",Mod_id, eNB_id);
     LOG_D(PHY,"------------------------------------------------------------------------\n");
 
     if (physicalConfigDedicated->pdsch_ConfigDedicated) {
-      phy_vars_ue->pdsch_config_dedicated[CH_index].p_a=physicalConfigDedicated->pdsch_ConfigDedicated->p_a;
-      LOG_D(PHY,"pdsch_config_dedicated.p_a %d\n",phy_vars_ue->pdsch_config_dedicated[CH_index].p_a);
+      phy_vars_ue->pdsch_config_dedicated[eNB_id].p_a=physicalConfigDedicated->pdsch_ConfigDedicated->p_a;
+      LOG_D(PHY,"pdsch_config_dedicated.p_a %d\n",phy_vars_ue->pdsch_config_dedicated[eNB_id].p_a);
       LOG_D(PHY,"\n");
     }
 
     if (physicalConfigDedicated->pucch_ConfigDedicated) {
       if (physicalConfigDedicated->pucch_ConfigDedicated->ackNackRepetition.present==PUCCH_ConfigDedicated__ackNackRepetition_PR_release)
-        phy_vars_ue->pucch_config_dedicated[CH_index].ackNackRepetition=0;
+        phy_vars_ue->pucch_config_dedicated[eNB_id].ackNackRepetition=0;
       else {
-        phy_vars_ue->pucch_config_dedicated[CH_index].ackNackRepetition=1;
+        phy_vars_ue->pucch_config_dedicated[eNB_id].ackNackRepetition=1;
       }
 
       if (physicalConfigDedicated->pucch_ConfigDedicated->tdd_AckNackFeedbackMode)
-        phy_vars_ue->pucch_config_dedicated[CH_index].tdd_AckNackFeedbackMode = *physicalConfigDedicated->pucch_ConfigDedicated->tdd_AckNackFeedbackMode;
+        phy_vars_ue->pucch_config_dedicated[eNB_id].tdd_AckNackFeedbackMode = *physicalConfigDedicated->pucch_ConfigDedicated->tdd_AckNackFeedbackMode;
       else
-        phy_vars_ue->pucch_config_dedicated[CH_index].tdd_AckNackFeedbackMode = bundling;
-
-      if ( phy_vars_ue->pucch_config_dedicated[CH_index].tdd_AckNackFeedbackMode == multiplexing)
+        phy_vars_ue->pucch_config_dedicated[eNB_id].tdd_AckNackFeedbackMode = bundling;
+
+      if ( phy_vars_ue->pucch_config_dedicated[eNB_id].tdd_AckNackFeedbackMode == multiplexing)
         LOG_D(PHY,"pucch_config_dedicated.tdd_AckNackFeedbackMode = multiplexing\n");
       else
         LOG_D(PHY,"pucch_config_dedicated.tdd_AckNackFeedbackMode = bundling\n");
     }
 
     if (physicalConfigDedicated->pusch_ConfigDedicated) {
-      phy_vars_ue->pusch_config_dedicated[CH_index].betaOffset_ACK_Index = physicalConfigDedicated->pusch_ConfigDedicated->betaOffset_ACK_Index;
-      phy_vars_ue->pusch_config_dedicated[CH_index].betaOffset_RI_Index = physicalConfigDedicated->pusch_ConfigDedicated->betaOffset_RI_Index;
-      phy_vars_ue->pusch_config_dedicated[CH_index].betaOffset_CQI_Index = physicalConfigDedicated->pusch_ConfigDedicated->betaOffset_CQI_Index;
-
-
-      LOG_D(PHY,"pusch_config_dedicated.betaOffset_ACK_Index %d\n",phy_vars_ue->pusch_config_dedicated[CH_index].betaOffset_ACK_Index);
-      LOG_D(PHY,"pusch_config_dedicated.betaOffset_RI_Index %d\n",phy_vars_ue->pusch_config_dedicated[CH_index].betaOffset_RI_Index);
-      LOG_D(PHY,"pusch_config_dedicated.betaOffset_CQI_Index %d\n",phy_vars_ue->pusch_config_dedicated[CH_index].betaOffset_CQI_Index);
+      phy_vars_ue->pusch_config_dedicated[eNB_id].betaOffset_ACK_Index = physicalConfigDedicated->pusch_ConfigDedicated->betaOffset_ACK_Index;
+      phy_vars_ue->pusch_config_dedicated[eNB_id].betaOffset_RI_Index = physicalConfigDedicated->pusch_ConfigDedicated->betaOffset_RI_Index;
+      phy_vars_ue->pusch_config_dedicated[eNB_id].betaOffset_CQI_Index = physicalConfigDedicated->pusch_ConfigDedicated->betaOffset_CQI_Index;
+
+
+      LOG_D(PHY,"pusch_config_dedicated.betaOffset_ACK_Index %d\n",phy_vars_ue->pusch_config_dedicated[eNB_id].betaOffset_ACK_Index);
+      LOG_D(PHY,"pusch_config_dedicated.betaOffset_RI_Index %d\n",phy_vars_ue->pusch_config_dedicated[eNB_id].betaOffset_RI_Index);
+      LOG_D(PHY,"pusch_config_dedicated.betaOffset_CQI_Index %d\n",phy_vars_ue->pusch_config_dedicated[eNB_id].betaOffset_CQI_Index);
       LOG_D(PHY,"\n");
 
 
@@ -806,64 +795,64 @@
 
     if (physicalConfigDedicated->uplinkPowerControlDedicated) {
 
-      phy_vars_ue->ul_power_control_dedicated[CH_index].p0_UE_PUSCH = physicalConfigDedicated->uplinkPowerControlDedicated->p0_UE_PUSCH;
-      phy_vars_ue->ul_power_control_dedicated[CH_index].deltaMCS_Enabled= physicalConfigDedicated->uplinkPowerControlDedicated->deltaMCS_Enabled;
-      phy_vars_ue->ul_power_control_dedicated[CH_index].accumulationEnabled= physicalConfigDedicated->uplinkPowerControlDedicated->accumulationEnabled;
-      phy_vars_ue->ul_power_control_dedicated[CH_index].p0_UE_PUCCH= physicalConfigDedicated->uplinkPowerControlDedicated->p0_UE_PUCCH;
-      phy_vars_ue->ul_power_control_dedicated[CH_index].pSRS_Offset= physicalConfigDedicated->uplinkPowerControlDedicated->pSRS_Offset;
-      phy_vars_ue->ul_power_control_dedicated[CH_index].filterCoefficient= *physicalConfigDedicated->uplinkPowerControlDedicated->filterCoefficient;
-      LOG_D(PHY,"ul_power_control_dedicated.p0_UE_PUSCH %d\n",phy_vars_ue->ul_power_control_dedicated[CH_index].p0_UE_PUSCH);
-      LOG_D(PHY,"ul_power_control_dedicated.deltaMCS_Enabled %d\n",phy_vars_ue->ul_power_control_dedicated[CH_index].deltaMCS_Enabled);
-      LOG_D(PHY,"ul_power_control_dedicated.accumulationEnabled %d\n",phy_vars_ue->ul_power_control_dedicated[CH_index].accumulationEnabled);
-      LOG_D(PHY,"ul_power_control_dedicated.p0_UE_PUCCH %d\n",phy_vars_ue->ul_power_control_dedicated[CH_index].p0_UE_PUCCH);
-      LOG_D(PHY,"ul_power_control_dedicated.pSRS_Offset %d\n",phy_vars_ue->ul_power_control_dedicated[CH_index].pSRS_Offset);
-      LOG_D(PHY,"ul_power_control_dedicated.filterCoefficient %d\n",phy_vars_ue->ul_power_control_dedicated[CH_index].filterCoefficient);
+      phy_vars_ue->ul_power_control_dedicated[eNB_id].p0_UE_PUSCH = physicalConfigDedicated->uplinkPowerControlDedicated->p0_UE_PUSCH;
+      phy_vars_ue->ul_power_control_dedicated[eNB_id].deltaMCS_Enabled= physicalConfigDedicated->uplinkPowerControlDedicated->deltaMCS_Enabled;
+      phy_vars_ue->ul_power_control_dedicated[eNB_id].accumulationEnabled= physicalConfigDedicated->uplinkPowerControlDedicated->accumulationEnabled;
+      phy_vars_ue->ul_power_control_dedicated[eNB_id].p0_UE_PUCCH= physicalConfigDedicated->uplinkPowerControlDedicated->p0_UE_PUCCH;
+      phy_vars_ue->ul_power_control_dedicated[eNB_id].pSRS_Offset= physicalConfigDedicated->uplinkPowerControlDedicated->pSRS_Offset;
+      phy_vars_ue->ul_power_control_dedicated[eNB_id].filterCoefficient= *physicalConfigDedicated->uplinkPowerControlDedicated->filterCoefficient;
+      LOG_D(PHY,"ul_power_control_dedicated.p0_UE_PUSCH %d\n",phy_vars_ue->ul_power_control_dedicated[eNB_id].p0_UE_PUSCH);
+      LOG_D(PHY,"ul_power_control_dedicated.deltaMCS_Enabled %d\n",phy_vars_ue->ul_power_control_dedicated[eNB_id].deltaMCS_Enabled);
+      LOG_D(PHY,"ul_power_control_dedicated.accumulationEnabled %d\n",phy_vars_ue->ul_power_control_dedicated[eNB_id].accumulationEnabled);
+      LOG_D(PHY,"ul_power_control_dedicated.p0_UE_PUCCH %d\n",phy_vars_ue->ul_power_control_dedicated[eNB_id].p0_UE_PUCCH);
+      LOG_D(PHY,"ul_power_control_dedicated.pSRS_Offset %d\n",phy_vars_ue->ul_power_control_dedicated[eNB_id].pSRS_Offset);
+      LOG_D(PHY,"ul_power_control_dedicated.filterCoefficient %d\n",phy_vars_ue->ul_power_control_dedicated[eNB_id].filterCoefficient);
       LOG_D(PHY,"\n");
     }
 
     if (physicalConfigDedicated->antennaInfo) {
-      phy_vars_ue->transmission_mode[CH_index] = 1+(physicalConfigDedicated->antennaInfo->choice.explicitValue.transmissionMode);
-      LOG_D(PHY,"Transmission Mode %d\n",phy_vars_ue->transmission_mode[CH_index]);
+      phy_vars_ue->transmission_mode[eNB_id] = 1+(physicalConfigDedicated->antennaInfo->choice.explicitValue.transmissionMode);
+      LOG_D(PHY,"Transmission Mode %d\n",phy_vars_ue->transmission_mode[eNB_id]);
       LOG_D(PHY,"\n");
       switch(physicalConfigDedicated->antennaInfo->choice.explicitValue.transmissionMode) {
       case AntennaInfoDedicated__transmissionMode_tm1:
-	phy_vars_ue->transmission_mode[CH_index] = 1;
+	phy_vars_ue->transmission_mode[eNB_id] = 1;
 	break;
       case AntennaInfoDedicated__transmissionMode_tm2:
-	phy_vars_ue->transmission_mode[CH_index] = 2;
+	phy_vars_ue->transmission_mode[eNB_id] = 2;
 	break;
       case AntennaInfoDedicated__transmissionMode_tm3:
-	phy_vars_ue->transmission_mode[CH_index] = 3;
+	phy_vars_ue->transmission_mode[eNB_id] = 3;
 	break;
       case AntennaInfoDedicated__transmissionMode_tm4:
-	phy_vars_ue->transmission_mode[CH_index] = 4;
+	phy_vars_ue->transmission_mode[eNB_id] = 4;
 	break;
       case AntennaInfoDedicated__transmissionMode_tm5:
-	phy_vars_ue->transmission_mode[CH_index] = 5;
+	phy_vars_ue->transmission_mode[eNB_id] = 5;
 	break;
       case AntennaInfoDedicated__transmissionMode_tm6:
-	phy_vars_ue->transmission_mode[CH_index] = 6;
+	phy_vars_ue->transmission_mode[eNB_id] = 6;
 	break;
       case AntennaInfoDedicated__transmissionMode_tm7:
-	phy_vars_ue->transmission_mode[CH_index] = 7;
+	phy_vars_ue->transmission_mode[eNB_id] = 7;
 	break;
       default:
 	LOG_E(PHY,"Unknown transmission mode!\n");
 	break;
       } 
     } else {
-      LOG_D(PHY,"[UE %d] Frame %d: Received NULL physicalConfigDedicated->antennaInfo from eNB %d\n",Mod_id, phy_vars_ue->frame_rx,CH_index);
+      LOG_D(PHY,"[UE %d] Received NULL physicalConfigDedicated->antennaInfo from eNB %d\n",Mod_id, eNB_id);
     }
 
     if (physicalConfigDedicated->schedulingRequestConfig) {
       if (physicalConfigDedicated->schedulingRequestConfig->present == SchedulingRequestConfig_PR_setup) {
-        phy_vars_ue->scheduling_request_config[CH_index].sr_PUCCH_ResourceIndex = physicalConfigDedicated->schedulingRequestConfig->choice.setup.sr_PUCCH_ResourceIndex;
-        phy_vars_ue->scheduling_request_config[CH_index].sr_ConfigIndex=physicalConfigDedicated->schedulingRequestConfig->choice.setup.sr_ConfigIndex;
-        phy_vars_ue->scheduling_request_config[CH_index].dsr_TransMax=physicalConfigDedicated->schedulingRequestConfig->choice.setup.dsr_TransMax;
-
-        LOG_D(PHY,"scheduling_request_config.sr_PUCCH_ResourceIndex %d\n",phy_vars_ue->scheduling_request_config[CH_index].sr_PUCCH_ResourceIndex);
-        LOG_D(PHY,"scheduling_request_config.sr_ConfigIndex %d\n",phy_vars_ue->scheduling_request_config[CH_index].sr_ConfigIndex);
-        LOG_D(PHY,"scheduling_request_config.dsr_TransMax %d\n",phy_vars_ue->scheduling_request_config[CH_index].dsr_TransMax);
+        phy_vars_ue->scheduling_request_config[eNB_id].sr_PUCCH_ResourceIndex = physicalConfigDedicated->schedulingRequestConfig->choice.setup.sr_PUCCH_ResourceIndex;
+        phy_vars_ue->scheduling_request_config[eNB_id].sr_ConfigIndex=physicalConfigDedicated->schedulingRequestConfig->choice.setup.sr_ConfigIndex;
+        phy_vars_ue->scheduling_request_config[eNB_id].dsr_TransMax=physicalConfigDedicated->schedulingRequestConfig->choice.setup.dsr_TransMax;
+
+        LOG_D(PHY,"scheduling_request_config.sr_PUCCH_ResourceIndex %d\n",phy_vars_ue->scheduling_request_config[eNB_id].sr_PUCCH_ResourceIndex);
+        LOG_D(PHY,"scheduling_request_config.sr_ConfigIndex %d\n",phy_vars_ue->scheduling_request_config[eNB_id].sr_ConfigIndex);
+        LOG_D(PHY,"scheduling_request_config.dsr_TransMax %d\n",phy_vars_ue->scheduling_request_config[eNB_id].dsr_TransMax);
       }
 
       LOG_D(PHY,"------------------------------------------------------------\n");
@@ -873,16 +862,16 @@
 #ifdef CBA
 
     if (physicalConfigDedicated->pusch_CBAConfigDedicated_vlola) {
-      phy_vars_ue->pusch_ca_config_dedicated[CH_index].betaOffset_CA_Index = (uint16_t) *physicalConfigDedicated->pusch_CBAConfigDedicated_vlola->betaOffset_CBA_Index;
-      phy_vars_ue->pusch_ca_config_dedicated[CH_index].cShift = (uint16_t) *physicalConfigDedicated->pusch_CBAConfigDedicated_vlola->cShift_CBA;
+      phy_vars_ue->pusch_ca_config_dedicated[eNB_id].betaOffset_CA_Index = (uint16_t) *physicalConfigDedicated->pusch_CBAConfigDedicated_vlola->betaOffset_CBA_Index;
+      phy_vars_ue->pusch_ca_config_dedicated[eNB_id].cShift = (uint16_t) *physicalConfigDedicated->pusch_CBAConfigDedicated_vlola->cShift_CBA;
       LOG_D(PHY,"[UE %d ] physicalConfigDedicated pusch CBA config dedicated: beta offset %d cshift %d \n",Mod_id,
-            phy_vars_ue->pusch_ca_config_dedicated[CH_index].betaOffset_CA_Index,
-            phy_vars_ue->pusch_ca_config_dedicated[CH_index].cShift);
+            phy_vars_ue->pusch_ca_config_dedicated[eNB_id].betaOffset_CA_Index,
+            phy_vars_ue->pusch_ca_config_dedicated[eNB_id].cShift);
     }
 
 #endif
   } else {
-    LOG_D(PHY,"[PHY][UE %d] Received NULL radioResourceConfigDedicated from eNB %d\n",Mod_id,CH_index);
+    LOG_D(PHY,"[PHY][UE %d] Received NULL radioResourceConfigDedicated from eNB %d\n",Mod_id,eNB_id);
     return;
   }
 
