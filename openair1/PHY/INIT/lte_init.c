--- conflicted
+++ resolved
@@ -46,26 +46,14 @@
                     uint8_t p_eNB,
                     PHICH_CONFIG_COMMON *phich_config)
 {
-
-<<<<<<< HEAD
-  lte_frame_parms->N_RB_DL                            = N_RB_DL;
-  lte_frame_parms->Nid_cell                           = Nid_cell;
-  lte_frame_parms->nushift                            = Nid_cell%6;
-  lte_frame_parms->Ncp                                = Ncp;
-  lte_frame_parms->frame_type                         = frame_type;
-  lte_frame_parms->nb_antenna_ports_eNB               = p_eNB;
-  lte_frame_parms->phich_config_common.phich_resource = phich_config->phich_resource;
-  lte_frame_parms->phich_config_common.phich_duration = phich_config->phich_duration;
-=======
   fp->N_RB_DL                            = N_RB_DL;
   fp->Nid_cell                           = Nid_cell;
   fp->nushift                            = Nid_cell%6;
   fp->Ncp                                = Ncp;
   fp->frame_type                         = frame_type;
-  fp->nb_antennas_tx_eNB                 = p_eNB;
+  fp->nb_antenna_ports_eNB               = p_eNB;
   fp->phich_config_common.phich_resource = phich_config->phich_resource;
   fp->phich_config_common.phich_duration = phich_config->phich_duration;
->>>>>>> be0b164a
 }
 
 void phy_config_sib1_eNB(uint8_t Mod_id,
@@ -651,11 +639,7 @@
 
 
   if (physicalConfigDedicated) {
-<<<<<<< HEAD
-    phy_vars_eNB->physicalConfigDedicated[UE_id] = physicalConfigDedicated;
-=======
     eNB->physicalConfigDedicated[UE_id] = physicalConfigDedicated;
->>>>>>> be0b164a
     LOG_I(PHY,"phy_config_dedicated_eNB: physicalConfigDedicated=%p\n",physicalConfigDedicated);
 
     if (physicalConfigDedicated->antennaInfo) {
@@ -679,12 +663,8 @@
 	eNB->transmission_mode[UE_id] = 6;
 	break;
       case AntennaInfoDedicated__transmissionMode_tm7:
-<<<<<<< HEAD
-	phy_vars_eNB->transmission_mode[UE_id] = 7;
-        lte_gold_ue_spec_port5(phy_vars_eNB->lte_gold_uespec_port5_table[0],phy_vars_eNB->lte_frame_parms.Nid_cell,rnti);
-=======
+        lte_gold_ue_spec_port5(eNB->lte_gold_uespec_port5_table[0],eNB->frame_parms.Nid_cell,rnti);
 	eNB->transmission_mode[UE_id] = 7;
->>>>>>> be0b164a
 	break;
       default:
 	LOG_E(PHY,"Unknown transmission mode!\n");
@@ -824,14 +804,8 @@
     }
 
     if (physicalConfigDedicated->antennaInfo) {
-<<<<<<< HEAD
-      phy_vars_ue->transmission_mode[CH_index] = 1+(physicalConfigDedicated->antennaInfo->choice.explicitValue.transmissionMode);
-      LOG_D(PHY,"UE:Transmission Mode %d\n",phy_vars_ue->transmission_mode[CH_index]);
-=======
       phy_vars_ue->transmission_mode[eNB_id] = 1+(physicalConfigDedicated->antennaInfo->choice.explicitValue.transmissionMode);
       LOG_D(PHY,"Transmission Mode %d\n",phy_vars_ue->transmission_mode[eNB_id]);
->>>>>>> be0b164a
-      LOG_D(PHY,"\n");
       switch(physicalConfigDedicated->antennaInfo->choice.explicitValue.transmissionMode) {
       case AntennaInfoDedicated__transmissionMode_tm1:
 	phy_vars_ue->transmission_mode[eNB_id] = 1;
@@ -852,12 +826,8 @@
 	phy_vars_ue->transmission_mode[eNB_id] = 6;
 	break;
       case AntennaInfoDedicated__transmissionMode_tm7:
-<<<<<<< HEAD
-	phy_vars_ue->transmission_mode[CH_index] = 7;
-        lte_gold_ue_spec_port5(phy_vars_ue->lte_gold_uespec_port5_table, phy_vars_ue->lte_frame_parms.Nid_cell, phy_vars_ue->lte_ue_pdcch_vars[CH_index]->crnti);
-=======
+        lte_gold_ue_spec_port5(phy_vars_ue->lte_gold_uespec_port5_table, phy_vars_ue->frame_parms.Nid_cell, phy_vars_ue->pdcch_vars[eNB_id]->crnti);
 	phy_vars_ue->transmission_mode[eNB_id] = 7;
->>>>>>> be0b164a
 	break;
       default:
 	LOG_E(PHY,"Unknown transmission mode!\n");
@@ -969,11 +939,10 @@
   pdsch->llr128_2ndstream = (int16_t**)malloc16_clear( sizeof(int16_t*) );
   // FIXME! no further allocation for (int16_t*)pdsch->llr128 !!! expect SIGSEGV
 
-<<<<<<< HEAD
   pdsch->rxdataF_ext            = (int32_t**)malloc16_clear( 8*sizeof(int32_t*) );
   pdsch->rxdataF_uespec_pilots  = (int32_t**)malloc16_clear( 8*sizeof(int32_t*) );
   pdsch->rxdataF_comp0          = (int32_t**)malloc16_clear( 8*sizeof(int32_t*) );
-  pdsch->rho                    = (int32_t**)malloc16_clear( frame_parms->nb_antennas_rx*sizeof(int32_t*) );
+  pdsch->rho                    = (int32_t**)malloc16_clear( fp->nb_antennas_rx*sizeof(int32_t*) );
   pdsch->dl_ch_estimates_ext    = (int32_t**)malloc16_clear( 8*sizeof(int32_t*) );
   pdsch->dl_bf_ch_estimates     = (int32_t**)malloc16_clear( 8*sizeof(int32_t*) );
   pdsch->dl_bf_ch_estimates_ext = (int32_t**)malloc16_clear( 8*sizeof(int32_t*) );
@@ -981,16 +950,6 @@
   pdsch->dl_ch_rho2_ext         = (int32_t**)malloc16_clear( 8*sizeof(int32_t*) );
   pdsch->dl_ch_mag0             = (int32_t**)malloc16_clear( 8*sizeof(int32_t*) );
   pdsch->dl_ch_magb0            = (int32_t**)malloc16_clear( 8*sizeof(int32_t*) );
-=======
-  pdsch->rxdataF_ext         = (int32_t**)malloc16_clear( 8*sizeof(int32_t*) );
-  pdsch->rxdataF_comp0       = (int32_t**)malloc16_clear( 8*sizeof(int32_t*) );
-  pdsch->rho                 = (int32_t**)malloc16_clear( fp->nb_antennas_rx*sizeof(int32_t*) );
-  pdsch->dl_ch_estimates_ext = (int32_t**)malloc16_clear( 8*sizeof(int32_t*) );
-  pdsch->dl_ch_rho_ext       = (int32_t**)malloc16_clear( 8*sizeof(int32_t*) );
-  pdsch->dl_ch_rho2_ext       = (int32_t**)malloc16_clear( 8*sizeof(int32_t*) );
-  pdsch->dl_ch_mag0          = (int32_t**)malloc16_clear( 8*sizeof(int32_t*) );
-  pdsch->dl_ch_magb0         = (int32_t**)malloc16_clear( 8*sizeof(int32_t*) );
->>>>>>> be0b164a
 
   // the allocated memory size is fixed:
   AssertFatal( fp->nb_antennas_rx <= 2, "nb_antennas_rx > 2" );
@@ -1000,28 +959,17 @@
 
     for (int j=0; j<4; j++) { //fp->nb_antennas_tx; j++)
       const int idx = (j<<1)+i;
-<<<<<<< HEAD
-      const size_t num = 7*2*frame_parms->N_RB_DL*12;
+      const size_t num = 7*2*fp->N_RB_DL*12;
       pdsch->rxdataF_ext[idx]             = (int32_t*)malloc16_clear( sizeof(int32_t) * num );
-      pdsch->rxdataF_uespec_pilots[idx]   = (int32_t*)malloc16_clear( sizeof(int32_t) * frame_parms->N_RB_DL*12);
+      pdsch->rxdataF_uespec_pilots[idx]   = (int32_t*)malloc16_clear( sizeof(int32_t) * fp->N_RB_DL*12);
       pdsch->rxdataF_comp0[idx]           = (int32_t*)malloc16_clear( sizeof(int32_t) * num );
       pdsch->dl_ch_estimates_ext[idx]     = (int32_t*)malloc16_clear( sizeof(int32_t) * num );
-      pdsch->dl_bf_ch_estimates[idx]      = (int32_t*)malloc16_clear( sizeof(int32_t) * frame_parms->ofdm_symbol_size*7*2);
+      pdsch->dl_bf_ch_estimates[idx]      = (int32_t*)malloc16_clear( sizeof(int32_t) * fp->ofdm_symbol_size*7*2);
       pdsch->dl_bf_ch_estimates_ext[idx]  = (int32_t*)malloc16_clear( sizeof(int32_t) * num );
       pdsch->dl_ch_rho_ext[idx]           = (int32_t*)malloc16_clear( sizeof(int32_t) * num );
       pdsch->dl_ch_rho2_ext[idx]          = (int32_t*)malloc16_clear( sizeof(int32_t) * num );
       pdsch->dl_ch_mag0[idx]              = (int32_t*)malloc16_clear( sizeof(int32_t) * num );
       pdsch->dl_ch_magb0[idx]             = (int32_t*)malloc16_clear( sizeof(int32_t) * num );
-=======
-      const size_t num = 7*2*fp->N_RB_DL*12;
-      pdsch->rxdataF_ext[idx]         = (int32_t*)malloc16_clear( sizeof(int32_t) * num );
-      pdsch->rxdataF_comp0[idx]       = (int32_t*)malloc16_clear( sizeof(int32_t) * num );
-      pdsch->dl_ch_estimates_ext[idx] = (int32_t*)malloc16_clear( sizeof(int32_t) * num );
-      pdsch->dl_ch_rho_ext[idx]       = (int32_t*)malloc16_clear( sizeof(int32_t) * num );
-      pdsch->dl_ch_rho2_ext[idx]       = (int32_t*)malloc16_clear( sizeof(int32_t) * num );
-      pdsch->dl_ch_mag0[idx]          = (int32_t*)malloc16_clear( sizeof(int32_t) * num );
-      pdsch->dl_ch_magb0[idx]         = (int32_t*)malloc16_clear( sizeof(int32_t) * num );
->>>>>>> be0b164a
     }
   }
 }
@@ -1230,21 +1178,13 @@
 {
 
   // shortcuts
-<<<<<<< HEAD
-  LTE_DL_FRAME_PARMS* const frame_parms = &phy_vars_eNB->lte_frame_parms;
-  LTE_eNB_COMMON* const eNB_common_vars = &phy_vars_eNB->lte_eNB_common_vars;
-  LTE_eNB_PUSCH** const eNB_pusch_vars  = phy_vars_eNB->lte_eNB_pusch_vars;
-  LTE_eNB_SRS* const eNB_srs_vars       = phy_vars_eNB->lte_eNB_srs_vars;
-  LTE_eNB_PRACH* const eNB_prach_vars   = &phy_vars_eNB->lte_eNB_prach_vars;
-  int i, j, re, eNB_id, UE_id; 
-=======
   LTE_DL_FRAME_PARMS* const fp      = &eNB->frame_parms;
   LTE_eNB_COMMON* const common_vars = &eNB->common_vars;
   LTE_eNB_PUSCH** const pusch_vars  = eNB->pusch_vars;
   LTE_eNB_SRS* const srs_vars       = eNB->srs_vars;
   LTE_eNB_PRACH* const prach_vars   = &eNB->prach_vars;
   int i, j, eNB_id, UE_id; 
->>>>>>> be0b164a
+  int re;
 
   eNB->total_dlsch_bitrate = 0;
   eNB->total_transmitted_bits = 0;
@@ -1271,122 +1211,73 @@
       eNB->physicalConfigDedicated[UE_id] = NULL;
     }
     
-    eNB->first_run_I0_measurements =
-      1; ///This flag used to be static. With multiple eNBs this does no longer work, hence we put it in the structure. However it has to be initialized with 1, which is performed here.
-  }
-<<<<<<< HEAD
-
-  phy_vars_eNB->first_run_I0_measurements = 1; ///This flag used to be static. With multiple eNBs this does no longer work, hence we put it in the structure. However it has to be initialized with 1, which is performed here.
-
-#ifndef USER_MODE
-  AssertFatal( frame_parms->nb_antennas_tx <= NB_ANTENNAS_TX, "nb_antennas_tx too large" );
-  AssertFatal( frame_parms->nb_antennas_rx <= NB_ANTENNAS_RX, "nb_antennas_rx too large" );
-#endif
-
-  for (eNB_id=0; eNB_id<3; eNB_id++) {
-
-=======
+    eNB->first_run_I0_measurements = 1; ///This flag used to be static. With multiple eNBs this does no longer work, hence we put it in the structure. However it has to be initialized with 1, which is performed here.
+  }
+
   //  for (eNB_id=0; eNB_id<3; eNB_id++) {
   {
     eNB_id=0;
->>>>>>> be0b164a
     if (abstraction_flag==0) {
       
       // TX vars
-<<<<<<< HEAD
-      eNB_common_vars->txdata[eNB_id]  = (int32_t**)malloc16(frame_parms->nb_antennas_tx*sizeof(int32_t*));
-      eNB_common_vars->txdataF[eNB_id] = (int32_t **)malloc16(NB_ANTENNA_PORTS_ENB*sizeof(int32_t*));
-      eNB_common_vars->txdataF_BF[eNB_id] = (int32_t **)malloc16(frame_parms->nb_antennas_tx*sizeof(int32_t*));
+      if (eNB->node_function != NGFI_RCC_IF4p5)
+	common_vars->txdata[eNB_id]  = (int32_t**)malloc16(fp->nb_antennas_tx*sizeof(int32_t*));
+      common_vars->txdataF[eNB_id] = (int32_t **)malloc16(NB_ANTENNA_PORTS_ENB*sizeof(int32_t*));
+      common_vars->txdataF_BF[eNB_id] = (int32_t **)malloc16(fp->nb_antennas_tx*sizeof(int32_t*));
 
       for (i=0; i<14; i++) {
-        eNB_common_vars->txdataF[eNB_id][i] = (int32_t*)malloc16_clear( FRAME_LENGTH_COMPLEX_SAMPLES_NO_PREFIX*sizeof(int32_t) );
+        common_vars->txdataF[eNB_id][i] = (int32_t*)malloc16_clear( fp->ofdm_symbol_size*fp->symbols_per_tti*10*sizeof(int32_t) );
 #ifdef DEBUG_PHY
-        msg("[openair][LTE_PHY][INIT] lte_eNB_common_vars->txdataF[%d][%d] = %p (%d bytes)\n",
-            eNB_id,i,eNB_common_vars->txdataF[eNB_id][i],
+        msg("[openair][LTE_PHY][INIT] lte_common_vars->txdataF[%d][%d] = %p (%d bytes)\n",
+            eNB_id,i,common_vars->txdataF[eNB_id][i],
             FRAME_LENGTH_COMPLEX_SAMPLES_NO_PREFIX*sizeof(int32_t));
 #endif
       }
 
-      for (i=0; i<frame_parms->nb_antennas_tx; i++) {
-        eNB_common_vars->txdataF_BF[eNB_id][i] = (int32_t*)malloc16_clear( OFDM_SYMBOL_SIZE_COMPLEX_SAMPLES*sizeof(int32_t) );
-#ifdef USER_MODE
-        eNB_common_vars->txdata[eNB_id][i]  = (int32_t*)malloc16_clear( FRAME_LENGTH_COMPLEX_SAMPLES*sizeof(int32_t) );
-#else  // USER_MODE
-        eNB_common_vars->txdata[eNB_id][i]  = TX_DMA_BUFFER[eNB_id][i];
-#endif // USER_MODE
+      for (i=0; i<fp->nb_antennas_tx; i++) {
+	common_vars->txdataF_BF[eNB_id][i] = (int32_t*)malloc16_clear( fp->ofdm_symbol_size*sizeof(int32_t) );
+	if (eNB->node_function != NGFI_RCC_IF4p5)
+	  common_vars->txdata[eNB_id][i]  = (int32_t*)malloc16_clear( fp->samples_per_tti*10*sizeof(int32_t) );
+
 #ifdef DEBUG_PHY
-        msg("[openair][LTE_PHY][INIT] lte_eNB_common_vars->txdataF_BF[%d][%d][%d] = %p (%d bytes)\n",
-            eNB_id,i,j,eNB_common_vars->txdataF_BF[eNB_id][i][j],
+        msg("[openair][LTE_PHY][INIT] lte_common_vars->txdataF_BF[%d][%d][%d] = %p (%d bytes)\n",
+            eNB_id,i,j,common_vars->txdataF_BF[eNB_id][i][j],
             OFDM_SYMBOL_SIZE_COMPLEX_SAMPLES*sizeof(int32_t));
-        msg("[openair][LTE_PHY][INIT] lte_eNB_common_vars->txdata[%d][%d] = %p\n",eNB_id,i,eNB_common_vars->txdata[eNB_id][i]);
+        msg("[openair][LTE_PHY][INIT] lte_common_vars->txdata[%d][%d] = %p\n",eNB_id,i,common_vars->txdata[eNB_id][i]);
 #endif
       }
       
-      for (i=0; i<15; i++) { // 15 is the total number of antenna ports
-        eNB_common_vars->beam_weights[eNB_id][i] = (int32_t **)malloc16_clear(frame_parms->nb_antennas_tx*sizeof(int32_t*));
-        for (j=0; j<frame_parms->nb_antennas_tx; j++) {
-          eNB_common_vars->beam_weights[eNB_id][i][j] = (int32_t *)malloc16_clear(OFDM_SYMBOL_SIZE_COMPLEX_SAMPLES*sizeof(int32_t));
-          for (re=0; re<OFDM_SYMBOL_SIZE_COMPLEX_SAMPLES; re++) 
-            eNB_common_vars->beam_weights[eNB_id][i][j][re] = 0x00007fff; 
+      for (i=0; i<14; i++) { // 14 is the total number of antenna ports
+        common_vars->beam_weights[eNB_id][i] = (int32_t **)malloc16_clear(fp->nb_antennas_tx*sizeof(int32_t*));
+        for (j=0; j<fp->nb_antennas_tx; j++) {
+          common_vars->beam_weights[eNB_id][i][j] = (int32_t *)malloc16_clear(fp->ofdm_symbol_size*sizeof(int32_t));
+          for (re=0; re<fp->ofdm_symbol_size; re++) 
+            common_vars->beam_weights[eNB_id][i][j][re] = 0x00007fff; 
 #ifdef DEBUG_PUY
-          msg("[openair][LTE_PHY][INIT] lte_eNB_common_vars->beam_weights[%d][%d][%d] = %p (%d bytes)\n",
-              eNB_id,i,j,eNB_common_vars->beam_weights[eNB_id][i][j],
+          msg("[openair][LTE_PHY][INIT] lte_common_vars->beam_weights[%d][%d][%d] = %p (%d bytes)\n",
+              eNB_id,i,j,common_vars->beam_weights[eNB_id][i][j],
               OFDM_SYMBOL_SIZE_COMPLEX_SAMPLES*sizeof(int32_t));
 #endif
         }
       }
 
       // RX vars
-      eNB_common_vars->rxdata[eNB_id]        = (int32_t**)malloc16(frame_parms->nb_antennas_rx*sizeof(int32_t*) );
-      eNB_common_vars->rxdata_7_5kHz[eNB_id] = (int32_t**)malloc16(frame_parms->nb_antennas_rx*sizeof(int32_t*) );
-      eNB_common_vars->rxdataF[eNB_id]       = (int32_t**)malloc16(frame_parms->nb_antennas_rx*sizeof(int32_t*) );
-
-      for (i=0; i<frame_parms->nb_antennas_rx; i++) {
-#ifndef USER_MODE
-        eNB_common_vars->rxdata[eNB_id][i] = (int32_t*)RX_DMA_BUFFER[eNB_id][i];
-#else //USER_MODE
-        eNB_common_vars->rxdata[eNB_id][i] = (int32_t*)malloc16_clear( FRAME_LENGTH_COMPLEX_SAMPLES*sizeof(int32_t) );
-#endif //USER_MODE
-        eNB_common_vars->rxdata_7_5kHz[eNB_id][i] = (int32_t*)malloc16_clear( frame_parms->samples_per_tti*sizeof(int32_t) );
-        // RK 2 times because of output format of FFT!
-        // FIXME We should get rid of this
-        eNB_common_vars->rxdataF[eNB_id][i] = (int32_t*)malloc16_clear( 2*sizeof(int32_t)*(frame_parms->ofdm_symbol_size*frame_parms->symbols_per_tti) );
-=======
-      if (eNB->node_function != NGFI_RCC_IF4p5)
-	common_vars->txdata[eNB_id]  = (int32_t**)malloc16( fp->nb_antennas_tx*sizeof(int32_t*) );
-      common_vars->txdataF[eNB_id] = (int32_t **)malloc16( fp->nb_antennas_tx*sizeof(int32_t*) );
-      
-      for (i=0; i<fp->nb_antennas_tx; i++) {
-	if (eNB->node_function != NGFI_RCC_IF4p5)
-	  common_vars->txdata[eNB_id][i]  = (int32_t*)malloc16_clear( fp->samples_per_tti*10*sizeof(int32_t) );
-	common_vars->txdataF[eNB_id][i] = (int32_t*)malloc16_clear( fp->ofdm_symbol_size*fp->symbols_per_tti*10*sizeof(int32_t) );
-#ifdef DEBUG_PHY
-	printf("[openair][LTE_PHY][INIT] common_vars->txdata[%d][%d] = %p\n",eNB_id,i,common_vars->txdata[eNB_id][i]);
-	printf("[openair][LTE_PHY][INIT] common_vars->txdataF[%d][%d] = %p (%d bytes)\n",
-	    eNB_id,i,common_vars->txdataF[eNB_id][i],
-	    fp->ofdm_symbol_size*fp->symbols_per_tti*10*sizeof(int32_t));
-#endif
-      }
-      
-      // RX vars
       if (eNB->node_function != NGFI_RCC_IF4p5) {
-	common_vars->rxdata[eNB_id]        = (int32_t**)malloc16( fp->nb_antennas_rx*sizeof(int32_t*) );
-	common_vars->rxdata_7_5kHz[eNB_id] = (int32_t**)malloc16( fp->nb_antennas_rx*sizeof(int32_t*) );
-      }
-      common_vars->rxdataF[eNB_id]       = (int32_t**)malloc16( fp->nb_antennas_rx*sizeof(int32_t*) );
-      
+	common_vars->rxdata[eNB_id]        = (int32_t**)malloc16(fp->nb_antennas_rx*sizeof(int32_t*) );
+	common_vars->rxdata_7_5kHz[eNB_id] = (int32_t**)malloc16(fp->nb_antennas_rx*sizeof(int32_t*) );
+      }
+      common_vars->rxdataF[eNB_id]       = (int32_t**)malloc16(fp->nb_antennas_rx*sizeof(int32_t*) );
+
       for (i=0; i<fp->nb_antennas_rx; i++) {
 	if (eNB->node_function != NGFI_RCC_IF4p5) {
 	  common_vars->rxdata[eNB_id][i] = (int32_t*)malloc16_clear( fp->samples_per_tti*10*sizeof(int32_t) );
 	  common_vars->rxdata_7_5kHz[eNB_id][i] = (int32_t*)malloc16_clear( fp->samples_per_tti*sizeof(int32_t) );
+#ifdef DEBUG_PHY
+	  printf("[openair][LTE_PHY][INIT] common_vars->rxdata[%d][%d] = %p\n",eNB_id,i,common_vars->rxdata[eNB_id][i]);
+	  printf("[openair][LTE_PHY][INIT] common_vars->rxdata_7_5kHz[%d][%d] = %p\n",eNB_id,i,common_vars->rxdata_7_5kHz[eNB_id][i]);
+#endif
 	}
-	
-	common_vars->rxdataF[eNB_id][i] = (int32_t*)malloc16_clear(sizeof(int32_t)*(fp->ofdm_symbol_size*fp->symbols_per_tti) );
->>>>>>> be0b164a
-#ifdef DEBUG_PHY
-	printf("[openair][LTE_PHY][INIT] common_vars->rxdata[%d][%d] = %p\n",eNB_id,i,common_vars->rxdata[eNB_id][i]);
-	printf("[openair][LTE_PHY][INIT] common_vars->rxdata_7_5kHz[%d][%d] = %p\n",eNB_id,i,common_vars->rxdata_7_5kHz[eNB_id][i]);
-#endif
+        common_vars->rxdataF[eNB_id][i] = (int32_t*)malloc16_clear(sizeof(int32_t)*(fp->ofdm_symbol_size*fp->symbols_per_tti) );
       }
       
       if (eNB->node_function != NGFI_RRU_IF4p5) {
@@ -1526,4 +1417,5 @@
   } // node_function != NGFI_RRU_IF4p5
 
   return (0);
-}
+
+}