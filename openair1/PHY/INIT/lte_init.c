/*
 * Licensed to the OpenAirInterface (OAI) Software Alliance under one or more
 * contributor license agreements.  See the NOTICE file distributed with
 * this work for additional information regarding copyright ownership.
 * The OpenAirInterface Software Alliance licenses this file to You under
 * the OAI Public License, Version 1.1  (the "License"); you may not use this file
 * except in compliance with the License.
 * You may obtain a copy of the License at
 *
 *      http://www.openairinterface.org/?page_id=698
 *
 * Unless required by applicable law or agreed to in writing, software
 * distributed under the License is distributed on an "AS IS" BASIS,
 * WITHOUT WARRANTIES OR CONDITIONS OF ANY KIND, either express or implied.
 * See the License for the specific language governing permissions and
 * limitations under the License.
 *-------------------------------------------------------------------------------
 * For more information about the OpenAirInterface (OAI) Software Alliance:
 *      contact@openairinterface.org
 */

#include "PHY/defs_eNB.h"
#include "phy_init.h"
#include "SCHED/sched_eNB.h"
#include "PHY/phy_extern.h"
#include "PHY/LTE_TRANSPORT/transport_proto.h"
#include "PHY/LTE_UE_TRANSPORT/transport_proto_ue.h"
#include "PHY/LTE_REFSIG/lte_refsig.h"
#include "SIMULATION/TOOLS/sim.h"
#include "LTE_RadioResourceConfigCommonSIB.h"
#include "LTE_RadioResourceConfigDedicated.h"
#include "LTE_TDD-Config.h"
#include "LTE_MBSFN-SubframeConfigList.h"
#include "common/utils/LOG/vcd_signal_dumper.h"
#include "assertions.h"
#include <math.h>

extern uint32_t from_earfcn(int eutra_bandP,uint32_t dl_earfcn);
extern int32_t get_uldl_offset(int eutra_bandP);

extern uint16_t prach_root_sequence_map0_3[838];
extern uint16_t prach_root_sequence_map4[138];
uint8_t         dmrs1_tab[8] = { 0, 2, 3, 4, 6, 8, 9, 10 };


int             N_RB_DL_array[6] = { 6, 15, 25, 50, 75, 100 };

int
l1_north_init_eNB ()
{

  int i,j;

  if (RC.nb_L1_inst > 0 && RC.nb_L1_CC != NULL && RC.eNB != NULL)
  {
    AssertFatal(RC.nb_L1_inst>0,"nb_L1_inst=%d\n",RC.nb_L1_inst);
    AssertFatal(RC.nb_L1_CC!=NULL,"nb_L1_CC is null\n");
    AssertFatal(RC.eNB!=NULL,"RC.eNB is null\n");

    LOG_I(PHY,"%s() RC.nb_L1_inst:%d\n", __FUNCTION__, RC.nb_L1_inst);

    for (i=0;i<RC.nb_L1_inst;i++) {
      AssertFatal(RC.eNB[i]!=NULL,"RC.eNB[%d] is null\n",i);
      AssertFatal(RC.nb_L1_CC[i]>0,"RC.nb_L1_CC[%d]=%d\n",i,RC.nb_L1_CC[i]);

      LOG_I(PHY,"%s() RC.nb_L1_CC[%d]:%d\n", __FUNCTION__, i,  RC.nb_L1_CC[i]);

      for (j=0;j<RC.nb_L1_CC[i];j++) {
        AssertFatal(RC.eNB[i][j]!=NULL,"RC.eNB[%d][%d] is null\n",i,j);

        if ((RC.eNB[i][j]->if_inst =  IF_Module_init(i))<0) return(-1); 

        LOG_I(PHY,"%s() RC.eNB[%d][%d] installing callbacks\n", __FUNCTION__, i,  j);

        RC.eNB[i][j]->if_inst->PHY_config_req = phy_config_request;
        RC.eNB[i][j]->if_inst->schedule_response = schedule_response;
      }
    }
  }
  else
  {
    LOG_I(PHY,"%s() Not installing PHY callbacks - RC.nb_L1_inst:%d RC.nb_L1_CC:%p RC.eNB:%p\n", __FUNCTION__, RC.nb_L1_inst, RC.nb_L1_CC, RC.eNB);
  }
  return(0);
}


void phy_config_request(PHY_Config_t *phy_config) {

  uint8_t         Mod_id = phy_config->Mod_id;
  int             CC_id = phy_config->CC_id;
  nfapi_config_request_t *cfg = phy_config->cfg;


  LTE_DL_FRAME_PARMS *fp;
  PHICH_RESOURCE_t phich_resource_table[4]={oneSixth,half,one,two};
  int                 eutra_band     = cfg->nfapi_config.rf_bands.rf_band[0];  
  int                 dl_Bandwidth   = cfg->rf_config.dl_channel_bandwidth.value;
  int                 ul_Bandwidth   = cfg->rf_config.ul_channel_bandwidth.value;
  int                 Nid_cell       = cfg->sch_config.physical_cell_id.value;
  int                 Ncp            = cfg->subframe_config.dl_cyclic_prefix_type.value;
  int                 p_eNB          = cfg->rf_config.tx_antenna_ports.value;
  uint32_t            dl_CarrierFreq = cfg->nfapi_config.earfcn.value;

  LOG_I(PHY,"Configuring MIB for instance %d, CCid %d : (band %d,N_RB_DL %d, N_RB_UL %d, Nid_cell %d,eNB_tx_antenna_ports %d,Ncp %d,DL freq %u,phich_config.resource %d, phich_config.duration %d)\n",
	Mod_id, CC_id, eutra_band, dl_Bandwidth, ul_Bandwidth, Nid_cell, p_eNB,Ncp,dl_CarrierFreq,
	cfg->phich_config.phich_resource.value,
	cfg->phich_config.phich_duration.value);

  AssertFatal (RC.eNB != NULL, "PHY instance pointer doesn't exist\n");
  AssertFatal (RC.eNB[Mod_id] != NULL, "PHY instance %d doesn't exist\n", Mod_id);
  AssertFatal (RC.eNB[Mod_id][CC_id] != NULL, "PHY instance %d, CCid %d doesn't exist\n", Mod_id, CC_id);


  if (RC.eNB[Mod_id][CC_id]->configured == 1)
  {
    LOG_E(PHY,"Already eNB already configured, do nothing\n");
    return;
  }

  RC.eNB[Mod_id][CC_id]->mac_enabled = 1;

  fp = &RC.eNB[Mod_id][CC_id]->frame_parms;

  fp->N_RB_DL                            = dl_Bandwidth;
  fp->N_RB_UL                            = ul_Bandwidth;
  fp->Nid_cell                           = Nid_cell;
  fp->nushift                            = fp->Nid_cell%6;
  fp->eutra_band                         = eutra_band;
  fp->Ncp                                = Ncp;
  fp->Ncp_UL                             = Ncp;
  fp->nb_antenna_ports_eNB               = p_eNB;

  fp->threequarter_fs = 0;

  AssertFatal (cfg->phich_config.phich_resource.value < 4, "Illegal phich_Resource\n");

  fp->phich_config_common.phich_resource = phich_resource_table[cfg->phich_config.phich_resource.value];
  fp->phich_config_common.phich_duration = cfg->phich_config.phich_duration.value;
  // Note: "from_earfcn" has to be in a common library with MACRLC
  fp->dl_CarrierFreq = from_earfcn (eutra_band, dl_CarrierFreq);
  fp->ul_CarrierFreq = fp->dl_CarrierFreq - (get_uldl_offset (eutra_band) * 100000);

  fp->tdd_config = 0;
  fp->tdd_config_S = 0;

  if (fp->dl_CarrierFreq == fp->ul_CarrierFreq)
    fp->frame_type = TDD;
  else
    fp->frame_type = FDD;

  init_frame_parms (fp, 1);
  init_lte_top (fp);

  if (cfg->subframe_config.duplex_mode.value == 0) {
    fp->tdd_config = cfg->tdd_frame_structure_config.subframe_assignment.value;
    fp->tdd_config_S = cfg->tdd_frame_structure_config.special_subframe_patterns.value;
    fp->frame_type = TDD;
  } else {
    fp->frame_type = FDD;
  }

  fp->prach_config_common.rootSequenceIndex = cfg->prach_config.root_sequence_index.value;
  LOG_I (PHY, "prach_config_common.rootSequenceIndex = %d\n", cfg->prach_config.root_sequence_index.value);

  fp->prach_config_common.prach_Config_enabled = 1;

  fp->prach_config_common.prach_ConfigInfo.prach_ConfigIndex = cfg->prach_config.configuration_index.value;
  LOG_I (PHY, "prach_config_common.prach_ConfigInfo.prach_ConfigIndex = %d\n", cfg->prach_config.configuration_index.value);

  fp->prach_config_common.prach_ConfigInfo.highSpeedFlag = cfg->prach_config.high_speed_flag.value;
  LOG_I (PHY, "prach_config_common.prach_ConfigInfo.highSpeedFlag = %d\n", cfg->prach_config.high_speed_flag.value);
  fp->prach_config_common.prach_ConfigInfo.zeroCorrelationZoneConfig = cfg->prach_config.zero_correlation_zone_configuration.value;
  LOG_I (PHY, "prach_config_common.prach_ConfigInfo.zeroCorrelationZoneConfig = %d\n", cfg->prach_config.zero_correlation_zone_configuration.value);
  fp->prach_config_common.prach_ConfigInfo.prach_FreqOffset = cfg->prach_config.frequency_offset.value;
  LOG_I (PHY, "prach_config_common.prach_ConfigInfo.prach_FreqOffset = %d\n", cfg->prach_config.frequency_offset.value);

  init_prach_tables (839);
  compute_prach_seq (fp->prach_config_common.rootSequenceIndex,
                     fp->prach_config_common.prach_ConfigInfo.prach_ConfigIndex,
                     fp->prach_config_common.prach_ConfigInfo.zeroCorrelationZoneConfig, fp->prach_config_common.prach_ConfigInfo.highSpeedFlag, fp->frame_type, RC.eNB[Mod_id][CC_id]->X_u);

<<<<<<< HEAD
#if (RRC_VERSION >= MAKE_VERSION(14, 0, 0))
  if (cfg->emtc_config.prach_ce_level_0_enable.value == 1) {
    fp->prach_emtc_config_common.prach_Config_enabled = 1;

    fp->prach_emtc_config_common.rootSequenceIndex = cfg->emtc_config.prach_catm_root_sequence_index.value;

    fp->prach_emtc_config_common.prach_ConfigInfo.highSpeedFlag = cfg->emtc_config.prach_catm_high_speed_flag.value;
    fp->prach_emtc_config_common.prach_ConfigInfo.zeroCorrelationZoneConfig = cfg->emtc_config.prach_catm_zero_correlation_zone_configuration.value;

    // CE Level 3 parameters
    fp->prach_emtc_config_common.prach_ConfigInfo.prach_CElevel_enable[3] = cfg->emtc_config.prach_ce_level_3_enable.value;
    fp->prach_emtc_config_common.prach_ConfigInfo.prach_starting_subframe_periodicity[3] = cfg->emtc_config.prach_ce_level_3_starting_subframe_periodicity.value;
    fp->prach_emtc_config_common.prach_ConfigInfo.prach_numRepetitionPerPreambleAttempt[3] = cfg->emtc_config.prach_ce_level_3_number_of_repetitions_per_attempt.value;
    AssertFatal (fp->prach_emtc_config_common.prach_ConfigInfo.prach_starting_subframe_periodicity[3] >= fp->prach_emtc_config_common.prach_ConfigInfo.prach_numRepetitionPerPreambleAttempt[3],
                 "prach_starting_subframe_periodicity[3] < prach_numPetitionPerPreambleAttempt[3]\n");


    fp->prach_emtc_config_common.prach_ConfigInfo.prach_ConfigIndex[3] = cfg->emtc_config.prach_ce_level_3_configuration_index.value;
    fp->prach_emtc_config_common.prach_ConfigInfo.prach_FreqOffset[3] = cfg->emtc_config.prach_ce_level_3_frequency_offset.value;
    fp->prach_emtc_config_common.prach_ConfigInfo.prach_hopping_enable[3] = cfg->emtc_config.prach_ce_level_3_hopping_enable.value;
    fp->prach_emtc_config_common.prach_ConfigInfo.prach_hopping_offset[3] = cfg->emtc_config.prach_ce_level_3_hopping_offset.value;
    if (fp->prach_emtc_config_common.prach_ConfigInfo.prach_CElevel_enable[3] == 1)
      compute_prach_seq (fp->prach_emtc_config_common.rootSequenceIndex,
                         fp->prach_emtc_config_common.prach_ConfigInfo.prach_ConfigIndex[3],
                         fp->prach_emtc_config_common.prach_ConfigInfo.zeroCorrelationZoneConfig,
                         fp->prach_emtc_config_common.prach_ConfigInfo.highSpeedFlag, fp->frame_type, RC.eNB[Mod_id][CC_id]->X_u_br[3]);

    // CE Level 2 parameters
    fp->prach_emtc_config_common.prach_ConfigInfo.prach_CElevel_enable[2] = cfg->emtc_config.prach_ce_level_2_enable.value;
    fp->prach_emtc_config_common.prach_ConfigInfo.prach_starting_subframe_periodicity[2] = cfg->emtc_config.prach_ce_level_2_starting_subframe_periodicity.value;
    fp->prach_emtc_config_common.prach_ConfigInfo.prach_numRepetitionPerPreambleAttempt[2] = cfg->emtc_config.prach_ce_level_2_number_of_repetitions_per_attempt.value;
    AssertFatal (fp->prach_emtc_config_common.prach_ConfigInfo.prach_starting_subframe_periodicity[2] >= fp->prach_emtc_config_common.prach_ConfigInfo.prach_numRepetitionPerPreambleAttempt[2],
                 "prach_starting_subframe_periodicity[2] < prach_numPetitionPerPreambleAttempt[2]\n");
    fp->prach_emtc_config_common.prach_ConfigInfo.prach_ConfigIndex[2] = cfg->emtc_config.prach_ce_level_2_configuration_index.value;
    fp->prach_emtc_config_common.prach_ConfigInfo.prach_FreqOffset[2] = cfg->emtc_config.prach_ce_level_2_frequency_offset.value;
    fp->prach_emtc_config_common.prach_ConfigInfo.prach_hopping_enable[2] = cfg->emtc_config.prach_ce_level_2_hopping_enable.value;
    fp->prach_emtc_config_common.prach_ConfigInfo.prach_hopping_offset[2] = cfg->emtc_config.prach_ce_level_2_hopping_offset.value;
    if (fp->prach_emtc_config_common.prach_ConfigInfo.prach_CElevel_enable[2] == 1)
      compute_prach_seq (fp->prach_emtc_config_common.rootSequenceIndex,
                         fp->prach_emtc_config_common.prach_ConfigInfo.prach_ConfigIndex[3],
                         fp->prach_emtc_config_common.prach_ConfigInfo.zeroCorrelationZoneConfig,
                         fp->prach_emtc_config_common.prach_ConfigInfo.highSpeedFlag, fp->frame_type, RC.eNB[Mod_id][CC_id]->X_u_br[2]);

    // CE Level 1 parameters
    fp->prach_emtc_config_common.prach_ConfigInfo.prach_CElevel_enable[1] = cfg->emtc_config.prach_ce_level_1_enable.value;
    fp->prach_emtc_config_common.prach_ConfigInfo.prach_starting_subframe_periodicity[1] = cfg->emtc_config.prach_ce_level_1_starting_subframe_periodicity.value;
    fp->prach_emtc_config_common.prach_ConfigInfo.prach_numRepetitionPerPreambleAttempt[1] = cfg->emtc_config.prach_ce_level_1_number_of_repetitions_per_attempt.value;
    AssertFatal (fp->prach_emtc_config_common.prach_ConfigInfo.prach_starting_subframe_periodicity[1] >= fp->prach_emtc_config_common.prach_ConfigInfo.prach_numRepetitionPerPreambleAttempt[1],
                 "prach_starting_subframe_periodicity[1] < prach_numPetitionPerPreambleAttempt[1]\n");

    fp->prach_emtc_config_common.prach_ConfigInfo.prach_ConfigIndex[1] = cfg->emtc_config.prach_ce_level_1_configuration_index.value;
    fp->prach_emtc_config_common.prach_ConfigInfo.prach_FreqOffset[1] = cfg->emtc_config.prach_ce_level_1_frequency_offset.value;
    fp->prach_emtc_config_common.prach_ConfigInfo.prach_hopping_enable[1] = cfg->emtc_config.prach_ce_level_1_hopping_enable.value;
    fp->prach_emtc_config_common.prach_ConfigInfo.prach_hopping_offset[1] = cfg->emtc_config.prach_ce_level_1_hopping_offset.value;
    if (fp->prach_emtc_config_common.prach_ConfigInfo.prach_CElevel_enable[1] == 1)
      compute_prach_seq (fp->prach_emtc_config_common.rootSequenceIndex,
                         fp->prach_emtc_config_common.prach_ConfigInfo.prach_ConfigIndex[3],
                         fp->prach_emtc_config_common.prach_ConfigInfo.zeroCorrelationZoneConfig,
                         fp->prach_emtc_config_common.prach_ConfigInfo.highSpeedFlag, fp->frame_type, RC.eNB[Mod_id][CC_id]->X_u_br[1]);

    // CE Level 0 parameters
    fp->prach_emtc_config_common.prach_ConfigInfo.prach_CElevel_enable[0] = cfg->emtc_config.prach_ce_level_0_enable.value;
    fp->prach_emtc_config_common.prach_ConfigInfo.prach_starting_subframe_periodicity[0] = cfg->emtc_config.prach_ce_level_0_starting_subframe_periodicity.value;
    fp->prach_emtc_config_common.prach_ConfigInfo.prach_numRepetitionPerPreambleAttempt[0] = cfg->emtc_config.prach_ce_level_0_number_of_repetitions_per_attempt.value;
    AssertFatal (fp->prach_emtc_config_common.prach_ConfigInfo.prach_starting_subframe_periodicity[0] >= fp->prach_emtc_config_common.prach_ConfigInfo.prach_numRepetitionPerPreambleAttempt[0],
                 "prach_starting_subframe_periodicity[0] %d < prach_numPetitionPerPreambleAttempt[0] %d\n",
                 fp->prach_emtc_config_common.prach_ConfigInfo.prach_starting_subframe_periodicity[0], fp->prach_emtc_config_common.prach_ConfigInfo.prach_numRepetitionPerPreambleAttempt[0]);
    AssertFatal (fp->prach_emtc_config_common.prach_ConfigInfo.prach_numRepetitionPerPreambleAttempt[0] > 0, "prach_emtc_config_common.prach_ConfigInfo.prach_numRepetitionPerPreambleAttempt[0]==0\n");
    fp->prach_emtc_config_common.prach_ConfigInfo.prach_ConfigIndex[0] = cfg->emtc_config.prach_ce_level_0_configuration_index.value;
    fp->prach_emtc_config_common.prach_ConfigInfo.prach_FreqOffset[0] = cfg->emtc_config.prach_ce_level_0_frequency_offset.value;
    fp->prach_emtc_config_common.prach_ConfigInfo.prach_hopping_enable[0] = cfg->emtc_config.prach_ce_level_0_hopping_enable.value;
    fp->prach_emtc_config_common.prach_ConfigInfo.prach_hopping_offset[0] = cfg->emtc_config.prach_ce_level_0_hopping_offset.value;
    if (fp->prach_emtc_config_common.prach_ConfigInfo.prach_CElevel_enable[0] == 1) {
      compute_prach_seq (fp->prach_emtc_config_common.rootSequenceIndex,
                         fp->prach_emtc_config_common.prach_ConfigInfo.prach_ConfigIndex[3],
                         fp->prach_emtc_config_common.prach_ConfigInfo.zeroCorrelationZoneConfig,
                         fp->prach_emtc_config_common.prach_ConfigInfo.highSpeedFlag, fp->frame_type, RC.eNB[Mod_id][CC_id]->X_u_br[0]);
      init_mpdcch(RC.eNB[Mod_id][CC_id]);
    }
  }
=======
#if (LTE_RRC_VERSION >= MAKE_VERSION(14, 0, 0))
  fp->prach_emtc_config_common.prach_Config_enabled=1;

  fp->prach_emtc_config_common.rootSequenceIndex                                         = cfg->emtc_config.prach_catm_root_sequence_index.value;

  fp->prach_emtc_config_common.prach_ConfigInfo.highSpeedFlag                            = cfg->emtc_config.prach_catm_high_speed_flag.value;
  fp->prach_emtc_config_common.prach_ConfigInfo.zeroCorrelationZoneConfig                = cfg->emtc_config.prach_catm_zero_correlation_zone_configuration.value;

  // CE Level 3 parameters
  fp->prach_emtc_config_common.prach_ConfigInfo.prach_CElevel_enable[3]                  = cfg->emtc_config.prach_ce_level_3_enable.value;
  fp->prach_emtc_config_common.prach_ConfigInfo.prach_starting_subframe_periodicity[3]   = cfg->emtc_config.prach_ce_level_3_starting_subframe_periodicity.value;
  fp->prach_emtc_config_common.prach_ConfigInfo.prach_numRepetitionPerPreambleAttempt[3] = cfg->emtc_config.prach_ce_level_3_number_of_repetitions_per_attempt.value;
  AssertFatal(fp->prach_emtc_config_common.prach_ConfigInfo.prach_starting_subframe_periodicity[3]>=fp->prach_emtc_config_common.prach_ConfigInfo.prach_numRepetitionPerPreambleAttempt[3],
	      "prach_starting_subframe_periodicity[3] < prach_numPetitionPerPreambleAttempt[3]\n");


  fp->prach_emtc_config_common.prach_ConfigInfo.prach_ConfigIndex[3]                     = cfg->emtc_config.prach_ce_level_3_configuration_index.value;
  fp->prach_emtc_config_common.prach_ConfigInfo.prach_FreqOffset[3]                      = cfg->emtc_config.prach_ce_level_3_frequency_offset.value;
  fp->prach_emtc_config_common.prach_ConfigInfo.prach_hopping_enable[3]                  = cfg->emtc_config.prach_ce_level_3_hopping_enable.value;
  fp->prach_emtc_config_common.prach_ConfigInfo.prach_hopping_offset[3]                  = cfg->emtc_config.prach_ce_level_3_hopping_offset.value;
  if (fp->prach_emtc_config_common.prach_ConfigInfo.prach_CElevel_enable[3] == 1)
    compute_prach_seq(fp->prach_emtc_config_common.rootSequenceIndex,
		      fp->prach_emtc_config_common.prach_ConfigInfo.prach_ConfigIndex[3],
		      fp->prach_emtc_config_common.prach_ConfigInfo.zeroCorrelationZoneConfig,
		      fp->prach_emtc_config_common.prach_ConfigInfo.highSpeedFlag,
		      fp->frame_type,
		      RC.eNB[Mod_id][CC_id]->X_u_br[3]);

  // CE Level 2 parameters
  fp->prach_emtc_config_common.prach_ConfigInfo.prach_CElevel_enable[2]                  = cfg->emtc_config.prach_ce_level_2_enable.value;
  fp->prach_emtc_config_common.prach_ConfigInfo.prach_starting_subframe_periodicity[2]   = cfg->emtc_config.prach_ce_level_2_starting_subframe_periodicity.value;
  fp->prach_emtc_config_common.prach_ConfigInfo.prach_numRepetitionPerPreambleAttempt[2] = cfg->emtc_config.prach_ce_level_2_number_of_repetitions_per_attempt.value;
  AssertFatal(fp->prach_emtc_config_common.prach_ConfigInfo.prach_starting_subframe_periodicity[2]>=fp->prach_emtc_config_common.prach_ConfigInfo.prach_numRepetitionPerPreambleAttempt[2],
	      "prach_starting_subframe_periodicity[2] < prach_numPetitionPerPreambleAttempt[2]\n");
  fp->prach_emtc_config_common.prach_ConfigInfo.prach_ConfigIndex[2]                     = cfg->emtc_config.prach_ce_level_2_configuration_index.value;
  fp->prach_emtc_config_common.prach_ConfigInfo.prach_FreqOffset[2]                      = cfg->emtc_config.prach_ce_level_2_frequency_offset.value;
  fp->prach_emtc_config_common.prach_ConfigInfo.prach_hopping_enable[2]                  = cfg->emtc_config.prach_ce_level_2_hopping_enable.value;
  fp->prach_emtc_config_common.prach_ConfigInfo.prach_hopping_offset[2]                  = cfg->emtc_config.prach_ce_level_2_hopping_offset.value;
  if (fp->prach_emtc_config_common.prach_ConfigInfo.prach_CElevel_enable[2] == 1)
    compute_prach_seq(fp->prach_emtc_config_common.rootSequenceIndex,
		      fp->prach_emtc_config_common.prach_ConfigInfo.prach_ConfigIndex[3],
		      fp->prach_emtc_config_common.prach_ConfigInfo.zeroCorrelationZoneConfig,
		      fp->prach_emtc_config_common.prach_ConfigInfo.highSpeedFlag,
		      fp->frame_type,
		      RC.eNB[Mod_id][CC_id]->X_u_br[2]);

  // CE Level 1 parameters
  fp->prach_emtc_config_common.prach_ConfigInfo.prach_CElevel_enable[1]                  = cfg->emtc_config.prach_ce_level_1_enable.value;
  fp->prach_emtc_config_common.prach_ConfigInfo.prach_starting_subframe_periodicity[1]   = cfg->emtc_config.prach_ce_level_1_starting_subframe_periodicity.value;
  fp->prach_emtc_config_common.prach_ConfigInfo.prach_numRepetitionPerPreambleAttempt[1] = cfg->emtc_config.prach_ce_level_1_number_of_repetitions_per_attempt.value;
  AssertFatal(fp->prach_emtc_config_common.prach_ConfigInfo.prach_starting_subframe_periodicity[1]>=fp->prach_emtc_config_common.prach_ConfigInfo.prach_numRepetitionPerPreambleAttempt[1],
	      "prach_starting_subframe_periodicity[1] < prach_numPetitionPerPreambleAttempt[1]\n");

  fp->prach_emtc_config_common.prach_ConfigInfo.prach_ConfigIndex[1]                     = cfg->emtc_config.prach_ce_level_1_configuration_index.value;
  fp->prach_emtc_config_common.prach_ConfigInfo.prach_FreqOffset[1]                      = cfg->emtc_config.prach_ce_level_1_frequency_offset.value;
  fp->prach_emtc_config_common.prach_ConfigInfo.prach_hopping_enable[1]                  = cfg->emtc_config.prach_ce_level_1_hopping_enable.value;
  fp->prach_emtc_config_common.prach_ConfigInfo.prach_hopping_offset[1]                  = cfg->emtc_config.prach_ce_level_1_hopping_offset.value;
  if (fp->prach_emtc_config_common.prach_ConfigInfo.prach_CElevel_enable[1] == 1)
    compute_prach_seq(fp->prach_emtc_config_common.rootSequenceIndex,
		      fp->prach_emtc_config_common.prach_ConfigInfo.prach_ConfigIndex[3],
		      fp->prach_emtc_config_common.prach_ConfigInfo.zeroCorrelationZoneConfig,
		      fp->prach_emtc_config_common.prach_ConfigInfo.highSpeedFlag,
		      fp->frame_type,
		      RC.eNB[Mod_id][CC_id]->X_u_br[1]);
  
  // CE Level 0 parameters
  fp->prach_emtc_config_common.prach_ConfigInfo.prach_CElevel_enable[0]                  = cfg->emtc_config.prach_ce_level_0_enable.value;
  fp->prach_emtc_config_common.prach_ConfigInfo.prach_starting_subframe_periodicity[0]   = cfg->emtc_config.prach_ce_level_0_starting_subframe_periodicity.value;
  fp->prach_emtc_config_common.prach_ConfigInfo.prach_numRepetitionPerPreambleAttempt[0] = cfg->emtc_config.prach_ce_level_0_number_of_repetitions_per_attempt.value;
  AssertFatal(fp->prach_emtc_config_common.prach_ConfigInfo.prach_starting_subframe_periodicity[0]>=fp->prach_emtc_config_common.prach_ConfigInfo.prach_numRepetitionPerPreambleAttempt[0],
	      "prach_starting_subframe_periodicity[0] %d < prach_numPetitionPerPreambleAttempt[0] %d\n",
	      fp->prach_emtc_config_common.prach_ConfigInfo.prach_starting_subframe_periodicity[0],
	      fp->prach_emtc_config_common.prach_ConfigInfo.prach_numRepetitionPerPreambleAttempt[0]);

  fp->prach_emtc_config_common.prach_ConfigInfo.prach_ConfigIndex[0]                     = cfg->emtc_config.prach_ce_level_0_configuration_index.value;
  fp->prach_emtc_config_common.prach_ConfigInfo.prach_FreqOffset[0]                      = cfg->emtc_config.prach_ce_level_0_frequency_offset.value;
  fp->prach_emtc_config_common.prach_ConfigInfo.prach_hopping_enable[0]                = cfg->emtc_config.prach_ce_level_0_hopping_enable.value;
  fp->prach_emtc_config_common.prach_ConfigInfo.prach_hopping_offset[0]                = cfg->emtc_config.prach_ce_level_0_hopping_offset.value;
  if (fp->prach_emtc_config_common.prach_ConfigInfo.prach_CElevel_enable[0] == 1)
    compute_prach_seq(fp->prach_emtc_config_common.rootSequenceIndex,
		      fp->prach_emtc_config_common.prach_ConfigInfo.prach_ConfigIndex[3],
		      fp->prach_emtc_config_common.prach_ConfigInfo.zeroCorrelationZoneConfig,
		      fp->prach_emtc_config_common.prach_ConfigInfo.highSpeedFlag,
		      fp->frame_type,
		      RC.eNB[Mod_id][CC_id]->X_u_br[0]);
>>>>>>> c1f7678e
#endif



  fp->pucch_config_common.deltaPUCCH_Shift = 1 + cfg->pucch_config.delta_pucch_shift.value;
  fp->pucch_config_common.nRB_CQI = cfg->pucch_config.n_cqi_rb.value;
  fp->pucch_config_common.nCS_AN = cfg->pucch_config.n_an_cs.value;
  fp->pucch_config_common.n1PUCCH_AN = cfg->pucch_config.n1_pucch_an.value;

  fp->pdsch_config_common.referenceSignalPower = cfg->rf_config.reference_signal_power.value;
  fp->pdsch_config_common.p_b = cfg->subframe_config.pb.value;

  fp->pusch_config_common.n_SB = cfg->pusch_config.number_of_subbands.value;
  LOG_I (PHY, "pusch_config_common.n_SB = %d\n", fp->pusch_config_common.n_SB);

  fp->pusch_config_common.hoppingMode = cfg->pusch_config.hopping_mode.value;
  LOG_I (PHY, "pusch_config_common.hoppingMode = %d\n", fp->pusch_config_common.hoppingMode);

  fp->pusch_config_common.pusch_HoppingOffset = cfg->pusch_config.hopping_offset.value;
  LOG_I (PHY, "pusch_config_common.pusch_HoppingOffset = %d\n", fp->pusch_config_common.pusch_HoppingOffset);

  fp->pusch_config_common.enable64QAM                                  = 0;//radioResourceConfigCommon->pusch_ConfigCommon.pusch_ConfigBasic.enable64QAM;
  LOG_I(PHY,"pusch_config_common.enable64QAM = %d\n",fp->pusch_config_common.enable64QAM );
  fp->pusch_config_common.ul_ReferenceSignalsPUSCH.groupHoppingEnabled     = 0;
  fp->pusch_config_common.ul_ReferenceSignalsPUSCH.sequenceHoppingEnabled  = 0;
  if (cfg->uplink_reference_signal_config.uplink_rs_hopping.value == 1) 
      fp->pusch_config_common.ul_ReferenceSignalsPUSCH.groupHoppingEnabled = 1;
  if (cfg->uplink_reference_signal_config.uplink_rs_hopping.value == 2) 
      fp->pusch_config_common.ul_ReferenceSignalsPUSCH.sequenceHoppingEnabled = 1;
  LOG_I(PHY,"pusch_config_common.ul_ReferenceSignalsPUSCH.groupHoppingEnabled = %d\n",fp->pusch_config_common.ul_ReferenceSignalsPUSCH.groupHoppingEnabled);
  fp->pusch_config_common.ul_ReferenceSignalsPUSCH.groupAssignmentPUSCH   =  cfg->uplink_reference_signal_config.group_assignment.value;
  LOG_I(PHY,"pusch_config_common.ul_ReferenceSignalsPUSCH.groupAssignmentPUSCH = %d\n",fp->pusch_config_common.ul_ReferenceSignalsPUSCH.groupAssignmentPUSCH);

  LOG_I (PHY, "pusch_config_common.ul_ReferenceSignalsPUSCH.sequenceHoppingEnabled = %d\n", fp->pusch_config_common.ul_ReferenceSignalsPUSCH.sequenceHoppingEnabled);

  fp->pusch_config_common.ul_ReferenceSignalsPUSCH.cyclicShift = dmrs1_tab[cfg->uplink_reference_signal_config.cyclic_shift_1_for_drms.value];
  LOG_I (PHY, "pusch_config_common.ul_ReferenceSignalsPUSCH.cyclicShift = %d\n", fp->pusch_config_common.ul_ReferenceSignalsPUSCH.cyclicShift);

  init_ul_hopping (fp);

  fp->soundingrs_ul_config_common.enabled_flag = 0;     // 1; Don't know how to turn this off in NFAPI
  fp->soundingrs_ul_config_common.srs_BandwidthConfig = cfg->srs_config.bandwidth_configuration.value;
  fp->soundingrs_ul_config_common.srs_SubframeConfig = cfg->srs_config.srs_subframe_configuration.value;
  fp->soundingrs_ul_config_common.ackNackSRS_SimultaneousTransmission = cfg->srs_config.srs_acknack_srs_simultaneous_transmission.value;
  fp->soundingrs_ul_config_common.srs_MaxUpPts = cfg->srs_config.max_up_pts.value;

  fp->num_MBSFN_config = 0;

  init_ncs_cell (fp, RC.eNB[Mod_id][CC_id]->ncs_cell);


  init_ul_hopping (fp);
  RC.eNB[Mod_id][CC_id]->configured = 1;
  LOG_I (PHY, "eNB %d/%d configured\n", Mod_id, CC_id);
}


/*
void phy_config_sib2_eNB(uint8_t Mod_id,
                         int CC_id,
                         RadioResourceConfigCommonSIB_t *radioResourceConfigCommon,
                         ARFCN_ValueEUTRA_t *ul_CArrierFreq,
                         long *ul_Bandwidth,
                         AdditionalSpectrumEmission_t *additionalSpectrumEmission,
                         struct MBSFN_SubframeConfigList  *mbsfn_SubframeConfigList)
{

  LTE_DL_FRAME_PARMS *fp = &RC.eNB[Mod_id][CC_id]->frame_parms;
  //LTE_eNB_UE_stats *eNB_UE_stats      = RC.eNB[Mod_id][CC_id].eNB_UE_stats;
  //int32_t rx_total_gain_eNB_dB        = RC.eNB[Mod_id][CC_id].rx_total_gain_eNB_dB;
  int i;

  LOG_I(PHY,"[eNB%d] CCid %d: Applying radioResourceConfigCommon\n",Mod_id,CC_id);


  fp->prach_config_common.rootSequenceIndex                          = radioResourceConfigCommon->prach_Config.rootSequenceIndex;
  LOG_D(PHY,"prach_config_common.rootSequenceIndex = %d\n",fp->prach_config_common.rootSequenceIndex );

  fp->prach_config_common.prach_Config_enabled=1;

  fp->prach_config_common.prach_ConfigInfo.prach_ConfigIndex          =radioResourceConfigCommon->prach_Config.prach_ConfigInfo.prach_ConfigIndex;
  LOG_D(PHY,"prach_config_common.prach_ConfigInfo.prach_ConfigIndex = %d\n",fp->prach_config_common.prach_ConfigInfo.prach_ConfigIndex);

  fp->prach_config_common.prach_ConfigInfo.highSpeedFlag              =radioResourceConfigCommon->prach_Config.prach_ConfigInfo.highSpeedFlag;
  LOG_D(PHY,"prach_config_common.prach_ConfigInfo.highSpeedFlag = %d\n",fp->prach_config_common.prach_ConfigInfo.highSpeedFlag);
  fp->prach_config_common.prach_ConfigInfo.zeroCorrelationZoneConfig  =radioResourceConfigCommon->prach_Config.prach_ConfigInfo.zeroCorrelationZoneConfig;
  LOG_D(PHY,"prach_config_common.prach_ConfigInfo.zeroCorrelationZoneConfig = %d\n",fp->prach_config_common.prach_ConfigInfo.zeroCorrelationZoneConfig);
  fp->prach_config_common.prach_ConfigInfo.prach_FreqOffset           =radioResourceConfigCommon->prach_Config.prach_ConfigInfo.prach_FreqOffset;
  LOG_D(PHY,"prach_config_common.prach_ConfigInfo.prach_FreqOffset = %d\n",fp->prach_config_common.prach_ConfigInfo.prach_FreqOffset);

  init_prach_tables(839);
  compute_prach_seq(&fp->prach_config_common,fp->frame_type,
                    RC.eNB[Mod_id][CC_id]->X_u);

  fp->pucch_config_common.deltaPUCCH_Shift = 1+radioResourceConfigCommon->pucch_ConfigCommon.deltaPUCCH_Shift;
  fp->pucch_config_common.nRB_CQI          = radioResourceConfigCommon->pucch_ConfigCommon.nRB_CQI;
  fp->pucch_config_common.nCS_AN           = radioResourceConfigCommon->pucch_ConfigCommon.nCS_AN;
  fp->pucch_config_common.n1PUCCH_AN       = radioResourceConfigCommon->pucch_ConfigCommon.n1PUCCH_AN;



  fp->pdsch_config_common.referenceSignalPower = radioResourceConfigCommon->pdsch_ConfigCommon.referenceSignalPower;
  fp->pdsch_config_common.p_b                  = radioResourceConfigCommon->pdsch_ConfigCommon.p_b;


  fp->pusch_config_common.n_SB                                         = radioResourceConfigCommon->pusch_ConfigCommon.pusch_ConfigBasic.n_SB;
  LOG_D(PHY,"pusch_config_common.n_SB = %d\n",fp->pusch_config_common.n_SB );

  fp->pusch_config_common.hoppingMode                                  = radioResourceConfigCommon->pusch_ConfigCommon.pusch_ConfigBasic.hoppingMode;
  LOG_D(PHY,"pusch_config_common.hoppingMode = %d\n",fp->pusch_config_common.hoppingMode);

  fp->pusch_config_common.pusch_HoppingOffset                          = radioResourceConfigCommon->pusch_ConfigCommon.pusch_ConfigBasic.pusch_HoppingOffset;
  LOG_D(PHY,"pusch_config_common.pusch_HoppingOffset = %d\n",fp->pusch_config_common.pusch_HoppingOffset);

  fp->pusch_config_common.enable64QAM                                  = radioResourceConfigCommon->pusch_ConfigCommon.pusch_ConfigBasic.enable64QAM;
  LOG_D(PHY,"pusch_config_common.enable64QAM = %d\n",fp->pusch_config_common.enable64QAM );

  fp->pusch_config_common.ul_ReferenceSignalsPUSCH.groupHoppingEnabled    = radioResourceConfigCommon->pusch_ConfigCommon.ul_ReferenceSignalsPUSCH.groupHoppingEnabled;
  LOG_D(PHY,"pusch_config_common.ul_ReferenceSignalsPUSCH.groupHoppingEnabled = %d\n",fp->pusch_config_common.ul_ReferenceSignalsPUSCH.groupHoppingEnabled);

  fp->pusch_config_common.ul_ReferenceSignalsPUSCH.groupAssignmentPUSCH   = radioResourceConfigCommon->pusch_ConfigCommon.ul_ReferenceSignalsPUSCH.groupAssignmentPUSCH;
  LOG_D(PHY,"pusch_config_common.ul_ReferenceSignalsPUSCH.groupAssignmentPUSCH = %d\n",fp->pusch_config_common.ul_ReferenceSignalsPUSCH.groupAssignmentPUSCH);

  fp->pusch_config_common.ul_ReferenceSignalsPUSCH.sequenceHoppingEnabled = radioResourceConfigCommon->pusch_ConfigCommon.ul_ReferenceSignalsPUSCH.sequenceHoppingEnabled;
  LOG_D(PHY,"pusch_config_common.ul_ReferenceSignalsPUSCH.sequenceHoppingEnabled = %d\n",fp->pusch_config_common.ul_ReferenceSignalsPUSCH.sequenceHoppingEnabled);

  fp->pusch_config_common.ul_ReferenceSignalsPUSCH.cyclicShift            = dmrs1_tab[radioResourceConfigCommon->pusch_ConfigCommon.ul_ReferenceSignalsPUSCH.cyclicShift];
  LOG_D(PHY,"pusch_config_common.ul_ReferenceSignalsPUSCH.cyclicShift = %d\n",fp->pusch_config_common.ul_ReferenceSignalsPUSCH.cyclicShift);

  init_ul_hopping(fp);

  fp->soundingrs_ul_config_common.enabled_flag                        = 0;

  if (radioResourceConfigCommon->soundingRS_UL_ConfigCommon.present==SoundingRS_UL_ConfigCommon_PR_setup) {
    fp->soundingrs_ul_config_common.enabled_flag                        = 1;
    fp->soundingrs_ul_config_common.srs_BandwidthConfig                 = radioResourceConfigCommon->soundingRS_UL_ConfigCommon.choice.setup.srs_BandwidthConfig;
    fp->soundingrs_ul_config_common.srs_SubframeConfig                  = radioResourceConfigCommon->soundingRS_UL_ConfigCommon.choice.setup.srs_SubframeConfig;
    fp->soundingrs_ul_config_common.ackNackSRS_SimultaneousTransmission = radioResourceConfigCommon->soundingRS_UL_ConfigCommon.choice.setup.ackNackSRS_SimultaneousTransmission;

    if (radioResourceConfigCommon->soundingRS_UL_ConfigCommon.choice.setup.srs_MaxUpPts)
      fp->soundingrs_ul_config_common.srs_MaxUpPts = 1;
    else
      fp->soundingrs_ul_config_common.srs_MaxUpPts = 0;
  }



  fp->ul_power_control_config_common.p0_NominalPUSCH       = radioResourceConfigCommon->uplinkPowerControlCommon.p0_NominalPUSCH;
  fp->ul_power_control_config_common.alpha                 = radioResourceConfigCommon->uplinkPowerControlCommon.alpha;
  fp->ul_power_control_config_common.p0_NominalPUCCH       = radioResourceConfigCommon->uplinkPowerControlCommon.p0_NominalPUCCH;
  fp->ul_power_control_config_common.deltaPreambleMsg3     = radioResourceConfigCommon->uplinkPowerControlCommon.deltaPreambleMsg3;
  fp->ul_power_control_config_common.deltaF_PUCCH_Format1  = radioResourceConfigCommon->uplinkPowerControlCommon.deltaFList_PUCCH.deltaF_PUCCH_Format1;
  fp->ul_power_control_config_common.deltaF_PUCCH_Format1b  = radioResourceConfigCommon->uplinkPowerControlCommon.deltaFList_PUCCH.deltaF_PUCCH_Format1b;
  fp->ul_power_control_config_common.deltaF_PUCCH_Format2  = radioResourceConfigCommon->uplinkPowerControlCommon.deltaFList_PUCCH.deltaF_PUCCH_Format2;
  fp->ul_power_control_config_common.deltaF_PUCCH_Format2a  = radioResourceConfigCommon->uplinkPowerControlCommon.deltaFList_PUCCH.deltaF_PUCCH_Format2a;
  fp->ul_power_control_config_common.deltaF_PUCCH_Format2b  = radioResourceConfigCommon->uplinkPowerControlCommon.deltaFList_PUCCH.deltaF_PUCCH_Format2b;

  fp->maxHARQ_Msg3Tx = radioResourceConfigCommon->rach_ConfigCommon.maxHARQ_Msg3Tx;


  // Now configure some of the Physical Channels

  // PUCCH

  init_ncs_cell(fp,RC.eNB[Mod_id][CC_id]->ncs_cell);

  init_ul_hopping(fp);

  // MBSFN
  if (mbsfn_SubframeConfigList != NULL) {
    fp->num_MBSFN_config = mbsfn_SubframeConfigList->list.count;

    for (i = 0; i < mbsfn_SubframeConfigList->list.count; i++) {
      fp->MBSFN_config[i].radioframeAllocationPeriod = mbsfn_SubframeConfigList->list.array[i]->radioframeAllocationPeriod;
      fp->MBSFN_config[i].radioframeAllocationOffset = mbsfn_SubframeConfigList->list.array[i]->radioframeAllocationOffset;

      if (mbsfn_SubframeConfigList->list.array[i]->subframeAllocation.present == MBSFN_SubframeConfig__subframeAllocation_PR_oneFrame) {
        fp->MBSFN_config[i].fourFrames_flag = 0;
        fp->MBSFN_config[i].mbsfn_SubframeConfig = mbsfn_SubframeConfigList->list.array[i]->subframeAllocation.choice.oneFrame.buf[0];  // 6-bit subframe configuration
        LOG_I (PHY, "[CONFIG] MBSFN_SubframeConfig[%d] pattern is  %d\n", i, fp->MBSFN_config[i].mbsfn_SubframeConfig);
      } else if (mbsfn_SubframeConfigList->list.array[i]->subframeAllocation.present == MBSFN_SubframeConfig__subframeAllocation_PR_fourFrames) {       // 24-bit subframe configuration
        fp->MBSFN_config[i].fourFrames_flag = 1;
        fp->MBSFN_config[i].mbsfn_SubframeConfig =
          mbsfn_SubframeConfigList->list.array[i]->subframeAllocation.choice.oneFrame.buf[2]|
          (mbsfn_SubframeConfigList->list.array[i]->subframeAllocation.choice.oneFrame.buf[1]<<8)|
          (mbsfn_SubframeConfigList->list.array[i]->subframeAllocation.choice.oneFrame.buf[0]<<16);

        LOG_I(PHY, "[CONFIG] MBSFN_SubframeConfig[%d] pattern is  %x\n", i,
              fp->MBSFN_config[i].mbsfn_SubframeConfig);
      }
    }

  } else
    fp->num_MBSFN_config = 0;

  //
}
*/


void phy_config_sib13_eNB(module_id_t Mod_id,int CC_id,int mbsfn_Area_idx,
                          long mbsfn_AreaId_r9)
{

  LTE_DL_FRAME_PARMS *fp = &RC.eNB[Mod_id][CC_id]->frame_parms;


  LOG_I (PHY, "[eNB%d] Applying MBSFN_Area_id %ld for index %d\n", Mod_id, mbsfn_AreaId_r9, mbsfn_Area_idx);

  if (mbsfn_Area_idx == 0) {
    fp->Nid_cell_mbsfn = (uint16_t)mbsfn_AreaId_r9;
    LOG_I(PHY,"Fix me: only called when mbsfn_Area_idx == 0)\n");
  }

  lte_gold_mbsfn (fp, RC.eNB[Mod_id][CC_id]->lte_gold_mbsfn_table, fp->Nid_cell_mbsfn);
}


void
phy_config_dedicated_eNB_step2 (PHY_VARS_eNB * eNB)
{
  uint16_t UE_id;
<<<<<<< HEAD
  struct PhysicalConfigDedicated *physicalConfigDedicated;
  LTE_DL_FRAME_PARMS *fp = &eNB->frame_parms;
=======
  struct LTE_PhysicalConfigDedicated *physicalConfigDedicated;
  LTE_DL_FRAME_PARMS *fp=&eNB->frame_parms;
>>>>>>> c1f7678e

  for (UE_id = 0; UE_id < NUMBER_OF_UE_MAX; UE_id++) {
    physicalConfigDedicated = eNB->physicalConfigDedicated[UE_id];

    if (physicalConfigDedicated != NULL) {
      LOG_I (PHY, "[eNB %d] Sent physicalConfigDedicated=%p for UE %d\n", eNB->Mod_id, physicalConfigDedicated, UE_id);
      LOG_D (PHY, "------------------------------------------------------------------------\n");

      if (physicalConfigDedicated->pdsch_ConfigDedicated) {
        eNB->pdsch_config_dedicated[UE_id].p_a = physicalConfigDedicated->pdsch_ConfigDedicated->p_a;
        LOG_D (PHY, "pdsch_config_dedicated.p_a %d\n", eNB->pdsch_config_dedicated[UE_id].p_a);
        LOG_D (PHY, "\n");
      }

      if (physicalConfigDedicated->pucch_ConfigDedicated) {
<<<<<<< HEAD
        if (physicalConfigDedicated->pucch_ConfigDedicated->ackNackRepetition.present == PUCCH_ConfigDedicated__ackNackRepetition_PR_release)
          eNB->pucch_config_dedicated[UE_id].ackNackRepetition = 0;
=======
        if (physicalConfigDedicated->pucch_ConfigDedicated->ackNackRepetition.present==LTE_PUCCH_ConfigDedicated__ackNackRepetition_PR_release)
          eNB->pucch_config_dedicated[UE_id].ackNackRepetition=0;
>>>>>>> c1f7678e
        else {
          eNB->pucch_config_dedicated[UE_id].ackNackRepetition = 1;
        }

        if (fp->frame_type == FDD) {
          eNB->pucch_config_dedicated[UE_id].tdd_AckNackFeedbackMode = multiplexing;
        } else {
          if (physicalConfigDedicated->pucch_ConfigDedicated->tdd_AckNackFeedbackMode)
            eNB->pucch_config_dedicated[UE_id].tdd_AckNackFeedbackMode = *physicalConfigDedicated->pucch_ConfigDedicated->tdd_AckNackFeedbackMode;
          else
            eNB->pucch_config_dedicated[UE_id].tdd_AckNackFeedbackMode = bundling;
        }

        if (eNB->pucch_config_dedicated[UE_id].tdd_AckNackFeedbackMode == multiplexing)
          LOG_D (PHY, "pucch_config_dedicated.tdd_AckNackFeedbackMode = multiplexing\n");
        else
          LOG_D (PHY, "pucch_config_dedicated.tdd_AckNackFeedbackMode = bundling\n");

      }

      if (physicalConfigDedicated->pusch_ConfigDedicated) {
        eNB->pusch_config_dedicated[UE_id].betaOffset_ACK_Index = physicalConfigDedicated->pusch_ConfigDedicated->betaOffset_ACK_Index;
        eNB->pusch_config_dedicated[UE_id].betaOffset_RI_Index = physicalConfigDedicated->pusch_ConfigDedicated->betaOffset_RI_Index;
        eNB->pusch_config_dedicated[UE_id].betaOffset_CQI_Index = physicalConfigDedicated->pusch_ConfigDedicated->betaOffset_CQI_Index;

        LOG_E(PHY,"pusch_config_dedicated.betaOffset_ACK_Index %d\n",eNB->pusch_config_dedicated[UE_id].betaOffset_ACK_Index);
        LOG_E(PHY,"pusch_config_dedicated.betaOffset_RI_Index %d\n",eNB->pusch_config_dedicated[UE_id].betaOffset_RI_Index);
        LOG_E(PHY,"pusch_config_dedicated.betaOffset_CQI_Index %d\n",eNB->pusch_config_dedicated[UE_id].betaOffset_CQI_Index);
        LOG_D(PHY,"\n");


      }

      if (physicalConfigDedicated->uplinkPowerControlDedicated) {

        eNB->ul_power_control_dedicated[UE_id].p0_UE_PUSCH = physicalConfigDedicated->uplinkPowerControlDedicated->p0_UE_PUSCH;
        eNB->ul_power_control_dedicated[UE_id].deltaMCS_Enabled = physicalConfigDedicated->uplinkPowerControlDedicated->deltaMCS_Enabled;
        eNB->ul_power_control_dedicated[UE_id].accumulationEnabled = physicalConfigDedicated->uplinkPowerControlDedicated->accumulationEnabled;
        eNB->ul_power_control_dedicated[UE_id].p0_UE_PUCCH = physicalConfigDedicated->uplinkPowerControlDedicated->p0_UE_PUCCH;
        eNB->ul_power_control_dedicated[UE_id].pSRS_Offset = physicalConfigDedicated->uplinkPowerControlDedicated->pSRS_Offset;
        eNB->ul_power_control_dedicated[UE_id].filterCoefficient = *physicalConfigDedicated->uplinkPowerControlDedicated->filterCoefficient;
        LOG_D (PHY, "ul_power_control_dedicated.p0_UE_PUSCH %d\n", eNB->ul_power_control_dedicated[UE_id].p0_UE_PUSCH);
        LOG_D (PHY, "ul_power_control_dedicated.deltaMCS_Enabled %d\n", eNB->ul_power_control_dedicated[UE_id].deltaMCS_Enabled);
        LOG_D (PHY, "ul_power_control_dedicated.accumulationEnabled %d\n", eNB->ul_power_control_dedicated[UE_id].accumulationEnabled);
        LOG_D (PHY, "ul_power_control_dedicated.p0_UE_PUCCH %d\n", eNB->ul_power_control_dedicated[UE_id].p0_UE_PUCCH);
        LOG_D (PHY, "ul_power_control_dedicated.pSRS_Offset %d\n", eNB->ul_power_control_dedicated[UE_id].pSRS_Offset);
        LOG_D (PHY, "ul_power_control_dedicated.filterCoefficient %d\n", eNB->ul_power_control_dedicated[UE_id].filterCoefficient);
        LOG_D (PHY, "\n");
      }

      if (physicalConfigDedicated->antennaInfo) {
        eNB->transmission_mode[UE_id] = 1 + (physicalConfigDedicated->antennaInfo->choice.explicitValue.transmissionMode);
        LOG_D (PHY, "Transmission Mode (phy_config_dedicated_eNB_step2) %d\n", eNB->transmission_mode[UE_id]);
        LOG_D (PHY, "\n");
      }

      if (physicalConfigDedicated->schedulingRequestConfig) {
        if (physicalConfigDedicated->schedulingRequestConfig->present == LTE_SchedulingRequestConfig_PR_setup) {
          eNB->scheduling_request_config[UE_id].sr_PUCCH_ResourceIndex = physicalConfigDedicated->schedulingRequestConfig->choice.setup.sr_PUCCH_ResourceIndex;
          eNB->scheduling_request_config[UE_id].sr_ConfigIndex = physicalConfigDedicated->schedulingRequestConfig->choice.setup.sr_ConfigIndex;
          eNB->scheduling_request_config[UE_id].dsr_TransMax = physicalConfigDedicated->schedulingRequestConfig->choice.setup.dsr_TransMax;

          LOG_D (PHY, "scheduling_request_config.sr_PUCCH_ResourceIndex %d\n", eNB->scheduling_request_config[UE_id].sr_PUCCH_ResourceIndex);
          LOG_D (PHY, "scheduling_request_config.sr_ConfigIndex %d\n", eNB->scheduling_request_config[UE_id].sr_ConfigIndex);
          LOG_D (PHY, "scheduling_request_config.dsr_TransMax %d\n", eNB->scheduling_request_config[UE_id].dsr_TransMax);
        }

        LOG_D (PHY, "------------------------------------------------------------\n");

      }

      if (physicalConfigDedicated->soundingRS_UL_ConfigDedicated) {
<<<<<<< HEAD
        if (physicalConfigDedicated->soundingRS_UL_ConfigDedicated->present == SoundingRS_UL_ConfigDedicated_PR_setup) {

          eNB->soundingrs_ul_config_dedicated[UE_id].srsConfigDedicatedSetup = 1;
          eNB->soundingrs_ul_config_dedicated[UE_id].duration = physicalConfigDedicated->soundingRS_UL_ConfigDedicated->choice.setup.duration;
          eNB->soundingrs_ul_config_dedicated[UE_id].cyclicShift = physicalConfigDedicated->soundingRS_UL_ConfigDedicated->choice.setup.cyclicShift;
          eNB->soundingrs_ul_config_dedicated[UE_id].freqDomainPosition = physicalConfigDedicated->soundingRS_UL_ConfigDedicated->choice.setup.freqDomainPosition;
          eNB->soundingrs_ul_config_dedicated[UE_id].srs_Bandwidth = physicalConfigDedicated->soundingRS_UL_ConfigDedicated->choice.setup.srs_Bandwidth;
          eNB->soundingrs_ul_config_dedicated[UE_id].srs_ConfigIndex = physicalConfigDedicated->soundingRS_UL_ConfigDedicated->choice.setup.srs_ConfigIndex;
=======
        if (physicalConfigDedicated->soundingRS_UL_ConfigDedicated->present == LTE_SoundingRS_UL_ConfigDedicated_PR_setup) {
	  
	  eNB->soundingrs_ul_config_dedicated[UE_id].srsConfigDedicatedSetup = 1;
          eNB->soundingrs_ul_config_dedicated[UE_id].duration             = physicalConfigDedicated->soundingRS_UL_ConfigDedicated->choice.setup.duration;
          eNB->soundingrs_ul_config_dedicated[UE_id].cyclicShift          = physicalConfigDedicated->soundingRS_UL_ConfigDedicated->choice.setup.cyclicShift;
          eNB->soundingrs_ul_config_dedicated[UE_id].freqDomainPosition   = physicalConfigDedicated->soundingRS_UL_ConfigDedicated->choice.setup.freqDomainPosition;
          eNB->soundingrs_ul_config_dedicated[UE_id].srs_Bandwidth        = physicalConfigDedicated->soundingRS_UL_ConfigDedicated->choice.setup.srs_Bandwidth;
          eNB->soundingrs_ul_config_dedicated[UE_id].srs_ConfigIndex      = physicalConfigDedicated->soundingRS_UL_ConfigDedicated->choice.setup.srs_ConfigIndex;
>>>>>>> c1f7678e
          eNB->soundingrs_ul_config_dedicated[UE_id].srs_HoppingBandwidth = physicalConfigDedicated->soundingRS_UL_ConfigDedicated->choice.setup.srs_HoppingBandwidth;
          eNB->soundingrs_ul_config_dedicated[UE_id].transmissionComb = physicalConfigDedicated->soundingRS_UL_ConfigDedicated->choice.setup.transmissionComb;


          LOG_D (PHY, "soundingrs_ul_config_dedicated.srs_ConfigIndex %d\n", eNB->soundingrs_ul_config_dedicated[UE_id].srs_ConfigIndex);

        }

        LOG_D (PHY, "------------------------------------------------------------\n");

      }

      eNB->physicalConfigDedicated[UE_id] = NULL;
    }
  }
}

/*
void phy_config_dedicated_eNB(uint8_t Mod_id,
                              int CC_id,
                              uint16_t rnti,
                              struct PhysicalConfigDedicated *physicalConfigDedicated)
{

  PHY_VARS_eNB *eNB = RC.eNB[Mod_id][CC_id];
  int8_t UE_id = find_ue(rnti,eNB);
  int i;

  if (UE_id == -1) {
    LOG_E( PHY, "[eNB %"PRIu8"] find_ue() returns -1\n", Mod_id);
    return;
  }


  if (physicalConfigDedicated) {
    eNB->physicalConfigDedicated[UE_id] = physicalConfigDedicated;
    LOG_I(PHY,"phy_config_dedicated_eNB: physicalConfigDedicated=%p\n",physicalConfigDedicated);

    if (physicalConfigDedicated->antennaInfo) {
      switch(physicalConfigDedicated->antennaInfo->choice.explicitValue.transmissionMode) {
      case AntennaInfoDedicated__transmissionMode_tm1:
        eNB->transmission_mode[UE_id] = 1;
        break;
      case AntennaInfoDedicated__transmissionMode_tm2:
        eNB->transmission_mode[UE_id] = 2;
        break;
      case AntennaInfoDedicated__transmissionMode_tm3:
        eNB->transmission_mode[UE_id] = 3;
        break;
      case AntennaInfoDedicated__transmissionMode_tm4:
        eNB->transmission_mode[UE_id] = 4;
        break;
      case AntennaInfoDedicated__transmissionMode_tm5:
        eNB->transmission_mode[UE_id] = 5;
        break;
      case AntennaInfoDedicated__transmissionMode_tm6:
        eNB->transmission_mode[UE_id] = 6;
        break;
      case AntennaInfoDedicated__transmissionMode_tm7:
        lte_gold_ue_spec_port5(eNB->lte_gold_uespec_port5_table[0],eNB->frame_parms.Nid_cell,rnti);

	for (i=0;i<eNB->num_RU;i++) eNB->RU_list[i]->do_precoding=1;
	eNB->transmission_mode[UE_id] = 7;
	break;
      default:
        LOG_E (PHY, "Unknown transmission mode!\n");
        break;
      }
      LOG_I(PHY,"Transmission Mode (phy_config_dedicated_eNB) %d\n",eNB->transmission_mode[UE_id]);

    } else {
      LOG_D(PHY,"[eNB %d] : Received NULL radioResourceConfigDedicated->antennaInfo from eNB %d\n",Mod_id,UE_id);
    }
  } else {
    LOG_E(PHY,"[eNB %d] Received NULL radioResourceConfigDedicated from eNB %d\n",Mod_id, UE_id);
    return;
  }

}
*/


/*
void phy_config_dedicated_scell_eNB(uint8_t Mod_id,
                                    uint16_t rnti,
                                    SCellToAddMod_r10_t *sCellToAddMod_r10,
                                    int CC_id)
{


  uint8_t UE_id = find_ue(rnti,RC.eNB[Mod_id][0]);
  struct PhysicalConfigDedicatedSCell_r10 *physicalConfigDedicatedSCell_r10 = sCellToAddMod_r10->radioResourceConfigDedicatedSCell_r10->physicalConfigDedicatedSCell_r10;
  //struct RadioResourceConfigCommonSCell_r10 *physicalConfigCommonSCell_r10 = sCellToAddMod_r10->radioResourceConfigCommonSCell_r10;
  //PhysCellId_t physCellId_r10 = sCellToAddMod_r10->cellIdentification_r10->physCellId_r10;
  ARFCN_ValueEUTRA_t dl_CarrierFreq_r10 = sCellToAddMod_r10->cellIdentification_r10->dl_CarrierFreq_r10;
  uint32_t carrier_freq_local;

  if ((dl_CarrierFreq_r10>=36000) && (dl_CarrierFreq_r10<=36199)) {
    carrier_freq_local = 1900000000 + (dl_CarrierFreq_r10-36000)*100000; //band 33 from 3GPP 36.101 v 10.9 Table 5.7.3-1
    LOG_I(PHY,"[eNB %d] Frame %d: Configured SCell %d to frequency %d (ARFCN %ld) for UE %d\n",Mod_id,
	  //eNB->frame
	  0,
	  CC_id,carrier_freq_local,dl_CarrierFreq_r10,UE_id);
  } else if ((dl_CarrierFreq_r10>=6150) && (dl_CarrierFreq_r10<=6449)) {
    carrier_freq_local = 832000000 + (dl_CarrierFreq_r10-6150)*100000; //band 20 from 3GPP 36.101 v 10.9 Table 5.7.3-1
    // this is actually for the UL only, but we use it for DL too, since there is no TDD mode for this band
    LOG_I(PHY,"[eNB %d] Frame %d: Configured SCell %d to frequency %d (ARFCN %ld) for UE %d\n",Mod_id,
          //eNB->frame
          0,CC_id,carrier_freq_local,dl_CarrierFreq_r10,UE_id);
  } else {
    LOG_E(PHY,"[eNB %d] Frame %d: ARFCN %ld of SCell %d for UE %d not supported\n",Mod_id,
	  //eNB->frame
	  0,dl_CarrierFreq_r10,CC_id,UE_id);
  }

  if (physicalConfigDedicatedSCell_r10) {
//#warning " eNB->physicalConfigDedicatedSCell_r10 does not exist in eNB"
    //  eNB->physicalConfigDedicatedSCell_r10[UE_id] = physicalConfigDedicatedSCell_r10;
    LOG_I(PHY,"[eNB %d] Frame %d: Configured phyConfigDedicatedSCell with CC_id %d for UE %d\n",Mod_id,
	  //eNB->frame
          0,CC_id,UE_id);
  } else {
    LOG_E(PHY,"[eNB %d] Frame %d: Received NULL radioResourceConfigDedicated (CC_id %d, UE %d)\n",Mod_id, 
	  //eNB->frame
	  0,CC_id,UE_id);
    return;
  }

}
*/

int phy_init_lte_eNB(PHY_VARS_eNB *eNB,
                     unsigned char is_secondary_eNB,
                     unsigned char abstraction_flag)
{

  // shortcuts
  LTE_DL_FRAME_PARMS* const fp       = &eNB->frame_parms;
  LTE_eNB_COMMON* const common_vars  = &eNB->common_vars;
  LTE_eNB_PUSCH** const pusch_vars   = eNB->pusch_vars;
  LTE_eNB_SRS* const srs_vars        = eNB->srs_vars;
  LTE_eNB_PRACH* const prach_vars    = &eNB->prach_vars;
#if (LTE_RRC_VERSION >= MAKE_VERSION(14, 0, 0))
  LTE_eNB_PRACH* const prach_vars_br = &eNB->prach_vars_br;
#endif
  int             i, UE_id;

  LOG_I(PHY,"[eNB %d] %s() About to wait for eNB to be configured", eNB->Mod_id, __FUNCTION__);

  eNB->total_dlsch_bitrate = 0;
  eNB->total_transmitted_bits = 0;
  eNB->total_system_throughput = 0;
  eNB->check_for_MUMIMO_transmissions = 0;

  LOG_I(PHY,"[eNB %"PRIu8"] Initializing DL_FRAME_PARMS : N_RB_DL %"PRIu8", PHICH Resource %d, PHICH Duration %d nb_antennas_tx:%u nb_antennas_rx:%u nb_antenna_ports_eNB:%u PRACH[rootSequenceIndex:%u prach_Config_enabled:%u configIndex:%u highSpeed:%u zeroCorrelationZoneConfig:%u freqOffset:%u]\n",
        eNB->Mod_id,
        fp->N_RB_DL,fp->phich_config_common.phich_resource,
        fp->phich_config_common.phich_duration,
        fp->nb_antennas_tx, fp->nb_antennas_rx, fp->nb_antenna_ports_eNB,
        fp->prach_config_common.rootSequenceIndex,
        fp->prach_config_common.prach_Config_enabled,
        fp->prach_config_common.prach_ConfigInfo.prach_ConfigIndex,
        fp->prach_config_common.prach_ConfigInfo.highSpeedFlag,
        fp->prach_config_common.prach_ConfigInfo.zeroCorrelationZoneConfig,
        fp->prach_config_common.prach_ConfigInfo.prach_FreqOffset
        );
  LOG_D(PHY,"[MSC_NEW][FRAME 00000][PHY_eNB][MOD %02"PRIu8"][]\n", eNB->Mod_id);

  LOG_I (PHY, "[eNB %" PRIu8 "] Initializing DL_FRAME_PARMS : N_RB_DL %" PRIu8 ", PHICH Resource %d, PHICH Duration %d\n",
         eNB->Mod_id, fp->N_RB_DL, fp->phich_config_common.phich_resource, fp->phich_config_common.phich_duration);
  LOG_D (PHY, "[MSC_NEW][FRAME 00000][PHY_eNB][MOD %02" PRIu8 "][]\n", eNB->Mod_id);


  lte_gold (fp, eNB->lte_gold_table, fp->Nid_cell);
  generate_pcfich_reg_mapping (fp);
  generate_phich_reg_mapping (fp);

  for (UE_id = 0; UE_id < NUMBER_OF_UE_MAX; UE_id++) {
    eNB->first_run_timing_advance[UE_id] = 1;   ///This flag used to be static. With multiple eNBs this does no longer work, hence we put it in the structure. However it has to be initialized with 1, which is performed here.

    // clear whole structure
    bzero (&eNB->UE_stats[UE_id], sizeof (LTE_eNB_UE_stats));

    eNB->physicalConfigDedicated[UE_id] = NULL;
  }
  
  eNB->first_run_I0_measurements = 1; ///This flag used to be static. With multiple eNBs this does no longer work, hence we put it in the structure. However it has to be initialized with 1, which is performed here.
  


    
  common_vars->rxdata  = (int32_t **)NULL;
  common_vars->txdataF = (int32_t **)malloc16(NB_ANTENNA_PORTS_ENB*sizeof(int32_t*));
  common_vars->rxdataF = (int32_t **)malloc16(64*sizeof(int32_t*));
  
  LOG_D(PHY,"[INIT] NB_ANTENNA_PORTS_ENB:%d fp->nb_antenna_ports_eNB:%d\n", NB_ANTENNA_PORTS_ENB, fp->nb_antenna_ports_eNB);

  for (i=0; i<NB_ANTENNA_PORTS_ENB; i++) {
    if (i<fp->nb_antenna_ports_eNB || i==5) {
      common_vars->txdataF[i] = (int32_t*)malloc16_clear(fp->ofdm_symbol_size*fp->symbols_per_tti*10*sizeof(int32_t) );
      
      LOG_D(PHY,"[INIT] common_vars->txdataF[%d] = %p (%lu bytes)\n",
	    i,common_vars->txdataF[i],
	    fp->ofdm_symbol_size*fp->symbols_per_tti*10*sizeof(int32_t));
    }
  }


  // Channel estimates for SRS
  for (UE_id = 0; UE_id < NUMBER_OF_UE_MAX; UE_id++) {

    srs_vars[UE_id].srs_ch_estimates = (int32_t **) malloc16 (64 * sizeof (int32_t *));
    srs_vars[UE_id].srs_ch_estimates_time = (int32_t **) malloc16 (64 * sizeof (int32_t *));

    for (i = 0; i < 64; i++) {
      srs_vars[UE_id].srs_ch_estimates[i] = (int32_t *) malloc16_clear (sizeof (int32_t) * fp->ofdm_symbol_size);
      srs_vars[UE_id].srs_ch_estimates_time[i] = (int32_t *) malloc16_clear (sizeof (int32_t) * fp->ofdm_symbol_size * 2);
    }
  }                             //UE_id


  generate_ul_ref_sigs_rx ();

  init_ulsch_power_LUT ();

  // SRS
  for (UE_id = 0; UE_id < NUMBER_OF_UE_MAX; UE_id++) {
    srs_vars[UE_id].srs = (int32_t *) malloc16_clear (2 * fp->ofdm_symbol_size * sizeof (int32_t));
  }

  // PRACH
  prach_vars->prachF = (int16_t *) malloc16_clear (1024 * 2 * sizeof (int16_t));

  // assume maximum of 64 RX antennas for PRACH receiver
  prach_vars->prach_ifft[0] = (int32_t **) malloc16_clear (64 * sizeof (int32_t *));
  for (i = 0; i < 64; i++)
    prach_vars->prach_ifft[0][i] = (int32_t *) malloc16_clear (1024 * 2 * sizeof (int32_t));

  prach_vars->rxsigF[0] = (int16_t **) malloc16_clear (64 * sizeof (int16_t *));
  // PRACH BR
#if (LTE_RRC_VERSION >= MAKE_VERSION(14, 0, 0))
  prach_vars_br->prachF = (int16_t*)malloc16_clear( 1024*2*sizeof(int32_t) );

  // assume maximum of 64 RX antennas for PRACH receiver
  for (int ce_level = 0; ce_level < 4; ce_level++) {
    prach_vars_br->prach_ifft[ce_level] = (int32_t **) malloc16_clear (64 * sizeof (int32_t *));
    for (i = 0; i < 64; i++)
      prach_vars_br->prach_ifft[ce_level][i] = (int32_t *) malloc16_clear (1024 * 2 * sizeof (int32_t));
    prach_vars->rxsigF[ce_level] = (int16_t **) malloc16_clear (64 * sizeof (int16_t *));
  }
#endif

  /* number of elements of an array X is computed as sizeof(X) / sizeof(X[0]) 
  AssertFatal(fp->nb_antennas_rx <= sizeof(prach_vars->rxsigF) / sizeof(prach_vars->rxsigF[0]),
              "nb_antennas_rx too large");
  for (i=0; i<fp->nb_antennas_rx; i++) {
    prach_vars->rxsigF[i] = (int16_t*)malloc16_clear( fp->ofdm_symbol_size*12*2*sizeof(int16_t) );
    LOG_D(PHY,"[INIT] prach_vars->rxsigF[%d] = %p\n",i,prach_vars->rxsigF[i]);
    }*/
  
  for (UE_id=0; UE_id<NUMBER_OF_UE_MAX; UE_id++) {
    
    //FIXME
    pusch_vars[UE_id] = (LTE_eNB_PUSCH *) malloc16_clear (NUMBER_OF_UE_MAX * sizeof (LTE_eNB_PUSCH));

    pusch_vars[UE_id]->rxdataF_ext = (int32_t **) malloc16 (2 * sizeof (int32_t *));
    pusch_vars[UE_id]->rxdataF_ext2 = (int32_t **) malloc16 (2 * sizeof (int32_t *));
    pusch_vars[UE_id]->drs_ch_estimates = (int32_t **) malloc16 (2 * sizeof (int32_t *));
    pusch_vars[UE_id]->drs_ch_estimates_time = (int32_t **) malloc16 (2 * sizeof (int32_t *));
    pusch_vars[UE_id]->rxdataF_comp = (int32_t **) malloc16 (2 * sizeof (int32_t *));
    pusch_vars[UE_id]->ul_ch_mag = (int32_t **) malloc16 (2 * sizeof (int32_t *));
    pusch_vars[UE_id]->ul_ch_magb = (int32_t **) malloc16 (2 * sizeof (int32_t *));

    AssertFatal (fp->ofdm_symbol_size > 127, "fp->ofdm_symbol_size %d<128\n", fp->ofdm_symbol_size);
    AssertFatal (fp->symbols_per_tti > 11, "fp->symbols_per_tti %d < 12\n", fp->symbols_per_tti);
    AssertFatal (fp->N_RB_UL > 5, "fp->N_RB_UL %d < 6\n", fp->N_RB_UL);
    for (i = 0; i < 2; i++) {
      // RK 2 times because of output format of FFT!
      // FIXME We should get rid of this
      pusch_vars[UE_id]->rxdataF_ext[i]      = (int32_t*)malloc16_clear( sizeof(int32_t)*fp->N_RB_UL*12*fp->symbols_per_tti );
      pusch_vars[UE_id]->rxdataF_ext2[i]     = (int32_t*)malloc16_clear( sizeof(int32_t)*fp->N_RB_UL*12*fp->symbols_per_tti );
      pusch_vars[UE_id]->drs_ch_estimates[i] = (int32_t*)malloc16_clear( sizeof(int32_t)*fp->N_RB_UL*12*fp->symbols_per_tti );
      pusch_vars[UE_id]->drs_ch_estimates_time[i] = (int32_t*)malloc16_clear( 2*sizeof(int32_t)*fp->ofdm_symbol_size );
      pusch_vars[UE_id]->rxdataF_comp[i]     = (int32_t*)malloc16_clear( sizeof(int32_t)*fp->N_RB_UL*12*fp->symbols_per_tti );
      pusch_vars[UE_id]->ul_ch_mag[i]  = (int32_t*)malloc16_clear( fp->symbols_per_tti*sizeof(int32_t)*fp->N_RB_UL*12 );
      pusch_vars[UE_id]->ul_ch_magb[i] = (int32_t*)malloc16_clear( fp->symbols_per_tti*sizeof(int32_t)*fp->N_RB_UL*12 );
      }
    
    pusch_vars[UE_id]->llr = (int16_t*)malloc16_clear( (8*((3*8*6144)+12))*sizeof(int16_t) );
  } //UE_id


  for (UE_id = 0; UE_id < NUMBER_OF_UE_MAX; UE_id++)
    eNB->UE_stats_ptr[UE_id] = &eNB->UE_stats[UE_id];

  eNB->pdsch_config_dedicated->p_a = dB0;       //defaul value until overwritten by RRCConnectionReconfiguration


  return (0);

}

void phy_free_lte_eNB(PHY_VARS_eNB *eNB)
{
  LTE_DL_FRAME_PARMS* const fp       = &eNB->frame_parms;
  LTE_eNB_COMMON* const common_vars  = &eNB->common_vars;
  LTE_eNB_PUSCH** const pusch_vars   = eNB->pusch_vars;
  LTE_eNB_SRS* const srs_vars        = eNB->srs_vars;
  LTE_eNB_PRACH* const prach_vars    = &eNB->prach_vars;
#if (LTE_RRC_VERSION >= MAKE_VERSION(14, 0, 0))
  LTE_eNB_PRACH* const prach_vars_br = &eNB->prach_vars_br;
#endif
  int i, UE_id;

  for (i = 0; i < NB_ANTENNA_PORTS_ENB; i++) {
    if (i < fp->nb_antenna_ports_eNB || i == 5) {
      free_and_zero(common_vars->txdataF[i]);
      /* rxdataF[i] is not allocated -> don't free */
    }
  }
  free_and_zero(common_vars->txdataF);
  free_and_zero(common_vars->rxdataF);

  // Channel estimates for SRS
  for (UE_id = 0; UE_id < NUMBER_OF_UE_MAX; UE_id++) {
    for (i=0; i<64; i++) {
      free_and_zero(srs_vars[UE_id].srs_ch_estimates[i]);
      free_and_zero(srs_vars[UE_id].srs_ch_estimates_time[i]);
    }
    free_and_zero(srs_vars[UE_id].srs_ch_estimates);
    free_and_zero(srs_vars[UE_id].srs_ch_estimates_time);
  } //UE_id

  free_ul_ref_sigs();

  for (UE_id=0; UE_id<NUMBER_OF_UE_MAX; UE_id++) free_and_zero(srs_vars[UE_id].srs);

  free_and_zero(prach_vars->prachF);

  for (i = 0; i < 64; i++) free_and_zero(prach_vars->prach_ifft[0][i]);
  free_and_zero(prach_vars->prach_ifft[0]);

#if (LTE_RRC_VERSION >= MAKE_VERSION(14, 0, 0))
  for (int ce_level = 0; ce_level < 4; ce_level++) {
    for (i = 0; i < 64; i++) free_and_zero(prach_vars_br->prach_ifft[ce_level][i]);
    free_and_zero(prach_vars_br->prach_ifft[ce_level]);
    free_and_zero(prach_vars->rxsigF[ce_level]);
  }
  free_and_zero(prach_vars_br->prachF);
#endif
  free_and_zero(prach_vars->rxsigF[0]);

  for (UE_id=0; UE_id<NUMBER_OF_UE_MAX; UE_id++) {
    for (i = 0; i < 2; i++) {
      free_and_zero(pusch_vars[UE_id]->rxdataF_ext[i]);
      free_and_zero(pusch_vars[UE_id]->rxdataF_ext2[i]);
      free_and_zero(pusch_vars[UE_id]->drs_ch_estimates[i]);
      free_and_zero(pusch_vars[UE_id]->drs_ch_estimates_time[i]);
      free_and_zero(pusch_vars[UE_id]->rxdataF_comp[i]);
      free_and_zero(pusch_vars[UE_id]->ul_ch_mag[i]);
      free_and_zero(pusch_vars[UE_id]->ul_ch_magb[i]);
    }
    free_and_zero(pusch_vars[UE_id]->rxdataF_ext);
    free_and_zero(pusch_vars[UE_id]->rxdataF_ext2);
    free_and_zero(pusch_vars[UE_id]->drs_ch_estimates);
    free_and_zero(pusch_vars[UE_id]->drs_ch_estimates_time);
    free_and_zero(pusch_vars[UE_id]->rxdataF_comp);
    free_and_zero(pusch_vars[UE_id]->ul_ch_mag);
    free_and_zero(pusch_vars[UE_id]->ul_ch_magb);
    free_and_zero(pusch_vars[UE_id]->llr);
    free_and_zero(pusch_vars[UE_id]);
  } //UE_id

  for (UE_id = 0; UE_id < NUMBER_OF_UE_MAX; UE_id++) eNB->UE_stats_ptr[UE_id] = NULL;
}

void install_schedule_handlers(IF_Module_t *if_inst)
{
  if_inst->PHY_config_req = phy_config_request;
  if_inst->schedule_response = schedule_response;
}<|MERGE_RESOLUTION|>--- conflicted
+++ resolved
@@ -180,8 +180,8 @@
                      fp->prach_config_common.prach_ConfigInfo.prach_ConfigIndex,
                      fp->prach_config_common.prach_ConfigInfo.zeroCorrelationZoneConfig, fp->prach_config_common.prach_ConfigInfo.highSpeedFlag, fp->frame_type, RC.eNB[Mod_id][CC_id]->X_u);
 
-<<<<<<< HEAD
-#if (RRC_VERSION >= MAKE_VERSION(14, 0, 0))
+
+#if (LTE_RRC_VERSION >= MAKE_VERSION(14, 0, 0))
   if (cfg->emtc_config.prach_ce_level_0_enable.value == 1) {
     fp->prach_emtc_config_common.prach_Config_enabled = 1;
 
@@ -261,93 +261,7 @@
       init_mpdcch(RC.eNB[Mod_id][CC_id]);
     }
   }
-=======
-#if (LTE_RRC_VERSION >= MAKE_VERSION(14, 0, 0))
-  fp->prach_emtc_config_common.prach_Config_enabled=1;
-
-  fp->prach_emtc_config_common.rootSequenceIndex                                         = cfg->emtc_config.prach_catm_root_sequence_index.value;
-
-  fp->prach_emtc_config_common.prach_ConfigInfo.highSpeedFlag                            = cfg->emtc_config.prach_catm_high_speed_flag.value;
-  fp->prach_emtc_config_common.prach_ConfigInfo.zeroCorrelationZoneConfig                = cfg->emtc_config.prach_catm_zero_correlation_zone_configuration.value;
-
-  // CE Level 3 parameters
-  fp->prach_emtc_config_common.prach_ConfigInfo.prach_CElevel_enable[3]                  = cfg->emtc_config.prach_ce_level_3_enable.value;
-  fp->prach_emtc_config_common.prach_ConfigInfo.prach_starting_subframe_periodicity[3]   = cfg->emtc_config.prach_ce_level_3_starting_subframe_periodicity.value;
-  fp->prach_emtc_config_common.prach_ConfigInfo.prach_numRepetitionPerPreambleAttempt[3] = cfg->emtc_config.prach_ce_level_3_number_of_repetitions_per_attempt.value;
-  AssertFatal(fp->prach_emtc_config_common.prach_ConfigInfo.prach_starting_subframe_periodicity[3]>=fp->prach_emtc_config_common.prach_ConfigInfo.prach_numRepetitionPerPreambleAttempt[3],
-	      "prach_starting_subframe_periodicity[3] < prach_numPetitionPerPreambleAttempt[3]\n");
-
-
-  fp->prach_emtc_config_common.prach_ConfigInfo.prach_ConfigIndex[3]                     = cfg->emtc_config.prach_ce_level_3_configuration_index.value;
-  fp->prach_emtc_config_common.prach_ConfigInfo.prach_FreqOffset[3]                      = cfg->emtc_config.prach_ce_level_3_frequency_offset.value;
-  fp->prach_emtc_config_common.prach_ConfigInfo.prach_hopping_enable[3]                  = cfg->emtc_config.prach_ce_level_3_hopping_enable.value;
-  fp->prach_emtc_config_common.prach_ConfigInfo.prach_hopping_offset[3]                  = cfg->emtc_config.prach_ce_level_3_hopping_offset.value;
-  if (fp->prach_emtc_config_common.prach_ConfigInfo.prach_CElevel_enable[3] == 1)
-    compute_prach_seq(fp->prach_emtc_config_common.rootSequenceIndex,
-		      fp->prach_emtc_config_common.prach_ConfigInfo.prach_ConfigIndex[3],
-		      fp->prach_emtc_config_common.prach_ConfigInfo.zeroCorrelationZoneConfig,
-		      fp->prach_emtc_config_common.prach_ConfigInfo.highSpeedFlag,
-		      fp->frame_type,
-		      RC.eNB[Mod_id][CC_id]->X_u_br[3]);
-
-  // CE Level 2 parameters
-  fp->prach_emtc_config_common.prach_ConfigInfo.prach_CElevel_enable[2]                  = cfg->emtc_config.prach_ce_level_2_enable.value;
-  fp->prach_emtc_config_common.prach_ConfigInfo.prach_starting_subframe_periodicity[2]   = cfg->emtc_config.prach_ce_level_2_starting_subframe_periodicity.value;
-  fp->prach_emtc_config_common.prach_ConfigInfo.prach_numRepetitionPerPreambleAttempt[2] = cfg->emtc_config.prach_ce_level_2_number_of_repetitions_per_attempt.value;
-  AssertFatal(fp->prach_emtc_config_common.prach_ConfigInfo.prach_starting_subframe_periodicity[2]>=fp->prach_emtc_config_common.prach_ConfigInfo.prach_numRepetitionPerPreambleAttempt[2],
-	      "prach_starting_subframe_periodicity[2] < prach_numPetitionPerPreambleAttempt[2]\n");
-  fp->prach_emtc_config_common.prach_ConfigInfo.prach_ConfigIndex[2]                     = cfg->emtc_config.prach_ce_level_2_configuration_index.value;
-  fp->prach_emtc_config_common.prach_ConfigInfo.prach_FreqOffset[2]                      = cfg->emtc_config.prach_ce_level_2_frequency_offset.value;
-  fp->prach_emtc_config_common.prach_ConfigInfo.prach_hopping_enable[2]                  = cfg->emtc_config.prach_ce_level_2_hopping_enable.value;
-  fp->prach_emtc_config_common.prach_ConfigInfo.prach_hopping_offset[2]                  = cfg->emtc_config.prach_ce_level_2_hopping_offset.value;
-  if (fp->prach_emtc_config_common.prach_ConfigInfo.prach_CElevel_enable[2] == 1)
-    compute_prach_seq(fp->prach_emtc_config_common.rootSequenceIndex,
-		      fp->prach_emtc_config_common.prach_ConfigInfo.prach_ConfigIndex[3],
-		      fp->prach_emtc_config_common.prach_ConfigInfo.zeroCorrelationZoneConfig,
-		      fp->prach_emtc_config_common.prach_ConfigInfo.highSpeedFlag,
-		      fp->frame_type,
-		      RC.eNB[Mod_id][CC_id]->X_u_br[2]);
-
-  // CE Level 1 parameters
-  fp->prach_emtc_config_common.prach_ConfigInfo.prach_CElevel_enable[1]                  = cfg->emtc_config.prach_ce_level_1_enable.value;
-  fp->prach_emtc_config_common.prach_ConfigInfo.prach_starting_subframe_periodicity[1]   = cfg->emtc_config.prach_ce_level_1_starting_subframe_periodicity.value;
-  fp->prach_emtc_config_common.prach_ConfigInfo.prach_numRepetitionPerPreambleAttempt[1] = cfg->emtc_config.prach_ce_level_1_number_of_repetitions_per_attempt.value;
-  AssertFatal(fp->prach_emtc_config_common.prach_ConfigInfo.prach_starting_subframe_periodicity[1]>=fp->prach_emtc_config_common.prach_ConfigInfo.prach_numRepetitionPerPreambleAttempt[1],
-	      "prach_starting_subframe_periodicity[1] < prach_numPetitionPerPreambleAttempt[1]\n");
-
-  fp->prach_emtc_config_common.prach_ConfigInfo.prach_ConfigIndex[1]                     = cfg->emtc_config.prach_ce_level_1_configuration_index.value;
-  fp->prach_emtc_config_common.prach_ConfigInfo.prach_FreqOffset[1]                      = cfg->emtc_config.prach_ce_level_1_frequency_offset.value;
-  fp->prach_emtc_config_common.prach_ConfigInfo.prach_hopping_enable[1]                  = cfg->emtc_config.prach_ce_level_1_hopping_enable.value;
-  fp->prach_emtc_config_common.prach_ConfigInfo.prach_hopping_offset[1]                  = cfg->emtc_config.prach_ce_level_1_hopping_offset.value;
-  if (fp->prach_emtc_config_common.prach_ConfigInfo.prach_CElevel_enable[1] == 1)
-    compute_prach_seq(fp->prach_emtc_config_common.rootSequenceIndex,
-		      fp->prach_emtc_config_common.prach_ConfigInfo.prach_ConfigIndex[3],
-		      fp->prach_emtc_config_common.prach_ConfigInfo.zeroCorrelationZoneConfig,
-		      fp->prach_emtc_config_common.prach_ConfigInfo.highSpeedFlag,
-		      fp->frame_type,
-		      RC.eNB[Mod_id][CC_id]->X_u_br[1]);
-  
-  // CE Level 0 parameters
-  fp->prach_emtc_config_common.prach_ConfigInfo.prach_CElevel_enable[0]                  = cfg->emtc_config.prach_ce_level_0_enable.value;
-  fp->prach_emtc_config_common.prach_ConfigInfo.prach_starting_subframe_periodicity[0]   = cfg->emtc_config.prach_ce_level_0_starting_subframe_periodicity.value;
-  fp->prach_emtc_config_common.prach_ConfigInfo.prach_numRepetitionPerPreambleAttempt[0] = cfg->emtc_config.prach_ce_level_0_number_of_repetitions_per_attempt.value;
-  AssertFatal(fp->prach_emtc_config_common.prach_ConfigInfo.prach_starting_subframe_periodicity[0]>=fp->prach_emtc_config_common.prach_ConfigInfo.prach_numRepetitionPerPreambleAttempt[0],
-	      "prach_starting_subframe_periodicity[0] %d < prach_numPetitionPerPreambleAttempt[0] %d\n",
-	      fp->prach_emtc_config_common.prach_ConfigInfo.prach_starting_subframe_periodicity[0],
-	      fp->prach_emtc_config_common.prach_ConfigInfo.prach_numRepetitionPerPreambleAttempt[0]);
-
-  fp->prach_emtc_config_common.prach_ConfigInfo.prach_ConfigIndex[0]                     = cfg->emtc_config.prach_ce_level_0_configuration_index.value;
-  fp->prach_emtc_config_common.prach_ConfigInfo.prach_FreqOffset[0]                      = cfg->emtc_config.prach_ce_level_0_frequency_offset.value;
-  fp->prach_emtc_config_common.prach_ConfigInfo.prach_hopping_enable[0]                = cfg->emtc_config.prach_ce_level_0_hopping_enable.value;
-  fp->prach_emtc_config_common.prach_ConfigInfo.prach_hopping_offset[0]                = cfg->emtc_config.prach_ce_level_0_hopping_offset.value;
-  if (fp->prach_emtc_config_common.prach_ConfigInfo.prach_CElevel_enable[0] == 1)
-    compute_prach_seq(fp->prach_emtc_config_common.rootSequenceIndex,
-		      fp->prach_emtc_config_common.prach_ConfigInfo.prach_ConfigIndex[3],
-		      fp->prach_emtc_config_common.prach_ConfigInfo.zeroCorrelationZoneConfig,
-		      fp->prach_emtc_config_common.prach_ConfigInfo.highSpeedFlag,
-		      fp->frame_type,
-		      RC.eNB[Mod_id][CC_id]->X_u_br[0]);
->>>>>>> c1f7678e
+
 #endif
 
 
@@ -570,13 +484,9 @@
 phy_config_dedicated_eNB_step2 (PHY_VARS_eNB * eNB)
 {
   uint16_t UE_id;
-<<<<<<< HEAD
-  struct PhysicalConfigDedicated *physicalConfigDedicated;
+
+  struct LTE_PhysicalConfigDedicated *physicalConfigDedicated;
   LTE_DL_FRAME_PARMS *fp = &eNB->frame_parms;
-=======
-  struct LTE_PhysicalConfigDedicated *physicalConfigDedicated;
-  LTE_DL_FRAME_PARMS *fp=&eNB->frame_parms;
->>>>>>> c1f7678e
 
   for (UE_id = 0; UE_id < NUMBER_OF_UE_MAX; UE_id++) {
     physicalConfigDedicated = eNB->physicalConfigDedicated[UE_id];
@@ -592,13 +502,8 @@
       }
 
       if (physicalConfigDedicated->pucch_ConfigDedicated) {
-<<<<<<< HEAD
-        if (physicalConfigDedicated->pucch_ConfigDedicated->ackNackRepetition.present == PUCCH_ConfigDedicated__ackNackRepetition_PR_release)
-          eNB->pucch_config_dedicated[UE_id].ackNackRepetition = 0;
-=======
         if (physicalConfigDedicated->pucch_ConfigDedicated->ackNackRepetition.present==LTE_PUCCH_ConfigDedicated__ackNackRepetition_PR_release)
           eNB->pucch_config_dedicated[UE_id].ackNackRepetition=0;
->>>>>>> c1f7678e
         else {
           eNB->pucch_config_dedicated[UE_id].ackNackRepetition = 1;
         }
@@ -671,16 +576,6 @@
       }
 
       if (physicalConfigDedicated->soundingRS_UL_ConfigDedicated) {
-<<<<<<< HEAD
-        if (physicalConfigDedicated->soundingRS_UL_ConfigDedicated->present == SoundingRS_UL_ConfigDedicated_PR_setup) {
-
-          eNB->soundingrs_ul_config_dedicated[UE_id].srsConfigDedicatedSetup = 1;
-          eNB->soundingrs_ul_config_dedicated[UE_id].duration = physicalConfigDedicated->soundingRS_UL_ConfigDedicated->choice.setup.duration;
-          eNB->soundingrs_ul_config_dedicated[UE_id].cyclicShift = physicalConfigDedicated->soundingRS_UL_ConfigDedicated->choice.setup.cyclicShift;
-          eNB->soundingrs_ul_config_dedicated[UE_id].freqDomainPosition = physicalConfigDedicated->soundingRS_UL_ConfigDedicated->choice.setup.freqDomainPosition;
-          eNB->soundingrs_ul_config_dedicated[UE_id].srs_Bandwidth = physicalConfigDedicated->soundingRS_UL_ConfigDedicated->choice.setup.srs_Bandwidth;
-          eNB->soundingrs_ul_config_dedicated[UE_id].srs_ConfigIndex = physicalConfigDedicated->soundingRS_UL_ConfigDedicated->choice.setup.srs_ConfigIndex;
-=======
         if (physicalConfigDedicated->soundingRS_UL_ConfigDedicated->present == LTE_SoundingRS_UL_ConfigDedicated_PR_setup) {
 	  
 	  eNB->soundingrs_ul_config_dedicated[UE_id].srsConfigDedicatedSetup = 1;
@@ -689,7 +584,6 @@
           eNB->soundingrs_ul_config_dedicated[UE_id].freqDomainPosition   = physicalConfigDedicated->soundingRS_UL_ConfigDedicated->choice.setup.freqDomainPosition;
           eNB->soundingrs_ul_config_dedicated[UE_id].srs_Bandwidth        = physicalConfigDedicated->soundingRS_UL_ConfigDedicated->choice.setup.srs_Bandwidth;
           eNB->soundingrs_ul_config_dedicated[UE_id].srs_ConfigIndex      = physicalConfigDedicated->soundingRS_UL_ConfigDedicated->choice.setup.srs_ConfigIndex;
->>>>>>> c1f7678e
           eNB->soundingrs_ul_config_dedicated[UE_id].srs_HoppingBandwidth = physicalConfigDedicated->soundingRS_UL_ConfigDedicated->choice.setup.srs_HoppingBandwidth;
           eNB->soundingrs_ul_config_dedicated[UE_id].transmissionComb = physicalConfigDedicated->soundingRS_UL_ConfigDedicated->choice.setup.transmissionComb;
 
