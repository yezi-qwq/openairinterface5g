--- conflicted
+++ resolved
@@ -101,92 +101,6 @@
       frame_parms->first_carrier_offset = 1536-450;
       frame_parms->nb_prefix_samples=(frame_parms->nb_prefix_samples*3)>>2;
       frame_parms->nb_prefix_samples0=(frame_parms->nb_prefix_samples0*3)>>2;
-<<<<<<< HEAD
-
-    }
-    else {
-      frame_parms->ofdm_symbol_size = 2048;
-      frame_parms->samples_per_tti = 30720;
-      frame_parms->first_carrier_offset = 2048-600;
-    }
-    frame_parms->N_RBGS = 4;
-    frame_parms->N_RBG = 25;
-    break;
-
-  case 75:
-    AssertFatal(osf==1,"Illegal oversampling %d for N_RB_DL %d\n",osf,frame_parms->N_RB_DL);
-
-    frame_parms->ofdm_symbol_size = 1536;
-    frame_parms->samples_per_tti = 23040;
-    frame_parms->first_carrier_offset = 1536-450;
-    frame_parms->nb_prefix_samples=(frame_parms->nb_prefix_samples*3)>>2;
-    frame_parms->nb_prefix_samples0=(frame_parms->nb_prefix_samples0*3)>>2;
-    frame_parms->N_RBGS = 4;
-    frame_parms->N_RBG = 25;
-    break;
-
-  case 50:
-    AssertFatal(osf==1,"Illegal oversampling %d for N_RB_DL %d\n",osf,frame_parms->N_RB_DL);
-
-    frame_parms->ofdm_symbol_size = 1024*osf;
-    frame_parms->samples_per_tti = 15360*osf;
-    frame_parms->first_carrier_offset = frame_parms->ofdm_symbol_size - 300;
-    frame_parms->nb_prefix_samples>>=(1-log2_osf);
-    frame_parms->nb_prefix_samples0>>=(1-log2_osf);
-    frame_parms->N_RBGS = 3;
-    frame_parms->N_RBG = 17;
-    break;
-
-  case 25:
-    AssertFatal(osf<=2,"Illegal oversampling %d for N_RB_DL %d\n",osf,frame_parms->N_RB_DL);
-    
-
-    frame_parms->ofdm_symbol_size = 512*osf;
-
-
-    frame_parms->samples_per_tti = 7680*osf;
-    frame_parms->first_carrier_offset = frame_parms->ofdm_symbol_size - 150;
-    frame_parms->nb_prefix_samples>>=(2-log2_osf);
-    frame_parms->nb_prefix_samples0>>=(2-log2_osf);
-    frame_parms->N_RBGS = 2;
-    frame_parms->N_RBG = 13;
-
-#if (LTE_RRC_VERSION >= MAKE_VERSION(14, 0, 0))
-    frame_parms->ofdm_symbol_size_khz_1dot25     = 6144*osf;
-    frame_parms->first_carrier_offset_khz_1dot25 = frame_parms->ofdm_symbol_size_khz_1dot25 - 1800; //4344
-    frame_parms->nb_prefix_samples_khz_1dot25>>=(2-log2_osf);
-    frame_parms->nb_prefix_samples0_khz_1dot25>>=(2-log2_osf);
-#endif	
-
-    break;
-
-  case 15:
-    frame_parms->ofdm_symbol_size = 256*osf;
-    frame_parms->samples_per_tti = 3840*osf;
-    frame_parms->first_carrier_offset = frame_parms->ofdm_symbol_size - 90;
-    frame_parms->nb_prefix_samples>>=(3-log2_osf);
-    frame_parms->nb_prefix_samples0>>=(3-log2_osf);
-    frame_parms->N_RBGS = 2;
-    frame_parms->N_RBG = 8;
-
-    break;
-
-  case 6:
-    frame_parms->ofdm_symbol_size = 128*osf;
-    frame_parms->samples_per_tti = 1920*osf;
-    frame_parms->first_carrier_offset = frame_parms->ofdm_symbol_size - 36;
-    frame_parms->nb_prefix_samples>>=(4-log2_osf);
-    frame_parms->nb_prefix_samples0>>=(4-log2_osf);
-    frame_parms->N_RBGS = 1;
-    frame_parms->N_RBG = 6;
-
-    break;
-
-  default:
-    AssertFatal(1==0,"Number of resource blocks (N_RB_DL %d) undefined, frame_parms = %p \n",frame_parms->N_RB_DL, frame_parms);
-
-    break;
-=======
       frame_parms->N_RBGS = 4;
       frame_parms->N_RBG = 25;
       break;
@@ -211,6 +125,12 @@
       frame_parms->nb_prefix_samples0>>=(2-log2_osf);
       frame_parms->N_RBGS = 2;
       frame_parms->N_RBG = 13;
+#if (LTE_RRC_VERSION >= MAKE_VERSION(14, 0, 0))
+      frame_parms->ofdm_symbol_size_khz_1dot25     = 6144*osf;
+      frame_parms->first_carrier_offset_khz_1dot25 = frame_parms->ofdm_symbol_size_khz_1dot25 - 1800; //4344
+      frame_parms->nb_prefix_samples_khz_1dot25>>=(2-log2_osf);
+      frame_parms->nb_prefix_samples0_khz_1dot25>>=(2-log2_osf);
+#endif
       break;
 
     case 15:
@@ -236,7 +156,6 @@
     default:
       AssertFatal(1==0,"Number of resource blocks (N_RB_DL %d) undefined, frame_parms = %p \n",frame_parms->N_RB_DL, frame_parms);
       break;
->>>>>>> ebd40e8d
   }
 
   LOG_I(PHY,"lte_parms.c: Setting N_RB_DL to %d, ofdm_symbol_size %d\n",frame_parms->N_RB_DL, frame_parms->ofdm_symbol_size);
