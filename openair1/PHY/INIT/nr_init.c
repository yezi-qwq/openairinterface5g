--- conflicted
+++ resolved
@@ -692,50 +692,33 @@
     pusch_vars[ULSCH_id]->ul_ch_magb0           = (int32_t **)malloc16(n_buf*sizeof(int32_t *) );
     pusch_vars[ULSCH_id]->ul_ch_mag             = (int32_t **)malloc16(n_buf*sizeof(int32_t *) );
     pusch_vars[ULSCH_id]->ul_ch_magb            = (int32_t **)malloc16(n_buf*sizeof(int32_t *) );
-<<<<<<< HEAD
-    pusch_vars[ULSCH_id]->rho                   = (int32_t **)malloc16(n_buf*sizeof(int32_t *) );
+    pusch_vars[ULSCH_id]->rho                   = (int32_t ***)malloc16(Prx*sizeof(int32_t **) );
+    pusch_vars[ULSCH_id]->llr_layers            = (int16_t **)malloc16(max_ul_mimo_layers*sizeof(int32_t *) );
 
     for (i=0; i<Prx; i++) {
       pusch_vars[ULSCH_id]->rxdataF_ext[i]           = (int32_t *)malloc16_clear( sizeof(int32_t)*nb_re_pusch2*fp->symbols_per_slot );
-=======
-    pusch_vars[ULSCH_id]->rho                   = (int32_t ***)malloc16_clear(Prx*sizeof(int32_t**) );
-    pusch_vars[ULSCH_id]->llr_layers            = (int16_t **)malloc16(max_ul_mimo_layers*sizeof(int32_t *) );
-
-    for (i=0; i<Prx; i++) {
-      pusch_vars[ULSCH_id]->rxdataF_ext[i]           = (int32_t *)malloc16_clear( sizeof(int32_t)*N_RB_UL*12*fp->symbols_per_slot );
-      pusch_vars[ULSCH_id]->rxdataF_ext2[i]          = (int32_t *)malloc16_clear( sizeof(int32_t)*N_RB_UL*12*fp->symbols_per_slot );
       pusch_vars[ULSCH_id]->rho[i]                   = (int32_t **)malloc16_clear(NR_MAX_NB_LAYERS*NR_MAX_NB_LAYERS*sizeof(int32_t*));
 
       for (int j=0; j< max_ul_mimo_layers; j++) {
         for (int k=0; k<max_ul_mimo_layers; k++) {
-          pusch_vars[ULSCH_id]->rho[i][j*max_ul_mimo_layers+k]=(int32_t *)malloc16_clear( sizeof(int32_t) * fp->N_RB_UL*12*7*2 );
-        }
-      }
->>>>>>> 5bf454c7
+          pusch_vars[ULSCH_id]->rho[i][j*max_ul_mimo_layers+k]=(int32_t *)malloc16_clear( sizeof(int32_t)*nb_re_pusch2*fp->symbols_per_slot );
+        }
+      }
     }
     for (i=0; i<n_buf; i++) {
       pusch_vars[ULSCH_id]->ul_ch_estimates[i]       = (int32_t *)malloc16_clear( sizeof(int32_t)*fp->ofdm_symbol_size*fp->symbols_per_slot );
       pusch_vars[ULSCH_id]->ul_ch_estimates_ext[i]   = (int32_t *)malloc16_clear( sizeof(int32_t)*nb_re_pusch2*fp->symbols_per_slot );
       pusch_vars[ULSCH_id]->ul_ch_estimates_time[i]  = (int32_t *)malloc16_clear( sizeof(int32_t)*fp->ofdm_symbol_size );
       pusch_vars[ULSCH_id]->ptrs_phase_per_slot[i]   = (int32_t *)malloc16_clear( sizeof(int32_t)*fp->symbols_per_slot); // symbols per slot
-<<<<<<< HEAD
       pusch_vars[ULSCH_id]->rxdataF_comp[i]          = (int32_t *)malloc16_clear( sizeof(int32_t)*nb_re_pusch2*fp->symbols_per_slot );
       pusch_vars[ULSCH_id]->ul_ch_mag0[i]            = (int32_t *)malloc16_clear( sizeof(int32_t)*nb_re_pusch2*fp->symbols_per_slot );
       pusch_vars[ULSCH_id]->ul_ch_magb0[i]           = (int32_t *)malloc16_clear( sizeof(int32_t)*nb_re_pusch2*fp->symbols_per_slot );
       pusch_vars[ULSCH_id]->ul_ch_mag[i]             = (int32_t *)malloc16_clear( sizeof(int32_t)*nb_re_pusch2*fp->symbols_per_slot );
       pusch_vars[ULSCH_id]->ul_ch_magb[i]            = (int32_t *)malloc16_clear( sizeof(int32_t)*nb_re_pusch2*fp->symbols_per_slot );
-      pusch_vars[ULSCH_id]->rho[i]                   = (int32_t *)malloc16_clear( sizeof(int32_t)*nb_re_pusch2*fp->symbols_per_slot );
-=======
-      pusch_vars[ULSCH_id]->rxdataF_comp[i]          = (int32_t *)malloc16_clear( sizeof(int32_t)*N_RB_UL*12*fp->symbols_per_slot );
-      pusch_vars[ULSCH_id]->ul_ch_mag0[i]            = (int32_t *)malloc16_clear( fp->symbols_per_slot*sizeof(int32_t)*N_RB_UL*12 );
-      pusch_vars[ULSCH_id]->ul_ch_magb0[i]           = (int32_t *)malloc16_clear( fp->symbols_per_slot*sizeof(int32_t)*N_RB_UL*12 );
-      pusch_vars[ULSCH_id]->ul_ch_mag[i]             = (int32_t *)malloc16_clear( fp->symbols_per_slot*sizeof(int32_t)*N_RB_UL*12 );
-      pusch_vars[ULSCH_id]->ul_ch_magb[i]            = (int32_t *)malloc16_clear( fp->symbols_per_slot*sizeof(int32_t)*N_RB_UL*12 );
     }
 
     for (i=0; i< max_ul_mimo_layers; i++) {
       pusch_vars[ULSCH_id]->llr_layers[i] = (int16_t *)malloc16_clear( (8*((3*8*6144)+12))*sizeof(int16_t) ); // [hna] 6144 is LTE and (8*((3*8*6144)+12)) is not clear
->>>>>>> 5bf454c7
     }
     pusch_vars[ULSCH_id]->llr = (int16_t *)malloc16_clear( (8*((3*8*6144)+12))*sizeof(int16_t) ); // [hna] 6144 is LTE and (8*((3*8*6144)+12)) is not clear
     pusch_vars[ULSCH_id]->ul_valid_re_per_slot  = (int16_t *)malloc16_clear( sizeof(int16_t)*fp->symbols_per_slot);
@@ -856,15 +839,11 @@
       free_and_zero(pusch_vars[ULSCH_id]->llr_layers[i]);
     for (int i = 0; i < Prx; i++) {
       free_and_zero(pusch_vars[ULSCH_id]->rxdataF_ext[i]);
-<<<<<<< HEAD
-=======
-      free_and_zero(pusch_vars[ULSCH_id]->rxdataF_ext2[i]);
       for (int j=0; j< max_ul_mimo_layers; j++) {
         for (int k=0; k<max_ul_mimo_layers; k++)
           free_and_zero(pusch_vars[ULSCH_id]->rho[i][j*max_ul_mimo_layers+k]);
       }
       free_and_zero(pusch_vars[ULSCH_id]->rho[i]);
->>>>>>> 5bf454c7
     }
     for (int i = 0; i < n_buf; i++) {
       free_and_zero(pusch_vars[ULSCH_id]->ul_ch_estimates[i]);
