/*
 * Licensed to the OpenAirInterface (OAI) Software Alliance under one or more
 * contributor license agreements.  See the NOTICE file distributed with
 * this work for additional information regarding copyright ownership.
 * The OpenAirInterface Software Alliance licenses this file to You under
 * the OAI Public License, Version 1.1  (the "License"); you may not use this file
 * except in compliance with the License.
 * You may obtain a copy of the License at
 *
 *      http://www.openairinterface.org/?page_id=698
 *
 * Unless required by applicable law or agreed to in writing, software
 * distributed under the License is distributed on an "AS IS" BASIS,
 * WITHOUT WARRANTIES OR CONDITIONS OF ANY KIND, either express or implied.
 * See the License for the specific language governing permissions and
 * limitations under the License.
 *-------------------------------------------------------------------------------
 * For more information about the OpenAirInterface (OAI) Software Alliance:
 *      contact@openairinterface.org
 */

#include "executables/nr-softmodem-common.h"
#include "PHY/defs_gNB.h"
#include "PHY/phy_extern.h"
#include "PHY/NR_REFSIG/nr_refsig.h"
#include "PHY/INIT/phy_init.h"
#include "PHY/CODING/nrPolar_tools/nr_polar_pbch_defs.h"
#include "PHY/NR_TRANSPORT/nr_transport_proto.h"
#include "PHY/NR_TRANSPORT/nr_transport_common_proto.h"
#include "openair1/PHY/MODULATION/nr_modulation.h"
/*#include "RadioResourceConfigCommonSIB.h"
#include "RadioResourceConfigDedicated.h"
#include "TDD-Config.h"
#include "MBSFN-SubframeConfigList.h"*/
#include "openair1/PHY/defs_RU.h"
#include "openair1/PHY/CODING/nrLDPC_extern.h"
#include "LAYER2/NR_MAC_gNB/mac_proto.h"
#include "assertions.h"
#include <math.h>

#include "PHY/NR_TRANSPORT/nr_ulsch.h"
#include "PHY/NR_REFSIG/nr_refsig.h"
#include "SCHED_NR/fapi_nr_l1.h"
#include "nfapi_nr_interface.h"

/*
extern uint32_t from_nrarfcn(int nr_bandP,uint32_t dl_nrarfcn);

extern int32_t get_nr_uldl_offset(int nr_bandP);
extern openair0_config_t openair0_cfg[MAX_CARDS];
*/

int l1_north_init_gNB() {

  if (RC.nb_nr_L1_inst > 0 &&  RC.gNB != NULL) {

    AssertFatal(RC.nb_nr_L1_inst>0,"nb_nr_L1_inst=%d\n",RC.nb_nr_L1_inst);
    AssertFatal(RC.gNB!=NULL,"RC.gNB is null\n");
    LOG_I(PHY,"%s() RC.nb_nr_L1_inst:%d\n", __FUNCTION__, RC.nb_nr_L1_inst);

    for (int i=0; i<RC.nb_nr_L1_inst; i++) {
      AssertFatal(RC.gNB[i]!=NULL,"RC.gNB[%d] is null\n",i);

      if ((RC.gNB[i]->if_inst =  NR_IF_Module_init(i))<0) return(-1);
      
      LOG_I(PHY,"%s() RC.gNB[%d] installing callbacks\n", __FUNCTION__, i);
      RC.gNB[i]->if_inst->NR_PHY_config_req = nr_phy_config_request;
      RC.gNB[i]->if_inst->NR_Schedule_response = nr_schedule_response;
    }
  } else {
    LOG_I(PHY,"%s() Not installing PHY callbacks - RC.nb_nr_L1_inst:%d RC.gNB:%p\n", __FUNCTION__, RC.nb_nr_L1_inst, RC.gNB);
  }

  return(0);
}


int phy_init_nr_gNB(PHY_VARS_gNB *gNB,
                    unsigned char is_secondary_gNB,
                    unsigned char abstraction_flag) {
  // shortcuts
  NR_DL_FRAME_PARMS *const fp       = &gNB->frame_parms;
  nfapi_nr_config_request_scf_t *cfg = &gNB->gNB_config;
  NR_gNB_COMMON *const common_vars  = &gNB->common_vars;
  NR_gNB_PRACH *const prach_vars   = &gNB->prach_vars;
  NR_gNB_PUSCH **const pusch_vars   = gNB->pusch_vars;
  /*LTE_eNB_SRS *const srs_vars       = gNB->srs_vars;
  LTE_eNB_PRACH *const prach_vars   = &gNB->prach_vars;*/

  int i;
  int Ptx=cfg->carrier_config.num_tx_ant.value;
  int Prx=cfg->carrier_config.num_rx_ant.value;

  AssertFatal(Ptx>0 && Ptx<9,"Ptx %d is not supported\n",Ptx);
  AssertFatal(Prx>0 && Prx<9,"Prx %d is not supported\n",Prx);
  LOG_I(PHY,"[gNB %d] %s() About to wait for gNB to be configured\n", gNB->Mod_id, __FUNCTION__);

  while(gNB->configured == 0) usleep(10000);

  load_dftslib();
  /*
    LOG_I(PHY,"[gNB %"PRIu8"] Initializing DL_FRAME_PARMS : N_RB_DL %"PRIu8", PHICH Resource %d, PHICH Duration %d nb_antennas_tx:%u nb_antennas_rx:%u PRACH[rootSequenceIndex:%u prach_Config_enabled:%u configIndex:%u highSpeed:%u zeroCorrelationZoneConfig:%u freqOffset:%u]\n",
          gNB->Mod_id,
          fp->N_RB_DL,fp->phich_config_common.phich_resource,
          fp->phich_config_common.phich_duration,
          fp->nb_antennas_tx, fp->nb_antennas_rx,
          fp->prach_config_common.rootSequenceIndex,
          fp->prach_config_common.prach_Config_enabled,
          fp->prach_config_common.prach_ConfigInfo.prach_ConfigIndex,
          fp->prach_config_common.prach_ConfigInfo.highSpeedFlag,
          fp->prach_config_common.prach_ConfigInfo.zeroCorrelationZoneConfig,
          fp->prach_config_common.prach_ConfigInfo.prach_FreqOffset
          );*/
  LOG_D(PHY,"[MSC_NEW][FRAME 00000][PHY_gNB][MOD %02"PRIu8"][]\n", gNB->Mod_id);
  crcTableInit();
  init_scrambling_luts();
  init_pucch2_luts();
  load_nrLDPClib();
  // PBCH DMRS gold sequences generation
  nr_init_pbch_dmrs(gNB);
  //PDCCH DMRS init
  gNB->nr_gold_pdcch_dmrs = (uint32_t ***)malloc16(fp->slots_per_frame*sizeof(uint32_t **));
  uint32_t ***pdcch_dmrs             = gNB->nr_gold_pdcch_dmrs;
  AssertFatal(pdcch_dmrs!=NULL, "NR init: pdcch_dmrs malloc failed\n");

  for (int slot=0; slot<fp->slots_per_frame; slot++) {
    pdcch_dmrs[slot] = (uint32_t **)malloc16(fp->symbols_per_slot*sizeof(uint32_t *));
    AssertFatal(pdcch_dmrs[slot]!=NULL, "NR init: pdcch_dmrs for slot %d - malloc failed\n", slot);

    for (int symb=0; symb<fp->symbols_per_slot; symb++) {
      pdcch_dmrs[slot][symb] = (uint32_t *)malloc16(NR_MAX_PDCCH_DMRS_INIT_LENGTH_DWORD*sizeof(uint32_t));
      AssertFatal(pdcch_dmrs[slot][symb]!=NULL, "NR init: pdcch_dmrs for slot %d symbol %d - malloc failed\n", slot, symb);
    }
  }

  nr_generate_modulation_table();
  nr_init_pdcch_dmrs(gNB, cfg->cell_config.phy_cell_id.value);
  nr_init_pbch_interleaver(gNB->nr_pbch_interleaver);
  //PDSCH DMRS init
  gNB->nr_gold_pdsch_dmrs = (uint32_t ****)malloc16(fp->slots_per_frame*sizeof(uint32_t ***));
  uint32_t ****pdsch_dmrs             = gNB->nr_gold_pdsch_dmrs;

  for (int slot=0; slot<fp->slots_per_frame; slot++) {
    pdsch_dmrs[slot] = (uint32_t ***)malloc16(fp->symbols_per_slot*sizeof(uint32_t **));
    AssertFatal(pdsch_dmrs[slot]!=NULL, "NR init: pdsch_dmrs for slot %d - malloc failed\n", slot);

    for (int symb=0; symb<fp->symbols_per_slot; symb++) {
      pdsch_dmrs[slot][symb] = (uint32_t **)malloc16(NR_MAX_NB_CODEWORDS*sizeof(uint32_t *));
      AssertFatal(pdsch_dmrs[slot][symb]!=NULL, "NR init: pdsch_dmrs for slot %d symbol %d - malloc failed\n", slot, symb);

      for (int q=0; q<NR_MAX_NB_CODEWORDS; q++) {
        pdsch_dmrs[slot][symb][q] = (uint32_t *)malloc16(NR_MAX_PDSCH_DMRS_INIT_LENGTH_DWORD*sizeof(uint32_t));
        AssertFatal(pdsch_dmrs[slot][symb][q]!=NULL, "NR init: pdsch_dmrs for slot %d symbol %d codeword %d - malloc failed\n", slot, symb, q);
      }
    }
  }

  nr_init_pdsch_dmrs(gNB, cfg->cell_config.phy_cell_id.value);

  //PUSCH DMRS init
  gNB->nr_gold_pusch_dmrs = (uint32_t ****)malloc16(2*sizeof(uint32_t ***));

  uint32_t ****pusch_dmrs = gNB->nr_gold_pusch_dmrs;

  for(int nscid=0; nscid<2; nscid++) {
    pusch_dmrs[nscid] = (uint32_t ***)malloc16(fp->slots_per_frame*sizeof(uint32_t **));
    AssertFatal(pusch_dmrs[nscid]!=NULL, "NR init: pusch_dmrs for nscid %d - malloc failed\n", nscid);

    for (int slot=0; slot<fp->slots_per_frame; slot++) {
      pusch_dmrs[nscid][slot] = (uint32_t **)malloc16(fp->symbols_per_slot*sizeof(uint32_t *));
      AssertFatal(pusch_dmrs[nscid][slot]!=NULL, "NR init: pusch_dmrs for slot %d - malloc failed\n", slot);

      for (int symb=0; symb<fp->symbols_per_slot; symb++) {
        pusch_dmrs[nscid][slot][symb] = (uint32_t *)malloc16(NR_MAX_PUSCH_DMRS_INIT_LENGTH_DWORD*sizeof(uint32_t));
        AssertFatal(pusch_dmrs[nscid][slot][symb]!=NULL, "NR init: pusch_dmrs for slot %d symbol %d - malloc failed\n", slot, symb);
      }
    }
  }

  uint32_t Nid_pusch[2] = {cfg->cell_config.phy_cell_id.value,cfg->cell_config.phy_cell_id.value};
  LOG_D(PHY,"Initializing PUSCH DMRS Gold sequence with (%x,%x)\n",Nid_pusch[0],Nid_pusch[1]);
  nr_gold_pusch(gNB, &Nid_pusch[0]);

  /// Transport init necessary for NR synchro
  init_nr_transport(gNB);

  gNB->first_run_I0_measurements = 1;

  common_vars->rxdata  = (int32_t **)malloc16(Prx*sizeof(int32_t*));
  common_vars->txdataF = (int32_t **)malloc16(Ptx*sizeof(int32_t*));
  common_vars->rxdataF = (int32_t **)malloc16(Prx*sizeof(int32_t*));

  for (i=0;i<Ptx;i++){
      common_vars->txdataF[i] = (int32_t*)malloc16_clear(fp->samples_per_frame_wCP*sizeof(int32_t)); // [hna] samples_per_frame without CP
      LOG_D(PHY,"[INIT] common_vars->txdataF[%d] = %p (%lu bytes)\n",
	    i,common_vars->txdataF[i],
	    fp->samples_per_frame_wCP*sizeof(int32_t));
      
  }
  for (i=0;i<Prx;i++){
    common_vars->rxdataF[i] = (int32_t*)malloc16_clear(fp->samples_per_frame_wCP*sizeof(int32_t));
    common_vars->rxdata[i] = (int32_t*)malloc16_clear(fp->samples_per_frame*sizeof(int32_t));
  }
  common_vars->debugBuff = (int32_t*)malloc16_clear(fp->samples_per_frame*sizeof(int32_t)*100);	
  common_vars->debugBuff_sample_offset = 0; 


  // Channel estimates for SRS
/*
  for (UE_id=0; UE_id<NUMBER_OF_UE_MAX; UE_id++) {
    srs_vars[UE_id].srs_ch_estimates      = (int32_t **)malloc16( 64*sizeof(int32_t *) );
    srs_vars[UE_id].srs_ch_estimates_time = (int32_t **)malloc16( 64*sizeof(int32_t *) );

    for (i=0; i<64; i++) {
      srs_vars[UE_id].srs_ch_estimates[i]      = (int32_t *)malloc16_clear( sizeof(int32_t)*fp->ofdm_symbol_size );
      srs_vars[UE_id].srs_ch_estimates_time[i] = (int32_t *)malloc16_clear( sizeof(int32_t)*fp->ofdm_symbol_size*2 );
    }
  } //UE_id
*/
  /*generate_ul_ref_sigs_rx();

  init_ulsch_power_LUT();*/

/*
  // SRS
  for (UE_id=0; UE_id<NUMBER_OF_UE_MAX; UE_id++) {
    srs_vars[UE_id].srs = (int32_t *)malloc16_clear(2*fp->ofdm_symbol_size*sizeof(int32_t));
  }
*/
  // PRACH
  prach_vars->prachF = (int16_t *)malloc16_clear( 1024*2*sizeof(int16_t) );
  prach_vars->rxsigF = (int16_t **)malloc16_clear(Prx*sizeof(int16_t*));
  /* 
  for (i=0;i<Prx;i++){
    prach_vars->rxsigF[i] = (int16_t *)malloc16_clear( 1024*2*sizeof(int16_t) );
  }
  */
  prach_vars->prach_ifft       = (int32_t *)malloc16_clear(1024*2*sizeof(int32_t));

  init_prach_list(gNB);

  int N_RB_UL = cfg->carrier_config.ul_grid_size[cfg->ssb_config.scs_common.value].value;

  printf("Before ULSCH init : %p\n",gNB->dlsch[0][0]->harq_processes[0]);
  for (int ULSCH_id=0; ULSCH_id<NUMBER_OF_NR_ULSCH_MAX; ULSCH_id++) {
    printf("ULSCH_id %d : %p\n",ULSCH_id,gNB->dlsch[0][0]->harq_processes[0]);
    pusch_vars[ULSCH_id] = (NR_gNB_PUSCH *)malloc16_clear( sizeof(NR_gNB_PUSCH) );
    pusch_vars[ULSCH_id]->rxdataF_ext           = (int32_t **)malloc16(Prx*sizeof(int32_t *) );
    pusch_vars[ULSCH_id]->rxdataF_ext2          = (int32_t **)malloc16(Prx*sizeof(int32_t *) );
    pusch_vars[ULSCH_id]->ul_ch_estimates       = (int32_t **)malloc16(Prx*sizeof(int32_t *) );
    pusch_vars[ULSCH_id]->ul_ch_estimates_ext   = (int32_t **)malloc16(Prx*sizeof(int32_t *) );
    pusch_vars[ULSCH_id]->ul_ch_ptrs_estimates     = (int32_t **)malloc16(Prx*sizeof(int32_t *) );
    pusch_vars[ULSCH_id]->ul_ch_ptrs_estimates_ext = (int32_t **)malloc16(Prx*sizeof(int32_t *) );
    pusch_vars[ULSCH_id]->ptrs_phase_per_slot   = (int32_t **)malloc16(Prx*sizeof(int32_t *) );
    pusch_vars[ULSCH_id]->ul_ch_estimates_time  = (int32_t **)malloc16(Prx*sizeof(int32_t *) );
    pusch_vars[ULSCH_id]->rxdataF_comp          = (int32_t **)malloc16(Prx*sizeof(int32_t *) );
    pusch_vars[ULSCH_id]->ul_ch_mag0            = (int32_t **)malloc16(Prx*sizeof(int32_t *) );
    pusch_vars[ULSCH_id]->ul_ch_magb0           = (int32_t **)malloc16(Prx*sizeof(int32_t *) );
    pusch_vars[ULSCH_id]->ul_ch_mag             = (int32_t **)malloc16(Prx*sizeof(int32_t *) );
    pusch_vars[ULSCH_id]->ul_ch_magb            = (int32_t **)malloc16(Prx*sizeof(int32_t *) );
    pusch_vars[ULSCH_id]->rho                   = (int32_t **)malloc16_clear(Prx*sizeof(int32_t*) );

    printf("ULSCH_id %d (before rx antenna alloc) : %p\n",ULSCH_id,gNB->dlsch[0][0]->harq_processes[0]);
    for (i=0; i<Prx; i++) {
      pusch_vars[ULSCH_id]->rxdataF_ext[i]           = (int32_t *)malloc16_clear( sizeof(int32_t)*N_RB_UL*12*fp->symbols_per_slot );
      pusch_vars[ULSCH_id]->rxdataF_ext2[i]          = (int32_t *)malloc16_clear( sizeof(int32_t)*N_RB_UL*12*fp->symbols_per_slot );
      pusch_vars[ULSCH_id]->ul_ch_estimates[i]       = (int32_t *)malloc16_clear( sizeof(int32_t)*N_RB_UL*12*fp->symbols_per_slot );
      pusch_vars[ULSCH_id]->ul_ch_estimates_ext[i]   = (int32_t *)malloc16_clear( sizeof(int32_t)*N_RB_UL*12*fp->symbols_per_slot );
      pusch_vars[ULSCH_id]->ul_ch_estimates_time[i]  = (int32_t *)malloc16_clear( 2*sizeof(int32_t)*fp->ofdm_symbol_size );
      pusch_vars[ULSCH_id]->ul_ch_ptrs_estimates[i]       = (int32_t *)malloc16_clear( sizeof(int32_t)*fp->ofdm_symbol_size*2*fp->symbols_per_slot ); // max intensity in freq is 1 sc every 2 RBs
      pusch_vars[ULSCH_id]->ul_ch_ptrs_estimates_ext[i]   = (int32_t *)malloc16_clear( sizeof(int32_t)*fp->ofdm_symbol_size*2*fp->symbols_per_slot );
      pusch_vars[ULSCH_id]->ptrs_phase_per_slot[i]   = (int32_t *)malloc16_clear( sizeof(int32_t)*fp->symbols_per_slot); // symbols per slot
      pusch_vars[ULSCH_id]->rxdataF_comp[i]          = (int32_t *)malloc16_clear( sizeof(int32_t)*N_RB_UL*12*fp->symbols_per_slot );
      pusch_vars[ULSCH_id]->ul_ch_mag0[i]            = (int32_t *)malloc16_clear( fp->symbols_per_slot*sizeof(int32_t)*N_RB_UL*12 );
      pusch_vars[ULSCH_id]->ul_ch_magb0[i]           = (int32_t *)malloc16_clear( fp->symbols_per_slot*sizeof(int32_t)*N_RB_UL*12 );
      pusch_vars[ULSCH_id]->ul_ch_mag[i]             = (int32_t *)malloc16_clear( fp->symbols_per_slot*sizeof(int32_t)*N_RB_UL*12 );
      pusch_vars[ULSCH_id]->ul_ch_magb[i]            = (int32_t *)malloc16_clear( fp->symbols_per_slot*sizeof(int32_t)*N_RB_UL*12 );
      pusch_vars[ULSCH_id]->rho[i]                   = (int32_t *)malloc16_clear( sizeof(int32_t)*(fp->N_RB_UL*12*7*2) );
    }
    printf("ULSCH_id %d (before llr alloc) : %p\n",ULSCH_id,gNB->dlsch[0][0]->harq_processes[0]);
    pusch_vars[ULSCH_id]->llr = (int16_t *)malloc16_clear( (8*((3*8*6144)+12))*sizeof(int16_t) ); // [hna] 6144 is LTE and (8*((3*8*6144)+12)) is not clear
    printf("ULSCH_id %d (after llr alloc) : %p\n",ULSCH_id,gNB->dlsch[0][0]->harq_processes[0]);
    pusch_vars[ULSCH_id]->ul_valid_re_per_slot  = (int16_t *)malloc16_clear( sizeof(int16_t)*fp->symbols_per_slot);
  } //ulsch_id
/*
  for (ulsch_id=0; ulsch_id<NUMBER_OF_UE_MAX; ulsch_id++)
    gNB->UE_stats_ptr[ulsch_id] = &gNB->UE_stats[ulsch_id];
*/
  printf("After ULSCH init : %p\n",gNB->dlsch[0][0]->harq_processes[0]);
  return (0);
}

void phy_free_nr_gNB(PHY_VARS_gNB *gNB)
{
  //NR_DL_FRAME_PARMS* const fp       = &gNB->frame_parms;
  NR_gNB_COMMON *const common_vars  = &gNB->common_vars;
  NR_gNB_PUSCH **const pusch_vars   = gNB->pusch_vars;
  /*LTE_eNB_SRS *const srs_vars        = gNB->srs_vars;
  LTE_eNB_PRACH *const prach_vars    = &gNB->prach_vars;*/
  uint32_t ***pdcch_dmrs             = gNB->nr_gold_pdcch_dmrs;
  int Ptx=gNB->gNB_config.carrier_config.num_tx_ant.value;

  for (int i = 0; i < Ptx; i++) {
    free_and_zero(common_vars->txdataF[i]);
    /* rxdataF[i] is not allocated -> don't free */
  }

  free_and_zero(common_vars->txdataF);
  free_and_zero(common_vars->rxdataF);
  // PDCCH DMRS sequences
  free_and_zero(pdcch_dmrs);
/*
  // Channel estimates for SRS
  for (UE_id = 0; UE_id < NUMBER_OF_UE_MAX; UE_id++) {
    for (i=0; i<64; i++) {
      free_and_zero(srs_vars[UE_id].srs_ch_estimates[i]);
      free_and_zero(srs_vars[UE_id].srs_ch_estimates_time[i]);
    }

    free_and_zero(srs_vars[UE_id].srs_ch_estimates);
    free_and_zero(srs_vars[UE_id].srs_ch_estimates_time);
  } //UE_id

  //free_ul_ref_sigs();

  for (UE_id=0; UE_id<NUMBER_OF_UE_MAX; UE_id++) free_and_zero(srs_vars[UE_id].srs);

  free_and_zero(prach_vars->prachF);

  for (i = 0; i < 64; i++) free_and_zero(prach_vars->prach_ifft[0][i]);

  free_and_zero(prach_vars->prach_ifft[0]);
  free_and_zero(prach_vars->rxsigF[0]);
*/
  for (int ULSCH_id=0; ULSCH_id<NUMBER_OF_NR_ULSCH_MAX; ULSCH_id++) {
    for (int i = 0; i < 2; i++) {
      free_and_zero(pusch_vars[ULSCH_id]->rxdataF_ext[i]);
      free_and_zero(pusch_vars[ULSCH_id]->rxdataF_ext2[i]);
      free_and_zero(pusch_vars[ULSCH_id]->ul_ch_estimates[i]);
      free_and_zero(pusch_vars[ULSCH_id]->ul_ch_estimates_ext[i]);
      free_and_zero(pusch_vars[ULSCH_id]->ul_ch_estimates_time[i]);
      free_and_zero(pusch_vars[ULSCH_id]->ul_ch_ptrs_estimates[i]);
      free_and_zero(pusch_vars[ULSCH_id]->ul_ch_ptrs_estimates_ext[i]);
      free_and_zero(pusch_vars[ULSCH_id]->ptrs_phase_per_slot[i]);
      free_and_zero(pusch_vars[ULSCH_id]->rxdataF_comp[i]);
      free_and_zero(pusch_vars[ULSCH_id]->ul_ch_mag0[i]);
      free_and_zero(pusch_vars[ULSCH_id]->ul_ch_magb0[i]);
      free_and_zero(pusch_vars[ULSCH_id]->ul_ch_mag[i]);
      free_and_zero(pusch_vars[ULSCH_id]->ul_ch_magb[i]);
      free_and_zero(pusch_vars[ULSCH_id]->rho[i]);
    }

    free_and_zero(pusch_vars[ULSCH_id]->rxdataF_ext);
    free_and_zero(pusch_vars[ULSCH_id]->rxdataF_ext2);
    free_and_zero(pusch_vars[ULSCH_id]->ul_ch_estimates);
    free_and_zero(pusch_vars[ULSCH_id]->ul_ch_estimates_ext);
    free_and_zero(pusch_vars[ULSCH_id]->ul_ch_ptrs_estimates);
    free_and_zero(pusch_vars[ULSCH_id]->ul_ch_ptrs_estimates_ext);
    free_and_zero(pusch_vars[ULSCH_id]->ul_ch_estimates_time);
    free_and_zero(pusch_vars[ULSCH_id]->ptrs_phase_per_slot);
    free_and_zero(pusch_vars[ULSCH_id]->ul_valid_re_per_slot);
    free_and_zero(pusch_vars[ULSCH_id]->rxdataF_comp);
    free_and_zero(pusch_vars[ULSCH_id]->ul_ch_mag0);
    free_and_zero(pusch_vars[ULSCH_id]->ul_ch_magb0);
    free_and_zero(pusch_vars[ULSCH_id]->ul_ch_mag);
    free_and_zero(pusch_vars[ULSCH_id]->ul_ch_magb);
    free_and_zero(pusch_vars[ULSCH_id]->rho);

    free_and_zero(pusch_vars[ULSCH_id]->llr);
    free_and_zero(pusch_vars[ULSCH_id]);
  } //ULSCH_id
/*
  for (UE_id = 0; UE_id < NUMBER_OF_UE_MAX; UE_id++) gNB->UE_stats_ptr[UE_id] = NULL;
*/
}
/*
void install_schedule_handlers(IF_Module_t *if_inst)
{
  if_inst->PHY_config_req = phy_config_request;
  if_inst->schedule_response = schedule_response;
}*/

/// this function is a temporary addition for NR configuration


void nr_phy_config_request_sim(PHY_VARS_gNB *gNB,
                               int N_RB_DL,
                               int N_RB_UL,
                               int mu,
                               int Nid_cell,
                               uint64_t position_in_burst)
{
  NR_DL_FRAME_PARMS *fp                                   = &gNB->frame_parms;
  nfapi_nr_config_request_scf_t *gNB_config               = &gNB->gNB_config;
  //overwrite for new NR parameters

  uint64_t rev_burst=0;
  for (int i=0; i<64; i++)
    rev_burst |= (((position_in_burst>>(63-i))&0x01)<<i);

  gNB_config->cell_config.phy_cell_id.value             = Nid_cell;
  gNB_config->ssb_config.scs_common.value               = mu;
  gNB_config->ssb_table.ssb_subcarrier_offset.value     = 0;
  gNB_config->ssb_table.ssb_offset_point_a.value        = (N_RB_DL-20)>>1;
  gNB_config->ssb_table.ssb_mask_list[1].ssb_mask.value = (rev_burst)&(0xFFFFFFFF);
  gNB_config->ssb_table.ssb_mask_list[0].ssb_mask.value = (rev_burst>>32)&(0xFFFFFFFF);
  gNB_config->cell_config.frame_duplex_type.value       = TDD;
  gNB_config->ssb_table.ssb_period.value		= 1; //10ms
  gNB_config->carrier_config.dl_grid_size[mu].value     = N_RB_DL;
  gNB_config->carrier_config.ul_grid_size[mu].value     = N_RB_UL;
  gNB_config->carrier_config.num_tx_ant.value           = fp->nb_antennas_tx;
  gNB_config->carrier_config.num_rx_ant.value           = fp->nb_antennas_rx;

  gNB_config->tdd_table.tdd_period.value = 0;
  //gNB_config->subframe_config.dl_cyclic_prefix_type.value = (fp->Ncp == NORMAL) ? NFAPI_CP_NORMAL : NFAPI_CP_EXTENDED;

  gNB->mac_enabled   = 1;
  fp->dl_CarrierFreq = 3500000000;//from_nrarfcn(gNB_config->nfapi_config.rf_bands.rf_band[0],gNB_config->nfapi_config.nrarfcn.value);
  fp->ul_CarrierFreq = 3500000000;//fp->dl_CarrierFreq - (get_uldl_offset(gNB_config->nfapi_config.rf_bands.rf_band[0])*100000);
  fp->nr_band = 78;
//  fp->threequarter_fs= 0;

  gNB_config->carrier_config.dl_bandwidth.value = config_bandwidth(mu, N_RB_DL, fp->nr_band);

  nr_init_frame_parms(gNB_config, fp);
  gNB->configured    = 1;
  LOG_I(PHY,"gNB configured\n");
}


void nr_phy_config_request(NR_PHY_Config_t *phy_config) {
  uint8_t Mod_id = phy_config->Mod_id;
  uint8_t short_sequence, num_sequences, rootSequenceIndex, fd_occasion;
  NR_DL_FRAME_PARMS *fp = &RC.gNB[Mod_id]->frame_parms;
  nfapi_nr_config_request_scf_t *gNB_config = &RC.gNB[Mod_id]->gNB_config;

  /*
  gNB_config->cell_config.phy_cell_id.value             = phy_config->cfg->cell_config.phy_cell_id.value;
  gNB_config->carrier_config.dl_frequency.value         = phy_config->cfg->carrier_config.dl_frequency.value;
  gNB_config->carrier_config.uplink_frequency.value     = phy_config->cfg->carrier_config.uplink_frequency.value;
  gNB_config->ssb_config.scs_common.value               = phy_config->cfg->ssb_config.scs_common.value;
  gNB_config->carrier_config.dl_bandwidth.value         = phy_config->cfg->carrier_config.dl_bandwidth.value;
  gNB_config->carrier_config.uplink_bandwidth.value     = phy_config->cfg->carrier_config.uplink_bandwidth.value;
  gNB_config->ssb_table.ssb_subcarrier_offset.value     = phy_config->cfg->ssb_table.ssb_subcarrier_offset.value;
  gNB_config->ssb_table.ssb_offset_point_a.value        = phy_config->cfg->ssb_table.ssb_offset_point_a.value;
  gNB_config->ssb_table.ssb_mask_list[0].ssb_mask.value = phy_config->cfg->ssb_table.ssb_mask_list[0].ssb_mask.value;
  gNB_config->ssb_table.ssb_mask_list[1].ssb_mask.value = phy_config->cfg->ssb_table.ssb_mask_list[1].ssb_mask.value;
  gNB_config->ssb_table.ssb_period.value		= phy_config->cfg->ssb_table.ssb_period.value;
  for (int i=0; i<5; i++) {
    gNB_config->carrier_config.dl_grid_size[i].value    = phy_config->cfg->carrier_config.dl_grid_size[i].value;
    gNB_config->carrier_config.ul_grid_size[i].value    = phy_config->cfg->carrier_config.ul_grid_size[i].value;
    gNB_config->carrier_config.dl_k0[i].value           = phy_config->cfg->carrier_config.dl_k0[i].value;
    gNB_config->carrier_config.ul_k0[i].value           = phy_config->cfg->carrier_config.ul_k0[i].value;
  }


  if (phy_config->cfg->cell_config.frame_duplex_type.value == 0) {
    gNB_config->cell_config.frame_duplex_type.value = FDD;
  } else {
    gNB_config->cell_config.frame_duplex_type.value = TDD;
  }

  memcpy((void*)&gNB_config->prach_config,(void*)&phy_config->cfg->prach_config,sizeof(phy_config->cfg->prach_config));
  memcpy((void*)&gNB_config->tdd_table,(void*)&phy_config->cfg->tdd_table,sizeof(phy_config->cfg->tdd_table));
  */
  memcpy((void*)gNB_config,phy_config->cfg,sizeof(*phy_config->cfg));
  RC.gNB[Mod_id]->mac_enabled     = 1;

  uint64_t dl_bw_khz = (12*gNB_config->carrier_config.dl_grid_size[gNB_config->ssb_config.scs_common.value].value)*(15<<gNB_config->ssb_config.scs_common.value);
  fp->dl_CarrierFreq = ((dl_bw_khz>>1) + gNB_config->carrier_config.dl_frequency.value)*1000 ;

  int32_t dlul_offset = 0;
  lte_frame_type_t frame_type = 0;
  
  get_band(fp->dl_CarrierFreq,&fp->nr_band,&dlul_offset,&frame_type);

  uint64_t ul_bw_khz = (12*gNB_config->carrier_config.ul_grid_size[gNB_config->ssb_config.scs_common.value].value)*(15<<gNB_config->ssb_config.scs_common.value);
  fp->ul_CarrierFreq = ((ul_bw_khz>>1) + gNB_config->carrier_config.uplink_frequency.value)*1000 ;

  AssertFatal(fp->ul_CarrierFreq==(fp->dl_CarrierFreq+dlul_offset), "Disagreement in uplink frequency for band %d\n", fp->nr_band);
  
  fp->threequarter_fs = openair0_cfg[0].threequarter_fs;
  LOG_I(PHY,"Configuring MIB for instance %d, : (Nid_cell %d,DL freq %llu, UL freq %llu)\n",
        Mod_id,
        gNB_config->cell_config.phy_cell_id.value,
        (unsigned long long)fp->dl_CarrierFreq,
        (unsigned long long)fp->ul_CarrierFreq);

  nr_init_frame_parms(gNB_config, fp);
  

  if (RC.gNB[Mod_id]->configured == 1) {
    LOG_E(PHY,"Already gNB already configured, do nothing\n");
    return;
  }

  fd_occasion = 0;
  nfapi_nr_prach_config_t *prach_config = &gNB_config->prach_config;
  short_sequence = prach_config->prach_sequence_length.value;
//  for(fd_occasion = 0; fd_occasion <= prach_config->num_prach_fd_occasions.value ; fd_occasion) { // TODO Need to handle for msg1-fdm > 1
  num_sequences = prach_config->num_prach_fd_occasions_list[fd_occasion].num_root_sequences.value;
  rootSequenceIndex = prach_config->num_prach_fd_occasions_list[fd_occasion].prach_root_sequence_index.value;

  compute_nr_prach_seq(short_sequence, num_sequences, rootSequenceIndex, RC.gNB[Mod_id]->X_u);
//  }
  RC.gNB[Mod_id]->configured     = 1;
<<<<<<< HEAD
	find_SSB_and_RO_available(Mod_id);
=======

  init_symbol_rotation(fp,fp->dl_CarrierFreq);

>>>>>>> 5372a347
  LOG_I(PHY,"gNB %d configured\n",Mod_id);
}

void init_nr_transport(PHY_VARS_gNB *gNB) {
  int i;
  int j;
  NR_DL_FRAME_PARMS *fp = &gNB->frame_parms;
  nfapi_nr_config_request_scf_t *cfg = &gNB->gNB_config;
  LOG_I(PHY, "Initialise nr transport\n");
  uint16_t grid_size = cfg->carrier_config.dl_grid_size[fp->numerology_index].value;

  memset(gNB->num_pdsch_rnti, 0, sizeof(uint16_t)*80);

  for (i=0; i <NUMBER_OF_NR_PDCCH_MAX; i++) {
    LOG_I(PHY,"Initializing PDCCH list for PDCCH %d/%d\n",i,NUMBER_OF_NR_PDCCH_MAX);
    gNB->pdcch_pdu[i].frame=-1;
    LOG_I(PHY,"Initializing UL PDCCH list for UL PDCCH %d/%d\n",i,NUMBER_OF_NR_PDCCH_MAX);
    gNB->ul_pdcch_pdu[i].frame=-1;
  }
    
  for (i=0; i<NUMBER_OF_NR_PUCCH_MAX; i++) {
    LOG_I(PHY,"Allocating Transport Channel Buffers for PUCCH %d/%d\n",i,NUMBER_OF_NR_PUCCH_MAX);
    gNB->pucch[i] = new_gNB_pucch();
    AssertFatal(gNB->pucch[i]!=NULL,"Can't initialize pucch %d \n", i);
  }

  for (i=0; i<NUMBER_OF_NR_DLSCH_MAX; i++) {

    LOG_I(PHY,"Allocating Transport Channel Buffers for DLSCH %d/%d\n",i,NUMBER_OF_NR_DLSCH_MAX);

    for (j=0; j<2; j++) {
      gNB->dlsch[i][j] = new_gNB_dlsch(fp,1,16,NSOFT,0,grid_size);
      AssertFatal(gNB->dlsch[i][j]!=NULL,"Can't initialize dlsch %d \n", i);
    }
  }

  for (i=0; i<NUMBER_OF_NR_ULSCH_MAX; i++) {

    LOG_I(PHY,"Allocating Transport Channel Buffer for ULSCH, UE %d\n",i);

    for (j=0; j<2; j++) {
      // ULSCH for data
      gNB->ulsch[i][j] = new_gNB_ulsch(MAX_LDPC_ITERATIONS, fp->N_RB_UL, 0);

      if (!gNB->ulsch[i][j]) {
        LOG_E(PHY,"Can't get gNB ulsch structures\n");
        exit(-1);
      }

      /*
      LOG_I(PHY,"Initializing nFAPI for ULSCH, UE %d\n",i);
      // [hna] added here for RT implementation
      uint8_t harq_pid = 0;
      nfapi_nr_ul_config_ulsch_pdu *rel15_ul = &gNB->ulsch[i+1][j]->harq_processes[harq_pid]->ulsch_pdu;
  
      // --------- setting rel15_ul parameters ----------
      rel15_ul->rnti                           = 0x1234;
      rel15_ul->ulsch_pdu_rel15.start_rb       = 0;
      rel15_ul->ulsch_pdu_rel15.number_rbs     = 50;
      rel15_ul->ulsch_pdu_rel15.start_symbol   = 2;
      rel15_ul->ulsch_pdu_rel15.number_symbols = 12;
      rel15_ul->ulsch_pdu_rel15.length_dmrs    = gNB->dmrs_UplinkConfig.pusch_maxLength;
      rel15_ul->ulsch_pdu_rel15.Qm             = 2;
      rel15_ul->ulsch_pdu_rel15.R              = 679;
      rel15_ul->ulsch_pdu_rel15.mcs            = 9;
      rel15_ul->ulsch_pdu_rel15.rv             = 0;
      rel15_ul->ulsch_pdu_rel15.n_layers       = 1;
      ///////////////////////////////////////////////////
      */

    }

  }

  gNB->rx_total_gain_dB=130;


  //fp->pucch_config_common.deltaPUCCH_Shift = 1;
}<|MERGE_RESOLUTION|>--- conflicted
+++ resolved
@@ -504,13 +504,11 @@
   compute_nr_prach_seq(short_sequence, num_sequences, rootSequenceIndex, RC.gNB[Mod_id]->X_u);
 //  }
   RC.gNB[Mod_id]->configured     = 1;
-<<<<<<< HEAD
-	find_SSB_and_RO_available(Mod_id);
-=======
+
+  find_SSB_and_RO_available(Mod_id);
 
   init_symbol_rotation(fp,fp->dl_CarrierFreq);
 
->>>>>>> 5372a347
   LOG_I(PHY,"gNB %d configured\n",Mod_id);
 }
 
