/*
 * Licensed to the OpenAirInterface (OAI) Software Alliance under one or more
 * contributor license agreements.  See the NOTICE file distributed with
 * this work for additional information regarding copyright ownership.
 * The OpenAirInterface Software Alliance licenses this file to You under
 * the OAI Public License, Version 1.1  (the "License"); you may not use this file
 * except in compliance with the License.
 * You may obtain a copy of the License at
 *
 *      http://www.openairinterface.org/?page_id=698
 *
 * Unless required by applicable law or agreed to in writing, software
 * distributed under the License is distributed on an "AS IS" BASIS,
 * WITHOUT WARRANTIES OR CONDITIONS OF ANY KIND, either express or implied.
 * See the License for the specific language governing permissions and
 * limitations under the License.
 *-------------------------------------------------------------------------------
 * For more information about the OpenAirInterface (OAI) Software Alliance:
 *      contact@openairinterface.org
 */

#include "executables/nr-softmodem-common.h"
#include "PHY/defs_gNB.h"
#include "PHY/phy_extern.h"
#include "PHY/NR_REFSIG/nr_refsig.h"
#include "PHY/INIT/phy_init.h"
#include "PHY/CODING/nrPolar_tools/nr_polar_pbch_defs.h"
#include "PHY/NR_TRANSPORT/nr_transport_proto.h"
#include "PHY/NR_TRANSPORT/nr_transport_common_proto.h"
#include "openair1/PHY/MODULATION/nr_modulation.h"
/*#include "RadioResourceConfigCommonSIB.h"
#include "RadioResourceConfigDedicated.h"
#include "TDD-Config.h"
#include "MBSFN-SubframeConfigList.h"*/
#include "openair1/PHY/defs_RU.h"
#include "openair1/PHY/CODING/nrLDPC_extern.h"
#include "LAYER2/NR_MAC_gNB/mac_proto.h"
#include "assertions.h"
#include <math.h>

#include "PHY/NR_TRANSPORT/nr_ulsch.h"
#include "PHY/NR_REFSIG/nr_refsig.h"
#include "SCHED_NR/fapi_nr_l1.h"
#include "nfapi_nr_interface.h"

#include "PHY/NR_REFSIG/ul_ref_seq_nr.h"

/*
extern uint32_t from_nrarfcn(int nr_bandP,uint32_t dl_nrarfcn);
extern openair0_config_t openair0_cfg[MAX_CARDS];
*/

int l1_north_init_gNB() {

  if (RC.nb_nr_L1_inst > 0 &&  RC.gNB != NULL) {

    AssertFatal(RC.nb_nr_L1_inst>0,"nb_nr_L1_inst=%d\n",RC.nb_nr_L1_inst);
    AssertFatal(RC.gNB!=NULL,"RC.gNB is null\n");
    LOG_I(PHY,"%s() RC.nb_nr_L1_inst:%d\n", __FUNCTION__, RC.nb_nr_L1_inst);

    for (int i=0; i<RC.nb_nr_L1_inst; i++) {
      AssertFatal(RC.gNB[i]!=NULL,"RC.gNB[%d] is null\n",i);

      if ((RC.gNB[i]->if_inst =  NR_IF_Module_init(i))<0) return(-1);
      
      LOG_I(PHY,"%s() RC.gNB[%d] installing callbacks\n", __FUNCTION__, i);
      RC.gNB[i]->if_inst->NR_PHY_config_req = nr_phy_config_request;
      RC.gNB[i]->if_inst->NR_Schedule_response = nr_schedule_response;
    }
  } else {
    LOG_I(PHY,"%s() Not installing PHY callbacks - RC.nb_nr_L1_inst:%d RC.gNB:%p\n", __FUNCTION__, RC.nb_nr_L1_inst, RC.gNB);
  }

  return(0);
}


int phy_init_nr_gNB(PHY_VARS_gNB *gNB,
                    unsigned char is_secondary_gNB,
                    unsigned char abstraction_flag) {
  // shortcuts
  NR_DL_FRAME_PARMS *const fp       = &gNB->frame_parms;
  nfapi_nr_config_request_scf_t *cfg = &gNB->gNB_config;
  NR_gNB_COMMON *const common_vars  = &gNB->common_vars;
  NR_gNB_PRACH *const prach_vars   = &gNB->prach_vars;
  NR_gNB_PUSCH **const pusch_vars   = gNB->pusch_vars;

  int i;
  int Ptx=cfg->carrier_config.num_tx_ant.value;
  int Prx=cfg->carrier_config.num_rx_ant.value;

  AssertFatal(Ptx>0 && Ptx<9,"Ptx %d is not supported\n",Ptx);
  AssertFatal(Prx>0 && Prx<9,"Prx %d is not supported\n",Prx);
  LOG_I(PHY,"[gNB %d] %s() About to wait for gNB to be configured\n", gNB->Mod_id, __FUNCTION__);

  while(gNB->configured == 0) usleep(10000);

  load_dftslib();

  LOG_D(PHY,"[MSC_NEW][FRAME 00000][PHY_gNB][MOD %02"PRIu8"][]\n", gNB->Mod_id);
  crcTableInit();
  init_scrambling_luts();
  init_pucch2_luts();
  load_nrLDPClib();
  // PBCH DMRS gold sequences generation
  nr_init_pbch_dmrs(gNB);
  //PDCCH DMRS init
  gNB->nr_gold_pdcch_dmrs = (uint32_t ***)malloc16(fp->slots_per_frame*sizeof(uint32_t **));
  uint32_t ***pdcch_dmrs             = gNB->nr_gold_pdcch_dmrs;
  AssertFatal(pdcch_dmrs!=NULL, "NR init: pdcch_dmrs malloc failed\n");

  for (int slot=0; slot<fp->slots_per_frame; slot++) {
    pdcch_dmrs[slot] = (uint32_t **)malloc16(fp->symbols_per_slot*sizeof(uint32_t *));
    AssertFatal(pdcch_dmrs[slot]!=NULL, "NR init: pdcch_dmrs for slot %d - malloc failed\n", slot);

    for (int symb=0; symb<fp->symbols_per_slot; symb++) {
      pdcch_dmrs[slot][symb] = (uint32_t *)malloc16(NR_MAX_PDCCH_DMRS_INIT_LENGTH_DWORD*sizeof(uint32_t));
      AssertFatal(pdcch_dmrs[slot][symb]!=NULL, "NR init: pdcch_dmrs for slot %d symbol %d - malloc failed\n", slot, symb);
    }
  }

  nr_generate_modulation_table();
  nr_init_pdcch_dmrs(gNB, cfg->cell_config.phy_cell_id.value);
  nr_init_pbch_interleaver(gNB->nr_pbch_interleaver);

  //PDSCH DMRS init
  gNB->nr_gold_pdsch_dmrs = (uint32_t ****)malloc16(fp->slots_per_frame*sizeof(uint32_t ***));
  uint32_t ****pdsch_dmrs             = gNB->nr_gold_pdsch_dmrs;

  for (int slot=0; slot<fp->slots_per_frame; slot++) {
    pdsch_dmrs[slot] = (uint32_t ***)malloc16(fp->symbols_per_slot*sizeof(uint32_t **));
    AssertFatal(pdsch_dmrs[slot]!=NULL, "NR init: pdsch_dmrs for slot %d - malloc failed\n", slot);

    for (int symb=0; symb<fp->symbols_per_slot; symb++) {
      pdsch_dmrs[slot][symb] = (uint32_t **)malloc16(NR_MAX_NB_CODEWORDS*sizeof(uint32_t *));
      AssertFatal(pdsch_dmrs[slot][symb]!=NULL, "NR init: pdsch_dmrs for slot %d symbol %d - malloc failed\n", slot, symb);

      for (int q=0; q<NR_MAX_NB_CODEWORDS; q++) {
        pdsch_dmrs[slot][symb][q] = (uint32_t *)malloc16(NR_MAX_PDSCH_DMRS_INIT_LENGTH_DWORD*sizeof(uint32_t));
        AssertFatal(pdsch_dmrs[slot][symb][q]!=NULL, "NR init: pdsch_dmrs for slot %d symbol %d codeword %d - malloc failed\n", slot, symb, q);
      }
    }
  }

  nr_init_pdsch_dmrs(gNB, cfg->cell_config.phy_cell_id.value);

  //PUSCH DMRS init
  gNB->nr_gold_pusch_dmrs = (uint32_t ****)malloc16(2*sizeof(uint32_t ***));

  uint32_t ****pusch_dmrs = gNB->nr_gold_pusch_dmrs;

  for(int nscid=0; nscid<2; nscid++) {
    pusch_dmrs[nscid] = (uint32_t ***)malloc16(fp->slots_per_frame*sizeof(uint32_t **));
    AssertFatal(pusch_dmrs[nscid]!=NULL, "NR init: pusch_dmrs for nscid %d - malloc failed\n", nscid);

    for (int slot=0; slot<fp->slots_per_frame; slot++) {
      pusch_dmrs[nscid][slot] = (uint32_t **)malloc16(fp->symbols_per_slot*sizeof(uint32_t *));
      AssertFatal(pusch_dmrs[nscid][slot]!=NULL, "NR init: pusch_dmrs for slot %d - malloc failed\n", slot);

      for (int symb=0; symb<fp->symbols_per_slot; symb++) {
        pusch_dmrs[nscid][slot][symb] = (uint32_t *)malloc16(NR_MAX_PUSCH_DMRS_INIT_LENGTH_DWORD*sizeof(uint32_t));
        AssertFatal(pusch_dmrs[nscid][slot][symb]!=NULL, "NR init: pusch_dmrs for slot %d symbol %d - malloc failed\n", slot, symb);
      }
    }
  }

  uint32_t Nid_pusch[2] = {cfg->cell_config.phy_cell_id.value,cfg->cell_config.phy_cell_id.value};
  LOG_D(PHY,"Initializing PUSCH DMRS Gold sequence with (%x,%x)\n",Nid_pusch[0],Nid_pusch[1]);
  nr_gold_pusch(gNB, &Nid_pusch[0]);

  //CSI RS init
  gNB->nr_gold_csi_rs = (uint32_t ***)malloc16(fp->slots_per_frame*sizeof(uint32_t **));
  uint32_t ***csi_rs = gNB->nr_gold_csi_rs;
  AssertFatal(csi_rs!=NULL, "NR init: csi reference signal malloc failed\n");

  for (int slot=0; slot<fp->slots_per_frame; slot++) {
    csi_rs[slot] = (uint32_t **)malloc16(fp->symbols_per_slot*sizeof(uint32_t *));
    AssertFatal(csi_rs[slot]!=NULL, "NR init: csi reference signal for slot %d - malloc failed\n", slot);

    for (int symb=0; symb<fp->symbols_per_slot; symb++) {
      csi_rs[slot][symb] = (uint32_t *)malloc16(NR_MAX_CSI_RS_INIT_LENGTH_DWORD*sizeof(uint32_t));
      AssertFatal(csi_rs[slot][symb]!=NULL, "NR init: csi reference signal for slot %d symbol %d - malloc failed\n", slot, symb);
    }
  }

<<<<<<< HEAD
  nr_init_csi_rs(gNB, cfg->cell_config.phy_cell_id.value); // TODO scramblingID currently hardcoded to 0, to be taken from higher layer parameter scramblingID when implemented
=======
  /* Generate low PAPR type 1 sequences for PUSCH DMRS, these are used if transform precoding is enabled.  */
  generate_lowpapr_typ1_refsig_sequences(SHRT_MAX);
  

  nr_init_csi_rs(gNB, 0); // TODO scramblingID currently hardcoded to 0, to be taken from higher layer parameter scramblingID when implemented
>>>>>>> 39ab3c1e

  /// Transport init necessary for NR synchro
  init_nr_transport(gNB);


  gNB->first_run_I0_measurements = 1;

  common_vars->rxdata  = (int32_t **)malloc16(Prx*sizeof(int32_t*));
  common_vars->txdataF = (int32_t **)malloc16(Ptx*sizeof(int32_t*));
  common_vars->rxdataF = (int32_t **)malloc16(Prx*sizeof(int32_t*));

  for (i=0;i<Ptx;i++){
      common_vars->txdataF[i] = (int32_t*)malloc16_clear(fp->samples_per_frame_wCP*sizeof(int32_t)); // [hna] samples_per_frame without CP
      LOG_D(PHY,"[INIT] common_vars->txdataF[%d] = %p (%lu bytes)\n",
	    i,common_vars->txdataF[i],
	    fp->samples_per_frame_wCP*sizeof(int32_t));
      
  }
  for (i=0;i<Prx;i++){
    common_vars->rxdataF[i] = (int32_t*)malloc16_clear(fp->samples_per_frame_wCP*sizeof(int32_t));
    common_vars->rxdata[i] = (int32_t*)malloc16_clear(fp->samples_per_frame*sizeof(int32_t));
  }
  common_vars->debugBuff = (int32_t*)malloc16_clear(fp->samples_per_frame*sizeof(int32_t)*100);	
  common_vars->debugBuff_sample_offset = 0; 


  // Channel estimates for SRS
/*
  for (UE_id=0; UE_id<NUMBER_OF_UE_MAX; UE_id++) {
    srs_vars[UE_id].srs_ch_estimates      = (int32_t **)malloc16( 64*sizeof(int32_t *) );
    srs_vars[UE_id].srs_ch_estimates_time = (int32_t **)malloc16( 64*sizeof(int32_t *) );

    for (i=0; i<64; i++) {
      srs_vars[UE_id].srs_ch_estimates[i]      = (int32_t *)malloc16_clear( sizeof(int32_t)*fp->ofdm_symbol_size );
      srs_vars[UE_id].srs_ch_estimates_time[i] = (int32_t *)malloc16_clear( sizeof(int32_t)*fp->ofdm_symbol_size*2 );
    }
  } //UE_id
*/
  /*generate_ul_ref_sigs_rx();

  init_ulsch_power_LUT();*/

/*
  // SRS
  for (UE_id=0; UE_id<NUMBER_OF_UE_MAX; UE_id++) {
    srs_vars[UE_id].srs = (int32_t *)malloc16_clear(2*fp->ofdm_symbol_size*sizeof(int32_t));
  }
*/
  // PRACH
  prach_vars->prachF = (int16_t *)malloc16_clear( 1024*2*sizeof(int16_t) );
  prach_vars->rxsigF = (int16_t **)malloc16_clear(Prx*sizeof(int16_t*));
  /* 
  for (i=0;i<Prx;i++){
    prach_vars->rxsigF[i] = (int16_t *)malloc16_clear( 1024*2*sizeof(int16_t) );
  }
  */
  prach_vars->prach_ifft       = (int32_t *)malloc16_clear(1024*2*sizeof(int32_t));

  init_prach_list(gNB);

  int N_RB_UL = cfg->carrier_config.ul_grid_size[cfg->ssb_config.scs_common.value].value;

  for (int ULSCH_id=0; ULSCH_id<NUMBER_OF_NR_ULSCH_MAX; ULSCH_id++) {
    pusch_vars[ULSCH_id] = (NR_gNB_PUSCH *)malloc16_clear( sizeof(NR_gNB_PUSCH) );
    pusch_vars[ULSCH_id]->rxdataF_ext           = (int32_t **)malloc16(Prx*sizeof(int32_t *) );
    pusch_vars[ULSCH_id]->rxdataF_ext2          = (int32_t **)malloc16(Prx*sizeof(int32_t *) );
    pusch_vars[ULSCH_id]->ul_ch_estimates       = (int32_t **)malloc16(Prx*sizeof(int32_t *) );
    pusch_vars[ULSCH_id]->ul_ch_estimates_ext   = (int32_t **)malloc16(Prx*sizeof(int32_t *) );
    pusch_vars[ULSCH_id]->ul_ch_ptrs_estimates     = (int32_t **)malloc16(Prx*sizeof(int32_t *) );
    pusch_vars[ULSCH_id]->ul_ch_ptrs_estimates_ext = (int32_t **)malloc16(Prx*sizeof(int32_t *) );
    pusch_vars[ULSCH_id]->ptrs_phase_per_slot   = (int32_t **)malloc16(Prx*sizeof(int32_t *) );
    pusch_vars[ULSCH_id]->ul_ch_estimates_time  = (int32_t **)malloc16(Prx*sizeof(int32_t *) );
    pusch_vars[ULSCH_id]->rxdataF_comp          = (int32_t **)malloc16(Prx*sizeof(int32_t *) );
    pusch_vars[ULSCH_id]->ul_ch_mag0            = (int32_t **)malloc16(Prx*sizeof(int32_t *) );
    pusch_vars[ULSCH_id]->ul_ch_magb0           = (int32_t **)malloc16(Prx*sizeof(int32_t *) );
    pusch_vars[ULSCH_id]->ul_ch_mag             = (int32_t **)malloc16(Prx*sizeof(int32_t *) );
    pusch_vars[ULSCH_id]->ul_ch_magb            = (int32_t **)malloc16(Prx*sizeof(int32_t *) );
    pusch_vars[ULSCH_id]->rho                   = (int32_t **)malloc16_clear(Prx*sizeof(int32_t*) );

    for (i=0; i<Prx; i++) {
      pusch_vars[ULSCH_id]->rxdataF_ext[i]           = (int32_t *)malloc16_clear( sizeof(int32_t)*N_RB_UL*12*fp->symbols_per_slot );
      pusch_vars[ULSCH_id]->rxdataF_ext2[i]          = (int32_t *)malloc16_clear( sizeof(int32_t)*N_RB_UL*12*fp->symbols_per_slot );
      pusch_vars[ULSCH_id]->ul_ch_estimates[i]       = (int32_t *)malloc16_clear( sizeof(int32_t)*fp->ofdm_symbol_size*2*fp->symbols_per_slot );
      pusch_vars[ULSCH_id]->ul_ch_estimates_ext[i]   = (int32_t *)malloc16_clear( sizeof(int32_t)*N_RB_UL*12*fp->symbols_per_slot );
      pusch_vars[ULSCH_id]->ul_ch_estimates_time[i]  = (int32_t *)malloc16_clear( 2*sizeof(int32_t)*fp->ofdm_symbol_size );
      pusch_vars[ULSCH_id]->ul_ch_ptrs_estimates[i]       = (int32_t *)malloc16_clear( sizeof(int32_t)*fp->ofdm_symbol_size*2*fp->symbols_per_slot ); // max intensity in freq is 1 sc every 2 RBs
      pusch_vars[ULSCH_id]->ul_ch_ptrs_estimates_ext[i]   = (int32_t *)malloc16_clear( sizeof(int32_t)*N_RB_UL*12*fp->symbols_per_slot );
      pusch_vars[ULSCH_id]->ptrs_phase_per_slot[i]   = (int32_t *)malloc16_clear( sizeof(int32_t)*fp->symbols_per_slot); // symbols per slot
      pusch_vars[ULSCH_id]->rxdataF_comp[i]          = (int32_t *)malloc16_clear( sizeof(int32_t)*N_RB_UL*12*fp->symbols_per_slot );
      pusch_vars[ULSCH_id]->ul_ch_mag0[i]            = (int32_t *)malloc16_clear( fp->symbols_per_slot*sizeof(int32_t)*N_RB_UL*12 );
      pusch_vars[ULSCH_id]->ul_ch_magb0[i]           = (int32_t *)malloc16_clear( fp->symbols_per_slot*sizeof(int32_t)*N_RB_UL*12 );
      pusch_vars[ULSCH_id]->ul_ch_mag[i]             = (int32_t *)malloc16_clear( fp->symbols_per_slot*sizeof(int32_t)*N_RB_UL*12 );
      pusch_vars[ULSCH_id]->ul_ch_magb[i]            = (int32_t *)malloc16_clear( fp->symbols_per_slot*sizeof(int32_t)*N_RB_UL*12 );
      pusch_vars[ULSCH_id]->rho[i]                   = (int32_t *)malloc16_clear( sizeof(int32_t)*(fp->N_RB_UL*12*7*2) );
    }
    pusch_vars[ULSCH_id]->llr = (int16_t *)malloc16_clear( (8*((3*8*6144)+12))*sizeof(int16_t) ); // [hna] 6144 is LTE and (8*((3*8*6144)+12)) is not clear
    pusch_vars[ULSCH_id]->ul_valid_re_per_slot  = (int16_t *)malloc16_clear( sizeof(int16_t)*fp->symbols_per_slot);
  } //ulsch_id
/*
  for (ulsch_id=0; ulsch_id<NUMBER_OF_UE_MAX; ulsch_id++)
    gNB->UE_stats_ptr[ulsch_id] = &gNB->UE_stats[ulsch_id];
*/
  return (0);
}

void phy_free_nr_gNB(PHY_VARS_gNB *gNB)
{
  //NR_DL_FRAME_PARMS* const fp       = &gNB->frame_parms;
  NR_gNB_COMMON *const common_vars  = &gNB->common_vars;
  NR_gNB_PUSCH **const pusch_vars   = gNB->pusch_vars;
  /*LTE_eNB_SRS *const srs_vars        = gNB->srs_vars;
  LTE_eNB_PRACH *const prach_vars    = &gNB->prach_vars;*/
  uint32_t ***pdcch_dmrs             = gNB->nr_gold_pdcch_dmrs;
  int Ptx=gNB->gNB_config.carrier_config.num_tx_ant.value;

  for (int i = 0; i < Ptx; i++) {
    free_and_zero(common_vars->txdataF[i]);
    /* rxdataF[i] is not allocated -> don't free */
  }

  free_and_zero(common_vars->txdataF);
  free_and_zero(common_vars->rxdataF);
  // PDCCH DMRS sequences
  free_and_zero(pdcch_dmrs);
/*
  // Channel estimates for SRS
  for (UE_id = 0; UE_id < NUMBER_OF_UE_MAX; UE_id++) {
    for (i=0; i<64; i++) {
      free_and_zero(srs_vars[UE_id].srs_ch_estimates[i]);
      free_and_zero(srs_vars[UE_id].srs_ch_estimates_time[i]);
    }

    free_and_zero(srs_vars[UE_id].srs_ch_estimates);
    free_and_zero(srs_vars[UE_id].srs_ch_estimates_time);
  } //UE_id

  //free_ul_ref_sigs();

  for (UE_id=0; UE_id<NUMBER_OF_UE_MAX; UE_id++) free_and_zero(srs_vars[UE_id].srs);

  free_and_zero(prach_vars->prachF);

  for (i = 0; i < 64; i++) free_and_zero(prach_vars->prach_ifft[0][i]);

  free_and_zero(prach_vars->prach_ifft[0]);
  free_and_zero(prach_vars->rxsigF[0]);
*/
  for (int ULSCH_id=0; ULSCH_id<NUMBER_OF_NR_ULSCH_MAX; ULSCH_id++) {
    for (int i = 0; i < 2; i++) {
      free_and_zero(pusch_vars[ULSCH_id]->rxdataF_ext[i]);
      free_and_zero(pusch_vars[ULSCH_id]->rxdataF_ext2[i]);
      free_and_zero(pusch_vars[ULSCH_id]->ul_ch_estimates[i]);
      free_and_zero(pusch_vars[ULSCH_id]->ul_ch_estimates_ext[i]);
      free_and_zero(pusch_vars[ULSCH_id]->ul_ch_estimates_time[i]);
      free_and_zero(pusch_vars[ULSCH_id]->ul_ch_ptrs_estimates[i]);
      free_and_zero(pusch_vars[ULSCH_id]->ul_ch_ptrs_estimates_ext[i]);
      free_and_zero(pusch_vars[ULSCH_id]->ptrs_phase_per_slot[i]);
      free_and_zero(pusch_vars[ULSCH_id]->rxdataF_comp[i]);
      free_and_zero(pusch_vars[ULSCH_id]->ul_ch_mag0[i]);
      free_and_zero(pusch_vars[ULSCH_id]->ul_ch_magb0[i]);
      free_and_zero(pusch_vars[ULSCH_id]->ul_ch_mag[i]);
      free_and_zero(pusch_vars[ULSCH_id]->ul_ch_magb[i]);
      free_and_zero(pusch_vars[ULSCH_id]->rho[i]);
    }

    free_and_zero(pusch_vars[ULSCH_id]->rxdataF_ext);
    free_and_zero(pusch_vars[ULSCH_id]->rxdataF_ext2);
    free_and_zero(pusch_vars[ULSCH_id]->ul_ch_estimates);
    free_and_zero(pusch_vars[ULSCH_id]->ul_ch_estimates_ext);
    free_and_zero(pusch_vars[ULSCH_id]->ul_ch_ptrs_estimates);
    free_and_zero(pusch_vars[ULSCH_id]->ul_ch_ptrs_estimates_ext);
    free_and_zero(pusch_vars[ULSCH_id]->ul_ch_estimates_time);
    free_and_zero(pusch_vars[ULSCH_id]->ptrs_phase_per_slot);
    free_and_zero(pusch_vars[ULSCH_id]->ul_valid_re_per_slot);
    free_and_zero(pusch_vars[ULSCH_id]->rxdataF_comp);
    free_and_zero(pusch_vars[ULSCH_id]->ul_ch_mag0);
    free_and_zero(pusch_vars[ULSCH_id]->ul_ch_magb0);
    free_and_zero(pusch_vars[ULSCH_id]->ul_ch_mag);
    free_and_zero(pusch_vars[ULSCH_id]->ul_ch_magb);
    free_and_zero(pusch_vars[ULSCH_id]->rho);

    free_and_zero(pusch_vars[ULSCH_id]->llr);
    free_and_zero(pusch_vars[ULSCH_id]);
  } //ULSCH_id
/*
  for (UE_id = 0; UE_id < NUMBER_OF_UE_MAX; UE_id++) gNB->UE_stats_ptr[UE_id] = NULL;
*/


  free_gnb_lowpapr_sequences();


}
/*
void install_schedule_handlers(IF_Module_t *if_inst)
{
  if_inst->PHY_config_req = phy_config_request;
  if_inst->schedule_response = schedule_response;
}*/

/// this function is a temporary addition for NR configuration


void nr_phy_config_request_sim(PHY_VARS_gNB *gNB,
                               int N_RB_DL,
                               int N_RB_UL,
                               int mu,
                               int Nid_cell,
                               uint64_t position_in_burst)
{
  NR_DL_FRAME_PARMS *fp                                   = &gNB->frame_parms;
  nfapi_nr_config_request_scf_t *gNB_config               = &gNB->gNB_config;
  //overwrite for new NR parameters

  uint64_t rev_burst=0;
  for (int i=0; i<64; i++)
    rev_burst |= (((position_in_burst>>(63-i))&0x01)<<i);

  gNB_config->cell_config.phy_cell_id.value             = Nid_cell;
  gNB_config->ssb_config.scs_common.value               = mu;
  gNB_config->ssb_table.ssb_subcarrier_offset.value     = 0;
  gNB_config->ssb_table.ssb_offset_point_a.value        = (N_RB_DL-20)>>1;
  gNB_config->ssb_table.ssb_mask_list[1].ssb_mask.value = (rev_burst)&(0xFFFFFFFF);
  gNB_config->ssb_table.ssb_mask_list[0].ssb_mask.value = (rev_burst>>32)&(0xFFFFFFFF);
  gNB_config->cell_config.frame_duplex_type.value       = TDD;
  gNB_config->ssb_table.ssb_period.value		= 1; //10ms
  gNB_config->carrier_config.dl_grid_size[mu].value     = N_RB_DL;
  gNB_config->carrier_config.ul_grid_size[mu].value     = N_RB_UL;
  gNB_config->carrier_config.num_tx_ant.value           = fp->nb_antennas_tx;
  gNB_config->carrier_config.num_rx_ant.value           = fp->nb_antennas_rx;

  gNB_config->tdd_table.tdd_period.value = 0;
  //gNB_config->subframe_config.dl_cyclic_prefix_type.value = (fp->Ncp == NORMAL) ? NFAPI_CP_NORMAL : NFAPI_CP_EXTENDED;

  gNB->mac_enabled   = 1;
  if (mu==1) {
    fp->dl_CarrierFreq = 3500000000;//from_nrarfcn(gNB_config->nfapi_config.rf_bands.rf_band[0],gNB_config->nfapi_config.nrarfcn.value);
    fp->ul_CarrierFreq = 3500000000;//fp->dl_CarrierFreq - (get_uldl_offset(gNB_config->nfapi_config.rf_bands.rf_band[0])*100000);
    fp->nr_band = 78;
    //  fp->threequarter_fs= 0;
  } else if (mu==3) {
    fp->dl_CarrierFreq = 27524520000;//from_nrarfcn(gNB_config->nfapi_config.rf_bands.rf_band[0],gNB_config->nfapi_config.nrarfcn.value);
    fp->ul_CarrierFreq = 27524520000;//fp->dl_CarrierFreq - (get_uldl_offset(gNB_config->nfapi_config.rf_bands.rf_band[0])*100000);
    fp->nr_band = 261;
    //  fp->threequarter_fs= 0;
  }
    
  gNB_config->carrier_config.dl_bandwidth.value = config_bandwidth(mu, N_RB_DL, fp->nr_band);

  nr_init_frame_parms(gNB_config, fp);
  gNB->configured    = 1;
  LOG_I(PHY,"gNB configured\n");
}


void nr_phy_config_request(NR_PHY_Config_t *phy_config) {
  uint8_t Mod_id = phy_config->Mod_id;
  uint8_t short_sequence, num_sequences, rootSequenceIndex, fd_occasion;
  NR_DL_FRAME_PARMS *fp = &RC.gNB[Mod_id]->frame_parms;
  nfapi_nr_config_request_scf_t *gNB_config = &RC.gNB[Mod_id]->gNB_config;
  int32_t dlul_offset = 0;

  memcpy((void*)gNB_config,phy_config->cfg,sizeof(*phy_config->cfg));
  RC.gNB[Mod_id]->mac_enabled     = 1;

  uint64_t dl_bw_khz = (12*gNB_config->carrier_config.dl_grid_size[gNB_config->ssb_config.scs_common.value].value)*(15<<gNB_config->ssb_config.scs_common.value);
  fp->dl_CarrierFreq = ((dl_bw_khz>>1) + gNB_config->carrier_config.dl_frequency.value)*1000 ;
  
  uint64_t ul_bw_khz = (12*gNB_config->carrier_config.ul_grid_size[gNB_config->ssb_config.scs_common.value].value)*(15<<gNB_config->ssb_config.scs_common.value);
  fp->ul_CarrierFreq = ((ul_bw_khz>>1) + gNB_config->carrier_config.uplink_frequency.value)*1000 ;

  fp->nr_band = *RC.nrmac[Mod_id]->common_channels[0].ServingCellConfigCommon->downlinkConfigCommon->frequencyInfoDL->frequencyBandList.list.array[0];

  get_delta_duplex(fp->nr_band, gNB_config->ssb_config.scs_common.value, &dlul_offset);
  dlul_offset *= 1000;

  AssertFatal(fp->ul_CarrierFreq == (fp->dl_CarrierFreq + dlul_offset), "Disagreement in uplink frequency for band %d: ul_CarrierFreq = %lu Hz vs expected %lu Hz\n", fp->nr_band, fp->ul_CarrierFreq, fp->dl_CarrierFreq + dlul_offset);
  
  LOG_I(PHY, "DL frequency %lu Hz, UL frequency %lu Hz: band %d, uldl offset %d Hz\n", fp->dl_CarrierFreq, fp->ul_CarrierFreq, fp->nr_band, dlul_offset);

  fp->threequarter_fs = openair0_cfg[0].threequarter_fs;
  LOG_I(PHY,"Configuring MIB for instance %d, : (Nid_cell %d,DL freq %llu, UL freq %llu)\n",
        Mod_id,
        gNB_config->cell_config.phy_cell_id.value,
        (unsigned long long)fp->dl_CarrierFreq,
        (unsigned long long)fp->ul_CarrierFreq);

  nr_init_frame_parms(gNB_config, fp);
  

  if (RC.gNB[Mod_id]->configured == 1) {
    LOG_E(PHY,"Already gNB already configured, do nothing\n");
    return;
  }

  fd_occasion = 0;
  nfapi_nr_prach_config_t *prach_config = &gNB_config->prach_config;
  short_sequence = prach_config->prach_sequence_length.value;
//  for(fd_occasion = 0; fd_occasion <= prach_config->num_prach_fd_occasions.value ; fd_occasion) { // TODO Need to handle for msg1-fdm > 1
  num_sequences = prach_config->num_prach_fd_occasions_list[fd_occasion].num_root_sequences.value;
  rootSequenceIndex = prach_config->num_prach_fd_occasions_list[fd_occasion].prach_root_sequence_index.value;

  compute_nr_prach_seq(short_sequence, num_sequences, rootSequenceIndex, RC.gNB[Mod_id]->X_u);
//  }
  RC.gNB[Mod_id]->configured     = 1;

  init_symbol_rotation(fp,fp->dl_CarrierFreq);

  LOG_I(PHY,"gNB %d configured\n",Mod_id);
}

void init_nr_transport(PHY_VARS_gNB *gNB) {
  int i;
  int j;
  NR_DL_FRAME_PARMS *fp = &gNB->frame_parms;
  nfapi_nr_config_request_scf_t *cfg = &gNB->gNB_config;
  LOG_I(PHY, "Initialise nr transport\n");
  uint16_t grid_size = cfg->carrier_config.dl_grid_size[fp->numerology_index].value;

  memset(gNB->num_pdsch_rnti, 0, sizeof(uint16_t)*80);

  for (i=0; i <NUMBER_OF_NR_PDCCH_MAX; i++) {
    LOG_I(PHY,"Initializing PDCCH list for PDCCH %d/%d\n",i,NUMBER_OF_NR_PDCCH_MAX);
    gNB->pdcch_pdu[i].frame=-1;
    LOG_I(PHY,"Initializing UL PDCCH list for UL PDCCH %d/%d\n",i,NUMBER_OF_NR_PDCCH_MAX);
    gNB->ul_pdcch_pdu[i].frame=-1;
  }
    
  for (i=0; i<NUMBER_OF_NR_PUCCH_MAX; i++) {
    LOG_I(PHY,"Allocating Transport Channel Buffers for PUCCH %d/%d\n",i,NUMBER_OF_NR_PUCCH_MAX);
    gNB->pucch[i] = new_gNB_pucch();
    AssertFatal(gNB->pucch[i]!=NULL,"Can't initialize pucch %d \n", i);
  }

  for (i=0; i<NUMBER_OF_NR_DLSCH_MAX; i++) {

    LOG_I(PHY,"Allocating Transport Channel Buffers for DLSCH %d/%d\n",i,NUMBER_OF_NR_DLSCH_MAX);

    for (j=0; j<2; j++) {
      gNB->dlsch[i][j] = new_gNB_dlsch(fp,1,16,NSOFT,0,grid_size);
      AssertFatal(gNB->dlsch[i][j]!=NULL,"Can't initialize dlsch %d \n", i);
    }
  }

  for (i=0; i<NUMBER_OF_NR_ULSCH_MAX; i++) {

    LOG_I(PHY,"Allocating Transport Channel Buffer for ULSCH, UE %d\n",i);

    for (j=0; j<2; j++) {
      // ULSCH for data
      gNB->ulsch[i][j] = new_gNB_ulsch(MAX_LDPC_ITERATIONS, fp->N_RB_UL, 0);

      if (!gNB->ulsch[i][j]) {
        LOG_E(PHY,"Can't get gNB ulsch structures\n");
        exit(-1);
      }

      /*
      LOG_I(PHY,"Initializing nFAPI for ULSCH, UE %d\n",i);
      // [hna] added here for RT implementation
      uint8_t harq_pid = 0;
      nfapi_nr_ul_config_ulsch_pdu *rel15_ul = &gNB->ulsch[i+1][j]->harq_processes[harq_pid]->ulsch_pdu;
  
      // --------- setting rel15_ul parameters ----------
      rel15_ul->rnti                           = 0x1234;
      rel15_ul->ulsch_pdu_rel15.start_rb       = 0;
      rel15_ul->ulsch_pdu_rel15.number_rbs     = 50;
      rel15_ul->ulsch_pdu_rel15.start_symbol   = 2;
      rel15_ul->ulsch_pdu_rel15.number_symbols = 12;
      rel15_ul->ulsch_pdu_rel15.length_dmrs    = gNB->dmrs_UplinkConfig.pusch_maxLength;
      rel15_ul->ulsch_pdu_rel15.Qm             = 2;
      rel15_ul->ulsch_pdu_rel15.R              = 679;
      rel15_ul->ulsch_pdu_rel15.mcs            = 9;
      rel15_ul->ulsch_pdu_rel15.rv             = 0;
      rel15_ul->ulsch_pdu_rel15.n_layers       = 1;
      ///////////////////////////////////////////////////
      */

    }

  }

  gNB->rx_total_gain_dB=130;


  //fp->pucch_config_common.deltaPUCCH_Shift = 1;
}<|MERGE_RESOLUTION|>--- conflicted
+++ resolved
@@ -183,19 +183,13 @@
     }
   }
 
-<<<<<<< HEAD
-  nr_init_csi_rs(gNB, cfg->cell_config.phy_cell_id.value); // TODO scramblingID currently hardcoded to 0, to be taken from higher layer parameter scramblingID when implemented
-=======
+  nr_init_csi_rs(gNB, cfg->cell_config.phy_cell_id.value);
+
   /* Generate low PAPR type 1 sequences for PUSCH DMRS, these are used if transform precoding is enabled.  */
   generate_lowpapr_typ1_refsig_sequences(SHRT_MAX);
-  
-
-  nr_init_csi_rs(gNB, 0); // TODO scramblingID currently hardcoded to 0, to be taken from higher layer parameter scramblingID when implemented
->>>>>>> 39ab3c1e
 
   /// Transport init necessary for NR synchro
   init_nr_transport(gNB);
-
 
   gNB->first_run_I0_measurements = 1;
 
