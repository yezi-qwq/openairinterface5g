--- conflicted
+++ resolved
@@ -188,19 +188,6 @@
   // CSI RS init
   // ceil((NB_RB*8(max allocation per RB)*2(QPSK))/32)
   int csi_dmrs_init_length =  ((fp->N_RB_DL<<4)>>5)+1;
-<<<<<<< HEAD
-  for (int id=0; id<NUMBER_OF_NR_CSIRS_MAX; id++) {
-    gNB->nr_csi_rs_info[id] = (nr_csi_rs_info_t *)malloc16_clear(sizeof(nr_csi_rs_info_t));
-    gNB->nr_csi_rs_info[id]->nr_gold_csi_rs = (uint32_t ***)malloc16(fp->slots_per_frame*sizeof(uint32_t **));
-    AssertFatal(gNB->nr_csi_rs_info[id]->nr_gold_csi_rs!=NULL, "NR init: csi reference signal malloc failed\n");
-    for (int slot=0; slot<fp->slots_per_frame; slot++) {
-      gNB->nr_csi_rs_info[id]->nr_gold_csi_rs[slot] = (uint32_t **)malloc16(fp->symbols_per_slot*sizeof(uint32_t *));
-      AssertFatal(gNB->nr_csi_rs_info[id]->nr_gold_csi_rs[slot]!=NULL, "NR init: csi reference signal for slot %d - malloc failed\n", slot);
-      for (int symb=0; symb<fp->symbols_per_slot; symb++) {
-        gNB->nr_csi_rs_info[id]->nr_gold_csi_rs[slot][symb] = (uint32_t *)malloc16(csi_dmrs_init_length*sizeof(uint32_t));
-        AssertFatal(gNB->nr_csi_rs_info[id]->nr_gold_csi_rs[slot][symb]!=NULL, "NR init: csi reference signal for slot %d symbol %d - malloc failed\n", slot, symb);
-      }
-=======
   gNB->nr_csi_rs_info = (nr_csi_rs_info_t *)malloc16_clear(sizeof(nr_csi_rs_info_t));
   gNB->nr_csi_rs_info->nr_gold_csi_rs = (uint32_t ***)malloc16(fp->slots_per_frame*sizeof(uint32_t **));
   AssertFatal(gNB->nr_csi_rs_info->nr_gold_csi_rs!=NULL, "NR init: csi reference signal malloc failed\n");
@@ -210,14 +197,9 @@
     for (int symb=0; symb<fp->symbols_per_slot; symb++) {
       gNB->nr_csi_rs_info->nr_gold_csi_rs[slot][symb] = (uint32_t *)malloc16(csi_dmrs_init_length*sizeof(uint32_t));
       AssertFatal(gNB->nr_csi_rs_info->nr_gold_csi_rs[slot][symb]!=NULL, "NR init: csi reference signal for slot %d symbol %d - malloc failed\n", slot, symb);
->>>>>>> 139a33d6
-    }
-    nr_init_csi_rs(&gNB->frame_parms, gNB->nr_csi_rs_info[id]->nr_gold_csi_rs, cfg->cell_config.phy_cell_id.value);
-  }
-<<<<<<< HEAD
-=======
+    }
+  }
   nr_init_csi_rs(&gNB->frame_parms, gNB->nr_csi_rs_info->nr_gold_csi_rs, cfg->cell_config.phy_cell_id.value);
->>>>>>> 139a33d6
 
   for (int id=0; id<NUMBER_OF_NR_SRS_MAX; id++) {
     gNB->nr_srs_info[id] = (nr_srs_info_t *)malloc16_clear(sizeof(nr_srs_info_t));
@@ -362,24 +344,13 @@
   }
   free_and_zero(pusch_dmrs);
 
-<<<<<<< HEAD
-  for (int id = 0; id < NUMBER_OF_NR_SRS_MAX; id++) {
-    uint32_t ***csi_rs = gNB->nr_csi_rs_info[id]->nr_gold_csi_rs;
-    for (int slot = 0; slot < fp->slots_per_frame; slot++) {
-      for (int symb = 0; symb < fp->symbols_per_slot; symb++)
-        free_and_zero(csi_rs[slot][symb]);
-      free_and_zero(csi_rs[slot]);
-    }
-    free_and_zero(csi_rs);
-    free_and_zero(gNB->nr_csi_rs_info[id]);
-=======
   uint32_t ***csi_rs = gNB->nr_csi_rs_info->nr_gold_csi_rs;
   for (int slot = 0; slot < fp->slots_per_frame; slot++) {
     for (int symb = 0; symb < fp->symbols_per_slot; symb++)
       free_and_zero(csi_rs[slot][symb]);
     free_and_zero(csi_rs[slot]);
->>>>>>> 139a33d6
-  }
+  }
+  free_and_zero(csi_rs);
 
   for (int id = 0; id < NUMBER_OF_NR_SRS_MAX; id++) {
     for (int i = 0; i < Prx; i++){
