/*
 * Licensed to the OpenAirInterface (OAI) Software Alliance under one or more
 * contributor license agreements.  See the NOTICE file distributed with
 * this work for additional information regarding copyright ownership.
 * The OpenAirInterface Software Alliance licenses this file to You under
 * the OAI Public License, Version 1.1  (the "License"); you may not use this file
 * except in compliance with the License.
 * You may obtain a copy of the License at
 *
 *      http://www.openairinterface.org/?page_id=698
 *
 * Unless required by applicable law or agreed to in writing, software
 * distributed under the License is distributed on an "AS IS" BASIS,
 * WITHOUT WARRANTIES OR CONDITIONS OF ANY KIND, either express or implied.
 * See the License for the specific language governing permissions and
 * limitations under the License.
 *-------------------------------------------------------------------------------
 * For more information about the OpenAirInterface (OAI) Software Alliance:
 *      contact@openairinterface.org
 */

#include "executables/nr-softmodem-common.h"
#include "common/utils/nr/nr_common.h"
#include "common/ran_context.h"
#include "PHY/defs_gNB.h"
#include "PHY/phy_extern.h"
#include "PHY/NR_REFSIG/nr_refsig.h"
#include "PHY/INIT/phy_init.h"
#include "PHY/CODING/nrPolar_tools/nr_polar_pbch_defs.h"
#include "PHY/NR_TRANSPORT/nr_transport_proto.h"
#include "PHY/NR_TRANSPORT/nr_transport_common_proto.h"
#include "openair1/PHY/MODULATION/nr_modulation.h"
/*#include "RadioResourceConfigCommonSIB.h"
#include "RadioResourceConfigDedicated.h"
#include "TDD-Config.h"
#include "MBSFN-SubframeConfigList.h"*/
#include "openair1/PHY/defs_RU.h"
#include "openair1/PHY/CODING/nrLDPC_extern.h"
#include "assertions.h"
#include <math.h>
#include <complex.h>
#include "PHY/NR_TRANSPORT/nr_ulsch.h"
#include "PHY/NR_REFSIG/nr_refsig.h"
#include "SCHED_NR/fapi_nr_l1.h"
#include "nfapi_nr_interface.h"

#include "PHY/NR_REFSIG/ul_ref_seq_nr.h"


int l1_north_init_gNB() {

  if (RC.nb_nr_L1_inst > 0 &&  RC.gNB != NULL) {

    AssertFatal(RC.nb_nr_L1_inst>0,"nb_nr_L1_inst=%d\n",RC.nb_nr_L1_inst);
    AssertFatal(RC.gNB!=NULL,"RC.gNB is null\n");
    LOG_I(PHY,"%s() RC.nb_nr_L1_inst:%d\n", __FUNCTION__, RC.nb_nr_L1_inst);

    for (int i=0; i<RC.nb_nr_L1_inst; i++) {
      AssertFatal(RC.gNB[i]!=NULL,"RC.gNB[%d] is null\n",i);

      if ((RC.gNB[i]->if_inst =  NR_IF_Module_init(i))<0) return(-1);
      
      LOG_I(PHY,"%s() RC.gNB[%d] installing callbacks\n", __FUNCTION__, i);
      RC.gNB[i]->if_inst->NR_PHY_config_req = nr_phy_config_request;
      RC.gNB[i]->if_inst->NR_Schedule_response = nr_schedule_response;
    }
  } else {
    LOG_I(PHY,"%s() Not installing PHY callbacks - RC.nb_nr_L1_inst:%d RC.gNB:%p\n", __FUNCTION__, RC.nb_nr_L1_inst, RC.gNB);
  }

  return(0);
}

int init_codebook_gNB(PHY_VARS_gNB *gNB) {

  if(gNB->frame_parms.nb_antennas_tx>1){
    int CSI_RS_antenna_ports = gNB->frame_parms.nb_antennas_tx;
    //NR Codebook Generation for codebook type1 SinglePanel
    int N1 = gNB->ap_N1;
    int N2 = gNB->ap_N2;
    //Uniform Planner Array: UPA
    //    X X X X ... X
    //    X X X X ... X
    // N2 . . . . ... .
    //    X X X X ... X
    //   |<-----N1---->|
    int x_polarization = gNB->ap_XP;
    //Get the uniform planar array parameters
    // To be confirmed
    int O2 = N2 > 1? 4 : 1; //Vertical beam oversampling (1 or 4)
    int O1 = CSI_RS_antenna_ports > 2 ? 4 : 1; //Horizontal beam oversampling (1 or 4)
    AssertFatal(CSI_RS_antenna_ports == N1*N2*x_polarization,
                "Nb of antenna ports at PHY %d does not correspond to what passed down with fapi %d\n",
                 N1*N2*x_polarization, CSI_RS_antenna_ports);

    // Generation of codebook Type1 with codebookMode 1 (CSI_RS_antenna_ports < 16)
    if (CSI_RS_antenna_ports < 16) {
      //Generate DFT vertical beams
      //ll: index of a vertical beams vector (represented by i1_1 in TS 38.214)
      double complex v[N1*O1][N1];
      for (int ll=0; ll<N1*O1; ll++) { //i1_1
        for (int nn=0; nn<N1; nn++) {
          v[ll][nn] = cexp(I*(2*M_PI*nn*ll)/(N1*O1));
          //printf("v[%d][%d] = %f +j %f\n", ll,nn, creal(v[ll][nn]),cimag(v[ll][nn]));
        }
      }
      //Generate DFT Horizontal beams
      //mm: index of a Horizontal beams vector (represented by i1_2 in TS 38.214)
      double complex u[N2*O2][N2];
      for (int mm=0; mm<N2*O2; mm++) { //i1_2
        for (int nn=0; nn<N2; nn++) {
          u[mm][nn] = cexp(I*(2*M_PI*nn*mm)/(N2*O2));
              //printf("u[%d][%d] = %f +j %f\n", mm,nn, creal(u[mm][nn]),cimag(u[mm][nn]));
        }
      }
      //Generate co-phasing angles
      //i_2: index of a co-phasing vector
      //i1_1, i1_2, and i_2 are reported from UEs
      double complex theta_n[4];
      for (int nn=0; nn<4; nn++) {
        theta_n[nn] = cexp(I*M_PI*nn/2);
        //printf("theta_n[%d] = %f +j %f\n", nn, creal(theta_n[nn]),cimag(theta_n[nn]));
      }
      //Kronecker product v_lm
      double complex v_lm[N1*O1][N2*O2][N2*N1];
      //v_ll_mm_codebook denotes the elements of a precoding matrix W_i1,1_i_1,2
      for(int ll=0; ll<N1*O1; ll++) { //i_1_1
        for (int mm=0; mm<N2*O2; mm++) { //i_1_2
          for (int nn1=0; nn1<N1; nn1++) {
            for (int nn2=0; nn2<N2; nn2++) {
              //printf("indx %d \n",nn1*N2+nn2);
              v_lm[ll][mm][nn1*N2+nn2] = v[ll][nn1]*u[mm][nn2];
              //printf("v_lm[%d][%d][%d] = %f +j %f\n",ll,mm, nn1*N2+nn2, creal(v_lm[ll][mm][nn1*N2+nn2]),cimag(v_lm[ll][mm][nn1*N2+nn2]));
            }
          }
        }
      }

      int max_mimo_layers =(CSI_RS_antenna_ports<NR_MAX_NB_LAYERS) ? CSI_RS_antenna_ports : NR_MAX_NB_LAYERS;

      gNB->nr_mimo_precoding_matrix = (int32_t ***)malloc16(max_mimo_layers* sizeof(int32_t **));
      int32_t ***mat = gNB->nr_mimo_precoding_matrix;
      double complex res_code;

      //Table 5.2.2.2.1-5:
      //Codebook for 1-layer CSI reporting using antenna ports 3000 to 2999+PCSI-RS
      gNB->pmiq_size[0] = N1*O1*N2*O2*4+1;
      mat[0] = (int32_t **)malloc16(gNB->pmiq_size[0]*sizeof(int32_t *));

      //pmi=0 corresponds to unit matrix
      mat[0][0] = (int32_t *)calloc(2*N1*N2,sizeof(int32_t));
      for(int j_col=0; j_col<1; j_col++) { //1 layer
        for (int i_rows=0; i_rows<2*N1*N2; i_rows++) { //2-x polarized antenna
          if(j_col==i_rows) {
            mat[0][0][i_rows+j_col] = 0x7fff;
          }
        }
      }

      for(int ll=0; ll<N1*O1; ll++) { //i_1_1
        for (int mm=0; mm<N2*O2; mm++) { //i_1_2
          for (int nn=0; nn<4; nn++) {
            int pmiq = 1+ll*N2*O2*4+mm*4+nn;
            mat[0][pmiq] = (int32_t *)malloc16((2*N1*N2)*1*sizeof(int32_t));
            LOG_D(PHY, "layer 1 Codebook pmiq = %d\n",pmiq);
            for (int len=0; len<N1*N2; len++) {
              res_code=sqrt(1/(double)CSI_RS_antenna_ports)*v_lm[ll][mm][len];
              if (creal(res_code)>0)
                ((short*) &mat[0][pmiq][len])[0] = (short) ((creal(res_code)*32768)+0.5);//convert to Q15
              else
                ((short*) &mat[0][pmiq][len])[0] = (short) ((creal(res_code)*32768)-0.5);//convert to Q15
              if (cimag(res_code)>0)
                ((short*) &mat[0][pmiq][len])[1] = (short) ((cimag(res_code)*32768)+0.5);//convert to Q15
              else
                ((short*) &mat[0][pmiq][len])[1] = (short) ((cimag(res_code)*32768)-0.5);//convert to Q15
              LOG_D(PHY, "1 Layer Precoding Matrix[0][pmi %d][antPort %d]= %f+j %f -> Fixed Point %d+j %d \n",
                    pmiq, len, creal(res_code), cimag(res_code),((short*) &mat[0][pmiq][len])[0],((short*) &mat[0][pmiq][len])[1]);
            }

            for(int len=N1*N2; len<2*N1*N2; len++) {
              res_code=sqrt(1/(double)CSI_RS_antenna_ports)*theta_n[nn]*v_lm[ll][mm][len-N1*N2];
              if (creal(res_code)>0)
                ((short*) &mat[0][pmiq][len])[0] = (short) ((creal(res_code)*32768)+0.5);//convert to Q15
              else
                ((short*) &mat[0][pmiq][len])[0] = (short) ((creal(res_code)*32768)-0.5);//convert to Q15
              if (cimag(res_code)>0)
                ((short*) &mat[0][pmiq][len])[1] = (short) ((cimag(res_code)*32768)+0.5);//convert to Q15
              else
                ((short*) &mat[0][pmiq][len])[1] = (short) ((cimag(res_code)*32768)-0.5);//convert to Q15
              LOG_D(PHY, "1 Layer Precoding Matrix[0][pmi %d][antPort %d]= %f+j %f -> Fixed Point %d+j %d \n",
                    pmiq, len, creal(res_code), cimag(res_code),((short*) &mat[0][pmiq][len])[0],((short*) &mat[0][pmiq][len])[1]);
            }
          }
        }
      }

      int llc;
      int mmc;
      double complex phase_sign;
      //Table 5.2.2.2.1-6:
      //Codebook for 2-layer CSI reporting using antenna ports 3000 to 2999+PCSI-RS
      //Compute the code book size for generating 2 layers out of Tx antenna ports

      //pmi_size is computed as follows
      gNB->pmiq_size[1] = 1;//1 for unity matrix
      for(int llb=0; llb<N1*O1; llb++) { //i_1_1
        for (int mmb=0; mmb<N2*O2; mmb++) { //i_1_2
          for(int ll=0; ll<N1*O1; ll++) { //i_1_1
            for (int mm=0; mm<N2*O2; mm++) { //i_1_2
              for (int nn=0; nn<2; nn++) {
                if((llb != ll) || (mmb != mm) || ((N1 == 1) && (N2 == 1))) gNB->pmiq_size[1] += 1;
              }
            }
          }
        }
      }
      mat[1] = (int32_t **)malloc16(gNB->pmiq_size[1]*sizeof(int32_t *));

      //pmi=0 corresponds to unit matrix
      mat[1][0] = (int32_t *)calloc((2*N1*N2)*(2),sizeof(int32_t));
      for(int j_col=0; j_col<2; j_col++) { //2 layers
        for (int i_rows=0; i_rows<2*N1*N2; i_rows++) { //2-x polarized antenna
          if(j_col==i_rows) {
            mat[1][0][i_rows*2+j_col] = 0x7fff;
          }
        }
      }

      //pmi=1,...,pmi_size, we construct
      int pmiq = 0;
      for(int llb=0; llb<N1*O1; llb++) { //i_1_1
        for (int mmb=0; mmb<N2*O2; mmb++) { //i_1_2
          for(int ll=0; ll<N1*O1; ll++) { //i_1_1
            for (int mm=0; mm<N2*O2; mm++) { //i_1_2
              for (int nn=0; nn<2; nn++) {
                if((llb != ll) || (mmb != mm) || ((N1 == 1) && (N2 == 1))){
                  pmiq += 1;
                  mat[1][pmiq] = (int32_t *)malloc16((2*N1*N2)*(2)*sizeof(int32_t));
                  LOG_I(PHY, "layer 2 Codebook pmiq = %d\n",pmiq);
                  for(int j_col=0; j_col<2; j_col++) {
                    if (j_col==0) {
                      llc = llb;
                      mmc = mmb;
                      phase_sign = 1;
                    }
                    if (j_col==1) {
                      llc = ll;
                      mmc = mm;
                      phase_sign = -1;
                    }
                    for (int i_rows=0; i_rows<N1*N2; i_rows++) {
                      res_code=sqrt(1/(double)(2*CSI_RS_antenna_ports))*v_lm[llc][mmc][i_rows];
                      if (creal(res_code)>0)
                        ((short*) &mat[1][pmiq][i_rows*2+j_col])[0] = (short) ((creal(res_code)*32768)+0.5);//convert to Q15
                      else
                        ((short*) &mat[1][pmiq][i_rows*2+j_col])[0] = (short) ((creal(res_code)*32768)-0.5);//convert to Q15
                      if (cimag(res_code)>0)
                        ((short*) &mat[1][pmiq][i_rows*2+j_col])[1] = (short) ((cimag(res_code)*32768)+0.5);//convert to Q15
                      else
                        ((short*) &mat[1][pmiq][i_rows*2+j_col])[1] = (short) ((cimag(res_code)*32768)-0.5);//convert to Q15
                      LOG_D(PHY, "2 Layer Precoding Matrix[1][pmi %d][antPort %d][layerIdx %d]= %f+j %f -> Fixed Point %d+j %d \n",
                            pmiq,i_rows,j_col, creal(res_code), cimag(res_code),((short*) &mat[1][pmiq][i_rows*2+j_col])[0],((short*) &mat[1][pmiq][i_rows*2+j_col])[1]);
                    }
                    for (int i_rows=N1*N2; i_rows<2*N1*N2; i_rows++) {
                      res_code=sqrt(1/(double)(2*CSI_RS_antenna_ports))*(phase_sign)*theta_n[nn]*v_lm[llc][mmc][i_rows-N1*N2];
                      if (creal(res_code)>0)
                        ((short*) &mat[1][pmiq][i_rows*2+j_col])[0] = (short) ((creal(res_code)*32768)+0.5);//convert to Q15
                      else
                        ((short*) &mat[1][pmiq][i_rows*2+j_col])[0] = (short) ((creal(res_code)*32768)-0.5);//convert to Q15
                      if (cimag(res_code)>0)
                        ((short*) &mat[1][pmiq][i_rows*2+j_col])[1] = (short) ((cimag(res_code)*32768)+0.5);//convert to Q15
                      else
                        ((short*) &mat[1][pmiq][i_rows*2+j_col])[1] = (short) ((cimag(res_code)*32768)-0.5);//convert to Q15
                      LOG_D(PHY, "2 Layer Precoding Matrix[1][pmi %d][antPort %d][layerIdx %d]= %f+j %f -> Fixed Point %d+j %d \n",
                            pmiq,i_rows,j_col, creal(res_code), cimag(res_code),((short*) &mat[1][pmiq][i_rows*2+j_col])[0],((short*) &mat[1][pmiq][i_rows*2+j_col])[1]);
                    }
                  }
                }
              }
            }
          }
        }
      }

      //Table 5.2.2.2.1-7:
      //Codebook for 3-layer CSI reporting using antenna ports 3000 to 2999+PCSI-RS
      if(max_mimo_layers>=3) {

        //pmi_size is computed as follows
        gNB->pmiq_size[2] = 1;//unity matrix
        for(int llb=0; llb<N1*O1; llb++) { //i_1_1
          for (int mmb=0; mmb<N2*O2; mmb++) { //i_1_2
            for(int ll=0; ll<N1*O1; ll++) { //i_1_1
              for (int mm=0; mm<N2*O2; mm++) { //i_1_2
                for (int nn=0; nn<2; nn++) {
                  if((llb != ll) || (mmb != mm)) gNB->pmiq_size[2] += 1;
                }
              }
            }
          }
        }
        mat[2] = (int32_t **)malloc16(gNB->pmiq_size[2]*sizeof(int32_t *));
        //pmi=0 corresponds to unit matrix
        mat[2][0] = (int32_t *)calloc((2*N1*N2)*(3),sizeof(int32_t));
        for(int j_col=0; j_col<3; j_col++) { //3 layers
          for (int i_rows=0; i_rows<2*N1*N2; i_rows++) { //2-x polarized antenna
            if(j_col==i_rows) {
              mat[2][0][i_rows*3+j_col] = 0x7fff;
            }
          }
        }

        pmiq = 0;
        //pmi=1,...,pmi_size are computed as follows
        for(int llb=0; llb<N1*O1; llb++) { //i_1_1
          for (int mmb=0; mmb<N2*O2; mmb++) { //i_1_2
            for(int ll=0; ll<N1*O1; ll++) { //i_1_1
              for (int mm=0; mm<N2*O2; mm++) { //i_1_2
                for (int nn=0; nn<2; nn++) {
                  if((llb != ll) || (mmb != mm)){
                    pmiq += 1;
                    mat[2][pmiq] = (int32_t *)malloc16((2*N1*N2)*(3)*sizeof(int32_t));
                    LOG_I(PHY, "layer 3 Codebook pmiq = %d\n",pmiq);
                    for(int j_col=0; j_col<3; j_col++) {
                      if (j_col==0) {
                        llc = llb;
                        mmc = mmb;
                        phase_sign = 1;
                      }
                      if (j_col==1) {
                        llc = ll;
                        mmc = mm;
                        phase_sign = 1;
                      }
                      if (j_col==2) {
                        llc = ll;
                        mmc = mm;
                        phase_sign = -1;
                      }
                      for (int i_rows=0; i_rows<N1*N2; i_rows++) {
                        res_code=sqrt(1/(double)(3*CSI_RS_antenna_ports))*v_lm[llc][mmc][i_rows];
                        if (creal(res_code)>0)
                          ((short*) &mat[2][pmiq][i_rows*3+j_col])[0] = (short) ((creal(res_code)*32768)+0.5);//convert to Q15
                        else
                          ((short*) &mat[2][pmiq][i_rows*3+j_col])[0] = (short) ((creal(res_code)*32768)-0.5);//convert to Q15
                        if (cimag(res_code)>0)
                          ((short*) &mat[2][pmiq][i_rows*3+j_col])[1] = (short) ((cimag(res_code)*32768)+0.5);//convert to Q15
                        else
                          ((short*) &mat[2][pmiq][i_rows*3+j_col])[1] = (short) ((cimag(res_code)*32768)-0.5);//convert to Q15
                        LOG_D(PHY, "3 Layer Precoding Matrix[2][pmi %d][antPort %d][layerIdx %d]= %f+j %f -> Fixed Point %d+j %d \n",
                              pmiq,i_rows,j_col, creal(res_code), cimag(res_code),((short*) &mat[2][pmiq][i_rows*3+j_col])[0],((short*) &mat[2][pmiq][i_rows*3+j_col])[1]);
                      }
                      for (int i_rows=N1*N2; i_rows<2*N1*N2; i_rows++) {
                        res_code=sqrt(1/(double)(3*CSI_RS_antenna_ports))*(phase_sign)*theta_n[nn]*v_lm[llc][mmc][i_rows-N1*N2];
                        if (creal(res_code)>0)
                          ((short*) &mat[2][pmiq][i_rows*3+j_col])[0] = (short) ((creal(res_code)*32768)+0.5);//convert to Q15
                        else
                          ((short*) &mat[2][pmiq][i_rows*3+j_col])[0] = (short) ((creal(res_code)*32768)-0.5);//convert to Q15
                        if (cimag(res_code)>0)
                          ((short*) &mat[2][pmiq][i_rows*3+j_col])[1] = (short) ((cimag(res_code)*32768)+0.5);//convert to Q15
                        else
                          ((short*) &mat[2][pmiq][i_rows*3+j_col])[1] = (short) ((cimag(res_code)*32768)-0.5);//convert to Q15
                        LOG_D(PHY, "3 Layer Precoding Matrix[2][pmi %d][antPort %d][layerIdx %d]= %f+j %f -> Fixed Point %d+j %d \n",
                              pmiq,i_rows,j_col, creal(res_code), cimag(res_code),((short*) &mat[2][pmiq][i_rows*3+j_col])[0],((short*) &mat[2][pmiq][i_rows*3+j_col])[1]);
                      }
                    }
                  }
                }
              }
            }
          }
        }
      }

      //Table 5.2.2.2.1-8:
      //Codebook for 4-layer CSI reporting using antenna ports 3000 to 2999+PCSI-RS
      if(max_mimo_layers>=4) {
        //pmi_size is computed as follows
        gNB->pmiq_size[3] = 1;//unity matrix
        for(int llb=0; llb<N1*O1; llb++) { //i_1_1
          for (int mmb=0; mmb<N2*O2; mmb++) { //i_1_2
            for(int ll=0; ll<N1*O1; ll++) { //i_1_1
              for (int mm=0; mm<N2*O2; mm++) { //i_1_2
                for (int nn=0; nn<2; nn++) {
                  if((llb != ll) || (mmb != mm)) gNB->pmiq_size[3] += 1;
                }
              }
            }
          }
        }

        mat[3] = (int32_t **)malloc16(gNB->pmiq_size[3]*sizeof(int32_t *));
        //pmi=0 corresponds to unit matrix
        mat[3][0] = (int32_t *)calloc((2*N1*N2)*(4),sizeof(int32_t));
        for(int j_col=0; j_col<4; j_col++) { //4 layers
          for (int i_rows=0; i_rows<2*N1*N2; i_rows++) { //2-x polarized antenna
            if(j_col==i_rows) {
              mat[3][0][i_rows*4+j_col] = 0x7fff;
            }
          }
        }

        pmiq = 0;
        //pmi=1,...,pmi_size are computed as follows
        for(int llb=0; llb<N1*O1; llb++) { //i_1_1
          for (int mmb=0; mmb<N2*O2; mmb++) { //i_1_2
            for(int ll=0; ll<N1*O1; ll++) { //i_1_1
              for (int mm=0; mm<N2*O2; mm++) { //i_1_2
                for (int nn=0; nn<2; nn++) {

                  if((llb != ll) || (mmb != mm)){
                    pmiq += 1;
                    mat[3][pmiq] = (int32_t *)malloc16((2*N1*N2)*4*sizeof(int32_t));
                    LOG_I(PHY, "layer 4 pmiq = %d\n",pmiq);
                    for(int j_col=0; j_col<4; j_col++) {
                      if (j_col==0) {
                        llc = llb;
                        mmc = mmb;
                        phase_sign = 1;
                      }
                      if (j_col==1) {
                        llc = ll;
                        mmc = mm;
                        phase_sign = 1;
                      }
                      if (j_col==2) {
                        llc = llb;
                        mmc = mmb;
                        phase_sign = -1;
                      }
                      if (j_col==3) {
                        llc = ll;
                        mmc = mm;
                        phase_sign = -1;
                      }
                      for (int i_rows=0; i_rows<N1*N2; i_rows++) {
                        res_code=sqrt(1/(double)(4*CSI_RS_antenna_ports))*v_lm[llc][mmc][i_rows];
                        if (creal(res_code)>0)
                          ((short*) &mat[3][pmiq][i_rows*4+j_col])[0] = (short) ((creal(res_code)*32768)+0.5);//convert to Q15
                        else
                          ((short*) &mat[3][pmiq][i_rows*4+j_col])[0] = (short) ((creal(res_code)*32768)-0.5);//convert to Q15
                        if (cimag(res_code)>0)
                          ((short*) &mat[3][pmiq][i_rows*4+j_col])[1] = (short) ((cimag(res_code)*32768)+0.5);//convert to Q15
                        else
                          ((short*) &mat[3][pmiq][i_rows*4+j_col])[1] = (short) ((cimag(res_code)*32768)-0.5);//convert to Q15
                        LOG_D(PHY, "4 Layer Precoding Matrix[3][pmi %d][antPort %d][layerIdx %d]= %f+j %f -> Fixed Point %d+j %d \n",
                              pmiq,i_rows,j_col, creal(res_code), cimag(res_code),((short*) &mat[3][pmiq][i_rows*4+j_col])[0],((short*) &mat[3][pmiq][i_rows*4+j_col])[1]);
                      }

                      for (int i_rows=N1*N2; i_rows<2*N1*N2; i_rows++) {
                        res_code=sqrt(1/(double)(4*CSI_RS_antenna_ports))*(phase_sign)*theta_n[nn]*v_lm[llc][mmc][i_rows-N1*N2];
                        if (creal(res_code)>0)
                          ((short*) &mat[3][pmiq][i_rows*4+j_col])[0] = (short) ((creal(res_code)*32768)+0.5);//convert to Q15
                        else
                          ((short*) &mat[3][pmiq][i_rows*4+j_col])[0] = (short) ((creal(res_code)*32768)-0.5);//convert to Q15
                        if (cimag(res_code)>0)
                          ((short*) &mat[3][pmiq][i_rows*4+j_col])[1] = (short) ((cimag(res_code)*32768)+0.5);//convert to Q15
                        else
                          ((short*) &mat[3][pmiq][i_rows*4+j_col])[1] = (short) ((cimag(res_code)*32768)-0.5);//convert to Q15
                        LOG_D(PHY, "4 Layer Precoding Matrix[3][pmi %d][antPort %d][layerIdx %d]= %f+j %f -> Fixed Point %d+j %d \n",
                              pmiq,i_rows,j_col, creal(res_code), cimag(res_code),((short*) &mat[3][pmiq][i_rows*4+j_col])[0],((short*) &mat[3][pmiq][i_rows*4+j_col])[1]);
                      }
                    }
                  }
                }
              }
            }
          }
        }
      }
    }
  }
  return 0;
}

int phy_init_nr_gNB(PHY_VARS_gNB *gNB,
                    unsigned char is_secondary_gNB,
                    unsigned char lowmem_flag) {
  // shortcuts
  NR_DL_FRAME_PARMS *const fp       = &gNB->frame_parms;
  nfapi_nr_config_request_scf_t *cfg = &gNB->gNB_config;
  NR_gNB_COMMON *const common_vars  = &gNB->common_vars;
  NR_gNB_PRACH *const prach_vars   = &gNB->prach_vars;
  NR_gNB_PUSCH **const pusch_vars   = gNB->pusch_vars;

  int i;
  int Ptx=cfg->carrier_config.num_tx_ant.value;
  int Prx=cfg->carrier_config.num_rx_ant.value;
  int max_ul_mimo_layers = 4;

  AssertFatal(Ptx>0 && Ptx<9,"Ptx %d is not supported\n",Ptx);
  AssertFatal(Prx>0 && Prx<9,"Prx %d is not supported\n",Prx);
  LOG_I(PHY,"[gNB %d] %s() About to wait for gNB to be configured\n", gNB->Mod_id, __FUNCTION__);

  while(gNB->configured == 0) usleep(10000);

  if (lowmem_flag == 1) {
    gNB->number_of_nr_dlsch_max = 2;
    gNB->number_of_nr_ulsch_max = 2;
  }
  else {
    gNB->number_of_nr_dlsch_max = NUMBER_OF_NR_DLSCH_MAX;
    gNB->number_of_nr_ulsch_max = NUMBER_OF_NR_ULSCH_MAX;
  }  

  load_dftslib();

  crcTableInit();
  init_scrambling_luts();
  init_pucch2_luts();
  load_nrLDPClib(NULL);

  init_codebook_gNB(gNB);

  // PBCH DMRS gold sequences generation
  nr_init_pbch_dmrs(gNB);
  //PDCCH DMRS init
  gNB->nr_gold_pdcch_dmrs = (uint32_t ***)malloc16(fp->slots_per_frame*sizeof(uint32_t **));
  uint32_t ***pdcch_dmrs             = gNB->nr_gold_pdcch_dmrs;
  AssertFatal(pdcch_dmrs!=NULL, "NR init: pdcch_dmrs malloc failed\n");

  gNB->bad_pucch = 0;

  // ceil(((NB_RB<<1)*3)/32) // 3 RE *2(QPSK)
  int pdcch_dmrs_init_length =  (((fp->N_RB_DL<<1)*3)>>5)+1;

  for (int slot=0; slot<fp->slots_per_frame; slot++) {
    pdcch_dmrs[slot] = (uint32_t **)malloc16(fp->symbols_per_slot*sizeof(uint32_t *));
    AssertFatal(pdcch_dmrs[slot]!=NULL, "NR init: pdcch_dmrs for slot %d - malloc failed\n", slot);

    for (int symb=0; symb<fp->symbols_per_slot; symb++) {
      pdcch_dmrs[slot][symb] = (uint32_t *)malloc16(pdcch_dmrs_init_length*sizeof(uint32_t));
      LOG_D(PHY,"pdcch_dmrs[%d][%d] %p\n",slot,symb,pdcch_dmrs[slot][symb]);
      AssertFatal(pdcch_dmrs[slot][symb]!=NULL, "NR init: pdcch_dmrs for slot %d symbol %d - malloc failed\n", slot, symb);
    }
  }

  nr_generate_modulation_table();
  gNB->pdcch_gold_init = cfg->cell_config.phy_cell_id.value;
  nr_init_pdcch_dmrs(gNB, cfg->cell_config.phy_cell_id.value);
  nr_init_pbch_interleaver(gNB->nr_pbch_interleaver);

  //PDSCH DMRS init
  gNB->nr_gold_pdsch_dmrs = (uint32_t ****)malloc16(fp->slots_per_frame*sizeof(uint32_t ***));
  uint32_t ****pdsch_dmrs             = gNB->nr_gold_pdsch_dmrs;

  // ceil(((NB_RB*6(k)*2(QPSK)/32) // 3 RE *2(QPSK)
  int pdsch_dmrs_init_length =  ((fp->N_RB_DL*12)>>5)+1;
  for (int slot=0; slot<fp->slots_per_frame; slot++) {
    pdsch_dmrs[slot] = (uint32_t ***)malloc16(fp->symbols_per_slot*sizeof(uint32_t **));
    AssertFatal(pdsch_dmrs[slot]!=NULL, "NR init: pdsch_dmrs for slot %d - malloc failed\n", slot);

    for (int symb=0; symb<fp->symbols_per_slot; symb++) {
      pdsch_dmrs[slot][symb] = (uint32_t **)malloc16(NR_NB_NSCID*sizeof(uint32_t *));
      AssertFatal(pdsch_dmrs[slot][symb]!=NULL, "NR init: pdsch_dmrs for slot %d symbol %d - malloc failed\n", slot, symb);

      for (int q=0; q<NR_NB_NSCID; q++) {
        pdsch_dmrs[slot][symb][q] = (uint32_t *)malloc16(pdsch_dmrs_init_length*sizeof(uint32_t));
        AssertFatal(pdsch_dmrs[slot][symb][q]!=NULL, "NR init: pdsch_dmrs for slot %d symbol %d nscid %d - malloc failed\n", slot, symb, q);
      }
    }
  }


  for (int nscid = 0; nscid < NR_NB_NSCID; nscid++) {
    gNB->pdsch_gold_init[nscid] = cfg->cell_config.phy_cell_id.value;
    nr_init_pdsch_dmrs(gNB, nscid, cfg->cell_config.phy_cell_id.value);
  }

  //PUSCH DMRS init
  gNB->nr_gold_pusch_dmrs = (uint32_t ****)malloc16(NR_NB_NSCID*sizeof(uint32_t ***));

  uint32_t ****pusch_dmrs = gNB->nr_gold_pusch_dmrs;

  int pusch_dmrs_init_length =  ((fp->N_RB_UL*12)>>5)+1;
  for(int nscid=0; nscid<NR_NB_NSCID; nscid++) {
    pusch_dmrs[nscid] = (uint32_t ***)malloc16(fp->slots_per_frame*sizeof(uint32_t **));
    AssertFatal(pusch_dmrs[nscid]!=NULL, "NR init: pusch_dmrs for nscid %d - malloc failed\n", nscid);

    for (int slot=0; slot<fp->slots_per_frame; slot++) {
      pusch_dmrs[nscid][slot] = (uint32_t **)malloc16(fp->symbols_per_slot*sizeof(uint32_t *));
      AssertFatal(pusch_dmrs[nscid][slot]!=NULL, "NR init: pusch_dmrs for slot %d - malloc failed\n", slot);

      for (int symb=0; symb<fp->symbols_per_slot; symb++) {
        pusch_dmrs[nscid][slot][symb] = (uint32_t *)malloc16(pusch_dmrs_init_length*sizeof(uint32_t));
        AssertFatal(pusch_dmrs[nscid][slot][symb]!=NULL, "NR init: pusch_dmrs for slot %d symbol %d - malloc failed\n", slot, symb);
      }
    }
  }

  for (int nscid=0; nscid<NR_NB_NSCID; nscid++) {
    gNB->pusch_gold_init[nscid] = cfg->cell_config.phy_cell_id.value;
    nr_gold_pusch(gNB, nscid, gNB->pusch_gold_init[nscid]);
  }

  //CSI RS init
  gNB->nr_gold_csi_rs = (uint32_t ***)malloc16(fp->slots_per_frame*sizeof(uint32_t **));
  uint32_t ***csi_rs = gNB->nr_gold_csi_rs;
  AssertFatal(csi_rs!=NULL, "NR init: csi reference signal malloc failed\n");

  // ceil((NB_RB*8(max allocation per RB)*2(QPSK))/32)
  int csi_dmrs_init_length =  ((fp->N_RB_DL<<4)>>5)+1;

  for (int slot=0; slot<fp->slots_per_frame; slot++) {
    csi_rs[slot] = (uint32_t **)malloc16(fp->symbols_per_slot*sizeof(uint32_t *));
    AssertFatal(csi_rs[slot]!=NULL, "NR init: csi reference signal for slot %d - malloc failed\n", slot);

    for (int symb=0; symb<fp->symbols_per_slot; symb++) {
      csi_rs[slot][symb] = (uint32_t *)malloc16(csi_dmrs_init_length*sizeof(uint32_t));
      AssertFatal(csi_rs[slot][symb]!=NULL, "NR init: csi reference signal for slot %d symbol %d - malloc failed\n", slot, symb);
    }
  }

  gNB->csi_gold_init = cfg->cell_config.phy_cell_id.value;
  nr_init_csi_rs(gNB, cfg->cell_config.phy_cell_id.value);

<<<<<<< HEAD
  //PRS init
  gNB->nr_gold_prs = (uint32_t ***)malloc16(fp->slots_per_frame*sizeof(uint32_t **));
  uint32_t ***prs = gNB->nr_gold_prs;
  AssertFatal(prs!=NULL, "NR init: positioning reference signal malloc failed\n");

  for (int slot=0; slot<fp->slots_per_frame; slot++) {
    prs[slot] = (uint32_t **)malloc16(fp->symbols_per_slot*sizeof(uint32_t *));
    AssertFatal(prs[slot]!=NULL, "NR init: positioning reference signal for slot %d - malloc failed\n", slot);

    for (int symb=0; symb<fp->symbols_per_slot; symb++) {
      prs[slot][symb] = (uint32_t *)malloc16(NR_MAX_PRS_INIT_LENGTH_DWORD*sizeof(uint32_t));
      AssertFatal(prs[slot][symb]!=NULL, "NR init: positioning reference signal for slot %d symbol %d - malloc failed\n", slot, symb);
    }
  }

  nr_init_prs(gNB);

  
=======
  for (int id=0; id<NUMBER_OF_NR_SRS_MAX; id++) {
    gNB->nr_srs_info[id] = (nr_srs_info_t *)malloc16_clear(sizeof(nr_srs_info_t));
    gNB->nr_srs_info[id]->sc_list = (uint16_t *) malloc16_clear(6*fp->N_RB_UL*sizeof(uint16_t));
    gNB->nr_srs_info[id]->srs_generated_signal = (int32_t*)malloc16_clear(fp->ofdm_symbol_size*MAX_NUM_NR_SRS_SYMBOLS*sizeof(int32_t));
    gNB->nr_srs_info[id]->noise_power = (uint32_t*)malloc16_clear(sizeof(uint32_t));
    gNB->nr_srs_info[id]->srs_received_signal = (int32_t **)malloc16(Prx*sizeof(int32_t*));
    gNB->nr_srs_info[id]->srs_ls_estimated_channel = (int32_t **)malloc16(Prx*sizeof(int32_t*));
    gNB->nr_srs_info[id]->srs_estimated_channel_freq = (int32_t **)malloc16(Prx*sizeof(int32_t*));
    gNB->nr_srs_info[id]->srs_estimated_channel_time = (int32_t **)malloc16(Prx*sizeof(int32_t*));
    gNB->nr_srs_info[id]->srs_estimated_channel_time_shifted = (int32_t **)malloc16(Prx*sizeof(int32_t*));
    for (i=0;i<Prx;i++){
      gNB->nr_srs_info[id]->srs_received_signal[i] = (int32_t*)malloc16_clear(fp->ofdm_symbol_size*MAX_NUM_NR_SRS_SYMBOLS*sizeof(int32_t));
      gNB->nr_srs_info[id]->srs_ls_estimated_channel[i] = (int32_t*)malloc16_clear(fp->ofdm_symbol_size*MAX_NUM_NR_SRS_SYMBOLS*sizeof(int32_t));
      gNB->nr_srs_info[id]->srs_estimated_channel_freq[i] = (int32_t*)malloc16_clear(fp->ofdm_symbol_size*MAX_NUM_NR_SRS_SYMBOLS*sizeof(int32_t));
      gNB->nr_srs_info[id]->srs_estimated_channel_time[i] = (int32_t*)malloc16_clear(fp->ofdm_symbol_size*MAX_NUM_NR_SRS_SYMBOLS*sizeof(int32_t));
      gNB->nr_srs_info[id]->srs_estimated_channel_time_shifted[i] = (int32_t*)malloc16_clear(fp->ofdm_symbol_size*MAX_NUM_NR_SRS_SYMBOLS*sizeof(int32_t));
    }
  }

  generate_ul_reference_signal_sequences(SHRT_MAX);

>>>>>>> d11350c0
  /* Generate low PAPR type 1 sequences for PUSCH DMRS, these are used if transform precoding is enabled.  */
  generate_lowpapr_typ1_refsig_sequences(SHRT_MAX);

  /// Transport init necessary for NR synchro
  init_nr_transport(gNB);

  gNB->first_run_I0_measurements = 1;

  common_vars->rxdata  = (int32_t **)malloc16(Prx*sizeof(int32_t*));
  common_vars->txdataF = (int32_t **)malloc16(Ptx*sizeof(int32_t*));
  common_vars->rxdataF = (int32_t **)malloc16(Prx*sizeof(int32_t*));
  common_vars->beam_id = (uint8_t **)malloc16(Ptx*sizeof(uint8_t*));

  for (i=0;i<Ptx;i++){
    common_vars->txdataF[i] = (int32_t*)malloc16_clear(fp->samples_per_frame_wCP*sizeof(int32_t)); // [hna] samples_per_frame without CP
    LOG_D(PHY,"[INIT] common_vars->txdataF[%d] = %p (%lu bytes)\n",
          i,common_vars->txdataF[i],
          fp->samples_per_frame_wCP*sizeof(int32_t));
    common_vars->beam_id[i] = (uint8_t*)malloc16_clear(fp->symbols_per_slot*fp->slots_per_frame*sizeof(uint8_t));
    memset(common_vars->beam_id[i],255,fp->symbols_per_slot*fp->slots_per_frame);
  }
  for (i=0;i<Prx;i++){
    common_vars->rxdataF[i] = (int32_t*)malloc16_clear(fp->samples_per_frame_wCP*sizeof(int32_t));
    common_vars->rxdata[i] = (int32_t*)malloc16_clear(fp->samples_per_frame*sizeof(int32_t));
  }
  common_vars->debugBuff = (int32_t*)malloc16_clear(fp->samples_per_frame*sizeof(int32_t)*100);	
  common_vars->debugBuff_sample_offset = 0; 

  // PRACH
  prach_vars->prachF = (int16_t *)malloc16_clear( 1024*2*sizeof(int16_t) );
  prach_vars->rxsigF = (int16_t **)malloc16_clear(Prx*sizeof(int16_t*));
  prach_vars->prach_ifft       = (int32_t *)malloc16_clear(1024*2*sizeof(int32_t));

  init_prach_list(gNB);

  int N_RB_UL = cfg->carrier_config.ul_grid_size[cfg->ssb_config.scs_common.value].value;
  int n_buf = Prx*max_ul_mimo_layers;

  for (int ULSCH_id=0; ULSCH_id<gNB->number_of_nr_ulsch_max; ULSCH_id++) {
    pusch_vars[ULSCH_id] = (NR_gNB_PUSCH *)malloc16_clear( sizeof(NR_gNB_PUSCH) );
    pusch_vars[ULSCH_id]->rxdataF_ext           = (int32_t **)malloc16(Prx*sizeof(int32_t *) );
    pusch_vars[ULSCH_id]->rxdataF_ext2          = (int32_t **)malloc16(Prx*sizeof(int32_t *) );
    pusch_vars[ULSCH_id]->ul_ch_estimates       = (int32_t **)malloc16(n_buf*sizeof(int32_t *) );
    pusch_vars[ULSCH_id]->ul_ch_estimates_ext   = (int32_t **)malloc16(n_buf*sizeof(int32_t *) );
    pusch_vars[ULSCH_id]->ul_ch_ptrs_estimates     = (int32_t **)malloc16(n_buf*sizeof(int32_t *) );
    pusch_vars[ULSCH_id]->ul_ch_ptrs_estimates_ext = (int32_t **)malloc16(n_buf*sizeof(int32_t *) );
    pusch_vars[ULSCH_id]->ptrs_phase_per_slot   = (int32_t **)malloc16(n_buf*sizeof(int32_t *) );
    pusch_vars[ULSCH_id]->ul_ch_estimates_time  = (int32_t **)malloc16(n_buf*sizeof(int32_t *) );
    pusch_vars[ULSCH_id]->rxdataF_comp          = (int32_t **)malloc16(n_buf*sizeof(int32_t *) );
    pusch_vars[ULSCH_id]->ul_ch_mag0            = (int32_t **)malloc16(n_buf*sizeof(int32_t *) );
    pusch_vars[ULSCH_id]->ul_ch_magb0           = (int32_t **)malloc16(n_buf*sizeof(int32_t *) );
    pusch_vars[ULSCH_id]->ul_ch_mag             = (int32_t **)malloc16(n_buf*sizeof(int32_t *) );
    pusch_vars[ULSCH_id]->ul_ch_magb            = (int32_t **)malloc16(n_buf*sizeof(int32_t *) );
    pusch_vars[ULSCH_id]->rho                   = (int32_t **)malloc16_clear(n_buf*sizeof(int32_t*) );

    for (i=0; i<Prx; i++) {
      pusch_vars[ULSCH_id]->rxdataF_ext[i]           = (int32_t *)malloc16_clear( sizeof(int32_t)*N_RB_UL*12*fp->symbols_per_slot );
      pusch_vars[ULSCH_id]->rxdataF_ext2[i]          = (int32_t *)malloc16_clear( sizeof(int32_t)*N_RB_UL*12*fp->symbols_per_slot );
    }
    for (i=0; i<n_buf; i++) {
      pusch_vars[ULSCH_id]->ul_ch_estimates[i]       = (int32_t *)malloc16_clear( sizeof(int32_t)*fp->ofdm_symbol_size*2*fp->symbols_per_slot );
      pusch_vars[ULSCH_id]->ul_ch_estimates_ext[i]   = (int32_t *)malloc16_clear( sizeof(int32_t)*N_RB_UL*12*fp->symbols_per_slot );
      pusch_vars[ULSCH_id]->ul_ch_estimates_time[i]  = (int32_t *)malloc16_clear( 2*sizeof(int32_t)*fp->ofdm_symbol_size );
      pusch_vars[ULSCH_id]->ul_ch_ptrs_estimates[i]       = (int32_t *)malloc16_clear( sizeof(int32_t)*fp->ofdm_symbol_size*2*fp->symbols_per_slot ); // max intensity in freq is 1 sc every 2 RBs
      pusch_vars[ULSCH_id]->ul_ch_ptrs_estimates_ext[i]   = (int32_t *)malloc16_clear( sizeof(int32_t)*N_RB_UL*12*fp->symbols_per_slot );
      pusch_vars[ULSCH_id]->ptrs_phase_per_slot[i]   = (int32_t *)malloc16_clear( sizeof(int32_t)*fp->symbols_per_slot); // symbols per slot
      pusch_vars[ULSCH_id]->rxdataF_comp[i]          = (int32_t *)malloc16_clear( sizeof(int32_t)*N_RB_UL*12*fp->symbols_per_slot );
      pusch_vars[ULSCH_id]->ul_ch_mag0[i]            = (int32_t *)malloc16_clear( fp->symbols_per_slot*sizeof(int32_t)*N_RB_UL*12 );
      pusch_vars[ULSCH_id]->ul_ch_magb0[i]           = (int32_t *)malloc16_clear( fp->symbols_per_slot*sizeof(int32_t)*N_RB_UL*12 );
      pusch_vars[ULSCH_id]->ul_ch_mag[i]             = (int32_t *)malloc16_clear( fp->symbols_per_slot*sizeof(int32_t)*N_RB_UL*12 );
      pusch_vars[ULSCH_id]->ul_ch_magb[i]            = (int32_t *)malloc16_clear( fp->symbols_per_slot*sizeof(int32_t)*N_RB_UL*12 );
      pusch_vars[ULSCH_id]->rho[i]                   = (int32_t *)malloc16_clear( sizeof(int32_t)*(fp->N_RB_UL*12*7*2) );
    }
    pusch_vars[ULSCH_id]->llr = (int16_t *)malloc16_clear( (8*((3*8*6144)+12))*sizeof(int16_t) ); // [hna] 6144 is LTE and (8*((3*8*6144)+12)) is not clear
    pusch_vars[ULSCH_id]->ul_valid_re_per_slot  = (int16_t *)malloc16_clear( sizeof(int16_t)*fp->symbols_per_slot);
  } //ulsch_id
/*
  for (ulsch_id=0; ulsch_id<NUMBER_OF_UE_MAX; ulsch_id++)
    gNB->UE_stats_ptr[ulsch_id] = &gNB->UE_stats[ulsch_id];
*/
  return (0);
}

void phy_free_nr_gNB(PHY_VARS_gNB *gNB)
{
  NR_DL_FRAME_PARMS* const fp       = &gNB->frame_parms;
  const int Ptx = gNB->gNB_config.carrier_config.num_tx_ant.value;
  const int Prx = gNB->gNB_config.carrier_config.num_rx_ant.value;
  const int max_ul_mimo_layers = 4; // taken from phy_init_nr_gNB()
  const int n_buf = Prx * max_ul_mimo_layers;

  int max_dl_mimo_layers =(fp->nb_antennas_tx<NR_MAX_NB_LAYERS) ? fp->nb_antennas_tx : NR_MAX_NB_LAYERS;
  if (fp->nb_antennas_tx>1) {
    for (int nl = 0; nl < max_dl_mimo_layers; nl++) {
      for(int size = 0; size < gNB->pmiq_size[nl]; size++)
        free_and_zero(gNB->nr_mimo_precoding_matrix[nl][size]);
      free_and_zero(gNB->nr_mimo_precoding_matrix[nl]);
    }
    free_and_zero(gNB->nr_mimo_precoding_matrix);
  }

  uint32_t ***pdcch_dmrs = gNB->nr_gold_pdcch_dmrs;
  for (int slot = 0; slot < fp->slots_per_frame; slot++) {
    for (int symb = 0; symb < fp->symbols_per_slot; symb++)
      free_and_zero(pdcch_dmrs[slot][symb]);
    free_and_zero(pdcch_dmrs[slot]);
  }
  free_and_zero(pdcch_dmrs);

  uint32_t ****pdsch_dmrs = gNB->nr_gold_pdsch_dmrs;
  for (int slot = 0; slot < fp->slots_per_frame; slot++) {
    for (int symb = 0; symb < fp->symbols_per_slot; symb++) {
      for (int q = 0; q < NR_NB_NSCID; q++)
        free_and_zero(pdsch_dmrs[slot][symb][q]);
      free_and_zero(pdsch_dmrs[slot][symb]);
    }
    free_and_zero(pdsch_dmrs[slot]);
  }
  free_and_zero(gNB->nr_gold_pdsch_dmrs);

  uint32_t ****pusch_dmrs = gNB->nr_gold_pusch_dmrs;
  for(int nscid = 0; nscid < 2; nscid++) {
    for (int slot = 0; slot < fp->slots_per_frame; slot++) {
      for (int symb = 0; symb < fp->symbols_per_slot; symb++)
        free_and_zero(pusch_dmrs[nscid][slot][symb]);
      free_and_zero(pusch_dmrs[nscid][slot]);
    }
    free_and_zero(pusch_dmrs[nscid]);
  }
  free_and_zero(pusch_dmrs);

  uint32_t ***csi_rs = gNB->nr_gold_csi_rs;
  for (int slot = 0; slot < fp->slots_per_frame; slot++) {
    for (int symb = 0; symb < fp->symbols_per_slot; symb++)
      free_and_zero(csi_rs[slot][symb]);
    free_and_zero(csi_rs[slot]);
  }
  free_and_zero(csi_rs);

  for (int id = 0; id < NUMBER_OF_NR_SRS_MAX; id++) {
    for (int i = 0; i < Prx; i++) {
      free_and_zero(gNB->nr_srs_info[id]->srs_received_signal[i]);
      free_and_zero(gNB->nr_srs_info[id]->srs_ls_estimated_channel[i]);
      free_and_zero(gNB->nr_srs_info[id]->srs_estimated_channel_freq[i]);
      free_and_zero(gNB->nr_srs_info[id]->srs_estimated_channel_time[i]);
      free_and_zero(gNB->nr_srs_info[id]->srs_estimated_channel_time_shifted[i]);
    }
    free_and_zero(gNB->nr_srs_info[id]->sc_list);
    free_and_zero(gNB->nr_srs_info[id]->srs_generated_signal);
    free_and_zero(gNB->nr_srs_info[id]->noise_power);
    free_and_zero(gNB->nr_srs_info[id]->srs_received_signal);
    free_and_zero(gNB->nr_srs_info[id]->srs_ls_estimated_channel);
    free_and_zero(gNB->nr_srs_info[id]->srs_estimated_channel_freq);
    free_and_zero(gNB->nr_srs_info[id]->srs_estimated_channel_time);
    free_and_zero(gNB->nr_srs_info[id]->srs_estimated_channel_time_shifted);
    free_and_zero(gNB->nr_srs_info[id]);
  }

  free_ul_reference_signal_sequences();
  free_gnb_lowpapr_sequences();

  reset_nr_transport(gNB);

  NR_gNB_COMMON * common_vars = &gNB->common_vars;
  for (int i = 0; i < Ptx; i++) {
    free_and_zero(common_vars->txdataF[i]);
    free_and_zero(common_vars->beam_id[i]);
  }

  for (int i = 0; i < Prx; ++i) {
    free_and_zero(common_vars->rxdataF[i]);
    free_and_zero(common_vars->rxdata[i]);
  }

  free_and_zero(common_vars->txdataF);
  free_and_zero(common_vars->rxdata);
  free_and_zero(common_vars->rxdataF);
  free_and_zero(common_vars->beam_id);

  free_and_zero(common_vars->debugBuff);

  NR_gNB_PRACH* prach_vars = &gNB->prach_vars;
  free_and_zero(prach_vars->prachF);
  free_and_zero(prach_vars->rxsigF);
  free_and_zero(prach_vars->prach_ifft);

  NR_gNB_PUSCH** pusch_vars = gNB->pusch_vars;
  for (int ULSCH_id=0; ULSCH_id<gNB->number_of_nr_ulsch_max; ULSCH_id++) {
    for (int i = 0; i < Prx; i++) {
      free_and_zero(pusch_vars[ULSCH_id]->rxdataF_ext[i]);
      free_and_zero(pusch_vars[ULSCH_id]->rxdataF_ext2[i]);
    }
    for (int i = 0; i < n_buf; i++) {
      free_and_zero(pusch_vars[ULSCH_id]->ul_ch_estimates[i]);
      free_and_zero(pusch_vars[ULSCH_id]->ul_ch_estimates_ext[i]);
      free_and_zero(pusch_vars[ULSCH_id]->ul_ch_estimates_time[i]);
      free_and_zero(pusch_vars[ULSCH_id]->ul_ch_ptrs_estimates[i]);
      free_and_zero(pusch_vars[ULSCH_id]->ul_ch_ptrs_estimates_ext[i]);
      free_and_zero(pusch_vars[ULSCH_id]->ptrs_phase_per_slot[i]);
      free_and_zero(pusch_vars[ULSCH_id]->rxdataF_comp[i]);
      free_and_zero(pusch_vars[ULSCH_id]->ul_ch_mag0[i]);
      free_and_zero(pusch_vars[ULSCH_id]->ul_ch_magb0[i]);
      free_and_zero(pusch_vars[ULSCH_id]->ul_ch_mag[i]);
      free_and_zero(pusch_vars[ULSCH_id]->ul_ch_magb[i]);
      free_and_zero(pusch_vars[ULSCH_id]->rho[i]);
    }
    free_and_zero(pusch_vars[ULSCH_id]->rxdataF_ext);
    free_and_zero(pusch_vars[ULSCH_id]->rxdataF_ext2);
    free_and_zero(pusch_vars[ULSCH_id]->ul_ch_estimates);
    free_and_zero(pusch_vars[ULSCH_id]->ul_ch_estimates_ext);
    free_and_zero(pusch_vars[ULSCH_id]->ul_ch_ptrs_estimates);
    free_and_zero(pusch_vars[ULSCH_id]->ul_ch_ptrs_estimates_ext);
    free_and_zero(pusch_vars[ULSCH_id]->ptrs_phase_per_slot);
    free_and_zero(pusch_vars[ULSCH_id]->ul_ch_estimates_time);
    free_and_zero(pusch_vars[ULSCH_id]->ul_valid_re_per_slot);
    free_and_zero(pusch_vars[ULSCH_id]->rxdataF_comp);
    free_and_zero(pusch_vars[ULSCH_id]->ul_ch_mag0);
    free_and_zero(pusch_vars[ULSCH_id]->ul_ch_magb0);
    free_and_zero(pusch_vars[ULSCH_id]->ul_ch_mag);
    free_and_zero(pusch_vars[ULSCH_id]->ul_ch_magb);
    free_and_zero(pusch_vars[ULSCH_id]->rho);

    free_and_zero(pusch_vars[ULSCH_id]->llr);
    free_and_zero(pusch_vars[ULSCH_id]);
  } //ULSCH_id
}

//Adding nr_schedule_handler
void install_nr_schedule_handlers(NR_IF_Module_t *if_inst)
{
  if_inst->NR_PHY_config_req = nr_phy_config_request;
  if_inst->NR_Schedule_response = nr_schedule_response;
}
/*
void install_schedule_handlers(IF_Module_t *if_inst)
{
  if_inst->PHY_config_req = phy_config_request;
  if_inst->schedule_response = schedule_response;
}*/

/// this function is a temporary addition for NR configuration


void nr_phy_config_request_sim(PHY_VARS_gNB *gNB,
                               int N_RB_DL,
                               int N_RB_UL,
                               int mu,
                               int Nid_cell,
                               uint64_t position_in_burst)
{
  NR_DL_FRAME_PARMS *fp                                   = &gNB->frame_parms;
  nfapi_nr_config_request_scf_t *gNB_config               = &gNB->gNB_config;
  //overwrite for new NR parameters

  uint64_t rev_burst=0;
  for (int i=0; i<64; i++)
    rev_burst |= (((position_in_burst>>(63-i))&0x01)<<i);

  gNB_config->cell_config.phy_cell_id.value             = Nid_cell;
  gNB_config->ssb_config.scs_common.value               = mu;
  gNB_config->ssb_table.ssb_subcarrier_offset.value     = 0;
  gNB_config->ssb_table.ssb_offset_point_a.value        = (N_RB_DL-20)>>1;
  gNB_config->ssb_table.ssb_mask_list[1].ssb_mask.value = (rev_burst)&(0xFFFFFFFF);
  gNB_config->ssb_table.ssb_mask_list[0].ssb_mask.value = (rev_burst>>32)&(0xFFFFFFFF);
  gNB_config->cell_config.frame_duplex_type.value       = TDD;
  gNB_config->ssb_table.ssb_period.value		= 1; //10ms
  gNB_config->carrier_config.dl_grid_size[mu].value     = N_RB_DL;
  gNB_config->carrier_config.ul_grid_size[mu].value     = N_RB_UL;
  gNB_config->carrier_config.num_tx_ant.value           = fp->nb_antennas_tx;
  gNB_config->carrier_config.num_rx_ant.value           = fp->nb_antennas_rx;

  gNB_config->tdd_table.tdd_period.value = 0;
  //gNB_config->subframe_config.dl_cyclic_prefix_type.value = (fp->Ncp == NORMAL) ? NFAPI_CP_NORMAL : NFAPI_CP_EXTENDED;

  gNB->mac_enabled   = 1;
  if (mu==1) {
    fp->dl_CarrierFreq = 3600000000;//from_nrarfcn(gNB_config->nfapi_config.rf_bands.rf_band[0],gNB_config->nfapi_config.nrarfcn.value);
    fp->ul_CarrierFreq = 3600000000;//fp->dl_CarrierFreq - (get_uldl_offset(gNB_config->nfapi_config.rf_bands.rf_band[0])*100000);
    fp->nr_band = 78;
    //  fp->threequarter_fs= 0;
  } else if (mu==3) {
    fp->dl_CarrierFreq = 27524520000;//from_nrarfcn(gNB_config->nfapi_config.rf_bands.rf_band[0],gNB_config->nfapi_config.nrarfcn.value);
    fp->ul_CarrierFreq = 27524520000;//fp->dl_CarrierFreq - (get_uldl_offset(gNB_config->nfapi_config.rf_bands.rf_band[0])*100000);
    fp->nr_band = 261;
    //  fp->threequarter_fs= 0;
  }

  fp->threequarter_fs = 0;
  gNB_config->carrier_config.dl_bandwidth.value = config_bandwidth(mu, N_RB_DL, fp->nr_band);

  nr_init_frame_parms(gNB_config, fp);
  fp->ofdm_offset_divisor = UINT_MAX;
  gNB->configured    = 1;
  LOG_I(PHY,"gNB configured\n");
}


void nr_phy_config_request(NR_PHY_Config_t *phy_config) {
  uint8_t Mod_id = phy_config->Mod_id;
  uint8_t short_sequence, num_sequences, rootSequenceIndex, fd_occasion;
  NR_DL_FRAME_PARMS *fp = &RC.gNB[Mod_id]->frame_parms;
  nfapi_nr_config_request_scf_t *gNB_config = &RC.gNB[Mod_id]->gNB_config;

  memcpy((void*)gNB_config,phy_config->cfg,sizeof(*phy_config->cfg));
  RC.gNB[Mod_id]->mac_enabled     = 1;

  uint64_t dl_bw_khz = (12*gNB_config->carrier_config.dl_grid_size[gNB_config->ssb_config.scs_common.value].value)*(15<<gNB_config->ssb_config.scs_common.value);
  fp->dl_CarrierFreq = ((dl_bw_khz>>1) + gNB_config->carrier_config.dl_frequency.value)*1000 ;
  
  uint64_t ul_bw_khz = (12*gNB_config->carrier_config.ul_grid_size[gNB_config->ssb_config.scs_common.value].value)*(15<<gNB_config->ssb_config.scs_common.value);
  fp->ul_CarrierFreq = ((ul_bw_khz>>1) + gNB_config->carrier_config.uplink_frequency.value)*1000 ;

  int32_t dlul_offset = fp->ul_CarrierFreq - fp->dl_CarrierFreq;
  fp->nr_band = get_band(fp->dl_CarrierFreq, dlul_offset);

  LOG_I(PHY, "DL frequency %lu Hz, UL frequency %lu Hz: band %d, uldl offset %d Hz\n", fp->dl_CarrierFreq, fp->ul_CarrierFreq, fp->nr_band, dlul_offset);

  fp->threequarter_fs = openair0_cfg[0].threequarter_fs;
  LOG_A(PHY,"Configuring MIB for instance %d, : (Nid_cell %d,DL freq %llu, UL freq %llu)\n",
        Mod_id,
        gNB_config->cell_config.phy_cell_id.value,
        (unsigned long long)fp->dl_CarrierFreq,
        (unsigned long long)fp->ul_CarrierFreq);

  nr_init_frame_parms(gNB_config, fp);
  

  if (RC.gNB[Mod_id]->configured == 1) {
    LOG_E(PHY,"Already gNB already configured, do nothing\n");
    return;
  }

  fd_occasion = 0;
  nfapi_nr_prach_config_t *prach_config = &gNB_config->prach_config;
  short_sequence = prach_config->prach_sequence_length.value;
//  for(fd_occasion = 0; fd_occasion <= prach_config->num_prach_fd_occasions.value ; fd_occasion) { // TODO Need to handle for msg1-fdm > 1
  num_sequences = prach_config->num_prach_fd_occasions_list[fd_occasion].num_root_sequences.value;
  rootSequenceIndex = prach_config->num_prach_fd_occasions_list[fd_occasion].prach_root_sequence_index.value;

  compute_nr_prach_seq(short_sequence, num_sequences, rootSequenceIndex, RC.gNB[Mod_id]->X_u);
//  }
  RC.gNB[Mod_id]->configured     = 1;

  fp->ofdm_offset_divisor = RC.gNB[Mod_id]->ofdm_offset_divisor;
  init_symbol_rotation(fp);
  init_timeshift_rotation(fp);

  LOG_I(PHY,"gNB %d configured\n",Mod_id);
}

void init_DLSCH_struct(PHY_VARS_gNB *gNB, processingData_L1tx_t *msg) {
  NR_DL_FRAME_PARMS *fp = &gNB->frame_parms;
  nfapi_nr_config_request_scf_t *cfg = &gNB->gNB_config;
  uint16_t grid_size = cfg->carrier_config.dl_grid_size[fp->numerology_index].value;
  msg->num_pdsch_slot = 0;

  int num_cw = NR_MAX_NB_LAYERS > 4? 2:1;
  for (int i=0; i<gNB->number_of_nr_dlsch_max; i++) {
    LOG_I(PHY,"Allocating Transport Channel Buffers for DLSCH %d/%d\n",i,gNB->number_of_nr_dlsch_max);
    for (int j=0; j<num_cw; j++) {
      msg->dlsch[i][j] = new_gNB_dlsch(fp,1,16,NSOFT,0,grid_size);
      AssertFatal(msg->dlsch[i][j]!=NULL,"Can't initialize dlsch %d \n", i);
    }
  }
}

void reset_DLSCH_struct(const PHY_VARS_gNB *gNB, processingData_L1tx_t *msg)
{
  const NR_DL_FRAME_PARMS *fp = &gNB->frame_parms;
  const nfapi_nr_config_request_scf_t *cfg = &gNB->gNB_config;
  const uint16_t grid_size = cfg->carrier_config.dl_grid_size[fp->numerology_index].value;
  int num_cw = NR_MAX_NB_LAYERS > 4? 2:1;
  for (int i=0; i<gNB->number_of_nr_dlsch_max; i++)
    for (int j=0; j<num_cw; j++)
      free_gNB_dlsch(&msg->dlsch[i][j], grid_size, fp);
}

void init_nr_transport(PHY_VARS_gNB *gNB) {
  NR_DL_FRAME_PARMS *fp = &gNB->frame_parms;
  LOG_I(PHY, "Initialise nr transport\n");

  memset(gNB->num_pdsch_rnti, 0, sizeof(uint16_t)*80);

  for (int i=0; i<NUMBER_OF_NR_PUCCH_MAX; i++) {
    LOG_I(PHY,"Allocating Transport Channel Buffers for PUCCH %d/%d\n",i,NUMBER_OF_NR_PUCCH_MAX);
    gNB->pucch[i] = new_gNB_pucch();
    AssertFatal(gNB->pucch[i]!=NULL,"Can't initialize pucch %d \n", i);
  }

  for (int i=0; i<NUMBER_OF_NR_SRS_MAX; i++) {
    LOG_I(PHY,"Allocating Transport Channel Buffers for SRS %d/%d\n",i,NUMBER_OF_NR_SRS_MAX);
    gNB->srs[i] = new_gNB_srs();
    AssertFatal(gNB->srs[i]!=NULL,"Can't initialize srs %d \n", i);
  }

  for (int i=0; i<gNB->number_of_nr_ulsch_max; i++) {

    LOG_I(PHY,"Allocating Transport Channel Buffer for ULSCH  %d/%d\n",i,gNB->number_of_nr_ulsch_max);

    gNB->ulsch[i] = new_gNB_ulsch(MAX_LDPC_ITERATIONS, fp->N_RB_UL);

    if (!gNB->ulsch[i]) {
      LOG_E(PHY,"Can't get gNB ulsch structures\n");
      exit(-1);
    }
  }

  gNB->rx_total_gain_dB=130;

  //fp->pucch_config_common.deltaPUCCH_Shift = 1;
}

void reset_nr_transport(PHY_VARS_gNB *gNB)
{
  const NR_DL_FRAME_PARMS *fp = &gNB->frame_parms;

  for (int i = 0; i < NUMBER_OF_NR_PUCCH_MAX; i++)
    free_gNB_pucch(gNB->pucch[i]);

  for (int i = 0; i < NUMBER_OF_NR_SRS_MAX; i++)
    free_gNB_srs(gNB->srs[i]);

  for (int i=0; i<gNB->number_of_nr_ulsch_max; i++)
    free_gNB_ulsch(&gNB->ulsch[i], fp->N_RB_UL);
}<|MERGE_RESOLUTION|>--- conflicted
+++ resolved
@@ -614,7 +614,6 @@
   gNB->csi_gold_init = cfg->cell_config.phy_cell_id.value;
   nr_init_csi_rs(gNB, cfg->cell_config.phy_cell_id.value);
 
-<<<<<<< HEAD
   //PRS init
   gNB->nr_gold_prs = (uint32_t ***)malloc16(fp->slots_per_frame*sizeof(uint32_t **));
   uint32_t ***prs = gNB->nr_gold_prs;
@@ -632,8 +631,7 @@
 
   nr_init_prs(gNB);
 
-  
-=======
+
   for (int id=0; id<NUMBER_OF_NR_SRS_MAX; id++) {
     gNB->nr_srs_info[id] = (nr_srs_info_t *)malloc16_clear(sizeof(nr_srs_info_t));
     gNB->nr_srs_info[id]->sc_list = (uint16_t *) malloc16_clear(6*fp->N_RB_UL*sizeof(uint16_t));
@@ -655,7 +653,6 @@
 
   generate_ul_reference_signal_sequences(SHRT_MAX);
 
->>>>>>> d11350c0
   /* Generate low PAPR type 1 sequences for PUSCH DMRS, these are used if transform precoding is enabled.  */
   generate_lowpapr_typ1_refsig_sequences(SHRT_MAX);
 
