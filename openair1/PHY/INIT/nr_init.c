/*
 * Licensed to the OpenAirInterface (OAI) Software Alliance under one or more
 * contributor license agreements.  See the NOTICE file distributed with
 * this work for additional information regarding copyright ownership.
 * The OpenAirInterface Software Alliance licenses this file to You under
 * the OAI Public License, Version 1.1  (the "License"); you may not use this file
 * except in compliance with the License.
 * You may obtain a copy of the License at
 *
 *      http://www.openairinterface.org/?page_id=698
 *
 * Unless required by applicable law or agreed to in writing, software
 * distributed under the License is distributed on an "AS IS" BASIS,
 * WITHOUT WARRANTIES OR CONDITIONS OF ANY KIND, either express or implied.
 * See the License for the specific language governing permissions and
 * limitations under the License.
 *-------------------------------------------------------------------------------
 * For more information about the OpenAirInterface (OAI) Software Alliance:
 *      contact@openairinterface.org
 */

#include "executables/nr-softmodem-common.h"
#include "common/utils/nr/nr_common.h"
#include "common/ran_context.h"
#include "PHY/defs_gNB.h"
#include "PHY/phy_extern.h"
#include "PHY/NR_REFSIG/nr_refsig.h"
#include "PHY/INIT/phy_init.h"
#include "PHY/CODING/nrPolar_tools/nr_polar_pbch_defs.h"
#include "PHY/NR_TRANSPORT/nr_transport_proto.h"
#include "PHY/NR_TRANSPORT/nr_transport_common_proto.h"
#include "openair1/PHY/MODULATION/nr_modulation.h"
/*#include "RadioResourceConfigCommonSIB.h"
#include "RadioResourceConfigDedicated.h"
#include "TDD-Config.h"
#include "MBSFN-SubframeConfigList.h"*/
#include "openair1/PHY/defs_RU.h"
#include "openair1/PHY/CODING/nrLDPC_extern.h"
#include "assertions.h"
#include <math.h>

#include "PHY/NR_TRANSPORT/nr_ulsch.h"
#include "PHY/NR_REFSIG/nr_refsig.h"
#include "SCHED_NR/fapi_nr_l1.h"
#include "nfapi_nr_interface.h"

#include "PHY/NR_REFSIG/ul_ref_seq_nr.h"


int l1_north_init_gNB() {

  if (RC.nb_nr_L1_inst > 0 &&  RC.gNB != NULL) {

    AssertFatal(RC.nb_nr_L1_inst>0,"nb_nr_L1_inst=%d\n",RC.nb_nr_L1_inst);
    AssertFatal(RC.gNB!=NULL,"RC.gNB is null\n");
    LOG_I(PHY,"%s() RC.nb_nr_L1_inst:%d\n", __FUNCTION__, RC.nb_nr_L1_inst);

    for (int i=0; i<RC.nb_nr_L1_inst; i++) {
      AssertFatal(RC.gNB[i]!=NULL,"RC.gNB[%d] is null\n",i);

      if ((RC.gNB[i]->if_inst =  NR_IF_Module_init(i))<0) return(-1);
      
      LOG_I(PHY,"%s() RC.gNB[%d] installing callbacks\n", __FUNCTION__, i);
      RC.gNB[i]->if_inst->NR_PHY_config_req = nr_phy_config_request;
      RC.gNB[i]->if_inst->NR_Schedule_response = nr_schedule_response;
    }
  } else {
    LOG_I(PHY,"%s() Not installing PHY callbacks - RC.nb_nr_L1_inst:%d RC.gNB:%p\n", __FUNCTION__, RC.nb_nr_L1_inst, RC.gNB);
  }

  return(0);
}


int phy_init_nr_gNB(PHY_VARS_gNB *gNB,
                    unsigned char is_secondary_gNB,
                    unsigned char lowmem_flag) {
  // shortcuts
  NR_DL_FRAME_PARMS *const fp       = &gNB->frame_parms;
  nfapi_nr_config_request_scf_t *cfg = &gNB->gNB_config;
  NR_gNB_COMMON *const common_vars  = &gNB->common_vars;
  NR_gNB_PRACH *const prach_vars   = &gNB->prach_vars;
  NR_gNB_PUSCH **const pusch_vars   = gNB->pusch_vars;

  int i;
  int Ptx=cfg->carrier_config.num_tx_ant.value;
  int Prx=cfg->carrier_config.num_rx_ant.value;
  int max_ul_mimo_layers = 4;

  AssertFatal(Ptx>0 && Ptx<9,"Ptx %d is not supported\n",Ptx);
  AssertFatal(Prx>0 && Prx<9,"Prx %d is not supported\n",Prx);
  LOG_I(PHY,"[gNB %d] %s() About to wait for gNB to be configured\n", gNB->Mod_id, __FUNCTION__);

  while(gNB->configured == 0) usleep(10000);

  if (lowmem_flag == 1) {
    gNB->number_of_nr_dlsch_max = 2;
    gNB->number_of_nr_ulsch_max = 2;
  }
  else {
    gNB->number_of_nr_dlsch_max = NUMBER_OF_NR_DLSCH_MAX;
    gNB->number_of_nr_ulsch_max = NUMBER_OF_NR_ULSCH_MAX;
  }  

  load_dftslib();

  crcTableInit();
  init_scrambling_luts();
  init_pucch2_luts();
  load_nrLDPClib(NULL);
  // PBCH DMRS gold sequences generation
  nr_init_pbch_dmrs(gNB);
  //PDCCH DMRS init
  gNB->nr_gold_pdcch_dmrs = (uint32_t ***)malloc16(fp->slots_per_frame*sizeof(uint32_t **));
  uint32_t ***pdcch_dmrs             = gNB->nr_gold_pdcch_dmrs;
  AssertFatal(pdcch_dmrs!=NULL, "NR init: pdcch_dmrs malloc failed\n");

  gNB->bad_pucch = 0;

  // ceil(((NB_RB<<1)*3)/32) // 3 RE *2(QPSK)
  int pdcch_dmrs_init_length =  (((fp->N_RB_DL<<1)*3)>>5)+1;

  for (int slot=0; slot<fp->slots_per_frame; slot++) {
    pdcch_dmrs[slot] = (uint32_t **)malloc16(fp->symbols_per_slot*sizeof(uint32_t *));
    AssertFatal(pdcch_dmrs[slot]!=NULL, "NR init: pdcch_dmrs for slot %d - malloc failed\n", slot);

    for (int symb=0; symb<fp->symbols_per_slot; symb++) {
      pdcch_dmrs[slot][symb] = (uint32_t *)malloc16(pdcch_dmrs_init_length*sizeof(uint32_t));
      LOG_D(PHY,"pdcch_dmrs[%d][%d] %p\n",slot,symb,pdcch_dmrs[slot][symb]);
      AssertFatal(pdcch_dmrs[slot][symb]!=NULL, "NR init: pdcch_dmrs for slot %d symbol %d - malloc failed\n", slot, symb);
    }
  }

  nr_generate_modulation_table();
  gNB->pdcch_gold_init = cfg->cell_config.phy_cell_id.value;
  nr_init_pdcch_dmrs(gNB, cfg->cell_config.phy_cell_id.value);
  nr_init_pbch_interleaver(gNB->nr_pbch_interleaver);

  //PDSCH DMRS init
  gNB->nr_gold_pdsch_dmrs = (uint32_t ****)malloc16(fp->slots_per_frame*sizeof(uint32_t ***));
  uint32_t ****pdsch_dmrs             = gNB->nr_gold_pdsch_dmrs;

  // ceil(((NB_RB*6(k)*2(QPSK)/32) // 3 RE *2(QPSK)
  int pdsch_dmrs_init_length =  ((fp->N_RB_DL*12)>>5)+1;
  for (int slot=0; slot<fp->slots_per_frame; slot++) {
    pdsch_dmrs[slot] = (uint32_t ***)malloc16(fp->symbols_per_slot*sizeof(uint32_t **));
    AssertFatal(pdsch_dmrs[slot]!=NULL, "NR init: pdsch_dmrs for slot %d - malloc failed\n", slot);

    int nb_codewords = NR_MAX_NB_LAYERS > 4 ? 2 : 1;
    for (int symb=0; symb<fp->symbols_per_slot; symb++) {
<<<<<<< HEAD
      pdsch_dmrs[slot][symb] = (uint32_t **)malloc16(NR_NB_NSCID*sizeof(uint32_t *));
      AssertFatal(pdsch_dmrs[slot][symb]!=NULL, "NR init: pdsch_dmrs for slot %d symbol %d - malloc failed\n", slot, symb);

      for (int q=0; q<NR_NB_NSCID; q++) {
        pdsch_dmrs[slot][symb][q] = (uint32_t *)malloc16(NR_MAX_PDSCH_DMRS_INIT_LENGTH_DWORD*sizeof(uint32_t));
        AssertFatal(pdsch_dmrs[slot][symb][q]!=NULL, "NR init: pdsch_dmrs for slot %d symbol %d nscid %d - malloc failed\n", slot, symb, q);
=======
      pdsch_dmrs[slot][symb] = (uint32_t **)malloc16(nb_codewords*sizeof(uint32_t *));
      AssertFatal(pdsch_dmrs[slot][symb]!=NULL, "NR init: pdsch_dmrs for slot %d symbol %d - malloc failed\n", slot, symb);

      for (int q=0; q<nb_codewords; q++) {
        pdsch_dmrs[slot][symb][q] = (uint32_t *)malloc16(pdsch_dmrs_init_length*sizeof(uint32_t));
        AssertFatal(pdsch_dmrs[slot][symb][q]!=NULL, "NR init: pdsch_dmrs for slot %d symbol %d codeword %d - malloc failed\n", slot, symb, q);
>>>>>>> 3be77c09
      }
    }
  }


  for (int nscid = 0; nscid < NR_NB_NSCID; nscid++) {
    gNB->pdsch_gold_init[nscid] = cfg->cell_config.phy_cell_id.value;
    nr_init_pdsch_dmrs(gNB, nscid, cfg->cell_config.phy_cell_id.value);
  }

  //PUSCH DMRS init
  gNB->nr_gold_pusch_dmrs = (uint32_t ****)malloc16(NR_NB_NSCID*sizeof(uint32_t ***));

  uint32_t ****pusch_dmrs = gNB->nr_gold_pusch_dmrs;

<<<<<<< HEAD
  for(int nscid=0; nscid<NR_NB_NSCID; nscid++) {
=======
  // ceil(((NB_RB*6(k)*2(QPSK)/32) // 3 RE *2(QPSK)
  int pusch_dmrs_init_length =  ((fp->N_RB_UL*12)>>5)+1;
  for(int nscid=0; nscid<2; nscid++) {
>>>>>>> 3be77c09
    pusch_dmrs[nscid] = (uint32_t ***)malloc16(fp->slots_per_frame*sizeof(uint32_t **));
    AssertFatal(pusch_dmrs[nscid]!=NULL, "NR init: pusch_dmrs for nscid %d - malloc failed\n", nscid);

    for (int slot=0; slot<fp->slots_per_frame; slot++) {
      pusch_dmrs[nscid][slot] = (uint32_t **)malloc16(fp->symbols_per_slot*sizeof(uint32_t *));
      AssertFatal(pusch_dmrs[nscid][slot]!=NULL, "NR init: pusch_dmrs for slot %d - malloc failed\n", slot);

      for (int symb=0; symb<fp->symbols_per_slot; symb++) {
        pusch_dmrs[nscid][slot][symb] = (uint32_t *)malloc16(pusch_dmrs_init_length*sizeof(uint32_t));
        AssertFatal(pusch_dmrs[nscid][slot][symb]!=NULL, "NR init: pusch_dmrs for slot %d symbol %d - malloc failed\n", slot, symb);
      }
    }
  }

  for (int nscid=0; nscid<NR_NB_NSCID; nscid++) {
    gNB->pusch_gold_init[nscid] = cfg->cell_config.phy_cell_id.value;
    nr_gold_pusch(gNB, nscid, gNB->pusch_gold_init[nscid]);
  }

  //CSI RS init
  gNB->nr_gold_csi_rs = (uint32_t ***)malloc16(fp->slots_per_frame*sizeof(uint32_t **));
  uint32_t ***csi_rs = gNB->nr_gold_csi_rs;
  AssertFatal(csi_rs!=NULL, "NR init: csi reference signal malloc failed\n");

  // ceil((NB_RB*8(max allocation per RB)*2(QPSK))/32)
  int csi_dmrs_init_length =  ((fp->N_RB_DL<<4)>>5)+1;

  for (int slot=0; slot<fp->slots_per_frame; slot++) {
    csi_rs[slot] = (uint32_t **)malloc16(fp->symbols_per_slot*sizeof(uint32_t *));
    AssertFatal(csi_rs[slot]!=NULL, "NR init: csi reference signal for slot %d - malloc failed\n", slot);

    for (int symb=0; symb<fp->symbols_per_slot; symb++) {
      csi_rs[slot][symb] = (uint32_t *)malloc16(csi_dmrs_init_length*sizeof(uint32_t));
      AssertFatal(csi_rs[slot][symb]!=NULL, "NR init: csi reference signal for slot %d symbol %d - malloc failed\n", slot, symb);
    }
  }

  gNB->csi_gold_init = cfg->cell_config.phy_cell_id.value;
  nr_init_csi_rs(gNB, cfg->cell_config.phy_cell_id.value);

  for (int id=0; id<NUMBER_OF_NR_SRS_MAX; id++) {
    gNB->nr_srs_info[id] = (nr_srs_info_t *)malloc16_clear(sizeof(nr_srs_info_t));
    gNB->nr_srs_info[id]->sc_list = (uint16_t *) malloc16_clear(6*fp->N_RB_UL*sizeof(uint16_t));
    gNB->nr_srs_info[id]->srs_generated_signal = (int32_t*)malloc16_clear(fp->ofdm_symbol_size*MAX_NUM_NR_SRS_SYMBOLS*sizeof(int32_t));
    gNB->nr_srs_info[id]->noise_power = (uint32_t*)malloc16_clear(sizeof(uint32_t));
    gNB->nr_srs_info[id]->srs_received_signal = (int32_t **)malloc16(Prx*sizeof(int32_t*));
    gNB->nr_srs_info[id]->srs_ls_estimated_channel = (int32_t **)malloc16(Prx*sizeof(int32_t*));
    gNB->nr_srs_info[id]->srs_estimated_channel_freq = (int32_t **)malloc16(Prx*sizeof(int32_t*));
    gNB->nr_srs_info[id]->srs_estimated_channel_time = (int32_t **)malloc16(Prx*sizeof(int32_t*));
    gNB->nr_srs_info[id]->srs_estimated_channel_time_shifted = (int32_t **)malloc16(Prx*sizeof(int32_t*));
    for (i=0;i<Prx;i++){
      gNB->nr_srs_info[id]->srs_received_signal[i] = (int32_t*)malloc16_clear(fp->ofdm_symbol_size*MAX_NUM_NR_SRS_SYMBOLS*sizeof(int32_t));
      gNB->nr_srs_info[id]->srs_ls_estimated_channel[i] = (int32_t*)malloc16_clear(fp->ofdm_symbol_size*MAX_NUM_NR_SRS_SYMBOLS*sizeof(int32_t));
      gNB->nr_srs_info[id]->srs_estimated_channel_freq[i] = (int32_t*)malloc16_clear(fp->ofdm_symbol_size*MAX_NUM_NR_SRS_SYMBOLS*sizeof(int32_t));
      gNB->nr_srs_info[id]->srs_estimated_channel_time[i] = (int32_t*)malloc16_clear(fp->ofdm_symbol_size*MAX_NUM_NR_SRS_SYMBOLS*sizeof(int32_t));
      gNB->nr_srs_info[id]->srs_estimated_channel_time_shifted[i] = (int32_t*)malloc16_clear(fp->ofdm_symbol_size*MAX_NUM_NR_SRS_SYMBOLS*sizeof(int32_t));
    }
  }

  generate_ul_reference_signal_sequences(SHRT_MAX);

  /* Generate low PAPR type 1 sequences for PUSCH DMRS, these are used if transform precoding is enabled.  */
  generate_lowpapr_typ1_refsig_sequences(SHRT_MAX);

  /// Transport init necessary for NR synchro
  init_nr_transport(gNB);

  gNB->first_run_I0_measurements = 1;

  common_vars->rxdata  = (int32_t **)malloc16(Prx*sizeof(int32_t*));
  common_vars->txdataF = (int32_t **)malloc16(Ptx*sizeof(int32_t*));
  common_vars->rxdataF = (int32_t **)malloc16(Prx*sizeof(int32_t*));
  common_vars->beam_id = (uint8_t **)malloc16(Ptx*sizeof(uint8_t*));

  for (i=0;i<Ptx;i++){
      common_vars->txdataF[i] = (int32_t*)malloc16_clear(fp->samples_per_frame_wCP*sizeof(int32_t)); // [hna] samples_per_frame without CP
      LOG_D(PHY,"[INIT] common_vars->txdataF[%d] = %p (%lu bytes)\n",
	    i,common_vars->txdataF[i],
	    fp->samples_per_frame_wCP*sizeof(int32_t));
      common_vars->beam_id[i] = (uint8_t*)malloc16_clear(fp->symbols_per_slot*fp->slots_per_frame*sizeof(uint8_t));
      memset(common_vars->beam_id[i],255,fp->symbols_per_slot*fp->slots_per_frame);
  }
  for (i=0;i<Prx;i++){
    common_vars->rxdataF[i] = (int32_t*)malloc16_clear(fp->samples_per_frame_wCP*sizeof(int32_t));
    common_vars->rxdata[i] = (int32_t*)malloc16_clear(fp->samples_per_frame*sizeof(int32_t));
  }
  common_vars->debugBuff = (int32_t*)malloc16_clear(fp->samples_per_frame*sizeof(int32_t)*100);	
  common_vars->debugBuff_sample_offset = 0; 

  // PRACH
  prach_vars->prachF = (int16_t *)malloc16_clear( 1024*2*sizeof(int16_t) );
  prach_vars->rxsigF = (int16_t **)malloc16_clear(Prx*sizeof(int16_t*));
  prach_vars->prach_ifft       = (int32_t *)malloc16_clear(1024*2*sizeof(int32_t));

  init_prach_list(gNB);

  int N_RB_UL = cfg->carrier_config.ul_grid_size[cfg->ssb_config.scs_common.value].value;
  int n_buf = Prx*max_ul_mimo_layers;

  for (int ULSCH_id=0; ULSCH_id<gNB->number_of_nr_ulsch_max; ULSCH_id++) {
    pusch_vars[ULSCH_id] = (NR_gNB_PUSCH *)malloc16_clear( sizeof(NR_gNB_PUSCH) );
    pusch_vars[ULSCH_id]->rxdataF_ext           = (int32_t **)malloc16(Prx*sizeof(int32_t *) );
    pusch_vars[ULSCH_id]->rxdataF_ext2          = (int32_t **)malloc16(Prx*sizeof(int32_t *) );
    pusch_vars[ULSCH_id]->ul_ch_estimates       = (int32_t **)malloc16(n_buf*sizeof(int32_t *) );
    pusch_vars[ULSCH_id]->ul_ch_estimates_ext   = (int32_t **)malloc16(n_buf*sizeof(int32_t *) );
    pusch_vars[ULSCH_id]->ul_ch_ptrs_estimates     = (int32_t **)malloc16(n_buf*sizeof(int32_t *) );
    pusch_vars[ULSCH_id]->ul_ch_ptrs_estimates_ext = (int32_t **)malloc16(n_buf*sizeof(int32_t *) );
    pusch_vars[ULSCH_id]->ptrs_phase_per_slot   = (int32_t **)malloc16(n_buf*sizeof(int32_t *) );
    pusch_vars[ULSCH_id]->ul_ch_estimates_time  = (int32_t **)malloc16(n_buf*sizeof(int32_t *) );
    pusch_vars[ULSCH_id]->rxdataF_comp          = (int32_t **)malloc16(n_buf*sizeof(int32_t *) );
    pusch_vars[ULSCH_id]->ul_ch_mag0            = (int32_t **)malloc16(n_buf*sizeof(int32_t *) );
    pusch_vars[ULSCH_id]->ul_ch_magb0           = (int32_t **)malloc16(n_buf*sizeof(int32_t *) );
    pusch_vars[ULSCH_id]->ul_ch_mag             = (int32_t **)malloc16(n_buf*sizeof(int32_t *) );
    pusch_vars[ULSCH_id]->ul_ch_magb            = (int32_t **)malloc16(n_buf*sizeof(int32_t *) );
    pusch_vars[ULSCH_id]->rho                   = (int32_t **)malloc16_clear(n_buf*sizeof(int32_t*) );

    for (i=0; i<Prx; i++) {
      pusch_vars[ULSCH_id]->rxdataF_ext[i]           = (int32_t *)malloc16_clear( sizeof(int32_t)*N_RB_UL*12*fp->symbols_per_slot );
      pusch_vars[ULSCH_id]->rxdataF_ext2[i]          = (int32_t *)malloc16_clear( sizeof(int32_t)*N_RB_UL*12*fp->symbols_per_slot );
    }
    for (i=0; i<n_buf; i++) {
      pusch_vars[ULSCH_id]->ul_ch_estimates[i]       = (int32_t *)malloc16_clear( sizeof(int32_t)*fp->ofdm_symbol_size*2*fp->symbols_per_slot );
      pusch_vars[ULSCH_id]->ul_ch_estimates_ext[i]   = (int32_t *)malloc16_clear( sizeof(int32_t)*N_RB_UL*12*fp->symbols_per_slot );
      pusch_vars[ULSCH_id]->ul_ch_estimates_time[i]  = (int32_t *)malloc16_clear( 2*sizeof(int32_t)*fp->ofdm_symbol_size );
      pusch_vars[ULSCH_id]->ul_ch_ptrs_estimates[i]       = (int32_t *)malloc16_clear( sizeof(int32_t)*fp->ofdm_symbol_size*2*fp->symbols_per_slot ); // max intensity in freq is 1 sc every 2 RBs
      pusch_vars[ULSCH_id]->ul_ch_ptrs_estimates_ext[i]   = (int32_t *)malloc16_clear( sizeof(int32_t)*N_RB_UL*12*fp->symbols_per_slot );
      pusch_vars[ULSCH_id]->ptrs_phase_per_slot[i]   = (int32_t *)malloc16_clear( sizeof(int32_t)*fp->symbols_per_slot); // symbols per slot
      pusch_vars[ULSCH_id]->rxdataF_comp[i]          = (int32_t *)malloc16_clear( sizeof(int32_t)*N_RB_UL*12*fp->symbols_per_slot );
      pusch_vars[ULSCH_id]->ul_ch_mag0[i]            = (int32_t *)malloc16_clear( fp->symbols_per_slot*sizeof(int32_t)*N_RB_UL*12 );
      pusch_vars[ULSCH_id]->ul_ch_magb0[i]           = (int32_t *)malloc16_clear( fp->symbols_per_slot*sizeof(int32_t)*N_RB_UL*12 );
      pusch_vars[ULSCH_id]->ul_ch_mag[i]             = (int32_t *)malloc16_clear( fp->symbols_per_slot*sizeof(int32_t)*N_RB_UL*12 );
      pusch_vars[ULSCH_id]->ul_ch_magb[i]            = (int32_t *)malloc16_clear( fp->symbols_per_slot*sizeof(int32_t)*N_RB_UL*12 );
      pusch_vars[ULSCH_id]->rho[i]                   = (int32_t *)malloc16_clear( sizeof(int32_t)*(fp->N_RB_UL*12*7*2) );
    }
    pusch_vars[ULSCH_id]->llr = (int16_t *)malloc16_clear( (8*((3*8*6144)+12))*sizeof(int16_t) ); // [hna] 6144 is LTE and (8*((3*8*6144)+12)) is not clear
    pusch_vars[ULSCH_id]->ul_valid_re_per_slot  = (int16_t *)malloc16_clear( sizeof(int16_t)*fp->symbols_per_slot);
  } //ulsch_id
/*
  for (ulsch_id=0; ulsch_id<NUMBER_OF_UE_MAX; ulsch_id++)
    gNB->UE_stats_ptr[ulsch_id] = &gNB->UE_stats[ulsch_id];
*/
  return (0);
}

void phy_free_nr_gNB(PHY_VARS_gNB *gNB)
{
  NR_DL_FRAME_PARMS* const fp       = &gNB->frame_parms;
  const int Ptx = gNB->gNB_config.carrier_config.num_tx_ant.value;
  const int Prx = gNB->gNB_config.carrier_config.num_rx_ant.value;
  const int max_ul_mimo_layers = 4; // taken from phy_init_nr_gNB()
  const int n_buf = Prx * max_ul_mimo_layers;

  uint32_t ***pdcch_dmrs = gNB->nr_gold_pdcch_dmrs;
  for (int slot = 0; slot < fp->slots_per_frame; slot++) {
    for (int symb = 0; symb < fp->symbols_per_slot; symb++)
      free_and_zero(pdcch_dmrs[slot][symb]);
    free_and_zero(pdcch_dmrs[slot]);
  }
  free_and_zero(pdcch_dmrs);

  uint32_t ****pdsch_dmrs = gNB->nr_gold_pdsch_dmrs;
  int nb_codewords = NR_MAX_NB_LAYERS > 4 ? 2 : 1;
  for (int slot = 0; slot < fp->slots_per_frame; slot++) {
    for (int symb = 0; symb < fp->symbols_per_slot; symb++) {
      for (int q = 0; q < nb_codewords; q++)
        free_and_zero(pdsch_dmrs[slot][symb][q]);
      free_and_zero(pdsch_dmrs[slot][symb]);
    }
    free_and_zero(pdsch_dmrs[slot]);
  }
  free_and_zero(gNB->nr_gold_pdsch_dmrs);

  uint32_t ****pusch_dmrs = gNB->nr_gold_pusch_dmrs;
  for(int nscid = 0; nscid < 2; nscid++) {
    for (int slot = 0; slot < fp->slots_per_frame; slot++) {
      for (int symb = 0; symb < fp->symbols_per_slot; symb++)
        free_and_zero(pusch_dmrs[nscid][slot][symb]);
      free_and_zero(pusch_dmrs[nscid][slot]);
    }
    free_and_zero(pusch_dmrs[nscid]);
  }
  free_and_zero(pusch_dmrs);

  uint32_t ***csi_rs = gNB->nr_gold_csi_rs;
  for (int slot = 0; slot < fp->slots_per_frame; slot++) {
    for (int symb = 0; symb < fp->symbols_per_slot; symb++)
      free_and_zero(csi_rs[slot][symb]);
    free_and_zero(csi_rs[slot]);
  }
  free_and_zero(csi_rs);

  for (int id = 0; id < NUMBER_OF_NR_SRS_MAX; id++) {
    for (int i = 0; i < Prx; i++){
      free_and_zero(gNB->nr_srs_info[id]->srs_received_signal[i]);
      free_and_zero(gNB->nr_srs_info[id]->srs_ls_estimated_channel[i]);
      free_and_zero(gNB->nr_srs_info[id]->srs_estimated_channel_freq[i]);
      free_and_zero(gNB->nr_srs_info[id]->srs_estimated_channel_time[i]);
      free_and_zero(gNB->nr_srs_info[id]->srs_estimated_channel_time_shifted[i]);
    }
    free_and_zero(gNB->nr_srs_info[id]->sc_list);
    free_and_zero(gNB->nr_srs_info[id]->srs_generated_signal);
    free_and_zero(gNB->nr_srs_info[id]->noise_power);
    free_and_zero(gNB->nr_srs_info[id]->srs_received_signal);
    free_and_zero(gNB->nr_srs_info[id]->srs_ls_estimated_channel);
    free_and_zero(gNB->nr_srs_info[id]->srs_estimated_channel_freq);
    free_and_zero(gNB->nr_srs_info[id]->srs_estimated_channel_time);
    free_and_zero(gNB->nr_srs_info[id]->srs_estimated_channel_time_shifted);
    free_and_zero(gNB->nr_srs_info[id]);
  }

  free_ul_reference_signal_sequences();
  free_gnb_lowpapr_sequences();

  reset_nr_transport(gNB);

  NR_gNB_COMMON * common_vars = &gNB->common_vars;
  for (int i = 0; i < Ptx; i++) {
    free_and_zero(common_vars->txdataF[i]);
    free_and_zero(common_vars->beam_id[i]);
  }

  for (int i = 0; i < Prx; ++i) {
    free_and_zero(common_vars->rxdataF[i]);
    free_and_zero(common_vars->rxdata[i]);
  }

  free_and_zero(common_vars->txdataF);
  free_and_zero(common_vars->rxdata);
  free_and_zero(common_vars->rxdataF);
  free_and_zero(common_vars->beam_id);

  free_and_zero(common_vars->debugBuff);

  NR_gNB_PRACH* prach_vars = &gNB->prach_vars;
  free_and_zero(prach_vars->prachF);
  free_and_zero(prach_vars->rxsigF);
  free_and_zero(prach_vars->prach_ifft);

  NR_gNB_PUSCH** pusch_vars = gNB->pusch_vars;
  for (int ULSCH_id=0; ULSCH_id<gNB->number_of_nr_ulsch_max; ULSCH_id++) {
    for (int i = 0; i < Prx; i++) {
      free_and_zero(pusch_vars[ULSCH_id]->rxdataF_ext[i]);
      free_and_zero(pusch_vars[ULSCH_id]->rxdataF_ext2[i]);
    }
    for (int i = 0; i < n_buf; i++) {
      free_and_zero(pusch_vars[ULSCH_id]->ul_ch_estimates[i]);
      free_and_zero(pusch_vars[ULSCH_id]->ul_ch_estimates_ext[i]);
      free_and_zero(pusch_vars[ULSCH_id]->ul_ch_estimates_time[i]);
      free_and_zero(pusch_vars[ULSCH_id]->ul_ch_ptrs_estimates[i]);
      free_and_zero(pusch_vars[ULSCH_id]->ul_ch_ptrs_estimates_ext[i]);
      free_and_zero(pusch_vars[ULSCH_id]->ptrs_phase_per_slot[i]);
      free_and_zero(pusch_vars[ULSCH_id]->rxdataF_comp[i]);
      free_and_zero(pusch_vars[ULSCH_id]->ul_ch_mag0[i]);
      free_and_zero(pusch_vars[ULSCH_id]->ul_ch_magb0[i]);
      free_and_zero(pusch_vars[ULSCH_id]->ul_ch_mag[i]);
      free_and_zero(pusch_vars[ULSCH_id]->ul_ch_magb[i]);
      free_and_zero(pusch_vars[ULSCH_id]->rho[i]);
    }
    free_and_zero(pusch_vars[ULSCH_id]->rxdataF_ext);
    free_and_zero(pusch_vars[ULSCH_id]->rxdataF_ext2);
    free_and_zero(pusch_vars[ULSCH_id]->ul_ch_estimates);
    free_and_zero(pusch_vars[ULSCH_id]->ul_ch_estimates_ext);
    free_and_zero(pusch_vars[ULSCH_id]->ul_ch_ptrs_estimates);
    free_and_zero(pusch_vars[ULSCH_id]->ul_ch_ptrs_estimates_ext);
    free_and_zero(pusch_vars[ULSCH_id]->ptrs_phase_per_slot);
    free_and_zero(pusch_vars[ULSCH_id]->ul_ch_estimates_time);
    free_and_zero(pusch_vars[ULSCH_id]->ul_valid_re_per_slot);
    free_and_zero(pusch_vars[ULSCH_id]->rxdataF_comp);
    free_and_zero(pusch_vars[ULSCH_id]->ul_ch_mag0);
    free_and_zero(pusch_vars[ULSCH_id]->ul_ch_magb0);
    free_and_zero(pusch_vars[ULSCH_id]->ul_ch_mag);
    free_and_zero(pusch_vars[ULSCH_id]->ul_ch_magb);
    free_and_zero(pusch_vars[ULSCH_id]->rho);

    free_and_zero(pusch_vars[ULSCH_id]->llr);
    free_and_zero(pusch_vars[ULSCH_id]);
  } //ULSCH_id
}

//Adding nr_schedule_handler
void install_nr_schedule_handlers(NR_IF_Module_t *if_inst)
{
  if_inst->NR_PHY_config_req = nr_phy_config_request;
  if_inst->NR_Schedule_response = nr_schedule_response;
}
/*
void install_schedule_handlers(IF_Module_t *if_inst)
{
  if_inst->PHY_config_req = phy_config_request;
  if_inst->schedule_response = schedule_response;
}*/

/// this function is a temporary addition for NR configuration


void nr_phy_config_request_sim(PHY_VARS_gNB *gNB,
                               int N_RB_DL,
                               int N_RB_UL,
                               int mu,
                               int Nid_cell,
                               uint64_t position_in_burst)
{
  NR_DL_FRAME_PARMS *fp                                   = &gNB->frame_parms;
  nfapi_nr_config_request_scf_t *gNB_config               = &gNB->gNB_config;
  //overwrite for new NR parameters

  uint64_t rev_burst=0;
  for (int i=0; i<64; i++)
    rev_burst |= (((position_in_burst>>(63-i))&0x01)<<i);

  gNB_config->cell_config.phy_cell_id.value             = Nid_cell;
  gNB_config->ssb_config.scs_common.value               = mu;
  gNB_config->ssb_table.ssb_subcarrier_offset.value     = 0;
  gNB_config->ssb_table.ssb_offset_point_a.value        = (N_RB_DL-20)>>1;
  gNB_config->ssb_table.ssb_mask_list[1].ssb_mask.value = (rev_burst)&(0xFFFFFFFF);
  gNB_config->ssb_table.ssb_mask_list[0].ssb_mask.value = (rev_burst>>32)&(0xFFFFFFFF);
  gNB_config->cell_config.frame_duplex_type.value       = TDD;
  gNB_config->ssb_table.ssb_period.value		= 1; //10ms
  gNB_config->carrier_config.dl_grid_size[mu].value     = N_RB_DL;
  gNB_config->carrier_config.ul_grid_size[mu].value     = N_RB_UL;
  gNB_config->carrier_config.num_tx_ant.value           = fp->nb_antennas_tx;
  gNB_config->carrier_config.num_rx_ant.value           = fp->nb_antennas_rx;

  gNB_config->tdd_table.tdd_period.value = 0;
  //gNB_config->subframe_config.dl_cyclic_prefix_type.value = (fp->Ncp == NORMAL) ? NFAPI_CP_NORMAL : NFAPI_CP_EXTENDED;

  gNB->mac_enabled   = 1;
  if (mu==1) {
    fp->dl_CarrierFreq = 3600000000;//from_nrarfcn(gNB_config->nfapi_config.rf_bands.rf_band[0],gNB_config->nfapi_config.nrarfcn.value);
    fp->ul_CarrierFreq = 3600000000;//fp->dl_CarrierFreq - (get_uldl_offset(gNB_config->nfapi_config.rf_bands.rf_band[0])*100000);
    fp->nr_band = 78;
    //  fp->threequarter_fs= 0;
  } else if (mu==3) {
    fp->dl_CarrierFreq = 27524520000;//from_nrarfcn(gNB_config->nfapi_config.rf_bands.rf_band[0],gNB_config->nfapi_config.nrarfcn.value);
    fp->ul_CarrierFreq = 27524520000;//fp->dl_CarrierFreq - (get_uldl_offset(gNB_config->nfapi_config.rf_bands.rf_band[0])*100000);
    fp->nr_band = 261;
    //  fp->threequarter_fs= 0;
  }

  fp->threequarter_fs = 0;
  gNB_config->carrier_config.dl_bandwidth.value = config_bandwidth(mu, N_RB_DL, fp->nr_band);

  nr_init_frame_parms(gNB_config, fp);
  fp->ofdm_offset_divisor = UINT_MAX;
  gNB->configured    = 1;
  LOG_I(PHY,"gNB configured\n");
}


void nr_phy_config_request(NR_PHY_Config_t *phy_config) {
  uint8_t Mod_id = phy_config->Mod_id;
  uint8_t short_sequence, num_sequences, rootSequenceIndex, fd_occasion;
  NR_DL_FRAME_PARMS *fp = &RC.gNB[Mod_id]->frame_parms;
  nfapi_nr_config_request_scf_t *gNB_config = &RC.gNB[Mod_id]->gNB_config;

  memcpy((void*)gNB_config,phy_config->cfg,sizeof(*phy_config->cfg));
  RC.gNB[Mod_id]->mac_enabled     = 1;

  uint64_t dl_bw_khz = (12*gNB_config->carrier_config.dl_grid_size[gNB_config->ssb_config.scs_common.value].value)*(15<<gNB_config->ssb_config.scs_common.value);
  fp->dl_CarrierFreq = ((dl_bw_khz>>1) + gNB_config->carrier_config.dl_frequency.value)*1000 ;
  
  uint64_t ul_bw_khz = (12*gNB_config->carrier_config.ul_grid_size[gNB_config->ssb_config.scs_common.value].value)*(15<<gNB_config->ssb_config.scs_common.value);
  fp->ul_CarrierFreq = ((ul_bw_khz>>1) + gNB_config->carrier_config.uplink_frequency.value)*1000 ;

  int32_t dlul_offset = fp->ul_CarrierFreq - fp->dl_CarrierFreq;
  fp->nr_band = get_band(fp->dl_CarrierFreq, dlul_offset);

  LOG_I(PHY, "DL frequency %lu Hz, UL frequency %lu Hz: band %d, uldl offset %d Hz\n", fp->dl_CarrierFreq, fp->ul_CarrierFreq, fp->nr_band, dlul_offset);

  fp->threequarter_fs = openair0_cfg[0].threequarter_fs;
  LOG_A(PHY,"Configuring MIB for instance %d, : (Nid_cell %d,DL freq %llu, UL freq %llu)\n",
        Mod_id,
        gNB_config->cell_config.phy_cell_id.value,
        (unsigned long long)fp->dl_CarrierFreq,
        (unsigned long long)fp->ul_CarrierFreq);

  nr_init_frame_parms(gNB_config, fp);
  

  if (RC.gNB[Mod_id]->configured == 1) {
    LOG_E(PHY,"Already gNB already configured, do nothing\n");
    return;
  }

  fd_occasion = 0;
  nfapi_nr_prach_config_t *prach_config = &gNB_config->prach_config;
  short_sequence = prach_config->prach_sequence_length.value;
//  for(fd_occasion = 0; fd_occasion <= prach_config->num_prach_fd_occasions.value ; fd_occasion) { // TODO Need to handle for msg1-fdm > 1
  num_sequences = prach_config->num_prach_fd_occasions_list[fd_occasion].num_root_sequences.value;
  rootSequenceIndex = prach_config->num_prach_fd_occasions_list[fd_occasion].prach_root_sequence_index.value;

  compute_nr_prach_seq(short_sequence, num_sequences, rootSequenceIndex, RC.gNB[Mod_id]->X_u);
//  }
  RC.gNB[Mod_id]->configured     = 1;

  fp->ofdm_offset_divisor = RC.gNB[Mod_id]->ofdm_offset_divisor;
  init_symbol_rotation(fp);
  init_timeshift_rotation(fp);

  LOG_I(PHY,"gNB %d configured\n",Mod_id);
}

void init_DLSCH_struct(PHY_VARS_gNB *gNB, processingData_L1tx_t *msg) {
  NR_DL_FRAME_PARMS *fp = &gNB->frame_parms;
  nfapi_nr_config_request_scf_t *cfg = &gNB->gNB_config;
  uint16_t grid_size = cfg->carrier_config.dl_grid_size[fp->numerology_index].value;
  msg->num_pdsch_slot = 0;

  int num_cw = NR_MAX_NB_LAYERS > 4? 2:1;
  for (int i=0; i<gNB->number_of_nr_dlsch_max; i++) {
    LOG_I(PHY,"Allocating Transport Channel Buffers for DLSCH %d/%d\n",i,gNB->number_of_nr_dlsch_max);
    for (int j=0; j<num_cw; j++) {
      msg->dlsch[i][j] = new_gNB_dlsch(fp,1,16,NSOFT,0,grid_size);
      AssertFatal(msg->dlsch[i][j]!=NULL,"Can't initialize dlsch %d \n", i);
    }
  }
}

void reset_DLSCH_struct(const PHY_VARS_gNB *gNB, processingData_L1tx_t *msg)
{
  const NR_DL_FRAME_PARMS *fp = &gNB->frame_parms;
  const nfapi_nr_config_request_scf_t *cfg = &gNB->gNB_config;
  const uint16_t grid_size = cfg->carrier_config.dl_grid_size[fp->numerology_index].value;
  int num_cw = NR_MAX_NB_LAYERS > 4? 2:1;
  for (int i=0; i<gNB->number_of_nr_dlsch_max; i++)
    for (int j=0; j<num_cw; j++)
      free_gNB_dlsch(&msg->dlsch[i][j], grid_size, fp);
}

void init_nr_transport(PHY_VARS_gNB *gNB) {
  NR_DL_FRAME_PARMS *fp = &gNB->frame_parms;
  LOG_I(PHY, "Initialise nr transport\n");

  memset(gNB->num_pdsch_rnti, 0, sizeof(uint16_t)*80);

  for (int i=0; i<NUMBER_OF_NR_PUCCH_MAX; i++) {
    LOG_I(PHY,"Allocating Transport Channel Buffers for PUCCH %d/%d\n",i,NUMBER_OF_NR_PUCCH_MAX);
    gNB->pucch[i] = new_gNB_pucch();
    AssertFatal(gNB->pucch[i]!=NULL,"Can't initialize pucch %d \n", i);
  }

  for (int i=0; i<NUMBER_OF_NR_SRS_MAX; i++) {
    LOG_I(PHY,"Allocating Transport Channel Buffers for SRS %d/%d\n",i,NUMBER_OF_NR_SRS_MAX);
    gNB->srs[i] = new_gNB_srs();
    AssertFatal(gNB->srs[i]!=NULL,"Can't initialize srs %d \n", i);
  }

  for (int i=0; i<gNB->number_of_nr_ulsch_max; i++) {

    LOG_I(PHY,"Allocating Transport Channel Buffer for ULSCH  %d/%d\n",i,gNB->number_of_nr_ulsch_max);

    gNB->ulsch[i] = new_gNB_ulsch(MAX_LDPC_ITERATIONS, fp->N_RB_UL);

    if (!gNB->ulsch[i]) {
      LOG_E(PHY,"Can't get gNB ulsch structures\n");
      exit(-1);
    }
  }

  gNB->rx_total_gain_dB=130;

  //fp->pucch_config_common.deltaPUCCH_Shift = 1;
}

void reset_nr_transport(PHY_VARS_gNB *gNB)
{
  const NR_DL_FRAME_PARMS *fp = &gNB->frame_parms;

  for (int i = 0; i < NUMBER_OF_NR_PUCCH_MAX; i++)
    free_gNB_pucch(gNB->pucch[i]);

  for (int i = 0; i < NUMBER_OF_NR_SRS_MAX; i++)
    free_gNB_srs(gNB->srs[i]);

  for (int i=0; i<gNB->number_of_nr_ulsch_max; i++)
    free_gNB_ulsch(&gNB->ulsch[i], fp->N_RB_UL);
}<|MERGE_RESOLUTION|>--- conflicted
+++ resolved
@@ -146,23 +146,13 @@
     pdsch_dmrs[slot] = (uint32_t ***)malloc16(fp->symbols_per_slot*sizeof(uint32_t **));
     AssertFatal(pdsch_dmrs[slot]!=NULL, "NR init: pdsch_dmrs for slot %d - malloc failed\n", slot);
 
-    int nb_codewords = NR_MAX_NB_LAYERS > 4 ? 2 : 1;
     for (int symb=0; symb<fp->symbols_per_slot; symb++) {
-<<<<<<< HEAD
       pdsch_dmrs[slot][symb] = (uint32_t **)malloc16(NR_NB_NSCID*sizeof(uint32_t *));
       AssertFatal(pdsch_dmrs[slot][symb]!=NULL, "NR init: pdsch_dmrs for slot %d symbol %d - malloc failed\n", slot, symb);
 
       for (int q=0; q<NR_NB_NSCID; q++) {
-        pdsch_dmrs[slot][symb][q] = (uint32_t *)malloc16(NR_MAX_PDSCH_DMRS_INIT_LENGTH_DWORD*sizeof(uint32_t));
+        pdsch_dmrs[slot][symb][q] = (uint32_t *)malloc16(pdsch_dmrs_init_length*sizeof(uint32_t));
         AssertFatal(pdsch_dmrs[slot][symb][q]!=NULL, "NR init: pdsch_dmrs for slot %d symbol %d nscid %d - malloc failed\n", slot, symb, q);
-=======
-      pdsch_dmrs[slot][symb] = (uint32_t **)malloc16(nb_codewords*sizeof(uint32_t *));
-      AssertFatal(pdsch_dmrs[slot][symb]!=NULL, "NR init: pdsch_dmrs for slot %d symbol %d - malloc failed\n", slot, symb);
-
-      for (int q=0; q<nb_codewords; q++) {
-        pdsch_dmrs[slot][symb][q] = (uint32_t *)malloc16(pdsch_dmrs_init_length*sizeof(uint32_t));
-        AssertFatal(pdsch_dmrs[slot][symb][q]!=NULL, "NR init: pdsch_dmrs for slot %d symbol %d codeword %d - malloc failed\n", slot, symb, q);
->>>>>>> 3be77c09
       }
     }
   }
@@ -178,13 +168,8 @@
 
   uint32_t ****pusch_dmrs = gNB->nr_gold_pusch_dmrs;
 
-<<<<<<< HEAD
+  int pusch_dmrs_init_length =  ((fp->N_RB_UL*12)>>5)+1;
   for(int nscid=0; nscid<NR_NB_NSCID; nscid++) {
-=======
-  // ceil(((NB_RB*6(k)*2(QPSK)/32) // 3 RE *2(QPSK)
-  int pusch_dmrs_init_length =  ((fp->N_RB_UL*12)>>5)+1;
-  for(int nscid=0; nscid<2; nscid++) {
->>>>>>> 3be77c09
     pusch_dmrs[nscid] = (uint32_t ***)malloc16(fp->slots_per_frame*sizeof(uint32_t **));
     AssertFatal(pusch_dmrs[nscid]!=NULL, "NR init: pusch_dmrs for nscid %d - malloc failed\n", nscid);
 
@@ -260,12 +245,12 @@
   common_vars->beam_id = (uint8_t **)malloc16(Ptx*sizeof(uint8_t*));
 
   for (i=0;i<Ptx;i++){
-      common_vars->txdataF[i] = (int32_t*)malloc16_clear(fp->samples_per_frame_wCP*sizeof(int32_t)); // [hna] samples_per_frame without CP
-      LOG_D(PHY,"[INIT] common_vars->txdataF[%d] = %p (%lu bytes)\n",
-	    i,common_vars->txdataF[i],
-	    fp->samples_per_frame_wCP*sizeof(int32_t));
-      common_vars->beam_id[i] = (uint8_t*)malloc16_clear(fp->symbols_per_slot*fp->slots_per_frame*sizeof(uint8_t));
-      memset(common_vars->beam_id[i],255,fp->symbols_per_slot*fp->slots_per_frame);
+    common_vars->txdataF[i] = (int32_t*)malloc16_clear(fp->samples_per_frame_wCP*sizeof(int32_t)); // [hna] samples_per_frame without CP
+    LOG_D(PHY,"[INIT] common_vars->txdataF[%d] = %p (%lu bytes)\n",
+          i,common_vars->txdataF[i],
+          fp->samples_per_frame_wCP*sizeof(int32_t));
+    common_vars->beam_id[i] = (uint8_t*)malloc16_clear(fp->symbols_per_slot*fp->slots_per_frame*sizeof(uint8_t));
+    memset(common_vars->beam_id[i],255,fp->symbols_per_slot*fp->slots_per_frame);
   }
   for (i=0;i<Prx;i++){
     common_vars->rxdataF[i] = (int32_t*)malloc16_clear(fp->samples_per_frame_wCP*sizeof(int32_t));
@@ -377,7 +362,7 @@
   free_and_zero(csi_rs);
 
   for (int id = 0; id < NUMBER_OF_NR_SRS_MAX; id++) {
-    for (int i = 0; i < Prx; i++){
+    for (int i = 0; i < Prx; i++) {
       free_and_zero(gNB->nr_srs_info[id]->srs_received_signal[i]);
       free_and_zero(gNB->nr_srs_info[id]->srs_ls_estimated_channel[i]);
       free_and_zero(gNB->nr_srs_info[id]->srs_estimated_channel_freq[i]);
