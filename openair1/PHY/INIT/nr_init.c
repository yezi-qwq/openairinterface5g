--- conflicted
+++ resolved
@@ -96,10 +96,7 @@
 
   while(gNB->configured == 0) usleep(10000);
 
-<<<<<<< HEAD
-=======
   load_dftslib();
->>>>>>> c918f1d8
   /*
     LOG_I(PHY,"[gNB %"PRIu8"] Initializing DL_FRAME_PARMS : N_RB_DL %"PRIu8", PHICH Resource %d, PHICH Duration %d nb_antennas_tx:%u nb_antennas_rx:%u PRACH[rootSequenceIndex:%u prach_Config_enabled:%u configIndex:%u highSpeed:%u zeroCorrelationZoneConfig:%u freqOffset:%u]\n",
           gNB->Mod_id,
@@ -115,12 +112,8 @@
           );*/
   LOG_D(PHY,"[MSC_NEW][FRAME 00000][PHY_gNB][MOD %02"PRIu8"][]\n", gNB->Mod_id);
   crcTableInit();
-<<<<<<< HEAD
-  init_dfts();
   init_scrambling_luts();
   init_pucch2_luts();
-=======
->>>>>>> c918f1d8
   load_nrLDPClib();
   // PBCH DMRS gold sequences generation
   nr_init_pbch_dmrs(gNB);
