--- conflicted
+++ resolved
@@ -41,48 +41,27 @@
 
 /*
 extern uint32_t from_nrarfcn(int nr_bandP,uint32_t dl_nrarfcn);
-<<<<<<< HEAD
+
 extern int32_t get_nr_uldl_offset(int nr_bandP);
 extern openair0_config_t openair0_cfg[MAX_CARDS];
+*/
 
 int l1_north_init_gNB() {
-  int i,j;
 
   if (RC.nb_nr_L1_inst > 0 &&  RC.gNB != NULL) {
-=======
-extern int32_t get_nr_uldl_offset(int nr_bandP);*/
-extern openair0_config_t openair0_cfg[MAX_CARDS];
-
-int l1_north_init_gNB()
-{
-  if (RC.nb_nr_L1_inst > 0 && RC.nb_nr_L1_CC != NULL && RC.gNB != NULL) {
->>>>>>> 26f1e090
+
     AssertFatal(RC.nb_nr_L1_inst>0,"nb_nr_L1_inst=%d\n",RC.nb_nr_L1_inst);
     AssertFatal(RC.gNB!=NULL,"RC.gNB is null\n");
     LOG_I(PHY,"%s() RC.nb_nr_L1_inst:%d\n", __FUNCTION__, RC.nb_nr_L1_inst);
 
     for (int i=0; i<RC.nb_nr_L1_inst; i++) {
       AssertFatal(RC.gNB[i]!=NULL,"RC.gNB[%d] is null\n",i);
-<<<<<<< HEAD
+
       if ((RC.gNB[i]->if_inst =  NR_IF_Module_init(i))<0) return(-1);
       
-      LOG_I(PHY,"%s() RC.gNB[%d][%d] installing callbacks\n", __FUNCTION__, i,  j);
+      LOG_I(PHY,"%s() RC.gNB[%d] installing callbacks\n", __FUNCTION__, i);
       RC.gNB[i]->if_inst->NR_PHY_config_req = nr_phy_config_request;
       RC.gNB[i]->if_inst->NR_Schedule_response = nr_schedule_response;
-=======
-      AssertFatal(RC.nb_nr_L1_CC[i]>0,"RC.nb_nr_L1_CC[%d]=%d\n",i,RC.nb_nr_L1_CC[i]);
-      LOG_I(PHY,"%s() RC.nb_nr_L1_CC[%d]:%d\n", __FUNCTION__, i,  RC.nb_nr_L1_CC[i]);
-
-      for (int j=0; j<RC.nb_nr_L1_CC[i]; j++) {
-        AssertFatal(RC.gNB[i][j]!=NULL,"RC.gNB[%d][%d] is null\n",i,j);
-
-        if ((RC.gNB[i][j]->if_inst =  NR_IF_Module_init(i))<0) return(-1);
-
-        LOG_I(PHY,"%s() RC.gNB[%d][%d] installing callbacks\n", __FUNCTION__, i,  j);
-        RC.gNB[i][j]->if_inst->NR_PHY_config_req    = nr_phy_config_request;
-        RC.gNB[i][j]->if_inst->NR_Schedule_response = nr_schedule_response;
-      }
->>>>>>> 26f1e090
     }
   } else {
     LOG_I(PHY,"%s() Not installing PHY callbacks - RC.nb_nr_L1_inst:%d RC.gNB:%p\n", __FUNCTION__, RC.nb_nr_L1_inst, RC.gNB);
@@ -406,19 +385,10 @@
 }
 
 
-<<<<<<< HEAD
 void nr_phy_config_request(NR_PHY_Config_t *phy_config) {
   uint8_t Mod_id                  = phy_config->Mod_id;
   NR_DL_FRAME_PARMS         *fp         = &RC.gNB[Mod_id]->frame_parms;
   nfapi_nr_config_request_t *gNB_config = &RC.gNB[Mod_id]->gNB_config;
-=======
-void nr_phy_config_request(NR_PHY_Config_t *phy_config)
-{
-  uint8_t Mod_id                                        = phy_config->Mod_id;
-  int     CC_id                                         = phy_config->CC_id;
-  NR_DL_FRAME_PARMS         *fp                         = &RC.gNB[Mod_id][CC_id]->frame_parms;
-  nfapi_nr_config_request_t *gNB_config                 = &RC.gNB[Mod_id][CC_id]->gNB_config;
->>>>>>> 26f1e090
   gNB_config->nfapi_config.rf_bands.rf_band[0]          = phy_config->cfg->nfapi_config.rf_bands.rf_band[0]; //22
   gNB_config->nfapi_config.nrarfcn.value                = phy_config->cfg->nfapi_config.nrarfcn.value; //6600
   gNB_config->subframe_config.numerology_index_mu.value = phy_config->cfg->subframe_config.numerology_index_mu.value;//1
@@ -442,7 +412,6 @@
   RC.gNB[Mod_id]->mac_enabled     = 1;
   fp->dl_CarrierFreq = from_nrarfcn(gNB_config->nfapi_config.rf_bands.rf_band[0],gNB_config->nfapi_config.nrarfcn.value);
   fp->ul_CarrierFreq = fp->dl_CarrierFreq - (get_nr_uldl_offset(gNB_config->nfapi_config.rf_bands.rf_band[0])*100000);
-  fp->threequarter_fs                    = openair0_cfg[0].threequarter_fs;
   LOG_I(PHY,"Configuring MIB for instance %d, : (band %d,N_RB_DL %d, N_RB_UL %d, Nid_cell %d,DL freq %u)\n",
         Mod_id,
         gNB_config->nfapi_config.rf_bands.rf_band[0],
