/*
 * Licensed to the OpenAirInterface (OAI) Software Alliance under one or more
 * contributor license agreements.  See the NOTICE file distributed with
 * this work for additional information regarding copyright ownership.
 * The OpenAirInterface Software Alliance licenses this file to You under
 * the OAI Public License, Version 1.1  (the "License"); you may not use this file
 * except in compliance with the License.
 * You may obtain a copy of the License at
 *
 *      http://www.openairinterface.org/?page_id=698
 *
 * Unless required by applicable law or agreed to in writing, software
 * distributed under the License is distributed on an "AS IS" BASIS,
 * WITHOUT WARRANTIES OR CONDITIONS OF ANY KIND, either express or implied.
 * See the License for the specific language governing permissions and
 * limitations under the License.
 *-------------------------------------------------------------------------------
 * For more information about the OpenAirInterface (OAI) Software Alliance:
 *      contact@openairinterface.org
 */

#include "executables/nr-softmodem-common.h"
#include "PHY/defs_gNB.h"
#include "PHY/phy_extern.h"
#include "PHY/NR_REFSIG/nr_refsig.h"
#include "PHY/INIT/phy_init.h"
#include "PHY/CODING/nrPolar_tools/nr_polar_pbch_defs.h"
#include "PHY/NR_TRANSPORT/nr_transport.h"
/*#include "RadioResourceConfigCommonSIB.h"
#include "RadioResourceConfigDedicated.h"
#include "TDD-Config.h"
#include "MBSFN-SubframeConfigList.h"*/
#include "openair1/PHY/defs_RU.h"
#include "LAYER2/NR_MAC_gNB/mac_proto.h"
#include "assertions.h"
#include <math.h>

#include "PHY/NR_TRANSPORT/nr_ulsch.h"
#include "PHY/NR_REFSIG/nr_refsig.h"
#include "SCHED_NR/fapi_nr_l1.h"
#include "openair2/LAYER2/NR_MAC_gNB/mac_proto.h"
#include "nfapi_nr_interface.h"

/*
extern uint32_t from_nrarfcn(int nr_bandP,uint32_t dl_nrarfcn);

extern int32_t get_nr_uldl_offset(int nr_bandP);
extern openair0_config_t openair0_cfg[MAX_CARDS];
*/

int l1_north_init_gNB() {

  if (RC.nb_nr_L1_inst > 0 &&  RC.gNB != NULL) {

    AssertFatal(RC.nb_nr_L1_inst>0,"nb_nr_L1_inst=%d\n",RC.nb_nr_L1_inst);
    AssertFatal(RC.gNB!=NULL,"RC.gNB is null\n");
    LOG_I(PHY,"%s() RC.nb_nr_L1_inst:%d\n", __FUNCTION__, RC.nb_nr_L1_inst);

    for (int i=0; i<RC.nb_nr_L1_inst; i++) {
      AssertFatal(RC.gNB[i]!=NULL,"RC.gNB[%d] is null\n",i);

      if ((RC.gNB[i]->if_inst =  NR_IF_Module_init(i))<0) return(-1);
      
      LOG_I(PHY,"%s() RC.gNB[%d] installing callbacks\n", __FUNCTION__, i);
      RC.gNB[i]->if_inst->NR_PHY_config_req = nr_phy_config_request;
      RC.gNB[i]->if_inst->NR_Schedule_response = nr_schedule_response;
    }
  } else {
    LOG_I(PHY,"%s() Not installing PHY callbacks - RC.nb_nr_L1_inst:%d RC.gNB:%p\n", __FUNCTION__, RC.nb_nr_L1_inst, RC.gNB);
  }

  return(0);
}


int phy_init_nr_gNB(PHY_VARS_gNB *gNB,
                    unsigned char is_secondary_gNB,
                    unsigned char abstraction_flag) {
  // shortcuts
  NR_DL_FRAME_PARMS *const fp       = &gNB->frame_parms;
  nfapi_nr_config_request_scf_t *cfg = &gNB->gNB_config;
  NR_gNB_COMMON *const common_vars  = &gNB->common_vars;
  NR_gNB_PRACH *const prach_vars   = &gNB->prach_vars;
  NR_gNB_PUSCH **const pusch_vars   = gNB->pusch_vars;
  /*LTE_eNB_SRS *const srs_vars       = gNB->srs_vars;
  LTE_eNB_PRACH *const prach_vars   = &gNB->prach_vars;*/

  int i;

  LOG_I(PHY,"[gNB %d] %s() About to wait for gNB to be configured\n", gNB->Mod_id, __FUNCTION__);
  gNB->total_dlsch_bitrate = 0;
  gNB->total_transmitted_bits = 0;
  gNB->total_system_throughput = 0;
  gNB->check_for_MUMIMO_transmissions=0;

  while(gNB->configured == 0) usleep(10000);

  init_dfts();
  /*
    LOG_I(PHY,"[gNB %"PRIu8"] Initializing DL_FRAME_PARMS : N_RB_DL %"PRIu8", PHICH Resource %d, PHICH Duration %d nb_antennas_tx:%u nb_antennas_rx:%u PRACH[rootSequenceIndex:%u prach_Config_enabled:%u configIndex:%u highSpeed:%u zeroCorrelationZoneConfig:%u freqOffset:%u]\n",
          gNB->Mod_id,
          fp->N_RB_DL,fp->phich_config_common.phich_resource,
          fp->phich_config_common.phich_duration,
          fp->nb_antennas_tx, fp->nb_antennas_rx,
          fp->prach_config_common.rootSequenceIndex,
          fp->prach_config_common.prach_Config_enabled,
          fp->prach_config_common.prach_ConfigInfo.prach_ConfigIndex,
          fp->prach_config_common.prach_ConfigInfo.highSpeedFlag,
          fp->prach_config_common.prach_ConfigInfo.zeroCorrelationZoneConfig,
          fp->prach_config_common.prach_ConfigInfo.prach_FreqOffset
          );*/
  LOG_D(PHY,"[MSC_NEW][FRAME 00000][PHY_gNB][MOD %02"PRIu8"][]\n", gNB->Mod_id);
  crcTableInit();
  init_dfts();
  // PBCH DMRS gold sequences generation
  nr_init_pbch_dmrs(gNB);
  //PDCCH DMRS init
  gNB->nr_gold_pdcch_dmrs = (uint32_t ***)malloc16(fp->slots_per_frame*sizeof(uint32_t **));
  uint32_t ***pdcch_dmrs             = gNB->nr_gold_pdcch_dmrs;
  AssertFatal(pdcch_dmrs!=NULL, "NR init: pdcch_dmrs malloc failed\n");

  for (int slot=0; slot<fp->slots_per_frame; slot++) {
    pdcch_dmrs[slot] = (uint32_t **)malloc16(fp->symbols_per_slot*sizeof(uint32_t *));
    AssertFatal(pdcch_dmrs[slot]!=NULL, "NR init: pdcch_dmrs for slot %d - malloc failed\n", slot);

    for (int symb=0; symb<fp->symbols_per_slot; symb++) {
      pdcch_dmrs[slot][symb] = (uint32_t *)malloc16(NR_MAX_PDCCH_DMRS_INIT_LENGTH_DWORD*sizeof(uint32_t));
      AssertFatal(pdcch_dmrs[slot][symb]!=NULL, "NR init: pdcch_dmrs for slot %d symbol %d - malloc failed\n", slot, symb);
    }
  }

  nr_init_pdcch_dmrs(gNB, cfg->cell_config.phy_cell_id.value);
  nr_init_pbch_interleaver(gNB->nr_pbch_interleaver);
  //PDSCH DMRS init
  gNB->nr_gold_pdsch_dmrs = (uint32_t ****)malloc16(fp->slots_per_frame*sizeof(uint32_t ***));
  uint32_t ****pdsch_dmrs             = gNB->nr_gold_pdsch_dmrs;

  for (int slot=0; slot<fp->slots_per_frame; slot++) {
    pdsch_dmrs[slot] = (uint32_t ***)malloc16(fp->symbols_per_slot*sizeof(uint32_t **));
    AssertFatal(pdsch_dmrs[slot]!=NULL, "NR init: pdsch_dmrs for slot %d - malloc failed\n", slot);

    for (int symb=0; symb<fp->symbols_per_slot; symb++) {
      pdsch_dmrs[slot][symb] = (uint32_t **)malloc16(NR_MAX_NB_CODEWORDS*sizeof(uint32_t *));
      AssertFatal(pdsch_dmrs[slot][symb]!=NULL, "NR init: pdsch_dmrs for slot %d symbol %d - malloc failed\n", slot, symb);

      for (int q=0; q<NR_MAX_NB_CODEWORDS; q++) {
        pdsch_dmrs[slot][symb][q] = (uint32_t *)malloc16(NR_MAX_PDSCH_DMRS_INIT_LENGTH_DWORD*sizeof(uint32_t));
        AssertFatal(pdsch_dmrs[slot][symb][q]!=NULL, "NR init: pdsch_dmrs for slot %d symbol %d codeword %d - malloc failed\n", slot, symb, q);
      }
    }
  }

  nr_init_pdsch_dmrs(gNB, cfg->cell_config.phy_cell_id.value);

  /// Transport init necessary for NR synchro
  init_nr_transport(gNB);

  gNB->first_run_I0_measurements =
    1; ///This flag used to be static. With multiple gNBs this does no longer work, hence we put it in the structure. However it has to be initialized with 1, which is performed here.
  common_vars->rxdata  = (int32_t **)malloc16(15*sizeof(int32_t*));
  common_vars->txdataF = (int32_t **)malloc16(15*sizeof(int32_t*));
  common_vars->rxdataF = (int32_t **)malloc16(15*sizeof(int32_t*));

  for (i=0;i<15;i++){
      common_vars->txdataF[i] = (int32_t*)malloc16_clear(fp->samples_per_frame_wCP*sizeof(int32_t)); // [hna] samples_per_frame without CP
      common_vars->rxdataF[i] = (int32_t*)malloc16_clear(fp->samples_per_frame_wCP*sizeof(int32_t));
      common_vars->rxdata[i] = (int32_t*)malloc16_clear(fp->samples_per_frame*sizeof(int32_t));

      LOG_D(PHY,"[INIT] common_vars->txdataF[%d] = %p (%lu bytes)\n",
            i,common_vars->txdataF[i],
            fp->samples_per_frame_wCP*sizeof(int32_t));
  }

  // Channel estimates for SRS
/*
  for (UE_id=0; UE_id<NUMBER_OF_UE_MAX; UE_id++) {
    srs_vars[UE_id].srs_ch_estimates      = (int32_t **)malloc16( 64*sizeof(int32_t *) );
    srs_vars[UE_id].srs_ch_estimates_time = (int32_t **)malloc16( 64*sizeof(int32_t *) );

    for (i=0; i<64; i++) {
      srs_vars[UE_id].srs_ch_estimates[i]      = (int32_t *)malloc16_clear( sizeof(int32_t)*fp->ofdm_symbol_size );
      srs_vars[UE_id].srs_ch_estimates_time[i] = (int32_t *)malloc16_clear( sizeof(int32_t)*fp->ofdm_symbol_size*2 );
    }
  } //UE_id
*/
  /*generate_ul_ref_sigs_rx();

  init_ulsch_power_LUT();*/

/*
  // SRS
  for (UE_id=0; UE_id<NUMBER_OF_UE_MAX; UE_id++) {
    srs_vars[UE_id].srs = (int32_t *)malloc16_clear(2*fp->ofdm_symbol_size*sizeof(int32_t));
  }
*/
  // PRACH
  prach_vars->prachF = (int16_t *)malloc16_clear( 1024*2*sizeof(int16_t) );
  prach_vars->rxsigF = (int16_t *)malloc16_clear( 1024*2*sizeof(int16_t) );
  prach_vars->prach_ifft       = (int32_t *)malloc16_clear(1024*2*sizeof(int32_t));

  int N_RB_UL = cfg->carrier_config.ul_grid_size[cfg->ssb_config.scs_common.value].value;

  for (int ULSCH_id=0; ULSCH_id<NUMBER_OF_NR_ULSCH_MAX; ULSCH_id++) {

    pusch_vars[ULSCH_id] = (NR_gNB_PUSCH *)malloc16_clear( sizeof(NR_gNB_PUSCH) );
    pusch_vars[ULSCH_id]->rxdataF_ext           = (int32_t **)malloc16( fp->nb_antennas_rx*sizeof(int32_t *) );
    pusch_vars[ULSCH_id]->rxdataF_ext2          = (int32_t **)malloc16( fp->nb_antennas_rx*sizeof(int32_t *) );
    pusch_vars[ULSCH_id]->ul_ch_estimates       = (int32_t **)malloc16( fp->nb_antennas_rx*sizeof(int32_t *) );
    pusch_vars[ULSCH_id]->ul_ch_estimates_ext   = (int32_t **)malloc16( fp->nb_antennas_rx*sizeof(int32_t *) );
    pusch_vars[ULSCH_id]->ul_ch_estimates_time  = (int32_t **)malloc16( fp->nb_antennas_rx*sizeof(int32_t *) );
    pusch_vars[ULSCH_id]->rxdataF_comp          = (int32_t **)malloc16( fp->nb_antennas_rx*sizeof(int32_t *) );
    pusch_vars[ULSCH_id]->ul_ch_mag0             = (int32_t **)malloc16( fp->nb_antennas_rx*sizeof(int32_t *) );
    pusch_vars[ULSCH_id]->ul_ch_magb0            = (int32_t **)malloc16( fp->nb_antennas_rx*sizeof(int32_t *) );
    pusch_vars[ULSCH_id]->ul_ch_mag             = (int32_t **)malloc16( fp->nb_antennas_rx*sizeof(int32_t *) );
    pusch_vars[ULSCH_id]->ul_ch_magb            = (int32_t **)malloc16( fp->nb_antennas_rx*sizeof(int32_t *) );
    pusch_vars[ULSCH_id]->rho                   = (int32_t **)malloc16_clear( fp->nb_antennas_rx*sizeof(int32_t*) );

    for (i=0; i<fp->nb_antennas_rx; i++) {
      pusch_vars[ULSCH_id]->rxdataF_ext[i]           = (int32_t *)malloc16_clear( sizeof(int32_t)*N_RB_UL*12*fp->symbols_per_slot );
      pusch_vars[ULSCH_id]->rxdataF_ext2[i]          = (int32_t *)malloc16_clear( sizeof(int32_t)*N_RB_UL*12*fp->symbols_per_slot );
      pusch_vars[ULSCH_id]->ul_ch_estimates[i]       = (int32_t *)malloc16_clear( sizeof(int32_t)*N_RB_UL*12*fp->symbols_per_slot );
      pusch_vars[ULSCH_id]->ul_ch_estimates_ext[i]   = (int32_t *)malloc16_clear( sizeof(int32_t)*N_RB_UL*12*fp->symbols_per_slot );
      pusch_vars[ULSCH_id]->ul_ch_estimates_time[i]  = (int32_t *)malloc16_clear( 2*sizeof(int32_t)*fp->ofdm_symbol_size );
      pusch_vars[ULSCH_id]->rxdataF_comp[i]          = (int32_t *)malloc16_clear( sizeof(int32_t)*N_RB_UL*12*fp->symbols_per_slot );
      pusch_vars[ULSCH_id]->ul_ch_mag0[i]             = (int32_t *)malloc16_clear( fp->symbols_per_slot*sizeof(int32_t)*N_RB_UL*12 );
      pusch_vars[ULSCH_id]->ul_ch_magb0[i]            = (int32_t *)malloc16_clear( fp->symbols_per_slot*sizeof(int32_t)*N_RB_UL*12 );
      pusch_vars[ULSCH_id]->ul_ch_mag[i]             = (int32_t *)malloc16_clear( fp->symbols_per_slot*sizeof(int32_t)*N_RB_UL*12 );
      pusch_vars[ULSCH_id]->ul_ch_magb[i]            = (int32_t *)malloc16_clear( fp->symbols_per_slot*sizeof(int32_t)*N_RB_UL*12 );
      pusch_vars[ULSCH_id]->rho[i]                   = (int32_t *)malloc16_clear( sizeof(int32_t)*(fp->N_RB_UL*12*7*2) );
    }

    pusch_vars[ULSCH_id]->llr = (int16_t *)malloc16_clear( (8*((3*8*6144)+12))*sizeof(int16_t) ); // [hna] 6144 is LTE and (8*((3*8*6144)+12)) is not clear 
  } //ulsch_id
/*
  for (ulsch_id=0; ulsch_id<NUMBER_OF_UE_MAX; ulsch_id++)
    gNB->UE_stats_ptr[ulsch_id] = &gNB->UE_stats[ulsch_id];
*/
  gNB->pdsch_config_dedicated->p_a = dB0; //defaul value until overwritten by RRCConnectionReconfiguration
  return (0);
}

void phy_free_nr_gNB(PHY_VARS_gNB *gNB)
{
  //NR_DL_FRAME_PARMS* const fp       = &gNB->frame_parms;
  NR_gNB_COMMON *const common_vars  = &gNB->common_vars;
  NR_gNB_PUSCH **const pusch_vars   = gNB->pusch_vars;
  /*LTE_eNB_SRS *const srs_vars        = gNB->srs_vars;
  LTE_eNB_PRACH *const prach_vars    = &gNB->prach_vars;*/
  uint32_t ***pdcch_dmrs             = gNB->nr_gold_pdcch_dmrs;

  for (int i = 0; i < 15; i++) {
    free_and_zero(common_vars->txdataF[i]);
    /* rxdataF[i] is not allocated -> don't free */
  }

  free_and_zero(common_vars->txdataF);
  free_and_zero(common_vars->rxdataF);
  // PDCCH DMRS sequences
  free_and_zero(pdcch_dmrs);
/*
  // Channel estimates for SRS
  for (UE_id = 0; UE_id < NUMBER_OF_UE_MAX; UE_id++) {
    for (i=0; i<64; i++) {
      free_and_zero(srs_vars[UE_id].srs_ch_estimates[i]);
      free_and_zero(srs_vars[UE_id].srs_ch_estimates_time[i]);
    }

    free_and_zero(srs_vars[UE_id].srs_ch_estimates);
    free_and_zero(srs_vars[UE_id].srs_ch_estimates_time);
  } //UE_id

  //free_ul_ref_sigs();

  for (UE_id=0; UE_id<NUMBER_OF_UE_MAX; UE_id++) free_and_zero(srs_vars[UE_id].srs);

  free_and_zero(prach_vars->prachF);

  for (i = 0; i < 64; i++) free_and_zero(prach_vars->prach_ifft[0][i]);

  free_and_zero(prach_vars->prach_ifft[0]);
  free_and_zero(prach_vars->rxsigF[0]);
*/
  for (int ULSCH_id=0; ULSCH_id<NUMBER_OF_NR_ULSCH_MAX; ULSCH_id++) {
    for (int i = 0; i < 2; i++) {
      free_and_zero(pusch_vars[ULSCH_id]->rxdataF_ext[i]);
      free_and_zero(pusch_vars[ULSCH_id]->rxdataF_ext2[i]);
      free_and_zero(pusch_vars[ULSCH_id]->ul_ch_estimates[i]);
      free_and_zero(pusch_vars[ULSCH_id]->ul_ch_estimates_ext[i]);
      free_and_zero(pusch_vars[ULSCH_id]->ul_ch_estimates_time[i]);
      free_and_zero(pusch_vars[ULSCH_id]->rxdataF_comp[i]);
      free_and_zero(pusch_vars[ULSCH_id]->ul_ch_mag0[i]);
      free_and_zero(pusch_vars[ULSCH_id]->ul_ch_magb0[i]);
      free_and_zero(pusch_vars[ULSCH_id]->ul_ch_mag[i]);
      free_and_zero(pusch_vars[ULSCH_id]->ul_ch_magb[i]);
      free_and_zero(pusch_vars[ULSCH_id]->rho[i]);
    }

    free_and_zero(pusch_vars[ULSCH_id]->rxdataF_ext);
    free_and_zero(pusch_vars[ULSCH_id]->rxdataF_ext2);
    free_and_zero(pusch_vars[ULSCH_id]->ul_ch_estimates);
    free_and_zero(pusch_vars[ULSCH_id]->ul_ch_estimates_ext);
    free_and_zero(pusch_vars[ULSCH_id]->ul_ch_estimates_time);
    free_and_zero(pusch_vars[ULSCH_id]->rxdataF_comp);
    free_and_zero(pusch_vars[ULSCH_id]->ul_ch_mag0);
    free_and_zero(pusch_vars[ULSCH_id]->ul_ch_magb0);
    free_and_zero(pusch_vars[ULSCH_id]->ul_ch_mag);
    free_and_zero(pusch_vars[ULSCH_id]->ul_ch_magb);
    free_and_zero(pusch_vars[ULSCH_id]->rho);

    free_and_zero(pusch_vars[ULSCH_id]->llr);
    free_and_zero(pusch_vars[ULSCH_id]);
  } //ULSCH_id
/*
  for (UE_id = 0; UE_id < NUMBER_OF_UE_MAX; UE_id++) gNB->UE_stats_ptr[UE_id] = NULL;
*/
}
/*
void install_schedule_handlers(IF_Module_t *if_inst)
{
  if_inst->PHY_config_req = phy_config_request;
  if_inst->schedule_response = schedule_response;
}*/

/// this function is a temporary addition for NR configuration


void nr_phy_config_request_sim(PHY_VARS_gNB *gNB,
                               int N_RB_DL,
                               int N_RB_UL,
                               int mu,
                               int Nid_cell,
                               uint64_t position_in_burst)
{
  NR_DL_FRAME_PARMS *fp                                   = &gNB->frame_parms;
  nfapi_nr_config_request_scf_t *gNB_config               = &gNB->gNB_config;
  //overwrite for new NR parameters

  gNB_config->cell_config.phy_cell_id.value             = Nid_cell;
  gNB_config->ssb_config.scs_common.value               = mu;
  gNB_config->ssb_table.ssb_subcarrier_offset.value     = 0;
  gNB_config->ssb_table.ssb_offset_point_a.value        = (N_RB_DL-20);
  gNB_config->ssb_table.ssb_mask_list[0].ssb_mask.value = position_in_burst;
  gNB_config->ssb_table.ssb_mask_list[1].ssb_mask.value = position_in_burst>>32;
  gNB_config->cell_config.frame_duplex_type.value       = TDD;
  gNB_config->ssb_table.ssb_period.value		= 1; //10ms
  gNB_config->carrier_config.dl_grid_size[mu].value     = N_RB_DL;
  gNB_config->carrier_config.ul_grid_size[mu].value     = N_RB_UL;

  //gNB_config->subframe_config.dl_cyclic_prefix_type.value = (fp->Ncp == NORMAL) ? NFAPI_CP_NORMAL : NFAPI_CP_EXTENDED;

  gNB->mac_enabled   = 1;
  fp->dl_CarrierFreq = 3500000000;//from_nrarfcn(gNB_config->nfapi_config.rf_bands.rf_band[0],gNB_config->nfapi_config.nrarfcn.value);
  fp->ul_CarrierFreq = 3500000000;//fp->dl_CarrierFreq - (get_uldl_offset(gNB_config->nfapi_config.rf_bands.rf_band[0])*100000);
  fp->threequarter_fs= 0;
  nr_init_frame_parms(gNB_config, fp);
  gNB->configured    = 1;
  LOG_I(PHY,"gNB configured\n");
}


void nr_phy_config_request(NR_PHY_Config_t *phy_config) {
<<<<<<< HEAD
  uint8_t Mod_id                  = phy_config->Mod_id;
  int     return_tdd;
  NR_DL_FRAME_PARMS         *fp         = &RC.gNB[Mod_id]->frame_parms;
  nfapi_nr_config_request_t *gNB_config = &RC.gNB[Mod_id]->gNB_config;
  gNB_config->nfapi_config.rf_bands.rf_band[0]          = phy_config->cfg->nfapi_config.rf_bands.rf_band[0]; //22
  gNB_config->nfapi_config.nrarfcn.value                = phy_config->cfg->nfapi_config.nrarfcn.value; //6600
  gNB_config->subframe_config.numerology_index_mu.value = phy_config->cfg->subframe_config.numerology_index_mu.value;//1
  gNB_config->rf_config.dl_carrier_bandwidth.value      = phy_config->cfg->rf_config.dl_carrier_bandwidth.value;//106;
  gNB_config->rf_config.ul_carrier_bandwidth.value      = phy_config->cfg->rf_config.ul_carrier_bandwidth.value;//106;
  gNB_config->sch_config.half_frame_index.value         = 0;
  gNB_config->sch_config.ssb_subcarrier_offset.value    = phy_config->cfg->sch_config.ssb_subcarrier_offset.value;//0;
  gNB_config->sch_config.n_ssb_crb.value                = (phy_config->cfg->rf_config.dl_carrier_bandwidth.value-20);
  gNB_config->sch_config.physical_cell_id.value         = phy_config->cfg->sch_config.physical_cell_id.value;
  gNB_config->sch_config.ssb_scg_position_in_burst.value= phy_config->cfg->sch_config.ssb_scg_position_in_burst.value;
  gNB_config->sch_config.ssb_periodicity.value          = phy_config->cfg->sch_config.ssb_periodicity.value;
  

  if (phy_config->cfg->subframe_config.duplex_mode.value == 0) {
    gNB_config->subframe_config.duplex_mode.value    = FDD;
=======
  uint8_t Mod_id = phy_config->Mod_id;
  NR_DL_FRAME_PARMS *fp = &RC.gNB[Mod_id]->frame_parms;
  nfapi_nr_config_request_scf_t *gNB_config = &RC.gNB[Mod_id]->gNB_config;

  gNB_config->cell_config.phy_cell_id.value             = phy_config->cfg->cell_config.phy_cell_id.value;
  gNB_config->carrier_config.dl_frequency.value         = phy_config->cfg->carrier_config.dl_frequency.value;
  gNB_config->carrier_config.uplink_frequency.value     = phy_config->cfg->carrier_config.uplink_frequency.value;
  gNB_config->ssb_config.scs_common.value               = phy_config->cfg->ssb_config.scs_common.value;
  gNB_config->carrier_config.dl_bandwidth.value         = phy_config->cfg->carrier_config.dl_bandwidth.value;
  gNB_config->carrier_config.uplink_bandwidth.value     = phy_config->cfg->carrier_config.uplink_bandwidth.value;
  gNB_config->ssb_table.ssb_subcarrier_offset.value     = phy_config->cfg->ssb_table.ssb_subcarrier_offset.value;
  gNB_config->ssb_table.ssb_offset_point_a.value        = phy_config->cfg->ssb_table.ssb_offset_point_a.value;
  gNB_config->ssb_table.ssb_mask_list[0].ssb_mask.value = phy_config->cfg->ssb_table.ssb_mask_list[0].ssb_mask.value;
  gNB_config->ssb_table.ssb_mask_list[1].ssb_mask.value = phy_config->cfg->ssb_table.ssb_mask_list[1].ssb_mask.value;
  gNB_config->ssb_table.ssb_period.value		= phy_config->cfg->ssb_table.ssb_period.value;
  for (int i=0; i<5; i++) {
    gNB_config->carrier_config.dl_grid_size[i].value    = phy_config->cfg->carrier_config.dl_grid_size[i].value;
    gNB_config->carrier_config.ul_grid_size[i].value    = phy_config->cfg->carrier_config.ul_grid_size[i].value;
    gNB_config->carrier_config.dl_k0[i].value           = phy_config->cfg->carrier_config.dl_k0[i].value;
    gNB_config->carrier_config.ul_k0[i].value           = phy_config->cfg->carrier_config.ul_k0[i].value;
  }


  if (phy_config->cfg->cell_config.frame_duplex_type.value == 0) {
    gNB_config->cell_config.frame_duplex_type.value = FDD;
>>>>>>> 99e41d97
  } else {
    gNB_config->cell_config.frame_duplex_type.value = TDD;
  }

<<<<<<< HEAD
  memcpy((void*)&gNB_config->rach_config,(void*)&phy_config->cfg->rach_config,sizeof(phy_config->cfg->rach_config));
  memcpy((void*)&gNB_config->tdd_ul_dl_config,(void*)&phy_config->cfg->tdd_ul_dl_config,sizeof(phy_config->cfg->tdd_ul_dl_config));
=======
  memcpy((void*)&gNB_config->prach_config,(void*)&phy_config->cfg->prach_config,sizeof(phy_config->cfg->prach_config));
>>>>>>> 99e41d97

  RC.gNB[Mod_id]->mac_enabled     = 1;
  fp->dl_CarrierFreq = (gNB_config->carrier_config.dl_frequency.value)*1e3 + (gNB_config->carrier_config.dl_bandwidth.value)*5e5;

  int32_t dlul_offset = 0;
  lte_frame_type_t frame_type = 0;
  
  get_band(fp->dl_CarrierFreq,&fp->eutra_band,&dlul_offset,&frame_type);

  fp->ul_CarrierFreq = (gNB_config->carrier_config.uplink_frequency.value)*1e3 + (gNB_config->carrier_config.uplink_bandwidth.value)*5e5;

  fp->threequarter_fs = openair0_cfg[0].threequarter_fs;
  LOG_I(PHY,"Configuring MIB for instance %d, : (Nid_cell %d,DL freq %llu, UL freq %llu)\n",
        Mod_id,
        gNB_config->cell_config.phy_cell_id.value,
        (unsigned long long)fp->dl_CarrierFreq,
        (unsigned long long)fp->ul_CarrierFreq);

  nr_init_frame_parms(gNB_config, fp);
  
  if(gNB_config->subframe_config.duplex_mode.value == TDD){
  return_tdd = set_tdd_config_nr(fp,
		    gNB_config->tdd_ul_dl_config.dl_ul_periodicity.value,
		    gNB_config->tdd_ul_dl_config.nrofDownlinkSlots.value,
		    gNB_config->tdd_ul_dl_config.nrofDownlinkSymbols.value,
		    gNB_config->tdd_ul_dl_config.nrofUplinkSlots.value,
		    gNB_config->tdd_ul_dl_config.nrofUplinkSymbols.value
		  );

  if (return_tdd !=0){
     LOG_E(PHY,"TDD configuration can not be done\n");
  }
  else LOG_I(PHY,"TDD has been properly configurated\n");
  }


  if (RC.gNB[Mod_id]->configured == 1) {
    LOG_E(PHY,"Already gNB already configured, do nothing\n");
    return;
  }

  RC.gNB[Mod_id]->configured     = 1;
  LOG_I(PHY,"gNB %d configured\n",Mod_id);
}

void init_nr_transport(PHY_VARS_gNB *gNB) {
  int i;
  int j;
  NR_DL_FRAME_PARMS *fp = &gNB->frame_parms;
  nfapi_nr_config_request_scf_t *cfg = &gNB->gNB_config;
  LOG_I(PHY, "Initialise nr transport\n");
  uint16_t grid_size = cfg->carrier_config.dl_grid_size[fp->numerology_index].value;

  for (i=0; i<NUMBER_OF_NR_DLSCH_MAX; i++) {

    LOG_I(PHY,"Allocating Transport Channel Buffers for DLSCH %d/%d\n",i,NUMBER_OF_NR_DLSCH_MAX);

    for (j=0; j<2; j++) {
      gNB->dlsch[i][j] = new_gNB_dlsch(fp,1,16,NSOFT,0,grid_size);

      if (!gNB->dlsch[i][j]) {
        LOG_E(PHY,"Can't get gNB dlsch structures for UE %d \n", i);
        exit(-1);
      }/* else {
        gNB->dlsch[i][j]->rnti=0;
        LOG_D(PHY,"dlsch[%d][%d] => %p rnti:%d\n",i,j,gNB->dlsch[i][j], gNB->dlsch[i][j]->rnti);
      }*/
    }
  }

  for (i=0; i<NUMBER_OF_NR_ULSCH_MAX; i++) {

    LOG_I(PHY,"Allocating Transport Channel Buffer for ULSCH, UE %d\n",i);

    for (j=0; j<2; j++) {
      // ULSCH for data
      gNB->ulsch[i][j] = new_gNB_ulsch(MAX_LDPC_ITERATIONS, fp->N_RB_UL, 0);

      if (!gNB->ulsch[i][j]) {
        LOG_E(PHY,"Can't get gNB ulsch structures\n");
        exit(-1);
      }

      /*
      LOG_I(PHY,"Initializing nFAPI for ULSCH, UE %d\n",i);
      // [hna] added here for RT implementation
      uint8_t harq_pid = 0;
      nfapi_nr_ul_config_ulsch_pdu *rel15_ul = &gNB->ulsch[i+1][j]->harq_processes[harq_pid]->ulsch_pdu;
  
      // --------- setting rel15_ul parameters ----------
      rel15_ul->rnti                           = 0x1234;
      rel15_ul->ulsch_pdu_rel15.start_rb       = 0;
      rel15_ul->ulsch_pdu_rel15.number_rbs     = 50;
      rel15_ul->ulsch_pdu_rel15.start_symbol   = 2;
      rel15_ul->ulsch_pdu_rel15.number_symbols = 12;
      rel15_ul->ulsch_pdu_rel15.nb_re_dmrs     = 6;
      rel15_ul->ulsch_pdu_rel15.length_dmrs    = 1;
      rel15_ul->ulsch_pdu_rel15.Qm             = 2;
      rel15_ul->ulsch_pdu_rel15.R              = 679;
      rel15_ul->ulsch_pdu_rel15.mcs            = 9;
      rel15_ul->ulsch_pdu_rel15.rv             = 0;
      rel15_ul->ulsch_pdu_rel15.n_layers       = 1;
      ///////////////////////////////////////////////////
      */

    }

  }

  gNB->rx_total_gain_dB=130;


  //fp->pucch_config_common.deltaPUCCH_Shift = 1;
}<|MERGE_RESOLUTION|>--- conflicted
+++ resolved
@@ -359,28 +359,8 @@
 
 
 void nr_phy_config_request(NR_PHY_Config_t *phy_config) {
-<<<<<<< HEAD
-  uint8_t Mod_id                  = phy_config->Mod_id;
+  uint8_t Mod_id = phy_config->Mod_id;
   int     return_tdd;
-  NR_DL_FRAME_PARMS         *fp         = &RC.gNB[Mod_id]->frame_parms;
-  nfapi_nr_config_request_t *gNB_config = &RC.gNB[Mod_id]->gNB_config;
-  gNB_config->nfapi_config.rf_bands.rf_band[0]          = phy_config->cfg->nfapi_config.rf_bands.rf_band[0]; //22
-  gNB_config->nfapi_config.nrarfcn.value                = phy_config->cfg->nfapi_config.nrarfcn.value; //6600
-  gNB_config->subframe_config.numerology_index_mu.value = phy_config->cfg->subframe_config.numerology_index_mu.value;//1
-  gNB_config->rf_config.dl_carrier_bandwidth.value      = phy_config->cfg->rf_config.dl_carrier_bandwidth.value;//106;
-  gNB_config->rf_config.ul_carrier_bandwidth.value      = phy_config->cfg->rf_config.ul_carrier_bandwidth.value;//106;
-  gNB_config->sch_config.half_frame_index.value         = 0;
-  gNB_config->sch_config.ssb_subcarrier_offset.value    = phy_config->cfg->sch_config.ssb_subcarrier_offset.value;//0;
-  gNB_config->sch_config.n_ssb_crb.value                = (phy_config->cfg->rf_config.dl_carrier_bandwidth.value-20);
-  gNB_config->sch_config.physical_cell_id.value         = phy_config->cfg->sch_config.physical_cell_id.value;
-  gNB_config->sch_config.ssb_scg_position_in_burst.value= phy_config->cfg->sch_config.ssb_scg_position_in_burst.value;
-  gNB_config->sch_config.ssb_periodicity.value          = phy_config->cfg->sch_config.ssb_periodicity.value;
-  
-
-  if (phy_config->cfg->subframe_config.duplex_mode.value == 0) {
-    gNB_config->subframe_config.duplex_mode.value    = FDD;
-=======
-  uint8_t Mod_id = phy_config->Mod_id;
   NR_DL_FRAME_PARMS *fp = &RC.gNB[Mod_id]->frame_parms;
   nfapi_nr_config_request_scf_t *gNB_config = &RC.gNB[Mod_id]->gNB_config;
 
@@ -405,17 +385,12 @@
 
   if (phy_config->cfg->cell_config.frame_duplex_type.value == 0) {
     gNB_config->cell_config.frame_duplex_type.value = FDD;
->>>>>>> 99e41d97
   } else {
     gNB_config->cell_config.frame_duplex_type.value = TDD;
   }
 
-<<<<<<< HEAD
-  memcpy((void*)&gNB_config->rach_config,(void*)&phy_config->cfg->rach_config,sizeof(phy_config->cfg->rach_config));
+  memcpy((void*)&gNB_config->prach_config,(void*)&phy_config->cfg->prach_config,sizeof(phy_config->cfg->prach_config));
   memcpy((void*)&gNB_config->tdd_ul_dl_config,(void*)&phy_config->cfg->tdd_ul_dl_config,sizeof(phy_config->cfg->tdd_ul_dl_config));
-=======
-  memcpy((void*)&gNB_config->prach_config,(void*)&phy_config->cfg->prach_config,sizeof(phy_config->cfg->prach_config));
->>>>>>> 99e41d97
 
   RC.gNB[Mod_id]->mac_enabled     = 1;
   fp->dl_CarrierFreq = (gNB_config->carrier_config.dl_frequency.value)*1e3 + (gNB_config->carrier_config.dl_bandwidth.value)*5e5;
