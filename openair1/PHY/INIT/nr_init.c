/*
 * Licensed to the OpenAirInterface (OAI) Software Alliance under one or more
 * contributor license agreements.  See the NOTICE file distributed with
 * this work for additional information regarding copyright ownership.
 * The OpenAirInterface Software Alliance licenses this file to You under
 * the OAI Public License, Version 1.1  (the "License"); you may not use this file
 * except in compliance with the License.
 * You may obtain a copy of the License at
 *
 *      http://www.openairinterface.org/?page_id=698
 *
 * Unless required by applicable law or agreed to in writing, software
 * distributed under the License is distributed on an "AS IS" BASIS,
 * WITHOUT WARRANTIES OR CONDITIONS OF ANY KIND, either express or implied.
 * See the License for the specific language governing permissions and
 * limitations under the License.
 *-------------------------------------------------------------------------------
 * For more information about the OpenAirInterface (OAI) Software Alliance:
 *      contact@openairinterface.org
 */

#include "executables/nr-softmodem-common.h"
#include "common/utils/nr/nr_common.h"
#include "common/ran_context.h"
#include "PHY/defs_gNB.h"
#include "PHY/phy_extern.h"
#include "PHY/NR_REFSIG/nr_refsig.h"
#include "PHY/INIT/phy_init.h"
#include "PHY/CODING/nrPolar_tools/nr_polar_pbch_defs.h"
#include "PHY/NR_TRANSPORT/nr_transport_proto.h"
#include "PHY/NR_TRANSPORT/nr_transport_common_proto.h"
#include "openair1/PHY/MODULATION/nr_modulation.h"
/*#include "RadioResourceConfigCommonSIB.h"
#include "RadioResourceConfigDedicated.h"
#include "TDD-Config.h"
#include "MBSFN-SubframeConfigList.h"*/
#include "openair1/PHY/defs_RU.h"
#include "openair1/PHY/CODING/nrLDPC_extern.h"
#include "assertions.h"
#include <math.h>

#include "PHY/NR_TRANSPORT/nr_ulsch.h"
#include "PHY/NR_REFSIG/nr_refsig.h"
#include "SCHED_NR/fapi_nr_l1.h"
#include "nfapi_nr_interface.h"

#include "PHY/NR_REFSIG/ul_ref_seq_nr.h"


int l1_north_init_gNB() {

  if (RC.nb_nr_L1_inst > 0 &&  RC.gNB != NULL) {

    AssertFatal(RC.nb_nr_L1_inst>0,"nb_nr_L1_inst=%d\n",RC.nb_nr_L1_inst);
    AssertFatal(RC.gNB!=NULL,"RC.gNB is null\n");
    LOG_I(PHY,"%s() RC.nb_nr_L1_inst:%d\n", __FUNCTION__, RC.nb_nr_L1_inst);

    for (int i=0; i<RC.nb_nr_L1_inst; i++) {
      AssertFatal(RC.gNB[i]!=NULL,"RC.gNB[%d] is null\n",i);

      if ((RC.gNB[i]->if_inst =  NR_IF_Module_init(i))<0) return(-1);
      
      LOG_I(PHY,"%s() RC.gNB[%d] installing callbacks\n", __FUNCTION__, i);
      RC.gNB[i]->if_inst->NR_PHY_config_req = nr_phy_config_request;
      RC.gNB[i]->if_inst->NR_Schedule_response = nr_schedule_response;
    }
  } else {
    LOG_I(PHY,"%s() Not installing PHY callbacks - RC.nb_nr_L1_inst:%d RC.gNB:%p\n", __FUNCTION__, RC.nb_nr_L1_inst, RC.gNB);
  }

  return(0);
}


int phy_init_nr_gNB(PHY_VARS_gNB *gNB,
                    unsigned char is_secondary_gNB,
                    unsigned char lowmem_flag) {
  // shortcuts
  NR_DL_FRAME_PARMS *const fp       = &gNB->frame_parms;
  nfapi_nr_config_request_scf_t *cfg = &gNB->gNB_config;
  NR_gNB_COMMON *const common_vars  = &gNB->common_vars;
  NR_gNB_PRACH *const prach_vars   = &gNB->prach_vars;
  NR_gNB_PUSCH **const pusch_vars   = gNB->pusch_vars;

  int i;
  int Ptx=cfg->carrier_config.num_tx_ant.value;
  int Prx=cfg->carrier_config.num_rx_ant.value;
  int max_ul_mimo_layers = 4;

  AssertFatal(Ptx>0 && Ptx<9,"Ptx %d is not supported\n",Ptx);
  AssertFatal(Prx>0 && Prx<9,"Prx %d is not supported\n",Prx);
  LOG_I(PHY,"[gNB %d] %s() About to wait for gNB to be configured\n", gNB->Mod_id, __FUNCTION__);

  while(gNB->configured == 0) usleep(10000);

  if (lowmem_flag == 1) {
    gNB->number_of_nr_dlsch_max = 2;
    gNB->number_of_nr_ulsch_max = 2;
  }
  else {
    gNB->number_of_nr_dlsch_max = NUMBER_OF_NR_DLSCH_MAX;
    gNB->number_of_nr_ulsch_max = NUMBER_OF_NR_ULSCH_MAX;
  }  

  load_dftslib();

  crcTableInit();
  init_scrambling_luts();
  init_pucch2_luts();
  load_nrLDPClib(NULL);
  // PBCH DMRS gold sequences generation
  nr_init_pbch_dmrs(gNB);
  //PDCCH DMRS init
  gNB->nr_gold_pdcch_dmrs = (uint32_t ***)malloc16(fp->slots_per_frame*sizeof(uint32_t **));
  uint32_t ***pdcch_dmrs             = gNB->nr_gold_pdcch_dmrs;
  AssertFatal(pdcch_dmrs!=NULL, "NR init: pdcch_dmrs malloc failed\n");

  gNB->bad_pucch = 0;

  // ceil(((NB_RB<<1)*3)/32) // 3 RE *2(QPSK)
  int pdcch_dmrs_init_length =  (((fp->N_RB_DL<<1)*3)>>5)+1;

  for (int slot=0; slot<fp->slots_per_frame; slot++) {
    pdcch_dmrs[slot] = (uint32_t **)malloc16(fp->symbols_per_slot*sizeof(uint32_t *));
    AssertFatal(pdcch_dmrs[slot]!=NULL, "NR init: pdcch_dmrs for slot %d - malloc failed\n", slot);

    for (int symb=0; symb<fp->symbols_per_slot; symb++) {
      pdcch_dmrs[slot][symb] = (uint32_t *)malloc16(pdcch_dmrs_init_length*sizeof(uint32_t));
      LOG_D(PHY,"pdcch_dmrs[%d][%d] %p\n",slot,symb,pdcch_dmrs[slot][symb]);
      AssertFatal(pdcch_dmrs[slot][symb]!=NULL, "NR init: pdcch_dmrs for slot %d symbol %d - malloc failed\n", slot, symb);
    }
  }

  nr_generate_modulation_table();
  nr_init_pdcch_dmrs(gNB, cfg->cell_config.phy_cell_id.value);
  nr_init_pbch_interleaver(gNB->nr_pbch_interleaver);

  //PDSCH DMRS init
  gNB->nr_gold_pdsch_dmrs = (uint32_t ****)malloc16(fp->slots_per_frame*sizeof(uint32_t ***));
  uint32_t ****pdsch_dmrs             = gNB->nr_gold_pdsch_dmrs;

  // ceil(((NB_RB*6(k)*2(QPSK)/32) // 3 RE *2(QPSK)
  int pdsch_dmrs_init_length =  ((fp->N_RB_DL*12)>>5)+1;
  for (int slot=0; slot<fp->slots_per_frame; slot++) {
    pdsch_dmrs[slot] = (uint32_t ***)malloc16(fp->symbols_per_slot*sizeof(uint32_t **));
    AssertFatal(pdsch_dmrs[slot]!=NULL, "NR init: pdsch_dmrs for slot %d - malloc failed\n", slot);

    int nb_codewords = NR_MAX_NB_LAYERS > 4 ? 2 : 1;
    for (int symb=0; symb<fp->symbols_per_slot; symb++) {
      pdsch_dmrs[slot][symb] = (uint32_t **)malloc16(nb_codewords*sizeof(uint32_t *));
      AssertFatal(pdsch_dmrs[slot][symb]!=NULL, "NR init: pdsch_dmrs for slot %d symbol %d - malloc failed\n", slot, symb);

      for (int q=0; q<nb_codewords; q++) {
        pdsch_dmrs[slot][symb][q] = (uint32_t *)malloc16(pdsch_dmrs_init_length*sizeof(uint32_t));
        AssertFatal(pdsch_dmrs[slot][symb][q]!=NULL, "NR init: pdsch_dmrs for slot %d symbol %d codeword %d - malloc failed\n", slot, symb, q);
      }
    }
  }

  nr_init_pdsch_dmrs(gNB, cfg->cell_config.phy_cell_id.value);

  //PUSCH DMRS init
  gNB->nr_gold_pusch_dmrs = (uint32_t ****)malloc16(2*sizeof(uint32_t ***));

  uint32_t ****pusch_dmrs = gNB->nr_gold_pusch_dmrs;

  // ceil(((NB_RB*6(k)*2(QPSK)/32) // 3 RE *2(QPSK)
  int pusch_dmrs_init_length =  ((fp->N_RB_UL*12)>>5)+1;
  for(int nscid=0; nscid<2; nscid++) {
    pusch_dmrs[nscid] = (uint32_t ***)malloc16(fp->slots_per_frame*sizeof(uint32_t **));
    AssertFatal(pusch_dmrs[nscid]!=NULL, "NR init: pusch_dmrs for nscid %d - malloc failed\n", nscid);

    for (int slot=0; slot<fp->slots_per_frame; slot++) {
      pusch_dmrs[nscid][slot] = (uint32_t **)malloc16(fp->symbols_per_slot*sizeof(uint32_t *));
      AssertFatal(pusch_dmrs[nscid][slot]!=NULL, "NR init: pusch_dmrs for slot %d - malloc failed\n", slot);

      for (int symb=0; symb<fp->symbols_per_slot; symb++) {
        pusch_dmrs[nscid][slot][symb] = (uint32_t *)malloc16(pusch_dmrs_init_length*sizeof(uint32_t));
        AssertFatal(pusch_dmrs[nscid][slot][symb]!=NULL, "NR init: pusch_dmrs for slot %d symbol %d - malloc failed\n", slot, symb);
      }
    }
  }

  uint32_t Nid_pusch[2] = {cfg->cell_config.phy_cell_id.value,cfg->cell_config.phy_cell_id.value};
  LOG_D(PHY,"Initializing PUSCH DMRS Gold sequence with (%x,%x)\n",Nid_pusch[0],Nid_pusch[1]);
  nr_gold_pusch(gNB, &Nid_pusch[0]);

<<<<<<< HEAD
  //CSI RS init
  gNB->nr_gold_csi_rs = (uint32_t ***)malloc16(fp->slots_per_frame*sizeof(uint32_t **));
  uint32_t ***csi_rs = gNB->nr_gold_csi_rs;
  AssertFatal(csi_rs!=NULL, "NR init: csi reference signal malloc failed\n");

  // ceil((NB_RB*8(max allocation per RB)*2(QPSK))/32)
  int csi_dmrs_init_length =  ((fp->N_RB_DL<<4)>>5)+1;

  for (int slot=0; slot<fp->slots_per_frame; slot++) {
    csi_rs[slot] = (uint32_t **)malloc16(fp->symbols_per_slot*sizeof(uint32_t *));
    AssertFatal(csi_rs[slot]!=NULL, "NR init: csi reference signal for slot %d - malloc failed\n", slot);

    for (int symb=0; symb<fp->symbols_per_slot; symb++) {
      csi_rs[slot][symb] = (uint32_t *)malloc16(csi_dmrs_init_length*sizeof(uint32_t));
      AssertFatal(csi_rs[slot][symb]!=NULL, "NR init: csi reference signal for slot %d symbol %d - malloc failed\n", slot, symb);
=======
  // CSI RS init
  for (int id=0; id<NUMBER_OF_NR_CSIRS_MAX; id++) {
    gNB->nr_csi_rs_info[id] = (nr_csi_rs_info_t *)malloc16_clear(sizeof(nr_csi_rs_info_t));
    gNB->nr_csi_rs_info[id]->nr_gold_csi_rs = (uint32_t ***)malloc16(fp->slots_per_frame*sizeof(uint32_t **));
    AssertFatal(gNB->nr_csi_rs_info[id]->nr_gold_csi_rs!=NULL, "NR init: csi reference signal malloc failed\n");
    for (int slot=0; slot<fp->slots_per_frame; slot++) {
      gNB->nr_csi_rs_info[id]->nr_gold_csi_rs[slot] = (uint32_t **)malloc16(fp->symbols_per_slot*sizeof(uint32_t *));
      AssertFatal(gNB->nr_csi_rs_info[id]->nr_gold_csi_rs[slot]!=NULL, "NR init: csi reference signal for slot %d - malloc failed\n", slot);
      for (int symb=0; symb<fp->symbols_per_slot; symb++) {
        gNB->nr_csi_rs_info[id]->nr_gold_csi_rs[slot][symb] = (uint32_t *)malloc16(NR_MAX_CSI_RS_INIT_LENGTH_DWORD*sizeof(uint32_t));
        AssertFatal(gNB->nr_csi_rs_info[id]->nr_gold_csi_rs[slot][symb]!=NULL, "NR init: csi reference signal for slot %d symbol %d - malloc failed\n", slot, symb);
      }
>>>>>>> 199680d2
    }
    nr_init_csi_rs(&gNB->frame_parms, gNB->nr_csi_rs_info[id]->nr_gold_csi_rs, cfg->cell_config.phy_cell_id.value);
  }

  for (int id=0; id<NUMBER_OF_NR_SRS_MAX; id++) {
    gNB->nr_srs_info[id] = (nr_srs_info_t *)malloc16_clear(sizeof(nr_srs_info_t));
    gNB->nr_srs_info[id]->sc_list = (uint16_t *) malloc16_clear(6*fp->N_RB_UL*sizeof(uint16_t));
    gNB->nr_srs_info[id]->srs_generated_signal = (int32_t*)malloc16_clear(fp->ofdm_symbol_size*MAX_NUM_NR_SRS_SYMBOLS*sizeof(int32_t));
    gNB->nr_srs_info[id]->noise_power = (uint32_t*)malloc16_clear(sizeof(uint32_t));
    gNB->nr_srs_info[id]->srs_received_signal = (int32_t **)malloc16(Prx*sizeof(int32_t*));
    gNB->nr_srs_info[id]->srs_ls_estimated_channel = (int32_t **)malloc16(Prx*sizeof(int32_t*));
    gNB->nr_srs_info[id]->srs_estimated_channel_freq = (int32_t **)malloc16(Prx*sizeof(int32_t*));
    gNB->nr_srs_info[id]->srs_estimated_channel_time = (int32_t **)malloc16(Prx*sizeof(int32_t*));
    gNB->nr_srs_info[id]->srs_estimated_channel_time_shifted = (int32_t **)malloc16(Prx*sizeof(int32_t*));
    for (i=0;i<Prx;i++){
      gNB->nr_srs_info[id]->srs_received_signal[i] = (int32_t*)malloc16_clear(fp->ofdm_symbol_size*MAX_NUM_NR_SRS_SYMBOLS*sizeof(int32_t));
      gNB->nr_srs_info[id]->srs_ls_estimated_channel[i] = (int32_t*)malloc16_clear(fp->ofdm_symbol_size*MAX_NUM_NR_SRS_SYMBOLS*sizeof(int32_t));
      gNB->nr_srs_info[id]->srs_estimated_channel_freq[i] = (int32_t*)malloc16_clear(fp->ofdm_symbol_size*MAX_NUM_NR_SRS_SYMBOLS*sizeof(int32_t));
      gNB->nr_srs_info[id]->srs_estimated_channel_time[i] = (int32_t*)malloc16_clear(fp->ofdm_symbol_size*MAX_NUM_NR_SRS_SYMBOLS*sizeof(int32_t));
      gNB->nr_srs_info[id]->srs_estimated_channel_time_shifted[i] = (int32_t*)malloc16_clear(fp->ofdm_symbol_size*MAX_NUM_NR_SRS_SYMBOLS*sizeof(int32_t));
    }
  }

  generate_ul_reference_signal_sequences(SHRT_MAX);

  /* Generate low PAPR type 1 sequences for PUSCH DMRS, these are used if transform precoding is enabled.  */
  generate_lowpapr_typ1_refsig_sequences(SHRT_MAX);

  /// Transport init necessary for NR synchro
  init_nr_transport(gNB);

  gNB->first_run_I0_measurements = 1;

  common_vars->rxdata  = (int32_t **)malloc16(Prx*sizeof(int32_t*));
  common_vars->txdataF = (int32_t **)malloc16(Ptx*sizeof(int32_t*));
  common_vars->rxdataF = (int32_t **)malloc16(Prx*sizeof(int32_t*));
  common_vars->beam_id = (uint8_t **)malloc16(Ptx*sizeof(uint8_t*));

  for (i=0;i<Ptx;i++){
      common_vars->txdataF[i] = (int32_t*)malloc16_clear(fp->samples_per_frame_wCP*sizeof(int32_t)); // [hna] samples_per_frame without CP
      LOG_D(PHY,"[INIT] common_vars->txdataF[%d] = %p (%lu bytes)\n",
	    i,common_vars->txdataF[i],
	    fp->samples_per_frame_wCP*sizeof(int32_t));
      common_vars->beam_id[i] = (uint8_t*)malloc16_clear(fp->symbols_per_slot*fp->slots_per_frame*sizeof(uint8_t));
      memset(common_vars->beam_id[i],255,fp->symbols_per_slot*fp->slots_per_frame);
  }
  for (i=0;i<Prx;i++){
    common_vars->rxdataF[i] = (int32_t*)malloc16_clear(fp->samples_per_frame_wCP*sizeof(int32_t));
    common_vars->rxdata[i] = (int32_t*)malloc16_clear(fp->samples_per_frame*sizeof(int32_t));
  }
  common_vars->debugBuff = (int32_t*)malloc16_clear(fp->samples_per_frame*sizeof(int32_t)*100);	
  common_vars->debugBuff_sample_offset = 0; 

  // PRACH
  prach_vars->prachF = (int16_t *)malloc16_clear( 1024*2*sizeof(int16_t) );
  prach_vars->rxsigF = (int16_t **)malloc16_clear(Prx*sizeof(int16_t*));
  prach_vars->prach_ifft       = (int32_t *)malloc16_clear(1024*2*sizeof(int32_t));

  init_prach_list(gNB);

  int N_RB_UL = cfg->carrier_config.ul_grid_size[cfg->ssb_config.scs_common.value].value;
  int n_buf = Prx*max_ul_mimo_layers;

  for (int ULSCH_id=0; ULSCH_id<gNB->number_of_nr_ulsch_max; ULSCH_id++) {
    pusch_vars[ULSCH_id] = (NR_gNB_PUSCH *)malloc16_clear( sizeof(NR_gNB_PUSCH) );
    pusch_vars[ULSCH_id]->rxdataF_ext           = (int32_t **)malloc16(Prx*sizeof(int32_t *) );
    pusch_vars[ULSCH_id]->rxdataF_ext2          = (int32_t **)malloc16(Prx*sizeof(int32_t *) );
    pusch_vars[ULSCH_id]->ul_ch_estimates       = (int32_t **)malloc16(n_buf*sizeof(int32_t *) );
    pusch_vars[ULSCH_id]->ul_ch_estimates_ext   = (int32_t **)malloc16(n_buf*sizeof(int32_t *) );
    pusch_vars[ULSCH_id]->ul_ch_ptrs_estimates     = (int32_t **)malloc16(n_buf*sizeof(int32_t *) );
    pusch_vars[ULSCH_id]->ul_ch_ptrs_estimates_ext = (int32_t **)malloc16(n_buf*sizeof(int32_t *) );
    pusch_vars[ULSCH_id]->ptrs_phase_per_slot   = (int32_t **)malloc16(n_buf*sizeof(int32_t *) );
    pusch_vars[ULSCH_id]->ul_ch_estimates_time  = (int32_t **)malloc16(n_buf*sizeof(int32_t *) );
    pusch_vars[ULSCH_id]->rxdataF_comp          = (int32_t **)malloc16(n_buf*sizeof(int32_t *) );
    pusch_vars[ULSCH_id]->ul_ch_mag0            = (int32_t **)malloc16(n_buf*sizeof(int32_t *) );
    pusch_vars[ULSCH_id]->ul_ch_magb0           = (int32_t **)malloc16(n_buf*sizeof(int32_t *) );
    pusch_vars[ULSCH_id]->ul_ch_mag             = (int32_t **)malloc16(n_buf*sizeof(int32_t *) );
    pusch_vars[ULSCH_id]->ul_ch_magb            = (int32_t **)malloc16(n_buf*sizeof(int32_t *) );
    pusch_vars[ULSCH_id]->rho                   = (int32_t **)malloc16_clear(n_buf*sizeof(int32_t*) );

    for (i=0; i<Prx; i++) {
      pusch_vars[ULSCH_id]->rxdataF_ext[i]           = (int32_t *)malloc16_clear( sizeof(int32_t)*N_RB_UL*12*fp->symbols_per_slot );
      pusch_vars[ULSCH_id]->rxdataF_ext2[i]          = (int32_t *)malloc16_clear( sizeof(int32_t)*N_RB_UL*12*fp->symbols_per_slot );
    }
    for (i=0; i<n_buf; i++) {
      pusch_vars[ULSCH_id]->ul_ch_estimates[i]       = (int32_t *)malloc16_clear( sizeof(int32_t)*fp->ofdm_symbol_size*2*fp->symbols_per_slot );
      pusch_vars[ULSCH_id]->ul_ch_estimates_ext[i]   = (int32_t *)malloc16_clear( sizeof(int32_t)*N_RB_UL*12*fp->symbols_per_slot );
      pusch_vars[ULSCH_id]->ul_ch_estimates_time[i]  = (int32_t *)malloc16_clear( 2*sizeof(int32_t)*fp->ofdm_symbol_size );
      pusch_vars[ULSCH_id]->ul_ch_ptrs_estimates[i]       = (int32_t *)malloc16_clear( sizeof(int32_t)*fp->ofdm_symbol_size*2*fp->symbols_per_slot ); // max intensity in freq is 1 sc every 2 RBs
      pusch_vars[ULSCH_id]->ul_ch_ptrs_estimates_ext[i]   = (int32_t *)malloc16_clear( sizeof(int32_t)*N_RB_UL*12*fp->symbols_per_slot );
      pusch_vars[ULSCH_id]->ptrs_phase_per_slot[i]   = (int32_t *)malloc16_clear( sizeof(int32_t)*fp->symbols_per_slot); // symbols per slot
      pusch_vars[ULSCH_id]->rxdataF_comp[i]          = (int32_t *)malloc16_clear( sizeof(int32_t)*N_RB_UL*12*fp->symbols_per_slot );
      pusch_vars[ULSCH_id]->ul_ch_mag0[i]            = (int32_t *)malloc16_clear( fp->symbols_per_slot*sizeof(int32_t)*N_RB_UL*12 );
      pusch_vars[ULSCH_id]->ul_ch_magb0[i]           = (int32_t *)malloc16_clear( fp->symbols_per_slot*sizeof(int32_t)*N_RB_UL*12 );
      pusch_vars[ULSCH_id]->ul_ch_mag[i]             = (int32_t *)malloc16_clear( fp->symbols_per_slot*sizeof(int32_t)*N_RB_UL*12 );
      pusch_vars[ULSCH_id]->ul_ch_magb[i]            = (int32_t *)malloc16_clear( fp->symbols_per_slot*sizeof(int32_t)*N_RB_UL*12 );
      pusch_vars[ULSCH_id]->rho[i]                   = (int32_t *)malloc16_clear( sizeof(int32_t)*(fp->N_RB_UL*12*7*2) );
    }
    pusch_vars[ULSCH_id]->llr = (int16_t *)malloc16_clear( (8*((3*8*6144)+12))*sizeof(int16_t) ); // [hna] 6144 is LTE and (8*((3*8*6144)+12)) is not clear
    pusch_vars[ULSCH_id]->ul_valid_re_per_slot  = (int16_t *)malloc16_clear( sizeof(int16_t)*fp->symbols_per_slot);
  } //ulsch_id
/*
  for (ulsch_id=0; ulsch_id<NUMBER_OF_UE_MAX; ulsch_id++)
    gNB->UE_stats_ptr[ulsch_id] = &gNB->UE_stats[ulsch_id];
*/
  return (0);
}

void phy_free_nr_gNB(PHY_VARS_gNB *gNB)
{
  NR_DL_FRAME_PARMS* const fp       = &gNB->frame_parms;
  const int Ptx = gNB->gNB_config.carrier_config.num_tx_ant.value;
  const int Prx = gNB->gNB_config.carrier_config.num_rx_ant.value;
  const int max_ul_mimo_layers = 4; // taken from phy_init_nr_gNB()
  const int n_buf = Prx * max_ul_mimo_layers;

  uint32_t ***pdcch_dmrs = gNB->nr_gold_pdcch_dmrs;
  for (int slot = 0; slot < fp->slots_per_frame; slot++) {
    for (int symb = 0; symb < fp->symbols_per_slot; symb++)
      free_and_zero(pdcch_dmrs[slot][symb]);
    free_and_zero(pdcch_dmrs[slot]);
  }
  free_and_zero(pdcch_dmrs);

  uint32_t ****pdsch_dmrs = gNB->nr_gold_pdsch_dmrs;
  int nb_codewords = NR_MAX_NB_LAYERS > 4 ? 2 : 1;
  for (int slot = 0; slot < fp->slots_per_frame; slot++) {
    for (int symb = 0; symb < fp->symbols_per_slot; symb++) {
      for (int q = 0; q < nb_codewords; q++)
        free_and_zero(pdsch_dmrs[slot][symb][q]);
      free_and_zero(pdsch_dmrs[slot][symb]);
    }
    free_and_zero(pdsch_dmrs[slot]);
  }
  free_and_zero(gNB->nr_gold_pdsch_dmrs);

  uint32_t ****pusch_dmrs = gNB->nr_gold_pusch_dmrs;
  for(int nscid = 0; nscid < 2; nscid++) {
    for (int slot = 0; slot < fp->slots_per_frame; slot++) {
      for (int symb = 0; symb < fp->symbols_per_slot; symb++)
        free_and_zero(pusch_dmrs[nscid][slot][symb]);
      free_and_zero(pusch_dmrs[nscid][slot]);
    }
    free_and_zero(pusch_dmrs[nscid]);
  }
  free_and_zero(pusch_dmrs);

  for (int id = 0; id < NUMBER_OF_NR_SRS_MAX; id++) {
    uint32_t ***csi_rs = gNB->nr_csi_rs_info[id]->nr_gold_csi_rs;
    for (int slot = 0; slot < fp->slots_per_frame; slot++) {
      for (int symb = 0; symb < fp->symbols_per_slot; symb++)
        free_and_zero(csi_rs[slot][symb]);
      free_and_zero(csi_rs[slot]);
    }
    free_and_zero(csi_rs);
    free_and_zero(gNB->nr_csi_rs_info[id]);
  }

  for (int id = 0; id < NUMBER_OF_NR_SRS_MAX; id++) {
    for (int i = 0; i < Prx; i++){
      free_and_zero(gNB->nr_srs_info[id]->srs_received_signal[i]);
      free_and_zero(gNB->nr_srs_info[id]->srs_ls_estimated_channel[i]);
      free_and_zero(gNB->nr_srs_info[id]->srs_estimated_channel_freq[i]);
      free_and_zero(gNB->nr_srs_info[id]->srs_estimated_channel_time[i]);
      free_and_zero(gNB->nr_srs_info[id]->srs_estimated_channel_time_shifted[i]);
    }
    free_and_zero(gNB->nr_srs_info[id]->sc_list);
    free_and_zero(gNB->nr_srs_info[id]->srs_generated_signal);
    free_and_zero(gNB->nr_srs_info[id]->noise_power);
    free_and_zero(gNB->nr_srs_info[id]->srs_received_signal);
    free_and_zero(gNB->nr_srs_info[id]->srs_ls_estimated_channel);
    free_and_zero(gNB->nr_srs_info[id]->srs_estimated_channel_freq);
    free_and_zero(gNB->nr_srs_info[id]->srs_estimated_channel_time);
    free_and_zero(gNB->nr_srs_info[id]->srs_estimated_channel_time_shifted);
    free_and_zero(gNB->nr_srs_info[id]);
  }

  free_ul_reference_signal_sequences();
  free_gnb_lowpapr_sequences();

  reset_nr_transport(gNB);

  NR_gNB_COMMON * common_vars = &gNB->common_vars;
  for (int i = 0; i < Ptx; i++) {
    free_and_zero(common_vars->txdataF[i]);
    free_and_zero(common_vars->beam_id[i]);
  }

  for (int i = 0; i < Prx; ++i) {
    free_and_zero(common_vars->rxdataF[i]);
    free_and_zero(common_vars->rxdata[i]);
  }

  free_and_zero(common_vars->txdataF);
  free_and_zero(common_vars->rxdata);
  free_and_zero(common_vars->rxdataF);
  free_and_zero(common_vars->beam_id);

  free_and_zero(common_vars->debugBuff);

  NR_gNB_PRACH* prach_vars = &gNB->prach_vars;
  free_and_zero(prach_vars->prachF);
  free_and_zero(prach_vars->rxsigF);
  free_and_zero(prach_vars->prach_ifft);

  NR_gNB_PUSCH** pusch_vars = gNB->pusch_vars;
  for (int ULSCH_id=0; ULSCH_id<gNB->number_of_nr_ulsch_max; ULSCH_id++) {
    for (int i = 0; i < Prx; i++) {
      free_and_zero(pusch_vars[ULSCH_id]->rxdataF_ext[i]);
      free_and_zero(pusch_vars[ULSCH_id]->rxdataF_ext2[i]);
    }
    for (int i = 0; i < n_buf; i++) {
      free_and_zero(pusch_vars[ULSCH_id]->ul_ch_estimates[i]);
      free_and_zero(pusch_vars[ULSCH_id]->ul_ch_estimates_ext[i]);
      free_and_zero(pusch_vars[ULSCH_id]->ul_ch_estimates_time[i]);
      free_and_zero(pusch_vars[ULSCH_id]->ul_ch_ptrs_estimates[i]);
      free_and_zero(pusch_vars[ULSCH_id]->ul_ch_ptrs_estimates_ext[i]);
      free_and_zero(pusch_vars[ULSCH_id]->ptrs_phase_per_slot[i]);
      free_and_zero(pusch_vars[ULSCH_id]->rxdataF_comp[i]);
      free_and_zero(pusch_vars[ULSCH_id]->ul_ch_mag0[i]);
      free_and_zero(pusch_vars[ULSCH_id]->ul_ch_magb0[i]);
      free_and_zero(pusch_vars[ULSCH_id]->ul_ch_mag[i]);
      free_and_zero(pusch_vars[ULSCH_id]->ul_ch_magb[i]);
      free_and_zero(pusch_vars[ULSCH_id]->rho[i]);
    }
    free_and_zero(pusch_vars[ULSCH_id]->rxdataF_ext);
    free_and_zero(pusch_vars[ULSCH_id]->rxdataF_ext2);
    free_and_zero(pusch_vars[ULSCH_id]->ul_ch_estimates);
    free_and_zero(pusch_vars[ULSCH_id]->ul_ch_estimates_ext);
    free_and_zero(pusch_vars[ULSCH_id]->ul_ch_ptrs_estimates);
    free_and_zero(pusch_vars[ULSCH_id]->ul_ch_ptrs_estimates_ext);
    free_and_zero(pusch_vars[ULSCH_id]->ptrs_phase_per_slot);
    free_and_zero(pusch_vars[ULSCH_id]->ul_ch_estimates_time);
    free_and_zero(pusch_vars[ULSCH_id]->ul_valid_re_per_slot);
    free_and_zero(pusch_vars[ULSCH_id]->rxdataF_comp);
    free_and_zero(pusch_vars[ULSCH_id]->ul_ch_mag0);
    free_and_zero(pusch_vars[ULSCH_id]->ul_ch_magb0);
    free_and_zero(pusch_vars[ULSCH_id]->ul_ch_mag);
    free_and_zero(pusch_vars[ULSCH_id]->ul_ch_magb);
    free_and_zero(pusch_vars[ULSCH_id]->rho);

    free_and_zero(pusch_vars[ULSCH_id]->llr);
    free_and_zero(pusch_vars[ULSCH_id]);
  } //ULSCH_id
}

//Adding nr_schedule_handler
void install_nr_schedule_handlers(NR_IF_Module_t *if_inst)
{
  if_inst->NR_PHY_config_req = nr_phy_config_request;
  if_inst->NR_Schedule_response = nr_schedule_response;
}
/*
void install_schedule_handlers(IF_Module_t *if_inst)
{
  if_inst->PHY_config_req = phy_config_request;
  if_inst->schedule_response = schedule_response;
}*/

/// this function is a temporary addition for NR configuration


void nr_phy_config_request_sim(PHY_VARS_gNB *gNB,
                               int N_RB_DL,
                               int N_RB_UL,
                               int mu,
                               int Nid_cell,
                               uint64_t position_in_burst)
{
  NR_DL_FRAME_PARMS *fp                                   = &gNB->frame_parms;
  nfapi_nr_config_request_scf_t *gNB_config               = &gNB->gNB_config;
  //overwrite for new NR parameters

  uint64_t rev_burst=0;
  for (int i=0; i<64; i++)
    rev_burst |= (((position_in_burst>>(63-i))&0x01)<<i);

  gNB_config->cell_config.phy_cell_id.value             = Nid_cell;
  gNB_config->ssb_config.scs_common.value               = mu;
  gNB_config->ssb_table.ssb_subcarrier_offset.value     = 0;
  gNB_config->ssb_table.ssb_offset_point_a.value        = (N_RB_DL-20)>>1;
  gNB_config->ssb_table.ssb_mask_list[1].ssb_mask.value = (rev_burst)&(0xFFFFFFFF);
  gNB_config->ssb_table.ssb_mask_list[0].ssb_mask.value = (rev_burst>>32)&(0xFFFFFFFF);
  gNB_config->cell_config.frame_duplex_type.value       = TDD;
  gNB_config->ssb_table.ssb_period.value		= 1; //10ms
  gNB_config->carrier_config.dl_grid_size[mu].value     = N_RB_DL;
  gNB_config->carrier_config.ul_grid_size[mu].value     = N_RB_UL;
  gNB_config->carrier_config.num_tx_ant.value           = fp->nb_antennas_tx;
  gNB_config->carrier_config.num_rx_ant.value           = fp->nb_antennas_rx;

  gNB_config->tdd_table.tdd_period.value = 0;
  //gNB_config->subframe_config.dl_cyclic_prefix_type.value = (fp->Ncp == NORMAL) ? NFAPI_CP_NORMAL : NFAPI_CP_EXTENDED;

  gNB->mac_enabled   = 1;
  if (mu==1) {
    fp->dl_CarrierFreq = 3600000000;//from_nrarfcn(gNB_config->nfapi_config.rf_bands.rf_band[0],gNB_config->nfapi_config.nrarfcn.value);
    fp->ul_CarrierFreq = 3600000000;//fp->dl_CarrierFreq - (get_uldl_offset(gNB_config->nfapi_config.rf_bands.rf_band[0])*100000);
    fp->nr_band = 78;
    //  fp->threequarter_fs= 0;
  } else if (mu==3) {
    fp->dl_CarrierFreq = 27524520000;//from_nrarfcn(gNB_config->nfapi_config.rf_bands.rf_band[0],gNB_config->nfapi_config.nrarfcn.value);
    fp->ul_CarrierFreq = 27524520000;//fp->dl_CarrierFreq - (get_uldl_offset(gNB_config->nfapi_config.rf_bands.rf_band[0])*100000);
    fp->nr_band = 261;
    //  fp->threequarter_fs= 0;
  }

  fp->threequarter_fs = 0;
  gNB_config->carrier_config.dl_bandwidth.value = config_bandwidth(mu, N_RB_DL, fp->nr_band);

  nr_init_frame_parms(gNB_config, fp);
  fp->ofdm_offset_divisor = UINT_MAX;
  gNB->configured    = 1;
  LOG_I(PHY,"gNB configured\n");
}


void nr_phy_config_request(NR_PHY_Config_t *phy_config) {
  uint8_t Mod_id = phy_config->Mod_id;
  uint8_t short_sequence, num_sequences, rootSequenceIndex, fd_occasion;
  NR_DL_FRAME_PARMS *fp = &RC.gNB[Mod_id]->frame_parms;
  nfapi_nr_config_request_scf_t *gNB_config = &RC.gNB[Mod_id]->gNB_config;

  memcpy((void*)gNB_config,phy_config->cfg,sizeof(*phy_config->cfg));
  RC.gNB[Mod_id]->mac_enabled     = 1;

  uint64_t dl_bw_khz = (12*gNB_config->carrier_config.dl_grid_size[gNB_config->ssb_config.scs_common.value].value)*(15<<gNB_config->ssb_config.scs_common.value);
  fp->dl_CarrierFreq = ((dl_bw_khz>>1) + gNB_config->carrier_config.dl_frequency.value)*1000 ;
  
  uint64_t ul_bw_khz = (12*gNB_config->carrier_config.ul_grid_size[gNB_config->ssb_config.scs_common.value].value)*(15<<gNB_config->ssb_config.scs_common.value);
  fp->ul_CarrierFreq = ((ul_bw_khz>>1) + gNB_config->carrier_config.uplink_frequency.value)*1000 ;

  int32_t dlul_offset = fp->ul_CarrierFreq - fp->dl_CarrierFreq;
  fp->nr_band = get_band(fp->dl_CarrierFreq, dlul_offset);

  LOG_I(PHY, "DL frequency %lu Hz, UL frequency %lu Hz: band %d, uldl offset %d Hz\n", fp->dl_CarrierFreq, fp->ul_CarrierFreq, fp->nr_band, dlul_offset);

  fp->threequarter_fs = openair0_cfg[0].threequarter_fs;
  LOG_A(PHY,"Configuring MIB for instance %d, : (Nid_cell %d,DL freq %llu, UL freq %llu)\n",
        Mod_id,
        gNB_config->cell_config.phy_cell_id.value,
        (unsigned long long)fp->dl_CarrierFreq,
        (unsigned long long)fp->ul_CarrierFreq);

  nr_init_frame_parms(gNB_config, fp);
  

  if (RC.gNB[Mod_id]->configured == 1) {
    LOG_E(PHY,"Already gNB already configured, do nothing\n");
    return;
  }

  fd_occasion = 0;
  nfapi_nr_prach_config_t *prach_config = &gNB_config->prach_config;
  short_sequence = prach_config->prach_sequence_length.value;
//  for(fd_occasion = 0; fd_occasion <= prach_config->num_prach_fd_occasions.value ; fd_occasion) { // TODO Need to handle for msg1-fdm > 1
  num_sequences = prach_config->num_prach_fd_occasions_list[fd_occasion].num_root_sequences.value;
  rootSequenceIndex = prach_config->num_prach_fd_occasions_list[fd_occasion].prach_root_sequence_index.value;

  compute_nr_prach_seq(short_sequence, num_sequences, rootSequenceIndex, RC.gNB[Mod_id]->X_u);
//  }
  RC.gNB[Mod_id]->configured     = 1;

  fp->ofdm_offset_divisor = RC.gNB[Mod_id]->ofdm_offset_divisor;
  init_symbol_rotation(fp);
  init_timeshift_rotation(fp);

  LOG_I(PHY,"gNB %d configured\n",Mod_id);
}

void init_DLSCH_struct(PHY_VARS_gNB *gNB, processingData_L1tx_t *msg) {
  NR_DL_FRAME_PARMS *fp = &gNB->frame_parms;
  nfapi_nr_config_request_scf_t *cfg = &gNB->gNB_config;
  uint16_t grid_size = cfg->carrier_config.dl_grid_size[fp->numerology_index].value;
  msg->num_pdsch_slot = 0;

  int num_cw = NR_MAX_NB_LAYERS > 4? 2:1;
  for (int i=0; i<gNB->number_of_nr_dlsch_max; i++) {
    LOG_I(PHY,"Allocating Transport Channel Buffers for DLSCH %d/%d\n",i,gNB->number_of_nr_dlsch_max);
    for (int j=0; j<num_cw; j++) {
      msg->dlsch[i][j] = new_gNB_dlsch(fp,1,16,NSOFT,0,grid_size);
      AssertFatal(msg->dlsch[i][j]!=NULL,"Can't initialize dlsch %d \n", i);
    }
  }
}

void reset_DLSCH_struct(const PHY_VARS_gNB *gNB, processingData_L1tx_t *msg)
{
  const NR_DL_FRAME_PARMS *fp = &gNB->frame_parms;
  const nfapi_nr_config_request_scf_t *cfg = &gNB->gNB_config;
  const uint16_t grid_size = cfg->carrier_config.dl_grid_size[fp->numerology_index].value;
  int num_cw = NR_MAX_NB_LAYERS > 4? 2:1;
  for (int i=0; i<gNB->number_of_nr_dlsch_max; i++)
    for (int j=0; j<num_cw; j++)
      free_gNB_dlsch(&msg->dlsch[i][j], grid_size, fp);
}

void init_nr_transport(PHY_VARS_gNB *gNB) {
  NR_DL_FRAME_PARMS *fp = &gNB->frame_parms;
  LOG_I(PHY, "Initialise nr transport\n");

  memset(gNB->num_pdsch_rnti, 0, sizeof(uint16_t)*80);

  for (int i=0; i<NUMBER_OF_NR_PUCCH_MAX; i++) {
    LOG_I(PHY,"Allocating Transport Channel Buffers for PUCCH %d/%d\n",i,NUMBER_OF_NR_PUCCH_MAX);
    gNB->pucch[i] = new_gNB_pucch();
    AssertFatal(gNB->pucch[i]!=NULL,"Can't initialize pucch %d \n", i);
  }

  for (int i=0; i<NUMBER_OF_NR_SRS_MAX; i++) {
    LOG_I(PHY,"Allocating Transport Channel Buffers for SRS %d/%d\n",i,NUMBER_OF_NR_SRS_MAX);
    gNB->srs[i] = new_gNB_srs();
    AssertFatal(gNB->srs[i]!=NULL,"Can't initialize srs %d \n", i);
  }

  for (int i=0; i<gNB->number_of_nr_ulsch_max; i++) {

    LOG_I(PHY,"Allocating Transport Channel Buffers for ULSCH  %d/%d\n",i,gNB->number_of_nr_ulsch_max);

    gNB->ulsch[i] = new_gNB_ulsch(MAX_LDPC_ITERATIONS, fp->N_RB_UL);

    if (!gNB->ulsch[i]) {
      LOG_E(PHY,"Can't get gNB ulsch structures\n");
      exit(-1);
    }
  }

  gNB->rx_total_gain_dB=130;

  //fp->pucch_config_common.deltaPUCCH_Shift = 1;
}

void reset_nr_transport(PHY_VARS_gNB *gNB)
{
  const NR_DL_FRAME_PARMS *fp = &gNB->frame_parms;

  for (int i = 0; i < NUMBER_OF_NR_PUCCH_MAX; i++)
    free_gNB_pucch(gNB->pucch[i]);

  for (int i = 0; i < NUMBER_OF_NR_SRS_MAX; i++)
    free_gNB_srs(gNB->srs[i]);

  for (int i=0; i<gNB->number_of_nr_ulsch_max; i++)
    free_gNB_ulsch(&gNB->ulsch[i], fp->N_RB_UL);
}<|MERGE_RESOLUTION|>--- conflicted
+++ resolved
@@ -185,24 +185,9 @@
   LOG_D(PHY,"Initializing PUSCH DMRS Gold sequence with (%x,%x)\n",Nid_pusch[0],Nid_pusch[1]);
   nr_gold_pusch(gNB, &Nid_pusch[0]);
 
-<<<<<<< HEAD
-  //CSI RS init
-  gNB->nr_gold_csi_rs = (uint32_t ***)malloc16(fp->slots_per_frame*sizeof(uint32_t **));
-  uint32_t ***csi_rs = gNB->nr_gold_csi_rs;
-  AssertFatal(csi_rs!=NULL, "NR init: csi reference signal malloc failed\n");
-
+  // CSI RS init
   // ceil((NB_RB*8(max allocation per RB)*2(QPSK))/32)
   int csi_dmrs_init_length =  ((fp->N_RB_DL<<4)>>5)+1;
-
-  for (int slot=0; slot<fp->slots_per_frame; slot++) {
-    csi_rs[slot] = (uint32_t **)malloc16(fp->symbols_per_slot*sizeof(uint32_t *));
-    AssertFatal(csi_rs[slot]!=NULL, "NR init: csi reference signal for slot %d - malloc failed\n", slot);
-
-    for (int symb=0; symb<fp->symbols_per_slot; symb++) {
-      csi_rs[slot][symb] = (uint32_t *)malloc16(csi_dmrs_init_length*sizeof(uint32_t));
-      AssertFatal(csi_rs[slot][symb]!=NULL, "NR init: csi reference signal for slot %d symbol %d - malloc failed\n", slot, symb);
-=======
-  // CSI RS init
   for (int id=0; id<NUMBER_OF_NR_CSIRS_MAX; id++) {
     gNB->nr_csi_rs_info[id] = (nr_csi_rs_info_t *)malloc16_clear(sizeof(nr_csi_rs_info_t));
     gNB->nr_csi_rs_info[id]->nr_gold_csi_rs = (uint32_t ***)malloc16(fp->slots_per_frame*sizeof(uint32_t **));
@@ -211,10 +196,9 @@
       gNB->nr_csi_rs_info[id]->nr_gold_csi_rs[slot] = (uint32_t **)malloc16(fp->symbols_per_slot*sizeof(uint32_t *));
       AssertFatal(gNB->nr_csi_rs_info[id]->nr_gold_csi_rs[slot]!=NULL, "NR init: csi reference signal for slot %d - malloc failed\n", slot);
       for (int symb=0; symb<fp->symbols_per_slot; symb++) {
-        gNB->nr_csi_rs_info[id]->nr_gold_csi_rs[slot][symb] = (uint32_t *)malloc16(NR_MAX_CSI_RS_INIT_LENGTH_DWORD*sizeof(uint32_t));
+        gNB->nr_csi_rs_info[id]->nr_gold_csi_rs[slot][symb] = (uint32_t *)malloc16(csi_dmrs_init_length*sizeof(uint32_t));
         AssertFatal(gNB->nr_csi_rs_info[id]->nr_gold_csi_rs[slot][symb]!=NULL, "NR init: csi reference signal for slot %d symbol %d - malloc failed\n", slot, symb);
       }
->>>>>>> 199680d2
     }
     nr_init_csi_rs(&gNB->frame_parms, gNB->nr_csi_rs_info[id]->nr_gold_csi_rs, cfg->cell_config.phy_cell_id.value);
   }
