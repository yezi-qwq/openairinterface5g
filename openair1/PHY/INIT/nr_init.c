--- conflicted
+++ resolved
@@ -326,9 +326,10 @@
   free_and_zero(pdcch_dmrs);
 
   uint32_t ****pdsch_dmrs = gNB->nr_gold_pdsch_dmrs;
+  int nb_codewords = NR_MAX_NB_LAYERS > 4 ? 2 : 1;
   for (int slot = 0; slot < fp->slots_per_frame; slot++) {
     for (int symb = 0; symb < fp->symbols_per_slot; symb++) {
-      for (int q = 0; q < NR_MAX_NB_CODEWORDS; q++)
+      for (int q = 0; q < nb_codewords; q++)
         free_and_zero(pdsch_dmrs[slot][symb][q]);
       free_and_zero(pdsch_dmrs[slot][symb]);
     }
@@ -587,7 +588,7 @@
   const uint16_t grid_size = cfg->carrier_config.dl_grid_size[fp->numerology_index].value;
   for (int i=0; i<gNB->number_of_nr_dlsch_max; i++)
     for (int j=0; j<2; j++)
-      free_gNB_dlsch(&msg->dlsch[i][j], grid_size);
+      free_gNB_dlsch(&msg->dlsch[i][j], grid_size, fp);
 }
 
 void init_nr_transport(PHY_VARS_gNB *gNB) {
@@ -612,18 +613,7 @@
 
     LOG_I(PHY,"Allocating Transport Channel Buffer for ULSCH  %d/%d\n",i,gNB->number_of_nr_ulsch_max);
 
-<<<<<<< HEAD
-    gNB->ulsch[i] = new_gNB_ulsch(MAX_LDPC_ITERATIONS, fp->N_RB_UL, 0);
-=======
-    for (int j=0; j<2; j++) {
-      // ULSCH for data
-      gNB->ulsch[i][j] = new_gNB_ulsch(MAX_LDPC_ITERATIONS, fp->N_RB_UL);
-
-      if (!gNB->ulsch[i][j]) {
-        LOG_E(PHY,"Can't get gNB ulsch structures\n");
-        exit(-1);
-      }
->>>>>>> bf70a3bf
+    gNB->ulsch[i] = new_gNB_ulsch(MAX_LDPC_ITERATIONS, fp->N_RB_UL);
 
     if (!gNB->ulsch[i]) {
       LOG_E(PHY,"Can't get gNB ulsch structures\n");
@@ -647,6 +637,5 @@
     free_gNB_srs(gNB->srs[i]);
 
   for (int i=0; i<gNB->number_of_nr_ulsch_max; i++)
-    for (int j=0; j<2; j++)
-      free_gNB_ulsch(&gNB->ulsch[i][j], fp->N_RB_UL);
+    free_gNB_ulsch(&gNB->ulsch[i], fp->N_RB_UL);
 }