/*
 * Licensed to the OpenAirInterface (OAI) Software Alliance under one or more
 * contributor license agreements.  See the NOTICE file distributed with
 * this work for additional information regarding copyright ownership.
 * The OpenAirInterface Software Alliance licenses this file to You under
 * the OAI Public License, Version 1.1  (the "License"); you may not use this file
 * except in compliance with the License.
 * You may obtain a copy of the License at
 *
 *      http://www.openairinterface.org/?page_id=698
 *
 * Unless required by applicable law or agreed to in writing, software
 * distributed under the License is distributed on an "AS IS" BASIS,
 * WITHOUT WARRANTIES OR CONDITIONS OF ANY KIND, either express or implied.
 * See the License for the specific language governing permissions and
 * limitations under the License.
 *-------------------------------------------------------------------------------
 * For more information about the OpenAirInterface (OAI) Software Alliance:
 *      contact@openairinterface.org
 */

#include "executables/nr-softmodem-common.h"
#include "common/utils/nr/nr_common.h"
#include "common/ran_context.h"
#include "PHY/defs_gNB.h"
#include "PHY/phy_extern.h"
#include "PHY/NR_REFSIG/nr_refsig.h"
#include "PHY/INIT/phy_init.h"
#include "PHY/CODING/nrPolar_tools/nr_polar_pbch_defs.h"
#include "PHY/NR_TRANSPORT/nr_transport_proto.h"
#include "PHY/NR_TRANSPORT/nr_transport_common_proto.h"
#include "openair1/PHY/MODULATION/nr_modulation.h"
/*#include "RadioResourceConfigCommonSIB.h"
#include "RadioResourceConfigDedicated.h"
#include "TDD-Config.h"
#include "MBSFN-SubframeConfigList.h"*/
#include "openair1/PHY/defs_RU.h"
#include "openair1/PHY/CODING/nrLDPC_extern.h"
#include "assertions.h"
#include <math.h>
#include <complex.h>
#include "PHY/NR_TRANSPORT/nr_ulsch.h"
#include "PHY/NR_REFSIG/nr_refsig.h"
#include "SCHED_NR/fapi_nr_l1.h"
#include "nfapi_nr_interface.h"

#include "PHY/NR_REFSIG/ul_ref_seq_nr.h"


int l1_north_init_gNB() {

  if (RC.nb_nr_L1_inst > 0 &&  RC.gNB != NULL) {

    AssertFatal(RC.nb_nr_L1_inst>0,"nb_nr_L1_inst=%d\n",RC.nb_nr_L1_inst);
    AssertFatal(RC.gNB!=NULL,"RC.gNB is null\n");
    LOG_I(PHY,"%s() RC.nb_nr_L1_inst:%d\n", __FUNCTION__, RC.nb_nr_L1_inst);

    for (int i=0; i<RC.nb_nr_L1_inst; i++) {
      AssertFatal(RC.gNB[i]!=NULL,"RC.gNB[%d] is null\n",i);

      if ((RC.gNB[i]->if_inst =  NR_IF_Module_init(i))<0) return(-1);
      
      LOG_I(PHY,"%s() RC.gNB[%d] installing callbacks\n", __FUNCTION__, i);
      RC.gNB[i]->if_inst->NR_PHY_config_req = nr_phy_config_request;
      RC.gNB[i]->if_inst->NR_Schedule_response = nr_schedule_response;
    }
  } else {
    LOG_I(PHY,"%s() Not installing PHY callbacks - RC.nb_nr_L1_inst:%d RC.gNB:%p\n", __FUNCTION__, RC.nb_nr_L1_inst, RC.gNB);
  }

  return(0);
}

int init_codebook_gNB(PHY_VARS_gNB *gNB) {

  if(gNB->frame_parms.nb_antennas_tx>1){
    int CSI_RS_antenna_ports = gNB->frame_parms.nb_antennas_tx;
    //NR Codebook Generation for codebook type1 SinglePanel
    int N1 = gNB->ap_N1;
    int N2 = gNB->ap_N2;
    //Uniform Planner Array: UPA
    //    X X X X ... X
    //    X X X X ... X
    // N2 . . . . ... .
    //    X X X X ... X
    //   |<-----N1---->|
    int x_polarization = gNB->ap_XP;
    //Get the uniform planar array parameters
    // To be confirmed
    int O2 = N2 > 1? 4 : 1; //Vertical beam oversampling (1 or 4)
    int O1 = CSI_RS_antenna_ports > 2 ? 4 : 1; //Horizontal beam oversampling (1 or 4)
    AssertFatal(CSI_RS_antenna_ports == N1*N2*x_polarization,
                "Nb of antenna ports at PHY %d does not correspond to what passed down with fapi %d\n",
                 N1*N2*x_polarization, CSI_RS_antenna_ports);

    // Generation of codebook Type1 with codebookMode 1 (CSI_RS_antenna_ports < 16)
    if (CSI_RS_antenna_ports < 16) {
      //Generate DFT vertical beams
      //ll: index of a vertical beams vector (represented by i1_1 in TS 38.214)
      double complex v[N1*O1][N1];
      for (int ll=0; ll<N1*O1; ll++) { //i1_1
        for (int nn=0; nn<N1; nn++) {
          v[ll][nn] = cexp(I*(2*M_PI*nn*ll)/(N1*O1));
          //printf("v[%d][%d] = %f +j %f\n", ll,nn, creal(v[ll][nn]),cimag(v[ll][nn]));
        }
      }
      //Generate DFT Horizontal beams
      //mm: index of a Horizontal beams vector (represented by i1_2 in TS 38.214)
      double complex u[N2*O2][N2];
      for (int mm=0; mm<N2*O2; mm++) { //i1_2
        for (int nn=0; nn<N2; nn++) {
          u[mm][nn] = cexp(I*(2*M_PI*nn*mm)/(N2*O2));
              //printf("u[%d][%d] = %f +j %f\n", mm,nn, creal(u[mm][nn]),cimag(u[mm][nn]));
        }
      }
      //Generate co-phasing angles
      //i_2: index of a co-phasing vector
      //i1_1, i1_2, and i_2 are reported from UEs
      double complex theta_n[4];
      for (int nn=0; nn<4; nn++) {
        theta_n[nn] = cexp(I*M_PI*nn/2);
        //printf("theta_n[%d] = %f +j %f\n", nn, creal(theta_n[nn]),cimag(theta_n[nn]));
      }
      //Kronecker product v_lm
      double complex v_lm[N1*O1][N2*O2][N2*N1];
      //v_ll_mm_codebook denotes the elements of a precoding matrix W_i1,1_i_1,2
      for(int ll=0; ll<N1*O1; ll++) { //i_1_1
        for (int mm=0; mm<N2*O2; mm++) { //i_1_2
          for (int nn1=0; nn1<N1; nn1++) {
            for (int nn2=0; nn2<N2; nn2++) {
              //printf("indx %d \n",nn1*N2+nn2);
              v_lm[ll][mm][nn1*N2+nn2] = v[ll][nn1]*u[mm][nn2];
              //printf("v_lm[%d][%d][%d] = %f +j %f\n",ll,mm, nn1*N2+nn2, creal(v_lm[ll][mm][nn1*N2+nn2]),cimag(v_lm[ll][mm][nn1*N2+nn2]));
            }
          }
        }
      }

      int max_mimo_layers = (CSI_RS_antenna_ports<NR_MAX_NB_LAYERS) ? CSI_RS_antenna_ports : NR_MAX_NB_LAYERS;

      gNB->nr_mimo_precoding_matrix = (int32_t ***)malloc16(max_mimo_layers* sizeof(int32_t **));
      int32_t ***mat = gNB->nr_mimo_precoding_matrix;
      double complex res_code;

      //Table 5.2.2.2.1-5:
      //Codebook for 1-layer CSI reporting using antenna ports 3000 to 2999+PCSI-RS
      gNB->pmiq_size[0] = N1*O1*N2*O2*4+1;
      mat[0] = (int32_t **)malloc16(gNB->pmiq_size[0]*sizeof(int32_t *));

      //pmi=0 corresponds to unit matrix
      mat[0][0] = (int32_t *)calloc(2*N1*N2,sizeof(int32_t));
      for(int j_col=0; j_col<1; j_col++) { //1 layer
        for (int i_rows=0; i_rows<2*N1*N2; i_rows++) { //2-x polarized antenna
          if(j_col==i_rows) {
            mat[0][0][i_rows+j_col] = 0x7fff;
          }
        }
      }

      for(int ll=0; ll<N1*O1; ll++) { //i_1_1
        for (int mm=0; mm<N2*O2; mm++) { //i_1_2
          for (int nn=0; nn<4; nn++) {
            int pmiq = 1+ll*N2*O2*4+mm*4+nn;
            mat[0][pmiq] = (int32_t *)malloc16((2*N1*N2)*1*sizeof(int32_t));
            LOG_D(PHY, "layer 1 Codebook pmiq = %d\n",pmiq);
            for (int len=0; len<N1*N2; len++) {
              res_code=sqrt(1/(double)CSI_RS_antenna_ports)*v_lm[ll][mm][len];
              if (creal(res_code)>0)
                ((short*) &mat[0][pmiq][len])[0] = (short) ((creal(res_code)*32768)+0.5);//convert to Q15
              else
                ((short*) &mat[0][pmiq][len])[0] = (short) ((creal(res_code)*32768)-0.5);//convert to Q15
              if (cimag(res_code)>0)
                ((short*) &mat[0][pmiq][len])[1] = (short) ((cimag(res_code)*32768)+0.5);//convert to Q15
              else
                ((short*) &mat[0][pmiq][len])[1] = (short) ((cimag(res_code)*32768)-0.5);//convert to Q15
              LOG_D(PHY, "1 Layer Precoding Matrix[0][pmi %d][antPort %d]= %f+j %f -> Fixed Point %d+j %d \n",
                    pmiq, len, creal(res_code), cimag(res_code),((short*) &mat[0][pmiq][len])[0],((short*) &mat[0][pmiq][len])[1]);
            }

            for(int len=N1*N2; len<2*N1*N2; len++) {
              res_code=sqrt(1/(double)CSI_RS_antenna_ports)*theta_n[nn]*v_lm[ll][mm][len-N1*N2];
              if (creal(res_code)>0)
                ((short*) &mat[0][pmiq][len])[0] = (short) ((creal(res_code)*32768)+0.5);//convert to Q15
              else
                ((short*) &mat[0][pmiq][len])[0] = (short) ((creal(res_code)*32768)-0.5);//convert to Q15
              if (cimag(res_code)>0)
                ((short*) &mat[0][pmiq][len])[1] = (short) ((cimag(res_code)*32768)+0.5);//convert to Q15
              else
                ((short*) &mat[0][pmiq][len])[1] = (short) ((cimag(res_code)*32768)-0.5);//convert to Q15
              LOG_D(PHY, "1 Layer Precoding Matrix[0][pmi %d][antPort %d]= %f+j %f -> Fixed Point %d+j %d \n",
                    pmiq, len, creal(res_code), cimag(res_code),((short*) &mat[0][pmiq][len])[0],((short*) &mat[0][pmiq][len])[1]);
            }
          }
        }
      }

      int llc;
      int mmc;
      double complex phase_sign;
      //Table 5.2.2.2.1-6:
      //Codebook for 2-layer CSI reporting using antenna ports 3000 to 2999+PCSI-RS
      //Compute the code book size for generating 2 layers out of Tx antenna ports

      //pmi_size is computed as follows
      gNB->pmiq_size[1] = 1;//1 for unity matrix
      for(int llb=0; llb<N1*O1; llb++) { //i_1_1
        for (int mmb=0; mmb<N2*O2; mmb++) { //i_1_2
          for(int ll=0; ll<N1*O1; ll++) { //i_1_1
            for (int mm=0; mm<N2*O2; mm++) { //i_1_2
              for (int nn=0; nn<2; nn++) {
                if((llb != ll) || (mmb != mm) || ((N1 == 1) && (N2 == 1))) gNB->pmiq_size[1] += 1;
              }
            }
          }
        }
      }
      mat[1] = (int32_t **)malloc16(gNB->pmiq_size[1]*sizeof(int32_t *));

      //pmi=0 corresponds to unit matrix
      mat[1][0] = (int32_t *)calloc((2*N1*N2)*(2),sizeof(int32_t));
      for(int j_col=0; j_col<2; j_col++) { //2 layers
        for (int i_rows=0; i_rows<2*N1*N2; i_rows++) { //2-x polarized antenna
          if(j_col==i_rows) {
            mat[1][0][i_rows*2+j_col] = 0x7fff;
          }
        }
      }

      //pmi=1,...,pmi_size, we construct
      int pmiq = 0;
      for(int llb=0; llb<N1*O1; llb++) { //i_1_1
        for (int mmb=0; mmb<N2*O2; mmb++) { //i_1_2
          for(int ll=0; ll<N1*O1; ll++) { //i_1_1
            for (int mm=0; mm<N2*O2; mm++) { //i_1_2
              for (int nn=0; nn<2; nn++) {
                if((llb != ll) || (mmb != mm) || ((N1 == 1) && (N2 == 1))){
                  pmiq += 1;
                  mat[1][pmiq] = (int32_t *)malloc16((2*N1*N2)*(2)*sizeof(int32_t));
                  LOG_D(PHY, "layer 2 Codebook pmiq = %d\n",pmiq);
                  for(int j_col=0; j_col<2; j_col++) {
                    if (j_col==0) {
                      llc = llb;
                      mmc = mmb;
                      phase_sign = 1;
                    }
                    if (j_col==1) {
                      llc = ll;
                      mmc = mm;
                      phase_sign = -1;
                    }
                    for (int i_rows=0; i_rows<N1*N2; i_rows++) {
                      res_code=sqrt(1/(double)(2*CSI_RS_antenna_ports))*v_lm[llc][mmc][i_rows];
                      if (creal(res_code)>0)
                        ((short*) &mat[1][pmiq][i_rows*2+j_col])[0] = (short) ((creal(res_code)*32768)+0.5);//convert to Q15
                      else
                        ((short*) &mat[1][pmiq][i_rows*2+j_col])[0] = (short) ((creal(res_code)*32768)-0.5);//convert to Q15
                      if (cimag(res_code)>0)
                        ((short*) &mat[1][pmiq][i_rows*2+j_col])[1] = (short) ((cimag(res_code)*32768)+0.5);//convert to Q15
                      else
                        ((short*) &mat[1][pmiq][i_rows*2+j_col])[1] = (short) ((cimag(res_code)*32768)-0.5);//convert to Q15
                      LOG_D(PHY, "2 Layer Precoding Matrix[1][pmi %d][antPort %d][layerIdx %d]= %f+j %f -> Fixed Point %d+j %d \n",
                            pmiq,i_rows,j_col, creal(res_code), cimag(res_code),((short*) &mat[1][pmiq][i_rows*2+j_col])[0],((short*) &mat[1][pmiq][i_rows*2+j_col])[1]);
                    }
                    for (int i_rows=N1*N2; i_rows<2*N1*N2; i_rows++) {
                      res_code=sqrt(1/(double)(2*CSI_RS_antenna_ports))*(phase_sign)*theta_n[nn]*v_lm[llc][mmc][i_rows-N1*N2];
                      if (creal(res_code)>0)
                        ((short*) &mat[1][pmiq][i_rows*2+j_col])[0] = (short) ((creal(res_code)*32768)+0.5);//convert to Q15
                      else
                        ((short*) &mat[1][pmiq][i_rows*2+j_col])[0] = (short) ((creal(res_code)*32768)-0.5);//convert to Q15
                      if (cimag(res_code)>0)
                        ((short*) &mat[1][pmiq][i_rows*2+j_col])[1] = (short) ((cimag(res_code)*32768)+0.5);//convert to Q15
                      else
                        ((short*) &mat[1][pmiq][i_rows*2+j_col])[1] = (short) ((cimag(res_code)*32768)-0.5);//convert to Q15
                      LOG_D(PHY, "2 Layer Precoding Matrix[1][pmi %d][antPort %d][layerIdx %d]= %f+j %f -> Fixed Point %d+j %d \n",
                            pmiq,i_rows,j_col, creal(res_code), cimag(res_code),((short*) &mat[1][pmiq][i_rows*2+j_col])[0],((short*) &mat[1][pmiq][i_rows*2+j_col])[1]);
                    }
                  }
                }
              }
            }
          }
        }
      }

      //Table 5.2.2.2.1-7:
      //Codebook for 3-layer CSI reporting using antenna ports 3000 to 2999+PCSI-RS
      if(max_mimo_layers>=3) {

        //pmi_size is computed as follows
        gNB->pmiq_size[2] = 1;//unity matrix
        for(int llb=0; llb<N1*O1; llb++) { //i_1_1
          for (int mmb=0; mmb<N2*O2; mmb++) { //i_1_2
            for(int ll=0; ll<N1*O1; ll++) { //i_1_1
              for (int mm=0; mm<N2*O2; mm++) { //i_1_2
                for (int nn=0; nn<2; nn++) {
                  if((llb != ll) || (mmb != mm)) gNB->pmiq_size[2] += 1;
                }
              }
            }
          }
        }
        mat[2] = (int32_t **)malloc16(gNB->pmiq_size[2]*sizeof(int32_t *));
        //pmi=0 corresponds to unit matrix
        mat[2][0] = (int32_t *)calloc((2*N1*N2)*(3),sizeof(int32_t));
        for(int j_col=0; j_col<3; j_col++) { //3 layers
          for (int i_rows=0; i_rows<2*N1*N2; i_rows++) { //2-x polarized antenna
            if(j_col==i_rows) {
              mat[2][0][i_rows*3+j_col] = 0x7fff;
            }
          }
        }

        pmiq = 0;
        //pmi=1,...,pmi_size are computed as follows
        for(int llb=0; llb<N1*O1; llb++) { //i_1_1
          for (int mmb=0; mmb<N2*O2; mmb++) { //i_1_2
            for(int ll=0; ll<N1*O1; ll++) { //i_1_1
              for (int mm=0; mm<N2*O2; mm++) { //i_1_2
                for (int nn=0; nn<2; nn++) {
                  if((llb != ll) || (mmb != mm)){
                    pmiq += 1;
                    mat[2][pmiq] = (int32_t *)malloc16((2*N1*N2)*(3)*sizeof(int32_t));
                    LOG_D(PHY, "layer 3 Codebook pmiq = %d\n",pmiq);
                    for(int j_col=0; j_col<3; j_col++) {
                      if (j_col==0) {
                        llc = llb;
                        mmc = mmb;
                        phase_sign = 1;
                      }
                      if (j_col==1) {
                        llc = ll;
                        mmc = mm;
                        phase_sign = 1;
                      }
                      if (j_col==2) {
                        llc = ll;
                        mmc = mm;
                        phase_sign = -1;
                      }
                      for (int i_rows=0; i_rows<N1*N2; i_rows++) {
                        res_code=sqrt(1/(double)(3*CSI_RS_antenna_ports))*v_lm[llc][mmc][i_rows];
                        if (creal(res_code)>0)
                          ((short*) &mat[2][pmiq][i_rows*3+j_col])[0] = (short) ((creal(res_code)*32768)+0.5);//convert to Q15
                        else
                          ((short*) &mat[2][pmiq][i_rows*3+j_col])[0] = (short) ((creal(res_code)*32768)-0.5);//convert to Q15
                        if (cimag(res_code)>0)
                          ((short*) &mat[2][pmiq][i_rows*3+j_col])[1] = (short) ((cimag(res_code)*32768)+0.5);//convert to Q15
                        else
                          ((short*) &mat[2][pmiq][i_rows*3+j_col])[1] = (short) ((cimag(res_code)*32768)-0.5);//convert to Q15
                        LOG_D(PHY, "3 Layer Precoding Matrix[2][pmi %d][antPort %d][layerIdx %d]= %f+j %f -> Fixed Point %d+j %d \n",
                              pmiq,i_rows,j_col, creal(res_code), cimag(res_code),((short*) &mat[2][pmiq][i_rows*3+j_col])[0],((short*) &mat[2][pmiq][i_rows*3+j_col])[1]);
                      }
                      for (int i_rows=N1*N2; i_rows<2*N1*N2; i_rows++) {
                        res_code=sqrt(1/(double)(3*CSI_RS_antenna_ports))*(phase_sign)*theta_n[nn]*v_lm[llc][mmc][i_rows-N1*N2];
                        if (creal(res_code)>0)
                          ((short*) &mat[2][pmiq][i_rows*3+j_col])[0] = (short) ((creal(res_code)*32768)+0.5);//convert to Q15
                        else
                          ((short*) &mat[2][pmiq][i_rows*3+j_col])[0] = (short) ((creal(res_code)*32768)-0.5);//convert to Q15
                        if (cimag(res_code)>0)
                          ((short*) &mat[2][pmiq][i_rows*3+j_col])[1] = (short) ((cimag(res_code)*32768)+0.5);//convert to Q15
                        else
                          ((short*) &mat[2][pmiq][i_rows*3+j_col])[1] = (short) ((cimag(res_code)*32768)-0.5);//convert to Q15
                        LOG_D(PHY, "3 Layer Precoding Matrix[2][pmi %d][antPort %d][layerIdx %d]= %f+j %f -> Fixed Point %d+j %d \n",
                              pmiq,i_rows,j_col, creal(res_code), cimag(res_code),((short*) &mat[2][pmiq][i_rows*3+j_col])[0],((short*) &mat[2][pmiq][i_rows*3+j_col])[1]);
                      }
                    }
                  }
                }
              }
            }
          }
        }
      }

      //Table 5.2.2.2.1-8:
      //Codebook for 4-layer CSI reporting using antenna ports 3000 to 2999+PCSI-RS
      if(max_mimo_layers>=4) {
        //pmi_size is computed as follows
        gNB->pmiq_size[3] = 1;//unity matrix
        for(int llb=0; llb<N1*O1; llb++) { //i_1_1
          for (int mmb=0; mmb<N2*O2; mmb++) { //i_1_2
            for(int ll=0; ll<N1*O1; ll++) { //i_1_1
              for (int mm=0; mm<N2*O2; mm++) { //i_1_2
                for (int nn=0; nn<2; nn++) {
                  if((llb != ll) || (mmb != mm)) gNB->pmiq_size[3] += 1;
                }
              }
            }
          }
        }

        mat[3] = (int32_t **)malloc16(gNB->pmiq_size[3]*sizeof(int32_t *));
        //pmi=0 corresponds to unit matrix
        mat[3][0] = (int32_t *)calloc((2*N1*N2)*(4),sizeof(int32_t));
        for(int j_col=0; j_col<4; j_col++) { //4 layers
          for (int i_rows=0; i_rows<2*N1*N2; i_rows++) { //2-x polarized antenna
            if(j_col==i_rows) {
              mat[3][0][i_rows*4+j_col] = 0x7fff;
            }
          }
        }

        pmiq = 0;
        //pmi=1,...,pmi_size are computed as follows
        for(int llb=0; llb<N1*O1; llb++) { //i_1_1
          for (int mmb=0; mmb<N2*O2; mmb++) { //i_1_2
            for(int ll=0; ll<N1*O1; ll++) { //i_1_1
              for (int mm=0; mm<N2*O2; mm++) { //i_1_2
                for (int nn=0; nn<2; nn++) {

                  if((llb != ll) || (mmb != mm)){
                    pmiq += 1;
                    mat[3][pmiq] = (int32_t *)malloc16((2*N1*N2)*4*sizeof(int32_t));
                    LOG_D(PHY, "layer 4 pmiq = %d\n",pmiq);
                    for(int j_col=0; j_col<4; j_col++) {
                      if (j_col==0) {
                        llc = llb;
                        mmc = mmb;
                        phase_sign = 1;
                      }
                      if (j_col==1) {
                        llc = ll;
                        mmc = mm;
                        phase_sign = 1;
                      }
                      if (j_col==2) {
                        llc = llb;
                        mmc = mmb;
                        phase_sign = -1;
                      }
                      if (j_col==3) {
                        llc = ll;
                        mmc = mm;
                        phase_sign = -1;
                      }
                      for (int i_rows=0; i_rows<N1*N2; i_rows++) {
                        res_code=sqrt(1/(double)(4*CSI_RS_antenna_ports))*v_lm[llc][mmc][i_rows];
                        if (creal(res_code)>0)
                          ((short*) &mat[3][pmiq][i_rows*4+j_col])[0] = (short) ((creal(res_code)*32768)+0.5);//convert to Q15
                        else
                          ((short*) &mat[3][pmiq][i_rows*4+j_col])[0] = (short) ((creal(res_code)*32768)-0.5);//convert to Q15
                        if (cimag(res_code)>0)
                          ((short*) &mat[3][pmiq][i_rows*4+j_col])[1] = (short) ((cimag(res_code)*32768)+0.5);//convert to Q15
                        else
                          ((short*) &mat[3][pmiq][i_rows*4+j_col])[1] = (short) ((cimag(res_code)*32768)-0.5);//convert to Q15
                        LOG_D(PHY, "4 Layer Precoding Matrix[3][pmi %d][antPort %d][layerIdx %d]= %f+j %f -> Fixed Point %d+j %d \n",
                              pmiq,i_rows,j_col, creal(res_code), cimag(res_code),((short*) &mat[3][pmiq][i_rows*4+j_col])[0],((short*) &mat[3][pmiq][i_rows*4+j_col])[1]);
                      }

                      for (int i_rows=N1*N2; i_rows<2*N1*N2; i_rows++) {
                        res_code=sqrt(1/(double)(4*CSI_RS_antenna_ports))*(phase_sign)*theta_n[nn]*v_lm[llc][mmc][i_rows-N1*N2];
                        if (creal(res_code)>0)
                          ((short*) &mat[3][pmiq][i_rows*4+j_col])[0] = (short) ((creal(res_code)*32768)+0.5);//convert to Q15
                        else
                          ((short*) &mat[3][pmiq][i_rows*4+j_col])[0] = (short) ((creal(res_code)*32768)-0.5);//convert to Q15
                        if (cimag(res_code)>0)
                          ((short*) &mat[3][pmiq][i_rows*4+j_col])[1] = (short) ((cimag(res_code)*32768)+0.5);//convert to Q15
                        else
                          ((short*) &mat[3][pmiq][i_rows*4+j_col])[1] = (short) ((cimag(res_code)*32768)-0.5);//convert to Q15
                        LOG_D(PHY, "4 Layer Precoding Matrix[3][pmi %d][antPort %d][layerIdx %d]= %f+j %f -> Fixed Point %d+j %d \n",
                              pmiq,i_rows,j_col, creal(res_code), cimag(res_code),((short*) &mat[3][pmiq][i_rows*4+j_col])[0],((short*) &mat[3][pmiq][i_rows*4+j_col])[1]);
                      }
                    }
                  }
                }
              }
            }
          }
        }
      }
    }
  }
  return 0;
}

int phy_init_nr_gNB(PHY_VARS_gNB *gNB,
                    unsigned char is_secondary_gNB,
                    unsigned char lowmem_flag) {
  // shortcuts
  NR_DL_FRAME_PARMS *const fp       = &gNB->frame_parms;
  nfapi_nr_config_request_scf_t *cfg = &gNB->gNB_config;
  NR_gNB_COMMON *const common_vars  = &gNB->common_vars;
  NR_gNB_PRACH *const prach_vars   = &gNB->prach_vars;
  NR_gNB_PUSCH **const pusch_vars   = gNB->pusch_vars;

  int i;
  int Ptx=cfg->carrier_config.num_tx_ant.value;
  int Prx=cfg->carrier_config.num_rx_ant.value;
  int max_ul_mimo_layers = 4;

  AssertFatal(Ptx>0 && Ptx<9,"Ptx %d is not supported\n",Ptx);
  AssertFatal(Prx>0 && Prx<9,"Prx %d is not supported\n",Prx);
  LOG_I(PHY,"[gNB %d] %s() About to wait for gNB to be configured\n", gNB->Mod_id, __FUNCTION__);

  while(gNB->configured == 0) usleep(10000);

  if (lowmem_flag == 1) {
    gNB->number_of_nr_dlsch_max = 2;
    gNB->number_of_nr_ulsch_max = 2;
  }
  else {
    gNB->number_of_nr_dlsch_max = NUMBER_OF_NR_DLSCH_MAX;
    gNB->number_of_nr_ulsch_max = NUMBER_OF_NR_ULSCH_MAX;
  }  

  load_dftslib();

  crcTableInit();
  init_scrambling_luts();
  init_pucch2_luts();
  load_nrLDPClib(NULL);

  init_codebook_gNB(gNB);

  // PBCH DMRS gold sequences generation
  nr_init_pbch_dmrs(gNB);
  //PDCCH DMRS init
  gNB->nr_gold_pdcch_dmrs = (uint32_t ***)malloc16(fp->slots_per_frame*sizeof(uint32_t **));
  uint32_t ***pdcch_dmrs             = gNB->nr_gold_pdcch_dmrs;
  AssertFatal(pdcch_dmrs!=NULL, "NR init: pdcch_dmrs malloc failed\n");

  gNB->bad_pucch = 0;

  // ceil(((NB_RB<<1)*3)/32) // 3 RE *2(QPSK)
  int pdcch_dmrs_init_length =  (((fp->N_RB_DL<<1)*3)>>5)+1;

  for (int slot=0; slot<fp->slots_per_frame; slot++) {
    pdcch_dmrs[slot] = (uint32_t **)malloc16(fp->symbols_per_slot*sizeof(uint32_t *));
    AssertFatal(pdcch_dmrs[slot]!=NULL, "NR init: pdcch_dmrs for slot %d - malloc failed\n", slot);

    for (int symb=0; symb<fp->symbols_per_slot; symb++) {
      pdcch_dmrs[slot][symb] = (uint32_t *)malloc16(pdcch_dmrs_init_length*sizeof(uint32_t));
      LOG_D(PHY,"pdcch_dmrs[%d][%d] %p\n",slot,symb,pdcch_dmrs[slot][symb]);
      AssertFatal(pdcch_dmrs[slot][symb]!=NULL, "NR init: pdcch_dmrs for slot %d symbol %d - malloc failed\n", slot, symb);
    }
  }

  nr_generate_modulation_table();
  gNB->pdcch_gold_init = cfg->cell_config.phy_cell_id.value;
  nr_init_pdcch_dmrs(gNB, cfg->cell_config.phy_cell_id.value);
  nr_init_pbch_interleaver(gNB->nr_pbch_interleaver);

  //PDSCH DMRS init
  gNB->nr_gold_pdsch_dmrs = (uint32_t ****)malloc16(fp->slots_per_frame*sizeof(uint32_t ***));
  uint32_t ****pdsch_dmrs             = gNB->nr_gold_pdsch_dmrs;

  // ceil(((NB_RB*12(k)*2(QPSK)/32) // 3 RE *2(QPSK)
<<<<<<< HEAD
  int pdsch_dmrs_init_length =  ((fp->N_RB_DL*24)>>5)+1;
=======
  const int pdsch_dmrs_init_length =  ((fp->N_RB_DL*24)>>5)+1;
>>>>>>> 5944b212
  for (int slot=0; slot<fp->slots_per_frame; slot++) {
    pdsch_dmrs[slot] = (uint32_t ***)malloc16(fp->symbols_per_slot*sizeof(uint32_t **));
    AssertFatal(pdsch_dmrs[slot]!=NULL, "NR init: pdsch_dmrs for slot %d - malloc failed\n", slot);

    for (int symb=0; symb<fp->symbols_per_slot; symb++) {
      pdsch_dmrs[slot][symb] = (uint32_t **)malloc16(NR_NB_NSCID*sizeof(uint32_t *));
      AssertFatal(pdsch_dmrs[slot][symb]!=NULL, "NR init: pdsch_dmrs for slot %d symbol %d - malloc failed\n", slot, symb);

      for (int q=0; q<NR_NB_NSCID; q++) {
        pdsch_dmrs[slot][symb][q] = (uint32_t *)malloc16(pdsch_dmrs_init_length*sizeof(uint32_t));
        AssertFatal(pdsch_dmrs[slot][symb][q]!=NULL, "NR init: pdsch_dmrs for slot %d symbol %d nscid %d - malloc failed\n", slot, symb, q);
      }
    }
  }


  for (int nscid = 0; nscid < NR_NB_NSCID; nscid++) {
    gNB->pdsch_gold_init[nscid] = cfg->cell_config.phy_cell_id.value;
    nr_init_pdsch_dmrs(gNB, nscid, cfg->cell_config.phy_cell_id.value);
  }

  //PUSCH DMRS init
  gNB->nr_gold_pusch_dmrs = (uint32_t ****)malloc16(NR_NB_NSCID*sizeof(uint32_t ***));

  uint32_t ****pusch_dmrs = gNB->nr_gold_pusch_dmrs;

  int pusch_dmrs_init_length =  ((fp->N_RB_UL*12)>>5)+1;
  for(int nscid=0; nscid<NR_NB_NSCID; nscid++) {
    pusch_dmrs[nscid] = (uint32_t ***)malloc16(fp->slots_per_frame*sizeof(uint32_t **));
    AssertFatal(pusch_dmrs[nscid]!=NULL, "NR init: pusch_dmrs for nscid %d - malloc failed\n", nscid);

    for (int slot=0; slot<fp->slots_per_frame; slot++) {
      pusch_dmrs[nscid][slot] = (uint32_t **)malloc16(fp->symbols_per_slot*sizeof(uint32_t *));
      AssertFatal(pusch_dmrs[nscid][slot]!=NULL, "NR init: pusch_dmrs for slot %d - malloc failed\n", slot);

      for (int symb=0; symb<fp->symbols_per_slot; symb++) {
        pusch_dmrs[nscid][slot][symb] = (uint32_t *)malloc16(pusch_dmrs_init_length*sizeof(uint32_t));
        AssertFatal(pusch_dmrs[nscid][slot][symb]!=NULL, "NR init: pusch_dmrs for slot %d symbol %d - malloc failed\n", slot, symb);
      }
    }
  }

  for (int nscid=0; nscid<NR_NB_NSCID; nscid++) {
    gNB->pusch_gold_init[nscid] = cfg->cell_config.phy_cell_id.value;
    nr_gold_pusch(gNB, nscid, gNB->pusch_gold_init[nscid]);
  }

  // CSI RS init
  // ceil((NB_RB*8(max allocation per RB)*2(QPSK))/32)
  int csi_dmrs_init_length =  ((fp->N_RB_DL<<4)>>5)+1;
  gNB->nr_csi_rs_info = (nr_csi_rs_info_t *)malloc16_clear(sizeof(nr_csi_rs_info_t));
  gNB->nr_csi_rs_info->nr_gold_csi_rs = (uint32_t ***)malloc16(fp->slots_per_frame*sizeof(uint32_t **));
  AssertFatal(gNB->nr_csi_rs_info->nr_gold_csi_rs!=NULL, "NR init: csi reference signal malloc failed\n");
  for (int slot=0; slot<fp->slots_per_frame; slot++) {
    gNB->nr_csi_rs_info->nr_gold_csi_rs[slot] = (uint32_t **)malloc16(fp->symbols_per_slot*sizeof(uint32_t *));
    AssertFatal(gNB->nr_csi_rs_info->nr_gold_csi_rs[slot]!=NULL, "NR init: csi reference signal for slot %d - malloc failed\n", slot);
    for (int symb=0; symb<fp->symbols_per_slot; symb++) {
      gNB->nr_csi_rs_info->nr_gold_csi_rs[slot][symb] = (uint32_t *)malloc16(csi_dmrs_init_length*sizeof(uint32_t));
      AssertFatal(gNB->nr_csi_rs_info->nr_gold_csi_rs[slot][symb]!=NULL, "NR init: csi reference signal for slot %d symbol %d - malloc failed\n", slot, symb);
    }
  }

  gNB->nr_csi_rs_info->csi_gold_init = cfg->cell_config.phy_cell_id.value;
  nr_init_csi_rs(&gNB->frame_parms, gNB->nr_csi_rs_info->nr_gold_csi_rs, cfg->cell_config.phy_cell_id.value);

  for (int id=0; id<NUMBER_OF_NR_SRS_MAX; id++) {
    gNB->nr_srs_info[id] = (nr_srs_info_t *)malloc16_clear(sizeof(nr_srs_info_t));
    gNB->nr_srs_info[id]->sc_list = (uint16_t *) malloc16_clear(6*fp->N_RB_UL*sizeof(uint16_t));
    gNB->nr_srs_info[id]->srs_generated_signal = (int32_t*)malloc16_clear(fp->ofdm_symbol_size*MAX_NUM_NR_SRS_SYMBOLS*sizeof(int32_t));
    gNB->nr_srs_info[id]->noise_power = (uint32_t*)malloc16_clear(sizeof(uint32_t));
    gNB->nr_srs_info[id]->srs_received_signal = (int32_t **)malloc16(Prx*sizeof(int32_t*));
    gNB->nr_srs_info[id]->srs_ls_estimated_channel = (int32_t **)malloc16(Prx*sizeof(int32_t*));
    gNB->nr_srs_info[id]->srs_estimated_channel_freq = (int32_t **)malloc16(Prx*sizeof(int32_t*));
    gNB->nr_srs_info[id]->srs_estimated_channel_time = (int32_t **)malloc16(Prx*sizeof(int32_t*));
    gNB->nr_srs_info[id]->srs_estimated_channel_time_shifted = (int32_t **)malloc16(Prx*sizeof(int32_t*));
    for (i=0;i<Prx;i++){
      gNB->nr_srs_info[id]->srs_received_signal[i] = (int32_t*)malloc16_clear(fp->ofdm_symbol_size*MAX_NUM_NR_SRS_SYMBOLS*sizeof(int32_t));
      gNB->nr_srs_info[id]->srs_ls_estimated_channel[i] = (int32_t*)malloc16_clear(fp->ofdm_symbol_size*MAX_NUM_NR_SRS_SYMBOLS*sizeof(int32_t));
      gNB->nr_srs_info[id]->srs_estimated_channel_freq[i] = (int32_t*)malloc16_clear(fp->ofdm_symbol_size*MAX_NUM_NR_SRS_SYMBOLS*sizeof(int32_t));
      gNB->nr_srs_info[id]->srs_estimated_channel_time[i] = (int32_t*)malloc16_clear(fp->ofdm_symbol_size*MAX_NUM_NR_SRS_SYMBOLS*sizeof(int32_t));
      gNB->nr_srs_info[id]->srs_estimated_channel_time_shifted[i] = (int32_t*)malloc16_clear(fp->ofdm_symbol_size*MAX_NUM_NR_SRS_SYMBOLS*sizeof(int32_t));
    }
  }

  generate_ul_reference_signal_sequences(SHRT_MAX);

  /* Generate low PAPR type 1 sequences for PUSCH DMRS, these are used if transform precoding is enabled.  */
  generate_lowpapr_typ1_refsig_sequences(SHRT_MAX);

  /// Transport init necessary for NR synchro
  init_nr_transport(gNB);

  gNB->first_run_I0_measurements = 1;

  common_vars->rxdata  = (int32_t **)malloc16(Prx*sizeof(int32_t*));
  common_vars->txdataF = (int32_t **)malloc16(Ptx*sizeof(int32_t*));
  common_vars->rxdataF = (int32_t **)malloc16(Prx*sizeof(int32_t*));
  common_vars->beam_id = (uint8_t **)malloc16(Ptx*sizeof(uint8_t*));

  for (i=0;i<Ptx;i++){
    common_vars->txdataF[i] = (int32_t*)malloc16_clear(fp->samples_per_frame_wCP*sizeof(int32_t)); // [hna] samples_per_frame without CP
    LOG_D(PHY,"[INIT] common_vars->txdataF[%d] = %p (%lu bytes)\n",
          i,common_vars->txdataF[i],
          fp->samples_per_frame_wCP*sizeof(int32_t));
    common_vars->beam_id[i] = (uint8_t*)malloc16_clear(fp->symbols_per_slot*fp->slots_per_frame*sizeof(uint8_t));
    memset(common_vars->beam_id[i],255,fp->symbols_per_slot*fp->slots_per_frame);
  }
  for (i=0;i<Prx;i++){
    common_vars->rxdataF[i] = (int32_t*)malloc16_clear(fp->samples_per_frame_wCP*sizeof(int32_t));
    common_vars->rxdata[i] = (int32_t*)malloc16_clear(fp->samples_per_frame*sizeof(int32_t));
  }
  common_vars->debugBuff = (int32_t*)malloc16_clear(fp->samples_per_frame*sizeof(int32_t)*100);	
  common_vars->debugBuff_sample_offset = 0; 

  // PRACH
  prach_vars->prachF = (int16_t *)malloc16_clear( 1024*2*sizeof(int16_t) );
  prach_vars->rxsigF = (int16_t **)malloc16_clear(Prx*sizeof(int16_t*));
  prach_vars->prach_ifft       = (int32_t *)malloc16_clear(1024*2*sizeof(int32_t));

  init_prach_list(gNB);

  int N_RB_UL = cfg->carrier_config.ul_grid_size[cfg->ssb_config.scs_common.value].value;
  int n_buf = Prx*max_ul_mimo_layers;

  int nb_re_pusch = N_RB_UL * NR_NB_SC_PER_RB;
#ifdef __AVX2__
  int nb_re_pusch2 = nb_re_pusch + (nb_re_pusch&7);
#else
  int nb_re_pusch2 = nb_re_pusch;
#endif

  for (int ULSCH_id=0; ULSCH_id<gNB->number_of_nr_ulsch_max; ULSCH_id++) {
    pusch_vars[ULSCH_id] = (NR_gNB_PUSCH *)malloc16_clear( sizeof(NR_gNB_PUSCH) );
    pusch_vars[ULSCH_id]->rxdataF_ext           = (int32_t **)malloc16(Prx*sizeof(int32_t *) );
    pusch_vars[ULSCH_id]->ul_ch_estimates       = (int32_t **)malloc16(n_buf*sizeof(int32_t *) );
    pusch_vars[ULSCH_id]->ul_ch_estimates_ext   = (int32_t **)malloc16(n_buf*sizeof(int32_t *) );
    pusch_vars[ULSCH_id]->ptrs_phase_per_slot   = (int32_t **)malloc16(n_buf*sizeof(int32_t *) );
    pusch_vars[ULSCH_id]->ul_ch_estimates_time  = (int32_t **)malloc16(n_buf*sizeof(int32_t *) );
    pusch_vars[ULSCH_id]->rxdataF_comp          = (int32_t **)malloc16(n_buf*sizeof(int32_t *) );
    pusch_vars[ULSCH_id]->ul_ch_mag0            = (int32_t **)malloc16(n_buf*sizeof(int32_t *) );
    pusch_vars[ULSCH_id]->ul_ch_magb0           = (int32_t **)malloc16(n_buf*sizeof(int32_t *) );
    pusch_vars[ULSCH_id]->ul_ch_mag             = (int32_t **)malloc16(n_buf*sizeof(int32_t *) );
    pusch_vars[ULSCH_id]->ul_ch_magb            = (int32_t **)malloc16(n_buf*sizeof(int32_t *) );
    pusch_vars[ULSCH_id]->rho                   = (int32_t ***)malloc16(Prx*sizeof(int32_t **) );
    pusch_vars[ULSCH_id]->llr_layers            = (int16_t **)malloc16(max_ul_mimo_layers*sizeof(int32_t *) );

    for (i=0; i<Prx; i++) {
      pusch_vars[ULSCH_id]->rxdataF_ext[i]           = (int32_t *)malloc16_clear( sizeof(int32_t)*nb_re_pusch2*fp->symbols_per_slot );
      pusch_vars[ULSCH_id]->rho[i]                   = (int32_t **)malloc16_clear(NR_MAX_NB_LAYERS*NR_MAX_NB_LAYERS*sizeof(int32_t*));

      for (int j=0; j< max_ul_mimo_layers; j++) {
        for (int k=0; k<max_ul_mimo_layers; k++) {
          pusch_vars[ULSCH_id]->rho[i][j*max_ul_mimo_layers+k]=(int32_t *)malloc16_clear( sizeof(int32_t)*nb_re_pusch2*fp->symbols_per_slot );
        }
      }
    }
    for (i=0; i<n_buf; i++) {
      pusch_vars[ULSCH_id]->ul_ch_estimates[i]       = (int32_t *)malloc16_clear( sizeof(int32_t)*fp->ofdm_symbol_size*fp->symbols_per_slot );
      pusch_vars[ULSCH_id]->ul_ch_estimates_ext[i]   = (int32_t *)malloc16_clear( sizeof(int32_t)*nb_re_pusch2*fp->symbols_per_slot );
      pusch_vars[ULSCH_id]->ul_ch_estimates_time[i]  = (int32_t *)malloc16_clear( sizeof(int32_t)*fp->ofdm_symbol_size );
      pusch_vars[ULSCH_id]->ptrs_phase_per_slot[i]   = (int32_t *)malloc16_clear( sizeof(int32_t)*fp->symbols_per_slot); // symbols per slot
      pusch_vars[ULSCH_id]->rxdataF_comp[i]          = (int32_t *)malloc16_clear( sizeof(int32_t)*nb_re_pusch2*fp->symbols_per_slot );
      pusch_vars[ULSCH_id]->ul_ch_mag0[i]            = (int32_t *)malloc16_clear( sizeof(int32_t)*nb_re_pusch2*fp->symbols_per_slot );
      pusch_vars[ULSCH_id]->ul_ch_magb0[i]           = (int32_t *)malloc16_clear( sizeof(int32_t)*nb_re_pusch2*fp->symbols_per_slot );
      pusch_vars[ULSCH_id]->ul_ch_mag[i]             = (int32_t *)malloc16_clear( sizeof(int32_t)*nb_re_pusch2*fp->symbols_per_slot );
      pusch_vars[ULSCH_id]->ul_ch_magb[i]            = (int32_t *)malloc16_clear( sizeof(int32_t)*nb_re_pusch2*fp->symbols_per_slot );
    }

    for (i=0; i< max_ul_mimo_layers; i++) {
      pusch_vars[ULSCH_id]->llr_layers[i] = (int16_t *)malloc16_clear( (8*((3*8*6144)+12))*sizeof(int16_t) ); // [hna] 6144 is LTE and (8*((3*8*6144)+12)) is not clear
    }
    pusch_vars[ULSCH_id]->llr = (int16_t *)malloc16_clear( (8*((3*8*6144)+12))*sizeof(int16_t) ); // [hna] 6144 is LTE and (8*((3*8*6144)+12)) is not clear
    pusch_vars[ULSCH_id]->ul_valid_re_per_slot  = (int16_t *)malloc16_clear( sizeof(int16_t)*fp->symbols_per_slot);
  } //ulsch_id
/*
  for (ulsch_id=0; ulsch_id<NUMBER_OF_UE_MAX; ulsch_id++)
    gNB->UE_stats_ptr[ulsch_id] = &gNB->UE_stats[ulsch_id];
*/
  return (0);
}

void phy_free_nr_gNB(PHY_VARS_gNB *gNB)
{
  NR_DL_FRAME_PARMS* const fp       = &gNB->frame_parms;
  const int Ptx = gNB->gNB_config.carrier_config.num_tx_ant.value;
  const int Prx = gNB->gNB_config.carrier_config.num_rx_ant.value;
  const int max_ul_mimo_layers = 4; // taken from phy_init_nr_gNB()
  const int n_buf = Prx * max_ul_mimo_layers;

  int max_dl_mimo_layers =(fp->nb_antennas_tx<NR_MAX_NB_LAYERS) ? fp->nb_antennas_tx : NR_MAX_NB_LAYERS;
  if (fp->nb_antennas_tx>1) {
    for (int nl = 0; nl < max_dl_mimo_layers; nl++) {
      for(int size = 0; size < gNB->pmiq_size[nl]; size++)
        free_and_zero(gNB->nr_mimo_precoding_matrix[nl][size]);
      free_and_zero(gNB->nr_mimo_precoding_matrix[nl]);
    }
    free_and_zero(gNB->nr_mimo_precoding_matrix);
  }

  uint32_t ***pdcch_dmrs = gNB->nr_gold_pdcch_dmrs;
  for (int slot = 0; slot < fp->slots_per_frame; slot++) {
    for (int symb = 0; symb < fp->symbols_per_slot; symb++)
      free_and_zero(pdcch_dmrs[slot][symb]);
    free_and_zero(pdcch_dmrs[slot]);
  }
  free_and_zero(pdcch_dmrs);

  uint32_t ****pdsch_dmrs = gNB->nr_gold_pdsch_dmrs;
  for (int slot = 0; slot < fp->slots_per_frame; slot++) {
    for (int symb = 0; symb < fp->symbols_per_slot; symb++) {
      for (int q = 0; q < NR_NB_NSCID; q++)
        free_and_zero(pdsch_dmrs[slot][symb][q]);
      free_and_zero(pdsch_dmrs[slot][symb]);
    }
    free_and_zero(pdsch_dmrs[slot]);
  }
  free_and_zero(gNB->nr_gold_pdsch_dmrs);

  uint32_t ****pusch_dmrs = gNB->nr_gold_pusch_dmrs;
  for(int nscid = 0; nscid < 2; nscid++) {
    for (int slot = 0; slot < fp->slots_per_frame; slot++) {
      for (int symb = 0; symb < fp->symbols_per_slot; symb++)
        free_and_zero(pusch_dmrs[nscid][slot][symb]);
      free_and_zero(pusch_dmrs[nscid][slot]);
    }
    free_and_zero(pusch_dmrs[nscid]);
  }
  free_and_zero(pusch_dmrs);

  uint32_t ***nr_gold_csi_rs = gNB->nr_csi_rs_info->nr_gold_csi_rs;
  for (int slot = 0; slot < fp->slots_per_frame; slot++) {
    for (int symb = 0; symb < fp->symbols_per_slot; symb++)
      free_and_zero(nr_gold_csi_rs[slot][symb]);
    free_and_zero(nr_gold_csi_rs[slot]);
  }
  free_and_zero(nr_gold_csi_rs);
  free_and_zero(gNB->nr_csi_rs_info);

  for (int id = 0; id < NUMBER_OF_NR_SRS_MAX; id++) {
    for (int i = 0; i < Prx; i++) {
      free_and_zero(gNB->nr_srs_info[id]->srs_received_signal[i]);
      free_and_zero(gNB->nr_srs_info[id]->srs_ls_estimated_channel[i]);
      free_and_zero(gNB->nr_srs_info[id]->srs_estimated_channel_freq[i]);
      free_and_zero(gNB->nr_srs_info[id]->srs_estimated_channel_time[i]);
      free_and_zero(gNB->nr_srs_info[id]->srs_estimated_channel_time_shifted[i]);
    }
    free_and_zero(gNB->nr_srs_info[id]->sc_list);
    free_and_zero(gNB->nr_srs_info[id]->srs_generated_signal);
    free_and_zero(gNB->nr_srs_info[id]->noise_power);
    free_and_zero(gNB->nr_srs_info[id]->srs_received_signal);
    free_and_zero(gNB->nr_srs_info[id]->srs_ls_estimated_channel);
    free_and_zero(gNB->nr_srs_info[id]->srs_estimated_channel_freq);
    free_and_zero(gNB->nr_srs_info[id]->srs_estimated_channel_time);
    free_and_zero(gNB->nr_srs_info[id]->srs_estimated_channel_time_shifted);
    free_and_zero(gNB->nr_srs_info[id]);
  }

  free_ul_reference_signal_sequences();
  free_gnb_lowpapr_sequences();

  reset_nr_transport(gNB);

  NR_gNB_COMMON * common_vars = &gNB->common_vars;
  for (int i = 0; i < Ptx; i++) {
    free_and_zero(common_vars->txdataF[i]);
    free_and_zero(common_vars->beam_id[i]);
  }

  for (int i = 0; i < Prx; ++i) {
    free_and_zero(common_vars->rxdataF[i]);
    free_and_zero(common_vars->rxdata[i]);
  }

  free_and_zero(common_vars->txdataF);
  free_and_zero(common_vars->rxdata);
  free_and_zero(common_vars->rxdataF);
  free_and_zero(common_vars->beam_id);

  free_and_zero(common_vars->debugBuff);

  NR_gNB_PRACH* prach_vars = &gNB->prach_vars;
  free_and_zero(prach_vars->prachF);
  free_and_zero(prach_vars->rxsigF);
  free_and_zero(prach_vars->prach_ifft);

  NR_gNB_PUSCH** pusch_vars = gNB->pusch_vars;
  for (int ULSCH_id=0; ULSCH_id<gNB->number_of_nr_ulsch_max; ULSCH_id++) {
    for (int i=0; i< max_ul_mimo_layers; i++)
      free_and_zero(pusch_vars[ULSCH_id]->llr_layers[i]);
    for (int i = 0; i < Prx; i++) {
      free_and_zero(pusch_vars[ULSCH_id]->rxdataF_ext[i]);
      for (int j=0; j< max_ul_mimo_layers; j++) {
        for (int k=0; k<max_ul_mimo_layers; k++)
          free_and_zero(pusch_vars[ULSCH_id]->rho[i][j*max_ul_mimo_layers+k]);
      }
      free_and_zero(pusch_vars[ULSCH_id]->rho[i]);
    }
    for (int i = 0; i < n_buf; i++) {
      free_and_zero(pusch_vars[ULSCH_id]->ul_ch_estimates[i]);
      free_and_zero(pusch_vars[ULSCH_id]->ul_ch_estimates_ext[i]);
      free_and_zero(pusch_vars[ULSCH_id]->ul_ch_estimates_time[i]);
      free_and_zero(pusch_vars[ULSCH_id]->ptrs_phase_per_slot[i]);
      free_and_zero(pusch_vars[ULSCH_id]->rxdataF_comp[i]);
      free_and_zero(pusch_vars[ULSCH_id]->ul_ch_mag0[i]);
      free_and_zero(pusch_vars[ULSCH_id]->ul_ch_magb0[i]);
      free_and_zero(pusch_vars[ULSCH_id]->ul_ch_mag[i]);
      free_and_zero(pusch_vars[ULSCH_id]->ul_ch_magb[i]);
    }
    free_and_zero(pusch_vars[ULSCH_id]->llr_layers);
    free_and_zero(pusch_vars[ULSCH_id]->rxdataF_ext);
    free_and_zero(pusch_vars[ULSCH_id]->ul_ch_estimates);
    free_and_zero(pusch_vars[ULSCH_id]->ul_ch_estimates_ext);
    free_and_zero(pusch_vars[ULSCH_id]->ptrs_phase_per_slot);
    free_and_zero(pusch_vars[ULSCH_id]->ul_ch_estimates_time);
    free_and_zero(pusch_vars[ULSCH_id]->ul_valid_re_per_slot);
    free_and_zero(pusch_vars[ULSCH_id]->rxdataF_comp);
    free_and_zero(pusch_vars[ULSCH_id]->ul_ch_mag0);
    free_and_zero(pusch_vars[ULSCH_id]->ul_ch_magb0);
    free_and_zero(pusch_vars[ULSCH_id]->ul_ch_mag);
    free_and_zero(pusch_vars[ULSCH_id]->ul_ch_magb);
    free_and_zero(pusch_vars[ULSCH_id]->rho);

    free_and_zero(pusch_vars[ULSCH_id]->llr);
    free_and_zero(pusch_vars[ULSCH_id]);
  } //ULSCH_id
}

//Adding nr_schedule_handler
void install_nr_schedule_handlers(NR_IF_Module_t *if_inst)
{
  if_inst->NR_PHY_config_req = nr_phy_config_request;
  if_inst->NR_Schedule_response = nr_schedule_response;
}
/*
void install_schedule_handlers(IF_Module_t *if_inst)
{
  if_inst->PHY_config_req = phy_config_request;
  if_inst->schedule_response = schedule_response;
}*/

/// this function is a temporary addition for NR configuration


void nr_phy_config_request_sim(PHY_VARS_gNB *gNB,
                               int N_RB_DL,
                               int N_RB_UL,
                               int mu,
                               int Nid_cell,
                               uint64_t position_in_burst)
{
  NR_DL_FRAME_PARMS *fp                                   = &gNB->frame_parms;
  nfapi_nr_config_request_scf_t *gNB_config               = &gNB->gNB_config;
  //overwrite for new NR parameters

  uint64_t rev_burst=0;
  for (int i=0; i<64; i++)
    rev_burst |= (((position_in_burst>>(63-i))&0x01)<<i);

  gNB_config->cell_config.phy_cell_id.value             = Nid_cell;
  gNB_config->ssb_config.scs_common.value               = mu;
  gNB_config->ssb_table.ssb_subcarrier_offset.value     = 0;
  gNB_config->ssb_table.ssb_offset_point_a.value        = (N_RB_DL-20)>>1;
  gNB_config->ssb_table.ssb_mask_list[1].ssb_mask.value = (rev_burst)&(0xFFFFFFFF);
  gNB_config->ssb_table.ssb_mask_list[0].ssb_mask.value = (rev_burst>>32)&(0xFFFFFFFF);
  gNB_config->cell_config.frame_duplex_type.value       = TDD;
  gNB_config->ssb_table.ssb_period.value		= 1; //10ms
  gNB_config->carrier_config.dl_grid_size[mu].value     = N_RB_DL;
  gNB_config->carrier_config.ul_grid_size[mu].value     = N_RB_UL;
  gNB_config->carrier_config.num_tx_ant.value           = fp->nb_antennas_tx;
  gNB_config->carrier_config.num_rx_ant.value           = fp->nb_antennas_rx;

  gNB_config->tdd_table.tdd_period.value = 0;
  //gNB_config->subframe_config.dl_cyclic_prefix_type.value = (fp->Ncp == NORMAL) ? NFAPI_CP_NORMAL : NFAPI_CP_EXTENDED;

  gNB->mac_enabled   = 1;
  if (mu==0) {
    fp->dl_CarrierFreq = 2600000000;//from_nrarfcn(gNB_config->nfapi_config.rf_bands.rf_band[0],gNB_config->nfapi_config.nrarfcn.value);
    fp->ul_CarrierFreq = 2600000000;//fp->dl_CarrierFreq - (get_uldl_offset(gNB_config->nfapi_config.rf_bands.rf_band[0])*100000);
    fp->nr_band = 38;
    //  fp->threequarter_fs= 0;
  } else if (mu==1) {
    fp->dl_CarrierFreq = 3600000000;//from_nrarfcn(gNB_config->nfapi_config.rf_bands.rf_band[0],gNB_config->nfapi_config.nrarfcn.value);
    fp->ul_CarrierFreq = 3600000000;//fp->dl_CarrierFreq - (get_uldl_offset(gNB_config->nfapi_config.rf_bands.rf_band[0])*100000);
    fp->nr_band = 78;
    //  fp->threequarter_fs= 0;
  } else if (mu==3) {
    fp->dl_CarrierFreq = 27524520000;//from_nrarfcn(gNB_config->nfapi_config.rf_bands.rf_band[0],gNB_config->nfapi_config.nrarfcn.value);
    fp->ul_CarrierFreq = 27524520000;//fp->dl_CarrierFreq - (get_uldl_offset(gNB_config->nfapi_config.rf_bands.rf_band[0])*100000);
    fp->nr_band = 261;
    //  fp->threequarter_fs= 0;
  }

  fp->threequarter_fs = 0;
  gNB_config->carrier_config.dl_bandwidth.value = config_bandwidth(mu, N_RB_DL, fp->nr_band);

  nr_init_frame_parms(gNB_config, fp);
  fp->ofdm_offset_divisor = UINT_MAX;
  gNB->configured    = 1;
  LOG_I(PHY,"gNB configured\n");
}


void nr_phy_config_request(NR_PHY_Config_t *phy_config) {
  uint8_t Mod_id = phy_config->Mod_id;
  uint8_t short_sequence, num_sequences, rootSequenceIndex, fd_occasion;
  NR_DL_FRAME_PARMS *fp = &RC.gNB[Mod_id]->frame_parms;
  nfapi_nr_config_request_scf_t *gNB_config = &RC.gNB[Mod_id]->gNB_config;

  memcpy((void*)gNB_config,phy_config->cfg,sizeof(*phy_config->cfg));
  RC.gNB[Mod_id]->mac_enabled     = 1;

  uint64_t dl_bw_khz = (12*gNB_config->carrier_config.dl_grid_size[gNB_config->ssb_config.scs_common.value].value)*(15<<gNB_config->ssb_config.scs_common.value);
  fp->dl_CarrierFreq = ((dl_bw_khz>>1) + gNB_config->carrier_config.dl_frequency.value)*1000 ;
  
  uint64_t ul_bw_khz = (12*gNB_config->carrier_config.ul_grid_size[gNB_config->ssb_config.scs_common.value].value)*(15<<gNB_config->ssb_config.scs_common.value);
  fp->ul_CarrierFreq = ((ul_bw_khz>>1) + gNB_config->carrier_config.uplink_frequency.value)*1000 ;

  int32_t dlul_offset = fp->ul_CarrierFreq - fp->dl_CarrierFreq;
  fp->nr_band = get_band(fp->dl_CarrierFreq, dlul_offset);

  LOG_I(PHY, "DL frequency %lu Hz, UL frequency %lu Hz: band %d, uldl offset %d Hz\n", fp->dl_CarrierFreq, fp->ul_CarrierFreq, fp->nr_band, dlul_offset);

  fp->threequarter_fs = openair0_cfg[0].threequarter_fs;
  LOG_A(PHY,"Configuring MIB for instance %d, : (Nid_cell %d,DL freq %llu, UL freq %llu)\n",
        Mod_id,
        gNB_config->cell_config.phy_cell_id.value,
        (unsigned long long)fp->dl_CarrierFreq,
        (unsigned long long)fp->ul_CarrierFreq);

  nr_init_frame_parms(gNB_config, fp);
  

  if (RC.gNB[Mod_id]->configured == 1) {
    LOG_E(PHY,"Already gNB already configured, do nothing\n");
    return;
  }

  fd_occasion = 0;
  nfapi_nr_prach_config_t *prach_config = &gNB_config->prach_config;
  short_sequence = prach_config->prach_sequence_length.value;
//  for(fd_occasion = 0; fd_occasion <= prach_config->num_prach_fd_occasions.value ; fd_occasion) { // TODO Need to handle for msg1-fdm > 1
  num_sequences = prach_config->num_prach_fd_occasions_list[fd_occasion].num_root_sequences.value;
  rootSequenceIndex = prach_config->num_prach_fd_occasions_list[fd_occasion].prach_root_sequence_index.value;

  compute_nr_prach_seq(short_sequence, num_sequences, rootSequenceIndex, RC.gNB[Mod_id]->X_u);
//  }
  RC.gNB[Mod_id]->configured     = 1;

  fp->ofdm_offset_divisor = RC.gNB[Mod_id]->ofdm_offset_divisor;
  init_symbol_rotation(fp);
  init_timeshift_rotation(fp);

  LOG_I(PHY,"gNB %d configured\n",Mod_id);
}

void init_DLSCH_struct(PHY_VARS_gNB *gNB, processingData_L1tx_t *msg) {
  NR_DL_FRAME_PARMS *fp = &gNB->frame_parms;
  nfapi_nr_config_request_scf_t *cfg = &gNB->gNB_config;
  uint16_t grid_size = cfg->carrier_config.dl_grid_size[fp->numerology_index].value;
  msg->num_pdsch_slot = 0;

  int num_cw = NR_MAX_NB_LAYERS > 4? 2:1;
  for (int i=0; i<gNB->number_of_nr_dlsch_max; i++) {
    LOG_I(PHY,"Allocating Transport Channel Buffers for DLSCH %d/%d\n",i,gNB->number_of_nr_dlsch_max);
    for (int j=0; j<num_cw; j++) {
      msg->dlsch[i][j] = new_gNB_dlsch(fp,1,16,NSOFT,0,grid_size);
      AssertFatal(msg->dlsch[i][j]!=NULL,"Can't initialize dlsch %d \n", i);
    }
  }
}

void reset_DLSCH_struct(const PHY_VARS_gNB *gNB, processingData_L1tx_t *msg)
{
  const NR_DL_FRAME_PARMS *fp = &gNB->frame_parms;
  const nfapi_nr_config_request_scf_t *cfg = &gNB->gNB_config;
  const uint16_t grid_size = cfg->carrier_config.dl_grid_size[fp->numerology_index].value;
  int num_cw = NR_MAX_NB_LAYERS > 4? 2:1;
  for (int i=0; i<gNB->number_of_nr_dlsch_max; i++)
    for (int j=0; j<num_cw; j++)
      free_gNB_dlsch(&msg->dlsch[i][j], grid_size, fp);
}

void init_nr_transport(PHY_VARS_gNB *gNB) {
  NR_DL_FRAME_PARMS *fp = &gNB->frame_parms;
  LOG_I(PHY, "Initialise nr transport\n");

  memset(gNB->num_pdsch_rnti, 0, sizeof(uint16_t)*80);

  for (int i=0; i<NUMBER_OF_NR_PUCCH_MAX; i++) {
    LOG_I(PHY,"Allocating Transport Channel Buffers for PUCCH %d/%d\n",i,NUMBER_OF_NR_PUCCH_MAX);
    gNB->pucch[i] = new_gNB_pucch();
    AssertFatal(gNB->pucch[i]!=NULL,"Can't initialize pucch %d \n", i);
  }

  for (int i=0; i<NUMBER_OF_NR_SRS_MAX; i++) {
    LOG_I(PHY,"Allocating Transport Channel Buffers for SRS %d/%d\n",i,NUMBER_OF_NR_SRS_MAX);
    gNB->srs[i] = new_gNB_srs();
    AssertFatal(gNB->srs[i]!=NULL,"Can't initialize srs %d \n", i);
  }

  for (int i=0; i<gNB->number_of_nr_ulsch_max; i++) {

    LOG_I(PHY,"Allocating Transport Channel Buffers for ULSCH  %d/%d\n",i,gNB->number_of_nr_ulsch_max);

    gNB->ulsch[i] = new_gNB_ulsch(gNB->max_ldpc_iterations, fp->N_RB_UL);

    if (!gNB->ulsch[i]) {
      LOG_E(PHY,"Can't get gNB ulsch structures\n");
      exit(-1);
    }
  }

  gNB->rx_total_gain_dB=130;

  //fp->pucch_config_common.deltaPUCCH_Shift = 1;
}

void reset_nr_transport(PHY_VARS_gNB *gNB)
{
  const NR_DL_FRAME_PARMS *fp = &gNB->frame_parms;

  for (int i = 0; i < NUMBER_OF_NR_PUCCH_MAX; i++)
    free_gNB_pucch(gNB->pucch[i]);

  for (int i = 0; i < NUMBER_OF_NR_SRS_MAX; i++)
    free_gNB_srs(gNB->srs[i]);

  for (int i=0; i<gNB->number_of_nr_ulsch_max; i++)
    free_gNB_ulsch(&gNB->ulsch[i], fp->N_RB_UL);
}<|MERGE_RESOLUTION|>--- conflicted
+++ resolved
@@ -545,11 +545,7 @@
   uint32_t ****pdsch_dmrs             = gNB->nr_gold_pdsch_dmrs;
 
   // ceil(((NB_RB*12(k)*2(QPSK)/32) // 3 RE *2(QPSK)
-<<<<<<< HEAD
-  int pdsch_dmrs_init_length =  ((fp->N_RB_DL*24)>>5)+1;
-=======
   const int pdsch_dmrs_init_length =  ((fp->N_RB_DL*24)>>5)+1;
->>>>>>> 5944b212
   for (int slot=0; slot<fp->slots_per_frame; slot++) {
     pdsch_dmrs[slot] = (uint32_t ***)malloc16(fp->symbols_per_slot*sizeof(uint32_t **));
     AssertFatal(pdsch_dmrs[slot]!=NULL, "NR init: pdsch_dmrs for slot %d - malloc failed\n", slot);
