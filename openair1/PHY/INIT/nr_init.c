--- conflicted
+++ resolved
@@ -613,33 +613,10 @@
 
   for (int id=0; id<NUMBER_OF_NR_SRS_MAX; id++) {
     gNB->nr_srs_info[id] = (nr_srs_info_t *)malloc16_clear(sizeof(nr_srs_info_t));
-<<<<<<< HEAD
     gNB->nr_srs_info[id]->k_0_p = (uint8_t**)malloc16_clear(MAX_NUM_NR_SRS_AP*sizeof(uint8_t*));
-    gNB->nr_srs_info[id]->srs_generated_signal = (int32_t**)malloc16_clear(MAX_NUM_NR_SRS_AP*sizeof(int32_t*));
-    gNB->nr_srs_info[id]->srs_received_signal = (int32_t **)malloc16(Prx*sizeof(int32_t*));
-    gNB->nr_srs_info[id]->srs_ls_estimated_channel = (int32_t ***)malloc16(Prx*sizeof(int32_t**));
-    gNB->nr_srs_info[id]->srs_estimated_channel_freq = (int32_t ***)malloc16(Prx*sizeof(int32_t**));
-    gNB->nr_srs_info[id]->srs_estimated_channel_time = (int32_t ***)malloc16(Prx*sizeof(int32_t**));
-    gNB->nr_srs_info[id]->srs_estimated_channel_time_shifted = (int32_t ***)malloc16(Prx*sizeof(int32_t**));
     for(i=0; i<MAX_NUM_NR_SRS_AP;i++) {
       gNB->nr_srs_info[id]->k_0_p[i] = (uint8_t*)malloc16_clear(MAX_NUM_NR_SRS_SYMBOLS*sizeof(uint8_t));
-      gNB->nr_srs_info[id]->srs_generated_signal[i] = (int32_t*)malloc16_clear(fp->ofdm_symbol_size*MAX_NUM_NR_SRS_SYMBOLS*sizeof(int32_t));
-    }
-    for (i=0;i<Prx;i++) {
-      gNB->nr_srs_info[id]->srs_received_signal[i] = (int32_t*)malloc16_clear(fp->ofdm_symbol_size*MAX_NUM_NR_SRS_SYMBOLS*sizeof(int32_t));
-      gNB->nr_srs_info[id]->srs_ls_estimated_channel[i] = (int32_t**)malloc16_clear(MAX_NUM_NR_SRS_AP*sizeof(int32_t*));
-      gNB->nr_srs_info[id]->srs_estimated_channel_freq[i] = (int32_t**)malloc16_clear(MAX_NUM_NR_SRS_AP*sizeof(int32_t*));
-      gNB->nr_srs_info[id]->srs_estimated_channel_time[i] = (int32_t**)malloc16_clear(MAX_NUM_NR_SRS_AP*sizeof(int32_t*));
-      gNB->nr_srs_info[id]->srs_estimated_channel_time_shifted[i] = (int32_t**)malloc16_clear(MAX_NUM_NR_SRS_AP*sizeof(int32_t*));
-      for (int j = 0; j < MAX_NUM_NR_SRS_AP; j++) {
-        gNB->nr_srs_info[id]->srs_ls_estimated_channel[i][j] = (int32_t*)malloc16_clear(fp->ofdm_symbol_size*MAX_NUM_NR_SRS_SYMBOLS*sizeof(int32_t));
-        gNB->nr_srs_info[id]->srs_estimated_channel_freq[i][j] = (int32_t*)malloc16_clear(fp->ofdm_symbol_size*MAX_NUM_NR_SRS_SYMBOLS*sizeof(int32_t));
-        gNB->nr_srs_info[id]->srs_estimated_channel_time[i][j] = (int32_t*)malloc16_clear(fp->ofdm_symbol_size*MAX_NUM_NR_SRS_SYMBOLS*sizeof(int32_t));
-        gNB->nr_srs_info[id]->srs_estimated_channel_time_shifted[i][j] = (int32_t*)malloc16_clear(fp->ofdm_symbol_size*MAX_NUM_NR_SRS_SYMBOLS*sizeof(int32_t));
-      }
-    }
-=======
->>>>>>> 52f6d38a
+    }
   }
 
   generate_ul_reference_signal_sequences(SHRT_MAX);
@@ -797,33 +774,10 @@
   free_and_zero(gNB->nr_csi_rs_info);
 
   for (int id = 0; id < NUMBER_OF_NR_SRS_MAX; id++) {
-<<<<<<< HEAD
-    for (int i = 0; i < Prx; i++) {
-      for (int j = 0; j < MAX_NUM_NR_SRS_AP; j++) {
-        free_and_zero(gNB->nr_srs_info[id]->srs_ls_estimated_channel[i][j]);
-        free_and_zero(gNB->nr_srs_info[id]->srs_estimated_channel_freq[i][j]);
-        free_and_zero(gNB->nr_srs_info[id]->srs_estimated_channel_time[i][j]);
-        free_and_zero(gNB->nr_srs_info[id]->srs_estimated_channel_time_shifted[i][j]);
-      }
-      free_and_zero(gNB->nr_srs_info[id]->srs_received_signal[i]);
-      free_and_zero(gNB->nr_srs_info[id]->srs_ls_estimated_channel[i]);
-      free_and_zero(gNB->nr_srs_info[id]->srs_estimated_channel_freq[i]);
-      free_and_zero(gNB->nr_srs_info[id]->srs_estimated_channel_time[i]);
-      free_and_zero(gNB->nr_srs_info[id]->srs_estimated_channel_time_shifted[i]);
-    }
-    for (int i = 0; i < MAX_NUM_NR_SRS_AP; i++) {
-      free_and_zero(gNB->nr_srs_info[id]->k_0_p[i]);
-      free_and_zero(gNB->nr_srs_info[id]->srs_generated_signal[i]);
+    for(int ap=0; ap<MAX_NUM_NR_SRS_AP; ap++) {
+      free_and_zero(gNB->nr_srs_info[id]->k_0_p[ap]);
     }
     free_and_zero(gNB->nr_srs_info[id]->k_0_p);
-    free_and_zero(gNB->nr_srs_info[id]->srs_generated_signal);
-    free_and_zero(gNB->nr_srs_info[id]->srs_received_signal);
-    free_and_zero(gNB->nr_srs_info[id]->srs_ls_estimated_channel);
-    free_and_zero(gNB->nr_srs_info[id]->srs_estimated_channel_freq);
-    free_and_zero(gNB->nr_srs_info[id]->srs_estimated_channel_time);
-    free_and_zero(gNB->nr_srs_info[id]->srs_estimated_channel_time_shifted);
-=======
->>>>>>> 52f6d38a
     free_and_zero(gNB->nr_srs_info[id]);
   }
 
