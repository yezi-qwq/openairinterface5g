--- conflicted
+++ resolved
@@ -610,7 +610,6 @@
 
   gNB->nr_csi_info->csi_gold_init = cfg->cell_config.phy_cell_id.value;
   nr_init_csi_rs(&gNB->frame_parms, gNB->nr_csi_info->nr_gold_csi_rs, cfg->cell_config.phy_cell_id.value);
-<<<<<<< HEAD
 
   //PRS init
   gNB->nr_gold_prs = (uint32_t ****)malloc16(gNB->prs_vars.NumPRSResources*sizeof(uint32_t ***));
@@ -631,9 +630,6 @@
     }
   }
   nr_init_prs(gNB);
-
-=======
->>>>>>> 7f910a2e
 
   for (int id=0; id<NUMBER_OF_NR_SRS_MAX; id++) {
     gNB->nr_srs_info[id] = (nr_srs_info_t *)malloc16_clear(sizeof(nr_srs_info_t));
