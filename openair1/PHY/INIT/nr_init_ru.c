/*
 * Licensed to the OpenAirInterface (OAI) Software Alliance under one or more
 * contributor license agreements.  See the NOTICE file distributed with
 * this work for additional information regarding copyright ownership.
 * The OpenAirInterface Software Alliance licenses this file to You under
 * the OAI Public License, Version 1.1  (the "License"); you may not use this file
 * except in compliance with the License.
 * You may obtain a copy of the License at
 *
 *      http://www.openairinterface.org/?page_id=698
 *
 * Unless required by applicable law or agreed to in writing, software
 * distributed under the License is distributed on an "AS IS" BASIS,
 * WITHOUT WARRANTIES OR CONDITIONS OF ANY KIND, either express or implied.
 * See the License for the specific language governing permissions and
 * limitations under the License.
 *-------------------------------------------------------------------------------
 * For more information about the OpenAirInterface (OAI) Software Alliance:
 *      contact@openairinterface.org
 */

#include "phy_init.h"
#include "SCHED/sched_common.h"
/*#include "RadioResourceConfigCommonSIB.h"
#include "RadioResourceConfigDedicated.h"
#include "TDD-Config.h"
#include "MBSFN-SubframeConfigList.h"*/
#include "common/utils/LOG/vcd_signal_dumper.h"
#include "assertions.h"
#include <math.h>
#include "openair1/PHY/defs_RU.h"

void init_prach_ru_list(RU_t *ru);

extern const char ru_if_types[MAX_RU_IF_TYPES][20];

int nr_phy_init_RU(RU_t *ru) {

  NR_DL_FRAME_PARMS *fp = ru->nr_frame_parms;
  int i,j;
  int p;
  int re;

  LOG_I(PHY,"Initializing RU signal buffers (if_south %s) nb_tx %d\n",ru_if_types[ru->if_south],ru->nb_tx);

  nfapi_nr_config_request_scf_t *cfg;
  ru->nb_log_antennas=0;
  for (int n=0;n<ru->num_gNB;n++) {
    cfg = &ru->config;
    if (cfg->carrier_config.num_tx_ant.value > ru->nb_log_antennas) ru->nb_log_antennas = cfg->carrier_config.num_tx_ant.value;   
  }
  // copy configuration from gNB[0] in to RU, assume that all gNB instances sharing RU use the same configuration (at least the parts that are needed by the RU, numerology and PRACH)

  AssertFatal(ru->nb_log_antennas > 0 && ru->nb_log_antennas < 13, "ru->nb_log_antennas %d ! \n",ru->nb_log_antennas);
  if (ru->if_south <= REMOTE_IF5) { // this means REMOTE_IF5 or LOCAL_RF, so allocate memory for time-domain signals 
    // Time-domain signals
    ru->common.txdata        = (int32_t**)malloc16(ru->nb_tx*sizeof(int32_t*));
    ru->common.rxdata        = (int32_t**)malloc16(ru->nb_rx*sizeof(int32_t*) );


    for (i=0; i<ru->nb_tx; i++) {
      // Allocate 10 subframes of I/Q TX signal data (time) if not
      ru->common.txdata[i]  = (int32_t*)malloc16_clear( fp->samples_per_frame*sizeof(int32_t) );

      LOG_I(PHY,"[INIT] common.txdata[%d] = %p (%lu bytes)\n",i,ru->common.txdata[i],
	     fp->samples_per_frame*sizeof(int32_t));

    }
    for (i=0;i<ru->nb_rx;i++) {
      ru->common.rxdata[i] = (int32_t*)malloc16_clear( fp->samples_per_frame*sizeof(int32_t) );
    }
  } // IF5 or local RF
  else {
    //    LOG_I(PHY,"No rxdata/txdata for RU\n");
    ru->common.txdata        = (int32_t**)NULL;
    ru->common.rxdata        = (int32_t**)NULL;

  }
  if (ru->function != NGFI_RRU_IF5) { // we need to do RX/TX RU processing
    LOG_I(PHY,"nb_tx %d\n",ru->nb_tx);
    ru->common.rxdata_7_5kHz = (int32_t**)malloc16(ru->nb_rx*sizeof(int32_t*) );
    for (i=0;i<ru->nb_rx;i++) {
      ru->common.rxdata_7_5kHz[i] = (int32_t*)malloc16_clear( 2*fp->samples_per_subframe*2*sizeof(int32_t) );
      LOG_I(PHY,"rxdata_7_5kHz[%d] %p for RU %d\n",i,ru->common.rxdata_7_5kHz[i],ru->idx);
    }
  

    // allocate precoding input buffers (TX)
    ru->common.txdataF = (int32_t **)malloc16(ru->nb_tx*sizeof(int32_t*));
    for(i=0; i< ru->nb_tx; ++i)  ru->common.txdataF[i] = (int32_t*)malloc16_clear(fp->samples_per_frame_wCP*sizeof(int32_t)); // [hna] samples_per_frame without CP

    // allocate IFFT input buffers (TX)
    ru->common.txdataF_BF = (int32_t **)malloc16(ru->nb_tx*sizeof(int32_t*));
    LOG_I(PHY,"[INIT] common.txdata_BF= %p (%lu bytes)\n",ru->common.txdataF_BF,
	  ru->nb_tx*sizeof(int32_t*));
    for (i=0; i<ru->nb_tx; i++) {
      ru->common.txdataF_BF[i] = (int32_t*)malloc16_clear(fp->samples_per_subframe_wCP*sizeof(int32_t) );
      LOG_I(PHY,"txdataF_BF[%d] %p for RU %d\n",i,ru->common.txdataF_BF[i],ru->idx);
    }
    // allocate FFT output buffers (RX)
    ru->common.rxdataF     = (int32_t**)malloc16(ru->nb_rx*sizeof(int32_t*) );
    for (i=0; i<ru->nb_rx; i++) {    
      // allocate 2 subframes of I/Q signal data (frequency)
      ru->common.rxdataF[i] = (int32_t*)malloc16_clear(sizeof(int32_t)*(2*fp->samples_per_subframe_wCP) ); 
      LOG_I(PHY,"rxdataF[%d] %p for RU %d\n",i,ru->common.rxdataF[i],ru->idx);
    }

    /* number of elements of an array X is computed as sizeof(X) / sizeof(X[0]) */
    //    AssertFatal(ru->nb_rx <= sizeof(ru->prach_rxsigF) / sizeof(ru->prach_rxsigF[0]),
    //		"nb_antennas_rx too large");
    for (j=0;j<NUMBER_OF_NR_RU_PRACH_OCCASIONS_MAX;j++) {
      ru->prach_rxsigF[j] = (int16_t**)malloc(ru->nb_rx * sizeof(int16_t*));
      
      for (i=0; i<ru->nb_rx; i++) {
	// largest size for PRACH FFT is 4x98304 (16*24576)
	ru->prach_rxsigF[j][i] = (int16_t*)malloc16_clear( 4*98304*2*sizeof(int16_t) );
	LOG_D(PHY,"[INIT] prach_vars->rxsigF[%d] = %p\n",i,ru->prach_rxsigF[j][i]);
      }
    }
    
    AssertFatal(ru->num_gNB <= NUMBER_OF_gNB_MAX,"gNB instances %d > %d\n",
		ru->num_gNB,NUMBER_OF_gNB_MAX);

<<<<<<< HEAD
    LOG_I(PHY,"[INIT] %s() ru->num_gNB:%d \n", __FUNCTION__, ru->num_gNB);
    
    int beam_count = 0;
    if (ru->nb_tx>1) {//Enable beamforming when nb_tx > 1
      for (p=0;p<ru->nb_log_antennas;p++) {
        //if ((fp->L_ssb >> (63-p)) & 0x01)//64 bit-map with the MSB @2⁶³ corresponds to SSB ssb_index 0
          beam_count++;
      }
      AssertFatal(ru->nb_bfw==(beam_count*ru->nb_tx),"Number of beam weights from config file is %d while the expected number is %d",ru->nb_bfw,(beam_count*ru->nb_tx));
    
      int l_ind = 0;
      for (i=0; i<ru->num_gNB; i++) {
=======
    LOG_E(PHY,"[INIT] %s() RC.nb_nr_L1_inst:%d \n", __FUNCTION__, RC.nb_nr_L1_inst);
   
    if (ru->do_precoding == 1) { 
      int beam_count = 0;
      if (ru->nb_tx>1) {//Enable beamforming when nb_tx > 1
>>>>>>> 408d05c6
        for (p=0;p<ru->nb_log_antennas;p++) {
          //if ((fp->L_ssb >> (63-p)) & 0x01)//64 bit-map with the MSB @2⁶³ corresponds to SSB ssb_index 0
            beam_count++;
        }
        AssertFatal(ru->nb_bfw==(beam_count*ru->nb_tx),"Number of beam weights from config file is %d while the expected number is %d",ru->nb_bfw,(beam_count*ru->nb_tx));
    
        int l_ind = 0;
        for (i=0; i<RC.nb_nr_L1_inst; i++) {
          for (p=0;p<ru->nb_log_antennas;p++) {
          //if ((fp->L_ssb >> (63-p)) & 0x01)  {
	      ru->beam_weights[i][p] = (int32_t **)malloc16_clear(ru->nb_tx*sizeof(int32_t*));
	      for (j=0; j<ru->nb_tx; j++) {
	        ru->beam_weights[i][p][j] = (int32_t *)malloc16_clear(fp->ofdm_symbol_size*sizeof(int32_t));
                AssertFatal(ru->bw_list[i],"ru->bw_list[%d] is null\n",i);
                for (re=0; re<fp->ofdm_symbol_size; re++) 
		  ru->beam_weights[i][p][j][re] = ru->bw_list[i][l_ind];
              //printf("Beam Weight %08x for beam %d and tx %d\n",ru->bw_list[i][l_ind],p,j);
                l_ind++; 
  	      } // for j
	    //}
          } // for p
        } //for i
      }

      ru->common.beam_id = (uint8_t**)malloc16_clear(ru->nb_tx*sizeof(uint8_t*));
      for(i=0; i< ru->nb_tx; ++i) {
        ru->common.beam_id[i] = (uint8_t*)malloc16_clear(fp->symbols_per_slot*fp->slots_per_frame*sizeof(uint8_t));
        memset(ru->common.beam_id[i],255,fp->symbols_per_slot*fp->slots_per_frame);
      }
    }
  } // !=IF5

  ru->common.sync_corr = (uint32_t*)malloc16_clear( LTE_NUMBER_OF_SUBFRAMES_PER_FRAME*sizeof(uint32_t)*fp->samples_per_subframe_wCP );

  init_prach_ru_list(ru);

  return(0);
}

void nr_phy_free_RU(RU_t *ru)
{
  int i,j;
  int p;

  LOG_I(PHY, "Feeing RU signal buffers (if_south %s) nb_tx %d\n", ru_if_types[ru->if_south], ru->nb_tx);

  free_and_zero(ru->nr_frame_parms);
  free_and_zero(ru->frame_parms);

  if (ru->if_south <= REMOTE_IF5) { // this means REMOTE_IF5 or LOCAL_RF, so free memory for time-domain signals
    for (i = 0; i < ru->nb_tx; i++) free_and_zero(ru->common.txdata[i]);
    for (i = 0; i < ru->nb_rx; i++) free_and_zero(ru->common.rxdata[i]);
    free_and_zero(ru->common.txdata);
    free_and_zero(ru->common.rxdata);
  } // else: IF5 or local RF -> nothing to free()

  if (ru->function != NGFI_RRU_IF5) { // we need to do RX/TX RU processing
    for (i = 0; i < ru->nb_rx; i++) free_and_zero(ru->common.rxdata_7_5kHz[i]);
    free_and_zero(ru->common.rxdata_7_5kHz);

    // free beamforming input buffers (TX)
    for (i = 0; i < 15; i++) free_and_zero(ru->common.txdataF[i]);
    free_and_zero(ru->common.txdataF);

    // free IFFT input buffers (TX)
    for (i = 0; i < ru->nb_tx; i++) free_and_zero(ru->common.txdataF_BF[i]);
    free_and_zero(ru->common.txdataF_BF);

    // free FFT output buffers (RX)
    for (i = 0; i < ru->nb_rx; i++) free_and_zero(ru->common.rxdataF[i]);
    free_and_zero(ru->common.rxdataF);

    for (j=0;j<NUMBER_OF_NR_RU_PRACH_OCCASIONS_MAX;j++) {
      for (i = 0; i < ru->nb_rx; i++) {
	free_and_zero(ru->prach_rxsigF[j][i]);
      }
    }
    for (i = 0; i < ru->num_gNB; i++) {
      for (p = 0; p < 15; p++) {
	  for (j=0; j<ru->nb_tx; j++) free_and_zero(ru->beam_weights[i][p][j]);
	  free_and_zero(ru->beam_weights[i][p]);
      }
    }
  }
  free_and_zero(ru->common.sync_corr);
}<|MERGE_RESOLUTION|>--- conflicted
+++ resolved
@@ -121,26 +121,11 @@
     AssertFatal(ru->num_gNB <= NUMBER_OF_gNB_MAX,"gNB instances %d > %d\n",
 		ru->num_gNB,NUMBER_OF_gNB_MAX);
 
-<<<<<<< HEAD
     LOG_I(PHY,"[INIT] %s() ru->num_gNB:%d \n", __FUNCTION__, ru->num_gNB);
-    
-    int beam_count = 0;
-    if (ru->nb_tx>1) {//Enable beamforming when nb_tx > 1
-      for (p=0;p<ru->nb_log_antennas;p++) {
-        //if ((fp->L_ssb >> (63-p)) & 0x01)//64 bit-map with the MSB @2⁶³ corresponds to SSB ssb_index 0
-          beam_count++;
-      }
-      AssertFatal(ru->nb_bfw==(beam_count*ru->nb_tx),"Number of beam weights from config file is %d while the expected number is %d",ru->nb_bfw,(beam_count*ru->nb_tx));
-    
-      int l_ind = 0;
-      for (i=0; i<ru->num_gNB; i++) {
-=======
-    LOG_E(PHY,"[INIT] %s() RC.nb_nr_L1_inst:%d \n", __FUNCTION__, RC.nb_nr_L1_inst);
-   
-    if (ru->do_precoding == 1) { 
+
+    if (ru->do_precoding == 1) {
       int beam_count = 0;
       if (ru->nb_tx>1) {//Enable beamforming when nb_tx > 1
->>>>>>> 408d05c6
         for (p=0;p<ru->nb_log_antennas;p++) {
           //if ((fp->L_ssb >> (63-p)) & 0x01)//64 bit-map with the MSB @2⁶³ corresponds to SSB ssb_index 0
             beam_count++;
@@ -148,17 +133,17 @@
         AssertFatal(ru->nb_bfw==(beam_count*ru->nb_tx),"Number of beam weights from config file is %d while the expected number is %d",ru->nb_bfw,(beam_count*ru->nb_tx));
     
         int l_ind = 0;
-        for (i=0; i<RC.nb_nr_L1_inst; i++) {
+        for (i=0; i<ru->num_gNB; i++) {
           for (p=0;p<ru->nb_log_antennas;p++) {
           //if ((fp->L_ssb >> (63-p)) & 0x01)  {
 	      ru->beam_weights[i][p] = (int32_t **)malloc16_clear(ru->nb_tx*sizeof(int32_t*));
 	      for (j=0; j<ru->nb_tx; j++) {
 	        ru->beam_weights[i][p][j] = (int32_t *)malloc16_clear(fp->ofdm_symbol_size*sizeof(int32_t));
                 AssertFatal(ru->bw_list[i],"ru->bw_list[%d] is null\n",i);
-                for (re=0; re<fp->ofdm_symbol_size; re++) 
+                for (re=0; re<fp->ofdm_symbol_size; re++)
 		  ru->beam_weights[i][p][j][re] = ru->bw_list[i][l_ind];
               //printf("Beam Weight %08x for beam %d and tx %d\n",ru->bw_list[i][l_ind],p,j);
-                l_ind++; 
+                l_ind++;
   	      } // for j
 	    //}
           } // for p
