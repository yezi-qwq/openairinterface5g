/*
 * Licensed to the OpenAirInterface (OAI) Software Alliance under one or more
 * contributor license agreements.  See the NOTICE file distributed with
 * this work for additional information regarding copyright ownership.
 * The OpenAirInterface Software Alliance licenses this file to You under
 * the OAI Public License, Version 1.1  (the "License"); you may not use this file
 * except in compliance with the License.
 * You may obtain a copy of the License at
 *
 *      http://www.openairinterface.org/?page_id=698
 *
 * Unless required by applicable law or agreed to in writing, software
 * distributed under the License is distributed on an "AS IS" BASIS,
 * WITHOUT WARRANTIES OR CONDITIONS OF ANY KIND, either express or implied.
 * See the License for the specific language governing permissions and
 * limitations under the License.
 *-------------------------------------------------------------------------------
 * For more information about the OpenAirInterface (OAI) Software Alliance:
 *      contact@openairinterface.org
 */

#include "phy_init.h"
#include "SCHED/sched_common.h"
#include "PHY/phy_extern.h"
#include "SIMULATION/TOOLS/sim.h"
/*#include "RadioResourceConfigCommonSIB.h"
#include "RadioResourceConfigDedicated.h"
#include "TDD-Config.h"
#include "MBSFN-SubframeConfigList.h"*/
#include "common/utils/LOG/vcd_signal_dumper.h"
#include "assertions.h"
#include <math.h>
#include "openair1/PHY/defs_RU.h"

int nr_phy_init_RU(RU_t *ru) {

  NR_DL_FRAME_PARMS *fp = ru->nr_frame_parms;
  int i,j;
  int p;
  int re;

  LOG_I(PHY,"Initializing RU signal buffers (if_south %s) nb_tx %d\n",ru_if_types[ru->if_south],ru->nb_tx);

  if (ru->if_south <= REMOTE_IF5) { // this means REMOTE_IF5 or LOCAL_RF, so allocate memory for time-domain signals 
    // Time-domain signals
    ru->common.txdata        = (int32_t**)malloc16(ru->nb_tx*sizeof(int32_t*));
    ru->common.rxdata        = (int32_t**)malloc16(ru->nb_rx*sizeof(int32_t*) );


    for (i=0; i<ru->nb_tx; i++) {
      // Allocate 10 subframes of I/Q TX signal data (time) if not
      ru->common.txdata[i]  = (int32_t*)malloc16_clear( fp->samples_per_frame*sizeof(int32_t) );

      LOG_I(PHY,"[INIT] common.txdata[%d] = %p (%lu bytes)\n",i,ru->common.txdata[i],
	     fp->samples_per_frame*sizeof(int32_t));

    }
    for (i=0;i<ru->nb_rx;i++) {
      ru->common.rxdata[i] = (int32_t*)malloc16_clear( fp->samples_per_frame*sizeof(int32_t) );
    }
  } // IF5 or local RF
  else {
    //    LOG_I(PHY,"No rxdata/txdata for RU\n");
    ru->common.txdata        = (int32_t**)NULL;
    ru->common.rxdata        = (int32_t**)NULL;

  }
  if (ru->function != NGFI_RRU_IF5) { // we need to do RX/TX RU processing
    LOG_I(PHY,"nb_tx %d\n",ru->nb_tx);
    ru->common.rxdata_7_5kHz = (int32_t**)malloc16(ru->nb_rx*sizeof(int32_t*) );
    for (i=0;i<ru->nb_rx;i++) {
      ru->common.rxdata_7_5kHz[i] = (int32_t*)malloc16_clear( 2*fp->samples_per_subframe*2*sizeof(int32_t) );
      LOG_I(PHY,"rxdata_7_5kHz[%d] %p for RU %d\n",i,ru->common.rxdata_7_5kHz[i],ru->idx);
    }
  

    // allocate precoding input buffers (TX)
    ru->common.txdataF = (int32_t **)malloc16(15*sizeof(int32_t*));
    for(i=0; i< 15; ++i)  ru->common.txdataF[i] = (int32_t*)malloc16_clear(fp->samples_per_frame_wCP*sizeof(int32_t)); // [hna] samples_per_frame without CP

    // allocate IFFT input buffers (TX)
    ru->common.txdataF_BF = (int32_t **)malloc16(ru->nb_tx*sizeof(int32_t*));
    LOG_I(PHY,"[INIT] common.txdata_BF= %p (%lu bytes)\n",ru->common.txdataF_BF,
	  ru->nb_tx*sizeof(int32_t*));
    for (i=0; i<ru->nb_tx; i++) {
      ru->common.txdataF_BF[i] = (int32_t*)malloc16_clear(fp->samples_per_subframe_wCP*sizeof(int32_t) );
      LOG_I(PHY,"txdataF_BF[%d] %p for RU %d\n",i,ru->common.txdataF_BF[i],ru->idx);
    }
    // allocate FFT output buffers (RX)
    ru->common.rxdataF     = (int32_t**)malloc16(ru->nb_rx*sizeof(int32_t*) );
    for (i=0; i<ru->nb_rx; i++) {    
      // allocate 2 subframes of I/Q signal data (frequency)
      ru->common.rxdataF[i] = (int32_t*)malloc16_clear(sizeof(int32_t)*(2*fp->samples_per_subframe_wCP) ); 
      LOG_I(PHY,"rxdataF[%d] %p for RU %d\n",i,ru->common.rxdataF[i],ru->idx);
    }

    /* number of elements of an array X is computed as sizeof(X) / sizeof(X[0]) */
    //    AssertFatal(ru->nb_rx <= sizeof(ru->prach_rxsigF) / sizeof(ru->prach_rxsigF[0]),
    //		"nb_antennas_rx too large");
    ru->prach_rxsigF = (int16_t**)malloc(ru->nb_rx * sizeof(int16_t*));
    for (j=0;j<4;j++) ru->prach_rxsigF_br[j] = (int16_t**)malloc(ru->nb_rx * sizeof(int16_t*));

    for (i=0; i<ru->nb_rx; i++) {
      ru->prach_rxsigF[i] = (int16_t*)malloc16_clear( fp->ofdm_symbol_size*12*2*sizeof(int16_t) );
      LOG_D(PHY,"[INIT] prach_vars->rxsigF[%d] = %p\n",i,ru->prach_rxsigF[i]);
    }
    
    AssertFatal(RC.nb_nr_L1_inst <= NUMBER_OF_eNB_MAX,"gNB instances %d > %d\n",
		RC.nb_nr_L1_inst,NUMBER_OF_gNB_MAX);

    LOG_E(PHY,"[INIT] %s() RC.nb_nr_L1_inst:%d \n", __FUNCTION__, RC.nb_nr_L1_inst);
<<<<<<< HEAD

    for (i=0; i<RC.nb_nr_L1_inst; i++) {
      for (p=0;p<fp->Lmax;p++) {
        if ((fp->L_ssb >> p) & 0x01)  {
	  ru->beam_weights[i][p] = (int32_t **)malloc16_clear(ru->nb_tx*sizeof(int32_t*));
	  for (j=0; j<ru->nb_tx; j++) {
	    ru->beam_weights[i][p][j] = (int32_t *)malloc16_clear(fp->ofdm_symbol_size*sizeof(int32_t));
	    // setting identity matrix as first step for beam weights
	    if (p==j) {
	      for (re=0; re<fp->ofdm_symbol_size; re++) 
		ru->beam_weights[i][p][j][re] = 0x00007fff; 
	    }
	    else {
	      for (re=0; re<fp->ofdm_symbol_size; re++) 
		ru->beam_weights[i][p][j][re] = 0x00000000; 
	    }  
	  } // for j
	} // for p
      }
    } //for i
=======
    
    int beam_count = 0;
    if (ru->nb_tx>1) {
      for (p=0;p<fp->Lmax;p++) {
        if ((fp->L_ssb >> p) & 0x01)
          beam_count++;
      }
      AssertFatal(ru->nb_bfw==(beam_count*ru->nb_tx),"Number of beam weights from config file is %d while the expected number is %d",ru->nb_bfw,(beam_count*ru->nb_tx));
    
      int l_ind = 0;
      for (i=0; i<RC.nb_nr_L1_inst; i++) {
        for (p=0;p<fp->Lmax;p++) {
          if ((fp->L_ssb >> p) & 0x01)  {
	    ru->beam_weights[i][p] = (int32_t **)malloc16_clear(ru->nb_tx*sizeof(int32_t*));
	    for (j=0; j<ru->nb_tx; j++) {
	      ru->beam_weights[i][p][j] = (int32_t *)malloc16_clear(fp->ofdm_symbol_size*sizeof(int32_t));
              for (re=0; re<fp->ofdm_symbol_size; re++) 
		ru->beam_weights[i][p][j][re] = ru->bw_list[i][l_ind];
              //printf("Beam Weight %08x for beam %d and tx %d\n",ru->bw_list[i][l_ind],p,j);
              l_ind++; 
  	    } // for j
	  } // for p
        }
      } //for i
    }
>>>>>>> aab575f6
  } // !=IF5

  ru->common.sync_corr = (uint32_t*)malloc16_clear( LTE_NUMBER_OF_SUBFRAMES_PER_FRAME*sizeof(uint32_t)*fp->samples_per_subframe_wCP );

  return(0);
}

void nr_phy_free_RU(RU_t *ru)
{
  int i,j;
  int p;

  LOG_I(PHY, "Feeing RU signal buffers (if_south %s) nb_tx %d\n", ru_if_types[ru->if_south], ru->nb_tx);

  free_and_zero(ru->nr_frame_parms);
  free_and_zero(ru->frame_parms);

  if (ru->if_south <= REMOTE_IF5) { // this means REMOTE_IF5 or LOCAL_RF, so free memory for time-domain signals
    for (i = 0; i < ru->nb_tx; i++) free_and_zero(ru->common.txdata[i]);
    for (i = 0; i < ru->nb_rx; i++) free_and_zero(ru->common.rxdata[i]);
    free_and_zero(ru->common.txdata);
    free_and_zero(ru->common.rxdata);
  } // else: IF5 or local RF -> nothing to free()

  if (ru->function != NGFI_RRU_IF5) { // we need to do RX/TX RU processing
    for (i = 0; i < ru->nb_rx; i++) free_and_zero(ru->common.rxdata_7_5kHz[i]);
    free_and_zero(ru->common.rxdata_7_5kHz);

    // free beamforming input buffers (TX)
    for (i = 0; i < 15; i++) free_and_zero(ru->common.txdataF[i]);
    free_and_zero(ru->common.txdataF);

    // free IFFT input buffers (TX)
    for (i = 0; i < ru->nb_tx; i++) free_and_zero(ru->common.txdataF_BF[i]);
    free_and_zero(ru->common.txdataF_BF);

    // free FFT output buffers (RX)
    for (i = 0; i < ru->nb_rx; i++) free_and_zero(ru->common.rxdataF[i]);
    free_and_zero(ru->common.rxdataF);

    for (i = 0; i < ru->nb_rx; i++) {
      free_and_zero(ru->prach_rxsigF[i]);
    }
    for (j = 0; j < 4; j++) free_and_zero(ru->prach_rxsigF_br[j]);
    free_and_zero(ru->prach_rxsigF);
    /* ru->prach_rxsigF_br is not allocated -> don't free */

    for (i = 0; i < RC.nb_nr_L1_inst; i++) {
      for (p = 0; p < 15; p++) {
	  for (j=0; j<ru->nb_tx; j++) free_and_zero(ru->beam_weights[i][p][j]);
	  free_and_zero(ru->beam_weights[i][p]);
      }
    }
  }
  free_and_zero(ru->common.sync_corr);
}<|MERGE_RESOLUTION|>--- conflicted
+++ resolved
@@ -109,28 +109,6 @@
 		RC.nb_nr_L1_inst,NUMBER_OF_gNB_MAX);
 
     LOG_E(PHY,"[INIT] %s() RC.nb_nr_L1_inst:%d \n", __FUNCTION__, RC.nb_nr_L1_inst);
-<<<<<<< HEAD
-
-    for (i=0; i<RC.nb_nr_L1_inst; i++) {
-      for (p=0;p<fp->Lmax;p++) {
-        if ((fp->L_ssb >> p) & 0x01)  {
-	  ru->beam_weights[i][p] = (int32_t **)malloc16_clear(ru->nb_tx*sizeof(int32_t*));
-	  for (j=0; j<ru->nb_tx; j++) {
-	    ru->beam_weights[i][p][j] = (int32_t *)malloc16_clear(fp->ofdm_symbol_size*sizeof(int32_t));
-	    // setting identity matrix as first step for beam weights
-	    if (p==j) {
-	      for (re=0; re<fp->ofdm_symbol_size; re++) 
-		ru->beam_weights[i][p][j][re] = 0x00007fff; 
-	    }
-	    else {
-	      for (re=0; re<fp->ofdm_symbol_size; re++) 
-		ru->beam_weights[i][p][j][re] = 0x00000000; 
-	    }  
-	  } // for j
-	} // for p
-      }
-    } //for i
-=======
     
     int beam_count = 0;
     if (ru->nb_tx>1) {
@@ -156,7 +134,6 @@
         }
       } //for i
     }
->>>>>>> aab575f6
   } // !=IF5
 
   ru->common.sync_corr = (uint32_t*)malloc16_clear( LTE_NUMBER_OF_SUBFRAMES_PER_FRAME*sizeof(uint32_t)*fp->samples_per_subframe_wCP );
