--- conflicted
+++ resolved
@@ -601,12 +601,9 @@
     }
   }
 
-<<<<<<< HEAD
   ue->scramblingID_pdcch = fp->Nid_cell;
   nr_gold_pdcch(ue,fp->Nid_cell);
 
-=======
->>>>>>> 951fdfef
   //PDSCH DMRS init (eNB offset = 0)
   ue->nr_gold_pdsch[0] = (uint32_t ****)malloc16(fp->slots_per_frame*sizeof(uint32_t ***));
   uint32_t ****pdsch_dmrs = ue->nr_gold_pdsch[0];
@@ -626,15 +623,12 @@
     }
   }
 
-<<<<<<< HEAD
   // initializing the scrambling IDs for PDSCH DMRS
   for (int i=0; i<2; i++)
     ue->scramblingID[i]=fp->Nid_cell;
 
   nr_gold_pdsch(ue,ue->scramblingID);
 
-=======
->>>>>>> 951fdfef
   // DLSCH
   for (eNB_id=0; eNB_id<ue->n_connected_eNB; eNB_id++) {
     for (th_id=0; th_id<RX_NB_TH_MAX; th_id++) {
