--- conflicted
+++ resolved
@@ -339,10 +339,6 @@
 
     // ceil((NB_RB*8(max allocation per RB)*2(QPSK))/32)
     int csi_dmrs_init_length =  ((fp->N_RB_DL<<4)>>5)+1;
-<<<<<<< HEAD
-
-=======
->>>>>>> 139a33d6
     ue->nr_csi_rs_info = (nr_csi_rs_info_t *)malloc16_clear(sizeof(nr_csi_rs_info_t));
     ue->nr_csi_rs_info->nr_gold_csi_rs = (uint32_t ***)malloc16(fp->slots_per_frame*sizeof(uint32_t **));
     AssertFatal(ue->nr_csi_rs_info->nr_gold_csi_rs!=NULL, "NR init: csi reference signal malloc failed\n");
