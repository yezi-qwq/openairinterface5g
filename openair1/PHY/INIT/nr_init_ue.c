/*
 * Licensed to the OpenAirInterface (OAI) Software Alliance under one or more
 * contributor license agreements.  See the NOTICE file distributed with
 * this work for additional information regarding copyright ownership.
 * The OpenAirInterface Software Alliance licenses this file to You under
 * the OAI Public License, Version 1.1  (the "License"); you may not use this file
 * except in compliance with the License.
 * You may obtain a copy of the License at
 *
 *      http://www.openairinterface.org/?page_id=698
 *
 * Unless required by applicable law or agreed to in writing, software
 * distributed under the License is distributed on an "AS IS" BASIS,
 * WITHOUT WARRANTIES OR CONDITIONS OF ANY KIND, either express or implied.
 * See the License for the specific language governing permissions and
 * limitations under the License.
 *-------------------------------------------------------------------------------
 * For more information about the OpenAirInterface (OAI) Software Alliance:
 *      contact@openairinterface.org
 */

#include "phy_init.h"
#include "PHY/phy_extern_nr_ue.h"
#include "openair1/PHY/defs_RU.h"
#include "openair1/PHY/impl_defs_nr.h"
#include "common/utils/LOG/vcd_signal_dumper.h"
#include "assertions.h"
#include "PHY/MODULATION/nr_modulation.h"
#include "PHY/NR_UE_TRANSPORT/nr_transport_ue.h"
#include "PHY/NR_UE_TRANSPORT/nr_transport_proto_ue.h"
#include "PHY/NR_REFSIG/pss_nr.h"
#include "PHY/NR_REFSIG/ul_ref_seq_nr.h"
#include "PHY/NR_REFSIG/refsig_defs_ue.h"
#include "PHY/NR_REFSIG/nr_refsig.h"
#include "PHY/MODULATION/nr_modulation.h"

#if 0
void phy_config_harq_ue(module_id_t Mod_id,
                        int CC_id,
                        uint8_t gNB_id,
                        uint16_t max_harq_tx) {
  int num_of_threads,num_of_code_words;
  PHY_VARS_NR_UE *phy_vars_ue = PHY_vars_UE_g[Mod_id][CC_id];

  for (num_of_threads=0; num_of_threads<RX_NB_TH_MAX; num_of_threads++)
    for (num_of_code_words=0; num_of_code_words<NR_MAX_NB_CODEWORDS; num_of_code_words++)
      phy_vars_ue->ulsch[num_of_threads][gNB_id][num_of_code_words]->Mlimit = max_harq_tx;
}
#endif

extern uint16_t beta_cqi[16];

/*! \brief Helper function to allocate memory for DLSCH data structures.
 * \param[out] pdsch Pointer to the LTE_UE_PDSCH structure to initialize.
 * \param[in] frame_parms LTE_DL_FRAME_PARMS structure.
 * \note This function is optimistic in that it expects malloc() to succeed.
 */
void phy_init_nr_ue__PDSCH(NR_UE_PDSCH *const pdsch,
                           const NR_DL_FRAME_PARMS *const fp) {
  AssertFatal( pdsch, "pdsch==0" );
  pdsch->pmi_ext = (uint8_t *)malloc16_clear( fp->N_RB_DL );
  pdsch->llr[0] = (int16_t *)malloc16_clear( (8*(3*8*6144))*sizeof(int16_t) );
  pdsch->layer_llr[0] = (int16_t *)malloc16_clear( (8*(3*8*6144))*sizeof(int16_t) );
  pdsch->llr128 = (int16_t **)malloc16_clear( sizeof(int16_t *) );
  // FIXME! no further allocation for (int16_t*)pdsch->llr128 !!! expect SIGSEGV
  // FK, 11-3-2015: this is only as a temporary pointer, no memory is stored there
  pdsch->rxdataF_ext            = (int32_t **)malloc16_clear( fp->nb_antennas_rx*sizeof(int32_t *) );
  pdsch->rxdataF_uespec_pilots  = (int32_t **)malloc16_clear( fp->nb_antennas_rx*sizeof(int32_t *) );
  pdsch->rxdataF_comp0          = (int32_t **)malloc16_clear( NR_MAX_NB_LAYERS*fp->nb_antennas_rx*sizeof(int32_t *) );
  pdsch->rho                    = (int32_t ***)malloc16_clear( fp->nb_antennas_rx*sizeof(int32_t **) );
  pdsch->dl_ch_estimates        = (int32_t **)malloc16_clear( NR_MAX_NB_LAYERS*fp->nb_antennas_rx*sizeof(int32_t *) );
  pdsch->dl_ch_estimates_ext    = (int32_t **)malloc16_clear( NR_MAX_NB_LAYERS*fp->nb_antennas_rx*sizeof(int32_t *) );
  pdsch->dl_bf_ch_estimates     = (int32_t **)malloc16_clear( NR_MAX_NB_LAYERS*fp->nb_antennas_rx*sizeof(int32_t *) );
  pdsch->dl_bf_ch_estimates_ext = (int32_t **)malloc16_clear( NR_MAX_NB_LAYERS*fp->nb_antennas_rx*sizeof(int32_t *) );
  //pdsch->dl_ch_rho_ext          = (int32_t**)malloc16_clear( 8*sizeof(int32_t*) );
  //pdsch->dl_ch_rho2_ext         = (int32_t**)malloc16_clear( 8*sizeof(int32_t*) );
  pdsch->dl_ch_mag0             = (int32_t **)malloc16_clear( NR_MAX_NB_LAYERS*fp->nb_antennas_rx*sizeof(int32_t *) );
  pdsch->dl_ch_magb0            = (int32_t **)malloc16_clear( NR_MAX_NB_LAYERS*fp->nb_antennas_rx*sizeof(int32_t *) );
  pdsch->dl_ch_magr0            = (int32_t **)malloc16_clear( NR_MAX_NB_LAYERS*fp->nb_antennas_rx*sizeof(int32_t *) );
  pdsch->ptrs_phase_per_slot    = (int32_t **)malloc16_clear( fp->nb_antennas_rx*sizeof(int32_t *) );
  pdsch->ptrs_re_per_slot       = (int32_t **)malloc16_clear( fp->nb_antennas_rx*sizeof(int32_t *) );
  pdsch->dl_ch_ptrs_estimates_ext = (int32_t **)malloc16_clear( fp->nb_antennas_rx*sizeof(int32_t *) );
  // the allocated memory size is fixed:
  AssertFatal( fp->nb_antennas_rx <= 4, "nb_antennas_rx > 4" );//Extend the max number of UE Rx antennas to 4

  const size_t num = 7*2*fp->N_RB_DL*12;
  for (int i=0; i<fp->nb_antennas_rx; i++) {
    pdsch->rxdataF_ext[i]              = (int32_t *)malloc16_clear( sizeof(int32_t) * num );
    pdsch->rxdataF_uespec_pilots[i]    = (int32_t *)malloc16_clear( sizeof(int32_t) * fp->N_RB_DL*12);
    pdsch->ptrs_phase_per_slot[i]      = (int32_t *)malloc16_clear( sizeof(int32_t) * 14 );
    pdsch->ptrs_re_per_slot[i]         = (int32_t *)malloc16_clear( sizeof(int32_t) * 14);
    pdsch->dl_ch_ptrs_estimates_ext[i] = (int32_t *)malloc16_clear( sizeof(int32_t) * num);
    pdsch->rho[i]                      = (int32_t **)malloc16_clear( NR_MAX_NB_LAYERS*NR_MAX_NB_LAYERS*sizeof(int32_t *) );

    for (int j=0; j<NR_MAX_NB_LAYERS; j++) {
      const int idx = (j*fp->nb_antennas_rx)+i;
      for (int k=0; k<NR_MAX_NB_LAYERS; k++) {
        pdsch->rho[i][j*NR_MAX_NB_LAYERS+k] = (int32_t *)malloc16_clear( sizeof(int32_t) * num );
      }
      pdsch->rxdataF_comp0[idx]           = (int32_t *)malloc16_clear( sizeof(int32_t) * num );
      pdsch->dl_ch_estimates[idx]         = (int32_t *)malloc16_clear( sizeof(int32_t) * fp->ofdm_symbol_size*7*2);
      pdsch->dl_ch_estimates_ext[idx]     = (int32_t *)malloc16_clear( sizeof(int32_t) * num );
      pdsch->dl_bf_ch_estimates[idx]      = (int32_t *)malloc16_clear( sizeof(int32_t) * fp->ofdm_symbol_size*7*2);
      pdsch->dl_bf_ch_estimates_ext[idx]  = (int32_t *)malloc16_clear( sizeof(int32_t) * num );
      //pdsch->dl_ch_rho_ext[idx]           = (int32_t*)malloc16_clear( sizeof(int32_t) * num );
      //pdsch->dl_ch_rho2_ext[idx]          = (int32_t*)malloc16_clear( sizeof(int32_t) * num );
      pdsch->dl_ch_mag0[idx]              = (int32_t *)malloc16_clear( sizeof(int32_t) * num );
      pdsch->dl_ch_magb0[idx]             = (int32_t *)malloc16_clear( sizeof(int32_t) * num );
      pdsch->dl_ch_magr0[idx]             = (int32_t *)malloc16_clear( sizeof(int32_t) * num );
    }
  }
}

void phy_term_nr_ue__PDSCH(NR_UE_PDSCH* pdsch, const NR_DL_FRAME_PARMS *const fp)
{
  for (int i = 0; i < fp->nb_antennas_rx; i++) {
    for (int j = 0; j < NR_MAX_NB_LAYERS; j++) {
      const int idx = j * fp->nb_antennas_rx + i;
      for (int k = 0; k < NR_MAX_NB_LAYERS; k++)
        free_and_zero(pdsch->rho[i][j*NR_MAX_NB_LAYERS+k]);
      free_and_zero(pdsch->rxdataF_comp0[idx]);
      free_and_zero(pdsch->dl_ch_estimates[idx]);
      free_and_zero(pdsch->dl_ch_estimates_ext[idx]);
      free_and_zero(pdsch->dl_bf_ch_estimates[idx]);
      free_and_zero(pdsch->dl_bf_ch_estimates_ext[idx]);
      free_and_zero(pdsch->dl_ch_mag0[idx]);
      free_and_zero(pdsch->dl_ch_magb0[idx]);
      free_and_zero(pdsch->dl_ch_magr0[idx]);
    }
    free_and_zero(pdsch->rxdataF_ext[i]);
    free_and_zero(pdsch->rxdataF_uespec_pilots[i]);
    free_and_zero(pdsch->ptrs_phase_per_slot[i]);
    free_and_zero(pdsch->ptrs_re_per_slot[i]);
    free_and_zero(pdsch->dl_ch_ptrs_estimates_ext[i]);
    free_and_zero(pdsch->rho[i]);
  }
  free_and_zero(pdsch->pmi_ext);
  free_and_zero(pdsch->llr[0]);
  free_and_zero(pdsch->layer_llr[0]);
  free_and_zero(pdsch->llr128);
  free_and_zero(pdsch->rxdataF_ext);
  free_and_zero(pdsch->rxdataF_uespec_pilots);
  free_and_zero(pdsch->rxdataF_comp0);
  free_and_zero(pdsch->rho);
  free_and_zero(pdsch->dl_ch_estimates);
  free_and_zero(pdsch->dl_ch_estimates_ext);
  free_and_zero(pdsch->dl_bf_ch_estimates);
  free_and_zero(pdsch->dl_bf_ch_estimates_ext);
  free_and_zero(pdsch->dl_ch_mag0);
  free_and_zero(pdsch->dl_ch_magb0);
  free_and_zero(pdsch->dl_ch_magr0);
  free_and_zero(pdsch->ptrs_phase_per_slot);
  free_and_zero(pdsch->ptrs_re_per_slot);
  free_and_zero(pdsch->dl_ch_ptrs_estimates_ext);
}

void phy_init_nr_ue_PUSCH(NR_UE_PUSCH *const pusch,
                          const NR_DL_FRAME_PARMS *const fp) {
  AssertFatal( pusch, "pusch==0" );

  for (int i=0; i<NR_MAX_NB_LAYERS; i++) {
    pusch->txdataF_layers[i] = (int32_t *)malloc16_clear((NR_MAX_PUSCH_ENCODED_LENGTH)*sizeof(int32_t *));
    pusch->txdataF_precoding[i] = (int32_t *)malloc16_clear((NR_MAX_PUSCH_ENCODED_LENGTH)*sizeof(int32_t *));
  }
}

void phy_term_nr_ue_PUSCH(NR_UE_PUSCH *pusch)
{
  for (int i = 0; i < NR_MAX_NB_LAYERS; i++)
    free_and_zero(pusch->txdataF_layers[i]);
}

int init_nr_ue_signal(PHY_VARS_NR_UE *ue, int nb_connected_gNB)
{
  // create shortcuts
  NR_DL_FRAME_PARMS *const fp            = &ue->frame_parms;
  NR_UE_COMMON *const common_vars        = &ue->common_vars;
  NR_UE_PBCH  **const pbch_vars          = ue->pbch_vars;
  NR_UE_PRACH **const prach_vars         = ue->prach_vars;
  NR_UE_SRS **const srs_vars             = ue->srs_vars;

  int i,j,k,l,slot,symb,q;
  int gNB_id;
  int th_id;
  uint32_t ****pusch_dmrs;
<<<<<<< HEAD
  uint16_t N_n_scid[2] = {0,1}; // [HOTFIX] This is a temporary implementation of scramblingID0 and scramblingID1 which are given by DMRS-UplinkConfig
  int n_scid;
  abstraction_flag = 0;
  LOG_I(PHY, "Initializing UE vars (abstraction %u) for UE TXant %u, UE RXant %u\n", abstraction_flag, fp->nb_antennas_tx, fp->nb_antennas_rx);
=======
  LOG_I(PHY, "Initializing UE vars for gNB TXant %u, UE RXant %u\n", fp->nb_antennas_tx, fp->nb_antennas_rx);
>>>>>>> bf70a3bf
  phy_init_nr_top(ue);
  // many memory allocation sizes are hard coded
  AssertFatal( fp->nb_antennas_rx <= 4, "hard coded allocation for ue_common_vars->dl_ch_estimates[gNB_id]" );
  AssertFatal( nb_connected_gNB <= NUMBER_OF_CONNECTED_gNB_MAX, "n_connected_gNB is too large" );
  // init phy_vars_ue

  for (i=0; i<4; i++) {
    ue->rx_gain_max[i] = 135;
    ue->rx_gain_med[i] = 128;
    ue->rx_gain_byp[i] = 120;
  }

  ue->n_connected_gNB = nb_connected_gNB;

  for(gNB_id = 0; gNB_id < ue->n_connected_gNB; gNB_id++) {
    ue->total_TBS[gNB_id] = 0;
    ue->total_TBS_last[gNB_id] = 0;
    ue->bitrate[gNB_id] = 0;
    ue->total_received_bits[gNB_id] = 0;

    ue->ul_time_alignment[gNB_id].apply_ta = 0;
    ue->ul_time_alignment[gNB_id].ta_frame = -1;
    ue->ul_time_alignment[gNB_id].ta_slot  = -1;
  }
  // init NR modulation lookup tables
  nr_generate_modulation_table();

  /////////////////////////PUSCH init/////////////////////////
  ///////////
  for (th_id = 0; th_id < RX_NB_TH_MAX; th_id++) {
    for (gNB_id = 0; gNB_id < ue->n_connected_gNB; gNB_id++) {
      ue->pusch_vars[th_id][gNB_id] = (NR_UE_PUSCH *)malloc16(sizeof(NR_UE_PUSCH));
      phy_init_nr_ue_PUSCH( ue->pusch_vars[th_id][gNB_id], fp );
    }
  }

  /////////////////////////PUCCH init/////////////////////////
  ///////////
  for (th_id = 0; th_id < RX_NB_TH_MAX; th_id++) {
    for (gNB_id = 0; gNB_id < ue->n_connected_gNB; gNB_id++) {
      ue->pucch_vars[th_id][gNB_id] = (NR_UE_PUCCH *)malloc16(sizeof(NR_UE_PUCCH));
      for (i=0; i<2; i++)
        ue->pucch_vars[th_id][gNB_id]->active[i] = false;
    }
  }

  ///////////
  ////////////////////////////////////////////////////////////////////////////////////////////

  /////////////////////////PUSCH DMRS init/////////////////////////
  ///////////
  ue->nr_gold_pusch_dmrs = (uint32_t ****)malloc16(fp->slots_per_frame*sizeof(uint32_t ***));
  pusch_dmrs             = ue->nr_gold_pusch_dmrs;

  for (slot=0; slot<fp->slots_per_frame; slot++) {
    pusch_dmrs[slot] = (uint32_t ***)malloc16(fp->symbols_per_slot*sizeof(uint32_t **));
    AssertFatal(pusch_dmrs[slot]!=NULL, "init_nr_ue_signal: pusch_dmrs for slot %d - malloc failed\n", slot);

    for (symb=0; symb<fp->symbols_per_slot; symb++) {
      pusch_dmrs[slot][symb] = (uint32_t **)malloc16(NR_MAX_NB_CODEWORDS*sizeof(uint32_t *));
      AssertFatal(pusch_dmrs[slot][symb]!=NULL, "init_nr_ue_signal: pusch_dmrs for slot %d symbol %d - malloc failed\n", slot, symb);

      for (q=0; q<NR_MAX_NB_CODEWORDS; q++) {
        pusch_dmrs[slot][symb][q] = (uint32_t *)malloc16(NR_MAX_PDSCH_DMRS_INIT_LENGTH_DWORD*sizeof(uint32_t));
        AssertFatal(pusch_dmrs[slot][symb][q]!=NULL, "init_nr_ue_signal: pusch_dmrs for slot %d symbol %d codeword %d - malloc failed\n", slot, symb, q);
      }
    }
  }

  ///////////
  ////////////////////////////////////////////////////////////////////////////////////////////

  /////////////////////////PUSCH PTRS init/////////////////////////
  ///////////

  //------------- config PTRS parameters--------------//
  // ptrs_Uplink_Config->timeDensity.ptrs_mcs1 = 2; // setting MCS values to 0 indicate abscence of time_density field in the configuration
  // ptrs_Uplink_Config->timeDensity.ptrs_mcs2 = 4;
  // ptrs_Uplink_Config->timeDensity.ptrs_mcs3 = 10;
  // ptrs_Uplink_Config->frequencyDensity.n_rb0 = 25;     // setting N_RB values to 0 indicate abscence of frequency_density field in the configuration
  // ptrs_Uplink_Config->frequencyDensity.n_rb1 = 75;
  // ptrs_Uplink_Config->resourceElementOffset = 0;
  //-------------------------------------------------//

  ///////////
  ////////////////////////////////////////////////////////////////////////////////////////////

  for (i=0; i<10; i++)
    ue->tx_power_dBm[i]=-127;

  // init TX buffers
  common_vars->txdata  = (int32_t **)malloc16( fp->nb_antennas_tx*sizeof(int32_t *) );
  common_vars->txdataF = (int32_t **)malloc16( fp->nb_antennas_tx*sizeof(int32_t *) );

  for (i=0; i<fp->nb_antennas_tx; i++) {
    common_vars->txdata[i]  = (int32_t *)malloc16_clear( fp->samples_per_subframe*10*sizeof(int32_t) );
    common_vars->txdataF[i] = (int32_t *)malloc16_clear( fp->samples_per_slot_wCP*sizeof(int32_t) );
  }

  // init RX buffers
  common_vars->rxdata   = (int32_t **)malloc16( fp->nb_antennas_rx*sizeof(int32_t *) );

  for (th_id=0; th_id<RX_NB_TH_MAX; th_id++) {
    common_vars->common_vars_rx_data_per_thread[th_id].rxdataF  = (int32_t **)malloc16( fp->nb_antennas_rx*sizeof(int32_t *) );
  }

  for (i=0; i<fp->nb_antennas_rx; i++) {
    common_vars->rxdata[i] = (int32_t *) malloc16_clear( (2*(fp->samples_per_frame)+2048)*sizeof(int32_t) );

    for (th_id=0; th_id<RX_NB_TH_MAX; th_id++) {
      common_vars->common_vars_rx_data_per_thread[th_id].rxdataF[i] = (int32_t *)malloc16_clear( sizeof(int32_t)*(fp->samples_per_slot_wCP) );
    }
  }

  //PDCCH DMRS init (gNB offset = 0)
  ue->nr_gold_pdcch[0] = (uint32_t ***)malloc16(fp->slots_per_frame*sizeof(uint32_t **));
  uint32_t ***pdcch_dmrs = ue->nr_gold_pdcch[0];
  AssertFatal(pdcch_dmrs!=NULL, "NR init: pdcch_dmrs malloc failed\n");

  for (int slot=0; slot<fp->slots_per_frame; slot++) {
    pdcch_dmrs[slot] = (uint32_t **)malloc16(fp->symbols_per_slot*sizeof(uint32_t *));
    AssertFatal(pdcch_dmrs[slot]!=NULL, "NR init: pdcch_dmrs for slot %d - malloc failed\n", slot);

    for (int symb=0; symb<fp->symbols_per_slot; symb++) {
      pdcch_dmrs[slot][symb] = (uint32_t *)malloc16(NR_MAX_PDCCH_DMRS_INIT_LENGTH_DWORD*sizeof(uint32_t));
      AssertFatal(pdcch_dmrs[slot][symb]!=NULL, "NR init: pdcch_dmrs for slot %d symbol %d - malloc failed\n", slot, symb);
    }
  }

  //PDSCH DMRS init (eNB offset = 0)
  ue->nr_gold_pdsch[0] = (uint32_t ****)malloc16(fp->slots_per_frame*sizeof(uint32_t ***));
  uint32_t ****pdsch_dmrs = ue->nr_gold_pdsch[0];

  for (int slot=0; slot<fp->slots_per_frame; slot++) {
    pdsch_dmrs[slot] = (uint32_t ***)malloc16(fp->symbols_per_slot*sizeof(uint32_t **));
    AssertFatal(pdsch_dmrs[slot]!=NULL, "NR init: pdsch_dmrs for slot %d - malloc failed\n", slot);

    for (int symb=0; symb<fp->symbols_per_slot; symb++) {
      pdsch_dmrs[slot][symb] = (uint32_t **)malloc16(NR_MAX_NB_CODEWORDS*sizeof(uint32_t *));
      AssertFatal(pdsch_dmrs[slot][symb]!=NULL, "NR init: pdsch_dmrs for slot %d symbol %d - malloc failed\n", slot, symb);

      for (int q=0; q<NR_MAX_NB_CODEWORDS; q++) {
        pdsch_dmrs[slot][symb][q] = (uint32_t *)malloc16(NR_MAX_PDSCH_DMRS_INIT_LENGTH_DWORD*sizeof(uint32_t));
        AssertFatal(pdsch_dmrs[slot][symb][q]!=NULL, "NR init: pdsch_dmrs for slot %d symbol %d codeword %d - malloc failed\n", slot, symb, q);
      }
    }
  }

  // DLSCH
  for (gNB_id = 0; gNB_id < ue->n_connected_gNB; gNB_id++) {
    for (th_id=0; th_id<RX_NB_TH_MAX; th_id++) {
      ue->pdsch_vars[th_id][gNB_id] = (NR_UE_PDSCH *)malloc16_clear(sizeof(NR_UE_PDSCH));
    }

    for (th_id=0; th_id<RX_NB_TH_MAX; th_id++) {
      ue->pdcch_vars[th_id][gNB_id] = (NR_UE_PDCCH *)malloc16_clear(sizeof(NR_UE_PDCCH));
    }

    prach_vars[gNB_id] = (NR_UE_PRACH *)malloc16_clear(sizeof(NR_UE_PRACH));
    pbch_vars[gNB_id] = (NR_UE_PBCH *)malloc16_clear(sizeof(NR_UE_PBCH));
    srs_vars[gNB_id] = (NR_UE_SRS *)malloc16_clear(sizeof(NR_UE_SRS));

    srs_vars[gNB_id]->active = false;
    ue->nr_srs_info = (nr_srs_info_t *)malloc16_clear(sizeof(nr_srs_info_t));
    ue->nr_srs_info->srs_generated_signal = (int32_t *) malloc16_clear( (2*(fp->samples_per_frame)+2048)*sizeof(int32_t) );
    ue->nr_srs_info->noise_power = (uint32_t*)malloc16_clear(sizeof(uint32_t));
    ue->nr_srs_info->srs_received_signal = (int32_t **)malloc16( fp->nb_antennas_rx*sizeof(int32_t *) );
    ue->nr_srs_info->srs_ls_estimated_channel = (int32_t **)malloc16( fp->nb_antennas_rx*sizeof(int32_t *) );
    ue->nr_srs_info->srs_estimated_channel_freq = (int32_t **)malloc16( fp->nb_antennas_rx*sizeof(int32_t *) );
    ue->nr_srs_info->srs_estimated_channel_time = (int32_t **)malloc16( fp->nb_antennas_rx*sizeof(int32_t *) );
    ue->nr_srs_info->srs_estimated_channel_time_shifted = (int32_t **)malloc16( fp->nb_antennas_rx*sizeof(int32_t *) );
    for (i=0; i<fp->nb_antennas_rx; i++) {
      ue->nr_srs_info->srs_received_signal[i] = (int32_t *) malloc16_clear(fp->ofdm_symbol_size*MAX_NUM_NR_SRS_SYMBOLS*sizeof(int32_t));
      ue->nr_srs_info->srs_ls_estimated_channel[i] = (int32_t *) malloc16_clear(fp->ofdm_symbol_size*MAX_NUM_NR_SRS_SYMBOLS*sizeof(int32_t));
      ue->nr_srs_info->srs_estimated_channel_freq[i] = (int32_t *) malloc16_clear(fp->ofdm_symbol_size*MAX_NUM_NR_SRS_SYMBOLS*sizeof(int32_t));
      ue->nr_srs_info->srs_estimated_channel_time[i] = (int32_t *) malloc16_clear(fp->ofdm_symbol_size*MAX_NUM_NR_SRS_SYMBOLS*sizeof(int32_t));
      ue->nr_srs_info->srs_estimated_channel_time_shifted[i] = (int32_t *) malloc16_clear(fp->ofdm_symbol_size*MAX_NUM_NR_SRS_SYMBOLS*sizeof(int32_t));
    }

    for (th_id=0; th_id<RX_NB_TH_MAX; th_id++) {
      phy_init_nr_ue__PDSCH( ue->pdsch_vars[th_id][gNB_id], fp );
    }

    for (th_id=0; th_id<RX_NB_TH_MAX; th_id++) {
      ue->pdsch_vars[th_id][gNB_id]->llr_shifts          = (uint8_t *)malloc16_clear(7*2*fp->N_RB_DL*12);
      ue->pdsch_vars[th_id][gNB_id]->llr_shifts_p        = ue->pdsch_vars[0][gNB_id]->llr_shifts;
      ue->pdsch_vars[th_id][gNB_id]->llr[1]              = (int16_t *)malloc16_clear( (8*(3*8*8448))*sizeof(int16_t) );
      ue->pdsch_vars[th_id][gNB_id]->layer_llr[1]        = (int16_t *)malloc16_clear( (8*(3*8*8448))*sizeof(int16_t) );
      ue->pdsch_vars[th_id][gNB_id]->llr128_2ndstream    = (int16_t **)malloc16_clear( sizeof(int16_t *) );
    }


    for (th_id=0; th_id<RX_NB_TH_MAX; th_id++) {
      ue->pdsch_vars[th_id][gNB_id]->dl_ch_rho2_ext      = (int32_t **)malloc16_clear( 4*fp->nb_antennas_rx*sizeof(int32_t *) );
    }

    for (i=0; i<fp->nb_antennas_rx; i++)
      for (j=0; j<4; j++) {
        const int idx = (j*fp->nb_antennas_rx)+i;
        const size_t num = 7*2*fp->N_RB_DL*12+4;

        for (th_id=0; th_id<RX_NB_TH_MAX; th_id++) {
          ue->pdsch_vars[th_id][gNB_id]->dl_ch_rho2_ext[idx] = (int32_t *)malloc16_clear( sizeof(int32_t) * num );
        }
      }

    //const size_t num = 7*2*fp->N_RB_DL*12+4;
    for (k=0; k<8; k++) { //harq_pid
      for (l=0; l<8; l++) { //round
        for (th_id=0; th_id<RX_NB_TH_MAX; th_id++) {
          ue->pdsch_vars[th_id][gNB_id]->rxdataF_comp1[k][l] = (int32_t **)malloc16_clear( 4*fp->nb_antennas_rx*sizeof(int32_t *) );
          ue->pdsch_vars[th_id][gNB_id]->dl_ch_rho_ext[k][l] = (int32_t **)malloc16_clear( 4*fp->nb_antennas_rx*sizeof(int32_t *) );
          ue->pdsch_vars[th_id][gNB_id]->dl_ch_mag1[k][l]    = (int32_t **)malloc16_clear( 4*fp->nb_antennas_rx*sizeof(int32_t *) );
          ue->pdsch_vars[th_id][gNB_id]->dl_ch_magb1[k][l]   = (int32_t **)malloc16_clear( 4*fp->nb_antennas_rx*sizeof(int32_t *) );
        }

        for (int i=0; i<fp->nb_antennas_rx; i++)
          for (int j=0; j<4; j++) { //frame_parms->nb_antennas_tx; j++)
            const int idx = (j*fp->nb_antennas_rx)+i;

            for (th_id=0; th_id<RX_NB_TH_MAX; th_id++) {
              ue->pdsch_vars[th_id][gNB_id]->dl_ch_rho_ext[k][l][idx] = (int32_t *)malloc16_clear(7*2*sizeof(int32_t)*(fp->N_RB_DL*12));
              ue->pdsch_vars[th_id][gNB_id]->rxdataF_comp1[k][l][idx] = (int32_t *)malloc16_clear(7*2*sizeof(int32_t)*(fp->N_RB_DL*12));
              ue->pdsch_vars[th_id][gNB_id]->dl_ch_mag1[k][l][idx]    = (int32_t *)malloc16_clear(7*2*sizeof(int32_t)*(fp->N_RB_DL*12));
              ue->pdsch_vars[th_id][gNB_id]->dl_ch_magb1[k][l][idx]   = (int32_t *)malloc16_clear(7*2*sizeof(int32_t)*(fp->N_RB_DL*12));
            }
          }
      }
    }

    // 100 PRBs * 12 REs/PRB * 4 PDCCH SYMBOLS * 2 LLRs/RE
    for (th_id=0; th_id<RX_NB_TH_MAX; th_id++) {
      ue->pdcch_vars[th_id][gNB_id]->llr                 = (int16_t *)malloc16_clear( 2*4*100*12*sizeof(uint16_t) );
      ue->pdcch_vars[th_id][gNB_id]->llr16               = (int16_t *)malloc16_clear( 2*4*100*12*sizeof(uint16_t) );
      ue->pdcch_vars[th_id][gNB_id]->wbar                = (int16_t *)malloc16_clear( 2*4*100*12*sizeof(uint16_t) );
      ue->pdcch_vars[th_id][gNB_id]->e_rx                = (int16_t *)malloc16_clear( 4*2*100*12 );
      ue->pdcch_vars[th_id][gNB_id]->rxdataF_comp        = (int32_t **)malloc16_clear( 4*fp->nb_antennas_rx*sizeof(int32_t *) );
      ue->pdcch_vars[th_id][gNB_id]->dl_ch_rho_ext       = (int32_t **)malloc16_clear( 4*fp->nb_antennas_rx*sizeof(int32_t *) );
      ue->pdcch_vars[th_id][gNB_id]->rho                 = (int32_t **)malloc16( fp->nb_antennas_rx*sizeof(int32_t *) );
      ue->pdcch_vars[th_id][gNB_id]->rxdataF_ext         = (int32_t **)malloc16_clear( 4*fp->nb_antennas_rx*sizeof(int32_t *) );
      ue->pdcch_vars[th_id][gNB_id]->dl_ch_estimates_ext = (int32_t **)malloc16_clear( 4*fp->nb_antennas_rx*sizeof(int32_t *) );
      // Channel estimates
      ue->pdcch_vars[th_id][gNB_id]->dl_ch_estimates      = (int32_t **)malloc16_clear(4*fp->nb_antennas_rx*sizeof(int32_t *));
      ue->pdcch_vars[th_id][gNB_id]->dl_ch_estimates_time = (int32_t **)malloc16_clear(4*fp->nb_antennas_rx*sizeof(int32_t *));

      for (i=0; i<fp->nb_antennas_rx; i++) {
        ue->pdcch_vars[th_id][gNB_id]->rho[i] = (int32_t *)malloc16_clear( sizeof(int32_t)*(100*12*4));

        for (j=0; j<4; j++) {
          int idx = (j*fp->nb_antennas_rx)+i;
          ue->pdcch_vars[th_id][gNB_id]->dl_ch_estimates[idx] = (int32_t *)malloc16_clear( sizeof(int32_t)*fp->symbols_per_slot*(fp->ofdm_symbol_size+LTE_CE_FILTER_LENGTH) );
          ue->pdcch_vars[th_id][gNB_id]->dl_ch_estimates_time[idx] = (int32_t *)malloc16_clear( sizeof(int32_t)*fp->ofdm_symbol_size*2 );
          //  size_t num = 7*2*fp->N_RB_DL*12;
          size_t num = 4*273*12;  // 4 symbols, 100 PRBs, 12 REs per PRB
          ue->pdcch_vars[th_id][gNB_id]->rxdataF_comp[idx]        = (int32_t *)malloc16_clear(sizeof(int32_t) * num);
          ue->pdcch_vars[th_id][gNB_id]->dl_ch_rho_ext[idx]       = (int32_t *)malloc16_clear(sizeof(int32_t) * num);
          ue->pdcch_vars[th_id][gNB_id]->rxdataF_ext[idx]         = (int32_t *)malloc16_clear(sizeof(int32_t) * num);
          ue->pdcch_vars[th_id][gNB_id]->dl_ch_estimates_ext[idx] = (int32_t *)malloc16_clear(sizeof(int32_t) * num);
        }
      }
    }

    // PBCH
    pbch_vars[gNB_id]->rxdataF_ext         = (int32_t **)malloc16( fp->nb_antennas_rx*sizeof(int32_t *) );
    pbch_vars[gNB_id]->rxdataF_comp        = (int32_t **)malloc16_clear( 4*fp->nb_antennas_rx*sizeof(int32_t *) );
    pbch_vars[gNB_id]->dl_ch_estimates     = (int32_t **)malloc16_clear( 4*fp->nb_antennas_rx*sizeof(int32_t *) );
    pbch_vars[gNB_id]->dl_ch_estimates_ext = (int32_t **)malloc16_clear( 4*fp->nb_antennas_rx*sizeof(int32_t *) );
    pbch_vars[gNB_id]->dl_ch_estimates_time = (int32_t **)malloc16_clear( 4*fp->nb_antennas_rx*sizeof(int32_t *) );
    pbch_vars[gNB_id]->llr                 = (int16_t *)malloc16_clear( 1920 ); //
    prach_vars[gNB_id]->prachF             = (int16_t *)malloc16_clear( sizeof(int)*(7*2*sizeof(int)*(fp->ofdm_symbol_size*12)) );
    prach_vars[gNB_id]->prach              = (int16_t *)malloc16_clear( sizeof(int)*(7*2*sizeof(int)*(fp->ofdm_symbol_size*12)) );

    for (i=0; i<fp->nb_antennas_rx; i++) {
      pbch_vars[gNB_id]->rxdataF_ext[i]    = (int32_t *)malloc16_clear( sizeof(int32_t)*20*12*4 );

      for (j=0; j<4; j++) {//fp->nb_antennas_tx;j++) {
        int idx = (j*fp->nb_antennas_rx)+i;
        pbch_vars[gNB_id]->rxdataF_comp[idx]        = (int32_t *)malloc16_clear( sizeof(int32_t)*20*12*4 );
        pbch_vars[gNB_id]->dl_ch_estimates[idx]     = (int32_t *)malloc16_clear( sizeof(int32_t)*7*2*sizeof(int)*(fp->ofdm_symbol_size) );
        pbch_vars[gNB_id]->dl_ch_estimates_time[idx]= (int32_t *)malloc16_clear( sizeof(int32_t)*7*2*sizeof(int)*(fp->ofdm_symbol_size) );
        pbch_vars[gNB_id]->dl_ch_estimates_ext[idx] = (int32_t *)malloc16_clear( sizeof(int32_t)*20*12*4 );
      }
    }

    pbch_vars[gNB_id]->decoded_output = (uint8_t *)malloc16_clear(64);
  }

  // initialization for the last instance of pdsch_vars (used for MU-MIMO)
  for (th_id=0; th_id<RX_NB_TH_MAX; th_id++) {
    ue->pdsch_vars[th_id][gNB_id] = malloc16_clear(sizeof(NR_UE_PDSCH));
    ue->pdsch_vars[th_id][gNB_id]->llr[1] = malloc16_clear((8*(3*8*8448))*sizeof(int16_t));
    ue->pdsch_vars[th_id][gNB_id]->layer_llr[1] = malloc16_clear((8*(3*8*8448))*sizeof(int16_t));
  }

  ue->sinr_CQI_dB = (double *) malloc16_clear( fp->N_RB_DL*12*sizeof(double) );
  ue->init_averaging = 1;

  // default value until overwritten by RRCConnectionReconfiguration
  if (fp->nb_antenna_ports_gNB==2)
    ue->pdsch_config_dedicated->p_a = dBm3;
  else
    ue->pdsch_config_dedicated->p_a = dB0;

  // enable MIB/SIB decoding by default
  ue->decode_MIB = 1;
  ue->decode_SIB = 1;

  init_nr_prach_tables(839);
  init_symbol_rotation(fp);
  return 0;
}

void term_nr_ue_signal(PHY_VARS_NR_UE *ue, int nb_connected_gNB)
{
  const NR_DL_FRAME_PARMS* fp = &ue->frame_parms;
  phy_term_nr_top();

  for (int th_id = 0; th_id < RX_NB_TH_MAX; th_id++) {
    for (int gNB_id = 0; gNB_id < ue->n_connected_gNB; gNB_id++) {
      phy_term_nr_ue_PUSCH(ue->pusch_vars[th_id][gNB_id]);
      free_and_zero(ue->pusch_vars[th_id][gNB_id]);
      free_and_zero(ue->pucch_vars[th_id][gNB_id]);
    }
  }

  for (int slot = 0; slot < fp->slots_per_frame; slot++) {
    for (int symb = 0; symb < fp->symbols_per_slot; symb++) {
      for (int q = 0; q < NR_MAX_NB_CODEWORDS; q++)
        free_and_zero(ue->nr_gold_pusch_dmrs[slot][symb][q]);
      free_and_zero(ue->nr_gold_pusch_dmrs[slot][symb]);
    }
    free_and_zero(ue->nr_gold_pusch_dmrs[slot]);
  }
  free_and_zero(ue->nr_gold_pusch_dmrs);

  NR_UE_COMMON* common_vars = &ue->common_vars;

  for (int i = 0; i < fp->nb_antennas_tx; i++) {
    free_and_zero(common_vars->txdata[i]);
    free_and_zero(common_vars->txdataF[i]);
  }

  free_and_zero(common_vars->txdata);
  free_and_zero(common_vars->txdataF);

  for (int i = 0; i < fp->nb_antennas_rx; i++) {
    free_and_zero(common_vars->rxdata[i]);
    for (int th_id = 0; th_id < RX_NB_TH_MAX; th_id++)
      free_and_zero(common_vars->common_vars_rx_data_per_thread[th_id].rxdataF[i]);
  }
  for (int th_id = 0; th_id < RX_NB_TH_MAX; th_id++) {
    free_and_zero(common_vars->common_vars_rx_data_per_thread[th_id].rxdataF);
  }
  free_and_zero(common_vars->rxdata);

  for (int slot = 0; slot < fp->slots_per_frame; slot++) {
    for (int symb = 0; symb < fp->symbols_per_slot; symb++)
      free_and_zero(ue->nr_gold_pdcch[0][slot][symb]);
    free_and_zero(ue->nr_gold_pdcch[0][slot]);
  }
  free_and_zero(ue->nr_gold_pdcch[0]);

  for (int slot=0; slot<fp->slots_per_frame; slot++) {
    for (int symb=0; symb<fp->symbols_per_slot; symb++) {
      for (int q=0; q<NR_MAX_NB_CODEWORDS; q++) 
        free_and_zero(ue->nr_gold_pdsch[0][slot][symb][q]);
      free_and_zero(ue->nr_gold_pdsch[0][slot][symb]);
    }
    free_and_zero(ue->nr_gold_pdsch[0][slot]);
  }
  free_and_zero(ue->nr_gold_pdsch[0]);

  for (int gNB_id = 0; gNB_id < ue->n_connected_gNB; gNB_id++) {

    // PDSCH
    for (int th_id = 0; th_id < RX_NB_TH_MAX; th_id++) {
      for (int k = 0; k < 8; k++) { //harq_pid
        for (int l = 0; l < 8; l++) { //round
          for (int i = 0; i < fp->nb_antennas_rx; i++) {
            for (int j = 0; j < 4; j++) { //frame_parms->nb_antennas_tx; j++)
              const int idx = j * fp->nb_antennas_rx + i;
              free_and_zero(ue->pdsch_vars[th_id][gNB_id]->dl_ch_rho_ext[k][l][idx]);
              free_and_zero(ue->pdsch_vars[th_id][gNB_id]->rxdataF_comp1[k][l][idx]);
              free_and_zero(ue->pdsch_vars[th_id][gNB_id]->dl_ch_mag1[k][l][idx]);
              free_and_zero(ue->pdsch_vars[th_id][gNB_id]->dl_ch_magb1[k][l][idx]);
            }
          }

          free_and_zero(ue->pdsch_vars[th_id][gNB_id]->rxdataF_comp1[k][l]);
          free_and_zero(ue->pdsch_vars[th_id][gNB_id]->dl_ch_rho_ext[k][l]);
          free_and_zero(ue->pdsch_vars[th_id][gNB_id]->dl_ch_mag1[k][l]);
          free_and_zero(ue->pdsch_vars[th_id][gNB_id]->dl_ch_magb1[k][l]);
        }
      }

      for (int i = 0; i < fp->nb_antennas_rx; i++) {
        for (int j = 0; j < 4; j++) {
          const int idx = (j*fp->nb_antennas_rx)+i;
          free_and_zero(ue->pdsch_vars[th_id][gNB_id]->dl_ch_rho2_ext[idx]);
        }
      }
      free_and_zero(ue->pdsch_vars[th_id][gNB_id]->llr_shifts);
      free_and_zero(ue->pdsch_vars[th_id][gNB_id]->llr[1]);
      free_and_zero(ue->pdsch_vars[th_id][gNB_id]->layer_llr[1]);
      free_and_zero(ue->pdsch_vars[th_id][gNB_id]->llr128_2ndstream);
      free_and_zero(ue->pdsch_vars[th_id][gNB_id]->dl_ch_rho2_ext);

      phy_term_nr_ue__PDSCH(ue->pdsch_vars[th_id][gNB_id], fp);
      free_and_zero(ue->pdsch_vars[th_id][gNB_id]);
    }

    for (int th_id = 0; th_id < RX_NB_TH_MAX; th_id++) {
      for (int i = 0; i < fp->nb_antennas_rx; i++) {
        for (int j = 0; j < 4; j++) {
          int idx = j * fp->nb_antennas_rx + i;
          free_and_zero(ue->pdcch_vars[th_id][gNB_id]->dl_ch_estimates[idx]);
          free_and_zero(ue->pdcch_vars[th_id][gNB_id]->dl_ch_estimates_time[idx]);
          free_and_zero(ue->pdcch_vars[th_id][gNB_id]->rxdataF_comp[idx]);
          free_and_zero(ue->pdcch_vars[th_id][gNB_id]->dl_ch_rho_ext[idx]);
          free_and_zero(ue->pdcch_vars[th_id][gNB_id]->rxdataF_ext[idx]);
          free_and_zero(ue->pdcch_vars[th_id][gNB_id]->dl_ch_estimates_ext[idx]);
        }
        free_and_zero(ue->pdcch_vars[th_id][gNB_id]->rho[i]);
      }
      free_and_zero(ue->pdcch_vars[th_id][gNB_id]->llr);
      free_and_zero(ue->pdcch_vars[th_id][gNB_id]->llr16);
      free_and_zero(ue->pdcch_vars[th_id][gNB_id]->wbar);
      free_and_zero(ue->pdcch_vars[th_id][gNB_id]->e_rx);
      free_and_zero(ue->pdcch_vars[th_id][gNB_id]->rxdataF_comp);
      free_and_zero(ue->pdcch_vars[th_id][gNB_id]->dl_ch_rho_ext);
      free_and_zero(ue->pdcch_vars[th_id][gNB_id]->rho);
      free_and_zero(ue->pdcch_vars[th_id][gNB_id]->rxdataF_ext);
      free_and_zero(ue->pdcch_vars[th_id][gNB_id]->dl_ch_estimates_ext);
      free_and_zero(ue->pdcch_vars[th_id][gNB_id]->dl_ch_estimates);
      free_and_zero(ue->pdcch_vars[th_id][gNB_id]->dl_ch_estimates_time);

      free_and_zero(ue->pdcch_vars[th_id][gNB_id]);
    }

    for (int i = 0; i < fp->nb_antennas_rx; i++) {
      free_and_zero(ue->nr_srs_info->srs_received_signal[i]);
      free_and_zero(ue->nr_srs_info->srs_ls_estimated_channel[i]);
      free_and_zero(ue->nr_srs_info->srs_estimated_channel_freq[i]);
      free_and_zero(ue->nr_srs_info->srs_estimated_channel_time[i]);
      free_and_zero(ue->nr_srs_info->srs_estimated_channel_time_shifted[i]);
    }
    free_and_zero(ue->nr_srs_info->srs_generated_signal);
    free_and_zero(ue->nr_srs_info->noise_power);
    free_and_zero(ue->nr_srs_info->srs_received_signal);
    free_and_zero(ue->nr_srs_info->srs_ls_estimated_channel);
    free_and_zero(ue->nr_srs_info->srs_estimated_channel_freq);
    free_and_zero(ue->nr_srs_info->srs_estimated_channel_time);
    free_and_zero(ue->nr_srs_info->srs_estimated_channel_time_shifted);
    free_and_zero(ue->nr_srs_info);

    free_and_zero(ue->srs_vars[gNB_id]);

    for (int i = 0; i < fp->nb_antennas_rx; i++) {
      free_and_zero(ue->pbch_vars[gNB_id]->rxdataF_ext[i]);

      for (int j = 0; j < 4; j++) {
        int idx = (j*fp->nb_antennas_rx)+i;
        free_and_zero(ue->pbch_vars[gNB_id]->rxdataF_comp[idx]);
        free_and_zero(ue->pbch_vars[gNB_id]->dl_ch_estimates[idx]);
        free_and_zero(ue->pbch_vars[gNB_id]->dl_ch_estimates_time[idx]);
        free_and_zero(ue->pbch_vars[gNB_id]->dl_ch_estimates_ext[idx]);
      }
    }

    free_and_zero(ue->pbch_vars[gNB_id]->rxdataF_ext);
    free_and_zero(ue->pbch_vars[gNB_id]->rxdataF_comp);
    free_and_zero(ue->pbch_vars[gNB_id]->dl_ch_estimates);
    free_and_zero(ue->pbch_vars[gNB_id]->dl_ch_estimates_ext);
    free_and_zero(ue->pbch_vars[gNB_id]->dl_ch_estimates_time);
    free_and_zero(ue->pbch_vars[gNB_id]->llr);
    free_and_zero(ue->pbch_vars[gNB_id]->decoded_output);
    free_and_zero(ue->pbch_vars[gNB_id]);

    free_and_zero(ue->prach_vars[gNB_id]->prachF);
    free_and_zero(ue->prach_vars[gNB_id]->prach);
    free_and_zero(ue->prach_vars[gNB_id]);
  }

  const int gNB_id = ue->n_connected_gNB;
  for (int th_id = 0; th_id < RX_NB_TH_MAX; th_id++) {
    free_and_zero(ue->pdsch_vars[th_id][gNB_id]->llr[1]);
    free_and_zero(ue->pdsch_vars[th_id][gNB_id]->layer_llr[1]);
    free_and_zero(ue->pdsch_vars[th_id][gNB_id]);
  }

  free_and_zero(ue->sinr_CQI_dB);
}

void term_nr_ue_transport(PHY_VARS_NR_UE *ue)
{
  const int N_RB_DL = ue->frame_parms.N_RB_DL;
  for (int i = 0; i < NUMBER_OF_CONNECTED_gNB_MAX; i++) {
    for (int j = 0; j < 2; j++) {
      for (int k = 0; k < RX_NB_TH_MAX; k++) {
        free_nr_ue_dlsch(&ue->dlsch[k][i][j], N_RB_DL);
        free_nr_ue_ulsch(&ue->ulsch[k][i][j], N_RB_DL);
      }
    }

    free_nr_ue_dlsch(&ue->dlsch_SI[i], N_RB_DL);
    free_nr_ue_dlsch(&ue->dlsch_ra[i], N_RB_DL);
  }

  free_nr_ue_dlsch(&ue->dlsch_MCH[0], N_RB_DL);
}

void init_nr_ue_transport(PHY_VARS_NR_UE *ue)
{
  for (int i = 0; i < NUMBER_OF_CONNECTED_gNB_MAX; i++) {
    for (int j=0; j<2; j++) {
      for (int k=0; k<RX_NB_TH_MAX; k++) {
        AssertFatal((ue->dlsch[k][i][j]  = new_nr_ue_dlsch(1,NR_MAX_DLSCH_HARQ_PROCESSES,NSOFT,MAX_LDPC_ITERATIONS,ue->frame_parms.N_RB_DL))!=NULL,"Can't get ue dlsch structures\n");
        LOG_D(PHY,"dlsch[%d][%d][%d] => %p\n",k,i,j,ue->dlsch[k][i][j]);
        AssertFatal((ue->ulsch[k][i][j]  = new_nr_ue_ulsch(ue->frame_parms.N_RB_UL, NR_MAX_ULSCH_HARQ_PROCESSES))!=NULL,"Can't get ue ulsch structures\n");
        LOG_D(PHY,"ulsch[%d][%d][%d] => %p\n",k,i,j,ue->ulsch[k][i][j]);
      }
    }

    ue->dlsch_SI[i]  = new_nr_ue_dlsch(1,1,NSOFT,MAX_LDPC_ITERATIONS,ue->frame_parms.N_RB_DL);
    ue->dlsch_ra[i]  = new_nr_ue_dlsch(1,1,NSOFT,MAX_LDPC_ITERATIONS,ue->frame_parms.N_RB_DL);
    ue->transmission_mode[i] = ue->frame_parms.nb_antenna_ports_gNB==1 ? 1 : 2;
  }

  //ue->frame_parms.pucch_config_common.deltaPUCCH_Shift = 1;
  ue->dlsch_MCH[0]  = new_nr_ue_dlsch(1,NR_MAX_DLSCH_HARQ_PROCESSES,NSOFT,MAX_LDPC_ITERATIONS_MBSFN,ue->frame_parms.N_RB_DL);

  for(int i=0; i<5; i++)
    ue->dl_stats[i] = 0;
}


void init_N_TA_offset(PHY_VARS_NR_UE *ue){

  NR_DL_FRAME_PARMS *fp = &ue->frame_parms;

  if (fp->frame_type == FDD) {
    ue->N_TA_offset = 0;
  } else {
    int N_TA_offset = fp->ul_CarrierFreq < 6e9 ? 400 : 431; // reference samples  for 25600Tc @ 30.72 Ms/s for FR1, same @ 61.44 Ms/s for FR2

    double factor = 1.0;
    switch (fp->numerology_index) {
      case 0: //15 kHz scs
        AssertFatal(N_TA_offset == 400, "scs_common 15kHz only for FR1\n");
        factor = fp->samples_per_subframe / 30720.0;
        break;
      case 1: //30 kHz sc
        AssertFatal(N_TA_offset == 400, "scs_common 30kHz only for FR1\n");
        factor = fp->samples_per_subframe / 30720.0;
        break;
      case 2: //60 kHz scs
        AssertFatal(1==0, "scs_common should not be 60 kHz\n");
        break;
      case 3: //120 kHz scs
        AssertFatal(N_TA_offset == 431, "scs_common 120kHz only for FR2\n");
        factor = fp->samples_per_subframe / 61440.0;
        break;
      case 4: //240 kHz scs
        AssertFatal(N_TA_offset == 431, "scs_common 240kHz only for FR2\n");
        factor = fp->samples_per_subframe / 61440.0;
        break;
      default:
        AssertFatal(1==0, "Invalid scs_common!\n");
    }

    ue->N_TA_offset = (int)(N_TA_offset * factor);

    LOG_I(PHY,"UE %d Setting N_TA_offset to %d samples (factor %f, UL Freq %lu, N_RB %d, mu %d)\n", ue->Mod_id, ue->N_TA_offset, factor, fp->ul_CarrierFreq, fp->N_RB_DL, fp->numerology_index);
  }
}

void phy_init_nr_top(PHY_VARS_NR_UE *ue) {
  NR_DL_FRAME_PARMS *frame_parms = &ue->frame_parms;
  crcTableInit();
  init_scrambling_luts();
  load_dftslib();
  init_context_synchro_nr(frame_parms);
  generate_ul_reference_signal_sequences(SHRT_MAX);
  // Polar encoder init for PBCH
  //lte_sync_time_init(frame_parms);
  //generate_ul_ref_sigs();
  //generate_ul_ref_sigs_rx();
  //generate_64qam_table();
  //generate_16qam_table();
  //generate_RIV_tables();
  //init_unscrambling_lut();
  //set_taus_seed(1328);
}

void phy_term_nr_top(void)
{
  free_ul_reference_signal_sequences();
  free_context_synchro_nr();
}<|MERGE_RESOLUTION|>--- conflicted
+++ resolved
@@ -183,14 +183,7 @@
   int gNB_id;
   int th_id;
   uint32_t ****pusch_dmrs;
-<<<<<<< HEAD
-  uint16_t N_n_scid[2] = {0,1}; // [HOTFIX] This is a temporary implementation of scramblingID0 and scramblingID1 which are given by DMRS-UplinkConfig
-  int n_scid;
-  abstraction_flag = 0;
-  LOG_I(PHY, "Initializing UE vars (abstraction %u) for UE TXant %u, UE RXant %u\n", abstraction_flag, fp->nb_antennas_tx, fp->nb_antennas_rx);
-=======
   LOG_I(PHY, "Initializing UE vars for gNB TXant %u, UE RXant %u\n", fp->nb_antennas_tx, fp->nb_antennas_rx);
->>>>>>> bf70a3bf
   phy_init_nr_top(ue);
   // many memory allocation sizes are hard coded
   AssertFatal( fp->nb_antennas_rx <= 4, "hard coded allocation for ue_common_vars->dl_ch_estimates[gNB_id]" );
