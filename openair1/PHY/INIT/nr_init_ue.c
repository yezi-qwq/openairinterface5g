--- conflicted
+++ resolved
@@ -949,26 +949,6 @@
   crcTableInit();
 
   init_dfts();
-<<<<<<< HEAD
-  
-  ccodedot11_init();
-  ccodedot11_init_inv();
-
-  ccodelte_init();
-  ccodelte_init_inv();
-
-  //treillis_table_init();
-
-  phy_generate_viterbi_tables();
-  phy_generate_viterbi_tables_lte();
-
-  //init_td8();
-  //init_td16();
-#ifdef __AVX2__
-  //init_td16avx2();
-#endif
-=======
->>>>>>> 6f38c94d
 
   init_context_synchro_nr(frame_parms);
 
