/*
 * Licensed to the OpenAirInterface (OAI) Software Alliance under one or more
 * contributor license agreements.  See the NOTICE file distributed with
 * this work for additional information regarding copyright ownership.
 * The OpenAirInterface Software Alliance licenses this file to You under
 * the OAI Public License, Version 1.1  (the "License"); you may not use this file
 * except in compliance with the License.
 * You may obtain a copy of the License at
 *
 *      http://www.openairinterface.org/?page_id=698
 *
 * Unless required by applicable law or agreed to in writing, software
 * distributed under the License is distributed on an "AS IS" BASIS,
 * WITHOUT WARRANTIES OR CONDITIONS OF ANY KIND, either express or implied.
 * See the License for the specific language governing permissions and
 * limitations under the License.
 *-------------------------------------------------------------------------------
 * For more information about the OpenAirInterface (OAI) Software Alliance:
 *      contact@openairinterface.org
 */

#include "phy_init.h"
#include "PHY/phy_extern_nr_ue.h"
#include "openair1/PHY/defs_RU.h"
#include "openair1/PHY/impl_defs_nr.h"
#include "common/utils/LOG/vcd_signal_dumper.h"
#include "assertions.h"
#include "PHY/MODULATION/nr_modulation.h"
#include "PHY/NR_UE_TRANSPORT/nr_transport_ue.h"
#include "PHY/NR_UE_TRANSPORT/nr_transport_proto_ue.h"
#include "PHY/NR_REFSIG/pss_nr.h"
#include "PHY/NR_REFSIG/ul_ref_seq_nr.h"
#include "PHY/NR_REFSIG/refsig_defs_ue.h"
#include "PHY/NR_REFSIG/nr_refsig.h"
#include "PHY/MODULATION/nr_modulation.h"

#if 0
void phy_config_harq_ue(module_id_t Mod_id,
                        int CC_id,
                        uint8_t gNB_id,
                        uint16_t max_harq_tx) {
  int num_of_threads,num_of_code_words;
  PHY_VARS_NR_UE *phy_vars_ue = PHY_vars_UE_g[Mod_id][CC_id];

  for (num_of_threads=0; num_of_threads<RX_NB_TH_MAX; num_of_threads++)
    for (num_of_code_words=0; num_of_code_words<NR_MAX_NB_CODEWORDS; num_of_code_words++)
      phy_vars_ue->ulsch[num_of_threads][gNB_id][num_of_code_words]->Mlimit = max_harq_tx;
}
#endif

extern uint16_t beta_cqi[16];

/*! \brief Helper function to allocate memory for DLSCH data structures.
 * \param[out] pdsch Pointer to the LTE_UE_PDSCH structure to initialize.
 * \param[in] frame_parms LTE_DL_FRAME_PARMS structure.
 * \note This function is optimistic in that it expects malloc() to succeed.
 */
void phy_init_nr_ue__PDSCH(NR_UE_PDSCH *const pdsch,
                           const NR_DL_FRAME_PARMS *const fp) {

  AssertFatal( pdsch, "pdsch==0" );
  pdsch->pmi_ext = (uint8_t *)malloc16_clear( fp->N_RB_DL );
  pdsch->llr[0] = (int16_t *)malloc16_clear( (8*(3*8*6144))*sizeof(int16_t) );
  pdsch->layer_llr[0] = (int16_t *)malloc16_clear( (8*(3*8*6144))*sizeof(int16_t) );
  pdsch->llr128 = (int16_t **)malloc16_clear( sizeof(int16_t *) );
  // FIXME! no further allocation for (int16_t*)pdsch->llr128 !!! expect SIGSEGV
  // FK, 11-3-2015: this is only as a temporary pointer, no memory is stored there
  pdsch->rxdataF_ext            = (int32_t **)malloc16_clear( fp->nb_antennas_rx*sizeof(int32_t *) );
  pdsch->rxdataF_uespec_pilots  = (int32_t **)malloc16_clear( fp->nb_antennas_rx*sizeof(int32_t *) );
  pdsch->rxdataF_comp0          = (int32_t **)malloc16_clear( NR_MAX_NB_LAYERS*fp->nb_antennas_rx*sizeof(int32_t *) );
  pdsch->rho                    = (int32_t ***)malloc16_clear( fp->nb_antennas_rx*sizeof(int32_t **) );
  pdsch->dl_ch_estimates        = (int32_t **)malloc16_clear( NR_MAX_NB_LAYERS*fp->nb_antennas_rx*sizeof(int32_t *) );
  pdsch->dl_ch_estimates_ext    = (int32_t **)malloc16_clear( NR_MAX_NB_LAYERS*fp->nb_antennas_rx*sizeof(int32_t *) );
  pdsch->dl_bf_ch_estimates     = (int32_t **)malloc16_clear( NR_MAX_NB_LAYERS*fp->nb_antennas_rx*sizeof(int32_t *) );
  pdsch->dl_bf_ch_estimates_ext = (int32_t **)malloc16_clear( NR_MAX_NB_LAYERS*fp->nb_antennas_rx*sizeof(int32_t *) );
  //pdsch->dl_ch_rho_ext          = (int32_t**)malloc16_clear( 8*sizeof(int32_t*) );
  //pdsch->dl_ch_rho2_ext         = (int32_t**)malloc16_clear( 8*sizeof(int32_t*) );
  pdsch->dl_ch_mag0             = (int32_t **)malloc16_clear( NR_MAX_NB_LAYERS*fp->nb_antennas_rx*sizeof(int32_t *) );
  pdsch->dl_ch_magb0            = (int32_t **)malloc16_clear( NR_MAX_NB_LAYERS*fp->nb_antennas_rx*sizeof(int32_t *) );
  pdsch->dl_ch_magr0            = (int32_t **)malloc16_clear( NR_MAX_NB_LAYERS*fp->nb_antennas_rx*sizeof(int32_t *) );
  pdsch->ptrs_phase_per_slot    = (int32_t **)malloc16_clear( fp->nb_antennas_rx*sizeof(int32_t *) );
  pdsch->ptrs_re_per_slot       = (int32_t **)malloc16_clear( fp->nb_antennas_rx*sizeof(int32_t *) );
  pdsch->dl_ch_ptrs_estimates_ext = (int32_t **)malloc16_clear( fp->nb_antennas_rx*sizeof(int32_t *) );
  // the allocated memory size is fixed:
  AssertFatal( fp->nb_antennas_rx <= 4, "nb_antennas_rx > 4" );//Extend the max number of UE Rx antennas to 4

  const size_t num = 7*2*fp->N_RB_DL*12;
  for (int i=0; i<fp->nb_antennas_rx; i++) {
    pdsch->rxdataF_ext[i]              = (int32_t *)malloc16_clear( sizeof(int32_t) * num );
    pdsch->rxdataF_uespec_pilots[i]    = (int32_t *)malloc16_clear( sizeof(int32_t) * fp->N_RB_DL*12);
    pdsch->ptrs_phase_per_slot[i]      = (int32_t *)malloc16_clear( sizeof(int32_t) * 14 );
    pdsch->ptrs_re_per_slot[i]         = (int32_t *)malloc16_clear( sizeof(int32_t) * 14);
    pdsch->dl_ch_ptrs_estimates_ext[i] = (int32_t *)malloc16_clear( sizeof(int32_t) * num);
    pdsch->rho[i]                      = (int32_t **)malloc16_clear( NR_MAX_NB_LAYERS*NR_MAX_NB_LAYERS*sizeof(int32_t *) );

    for (int j=0; j<NR_MAX_NB_LAYERS; j++) {
      const int idx = (j*fp->nb_antennas_rx)+i;
      for (int k=0; k<NR_MAX_NB_LAYERS; k++) {
        pdsch->rho[i][j*NR_MAX_NB_LAYERS+k] = (int32_t *)malloc16_clear( sizeof(int32_t) * num );
      }
      pdsch->rxdataF_comp0[idx]           = (int32_t *)malloc16_clear( sizeof(int32_t) * num );
      pdsch->dl_ch_estimates[idx]         = (int32_t *)malloc16_clear( sizeof(int32_t) * fp->ofdm_symbol_size*7*2);
      pdsch->dl_ch_estimates_ext[idx]     = (int32_t *)malloc16_clear( sizeof(int32_t) * num );
      pdsch->dl_bf_ch_estimates[idx]      = (int32_t *)malloc16_clear( sizeof(int32_t) * fp->ofdm_symbol_size*7*2);
      pdsch->dl_bf_ch_estimates_ext[idx]  = (int32_t *)malloc16_clear( sizeof(int32_t) * num );
      //pdsch->dl_ch_rho_ext[idx]           = (int32_t*)malloc16_clear( sizeof(int32_t) * num );
      //pdsch->dl_ch_rho2_ext[idx]          = (int32_t*)malloc16_clear( sizeof(int32_t) * num );
      pdsch->dl_ch_mag0[idx]              = (int32_t *)malloc16_clear( sizeof(int32_t) * num );
      pdsch->dl_ch_magb0[idx]             = (int32_t *)malloc16_clear( sizeof(int32_t) * num );
      pdsch->dl_ch_magr0[idx]             = (int32_t *)malloc16_clear( sizeof(int32_t) * num );
    }
  }
}

void phy_term_nr_ue__PDSCH(NR_UE_PDSCH* pdsch, const NR_DL_FRAME_PARMS *const fp)
{
  for (int i = 0; i < fp->nb_antennas_rx; i++) {
    for (int j = 0; j < NR_MAX_NB_LAYERS; j++) {
      const int idx = j * fp->nb_antennas_rx + i;
      for (int k = 0; k < NR_MAX_NB_LAYERS; k++)
        free_and_zero(pdsch->rho[i][j*NR_MAX_NB_LAYERS+k]);
      free_and_zero(pdsch->rxdataF_comp0[idx]);
      free_and_zero(pdsch->dl_ch_estimates[idx]);
      free_and_zero(pdsch->dl_ch_estimates_ext[idx]);
      free_and_zero(pdsch->dl_bf_ch_estimates[idx]);
      free_and_zero(pdsch->dl_bf_ch_estimates_ext[idx]);
      free_and_zero(pdsch->dl_ch_mag0[idx]);
      free_and_zero(pdsch->dl_ch_magb0[idx]);
      free_and_zero(pdsch->dl_ch_magr0[idx]);
    }
    free_and_zero(pdsch->rxdataF_ext[i]);
    free_and_zero(pdsch->rxdataF_uespec_pilots[i]);
    free_and_zero(pdsch->ptrs_phase_per_slot[i]);
    free_and_zero(pdsch->ptrs_re_per_slot[i]);
    free_and_zero(pdsch->dl_ch_ptrs_estimates_ext[i]);
    free_and_zero(pdsch->rho[i]);
  }
  free_and_zero(pdsch->pmi_ext);
  free_and_zero(pdsch->llr[0]);
  free_and_zero(pdsch->layer_llr[0]);
  free_and_zero(pdsch->llr128);
  free_and_zero(pdsch->rxdataF_ext);
  free_and_zero(pdsch->rxdataF_uespec_pilots);
  free_and_zero(pdsch->rxdataF_comp0);
  free_and_zero(pdsch->rho);
  free_and_zero(pdsch->dl_ch_estimates);
  free_and_zero(pdsch->dl_ch_estimates_ext);
  free_and_zero(pdsch->dl_bf_ch_estimates);
  free_and_zero(pdsch->dl_bf_ch_estimates_ext);
  free_and_zero(pdsch->dl_ch_mag0);
  free_and_zero(pdsch->dl_ch_magb0);
  free_and_zero(pdsch->dl_ch_magr0);
  free_and_zero(pdsch->ptrs_phase_per_slot);
  free_and_zero(pdsch->ptrs_re_per_slot);
  free_and_zero(pdsch->dl_ch_ptrs_estimates_ext);
}

int init_nr_ue_signal(PHY_VARS_NR_UE *ue, int nb_connected_gNB)
{
  // create shortcuts
  NR_DL_FRAME_PARMS *const fp            = &ue->frame_parms;
  NR_UE_COMMON *const common_vars        = &ue->common_vars;
  NR_UE_PBCH  **const pbch_vars          = ue->pbch_vars;
  NR_UE_PRACH **const prach_vars         = ue->prach_vars;
<<<<<<< HEAD
  NR_UE_CSI_IM **const csiim_vars        = ue->csiim_vars;
  NR_UE_CSI_RS **const csirs_vars        = ue->csirs_vars;
=======
  int i,j,k,l,slot,symb;

>>>>>>> 2c86b745
  NR_UE_SRS **const srs_vars             = ue->srs_vars;

  int gNB_id;
  int th_id;

  LOG_I(PHY, "Initializing UE vars for gNB TXant %u, UE RXant %u\n", fp->nb_antennas_tx, fp->nb_antennas_rx);

  phy_init_nr_top(ue);
  // many memory allocation sizes are hard coded
  AssertFatal( fp->nb_antennas_rx <= 4, "hard coded allocation for ue_common_vars->dl_ch_estimates[gNB_id]" );
  AssertFatal( nb_connected_gNB <= NUMBER_OF_CONNECTED_gNB_MAX, "n_connected_gNB is too large" );
  // init phy_vars_ue

  for (i=0; i<4; i++) {
    ue->rx_gain_max[i] = 135;
    ue->rx_gain_med[i] = 128;
    ue->rx_gain_byp[i] = 120;
  }

  ue->n_connected_gNB = nb_connected_gNB;

  for(gNB_id = 0; gNB_id < ue->n_connected_gNB; gNB_id++) {
    ue->total_TBS[gNB_id] = 0;
    ue->total_TBS_last[gNB_id] = 0;
    ue->bitrate[gNB_id] = 0;
    ue->total_received_bits[gNB_id] = 0;

    ue->ul_time_alignment[gNB_id].apply_ta = 0;
    ue->ul_time_alignment[gNB_id].ta_frame = -1;
    ue->ul_time_alignment[gNB_id].ta_slot  = -1;
  }
  // init NR modulation lookup tables
  nr_generate_modulation_table();

  /////////////////////////PUCCH init/////////////////////////
  ///////////
  for (th_id = 0; th_id < RX_NB_TH_MAX; th_id++) {
    for (gNB_id = 0; gNB_id < ue->n_connected_gNB; gNB_id++) {
      ue->pucch_vars[th_id][gNB_id] = (NR_UE_PUCCH *)malloc16(sizeof(NR_UE_PUCCH));
      for (i=0; i<2; i++)
        ue->pucch_vars[th_id][gNB_id]->active[i] = false;
    }
  }

  ///////////
  ////////////////////////////////////////////////////////////////////////////////////////////

  /////////////////////////PUSCH DMRS init/////////////////////////
  ///////////

  // ceil(((NB_RB*6(k)*2(QPSK)/32) // 3 RE *2(QPSK)
  int pusch_dmrs_init_length =  ((fp->N_RB_UL*12)>>5)+1;

  ue->nr_gold_pusch_dmrs = (uint32_t ***)malloc16(fp->slots_per_frame*sizeof(uint32_t **));
  uint32_t ***pusch_dmrs = ue->nr_gold_pusch_dmrs;

  for (slot=0; slot<fp->slots_per_frame; slot++) {
    pusch_dmrs[slot] = (uint32_t **)malloc16(fp->symbols_per_slot*sizeof(uint32_t *));
    AssertFatal(pusch_dmrs[slot]!=NULL, "init_nr_ue_signal: pusch_dmrs for slot %d - malloc failed\n", slot);

    for (symb=0; symb<fp->symbols_per_slot; symb++) {
      pusch_dmrs[slot][symb] = (uint32_t *)malloc16(pusch_dmrs_init_length*sizeof(uint32_t));
      AssertFatal(pusch_dmrs[slot][symb]!=NULL, "init_nr_ue_signal: pusch_dmrs for slot %d symbol %d - malloc failed\n", slot, symb);

    }
  }

  ///////////
  ////////////////////////////////////////////////////////////////////////////////////////////

  /////////////////////////PUSCH PTRS init/////////////////////////
  ///////////

  //------------- config PTRS parameters--------------//
  // ptrs_Uplink_Config->timeDensity.ptrs_mcs1 = 2; // setting MCS values to 0 indicate abscence of time_density field in the configuration
  // ptrs_Uplink_Config->timeDensity.ptrs_mcs2 = 4;
  // ptrs_Uplink_Config->timeDensity.ptrs_mcs3 = 10;
  // ptrs_Uplink_Config->frequencyDensity.n_rb0 = 25;     // setting N_RB values to 0 indicate abscence of frequency_density field in the configuration
  // ptrs_Uplink_Config->frequencyDensity.n_rb1 = 75;
  // ptrs_Uplink_Config->resourceElementOffset = 0;
  //-------------------------------------------------//

  ///////////
  ////////////////////////////////////////////////////////////////////////////////////////////

  for (i=0; i<10; i++)
    ue->tx_power_dBm[i]=-127;

  // init TX buffers
  common_vars->txdata  = (int32_t **)malloc16( fp->nb_antennas_tx*sizeof(int32_t *) );
  common_vars->txdataF = (int32_t **)malloc16( fp->nb_antennas_tx*sizeof(int32_t *) );

  for (i=0; i<fp->nb_antennas_tx; i++) {
    common_vars->txdata[i]  = (int32_t *)malloc16_clear( fp->samples_per_subframe*10*sizeof(int32_t) );
    common_vars->txdataF[i] = (int32_t *)malloc16_clear( fp->samples_per_slot_wCP*sizeof(int32_t) );
  }

  // init RX buffers
  common_vars->rxdata   = (int32_t **)malloc16( fp->nb_antennas_rx*sizeof(int32_t *) );

  for (th_id=0; th_id<RX_NB_TH_MAX; th_id++) {
    common_vars->common_vars_rx_data_per_thread[th_id].rxdataF  = (int32_t **)malloc16( fp->nb_antennas_rx*sizeof(int32_t *) );
  }

  for (i=0; i<fp->nb_antennas_rx; i++) {
    common_vars->rxdata[i] = (int32_t *) malloc16_clear( (2*(fp->samples_per_frame)+2048)*sizeof(int32_t) );

    for (th_id=0; th_id<RX_NB_TH_MAX; th_id++) {
      common_vars->common_vars_rx_data_per_thread[th_id].rxdataF[i] = (int32_t *)malloc16_clear( sizeof(int32_t)*(fp->samples_per_slot_wCP) );
    }
  }

  // ceil(((NB_RB<<1)*3)/32) // 3 RE *2(QPSK)
  int pdcch_dmrs_init_length =  (((fp->N_RB_DL<<1)*3)>>5)+1;
  //PDCCH DMRS init (gNB offset = 0)
  ue->nr_gold_pdcch[0] = (uint32_t ***)malloc16(fp->slots_per_frame*sizeof(uint32_t **));
  uint32_t ***pdcch_dmrs = ue->nr_gold_pdcch[0];
  AssertFatal(pdcch_dmrs!=NULL, "NR init: pdcch_dmrs malloc failed\n");

  for (int slot=0; slot<fp->slots_per_frame; slot++) {
    pdcch_dmrs[slot] = (uint32_t **)malloc16(fp->symbols_per_slot*sizeof(uint32_t *));
    AssertFatal(pdcch_dmrs[slot]!=NULL, "NR init: pdcch_dmrs for slot %d - malloc failed\n", slot);

    for (int symb=0; symb<fp->symbols_per_slot; symb++) {
      pdcch_dmrs[slot][symb] = (uint32_t *)malloc16(pdcch_dmrs_init_length*sizeof(uint32_t));
      AssertFatal(pdcch_dmrs[slot][symb]!=NULL, "NR init: pdcch_dmrs for slot %d symbol %d - malloc failed\n", slot, symb);
    }
  }

  // ceil(((NB_RB*6(k)*2(QPSK)/32) // 3 RE *2(QPSK)
  int pdsch_dmrs_init_length =  ((fp->N_RB_DL*12)>>5)+1;

  //PDSCH DMRS init (eNB offset = 0)
  ue->nr_gold_pdsch[0] = (uint32_t ****)malloc16(fp->slots_per_frame*sizeof(uint32_t ***));
  uint32_t ****pdsch_dmrs = ue->nr_gold_pdsch[0];

  for (int slot=0; slot<fp->slots_per_frame; slot++) {
    pdsch_dmrs[slot] = (uint32_t ***)malloc16(fp->symbols_per_slot*sizeof(uint32_t **));
    AssertFatal(pdsch_dmrs[slot]!=NULL, "NR init: pdsch_dmrs for slot %d - malloc failed\n", slot);

    int nb_codewords = NR_MAX_NB_LAYERS > 4 ? 2 : 1;
    for (int symb=0; symb<fp->symbols_per_slot; symb++) {
      pdsch_dmrs[slot][symb] = (uint32_t **)malloc16(nb_codewords*sizeof(uint32_t *));
      AssertFatal(pdsch_dmrs[slot][symb]!=NULL, "NR init: pdsch_dmrs for slot %d symbol %d - malloc failed\n", slot, symb);

      for (int q=0; q<nb_codewords; q++) {
        pdsch_dmrs[slot][symb][q] = (uint32_t *)malloc16(pdsch_dmrs_init_length*sizeof(uint32_t));
        AssertFatal(pdsch_dmrs[slot][symb][q]!=NULL, "NR init: pdsch_dmrs for slot %d symbol %d codeword %d - malloc failed\n", slot, symb, q);
      }
    }
  }

  // DLSCH
  for (gNB_id = 0; gNB_id < ue->n_connected_gNB; gNB_id++) {
    for (th_id=0; th_id<RX_NB_TH_MAX; th_id++) {
      ue->pdsch_vars[th_id][gNB_id] = (NR_UE_PDSCH *)malloc16_clear(sizeof(NR_UE_PDSCH));
    }

    for (th_id=0; th_id<RX_NB_TH_MAX; th_id++) {
      ue->pdcch_vars[th_id][gNB_id] = (NR_UE_PDCCH *)malloc16_clear(sizeof(NR_UE_PDCCH));
    }

    prach_vars[gNB_id] = (NR_UE_PRACH *)malloc16_clear(sizeof(NR_UE_PRACH));
    pbch_vars[gNB_id] = (NR_UE_PBCH *)malloc16_clear(sizeof(NR_UE_PBCH));
    csiim_vars[gNB_id] = (NR_UE_CSI_IM *)malloc16_clear(sizeof(NR_UE_CSI_IM));
    csirs_vars[gNB_id] = (NR_UE_CSI_RS *)malloc16_clear(sizeof(NR_UE_CSI_RS));
    srs_vars[gNB_id] = (NR_UE_SRS *)malloc16_clear(sizeof(NR_UE_SRS));

    csiim_vars[gNB_id]->active = false;
    csirs_vars[gNB_id]->active = false;
    srs_vars[gNB_id]->active = false;

    ue->nr_csi_rs_info = (nr_csi_rs_info_t *)malloc16_clear(sizeof(nr_csi_rs_info_t));
    ue->nr_csi_rs_info->nr_gold_csi_rs = (uint32_t ***)malloc16(fp->slots_per_frame*sizeof(uint32_t **));
    AssertFatal(ue->nr_csi_rs_info->nr_gold_csi_rs!=NULL, "NR init: csi reference signal malloc failed\n");
    for (int slot=0; slot<fp->slots_per_frame; slot++) {
      ue->nr_csi_rs_info->nr_gold_csi_rs[slot] = (uint32_t **)malloc16(fp->symbols_per_slot*sizeof(uint32_t *));
      AssertFatal(ue->nr_csi_rs_info->nr_gold_csi_rs[slot]!=NULL, "NR init: csi reference signal for slot %d - malloc failed\n", slot);
      for (int symb=0; symb<fp->symbols_per_slot; symb++) {
        ue->nr_csi_rs_info->nr_gold_csi_rs[slot][symb] = (uint32_t *)malloc16(NR_MAX_CSI_RS_INIT_LENGTH_DWORD*sizeof(uint32_t));
        AssertFatal(ue->nr_csi_rs_info->nr_gold_csi_rs[slot][symb]!=NULL, "NR init: csi reference signal for slot %d symbol %d - malloc failed\n", slot, symb);
      }
    }
    ue->nr_csi_rs_info->noise_power = (uint32_t*)malloc16_clear(sizeof(uint32_t));
    ue->nr_csi_rs_info->csi_rs_generated_signal = (int32_t **)malloc16(NR_MAX_NB_PORTS * sizeof(int32_t *) );
    for (i=0; i<NR_MAX_NB_PORTS; i++) {
      ue->nr_csi_rs_info->csi_rs_generated_signal[i] = (int32_t *) malloc16_clear(fp->samples_per_frame_wCP * sizeof(int32_t));
    }
    ue->nr_csi_rs_info->csi_rs_received_signal = (int32_t **)malloc16(fp->nb_antennas_rx * sizeof(int32_t *) );
    ue->nr_csi_rs_info->csi_rs_ls_estimated_channel = (int32_t ***)malloc16(fp->nb_antennas_rx * sizeof(int32_t **) );
    ue->nr_csi_rs_info->csi_rs_estimated_channel_freq = (int32_t ***)malloc16(fp->nb_antennas_rx * sizeof(int32_t **) );
    for (i=0; i<fp->nb_antennas_rx; i++) {
      ue->nr_csi_rs_info->csi_rs_received_signal[i] = (int32_t *) malloc16_clear(fp->samples_per_frame_wCP * sizeof(int32_t));
      ue->nr_csi_rs_info->csi_rs_ls_estimated_channel[i] = (int32_t **) malloc16_clear(NR_MAX_NB_PORTS * sizeof(int32_t *));
      ue->nr_csi_rs_info->csi_rs_estimated_channel_freq[i] = (int32_t **) malloc16_clear(NR_MAX_NB_PORTS * sizeof(int32_t *));
      for (j=0; j<NR_MAX_NB_PORTS; j++) {
        ue->nr_csi_rs_info->csi_rs_ls_estimated_channel[i][j] = (int32_t *) malloc16_clear(fp->ofdm_symbol_size * sizeof(int32_t));
        ue->nr_csi_rs_info->csi_rs_estimated_channel_freq[i][j] = (int32_t *) malloc16_clear(fp->ofdm_symbol_size * sizeof(int32_t));
      }
    }

    ue->nr_srs_info = (nr_srs_info_t *)malloc16_clear(sizeof(nr_srs_info_t));
    ue->nr_srs_info->sc_list = (uint16_t *) malloc16_clear(6*fp->N_RB_UL*sizeof(uint16_t));
    ue->nr_srs_info->srs_generated_signal = (int32_t *) malloc16_clear( (2*(fp->samples_per_frame)+2048)*sizeof(int32_t) );
    ue->nr_srs_info->noise_power = (uint32_t*)malloc16_clear(sizeof(uint32_t));
    ue->nr_srs_info->srs_received_signal = (int32_t **)malloc16( fp->nb_antennas_rx*sizeof(int32_t *) );
    ue->nr_srs_info->srs_ls_estimated_channel = (int32_t **)malloc16( fp->nb_antennas_rx*sizeof(int32_t *) );
    ue->nr_srs_info->srs_estimated_channel_freq = (int32_t **)malloc16( fp->nb_antennas_rx*sizeof(int32_t *) );
    ue->nr_srs_info->srs_estimated_channel_time = (int32_t **)malloc16( fp->nb_antennas_rx*sizeof(int32_t *) );
    ue->nr_srs_info->srs_estimated_channel_time_shifted = (int32_t **)malloc16( fp->nb_antennas_rx*sizeof(int32_t *) );
    for (i=0; i<fp->nb_antennas_rx; i++) {
      ue->nr_srs_info->srs_received_signal[i] = (int32_t *) malloc16_clear(fp->ofdm_symbol_size*MAX_NUM_NR_SRS_SYMBOLS*sizeof(int32_t));
      ue->nr_srs_info->srs_ls_estimated_channel[i] = (int32_t *) malloc16_clear(fp->ofdm_symbol_size*MAX_NUM_NR_SRS_SYMBOLS*sizeof(int32_t));
      ue->nr_srs_info->srs_estimated_channel_freq[i] = (int32_t *) malloc16_clear(fp->ofdm_symbol_size*MAX_NUM_NR_SRS_SYMBOLS*sizeof(int32_t));
      ue->nr_srs_info->srs_estimated_channel_time[i] = (int32_t *) malloc16_clear(fp->ofdm_symbol_size*MAX_NUM_NR_SRS_SYMBOLS*sizeof(int32_t));
      ue->nr_srs_info->srs_estimated_channel_time_shifted[i] = (int32_t *) malloc16_clear(fp->ofdm_symbol_size*MAX_NUM_NR_SRS_SYMBOLS*sizeof(int32_t));
    }

    for (th_id=0; th_id<RX_NB_TH_MAX; th_id++) {
      phy_init_nr_ue__PDSCH( ue->pdsch_vars[th_id][gNB_id], fp );
    }

    for (th_id=0; th_id<RX_NB_TH_MAX; th_id++) {
      ue->pdsch_vars[th_id][gNB_id]->llr_shifts          = (uint8_t *)malloc16_clear(7*2*fp->N_RB_DL*12);
      ue->pdsch_vars[th_id][gNB_id]->llr_shifts_p        = ue->pdsch_vars[0][gNB_id]->llr_shifts;
      ue->pdsch_vars[th_id][gNB_id]->llr[1]              = (int16_t *)malloc16_clear( (8*(3*8*8448))*sizeof(int16_t) );
      ue->pdsch_vars[th_id][gNB_id]->layer_llr[1]        = (int16_t *)malloc16_clear( (8*(3*8*8448))*sizeof(int16_t) );
      ue->pdsch_vars[th_id][gNB_id]->llr128_2ndstream    = (int16_t **)malloc16_clear( sizeof(int16_t *) );
    }


    for (th_id=0; th_id<RX_NB_TH_MAX; th_id++) {
      ue->pdsch_vars[th_id][gNB_id]->dl_ch_rho2_ext      = (int32_t **)malloc16_clear( 4*fp->nb_antennas_rx*sizeof(int32_t *) );
    }

    for (i=0; i<fp->nb_antennas_rx; i++)
      for (j=0; j<4; j++) {
        const int idx = (j*fp->nb_antennas_rx)+i;
        const size_t num = 7*2*fp->N_RB_DL*12+4;

        for (th_id=0; th_id<RX_NB_TH_MAX; th_id++) {
          ue->pdsch_vars[th_id][gNB_id]->dl_ch_rho2_ext[idx] = (int32_t *)malloc16_clear( sizeof(int32_t) * num );
        }
      }

    //const size_t num = 7*2*fp->N_RB_DL*12+4;
    for (k=0; k<8; k++) { //harq_pid
      for (l=0; l<8; l++) { //round
        for (th_id=0; th_id<RX_NB_TH_MAX; th_id++) {
          ue->pdsch_vars[th_id][gNB_id]->rxdataF_comp1[k][l] = (int32_t **)malloc16_clear( 4*fp->nb_antennas_rx*sizeof(int32_t *) );
          ue->pdsch_vars[th_id][gNB_id]->dl_ch_rho_ext[k][l] = (int32_t **)malloc16_clear( 4*fp->nb_antennas_rx*sizeof(int32_t *) );
          ue->pdsch_vars[th_id][gNB_id]->dl_ch_mag1[k][l]    = (int32_t **)malloc16_clear( 4*fp->nb_antennas_rx*sizeof(int32_t *) );
          ue->pdsch_vars[th_id][gNB_id]->dl_ch_magb1[k][l]   = (int32_t **)malloc16_clear( 4*fp->nb_antennas_rx*sizeof(int32_t *) );
        }

        for (int i=0; i<fp->nb_antennas_rx; i++)
          for (int j=0; j<4; j++) { //frame_parms->nb_antennas_tx; j++)
            const int idx = (j*fp->nb_antennas_rx)+i;

            for (th_id=0; th_id<RX_NB_TH_MAX; th_id++) {
              ue->pdsch_vars[th_id][gNB_id]->dl_ch_rho_ext[k][l][idx] = (int32_t *)malloc16_clear(7*2*sizeof(int32_t)*(fp->N_RB_DL*12));
              ue->pdsch_vars[th_id][gNB_id]->rxdataF_comp1[k][l][idx] = (int32_t *)malloc16_clear(7*2*sizeof(int32_t)*(fp->N_RB_DL*12));
              ue->pdsch_vars[th_id][gNB_id]->dl_ch_mag1[k][l][idx]    = (int32_t *)malloc16_clear(7*2*sizeof(int32_t)*(fp->N_RB_DL*12));
              ue->pdsch_vars[th_id][gNB_id]->dl_ch_magb1[k][l][idx]   = (int32_t *)malloc16_clear(7*2*sizeof(int32_t)*(fp->N_RB_DL*12));
            }
          }
      }
    }

    // 100 PRBs * 12 REs/PRB * 4 PDCCH SYMBOLS * 2 LLRs/RE
    for (th_id=0; th_id<RX_NB_TH_MAX; th_id++) {
      ue->pdcch_vars[th_id][gNB_id]->llr                 = (int16_t *)malloc16_clear( 2*4*100*12*sizeof(uint16_t) );
      ue->pdcch_vars[th_id][gNB_id]->llr16               = (int16_t *)malloc16_clear( 2*4*100*12*sizeof(uint16_t) );
      ue->pdcch_vars[th_id][gNB_id]->wbar                = (int16_t *)malloc16_clear( 2*4*100*12*sizeof(uint16_t) );
      ue->pdcch_vars[th_id][gNB_id]->e_rx                = (int16_t *)malloc16_clear( 4*2*100*12 );
      ue->pdcch_vars[th_id][gNB_id]->rxdataF_comp        = (int32_t **)malloc16_clear( 4*fp->nb_antennas_rx*sizeof(int32_t *) );
      ue->pdcch_vars[th_id][gNB_id]->dl_ch_rho_ext       = (int32_t **)malloc16_clear( 4*fp->nb_antennas_rx*sizeof(int32_t *) );
      ue->pdcch_vars[th_id][gNB_id]->rho                 = (int32_t **)malloc16( fp->nb_antennas_rx*sizeof(int32_t *) );
      ue->pdcch_vars[th_id][gNB_id]->rxdataF_ext         = (int32_t **)malloc16_clear( 4*fp->nb_antennas_rx*sizeof(int32_t *) );
      ue->pdcch_vars[th_id][gNB_id]->dl_ch_estimates_ext = (int32_t **)malloc16_clear( 4*fp->nb_antennas_rx*sizeof(int32_t *) );
      // Channel estimates
      ue->pdcch_vars[th_id][gNB_id]->dl_ch_estimates      = (int32_t **)malloc16_clear(4*fp->nb_antennas_rx*sizeof(int32_t *));
      ue->pdcch_vars[th_id][gNB_id]->dl_ch_estimates_time = (int32_t **)malloc16_clear(4*fp->nb_antennas_rx*sizeof(int32_t *));

      for (i=0; i<fp->nb_antennas_rx; i++) {
        ue->pdcch_vars[th_id][gNB_id]->rho[i] = (int32_t *)malloc16_clear( sizeof(int32_t)*(100*12*4));

        for (j=0; j<4; j++) {
          int idx = (j*fp->nb_antennas_rx)+i;
          ue->pdcch_vars[th_id][gNB_id]->dl_ch_estimates[idx] = (int32_t *)malloc16_clear( sizeof(int32_t)*fp->symbols_per_slot*(fp->ofdm_symbol_size+LTE_CE_FILTER_LENGTH) );
          ue->pdcch_vars[th_id][gNB_id]->dl_ch_estimates_time[idx] = (int32_t *)malloc16_clear( sizeof(int32_t)*fp->ofdm_symbol_size*2 );
          //  size_t num = 7*2*fp->N_RB_DL*12;
          size_t num = 4*273*12;  // 4 symbols, 100 PRBs, 12 REs per PRB
          ue->pdcch_vars[th_id][gNB_id]->rxdataF_comp[idx]        = (int32_t *)malloc16_clear(sizeof(int32_t) * num);
          ue->pdcch_vars[th_id][gNB_id]->dl_ch_rho_ext[idx]       = (int32_t *)malloc16_clear(sizeof(int32_t) * num);
          ue->pdcch_vars[th_id][gNB_id]->rxdataF_ext[idx]         = (int32_t *)malloc16_clear(sizeof(int32_t) * num);
          ue->pdcch_vars[th_id][gNB_id]->dl_ch_estimates_ext[idx] = (int32_t *)malloc16_clear(sizeof(int32_t) * num);
        }
      }
    }

    // RACH
    prach_vars[gNB_id]->prachF             = (int16_t *)malloc16_clear( sizeof(int)*(7*2*sizeof(int)*(fp->ofdm_symbol_size*12)) );
    prach_vars[gNB_id]->prach              = (int16_t *)malloc16_clear( sizeof(int)*(7*2*sizeof(int)*(fp->ofdm_symbol_size*12)) );

  }

  // initialization for the last instance of pdsch_vars (used for MU-MIMO)
  for (th_id=0; th_id<RX_NB_TH_MAX; th_id++) {
    ue->pdsch_vars[th_id][gNB_id] = malloc16_clear(sizeof(NR_UE_PDSCH));
    ue->pdsch_vars[th_id][gNB_id]->llr[1] = malloc16_clear((8*(3*8*8448))*sizeof(int16_t));
    ue->pdsch_vars[th_id][gNB_id]->layer_llr[1] = malloc16_clear((8*(3*8*8448))*sizeof(int16_t));
  }

  ue->sinr_CQI_dB = (double *) malloc16_clear( fp->N_RB_DL*12*sizeof(double) );
  ue->init_averaging = 1;

  // default value until overwritten by RRCConnectionReconfiguration
  if (fp->nb_antenna_ports_gNB==2)
    ue->pdsch_config_dedicated->p_a = dBm3;
  else
    ue->pdsch_config_dedicated->p_a = dB0;

  // enable MIB/SIB decoding by default
  ue->decode_MIB = 1;
  ue->decode_SIB = 1;

  init_nr_prach_tables(839);
  init_symbol_rotation(fp);
  return 0;
}

void term_nr_ue_signal(PHY_VARS_NR_UE *ue, int nb_connected_gNB)
{
  const NR_DL_FRAME_PARMS* fp = &ue->frame_parms;
  phy_term_nr_top();

  for (int th_id = 0; th_id < RX_NB_TH_MAX; th_id++) {
    for (int gNB_id = 0; gNB_id < ue->n_connected_gNB; gNB_id++) {
      free_and_zero(ue->pucch_vars[th_id][gNB_id]);
    }
  }

  for (int slot = 0; slot < fp->slots_per_frame; slot++) {
    for (int symb = 0; symb < fp->symbols_per_slot; symb++) {
      free_and_zero(ue->nr_gold_pusch_dmrs[slot][symb]);
    }
    free_and_zero(ue->nr_gold_pusch_dmrs[slot]);
  }
  free_and_zero(ue->nr_gold_pusch_dmrs);

  NR_UE_COMMON* common_vars = &ue->common_vars;

  for (int i = 0; i < fp->nb_antennas_tx; i++) {
    free_and_zero(common_vars->txdata[i]);
    free_and_zero(common_vars->txdataF[i]);
  }

  free_and_zero(common_vars->txdata);
  free_and_zero(common_vars->txdataF);

  for (int i = 0; i < fp->nb_antennas_rx; i++) {
    free_and_zero(common_vars->rxdata[i]);
    for (int th_id = 0; th_id < RX_NB_TH_MAX; th_id++)
      free_and_zero(common_vars->common_vars_rx_data_per_thread[th_id].rxdataF[i]);
  }
  for (int th_id = 0; th_id < RX_NB_TH_MAX; th_id++) {
    free_and_zero(common_vars->common_vars_rx_data_per_thread[th_id].rxdataF);
  }
  free_and_zero(common_vars->rxdata);

  for (int slot = 0; slot < fp->slots_per_frame; slot++) {
    for (int symb = 0; symb < fp->symbols_per_slot; symb++)
      free_and_zero(ue->nr_gold_pdcch[0][slot][symb]);
    free_and_zero(ue->nr_gold_pdcch[0][slot]);
  }
  free_and_zero(ue->nr_gold_pdcch[0]);

  int nb_codewords = NR_MAX_NB_LAYERS > 4 ? 2 : 1;
  for (int slot=0; slot<fp->slots_per_frame; slot++) {
    for (int symb=0; symb<fp->symbols_per_slot; symb++) {
      for (int q=0; q<nb_codewords; q++) 
        free_and_zero(ue->nr_gold_pdsch[0][slot][symb][q]);
      free_and_zero(ue->nr_gold_pdsch[0][slot][symb]);
    }
    free_and_zero(ue->nr_gold_pdsch[0][slot]);
  }
  free_and_zero(ue->nr_gold_pdsch[0]);

  for (int gNB_id = 0; gNB_id < ue->n_connected_gNB; gNB_id++) {

    // PDSCH
    for (int th_id = 0; th_id < RX_NB_TH_MAX; th_id++) {
      for (int k = 0; k < 8; k++) { //harq_pid
        for (int l = 0; l < 8; l++) { //round
          for (int i = 0; i < fp->nb_antennas_rx; i++) {
            for (int j = 0; j < 4; j++) { //frame_parms->nb_antennas_tx; j++)
              const int idx = j * fp->nb_antennas_rx + i;
              free_and_zero(ue->pdsch_vars[th_id][gNB_id]->dl_ch_rho_ext[k][l][idx]);
              free_and_zero(ue->pdsch_vars[th_id][gNB_id]->rxdataF_comp1[k][l][idx]);
              free_and_zero(ue->pdsch_vars[th_id][gNB_id]->dl_ch_mag1[k][l][idx]);
              free_and_zero(ue->pdsch_vars[th_id][gNB_id]->dl_ch_magb1[k][l][idx]);
            }
          }

          free_and_zero(ue->pdsch_vars[th_id][gNB_id]->rxdataF_comp1[k][l]);
          free_and_zero(ue->pdsch_vars[th_id][gNB_id]->dl_ch_rho_ext[k][l]);
          free_and_zero(ue->pdsch_vars[th_id][gNB_id]->dl_ch_mag1[k][l]);
          free_and_zero(ue->pdsch_vars[th_id][gNB_id]->dl_ch_magb1[k][l]);
        }
      }

      for (int i = 0; i < fp->nb_antennas_rx; i++) {
        for (int j = 0; j < 4; j++) {
          const int idx = (j*fp->nb_antennas_rx)+i;
          free_and_zero(ue->pdsch_vars[th_id][gNB_id]->dl_ch_rho2_ext[idx]);
        }
      }
      free_and_zero(ue->pdsch_vars[th_id][gNB_id]->llr_shifts);
      free_and_zero(ue->pdsch_vars[th_id][gNB_id]->llr[1]);
      free_and_zero(ue->pdsch_vars[th_id][gNB_id]->layer_llr[1]);
      free_and_zero(ue->pdsch_vars[th_id][gNB_id]->llr128_2ndstream);
      free_and_zero(ue->pdsch_vars[th_id][gNB_id]->dl_ch_rho2_ext);

      phy_term_nr_ue__PDSCH(ue->pdsch_vars[th_id][gNB_id], fp);
      free_and_zero(ue->pdsch_vars[th_id][gNB_id]);
    }

    for (int th_id = 0; th_id < RX_NB_TH_MAX; th_id++) {
      for (int i = 0; i < fp->nb_antennas_rx; i++) {
        for (int j = 0; j < 4; j++) {
          int idx = j * fp->nb_antennas_rx + i;
          free_and_zero(ue->pdcch_vars[th_id][gNB_id]->dl_ch_estimates[idx]);
          free_and_zero(ue->pdcch_vars[th_id][gNB_id]->dl_ch_estimates_time[idx]);
          free_and_zero(ue->pdcch_vars[th_id][gNB_id]->rxdataF_comp[idx]);
          free_and_zero(ue->pdcch_vars[th_id][gNB_id]->dl_ch_rho_ext[idx]);
          free_and_zero(ue->pdcch_vars[th_id][gNB_id]->rxdataF_ext[idx]);
          free_and_zero(ue->pdcch_vars[th_id][gNB_id]->dl_ch_estimates_ext[idx]);
        }
        free_and_zero(ue->pdcch_vars[th_id][gNB_id]->rho[i]);
      }
      free_and_zero(ue->pdcch_vars[th_id][gNB_id]->llr);
      free_and_zero(ue->pdcch_vars[th_id][gNB_id]->llr16);
      free_and_zero(ue->pdcch_vars[th_id][gNB_id]->wbar);
      free_and_zero(ue->pdcch_vars[th_id][gNB_id]->e_rx);
      free_and_zero(ue->pdcch_vars[th_id][gNB_id]->rxdataF_comp);
      free_and_zero(ue->pdcch_vars[th_id][gNB_id]->dl_ch_rho_ext);
      free_and_zero(ue->pdcch_vars[th_id][gNB_id]->rho);
      free_and_zero(ue->pdcch_vars[th_id][gNB_id]->rxdataF_ext);
      free_and_zero(ue->pdcch_vars[th_id][gNB_id]->dl_ch_estimates_ext);
      free_and_zero(ue->pdcch_vars[th_id][gNB_id]->dl_ch_estimates);
      free_and_zero(ue->pdcch_vars[th_id][gNB_id]->dl_ch_estimates_time);

      free_and_zero(ue->pdcch_vars[th_id][gNB_id]);
    }

    for (int i=0; i<NR_MAX_NB_PORTS; i++) {
      free_and_zero(ue->nr_csi_rs_info->csi_rs_generated_signal[i]);
    }
    for (int i = 0; i < fp->nb_antennas_rx; i++) {
      free_and_zero(ue->nr_csi_rs_info->csi_rs_received_signal[i]);
      for (int j=0; j<NR_MAX_NB_PORTS; j++) {
        free_and_zero(ue->nr_csi_rs_info->csi_rs_ls_estimated_channel[i][j]);
        free_and_zero(ue->nr_csi_rs_info->csi_rs_estimated_channel_freq[i][j]);
      }
      free_and_zero(ue->nr_csi_rs_info->csi_rs_ls_estimated_channel[i]);
      free_and_zero(ue->nr_csi_rs_info->csi_rs_estimated_channel_freq[i]);
    }
    for (int slot=0; slot<fp->slots_per_frame; slot++) {
      for (int symb=0; symb<fp->symbols_per_slot; symb++) {
        free_and_zero(ue->nr_csi_rs_info->nr_gold_csi_rs[slot][symb]);
      }
      free_and_zero(ue->nr_csi_rs_info->nr_gold_csi_rs[slot]);
    }
    free_and_zero(ue->nr_csi_rs_info->noise_power);
    free_and_zero(ue->nr_csi_rs_info->nr_gold_csi_rs);
    free_and_zero(ue->nr_csi_rs_info->csi_rs_generated_signal);
    free_and_zero(ue->nr_csi_rs_info->csi_rs_received_signal);
    free_and_zero(ue->nr_csi_rs_info->csi_rs_ls_estimated_channel);
    free_and_zero(ue->nr_csi_rs_info->csi_rs_estimated_channel_freq);
    free_and_zero(ue->nr_csi_rs_info);

    for (int i = 0; i < fp->nb_antennas_rx; i++) {
      free_and_zero(ue->nr_srs_info->srs_received_signal[i]);
      free_and_zero(ue->nr_srs_info->srs_ls_estimated_channel[i]);
      free_and_zero(ue->nr_srs_info->srs_estimated_channel_freq[i]);
      free_and_zero(ue->nr_srs_info->srs_estimated_channel_time[i]);
      free_and_zero(ue->nr_srs_info->srs_estimated_channel_time_shifted[i]);
    }
    free_and_zero(ue->nr_srs_info->sc_list);
    free_and_zero(ue->nr_srs_info->srs_generated_signal);
    free_and_zero(ue->nr_srs_info->noise_power);
    free_and_zero(ue->nr_srs_info->srs_received_signal);
    free_and_zero(ue->nr_srs_info->srs_ls_estimated_channel);
    free_and_zero(ue->nr_srs_info->srs_estimated_channel_freq);
    free_and_zero(ue->nr_srs_info->srs_estimated_channel_time);
    free_and_zero(ue->nr_srs_info->srs_estimated_channel_time_shifted);
    free_and_zero(ue->nr_srs_info);

    free_and_zero(ue->csiim_vars[gNB_id]);
    free_and_zero(ue->csirs_vars[gNB_id]);
    free_and_zero(ue->srs_vars[gNB_id]);

    free_and_zero(ue->pbch_vars[gNB_id]);

    free_and_zero(ue->prach_vars[gNB_id]->prachF);
    free_and_zero(ue->prach_vars[gNB_id]->prach);
    free_and_zero(ue->prach_vars[gNB_id]);
  }

  const int gNB_id = ue->n_connected_gNB;
  for (int th_id = 0; th_id < RX_NB_TH_MAX; th_id++) {
    free_and_zero(ue->pdsch_vars[th_id][gNB_id]->llr[1]);
    free_and_zero(ue->pdsch_vars[th_id][gNB_id]->layer_llr[1]);
    free_and_zero(ue->pdsch_vars[th_id][gNB_id]);
  }

  free_and_zero(ue->sinr_CQI_dB);
}

void term_nr_ue_transport(PHY_VARS_NR_UE *ue)
{
  const int N_RB_DL = ue->frame_parms.N_RB_DL;
  for (int i = 0; i < NUMBER_OF_CONNECTED_gNB_MAX; i++) {
    for (int j = 0; j < 2; j++) {
      for (int k = 0; k < RX_NB_TH_MAX; k++) {
        free_nr_ue_dlsch(&ue->dlsch[k][i][j], N_RB_DL);
        if (j==0)
          free_nr_ue_ulsch(&ue->ulsch[k][i], N_RB_DL);
      }
    }

    free_nr_ue_dlsch(&ue->dlsch_SI[i], N_RB_DL);
    free_nr_ue_dlsch(&ue->dlsch_ra[i], N_RB_DL);
  }

  free_nr_ue_dlsch(&ue->dlsch_MCH[0], N_RB_DL);
}

void init_nr_ue_transport(PHY_VARS_NR_UE *ue) {

  int num_codeword = NR_MAX_NB_LAYERS > 4? 2:1;

  for (int i = 0; i < NUMBER_OF_CONNECTED_gNB_MAX; i++) {
    for (int j=0; j<num_codeword; j++) {
      for (int k=0; k<RX_NB_TH_MAX; k++) {
        AssertFatal((ue->dlsch[k][i][j]  = new_nr_ue_dlsch(1,NR_MAX_DLSCH_HARQ_PROCESSES,NSOFT,MAX_LDPC_ITERATIONS,ue->frame_parms.N_RB_DL))!=NULL,"Can't get ue dlsch structures\n");
        LOG_D(PHY,"dlsch[%d][%d][%d] => %p\n",k,i,j,ue->dlsch[k][i][j]);
        if (j==0) {
          AssertFatal((ue->ulsch[k][i] = new_nr_ue_ulsch(ue->frame_parms.N_RB_UL, NR_MAX_ULSCH_HARQ_PROCESSES))!=NULL,"Can't get ue ulsch structures\n");
          LOG_D(PHY,"ulsch[%d][%d] => %p\n",k,i,ue->ulsch[k][i]);
        }
      }
    }

    ue->dlsch_SI[i]  = new_nr_ue_dlsch(1,1,NSOFT,MAX_LDPC_ITERATIONS,ue->frame_parms.N_RB_DL);
    ue->dlsch_ra[i]  = new_nr_ue_dlsch(1,1,NSOFT,MAX_LDPC_ITERATIONS,ue->frame_parms.N_RB_DL);
    ue->transmission_mode[i] = ue->frame_parms.nb_antenna_ports_gNB==1 ? 1 : 2;
  }

  //ue->frame_parms.pucch_config_common.deltaPUCCH_Shift = 1;
  ue->dlsch_MCH[0]  = new_nr_ue_dlsch(1,NR_MAX_DLSCH_HARQ_PROCESSES,NSOFT,MAX_LDPC_ITERATIONS_MBSFN,ue->frame_parms.N_RB_DL);

  for(int i=0; i<5; i++)
    ue->dl_stats[i] = 0;
}


void init_N_TA_offset(PHY_VARS_NR_UE *ue){

  NR_DL_FRAME_PARMS *fp = &ue->frame_parms;

  if (fp->frame_type == FDD) {
    ue->N_TA_offset = 0;
  } else {
    int N_TA_offset = fp->ul_CarrierFreq < 6e9 ? 400 : 431; // reference samples  for 25600Tc @ 30.72 Ms/s for FR1, same @ 61.44 Ms/s for FR2

    double factor = 1.0;
    switch (fp->numerology_index) {
      case 0: //15 kHz scs
        AssertFatal(N_TA_offset == 400, "scs_common 15kHz only for FR1\n");
        factor = fp->samples_per_subframe / 30720.0;
        break;
      case 1: //30 kHz sc
        AssertFatal(N_TA_offset == 400, "scs_common 30kHz only for FR1\n");
        factor = fp->samples_per_subframe / 30720.0;
        break;
      case 2: //60 kHz scs
        AssertFatal(1==0, "scs_common should not be 60 kHz\n");
        break;
      case 3: //120 kHz scs
        AssertFatal(N_TA_offset == 431, "scs_common 120kHz only for FR2\n");
        factor = fp->samples_per_subframe / 61440.0;
        break;
      case 4: //240 kHz scs
        AssertFatal(N_TA_offset == 431, "scs_common 240kHz only for FR2\n");
        factor = fp->samples_per_subframe / 61440.0;
        break;
      default:
        AssertFatal(1==0, "Invalid scs_common!\n");
    }

    ue->N_TA_offset = (int)(N_TA_offset * factor);

    LOG_I(PHY,"UE %d Setting N_TA_offset to %d samples (factor %f, UL Freq %lu, N_RB %d, mu %d)\n", ue->Mod_id, ue->N_TA_offset, factor, fp->ul_CarrierFreq, fp->N_RB_DL, fp->numerology_index);
  }
}

void phy_init_nr_top(PHY_VARS_NR_UE *ue) {
  NR_DL_FRAME_PARMS *frame_parms = &ue->frame_parms;
  crcTableInit();
  init_scrambling_luts();
  load_dftslib();
  init_context_synchro_nr(frame_parms);
  generate_ul_reference_signal_sequences(SHRT_MAX);
  // Polar encoder init for PBCH
  //lte_sync_time_init(frame_parms);
  //generate_ul_ref_sigs();
  //generate_ul_ref_sigs_rx();
  //generate_64qam_table();
  //generate_16qam_table();
  //generate_RIV_tables();
  //init_unscrambling_lut();
  //set_taus_seed(1328);
}

void phy_term_nr_top(void)
{
  free_ul_reference_signal_sequences();
  free_context_synchro_nr();
}<|MERGE_RESOLUTION|>--- conflicted
+++ resolved
@@ -162,15 +162,11 @@
   NR_UE_COMMON *const common_vars        = &ue->common_vars;
   NR_UE_PBCH  **const pbch_vars          = ue->pbch_vars;
   NR_UE_PRACH **const prach_vars         = ue->prach_vars;
-<<<<<<< HEAD
   NR_UE_CSI_IM **const csiim_vars        = ue->csiim_vars;
   NR_UE_CSI_RS **const csirs_vars        = ue->csirs_vars;
-=======
-  int i,j,k,l,slot,symb;
-
->>>>>>> 2c86b745
   NR_UE_SRS **const srs_vars             = ue->srs_vars;
 
+  int i,j,k,l,slot,symb,q;
   int gNB_id;
   int th_id;
 
@@ -341,6 +337,8 @@
     csirs_vars[gNB_id]->active = false;
     srs_vars[gNB_id]->active = false;
 
+    // ceil((NB_RB*8(max allocation per RB)*2(QPSK))/32)
+    int csi_dmrs_init_length =  ((fp->N_RB_DL<<4)>>5)+1;
     ue->nr_csi_rs_info = (nr_csi_rs_info_t *)malloc16_clear(sizeof(nr_csi_rs_info_t));
     ue->nr_csi_rs_info->nr_gold_csi_rs = (uint32_t ***)malloc16(fp->slots_per_frame*sizeof(uint32_t **));
     AssertFatal(ue->nr_csi_rs_info->nr_gold_csi_rs!=NULL, "NR init: csi reference signal malloc failed\n");
@@ -348,7 +346,7 @@
       ue->nr_csi_rs_info->nr_gold_csi_rs[slot] = (uint32_t **)malloc16(fp->symbols_per_slot*sizeof(uint32_t *));
       AssertFatal(ue->nr_csi_rs_info->nr_gold_csi_rs[slot]!=NULL, "NR init: csi reference signal for slot %d - malloc failed\n", slot);
       for (int symb=0; symb<fp->symbols_per_slot; symb++) {
-        ue->nr_csi_rs_info->nr_gold_csi_rs[slot][symb] = (uint32_t *)malloc16(NR_MAX_CSI_RS_INIT_LENGTH_DWORD*sizeof(uint32_t));
+        ue->nr_csi_rs_info->nr_gold_csi_rs[slot][symb] = (uint32_t *)malloc16(csi_dmrs_init_length*sizeof(uint32_t));
         AssertFatal(ue->nr_csi_rs_info->nr_gold_csi_rs[slot][symb]!=NULL, "NR init: csi reference signal for slot %d symbol %d - malloc failed\n", slot, symb);
       }
     }
@@ -550,7 +548,7 @@
   int nb_codewords = NR_MAX_NB_LAYERS > 4 ? 2 : 1;
   for (int slot=0; slot<fp->slots_per_frame; slot++) {
     for (int symb=0; symb<fp->symbols_per_slot; symb++) {
-      for (int q=0; q<nb_codewords; q++) 
+      for (int q=0; q<nb_codewords; q++)
         free_and_zero(ue->nr_gold_pdsch[0][slot][symb][q]);
       free_and_zero(ue->nr_gold_pdsch[0][slot][symb]);
     }
