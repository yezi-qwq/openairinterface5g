/*
 * Licensed to the OpenAirInterface (OAI) Software Alliance under one or more
 * contributor license agreements.  See the NOTICE file distributed with
 * this work for additional information regarding copyright ownership.
 * The OpenAirInterface Software Alliance licenses this file to You under
 * the OAI Public License, Version 1.1  (the "License"); you may not use this file
 * except in compliance with the License.
 * You may obtain a copy of the License at
 *
 *      http://www.openairinterface.org/?page_id=698
 *
 * Unless required by applicable law or agreed to in writing, software
 * distributed under the License is distributed on an "AS IS" BASIS,
 * WITHOUT WARRANTIES OR CONDITIONS OF ANY KIND, either express or implied.
 * See the License for the specific language governing permissions and
 * limitations under the License.
 *-------------------------------------------------------------------------------
 * For more information about the OpenAirInterface (OAI) Software Alliance:
 *      contact@openairinterface.org
 */

#include "phy_init.h"
#include "PHY/phy_extern_nr_ue.h"
#include "openair1/PHY/defs_RU.h"
#include "openair1/PHY/impl_defs_nr.h"
#include "common/utils/LOG/vcd_signal_dumper.h"
#include "assertions.h"
#include "PHY/MODULATION/nr_modulation.h"
#include "PHY/NR_UE_TRANSPORT/nr_transport_ue.h"
#include "PHY/NR_UE_TRANSPORT/nr_transport_proto_ue.h"
#include "PHY/NR_REFSIG/pss_nr.h"
#include "PHY/NR_REFSIG/ul_ref_seq_nr.h"
#include "PHY/NR_REFSIG/refsig_defs_ue.h"
#include "PHY/NR_REFSIG/nr_refsig.h"
#include "PHY/MODULATION/nr_modulation.h"

#if 0
void phy_config_harq_ue(module_id_t Mod_id,
                        int CC_id,
                        uint8_t gNB_id,
                        uint16_t max_harq_tx) {
  int num_of_threads,num_of_code_words;
  PHY_VARS_NR_UE *phy_vars_ue = PHY_vars_UE_g[Mod_id][CC_id];

  for (num_of_threads=0; num_of_threads<RX_NB_TH_MAX; num_of_threads++)
    for (num_of_code_words=0; num_of_code_words<NR_MAX_NB_CODEWORDS; num_of_code_words++)
      phy_vars_ue->ulsch[num_of_threads][gNB_id][num_of_code_words]->Mlimit = max_harq_tx;
}
#endif

extern uint16_t beta_cqi[16];

/*! \brief Helper function to allocate memory for DLSCH data structures.
 * \param[out] pdsch Pointer to the LTE_UE_PDSCH structure to initialize.
 * \param[in] frame_parms LTE_DL_FRAME_PARMS structure.
 * \note This function is optimistic in that it expects malloc() to succeed.
 */
void phy_init_nr_ue__PDSCH(NR_UE_PDSCH *const pdsch,
                           const NR_DL_FRAME_PARMS *const fp) {
  AssertFatal( pdsch, "pdsch==0" );
  pdsch->pmi_ext = (uint8_t *)malloc16_clear( fp->N_RB_DL );
  pdsch->llr[0] = (int16_t *)malloc16_clear( (8*(3*8*6144))*sizeof(int16_t) );
  pdsch->layer_llr[0] = (int16_t *)malloc16_clear( (8*(3*8*6144))*sizeof(int16_t) );
  pdsch->llr128 = (int16_t **)malloc16_clear( sizeof(int16_t *) );
  // FIXME! no further allocation for (int16_t*)pdsch->llr128 !!! expect SIGSEGV
  // FK, 11-3-2015: this is only as a temporary pointer, no memory is stored there
  pdsch->rxdataF_ext            = (int32_t **)malloc16_clear( fp->nb_antennas_rx*sizeof(int32_t *) );
  pdsch->rxdataF_uespec_pilots  = (int32_t **)malloc16_clear( fp->nb_antennas_rx*sizeof(int32_t *) );
  pdsch->rxdataF_comp0          = (int32_t **)malloc16_clear( NR_MAX_NB_LAYERS*fp->nb_antennas_rx*sizeof(int32_t *) );
  pdsch->rho                    = (int32_t ***)malloc16_clear( fp->nb_antennas_rx*sizeof(int32_t **) );
  pdsch->dl_ch_estimates        = (int32_t **)malloc16_clear( NR_MAX_NB_LAYERS*fp->nb_antennas_rx*sizeof(int32_t *) );
  pdsch->dl_ch_estimates_ext    = (int32_t **)malloc16_clear( NR_MAX_NB_LAYERS*fp->nb_antennas_rx*sizeof(int32_t *) );
  pdsch->dl_bf_ch_estimates     = (int32_t **)malloc16_clear( NR_MAX_NB_LAYERS*fp->nb_antennas_rx*sizeof(int32_t *) );
  pdsch->dl_bf_ch_estimates_ext = (int32_t **)malloc16_clear( NR_MAX_NB_LAYERS*fp->nb_antennas_rx*sizeof(int32_t *) );
  //pdsch->dl_ch_rho_ext          = (int32_t**)malloc16_clear( 8*sizeof(int32_t*) );
  //pdsch->dl_ch_rho2_ext         = (int32_t**)malloc16_clear( 8*sizeof(int32_t*) );
  pdsch->dl_ch_mag0             = (int32_t **)malloc16_clear( NR_MAX_NB_LAYERS*fp->nb_antennas_rx*sizeof(int32_t *) );
  pdsch->dl_ch_magb0            = (int32_t **)malloc16_clear( NR_MAX_NB_LAYERS*fp->nb_antennas_rx*sizeof(int32_t *) );
  pdsch->dl_ch_magr0            = (int32_t **)malloc16_clear( NR_MAX_NB_LAYERS*fp->nb_antennas_rx*sizeof(int32_t *) );
  pdsch->ptrs_phase_per_slot    = (int32_t **)malloc16_clear( fp->nb_antennas_rx*sizeof(int32_t *) );
  pdsch->ptrs_re_per_slot       = (int32_t **)malloc16_clear( fp->nb_antennas_rx*sizeof(int32_t *) );
  pdsch->dl_ch_ptrs_estimates_ext = (int32_t **)malloc16_clear( fp->nb_antennas_rx*sizeof(int32_t *) );
  // the allocated memory size is fixed:
  AssertFatal( fp->nb_antennas_rx <= 4, "nb_antennas_rx > 4" );//Extend the max number of UE Rx antennas to 4

  const size_t num = 7*2*fp->N_RB_DL*12;
  for (int i=0; i<fp->nb_antennas_rx; i++) {
    pdsch->rxdataF_ext[i]              = (int32_t *)malloc16_clear( sizeof(int32_t) * num );
    pdsch->rxdataF_uespec_pilots[i]    = (int32_t *)malloc16_clear( sizeof(int32_t) * fp->N_RB_DL*12);
    pdsch->ptrs_phase_per_slot[i]      = (int32_t *)malloc16_clear( sizeof(int32_t) * 14 );
    pdsch->ptrs_re_per_slot[i]         = (int32_t *)malloc16_clear( sizeof(int32_t) * 14);
    pdsch->dl_ch_ptrs_estimates_ext[i] = (int32_t *)malloc16_clear( sizeof(int32_t) * num);
    pdsch->rho[i]                      = (int32_t **)malloc16_clear( NR_MAX_NB_LAYERS*NR_MAX_NB_LAYERS*sizeof(int32_t *) );

    for (int j=0; j<NR_MAX_NB_LAYERS; j++) {
      const int idx = (j*fp->nb_antennas_rx)+i;
      for (int k=0; k<NR_MAX_NB_LAYERS; k++) {
        pdsch->rho[i][j*NR_MAX_NB_LAYERS+k] = (int32_t *)malloc16_clear( sizeof(int32_t) * num );
      }
      pdsch->rxdataF_comp0[idx]           = (int32_t *)malloc16_clear( sizeof(int32_t) * num );
      pdsch->dl_ch_estimates[idx]         = (int32_t *)malloc16_clear( sizeof(int32_t) * fp->ofdm_symbol_size*7*2);
      pdsch->dl_ch_estimates_ext[idx]     = (int32_t *)malloc16_clear( sizeof(int32_t) * num );
      pdsch->dl_bf_ch_estimates[idx]      = (int32_t *)malloc16_clear( sizeof(int32_t) * fp->ofdm_symbol_size*7*2);
      pdsch->dl_bf_ch_estimates_ext[idx]  = (int32_t *)malloc16_clear( sizeof(int32_t) * num );
      //pdsch->dl_ch_rho_ext[idx]           = (int32_t*)malloc16_clear( sizeof(int32_t) * num );
      //pdsch->dl_ch_rho2_ext[idx]          = (int32_t*)malloc16_clear( sizeof(int32_t) * num );
      pdsch->dl_ch_mag0[idx]              = (int32_t *)malloc16_clear( sizeof(int32_t) * num );
      pdsch->dl_ch_magb0[idx]             = (int32_t *)malloc16_clear( sizeof(int32_t) * num );
      pdsch->dl_ch_magr0[idx]             = (int32_t *)malloc16_clear( sizeof(int32_t) * num );
    }
  }
}

void phy_term_nr_ue__PDSCH(NR_UE_PDSCH* pdsch, const NR_DL_FRAME_PARMS *const fp)
{
  for (int i = 0; i < fp->nb_antennas_rx; i++) {
    for (int j = 0; j < NR_MAX_NB_LAYERS; j++) {
      const int idx = j * fp->nb_antennas_rx + i;
      for (int k = 0; k < NR_MAX_NB_LAYERS; k++)
        free_and_zero(pdsch->rho[i][j*NR_MAX_NB_LAYERS+k]);
      free_and_zero(pdsch->rxdataF_comp0[idx]);
      free_and_zero(pdsch->dl_ch_estimates[idx]);
      free_and_zero(pdsch->dl_ch_estimates_ext[idx]);
      free_and_zero(pdsch->dl_bf_ch_estimates[idx]);
      free_and_zero(pdsch->dl_bf_ch_estimates_ext[idx]);
      free_and_zero(pdsch->dl_ch_mag0[idx]);
      free_and_zero(pdsch->dl_ch_magb0[idx]);
      free_and_zero(pdsch->dl_ch_magr0[idx]);
    }
    free_and_zero(pdsch->rxdataF_ext[i]);
    free_and_zero(pdsch->rxdataF_uespec_pilots[i]);
    free_and_zero(pdsch->ptrs_phase_per_slot[i]);
    free_and_zero(pdsch->ptrs_re_per_slot[i]);
    free_and_zero(pdsch->dl_ch_ptrs_estimates_ext[i]);
    free_and_zero(pdsch->rho[i]);
  }
  free_and_zero(pdsch->pmi_ext);
  free_and_zero(pdsch->llr[0]);
  free_and_zero(pdsch->layer_llr[0]);
  free_and_zero(pdsch->llr128);
  free_and_zero(pdsch->rxdataF_ext);
  free_and_zero(pdsch->rxdataF_uespec_pilots);
  free_and_zero(pdsch->rxdataF_comp0);
  free_and_zero(pdsch->rho);
  free_and_zero(pdsch->dl_ch_estimates);
  free_and_zero(pdsch->dl_ch_estimates_ext);
  free_and_zero(pdsch->dl_bf_ch_estimates);
  free_and_zero(pdsch->dl_bf_ch_estimates_ext);
  free_and_zero(pdsch->dl_ch_mag0);
  free_and_zero(pdsch->dl_ch_magb0);
  free_and_zero(pdsch->dl_ch_magr0);
  free_and_zero(pdsch->ptrs_phase_per_slot);
  free_and_zero(pdsch->ptrs_re_per_slot);
  free_and_zero(pdsch->dl_ch_ptrs_estimates_ext);
}

void phy_init_nr_ue_PUSCH(NR_UE_PUSCH *const pusch,
                          const NR_DL_FRAME_PARMS *const fp) {
  AssertFatal( pusch, "pusch==0" );

  for (int i=0; i<NR_MAX_NB_LAYERS; i++) {
    pusch->txdataF_layers[i] = (int32_t *)malloc16_clear(NR_MAX_PUSCH_ENCODED_LENGTH*sizeof(int32_t));
  }
}

void phy_term_nr_ue_PUSCH(NR_UE_PUSCH *pusch)
{
  for (int i = 0; i < NR_MAX_NB_LAYERS; i++)
    free_and_zero(pusch->txdataF_layers[i]);
}

int init_nr_ue_signal(PHY_VARS_NR_UE *ue, int nb_connected_gNB)
{
  // create shortcuts
  NR_DL_FRAME_PARMS *const fp            = &ue->frame_parms;
  NR_UE_COMMON *const common_vars        = &ue->common_vars;
  NR_UE_PBCH  **const pbch_vars          = ue->pbch_vars;
  NR_UE_PRACH **const prach_vars         = ue->prach_vars;
  NR_UE_SRS **const srs_vars             = ue->srs_vars;

  int i,j,k,l,slot,symb,q;
  int gNB_id;
  int th_id;
  uint32_t ****pusch_dmrs;
  LOG_I(PHY, "Initializing UE vars for gNB TXant %u, UE RXant %u\n", fp->nb_antennas_tx, fp->nb_antennas_rx);
  phy_init_nr_top(ue);
  // many memory allocation sizes are hard coded
  AssertFatal( fp->nb_antennas_rx <= 4, "hard coded allocation for ue_common_vars->dl_ch_estimates[gNB_id]" );
  AssertFatal( nb_connected_gNB <= NUMBER_OF_CONNECTED_gNB_MAX, "n_connected_gNB is too large" );
  // init phy_vars_ue

  for (i=0; i<4; i++) {
    ue->rx_gain_max[i] = 135;
    ue->rx_gain_med[i] = 128;
    ue->rx_gain_byp[i] = 120;
  }

  ue->n_connected_gNB = nb_connected_gNB;

  for(gNB_id = 0; gNB_id < ue->n_connected_gNB; gNB_id++) {
    ue->total_TBS[gNB_id] = 0;
    ue->total_TBS_last[gNB_id] = 0;
    ue->bitrate[gNB_id] = 0;
    ue->total_received_bits[gNB_id] = 0;

    ue->ul_time_alignment[gNB_id].apply_ta = 0;
    ue->ul_time_alignment[gNB_id].ta_frame = -1;
    ue->ul_time_alignment[gNB_id].ta_slot  = -1;
  }
  // init NR modulation lookup tables
  nr_generate_modulation_table();

  /////////////////////////PUSCH init/////////////////////////
  ///////////
  for (th_id = 0; th_id < RX_NB_TH_MAX; th_id++) {
    for (gNB_id = 0; gNB_id < ue->n_connected_gNB; gNB_id++) {
      ue->pusch_vars[th_id][gNB_id] = (NR_UE_PUSCH *)malloc16(sizeof(NR_UE_PUSCH));
      phy_init_nr_ue_PUSCH( ue->pusch_vars[th_id][gNB_id], fp );
    }
  }

  /////////////////////////PUCCH init/////////////////////////
  ///////////
  for (th_id = 0; th_id < RX_NB_TH_MAX; th_id++) {
    for (gNB_id = 0; gNB_id < ue->n_connected_gNB; gNB_id++) {
      ue->pucch_vars[th_id][gNB_id] = (NR_UE_PUCCH *)malloc16(sizeof(NR_UE_PUCCH));
      for (i=0; i<2; i++)
        ue->pucch_vars[th_id][gNB_id]->active[i] = false;
    }
  }

  ///////////
  ////////////////////////////////////////////////////////////////////////////////////////////

  /////////////////////////PUSCH DMRS init/////////////////////////
  ///////////
  ue->nr_gold_pusch_dmrs = (uint32_t ****)malloc16(fp->slots_per_frame*sizeof(uint32_t ***));
  pusch_dmrs             = ue->nr_gold_pusch_dmrs;

  for (slot=0; slot<fp->slots_per_frame; slot++) {
    pusch_dmrs[slot] = (uint32_t ***)malloc16(fp->symbols_per_slot*sizeof(uint32_t **));
    AssertFatal(pusch_dmrs[slot]!=NULL, "init_nr_ue_signal: pusch_dmrs for slot %d - malloc failed\n", slot);

    for (symb=0; symb<fp->symbols_per_slot; symb++) {
      pusch_dmrs[slot][symb] = (uint32_t **)malloc16(NR_MAX_NB_CODEWORDS*sizeof(uint32_t *));
      AssertFatal(pusch_dmrs[slot][symb]!=NULL, "init_nr_ue_signal: pusch_dmrs for slot %d symbol %d - malloc failed\n", slot, symb);

      for (q=0; q<NR_MAX_NB_CODEWORDS; q++) {
        pusch_dmrs[slot][symb][q] = (uint32_t *)malloc16(NR_MAX_PDSCH_DMRS_INIT_LENGTH_DWORD*sizeof(uint32_t));
        AssertFatal(pusch_dmrs[slot][symb][q]!=NULL, "init_nr_ue_signal: pusch_dmrs for slot %d symbol %d codeword %d - malloc failed\n", slot, symb, q);
      }
    }
  }

  ///////////
  ////////////////////////////////////////////////////////////////////////////////////////////

  /////////////////////////PUSCH PTRS init/////////////////////////
  ///////////

  //------------- config PTRS parameters--------------//
  // ptrs_Uplink_Config->timeDensity.ptrs_mcs1 = 2; // setting MCS values to 0 indicate abscence of time_density field in the configuration
  // ptrs_Uplink_Config->timeDensity.ptrs_mcs2 = 4;
  // ptrs_Uplink_Config->timeDensity.ptrs_mcs3 = 10;
  // ptrs_Uplink_Config->frequencyDensity.n_rb0 = 25;     // setting N_RB values to 0 indicate abscence of frequency_density field in the configuration
  // ptrs_Uplink_Config->frequencyDensity.n_rb1 = 75;
  // ptrs_Uplink_Config->resourceElementOffset = 0;
  //-------------------------------------------------//

  ///////////
  ////////////////////////////////////////////////////////////////////////////////////////////

  for (i=0; i<10; i++)
    ue->tx_power_dBm[i]=-127;

  // init TX buffers
  common_vars->txdata  = (int32_t **)malloc16( fp->nb_antennas_tx*sizeof(int32_t *) );
  common_vars->txdataF = (int32_t **)malloc16( fp->nb_antennas_tx*sizeof(int32_t *) );

  for (i=0; i<fp->nb_antennas_tx; i++) {
    common_vars->txdata[i]  = (int32_t *)malloc16_clear( fp->samples_per_subframe*10*sizeof(int32_t) );
    common_vars->txdataF[i] = (int32_t *)malloc16_clear( fp->samples_per_slot_wCP*sizeof(int32_t) );
  }

  // init RX buffers
  common_vars->rxdata   = (int32_t **)malloc16( fp->nb_antennas_rx*sizeof(int32_t *) );

  for (th_id=0; th_id<RX_NB_TH_MAX; th_id++) {
    common_vars->common_vars_rx_data_per_thread[th_id].rxdataF  = (int32_t **)malloc16( fp->nb_antennas_rx*sizeof(int32_t *) );
  }

  for (i=0; i<fp->nb_antennas_rx; i++) {
    common_vars->rxdata[i] = (int32_t *) malloc16_clear( (2*(fp->samples_per_frame)+2048)*sizeof(int32_t) );

    for (th_id=0; th_id<RX_NB_TH_MAX; th_id++) {
      common_vars->common_vars_rx_data_per_thread[th_id].rxdataF[i] = (int32_t *)malloc16_clear( sizeof(int32_t)*(fp->samples_per_slot_wCP) );
    }
  }

  //PDCCH DMRS init (gNB offset = 0)
  ue->nr_gold_pdcch[0] = (uint32_t ***)malloc16(fp->slots_per_frame*sizeof(uint32_t **));
  uint32_t ***pdcch_dmrs = ue->nr_gold_pdcch[0];
  AssertFatal(pdcch_dmrs!=NULL, "NR init: pdcch_dmrs malloc failed\n");

  for (int slot=0; slot<fp->slots_per_frame; slot++) {
    pdcch_dmrs[slot] = (uint32_t **)malloc16(fp->symbols_per_slot*sizeof(uint32_t *));
    AssertFatal(pdcch_dmrs[slot]!=NULL, "NR init: pdcch_dmrs for slot %d - malloc failed\n", slot);

    for (int symb=0; symb<fp->symbols_per_slot; symb++) {
      pdcch_dmrs[slot][symb] = (uint32_t *)malloc16(NR_MAX_PDCCH_DMRS_INIT_LENGTH_DWORD*sizeof(uint32_t));
      AssertFatal(pdcch_dmrs[slot][symb]!=NULL, "NR init: pdcch_dmrs for slot %d symbol %d - malloc failed\n", slot, symb);
    }
  }

  //PDSCH DMRS init (eNB offset = 0)
  ue->nr_gold_pdsch[0] = (uint32_t ****)malloc16(fp->slots_per_frame*sizeof(uint32_t ***));
  uint32_t ****pdsch_dmrs = ue->nr_gold_pdsch[0];

  for (int slot=0; slot<fp->slots_per_frame; slot++) {
    pdsch_dmrs[slot] = (uint32_t ***)malloc16(fp->symbols_per_slot*sizeof(uint32_t **));
    AssertFatal(pdsch_dmrs[slot]!=NULL, "NR init: pdsch_dmrs for slot %d - malloc failed\n", slot);

    for (int symb=0; symb<fp->symbols_per_slot; symb++) {
      pdsch_dmrs[slot][symb] = (uint32_t **)malloc16(NR_MAX_NB_CODEWORDS*sizeof(uint32_t *));
      AssertFatal(pdsch_dmrs[slot][symb]!=NULL, "NR init: pdsch_dmrs for slot %d symbol %d - malloc failed\n", slot, symb);

      for (int q=0; q<NR_MAX_NB_CODEWORDS; q++) {
        pdsch_dmrs[slot][symb][q] = (uint32_t *)malloc16(NR_MAX_PDSCH_DMRS_INIT_LENGTH_DWORD*sizeof(uint32_t));
        AssertFatal(pdsch_dmrs[slot][symb][q]!=NULL, "NR init: pdsch_dmrs for slot %d symbol %d codeword %d - malloc failed\n", slot, symb, q);
      }
    }
  }

  // DLSCH
  for (gNB_id = 0; gNB_id < ue->n_connected_gNB; gNB_id++) {
    for (th_id=0; th_id<RX_NB_TH_MAX; th_id++) {
      ue->pdsch_vars[th_id][gNB_id] = (NR_UE_PDSCH *)malloc16_clear(sizeof(NR_UE_PDSCH));
    }

    for (th_id=0; th_id<RX_NB_TH_MAX; th_id++) {
      ue->pdcch_vars[th_id][gNB_id] = (NR_UE_PDCCH *)malloc16_clear(sizeof(NR_UE_PDCCH));
    }

    prach_vars[gNB_id] = (NR_UE_PRACH *)malloc16_clear(sizeof(NR_UE_PRACH));
    pbch_vars[gNB_id] = (NR_UE_PBCH *)malloc16_clear(sizeof(NR_UE_PBCH));
    srs_vars[gNB_id] = (NR_UE_SRS *)malloc16_clear(sizeof(NR_UE_SRS));

    srs_vars[gNB_id]->active = false;
    ue->nr_srs_info = (nr_srs_info_t *)malloc16_clear(sizeof(nr_srs_info_t));
    ue->nr_srs_info->srs_generated_signal = (int32_t *) malloc16_clear( (2*(fp->samples_per_frame)+2048)*sizeof(int32_t) );
    ue->nr_srs_info->noise_power = (uint32_t*)malloc16_clear(sizeof(uint32_t));
    ue->nr_srs_info->srs_received_signal = (int32_t **)malloc16( fp->nb_antennas_rx*sizeof(int32_t *) );
    ue->nr_srs_info->srs_ls_estimated_channel = (int32_t **)malloc16( fp->nb_antennas_rx*sizeof(int32_t *) );
    ue->nr_srs_info->srs_estimated_channel_freq = (int32_t **)malloc16( fp->nb_antennas_rx*sizeof(int32_t *) );
    ue->nr_srs_info->srs_estimated_channel_time = (int32_t **)malloc16( fp->nb_antennas_rx*sizeof(int32_t *) );
    ue->nr_srs_info->srs_estimated_channel_time_shifted = (int32_t **)malloc16( fp->nb_antennas_rx*sizeof(int32_t *) );
    for (i=0; i<fp->nb_antennas_rx; i++) {
      ue->nr_srs_info->srs_received_signal[i] = (int32_t *) malloc16_clear(fp->ofdm_symbol_size*MAX_NUM_NR_SRS_SYMBOLS*sizeof(int32_t));
      ue->nr_srs_info->srs_ls_estimated_channel[i] = (int32_t *) malloc16_clear(fp->ofdm_symbol_size*MAX_NUM_NR_SRS_SYMBOLS*sizeof(int32_t));
      ue->nr_srs_info->srs_estimated_channel_freq[i] = (int32_t *) malloc16_clear(fp->ofdm_symbol_size*MAX_NUM_NR_SRS_SYMBOLS*sizeof(int32_t));
      ue->nr_srs_info->srs_estimated_channel_time[i] = (int32_t *) malloc16_clear(fp->ofdm_symbol_size*MAX_NUM_NR_SRS_SYMBOLS*sizeof(int32_t));
      ue->nr_srs_info->srs_estimated_channel_time_shifted[i] = (int32_t *) malloc16_clear(fp->ofdm_symbol_size*MAX_NUM_NR_SRS_SYMBOLS*sizeof(int32_t));
    }

    for (th_id=0; th_id<RX_NB_TH_MAX; th_id++) {
      phy_init_nr_ue__PDSCH( ue->pdsch_vars[th_id][gNB_id], fp );
    }

    for (th_id=0; th_id<RX_NB_TH_MAX; th_id++) {
      ue->pdsch_vars[th_id][gNB_id]->llr_shifts          = (uint8_t *)malloc16_clear(7*2*fp->N_RB_DL*12);
      ue->pdsch_vars[th_id][gNB_id]->llr_shifts_p        = ue->pdsch_vars[0][gNB_id]->llr_shifts;
      ue->pdsch_vars[th_id][gNB_id]->llr[1]              = (int16_t *)malloc16_clear( (8*(3*8*8448))*sizeof(int16_t) );
      ue->pdsch_vars[th_id][gNB_id]->layer_llr[1]        = (int16_t *)malloc16_clear( (8*(3*8*8448))*sizeof(int16_t) );
      ue->pdsch_vars[th_id][gNB_id]->llr128_2ndstream    = (int16_t **)malloc16_clear( sizeof(int16_t *) );
    }


    for (th_id=0; th_id<RX_NB_TH_MAX; th_id++) {
      ue->pdsch_vars[th_id][gNB_id]->dl_ch_rho2_ext      = (int32_t **)malloc16_clear( 4*fp->nb_antennas_rx*sizeof(int32_t *) );
    }

    for (i=0; i<fp->nb_antennas_rx; i++)
      for (j=0; j<4; j++) {
        const int idx = (j*fp->nb_antennas_rx)+i;
        const size_t num = 7*2*fp->N_RB_DL*12+4;

        for (th_id=0; th_id<RX_NB_TH_MAX; th_id++) {
          ue->pdsch_vars[th_id][gNB_id]->dl_ch_rho2_ext[idx] = (int32_t *)malloc16_clear( sizeof(int32_t) * num );
        }
      }

    //const size_t num = 7*2*fp->N_RB_DL*12+4;
    for (k=0; k<8; k++) { //harq_pid
      for (l=0; l<8; l++) { //round
        for (th_id=0; th_id<RX_NB_TH_MAX; th_id++) {
          ue->pdsch_vars[th_id][gNB_id]->rxdataF_comp1[k][l] = (int32_t **)malloc16_clear( 4*fp->nb_antennas_rx*sizeof(int32_t *) );
          ue->pdsch_vars[th_id][gNB_id]->dl_ch_rho_ext[k][l] = (int32_t **)malloc16_clear( 4*fp->nb_antennas_rx*sizeof(int32_t *) );
          ue->pdsch_vars[th_id][gNB_id]->dl_ch_mag1[k][l]    = (int32_t **)malloc16_clear( 4*fp->nb_antennas_rx*sizeof(int32_t *) );
          ue->pdsch_vars[th_id][gNB_id]->dl_ch_magb1[k][l]   = (int32_t **)malloc16_clear( 4*fp->nb_antennas_rx*sizeof(int32_t *) );
        }

        for (int i=0; i<fp->nb_antennas_rx; i++)
          for (int j=0; j<4; j++) { //frame_parms->nb_antennas_tx; j++)
            const int idx = (j*fp->nb_antennas_rx)+i;

            for (th_id=0; th_id<RX_NB_TH_MAX; th_id++) {
              ue->pdsch_vars[th_id][gNB_id]->dl_ch_rho_ext[k][l][idx] = (int32_t *)malloc16_clear(7*2*sizeof(int32_t)*(fp->N_RB_DL*12));
              ue->pdsch_vars[th_id][gNB_id]->rxdataF_comp1[k][l][idx] = (int32_t *)malloc16_clear(7*2*sizeof(int32_t)*(fp->N_RB_DL*12));
              ue->pdsch_vars[th_id][gNB_id]->dl_ch_mag1[k][l][idx]    = (int32_t *)malloc16_clear(7*2*sizeof(int32_t)*(fp->N_RB_DL*12));
              ue->pdsch_vars[th_id][gNB_id]->dl_ch_magb1[k][l][idx]   = (int32_t *)malloc16_clear(7*2*sizeof(int32_t)*(fp->N_RB_DL*12));
            }
          }
      }
    }

<<<<<<< HEAD
      // PBCH
      prach_vars[gNB_id]->prachF             = (int16_t *)malloc16_clear( sizeof(int)*(7*2*sizeof(int)*(fp->ofdm_symbol_size*12)) );
      prach_vars[gNB_id]->prach              = (int16_t *)malloc16_clear( sizeof(int)*(7*2*sizeof(int)*(fp->ofdm_symbol_size*12)) );

    }
=======
    // 100 PRBs * 12 REs/PRB * 4 PDCCH SYMBOLS * 2 LLRs/RE
    for (th_id=0; th_id<RX_NB_TH_MAX; th_id++) {
      ue->pdcch_vars[th_id][gNB_id]->llr                 = (int16_t *)malloc16_clear( 2*4*100*12*sizeof(uint16_t) );
      ue->pdcch_vars[th_id][gNB_id]->llr16               = (int16_t *)malloc16_clear( 2*4*100*12*sizeof(uint16_t) );
      ue->pdcch_vars[th_id][gNB_id]->wbar                = (int16_t *)malloc16_clear( 2*4*100*12*sizeof(uint16_t) );
      ue->pdcch_vars[th_id][gNB_id]->e_rx                = (int16_t *)malloc16_clear( 4*2*100*12 );
      ue->pdcch_vars[th_id][gNB_id]->rxdataF_comp        = (int32_t **)malloc16_clear( 4*fp->nb_antennas_rx*sizeof(int32_t *) );
      ue->pdcch_vars[th_id][gNB_id]->dl_ch_rho_ext       = (int32_t **)malloc16_clear( 4*fp->nb_antennas_rx*sizeof(int32_t *) );
      ue->pdcch_vars[th_id][gNB_id]->rho                 = (int32_t **)malloc16( fp->nb_antennas_rx*sizeof(int32_t *) );
      ue->pdcch_vars[th_id][gNB_id]->rxdataF_ext         = (int32_t **)malloc16_clear( 4*fp->nb_antennas_rx*sizeof(int32_t *) );
      ue->pdcch_vars[th_id][gNB_id]->dl_ch_estimates_ext = (int32_t **)malloc16_clear( 4*fp->nb_antennas_rx*sizeof(int32_t *) );
      // Channel estimates
      ue->pdcch_vars[th_id][gNB_id]->dl_ch_estimates      = (int32_t **)malloc16_clear(4*fp->nb_antennas_rx*sizeof(int32_t *));
      ue->pdcch_vars[th_id][gNB_id]->dl_ch_estimates_time = (int32_t **)malloc16_clear(4*fp->nb_antennas_rx*sizeof(int32_t *));

      for (i=0; i<fp->nb_antennas_rx; i++) {
        ue->pdcch_vars[th_id][gNB_id]->rho[i] = (int32_t *)malloc16_clear( sizeof(int32_t)*(100*12*4));

        for (j=0; j<4; j++) {
          int idx = (j*fp->nb_antennas_rx)+i;
          ue->pdcch_vars[th_id][gNB_id]->dl_ch_estimates[idx] = (int32_t *)malloc16_clear( sizeof(int32_t)*fp->symbols_per_slot*(fp->ofdm_symbol_size+LTE_CE_FILTER_LENGTH) );
          ue->pdcch_vars[th_id][gNB_id]->dl_ch_estimates_time[idx] = (int32_t *)malloc16_clear( sizeof(int32_t)*fp->ofdm_symbol_size*2 );
          //  size_t num = 7*2*fp->N_RB_DL*12;
          size_t num = 4*273*12;  // 4 symbols, 100 PRBs, 12 REs per PRB
          ue->pdcch_vars[th_id][gNB_id]->rxdataF_comp[idx]        = (int32_t *)malloc16_clear(sizeof(int32_t) * num);
          ue->pdcch_vars[th_id][gNB_id]->dl_ch_rho_ext[idx]       = (int32_t *)malloc16_clear(sizeof(int32_t) * num);
          ue->pdcch_vars[th_id][gNB_id]->rxdataF_ext[idx]         = (int32_t *)malloc16_clear(sizeof(int32_t) * num);
          ue->pdcch_vars[th_id][gNB_id]->dl_ch_estimates_ext[idx] = (int32_t *)malloc16_clear(sizeof(int32_t) * num);
        }
      }
    }

    // PBCH
    pbch_vars[gNB_id]->rxdataF_ext         = (int32_t **)malloc16( fp->nb_antennas_rx*sizeof(int32_t *) );
    pbch_vars[gNB_id]->rxdataF_comp        = (int32_t **)malloc16_clear( 4*fp->nb_antennas_rx*sizeof(int32_t *) );
    pbch_vars[gNB_id]->dl_ch_estimates     = (int32_t **)malloc16_clear( 4*fp->nb_antennas_rx*sizeof(int32_t *) );
    pbch_vars[gNB_id]->dl_ch_estimates_ext = (int32_t **)malloc16_clear( 4*fp->nb_antennas_rx*sizeof(int32_t *) );
    pbch_vars[gNB_id]->dl_ch_estimates_time = (int32_t **)malloc16_clear( 4*fp->nb_antennas_rx*sizeof(int32_t *) );
    pbch_vars[gNB_id]->llr                 = (int16_t *)malloc16_clear( 1920 ); //
    prach_vars[gNB_id]->prachF             = (int16_t *)malloc16_clear( sizeof(int)*(7*2*sizeof(int)*(fp->ofdm_symbol_size*12)) );
    prach_vars[gNB_id]->prach              = (int16_t *)malloc16_clear( sizeof(int)*(7*2*sizeof(int)*(fp->ofdm_symbol_size*12)) );

    for (i=0; i<fp->nb_antennas_rx; i++) {
      pbch_vars[gNB_id]->rxdataF_ext[i]    = (int32_t *)malloc16_clear( sizeof(int32_t)*20*12*4 );

      for (j=0; j<4; j++) {//fp->nb_antennas_tx;j++) {
        int idx = (j*fp->nb_antennas_rx)+i;
        pbch_vars[gNB_id]->rxdataF_comp[idx]        = (int32_t *)malloc16_clear( sizeof(int32_t)*20*12*4 );
        pbch_vars[gNB_id]->dl_ch_estimates[idx]     = (int32_t *)malloc16_clear( sizeof(int32_t)*7*2*sizeof(int)*(fp->ofdm_symbol_size) );
        pbch_vars[gNB_id]->dl_ch_estimates_time[idx]= (int32_t *)malloc16_clear( sizeof(int32_t)*7*2*sizeof(int)*(fp->ofdm_symbol_size) );
        pbch_vars[gNB_id]->dl_ch_estimates_ext[idx] = (int32_t *)malloc16_clear( sizeof(int32_t)*20*12*4 );
      }
    }

    pbch_vars[gNB_id]->decoded_output = (uint8_t *)malloc16_clear(64);
>>>>>>> bf70a3bf
  }

  // initialization for the last instance of pdsch_vars (used for MU-MIMO)
  for (th_id=0; th_id<RX_NB_TH_MAX; th_id++) {
    ue->pdsch_vars[th_id][gNB_id] = malloc16_clear(sizeof(NR_UE_PDSCH));
    ue->pdsch_vars[th_id][gNB_id]->llr[1] = malloc16_clear((8*(3*8*8448))*sizeof(int16_t));
    ue->pdsch_vars[th_id][gNB_id]->layer_llr[1] = malloc16_clear((8*(3*8*8448))*sizeof(int16_t));
  }

  ue->sinr_CQI_dB = (double *) malloc16_clear( fp->N_RB_DL*12*sizeof(double) );
  ue->init_averaging = 1;

  // default value until overwritten by RRCConnectionReconfiguration
  if (fp->nb_antenna_ports_gNB==2)
    ue->pdsch_config_dedicated->p_a = dBm3;
  else
    ue->pdsch_config_dedicated->p_a = dB0;

  // enable MIB/SIB decoding by default
  ue->decode_MIB = 1;
  ue->decode_SIB = 1;

  init_nr_prach_tables(839);
  init_symbol_rotation(fp);
  return 0;
}

void term_nr_ue_signal(PHY_VARS_NR_UE *ue, int nb_connected_gNB)
{
  const NR_DL_FRAME_PARMS* fp = &ue->frame_parms;
  phy_term_nr_top();

  for (int th_id = 0; th_id < RX_NB_TH_MAX; th_id++) {
    for (int gNB_id = 0; gNB_id < ue->n_connected_gNB; gNB_id++) {
      phy_term_nr_ue_PUSCH(ue->pusch_vars[th_id][gNB_id]);
      free_and_zero(ue->pusch_vars[th_id][gNB_id]);
      free_and_zero(ue->pucch_vars[th_id][gNB_id]);
    }
  }

  for (int slot = 0; slot < fp->slots_per_frame; slot++) {
    for (int symb = 0; symb < fp->symbols_per_slot; symb++) {
      for (int q = 0; q < NR_MAX_NB_CODEWORDS; q++)
        free_and_zero(ue->nr_gold_pusch_dmrs[slot][symb][q]);
      free_and_zero(ue->nr_gold_pusch_dmrs[slot][symb]);
    }
    free_and_zero(ue->nr_gold_pusch_dmrs[slot]);
  }
  free_and_zero(ue->nr_gold_pusch_dmrs);

  NR_UE_COMMON* common_vars = &ue->common_vars;

  for (int i = 0; i < fp->nb_antennas_tx; i++) {
    free_and_zero(common_vars->txdata[i]);
    free_and_zero(common_vars->txdataF[i]);
  }

  free_and_zero(common_vars->txdata);
  free_and_zero(common_vars->txdataF);

  for (int i = 0; i < fp->nb_antennas_rx; i++) {
    free_and_zero(common_vars->rxdata[i]);
    for (int th_id = 0; th_id < RX_NB_TH_MAX; th_id++)
      free_and_zero(common_vars->common_vars_rx_data_per_thread[th_id].rxdataF[i]);
  }
  for (int th_id = 0; th_id < RX_NB_TH_MAX; th_id++) {
    free_and_zero(common_vars->common_vars_rx_data_per_thread[th_id].rxdataF);
  }
  free_and_zero(common_vars->rxdata);

  for (int slot = 0; slot < fp->slots_per_frame; slot++) {
    for (int symb = 0; symb < fp->symbols_per_slot; symb++)
      free_and_zero(ue->nr_gold_pdcch[0][slot][symb]);
    free_and_zero(ue->nr_gold_pdcch[0][slot]);
  }
  free_and_zero(ue->nr_gold_pdcch[0]);

  for (int slot=0; slot<fp->slots_per_frame; slot++) {
    for (int symb=0; symb<fp->symbols_per_slot; symb++) {
      for (int q=0; q<NR_MAX_NB_CODEWORDS; q++) 
        free_and_zero(ue->nr_gold_pdsch[0][slot][symb][q]);
      free_and_zero(ue->nr_gold_pdsch[0][slot][symb]);
    }
    free_and_zero(ue->nr_gold_pdsch[0][slot]);
  }
  free_and_zero(ue->nr_gold_pdsch[0]);

  for (int gNB_id = 0; gNB_id < ue->n_connected_gNB; gNB_id++) {

    // PDSCH
    for (int th_id = 0; th_id < RX_NB_TH_MAX; th_id++) {
      for (int k = 0; k < 8; k++) { //harq_pid
        for (int l = 0; l < 8; l++) { //round
          for (int i = 0; i < fp->nb_antennas_rx; i++) {
            for (int j = 0; j < 4; j++) { //frame_parms->nb_antennas_tx; j++)
              const int idx = j * fp->nb_antennas_rx + i;
              free_and_zero(ue->pdsch_vars[th_id][gNB_id]->dl_ch_rho_ext[k][l][idx]);
              free_and_zero(ue->pdsch_vars[th_id][gNB_id]->rxdataF_comp1[k][l][idx]);
              free_and_zero(ue->pdsch_vars[th_id][gNB_id]->dl_ch_mag1[k][l][idx]);
              free_and_zero(ue->pdsch_vars[th_id][gNB_id]->dl_ch_magb1[k][l][idx]);
            }
          }

          free_and_zero(ue->pdsch_vars[th_id][gNB_id]->rxdataF_comp1[k][l]);
          free_and_zero(ue->pdsch_vars[th_id][gNB_id]->dl_ch_rho_ext[k][l]);
          free_and_zero(ue->pdsch_vars[th_id][gNB_id]->dl_ch_mag1[k][l]);
          free_and_zero(ue->pdsch_vars[th_id][gNB_id]->dl_ch_magb1[k][l]);
        }
      }

      for (int i = 0; i < fp->nb_antennas_rx; i++) {
        for (int j = 0; j < 4; j++) {
          const int idx = (j*fp->nb_antennas_rx)+i;
          free_and_zero(ue->pdsch_vars[th_id][gNB_id]->dl_ch_rho2_ext[idx]);
        }
      }
      free_and_zero(ue->pdsch_vars[th_id][gNB_id]->llr_shifts);
      free_and_zero(ue->pdsch_vars[th_id][gNB_id]->llr[1]);
      free_and_zero(ue->pdsch_vars[th_id][gNB_id]->layer_llr[1]);
      free_and_zero(ue->pdsch_vars[th_id][gNB_id]->llr128_2ndstream);
      free_and_zero(ue->pdsch_vars[th_id][gNB_id]->dl_ch_rho2_ext);

      phy_term_nr_ue__PDSCH(ue->pdsch_vars[th_id][gNB_id], fp);
      free_and_zero(ue->pdsch_vars[th_id][gNB_id]);
    }

    for (int th_id = 0; th_id < RX_NB_TH_MAX; th_id++) {
      for (int i = 0; i < fp->nb_antennas_rx; i++) {
        for (int j = 0; j < 4; j++) {
          int idx = j * fp->nb_antennas_rx + i;
          free_and_zero(ue->pdcch_vars[th_id][gNB_id]->dl_ch_estimates[idx]);
          free_and_zero(ue->pdcch_vars[th_id][gNB_id]->dl_ch_estimates_time[idx]);
          free_and_zero(ue->pdcch_vars[th_id][gNB_id]->rxdataF_comp[idx]);
          free_and_zero(ue->pdcch_vars[th_id][gNB_id]->dl_ch_rho_ext[idx]);
          free_and_zero(ue->pdcch_vars[th_id][gNB_id]->rxdataF_ext[idx]);
          free_and_zero(ue->pdcch_vars[th_id][gNB_id]->dl_ch_estimates_ext[idx]);
        }
        free_and_zero(ue->pdcch_vars[th_id][gNB_id]->rho[i]);
      }
      free_and_zero(ue->pdcch_vars[th_id][gNB_id]->llr);
      free_and_zero(ue->pdcch_vars[th_id][gNB_id]->llr16);
      free_and_zero(ue->pdcch_vars[th_id][gNB_id]->wbar);
      free_and_zero(ue->pdcch_vars[th_id][gNB_id]->e_rx);
      free_and_zero(ue->pdcch_vars[th_id][gNB_id]->rxdataF_comp);
      free_and_zero(ue->pdcch_vars[th_id][gNB_id]->dl_ch_rho_ext);
      free_and_zero(ue->pdcch_vars[th_id][gNB_id]->rho);
      free_and_zero(ue->pdcch_vars[th_id][gNB_id]->rxdataF_ext);
      free_and_zero(ue->pdcch_vars[th_id][gNB_id]->dl_ch_estimates_ext);
      free_and_zero(ue->pdcch_vars[th_id][gNB_id]->dl_ch_estimates);
      free_and_zero(ue->pdcch_vars[th_id][gNB_id]->dl_ch_estimates_time);

      free_and_zero(ue->pdcch_vars[th_id][gNB_id]);
    }

    for (int i = 0; i < fp->nb_antennas_rx; i++) {
      free_and_zero(ue->nr_srs_info->srs_received_signal[i]);
      free_and_zero(ue->nr_srs_info->srs_ls_estimated_channel[i]);
      free_and_zero(ue->nr_srs_info->srs_estimated_channel_freq[i]);
      free_and_zero(ue->nr_srs_info->srs_estimated_channel_time[i]);
      free_and_zero(ue->nr_srs_info->srs_estimated_channel_time_shifted[i]);
    }
    free_and_zero(ue->nr_srs_info->srs_generated_signal);
    free_and_zero(ue->nr_srs_info->noise_power);
    free_and_zero(ue->nr_srs_info->srs_received_signal);
    free_and_zero(ue->nr_srs_info->srs_ls_estimated_channel);
    free_and_zero(ue->nr_srs_info->srs_estimated_channel_freq);
    free_and_zero(ue->nr_srs_info->srs_estimated_channel_time);
    free_and_zero(ue->nr_srs_info->srs_estimated_channel_time_shifted);
    free_and_zero(ue->nr_srs_info);

    free_and_zero(ue->srs_vars[gNB_id]);

    for (int i = 0; i < fp->nb_antennas_rx; i++) {
      free_and_zero(ue->pbch_vars[gNB_id]->rxdataF_ext[i]);

      for (int j = 0; j < 4; j++) {
        int idx = (j*fp->nb_antennas_rx)+i;
        free_and_zero(ue->pbch_vars[gNB_id]->rxdataF_comp[idx]);
        free_and_zero(ue->pbch_vars[gNB_id]->dl_ch_estimates[idx]);
        free_and_zero(ue->pbch_vars[gNB_id]->dl_ch_estimates_time[idx]);
        free_and_zero(ue->pbch_vars[gNB_id]->dl_ch_estimates_ext[idx]);
      }
    }

    free_and_zero(ue->pbch_vars[gNB_id]->rxdataF_ext);
    free_and_zero(ue->pbch_vars[gNB_id]->rxdataF_comp);
    free_and_zero(ue->pbch_vars[gNB_id]->dl_ch_estimates);
    free_and_zero(ue->pbch_vars[gNB_id]->dl_ch_estimates_ext);
    free_and_zero(ue->pbch_vars[gNB_id]->dl_ch_estimates_time);
    free_and_zero(ue->pbch_vars[gNB_id]->llr);
    free_and_zero(ue->pbch_vars[gNB_id]->decoded_output);
    free_and_zero(ue->pbch_vars[gNB_id]);

    free_and_zero(ue->prach_vars[gNB_id]->prachF);
    free_and_zero(ue->prach_vars[gNB_id]->prach);
    free_and_zero(ue->prach_vars[gNB_id]);
  }

  const int gNB_id = ue->n_connected_gNB;
  for (int th_id = 0; th_id < RX_NB_TH_MAX; th_id++) {
    free_and_zero(ue->pdsch_vars[th_id][gNB_id]->llr[1]);
    free_and_zero(ue->pdsch_vars[th_id][gNB_id]->layer_llr[1]);
    free_and_zero(ue->pdsch_vars[th_id][gNB_id]);
  }

  free_and_zero(ue->sinr_CQI_dB);
}

void term_nr_ue_transport(PHY_VARS_NR_UE *ue)
{
  const int N_RB_DL = ue->frame_parms.N_RB_DL;
  for (int i = 0; i < NUMBER_OF_CONNECTED_gNB_MAX; i++) {
    for (int j = 0; j < 2; j++) {
      for (int k = 0; k < RX_NB_TH_MAX; k++) {
        free_nr_ue_dlsch(&ue->dlsch[k][i][j], N_RB_DL);
        free_nr_ue_ulsch(&ue->ulsch[k][i][j], N_RB_DL);
      }
    }

    free_nr_ue_dlsch(&ue->dlsch_SI[i], N_RB_DL);
    free_nr_ue_dlsch(&ue->dlsch_ra[i], N_RB_DL);
  }

  free_nr_ue_dlsch(&ue->dlsch_MCH[0], N_RB_DL);
}

void init_nr_ue_transport(PHY_VARS_NR_UE *ue)
{
  for (int i = 0; i < NUMBER_OF_CONNECTED_gNB_MAX; i++) {
    for (int j=0; j<2; j++) {
      for (int k=0; k<RX_NB_TH_MAX; k++) {
        AssertFatal((ue->dlsch[k][i][j]  = new_nr_ue_dlsch(1,NR_MAX_DLSCH_HARQ_PROCESSES,NSOFT,MAX_LDPC_ITERATIONS,ue->frame_parms.N_RB_DL))!=NULL,"Can't get ue dlsch structures\n");
        LOG_D(PHY,"dlsch[%d][%d][%d] => %p\n",k,i,j,ue->dlsch[k][i][j]);
        AssertFatal((ue->ulsch[k][i][j]  = new_nr_ue_ulsch(ue->frame_parms.N_RB_UL, NR_MAX_ULSCH_HARQ_PROCESSES))!=NULL,"Can't get ue ulsch structures\n");
        LOG_D(PHY,"ulsch[%d][%d][%d] => %p\n",k,i,j,ue->ulsch[k][i][j]);
      }
    }

    ue->dlsch_SI[i]  = new_nr_ue_dlsch(1,1,NSOFT,MAX_LDPC_ITERATIONS,ue->frame_parms.N_RB_DL);
    ue->dlsch_ra[i]  = new_nr_ue_dlsch(1,1,NSOFT,MAX_LDPC_ITERATIONS,ue->frame_parms.N_RB_DL);
    ue->transmission_mode[i] = ue->frame_parms.nb_antenna_ports_gNB==1 ? 1 : 2;
  }

  //ue->frame_parms.pucch_config_common.deltaPUCCH_Shift = 1;
  ue->dlsch_MCH[0]  = new_nr_ue_dlsch(1,NR_MAX_DLSCH_HARQ_PROCESSES,NSOFT,MAX_LDPC_ITERATIONS_MBSFN,ue->frame_parms.N_RB_DL);

  for(int i=0; i<5; i++)
    ue->dl_stats[i] = 0;
}


void init_N_TA_offset(PHY_VARS_NR_UE *ue){

  NR_DL_FRAME_PARMS *fp = &ue->frame_parms;

  if (fp->frame_type == FDD) {
    ue->N_TA_offset = 0;
  } else {
    int N_TA_offset = fp->ul_CarrierFreq < 6e9 ? 400 : 431; // reference samples  for 25600Tc @ 30.72 Ms/s for FR1, same @ 61.44 Ms/s for FR2

    double factor = 1.0;
    switch (fp->numerology_index) {
      case 0: //15 kHz scs
        AssertFatal(N_TA_offset == 400, "scs_common 15kHz only for FR1\n");
        factor = fp->samples_per_subframe / 30720.0;
        break;
      case 1: //30 kHz sc
        AssertFatal(N_TA_offset == 400, "scs_common 30kHz only for FR1\n");
        factor = fp->samples_per_subframe / 30720.0;
        break;
      case 2: //60 kHz scs
        AssertFatal(1==0, "scs_common should not be 60 kHz\n");
        break;
      case 3: //120 kHz scs
        AssertFatal(N_TA_offset == 431, "scs_common 120kHz only for FR2\n");
        factor = fp->samples_per_subframe / 61440.0;
        break;
      case 4: //240 kHz scs
        AssertFatal(N_TA_offset == 431, "scs_common 240kHz only for FR2\n");
        factor = fp->samples_per_subframe / 61440.0;
        break;
      default:
        AssertFatal(1==0, "Invalid scs_common!\n");
    }

    ue->N_TA_offset = (int)(N_TA_offset * factor);

    LOG_I(PHY,"UE %d Setting N_TA_offset to %d samples (factor %f, UL Freq %lu, N_RB %d, mu %d)\n", ue->Mod_id, ue->N_TA_offset, factor, fp->ul_CarrierFreq, fp->N_RB_DL, fp->numerology_index);
  }
}

void phy_init_nr_top(PHY_VARS_NR_UE *ue) {
  NR_DL_FRAME_PARMS *frame_parms = &ue->frame_parms;
  crcTableInit();
  init_scrambling_luts();
  load_dftslib();
  init_context_synchro_nr(frame_parms);
  generate_ul_reference_signal_sequences(SHRT_MAX);
  // Polar encoder init for PBCH
  //lte_sync_time_init(frame_parms);
  //generate_ul_ref_sigs();
  //generate_ul_ref_sigs_rx();
  //generate_64qam_table();
  //generate_16qam_table();
  //generate_RIV_tables();
  //init_unscrambling_lut();
  //set_taus_seed(1328);
}

void phy_term_nr_top(void)
{
  free_ul_reference_signal_sequences();
  free_context_synchro_nr();
}<|MERGE_RESOLUTION|>--- conflicted
+++ resolved
@@ -413,13 +413,10 @@
       }
     }
 
-<<<<<<< HEAD
-      // PBCH
-      prach_vars[gNB_id]->prachF             = (int16_t *)malloc16_clear( sizeof(int)*(7*2*sizeof(int)*(fp->ofdm_symbol_size*12)) );
-      prach_vars[gNB_id]->prach              = (int16_t *)malloc16_clear( sizeof(int)*(7*2*sizeof(int)*(fp->ofdm_symbol_size*12)) );
-
-    }
-=======
+    // PBCH
+    prach_vars[gNB_id]->prachF             = (int16_t *)malloc16_clear( sizeof(int)*(7*2*sizeof(int)*(fp->ofdm_symbol_size*12)) );
+    prach_vars[gNB_id]->prach              = (int16_t *)malloc16_clear( sizeof(int)*(7*2*sizeof(int)*(fp->ofdm_symbol_size*12)) );
+
     // 100 PRBs * 12 REs/PRB * 4 PDCCH SYMBOLS * 2 LLRs/RE
     for (th_id=0; th_id<RX_NB_TH_MAX; th_id++) {
       ue->pdcch_vars[th_id][gNB_id]->llr                 = (int16_t *)malloc16_clear( 2*4*100*12*sizeof(uint16_t) );
@@ -452,30 +449,6 @@
       }
     }
 
-    // PBCH
-    pbch_vars[gNB_id]->rxdataF_ext         = (int32_t **)malloc16( fp->nb_antennas_rx*sizeof(int32_t *) );
-    pbch_vars[gNB_id]->rxdataF_comp        = (int32_t **)malloc16_clear( 4*fp->nb_antennas_rx*sizeof(int32_t *) );
-    pbch_vars[gNB_id]->dl_ch_estimates     = (int32_t **)malloc16_clear( 4*fp->nb_antennas_rx*sizeof(int32_t *) );
-    pbch_vars[gNB_id]->dl_ch_estimates_ext = (int32_t **)malloc16_clear( 4*fp->nb_antennas_rx*sizeof(int32_t *) );
-    pbch_vars[gNB_id]->dl_ch_estimates_time = (int32_t **)malloc16_clear( 4*fp->nb_antennas_rx*sizeof(int32_t *) );
-    pbch_vars[gNB_id]->llr                 = (int16_t *)malloc16_clear( 1920 ); //
-    prach_vars[gNB_id]->prachF             = (int16_t *)malloc16_clear( sizeof(int)*(7*2*sizeof(int)*(fp->ofdm_symbol_size*12)) );
-    prach_vars[gNB_id]->prach              = (int16_t *)malloc16_clear( sizeof(int)*(7*2*sizeof(int)*(fp->ofdm_symbol_size*12)) );
-
-    for (i=0; i<fp->nb_antennas_rx; i++) {
-      pbch_vars[gNB_id]->rxdataF_ext[i]    = (int32_t *)malloc16_clear( sizeof(int32_t)*20*12*4 );
-
-      for (j=0; j<4; j++) {//fp->nb_antennas_tx;j++) {
-        int idx = (j*fp->nb_antennas_rx)+i;
-        pbch_vars[gNB_id]->rxdataF_comp[idx]        = (int32_t *)malloc16_clear( sizeof(int32_t)*20*12*4 );
-        pbch_vars[gNB_id]->dl_ch_estimates[idx]     = (int32_t *)malloc16_clear( sizeof(int32_t)*7*2*sizeof(int)*(fp->ofdm_symbol_size) );
-        pbch_vars[gNB_id]->dl_ch_estimates_time[idx]= (int32_t *)malloc16_clear( sizeof(int32_t)*7*2*sizeof(int)*(fp->ofdm_symbol_size) );
-        pbch_vars[gNB_id]->dl_ch_estimates_ext[idx] = (int32_t *)malloc16_clear( sizeof(int32_t)*20*12*4 );
-      }
-    }
-
-    pbch_vars[gNB_id]->decoded_output = (uint8_t *)malloc16_clear(64);
->>>>>>> bf70a3bf
   }
 
   // initialization for the last instance of pdsch_vars (used for MU-MIMO)
@@ -648,25 +621,6 @@
 
     free_and_zero(ue->srs_vars[gNB_id]);
 
-    for (int i = 0; i < fp->nb_antennas_rx; i++) {
-      free_and_zero(ue->pbch_vars[gNB_id]->rxdataF_ext[i]);
-
-      for (int j = 0; j < 4; j++) {
-        int idx = (j*fp->nb_antennas_rx)+i;
-        free_and_zero(ue->pbch_vars[gNB_id]->rxdataF_comp[idx]);
-        free_and_zero(ue->pbch_vars[gNB_id]->dl_ch_estimates[idx]);
-        free_and_zero(ue->pbch_vars[gNB_id]->dl_ch_estimates_time[idx]);
-        free_and_zero(ue->pbch_vars[gNB_id]->dl_ch_estimates_ext[idx]);
-      }
-    }
-
-    free_and_zero(ue->pbch_vars[gNB_id]->rxdataF_ext);
-    free_and_zero(ue->pbch_vars[gNB_id]->rxdataF_comp);
-    free_and_zero(ue->pbch_vars[gNB_id]->dl_ch_estimates);
-    free_and_zero(ue->pbch_vars[gNB_id]->dl_ch_estimates_ext);
-    free_and_zero(ue->pbch_vars[gNB_id]->dl_ch_estimates_time);
-    free_and_zero(ue->pbch_vars[gNB_id]->llr);
-    free_and_zero(ue->pbch_vars[gNB_id]->decoded_output);
     free_and_zero(ue->pbch_vars[gNB_id]);
 
     free_and_zero(ue->prach_vars[gNB_id]->prachF);
