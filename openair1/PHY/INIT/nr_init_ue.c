/*
 * Licensed to the OpenAirInterface (OAI) Software Alliance under one or more
 * contributor license agreements.  See the NOTICE file distributed with
 * this work for additional information regarding copyright ownership.
 * The OpenAirInterface Software Alliance licenses this file to You under
 * the OAI Public License, Version 1.1  (the "License"); you may not use this file
 * except in compliance with the License.
 * You may obtain a copy of the License at
 *
 *      http://www.openairinterface.org/?page_id=698
 *
 * Unless required by applicable law or agreed to in writing, software
 * distributed under the License is distributed on an "AS IS" BASIS,
 * WITHOUT WARRANTIES OR CONDITIONS OF ANY KIND, either express or implied.
 * See the License for the specific language governing permissions and
 * limitations under the License.
 *-------------------------------------------------------------------------------
 * For more information about the OpenAirInterface (OAI) Software Alliance:
 *      contact@openairinterface.org
 */

#include "phy_init.h"
#include "PHY/phy_extern_nr_ue.h"
#include "openair1/PHY/defs_RU.h"
#include "openair1/PHY/impl_defs_nr.h"
#include "common/utils/LOG/vcd_signal_dumper.h"
#include "assertions.h"
#include "PHY/MODULATION/nr_modulation.h"
#include "PHY/NR_UE_TRANSPORT/nr_transport_ue.h"
#include "PHY/NR_UE_TRANSPORT/nr_transport_proto_ue.h"
#include "PHY/NR_REFSIG/pss_nr.h"
#include "PHY/NR_REFSIG/ul_ref_seq_nr.h"
#include "PHY/NR_REFSIG/refsig_defs_ue.h"
#include "PHY/NR_REFSIG/nr_refsig.h"
#include "PHY/MODULATION/nr_modulation.h"

#if 0
void phy_config_harq_ue(module_id_t Mod_id,
                        int CC_id,
                        uint8_t gNB_id,
                        uint16_t max_harq_tx) {
  int num_of_threads,num_of_code_words;
  PHY_VARS_NR_UE *phy_vars_ue = PHY_vars_UE_g[Mod_id][CC_id];

  for (num_of_threads=0; num_of_threads<RX_NB_TH_MAX; num_of_threads++)
    for (num_of_code_words=0; num_of_code_words<NR_MAX_NB_CODEWORDS; num_of_code_words++)
      phy_vars_ue->ulsch[num_of_threads][gNB_id][num_of_code_words]->Mlimit = max_harq_tx;
}
#endif

extern uint16_t beta_cqi[16];

/*! \brief Helper function to allocate memory for DLSCH data structures.
 * \param[out] pdsch Pointer to the LTE_UE_PDSCH structure to initialize.
 * \param[in] frame_parms LTE_DL_FRAME_PARMS structure.
 * \note This function is optimistic in that it expects malloc() to succeed.
 */
void phy_init_nr_ue__PDSCH(NR_UE_PDSCH *const pdsch,
                           const NR_DL_FRAME_PARMS *const fp) {
  AssertFatal( pdsch, "pdsch==0" );
  pdsch->pmi_ext = (uint8_t *)malloc16_clear( fp->N_RB_DL );
  pdsch->llr[0] = (int16_t *)malloc16_clear( (8*(3*8*6144))*sizeof(int16_t) );
  pdsch->layer_llr[0] = (int16_t *)malloc16_clear( (8*(3*8*6144))*sizeof(int16_t) );
  pdsch->llr128 = (int16_t **)malloc16_clear( sizeof(int16_t *) );
  // FIXME! no further allocation for (int16_t*)pdsch->llr128 !!! expect SIGSEGV
  // FK, 11-3-2015: this is only as a temporary pointer, no memory is stored there
  pdsch->rxdataF_ext            = (int32_t **)malloc16_clear( fp->nb_antennas_rx*sizeof(int32_t *) );
  pdsch->rxdataF_uespec_pilots  = (int32_t **)malloc16_clear( fp->nb_antennas_rx*sizeof(int32_t *) );
  pdsch->rxdataF_comp0          = (int32_t **)malloc16_clear( NR_MAX_NB_LAYERS*fp->nb_antennas_rx*sizeof(int32_t *) );
  pdsch->rho                    = (int32_t ***)malloc16_clear( fp->nb_antennas_rx*sizeof(int32_t **) );
  pdsch->dl_ch_estimates        = (int32_t **)malloc16_clear( NR_MAX_NB_LAYERS*fp->nb_antennas_rx*sizeof(int32_t *) );
  pdsch->dl_ch_estimates_ext    = (int32_t **)malloc16_clear( NR_MAX_NB_LAYERS*fp->nb_antennas_rx*sizeof(int32_t *) );
  pdsch->dl_bf_ch_estimates     = (int32_t **)malloc16_clear( NR_MAX_NB_LAYERS*fp->nb_antennas_rx*sizeof(int32_t *) );
  pdsch->dl_bf_ch_estimates_ext = (int32_t **)malloc16_clear( NR_MAX_NB_LAYERS*fp->nb_antennas_rx*sizeof(int32_t *) );
  //pdsch->dl_ch_rho_ext          = (int32_t**)malloc16_clear( 8*sizeof(int32_t*) );
  //pdsch->dl_ch_rho2_ext         = (int32_t**)malloc16_clear( 8*sizeof(int32_t*) );
  pdsch->dl_ch_mag0             = (int32_t **)malloc16_clear( NR_MAX_NB_LAYERS*fp->nb_antennas_rx*sizeof(int32_t *) );
  pdsch->dl_ch_magb0            = (int32_t **)malloc16_clear( NR_MAX_NB_LAYERS*fp->nb_antennas_rx*sizeof(int32_t *) );
  pdsch->dl_ch_magr0            = (int32_t **)malloc16_clear( NR_MAX_NB_LAYERS*fp->nb_antennas_rx*sizeof(int32_t *) );
  pdsch->ptrs_phase_per_slot    = (int32_t **)malloc16_clear( fp->nb_antennas_rx*sizeof(int32_t *) );
  pdsch->ptrs_re_per_slot       = (int32_t **)malloc16_clear( fp->nb_antennas_rx*sizeof(int32_t *) );
  pdsch->dl_ch_ptrs_estimates_ext = (int32_t **)malloc16_clear( fp->nb_antennas_rx*sizeof(int32_t *) );
  // the allocated memory size is fixed:
  AssertFatal( fp->nb_antennas_rx <= 4, "nb_antennas_rx > 4" );//Extend the max number of UE Rx antennas to 4

  const size_t num = 7*2*fp->N_RB_DL*12;
  for (int i=0; i<fp->nb_antennas_rx; i++) {
    pdsch->rxdataF_ext[i]              = (int32_t *)malloc16_clear( sizeof(int32_t) * num );
    pdsch->rxdataF_uespec_pilots[i]    = (int32_t *)malloc16_clear( sizeof(int32_t) * fp->N_RB_DL*12);
    pdsch->ptrs_phase_per_slot[i]      = (int32_t *)malloc16_clear( sizeof(int32_t) * 14 );
    pdsch->ptrs_re_per_slot[i]         = (int32_t *)malloc16_clear( sizeof(int32_t) * 14);
    pdsch->dl_ch_ptrs_estimates_ext[i] = (int32_t *)malloc16_clear( sizeof(int32_t) * num);
    pdsch->rho[i]                      = (int32_t **)malloc16_clear( NR_MAX_NB_LAYERS*NR_MAX_NB_LAYERS*sizeof(int32_t *) );

    for (int j=0; j<NR_MAX_NB_LAYERS; j++) {
      const int idx = (j*fp->nb_antennas_rx)+i;
      for (int k=0; k<NR_MAX_NB_LAYERS; k++) {
        pdsch->rho[i][j*NR_MAX_NB_LAYERS+k] = (int32_t *)malloc16_clear( sizeof(int32_t) * num );
      }
      pdsch->rxdataF_comp0[idx]           = (int32_t *)malloc16_clear( sizeof(int32_t) * num );
      pdsch->dl_ch_estimates[idx]         = (int32_t *)malloc16_clear( sizeof(int32_t) * fp->ofdm_symbol_size*7*2);
      pdsch->dl_ch_estimates_ext[idx]     = (int32_t *)malloc16_clear( sizeof(int32_t) * num );
      pdsch->dl_bf_ch_estimates[idx]      = (int32_t *)malloc16_clear( sizeof(int32_t) * fp->ofdm_symbol_size*7*2);
      pdsch->dl_bf_ch_estimates_ext[idx]  = (int32_t *)malloc16_clear( sizeof(int32_t) * num );
      //pdsch->dl_ch_rho_ext[idx]           = (int32_t*)malloc16_clear( sizeof(int32_t) * num );
      //pdsch->dl_ch_rho2_ext[idx]          = (int32_t*)malloc16_clear( sizeof(int32_t) * num );
      pdsch->dl_ch_mag0[idx]              = (int32_t *)malloc16_clear( sizeof(int32_t) * num );
      pdsch->dl_ch_magb0[idx]             = (int32_t *)malloc16_clear( sizeof(int32_t) * num );
      pdsch->dl_ch_magr0[idx]             = (int32_t *)malloc16_clear( sizeof(int32_t) * num );
    }
  }
}

void phy_term_nr_ue__PDSCH(NR_UE_PDSCH* pdsch, const NR_DL_FRAME_PARMS *const fp)
{
  for (int i = 0; i < fp->nb_antennas_rx; i++) {
    for (int j = 0; j < NR_MAX_NB_LAYERS; j++) {
      const int idx = j * fp->nb_antennas_rx + i;
      for (int k = 0; k < NR_MAX_NB_LAYERS; k++)
        free_and_zero(pdsch->rho[i][j*NR_MAX_NB_LAYERS+k]);
      free_and_zero(pdsch->rxdataF_comp0[idx]);
      free_and_zero(pdsch->dl_ch_estimates[idx]);
      free_and_zero(pdsch->dl_ch_estimates_ext[idx]);
      free_and_zero(pdsch->dl_bf_ch_estimates[idx]);
      free_and_zero(pdsch->dl_bf_ch_estimates_ext[idx]);
      free_and_zero(pdsch->dl_ch_mag0[idx]);
      free_and_zero(pdsch->dl_ch_magb0[idx]);
      free_and_zero(pdsch->dl_ch_magr0[idx]);
    }
    free_and_zero(pdsch->rxdataF_ext[i]);
    free_and_zero(pdsch->rxdataF_uespec_pilots[i]);
    free_and_zero(pdsch->ptrs_phase_per_slot[i]);
    free_and_zero(pdsch->ptrs_re_per_slot[i]);
    free_and_zero(pdsch->dl_ch_ptrs_estimates_ext[i]);
    free_and_zero(pdsch->rho[i]);
  }
  free_and_zero(pdsch->pmi_ext);
  free_and_zero(pdsch->llr[0]);
  free_and_zero(pdsch->layer_llr[0]);
  free_and_zero(pdsch->llr128);
  free_and_zero(pdsch->rxdataF_ext);
  free_and_zero(pdsch->rxdataF_uespec_pilots);
  free_and_zero(pdsch->rxdataF_comp0);
  free_and_zero(pdsch->rho);
  free_and_zero(pdsch->dl_ch_estimates);
  free_and_zero(pdsch->dl_ch_estimates_ext);
  free_and_zero(pdsch->dl_bf_ch_estimates);
  free_and_zero(pdsch->dl_bf_ch_estimates_ext);
  free_and_zero(pdsch->dl_ch_mag0);
  free_and_zero(pdsch->dl_ch_magb0);
  free_and_zero(pdsch->dl_ch_magr0);
  free_and_zero(pdsch->ptrs_phase_per_slot);
  free_and_zero(pdsch->ptrs_re_per_slot);
  free_and_zero(pdsch->dl_ch_ptrs_estimates_ext);
}

void phy_init_nr_ue_PUSCH(NR_UE_PUSCH *const pusch,
                          const NR_DL_FRAME_PARMS *const fp) {
  AssertFatal( pusch, "pusch==0" );

  for (int i=0; i<NR_MAX_NB_LAYERS; i++) {
    pusch->txdataF_layers[i] = (int32_t *)malloc16_clear(NR_MAX_PUSCH_ENCODED_LENGTH*sizeof(int32_t));
  }
}

void phy_term_nr_ue_PUSCH(NR_UE_PUSCH *pusch)
{
  for (int i = 0; i < NR_MAX_NB_LAYERS; i++)
    free_and_zero(pusch->txdataF_layers[i]);
}

int init_nr_ue_signal(PHY_VARS_NR_UE *ue, int nb_connected_gNB)
{
  // create shortcuts
  NR_DL_FRAME_PARMS *const fp            = &ue->frame_parms;
  NR_UE_COMMON *const common_vars        = &ue->common_vars;
  NR_UE_PBCH  **const pbch_vars          = ue->pbch_vars;
  NR_UE_PRACH **const prach_vars         = ue->prach_vars;
  NR_UE_SRS **const srs_vars             = ue->srs_vars;

  int i,j,k,l,slot,symb,q;
  int gNB_id;
  int th_id;
  uint32_t ****pusch_dmrs;
<<<<<<< HEAD
  abstraction_flag = 0;
  LOG_I(PHY, "Initializing UE vars (abstraction %u) for gNB TXant %u, UE RXant %u\n", abstraction_flag, fp->nb_antennas_tx, fp->nb_antennas_rx);
=======
  uint16_t N_n_scid[2] = {0,1}; // [HOTFIX] This is a temporary implementation of scramblingID0 and scramblingID1 which are given by DMRS-UplinkConfig
  int n_scid;
  LOG_I(PHY, "Initializing UE vars for gNB TXant %u, UE RXant %u\n", fp->nb_antennas_tx, fp->nb_antennas_rx);
  //LOG_D(PHY,"[MSC_NEW][FRAME 00000][PHY_UE][MOD %02u][]\n", ue->Mod_id+NB_gNB_INST);
>>>>>>> 8cfb8b6a
  phy_init_nr_top(ue);
  // many memory allocation sizes are hard coded
  AssertFatal( fp->nb_antennas_rx <= 4, "hard coded allocation for ue_common_vars->dl_ch_estimates[gNB_id]" );
  AssertFatal( nb_connected_gNB <= NUMBER_OF_CONNECTED_gNB_MAX, "n_connected_gNB is too large" );
  // init phy_vars_ue

  for (i=0; i<4; i++) {
    ue->rx_gain_max[i] = 135;
    ue->rx_gain_med[i] = 128;
    ue->rx_gain_byp[i] = 120;
  }

  ue->n_connected_gNB = nb_connected_gNB;

  for(gNB_id = 0; gNB_id < ue->n_connected_gNB; gNB_id++) {
    ue->total_TBS[gNB_id] = 0;
    ue->total_TBS_last[gNB_id] = 0;
    ue->bitrate[gNB_id] = 0;
    ue->total_received_bits[gNB_id] = 0;

    ue->ul_time_alignment[gNB_id].apply_ta = 0;
    ue->ul_time_alignment[gNB_id].ta_frame = -1;
    ue->ul_time_alignment[gNB_id].ta_slot  = -1;
  }
  // init NR modulation lookup tables
  nr_generate_modulation_table();

  /////////////////////////PUSCH init/////////////////////////
  ///////////
  for (th_id = 0; th_id < RX_NB_TH_MAX; th_id++) {
    for (gNB_id = 0; gNB_id < ue->n_connected_gNB; gNB_id++) {
      ue->pusch_vars[th_id][gNB_id] = (NR_UE_PUSCH *)malloc16(sizeof(NR_UE_PUSCH));
      phy_init_nr_ue_PUSCH( ue->pusch_vars[th_id][gNB_id], fp );
    }
  }

  /////////////////////////PUCCH init/////////////////////////
  ///////////
  for (th_id = 0; th_id < RX_NB_TH_MAX; th_id++) {
    for (gNB_id = 0; gNB_id < ue->n_connected_gNB; gNB_id++) {
      ue->pucch_vars[th_id][gNB_id] = (NR_UE_PUCCH *)malloc16(sizeof(NR_UE_PUCCH));
      for (i=0; i<2; i++)
        ue->pucch_vars[th_id][gNB_id]->active[i] = false;
    }
  }

  ///////////
  ////////////////////////////////////////////////////////////////////////////////////////////

  /////////////////////////PUSCH DMRS init/////////////////////////
  ///////////
  ue->nr_gold_pusch_dmrs = (uint32_t ****)malloc16(fp->slots_per_frame*sizeof(uint32_t ***));
  pusch_dmrs             = ue->nr_gold_pusch_dmrs;

  for (slot=0; slot<fp->slots_per_frame; slot++) {
    pusch_dmrs[slot] = (uint32_t ***)malloc16(fp->symbols_per_slot*sizeof(uint32_t **));
    AssertFatal(pusch_dmrs[slot]!=NULL, "init_nr_ue_signal: pusch_dmrs for slot %d - malloc failed\n", slot);

    for (symb=0; symb<fp->symbols_per_slot; symb++) {
      pusch_dmrs[slot][symb] = (uint32_t **)malloc16(NR_MAX_NB_CODEWORDS*sizeof(uint32_t *));
      AssertFatal(pusch_dmrs[slot][symb]!=NULL, "init_nr_ue_signal: pusch_dmrs for slot %d symbol %d - malloc failed\n", slot, symb);

      for (q=0; q<NR_MAX_NB_CODEWORDS; q++) {
        pusch_dmrs[slot][symb][q] = (uint32_t *)malloc16(NR_MAX_PDSCH_DMRS_INIT_LENGTH_DWORD*sizeof(uint32_t));
        AssertFatal(pusch_dmrs[slot][symb][q]!=NULL, "init_nr_ue_signal: pusch_dmrs for slot %d symbol %d codeword %d - malloc failed\n", slot, symb, q);
      }
    }
  }

  ///////////
  ////////////////////////////////////////////////////////////////////////////////////////////

  /////////////////////////PUSCH PTRS init/////////////////////////
  ///////////

  //------------- config PTRS parameters--------------//
  // ptrs_Uplink_Config->timeDensity.ptrs_mcs1 = 2; // setting MCS values to 0 indicate abscence of time_density field in the configuration
  // ptrs_Uplink_Config->timeDensity.ptrs_mcs2 = 4;
  // ptrs_Uplink_Config->timeDensity.ptrs_mcs3 = 10;
  // ptrs_Uplink_Config->frequencyDensity.n_rb0 = 25;     // setting N_RB values to 0 indicate abscence of frequency_density field in the configuration
  // ptrs_Uplink_Config->frequencyDensity.n_rb1 = 75;
  // ptrs_Uplink_Config->resourceElementOffset = 0;
  //-------------------------------------------------//

  ///////////
  ////////////////////////////////////////////////////////////////////////////////////////////

  for (i=0; i<10; i++)
    ue->tx_power_dBm[i]=-127;

  // init TX buffers
  common_vars->txdata  = (int32_t **)malloc16( fp->nb_antennas_tx*sizeof(int32_t *) );
  common_vars->txdataF = (int32_t **)malloc16( fp->nb_antennas_tx*sizeof(int32_t *) );

  for (i=0; i<fp->nb_antennas_tx; i++) {
    common_vars->txdata[i]  = (int32_t *)malloc16_clear( fp->samples_per_subframe*10*sizeof(int32_t) );
    common_vars->txdataF[i] = (int32_t *)malloc16_clear( fp->samples_per_slot_wCP*sizeof(int32_t) );
  }

  // init RX buffers
  common_vars->rxdata   = (int32_t **)malloc16( fp->nb_antennas_rx*sizeof(int32_t *) );

  for (th_id=0; th_id<RX_NB_TH_MAX; th_id++) {
    common_vars->common_vars_rx_data_per_thread[th_id].rxdataF  = (int32_t **)malloc16( fp->nb_antennas_rx*sizeof(int32_t *) );
  }

  for (i=0; i<fp->nb_antennas_rx; i++) {
    common_vars->rxdata[i] = (int32_t *) malloc16_clear( (2*(fp->samples_per_frame)+2048)*sizeof(int32_t) );

    for (th_id=0; th_id<RX_NB_TH_MAX; th_id++) {
      common_vars->common_vars_rx_data_per_thread[th_id].rxdataF[i] = (int32_t *)malloc16_clear( sizeof(int32_t)*(fp->samples_per_slot_wCP) );
    }
  }

  //PDCCH DMRS init (gNB offset = 0)
  ue->nr_gold_pdcch[0] = (uint32_t ***)malloc16(fp->slots_per_frame*sizeof(uint32_t **));
  uint32_t ***pdcch_dmrs = ue->nr_gold_pdcch[0];
  AssertFatal(pdcch_dmrs!=NULL, "NR init: pdcch_dmrs malloc failed\n");

  for (int slot=0; slot<fp->slots_per_frame; slot++) {
    pdcch_dmrs[slot] = (uint32_t **)malloc16(fp->symbols_per_slot*sizeof(uint32_t *));
    AssertFatal(pdcch_dmrs[slot]!=NULL, "NR init: pdcch_dmrs for slot %d - malloc failed\n", slot);

    for (int symb=0; symb<fp->symbols_per_slot; symb++) {
      pdcch_dmrs[slot][symb] = (uint32_t *)malloc16(NR_MAX_PDCCH_DMRS_INIT_LENGTH_DWORD*sizeof(uint32_t));
      AssertFatal(pdcch_dmrs[slot][symb]!=NULL, "NR init: pdcch_dmrs for slot %d symbol %d - malloc failed\n", slot, symb);
    }
  }

  //PDSCH DMRS init (eNB offset = 0)
  ue->nr_gold_pdsch[0] = (uint32_t ****)malloc16(fp->slots_per_frame*sizeof(uint32_t ***));
  uint32_t ****pdsch_dmrs = ue->nr_gold_pdsch[0];

  for (int slot=0; slot<fp->slots_per_frame; slot++) {
    pdsch_dmrs[slot] = (uint32_t ***)malloc16(fp->symbols_per_slot*sizeof(uint32_t **));
    AssertFatal(pdsch_dmrs[slot]!=NULL, "NR init: pdsch_dmrs for slot %d - malloc failed\n", slot);

    for (int symb=0; symb<fp->symbols_per_slot; symb++) {
      pdsch_dmrs[slot][symb] = (uint32_t **)malloc16(NR_MAX_NB_CODEWORDS*sizeof(uint32_t *));
      AssertFatal(pdsch_dmrs[slot][symb]!=NULL, "NR init: pdsch_dmrs for slot %d symbol %d - malloc failed\n", slot, symb);

      for (int q=0; q<NR_MAX_NB_CODEWORDS; q++) {
        pdsch_dmrs[slot][symb][q] = (uint32_t *)malloc16(NR_MAX_PDSCH_DMRS_INIT_LENGTH_DWORD*sizeof(uint32_t));
        AssertFatal(pdsch_dmrs[slot][symb][q]!=NULL, "NR init: pdsch_dmrs for slot %d symbol %d codeword %d - malloc failed\n", slot, symb, q);
      }
    }
  }

  // DLSCH
  for (gNB_id = 0; gNB_id < ue->n_connected_gNB; gNB_id++) {
    for (th_id=0; th_id<RX_NB_TH_MAX; th_id++) {
      ue->pdsch_vars[th_id][gNB_id] = (NR_UE_PDSCH *)malloc16_clear(sizeof(NR_UE_PDSCH));
    }

    for (th_id=0; th_id<RX_NB_TH_MAX; th_id++) {
      ue->pdcch_vars[th_id][gNB_id] = (NR_UE_PDCCH *)malloc16_clear(sizeof(NR_UE_PDCCH));
    }

    prach_vars[gNB_id] = (NR_UE_PRACH *)malloc16_clear(sizeof(NR_UE_PRACH));
    pbch_vars[gNB_id] = (NR_UE_PBCH *)malloc16_clear(sizeof(NR_UE_PBCH));
    srs_vars[gNB_id] = (NR_UE_SRS *)malloc16_clear(sizeof(NR_UE_SRS));

    srs_vars[gNB_id]->active = false;
    ue->nr_srs_info = (nr_srs_info_t *)malloc16_clear(sizeof(nr_srs_info_t));
    ue->nr_srs_info->srs_generated_signal = (int32_t *) malloc16_clear( (2*(fp->samples_per_frame)+2048)*sizeof(int32_t) );
    ue->nr_srs_info->noise_power = (uint32_t*)malloc16_clear(sizeof(uint32_t));
    ue->nr_srs_info->srs_received_signal = (int32_t **)malloc16( fp->nb_antennas_rx*sizeof(int32_t *) );
    ue->nr_srs_info->srs_ls_estimated_channel = (int32_t **)malloc16( fp->nb_antennas_rx*sizeof(int32_t *) );
    ue->nr_srs_info->srs_estimated_channel_freq = (int32_t **)malloc16( fp->nb_antennas_rx*sizeof(int32_t *) );
    ue->nr_srs_info->srs_estimated_channel_time = (int32_t **)malloc16( fp->nb_antennas_rx*sizeof(int32_t *) );
    ue->nr_srs_info->srs_estimated_channel_time_shifted = (int32_t **)malloc16( fp->nb_antennas_rx*sizeof(int32_t *) );
    for (i=0; i<fp->nb_antennas_rx; i++) {
      ue->nr_srs_info->srs_received_signal[i] = (int32_t *) malloc16_clear(fp->ofdm_symbol_size*MAX_NUM_NR_SRS_SYMBOLS*sizeof(int32_t));
      ue->nr_srs_info->srs_ls_estimated_channel[i] = (int32_t *) malloc16_clear(fp->ofdm_symbol_size*MAX_NUM_NR_SRS_SYMBOLS*sizeof(int32_t));
      ue->nr_srs_info->srs_estimated_channel_freq[i] = (int32_t *) malloc16_clear(fp->ofdm_symbol_size*MAX_NUM_NR_SRS_SYMBOLS*sizeof(int32_t));
      ue->nr_srs_info->srs_estimated_channel_time[i] = (int32_t *) malloc16_clear(fp->ofdm_symbol_size*MAX_NUM_NR_SRS_SYMBOLS*sizeof(int32_t));
      ue->nr_srs_info->srs_estimated_channel_time_shifted[i] = (int32_t *) malloc16_clear(fp->ofdm_symbol_size*MAX_NUM_NR_SRS_SYMBOLS*sizeof(int32_t));
    }

    for (th_id=0; th_id<RX_NB_TH_MAX; th_id++) {
      phy_init_nr_ue__PDSCH( ue->pdsch_vars[th_id][gNB_id], fp );
    }

    for (th_id=0; th_id<RX_NB_TH_MAX; th_id++) {
      ue->pdsch_vars[th_id][gNB_id]->llr_shifts          = (uint8_t *)malloc16_clear(7*2*fp->N_RB_DL*12);
      ue->pdsch_vars[th_id][gNB_id]->llr_shifts_p        = ue->pdsch_vars[0][gNB_id]->llr_shifts;
      ue->pdsch_vars[th_id][gNB_id]->llr[1]              = (int16_t *)malloc16_clear( (8*(3*8*8448))*sizeof(int16_t) );
      ue->pdsch_vars[th_id][gNB_id]->layer_llr[1]        = (int16_t *)malloc16_clear( (8*(3*8*8448))*sizeof(int16_t) );
      ue->pdsch_vars[th_id][gNB_id]->llr128_2ndstream    = (int16_t **)malloc16_clear( sizeof(int16_t *) );
    }


    for (th_id=0; th_id<RX_NB_TH_MAX; th_id++) {
      ue->pdsch_vars[th_id][gNB_id]->dl_ch_rho2_ext      = (int32_t **)malloc16_clear( 4*fp->nb_antennas_rx*sizeof(int32_t *) );
    }

    for (i=0; i<fp->nb_antennas_rx; i++)
      for (j=0; j<4; j++) {
        const int idx = (j*fp->nb_antennas_rx)+i;
        const size_t num = 7*2*fp->N_RB_DL*12+4;

        for (th_id=0; th_id<RX_NB_TH_MAX; th_id++) {
          ue->pdsch_vars[th_id][gNB_id]->dl_ch_rho2_ext[idx] = (int32_t *)malloc16_clear( sizeof(int32_t) * num );
        }
      }

    //const size_t num = 7*2*fp->N_RB_DL*12+4;
    for (k=0; k<8; k++) { //harq_pid
      for (l=0; l<8; l++) { //round
        for (th_id=0; th_id<RX_NB_TH_MAX; th_id++) {
          ue->pdsch_vars[th_id][gNB_id]->rxdataF_comp1[k][l] = (int32_t **)malloc16_clear( 4*fp->nb_antennas_rx*sizeof(int32_t *) );
          ue->pdsch_vars[th_id][gNB_id]->dl_ch_rho_ext[k][l] = (int32_t **)malloc16_clear( 4*fp->nb_antennas_rx*sizeof(int32_t *) );
          ue->pdsch_vars[th_id][gNB_id]->dl_ch_mag1[k][l]    = (int32_t **)malloc16_clear( 4*fp->nb_antennas_rx*sizeof(int32_t *) );
          ue->pdsch_vars[th_id][gNB_id]->dl_ch_magb1[k][l]   = (int32_t **)malloc16_clear( 4*fp->nb_antennas_rx*sizeof(int32_t *) );
        }

        for (int i=0; i<fp->nb_antennas_rx; i++)
          for (int j=0; j<4; j++) { //frame_parms->nb_antennas_tx; j++)
            const int idx = (j*fp->nb_antennas_rx)+i;

            for (th_id=0; th_id<RX_NB_TH_MAX; th_id++) {
              ue->pdsch_vars[th_id][gNB_id]->dl_ch_rho_ext[k][l][idx] = (int32_t *)malloc16_clear(7*2*sizeof(int32_t)*(fp->N_RB_DL*12));
              ue->pdsch_vars[th_id][gNB_id]->rxdataF_comp1[k][l][idx] = (int32_t *)malloc16_clear(7*2*sizeof(int32_t)*(fp->N_RB_DL*12));
              ue->pdsch_vars[th_id][gNB_id]->dl_ch_mag1[k][l][idx]    = (int32_t *)malloc16_clear(7*2*sizeof(int32_t)*(fp->N_RB_DL*12));
              ue->pdsch_vars[th_id][gNB_id]->dl_ch_magb1[k][l][idx]   = (int32_t *)malloc16_clear(7*2*sizeof(int32_t)*(fp->N_RB_DL*12));
            }
          }
      }
    }

    // 100 PRBs * 12 REs/PRB * 4 PDCCH SYMBOLS * 2 LLRs/RE
    for (th_id=0; th_id<RX_NB_TH_MAX; th_id++) {
      ue->pdcch_vars[th_id][gNB_id]->llr                 = (int16_t *)malloc16_clear( 2*4*100*12*sizeof(uint16_t) );
      ue->pdcch_vars[th_id][gNB_id]->llr16               = (int16_t *)malloc16_clear( 2*4*100*12*sizeof(uint16_t) );
      ue->pdcch_vars[th_id][gNB_id]->wbar                = (int16_t *)malloc16_clear( 2*4*100*12*sizeof(uint16_t) );
      ue->pdcch_vars[th_id][gNB_id]->e_rx                = (int16_t *)malloc16_clear( 4*2*100*12 );
      ue->pdcch_vars[th_id][gNB_id]->rxdataF_comp        = (int32_t **)malloc16_clear( 4*fp->nb_antennas_rx*sizeof(int32_t *) );
      ue->pdcch_vars[th_id][gNB_id]->dl_ch_rho_ext       = (int32_t **)malloc16_clear( 4*fp->nb_antennas_rx*sizeof(int32_t *) );
      ue->pdcch_vars[th_id][gNB_id]->rho                 = (int32_t **)malloc16( fp->nb_antennas_rx*sizeof(int32_t *) );
      ue->pdcch_vars[th_id][gNB_id]->rxdataF_ext         = (int32_t **)malloc16_clear( 4*fp->nb_antennas_rx*sizeof(int32_t *) );
      ue->pdcch_vars[th_id][gNB_id]->dl_ch_estimates_ext = (int32_t **)malloc16_clear( 4*fp->nb_antennas_rx*sizeof(int32_t *) );
      // Channel estimates
      ue->pdcch_vars[th_id][gNB_id]->dl_ch_estimates      = (int32_t **)malloc16_clear(4*fp->nb_antennas_rx*sizeof(int32_t *));
      ue->pdcch_vars[th_id][gNB_id]->dl_ch_estimates_time = (int32_t **)malloc16_clear(4*fp->nb_antennas_rx*sizeof(int32_t *));

      for (i=0; i<fp->nb_antennas_rx; i++) {
        ue->pdcch_vars[th_id][gNB_id]->rho[i] = (int32_t *)malloc16_clear( sizeof(int32_t)*(100*12*4));

        for (j=0; j<4; j++) {
          int idx = (j*fp->nb_antennas_rx)+i;
          ue->pdcch_vars[th_id][gNB_id]->dl_ch_estimates[idx] = (int32_t *)malloc16_clear( sizeof(int32_t)*fp->symbols_per_slot*(fp->ofdm_symbol_size+LTE_CE_FILTER_LENGTH) );
          ue->pdcch_vars[th_id][gNB_id]->dl_ch_estimates_time[idx] = (int32_t *)malloc16_clear( sizeof(int32_t)*fp->ofdm_symbol_size*2 );
          //  size_t num = 7*2*fp->N_RB_DL*12;
          size_t num = 4*273*12;  // 4 symbols, 100 PRBs, 12 REs per PRB
          ue->pdcch_vars[th_id][gNB_id]->rxdataF_comp[idx]        = (int32_t *)malloc16_clear(sizeof(int32_t) * num);
          ue->pdcch_vars[th_id][gNB_id]->dl_ch_rho_ext[idx]       = (int32_t *)malloc16_clear(sizeof(int32_t) * num);
          ue->pdcch_vars[th_id][gNB_id]->rxdataF_ext[idx]         = (int32_t *)malloc16_clear(sizeof(int32_t) * num);
          ue->pdcch_vars[th_id][gNB_id]->dl_ch_estimates_ext[idx] = (int32_t *)malloc16_clear(sizeof(int32_t) * num);
        }
      }
    }

    // PBCH
    pbch_vars[gNB_id]->rxdataF_ext         = (int32_t **)malloc16( fp->nb_antennas_rx*sizeof(int32_t *) );
    pbch_vars[gNB_id]->rxdataF_comp        = (int32_t **)malloc16_clear( 4*fp->nb_antennas_rx*sizeof(int32_t *) );
    pbch_vars[gNB_id]->dl_ch_estimates     = (int32_t **)malloc16_clear( 4*fp->nb_antennas_rx*sizeof(int32_t *) );
    pbch_vars[gNB_id]->dl_ch_estimates_ext = (int32_t **)malloc16_clear( 4*fp->nb_antennas_rx*sizeof(int32_t *) );
    pbch_vars[gNB_id]->dl_ch_estimates_time = (int32_t **)malloc16_clear( 4*fp->nb_antennas_rx*sizeof(int32_t *) );
    pbch_vars[gNB_id]->llr                 = (int16_t *)malloc16_clear( 1920 ); //
    prach_vars[gNB_id]->prachF             = (int16_t *)malloc16_clear( sizeof(int)*(7*2*sizeof(int)*(fp->ofdm_symbol_size*12)) );
    prach_vars[gNB_id]->prach              = (int16_t *)malloc16_clear( sizeof(int)*(7*2*sizeof(int)*(fp->ofdm_symbol_size*12)) );

    for (i=0; i<fp->nb_antennas_rx; i++) {
      pbch_vars[gNB_id]->rxdataF_ext[i]    = (int32_t *)malloc16_clear( sizeof(int32_t)*20*12*4 );

      for (j=0; j<4; j++) {//fp->nb_antennas_tx;j++) {
        int idx = (j*fp->nb_antennas_rx)+i;
        pbch_vars[gNB_id]->rxdataF_comp[idx]        = (int32_t *)malloc16_clear( sizeof(int32_t)*20*12*4 );
        pbch_vars[gNB_id]->dl_ch_estimates[idx]     = (int32_t *)malloc16_clear( sizeof(int32_t)*7*2*sizeof(int)*(fp->ofdm_symbol_size) );
        pbch_vars[gNB_id]->dl_ch_estimates_time[idx]= (int32_t *)malloc16_clear( sizeof(int32_t)*7*2*sizeof(int)*(fp->ofdm_symbol_size) );
        pbch_vars[gNB_id]->dl_ch_estimates_ext[idx] = (int32_t *)malloc16_clear( sizeof(int32_t)*20*12*4 );
      }
    }

    pbch_vars[gNB_id]->decoded_output = (uint8_t *)malloc16_clear(64);
  }

  // initialization for the last instance of pdsch_vars (used for MU-MIMO)
  for (th_id=0; th_id<RX_NB_TH_MAX; th_id++) {
    ue->pdsch_vars[th_id][gNB_id] = malloc16_clear(sizeof(NR_UE_PDSCH));
    ue->pdsch_vars[th_id][gNB_id]->llr[1] = malloc16_clear((8*(3*8*8448))*sizeof(int16_t));
    ue->pdsch_vars[th_id][gNB_id]->layer_llr[1] = malloc16_clear((8*(3*8*8448))*sizeof(int16_t));
  }

  ue->sinr_CQI_dB = (double *) malloc16_clear( fp->N_RB_DL*12*sizeof(double) );
  ue->init_averaging = 1;

  // default value until overwritten by RRCConnectionReconfiguration
  if (fp->nb_antenna_ports_gNB==2)
    ue->pdsch_config_dedicated->p_a = dBm3;
  else
    ue->pdsch_config_dedicated->p_a = dB0;

  // enable MIB/SIB decoding by default
  ue->decode_MIB = 1;
  ue->decode_SIB = 1;

  init_nr_prach_tables(839);
  init_symbol_rotation(fp);
  return 0;
}

void term_nr_ue_signal(PHY_VARS_NR_UE *ue, int nb_connected_gNB)
{
  const NR_DL_FRAME_PARMS* fp = &ue->frame_parms;
  phy_term_nr_top();

  for (int th_id = 0; th_id < RX_NB_TH_MAX; th_id++) {
    for (int gNB_id = 0; gNB_id < ue->n_connected_gNB; gNB_id++) {
      phy_term_nr_ue_PUSCH(ue->pusch_vars[th_id][gNB_id]);
      free_and_zero(ue->pusch_vars[th_id][gNB_id]);
      free_and_zero(ue->pucch_vars[th_id][gNB_id]);
    }
  }

  for (int slot = 0; slot < fp->slots_per_frame; slot++) {
    for (int symb = 0; symb < fp->symbols_per_slot; symb++) {
      for (int q = 0; q < NR_MAX_NB_CODEWORDS; q++)
        free_and_zero(ue->nr_gold_pusch_dmrs[slot][symb][q]);
      free_and_zero(ue->nr_gold_pusch_dmrs[slot][symb]);
    }
    free_and_zero(ue->nr_gold_pusch_dmrs[slot]);
  }
  free_and_zero(ue->nr_gold_pusch_dmrs);

  NR_UE_COMMON* common_vars = &ue->common_vars;

  for (int i = 0; i < fp->nb_antennas_tx; i++) {
    free_and_zero(common_vars->txdata[i]);
    free_and_zero(common_vars->txdataF[i]);
  }

  free_and_zero(common_vars->txdata);
  free_and_zero(common_vars->txdataF);

  for (int i = 0; i < fp->nb_antennas_rx; i++) {
    free_and_zero(common_vars->rxdata[i]);
    for (int th_id = 0; th_id < RX_NB_TH_MAX; th_id++)
      free_and_zero(common_vars->common_vars_rx_data_per_thread[th_id].rxdataF[i]);
  }
  for (int th_id = 0; th_id < RX_NB_TH_MAX; th_id++) {
    free_and_zero(common_vars->common_vars_rx_data_per_thread[th_id].rxdataF);
  }
  free_and_zero(common_vars->rxdata);

  for (int slot = 0; slot < fp->slots_per_frame; slot++) {
    for (int symb = 0; symb < fp->symbols_per_slot; symb++)
      free_and_zero(ue->nr_gold_pdcch[0][slot][symb]);
    free_and_zero(ue->nr_gold_pdcch[0][slot]);
  }
  free_and_zero(ue->nr_gold_pdcch[0]);

  for (int slot=0; slot<fp->slots_per_frame; slot++) {
    for (int symb=0; symb<fp->symbols_per_slot; symb++) {
      for (int q=0; q<NR_MAX_NB_CODEWORDS; q++) 
        free_and_zero(ue->nr_gold_pdsch[0][slot][symb][q]);
      free_and_zero(ue->nr_gold_pdsch[0][slot][symb]);
    }
    free_and_zero(ue->nr_gold_pdsch[0][slot]);
  }
  free_and_zero(ue->nr_gold_pdsch[0]);

  for (int gNB_id = 0; gNB_id < ue->n_connected_gNB; gNB_id++) {

    // PDSCH
    for (int th_id = 0; th_id < RX_NB_TH_MAX; th_id++) {
      for (int k = 0; k < 8; k++) { //harq_pid
        for (int l = 0; l < 8; l++) { //round
          for (int i = 0; i < fp->nb_antennas_rx; i++) {
            for (int j = 0; j < 4; j++) { //frame_parms->nb_antennas_tx; j++)
              const int idx = j * fp->nb_antennas_rx + i;
              free_and_zero(ue->pdsch_vars[th_id][gNB_id]->dl_ch_rho_ext[k][l][idx]);
              free_and_zero(ue->pdsch_vars[th_id][gNB_id]->rxdataF_comp1[k][l][idx]);
              free_and_zero(ue->pdsch_vars[th_id][gNB_id]->dl_ch_mag1[k][l][idx]);
              free_and_zero(ue->pdsch_vars[th_id][gNB_id]->dl_ch_magb1[k][l][idx]);
            }
          }

          free_and_zero(ue->pdsch_vars[th_id][gNB_id]->rxdataF_comp1[k][l]);
          free_and_zero(ue->pdsch_vars[th_id][gNB_id]->dl_ch_rho_ext[k][l]);
          free_and_zero(ue->pdsch_vars[th_id][gNB_id]->dl_ch_mag1[k][l]);
          free_and_zero(ue->pdsch_vars[th_id][gNB_id]->dl_ch_magb1[k][l]);
        }
      }

      for (int i = 0; i < fp->nb_antennas_rx; i++) {
        for (int j = 0; j < 4; j++) {
          const int idx = (j*fp->nb_antennas_rx)+i;
          free_and_zero(ue->pdsch_vars[th_id][gNB_id]->dl_ch_rho2_ext[idx]);
        }
      }
      free_and_zero(ue->pdsch_vars[th_id][gNB_id]->llr_shifts);
      free_and_zero(ue->pdsch_vars[th_id][gNB_id]->llr[1]);
      free_and_zero(ue->pdsch_vars[th_id][gNB_id]->layer_llr[1]);
      free_and_zero(ue->pdsch_vars[th_id][gNB_id]->llr128_2ndstream);
      free_and_zero(ue->pdsch_vars[th_id][gNB_id]->dl_ch_rho2_ext);

      phy_term_nr_ue__PDSCH(ue->pdsch_vars[th_id][gNB_id], fp);
      free_and_zero(ue->pdsch_vars[th_id][gNB_id]);
    }

    for (int th_id = 0; th_id < RX_NB_TH_MAX; th_id++) {
      for (int i = 0; i < fp->nb_antennas_rx; i++) {
        for (int j = 0; j < 4; j++) {
          int idx = j * fp->nb_antennas_rx + i;
          free_and_zero(ue->pdcch_vars[th_id][gNB_id]->dl_ch_estimates[idx]);
          free_and_zero(ue->pdcch_vars[th_id][gNB_id]->dl_ch_estimates_time[idx]);
          free_and_zero(ue->pdcch_vars[th_id][gNB_id]->rxdataF_comp[idx]);
          free_and_zero(ue->pdcch_vars[th_id][gNB_id]->dl_ch_rho_ext[idx]);
          free_and_zero(ue->pdcch_vars[th_id][gNB_id]->rxdataF_ext[idx]);
          free_and_zero(ue->pdcch_vars[th_id][gNB_id]->dl_ch_estimates_ext[idx]);
        }
        free_and_zero(ue->pdcch_vars[th_id][gNB_id]->rho[i]);
      }
      free_and_zero(ue->pdcch_vars[th_id][gNB_id]->llr);
      free_and_zero(ue->pdcch_vars[th_id][gNB_id]->llr16);
      free_and_zero(ue->pdcch_vars[th_id][gNB_id]->wbar);
      free_and_zero(ue->pdcch_vars[th_id][gNB_id]->e_rx);
      free_and_zero(ue->pdcch_vars[th_id][gNB_id]->rxdataF_comp);
      free_and_zero(ue->pdcch_vars[th_id][gNB_id]->dl_ch_rho_ext);
      free_and_zero(ue->pdcch_vars[th_id][gNB_id]->rho);
      free_and_zero(ue->pdcch_vars[th_id][gNB_id]->rxdataF_ext);
      free_and_zero(ue->pdcch_vars[th_id][gNB_id]->dl_ch_estimates_ext);
      free_and_zero(ue->pdcch_vars[th_id][gNB_id]->dl_ch_estimates);
      free_and_zero(ue->pdcch_vars[th_id][gNB_id]->dl_ch_estimates_time);

      free_and_zero(ue->pdcch_vars[th_id][gNB_id]);
    }

    for (int i = 0; i < fp->nb_antennas_rx; i++) {
      free_and_zero(ue->nr_srs_info->srs_received_signal[i]);
      free_and_zero(ue->nr_srs_info->srs_ls_estimated_channel[i]);
      free_and_zero(ue->nr_srs_info->srs_estimated_channel_freq[i]);
      free_and_zero(ue->nr_srs_info->srs_estimated_channel_time[i]);
      free_and_zero(ue->nr_srs_info->srs_estimated_channel_time_shifted[i]);
    }
    free_and_zero(ue->nr_srs_info->srs_generated_signal);
    free_and_zero(ue->nr_srs_info->noise_power);
    free_and_zero(ue->nr_srs_info->srs_received_signal);
    free_and_zero(ue->nr_srs_info->srs_ls_estimated_channel);
    free_and_zero(ue->nr_srs_info->srs_estimated_channel_freq);
    free_and_zero(ue->nr_srs_info->srs_estimated_channel_time);
    free_and_zero(ue->nr_srs_info->srs_estimated_channel_time_shifted);
    free_and_zero(ue->nr_srs_info);

    free_and_zero(ue->srs_vars[gNB_id]);

    for (int i = 0; i < fp->nb_antennas_rx; i++) {
      free_and_zero(ue->pbch_vars[gNB_id]->rxdataF_ext[i]);

      for (int j = 0; j < 4; j++) {
        int idx = (j*fp->nb_antennas_rx)+i;
        free_and_zero(ue->pbch_vars[gNB_id]->rxdataF_comp[idx]);
        free_and_zero(ue->pbch_vars[gNB_id]->dl_ch_estimates[idx]);
        free_and_zero(ue->pbch_vars[gNB_id]->dl_ch_estimates_time[idx]);
        free_and_zero(ue->pbch_vars[gNB_id]->dl_ch_estimates_ext[idx]);
      }
    }

    free_and_zero(ue->pbch_vars[gNB_id]->rxdataF_ext);
    free_and_zero(ue->pbch_vars[gNB_id]->rxdataF_comp);
    free_and_zero(ue->pbch_vars[gNB_id]->dl_ch_estimates);
    free_and_zero(ue->pbch_vars[gNB_id]->dl_ch_estimates_ext);
    free_and_zero(ue->pbch_vars[gNB_id]->dl_ch_estimates_time);
    free_and_zero(ue->pbch_vars[gNB_id]->llr);
    free_and_zero(ue->pbch_vars[gNB_id]->decoded_output);
    free_and_zero(ue->pbch_vars[gNB_id]);

    free_and_zero(ue->prach_vars[gNB_id]->prachF);
    free_and_zero(ue->prach_vars[gNB_id]->prach);
    free_and_zero(ue->prach_vars[gNB_id]);
  }

  const int gNB_id = ue->n_connected_gNB;
  for (int th_id = 0; th_id < RX_NB_TH_MAX; th_id++) {
    free_and_zero(ue->pdsch_vars[th_id][gNB_id]->llr[1]);
    free_and_zero(ue->pdsch_vars[th_id][gNB_id]->layer_llr[1]);
    free_and_zero(ue->pdsch_vars[th_id][gNB_id]);
  }

  free_and_zero(ue->sinr_CQI_dB);
}

void term_nr_ue_transport(PHY_VARS_NR_UE *ue)
{
  const int N_RB_DL = ue->frame_parms.N_RB_DL;
  for (int i = 0; i < NUMBER_OF_CONNECTED_gNB_MAX; i++) {
    for (int j = 0; j < 2; j++) {
      for (int k = 0; k < RX_NB_TH_MAX; k++) {
        free_nr_ue_dlsch(&ue->dlsch[k][i][j], N_RB_DL);
        free_nr_ue_ulsch(&ue->ulsch[k][i][j], N_RB_DL);
      }
    }

    free_nr_ue_dlsch(&ue->dlsch_SI[i], N_RB_DL);
    free_nr_ue_dlsch(&ue->dlsch_ra[i], N_RB_DL);
  }

  free_nr_ue_dlsch(&ue->dlsch_MCH[0], N_RB_DL);
}

void init_nr_ue_transport(PHY_VARS_NR_UE *ue)
{
  for (int i = 0; i < NUMBER_OF_CONNECTED_gNB_MAX; i++) {
    for (int j=0; j<2; j++) {
      for (int k=0; k<RX_NB_TH_MAX; k++) {
        AssertFatal((ue->dlsch[k][i][j]  = new_nr_ue_dlsch(1,NR_MAX_DLSCH_HARQ_PROCESSES,NSOFT,MAX_LDPC_ITERATIONS,ue->frame_parms.N_RB_DL))!=NULL,"Can't get ue dlsch structures\n");
        LOG_D(PHY,"dlsch[%d][%d][%d] => %p\n",k,i,j,ue->dlsch[k][i][j]);
        AssertFatal((ue->ulsch[k][i][j]  = new_nr_ue_ulsch(ue->frame_parms.N_RB_UL, NR_MAX_ULSCH_HARQ_PROCESSES))!=NULL,"Can't get ue ulsch structures\n");
        LOG_D(PHY,"ulsch[%d][%d][%d] => %p\n",k,i,j,ue->ulsch[k][i][j]);
      }
    }

    ue->dlsch_SI[i]  = new_nr_ue_dlsch(1,1,NSOFT,MAX_LDPC_ITERATIONS,ue->frame_parms.N_RB_DL);
    ue->dlsch_ra[i]  = new_nr_ue_dlsch(1,1,NSOFT,MAX_LDPC_ITERATIONS,ue->frame_parms.N_RB_DL);
    ue->transmission_mode[i] = ue->frame_parms.nb_antenna_ports_gNB==1 ? 1 : 2;
  }

  //ue->frame_parms.pucch_config_common.deltaPUCCH_Shift = 1;
  ue->dlsch_MCH[0]  = new_nr_ue_dlsch(1,NR_MAX_DLSCH_HARQ_PROCESSES,NSOFT,MAX_LDPC_ITERATIONS_MBSFN,ue->frame_parms.N_RB_DL);

  for(int i=0; i<5; i++)
    ue->dl_stats[i] = 0;
}


void init_N_TA_offset(PHY_VARS_NR_UE *ue){

  NR_DL_FRAME_PARMS *fp = &ue->frame_parms;

  if (fp->frame_type == FDD) {
    ue->N_TA_offset = 0;
  } else {
    int N_TA_offset = fp->ul_CarrierFreq < 6e9 ? 400 : 431; // reference samples  for 25600Tc @ 30.72 Ms/s for FR1, same @ 61.44 Ms/s for FR2

    double factor = 1.0;
    switch (fp->numerology_index) {
      case 0: //15 kHz scs
        AssertFatal(N_TA_offset == 400, "scs_common 15kHz only for FR1\n");
        factor = fp->samples_per_subframe / 30720.0;
        break;
      case 1: //30 kHz sc
        AssertFatal(N_TA_offset == 400, "scs_common 30kHz only for FR1\n");
        factor = fp->samples_per_subframe / 30720.0;
        break;
      case 2: //60 kHz scs
        AssertFatal(1==0, "scs_common should not be 60 kHz\n");
        break;
      case 3: //120 kHz scs
        AssertFatal(N_TA_offset == 431, "scs_common 120kHz only for FR2\n");
        factor = fp->samples_per_subframe / 61440.0;
        break;
      case 4: //240 kHz scs
        AssertFatal(N_TA_offset == 431, "scs_common 240kHz only for FR2\n");
        factor = fp->samples_per_subframe / 61440.0;
        break;
      default:
        AssertFatal(1==0, "Invalid scs_common!\n");
    }

    ue->N_TA_offset = (int)(N_TA_offset * factor);

    LOG_I(PHY,"UE %d Setting N_TA_offset to %d samples (factor %f, UL Freq %lu, N_RB %d, mu %d)\n", ue->Mod_id, ue->N_TA_offset, factor, fp->ul_CarrierFreq, fp->N_RB_DL, fp->numerology_index);
  }
}

void phy_init_nr_top(PHY_VARS_NR_UE *ue) {
  NR_DL_FRAME_PARMS *frame_parms = &ue->frame_parms;
  crcTableInit();
  init_scrambling_luts();
  load_dftslib();
  init_context_synchro_nr(frame_parms);
  generate_ul_reference_signal_sequences(SHRT_MAX);
  // Polar encoder init for PBCH
  //lte_sync_time_init(frame_parms);
  //generate_ul_ref_sigs();
  //generate_ul_ref_sigs_rx();
  //generate_64qam_table();
  //generate_16qam_table();
  //generate_RIV_tables();
  //init_unscrambling_lut();
  //set_taus_seed(1328);
}

void phy_term_nr_top(void)
{
  free_ul_reference_signal_sequences();
  free_context_synchro_nr();
}<|MERGE_RESOLUTION|>--- conflicted
+++ resolved
@@ -182,15 +182,7 @@
   int gNB_id;
   int th_id;
   uint32_t ****pusch_dmrs;
-<<<<<<< HEAD
-  abstraction_flag = 0;
-  LOG_I(PHY, "Initializing UE vars (abstraction %u) for gNB TXant %u, UE RXant %u\n", abstraction_flag, fp->nb_antennas_tx, fp->nb_antennas_rx);
-=======
-  uint16_t N_n_scid[2] = {0,1}; // [HOTFIX] This is a temporary implementation of scramblingID0 and scramblingID1 which are given by DMRS-UplinkConfig
-  int n_scid;
   LOG_I(PHY, "Initializing UE vars for gNB TXant %u, UE RXant %u\n", fp->nb_antennas_tx, fp->nb_antennas_rx);
-  //LOG_D(PHY,"[MSC_NEW][FRAME 00000][PHY_UE][MOD %02u][]\n", ue->Mod_id+NB_gNB_INST);
->>>>>>> 8cfb8b6a
   phy_init_nr_top(ue);
   // many memory allocation sizes are hard coded
   AssertFatal( fp->nb_antennas_rx <= 4, "hard coded allocation for ue_common_vars->dl_ch_estimates[gNB_id]" );
