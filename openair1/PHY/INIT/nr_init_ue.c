--- conflicted
+++ resolved
@@ -329,13 +329,6 @@
     }
   }
 
-<<<<<<< HEAD
-  // initializing the scrambling IDs for PDSCH DMRS
-  for (int i=0; i<2; i++)
-    ue->scramblingID[i]=fp->Nid_cell;
-
-  nr_gold_pdsch(ue,ue->scramblingID);
-
   // PRS vars
   for(int idx = 0; idx < NR_MAX_PRS_COMB_SIZE; idx++)
   {
@@ -358,8 +351,7 @@
       }
     }
   }
-=======
->>>>>>> d11350c0
+
   // DLSCH
   for (gNB_id = 0; gNB_id < ue->n_connected_gNB+1; gNB_id++) {
     for (th_id=0; th_id<RX_NB_TH_MAX; th_id++) {
@@ -369,33 +361,10 @@
       phy_init_nr_ue_PDSCH( ue->pdsch_vars[th_id][gNB_id], fp );
     }
 
-<<<<<<< HEAD
-    prach_vars[gNB_id] = (NR_UE_PRACH *)malloc16_clear(sizeof(NR_UE_PRACH));
-    pbch_vars[gNB_id]  = (NR_UE_PBCH *)malloc16_clear(sizeof(NR_UE_PBCH));
-
-
-    if (abstraction_flag == 0) {
-      for (th_id=0; th_id<RX_NB_TH_MAX; th_id++) {
-        phy_init_nr_ue__PDSCH( ue->pdsch_vars[th_id][gNB_id], fp );
-      }
-
-      for (th_id=0; th_id<RX_NB_TH_MAX; th_id++) {
-        ue->pdsch_vars[th_id][gNB_id]->llr_shifts          = (uint8_t *)malloc16_clear(7*2*fp->N_RB_DL*12);
-        ue->pdsch_vars[th_id][gNB_id]->llr_shifts_p        = ue->pdsch_vars[0][gNB_id]->llr_shifts;
-        ue->pdsch_vars[th_id][gNB_id]->llr[1]              = (int16_t *)malloc16_clear( (8*(3*8*8448))*sizeof(int16_t) );
-        ue->pdsch_vars[th_id][gNB_id]->layer_llr[1]        = (int16_t *)malloc16_clear( (8*(3*8*8448))*sizeof(int16_t) );
-        ue->pdsch_vars[th_id][gNB_id]->llr128_2ndstream    = (int16_t **)malloc16_clear( sizeof(int16_t *) );
-      }
-
-
-      for (th_id=0; th_id<RX_NB_TH_MAX; th_id++) {
-        ue->pdsch_vars[th_id][gNB_id]->dl_ch_rho2_ext      = (int32_t **)malloc16_clear( 4*fp->nb_antennas_rx*sizeof(int32_t *) );
-=======
     int nb_codewords = NR_MAX_NB_LAYERS > 4 ? 2 : 1;
     for (th_id=0; th_id<RX_NB_TH_MAX; th_id++) {
       for (i=0; i<nb_codewords; i++) {
         ue->pdsch_vars[th_id][gNB_id]->llr[i] = (int16_t *)malloc16_clear( (8*(3*8*8448))*sizeof(int16_t) );//Q_m = 8 bits/Sym, Code_Rate=3, Number of Segments =8, Circular Buffer K_cb = 8448
->>>>>>> d11350c0
       }
       for (i=0; i<NR_MAX_NB_LAYERS; i++) {
         ue->pdsch_vars[th_id][gNB_id]->layer_llr[i] = (int16_t *)malloc16_clear( (8*(3*8*8448))*sizeof(int16_t) );//Q_m = 8 bits/Sym, Code_Rate=3, Number of Segments =8, Circular Buffer K_cb = 8448
