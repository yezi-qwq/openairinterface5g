/*
 * Licensed to the OpenAirInterface (OAI) Software Alliance under one or more
 * contributor license agreements.  See the NOTICE file distributed with
 * this work for additional information regarding copyright ownership.
 * The OpenAirInterface Software Alliance licenses this file to You under
 * the OAI Public License, Version 1.1  (the "License"); you may not use this file
 * except in compliance with the License.
 * You may obtain a copy of the License at
 *
 *      http://www.openairinterface.org/?page_id=698
 *
 * Unless required by applicable law or agreed to in writing, software
 * distributed under the License is distributed on an "AS IS" BASIS,
 * WITHOUT WARRANTIES OR CONDITIONS OF ANY KIND, either express or implied.
 * See the License for the specific language governing permissions and
 * limitations under the License.
 *-------------------------------------------------------------------------------
 * For more information about the OpenAirInterface (OAI) Software Alliance:
 *      contact@openairinterface.org
 */

#include "phy_init.h"
#include "SCHED_UE/sched_UE.h"
#include "PHY/phy_extern_nr_ue.h"
//#include "SIMULATION/TOOLS/sim.h"
/*#include "RadioResourceConfigCommonSIB.h"
#include "RadioResourceConfigDedicated.h"
#include "TDD-Config.h"
#include "MBSFN-SubframeConfigList.h"*/
#include "openair1/PHY/defs_RU.h"
#include "common/utils/LOG/vcd_signal_dumper.h"
#include "assertions.h"
#include <math.h>
#include "PHY/NR_UE_TRANSPORT/nr_transport_ue.h"
#include "PHY/NR_UE_TRANSPORT/nr_transport_proto_ue.h"
//#include "PHY/LTE_REFSIG/lte_refsig.h"
#include "PHY/CODING/nrPolar_tools/nr_polar_pbch_defs.h"
#include "PHY/INIT/phy_init.h"
#include "PHY/NR_REFSIG/pss_nr.h"
#include "PHY/NR_REFSIG/ul_ref_seq_nr.h"
#include "PHY/NR_REFSIG/refsig_defs_ue.h"
#include "PHY/NR_REFSIG/nr_refsig.h"

#if 0
void phy_config_harq_ue(module_id_t Mod_id,
                        int CC_id,
                        uint8_t gNB_id,
                        uint16_t max_harq_tx) {
  int num_of_threads,num_of_code_words;
  PHY_VARS_NR_UE *phy_vars_ue = PHY_vars_UE_g[Mod_id][CC_id];

  for (num_of_threads=0; num_of_threads<RX_NB_TH_MAX; num_of_threads++)
    for (num_of_code_words=0; num_of_code_words<NR_MAX_NB_CODEWORDS; num_of_code_words++)
      phy_vars_ue->ulsch[num_of_threads][gNB_id][num_of_code_words]->Mlimit = max_harq_tx;
}
#endif

extern uint16_t beta_cqi[16];

/*! \brief Helper function to allocate memory for DLSCH data structures.
 * \param[out] pdsch Pointer to the LTE_UE_PDSCH structure to initialize.
 * \param[in] frame_parms LTE_DL_FRAME_PARMS structure.
 * \note This function is optimistic in that it expects malloc() to succeed.
 */
void phy_init_nr_ue__PDSCH(NR_UE_PDSCH *const pdsch,
                           const NR_DL_FRAME_PARMS *const fp) {
  AssertFatal( pdsch, "pdsch==0" );
  pdsch->pmi_ext = (uint8_t *)malloc16_clear( fp->N_RB_DL );
  pdsch->llr[0] = (int16_t *)malloc16_clear( (8*(3*8*6144))*sizeof(int16_t) );
  pdsch->layer_llr[0] = (int16_t *)malloc16_clear( (8*(3*8*6144))*sizeof(int16_t) );
  pdsch->llr128 = (int16_t **)malloc16_clear( sizeof(int16_t *) );
  // FIXME! no further allocation for (int16_t*)pdsch->llr128 !!! expect SIGSEGV
  // FK, 11-3-2015: this is only as a temporary pointer, no memory is stored there
  pdsch->rxdataF_ext            = (int32_t **)malloc16_clear( 4*fp->nb_antennas_rx*sizeof(int32_t *) );
  pdsch->rxdataF_uespec_pilots  = (int32_t **)malloc16_clear( 4*fp->nb_antennas_rx*sizeof(int32_t *) );
  pdsch->rxdataF_comp0          = (int32_t **)malloc16_clear( 4*fp->nb_antennas_rx*sizeof(int32_t *) );
  pdsch->rho                    = (int32_t **)malloc16_clear( fp->nb_antennas_rx*sizeof(int32_t *) );
  pdsch->dl_ch_estimates        = (int32_t **)malloc16_clear( 4*fp->nb_antennas_rx*sizeof(int32_t *) );
  pdsch->dl_ch_estimates_ext    = (int32_t **)malloc16_clear( 4*fp->nb_antennas_rx*sizeof(int32_t *) );
  pdsch->dl_bf_ch_estimates     = (int32_t **)malloc16_clear( 4*fp->nb_antennas_rx*sizeof(int32_t *) );
  pdsch->dl_bf_ch_estimates_ext = (int32_t **)malloc16_clear( 4*fp->nb_antennas_rx*sizeof(int32_t *) );
  //pdsch->dl_ch_rho_ext          = (int32_t**)malloc16_clear( 8*sizeof(int32_t*) );
  //pdsch->dl_ch_rho2_ext         = (int32_t**)malloc16_clear( 8*sizeof(int32_t*) );
  pdsch->dl_ch_mag0             = (int32_t **)malloc16_clear( 4*fp->nb_antennas_rx*sizeof(int32_t *) );
  pdsch->dl_ch_magb0            = (int32_t **)malloc16_clear( 4*fp->nb_antennas_rx*sizeof(int32_t *) );
  pdsch->dl_ch_magr0            = (int32_t **)malloc16_clear( 4*fp->nb_antennas_rx*sizeof(int32_t *) );
  pdsch->ptrs_phase_per_slot    = (int32_t **)malloc16_clear( 4*fp->nb_antennas_rx*sizeof(int32_t *) );
  pdsch->ptrs_re_per_slot       = (int32_t **)malloc16_clear( 4*fp->nb_antennas_rx*sizeof(int32_t *) );
  pdsch->dl_ch_ptrs_estimates_ext = (int32_t **)malloc16_clear( 4*fp->nb_antennas_rx*sizeof(int32_t *) );
  // the allocated memory size is fixed:
  AssertFatal( fp->nb_antennas_rx <= 4, "nb_antennas_rx > 4" );//Extend the max number of UE Rx antennas to 4

  for (int i=0; i<fp->nb_antennas_rx; i++) {
    pdsch->rho[i]     = (int32_t *)malloc16_clear( sizeof(int32_t)*(fp->N_RB_DL*12*7*2) );

    for (int j=0; j<4; j++) { //4: DL antenna ports
      const int idx = (j*fp->nb_antennas_rx)+i;
      const size_t num = 7*2*fp->N_RB_DL*12;
      pdsch->rxdataF_ext[idx]             = (int32_t *)malloc16_clear( sizeof(int32_t) * num );
      pdsch->rxdataF_uespec_pilots[idx]   = (int32_t *)malloc16_clear( sizeof(int32_t) * fp->N_RB_DL*12);
      pdsch->rxdataF_comp0[idx]           = (int32_t *)malloc16_clear( sizeof(int32_t) * num );
      pdsch->dl_ch_estimates[idx]         = (int32_t *)malloc16_clear( sizeof(int32_t) * fp->ofdm_symbol_size*7*2);
      pdsch->dl_ch_estimates_ext[idx]     = (int32_t *)malloc16_clear( sizeof(int32_t) * num );
      pdsch->dl_bf_ch_estimates[idx]      = (int32_t *)malloc16_clear( sizeof(int32_t) * fp->ofdm_symbol_size*7*2);
      pdsch->dl_bf_ch_estimates_ext[idx]  = (int32_t *)malloc16_clear( sizeof(int32_t) * num );
      //pdsch->dl_ch_rho_ext[idx]           = (int32_t*)malloc16_clear( sizeof(int32_t) * num );
      //pdsch->dl_ch_rho2_ext[idx]          = (int32_t*)malloc16_clear( sizeof(int32_t) * num );
      pdsch->dl_ch_mag0[idx]              = (int32_t *)malloc16_clear( sizeof(int32_t) * num );
      pdsch->dl_ch_magb0[idx]             = (int32_t *)malloc16_clear( sizeof(int32_t) * num );
      pdsch->dl_ch_magr0[idx]             = (int32_t *)malloc16_clear( sizeof(int32_t) * num );
      pdsch->ptrs_re_per_slot[idx]        = (int32_t *)malloc16_clear(sizeof(int32_t) * 14);
      pdsch->ptrs_phase_per_slot[idx]     = (int32_t *)malloc16_clear( sizeof(int32_t) * 14 );
      pdsch->dl_ch_ptrs_estimates_ext[idx]= (int32_t *)malloc16_clear( sizeof(int32_t) * num);
    }
  }
}

void phy_init_nr_ue_PUSCH(NR_UE_PUSCH *const pusch,
                          const NR_DL_FRAME_PARMS *const fp) {
  AssertFatal( pusch, "pusch==0" );

  for (int i=0; i<NR_MAX_NB_LAYERS; i++) {
    pusch->txdataF_layers[i] = (int32_t *)malloc16_clear((NR_MAX_PUSCH_ENCODED_LENGTH)*sizeof(int32_t *));
  }
}

int init_nr_ue_signal(PHY_VARS_NR_UE *ue,
                      int nb_connected_gNB,
                      uint8_t abstraction_flag) {
  // create shortcuts
  NR_DL_FRAME_PARMS *const fp            = &ue->frame_parms;
  NR_UE_COMMON *const common_vars        = &ue->common_vars;
  NR_UE_PBCH  **const pbch_vars          = ue->pbch_vars;
  NR_UE_PRACH **const prach_vars         = ue->prach_vars;
  int i,j,k,l,slot,symb,q;
  int gNB_id;
  int th_id;
  uint32_t ****pusch_dmrs;
  uint16_t N_n_scid[2] = {0,1}; // [HOTFIX] This is a temporary implementation of scramblingID0 and scramblingID1 which are given by DMRS-UplinkConfig
  int n_scid;
  abstraction_flag = 0;
  // dmrs_UplinkConfig_t *dmrs_Uplink_Config = &ue->pusch_config.dmrs_UplinkConfig;
  // ptrs_UplinkConfig_t *ptrs_Uplink_Config = &ue->pusch_config.dmrs_UplinkConfig.ptrs_UplinkConfig;
  LOG_I(PHY, "Initializing UE vars (abstraction %u) for gNB TXant %u, UE RXant %u\n", abstraction_flag, fp->nb_antennas_tx, fp->nb_antennas_rx);
  //LOG_D(PHY,"[MSC_NEW][FRAME 00000][PHY_UE][MOD %02u][]\n", ue->Mod_id+NB_eNB_INST);
  phy_init_nr_top(ue);
  // many memory allocation sizes are hard coded
<<<<<<< HEAD
  AssertFatal( fp->nb_antennas_rx <= 4, "hard coded allocation for ue_common_vars->dl_ch_estimates[eNB_id]" );
  AssertFatal( nb_connected_eNB <= NUMBER_OF_CONNECTED_eNB_MAX, "n_connected_eNB is too large" );
=======
  AssertFatal( fp->nb_antennas_rx <= 2, "hard coded allocation for ue_common_vars->dl_ch_estimates[gNB_id]" );
  AssertFatal(nb_connected_gNB <= NUMBER_OF_CONNECTED_gNB_MAX, "n_connected_gNB is too large" );
>>>>>>> 403db5f6
  // init phy_vars_ue

  for (i=0; i<4; i++) {
    ue->rx_gain_max[i] = 135;
    ue->rx_gain_med[i] = 128;
    ue->rx_gain_byp[i] = 120;
  }

  ue->n_connected_gNB = nb_connected_gNB;

  for(gNB_id = 0; gNB_id < ue->n_connected_gNB; gNB_id++) {
    ue->total_TBS[gNB_id] = 0;
    ue->total_TBS_last[gNB_id] = 0;
    ue->bitrate[gNB_id] = 0;
    ue->total_received_bits[gNB_id] = 0;

    ue->ul_time_alignment[gNB_id].apply_ta = 0;
    ue->ul_time_alignment[gNB_id].ta_frame = -1;
    ue->ul_time_alignment[gNB_id].ta_slot  = -1;
  }
  // init NR modulation lookup tables
  nr_generate_modulation_table();

  /////////////////////////PUSCH init/////////////////////////
  ///////////
  for (th_id = 0; th_id < RX_NB_TH_MAX; th_id++) {
    for (gNB_id = 0; gNB_id < ue->n_connected_gNB; gNB_id++) {
      ue->pusch_vars[th_id][gNB_id] = (NR_UE_PUSCH *)malloc16(sizeof(NR_UE_PUSCH));
      phy_init_nr_ue_PUSCH( ue->pusch_vars[th_id][gNB_id], fp );
    }
  }

  ///////////
  ////////////////////////////////////////////////////////////////////////////////////////////

  /////////////////////////PUSCH DMRS init/////////////////////////
  ///////////

  // default values until overwritten by RRCConnectionReconfiguration

  for (i=0; i<MAX_NR_OF_UL_ALLOCATIONS; i++) {
    ue->pusch_config.pusch_TimeDomainResourceAllocation[i] = (PUSCH_TimeDomainResourceAllocation_t *)malloc16(sizeof(PUSCH_TimeDomainResourceAllocation_t));
    ue->pusch_config.pusch_TimeDomainResourceAllocation[i]->mappingType = typeB;
  }

  for (i=0;i<MAX_NR_OF_DL_ALLOCATIONS;i++){
    ue->PDSCH_Config.pdsch_TimeDomainResourceAllocation[i] = (NR_PDSCH_TimeDomainResourceAllocation_t *)malloc16(sizeof(NR_PDSCH_TimeDomainResourceAllocation_t));
    ue->PDSCH_Config.pdsch_TimeDomainResourceAllocation[i]->mappingType = typeA;
  }

  //------------- config DMRS parameters--------------//
  // dmrs_Uplink_Config->pusch_dmrs_type = pusch_dmrs_type1;
  // dmrs_Uplink_Config->pusch_dmrs_AdditionalPosition = pusch_dmrs_pos0;
  // dmrs_Uplink_Config->pusch_maxLength = pusch_len1;
  //-------------------------------------------------//
  ue->dmrs_DownlinkConfig.pdsch_dmrs_type = pdsch_dmrs_type1;
  ue->dmrs_DownlinkConfig.pdsch_dmrs_AdditionalPosition = pdsch_dmrs_pos0;
  ue->dmrs_DownlinkConfig.pdsch_maxLength = pdsch_len1;
  //-------------------------------------------------//

  ue->nr_gold_pusch_dmrs = (uint32_t ****)malloc16(fp->slots_per_frame*sizeof(uint32_t ***));
  pusch_dmrs             = ue->nr_gold_pusch_dmrs;
  n_scid = 0; // This quantity is indicated by higher layer parameter dmrs-SeqInitialization

  for (slot=0; slot<fp->slots_per_frame; slot++) {
    pusch_dmrs[slot] = (uint32_t ***)malloc16(fp->symbols_per_slot*sizeof(uint32_t **));
    AssertFatal(pusch_dmrs[slot]!=NULL, "init_nr_ue_signal: pusch_dmrs for slot %d - malloc failed\n", slot);

    for (symb=0; symb<fp->symbols_per_slot; symb++) {
      pusch_dmrs[slot][symb] = (uint32_t **)malloc16(NR_MAX_NB_CODEWORDS*sizeof(uint32_t *));
      AssertFatal(pusch_dmrs[slot][symb]!=NULL, "init_nr_ue_signal: pusch_dmrs for slot %d symbol %d - malloc failed\n", slot, symb);

      for (q=0; q<NR_MAX_NB_CODEWORDS; q++) {
        pusch_dmrs[slot][symb][q] = (uint32_t *)malloc16(NR_MAX_PDSCH_DMRS_INIT_LENGTH_DWORD*sizeof(uint32_t));
        AssertFatal(pusch_dmrs[slot][symb][q]!=NULL, "init_nr_ue_signal: pusch_dmrs for slot %d symbol %d codeword %d - malloc failed\n", slot, symb, q);
      }
    }
  }

  nr_init_pusch_dmrs(ue, N_n_scid, n_scid);
  ///////////
  ////////////////////////////////////////////////////////////////////////////////////////////

  /////////////////////////PUSCH PTRS init/////////////////////////
  ///////////

  //------------- config PTRS parameters--------------//
  // ptrs_Uplink_Config->timeDensity.ptrs_mcs1 = 2; // setting MCS values to 0 indicate abscence of time_density field in the configuration
  // ptrs_Uplink_Config->timeDensity.ptrs_mcs2 = 4;
  // ptrs_Uplink_Config->timeDensity.ptrs_mcs3 = 10;
  // ptrs_Uplink_Config->frequencyDensity.n_rb0 = 25;     // setting N_RB values to 0 indicate abscence of frequency_density field in the configuration
  // ptrs_Uplink_Config->frequencyDensity.n_rb1 = 75;
  // ptrs_Uplink_Config->resourceElementOffset = 0;
  //-------------------------------------------------//

  ///////////
  ////////////////////////////////////////////////////////////////////////////////////////////

  for (i=0; i<10; i++)
    ue->tx_power_dBm[i]=-127;

  if (abstraction_flag == 0) {
    // init TX buffers
    common_vars->txdata  = (int32_t **)malloc16( fp->nb_antennas_tx*sizeof(int32_t *) );
    common_vars->txdataF = (int32_t **)malloc16( fp->nb_antennas_tx*sizeof(int32_t *) );

    for (i=0; i<fp->nb_antennas_tx; i++) {
      common_vars->txdata[i]  = (int32_t *)malloc16_clear( fp->samples_per_subframe*10*sizeof(int32_t) );
      common_vars->txdataF[i] = (int32_t *)malloc16_clear( fp->samples_per_slot_wCP*sizeof(int32_t) );
    }

    // init RX buffers
    common_vars->rxdata   = (int32_t **)malloc16( fp->nb_antennas_rx*sizeof(int32_t *) );

    for (th_id=0; th_id<RX_NB_TH_MAX; th_id++) {
      common_vars->common_vars_rx_data_per_thread[th_id].rxdataF  = (int32_t **)malloc16( fp->nb_antennas_rx*sizeof(int32_t *) );
    }

    for (i=0; i<fp->nb_antennas_rx; i++) {
      common_vars->rxdata[i] = (int32_t *) malloc16_clear( (2*(fp->samples_per_frame)+2048)*sizeof(int32_t) );

      for (th_id=0; th_id<RX_NB_TH_MAX; th_id++) {
        common_vars->common_vars_rx_data_per_thread[th_id].rxdataF[i] = (int32_t *)malloc16_clear( sizeof(int32_t)*(fp->samples_per_slot_wCP) );
      }
    }
  }

  //PDCCH DMRS init (eNB offset = 0)
  ue->nr_gold_pdcch[0] = (uint32_t ***)malloc16(fp->slots_per_frame*sizeof(uint32_t **));
  uint32_t ***pdcch_dmrs = ue->nr_gold_pdcch[0];
  AssertFatal(pdcch_dmrs!=NULL, "NR init: pdcch_dmrs malloc failed\n");

  for (int slot=0; slot<fp->slots_per_frame; slot++) {
    pdcch_dmrs[slot] = (uint32_t **)malloc16(fp->symbols_per_slot*sizeof(uint32_t *));
    AssertFatal(pdcch_dmrs[slot]!=NULL, "NR init: pdcch_dmrs for slot %d - malloc failed\n", slot);

    for (int symb=0; symb<fp->symbols_per_slot; symb++) {
      pdcch_dmrs[slot][symb] = (uint32_t *)malloc16(NR_MAX_PDCCH_DMRS_INIT_LENGTH_DWORD*sizeof(uint32_t));
      AssertFatal(pdcch_dmrs[slot][symb]!=NULL, "NR init: pdcch_dmrs for slot %d symbol %d - malloc failed\n", slot, symb);
    }
  }

  //PDSCH DMRS init (eNB offset = 0)
  ue->nr_gold_pdsch[0] = (uint32_t ****)malloc16(fp->slots_per_frame*sizeof(uint32_t ***));
  uint32_t ****pdsch_dmrs = ue->nr_gold_pdsch[0];

  for (int slot=0; slot<fp->slots_per_frame; slot++) {
    pdsch_dmrs[slot] = (uint32_t ***)malloc16(fp->symbols_per_slot*sizeof(uint32_t **));
    AssertFatal(pdsch_dmrs[slot]!=NULL, "NR init: pdsch_dmrs for slot %d - malloc failed\n", slot);

    for (int symb=0; symb<fp->symbols_per_slot; symb++) {
      pdsch_dmrs[slot][symb] = (uint32_t **)malloc16(NR_MAX_NB_CODEWORDS*sizeof(uint32_t *));
      AssertFatal(pdsch_dmrs[slot][symb]!=NULL, "NR init: pdsch_dmrs for slot %d symbol %d - malloc failed\n", slot, symb);

      for (int q=0; q<NR_MAX_NB_CODEWORDS; q++) {
        pdsch_dmrs[slot][symb][q] = (uint32_t *)malloc16(NR_MAX_PDSCH_DMRS_INIT_LENGTH_DWORD*sizeof(uint32_t));
        AssertFatal(pdsch_dmrs[slot][symb][q]!=NULL, "NR init: pdsch_dmrs for slot %d symbol %d codeword %d - malloc failed\n", slot, symb, q);
      }
    }
  }

  // DLSCH
  for (gNB_id = 0; gNB_id < ue->n_connected_gNB; gNB_id++) {
    for (th_id=0; th_id<RX_NB_TH_MAX; th_id++) {
      ue->pdsch_vars[th_id][gNB_id] = (NR_UE_PDSCH *)malloc16_clear(sizeof(NR_UE_PDSCH));
    }

    for (th_id=0; th_id<RX_NB_TH_MAX; th_id++) {
      ue->pdcch_vars[th_id][gNB_id] = (NR_UE_PDCCH *)malloc16_clear(sizeof(NR_UE_PDCCH));
    }

    prach_vars[gNB_id] = (NR_UE_PRACH *)malloc16_clear(sizeof(NR_UE_PRACH));
    pbch_vars[gNB_id] = (NR_UE_PBCH *)malloc16_clear(sizeof(NR_UE_PBCH));

    if (abstraction_flag == 0) {
      for (th_id=0; th_id<RX_NB_TH_MAX; th_id++) {
        phy_init_nr_ue__PDSCH( ue->pdsch_vars[th_id][gNB_id], fp );
      }

      for (th_id=0; th_id<RX_NB_TH_MAX; th_id++) {
<<<<<<< HEAD
        ue->pdsch_vars[th_id][eNB_id]->llr_shifts      = (uint8_t *)malloc16_clear(7*2*fp->N_RB_DL*12);
        ue->pdsch_vars[th_id][eNB_id]->llr_shifts_p        = ue->pdsch_vars[0][eNB_id]->llr_shifts;
        ue->pdsch_vars[th_id][eNB_id]->llr[1]              = (int16_t *)malloc16_clear( (8*(3*8*8448))*sizeof(int16_t) );
        ue->pdsch_vars[th_id][eNB_id]->layer_llr[1]        = (int16_t *)malloc16_clear( (8*(3*8*8448))*sizeof(int16_t) );
        ue->pdsch_vars[th_id][eNB_id]->llr128_2ndstream    = (int16_t **)malloc16_clear( sizeof(int16_t *) );
        ue->pdsch_vars[th_id][eNB_id]->rho                 = (int32_t **)malloc16_clear( 4*fp->nb_antennas_rx*sizeof(int32_t *) );
      }


      for (th_id=0; th_id<RX_NB_TH_MAX; th_id++) {
        ue->pdsch_vars[th_id][eNB_id]->dl_ch_rho2_ext      = (int32_t **)malloc16_clear( 4*fp->nb_antennas_rx*sizeof(int32_t *) );
=======
        ue->pdsch_vars[th_id][gNB_id]->llr_shifts       = (uint8_t *)malloc16_clear(7*2*fp->N_RB_DL*12);
        ue->pdsch_vars[th_id][gNB_id]->llr_shifts_p     = ue->pdsch_vars[0][gNB_id]->llr_shifts;
        ue->pdsch_vars[th_id][gNB_id]->llr[1]           = (int16_t *)malloc16_clear((8*(3*8*8448))*sizeof(int16_t));
        ue->pdsch_vars[th_id][gNB_id]->layer_llr[1]     = (int16_t *)malloc16_clear((8*(3*8*8448))*sizeof(int16_t));
        ue->pdsch_vars[th_id][gNB_id]->llr128_2ndstream = (int16_t **)malloc16_clear(sizeof(int16_t *));
        ue->pdsch_vars[th_id][gNB_id]->rho              = (int32_t **)malloc16_clear(fp->nb_antennas_rx*sizeof(int32_t *));
      }

      for (int i=0; i<fp->nb_antennas_rx; i++) {
        for (th_id=0; th_id<RX_NB_TH_MAX; th_id++) {
          ue->pdsch_vars[th_id][gNB_id]->rho[i] = (int32_t *)malloc16_clear(7*2*sizeof(int32_t)*(fp->N_RB_DL*12));
        }
      }

      for (th_id=0; th_id<RX_NB_TH_MAX; th_id++) {
        ue->pdsch_vars[th_id][gNB_id]->dl_ch_rho2_ext = (int32_t **)malloc16_clear(8*sizeof(int32_t *));
>>>>>>> 403db5f6
      }

      for (i=0; i<fp->nb_antennas_rx; i++)
        for (j=0; j<4; j++) {
          const int idx = (j*fp->nb_antennas_rx)+i;
          const size_t num = 7*2*fp->N_RB_DL*12+4;

          for (th_id=0; th_id<RX_NB_TH_MAX; th_id++) {
<<<<<<< HEAD
            ue->pdsch_vars[th_id][eNB_id]->dl_ch_rho2_ext[idx] = (int32_t *)malloc16_clear( sizeof(int32_t) * num );
            ue->pdsch_vars[th_id][eNB_id]->rho[idx]     = (int32_t *)malloc16_clear( 7*2*sizeof(int32_t)*(fp->N_RB_DL*12) );
=======
            ue->pdsch_vars[th_id][gNB_id]->dl_ch_rho2_ext[idx] = (int32_t *)malloc16_clear(sizeof(int32_t) * num);
>>>>>>> 403db5f6
          }
        }

      //const size_t num = 7*2*fp->N_RB_DL*12+4;
      for (k=0; k<8; k++) { //harq_pid
        for (l=0; l<8; l++) { //round
          for (th_id=0; th_id<RX_NB_TH_MAX; th_id++) {
<<<<<<< HEAD
            ue->pdsch_vars[th_id][eNB_id]->rxdataF_comp1[k][l] = (int32_t **)malloc16_clear( 4*fp->nb_antennas_rx*sizeof(int32_t *) );
            ue->pdsch_vars[th_id][eNB_id]->dl_ch_rho_ext[k][l] = (int32_t **)malloc16_clear( 4*fp->nb_antennas_rx*sizeof(int32_t *) );
            ue->pdsch_vars[th_id][eNB_id]->dl_ch_mag1[k][l] = (int32_t **)malloc16_clear( 4*fp->nb_antennas_rx*sizeof(int32_t *) );
            ue->pdsch_vars[th_id][eNB_id]->dl_ch_magb1[k][l] = (int32_t **)malloc16_clear( 4*fp->nb_antennas_rx*sizeof(int32_t *) );
=======
            ue->pdsch_vars[th_id][gNB_id]->rxdataF_comp1[k][l] = (int32_t **)malloc16_clear(8*sizeof(int32_t *));
            ue->pdsch_vars[th_id][gNB_id]->dl_ch_rho_ext[k][l] = (int32_t **)malloc16_clear(8*sizeof(int32_t *));
            ue->pdsch_vars[th_id][gNB_id]->dl_ch_mag1[k][l]    = (int32_t **)malloc16_clear(8*sizeof(int32_t *));
            ue->pdsch_vars[th_id][gNB_id]->dl_ch_magb1[k][l]   = (int32_t **)malloc16_clear(8*sizeof(int32_t *));
>>>>>>> 403db5f6
          }

          for (int i=0; i<fp->nb_antennas_rx; i++)
            for (int j=0; j<4; j++) { //frame_parms->nb_antennas_tx; j++)
              const int idx = (j*fp->nb_antennas_rx)+i;

              for (th_id=0; th_id<RX_NB_TH_MAX; th_id++) {
                ue->pdsch_vars[th_id][gNB_id]->dl_ch_rho_ext[k][l][idx] = (int32_t *)malloc16_clear(7*2*sizeof(int32_t)*(fp->N_RB_DL*12));
                ue->pdsch_vars[th_id][gNB_id]->rxdataF_comp1[k][l][idx] = (int32_t *)malloc16_clear(7*2*sizeof(int32_t)*(fp->N_RB_DL*12));
                ue->pdsch_vars[th_id][gNB_id]->dl_ch_mag1[k][l][idx]    = (int32_t *)malloc16_clear(7*2*sizeof(int32_t)*(fp->N_RB_DL*12));
                ue->pdsch_vars[th_id][gNB_id]->dl_ch_magb1[k][l][idx]   = (int32_t *)malloc16_clear(7*2*sizeof(int32_t)*(fp->N_RB_DL*12));
              }
            }
        }
      }

      // 100 PRBs * 12 REs/PRB * 4 PDCCH SYMBOLS * 2 LLRs/RE
      for (th_id=0; th_id<RX_NB_TH_MAX; th_id++) {
<<<<<<< HEAD
        ue->pdcch_vars[th_id][eNB_id]->llr   = (int16_t *)malloc16_clear( 2*4*100*12*sizeof(uint16_t) );
        ue->pdcch_vars[th_id][eNB_id]->llr16 = (int16_t *)malloc16_clear( 2*4*100*12*sizeof(uint16_t) );
        ue->pdcch_vars[th_id][eNB_id]->wbar  = (int16_t *)malloc16_clear( 2*4*100*12*sizeof(uint16_t) );
        ue->pdcch_vars[th_id][eNB_id]->e_rx  = (int16_t *)malloc16_clear( 4*2*100*12 );
        ue->pdcch_vars[th_id][eNB_id]->rxdataF_comp        = (int32_t **)malloc16_clear( 4*fp->nb_antennas_rx*sizeof(int32_t *) );
        ue->pdcch_vars[th_id][eNB_id]->dl_ch_rho_ext       = (int32_t **)malloc16_clear( 4*fp->nb_antennas_rx*sizeof(int32_t *) );
        ue->pdcch_vars[th_id][eNB_id]->rho                 = (int32_t **)malloc16( fp->nb_antennas_rx*sizeof(int32_t *) );
        ue->pdcch_vars[th_id][eNB_id]->rxdataF_ext         = (int32_t **)malloc16_clear( 4*fp->nb_antennas_rx*sizeof(int32_t *) );
        ue->pdcch_vars[th_id][eNB_id]->dl_ch_estimates_ext = (int32_t **)malloc16_clear( 4*fp->nb_antennas_rx*sizeof(int32_t *) );
        // Channel estimates
        ue->pdcch_vars[th_id][eNB_id]->dl_ch_estimates      = (int32_t **)malloc16_clear(4*fp->nb_antennas_rx*sizeof(int32_t *));
        ue->pdcch_vars[th_id][eNB_id]->dl_ch_estimates_time = (int32_t **)malloc16_clear(4*fp->nb_antennas_rx*sizeof(int32_t *));
=======
        ue->pdcch_vars[th_id][gNB_id]->llr                 = (int16_t *)malloc16_clear(2*4*100*12*sizeof(uint16_t));
        ue->pdcch_vars[th_id][gNB_id]->llr16               = (int16_t *)malloc16_clear(2*4*100*12*sizeof(uint16_t));
        ue->pdcch_vars[th_id][gNB_id]->wbar                = (int16_t *)malloc16_clear(2*4*100*12*sizeof(uint16_t));
        ue->pdcch_vars[th_id][gNB_id]->e_rx                = (int16_t *)malloc16_clear(4*2*100*12 );
        ue->pdcch_vars[th_id][gNB_id]->rxdataF_comp        = (int32_t **)malloc16_clear(8*sizeof(int32_t *));
        ue->pdcch_vars[th_id][gNB_id]->dl_ch_rho_ext       = (int32_t **)malloc16_clear(8*sizeof(int32_t *));
        ue->pdcch_vars[th_id][gNB_id]->rho                 = (int32_t **)malloc16(fp->nb_antennas_rx*sizeof(int32_t *));
        ue->pdcch_vars[th_id][gNB_id]->rxdataF_ext         = (int32_t **)malloc16_clear(8*sizeof(int32_t *));
        ue->pdcch_vars[th_id][gNB_id]->dl_ch_estimates_ext = (int32_t **)malloc16_clear(8*sizeof(int32_t *));
        // Channel estimates
        ue->pdcch_vars[th_id][gNB_id]->dl_ch_estimates      = (int32_t **)malloc16_clear(8*sizeof(int32_t *));
        ue->pdcch_vars[th_id][gNB_id]->dl_ch_estimates_time = (int32_t **)malloc16_clear(8*sizeof(int32_t *));
>>>>>>> 403db5f6

        for (i=0; i<fp->nb_antennas_rx; i++) {
          ue->pdcch_vars[th_id][gNB_id]->rho[i] = (int32_t *)malloc16_clear( sizeof(int32_t)*(100*12*4));

          for (j=0; j<4; j++) {
<<<<<<< HEAD
            int idx = (j*fp->nb_antennas_rx)+i;
            ue->pdcch_vars[th_id][eNB_id]->dl_ch_estimates[idx] = (int32_t *)malloc16_clear( sizeof(int32_t)*fp->symbols_per_slot*(fp->ofdm_symbol_size+LTE_CE_FILTER_LENGTH) );
            ue->pdcch_vars[th_id][eNB_id]->dl_ch_estimates_time[idx] = (int32_t *)malloc16_clear( sizeof(int32_t)*fp->ofdm_symbol_size*2 );
=======
            int idx = (j<<1) + i;
            ue->pdcch_vars[th_id][gNB_id]->dl_ch_estimates[idx] = (int32_t *)malloc16_clear(sizeof(int32_t)*fp->symbols_per_slot*(fp->ofdm_symbol_size+LTE_CE_FILTER_LENGTH));
            ue->pdcch_vars[th_id][gNB_id]->dl_ch_estimates_time[idx] = (int32_t *)malloc16_clear(sizeof(int32_t)*fp->ofdm_symbol_size*2);
>>>>>>> 403db5f6
            //  size_t num = 7*2*fp->N_RB_DL*12;
            size_t num = 4*273*12;  // 4 symbols, 100 PRBs, 12 REs per PRB
            ue->pdcch_vars[th_id][gNB_id]->rxdataF_comp[idx]        = (int32_t *)malloc16_clear(sizeof(int32_t) * num);
            ue->pdcch_vars[th_id][gNB_id]->dl_ch_rho_ext[idx]       = (int32_t *)malloc16_clear(sizeof(int32_t) * num);
            ue->pdcch_vars[th_id][gNB_id]->rxdataF_ext[idx]         = (int32_t *)malloc16_clear(sizeof(int32_t) * num);
            ue->pdcch_vars[th_id][gNB_id]->dl_ch_estimates_ext[idx] = (int32_t *)malloc16_clear(sizeof(int32_t) * num);
          }
        }
      }

      // PBCH
<<<<<<< HEAD
      pbch_vars[eNB_id]->rxdataF_ext         = (int32_t **)malloc16( fp->nb_antennas_rx*sizeof(int32_t *) );
      pbch_vars[eNB_id]->rxdataF_comp        = (int32_t **)malloc16_clear( 4*fp->nb_antennas_rx*sizeof(int32_t *) );
      pbch_vars[eNB_id]->dl_ch_estimates     = (int32_t **)malloc16_clear( 4*fp->nb_antennas_rx*sizeof(int32_t *) );
      pbch_vars[eNB_id]->dl_ch_estimates_ext = (int32_t **)malloc16_clear( 4*fp->nb_antennas_rx*sizeof(int32_t *) );
      pbch_vars[eNB_id]->dl_ch_estimates_time = (int32_t **)malloc16_clear( 4*fp->nb_antennas_rx*sizeof(int32_t *) );
      pbch_vars[eNB_id]->llr                 = (int16_t *)malloc16_clear( 1920 ); //
      prach_vars[eNB_id]->prachF             = (int16_t *)malloc16_clear( sizeof(int)*(7*2*sizeof(int)*(fp->ofdm_symbol_size*12)) );
      prach_vars[eNB_id]->prach              = (int16_t *)malloc16_clear( sizeof(int)*(7*2*sizeof(int)*(fp->ofdm_symbol_size*12)) );
=======
      pbch_vars[gNB_id]->rxdataF_ext          = (int32_t **)malloc16(fp->nb_antennas_rx*sizeof(int32_t *));
      pbch_vars[gNB_id]->rxdataF_comp         = (int32_t **)malloc16_clear(8*sizeof(int32_t *));
      pbch_vars[gNB_id]->dl_ch_estimates      = (int32_t **)malloc16_clear(8*sizeof(int32_t *));
      pbch_vars[gNB_id]->dl_ch_estimates_ext  = (int32_t **)malloc16_clear(8*sizeof(int32_t *));
      pbch_vars[gNB_id]->dl_ch_estimates_time = (int32_t **)malloc16_clear(8*sizeof(int32_t *));
      pbch_vars[gNB_id]->llr                  = (int16_t *)malloc16_clear(1920); //
      prach_vars[gNB_id]->prachF              = (int16_t *)malloc16_clear(sizeof(int)*(7*2*sizeof(int)*(fp->ofdm_symbol_size*12)));
      prach_vars[gNB_id]->prach               = (int16_t *)malloc16_clear(sizeof(int)*(7*2*sizeof(int)*(fp->ofdm_symbol_size*12)));
>>>>>>> 403db5f6

      for (i=0; i<fp->nb_antennas_rx; i++) {
        pbch_vars[gNB_id]->rxdataF_ext[i]    = (int32_t *)malloc16_clear( sizeof(int32_t)*20*12*4 );

        for (j=0; j<4; j++) {//fp->nb_antennas_tx;j++) {
<<<<<<< HEAD
          int idx = (j*fp->nb_antennas_rx)+i;
          pbch_vars[eNB_id]->rxdataF_comp[idx]        = (int32_t *)malloc16_clear( sizeof(int32_t)*20*12*4 );
          pbch_vars[eNB_id]->dl_ch_estimates[idx]     = (int32_t *)malloc16_clear( sizeof(int32_t)*7*2*sizeof(int)*(fp->ofdm_symbol_size) );
          pbch_vars[eNB_id]->dl_ch_estimates_time[idx]= (int32_t *)malloc16_clear( sizeof(int32_t)*7*2*sizeof(int)*(fp->ofdm_symbol_size) );
          pbch_vars[eNB_id]->dl_ch_estimates_ext[idx] = (int32_t *)malloc16_clear( sizeof(int32_t)*20*12*4 );
=======
          int idx = (j<<1)+i;
          pbch_vars[gNB_id]->rxdataF_comp[idx]         = (int32_t *)malloc16_clear(sizeof(int32_t)*20*12*4);
          pbch_vars[gNB_id]->dl_ch_estimates[idx]      = (int32_t *)malloc16_clear(sizeof(int32_t)*7*2*sizeof(int)*(fp->ofdm_symbol_size));
          pbch_vars[gNB_id]->dl_ch_estimates_time[idx] = (int32_t *)malloc16_clear(sizeof(int32_t)*7*2*sizeof(int)*(fp->ofdm_symbol_size));
          pbch_vars[gNB_id]->dl_ch_estimates_ext[idx]  = (int32_t *)malloc16_clear(sizeof(int32_t)*20*12*4);
>>>>>>> 403db5f6
        }
      }
    }

    pbch_vars[gNB_id]->decoded_output = (uint8_t *)malloc16_clear(64);
  }

  // initialization for the last instance of pdsch_vars (used for MU-MIMO)
  for (th_id=0; th_id<RX_NB_TH_MAX; th_id++) {
    ue->pdsch_vars[th_id][gNB_id] = (NR_UE_PDSCH *)malloc16_clear(sizeof(NR_UE_PDSCH));
  }

  if (abstraction_flag == 0) {
    for (th_id=0; th_id<RX_NB_TH_MAX; th_id++) {
      //phy_init_lte_ue__PDSCH( ue->pdsch_vars[th_id][gNB_id], fp );
      ue->pdsch_vars[th_id][gNB_id]->llr[1] = (int16_t *)malloc16_clear((8*(3*8*8448))*sizeof(int16_t));
      ue->pdsch_vars[th_id][gNB_id]->layer_llr[1] = (int16_t *)malloc16_clear((8*(3*8*8448))*sizeof(int16_t));
    }
  } else { //abstraction == 1
    ue->sinr_dB = (double *) malloc16_clear( fp->N_RB_DL*12*sizeof(double) );
  }

  ue->sinr_CQI_dB = (double *) malloc16_clear( fp->N_RB_DL*12*sizeof(double) );
  ue->init_averaging = 1;

  // default value until overwritten by RRCConnectionReconfiguration
  if (fp->nb_antenna_ports_gNB==2)
    ue->pdsch_config_dedicated->p_a = dBm3;
  else
    ue->pdsch_config_dedicated->p_a = dB0;

  // set channel estimation to do linear interpolation in time
  ue->high_speed_flag = 1;
  ue->ch_est_alpha    = 24576;
  // enable MIB/SIB decoding by default
  ue->decode_MIB = 1;
  ue->decode_SIB = 1;

  init_nr_prach_tables(839);

  return 0;
}

void init_nr_ue_transport(PHY_VARS_NR_UE *ue,
                          int abstraction_flag) {
  for (int i = 0; i < NUMBER_OF_CONNECTED_gNB_MAX; i++) {
    for (int j=0; j<2; j++) {
      for (int k=0; k<RX_NB_TH_MAX; k++) {
        AssertFatal((ue->dlsch[k][i][j]  = new_nr_ue_dlsch(1,NR_MAX_DLSCH_HARQ_PROCESSES,NSOFT,MAX_LDPC_ITERATIONS,ue->frame_parms.N_RB_DL, abstraction_flag))!=NULL,"Can't get ue dlsch structures\n");
        LOG_D(PHY,"dlsch[%d][%d][%d] => %p\n",k,i,j,ue->dlsch[k][i][j]);
        AssertFatal((ue->ulsch[k][i][j]  = new_nr_ue_ulsch(ue->frame_parms.N_RB_UL, NR_MAX_ULSCH_HARQ_PROCESSES, abstraction_flag))!=NULL,"Can't get ue ulsch structures\n");
        LOG_D(PHY,"ulsch[%d][%d][%d] => %p\n",k,i,j,ue->ulsch[k][i][j]);
      }
    }

    ue->dlsch_SI[i]  = new_nr_ue_dlsch(1,1,NSOFT,MAX_LDPC_ITERATIONS,ue->frame_parms.N_RB_DL, abstraction_flag);
    ue->dlsch_ra[i]  = new_nr_ue_dlsch(1,1,NSOFT,MAX_LDPC_ITERATIONS,ue->frame_parms.N_RB_DL, abstraction_flag);
    ue->transmission_mode[i] = ue->frame_parms.nb_antenna_ports_gNB==1 ? 1 : 2;
  }

  //ue->frame_parms.pucch_config_common.deltaPUCCH_Shift = 1;
  ue->dlsch_MCH[0]  = new_nr_ue_dlsch(1,NR_MAX_DLSCH_HARQ_PROCESSES,NSOFT,MAX_LDPC_ITERATIONS_MBSFN,ue->frame_parms.N_RB_DL,0);

  for(int i=0; i<5; i++)
    ue->dl_stats[i] = 0;
}


void init_N_TA_offset(PHY_VARS_NR_UE *ue){

  NR_DL_FRAME_PARMS *fp = &ue->frame_parms;

  if (fp->frame_type == FDD) {
    ue->N_TA_offset = 0;
  } else {
    int N_RB = fp->N_RB_DL;
    int N_TA_offset = fp->ul_CarrierFreq < 6e9 ? 400 : 431; // reference samples  for 25600Tc @ 30.72 Ms/s for FR1, same @ 61.44 Ms/s for FR2
    double factor = 1;
    switch (fp->numerology_index) {
      case 0: //15 kHz scs
        AssertFatal(N_TA_offset == 400, "scs_common 15kHz only for FR1\n");
        if (N_RB <= 25) factor = .25;      // 7.68 Ms/s
        else if (N_RB <=50) factor = .5;   // 15.36 Ms/s
        else if (N_RB <=75) factor = 1.0;  // 30.72 Ms/s
        else if (N_RB <=100) factor = 1.0; // 30.72 Ms/s
        else AssertFatal(1==0, "Too many PRBS for mu=0\n");
        break;
      case 1: //30 kHz sc
        AssertFatal(N_TA_offset == 400, "scs_common 30kHz only for FR1\n");
        if (N_RB <= 106) factor = 2.0; // 61.44 Ms/s
        else if (N_RB <= 275) factor = 4.0; // 122.88 Ms/s
        break;
      case 2: //60 kHz scs
        AssertFatal(1==0, "scs_common should not be 60 kHz\n");
        break;
      case 3: //120 kHz scs
        AssertFatal(N_TA_offset == 431, "scs_common 120kHz only for FR2\n");
        break;
      case 4: //240 kHz scs
        AssertFatal(1==0, "scs_common should not be 60 kHz\n");
        if (N_RB <= 32) factor = 1.0; // 61.44 Ms/s
        else if (N_RB <= 66) factor = 2.0; // 122.88 Ms/s
        else AssertFatal(1==0, "N_RB %d is too big for curretn FR2 implementation\n", N_RB);
        break;

      if (N_RB == 100)
        ue->N_TA_offset = 624;
      else if (N_RB == 50)
        ue->N_TA_offset = 624/2;
      else if (N_RB == 25)
        ue->N_TA_offset = 624/4;
    }

    if (fp->threequarter_fs == 1)
      factor = factor*.75;

    ue->N_TA_offset = (int)(N_TA_offset * factor);

    LOG_I(PHY,"UE %d Setting N_TA_offset to %d samples (factor %f, UL Freq %lu, N_RB %d)\n", ue->Mod_id, ue->N_TA_offset, factor, fp->ul_CarrierFreq, N_RB);
  }
}

void phy_init_nr_top(PHY_VARS_NR_UE *ue) {
  NR_DL_FRAME_PARMS *frame_parms = &ue->frame_parms;
  crcTableInit();
  load_dftslib();
  init_context_synchro_nr(frame_parms);
  generate_ul_reference_signal_sequences(SHRT_MAX);
  // Polar encoder init for PBCH
  //lte_sync_time_init(frame_parms);
  //generate_ul_ref_sigs();
  //generate_ul_ref_sigs_rx();
  //generate_64qam_table();
  //generate_16qam_table();
  //generate_RIV_tables();
  //init_unscrambling_lut();
  //init_scrambling_lut();
  //set_taus_seed(1328);
}<|MERGE_RESOLUTION|>--- conflicted
+++ resolved
@@ -142,16 +142,11 @@
   // dmrs_UplinkConfig_t *dmrs_Uplink_Config = &ue->pusch_config.dmrs_UplinkConfig;
   // ptrs_UplinkConfig_t *ptrs_Uplink_Config = &ue->pusch_config.dmrs_UplinkConfig.ptrs_UplinkConfig;
   LOG_I(PHY, "Initializing UE vars (abstraction %u) for gNB TXant %u, UE RXant %u\n", abstraction_flag, fp->nb_antennas_tx, fp->nb_antennas_rx);
-  //LOG_D(PHY,"[MSC_NEW][FRAME 00000][PHY_UE][MOD %02u][]\n", ue->Mod_id+NB_eNB_INST);
+  //LOG_D(PHY,"[MSC_NEW][FRAME 00000][PHY_UE][MOD %02u][]\n", ue->Mod_id+NB_gNB_INST);
   phy_init_nr_top(ue);
   // many memory allocation sizes are hard coded
-<<<<<<< HEAD
-  AssertFatal( fp->nb_antennas_rx <= 4, "hard coded allocation for ue_common_vars->dl_ch_estimates[eNB_id]" );
-  AssertFatal( nb_connected_eNB <= NUMBER_OF_CONNECTED_eNB_MAX, "n_connected_eNB is too large" );
-=======
-  AssertFatal( fp->nb_antennas_rx <= 2, "hard coded allocation for ue_common_vars->dl_ch_estimates[gNB_id]" );
-  AssertFatal(nb_connected_gNB <= NUMBER_OF_CONNECTED_gNB_MAX, "n_connected_gNB is too large" );
->>>>>>> 403db5f6
+  AssertFatal( fp->nb_antennas_rx <= 4, "hard coded allocation for ue_common_vars->dl_ch_estimates[gNB_id]" );
+  AssertFatal( nb_connected_gNB <= NUMBER_OF_CONNECTED_gNB_MAX, "n_connected_gNB is too large" );
   // init phy_vars_ue
 
   for (i=0; i<4; i++) {
@@ -279,7 +274,7 @@
     }
   }
 
-  //PDCCH DMRS init (eNB offset = 0)
+  //PDCCH DMRS init (gNB offset = 0)
   ue->nr_gold_pdcch[0] = (uint32_t ***)malloc16(fp->slots_per_frame*sizeof(uint32_t **));
   uint32_t ***pdcch_dmrs = ue->nr_gold_pdcch[0];
   AssertFatal(pdcch_dmrs!=NULL, "NR init: pdcch_dmrs malloc failed\n");
@@ -294,7 +289,7 @@
     }
   }
 
-  //PDSCH DMRS init (eNB offset = 0)
+  //PDSCH DMRS init (gNB offset = 0)
   ue->nr_gold_pdsch[0] = (uint32_t ****)malloc16(fp->slots_per_frame*sizeof(uint32_t ***));
   uint32_t ****pdsch_dmrs = ue->nr_gold_pdsch[0];
 
@@ -332,36 +327,17 @@
       }
 
       for (th_id=0; th_id<RX_NB_TH_MAX; th_id++) {
-<<<<<<< HEAD
-        ue->pdsch_vars[th_id][eNB_id]->llr_shifts      = (uint8_t *)malloc16_clear(7*2*fp->N_RB_DL*12);
-        ue->pdsch_vars[th_id][eNB_id]->llr_shifts_p        = ue->pdsch_vars[0][eNB_id]->llr_shifts;
-        ue->pdsch_vars[th_id][eNB_id]->llr[1]              = (int16_t *)malloc16_clear( (8*(3*8*8448))*sizeof(int16_t) );
-        ue->pdsch_vars[th_id][eNB_id]->layer_llr[1]        = (int16_t *)malloc16_clear( (8*(3*8*8448))*sizeof(int16_t) );
-        ue->pdsch_vars[th_id][eNB_id]->llr128_2ndstream    = (int16_t **)malloc16_clear( sizeof(int16_t *) );
-        ue->pdsch_vars[th_id][eNB_id]->rho                 = (int32_t **)malloc16_clear( 4*fp->nb_antennas_rx*sizeof(int32_t *) );
+        ue->pdsch_vars[th_id][gNB_id]->llr_shifts          = (uint8_t *)malloc16_clear(7*2*fp->N_RB_DL*12);
+        ue->pdsch_vars[th_id][gNB_id]->llr_shifts_p        = ue->pdsch_vars[0][gNB_id]->llr_shifts;
+        ue->pdsch_vars[th_id][gNB_id]->llr[1]              = (int16_t *)malloc16_clear( (8*(3*8*8448))*sizeof(int16_t) );
+        ue->pdsch_vars[th_id][gNB_id]->layer_llr[1]        = (int16_t *)malloc16_clear( (8*(3*8*8448))*sizeof(int16_t) );
+        ue->pdsch_vars[th_id][gNB_id]->llr128_2ndstream    = (int16_t **)malloc16_clear( sizeof(int16_t *) );
+        ue->pdsch_vars[th_id][gNB_id]->rho                 = (int32_t **)malloc16_clear( 4*fp->nb_antennas_rx*sizeof(int32_t *) );
       }
 
 
       for (th_id=0; th_id<RX_NB_TH_MAX; th_id++) {
-        ue->pdsch_vars[th_id][eNB_id]->dl_ch_rho2_ext      = (int32_t **)malloc16_clear( 4*fp->nb_antennas_rx*sizeof(int32_t *) );
-=======
-        ue->pdsch_vars[th_id][gNB_id]->llr_shifts       = (uint8_t *)malloc16_clear(7*2*fp->N_RB_DL*12);
-        ue->pdsch_vars[th_id][gNB_id]->llr_shifts_p     = ue->pdsch_vars[0][gNB_id]->llr_shifts;
-        ue->pdsch_vars[th_id][gNB_id]->llr[1]           = (int16_t *)malloc16_clear((8*(3*8*8448))*sizeof(int16_t));
-        ue->pdsch_vars[th_id][gNB_id]->layer_llr[1]     = (int16_t *)malloc16_clear((8*(3*8*8448))*sizeof(int16_t));
-        ue->pdsch_vars[th_id][gNB_id]->llr128_2ndstream = (int16_t **)malloc16_clear(sizeof(int16_t *));
-        ue->pdsch_vars[th_id][gNB_id]->rho              = (int32_t **)malloc16_clear(fp->nb_antennas_rx*sizeof(int32_t *));
-      }
-
-      for (int i=0; i<fp->nb_antennas_rx; i++) {
-        for (th_id=0; th_id<RX_NB_TH_MAX; th_id++) {
-          ue->pdsch_vars[th_id][gNB_id]->rho[i] = (int32_t *)malloc16_clear(7*2*sizeof(int32_t)*(fp->N_RB_DL*12));
-        }
-      }
-
-      for (th_id=0; th_id<RX_NB_TH_MAX; th_id++) {
-        ue->pdsch_vars[th_id][gNB_id]->dl_ch_rho2_ext = (int32_t **)malloc16_clear(8*sizeof(int32_t *));
->>>>>>> 403db5f6
+        ue->pdsch_vars[th_id][gNB_id]->dl_ch_rho2_ext      = (int32_t **)malloc16_clear( 4*fp->nb_antennas_rx*sizeof(int32_t *) );
       }
 
       for (i=0; i<fp->nb_antennas_rx; i++)
@@ -370,12 +346,8 @@
           const size_t num = 7*2*fp->N_RB_DL*12+4;
 
           for (th_id=0; th_id<RX_NB_TH_MAX; th_id++) {
-<<<<<<< HEAD
-            ue->pdsch_vars[th_id][eNB_id]->dl_ch_rho2_ext[idx] = (int32_t *)malloc16_clear( sizeof(int32_t) * num );
-            ue->pdsch_vars[th_id][eNB_id]->rho[idx]     = (int32_t *)malloc16_clear( 7*2*sizeof(int32_t)*(fp->N_RB_DL*12) );
-=======
-            ue->pdsch_vars[th_id][gNB_id]->dl_ch_rho2_ext[idx] = (int32_t *)malloc16_clear(sizeof(int32_t) * num);
->>>>>>> 403db5f6
+            ue->pdsch_vars[th_id][gNB_id]->dl_ch_rho2_ext[idx] = (int32_t *)malloc16_clear( sizeof(int32_t) * num );
+            ue->pdsch_vars[th_id][gNB_id]->rho[idx]            = (int32_t *)malloc16_clear( 7*2*sizeof(int32_t)*(fp->N_RB_DL*12) );
           }
         }
 
@@ -383,17 +355,10 @@
       for (k=0; k<8; k++) { //harq_pid
         for (l=0; l<8; l++) { //round
           for (th_id=0; th_id<RX_NB_TH_MAX; th_id++) {
-<<<<<<< HEAD
-            ue->pdsch_vars[th_id][eNB_id]->rxdataF_comp1[k][l] = (int32_t **)malloc16_clear( 4*fp->nb_antennas_rx*sizeof(int32_t *) );
-            ue->pdsch_vars[th_id][eNB_id]->dl_ch_rho_ext[k][l] = (int32_t **)malloc16_clear( 4*fp->nb_antennas_rx*sizeof(int32_t *) );
-            ue->pdsch_vars[th_id][eNB_id]->dl_ch_mag1[k][l] = (int32_t **)malloc16_clear( 4*fp->nb_antennas_rx*sizeof(int32_t *) );
-            ue->pdsch_vars[th_id][eNB_id]->dl_ch_magb1[k][l] = (int32_t **)malloc16_clear( 4*fp->nb_antennas_rx*sizeof(int32_t *) );
-=======
-            ue->pdsch_vars[th_id][gNB_id]->rxdataF_comp1[k][l] = (int32_t **)malloc16_clear(8*sizeof(int32_t *));
-            ue->pdsch_vars[th_id][gNB_id]->dl_ch_rho_ext[k][l] = (int32_t **)malloc16_clear(8*sizeof(int32_t *));
-            ue->pdsch_vars[th_id][gNB_id]->dl_ch_mag1[k][l]    = (int32_t **)malloc16_clear(8*sizeof(int32_t *));
-            ue->pdsch_vars[th_id][gNB_id]->dl_ch_magb1[k][l]   = (int32_t **)malloc16_clear(8*sizeof(int32_t *));
->>>>>>> 403db5f6
+            ue->pdsch_vars[th_id][gNB_id]->rxdataF_comp1[k][l] = (int32_t **)malloc16_clear( 4*fp->nb_antennas_rx*sizeof(int32_t *) );
+            ue->pdsch_vars[th_id][gNB_id]->dl_ch_rho_ext[k][l] = (int32_t **)malloc16_clear( 4*fp->nb_antennas_rx*sizeof(int32_t *) );
+            ue->pdsch_vars[th_id][gNB_id]->dl_ch_mag1[k][l]    = (int32_t **)malloc16_clear( 4*fp->nb_antennas_rx*sizeof(int32_t *) );
+            ue->pdsch_vars[th_id][gNB_id]->dl_ch_magb1[k][l]   = (int32_t **)malloc16_clear( 4*fp->nb_antennas_rx*sizeof(int32_t *) );
           }
 
           for (int i=0; i<fp->nb_antennas_rx; i++)
@@ -412,47 +377,26 @@
 
       // 100 PRBs * 12 REs/PRB * 4 PDCCH SYMBOLS * 2 LLRs/RE
       for (th_id=0; th_id<RX_NB_TH_MAX; th_id++) {
-<<<<<<< HEAD
-        ue->pdcch_vars[th_id][eNB_id]->llr   = (int16_t *)malloc16_clear( 2*4*100*12*sizeof(uint16_t) );
-        ue->pdcch_vars[th_id][eNB_id]->llr16 = (int16_t *)malloc16_clear( 2*4*100*12*sizeof(uint16_t) );
-        ue->pdcch_vars[th_id][eNB_id]->wbar  = (int16_t *)malloc16_clear( 2*4*100*12*sizeof(uint16_t) );
-        ue->pdcch_vars[th_id][eNB_id]->e_rx  = (int16_t *)malloc16_clear( 4*2*100*12 );
-        ue->pdcch_vars[th_id][eNB_id]->rxdataF_comp        = (int32_t **)malloc16_clear( 4*fp->nb_antennas_rx*sizeof(int32_t *) );
-        ue->pdcch_vars[th_id][eNB_id]->dl_ch_rho_ext       = (int32_t **)malloc16_clear( 4*fp->nb_antennas_rx*sizeof(int32_t *) );
-        ue->pdcch_vars[th_id][eNB_id]->rho                 = (int32_t **)malloc16( fp->nb_antennas_rx*sizeof(int32_t *) );
-        ue->pdcch_vars[th_id][eNB_id]->rxdataF_ext         = (int32_t **)malloc16_clear( 4*fp->nb_antennas_rx*sizeof(int32_t *) );
-        ue->pdcch_vars[th_id][eNB_id]->dl_ch_estimates_ext = (int32_t **)malloc16_clear( 4*fp->nb_antennas_rx*sizeof(int32_t *) );
+        ue->pdcch_vars[th_id][gNB_id]->llr                 = (int16_t *)malloc16_clear( 2*4*100*12*sizeof(uint16_t) );
+        ue->pdcch_vars[th_id][gNB_id]->llr16               = (int16_t *)malloc16_clear( 2*4*100*12*sizeof(uint16_t) );
+        ue->pdcch_vars[th_id][gNB_id]->wbar                = (int16_t *)malloc16_clear( 2*4*100*12*sizeof(uint16_t) );
+        ue->pdcch_vars[th_id][gNB_id]->e_rx                = (int16_t *)malloc16_clear( 4*2*100*12 );
+        ue->pdcch_vars[th_id][gNB_id]->rxdataF_comp        = (int32_t **)malloc16_clear( 4*fp->nb_antennas_rx*sizeof(int32_t *) );
+        ue->pdcch_vars[th_id][gNB_id]->dl_ch_rho_ext       = (int32_t **)malloc16_clear( 4*fp->nb_antennas_rx*sizeof(int32_t *) );
+        ue->pdcch_vars[th_id][gNB_id]->rho                 = (int32_t **)malloc16( fp->nb_antennas_rx*sizeof(int32_t *) );
+        ue->pdcch_vars[th_id][gNB_id]->rxdataF_ext         = (int32_t **)malloc16_clear( 4*fp->nb_antennas_rx*sizeof(int32_t *) );
+        ue->pdcch_vars[th_id][gNB_id]->dl_ch_estimates_ext = (int32_t **)malloc16_clear( 4*fp->nb_antennas_rx*sizeof(int32_t *) );
         // Channel estimates
-        ue->pdcch_vars[th_id][eNB_id]->dl_ch_estimates      = (int32_t **)malloc16_clear(4*fp->nb_antennas_rx*sizeof(int32_t *));
-        ue->pdcch_vars[th_id][eNB_id]->dl_ch_estimates_time = (int32_t **)malloc16_clear(4*fp->nb_antennas_rx*sizeof(int32_t *));
-=======
-        ue->pdcch_vars[th_id][gNB_id]->llr                 = (int16_t *)malloc16_clear(2*4*100*12*sizeof(uint16_t));
-        ue->pdcch_vars[th_id][gNB_id]->llr16               = (int16_t *)malloc16_clear(2*4*100*12*sizeof(uint16_t));
-        ue->pdcch_vars[th_id][gNB_id]->wbar                = (int16_t *)malloc16_clear(2*4*100*12*sizeof(uint16_t));
-        ue->pdcch_vars[th_id][gNB_id]->e_rx                = (int16_t *)malloc16_clear(4*2*100*12 );
-        ue->pdcch_vars[th_id][gNB_id]->rxdataF_comp        = (int32_t **)malloc16_clear(8*sizeof(int32_t *));
-        ue->pdcch_vars[th_id][gNB_id]->dl_ch_rho_ext       = (int32_t **)malloc16_clear(8*sizeof(int32_t *));
-        ue->pdcch_vars[th_id][gNB_id]->rho                 = (int32_t **)malloc16(fp->nb_antennas_rx*sizeof(int32_t *));
-        ue->pdcch_vars[th_id][gNB_id]->rxdataF_ext         = (int32_t **)malloc16_clear(8*sizeof(int32_t *));
-        ue->pdcch_vars[th_id][gNB_id]->dl_ch_estimates_ext = (int32_t **)malloc16_clear(8*sizeof(int32_t *));
-        // Channel estimates
-        ue->pdcch_vars[th_id][gNB_id]->dl_ch_estimates      = (int32_t **)malloc16_clear(8*sizeof(int32_t *));
-        ue->pdcch_vars[th_id][gNB_id]->dl_ch_estimates_time = (int32_t **)malloc16_clear(8*sizeof(int32_t *));
->>>>>>> 403db5f6
+        ue->pdcch_vars[th_id][gNB_id]->dl_ch_estimates      = (int32_t **)malloc16_clear(4*fp->nb_antennas_rx*sizeof(int32_t *));
+        ue->pdcch_vars[th_id][gNB_id]->dl_ch_estimates_time = (int32_t **)malloc16_clear(4*fp->nb_antennas_rx*sizeof(int32_t *));
 
         for (i=0; i<fp->nb_antennas_rx; i++) {
           ue->pdcch_vars[th_id][gNB_id]->rho[i] = (int32_t *)malloc16_clear( sizeof(int32_t)*(100*12*4));
 
           for (j=0; j<4; j++) {
-<<<<<<< HEAD
             int idx = (j*fp->nb_antennas_rx)+i;
-            ue->pdcch_vars[th_id][eNB_id]->dl_ch_estimates[idx] = (int32_t *)malloc16_clear( sizeof(int32_t)*fp->symbols_per_slot*(fp->ofdm_symbol_size+LTE_CE_FILTER_LENGTH) );
-            ue->pdcch_vars[th_id][eNB_id]->dl_ch_estimates_time[idx] = (int32_t *)malloc16_clear( sizeof(int32_t)*fp->ofdm_symbol_size*2 );
-=======
-            int idx = (j<<1) + i;
-            ue->pdcch_vars[th_id][gNB_id]->dl_ch_estimates[idx] = (int32_t *)malloc16_clear(sizeof(int32_t)*fp->symbols_per_slot*(fp->ofdm_symbol_size+LTE_CE_FILTER_LENGTH));
-            ue->pdcch_vars[th_id][gNB_id]->dl_ch_estimates_time[idx] = (int32_t *)malloc16_clear(sizeof(int32_t)*fp->ofdm_symbol_size*2);
->>>>>>> 403db5f6
+            ue->pdcch_vars[th_id][gNB_id]->dl_ch_estimates[idx] = (int32_t *)malloc16_clear( sizeof(int32_t)*fp->symbols_per_slot*(fp->ofdm_symbol_size+LTE_CE_FILTER_LENGTH) );
+            ue->pdcch_vars[th_id][gNB_id]->dl_ch_estimates_time[idx] = (int32_t *)malloc16_clear( sizeof(int32_t)*fp->ofdm_symbol_size*2 );
             //  size_t num = 7*2*fp->N_RB_DL*12;
             size_t num = 4*273*12;  // 4 symbols, 100 PRBs, 12 REs per PRB
             ue->pdcch_vars[th_id][gNB_id]->rxdataF_comp[idx]        = (int32_t *)malloc16_clear(sizeof(int32_t) * num);
@@ -464,43 +408,24 @@
       }
 
       // PBCH
-<<<<<<< HEAD
-      pbch_vars[eNB_id]->rxdataF_ext         = (int32_t **)malloc16( fp->nb_antennas_rx*sizeof(int32_t *) );
-      pbch_vars[eNB_id]->rxdataF_comp        = (int32_t **)malloc16_clear( 4*fp->nb_antennas_rx*sizeof(int32_t *) );
-      pbch_vars[eNB_id]->dl_ch_estimates     = (int32_t **)malloc16_clear( 4*fp->nb_antennas_rx*sizeof(int32_t *) );
-      pbch_vars[eNB_id]->dl_ch_estimates_ext = (int32_t **)malloc16_clear( 4*fp->nb_antennas_rx*sizeof(int32_t *) );
-      pbch_vars[eNB_id]->dl_ch_estimates_time = (int32_t **)malloc16_clear( 4*fp->nb_antennas_rx*sizeof(int32_t *) );
-      pbch_vars[eNB_id]->llr                 = (int16_t *)malloc16_clear( 1920 ); //
-      prach_vars[eNB_id]->prachF             = (int16_t *)malloc16_clear( sizeof(int)*(7*2*sizeof(int)*(fp->ofdm_symbol_size*12)) );
-      prach_vars[eNB_id]->prach              = (int16_t *)malloc16_clear( sizeof(int)*(7*2*sizeof(int)*(fp->ofdm_symbol_size*12)) );
-=======
-      pbch_vars[gNB_id]->rxdataF_ext          = (int32_t **)malloc16(fp->nb_antennas_rx*sizeof(int32_t *));
-      pbch_vars[gNB_id]->rxdataF_comp         = (int32_t **)malloc16_clear(8*sizeof(int32_t *));
-      pbch_vars[gNB_id]->dl_ch_estimates      = (int32_t **)malloc16_clear(8*sizeof(int32_t *));
-      pbch_vars[gNB_id]->dl_ch_estimates_ext  = (int32_t **)malloc16_clear(8*sizeof(int32_t *));
-      pbch_vars[gNB_id]->dl_ch_estimates_time = (int32_t **)malloc16_clear(8*sizeof(int32_t *));
-      pbch_vars[gNB_id]->llr                  = (int16_t *)malloc16_clear(1920); //
-      prach_vars[gNB_id]->prachF              = (int16_t *)malloc16_clear(sizeof(int)*(7*2*sizeof(int)*(fp->ofdm_symbol_size*12)));
-      prach_vars[gNB_id]->prach               = (int16_t *)malloc16_clear(sizeof(int)*(7*2*sizeof(int)*(fp->ofdm_symbol_size*12)));
->>>>>>> 403db5f6
+      pbch_vars[gNB_id]->rxdataF_ext         = (int32_t **)malloc16( fp->nb_antennas_rx*sizeof(int32_t *) );
+      pbch_vars[gNB_id]->rxdataF_comp        = (int32_t **)malloc16_clear( 4*fp->nb_antennas_rx*sizeof(int32_t *) );
+      pbch_vars[gNB_id]->dl_ch_estimates     = (int32_t **)malloc16_clear( 4*fp->nb_antennas_rx*sizeof(int32_t *) );
+      pbch_vars[gNB_id]->dl_ch_estimates_ext = (int32_t **)malloc16_clear( 4*fp->nb_antennas_rx*sizeof(int32_t *) );
+      pbch_vars[gNB_id]->dl_ch_estimates_time = (int32_t **)malloc16_clear( 4*fp->nb_antennas_rx*sizeof(int32_t *) );
+      pbch_vars[gNB_id]->llr                 = (int16_t *)malloc16_clear( 1920 ); //
+      prach_vars[gNB_id]->prachF             = (int16_t *)malloc16_clear( sizeof(int)*(7*2*sizeof(int)*(fp->ofdm_symbol_size*12)) );
+      prach_vars[gNB_id]->prach              = (int16_t *)malloc16_clear( sizeof(int)*(7*2*sizeof(int)*(fp->ofdm_symbol_size*12)) );
 
       for (i=0; i<fp->nb_antennas_rx; i++) {
         pbch_vars[gNB_id]->rxdataF_ext[i]    = (int32_t *)malloc16_clear( sizeof(int32_t)*20*12*4 );
 
         for (j=0; j<4; j++) {//fp->nb_antennas_tx;j++) {
-<<<<<<< HEAD
           int idx = (j*fp->nb_antennas_rx)+i;
-          pbch_vars[eNB_id]->rxdataF_comp[idx]        = (int32_t *)malloc16_clear( sizeof(int32_t)*20*12*4 );
-          pbch_vars[eNB_id]->dl_ch_estimates[idx]     = (int32_t *)malloc16_clear( sizeof(int32_t)*7*2*sizeof(int)*(fp->ofdm_symbol_size) );
-          pbch_vars[eNB_id]->dl_ch_estimates_time[idx]= (int32_t *)malloc16_clear( sizeof(int32_t)*7*2*sizeof(int)*(fp->ofdm_symbol_size) );
-          pbch_vars[eNB_id]->dl_ch_estimates_ext[idx] = (int32_t *)malloc16_clear( sizeof(int32_t)*20*12*4 );
-=======
-          int idx = (j<<1)+i;
-          pbch_vars[gNB_id]->rxdataF_comp[idx]         = (int32_t *)malloc16_clear(sizeof(int32_t)*20*12*4);
-          pbch_vars[gNB_id]->dl_ch_estimates[idx]      = (int32_t *)malloc16_clear(sizeof(int32_t)*7*2*sizeof(int)*(fp->ofdm_symbol_size));
-          pbch_vars[gNB_id]->dl_ch_estimates_time[idx] = (int32_t *)malloc16_clear(sizeof(int32_t)*7*2*sizeof(int)*(fp->ofdm_symbol_size));
-          pbch_vars[gNB_id]->dl_ch_estimates_ext[idx]  = (int32_t *)malloc16_clear(sizeof(int32_t)*20*12*4);
->>>>>>> 403db5f6
+          pbch_vars[gNB_id]->rxdataF_comp[idx]        = (int32_t *)malloc16_clear( sizeof(int32_t)*20*12*4 );
+          pbch_vars[gNB_id]->dl_ch_estimates[idx]     = (int32_t *)malloc16_clear( sizeof(int32_t)*7*2*sizeof(int)*(fp->ofdm_symbol_size) );
+          pbch_vars[gNB_id]->dl_ch_estimates_time[idx]= (int32_t *)malloc16_clear( sizeof(int32_t)*7*2*sizeof(int)*(fp->ofdm_symbol_size) );
+          pbch_vars[gNB_id]->dl_ch_estimates_ext[idx] = (int32_t *)malloc16_clear( sizeof(int32_t)*20*12*4 );
         }
       }
     }
