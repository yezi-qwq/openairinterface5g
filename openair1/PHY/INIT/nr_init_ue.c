/*
 * Licensed to the OpenAirInterface (OAI) Software Alliance under one or more
 * contributor license agreements.  See the NOTICE file distributed with
 * this work for additional information regarding copyright ownership.
 * The OpenAirInterface Software Alliance licenses this file to You under
 * the OAI Public License, Version 1.1  (the "License"); you may not use this file
 * except in compliance with the License.
 * You may obtain a copy of the License at
 *
 *      http://www.openairinterface.org/?page_id=698
 *
 * Unless required by applicable law or agreed to in writing, software
 * distributed under the License is distributed on an "AS IS" BASIS,
 * WITHOUT WARRANTIES OR CONDITIONS OF ANY KIND, either express or implied.
 * See the License for the specific language governing permissions and
 * limitations under the License.
 *-------------------------------------------------------------------------------
 * For more information about the OpenAirInterface (OAI) Software Alliance:
 *      contact@openairinterface.org
 */

#include "phy_init.h"
#include "SCHED_UE/sched_UE.h"
#include "PHY/phy_extern_nr_ue.h"
//#include "SIMULATION/TOOLS/sim.h"
#include "RadioResourceConfigCommonSIB.h"
#include "RadioResourceConfigDedicated.h"
#include "TDD-Config.h"
#include "MBSFN-SubframeConfigList.h"
#include "common/utils/LOG/vcd_signal_dumper.h"
#include "assertions.h"
#include <math.h>
#include "PHY/NR_UE_TRANSPORT/nr_transport_ue.h"
#include "PHY/NR_UE_TRANSPORT/nr_transport_proto_ue.h"
//#include "PHY/LTE_REFSIG/lte_refsig.h"
#include "PHY/CODING/nrPolar_tools/nr_polar_pbch_defs.h"
#include "PHY/INIT/phy_init.h"
#include "PHY/NR_REFSIG/pss_nr.h"
#include "openair1/PHY/NR_REFSIG/ul_ref_seq_nr.h"

//uint8_t dmrs1_tab_ue[8] = {0,2,3,4,6,8,9,10};

/*void phy_config_sib1_ue(uint8_t Mod_id,int CC_id,
                        uint8_t eNB_id,
                        TDD_Config_t *tdd_Config,
                        uint8_t SIwindowsize,
                        uint16_t SIperiod)
{

  NR_DL_FRAME_PARMS *fp = &PHY_vars_UE_g[Mod_id][CC_id]->frame_parms;

  if (tdd_Config) {
    fp->tdd_config    = tdd_Config->subframeAssignment;
    fp->tdd_config_S  = tdd_Config->specialSubframePatterns;
  }

  fp->SIwindowsize  = SIwindowsize;
  fp->SIPeriod      = SIperiod;
}

void phy_config_sib2_ue(uint8_t Mod_id,int CC_id,
                        uint8_t eNB_id,
                        RadioResourceConfigCommonSIB_t *radioResourceConfigCommon,
                        ARFCN_ValueEUTRA_t *ul_CarrierFreq,
                        long *ul_Bandwidth,
                        AdditionalSpectrumEmission_t *additionalSpectrumEmission,
                        struct MBSFN_SubframeConfigList *mbsfn_SubframeConfigList)
{

  PHY_VARS_UE *ue        = PHY_vars_UE_g[Mod_id][CC_id];
  NR_DL_FRAME_PARMS *fp = &ue->frame_parms;
  int i;

  VCD_SIGNAL_DUMPER_DUMP_FUNCTION_BY_NAME(VCD_SIGNAL_DUMPER_FUNCTIONS_PHY_UE_CONFIG_SIB2, VCD_FUNCTION_IN);

  LOG_I(PHY,"[UE%d] Applying radioResourceConfigCommon from eNB%d\n",Mod_id,eNB_id);

  fp->prach_config_common.rootSequenceIndex                           =radioResourceConfigCommon->prach_Config.rootSequenceIndex;

  fp->prach_config_common.prach_Config_enabled=1;
  fp->prach_config_common.prach_ConfigInfo.prach_ConfigIndex          =radioResourceConfigCommon->prach_Config.prach_ConfigInfo.prach_ConfigIndex;
  fp->prach_config_common.prach_ConfigInfo.highSpeedFlag              =radioResourceConfigCommon->prach_Config.prach_ConfigInfo.highSpeedFlag;
  fp->prach_config_common.prach_ConfigInfo.zeroCorrelationZoneConfig  =radioResourceConfigCommon->prach_Config.prach_ConfigInfo.zeroCorrelationZoneConfig;
  fp->prach_config_common.prach_ConfigInfo.prach_FreqOffset           =radioResourceConfigCommon->prach_Config.prach_ConfigInfo.prach_FreqOffset;

  compute_prach_seq(fp->prach_config_common.rootSequenceIndex,
		    fp->prach_config_common.prach_ConfigInfo.prach_ConfigIndex,
		    fp->prach_config_common.prach_ConfigInfo.zeroCorrelationZoneConfig,
		    fp->prach_config_common.prach_ConfigInfo.highSpeedFlag,
		    fp->frame_type,ue->X_u);



  fp->pucch_config_common.deltaPUCCH_Shift = 1+radioResourceConfigCommon->pucch_ConfigCommon.deltaPUCCH_Shift;
  fp->pucch_config_common.nRB_CQI          = radioResourceConfigCommon->pucch_ConfigCommon.nRB_CQI;
  fp->pucch_config_common.nCS_AN           = radioResourceConfigCommon->pucch_ConfigCommon.nCS_AN;
  fp->pucch_config_common.n1PUCCH_AN       = radioResourceConfigCommon->pucch_ConfigCommon.n1PUCCH_AN;



  fp->pdsch_config_common.referenceSignalPower = radioResourceConfigCommon->pdsch_ConfigCommon.referenceSignalPower;
  fp->pdsch_config_common.p_b                  = radioResourceConfigCommon->pdsch_ConfigCommon.p_b;


  fp->pusch_config_common.n_SB                                         = radioResourceConfigCommon->pusch_ConfigCommon.pusch_ConfigBasic.n_SB;
  fp->pusch_config_common.hoppingMode                                  = radioResourceConfigCommon->pusch_ConfigCommon.pusch_ConfigBasic.hoppingMode;
  fp->pusch_config_common.pusch_HoppingOffset                          = radioResourceConfigCommon->pusch_ConfigCommon.pusch_ConfigBasic.pusch_HoppingOffset;
  fp->pusch_config_common.enable64QAM                                  = radioResourceConfigCommon->pusch_ConfigCommon.pusch_ConfigBasic.enable64QAM;
  fp->pusch_config_common.ul_ReferenceSignalsPUSCH.groupHoppingEnabled    = radioResourceConfigCommon->pusch_ConfigCommon.ul_ReferenceSignalsPUSCH.groupHoppingEnabled;
  fp->pusch_config_common.ul_ReferenceSignalsPUSCH.groupAssignmentPUSCH   = radioResourceConfigCommon->pusch_ConfigCommon.ul_ReferenceSignalsPUSCH.groupAssignmentPUSCH;
  fp->pusch_config_common.ul_ReferenceSignalsPUSCH.sequenceHoppingEnabled = radioResourceConfigCommon->pusch_ConfigCommon.ul_ReferenceSignalsPUSCH.sequenceHoppingEnabled;
  fp->pusch_config_common.ul_ReferenceSignalsPUSCH.cyclicShift            = dmrs1_tab_ue[radioResourceConfigCommon->pusch_ConfigCommon.ul_ReferenceSignalsPUSCH.cyclicShift];


  init_ul_hopping(fp);
  fp->soundingrs_ul_config_common.enabled_flag                        = 0;

  if (radioResourceConfigCommon->soundingRS_UL_ConfigCommon.present==SoundingRS_UL_ConfigCommon_PR_setup) {
    fp->soundingrs_ul_config_common.enabled_flag                        = 1;
    fp->soundingrs_ul_config_common.srs_BandwidthConfig                 = radioResourceConfigCommon->soundingRS_UL_ConfigCommon.choice.setup.srs_BandwidthConfig;
    fp->soundingrs_ul_config_common.srs_SubframeConfig                  = radioResourceConfigCommon->soundingRS_UL_ConfigCommon.choice.setup.srs_SubframeConfig;
    fp->soundingrs_ul_config_common.ackNackSRS_SimultaneousTransmission = radioResourceConfigCommon->soundingRS_UL_ConfigCommon.choice.setup.ackNackSRS_SimultaneousTransmission;

    if (radioResourceConfigCommon->soundingRS_UL_ConfigCommon.choice.setup.srs_MaxUpPts)
      fp->soundingrs_ul_config_common.srs_MaxUpPts                      = 1;
    else
      fp->soundingrs_ul_config_common.srs_MaxUpPts                      = 0;
  }



  fp->ul_power_control_config_common.p0_NominalPUSCH   = radioResourceConfigCommon->uplinkPowerControlCommon.p0_NominalPUSCH;
  fp->ul_power_control_config_common.alpha             = radioResourceConfigCommon->uplinkPowerControlCommon.alpha;
  fp->ul_power_control_config_common.p0_NominalPUCCH   = radioResourceConfigCommon->uplinkPowerControlCommon.p0_NominalPUCCH;
  fp->ul_power_control_config_common.deltaPreambleMsg3 = radioResourceConfigCommon->uplinkPowerControlCommon.deltaPreambleMsg3;
  fp->ul_power_control_config_common.deltaF_PUCCH_Format1  = radioResourceConfigCommon->uplinkPowerControlCommon.deltaFList_PUCCH.deltaF_PUCCH_Format1;
  fp->ul_power_control_config_common.deltaF_PUCCH_Format1b  = radioResourceConfigCommon->uplinkPowerControlCommon.deltaFList_PUCCH.deltaF_PUCCH_Format1b;
  fp->ul_power_control_config_common.deltaF_PUCCH_Format2  = radioResourceConfigCommon->uplinkPowerControlCommon.deltaFList_PUCCH.deltaF_PUCCH_Format2;
  fp->ul_power_control_config_common.deltaF_PUCCH_Format2a  = radioResourceConfigCommon->uplinkPowerControlCommon.deltaFList_PUCCH.deltaF_PUCCH_Format2a;
  fp->ul_power_control_config_common.deltaF_PUCCH_Format2b  = radioResourceConfigCommon->uplinkPowerControlCommon.deltaFList_PUCCH.deltaF_PUCCH_Format2b;

  fp->maxHARQ_Msg3Tx = radioResourceConfigCommon->rach_ConfigCommon.maxHARQ_Msg3Tx;

  // Now configure some of the Physical Channels

  // PUCCH
  init_ncs_cell(fp,ue->ncs_cell);

  init_ul_hopping(fp);

  // PCH
  init_ue_paging_info(ue,radioResourceConfigCommon->pcch_Config.defaultPagingCycle,radioResourceConfigCommon->pcch_Config.nB);

  // MBSFN

  if (mbsfn_SubframeConfigList != NULL) {
    fp->num_MBSFN_config = mbsfn_SubframeConfigList->list.count;

    for (i=0; i<mbsfn_SubframeConfigList->list.count; i++) {
      fp->MBSFN_config[i].radioframeAllocationPeriod = mbsfn_SubframeConfigList->list.array[i]->radioframeAllocationPeriod;
      fp->MBSFN_config[i].radioframeAllocationOffset = mbsfn_SubframeConfigList->list.array[i]->radioframeAllocationOffset;

      if (mbsfn_SubframeConfigList->list.array[i]->subframeAllocation.present == MBSFN_SubframeConfig__subframeAllocation_PR_oneFrame) {
        fp->MBSFN_config[i].fourFrames_flag = 0;
        fp->MBSFN_config[i].mbsfn_SubframeConfig = mbsfn_SubframeConfigList->list.array[i]->subframeAllocation.choice.oneFrame.buf[0]; // 6-bit subframe configuration
        LOG_I(PHY, "[CONFIG] MBSFN_SubframeConfig[%d] pattern is  %d\n", i,
              fp->MBSFN_config[i].mbsfn_SubframeConfig);
      } else if (mbsfn_SubframeConfigList->list.array[i]->subframeAllocation.present == MBSFN_SubframeConfig__subframeAllocation_PR_fourFrames) { // 24-bit subframe configuration
        fp->MBSFN_config[i].fourFrames_flag = 1;
        fp->MBSFN_config[i].mbsfn_SubframeConfig =
          mbsfn_SubframeConfigList->list.array[i]->subframeAllocation.choice.oneFrame.buf[0]|
          (mbsfn_SubframeConfigList->list.array[i]->subframeAllocation.choice.oneFrame.buf[1]<<8)|
          (mbsfn_SubframeConfigList->list.array[i]->subframeAllocation.choice.oneFrame.buf[2]<<16);

        LOG_I(PHY, "[CONFIG] MBSFN_SubframeConfig[%d] pattern is  %d\n", i,
              fp->MBSFN_config[i].mbsfn_SubframeConfig);
      }
    }
  }

  VCD_SIGNAL_DUMPER_DUMP_FUNCTION_BY_NAME(VCD_SIGNAL_DUMPER_FUNCTIONS_PHY_UE_CONFIG_SIB2, VCD_FUNCTION_OUT);

}

void phy_config_sib13_ue(uint8_t Mod_id,int CC_id,uint8_t eNB_id,int mbsfn_Area_idx,
                         long mbsfn_AreaId_r9)
{

  NR_DL_FRAME_PARMS *fp = &PHY_vars_UE_g[Mod_id][CC_id]->frame_parms;


  LOG_I(PHY,"[UE%d] Applying MBSFN_Area_id %ld for index %d\n",Mod_id,mbsfn_AreaId_r9,mbsfn_Area_idx);

  if (mbsfn_Area_idx == 0) {
    fp->Nid_cell_mbsfn = (uint16_t)mbsfn_AreaId_r9;
    LOG_N(PHY,"Fix me: only called when mbsfn_Area_idx == 0)\n");
  }

  lte_gold_mbsfn(fp,PHY_vars_UE_g[Mod_id][CC_id]->lte_gold_mbsfn_table,fp->Nid_cell_mbsfn);

}*/


/*
 * Configures UE MAC and PHY with radioResourceCommon received in mobilityControlInfo IE during Handover
 */
/*void phy_config_afterHO_ue(uint8_t Mod_id,uint8_t CC_id,uint8_t eNB_id, MobilityControlInfo_t *mobilityControlInfo, uint8_t ho_failed)
{

  if(mobilityControlInfo!=NULL) {
    RadioResourceConfigCommon_t *radioResourceConfigCommon = &mobilityControlInfo->radioResourceConfigCommon;
    LOG_I(PHY,"radioResourceConfigCommon %p\n", radioResourceConfigCommon);
    memcpy((void *)&PHY_vars_UE_g[Mod_id][CC_id]->frame_parms_before_ho,
           (void *)&PHY_vars_UE_g[Mod_id][CC_id]->frame_parms,
           sizeof(NR_DL_FRAME_PARMS));
    PHY_vars_UE_g[Mod_id][CC_id]->ho_triggered = 1;
    //PHY_vars_UE_g[UE_id]->UE_mode[0] = PRACH;

    NR_DL_FRAME_PARMS *fp = &PHY_vars_UE_g[Mod_id][CC_id]->frame_parms;
    //     int N_ZC;
    //     uint8_t prach_fmt;
    //     int u;

    LOG_I(PHY,"[UE%d] Handover triggered: Applying radioResourceConfigCommon from eNB %d\n",
          Mod_id,eNB_id);

    fp->prach_config_common.rootSequenceIndex                           =radioResourceConfigCommon->prach_Config.rootSequenceIndex;
    fp->prach_config_common.prach_Config_enabled=1;
    fp->prach_config_common.prach_ConfigInfo.prach_ConfigIndex          =radioResourceConfigCommon->prach_Config.prach_ConfigInfo->prach_ConfigIndex;
    fp->prach_config_common.prach_ConfigInfo.highSpeedFlag              =radioResourceConfigCommon->prach_Config.prach_ConfigInfo->highSpeedFlag;
    fp->prach_config_common.prach_ConfigInfo.zeroCorrelationZoneConfig  =radioResourceConfigCommon->prach_Config.prach_ConfigInfo->zeroCorrelationZoneConfig;
    fp->prach_config_common.prach_ConfigInfo.prach_FreqOffset           =radioResourceConfigCommon->prach_Config.prach_ConfigInfo->prach_FreqOffset;

    //     prach_fmt = get_prach_fmt(radioResourceConfigCommon->prach_Config.prach_ConfigInfo->prach_ConfigIndex,fp->frame_type);
    //     N_ZC = (prach_fmt <4)?839:139;
    //     u = (prach_fmt < 4) ? prach_root_sequence_map0_3[fp->prach_config_common.rootSequenceIndex] :
    //       prach_root_sequence_map4[fp->prach_config_common.rootSequenceIndex];

    //compute_prach_seq(u,N_ZC, PHY_vars_UE_g[Mod_id]->X_u);
    compute_prach_seq(PHY_vars_UE_g[Mod_id][CC_id]->frame_parms.prach_config_common.rootSequenceIndex,
		      PHY_vars_UE_g[Mod_id][CC_id]->frame_parms.prach_config_common.prach_ConfigInfo.prach_ConfigIndex,
		      PHY_vars_UE_g[Mod_id][CC_id]->frame_parms.prach_config_common.prach_ConfigInfo.zeroCorrelationZoneConfig,
		      PHY_vars_UE_g[Mod_id][CC_id]->frame_parms.prach_config_common.prach_ConfigInfo.highSpeedFlag,
                      fp->frame_type,
                      PHY_vars_UE_g[Mod_id][CC_id]->X_u);


    fp->pucch_config_common.deltaPUCCH_Shift = 1+radioResourceConfigCommon->pucch_ConfigCommon->deltaPUCCH_Shift;
    fp->pucch_config_common.nRB_CQI          = radioResourceConfigCommon->pucch_ConfigCommon->nRB_CQI;
    fp->pucch_config_common.nCS_AN           = radioResourceConfigCommon->pucch_ConfigCommon->nCS_AN;
    fp->pucch_config_common.n1PUCCH_AN       = radioResourceConfigCommon->pucch_ConfigCommon->n1PUCCH_AN;
    fp->pdsch_config_common.referenceSignalPower = radioResourceConfigCommon->pdsch_ConfigCommon->referenceSignalPower;
    fp->pdsch_config_common.p_b                  = radioResourceConfigCommon->pdsch_ConfigCommon->p_b;


    fp->pusch_config_common.n_SB                                         = radioResourceConfigCommon->pusch_ConfigCommon.pusch_ConfigBasic.n_SB;
    fp->pusch_config_common.hoppingMode                                  = radioResourceConfigCommon->pusch_ConfigCommon.pusch_ConfigBasic.hoppingMode;
    fp->pusch_config_common.pusch_HoppingOffset                          = radioResourceConfigCommon->pusch_ConfigCommon.pusch_ConfigBasic.pusch_HoppingOffset;
    fp->pusch_config_common.enable64QAM                                  = radioResourceConfigCommon->pusch_ConfigCommon.pusch_ConfigBasic.enable64QAM;
    fp->pusch_config_common.ul_ReferenceSignalsPUSCH.groupHoppingEnabled    = radioResourceConfigCommon->pusch_ConfigCommon.ul_ReferenceSignalsPUSCH.groupHoppingEnabled;
    fp->pusch_config_common.ul_ReferenceSignalsPUSCH.groupAssignmentPUSCH   = radioResourceConfigCommon->pusch_ConfigCommon.ul_ReferenceSignalsPUSCH.groupAssignmentPUSCH;
    fp->pusch_config_common.ul_ReferenceSignalsPUSCH.sequenceHoppingEnabled = radioResourceConfigCommon->pusch_ConfigCommon.ul_ReferenceSignalsPUSCH.sequenceHoppingEnabled;
    fp->pusch_config_common.ul_ReferenceSignalsPUSCH.cyclicShift            = radioResourceConfigCommon->pusch_ConfigCommon.ul_ReferenceSignalsPUSCH.cyclicShift;

    init_ul_hopping(fp);
    fp->soundingrs_ul_config_common.enabled_flag                        = 0;

    if (radioResourceConfigCommon->soundingRS_UL_ConfigCommon->present==SoundingRS_UL_ConfigCommon_PR_setup) {
      fp->soundingrs_ul_config_common.enabled_flag                        = 1;
      fp->soundingrs_ul_config_common.srs_BandwidthConfig                 = radioResourceConfigCommon->soundingRS_UL_ConfigCommon->choice.setup.srs_BandwidthConfig;
      fp->soundingrs_ul_config_common.srs_SubframeConfig                  = radioResourceConfigCommon->soundingRS_UL_ConfigCommon->choice.setup.srs_SubframeConfig;
      fp->soundingrs_ul_config_common.ackNackSRS_SimultaneousTransmission = radioResourceConfigCommon->soundingRS_UL_ConfigCommon->choice.setup.ackNackSRS_SimultaneousTransmission;

      if (radioResourceConfigCommon->soundingRS_UL_ConfigCommon->choice.setup.srs_MaxUpPts)
        fp->soundingrs_ul_config_common.srs_MaxUpPts                      = 1;
      else
        fp->soundingrs_ul_config_common.srs_MaxUpPts                      = 0;
    }

    fp->ul_power_control_config_common.p0_NominalPUSCH   = radioResourceConfigCommon->uplinkPowerControlCommon->p0_NominalPUSCH;
    fp->ul_power_control_config_common.alpha             = radioResourceConfigCommon->uplinkPowerControlCommon->alpha;
    fp->ul_power_control_config_common.p0_NominalPUCCH   = radioResourceConfigCommon->uplinkPowerControlCommon->p0_NominalPUCCH;
    fp->ul_power_control_config_common.deltaPreambleMsg3 = radioResourceConfigCommon->uplinkPowerControlCommon->deltaPreambleMsg3;
    fp->ul_power_control_config_common.deltaF_PUCCH_Format1  = radioResourceConfigCommon->uplinkPowerControlCommon->deltaFList_PUCCH.deltaF_PUCCH_Format1;
    fp->ul_power_control_config_common.deltaF_PUCCH_Format1b  = radioResourceConfigCommon->uplinkPowerControlCommon->deltaFList_PUCCH.deltaF_PUCCH_Format1b;
    fp->ul_power_control_config_common.deltaF_PUCCH_Format2  = radioResourceConfigCommon->uplinkPowerControlCommon->deltaFList_PUCCH.deltaF_PUCCH_Format2;
    fp->ul_power_control_config_common.deltaF_PUCCH_Format2a  = radioResourceConfigCommon->uplinkPowerControlCommon->deltaFList_PUCCH.deltaF_PUCCH_Format2a;
    fp->ul_power_control_config_common.deltaF_PUCCH_Format2b  = radioResourceConfigCommon->uplinkPowerControlCommon->deltaFList_PUCCH.deltaF_PUCCH_Format2b;

    fp->maxHARQ_Msg3Tx = radioResourceConfigCommon->rach_ConfigCommon->maxHARQ_Msg3Tx;

    // Now configure some of the Physical Channels
    if (radioResourceConfigCommon->antennaInfoCommon)
      fp->nb_antennas_tx                     = (1<<radioResourceConfigCommon->antennaInfoCommon->antennaPortsCount);
    else
      fp->nb_antennas_tx                     = 1;

    //PHICH
    if (radioResourceConfigCommon->antennaInfoCommon) {
      fp->phich_config_common.phich_resource = radioResourceConfigCommon->phich_Config->phich_Resource;
      fp->phich_config_common.phich_duration = radioResourceConfigCommon->phich_Config->phich_Duration;
    }

    //Target CellId
    fp->Nid_cell = mobilityControlInfo->targetPhysCellId;
    fp->nushift  = fp->Nid_cell%6;

    // PUCCH
    init_ncs_cell(fp,PHY_vars_UE_g[Mod_id][CC_id]->ncs_cell);

    init_ul_hopping(fp);

    // RNTI


    PHY_vars_UE_g[Mod_id][CC_id]->pdcch_vars[0][eNB_id]->crnti = mobilityControlInfo->newUE_Identity.buf[0]|(mobilityControlInfo->newUE_Identity.buf[1]<<8);
    PHY_vars_UE_g[Mod_id][CC_id]->pdcch_vars[1][eNB_id]->crnti = mobilityControlInfo->newUE_Identity.buf[0]|(mobilityControlInfo->newUE_Identity.buf[1]<<8);

    LOG_I(PHY,"SET C-RNTI %x %x\n",PHY_vars_UE_g[Mod_id][CC_id]->pdcch_vars[0][eNB_id]->crnti,
                                   PHY_vars_UE_g[Mod_id][CC_id]->pdcch_vars[1][eNB_id]->crnti);
  }

  if(ho_failed) {
    LOG_D(PHY,"[UE%d] Handover failed, triggering RACH procedure\n",Mod_id);
    memcpy((void *)&PHY_vars_UE_g[Mod_id][CC_id]->frame_parms,(void *)&PHY_vars_UE_g[Mod_id][CC_id]->frame_parms_before_ho, sizeof(NR_DL_FRAME_PARMS));
    PHY_vars_UE_g[Mod_id][CC_id]->UE_mode[eNB_id] = PRACH;
  }
}


void phy_config_meas_ue(uint8_t Mod_id,uint8_t CC_id,uint8_t eNB_index,uint8_t n_adj_cells,unsigned int *adj_cell_id)
{

  PHY_NR_MEASUREMENTS *phy_meas = &PHY_vars_UE_g[Mod_id][CC_id]->measurements;
  int i;

  LOG_I(PHY,"Configuring inter-cell measurements for %d cells, ids: \n",n_adj_cells);

  for (i=0; i<n_adj_cells; i++) {
    LOG_I(PHY,"%d\n",adj_cell_id[i]);
    lte_gold(&PHY_vars_UE_g[Mod_id][CC_id]->frame_parms,PHY_vars_UE_g[Mod_id][CC_id]->lte_gold_table[i+1],adj_cell_id[i]);
  }

  phy_meas->n_adj_cells = n_adj_cells;
  memcpy((void*)phy_meas->adj_cell_id,(void *)adj_cell_id,n_adj_cells*sizeof(unsigned int));

}
*/

#if defined(Rel10) || defined(Rel14)
void phy_config_dedicated_scell_ue(uint8_t Mod_id,
                                   uint8_t eNB_index,
                                   SCellToAddMod_r10_t *sCellToAddMod_r10,
                                   int CC_id)
{

}
#endif

void phy_config_harq_ue(module_id_t Mod_id,int CC_id,uint8_t eNB_id,
                        uint16_t max_harq_tx )
{

  PHY_VARS_NR_UE *phy_vars_ue = PHY_vars_UE_g[Mod_id][CC_id];
  phy_vars_ue->ulsch[eNB_id]->Mlimit = max_harq_tx;
}

extern uint16_t beta_cqi[16];

/*
void phy_config_dedicated_ue(uint8_t Mod_id,int CC_id,uint8_t eNB_id,
                             struct PhysicalConfigDedicated *physicalConfigDedicated )
{

  static uint8_t first_dedicated_configuration = 0;
  PHY_VARS_UE *phy_vars_ue = PHY_vars_UE_g[Mod_id][CC_id];

  phy_vars_ue->total_TBS[eNB_id]=0;
  phy_vars_ue->total_TBS_last[eNB_id]=0;
  phy_vars_ue->bitrate[eNB_id]=0;
  phy_vars_ue->total_received_bits[eNB_id]=0;
  phy_vars_ue->dlsch_errors[eNB_id]=0;
  phy_vars_ue->dlsch_errors_last[eNB_id]=0;
  phy_vars_ue->dlsch_received[eNB_id]=0;
  phy_vars_ue->dlsch_received_last[eNB_id]=0;
  phy_vars_ue->dlsch_fer[eNB_id]=0;

  phy_vars_ue->cqi_report_config[eNB_id].CQI_ReportPeriodic.ri_ConfigIndex = -1;
  phy_vars_ue->cqi_report_config[eNB_id].CQI_ReportPeriodic.cqi_PMI_ConfigIndex = -1;

  if (physicalConfigDedicated) {
    LOG_D(PHY,"[UE %d] Received physicalConfigDedicated from eNB %d\n",Mod_id, eNB_id);
    LOG_D(PHY,"------------------------------------------------------------------------\n");

    if (physicalConfigDedicated->pdsch_ConfigDedicated) {
      phy_vars_ue->pdsch_config_dedicated[eNB_id].p_a=physicalConfigDedicated->pdsch_ConfigDedicated->p_a;
      LOG_D(PHY,"pdsch_config_dedicated.p_a %d\n",phy_vars_ue->pdsch_config_dedicated[eNB_id].p_a);
      LOG_D(PHY,"\n");
    }

    if (physicalConfigDedicated->pucch_ConfigDedicated) {
      if (physicalConfigDedicated->pucch_ConfigDedicated->ackNackRepetition.present==PUCCH_ConfigDedicated__ackNackRepetition_PR_release)
        phy_vars_ue->pucch_config_dedicated[eNB_id].ackNackRepetition=0;
      else {
        phy_vars_ue->pucch_config_dedicated[eNB_id].ackNackRepetition=1;
      }

      if (physicalConfigDedicated->pucch_ConfigDedicated->tdd_AckNackFeedbackMode)
        phy_vars_ue->pucch_config_dedicated[eNB_id].tdd_AckNackFeedbackMode = *physicalConfigDedicated->pucch_ConfigDedicated->tdd_AckNackFeedbackMode;
      else
        phy_vars_ue->pucch_config_dedicated[eNB_id].tdd_AckNackFeedbackMode = bundling;

      if ( phy_vars_ue->pucch_config_dedicated[eNB_id].tdd_AckNackFeedbackMode == multiplexing)
        LOG_D(PHY,"pucch_config_dedicated.tdd_AckNackFeedbackMode = multiplexing\n");
      else
        LOG_D(PHY,"pucch_config_dedicated.tdd_AckNackFeedbackMode = bundling\n");
    }

    if (physicalConfigDedicated->pusch_ConfigDedicated) {
      phy_vars_ue->pusch_config_dedicated[eNB_id].betaOffset_ACK_Index = physicalConfigDedicated->pusch_ConfigDedicated->betaOffset_ACK_Index;
      phy_vars_ue->pusch_config_dedicated[eNB_id].betaOffset_RI_Index = physicalConfigDedicated->pusch_ConfigDedicated->betaOffset_RI_Index;
      phy_vars_ue->pusch_config_dedicated[eNB_id].betaOffset_CQI_Index = physicalConfigDedicated->pusch_ConfigDedicated->betaOffset_CQI_Index;


      LOG_D(PHY,"pusch_config_dedicated.betaOffset_ACK_Index %d\n",phy_vars_ue->pusch_config_dedicated[eNB_id].betaOffset_ACK_Index);
      LOG_D(PHY,"pusch_config_dedicated.betaOffset_RI_Index %d\n",phy_vars_ue->pusch_config_dedicated[eNB_id].betaOffset_RI_Index);
      LOG_D(PHY,"pusch_config_dedicated.betaOffset_CQI_Index %d => %d)\n",phy_vars_ue->pusch_config_dedicated[eNB_id].betaOffset_CQI_Index,beta_cqi[phy_vars_ue->pusch_config_dedicated[eNB_id].betaOffset_CQI_Index]);
      LOG_D(PHY,"\n");


    }

    if (physicalConfigDedicated->uplinkPowerControlDedicated) {

      phy_vars_ue->ul_power_control_dedicated[eNB_id].p0_UE_PUSCH = physicalConfigDedicated->uplinkPowerControlDedicated->p0_UE_PUSCH;
      phy_vars_ue->ul_power_control_dedicated[eNB_id].deltaMCS_Enabled= physicalConfigDedicated->uplinkPowerControlDedicated->deltaMCS_Enabled;
      phy_vars_ue->ul_power_control_dedicated[eNB_id].accumulationEnabled= physicalConfigDedicated->uplinkPowerControlDedicated->accumulationEnabled;
      phy_vars_ue->ul_power_control_dedicated[eNB_id].p0_UE_PUCCH= physicalConfigDedicated->uplinkPowerControlDedicated->p0_UE_PUCCH;
      phy_vars_ue->ul_power_control_dedicated[eNB_id].pSRS_Offset= physicalConfigDedicated->uplinkPowerControlDedicated->pSRS_Offset;
      phy_vars_ue->ul_power_control_dedicated[eNB_id].filterCoefficient= *physicalConfigDedicated->uplinkPowerControlDedicated->filterCoefficient;
      LOG_D(PHY,"ul_power_control_dedicated.p0_UE_PUSCH %d\n",phy_vars_ue->ul_power_control_dedicated[eNB_id].p0_UE_PUSCH);
      LOG_D(PHY,"ul_power_control_dedicated.deltaMCS_Enabled %d\n",phy_vars_ue->ul_power_control_dedicated[eNB_id].deltaMCS_Enabled);
      LOG_D(PHY,"ul_power_control_dedicated.accumulationEnabled %d\n",phy_vars_ue->ul_power_control_dedicated[eNB_id].accumulationEnabled);
      LOG_D(PHY,"ul_power_control_dedicated.p0_UE_PUCCH %d\n",phy_vars_ue->ul_power_control_dedicated[eNB_id].p0_UE_PUCCH);
      LOG_D(PHY,"ul_power_control_dedicated.pSRS_Offset %d\n",phy_vars_ue->ul_power_control_dedicated[eNB_id].pSRS_Offset);
      LOG_D(PHY,"ul_power_control_dedicated.filterCoefficient %d\n",phy_vars_ue->ul_power_control_dedicated[eNB_id].filterCoefficient);
      LOG_D(PHY,"\n");
    }

    if (physicalConfigDedicated->antennaInfo) {
      phy_vars_ue->transmission_mode[eNB_id] = 1+(physicalConfigDedicated->antennaInfo->choice.explicitValue.transmissionMode);
      LOG_I(PHY,"Transmission Mode %d\n",phy_vars_ue->transmission_mode[eNB_id]);
      switch(physicalConfigDedicated->antennaInfo->choice.explicitValue.transmissionMode) {
      case AntennaInfoDedicated__transmissionMode_tm1:
        phy_vars_ue->transmission_mode[eNB_id] = 1;
        break;
      case AntennaInfoDedicated__transmissionMode_tm2:
        phy_vars_ue->transmission_mode[eNB_id] = 2;
        break;
      case AntennaInfoDedicated__transmissionMode_tm3:
        phy_vars_ue->transmission_mode[eNB_id] = 3;
        break;
      case AntennaInfoDedicated__transmissionMode_tm4:
        phy_vars_ue->transmission_mode[eNB_id] = 4;
        break;
      case AntennaInfoDedicated__transmissionMode_tm5:
        phy_vars_ue->transmission_mode[eNB_id] = 5;
        break;
      case AntennaInfoDedicated__transmissionMode_tm6:
        phy_vars_ue->transmission_mode[eNB_id] = 6;
        break;
      case AntennaInfoDedicated__transmissionMode_tm7:
        lte_gold_ue_spec_port5(phy_vars_ue->lte_gold_uespec_port5_table, phy_vars_ue->frame_parms.Nid_cell, phy_vars_ue->pdcch_vars[0][eNB_id]->crnti);
        phy_vars_ue->transmission_mode[eNB_id] = 7;
        break;
      default:
        LOG_E(PHY,"Unknown transmission mode!\n");
        break;
      }
    } else {
      LOG_D(PHY,"[UE %d] Received NULL physicalConfigDedicated->antennaInfo from eNB %d\n",Mod_id, eNB_id);
    }

    if (physicalConfigDedicated->schedulingRequestConfig) {
      if (physicalConfigDedicated->schedulingRequestConfig->present == SchedulingRequestConfig_PR_setup) {
        phy_vars_ue->scheduling_request_config[eNB_id].sr_PUCCH_ResourceIndex = physicalConfigDedicated->schedulingRequestConfig->choice.setup.sr_PUCCH_ResourceIndex;
        phy_vars_ue->scheduling_request_config[eNB_id].sr_ConfigIndex=physicalConfigDedicated->schedulingRequestConfig->choice.setup.sr_ConfigIndex;
        phy_vars_ue->scheduling_request_config[eNB_id].dsr_TransMax=physicalConfigDedicated->schedulingRequestConfig->choice.setup.dsr_TransMax;

        LOG_D(PHY,"scheduling_request_config.sr_PUCCH_ResourceIndex %d\n",phy_vars_ue->scheduling_request_config[eNB_id].sr_PUCCH_ResourceIndex);
        LOG_D(PHY,"scheduling_request_config.sr_ConfigIndex %d\n",phy_vars_ue->scheduling_request_config[eNB_id].sr_ConfigIndex);
        LOG_D(PHY,"scheduling_request_config.dsr_TransMax %d\n",phy_vars_ue->scheduling_request_config[eNB_id].dsr_TransMax);
      }

      LOG_D(PHY,"------------------------------------------------------------\n");

    }

    if (physicalConfigDedicated->soundingRS_UL_ConfigDedicated) {

      phy_vars_ue->soundingrs_ul_config_dedicated[eNB_id].srsConfigDedicatedSetup = 0;
      if (physicalConfigDedicated->soundingRS_UL_ConfigDedicated->present == SoundingRS_UL_ConfigDedicated_PR_setup) {
        phy_vars_ue->soundingrs_ul_config_dedicated[eNB_id].srsConfigDedicatedSetup = 1;
        phy_vars_ue->soundingrs_ul_config_dedicated[eNB_id].duration             = physicalConfigDedicated->soundingRS_UL_ConfigDedicated->choice.setup.duration;
        phy_vars_ue->soundingrs_ul_config_dedicated[eNB_id].cyclicShift          = physicalConfigDedicated->soundingRS_UL_ConfigDedicated->choice.setup.cyclicShift;
        phy_vars_ue->soundingrs_ul_config_dedicated[eNB_id].freqDomainPosition   = physicalConfigDedicated->soundingRS_UL_ConfigDedicated->choice.setup.freqDomainPosition;
        phy_vars_ue->soundingrs_ul_config_dedicated[eNB_id].srs_Bandwidth        = physicalConfigDedicated->soundingRS_UL_ConfigDedicated->choice.setup.srs_Bandwidth;
        phy_vars_ue->soundingrs_ul_config_dedicated[eNB_id].srs_ConfigIndex      = physicalConfigDedicated->soundingRS_UL_ConfigDedicated->choice.setup.srs_ConfigIndex;
        phy_vars_ue->soundingrs_ul_config_dedicated[eNB_id].srs_HoppingBandwidth = physicalConfigDedicated->soundingRS_UL_ConfigDedicated->choice.setup.srs_HoppingBandwidth;
        phy_vars_ue->soundingrs_ul_config_dedicated[eNB_id].transmissionComb     = physicalConfigDedicated->soundingRS_UL_ConfigDedicated->choice.setup.transmissionComb;


        LOG_D(PHY,"soundingrs_ul_config_dedicated.srs_ConfigIndex %d\n",phy_vars_ue->soundingrs_ul_config_dedicated[eNB_id].srs_ConfigIndex);
      }

      LOG_D(PHY,"------------------------------------------------------------\n");

    }


    if (physicalConfigDedicated->cqi_ReportConfig) {
      if (physicalConfigDedicated->cqi_ReportConfig->cqi_ReportModeAperiodic) {
        // configure PUSCH CQI reporting
        phy_vars_ue->cqi_report_config[eNB_id].cqi_ReportModeAperiodic = *physicalConfigDedicated->cqi_ReportConfig->cqi_ReportModeAperiodic;
        if ((phy_vars_ue->cqi_report_config[eNB_id].cqi_ReportModeAperiodic != rm12) &&
            (phy_vars_ue->cqi_report_config[eNB_id].cqi_ReportModeAperiodic != rm30) &&
            (phy_vars_ue->cqi_report_config[eNB_id].cqi_ReportModeAperiodic != rm31))
          LOG_E(PHY,"Unsupported Aperiodic CQI Feedback Mode : %d\n",phy_vars_ue->cqi_report_config[eNB_id].cqi_ReportModeAperiodic);
      }
      if (physicalConfigDedicated->cqi_ReportConfig->cqi_ReportPeriodic) {
        if (physicalConfigDedicated->cqi_ReportConfig->cqi_ReportPeriodic->present == CQI_ReportPeriodic_PR_setup) {
        // configure PUCCH CQI reporting
          phy_vars_ue->cqi_report_config[eNB_id].CQI_ReportPeriodic.cqi_PUCCH_ResourceIndex = physicalConfigDedicated->cqi_ReportConfig->cqi_ReportPeriodic->choice.setup.cqi_PUCCH_ResourceIndex;
          phy_vars_ue->cqi_report_config[eNB_id].CQI_ReportPeriodic.cqi_PMI_ConfigIndex     = physicalConfigDedicated->cqi_ReportConfig->cqi_ReportPeriodic->choice.setup.cqi_pmi_ConfigIndex;
          if (physicalConfigDedicated->cqi_ReportConfig->cqi_ReportPeriodic->choice.setup.ri_ConfigIndex)
            phy_vars_ue->cqi_report_config[eNB_id].CQI_ReportPeriodic.ri_ConfigIndex = *physicalConfigDedicated->cqi_ReportConfig->cqi_ReportPeriodic->choice.setup.ri_ConfigIndex;
        }
        else if (physicalConfigDedicated->cqi_ReportConfig->cqi_ReportPeriodic->present == CQI_ReportPeriodic_PR_release) {
          // handle release
          phy_vars_ue->cqi_report_config[eNB_id].CQI_ReportPeriodic.ri_ConfigIndex = -1;
          phy_vars_ue->cqi_report_config[eNB_id].CQI_ReportPeriodic.cqi_PMI_ConfigIndex = -1;
        }
      }
    }

#ifdef CBA

    if (physicalConfigDedicated->pusch_CBAConfigDedicated_vlola) {
      phy_vars_ue->pusch_ca_config_dedicated[eNB_id].betaOffset_CA_Index = (uint16_t) *physicalConfigDedicated->pusch_CBAConfigDedicated_vlola->betaOffset_CBA_Index;
      phy_vars_ue->pusch_ca_config_dedicated[eNB_id].cShift = (uint16_t) *physicalConfigDedicated->pusch_CBAConfigDedicated_vlola->cShift_CBA;
      LOG_D(PHY,"[UE %d ] physicalConfigDedicated pusch CBA config dedicated: beta offset %d cshift %d \n",Mod_id,
            phy_vars_ue->pusch_ca_config_dedicated[eNB_id].betaOffset_CA_Index,
            phy_vars_ue->pusch_ca_config_dedicated[eNB_id].cShift);
    }

#endif
  } else {
    LOG_D(PHY,"[PHY][UE %d] Received NULL radioResourceConfigDedicated from eNB %d\n",Mod_id,eNB_id);
    return;
  }

  // fill cqi parameters for periodic CQI reporting
  get_cqipmiri_params(phy_vars_ue,eNB_id);

  // disable MIB SIB decoding once we are on connected mode
  first_dedicated_configuration ++;
  if(first_dedicated_configuration > 1)
  {
  	LOG_I(PHY,"Disable SIB MIB decoding \n");
  	phy_vars_ue->decode_SIB = 0;
  	phy_vars_ue->decode_MIB = 0;
  }
  //phy_vars_ue->pdcch_vars[1][eNB_id]->crnti = phy_vars_ue->pdcch_vars[0][eNB_id]->crnti;
  if(phy_vars_ue->pdcch_vars[0][eNB_id]->crnti == 0x1234)
      phy_vars_ue->pdcch_vars[0][eNB_id]->crnti = phy_vars_ue->pdcch_vars[1][eNB_id]->crnti;
  else
      phy_vars_ue->pdcch_vars[1][eNB_id]->crnti = phy_vars_ue->pdcch_vars[0][eNB_id]->crnti;

  LOG_I(PHY,"C-RNTI %x %x \n", phy_vars_ue->pdcch_vars[0][eNB_id]->crnti,
                               phy_vars_ue->pdcch_vars[1][eNB_id]->crnti);


}*/

/*! \brief Helper function to allocate memory for DLSCH data structures.
 * \param[out] pdsch Pointer to the LTE_UE_PDSCH structure to initialize.
 * \param[in] frame_parms LTE_DL_FRAME_PARMS structure.
 * \note This function is optimistic in that it expects malloc() to succeed.
 */
void phy_init_nr_ue__PDSCH( NR_UE_PDSCH* const pdsch, const NR_DL_FRAME_PARMS* const fp )
{
  AssertFatal( pdsch, "pdsch==0" );

  pdsch->pmi_ext = (uint8_t*)malloc16_clear( fp->N_RB_DL );
  pdsch->llr[0] = (int16_t*)malloc16_clear( (8*((3*8*6144)+12))*sizeof(int16_t) );
  pdsch->llr128 = (int16_t**)malloc16_clear( sizeof(int16_t*) );
  // FIXME! no further allocation for (int16_t*)pdsch->llr128 !!! expect SIGSEGV
  // FK, 11-3-2015: this is only as a temporary pointer, no memory is stored there


  pdsch->rxdataF_ext            = (int32_t**)malloc16_clear( 8*sizeof(int32_t*) );
  pdsch->rxdataF_uespec_pilots  = (int32_t**)malloc16_clear( 8*sizeof(int32_t*) );
  pdsch->rxdataF_comp0          = (int32_t**)malloc16_clear( 8*sizeof(int32_t*) );
  pdsch->rho                    = (int32_t**)malloc16_clear( fp->nb_antennas_rx*sizeof(int32_t*) );
  pdsch->dl_ch_estimates_ext    = (int32_t**)malloc16_clear( 8*sizeof(int32_t*) );
  pdsch->dl_bf_ch_estimates     = (int32_t**)malloc16_clear( 8*sizeof(int32_t*) );
  pdsch->dl_bf_ch_estimates_ext = (int32_t**)malloc16_clear( 8*sizeof(int32_t*) );
  //pdsch->dl_ch_rho_ext          = (int32_t**)malloc16_clear( 8*sizeof(int32_t*) );
  //pdsch->dl_ch_rho2_ext         = (int32_t**)malloc16_clear( 8*sizeof(int32_t*) );
  pdsch->dl_ch_mag0             = (int32_t**)malloc16_clear( 8*sizeof(int32_t*) );
  pdsch->dl_ch_magb0            = (int32_t**)malloc16_clear( 8*sizeof(int32_t*) );


  // the allocated memory size is fixed:
  AssertFatal( fp->nb_antennas_rx <= 2, "nb_antennas_rx > 2" );

  for (int i=0; i<fp->nb_antennas_rx; i++) {
    pdsch->rho[i]     = (int32_t*)malloc16_clear( sizeof(int32_t)*(fp->N_RB_DL*12*7*2) );

    for (int j=0; j<4; j++) { //fp->nb_antennas_tx; j++)
      const int idx = (j<<1)+i;
      const size_t num = 7*2*fp->N_RB_DL*12;
      pdsch->rxdataF_ext[idx]             = (int32_t*)malloc16_clear( sizeof(int32_t) * num );
      pdsch->rxdataF_uespec_pilots[idx]   = (int32_t*)malloc16_clear( sizeof(int32_t) * fp->N_RB_DL*12);
      pdsch->rxdataF_comp0[idx]           = (int32_t*)malloc16_clear( sizeof(int32_t) * num );
      pdsch->dl_ch_estimates_ext[idx]     = (int32_t*)malloc16_clear( sizeof(int32_t) * num );
      pdsch->dl_bf_ch_estimates[idx]      = (int32_t*)malloc16_clear( sizeof(int32_t) * fp->ofdm_symbol_size*7*2);
      pdsch->dl_bf_ch_estimates_ext[idx]  = (int32_t*)malloc16_clear( sizeof(int32_t) * num );
      //pdsch->dl_ch_rho_ext[idx]           = (int32_t*)malloc16_clear( sizeof(int32_t) * num );
      //pdsch->dl_ch_rho2_ext[idx]          = (int32_t*)malloc16_clear( sizeof(int32_t) * num );
      pdsch->dl_ch_mag0[idx]              = (int32_t*)malloc16_clear( sizeof(int32_t) * num );
      pdsch->dl_ch_magb0[idx]             = (int32_t*)malloc16_clear( sizeof(int32_t) * num );
    }
  }
}

int init_nr_ue_signal(PHY_VARS_NR_UE *ue,
		       int nb_connected_eNB,
		       uint8_t abstraction_flag)
{
  // create shortcuts
  NR_DL_FRAME_PARMS* const fp            = &ue->frame_parms;
  NR_UE_COMMON* const common_vars        = &ue->common_vars;
  NR_UE_PDSCH** const pdsch_vars_SI      = ue->pdsch_vars_SI;
  NR_UE_PDSCH** const pdsch_vars_ra      = ue->pdsch_vars_ra;
  NR_UE_PDSCH** const pdsch_vars_p       = ue->pdsch_vars_p;
  NR_UE_PDSCH** const pdsch_vars_mch     = ue->pdsch_vars_MCH;
  NR_UE_PDSCH* (*pdsch_vars_th)[][NUMBER_OF_CONNECTED_eNB_MAX+1] = &ue->pdsch_vars;
  NR_UE_PDCCH* (*pdcch_vars_th)[][NUMBER_OF_CONNECTED_eNB_MAX]   = &ue->pdcch_vars;
  NR_UE_PBCH** const pbch_vars           = ue->pbch_vars;
  NR_UE_PRACH** const prach_vars         = ue->prach_vars;



  int i,j,k,l;
  int eNB_id;
  int th_id;
  int n_ssb_crb=(fp->N_RB_DL-20)>>1;
  abstraction_flag = 0;
  fp->nb_antennas_tx = 1;
  fp->nb_antennas_rx=1;


  printf("Initializing UE vars (abstraction %"PRIu8") for eNB TXant %"PRIu8", UE RXant %"PRIu8"\n",abstraction_flag,fp->nb_antennas_tx,fp->nb_antennas_rx);
  //LOG_D(PHY,"[MSC_NEW][FRAME 00000][PHY_UE][MOD %02u][]\n", ue->Mod_id+NB_eNB_INST);
  
<<<<<<< HEAD
  phy_init_nr_top(ue);
  //nr_init_frame_parms_ue(&ue->frame_parms);
=======
  nr_init_frame_parms_ue(fp,NR_MU_1,NORMAL,fp->N_RB_DL,n_ssb_crb,0);
  phy_init_nr_top(ue);
>>>>>>> cfef9ef0

  // many memory allocation sizes are hard coded
  AssertFatal( fp->nb_antennas_rx <= 2, "hard coded allocation for ue_common_vars->dl_ch_estimates[eNB_id]" );
  AssertFatal( ue->n_connected_eNB <= NUMBER_OF_CONNECTED_eNB_MAX, "n_connected_eNB is too large" );
  // init phy_vars_ue

  for (i=0; i<4; i++) {
    ue->rx_gain_max[i] = 135;
    ue->rx_gain_med[i] = 128;
    ue->rx_gain_byp[i] = 120;
  }

  ue->n_connected_eNB = nb_connected_eNB;

  for(eNB_id = 0; eNB_id < ue->n_connected_eNB; eNB_id++) {
    ue->total_TBS[eNB_id] = 0;
    ue->total_TBS_last[eNB_id] = 0;
    ue->bitrate[eNB_id] = 0;
    ue->total_received_bits[eNB_id] = 0;
  }

  for (i=0;i<10;i++)
    ue->tx_power_dBm[i]=-127;

  if (abstraction_flag == 0) {

    // init TX buffers

    common_vars->txdata  = (int32_t**)malloc16( fp->nb_antennas_tx*sizeof(int32_t*) );
    common_vars->txdataF = (int32_t **)malloc16( fp->nb_antennas_tx*sizeof(int32_t*) );

    for (i=0; i<fp->nb_antennas_tx; i++) {

      common_vars->txdata[i]  = (int32_t*)malloc16_clear( fp->samples_per_subframe*10*sizeof(int32_t) );
      common_vars->txdataF[i] = (int32_t *)malloc16_clear( fp->ofdm_symbol_size*fp->symbols_per_slot*10*sizeof(int32_t) );
    }

    // init RX buffers

    common_vars->rxdata   = (int32_t**)malloc16( fp->nb_antennas_rx*sizeof(int32_t*) );
    for (th_id=0; th_id<RX_NB_TH_MAX; th_id++) {
        common_vars->common_vars_rx_data_per_thread[th_id].rxdataF  = (int32_t**)malloc16( fp->nb_antennas_rx*sizeof(int32_t*) );
    }

    for (i=0; i<fp->nb_antennas_rx; i++) {
      common_vars->rxdata[i] = (int32_t*) malloc16_clear( (fp->samples_per_subframe*10+2048)*sizeof(int32_t) );
      for (th_id=0; th_id<RX_NB_TH_MAX; th_id++) {
          common_vars->common_vars_rx_data_per_thread[th_id].rxdataF[i] = (int32_t*)malloc16_clear( sizeof(int32_t)*(fp->ofdm_symbol_size*14) );
      }
    }
  }

  // Channel estimates
  for (eNB_id=0; eNB_id<7; eNB_id++) {
    for (th_id=0; th_id<RX_NB_TH_MAX; th_id++) {
        common_vars->common_vars_rx_data_per_thread[th_id].dl_ch_estimates[eNB_id]      = (int32_t**)malloc16_clear(8*sizeof(int32_t*));
        common_vars->common_vars_rx_data_per_thread[th_id].dl_ch_estimates_time[eNB_id] = (int32_t**)malloc16_clear(8*sizeof(int32_t*));
    }

    for (i=0; i<fp->nb_antennas_rx; i++)
      for (j=0; j<4; j++) {
        int idx = (j<<1) + i;
        for (th_id=0; th_id<RX_NB_TH_MAX; th_id++) {
            common_vars->common_vars_rx_data_per_thread[th_id].dl_ch_estimates[eNB_id][idx] = (int32_t*)malloc16_clear( sizeof(int32_t)*fp->symbols_per_slot*(fp->ofdm_symbol_size+LTE_CE_FILTER_LENGTH) );
            common_vars->common_vars_rx_data_per_thread[th_id].dl_ch_estimates_time[eNB_id][idx] = (int32_t*)malloc16_clear( sizeof(int32_t)*fp->ofdm_symbol_size*2 );
        }
      }
  }

  // DLSCH
  for (eNB_id=0; eNB_id<ue->n_connected_eNB; eNB_id++) {
    for (th_id=0; th_id<RX_NB_TH_MAX; th_id++) {
        (*pdsch_vars_th)[th_id][eNB_id]     = (NR_UE_PDSCH *)malloc16_clear(sizeof(NR_UE_PDSCH));
    }

    for (th_id=0; th_id<RX_NB_TH_MAX; th_id++) {
        (*pdcch_vars_th)[th_id][eNB_id] = (NR_UE_PDCCH *)malloc16_clear(sizeof(NR_UE_PDCCH));
    }

    pdsch_vars_SI[eNB_id]  = (NR_UE_PDSCH *)malloc16_clear(sizeof(NR_UE_PDSCH));
    pdsch_vars_ra[eNB_id]  = (NR_UE_PDSCH *)malloc16_clear(sizeof(NR_UE_PDSCH));
    pdsch_vars_p[eNB_id]   = (NR_UE_PDSCH *)malloc16_clear(sizeof(NR_UE_PDSCH));
    pdsch_vars_mch[eNB_id] = (NR_UE_PDSCH *)malloc16_clear(sizeof(NR_UE_PDSCH));
    prach_vars[eNB_id]     = (NR_UE_PRACH *)malloc16_clear(sizeof(NR_UE_PRACH));
    pbch_vars[eNB_id]      = (NR_UE_PBCH *)malloc16_clear(sizeof(NR_UE_PBCH));

    if (abstraction_flag == 0) {
      for (th_id=0; th_id<RX_NB_TH_MAX; th_id++) {
         phy_init_nr_ue__PDSCH( (*pdsch_vars_th)[th_id][eNB_id], fp );
      }

      for (th_id=0; th_id<RX_NB_TH_MAX; th_id++) {
        (*pdsch_vars_th)[th_id][eNB_id]->llr_shifts      = (uint8_t*)malloc16_clear(7*2*fp->N_RB_DL*12);
        (*pdsch_vars_th)[th_id][eNB_id]->llr_shifts_p        = (*pdsch_vars_th)[0][eNB_id]->llr_shifts;
        (*pdsch_vars_th)[th_id][eNB_id]->llr[1]              = (int16_t*)malloc16_clear( (8*((3*8*8448)+12))*sizeof(int16_t) );
        (*pdsch_vars_th)[th_id][eNB_id]->llr128_2ndstream    = (int16_t**)malloc16_clear( sizeof(int16_t*) );
        (*pdsch_vars_th)[th_id][eNB_id]->rho                 = (int32_t**)malloc16_clear( fp->nb_antennas_rx*sizeof(int32_t*) );
      }

      for (int i=0; i<fp->nb_antennas_rx; i++){
        for (th_id=0; th_id<RX_NB_TH_MAX; th_id++) {
            (*pdsch_vars_th)[th_id][eNB_id]->rho[i]     = (int32_t*)malloc16_clear( 7*2*sizeof(int32_t)*(fp->N_RB_DL*12) );
        }

        }
      for (th_id=0; th_id<RX_NB_TH_MAX; th_id++) {
          (*pdsch_vars_th)[th_id][eNB_id]->dl_ch_rho2_ext      = (int32_t**)malloc16_clear( 8*sizeof(int32_t*) );
      }

      for (i=0; i<fp->nb_antennas_rx; i++)
        for (j=0; j<4; j++) {
          const int idx = (j<<1)+i;
          const size_t num = 7*2*fp->N_RB_DL*12+4;
          for (th_id=0; th_id<RX_NB_TH_MAX; th_id++) {
              (*pdsch_vars_th)[th_id][eNB_id]->dl_ch_rho2_ext[idx] = (int32_t*)malloc16_clear( sizeof(int32_t) * num );
          }

        }

      //const size_t num = 7*2*fp->N_RB_DL*12+4;
      for (k=0;k<8;k++) { //harq_pid
        for (l=0;l<8;l++) { //round
          for (th_id=0; th_id<RX_NB_TH_MAX; th_id++) {
              (*pdsch_vars_th)[th_id][eNB_id]->rxdataF_comp1[k][l] = (int32_t**)malloc16_clear( 8*sizeof(int32_t*) );
              (*pdsch_vars_th)[th_id][eNB_id]->dl_ch_rho_ext[k][l] = (int32_t**)malloc16_clear( 8*sizeof(int32_t*) );
              (*pdsch_vars_th)[th_id][eNB_id]->dl_ch_mag1[k][l] = (int32_t**)malloc16_clear( 8*sizeof(int32_t*) );
              (*pdsch_vars_th)[th_id][eNB_id]->dl_ch_magb1[k][l] = (int32_t**)malloc16_clear( 8*sizeof(int32_t*) );
          }


          for (int i=0; i<fp->nb_antennas_rx; i++)
            for (int j=0; j<4; j++) { //frame_parms->nb_antennas_tx; j++)
              const int idx = (j<<1)+i;
              for (th_id=0; th_id<RX_NB_TH_MAX; th_id++) {
                  (*pdsch_vars_th)[th_id][eNB_id]->dl_ch_rho_ext[k][l][idx] = (int32_t*)malloc16_clear( 7*2*sizeof(int32_t)*(fp->N_RB_DL*12) );
                  (*pdsch_vars_th)[th_id][eNB_id]->rxdataF_comp1[k][l][idx] = (int32_t*)malloc16_clear( 7*2*sizeof(int32_t)*(fp->N_RB_DL*12) );
                  (*pdsch_vars_th)[th_id][eNB_id]->dl_ch_mag1[k][l][idx] = (int32_t*)malloc16_clear( 7*2*sizeof(int32_t)*(fp->N_RB_DL*12) );
                  (*pdsch_vars_th)[th_id][eNB_id]->dl_ch_magb1[k][l][idx] = (int32_t*)malloc16_clear( 7*2*sizeof(int32_t)*(fp->N_RB_DL*12) );
              }

                }
        }
      }
      phy_init_nr_ue__PDSCH( pdsch_vars_SI[eNB_id], fp );
      phy_init_nr_ue__PDSCH( pdsch_vars_ra[eNB_id], fp );
      phy_init_nr_ue__PDSCH( pdsch_vars_p[eNB_id], fp );
      phy_init_nr_ue__PDSCH( pdsch_vars_mch[eNB_id], fp );

      // 100 PRBs * 12 REs/PRB * 4 PDCCH SYMBOLS * 2 LLRs/RE
      for (th_id=0; th_id<RX_NB_TH_MAX; th_id++) {
          (*pdcch_vars_th)[th_id][eNB_id]->llr   = (uint16_t*)malloc16_clear( 2*4*100*12*sizeof(uint16_t) );
          (*pdcch_vars_th)[th_id][eNB_id]->llr16 = (uint16_t*)malloc16_clear( 2*4*100*12*sizeof(uint16_t) );
          (*pdcch_vars_th)[th_id][eNB_id]->wbar  = (uint16_t*)malloc16_clear( 2*4*100*12*sizeof(uint16_t) );
          (*pdcch_vars_th)[th_id][eNB_id]->e_rx  = (int8_t*)malloc16_clear( 4*2*100*12 );

          (*pdcch_vars_th)[th_id][eNB_id]->rxdataF_comp        = (int32_t**)malloc16_clear( 8*sizeof(int32_t*) );
          (*pdcch_vars_th)[th_id][eNB_id]->dl_ch_rho_ext       = (int32_t**)malloc16_clear( 8*sizeof(int32_t*) );
          (*pdcch_vars_th)[th_id][eNB_id]->rho                 = (int32_t**)malloc16( fp->nb_antennas_rx*sizeof(int32_t*) );
          (*pdcch_vars_th)[th_id][eNB_id]->rxdataF_ext         = (int32_t**)malloc16_clear( 8*sizeof(int32_t*) );
          (*pdcch_vars_th)[th_id][eNB_id]->dl_ch_estimates_ext = (int32_t**)malloc16_clear( 8*sizeof(int32_t*) );
      }
      
      for (i=0; i<fp->nb_antennas_rx; i++) {
        //ue_pdcch_vars[eNB_id]->rho[i] = (int32_t*)malloc16_clear( sizeof(int32_t)*(fp->N_RB_DL*12*7*2) );
        for (th_id=0; th_id<RX_NB_TH_MAX; th_id++) {
            (*pdcch_vars_th)[th_id][eNB_id]->rho[i] = (int32_t*)malloc16_clear( sizeof(int32_t)*(100*12*4) );
        }

        for (j=0; j<4; j++) { //fp->nb_antennas_tx; j++)
          int idx = (j<<1)+i;
          //  size_t num = 7*2*fp->N_RB_DL*12;
          size_t num = 4*100*12;  // 4 symbols, 100 PRBs, 12 REs per PRB
          for (th_id=0; th_id<RX_NB_TH_MAX; th_id++) {
              (*pdcch_vars_th)[th_id][eNB_id]->rxdataF_comp[idx]        = (int32_t*)malloc16_clear( sizeof(int32_t) * num );
              (*pdcch_vars_th)[th_id][eNB_id]->dl_ch_rho_ext[idx]       = (int32_t*)malloc16_clear( sizeof(int32_t) * num );
              (*pdcch_vars_th)[th_id][eNB_id]->rxdataF_ext[idx]         = (int32_t*)malloc16_clear( sizeof(int32_t) * num );
              (*pdcch_vars_th)[th_id][eNB_id]->dl_ch_estimates_ext[idx] = (int32_t*)malloc16_clear( sizeof(int32_t) * num );
          }
        }
      }

      // PBCH
      pbch_vars[eNB_id]->rxdataF_ext         = (int32_t**)malloc16( fp->nb_antennas_rx*sizeof(int32_t*) );
      pbch_vars[eNB_id]->rxdataF_comp        = (int32_t**)malloc16_clear( 8*sizeof(int32_t*) );
      pbch_vars[eNB_id]->dl_ch_estimates_ext = (int32_t**)malloc16_clear( 8*sizeof(int32_t*) );
      pbch_vars[eNB_id]->llr                 = (int16_t*)malloc16_clear( 1920 );//
      prach_vars[eNB_id]->prachF             = (int16_t*)malloc16_clear( sizeof(int)*(7*2*sizeof(int)*(fp->ofdm_symbol_size*12)) );
      prach_vars[eNB_id]->prach              = (int16_t*)malloc16_clear( sizeof(int)*(7*2*sizeof(int)*(fp->ofdm_symbol_size*12)) );

      for (i=0; i<fp->nb_antennas_rx; i++) {
        pbch_vars[eNB_id]->rxdataF_ext[i]    = (int32_t*)malloc16_clear( sizeof(int32_t)*20*12*4 );

        for (j=0; j<4; j++) {//fp->nb_antennas_tx;j++) {
          int idx = (j<<1)+i;
          pbch_vars[eNB_id]->rxdataF_comp[idx]        = (int32_t*)malloc16_clear( sizeof(int32_t)*20*12*4 );
          pbch_vars[eNB_id]->dl_ch_estimates_ext[idx] = (int32_t*)malloc16_clear( sizeof(int32_t)*20*12*4 );
        }
      }
    }

    pbch_vars[eNB_id]->decoded_output = (uint8_t*)malloc16_clear( 64 );
  }

  // initialization for the last instance of pdsch_vars (used for MU-MIMO)
  for (th_id=0; th_id<RX_NB_TH_MAX; th_id++) {
      (*pdsch_vars_th)[th_id][eNB_id]     = (NR_UE_PDSCH *)malloc16_clear( sizeof(NR_UE_PDSCH) );
  }

  pdsch_vars_SI[eNB_id]  = (NR_UE_PDSCH *)malloc16_clear( sizeof(NR_UE_PDSCH) );
  pdsch_vars_ra[eNB_id]  = (NR_UE_PDSCH *)malloc16_clear( sizeof(NR_UE_PDSCH) );
  pdsch_vars_p[eNB_id]   = (NR_UE_PDSCH *)malloc16_clear( sizeof(NR_UE_PDSCH) );

  if (abstraction_flag == 0) {
    for (th_id=0; th_id<RX_NB_TH_MAX; th_id++) {
        //phy_init_lte_ue__PDSCH( (*pdsch_vars_th)[th_id][eNB_id], fp );
        (*pdsch_vars_th)[th_id][eNB_id]->llr[1] = (int16_t*)malloc16_clear( (8*((3*8*8448)+12))*sizeof(int16_t) );
    }

  } else { //abstraction == 1
    ue->sinr_dB = (double*) malloc16_clear( fp->N_RB_DL*12*sizeof(double) );
  }

  ue->sinr_CQI_dB = (double*) malloc16_clear( fp->N_RB_DL*12*sizeof(double) );

  ue->init_averaging = 1;
  // default value until overwritten by RRCConnectionReconfiguration
  if (fp->nb_antenna_ports_eNB==2)
    ue->pdsch_config_dedicated->p_a = dBm3;
  else
    ue->pdsch_config_dedicated->p_a = dB0;

  // set channel estimation to do linear interpolation in time
  ue->high_speed_flag = 1;
  ue->ch_est_alpha    = 24576;

  // enable MIB/SIB decoding by default
  ue->decode_MIB = 1;
  ue->decode_SIB = 1;

  init_prach_tables(839);


  return 0;

}

<<<<<<< HEAD
=======
/*
>>>>>>> cfef9ef0
void init_nr_ue_transport(PHY_VARS_NR_UE *ue,int abstraction_flag) {

  int i,j,k;

  for (i=0; i<NUMBER_OF_CONNECTED_eNB_MAX; i++) {
    for (j=0; j<2; j++) {
      for (k=0; k<2; k++) {
	AssertFatal((ue->dlsch[k][i][j]  = new_nr_ue_dlsch(1,NUMBER_OF_HARQ_PID_MAX,NSOFT,MAX_LDPC_ITERATIONS,ue->frame_parms.N_RB_DL, abstraction_flag))!=NULL,"Can't get ue dlsch structures\n");

	LOG_D(PHY,"dlsch[%d][%d][%d] => %p\n",k,i,j,ue->dlsch[i][j]);
      }
    }

    //AssertFatal((ue->ulsch[i]  = new_ue_ulsch(ue->frame_parms.N_RB_UL, abstraction_flag))!=NULL,"Can't get ue ulsch structures\n");

    ue->dlsch_SI[i]  = new_nr_ue_dlsch(1,1,NSOFT,MAX_LDPC_ITERATIONS,ue->frame_parms.N_RB_DL, abstraction_flag);
    ue->dlsch_ra[i]  = new_nr_ue_dlsch(1,1,NSOFT,MAX_LDPC_ITERATIONS,ue->frame_parms.N_RB_DL, abstraction_flag);

    ue->transmission_mode[i] = ue->frame_parms.nb_antenna_ports_eNB==1 ? 1 : 2;
  }

  //ue->frame_parms.pucch_config_common.deltaPUCCH_Shift = 1;

  ue->dlsch_MCH[0]  = new_nr_ue_dlsch(1,NUMBER_OF_HARQ_PID_MAX,NSOFT,MAX_LDPC_ITERATIONS_MBSFN,ue->frame_parms.N_RB_DL,0);

}

void phy_init_nr_top(PHY_VARS_NR_UE *ue)
{
<<<<<<< HEAD
	NR_DL_FRAME_PARMS *frame_parms = &ue->frame_parms;

=======
  NR_DL_FRAME_PARMS *frame_parms = &ue->frame_parms;
  NR_UE_DLSCH_t *dlsch0 = ue->dlsch[0][0][0];
  dlsch0 =(NR_UE_DLSCH_t *)malloc16(sizeof(NR_UE_DLSCH_t));
  
>>>>>>> cfef9ef0
  crcTableInit();

  init_dfts();

  init_context_synchro_nr(frame_parms);

  generate_ul_reference_signal_sequences(SHRT_MAX);

  // Polar encoder init for PBCH
<<<<<<< HEAD
  //nr_polar_init(&frame_parms->pbch_polar_params, 1);
  /*t_nrPolar_paramsPtr nrPolar_params = NULL, currentPtr = NULL;
  nr_polar_init(&ue->nrPolar_params,
    		  	  	NR_POLAR_PBCH_MESSAGE_TYPE,
					NR_POLAR_PBCH_PAYLOAD_BITS,
					NR_POLAR_PBCH_AGGREGATION_LEVEL);*/
=======
>>>>>>> cfef9ef0

  ue->nrPolar_params = NULL;
  nr_polar_init(&ue->nrPolar_params,
		NR_POLAR_PBCH_MESSAGE_TYPE,
		NR_POLAR_PBCH_PAYLOAD_BITS,
		NR_POLAR_PBCH_AGGREGATION_LEVEL);
  //lte_sync_time_init(frame_parms);

  //generate_ul_ref_sigs();
  //generate_ul_ref_sigs_rx();

  //generate_64qam_table();
  //generate_16qam_table();
  //generate_RIV_tables();

  //init_unscrambling_lut();
  //init_scrambling_lut();
  
  //set_taus_seed(1328);

}

void set_default_frame_parms_single(nfapi_nr_config_request_t *config, NR_DL_FRAME_PARMS *frame_parms) {

  //int CC_id;

  //for (CC_id=0; CC_id<MAX_NUM_CCs; CC_id++) {
        /* Set some default values that may be overwritten while reading options */
        frame_parms = (NR_DL_FRAME_PARMS*) malloc(sizeof(NR_DL_FRAME_PARMS));
        config = (nfapi_nr_config_request_t*) malloc(sizeof(nfapi_nr_config_request_t));
        config->subframe_config.numerology_index_mu.value =1;
        config->subframe_config.duplex_mode.value = 1; //FDD
        config->subframe_config.dl_cyclic_prefix_type.value = 0; //NORMAL
        config->rf_config.dl_carrier_bandwidth.value = 106;
        config->rf_config.ul_carrier_bandwidth.value = 106;
        config->rf_config.tx_antenna_ports.value = 1;
        config->rf_config.rx_antenna_ports.value = 1;
        config->sch_config.physical_cell_id.value = 0;

        frame_parms->frame_type          = FDD;
        frame_parms->tdd_config          = 3;
        //frame_parms[CC_id]->tdd_config_S        = 0;
        frame_parms->N_RB_DL             = 100;
        frame_parms->N_RB_UL             = 100;
        frame_parms->Ncp                 = NORMAL;
        //frame_parms[CC_id]->Ncp_UL              = NORMAL;
        frame_parms->Nid_cell            = 0;
        //frame_parms[CC_id]->num_MBSFN_config    = 0;
        frame_parms->nb_antenna_ports_eNB  = 1;
        frame_parms->nb_antennas_tx      = 1;
        frame_parms->nb_antennas_rx      = 1;

        //frame_parms[CC_id]->nushift             = 0;

        ///frame_parms[CC_id]->phich_config_common.phich_resource = oneSixth;
        //frame_parms[CC_id]->phich_config_common.phich_duration = normal;
	
	// UL RS Config
        /*frame_parms[CC_id]->pusch_config_common.ul_ReferenceSignalsPUSCH.cyclicShift = 1;//n_DMRS1 set to 0
        frame_parms[CC_id]->pusch_config_common.ul_ReferenceSignalsPUSCH.groupHoppingEnabled = 1;
        frame_parms[CC_id]->pusch_config_common.ul_ReferenceSignalsPUSCH.sequenceHoppingEnabled = 0;
        frame_parms[CC_id]->pusch_config_common.ul_ReferenceSignalsPUSCH.groupAssignmentPUSCH = 0;

	frame_parms[CC_id]->pusch_config_common.n_SB = 1;
	frame_parms[CC_id]->pusch_config_common.hoppingMode = 0;
	frame_parms[CC_id]->pusch_config_common.pusch_HoppingOffset = 0;
	frame_parms[CC_id]->pusch_config_common.enable64QAM = 0;
		
        frame_parms[CC_id]->prach_config_common.rootSequenceIndex=22;
        frame_parms[CC_id]->prach_config_common.prach_ConfigInfo.zeroCorrelationZoneConfig=1;
        frame_parms[CC_id]->prach_config_common.prach_ConfigInfo.prach_ConfigIndex=0;
        frame_parms[CC_id]->prach_config_common.prach_ConfigInfo.highSpeedFlag=0;
        frame_parms[CC_id]->prach_config_common.prach_ConfigInfo.prach_FreqOffset=0;*/

        // NR: Init to legacy LTE 20Mhz params
        frame_parms->numerology_index	= 0;
        frame_parms->ttis_per_subframe	= 1;
        frame_parms->slots_per_tti		= 2;

    //}

}<|MERGE_RESOLUTION|>--- conflicted
+++ resolved
@@ -664,13 +664,8 @@
   printf("Initializing UE vars (abstraction %"PRIu8") for eNB TXant %"PRIu8", UE RXant %"PRIu8"\n",abstraction_flag,fp->nb_antennas_tx,fp->nb_antennas_rx);
   //LOG_D(PHY,"[MSC_NEW][FRAME 00000][PHY_UE][MOD %02u][]\n", ue->Mod_id+NB_eNB_INST);
   
-<<<<<<< HEAD
-  phy_init_nr_top(ue);
-  //nr_init_frame_parms_ue(&ue->frame_parms);
-=======
   nr_init_frame_parms_ue(fp,NR_MU_1,NORMAL,fp->N_RB_DL,n_ssb_crb,0);
   phy_init_nr_top(ue);
->>>>>>> cfef9ef0
 
   // many memory allocation sizes are hard coded
   AssertFatal( fp->nb_antennas_rx <= 2, "hard coded allocation for ue_common_vars->dl_ch_estimates[eNB_id]" );
@@ -917,10 +912,6 @@
 
 }
 
-<<<<<<< HEAD
-=======
-/*
->>>>>>> cfef9ef0
 void init_nr_ue_transport(PHY_VARS_NR_UE *ue,int abstraction_flag) {
 
   int i,j,k;
@@ -950,15 +941,10 @@
 
 void phy_init_nr_top(PHY_VARS_NR_UE *ue)
 {
-<<<<<<< HEAD
-	NR_DL_FRAME_PARMS *frame_parms = &ue->frame_parms;
-
-=======
   NR_DL_FRAME_PARMS *frame_parms = &ue->frame_parms;
   NR_UE_DLSCH_t *dlsch0 = ue->dlsch[0][0][0];
   dlsch0 =(NR_UE_DLSCH_t *)malloc16(sizeof(NR_UE_DLSCH_t));
   
->>>>>>> cfef9ef0
   crcTableInit();
 
   init_dfts();
@@ -968,15 +954,6 @@
   generate_ul_reference_signal_sequences(SHRT_MAX);
 
   // Polar encoder init for PBCH
-<<<<<<< HEAD
-  //nr_polar_init(&frame_parms->pbch_polar_params, 1);
-  /*t_nrPolar_paramsPtr nrPolar_params = NULL, currentPtr = NULL;
-  nr_polar_init(&ue->nrPolar_params,
-    		  	  	NR_POLAR_PBCH_MESSAGE_TYPE,
-					NR_POLAR_PBCH_PAYLOAD_BITS,
-					NR_POLAR_PBCH_AGGREGATION_LEVEL);*/
-=======
->>>>>>> cfef9ef0
 
   ue->nrPolar_params = NULL;
   nr_polar_init(&ue->nrPolar_params,
