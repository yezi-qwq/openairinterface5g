/*
 * Licensed to the OpenAirInterface (OAI) Software Alliance under one or more
 * contributor license agreements.  See the NOTICE file distributed with
 * this work for additional information regarding copyright ownership.
 * The OpenAirInterface Software Alliance licenses this file to You under
 * the OAI Public License, Version 1.0  (the "License"); you may not use this file
 * except in compliance with the License.
 * You may obtain a copy of the License at
 *
 *      http://www.openairinterface.org/?page_id=698
 *
 * Unless required by applicable law or agreed to in writing, software
 * distributed under the License is distributed on an "AS IS" BASIS,
 * WITHOUT WARRANTIES OR CONDITIONS OF ANY KIND, either express or implied.
 * See the License for the specific language governing permissions and
 * limitations under the License.
 *-------------------------------------------------------------------------------
 * For more information about the OpenAirInterface (OAI) Software Alliance:
 *      contact@openairinterface.org
 */

#include <string.h>
#include <math.h>
#include <unistd.h>
#include <execinfo.h>
#include <signal.h>

#include "SIMULATION/TOOLS/defs.h"
#include "PHY/types.h"
#include "PHY/defs.h"
#include "PHY/extern.h"

extern PHY_VARS_eNB *eNB;
extern PHY_VARS_UE *UE;

void lte_param_init(unsigned char N_tx_port_eNB, 
                    unsigned char N_tx_phy,
		    unsigned char N_rx,
		    unsigned char transmission_mode,
		    uint8_t extended_prefix_flag,
		    frame_t frame_type, 
		    uint16_t Nid_cell,
		    uint8_t tdd_config,
		    uint8_t N_RB_DL,
		    uint8_t threequarter_fs,
                    uint8_t osf,
		    uint32_t perfect_ce)
{

  LTE_DL_FRAME_PARMS *frame_parms;
  int i;

  printf("Start lte_param_init\n");
  eNB = malloc(sizeof(PHY_VARS_eNB));
  UE = malloc(sizeof(PHY_VARS_UE));
  memset((void*)eNB,0,sizeof(PHY_VARS_eNB));
  memset((void*)UE,0,sizeof(PHY_VARS_UE));
  //PHY_config = malloc(sizeof(PHY_CONFIG));
  mac_xface = malloc(sizeof(MAC_xface));

  srand(0);
  randominit(0);
  set_taus_seed(0);

<<<<<<< HEAD
  lte_frame_parms = &(PHY_vars_eNB->lte_frame_parms);

  lte_frame_parms->N_RB_DL            = N_RB_DL;   //50 for 10MHz and 25 for 5 MHz
  lte_frame_parms->N_RB_UL            = N_RB_DL;
  lte_frame_parms->threequarter_fs    = threequarter_fs;
  lte_frame_parms->Ncp                = extended_prefix_flag;
  lte_frame_parms->Ncp_UL             = extended_prefix_flag;
  lte_frame_parms->Nid_cell           = Nid_cell;
  lte_frame_parms->nushift            = Nid_cell%6;
  lte_frame_parms->nb_antennas_tx     = N_tx_phy;
  lte_frame_parms->nb_antennas_rx     = N_rx;
  lte_frame_parms->nb_antenna_ports_eNB = N_tx_port_eNB;
  lte_frame_parms->phich_config_common.phich_resource = oneSixth;
  lte_frame_parms->phich_config_common.phich_duration = normal;

  lte_frame_parms->tdd_config         = tdd_config;
  lte_frame_parms->frame_type         = frame_type;
  //  lte_frame_parms->Csrs = 2;
  //  lte_frame_parms->Bsrs = 0;
  //  lte_frame_parms->kTC = 0;44
  //  lte_frame_parms->n_RRC = 0;
  //lte_frame_parms->mode1_flag = (transmission_mode == 1)? 1 : 0;
  lte_frame_parms->mode1_flag = (transmission_mode == 1 || transmission_mode ==7)? 1 : 0;

  init_frame_parms(lte_frame_parms,osf);

  //copy_lte_parms_to_phy_framing(lte_frame_parms, &(PHY_config->PHY_framing));

  //  phy_init_top(lte_frame_parms); //allocation

  PHY_vars_UE->is_secondary_ue = 0;
  PHY_vars_UE->lte_frame_parms = *lte_frame_parms;
  PHY_vars_eNB->lte_frame_parms = *lte_frame_parms;

  PHY_vars_eNB->transmission_mode[0] = transmission_mode;
  PHY_vars_UE->transmission_mode[0] = transmission_mode;

  phy_init_lte_top(lte_frame_parms);
  dump_frame_parms(lte_frame_parms);

  PHY_vars_UE->PHY_measurements.n_adj_cells=0;
  PHY_vars_UE->PHY_measurements.adj_cell_id[0] = Nid_cell+1;
  PHY_vars_UE->PHY_measurements.adj_cell_id[1] = Nid_cell+2;
=======
  frame_parms = &(eNB->frame_parms);

  frame_parms->N_RB_DL            = N_RB_DL;   //50 for 10MHz and 25 for 5 MHz
  frame_parms->N_RB_UL            = N_RB_DL;
  frame_parms->threequarter_fs    = threequarter_fs;
  frame_parms->Ncp                = extended_prefix_flag;
  frame_parms->Ncp_UL             = extended_prefix_flag;
  frame_parms->Nid_cell           = Nid_cell;
  frame_parms->nushift            = Nid_cell%6;
  frame_parms->nb_antennas_tx     = N_tx;
  frame_parms->nb_antennas_rx     = N_rx;
  frame_parms->nb_antennas_tx_eNB = N_tx;
  frame_parms->phich_config_common.phich_resource         = oneSixth;
  frame_parms->phich_config_common.phich_duration         = normal;
  frame_parms->tdd_config         = tdd_config;
  frame_parms->frame_type         = frame_type;
  //  frame_parms->Csrs = 2;
  //  frame_parms->Bsrs = 0;
  //  frame_parms->kTC = 0;44
  //  frame_parms->n_RRC = 0;
  frame_parms->mode1_flag = (transmission_mode == 1)? 1 : 0;

  init_frame_parms(frame_parms,osf);

  //copy_lte_parms_to_phy_framing(frame_parms, &(PHY_config->PHY_framing));

  //  phy_init_top(frame_parms); //allocation

  UE->is_secondary_ue = 0;
  UE->frame_parms = *frame_parms;
  eNB->frame_parms = *frame_parms;

  phy_init_lte_top(frame_parms);
  dump_frame_parms(frame_parms);

  UE->measurements.n_adj_cells=0;
  UE->measurements.adj_cell_id[0] = Nid_cell+1;
  UE->measurements.adj_cell_id[1] = Nid_cell+2;
>>>>>>> be0b164a

  for (i=0; i<3; i++)
    lte_gold(frame_parms,UE->lte_gold_table[i],Nid_cell+i);

  phy_init_lte_ue(UE,1,0);
  phy_init_lte_eNB(eNB,0,0);

  generate_pcfich_reg_mapping(&UE->frame_parms);
  generate_phich_reg_mapping(&UE->frame_parms);

  // DL power control init
<<<<<<< HEAD
  //if (transmission_mode == 1) {
  if (transmission_mode == 1 || transmission_mode ==7) {
    PHY_vars_eNB->pdsch_config_dedicated->p_a  = dB0; // 4 = 0dB
    ((PHY_vars_eNB->lte_frame_parms).pdsch_config_common).p_b = 0;
    PHY_vars_UE->pdsch_config_dedicated->p_a  = dB0; // 4 = 0dB
    ((PHY_vars_UE->lte_frame_parms).pdsch_config_common).p_b = 0;
=======
  if (transmission_mode == 1) {
    eNB->pdsch_config_dedicated->p_a  = dB0; // 4 = 0dB
    ((eNB->frame_parms).pdsch_config_common).p_b = 0;
    UE->pdsch_config_dedicated->p_a  = dB0; // 4 = 0dB
    ((UE->frame_parms).pdsch_config_common).p_b = 0;
>>>>>>> be0b164a
  } else { // rho_a = rhob
    eNB->pdsch_config_dedicated->p_a  = dB0; // 4 = 0dB
    ((eNB->frame_parms).pdsch_config_common).p_b = 1;
    UE->pdsch_config_dedicated->p_a  = dB0; // 4 = 0dB
    ((UE->frame_parms).pdsch_config_common).p_b = 1;
  }

  UE->perfect_ce = perfect_ce;

  printf("Done lte_param_init\n");


}<|MERGE_RESOLUTION|>--- conflicted
+++ resolved
@@ -62,51 +62,6 @@
   randominit(0);
   set_taus_seed(0);
 
-<<<<<<< HEAD
-  lte_frame_parms = &(PHY_vars_eNB->lte_frame_parms);
-
-  lte_frame_parms->N_RB_DL            = N_RB_DL;   //50 for 10MHz and 25 for 5 MHz
-  lte_frame_parms->N_RB_UL            = N_RB_DL;
-  lte_frame_parms->threequarter_fs    = threequarter_fs;
-  lte_frame_parms->Ncp                = extended_prefix_flag;
-  lte_frame_parms->Ncp_UL             = extended_prefix_flag;
-  lte_frame_parms->Nid_cell           = Nid_cell;
-  lte_frame_parms->nushift            = Nid_cell%6;
-  lte_frame_parms->nb_antennas_tx     = N_tx_phy;
-  lte_frame_parms->nb_antennas_rx     = N_rx;
-  lte_frame_parms->nb_antenna_ports_eNB = N_tx_port_eNB;
-  lte_frame_parms->phich_config_common.phich_resource = oneSixth;
-  lte_frame_parms->phich_config_common.phich_duration = normal;
-
-  lte_frame_parms->tdd_config         = tdd_config;
-  lte_frame_parms->frame_type         = frame_type;
-  //  lte_frame_parms->Csrs = 2;
-  //  lte_frame_parms->Bsrs = 0;
-  //  lte_frame_parms->kTC = 0;44
-  //  lte_frame_parms->n_RRC = 0;
-  //lte_frame_parms->mode1_flag = (transmission_mode == 1)? 1 : 0;
-  lte_frame_parms->mode1_flag = (transmission_mode == 1 || transmission_mode ==7)? 1 : 0;
-
-  init_frame_parms(lte_frame_parms,osf);
-
-  //copy_lte_parms_to_phy_framing(lte_frame_parms, &(PHY_config->PHY_framing));
-
-  //  phy_init_top(lte_frame_parms); //allocation
-
-  PHY_vars_UE->is_secondary_ue = 0;
-  PHY_vars_UE->lte_frame_parms = *lte_frame_parms;
-  PHY_vars_eNB->lte_frame_parms = *lte_frame_parms;
-
-  PHY_vars_eNB->transmission_mode[0] = transmission_mode;
-  PHY_vars_UE->transmission_mode[0] = transmission_mode;
-
-  phy_init_lte_top(lte_frame_parms);
-  dump_frame_parms(lte_frame_parms);
-
-  PHY_vars_UE->PHY_measurements.n_adj_cells=0;
-  PHY_vars_UE->PHY_measurements.adj_cell_id[0] = Nid_cell+1;
-  PHY_vars_UE->PHY_measurements.adj_cell_id[1] = Nid_cell+2;
-=======
   frame_parms = &(eNB->frame_parms);
 
   frame_parms->N_RB_DL            = N_RB_DL;   //50 for 10MHz and 25 for 5 MHz
@@ -116,9 +71,9 @@
   frame_parms->Ncp_UL             = extended_prefix_flag;
   frame_parms->Nid_cell           = Nid_cell;
   frame_parms->nushift            = Nid_cell%6;
-  frame_parms->nb_antennas_tx     = N_tx;
+  frame_parms->nb_antennas_tx     = N_tx_phy;
   frame_parms->nb_antennas_rx     = N_rx;
-  frame_parms->nb_antennas_tx_eNB = N_tx;
+  frame_parms->nb_antenna_ports_eNB = N_tx_port_eNB;
   frame_parms->phich_config_common.phich_resource         = oneSixth;
   frame_parms->phich_config_common.phich_duration         = normal;
   frame_parms->tdd_config         = tdd_config;
@@ -127,7 +82,7 @@
   //  frame_parms->Bsrs = 0;
   //  frame_parms->kTC = 0;44
   //  frame_parms->n_RRC = 0;
-  frame_parms->mode1_flag = (transmission_mode == 1)? 1 : 0;
+  frame_parms->mode1_flag = (transmission_mode == 1 || transmission_mode ==7)? 1 : 0;
 
   init_frame_parms(frame_parms,osf);
 
@@ -139,13 +94,15 @@
   UE->frame_parms = *frame_parms;
   eNB->frame_parms = *frame_parms;
 
+  eNB->transmission_mode[0] = transmission_mode;
+  UE->transmission_mode[0] = transmission_mode;
+
   phy_init_lte_top(frame_parms);
   dump_frame_parms(frame_parms);
 
   UE->measurements.n_adj_cells=0;
   UE->measurements.adj_cell_id[0] = Nid_cell+1;
   UE->measurements.adj_cell_id[1] = Nid_cell+2;
->>>>>>> be0b164a
 
   for (i=0; i<3; i++)
     lte_gold(frame_parms,UE->lte_gold_table[i],Nid_cell+i);
@@ -157,20 +114,12 @@
   generate_phich_reg_mapping(&UE->frame_parms);
 
   // DL power control init
-<<<<<<< HEAD
   //if (transmission_mode == 1) {
   if (transmission_mode == 1 || transmission_mode ==7) {
-    PHY_vars_eNB->pdsch_config_dedicated->p_a  = dB0; // 4 = 0dB
-    ((PHY_vars_eNB->lte_frame_parms).pdsch_config_common).p_b = 0;
-    PHY_vars_UE->pdsch_config_dedicated->p_a  = dB0; // 4 = 0dB
-    ((PHY_vars_UE->lte_frame_parms).pdsch_config_common).p_b = 0;
-=======
-  if (transmission_mode == 1) {
     eNB->pdsch_config_dedicated->p_a  = dB0; // 4 = 0dB
     ((eNB->frame_parms).pdsch_config_common).p_b = 0;
     UE->pdsch_config_dedicated->p_a  = dB0; // 4 = 0dB
     ((UE->frame_parms).pdsch_config_common).p_b = 0;
->>>>>>> be0b164a
   } else { // rho_a = rhob
     eNB->pdsch_config_dedicated->p_a  = dB0; // 4 = 0dB
     ((eNB->frame_parms).pdsch_config_common).p_b = 1;
