#include <string.h>
#include <math.h>
#include <unistd.h>
#include <execinfo.h>
#include <signal.h>

#include "SIMULATION/TOOLS/defs.h"
#include "PHY/types.h"
#include "PHY/defs.h"
#include "PHY/extern.h"

extern PHY_VARS_eNB *PHY_vars_eNB;
extern PHY_VARS_UE *PHY_vars_UE;

void lte_param_init(unsigned char N_tx_port_eNB, 
                    unsigned char N_tx_phy,
		    unsigned char N_rx,
		    unsigned char transmission_mode,
		    uint8_t extended_prefix_flag,
		    frame_t frame_type, 
		    uint16_t Nid_cell,
		    uint8_t tdd_config,
		    uint8_t N_RB_DL,
		    uint8_t threequarter_fs,
                    uint8_t osf,
		    uint32_t perfect_ce)
{

  LTE_DL_FRAME_PARMS *lte_frame_parms;
  int i;


  printf("Start lte_param_init\n");
  PHY_vars_eNB = malloc(sizeof(PHY_VARS_eNB));
  PHY_vars_UE = malloc(sizeof(PHY_VARS_UE));
  //PHY_config = malloc(sizeof(PHY_CONFIG));
  mac_xface = malloc(sizeof(MAC_xface));

  srand(0);
  randominit(0);
  set_taus_seed(0);

  lte_frame_parms = &(PHY_vars_eNB->lte_frame_parms);

  lte_frame_parms->N_RB_DL            = N_RB_DL;   //50 for 10MHz and 25 for 5 MHz
  lte_frame_parms->N_RB_UL            = N_RB_DL;
  lte_frame_parms->threequarter_fs    = threequarter_fs;
  lte_frame_parms->Ncp                = extended_prefix_flag;
  lte_frame_parms->Ncp_UL             = extended_prefix_flag;
  lte_frame_parms->Nid_cell           = Nid_cell;
  lte_frame_parms->nushift            = Nid_cell%6;
  lte_frame_parms->nb_antennas_tx     = N_tx_phy;
  lte_frame_parms->nb_antennas_rx     = N_rx;
<<<<<<< HEAD
  lte_frame_parms->nb_antenna_ports_eNB = N_tx_port_eNB;
  lte_frame_parms->phich_config_common.phich_resource         = one;
=======
  lte_frame_parms->nb_antennas_tx_eNB = (transmission_mode == 1)? 1 : 2;
  lte_frame_parms->phich_config_common.phich_resource = oneSixth;
  lte_frame_parms->phich_config_common.phich_duration = normal;

>>>>>>> 2129a58e
  lte_frame_parms->tdd_config         = tdd_config;
  lte_frame_parms->frame_type         = frame_type;
  //  lte_frame_parms->Csrs = 2;
  //  lte_frame_parms->Bsrs = 0;
  //  lte_frame_parms->kTC = 0;44
  //  lte_frame_parms->n_RRC = 0;
  //lte_frame_parms->mode1_flag = (transmission_mode == 1)? 1 : 0;
  lte_frame_parms->mode1_flag = (transmission_mode == 1 || transmission_mode ==7)? 1 : 0;

  init_frame_parms(lte_frame_parms,osf);

  //copy_lte_parms_to_phy_framing(lte_frame_parms, &(PHY_config->PHY_framing));

  //  phy_init_top(lte_frame_parms); //allocation

  PHY_vars_UE->is_secondary_ue = 0;
  PHY_vars_UE->lte_frame_parms = *lte_frame_parms;
  PHY_vars_eNB->lte_frame_parms = *lte_frame_parms;

  PHY_vars_eNB->transmission_mode[0] = transmission_mode;
  PHY_vars_UE->transmission_mode[0] = transmission_mode;

  phy_init_lte_top(lte_frame_parms);
  dump_frame_parms(lte_frame_parms);

  PHY_vars_UE->PHY_measurements.n_adj_cells=0;
  PHY_vars_UE->PHY_measurements.adj_cell_id[0] = Nid_cell+1;
  PHY_vars_UE->PHY_measurements.adj_cell_id[1] = Nid_cell+2;

  for (i=0; i<3; i++)
    lte_gold(lte_frame_parms,PHY_vars_UE->lte_gold_table[i],Nid_cell+i);

  phy_init_lte_ue(PHY_vars_UE,1,0);
  phy_init_lte_eNB(PHY_vars_eNB,0,0,0);

  generate_pcfich_reg_mapping(&PHY_vars_UE->lte_frame_parms);
  generate_phich_reg_mapping(&PHY_vars_UE->lte_frame_parms);

  // DL power control init
  //if (transmission_mode == 1) {
  if (transmission_mode == 1 || transmission_mode ==7) {
    PHY_vars_eNB->pdsch_config_dedicated->p_a  = dB0; // 4 = 0dB
    ((PHY_vars_eNB->lte_frame_parms).pdsch_config_common).p_b = 0;
    PHY_vars_UE->pdsch_config_dedicated->p_a  = dB0; // 4 = 0dB
    ((PHY_vars_UE->lte_frame_parms).pdsch_config_common).p_b = 0;
  } else { // rho_a = rhob
    PHY_vars_eNB->pdsch_config_dedicated->p_a  = dB0; // 4 = 0dB
    ((PHY_vars_eNB->lte_frame_parms).pdsch_config_common).p_b = 1;
    PHY_vars_UE->pdsch_config_dedicated->p_a  = dB0; // 4 = 0dB
    ((PHY_vars_UE->lte_frame_parms).pdsch_config_common).p_b = 1;
  }

  PHY_vars_UE->perfect_ce = perfect_ce;

  printf("Done lte_param_init\n");


}<|MERGE_RESOLUTION|>--- conflicted
+++ resolved
@@ -51,15 +51,10 @@
   lte_frame_parms->nushift            = Nid_cell%6;
   lte_frame_parms->nb_antennas_tx     = N_tx_phy;
   lte_frame_parms->nb_antennas_rx     = N_rx;
-<<<<<<< HEAD
   lte_frame_parms->nb_antenna_ports_eNB = N_tx_port_eNB;
-  lte_frame_parms->phich_config_common.phich_resource         = one;
-=======
-  lte_frame_parms->nb_antennas_tx_eNB = (transmission_mode == 1)? 1 : 2;
   lte_frame_parms->phich_config_common.phich_resource = oneSixth;
   lte_frame_parms->phich_config_common.phich_duration = normal;
 
->>>>>>> 2129a58e
   lte_frame_parms->tdd_config         = tdd_config;
   lte_frame_parms->frame_type         = frame_type;
   //  lte_frame_parms->Csrs = 2;
