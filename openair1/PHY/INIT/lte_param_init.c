--- conflicted
+++ resolved
@@ -64,29 +64,6 @@
 
   frame_parms = &(eNB->frame_parms);
 
-<<<<<<< HEAD
-  lte_frame_parms->N_RB_DL            = N_RB_DL;   //50 for 10MHz and 25 for 5 MHz
-  lte_frame_parms->N_RB_UL            = N_RB_DL;
-  lte_frame_parms->threequarter_fs    = threequarter_fs;
-  lte_frame_parms->Ncp                = extended_prefix_flag;
-  lte_frame_parms->Ncp_UL             = extended_prefix_flag;
-  lte_frame_parms->Nid_cell           = Nid_cell;
-  lte_frame_parms->nushift            = Nid_cell%6;
-  lte_frame_parms->nb_antennas_tx     = N_tx_phy;
-  lte_frame_parms->nb_antennas_rx     = N_rx;
-  lte_frame_parms->nb_antenna_ports_eNB = N_tx_port_eNB;
-  lte_frame_parms->phich_config_common.phich_resource = oneSixth;
-  lte_frame_parms->phich_config_common.phich_duration = normal;
-
-  lte_frame_parms->tdd_config         = tdd_config;
-  lte_frame_parms->frame_type         = frame_type;
-  //  lte_frame_parms->Csrs = 2;
-  //  lte_frame_parms->Bsrs = 0;
-  //  lte_frame_parms->kTC = 0;44
-  //  lte_frame_parms->n_RRC = 0;
-  //lte_frame_parms->mode1_flag = (transmission_mode == 1)? 1 : 0;
-  lte_frame_parms->mode1_flag = (transmission_mode == 1 || transmission_mode ==7)? 1 : 0;
-=======
   frame_parms->N_RB_DL            = N_RB_DL;   //50 for 10MHz and 25 for 5 MHz
   frame_parms->N_RB_UL            = N_RB_DL;
   frame_parms->threequarter_fs    = threequarter_fs;
@@ -108,7 +85,6 @@
   frame_parms->mode1_flag = (transmission_mode == 1 || transmission_mode ==7)? 1 : 0;
 
   init_frame_parms(frame_parms,osf);
->>>>>>> 12f1cb9c
 
   //copy_lte_parms_to_phy_framing(frame_parms, &(PHY_config->PHY_framing));
 
@@ -121,16 +97,8 @@
   eNB->transmission_mode[0] = transmission_mode;
   UE->transmission_mode[0] = transmission_mode;
 
-<<<<<<< HEAD
-  PHY_vars_eNB->transmission_mode[0] = transmission_mode;
-  PHY_vars_UE->transmission_mode[0] = transmission_mode;
-
-  phy_init_lte_top(lte_frame_parms);
-  dump_frame_parms(lte_frame_parms);
-=======
   phy_init_lte_top(frame_parms);
   dump_frame_parms(frame_parms);
->>>>>>> 12f1cb9c
 
   UE->measurements.n_adj_cells=0;
   UE->measurements.adj_cell_id[0] = Nid_cell+1;
@@ -148,17 +116,10 @@
   // DL power control init
   //if (transmission_mode == 1) {
   if (transmission_mode == 1 || transmission_mode ==7) {
-<<<<<<< HEAD
-    PHY_vars_eNB->pdsch_config_dedicated->p_a  = dB0; // 4 = 0dB
-    ((PHY_vars_eNB->lte_frame_parms).pdsch_config_common).p_b = 0;
-    PHY_vars_UE->pdsch_config_dedicated->p_a  = dB0; // 4 = 0dB
-    ((PHY_vars_UE->lte_frame_parms).pdsch_config_common).p_b = 0;
-=======
     eNB->pdsch_config_dedicated->p_a  = dB0; // 4 = 0dB
     ((eNB->frame_parms).pdsch_config_common).p_b = 0;
     UE->pdsch_config_dedicated->p_a  = dB0; // 4 = 0dB
     ((UE->frame_parms).pdsch_config_common).p_b = 0;
->>>>>>> 12f1cb9c
   } else { // rho_a = rhob
     eNB->pdsch_config_dedicated->p_a  = dB0; // 4 = 0dB
     ((eNB->frame_parms).pdsch_config_common).p_b = 1;
