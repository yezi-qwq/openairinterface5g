--- conflicted
+++ resolved
@@ -268,13 +268,8 @@
     return;
   }
   uint16_t              sc_per_symbol    = (nb_rb + K_ptrs - 1)/K_ptrs;
-<<<<<<< HEAD
-  struct complex16      ptrs_p[(1 + sc_per_symbol/4)*4] __attribute__((aligned(32)));
-  struct complex16      dmrs_comp_p[(1 + sc_per_symbol/4)*4] __attribute__((aligned(32)));
-=======
   c16_t      ptrs_p[(1 + sc_per_symbol/4)*4];
   c16_t      dmrs_comp_p[(1 + sc_per_symbol/4)*4];
->>>>>>> 720af7a4
   double                abs              = 0.0;
   double                real             = 0.0;
   double                imag             = 0.0;
