/*
 * Licensed to the OpenAirInterface (OAI) Software Alliance under one or more
 * contributor license agreements.  See the NOTICE file distributed with
 * this work for additional information regarding copyright ownership.
 * The OpenAirInterface Software Alliance licenses this file to You under
 * the OAI Public License, Version 1.1  (the "License"); you may not use this file
 * except in compliance with the License.
 * You may obtain a copy of the License at
 *
 *      http://www.openairinterface.org/?page_id=698
 *
 * Unless required by applicable law or agreed to in writing, software
 * distributed under the License is distributed on an "AS IS" BASIS,
 * WITHOUT WARRANTIES OR CONDITIONS OF ANY KIND, either express or implied.
 * See the License for the specific language governing permissions and
 * limitations under the License.
 *-------------------------------------------------------------------------------
 * For more information about the OpenAirInterface (OAI) Software Alliance:
 *      contact@openairinterface.org
 */

#include "nr_refsig.h"

void nr_init_pbch_dmrs(PHY_VARS_gNB* gNB)
{

<<<<<<< HEAD
  uint32_t x1, x2;
  uint8_t Nid, i_ssb, i_ssb2;
  uint8_t Lmax, l, n_hf, N_hf;
  uint8_t reset = 1;
  nfapi_config_request_t *cfg = &gNB->gNB_config;
=======
  unsigned int n, x1, x2;
  unsigned char Nid, i_ssb, i_ssb2;
  unsigned char Lmax, l, n_hf, N_hf;
  nfapi_nr_config_request_t *cfg = &gNB->gNB_config;
>>>>>>> 24368484
  NR_DL_FRAME_PARMS *fp = &gNB->frame_parms;

  Nid = cfg->sch_config.physical_cell_id.value;

  Lmax = (fp->dl_CarrierFreq < 3e9)? 4:8;
  N_hf = (Lmax == 4)? 2:1;

  for (n_hf = 0; n_hf < N_hf; n_hf++) {
    for (l = 0; l < Lmax ; l++) {
      i_ssb = l & (Lmax-1);
      i_ssb2 = (i_ssb<<2) + n_hf;

      x2 = (1<<11) * (i_ssb2 + 1) * ((Nid>>2) + 1) + (1<<6) * (i_ssb2 + 1) + (Nid&3);

      for (uint8_t n=0; n<NR_PBCH_DMRS_LENGTH_DWORD; n++) {
        gNB->nr_gold_pbch_dmrs[n_hf][l][n] = lte_gold_generic(&x1, &x2, reset);
        reset = 0;
      }

    }
  }

}

void nr_init_pdcch_dmrs(PHY_VARS_gNB* gNB, uint32_t Nid)
{

  uint32_t x1, x2;
  uint8_t reset = 1;
  NR_DL_FRAME_PARMS *fp = &gNB->frame_parms;
  uint32_t ***pdcch_dmrs = gNB->nr_gold_pdcch_dmrs;

  for (uint8_t slot=0; fp->slots_per_frame; slot++) {
    for (uint8_t symb=0; fp->symbols_per_slot; symb++) {

      x2 = ((1<<17) * (14*slot+symb+1) * ((Nid<<1)+1) + (Nid<<1))%(1<<31);

      for (uint32_t n=0; n<NR_MAX_PDCCH_DMRS_LENGTH_DWORD; n++) {
        pdcch_dmrs[slot][symb][n] = lte_gold_generic(&x1, &x2, reset);
        reset = 0;
      }
    }  
  }

}<|MERGE_RESOLUTION|>--- conflicted
+++ resolved
@@ -23,19 +23,10 @@
 
 void nr_init_pbch_dmrs(PHY_VARS_gNB* gNB)
 {
-
-<<<<<<< HEAD
-  uint32_t x1, x2;
-  uint8_t Nid, i_ssb, i_ssb2;
-  uint8_t Lmax, l, n_hf, N_hf;
-  uint8_t reset = 1;
-  nfapi_config_request_t *cfg = &gNB->gNB_config;
-=======
   unsigned int n, x1, x2;
   unsigned char Nid, i_ssb, i_ssb2;
   unsigned char Lmax, l, n_hf, N_hf;
   nfapi_nr_config_request_t *cfg = &gNB->gNB_config;
->>>>>>> 24368484
   NR_DL_FRAME_PARMS *fp = &gNB->frame_parms;
 
   Nid = cfg->sch_config.physical_cell_id.value;
