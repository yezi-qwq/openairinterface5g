--- conflicted
+++ resolved
@@ -78,14 +78,13 @@
 }
 
 
-void nr_init_pdsch_dmrs(PHY_VARS_gNB* gNB, uint8_t nscid, uint32_t Nid)
-{
+void nr_init_pdsch_dmrs(PHY_VARS_gNB* gNB, uint8_t nscid, uint32_t Nid) {
   
   uint32_t x1, x2;
   uint8_t reset;
   NR_DL_FRAME_PARMS *fp = &gNB->frame_parms;
   uint32_t ****pdsch_dmrs = gNB->nr_gold_pdsch_dmrs;
-<<<<<<< HEAD
+  int pdsch_dmrs_init_length =  ((fp->N_RB_DL*12)>>5)+1;
 
   for (uint8_t slot=0; slot<fp->slots_per_frame; slot++) {
 
@@ -93,29 +92,10 @@
       reset = 1;
       x2 = ((1<<17) * (fp->symbols_per_slot*slot+symb+1) * ((Nid<<1)+1) +((Nid<<1)+nscid));
       LOG_D(PHY,"PDSCH DMRS slot %d, symb %d x2 %x, Nid %d,nscid %d\n",slot,symb,x2,Nid,nscid);
-      for (uint32_t n=0; n<NR_MAX_PDSCH_DMRS_INIT_LENGTH_DWORD; n++) {
+      for (uint32_t n=0; n<pdsch_dmrs_init_length; n++) {
         pdsch_dmrs[slot][symb][nscid][n] = lte_gold_generic(&x1, &x2, reset);
         reset = 0;
       }
-=======
-  int pdsch_dmrs_init_length =  ((fp->N_RB_DL*12)>>5)+1;
-  int nb_codewords = NR_MAX_NB_LAYERS > 4 ? 2 : 1;
-  uint16_t N_n_scid[2]={Nid, Nid};
-  uint8_t n_scid=0; // again works only for 1_0
-  for (uint8_t slot=0; slot<fp->slots_per_frame; slot++) {
-
-    for (uint8_t symb=0; symb<fp->symbols_per_slot; symb++) {
-        reset = 1;
-        x2 = ((1<<17) * (fp->symbols_per_slot*slot+symb+1) * ((N_n_scid[n_scid]<<1)+1) +((N_n_scid[n_scid]<<1)+n_scid));
-	      LOG_D(PHY,"PDSCH DMRS slot %d, symb %d x2 %x, N_n_scid %d,n_scid %d\n",slot,symb,x2,N_n_scid[n_scid],n_scid);
-        for (uint32_t n=0; n<pdsch_dmrs_init_length; n++) {
-          pdsch_dmrs[slot][symb][0][n] = lte_gold_generic(&x1, &x2, reset);
-          reset = 0;
-        }
-
-        if(nb_codewords>1)
-          memcpy(pdsch_dmrs[slot][symb][1],pdsch_dmrs[slot][symb][0],sizeof(uint32_t)*pdsch_dmrs_init_length);
->>>>>>> 3be77c09
     }
   }
 }
@@ -130,30 +110,15 @@
   unsigned short l;
   int pusch_dmrs_init_length =  ((fp->N_RB_UL*12)>>5)+1;
 
-<<<<<<< HEAD
   for (ns=0; ns<fp->slots_per_frame; ns++) {
     for (l=0; l<fp->symbols_per_slot; l++) {
       reset = 1;
       x2 = ((1<<17) * (fp->symbols_per_slot*ns+l+1) * ((nid<<1)+1) +((nid<<1)+nscid));
       LOG_D(PHY,"DMRS slot %d, symb %d x2 %x\n",ns,l,x2);
 
-      for (n=0; n<NR_MAX_PUSCH_DMRS_INIT_LENGTH_DWORD; n++) {
+      for (n=0; n<pusch_dmrs_init_length; n++) {
         gNB->nr_gold_pusch_dmrs[nscid][ns][l][n] = lte_gold_generic(&x1, &x2, reset);
         reset = 0;
-=======
-  for (nscid=0; nscid<2; nscid++) {
-    nid = Nid[nscid];
-    for (ns=0; ns<fp->slots_per_frame; ns++) {
-      for (l=0; l<fp->symbols_per_slot; l++) {
-        reset = 1;
-        x2 = ((1<<17) * (fp->symbols_per_slot*ns+l+1) * ((nid<<1)+1) +((nid<<1)+nscid));
-        LOG_D(PHY,"DMRS slot %d, symb %d x2 %x\n",ns,l,x2);
-
-        for (n=0; n<pusch_dmrs_init_length; n++) {
-          gNB->nr_gold_pusch_dmrs[nscid][ns][l][n] = lte_gold_generic(&x1, &x2, reset);
-          reset = 0;
-        }
->>>>>>> 3be77c09
       }
     }
   }
