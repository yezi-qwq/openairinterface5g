--- conflicted
+++ resolved
@@ -129,13 +129,7 @@
                        uint16_t n,
                        uint8_t delta,
                        uint8_t duration_in_symbols,
-<<<<<<< HEAD
-                       uint8_t start_symbol,
-                       dmrs_UplinkConfig_t *dmrs_UplinkConfig,
-                       uint8_t mapping_type,
-=======
                        uint8_t dmrs_type,
->>>>>>> b630a983
                        uint16_t ofdm_symbol_size) {
 
   uint8_t is_dmrs_freq, is_dmrs_time, l0;
