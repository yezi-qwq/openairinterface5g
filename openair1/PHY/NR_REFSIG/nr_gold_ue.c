/*
 * Licensed to the OpenAirInterface (OAI) Software Alliance under one or more
 * contributor license agreements.  See the NOTICE file distributed with
 * this work for additional information regarding copyright ownership.
 * The OpenAirInterface Software Alliance licenses this file to You under
 * the OAI Public License, Version 1.1  (the "License"); you may not use this file
 * except in compliance with the License.
 * You may obtain a copy of the License at
 *
 *      http://www.openairinterface.org/?page_id=698
 *
 * Unless required by applicable law or agreed to in writing, software
 * distributed under the License is distributed on an "AS IS" BASIS,
 * WITHOUT WARRANTIES OR CONDITIONS OF ANY KIND, either express or implied.
 * See the License for the specific language governing permissions and
 * limitations under the License.
 *-------------------------------------------------------------------------------
 * For more information about the OpenAirInterface (OAI) Software Alliance:
 *      contact@openairinterface.org
 */

#include "refsig_defs_ue.h"

void nr_gold_pbch(PHY_VARS_NR_UE* ue)
{
  unsigned int n, x1, x2;
  unsigned int Nid, i_ssb, i_ssb2;
  unsigned char Lmax, l, n_hf, N_hf;
  uint8_t reset;

  Nid = ue->frame_parms.Nid_cell;
  Lmax = ue->frame_parms.Lmax;
  N_hf = (Lmax == 4)? 2:1;

  for (n_hf = 0; n_hf < N_hf; n_hf++) {

    for (l = 0; l < Lmax ; l++) {
      i_ssb = l & (Lmax-1);
      i_ssb2 = i_ssb + (n_hf<<2);

      reset = 1;
      x2 = (1<<11) * (i_ssb2 + 1) * ((Nid>>2) + 1) + (1<<6) * (i_ssb2 + 1) + (Nid&3);

      for (n=0; n<NR_PBCH_DMRS_LENGTH_DWORD; n++) {
        ue->nr_gold_pbch[n_hf][l][n] = lte_gold_generic(&x1, &x2, reset);
        reset = 0;
      }

    }
  }

}

void nr_gold_pdcch(PHY_VARS_NR_UE* ue,
                   unsigned short nid)
{
  unsigned char ns,l;
  unsigned int n,x1,x2,x2tmp0;
  uint8_t reset;

  for (ns=0; ns<ue->frame_parms.slots_per_frame; ns++) {

    for (l=0; l<ue->frame_parms.symbols_per_slot; l++) {

      reset = 1;
      x2tmp0 = ((ue->frame_parms.symbols_per_slot*ns+l+1)*((nid<<1)+1))<<17;
      x2 = (x2tmp0+(nid<<1))%(1U<<31);  //cinit
      
      for (n=0; n<NR_MAX_PDCCH_DMRS_INIT_LENGTH_DWORD; n++) {
        ue->nr_gold_pdcch[0][ns][l][n] = lte_gold_generic(&x1, &x2, reset);
        reset = 0;
      }    
    }
  }
}

void nr_gold_pdsch(PHY_VARS_NR_UE* ue,
                   int nscid,
                   uint32_t nid)
{

  unsigned int x1,x2,x2tmp0;
  uint8_t reset;

  /// to be updated from higher layer
  //unsigned short lbar = 0;

  for (int ns=0; ns<ue->frame_parms.slots_per_frame; ns++) {

    for (int l=0; l<ue->frame_parms.symbols_per_slot; l++) {

<<<<<<< HEAD
      reset = 1;
      x2tmp0 = ((ue->frame_parms.symbols_per_slot*ns+l+1)*((nid<<1)+1))<<17;
      x2 = (x2tmp0+(nid<<1)+nscid)%(1<<31);  //cinit
      LOG_D(PHY,"UE DMRS slot %d, symb %d, x2 %x, nscid %d\n",ns,l,x2,nscid);
=======
        reset = 1;
        x2tmp0 = ((ue->frame_parms.symbols_per_slot*ns+l+1)*((nid<<1)+1))<<17;
        x2 = (x2tmp0+(nid<<1)+nscid)%(1U<<31);  //cinit
        LOG_D(PHY,"UE DMRS slot %d, symb %d, x2 %x, nscid %d\n",ns,l,x2,nscid);
>>>>>>> 5be18253

      for (int n=0; n<NR_MAX_PDSCH_DMRS_INIT_LENGTH_DWORD; n++) {
        ue->nr_gold_pdsch[0][ns][l][nscid][n] = lte_gold_generic(&x1, &x2, reset);
        reset = 0;
      }
    }
  }
}

void nr_init_pusch_dmrs(PHY_VARS_NR_UE* ue,
                        uint16_t N_n_scid,
                        uint8_t n_scid)
{
  uint32_t x1, x2, n;
  uint8_t reset, slot, symb;
  NR_DL_FRAME_PARMS *fp = &ue->frame_parms;
  uint32_t ****pusch_dmrs = ue->nr_gold_pusch_dmrs;

  for (slot=0; slot<fp->slots_per_frame; slot++) {

    for (symb=0; symb<fp->symbols_per_slot; symb++) {

      reset = 1;
      x2 = ((1<<17) * (fp->symbols_per_slot*slot+symb+1) * ((N_n_scid<<1)+1) +((N_n_scid<<1)+n_scid));
      LOG_D(PHY,"DMRS slot %d, symb %d x2 %x\n",slot,symb,x2);
      for (n=0; n<NR_MAX_PUSCH_DMRS_INIT_LENGTH_DWORD; n++) {
        pusch_dmrs[slot][symb][n_scid][n] = lte_gold_generic(&x1, &x2, reset);
        reset = 0;

      }
    }
  }
}<|MERGE_RESOLUTION|>--- conflicted
+++ resolved
@@ -82,24 +82,14 @@
   unsigned int x1,x2,x2tmp0;
   uint8_t reset;
 
-  /// to be updated from higher layer
-  //unsigned short lbar = 0;
-
   for (int ns=0; ns<ue->frame_parms.slots_per_frame; ns++) {
 
     for (int l=0; l<ue->frame_parms.symbols_per_slot; l++) {
 
-<<<<<<< HEAD
       reset = 1;
       x2tmp0 = ((ue->frame_parms.symbols_per_slot*ns+l+1)*((nid<<1)+1))<<17;
-      x2 = (x2tmp0+(nid<<1)+nscid)%(1<<31);  //cinit
+      x2 = (x2tmp0+(nid<<1)+nscid)%(1U<<31);  //cinit
       LOG_D(PHY,"UE DMRS slot %d, symb %d, x2 %x, nscid %d\n",ns,l,x2,nscid);
-=======
-        reset = 1;
-        x2tmp0 = ((ue->frame_parms.symbols_per_slot*ns+l+1)*((nid<<1)+1))<<17;
-        x2 = (x2tmp0+(nid<<1)+nscid)%(1U<<31);  //cinit
-        LOG_D(PHY,"UE DMRS slot %d, symb %d, x2 %x, nscid %d\n",ns,l,x2,nscid);
->>>>>>> 5be18253
 
       for (int n=0; n<NR_MAX_PDSCH_DMRS_INIT_LENGTH_DWORD; n++) {
         ue->nr_gold_pdsch[0][ns][l][nscid][n] = lte_gold_generic(&x1, &x2, reset);
