--- conflicted
+++ resolved
@@ -180,11 +180,7 @@
     ue->measurements.wideband_cqi_avg[gNB_id] = dB_fixed2(ue->measurements.rx_power_avg[gNB_id], ue->measurements.n0_power_avg);
     ue->measurements.rx_rssi_dBm[gNB_id] = ue->measurements.rx_power_avg_dB[gNB_id] + 30 - 10*log10(pow(2, 30)) - ((int)openair0_cfg[0].rx_gain[0] - (int)openair0_cfg[0].rx_gain_offset[0]) - dB_fixed(ue->frame_parms.ofdm_symbol_size);
 
-<<<<<<< HEAD
-    LOG_D(PHY, "[gNB %d] Slot %d, RSSI %d dBm/RE, RSSI (digital) %d dB, WBandCQI %d dB, rxPwrAvg %d, n0PwrAvg %d \n",
-=======
     LOG_D(PHY, "[gNB %d] Slot %d, RSSI %d dB (%d dBm/RE), WBandCQI %d dB, rxPwrAvg %d, n0PwrAvg %d\n",
->>>>>>> 3cfb169b
       gNB_id,
       slot,
       ue->measurements.rx_power_avg_dB[gNB_id],
