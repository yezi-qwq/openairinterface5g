--- conflicted
+++ resolved
@@ -49,7 +49,7 @@
                               NR_DL_FRAME_PARMS *frame_params)
 {
   uint8_t rxAnt = 0, idx = 0;
-  int32_t **rxdataF      = ue->common_vars.common_vars_rx_data_per_thread[proc->thread_id].rxdataF;
+  int32_t **rxdataF      = ue->common_vars.rxdataF;
   prs_config_t *prs_cfg  = &ue->prs_vars[gNB_id]->prs_resource[rsc_id].prs_cfg;
   prs_meas_t **prs_meas  = ue->prs_vars[gNB_id]->prs_resource[rsc_id].prs_meas;
   c16_t ch_tmp_buf[ ue->frame_parms.ofdm_symbol_size] __attribute__((aligned(32)));
@@ -602,14 +602,8 @@
 
   k = nushift;
 
-<<<<<<< HEAD
 #ifdef DEBUG_PBCH
-  printf("PBCH DMRS Correlation : ThreadId %d, gNB_id %d , OFDM size %d, Ncp=%d, Ns=%d, k=%d symbol %d\n",proc->thread_id, gNB_id,ue->frame_parms.ofdm_symbol_size,
-=======
-#ifdef DEBUG_CH
-  printf("PBCH DMRS Correlation : gNB_id %d , OFDM size %d, Ncp=%d, Ns=%d, k=%d symbol %d\n", gNB_id,ue->frame_parms.ofdm_symbol_size,
->>>>>>> 8a71877e
-         ue->frame_parms.Ncp,Ns,k, symbol);
+  printf("PBCH DMRS Correlation : gNB_id %d , OFDM size %d, Ncp=%d, Ns=%d, k=%d symbol %d\n", gNB_id, ue->frame_parms.ofdm_symbol_size, ue->frame_parms.Ncp, Ns, k, symbol);
 #endif
 
   // generate pilot
@@ -772,14 +766,8 @@
 
   k = nushift;
 
-<<<<<<< HEAD
 #ifdef DEBUG_PBCH
-  printf("PBCH Channel Estimation : ThreadId %d, gNB_id %d ch_offset %d, OFDM size %d, Ncp=%d, Ns=%d, k=%d symbol %d\n",proc->thread_id, gNB_id,ch_offset,ue->frame_parms.ofdm_symbol_size,
-=======
-#ifdef DEBUG_CH
-  printf("PBCH Channel Estimation : gNB_id %d ch_offset %d, OFDM size %d, Ncp=%d, Ns=%d, k=%d symbol %d\n", gNB_id,ch_offset,ue->frame_parms.ofdm_symbol_size,
->>>>>>> 8a71877e
-         ue->frame_parms.Ncp,Ns,k, symbol);
+  printf("PBCH Channel Estimation : gNB_id %d ch_offset %d, OFDM size %d, Ncp=%d, Ns=%d, k=%d symbol %d\n", gNB_id, ch_offset, ue->frame_parms.ofdm_symbol_size, ue->frame_parms.Ncp, Ns, k, symbol);
 #endif
 
   switch (k) {
@@ -1282,13 +1270,15 @@
   int re_offset = k;
 
 #ifdef DEBUG_PDSCH
-<<<<<<< HEAD
-  printf("PDSCH Channel Estimation : ThreadId %d, gNB_id %d ch_offset %d, symbol_offset %d OFDM size %d, Ncp=%d, Ns=%d, k=%d symbol %d\n",
-         proc->thread_id, gNB_id,ch_offset,symbol_offset,ue->frame_parms.ofdm_symbol_size, ue->frame_parms.Ncp,Ns,k, symbol);
-=======
-  printf("PDSCH Channel Estimation : gNB_id %d ch_offset %d, symbol_offset %d OFDM size %d, Ncp=%d, Ns=%d, k=%d symbol %d\n", gNB_id,ch_offset,symbol_offset,ue->frame_parms.ofdm_symbol_size,
-         ue->frame_parms.Ncp,Ns,k, symbol);
->>>>>>> 8a71877e
+  printf("PDSCH Channel Estimation : gNB_id %d ch_offset %d, symbol_offset %d OFDM size %d, Ncp=%d, Ns=%d, k=%d symbol %d\n",
+         gNB_id,
+         ch_offset,
+         symbol_offset,
+         ue->frame_parms.ofdm_symbol_size,
+         ue->frame_parms.Ncp,
+         Ns,
+         k,
+         symbol);
 #endif
 
   // generate pilot for gNB port number 1000+p
