/*
 * Licensed to the OpenAirInterface (OAI) Software Alliance under one or more
 * contributor license agreements.  See the NOTICE file distributed with
 * this work for additional information regarding copyright ownership.
 * The OpenAirInterface Software Alliance licenses this file to You under
 * the OAI Public License, Version 1.0  (the "License"); you may not use this file
 * except in compliance with the License.
 * You may obtain a copy of the License at
 *
 *      http://www.openairinterface.org/?page_id=698
 *
 * Unless required by applicable law or agreed to in writing, software
 * distributed under the License is distributed on an "AS IS" BASIS,
 * WITHOUT WARRANTIES OR CONDITIONS OF ANY KIND, either express or implied.
 * See the License for the specific language governing permissions and
 * limitations under the License.
 *-------------------------------------------------------------------------------
 * For more information about the OpenAirInterface (OAI) Software Alliance:
 *      contact@openairinterface.org
 */


#include <string.h>
#include "SCHED_NR_UE/defs.h"
#include "nr_estimation.h"
#include "PHY/NR_REFSIG/refsig_defs_ue.h"
#include "PHY/NR_REFSIG/nr_refsig.h"
#include "PHY/NR_REFSIG/dmrs_nr.h"
#include "PHY/NR_REFSIG/ptrs_nr.h"
#include "PHY/NR_TRANSPORT/nr_sch_dmrs.h"
#include "PHY/NR_TRANSPORT/nr_transport_proto.h"
#include "filt16a_32.h"
#include "T.h"
#include <openair1/PHY/TOOLS/phy_scope_interface.h>

//#define DEBUG_PDSCH
//#define DEBUG_PDCCH
//#define DEBUG_CH
//#define DEBUG_PRS_CHEST
//#define DEBUG_PRS_PRINTS
#define IDFT_INTERPOL_FACTOR 1
extern short nr_qpsk_mod_table[8];
int k_prime_table[4][12] = {
      {0,1,0,1,0,1,0,1,0,1,0,1},
      {0,2,1,3,0,2,1,3,0,2,1,3},
      {0,3,1,4,2,5,0,3,1,4,2,5},
      {0,6,3,9,1,7,4,10,2,8,5,11}};

static inline int abs32(int x)
{
  return (((int)((short*)&x)[0])*((int)((short*)&x)[0]) + ((int)((short*)&x)[1])*((int)((short*)&x)[1]));
}

int nr_prs_channel_estimation(uint8_t gNB_id,
                              uint8_t rsc_id,
                              uint8_t rep_num,
                              PHY_VARS_NR_UE *ue,
                              UE_nr_rxtx_proc_t *proc,
                              NR_DL_FRAME_PARMS *frame_params)
{
  int32_t **rxdataF      = ue->common_vars.common_vars_rx_data_per_thread[proc->thread_id].rxdataF;
  prs_data_t *prs_cfg    = &ue->prs_vars[gNB_id]->prs_resource[rsc_id].prs_cfg;
  prs_meas_t **prs_meas  = ue->prs_vars[gNB_id]->prs_resource[rsc_id].prs_meas;
  int32_t **prs_chestF   = ue->prs_vars[gNB_id]->prs_resource[rsc_id].prs_ch_estimates;
  int32_t **prs_chestT   = ue->prs_vars[gNB_id]->prs_resource[rsc_id].prs_ch_estimates_time;
  int slot_prs           = (proc->nr_slot_rx - rep_num*prs_cfg->PRSResourceTimeGap + frame_params->slots_per_frame)%frame_params->slots_per_frame;
  uint32_t **nr_gold_prs = ue->nr_gold_prs[gNB_id][rsc_id][slot_prs];
  
  uint8_t rxAnt = 0, idx = 0;
  int16_t *rxF, *pil, *fl, *fm, *fmm, *fml, *fmr, *fr, mod_prs[NR_MAX_PRS_LENGTH<<1];
  int16_t ch[2] = {0}, noiseFig[2] = {0};
  int16_t k_prime = 0, k = 0, re_offset = 0, first_half = 0, second_half = 0;
  int16_t *ch_tmp  = (int16_t *)malloc16_clear(frame_params->ofdm_symbol_size*sizeof(int32_t));
  AssertFatal((ch_tmp != NULL), "[%s] channel estimate buffer initialization failed!!", __FUNCTION__);
  int16_t *chF_interpol  = (int16_t *)malloc16_clear(IDFT_INTERPOL_FACTOR*frame_params->ofdm_symbol_size*sizeof(int32_t));
  AssertFatal((chF_interpol != NULL), "[%s] channel estimate buffer initialization failed!!", __FUNCTION__);
  int16_t *chT_interpol  = (int16_t *)malloc16_clear(IDFT_INTERPOL_FACTOR*frame_params->ofdm_symbol_size*sizeof(int32_t));
  AssertFatal((chT_interpol != NULL), "[%s] channel estimate buffer initialization failed!!", __FUNCTION__);
  int32_t ch_pwr = 0, snr = 0;
#ifdef DEBUG_PRS_CHEST
  char filename[64] = {0}, varname[64] = {0};
#endif
  int16_t *ch_init     = ch_tmp;
  int16_t scale_factor = (1.0f/(float)(prs_cfg->NumPRSSymbols))*(1<<15);
  int16_t num_pilots   = (12/prs_cfg->CombSize)*prs_cfg->NumRB;
  int16_t start_offset = (IDFT_INTERPOL_FACTOR-1)*frame_params->ofdm_symbol_size>>1;

  for(int l = prs_cfg->SymbolStart; l < prs_cfg->SymbolStart+prs_cfg->NumPRSSymbols; l++)
  {
    int symInd = l-prs_cfg->SymbolStart;
    if (prs_cfg->CombSize == 2) {
      k_prime = k_prime_table[0][symInd];
    }
    else if (prs_cfg->CombSize == 4){
      k_prime = k_prime_table[1][symInd];
    }
    else if (prs_cfg->CombSize == 6){
      k_prime = k_prime_table[2][symInd];
    }
    else if (prs_cfg->CombSize == 12){
      k_prime = k_prime_table[3][symInd];
    }
   
#ifdef DEBUG_PRS_PRINTS 
    printf("[gNB %d][rsc %d] PRS config l %d k_prime %d:\nprs_cfg->SymbolStart %d\nprs_cfg->NumPRSSymbols %d\nprs_cfg->NumRB %d\nprs_cfg->CombSize %d\n", gNB_id, rsc_id, l, k_prime, prs_cfg->SymbolStart, prs_cfg->NumPRSSymbols, prs_cfg->NumRB, prs_cfg->CombSize);
#endif
    // Pilots generation and modulation
    for (int m = 0; m < num_pilots; m++) 
    {
      idx = (((nr_gold_prs[l][(m<<1)>>5])>>((m<<1)&0x1f))&3);
      mod_prs[m<<1]     = nr_qpsk_mod_table[idx<<1];
      mod_prs[(m<<1)+1] = nr_qpsk_mod_table[(idx<<1) + 1];
    } 
     
    for (rxAnt=0; rxAnt < frame_params->nb_antennas_rx; rxAnt++)
    {
      snr = 0;
      
      // calculate RE offset
      k = re_offset = (prs_cfg->REOffset+k_prime) % prs_cfg->CombSize + prs_cfg->RBOffset*12 + frame_params->first_carrier_offset;

      // Channel estimation and interpolation
      pil       = (int16_t *)&mod_prs[0];
      rxF       = (int16_t *)&rxdataF[rxAnt][l*frame_params->ofdm_symbol_size + k];
      //memset(ch_tmp,0,sizeof(int32_t)*(ue->frame_parms.ofdm_symbol_size));
      
      if(prs_cfg->CombSize == 2)
      {
        // Choose the interpolation filters
        switch (k_prime) {
          case 0:
            fl  = filt8_l0;
            fml = filt8_m0;
            fmm = filt8_mm0;
            fmr = filt8_mr0;
            fm  = filt8_m0;
            fr  = filt8_r0;
            break;

          case 1:
            fl  = filt8_l1;
            fmm = filt8_mm1;
            fml = filt8_ml1;
            fmr = fmm;
            fm  = filt8_m1;
            fr  = filt8_r1;
            break;

          default:
            LOG_I(PHY, "%s: ERROR!! Invalid k_prime=%d for PRS comb_size %d, symbol %d\n",__FUNCTION__, k_prime, prs_cfg->CombSize, l);
            return(-1);
            break;
        }

        //Start pilot
        ch[0] = (int16_t)(((int32_t)rxF[0]*pil[0] + (int32_t)rxF[1]*pil[1])>>15);
        ch[1] = (int16_t)(((int32_t)rxF[1]*pil[0] - (int32_t)rxF[0]*pil[1])>>15);
        multadd_real_vector_complex_scalar(fl,
		    	       ch,
		    	       ch_tmp,
		    	       8);

        //SNR estimation
        noiseFig[0] = rxF[0] - (int16_t)(((int32_t)ch[0]*pil[0] - (int32_t)ch[1]*pil[1])>>15);
        noiseFig[1] = rxF[1] - (int16_t)(((int32_t)ch[1]*pil[0] + (int32_t)ch[0]*pil[1])>>15);
        snr += 10*log10(abs32(*((int*)rxF)) - abs32(*((int*)noiseFig))) - 10*log10(abs32(*((int*)noiseFig)));
#ifdef DEBUG_PRS_PRINTS
        printf("[Rx %d] pilot %3d, SNR %+2d dB: rxF - > (%+3d, %+3d) addr %p  ch -> (%+3d, %+3d), pil -> (%+d, %+d) \n", rxAnt, 0, snr, rxF[0],rxF[1],&rxF[0],ch[0],ch[1],pil[0],pil[1]);
#endif
        pil +=2;
        k   = (k+prs_cfg->CombSize) % frame_params->ofdm_symbol_size;
        rxF = (int16_t *)&rxdataF[rxAnt][l*frame_params->ofdm_symbol_size + k];
        
        //Middle pilots
        for(int pIdx = 1; pIdx < num_pilots-1; pIdx+=2)
        {
          ch[0] = (int16_t)(((int32_t)rxF[0]*pil[0] + (int32_t)rxF[1]*pil[1])>>15);
          ch[1] = (int16_t)(((int32_t)rxF[1]*pil[0] - (int32_t)rxF[0]*pil[1])>>15);
          if(pIdx == 1) // 2nd pilot
          {
            multadd_real_vector_complex_scalar(fml,
		        	       ch,
		        	       ch_tmp,
		        	       8);
          }
          else
          {
            multadd_real_vector_complex_scalar(fm,
		        	       ch,
		        	       ch_tmp,
		        	       8);
          }
          
          //SNR estimation
          noiseFig[0] = rxF[0] - (int16_t)(((int32_t)ch[0]*pil[0] - (int32_t)ch[1]*pil[1])>>15);
          noiseFig[1] = rxF[1] - (int16_t)(((int32_t)ch[1]*pil[0] + (int32_t)ch[0]*pil[1])>>15);
          snr += 10*log10(abs32(*((int*)rxF)) - abs32(*((int*)noiseFig))) - 10*log10(abs32(*((int*)noiseFig)));
#ifdef DEBUG_PRS_PRINTS
          printf("[Rx %d] pilot %3d, SNR %+2d dB: rxF - > (%+3d, %+3d) addr %p  ch -> (%+3d, %+3d), pil -> (%+d, %+d) \n", rxAnt, pIdx, snr/(pIdx+1), rxF[0],rxF[1],&rxF[0],ch[0],ch[1],pil[0],pil[1]);
#endif
          pil +=2;
          k   = (k+prs_cfg->CombSize) % frame_params->ofdm_symbol_size;
          rxF = (int16_t *)&rxdataF[rxAnt][l*frame_params->ofdm_symbol_size + k];

          ch[0] = (int16_t)(((int32_t)rxF[0]*pil[0] + (int32_t)rxF[1]*pil[1])>>15);
          ch[1] = (int16_t)(((int32_t)rxF[1]*pil[0] - (int32_t)rxF[0]*pil[1])>>15);
          if(pIdx == (num_pilots-3)) // 2nd last pilot
          {
            multadd_real_vector_complex_scalar(fmr,
		        	       ch,
		        	       ch_tmp,
		        	       8);
          }
          else
          {
            multadd_real_vector_complex_scalar(fmm,
		        	       ch,
		        	       ch_tmp,
		        	       8);
          }
          
          //SNR estimation
          noiseFig[0] = rxF[0] - (int16_t)(((int32_t)ch[0]*pil[0] - (int32_t)ch[1]*pil[1])>>15);
          noiseFig[1] = rxF[1] - (int16_t)(((int32_t)ch[1]*pil[0] + (int32_t)ch[0]*pil[1])>>15);
          snr += 10*log10(abs32(*((int*)rxF)) - abs32(*((int*)noiseFig))) - 10*log10(abs32(*((int*)noiseFig)));
#ifdef DEBUG_PRS_PRINTS
          printf("[Rx %d] pilot %3d, SNR %+2d dB: rxF - > (%+3d, %+3d) addr %p  ch -> (%+3d, %+3d), pil -> (%+d, %+d) \n", rxAnt, pIdx+1, snr/(pIdx+2), rxF[0],rxF[1],&rxF[0],ch[0],ch[1],pil[0],pil[1]);
#endif
          pil +=2;
          k   = (k+prs_cfg->CombSize) % frame_params->ofdm_symbol_size;
          rxF = (int16_t *)&rxdataF[rxAnt][l*frame_params->ofdm_symbol_size + k];
          ch_tmp +=8;
        }

        //End pilot
        ch[0] = (int16_t)(((int32_t)rxF[0]*pil[0] + (int32_t)rxF[1]*pil[1])>>15);
        ch[1] = (int16_t)(((int32_t)rxF[1]*pil[0] - (int32_t)rxF[0]*pil[1])>>15);
        multadd_real_vector_complex_scalar(fr,
	      	       ch,
	      	       ch_tmp,
	      	       8);

          //SNR estimation
          noiseFig[0] = rxF[0] - (int16_t)(((int32_t)ch[0]*pil[0] - (int32_t)ch[1]*pil[1])>>15);
          noiseFig[1] = rxF[1] - (int16_t)(((int32_t)ch[1]*pil[0] + (int32_t)ch[0]*pil[1])>>15);
          snr += 10*log10(abs32(*((int*)rxF)) - abs32(*((int*)noiseFig))) - 10*log10(abs32(*((int*)noiseFig)));
#ifdef DEBUG_PRS_PRINTS
          printf("[Rx %d] pilot %3d, SNR %+2d dB: rxF - > (%+3d, %+3d) addr %p  ch -> (%+3d, %+3d), pil -> (%+d, %+d) \n", rxAnt, num_pilots-1, snr/num_pilots, rxF[0],rxF[1],&rxF[0],ch[0],ch[1],pil[0],pil[1]);
#endif
          // average out the SNR computed
          snr = snr/num_pilots;
          prs_meas[rxAnt]->snr = snr;
      }
      else if(prs_cfg->CombSize == 4)
      {
        // Choose the interpolation filters
        switch (k_prime) {
          case 0:
            fl  = filt16a_l0;
            fml = filt16a_mm0;
            fmm = filt16a_mm0;
            fmr = filt16a_m0;
            fm  = filt16a_m0;
            fr  = filt16a_r0;
            break;

          case 1:
            fl  = filt16a_l1;
            fml = filt16a_ml1;
            fmm = filt16a_mm1;
            fmr = filt16a_mr1;
            fm  = filt16a_m1;
            fr  = filt16a_r1;
            break;

          case 2:
            fl  = filt16a_l2;
            fml = filt16a_ml2;
            fmm = filt16a_mm2;
            fmr = filt16a_mr2;
            fm  = filt16a_m2;
            fr  = filt16a_r2;
            break;

          case 3:
            fl  = filt16a_l3;
            fml = filt16a_ml3;
            fmm = filt16a_mm3;
            fmr = filt16a_mm3;
            fm  = filt16a_m3;
            fr  = filt16a_r3;
            break;

          default:
            LOG_I(PHY, "%s: ERROR!! Invalid k_prime=%d for PRS comb_size %d, symbol %d\n",__FUNCTION__, k_prime, prs_cfg->CombSize, l);
            return(-1);
            break;
        }

        //Start pilot
        ch[0] = (int16_t)(((int32_t)rxF[0]*pil[0] + (int32_t)rxF[1]*pil[1])>>15);
        ch[1] = (int16_t)(((int32_t)rxF[1]*pil[0] - (int32_t)rxF[0]*pil[1])>>15);
        multadd_real_vector_complex_scalar(fl,
	      	       ch,
	      	       ch_tmp,
	      	       16);
        
        //SNR estimation
        noiseFig[0] = rxF[0] - (int16_t)(((int32_t)ch[0]*pil[0] - (int32_t)ch[1]*pil[1])>>15);
        noiseFig[1] = rxF[1] - (int16_t)(((int32_t)ch[1]*pil[0] + (int32_t)ch[0]*pil[1])>>15);
        snr += 10*log10(abs32(*((int*)rxF)) - abs32(*((int*)noiseFig))) - 10*log10(abs32(*((int*)noiseFig)));
#ifdef DEBUG_PRS_PRINTS
        printf("[Rx %d] pilot %3d, SNR %+2d dB: rxF - > (%+3d, %+3d) addr %p  ch -> (%+3d, %+3d), pil -> (%+d, %+d) \n", rxAnt, 0, snr, rxF[0],rxF[1],&rxF[0],ch[0],ch[1],pil[0],pil[1]);
#endif
        pil +=2;
        k   = (k+prs_cfg->CombSize) % frame_params->ofdm_symbol_size;
        rxF = (int16_t *)&rxdataF[rxAnt][l*frame_params->ofdm_symbol_size + k];

<<<<<<< HEAD
        ch[0] = (int16_t)(((int32_t)rxF[0]*pil[0] + (int32_t)rxF[1]*pil[1])>>15);
        ch[1] = (int16_t)(((int32_t)rxF[1]*pil[0] - (int32_t)rxF[0]*pil[1])>>15);
        multadd_real_vector_complex_scalar(fml,
	      	       ch,
	      	       ch_tmp,
	      	       16);

        //SNR estimation
        noiseFig[0] = rxF[0] - (int16_t)(((int32_t)ch[0]*pil[0] - (int32_t)ch[1]*pil[1])>>15);
        noiseFig[1] = rxF[1] - (int16_t)(((int32_t)ch[1]*pil[0] + (int32_t)ch[0]*pil[1])>>15);
        snr += 10*log10(abs32(*((int*)rxF)) - abs32(*((int*)noiseFig))) - 10*log10(abs32(*((int*)noiseFig)));
#ifdef DEBUG_PRS_PRINTS
        printf("[Rx %d] pilot %3d, SNR %+2d dB: rxF - > (%+3d, %+3d) addr %p  ch -> (%+3d, %+3d), pil -> (%+d, %+d) \n", rxAnt, 1, snr/2, rxF[0],rxF[1],&rxF[0],ch[0],ch[1],pil[0],pil[1]);
#endif
        pil +=2;
        k   = (k+prs_cfg->CombSize) % frame_params->ofdm_symbol_size;
        rxF = (int16_t *)&rxdataF[rxAnt][l*frame_params->ofdm_symbol_size + k];
        ch_tmp +=8;

        //Middle pilots
        for(int pIdx = 2; pIdx < num_pilots-2; pIdx++)
        {
          ch[0] = (int16_t)(((int32_t)rxF[0]*pil[0] + (int32_t)rxF[1]*pil[1])>>15);
          ch[1] = (int16_t)(((int32_t)rxF[1]*pil[0] - (int32_t)rxF[0]*pil[1])>>15);
          multadd_real_vector_complex_scalar(fmm,
	      	         ch,
	      	         ch_tmp,
	      	         16);
        
          //SNR estimation
          noiseFig[0] = rxF[0] - (int16_t)(((int32_t)ch[0]*pil[0] - (int32_t)ch[1]*pil[1])>>15);
          noiseFig[1] = rxF[1] - (int16_t)(((int32_t)ch[1]*pil[0] + (int32_t)ch[0]*pil[1])>>15);
          snr += 10*log10(abs32(*((int*)rxF)) - abs32(*((int*)noiseFig))) - 10*log10(abs32(*((int*)noiseFig)));
#ifdef DEBUG_PRS_PRINTS
          printf("[Rx %d] pilot %3d, SNR %+2d dB: rxF - > (%+3d, %+3d) addr %p  ch -> (%+3d, %+3d), pil -> (%+d, %+d) \n", rxAnt, pIdx, snr/(pIdx+1), rxF[0],rxF[1],&rxF[0],ch[0],ch[1],pil[0],pil[1]);
#endif
          pil +=2;
          k   = (k+prs_cfg->CombSize) % frame_params->ofdm_symbol_size;
          rxF = (int16_t *)&rxdataF[rxAnt][l*frame_params->ofdm_symbol_size + k];
          ch_tmp +=8;
        }

        //End pilot
        ch[0] = (int16_t)(((int32_t)rxF[0]*pil[0] + (int32_t)rxF[1]*pil[1])>>15);
        ch[1] = (int16_t)(((int32_t)rxF[1]*pil[0] - (int32_t)rxF[0]*pil[1])>>15);
        multadd_real_vector_complex_scalar(fmr,
	      	       ch,
	      	       ch_tmp,
	      	       16);
        
        //SNR estimation
        noiseFig[0] = rxF[0] - (int16_t)(((int32_t)ch[0]*pil[0] - (int32_t)ch[1]*pil[1])>>15);
        noiseFig[1] = rxF[1] - (int16_t)(((int32_t)ch[1]*pil[0] + (int32_t)ch[0]*pil[1])>>15);
        snr += 10*log10(abs32(*((int*)rxF)) - abs32(*((int*)noiseFig))) - 10*log10(abs32(*((int*)noiseFig)));
#ifdef DEBUG_PRS_PRINTS
        printf("[Rx %d] pilot %3d, SNR %+2d dB: rxF - > (%+3d, %+3d) addr %p  ch -> (%+3d, %+3d), pil -> (%+d, %+d) \n", rxAnt, num_pilots-2, snr/(num_pilots-1), rxF[0],rxF[1],&rxF[0],ch[0],ch[1],pil[0],pil[1]);
#endif
        pil +=2;
        k   = (k+prs_cfg->CombSize) % frame_params->ofdm_symbol_size;
        rxF = (int16_t *)&rxdataF[rxAnt][l*frame_params->ofdm_symbol_size + k];

        ch[0] = (int16_t)(((int32_t)rxF[0]*pil[0] + (int32_t)rxF[1]*pil[1])>>15);
        ch[1] = (int16_t)(((int32_t)rxF[1]*pil[0] - (int32_t)rxF[0]*pil[1])>>15);
        multadd_real_vector_complex_scalar(fr,
	      	       ch,
	      	       ch_tmp,
	      	       16);
        
        //SNR estimation
        noiseFig[0] = rxF[0] - (int16_t)(((int32_t)ch[0]*pil[0] - (int32_t)ch[1]*pil[1])>>15);
        noiseFig[1] = rxF[1] - (int16_t)(((int32_t)ch[1]*pil[0] + (int32_t)ch[0]*pil[1])>>15);
        snr += 10*log10(abs32(*((int*)rxF)) - abs32(*((int*)noiseFig))) - 10*log10(abs32(*((int*)noiseFig)));
#ifdef DEBUG_PRS_PRINTS
        printf("[Rx %d] pilot %3d, SNR %+2d dB: rxF - > (%+3d, %+3d) addr %p  ch -> (%+3d, %+3d), pil -> (%+d, +%d) \n", rxAnt, num_pilots-1, snr/num_pilots, rxF[0],rxF[1],&rxF[0],ch[0],ch[1],pil[0],pil[1]);
#endif
          // average out the SNR computed
          snr = snr/num_pilots;
          prs_meas[rxAnt]->snr = snr;
      }
      else
      {
        AssertFatal((prs_cfg->CombSize == 2)||(prs_cfg->CombSize == 4), "[%s] DL PRS CombSize other than 2 and 4 are NOT supported currently. Exiting!!!", __FUNCTION__);
      }

      //reset channel pointer
      ch_tmp = ch_init;
    } // for rxAnt
  } //for l
  
  for (rxAnt=0; rxAnt < frame_params->nb_antennas_rx; rxAnt++)
  {
    // scale by averaging factor 1/NumPrsSymbols
    multadd_complex_vector_real_scalar(ch_tmp,
                                       scale_factor,
                                       ch_tmp,
                                       1,
                                       frame_params->ofdm_symbol_size);

#ifdef DEBUG_PRS_PRINTS
    for (int rb = 0; rb < prs_cfg->NumRB; rb++)
    {
      printf("================================================================\n");
      printf("\t\t\t[gNB %d][Rx %d][RB %d]\n", gNB_id, rxAnt, rb);
      printf("================================================================\n");
      idx = (12*rb)<<1;
      printf("%4d %4d  %4d %4d  %4d %4d  %4d %4d  %4d %4d  %4d %4d\n", ch_tmp[idx], ch_tmp[idx+1], ch_tmp[idx+2], ch_tmp[idx+3], ch_tmp[idx+4], ch_tmp[idx+5], ch_tmp[idx+6], ch_tmp[idx+7], ch_tmp[idx+8], ch_tmp[idx+9], ch_tmp[idx+10], ch_tmp[idx+11]);
      printf("%4d %4d  %4d %4d  %4d %4d  %4d %4d  %4d %4d  %4d %4d\n", ch_tmp[idx+12], ch_tmp[idx+13], ch_tmp[idx+14], ch_tmp[idx+15], ch_tmp[idx+16], ch_tmp[idx+17], ch_tmp[idx+18], ch_tmp[idx+19], ch_tmp[idx+20], ch_tmp[idx+21], ch_tmp[idx+22], ch_tmp[idx+23]);
      printf("\n");
    }
#endif

    // Place PRS channel estimates in FFT shifted format
    first_half  = frame_params->ofdm_symbol_size - re_offset;
    second_half = (prs_cfg->NumRB*12) - first_half;
    if(first_half > 0)
      memcpy((int16_t *)&prs_chestF[rxAnt][re_offset], &ch_tmp[0], first_half*sizeof(int32_t));
    if(second_half > 0)
      memcpy((int16_t *)&prs_chestF[rxAnt][0], &ch_tmp[(first_half<<1)], second_half*sizeof(int32_t));

    memcpy((int16_t *)&chF_interpol[start_offset+re_offset], &ch_tmp[0], first_half*sizeof(int32_t));
    memcpy((int16_t *)&chF_interpol[start_offset], &ch_tmp[(first_half<<1)], second_half*sizeof(int32_t));

    // Time domain IMPULSE response
    idft_size_idx_t idftsizeidx;
    switch (IDFT_INTERPOL_FACTOR*frame_params->ofdm_symbol_size) {
    case 128:
      idftsizeidx = IDFT_128;
      break;

    case 256:
      idftsizeidx = IDFT_256;
      break;

    case 512:
      idftsizeidx = IDFT_512;
      break;

    case 768:
      idftsizeidx = IDFT_768;
      break;

    case 1024:
      idftsizeidx = IDFT_1024;
      break;

    case 1536:
      idftsizeidx = IDFT_1536;
      break;

    case 2048:
      idftsizeidx = IDFT_2048;
      break;

    case 3072:
      idftsizeidx = IDFT_3072;
      break;

    case 4096:
      idftsizeidx = IDFT_4096;
      break;

    case 8192:
      idftsizeidx = IDFT_8192;
      break;

    case 12288:
      idftsizeidx = IDFT_12288;
      break;

    case 16384:
      idftsizeidx = IDFT_16384;
      break;

    case 24576:
      idftsizeidx = IDFT_24576;
      break;

    case 32768:
      idftsizeidx = IDFT_32768;
      break;

    case 49152:
      idftsizeidx = IDFT_49152;
      break;

    case 65536:
      idftsizeidx = IDFT_65536;
      break;

    default:
      LOG_I(PHY, "%s: unsupported ofdm symbol size \n", __FUNCTION__);
      assert(0);
    }

    idft(idftsizeidx,
         (int16_t *)&chF_interpol[0],
         (int16_t *)&chT_interpol[0],1);

    // rearrange impulse response
    memcpy((int16_t *)&prs_chestT[rxAnt][0], &chT_interpol[IDFT_INTERPOL_FACTOR*frame_params->ofdm_symbol_size], (frame_params->ofdm_symbol_size>>1)*sizeof(int32_t));
    memcpy((int16_t *)&prs_chestT[rxAnt][(frame_params->ofdm_symbol_size>>1)], &chT_interpol[start_offset], (frame_params->ofdm_symbol_size>>1)*sizeof(int32_t));

    // peak estimator
    peak_estimator(&prs_chestT[rxAnt][0],
                   frame_params->ofdm_symbol_size,
                   &prs_meas[rxAnt]->dl_toa,
                   &ch_pwr);

    //prs measurements
    prs_meas[rxAnt]->dl_toa    -= (frame_params->ofdm_symbol_size>>1);
    prs_meas[rxAnt]->gNB_id     = gNB_id;
    prs_meas[rxAnt]->sfn        = proc->frame_rx;
    prs_meas[rxAnt]->slot       = proc->nr_slot_rx;
    prs_meas[rxAnt]->rxAnt_idx  = rxAnt;
    prs_meas[rxAnt]->dl_aoa     = 0;
    LOG_I(PHY, "[gNB %d][rsc %d][Rx %d][sfn %d][slot %d] DL PRS ToA ==> %d / %d samples, peak channel power %.1f dBm, SNR %+2d dB\n", gNB_id, rsc_id, rxAnt, proc->frame_rx, proc->nr_slot_rx, prs_meas[rxAnt]->dl_toa, frame_params->ofdm_symbol_size, 10*log10(ch_pwr/frame_params->ofdm_symbol_size)-30, prs_meas[rxAnt]->snr);

#ifdef DEBUG_PRS_CHEST
    sprintf(filename, "%s%i%s", "PRSpilot_", rxAnt, ".m");
    LOG_M(filename, "prs_loc", &mod_prs[0], prs_cfg->NumRB*(12/prs_cfg->CombSize),1,1);
    sprintf(filename, "%s%i%s", "rxSigF_", rxAnt, ".m");
    sprintf(varname, "%s%i", "rxF_", rxAnt);
    LOG_M(filename, varname, &rxdataF[rxAnt][0], prs_cfg->NumPRSSymbols*frame_params->ofdm_symbol_size,1,1);
    sprintf(filename, "%s%i%s", "prsChestF_", rxAnt, ".m");
    sprintf(varname, "%s%i", "prsChF_", rxAnt);
    LOG_M(filename, varname, &prs_chestF[rxAnt][0], frame_params->ofdm_symbol_size,1,1);
    sprintf(filename, "%s%i%s", "prsChestT_", rxAnt, ".m");
    sprintf(varname, "%s%i", "prsChT_", rxAnt);
    LOG_M(filename, varname, &prs_chestT[rxAnt][0], frame_params->ofdm_symbol_size,1,1);
#endif

    // T tracer dump
    T(T_UE_PHY_INPUT_SIGNAL, T_INT(gNB_id),
      T_INT(proc->frame_rx), T_INT(proc->nr_slot_rx),
      T_INT(rxAnt), T_BUFFER(&rxdataF[rxAnt][0], frame_params->samples_per_slot_wCP*sizeof(int32_t)));

    T(T_UE_PHY_DL_CHANNEL_ESTIMATE_FREQ, T_INT(gNB_id), T_INT(rsc_id),
      T_INT(proc->frame_rx), T_INT(proc->nr_slot_rx),
      T_INT(rxAnt), T_BUFFER(&prs_chestF[rxAnt][0], frame_params->ofdm_symbol_size*sizeof(int32_t)));

    T(T_UE_PHY_DL_CHANNEL_ESTIMATE, T_INT(gNB_id), T_INT(rsc_id),
      T_INT(proc->frame_rx), T_INT(proc->nr_slot_rx),
      T_INT(rxAnt), T_BUFFER(&prs_chestT[rxAnt][0], frame_params->ofdm_symbol_size*sizeof(int32_t)));
  }

  free(ch_tmp);
  free(chF_interpol);
  free(chT_interpol);
  return(0);
}

#define CH_INTERP 0
#define NO_INTERP 1

/* Generic function to find the peak of channel estimation buffer */
void peak_estimator(int32_t *buffer, int32_t buf_len, int32_t *peak_idx, int32_t *peak_val)
{
  int32_t max_val = 0, max_idx = 0, abs_val = 0;
  for(int k = 0; k < buf_len; k++)
  {
    abs_val = abs32(buffer[k]);
    if(abs_val > max_val)
    {
      max_val = abs_val;
      max_idx = k;
    }
  }
  *peak_val = max_val;
  *peak_idx = max_idx;
}
=======
#define CH_INTERP 0
#define NO_INTERP 1
>>>>>>> 7f910a2e

int nr_pbch_dmrs_correlation(PHY_VARS_NR_UE *ue,
                             UE_nr_rxtx_proc_t *proc,
                             uint8_t gNB_id,
                             unsigned char Ns,
                             unsigned char symbol,
                             int dmrss,
                             NR_UE_SSB *current_ssb)
{
  int pilot[200] __attribute__((aligned(16)));
  unsigned short k;
  unsigned int pilot_cnt;
  int16_t ch[2],*pil,*rxF;
  int symbol_offset;


  uint8_t nushift;
  uint8_t ssb_index=current_ssb->i_ssb;
  uint8_t n_hf=current_ssb->n_hf;
  int **rxdataF=ue->common_vars.common_vars_rx_data_per_thread[proc->thread_id].rxdataF;

  nushift =  ue->frame_parms.Nid_cell%4;
  ue->frame_parms.nushift = nushift;
  unsigned int  ssb_offset = ue->frame_parms.first_carrier_offset + ue->frame_parms.ssb_start_subcarrier;
  if (ssb_offset>= ue->frame_parms.ofdm_symbol_size) ssb_offset-=ue->frame_parms.ofdm_symbol_size;

  AssertFatal(dmrss >= 0 && dmrss < 3,
	      "symbol %d is illegal for PBCH DM-RS \n",
	      dmrss);

  symbol_offset = ue->frame_parms.ofdm_symbol_size*symbol;


  k = nushift;

#ifdef DEBUG_CH
  printf("PBCH DMRS Correlation : ThreadId %d, gNB_id %d , OFDM size %d, Ncp=%d, Ns=%d, k=%d symbol %d\n",proc->thread_id, gNB_id,ue->frame_parms.ofdm_symbol_size,
         ue->frame_parms.Ncp,Ns,k, symbol);
#endif

  // generate pilot
  nr_pbch_dmrs_rx(dmrss,ue->nr_gold_pbch[n_hf][ssb_index], &pilot[0]);

  for (int aarx=0; aarx<ue->frame_parms.nb_antennas_rx; aarx++) {

    int re_offset = ssb_offset;
    pil   = (int16_t *)&pilot[0];
    rxF   = (int16_t *)&rxdataF[aarx][(symbol_offset+k+re_offset)];

#ifdef DEBUG_CH
    printf("pbch ch est pilot addr %p RB_DL %d\n",&pilot[0], ue->frame_parms.N_RB_DL);
    printf("k %d, first_carrier %d\n",k,ue->frame_parms.first_carrier_offset);
    printf("rxF addr %p\n", rxF);
#endif
    //if ((ue->frame_parms.N_RB_DL&1)==0) {

    // Treat first 2 pilots specially (left edge)
    ch[0] = (int16_t)(((int32_t)pil[0]*rxF[0] - (int32_t)pil[1]*rxF[1])>>15);
    ch[1] = (int16_t)(((int32_t)pil[0]*rxF[1] + (int32_t)pil[1]*rxF[0])>>15);

    current_ssb->c_re += ch[0];
    current_ssb->c_im += ch[1];

#ifdef DEBUG_CH
    printf("ch 0 %d\n",((int32_t)pil[0]*rxF[0] - (int32_t)pil[1]*rxF[1]));
    printf("pilot 0 : rxF - > (%d,%d) addr %p  ch -> (%d,%d), pil -> (%d,%d) \n",rxF[0],rxF[1],&rxF[0],ch[0],ch[1],pil[0],pil[1]);
#endif

    pil += 2;
    re_offset = (re_offset+4) % ue->frame_parms.ofdm_symbol_size;
    rxF   = (int16_t *)&rxdataF[aarx][(symbol_offset+k+re_offset)];


    ch[0] = (int16_t)(((int32_t)pil[0]*rxF[0] - (int32_t)pil[1]*rxF[1])>>15);
    ch[1] = (int16_t)(((int32_t)pil[0]*rxF[1] + (int32_t)pil[1]*rxF[0])>>15);

    current_ssb->c_re += ch[0];
    current_ssb->c_im += ch[1];

#ifdef DEBUG_CH
    printf("pilot 1 : rxF - > (%d,%d) ch -> (%d,%d), pil -> (%d,%d) \n",rxF[0],rxF[1],ch[0],ch[1],pil[0],pil[1]);
#endif

    pil += 2;
    re_offset = (re_offset+4) % ue->frame_parms.ofdm_symbol_size;
    rxF   = (int16_t *)&rxdataF[aarx][(symbol_offset+k+re_offset)];

    current_ssb->c_re += ch[0];
    current_ssb->c_im += ch[1];

#ifdef DEBUG_CH
    printf("pilot 2 : rxF - > (%d,%d) ch -> (%d,%d), pil -> (%d,%d) \n",rxF[0],rxF[1],ch[0],ch[1],pil[0],pil[1]);
#endif

    pil += 2;
    re_offset = (re_offset+4) % ue->frame_parms.ofdm_symbol_size;
    rxF   = (int16_t *)&rxdataF[aarx][(symbol_offset+k+re_offset)];

    for (pilot_cnt=3; pilot_cnt<(3*20); pilot_cnt += 3) {

      //	if (pilot_cnt == 30)
      //	  rxF   = (int16_t *)&rxdataF[aarx][(symbol_offset+k)];

      // in 2nd symbol, skip middle  REs (48 with DMRS,  144 for SSS, and another 48 with DMRS) 
      if (dmrss == 1 && pilot_cnt == 12) {
	pilot_cnt=48;
	re_offset = (re_offset+144) % ue->frame_parms.ofdm_symbol_size;
	rxF   = (int16_t *)&rxdataF[aarx][(symbol_offset+k+re_offset)];
      }
      ch[0] = (int16_t)(((int32_t)pil[0]*rxF[0] - (int32_t)pil[1]*rxF[1])>>15);
      ch[1] = (int16_t)(((int32_t)pil[0]*rxF[1] + (int32_t)pil[1]*rxF[0])>>15);
      
      current_ssb->c_re += ch[0];
      current_ssb->c_im += ch[1];

#ifdef DEBUG_CH
      printf("pilot %u : rxF - > (%d,%d) ch -> (%d,%d), pil -> (%d,%d) \n",pilot_cnt,rxF[0],rxF[1],ch[0],ch[1],pil[0],pil[1]);
#endif

      pil += 2;
      re_offset = (re_offset+4) % ue->frame_parms.ofdm_symbol_size;
      rxF   = (int16_t *)&rxdataF[aarx][(symbol_offset+k+re_offset)];
        
  
      ch[0] = (int16_t)(((int32_t)pil[0]*rxF[0] - (int32_t)pil[1]*rxF[1])>>15);
      ch[1] = (int16_t)(((int32_t)pil[0]*rxF[1] + (int32_t)pil[1]*rxF[0])>>15);

      current_ssb->c_re += ch[0];
      current_ssb->c_im += ch[1];

#ifdef DEBUG_CH
      printf("pilot %u : rxF - > (%d,%d) ch -> (%d,%d), pil -> (%d,%d) \n",pilot_cnt+1,rxF[0],rxF[1],ch[0],ch[1],pil[0],pil[1]);
#endif
      pil += 2;
      re_offset = (re_offset+4) % ue->frame_parms.ofdm_symbol_size;
      rxF   = (int16_t *)&rxdataF[aarx][(symbol_offset+k+re_offset)];
        

      ch[0] = (int16_t)(((int32_t)pil[0]*rxF[0] - (int32_t)pil[1]*rxF[1])>>15);
      ch[1] = (int16_t)(((int32_t)pil[0]*rxF[1] + (int32_t)pil[1]*rxF[0])>>15);

      current_ssb->c_re += ch[0];
      current_ssb->c_im += ch[1];

#ifdef DEBUG_CH
      printf("pilot %u : rxF - > (%d,%d) ch -> (%d,%d), pil -> (%d,%d) \n",pilot_cnt+2,rxF[0],rxF[1],ch[0],ch[1],pil[0],pil[1]);
#endif

      pil += 2;
      re_offset = (re_offset+4) % ue->frame_parms.ofdm_symbol_size;
      rxF   = (int16_t *)&rxdataF[aarx][(symbol_offset+k+re_offset)];

    }


    //}

  }
  return(0);
}


int nr_pbch_channel_estimation(PHY_VARS_NR_UE *ue,
                               int estimateSz,
                               struct complex16 dl_ch_estimates [][estimateSz],
                               struct complex16 dl_ch_estimates_time [][ue->frame_parms.ofdm_symbol_size],
                               UE_nr_rxtx_proc_t *proc,
                               uint8_t gNB_id,
                               unsigned char Ns,
                               unsigned char symbol,
                               int dmrss,
                               uint8_t ssb_index,
                               uint8_t n_hf)
{
  int pilot[200] __attribute__((aligned(16)));
  unsigned short k;
  unsigned int pilot_cnt;
  int16_t *pil,*rxF,*dl_ch,*fl,*fm,*fr;
  int ch_offset,symbol_offset;
  //int slot_pbch;

  uint8_t nushift;
   int **rxdataF=ue->common_vars.common_vars_rx_data_per_thread[proc->thread_id].rxdataF;

  nushift =  ue->frame_parms.Nid_cell%4;
  ue->frame_parms.nushift = nushift;
  unsigned int  ssb_offset = ue->frame_parms.first_carrier_offset + ue->frame_parms.ssb_start_subcarrier;
  if (ssb_offset>= ue->frame_parms.ofdm_symbol_size) ssb_offset-=ue->frame_parms.ofdm_symbol_size;

  ch_offset     = ue->frame_parms.ofdm_symbol_size*symbol;

  AssertFatal(dmrss >= 0 && dmrss < 3,
	      "symbol %d is illegal for PBCH DM-RS \n",
	      dmrss);

  symbol_offset = ue->frame_parms.ofdm_symbol_size*symbol;


  k = nushift;

#ifdef DEBUG_CH
  printf("PBCH Channel Estimation : ThreadId %d, gNB_id %d ch_offset %d, OFDM size %d, Ncp=%d, Ns=%d, k=%d symbol %d\n",proc->thread_id, gNB_id,ch_offset,ue->frame_parms.ofdm_symbol_size,
         ue->frame_parms.Ncp,Ns,k, symbol);
#endif

  switch (k) {
  case 0:
    fl = filt16a_l0;
    fm = filt16a_m0;
    fr = filt16a_r0;
    break;

  case 1:
    fl = filt16a_l1;
    fm = filt16a_m1;
    fr = filt16a_r1;
    break;

  case 2:
    fl = filt16a_l2;
    fm = filt16a_m2;
    fr = filt16a_r2;
    break;

  case 3:
    fl = filt16a_l3;
    fm = filt16a_m3;
    fr = filt16a_r3;
    break;

  default:
    msg("pbch_channel_estimation: k=%d -> ERROR\n",k);
    return(-1);
    break;
  }

  idft_size_idx_t idftsizeidx;
  
  switch (ue->frame_parms.ofdm_symbol_size) {
  case 128:
    idftsizeidx = IDFT_128;
    break;
    
  case 256:
    idftsizeidx = IDFT_256;
    break;
    
  case 512:
    idftsizeidx = IDFT_512;
    break;
    
  case 768:
    idftsizeidx = IDFT_768;
    break;

  case 1024:
    idftsizeidx = IDFT_1024;
    break;
    
  case 1536:
    idftsizeidx = IDFT_1536;
    break;
    
  case 2048:
    idftsizeidx = IDFT_2048;
    break;
    
  case 3072:
    idftsizeidx = IDFT_3072;
    break;
    
  case 4096:
    idftsizeidx = IDFT_4096;
    break;
    
  default:
    printf("unsupported ofdm symbol size \n");
    assert(0);
  }
  
  // generate pilot
  nr_pbch_dmrs_rx(dmrss,ue->nr_gold_pbch[n_hf][ssb_index], &pilot[0]);

  for (int aarx=0; aarx<ue->frame_parms.nb_antennas_rx; aarx++) {

    int re_offset = ssb_offset;
    pil   = (int16_t *)&pilot[0];
    rxF   = (int16_t *)&rxdataF[aarx][(symbol_offset+k+re_offset)];
    dl_ch = (int16_t *)&dl_ch_estimates[aarx][ch_offset];

    memset(dl_ch,0,sizeof(struct complex16)*(ue->frame_parms.ofdm_symbol_size));

#ifdef DEBUG_CH
    printf("pbch ch est pilot addr %p RB_DL %d\n",&pilot[0], ue->frame_parms.N_RB_DL);
    printf("k %d, first_carrier %d\n",k,ue->frame_parms.first_carrier_offset);
    printf("rxF addr %p\n", rxF);
    printf("dl_ch addr %p\n",dl_ch);
#endif

    // Treat first 2 pilots specially (left edge)
    int16_t ch[2];
    ch[0] = (int16_t)(((int32_t)pil[0]*rxF[0] - (int32_t)pil[1]*rxF[1])>>15);
    ch[1] = (int16_t)(((int32_t)pil[0]*rxF[1] + (int32_t)pil[1]*rxF[0])>>15);

#ifdef DEBUG_CH
    printf("ch 0 %d\n",((int32_t)pil[0]*rxF[0] - (int32_t)pil[1]*rxF[1]));
    printf("pilot 0 : rxF - > (%d,%d) addr %p  ch -> (%d,%d), pil -> (%d,%d) \n",rxF[0],rxF[1],&rxF[0],ch[0],ch[1],pil[0],pil[1]);
#endif
    multadd_real_vector_complex_scalar(fl,
				       ch,
				       dl_ch,
				       16);
    pil += 2;
    re_offset = (re_offset+4) % ue->frame_parms.ofdm_symbol_size;
    rxF   = (int16_t *)&rxdataF[aarx][(symbol_offset+k+re_offset)];

    //for (int i= 0; i<8; i++)
    //printf("dl_ch addr %p %d\n", dl_ch+i, *(dl_ch+i));

    ch[0] = (int16_t)(((int32_t)pil[0]*rxF[0] - (int32_t)pil[1]*rxF[1])>>15);
    ch[1] = (int16_t)(((int32_t)pil[0]*rxF[1] + (int32_t)pil[1]*rxF[0])>>15);


#ifdef DEBUG_CH
    printf("pilot 1 : rxF - > (%d,%d) ch -> (%d,%d), pil -> (%d,%d) \n",rxF[0],rxF[1],ch[0],ch[1],pil[0],pil[1]);
#endif
    multadd_real_vector_complex_scalar(fm,
				       ch,
				       dl_ch,
				       16);
    pil += 2;
    re_offset = (re_offset+4) % ue->frame_parms.ofdm_symbol_size;
    rxF   = (int16_t *)&rxdataF[aarx][(symbol_offset+k+re_offset)];

    ch[0] = (int16_t)(((int32_t)pil[0]*rxF[0] - (int32_t)pil[1]*rxF[1])>>15);
    ch[1] = (int16_t)(((int32_t)pil[0]*rxF[1] + (int32_t)pil[1]*rxF[0])>>15);

#ifdef DEBUG_CH
    printf("pilot 2 : rxF - > (%d,%d) ch -> (%d,%d), pil -> (%d,%d) \n",rxF[0],rxF[1],ch[0],ch[1],pil[0],pil[1]);
#endif

    multadd_real_vector_complex_scalar(fr,
				       ch,
				       dl_ch,
				       16);
    pil += 2;
    re_offset = (re_offset+4) % ue->frame_parms.ofdm_symbol_size;
    rxF   = (int16_t *)&rxdataF[aarx][(symbol_offset+k+re_offset)];
    dl_ch += 24;

    for (pilot_cnt=3; pilot_cnt<(3*20); pilot_cnt += 3) {

      //	if (pilot_cnt == 30)
      //	  rxF   = (int16_t *)&rxdataF[aarx][(symbol_offset+k)];

      // in 2nd symbol, skip middle  REs (48 with DMRS,  144 for SSS, and another 48 with DMRS) 
      if (dmrss == 1 && pilot_cnt == 12) {
        pilot_cnt=48;
        re_offset = (re_offset+144) % ue->frame_parms.ofdm_symbol_size;
        rxF   = (int16_t *)&rxdataF[aarx][(symbol_offset+k+re_offset)];
        dl_ch += 288;
      }
      ch[0] = (int16_t)(((int32_t)pil[0]*rxF[0] - (int32_t)pil[1]*rxF[1])>>15);
      ch[1] = (int16_t)(((int32_t)pil[0]*rxF[1] + (int32_t)pil[1]*rxF[0])>>15);

#ifdef DEBUG_CH
      printf("pilot %u : rxF - > (%d,%d) ch -> (%d,%d), pil -> (%d,%d) \n",pilot_cnt,rxF[0],rxF[1],ch[0],ch[1],pil[0],pil[1]);
#endif
      multadd_real_vector_complex_scalar(fl,
					 ch,
					 dl_ch,
					 16);

      //for (int i= 0; i<8; i++)
      //            printf("pilot_cnt %d dl_ch %d %d\n", pilot_cnt, dl_ch+i, *(dl_ch+i));

      pil += 2;
      re_offset = (re_offset+4) % ue->frame_parms.ofdm_symbol_size;
      rxF   = (int16_t *)&rxdataF[aarx][(symbol_offset+k+re_offset)];
        
  
      ch[0] = (int16_t)(((int32_t)pil[0]*rxF[0] - (int32_t)pil[1]*rxF[1])>>15);
      ch[1] = (int16_t)(((int32_t)pil[0]*rxF[1] + (int32_t)pil[1]*rxF[0])>>15);

#ifdef DEBUG_CH
      printf("pilot %u : rxF - > (%d,%d) ch -> (%d,%d), pil -> (%d,%d) \n",pilot_cnt+1,rxF[0],rxF[1],ch[0],ch[1],pil[0],pil[1]);
#endif
      multadd_real_vector_complex_scalar(fm,
					 ch,
					 dl_ch,
					 16);
      pil += 2;
      re_offset = (re_offset+4) % ue->frame_parms.ofdm_symbol_size;
      rxF   = (int16_t *)&rxdataF[aarx][(symbol_offset+k+re_offset)];

      ch[0] = (int16_t)(((int32_t)pil[0]*rxF[0] - (int32_t)pil[1]*rxF[1])>>15);
      ch[1] = (int16_t)(((int32_t)pil[0]*rxF[1] + (int32_t)pil[1]*rxF[0])>>15);

#ifdef DEBUG_CH
      printf("pilot %u : rxF - > (%d,%d) ch -> (%d,%d), pil -> (%d,%d) \n",pilot_cnt+2,rxF[0],rxF[1],ch[0],ch[1],pil[0],pil[1]);
#endif

      multadd_real_vector_complex_scalar(fr,
					 ch,
					 dl_ch,
					 16);
      pil += 2;
      re_offset = (re_offset+4) % ue->frame_parms.ofdm_symbol_size;
      rxF   = (int16_t *)&rxdataF[aarx][(symbol_offset+k+re_offset)];
      dl_ch += 24;

    }

    if( dmrss == 2) // update time statistics for last PBCH symbol
    {
      // do ifft of channel estimate
      LOG_D(PHY,"Channel Impulse Computation Slot %d Symbol %d ch_offset %d\n", Ns, symbol, ch_offset);
      idft(idftsizeidx,
	   (int16_t*) &dl_ch_estimates[aarx][ch_offset],
	   (int16_t*) dl_ch_estimates_time[aarx],
	   1);
    }
  }

  if (dmrss == 2)
    UEscopeCopy(ue, pbchDlChEstimateTime, (void*)dl_ch_estimates_time, sizeof(struct complex16), ue->frame_parms.nb_antennas_rx, idftsizeidx);

  return(0);
}

int nr_pdcch_channel_estimation(PHY_VARS_NR_UE *ue,
                                UE_nr_rxtx_proc_t *proc,
                                uint8_t gNB_id,
                                unsigned char Ns,
                                unsigned char symbol,
                                unsigned short scrambling_id,
                                unsigned short coreset_start_subcarrier,
                                unsigned short nb_rb_coreset,
                                int32_t pdcch_est_size,
                                int32_t pdcch_dl_ch_estimates[][pdcch_est_size])
{

  unsigned char aarx;
  unsigned short k;
  unsigned int pilot_cnt;
  int16_t ch[2],*pil,*rxF,*dl_ch;
  int ch_offset,symbol_offset;

  int **rxdataF=ue->common_vars.common_vars_rx_data_per_thread[proc->thread_id].rxdataF;

  ch_offset     = ue->frame_parms.ofdm_symbol_size*symbol;

  symbol_offset = ue->frame_parms.ofdm_symbol_size*symbol;


#ifdef DEBUG_PDCCH
  printf("PDCCH Channel Estimation : ThreadId %d, gNB_id %d ch_offset %d, OFDM size %d, Ncp=%d, Ns=%d, symbol %d\n",
         proc->thread_id, gNB_id,ch_offset,ue->frame_parms.ofdm_symbol_size,ue->frame_parms.Ncp,Ns,symbol);
#endif

#if CH_INTERP
  int16_t *fl = filt16a_l1;
  int16_t *fm = filt16a_m1;
  int16_t *fr = filt16a_r1;
#endif

  // checking if re-initialization of scrambling IDs is needed (should be done here but scrambling ID for PDCCH is not taken from RRC)
  if (scrambling_id != ue->scramblingID_pdcch){
    ue->scramblingID_pdcch = scrambling_id;
    nr_gold_pdcch(ue,ue->scramblingID_pdcch);
  }

  // generate pilot
  int pilot[nb_rb_coreset * 3] __attribute__((aligned(16))); 
  nr_pdcch_dmrs_rx(ue,gNB_id,Ns,ue->nr_gold_pdcch[gNB_id][Ns][symbol], &pilot[0],2000,nb_rb_coreset);


  for (aarx=0; aarx<ue->frame_parms.nb_antennas_rx; aarx++) {

    k = coreset_start_subcarrier;
    pil   = (int16_t *)&pilot[0];
    rxF   = (int16_t *)&rxdataF[aarx][(symbol_offset+k+1)];
    dl_ch = (int16_t *)&pdcch_dl_ch_estimates[aarx][ch_offset];

    memset(dl_ch,0,4*(ue->frame_parms.ofdm_symbol_size));

#ifdef DEBUG_PDCCH
    printf("pdcch ch est pilot addr %p RB_DL %d\n",&pilot[0], ue->frame_parms.N_RB_DL);
    printf("k %d, first_carrier %d\n",k,ue->frame_parms.first_carrier_offset);
    printf("rxF addr %p\n", rxF);

    printf("dl_ch addr %p\n",dl_ch);
#endif
  #if CH_INTERP
    //    if ((ue->frame_parms.N_RB_DL&1)==0) {
    // Treat first 2 pilots specially (left edge)
    ch[0] = (int16_t)(((int32_t)pil[0]*rxF[0] - (int32_t)pil[1]*rxF[1])>>15);
    ch[1] = (int16_t)(((int32_t)pil[0]*rxF[1] + (int32_t)pil[1]*rxF[0])>>15);
#ifdef DEBUG_PDCCH
    printf("ch 0 %d\n",((int32_t)pil[0]*rxF[0] - (int32_t)pil[1]*rxF[1]));
    printf("pilot 0 : rxF - > (%d,%d) addr %p  ch -> (%d,%d), pil -> (%d,%d) \n",rxF[0],rxF[1],&rxF[0],ch[0],ch[1],pil[0],pil[1]);
#endif
    multadd_real_vector_complex_scalar(fl,
				       ch,
				       dl_ch,
				       16);
    pil += 2;
    rxF += 8;
    k   += 4;

    if (k >= ue->frame_parms.ofdm_symbol_size) {
      k  -= ue->frame_parms.ofdm_symbol_size;
      rxF = (int16_t *)&rxdataF[aarx][(symbol_offset+k+1)];
    }

    ch[0] = (int16_t)(((int32_t)pil[0]*rxF[0] - (int32_t)pil[1]*rxF[1])>>15);
    ch[1] = (int16_t)(((int32_t)pil[0]*rxF[1] + (int32_t)pil[1]*rxF[0])>>15);
#ifdef DEBUG_PDCCH
    printf("pilot 1 : rxF - > (%d,%d) ch -> (%d,%d), pil -> (%d,%d) \n",rxF[0],rxF[1],ch[0],ch[1],pil[0],pil[1]);
#endif
    multadd_real_vector_complex_scalar(fm,
				       ch,
				       dl_ch,
				       16);
    pil += 2;
    rxF += 8;
    k   += 4;

    if (k >= ue->frame_parms.ofdm_symbol_size) {
      k  -= ue->frame_parms.ofdm_symbol_size;
      rxF = (int16_t *)&rxdataF[aarx][(symbol_offset+k+1)];
    }

    ch[0] = (int16_t)(((int32_t)pil[0]*rxF[0] - (int32_t)pil[1]*rxF[1])>>15);
    ch[1] = (int16_t)(((int32_t)pil[0]*rxF[1] + (int32_t)pil[1]*rxF[0])>>15);

#ifdef DEBUG_PDCCH
    printf("pilot 2 : rxF - > (%d,%d) ch -> (%d,%d), pil -> (%d,%d) \n",rxF[0],rxF[1],ch[0],ch[1],pil[0],pil[1]);
#endif

    multadd_real_vector_complex_scalar(fr,
				       ch,
				       dl_ch,
				       16);
#ifdef DEBUG_PDCCH
    for (int m =0; m<12; m++)
      printf("data :  dl_ch -> (%d,%d)\n",dl_ch[0+2*m],dl_ch[1+2*m]);
#endif
    dl_ch += 24;

    pil += 2;
    rxF += 8;
    k   += 4;

    for (pilot_cnt=3; pilot_cnt<(3*nb_rb_coreset); pilot_cnt += 3) {

      if (k >= ue->frame_parms.ofdm_symbol_size) {
        k  -= ue->frame_parms.ofdm_symbol_size;
        rxF = (int16_t *)&rxdataF[aarx][(symbol_offset+k+1)];
      }

      ch[0] = (int16_t)(((int32_t)pil[0]*rxF[0] - (int32_t)pil[1]*rxF[1])>>15);
      ch[1] = (int16_t)(((int32_t)pil[0]*rxF[1] + (int32_t)pil[1]*rxF[0])>>15);
#ifdef DEBUG_PDCCH
      printf("pilot %u : rxF - > (%d,%d) ch -> (%d,%d), pil -> (%d,%d) \n",pilot_cnt,rxF[0],rxF[1],ch[0],ch[1],pil[0],pil[1]);
#endif
      multadd_real_vector_complex_scalar(fl,
					 ch,
					 dl_ch,
					 16);

      //for (int i= 0; i<8; i++)
      //            printf("pilot_cnt %d dl_ch %d %d\n", pilot_cnt, dl_ch+i, *(dl_ch+i));

      pil += 2;
      rxF += 8;
      k   += 4;

      if (k >= ue->frame_parms.ofdm_symbol_size) {
        k  -= ue->frame_parms.ofdm_symbol_size;
        rxF = (int16_t *)&rxdataF[aarx][(symbol_offset+k+1)];
      }

      ch[0] = (int16_t)(((int32_t)pil[0]*rxF[0] - (int32_t)pil[1]*rxF[1])>>15);
      ch[1] = (int16_t)(((int32_t)pil[0]*rxF[1] + (int32_t)pil[1]*rxF[0])>>15);
#ifdef DEBUG_PDCCH
      printf("pilot %u : rxF - > (%d,%d) ch -> (%d,%d), pil -> (%d,%d) \n",pilot_cnt+1,rxF[0],rxF[1],ch[0],ch[1],pil[0],pil[1]);
#endif
      multadd_real_vector_complex_scalar(fm,
					 ch,
					 dl_ch,
					 16);
      pil += 2;
      rxF += 8;
      k   += 4;

      if (k >= ue->frame_parms.ofdm_symbol_size) {
        k  -= ue->frame_parms.ofdm_symbol_size;
        rxF = (int16_t *)&rxdataF[aarx][(symbol_offset+k+1)];
      }

      ch[0] = (int16_t)(((int32_t)pil[0]*rxF[0] - (int32_t)pil[1]*rxF[1])>>15);
      ch[1] = (int16_t)(((int32_t)pil[0]*rxF[1] + (int32_t)pil[1]*rxF[0])>>15);

#ifdef DEBUG_PDCCH
      printf("pilot %u : rxF - > (%d,%d) ch -> (%d,%d), pil -> (%d,%d) \n",pilot_cnt+2,rxF[0],rxF[1],ch[0],ch[1],pil[0],pil[1]);
#endif

      multadd_real_vector_complex_scalar(fr,
					 ch,
					 dl_ch,
					 16);
#ifdef DEBUG_PDCCH
    for (int m =0; m<12; m++)
      printf("data :  dl_ch -> (%d,%d)\n",dl_ch[0+2*m],dl_ch[1+2*m]);
#endif
      dl_ch += 24;

      pil += 2;
      rxF += 8;
      k   += 4;
    }
  #else //ELSE CH_INTERP
    int ch_sum[2] = {0, 0};

    for (pilot_cnt = 0; pilot_cnt < 3*nb_rb_coreset; pilot_cnt++) {
      if (k >= ue->frame_parms.ofdm_symbol_size) {
        k  -= ue->frame_parms.ofdm_symbol_size;
        rxF = (int16_t *)&rxdataF[aarx][(symbol_offset+k+1)];
      }
#ifdef DEBUG_PDCCH
      printf("pilot[%d] = (%d, %d)\trxF[%d] = (%d, %d)\n", pilot_cnt, pil[0], pil[1], k+1, rxF[0], rxF[1]);
#endif
      ch_sum[0] += (int16_t)(((int32_t)pil[0]*rxF[0] - (int32_t)pil[1]*rxF[1])>>15);
      ch_sum[1] += (int16_t)(((int32_t)pil[0]*rxF[1] + (int32_t)pil[1]*rxF[0])>>15);
      pil += 2;
      rxF += 8;
      k   += 4;

      if (pilot_cnt % 3 == 2) {
        ch[0] = ch_sum[0] / 3;
        ch[1] = ch_sum[1] / 3;
        multadd_real_vector_complex_scalar(filt16a_1, ch, dl_ch, 16);
        dl_ch += 24;
        ch_sum[0] = 0;
        ch_sum[1] = 0;
      }
    }
  #endif //END CH_INTERP


    //}

  }

  return(0);
}

int nr_pdsch_channel_estimation(PHY_VARS_NR_UE *ue,
                                UE_nr_rxtx_proc_t *proc,
                                uint8_t gNB_id,
                                bool is_SI,
                                unsigned char Ns,
                                unsigned short p,
                                unsigned char symbol,
                                unsigned char nscid,
                                unsigned short scrambling_id,
                                unsigned short BWPStart,
                                uint8_t config_type,
                                unsigned short bwp_start_subcarrier,
                                unsigned short nb_rb_pdsch)
{
  int pilot[3280] __attribute__((aligned(16)));
  unsigned char aarx;
  unsigned short k;
  unsigned int pilot_cnt;
  int16_t ch_l[2],ch_r[2],ch[2],*pil,*rxF,*dl_ch;
  int16_t *fl=NULL,*fm=NULL,*fr=NULL,*fml=NULL,*fmr=NULL,*fmm=NULL,*fdcl=NULL,*fdcr=NULL,*fdclh=NULL,*fdcrh=NULL, *frl=NULL, *frr=NULL;
  int ch_offset,symbol_offset;

  uint8_t nushift;
  int **dl_ch_estimates = ue->pdsch_vars[proc->thread_id][gNB_id]->dl_ch_estimates;
  int **rxdataF=ue->common_vars.common_vars_rx_data_per_thread[proc->thread_id].rxdataF;

  ch_offset     = ue->frame_parms.ofdm_symbol_size*symbol;

  symbol_offset = ue->frame_parms.ofdm_symbol_size*symbol;

  k = bwp_start_subcarrier;
  int re_offset = k;

#ifdef DEBUG_PDSCH
  printf("PDSCH Channel Estimation : ThreadId %d, gNB_id %d ch_offset %d, symbol_offset %d OFDM size %d, Ncp=%d, Ns=%d, k=%d symbol %d\n",proc->thread_id, gNB_id,ch_offset,symbol_offset,ue->frame_parms.ofdm_symbol_size,
         ue->frame_parms.Ncp,Ns,k, symbol);
#endif

  // generate pilot for gNB port number 1000+p
  uint16_t rb_offset = (bwp_start_subcarrier - ue->frame_parms.first_carrier_offset) / 12;
  if (is_SI) {
    rb_offset -= BWPStart;
  }
  int8_t delta = get_delta(p, config_type);

  // checking if re-initialization of scrambling IDs is needed
  if (scrambling_id != ue->scramblingID_dlsch[nscid]){
    ue->scramblingID_dlsch[nscid] = scrambling_id;
    nr_gold_pdsch(ue, nscid, scrambling_id);
  }

  nr_pdsch_dmrs_rx(ue, Ns, ue->nr_gold_pdsch[gNB_id][Ns][symbol][0], &pilot[0], 1000+p, 0, nb_rb_pdsch+rb_offset, config_type);

  if (config_type == NFAPI_NR_DMRS_TYPE1){
    nushift = (p>>1)&1;
    if (p<4) ue->frame_parms.nushift = nushift;
    switch (delta) {

    case 0://port 0,1
      fl = filt8_l0;//left interpolation Filter for DMRS config. 1
      fm = filt8_m0;//left middle interpolation Filter
      fr = filt8_r0;//right interpolation Filter
      fmm = filt8_mm0;;//middle middle interpolation Filter
      fml = filt8_m0;//left middle interpolation Filter
      fmr = filt8_mr0;//middle right interpolation Filter
      fdcl = filt8_dcl0;//left DC interpolation Filter (even RB)
      fdcr = filt8_dcr0;//right DC interpolation Filter (even RB)
      fdclh = filt8_dcl0_h;//left DC interpolation Filter (odd RB)
      fdcrh = filt8_dcr0_h;//right DC interpolation Filter (odd RB)
      frl = NULL;
      frr = NULL;
      break;

    case 1://port2,3
      fl = filt8_l1;
      fm = filt8_m1;
      fr = filt8_r1;
      fmm = filt8_mm1;
      fml = filt8_ml1;
      fmr = filt8_m1;
      fdcl = filt8_dcl1;
      fdcr = filt8_dcr1;
      fdclh = filt8_dcl1_h;
      fdcrh = filt8_dcr1_h;
      frl = NULL;
      frr = NULL;
      break;

    default:
      LOG_E(PHY,"pdsch_channel_estimation: nushift=%d -> ERROR\n",nushift);
      return -1;
      break;
    }
  } else {//NFAPI_NR_DMRS_TYPE2
    nushift = delta;
    if (p<6) ue->frame_parms.nushift = nushift;
    switch (delta) {
    case 0://port 0,1
      fl = filt8_l2;//left interpolation Filter should be fml
      fr = filt8_r2;//right interpolation Filter should be fmr
      fm = filt8_l2;
      fmm = filt8_r2;
      fml = filt8_ml2;
      fmr = filt8_mr2;
      frl = filt8_rl2;
      frr = filt8_rm2;
      fdcl = filt8_dcl1;
      fdcr = filt8_dcr1;
      fdclh = filt8_dcl1_h;
      fdcrh = filt8_dcr1_h;
      break;

    case 2://port2,3
      fl = filt8_l3;
      fm = filt8_m2;
      fr = filt8_r3;
      fmm = filt8_mm2;
      fml = filt8_l2;
      fmr = filt8_r2;
      frl = filt8_rl3;
      frr = filt8_rr3;
      fdcl = NULL;
      fdcr = NULL;
      fdclh = NULL;
      fdcrh = NULL;
      break;

    default:
      LOG_E(PHY,"pdsch_channel_estimation: nushift=%d -> ERROR\n",nushift);
      return -1;
      break;
    }
  }

  for (aarx=0; aarx<ue->frame_parms.nb_antennas_rx; aarx++) {
    pil   = (int16_t *)&pilot[rb_offset*((config_type == NFAPI_NR_DMRS_TYPE1) ? 6:4)];
    k     = k % ue->frame_parms.ofdm_symbol_size;
    re_offset = k;
    rxF   = (int16_t *)&rxdataF[aarx][(symbol_offset+re_offset+nushift)];
    dl_ch = (int16_t *)&dl_ch_estimates[p*ue->frame_parms.nb_antennas_rx+aarx][ch_offset];

    memset(dl_ch,0,4*(ue->frame_parms.ofdm_symbol_size));
#ifdef DEBUG_PDSCH
    printf("ch est pilot addr %p RB_DL %d\n",&pilot[0], ue->frame_parms.N_RB_DL);
    printf("k %d, first_carrier %d\n",k,ue->frame_parms.first_carrier_offset);
    printf("rxF addr %p p %d\n", rxF,p);
    printf("dl_ch addr %p nushift %d\n",dl_ch,nushift);
#endif
    if (config_type == NFAPI_NR_DMRS_TYPE1 && ue->chest_freq == 0) {

      // Treat first 2 pilots specially (left edge)
      ch[0] = (int16_t)(((int32_t)pil[0]*rxF[0] - (int32_t)pil[1]*rxF[1])>>15);
      ch[1] = (int16_t)(((int32_t)pil[0]*rxF[1] + (int32_t)pil[1]*rxF[0])>>15);
#ifdef DEBUG_PDSCH
      printf("ch 0 %d\n",((int32_t)pil[0]*rxF[0] - (int32_t)pil[1]*rxF[1]));
      printf("pilot 0 : rxF - > (%d,%d) addr %p  ch -> (%d,%d), pil -> (%d,%d) \n",rxF[0],rxF[1],&rxF[0],ch[0],ch[1],pil[0],pil[1]);
      printf("data 0 : rxF - > (%d,%d) addr %p  ch -> (%d,%d), pil -> (%d,%d) \n",rxF[2],rxF[3],&rxF[2],ch[0],ch[1],pil[0],pil[1]);
#endif
      multadd_real_vector_complex_scalar(fl,
                                         ch,
                                         dl_ch,
                                         8);
      pil += 2;
      re_offset = (re_offset+2) % ue->frame_parms.ofdm_symbol_size;
      rxF   = (int16_t *)&rxdataF[aarx][(symbol_offset+nushift+re_offset)];
      //for (int i= 0; i<8; i++)
      //printf("dl_ch addr %p %d\n", dl_ch+i, *(dl_ch+i));

      ch[0] = (int16_t)(((int32_t)pil[0]*rxF[0] - (int32_t)pil[1]*rxF[1])>>15);
      ch[1] = (int16_t)(((int32_t)pil[0]*rxF[1] + (int32_t)pil[1]*rxF[0])>>15);
#ifdef DEBUG_PDSCH
      printf("pilot 1 : rxF - > (%d,%d) ch -> (%d,%d), pil -> (%d,%d) \n",rxF[0],rxF[1],ch[0],ch[1],pil[0],pil[1]);
#endif
      multadd_real_vector_complex_scalar(fml,
                                         ch,
                                         dl_ch,
                                         8);
      pil += 2;
      re_offset = (re_offset+2) % ue->frame_parms.ofdm_symbol_size;
      rxF   = (int16_t *)&rxdataF[aarx][(symbol_offset+nushift+re_offset)];
      //printf("dl_ch addr %p\n",dl_ch);
      
      ch[0] = (int16_t)(((int32_t)pil[0]*rxF[0] - (int32_t)pil[1]*rxF[1])>>15);
      ch[1] = (int16_t)(((int32_t)pil[0]*rxF[1] + (int32_t)pil[1]*rxF[0])>>15);
#ifdef DEBUG_PDSCH
      printf("pilot 2 : rxF - > (%d,%d) ch -> (%d,%d), pil -> (%d,%d) \n",rxF[0],rxF[1],ch[0],ch[1],pil[0],pil[1]);
#endif
      multadd_real_vector_complex_scalar(fmm,
                                         ch,
                                         dl_ch,
                                         8);
                                         
      pil += 2;
      re_offset = (re_offset+2) % ue->frame_parms.ofdm_symbol_size;
      rxF   = (int16_t *)&rxdataF[aarx][(symbol_offset+nushift+re_offset)];
      dl_ch += 8;

      for (pilot_cnt=3; pilot_cnt<(6*nb_rb_pdsch-3); pilot_cnt += 2) {

        ch[0] = (int16_t)(((int32_t)pil[0]*rxF[0] - (int32_t)pil[1]*rxF[1])>>15);
        ch[1] = (int16_t)(((int32_t)pil[0]*rxF[1] + (int32_t)pil[1]*rxF[0])>>15);
#ifdef DEBUG_PDSCH
	printf("pilot %u : rxF - > (%d,%d) ch -> (%d,%d), pil -> (%d,%d) \n",pilot_cnt,rxF[0],rxF[1],ch[0],ch[1],pil[0],pil[1]);
#endif
        multadd_real_vector_complex_scalar(fm,
                                           ch,
                                           dl_ch,
                                           8);

        pil += 2;
        re_offset = (re_offset+2) % ue->frame_parms.ofdm_symbol_size;
        rxF   = (int16_t *)&rxdataF[aarx][(symbol_offset+nushift+re_offset)];
      
        ch[0] = (int16_t)(((int32_t)pil[0]*rxF[0] - (int32_t)pil[1]*rxF[1])>>15);
        ch[1] = (int16_t)(((int32_t)pil[0]*rxF[1] + (int32_t)pil[1]*rxF[0])>>15);
#ifdef DEBUG_PDSCH
	printf("pilot %u : rxF - > (%d,%d) ch -> (%d,%d), pil -> (%d,%d) \n",pilot_cnt+1,rxF[0],rxF[1],ch[0],ch[1],pil[0],pil[1]);
#endif
        multadd_real_vector_complex_scalar(fmm,
                                           ch,
                                           dl_ch,
                                           8);
        pil += 2;
        re_offset = (re_offset+2) % ue->frame_parms.ofdm_symbol_size;
        rxF   = (int16_t *)&rxdataF[aarx][(symbol_offset+nushift+re_offset)];
        dl_ch += 8;

      }
      
      // Treat first 2 pilots specially (right edge)
      ch[0] = (int16_t)(((int32_t)pil[0]*rxF[0] - (int32_t)pil[1]*rxF[1])>>15);
      ch[1] = (int16_t)(((int32_t)pil[0]*rxF[1] + (int32_t)pil[1]*rxF[0])>>15);
#ifdef DEBUG_PDSCH
      printf("pilot %u : rxF - > (%d,%d) ch -> (%d,%d), pil -> (%d,%d) \n",pilot_cnt,rxF[0],rxF[1],ch[0],ch[1],pil[0],pil[1]);
#endif
      multadd_real_vector_complex_scalar(fm,
                                         ch,
                                         dl_ch,
                                         8);
                                         
      //for (int i= 0; i<8; i++)
      //printf("dl_ch addr %p %d\n", dl_ch+i, *(dl_ch+i));

      pil += 2;
      re_offset = (re_offset+2) % ue->frame_parms.ofdm_symbol_size;
      rxF   = (int16_t *)&rxdataF[aarx][(symbol_offset+nushift+re_offset)];
             
      ch[0] = (int16_t)(((int32_t)pil[0]*rxF[0] - (int32_t)pil[1]*rxF[1])>>15);
      ch[1] = (int16_t)(((int32_t)pil[0]*rxF[1] + (int32_t)pil[1]*rxF[0])>>15);
#ifdef DEBUG_PDSCH
      printf("ch 0 %d\n",((int32_t)pil[0]*rxF[0] - (int32_t)pil[1]*rxF[1]));
      printf("pilot %u: rxF - > (%d,%d) addr %p  ch -> (%d,%d), pil -> (%d,%d) \n",pilot_cnt+1,rxF[0],rxF[1],&rxF[0],ch[0],ch[1],pil[0],pil[1]);
#endif
      multadd_real_vector_complex_scalar(fmr,
                                         ch,
                                         dl_ch,
                                         8);
                                         
      pil += 2;
      re_offset = (re_offset+2) % ue->frame_parms.ofdm_symbol_size;
      rxF   = (int16_t *)&rxdataF[aarx][(symbol_offset+nushift+re_offset)];
      dl_ch += 8;
      
      ch[0] = (int16_t)(((int32_t)pil[0]*rxF[0] - (int32_t)pil[1]*rxF[1])>>15);
      ch[1] = (int16_t)(((int32_t)pil[0]*rxF[1] + (int32_t)pil[1]*rxF[0])>>15);
#ifdef DEBUG_PDSCH
      printf("pilot %u: rxF - > (%d,%d) ch -> (%d,%d), pil -> (%d,%d) \n",pilot_cnt+2,rxF[0],rxF[1],ch[0],ch[1],pil[0],pil[1]);
#endif
      multadd_real_vector_complex_scalar(fr,
                                         ch,
                                         dl_ch,
                                         8);
    
      // check if PRB crosses DC and improve estimates around DC
      if ((bwp_start_subcarrier < ue->frame_parms.ofdm_symbol_size) && (bwp_start_subcarrier+nb_rb_pdsch*12 >= ue->frame_parms.ofdm_symbol_size)) {
        dl_ch = (int16_t *)&dl_ch_estimates[aarx][ch_offset];
        uint16_t idxDC = 2*(ue->frame_parms.ofdm_symbol_size - bwp_start_subcarrier);
        uint16_t idxPil = idxDC/2;
        re_offset = k;
        pil = (int16_t *)&pilot[rb_offset*((config_type == NFAPI_NR_DMRS_TYPE1) ? 6:4)];
        pil += (idxPil-2);
        dl_ch += (idxDC-4);
        dl_ch = memset(dl_ch, 0, sizeof(int16_t)*10);
        re_offset = (re_offset+idxDC/2-2) % ue->frame_parms.ofdm_symbol_size;
        rxF   = (int16_t *)&rxdataF[aarx][(symbol_offset+nushift+re_offset)];
        ch[0] = (int16_t)(((int32_t)pil[0]*rxF[0] - (int32_t)pil[1]*rxF[1])>>15);
        ch[1] = (int16_t)(((int32_t)pil[0]*rxF[1] + (int32_t)pil[1]*rxF[0])>>15);
          
        // for proper allignment of SIMD vectors
        if((ue->frame_parms.N_RB_DL&1) == 0) {
              
          multadd_real_vector_complex_scalar(fdcl,
                     ch,
                     dl_ch-4,
                     8);
              
          pil += 4;
          re_offset = (re_offset+4) % ue->frame_parms.ofdm_symbol_size;
          rxF   = (int16_t *)&rxdataF[aarx][(symbol_offset+nushift+re_offset)];
          ch[0] = (int16_t)(((int32_t)pil[0]*rxF[0] - (int32_t)pil[1]*rxF[1])>>15);
          ch[1] = (int16_t)(((int32_t)pil[0]*rxF[1] + (int32_t)pil[1]*rxF[0])>>15);
              
          multadd_real_vector_complex_scalar(fdcr,
                     ch,
                     dl_ch-4,
                     8);
        } else {

          multadd_real_vector_complex_scalar(fdclh,
                     ch,
                     dl_ch,
                     8);
              
          pil += 4;
          re_offset = (re_offset+4) % ue->frame_parms.ofdm_symbol_size;
          rxF   = (int16_t *)&rxdataF[aarx][(symbol_offset+nushift+re_offset)];
          ch[0] = (int16_t)(((int32_t)pil[0]*rxF[0] - (int32_t)pil[1]*rxF[1])>>15);
          ch[1] = (int16_t)(((int32_t)pil[0]*rxF[1] + (int32_t)pil[1]*rxF[0])>>15);
              
          multadd_real_vector_complex_scalar(fdcrh,
                     ch,
                     dl_ch,
                     8);
        }
      }
    } else if (config_type == NFAPI_NR_DMRS_TYPE2 && ue->chest_freq == 0){ //pdsch_dmrs_type2  |dmrs_r,dmrs_l,0,0,0,0,dmrs_r,dmrs_l,0,0,0,0|

      // Treat first 4 pilots specially (left edge)
      ch_l[0] = (int16_t)(((int32_t)pil[0]*rxF[0] - (int32_t)pil[1]*rxF[1])>>15);
      ch_l[1] = (int16_t)(((int32_t)pil[0]*rxF[1] + (int32_t)pil[1]*rxF[0])>>15);

#ifdef DEBUG_PDSCH
      printf("ch 0 %d\n",((int32_t)pil[0]*rxF[0] - (int32_t)pil[1]*rxF[1]));
      printf("pilot 0 : rxF - > (%d,%d) addr %p  ch -> (%d,%d), pil -> (%d,%d) \n",rxF[0],rxF[1],&rxF[0],ch_l[0],ch_l[1],pil[0],pil[1]);
#endif

      pil += 2;
      re_offset = (re_offset+1) % ue->frame_parms.ofdm_symbol_size;
      rxF   = (int16_t *)&rxdataF[aarx][(symbol_offset+nushift+re_offset)];
      ch_r[0] = (int16_t)(((int32_t)pil[0]*rxF[0] - (int32_t)pil[1]*rxF[1])>>15);
      ch_r[1] = (int16_t)(((int32_t)pil[0]*rxF[1] + (int32_t)pil[1]*rxF[0])>>15);

      ch[0] = (ch_l[0]+ch_r[0])>>1;
      ch[1] = (ch_l[1]+ch_r[1])>>1;

      dl_ch[(0+2*nushift)] = ch[0];
      dl_ch[(1+2*nushift)] = ch[1];
      dl_ch[2+2*nushift] = ch[0];
      dl_ch[3+2*nushift] = ch[1];

      multadd_real_vector_complex_scalar(fl,
                                         ch,
                                         dl_ch,
                                         8);

      pil += 2;
      re_offset = (re_offset+5) % ue->frame_parms.ofdm_symbol_size;
      rxF   = (int16_t *)&rxdataF[aarx][(symbol_offset+nushift+re_offset)];
      ch_l[0] = (int16_t)(((int32_t)pil[0]*rxF[0] - (int32_t)pil[1]*rxF[1])>>15);
      ch_l[1] = (int16_t)(((int32_t)pil[0]*rxF[1] + (int32_t)pil[1]*rxF[0])>>15);

      pil += 2;
      re_offset = (re_offset+1) % ue->frame_parms.ofdm_symbol_size;
      rxF   = (int16_t *)&rxdataF[aarx][(symbol_offset+nushift+re_offset)];
      ch_r[0] = (int16_t)(((int32_t)pil[0]*rxF[0] - (int32_t)pil[1]*rxF[1])>>15);
      ch_r[1] = (int16_t)(((int32_t)pil[0]*rxF[1] + (int32_t)pil[1]*rxF[0])>>15);

      ch[0] = (ch_l[0]+ch_r[0])>>1;
      ch[1] = (ch_l[1]+ch_r[1])>>1;

      multadd_real_vector_complex_scalar(fr,
                                         ch,
                                         dl_ch,
                                         8);

      dl_ch += 12;
      dl_ch[0+2*nushift] = ch[0];
      dl_ch[1+2*nushift] = ch[1];
      dl_ch[2+2*nushift] = ch[0];
      dl_ch[3+2*nushift] = ch[1];
      dl_ch += 4;

      for (pilot_cnt=4; pilot_cnt<4*nb_rb_pdsch; pilot_cnt += 4) {

        multadd_real_vector_complex_scalar(fml,
                                           ch,
                                           dl_ch,
                                           8);
        pil += 2;
        re_offset = (re_offset+5) % ue->frame_parms.ofdm_symbol_size;
        rxF   = (int16_t *)&rxdataF[aarx][(symbol_offset+nushift+re_offset)];
        ch_l[0] = (int16_t)(((int32_t)pil[0]*rxF[0] - (int32_t)pil[1]*rxF[1])>>15);
        ch_l[1] = (int16_t)(((int32_t)pil[0]*rxF[1] + (int32_t)pil[1]*rxF[0])>>15);

#ifdef DEBUG_PDSCH
        printf("pilot %u : rxF - > (%d,%d) ch -> (%d,%d), pil -> (%d,%d) \n",pilot_cnt,rxF[0],rxF[1],ch_l[0],ch_l[1],pil[0],pil[1]);
#endif

        pil += 2;
        re_offset = (re_offset+1) % ue->frame_parms.ofdm_symbol_size;
        rxF   = (int16_t *)&rxdataF[aarx][(symbol_offset+nushift+re_offset)];
        ch_r[0] = (int16_t)(((int32_t)pil[0]*rxF[0] - (int32_t)pil[1]*rxF[1])>>15);
        ch_r[1] = (int16_t)(((int32_t)pil[0]*rxF[1] + (int32_t)pil[1]*rxF[0])>>15);

        ch[0] = (ch_l[0]+ch_r[0])>>1;
        ch[1] = (ch_l[1]+ch_r[1])>>1;

#ifdef DEBUG_PDSCH
        printf("pilot %u : rxF - > (%d,%d) ch -> (%d,%d), pil -> (%d,%d) \n",pilot_cnt+1,rxF[0],rxF[1],ch_r[0],ch_r[1],pil[0],pil[1]);
#endif

        multadd_real_vector_complex_scalar(fmr,
                                           ch,
                                           dl_ch,
                                           8);

        dl_ch += 8;
        dl_ch[0+2*nushift] = ch[0];
        dl_ch[1+2*nushift] = ch[1];
        dl_ch[2+2*nushift] = ch[0];
        dl_ch[3+2*nushift] = ch[1];

        multadd_real_vector_complex_scalar(fm,
                                           ch,
                                           dl_ch,
                                           8);

        pil += 2;
        re_offset = (re_offset+5) % ue->frame_parms.ofdm_symbol_size;
        rxF   = (int16_t *)&rxdataF[aarx][(symbol_offset+nushift+re_offset)];
        ch_l[0] = (int16_t)(((int32_t)pil[0]*rxF[0] - (int32_t)pil[1]*rxF[1])>>15);
        ch_l[1] = (int16_t)(((int32_t)pil[0]*rxF[1] + (int32_t)pil[1]*rxF[0])>>15);

        pil += 2;
        re_offset = (re_offset+1) % ue->frame_parms.ofdm_symbol_size;
        rxF   = (int16_t *)&rxdataF[aarx][(symbol_offset+nushift+re_offset)];
        ch_r[0] = (int16_t)(((int32_t)pil[0]*rxF[0] - (int32_t)pil[1]*rxF[1])>>15);
        ch_r[1] = (int16_t)(((int32_t)pil[0]*rxF[1] + (int32_t)pil[1]*rxF[0])>>15);

#ifdef DEBUG_PDSCH
        printf("pilot %u : rxF - > (%d,%d) ch -> (%d,%d), pil -> (%d,%d) \n",pilot_cnt+1,rxF[0],rxF[1],ch_r[0],ch_r[1],pil[0],pil[1]);
#endif

        ch[0] = (ch_l[0]+ch_r[0])>>1;
        ch[1] = (ch_l[1]+ch_r[1])>>1;

        multadd_real_vector_complex_scalar(fmm,
                                           ch,
                                           dl_ch,
                                           8);

        dl_ch += 12;
        dl_ch[0+2*nushift] = ch[0];
        dl_ch[1+2*nushift] = ch[1];
        dl_ch[2+2*nushift] = ch[0];
        dl_ch[3+2*nushift] = ch[1];
        dl_ch += 4;
      }

      // Treat last 2 pilots specially (right edge)
      // dl_ch-2+nushift<<1
      multadd_real_vector_complex_scalar(frl,
                                         dl_ch-2+2*nushift,
                                         dl_ch,
                                         8);

      multadd_real_vector_complex_scalar(frr,
                                         dl_ch-14+2*nushift,/*14*/
                                         dl_ch,
                                         8);

      // check if PRB crosses DC and improve estimates around DC
      if ((bwp_start_subcarrier < ue->frame_parms.ofdm_symbol_size) && (bwp_start_subcarrier+nb_rb_pdsch*12 >= ue->frame_parms.ofdm_symbol_size) && (p<2)) {

        dl_ch = (int16_t *)&dl_ch_estimates[p*ue->frame_parms.nb_antennas_rx+aarx][ch_offset];
        uint16_t idxDC = 2*(ue->frame_parms.ofdm_symbol_size - bwp_start_subcarrier);
        dl_ch += (idxDC-8);
        dl_ch = memset(dl_ch, 0, sizeof(int16_t)*20);

        dl_ch -= 2;

        ch_r[0] = dl_ch[0];
        ch_r[1]= dl_ch[1] ;
        dl_ch += 22;
        ch_l[0] = dl_ch[0];
        ch_l[1]= dl_ch[1] ;

        // for proper allignment of SIMD vectors
        if((ue->frame_parms.N_RB_DL&1) == 0) {
          dl_ch -= 20;
          //Interpolate fdcrl1 with ch_r
          multadd_real_vector_complex_scalar(filt8_dcrl1,
                                             ch_r,
                                             dl_ch,
                                             8);
          //Interpolate fdclh1 with ch_l
          multadd_real_vector_complex_scalar(filt8_dclh1,
                                             ch_l,
                                             dl_ch,
                                             8);
          dl_ch += 16;
          //Interpolate fdcrh1 with ch_r
          multadd_real_vector_complex_scalar(filt8_dcrh1,
                                             ch_r,
                                             dl_ch,
                                             8);
          //Interpolate fdcll1 with ch_l
          multadd_real_vector_complex_scalar(filt8_dcll1,
                                             ch_l,
                                             dl_ch,
                                             8);
        } else {
          dl_ch -= 28;
          //Interpolate fdcrl1 with ch_r
          multadd_real_vector_complex_scalar(filt8_dcrl2,
                                             ch_r,
                                             dl_ch,
                                             8);
          //Interpolate fdclh1 with ch_l
          multadd_real_vector_complex_scalar(filt8_dclh2,
                                             ch_l,
                                             dl_ch,
                                             8);
          dl_ch += 16;
          //Interpolate fdcrh1 with ch_r
          multadd_real_vector_complex_scalar(filt8_dcrh2,
                                             ch_r,
                                             dl_ch,
                                             8);
          //Interpolate fdcll1 with ch_l
          multadd_real_vector_complex_scalar(filt8_dcll2,
                                             ch_l,
                                             dl_ch,
                                             8);
        }
      }
    }
    else if (config_type == NFAPI_NR_DMRS_TYPE1) { // this is case without frequency-domain linear interpolation, just take average of LS channel estimates of 6 DMRS REs and use a common value for the whole PRB
      int32_t ch_0, ch_1;
      
      ch_0 = ((int32_t)pil[0]*rxF[0] - (int32_t)pil[1]*rxF[1])>>15;
      ch_1 = ((int32_t)pil[0]*rxF[1] + (int32_t)pil[1]*rxF[0])>>15;

      pil += 2;
      re_offset = (re_offset+2) % ue->frame_parms.ofdm_symbol_size;
      rxF   = (int16_t *)&rxdataF[aarx][(symbol_offset+nushift+re_offset)];

      ch_0 += ((int32_t)pil[0]*rxF[0] - (int32_t)pil[1]*rxF[1])>>15;
      ch_1 += ((int32_t)pil[0]*rxF[1] + (int32_t)pil[1]*rxF[0])>>15;

      pil += 2;
      re_offset = (re_offset+2) % ue->frame_parms.ofdm_symbol_size;
      rxF   = (int16_t *)&rxdataF[aarx][(symbol_offset+nushift+re_offset)];

      ch_0 += ((int32_t)pil[0]*rxF[0] - (int32_t)pil[1]*rxF[1])>>15;
      ch_1 += ((int32_t)pil[0]*rxF[1] + (int32_t)pil[1]*rxF[0])>>15;

      pil += 2;
      re_offset = (re_offset+2) % ue->frame_parms.ofdm_symbol_size;
      rxF   = (int16_t *)&rxdataF[aarx][(symbol_offset+nushift+re_offset)];

      ch_0 += ((int32_t)pil[0]*rxF[0] - (int32_t)pil[1]*rxF[1])>>15;
      ch_1 += ((int32_t)pil[0]*rxF[1] + (int32_t)pil[1]*rxF[0])>>15;

      pil += 2;
      re_offset = (re_offset+2) % ue->frame_parms.ofdm_symbol_size;
      rxF   = (int16_t *)&rxdataF[aarx][(symbol_offset+nushift+re_offset)];

      ch_0 += ((int32_t)pil[0]*rxF[0] - (int32_t)pil[1]*rxF[1])>>15;
      ch_1 += ((int32_t)pil[0]*rxF[1] + (int32_t)pil[1]*rxF[0])>>15;

      pil += 2;
      re_offset = (re_offset+2) % ue->frame_parms.ofdm_symbol_size;
      rxF   = (int16_t *)&rxdataF[aarx][(symbol_offset+nushift+re_offset)];

      ch_0 += ((int32_t)pil[0]*rxF[0] - (int32_t)pil[1]*rxF[1])>>15;
      ch_1 += ((int32_t)pil[0]*rxF[1] + (int32_t)pil[1]*rxF[0])>>15;

      pil += 2;
      re_offset = (re_offset+2) % ue->frame_parms.ofdm_symbol_size;
      rxF   = (int16_t *)&rxdataF[aarx][(symbol_offset+nushift+re_offset)];

      ch[0] = ch_0 / 6;
      ch[1] = ch_1 / 6;

#if NO_INTERP
      for (int i=0;i<12;i++) ((int32_t*)dl_ch)[i] = *(int32_t*)ch;
      dl_ch+=24;
#else
      multadd_real_vector_complex_scalar(filt8_avlip0,
                                         ch,
                                         dl_ch,
                                         8);

      dl_ch += 16;
      multadd_real_vector_complex_scalar(filt8_avlip1,
                                         ch,
                                         dl_ch,
                                         8);

      dl_ch += 16;
      multadd_real_vector_complex_scalar(filt8_avlip2,
                                         ch,
                                         dl_ch,
                                         8);
      dl_ch -= 24;
#endif

      for (pilot_cnt=6; pilot_cnt<6*(nb_rb_pdsch-1); pilot_cnt += 6) {

        ch_0 = ((int32_t)pil[0]*rxF[0] - (int32_t)pil[1]*rxF[1])>>15;
        ch_1 = ((int32_t)pil[0]*rxF[1] + (int32_t)pil[1]*rxF[0])>>15;

        pil += 2;
        re_offset = (re_offset+2) % ue->frame_parms.ofdm_symbol_size;
        rxF   = (int16_t *)&rxdataF[aarx][(symbol_offset+nushift+re_offset)];

        ch_0 += ((int32_t)pil[0]*rxF[0] - (int32_t)pil[1]*rxF[1])>>15;
        ch_1 += ((int32_t)pil[0]*rxF[1] + (int32_t)pil[1]*rxF[0])>>15;

        pil += 2;
        re_offset = (re_offset+2) % ue->frame_parms.ofdm_symbol_size;
        rxF   = (int16_t *)&rxdataF[aarx][(symbol_offset+nushift+re_offset)];

        ch_0 += ((int32_t)pil[0]*rxF[0] - (int32_t)pil[1]*rxF[1])>>15;
        ch_1 += ((int32_t)pil[0]*rxF[1] + (int32_t)pil[1]*rxF[0])>>15;

        pil += 2;
        re_offset = (re_offset+2) % ue->frame_parms.ofdm_symbol_size;
        rxF   = (int16_t *)&rxdataF[aarx][(symbol_offset+nushift+re_offset)];

        ch_0 += ((int32_t)pil[0]*rxF[0] - (int32_t)pil[1]*rxF[1])>>15;
        ch_1 += ((int32_t)pil[0]*rxF[1] + (int32_t)pil[1]*rxF[0])>>15;

        pil += 2;
        re_offset = (re_offset+2) % ue->frame_parms.ofdm_symbol_size;
        rxF   = (int16_t *)&rxdataF[aarx][(symbol_offset+nushift+re_offset)];

        ch_0 += ((int32_t)pil[0]*rxF[0] - (int32_t)pil[1]*rxF[1])>>15;
        ch_1 += ((int32_t)pil[0]*rxF[1] + (int32_t)pil[1]*rxF[0])>>15;

        pil += 2;
        re_offset = (re_offset+2) % ue->frame_parms.ofdm_symbol_size;
        rxF   = (int16_t *)&rxdataF[aarx][(symbol_offset+nushift+re_offset)];

        ch_0 += ((int32_t)pil[0]*rxF[0] - (int32_t)pil[1]*rxF[1])>>15;
        ch_1 += ((int32_t)pil[0]*rxF[1] + (int32_t)pil[1]*rxF[0])>>15;

        pil += 2;
        re_offset = (re_offset+2) % ue->frame_parms.ofdm_symbol_size;
        rxF   = (int16_t *)&rxdataF[aarx][(symbol_offset+nushift+re_offset)];

        ch[0] = ch_0 / 6;
        ch[1] = ch_1 / 6;

#if NO_INTERP
        for (int i=0;i<12;i++) ((int32_t*)dl_ch)[i] = *(int32_t*)ch;
        dl_ch+=24;
#else
        dl_ch[6] += (ch[0] * 1365)>>15; // 1/12*16384
        dl_ch[7] += (ch[1] * 1365)>>15; // 1/12*16384

        dl_ch += 8;
        multadd_real_vector_complex_scalar(filt8_avlip3,
                                           ch,
                                           dl_ch,
                                           8);

        dl_ch += 16;
        multadd_real_vector_complex_scalar(filt8_avlip4,
                                           ch,
                                           dl_ch,
                                           8);

        dl_ch += 16;
        multadd_real_vector_complex_scalar(filt8_avlip5,
                                           ch,
                                           dl_ch,
                                           8);
        dl_ch -= 16;
#endif
      }
      ch_0 = ((int32_t)pil[0]*rxF[0] - (int32_t)pil[1]*rxF[1])>>15;
      ch_1 = ((int32_t)pil[0]*rxF[1] + (int32_t)pil[1]*rxF[0])>>15;

      pil += 2;
      re_offset = (re_offset+2) % ue->frame_parms.ofdm_symbol_size;
      rxF   = (int16_t *)&rxdataF[aarx][(symbol_offset+nushift+re_offset)];

      ch_0 += ((int32_t)pil[0]*rxF[0] - (int32_t)pil[1]*rxF[1])>>15;
      ch_1 += ((int32_t)pil[0]*rxF[1] + (int32_t)pil[1]*rxF[0])>>15;

      pil += 2;
      re_offset = (re_offset+2) % ue->frame_parms.ofdm_symbol_size;
      rxF   = (int16_t *)&rxdataF[aarx][(symbol_offset+nushift+re_offset)];

      ch_0 += ((int32_t)pil[0]*rxF[0] - (int32_t)pil[1]*rxF[1])>>15;
      ch_1 += ((int32_t)pil[0]*rxF[1] + (int32_t)pil[1]*rxF[0])>>15;

      pil += 2;
      re_offset = (re_offset+2) % ue->frame_parms.ofdm_symbol_size;
      rxF   = (int16_t *)&rxdataF[aarx][(symbol_offset+nushift+re_offset)];

      ch_0 += ((int32_t)pil[0]*rxF[0] - (int32_t)pil[1]*rxF[1])>>15;
      ch_1 += ((int32_t)pil[0]*rxF[1] + (int32_t)pil[1]*rxF[0])>>15;

      pil += 2;
      re_offset = (re_offset+2) % ue->frame_parms.ofdm_symbol_size;
      rxF   = (int16_t *)&rxdataF[aarx][(symbol_offset+nushift+re_offset)];

      ch_0 += ((int32_t)pil[0]*rxF[0] - (int32_t)pil[1]*rxF[1])>>15;
      ch_1 += ((int32_t)pil[0]*rxF[1] + (int32_t)pil[1]*rxF[0])>>15;

      pil += 2;
      re_offset = (re_offset+2) % ue->frame_parms.ofdm_symbol_size;
      rxF   = (int16_t *)&rxdataF[aarx][(symbol_offset+nushift+re_offset)];

      ch_0 += ((int32_t)pil[0]*rxF[0] - (int32_t)pil[1]*rxF[1])>>15;
      ch_1 += ((int32_t)pil[0]*rxF[1] + (int32_t)pil[1]*rxF[0])>>15;

      pil += 2;
      re_offset = (re_offset+2) % ue->frame_parms.ofdm_symbol_size;
      rxF   = (int16_t *)&rxdataF[aarx][(symbol_offset+nushift+re_offset)];

      ch[0] = ch_0 / 6;
      ch[1] = ch_1 / 6;

#if NO_INTERP
      for (int i=0;i<12;i++) ((int32_t*)dl_ch)[i] = *(int32_t*)ch;
      dl_ch+=24;
#else
      dl_ch[6] += (ch[0] * 1365)>>15; // 1/12*16384
      dl_ch[7] += (ch[1] * 1365)>>15; // 1/12*16384

      dl_ch += 8;
      multadd_real_vector_complex_scalar(filt8_avlip3,
                                         ch,
                                         dl_ch,
                                         8);

      dl_ch += 16;
      multadd_real_vector_complex_scalar(filt8_avlip6,
                                         ch,
                                         dl_ch,
                                         8);
#endif
    }
    else  { // this is case without frequency-domain linear interpolation, just take average of LS channel estimates of 4 DMRS REs and use a common value for the whole PRB
      int32_t ch_0, ch_1;

      ch_0 = ((int32_t)pil[0]*rxF[0] - (int32_t)pil[1]*rxF[1])>>15;
      ch_1 = ((int32_t)pil[0]*rxF[1] + (int32_t)pil[1]*rxF[0])>>15;

      pil += 2;
      re_offset = (re_offset+1) % ue->frame_parms.ofdm_symbol_size;
      rxF   = (int16_t *)&rxdataF[aarx][(symbol_offset+nushift+re_offset)];

      ch_0 += ((int32_t)pil[0]*rxF[0] - (int32_t)pil[1]*rxF[1])>>15;
      ch_1 += ((int32_t)pil[0]*rxF[1] + (int32_t)pil[1]*rxF[0])>>15;

      pil += 2;
      re_offset = (re_offset+5) % ue->frame_parms.ofdm_symbol_size;
      rxF   = (int16_t *)&rxdataF[aarx][(symbol_offset+nushift+re_offset)];

      ch_0 += ((int32_t)pil[0]*rxF[0] - (int32_t)pil[1]*rxF[1])>>15;
      ch_1 += ((int32_t)pil[0]*rxF[1] + (int32_t)pil[1]*rxF[0])>>15;

      pil += 2;
      re_offset = (re_offset+1) % ue->frame_parms.ofdm_symbol_size;
      rxF   = (int16_t *)&rxdataF[aarx][(symbol_offset+nushift+re_offset)];

      ch_0 += ((int32_t)pil[0]*rxF[0] - (int32_t)pil[1]*rxF[1])>>15;
      ch_1 += ((int32_t)pil[0]*rxF[1] + (int32_t)pil[1]*rxF[0])>>15;

      pil += 2;
      re_offset = (re_offset+5) % ue->frame_parms.ofdm_symbol_size;
      rxF   = (int16_t *)&rxdataF[aarx][(symbol_offset+nushift+re_offset)];

      ch[0] = ch_0 / 4;
      ch[1] = ch_1 / 4;

#if NO_INTERP
      for (int i=0;i<12;i++) ((int32_t*)dl_ch)[i] = *(int32_t*)ch;
      dl_ch+=24;
#else
      multadd_real_vector_complex_scalar(filt8_avlip0,
                                         ch,
                                         dl_ch,
                                         8);

      dl_ch += 16;
      multadd_real_vector_complex_scalar(filt8_avlip1,
                                         ch,
                                         dl_ch,
                                         8);

      dl_ch += 16;
      multadd_real_vector_complex_scalar(filt8_avlip2,
                                         ch,
                                         dl_ch,
                                         8);
      dl_ch -= 24;
#endif

      for (pilot_cnt=4; pilot_cnt<4*(nb_rb_pdsch-1); pilot_cnt += 4) {
        int32_t ch_0, ch_1;

        ch_0 = ((int32_t)pil[0]*rxF[0] - (int32_t)pil[1]*rxF[1])>>15;
        ch_1 = ((int32_t)pil[0]*rxF[1] + (int32_t)pil[1]*rxF[0])>>15;

        pil += 2;
        re_offset = (re_offset+1) % ue->frame_parms.ofdm_symbol_size;
        rxF   = (int16_t *)&rxdataF[aarx][(symbol_offset+nushift+re_offset)];

        ch_0 += ((int32_t)pil[0]*rxF[0] - (int32_t)pil[1]*rxF[1])>>15;
        ch_1 += ((int32_t)pil[0]*rxF[1] + (int32_t)pil[1]*rxF[0])>>15;

        pil += 2;
        re_offset = (re_offset+5) % ue->frame_parms.ofdm_symbol_size;
        rxF   = (int16_t *)&rxdataF[aarx][(symbol_offset+nushift+re_offset)];

        ch_0 += ((int32_t)pil[0]*rxF[0] - (int32_t)pil[1]*rxF[1])>>15;
        ch_1 += ((int32_t)pil[0]*rxF[1] + (int32_t)pil[1]*rxF[0])>>15;

        pil += 2;
        re_offset = (re_offset+1) % ue->frame_parms.ofdm_symbol_size;
        rxF   = (int16_t *)&rxdataF[aarx][(symbol_offset+nushift+re_offset)];

        ch_0 += ((int32_t)pil[0]*rxF[0] - (int32_t)pil[1]*rxF[1])>>15;
        ch_1 += ((int32_t)pil[0]*rxF[1] + (int32_t)pil[1]*rxF[0])>>15;

        pil += 2;
        re_offset = (re_offset+5) % ue->frame_parms.ofdm_symbol_size;
        rxF   = (int16_t *)&rxdataF[aarx][(symbol_offset+nushift+re_offset)];

        ch[0] = ch_0 / 4;
        ch[1] = ch_1 / 4;

#if NO_INTERP
        for (int i=0;i<12;i++) ((int32_t*)dl_ch)[i] = *(int32_t*)ch;
        dl_ch+=24;
#else
        dl_ch[6] += (ch[0] * 1365)>>15; // 1/12*16384
        dl_ch[7] += (ch[1] * 1365)>>15; // 1/12*16384

        dl_ch += 8;
        multadd_real_vector_complex_scalar(filt8_avlip3,
                                           ch,
                                           dl_ch,
                                           8);

        dl_ch += 16;
        multadd_real_vector_complex_scalar(filt8_avlip4,
                                           ch,
                                           dl_ch,
                                           8);

        dl_ch += 16;
        multadd_real_vector_complex_scalar(filt8_avlip5,
                                           ch,
                                           dl_ch,
                                           8);
        dl_ch -= 16;
#endif
      }

      ch_0 = ((int32_t)pil[0]*rxF[0] - (int32_t)pil[1]*rxF[1])>>15;
      ch_1 = ((int32_t)pil[0]*rxF[1] + (int32_t)pil[1]*rxF[0])>>15;

      pil += 2;
      re_offset = (re_offset+1) % ue->frame_parms.ofdm_symbol_size;
      rxF   = (int16_t *)&rxdataF[aarx][(symbol_offset+nushift+re_offset)];

      ch_0 += ((int32_t)pil[0]*rxF[0] - (int32_t)pil[1]*rxF[1])>>15;
      ch_1 += ((int32_t)pil[0]*rxF[1] + (int32_t)pil[1]*rxF[0])>>15;

      pil += 2;
      re_offset = (re_offset+5) % ue->frame_parms.ofdm_symbol_size;
      rxF   = (int16_t *)&rxdataF[aarx][(symbol_offset+nushift+re_offset)];

      ch_0 += ((int32_t)pil[0]*rxF[0] - (int32_t)pil[1]*rxF[1])>>15;
      ch_1 += ((int32_t)pil[0]*rxF[1] + (int32_t)pil[1]*rxF[0])>>15;

      pil += 2;
      re_offset = (re_offset+1) % ue->frame_parms.ofdm_symbol_size;
      rxF   = (int16_t *)&rxdataF[aarx][(symbol_offset+nushift+re_offset)];

      ch_0 += ((int32_t)pil[0]*rxF[0] - (int32_t)pil[1]*rxF[1])>>15;
      ch_1 += ((int32_t)pil[0]*rxF[1] + (int32_t)pil[1]*rxF[0])>>15;

      pil += 2;
      re_offset = (re_offset+5) % ue->frame_parms.ofdm_symbol_size;
      rxF   = (int16_t *)&rxdataF[aarx][(symbol_offset+nushift+re_offset)];

      ch[0] = ch_0 / 4;
      ch[1] = ch_1 / 4;

#if NO_INTERP
      for (int i=0;i<12;i++) ((int32_t*)dl_ch)[i] = *(int32_t*)ch;
      dl_ch+=24;
#else
      dl_ch[6] += (ch[0] * 1365)>>15; // 1/12*16384
      dl_ch[7] += (ch[1] * 1365)>>15; // 1/12*16384

      dl_ch += 8;
      multadd_real_vector_complex_scalar(filt8_avlip3,
                                         ch,
                                         dl_ch,
                                         8);

      dl_ch += 16;
      multadd_real_vector_complex_scalar(filt8_avlip6,
                                         ch,
                                         dl_ch,
                                         8);
#endif
    }
#ifdef DEBUG_PDSCH
    dl_ch = (int16_t *)&dl_ch_estimates[p*ue->frame_parms.nb_antennas_rx+aarx][ch_offset];
    for(uint16_t idxP=0; idxP<ceil((float)nb_rb_pdsch*12/8); idxP++) {
      for(uint8_t idxI=0; idxI<16; idxI += 2) {
        printf("%d\t%d\t",dl_ch[idxP*16+idxI],dl_ch[idxP*16+idxI+1]);
      }
      printf("%d\n",idxP);
    }
#endif
  }
  return(0);
}

/*******************************************************************
 *
 * NAME :         nr_pdsch_ptrs_processing
 *
 * PARAMETERS :   PHY_VARS_NR_UE    : ue data structure
 *                NR_UE_PDSCH       : pdsch_vars pointer
 *                NR_DL_FRAME_PARMS : frame_parms pointer
 *                NR_DL_UE_HARQ_t   : dlsch0_harq pointer
 *                NR_DL_UE_HARQ_t   : dlsch1_harq pointer
 *                uint8_t           : gNB_id,
 *                uint8_t           : nr_slot_rx,
 *                unsigned char     : symbol,
 *                uint32_t          : nb_re_pdsch,
 *                uint16_t          : rnti
 *                RX_type_t         : rx_type
 * RETURN : Nothing
 *
 * DESCRIPTION :
 *  If ptrs is enabled process the symbol accordingly
 *  1) Estimate common phase error per PTRS symbol
 *  2) Interpolate PTRS estimated value in TD after all PTRS symbols
 *  3) Compensate signal with PTRS estimation for slot
 *********************************************************************/
void nr_pdsch_ptrs_processing(PHY_VARS_NR_UE *ue,
                              NR_UE_PDSCH **pdsch_vars,
                              NR_DL_FRAME_PARMS *frame_parms,
                              NR_DL_UE_HARQ_t *dlsch0_harq,
                              NR_DL_UE_HARQ_t *dlsch1_harq,
                              uint8_t gNB_id,
                              uint8_t nr_slot_rx,
                              unsigned char symbol,
                              uint32_t nb_re_pdsch,
                              uint16_t rnti,
                              RX_type_t rx_type)
{
  //#define DEBUG_DL_PTRS 1
  int32_t *ptrs_re_symbol = NULL;
  int8_t   ret = 0;
  /* harq specific variables */
  uint8_t  symbInSlot       = 0;
  uint16_t *startSymbIndex  = NULL;
  uint16_t *nbSymb          = NULL;
  uint8_t  *L_ptrs          = NULL;
  uint8_t  *K_ptrs          = NULL;
  uint16_t *dmrsSymbPos     = NULL;
  uint16_t *ptrsSymbPos     = NULL;
  uint8_t  *ptrsSymbIdx     = NULL;
  uint8_t  *ptrsReOffset    = NULL;
  uint8_t  *dmrsConfigType  = NULL;
  uint16_t *nb_rb           = NULL;

  if(dlsch0_harq->status == ACTIVE) {
    symbInSlot      = dlsch0_harq->start_symbol + dlsch0_harq->nb_symbols;
    startSymbIndex  = &dlsch0_harq->start_symbol;
    nbSymb          = &dlsch0_harq->nb_symbols;
    L_ptrs          = &dlsch0_harq->PTRSTimeDensity;
    K_ptrs          = &dlsch0_harq->PTRSFreqDensity;
    dmrsSymbPos     = &dlsch0_harq->dlDmrsSymbPos;
    ptrsSymbPos     = &dlsch0_harq->ptrs_symbols;
    ptrsSymbIdx     = &dlsch0_harq->ptrs_symbol_index;
    ptrsReOffset    = &dlsch0_harq->PTRSReOffset;
    dmrsConfigType  = &dlsch0_harq->dmrsConfigType;
    nb_rb           = &dlsch0_harq->nb_rb;
  }
  if(dlsch1_harq) {
    symbInSlot      = dlsch1_harq->start_symbol + dlsch0_harq->nb_symbols;
    startSymbIndex  = &dlsch1_harq->start_symbol;
    nbSymb          = &dlsch1_harq->nb_symbols;
    L_ptrs          = &dlsch1_harq->PTRSTimeDensity;
    K_ptrs          = &dlsch1_harq->PTRSFreqDensity;
    dmrsSymbPos     = &dlsch1_harq->dlDmrsSymbPos;
    ptrsSymbPos     = &dlsch1_harq->ptrs_symbols;
    ptrsSymbIdx     = &dlsch1_harq->ptrs_symbol_index;
    ptrsReOffset    = &dlsch1_harq->PTRSReOffset;
    dmrsConfigType  = &dlsch1_harq->dmrsConfigType;
    nb_rb           = &dlsch1_harq->nb_rb;
  }
  /* loop over antennas */
  for (int aarx=0; aarx<frame_parms->nb_antennas_rx; aarx++) {
    c16_t *phase_per_symbol = (c16_t*)pdsch_vars[gNB_id]->ptrs_phase_per_slot[aarx];
    ptrs_re_symbol = (int32_t*)pdsch_vars[gNB_id]->ptrs_re_per_slot[aarx];
    ptrs_re_symbol[symbol] = 0;
    phase_per_symbol[symbol].i = 0; // Imag
    /* set DMRS estimates to 0 angle with magnitude 1 */
    if(is_dmrs_symbol(symbol,*dmrsSymbPos)) {
      /* set DMRS real estimation to 32767 */
      phase_per_symbol[symbol].r=INT16_MAX; // 32767
#ifdef DEBUG_DL_PTRS
      printf("[PHY][PTRS]: DMRS Symbol %d -> %4d + j*%4d\n", symbol, phase_per_symbol[symbol].r,phase_per_symbol[symbol].i);
#endif
    }
    else { // real ptrs value is set to 0
      phase_per_symbol[symbol].r = 0; // Real
    }

    if(dlsch0_harq->status == ACTIVE) {
      if(symbol == *startSymbIndex) {
        *ptrsSymbPos = 0;
        set_ptrs_symb_idx(ptrsSymbPos,
                          *nbSymb,
                          *startSymbIndex,
                          1<< *L_ptrs,
                          *dmrsSymbPos);
      }
      /* if not PTRS symbol set current ptrs symbol index to zero*/
      *ptrsSymbIdx = 0;
      /* Check if current symbol contains PTRS */
      if(is_ptrs_symbol(symbol, *ptrsSymbPos)) {
        *ptrsSymbIdx = symbol;
        /*------------------------------------------------------------------------------------------------------- */
        /* 1) Estimate common phase error per PTRS symbol                                                                */
        /*------------------------------------------------------------------------------------------------------- */
        nr_ptrs_cpe_estimation(*K_ptrs,*ptrsReOffset,*dmrsConfigType,*nb_rb,
                               rnti,
                               nr_slot_rx,
                               symbol,frame_parms->ofdm_symbol_size,
                               (int16_t*)&pdsch_vars[gNB_id]->rxdataF_comp0[aarx][(symbol * nb_re_pdsch)],
                               ue->nr_gold_pdsch[gNB_id][nr_slot_rx][symbol][0],
                               (int16_t*)&phase_per_symbol[symbol],
                               &ptrs_re_symbol[symbol]);
      }
    }// HARQ 0

    /* For last OFDM symbol at each antenna perform interpolation and compensation for the slot*/
    if(symbol == (symbInSlot -1)) {
      /*------------------------------------------------------------------------------------------------------- */
      /* 2) Interpolate PTRS estimated value in TD */
      /*------------------------------------------------------------------------------------------------------- */
      /* If L-PTRS is > 0 then we need interpolation */
      if(*L_ptrs > 0) {
        ret = nr_ptrs_process_slot(*dmrsSymbPos, *ptrsSymbPos, (int16_t*)phase_per_symbol, *startSymbIndex, *nbSymb);
        if(ret != 0) {
          LOG_W(PHY,"[PTRS] Compensation is skipped due to error in PTRS slot processing !!\n");
        }
      }
#ifdef DEBUG_DL_PTRS
      LOG_M("ptrsEst.m","est",pdsch_vars[gNB_id]->ptrs_phase_per_slot[aarx],frame_parms->symbols_per_slot,1,1 );
      LOG_M("rxdataF_bf_ptrs_comp.m","bf_ptrs_cmp",
            &pdsch_vars[gNB_id]->rxdataF_comp0[aarx][(*startSymbIndex) * NR_NB_SC_PER_RB * (*nb_rb) ],
            (*nb_rb) * NR_NB_SC_PER_RB * (*nbSymb),1,1);
#endif
      /*------------------------------------------------------------------------------------------------------- */
      /* 3) Compensated DMRS based estimated signal with PTRS estimation                                        */
      /*--------------------------------------------------------------------------------------------------------*/
      for(uint8_t i = *startSymbIndex; i< symbInSlot ;i++) {
        /* DMRS Symbol has 0 phase so no need to rotate the respective symbol */
        /* Skip rotation if the slot processing is wrong */
        if((!is_dmrs_symbol(i,*dmrsSymbPos)) && (ret == 0)) {
#ifdef DEBUG_DL_PTRS
          printf("[PHY][DL][PTRS]: Rotate Symbol %2d with  %d + j* %d\n", i, phase_per_symbol[i].r,phase_per_symbol[i].i);
#endif
          rotate_cpx_vector((c16_t*)&pdsch_vars[gNB_id]->rxdataF_comp0[aarx][(i * (*nb_rb) * NR_NB_SC_PER_RB)],
                            &phase_per_symbol[i],
                            (c16_t*)&pdsch_vars[gNB_id]->rxdataF_comp0[aarx][(i * (*nb_rb) * NR_NB_SC_PER_RB)],
                            ((*nb_rb) * NR_NB_SC_PER_RB), 15);
        }// if not DMRS Symbol
      }// symbol loop
    }// last symbol check
  }//Antenna loop
}//main function<|MERGE_RESOLUTION|>--- conflicted
+++ resolved
@@ -316,7 +316,6 @@
         k   = (k+prs_cfg->CombSize) % frame_params->ofdm_symbol_size;
         rxF = (int16_t *)&rxdataF[rxAnt][l*frame_params->ofdm_symbol_size + k];
 
-<<<<<<< HEAD
         ch[0] = (int16_t)(((int32_t)rxF[0]*pil[0] + (int32_t)rxF[1]*pil[1])>>15);
         ch[1] = (int16_t)(((int32_t)rxF[1]*pil[0] - (int32_t)rxF[0]*pil[1])>>15);
         multadd_real_vector_complex_scalar(fml,
@@ -587,10 +586,9 @@
   *peak_val = max_val;
   *peak_idx = max_idx;
 }
-=======
+
 #define CH_INTERP 0
 #define NO_INTERP 1
->>>>>>> 7f910a2e
 
 int nr_pbch_dmrs_correlation(PHY_VARS_NR_UE *ue,
                              UE_nr_rxtx_proc_t *proc,
