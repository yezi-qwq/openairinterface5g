/*
 * Licensed to the OpenAirInterface (OAI) Software Alliance under one or more
 * contributor license agreements.  See the NOTICE file distributed with
 * this work for additional information regarding copyright ownership.
 * The OpenAirInterface Software Alliance licenses this file to You under
 * the OAI Public License, Version 1.0  (the "License"); you may not use this file
 * except in compliance with the License.
 * You may obtain a copy of the License at
 *
 *      http://www.openairinterface.org/?page_id=698
 *
 * Unless required by applicable law or agreed to in writing, software
 * distributed under the License is distributed on an "AS IS" BASIS,
 * WITHOUT WARRANTIES OR CONDITIONS OF ANY KIND, either express or implied.
 * See the License for the specific language governing permissions and
 * limitations under the License.
 *-------------------------------------------------------------------------------
 * For more information about the OpenAirInterface (OAI) Software Alliance:
 *      contact@openairinterface.org
 */


#include <string.h>
#include "SCHED_NR_UE/defs.h"
#include "nr_estimation.h"
#include "PHY/NR_REFSIG/refsig_defs_ue.h"
#include "PHY/NR_TRANSPORT/nr_sch_dmrs.h"
#include "filt16a_32.h"

//#define DEBUG_PDSCH
//#define DEBUG_PDCCH


int nr_pbch_dmrs_correlation(PHY_VARS_NR_UE *ue,
                             UE_nr_rxtx_proc_t *proc,
                             uint8_t eNB_offset,
                             unsigned char Ns,
                             unsigned char symbol,
                             int dmrss,
                             NR_UE_SSB *current_ssb)
{
  int pilot[200] __attribute__((aligned(16)));
  unsigned char aarx;
  unsigned short k;
  unsigned int pilot_cnt;
  int16_t ch[2],*pil,*rxF;
  int symbol_offset;


  uint8_t nushift;
  uint8_t ssb_index=current_ssb->i_ssb;
  uint8_t n_hf=current_ssb->n_hf;
  int **rxdataF=ue->common_vars.common_vars_rx_data_per_thread[proc->thread_id].rxdataF;

  nushift =  ue->frame_parms.Nid_cell%4;
  ue->frame_parms.nushift = nushift;
  unsigned int  ssb_offset = ue->frame_parms.first_carrier_offset + ue->frame_parms.ssb_start_subcarrier;
  if (ssb_offset>= ue->frame_parms.ofdm_symbol_size) ssb_offset-=ue->frame_parms.ofdm_symbol_size;

  AssertFatal(dmrss >= 0 && dmrss < 3,
	      "symbol %d is illegal for PBCH DM-RS \n",
	      dmrss);

  symbol_offset = ue->frame_parms.ofdm_symbol_size*symbol;


  k = nushift;

#ifdef DEBUG_CH
  printf("PBCH DMRS Correlation : ThreadId %d, eNB_offset %d , OFDM size %d, Ncp=%d, Ns=%d, k=%d symbol %d\n",proc->thread_id, eNB_offset,ue->frame_parms.ofdm_symbol_size,
         ue->frame_parms.Ncp,Ns,k, symbol);
#endif

  // generate pilot
  nr_pbch_dmrs_rx(dmrss,ue->nr_gold_pbch[n_hf][ssb_index], &pilot[0]);

  int re_offset = ssb_offset;
  for (aarx=0; aarx<ue->frame_parms.nb_antennas_rx; aarx++) {

    pil   = (int16_t *)&pilot[0];
    rxF   = (int16_t *)&rxdataF[aarx][(symbol_offset+k+re_offset)];

#ifdef DEBUG_CH
    printf("pbch ch est pilot addr %p RB_DL %d\n",&pilot[0], ue->frame_parms.N_RB_DL);
    printf("k %d, first_carrier %d\n",k,ue->frame_parms.first_carrier_offset);
    printf("rxF addr %p\n", rxF);
#endif
    //if ((ue->frame_parms.N_RB_DL&1)==0) {

    // Treat first 2 pilots specially (left edge)
    ch[0] = (int16_t)(((int32_t)pil[0]*rxF[0] - (int32_t)pil[1]*rxF[1])>>15);
    ch[1] = (int16_t)(((int32_t)pil[0]*rxF[1] + (int32_t)pil[1]*rxF[0])>>15);

    current_ssb->c_re +=ch[0];
    current_ssb->c_im +=ch[1];

#ifdef DEBUG_CH
    printf("ch 0 %d\n",((int32_t)pil[0]*rxF[0] - (int32_t)pil[1]*rxF[1]));
    printf("pilot 0 : rxF - > (%d,%d) addr %p  ch -> (%d,%d), pil -> (%d,%d) \n",rxF[0],rxF[1],&rxF[0],ch[0],ch[1],pil[0],pil[1]);
#endif

    pil+=2;
    re_offset = (re_offset+4) % ue->frame_parms.ofdm_symbol_size;
    rxF   = (int16_t *)&rxdataF[aarx][(symbol_offset+k+re_offset)];


    ch[0] = (int16_t)(((int32_t)pil[0]*rxF[0] - (int32_t)pil[1]*rxF[1])>>15);
    ch[1] = (int16_t)(((int32_t)pil[0]*rxF[1] + (int32_t)pil[1]*rxF[0])>>15);

    current_ssb->c_re +=ch[0];
    current_ssb->c_im +=ch[1];

#ifdef DEBUG_CH
    printf("pilot 1 : rxF - > (%d,%d) ch -> (%d,%d), pil -> (%d,%d) \n",rxF[0],rxF[1],ch[0],ch[1],pil[0],pil[1]);
#endif

    pil+=2;
    re_offset = (re_offset+4) % ue->frame_parms.ofdm_symbol_size;
    rxF   = (int16_t *)&rxdataF[aarx][(symbol_offset+k+re_offset)];

    current_ssb->c_re +=ch[0];
    current_ssb->c_im +=ch[1];

#ifdef DEBUG_CH
    printf("pilot 2 : rxF - > (%d,%d) ch -> (%d,%d), pil -> (%d,%d) \n",rxF[0],rxF[1],ch[0],ch[1],pil[0],pil[1]);
#endif

    pil+=2;
    re_offset = (re_offset+4) % ue->frame_parms.ofdm_symbol_size;
    rxF   = (int16_t *)&rxdataF[aarx][(symbol_offset+k+re_offset)];

    for (pilot_cnt=3; pilot_cnt<(3*20); pilot_cnt+=3) {

      //	if (pilot_cnt == 30)
      //	  rxF   = (int16_t *)&rxdataF[aarx][(symbol_offset+k)];

      // in 2nd symbol, skip middle  REs (48 with DMRS,  144 for SSS, and another 48 with DMRS) 
      if (dmrss == 1 && pilot_cnt == 12) {
	pilot_cnt=48;
	re_offset = (re_offset+144) % ue->frame_parms.ofdm_symbol_size;
	rxF   = (int16_t *)&rxdataF[aarx][(symbol_offset+k+re_offset)];
      }
      ch[0] = (int16_t)(((int32_t)pil[0]*rxF[0] - (int32_t)pil[1]*rxF[1])>>15);
      ch[1] = (int16_t)(((int32_t)pil[0]*rxF[1] + (int32_t)pil[1]*rxF[0])>>15);
      
      current_ssb->c_re +=ch[0];
      current_ssb->c_im +=ch[1];

#ifdef DEBUG_CH
      printf("pilot %u : rxF - > (%d,%d) ch -> (%d,%d), pil -> (%d,%d) \n",pilot_cnt,rxF[0],rxF[1],ch[0],ch[1],pil[0],pil[1]);
#endif

      pil+=2;
      re_offset = (re_offset+4) % ue->frame_parms.ofdm_symbol_size;
      rxF   = (int16_t *)&rxdataF[aarx][(symbol_offset+k+re_offset)];
        
  
      ch[0] = (int16_t)(((int32_t)pil[0]*rxF[0] - (int32_t)pil[1]*rxF[1])>>15);
      ch[1] = (int16_t)(((int32_t)pil[0]*rxF[1] + (int32_t)pil[1]*rxF[0])>>15);

      current_ssb->c_re +=ch[0];
      current_ssb->c_im +=ch[1];

#ifdef DEBUG_CH
      printf("pilot %u : rxF - > (%d,%d) ch -> (%d,%d), pil -> (%d,%d) \n",pilot_cnt+1,rxF[0],rxF[1],ch[0],ch[1],pil[0],pil[1]);
#endif
      pil+=2;
      re_offset = (re_offset+4) % ue->frame_parms.ofdm_symbol_size;
      rxF   = (int16_t *)&rxdataF[aarx][(symbol_offset+k+re_offset)];
        

      ch[0] = (int16_t)(((int32_t)pil[0]*rxF[0] - (int32_t)pil[1]*rxF[1])>>15);
      ch[1] = (int16_t)(((int32_t)pil[0]*rxF[1] + (int32_t)pil[1]*rxF[0])>>15);

      current_ssb->c_re +=ch[0];
      current_ssb->c_im +=ch[1];

#ifdef DEBUG_CH
      printf("pilot %u : rxF - > (%d,%d) ch -> (%d,%d), pil -> (%d,%d) \n",pilot_cnt+2,rxF[0],rxF[1],ch[0],ch[1],pil[0],pil[1]);
#endif

      pil+=2;
      re_offset = (re_offset+4) % ue->frame_parms.ofdm_symbol_size;
      rxF   = (int16_t *)&rxdataF[aarx][(symbol_offset+k+re_offset)];

    }


    //}

  }
  return(0);
}


int nr_pbch_channel_estimation(PHY_VARS_NR_UE *ue,
                               UE_nr_rxtx_proc_t *proc,
                               uint8_t eNB_offset,
                               unsigned char Ns,
                               unsigned char symbol,
                               int dmrss,
                               uint8_t ssb_index,
                               uint8_t n_hf)
{
  int pilot[200] __attribute__((aligned(16)));
  unsigned char aarx,p;
  unsigned short k;
  unsigned int pilot_cnt;
  int16_t ch[2],*pil,*rxF,*dl_ch,*fl,*fm,*fr;
  int ch_offset,symbol_offset;
  //int slot_pbch;

  //uint16_t Nid_cell = (eNB_offset == 0) ? ue->frame_parms.Nid_cell : ue->measurements.adj_cell_id[eNB_offset-1];

  uint8_t nushift;
  int **dl_ch_estimates  =ue->pbch_vars[eNB_offset]->dl_ch_estimates;
  int **rxdataF=ue->common_vars.common_vars_rx_data_per_thread[proc->thread_id].rxdataF;

  nushift =  ue->frame_parms.Nid_cell%4;
  ue->frame_parms.nushift = nushift;
  unsigned int  ssb_offset = ue->frame_parms.first_carrier_offset + ue->frame_parms.ssb_start_subcarrier;
  if (ssb_offset>= ue->frame_parms.ofdm_symbol_size) ssb_offset-=ue->frame_parms.ofdm_symbol_size;

  if (ue->high_speed_flag == 0) // use second channel estimate position for temporary storage
    ch_offset     = ue->frame_parms.ofdm_symbol_size ;
  else
    ch_offset     = ue->frame_parms.ofdm_symbol_size*symbol;

  AssertFatal(dmrss >= 0 && dmrss < 3,
	      "symbol %d is illegal for PBCH DM-RS \n",
	      dmrss);

  symbol_offset = ue->frame_parms.ofdm_symbol_size*symbol;


  k = nushift;

#ifdef DEBUG_CH
  printf("PBCH Channel Estimation : ThreadId %d, eNB_offset %d ch_offset %d, OFDM size %d, Ncp=%d, Ns=%d, k=%d symbol %d\n",proc->thread_id, eNB_offset,ch_offset,ue->frame_parms.ofdm_symbol_size,
         ue->frame_parms.Ncp,Ns,k, symbol);
#endif

  switch (k) {
  case 0:
    fl = filt16a_l0;
    fm = filt16a_m0;
    fr = filt16a_r0;
    break;

  case 1:
    fl = filt16a_l1;
    fm = filt16a_m1;
    fr = filt16a_r1;
    break;

  case 2:
    fl = filt16a_l2;
    fm = filt16a_m2;
    fr = filt16a_r2;
    break;

  case 3:
    fl = filt16a_l3;
    fm = filt16a_m3;
    fr = filt16a_r3;
    break;

  default:
    msg("pbch_channel_estimation: k=%d -> ERROR\n",k);
    return(-1);
    break;
  }

  // generate pilot
  nr_pbch_dmrs_rx(dmrss,ue->nr_gold_pbch[n_hf][ssb_index], &pilot[0]);

  int re_offset = ssb_offset;
  for (aarx=0; aarx<ue->frame_parms.nb_antennas_rx; aarx++) {

    pil   = (int16_t *)&pilot[0];
    rxF   = (int16_t *)&rxdataF[aarx][(symbol_offset+k+re_offset)];
    dl_ch = (int16_t *)&dl_ch_estimates[aarx][ch_offset];

    memset(dl_ch,0,4*(ue->frame_parms.ofdm_symbol_size));
    if (ue->high_speed_flag==0) // multiply previous channel estimate by ch_est_alpha
      multadd_complex_vector_real_scalar(dl_ch-(ue->frame_parms.ofdm_symbol_size<<1),
                                         ue->ch_est_alpha,dl_ch-(ue->frame_parms.ofdm_symbol_size<<1),
                                         1,ue->frame_parms.ofdm_symbol_size);
#ifdef DEBUG_CH
    printf("pbch ch est pilot addr %p RB_DL %d\n",&pilot[0], ue->frame_parms.N_RB_DL);
    printf("k %d, first_carrier %d\n",k,ue->frame_parms.first_carrier_offset);
    printf("rxF addr %p\n", rxF);
    printf("dl_ch addr %p\n",dl_ch);
#endif
    //if ((ue->frame_parms.N_RB_DL&1)==0) {

    // Treat first 2 pilots specially (left edge)
    ch[0] = (int16_t)(((int32_t)pil[0]*rxF[0] - (int32_t)pil[1]*rxF[1])>>15);
    ch[1] = (int16_t)(((int32_t)pil[0]*rxF[1] + (int32_t)pil[1]*rxF[0])>>15);

#ifdef DEBUG_CH
    printf("ch 0 %d\n",((int32_t)pil[0]*rxF[0] - (int32_t)pil[1]*rxF[1]));
    printf("pilot 0 : rxF - > (%d,%d) addr %p  ch -> (%d,%d), pil -> (%d,%d) \n",rxF[0],rxF[1],&rxF[0],ch[0],ch[1],pil[0],pil[1]);
#endif
    multadd_real_vector_complex_scalar(fl,
				       ch,
				       dl_ch,
				       16);
    pil+=2;
    re_offset = (re_offset+4) % ue->frame_parms.ofdm_symbol_size;
    rxF   = (int16_t *)&rxdataF[aarx][(symbol_offset+k+re_offset)];

    //for (int i= 0; i<8; i++)
    //printf("dl_ch addr %p %d\n", dl_ch+i, *(dl_ch+i));

    ch[0] = (int16_t)(((int32_t)pil[0]*rxF[0] - (int32_t)pil[1]*rxF[1])>>15);
    ch[1] = (int16_t)(((int32_t)pil[0]*rxF[1] + (int32_t)pil[1]*rxF[0])>>15);


#ifdef DEBUG_CH
    printf("pilot 1 : rxF - > (%d,%d) ch -> (%d,%d), pil -> (%d,%d) \n",rxF[0],rxF[1],ch[0],ch[1],pil[0],pil[1]);
#endif
    multadd_real_vector_complex_scalar(fm,
				       ch,
				       dl_ch,
				       16);
    pil+=2;
    re_offset = (re_offset+4) % ue->frame_parms.ofdm_symbol_size;
    rxF   = (int16_t *)&rxdataF[aarx][(symbol_offset+k+re_offset)];

    ch[0] = (int16_t)(((int32_t)pil[0]*rxF[0] - (int32_t)pil[1]*rxF[1])>>15);
    ch[1] = (int16_t)(((int32_t)pil[0]*rxF[1] + (int32_t)pil[1]*rxF[0])>>15);

#ifdef DEBUG_CH
    printf("pilot 2 : rxF - > (%d,%d) ch -> (%d,%d), pil -> (%d,%d) \n",rxF[0],rxF[1],ch[0],ch[1],pil[0],pil[1]);
#endif

    multadd_real_vector_complex_scalar(fr,
				       ch,
				       dl_ch,
				       16);
    pil+=2;
    re_offset = (re_offset+4) % ue->frame_parms.ofdm_symbol_size;
    rxF   = (int16_t *)&rxdataF[aarx][(symbol_offset+k+re_offset)];
    dl_ch+=24;

    for (pilot_cnt=3; pilot_cnt<(3*20); pilot_cnt+=3) {

      //	if (pilot_cnt == 30)
      //	  rxF   = (int16_t *)&rxdataF[aarx][(symbol_offset+k)];

      // in 2nd symbol, skip middle  REs (48 with DMRS,  144 for SSS, and another 48 with DMRS) 
      if (dmrss == 1 && pilot_cnt == 12) {
	pilot_cnt=48;
	re_offset = (re_offset+144) % ue->frame_parms.ofdm_symbol_size;
	rxF   = (int16_t *)&rxdataF[aarx][(symbol_offset+k+re_offset)];
	dl_ch += 288;
      }
      ch[0] = (int16_t)(((int32_t)pil[0]*rxF[0] - (int32_t)pil[1]*rxF[1])>>15);
      ch[1] = (int16_t)(((int32_t)pil[0]*rxF[1] + (int32_t)pil[1]*rxF[0])>>15);

#ifdef DEBUG_CH
      printf("pilot %u : rxF - > (%d,%d) ch -> (%d,%d), pil -> (%d,%d) \n",pilot_cnt,rxF[0],rxF[1],ch[0],ch[1],pil[0],pil[1]);
#endif
      multadd_real_vector_complex_scalar(fl,
					 ch,
					 dl_ch,
					 16);

      //for (int i= 0; i<8; i++)
      //            printf("pilot_cnt %d dl_ch %d %d\n", pilot_cnt, dl_ch+i, *(dl_ch+i));

      pil+=2;
      re_offset = (re_offset+4) % ue->frame_parms.ofdm_symbol_size;
      rxF   = (int16_t *)&rxdataF[aarx][(symbol_offset+k+re_offset)];
        
  
      ch[0] = (int16_t)(((int32_t)pil[0]*rxF[0] - (int32_t)pil[1]*rxF[1])>>15);
      ch[1] = (int16_t)(((int32_t)pil[0]*rxF[1] + (int32_t)pil[1]*rxF[0])>>15);

#ifdef DEBUG_CH
      printf("pilot %u : rxF - > (%d,%d) ch -> (%d,%d), pil -> (%d,%d) \n",pilot_cnt+1,rxF[0],rxF[1],ch[0],ch[1],pil[0],pil[1]);
#endif
      multadd_real_vector_complex_scalar(fm,
					 ch,
					 dl_ch,
					 16);
      pil+=2;
      re_offset = (re_offset+4) % ue->frame_parms.ofdm_symbol_size;
      rxF   = (int16_t *)&rxdataF[aarx][(symbol_offset+k+re_offset)];
        

      ch[0] = (int16_t)(((int32_t)pil[0]*rxF[0] - (int32_t)pil[1]*rxF[1])>>15);
      ch[1] = (int16_t)(((int32_t)pil[0]*rxF[1] + (int32_t)pil[1]*rxF[0])>>15);

#ifdef DEBUG_CH
      printf("pilot %u : rxF - > (%d,%d) ch -> (%d,%d), pil -> (%d,%d) \n",pilot_cnt+2,rxF[0],rxF[1],ch[0],ch[1],pil[0],pil[1]);
#endif

      multadd_real_vector_complex_scalar(fr,
					 ch,
					 dl_ch,
					 16);
      pil+=2;
      re_offset = (re_offset+4) % ue->frame_parms.ofdm_symbol_size;
      rxF   = (int16_t *)&rxdataF[aarx][(symbol_offset+k+re_offset)];
      dl_ch+=24;

    }

    idft_size_idx_t idftsizeidx;

    switch (ue->frame_parms.ofdm_symbol_size) {
    case 128:
      idftsizeidx = IDFT_128;
      break;

    case 256:
      idftsizeidx = IDFT_256;
      break;

    case 512:
      idftsizeidx = IDFT_512;
      break;

    case 1024:
      idftsizeidx = IDFT_1024;
      break;

    case 1536:
      idftsizeidx = IDFT_1536;
      break;

    case 2048:
      idftsizeidx = IDFT_2048;
      break;

    case 3072:
      idftsizeidx = IDFT_3072;
      break;

    case 4096:
      idftsizeidx = IDFT_4096;
      break;

    default:
      printf("unsupported ofdm symbol size \n");
      assert(0);
    }

    if( dmrss == 2) // update time statistics for last PBCH symbol
    {
      // do ifft of channel estimate
      for (aarx=0; aarx<ue->frame_parms.nb_antennas_rx; aarx++)
        for (p=0; p<ue->frame_parms.nb_antenna_ports_gNB; p++) {
          if (ue->pbch_vars[eNB_offset]->dl_ch_estimates[(p<<1)+aarx])
          {
            LOG_D(PHY,"Channel Impulse Computation Slot %d ThreadId %d Symbol %d ch_offset %d\n", Ns, proc->thread_id, symbol, ch_offset);
            idft(idftsizeidx,
                 (int16_t*) &ue->pbch_vars[eNB_offset]->dl_ch_estimates[(p<<1)+aarx][ch_offset],
                 (int16_t*) ue->pbch_vars[eNB_offset]->dl_ch_estimates_time[(p<<1)+aarx],1);
          }
        }
    }

    //}

  }
  return(0);
}

int nr_pdcch_channel_estimation(PHY_VARS_NR_UE *ue,
                                UE_nr_rxtx_proc_t *proc,
                                uint8_t eNB_offset,
                                unsigned char Ns,
                                unsigned char symbol,
                                unsigned short coreset_start_subcarrier,
                                unsigned short nb_rb_coreset)
{

  unsigned char aarx;
  unsigned short k;
  unsigned int pilot_cnt;
  int16_t ch[2],*pil,*rxF,*dl_ch,*fl,*fm,*fr;
  int ch_offset,symbol_offset;

  //uint16_t Nid_cell = (eNB_offset == 0) ? ue->frame_parms.Nid_cell : ue->measurements.adj_cell_id[eNB_offset-1];

  int **dl_ch_estimates  =ue->pdcch_vars[proc->thread_id][eNB_offset]->dl_ch_estimates;
  int **rxdataF=ue->common_vars.common_vars_rx_data_per_thread[proc->thread_id].rxdataF;


  if (ue->high_speed_flag == 0) // use second channel estimate position for temporary storage
    ch_offset     = ue->frame_parms.ofdm_symbol_size ;
  else
    ch_offset     = ue->frame_parms.ofdm_symbol_size*symbol;

  symbol_offset = ue->frame_parms.ofdm_symbol_size*symbol;

  k = coreset_start_subcarrier;

#ifdef DEBUG_PDCCH
  printf("PDCCH Channel Estimation : ThreadId %d, eNB_offset %d ch_offset %d, OFDM size %d, Ncp=%d, Ns=%d, k=%d symbol %d\n",proc->thread_id, eNB_offset,ch_offset,ue->frame_parms.ofdm_symbol_size,
         ue->frame_parms.Ncp,Ns,k, symbol);
#endif

  fl = filt16a_l1;
  fm = filt16a_m1;
  fr = filt16a_r1;


  // generate pilot
  int pilot[nb_rb_coreset * 3] __attribute__((aligned(16))); 
  nr_pdcch_dmrs_rx(ue,eNB_offset,Ns,ue->nr_gold_pdcch[eNB_offset][Ns][symbol], &pilot[0],2000,nb_rb_coreset);


  for (aarx=0; aarx<ue->frame_parms.nb_antennas_rx; aarx++) {

    pil   = (int16_t *)&pilot[0];
    rxF   = (int16_t *)&rxdataF[aarx][(symbol_offset+k+1)];
    dl_ch = (int16_t *)&dl_ch_estimates[aarx][ch_offset];

    memset(dl_ch,0,4*(ue->frame_parms.ofdm_symbol_size));
    if (ue->high_speed_flag==0) // multiply previous channel estimate by ch_est_alpha
      multadd_complex_vector_real_scalar(dl_ch-(ue->frame_parms.ofdm_symbol_size<<1),
                                         ue->ch_est_alpha,dl_ch-(ue->frame_parms.ofdm_symbol_size<<1),
                                         1,ue->frame_parms.ofdm_symbol_size);
#ifdef DEBUG_PDCCH
    printf("pdcch ch est pilot addr %p RB_DL %d\n",&pilot[0], ue->frame_parms.N_RB_DL);
    printf("k %d, first_carrier %d\n",k,ue->frame_parms.first_carrier_offset);
    printf("rxF addr %p\n", rxF);

    printf("dl_ch addr %p\n",dl_ch);
#endif
    //    if ((ue->frame_parms.N_RB_DL&1)==0) {
      // Treat first 2 pilots specially (left edge)
      ch[0] = (int16_t)(((int32_t)pil[0]*rxF[0] - (int32_t)pil[1]*rxF[1])>>15);
      ch[1] = (int16_t)(((int32_t)pil[0]*rxF[1] + (int32_t)pil[1]*rxF[0])>>15);
#ifdef DEBUG_PDCCH
      printf("ch 0 %d\n",((int32_t)pil[0]*rxF[0] - (int32_t)pil[1]*rxF[1]));
      printf("pilot 0 : rxF - > (%d,%d) addr %p  ch -> (%d,%d), pil -> (%d,%d) \n",rxF[0],rxF[1],&rxF[0],ch[0],ch[1],pil[0],pil[1]);
#endif
      multadd_real_vector_complex_scalar(fl,
                                         ch,
                                         dl_ch,
                                         16);
      pil+=2;
      rxF+=8;
      //for (int i= 0; i<8; i++)
      //printf("dl_ch addr %p %d\n", dl_ch+i, *(dl_ch+i));

      ch[0] = (int16_t)(((int32_t)pil[0]*rxF[0] - (int32_t)pil[1]*rxF[1])>>15);
      ch[1] = (int16_t)(((int32_t)pil[0]*rxF[1] + (int32_t)pil[1]*rxF[0])>>15);
#ifdef DEBUG_PDCCH
      printf("pilot 1 : rxF - > (%d,%d) ch -> (%d,%d), pil -> (%d,%d) \n",rxF[0],rxF[1],ch[0],ch[1],pil[0],pil[1]);
#endif
      multadd_real_vector_complex_scalar(fm,
                                         ch,
                                         dl_ch,
                                         16);
      pil+=2;
      rxF+=8;

      ch[0] = (int16_t)(((int32_t)pil[0]*rxF[0] - (int32_t)pil[1]*rxF[1])>>15);
      ch[1] = (int16_t)(((int32_t)pil[0]*rxF[1] + (int32_t)pil[1]*rxF[0])>>15);

#ifdef DEBUG_PDCCH
      printf("pilot 2 : rxF - > (%d,%d) ch -> (%d,%d), pil -> (%d,%d) \n",rxF[0],rxF[1],ch[0],ch[1],pil[0],pil[1]);
#endif

      multadd_real_vector_complex_scalar(fr,
                                         ch,
                                         dl_ch,
                                         16);
                                         
#ifdef DEBUG_PDCCH       
      for (int m =0; m<12; m++)
	printf("data :  dl_ch -> (%d,%d)\n",dl_ch[0+2*m],dl_ch[1+2*m]);
#endif      
      pil+=2;
      rxF+=8;
      dl_ch+=24;
      k+=12;
      
      

      for (pilot_cnt=3; pilot_cnt<(3*nb_rb_coreset); pilot_cnt+=3) {

        if (k >= ue->frame_parms.ofdm_symbol_size){
	  k-=ue->frame_parms.ofdm_symbol_size;
	  rxF   = (int16_t *)&rxdataF[aarx][(symbol_offset+k+1)];}

        ch[0] = (int16_t)(((int32_t)pil[0]*rxF[0] - (int32_t)pil[1]*rxF[1])>>15);
        ch[1] = (int16_t)(((int32_t)pil[0]*rxF[1] + (int32_t)pil[1]*rxF[0])>>15);
#ifdef DEBUG_PDCCH
	printf("pilot %u : rxF - > (%d,%d) ch -> (%d,%d), pil -> (%d,%d) \n",pilot_cnt,rxF[0],rxF[1],ch[0],ch[1],pil[0],pil[1]);
#endif
        multadd_real_vector_complex_scalar(fl,
                                           ch,
                                           dl_ch,
                                           16);

        //for (int i= 0; i<8; i++)
        //            printf("pilot_cnt %d dl_ch %d %d\n", pilot_cnt, dl_ch+i, *(dl_ch+i));

        pil+=2;
        rxF+=8;

        ch[0] = (int16_t)(((int32_t)pil[0]*rxF[0] - (int32_t)pil[1]*rxF[1])>>15);
        ch[1] = (int16_t)(((int32_t)pil[0]*rxF[1] + (int32_t)pil[1]*rxF[0])>>15);
#ifdef DEBUG_PDCCH
	printf("pilot %u : rxF - > (%d,%d) ch -> (%d,%d), pil -> (%d,%d) \n",pilot_cnt+1,rxF[0],rxF[1],ch[0],ch[1],pil[0],pil[1]);
#endif
        multadd_real_vector_complex_scalar(fm,
                                           ch,
                                           dl_ch,
                                           16);
        pil+=2;
        rxF+=8;

        ch[0] = (int16_t)(((int32_t)pil[0]*rxF[0] - (int32_t)pil[1]*rxF[1])>>15);
        ch[1] = (int16_t)(((int32_t)pil[0]*rxF[1] + (int32_t)pil[1]*rxF[0])>>15);

#ifdef DEBUG_PDCCH
	printf("pilot %u : rxF - > (%d,%d) ch -> (%d,%d), pil -> (%d,%d) \n",pilot_cnt+2,rxF[0],rxF[1],ch[0],ch[1],pil[0],pil[1]);
#endif

        multadd_real_vector_complex_scalar(fr,
                                           ch,
                                           dl_ch,
                                           16);
        pil+=2;
        rxF+=8;
        dl_ch+=24;
        k+=12;

      }


      //}

  }

  return(0);
}

int nr_pdsch_channel_estimation(PHY_VARS_NR_UE *ue,
                                UE_nr_rxtx_proc_t *proc,
                                uint8_t eNB_offset,
                                unsigned char Ns,
                                unsigned short p,
                                unsigned char symbol,
                                unsigned short BWPStart,
                                unsigned short bwp_start_subcarrier,
                                unsigned short nb_rb_pdsch)
{
  int pilot[3280] __attribute__((aligned(16)));
  unsigned char aarx;
  unsigned short k;
  unsigned int pilot_cnt;
  int16_t ch_l[2],ch_r[2],ch[2],*pil,*rxF,*dl_ch;
  int16_t *fl,*fm,*fr,*fml,*fmr,*fmm,*fdcl,*fdcr,*fdclh,*fdcrh, *frl, *frr;
  int ch_offset,symbol_offset;

  //uint16_t Nid_cell = (eNB_offset == 0) ? ue->frame_parms.Nid_cell : ue->measurements.adj_cell_id[eNB_offset-1];

  uint8_t nushift;
  int **dl_ch_estimates  =ue->pdsch_vars[proc->thread_id][eNB_offset]->dl_ch_estimates;
  int **rxdataF=ue->common_vars.common_vars_rx_data_per_thread[proc->thread_id].rxdataF;

  if (ue->high_speed_flag == 0) // use second channel estimate position for temporary storage
    ch_offset     = ue->frame_parms.ofdm_symbol_size ;
  else
    ch_offset     = ue->frame_parms.ofdm_symbol_size*symbol;

  symbol_offset = ue->frame_parms.ofdm_symbol_size*symbol;

  k = bwp_start_subcarrier;
  int re_offset = k;

#ifdef DEBUG_CH
  printf("PDSCH Channel Estimation : ThreadId %d, eNB_offset %d ch_offset %d, symbol_offset %d OFDM size %d, Ncp=%d, Ns=%d, k=%d symbol %d\n",proc->thread_id, eNB_offset,ch_offset,symbol_offset,ue->frame_parms.ofdm_symbol_size,
         ue->frame_parms.Ncp,Ns,k, symbol);
#endif

<<<<<<< HEAD
  switch (nushift) {
   case 0:
         fl = filt8_l0;
         fm = filt8_m0;
         fr = filt8_r0;
         fmm = filt8_mm0;
         fml = filt8_m0;
         fmr = filt8_mr0;
         fdcl = filt8_dcl0;
         fdcr = filt8_dcr0;
         fdclh = filt8_dcl0_h;
         fdcrh = filt8_dcr0_h;
         break;

   case 1:
         fl = filt8_l1;
         fm = filt8_m1;
         fr = filt8_r1;
         fmm = filt8_mm1;
         fml = filt8_ml1;
         fmr = filt8_m1;
         fdcl = filt8_dcl1;
         fdcr = filt8_dcr1;
         fdclh = filt8_dcl1_h;
         fdcrh = filt8_dcr1_h;
         break;

   default:
     msg("pdsch_channel_estimation: nushift=%d -> ERROR\n",nushift);
     return(-1);
     break;
   }


  // generate pilot
  uint16_t rb_offset = (bwp_start_subcarrier - ue->frame_parms.first_carrier_offset) / 12 - BWPStart;
  int config_type = 0; // needs to be updated from higher layer
  nr_pdsch_dmrs_rx(ue,Ns,ue->nr_gold_pdsch[eNB_offset][Ns][0], &pilot[0],1000,0,nb_rb_pdsch+rb_offset);
=======
  // generate pilot for gNB port number 1000+p
  uint16_t rb_offset = (bwp_start_subcarrier - ue->frame_parms.first_carrier_offset) / 12;
  uint8_t config_type = ue->dmrs_DownlinkConfig.pdsch_dmrs_type;
  int8_t delta = get_delta(p, config_type);
  nr_pdsch_dmrs_rx(ue,Ns,ue->nr_gold_pdsch[eNB_offset][Ns][0], &pilot[0],1000+p,0,nb_rb_pdsch+rb_offset);

  if (config_type == pdsch_dmrs_type1){
    nushift = (p>>1)&1;
    ue->frame_parms.nushift = nushift;
    switch (delta) {

      case 0://port 0,1
        fl = filt8_l0;//left interpolation Filter for DMRS config. 1
        fm = filt8_m0;//left middle interpolation Filter
        fr = filt8_r0;//right interpolation Filter
        fmm = filt8_mm0;;//middle middle interpolation Filter
        fml = filt8_m0;//left middle interpolation Filter
        fmr = filt8_mr0;//middle right interpolation Filter
        fdcl = filt8_dcl0;//left DC interpolation Filter (even RB)
        fdcr = filt8_dcr0;//right DC interpolation Filter (even RB)
        fdclh = filt8_dcl0_h;//left DC interpolation Filter (odd RB)
        fdcrh = filt8_dcr0_h;//right DC interpolation Filter (odd RB)
        frl = NULL;
        frr = NULL;
        break;

      case 1://port2,3
        fl = filt8_l1;
        fm = filt8_m1;
        fr = filt8_r1;
        fmm = filt8_mm1;
        fml = filt8_ml1;
        fmr = filt8_m1;
        fdcl = filt8_dcl1;
        fdcr = filt8_dcr1;
        fdclh = filt8_dcl1_h;
        fdcrh = filt8_dcr1_h;
        frl = NULL;
        frr = NULL;
        break;

      default:
        msg("pdsch_channel_estimation: nushift=%d -> ERROR\n",nushift);
        return -1;
        break;
    }
  } else {//pdsch_dmrs_type2
    nushift = delta;
    ue->frame_parms.nushift = nushift;
    switch (delta) {
      case 0://port 0,1
        fl = filt8_l2;//left interpolation Filter should be fml
        fr = filt8_r2;//right interpolation Filter should be fmr
        fm = filt8_l2;
        fmm = filt8_r2;
        fml = filt8_ml2;
        fmr = filt8_mr2;
        frl = filt8_rl2;
        frr = filt8_rm2;
        fdcl = filt8_dcl1;
        fdcr = filt8_dcr1;
        fdclh = filt8_dcl1_h;
        fdcrh = filt8_dcr1_h;
        break;

      case 2://port2,3
        fl = filt8_l3;
        fm = filt8_m2;
        fr = filt8_r3;
        fmm = filt8_mm2;
        fml = filt8_l2;
        fmr = filt8_r2;
        frl = filt8_rl3;
        frr = filt8_rr3;
        fdcl = NULL;
        fdcr = NULL;
        fdclh = NULL;
        fdcrh = NULL;
        break;

      default:
        msg("pdsch_channel_estimation: nushift=%d -> ERROR\n",nushift);
        return -1;
        break;
    }
  }
>>>>>>> 2529c20b

  for (aarx=0; aarx<ue->frame_parms.nb_antennas_rx; aarx++) {
    pil   = (int16_t *)&pilot[rb_offset*((config_type==pdsch_dmrs_type1) ? 6:4)];
    k     = k % ue->frame_parms.ofdm_symbol_size;
    re_offset = k;
    rxF   = (int16_t *)&rxdataF[aarx][(symbol_offset+re_offset+nushift)];
    dl_ch = (int16_t *)&dl_ch_estimates[p*ue->frame_parms.nb_antennas_rx+aarx][ch_offset];

    memset(dl_ch,0,4*(ue->frame_parms.ofdm_symbol_size));
    if (ue->high_speed_flag==0) // multiply previous channel estimate by ch_est_alpha
      multadd_complex_vector_real_scalar(dl_ch-(ue->frame_parms.ofdm_symbol_size<<1),
                                         ue->ch_est_alpha,dl_ch-(ue->frame_parms.ofdm_symbol_size<<1),
                                         1,ue->frame_parms.ofdm_symbol_size);
#ifdef DEBUG_PDSCH
    printf("ch est pilot addr %p RB_DL %d\n",&pilot[0], ue->frame_parms.N_RB_DL);
    printf("k %d, first_carrier %d\n",k,ue->frame_parms.first_carrier_offset);
    printf("rxF addr %p p %d\n", rxF,p);
    printf("dl_ch addr %p nushift %d\n",dl_ch,nushift);
#endif

    if (config_type == pdsch_dmrs_type1) {

      // Treat first 2 pilots specially (left edge)
      ch[0] = (int16_t)(((int32_t)pil[0]*rxF[0] - (int32_t)pil[1]*rxF[1])>>15);
      ch[1] = (int16_t)(((int32_t)pil[0]*rxF[1] + (int32_t)pil[1]*rxF[0])>>15);
#ifdef DEBUG_PDSCH
      printf("ch 0 %d\n",((int32_t)pil[0]*rxF[0] - (int32_t)pil[1]*rxF[1]));
      printf("pilot 0 : rxF - > (%d,%d) addr %p  ch -> (%d,%d), pil -> (%d,%d) \n",rxF[0],rxF[1],&rxF[0],ch[0],ch[1],pil[0],pil[1]);
      printf("data 0 : rxF - > (%d,%d) addr %p  ch -> (%d,%d), pil -> (%d,%d) \n",rxF[2],rxF[3],&rxF[2],ch[0],ch[1],pil[0],pil[1]);
#endif
      multadd_real_vector_complex_scalar(fl,
                                         ch,
                                         dl_ch,
                                         8);
      pil+=2;
      re_offset = (re_offset+2) % ue->frame_parms.ofdm_symbol_size;
      rxF   = (int16_t *)&rxdataF[aarx][(symbol_offset+nushift+re_offset)];
      //for (int i= 0; i<8; i++)
      //printf("dl_ch addr %p %d\n", dl_ch+i, *(dl_ch+i));

      ch[0] = (int16_t)(((int32_t)pil[0]*rxF[0] - (int32_t)pil[1]*rxF[1])>>15);
      ch[1] = (int16_t)(((int32_t)pil[0]*rxF[1] + (int32_t)pil[1]*rxF[0])>>15);
#ifdef DEBUG_PDSCH
      printf("pilot 1 : rxF - > (%d,%d) ch -> (%d,%d), pil -> (%d,%d) \n",rxF[0],rxF[1],ch[0],ch[1],pil[0],pil[1]);
#endif
      multadd_real_vector_complex_scalar(fml,
                                         ch,
                                         dl_ch,
                                         8);
      pil+=2;
      re_offset = (re_offset+2) % ue->frame_parms.ofdm_symbol_size;
      rxF   = (int16_t *)&rxdataF[aarx][(symbol_offset+nushift+re_offset)];
      //printf("dl_ch addr %p\n",dl_ch);
      
      ch[0] = (int16_t)(((int32_t)pil[0]*rxF[0] - (int32_t)pil[1]*rxF[1])>>15);
      ch[1] = (int16_t)(((int32_t)pil[0]*rxF[1] + (int32_t)pil[1]*rxF[0])>>15);
#ifdef DEBUG_PDSCH
      printf("pilot 2 : rxF - > (%d,%d) ch -> (%d,%d), pil -> (%d,%d) \n",rxF[0],rxF[1],ch[0],ch[1],pil[0],pil[1]);
#endif
      multadd_real_vector_complex_scalar(fmm,
                                         ch,
                                         dl_ch,
                                         8);
                                         
      //for (int i= 0; i<16; i++)
      //printf("dl_ch addr %p %d\n", dl_ch+i, *(dl_ch+i));
      
      pil+=2;
      re_offset = (re_offset+2) % ue->frame_parms.ofdm_symbol_size;
      rxF   = (int16_t *)&rxdataF[aarx][(symbol_offset+nushift+re_offset)];
      dl_ch+=8;

      for (pilot_cnt=3; pilot_cnt<(6*nb_rb_pdsch-3); pilot_cnt+=2) {
    	//if ((pilot_cnt%6)==0)
    		//dl_ch+=4;
		//printf("re_offset %d\n",re_offset);

        ch[0] = (int16_t)(((int32_t)pil[0]*rxF[0] - (int32_t)pil[1]*rxF[1])>>15);
        ch[1] = (int16_t)(((int32_t)pil[0]*rxF[1] + (int32_t)pil[1]*rxF[0])>>15);
#ifdef DEBUG_PDSCH
	printf("pilot %u : rxF - > (%d,%d) ch -> (%d,%d), pil -> (%d,%d) \n",pilot_cnt,rxF[0],rxF[1],ch[0],ch[1],pil[0],pil[1]);
#endif
        multadd_real_vector_complex_scalar(fm,
                                           ch,
                                           dl_ch,
                                           8);

        pil+=2;
        re_offset = (re_offset+2) % ue->frame_parms.ofdm_symbol_size;
        rxF   = (int16_t *)&rxdataF[aarx][(symbol_offset+nushift+re_offset)];
      
        ch[0] = (int16_t)(((int32_t)pil[0]*rxF[0] - (int32_t)pil[1]*rxF[1])>>15);
        ch[1] = (int16_t)(((int32_t)pil[0]*rxF[1] + (int32_t)pil[1]*rxF[0])>>15);
#ifdef DEBUG_PDSCH
	printf("pilot %u : rxF - > (%d,%d) ch -> (%d,%d), pil -> (%d,%d) \n",pilot_cnt+1,rxF[0],rxF[1],ch[0],ch[1],pil[0],pil[1]);
#endif
        multadd_real_vector_complex_scalar(fmm,
                                           ch,
                                           dl_ch,
                                           8);
        pil+=2;
        re_offset = (re_offset+2) % ue->frame_parms.ofdm_symbol_size;
        rxF   = (int16_t *)&rxdataF[aarx][(symbol_offset+nushift+re_offset)];
        dl_ch+=8;

      }
      
      // Treat first 2 pilots specially (right edge)
      ch[0] = (int16_t)(((int32_t)pil[0]*rxF[0] - (int32_t)pil[1]*rxF[1])>>15);
      ch[1] = (int16_t)(((int32_t)pil[0]*rxF[1] + (int32_t)pil[1]*rxF[0])>>15);
#ifdef DEBUG_PDSCH
	printf("pilot %u : rxF - > (%d,%d) ch -> (%d,%d), pil -> (%d,%d) \n",pilot_cnt,rxF[0],rxF[1],ch[0],ch[1],pil[0],pil[1]);
#endif
      multadd_real_vector_complex_scalar(fm,
                                         ch,
                                         dl_ch,
                                         8);
                                         
      //for (int i= 0; i<8; i++)
      //printf("dl_ch addr %p %d\n", dl_ch+i, *(dl_ch+i));

      pil+=2;
      re_offset = (re_offset+2) % ue->frame_parms.ofdm_symbol_size;
      rxF   = (int16_t *)&rxdataF[aarx][(symbol_offset+nushift+re_offset)];
             
      ch[0] = (int16_t)(((int32_t)pil[0]*rxF[0] - (int32_t)pil[1]*rxF[1])>>15);
      ch[1] = (int16_t)(((int32_t)pil[0]*rxF[1] + (int32_t)pil[1]*rxF[0])>>15);
#ifdef DEBUG_PDSCH
      printf("ch 0 %d\n",((int32_t)pil[0]*rxF[0] - (int32_t)pil[1]*rxF[1]));
      printf("pilot %u: rxF - > (%d,%d) addr %p  ch -> (%d,%d), pil -> (%d,%d) \n",pilot_cnt+1,rxF[0],rxF[1],&rxF[0],ch[0],ch[1],pil[0],pil[1]);
#endif
      multadd_real_vector_complex_scalar(fmr,
                                         ch,
                                         dl_ch,
                                         8);
                                         
      pil+=2;
      re_offset = (re_offset+2) % ue->frame_parms.ofdm_symbol_size;
      rxF   = (int16_t *)&rxdataF[aarx][(symbol_offset+nushift+re_offset)];
      dl_ch+=8;
      
      ch[0] = (int16_t)(((int32_t)pil[0]*rxF[0] - (int32_t)pil[1]*rxF[1])>>15);
      ch[1] = (int16_t)(((int32_t)pil[0]*rxF[1] + (int32_t)pil[1]*rxF[0])>>15);
#ifdef DEBUG_PDSCH
      printf("pilot %u: rxF - > (%d,%d) ch -> (%d,%d), pil -> (%d,%d) \n",pilot_cnt+2,rxF[0],rxF[1],ch[0],ch[1],pil[0],pil[1]);
#endif
      multadd_real_vector_complex_scalar(fr,
                                         ch,
                                         dl_ch,
                                         8);
<<<<<<< HEAD
    //}

=======
    
>>>>>>> 2529c20b
    // check if PRB crosses DC and improve estimates around DC
    if ((bwp_start_subcarrier < ue->frame_parms.ofdm_symbol_size) && (bwp_start_subcarrier+nb_rb_pdsch*12 >= ue->frame_parms.ofdm_symbol_size)) {
      dl_ch = (int16_t *)&dl_ch_estimates[aarx][ch_offset];
      uint16_t idxDC = 2*(ue->frame_parms.ofdm_symbol_size - bwp_start_subcarrier);
      uint16_t idxPil = idxDC/2;
      re_offset = k;
      pil = (int16_t *)&pilot[rb_offset*((config_type==pdsch_dmrs_type1) ? 6:4)];
      pil += (idxPil-2);
      dl_ch += (idxDC-4);
      dl_ch = memset(dl_ch, 0, sizeof(int16_t)*10);
      re_offset = (re_offset+idxDC/2-2) % ue->frame_parms.ofdm_symbol_size;
      rxF   = (int16_t *)&rxdataF[aarx][(symbol_offset+nushift+re_offset)];
      ch[0] = (int16_t)(((int32_t)pil[0]*rxF[0] - (int32_t)pil[1]*rxF[1])>>15);
      ch[1] = (int16_t)(((int32_t)pil[0]*rxF[1] + (int32_t)pil[1]*rxF[0])>>15);

      // for proper allignment of SIMD vectors
      if((ue->frame_parms.N_RB_DL&1)==0) {
        
        multadd_real_vector_complex_scalar(fdcl,
                                           ch,
                                           dl_ch-4,
                                           8);
        
        pil += 4;
        re_offset = (re_offset+4) % ue->frame_parms.ofdm_symbol_size;
        rxF   = (int16_t *)&rxdataF[aarx][(symbol_offset+nushift+re_offset)];
        ch[0] = (int16_t)(((int32_t)pil[0]*rxF[0] - (int32_t)pil[1]*rxF[1])>>15);
        ch[1] = (int16_t)(((int32_t)pil[0]*rxF[1] + (int32_t)pil[1]*rxF[0])>>15);
        
        multadd_real_vector_complex_scalar(fdcr,
                                           ch,
                                           dl_ch-4,
                                           8);
      } else {

        multadd_real_vector_complex_scalar(fdclh,
                                           ch,
                                           dl_ch,
                                           8);
        
        pil += 4;
        re_offset = (re_offset+4) % ue->frame_parms.ofdm_symbol_size;
        rxF   = (int16_t *)&rxdataF[aarx][(symbol_offset+nushift+re_offset)];
        ch[0] = (int16_t)(((int32_t)pil[0]*rxF[0] - (int32_t)pil[1]*rxF[1])>>15);
        ch[1] = (int16_t)(((int32_t)pil[0]*rxF[1] + (int32_t)pil[1]*rxF[0])>>15);
        
        multadd_real_vector_complex_scalar(fdcrh,
                                           ch,
                                           dl_ch,
                                           8);
      }
    }
    } else { //pdsch_dmrs_type2  |dmrs_r,dmrs_l,0,0,0,0,dmrs_r,dmrs_l,0,0,0,0|

      // Treat first 4 pilots specially (left edge)
      ch_l[0] = (int16_t)(((int32_t)pil[0]*rxF[0] - (int32_t)pil[1]*rxF[1])>>15);
      ch_l[1] = (int16_t)(((int32_t)pil[0]*rxF[1] + (int32_t)pil[1]*rxF[0])>>15);

#ifdef DEBUG_PDSCH
      printf("ch 0 %d\n",((int32_t)pil[0]*rxF[0] - (int32_t)pil[1]*rxF[1]));
      printf("pilot 0 : rxF - > (%d,%d) addr %p  ch -> (%d,%d), pil -> (%d,%d) \n",rxF[0],rxF[1],&rxF[0],ch_l[0],ch_l[1],pil[0],pil[1]);
#endif

      pil+=2;
      re_offset = (re_offset+1) % ue->frame_parms.ofdm_symbol_size;
      rxF   = (int16_t *)&rxdataF[aarx][(symbol_offset+nushift+re_offset)];
      ch_r[0] = (int16_t)(((int32_t)pil[0]*rxF[0] - (int32_t)pil[1]*rxF[1])>>15);
      ch_r[1] = (int16_t)(((int32_t)pil[0]*rxF[1] + (int32_t)pil[1]*rxF[0])>>15);

      ch[0] = (ch_l[0]+ch_r[0])>>1;
      ch[1] = (ch_l[1]+ch_r[1])>>1;

      dl_ch[(0+2*nushift)] = ch[0];
      dl_ch[(1+2*nushift)] = ch[1];
      dl_ch[2+2*nushift] = ch[0];
      dl_ch[3+2*nushift] = ch[1];

      multadd_real_vector_complex_scalar(fl,
                                         ch,
                                         dl_ch,
                                         8);

      pil+=2;
      re_offset = (re_offset+5) % ue->frame_parms.ofdm_symbol_size;
      rxF   = (int16_t *)&rxdataF[aarx][(symbol_offset+nushift+re_offset)];
      ch_l[0] = (int16_t)(((int32_t)pil[0]*rxF[0] - (int32_t)pil[1]*rxF[1])>>15);
      ch_l[1] = (int16_t)(((int32_t)pil[0]*rxF[1] + (int32_t)pil[1]*rxF[0])>>15);

      pil+=2;
      re_offset = (re_offset+1) % ue->frame_parms.ofdm_symbol_size;
      rxF   = (int16_t *)&rxdataF[aarx][(symbol_offset+nushift+re_offset)];
      ch_r[0] = (int16_t)(((int32_t)pil[0]*rxF[0] - (int32_t)pil[1]*rxF[1])>>15);
      ch_r[1] = (int16_t)(((int32_t)pil[0]*rxF[1] + (int32_t)pil[1]*rxF[0])>>15);

      ch[0] = (ch_l[0]+ch_r[0])>>1;
      ch[1] = (ch_l[1]+ch_r[1])>>1;

      multadd_real_vector_complex_scalar(fr,
                                         ch,
                                         dl_ch,
                                         8);

      dl_ch+=12;
      dl_ch[0+2*nushift] = ch[0];
      dl_ch[1+2*nushift] = ch[1];
      dl_ch[2+2*nushift] = ch[0];
      dl_ch[3+2*nushift] = ch[1];
      dl_ch+=4;

      for (pilot_cnt=4; pilot_cnt<4*nb_rb_pdsch; pilot_cnt+=4) {

        multadd_real_vector_complex_scalar(fml,
                                           ch,
                                           dl_ch,
                                           8);
        pil+=2;
        re_offset = (re_offset+5) % ue->frame_parms.ofdm_symbol_size;
        rxF   = (int16_t *)&rxdataF[aarx][(symbol_offset+nushift+re_offset)];
        ch_l[0] = (int16_t)(((int32_t)pil[0]*rxF[0] - (int32_t)pil[1]*rxF[1])>>15);
        ch_l[1] = (int16_t)(((int32_t)pil[0]*rxF[1] + (int32_t)pil[1]*rxF[0])>>15);

#ifdef DEBUG_PDSCH
        printf("pilot %u : rxF - > (%d,%d) ch -> (%d,%d), pil -> (%d,%d) \n",pilot_cnt,rxF[0],rxF[1],ch_l[0],ch_l[1],pil[0],pil[1]);
#endif

        pil+=2;
        re_offset = (re_offset+1) % ue->frame_parms.ofdm_symbol_size;
        rxF   = (int16_t *)&rxdataF[aarx][(symbol_offset+nushift+re_offset)];
        ch_r[0] = (int16_t)(((int32_t)pil[0]*rxF[0] - (int32_t)pil[1]*rxF[1])>>15);
        ch_r[1] = (int16_t)(((int32_t)pil[0]*rxF[1] + (int32_t)pil[1]*rxF[0])>>15);

        ch[0] = (ch_l[0]+ch_r[0])>>1;
        ch[1] = (ch_l[1]+ch_r[1])>>1;

#ifdef DEBUG_PDSCH
        printf("pilot %u : rxF - > (%d,%d) ch -> (%d,%d), pil -> (%d,%d) \n",pilot_cnt+1,rxF[0],rxF[1],ch_r[0],ch_r[1],pil[0],pil[1]);
#endif

        multadd_real_vector_complex_scalar(fmr,
                                           ch,
                                           dl_ch,
                                           8);

        dl_ch+=8;
        dl_ch[0+2*nushift] = ch[0];
        dl_ch[1+2*nushift] = ch[1];
        dl_ch[2+2*nushift] = ch[0];
        dl_ch[3+2*nushift] = ch[1];

        multadd_real_vector_complex_scalar(fm,
                                           ch,
                                           dl_ch,
                                           8);

        pil+=2;
        re_offset = (re_offset+5) % ue->frame_parms.ofdm_symbol_size;
        rxF   = (int16_t *)&rxdataF[aarx][(symbol_offset+nushift+re_offset)];
        ch_l[0] = (int16_t)(((int32_t)pil[0]*rxF[0] - (int32_t)pil[1]*rxF[1])>>15);
        ch_l[1] = (int16_t)(((int32_t)pil[0]*rxF[1] + (int32_t)pil[1]*rxF[0])>>15);

        pil+=2;
        re_offset = (re_offset+1) % ue->frame_parms.ofdm_symbol_size;
        rxF   = (int16_t *)&rxdataF[aarx][(symbol_offset+nushift+re_offset)];
        ch_r[0] = (int16_t)(((int32_t)pil[0]*rxF[0] - (int32_t)pil[1]*rxF[1])>>15);
        ch_r[1] = (int16_t)(((int32_t)pil[0]*rxF[1] + (int32_t)pil[1]*rxF[0])>>15);

#ifdef DEBUG_PDSCH
        printf("pilot %u : rxF - > (%d,%d) ch -> (%d,%d), pil -> (%d,%d) \n",pilot_cnt+1,rxF[0],rxF[1],ch_r[0],ch_r[1],pil[0],pil[1]);
#endif

        ch[0] = (ch_l[0]+ch_r[0])>>1;
        ch[1] = (ch_l[1]+ch_r[1])>>1;

        multadd_real_vector_complex_scalar(fmm,
                                           ch,
                                           dl_ch,
                                           8);

        dl_ch+=12;
        dl_ch[0+2*nushift] = ch[0];
        dl_ch[1+2*nushift] = ch[1];
        dl_ch[2+2*nushift] = ch[0];
        dl_ch[3+2*nushift] = ch[1];
        dl_ch+=4;
      }

      // Treat last 2 pilots specially (right edge)
      // dl_ch-2+nushift<<1
      multadd_real_vector_complex_scalar(frl,
                                         dl_ch-2+2*nushift,
                                         dl_ch,
                                         8);

      multadd_real_vector_complex_scalar(frr,
                                         dl_ch-14+2*nushift,/*14*/
                                         dl_ch,
                                         8);

      // check if PRB crosses DC and improve estimates around DC
      if ((bwp_start_subcarrier < ue->frame_parms.ofdm_symbol_size) && (bwp_start_subcarrier+nb_rb_pdsch*12 >= ue->frame_parms.ofdm_symbol_size) && (p<2)) {

        dl_ch = (int16_t *)&dl_ch_estimates[p*ue->frame_parms.nb_antennas_rx+aarx][ch_offset];
        uint16_t idxDC = 2*(ue->frame_parms.ofdm_symbol_size - bwp_start_subcarrier);
        dl_ch += (idxDC-8);
        dl_ch = memset(dl_ch, 0, sizeof(int16_t)*20);

        dl_ch -= 2;

        ch_r[0] = dl_ch[0];
        ch_r[1]= dl_ch[1] ;
        dl_ch += 22;
        ch_l[0] = dl_ch[0];
        ch_l[1]= dl_ch[1] ;

        // for proper allignment of SIMD vectors
        if((ue->frame_parms.N_RB_DL&1)==0) {
          dl_ch -= 20;
          //Interpolate fdcrl1 with ch_r
          multadd_real_vector_complex_scalar(filt8_dcrl1,
                                             ch_r,
                                             dl_ch,
                                             8);
          //Interpolate fdclh1 with ch_l
          multadd_real_vector_complex_scalar(filt8_dclh1,
                                             ch_l,
                                             dl_ch,
                                             8);
          dl_ch += 16;
          //Interpolate fdcrh1 with ch_r
          multadd_real_vector_complex_scalar(filt8_dcrh1,
                                             ch_r,
                                             dl_ch,
                                             8);
          //Interpolate fdcll1 with ch_l
          multadd_real_vector_complex_scalar(filt8_dcll1,
                                             ch_l,
                                             dl_ch,
                                             8);
        } else {
          dl_ch -= 28;
          //Interpolate fdcrl1 with ch_r
          multadd_real_vector_complex_scalar(filt8_dcrl2,
                                             ch_r,
                                             dl_ch,
                                             8);
          //Interpolate fdclh1 with ch_l
          multadd_real_vector_complex_scalar(filt8_dclh2,
                                             ch_l,
                                             dl_ch,
                                             8);
          dl_ch += 16;
          //Interpolate fdcrh1 with ch_r
          multadd_real_vector_complex_scalar(filt8_dcrh2,
                                             ch_r,
                                             dl_ch,
                                             8);
          //Interpolate fdcll1 with ch_l
          multadd_real_vector_complex_scalar(filt8_dcll2,
                                             ch_l,
                                             dl_ch,
                                             8);
        }
      }
    }

#ifdef DEBUG_PDSCH
    dl_ch = (int16_t *)&dl_ch_estimates[p*ue->frame_parms.nb_antennas_rx+aarx][ch_offset];
    for(uint16_t idxP=0; idxP<ceil((float)nb_rb_pdsch*12/8); idxP++) {
      for(uint8_t idxI=0; idxI<16; idxI+=2) {
        printf("%d\t%d\t",dl_ch[idxP*16+idxI],dl_ch[idxP*16+idxI+1]);
      }
      printf("%d\n",idxP);
    }
#endif
  }
  return(0);
}<|MERGE_RESOLUTION|>--- conflicted
+++ resolved
@@ -683,48 +683,8 @@
          ue->frame_parms.Ncp,Ns,k, symbol);
 #endif
 
-<<<<<<< HEAD
-  switch (nushift) {
-   case 0:
-         fl = filt8_l0;
-         fm = filt8_m0;
-         fr = filt8_r0;
-         fmm = filt8_mm0;
-         fml = filt8_m0;
-         fmr = filt8_mr0;
-         fdcl = filt8_dcl0;
-         fdcr = filt8_dcr0;
-         fdclh = filt8_dcl0_h;
-         fdcrh = filt8_dcr0_h;
-         break;
-
-   case 1:
-         fl = filt8_l1;
-         fm = filt8_m1;
-         fr = filt8_r1;
-         fmm = filt8_mm1;
-         fml = filt8_ml1;
-         fmr = filt8_m1;
-         fdcl = filt8_dcl1;
-         fdcr = filt8_dcr1;
-         fdclh = filt8_dcl1_h;
-         fdcrh = filt8_dcr1_h;
-         break;
-
-   default:
-     msg("pdsch_channel_estimation: nushift=%d -> ERROR\n",nushift);
-     return(-1);
-     break;
-   }
-
-
-  // generate pilot
+  // generate pilot for gNB port number 1000+p
   uint16_t rb_offset = (bwp_start_subcarrier - ue->frame_parms.first_carrier_offset) / 12 - BWPStart;
-  int config_type = 0; // needs to be updated from higher layer
-  nr_pdsch_dmrs_rx(ue,Ns,ue->nr_gold_pdsch[eNB_offset][Ns][0], &pilot[0],1000,0,nb_rb_pdsch+rb_offset);
-=======
-  // generate pilot for gNB port number 1000+p
-  uint16_t rb_offset = (bwp_start_subcarrier - ue->frame_parms.first_carrier_offset) / 12;
   uint8_t config_type = ue->dmrs_DownlinkConfig.pdsch_dmrs_type;
   int8_t delta = get_delta(p, config_type);
   nr_pdsch_dmrs_rx(ue,Ns,ue->nr_gold_pdsch[eNB_offset][Ns][0], &pilot[0],1000+p,0,nb_rb_pdsch+rb_offset);
@@ -809,7 +769,8 @@
         break;
     }
   }
->>>>>>> 2529c20b
+
+
 
   for (aarx=0; aarx<ue->frame_parms.nb_antennas_rx; aarx++) {
     pil   = (int16_t *)&pilot[rb_offset*((config_type==pdsch_dmrs_type1) ? 6:4)];
@@ -960,12 +921,7 @@
                                          ch,
                                          dl_ch,
                                          8);
-<<<<<<< HEAD
-    //}
-
-=======
-    
->>>>>>> 2529c20b
+
     // check if PRB crosses DC and improve estimates around DC
     if ((bwp_start_subcarrier < ue->frame_parms.ofdm_symbol_size) && (bwp_start_subcarrier+nb_rb_pdsch*12 >= ue->frame_parms.ofdm_symbol_size)) {
       dl_ch = (int16_t *)&dl_ch_estimates[aarx][ch_offset];
@@ -980,7 +936,7 @@
       rxF   = (int16_t *)&rxdataF[aarx][(symbol_offset+nushift+re_offset)];
       ch[0] = (int16_t)(((int32_t)pil[0]*rxF[0] - (int32_t)pil[1]*rxF[1])>>15);
       ch[1] = (int16_t)(((int32_t)pil[0]*rxF[1] + (int32_t)pil[1]*rxF[0])>>15);
-
+      
       // for proper allignment of SIMD vectors
       if((ue->frame_parms.N_RB_DL&1)==0) {
         
