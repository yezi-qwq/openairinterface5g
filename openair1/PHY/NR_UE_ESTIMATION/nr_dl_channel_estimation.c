/*
 * Licensed to the OpenAirInterface (OAI) Software Alliance under one or more
 * contributor license agreements.  See the NOTICE file distributed with
 * this work for additional information regarding copyright ownership.
 * The OpenAirInterface Software Alliance licenses this file to You under
 * the OAI Public License, Version 1.0  (the "License"); you may not use this file
 * except in compliance with the License.
 * You may obtain a copy of the License at
 *
 *      http://www.openairinterface.org/?page_id=698
 *
 * Unless required by applicable law or agreed to in writing, software
 * distributed under the License is distributed on an "AS IS" BASIS,
 * WITHOUT WARRANTIES OR CONDITIONS OF ANY KIND, either express or implied.
 * See the License for the specific language governing permissions and
 * limitations under the License.
 *-------------------------------------------------------------------------------
 * For more information about the OpenAirInterface (OAI) Software Alliance:
 *      contact@openairinterface.org
 */


#include <string.h>
#include "SCHED_NR_UE/defs.h"
#include "nr_estimation.h"
#include "PHY/NR_REFSIG/refsig_defs_ue.h"
#include "PHY/NR_REFSIG/nr_refsig.h"
#include "PHY/NR_REFSIG/dmrs_nr.h"
#include "PHY/NR_REFSIG/ptrs_nr.h"
#include "PHY/NR_TRANSPORT/nr_sch_dmrs.h"
#include "filt16a_32.h"

//#define DEBUG_PDSCH
//#define DEBUG_PDCCH


int nr_pbch_dmrs_correlation(PHY_VARS_NR_UE *ue,
                             UE_nr_rxtx_proc_t *proc,
                             uint8_t gNB_id,
                             unsigned char Ns,
                             unsigned char symbol,
                             int dmrss,
                             NR_UE_SSB *current_ssb)
{
  int pilot[200] __attribute__((aligned(16)));
  unsigned char aarx;
  unsigned short k;
  unsigned int pilot_cnt;
  int16_t ch[2],*pil,*rxF;
  int symbol_offset;


  uint8_t nushift;
  uint8_t ssb_index=current_ssb->i_ssb;
  uint8_t n_hf=current_ssb->n_hf;
  int **rxdataF=ue->common_vars.common_vars_rx_data_per_thread[proc->thread_id].rxdataF;

  nushift =  ue->frame_parms.Nid_cell%4;
  ue->frame_parms.nushift = nushift;
  unsigned int  ssb_offset = ue->frame_parms.first_carrier_offset + ue->frame_parms.ssb_start_subcarrier;
  if (ssb_offset>= ue->frame_parms.ofdm_symbol_size) ssb_offset-=ue->frame_parms.ofdm_symbol_size;

  AssertFatal(dmrss >= 0 && dmrss < 3,
	      "symbol %d is illegal for PBCH DM-RS \n",
	      dmrss);

  symbol_offset = ue->frame_parms.ofdm_symbol_size*symbol;


  k = nushift;

#ifdef DEBUG_CH
  printf("PBCH DMRS Correlation : ThreadId %d, gNB_id %d , OFDM size %d, Ncp=%d, Ns=%d, k=%d symbol %d\n",proc->thread_id, gNB_id,ue->frame_parms.ofdm_symbol_size,
         ue->frame_parms.Ncp,Ns,k, symbol);
#endif

  // generate pilot
  nr_pbch_dmrs_rx(dmrss,ue->nr_gold_pbch[n_hf][ssb_index], &pilot[0]);

  for (aarx=0; aarx<ue->frame_parms.nb_antennas_rx; aarx++) {

    int re_offset = ssb_offset;
    pil   = (int16_t *)&pilot[0];
    rxF   = (int16_t *)&rxdataF[aarx][(symbol_offset+k+re_offset)];

#ifdef DEBUG_CH
    printf("pbch ch est pilot addr %p RB_DL %d\n",&pilot[0], ue->frame_parms.N_RB_DL);
    printf("k %d, first_carrier %d\n",k,ue->frame_parms.first_carrier_offset);
    printf("rxF addr %p\n", rxF);
#endif
    //if ((ue->frame_parms.N_RB_DL&1)==0) {

    // Treat first 2 pilots specially (left edge)
    ch[0] = (int16_t)(((int32_t)pil[0]*rxF[0] - (int32_t)pil[1]*rxF[1])>>15);
    ch[1] = (int16_t)(((int32_t)pil[0]*rxF[1] + (int32_t)pil[1]*rxF[0])>>15);

    current_ssb->c_re += ch[0];
    current_ssb->c_im += ch[1];

#ifdef DEBUG_CH
    printf("ch 0 %d\n",((int32_t)pil[0]*rxF[0] - (int32_t)pil[1]*rxF[1]));
    printf("pilot 0 : rxF - > (%d,%d) addr %p  ch -> (%d,%d), pil -> (%d,%d) \n",rxF[0],rxF[1],&rxF[0],ch[0],ch[1],pil[0],pil[1]);
#endif

    pil += 2;
    re_offset = (re_offset+4) % ue->frame_parms.ofdm_symbol_size;
    rxF   = (int16_t *)&rxdataF[aarx][(symbol_offset+k+re_offset)];


    ch[0] = (int16_t)(((int32_t)pil[0]*rxF[0] - (int32_t)pil[1]*rxF[1])>>15);
    ch[1] = (int16_t)(((int32_t)pil[0]*rxF[1] + (int32_t)pil[1]*rxF[0])>>15);

    current_ssb->c_re += ch[0];
    current_ssb->c_im += ch[1];

#ifdef DEBUG_CH
    printf("pilot 1 : rxF - > (%d,%d) ch -> (%d,%d), pil -> (%d,%d) \n",rxF[0],rxF[1],ch[0],ch[1],pil[0],pil[1]);
#endif

    pil += 2;
    re_offset = (re_offset+4) % ue->frame_parms.ofdm_symbol_size;
    rxF   = (int16_t *)&rxdataF[aarx][(symbol_offset+k+re_offset)];

    current_ssb->c_re += ch[0];
    current_ssb->c_im += ch[1];

#ifdef DEBUG_CH
    printf("pilot 2 : rxF - > (%d,%d) ch -> (%d,%d), pil -> (%d,%d) \n",rxF[0],rxF[1],ch[0],ch[1],pil[0],pil[1]);
#endif

    pil += 2;
    re_offset = (re_offset+4) % ue->frame_parms.ofdm_symbol_size;
    rxF   = (int16_t *)&rxdataF[aarx][(symbol_offset+k+re_offset)];

    for (pilot_cnt=3; pilot_cnt<(3*20); pilot_cnt += 3) {

      //	if (pilot_cnt == 30)
      //	  rxF   = (int16_t *)&rxdataF[aarx][(symbol_offset+k)];

      // in 2nd symbol, skip middle  REs (48 with DMRS,  144 for SSS, and another 48 with DMRS) 
      if (dmrss == 1 && pilot_cnt == 12) {
	pilot_cnt=48;
	re_offset = (re_offset+144) % ue->frame_parms.ofdm_symbol_size;
	rxF   = (int16_t *)&rxdataF[aarx][(symbol_offset+k+re_offset)];
      }
      ch[0] = (int16_t)(((int32_t)pil[0]*rxF[0] - (int32_t)pil[1]*rxF[1])>>15);
      ch[1] = (int16_t)(((int32_t)pil[0]*rxF[1] + (int32_t)pil[1]*rxF[0])>>15);
      
      current_ssb->c_re += ch[0];
      current_ssb->c_im += ch[1];

#ifdef DEBUG_CH
      printf("pilot %u : rxF - > (%d,%d) ch -> (%d,%d), pil -> (%d,%d) \n",pilot_cnt,rxF[0],rxF[1],ch[0],ch[1],pil[0],pil[1]);
#endif

      pil += 2;
      re_offset = (re_offset+4) % ue->frame_parms.ofdm_symbol_size;
      rxF   = (int16_t *)&rxdataF[aarx][(symbol_offset+k+re_offset)];
        
  
      ch[0] = (int16_t)(((int32_t)pil[0]*rxF[0] - (int32_t)pil[1]*rxF[1])>>15);
      ch[1] = (int16_t)(((int32_t)pil[0]*rxF[1] + (int32_t)pil[1]*rxF[0])>>15);

      current_ssb->c_re += ch[0];
      current_ssb->c_im += ch[1];

#ifdef DEBUG_CH
      printf("pilot %u : rxF - > (%d,%d) ch -> (%d,%d), pil -> (%d,%d) \n",pilot_cnt+1,rxF[0],rxF[1],ch[0],ch[1],pil[0],pil[1]);
#endif
      pil += 2;
      re_offset = (re_offset+4) % ue->frame_parms.ofdm_symbol_size;
      rxF   = (int16_t *)&rxdataF[aarx][(symbol_offset+k+re_offset)];
        

      ch[0] = (int16_t)(((int32_t)pil[0]*rxF[0] - (int32_t)pil[1]*rxF[1])>>15);
      ch[1] = (int16_t)(((int32_t)pil[0]*rxF[1] + (int32_t)pil[1]*rxF[0])>>15);

      current_ssb->c_re += ch[0];
      current_ssb->c_im += ch[1];

#ifdef DEBUG_CH
      printf("pilot %u : rxF - > (%d,%d) ch -> (%d,%d), pil -> (%d,%d) \n",pilot_cnt+2,rxF[0],rxF[1],ch[0],ch[1],pil[0],pil[1]);
#endif

      pil += 2;
      re_offset = (re_offset+4) % ue->frame_parms.ofdm_symbol_size;
      rxF   = (int16_t *)&rxdataF[aarx][(symbol_offset+k+re_offset)];

    }


    //}

  }
  return(0);
}


int nr_pbch_channel_estimation(PHY_VARS_NR_UE *ue,
                               UE_nr_rxtx_proc_t *proc,
                               uint8_t gNB_id,
                               unsigned char Ns,
                               unsigned char symbol,
                               int dmrss,
                               uint8_t ssb_index,
                               uint8_t n_hf)
{
  int pilot[200] __attribute__((aligned(16)));
  unsigned char aarx,p;
  unsigned short k;
  unsigned int pilot_cnt;
  int16_t ch[2],*pil,*rxF,*dl_ch,*fl,*fm,*fr;
  int ch_offset,symbol_offset;
  //int slot_pbch;

  uint8_t nushift;
  int **dl_ch_estimates  =ue->pbch_vars[gNB_id]->dl_ch_estimates;
  int **rxdataF=ue->common_vars.common_vars_rx_data_per_thread[proc->thread_id].rxdataF;

  nushift =  ue->frame_parms.Nid_cell%4;
  ue->frame_parms.nushift = nushift;
  unsigned int  ssb_offset = ue->frame_parms.first_carrier_offset + ue->frame_parms.ssb_start_subcarrier;
  if (ssb_offset>= ue->frame_parms.ofdm_symbol_size) ssb_offset-=ue->frame_parms.ofdm_symbol_size;

  ch_offset     = ue->frame_parms.ofdm_symbol_size*symbol;

  AssertFatal(dmrss >= 0 && dmrss < 3,
	      "symbol %d is illegal for PBCH DM-RS \n",
	      dmrss);

  symbol_offset = ue->frame_parms.ofdm_symbol_size*symbol;


  k = nushift;

#ifdef DEBUG_CH
  printf("PBCH Channel Estimation : ThreadId %d, gNB_id %d ch_offset %d, OFDM size %d, Ncp=%d, Ns=%d, k=%d symbol %d\n",proc->thread_id, gNB_id,ch_offset,ue->frame_parms.ofdm_symbol_size,
         ue->frame_parms.Ncp,Ns,k, symbol);
#endif

  switch (k) {
  case 0:
    fl = filt16a_l0;
    fm = filt16a_m0;
    fr = filt16a_r0;
    break;

  case 1:
    fl = filt16a_l1;
    fm = filt16a_m1;
    fr = filt16a_r1;
    break;

  case 2:
    fl = filt16a_l2;
    fm = filt16a_m2;
    fr = filt16a_r2;
    break;

  case 3:
    fl = filt16a_l3;
    fm = filt16a_m3;
    fr = filt16a_r3;
    break;

  default:
    msg("pbch_channel_estimation: k=%d -> ERROR\n",k);
    return(-1);
    break;
  }

  // generate pilot
  nr_pbch_dmrs_rx(dmrss,ue->nr_gold_pbch[n_hf][ssb_index], &pilot[0]);

  for (aarx=0; aarx<ue->frame_parms.nb_antennas_rx; aarx++) {

    int re_offset = ssb_offset;
    pil   = (int16_t *)&pilot[0];
    rxF   = (int16_t *)&rxdataF[aarx][(symbol_offset+k+re_offset)];
    dl_ch = (int16_t *)&dl_ch_estimates[aarx][ch_offset];

    memset(dl_ch,0,4*(ue->frame_parms.ofdm_symbol_size));

#ifdef DEBUG_CH
    printf("pbch ch est pilot addr %p RB_DL %d\n",&pilot[0], ue->frame_parms.N_RB_DL);
    printf("k %d, first_carrier %d\n",k,ue->frame_parms.first_carrier_offset);
    printf("rxF addr %p\n", rxF);
    printf("dl_ch addr %p\n",dl_ch);
#endif

    // Treat first 2 pilots specially (left edge)
    ch[0] = (int16_t)(((int32_t)pil[0]*rxF[0] - (int32_t)pil[1]*rxF[1])>>15);
    ch[1] = (int16_t)(((int32_t)pil[0]*rxF[1] + (int32_t)pil[1]*rxF[0])>>15);

#ifdef DEBUG_CH
    printf("ch 0 %d\n",((int32_t)pil[0]*rxF[0] - (int32_t)pil[1]*rxF[1]));
    printf("pilot 0 : rxF - > (%d,%d) addr %p  ch -> (%d,%d), pil -> (%d,%d) \n",rxF[0],rxF[1],&rxF[0],ch[0],ch[1],pil[0],pil[1]);
#endif
    multadd_real_vector_complex_scalar(fl,
				       ch,
				       dl_ch,
				       16);
    pil += 2;
    re_offset = (re_offset+4) % ue->frame_parms.ofdm_symbol_size;
    rxF   = (int16_t *)&rxdataF[aarx][(symbol_offset+k+re_offset)];

    //for (int i= 0; i<8; i++)
    //printf("dl_ch addr %p %d\n", dl_ch+i, *(dl_ch+i));

    ch[0] = (int16_t)(((int32_t)pil[0]*rxF[0] - (int32_t)pil[1]*rxF[1])>>15);
    ch[1] = (int16_t)(((int32_t)pil[0]*rxF[1] + (int32_t)pil[1]*rxF[0])>>15);


#ifdef DEBUG_CH
    printf("pilot 1 : rxF - > (%d,%d) ch -> (%d,%d), pil -> (%d,%d) \n",rxF[0],rxF[1],ch[0],ch[1],pil[0],pil[1]);
#endif
    multadd_real_vector_complex_scalar(fm,
				       ch,
				       dl_ch,
				       16);
    pil += 2;
    re_offset = (re_offset+4) % ue->frame_parms.ofdm_symbol_size;
    rxF   = (int16_t *)&rxdataF[aarx][(symbol_offset+k+re_offset)];

    ch[0] = (int16_t)(((int32_t)pil[0]*rxF[0] - (int32_t)pil[1]*rxF[1])>>15);
    ch[1] = (int16_t)(((int32_t)pil[0]*rxF[1] + (int32_t)pil[1]*rxF[0])>>15);

#ifdef DEBUG_CH
    printf("pilot 2 : rxF - > (%d,%d) ch -> (%d,%d), pil -> (%d,%d) \n",rxF[0],rxF[1],ch[0],ch[1],pil[0],pil[1]);
#endif

    multadd_real_vector_complex_scalar(fr,
				       ch,
				       dl_ch,
				       16);
    pil += 2;
    re_offset = (re_offset+4) % ue->frame_parms.ofdm_symbol_size;
    rxF   = (int16_t *)&rxdataF[aarx][(symbol_offset+k+re_offset)];
    dl_ch += 24;

    for (pilot_cnt=3; pilot_cnt<(3*20); pilot_cnt += 3) {

      //	if (pilot_cnt == 30)
      //	  rxF   = (int16_t *)&rxdataF[aarx][(symbol_offset+k)];

      // in 2nd symbol, skip middle  REs (48 with DMRS,  144 for SSS, and another 48 with DMRS) 
      if (dmrss == 1 && pilot_cnt == 12) {
	pilot_cnt=48;
	re_offset = (re_offset+144) % ue->frame_parms.ofdm_symbol_size;
	rxF   = (int16_t *)&rxdataF[aarx][(symbol_offset+k+re_offset)];
	dl_ch += 288;
      }
      ch[0] = (int16_t)(((int32_t)pil[0]*rxF[0] - (int32_t)pil[1]*rxF[1])>>15);
      ch[1] = (int16_t)(((int32_t)pil[0]*rxF[1] + (int32_t)pil[1]*rxF[0])>>15);

#ifdef DEBUG_CH
      printf("pilot %u : rxF - > (%d,%d) ch -> (%d,%d), pil -> (%d,%d) \n",pilot_cnt,rxF[0],rxF[1],ch[0],ch[1],pil[0],pil[1]);
#endif
      multadd_real_vector_complex_scalar(fl,
					 ch,
					 dl_ch,
					 16);

      //for (int i= 0; i<8; i++)
      //            printf("pilot_cnt %d dl_ch %d %d\n", pilot_cnt, dl_ch+i, *(dl_ch+i));

      pil += 2;
      re_offset = (re_offset+4) % ue->frame_parms.ofdm_symbol_size;
      rxF   = (int16_t *)&rxdataF[aarx][(symbol_offset+k+re_offset)];
        
  
      ch[0] = (int16_t)(((int32_t)pil[0]*rxF[0] - (int32_t)pil[1]*rxF[1])>>15);
      ch[1] = (int16_t)(((int32_t)pil[0]*rxF[1] + (int32_t)pil[1]*rxF[0])>>15);

#ifdef DEBUG_CH
      printf("pilot %u : rxF - > (%d,%d) ch -> (%d,%d), pil -> (%d,%d) \n",pilot_cnt+1,rxF[0],rxF[1],ch[0],ch[1],pil[0],pil[1]);
#endif
      multadd_real_vector_complex_scalar(fm,
					 ch,
					 dl_ch,
					 16);
      pil += 2;
      re_offset = (re_offset+4) % ue->frame_parms.ofdm_symbol_size;
      rxF   = (int16_t *)&rxdataF[aarx][(symbol_offset+k+re_offset)];
        

      ch[0] = (int16_t)(((int32_t)pil[0]*rxF[0] - (int32_t)pil[1]*rxF[1])>>15);
      ch[1] = (int16_t)(((int32_t)pil[0]*rxF[1] + (int32_t)pil[1]*rxF[0])>>15);

#ifdef DEBUG_CH
      printf("pilot %u : rxF - > (%d,%d) ch -> (%d,%d), pil -> (%d,%d) \n",pilot_cnt+2,rxF[0],rxF[1],ch[0],ch[1],pil[0],pil[1]);
#endif

      multadd_real_vector_complex_scalar(fr,
					 ch,
					 dl_ch,
					 16);
      pil += 2;
      re_offset = (re_offset+4) % ue->frame_parms.ofdm_symbol_size;
      rxF   = (int16_t *)&rxdataF[aarx][(symbol_offset+k+re_offset)];
      dl_ch += 24;

    }

    idft_size_idx_t idftsizeidx;

    switch (ue->frame_parms.ofdm_symbol_size) {
    case 128:
      idftsizeidx = IDFT_128;
      break;

    case 256:
      idftsizeidx = IDFT_256;
      break;

    case 512:
      idftsizeidx = IDFT_512;
      break;

    case 1024:
      idftsizeidx = IDFT_1024;
      break;

    case 1536:
      idftsizeidx = IDFT_1536;
      break;

    case 2048:
      idftsizeidx = IDFT_2048;
      break;

    case 3072:
      idftsizeidx = IDFT_3072;
      break;

    case 4096:
      idftsizeidx = IDFT_4096;
      break;

    default:
      printf("unsupported ofdm symbol size \n");
      assert(0);
    }

    if( dmrss == 2) // update time statistics for last PBCH symbol
    {
      // do ifft of channel estimate
      for (aarx=0; aarx<ue->frame_parms.nb_antennas_rx; aarx++)
        for (p=0; p<ue->frame_parms.nb_antenna_ports_gNB; p++) {
          if (ue->pbch_vars[gNB_id]->dl_ch_estimates[(p*ue->frame_parms.nb_antennas_rx)+aarx])
          {
            LOG_D(PHY,"Channel Impulse Computation Slot %d ThreadId %d Symbol %d ch_offset %d\n", Ns, proc->thread_id, symbol, ch_offset);
            idft(idftsizeidx,
                 (int16_t*) &ue->pbch_vars[gNB_id]->dl_ch_estimates[(p*ue->frame_parms.nb_antennas_rx)+aarx][ch_offset],
                 (int16_t*) ue->pbch_vars[gNB_id]->dl_ch_estimates_time[(p*ue->frame_parms.nb_antennas_rx)+aarx],1);
          }
        }
    }

  }
  return(0);
}

int nr_pdcch_channel_estimation(PHY_VARS_NR_UE *ue,
                                UE_nr_rxtx_proc_t *proc,
                                uint8_t gNB_id,
                                unsigned char Ns,
                                unsigned char symbol,
                                unsigned short coreset_start_subcarrier,
                                unsigned short nb_rb_coreset)
{

  unsigned char aarx;
  unsigned short k;
  unsigned int pilot_cnt;
  int16_t ch[2],*pil,*rxF,*dl_ch,*fl,*fm,*fr;
  int ch_offset,symbol_offset;

  int **dl_ch_estimates  =ue->pdcch_vars[proc->thread_id][gNB_id]->dl_ch_estimates;
  int **rxdataF=ue->common_vars.common_vars_rx_data_per_thread[proc->thread_id].rxdataF;

  ch_offset     = ue->frame_parms.ofdm_symbol_size*symbol;

  symbol_offset = ue->frame_parms.ofdm_symbol_size*symbol;


#ifdef DEBUG_PDCCH
  printf("PDCCH Channel Estimation : ThreadId %d, gNB_id %d ch_offset %d, OFDM size %d, Ncp=%d, Ns=%d, k=%d symbol %d\n",proc->thread_id, gNB_id,ch_offset,ue->frame_parms.ofdm_symbol_size,
         ue->frame_parms.Ncp,Ns,k, symbol);
#endif

  fl = filt16a_l1;
  fm = filt16a_m1;
  fr = filt16a_r1;


  // checking if re-initialization of scrambling IDs is needed (should be done here but scrambling ID for PDCCH is not taken from RRC)
/*  if (( != ue->scramblingID_pdcch){
    ue->scramblingID_pdcch=;
    nr_gold_pdsch(ue,ue->scramblingID_pdcch);
  }*/


  // generate pilot
  int pilot[nb_rb_coreset * 3] __attribute__((aligned(16))); 
  nr_pdcch_dmrs_rx(ue,gNB_id,Ns,ue->nr_gold_pdcch[gNB_id][Ns][symbol], &pilot[0],2000,nb_rb_coreset);


  for (aarx=0; aarx<ue->frame_parms.nb_antennas_rx; aarx++) {

    k = coreset_start_subcarrier;
    pil   = (int16_t *)&pilot[0];
    rxF   = (int16_t *)&rxdataF[aarx][(symbol_offset+k+1)];
    dl_ch = (int16_t *)&dl_ch_estimates[aarx][ch_offset];

    memset(dl_ch,0,4*(ue->frame_parms.ofdm_symbol_size));

#ifdef DEBUG_PDCCH
    printf("pdcch ch est pilot addr %p RB_DL %d\n",&pilot[0], ue->frame_parms.N_RB_DL);
    printf("k %d, first_carrier %d\n",k,ue->frame_parms.first_carrier_offset);
    printf("rxF addr %p\n", rxF);

    printf("dl_ch addr %p\n",dl_ch);
#endif
    //    if ((ue->frame_parms.N_RB_DL&1)==0) {
    // Treat first 2 pilots specially (left edge)
    ch[0] = (int16_t)(((int32_t)pil[0]*rxF[0] - (int32_t)pil[1]*rxF[1])>>15);
    ch[1] = (int16_t)(((int32_t)pil[0]*rxF[1] + (int32_t)pil[1]*rxF[0])>>15);
#ifdef DEBUG_PDCCH
    printf("ch 0 %d\n",((int32_t)pil[0]*rxF[0] - (int32_t)pil[1]*rxF[1]));
    printf("pilot 0 : rxF - > (%d,%d) addr %p  ch -> (%d,%d), pil -> (%d,%d) \n",rxF[0],rxF[1],&rxF[0],ch[0],ch[1],pil[0],pil[1]);
#endif
    multadd_real_vector_complex_scalar(fl,
				       ch,
				       dl_ch,
				       16);
    pil += 2;
    rxF += 8;
    //for (int i= 0; i<8; i++)
    //printf("dl_ch addr %p %d\n", dl_ch+i, *(dl_ch+i));

    ch[0] = (int16_t)(((int32_t)pil[0]*rxF[0] - (int32_t)pil[1]*rxF[1])>>15);
    ch[1] = (int16_t)(((int32_t)pil[0]*rxF[1] + (int32_t)pil[1]*rxF[0])>>15);
#ifdef DEBUG_PDCCH
    printf("pilot 1 : rxF - > (%d,%d) ch -> (%d,%d), pil -> (%d,%d) \n",rxF[0],rxF[1],ch[0],ch[1],pil[0],pil[1]);
#endif
    multadd_real_vector_complex_scalar(fm,
				       ch,
				       dl_ch,
				       16);
    pil += 2;
    rxF += 8;

    ch[0] = (int16_t)(((int32_t)pil[0]*rxF[0] - (int32_t)pil[1]*rxF[1])>>15);
    ch[1] = (int16_t)(((int32_t)pil[0]*rxF[1] + (int32_t)pil[1]*rxF[0])>>15);

#ifdef DEBUG_PDCCH
    printf("pilot 2 : rxF - > (%d,%d) ch -> (%d,%d), pil -> (%d,%d) \n",rxF[0],rxF[1],ch[0],ch[1],pil[0],pil[1]);
#endif

    multadd_real_vector_complex_scalar(fr,
				       ch,
				       dl_ch,
				       16);
                                         
#ifdef DEBUG_PDCCH       
    for (int m =0; m<12; m++)
      printf("data :  dl_ch -> (%d,%d)\n",dl_ch[0+2*m],dl_ch[1+2*m]);
#endif      
    pil += 2;
    rxF += 8;
    dl_ch += 24;
    k += 12;
      
      

    for (pilot_cnt=3; pilot_cnt<(3*nb_rb_coreset); pilot_cnt += 3) {

      if (k >= ue->frame_parms.ofdm_symbol_size){
	k-=ue->frame_parms.ofdm_symbol_size;
	rxF   = (int16_t *)&rxdataF[aarx][(symbol_offset+k+1)];}

      ch[0] = (int16_t)(((int32_t)pil[0]*rxF[0] - (int32_t)pil[1]*rxF[1])>>15);
      ch[1] = (int16_t)(((int32_t)pil[0]*rxF[1] + (int32_t)pil[1]*rxF[0])>>15);
#ifdef DEBUG_PDCCH
      printf("pilot %u : rxF - > (%d,%d) ch -> (%d,%d), pil -> (%d,%d) \n",pilot_cnt,rxF[0],rxF[1],ch[0],ch[1],pil[0],pil[1]);
#endif
      multadd_real_vector_complex_scalar(fl,
					 ch,
					 dl_ch,
					 16);

      //for (int i= 0; i<8; i++)
      //            printf("pilot_cnt %d dl_ch %d %d\n", pilot_cnt, dl_ch+i, *(dl_ch+i));

      pil += 2;
      rxF += 8;

      ch[0] = (int16_t)(((int32_t)pil[0]*rxF[0] - (int32_t)pil[1]*rxF[1])>>15);
      ch[1] = (int16_t)(((int32_t)pil[0]*rxF[1] + (int32_t)pil[1]*rxF[0])>>15);
#ifdef DEBUG_PDCCH
      printf("pilot %u : rxF - > (%d,%d) ch -> (%d,%d), pil -> (%d,%d) \n",pilot_cnt+1,rxF[0],rxF[1],ch[0],ch[1],pil[0],pil[1]);
#endif
      multadd_real_vector_complex_scalar(fm,
					 ch,
					 dl_ch,
					 16);
      pil += 2;
      rxF += 8;

      ch[0] = (int16_t)(((int32_t)pil[0]*rxF[0] - (int32_t)pil[1]*rxF[1])>>15);
      ch[1] = (int16_t)(((int32_t)pil[0]*rxF[1] + (int32_t)pil[1]*rxF[0])>>15);

#ifdef DEBUG_PDCCH
      printf("pilot %u : rxF - > (%d,%d) ch -> (%d,%d), pil -> (%d,%d) \n",pilot_cnt+2,rxF[0],rxF[1],ch[0],ch[1],pil[0],pil[1]);
#endif

      multadd_real_vector_complex_scalar(fr,
					 ch,
					 dl_ch,
					 16);
      pil += 2;
      rxF += 8;
      dl_ch += 24;
      k += 12;

    }


    //}

  }

  return(0);
}

int nr_pdsch_channel_estimation(PHY_VARS_NR_UE *ue,
                                UE_nr_rxtx_proc_t *proc,
                                uint8_t gNB_id,
                                bool is_SI,
                                unsigned char Ns,
                                unsigned short p,
                                unsigned char symbol,
                                unsigned short BWPStart,
                                unsigned short bwp_start_subcarrier,
                                unsigned short nb_rb_pdsch)
{
  int pilot[3280] __attribute__((aligned(16)));
  unsigned char aarx;
  unsigned short k;
  unsigned int pilot_cnt;
  int16_t ch_l[2],ch_r[2],ch[2],*pil,*rxF,*dl_ch;
  int16_t *fl=NULL,*fm=NULL,*fr=NULL,*fml=NULL,*fmr=NULL,*fmm=NULL,*fdcl=NULL,*fdcr=NULL,*fdclh=NULL,*fdcrh=NULL, *frl=NULL, *frr=NULL;
  int ch_offset,symbol_offset;

  NR_UE_DLSCH_t  **dlsch = ue->dlsch[proc->thread_id][gNB_id];
  const unsigned char harq_pid = dlsch[0]->current_harq_pid;
  NR_DL_UE_HARQ_t *dlsch0_harq = dlsch[0]->harq_processes[harq_pid];

  uint8_t nushift;
  int **dl_ch_estimates  =ue->pdsch_vars[proc->thread_id][gNB_id]->dl_ch_estimates;
  int **rxdataF=ue->common_vars.common_vars_rx_data_per_thread[proc->thread_id].rxdataF;

  ch_offset     = ue->frame_parms.ofdm_symbol_size*symbol;

  symbol_offset = ue->frame_parms.ofdm_symbol_size*symbol;

  k = bwp_start_subcarrier;
  int re_offset = k;

#ifdef DEBUG_CH
  printf("PDSCH Channel Estimation : ThreadId %d, gNB_id %d ch_offset %d, symbol_offset %d OFDM size %d, Ncp=%d, Ns=%d, k=%d symbol %d\n",proc->thread_id, gNB_id,ch_offset,symbol_offset,ue->frame_parms.ofdm_symbol_size,
         ue->frame_parms.Ncp,Ns,k, symbol);
#endif

  // generate pilot for gNB port number 1000+p
  uint16_t rb_offset = (bwp_start_subcarrier - ue->frame_parms.first_carrier_offset) / 12;
  if (is_SI) {
    rb_offset -= BWPStart;
  }
  uint8_t config_type = dlsch0_harq->dmrsConfigType;
  int8_t delta = get_delta(p, config_type);

  // checking if re-initialization of scrambling IDs is needed
  /*if ((XXX.scramblingID0 != ue->scramblingID[0]) || (XXX.scramblingID1 != ue->scramblingID[1])){
    ue->scramblingID[0] = XXX.scramblingID0;
    ue->scramblingID[1] = XXX.scramblingID1;
    nr_gold_pdsch(ue,ue->scramblingID);
  }*/

  nr_pdsch_dmrs_rx(ue, Ns, ue->nr_gold_pdsch[gNB_id][Ns][symbol][0], &pilot[0], 1000+p, 0, nb_rb_pdsch+rb_offset, config_type);

  if (config_type == NFAPI_NR_DMRS_TYPE1){
    nushift = (p>>1)&1;
    if (p<4) ue->frame_parms.nushift = nushift;
    switch (delta) {

    case 0://port 0,1
      fl = filt8_l0;//left interpolation Filter for DMRS config. 1
      fm = filt8_m0;//left middle interpolation Filter
      fr = filt8_r0;//right interpolation Filter
      fmm = filt8_mm0;;//middle middle interpolation Filter
      fml = filt8_m0;//left middle interpolation Filter
      fmr = filt8_mr0;//middle right interpolation Filter
      fdcl = filt8_dcl0;//left DC interpolation Filter (even RB)
      fdcr = filt8_dcr0;//right DC interpolation Filter (even RB)
      fdclh = filt8_dcl0_h;//left DC interpolation Filter (odd RB)
      fdcrh = filt8_dcr0_h;//right DC interpolation Filter (odd RB)
      frl = NULL;
      frr = NULL;
      break;

    case 1://port2,3
      fl = filt8_l1;
      fm = filt8_m1;
      fr = filt8_r1;
      fmm = filt8_mm1;
      fml = filt8_ml1;
      fmr = filt8_m1;
      fdcl = filt8_dcl1;
      fdcr = filt8_dcr1;
      fdclh = filt8_dcl1_h;
      fdcrh = filt8_dcr1_h;
      frl = NULL;
      frr = NULL;
      break;

    default:
      LOG_E(PHY,"pdsch_channel_estimation: nushift=%d -> ERROR\n",nushift);
      return -1;
      break;
    }
  } else {//NFAPI_NR_DMRS_TYPE2
    nushift = delta;
    if (p<6) ue->frame_parms.nushift = nushift;
    switch (delta) {
    case 0://port 0,1
      fl = filt8_l2;//left interpolation Filter should be fml
      fr = filt8_r2;//right interpolation Filter should be fmr
      fm = filt8_l2;
      fmm = filt8_r2;
      fml = filt8_ml2;
      fmr = filt8_mr2;
      frl = filt8_rl2;
      frr = filt8_rm2;
      fdcl = filt8_dcl1;
      fdcr = filt8_dcr1;
      fdclh = filt8_dcl1_h;
      fdcrh = filt8_dcr1_h;
      break;

    case 2://port2,3
      fl = filt8_l3;
      fm = filt8_m2;
      fr = filt8_r3;
      fmm = filt8_mm2;
      fml = filt8_l2;
      fmr = filt8_r2;
      frl = filt8_rl3;
      frr = filt8_rr3;
      fdcl = NULL;
      fdcr = NULL;
      fdclh = NULL;
      fdcrh = NULL;
      break;

    default:
      LOG_E(PHY,"pdsch_channel_estimation: nushift=%d -> ERROR\n",nushift);
      return -1;
      break;
    }
  }

  for (aarx=0; aarx<ue->frame_parms.nb_antennas_rx; aarx++) {
<<<<<<< HEAD
    pil   = (int16_t *)&pilot[rb_offset*((config_type == pdsch_dmrs_type1) ? 6:4)];
=======
    pil   = (int16_t *)&pilot[rb_offset*((config_type==NFAPI_NR_DMRS_TYPE1) ? 6:4)];
>>>>>>> 3cfb169b
    k     = k % ue->frame_parms.ofdm_symbol_size;
    re_offset = k;
    rxF   = (int16_t *)&rxdataF[aarx][(symbol_offset+re_offset+nushift)];
    dl_ch = (int16_t *)&dl_ch_estimates[p*ue->frame_parms.nb_antennas_rx+aarx][ch_offset];

    memset(dl_ch,0,4*(ue->frame_parms.ofdm_symbol_size));
<<<<<<< HEAD
    if (ue->high_speed_flag == 0) // multiply previous channel estimate by ch_est_alpha
      multadd_complex_vector_real_scalar(dl_ch-(ue->frame_parms.ofdm_symbol_size<<1),
                                         ue->ch_est_alpha,dl_ch-(ue->frame_parms.ofdm_symbol_size<<1),
                                         1,ue->frame_parms.ofdm_symbol_size);
=======

>>>>>>> 3cfb169b
#ifdef DEBUG_PDSCH
    printf("ch est pilot addr %p RB_DL %d\n",&pilot[0], ue->frame_parms.N_RB_DL);
    printf("k %d, first_carrier %d\n",k,ue->frame_parms.first_carrier_offset);
    printf("rxF addr %p p %d\n", rxF,p);
    printf("dl_ch addr %p nushift %d\n",dl_ch,nushift);
#endif
<<<<<<< HEAD
    
    if (config_type == pdsch_dmrs_type1 && ue->fd_lin_interpolation == 1) {
=======

    if (config_type == NFAPI_NR_DMRS_TYPE1) {
>>>>>>> 3cfb169b

      // Treat first 2 pilots specially (left edge)
      ch[0] = (int16_t)(((int32_t)pil[0]*rxF[0] - (int32_t)pil[1]*rxF[1])>>15);
      ch[1] = (int16_t)(((int32_t)pil[0]*rxF[1] + (int32_t)pil[1]*rxF[0])>>15);
#ifdef DEBUG_PDSCH
      printf("ch 0 %d\n",((int32_t)pil[0]*rxF[0] - (int32_t)pil[1]*rxF[1]));
      printf("pilot 0 : rxF - > (%d,%d) addr %p  ch -> (%d,%d), pil -> (%d,%d) \n",rxF[0],rxF[1],&rxF[0],ch[0],ch[1],pil[0],pil[1]);
      printf("data 0 : rxF - > (%d,%d) addr %p  ch -> (%d,%d), pil -> (%d,%d) \n",rxF[2],rxF[3],&rxF[2],ch[0],ch[1],pil[0],pil[1]);
#endif
      multadd_real_vector_complex_scalar(fl,
                                         ch,
                                         dl_ch,
                                         8);
      pil += 2;
      re_offset = (re_offset+2) % ue->frame_parms.ofdm_symbol_size;
      rxF   = (int16_t *)&rxdataF[aarx][(symbol_offset+nushift+re_offset)];
      //for (int i= 0; i<8; i++)
      //printf("dl_ch addr %p %d\n", dl_ch+i, *(dl_ch+i));

      ch[0] = (int16_t)(((int32_t)pil[0]*rxF[0] - (int32_t)pil[1]*rxF[1])>>15);
      ch[1] = (int16_t)(((int32_t)pil[0]*rxF[1] + (int32_t)pil[1]*rxF[0])>>15);
#ifdef DEBUG_PDSCH
      printf("pilot 1 : rxF - > (%d,%d) ch -> (%d,%d), pil -> (%d,%d) \n",rxF[0],rxF[1],ch[0],ch[1],pil[0],pil[1]);
#endif
      multadd_real_vector_complex_scalar(fml,
                                         ch,
                                         dl_ch,
                                         8);
      pil += 2;
      re_offset = (re_offset+2) % ue->frame_parms.ofdm_symbol_size;
      rxF   = (int16_t *)&rxdataF[aarx][(symbol_offset+nushift+re_offset)];
      //printf("dl_ch addr %p\n",dl_ch);
      
      ch[0] = (int16_t)(((int32_t)pil[0]*rxF[0] - (int32_t)pil[1]*rxF[1])>>15);
      ch[1] = (int16_t)(((int32_t)pil[0]*rxF[1] + (int32_t)pil[1]*rxF[0])>>15);
#ifdef DEBUG_PDSCH
      printf("pilot 2 : rxF - > (%d,%d) ch -> (%d,%d), pil -> (%d,%d) \n",rxF[0],rxF[1],ch[0],ch[1],pil[0],pil[1]);
#endif
      multadd_real_vector_complex_scalar(fmm,
                                         ch,
                                         dl_ch,
                                         8);
                                         
      pil += 2;
      re_offset = (re_offset+2) % ue->frame_parms.ofdm_symbol_size;
      rxF   = (int16_t *)&rxdataF[aarx][(symbol_offset+nushift+re_offset)];
      dl_ch += 8;

      for (pilot_cnt=3; pilot_cnt<(6*nb_rb_pdsch-3); pilot_cnt += 2) {

        ch[0] = (int16_t)(((int32_t)pil[0]*rxF[0] - (int32_t)pil[1]*rxF[1])>>15);
        ch[1] = (int16_t)(((int32_t)pil[0]*rxF[1] + (int32_t)pil[1]*rxF[0])>>15);
#ifdef DEBUG_PDSCH
	printf("pilot %u : rxF - > (%d,%d) ch -> (%d,%d), pil -> (%d,%d) \n",pilot_cnt,rxF[0],rxF[1],ch[0],ch[1],pil[0],pil[1]);
#endif
        multadd_real_vector_complex_scalar(fm,
                                           ch,
                                           dl_ch,
                                           8);

        pil += 2;
        re_offset = (re_offset+2) % ue->frame_parms.ofdm_symbol_size;
        rxF   = (int16_t *)&rxdataF[aarx][(symbol_offset+nushift+re_offset)];
      
        ch[0] = (int16_t)(((int32_t)pil[0]*rxF[0] - (int32_t)pil[1]*rxF[1])>>15);
        ch[1] = (int16_t)(((int32_t)pil[0]*rxF[1] + (int32_t)pil[1]*rxF[0])>>15);
#ifdef DEBUG_PDSCH
	printf("pilot %u : rxF - > (%d,%d) ch -> (%d,%d), pil -> (%d,%d) \n",pilot_cnt+1,rxF[0],rxF[1],ch[0],ch[1],pil[0],pil[1]);
#endif
        multadd_real_vector_complex_scalar(fmm,
                                           ch,
                                           dl_ch,
                                           8);
        pil += 2;
        re_offset = (re_offset+2) % ue->frame_parms.ofdm_symbol_size;
        rxF   = (int16_t *)&rxdataF[aarx][(symbol_offset+nushift+re_offset)];
        dl_ch += 8;

      }
      
      // Treat first 2 pilots specially (right edge)
      ch[0] = (int16_t)(((int32_t)pil[0]*rxF[0] - (int32_t)pil[1]*rxF[1])>>15);
      ch[1] = (int16_t)(((int32_t)pil[0]*rxF[1] + (int32_t)pil[1]*rxF[0])>>15);
#ifdef DEBUG_PDSCH
      printf("pilot %u : rxF - > (%d,%d) ch -> (%d,%d), pil -> (%d,%d) \n",pilot_cnt,rxF[0],rxF[1],ch[0],ch[1],pil[0],pil[1]);
#endif
      multadd_real_vector_complex_scalar(fm,
                                         ch,
                                         dl_ch,
                                         8);
                                         
      //for (int i= 0; i<8; i++)
      //printf("dl_ch addr %p %d\n", dl_ch+i, *(dl_ch+i));

      pil += 2;
      re_offset = (re_offset+2) % ue->frame_parms.ofdm_symbol_size;
      rxF   = (int16_t *)&rxdataF[aarx][(symbol_offset+nushift+re_offset)];
             
      ch[0] = (int16_t)(((int32_t)pil[0]*rxF[0] - (int32_t)pil[1]*rxF[1])>>15);
      ch[1] = (int16_t)(((int32_t)pil[0]*rxF[1] + (int32_t)pil[1]*rxF[0])>>15);
#ifdef DEBUG_PDSCH
      printf("ch 0 %d\n",((int32_t)pil[0]*rxF[0] - (int32_t)pil[1]*rxF[1]));
      printf("pilot %u: rxF - > (%d,%d) addr %p  ch -> (%d,%d), pil -> (%d,%d) \n",pilot_cnt+1,rxF[0],rxF[1],&rxF[0],ch[0],ch[1],pil[0],pil[1]);
#endif
      multadd_real_vector_complex_scalar(fmr,
                                         ch,
                                         dl_ch,
                                         8);
                                         
      pil += 2;
      re_offset = (re_offset+2) % ue->frame_parms.ofdm_symbol_size;
      rxF   = (int16_t *)&rxdataF[aarx][(symbol_offset+nushift+re_offset)];
      dl_ch += 8;
      
      ch[0] = (int16_t)(((int32_t)pil[0]*rxF[0] - (int32_t)pil[1]*rxF[1])>>15);
      ch[1] = (int16_t)(((int32_t)pil[0]*rxF[1] + (int32_t)pil[1]*rxF[0])>>15);
#ifdef DEBUG_PDSCH
      printf("pilot %u: rxF - > (%d,%d) ch -> (%d,%d), pil -> (%d,%d) \n",pilot_cnt+2,rxF[0],rxF[1],ch[0],ch[1],pil[0],pil[1]);
#endif
      multadd_real_vector_complex_scalar(fr,
                                         ch,
                                         dl_ch,
                                         8);
    
<<<<<<< HEAD
      // check if PRB crosses DC and improve estimates around DC
      if ((bwp_start_subcarrier < ue->frame_parms.ofdm_symbol_size) && (bwp_start_subcarrier+nb_rb_pdsch*12 >= ue->frame_parms.ofdm_symbol_size)) {
	dl_ch = (int16_t *)&dl_ch_estimates[aarx][ch_offset];
	uint16_t idxDC = 2*(ue->frame_parms.ofdm_symbol_size - bwp_start_subcarrier);
	uint16_t idxPil = idxDC/2;
	re_offset = k;
	pil = (int16_t *)&pilot[rb_offset*((config_type == pdsch_dmrs_type1) ? 6:4)];
	pil += (idxPil-2);
	dl_ch += (idxDC-4);
	dl_ch = memset(dl_ch, 0, sizeof(int16_t)*10);
	re_offset = (re_offset+idxDC/2-2) % ue->frame_parms.ofdm_symbol_size;
	rxF   = (int16_t *)&rxdataF[aarx][(symbol_offset+nushift+re_offset)];
	ch[0] = (int16_t)(((int32_t)pil[0]*rxF[0] - (int32_t)pil[1]*rxF[1])>>15);
	ch[1] = (int16_t)(((int32_t)pil[0]*rxF[1] + (int32_t)pil[1]*rxF[0])>>15);
=======
    // check if PRB crosses DC and improve estimates around DC
    if ((bwp_start_subcarrier < ue->frame_parms.ofdm_symbol_size) && (bwp_start_subcarrier+nb_rb_pdsch*12 >= ue->frame_parms.ofdm_symbol_size)) {
      dl_ch = (int16_t *)&dl_ch_estimates[p*ue->frame_parms.nb_antennas_rx+aarx][ch_offset];
      uint16_t idxDC = 2*(ue->frame_parms.ofdm_symbol_size - bwp_start_subcarrier);
      uint16_t idxPil = idxDC/2;
      re_offset = k;
      pil = (int16_t *)&pilot[rb_offset*((config_type==NFAPI_NR_DMRS_TYPE1) ? 6:4)];
      pil += (idxPil-2);
      dl_ch += (idxDC-4);
      dl_ch = memset(dl_ch, 0, sizeof(int16_t)*10);
      re_offset = (re_offset+idxDC/2-2) % ue->frame_parms.ofdm_symbol_size;
      rxF   = (int16_t *)&rxdataF[aarx][(symbol_offset+nushift+re_offset)];
      ch[0] = (int16_t)(((int32_t)pil[0]*rxF[0] - (int32_t)pil[1]*rxF[1])>>15);
      ch[1] = (int16_t)(((int32_t)pil[0]*rxF[1] + (int32_t)pil[1]*rxF[0])>>15);
>>>>>>> 3cfb169b
      
	// for proper allignment of SIMD vectors
	if((ue->frame_parms.N_RB_DL&1) == 0) {
        
	  multadd_real_vector_complex_scalar(fdcl,
					     ch,
					     dl_ch-4,
					     8);
        
	  pil += 4;
	  re_offset = (re_offset+4) % ue->frame_parms.ofdm_symbol_size;
	  rxF   = (int16_t *)&rxdataF[aarx][(symbol_offset+nushift+re_offset)];
	  ch[0] = (int16_t)(((int32_t)pil[0]*rxF[0] - (int32_t)pil[1]*rxF[1])>>15);
	  ch[1] = (int16_t)(((int32_t)pil[0]*rxF[1] + (int32_t)pil[1]*rxF[0])>>15);
        
	  multadd_real_vector_complex_scalar(fdcr,
					     ch,
					     dl_ch-4,
					     8);
	} else {

	  multadd_real_vector_complex_scalar(fdclh,
					     ch,
					     dl_ch,
					     8);
        
	  pil += 4;
	  re_offset = (re_offset+4) % ue->frame_parms.ofdm_symbol_size;
	  rxF   = (int16_t *)&rxdataF[aarx][(symbol_offset+nushift+re_offset)];
	  ch[0] = (int16_t)(((int32_t)pil[0]*rxF[0] - (int32_t)pil[1]*rxF[1])>>15);
	  ch[1] = (int16_t)(((int32_t)pil[0]*rxF[1] + (int32_t)pil[1]*rxF[0])>>15);
        
	  multadd_real_vector_complex_scalar(fdcrh,
					     ch,
					     dl_ch,
					     8);
	}
      }
<<<<<<< HEAD
    } else if (config_type == pdsch_dmrs_type2 && ue->fd_lin_interpolation == 1){ //pdsch_dmrs_type2  |dmrs_r,dmrs_l,0,0,0,0,dmrs_r,dmrs_l,0,0,0,0|
=======
    }
    } else { //NFAPI_NR_DMRS_TYPE2  |dmrs_r,dmrs_l,0,0,0,0,dmrs_r,dmrs_l,0,0,0,0|
>>>>>>> 3cfb169b

      // Treat first 4 pilots specially (left edge)
      ch_l[0] = (int16_t)(((int32_t)pil[0]*rxF[0] - (int32_t)pil[1]*rxF[1])>>15);
      ch_l[1] = (int16_t)(((int32_t)pil[0]*rxF[1] + (int32_t)pil[1]*rxF[0])>>15);

#ifdef DEBUG_PDSCH
      printf("ch 0 %d\n",((int32_t)pil[0]*rxF[0] - (int32_t)pil[1]*rxF[1]));
      printf("pilot 0 : rxF - > (%d,%d) addr %p  ch -> (%d,%d), pil -> (%d,%d) \n",rxF[0],rxF[1],&rxF[0],ch_l[0],ch_l[1],pil[0],pil[1]);
#endif

      pil += 2;
      re_offset = (re_offset+1) % ue->frame_parms.ofdm_symbol_size;
      rxF   = (int16_t *)&rxdataF[aarx][(symbol_offset+nushift+re_offset)];
      ch_r[0] = (int16_t)(((int32_t)pil[0]*rxF[0] - (int32_t)pil[1]*rxF[1])>>15);
      ch_r[1] = (int16_t)(((int32_t)pil[0]*rxF[1] + (int32_t)pil[1]*rxF[0])>>15);

      ch[0] = (ch_l[0]+ch_r[0])>>1;
      ch[1] = (ch_l[1]+ch_r[1])>>1;

      dl_ch[(0+2*nushift)] = ch[0];
      dl_ch[(1+2*nushift)] = ch[1];
      dl_ch[2+2*nushift] = ch[0];
      dl_ch[3+2*nushift] = ch[1];

      multadd_real_vector_complex_scalar(fl,
                                         ch,
                                         dl_ch,
                                         8);

      pil += 2;
      re_offset = (re_offset+5) % ue->frame_parms.ofdm_symbol_size;
      rxF   = (int16_t *)&rxdataF[aarx][(symbol_offset+nushift+re_offset)];
      ch_l[0] = (int16_t)(((int32_t)pil[0]*rxF[0] - (int32_t)pil[1]*rxF[1])>>15);
      ch_l[1] = (int16_t)(((int32_t)pil[0]*rxF[1] + (int32_t)pil[1]*rxF[0])>>15);

      pil += 2;
      re_offset = (re_offset+1) % ue->frame_parms.ofdm_symbol_size;
      rxF   = (int16_t *)&rxdataF[aarx][(symbol_offset+nushift+re_offset)];
      ch_r[0] = (int16_t)(((int32_t)pil[0]*rxF[0] - (int32_t)pil[1]*rxF[1])>>15);
      ch_r[1] = (int16_t)(((int32_t)pil[0]*rxF[1] + (int32_t)pil[1]*rxF[0])>>15);

      ch[0] = (ch_l[0]+ch_r[0])>>1;
      ch[1] = (ch_l[1]+ch_r[1])>>1;

      multadd_real_vector_complex_scalar(fr,
                                         ch,
                                         dl_ch,
                                         8);

      dl_ch += 12;
      dl_ch[0+2*nushift] = ch[0];
      dl_ch[1+2*nushift] = ch[1];
      dl_ch[2+2*nushift] = ch[0];
      dl_ch[3+2*nushift] = ch[1];
      dl_ch += 4;

      for (pilot_cnt=4; pilot_cnt<4*nb_rb_pdsch; pilot_cnt += 4) {

        multadd_real_vector_complex_scalar(fml,
                                           ch,
                                           dl_ch,
                                           8);
        pil += 2;
        re_offset = (re_offset+5) % ue->frame_parms.ofdm_symbol_size;
        rxF   = (int16_t *)&rxdataF[aarx][(symbol_offset+nushift+re_offset)];
        ch_l[0] = (int16_t)(((int32_t)pil[0]*rxF[0] - (int32_t)pil[1]*rxF[1])>>15);
        ch_l[1] = (int16_t)(((int32_t)pil[0]*rxF[1] + (int32_t)pil[1]*rxF[0])>>15);

#ifdef DEBUG_PDSCH
        printf("pilot %u : rxF - > (%d,%d) ch -> (%d,%d), pil -> (%d,%d) \n",pilot_cnt,rxF[0],rxF[1],ch_l[0],ch_l[1],pil[0],pil[1]);
#endif

        pil += 2;
        re_offset = (re_offset+1) % ue->frame_parms.ofdm_symbol_size;
        rxF   = (int16_t *)&rxdataF[aarx][(symbol_offset+nushift+re_offset)];
        ch_r[0] = (int16_t)(((int32_t)pil[0]*rxF[0] - (int32_t)pil[1]*rxF[1])>>15);
        ch_r[1] = (int16_t)(((int32_t)pil[0]*rxF[1] + (int32_t)pil[1]*rxF[0])>>15);

        ch[0] = (ch_l[0]+ch_r[0])>>1;
        ch[1] = (ch_l[1]+ch_r[1])>>1;

#ifdef DEBUG_PDSCH
        printf("pilot %u : rxF - > (%d,%d) ch -> (%d,%d), pil -> (%d,%d) \n",pilot_cnt+1,rxF[0],rxF[1],ch_r[0],ch_r[1],pil[0],pil[1]);
#endif

        multadd_real_vector_complex_scalar(fmr,
                                           ch,
                                           dl_ch,
                                           8);

        dl_ch += 8;
        dl_ch[0+2*nushift] = ch[0];
        dl_ch[1+2*nushift] = ch[1];
        dl_ch[2+2*nushift] = ch[0];
        dl_ch[3+2*nushift] = ch[1];

        multadd_real_vector_complex_scalar(fm,
                                           ch,
                                           dl_ch,
                                           8);

        pil += 2;
        re_offset = (re_offset+5) % ue->frame_parms.ofdm_symbol_size;
        rxF   = (int16_t *)&rxdataF[aarx][(symbol_offset+nushift+re_offset)];
        ch_l[0] = (int16_t)(((int32_t)pil[0]*rxF[0] - (int32_t)pil[1]*rxF[1])>>15);
        ch_l[1] = (int16_t)(((int32_t)pil[0]*rxF[1] + (int32_t)pil[1]*rxF[0])>>15);

        pil += 2;
        re_offset = (re_offset+1) % ue->frame_parms.ofdm_symbol_size;
        rxF   = (int16_t *)&rxdataF[aarx][(symbol_offset+nushift+re_offset)];
        ch_r[0] = (int16_t)(((int32_t)pil[0]*rxF[0] - (int32_t)pil[1]*rxF[1])>>15);
        ch_r[1] = (int16_t)(((int32_t)pil[0]*rxF[1] + (int32_t)pil[1]*rxF[0])>>15);

#ifdef DEBUG_PDSCH
        printf("pilot %u : rxF - > (%d,%d) ch -> (%d,%d), pil -> (%d,%d) \n",pilot_cnt+1,rxF[0],rxF[1],ch_r[0],ch_r[1],pil[0],pil[1]);
#endif

        ch[0] = (ch_l[0]+ch_r[0])>>1;
        ch[1] = (ch_l[1]+ch_r[1])>>1;

        multadd_real_vector_complex_scalar(fmm,
                                           ch,
                                           dl_ch,
                                           8);

        dl_ch += 12;
        dl_ch[0+2*nushift] = ch[0];
        dl_ch[1+2*nushift] = ch[1];
        dl_ch[2+2*nushift] = ch[0];
        dl_ch[3+2*nushift] = ch[1];
        dl_ch += 4;
      }

      // Treat last 2 pilots specially (right edge)
      // dl_ch-2+nushift<<1
      multadd_real_vector_complex_scalar(frl,
                                         dl_ch-2+2*nushift,
                                         dl_ch,
                                         8);

      multadd_real_vector_complex_scalar(frr,
                                         dl_ch-14+2*nushift,/*14*/
                                         dl_ch,
                                         8);

      // check if PRB crosses DC and improve estimates around DC
      if ((bwp_start_subcarrier < ue->frame_parms.ofdm_symbol_size) && (bwp_start_subcarrier+nb_rb_pdsch*12 >= ue->frame_parms.ofdm_symbol_size) && (p<2)) {

        dl_ch = (int16_t *)&dl_ch_estimates[p*ue->frame_parms.nb_antennas_rx+aarx][ch_offset];
        uint16_t idxDC = 2*(ue->frame_parms.ofdm_symbol_size - bwp_start_subcarrier);
        dl_ch += (idxDC-8);
        dl_ch = memset(dl_ch, 0, sizeof(int16_t)*20);

        dl_ch -= 2;

        ch_r[0] = dl_ch[0];
        ch_r[1]= dl_ch[1] ;
        dl_ch += 22;
        ch_l[0] = dl_ch[0];
        ch_l[1]= dl_ch[1] ;

        // for proper allignment of SIMD vectors
        if((ue->frame_parms.N_RB_DL&1) == 0) {
          dl_ch -= 20;
          //Interpolate fdcrl1 with ch_r
          multadd_real_vector_complex_scalar(filt8_dcrl1,
                                             ch_r,
                                             dl_ch,
                                             8);
          //Interpolate fdclh1 with ch_l
          multadd_real_vector_complex_scalar(filt8_dclh1,
                                             ch_l,
                                             dl_ch,
                                             8);
          dl_ch += 16;
          //Interpolate fdcrh1 with ch_r
          multadd_real_vector_complex_scalar(filt8_dcrh1,
                                             ch_r,
                                             dl_ch,
                                             8);
          //Interpolate fdcll1 with ch_l
          multadd_real_vector_complex_scalar(filt8_dcll1,
                                             ch_l,
                                             dl_ch,
                                             8);
        } else {
          dl_ch -= 28;
          //Interpolate fdcrl1 with ch_r
          multadd_real_vector_complex_scalar(filt8_dcrl2,
                                             ch_r,
                                             dl_ch,
                                             8);
          //Interpolate fdclh1 with ch_l
          multadd_real_vector_complex_scalar(filt8_dclh2,
                                             ch_l,
                                             dl_ch,
                                             8);
          dl_ch += 16;
          //Interpolate fdcrh1 with ch_r
          multadd_real_vector_complex_scalar(filt8_dcrh2,
                                             ch_r,
                                             dl_ch,
                                             8);
          //Interpolate fdcll1 with ch_l
          multadd_real_vector_complex_scalar(filt8_dcll2,
                                             ch_l,
                                             dl_ch,
                                             8);
        }
      }
    }
    else if (config_type == pdsch_dmrs_type1) { // this is case without frequency-domain linear interpolation, just take average of LS channel estimates of 6 DMRS REs and use a common value for the whole PRB
      int32_t ch_0, ch_1;
      
      ch_0 = ((int32_t)pil[0]*rxF[0] - (int32_t)pil[1]*rxF[1])>>15;
      ch_1 = ((int32_t)pil[0]*rxF[1] + (int32_t)pil[1]*rxF[0])>>15;

      pil += 2;
      re_offset = (re_offset+2) % ue->frame_parms.ofdm_symbol_size;
      rxF   = (int16_t *)&rxdataF[aarx][(symbol_offset+nushift+re_offset)];

      ch_0 += ((int32_t)pil[0]*rxF[0] - (int32_t)pil[1]*rxF[1])>>15;
      ch_1 += ((int32_t)pil[0]*rxF[1] + (int32_t)pil[1]*rxF[0])>>15;

      pil += 2;
      re_offset = (re_offset+2) % ue->frame_parms.ofdm_symbol_size;
      rxF   = (int16_t *)&rxdataF[aarx][(symbol_offset+nushift+re_offset)];

      ch_0 += ((int32_t)pil[0]*rxF[0] - (int32_t)pil[1]*rxF[1])>>15;
      ch_1 += ((int32_t)pil[0]*rxF[1] + (int32_t)pil[1]*rxF[0])>>15;

      pil += 2;
      re_offset = (re_offset+2) % ue->frame_parms.ofdm_symbol_size;
      rxF   = (int16_t *)&rxdataF[aarx][(symbol_offset+nushift+re_offset)];

      ch_0 += ((int32_t)pil[0]*rxF[0] - (int32_t)pil[1]*rxF[1])>>15;
      ch_1 += ((int32_t)pil[0]*rxF[1] + (int32_t)pil[1]*rxF[0])>>15;

      pil += 2;
      re_offset = (re_offset+2) % ue->frame_parms.ofdm_symbol_size;
      rxF   = (int16_t *)&rxdataF[aarx][(symbol_offset+nushift+re_offset)];

      ch_0 += ((int32_t)pil[0]*rxF[0] - (int32_t)pil[1]*rxF[1])>>15;
      ch_1 += ((int32_t)pil[0]*rxF[1] + (int32_t)pil[1]*rxF[0])>>15;

      pil += 2;
      re_offset = (re_offset+2) % ue->frame_parms.ofdm_symbol_size;
      rxF   = (int16_t *)&rxdataF[aarx][(symbol_offset+nushift+re_offset)];

      ch_0 += ((int32_t)pil[0]*rxF[0] - (int32_t)pil[1]*rxF[1])>>15;
      ch_1 += ((int32_t)pil[0]*rxF[1] + (int32_t)pil[1]*rxF[0])>>15;

      pil += 2;
      re_offset = (re_offset+2) % ue->frame_parms.ofdm_symbol_size;
      rxF   = (int16_t *)&rxdataF[aarx][(symbol_offset+nushift+re_offset)];

      ch[0] = ch_0 / 6;
      ch[1] = ch_1 / 6;

      multadd_real_vector_complex_scalar(filt8_avlip0,
                                         ch,
                                         dl_ch,
                                         8);

      dl_ch += 16;
      multadd_real_vector_complex_scalar(filt8_avlip1,
                                         ch,
                                         dl_ch,
                                         8);

      dl_ch += 16;
      multadd_real_vector_complex_scalar(filt8_avlip2,
                                         ch,
                                         dl_ch,
                                         8);
      dl_ch -= 24;

      for (pilot_cnt=6; pilot_cnt<6*(nb_rb_pdsch-1); pilot_cnt += 6) {

        ch_0 = ((int32_t)pil[0]*rxF[0] - (int32_t)pil[1]*rxF[1])>>15;
        ch_1 = ((int32_t)pil[0]*rxF[1] + (int32_t)pil[1]*rxF[0])>>15;

        pil += 2;
        re_offset = (re_offset+2) % ue->frame_parms.ofdm_symbol_size;
        rxF   = (int16_t *)&rxdataF[aarx][(symbol_offset+nushift+re_offset)];

        ch_0 += ((int32_t)pil[0]*rxF[0] - (int32_t)pil[1]*rxF[1])>>15;
        ch_1 += ((int32_t)pil[0]*rxF[1] + (int32_t)pil[1]*rxF[0])>>15;

        pil += 2;
        re_offset = (re_offset+2) % ue->frame_parms.ofdm_symbol_size;
        rxF   = (int16_t *)&rxdataF[aarx][(symbol_offset+nushift+re_offset)];

        ch_0 += ((int32_t)pil[0]*rxF[0] - (int32_t)pil[1]*rxF[1])>>15;
        ch_1 += ((int32_t)pil[0]*rxF[1] + (int32_t)pil[1]*rxF[0])>>15;

        pil += 2;
        re_offset = (re_offset+2) % ue->frame_parms.ofdm_symbol_size;
        rxF   = (int16_t *)&rxdataF[aarx][(symbol_offset+nushift+re_offset)];

        ch_0 += ((int32_t)pil[0]*rxF[0] - (int32_t)pil[1]*rxF[1])>>15;
        ch_1 += ((int32_t)pil[0]*rxF[1] + (int32_t)pil[1]*rxF[0])>>15;

        pil += 2;
        re_offset = (re_offset+2) % ue->frame_parms.ofdm_symbol_size;
        rxF   = (int16_t *)&rxdataF[aarx][(symbol_offset+nushift+re_offset)];

        ch_0 += ((int32_t)pil[0]*rxF[0] - (int32_t)pil[1]*rxF[1])>>15;
        ch_1 += ((int32_t)pil[0]*rxF[1] + (int32_t)pil[1]*rxF[0])>>15;

        pil += 2;
        re_offset = (re_offset+2) % ue->frame_parms.ofdm_symbol_size;
        rxF   = (int16_t *)&rxdataF[aarx][(symbol_offset+nushift+re_offset)];

        ch_0 += ((int32_t)pil[0]*rxF[0] - (int32_t)pil[1]*rxF[1])>>15;
        ch_1 += ((int32_t)pil[0]*rxF[1] + (int32_t)pil[1]*rxF[0])>>15;

        pil += 2;
        re_offset = (re_offset+2) % ue->frame_parms.ofdm_symbol_size;
        rxF   = (int16_t *)&rxdataF[aarx][(symbol_offset+nushift+re_offset)];

        ch[0] = ch_0 / 6;
        ch[1] = ch_1 / 6;
        dl_ch[6] += (ch[0] * 1365)>>15; // 1/12*16384
        dl_ch[7] += (ch[1] * 1365)>>15; // 1/12*16384

        dl_ch += 8;
        multadd_real_vector_complex_scalar(filt8_avlip3,
                                           ch,
                                           dl_ch,
                                           8);

        dl_ch += 16;
        multadd_real_vector_complex_scalar(filt8_avlip4,
                                           ch,
                                           dl_ch,
                                           8);

        dl_ch += 16;
        multadd_real_vector_complex_scalar(filt8_avlip5,
                                           ch,
                                           dl_ch,
                                           8);
        dl_ch -= 16;
      }
      ch_0 = ((int32_t)pil[0]*rxF[0] - (int32_t)pil[1]*rxF[1])>>15;
      ch_1 = ((int32_t)pil[0]*rxF[1] + (int32_t)pil[1]*rxF[0])>>15;

      pil += 2;
      re_offset = (re_offset+2) % ue->frame_parms.ofdm_symbol_size;
      rxF   = (int16_t *)&rxdataF[aarx][(symbol_offset+nushift+re_offset)];

      ch_0 += ((int32_t)pil[0]*rxF[0] - (int32_t)pil[1]*rxF[1])>>15;
      ch_1 += ((int32_t)pil[0]*rxF[1] + (int32_t)pil[1]*rxF[0])>>15;

      pil += 2;
      re_offset = (re_offset+2) % ue->frame_parms.ofdm_symbol_size;
      rxF   = (int16_t *)&rxdataF[aarx][(symbol_offset+nushift+re_offset)];

      ch_0 += ((int32_t)pil[0]*rxF[0] - (int32_t)pil[1]*rxF[1])>>15;
      ch_1 += ((int32_t)pil[0]*rxF[1] + (int32_t)pil[1]*rxF[0])>>15;

      pil += 2;
      re_offset = (re_offset+2) % ue->frame_parms.ofdm_symbol_size;
      rxF   = (int16_t *)&rxdataF[aarx][(symbol_offset+nushift+re_offset)];

      ch_0 += ((int32_t)pil[0]*rxF[0] - (int32_t)pil[1]*rxF[1])>>15;
      ch_1 += ((int32_t)pil[0]*rxF[1] + (int32_t)pil[1]*rxF[0])>>15;

      pil += 2;
      re_offset = (re_offset+2) % ue->frame_parms.ofdm_symbol_size;
      rxF   = (int16_t *)&rxdataF[aarx][(symbol_offset+nushift+re_offset)];

      ch_0 += ((int32_t)pil[0]*rxF[0] - (int32_t)pil[1]*rxF[1])>>15;
      ch_1 += ((int32_t)pil[0]*rxF[1] + (int32_t)pil[1]*rxF[0])>>15;

      pil += 2;
      re_offset = (re_offset+2) % ue->frame_parms.ofdm_symbol_size;
      rxF   = (int16_t *)&rxdataF[aarx][(symbol_offset+nushift+re_offset)];

      ch_0 += ((int32_t)pil[0]*rxF[0] - (int32_t)pil[1]*rxF[1])>>15;
      ch_1 += ((int32_t)pil[0]*rxF[1] + (int32_t)pil[1]*rxF[0])>>15;

      pil += 2;
      re_offset = (re_offset+2) % ue->frame_parms.ofdm_symbol_size;
      rxF   = (int16_t *)&rxdataF[aarx][(symbol_offset+nushift+re_offset)];

      ch[0] = ch_0 / 6;
      ch[1] = ch_1 / 6;

      dl_ch[6] += (ch[0] * 1365)>>15; // 1/12*16384
      dl_ch[7] += (ch[1] * 1365)>>15; // 1/12*16384

      dl_ch += 8;
      multadd_real_vector_complex_scalar(filt8_avlip3,
                                         ch,
                                         dl_ch,
                                         8);

      dl_ch += 16;
      multadd_real_vector_complex_scalar(filt8_avlip6,
                                         ch,
                                         dl_ch,
                                         8);
    }
    else  { // this is case without frequency-domain linear interpolation, just take average of LS channel estimates of 4 DMRS REs and use a common value for the whole PRB
      int32_t ch_0, ch_1;

      ch_0 = ((int32_t)pil[0]*rxF[0] - (int32_t)pil[1]*rxF[1])>>15;
      ch_1 = ((int32_t)pil[0]*rxF[1] + (int32_t)pil[1]*rxF[0])>>15;

      pil += 2;
      re_offset = (re_offset+1) % ue->frame_parms.ofdm_symbol_size;
      rxF   = (int16_t *)&rxdataF[aarx][(symbol_offset+nushift+re_offset)];

      ch_0 += ((int32_t)pil[0]*rxF[0] - (int32_t)pil[1]*rxF[1])>>15;
      ch_1 += ((int32_t)pil[0]*rxF[1] + (int32_t)pil[1]*rxF[0])>>15;

      pil += 2;
      re_offset = (re_offset+5) % ue->frame_parms.ofdm_symbol_size;
      rxF   = (int16_t *)&rxdataF[aarx][(symbol_offset+nushift+re_offset)];

      ch_0 += ((int32_t)pil[0]*rxF[0] - (int32_t)pil[1]*rxF[1])>>15;
      ch_1 += ((int32_t)pil[0]*rxF[1] + (int32_t)pil[1]*rxF[0])>>15;

      pil += 2;
      re_offset = (re_offset+1) % ue->frame_parms.ofdm_symbol_size;
      rxF   = (int16_t *)&rxdataF[aarx][(symbol_offset+nushift+re_offset)];

      ch_0 += ((int32_t)pil[0]*rxF[0] - (int32_t)pil[1]*rxF[1])>>15;
      ch_1 += ((int32_t)pil[0]*rxF[1] + (int32_t)pil[1]*rxF[0])>>15;

      pil += 2;
      re_offset = (re_offset+5) % ue->frame_parms.ofdm_symbol_size;
      rxF   = (int16_t *)&rxdataF[aarx][(symbol_offset+nushift+re_offset)];

      ch[0] = ch_0 / 4;
      ch[1] = ch_1 / 4;

      multadd_real_vector_complex_scalar(filt8_avlip0,
                                         ch,
                                         dl_ch,
                                         8);

      dl_ch += 16;
      multadd_real_vector_complex_scalar(filt8_avlip1,
                                         ch,
                                         dl_ch,
                                         8);

      dl_ch += 16;
      multadd_real_vector_complex_scalar(filt8_avlip2,
                                         ch,
                                         dl_ch,
                                         8);
      dl_ch -= 24;

      for (pilot_cnt=4; pilot_cnt<4*(nb_rb_pdsch-1); pilot_cnt += 4) {
        int32_t ch_0, ch_1;

        ch_0 = ((int32_t)pil[0]*rxF[0] - (int32_t)pil[1]*rxF[1])>>15;
        ch_1 = ((int32_t)pil[0]*rxF[1] + (int32_t)pil[1]*rxF[0])>>15;

        pil += 2;
        re_offset = (re_offset+1) % ue->frame_parms.ofdm_symbol_size;
        rxF   = (int16_t *)&rxdataF[aarx][(symbol_offset+nushift+re_offset)];

        ch_0 += ((int32_t)pil[0]*rxF[0] - (int32_t)pil[1]*rxF[1])>>15;
        ch_1 += ((int32_t)pil[0]*rxF[1] + (int32_t)pil[1]*rxF[0])>>15;

        pil += 2;
        re_offset = (re_offset+5) % ue->frame_parms.ofdm_symbol_size;
        rxF   = (int16_t *)&rxdataF[aarx][(symbol_offset+nushift+re_offset)];

        ch_0 += ((int32_t)pil[0]*rxF[0] - (int32_t)pil[1]*rxF[1])>>15;
        ch_1 += ((int32_t)pil[0]*rxF[1] + (int32_t)pil[1]*rxF[0])>>15;

        pil += 2;
        re_offset = (re_offset+1) % ue->frame_parms.ofdm_symbol_size;
        rxF   = (int16_t *)&rxdataF[aarx][(symbol_offset+nushift+re_offset)];

        ch_0 += ((int32_t)pil[0]*rxF[0] - (int32_t)pil[1]*rxF[1])>>15;
        ch_1 += ((int32_t)pil[0]*rxF[1] + (int32_t)pil[1]*rxF[0])>>15;

        pil += 2;
        re_offset = (re_offset+5) % ue->frame_parms.ofdm_symbol_size;
        rxF   = (int16_t *)&rxdataF[aarx][(symbol_offset+nushift+re_offset)];

        ch[0] = ch_0 / 4;
        ch[1] = ch_1 / 4;

        dl_ch[6] += (ch[0] * 1365)>>15; // 1/12*16384
        dl_ch[7] += (ch[1] * 1365)>>15; // 1/12*16384

        dl_ch += 8;
        multadd_real_vector_complex_scalar(filt8_avlip3,
                                           ch,
                                           dl_ch,
                                           8);

        dl_ch += 16;
        multadd_real_vector_complex_scalar(filt8_avlip4,
                                           ch,
                                           dl_ch,
                                           8);

        dl_ch += 16;
        multadd_real_vector_complex_scalar(filt8_avlip5,
                                           ch,
                                           dl_ch,
                                           8);
        dl_ch -= 16;
      }

      ch_0 = ((int32_t)pil[0]*rxF[0] - (int32_t)pil[1]*rxF[1])>>15;
      ch_1 = ((int32_t)pil[0]*rxF[1] + (int32_t)pil[1]*rxF[0])>>15;

      pil += 2;
      re_offset = (re_offset+1) % ue->frame_parms.ofdm_symbol_size;
      rxF   = (int16_t *)&rxdataF[aarx][(symbol_offset+nushift+re_offset)];

      ch_0 += ((int32_t)pil[0]*rxF[0] - (int32_t)pil[1]*rxF[1])>>15;
      ch_1 += ((int32_t)pil[0]*rxF[1] + (int32_t)pil[1]*rxF[0])>>15;

      pil += 2;
      re_offset = (re_offset+5) % ue->frame_parms.ofdm_symbol_size;
      rxF   = (int16_t *)&rxdataF[aarx][(symbol_offset+nushift+re_offset)];

      ch_0 += ((int32_t)pil[0]*rxF[0] - (int32_t)pil[1]*rxF[1])>>15;
      ch_1 += ((int32_t)pil[0]*rxF[1] + (int32_t)pil[1]*rxF[0])>>15;

      pil += 2;
      re_offset = (re_offset+1) % ue->frame_parms.ofdm_symbol_size;
      rxF   = (int16_t *)&rxdataF[aarx][(symbol_offset+nushift+re_offset)];

      ch_0 += ((int32_t)pil[0]*rxF[0] - (int32_t)pil[1]*rxF[1])>>15;
      ch_1 += ((int32_t)pil[0]*rxF[1] + (int32_t)pil[1]*rxF[0])>>15;

      pil += 2;
      re_offset = (re_offset+5) % ue->frame_parms.ofdm_symbol_size;
      rxF   = (int16_t *)&rxdataF[aarx][(symbol_offset+nushift+re_offset)];

      ch[0] = ch_0 / 4;
      ch[1] = ch_1 / 4;

      dl_ch[6] += (ch[0] * 1365)>>15; // 1/12*16384
      dl_ch[7] += (ch[1] * 1365)>>15; // 1/12*16384

      dl_ch += 8;
      multadd_real_vector_complex_scalar(filt8_avlip3,
                                         ch,
                                         dl_ch,
                                         8);

      dl_ch += 16;
      multadd_real_vector_complex_scalar(filt8_avlip6,
                                         ch,
                                         dl_ch,
                                         8);
    }
#ifdef DEBUG_PDSCH
    dl_ch = (int16_t *)&dl_ch_estimates[p*ue->frame_parms.nb_antennas_rx+aarx][ch_offset];
    for(uint16_t idxP=0; idxP<ceil((float)nb_rb_pdsch*12/8); idxP++) {
      for(uint8_t idxI=0; idxI<16; idxI += 2) {
        printf("%d\t%d\t",dl_ch[idxP*16+idxI],dl_ch[idxP*16+idxI+1]);
      }
      printf("%d\n",idxP);
    }
#endif
  }
  return(0);
}

/*******************************************************************
 *
 * NAME :         nr_pdsch_ptrs_processing
 *
 * PARAMETERS :   PHY_VARS_NR_UE    : ue data structure
 *                NR_UE_PDSCH       : pdsch_vars pointer
 *                NR_DL_FRAME_PARMS : frame_parms pointer
 *                NR_DL_UE_HARQ_t   : dlsch0_harq pointer
 *                NR_DL_UE_HARQ_t   : dlsch1_harq pointer
 *                uint8_t           : gNB_id,
 *                uint8_t           : nr_slot_rx,
 *                unsigned char     : symbol,
 *                uint32_t          : nb_re_pdsch,
 *                uint16_t          : rnti
 *                RX_type_t         : rx_type
 * RETURN : Nothing
 *
 * DESCRIPTION :
 *  If ptrs is enabled process the symbol accordingly
 *  1) Estimate common phase error per PTRS symbol
 *  2) Interpolate PTRS estimated value in TD after all PTRS symbols
 *  3) Compensate signal with PTRS estimation for slot
 *********************************************************************/
void nr_pdsch_ptrs_processing(PHY_VARS_NR_UE *ue,
                              NR_UE_PDSCH **pdsch_vars,
                              NR_DL_FRAME_PARMS *frame_parms,
                              NR_DL_UE_HARQ_t *dlsch0_harq,
                              NR_DL_UE_HARQ_t *dlsch1_harq,
                              uint8_t gNB_id,
                              uint8_t nr_slot_rx,
                              unsigned char symbol,
                              uint32_t nb_re_pdsch,
                              uint16_t rnti,
                              RX_type_t rx_type)
{
  //#define DEBUG_DL_PTRS 1
  int16_t *phase_per_symbol = NULL;
  int32_t *ptrs_re_symbol = NULL;
  int8_t   ret = 0;
  /* harq specific variables */
  uint8_t  symbInSlot       = 0;
  uint16_t *startSymbIndex  = NULL;
  uint16_t *nbSymb          = NULL;
  uint8_t  *L_ptrs          = NULL;
  uint8_t  *K_ptrs          = NULL;
  uint16_t *dmrsSymbPos     = NULL;
  uint16_t *ptrsSymbPos     = NULL;
  uint8_t  *ptrsSymbIdx     = NULL;
  uint8_t  *ptrsReOffset    = NULL;
  uint8_t  *dmrsConfigType  = NULL;
  uint16_t *nb_rb           = NULL;

  if(dlsch0_harq->status == ACTIVE) {
    symbInSlot      = dlsch0_harq->start_symbol + dlsch0_harq->nb_symbols;
    startSymbIndex  = &dlsch0_harq->start_symbol;
    nbSymb          = &dlsch0_harq->nb_symbols;
    L_ptrs          = &dlsch0_harq->PTRSTimeDensity;
    K_ptrs          = &dlsch0_harq->PTRSFreqDensity;
    dmrsSymbPos     = &dlsch0_harq->dlDmrsSymbPos;
    ptrsSymbPos     = &dlsch0_harq->ptrs_symbols;
    ptrsSymbIdx     = &dlsch0_harq->ptrs_symbol_index;
    ptrsReOffset    = &dlsch0_harq->PTRSReOffset;
    dmrsConfigType  = &dlsch0_harq->dmrsConfigType;
    nb_rb           = &dlsch0_harq->nb_rb;
  }
  if(dlsch1_harq) {
    symbInSlot      = dlsch1_harq->start_symbol + dlsch0_harq->nb_symbols;
    startSymbIndex  = &dlsch1_harq->start_symbol;
    nbSymb          = &dlsch1_harq->nb_symbols;
    L_ptrs          = &dlsch1_harq->PTRSTimeDensity;
    K_ptrs          = &dlsch1_harq->PTRSFreqDensity;
    dmrsSymbPos     = &dlsch1_harq->dlDmrsSymbPos;
    ptrsSymbPos     = &dlsch1_harq->ptrs_symbols;
    ptrsSymbIdx     = &dlsch1_harq->ptrs_symbol_index;
    ptrsReOffset    = &dlsch1_harq->PTRSReOffset;
    dmrsConfigType  = &dlsch1_harq->dmrsConfigType;
    nb_rb           = &dlsch1_harq->nb_rb;
  }
  /* loop over antennas */
  for (int aarx=0; aarx<frame_parms->nb_antennas_rx; aarx++) {
    phase_per_symbol = (int16_t*)pdsch_vars[gNB_id]->ptrs_phase_per_slot[aarx];
    ptrs_re_symbol = (int32_t*)pdsch_vars[gNB_id]->ptrs_re_per_slot[aarx];
    ptrs_re_symbol[symbol] = 0;
    phase_per_symbol[(2*symbol)+1] = 0; // Imag
    /* set DMRS estimates to 0 angle with magnitude 1 */
    if(is_dmrs_symbol(symbol,*dmrsSymbPos)) {
      /* set DMRS real estimation to 32767 */
      phase_per_symbol[2*symbol]=(int16_t)((1<<15)-1); // 32767
#ifdef DEBUG_DL_PTRS
      printf("[PHY][PTRS]: DMRS Symbol %d -> %4d + j*%4d\n", symbol, phase_per_symbol[2*symbol],phase_per_symbol[(2*symbol)+1]);
#endif
    }
    else { // real ptrs value is set to 0
      phase_per_symbol[2*symbol] = 0; // Real
    }

    if(dlsch0_harq->status == ACTIVE) {
      if(symbol == *startSymbIndex) {
        *ptrsSymbPos = 0;
        set_ptrs_symb_idx(ptrsSymbPos,
                          *nbSymb,
                          *startSymbIndex,
                          1<< *L_ptrs,
                          *dmrsSymbPos);
      }
      /* if not PTRS symbol set current ptrs symbol index to zero*/
      *ptrsSymbIdx = 0;
      /* Check if current symbol contains PTRS */
      if(is_ptrs_symbol(symbol, *ptrsSymbPos)) {
        *ptrsSymbIdx = symbol;
        /*------------------------------------------------------------------------------------------------------- */
        /* 1) Estimate common phase error per PTRS symbol                                                                */
        /*------------------------------------------------------------------------------------------------------- */
        nr_ptrs_cpe_estimation(*K_ptrs,*ptrsReOffset,*dmrsConfigType,*nb_rb,
                               rnti,
                               (int16_t *)&pdsch_vars[gNB_id]->dl_ch_ptrs_estimates_ext[aarx][symbol*nb_re_pdsch],
                               nr_slot_rx,
                               symbol,frame_parms->ofdm_symbol_size,
                               (int16_t*)&pdsch_vars[gNB_id]->rxdataF_comp0[aarx][(symbol * nb_re_pdsch)],
                               ue->nr_gold_pdsch[gNB_id][nr_slot_rx][symbol][0],
                               &phase_per_symbol[2* symbol],
                               &ptrs_re_symbol[symbol]);
      }
    }// HARQ 0

    /* For last OFDM symbol at each antenna perform interpolation and compensation for the slot*/
    if(symbol == (symbInSlot -1)) {
      /*------------------------------------------------------------------------------------------------------- */
      /* 2) Interpolate PTRS estimated value in TD */
      /*------------------------------------------------------------------------------------------------------- */
      /* If L-PTRS is > 0 then we need interpolation */
      if(*L_ptrs > 0) {
        ret = nr_ptrs_process_slot(*dmrsSymbPos, *ptrsSymbPos, phase_per_symbol, *startSymbIndex, *nbSymb);
        if(ret != 0) {
          LOG_W(PHY,"[PTRS] Compensation is skipped due to error in PTRS slot processing !!\n");
        }
      }
#ifdef DEBUG_DL_PTRS
      LOG_M("ptrsEst.m","est",pdsch_vars[gNB_id]->ptrs_phase_per_slot[aarx],frame_parms->symbols_per_slot,1,1 );
      LOG_M("rxdataF_bf_ptrs_comp.m","bf_ptrs_cmp",
            &pdsch_vars[gNB_id]->rxdataF_comp0[aarx][(*startSymbIndex) * NR_NB_SC_PER_RB * (*nb_rb) ],
            (*nb_rb) * NR_NB_SC_PER_RB * (*nbSymb),1,1);
#endif
      /*------------------------------------------------------------------------------------------------------- */
      /* 3) Compensated DMRS based estimated signal with PTRS estimation                                        */
      /*--------------------------------------------------------------------------------------------------------*/
      for(uint8_t i = *startSymbIndex; i< symbInSlot ;i++) {
        /* DMRS Symbol has 0 phase so no need to rotate the respective symbol */
        /* Skip rotation if the slot processing is wrong */
        if((!is_dmrs_symbol(i,*dmrsSymbPos)) && (ret == 0)) {
#ifdef DEBUG_DL_PTRS
          printf("[PHY][DL][PTRS]: Rotate Symbol %2d with  %d + j* %d\n", i, phase_per_symbol[2* i],phase_per_symbol[(2* i) +1]);
#endif
          rotate_cpx_vector((int16_t*)&pdsch_vars[gNB_id]->rxdataF_comp0[aarx][(i * (*nb_rb) * NR_NB_SC_PER_RB)],
                            &phase_per_symbol[2* i],
                            (int16_t*)&pdsch_vars[gNB_id]->rxdataF_comp0[aarx][(i * (*nb_rb) * NR_NB_SC_PER_RB)],
                            ((*nb_rb) * NR_NB_SC_PER_RB), 15);
        }// if not DMRS Symbol
      }// symbol loop
    }// last symbol check
  }//Antenna loop
}//main function<|MERGE_RESOLUTION|>--- conflicted
+++ resolved
@@ -772,38 +772,20 @@
   }
 
   for (aarx=0; aarx<ue->frame_parms.nb_antennas_rx; aarx++) {
-<<<<<<< HEAD
-    pil   = (int16_t *)&pilot[rb_offset*((config_type == pdsch_dmrs_type1) ? 6:4)];
-=======
-    pil   = (int16_t *)&pilot[rb_offset*((config_type==NFAPI_NR_DMRS_TYPE1) ? 6:4)];
->>>>>>> 3cfb169b
+    pil   = (int16_t *)&pilot[rb_offset*((config_type == NFAPI_NR_DMRS_TYPE1) ? 6:4)];
     k     = k % ue->frame_parms.ofdm_symbol_size;
     re_offset = k;
     rxF   = (int16_t *)&rxdataF[aarx][(symbol_offset+re_offset+nushift)];
     dl_ch = (int16_t *)&dl_ch_estimates[p*ue->frame_parms.nb_antennas_rx+aarx][ch_offset];
 
     memset(dl_ch,0,4*(ue->frame_parms.ofdm_symbol_size));
-<<<<<<< HEAD
-    if (ue->high_speed_flag == 0) // multiply previous channel estimate by ch_est_alpha
-      multadd_complex_vector_real_scalar(dl_ch-(ue->frame_parms.ofdm_symbol_size<<1),
-                                         ue->ch_est_alpha,dl_ch-(ue->frame_parms.ofdm_symbol_size<<1),
-                                         1,ue->frame_parms.ofdm_symbol_size);
-=======
-
->>>>>>> 3cfb169b
 #ifdef DEBUG_PDSCH
     printf("ch est pilot addr %p RB_DL %d\n",&pilot[0], ue->frame_parms.N_RB_DL);
     printf("k %d, first_carrier %d\n",k,ue->frame_parms.first_carrier_offset);
     printf("rxF addr %p p %d\n", rxF,p);
     printf("dl_ch addr %p nushift %d\n",dl_ch,nushift);
 #endif
-<<<<<<< HEAD
-    
-    if (config_type == pdsch_dmrs_type1 && ue->fd_lin_interpolation == 1) {
-=======
-
-    if (config_type == NFAPI_NR_DMRS_TYPE1) {
->>>>>>> 3cfb169b
+    if (config_type == NFAPI_NR_DMRS_TYPE1 && ue->fd_lin_interpolation == 1) {
 
       // Treat first 2 pilots specially (left edge)
       ch[0] = (int16_t)(((int32_t)pil[0]*rxF[0] - (int32_t)pil[1]*rxF[1])>>15);
@@ -928,81 +910,59 @@
                                          dl_ch,
                                          8);
     
-<<<<<<< HEAD
       // check if PRB crosses DC and improve estimates around DC
       if ((bwp_start_subcarrier < ue->frame_parms.ofdm_symbol_size) && (bwp_start_subcarrier+nb_rb_pdsch*12 >= ue->frame_parms.ofdm_symbol_size)) {
-	dl_ch = (int16_t *)&dl_ch_estimates[aarx][ch_offset];
-	uint16_t idxDC = 2*(ue->frame_parms.ofdm_symbol_size - bwp_start_subcarrier);
-	uint16_t idxPil = idxDC/2;
-	re_offset = k;
-	pil = (int16_t *)&pilot[rb_offset*((config_type == pdsch_dmrs_type1) ? 6:4)];
-	pil += (idxPil-2);
-	dl_ch += (idxDC-4);
-	dl_ch = memset(dl_ch, 0, sizeof(int16_t)*10);
-	re_offset = (re_offset+idxDC/2-2) % ue->frame_parms.ofdm_symbol_size;
-	rxF   = (int16_t *)&rxdataF[aarx][(symbol_offset+nushift+re_offset)];
-	ch[0] = (int16_t)(((int32_t)pil[0]*rxF[0] - (int32_t)pil[1]*rxF[1])>>15);
-	ch[1] = (int16_t)(((int32_t)pil[0]*rxF[1] + (int32_t)pil[1]*rxF[0])>>15);
-=======
-    // check if PRB crosses DC and improve estimates around DC
-    if ((bwp_start_subcarrier < ue->frame_parms.ofdm_symbol_size) && (bwp_start_subcarrier+nb_rb_pdsch*12 >= ue->frame_parms.ofdm_symbol_size)) {
-      dl_ch = (int16_t *)&dl_ch_estimates[p*ue->frame_parms.nb_antennas_rx+aarx][ch_offset];
-      uint16_t idxDC = 2*(ue->frame_parms.ofdm_symbol_size - bwp_start_subcarrier);
-      uint16_t idxPil = idxDC/2;
-      re_offset = k;
-      pil = (int16_t *)&pilot[rb_offset*((config_type==NFAPI_NR_DMRS_TYPE1) ? 6:4)];
-      pil += (idxPil-2);
-      dl_ch += (idxDC-4);
-      dl_ch = memset(dl_ch, 0, sizeof(int16_t)*10);
-      re_offset = (re_offset+idxDC/2-2) % ue->frame_parms.ofdm_symbol_size;
-      rxF   = (int16_t *)&rxdataF[aarx][(symbol_offset+nushift+re_offset)];
-      ch[0] = (int16_t)(((int32_t)pil[0]*rxF[0] - (int32_t)pil[1]*rxF[1])>>15);
-      ch[1] = (int16_t)(((int32_t)pil[0]*rxF[1] + (int32_t)pil[1]*rxF[0])>>15);
->>>>>>> 3cfb169b
-      
-	// for proper allignment of SIMD vectors
-	if((ue->frame_parms.N_RB_DL&1) == 0) {
-        
-	  multadd_real_vector_complex_scalar(fdcl,
-					     ch,
-					     dl_ch-4,
-					     8);
-        
-	  pil += 4;
-	  re_offset = (re_offset+4) % ue->frame_parms.ofdm_symbol_size;
-	  rxF   = (int16_t *)&rxdataF[aarx][(symbol_offset+nushift+re_offset)];
-	  ch[0] = (int16_t)(((int32_t)pil[0]*rxF[0] - (int32_t)pil[1]*rxF[1])>>15);
-	  ch[1] = (int16_t)(((int32_t)pil[0]*rxF[1] + (int32_t)pil[1]*rxF[0])>>15);
-        
-	  multadd_real_vector_complex_scalar(fdcr,
-					     ch,
-					     dl_ch-4,
-					     8);
-	} else {
-
-	  multadd_real_vector_complex_scalar(fdclh,
-					     ch,
-					     dl_ch,
-					     8);
-        
-	  pil += 4;
-	  re_offset = (re_offset+4) % ue->frame_parms.ofdm_symbol_size;
-	  rxF   = (int16_t *)&rxdataF[aarx][(symbol_offset+nushift+re_offset)];
-	  ch[0] = (int16_t)(((int32_t)pil[0]*rxF[0] - (int32_t)pil[1]*rxF[1])>>15);
-	  ch[1] = (int16_t)(((int32_t)pil[0]*rxF[1] + (int32_t)pil[1]*rxF[0])>>15);
-        
-	  multadd_real_vector_complex_scalar(fdcrh,
-					     ch,
-					     dl_ch,
-					     8);
-	}
+        dl_ch = (int16_t *)&dl_ch_estimates[aarx][ch_offset];
+        uint16_t idxDC = 2*(ue->frame_parms.ofdm_symbol_size - bwp_start_subcarrier);
+        uint16_t idxPil = idxDC/2;
+        re_offset = k;
+        pil = (int16_t *)&pilot[rb_offset*((config_type == NFAPI_NR_DMRS_TYPE1) ? 6:4)];
+        pil += (idxPil-2);
+        dl_ch += (idxDC-4);
+        dl_ch = memset(dl_ch, 0, sizeof(int16_t)*10);
+        re_offset = (re_offset+idxDC/2-2) % ue->frame_parms.ofdm_symbol_size;
+        rxF   = (int16_t *)&rxdataF[aarx][(symbol_offset+nushift+re_offset)];
+        ch[0] = (int16_t)(((int32_t)pil[0]*rxF[0] - (int32_t)pil[1]*rxF[1])>>15);
+        ch[1] = (int16_t)(((int32_t)pil[0]*rxF[1] + (int32_t)pil[1]*rxF[0])>>15);
+          
+        // for proper allignment of SIMD vectors
+        if((ue->frame_parms.N_RB_DL&1) == 0) {
+              
+          multadd_real_vector_complex_scalar(fdcl,
+                     ch,
+                     dl_ch-4,
+                     8);
+              
+          pil += 4;
+          re_offset = (re_offset+4) % ue->frame_parms.ofdm_symbol_size;
+          rxF   = (int16_t *)&rxdataF[aarx][(symbol_offset+nushift+re_offset)];
+          ch[0] = (int16_t)(((int32_t)pil[0]*rxF[0] - (int32_t)pil[1]*rxF[1])>>15);
+          ch[1] = (int16_t)(((int32_t)pil[0]*rxF[1] + (int32_t)pil[1]*rxF[0])>>15);
+              
+          multadd_real_vector_complex_scalar(fdcr,
+                     ch,
+                     dl_ch-4,
+                     8);
+        } else {
+
+          multadd_real_vector_complex_scalar(fdclh,
+                     ch,
+                     dl_ch,
+                     8);
+              
+          pil += 4;
+          re_offset = (re_offset+4) % ue->frame_parms.ofdm_symbol_size;
+          rxF   = (int16_t *)&rxdataF[aarx][(symbol_offset+nushift+re_offset)];
+          ch[0] = (int16_t)(((int32_t)pil[0]*rxF[0] - (int32_t)pil[1]*rxF[1])>>15);
+          ch[1] = (int16_t)(((int32_t)pil[0]*rxF[1] + (int32_t)pil[1]*rxF[0])>>15);
+              
+          multadd_real_vector_complex_scalar(fdcrh,
+                     ch,
+                     dl_ch,
+                     8);
+        }
       }
-<<<<<<< HEAD
-    } else if (config_type == pdsch_dmrs_type2 && ue->fd_lin_interpolation == 1){ //pdsch_dmrs_type2  |dmrs_r,dmrs_l,0,0,0,0,dmrs_r,dmrs_l,0,0,0,0|
-=======
-    }
-    } else { //NFAPI_NR_DMRS_TYPE2  |dmrs_r,dmrs_l,0,0,0,0,dmrs_r,dmrs_l,0,0,0,0|
->>>>>>> 3cfb169b
+    } else if (config_type == NFAPI_NR_DMRS_TYPE2 && ue->fd_lin_interpolation == 1){ //pdsch_dmrs_type2  |dmrs_r,dmrs_l,0,0,0,0,dmrs_r,dmrs_l,0,0,0,0|
 
       // Treat first 4 pilots specially (left edge)
       ch_l[0] = (int16_t)(((int32_t)pil[0]*rxF[0] - (int32_t)pil[1]*rxF[1])>>15);
@@ -1214,7 +1174,7 @@
         }
       }
     }
-    else if (config_type == pdsch_dmrs_type1) { // this is case without frequency-domain linear interpolation, just take average of LS channel estimates of 6 DMRS REs and use a common value for the whole PRB
+    else if (config_type == NFAPI_NR_DMRS_TYPE1) { // this is case without frequency-domain linear interpolation, just take average of LS channel estimates of 6 DMRS REs and use a common value for the whole PRB
       int32_t ch_0, ch_1;
       
       ch_0 = ((int32_t)pil[0]*rxF[0] - (int32_t)pil[1]*rxF[1])>>15;
