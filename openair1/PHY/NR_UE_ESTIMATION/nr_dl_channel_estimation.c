--- conflicted
+++ resolved
@@ -82,17 +82,8 @@
 #endif
   int16_t *ch_init     = ch_tmp;
   int16_t scale_factor = (1.0f/(float)(prs_cfg->NumPRSSymbols))*(1<<15);
-<<<<<<< HEAD
-  int16_t num_pilots = (12/prs_cfg->CombSize)*prs_cfg->NumRB;
-  
-  int rc;
-  char payload[128] = {0};
-  MQTTClient_message pubmsg = MQTTClient_message_initializer;
-  MQTTClient_deliveryToken token;
-=======
   int16_t num_pilots   = (12/prs_cfg->CombSize)*prs_cfg->NumRB;
   int16_t start_offset = (IDFT_INTERPOL_FACTOR-1)*frame_params->ofdm_symbol_size>>1;
->>>>>>> cd7f8333
 
   for(int l = prs_cfg->SymbolStart; l < prs_cfg->SymbolStart+prs_cfg->NumPRSSymbols; l++)
   {
@@ -533,19 +524,6 @@
                    &prs_meas[rxAnt]->dl_toa,
                    &ch_pwr);
 
-    sprintf(payload, "[gNB %d][Rx %d][sfn %d][slot %d] ToA for PRS symbol %2d ==> %d / %d samples, peak channel power %.1f dB\n", gNB_id, rxAnt, proc->frame_rx, proc->nr_slot_rx, l, prs_meas[rxAnt][l].dl_toa-(frame_params->ofdm_symbol_size>>1), frame_params->ofdm_symbol_size, 10*log10(ch_pwr));
-    
-    // publish MQTT message
-    pubmsg.payload = payload;
-    pubmsg.payloadlen = (int)strlen(payload);
-    pubmsg.qos = QOS;
-    pubmsg.retained = 0;
-    if ((rc = MQTTClient_publishMessage(client, TOPIC, &pubmsg, &token)) != MQTTCLIENT_SUCCESS)
-    {
-         printf("Failed to publish MQTT message, return code %d\n", rc);
-         exit(EXIT_FAILURE);
-    }
-    
     //prs measurements
     prs_meas[rxAnt]->dl_toa    -= (frame_params->ofdm_symbol_size>>1);
     prs_meas[rxAnt]->gNB_id     = gNB_id;
