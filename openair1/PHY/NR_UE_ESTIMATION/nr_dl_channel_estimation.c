/*
 * Licensed to the OpenAirInterface (OAI) Software Alliance under one or more
 * contributor license agreements.  See the NOTICE file distributed with
 * this work for additional information regarding copyright ownership.
 * The OpenAirInterface Software Alliance licenses this file to You under
 * the OAI Public License, Version 1.0  (the "License"); you may not use this file
 * except in compliance with the License.
 * You may obtain a copy of the License at
 *
 *      http://www.openairinterface.org/?page_id=698
 *
 * Unless required by applicable law or agreed to in writing, software
 * distributed under the License is distributed on an "AS IS" BASIS,
 * WITHOUT WARRANTIES OR CONDITIONS OF ANY KIND, either express or implied.
 * See the License for the specific language governing permissions and
 * limitations under the License.
 *-------------------------------------------------------------------------------
 * For more information about the OpenAirInterface (OAI) Software Alliance:
 *      contact@openairinterface.org
 */


#include <string.h>
#include "SCHED_NR_UE/defs.h"
#include "nr_estimation.h"
#include "PHY/NR_REFSIG/refsig_defs_ue.h"
#include "PHY/NR_REFSIG/nr_refsig.h"
#include "PHY/NR_REFSIG/dmrs_nr.h"
#include "PHY/NR_REFSIG/ptrs_nr.h"
#include "PHY/NR_TRANSPORT/nr_sch_dmrs.h"
#include "filt16a_32.h"

//#define DEBUG_PDSCH
//#define DEBUG_PDCCH


int nr_pbch_dmrs_correlation(PHY_VARS_NR_UE *ue,
                             UE_nr_rxtx_proc_t *proc,
                             uint8_t eNB_offset,
                             unsigned char Ns,
                             unsigned char symbol,
                             int dmrss,
                             NR_UE_SSB *current_ssb)
{
  int pilot[200] __attribute__((aligned(16)));
  unsigned char aarx;
  unsigned short k;
  unsigned int pilot_cnt;
  int16_t ch[2],*pil,*rxF;
  int symbol_offset;


  uint8_t nushift;
  uint8_t ssb_index=current_ssb->i_ssb;
  uint8_t n_hf=current_ssb->n_hf;
  int **rxdataF=ue->common_vars.common_vars_rx_data_per_thread[proc->thread_id].rxdataF;

  nushift =  ue->frame_parms.Nid_cell%4;
  ue->frame_parms.nushift = nushift;
  unsigned int  ssb_offset = ue->frame_parms.first_carrier_offset + ue->frame_parms.ssb_start_subcarrier;
  if (ssb_offset>= ue->frame_parms.ofdm_symbol_size) ssb_offset-=ue->frame_parms.ofdm_symbol_size;

  AssertFatal(dmrss >= 0 && dmrss < 3,
	      "symbol %d is illegal for PBCH DM-RS \n",
	      dmrss);

  symbol_offset = ue->frame_parms.ofdm_symbol_size*symbol;


  k = nushift;

#ifdef DEBUG_CH
  printf("PBCH DMRS Correlation : ThreadId %d, eNB_offset %d , OFDM size %d, Ncp=%d, Ns=%d, k=%d symbol %d\n",proc->thread_id, eNB_offset,ue->frame_parms.ofdm_symbol_size,
         ue->frame_parms.Ncp,Ns,k, symbol);
#endif

  // generate pilot
  nr_pbch_dmrs_rx(dmrss,ue->nr_gold_pbch[n_hf][ssb_index], &pilot[0]);

  for (aarx=0; aarx<ue->frame_parms.nb_antennas_rx; aarx++) {

    int re_offset = ssb_offset;
    pil   = (int16_t *)&pilot[0];
    rxF   = (int16_t *)&rxdataF[aarx][(symbol_offset+k+re_offset)];

#ifdef DEBUG_CH
    printf("pbch ch est pilot addr %p RB_DL %d\n",&pilot[0], ue->frame_parms.N_RB_DL);
    printf("k %d, first_carrier %d\n",k,ue->frame_parms.first_carrier_offset);
    printf("rxF addr %p\n", rxF);
#endif
    //if ((ue->frame_parms.N_RB_DL&1)==0) {

    // Treat first 2 pilots specially (left edge)
    ch[0] = (int16_t)(((int32_t)pil[0]*rxF[0] - (int32_t)pil[1]*rxF[1])>>15);
    ch[1] = (int16_t)(((int32_t)pil[0]*rxF[1] + (int32_t)pil[1]*rxF[0])>>15);

    current_ssb->c_re += ch[0];
    current_ssb->c_im += ch[1];

#ifdef DEBUG_CH
    printf("ch 0 %d\n",((int32_t)pil[0]*rxF[0] - (int32_t)pil[1]*rxF[1]));
    printf("pilot 0 : rxF - > (%d,%d) addr %p  ch -> (%d,%d), pil -> (%d,%d) \n",rxF[0],rxF[1],&rxF[0],ch[0],ch[1],pil[0],pil[1]);
#endif

    pil += 2;
    re_offset = (re_offset+4) % ue->frame_parms.ofdm_symbol_size;
    rxF   = (int16_t *)&rxdataF[aarx][(symbol_offset+k+re_offset)];


    ch[0] = (int16_t)(((int32_t)pil[0]*rxF[0] - (int32_t)pil[1]*rxF[1])>>15);
    ch[1] = (int16_t)(((int32_t)pil[0]*rxF[1] + (int32_t)pil[1]*rxF[0])>>15);

    current_ssb->c_re += ch[0];
    current_ssb->c_im += ch[1];

#ifdef DEBUG_CH
    printf("pilot 1 : rxF - > (%d,%d) ch -> (%d,%d), pil -> (%d,%d) \n",rxF[0],rxF[1],ch[0],ch[1],pil[0],pil[1]);
#endif

    pil += 2;
    re_offset = (re_offset+4) % ue->frame_parms.ofdm_symbol_size;
    rxF   = (int16_t *)&rxdataF[aarx][(symbol_offset+k+re_offset)];

    current_ssb->c_re += ch[0];
    current_ssb->c_im += ch[1];

#ifdef DEBUG_CH
    printf("pilot 2 : rxF - > (%d,%d) ch -> (%d,%d), pil -> (%d,%d) \n",rxF[0],rxF[1],ch[0],ch[1],pil[0],pil[1]);
#endif

    pil += 2;
    re_offset = (re_offset+4) % ue->frame_parms.ofdm_symbol_size;
    rxF   = (int16_t *)&rxdataF[aarx][(symbol_offset+k+re_offset)];

    for (pilot_cnt=3; pilot_cnt<(3*20); pilot_cnt += 3) {

      //	if (pilot_cnt == 30)
      //	  rxF   = (int16_t *)&rxdataF[aarx][(symbol_offset+k)];

      // in 2nd symbol, skip middle  REs (48 with DMRS,  144 for SSS, and another 48 with DMRS) 
      if (dmrss == 1 && pilot_cnt == 12) {
	pilot_cnt=48;
	re_offset = (re_offset+144) % ue->frame_parms.ofdm_symbol_size;
	rxF   = (int16_t *)&rxdataF[aarx][(symbol_offset+k+re_offset)];
      }
      ch[0] = (int16_t)(((int32_t)pil[0]*rxF[0] - (int32_t)pil[1]*rxF[1])>>15);
      ch[1] = (int16_t)(((int32_t)pil[0]*rxF[1] + (int32_t)pil[1]*rxF[0])>>15);
      
      current_ssb->c_re += ch[0];
      current_ssb->c_im += ch[1];

#ifdef DEBUG_CH
      printf("pilot %u : rxF - > (%d,%d) ch -> (%d,%d), pil -> (%d,%d) \n",pilot_cnt,rxF[0],rxF[1],ch[0],ch[1],pil[0],pil[1]);
#endif

      pil += 2;
      re_offset = (re_offset+4) % ue->frame_parms.ofdm_symbol_size;
      rxF   = (int16_t *)&rxdataF[aarx][(symbol_offset+k+re_offset)];
        
  
      ch[0] = (int16_t)(((int32_t)pil[0]*rxF[0] - (int32_t)pil[1]*rxF[1])>>15);
      ch[1] = (int16_t)(((int32_t)pil[0]*rxF[1] + (int32_t)pil[1]*rxF[0])>>15);

      current_ssb->c_re += ch[0];
      current_ssb->c_im += ch[1];

#ifdef DEBUG_CH
      printf("pilot %u : rxF - > (%d,%d) ch -> (%d,%d), pil -> (%d,%d) \n",pilot_cnt+1,rxF[0],rxF[1],ch[0],ch[1],pil[0],pil[1]);
#endif
      pil += 2;
      re_offset = (re_offset+4) % ue->frame_parms.ofdm_symbol_size;
      rxF   = (int16_t *)&rxdataF[aarx][(symbol_offset+k+re_offset)];
        

      ch[0] = (int16_t)(((int32_t)pil[0]*rxF[0] - (int32_t)pil[1]*rxF[1])>>15);
      ch[1] = (int16_t)(((int32_t)pil[0]*rxF[1] + (int32_t)pil[1]*rxF[0])>>15);

      current_ssb->c_re += ch[0];
      current_ssb->c_im += ch[1];

#ifdef DEBUG_CH
      printf("pilot %u : rxF - > (%d,%d) ch -> (%d,%d), pil -> (%d,%d) \n",pilot_cnt+2,rxF[0],rxF[1],ch[0],ch[1],pil[0],pil[1]);
#endif

      pil += 2;
      re_offset = (re_offset+4) % ue->frame_parms.ofdm_symbol_size;
      rxF   = (int16_t *)&rxdataF[aarx][(symbol_offset+k+re_offset)];

    }


    //}

  }
  return(0);
}


int nr_pbch_channel_estimation(PHY_VARS_NR_UE *ue,
                               UE_nr_rxtx_proc_t *proc,
                               uint8_t eNB_offset,
                               unsigned char Ns,
                               unsigned char symbol,
                               int dmrss,
                               uint8_t ssb_index,
                               uint8_t n_hf)
{
  int pilot[200] __attribute__((aligned(16)));
  unsigned char aarx,p;
  unsigned short k;
  unsigned int pilot_cnt;
  int16_t ch[2],*pil,*rxF,*dl_ch,*fl,*fm,*fr;
  int ch_offset,symbol_offset;
  //int slot_pbch;

  //uint16_t Nid_cell = (eNB_offset == 0) ? ue->frame_parms.Nid_cell : ue->measurements.adj_cell_id[eNB_offset-1];

  uint8_t nushift;
  int **dl_ch_estimates  =ue->pbch_vars[eNB_offset]->dl_ch_estimates;
  int **rxdataF=ue->common_vars.common_vars_rx_data_per_thread[proc->thread_id].rxdataF;

  nushift =  ue->frame_parms.Nid_cell%4;
  ue->frame_parms.nushift = nushift;
  unsigned int  ssb_offset = ue->frame_parms.first_carrier_offset + ue->frame_parms.ssb_start_subcarrier;
  if (ssb_offset>= ue->frame_parms.ofdm_symbol_size) ssb_offset-=ue->frame_parms.ofdm_symbol_size;

  if (ue->high_speed_flag == 0) // use second channel estimate position for temporary storage
    ch_offset     = ue->frame_parms.ofdm_symbol_size ;
  else
    ch_offset     = ue->frame_parms.ofdm_symbol_size*symbol;

  AssertFatal(dmrss >= 0 && dmrss < 3,
	      "symbol %d is illegal for PBCH DM-RS \n",
	      dmrss);

  symbol_offset = ue->frame_parms.ofdm_symbol_size*symbol;


  k = nushift;

#ifdef DEBUG_CH
  printf("PBCH Channel Estimation : ThreadId %d, eNB_offset %d ch_offset %d, OFDM size %d, Ncp=%d, Ns=%d, k=%d symbol %d\n",proc->thread_id, eNB_offset,ch_offset,ue->frame_parms.ofdm_symbol_size,
         ue->frame_parms.Ncp,Ns,k, symbol);
#endif

  switch (k) {
  case 0:
    fl = filt16a_l0;
    fm = filt16a_m0;
    fr = filt16a_r0;
    break;

  case 1:
    fl = filt16a_l1;
    fm = filt16a_m1;
    fr = filt16a_r1;
    break;

  case 2:
    fl = filt16a_l2;
    fm = filt16a_m2;
    fr = filt16a_r2;
    break;

  case 3:
    fl = filt16a_l3;
    fm = filt16a_m3;
    fr = filt16a_r3;
    break;

  default:
    msg("pbch_channel_estimation: k=%d -> ERROR\n",k);
    return(-1);
    break;
  }

  // generate pilot
  nr_pbch_dmrs_rx(dmrss,ue->nr_gold_pbch[n_hf][ssb_index], &pilot[0]);

  for (aarx=0; aarx<ue->frame_parms.nb_antennas_rx; aarx++) {

    int re_offset = ssb_offset;
    pil   = (int16_t *)&pilot[0];
    rxF   = (int16_t *)&rxdataF[aarx][(symbol_offset+k+re_offset)];
    dl_ch = (int16_t *)&dl_ch_estimates[aarx][ch_offset];

    memset(dl_ch,0,4*(ue->frame_parms.ofdm_symbol_size));
    if (ue->high_speed_flag==0) // multiply previous channel estimate by ch_est_alpha
      multadd_complex_vector_real_scalar(dl_ch-(ue->frame_parms.ofdm_symbol_size<<1),
                                         ue->ch_est_alpha,dl_ch-(ue->frame_parms.ofdm_symbol_size<<1),
                                         1,ue->frame_parms.ofdm_symbol_size);
#ifdef DEBUG_CH
    printf("pbch ch est pilot addr %p RB_DL %d\n",&pilot[0], ue->frame_parms.N_RB_DL);
    printf("k %d, first_carrier %d\n",k,ue->frame_parms.first_carrier_offset);
    printf("rxF addr %p\n", rxF);
    printf("dl_ch addr %p\n",dl_ch);
#endif
    //if ((ue->frame_parms.N_RB_DL&1)==0) {

    // Treat first 2 pilots specially (left edge)
    ch[0] = (int16_t)(((int32_t)pil[0]*rxF[0] - (int32_t)pil[1]*rxF[1])>>15);
    ch[1] = (int16_t)(((int32_t)pil[0]*rxF[1] + (int32_t)pil[1]*rxF[0])>>15);

#ifdef DEBUG_CH
    printf("ch 0 %d\n",((int32_t)pil[0]*rxF[0] - (int32_t)pil[1]*rxF[1]));
    printf("pilot 0 : rxF - > (%d,%d) addr %p  ch -> (%d,%d), pil -> (%d,%d) \n",rxF[0],rxF[1],&rxF[0],ch[0],ch[1],pil[0],pil[1]);
#endif
    multadd_real_vector_complex_scalar(fl,
				       ch,
				       dl_ch,
				       16);
    pil += 2;
    re_offset = (re_offset+4) % ue->frame_parms.ofdm_symbol_size;
    rxF   = (int16_t *)&rxdataF[aarx][(symbol_offset+k+re_offset)];

    //for (int i= 0; i<8; i++)
    //printf("dl_ch addr %p %d\n", dl_ch+i, *(dl_ch+i));

    ch[0] = (int16_t)(((int32_t)pil[0]*rxF[0] - (int32_t)pil[1]*rxF[1])>>15);
    ch[1] = (int16_t)(((int32_t)pil[0]*rxF[1] + (int32_t)pil[1]*rxF[0])>>15);


#ifdef DEBUG_CH
    printf("pilot 1 : rxF - > (%d,%d) ch -> (%d,%d), pil -> (%d,%d) \n",rxF[0],rxF[1],ch[0],ch[1],pil[0],pil[1]);
#endif
    multadd_real_vector_complex_scalar(fm,
				       ch,
				       dl_ch,
				       16);
    pil += 2;
    re_offset = (re_offset+4) % ue->frame_parms.ofdm_symbol_size;
    rxF   = (int16_t *)&rxdataF[aarx][(symbol_offset+k+re_offset)];

    ch[0] = (int16_t)(((int32_t)pil[0]*rxF[0] - (int32_t)pil[1]*rxF[1])>>15);
    ch[1] = (int16_t)(((int32_t)pil[0]*rxF[1] + (int32_t)pil[1]*rxF[0])>>15);

#ifdef DEBUG_CH
    printf("pilot 2 : rxF - > (%d,%d) ch -> (%d,%d), pil -> (%d,%d) \n",rxF[0],rxF[1],ch[0],ch[1],pil[0],pil[1]);
#endif

    multadd_real_vector_complex_scalar(fr,
				       ch,
				       dl_ch,
				       16);
    pil += 2;
    re_offset = (re_offset+4) % ue->frame_parms.ofdm_symbol_size;
    rxF   = (int16_t *)&rxdataF[aarx][(symbol_offset+k+re_offset)];
    dl_ch += 24;

    for (pilot_cnt=3; pilot_cnt<(3*20); pilot_cnt += 3) {

      //	if (pilot_cnt == 30)
      //	  rxF   = (int16_t *)&rxdataF[aarx][(symbol_offset+k)];

      // in 2nd symbol, skip middle  REs (48 with DMRS,  144 for SSS, and another 48 with DMRS) 
      if (dmrss == 1 && pilot_cnt == 12) {
	pilot_cnt=48;
	re_offset = (re_offset+144) % ue->frame_parms.ofdm_symbol_size;
	rxF   = (int16_t *)&rxdataF[aarx][(symbol_offset+k+re_offset)];
	dl_ch += 288;
      }
      ch[0] = (int16_t)(((int32_t)pil[0]*rxF[0] - (int32_t)pil[1]*rxF[1])>>15);
      ch[1] = (int16_t)(((int32_t)pil[0]*rxF[1] + (int32_t)pil[1]*rxF[0])>>15);

#ifdef DEBUG_CH
      printf("pilot %u : rxF - > (%d,%d) ch -> (%d,%d), pil -> (%d,%d) \n",pilot_cnt,rxF[0],rxF[1],ch[0],ch[1],pil[0],pil[1]);
#endif
      multadd_real_vector_complex_scalar(fl,
					 ch,
					 dl_ch,
					 16);

      //for (int i= 0; i<8; i++)
      //            printf("pilot_cnt %d dl_ch %d %d\n", pilot_cnt, dl_ch+i, *(dl_ch+i));

      pil += 2;
      re_offset = (re_offset+4) % ue->frame_parms.ofdm_symbol_size;
      rxF   = (int16_t *)&rxdataF[aarx][(symbol_offset+k+re_offset)];
        
  
      ch[0] = (int16_t)(((int32_t)pil[0]*rxF[0] - (int32_t)pil[1]*rxF[1])>>15);
      ch[1] = (int16_t)(((int32_t)pil[0]*rxF[1] + (int32_t)pil[1]*rxF[0])>>15);

#ifdef DEBUG_CH
      printf("pilot %u : rxF - > (%d,%d) ch -> (%d,%d), pil -> (%d,%d) \n",pilot_cnt+1,rxF[0],rxF[1],ch[0],ch[1],pil[0],pil[1]);
#endif
      multadd_real_vector_complex_scalar(fm,
					 ch,
					 dl_ch,
					 16);
      pil += 2;
      re_offset = (re_offset+4) % ue->frame_parms.ofdm_symbol_size;
      rxF   = (int16_t *)&rxdataF[aarx][(symbol_offset+k+re_offset)];
        

      ch[0] = (int16_t)(((int32_t)pil[0]*rxF[0] - (int32_t)pil[1]*rxF[1])>>15);
      ch[1] = (int16_t)(((int32_t)pil[0]*rxF[1] + (int32_t)pil[1]*rxF[0])>>15);

#ifdef DEBUG_CH
      printf("pilot %u : rxF - > (%d,%d) ch -> (%d,%d), pil -> (%d,%d) \n",pilot_cnt+2,rxF[0],rxF[1],ch[0],ch[1],pil[0],pil[1]);
#endif

      multadd_real_vector_complex_scalar(fr,
					 ch,
					 dl_ch,
					 16);
      pil += 2;
      re_offset = (re_offset+4) % ue->frame_parms.ofdm_symbol_size;
      rxF   = (int16_t *)&rxdataF[aarx][(symbol_offset+k+re_offset)];
      dl_ch += 24;

    }

    idft_size_idx_t idftsizeidx;

    switch (ue->frame_parms.ofdm_symbol_size) {
    case 128:
      idftsizeidx = IDFT_128;
      break;

    case 256:
      idftsizeidx = IDFT_256;
      break;

    case 512:
      idftsizeidx = IDFT_512;
      break;

    case 1024:
      idftsizeidx = IDFT_1024;
      break;

    case 1536:
      idftsizeidx = IDFT_1536;
      break;

    case 2048:
      idftsizeidx = IDFT_2048;
      break;

    case 3072:
      idftsizeidx = IDFT_3072;
      break;

    case 4096:
      idftsizeidx = IDFT_4096;
      break;

    default:
      printf("unsupported ofdm symbol size \n");
      assert(0);
    }

    if( dmrss == 2) // update time statistics for last PBCH symbol
<<<<<<< HEAD
      {
	// do ifft of channel estimate
	for (aarx=0; aarx<ue->frame_parms.nb_antennas_rx; aarx++)
	  for (p=0; p<ue->frame_parms.nb_antenna_ports_gNB; p++) {
	    if (ue->pbch_vars[eNB_offset]->dl_ch_estimates[(p<<1)+aarx])
	      {
		LOG_D(PHY,"Channel Impulse Computation Slot %d ThreadId %d Symbol %d ch_offset %d\n", Ns, proc->thread_id, symbol, ch_offset);
		idft(idftsizeidx,
		     (int16_t*) &ue->pbch_vars[eNB_offset]->dl_ch_estimates[(p<<1)+aarx][ch_offset],
		     (int16_t*) ue->pbch_vars[eNB_offset]->dl_ch_estimates_time[(p<<1)+aarx],1);
	      }
	  }
      }
=======
    {
      // do ifft of channel estimate
      for (aarx=0; aarx<ue->frame_parms.nb_antennas_rx; aarx++)
        for (p=0; p<ue->frame_parms.nb_antenna_ports_gNB; p++) {
          if (ue->pbch_vars[eNB_offset]->dl_ch_estimates[(p*ue->frame_parms.nb_antennas_rx)+aarx])
          {
            LOG_D(PHY,"Channel Impulse Computation Slot %d ThreadId %d Symbol %d ch_offset %d\n", Ns, proc->thread_id, symbol, ch_offset);
            idft(idftsizeidx,
                 (int16_t*) &ue->pbch_vars[eNB_offset]->dl_ch_estimates[(p*ue->frame_parms.nb_antennas_rx)+aarx][ch_offset],
                 (int16_t*) ue->pbch_vars[eNB_offset]->dl_ch_estimates_time[(p*ue->frame_parms.nb_antennas_rx)+aarx],1);
          }
        }
    }
>>>>>>> f0a1d0c2

    //}

  }
  return(0);
}

int nr_pdcch_channel_estimation(PHY_VARS_NR_UE *ue,
                                UE_nr_rxtx_proc_t *proc,
                                uint8_t eNB_offset,
                                unsigned char Ns,
                                unsigned char symbol,
                                unsigned short coreset_start_subcarrier,
                                unsigned short nb_rb_coreset)
{

  unsigned char aarx;
  unsigned short k;
  unsigned int pilot_cnt;
  int16_t ch[2],*pil,*rxF,*dl_ch,*fl,*fm,*fr;
  int ch_offset,symbol_offset;

  //uint16_t Nid_cell = (eNB_offset == 0) ? ue->frame_parms.Nid_cell : ue->measurements.adj_cell_id[eNB_offset-1];

  int **dl_ch_estimates  =ue->pdcch_vars[proc->thread_id][eNB_offset]->dl_ch_estimates;
  int **rxdataF=ue->common_vars.common_vars_rx_data_per_thread[proc->thread_id].rxdataF;


  if (ue->high_speed_flag == 0) // use second channel estimate position for temporary storage
    ch_offset     = ue->frame_parms.ofdm_symbol_size ;
  else
    ch_offset     = ue->frame_parms.ofdm_symbol_size*symbol;

  symbol_offset = ue->frame_parms.ofdm_symbol_size*symbol;

  k = coreset_start_subcarrier;

#ifdef DEBUG_PDCCH
  printf("PDCCH Channel Estimation : ThreadId %d, eNB_offset %d ch_offset %d, OFDM size %d, Ncp=%d, Ns=%d, k=%d symbol %d\n",proc->thread_id, eNB_offset,ch_offset,ue->frame_parms.ofdm_symbol_size,
         ue->frame_parms.Ncp,Ns,k, symbol);
#endif

  fl = filt16a_l1;
  fm = filt16a_m1;
  fr = filt16a_r1;


  // checking if re-initialization of scrambling IDs is needed (should be done here but scrambling ID for PDCCH is not taken from RRC)
/*  if (( != ue->scramblingID_pdcch){
    ue->scramblingID_pdcch=;
    nr_gold_pdsch(ue,ue->scramblingID_pdcch);
  }*/


  // generate pilot
  int pilot[nb_rb_coreset * 3] __attribute__((aligned(16))); 
  nr_pdcch_dmrs_rx(ue,eNB_offset,Ns,ue->nr_gold_pdcch[eNB_offset][Ns][symbol], &pilot[0],2000,nb_rb_coreset);


  for (aarx=0; aarx<ue->frame_parms.nb_antennas_rx; aarx++) {

    pil   = (int16_t *)&pilot[0];
    rxF   = (int16_t *)&rxdataF[aarx][(symbol_offset+k+1)];
    dl_ch = (int16_t *)&dl_ch_estimates[aarx][ch_offset];

    memset(dl_ch,0,4*(ue->frame_parms.ofdm_symbol_size));
    if (ue->high_speed_flag==0) // multiply previous channel estimate by ch_est_alpha
      multadd_complex_vector_real_scalar(dl_ch-(ue->frame_parms.ofdm_symbol_size<<1),
                                         ue->ch_est_alpha,dl_ch-(ue->frame_parms.ofdm_symbol_size<<1),
                                         1,ue->frame_parms.ofdm_symbol_size);
#ifdef DEBUG_PDCCH
    printf("pdcch ch est pilot addr %p RB_DL %d\n",&pilot[0], ue->frame_parms.N_RB_DL);
    printf("k %d, first_carrier %d\n",k,ue->frame_parms.first_carrier_offset);
    printf("rxF addr %p\n", rxF);

    printf("dl_ch addr %p\n",dl_ch);
#endif
    //    if ((ue->frame_parms.N_RB_DL&1)==0) {
    // Treat first 2 pilots specially (left edge)
    ch[0] = (int16_t)(((int32_t)pil[0]*rxF[0] - (int32_t)pil[1]*rxF[1])>>15);
    ch[1] = (int16_t)(((int32_t)pil[0]*rxF[1] + (int32_t)pil[1]*rxF[0])>>15);
#ifdef DEBUG_PDCCH
    printf("ch 0 %d\n",((int32_t)pil[0]*rxF[0] - (int32_t)pil[1]*rxF[1]));
    printf("pilot 0 : rxF - > (%d,%d) addr %p  ch -> (%d,%d), pil -> (%d,%d) \n",rxF[0],rxF[1],&rxF[0],ch[0],ch[1],pil[0],pil[1]);
#endif
    multadd_real_vector_complex_scalar(fl,
				       ch,
				       dl_ch,
				       16);
    pil += 2;
    rxF += 8;
    //for (int i= 0; i<8; i++)
    //printf("dl_ch addr %p %d\n", dl_ch+i, *(dl_ch+i));

    ch[0] = (int16_t)(((int32_t)pil[0]*rxF[0] - (int32_t)pil[1]*rxF[1])>>15);
    ch[1] = (int16_t)(((int32_t)pil[0]*rxF[1] + (int32_t)pil[1]*rxF[0])>>15);
#ifdef DEBUG_PDCCH
    printf("pilot 1 : rxF - > (%d,%d) ch -> (%d,%d), pil -> (%d,%d) \n",rxF[0],rxF[1],ch[0],ch[1],pil[0],pil[1]);
#endif
    multadd_real_vector_complex_scalar(fm,
				       ch,
				       dl_ch,
				       16);
    pil += 2;
    rxF += 8;

    ch[0] = (int16_t)(((int32_t)pil[0]*rxF[0] - (int32_t)pil[1]*rxF[1])>>15);
    ch[1] = (int16_t)(((int32_t)pil[0]*rxF[1] + (int32_t)pil[1]*rxF[0])>>15);

#ifdef DEBUG_PDCCH
    printf("pilot 2 : rxF - > (%d,%d) ch -> (%d,%d), pil -> (%d,%d) \n",rxF[0],rxF[1],ch[0],ch[1],pil[0],pil[1]);
#endif

    multadd_real_vector_complex_scalar(fr,
				       ch,
				       dl_ch,
				       16);
                                         
#ifdef DEBUG_PDCCH       
    for (int m =0; m<12; m++)
      printf("data :  dl_ch -> (%d,%d)\n",dl_ch[0+2*m],dl_ch[1+2*m]);
#endif      
    pil += 2;
    rxF += 8;
    dl_ch += 24;
    k += 12;
      
      

    for (pilot_cnt=3; pilot_cnt<(3*nb_rb_coreset); pilot_cnt += 3) {

      if (k >= ue->frame_parms.ofdm_symbol_size){
	k-=ue->frame_parms.ofdm_symbol_size;
	rxF   = (int16_t *)&rxdataF[aarx][(symbol_offset+k+1)];}

      ch[0] = (int16_t)(((int32_t)pil[0]*rxF[0] - (int32_t)pil[1]*rxF[1])>>15);
      ch[1] = (int16_t)(((int32_t)pil[0]*rxF[1] + (int32_t)pil[1]*rxF[0])>>15);
#ifdef DEBUG_PDCCH
      printf("pilot %u : rxF - > (%d,%d) ch -> (%d,%d), pil -> (%d,%d) \n",pilot_cnt,rxF[0],rxF[1],ch[0],ch[1],pil[0],pil[1]);
#endif
      multadd_real_vector_complex_scalar(fl,
					 ch,
					 dl_ch,
					 16);

      //for (int i= 0; i<8; i++)
      //            printf("pilot_cnt %d dl_ch %d %d\n", pilot_cnt, dl_ch+i, *(dl_ch+i));

      pil += 2;
      rxF += 8;

      ch[0] = (int16_t)(((int32_t)pil[0]*rxF[0] - (int32_t)pil[1]*rxF[1])>>15);
      ch[1] = (int16_t)(((int32_t)pil[0]*rxF[1] + (int32_t)pil[1]*rxF[0])>>15);
#ifdef DEBUG_PDCCH
      printf("pilot %u : rxF - > (%d,%d) ch -> (%d,%d), pil -> (%d,%d) \n",pilot_cnt+1,rxF[0],rxF[1],ch[0],ch[1],pil[0],pil[1]);
#endif
      multadd_real_vector_complex_scalar(fm,
					 ch,
					 dl_ch,
					 16);
      pil += 2;
      rxF += 8;

      ch[0] = (int16_t)(((int32_t)pil[0]*rxF[0] - (int32_t)pil[1]*rxF[1])>>15);
      ch[1] = (int16_t)(((int32_t)pil[0]*rxF[1] + (int32_t)pil[1]*rxF[0])>>15);

#ifdef DEBUG_PDCCH
      printf("pilot %u : rxF - > (%d,%d) ch -> (%d,%d), pil -> (%d,%d) \n",pilot_cnt+2,rxF[0],rxF[1],ch[0],ch[1],pil[0],pil[1]);
#endif

      multadd_real_vector_complex_scalar(fr,
					 ch,
					 dl_ch,
					 16);
      pil += 2;
      rxF += 8;
      dl_ch += 24;
      k += 12;

    }


    //}

  }

  return(0);
}

int nr_pdsch_channel_estimation(PHY_VARS_NR_UE *ue,
                                UE_nr_rxtx_proc_t *proc,
                                uint8_t eNB_offset,
                                unsigned char Ns,
                                unsigned short p,
                                unsigned char symbol,
                                unsigned short BWPStart,
                                unsigned short bwp_start_subcarrier,
                                unsigned short nb_rb_pdsch)
{
  int pilot[3280] __attribute__((aligned(16)));
  unsigned char aarx;
  unsigned short k;
  unsigned int pilot_cnt;
  int16_t ch_l[2],ch_r[2],ch[2],*pil,*rxF,*dl_ch;
  int16_t *fl=NULL,*fm=NULL,*fr=NULL,*fml=NULL,*fmr=NULL,*fmm=NULL,*fdcl=NULL,*fdcr=NULL,*fdclh=NULL,*fdcrh=NULL, *frl=NULL, *frr=NULL;
  int ch_offset,symbol_offset;

  //uint16_t Nid_cell = (eNB_offset == 0) ? ue->frame_parms.Nid_cell : ue->measurements.adj_cell_id[eNB_offset-1];

  uint8_t nushift;
  int **dl_ch_estimates  =ue->pdsch_vars[proc->thread_id][eNB_offset]->dl_ch_estimates;
  int **rxdataF=ue->common_vars.common_vars_rx_data_per_thread[proc->thread_id].rxdataF;

  if (ue->high_speed_flag == 0)
    ch_offset     = ue->frame_parms.ofdm_symbol_size;
  else
    ch_offset     = ue->frame_parms.ofdm_symbol_size*symbol;

  symbol_offset = ue->frame_parms.ofdm_symbol_size*symbol;

  k = bwp_start_subcarrier;
  int re_offset = k;

#ifdef DEBUG_CH
  printf("PDSCH Channel Estimation : ThreadId %d, eNB_offset %d ch_offset %d, symbol_offset %d OFDM size %d, Ncp=%d, Ns=%d, k=%d symbol %d\n",proc->thread_id, eNB_offset,ch_offset,symbol_offset,ue->frame_parms.ofdm_symbol_size,
         ue->frame_parms.Ncp,Ns,k, symbol);
#endif

  // generate pilot for gNB port number 1000+p
  uint16_t rb_offset = (bwp_start_subcarrier - ue->frame_parms.first_carrier_offset) / 12 - BWPStart;
  uint8_t config_type = ue->dmrs_DownlinkConfig.pdsch_dmrs_type;
  int8_t delta = get_delta(p, config_type);
<<<<<<< HEAD
  nushift = delta;
  ue->frame_parms.nushift = nushift;
  nr_pdsch_dmrs_rx(ue,Ns,ue->nr_gold_pdsch[eNB_offset][Ns][symbol][0], &pilot[0],1000,0,nb_rb_pdsch+rb_offset);

  if (config_type == pdsch_dmrs_type1 && ue->fd_lin_interpolation == 1){
=======

  // checking if re-initialization of scrambling IDs is needed
  if ((ue->dmrs_DownlinkConfig.scramblingID0 != ue->scramblingID[0]) || (ue->dmrs_DownlinkConfig.scramblingID1 != ue->scramblingID[1])){
    ue->scramblingID[0]=ue->dmrs_DownlinkConfig.scramblingID0;
    ue->scramblingID[1]=ue->dmrs_DownlinkConfig.scramblingID1;
    nr_gold_pdsch(ue,ue->scramblingID);
  }

  nr_pdsch_dmrs_rx(ue,Ns,ue->nr_gold_pdsch[eNB_offset][Ns][symbol][0], &pilot[0],1000+p,0,nb_rb_pdsch+rb_offset);

  if (config_type == pdsch_dmrs_type1){
    nushift = (p>>1)&1;
    if (p<4) ue->frame_parms.nushift = nushift;
>>>>>>> f0a1d0c2
    switch (delta) {

    case 0://port 0,1
      fl = filt8_l0;//left interpolation Filter for DMRS config. 1
      fm = filt8_m0;//left middle interpolation Filter
      fr = filt8_r0;//right interpolation Filter
      fmm = filt8_mm0;;//middle middle interpolation Filter
      fml = filt8_m0;//left middle interpolation Filter
      fmr = filt8_mr0;//middle right interpolation Filter
      fdcl = filt8_dcl0;//left DC interpolation Filter (even RB)
      fdcr = filt8_dcr0;//right DC interpolation Filter (even RB)
      fdclh = filt8_dcl0_h;//left DC interpolation Filter (odd RB)
      fdcrh = filt8_dcr0_h;//right DC interpolation Filter (odd RB)
      frl = NULL;
      frr = NULL;
      break;

    case 1://port2,3
      fl = filt8_l1;
      fm = filt8_m1;
      fr = filt8_r1;
      fmm = filt8_mm1;
      fml = filt8_ml1;
      fmr = filt8_m1;
      fdcl = filt8_dcl1;
      fdcr = filt8_dcr1;
      fdclh = filt8_dcl1_h;
      fdcrh = filt8_dcr1_h;
      frl = NULL;
      frr = NULL;
      break;

    default:
      LOG_E(PHY,"pdsch_channel_estimation: nushift=%d -> ERROR\n",nushift);
      return -1;
      break;
    }
<<<<<<< HEAD
  } else if (ue->fd_lin_interpolation == 1) {//pdsch_dmrs_type2
=======
  } else {//pdsch_dmrs_type2
    nushift = delta;
    if (p<6) ue->frame_parms.nushift = nushift;
>>>>>>> f0a1d0c2
    switch (delta) {
    case 0://port 0,1
      fl = filt8_l2;//left interpolation Filter should be fml
      fr = filt8_r2;//right interpolation Filter should be fmr
      fm = filt8_l2;
      fmm = filt8_r2;
      fml = filt8_ml2;
      fmr = filt8_mr2;
      frl = filt8_rl2;
      frr = filt8_rm2;
      fdcl = filt8_dcl1;
      fdcr = filt8_dcr1;
      fdclh = filt8_dcl1_h;
      fdcrh = filt8_dcr1_h;
      break;

    case 2://port2,3
      fl = filt8_l3;
      fm = filt8_m2;
      fr = filt8_r3;
      fmm = filt8_mm2;
      fml = filt8_l2;
      fmr = filt8_r2;
      frl = filt8_rl3;
      frr = filt8_rr3;
      fdcl = NULL;
      fdcr = NULL;
      fdclh = NULL;
      fdcrh = NULL;
      break;

    default:
      LOG_E(PHY,"pdsch_channel_estimation: nushift=%d -> ERROR\n",nushift);
      return -1;
      break;
    }
  }

  for (aarx=0; aarx<ue->frame_parms.nb_antennas_rx; aarx++) {
    pil   = (int16_t *)&pilot[rb_offset*((config_type==pdsch_dmrs_type1) ? 6:4)];
    k     = k % ue->frame_parms.ofdm_symbol_size;
    re_offset = k;
    rxF   = (int16_t *)&rxdataF[aarx][(symbol_offset+re_offset+nushift)];
    dl_ch = (int16_t *)&dl_ch_estimates[p*ue->frame_parms.nb_antennas_rx+aarx][ch_offset];

    memset(dl_ch,0,4*(ue->frame_parms.ofdm_symbol_size));
    if (ue->high_speed_flag==0) // multiply previous channel estimate by ch_est_alpha
      multadd_complex_vector_real_scalar(dl_ch-(ue->frame_parms.ofdm_symbol_size<<1),
                                         ue->ch_est_alpha,dl_ch-(ue->frame_parms.ofdm_symbol_size<<1),
                                         1,ue->frame_parms.ofdm_symbol_size);
#ifdef DEBUG_PDSCH
    printf("ch est pilot addr %p RB_DL %d\n",&pilot[0], ue->frame_parms.N_RB_DL);
    printf("k %d, first_carrier %d\n",k,ue->frame_parms.first_carrier_offset);
    printf("rxF addr %p p %d\n", rxF,p);
    printf("dl_ch addr %p nushift %d\n",dl_ch,nushift);
#endif
    
    if (config_type == pdsch_dmrs_type1 && ue->fd_lin_interpolation == 1) {

      // Treat first 2 pilots specially (left edge)
      ch[0] = (int16_t)(((int32_t)pil[0]*rxF[0] - (int32_t)pil[1]*rxF[1])>>15);
      ch[1] = (int16_t)(((int32_t)pil[0]*rxF[1] + (int32_t)pil[1]*rxF[0])>>15);
#ifdef DEBUG_PDSCH
      printf("ch 0 %d\n",((int32_t)pil[0]*rxF[0] - (int32_t)pil[1]*rxF[1]));
      printf("pilot 0 : rxF - > (%d,%d) addr %p  ch -> (%d,%d), pil -> (%d,%d) \n",rxF[0],rxF[1],&rxF[0],ch[0],ch[1],pil[0],pil[1]);
      printf("data 0 : rxF - > (%d,%d) addr %p  ch -> (%d,%d), pil -> (%d,%d) \n",rxF[2],rxF[3],&rxF[2],ch[0],ch[1],pil[0],pil[1]);
#endif
      multadd_real_vector_complex_scalar(fl,
                                         ch,
                                         dl_ch,
                                         8);
      pil += 2;
      re_offset = (re_offset+2) % ue->frame_parms.ofdm_symbol_size;
      rxF   = (int16_t *)&rxdataF[aarx][(symbol_offset+nushift+re_offset)];
      //for (int i= 0; i<8; i++)
      //printf("dl_ch addr %p %d\n", dl_ch+i, *(dl_ch+i));

      ch[0] = (int16_t)(((int32_t)pil[0]*rxF[0] - (int32_t)pil[1]*rxF[1])>>15);
      ch[1] = (int16_t)(((int32_t)pil[0]*rxF[1] + (int32_t)pil[1]*rxF[0])>>15);
#ifdef DEBUG_PDSCH
      printf("pilot 1 : rxF - > (%d,%d) ch -> (%d,%d), pil -> (%d,%d) \n",rxF[0],rxF[1],ch[0],ch[1],pil[0],pil[1]);
#endif
      multadd_real_vector_complex_scalar(fml,
                                         ch,
                                         dl_ch,
                                         8);
      pil += 2;
      re_offset = (re_offset+2) % ue->frame_parms.ofdm_symbol_size;
      rxF   = (int16_t *)&rxdataF[aarx][(symbol_offset+nushift+re_offset)];
      //printf("dl_ch addr %p\n",dl_ch);
      
      ch[0] = (int16_t)(((int32_t)pil[0]*rxF[0] - (int32_t)pil[1]*rxF[1])>>15);
      ch[1] = (int16_t)(((int32_t)pil[0]*rxF[1] + (int32_t)pil[1]*rxF[0])>>15);
#ifdef DEBUG_PDSCH
      printf("pilot 2 : rxF - > (%d,%d) ch -> (%d,%d), pil -> (%d,%d) \n",rxF[0],rxF[1],ch[0],ch[1],pil[0],pil[1]);
#endif
      multadd_real_vector_complex_scalar(fmm,
                                         ch,
                                         dl_ch,
                                         8);
                                         
      //for (int i= 0; i<16; i++)
      //printf("dl_ch addr %p %d\n", dl_ch+i, *(dl_ch+i));
      
      pil += 2;
      re_offset = (re_offset+2) % ue->frame_parms.ofdm_symbol_size;
      rxF   = (int16_t *)&rxdataF[aarx][(symbol_offset+nushift+re_offset)];
      dl_ch += 8;

      for (pilot_cnt=3; pilot_cnt<(6*nb_rb_pdsch-3); pilot_cnt += 2) {
    	//if ((pilot_cnt%6)==0)
	//dl_ch += 4;
	//printf("re_offset %d\n",re_offset);

        ch[0] = (int16_t)(((int32_t)pil[0]*rxF[0] - (int32_t)pil[1]*rxF[1])>>15);
        ch[1] = (int16_t)(((int32_t)pil[0]*rxF[1] + (int32_t)pil[1]*rxF[0])>>15);
#ifdef DEBUG_PDSCH
	printf("pilot %u : rxF - > (%d,%d) ch -> (%d,%d), pil -> (%d,%d) \n",pilot_cnt,rxF[0],rxF[1],ch[0],ch[1],pil[0],pil[1]);
#endif
        multadd_real_vector_complex_scalar(fm,
                                           ch,
                                           dl_ch,
                                           8);

        pil += 2;
        re_offset = (re_offset+2) % ue->frame_parms.ofdm_symbol_size;
        rxF   = (int16_t *)&rxdataF[aarx][(symbol_offset+nushift+re_offset)];
      
        ch[0] = (int16_t)(((int32_t)pil[0]*rxF[0] - (int32_t)pil[1]*rxF[1])>>15);
        ch[1] = (int16_t)(((int32_t)pil[0]*rxF[1] + (int32_t)pil[1]*rxF[0])>>15);
#ifdef DEBUG_PDSCH
	printf("pilot %u : rxF - > (%d,%d) ch -> (%d,%d), pil -> (%d,%d) \n",pilot_cnt+1,rxF[0],rxF[1],ch[0],ch[1],pil[0],pil[1]);
#endif
        multadd_real_vector_complex_scalar(fmm,
                                           ch,
                                           dl_ch,
                                           8);
        pil += 2;
        re_offset = (re_offset+2) % ue->frame_parms.ofdm_symbol_size;
        rxF   = (int16_t *)&rxdataF[aarx][(symbol_offset+nushift+re_offset)];
        dl_ch += 8;

      }
      
      // Treat first 2 pilots specially (right edge)
      ch[0] = (int16_t)(((int32_t)pil[0]*rxF[0] - (int32_t)pil[1]*rxF[1])>>15);
      ch[1] = (int16_t)(((int32_t)pil[0]*rxF[1] + (int32_t)pil[1]*rxF[0])>>15);
#ifdef DEBUG_PDSCH
      printf("pilot %u : rxF - > (%d,%d) ch -> (%d,%d), pil -> (%d,%d) \n",pilot_cnt,rxF[0],rxF[1],ch[0],ch[1],pil[0],pil[1]);
#endif
      multadd_real_vector_complex_scalar(fm,
                                         ch,
                                         dl_ch,
                                         8);
                                         
      //for (int i= 0; i<8; i++)
      //printf("dl_ch addr %p %d\n", dl_ch+i, *(dl_ch+i));

      pil += 2;
      re_offset = (re_offset+2) % ue->frame_parms.ofdm_symbol_size;
      rxF   = (int16_t *)&rxdataF[aarx][(symbol_offset+nushift+re_offset)];
             
      ch[0] = (int16_t)(((int32_t)pil[0]*rxF[0] - (int32_t)pil[1]*rxF[1])>>15);
      ch[1] = (int16_t)(((int32_t)pil[0]*rxF[1] + (int32_t)pil[1]*rxF[0])>>15);
#ifdef DEBUG_PDSCH
      printf("ch 0 %d\n",((int32_t)pil[0]*rxF[0] - (int32_t)pil[1]*rxF[1]));
      printf("pilot %u: rxF - > (%d,%d) addr %p  ch -> (%d,%d), pil -> (%d,%d) \n",pilot_cnt+1,rxF[0],rxF[1],&rxF[0],ch[0],ch[1],pil[0],pil[1]);
#endif
      multadd_real_vector_complex_scalar(fmr,
                                         ch,
                                         dl_ch,
                                         8);
                                         
      pil += 2;
      re_offset = (re_offset+2) % ue->frame_parms.ofdm_symbol_size;
      rxF   = (int16_t *)&rxdataF[aarx][(symbol_offset+nushift+re_offset)];
      dl_ch += 8;
      
      ch[0] = (int16_t)(((int32_t)pil[0]*rxF[0] - (int32_t)pil[1]*rxF[1])>>15);
      ch[1] = (int16_t)(((int32_t)pil[0]*rxF[1] + (int32_t)pil[1]*rxF[0])>>15);
#ifdef DEBUG_PDSCH
      printf("pilot %u: rxF - > (%d,%d) ch -> (%d,%d), pil -> (%d,%d) \n",pilot_cnt+2,rxF[0],rxF[1],ch[0],ch[1],pil[0],pil[1]);
#endif
      multadd_real_vector_complex_scalar(fr,
                                         ch,
                                         dl_ch,
                                         8);
    
      // check if PRB crosses DC and improve estimates around DC
      if ((bwp_start_subcarrier < ue->frame_parms.ofdm_symbol_size) && (bwp_start_subcarrier+nb_rb_pdsch*12 >= ue->frame_parms.ofdm_symbol_size)) {
	dl_ch = (int16_t *)&dl_ch_estimates[aarx][ch_offset];
	uint16_t idxDC = 2*(ue->frame_parms.ofdm_symbol_size - bwp_start_subcarrier);
	uint16_t idxPil = idxDC/2;
	re_offset = k;
	pil = (int16_t *)&pilot[rb_offset*((config_type==pdsch_dmrs_type1) ? 6:4)];
	pil += (idxPil-2);
	dl_ch += (idxDC-4);
	dl_ch = memset(dl_ch, 0, sizeof(int16_t)*10);
	re_offset = (re_offset+idxDC/2-2) % ue->frame_parms.ofdm_symbol_size;
	rxF   = (int16_t *)&rxdataF[aarx][(symbol_offset+nushift+re_offset)];
	ch[0] = (int16_t)(((int32_t)pil[0]*rxF[0] - (int32_t)pil[1]*rxF[1])>>15);
	ch[1] = (int16_t)(((int32_t)pil[0]*rxF[1] + (int32_t)pil[1]*rxF[0])>>15);
      
	// for proper allignment of SIMD vectors
	if((ue->frame_parms.N_RB_DL&1)==0) {
        
	  multadd_real_vector_complex_scalar(fdcl,
					     ch,
					     dl_ch-4,
					     8);
        
	  pil += 4;
	  re_offset = (re_offset+4) % ue->frame_parms.ofdm_symbol_size;
	  rxF   = (int16_t *)&rxdataF[aarx][(symbol_offset+nushift+re_offset)];
	  ch[0] = (int16_t)(((int32_t)pil[0]*rxF[0] - (int32_t)pil[1]*rxF[1])>>15);
	  ch[1] = (int16_t)(((int32_t)pil[0]*rxF[1] + (int32_t)pil[1]*rxF[0])>>15);
        
	  multadd_real_vector_complex_scalar(fdcr,
					     ch,
					     dl_ch-4,
					     8);
	} else {

	  multadd_real_vector_complex_scalar(fdclh,
					     ch,
					     dl_ch,
					     8);
        
	  pil += 4;
	  re_offset = (re_offset+4) % ue->frame_parms.ofdm_symbol_size;
	  rxF   = (int16_t *)&rxdataF[aarx][(symbol_offset+nushift+re_offset)];
	  ch[0] = (int16_t)(((int32_t)pil[0]*rxF[0] - (int32_t)pil[1]*rxF[1])>>15);
	  ch[1] = (int16_t)(((int32_t)pil[0]*rxF[1] + (int32_t)pil[1]*rxF[0])>>15);
        
	  multadd_real_vector_complex_scalar(fdcrh,
					     ch,
					     dl_ch,
					     8);
	}
      }
    } else if (config_type==pdsch_dmrs_type2 && ue->fd_lin_interpolation == 1){ //pdsch_dmrs_type2  |dmrs_r,dmrs_l,0,0,0,0,dmrs_r,dmrs_l,0,0,0,0|

      // Treat first 4 pilots specially (left edge)
      ch_l[0] = (int16_t)(((int32_t)pil[0]*rxF[0] - (int32_t)pil[1]*rxF[1])>>15);
      ch_l[1] = (int16_t)(((int32_t)pil[0]*rxF[1] + (int32_t)pil[1]*rxF[0])>>15);

#ifdef DEBUG_PDSCH
      printf("ch 0 %d\n",((int32_t)pil[0]*rxF[0] - (int32_t)pil[1]*rxF[1]));
      printf("pilot 0 : rxF - > (%d,%d) addr %p  ch -> (%d,%d), pil -> (%d,%d) \n",rxF[0],rxF[1],&rxF[0],ch_l[0],ch_l[1],pil[0],pil[1]);
#endif

      pil += 2;
      re_offset = (re_offset+1) % ue->frame_parms.ofdm_symbol_size;
      rxF   = (int16_t *)&rxdataF[aarx][(symbol_offset+nushift+re_offset)];
      ch_r[0] = (int16_t)(((int32_t)pil[0]*rxF[0] - (int32_t)pil[1]*rxF[1])>>15);
      ch_r[1] = (int16_t)(((int32_t)pil[0]*rxF[1] + (int32_t)pil[1]*rxF[0])>>15);

      ch[0] = (ch_l[0]+ch_r[0])>>1;
      ch[1] = (ch_l[1]+ch_r[1])>>1;

      dl_ch[(0+2*nushift)] = ch[0];
      dl_ch[(1+2*nushift)] = ch[1];
      dl_ch[2+2*nushift] = ch[0];
      dl_ch[3+2*nushift] = ch[1];

      multadd_real_vector_complex_scalar(fl,
                                         ch,
                                         dl_ch,
                                         8);

      pil += 2;
      re_offset = (re_offset+5) % ue->frame_parms.ofdm_symbol_size;
      rxF   = (int16_t *)&rxdataF[aarx][(symbol_offset+nushift+re_offset)];
      ch_l[0] = (int16_t)(((int32_t)pil[0]*rxF[0] - (int32_t)pil[1]*rxF[1])>>15);
      ch_l[1] = (int16_t)(((int32_t)pil[0]*rxF[1] + (int32_t)pil[1]*rxF[0])>>15);

      pil += 2;
      re_offset = (re_offset+1) % ue->frame_parms.ofdm_symbol_size;
      rxF   = (int16_t *)&rxdataF[aarx][(symbol_offset+nushift+re_offset)];
      ch_r[0] = (int16_t)(((int32_t)pil[0]*rxF[0] - (int32_t)pil[1]*rxF[1])>>15);
      ch_r[1] = (int16_t)(((int32_t)pil[0]*rxF[1] + (int32_t)pil[1]*rxF[0])>>15);

      ch[0] = (ch_l[0]+ch_r[0])>>1;
      ch[1] = (ch_l[1]+ch_r[1])>>1;

      multadd_real_vector_complex_scalar(fr,
                                         ch,
                                         dl_ch,
                                         8);

      dl_ch += 12;
      dl_ch[0+2*nushift] = ch[0];
      dl_ch[1+2*nushift] = ch[1];
      dl_ch[2+2*nushift] = ch[0];
      dl_ch[3+2*nushift] = ch[1];
      dl_ch += 4;

      for (pilot_cnt=4; pilot_cnt<4*nb_rb_pdsch; pilot_cnt += 4) {

        multadd_real_vector_complex_scalar(fml,
                                           ch,
                                           dl_ch,
                                           8);
        pil += 2;
        re_offset = (re_offset+5) % ue->frame_parms.ofdm_symbol_size;
        rxF   = (int16_t *)&rxdataF[aarx][(symbol_offset+nushift+re_offset)];
        ch_l[0] = (int16_t)(((int32_t)pil[0]*rxF[0] - (int32_t)pil[1]*rxF[1])>>15);
        ch_l[1] = (int16_t)(((int32_t)pil[0]*rxF[1] + (int32_t)pil[1]*rxF[0])>>15);

#ifdef DEBUG_PDSCH
        printf("pilot %u : rxF - > (%d,%d) ch -> (%d,%d), pil -> (%d,%d) \n",pilot_cnt,rxF[0],rxF[1],ch_l[0],ch_l[1],pil[0],pil[1]);
#endif

        pil += 2;
        re_offset = (re_offset+1) % ue->frame_parms.ofdm_symbol_size;
        rxF   = (int16_t *)&rxdataF[aarx][(symbol_offset+nushift+re_offset)];
        ch_r[0] = (int16_t)(((int32_t)pil[0]*rxF[0] - (int32_t)pil[1]*rxF[1])>>15);
        ch_r[1] = (int16_t)(((int32_t)pil[0]*rxF[1] + (int32_t)pil[1]*rxF[0])>>15);

        ch[0] = (ch_l[0]+ch_r[0])>>1;
        ch[1] = (ch_l[1]+ch_r[1])>>1;

#ifdef DEBUG_PDSCH
        printf("pilot %u : rxF - > (%d,%d) ch -> (%d,%d), pil -> (%d,%d) \n",pilot_cnt+1,rxF[0],rxF[1],ch_r[0],ch_r[1],pil[0],pil[1]);
#endif

        multadd_real_vector_complex_scalar(fmr,
                                           ch,
                                           dl_ch,
                                           8);

        dl_ch += 8;
        dl_ch[0+2*nushift] = ch[0];
        dl_ch[1+2*nushift] = ch[1];
        dl_ch[2+2*nushift] = ch[0];
        dl_ch[3+2*nushift] = ch[1];

        multadd_real_vector_complex_scalar(fm,
                                           ch,
                                           dl_ch,
                                           8);

        pil += 2;
        re_offset = (re_offset+5) % ue->frame_parms.ofdm_symbol_size;
        rxF   = (int16_t *)&rxdataF[aarx][(symbol_offset+nushift+re_offset)];
        ch_l[0] = (int16_t)(((int32_t)pil[0]*rxF[0] - (int32_t)pil[1]*rxF[1])>>15);
        ch_l[1] = (int16_t)(((int32_t)pil[0]*rxF[1] + (int32_t)pil[1]*rxF[0])>>15);

        pil += 2;
        re_offset = (re_offset+1) % ue->frame_parms.ofdm_symbol_size;
        rxF   = (int16_t *)&rxdataF[aarx][(symbol_offset+nushift+re_offset)];
        ch_r[0] = (int16_t)(((int32_t)pil[0]*rxF[0] - (int32_t)pil[1]*rxF[1])>>15);
        ch_r[1] = (int16_t)(((int32_t)pil[0]*rxF[1] + (int32_t)pil[1]*rxF[0])>>15);

#ifdef DEBUG_PDSCH
        printf("pilot %u : rxF - > (%d,%d) ch -> (%d,%d), pil -> (%d,%d) \n",pilot_cnt+1,rxF[0],rxF[1],ch_r[0],ch_r[1],pil[0],pil[1]);
#endif

        ch[0] = (ch_l[0]+ch_r[0])>>1;
        ch[1] = (ch_l[1]+ch_r[1])>>1;

        multadd_real_vector_complex_scalar(fmm,
                                           ch,
                                           dl_ch,
                                           8);

        dl_ch += 12;
        dl_ch[0+2*nushift] = ch[0];
        dl_ch[1+2*nushift] = ch[1];
        dl_ch[2+2*nushift] = ch[0];
        dl_ch[3+2*nushift] = ch[1];
        dl_ch += 4;
      }

      // Treat last 2 pilots specially (right edge)
      // dl_ch-2+nushift<<1
      multadd_real_vector_complex_scalar(frl,
                                         dl_ch-2+2*nushift,
                                         dl_ch,
                                         8);

      multadd_real_vector_complex_scalar(frr,
                                         dl_ch-14+2*nushift,/*14*/
                                         dl_ch,
                                         8);

      // check if PRB crosses DC and improve estimates around DC
      if ((bwp_start_subcarrier < ue->frame_parms.ofdm_symbol_size) && (bwp_start_subcarrier+nb_rb_pdsch*12 >= ue->frame_parms.ofdm_symbol_size) && (p<2)) {

        dl_ch = (int16_t *)&dl_ch_estimates[p*ue->frame_parms.nb_antennas_rx+aarx][ch_offset];
        uint16_t idxDC = 2*(ue->frame_parms.ofdm_symbol_size - bwp_start_subcarrier);
        dl_ch += (idxDC-8);
        dl_ch = memset(dl_ch, 0, sizeof(int16_t)*20);

        dl_ch -= 2;

        ch_r[0] = dl_ch[0];
        ch_r[1]= dl_ch[1] ;
        dl_ch += 22;
        ch_l[0] = dl_ch[0];
        ch_l[1]= dl_ch[1] ;

        // for proper allignment of SIMD vectors
        if((ue->frame_parms.N_RB_DL&1)==0) {
          dl_ch -= 20;
          //Interpolate fdcrl1 with ch_r
          multadd_real_vector_complex_scalar(filt8_dcrl1,
                                             ch_r,
                                             dl_ch,
                                             8);
          //Interpolate fdclh1 with ch_l
          multadd_real_vector_complex_scalar(filt8_dclh1,
                                             ch_l,
                                             dl_ch,
                                             8);
          dl_ch += 16;
          //Interpolate fdcrh1 with ch_r
          multadd_real_vector_complex_scalar(filt8_dcrh1,
                                             ch_r,
                                             dl_ch,
                                             8);
          //Interpolate fdcll1 with ch_l
          multadd_real_vector_complex_scalar(filt8_dcll1,
                                             ch_l,
                                             dl_ch,
                                             8);
        } else {
          dl_ch -= 28;
          //Interpolate fdcrl1 with ch_r
          multadd_real_vector_complex_scalar(filt8_dcrl2,
                                             ch_r,
                                             dl_ch,
                                             8);
          //Interpolate fdclh1 with ch_l
          multadd_real_vector_complex_scalar(filt8_dclh2,
                                             ch_l,
                                             dl_ch,
                                             8);
          dl_ch += 16;
          //Interpolate fdcrh1 with ch_r
          multadd_real_vector_complex_scalar(filt8_dcrh2,
                                             ch_r,
                                             dl_ch,
                                             8);
          //Interpolate fdcll1 with ch_l
          multadd_real_vector_complex_scalar(filt8_dcll2,
                                             ch_l,
                                             dl_ch,
                                             8);
        }
      }
    }
    else if (config_type == pdsch_dmrs_type1) { // this is case without frequency-domain linear interpolation, just take average of LS channel estimates of 6 DMRS REs and use a common value for the whole PRB
      
      for (pilot_cnt=0; pilot_cnt<6*nb_rb_pdsch; pilot_cnt += 6) {
        ch[0] = (int16_t)(((int32_t)pil[0]*rxF[0] - (int32_t)pil[1]*rxF[1])>>15);
        ch[1] = (int16_t)(((int32_t)pil[0]*rxF[1] + (int32_t)pil[1]*rxF[0])>>15);

        pil += 2;
        re_offset = (re_offset+2) % ue->frame_parms.ofdm_symbol_size;
        rxF   = (int16_t *)&rxdataF[aarx][(symbol_offset+nushift+re_offset)];

        ch[0] += (int16_t)(((int32_t)pil[0]*rxF[0] - (int32_t)pil[1]*rxF[1])>>15);
        ch[1] += (int16_t)(((int32_t)pil[0]*rxF[1] + (int32_t)pil[1]*rxF[0])>>15);

        pil += 2;
        re_offset = (re_offset+2) % ue->frame_parms.ofdm_symbol_size;
        rxF   = (int16_t *)&rxdataF[aarx][(symbol_offset+nushift+re_offset)];

        ch[0] += (int16_t)(((int32_t)pil[0]*rxF[0] - (int32_t)pil[1]*rxF[1])>>15);
        ch[1] += (int16_t)(((int32_t)pil[0]*rxF[1] + (int32_t)pil[1]*rxF[0])>>15);

        pil += 2;
        re_offset = (re_offset+2) % ue->frame_parms.ofdm_symbol_size;
        rxF   = (int16_t *)&rxdataF[aarx][(symbol_offset+nushift+re_offset)];

        ch[0] += (int16_t)(((int32_t)pil[0]*rxF[0] - (int32_t)pil[1]*rxF[1])>>15);
        ch[1] += (int16_t)(((int32_t)pil[0]*rxF[1] + (int32_t)pil[1]*rxF[0])>>15);

        pil += 2;
        re_offset = (re_offset+2) % ue->frame_parms.ofdm_symbol_size;
        rxF   = (int16_t *)&rxdataF[aarx][(symbol_offset+nushift+re_offset)];

        ch[0] += (int16_t)(((int32_t)pil[0]*rxF[0] - (int32_t)pil[1]*rxF[1])>>15);
        ch[1] += (int16_t)(((int32_t)pil[0]*rxF[1] + (int32_t)pil[1]*rxF[0])>>15);

        pil += 2;
        re_offset = (re_offset+2) % ue->frame_parms.ofdm_symbol_size;
        rxF   = (int16_t *)&rxdataF[aarx][(symbol_offset+nushift+re_offset)];

        ch[0] += (int16_t)(((int32_t)pil[0]*rxF[0] - (int32_t)pil[1]*rxF[1])>>15);
        ch[1] += (int16_t)(((int32_t)pil[0]*rxF[1] + (int32_t)pil[1]*rxF[0])>>15);

        pil += 2;
        re_offset = (re_offset+2) % ue->frame_parms.ofdm_symbol_size;
        rxF   = (int16_t *)&rxdataF[aarx][(symbol_offset+nushift+re_offset)];
        ch[0]/=6;
        ch[1]/=6;
        ((__m128i*)dl_ch)[0]=_mm_set1_epi32(*(int32_t*)ch);
        ((__m128i*)dl_ch)[1]=((__m128i*)dl_ch)[0];
        ((__m128i*)dl_ch)[2]=((__m128i*)dl_ch)[0];
        dl_ch += 24;
      }
    }
    else  { // this is case without frequency-domain linear interpolation, just take average of LS channel estimates of 4 DMRS REs and use a common value for the whole PRB
      for (pilot_cnt=0; pilot_cnt<4*nb_rb_pdsch; pilot_cnt += 4) {
        ch[0] = (int16_t)(((int32_t)pil[0]*rxF[0] - (int32_t)pil[1]*rxF[1])>>15);
        ch[1] = (int16_t)(((int32_t)pil[0]*rxF[1] + (int32_t)pil[1]*rxF[0])>>15);

        pil += 2;
        re_offset = (re_offset+2) % ue->frame_parms.ofdm_symbol_size;
        rxF   = (int16_t *)&rxdataF[aarx][(symbol_offset+nushift+re_offset)];

        ch[0] += (int16_t)(((int32_t)pil[0]*rxF[0] - (int32_t)pil[1]*rxF[1])>>15);
        ch[1] += (int16_t)(((int32_t)pil[0]*rxF[1] + (int32_t)pil[1]*rxF[0])>>15);

        pil += 2;
        re_offset = (re_offset+2) % ue->frame_parms.ofdm_symbol_size;
        rxF   = (int16_t *)&rxdataF[aarx][(symbol_offset+nushift+re_offset)];

        ch[0] += (int16_t)(((int32_t)pil[0]*rxF[0] - (int32_t)pil[1]*rxF[1])>>15);
        ch[1] += (int16_t)(((int32_t)pil[0]*rxF[1] + (int32_t)pil[1]*rxF[0])>>15);

        pil += 2;
        re_offset = (re_offset+2) % ue->frame_parms.ofdm_symbol_size;
        rxF   = (int16_t *)&rxdataF[aarx][(symbol_offset+nushift+re_offset)];

        ch[0] += (int16_t)(((int32_t)pil[0]*rxF[0] - (int32_t)pil[1]*rxF[1])>>15);
        ch[1] += (int16_t)(((int32_t)pil[0]*rxF[1] + (int32_t)pil[1]*rxF[0])>>15);


        pil += 2;
        re_offset = (re_offset+2) % ue->frame_parms.ofdm_symbol_size;
        rxF   = (int16_t *)&rxdataF[aarx][(symbol_offset+nushift+re_offset)];
        ch[0] /=4 ;
        ch[1] /=4 ;
        ((__m128i*)dl_ch)[0]=_mm_set1_epi32(*(int32_t*)ch);
        ((__m128i*)dl_ch)[1]=((__m128i*)dl_ch)[0];
        ((__m128i*)dl_ch)[2]=((__m128i*)dl_ch)[0];
        dl_ch += 24;
      }
    }
#ifdef DEBUG_PDSCH
    dl_ch = (int16_t *)&dl_ch_estimates[p*ue->frame_parms.nb_antennas_rx+aarx][ch_offset];
    for(uint16_t idxP=0; idxP<ceil((float)nb_rb_pdsch*12/8); idxP++) {
      for(uint8_t idxI=0; idxI<16; idxI += 2) {
        printf("%d\t%d\t",dl_ch[idxP*16+idxI],dl_ch[idxP*16+idxI+1]);
      }
      printf("%d\n",idxP);
    }
#endif
  }
  return(0);
}

/*******************************************************************
 *
 * NAME :         nr_pdsch_ptrs_processing
 *
 * PARAMETERS :   ue                : ue data structure
 *                NR_UE_PDSCH       : pdsch_vars pointer
 *                NR_DL_FRAME_PARMS : frame_parms pointer
 *                NR_DL_UE_HARQ_t   : dlsch0_harq pointer
 *                NR_DL_UE_HARQ_t   : dlsch1_harq pointer
 *                uint8_t           : eNB_id,
 *                uint8_t           : nr_slot_rx,
 *                unsigned char     : symbol,
 *                uint32_t          : nb_re_pdsch,
 *                unsigned char     : harq_pid
 *                uint16_t          : rnti
 *                RX_type_t         : rx_type
 * RETURN : Nothing
 *
 * DESCRIPTION :
 *  If ptrs is enabled process the symbol accordingly
 *  1) Estimate common phase error per PTRS symbol
 *  2) Interpolate PTRS estimated value in TD after all PTRS symbols
 *  3) Compensate signal with PTRS estimation for slot
 *********************************************************************/
void nr_pdsch_ptrs_processing(PHY_VARS_NR_UE *ue,
                              NR_UE_PDSCH **pdsch_vars,
                              NR_DL_FRAME_PARMS *frame_parms,
                              NR_DL_UE_HARQ_t *dlsch0_harq,
                              NR_DL_UE_HARQ_t *dlsch1_harq,
                              uint8_t eNB_id,
                              uint8_t nr_slot_rx,
                              unsigned char symbol,
                              uint32_t nb_re_pdsch,
                              unsigned char harq_pid,
                              uint16_t rnti,
                              RX_type_t rx_type)
{
  //#define DEBUG_DL_PTRS 1
  int16_t *phase_per_symbol = NULL;
  int32_t *ptrs_re_symbol = NULL;
  int8_t   ret = 0;
  /* harq specific variables */
  uint8_t  symbInSlot       = 0;
  uint16_t *startSymbIndex  = NULL;
  uint16_t *nbSymb          = NULL;
  uint8_t  *L_ptrs          = NULL;
  uint8_t  *K_ptrs          = NULL;
  uint16_t *dmrsSymbPos     = NULL;
  uint16_t *ptrsSymbPos     = NULL;
  uint8_t  *ptrsSymbIdx     = NULL;
  uint8_t  *ptrsReOffset    = NULL;
  uint8_t  *dmrsConfigType  = NULL;
  uint16_t *nb_rb           = NULL;

  if(dlsch0_harq->status == ACTIVE) {
    symbInSlot      = dlsch0_harq->start_symbol + dlsch0_harq->nb_symbols;
    startSymbIndex  = &dlsch0_harq->start_symbol;
    nbSymb          = &dlsch0_harq->nb_symbols;
    L_ptrs          = &dlsch0_harq->PTRSTimeDensity;
    K_ptrs          = &dlsch0_harq->PTRSFreqDensity;
    dmrsSymbPos     = &dlsch0_harq->dlDmrsSymbPos;
    ptrsSymbPos     = &dlsch0_harq->ptrs_symbols;
    ptrsSymbIdx     = &dlsch0_harq->ptrs_symbol_index;
    ptrsReOffset    = &dlsch0_harq->PTRSReOffset;
    dmrsConfigType  = &dlsch0_harq->ptrs_symbol_index;
    nb_rb           = &dlsch0_harq->nb_rb;
  }
  if(dlsch1_harq) {
    symbInSlot      = dlsch1_harq->start_symbol + dlsch0_harq->nb_symbols;
    startSymbIndex  = &dlsch1_harq->start_symbol;
    nbSymb          = &dlsch1_harq->nb_symbols;
    L_ptrs          = &dlsch1_harq->PTRSTimeDensity;
    K_ptrs          = &dlsch1_harq->PTRSFreqDensity;
    dmrsSymbPos     = &dlsch1_harq->dlDmrsSymbPos;
    ptrsSymbPos     = &dlsch1_harq->ptrs_symbols;
    ptrsSymbIdx     = &dlsch1_harq->ptrs_symbol_index;
    ptrsReOffset    = &dlsch1_harq->PTRSReOffset;
    dmrsConfigType  = &dlsch1_harq->ptrs_symbol_index;
    nb_rb           = &dlsch1_harq->nb_rb;
  }
  /* loop over antennas */
  for (int aarx=0; aarx<frame_parms->nb_antennas_rx; aarx++) {
    phase_per_symbol = (int16_t*)pdsch_vars[eNB_id]->ptrs_phase_per_slot[aarx];
    ptrs_re_symbol = (int32_t*)pdsch_vars[eNB_id]->ptrs_re_per_slot[aarx];
    ptrs_re_symbol[symbol] = 0;
    phase_per_symbol[(2*symbol)+1] = 0; // Imag
    /* set DMRS estimates to 0 angle with magnitude 1 */
    if(is_dmrs_symbol(symbol,*dmrsSymbPos)) {
      /* set DMRS real estimation to 32767 */
      phase_per_symbol[2*symbol]=(int16_t)((1<<15)-1); // 32767
#ifdef DEBUG_DL_PTRS
      printf("[PHY][PTRS]: DMRS Symbol %d -> %4d + j*%4d\n", symbol, phase_per_symbol[2*symbol],phase_per_symbol[(2*symbol)+1]);
#endif
    }
    else { // real ptrs value is set to 0
      phase_per_symbol[2*symbol] = 0; // Real
    }

    if(dlsch0_harq->status == ACTIVE) {
      if(symbol == *startSymbIndex) {
        *ptrsSymbPos = 0;
        set_ptrs_symb_idx(ptrsSymbPos,
                          *nbSymb,
                          *startSymbIndex,
                          1<< *L_ptrs,
                          *dmrsSymbPos);
      }
      /* if not PTRS symbol set current ptrs symbol index to zero*/
      *ptrsSymbIdx = 0;
      /* Check if current symbol contains PTRS */
      if(is_ptrs_symbol(symbol, *ptrsSymbPos)) {
        *ptrsSymbIdx = symbol;
        /*------------------------------------------------------------------------------------------------------- */
        /* 1) Estimate common phase error per PTRS symbol                                                                */
        /*------------------------------------------------------------------------------------------------------- */
        nr_ptrs_cpe_estimation(*K_ptrs,*ptrsReOffset,*dmrsConfigType,*nb_rb,
                               rnti,
                               (int16_t *)&pdsch_vars[eNB_id]->dl_ch_ptrs_estimates_ext[aarx][symbol*nb_re_pdsch],
                               nr_slot_rx,
                               symbol,frame_parms->ofdm_symbol_size,
                               (int16_t*)&pdsch_vars[eNB_id]->rxdataF_comp0[aarx][(symbol * nb_re_pdsch)],
                               ue->nr_gold_pdsch[eNB_id][nr_slot_rx][symbol][0],
                               &phase_per_symbol[2* symbol],
                               &ptrs_re_symbol[symbol]);
      }
    }// HARQ 0

    /* For last OFDM symbol at each antenna perform interpolation and compensation for the slot*/
    if(symbol == (symbInSlot -1)) {
      /*------------------------------------------------------------------------------------------------------- */
      /* 2) Interpolate PTRS estimated value in TD */
      /*------------------------------------------------------------------------------------------------------- */
      /* If L-PTRS is > 0 then we need interpolation */
      if(*L_ptrs > 0) {
        ret = nr_ptrs_process_slot(*dmrsSymbPos, *ptrsSymbPos, phase_per_symbol, *startSymbIndex, *nbSymb);
        if(ret != 0) {
          LOG_W(PHY,"[PTRS] Compensation is skipped due to error in PTRS slot processing !!\n");
        }
      }
#ifdef DEBUG_DL_PTRS
      LOG_M("ptrsEst.m","est",pdsch_vars[eNB_id]->ptrs_phase_per_slot[aarx],frame_parms->symbols_per_slot,1,1 );
      LOG_M("rxdataF_bf_ptrs_comp.m","bf_ptrs_cmp",
            &pdsch_vars[eNB_id]->rxdataF_comp0[aarx][(*startSymbIndex) * NR_NB_SC_PER_RB * (*nb_rb) ],
            (*nb_rb) * NR_NB_SC_PER_RB * (*nbSymb),1,1);
#endif
      /*------------------------------------------------------------------------------------------------------- */
      /* 3) Compensated DMRS based estimated signal with PTRS estimation                                        */
      /*--------------------------------------------------------------------------------------------------------*/
      for(uint8_t i = *startSymbIndex; i< symbInSlot ;i++) {
        /* DMRS Symbol has 0 phase so no need to rotate the respective symbol */
        /* Skip rotation if the slot processing is wrong */
        if((!is_dmrs_symbol(i,*dmrsSymbPos)) && (ret == 0)) {
#ifdef DEBUG_DL_PTRS
          printf("[PHY][DL][PTRS]: Rotate Symbol %2d with  %d + j* %d\n", i, phase_per_symbol[2* i],phase_per_symbol[(2* i) +1]);
#endif
          rotate_cpx_vector((int16_t*)&pdsch_vars[eNB_id]->rxdataF_comp0[aarx][(i * (*nb_rb) * NR_NB_SC_PER_RB)],
                            &phase_per_symbol[2* i],
                            (int16_t*)&pdsch_vars[eNB_id]->rxdataF_comp0[aarx][(i * (*nb_rb) * NR_NB_SC_PER_RB)],
                            ((*nb_rb) * NR_NB_SC_PER_RB), 15);
        }// if not DMRS Symbol
      }// symbol loop
    }// last symbol check
  }//Antenna loop
}//main function<|MERGE_RESOLUTION|>--- conflicted
+++ resolved
@@ -295,7 +295,6 @@
     printf("rxF addr %p\n", rxF);
     printf("dl_ch addr %p\n",dl_ch);
 #endif
-    //if ((ue->frame_parms.N_RB_DL&1)==0) {
 
     // Treat first 2 pilots specially (left edge)
     ch[0] = (int16_t)(((int32_t)pil[0]*rxF[0] - (int32_t)pil[1]*rxF[1])>>15);
@@ -452,21 +451,6 @@
     }
 
     if( dmrss == 2) // update time statistics for last PBCH symbol
-<<<<<<< HEAD
-      {
-	// do ifft of channel estimate
-	for (aarx=0; aarx<ue->frame_parms.nb_antennas_rx; aarx++)
-	  for (p=0; p<ue->frame_parms.nb_antenna_ports_gNB; p++) {
-	    if (ue->pbch_vars[eNB_offset]->dl_ch_estimates[(p<<1)+aarx])
-	      {
-		LOG_D(PHY,"Channel Impulse Computation Slot %d ThreadId %d Symbol %d ch_offset %d\n", Ns, proc->thread_id, symbol, ch_offset);
-		idft(idftsizeidx,
-		     (int16_t*) &ue->pbch_vars[eNB_offset]->dl_ch_estimates[(p<<1)+aarx][ch_offset],
-		     (int16_t*) ue->pbch_vars[eNB_offset]->dl_ch_estimates_time[(p<<1)+aarx],1);
-	      }
-	  }
-      }
-=======
     {
       // do ifft of channel estimate
       for (aarx=0; aarx<ue->frame_parms.nb_antennas_rx; aarx++)
@@ -480,9 +464,6 @@
           }
         }
     }
->>>>>>> f0a1d0c2
-
-    //}
 
   }
   return(0);
@@ -713,13 +694,6 @@
   uint16_t rb_offset = (bwp_start_subcarrier - ue->frame_parms.first_carrier_offset) / 12 - BWPStart;
   uint8_t config_type = ue->dmrs_DownlinkConfig.pdsch_dmrs_type;
   int8_t delta = get_delta(p, config_type);
-<<<<<<< HEAD
-  nushift = delta;
-  ue->frame_parms.nushift = nushift;
-  nr_pdsch_dmrs_rx(ue,Ns,ue->nr_gold_pdsch[eNB_offset][Ns][symbol][0], &pilot[0],1000,0,nb_rb_pdsch+rb_offset);
-
-  if (config_type == pdsch_dmrs_type1 && ue->fd_lin_interpolation == 1){
-=======
 
   // checking if re-initialization of scrambling IDs is needed
   if ((ue->dmrs_DownlinkConfig.scramblingID0 != ue->scramblingID[0]) || (ue->dmrs_DownlinkConfig.scramblingID1 != ue->scramblingID[1])){
@@ -733,7 +707,6 @@
   if (config_type == pdsch_dmrs_type1){
     nushift = (p>>1)&1;
     if (p<4) ue->frame_parms.nushift = nushift;
->>>>>>> f0a1d0c2
     switch (delta) {
 
     case 0://port 0,1
@@ -771,13 +744,9 @@
       return -1;
       break;
     }
-<<<<<<< HEAD
-  } else if (ue->fd_lin_interpolation == 1) {//pdsch_dmrs_type2
-=======
   } else {//pdsch_dmrs_type2
     nushift = delta;
     if (p<6) ue->frame_parms.nushift = nushift;
->>>>>>> f0a1d0c2
     switch (delta) {
     case 0://port 0,1
       fl = filt8_l2;//left interpolation Filter should be fml
