/*
 * Licensed to the OpenAirInterface (OAI) Software Alliance under one or more
 * contributor license agreements.  See the NOTICE file distributed with
 * this work for additional information regarding copyright ownership.
 * The OpenAirInterface Software Alliance licenses this file to You under
 * the OAI Public License, Version 1.0  (the "License"); you may not use this file
 * except in compliance with the License.
 * You may obtain a copy of the License at
 *
 *      http://www.openairinterface.org/?page_id=698
 *
 * Unless required by applicable law or agreed to in writing, software
 * distributed under the License is distributed on an "AS IS" BASIS,
 * WITHOUT WARRANTIES OR CONDITIONS OF ANY KIND, either express or implied.
 * See the License for the specific language governing permissions and
 * limitations under the License.
 *-------------------------------------------------------------------------------
 * For more information about the OpenAirInterface (OAI) Software Alliance:
 *      contact@openairinterface.org
 */


#include <string.h>
#include "SCHED_NR_UE/defs.h"
#include "nr_estimation.h"
#include "PHY/NR_REFSIG/refsig_defs_ue.h"
#include "PHY/NR_REFSIG/nr_refsig.h"
#include "PHY/NR_REFSIG/dmrs_nr.h"
#include "PHY/NR_REFSIG/ptrs_nr.h"
#include "PHY/NR_TRANSPORT/nr_sch_dmrs.h"
#include "PHY/NR_TRANSPORT/nr_transport_proto.h"
#include "filt16a_32.h"
<<<<<<< HEAD
#include "T.h"
=======
#include <openair1/PHY/TOOLS/phy_scope_interface.h>
>>>>>>> d11350c0

//#define DEBUG_PDSCH
//#define DEBUG_PDCCH
//#define DEBUG_CH
//#define DEBUG_PRS_CHEST
//#define DEBUG_PRS_PRINTS
extern short nr_qpsk_mod_table[8];
int k_prime_table[4][12] = {
      {0,1,0,1,0,1,0,1,0,1,0,1},
      {0,2,1,3,0,2,1,3,0,2,1,3},
      {0,3,1,4,2,5,0,3,1,4,2,5},
      {0,6,3,9,1,7,4,10,2,8,5,11}};

static inline int abs32(int x)
{
  return (((int)((short*)&x)[0])*((int)((short*)&x)[0]) + ((int)((short*)&x)[1])*((int)((short*)&x)[1]));
}

int nr_prs_channel_estimation(uint8_t gNB_id,
                              uint8_t rsc_id,
                              PHY_VARS_NR_UE *ue,
                              UE_nr_rxtx_proc_t *proc,
                              NR_DL_FRAME_PARMS *frame_params)
{
  int32_t **rxdataF      = ue->common_vars.common_vars_rx_data_per_thread[proc->thread_id].rxdataF;
  uint32_t **nr_gold_prs = ue->nr_gold_prs[proc->nr_slot_rx];
  prs_data_t *prs_cfg    = &ue->prs_vars[gNB_id]->prs_resource[rsc_id].prs_cfg;
  prs_meas_t **prs_meas  = ue->prs_vars[gNB_id]->prs_resource[rsc_id].prs_meas;
  int32_t **prs_chestF   = ue->prs_vars[gNB_id]->prs_resource[rsc_id].prs_ch_estimates;
  int32_t **prs_chestT   = ue->prs_vars[gNB_id]->prs_resource[rsc_id].prs_ch_estimates_time;
  
  uint8_t rxAnt = 0, idx = prs_cfg->NPRSID;
  int16_t *rxF, *pil, *fl, *fm, *fmm, *fml, *fmr, *fr, mod_prs[NR_MAX_PRS_LENGTH<<1];
  int16_t ch[2] = {0}, noiseFig[2] = {0};
  int16_t k_prime = 0, k = 0, re_offset = 0, first_half = 0, second_half = 0;
  int16_t *ch_tmp  = (int16_t *)malloc16_clear(frame_params->ofdm_symbol_size*sizeof(int32_t));
  AssertFatal((ch_tmp != NULL), "[%s] channel estimate buffer initialization failed!!", __FUNCTION__);
  int32_t ch_pwr = 0, snr = 0;
#ifdef DEBUG_PRS_CHEST
  char filename[64] = {0}, varname[64] = {0};
#endif
  int16_t *ch_init = ch_tmp;
  int16_t scale_factor = (1.0f/(float)(prs_cfg->NumPRSSymbols))*(1<<15);
  int16_t num_pilots = (12/prs_cfg->CombSize)*prs_cfg->NumRB;

  for(int l = prs_cfg->SymbolStart; l < prs_cfg->SymbolStart+prs_cfg->NumPRSSymbols; l++)
  {
    int symInd = l-prs_cfg->SymbolStart;
    if (prs_cfg->CombSize == 2) {
      k_prime = k_prime_table[0][symInd];
    }
    else if (prs_cfg->CombSize == 4){
      k_prime = k_prime_table[1][symInd];
    }
    else if (prs_cfg->CombSize == 6){
      k_prime = k_prime_table[2][symInd];
    }
    else if (prs_cfg->CombSize == 12){
      k_prime = k_prime_table[3][symInd];
    }
   
#ifdef DEBUG_PRS_PRINTS 
    printf("[gNB %d][rsc %d] PRS config l %d k_prime %d:\nprs_cfg->SymbolStart %d\nprs_cfg->NumPRSSymbols %d\nprs_cfg->NumRB %d\nprs_cfg->CombSize %d\n", gNB_id, rsc_id, l, k_prime, prs_cfg->SymbolStart, prs_cfg->NumPRSSymbols, prs_cfg->NumRB, prs_cfg->CombSize);
#endif
    // Pilots generation and modulation
    for (int m = 0; m < num_pilots; m++) 
    {
      idx = (((nr_gold_prs[l][(m<<1)>>5])>>((m<<1)&0x1f))&3);
      mod_prs[m<<1]     = nr_qpsk_mod_table[idx<<1];
      mod_prs[(m<<1)+1] = nr_qpsk_mod_table[(idx<<1) + 1];
    } 
     
    for (rxAnt=0; rxAnt < frame_params->nb_antennas_rx; rxAnt++)
    {
      snr = 0;
      
      // calculate RE offset
      k = re_offset = (prs_cfg->REOffset+k_prime) % prs_cfg->CombSize + prs_cfg->RBOffset*12 + frame_params->first_carrier_offset;

      // Channel estimation and interpolation
      pil       = (int16_t *)&mod_prs[0];
      rxF       = (int16_t *)&rxdataF[rxAnt][l*frame_params->ofdm_symbol_size + k];
      //memset(ch_tmp,0,sizeof(int32_t)*(ue->frame_parms.ofdm_symbol_size));
      
      if(prs_cfg->CombSize == 2)
      {
        // Choose the interpolation filters
        switch (k_prime) {
          case 0:
            fl  = filt8_l0;
            fml = filt8_m0;
            fmm = filt8_mm0;
            fmr = filt8_mr0;
            fm  = filt8_m0;
            fr  = filt8_r0;
            break;

          case 1:
            fl  = filt8_l1;
            fmm = filt8_mm1;
            fml = filt8_ml1;
            fmr = fmm;
            fm  = filt8_m1;
            fr  = filt8_r1;
            break;

          default:
            LOG_I(PHY, "%s: ERROR!! Invalid k_prime=%d for PRS comb_size %d, symbol %d\n",__FUNCTION__, k_prime, prs_cfg->CombSize, l);
            return(-1);
            break;
        }

        //Start pilot
        ch[0] = (int16_t)(((int32_t)rxF[0]*pil[0] + (int32_t)rxF[1]*pil[1])>>15);
        ch[1] = (int16_t)(((int32_t)rxF[1]*pil[0] - (int32_t)rxF[0]*pil[1])>>15);
        multadd_real_vector_complex_scalar(fl,
		    	       ch,
		    	       ch_tmp,
		    	       8);

        //SNR estimation
        noiseFig[0] = rxF[0] - (int16_t)(((int32_t)ch[0]*pil[0] - (int32_t)ch[1]*pil[1])>>15);
        noiseFig[1] = rxF[1] - (int16_t)(((int32_t)ch[1]*pil[0] + (int32_t)ch[0]*pil[1])>>15);
        snr += 10*log10(abs32(*((int*)rxF)) - abs32(*((int*)noiseFig))) - 10*log10(abs32(*((int*)noiseFig)));
#ifdef DEBUG_PRS_PRINTS
        printf("[Rx %d] pilot %3d, SNR %+2d dB: rxF - > (%+3d, %+3d) addr %p  ch -> (%+3d, %+3d), pil -> (%+d, %+d) \n", rxAnt, 0, snr, rxF[0],rxF[1],&rxF[0],ch[0],ch[1],pil[0],pil[1]);
#endif
        pil +=2;
        k   = (k+prs_cfg->CombSize) % frame_params->ofdm_symbol_size;
        rxF = (int16_t *)&rxdataF[rxAnt][l*frame_params->ofdm_symbol_size + k];
        
        //Middle pilots
        for(int pIdx = 1; pIdx < num_pilots-1; pIdx+=2)
        {
          ch[0] = (int16_t)(((int32_t)rxF[0]*pil[0] + (int32_t)rxF[1]*pil[1])>>15);
          ch[1] = (int16_t)(((int32_t)rxF[1]*pil[0] - (int32_t)rxF[0]*pil[1])>>15);
          if(pIdx == 1) // 2nd pilot
          {
            multadd_real_vector_complex_scalar(fml,
		        	       ch,
		        	       ch_tmp,
		        	       8);
          }
          else
          {
            multadd_real_vector_complex_scalar(fm,
		        	       ch,
		        	       ch_tmp,
		        	       8);
          }
          
          //SNR estimation
          noiseFig[0] = rxF[0] - (int16_t)(((int32_t)ch[0]*pil[0] - (int32_t)ch[1]*pil[1])>>15);
          noiseFig[1] = rxF[1] - (int16_t)(((int32_t)ch[1]*pil[0] + (int32_t)ch[0]*pil[1])>>15);
          snr += 10*log10(abs32(*((int*)rxF)) - abs32(*((int*)noiseFig))) - 10*log10(abs32(*((int*)noiseFig)));
#ifdef DEBUG_PRS_PRINTS
          printf("[Rx %d] pilot %3d, SNR %+2d dB: rxF - > (%+3d, %+3d) addr %p  ch -> (%+3d, %+3d), pil -> (%+d, %+d) \n", rxAnt, pIdx, snr/(pIdx+1), rxF[0],rxF[1],&rxF[0],ch[0],ch[1],pil[0],pil[1]);
#endif
          pil +=2;
          k   = (k+prs_cfg->CombSize) % frame_params->ofdm_symbol_size;
          rxF = (int16_t *)&rxdataF[rxAnt][l*frame_params->ofdm_symbol_size + k];

          ch[0] = (int16_t)(((int32_t)rxF[0]*pil[0] + (int32_t)rxF[1]*pil[1])>>15);
          ch[1] = (int16_t)(((int32_t)rxF[1]*pil[0] - (int32_t)rxF[0]*pil[1])>>15);
          if(pIdx == (num_pilots-3)) // 2nd last pilot
          {
            multadd_real_vector_complex_scalar(fmr,
		        	       ch,
		        	       ch_tmp,
		        	       8);
          }
          else
          {
            multadd_real_vector_complex_scalar(fmm,
		        	       ch,
		        	       ch_tmp,
		        	       8);
          }
          
          //SNR estimation
          noiseFig[0] = rxF[0] - (int16_t)(((int32_t)ch[0]*pil[0] - (int32_t)ch[1]*pil[1])>>15);
          noiseFig[1] = rxF[1] - (int16_t)(((int32_t)ch[1]*pil[0] + (int32_t)ch[0]*pil[1])>>15);
          snr += 10*log10(abs32(*((int*)rxF)) - abs32(*((int*)noiseFig))) - 10*log10(abs32(*((int*)noiseFig)));
#ifdef DEBUG_PRS_PRINTS
          printf("[Rx %d] pilot %3d, SNR %+2d dB: rxF - > (%+3d, %+3d) addr %p  ch -> (%+3d, %+3d), pil -> (%+d, %+d) \n", rxAnt, pIdx+1, snr/(pIdx+2), rxF[0],rxF[1],&rxF[0],ch[0],ch[1],pil[0],pil[1]);
#endif
          pil +=2;
          k   = (k+prs_cfg->CombSize) % frame_params->ofdm_symbol_size;
          rxF = (int16_t *)&rxdataF[rxAnt][l*frame_params->ofdm_symbol_size + k];
          ch_tmp +=8;
        }

        //End pilot
        ch[0] = (int16_t)(((int32_t)rxF[0]*pil[0] + (int32_t)rxF[1]*pil[1])>>15);
        ch[1] = (int16_t)(((int32_t)rxF[1]*pil[0] - (int32_t)rxF[0]*pil[1])>>15);
        multadd_real_vector_complex_scalar(fr,
	      	       ch,
	      	       ch_tmp,
	      	       8);

          //SNR estimation
          noiseFig[0] = rxF[0] - (int16_t)(((int32_t)ch[0]*pil[0] - (int32_t)ch[1]*pil[1])>>15);
          noiseFig[1] = rxF[1] - (int16_t)(((int32_t)ch[1]*pil[0] + (int32_t)ch[0]*pil[1])>>15);
          snr += 10*log10(abs32(*((int*)rxF)) - abs32(*((int*)noiseFig))) - 10*log10(abs32(*((int*)noiseFig)));
#ifdef DEBUG_PRS_PRINTS
          printf("[Rx %d] pilot %3d, SNR %+2d dB: rxF - > (%+3d, %+3d) addr %p  ch -> (%+3d, %+3d), pil -> (%+d, %+d) \n", rxAnt, num_pilots-1, snr/num_pilots, rxF[0],rxF[1],&rxF[0],ch[0],ch[1],pil[0],pil[1]);
#endif
          // average out the SNR computed
          snr = snr/num_pilots;
          prs_meas[rxAnt]->snr = snr;
      }
      else if(prs_cfg->CombSize == 4)
      {
        // Choose the interpolation filters
        switch (k_prime) {
          case 0:
            fl  = filt16a_l0;
            fml = filt16a_mm0;
            fmm = filt16a_mm0;
            fmr = filt16a_m0;
            fm  = filt16a_m0;
            fr  = filt16a_r0;
            break;

          case 1:
            fl  = filt16a_l1;
            fml = filt16a_ml1;
            fmm = filt16a_mm1;
            fmr = filt16a_mr1;
            fm  = filt16a_m1;
            fr  = filt16a_r1;
            break;

          case 2:
            fl  = filt16a_l2;
            fml = filt16a_ml2;
            fmm = filt16a_mm2;
            fmr = filt16a_mr2;
            fm  = filt16a_m2;
            fr  = filt16a_r2;
            break;

          case 3:
            fl  = filt16a_l3;
            fml = filt16a_ml3;
            fmm = filt16a_mm3;
            fmr = filt16a_mm3;
            fm  = filt16a_m3;
            fr  = filt16a_r3;
            break;

          default:
            LOG_I(PHY, "%s: ERROR!! Invalid k_prime=%d for PRS comb_size %d, symbol %d\n",__FUNCTION__, k_prime, prs_cfg->CombSize, l);
            return(-1);
            break;
        }

        //Start pilot
        ch[0] = (int16_t)(((int32_t)rxF[0]*pil[0] + (int32_t)rxF[1]*pil[1])>>15);
        ch[1] = (int16_t)(((int32_t)rxF[1]*pil[0] - (int32_t)rxF[0]*pil[1])>>15);
        multadd_real_vector_complex_scalar(fl,
	      	       ch,
	      	       ch_tmp,
	      	       16);
        
        //SNR estimation
        noiseFig[0] = rxF[0] - (int16_t)(((int32_t)ch[0]*pil[0] - (int32_t)ch[1]*pil[1])>>15);
        noiseFig[1] = rxF[1] - (int16_t)(((int32_t)ch[1]*pil[0] + (int32_t)ch[0]*pil[1])>>15);
        snr += 10*log10(abs32(*((int*)rxF)) - abs32(*((int*)noiseFig))) - 10*log10(abs32(*((int*)noiseFig)));
#ifdef DEBUG_PRS_PRINTS
        printf("[Rx %d] pilot %3d, SNR %+2d dB: rxF - > (%+3d, %+3d) addr %p  ch -> (%+3d, %+3d), pil -> (%+d, %+d) \n", rxAnt, 0, snr, rxF[0],rxF[1],&rxF[0],ch[0],ch[1],pil[0],pil[1]);
#endif
        pil +=2;
        k   = (k+prs_cfg->CombSize) % frame_params->ofdm_symbol_size;
        rxF = (int16_t *)&rxdataF[rxAnt][l*frame_params->ofdm_symbol_size + k];

        ch[0] = (int16_t)(((int32_t)rxF[0]*pil[0] + (int32_t)rxF[1]*pil[1])>>15);
        ch[1] = (int16_t)(((int32_t)rxF[1]*pil[0] - (int32_t)rxF[0]*pil[1])>>15);
        multadd_real_vector_complex_scalar(fml,
	      	       ch,
	      	       ch_tmp,
	      	       16);

        //SNR estimation
        noiseFig[0] = rxF[0] - (int16_t)(((int32_t)ch[0]*pil[0] - (int32_t)ch[1]*pil[1])>>15);
        noiseFig[1] = rxF[1] - (int16_t)(((int32_t)ch[1]*pil[0] + (int32_t)ch[0]*pil[1])>>15);
        snr += 10*log10(abs32(*((int*)rxF)) - abs32(*((int*)noiseFig))) - 10*log10(abs32(*((int*)noiseFig)));
#ifdef DEBUG_PRS_PRINTS
        printf("[Rx %d] pilot %3d, SNR %+2d dB: rxF - > (%+3d, %+3d) addr %p  ch -> (%+3d, %+3d), pil -> (%+d, %+d) \n", rxAnt, 1, snr/2, rxF[0],rxF[1],&rxF[0],ch[0],ch[1],pil[0],pil[1]);
#endif
        pil +=2;
        k   = (k+prs_cfg->CombSize) % frame_params->ofdm_symbol_size;
        rxF = (int16_t *)&rxdataF[rxAnt][l*frame_params->ofdm_symbol_size + k];
        ch_tmp +=8;

        //Middle pilots
        for(int pIdx = 2; pIdx < num_pilots-2; pIdx++)
        {
          ch[0] = (int16_t)(((int32_t)rxF[0]*pil[0] + (int32_t)rxF[1]*pil[1])>>15);
          ch[1] = (int16_t)(((int32_t)rxF[1]*pil[0] - (int32_t)rxF[0]*pil[1])>>15);
          multadd_real_vector_complex_scalar(fmm,
	      	         ch,
	      	         ch_tmp,
	      	         16);
        
          //SNR estimation
          noiseFig[0] = rxF[0] - (int16_t)(((int32_t)ch[0]*pil[0] - (int32_t)ch[1]*pil[1])>>15);
          noiseFig[1] = rxF[1] - (int16_t)(((int32_t)ch[1]*pil[0] + (int32_t)ch[0]*pil[1])>>15);
          snr += 10*log10(abs32(*((int*)rxF)) - abs32(*((int*)noiseFig))) - 10*log10(abs32(*((int*)noiseFig)));
#ifdef DEBUG_PRS_PRINTS
          printf("[Rx %d] pilot %3d, SNR %+2d dB: rxF - > (%+3d, %+3d) addr %p  ch -> (%+3d, %+3d), pil -> (%+d, %+d) \n", rxAnt, pIdx, snr/(pIdx+1), rxF[0],rxF[1],&rxF[0],ch[0],ch[1],pil[0],pil[1]);
#endif
          pil +=2;
          k   = (k+prs_cfg->CombSize) % frame_params->ofdm_symbol_size;
          rxF = (int16_t *)&rxdataF[rxAnt][l*frame_params->ofdm_symbol_size + k];
          ch_tmp +=8;
        }

        //End pilot
        ch[0] = (int16_t)(((int32_t)rxF[0]*pil[0] + (int32_t)rxF[1]*pil[1])>>15);
        ch[1] = (int16_t)(((int32_t)rxF[1]*pil[0] - (int32_t)rxF[0]*pil[1])>>15);
        multadd_real_vector_complex_scalar(fmr,
	      	       ch,
	      	       ch_tmp,
	      	       16);
        
        //SNR estimation
        noiseFig[0] = rxF[0] - (int16_t)(((int32_t)ch[0]*pil[0] - (int32_t)ch[1]*pil[1])>>15);
        noiseFig[1] = rxF[1] - (int16_t)(((int32_t)ch[1]*pil[0] + (int32_t)ch[0]*pil[1])>>15);
        snr += 10*log10(abs32(*((int*)rxF)) - abs32(*((int*)noiseFig))) - 10*log10(abs32(*((int*)noiseFig)));
#ifdef DEBUG_PRS_PRINTS
        printf("[Rx %d] pilot %3d, SNR %+2d dB: rxF - > (%+3d, %+3d) addr %p  ch -> (%+3d, %+3d), pil -> (%+d, %+d) \n", rxAnt, num_pilots-2, snr/(num_pilots-1), rxF[0],rxF[1],&rxF[0],ch[0],ch[1],pil[0],pil[1]);
#endif
        pil +=2;
        k   = (k+prs_cfg->CombSize) % frame_params->ofdm_symbol_size;
        rxF = (int16_t *)&rxdataF[rxAnt][l*frame_params->ofdm_symbol_size + k];

        ch[0] = (int16_t)(((int32_t)rxF[0]*pil[0] + (int32_t)rxF[1]*pil[1])>>15);
        ch[1] = (int16_t)(((int32_t)rxF[1]*pil[0] - (int32_t)rxF[0]*pil[1])>>15);
        multadd_real_vector_complex_scalar(fr,
	      	       ch,
	      	       ch_tmp,
	      	       16);
        
        //SNR estimation
        noiseFig[0] = rxF[0] - (int16_t)(((int32_t)ch[0]*pil[0] - (int32_t)ch[1]*pil[1])>>15);
        noiseFig[1] = rxF[1] - (int16_t)(((int32_t)ch[1]*pil[0] + (int32_t)ch[0]*pil[1])>>15);
        snr += 10*log10(abs32(*((int*)rxF)) - abs32(*((int*)noiseFig))) - 10*log10(abs32(*((int*)noiseFig)));
#ifdef DEBUG_PRS_PRINTS
        printf("[Rx %d] pilot %3d, SNR %+2d dB: rxF - > (%+3d, %+3d) addr %p  ch -> (%+3d, %+3d), pil -> (%+d, +%d) \n", rxAnt, num_pilots-1, snr/num_pilots, rxF[0],rxF[1],&rxF[0],ch[0],ch[1],pil[0],pil[1]);
#endif
          // average out the SNR computed
          snr = snr/num_pilots;
          prs_meas[rxAnt]->snr = snr;
      }
      else
      {
        AssertFatal((prs_cfg->CombSize == 2)||(prs_cfg->CombSize == 4), "[%s] DL PRS CombSize other than 2 and 4 are NOT supported currently. Exiting!!!", __FUNCTION__);
      }

      //reset channel pointer
      ch_tmp = ch_init;
    } // for rxAnt
  } //for l
  
  for (rxAnt=0; rxAnt < frame_params->nb_antennas_rx; rxAnt++)
  {
    // scale by averaging factor 1/NumPrsSymbols
    multadd_complex_vector_real_scalar(ch_tmp,
                                       scale_factor,
                                       ch_tmp,
                                       1,
                                       frame_params->ofdm_symbol_size);

#ifdef DEBUG_PRS_PRINTS
    for (int rb = 0; rb < prs_cfg->NumRB; rb++)
    {
      printf("================================================================\n");
      printf("\t\t\t[gNB %d][Rx %d][RB %d]\n", gNB_id, rxAnt, rb);
      printf("================================================================\n");
      idx = (12*rb)<<1;
      printf("%4d %4d  %4d %4d  %4d %4d  %4d %4d  %4d %4d  %4d %4d\n", ch_tmp[idx], ch_tmp[idx+1], ch_tmp[idx+2], ch_tmp[idx+3], ch_tmp[idx+4], ch_tmp[idx+5], ch_tmp[idx+6], ch_tmp[idx+7], ch_tmp[idx+8], ch_tmp[idx+9], ch_tmp[idx+10], ch_tmp[idx+11]);
      printf("%4d %4d  %4d %4d  %4d %4d  %4d %4d  %4d %4d  %4d %4d\n", ch_tmp[idx+12], ch_tmp[idx+13], ch_tmp[idx+14], ch_tmp[idx+15], ch_tmp[idx+16], ch_tmp[idx+17], ch_tmp[idx+18], ch_tmp[idx+19], ch_tmp[idx+20], ch_tmp[idx+21], ch_tmp[idx+22], ch_tmp[idx+23]);
      printf("\n");
    }
#endif

    // Place PRS channel estimates in FFT shifted format
    first_half  = frame_params->ofdm_symbol_size - re_offset;
    second_half = (prs_cfg->NumRB*12) - first_half;
    if(first_half > 0)
      memcpy((int16_t *)&prs_chestF[rxAnt][re_offset], &ch_tmp[0], first_half*sizeof(int32_t));
    if(second_half > 0)
      memcpy((int16_t *)&prs_chestF[rxAnt][0], &ch_tmp[(first_half<<1)], second_half*sizeof(int32_t));

    // Time domain IMPULSE response
    idft_size_idx_t idftsizeidx;
    switch (frame_params->ofdm_symbol_size) {
    case 128:
      idftsizeidx = IDFT_128;
      break;

    case 256:
      idftsizeidx = IDFT_256;
      break;

    case 512:
      idftsizeidx = IDFT_512;
      break;

    case 768:
      idftsizeidx = IDFT_768;
      break;

    case 1024:
      idftsizeidx = IDFT_1024;
      break;

    case 1536:
      idftsizeidx = IDFT_1536;
      break;

    case 2048:
      idftsizeidx = IDFT_2048;
      break;

    case 3072:
      idftsizeidx = IDFT_3072;
      break;

    case 4096:
      idftsizeidx = IDFT_4096;
      break;

    default:
      LOG_I(PHY, "%s: unsupported ofdm symbol size \n", __FUNCTION__);
      assert(0);
    }

    idft(idftsizeidx,
         (int16_t *)&prs_chestF[rxAnt][0],
         (int16_t *)&ch_tmp[0],1);

    // rearrange impulse response
    memcpy((int16_t *)&prs_chestT[rxAnt][0], &ch_tmp[frame_params->ofdm_symbol_size], (frame_params->ofdm_symbol_size>>1)*sizeof(int32_t));
    memcpy((int16_t *)&prs_chestT[rxAnt][(frame_params->ofdm_symbol_size>>1)], &ch_tmp[0], (frame_params->ofdm_symbol_size>>1)*sizeof(int32_t));

    // peak estimator
    peak_estimator(&prs_chestT[rxAnt][0],
                   frame_params->ofdm_symbol_size,
                   &prs_meas[rxAnt]->dl_toa,
                   &ch_pwr);

    //prs measurements
    prs_meas[rxAnt]->dl_toa    -= (frame_params->ofdm_symbol_size>>1);
    prs_meas[rxAnt]->gNB_id     = gNB_id;
    prs_meas[rxAnt]->sfn        = proc->frame_rx;
    prs_meas[rxAnt]->slot       = proc->nr_slot_rx;
    prs_meas[rxAnt]->rxAnt_idx  = rxAnt;
    prs_meas[rxAnt]->dl_aoa     = 0;
    LOG_I(PHY, "[gNB %d][rsc %d][Rx %d][sfn %d][slot %d] DL PRS ToA ==> %d / %d samples, peak channel power %.1f dB, SNR %+2d dB\n", gNB_id, rsc_id, rxAnt, proc->frame_rx, proc->nr_slot_rx, prs_meas[rxAnt]->dl_toa, frame_params->ofdm_symbol_size, 10*log10(ch_pwr), prs_meas[rxAnt]->snr);

#ifdef DEBUG_PRS_CHEST
    sprintf(filename, "%s%i%s", "PRSpilot_", rxAnt, ".m");
    LOG_M(filename, "prs_loc", &mod_prs[0], prs_cfg->NumRB*(12/prs_cfg->CombSize),1,1);
    sprintf(filename, "%s%i%s", "rxSigF_", rxAnt, ".m");
    sprintf(varname, "%s%i", "rxF_", rxAnt);
    LOG_M(filename, varname, &rxdataF[rxAnt][0], prs_cfg->NumPRSSymbols*frame_params->ofdm_symbol_size,1,1);
    sprintf(filename, "%s%i%s", "prsChestF_", rxAnt, ".m");
    sprintf(varname, "%s%i", "prsChF_", rxAnt);
    LOG_M(filename, varname, &prs_chestF[rxAnt][0], frame_params->ofdm_symbol_size,1,1);
    sprintf(filename, "%s%i%s", "prsChestT_", rxAnt, ".m");
    sprintf(varname, "%s%i", "prsChT_", rxAnt);
    LOG_M(filename, varname, &prs_chestT[rxAnt][0], frame_params->ofdm_symbol_size,1,1);
#endif

    // T tracer dump
    T(T_UE_PHY_INPUT_SIGNAL, T_INT(gNB_id),
      T_INT(proc->frame_rx), T_INT(proc->nr_slot_rx),
      T_INT(rxAnt), T_BUFFER(&rxdataF[rxAnt][0], frame_params->samples_per_slot_wCP*sizeof(int32_t)));

    T(T_UE_PHY_DL_CHANNEL_ESTIMATE_FREQ, T_INT(gNB_id),
      T_INT(proc->frame_rx), T_INT(proc->nr_slot_rx),
      T_INT(rxAnt), T_BUFFER(&prs_chestF[rxAnt][0], frame_params->ofdm_symbol_size*sizeof(int32_t)));

    T(T_UE_PHY_DL_CHANNEL_ESTIMATE, T_INT(gNB_id),
      T_INT(proc->frame_rx), T_INT(proc->nr_slot_rx),
      T_INT(rxAnt), T_BUFFER(&prs_chestT[rxAnt][0], frame_params->ofdm_symbol_size*sizeof(int32_t)));
  }

  free(ch_tmp);
  return(0);
}


/* Generic function to find the peak of channel estimation buffer */
void peak_estimator(int32_t *buffer, int32_t buf_len, int32_t *peak_idx, int32_t *peak_val)
{
  int32_t max_val = 0, max_idx = 0, abs_val = 0;
  for(int k = 0; k < buf_len; k++)
  {
    abs_val = abs32(buffer[k]);
    if(abs_val > max_val)
    {
      max_val = abs_val;
      max_idx = k;
    }
  }
  *peak_val = max_val;
  *peak_idx = max_idx;
}

int nr_pbch_dmrs_correlation(PHY_VARS_NR_UE *ue,
                             UE_nr_rxtx_proc_t *proc,
                             uint8_t gNB_id,
                             unsigned char Ns,
                             unsigned char symbol,
                             int dmrss,
                             NR_UE_SSB *current_ssb)
{
  int pilot[200] __attribute__((aligned(16)));
  unsigned short k;
  unsigned int pilot_cnt;
  int16_t ch[2],*pil,*rxF;
  int symbol_offset;


  uint8_t nushift;
  uint8_t ssb_index=current_ssb->i_ssb;
  uint8_t n_hf=current_ssb->n_hf;
  int **rxdataF=ue->common_vars.common_vars_rx_data_per_thread[proc->thread_id].rxdataF;

  nushift =  ue->frame_parms.Nid_cell%4;
  ue->frame_parms.nushift = nushift;
  unsigned int  ssb_offset = ue->frame_parms.first_carrier_offset + ue->frame_parms.ssb_start_subcarrier;
  if (ssb_offset>= ue->frame_parms.ofdm_symbol_size) ssb_offset-=ue->frame_parms.ofdm_symbol_size;

  AssertFatal(dmrss >= 0 && dmrss < 3,
	      "symbol %d is illegal for PBCH DM-RS \n",
	      dmrss);

  symbol_offset = ue->frame_parms.ofdm_symbol_size*symbol;


  k = nushift;

#ifdef DEBUG_CH
  printf("PBCH DMRS Correlation : ThreadId %d, gNB_id %d , OFDM size %d, Ncp=%d, Ns=%d, k=%d symbol %d\n",proc->thread_id, gNB_id,ue->frame_parms.ofdm_symbol_size,
         ue->frame_parms.Ncp,Ns,k, symbol);
#endif

  // generate pilot
  nr_pbch_dmrs_rx(dmrss,ue->nr_gold_pbch[n_hf][ssb_index], &pilot[0]);

  for (int aarx=0; aarx<ue->frame_parms.nb_antennas_rx; aarx++) {

    int re_offset = ssb_offset;
    pil   = (int16_t *)&pilot[0];
    rxF   = (int16_t *)&rxdataF[aarx][(symbol_offset+k+re_offset)];

#ifdef DEBUG_CH
    printf("pbch ch est pilot addr %p RB_DL %d\n",&pilot[0], ue->frame_parms.N_RB_DL);
    printf("k %d, first_carrier %d\n",k,ue->frame_parms.first_carrier_offset);
    printf("rxF addr %p\n", rxF);
#endif
    //if ((ue->frame_parms.N_RB_DL&1)==0) {

    // Treat first 2 pilots specially (left edge)
    ch[0] = (int16_t)(((int32_t)pil[0]*rxF[0] - (int32_t)pil[1]*rxF[1])>>15);
    ch[1] = (int16_t)(((int32_t)pil[0]*rxF[1] + (int32_t)pil[1]*rxF[0])>>15);

    current_ssb->c_re += ch[0];
    current_ssb->c_im += ch[1];

#ifdef DEBUG_CH
    printf("ch 0 %d\n",((int32_t)pil[0]*rxF[0] - (int32_t)pil[1]*rxF[1]));
    printf("pilot 0 : rxF - > (%d,%d) addr %p  ch -> (%d,%d), pil -> (%d,%d) \n",rxF[0],rxF[1],&rxF[0],ch[0],ch[1],pil[0],pil[1]);
#endif

    pil += 2;
    re_offset = (re_offset+4) % ue->frame_parms.ofdm_symbol_size;
    rxF   = (int16_t *)&rxdataF[aarx][(symbol_offset+k+re_offset)];


    ch[0] = (int16_t)(((int32_t)pil[0]*rxF[0] - (int32_t)pil[1]*rxF[1])>>15);
    ch[1] = (int16_t)(((int32_t)pil[0]*rxF[1] + (int32_t)pil[1]*rxF[0])>>15);

    current_ssb->c_re += ch[0];
    current_ssb->c_im += ch[1];

#ifdef DEBUG_CH
    printf("pilot 1 : rxF - > (%d,%d) ch -> (%d,%d), pil -> (%d,%d) \n",rxF[0],rxF[1],ch[0],ch[1],pil[0],pil[1]);
#endif

    pil += 2;
    re_offset = (re_offset+4) % ue->frame_parms.ofdm_symbol_size;
    rxF   = (int16_t *)&rxdataF[aarx][(symbol_offset+k+re_offset)];

    current_ssb->c_re += ch[0];
    current_ssb->c_im += ch[1];

#ifdef DEBUG_CH
    printf("pilot 2 : rxF - > (%d,%d) ch -> (%d,%d), pil -> (%d,%d) \n",rxF[0],rxF[1],ch[0],ch[1],pil[0],pil[1]);
#endif

    pil += 2;
    re_offset = (re_offset+4) % ue->frame_parms.ofdm_symbol_size;
    rxF   = (int16_t *)&rxdataF[aarx][(symbol_offset+k+re_offset)];

    for (pilot_cnt=3; pilot_cnt<(3*20); pilot_cnt += 3) {

      //	if (pilot_cnt == 30)
      //	  rxF   = (int16_t *)&rxdataF[aarx][(symbol_offset+k)];

      // in 2nd symbol, skip middle  REs (48 with DMRS,  144 for SSS, and another 48 with DMRS) 
      if (dmrss == 1 && pilot_cnt == 12) {
	pilot_cnt=48;
	re_offset = (re_offset+144) % ue->frame_parms.ofdm_symbol_size;
	rxF   = (int16_t *)&rxdataF[aarx][(symbol_offset+k+re_offset)];
      }
      ch[0] = (int16_t)(((int32_t)pil[0]*rxF[0] - (int32_t)pil[1]*rxF[1])>>15);
      ch[1] = (int16_t)(((int32_t)pil[0]*rxF[1] + (int32_t)pil[1]*rxF[0])>>15);
      
      current_ssb->c_re += ch[0];
      current_ssb->c_im += ch[1];

#ifdef DEBUG_CH
      printf("pilot %u : rxF - > (%d,%d) ch -> (%d,%d), pil -> (%d,%d) \n",pilot_cnt,rxF[0],rxF[1],ch[0],ch[1],pil[0],pil[1]);
#endif

      pil += 2;
      re_offset = (re_offset+4) % ue->frame_parms.ofdm_symbol_size;
      rxF   = (int16_t *)&rxdataF[aarx][(symbol_offset+k+re_offset)];
        
  
      ch[0] = (int16_t)(((int32_t)pil[0]*rxF[0] - (int32_t)pil[1]*rxF[1])>>15);
      ch[1] = (int16_t)(((int32_t)pil[0]*rxF[1] + (int32_t)pil[1]*rxF[0])>>15);

      current_ssb->c_re += ch[0];
      current_ssb->c_im += ch[1];

#ifdef DEBUG_CH
      printf("pilot %u : rxF - > (%d,%d) ch -> (%d,%d), pil -> (%d,%d) \n",pilot_cnt+1,rxF[0],rxF[1],ch[0],ch[1],pil[0],pil[1]);
#endif
      pil += 2;
      re_offset = (re_offset+4) % ue->frame_parms.ofdm_symbol_size;
      rxF   = (int16_t *)&rxdataF[aarx][(symbol_offset+k+re_offset)];
        

      ch[0] = (int16_t)(((int32_t)pil[0]*rxF[0] - (int32_t)pil[1]*rxF[1])>>15);
      ch[1] = (int16_t)(((int32_t)pil[0]*rxF[1] + (int32_t)pil[1]*rxF[0])>>15);

      current_ssb->c_re += ch[0];
      current_ssb->c_im += ch[1];

#ifdef DEBUG_CH
      printf("pilot %u : rxF - > (%d,%d) ch -> (%d,%d), pil -> (%d,%d) \n",pilot_cnt+2,rxF[0],rxF[1],ch[0],ch[1],pil[0],pil[1]);
#endif

      pil += 2;
      re_offset = (re_offset+4) % ue->frame_parms.ofdm_symbol_size;
      rxF   = (int16_t *)&rxdataF[aarx][(symbol_offset+k+re_offset)];

    }


    //}

  }
  return(0);
}


int nr_pbch_channel_estimation(PHY_VARS_NR_UE *ue,
                               int estimateSz,
                               struct complex16 dl_ch_estimates [][estimateSz],
                               struct complex16 dl_ch_estimates_time [][ue->frame_parms.ofdm_symbol_size],
                               UE_nr_rxtx_proc_t *proc,
                               uint8_t gNB_id,
                               unsigned char Ns,
                               unsigned char symbol,
                               int dmrss,
                               uint8_t ssb_index,
                               uint8_t n_hf)
{
  int pilot[200] __attribute__((aligned(16)));
  unsigned short k;
  unsigned int pilot_cnt;
  int16_t *pil,*rxF,*dl_ch,*fl,*fm,*fr;
  int ch_offset,symbol_offset;
  //int slot_pbch;

  uint8_t nushift;
   int **rxdataF=ue->common_vars.common_vars_rx_data_per_thread[proc->thread_id].rxdataF;

  nushift =  ue->frame_parms.Nid_cell%4;
  ue->frame_parms.nushift = nushift;
  unsigned int  ssb_offset = ue->frame_parms.first_carrier_offset + ue->frame_parms.ssb_start_subcarrier;
  if (ssb_offset>= ue->frame_parms.ofdm_symbol_size) ssb_offset-=ue->frame_parms.ofdm_symbol_size;

  ch_offset     = ue->frame_parms.ofdm_symbol_size*symbol;

  AssertFatal(dmrss >= 0 && dmrss < 3,
	      "symbol %d is illegal for PBCH DM-RS \n",
	      dmrss);

  symbol_offset = ue->frame_parms.ofdm_symbol_size*symbol;


  k = nushift;

#ifdef DEBUG_CH
  printf("PBCH Channel Estimation : ThreadId %d, gNB_id %d ch_offset %d, OFDM size %d, Ncp=%d, Ns=%d, k=%d symbol %d\n",proc->thread_id, gNB_id,ch_offset,ue->frame_parms.ofdm_symbol_size,
         ue->frame_parms.Ncp,Ns,k, symbol);
#endif

  switch (k) {
  case 0:
    fl = filt16a_l0;
    fm = filt16a_m0;
    fr = filt16a_r0;
    break;

  case 1:
    fl = filt16a_l1;
    fm = filt16a_m1;
    fr = filt16a_r1;
    break;

  case 2:
    fl = filt16a_l2;
    fm = filt16a_m2;
    fr = filt16a_r2;
    break;

  case 3:
    fl = filt16a_l3;
    fm = filt16a_m3;
    fr = filt16a_r3;
    break;

  default:
    msg("pbch_channel_estimation: k=%d -> ERROR\n",k);
    return(-1);
    break;
  }

  idft_size_idx_t idftsizeidx;
  
  switch (ue->frame_parms.ofdm_symbol_size) {
  case 128:
    idftsizeidx = IDFT_128;
    break;
    
  case 256:
    idftsizeidx = IDFT_256;
    break;
    
  case 512:
    idftsizeidx = IDFT_512;
    break;
    
  case 1024:
    idftsizeidx = IDFT_1024;
    break;
    
  case 1536:
    idftsizeidx = IDFT_1536;
    break;
    
  case 2048:
    idftsizeidx = IDFT_2048;
    break;
    
  case 3072:
    idftsizeidx = IDFT_3072;
    break;
    
  case 4096:
    idftsizeidx = IDFT_4096;
    break;
    
  default:
    printf("unsupported ofdm symbol size \n");
    assert(0);
  }
  
  // generate pilot
  nr_pbch_dmrs_rx(dmrss,ue->nr_gold_pbch[n_hf][ssb_index], &pilot[0]);

  for (int aarx=0; aarx<ue->frame_parms.nb_antennas_rx; aarx++) {

    int re_offset = ssb_offset;
    pil   = (int16_t *)&pilot[0];
    rxF   = (int16_t *)&rxdataF[aarx][(symbol_offset+k+re_offset)];
    dl_ch = (int16_t *)&dl_ch_estimates[aarx][ch_offset];

    memset(dl_ch,0,sizeof(struct complex16)*(ue->frame_parms.ofdm_symbol_size));

#ifdef DEBUG_CH
    printf("pbch ch est pilot addr %p RB_DL %d\n",&pilot[0], ue->frame_parms.N_RB_DL);
    printf("k %d, first_carrier %d\n",k,ue->frame_parms.first_carrier_offset);
    printf("rxF addr %p\n", rxF);
    printf("dl_ch addr %p\n",dl_ch);
#endif

    // Treat first 2 pilots specially (left edge)
    int16_t ch[2];
    ch[0] = (int16_t)(((int32_t)pil[0]*rxF[0] - (int32_t)pil[1]*rxF[1])>>15);
    ch[1] = (int16_t)(((int32_t)pil[0]*rxF[1] + (int32_t)pil[1]*rxF[0])>>15);

#ifdef DEBUG_CH
    printf("ch 0 %d\n",((int32_t)pil[0]*rxF[0] - (int32_t)pil[1]*rxF[1]));
    printf("pilot 0 : rxF - > (%d,%d) addr %p  ch -> (%d,%d), pil -> (%d,%d) \n",rxF[0],rxF[1],&rxF[0],ch[0],ch[1],pil[0],pil[1]);
#endif
    multadd_real_vector_complex_scalar(fl,
				       ch,
				       dl_ch,
				       16);
    pil += 2;
    re_offset = (re_offset+4) % ue->frame_parms.ofdm_symbol_size;
    rxF   = (int16_t *)&rxdataF[aarx][(symbol_offset+k+re_offset)];

    //for (int i= 0; i<8; i++)
    //printf("dl_ch addr %p %d\n", dl_ch+i, *(dl_ch+i));

    ch[0] = (int16_t)(((int32_t)pil[0]*rxF[0] - (int32_t)pil[1]*rxF[1])>>15);
    ch[1] = (int16_t)(((int32_t)pil[0]*rxF[1] + (int32_t)pil[1]*rxF[0])>>15);


#ifdef DEBUG_CH
    printf("pilot 1 : rxF - > (%d,%d) ch -> (%d,%d), pil -> (%d,%d) \n",rxF[0],rxF[1],ch[0],ch[1],pil[0],pil[1]);
#endif
    multadd_real_vector_complex_scalar(fm,
				       ch,
				       dl_ch,
				       16);
    pil += 2;
    re_offset = (re_offset+4) % ue->frame_parms.ofdm_symbol_size;
    rxF   = (int16_t *)&rxdataF[aarx][(symbol_offset+k+re_offset)];

    ch[0] = (int16_t)(((int32_t)pil[0]*rxF[0] - (int32_t)pil[1]*rxF[1])>>15);
    ch[1] = (int16_t)(((int32_t)pil[0]*rxF[1] + (int32_t)pil[1]*rxF[0])>>15);

#ifdef DEBUG_CH
    printf("pilot 2 : rxF - > (%d,%d) ch -> (%d,%d), pil -> (%d,%d) \n",rxF[0],rxF[1],ch[0],ch[1],pil[0],pil[1]);
#endif

    multadd_real_vector_complex_scalar(fr,
				       ch,
				       dl_ch,
				       16);
    pil += 2;
    re_offset = (re_offset+4) % ue->frame_parms.ofdm_symbol_size;
    rxF   = (int16_t *)&rxdataF[aarx][(symbol_offset+k+re_offset)];
    dl_ch += 24;

    for (pilot_cnt=3; pilot_cnt<(3*20); pilot_cnt += 3) {

      //	if (pilot_cnt == 30)
      //	  rxF   = (int16_t *)&rxdataF[aarx][(symbol_offset+k)];

      // in 2nd symbol, skip middle  REs (48 with DMRS,  144 for SSS, and another 48 with DMRS) 
      if (dmrss == 1 && pilot_cnt == 12) {
        pilot_cnt=48;
        re_offset = (re_offset+144) % ue->frame_parms.ofdm_symbol_size;
        rxF   = (int16_t *)&rxdataF[aarx][(symbol_offset+k+re_offset)];
        dl_ch += 288;
      }
      ch[0] = (int16_t)(((int32_t)pil[0]*rxF[0] - (int32_t)pil[1]*rxF[1])>>15);
      ch[1] = (int16_t)(((int32_t)pil[0]*rxF[1] + (int32_t)pil[1]*rxF[0])>>15);

#ifdef DEBUG_CH
      printf("pilot %u : rxF - > (%d,%d) ch -> (%d,%d), pil -> (%d,%d) \n",pilot_cnt,rxF[0],rxF[1],ch[0],ch[1],pil[0],pil[1]);
#endif
      multadd_real_vector_complex_scalar(fl,
					 ch,
					 dl_ch,
					 16);

      //for (int i= 0; i<8; i++)
      //            printf("pilot_cnt %d dl_ch %d %d\n", pilot_cnt, dl_ch+i, *(dl_ch+i));

      pil += 2;
      re_offset = (re_offset+4) % ue->frame_parms.ofdm_symbol_size;
      rxF   = (int16_t *)&rxdataF[aarx][(symbol_offset+k+re_offset)];
        
  
      ch[0] = (int16_t)(((int32_t)pil[0]*rxF[0] - (int32_t)pil[1]*rxF[1])>>15);
      ch[1] = (int16_t)(((int32_t)pil[0]*rxF[1] + (int32_t)pil[1]*rxF[0])>>15);

#ifdef DEBUG_CH
      printf("pilot %u : rxF - > (%d,%d) ch -> (%d,%d), pil -> (%d,%d) \n",pilot_cnt+1,rxF[0],rxF[1],ch[0],ch[1],pil[0],pil[1]);
#endif
      multadd_real_vector_complex_scalar(fm,
					 ch,
					 dl_ch,
					 16);
      pil += 2;
      re_offset = (re_offset+4) % ue->frame_parms.ofdm_symbol_size;
      rxF   = (int16_t *)&rxdataF[aarx][(symbol_offset+k+re_offset)];
        

      ch[0] = (int16_t)(((int32_t)pil[0]*rxF[0] - (int32_t)pil[1]*rxF[1])>>15);
      ch[1] = (int16_t)(((int32_t)pil[0]*rxF[1] + (int32_t)pil[1]*rxF[0])>>15);

#ifdef DEBUG_CH
      printf("pilot %u : rxF - > (%d,%d) ch -> (%d,%d), pil -> (%d,%d) \n",pilot_cnt+2,rxF[0],rxF[1],ch[0],ch[1],pil[0],pil[1]);
#endif

      multadd_real_vector_complex_scalar(fr,
					 ch,
					 dl_ch,
					 16);
      
      pil += 2;
      re_offset = (re_offset+4) % ue->frame_parms.ofdm_symbol_size;
      rxF   = (int16_t *)&rxdataF[aarx][(symbol_offset+k+re_offset)];
      dl_ch += 24;

    }

<<<<<<< HEAD
    idft_size_idx_t idftsizeidx;

    switch (ue->frame_parms.ofdm_symbol_size) {
    case 128:
      idftsizeidx = IDFT_128;
      break;

    case 256:
      idftsizeidx = IDFT_256;
      break;

    case 512:
      idftsizeidx = IDFT_512;
      break;

    case 768:
      idftsizeidx = IDFT_768;
      break;

    case 1024:
      idftsizeidx = IDFT_1024;
      break;

    case 1536:
      idftsizeidx = IDFT_1536;
      break;

    case 2048:
      idftsizeidx = IDFT_2048;
      break;

    case 3072:
      idftsizeidx = IDFT_3072;
      break;

    case 4096:
      idftsizeidx = IDFT_4096;
      break;

    default:
      printf("unsupported ofdm symbol size \n");
      assert(0);
    }

=======
>>>>>>> d11350c0
    if( dmrss == 2) // update time statistics for last PBCH symbol
    {
      // do ifft of channel estimate
      LOG_D(PHY,"Channel Impulse Computation Slot %d Symbol %d ch_offset %d\n", Ns, symbol, ch_offset);
      idft(idftsizeidx,
	   (int16_t*) &dl_ch_estimates[aarx][ch_offset],
	   (int16_t*) dl_ch_estimates_time[aarx],
	   1);
    }
  }

  if (dmrss == 2)
    UEscopeCopy(ue, pbchDlChEstimateTime, (void*)dl_ch_estimates_time, sizeof(struct complex16), ue->frame_parms.nb_antennas_rx, idftsizeidx);

  return(0);
}

int nr_pdcch_channel_estimation(PHY_VARS_NR_UE *ue,
                                UE_nr_rxtx_proc_t *proc,
                                uint8_t gNB_id,
                                unsigned char Ns,
                                unsigned char symbol,
                                unsigned short scrambling_id,
                                unsigned short coreset_start_subcarrier,
                                unsigned short nb_rb_coreset,
                                int32_t pdcch_est_size,
                                int32_t pdcch_dl_ch_estimates[][pdcch_est_size])
{

  unsigned char aarx;
  unsigned short k;
  unsigned int pilot_cnt;
  int16_t ch[2],*pil,*rxF,*dl_ch,*fl,*fm,*fr;
  int ch_offset,symbol_offset;

  int **rxdataF=ue->common_vars.common_vars_rx_data_per_thread[proc->thread_id].rxdataF;

  ch_offset     = ue->frame_parms.ofdm_symbol_size*symbol;

  symbol_offset = ue->frame_parms.ofdm_symbol_size*symbol;


#ifdef DEBUG_PDCCH
  printf("PDCCH Channel Estimation : ThreadId %d, gNB_id %d ch_offset %d, OFDM size %d, Ncp=%d, Ns=%d, symbol %d\n",
         proc->thread_id, gNB_id,ch_offset,ue->frame_parms.ofdm_symbol_size,ue->frame_parms.Ncp,Ns,symbol);
#endif

  fl = filt16a_l1;
  fm = filt16a_m1;
  fr = filt16a_r1;

  // checking if re-initialization of scrambling IDs is needed (should be done here but scrambling ID for PDCCH is not taken from RRC)
  if (scrambling_id != ue->scramblingID_pdcch){
    ue->scramblingID_pdcch = scrambling_id;
    nr_gold_pdcch(ue,ue->scramblingID_pdcch);
  }

  // generate pilot
  int pilot[nb_rb_coreset * 3] __attribute__((aligned(16))); 
  nr_pdcch_dmrs_rx(ue,gNB_id,Ns,ue->nr_gold_pdcch[gNB_id][Ns][symbol], &pilot[0],2000,nb_rb_coreset);


  for (aarx=0; aarx<ue->frame_parms.nb_antennas_rx; aarx++) {

    k = coreset_start_subcarrier;
    pil   = (int16_t *)&pilot[0];
    rxF   = (int16_t *)&rxdataF[aarx][(symbol_offset+k+1)];
    dl_ch = (int16_t *)&pdcch_dl_ch_estimates[aarx][ch_offset];

    memset(dl_ch,0,4*(ue->frame_parms.ofdm_symbol_size));

#ifdef DEBUG_PDCCH
    printf("pdcch ch est pilot addr %p RB_DL %d\n",&pilot[0], ue->frame_parms.N_RB_DL);
    printf("k %d, first_carrier %d\n",k,ue->frame_parms.first_carrier_offset);
    printf("rxF addr %p\n", rxF);

    printf("dl_ch addr %p\n",dl_ch);
#endif
    //    if ((ue->frame_parms.N_RB_DL&1)==0) {
    // Treat first 2 pilots specially (left edge)
    ch[0] = (int16_t)(((int32_t)pil[0]*rxF[0] - (int32_t)pil[1]*rxF[1])>>15);
    ch[1] = (int16_t)(((int32_t)pil[0]*rxF[1] + (int32_t)pil[1]*rxF[0])>>15);
#ifdef DEBUG_PDCCH
    printf("ch 0 %d\n",((int32_t)pil[0]*rxF[0] - (int32_t)pil[1]*rxF[1]));
    printf("pilot 0 : rxF - > (%d,%d) addr %p  ch -> (%d,%d), pil -> (%d,%d) \n",rxF[0],rxF[1],&rxF[0],ch[0],ch[1],pil[0],pil[1]);
#endif
    multadd_real_vector_complex_scalar(fl,
				       ch,
				       dl_ch,
				       16);
    pil += 2;
    rxF += 8;
    k   += 4;

    if (k >= ue->frame_parms.ofdm_symbol_size) {
      k  -= ue->frame_parms.ofdm_symbol_size;
      rxF = (int16_t *)&rxdataF[aarx][(symbol_offset+k+1)];
    }

    ch[0] = (int16_t)(((int32_t)pil[0]*rxF[0] - (int32_t)pil[1]*rxF[1])>>15);
    ch[1] = (int16_t)(((int32_t)pil[0]*rxF[1] + (int32_t)pil[1]*rxF[0])>>15);
#ifdef DEBUG_PDCCH
    printf("pilot 1 : rxF - > (%d,%d) ch -> (%d,%d), pil -> (%d,%d) \n",rxF[0],rxF[1],ch[0],ch[1],pil[0],pil[1]);
#endif
    multadd_real_vector_complex_scalar(fm,
				       ch,
				       dl_ch,
				       16);
    pil += 2;
    rxF += 8;
    k   += 4;

    if (k >= ue->frame_parms.ofdm_symbol_size) {
      k  -= ue->frame_parms.ofdm_symbol_size;
      rxF = (int16_t *)&rxdataF[aarx][(symbol_offset+k+1)];
    }

    ch[0] = (int16_t)(((int32_t)pil[0]*rxF[0] - (int32_t)pil[1]*rxF[1])>>15);
    ch[1] = (int16_t)(((int32_t)pil[0]*rxF[1] + (int32_t)pil[1]*rxF[0])>>15);

#ifdef DEBUG_PDCCH
    printf("pilot 2 : rxF - > (%d,%d) ch -> (%d,%d), pil -> (%d,%d) \n",rxF[0],rxF[1],ch[0],ch[1],pil[0],pil[1]);
#endif

    multadd_real_vector_complex_scalar(fr,
				       ch,
				       dl_ch,
				       16);
#ifdef DEBUG_PDCCH
    for (int m =0; m<12; m++)
      printf("data :  dl_ch -> (%d,%d)\n",dl_ch[0+2*m],dl_ch[1+2*m]);
#endif
    dl_ch += 24;

    pil += 2;
    rxF += 8;
    k   += 4;

    for (pilot_cnt=3; pilot_cnt<(3*nb_rb_coreset); pilot_cnt += 3) {

      if (k >= ue->frame_parms.ofdm_symbol_size) {
        k  -= ue->frame_parms.ofdm_symbol_size;
        rxF = (int16_t *)&rxdataF[aarx][(symbol_offset+k+1)];
      }

      ch[0] = (int16_t)(((int32_t)pil[0]*rxF[0] - (int32_t)pil[1]*rxF[1])>>15);
      ch[1] = (int16_t)(((int32_t)pil[0]*rxF[1] + (int32_t)pil[1]*rxF[0])>>15);
#ifdef DEBUG_PDCCH
      printf("pilot %u : rxF - > (%d,%d) ch -> (%d,%d), pil -> (%d,%d) \n",pilot_cnt,rxF[0],rxF[1],ch[0],ch[1],pil[0],pil[1]);
#endif
      multadd_real_vector_complex_scalar(fl,
					 ch,
					 dl_ch,
					 16);

      //for (int i= 0; i<8; i++)
      //            printf("pilot_cnt %d dl_ch %d %d\n", pilot_cnt, dl_ch+i, *(dl_ch+i));

      pil += 2;
      rxF += 8;
      k   += 4;

      if (k >= ue->frame_parms.ofdm_symbol_size) {
        k  -= ue->frame_parms.ofdm_symbol_size;
        rxF = (int16_t *)&rxdataF[aarx][(symbol_offset+k+1)];
      }

      ch[0] = (int16_t)(((int32_t)pil[0]*rxF[0] - (int32_t)pil[1]*rxF[1])>>15);
      ch[1] = (int16_t)(((int32_t)pil[0]*rxF[1] + (int32_t)pil[1]*rxF[0])>>15);
#ifdef DEBUG_PDCCH
      printf("pilot %u : rxF - > (%d,%d) ch -> (%d,%d), pil -> (%d,%d) \n",pilot_cnt+1,rxF[0],rxF[1],ch[0],ch[1],pil[0],pil[1]);
#endif
      multadd_real_vector_complex_scalar(fm,
					 ch,
					 dl_ch,
					 16);
      pil += 2;
      rxF += 8;
      k   += 4;

      if (k >= ue->frame_parms.ofdm_symbol_size) {
        k  -= ue->frame_parms.ofdm_symbol_size;
        rxF = (int16_t *)&rxdataF[aarx][(symbol_offset+k+1)];
      }

      ch[0] = (int16_t)(((int32_t)pil[0]*rxF[0] - (int32_t)pil[1]*rxF[1])>>15);
      ch[1] = (int16_t)(((int32_t)pil[0]*rxF[1] + (int32_t)pil[1]*rxF[0])>>15);

#ifdef DEBUG_PDCCH
      printf("pilot %u : rxF - > (%d,%d) ch -> (%d,%d), pil -> (%d,%d) \n",pilot_cnt+2,rxF[0],rxF[1],ch[0],ch[1],pil[0],pil[1]);
#endif

      multadd_real_vector_complex_scalar(fr,
					 ch,
					 dl_ch,
					 16);
#ifdef DEBUG_PDCCH
    for (int m =0; m<12; m++)
      printf("data :  dl_ch -> (%d,%d)\n",dl_ch[0+2*m],dl_ch[1+2*m]);
#endif
      dl_ch += 24;

      pil += 2;
      rxF += 8;
      k   += 4;
    }


    //}

  }

  return(0);
}

int nr_pdsch_channel_estimation(PHY_VARS_NR_UE *ue,
                                UE_nr_rxtx_proc_t *proc,
                                uint8_t gNB_id,
                                bool is_SI,
                                unsigned char Ns,
                                unsigned short p,
                                unsigned char symbol,
                                unsigned char nscid,
                                unsigned short scrambling_id,
                                unsigned short BWPStart,
                                uint8_t config_type,
                                unsigned short bwp_start_subcarrier,
                                unsigned short nb_rb_pdsch)
{
  int pilot[3280] __attribute__((aligned(16)));
  unsigned char aarx;
  unsigned short k;
  unsigned int pilot_cnt;
  int16_t ch_l[2],ch_r[2],ch[2],*pil,*rxF,*dl_ch;
  int16_t *fl=NULL,*fm=NULL,*fr=NULL,*fml=NULL,*fmr=NULL,*fmm=NULL,*fdcl=NULL,*fdcr=NULL,*fdclh=NULL,*fdcrh=NULL, *frl=NULL, *frr=NULL;
  int ch_offset,symbol_offset;

  uint8_t nushift;
  int **dl_ch_estimates  =ue->pdsch_vars[proc->thread_id][gNB_id]->dl_ch_estimates;
  int **rxdataF=ue->common_vars.common_vars_rx_data_per_thread[proc->thread_id].rxdataF;

  ch_offset     = ue->frame_parms.ofdm_symbol_size*symbol;

  symbol_offset = ue->frame_parms.ofdm_symbol_size*symbol;

  k = bwp_start_subcarrier;
  int re_offset = k;

#ifdef DEBUG_CH
  printf("PDSCH Channel Estimation : ThreadId %d, gNB_id %d ch_offset %d, symbol_offset %d OFDM size %d, Ncp=%d, Ns=%d, k=%d symbol %d\n",proc->thread_id, gNB_id,ch_offset,symbol_offset,ue->frame_parms.ofdm_symbol_size,
         ue->frame_parms.Ncp,Ns,k, symbol);
#endif

  // generate pilot for gNB port number 1000+p
  uint16_t rb_offset = (bwp_start_subcarrier - ue->frame_parms.first_carrier_offset) / 12;
  if (is_SI) {
    rb_offset -= BWPStart;
  }
  int8_t delta = get_delta(p, config_type);

  // checking if re-initialization of scrambling IDs is needed
  if (scrambling_id != ue->scramblingID_dlsch[nscid]){
    ue->scramblingID_dlsch[nscid] = scrambling_id;
    nr_gold_pdsch(ue, nscid, scrambling_id);
  }

  nr_pdsch_dmrs_rx(ue, Ns, ue->nr_gold_pdsch[gNB_id][Ns][symbol][0], &pilot[0], 1000+p, 0, nb_rb_pdsch+rb_offset, config_type);

  if (config_type == NFAPI_NR_DMRS_TYPE1){
    nushift = (p>>1)&1;
    if (p<4) ue->frame_parms.nushift = nushift;
    switch (delta) {

    case 0://port 0,1
      fl = filt8_l0;//left interpolation Filter for DMRS config. 1
      fm = filt8_m0;//left middle interpolation Filter
      fr = filt8_r0;//right interpolation Filter
      fmm = filt8_mm0;;//middle middle interpolation Filter
      fml = filt8_m0;//left middle interpolation Filter
      fmr = filt8_mr0;//middle right interpolation Filter
      fdcl = filt8_dcl0;//left DC interpolation Filter (even RB)
      fdcr = filt8_dcr0;//right DC interpolation Filter (even RB)
      fdclh = filt8_dcl0_h;//left DC interpolation Filter (odd RB)
      fdcrh = filt8_dcr0_h;//right DC interpolation Filter (odd RB)
      frl = NULL;
      frr = NULL;
      break;

    case 1://port2,3
      fl = filt8_l1;
      fm = filt8_m1;
      fr = filt8_r1;
      fmm = filt8_mm1;
      fml = filt8_ml1;
      fmr = filt8_m1;
      fdcl = filt8_dcl1;
      fdcr = filt8_dcr1;
      fdclh = filt8_dcl1_h;
      fdcrh = filt8_dcr1_h;
      frl = NULL;
      frr = NULL;
      break;

    default:
      LOG_E(PHY,"pdsch_channel_estimation: nushift=%d -> ERROR\n",nushift);
      return -1;
      break;
    }
  } else {//NFAPI_NR_DMRS_TYPE2
    nushift = delta;
    if (p<6) ue->frame_parms.nushift = nushift;
    switch (delta) {
    case 0://port 0,1
      fl = filt8_l2;//left interpolation Filter should be fml
      fr = filt8_r2;//right interpolation Filter should be fmr
      fm = filt8_l2;
      fmm = filt8_r2;
      fml = filt8_ml2;
      fmr = filt8_mr2;
      frl = filt8_rl2;
      frr = filt8_rm2;
      fdcl = filt8_dcl1;
      fdcr = filt8_dcr1;
      fdclh = filt8_dcl1_h;
      fdcrh = filt8_dcr1_h;
      break;

    case 2://port2,3
      fl = filt8_l3;
      fm = filt8_m2;
      fr = filt8_r3;
      fmm = filt8_mm2;
      fml = filt8_l2;
      fmr = filt8_r2;
      frl = filt8_rl3;
      frr = filt8_rr3;
      fdcl = NULL;
      fdcr = NULL;
      fdclh = NULL;
      fdcrh = NULL;
      break;

    default:
      LOG_E(PHY,"pdsch_channel_estimation: nushift=%d -> ERROR\n",nushift);
      return -1;
      break;
    }
  }

  for (aarx=0; aarx<ue->frame_parms.nb_antennas_rx; aarx++) {
    pil   = (int16_t *)&pilot[rb_offset*((config_type == NFAPI_NR_DMRS_TYPE1) ? 6:4)];
    k     = k % ue->frame_parms.ofdm_symbol_size;
    re_offset = k;
    rxF   = (int16_t *)&rxdataF[aarx][(symbol_offset+re_offset+nushift)];
    dl_ch = (int16_t *)&dl_ch_estimates[p*ue->frame_parms.nb_antennas_rx+aarx][ch_offset];

    memset(dl_ch,0,4*(ue->frame_parms.ofdm_symbol_size));
#ifdef DEBUG_PDSCH
    printf("ch est pilot addr %p RB_DL %d\n",&pilot[0], ue->frame_parms.N_RB_DL);
    printf("k %d, first_carrier %d\n",k,ue->frame_parms.first_carrier_offset);
    printf("rxF addr %p p %d\n", rxF,p);
    printf("dl_ch addr %p nushift %d\n",dl_ch,nushift);
#endif
    if (config_type == NFAPI_NR_DMRS_TYPE1 && ue->prb_interpolation == 0) {

      // Treat first 2 pilots specially (left edge)
      ch[0] = (int16_t)(((int32_t)pil[0]*rxF[0] - (int32_t)pil[1]*rxF[1])>>15);
      ch[1] = (int16_t)(((int32_t)pil[0]*rxF[1] + (int32_t)pil[1]*rxF[0])>>15);
#ifdef DEBUG_PDSCH
      printf("ch 0 %d\n",((int32_t)pil[0]*rxF[0] - (int32_t)pil[1]*rxF[1]));
      printf("pilot 0 : rxF - > (%d,%d) addr %p  ch -> (%d,%d), pil -> (%d,%d) \n",rxF[0],rxF[1],&rxF[0],ch[0],ch[1],pil[0],pil[1]);
      printf("data 0 : rxF - > (%d,%d) addr %p  ch -> (%d,%d), pil -> (%d,%d) \n",rxF[2],rxF[3],&rxF[2],ch[0],ch[1],pil[0],pil[1]);
#endif
      multadd_real_vector_complex_scalar(fl,
                                         ch,
                                         dl_ch,
                                         8);
      pil += 2;
      re_offset = (re_offset+2) % ue->frame_parms.ofdm_symbol_size;
      rxF   = (int16_t *)&rxdataF[aarx][(symbol_offset+nushift+re_offset)];
      //for (int i= 0; i<8; i++)
      //printf("dl_ch addr %p %d\n", dl_ch+i, *(dl_ch+i));

      ch[0] = (int16_t)(((int32_t)pil[0]*rxF[0] - (int32_t)pil[1]*rxF[1])>>15);
      ch[1] = (int16_t)(((int32_t)pil[0]*rxF[1] + (int32_t)pil[1]*rxF[0])>>15);
#ifdef DEBUG_PDSCH
      printf("pilot 1 : rxF - > (%d,%d) ch -> (%d,%d), pil -> (%d,%d) \n",rxF[0],rxF[1],ch[0],ch[1],pil[0],pil[1]);
#endif
      multadd_real_vector_complex_scalar(fml,
                                         ch,
                                         dl_ch,
                                         8);
      pil += 2;
      re_offset = (re_offset+2) % ue->frame_parms.ofdm_symbol_size;
      rxF   = (int16_t *)&rxdataF[aarx][(symbol_offset+nushift+re_offset)];
      //printf("dl_ch addr %p\n",dl_ch);
      
      ch[0] = (int16_t)(((int32_t)pil[0]*rxF[0] - (int32_t)pil[1]*rxF[1])>>15);
      ch[1] = (int16_t)(((int32_t)pil[0]*rxF[1] + (int32_t)pil[1]*rxF[0])>>15);
#ifdef DEBUG_PDSCH
      printf("pilot 2 : rxF - > (%d,%d) ch -> (%d,%d), pil -> (%d,%d) \n",rxF[0],rxF[1],ch[0],ch[1],pil[0],pil[1]);
#endif
      multadd_real_vector_complex_scalar(fmm,
                                         ch,
                                         dl_ch,
                                         8);
                                         
      pil += 2;
      re_offset = (re_offset+2) % ue->frame_parms.ofdm_symbol_size;
      rxF   = (int16_t *)&rxdataF[aarx][(symbol_offset+nushift+re_offset)];
      dl_ch += 8;

      for (pilot_cnt=3; pilot_cnt<(6*nb_rb_pdsch-3); pilot_cnt += 2) {

        ch[0] = (int16_t)(((int32_t)pil[0]*rxF[0] - (int32_t)pil[1]*rxF[1])>>15);
        ch[1] = (int16_t)(((int32_t)pil[0]*rxF[1] + (int32_t)pil[1]*rxF[0])>>15);
#ifdef DEBUG_PDSCH
	printf("pilot %u : rxF - > (%d,%d) ch -> (%d,%d), pil -> (%d,%d) \n",pilot_cnt,rxF[0],rxF[1],ch[0],ch[1],pil[0],pil[1]);
#endif
        multadd_real_vector_complex_scalar(fm,
                                           ch,
                                           dl_ch,
                                           8);

        pil += 2;
        re_offset = (re_offset+2) % ue->frame_parms.ofdm_symbol_size;
        rxF   = (int16_t *)&rxdataF[aarx][(symbol_offset+nushift+re_offset)];
      
        ch[0] = (int16_t)(((int32_t)pil[0]*rxF[0] - (int32_t)pil[1]*rxF[1])>>15);
        ch[1] = (int16_t)(((int32_t)pil[0]*rxF[1] + (int32_t)pil[1]*rxF[0])>>15);
#ifdef DEBUG_PDSCH
	printf("pilot %u : rxF - > (%d,%d) ch -> (%d,%d), pil -> (%d,%d) \n",pilot_cnt+1,rxF[0],rxF[1],ch[0],ch[1],pil[0],pil[1]);
#endif
        multadd_real_vector_complex_scalar(fmm,
                                           ch,
                                           dl_ch,
                                           8);
        pil += 2;
        re_offset = (re_offset+2) % ue->frame_parms.ofdm_symbol_size;
        rxF   = (int16_t *)&rxdataF[aarx][(symbol_offset+nushift+re_offset)];
        dl_ch += 8;

      }
      
      // Treat first 2 pilots specially (right edge)
      ch[0] = (int16_t)(((int32_t)pil[0]*rxF[0] - (int32_t)pil[1]*rxF[1])>>15);
      ch[1] = (int16_t)(((int32_t)pil[0]*rxF[1] + (int32_t)pil[1]*rxF[0])>>15);
#ifdef DEBUG_PDSCH
      printf("pilot %u : rxF - > (%d,%d) ch -> (%d,%d), pil -> (%d,%d) \n",pilot_cnt,rxF[0],rxF[1],ch[0],ch[1],pil[0],pil[1]);
#endif
      multadd_real_vector_complex_scalar(fm,
                                         ch,
                                         dl_ch,
                                         8);
                                         
      //for (int i= 0; i<8; i++)
      //printf("dl_ch addr %p %d\n", dl_ch+i, *(dl_ch+i));

      pil += 2;
      re_offset = (re_offset+2) % ue->frame_parms.ofdm_symbol_size;
      rxF   = (int16_t *)&rxdataF[aarx][(symbol_offset+nushift+re_offset)];
             
      ch[0] = (int16_t)(((int32_t)pil[0]*rxF[0] - (int32_t)pil[1]*rxF[1])>>15);
      ch[1] = (int16_t)(((int32_t)pil[0]*rxF[1] + (int32_t)pil[1]*rxF[0])>>15);
#ifdef DEBUG_PDSCH
      printf("ch 0 %d\n",((int32_t)pil[0]*rxF[0] - (int32_t)pil[1]*rxF[1]));
      printf("pilot %u: rxF - > (%d,%d) addr %p  ch -> (%d,%d), pil -> (%d,%d) \n",pilot_cnt+1,rxF[0],rxF[1],&rxF[0],ch[0],ch[1],pil[0],pil[1]);
#endif
      multadd_real_vector_complex_scalar(fmr,
                                         ch,
                                         dl_ch,
                                         8);
                                         
      pil += 2;
      re_offset = (re_offset+2) % ue->frame_parms.ofdm_symbol_size;
      rxF   = (int16_t *)&rxdataF[aarx][(symbol_offset+nushift+re_offset)];
      dl_ch += 8;
      
      ch[0] = (int16_t)(((int32_t)pil[0]*rxF[0] - (int32_t)pil[1]*rxF[1])>>15);
      ch[1] = (int16_t)(((int32_t)pil[0]*rxF[1] + (int32_t)pil[1]*rxF[0])>>15);
#ifdef DEBUG_PDSCH
      printf("pilot %u: rxF - > (%d,%d) ch -> (%d,%d), pil -> (%d,%d) \n",pilot_cnt+2,rxF[0],rxF[1],ch[0],ch[1],pil[0],pil[1]);
#endif
      multadd_real_vector_complex_scalar(fr,
                                         ch,
                                         dl_ch,
                                         8);
    
      // check if PRB crosses DC and improve estimates around DC
      if ((bwp_start_subcarrier < ue->frame_parms.ofdm_symbol_size) && (bwp_start_subcarrier+nb_rb_pdsch*12 >= ue->frame_parms.ofdm_symbol_size)) {
        dl_ch = (int16_t *)&dl_ch_estimates[aarx][ch_offset];
        uint16_t idxDC = 2*(ue->frame_parms.ofdm_symbol_size - bwp_start_subcarrier);
        uint16_t idxPil = idxDC/2;
        re_offset = k;
        pil = (int16_t *)&pilot[rb_offset*((config_type == NFAPI_NR_DMRS_TYPE1) ? 6:4)];
        pil += (idxPil-2);
        dl_ch += (idxDC-4);
        dl_ch = memset(dl_ch, 0, sizeof(int16_t)*10);
        re_offset = (re_offset+idxDC/2-2) % ue->frame_parms.ofdm_symbol_size;
        rxF   = (int16_t *)&rxdataF[aarx][(symbol_offset+nushift+re_offset)];
        ch[0] = (int16_t)(((int32_t)pil[0]*rxF[0] - (int32_t)pil[1]*rxF[1])>>15);
        ch[1] = (int16_t)(((int32_t)pil[0]*rxF[1] + (int32_t)pil[1]*rxF[0])>>15);
          
        // for proper allignment of SIMD vectors
        if((ue->frame_parms.N_RB_DL&1) == 0) {
              
          multadd_real_vector_complex_scalar(fdcl,
                     ch,
                     dl_ch-4,
                     8);
              
          pil += 4;
          re_offset = (re_offset+4) % ue->frame_parms.ofdm_symbol_size;
          rxF   = (int16_t *)&rxdataF[aarx][(symbol_offset+nushift+re_offset)];
          ch[0] = (int16_t)(((int32_t)pil[0]*rxF[0] - (int32_t)pil[1]*rxF[1])>>15);
          ch[1] = (int16_t)(((int32_t)pil[0]*rxF[1] + (int32_t)pil[1]*rxF[0])>>15);
              
          multadd_real_vector_complex_scalar(fdcr,
                     ch,
                     dl_ch-4,
                     8);
        } else {

          multadd_real_vector_complex_scalar(fdclh,
                     ch,
                     dl_ch,
                     8);
              
          pil += 4;
          re_offset = (re_offset+4) % ue->frame_parms.ofdm_symbol_size;
          rxF   = (int16_t *)&rxdataF[aarx][(symbol_offset+nushift+re_offset)];
          ch[0] = (int16_t)(((int32_t)pil[0]*rxF[0] - (int32_t)pil[1]*rxF[1])>>15);
          ch[1] = (int16_t)(((int32_t)pil[0]*rxF[1] + (int32_t)pil[1]*rxF[0])>>15);
              
          multadd_real_vector_complex_scalar(fdcrh,
                     ch,
                     dl_ch,
                     8);
        }
      }
    } else if (config_type == NFAPI_NR_DMRS_TYPE2 && ue->prb_interpolation == 0){ //pdsch_dmrs_type2  |dmrs_r,dmrs_l,0,0,0,0,dmrs_r,dmrs_l,0,0,0,0|

      // Treat first 4 pilots specially (left edge)
      ch_l[0] = (int16_t)(((int32_t)pil[0]*rxF[0] - (int32_t)pil[1]*rxF[1])>>15);
      ch_l[1] = (int16_t)(((int32_t)pil[0]*rxF[1] + (int32_t)pil[1]*rxF[0])>>15);

#ifdef DEBUG_PDSCH
      printf("ch 0 %d\n",((int32_t)pil[0]*rxF[0] - (int32_t)pil[1]*rxF[1]));
      printf("pilot 0 : rxF - > (%d,%d) addr %p  ch -> (%d,%d), pil -> (%d,%d) \n",rxF[0],rxF[1],&rxF[0],ch_l[0],ch_l[1],pil[0],pil[1]);
#endif

      pil += 2;
      re_offset = (re_offset+1) % ue->frame_parms.ofdm_symbol_size;
      rxF   = (int16_t *)&rxdataF[aarx][(symbol_offset+nushift+re_offset)];
      ch_r[0] = (int16_t)(((int32_t)pil[0]*rxF[0] - (int32_t)pil[1]*rxF[1])>>15);
      ch_r[1] = (int16_t)(((int32_t)pil[0]*rxF[1] + (int32_t)pil[1]*rxF[0])>>15);

      ch[0] = (ch_l[0]+ch_r[0])>>1;
      ch[1] = (ch_l[1]+ch_r[1])>>1;

      dl_ch[(0+2*nushift)] = ch[0];
      dl_ch[(1+2*nushift)] = ch[1];
      dl_ch[2+2*nushift] = ch[0];
      dl_ch[3+2*nushift] = ch[1];

      multadd_real_vector_complex_scalar(fl,
                                         ch,
                                         dl_ch,
                                         8);

      pil += 2;
      re_offset = (re_offset+5) % ue->frame_parms.ofdm_symbol_size;
      rxF   = (int16_t *)&rxdataF[aarx][(symbol_offset+nushift+re_offset)];
      ch_l[0] = (int16_t)(((int32_t)pil[0]*rxF[0] - (int32_t)pil[1]*rxF[1])>>15);
      ch_l[1] = (int16_t)(((int32_t)pil[0]*rxF[1] + (int32_t)pil[1]*rxF[0])>>15);

      pil += 2;
      re_offset = (re_offset+1) % ue->frame_parms.ofdm_symbol_size;
      rxF   = (int16_t *)&rxdataF[aarx][(symbol_offset+nushift+re_offset)];
      ch_r[0] = (int16_t)(((int32_t)pil[0]*rxF[0] - (int32_t)pil[1]*rxF[1])>>15);
      ch_r[1] = (int16_t)(((int32_t)pil[0]*rxF[1] + (int32_t)pil[1]*rxF[0])>>15);

      ch[0] = (ch_l[0]+ch_r[0])>>1;
      ch[1] = (ch_l[1]+ch_r[1])>>1;

      multadd_real_vector_complex_scalar(fr,
                                         ch,
                                         dl_ch,
                                         8);

      dl_ch += 12;
      dl_ch[0+2*nushift] = ch[0];
      dl_ch[1+2*nushift] = ch[1];
      dl_ch[2+2*nushift] = ch[0];
      dl_ch[3+2*nushift] = ch[1];
      dl_ch += 4;

      for (pilot_cnt=4; pilot_cnt<4*nb_rb_pdsch; pilot_cnt += 4) {

        multadd_real_vector_complex_scalar(fml,
                                           ch,
                                           dl_ch,
                                           8);
        pil += 2;
        re_offset = (re_offset+5) % ue->frame_parms.ofdm_symbol_size;
        rxF   = (int16_t *)&rxdataF[aarx][(symbol_offset+nushift+re_offset)];
        ch_l[0] = (int16_t)(((int32_t)pil[0]*rxF[0] - (int32_t)pil[1]*rxF[1])>>15);
        ch_l[1] = (int16_t)(((int32_t)pil[0]*rxF[1] + (int32_t)pil[1]*rxF[0])>>15);

#ifdef DEBUG_PDSCH
        printf("pilot %u : rxF - > (%d,%d) ch -> (%d,%d), pil -> (%d,%d) \n",pilot_cnt,rxF[0],rxF[1],ch_l[0],ch_l[1],pil[0],pil[1]);
#endif

        pil += 2;
        re_offset = (re_offset+1) % ue->frame_parms.ofdm_symbol_size;
        rxF   = (int16_t *)&rxdataF[aarx][(symbol_offset+nushift+re_offset)];
        ch_r[0] = (int16_t)(((int32_t)pil[0]*rxF[0] - (int32_t)pil[1]*rxF[1])>>15);
        ch_r[1] = (int16_t)(((int32_t)pil[0]*rxF[1] + (int32_t)pil[1]*rxF[0])>>15);

        ch[0] = (ch_l[0]+ch_r[0])>>1;
        ch[1] = (ch_l[1]+ch_r[1])>>1;

#ifdef DEBUG_PDSCH
        printf("pilot %u : rxF - > (%d,%d) ch -> (%d,%d), pil -> (%d,%d) \n",pilot_cnt+1,rxF[0],rxF[1],ch_r[0],ch_r[1],pil[0],pil[1]);
#endif

        multadd_real_vector_complex_scalar(fmr,
                                           ch,
                                           dl_ch,
                                           8);

        dl_ch += 8;
        dl_ch[0+2*nushift] = ch[0];
        dl_ch[1+2*nushift] = ch[1];
        dl_ch[2+2*nushift] = ch[0];
        dl_ch[3+2*nushift] = ch[1];

        multadd_real_vector_complex_scalar(fm,
                                           ch,
                                           dl_ch,
                                           8);

        pil += 2;
        re_offset = (re_offset+5) % ue->frame_parms.ofdm_symbol_size;
        rxF   = (int16_t *)&rxdataF[aarx][(symbol_offset+nushift+re_offset)];
        ch_l[0] = (int16_t)(((int32_t)pil[0]*rxF[0] - (int32_t)pil[1]*rxF[1])>>15);
        ch_l[1] = (int16_t)(((int32_t)pil[0]*rxF[1] + (int32_t)pil[1]*rxF[0])>>15);

        pil += 2;
        re_offset = (re_offset+1) % ue->frame_parms.ofdm_symbol_size;
        rxF   = (int16_t *)&rxdataF[aarx][(symbol_offset+nushift+re_offset)];
        ch_r[0] = (int16_t)(((int32_t)pil[0]*rxF[0] - (int32_t)pil[1]*rxF[1])>>15);
        ch_r[1] = (int16_t)(((int32_t)pil[0]*rxF[1] + (int32_t)pil[1]*rxF[0])>>15);

#ifdef DEBUG_PDSCH
        printf("pilot %u : rxF - > (%d,%d) ch -> (%d,%d), pil -> (%d,%d) \n",pilot_cnt+1,rxF[0],rxF[1],ch_r[0],ch_r[1],pil[0],pil[1]);
#endif

        ch[0] = (ch_l[0]+ch_r[0])>>1;
        ch[1] = (ch_l[1]+ch_r[1])>>1;

        multadd_real_vector_complex_scalar(fmm,
                                           ch,
                                           dl_ch,
                                           8);

        dl_ch += 12;
        dl_ch[0+2*nushift] = ch[0];
        dl_ch[1+2*nushift] = ch[1];
        dl_ch[2+2*nushift] = ch[0];
        dl_ch[3+2*nushift] = ch[1];
        dl_ch += 4;
      }

      // Treat last 2 pilots specially (right edge)
      // dl_ch-2+nushift<<1
      multadd_real_vector_complex_scalar(frl,
                                         dl_ch-2+2*nushift,
                                         dl_ch,
                                         8);

      multadd_real_vector_complex_scalar(frr,
                                         dl_ch-14+2*nushift,/*14*/
                                         dl_ch,
                                         8);

      // check if PRB crosses DC and improve estimates around DC
      if ((bwp_start_subcarrier < ue->frame_parms.ofdm_symbol_size) && (bwp_start_subcarrier+nb_rb_pdsch*12 >= ue->frame_parms.ofdm_symbol_size) && (p<2)) {

        dl_ch = (int16_t *)&dl_ch_estimates[p*ue->frame_parms.nb_antennas_rx+aarx][ch_offset];
        uint16_t idxDC = 2*(ue->frame_parms.ofdm_symbol_size - bwp_start_subcarrier);
        dl_ch += (idxDC-8);
        dl_ch = memset(dl_ch, 0, sizeof(int16_t)*20);

        dl_ch -= 2;

        ch_r[0] = dl_ch[0];
        ch_r[1]= dl_ch[1] ;
        dl_ch += 22;
        ch_l[0] = dl_ch[0];
        ch_l[1]= dl_ch[1] ;

        // for proper allignment of SIMD vectors
        if((ue->frame_parms.N_RB_DL&1) == 0) {
          dl_ch -= 20;
          //Interpolate fdcrl1 with ch_r
          multadd_real_vector_complex_scalar(filt8_dcrl1,
                                             ch_r,
                                             dl_ch,
                                             8);
          //Interpolate fdclh1 with ch_l
          multadd_real_vector_complex_scalar(filt8_dclh1,
                                             ch_l,
                                             dl_ch,
                                             8);
          dl_ch += 16;
          //Interpolate fdcrh1 with ch_r
          multadd_real_vector_complex_scalar(filt8_dcrh1,
                                             ch_r,
                                             dl_ch,
                                             8);
          //Interpolate fdcll1 with ch_l
          multadd_real_vector_complex_scalar(filt8_dcll1,
                                             ch_l,
                                             dl_ch,
                                             8);
        } else {
          dl_ch -= 28;
          //Interpolate fdcrl1 with ch_r
          multadd_real_vector_complex_scalar(filt8_dcrl2,
                                             ch_r,
                                             dl_ch,
                                             8);
          //Interpolate fdclh1 with ch_l
          multadd_real_vector_complex_scalar(filt8_dclh2,
                                             ch_l,
                                             dl_ch,
                                             8);
          dl_ch += 16;
          //Interpolate fdcrh1 with ch_r
          multadd_real_vector_complex_scalar(filt8_dcrh2,
                                             ch_r,
                                             dl_ch,
                                             8);
          //Interpolate fdcll1 with ch_l
          multadd_real_vector_complex_scalar(filt8_dcll2,
                                             ch_l,
                                             dl_ch,
                                             8);
        }
      }
    }
    else if (config_type == NFAPI_NR_DMRS_TYPE1) { // this is case without frequency-domain linear interpolation, just take average of LS channel estimates of 6 DMRS REs and use a common value for the whole PRB
      int32_t ch_0, ch_1;
      
      ch_0 = ((int32_t)pil[0]*rxF[0] - (int32_t)pil[1]*rxF[1])>>15;
      ch_1 = ((int32_t)pil[0]*rxF[1] + (int32_t)pil[1]*rxF[0])>>15;

      pil += 2;
      re_offset = (re_offset+2) % ue->frame_parms.ofdm_symbol_size;
      rxF   = (int16_t *)&rxdataF[aarx][(symbol_offset+nushift+re_offset)];

      ch_0 += ((int32_t)pil[0]*rxF[0] - (int32_t)pil[1]*rxF[1])>>15;
      ch_1 += ((int32_t)pil[0]*rxF[1] + (int32_t)pil[1]*rxF[0])>>15;

      pil += 2;
      re_offset = (re_offset+2) % ue->frame_parms.ofdm_symbol_size;
      rxF   = (int16_t *)&rxdataF[aarx][(symbol_offset+nushift+re_offset)];

      ch_0 += ((int32_t)pil[0]*rxF[0] - (int32_t)pil[1]*rxF[1])>>15;
      ch_1 += ((int32_t)pil[0]*rxF[1] + (int32_t)pil[1]*rxF[0])>>15;

      pil += 2;
      re_offset = (re_offset+2) % ue->frame_parms.ofdm_symbol_size;
      rxF   = (int16_t *)&rxdataF[aarx][(symbol_offset+nushift+re_offset)];

      ch_0 += ((int32_t)pil[0]*rxF[0] - (int32_t)pil[1]*rxF[1])>>15;
      ch_1 += ((int32_t)pil[0]*rxF[1] + (int32_t)pil[1]*rxF[0])>>15;

      pil += 2;
      re_offset = (re_offset+2) % ue->frame_parms.ofdm_symbol_size;
      rxF   = (int16_t *)&rxdataF[aarx][(symbol_offset+nushift+re_offset)];

      ch_0 += ((int32_t)pil[0]*rxF[0] - (int32_t)pil[1]*rxF[1])>>15;
      ch_1 += ((int32_t)pil[0]*rxF[1] + (int32_t)pil[1]*rxF[0])>>15;

      pil += 2;
      re_offset = (re_offset+2) % ue->frame_parms.ofdm_symbol_size;
      rxF   = (int16_t *)&rxdataF[aarx][(symbol_offset+nushift+re_offset)];

      ch_0 += ((int32_t)pil[0]*rxF[0] - (int32_t)pil[1]*rxF[1])>>15;
      ch_1 += ((int32_t)pil[0]*rxF[1] + (int32_t)pil[1]*rxF[0])>>15;

      pil += 2;
      re_offset = (re_offset+2) % ue->frame_parms.ofdm_symbol_size;
      rxF   = (int16_t *)&rxdataF[aarx][(symbol_offset+nushift+re_offset)];

      ch[0] = ch_0 / 6;
      ch[1] = ch_1 / 6;

      multadd_real_vector_complex_scalar(filt8_avlip0,
                                         ch,
                                         dl_ch,
                                         8);

      dl_ch += 16;
      multadd_real_vector_complex_scalar(filt8_avlip1,
                                         ch,
                                         dl_ch,
                                         8);

      dl_ch += 16;
      multadd_real_vector_complex_scalar(filt8_avlip2,
                                         ch,
                                         dl_ch,
                                         8);
      dl_ch -= 24;

      for (pilot_cnt=6; pilot_cnt<6*(nb_rb_pdsch-1); pilot_cnt += 6) {

        ch_0 = ((int32_t)pil[0]*rxF[0] - (int32_t)pil[1]*rxF[1])>>15;
        ch_1 = ((int32_t)pil[0]*rxF[1] + (int32_t)pil[1]*rxF[0])>>15;

        pil += 2;
        re_offset = (re_offset+2) % ue->frame_parms.ofdm_symbol_size;
        rxF   = (int16_t *)&rxdataF[aarx][(symbol_offset+nushift+re_offset)];

        ch_0 += ((int32_t)pil[0]*rxF[0] - (int32_t)pil[1]*rxF[1])>>15;
        ch_1 += ((int32_t)pil[0]*rxF[1] + (int32_t)pil[1]*rxF[0])>>15;

        pil += 2;
        re_offset = (re_offset+2) % ue->frame_parms.ofdm_symbol_size;
        rxF   = (int16_t *)&rxdataF[aarx][(symbol_offset+nushift+re_offset)];

        ch_0 += ((int32_t)pil[0]*rxF[0] - (int32_t)pil[1]*rxF[1])>>15;
        ch_1 += ((int32_t)pil[0]*rxF[1] + (int32_t)pil[1]*rxF[0])>>15;

        pil += 2;
        re_offset = (re_offset+2) % ue->frame_parms.ofdm_symbol_size;
        rxF   = (int16_t *)&rxdataF[aarx][(symbol_offset+nushift+re_offset)];

        ch_0 += ((int32_t)pil[0]*rxF[0] - (int32_t)pil[1]*rxF[1])>>15;
        ch_1 += ((int32_t)pil[0]*rxF[1] + (int32_t)pil[1]*rxF[0])>>15;

        pil += 2;
        re_offset = (re_offset+2) % ue->frame_parms.ofdm_symbol_size;
        rxF   = (int16_t *)&rxdataF[aarx][(symbol_offset+nushift+re_offset)];

        ch_0 += ((int32_t)pil[0]*rxF[0] - (int32_t)pil[1]*rxF[1])>>15;
        ch_1 += ((int32_t)pil[0]*rxF[1] + (int32_t)pil[1]*rxF[0])>>15;

        pil += 2;
        re_offset = (re_offset+2) % ue->frame_parms.ofdm_symbol_size;
        rxF   = (int16_t *)&rxdataF[aarx][(symbol_offset+nushift+re_offset)];

        ch_0 += ((int32_t)pil[0]*rxF[0] - (int32_t)pil[1]*rxF[1])>>15;
        ch_1 += ((int32_t)pil[0]*rxF[1] + (int32_t)pil[1]*rxF[0])>>15;

        pil += 2;
        re_offset = (re_offset+2) % ue->frame_parms.ofdm_symbol_size;
        rxF   = (int16_t *)&rxdataF[aarx][(symbol_offset+nushift+re_offset)];

        ch[0] = ch_0 / 6;
        ch[1] = ch_1 / 6;
        dl_ch[6] += (ch[0] * 1365)>>15; // 1/12*16384
        dl_ch[7] += (ch[1] * 1365)>>15; // 1/12*16384

        dl_ch += 8;
        multadd_real_vector_complex_scalar(filt8_avlip3,
                                           ch,
                                           dl_ch,
                                           8);

        dl_ch += 16;
        multadd_real_vector_complex_scalar(filt8_avlip4,
                                           ch,
                                           dl_ch,
                                           8);

        dl_ch += 16;
        multadd_real_vector_complex_scalar(filt8_avlip5,
                                           ch,
                                           dl_ch,
                                           8);
        dl_ch -= 16;
      }
      ch_0 = ((int32_t)pil[0]*rxF[0] - (int32_t)pil[1]*rxF[1])>>15;
      ch_1 = ((int32_t)pil[0]*rxF[1] + (int32_t)pil[1]*rxF[0])>>15;

      pil += 2;
      re_offset = (re_offset+2) % ue->frame_parms.ofdm_symbol_size;
      rxF   = (int16_t *)&rxdataF[aarx][(symbol_offset+nushift+re_offset)];

      ch_0 += ((int32_t)pil[0]*rxF[0] - (int32_t)pil[1]*rxF[1])>>15;
      ch_1 += ((int32_t)pil[0]*rxF[1] + (int32_t)pil[1]*rxF[0])>>15;

      pil += 2;
      re_offset = (re_offset+2) % ue->frame_parms.ofdm_symbol_size;
      rxF   = (int16_t *)&rxdataF[aarx][(symbol_offset+nushift+re_offset)];

      ch_0 += ((int32_t)pil[0]*rxF[0] - (int32_t)pil[1]*rxF[1])>>15;
      ch_1 += ((int32_t)pil[0]*rxF[1] + (int32_t)pil[1]*rxF[0])>>15;

      pil += 2;
      re_offset = (re_offset+2) % ue->frame_parms.ofdm_symbol_size;
      rxF   = (int16_t *)&rxdataF[aarx][(symbol_offset+nushift+re_offset)];

      ch_0 += ((int32_t)pil[0]*rxF[0] - (int32_t)pil[1]*rxF[1])>>15;
      ch_1 += ((int32_t)pil[0]*rxF[1] + (int32_t)pil[1]*rxF[0])>>15;

      pil += 2;
      re_offset = (re_offset+2) % ue->frame_parms.ofdm_symbol_size;
      rxF   = (int16_t *)&rxdataF[aarx][(symbol_offset+nushift+re_offset)];

      ch_0 += ((int32_t)pil[0]*rxF[0] - (int32_t)pil[1]*rxF[1])>>15;
      ch_1 += ((int32_t)pil[0]*rxF[1] + (int32_t)pil[1]*rxF[0])>>15;

      pil += 2;
      re_offset = (re_offset+2) % ue->frame_parms.ofdm_symbol_size;
      rxF   = (int16_t *)&rxdataF[aarx][(symbol_offset+nushift+re_offset)];

      ch_0 += ((int32_t)pil[0]*rxF[0] - (int32_t)pil[1]*rxF[1])>>15;
      ch_1 += ((int32_t)pil[0]*rxF[1] + (int32_t)pil[1]*rxF[0])>>15;

      pil += 2;
      re_offset = (re_offset+2) % ue->frame_parms.ofdm_symbol_size;
      rxF   = (int16_t *)&rxdataF[aarx][(symbol_offset+nushift+re_offset)];

      ch[0] = ch_0 / 6;
      ch[1] = ch_1 / 6;

      dl_ch[6] += (ch[0] * 1365)>>15; // 1/12*16384
      dl_ch[7] += (ch[1] * 1365)>>15; // 1/12*16384

      dl_ch += 8;
      multadd_real_vector_complex_scalar(filt8_avlip3,
                                         ch,
                                         dl_ch,
                                         8);

      dl_ch += 16;
      multadd_real_vector_complex_scalar(filt8_avlip6,
                                         ch,
                                         dl_ch,
                                         8);
    }
    else  { // this is case without frequency-domain linear interpolation, just take average of LS channel estimates of 4 DMRS REs and use a common value for the whole PRB
      int32_t ch_0, ch_1;

      ch_0 = ((int32_t)pil[0]*rxF[0] - (int32_t)pil[1]*rxF[1])>>15;
      ch_1 = ((int32_t)pil[0]*rxF[1] + (int32_t)pil[1]*rxF[0])>>15;

      pil += 2;
      re_offset = (re_offset+1) % ue->frame_parms.ofdm_symbol_size;
      rxF   = (int16_t *)&rxdataF[aarx][(symbol_offset+nushift+re_offset)];

      ch_0 += ((int32_t)pil[0]*rxF[0] - (int32_t)pil[1]*rxF[1])>>15;
      ch_1 += ((int32_t)pil[0]*rxF[1] + (int32_t)pil[1]*rxF[0])>>15;

      pil += 2;
      re_offset = (re_offset+5) % ue->frame_parms.ofdm_symbol_size;
      rxF   = (int16_t *)&rxdataF[aarx][(symbol_offset+nushift+re_offset)];

      ch_0 += ((int32_t)pil[0]*rxF[0] - (int32_t)pil[1]*rxF[1])>>15;
      ch_1 += ((int32_t)pil[0]*rxF[1] + (int32_t)pil[1]*rxF[0])>>15;

      pil += 2;
      re_offset = (re_offset+1) % ue->frame_parms.ofdm_symbol_size;
      rxF   = (int16_t *)&rxdataF[aarx][(symbol_offset+nushift+re_offset)];

      ch_0 += ((int32_t)pil[0]*rxF[0] - (int32_t)pil[1]*rxF[1])>>15;
      ch_1 += ((int32_t)pil[0]*rxF[1] + (int32_t)pil[1]*rxF[0])>>15;

      pil += 2;
      re_offset = (re_offset+5) % ue->frame_parms.ofdm_symbol_size;
      rxF   = (int16_t *)&rxdataF[aarx][(symbol_offset+nushift+re_offset)];

      ch[0] = ch_0 / 4;
      ch[1] = ch_1 / 4;

      multadd_real_vector_complex_scalar(filt8_avlip0,
                                         ch,
                                         dl_ch,
                                         8);

      dl_ch += 16;
      multadd_real_vector_complex_scalar(filt8_avlip1,
                                         ch,
                                         dl_ch,
                                         8);

      dl_ch += 16;
      multadd_real_vector_complex_scalar(filt8_avlip2,
                                         ch,
                                         dl_ch,
                                         8);
      dl_ch -= 24;

      for (pilot_cnt=4; pilot_cnt<4*(nb_rb_pdsch-1); pilot_cnt += 4) {
        int32_t ch_0, ch_1;

        ch_0 = ((int32_t)pil[0]*rxF[0] - (int32_t)pil[1]*rxF[1])>>15;
        ch_1 = ((int32_t)pil[0]*rxF[1] + (int32_t)pil[1]*rxF[0])>>15;

        pil += 2;
        re_offset = (re_offset+1) % ue->frame_parms.ofdm_symbol_size;
        rxF   = (int16_t *)&rxdataF[aarx][(symbol_offset+nushift+re_offset)];

        ch_0 += ((int32_t)pil[0]*rxF[0] - (int32_t)pil[1]*rxF[1])>>15;
        ch_1 += ((int32_t)pil[0]*rxF[1] + (int32_t)pil[1]*rxF[0])>>15;

        pil += 2;
        re_offset = (re_offset+5) % ue->frame_parms.ofdm_symbol_size;
        rxF   = (int16_t *)&rxdataF[aarx][(symbol_offset+nushift+re_offset)];

        ch_0 += ((int32_t)pil[0]*rxF[0] - (int32_t)pil[1]*rxF[1])>>15;
        ch_1 += ((int32_t)pil[0]*rxF[1] + (int32_t)pil[1]*rxF[0])>>15;

        pil += 2;
        re_offset = (re_offset+1) % ue->frame_parms.ofdm_symbol_size;
        rxF   = (int16_t *)&rxdataF[aarx][(symbol_offset+nushift+re_offset)];

        ch_0 += ((int32_t)pil[0]*rxF[0] - (int32_t)pil[1]*rxF[1])>>15;
        ch_1 += ((int32_t)pil[0]*rxF[1] + (int32_t)pil[1]*rxF[0])>>15;

        pil += 2;
        re_offset = (re_offset+5) % ue->frame_parms.ofdm_symbol_size;
        rxF   = (int16_t *)&rxdataF[aarx][(symbol_offset+nushift+re_offset)];

        ch[0] = ch_0 / 4;
        ch[1] = ch_1 / 4;

        dl_ch[6] += (ch[0] * 1365)>>15; // 1/12*16384
        dl_ch[7] += (ch[1] * 1365)>>15; // 1/12*16384

        dl_ch += 8;
        multadd_real_vector_complex_scalar(filt8_avlip3,
                                           ch,
                                           dl_ch,
                                           8);

        dl_ch += 16;
        multadd_real_vector_complex_scalar(filt8_avlip4,
                                           ch,
                                           dl_ch,
                                           8);

        dl_ch += 16;
        multadd_real_vector_complex_scalar(filt8_avlip5,
                                           ch,
                                           dl_ch,
                                           8);
        dl_ch -= 16;
      }

      ch_0 = ((int32_t)pil[0]*rxF[0] - (int32_t)pil[1]*rxF[1])>>15;
      ch_1 = ((int32_t)pil[0]*rxF[1] + (int32_t)pil[1]*rxF[0])>>15;

      pil += 2;
      re_offset = (re_offset+1) % ue->frame_parms.ofdm_symbol_size;
      rxF   = (int16_t *)&rxdataF[aarx][(symbol_offset+nushift+re_offset)];

      ch_0 += ((int32_t)pil[0]*rxF[0] - (int32_t)pil[1]*rxF[1])>>15;
      ch_1 += ((int32_t)pil[0]*rxF[1] + (int32_t)pil[1]*rxF[0])>>15;

      pil += 2;
      re_offset = (re_offset+5) % ue->frame_parms.ofdm_symbol_size;
      rxF   = (int16_t *)&rxdataF[aarx][(symbol_offset+nushift+re_offset)];

      ch_0 += ((int32_t)pil[0]*rxF[0] - (int32_t)pil[1]*rxF[1])>>15;
      ch_1 += ((int32_t)pil[0]*rxF[1] + (int32_t)pil[1]*rxF[0])>>15;

      pil += 2;
      re_offset = (re_offset+1) % ue->frame_parms.ofdm_symbol_size;
      rxF   = (int16_t *)&rxdataF[aarx][(symbol_offset+nushift+re_offset)];

      ch_0 += ((int32_t)pil[0]*rxF[0] - (int32_t)pil[1]*rxF[1])>>15;
      ch_1 += ((int32_t)pil[0]*rxF[1] + (int32_t)pil[1]*rxF[0])>>15;

      pil += 2;
      re_offset = (re_offset+5) % ue->frame_parms.ofdm_symbol_size;
      rxF   = (int16_t *)&rxdataF[aarx][(symbol_offset+nushift+re_offset)];

      ch[0] = ch_0 / 4;
      ch[1] = ch_1 / 4;

      dl_ch[6] += (ch[0] * 1365)>>15; // 1/12*16384
      dl_ch[7] += (ch[1] * 1365)>>15; // 1/12*16384

      dl_ch += 8;
      multadd_real_vector_complex_scalar(filt8_avlip3,
                                         ch,
                                         dl_ch,
                                         8);

      dl_ch += 16;
      multadd_real_vector_complex_scalar(filt8_avlip6,
                                         ch,
                                         dl_ch,
                                         8);
    }
#ifdef DEBUG_PDSCH
    dl_ch = (int16_t *)&dl_ch_estimates[p*ue->frame_parms.nb_antennas_rx+aarx][ch_offset];
    for(uint16_t idxP=0; idxP<ceil((float)nb_rb_pdsch*12/8); idxP++) {
      for(uint8_t idxI=0; idxI<16; idxI += 2) {
        printf("%d\t%d\t",dl_ch[idxP*16+idxI],dl_ch[idxP*16+idxI+1]);
      }
      printf("%d\n",idxP);
    }
#endif
  }
  return(0);
}

/*******************************************************************
 *
 * NAME :         nr_pdsch_ptrs_processing
 *
 * PARAMETERS :   PHY_VARS_NR_UE    : ue data structure
 *                NR_UE_PDSCH       : pdsch_vars pointer
 *                NR_DL_FRAME_PARMS : frame_parms pointer
 *                NR_DL_UE_HARQ_t   : dlsch0_harq pointer
 *                NR_DL_UE_HARQ_t   : dlsch1_harq pointer
 *                uint8_t           : gNB_id,
 *                uint8_t           : nr_slot_rx,
 *                unsigned char     : symbol,
 *                uint32_t          : nb_re_pdsch,
 *                uint16_t          : rnti
 *                RX_type_t         : rx_type
 * RETURN : Nothing
 *
 * DESCRIPTION :
 *  If ptrs is enabled process the symbol accordingly
 *  1) Estimate common phase error per PTRS symbol
 *  2) Interpolate PTRS estimated value in TD after all PTRS symbols
 *  3) Compensate signal with PTRS estimation for slot
 *********************************************************************/
void nr_pdsch_ptrs_processing(PHY_VARS_NR_UE *ue,
                              NR_UE_PDSCH **pdsch_vars,
                              NR_DL_FRAME_PARMS *frame_parms,
                              NR_DL_UE_HARQ_t *dlsch0_harq,
                              NR_DL_UE_HARQ_t *dlsch1_harq,
                              uint8_t gNB_id,
                              uint8_t nr_slot_rx,
                              unsigned char symbol,
                              uint32_t nb_re_pdsch,
                              uint16_t rnti,
                              RX_type_t rx_type)
{
  //#define DEBUG_DL_PTRS 1
  int16_t *phase_per_symbol = NULL;
  int32_t *ptrs_re_symbol = NULL;
  int8_t   ret = 0;
  /* harq specific variables */
  uint8_t  symbInSlot       = 0;
  uint16_t *startSymbIndex  = NULL;
  uint16_t *nbSymb          = NULL;
  uint8_t  *L_ptrs          = NULL;
  uint8_t  *K_ptrs          = NULL;
  uint16_t *dmrsSymbPos     = NULL;
  uint16_t *ptrsSymbPos     = NULL;
  uint8_t  *ptrsSymbIdx     = NULL;
  uint8_t  *ptrsReOffset    = NULL;
  uint8_t  *dmrsConfigType  = NULL;
  uint16_t *nb_rb           = NULL;

  if(dlsch0_harq->status == ACTIVE) {
    symbInSlot      = dlsch0_harq->start_symbol + dlsch0_harq->nb_symbols;
    startSymbIndex  = &dlsch0_harq->start_symbol;
    nbSymb          = &dlsch0_harq->nb_symbols;
    L_ptrs          = &dlsch0_harq->PTRSTimeDensity;
    K_ptrs          = &dlsch0_harq->PTRSFreqDensity;
    dmrsSymbPos     = &dlsch0_harq->dlDmrsSymbPos;
    ptrsSymbPos     = &dlsch0_harq->ptrs_symbols;
    ptrsSymbIdx     = &dlsch0_harq->ptrs_symbol_index;
    ptrsReOffset    = &dlsch0_harq->PTRSReOffset;
    dmrsConfigType  = &dlsch0_harq->dmrsConfigType;
    nb_rb           = &dlsch0_harq->nb_rb;
  }
  if(dlsch1_harq) {
    symbInSlot      = dlsch1_harq->start_symbol + dlsch0_harq->nb_symbols;
    startSymbIndex  = &dlsch1_harq->start_symbol;
    nbSymb          = &dlsch1_harq->nb_symbols;
    L_ptrs          = &dlsch1_harq->PTRSTimeDensity;
    K_ptrs          = &dlsch1_harq->PTRSFreqDensity;
    dmrsSymbPos     = &dlsch1_harq->dlDmrsSymbPos;
    ptrsSymbPos     = &dlsch1_harq->ptrs_symbols;
    ptrsSymbIdx     = &dlsch1_harq->ptrs_symbol_index;
    ptrsReOffset    = &dlsch1_harq->PTRSReOffset;
    dmrsConfigType  = &dlsch1_harq->dmrsConfigType;
    nb_rb           = &dlsch1_harq->nb_rb;
  }
  /* loop over antennas */
  for (int aarx=0; aarx<frame_parms->nb_antennas_rx; aarx++) {
    phase_per_symbol = (int16_t*)pdsch_vars[gNB_id]->ptrs_phase_per_slot[aarx];
    ptrs_re_symbol = (int32_t*)pdsch_vars[gNB_id]->ptrs_re_per_slot[aarx];
    ptrs_re_symbol[symbol] = 0;
    phase_per_symbol[(2*symbol)+1] = 0; // Imag
    /* set DMRS estimates to 0 angle with magnitude 1 */
    if(is_dmrs_symbol(symbol,*dmrsSymbPos)) {
      /* set DMRS real estimation to 32767 */
      phase_per_symbol[2*symbol]=(int16_t)((1<<15)-1); // 32767
#ifdef DEBUG_DL_PTRS
      printf("[PHY][PTRS]: DMRS Symbol %d -> %4d + j*%4d\n", symbol, phase_per_symbol[2*symbol],phase_per_symbol[(2*symbol)+1]);
#endif
    }
    else { // real ptrs value is set to 0
      phase_per_symbol[2*symbol] = 0; // Real
    }

    if(dlsch0_harq->status == ACTIVE) {
      if(symbol == *startSymbIndex) {
        *ptrsSymbPos = 0;
        set_ptrs_symb_idx(ptrsSymbPos,
                          *nbSymb,
                          *startSymbIndex,
                          1<< *L_ptrs,
                          *dmrsSymbPos);
      }
      /* if not PTRS symbol set current ptrs symbol index to zero*/
      *ptrsSymbIdx = 0;
      /* Check if current symbol contains PTRS */
      if(is_ptrs_symbol(symbol, *ptrsSymbPos)) {
        *ptrsSymbIdx = symbol;
        /*------------------------------------------------------------------------------------------------------- */
        /* 1) Estimate common phase error per PTRS symbol                                                                */
        /*------------------------------------------------------------------------------------------------------- */
        nr_ptrs_cpe_estimation(*K_ptrs,*ptrsReOffset,*dmrsConfigType,*nb_rb,
                               rnti,
                               (int16_t *)&pdsch_vars[gNB_id]->dl_ch_ptrs_estimates_ext[aarx][symbol*nb_re_pdsch],
                               nr_slot_rx,
                               symbol,frame_parms->ofdm_symbol_size,
                               (int16_t*)&pdsch_vars[gNB_id]->rxdataF_comp0[aarx][(symbol * nb_re_pdsch)],
                               ue->nr_gold_pdsch[gNB_id][nr_slot_rx][symbol][0],
                               &phase_per_symbol[2* symbol],
                               &ptrs_re_symbol[symbol]);
      }
    }// HARQ 0

    /* For last OFDM symbol at each antenna perform interpolation and compensation for the slot*/
    if(symbol == (symbInSlot -1)) {
      /*------------------------------------------------------------------------------------------------------- */
      /* 2) Interpolate PTRS estimated value in TD */
      /*------------------------------------------------------------------------------------------------------- */
      /* If L-PTRS is > 0 then we need interpolation */
      if(*L_ptrs > 0) {
        ret = nr_ptrs_process_slot(*dmrsSymbPos, *ptrsSymbPos, phase_per_symbol, *startSymbIndex, *nbSymb);
        if(ret != 0) {
          LOG_W(PHY,"[PTRS] Compensation is skipped due to error in PTRS slot processing !!\n");
        }
      }
#ifdef DEBUG_DL_PTRS
      LOG_M("ptrsEst.m","est",pdsch_vars[gNB_id]->ptrs_phase_per_slot[aarx],frame_parms->symbols_per_slot,1,1 );
      LOG_M("rxdataF_bf_ptrs_comp.m","bf_ptrs_cmp",
            &pdsch_vars[gNB_id]->rxdataF_comp0[aarx][(*startSymbIndex) * NR_NB_SC_PER_RB * (*nb_rb) ],
            (*nb_rb) * NR_NB_SC_PER_RB * (*nbSymb),1,1);
#endif
      /*------------------------------------------------------------------------------------------------------- */
      /* 3) Compensated DMRS based estimated signal with PTRS estimation                                        */
      /*--------------------------------------------------------------------------------------------------------*/
      for(uint8_t i = *startSymbIndex; i< symbInSlot ;i++) {
        /* DMRS Symbol has 0 phase so no need to rotate the respective symbol */
        /* Skip rotation if the slot processing is wrong */
        if((!is_dmrs_symbol(i,*dmrsSymbPos)) && (ret == 0)) {
#ifdef DEBUG_DL_PTRS
          printf("[PHY][DL][PTRS]: Rotate Symbol %2d with  %d + j* %d\n", i, phase_per_symbol[2* i],phase_per_symbol[(2* i) +1]);
#endif
          rotate_cpx_vector((int16_t*)&pdsch_vars[gNB_id]->rxdataF_comp0[aarx][(i * (*nb_rb) * NR_NB_SC_PER_RB)],
                            &phase_per_symbol[2* i],
                            (int16_t*)&pdsch_vars[gNB_id]->rxdataF_comp0[aarx][(i * (*nb_rb) * NR_NB_SC_PER_RB)],
                            ((*nb_rb) * NR_NB_SC_PER_RB), 15);
        }// if not DMRS Symbol
      }// symbol loop
    }// last symbol check
  }//Antenna loop
}//main function<|MERGE_RESOLUTION|>--- conflicted
+++ resolved
@@ -30,11 +30,8 @@
 #include "PHY/NR_TRANSPORT/nr_sch_dmrs.h"
 #include "PHY/NR_TRANSPORT/nr_transport_proto.h"
 #include "filt16a_32.h"
-<<<<<<< HEAD
 #include "T.h"
-=======
 #include <openair1/PHY/TOOLS/phy_scope_interface.h>
->>>>>>> d11350c0
 
 //#define DEBUG_PDSCH
 //#define DEBUG_PDCCH
@@ -797,6 +794,10 @@
     idftsizeidx = IDFT_512;
     break;
     
+  case 768:
+    idftsizeidx = IDFT_768;
+    break;
+
   case 1024:
     idftsizeidx = IDFT_1024;
     break;
@@ -936,7 +937,6 @@
       pil += 2;
       re_offset = (re_offset+4) % ue->frame_parms.ofdm_symbol_size;
       rxF   = (int16_t *)&rxdataF[aarx][(symbol_offset+k+re_offset)];
-        
 
       ch[0] = (int16_t)(((int32_t)pil[0]*rxF[0] - (int32_t)pil[1]*rxF[1])>>15);
       ch[1] = (int16_t)(((int32_t)pil[0]*rxF[1] + (int32_t)pil[1]*rxF[0])>>15);
@@ -949,7 +949,6 @@
 					 ch,
 					 dl_ch,
 					 16);
-      
       pil += 2;
       re_offset = (re_offset+4) % ue->frame_parms.ofdm_symbol_size;
       rxF   = (int16_t *)&rxdataF[aarx][(symbol_offset+k+re_offset)];
@@ -957,53 +956,6 @@
 
     }
 
-<<<<<<< HEAD
-    idft_size_idx_t idftsizeidx;
-
-    switch (ue->frame_parms.ofdm_symbol_size) {
-    case 128:
-      idftsizeidx = IDFT_128;
-      break;
-
-    case 256:
-      idftsizeidx = IDFT_256;
-      break;
-
-    case 512:
-      idftsizeidx = IDFT_512;
-      break;
-
-    case 768:
-      idftsizeidx = IDFT_768;
-      break;
-
-    case 1024:
-      idftsizeidx = IDFT_1024;
-      break;
-
-    case 1536:
-      idftsizeidx = IDFT_1536;
-      break;
-
-    case 2048:
-      idftsizeidx = IDFT_2048;
-      break;
-
-    case 3072:
-      idftsizeidx = IDFT_3072;
-      break;
-
-    case 4096:
-      idftsizeidx = IDFT_4096;
-      break;
-
-    default:
-      printf("unsupported ofdm symbol size \n");
-      assert(0);
-    }
-
-=======
->>>>>>> d11350c0
     if( dmrss == 2) // update time statistics for last PBCH symbol
     {
       // do ifft of channel estimate
