<<<<<<< HEAD
/*******************************************************************************
    OpenAirInterface
    Copyright(c) 1999 - 2014 Eurecom

    OpenAirInterface is free software: you can redistribute it and/or modify
    it under the terms of the GNU General Public License as published by
    the Free Software Foundation, either version 3 of the License, or
    (at your option) any later version.


    OpenAirInterface is distributed in the hope that it will be useful,
    but WITHOUT ANY WARRANTY; without even the implied warranty of
    MERCHANTABILITY or FITNESS FOR A PARTICULAR PURPOSE.  See the
    GNU General Public License for more details.

    You should have received a copy of the GNU General Public License
    along with OpenAirInterface.The full GNU General Public License is
   included in this distribution in the file called "COPYING". If not,
   see <http://www.gnu.org/licenses/>.

  Contact Information
  OpenAirInterface Admin: openair_admin@eurecom.fr
  OpenAirInterface Tech : openair_tech@eurecom.fr
  OpenAirInterface Dev  : openair4g-devel@lists.eurecom.fr

  Address      : Eurecom, Campus SophiaTech, 450 Route des Chappes, CS 50193 - 06904 Biot Sophia Antipolis cedex, FRANCE

 *******************************************************************************/
=======
/*
 * Licensed to the OpenAirInterface (OAI) Software Alliance under one or more
 * contributor license agreements.  See the NOTICE file distributed with
 * this work for additional information regarding copyright ownership.
 * The OpenAirInterface Software Alliance licenses this file to You under
 * the OAI Public License, Version 1.0  (the "License"); you may not use this file
 * except in compliance with the License.
 * You may obtain a copy of the License at
 *
 *      http://www.openairinterface.org/?page_id=698
 *
 * Unless required by applicable law or agreed to in writing, software
 * distributed under the License is distributed on an "AS IS" BASIS,
 * WITHOUT WARRANTIES OR CONDITIONS OF ANY KIND, either express or implied.
 * See the License for the specific language governing permissions and
 * limitations under the License.
 *-------------------------------------------------------------------------------
 * For more information about the OpenAirInterface (OAI) Software Alliance:
 *      contact@openairinterface.org
 */
>>>>>>> 12f1cb9c

/*! \file PHY/LTE_REFSIG/lte_dl_ue_spec.c
* \brief Top-level routines for generating UE-specific Reference signals from 36-211, V11.3.0 2013-06
* \author R. Knopp X. Jiang
* \date 2015
* \version 0.1
* \company Eurecom
* \email: knopp@eurecom.fr xiwen.jiang@eurecom.fr
* \note
* \warning
*/

#ifdef USER_MODE
#include <stdio.h>
#include <stdlib.h>
#endif

#include "defs.h"
#include "PHY/defs.h"
#include "log.h"

//extern unsigned int lte_gold_table[3][20][2][14];
//#define DEBUG_DL_CELL_SPEC

int Wbar_NCP[8][4] = {{1,1,1,1},{1,-1,1,-1},{1,1,1,1},{1,-1,1,-1},{1,1,-1,-1},{-1,-1,1,1},{1,-1,-1,1},{-1,1,1,-1}};

/*
<<<<<<< HEAD
int lte_dl_ue_spec(PHY_VARS_eNB *phy_vars_eNB,
=======
int lte_dl_ue_spec(PHY_VARS_eNB *eNB,
>>>>>>> 12f1cb9c
                   uint8_t UE_id,
                   int32_t *output,
                   short amp,
                   uint8_t Ns,
		   uint8_t lprime,
                   uint8_t p,
                   int SS_flag)
{

  int32_t qpsk[4],nqpsk[4];
  int16_t k=0,a;
  int mprime,ind,ind_dword,ind_qpsk_symb;
  unsigned nushift,kprime;
<<<<<<< HEAD
  //  LTE_eNB_DLSCH_t *dlsch = phy_vars_eNB->dlsch_eNB[UE_id][0];
=======
  //  LTE_eNB_DLSCH_t *dlsch = eNB->dlsch_eNB[UE_id][0];
>>>>>>> 12f1cb9c

  a = (amp*ONE_OVER_SQRT2_Q15)>>15;
  ((short *)&qpsk[0])[0] = a;
  ((short *)&qpsk[0])[1] = a;
  ((short *)&qpsk[1])[0] = -a;
  ((short *)&qpsk[1])[1] = a;
  ((short *)&qpsk[2])[0] = a;
  ((short *)&qpsk[2])[1] = -a;
  ((short *)&qpsk[3])[0] = -a;
  ((short *)&qpsk[3])[1] = -a;

  ((short *)&nqpsk[0])[0] = -a;
  ((short *)&nqpsk[0])[1] = -a;
  ((short *)&nqpsk[1])[0] = a;
  ((short *)&nqpsk[1])[1] = -a;
  ((short *)&nqpsk[2])[0] = -a;
  ((short *)&nqpsk[2])[1] = a;
  ((short *)&nqpsk[3])[0] = a;
  ((short *)&nqpsk[3])[1] = a;

  if (p==5) {
    if (SS_flag==0) {
<<<<<<< HEAD
      if (phy_vars_eNB->lte_frame_parms.Ncp == NORMAL) {
      // this is 3GPP 36-211 6.10.3.2, NORMAL CP, p=5
      
      nushift =  phy_vars_eNB->lte_frame_parms.Nid_cell%3;
=======
      if (eNB->frame_parms.Ncp == NORMAL) {
      // this is 3GPP 36-211 6.10.3.2, NORMAL CP, p=5
      
      nushift =  eNB->frame_parms.Nid_cell%3;
>>>>>>> 12f1cb9c

      if(lprime==0){
        kprime=nushift;
      }else{
        kprime=(nushift+2*lprime)%4;
      }

<<<<<<< HEAD
      k = kprime+phy_vars_eNB->lte_frame_parms.first_carrier_offset;
=======
      k = kprime+eNB->frame_parms.first_carrier_offset;
>>>>>>> 12f1cb9c
      printf("lte_dl_ue_spec:k=%d\n",k);
 
      for (mprime=0;mprime<3*nRB_PDSCH-1;mprime++) {
        ind = 3*lprime*nRB_PDSCH+mprime;
        ind_dword = ind>>4;
        ind_qpsk_symb = ind&0xf;

        output[k] = qpsk[(phy_vars_UE->lte_gold_uespec_port5_table[Ns][ind_dword]>>(2*ind_qpsk_symb))&3];
        //output[k] = 0xffffffff;

        k += 4;
<<<<<<< HEAD
        if (k >= phy_vars_eNB->lte_frame_parms.ofdm_symbol_size) {
          k++;  // skip DC carrier
          k-=phy_vars_eNB->lte_frame_parms.ofdm_symbol_size;
=======
        if (k >= eNB->frame_parms.ofdm_symbol_size) {
          k++;  // skip DC carrier
          k-=eNB->frame_parms.ofdm_symbol_size;
>>>>>>> 12f1cb9c
        }

       }
      }
    }
  } else if (p>=7) {
    printf("lte_dl_ue_spec:antenna ports >=7 not supported yet!\n");
  } else {
    LOG_E(PHY,"Illegal p %d UE specific pilots\n",p);
  }

  return(0);
}
*/


<<<<<<< HEAD
int lte_dl_ue_spec_rx(PHY_VARS_UE *phy_vars_ue,
=======
int lte_dl_ue_spec_rx(PHY_VARS_UE *ue,
>>>>>>> 12f1cb9c
                      int32_t *output,
                      unsigned char Ns,
                      unsigned char p, 
                      int lprime,
                      int SS_flag,
                      uint16_t nRB_PDSCH)
{
  int32_t qpsk[4],nqpsk[4],*qpsk_p,*output_p;
  int w,mprime,ind,l,ind_dword,ind_qpsk_symb,nPRB;
  short pamp;

  // Compute the correct pilot amplitude, sqrt_rho_b = Q3.13
  pamp = ONE_OVER_SQRT2_Q15;

  // This includes complex conjugate for channel estimation
  ((short *)&qpsk[0])[0] = pamp;
  ((short *)&qpsk[0])[1] = -pamp;
  ((short *)&qpsk[1])[0] = -pamp;
  ((short *)&qpsk[1])[1] = -pamp;
  ((short *)&qpsk[2])[0] = pamp;
  ((short *)&qpsk[2])[1] = pamp;
  ((short *)&qpsk[3])[0] = -pamp;
  ((short *)&qpsk[3])[1] = pamp;

  ((short *)&nqpsk[0])[0] = -pamp;
  ((short *)&nqpsk[0])[1] = pamp;
  ((short *)&nqpsk[1])[0] = pamp;
  ((short *)&nqpsk[1])[1] = pamp;
  ((short *)&nqpsk[2])[0] = -pamp;
  ((short *)&nqpsk[2])[1] = -pamp;
  ((short *)&nqpsk[3])[0] = pamp;
  ((short *)&nqpsk[3])[1] = -pamp;

  if (p>=7) {
    if (SS_flag==0) {
<<<<<<< HEAD
      if (phy_vars_ue->lte_frame_parms.Ncp == NORMAL) {
=======
      if (ue->frame_parms.Ncp == NORMAL) {
>>>>>>> 12f1cb9c
        // this is 3GPP 36-211 6.10.3.2, NORMAL CP, p>=7

        output_p = output;

<<<<<<< HEAD
        ind = 3*lprime*phy_vars_ue->lte_frame_parms.N_RB_DL;
=======
        ind = 3*lprime*ue->frame_parms.N_RB_DL;
>>>>>>> 12f1cb9c
        l = lprime + ((Ns&1)<<1);

        // loop over pairs of PRBs, this is the periodicity of the W_bar_NCP sequence
        // unroll the computations for the 6 pilots, select qpsk or nqpsk as function of W_bar_NCP
<<<<<<< HEAD
        for (nPRB=0; nPRB<phy_vars_ue->lte_frame_parms.N_RB_DL; nPRB+=2) {
=======
        for (nPRB=0; nPRB<ue->frame_parms.N_RB_DL; nPRB+=2) {
>>>>>>> 12f1cb9c

          // First pilot
          w = Wbar_NCP[p-7][l];
          qpsk_p = (w==1) ? qpsk : nqpsk;


          ind_dword     = ind>>4;
          ind_qpsk_symb = ind&0xf;

<<<<<<< HEAD
          *output_p = qpsk_p[(phy_vars_ue->lte_gold_uespec_table[0][Ns][lprime][ind_dword]>>(2*ind_qpsk_symb))&3];
=======
          *output_p = qpsk_p[(ue->lte_gold_uespec_table[0][Ns][lprime][ind_dword]>>(2*ind_qpsk_symb))&3];
>>>>>>> 12f1cb9c


#ifdef DEBUG_DL_UESPEC
          LOG_D(PHY,"Ns %d, l %d, m %d,ind_dword %d, ind_qpsk_symbol %d\n",
                Ns,l,m,ind_dword,ind_qpsk_symb);
<<<<<<< HEAD
          LOG_D(PHY,"index = %d\n",(phy_vars_eNB->lte_gold_uespec_table[0][Ns][lprime][ind_dword]>>(2*ind_qpsk_symb))&3);
=======
          LOG_D(PHY,"index = %d\n",(eNB->lte_gold_uespec_table[0][Ns][lprime][ind_dword]>>(2*ind_qpsk_symb))&3);
>>>>>>> 12f1cb9c
#endif

          output_p++;
          ind++;

          w =  Wbar_NCP[p-7][3-l];
          qpsk_p = (w==1) ? qpsk : nqpsk;

          // Second pilot
          ind_dword     = ind>>4;
          ind_qpsk_symb = ind&0xf;

<<<<<<< HEAD
          *output_p = qpsk_p[(phy_vars_ue->lte_gold_uespec_table[0][Ns][lprime][ind_dword]>>(2*ind_qpsk_symb))&3];
=======
          *output_p = qpsk_p[(ue->lte_gold_uespec_table[0][Ns][lprime][ind_dword]>>(2*ind_qpsk_symb))&3];
>>>>>>> 12f1cb9c

#ifdef DEBUG_DL_UESPEC
          LOG_D(PHY,"Ns %d, l %d, m %d,ind_dword %d, ind_qpsk_symbol %d\n",
                Ns,l,m,ind_dword,ind_qpsk_symb);
<<<<<<< HEAD
          LOG_D(PHY,"index = %d\n",(phy_vars_ue->lte_gold_uespec_table[0][Ns][lprime][ind_dword]>>(2*ind_qpsk_symb))&3);
=======
          LOG_D(PHY,"index = %d\n",(ue->lte_gold_uespec_table[0][Ns][lprime][ind_dword]>>(2*ind_qpsk_symb))&3);
>>>>>>> 12f1cb9c
#endif

          output_p++;
          ind++;

          w = Wbar_NCP[p-7][l];
          qpsk_p = (w==1) ? qpsk : nqpsk;
          // Third pilot
          ind_dword     = ind>>4;
          ind_qpsk_symb = ind&0xf;

<<<<<<< HEAD
          *output_p = qpsk_p[(phy_vars_ue->lte_gold_uespec_table[0][Ns][lprime][ind_dword]>>(2*ind_qpsk_symb))&3];
=======
          *output_p = qpsk_p[(ue->lte_gold_uespec_table[0][Ns][lprime][ind_dword]>>(2*ind_qpsk_symb))&3];
>>>>>>> 12f1cb9c

#ifdef DEBUG_DL_UESPEC
          LOG_D(PHY,"Ns %d, l %d, m %d,ind_dword %d, ind_qpsk_symbol %d\n",
                Ns,l,m,ind_dword,ind_qpsk_symb);
<<<<<<< HEAD
          LOG_D(PHY,"index = %d\n",(phy_vars_eNB->lte_gold_uespec_table[0][Ns][lprime][ind_dword]>>(2*ind_qpsk_symb))&3);
=======
          LOG_D(PHY,"index = %d\n",(eNB->lte_gold_uespec_table[0][Ns][lprime][ind_dword]>>(2*ind_qpsk_symb))&3);
>>>>>>> 12f1cb9c
#endif

          output_p++;
          ind++;

          // Fourth pilot
          w = Wbar_NCP[p-7][3-l];
          qpsk_p = (w==1) ? qpsk : nqpsk;


          ind_dword     = ind>>4;
          ind_qpsk_symb = ind&0xf;

<<<<<<< HEAD
          *output_p = qpsk_p[(phy_vars_ue->lte_gold_uespec_table[0][Ns][lprime][ind_dword]>>(2*ind_qpsk_symb))&3];
=======
          *output_p = qpsk_p[(ue->lte_gold_uespec_table[0][Ns][lprime][ind_dword]>>(2*ind_qpsk_symb))&3];
>>>>>>> 12f1cb9c


#ifdef DEBUG_DL_UESPEC
          LOG_D(PHY,"Ns %d, l %d, m %d,ind_dword %d, ind_qpsk_symbol %d\n",
                Ns,l,m,ind_dword,ind_qpsk_symb);
<<<<<<< HEAD
          LOG_D(PHY,"index = %d\n",(phy_vars_ue->lte_gold_uespec_table[0][Ns][lprime][ind_dword]>>(2*ind_qpsk_symb))&3);
=======
          LOG_D(PHY,"index = %d\n",(ue->lte_gold_uespec_table[0][Ns][lprime][ind_dword]>>(2*ind_qpsk_symb))&3);
>>>>>>> 12f1cb9c
#endif

          output_p++;
          ind++;

          w =  Wbar_NCP[p-7][l];
          qpsk_p = (w==1) ? qpsk : nqpsk;

          // Fifth pilot
          ind_dword     = ind>>4;
          ind_qpsk_symb = ind&0xf;

<<<<<<< HEAD
          *output_p = qpsk_p[(phy_vars_ue->lte_gold_uespec_table[0][Ns][lprime][ind_dword]>>(2*ind_qpsk_symb))&3];
=======
          *output_p = qpsk_p[(ue->lte_gold_uespec_table[0][Ns][lprime][ind_dword]>>(2*ind_qpsk_symb))&3];
>>>>>>> 12f1cb9c

#ifdef DEBUG_DL_UESPEC
          LOG_D(PHY,"Ns %d, l %d, m %d,ind_dword %d, ind_qpsk_symbol %d\n",
                Ns,l,m,ind_dword,ind_qpsk_symb);
<<<<<<< HEAD
          LOG_D(PHY,"index = %d\n",(phy_vars_ue->lte_gold_uespec_table[0][Ns][lprime][ind_dword]>>(2*ind_qpsk_symb))&3);
=======
          LOG_D(PHY,"index = %d\n",(ue->lte_gold_uespec_table[0][Ns][lprime][ind_dword]>>(2*ind_qpsk_symb))&3);
>>>>>>> 12f1cb9c
#endif

          output_p++;
          ind++;

          w = Wbar_NCP[p-7][3-l];
          qpsk_p = (w==1) ? qpsk : nqpsk;
          // Sixth pilot
          ind_dword     = ind>>4;
          ind_qpsk_symb = ind&0xf;

<<<<<<< HEAD
          *output_p = qpsk_p[(phy_vars_ue->lte_gold_uespec_table[0][Ns][lprime][ind_dword]>>(2*ind_qpsk_symb))&3];
=======
          *output_p = qpsk_p[(ue->lte_gold_uespec_table[0][Ns][lprime][ind_dword]>>(2*ind_qpsk_symb))&3];
>>>>>>> 12f1cb9c

#ifdef DEBUG_DL_UESPEC
          LOG_D(PHY,"Ns %d, l %d, m %d,ind_dword %d, ind_qpsk_symbol %d\n",
                Ns,l,m,ind_dword,ind_qpsk_symb);
<<<<<<< HEAD
          LOG_D(PHY,"index = %d\n",(phy_vars_ue->lte_gold_uespec_table[0][Ns][lprime][ind_dword]>>(2*ind_qpsk_symb))&3);
=======
          LOG_D(PHY,"index = %d\n",(ue->lte_gold_uespec_table[0][Ns][lprime][ind_dword]>>(2*ind_qpsk_symb))&3);
>>>>>>> 12f1cb9c
#endif

          output_p++;
          ind++;
        }
      } else {
        LOG_E(PHY,"Special subframe not supported for UE specific pilots yet\n");
      }
    }
  } else if (p==5) {
    if (SS_flag==0) {
      output_p = output;

<<<<<<< HEAD
      if (phy_vars_ue->lte_frame_parms.Ncp == NORMAL) {
=======
      if (ue->frame_parms.Ncp == NORMAL) {
>>>>>>> 12f1cb9c
        for (mprime=0;mprime<3*nRB_PDSCH;mprime++) {

          ind = 3*lprime*nRB_PDSCH+mprime;
          ind_dword = ind>>4;
          ind_qpsk_symb = ind&0xf;

<<<<<<< HEAD
          *output_p = qpsk[(phy_vars_ue->lte_gold_uespec_port5_table[Ns][ind_dword]>>(2*ind_qpsk_symb))&3];
=======
          *output_p = qpsk[(ue->lte_gold_uespec_port5_table[Ns][ind_dword]>>(2*ind_qpsk_symb))&3];
>>>>>>> 12f1cb9c
          //printf("lprime=%d,ind=%d,Ns=%d,output_p=(%d,%d)\n",lprime,ind,Ns,((short *)&output_p[0])[0],((short *)&output_p[0])[1]);
          output_p++;
      
        }
      }
    }
  } else {
    LOG_E(PHY,"Illegal p %d UE specific pilots\n",p);
  }

  return(0);
}



#ifdef LTE_DL_CELL_SPEC_MAIN



//extern int write_output(const char *,const char *,void *,int,int,char);
// flag change eren
extern int write_output(const char *,const char *,void *,int,int,char);
main()
{

  unsigned short Nid_cell=0;
  unsigned int Ncp = 0;
  int output00[1024];
  int output01[1024];
  int output10[1024];
  int output11[1024];

  memset(output00,0,1024*sizeof(int));
  memset(output01,0,1024*sizeof(int));
  memset(output10,0,1024*sizeof(int));
  memset(output11,0,1024*sizeof(int));

  lte_gold(Nid_cell,Ncp);

  lte_dl_ue_spec(output00,
                 ONE_OVER_SQRT2_Q15,
                 50,
                 Nid_cell,
                 Ncp,
                 0,
                 0,
                 0,
                 0);

  lte_dl_ue_spec(output10,
                 ONE_OVER_SQRT2_Q15,
                 50,
                 Nid_cell,
                 Ncp,
                 0,
                 1,
                 0,
                 0);

  lte_dl_ue_spec(output01,
                 ONE_OVER_SQRT2_Q15,
                 50,
                 Nid_cell,
                 Ncp,
                 0,
                 0,
                 1,
                 0);

  lte_dl_ue_spec(output11,
                 ONE_OVER_SQRT2_Q15,
                 50,
                 Nid_cell,
                 Ncp,
                 0,
                 1,
                 1,
                 0);


  write_output("dl_ue_spec00.m","dl_cs00",output00,1024,1,1);
  write_output("dl_ue_spec01.m","dl_cs01",output01,1024,1,1);
  write_output("dl_ue_spec10.m","dl_cs10",output10,1024,1,1);
  write_output("dl_ue_spec11.m","dl_cs11",output11,1024,1,1);
}


#endif<|MERGE_RESOLUTION|>--- conflicted
+++ resolved
@@ -1,33 +1,3 @@
-<<<<<<< HEAD
-/*******************************************************************************
-    OpenAirInterface
-    Copyright(c) 1999 - 2014 Eurecom
-
-    OpenAirInterface is free software: you can redistribute it and/or modify
-    it under the terms of the GNU General Public License as published by
-    the Free Software Foundation, either version 3 of the License, or
-    (at your option) any later version.
-
-
-    OpenAirInterface is distributed in the hope that it will be useful,
-    but WITHOUT ANY WARRANTY; without even the implied warranty of
-    MERCHANTABILITY or FITNESS FOR A PARTICULAR PURPOSE.  See the
-    GNU General Public License for more details.
-
-    You should have received a copy of the GNU General Public License
-    along with OpenAirInterface.The full GNU General Public License is
-   included in this distribution in the file called "COPYING". If not,
-   see <http://www.gnu.org/licenses/>.
-
-  Contact Information
-  OpenAirInterface Admin: openair_admin@eurecom.fr
-  OpenAirInterface Tech : openair_tech@eurecom.fr
-  OpenAirInterface Dev  : openair4g-devel@lists.eurecom.fr
-
-  Address      : Eurecom, Campus SophiaTech, 450 Route des Chappes, CS 50193 - 06904 Biot Sophia Antipolis cedex, FRANCE
-
- *******************************************************************************/
-=======
 /*
  * Licensed to the OpenAirInterface (OAI) Software Alliance under one or more
  * contributor license agreements.  See the NOTICE file distributed with
@@ -48,7 +18,6 @@
  * For more information about the OpenAirInterface (OAI) Software Alliance:
  *      contact@openairinterface.org
  */
->>>>>>> 12f1cb9c
 
 /*! \file PHY/LTE_REFSIG/lte_dl_ue_spec.c
 * \brief Top-level routines for generating UE-specific Reference signals from 36-211, V11.3.0 2013-06
@@ -76,11 +45,7 @@
 int Wbar_NCP[8][4] = {{1,1,1,1},{1,-1,1,-1},{1,1,1,1},{1,-1,1,-1},{1,1,-1,-1},{-1,-1,1,1},{1,-1,-1,1},{-1,1,1,-1}};
 
 /*
-<<<<<<< HEAD
-int lte_dl_ue_spec(PHY_VARS_eNB *phy_vars_eNB,
-=======
 int lte_dl_ue_spec(PHY_VARS_eNB *eNB,
->>>>>>> 12f1cb9c
                    uint8_t UE_id,
                    int32_t *output,
                    short amp,
@@ -94,11 +59,7 @@
   int16_t k=0,a;
   int mprime,ind,ind_dword,ind_qpsk_symb;
   unsigned nushift,kprime;
-<<<<<<< HEAD
-  //  LTE_eNB_DLSCH_t *dlsch = phy_vars_eNB->dlsch_eNB[UE_id][0];
-=======
   //  LTE_eNB_DLSCH_t *dlsch = eNB->dlsch_eNB[UE_id][0];
->>>>>>> 12f1cb9c
 
   a = (amp*ONE_OVER_SQRT2_Q15)>>15;
   ((short *)&qpsk[0])[0] = a;
@@ -121,17 +82,10 @@
 
   if (p==5) {
     if (SS_flag==0) {
-<<<<<<< HEAD
-      if (phy_vars_eNB->lte_frame_parms.Ncp == NORMAL) {
-      // this is 3GPP 36-211 6.10.3.2, NORMAL CP, p=5
-      
-      nushift =  phy_vars_eNB->lte_frame_parms.Nid_cell%3;
-=======
       if (eNB->frame_parms.Ncp == NORMAL) {
       // this is 3GPP 36-211 6.10.3.2, NORMAL CP, p=5
       
       nushift =  eNB->frame_parms.Nid_cell%3;
->>>>>>> 12f1cb9c
 
       if(lprime==0){
         kprime=nushift;
@@ -139,11 +93,7 @@
         kprime=(nushift+2*lprime)%4;
       }
 
-<<<<<<< HEAD
-      k = kprime+phy_vars_eNB->lte_frame_parms.first_carrier_offset;
-=======
       k = kprime+eNB->frame_parms.first_carrier_offset;
->>>>>>> 12f1cb9c
       printf("lte_dl_ue_spec:k=%d\n",k);
  
       for (mprime=0;mprime<3*nRB_PDSCH-1;mprime++) {
@@ -155,15 +105,9 @@
         //output[k] = 0xffffffff;
 
         k += 4;
-<<<<<<< HEAD
-        if (k >= phy_vars_eNB->lte_frame_parms.ofdm_symbol_size) {
-          k++;  // skip DC carrier
-          k-=phy_vars_eNB->lte_frame_parms.ofdm_symbol_size;
-=======
         if (k >= eNB->frame_parms.ofdm_symbol_size) {
           k++;  // skip DC carrier
           k-=eNB->frame_parms.ofdm_symbol_size;
->>>>>>> 12f1cb9c
         }
 
        }
@@ -180,11 +124,7 @@
 */
 
 
-<<<<<<< HEAD
-int lte_dl_ue_spec_rx(PHY_VARS_UE *phy_vars_ue,
-=======
 int lte_dl_ue_spec_rx(PHY_VARS_UE *ue,
->>>>>>> 12f1cb9c
                       int32_t *output,
                       unsigned char Ns,
                       unsigned char p, 
@@ -220,29 +160,17 @@
 
   if (p>=7) {
     if (SS_flag==0) {
-<<<<<<< HEAD
-      if (phy_vars_ue->lte_frame_parms.Ncp == NORMAL) {
-=======
       if (ue->frame_parms.Ncp == NORMAL) {
->>>>>>> 12f1cb9c
         // this is 3GPP 36-211 6.10.3.2, NORMAL CP, p>=7
 
         output_p = output;
 
-<<<<<<< HEAD
-        ind = 3*lprime*phy_vars_ue->lte_frame_parms.N_RB_DL;
-=======
         ind = 3*lprime*ue->frame_parms.N_RB_DL;
->>>>>>> 12f1cb9c
         l = lprime + ((Ns&1)<<1);
 
         // loop over pairs of PRBs, this is the periodicity of the W_bar_NCP sequence
         // unroll the computations for the 6 pilots, select qpsk or nqpsk as function of W_bar_NCP
-<<<<<<< HEAD
-        for (nPRB=0; nPRB<phy_vars_ue->lte_frame_parms.N_RB_DL; nPRB+=2) {
-=======
         for (nPRB=0; nPRB<ue->frame_parms.N_RB_DL; nPRB+=2) {
->>>>>>> 12f1cb9c
 
           // First pilot
           w = Wbar_NCP[p-7][l];
@@ -252,21 +180,13 @@
           ind_dword     = ind>>4;
           ind_qpsk_symb = ind&0xf;
 
-<<<<<<< HEAD
-          *output_p = qpsk_p[(phy_vars_ue->lte_gold_uespec_table[0][Ns][lprime][ind_dword]>>(2*ind_qpsk_symb))&3];
-=======
-          *output_p = qpsk_p[(ue->lte_gold_uespec_table[0][Ns][lprime][ind_dword]>>(2*ind_qpsk_symb))&3];
->>>>>>> 12f1cb9c
-
-
-#ifdef DEBUG_DL_UESPEC
-          LOG_D(PHY,"Ns %d, l %d, m %d,ind_dword %d, ind_qpsk_symbol %d\n",
-                Ns,l,m,ind_dword,ind_qpsk_symb);
-<<<<<<< HEAD
-          LOG_D(PHY,"index = %d\n",(phy_vars_eNB->lte_gold_uespec_table[0][Ns][lprime][ind_dword]>>(2*ind_qpsk_symb))&3);
-=======
+          *output_p = qpsk_p[(ue->lte_gold_uespec_table[0][Ns][lprime][ind_dword]>>(2*ind_qpsk_symb))&3];
+
+
+#ifdef DEBUG_DL_UESPEC
+          LOG_D(PHY,"Ns %d, l %d, m %d,ind_dword %d, ind_qpsk_symbol %d\n",
+                Ns,l,m,ind_dword,ind_qpsk_symb);
           LOG_D(PHY,"index = %d\n",(eNB->lte_gold_uespec_table[0][Ns][lprime][ind_dword]>>(2*ind_qpsk_symb))&3);
->>>>>>> 12f1cb9c
 #endif
 
           output_p++;
@@ -279,20 +199,12 @@
           ind_dword     = ind>>4;
           ind_qpsk_symb = ind&0xf;
 
-<<<<<<< HEAD
-          *output_p = qpsk_p[(phy_vars_ue->lte_gold_uespec_table[0][Ns][lprime][ind_dword]>>(2*ind_qpsk_symb))&3];
-=======
-          *output_p = qpsk_p[(ue->lte_gold_uespec_table[0][Ns][lprime][ind_dword]>>(2*ind_qpsk_symb))&3];
->>>>>>> 12f1cb9c
-
-#ifdef DEBUG_DL_UESPEC
-          LOG_D(PHY,"Ns %d, l %d, m %d,ind_dword %d, ind_qpsk_symbol %d\n",
-                Ns,l,m,ind_dword,ind_qpsk_symb);
-<<<<<<< HEAD
-          LOG_D(PHY,"index = %d\n",(phy_vars_ue->lte_gold_uespec_table[0][Ns][lprime][ind_dword]>>(2*ind_qpsk_symb))&3);
-=======
+          *output_p = qpsk_p[(ue->lte_gold_uespec_table[0][Ns][lprime][ind_dword]>>(2*ind_qpsk_symb))&3];
+
+#ifdef DEBUG_DL_UESPEC
+          LOG_D(PHY,"Ns %d, l %d, m %d,ind_dword %d, ind_qpsk_symbol %d\n",
+                Ns,l,m,ind_dword,ind_qpsk_symb);
           LOG_D(PHY,"index = %d\n",(ue->lte_gold_uespec_table[0][Ns][lprime][ind_dword]>>(2*ind_qpsk_symb))&3);
->>>>>>> 12f1cb9c
 #endif
 
           output_p++;
@@ -304,20 +216,12 @@
           ind_dword     = ind>>4;
           ind_qpsk_symb = ind&0xf;
 
-<<<<<<< HEAD
-          *output_p = qpsk_p[(phy_vars_ue->lte_gold_uespec_table[0][Ns][lprime][ind_dword]>>(2*ind_qpsk_symb))&3];
-=======
-          *output_p = qpsk_p[(ue->lte_gold_uespec_table[0][Ns][lprime][ind_dword]>>(2*ind_qpsk_symb))&3];
->>>>>>> 12f1cb9c
-
-#ifdef DEBUG_DL_UESPEC
-          LOG_D(PHY,"Ns %d, l %d, m %d,ind_dword %d, ind_qpsk_symbol %d\n",
-                Ns,l,m,ind_dword,ind_qpsk_symb);
-<<<<<<< HEAD
-          LOG_D(PHY,"index = %d\n",(phy_vars_eNB->lte_gold_uespec_table[0][Ns][lprime][ind_dword]>>(2*ind_qpsk_symb))&3);
-=======
+          *output_p = qpsk_p[(ue->lte_gold_uespec_table[0][Ns][lprime][ind_dword]>>(2*ind_qpsk_symb))&3];
+
+#ifdef DEBUG_DL_UESPEC
+          LOG_D(PHY,"Ns %d, l %d, m %d,ind_dword %d, ind_qpsk_symbol %d\n",
+                Ns,l,m,ind_dword,ind_qpsk_symb);
           LOG_D(PHY,"index = %d\n",(eNB->lte_gold_uespec_table[0][Ns][lprime][ind_dword]>>(2*ind_qpsk_symb))&3);
->>>>>>> 12f1cb9c
 #endif
 
           output_p++;
@@ -331,21 +235,13 @@
           ind_dword     = ind>>4;
           ind_qpsk_symb = ind&0xf;
 
-<<<<<<< HEAD
-          *output_p = qpsk_p[(phy_vars_ue->lte_gold_uespec_table[0][Ns][lprime][ind_dword]>>(2*ind_qpsk_symb))&3];
-=======
-          *output_p = qpsk_p[(ue->lte_gold_uespec_table[0][Ns][lprime][ind_dword]>>(2*ind_qpsk_symb))&3];
->>>>>>> 12f1cb9c
-
-
-#ifdef DEBUG_DL_UESPEC
-          LOG_D(PHY,"Ns %d, l %d, m %d,ind_dword %d, ind_qpsk_symbol %d\n",
-                Ns,l,m,ind_dword,ind_qpsk_symb);
-<<<<<<< HEAD
-          LOG_D(PHY,"index = %d\n",(phy_vars_ue->lte_gold_uespec_table[0][Ns][lprime][ind_dword]>>(2*ind_qpsk_symb))&3);
-=======
+          *output_p = qpsk_p[(ue->lte_gold_uespec_table[0][Ns][lprime][ind_dword]>>(2*ind_qpsk_symb))&3];
+
+
+#ifdef DEBUG_DL_UESPEC
+          LOG_D(PHY,"Ns %d, l %d, m %d,ind_dword %d, ind_qpsk_symbol %d\n",
+                Ns,l,m,ind_dword,ind_qpsk_symb);
           LOG_D(PHY,"index = %d\n",(ue->lte_gold_uespec_table[0][Ns][lprime][ind_dword]>>(2*ind_qpsk_symb))&3);
->>>>>>> 12f1cb9c
 #endif
 
           output_p++;
@@ -358,20 +254,12 @@
           ind_dword     = ind>>4;
           ind_qpsk_symb = ind&0xf;
 
-<<<<<<< HEAD
-          *output_p = qpsk_p[(phy_vars_ue->lte_gold_uespec_table[0][Ns][lprime][ind_dword]>>(2*ind_qpsk_symb))&3];
-=======
-          *output_p = qpsk_p[(ue->lte_gold_uespec_table[0][Ns][lprime][ind_dword]>>(2*ind_qpsk_symb))&3];
->>>>>>> 12f1cb9c
-
-#ifdef DEBUG_DL_UESPEC
-          LOG_D(PHY,"Ns %d, l %d, m %d,ind_dword %d, ind_qpsk_symbol %d\n",
-                Ns,l,m,ind_dword,ind_qpsk_symb);
-<<<<<<< HEAD
-          LOG_D(PHY,"index = %d\n",(phy_vars_ue->lte_gold_uespec_table[0][Ns][lprime][ind_dword]>>(2*ind_qpsk_symb))&3);
-=======
+          *output_p = qpsk_p[(ue->lte_gold_uespec_table[0][Ns][lprime][ind_dword]>>(2*ind_qpsk_symb))&3];
+
+#ifdef DEBUG_DL_UESPEC
+          LOG_D(PHY,"Ns %d, l %d, m %d,ind_dword %d, ind_qpsk_symbol %d\n",
+                Ns,l,m,ind_dword,ind_qpsk_symb);
           LOG_D(PHY,"index = %d\n",(ue->lte_gold_uespec_table[0][Ns][lprime][ind_dword]>>(2*ind_qpsk_symb))&3);
->>>>>>> 12f1cb9c
 #endif
 
           output_p++;
@@ -383,20 +271,12 @@
           ind_dword     = ind>>4;
           ind_qpsk_symb = ind&0xf;
 
-<<<<<<< HEAD
-          *output_p = qpsk_p[(phy_vars_ue->lte_gold_uespec_table[0][Ns][lprime][ind_dword]>>(2*ind_qpsk_symb))&3];
-=======
-          *output_p = qpsk_p[(ue->lte_gold_uespec_table[0][Ns][lprime][ind_dword]>>(2*ind_qpsk_symb))&3];
->>>>>>> 12f1cb9c
-
-#ifdef DEBUG_DL_UESPEC
-          LOG_D(PHY,"Ns %d, l %d, m %d,ind_dword %d, ind_qpsk_symbol %d\n",
-                Ns,l,m,ind_dword,ind_qpsk_symb);
-<<<<<<< HEAD
-          LOG_D(PHY,"index = %d\n",(phy_vars_ue->lte_gold_uespec_table[0][Ns][lprime][ind_dword]>>(2*ind_qpsk_symb))&3);
-=======
+          *output_p = qpsk_p[(ue->lte_gold_uespec_table[0][Ns][lprime][ind_dword]>>(2*ind_qpsk_symb))&3];
+
+#ifdef DEBUG_DL_UESPEC
+          LOG_D(PHY,"Ns %d, l %d, m %d,ind_dword %d, ind_qpsk_symbol %d\n",
+                Ns,l,m,ind_dword,ind_qpsk_symb);
           LOG_D(PHY,"index = %d\n",(ue->lte_gold_uespec_table[0][Ns][lprime][ind_dword]>>(2*ind_qpsk_symb))&3);
->>>>>>> 12f1cb9c
 #endif
 
           output_p++;
@@ -410,22 +290,14 @@
     if (SS_flag==0) {
       output_p = output;
 
-<<<<<<< HEAD
-      if (phy_vars_ue->lte_frame_parms.Ncp == NORMAL) {
-=======
       if (ue->frame_parms.Ncp == NORMAL) {
->>>>>>> 12f1cb9c
         for (mprime=0;mprime<3*nRB_PDSCH;mprime++) {
 
           ind = 3*lprime*nRB_PDSCH+mprime;
           ind_dword = ind>>4;
           ind_qpsk_symb = ind&0xf;
 
-<<<<<<< HEAD
-          *output_p = qpsk[(phy_vars_ue->lte_gold_uespec_port5_table[Ns][ind_dword]>>(2*ind_qpsk_symb))&3];
-=======
           *output_p = qpsk[(ue->lte_gold_uespec_port5_table[Ns][ind_dword]>>(2*ind_qpsk_symb))&3];
->>>>>>> 12f1cb9c
           //printf("lprime=%d,ind=%d,Ns=%d,output_p=(%d,%d)\n",lprime,ind,Ns,((short *)&output_p[0])[0],((short *)&output_p[0])[1]);
           output_p++;
       
