--- conflicted
+++ resolved
@@ -44,12 +44,8 @@
 
 int Wbar_NCP[8][4] = {{1,1,1,1},{1,-1,1,-1},{1,1,1,1},{1,-1,1,-1},{1,1,-1,-1},{-1,-1,1,1},{1,-1,-1,1},{-1,1,1,-1}};
 
-<<<<<<< HEAD
 /*
-int lte_dl_ue_spec(PHY_VARS_eNB *phy_vars_eNB,
-=======
 int lte_dl_ue_spec(PHY_VARS_eNB *eNB,
->>>>>>> be0b164a
                    uint8_t UE_id,
                    int32_t *output,
                    short amp,
@@ -59,18 +55,11 @@
                    int SS_flag)
 {
 
-<<<<<<< HEAD
   int32_t qpsk[4],nqpsk[4];
   int16_t k=0,a;
   int mprime,ind,ind_dword,ind_qpsk_symb;
   unsigned nushift,kprime;
-  //  LTE_eNB_DLSCH_t *dlsch = phy_vars_eNB->dlsch_eNB[UE_id][0];
-=======
-  int32_t qpsk[4],nqpsk[4],*qpsk_p,*output_p;
-  int16_t a;
-  int w,lprime,ind,l,ind_dword,ind_qpsk_symb,nPRB;
   //  LTE_eNB_DLSCH_t *dlsch = eNB->dlsch_eNB[UE_id][0];
->>>>>>> be0b164a
 
   a = (amp*ONE_OVER_SQRT2_Q15)>>15;
   ((short *)&qpsk[0])[0] = a;
@@ -93,11 +82,10 @@
 
   if (p==5) {
     if (SS_flag==0) {
-<<<<<<< HEAD
-      if (phy_vars_eNB->lte_frame_parms.Ncp == NORMAL) {
+      if (eNB->frame_parms.Ncp == NORMAL) {
       // this is 3GPP 36-211 6.10.3.2, NORMAL CP, p=5
       
-      nushift =  phy_vars_eNB->lte_frame_parms.Nid_cell%3;
+      nushift =  eNB->frame_parms.Nid_cell%3;
 
       if(lprime==0){
         kprime=nushift;
@@ -105,7 +93,7 @@
         kprime=(nushift+2*lprime)%4;
       }
 
-      k = kprime+phy_vars_eNB->lte_frame_parms.first_carrier_offset;
+      k = kprime+eNB->frame_parms.first_carrier_offset;
       printf("lte_dl_ue_spec:k=%d\n",k);
  
       for (mprime=0;mprime<3*nRB_PDSCH-1;mprime++) {
@@ -117,9 +105,9 @@
         //output[k] = 0xffffffff;
 
         k += 4;
-        if (k >= phy_vars_eNB->lte_frame_parms.ofdm_symbol_size) {
+        if (k >= eNB->frame_parms.ofdm_symbol_size) {
           k++;  // skip DC carrier
-          k-=phy_vars_eNB->lte_frame_parms.ofdm_symbol_size;
+          k-=eNB->frame_parms.ofdm_symbol_size;
         }
 
        }
@@ -135,12 +123,8 @@
 }
 */
 
-=======
-      if (eNB->frame_parms.Ncp == NORMAL) {
-        // this is 3GPP 36-211 6.10.3.2, NORMAL CP, p>=7
->>>>>>> be0b164a
-
-int lte_dl_ue_spec_rx(PHY_VARS_UE *phy_vars_ue,
+
+int lte_dl_ue_spec_rx(PHY_VARS_UE *ue,
                       int32_t *output,
                       unsigned char Ns,
                       unsigned char p, 
@@ -155,7 +139,6 @@
   // Compute the correct pilot amplitude, sqrt_rho_b = Q3.13
   pamp = ONE_OVER_SQRT2_Q15;
 
-<<<<<<< HEAD
   // This includes complex conjugate for channel estimation
   ((short *)&qpsk[0])[0] = pamp;
   ((short *)&qpsk[0])[1] = -pamp;
@@ -165,10 +148,6 @@
   ((short *)&qpsk[2])[1] = pamp;
   ((short *)&qpsk[3])[0] = -pamp;
   ((short *)&qpsk[3])[1] = pamp;
-=======
-        // position output pointer to 5th symbol in slot
-        output_p = output+(60*eNB->frame_parms.N_RB_DL);
->>>>>>> be0b164a
 
   ((short *)&nqpsk[0])[0] = -pamp;
   ((short *)&nqpsk[0])[1] = pamp;
@@ -181,26 +160,17 @@
 
   if (p>=7) {
     if (SS_flag==0) {
-      if (phy_vars_ue->lte_frame_parms.Ncp == NORMAL) {
+      if (ue->frame_parms.Ncp == NORMAL) {
         // this is 3GPP 36-211 6.10.3.2, NORMAL CP, p>=7
 
         output_p = output;
 
-<<<<<<< HEAD
-        ind = 3*lprime*phy_vars_ue->lte_frame_parms.N_RB_DL;
+        ind = 3*lprime*ue->frame_parms.N_RB_DL;
         l = lprime + ((Ns&1)<<1);
 
         // loop over pairs of PRBs, this is the periodicity of the W_bar_NCP sequence
         // unroll the computations for the 6 pilots, select qpsk or nqpsk as function of W_bar_NCP
-        for (nPRB=0; nPRB<phy_vars_ue->lte_frame_parms.N_RB_DL; nPRB+=2) {
-=======
-          ind = 3*lprime*eNB->frame_parms.N_RB_DL;
-          l = lprime + ((Ns&1)<<1);
-
-          // loop over pairs of PRBs, this is the periodicity of the W_bar_NCP sequence
-          // unroll the computations for the 6 pilots, select qpsk or nqpsk as function of W_bar_NCP
-          for (nPRB=0; nPRB<eNB->frame_parms.N_RB_DL; nPRB+=2) {
->>>>>>> be0b164a
+        for (nPRB=0; nPRB<ue->frame_parms.N_RB_DL; nPRB+=2) {
 
           // First pilot
           w = Wbar_NCP[p-7][l];
@@ -210,23 +180,13 @@
           ind_dword     = ind>>4;
           ind_qpsk_symb = ind&0xf;
 
-<<<<<<< HEAD
-          *output_p = qpsk_p[(phy_vars_ue->lte_gold_uespec_table[0][Ns][lprime][ind_dword]>>(2*ind_qpsk_symb))&3];
-
-
-#ifdef DEBUG_DL_UESPEC
-          LOG_D(PHY,"Ns %d, l %d, m %d,ind_dword %d, ind_qpsk_symbol %d\n",
-                Ns,l,m,ind_dword,ind_qpsk_symb);
-          LOG_D(PHY,"index = %d\n",(phy_vars_eNB->lte_gold_uespec_table[0][Ns][lprime][ind_dword]>>(2*ind_qpsk_symb))&3);
-=======
-            *output_p = qpsk_p[(eNB->lte_gold_uespec_table[0][Ns][lprime][ind_dword]>>(2*ind_qpsk_symb))&3];
-
-
-#ifdef DEBUG_DL_UESPEC
-            LOG_D(PHY,"Ns %d, l %d, m %d,ind_dword %d, ind_qpsk_symbol %d\n",
-                  Ns,l,m,mprime_dword,mprime_qpsk_symb);
-            LOG_D(PHY,"index = %d\n",(eNB->lte_gold_uespec_table[0][Ns][lprime][ind_dword]>>(2*ind_qpsk_symb))&3);
->>>>>>> be0b164a
+          *output_p = qpsk_p[(ue->lte_gold_uespec_table[0][Ns][lprime][ind_dword]>>(2*ind_qpsk_symb))&3];
+
+
+#ifdef DEBUG_DL_UESPEC
+          LOG_D(PHY,"Ns %d, l %d, m %d,ind_dword %d, ind_qpsk_symbol %d\n",
+                Ns,l,m,ind_dword,ind_qpsk_symb);
+          LOG_D(PHY,"index = %d\n",(eNB->lte_gold_uespec_table[0][Ns][lprime][ind_dword]>>(2*ind_qpsk_symb))&3);
 #endif
 
           output_p++;
@@ -239,21 +199,12 @@
           ind_dword     = ind>>4;
           ind_qpsk_symb = ind&0xf;
 
-<<<<<<< HEAD
-          *output_p = qpsk_p[(phy_vars_ue->lte_gold_uespec_table[0][Ns][lprime][ind_dword]>>(2*ind_qpsk_symb))&3];
-
-#ifdef DEBUG_DL_UESPEC
-          LOG_D(PHY,"Ns %d, l %d, m %d,ind_dword %d, ind_qpsk_symbol %d\n",
-                Ns,l,m,ind_dword,ind_qpsk_symb);
-          LOG_D(PHY,"index = %d\n",(phy_vars_ue->lte_gold_uespec_table[0][Ns][lprime][ind_dword]>>(2*ind_qpsk_symb))&3);
-=======
-            *output_p = qpsk_p[(eNB->lte_gold_uespec_table[0][Ns][lprime][ind_dword]>>(2*ind_qpsk_symb))&3];
-
-#ifdef DEBUG_DL_UESPEC
-            LOG_D(PHY,"Ns %d, l %d, m %d,ind_dword %d, ind_qpsk_symbol %d\n",
-                  Ns,l,m,mprime_dword,mprime_qpsk_symb);
-            LOG_D(PHY,"index = %d\n",(eNB->lte_gold_uespec_table[0][Ns][lprime][ind_dword]>>(2*ind_qpsk_symb))&3);
->>>>>>> be0b164a
+          *output_p = qpsk_p[(ue->lte_gold_uespec_table[0][Ns][lprime][ind_dword]>>(2*ind_qpsk_symb))&3];
+
+#ifdef DEBUG_DL_UESPEC
+          LOG_D(PHY,"Ns %d, l %d, m %d,ind_dword %d, ind_qpsk_symbol %d\n",
+                Ns,l,m,ind_dword,ind_qpsk_symb);
+          LOG_D(PHY,"index = %d\n",(ue->lte_gold_uespec_table[0][Ns][lprime][ind_dword]>>(2*ind_qpsk_symb))&3);
 #endif
 
           output_p++;
@@ -265,21 +216,12 @@
           ind_dword     = ind>>4;
           ind_qpsk_symb = ind&0xf;
 
-<<<<<<< HEAD
-          *output_p = qpsk_p[(phy_vars_ue->lte_gold_uespec_table[0][Ns][lprime][ind_dword]>>(2*ind_qpsk_symb))&3];
-
-#ifdef DEBUG_DL_UESPEC
-          LOG_D(PHY,"Ns %d, l %d, m %d,ind_dword %d, ind_qpsk_symbol %d\n",
-                Ns,l,m,ind_dword,ind_qpsk_symb);
-          LOG_D(PHY,"index = %d\n",(phy_vars_eNB->lte_gold_uespec_table[0][Ns][lprime][ind_dword]>>(2*ind_qpsk_symb))&3);
-=======
-            *output_p = qpsk_p[(eNB->lte_gold_uespec_table[0][Ns][lprime][ind_dword]>>(2*ind_qpsk_symb))&3];
-
-#ifdef DEBUG_DL_UESPEC
-            LOG_D(PHY,"Ns %d, l %d, m %d,ind_dword %d, ind_qpsk_symbol %d\n",
-                  Ns,l,m,mprime_dword,mprime_qpsk_symb);
-            LOG_D(PHY,"index = %d\n",(eNB->lte_gold_uespec_table[0][Ns][lprime][ind_dword]>>(2*ind_qpsk_symb))&3);
->>>>>>> be0b164a
+          *output_p = qpsk_p[(ue->lte_gold_uespec_table[0][Ns][lprime][ind_dword]>>(2*ind_qpsk_symb))&3];
+
+#ifdef DEBUG_DL_UESPEC
+          LOG_D(PHY,"Ns %d, l %d, m %d,ind_dword %d, ind_qpsk_symbol %d\n",
+                Ns,l,m,ind_dword,ind_qpsk_symb);
+          LOG_D(PHY,"index = %d\n",(eNB->lte_gold_uespec_table[0][Ns][lprime][ind_dword]>>(2*ind_qpsk_symb))&3);
 #endif
 
           output_p++;
@@ -293,23 +235,13 @@
           ind_dword     = ind>>4;
           ind_qpsk_symb = ind&0xf;
 
-<<<<<<< HEAD
-          *output_p = qpsk_p[(phy_vars_ue->lte_gold_uespec_table[0][Ns][lprime][ind_dword]>>(2*ind_qpsk_symb))&3];
-
-
-#ifdef DEBUG_DL_UESPEC
-          LOG_D(PHY,"Ns %d, l %d, m %d,ind_dword %d, ind_qpsk_symbol %d\n",
-                Ns,l,m,ind_dword,ind_qpsk_symb);
-          LOG_D(PHY,"index = %d\n",(phy_vars_ue->lte_gold_uespec_table[0][Ns][lprime][ind_dword]>>(2*ind_qpsk_symb))&3);
-=======
-            *output_p = qpsk_p[(eNB->lte_gold_uespec_table[0][Ns][lprime][ind_dword]>>(2*ind_qpsk_symb))&3];
-
-
-#ifdef DEBUG_DL_UESPEC
-            LOG_D(PHY,"Ns %d, l %d, m %d,ind_dword %d, ind_qpsk_symbol %d\n",
-                  Ns,l,m,mprime_dword,mprime_qpsk_symb);
-            LOG_D(PHY,"index = %d\n",(eNB->lte_gold_uespec_table[0][Ns][lprime][ind_dword]>>(2*ind_qpsk_symb))&3);
->>>>>>> be0b164a
+          *output_p = qpsk_p[(ue->lte_gold_uespec_table[0][Ns][lprime][ind_dword]>>(2*ind_qpsk_symb))&3];
+
+
+#ifdef DEBUG_DL_UESPEC
+          LOG_D(PHY,"Ns %d, l %d, m %d,ind_dword %d, ind_qpsk_symbol %d\n",
+                Ns,l,m,ind_dword,ind_qpsk_symb);
+          LOG_D(PHY,"index = %d\n",(ue->lte_gold_uespec_table[0][Ns][lprime][ind_dword]>>(2*ind_qpsk_symb))&3);
 #endif
 
           output_p++;
@@ -322,21 +254,12 @@
           ind_dword     = ind>>4;
           ind_qpsk_symb = ind&0xf;
 
-<<<<<<< HEAD
-          *output_p = qpsk_p[(phy_vars_ue->lte_gold_uespec_table[0][Ns][lprime][ind_dword]>>(2*ind_qpsk_symb))&3];
-
-#ifdef DEBUG_DL_UESPEC
-          LOG_D(PHY,"Ns %d, l %d, m %d,ind_dword %d, ind_qpsk_symbol %d\n",
-                Ns,l,m,ind_dword,ind_qpsk_symb);
-          LOG_D(PHY,"index = %d\n",(phy_vars_ue->lte_gold_uespec_table[0][Ns][lprime][ind_dword]>>(2*ind_qpsk_symb))&3);
-=======
-            *output_p = qpsk_p[(eNB->lte_gold_uespec_table[0][Ns][lprime][ind_dword]>>(2*ind_qpsk_symb))&3];
-
-#ifdef DEBUG_DL_UESPEC
-            LOG_D(PHY,"Ns %d, l %d, m %d,ind_dword %d, ind_qpsk_symbol %d\n",
-                  Ns,l,m,mprime_dword,mprime_qpsk_symb);
-            LOG_D(PHY,"index = %d\n",(eNB->lte_gold_uespec_table[0][Ns][lprime][ind_dword]>>(2*ind_qpsk_symb))&3);
->>>>>>> be0b164a
+          *output_p = qpsk_p[(ue->lte_gold_uespec_table[0][Ns][lprime][ind_dword]>>(2*ind_qpsk_symb))&3];
+
+#ifdef DEBUG_DL_UESPEC
+          LOG_D(PHY,"Ns %d, l %d, m %d,ind_dword %d, ind_qpsk_symbol %d\n",
+                Ns,l,m,ind_dword,ind_qpsk_symb);
+          LOG_D(PHY,"index = %d\n",(ue->lte_gold_uespec_table[0][Ns][lprime][ind_dword]>>(2*ind_qpsk_symb))&3);
 #endif
 
           output_p++;
@@ -348,21 +271,12 @@
           ind_dword     = ind>>4;
           ind_qpsk_symb = ind&0xf;
 
-<<<<<<< HEAD
-          *output_p = qpsk_p[(phy_vars_ue->lte_gold_uespec_table[0][Ns][lprime][ind_dword]>>(2*ind_qpsk_symb))&3];
-
-#ifdef DEBUG_DL_UESPEC
-          LOG_D(PHY,"Ns %d, l %d, m %d,ind_dword %d, ind_qpsk_symbol %d\n",
-                Ns,l,m,ind_dword,ind_qpsk_symb);
-          LOG_D(PHY,"index = %d\n",(phy_vars_ue->lte_gold_uespec_table[0][Ns][lprime][ind_dword]>>(2*ind_qpsk_symb))&3);
-=======
-            *output_p = qpsk_p[(eNB->lte_gold_uespec_table[0][Ns][lprime][ind_dword]>>(2*ind_qpsk_symb))&3];
-
-#ifdef DEBUG_DL_UESPEC
-            LOG_D(PHY,"Ns %d, l %d, m %d,ind_dword %d, ind_qpsk_symbol %d\n",
-                  Ns,l,m,mprime_dword,mprime_qpsk_symb);
-            LOG_D(PHY,"index = %d\n",(eNB->lte_gold_uespec_table[0][Ns][lprime][ind_dword]>>(2*ind_qpsk_symb))&3);
->>>>>>> be0b164a
+          *output_p = qpsk_p[(ue->lte_gold_uespec_table[0][Ns][lprime][ind_dword]>>(2*ind_qpsk_symb))&3];
+
+#ifdef DEBUG_DL_UESPEC
+          LOG_D(PHY,"Ns %d, l %d, m %d,ind_dword %d, ind_qpsk_symbol %d\n",
+                Ns,l,m,ind_dword,ind_qpsk_symb);
+          LOG_D(PHY,"index = %d\n",(ue->lte_gold_uespec_table[0][Ns][lprime][ind_dword]>>(2*ind_qpsk_symb))&3);
 #endif
 
           output_p++;
@@ -376,14 +290,14 @@
     if (SS_flag==0) {
       output_p = output;
 
-      if (phy_vars_ue->lte_frame_parms.Ncp == NORMAL) {
+      if (ue->frame_parms.Ncp == NORMAL) {
         for (mprime=0;mprime<3*nRB_PDSCH;mprime++) {
 
           ind = 3*lprime*nRB_PDSCH+mprime;
           ind_dword = ind>>4;
           ind_qpsk_symb = ind&0xf;
 
-          *output_p = qpsk[(phy_vars_ue->lte_gold_uespec_port5_table[Ns][ind_dword]>>(2*ind_qpsk_symb))&3];
+          *output_p = qpsk[(ue->lte_gold_uespec_port5_table[Ns][ind_dword]>>(2*ind_qpsk_symb))&3];
           //printf("lprime=%d,ind=%d,Ns=%d,output_p=(%d,%d)\n",lprime,ind,Ns,((short *)&output_p[0])[0],((short *)&output_p[0])[1]);
           output_p++;
       
@@ -398,49 +312,6 @@
 }
 
 
-<<<<<<< HEAD
-=======
-  // Compute the correct pilot amplitude, sqrt_rho_b = Q3.13
-  pamp = ONE_OVER_SQRT2_Q15;
-
-  // This includes complex conjugate for channel estimation
-
-  ((short *)&qpsk[0])[0] = pamp;
-  ((short *)&qpsk[0])[1] = -pamp;
-  ((short *)&qpsk[1])[0] = -pamp;
-  ((short *)&qpsk[1])[1] = -pamp;
-  ((short *)&qpsk[2])[0] = pamp;
-  ((short *)&qpsk[2])[1] = pamp;
-  ((short *)&qpsk[3])[0] = -pamp;
-  ((short *)&qpsk[3])[1] = pamp;
-
-  mprime = 110 - phy_vars_ue->frame_parms.N_RB_DL;
-
-  for (m=0;m<phy_vars_ue->frame_parms.N_RB_DL<<1;m++) {
-
-    mprime_dword     = mprime>>4;
-    mprime_qpsk_symb = mprime&0xf;
-
-    // this is r_mprime from 3GPP 36-211 6.10.1.2
-    output[k] = qpsk[(phy_vars_ue->lte_gold_table[eNB_offset][Ns][l][mprime_dword]>>(2*mprime_qpsk_symb))&3];
-#ifdef DEBUG_DL_CELL_SPEC
-    printf("Ns %d, l %d, m %d,mprime_dword %d, mprime_qpsk_symbol %d\n",
-     Ns,l,m,mprime_dword,mprime_qpsk_symb);
-    printf("index = %d (k %d)\n",(phy_vars_ue->lte_gold_table[eNB_offset][Ns][l][mprime_dword]>>(2*mprime_qpsk_symb))&3,k);
-#endif
-
-    mprime++;
-#ifdef DEBUG_DL_CELL_SPEC
-    if (m<4)
-    printf("Ns %d l %d output[%d] = (%d,%d)\n",Ns,l,k,((short *)&output[k])[0],((short *)&output[k])[1]);
-#endif
-    k++;
-  }
-  return(0);
-}
-
-*/
->>>>>>> be0b164a
 
 #ifdef LTE_DL_CELL_SPEC_MAIN
 
