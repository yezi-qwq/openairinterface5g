/*******************************************************************************
    OpenAirInterface
    Copyright(c) 1999 - 2014 Eurecom

    OpenAirInterface is free software: you can redistribute it and/or modify
    it under the terms of the GNU General Public License as published by
    the Free Software Foundation, either version 3 of the License, or
    (at your option) any later version.


    OpenAirInterface is distributed in the hope that it will be useful,
    but WITHOUT ANY WARRANTY; without even the implied warranty of
    MERCHANTABILITY or FITNESS FOR A PARTICULAR PURPOSE.  See the
    GNU General Public License for more details.

    You should have received a copy of the GNU General Public License
    along with OpenAirInterface.The full GNU General Public License is
   included in this distribution in the file called "COPYING". If not,
   see <http://www.gnu.org/licenses/>.

  Contact Information
  OpenAirInterface Admin: openair_admin@eurecom.fr
  OpenAirInterface Tech : openair_tech@eurecom.fr
  OpenAirInterface Dev  : openair4g-devel@lists.eurecom.fr

  Address      : Eurecom, Campus SophiaTech, 450 Route des Chappes, CS 50193 - 06904 Biot Sophia Antipolis cedex, FRANCE

 *******************************************************************************/

/*! \file PHY/LTE_REFSIG/lte_dl_ue_spec.c
* \brief Top-level routines for generating UE-specific Reference signals from 36-211, V11.3.0 2013-06
* \author R. Knopp X. Jiang
* \date 2015
* \version 0.1
* \company Eurecom
* \email: knopp@eurecom.fr xiwen.jiang@eurecom.fr
* \note
* \warning
*/

#ifdef USER_MODE
#include <stdio.h>
#include <stdlib.h>
#endif

#include "defs.h"
#include "PHY/defs.h"
#include "log.h"

//extern unsigned int lte_gold_table[3][20][2][14];
//#define DEBUG_DL_CELL_SPEC

int Wbar_NCP[8][4] = {{1,1,1,1},{1,-1,1,-1},{1,1,1,1},{1,-1,1,-1},{1,1,-1,-1},{-1,-1,1,1},{1,-1,-1,1},{-1,1,1,-1}};

/*
int lte_dl_ue_spec(PHY_VARS_eNB *phy_vars_eNB,
                   uint8_t UE_id,
                   int32_t *output,
                   short amp,
                   uint8_t Ns,
		   uint8_t lprime,
                   uint8_t p,
                   int SS_flag)
{

<<<<<<< HEAD
  mod_sym_t qpsk[4],nqpsk[4];
  int16_t k=0,a;
  int mprime,ind,ind_dword,ind_qpsk_symb;
  unsigned nushift,kprime;
=======
  int32_t qpsk[4],nqpsk[4],*qpsk_p,*output_p;
  int16_t a;
  int w,lprime,ind,l,ind_dword,ind_qpsk_symb,nPRB;
>>>>>>> 7390798b
  //  LTE_eNB_DLSCH_t *dlsch = phy_vars_eNB->dlsch_eNB[UE_id][0];

  a = (amp*ONE_OVER_SQRT2_Q15)>>15;
  ((short *)&qpsk[0])[0] = a;
  ((short *)&qpsk[0])[1] = a;
  ((short *)&qpsk[1])[0] = -a;
  ((short *)&qpsk[1])[1] = a;
  ((short *)&qpsk[2])[0] = a;
  ((short *)&qpsk[2])[1] = -a;
  ((short *)&qpsk[3])[0] = -a;
  ((short *)&qpsk[3])[1] = -a;

  ((short *)&nqpsk[0])[0] = -a;
  ((short *)&nqpsk[0])[1] = -a;
  ((short *)&nqpsk[1])[0] = a;
  ((short *)&nqpsk[1])[1] = -a;
  ((short *)&nqpsk[2])[0] = -a;
  ((short *)&nqpsk[2])[1] = a;
  ((short *)&nqpsk[3])[0] = a;
  ((short *)&nqpsk[3])[1] = a;

  if (p==5) {
    if (SS_flag==0) {
      if (phy_vars_eNB->lte_frame_parms.Ncp == NORMAL) {
      // this is 3GPP 36-211 6.10.3.2, NORMAL CP, p=5
      
      nushift =  phy_vars_eNB->lte_frame_parms.Nid_cell%3;

      if(lprime==0){
        kprime=nushift;
      }else{
        kprime=(nushift+2*lprime)%4;
      }

      k = kprime+phy_vars_eNB->lte_frame_parms.first_carrier_offset;
      printf("lte_dl_ue_spec:k=%d\n",k);
 
      for (mprime=0;mprime<3*nRB_PDSCH-1;mprime++) {
        ind = 3*lprime*nRB_PDSCH+mprime;
        ind_dword = ind>>4;
        ind_qpsk_symb = ind&0xf;

        output[k] = qpsk[(phy_vars_UE->lte_gold_uespec_port5_table[Ns][ind_dword]>>(2*ind_qpsk_symb))&3];
        //output[k] = 0xffffffff;

        k += 4;
        if (k >= phy_vars_eNB->lte_frame_parms.ofdm_symbol_size) {
          k++;  // skip DC carrier
          k-=phy_vars_eNB->lte_frame_parms.ofdm_symbol_size;
        }

       }
      }
    }
  } else if (p>=7) {
    printf("lte_dl_ue_spec:antenna ports >=7 not supported yet!\n");
  } else {
    LOG_E(PHY,"Illegal p %d UE specific pilots\n",p);
  }

  return(0);
}
*/


int lte_dl_ue_spec_rx(PHY_VARS_UE *phy_vars_ue,
                      mod_sym_t *output,
                      unsigned char Ns,
                      unsigned char p, 
                      int lprime,
                      int SS_flag,
                      uint16_t nRB_PDSCH)
{
  mod_sym_t qpsk[4],nqpsk[4],*qpsk_p,*output_p;
  int w,mprime,ind,l,ind_dword,ind_qpsk_symb,nPRB;
  short pamp;

  // Compute the correct pilot amplitude, sqrt_rho_b = Q3.13
  pamp = ONE_OVER_SQRT2_Q15;

  // This includes complex conjugate for channel estimation
  ((short *)&qpsk[0])[0] = pamp;
  ((short *)&qpsk[0])[1] = -pamp;
  ((short *)&qpsk[1])[0] = -pamp;
  ((short *)&qpsk[1])[1] = -pamp;
  ((short *)&qpsk[2])[0] = pamp;
  ((short *)&qpsk[2])[1] = pamp;
  ((short *)&qpsk[3])[0] = -pamp;
  ((short *)&qpsk[3])[1] = pamp;

  ((short *)&nqpsk[0])[0] = -pamp;
  ((short *)&nqpsk[0])[1] = pamp;
  ((short *)&nqpsk[1])[0] = pamp;
  ((short *)&nqpsk[1])[1] = pamp;
  ((short *)&nqpsk[2])[0] = -pamp;
  ((short *)&nqpsk[2])[1] = -pamp;
  ((short *)&nqpsk[3])[0] = pamp;
  ((short *)&nqpsk[3])[1] = -pamp;

  if (p>=7) {
    if (SS_flag==0) {
      if (phy_vars_ue->lte_frame_parms.Ncp == NORMAL) {
        // this is 3GPP 36-211 6.10.3.2, NORMAL CP, p>=7

        output_p = output;

        ind = 3*lprime*phy_vars_ue->lte_frame_parms.N_RB_DL;
        l = lprime + ((Ns&1)<<1);

        // loop over pairs of PRBs, this is the periodicity of the W_bar_NCP sequence
        // unroll the computations for the 6 pilots, select qpsk or nqpsk as function of W_bar_NCP
        for (nPRB=0; nPRB<phy_vars_ue->lte_frame_parms.N_RB_DL; nPRB+=2) {

          // First pilot
          w = Wbar_NCP[p-7][l];
          qpsk_p = (w==1) ? qpsk : nqpsk;


          ind_dword     = ind>>4;
          ind_qpsk_symb = ind&0xf;

          *output_p = qpsk_p[(phy_vars_ue->lte_gold_uespec_table[0][Ns][lprime][ind_dword]>>(2*ind_qpsk_symb))&3];


#ifdef DEBUG_DL_UESPEC
          LOG_D(PHY,"Ns %d, l %d, m %d,ind_dword %d, ind_qpsk_symbol %d\n",
                Ns,l,m,ind_dword,ind_qpsk_symb);
          LOG_D(PHY,"index = %d\n",(phy_vars_eNB->lte_gold_uespec_table[0][Ns][lprime][ind_dword]>>(2*ind_qpsk_symb))&3);
#endif

          output_p++;
          ind++;

          w =  Wbar_NCP[p-7][3-l];
          qpsk_p = (w==1) ? qpsk : nqpsk;

          // Second pilot
          ind_dword     = ind>>4;
          ind_qpsk_symb = ind&0xf;

          *output_p = qpsk_p[(phy_vars_ue->lte_gold_uespec_table[0][Ns][lprime][ind_dword]>>(2*ind_qpsk_symb))&3];

#ifdef DEBUG_DL_UESPEC
          LOG_D(PHY,"Ns %d, l %d, m %d,ind_dword %d, ind_qpsk_symbol %d\n",
                Ns,l,m,ind_dword,ind_qpsk_symb);
          LOG_D(PHY,"index = %d\n",(phy_vars_ue->lte_gold_uespec_table[0][Ns][lprime][ind_dword]>>(2*ind_qpsk_symb))&3);
#endif

          output_p++;
          ind++;

          w = Wbar_NCP[p-7][l];
          qpsk_p = (w==1) ? qpsk : nqpsk;
          // Third pilot
          ind_dword     = ind>>4;
          ind_qpsk_symb = ind&0xf;

          *output_p = qpsk_p[(phy_vars_ue->lte_gold_uespec_table[0][Ns][lprime][ind_dword]>>(2*ind_qpsk_symb))&3];

#ifdef DEBUG_DL_UESPEC
          LOG_D(PHY,"Ns %d, l %d, m %d,ind_dword %d, ind_qpsk_symbol %d\n",
                Ns,l,m,ind_dword,ind_qpsk_symb);
          LOG_D(PHY,"index = %d\n",(phy_vars_eNB->lte_gold_uespec_table[0][Ns][lprime][ind_dword]>>(2*ind_qpsk_symb))&3);
#endif

          output_p++;
          ind++;

          // Fourth pilot
          w = Wbar_NCP[p-7][3-l];
          qpsk_p = (w==1) ? qpsk : nqpsk;


          ind_dword     = ind>>4;
          ind_qpsk_symb = ind&0xf;

          *output_p = qpsk_p[(phy_vars_ue->lte_gold_uespec_table[0][Ns][lprime][ind_dword]>>(2*ind_qpsk_symb))&3];


#ifdef DEBUG_DL_UESPEC
          LOG_D(PHY,"Ns %d, l %d, m %d,ind_dword %d, ind_qpsk_symbol %d\n",
                Ns,l,m,ind_dword,ind_qpsk_symb);
          LOG_D(PHY,"index = %d\n",(phy_vars_ue->lte_gold_uespec_table[0][Ns][lprime][ind_dword]>>(2*ind_qpsk_symb))&3);
#endif

          output_p++;
          ind++;

          w =  Wbar_NCP[p-7][l];
          qpsk_p = (w==1) ? qpsk : nqpsk;

          // Fifth pilot
          ind_dword     = ind>>4;
          ind_qpsk_symb = ind&0xf;

          *output_p = qpsk_p[(phy_vars_ue->lte_gold_uespec_table[0][Ns][lprime][ind_dword]>>(2*ind_qpsk_symb))&3];

#ifdef DEBUG_DL_UESPEC
          LOG_D(PHY,"Ns %d, l %d, m %d,ind_dword %d, ind_qpsk_symbol %d\n",
                Ns,l,m,ind_dword,ind_qpsk_symb);
          LOG_D(PHY,"index = %d\n",(phy_vars_ue->lte_gold_uespec_table[0][Ns][lprime][ind_dword]>>(2*ind_qpsk_symb))&3);
#endif

          output_p++;
          ind++;

          w = Wbar_NCP[p-7][3-l];
          qpsk_p = (w==1) ? qpsk : nqpsk;
          // Sixth pilot
          ind_dword     = ind>>4;
          ind_qpsk_symb = ind&0xf;

          *output_p = qpsk_p[(phy_vars_ue->lte_gold_uespec_table[0][Ns][lprime][ind_dword]>>(2*ind_qpsk_symb))&3];

#ifdef DEBUG_DL_UESPEC
          LOG_D(PHY,"Ns %d, l %d, m %d,ind_dword %d, ind_qpsk_symbol %d\n",
                Ns,l,m,ind_dword,ind_qpsk_symb);
          LOG_D(PHY,"index = %d\n",(phy_vars_ue->lte_gold_uespec_table[0][Ns][lprime][ind_dword]>>(2*ind_qpsk_symb))&3);
#endif

          output_p++;
          ind++;
        }
      } else {
        LOG_E(PHY,"Special subframe not supported for UE specific pilots yet\n");
      }
    }
  } else if (p==5) {
    if (SS_flag==0) {
      output_p = output;

      if (phy_vars_ue->lte_frame_parms.Ncp == NORMAL) {
        for (mprime=0;mprime<3*nRB_PDSCH;mprime++) {

          ind = 3*lprime*nRB_PDSCH+mprime;
          ind_dword = ind>>4;
          ind_qpsk_symb = ind&0xf;

          *output_p = qpsk[(phy_vars_ue->lte_gold_uespec_port5_table[Ns][ind_dword]>>(2*ind_qpsk_symb))&3];
          //printf("lprime=%d,ind=%d,Ns=%d,output_p=(%d,%d)\n",lprime,ind,Ns,((short *)&output_p[0])[0],((short *)&output_p[0])[1]);
          output_p++;
      
        }
      }
    }
  } else {
    LOG_E(PHY,"Illegal p %d UE specific pilots\n",p);
  }

  return(0);
}



#ifdef LTE_DL_CELL_SPEC_MAIN



//extern int write_output(const char *,const char *,void *,int,int,char);
// flag change eren
extern int write_output(const char *,const char *,void *,int,int,char);
main()
{

  unsigned short Nid_cell=0;
  unsigned int Ncp = 0;
  int output00[1024];
  int output01[1024];
  int output10[1024];
  int output11[1024];

  memset(output00,0,1024*sizeof(int));
  memset(output01,0,1024*sizeof(int));
  memset(output10,0,1024*sizeof(int));
  memset(output11,0,1024*sizeof(int));

  lte_gold(Nid_cell,Ncp);

  lte_dl_ue_spec(output00,
                 ONE_OVER_SQRT2_Q15,
                 50,
                 Nid_cell,
                 Ncp,
                 0,
                 0,
                 0,
                 0);

  lte_dl_ue_spec(output10,
                 ONE_OVER_SQRT2_Q15,
                 50,
                 Nid_cell,
                 Ncp,
                 0,
                 1,
                 0,
                 0);

  lte_dl_ue_spec(output01,
                 ONE_OVER_SQRT2_Q15,
                 50,
                 Nid_cell,
                 Ncp,
                 0,
                 0,
                 1,
                 0);

  lte_dl_ue_spec(output11,
                 ONE_OVER_SQRT2_Q15,
                 50,
                 Nid_cell,
                 Ncp,
                 0,
                 1,
                 1,
                 0);


  write_output("dl_ue_spec00.m","dl_cs00",output00,1024,1,1);
  write_output("dl_ue_spec01.m","dl_cs01",output01,1024,1,1);
  write_output("dl_ue_spec10.m","dl_cs10",output10,1024,1,1);
  write_output("dl_ue_spec11.m","dl_cs11",output11,1024,1,1);
}


#endif<|MERGE_RESOLUTION|>--- conflicted
+++ resolved
@@ -63,16 +63,10 @@
                    int SS_flag)
 {
 
-<<<<<<< HEAD
-  mod_sym_t qpsk[4],nqpsk[4];
+  int32_t qpsk[4],nqpsk[4];
   int16_t k=0,a;
   int mprime,ind,ind_dword,ind_qpsk_symb;
   unsigned nushift,kprime;
-=======
-  int32_t qpsk[4],nqpsk[4],*qpsk_p,*output_p;
-  int16_t a;
-  int w,lprime,ind,l,ind_dword,ind_qpsk_symb,nPRB;
->>>>>>> 7390798b
   //  LTE_eNB_DLSCH_t *dlsch = phy_vars_eNB->dlsch_eNB[UE_id][0];
 
   a = (amp*ONE_OVER_SQRT2_Q15)>>15;
