/*
 * Licensed to the OpenAirInterface (OAI) Software Alliance under one or more
 * contributor license agreements.  See the NOTICE file distributed with
 * this work for additional information regarding copyright ownership.
 * The OpenAirInterface Software Alliance licenses this file to You under
 * the OAI Public License, Version 1.1  (the "License"); you may not use this file
 * except in compliance with the License.
 * You may obtain a copy of the License at
 *
 *      http://www.openairinterface.org/?page_id=698
 *
 * Unless required by applicable law or agreed to in writing, software
 * distributed under the License is distributed on an "AS IS" BASIS,
 * WITHOUT WARRANTIES OR CONDITIONS OF ANY KIND, either express or implied.
 * See the License for the specific language governing permissions and
 * limitations under the License.
 *-------------------------------------------------------------------------------
 * For more information about the OpenAirInterface (OAI) Software Alliance:
 *      contact@openairinterface.org
 */

/*! \file PHY/NR_ESTIMATION/nr_measurements_gNB.c
* \brief gNB measurement routines
* \author Ahmed Hussein, G. Casati, K. Saaifan
* \date 2019
* \version 0.1
* \company Fraunhofer IIS
* \email: ahmed.hussein@iis.fraunhofer.de, guido.casati@iis.fraunhofer.de, khodr.saaifan@iis.fraunhofer.de
* \note
* \warning
*/

#include "PHY/types.h"
#include "PHY/defs_gNB.h"
#include "PHY/phy_extern.h"
#include "nr_ul_estimation.h"

extern openair0_config_t openair0_cfg[MAX_CARDS];

int nr_est_timing_advance_pusch(PHY_VARS_gNB* gNB, int UE_id)
{
  int max_pos = 0, max_val = 0;

  NR_DL_FRAME_PARMS *frame_parms = &gNB->frame_parms;
  NR_gNB_PUSCH *gNB_pusch_vars   = gNB->pusch_vars[UE_id];
  int32_t **ul_ch_estimates_time = gNB_pusch_vars->ul_ch_estimates_time;

  const int sync_pos = 0;

  for (int i = 0; i < frame_parms->ofdm_symbol_size; i++) {
    int temp = 0;

    for (int aa = 0; aa < frame_parms->nb_antennas_rx; aa++) {
      int Re = ((int16_t*)ul_ch_estimates_time[aa])[(i<<1)];
      int Im = ((int16_t*)ul_ch_estimates_time[aa])[1+(i<<1)];
      temp += (Re*Re/2) + (Im*Im/2);      
    }
    if (temp > max_val) {
      max_pos = i;
      max_val = temp;
    }
  }

  if (max_pos > frame_parms->ofdm_symbol_size/2)
    max_pos = max_pos - frame_parms->ofdm_symbol_size;

  return max_pos - sync_pos;
}


void dump_nr_I0_stats(FILE *fd,PHY_VARS_gNB *gNB) {


    int min_I0=1000,max_I0=0;
    int amin=0,amax=0;
    fprintf(fd,"Blacklisted PRBs %d/%d\n",gNB->num_ulprbbl,gNB->frame_parms.N_RB_UL);
    for (int i=0; i<gNB->frame_parms.N_RB_UL; i++) {
      if (gNB->ulprbbl[i] > 0) continue;	    

      if (gNB->measurements.n0_subband_power_tot_dB[i]<min_I0) {min_I0 = gNB->measurements.n0_subband_power_tot_dB[i]; amin=i;}

      if (gNB->measurements.n0_subband_power_tot_dB[i]>max_I0) {max_I0 = gNB->measurements.n0_subband_power_tot_dB[i]; amax=i;}
    }

    for (int i=0; i<gNB->frame_parms.N_RB_UL; i++) {
     if (gNB->ulprbbl[i] ==0) fprintf(fd,"%2d.",gNB->measurements.n0_subband_power_tot_dB[i]-gNB->measurements.n0_subband_power_avg_dB);
     else fprintf(fd," X."); 
     if (i%25 == 24) fprintf(fd,"\n");
    }
    fprintf(fd,"\n");
    fprintf(fd,"max_IO = %d (%d), min_I0 = %d (%d), avg_I0 = %d dB",max_I0,amax,min_I0,amin,gNB->measurements.n0_subband_power_avg_dB);
    if (gNB->frame_parms.nb_antennas_rx>1) {
       fprintf(fd,"(");
       for (int aarx=0;aarx<gNB->frame_parms.nb_antennas_rx;aarx++)
         fprintf(fd,"%d.",gNB->measurements.n0_subband_power_avg_perANT_dB[aarx]);
       fprintf(fd,")");
    }
    fprintf(fd,"\nPRACH I0 = %d.%d dB\n",gNB->measurements.prach_I0/10,gNB->measurements.prach_I0%10);


}



void gNB_I0_measurements(PHY_VARS_gNB *gNB,int slot, int first_symb,int num_symb) {

  NR_DL_FRAME_PARMS *frame_parms = &gNB->frame_parms;
  NR_gNB_COMMON *common_vars = &gNB->common_vars;
  PHY_MEASUREMENTS_gNB *measurements = &gNB->measurements;
  int rb, nb_symb[275]={0};
   
  memset(measurements->n0_subband_power, 0, sizeof(measurements->n0_subband_power));
    
  for (int s=first_symb;s<(first_symb+num_symb);s++) {
    for (rb=0; rb<frame_parms->N_RB_UL; rb++) {
<<<<<<< HEAD

      if (s==first_symb /*&& ((gNB->rb_mask_ul[s][rb>>5]&(1<<(rb&31))) == 0)*/) {
        nb_symb[rb]=0;
        for (int aarx=0; aarx<frame_parms->nb_antennas_rx;aarx++) 
           measurements->n0_subband_power[aarx][rb]=0;   
      }
      offset0 = (slot&3)*(frame_parms->symbols_per_slot * frame_parms->ofdm_symbol_size) + (frame_parms->first_carrier_offset + (rb*12))%frame_parms->ofdm_symbol_size;
=======
      int offset0 = (slot&3)*(frame_parms->symbols_per_slot * frame_parms->ofdm_symbol_size) +
	(frame_parms->first_carrier_offset + (rb*12))%frame_parms->ofdm_symbol_size;
>>>>>>> 4b3aa723
      if ((gNB->rb_mask_ul[s][rb>>5]&(1<<(rb&31))) == 0) {  // check that rb was not used in this subframe
        nb_symb[rb]++;          
        for (int aarx=0; aarx<frame_parms->nb_antennas_rx; aarx++) {
          int offset = offset0 + (s*frame_parms->ofdm_symbol_size);
          int32_t *ul_ch  = &common_vars->rxdataF[aarx][offset];
          int len = 12;
          if (((frame_parms->N_RB_UL&1) == 1) && 
              (rb==(frame_parms->N_RB_UL>>1))) {
            len=6;
          }
          AssertFatal(ul_ch, "RX signal buffer (freq) problem\n");
          measurements->n0_subband_power[aarx][rb] += signal_energy_nodc(ul_ch,len);
        } //antenna
      }
    } //rb
  } // symb
  int nb_rb=0;
  int32_t n0_subband_tot=0;
  int32_t n0_subband_tot_perPRB=0;
  int32_t n0_subband_tot_perANT[1+frame_parms->nb_antennas_rx];

  for (int rb = 0 ; rb<frame_parms->N_RB_UL;rb++) {
    n0_subband_tot_perPRB=0;
    if (nb_symb[rb] > 0) {
      for (int aarx=0;aarx<frame_parms->nb_antennas_rx;aarx++) {
        measurements->n0_subband_power[aarx][rb]/=nb_symb[rb];
        measurements->n0_subband_power_dB[aarx][rb] = dB_fixed(measurements->n0_subband_power[aarx][rb]);
        n0_subband_tot_perPRB+=measurements->n0_subband_power[aarx][rb];
        if (rb==0) n0_subband_tot_perANT[aarx]=measurements->n0_subband_power[aarx][rb];
        else       n0_subband_tot_perANT[aarx]+=measurements->n0_subband_power[aarx][rb];
      }
      n0_subband_tot_perPRB/=frame_parms->nb_antennas_rx;
      measurements->n0_subband_power_tot_dB[rb] = dB_fixed(n0_subband_tot_perPRB);
      measurements->n0_subband_power_tot_dBm[rb] = measurements->n0_subband_power_tot_dB[rb] - gNB->rx_total_gain_dB - dB_fixed(frame_parms->N_RB_UL);
      LOG_D(PHY,"n0_subband_power_tot_dB[%d] => %d, over %d symbols\n",rb,measurements->n0_subband_power_tot_dB[rb],nb_symb[rb]);
      n0_subband_tot += n0_subband_tot_perPRB;
      nb_rb++;
    }
  }
  if (nb_rb>0) {
     measurements->n0_subband_power_avg_dB = dB_fixed(n0_subband_tot/nb_rb);
     for (int aarx=0;aarx<frame_parms->nb_antennas_rx;aarx++) {
       measurements->n0_subband_power_avg_perANT_dB[aarx] = dB_fixed(n0_subband_tot_perANT[aarx]/nb_rb);
     }
  }
}


// Scope: This function computes the UL SNR from the UL channel estimates
//
// Todo:
// - averaging IIR filter for RX power and noise
void nr_gnb_measurements(PHY_VARS_gNB *gNB, uint8_t ulsch_id, unsigned char harq_pid, unsigned char symbol, uint8_t nrOfLayers){

  int rx_power_tot[NUMBER_OF_NR_ULSCH_MAX];
  int rx_power[NUMBER_OF_NR_ULSCH_MAX][NB_ANTENNAS_RX];
  unsigned short rx_power_avg_dB[NUMBER_OF_NR_ULSCH_MAX];
  unsigned short rx_power_tot_dB[NUMBER_OF_NR_ULSCH_MAX];

  double             rx_gain = openair0_cfg[0].rx_gain[0];
  double      rx_gain_offset = openair0_cfg[0].rx_gain_offset[0];
  PHY_MEASUREMENTS_gNB *meas = &gNB->measurements;
  NR_DL_FRAME_PARMS      *fp = &gNB->frame_parms;
  int              ch_offset = fp->ofdm_symbol_size * symbol;
  int                N_RB_UL = gNB->ulsch[ulsch_id]->harq_processes[harq_pid]->ulsch_pdu.rb_size;

  rx_power_tot[ulsch_id] = 0;

  for (int aarx = 0; aarx < fp->nb_antennas_rx; aarx++){

    rx_power[ulsch_id][aarx] = 0;

    for (int aatx = 0; aatx < nrOfLayers; aatx++){

      meas->rx_spatial_power[ulsch_id][aatx][aarx] = (signal_energy_nodc(&gNB->pusch_vars[ulsch_id]->ul_ch_estimates[aatx*fp->nb_antennas_rx+aarx][ch_offset], N_RB_UL * NR_NB_SC_PER_RB));

      if (meas->rx_spatial_power[ulsch_id][aatx][aarx] < 0) {
        meas->rx_spatial_power[ulsch_id][aatx][aarx] = 0;
      }

      meas->rx_spatial_power_dB[ulsch_id][aatx][aarx] = (unsigned short) dB_fixed(meas->rx_spatial_power[ulsch_id][aatx][aarx]);
      rx_power[ulsch_id][aarx] += meas->rx_spatial_power[ulsch_id][aatx][aarx];

    }
    LOG_D(PHY, "[ULSCH ID %d] RX power in antenna %d = %d\n", ulsch_id, aarx, rx_power[ulsch_id][aarx]);

    rx_power_tot[ulsch_id] += rx_power[ulsch_id][aarx];

  }

  rx_power_tot_dB[ulsch_id] = (unsigned short) dB_fixed(rx_power_tot[ulsch_id]);
  rx_power_avg_dB[ulsch_id] = rx_power_tot_dB[ulsch_id];

  meas->wideband_cqi_tot[ulsch_id] = dB_fixed2(rx_power_tot[ulsch_id], meas->n0_power_tot);
  meas->rx_rssi_dBm[ulsch_id] = rx_power_avg_dB[ulsch_id] + 30 - 10 * log10(pow(2, 30)) - (rx_gain - rx_gain_offset) - dB_fixed(fp->ofdm_symbol_size);

  LOG_D(PHY, "[ULSCH %d] RSSI %d dBm/RE, RSSI (digital) %d dB (N_RB_UL %d), WBand CQI tot %d dB, N0 Power tot %d, RX Power tot %d\n",
    ulsch_id,
    meas->rx_rssi_dBm[ulsch_id],
    rx_power_avg_dB[ulsch_id],
    N_RB_UL,
    meas->wideband_cqi_tot[ulsch_id],
    meas->n0_power_tot,
    rx_power_tot[ulsch_id]);

}<|MERGE_RESOLUTION|>--- conflicted
+++ resolved
@@ -108,30 +108,20 @@
   NR_gNB_COMMON *common_vars = &gNB->common_vars;
   PHY_MEASUREMENTS_gNB *measurements = &gNB->measurements;
   int rb, nb_symb[275]={0};
-   
+
   memset(measurements->n0_subband_power, 0, sizeof(measurements->n0_subband_power));
-    
+
   for (int s=first_symb;s<(first_symb+num_symb);s++) {
     for (rb=0; rb<frame_parms->N_RB_UL; rb++) {
-<<<<<<< HEAD
-
-      if (s==first_symb /*&& ((gNB->rb_mask_ul[s][rb>>5]&(1<<(rb&31))) == 0)*/) {
-        nb_symb[rb]=0;
-        for (int aarx=0; aarx<frame_parms->nb_antennas_rx;aarx++) 
-           measurements->n0_subband_power[aarx][rb]=0;   
-      }
-      offset0 = (slot&3)*(frame_parms->symbols_per_slot * frame_parms->ofdm_symbol_size) + (frame_parms->first_carrier_offset + (rb*12))%frame_parms->ofdm_symbol_size;
-=======
       int offset0 = (slot&3)*(frame_parms->symbols_per_slot * frame_parms->ofdm_symbol_size) +
-	(frame_parms->first_carrier_offset + (rb*12))%frame_parms->ofdm_symbol_size;
->>>>>>> 4b3aa723
+                    (frame_parms->first_carrier_offset + (rb*12))%frame_parms->ofdm_symbol_size;
       if ((gNB->rb_mask_ul[s][rb>>5]&(1<<(rb&31))) == 0) {  // check that rb was not used in this subframe
-        nb_symb[rb]++;          
+        nb_symb[rb]++;
         for (int aarx=0; aarx<frame_parms->nb_antennas_rx; aarx++) {
           int offset = offset0 + (s*frame_parms->ofdm_symbol_size);
           int32_t *ul_ch  = &common_vars->rxdataF[aarx][offset];
           int len = 12;
-          if (((frame_parms->N_RB_UL&1) == 1) && 
+          if (((frame_parms->N_RB_UL&1) == 1) &&
               (rb==(frame_parms->N_RB_UL>>1))) {
             len=6;
           }
