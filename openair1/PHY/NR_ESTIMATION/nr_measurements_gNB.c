/*
 * Licensed to the OpenAirInterface (OAI) Software Alliance under one or more
 * contributor license agreements.  See the NOTICE file distributed with
 * this work for additional information regarding copyright ownership.
 * The OpenAirInterface Software Alliance licenses this file to You under
 * the OAI Public License, Version 1.1  (the "License"); you may not use this file
 * except in compliance with the License.
 * You may obtain a copy of the License at
 *
 *      http://www.openairinterface.org/?page_id=698
 *
 * Unless required by applicable law or agreed to in writing, software
 * distributed under the License is distributed on an "AS IS" BASIS,
 * WITHOUT WARRANTIES OR CONDITIONS OF ANY KIND, either express or implied.
 * See the License for the specific language governing permissions and
 * limitations under the License.
 *-------------------------------------------------------------------------------
 * For more information about the OpenAirInterface (OAI) Software Alliance:
 *      contact@openairinterface.org
 */

/*! \file PHY/NR_ESTIMATION/nr_measurements_gNB.c
* \brief gNB measurement routines
* \author Ahmed Hussein, G. Casati, K. Saaifan
* \date 2019
* \version 0.1
* \company Fraunhofer IIS
* \email: ahmed.hussein@iis.fraunhofer.de, guido.casati@iis.fraunhofer.de, khodr.saaifan@iis.fraunhofer.de
* \note
* \warning
*/

#include "PHY/types.h"
#include "PHY/defs_gNB.h"
#include "PHY/phy_extern.h"
#include "nr_ul_estimation.h"

extern openair0_config_t openair0_cfg[MAX_CARDS];

int nr_est_timing_advance_pusch(PHY_VARS_gNB* gNB, int UE_id)
{
  int max_pos = 0, max_val = 0;

  NR_DL_FRAME_PARMS *frame_parms = &gNB->frame_parms;
  NR_gNB_PUSCH *gNB_pusch_vars   = gNB->pusch_vars[UE_id];
  int32_t **ul_ch_estimates_time = gNB_pusch_vars->ul_ch_estimates_time;

  const int sync_pos = 0;

  for (int i = 0; i < frame_parms->ofdm_symbol_size; i++) {
    int temp = 0;

    for (int aa = 0; aa < frame_parms->nb_antennas_rx; aa++) {
      int Re = ((int16_t*)ul_ch_estimates_time[aa])[(i<<1)];
      int Im = ((int16_t*)ul_ch_estimates_time[aa])[1+(i<<1)];
      temp += (Re*Re/2) + (Im*Im/2);      
    }
    if (temp > max_val) {
      max_pos = i;
      max_val = temp;
    }
  }

  if (max_pos > frame_parms->ofdm_symbol_size/2)
    max_pos = max_pos - frame_parms->ofdm_symbol_size;

  return max_pos - sync_pos;
}

int nr_est_timing_advance_srs(const NR_DL_FRAME_PARMS *frame_parms,
                              const int32_t srs_estimated_channel_time[][frame_parms->ofdm_symbol_size]) {
  int timing_advance = 0;
  int max_val = 0;

  for (int i = 0; i < frame_parms->ofdm_symbol_size; i++) {
    int temp = 0;
    for (int aa = 0; aa < frame_parms->nb_antennas_rx; aa++) {
      int Re = ((c16_t*)srs_estimated_channel_time[aa])[i].r;
      int Im = ((c16_t*)srs_estimated_channel_time[aa])[i].i;
      temp += (Re*Re/2) + (Im*Im/2);
    }
    if (temp > max_val) {
      timing_advance = i;
      max_val = temp;
    }
  }

  if (timing_advance > frame_parms->ofdm_symbol_size/2) {
    timing_advance = timing_advance - frame_parms->ofdm_symbol_size;
  }

  // Scale the 16 factor in N_TA calculation in 38.213 section 4.2 according to the used FFT size
  const uint16_t bw_scaling = frame_parms->ofdm_symbol_size >> 7;

  // do some integer rounding to improve TA accuracy
  int sync_pos_rounded;
  if (timing_advance > 0) {
    sync_pos_rounded = timing_advance + (bw_scaling >> 1) - 1;
  } else {
    sync_pos_rounded = timing_advance - (bw_scaling >> 1) + 1;
  }

  int timing_advance_update = sync_pos_rounded / bw_scaling;

  // put timing advance command in 0..63 range
  timing_advance_update += 31;

  if (timing_advance_update < 0)  timing_advance_update = 0;
  if (timing_advance_update > 63) timing_advance_update = 63;

  return timing_advance_update;
}

void dump_nr_I0_stats(FILE *fd,PHY_VARS_gNB *gNB) {


    int min_I0=1000,max_I0=0;
    int amin=0,amax=0;
    fprintf(fd,"Blacklisted PRBs %d/%d\n",gNB->num_ulprbbl,gNB->frame_parms.N_RB_UL);
    for (int i=0; i<gNB->frame_parms.N_RB_UL; i++) {
      if (gNB->ulprbbl[i] > 0) continue;	    

      if (gNB->measurements.n0_subband_power_tot_dB[i]<min_I0) {min_I0 = gNB->measurements.n0_subband_power_tot_dB[i]; amin=i;}

      if (gNB->measurements.n0_subband_power_tot_dB[i]>max_I0) {max_I0 = gNB->measurements.n0_subband_power_tot_dB[i]; amax=i;}
    }

    for (int i=0; i<gNB->frame_parms.N_RB_UL; i++) {
     if (gNB->ulprbbl[i] ==0) fprintf(fd,"%2d.",gNB->measurements.n0_subband_power_tot_dB[i]-gNB->measurements.n0_subband_power_avg_dB);
     else fprintf(fd," X."); 
     if (i%25 == 24) fprintf(fd,"\n");
    }
    fprintf(fd,"\n");
    fprintf(fd,"max_IO = %d (%d), min_I0 = %d (%d), avg_I0 = %d dB",max_I0,amax,min_I0,amin,gNB->measurements.n0_subband_power_avg_dB);
    if (gNB->frame_parms.nb_antennas_rx>1) {
       fprintf(fd,"(");
       for (int aarx=0;aarx<gNB->frame_parms.nb_antennas_rx;aarx++)
         fprintf(fd,"%d.",gNB->measurements.n0_subband_power_avg_perANT_dB[aarx]);
       fprintf(fd,")");
    }
    fprintf(fd,"\nPRACH I0 = %d.%d dB\n",gNB->measurements.prach_I0/10,gNB->measurements.prach_I0%10);


}



void gNB_I0_measurements(PHY_VARS_gNB *gNB,int slot, int first_symb,int num_symb) {

  NR_DL_FRAME_PARMS *frame_parms = &gNB->frame_parms;
  NR_gNB_COMMON *common_vars = &gNB->common_vars;
  PHY_MEASUREMENTS_gNB *measurements = &gNB->measurements;
  int rb, nb_symb[275]={0};

  memset(measurements->n0_subband_power, 0, sizeof(measurements->n0_subband_power));

  for (int s=first_symb;s<(first_symb+num_symb);s++) {
    for (rb=0; rb<frame_parms->N_RB_UL; rb++) {
<<<<<<< HEAD
      int offset0 = (slot&3)*(frame_parms->symbols_per_slot * frame_parms->ofdm_symbol_size) +
                    (frame_parms->first_carrier_offset + (rb*12))%frame_parms->ofdm_symbol_size;
      if ((gNB->rb_mask_ul[s][rb>>5]&(1<<(rb&31))) == 0) {  // check that rb was not used in this subframe
        nb_symb[rb]++;
=======
      if (s==first_symb /*&& ((gNB->rb_mask_ul[s][rb>>5]&(1<<(rb&31))) == 0)*/) {
        nb_symb[rb]=0;
        for (int aarx=0; aarx<frame_parms->nb_antennas_rx;aarx++) 
           measurements->n0_subband_power[aarx][rb]=0;   
      }
      int offset0 = (slot&3)*(frame_parms->symbols_per_slot * frame_parms->ofdm_symbol_size) + (frame_parms->first_carrier_offset + (rb*12))%frame_parms->ofdm_symbol_size;
      if ((gNB->rb_mask_ul[s][rb >> 5] & (1U << (rb & 31))) == 0) {  // check that rb was not used in this subframe
        nb_symb[rb]++;          
>>>>>>> add469e7
        for (int aarx=0; aarx<frame_parms->nb_antennas_rx; aarx++) {
          int offset = offset0 + (s*frame_parms->ofdm_symbol_size);
          int32_t *ul_ch  = &common_vars->rxdataF[aarx][offset];
          int len = 12;
          if (((frame_parms->N_RB_UL&1) == 1) &&
              (rb==(frame_parms->N_RB_UL>>1))) {
            len=6;
          }
          AssertFatal(ul_ch, "RX signal buffer (freq) problem\n");
          measurements->n0_subband_power[aarx][rb] += signal_energy_nodc(ul_ch,len);
        } //antenna
      }
    } //rb
  } // symb
  int nb_rb=0;
  int32_t n0_subband_tot=0;
  int32_t n0_subband_tot_perPRB=0;
  int32_t n0_subband_tot_perANT[1+frame_parms->nb_antennas_rx];

  for (int rb = 0 ; rb<frame_parms->N_RB_UL;rb++) {
    n0_subband_tot_perPRB=0;
    if (nb_symb[rb] > 0) {
      for (int aarx=0;aarx<frame_parms->nb_antennas_rx;aarx++) {
        measurements->n0_subband_power[aarx][rb]/=nb_symb[rb];
        measurements->n0_subband_power_dB[aarx][rb] = dB_fixed(measurements->n0_subband_power[aarx][rb]);
        n0_subband_tot_perPRB+=measurements->n0_subband_power[aarx][rb];
        if (rb==0) n0_subband_tot_perANT[aarx]=measurements->n0_subband_power[aarx][rb];
        else       n0_subband_tot_perANT[aarx]+=measurements->n0_subband_power[aarx][rb];
      }
      n0_subband_tot_perPRB/=frame_parms->nb_antennas_rx;
      measurements->n0_subband_power_tot_dB[rb] = dB_fixed(n0_subband_tot_perPRB);
      measurements->n0_subband_power_tot_dBm[rb] = measurements->n0_subband_power_tot_dB[rb] - gNB->rx_total_gain_dB - dB_fixed(frame_parms->N_RB_UL);
      LOG_D(PHY,"n0_subband_power_tot_dB[%d] => %d, over %d symbols\n",rb,measurements->n0_subband_power_tot_dB[rb],nb_symb[rb]);
      n0_subband_tot += n0_subband_tot_perPRB;
      nb_rb++;
    }
  }
  if (nb_rb>0) {
     measurements->n0_subband_power_avg_dB = dB_fixed(n0_subband_tot/nb_rb);
     for (int aarx=0;aarx<frame_parms->nb_antennas_rx;aarx++) {
       measurements->n0_subband_power_avg_perANT_dB[aarx] = dB_fixed(n0_subband_tot_perANT[aarx]/nb_rb);
     }
  }
}


// Scope: This function computes the UL SNR from the UL channel estimates
//
// Todo:
// - averaging IIR filter for RX power and noise
void nr_gnb_measurements(PHY_VARS_gNB *gNB, uint8_t ulsch_id, unsigned char harq_pid, unsigned char symbol, uint8_t nrOfLayers){

  int rx_power_tot[NUMBER_OF_NR_ULSCH_MAX];
  int rx_power[NUMBER_OF_NR_ULSCH_MAX][NB_ANTENNAS_RX];
  unsigned short rx_power_avg_dB[NUMBER_OF_NR_ULSCH_MAX];
  unsigned short rx_power_tot_dB[NUMBER_OF_NR_ULSCH_MAX];

  double             rx_gain = openair0_cfg[0].rx_gain[0];
  double      rx_gain_offset = openair0_cfg[0].rx_gain_offset[0];
  PHY_MEASUREMENTS_gNB *meas = &gNB->measurements;
  NR_DL_FRAME_PARMS      *fp = &gNB->frame_parms;
  int              ch_offset = fp->ofdm_symbol_size * symbol;
  int                N_RB_UL = gNB->ulsch[ulsch_id]->harq_processes[harq_pid]->ulsch_pdu.rb_size;

  rx_power_tot[ulsch_id] = 0;

  for (int aarx = 0; aarx < fp->nb_antennas_rx; aarx++){

    rx_power[ulsch_id][aarx] = 0;

    for (int aatx = 0; aatx < nrOfLayers; aatx++){

      meas->rx_spatial_power[ulsch_id][aatx][aarx] = (signal_energy_nodc(&gNB->pusch_vars[ulsch_id]->ul_ch_estimates[aatx*fp->nb_antennas_rx+aarx][ch_offset], N_RB_UL * NR_NB_SC_PER_RB));

      if (meas->rx_spatial_power[ulsch_id][aatx][aarx] < 0) {
        meas->rx_spatial_power[ulsch_id][aatx][aarx] = 0;
      }

      meas->rx_spatial_power_dB[ulsch_id][aatx][aarx] = (unsigned short) dB_fixed(meas->rx_spatial_power[ulsch_id][aatx][aarx]);
      rx_power[ulsch_id][aarx] += meas->rx_spatial_power[ulsch_id][aatx][aarx];

    }
    LOG_D(PHY, "[ULSCH ID %d] RX power in antenna %d = %d\n", ulsch_id, aarx, rx_power[ulsch_id][aarx]);

    rx_power_tot[ulsch_id] += rx_power[ulsch_id][aarx];

  }

  rx_power_tot_dB[ulsch_id] = (unsigned short) dB_fixed(rx_power_tot[ulsch_id]);
  rx_power_avg_dB[ulsch_id] = rx_power_tot_dB[ulsch_id];

  meas->wideband_cqi_tot[ulsch_id] = dB_fixed2(rx_power_tot[ulsch_id], meas->n0_power_tot);
  meas->rx_rssi_dBm[ulsch_id] = rx_power_avg_dB[ulsch_id] + 30 - 10 * log10(pow(2, 30)) - (rx_gain - rx_gain_offset) - dB_fixed(fp->ofdm_symbol_size);

  LOG_D(PHY, "[ULSCH %d] RSSI %d dBm/RE, RSSI (digital) %d dB (N_RB_UL %d), WBand CQI tot %d dB, N0 Power tot %d, RX Power tot %d\n",
    ulsch_id,
    meas->rx_rssi_dBm[ulsch_id],
    rx_power_avg_dB[ulsch_id],
    N_RB_UL,
    meas->wideband_cqi_tot[ulsch_id],
    meas->n0_power_tot,
    rx_power_tot[ulsch_id]);

}<|MERGE_RESOLUTION|>--- conflicted
+++ resolved
@@ -156,12 +156,6 @@
 
   for (int s=first_symb;s<(first_symb+num_symb);s++) {
     for (rb=0; rb<frame_parms->N_RB_UL; rb++) {
-<<<<<<< HEAD
-      int offset0 = (slot&3)*(frame_parms->symbols_per_slot * frame_parms->ofdm_symbol_size) +
-                    (frame_parms->first_carrier_offset + (rb*12))%frame_parms->ofdm_symbol_size;
-      if ((gNB->rb_mask_ul[s][rb>>5]&(1<<(rb&31))) == 0) {  // check that rb was not used in this subframe
-        nb_symb[rb]++;
-=======
       if (s==first_symb /*&& ((gNB->rb_mask_ul[s][rb>>5]&(1<<(rb&31))) == 0)*/) {
         nb_symb[rb]=0;
         for (int aarx=0; aarx<frame_parms->nb_antennas_rx;aarx++) 
@@ -170,7 +164,6 @@
       int offset0 = (slot&3)*(frame_parms->symbols_per_slot * frame_parms->ofdm_symbol_size) + (frame_parms->first_carrier_offset + (rb*12))%frame_parms->ofdm_symbol_size;
       if ((gNB->rb_mask_ul[s][rb >> 5] & (1U << (rb & 31))) == 0) {  // check that rb was not used in this subframe
         nb_symb[rb]++;          
->>>>>>> add469e7
         for (int aarx=0; aarx<frame_parms->nb_antennas_rx; aarx++) {
           int offset = offset0 + (s*frame_parms->ofdm_symbol_size);
           int32_t *ul_ch  = &common_vars->rxdataF[aarx][offset];
