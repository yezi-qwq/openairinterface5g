--- conflicted
+++ resolved
@@ -162,13 +162,8 @@
         for (int aarx=0; aarx<frame_parms->nb_antennas_rx;aarx++) 
            measurements->n0_subband_power[aarx][rb]=0;   
       }
-<<<<<<< HEAD
-      offset0 = (slot&3)*(frame_parms->symbols_per_slot * frame_parms->ofdm_symbol_size) + (frame_parms->first_carrier_offset + (rb*12))%frame_parms->ofdm_symbol_size;
-      if ((gNB->rb_mask_ul[s][rb>>5]&(1<<(rb&31))) == 0) {  // check that rb was not used in this subframe
-=======
       int offset0 = (slot&3)*(frame_parms->symbols_per_slot * frame_parms->ofdm_symbol_size) + (frame_parms->first_carrier_offset + (rb*12))%frame_parms->ofdm_symbol_size;
       if ((gNB->rb_mask_ul[s][rb >> 5] & (1U << (rb & 31))) == 0) {  // check that rb was not used in this subframe
->>>>>>> add469e7
         nb_symb[rb]++;          
         for (int aarx=0; aarx<frame_parms->nb_antennas_rx; aarx++) {
           int offset = offset0 + (s*frame_parms->ofdm_symbol_size);
