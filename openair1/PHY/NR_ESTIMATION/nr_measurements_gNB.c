/*
 * Licensed to the OpenAirInterface (OAI) Software Alliance under one or more
 * contributor license agreements.  See the NOTICE file distributed with
 * this work for additional information regarding copyright ownership.
 * The OpenAirInterface Software Alliance licenses this file to You under
 * the OAI Public License, Version 1.1  (the "License"); you may not use this file
 * except in compliance with the License.
 * You may obtain a copy of the License at
 *
 *      http://www.openairinterface.org/?page_id=698
 *
 * Unless required by applicable law or agreed to in writing, software
 * distributed under the License is distributed on an "AS IS" BASIS,
 * WITHOUT WARRANTIES OR CONDITIONS OF ANY KIND, either express or implied.
 * See the License for the specific language governing permissions and
 * limitations under the License.
 *-------------------------------------------------------------------------------
 * For more information about the OpenAirInterface (OAI) Software Alliance:
 *      contact@openairinterface.org
 */

/*! \file PHY/NR_ESTIMATION/nr_measurements_gNB.c
* \brief gNB measurement routines
* \author Ahmed Hussein, G. Casati, K. Saaifan
* \date 2019
* \version 0.1
* \company Fraunhofer IIS
* \email: ahmed.hussein@iis.fraunhofer.de, guido.casati@iis.fraunhofer.de, khodr.saaifan@iis.fraunhofer.de
* \note
* \warning
*/

#include "PHY/types.h"
#include "PHY/defs_gNB.h"
#include "PHY/phy_extern.h"
#include "nr_ul_estimation.h"

extern openair0_config_t openair0_cfg[MAX_CARDS];

int nr_est_timing_advance_pusch(PHY_VARS_gNB* gNB, int UE_id)
{
  int max_pos = 0, max_val = 0;

  NR_DL_FRAME_PARMS *frame_parms = &gNB->frame_parms;
  NR_gNB_PUSCH *gNB_pusch_vars   = gNB->pusch_vars[UE_id];
  int32_t **ul_ch_estimates_time = gNB_pusch_vars->ul_ch_estimates_time;

  const int sync_pos = 0;

  for (int i = 0; i < frame_parms->ofdm_symbol_size; i++) {
    int temp = 0;

    for (int aa = 0; aa < frame_parms->nb_antennas_rx; aa++) {
      int Re = ((int16_t*)ul_ch_estimates_time[aa])[(i<<1)];
      int Im = ((int16_t*)ul_ch_estimates_time[aa])[1+(i<<1)];
      temp += (Re*Re/2) + (Im*Im/2);      
    }
    if (temp > max_val) {
      max_pos = i;
      max_val = temp;
    }
  }

  if (max_pos > frame_parms->ofdm_symbol_size/2)
    max_pos = max_pos - frame_parms->ofdm_symbol_size;

  return max_pos - sync_pos;
}


void dump_nr_I0_stats(FILE *fd,PHY_VARS_gNB *gNB) {


    int min_I0=1000,max_I0=0;
    int amin=0,amax=0;
    fprintf(fd,"Blacklisted PRBs %d/%d\n",gNB->num_ulprbbl,gNB->frame_parms.N_RB_UL);
    for (int i=0; i<gNB->frame_parms.N_RB_UL; i++) {
<<<<<<< HEAD
      if (gNB->ulprbbl[i] > 0) continue;
=======
      if (gNB->ulprbbl[i] > 0) continue;	    
>>>>>>> 563fd66b

      if (gNB->measurements.n0_subband_power_tot_dB[i]<min_I0) {min_I0 = gNB->measurements.n0_subband_power_tot_dB[i]; amin=i;}

      if (gNB->measurements.n0_subband_power_tot_dB[i]>max_I0) {max_I0 = gNB->measurements.n0_subband_power_tot_dB[i]; amax=i;}
    }

    for (int i=0; i<gNB->frame_parms.N_RB_UL; i++) {
     if (gNB->ulprbbl[i] ==0) fprintf(fd,"%2d.",gNB->measurements.n0_subband_power_tot_dB[i]-gNB->measurements.n0_subband_power_avg_dB);
     else fprintf(fd," X."); 
     if (i%25 == 24) fprintf(fd,"\n");
    }
    fprintf(fd,"\n");
    fprintf(fd,"max_IO = %d (%d), min_I0 = %d (%d), avg_I0 = %d dB",max_I0,amax,min_I0,amin,gNB->measurements.n0_subband_power_avg_dB);
    if (gNB->frame_parms.nb_antennas_rx>1) {
       fprintf(fd,"(");
       for (int aarx=0;aarx<gNB->frame_parms.nb_antennas_rx;aarx++)
         fprintf(fd,"%d.",gNB->measurements.n0_subband_power_avg_perANT_dB[aarx]);
       fprintf(fd,")");
    }
    fprintf(fd,"\nPRACH I0 = %d.%d dB\n",gNB->measurements.prach_I0/10,gNB->measurements.prach_I0%10);


}



void gNB_I0_measurements(PHY_VARS_gNB *gNB,int slot, int first_symb,int num_symb) {

  NR_DL_FRAME_PARMS *frame_parms = &gNB->frame_parms;
  NR_gNB_COMMON *common_vars = &gNB->common_vars;
  PHY_MEASUREMENTS_gNB *measurements = &gNB->measurements;
  int rb, offset, offset0, nb_symb[275], len;
  int32_t *ul_ch;

  LOG_D(PHY,"slot %d Doing I0 for first_symb %d, num_symb %d\n",slot,first_symb,num_symb);
  for (int s=first_symb;s<(first_symb+num_symb);s++) {
    for (rb=0; rb<frame_parms->N_RB_UL; rb++) {

      if (s==first_symb) {
        nb_symb[rb]=0;
        for (int aarx=0; aarx<frame_parms->nb_antennas_rx;aarx++) 
           measurements->n0_subband_power[aarx][rb]=0;   
      }
      offset0 = (slot&3)*(frame_parms->symbols_per_slot * frame_parms->ofdm_symbol_size) + (frame_parms->first_carrier_offset + (rb*12))%frame_parms->ofdm_symbol_size;
      if ((gNB->rb_mask_ul[s][rb>>5]&(1<<(rb&31))) == 0) {  // check that rb was not used in this subframe
        nb_symb[rb]++;          
        for (int aarx=0; aarx<frame_parms->nb_antennas_rx; aarx++) {
          offset = offset0 + (s*frame_parms->ofdm_symbol_size);
          ul_ch  = &common_vars->rxdataF[aarx][offset];
          len = 12;
          if (((frame_parms->N_RB_UL&1) == 1) && 
              (rb==(frame_parms->N_RB_UL>>1))) {
            len=6;
          }
          AssertFatal(ul_ch, "RX signal buffer (freq) problem\n");
          measurements->n0_subband_power[aarx][rb] += signal_energy_nodc(ul_ch,len);
        } //antenna
      }
    } //rb
  } // symb
  int nb_rb=0;
  int32_t n0_subband_tot=0;
  int32_t n0_subband_tot_perPRB=0;
  int32_t n0_subband_tot_perANT[1+frame_parms->nb_antennas_rx];

  for (int rb = 0 ; rb<frame_parms->N_RB_UL;rb++) {
    n0_subband_tot_perPRB=0;
    if (nb_symb[rb] > 0) {
      for (int aarx=0;aarx<frame_parms->nb_antennas_rx;aarx++) {
        measurements->n0_subband_power[aarx][rb]/=nb_symb[rb];
        measurements->n0_subband_power_dB[aarx][rb] = dB_fixed(measurements->n0_subband_power[aarx][rb]);
        n0_subband_tot_perPRB+=measurements->n0_subband_power[aarx][rb];
        if (rb==0) n0_subband_tot_perANT[aarx]=measurements->n0_subband_power[aarx][rb];
        else       n0_subband_tot_perANT[aarx]+=measurements->n0_subband_power[aarx][rb];
      }
      n0_subband_tot_perPRB/=frame_parms->nb_antennas_rx;
      measurements->n0_subband_power_tot_dB[rb] = dB_fixed(n0_subband_tot_perPRB);
      measurements->n0_subband_power_tot_dBm[rb] = measurements->n0_subband_power_tot_dB[rb] - gNB->rx_total_gain_dB - dB_fixed(frame_parms->N_RB_UL);
      LOG_D(PHY,"n0_subband_power_tot_dB[%d] => %d, over %d symbols\n",rb,measurements->n0_subband_power_tot_dB[rb],nb_symb[rb]);
      n0_subband_tot += n0_subband_tot_perPRB;
      nb_rb++;
    }
  }
  if (nb_rb>0) {
     measurements->n0_subband_power_avg_dB = dB_fixed(n0_subband_tot/nb_rb);
     for (int aarx=0;aarx<frame_parms->nb_antennas_rx;aarx++) {
       measurements->n0_subband_power_avg_perANT_dB[aarx] = dB_fixed(n0_subband_tot_perANT[aarx]/nb_rb);
     }
  }
}


// Scope: This function computes the UL SNR from the UL channel estimates
//
// Todo:
// - averaging IIR filter for RX power and noise
void nr_gnb_measurements(PHY_VARS_gNB *gNB, uint8_t ulsch_id, unsigned char harq_pid, unsigned char symbol, uint8_t nrOfLayers){

  int rx_power_tot[NUMBER_OF_NR_ULSCH_MAX];
  int rx_power[NUMBER_OF_NR_ULSCH_MAX][NB_ANTENNAS_RX];
  unsigned short rx_power_avg_dB[NUMBER_OF_NR_ULSCH_MAX];
  unsigned short rx_power_tot_dB[NUMBER_OF_NR_ULSCH_MAX];

  double             rx_gain = openair0_cfg[0].rx_gain[0];
  double      rx_gain_offset = openair0_cfg[0].rx_gain_offset[0];
  PHY_MEASUREMENTS_gNB *meas = &gNB->measurements;
  NR_DL_FRAME_PARMS      *fp = &gNB->frame_parms;
  int              ch_offset = fp->ofdm_symbol_size * symbol;
  int                N_RB_UL = gNB->ulsch[ulsch_id][0]->harq_processes[harq_pid]->ulsch_pdu.rb_size;

  rx_power_tot[ulsch_id] = 0;

  for (int aarx = 0; aarx < fp->nb_antennas_rx; aarx++){

    rx_power[ulsch_id][aarx] = 0;

    for (int aatx = 0; aatx < nrOfLayers; aatx++){

      meas->rx_spatial_power[ulsch_id][aatx][aarx] = (signal_energy_nodc(&gNB->pusch_vars[ulsch_id]->ul_ch_estimates[aatx*fp->nb_antennas_rx+aarx][ch_offset], N_RB_UL * NR_NB_SC_PER_RB));

      if (meas->rx_spatial_power[ulsch_id][aatx][aarx] < 0) {
        meas->rx_spatial_power[ulsch_id][aatx][aarx] = 0;
      }

      meas->rx_spatial_power_dB[ulsch_id][aatx][aarx] = (unsigned short) dB_fixed(meas->rx_spatial_power[ulsch_id][aatx][aarx]);
      rx_power[ulsch_id][aarx] += meas->rx_spatial_power[ulsch_id][aatx][aarx];

    }
    LOG_D(PHY, "[ULSCH ID %d] RX power in antenna %d = %d\n", ulsch_id, aarx, rx_power[ulsch_id][aarx]);

    rx_power_tot[ulsch_id] += rx_power[ulsch_id][aarx];

  }

  rx_power_tot_dB[ulsch_id] = (unsigned short) dB_fixed(rx_power_tot[ulsch_id]);
  rx_power_avg_dB[ulsch_id] = rx_power_tot_dB[ulsch_id];

  meas->wideband_cqi_tot[ulsch_id] = dB_fixed2(rx_power_tot[ulsch_id], meas->n0_power_tot);
  meas->rx_rssi_dBm[ulsch_id] = rx_power_avg_dB[ulsch_id] + 30 - 10 * log10(pow(2, 30)) - (rx_gain - rx_gain_offset) - dB_fixed(fp->ofdm_symbol_size);

  LOG_D(PHY, "[ULSCH %d] RSSI %d dBm/RE, RSSI (digital) %d dB (N_RB_UL %d), WBand CQI tot %d dB, N0 Power tot %d, RX Power tot %d\n",
    ulsch_id,
    meas->rx_rssi_dBm[ulsch_id],
    rx_power_avg_dB[ulsch_id],
    N_RB_UL,
    meas->wideband_cqi_tot[ulsch_id],
    meas->n0_power_tot,
    rx_power_tot[ulsch_id]);

}<|MERGE_RESOLUTION|>--- conflicted
+++ resolved
@@ -75,11 +75,7 @@
     int amin=0,amax=0;
     fprintf(fd,"Blacklisted PRBs %d/%d\n",gNB->num_ulprbbl,gNB->frame_parms.N_RB_UL);
     for (int i=0; i<gNB->frame_parms.N_RB_UL; i++) {
-<<<<<<< HEAD
-      if (gNB->ulprbbl[i] > 0) continue;
-=======
       if (gNB->ulprbbl[i] > 0) continue;	    
->>>>>>> 563fd66b
 
       if (gNB->measurements.n0_subband_power_tot_dB[i]<min_I0) {min_I0 = gNB->measurements.n0_subband_power_tot_dB[i]; amin=i;}
 
