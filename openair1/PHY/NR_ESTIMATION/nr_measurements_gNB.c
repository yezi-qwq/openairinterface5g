--- conflicted
+++ resolved
@@ -114,20 +114,12 @@
     
   for (int s=first_symb;s<(first_symb+num_symb);s++) {
     for (rb=0; rb<frame_parms->N_RB_UL; rb++) {
-<<<<<<< HEAD
-
-=======
->>>>>>> 3ec401f2
       if (s==first_symb /*&& ((gNB->rb_mask_ul[s][rb>>5]&(1<<(rb&31))) == 0)*/) {
         nb_symb[rb]=0;
         for (int aarx=0; aarx<frame_parms->nb_antennas_rx;aarx++) 
            measurements->n0_subband_power[aarx][rb]=0;   
       }
-<<<<<<< HEAD
       offset0 = (slot&3)*(frame_parms->symbols_per_slot * frame_parms->ofdm_symbol_size) + (frame_parms->first_carrier_offset + (rb*12))%frame_parms->ofdm_symbol_size;
-=======
-      int offset0 = (slot&3)*(frame_parms->symbols_per_slot * frame_parms->ofdm_symbol_size) + (frame_parms->first_carrier_offset + (rb*12))%frame_parms->ofdm_symbol_size;
->>>>>>> 3ec401f2
       if ((gNB->rb_mask_ul[s][rb>>5]&(1<<(rb&31))) == 0) {  // check that rb was not used in this subframe
         nb_symb[rb]++;          
         for (int aarx=0; aarx<frame_parms->nb_antennas_rx; aarx++) {
