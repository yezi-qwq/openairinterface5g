/*
 * Licensed to the OpenAirInterface (OAI) Software Alliance under one or more
 * contributor license agreements.  See the NOTICE file distributed with
 * this work for additional information regarding copyright ownership.
 * The OpenAirInterface Software Alliance licenses this file to You under
 * the OAI Public License, Version 1.0  (the "License"); you may not use this file
 * except in compliance with the License.
 * You may obtain a copy of the License at
 *
 *      http://www.openairinterface.org/?page_id=698
 *
 * Unless required by applicable law or agreed to in writing, software
 * distributed under the License is distributed on an "AS IS" BASIS,
 * WITHOUT WARRANTIES OR CONDITIONS OF ANY KIND, either express or implied.
 * See the License for the specific language governing permissions and
 * limitations under the License.
 *-------------------------------------------------------------------------------
 * For more information about the OpenAirInterface (OAI) Software Alliance:
 *      contact@openairinterface.org
 */


#include <string.h>

#include "nr_ul_estimation.h"
#include "PHY/sse_intrin.h"
#include "PHY/NR_REFSIG/nr_refsig.h"
#include "PHY/NR_REFSIG/dmrs_nr.h"
#include "PHY/NR_REFSIG/ptrs_nr.h"
#include "PHY/NR_TRANSPORT/nr_transport_proto.h"
#include "PHY/NR_UE_TRANSPORT/srs_modulation_nr.h"
#include "PHY/NR_UE_ESTIMATION/filt16a_32.h"

#include "PHY/NR_REFSIG/ul_ref_seq_nr.h"
#include "executables/softmodem-common.h"


//#define DEBUG_CH
//#define DEBUG_PUSCH
//#define SRS_DEBUG

#define NO_INTERP 1
#define dBc(x,y) (dB_fixed(((int32_t)(x))*(x) + ((int32_t)(y))*(y)))

void freq2time(uint16_t ofdm_symbol_size,
               int16_t *freq_signal,
               int16_t *time_signal) {

  switch (ofdm_symbol_size) {
    case 128:
      idft(IDFT_128, freq_signal, time_signal, 1);
      break;
    case 256:
      idft(IDFT_256, freq_signal, time_signal, 1);
      break;
    case 512:
      idft(IDFT_512, freq_signal, time_signal, 1);
      break;
    case 1024:
      idft(IDFT_1024, freq_signal, time_signal, 1);
      break;
    case 1536:
      idft(IDFT_1536, freq_signal, time_signal, 1);
      break;
    case 2048:
      idft(IDFT_2048, freq_signal, time_signal, 1);
      break;
    case 4096:
      idft(IDFT_4096, freq_signal, time_signal, 1);
      break;
    case 8192:
      idft(IDFT_8192, freq_signal, time_signal, 1);
      break;
    default:
      idft(IDFT_512, freq_signal, time_signal, 1);
      break;
  }
}

int nr_pusch_channel_estimation(PHY_VARS_gNB *gNB,
                                unsigned char Ns,
                                unsigned short p,
                                unsigned char symbol,
                                int ul_id,
                                unsigned short bwp_start_subcarrier,
                                nfapi_nr_pusch_pdu_t *pusch_pdu) {

  int pilot[3280] __attribute__((aligned(16)));
  unsigned char aarx;
  unsigned short k0;
  unsigned int pilot_cnt,re_cnt;
  int16_t ch[2],ch_r[2],ch_l[2],*pil,*rxF,*ul_ch;
  int16_t *fl,*fm,*fr,*fml,*fmr,*fmm,*fdcl,*fdcr,*fdclh,*fdcrh;
  int ch_offset,symbol_offset ;
  int32_t **ul_ch_estimates_time =  gNB->pusch_vars[ul_id]->ul_ch_estimates_time;
  int chest_freq = gNB->chest_freq;
  __m128i *ul_ch_128;

#ifdef DEBUG_CH
  FILE *debug_ch_est;
  debug_ch_est = fopen("debug_ch_est.txt","w");
#endif

  //uint16_t Nid_cell = (eNB_offset == 0) ? gNB->frame_parms.Nid_cell : gNB->measurements.adj_cell_id[eNB_offset-1];

  uint8_t nushift;
  int **ul_ch_estimates  = gNB->pusch_vars[ul_id]->ul_ch_estimates;
  int **rxdataF = gNB->common_vars.rxdataF;
  int soffset = (Ns&3)*gNB->frame_parms.symbols_per_slot*gNB->frame_parms.ofdm_symbol_size;
  nushift = (p>>1)&1;
  gNB->frame_parms.nushift = nushift;

  ch_offset     = gNB->frame_parms.ofdm_symbol_size*symbol;

  symbol_offset = gNB->frame_parms.ofdm_symbol_size*symbol;

  k0 = bwp_start_subcarrier;
  int re_offset;

  uint16_t nb_rb_pusch = pusch_pdu->rb_size;

  LOG_D(PHY, "In %s: ch_offset %d, soffset %d, symbol_offset %d, OFDM size %d, Ns = %d, k0 = %d, symbol %d\n",
        __FUNCTION__,
        ch_offset, soffset,
        symbol_offset,
        gNB->frame_parms.ofdm_symbol_size,
        Ns,
        k0,
        symbol);

  switch (nushift) {
   case 0:
         fl = filt8_l0;
         fm = filt8_m0;
         fr = filt8_r0;
         fmm = filt8_mm0;
         fml = filt8_m0;
         fmr = filt8_mr0;
         fdcl = filt8_dcl0;
         fdcr = filt8_dcr0;
         fdclh = filt8_dcl0_h;
         fdcrh = filt8_dcr0_h;
         break;

   case 1:
         fl = filt8_l1;
         fm = filt8_m1;
         fr = filt8_r1;
         fmm = filt8_mm1;
         fml = filt8_ml1;
         fmr = filt8_mm1;
         fdcl = filt8_dcl1;
         fdcr = filt8_dcr1;
         fdclh = filt8_dcl1_h;
         fdcrh = filt8_dcr1_h;
         break;

   default:
#ifdef DEBUG_CH
      if (debug_ch_est)
        fclose(debug_ch_est);

#endif
     return(-1);
     break;
   }

  //------------------generate DMRS------------------//

  if(pusch_pdu->ul_dmrs_scrambling_id != gNB->pusch_gold_init[pusch_pdu->scid])  {
    gNB->pusch_gold_init[pusch_pdu->scid] = pusch_pdu->ul_dmrs_scrambling_id;
    nr_gold_pusch(gNB, pusch_pdu->scid, pusch_pdu->ul_dmrs_scrambling_id);
  }
  if (pusch_pdu->transform_precoding == transformPrecoder_disabled) {
    nr_pusch_dmrs_rx(gNB, Ns, gNB->nr_gold_pusch_dmrs[pusch_pdu->scid][Ns][symbol], &pilot[0], (1000+p), 0, nb_rb_pusch,
                     (pusch_pdu->bwp_start + pusch_pdu->rb_start)*NR_NB_SC_PER_RB, pusch_pdu->dmrs_config_type);
  }
  else {  // if transform precoding or SC-FDMA is enabled in Uplink

    // NR_SC_FDMA supports type1 DMRS so only 6 DMRS REs per RB possible
    uint16_t index = get_index_for_dmrs_lowpapr_seq(nb_rb_pusch * (NR_NB_SC_PER_RB/2));
    uint8_t u = pusch_pdu->dfts_ofdm.low_papr_group_number; 
    uint8_t v = pusch_pdu->dfts_ofdm.low_papr_sequence_number;
    int16_t *dmrs_seq = gNB_dmrs_lowpaprtype1_sequence[u][v][index];

    AssertFatal(index >= 0, "Num RBs not configured according to 3GPP 38.211 section 6.3.1.4. For PUSCH with transform precoding, num RBs cannot be multiple of any other primenumber other than 2,3,5\n");
    AssertFatal(dmrs_seq != NULL, "DMRS low PAPR seq not found, check if DMRS sequences are generated");

    LOG_D(PHY,"Transform Precoding params. u: %d, v: %d, index for dmrsseq: %d\n", u, v, index);
    
    nr_pusch_lowpaprtype1_dmrs_rx(gNB, Ns, dmrs_seq, &pilot[0], 1000, 0, nb_rb_pusch, 0, pusch_pdu->dmrs_config_type);    

    #ifdef DEBUG_PUSCH
      printf ("NR_UL_CHANNEL_EST: index %d, u %d,v %d\n", index, u, v);
      LOG_M("gNb_DMRS_SEQ.m","gNb_DMRS_SEQ", dmrs_seq,6*nb_rb_pusch,1,1);
    #endif

  }
  //------------------------------------------------//


#ifdef DEBUG_PUSCH
  for (int i = 0; i < (6 * nb_rb_pusch); i++) {
    LOG_I(PHY, "In %s: %d + j*(%d)\n",
      __FUNCTION__,
      ((int16_t*)pilot)[2 * i],
      ((int16_t*)pilot)[1 + (2 * i)]);
  }
#endif

  uint8_t b_shift = pusch_pdu->nrOfLayers == 1;

  for (aarx=0; aarx<gNB->frame_parms.nb_antennas_rx; aarx++) {

    pil   = (int16_t *)&pilot[0];
    rxF   = (int16_t *)&rxdataF[aarx][(soffset + symbol_offset + k0 + nushift)];
    ul_ch = (int16_t *)&ul_ch_estimates[p*gNB->frame_parms.nb_antennas_rx+aarx][ch_offset];
    re_offset = k0;

    memset(ul_ch,0,4*(gNB->frame_parms.ofdm_symbol_size));

#ifdef DEBUG_PUSCH
    LOG_I(PHY, "In %s symbol_offset %d, nushift %d\n", __FUNCTION__, symbol_offset, nushift);
    LOG_I(PHY, "In %s ch est pilot addr %p, N_RB_UL %d\n", __FUNCTION__, &pilot[0], gNB->frame_parms.N_RB_UL);
    LOG_I(PHY, "In %s bwp_start_subcarrier %d, k0 %d, first_carrier %d, nb_rb_pusch %d\n", __FUNCTION__, bwp_start_subcarrier, k0, gNB->frame_parms.first_carrier_offset, nb_rb_pusch);
    LOG_I(PHY, "In %s rxF addr %p p %d\n", __FUNCTION__, rxF, p);
    LOG_I(PHY, "In %s ul_ch addr %p nushift %d\n", __FUNCTION__, ul_ch, nushift);
#endif

    if (pusch_pdu->dmrs_config_type == pusch_dmrs_type1 && chest_freq == 0){
      LOG_D(PHY,"PUSCH estimation DMRS type 1, Freq-domain interpolation");

      // For configuration type 1: k = 4*n + 2*k' + delta,
      // where k' is 0 or 1, and delta is in Table 6.4.1.1.3-1 from TS 38.211

      pilot_cnt = 0;
      int delta = nr_pusch_dmrs_delta(pusch_dmrs_type1, p);

      for (int n = 0; n < 3*nb_rb_pusch; n++) {

        // LS estimation
        ch[0] = 0;
        ch[1] = 0;
        for (int k_line = 0; k_line <= 1; k_line++) {
          re_offset = (k0 + (n << 2) + (k_line << 1) + delta) % gNB->frame_parms.ofdm_symbol_size;
          rxF = (int16_t *) &rxdataF[aarx][(soffset + symbol_offset + re_offset)];
          ch[0] += (int16_t) (((int32_t) pil[0] * rxF[0] - (int32_t) pil[1] * rxF[1]) >> (15+b_shift));
          ch[1] += (int16_t) (((int32_t) pil[0] * rxF[1] + (int32_t) pil[1] * rxF[0]) >> (15+b_shift));
          pil += 2;
        }

        // Channel interpolation
        for (int k_line = 0; k_line <= 1; k_line++) {
#ifdef DEBUG_PUSCH
          re_offset = (k0 + (n << 2) + (k_line << 1)) % gNB->frame_parms.ofdm_symbol_size;
          rxF = (int16_t *) &rxdataF[aarx][(soffset + symbol_offset + re_offset)];
          printf("pilot %4u: pil -> (%6d,%6d), rxF -> (%4d,%4d), ch -> (%4d,%4d)\n",
                 pilot_cnt, pil[0], pil[1], rxF[0], rxF[1], ch[0], ch[1]);
          //printf("data %4u: rxF -> (%4d,%4d) (%2d)\n",pilot_cnt, rxF[2], rxF[3], dBc(rxF[2], rxF[3]));
#endif
          if (pilot_cnt == 0) {
            multadd_real_vector_complex_scalar(fl, ch, ul_ch, 8);
          } else if (pilot_cnt == 1) {
            multadd_real_vector_complex_scalar(fml, ch, ul_ch, 8);
          } else if (pilot_cnt == (6*nb_rb_pusch-2)) {
            multadd_real_vector_complex_scalar(fmr, ch, ul_ch, 8);
            ul_ch+=8;
          } else if (pilot_cnt == (6*nb_rb_pusch-1)) {
            multadd_real_vector_complex_scalar(fr, ch, ul_ch, 8);
          } else if (pilot_cnt%2 == 0) {
            multadd_real_vector_complex_scalar(fmm, ch, ul_ch, 8);
            ul_ch+=8;
          } else {
            multadd_real_vector_complex_scalar(fm, ch, ul_ch, 8);
          }
          pilot_cnt++;
        }
      }

      // check if PRB crosses DC and improve estimates around DC
      if ((bwp_start_subcarrier < gNB->frame_parms.ofdm_symbol_size) && (bwp_start_subcarrier+nb_rb_pusch*12 >= gNB->frame_parms.ofdm_symbol_size)) {
        ul_ch = (int16_t *)&ul_ch_estimates[p*gNB->frame_parms.nb_antennas_rx+aarx][ch_offset];
        uint16_t idxDC = 2*(gNB->frame_parms.ofdm_symbol_size - bwp_start_subcarrier);
        uint16_t idxPil = idxDC/2;
        re_offset = k0;
        pil = (int16_t *)&pilot[0];
        pil += (idxPil-2);
        ul_ch += (idxDC-4);
        ul_ch = memset(ul_ch, 0, sizeof(int16_t)*10);
        re_offset = (re_offset+idxDC/2-2) % gNB->frame_parms.ofdm_symbol_size;
        rxF   = (int16_t *)&rxdataF[aarx][soffset+(symbol_offset+nushift+re_offset)];
        ch[0] = (int16_t)(((int32_t)pil[0]*rxF[0] - (int32_t)pil[1]*rxF[1])>>15);
        ch[1] = (int16_t)(((int32_t)pil[0]*rxF[1] + (int32_t)pil[1]*rxF[0])>>15);

        // for proper allignment of SIMD vectors
        if((gNB->frame_parms.N_RB_UL&1)==0) {

          multadd_real_vector_complex_scalar(fdcl, ch, ul_ch-4, 8);
        
          pil += 4;
          re_offset = (re_offset+4) % gNB->frame_parms.ofdm_symbol_size;
          rxF   = (int16_t *)&rxdataF[aarx][(symbol_offset+nushift+re_offset)];
          ch[0] = (int16_t)(((int32_t)pil[0]*rxF[0] - (int32_t)pil[1]*rxF[1])>>15);
          ch[1] = (int16_t)(((int32_t)pil[0]*rxF[1] + (int32_t)pil[1]*rxF[0])>>15);
        
          multadd_real_vector_complex_scalar(fdcr, ch, ul_ch-4, 8);

        } else {

          multadd_real_vector_complex_scalar(fdclh, ch, ul_ch, 8);
        
          pil += 4;
          re_offset = (re_offset+4) % gNB->frame_parms.ofdm_symbol_size;
          rxF   = (int16_t *)&rxdataF[aarx][soffset+(symbol_offset+nushift+re_offset)];
          ch[0] = (int16_t)(((int32_t)pil[0]*rxF[0] - (int32_t)pil[1]*rxF[1])>>15);
          ch[1] = (int16_t)(((int32_t)pil[0]*rxF[1] + (int32_t)pil[1]*rxF[0])>>15);
        
          multadd_real_vector_complex_scalar(fdcrh, ch, ul_ch, 8);
        }
      }

#ifdef DEBUG_PUSCH
      ul_ch = (int16_t *)&ul_ch_estimates[p*gNB->frame_parms.nb_antennas_rx+aarx][ch_offset];
      for(uint16_t idxP=0; idxP<ceil((float)nb_rb_pusch*12/8); idxP++) {
        printf("(%3d)\t",idxP);
        for(uint8_t idxI=0; idxI<16; idxI += 2) {
          printf("%d\t%d\t",ul_ch[idxP*16+idxI],ul_ch[idxP*16+idxI+1]);
        }
        printf("\n");
      }
#endif    
    }
    else if (pusch_pdu->dmrs_config_type == pusch_dmrs_type2 && chest_freq == 0) { //pusch_dmrs_type2  |p_r,p_l,d,d,d,d,p_r,p_l,d,d,d,d|
      LOG_D(PHY,"PUSCH estimation DMRS type 2, Freq-domain interpolation");
      // Treat first DMRS specially (left edge)

        rxF   = (int16_t *)&rxdataF[aarx][soffset+(symbol_offset+nushift+re_offset)];

        ul_ch[0] = (int16_t)(((int32_t)pil[0]*rxF[0] - (int32_t)pil[1]*rxF[1])>>15);
        ul_ch[1] = (int16_t)(((int32_t)pil[0]*rxF[1] + (int32_t)pil[1]*rxF[0])>>15);

        pil += 2;
        ul_ch += 2;
        re_offset = (re_offset + 1)%gNB->frame_parms.ofdm_symbol_size;
        ch_offset++;

        for (re_cnt = 1; re_cnt < (nb_rb_pusch*NR_NB_SC_PER_RB) - 5; re_cnt += 6){

          rxF   = (int16_t *)&rxdataF[aarx][soffset+(symbol_offset+nushift+re_offset)];

          ch_l[0] = (int16_t)(((int32_t)pil[0]*rxF[0] - (int32_t)pil[1]*rxF[1])>>15);
          ch_l[1] = (int16_t)(((int32_t)pil[0]*rxF[1] + (int32_t)pil[1]*rxF[0])>>15);

          ul_ch[0] = ch_l[0];
          ul_ch[1] = ch_l[1];

          pil += 2;
          ul_ch += 2;
          ch_offset++;

          multadd_real_four_symbols_vector_complex_scalar(filt8_ml2,
                                                          ch_l,
                                                          ul_ch);

          re_offset = (re_offset+5)%gNB->frame_parms.ofdm_symbol_size;

          rxF   = (int16_t *)&rxdataF[aarx][soffset+symbol_offset+nushift+re_offset];

          ch_r[0] = (int16_t)(((int32_t)pil[0]*rxF[0] - (int32_t)pil[1]*rxF[1])>>15);
          ch_r[1] = (int16_t)(((int32_t)pil[0]*rxF[1] + (int32_t)pil[1]*rxF[0])>>15);


          multadd_real_four_symbols_vector_complex_scalar(filt8_mr2,
                                                          ch_r,
                                                          ul_ch);

          //for (int re_idx = 0; re_idx < 8; re_idx += 2)
            //printf("ul_ch = %d + j*%d\n", ul_ch[re_idx], ul_ch[re_idx+1]);

          ul_ch += 8;
          ch_offset += 4;

          ul_ch[0] = ch_r[0];
          ul_ch[1] = ch_r[1];

          pil += 2;
          ul_ch += 2;
          ch_offset++;
          re_offset = (re_offset + 1)%gNB->frame_parms.ofdm_symbol_size;

        }

        // Treat last pilot specially (right edge)

        rxF   = (int16_t *)&rxdataF[aarx][soffset+(symbol_offset+nushift+re_offset)];

        ch_l[0] = (int16_t)(((int32_t)pil[0]*rxF[0] - (int32_t)pil[1]*rxF[1])>>15);
        ch_l[1] = (int16_t)(((int32_t)pil[0]*rxF[1] + (int32_t)pil[1]*rxF[0])>>15);

        ul_ch[0] = ch_l[0];
        ul_ch[1] = ch_l[1];

        ul_ch += 2;
        ch_offset++;

        multadd_real_four_symbols_vector_complex_scalar(filt8_rr1,
                                                        ch_l,
                                                        ul_ch);

        multadd_real_four_symbols_vector_complex_scalar(filt8_rr2,
                                                        ch_r,
                                                        ul_ch);

        ul_ch_128 = (__m128i *)&ul_ch_estimates[p*gNB->frame_parms.nb_antennas_rx+aarx][ch_offset];

        ul_ch_128[0] = _mm_slli_epi16 (ul_ch_128[0], 2);
    }

    else if (pusch_pdu->dmrs_config_type == pusch_dmrs_type1) {// this is case without frequency-domain linear interpolation, just take average of LS channel estimates of 6 DMRS REs and use a common value for the whole PRB
      LOG_D(PHY,"PUSCH estimation DMRS type 1, no Freq-domain interpolation");
      int32_t ch_0, ch_1;
      // First PRB
      ch_0 = ((int32_t)pil[0]*rxF[0] - (int32_t)pil[1]*rxF[1])>>15;
      ch_1 = ((int32_t)pil[0]*rxF[1] + (int32_t)pil[1]*rxF[0])>>15;

      pil += 2;
      re_offset = (re_offset+2) % gNB->frame_parms.ofdm_symbol_size;
      rxF   = (int16_t *)&rxdataF[aarx][(symbol_offset+nushift+re_offset)];

      ch_0 += ((int32_t)pil[0]*rxF[0] - (int32_t)pil[1]*rxF[1])>>15;
      ch_1 += ((int32_t)pil[0]*rxF[1] + (int32_t)pil[1]*rxF[0])>>15;

      pil += 2;
      re_offset = (re_offset+2) % gNB->frame_parms.ofdm_symbol_size;
      rxF   = (int16_t *)&rxdataF[aarx][(symbol_offset+nushift+re_offset)];

      ch_0 += ((int32_t)pil[0]*rxF[0] - (int32_t)pil[1]*rxF[1])>>15;
      ch_1 += ((int32_t)pil[0]*rxF[1] + (int32_t)pil[1]*rxF[0])>>15;

      pil += 2;
      re_offset = (re_offset+2) % gNB->frame_parms.ofdm_symbol_size;
      rxF   = (int16_t *)&rxdataF[aarx][(symbol_offset+nushift+re_offset)];

      ch_0 += ((int32_t)pil[0]*rxF[0] - (int32_t)pil[1]*rxF[1])>>15;
      ch_1 += ((int32_t)pil[0]*rxF[1] + (int32_t)pil[1]*rxF[0])>>15;

      pil += 2;
      re_offset = (re_offset+2) % gNB->frame_parms.ofdm_symbol_size;
      rxF   = (int16_t *)&rxdataF[aarx][(symbol_offset+nushift+re_offset)];

      ch_0 += ((int32_t)pil[0]*rxF[0] - (int32_t)pil[1]*rxF[1])>>15;
      ch_1 += ((int32_t)pil[0]*rxF[1] + (int32_t)pil[1]*rxF[0])>>15;

      pil += 2;
      re_offset = (re_offset+2) % gNB->frame_parms.ofdm_symbol_size;
      rxF   = (int16_t *)&rxdataF[aarx][(symbol_offset+nushift+re_offset)];

      ch_0 += ((int32_t)pil[0]*rxF[0] - (int32_t)pil[1]*rxF[1])>>15;
      ch_1 += ((int32_t)pil[0]*rxF[1] + (int32_t)pil[1]*rxF[0])>>15;

      pil += 2;
      re_offset = (re_offset+2) % gNB->frame_parms.ofdm_symbol_size;
      rxF   = (int16_t *)&rxdataF[aarx][(symbol_offset+nushift+re_offset)];

      ch[0] = ch_0 / 6;
      ch[1] = ch_1 / 6;




#if NO_INTERP
      for (int i=0;i<12;i++) ((int32_t*)ul_ch)[i] = *(int32_t*)ch;
      ul_ch+=24;
#else
      multadd_real_vector_complex_scalar(filt8_avlip0,
                                         ch,
                                         ul_ch,
                                         8);

      ul_ch += 16;
      multadd_real_vector_complex_scalar(filt8_avlip1,
                                         ch,
                                         ul_ch,
                                         8);

      ul_ch += 16;
      multadd_real_vector_complex_scalar(filt8_avlip2,
                                         ch,
                                         ul_ch,
                                         8);
      ul_ch -= 24;
#endif

      for (pilot_cnt=6; pilot_cnt<6*(nb_rb_pusch-1); pilot_cnt += 6) {

        ch_0 = ((int32_t)pil[0]*rxF[0] - (int32_t)pil[1]*rxF[1])>>15;
        ch_1 = ((int32_t)pil[0]*rxF[1] + (int32_t)pil[1]*rxF[0])>>15;

        pil += 2;
        re_offset = (re_offset+2) % gNB->frame_parms.ofdm_symbol_size;
        rxF   = (int16_t *)&rxdataF[aarx][(symbol_offset+nushift+re_offset)];

        ch_0 += ((int32_t)pil[0]*rxF[0] - (int32_t)pil[1]*rxF[1])>>15;
        ch_1 += ((int32_t)pil[0]*rxF[1] + (int32_t)pil[1]*rxF[0])>>15;

        pil += 2;
        re_offset = (re_offset+2) % gNB->frame_parms.ofdm_symbol_size;
        rxF   = (int16_t *)&rxdataF[aarx][(symbol_offset+nushift+re_offset)];

        ch_0 += ((int32_t)pil[0]*rxF[0] - (int32_t)pil[1]*rxF[1])>>15;
        ch_1 += ((int32_t)pil[0]*rxF[1] + (int32_t)pil[1]*rxF[0])>>15;

        pil += 2;
        re_offset = (re_offset+2) % gNB->frame_parms.ofdm_symbol_size;
        rxF   = (int16_t *)&rxdataF[aarx][(symbol_offset+nushift+re_offset)];

        ch_0 += ((int32_t)pil[0]*rxF[0] - (int32_t)pil[1]*rxF[1])>>15;
        ch_1 += ((int32_t)pil[0]*rxF[1] + (int32_t)pil[1]*rxF[0])>>15;

        pil += 2;
        re_offset = (re_offset+2) % gNB->frame_parms.ofdm_symbol_size;
        rxF   = (int16_t *)&rxdataF[aarx][(symbol_offset+nushift+re_offset)];

        ch_0 += ((int32_t)pil[0]*rxF[0] - (int32_t)pil[1]*rxF[1])>>15;
        ch_1 += ((int32_t)pil[0]*rxF[1] + (int32_t)pil[1]*rxF[0])>>15;

        pil += 2;
        re_offset = (re_offset+2) % gNB->frame_parms.ofdm_symbol_size;
        rxF   = (int16_t *)&rxdataF[aarx][(symbol_offset+nushift+re_offset)];

        ch_0 += ((int32_t)pil[0]*rxF[0] - (int32_t)pil[1]*rxF[1])>>15;
        ch_1 += ((int32_t)pil[0]*rxF[1] + (int32_t)pil[1]*rxF[0])>>15;

        pil += 2;
        re_offset = (re_offset+2) % gNB->frame_parms.ofdm_symbol_size;
        rxF   = (int16_t *)&rxdataF[aarx][(symbol_offset+nushift+re_offset)];

        ch[0] = ch_0 / 6;
        ch[1] = ch_1 / 6;

#if NO_INTERP
      for (int i=0;i<12;i++) ((int32_t*)ul_ch)[i] = *(int32_t*)ch;
      ul_ch+=24;
#else
        ul_ch[6] += (ch[0] * 1365)>>15; // 1/12*16384
        ul_ch[7] += (ch[1] * 1365)>>15; // 1/12*16384

        ul_ch += 8;
        multadd_real_vector_complex_scalar(filt8_avlip3,
                                           ch,
                                           ul_ch,
                                           8);

        ul_ch += 16;
        multadd_real_vector_complex_scalar(filt8_avlip4,
                                           ch,
                                           ul_ch,
                                           8);

        ul_ch += 16;
        multadd_real_vector_complex_scalar(filt8_avlip5,
                                           ch,
                                           ul_ch,
                                           8);
        ul_ch -= 16;
#endif
      }
      // Last PRB
      ch_0 = ((int32_t)pil[0]*rxF[0] - (int32_t)pil[1]*rxF[1])>>15;
      ch_1 = ((int32_t)pil[0]*rxF[1] + (int32_t)pil[1]*rxF[0])>>15;

      pil += 2;
      re_offset = (re_offset+2) % gNB->frame_parms.ofdm_symbol_size;
      rxF   = (int16_t *)&rxdataF[aarx][(symbol_offset+nushift+re_offset)];

      ch_0 += ((int32_t)pil[0]*rxF[0] - (int32_t)pil[1]*rxF[1])>>15;
      ch_1 += ((int32_t)pil[0]*rxF[1] + (int32_t)pil[1]*rxF[0])>>15;

      pil += 2;
      re_offset = (re_offset+2) % gNB->frame_parms.ofdm_symbol_size;
      rxF   = (int16_t *)&rxdataF[aarx][(symbol_offset+nushift+re_offset)];

      ch_0 += ((int32_t)pil[0]*rxF[0] - (int32_t)pil[1]*rxF[1])>>15;
      ch_1 += ((int32_t)pil[0]*rxF[1] + (int32_t)pil[1]*rxF[0])>>15;

      pil += 2;
      re_offset = (re_offset+2) % gNB->frame_parms.ofdm_symbol_size;
      rxF   = (int16_t *)&rxdataF[aarx][(symbol_offset+nushift+re_offset)];

      ch_0 += ((int32_t)pil[0]*rxF[0] - (int32_t)pil[1]*rxF[1])>>15;
      ch_1 += ((int32_t)pil[0]*rxF[1] + (int32_t)pil[1]*rxF[0])>>15;

      pil += 2;
      re_offset = (re_offset+2) % gNB->frame_parms.ofdm_symbol_size;
      rxF   = (int16_t *)&rxdataF[aarx][(symbol_offset+nushift+re_offset)];

      ch_0 += ((int32_t)pil[0]*rxF[0] - (int32_t)pil[1]*rxF[1])>>15;
      ch_1 += ((int32_t)pil[0]*rxF[1] + (int32_t)pil[1]*rxF[0])>>15;

      pil += 2;
      re_offset = (re_offset+2) % gNB->frame_parms.ofdm_symbol_size;
      rxF   = (int16_t *)&rxdataF[aarx][(symbol_offset+nushift+re_offset)];

      ch_0 += ((int32_t)pil[0]*rxF[0] - (int32_t)pil[1]*rxF[1])>>15;
      ch_1 += ((int32_t)pil[0]*rxF[1] + (int32_t)pil[1]*rxF[0])>>15;

      pil += 2;
      re_offset = (re_offset+2) % gNB->frame_parms.ofdm_symbol_size;
      rxF   = (int16_t *)&rxdataF[aarx][(symbol_offset+nushift+re_offset)];

      ch[0] = ch_0 / 6;
      ch[1] = ch_1 / 6;

#if NO_INTERP
      for (int i=0;i<12;i++) ((int32_t*)ul_ch)[i] = *(int32_t*)ch;
      ul_ch+=24;
#else
      ul_ch[6] += (ch[0] * 1365)>>15; // 1/12*16384
      ul_ch[7] += (ch[1] * 1365)>>15; // 1/12*16384

      ul_ch += 8;
      multadd_real_vector_complex_scalar(filt8_avlip3,
                                         ch,
                                         ul_ch,
                                         8);

      ul_ch += 16;
      multadd_real_vector_complex_scalar(filt8_avlip6,
                                         ch,
                                         ul_ch,
                                         8);
#endif
    }
    else  { // this is case without frequency-domain linear interpolation, just take average of LS channel estimates of 4 DMRS REs and use a common value for the whole PRB
      LOG_D(PHY,"PUSCH estimation DMRS type 2, no Freq-domain interpolation");
      int32_t ch_0, ch_1;
      //First PRB
      ch_0 = ((int32_t)pil[0]*rxF[0] - (int32_t)pil[1]*rxF[1])>>15;
      ch_1 = ((int32_t)pil[0]*rxF[1] + (int32_t)pil[1]*rxF[0])>>15;

      pil += 2;
      re_offset = (re_offset+1) % gNB->frame_parms.ofdm_symbol_size;
      rxF   = (int16_t *)&rxdataF[aarx][(symbol_offset+nushift+re_offset)];

      ch_0 += ((int32_t)pil[0]*rxF[0] - (int32_t)pil[1]*rxF[1])>>15;
      ch_1 += ((int32_t)pil[0]*rxF[1] + (int32_t)pil[1]*rxF[0])>>15;

      pil += 2;
      re_offset = (re_offset+5) % gNB->frame_parms.ofdm_symbol_size;
      rxF   = (int16_t *)&rxdataF[aarx][(symbol_offset+nushift+re_offset)];

      ch_0 += ((int32_t)pil[0]*rxF[0] - (int32_t)pil[1]*rxF[1])>>15;
      ch_1 += ((int32_t)pil[0]*rxF[1] + (int32_t)pil[1]*rxF[0])>>15;

      pil += 2;
      re_offset = (re_offset+1) % gNB->frame_parms.ofdm_symbol_size;
      rxF   = (int16_t *)&rxdataF[aarx][(symbol_offset+nushift+re_offset)];

      ch_0 += ((int32_t)pil[0]*rxF[0] - (int32_t)pil[1]*rxF[1])>>15;
      ch_1 += ((int32_t)pil[0]*rxF[1] + (int32_t)pil[1]*rxF[0])>>15;

      pil += 2;
      re_offset = (re_offset+5) % gNB->frame_parms.ofdm_symbol_size;
      rxF   = (int16_t *)&rxdataF[aarx][(symbol_offset+nushift+re_offset)];

      ch[0] = ch_0 / 4;
      ch[1] = ch_1 / 4;

#if NO_INTERP
      for (int i=0;i<12;i++) ((int32_t*)ul_ch)[i] = *(int32_t*)ch;
      ul_ch+=24;
#else
      multadd_real_vector_complex_scalar(filt8_avlip0,
                                         ch,
                                         ul_ch,
                                         8);

      ul_ch += 16;
      multadd_real_vector_complex_scalar(filt8_avlip1,
                                         ch,
                                         ul_ch,
                                         8);

      ul_ch += 16;
      multadd_real_vector_complex_scalar(filt8_avlip2,
                                         ch,
                                         ul_ch,
                                         8);
      ul_ch -= 24;
#endif

      for (pilot_cnt=4; pilot_cnt<4*(nb_rb_pusch-1); pilot_cnt += 4) {

        ch_0 = ((int32_t)pil[0]*rxF[0] - (int32_t)pil[1]*rxF[1])>>15;
        ch_1 = ((int32_t)pil[0]*rxF[1] + (int32_t)pil[1]*rxF[0])>>15;

        pil += 2;
        re_offset = (re_offset+1) % gNB->frame_parms.ofdm_symbol_size;
        rxF   = (int16_t *)&rxdataF[aarx][(symbol_offset+nushift+re_offset)];

        ch_0 += ((int32_t)pil[0]*rxF[0] - (int32_t)pil[1]*rxF[1])>>15;
        ch_1 += ((int32_t)pil[0]*rxF[1] + (int32_t)pil[1]*rxF[0])>>15;

        pil += 2;
        re_offset = (re_offset+5) % gNB->frame_parms.ofdm_symbol_size;
        rxF   = (int16_t *)&rxdataF[aarx][(symbol_offset+nushift+re_offset)];

        ch_0 += ((int32_t)pil[0]*rxF[0] - (int32_t)pil[1]*rxF[1])>>15;
        ch_1 += ((int32_t)pil[0]*rxF[1] + (int32_t)pil[1]*rxF[0])>>15;

        pil += 2;
        re_offset = (re_offset+1) % gNB->frame_parms.ofdm_symbol_size;
        rxF   = (int16_t *)&rxdataF[aarx][(symbol_offset+nushift+re_offset)];

        ch_0 += ((int32_t)pil[0]*rxF[0] - (int32_t)pil[1]*rxF[1])>>15;
        ch_1 += ((int32_t)pil[0]*rxF[1] + (int32_t)pil[1]*rxF[0])>>15;

        pil += 2;
        re_offset = (re_offset+5) % gNB->frame_parms.ofdm_symbol_size;
        rxF   = (int16_t *)&rxdataF[aarx][(symbol_offset+nushift+re_offset)];

        ch[0] = ch_0 / 4;
        ch[1] = ch_1 / 4;

#if NO_INTERP
        for (int i=0;i<12;i++) ((int32_t*)ul_ch)[i] = *(int32_t*)ch;
        ul_ch+=24;
#else
        ul_ch[6] += (ch[0] * 1365)>>15; // 1/12*16384
        ul_ch[7] += (ch[1] * 1365)>>15; // 1/12*16384

        ul_ch += 8;
        multadd_real_vector_complex_scalar(filt8_avlip3,
                                           ch,
                                           ul_ch,
                                           8);

        ul_ch += 16;
        multadd_real_vector_complex_scalar(filt8_avlip4,
                                           ch,
                                           ul_ch,
                                           8);

        ul_ch += 16;
        multadd_real_vector_complex_scalar(filt8_avlip5,
                                           ch,
                                           ul_ch,
                                           8);
        ul_ch -= 16;
#endif
      }
      // Last PRB
      ch_0 = ((int32_t)pil[0]*rxF[0] - (int32_t)pil[1]*rxF[1])>>15;
      ch_1 = ((int32_t)pil[0]*rxF[1] + (int32_t)pil[1]*rxF[0])>>15;

      pil += 2;
      re_offset = (re_offset+1) % gNB->frame_parms.ofdm_symbol_size;
      rxF   = (int16_t *)&rxdataF[aarx][(symbol_offset+nushift+re_offset)];

      ch_0 += ((int32_t)pil[0]*rxF[0] - (int32_t)pil[1]*rxF[1])>>15;
      ch_1 += ((int32_t)pil[0]*rxF[1] + (int32_t)pil[1]*rxF[0])>>15;

      pil += 2;
      re_offset = (re_offset+5) % gNB->frame_parms.ofdm_symbol_size;
      rxF   = (int16_t *)&rxdataF[aarx][(symbol_offset+nushift+re_offset)];

      ch_0 += ((int32_t)pil[0]*rxF[0] - (int32_t)pil[1]*rxF[1])>>15;
      ch_1 += ((int32_t)pil[0]*rxF[1] + (int32_t)pil[1]*rxF[0])>>15;

      pil += 2;
      re_offset = (re_offset+1) % gNB->frame_parms.ofdm_symbol_size;
      rxF   = (int16_t *)&rxdataF[aarx][(symbol_offset+nushift+re_offset)];

      ch_0 += ((int32_t)pil[0]*rxF[0] - (int32_t)pil[1]*rxF[1])>>15;
      ch_1 += ((int32_t)pil[0]*rxF[1] + (int32_t)pil[1]*rxF[0])>>15;

      pil += 2;
      re_offset = (re_offset+5) % gNB->frame_parms.ofdm_symbol_size;
      rxF   = (int16_t *)&rxdataF[aarx][(symbol_offset+nushift+re_offset)];

      ch[0] = ch_0 / 4;
      ch[1] = ch_1 / 4;

#if NO_INTERP
      for (int i=0;i<12;i++) ((int32_t*)ul_ch)[i] = *(int32_t*)ch;
      ul_ch+=24;
#else
      ul_ch[6] += (ch[0] * 1365)>>15; // 1/12*16384
      ul_ch[7] += (ch[1] * 1365)>>15; // 1/12*16384

      ul_ch += 8;
      multadd_real_vector_complex_scalar(filt8_avlip3,
                                         ch,
                                         ul_ch,
                                         8);

      ul_ch += 16;
      multadd_real_vector_complex_scalar(filt8_avlip6,
                                         ch,
                                         ul_ch,
                                         8);
#endif
    }
#ifdef DEBUG_PUSCH
    ul_ch = (int16_t *)&ul_ch_estimates[p*gNB->frame_parms.nb_antennas_rx+aarx][ch_offset];
    for(uint16_t idxP=0; idxP<ceil((float)nb_rb_pusch*12/8); idxP++) {
      for(uint8_t idxI=0; idxI<16; idxI += 2) {
        printf("%d\t%d\t",ul_ch[idxP*16+idxI],ul_ch[idxP*16+idxI+1]);
      }
      printf("%d\n",idxP);
    }
#endif

    // Convert to time domain
    freq2time(gNB->frame_parms.ofdm_symbol_size,
              (int16_t*) &ul_ch_estimates[aarx][symbol_offset],
              (int16_t*) ul_ch_estimates_time[aarx]);
  }

#ifdef DEBUG_CH
  fclose(debug_ch_est);
#endif

  return(0);
}


/*******************************************************************
 *
 * NAME :         nr_pusch_ptrs_processing
 *
 * PARAMETERS :   gNB         : gNB data structure
 *                rel15_ul    : UL parameters
 *                UE_id       : UE ID
 *                nr_tti_rx   : slot rx TTI
 *            dmrs_symbol_flag: DMRS Symbol Flag
 *                symbol      : OFDM Symbol
 *                nb_re_pusch : PUSCH RE's
 *                nb_re_pusch : PUSCH RE's
 *
 * RETURN :       nothing
 *
 * DESCRIPTION :
 *  If ptrs is enabled process the symbol accordingly
 *  1) Estimate phase noise per PTRS symbol
 *  2) Interpolate PTRS estimated value in TD after all PTRS symbols
 *  3) Compensated DMRS based estimated signal with PTRS estimation for slot
 *********************************************************************/
void nr_pusch_ptrs_processing(PHY_VARS_gNB *gNB,
                              NR_DL_FRAME_PARMS *frame_parms,
                              nfapi_nr_pusch_pdu_t *rel15_ul,
                              uint8_t ulsch_id,
                              uint8_t nr_tti_rx,
                              unsigned char symbol,
                              uint32_t nb_re_pusch)
{
  //#define DEBUG_UL_PTRS 1
  int32_t *ptrs_re_symbol   = NULL;
  int8_t   ret = 0;

  uint8_t  symbInSlot       = rel15_ul->start_symbol_index + rel15_ul->nr_of_symbols;
  uint8_t *startSymbIndex   = &rel15_ul->start_symbol_index;
  uint8_t *nbSymb           = &rel15_ul->nr_of_symbols;
  uint8_t  *L_ptrs          = &rel15_ul->pusch_ptrs.ptrs_time_density;
  uint8_t  *K_ptrs          = &rel15_ul->pusch_ptrs.ptrs_freq_density;
  uint16_t *dmrsSymbPos     = &rel15_ul->ul_dmrs_symb_pos;
  uint16_t *ptrsSymbPos     = &gNB->pusch_vars[ulsch_id]->ptrs_symbols;
  uint8_t  *ptrsSymbIdx     = &gNB->pusch_vars[ulsch_id]->ptrs_symbol_index;
  uint8_t  *dmrsConfigType  = &rel15_ul->dmrs_config_type;
  uint16_t *nb_rb           = &rel15_ul->rb_size;
  uint8_t  *ptrsReOffset    = &rel15_ul->pusch_ptrs.ptrs_ports_list[0].ptrs_re_offset;
  /* loop over antennas */
  for (int aarx=0; aarx<frame_parms->nb_antennas_rx; aarx++) {
    c16_t *phase_per_symbol = (c16_t*)gNB->pusch_vars[ulsch_id]->ptrs_phase_per_slot[aarx];
    ptrs_re_symbol = &gNB->pusch_vars[ulsch_id]->ptrs_re_per_slot;
    *ptrs_re_symbol = 0;
    phase_per_symbol[symbol].i = 0; 
    /* set DMRS estimates to 0 angle with magnitude 1 */
    if(is_dmrs_symbol(symbol,*dmrsSymbPos)) {
      /* set DMRS real estimation to 32767 */
      phase_per_symbol[symbol].r=INT16_MAX; // 32767
#ifdef DEBUG_UL_PTRS
      printf("[PHY][PTRS]: DMRS Symbol %d -> %4d + j*%4d\n", symbol, phase_per_symbol[symbol].r,phase_per_symbol[symbol].i);
#endif
    }
    else {// real ptrs value is set to 0
      phase_per_symbol[symbol].r = 0; 
    }

    if(symbol == *startSymbIndex) {
      *ptrsSymbPos = 0;
      set_ptrs_symb_idx(ptrsSymbPos,
                        *nbSymb,
                        *startSymbIndex,
                        1<< *L_ptrs,
                        *dmrsSymbPos);
    }
    /* if not PTRS symbol set current ptrs symbol index to zero*/
    *ptrsSymbIdx = 0;
    /* Check if current symbol contains PTRS */
    if(is_ptrs_symbol(symbol, *ptrsSymbPos)) {
      *ptrsSymbIdx = symbol;
      /*------------------------------------------------------------------------------------------------------- */
      /* 1) Estimate common phase error per PTRS symbol                                                                */
      /*------------------------------------------------------------------------------------------------------- */
      nr_ptrs_cpe_estimation(*K_ptrs,*ptrsReOffset,*dmrsConfigType,*nb_rb,
                             rel15_ul->rnti,
                             nr_tti_rx,
                             symbol,frame_parms->ofdm_symbol_size,
                             (int16_t*)&gNB->pusch_vars[ulsch_id]->rxdataF_comp[aarx][(symbol * nb_re_pusch)],
                             gNB->nr_gold_pusch_dmrs[rel15_ul->scid][nr_tti_rx][symbol],
                             (int16_t*)&phase_per_symbol[symbol],
                             ptrs_re_symbol);
    }
    /* For last OFDM symbol at each antenna perform interpolation and compensation for the slot*/
    if(symbol == (symbInSlot -1)) {
      /*------------------------------------------------------------------------------------------------------- */
      /* 2) Interpolate PTRS estimated value in TD */
      /*------------------------------------------------------------------------------------------------------- */
      /* If L-PTRS is > 0 then we need interpolation */
      if(*L_ptrs > 0) {
        ret = nr_ptrs_process_slot(*dmrsSymbPos, *ptrsSymbPos, (int16_t*)phase_per_symbol, *startSymbIndex, *nbSymb);
        if(ret != 0) {
          LOG_W(PHY,"[PTRS] Compensation is skipped due to error in PTRS slot processing !!\n");
        }
      }
#ifdef DEBUG_UL_PTRS
      LOG_M("ptrsEstUl.m","est",gNB->pusch_vars[ulsch_id]->ptrs_phase_per_slot[aarx],frame_parms->symbols_per_slot,1,1 );
      LOG_M("rxdataF_bf_ptrs_comp_ul.m","bf_ptrs_cmp",
            &gNB->pusch_vars[0]->rxdataF_comp[aarx][rel15_ul->start_symbol_index * NR_NB_SC_PER_RB * rel15_ul->rb_size],
            rel15_ul->nr_of_symbols * NR_NB_SC_PER_RB * rel15_ul->rb_size,1,1);
#endif
      /*------------------------------------------------------------------------------------------------------- */
      /* 3) Compensated DMRS based estimated signal with PTRS estimation                                        */
      /*--------------------------------------------------------------------------------------------------------*/
      for(uint8_t i = *startSymbIndex; i< symbInSlot ;i++) {
        /* DMRS Symbol has 0 phase so no need to rotate the respective symbol */
        /* Skip rotation if the slot processing is wrong */
        if((!is_dmrs_symbol(i,*dmrsSymbPos)) && (ret == 0)) {
#ifdef DEBUG_UL_PTRS
          printf("[PHY][UL][PTRS]: Rotate Symbol %2d with  %d + j* %d\n", i, phase_per_symbol[i].r,phase_per_symbol[i].i);
#endif
          rotate_cpx_vector((c16_t*)&gNB->pusch_vars[ulsch_id]->rxdataF_comp[aarx][(i * rel15_ul->rb_size * NR_NB_SC_PER_RB)],
                            &phase_per_symbol[i],
                            (c16_t*)&gNB->pusch_vars[ulsch_id]->rxdataF_comp[aarx][(i * rel15_ul->rb_size * NR_NB_SC_PER_RB)],
                            ((*nb_rb) * NR_NB_SC_PER_RB), 15);
        }// if not DMRS Symbol
      }// symbol loop
    }// last symbol check
  }//Antenna loop
}

uint32_t calc_power(const int16_t *x, const uint32_t size) {
  int64_t sum_x = 0;
  int64_t sum_x2 = 0;
  for(int k = 0; k<size; k++) {
    sum_x = sum_x + x[k];
    sum_x2 = sum_x2 + x[k]*x[k];
  }
  return sum_x2/size - (sum_x/size)*(sum_x/size);
}

int nr_srs_channel_estimation(const PHY_VARS_gNB *gNB,
                              const int frame,
                              const int slot,
                              const nfapi_nr_srs_pdu_t *srs_pdu,
                              const nr_srs_info_t *nr_srs_info,
<<<<<<< HEAD
                              const int32_t **srs_generated_signal,
                              const int32_t **srs_received_signal,
                              int32_t ***srs_estimated_channel_freq,
                              int32_t ***srs_estimated_channel_time,
                              int32_t ***srs_estimated_channel_time_shifted,
=======
                              const int32_t *srs_generated_signal,
                              int32_t srs_received_signal[][gNB->frame_parms.ofdm_symbol_size*(1<<srs_pdu->num_symbols)],
                              int32_t srs_ls_estimated_channel[][gNB->frame_parms.ofdm_symbol_size*(1<<srs_pdu->num_symbols)],
                              int32_t srs_estimated_channel_freq[][gNB->frame_parms.ofdm_symbol_size*(1<<srs_pdu->num_symbols)],
                              int32_t srs_estimated_channel_time[][gNB->frame_parms.ofdm_symbol_size],
                              int32_t srs_estimated_channel_time_shifted[][gNB->frame_parms.ofdm_symbol_size],
>>>>>>> 52f6d38a
                              uint32_t *signal_power,
                              uint32_t *noise_power_per_rb,
                              uint32_t *noise_power,
                              int8_t *snr_per_rb,
                              int8_t *snr) {

#ifdef SRS_DEBUG
  LOG_I(NR_PHY,"Calling %s function\n", __FUNCTION__);
#endif

  const NR_DL_FRAME_PARMS *frame_parms = &gNB->frame_parms;
<<<<<<< HEAD
  int32_t ***srs_ls_estimated_channel = nr_srs_info->srs_ls_estimated_channel;
=======
>>>>>>> 52f6d38a

  const uint64_t subcarrier_offset = frame_parms->first_carrier_offset + srs_pdu->bwp_start*NR_NB_SC_PER_RB;

  uint8_t N_ap = 1<<srs_pdu->num_ant_ports;
  uint8_t K_TC = 2<<srs_pdu->comb_size;
  uint16_t m_SRS_b = srs_bandwidth_config[srs_pdu->config_index][srs_pdu->bandwidth_index][0];
  uint16_t M_sc_b_SRS = m_SRS_b * NR_NB_SC_PER_RB/K_TC;
  uint8_t fd_cdm = N_ap;
  if (N_ap == 4 && ((K_TC == 2 && srs_pdu->cyclic_shift >= 4) || (K_TC == 4 && srs_pdu->cyclic_shift >= 6))) {
    fd_cdm = 2;
  }

  int16_t ch_real[frame_parms->nb_antennas_rx*N_ap*M_sc_b_SRS];
  int16_t ch_imag[frame_parms->nb_antennas_rx*N_ap*M_sc_b_SRS];
  int16_t noise_real[frame_parms->nb_antennas_rx*N_ap*M_sc_b_SRS];
  int16_t noise_imag[frame_parms->nb_antennas_rx*N_ap*M_sc_b_SRS];

  int16_t ls_estimated[2];

  for (int ant = 0; ant < frame_parms->nb_antennas_rx; ant++) {

    for (int p_index = 0; p_index < N_ap; p_index++) {

      memset(srs_ls_estimated_channel[ant][p_index], 0, frame_parms->ofdm_symbol_size*(1<<srs_pdu->num_symbols)*sizeof(int32_t));
      memset(srs_estimated_channel_freq[ant][p_index], 0, frame_parms->ofdm_symbol_size*(1<<srs_pdu->num_symbols)*sizeof(int32_t));

#ifdef SRS_DEBUG
      LOG_I(NR_PHY,"====================== UE port %d --> gNB Rx antenna %i ======================\n", p_index, ant);
#endif

      uint16_t subcarrier = subcarrier_offset + nr_srs_info->k_0_p[p_index][0];
      if (subcarrier>frame_parms->ofdm_symbol_size) {
        subcarrier -= frame_parms->ofdm_symbol_size;
      }

      int16_t *srs_estimated_channel16 = (int16_t *)&srs_estimated_channel_freq[ant][p_index][subcarrier];

      for (int k = 0; k < M_sc_b_SRS; k++) {

        if (k%fd_cdm==0) {

          ls_estimated[0] = 0;
          ls_estimated[1] = 0;
          uint16_t subcarrier_cdm = subcarrier;

          for (int cdm_idx = 0; cdm_idx < fd_cdm; cdm_idx++) {

            int16_t generated_real = srs_generated_signal[p_index][subcarrier_cdm] & 0xFFFF;
            int16_t generated_imag = (srs_generated_signal[p_index][subcarrier_cdm] >> 16) & 0xFFFF;

            int16_t received_real = srs_received_signal[ant][subcarrier_cdm] & 0xFFFF;
            int16_t received_imag = (srs_received_signal[ant][subcarrier_cdm] >> 16) & 0xFFFF;

            // We know that nr_srs_info->srs_generated_signal_bits bits are enough to represent the generated_real and generated_imag.
            // So we only need a nr_srs_info->srs_generated_signal_bits shift to ensure that the result fits into 16 bits.
            ls_estimated[0] += (int16_t)(((int32_t)generated_real*received_real + (int32_t)generated_imag*received_imag)>>nr_srs_info->srs_generated_signal_bits);
            ls_estimated[1] += (int16_t)(((int32_t)generated_real*received_imag - (int32_t)generated_imag*received_real)>>nr_srs_info->srs_generated_signal_bits);

            // Subcarrier increment
            subcarrier_cdm += K_TC;
            if (subcarrier_cdm >= frame_parms->ofdm_symbol_size) {
              subcarrier_cdm=subcarrier_cdm-frame_parms->ofdm_symbol_size;
            }
          }
        }

        srs_ls_estimated_channel[ant][p_index][subcarrier] = ls_estimated[0] + (((int32_t)ls_estimated[1] << 16) & 0xFFFF0000);

#ifdef SRS_DEBUG
        int subcarrier_log = subcarrier-subcarrier_offset;
        if(subcarrier_log < 0) {
          subcarrier_log = subcarrier_log + frame_parms->ofdm_symbol_size;
        }
        if(subcarrier_log%12 == 0) {
          LOG_I(NR_PHY,"------------------------------------ %d ------------------------------------\n", subcarrier_log/12);
          LOG_I(NR_PHY,"\t  __genRe________genIm__|____rxRe_________rxIm__|____lsRe________lsIm_\n");
        }
        LOG_I(NR_PHY,"(%4i) %6i\t%6i  |  %6i\t%6i  |  %6i\t%6i\n",
              subcarrier_log,
              (int16_t)(srs_generated_signal[p_index][subcarrier] & 0xFFFF), (int16_t)((srs_generated_signal[p_index][subcarrier] >> 16) & 0xFFFF),
              (int16_t)(srs_received_signal[ant][subcarrier] & 0xFFFF), (int16_t)((srs_received_signal[ant][subcarrier] >> 16) & 0xFFFF),
              ls_estimated[0], ls_estimated[1]);
#endif

        // Channel interpolation
        if(srs_pdu->comb_size == 0) {
          if(k == 0) { // First subcarrier case
            // filt8_start is {12288,8192,4096,0,0,0,0,0}
            multadd_real_vector_complex_scalar(filt8_start, ls_estimated, srs_estimated_channel16, 8);
          } else if(subcarrier < K_TC) { // Start of OFDM symbol case
            // filt8_start is {12288,8192,4096,0,0,0,0,0}
            srs_estimated_channel16 = (int16_t *)&srs_estimated_channel_freq[ant][p_index][subcarrier + (K_TC<<1)] - sizeof(uint64_t);
            multadd_real_vector_complex_scalar(filt8_start, ls_estimated, srs_estimated_channel16, 8);
          } else if((subcarrier+K_TC)>=frame_parms->ofdm_symbol_size || k == (M_sc_b_SRS-1)) { // End of OFDM symbol or last subcarrier cases
            // filt8_end is {4096,8192,12288,16384,0,0,0,0}
            multadd_real_vector_complex_scalar(filt8_end, ls_estimated, srs_estimated_channel16, 8);
          } else if(k%2 == 1) { // 1st middle case
            // filt8_middle2 is {4096,8192,8192,8192,4096,0,0,0}
            multadd_real_vector_complex_scalar(filt8_middle2, ls_estimated, srs_estimated_channel16, 8);
          } else if(k%2 == 0) { // 2nd middle case
            // filt8_middle4 is {0,0,4096,8192,8192,8192,4096,0}
            multadd_real_vector_complex_scalar(filt8_middle4, ls_estimated, srs_estimated_channel16, 8);
            srs_estimated_channel16 = (int16_t *)&srs_estimated_channel_freq[ant][p_index][subcarrier];
          }
        } else {
          if(k == 0) { // First subcarrier case
            // filt16_start is {12288,8192,8192,8192,4096,0,0,0,0,0,0,0,0,0,0,0}
            multadd_real_vector_complex_scalar(filt16_start, ls_estimated, srs_estimated_channel16, 16);
          } else if(subcarrier < K_TC) { // Start of OFDM symbol case
            srs_estimated_channel16 = (int16_t *)&srs_estimated_channel_freq[ant][p_index][subcarrier + K_TC] - sizeof(uint64_t);
            // filt16_start is {12288,8192,8192,8192,4096,0,0,0,0,0,0,0,0,0,0,0}
            multadd_real_vector_complex_scalar(filt16_start, ls_estimated, srs_estimated_channel16, 16);
          } else if((subcarrier+K_TC)>=frame_parms->ofdm_symbol_size || k == (M_sc_b_SRS-1)) { // End of OFDM symbol or last subcarrier cases
            // filt16_end is {4096,8192,8192,8192,12288,16384,16384,16384,0,0,0,0,0,0,0,0}
            multadd_real_vector_complex_scalar(filt16_end, ls_estimated, srs_estimated_channel16, 16);
          } else { // Middle case
            // filt16_middle4 is {4096,8192,8192,8192,8192,8192,8192,8192,4096,0,0,0,0,0,0,0}
            multadd_real_vector_complex_scalar(filt16_middle4, ls_estimated, srs_estimated_channel16, 16);
            srs_estimated_channel16 = (int16_t *)&srs_estimated_channel_freq[ant][p_index][subcarrier];
          }
        }

        // Subcarrier increment
        subcarrier += K_TC;
        if (subcarrier >= frame_parms->ofdm_symbol_size) {
          subcarrier=subcarrier-frame_parms->ofdm_symbol_size;
        }

      } // for (int k = 0; k < M_sc_b_SRS; k++)

      // Compute noise
      subcarrier = subcarrier_offset + nr_srs_info->k_0_p[p_index][0];
      if (subcarrier>frame_parms->ofdm_symbol_size) {
        subcarrier -= frame_parms->ofdm_symbol_size;
      }
      uint16_t base_idx = ant*N_ap*M_sc_b_SRS + p_index*M_sc_b_SRS;
      for (int k = 0; k < M_sc_b_SRS; k++) {
        ch_real[base_idx+k] = (int16_t)(srs_estimated_channel_freq[ant][p_index][subcarrier] & 0xFFFF);
        ch_imag[base_idx+k] = (int16_t)((srs_estimated_channel_freq[ant][p_index][subcarrier] >> 16) & 0xFFFF);
        noise_real[base_idx+k] = abs((int16_t)(srs_ls_estimated_channel[ant][p_index][subcarrier] & 0xFFFF) - ch_real[base_idx+k]);
        noise_imag[base_idx+k] = abs((int16_t)((srs_ls_estimated_channel[ant][p_index][subcarrier] >> 16) & 0xFFFF) - ch_imag[base_idx+k]);
        subcarrier += K_TC;
        if (subcarrier >= frame_parms->ofdm_symbol_size) {
          subcarrier=subcarrier-frame_parms->ofdm_symbol_size;
        }
      }

#ifdef SRS_DEBUG
      subcarrier = subcarrier_offset + nr_srs_info->k_0_p[p_index][0];
      if (subcarrier>frame_parms->ofdm_symbol_size) {
        subcarrier -= frame_parms->ofdm_symbol_size;
      }

      for (int k = 0; k < K_TC*M_sc_b_SRS; k++) {

        int subcarrier_log = subcarrier-subcarrier_offset;
        if(subcarrier_log < 0) {
          subcarrier_log = subcarrier_log + frame_parms->ofdm_symbol_size;
        }

        if(subcarrier_log%12 == 0) {
          LOG_I(NR_PHY,"------------------------------------- %d -------------------------------------\n", subcarrier_log/12);
          LOG_I(NR_PHY,"\t  __lsRe__________lsIm__|____intRe_______intIm__|____noiRe_______noiIm__\n");
        }

        LOG_I(NR_PHY,"(%4i) %6i\t%6i  |  %6i\t%6i  |  %6i\t%6i\n",
              subcarrier_log,
              (int16_t)(srs_ls_estimated_channel[ant][p_index][subcarrier]&0xFFFF),
              (int16_t)((srs_ls_estimated_channel[ant][p_index][subcarrier]>>16)&0xFFFF),
              (int16_t)(srs_estimated_channel_freq[ant][p_index][subcarrier]&0xFFFF),
              (int16_t)((srs_estimated_channel_freq[ant][p_index][subcarrier]>>16)&0xFFFF),
              noise_real[base_idx+(k/K_TC)], noise_imag[base_idx+(k/K_TC)]);

        // Subcarrier increment
        subcarrier++;
        if (subcarrier >= frame_parms->ofdm_symbol_size) {
          subcarrier=subcarrier-frame_parms->ofdm_symbol_size;
        }
      }
#endif

      // Convert to time domain
      freq2time(gNB->frame_parms.ofdm_symbol_size,
                (int16_t*) srs_estimated_channel_freq[ant][p_index],
                (int16_t*) srs_estimated_channel_time[ant][p_index]);

      memcpy(&srs_estimated_channel_time_shifted[ant][p_index][0],
             &srs_estimated_channel_time[ant][p_index][gNB->frame_parms.ofdm_symbol_size>>1],
             (gNB->frame_parms.ofdm_symbol_size>>1)*sizeof(int32_t));

      memcpy(&srs_estimated_channel_time_shifted[ant][p_index][gNB->frame_parms.ofdm_symbol_size>>1],
             &srs_estimated_channel_time[ant][p_index][0],
             (gNB->frame_parms.ofdm_symbol_size>>1)*sizeof(int32_t));

    } // for (int p_index = 0; p_index < N_ap; p_index++)
  } // for (int ant = 0; ant < frame_parms->nb_antennas_rx; ant++)

  // Compute signal power
  *signal_power = calc_power(ch_real,frame_parms->nb_antennas_rx*N_ap*M_sc_b_SRS)
                  + calc_power(ch_imag,frame_parms->nb_antennas_rx*N_ap*M_sc_b_SRS);

#ifdef SRS_DEBUG
  LOG_I(NR_PHY,"signal_power = %u\n", *signal_power);
#endif

  if (*signal_power == 0) {
    LOG_W(NR_PHY, "Received SRS signal power is 0\n");
    return -1;
  }

  // Compute noise power

  const uint8_t signal_power_bits = log2_approx(*signal_power);
  const uint8_t factor_bits = signal_power_bits < 32 ? 32 - signal_power_bits : 0; // 32 due to input of dB_fixed(uint32_t x)
  const int32_t factor_dB = dB_fixed(1<<factor_bits);

  const uint8_t srs_symbols_per_rb = srs_pdu->comb_size == 0 ? 6 : 3;
  const uint8_t n_noise_estimates = frame_parms->nb_antennas_rx*N_ap*srs_symbols_per_rb;
  uint64_t sum_re = 0;
  uint64_t sum_re2 = 0;
  uint64_t sum_im = 0;
  uint64_t sum_im2 = 0;

  for (int rb = 0; rb < m_SRS_b; rb++) {

    sum_re = 0;
    sum_re2 = 0;
    sum_im = 0;
    sum_im2 = 0;

    for (int ant = 0; ant < frame_parms->nb_antennas_rx; ant++) {
      for (int p_index = 0; p_index < N_ap; p_index++) {
        uint16_t base_idx = ant*N_ap*M_sc_b_SRS + p_index*M_sc_b_SRS + rb*srs_symbols_per_rb;
        for (int srs_symb = 0; srs_symb < srs_symbols_per_rb; srs_symb++) {
          sum_re = sum_re + noise_real[base_idx+srs_symb];
          sum_re2 = sum_re2 + noise_real[base_idx+srs_symb]*noise_real[base_idx+srs_symb];
          sum_im = sum_im + noise_imag[base_idx+srs_symb];
          sum_im2 = sum_im2 + noise_imag[base_idx+srs_symb]*noise_imag[base_idx+srs_symb];
        } // for (int srs_symb = 0; srs_symb < srs_symbols_per_rb; srs_symb++)
      } // for (int p_index = 0; p_index < N_ap; p_index++)
    } // for (int ant = 0; ant < frame_parms->nb_antennas_rx; ant++)

    noise_power_per_rb[rb] = sum_re2/n_noise_estimates - (sum_re/n_noise_estimates)*(sum_re/n_noise_estimates) +
                             sum_im2/n_noise_estimates - (sum_im/n_noise_estimates)*(sum_im/n_noise_estimates);
    snr_per_rb[rb] = dB_fixed((int32_t)((*signal_power<<factor_bits)/noise_power_per_rb[rb])) - factor_dB;

#ifdef SRS_DEBUG
    LOG_I(NR_PHY,"noise_power_per_rb[%i] = %i, snr_per_rb[%i] = %i dB\n", rb, noise_power_per_rb[rb], rb, snr_per_rb[rb]);
#endif

  } // for (int rb = 0; rb < m_SRS_b; rb++)

  *noise_power = calc_power(noise_real,frame_parms->nb_antennas_rx*N_ap*M_sc_b_SRS)
                  + calc_power(noise_imag,frame_parms->nb_antennas_rx*N_ap*M_sc_b_SRS);

  *snr = dB_fixed((int32_t)((*signal_power<<factor_bits)/(*noise_power))) - factor_dB;

#ifdef SRS_DEBUG
<<<<<<< HEAD
=======
  uint8_t R = srs_pdu->comb_size == 0 ? 2 : 4;
  for (int ant = 0; ant < frame_parms->nb_antennas_rx; ant++) {
    for(int sc_idx = 0; sc_idx < nr_srs_info->sc_list_length; sc_idx++) {
      int subcarrier_log = nr_srs_info->sc_list[sc_idx]-subcarrier_offset;
      if(subcarrier_log < 0) {
        subcarrier_log = subcarrier_log + frame_parms->ofdm_symbol_size;
      }
      if(sc_idx == 0) {
        LOG_I(NR_PHY,"______________________________ Rx antenna %i _______________________________\n", ant);
      }
      if(subcarrier_log%12 == 0) {
        LOG_I(NR_PHY,":::::::::::::::::::::::::::::::::::: %i ::::::::::::::::::::::::::::::::::::\n", subcarrier_log/12);
        LOG_I(NR_PHY,"\t  __lsRe__________lsIm__|____intRe_______intIm__|____noiRe_______noiIm_\n");
      }
      for(int r = 0; r<R; r++) {
        LOG_I(NR_PHY,"(%4i) %6i\t%6i  |  %6i\t%6i  |  %6i\t%6i\n",
              subcarrier_log+r,
              (int16_t)(srs_ls_estimated_channel[ant][nr_srs_info->sc_list[sc_idx]+r]&0xFFFF),
              (int16_t)((srs_ls_estimated_channel[ant][nr_srs_info->sc_list[sc_idx]+r]>>16)&0xFFFF),
              (int16_t)(srs_estimated_channel_freq[ant][nr_srs_info->sc_list[sc_idx]+r]&0xFFFF),
              (int16_t)((srs_estimated_channel_freq[ant][nr_srs_info->sc_list[sc_idx]+r]>>16)&0xFFFF),
              noise_real[ant*nr_srs_info->sc_list_length+sc_idx],
              noise_imag[ant*nr_srs_info->sc_list_length+sc_idx]);
      }

    }
  }
>>>>>>> 52f6d38a
  LOG_I(NR_PHY,"noise_power = %u, SNR = %i dB\n", *noise_power, *snr);
#endif

  return 0;
}<|MERGE_RESOLUTION|>--- conflicted
+++ resolved
@@ -874,7 +874,7 @@
     c16_t *phase_per_symbol = (c16_t*)gNB->pusch_vars[ulsch_id]->ptrs_phase_per_slot[aarx];
     ptrs_re_symbol = &gNB->pusch_vars[ulsch_id]->ptrs_re_per_slot;
     *ptrs_re_symbol = 0;
-    phase_per_symbol[symbol].i = 0; 
+    phase_per_symbol[symbol].i = 0;
     /* set DMRS estimates to 0 angle with magnitude 1 */
     if(is_dmrs_symbol(symbol,*dmrsSymbPos)) {
       /* set DMRS real estimation to 32767 */
@@ -884,7 +884,7 @@
 #endif
     }
     else {// real ptrs value is set to 0
-      phase_per_symbol[symbol].r = 0; 
+      phase_per_symbol[symbol].r = 0;
     }
 
     if(symbol == *startSymbIndex) {
@@ -965,20 +965,12 @@
                               const int slot,
                               const nfapi_nr_srs_pdu_t *srs_pdu,
                               const nr_srs_info_t *nr_srs_info,
-<<<<<<< HEAD
-                              const int32_t **srs_generated_signal,
-                              const int32_t **srs_received_signal,
-                              int32_t ***srs_estimated_channel_freq,
-                              int32_t ***srs_estimated_channel_time,
-                              int32_t ***srs_estimated_channel_time_shifted,
-=======
                               const int32_t *srs_generated_signal,
                               int32_t srs_received_signal[][gNB->frame_parms.ofdm_symbol_size*(1<<srs_pdu->num_symbols)],
                               int32_t srs_ls_estimated_channel[][gNB->frame_parms.ofdm_symbol_size*(1<<srs_pdu->num_symbols)],
                               int32_t srs_estimated_channel_freq[][gNB->frame_parms.ofdm_symbol_size*(1<<srs_pdu->num_symbols)],
                               int32_t srs_estimated_channel_time[][gNB->frame_parms.ofdm_symbol_size],
                               int32_t srs_estimated_channel_time_shifted[][gNB->frame_parms.ofdm_symbol_size],
->>>>>>> 52f6d38a
                               uint32_t *signal_power,
                               uint32_t *noise_power_per_rb,
                               uint32_t *noise_power,
@@ -990,11 +982,6 @@
 #endif
 
   const NR_DL_FRAME_PARMS *frame_parms = &gNB->frame_parms;
-<<<<<<< HEAD
-  int32_t ***srs_ls_estimated_channel = nr_srs_info->srs_ls_estimated_channel;
-=======
->>>>>>> 52f6d38a
-
   const uint64_t subcarrier_offset = frame_parms->first_carrier_offset + srs_pdu->bwp_start*NR_NB_SC_PER_RB;
 
   uint8_t N_ap = 1<<srs_pdu->num_ant_ports;
@@ -1252,36 +1239,6 @@
   *snr = dB_fixed((int32_t)((*signal_power<<factor_bits)/(*noise_power))) - factor_dB;
 
 #ifdef SRS_DEBUG
-<<<<<<< HEAD
-=======
-  uint8_t R = srs_pdu->comb_size == 0 ? 2 : 4;
-  for (int ant = 0; ant < frame_parms->nb_antennas_rx; ant++) {
-    for(int sc_idx = 0; sc_idx < nr_srs_info->sc_list_length; sc_idx++) {
-      int subcarrier_log = nr_srs_info->sc_list[sc_idx]-subcarrier_offset;
-      if(subcarrier_log < 0) {
-        subcarrier_log = subcarrier_log + frame_parms->ofdm_symbol_size;
-      }
-      if(sc_idx == 0) {
-        LOG_I(NR_PHY,"______________________________ Rx antenna %i _______________________________\n", ant);
-      }
-      if(subcarrier_log%12 == 0) {
-        LOG_I(NR_PHY,":::::::::::::::::::::::::::::::::::: %i ::::::::::::::::::::::::::::::::::::\n", subcarrier_log/12);
-        LOG_I(NR_PHY,"\t  __lsRe__________lsIm__|____intRe_______intIm__|____noiRe_______noiIm_\n");
-      }
-      for(int r = 0; r<R; r++) {
-        LOG_I(NR_PHY,"(%4i) %6i\t%6i  |  %6i\t%6i  |  %6i\t%6i\n",
-              subcarrier_log+r,
-              (int16_t)(srs_ls_estimated_channel[ant][nr_srs_info->sc_list[sc_idx]+r]&0xFFFF),
-              (int16_t)((srs_ls_estimated_channel[ant][nr_srs_info->sc_list[sc_idx]+r]>>16)&0xFFFF),
-              (int16_t)(srs_estimated_channel_freq[ant][nr_srs_info->sc_list[sc_idx]+r]&0xFFFF),
-              (int16_t)((srs_estimated_channel_freq[ant][nr_srs_info->sc_list[sc_idx]+r]>>16)&0xFFFF),
-              noise_real[ant*nr_srs_info->sc_list_length+sc_idx],
-              noise_imag[ant*nr_srs_info->sc_list_length+sc_idx]);
-      }
-
-    }
-  }
->>>>>>> 52f6d38a
   LOG_I(NR_PHY,"noise_power = %u, SNR = %i dB\n", *noise_power, *snr);
 #endif
 
