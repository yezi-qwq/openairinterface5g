/*
 * Licensed to the OpenAirInterface (OAI) Software Alliance under one or more
 * contributor license agreements.  See the NOTICE file distributed with
 * this work for additional information regarding copyright ownership.
 * The OpenAirInterface Software Alliance licenses this file to You under
 * the OAI Public License, Version 1.0  (the "License"); you may not use this file
 * except in compliance with the License.
 * You may obtain a copy of the License at
 *
 *      http://www.openairinterface.org/?page_id=698
 *
 * Unless required by applicable law or agreed to in writing, software
 * distributed under the License is distributed on an "AS IS" BASIS,
 * WITHOUT WARRANTIES OR CONDITIONS OF ANY KIND, either express or implied.
 * See the License for the specific language governing permissions and
 * limitations under the License.
 *-------------------------------------------------------------------------------
 * For more information about the OpenAirInterface (OAI) Software Alliance:
 *      contact@openairinterface.org
 */


#include <string.h>

#include "nr_ul_estimation.h"
#include "PHY/sse_intrin.h"
#include "PHY/NR_REFSIG/nr_refsig.h"
#include "PHY/NR_UE_ESTIMATION/filt16a_32.h"

//#define DEBUG_CH


int nr_pusch_channel_estimation(PHY_VARS_gNB *gNB,
                                uint8_t gNB_offset,
                                unsigned char Ns,
                                unsigned short p,
                                unsigned char symbol,
                                unsigned short bwp_start_subcarrier,
                                unsigned short nb_rb_pusch,
                                dmrs_UplinkConfig_t *dmrs_UplinkConfig)
{
  int pilot[3280] __attribute__((aligned(16)));
  unsigned char aarx;
  unsigned short k;
  unsigned int pilot_cnt,re_cnt;
  int16_t ch[2],ch_r[2],ch_l[2],*pil,*rxF,*ul_ch;
  int16_t *fl,*fm,*fr,*fml,*fmr,*fmm,*fdcl,*fdcr,*fdclh,*fdcrh;
  int ch_offset,symbol_offset, length_dmrs, UE_id = 0;
  unsigned short n_idDMRS[2] = {0,1}; //to update from pusch config
  int32_t **ul_ch_estimates_time =  gNB->pusch_vars[UE_id]->ul_ch_estimates_time;
  __m128i *ul_ch_128;

#ifdef DEBUG_CH
  FILE *debug_ch_est;
  debug_ch_est = fopen("debug_ch_est.txt","w");
#endif

  //uint16_t Nid_cell = (eNB_offset == 0) ? gNB->frame_parms.Nid_cell : gNB->measurements.adj_cell_id[eNB_offset-1];

  uint8_t nushift;
  int **ul_ch_estimates  = gNB->pusch_vars[UE_id]->ul_ch_estimates;
  int **rxdataF = gNB->common_vars.rxdataF;

  nushift = (p>>1)&1;
  gNB->frame_parms.nushift = nushift;

  ch_offset     = gNB->frame_parms.ofdm_symbol_size*symbol;

  symbol_offset = gNB->frame_parms.ofdm_symbol_size*symbol;

  k = bwp_start_subcarrier;
  int re_offset = k;

/*
#ifdef DEBUG_CH
  printf("PUSCH Channel Estimation : gNB_offset %d ch_offset %d, symbol_offset %d OFDM size %d, Ncp=%d, l=%d, Ns=%d, k=%d symbol %d\n", gNB_offset,ch_offset,symbol_offset,gNB->frame_parms.ofdm_symbol_size,
         gNB->frame_parms.Ncp,l,Ns,k, symbol);
#endif
*/
  switch (nushift) {
   case 0:
         fl = filt8_l0;
         fm = filt8_m0;
         fr = filt8_r0;
         fmm = filt8_mm0;
         fml = filt8_m0;
         fmr = filt8_mr0;
         fdcl = filt8_dcl0;
         fdcr = filt8_dcr0;
         fdclh = filt8_dcl0_h;
         fdcrh = filt8_dcr0_h;
         break;

   case 1:
         fl = filt8_l1;
         fm = filt8_m1;
         fr = filt8_r1;
         fmm = filt8_mm1;
         fml = filt8_ml1;
         fmr = filt8_m1;
         fdcl = filt8_dcl1;
         fdcr = filt8_dcr1;
         fdclh = filt8_dcl1_h;
         fdcrh = filt8_dcr1_h;
         break;

   default:
#ifdef DEBUG_CH
      if (debug_ch_est)
        fclose(debug_ch_est);

#endif
     return(-1);
     break;
   }


  //------------------generate DMRS------------------//

  length_dmrs = gNB->dmrs_UplinkConfig.pusch_maxLength;

  nr_gold_pusch(gNB, symbol, n_idDMRS, length_dmrs);

  nr_pusch_dmrs_rx(gNB, Ns, gNB->nr_gold_pusch[gNB_offset][Ns][0], &pilot[0], 1000, 0, nb_rb_pusch, dmrs_UplinkConfig->pusch_dmrs_type);

  //------------------------------------------------//

  for (aarx=0; aarx<gNB->frame_parms.nb_antennas_rx; aarx++) {

      pil   = (int16_t *)&pilot[0];
      rxF   = (int16_t *)&rxdataF[aarx][(symbol_offset+k+nushift)];
      ul_ch = (int16_t *)&ul_ch_estimates[aarx][ch_offset];

      memset(ul_ch,0,4*(gNB->frame_parms.ofdm_symbol_size));

#ifdef DEBUG_PUSCH
    printf("ch est pilot addr %p RB_DL %d\n",&pilot[0], gNB->frame_parms.N_RB_UL);
    printf("k %d, first_carrier %d\n",k,gNB->frame_parms.first_carrier_offset);
    printf("rxF addr %p p %d\n", rxF,p);
    printf("ul_ch addr %p nushift %d\n",ul_ch,nushift);
#endif
    //if ((gNB->frame_parms.N_RB_UL&1)==0) {


    if (dmrs_UplinkConfig->pusch_dmrs_type == pusch_dmrs_type1){

      // Treat first 2 pilots specially (left edge)
      ch[0] = (int16_t)(((int32_t)pil[0]*rxF[0] - (int32_t)pil[1]*rxF[1])>>15);
      ch[1] = (int16_t)(((int32_t)pil[0]*rxF[1] + (int32_t)pil[1]*rxF[0])>>15);

#ifdef DEBUG_PUSCH
      printf("ch 0 %d\n",((int32_t)pil[0]*rxF[0] - (int32_t)pil[1]*rxF[1]));
      printf("pilot 0 : rxF - > (%d,%d) addr %p  ch -> (%d,%d), pil -> (%d,%d) \n",rxF[0],rxF[1],&rxF[0],ch[0],ch[1],pil[0],pil[1]);
      printf("data 0 : rxF - > (%d,%d) addr %p  ch -> (%d,%d), pil -> (%d,%d) \n",rxF[2],rxF[3],&rxF[2],ch[0],ch[1],pil[0],pil[1]);
#endif

      multadd_real_vector_complex_scalar(fl,
                                         ch,
                                         ul_ch,
                                         8);
      pil+=2;
      re_offset = (re_offset+2) % gNB->frame_parms.ofdm_symbol_size;
      rxF   = (int16_t *)&rxdataF[aarx][(symbol_offset+nushift+re_offset)];
      //for (int i= 0; i<8; i++)
      //printf("ul_ch addr %p %d\n", ul_ch+i, *(ul_ch+i));

      ch[0] = (int16_t)(((int32_t)pil[0]*rxF[0] - (int32_t)pil[1]*rxF[1])>>15);
      ch[1] = (int16_t)(((int32_t)pil[0]*rxF[1] + (int32_t)pil[1]*rxF[0])>>15);

#ifdef DEBUG_PUSCH
      printf("pilot 1 : rxF - > (%d,%d) ch -> (%d,%d), pil -> (%d,%d) \n",rxF[0],rxF[1],ch[0],ch[1],pil[0],pil[1]);
#endif
      multadd_real_vector_complex_scalar(fml,
                                         ch,
                                         ul_ch,
                                         8);
      pil+=2;
      re_offset = (re_offset+2) % gNB->frame_parms.ofdm_symbol_size;
      rxF   = (int16_t *)&rxdataF[aarx][(symbol_offset+nushift+re_offset)];
      //printf("ul_ch addr %p\n",ul_ch);
      
      ch[0] = (int16_t)(((int32_t)pil[0]*rxF[0] - (int32_t)pil[1]*rxF[1])>>15);
      ch[1] = (int16_t)(((int32_t)pil[0]*rxF[1] + (int32_t)pil[1]*rxF[0])>>15);

#ifdef DEBUG_PUSCH
      printf("pilot 2 : rxF - > (%d,%d) ch -> (%d,%d), pil -> (%d,%d) \n",rxF[0],rxF[1],ch[0],ch[1],pil[0],pil[1]);
#endif
      multadd_real_vector_complex_scalar(fmm,
                                         ch,
                                         ul_ch,
                                         8);
                                         
      //for (int i= 0; i<16; i++)
      //printf("ul_ch addr %p %d\n", ul_ch+i, *(ul_ch+i));
      
      pil+=2;
      re_offset = (re_offset+2) % gNB->frame_parms.ofdm_symbol_size;
      rxF   = (int16_t *)&rxdataF[aarx][(symbol_offset+nushift+re_offset)];
      ul_ch+=8;

      for (pilot_cnt=3; pilot_cnt<(6*nb_rb_pusch-3); pilot_cnt+=2) {

        ch[0] = (int16_t)(((int32_t)pil[0]*rxF[0] - (int32_t)pil[1]*rxF[1])>>15);
        ch[1] = (int16_t)(((int32_t)pil[0]*rxF[1] + (int32_t)pil[1]*rxF[0])>>15);
<<<<<<< HEAD

  #ifdef DEBUG_PUSCH
        printf("pilot 1 : rxF - > (%d,%d) ch -> (%d,%d), pil -> (%d,%d) \n",rxF[0],rxF[1],ch[0],ch[1],pil[0],pil[1]);
  #endif
        multadd_real_vector_complex_scalar(fml,
=======
#ifdef DEBUG_CH
    fprintf(debug_ch_est, "pilot %u : rxF - > (%d,%d) ch -> (%d,%d), pil -> (%d,%d) \n",pilot_cnt,rxF[0],rxF[1],ch[0],ch[1],pil[0],pil[1]);
	//printf("pilot %d : rxF - > (%d,%d) ch -> (%d,%d), pil -> (%d,%d) \n",pilot_cnt,rxF[0],rxF[1],ch[0],ch[1],pil[0],pil[1]);
#endif
        multadd_real_vector_complex_scalar(fm,
>>>>>>> 78017412
                                           ch,
                                           ul_ch,
                                           8);
        pil+=2;
        re_offset = (re_offset+2) % gNB->frame_parms.ofdm_symbol_size;
        rxF   = (int16_t *)&rxdataF[aarx][(symbol_offset+nushift+re_offset)];
        //printf("ul_ch addr %p\n",ul_ch);

        ch[0] = (int16_t)(((int32_t)pil[0]*rxF[0] - (int32_t)pil[1]*rxF[1])>>15);
        ch[1] = (int16_t)(((int32_t)pil[0]*rxF[1] + (int32_t)pil[1]*rxF[0])>>15);
<<<<<<< HEAD

  #ifdef DEBUG_PUSCH
        printf("pilot 2 : rxF - > (%d,%d) ch -> (%d,%d), pil -> (%d,%d) \n",rxF[0],rxF[1],ch[0],ch[1],pil[0],pil[1]);
  #endif
=======
#ifdef DEBUG_PUSCH
      printf("pilot %u : rxF - > (%d,%d) ch -> (%d,%d), pil -> (%d,%d) \n",pilot_cnt+1,rxF[0],rxF[1],ch[0],ch[1],pil[0],pil[1]);
#endif
>>>>>>> 78017412
        multadd_real_vector_complex_scalar(fmm,
                                           ch,
                                           ul_ch,
                                           8);

        //for (int i= 0; i<16; i++)
        //printf("ul_ch addr %p %d\n", ul_ch+i, *(ul_ch+i));

        pil+=2;
        re_offset = (re_offset+2) % gNB->frame_parms.ofdm_symbol_size;
        rxF   = (int16_t *)&rxdataF[aarx][(symbol_offset+nushift+re_offset)];
        ul_ch+=8;

      }
      
      // Treat first 2 pilots specially (right edge)
	  ch[0] = (int16_t)(((int32_t)pil[0]*rxF[0] - (int32_t)pil[1]*rxF[1])>>15);
      ch[1] = (int16_t)(((int32_t)pil[0]*rxF[1] + (int32_t)pil[1]*rxF[0])>>15);
#ifdef DEBUG_PUSCH
    printf("pilot %u : rxF - > (%d,%d) ch -> (%d,%d), pil -> (%d,%d) \n",pilot_cnt,rxF[0],rxF[1],ch[0],ch[1],pil[0],pil[1]);
#endif
      multadd_real_vector_complex_scalar(fm,
                                         ch,
                                         ul_ch,
                                         8);
                                         
      //for (int i= 0; i<8; i++)
      //printf("ul_ch addr %p %d\n", ul_ch+i, *(ul_ch+i));

      pil+=2;
      re_offset = (re_offset+2) % gNB->frame_parms.ofdm_symbol_size;
      rxF   = (int16_t *)&rxdataF[aarx][(symbol_offset+nushift+re_offset)];
             
      ch[0] = (int16_t)(((int32_t)pil[0]*rxF[0] - (int32_t)pil[1]*rxF[1])>>15);
      ch[1] = (int16_t)(((int32_t)pil[0]*rxF[1] + (int32_t)pil[1]*rxF[0])>>15);
#ifdef DEBUG_PUSCH
      printf("ch 0 %d\n",((int32_t)pil[0]*rxF[0] - (int32_t)pil[1]*rxF[1]));
      printf("pilot %u: rxF - > (%d,%d) addr %p  ch -> (%d,%d), pil -> (%d,%d) \n",pilot_cnt+1,rxF[0],rxF[1],&rxF[0],ch[0],ch[1],pil[0],pil[1]);
#endif
      multadd_real_vector_complex_scalar(fmr,
                                         ch,
                                         ul_ch,
                                         8);
                                         
      pil+=2;
      re_offset = (re_offset+2) % gNB->frame_parms.ofdm_symbol_size;
      rxF   = (int16_t *)&rxdataF[aarx][(symbol_offset+nushift+re_offset)];
      ul_ch+=8;
      
      ch[0] = (int16_t)(((int32_t)pil[0]*rxF[0] - (int32_t)pil[1]*rxF[1])>>15);
      ch[1] = (int16_t)(((int32_t)pil[0]*rxF[1] + (int32_t)pil[1]*rxF[0])>>15);
#ifdef DEBUG_PUSCH
      printf("pilot %u: rxF - > (%d,%d) ch -> (%d,%d), pil -> (%d,%d) \n",pilot_cnt+2,rxF[0],rxF[1],ch[0],ch[1],pil[0],pil[1]);
#endif
      multadd_real_vector_complex_scalar(fr,
                                         ch,
                                         ul_ch,
                                         8);


    // check if PRB crosses DC and improve estimates around DC
    if ((bwp_start_subcarrier < gNB->frame_parms.ofdm_symbol_size) && (bwp_start_subcarrier+nb_rb_pusch*12 >= gNB->frame_parms.ofdm_symbol_size)) {
      ul_ch = (int16_t *)&ul_ch_estimates[aarx][ch_offset];
      uint16_t idxDC = 2*(gNB->frame_parms.ofdm_symbol_size - bwp_start_subcarrier);
      uint16_t idxPil = idxDC/2;
      re_offset = k;
      pil = (int16_t *)&pilot[0];
      pil += (idxPil-2);
      ul_ch += (idxDC-4);
      ul_ch = memset(ul_ch, 0, sizeof(int16_t)*10);
      re_offset = (re_offset+idxDC/2-2) % gNB->frame_parms.ofdm_symbol_size;
      rxF   = (int16_t *)&rxdataF[aarx][(symbol_offset+nushift+re_offset)];
      ch[0] = (int16_t)(((int32_t)pil[0]*rxF[0] - (int32_t)pil[1]*rxF[1])>>15);
      ch[1] = (int16_t)(((int32_t)pil[0]*rxF[1] + (int32_t)pil[1]*rxF[0])>>15);
      
      // for proper allignment of SIMD vectors
      if((gNB->frame_parms.N_RB_UL&1)==0) {

        multadd_real_vector_complex_scalar(fdcl,
                                           ch,
                                           ul_ch-4,
                                           8);
        
        pil += 4;
        re_offset = (re_offset+4) % gNB->frame_parms.ofdm_symbol_size;
        rxF   = (int16_t *)&rxdataF[aarx][(symbol_offset+nushift+re_offset)];
        ch[0] = (int16_t)(((int32_t)pil[0]*rxF[0] - (int32_t)pil[1]*rxF[1])>>15);
        ch[1] = (int16_t)(((int32_t)pil[0]*rxF[1] + (int32_t)pil[1]*rxF[0])>>15);
        
        multadd_real_vector_complex_scalar(fdcr,
                                           ch,
                                           ul_ch-4,
                                           8);
      } else {
        
        multadd_real_vector_complex_scalar(fdclh,
                                           ch,
                                           ul_ch,
                                           8);
        
        pil += 4;
        re_offset = (re_offset+4) % gNB->frame_parms.ofdm_symbol_size;
        rxF   = (int16_t *)&rxdataF[aarx][(symbol_offset+nushift+re_offset)];
        ch[0] = (int16_t)(((int32_t)pil[0]*rxF[0] - (int32_t)pil[1]*rxF[1])>>15);
        ch[1] = (int16_t)(((int32_t)pil[0]*rxF[1] + (int32_t)pil[1]*rxF[0])>>15);
        
        multadd_real_vector_complex_scalar(fdcrh,
                                           ch,
                                           ul_ch,
                                           8);
      }

    }
#ifdef DEBUG_PDSCH
    ul_ch = (int16_t *)&ul_ch_estimates[aarx][ch_offset];
    for(uint16_t idxP=0; idxP<ceil((float)nb_rb_pusch*12/8); idxP++) {
      for(uint8_t idxI=0; idxI<16; idxI+=2) {
        printf("%d\t%d\t",ul_ch[idxP*16+idxI],ul_ch[idxP*16+idxI+1]);
      }
      printf("%d\n",idxP);
    }
#endif    
    
    } else { //pusch_dmrs_type2  |p_r,p_l,d,d,d,d,p_r,p_l,d,d,d,d|

      // Treat first DMRS specially (left edge)

        rxF   = (int16_t *)&rxdataF[aarx][(symbol_offset+nushift+re_offset)];

        ul_ch[0] = (int16_t)(((int32_t)pil[0]*rxF[0] - (int32_t)pil[1]*rxF[1])>>15);
        ul_ch[1] = (int16_t)(((int32_t)pil[0]*rxF[1] + (int32_t)pil[1]*rxF[0])>>15);

        pil+=2;
        ul_ch+=2;
        re_offset = (re_offset + 1)%gNB->frame_parms.ofdm_symbol_size;
        ch_offset++;

        for (re_cnt = 1; re_cnt < (nb_rb_pusch*NR_NB_SC_PER_RB) - 5; re_cnt+=6){

          rxF   = (int16_t *)&rxdataF[aarx][(symbol_offset+nushift+re_offset)];

          ch_l[0] = (int16_t)(((int32_t)pil[0]*rxF[0] - (int32_t)pil[1]*rxF[1])>>15);
          ch_l[1] = (int16_t)(((int32_t)pil[0]*rxF[1] + (int32_t)pil[1]*rxF[0])>>15);

          ul_ch[0] = ch_l[0];
          ul_ch[1] = ch_l[1];

          pil+=2;
          ul_ch+=2;
          ch_offset++;

          multadd_real_four_symbols_vector_complex_scalar(filt8_ml2,
                                                          ch_l,
                                                          ul_ch);

          re_offset = (re_offset+5)%gNB->frame_parms.ofdm_symbol_size;

          rxF   = (int16_t *)&rxdataF[aarx][(symbol_offset+nushift+re_offset)];

          ch_r[0] = (int16_t)(((int32_t)pil[0]*rxF[0] - (int32_t)pil[1]*rxF[1])>>15);
          ch_r[1] = (int16_t)(((int32_t)pil[0]*rxF[1] + (int32_t)pil[1]*rxF[0])>>15);


          multadd_real_four_symbols_vector_complex_scalar(filt8_mr2,
                                                          ch_r,
                                                          ul_ch);

          //for (int re_idx = 0; re_idx < 8; re_idx+=2)
            //printf("ul_ch = %d + j*%d\n", ul_ch[re_idx], ul_ch[re_idx+1]);

          ul_ch+=8;
          ch_offset+=4;

          ul_ch[0] = ch_r[0];
          ul_ch[1] = ch_r[1];

          pil+=2;
          ul_ch+=2;
          ch_offset++;
          re_offset = (re_offset + 1)%gNB->frame_parms.ofdm_symbol_size;

        }

        // Treat last pilot specially (right edge)

        rxF   = (int16_t *)&rxdataF[aarx][(symbol_offset+nushift+re_offset)];

        ch_l[0] = (int16_t)(((int32_t)pil[0]*rxF[0] - (int32_t)pil[1]*rxF[1])>>15);
        ch_l[1] = (int16_t)(((int32_t)pil[0]*rxF[1] + (int32_t)pil[1]*rxF[0])>>15);

        ul_ch[0] = ch_l[0];
        ul_ch[1] = ch_l[1];

        ul_ch+=2;
        ch_offset++;

        multadd_real_four_symbols_vector_complex_scalar(filt8_rr1,
                                                        ch_l,
                                                        ul_ch);

        multadd_real_four_symbols_vector_complex_scalar(filt8_rr2,
                                                        ch_r,
                                                        ul_ch);

        ul_ch_128 = (__m128i *)&ul_ch_estimates[aarx][ch_offset];

        ul_ch_128[0] = _mm_slli_epi16 (ul_ch_128[0], 2);
  }



    // Convert to time domain

      switch (gNB->frame_parms.ofdm_symbol_size) {
        case 128:
          idft128((int16_t*) &ul_ch_estimates[aarx][symbol_offset],
                 (int16_t*) ul_ch_estimates_time[aarx],
                 1);
          break;

        case 256:
          idft256((int16_t*) &ul_ch_estimates[aarx][symbol_offset],
                 (int16_t*) ul_ch_estimates_time[aarx],
                 1);
          break;

        case 512:
          idft512((int16_t*) &ul_ch_estimates[aarx][symbol_offset],
                 (int16_t*) ul_ch_estimates_time[aarx],
                 1);
          break;

        case 1024:
          idft1024((int16_t*) &ul_ch_estimates[aarx][symbol_offset],
                 (int16_t*) ul_ch_estimates_time[aarx],
                 1);
          break;

        case 1536:
          idft1536((int16_t*) &ul_ch_estimates[aarx][symbol_offset],
                 (int16_t*) ul_ch_estimates_time[aarx],
                 1);
          break;

        case 2048:
          idft2048((int16_t*) &ul_ch_estimates[aarx][symbol_offset],
                 (int16_t*) ul_ch_estimates_time[aarx],
                 1);
          break;

        case 4096:
          idft4096((int16_t*) &ul_ch_estimates[aarx][symbol_offset],
                 (int16_t*) ul_ch_estimates_time[aarx],
                 1);
          break;

        case 8192:
          idft8192((int16_t*) &ul_ch_estimates[aarx][symbol_offset],
                 (int16_t*) ul_ch_estimates_time[aarx],
                 1);
          break;

        default:
          idft512((int16_t*) &ul_ch_estimates[aarx][symbol_offset],
                 (int16_t*) ul_ch_estimates_time[aarx],
                 1);
          break;
      }

  }

#ifdef DEBUG_CH
  fclose(debug_ch_est);
#endif

  return(0);
}<|MERGE_RESOLUTION|>--- conflicted
+++ resolved
@@ -202,19 +202,11 @@
 
         ch[0] = (int16_t)(((int32_t)pil[0]*rxF[0] - (int32_t)pil[1]*rxF[1])>>15);
         ch[1] = (int16_t)(((int32_t)pil[0]*rxF[1] + (int32_t)pil[1]*rxF[0])>>15);
-<<<<<<< HEAD
 
   #ifdef DEBUG_PUSCH
         printf("pilot 1 : rxF - > (%d,%d) ch -> (%d,%d), pil -> (%d,%d) \n",rxF[0],rxF[1],ch[0],ch[1],pil[0],pil[1]);
   #endif
         multadd_real_vector_complex_scalar(fml,
-=======
-#ifdef DEBUG_CH
-    fprintf(debug_ch_est, "pilot %u : rxF - > (%d,%d) ch -> (%d,%d), pil -> (%d,%d) \n",pilot_cnt,rxF[0],rxF[1],ch[0],ch[1],pil[0],pil[1]);
-	//printf("pilot %d : rxF - > (%d,%d) ch -> (%d,%d), pil -> (%d,%d) \n",pilot_cnt,rxF[0],rxF[1],ch[0],ch[1],pil[0],pil[1]);
-#endif
-        multadd_real_vector_complex_scalar(fm,
->>>>>>> 78017412
                                            ch,
                                            ul_ch,
                                            8);
@@ -225,16 +217,10 @@
 
         ch[0] = (int16_t)(((int32_t)pil[0]*rxF[0] - (int32_t)pil[1]*rxF[1])>>15);
         ch[1] = (int16_t)(((int32_t)pil[0]*rxF[1] + (int32_t)pil[1]*rxF[0])>>15);
-<<<<<<< HEAD
 
   #ifdef DEBUG_PUSCH
-        printf("pilot 2 : rxF - > (%d,%d) ch -> (%d,%d), pil -> (%d,%d) \n",rxF[0],rxF[1],ch[0],ch[1],pil[0],pil[1]);
+        printf("pilot %u : rxF - > (%d,%d) ch -> (%d,%d), pil -> (%d,%d) \n",pilot_cnt+1,rxF[0],rxF[1],ch[0],ch[1],pil[0],pil[1]);
   #endif
-=======
-#ifdef DEBUG_PUSCH
-      printf("pilot %u : rxF - > (%d,%d) ch -> (%d,%d), pil -> (%d,%d) \n",pilot_cnt+1,rxF[0],rxF[1],ch[0],ch[1],pil[0],pil[1]);
-#endif
->>>>>>> 78017412
         multadd_real_vector_complex_scalar(fmm,
                                            ch,
                                            ul_ch,
