--- conflicted
+++ resolved
@@ -89,7 +89,7 @@
 
   int localOffset1=*offset1;
   int localOffset2=*offset2;
-  c32_t cumul={0}; 
+  c32_t cumul={0};
   for (int i=0; i<N; i++) {
     cumul=c32x16maddShift(in1[localOffset1], in2[localOffset2], cumul, 15);
     localOffset1+=step1;
@@ -202,14 +202,14 @@
   //------------------------------------------------//
 
 #ifdef DEBUG_PUSCH
-  
+
   for (int i = 0; i < (6 * nb_rb_pusch); i++) {
     LOG_I(PHY, "In %s: %d + j*(%d)\n", __FUNCTION__, pilot[i].r,pilot[i].i);
   }
-  
+
 #endif
   const uint8_t b_shift = pusch_pdu->nrOfLayers == 1;
-  
+
   for (int aarx=0; aarx<gNB->frame_parms.nb_antennas_rx; aarx++) {
     c16_t *rxdataF = (c16_t *)&gNB->common_vars.rxdataF[aarx][symbol_offset];
     c16_t *ul_ch = &ul_ch_estimates[p*gNB->frame_parms.nb_antennas_rx+aarx][ch_offset];
@@ -221,20 +221,20 @@
     LOG_I(PHY, "In %s bwp_start_subcarrier %d, k0 %d, first_carrier %d, nb_rb_pusch %d\n", __FUNCTION__, bwp_start_subcarrier, k0, gNB->frame_parms.first_carrier_offset, nb_rb_pusch);
     LOG_I(PHY, "In %s ul_ch addr %p nushift %d\n", __FUNCTION__, ul_ch, nushift);
 #endif
-    
+
     if (pusch_pdu->dmrs_config_type == pusch_dmrs_type1 && chest_freq == 0) {
-      c16_t *pil   = pilot;    
+      c16_t *pil   = pilot;
       int re_offset = k0;
       LOG_D(PHY,"PUSCH estimation DMRS type 1, Freq-domain interpolation");
       // For configuration type 1: k = 4*n + 2*k' + delta,
       // where k' is 0 or 1, and delta is in Table 6.4.1.1.3-1 from TS 38.211
       int pilot_cnt = 0;
       int delta = nr_pusch_dmrs_delta(pusch_dmrs_type1, p);
-      
+
       for (int n = 0; n < 3*nb_rb_pusch; n++) {
         // LS estimation
         c32_t ch = {0};
-        
+
         for (int k_line = 0; k_line <= 1; k_line++) {
           re_offset = (k0 + (n << 2) + (k_line << 1) + delta) % symbolSize;
           ch=c32x16maddShift(*pil,
@@ -243,9 +243,9 @@
                              15+b_shift);
           pil++;
         }
-        
+
         c16_t ch16= {.r=(int16_t)ch.r, .i=(int16_t)ch.i};
-        
+
         // Channel interpolation
         for (int k_line = 0; k_line <= 1; k_line++) {
 #ifdef DEBUG_PUSCH
@@ -254,7 +254,7 @@
           printf("pilot %4u: pil -> (%6d,%6d), rxF -> (%4d,%4d), ch -> (%4d,%4d)\n",
                  pilot_cnt, pil->r, pil->i, rxF->r, rxF->i, ch.r, ch.i);
 #endif
-          
+
           if (pilot_cnt == 0) {
             c16multaddVectRealComplex(fl, &ch16, ul_ch, 8);
           } else if (pilot_cnt == 1) {
@@ -270,7 +270,7 @@
           } else {
             c16multaddVectRealComplex(fm, &ch16, ul_ch, 8);
           }
-          
+
           pilot_cnt++;
         }
       }
@@ -365,7 +365,7 @@
         ch_offset++;
         re_offset = (re_offset + 1)%symbolSize;
       }
-      
+
       // Treat last pilot specially (right edge)
       c16_t ch_l=c16mulShift(*pil,
                              rxdataF[soffset+nushift+re_offset],
@@ -381,7 +381,7 @@
                                                       ul_ch);
       __m128i *ul_ch_128 = (__m128i *)&ul_ch_estimates[p*gNB->frame_parms.nb_antennas_rx+aarx][ch_offset];
       ul_ch_128[0] = _mm_slli_epi16 (ul_ch_128[0], 2);
-    } 
+    }
 
     else if (pusch_pdu->dmrs_config_type == pusch_dmrs_type1) { // this is case without frequency-domain linear interpolation, just take average of LS channel estimates of 6 DMRS REs and use a common value for the whole PRB
       LOG_D(PHY,"PUSCH estimation DMRS type 1, no Freq-domain interpolation\n");
@@ -389,7 +389,7 @@
       int pil_offset = 0;
       int re_offset = k0;
       c16_t ch;
-      
+
       // First PRB
       ch=c32x16cumulVectVectWithSteps(pilot, &pil_offset, 1, rxF, &re_offset, 2, symbolSize, 6);
 
@@ -428,20 +428,20 @@
       }
       // Last PRB
       ch=c32x16cumulVectVectWithSteps(pilot, &pil_offset, 1, rxF, &re_offset, 2, symbolSize, 6);
-      
+
 #if NO_INTERP
       for (c16_t *end=ul_ch+12; ul_ch<end; ul_ch++)
         *ul_ch=ch;
 #else
       ul_ch[3].r += (ch.r * 1365)>>15; // 1/12*16384
       ul_ch[3].i += (ch.i * 1365)>>15; // 1/12*16384
-      
+
       ul_ch += 4;
       c16multaddVectRealComplex(filt8_avlip3,
                                          ch,
                                          ul_ch,
                                          8);
-      
+
       ul_ch += 8;
       c16multaddVectRealComplex(filt8_avlip6,
                                          ch,
@@ -529,19 +529,19 @@
       ch0=c32x16mulShift(*pil, rxdataF[nushift+re_offset], 15);
       pil++;
       re_offset = (re_offset+1) % symbolSize;
-      
+
       ch0=c32x16maddShift(*pil, rxdataF[nushift+re_offset], ch0, 15);
       pil++;
       re_offset = (re_offset+5) % symbolSize;
-      
+
       ch0=c32x16maddShift(*pil, rxdataF[nushift+re_offset], ch0, 15);
       pil++;
       re_offset = (re_offset+1) % symbolSize;
-      
+
       ch0=c32x16maddShift(*pil, rxdataF[nushift+re_offset], ch0, 15);
       pil++;
       re_offset = (re_offset+5) % symbolSize;
-      
+
       ch=c16x32div(ch0, 4);
 #if NO_INTERP
       for (c16_t *end=ul_ch+12; ul_ch<end; ul_ch++)
@@ -554,7 +554,7 @@
       c16multaddVectRealComplex(filt8_avlip6, &ch, ul_ch, 8);
 #endif
     }
-    
+
 #ifdef DEBUG_PUSCH
     ul_ch = &ul_ch_estimates[p*gNB->frame_parms.nb_antennas_rx+aarx][ch_offset];
 
@@ -1010,11 +1010,7 @@
   uint32_t noise_power = max(calc_power(noise_real,frame_parms->nb_antennas_rx*N_ap*M_sc_b_SRS)
                              + calc_power(noise_imag,frame_parms->nb_antennas_rx*N_ap*M_sc_b_SRS), 1);
 
-<<<<<<< HEAD
   *snr = dB_fixed((int32_t)((signal_power<<factor_bits)/(noise_power))) - factor_dB;
-=======
-    *snr = dB_fixed((int32_t)((*signal_power<<factor_bits)/(*noise_power))) - factor_dB;
->>>>>>> 474cde3b
 
 #ifdef SRS_DEBUG
   LOG_I(NR_PHY,"noise_power = %u, SNR = %i dB\n", noise_power, *snr);
