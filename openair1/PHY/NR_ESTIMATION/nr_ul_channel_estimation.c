/*
 * Licensed to the OpenAirInterface (OAI) Software Alliance under one or more
 * contributor license agreements.  See the NOTICE file distributed with
 * this work for additional information regarding copyright ownership.
 * The OpenAirInterface Software Alliance licenses this file to You under
 * the OAI Public License, Version 1.0  (the "License"); you may not use this file
 * except in compliance with the License.
 * You may obtain a copy of the License at
 *
 *      http://www.openairinterface.org/?page_id=698
 *
 * Unless required by applicable law or agreed to in writing, software
 * distributed under the License is distributed on an "AS IS" BASIS,
 * WITHOUT WARRANTIES OR CONDITIONS OF ANY KIND, either express or implied.
 * See the License for the specific language governing permissions and
 * limitations under the License.
 *-------------------------------------------------------------------------------
 * For more information about the OpenAirInterface (OAI) Software Alliance:
 *      contact@openairinterface.org
 */


#include <string.h>

#include "nr_ul_estimation.h"
#include "PHY/sse_intrin.h"
#include "PHY/NR_REFSIG/nr_refsig.h"
#include "PHY/NR_REFSIG/dmrs_nr.h"
#include "PHY/NR_REFSIG/ptrs_nr.h"
#include "PHY/NR_TRANSPORT/nr_transport_proto.h"
#include "PHY/NR_UE_ESTIMATION/filt16a_32.h"

#include "PHY/NR_REFSIG/ul_ref_seq_nr.h"


//#define DEBUG_CH
//#define DEBUG_PUSCH

#define dBc(x,y) (dB_fixed(((int32_t)(x))*(x) + ((int32_t)(y))*(y)))

int nr_pusch_channel_estimation(PHY_VARS_gNB *gNB,
                                unsigned char Ns,
                                unsigned short p,
                                unsigned char symbol,
                                int ul_id,
                                unsigned short bwp_start_subcarrier,
                                nfapi_nr_pusch_pdu_t *pusch_pdu) {

  int pilot[3280] __attribute__((aligned(16)));
  unsigned char aarx;
  unsigned short k;
  unsigned int pilot_cnt,re_cnt;
  int16_t ch[2],ch_r[2],ch_l[2],*pil,*rxF,*ul_ch;
  int16_t *fl,*fm,*fr,*fml,*fmr,*fmm,*fdcl,*fdcr,*fdclh,*fdcrh;
  int ch_offset,symbol_offset ;
  int32_t **ul_ch_estimates_time =  gNB->pusch_vars[ul_id]->ul_ch_estimates_time;
  __m128i *ul_ch_128;

#ifdef DEBUG_CH
  FILE *debug_ch_est;
  debug_ch_est = fopen("debug_ch_est.txt","w");
#endif

  //uint16_t Nid_cell = (eNB_offset == 0) ? gNB->frame_parms.Nid_cell : gNB->measurements.adj_cell_id[eNB_offset-1];

  uint8_t nushift;
  int **ul_ch_estimates  = gNB->pusch_vars[ul_id]->ul_ch_estimates;
  int **rxdataF = gNB->common_vars.rxdataF;

  nushift = (p>>1)&1;
  gNB->frame_parms.nushift = nushift;

  ch_offset     = gNB->frame_parms.ofdm_symbol_size*symbol;

  symbol_offset = gNB->frame_parms.ofdm_symbol_size*symbol;

  k = bwp_start_subcarrier;
  int re_offset;

  uint16_t nb_rb_pusch = pusch_pdu->rb_size;

#ifdef DEBUG_CH
  LOG_I(PHY, "In %s: ch_offset %d, symbol_offset %d OFDM size %d, Ns = %d, k = %d symbol %d\n",
        __FUNCTION__,
        ch_offset,
        symbol_offset,
        gNB->frame_parms.ofdm_symbol_size,
        Ns,
        k,
        symbol);
#endif

  switch (nushift) {
   case 0:
         fl = filt8_l0;
         fm = filt8_m0;
         fr = filt8_r0;
         fmm = filt8_mm0;
         fml = filt8_m0;
         fmr = filt8_mr0;
         fdcl = filt8_dcl0;
         fdcr = filt8_dcr0;
         fdclh = filt8_dcl0_h;
         fdcrh = filt8_dcr0_h;
         break;

   case 1:
         fl = filt8_l1;
         fm = filt8_m1;
         fr = filt8_r1;
         fmm = filt8_mm1;
         fml = filt8_ml1;
         fmr = filt8_m1;
         fdcl = filt8_dcl1;
         fdcr = filt8_dcr1;
         fdclh = filt8_dcl1_h;
         fdcrh = filt8_dcr1_h;
         break;

   default:
#ifdef DEBUG_CH
      if (debug_ch_est)
        fclose(debug_ch_est);

#endif
     return(-1);
     break;
   }

  //------------------generate DMRS------------------//

<<<<<<< HEAD
  // transform precoding = 1 means disabled
  if (pusch_pdu->transform_precoding == 1) {
=======
  if (pusch_pdu->transform_precoding == transform_precoder_disabled) {
>>>>>>> f833ca47
    nr_pusch_dmrs_rx(gNB, Ns, gNB->nr_gold_pusch_dmrs[pusch_pdu->scid][Ns][symbol], &pilot[0], 1000, 0, nb_rb_pusch,
                     (pusch_pdu->bwp_start + pusch_pdu->rb_start)*NR_NB_SC_PER_RB, pusch_pdu->dmrs_config_type);
  }
  else {  // if transform precoding or SC-FDMA is enabled in Uplink

    // NR_SC_FDMA supports type1 DMRS so only 6 DMRS REs per RB possible
    uint16_t index = get_index_for_dmrs_lowpapr_seq(nb_rb_pusch * (NR_NB_SC_PER_RB/2));
    uint8_t u = pusch_pdu->dfts_ofdm.low_papr_group_number; 
    uint8_t v = pusch_pdu->dfts_ofdm.low_papr_sequence_number;
    int16_t *dmrs_seq = gNB_dmrs_lowpaprtype1_sequence[u][v][index];

    AssertFatal(index >= 0, "Num RBs not configured according to 3GPP 38.211 section 6.3.1.4. For PUSCH with transform precoding, num RBs cannot be multiple of any other primenumber other than 2,3,5\n");
    AssertFatal(dmrs_seq != NULL, "DMRS low PAPR seq not found, check if DMRS sequences are generated");

    LOG_D(PHY,"Transform Precoding params. u: %d, v: %d, index for dmrsseq: %d\n", u, v, index);
    
    nr_pusch_lowpaprtype1_dmrs_rx(gNB, Ns, dmrs_seq, &pilot[0], 1000, 0, nb_rb_pusch, 0, pusch_pdu->dmrs_config_type);    

    #ifdef DEBUG_PUSCH
      printf ("NR_UL_CHANNEL_EST: index %d, u %d,v %d\n", index, u, v);
      LOG_M("gNb_DMRS_SEQ.m","gNb_DMRS_SEQ", dmrs_seq,6*nb_rb_pusch,1,1);
    #endif

  }
  //------------------------------------------------//


#ifdef DEBUG_PUSCH
  for (int i = 0; i < (6 * nb_rb_pusch); i++) {
    LOG_I(PHY, "In %s: %d + j*(%d)\n",
      __FUNCTION__,
      ((int16_t*)pilot)[2 * i],
      ((int16_t*)pilot)[1 + (2 * i)]);
  }
#endif

  for (aarx=0; aarx<gNB->frame_parms.nb_antennas_rx; aarx++) {

    re_offset = k;   /* Initializing the Resource element offset for each Rx antenna */

    pil   = (int16_t *)&pilot[0];
    rxF   = (int16_t *)&rxdataF[aarx][(symbol_offset+k+nushift)];
    ul_ch = (int16_t *)&ul_ch_estimates[p*gNB->frame_parms.nb_antennas_rx+aarx][ch_offset];
    re_offset = k;

    memset(ul_ch,0,4*(gNB->frame_parms.ofdm_symbol_size));

#ifdef DEBUG_PUSCH
    LOG_I(PHY, "In %s symbol_offset %d, nushift %d\n", __FUNCTION__, symbol_offset, nushift);
    LOG_I(PHY, "In %s ch est pilot addr %p, N_RB_UL %d\n", __FUNCTION__, &pilot[0], gNB->frame_parms.N_RB_UL);
    LOG_I(PHY, "In %s bwp_start_subcarrier %d, k %d, first_carrier %d, nb_rb_pusch %d\n", __FUNCTION__, bwp_start_subcarrier, k, gNB->frame_parms.first_carrier_offset, nb_rb_pusch);
    LOG_I(PHY, "In %s rxF addr %p p %d\n", __FUNCTION__, rxF, p);
    LOG_I(PHY, "In %s ul_ch addr %p nushift %d\n", __FUNCTION__, ul_ch, nushift);
#endif
    //if ((gNB->frame_parms.N_RB_UL&1)==0) {

    if (pusch_pdu->dmrs_config_type == pusch_dmrs_type1){

      // Treat first 2 pilots specially (left edge)
      ch[0] = (int16_t)(((int32_t)pil[0]*rxF[0] - (int32_t)pil[1]*rxF[1])>>15);
      ch[1] = (int16_t)(((int32_t)pil[0]*rxF[1] + (int32_t)pil[1]*rxF[0])>>15);

#ifdef DEBUG_PUSCH
      LOG_I(PHY, "In %s ch 0 %d\n", __FUNCTION__, ((int32_t)pil[0]*rxF[0] - (int32_t)pil[1]*rxF[1]));
      LOG_I(PHY, "In %s pilot 0 : rxF - > (%d,%d) (%d)  ch -> (%d,%d) (%d), pil -> (%d,%d) \n",
        __FUNCTION__,
        rxF[0],
        rxF[1],
        dBc(rxF[0],rxF[1]),
        ch[0],
        ch[1],
        dBc(ch[0],ch[1]),
        pil[0],
        pil[1]);
      LOG_I(PHY, "In %s data 0 : rxF - > (%d,%d) (%d)\n", __FUNCTION__, rxF[2], rxF[3], dBc(rxF[2],rxF[3]));
#endif

      multadd_real_vector_complex_scalar(fl,
                                         ch,
                                         ul_ch,
                                         8);
      pil+=2;
      re_offset = (re_offset+2) % gNB->frame_parms.ofdm_symbol_size;
      rxF   = (int16_t *)&rxdataF[aarx][(symbol_offset+nushift+re_offset)];
      //for (int i= 0; i<8; i++)
      //printf("ul_ch addr %p %d\n", ul_ch+i, *(ul_ch+i));

      ch[0] = (int16_t)(((int32_t)pil[0]*rxF[0] - (int32_t)pil[1]*rxF[1])>>15);
      ch[1] = (int16_t)(((int32_t)pil[0]*rxF[1] + (int32_t)pil[1]*rxF[0])>>15);

#ifdef DEBUG_PUSCH
      LOG_I(PHY, "In %s pilot 1 : rxF - > (%d,%d) (%d) ch -> (%d,%d) (%d), pil -> (%d,%d) \n",
        __FUNCTION__,
        rxF[0],
        rxF[1],
        dBc(rxF[0],rxF[1]),
        ch[0],
        ch[1],
        dBc(ch[0],ch[1]),
        pil[0],
        pil[1]);
      LOG_I(PHY, "In %s data 1 : rxF - > (%d,%d) (%d)\n",
        __FUNCTION__,
        rxF[2],
        rxF[3],
        dBc(rxF[2],rxF[3]));
#endif

      multadd_real_vector_complex_scalar(fml,
                                         ch,
                                         ul_ch,
                                         8);
      pil+=2;
      re_offset = (re_offset+2) % gNB->frame_parms.ofdm_symbol_size;
      rxF   = (int16_t *)&rxdataF[aarx][(symbol_offset+nushift+re_offset)];
      //printf("ul_ch addr %p\n",ul_ch);
      
      ch[0] = (int16_t)(((int32_t)pil[0]*rxF[0] - (int32_t)pil[1]*rxF[1])>>15);
      ch[1] = (int16_t)(((int32_t)pil[0]*rxF[1] + (int32_t)pil[1]*rxF[0])>>15);

#ifdef DEBUG_PUSCH
      LOG_I(PHY, "In %s pilot 2 : rxF - > (%d,%d) (%d) ch -> (%d,%d) (%d), pil -> (%d,%d) \n",
        __FUNCTION__,
        rxF[0],
        rxF[1],
        dBc(rxF[0],rxF[1]),
        ch[0],
        ch[1],
        dBc(ch[0],ch[1]),
        pil[0],
        pil[1]);
      LOG_I(PHY, "In %s data 2 : rxF - > (%d,%d) (%d)\n",
        __FUNCTION__,
        rxF[2],
        rxF[3],
        dBc(rxF[2],rxF[3]));
#endif

      multadd_real_vector_complex_scalar(fmm,
                                         ch,
                                         ul_ch,
                                         8);
                                         
      //for (int i= 0; i<16; i++)
      //printf("ul_ch addr %p %d\n", ul_ch+i, *(ul_ch+i));
      
      pil+=2;
      re_offset = (re_offset+2) % gNB->frame_parms.ofdm_symbol_size;
      rxF   = (int16_t *)&rxdataF[aarx][(symbol_offset+nushift+re_offset)];
      ul_ch+=8;

      for (pilot_cnt=3; pilot_cnt<(6*nb_rb_pusch-3); pilot_cnt+=2) {

        ch[0] = (int16_t)(((int32_t)pil[0]*rxF[0] - (int32_t)pil[1]*rxF[1])>>15);
        ch[1] = (int16_t)(((int32_t)pil[0]*rxF[1] + (int32_t)pil[1]*rxF[0])>>15);

  #ifdef DEBUG_PUSCH
        printf("pilot %u : rxF - > (%d,%d) (%d) ch -> (%d,%d) (%d), pil -> (%d,%d) \n",pilot_cnt,rxF[0],rxF[1],dBc(rxF[0],rxF[1]),ch[0],ch[1],dBc(ch[0],ch[1]),pil[0],pil[1]);
	printf("data %u : rxF - > (%d,%d) (%d)\n",pilot_cnt,rxF[2],rxF[3],dBc(rxF[2],rxF[3]));
  #endif
        multadd_real_vector_complex_scalar(fml,
                                           ch,
                                           ul_ch,
                                           8);
        pil+=2;
        re_offset = (re_offset+2) % gNB->frame_parms.ofdm_symbol_size;
        rxF   = (int16_t *)&rxdataF[aarx][(symbol_offset+nushift+re_offset)];
        //printf("ul_ch addr %p\n",ul_ch);

        ch[0] = (int16_t)(((int32_t)pil[0]*rxF[0] - (int32_t)pil[1]*rxF[1])>>15);
        ch[1] = (int16_t)(((int32_t)pil[0]*rxF[1] + (int32_t)pil[1]*rxF[0])>>15);

  #ifdef DEBUG_PUSCH
        printf("pilot %u : rxF - > (%d,%d) (%d) ch -> (%d,%d) (%d), pil -> (%d,%d) \n",pilot_cnt+1,rxF[0],rxF[1],dBc(rxF[0],rxF[1]),ch[0],ch[1],dBc(ch[0],ch[1]),pil[0],pil[1]);
	printf("data %u : rxF - > (%d,%d) (%d)\n",pilot_cnt+1,rxF[2],rxF[3],dBc(rxF[2],rxF[3]));
  #endif
        multadd_real_vector_complex_scalar(fmm,
                                           ch,
                                           ul_ch,
                                           8);

        //for (int i= 0; i<16; i++)
        //printf("ul_ch addr %p %d\n", ul_ch+i, *(ul_ch+i));

        pil+=2;
        re_offset = (re_offset+2) % gNB->frame_parms.ofdm_symbol_size;
        rxF   = (int16_t *)&rxdataF[aarx][(symbol_offset+nushift+re_offset)];
        ul_ch+=8;

      }
      
      // Treat first 2 pilots specially (right edge)
      ch[0] = (int16_t)(((int32_t)pil[0]*rxF[0] - (int32_t)pil[1]*rxF[1])>>15);
      ch[1] = (int16_t)(((int32_t)pil[0]*rxF[1] + (int32_t)pil[1]*rxF[0])>>15);
#ifdef DEBUG_PUSCH
      printf("pilot %u : rxF - > (%d,%d) (%d) ch -> (%d,%d) (%d), pil -> (%d,%d) \n",pilot_cnt,rxF[0],rxF[1],dBc(rxF[0],rxF[1]),ch[0],ch[1],dBc(ch[0],ch[1]),pil[0],pil[1]);
      printf("data %u : rxF - > (%d,%d) (%d)\n",pilot_cnt,rxF[2],rxF[3],dBc(rxF[2],rxF[3]));
#endif
      multadd_real_vector_complex_scalar(fm,
                                         ch,
                                         ul_ch,
                                         8);
                                         
      //for (int i= 0; i<8; i++)
      //printf("ul_ch addr %p %d\n", ul_ch+i, *(ul_ch+i));

      pil+=2;
      re_offset = (re_offset+2) % gNB->frame_parms.ofdm_symbol_size;
      rxF   = (int16_t *)&rxdataF[aarx][(symbol_offset+nushift+re_offset)];
             
      ch[0] = (int16_t)(((int32_t)pil[0]*rxF[0] - (int32_t)pil[1]*rxF[1])>>15);
      ch[1] = (int16_t)(((int32_t)pil[0]*rxF[1] + (int32_t)pil[1]*rxF[0])>>15);
#ifdef DEBUG_PUSCH
      printf("ch 0 %d\n",((int32_t)pil[0]*rxF[0] - (int32_t)pil[1]*rxF[1]));
      printf("pilot %u : rxF - > (%d,%d) (%d) ch -> (%d,%d) (%d), pil -> (%d,%d) \n",pilot_cnt+1,rxF[0],rxF[1],dBc(rxF[0],rxF[1]),ch[0],ch[1],dBc(ch[0],ch[1]),pil[0],pil[1]);
      printf("data %u : rxF - > (%d,%d) (%d)\n",pilot_cnt+1,rxF[2],rxF[3],dBc(rxF[2],rxF[3]));
#endif
      multadd_real_vector_complex_scalar(fmr,
                                         ch,
                                         ul_ch,
                                         8);
                                         
      pil+=2;
      re_offset = (re_offset+2) % gNB->frame_parms.ofdm_symbol_size;
      rxF   = (int16_t *)&rxdataF[aarx][(symbol_offset+nushift+re_offset)];
      ul_ch+=8;
      
      ch[0] = (int16_t)(((int32_t)pil[0]*rxF[0] - (int32_t)pil[1]*rxF[1])>>15);
      ch[1] = (int16_t)(((int32_t)pil[0]*rxF[1] + (int32_t)pil[1]*rxF[0])>>15);
#ifdef DEBUG_PUSCH
      printf("pilot %u: rxF - > (%d,%d) (%d) ch -> (%d,%d) (%d), pil -> (%d,%d) \n",pilot_cnt+2,rxF[0],rxF[1],dBc(rxF[0],rxF[1]),ch[0],ch[1],dBc(ch[0],ch[1]),pil[0],pil[1]);
      printf("data %u : rxF - > (%d,%d) (%d)\n",pilot_cnt+2,rxF[2],rxF[3],dBc(rxF[2],rxF[3]));
#endif
      multadd_real_vector_complex_scalar(fr,
                                         ch,
                                         ul_ch,
                                         8);


      // check if PRB crosses DC and improve estimates around DC
      if ((bwp_start_subcarrier < gNB->frame_parms.ofdm_symbol_size) && (bwp_start_subcarrier+nb_rb_pusch*12 >= gNB->frame_parms.ofdm_symbol_size)) {
        ul_ch = (int16_t *)&ul_ch_estimates[p*gNB->frame_parms.nb_antennas_rx+aarx][ch_offset];
        uint16_t idxDC = 2*(gNB->frame_parms.ofdm_symbol_size - bwp_start_subcarrier);
        uint16_t idxPil = idxDC/2;
        re_offset = k;
        pil = (int16_t *)&pilot[0];
        pil += (idxPil-2);
        ul_ch += (idxDC-4);
        ul_ch = memset(ul_ch, 0, sizeof(int16_t)*10);
        re_offset = (re_offset+idxDC/2-2) % gNB->frame_parms.ofdm_symbol_size;
        rxF   = (int16_t *)&rxdataF[aarx][(symbol_offset+nushift+re_offset)];
        ch[0] = (int16_t)(((int32_t)pil[0]*rxF[0] - (int32_t)pil[1]*rxF[1])>>15);
        ch[1] = (int16_t)(((int32_t)pil[0]*rxF[1] + (int32_t)pil[1]*rxF[0])>>15);

        // for proper allignment of SIMD vectors
        if((gNB->frame_parms.N_RB_UL&1)==0) {

          multadd_real_vector_complex_scalar(fdcl,
                                             ch,
                                             ul_ch-4,
                                             8);
        
          pil += 4;
          re_offset = (re_offset+4) % gNB->frame_parms.ofdm_symbol_size;
          rxF   = (int16_t *)&rxdataF[aarx][(symbol_offset+nushift+re_offset)];
          ch[0] = (int16_t)(((int32_t)pil[0]*rxF[0] - (int32_t)pil[1]*rxF[1])>>15);
          ch[1] = (int16_t)(((int32_t)pil[0]*rxF[1] + (int32_t)pil[1]*rxF[0])>>15);
        
          multadd_real_vector_complex_scalar(fdcr,
                                             ch,
                                             ul_ch-4,
                                             8);
        }
        else {
          multadd_real_vector_complex_scalar(fdclh,
                                             ch,
                                             ul_ch,
                                             8);
        
          pil += 4;
          re_offset = (re_offset+4) % gNB->frame_parms.ofdm_symbol_size;
          rxF   = (int16_t *)&rxdataF[aarx][(symbol_offset+nushift+re_offset)];
          ch[0] = (int16_t)(((int32_t)pil[0]*rxF[0] - (int32_t)pil[1]*rxF[1])>>15);
          ch[1] = (int16_t)(((int32_t)pil[0]*rxF[1] + (int32_t)pil[1]*rxF[0])>>15);
        
          multadd_real_vector_complex_scalar(fdcrh,
                                             ch,
                                             ul_ch,
                                             8);
        }
      }
#ifdef DEBUG_PUSCH
      ul_ch = (int16_t *)&ul_ch_estimates[p*gNB->frame_parms.nb_antennas_rx+aarx][ch_offset];
      for(uint16_t idxP=0; idxP<ceil((float)nb_rb_pusch*12/8); idxP++) {
        for(uint8_t idxI=0; idxI<16; idxI+=2) {
          printf("%d\t%d\t",ul_ch[idxP*16+idxI],ul_ch[idxP*16+idxI+1]);
        }
        printf("%d\n",idxP);
      }
#endif    
    }
    else { //pusch_dmrs_type2  |p_r,p_l,d,d,d,d,p_r,p_l,d,d,d,d|

      // Treat first DMRS specially (left edge)

        rxF   = (int16_t *)&rxdataF[aarx][(symbol_offset+nushift+re_offset)];

        ul_ch[0] = (int16_t)(((int32_t)pil[0]*rxF[0] - (int32_t)pil[1]*rxF[1])>>15);
        ul_ch[1] = (int16_t)(((int32_t)pil[0]*rxF[1] + (int32_t)pil[1]*rxF[0])>>15);

        pil+=2;
        ul_ch+=2;
        re_offset = (re_offset + 1)%gNB->frame_parms.ofdm_symbol_size;
        ch_offset++;

        for (re_cnt = 1; re_cnt < (nb_rb_pusch*NR_NB_SC_PER_RB) - 5; re_cnt+=6){

          rxF   = (int16_t *)&rxdataF[aarx][(symbol_offset+nushift+re_offset)];

          ch_l[0] = (int16_t)(((int32_t)pil[0]*rxF[0] - (int32_t)pil[1]*rxF[1])>>15);
          ch_l[1] = (int16_t)(((int32_t)pil[0]*rxF[1] + (int32_t)pil[1]*rxF[0])>>15);

          ul_ch[0] = ch_l[0];
          ul_ch[1] = ch_l[1];

          pil+=2;
          ul_ch+=2;
          ch_offset++;

          multadd_real_four_symbols_vector_complex_scalar(filt8_ml2,
                                                          ch_l,
                                                          ul_ch);

          re_offset = (re_offset+5)%gNB->frame_parms.ofdm_symbol_size;

          rxF   = (int16_t *)&rxdataF[aarx][(symbol_offset+nushift+re_offset)];

          ch_r[0] = (int16_t)(((int32_t)pil[0]*rxF[0] - (int32_t)pil[1]*rxF[1])>>15);
          ch_r[1] = (int16_t)(((int32_t)pil[0]*rxF[1] + (int32_t)pil[1]*rxF[0])>>15);


          multadd_real_four_symbols_vector_complex_scalar(filt8_mr2,
                                                          ch_r,
                                                          ul_ch);

          //for (int re_idx = 0; re_idx < 8; re_idx+=2)
            //printf("ul_ch = %d + j*%d\n", ul_ch[re_idx], ul_ch[re_idx+1]);

          ul_ch+=8;
          ch_offset+=4;

          ul_ch[0] = ch_r[0];
          ul_ch[1] = ch_r[1];

          pil+=2;
          ul_ch+=2;
          ch_offset++;
          re_offset = (re_offset + 1)%gNB->frame_parms.ofdm_symbol_size;

        }

        // Treat last pilot specially (right edge)

        rxF   = (int16_t *)&rxdataF[aarx][(symbol_offset+nushift+re_offset)];

        ch_l[0] = (int16_t)(((int32_t)pil[0]*rxF[0] - (int32_t)pil[1]*rxF[1])>>15);
        ch_l[1] = (int16_t)(((int32_t)pil[0]*rxF[1] + (int32_t)pil[1]*rxF[0])>>15);

        ul_ch[0] = ch_l[0];
        ul_ch[1] = ch_l[1];

        ul_ch+=2;
        ch_offset++;

        multadd_real_four_symbols_vector_complex_scalar(filt8_rr1,
                                                        ch_l,
                                                        ul_ch);

        multadd_real_four_symbols_vector_complex_scalar(filt8_rr2,
                                                        ch_r,
                                                        ul_ch);

        ul_ch_128 = (__m128i *)&ul_ch_estimates[p*gNB->frame_parms.nb_antennas_rx+aarx][ch_offset];

        ul_ch_128[0] = _mm_slli_epi16 (ul_ch_128[0], 2);
    }


    // Convert to time domain

    switch (gNB->frame_parms.ofdm_symbol_size) {
        case 128:
          idft(IDFT_128,(int16_t*) &ul_ch_estimates[aarx][symbol_offset],
                 (int16_t*) ul_ch_estimates_time[aarx],
                 1);
          break;

        case 256:
          idft(IDFT_256,(int16_t*) &ul_ch_estimates[aarx][symbol_offset],
                 (int16_t*) ul_ch_estimates_time[aarx],
                 1);
          break;

        case 512:
          idft(IDFT_512,(int16_t*) &ul_ch_estimates[aarx][symbol_offset],
                 (int16_t*) ul_ch_estimates_time[aarx],
                 1);
          break;

        case 1024:
          idft(IDFT_1024,(int16_t*) &ul_ch_estimates[aarx][symbol_offset],
                 (int16_t*) ul_ch_estimates_time[aarx],
                 1);
          break;

        case 1536:
          idft(IDFT_1536,(int16_t*) &ul_ch_estimates[aarx][symbol_offset],
                 (int16_t*) ul_ch_estimates_time[aarx],
                 1);
          break;

        case 2048:
          idft(IDFT_2048,(int16_t*) &ul_ch_estimates[aarx][symbol_offset],
                 (int16_t*) ul_ch_estimates_time[aarx],
                 1);
          break;

        case 4096:
          idft(IDFT_4096,(int16_t*) &ul_ch_estimates[aarx][symbol_offset],
                 (int16_t*) ul_ch_estimates_time[aarx],
                 1);
          break;

        case 8192:
          idft(IDFT_8192,(int16_t*) &ul_ch_estimates[aarx][symbol_offset],
                 (int16_t*) ul_ch_estimates_time[aarx],
                 1);
          break;

        default:
          idft(IDFT_512,(int16_t*) &ul_ch_estimates[aarx][symbol_offset],
                 (int16_t*) ul_ch_estimates_time[aarx],
                 1);
          break;
      }

  }

#ifdef DEBUG_CH
  fclose(debug_ch_est);
#endif

  return(0);
}


/*******************************************************************
 *
 * NAME :         nr_pusch_ptrs_processing
 *
 * PARAMETERS :   gNB         : gNB data structure
 *                rel15_ul    : UL parameters
 *                UE_id       : UE ID
 *                nr_tti_rx   : slot rx TTI
 *            dmrs_symbol_flag: DMRS Symbol Flag
 *                symbol      : OFDM Symbol
 *                nb_re_pusch : PUSCH RE's
 *                nb_re_pusch : PUSCH RE's
 *
 * RETURN :       nothing
 *
 * DESCRIPTION :
 *  If ptrs is enabled process the symbol accordingly
 *  1) Estimate phase noise per PTRS symbol
 *  2) Interpolate PTRS estimated value in TD after all PTRS symbols
 *  3) Compensated DMRS based estimated signal with PTRS estimation for slot
 *********************************************************************/
void nr_pusch_ptrs_processing(PHY_VARS_gNB *gNB,
                              NR_DL_FRAME_PARMS *frame_parms,
                              nfapi_nr_pusch_pdu_t *rel15_ul,
                              uint8_t ulsch_id,
                              uint8_t nr_tti_rx,
                              unsigned char symbol,
                              uint32_t nb_re_pusch)
{
  //#define DEBUG_UL_PTRS 1
  int16_t *phase_per_symbol = NULL;
  int32_t *ptrs_re_symbol   = NULL;
  int8_t   ret = 0;

  uint8_t  symbInSlot       = rel15_ul->start_symbol_index + rel15_ul->nr_of_symbols;
  uint8_t *startSymbIndex   = &rel15_ul->start_symbol_index;
  uint8_t *nbSymb           = &rel15_ul->nr_of_symbols;
  uint8_t  *L_ptrs          = &rel15_ul->pusch_ptrs.ptrs_time_density;
  uint8_t  *K_ptrs          = &rel15_ul->pusch_ptrs.ptrs_freq_density;
  uint16_t *dmrsSymbPos     = &rel15_ul->ul_dmrs_symb_pos;
  uint16_t *ptrsSymbPos     = &gNB->pusch_vars[ulsch_id]->ptrs_symbols;
  uint8_t  *ptrsSymbIdx     = &gNB->pusch_vars[ulsch_id]->ptrs_symbol_index;
  uint8_t  *dmrsConfigType  = &rel15_ul->dmrs_config_type;
  uint16_t *nb_rb           = &rel15_ul->rb_size;
  uint8_t  *ptrsReOffset    = &rel15_ul->pusch_ptrs.ptrs_ports_list[0].ptrs_re_offset;
  /* loop over antennas */
  for (int aarx=0; aarx<frame_parms->nb_antennas_rx; aarx++) {
    phase_per_symbol = (int16_t*)gNB->pusch_vars[ulsch_id]->ptrs_phase_per_slot[aarx];
    ptrs_re_symbol = &gNB->pusch_vars[ulsch_id]->ptrs_re_per_slot;
    *ptrs_re_symbol = 0;
    phase_per_symbol[(2*symbol)+1] = 0; // Imag
    /* set DMRS estimates to 0 angle with magnitude 1 */
    if(is_dmrs_symbol(symbol,*dmrsSymbPos)) {
      /* set DMRS real estimation to 32767 */
      phase_per_symbol[2*symbol]=(int16_t)((1<<15)-1); // 32767
#ifdef DEBUG_UL_PTRS
      printf("[PHY][PTRS]: DMRS Symbol %d -> %4d + j*%4d\n", symbol, phase_per_symbol[2*symbol],phase_per_symbol[(2*symbol)+1]);
#endif
    }
    else {// real ptrs value is set to 0
      phase_per_symbol[2*symbol] = 0; // Real
    }

    if(symbol == *startSymbIndex) {
      *ptrsSymbPos = 0;
      set_ptrs_symb_idx(ptrsSymbPos,
                        *nbSymb,
                        *startSymbIndex,
                        1<< *L_ptrs,
                        *dmrsSymbPos);
    }
    /* if not PTRS symbol set current ptrs symbol index to zero*/
    *ptrsSymbIdx = 0;
    /* Check if current symbol contains PTRS */
    if(is_ptrs_symbol(symbol, *ptrsSymbPos)) {
      *ptrsSymbIdx = symbol;
      /*------------------------------------------------------------------------------------------------------- */
      /* 1) Estimate common phase error per PTRS symbol                                                                */
      /*------------------------------------------------------------------------------------------------------- */
      nr_ptrs_cpe_estimation(*K_ptrs,*ptrsReOffset,*dmrsConfigType,*nb_rb,
                             rel15_ul->rnti,
                             (int16_t *)&gNB->pusch_vars[ulsch_id]->ul_ch_ptrs_estimates_ext[aarx][symbol*nb_re_pusch],
                             nr_tti_rx,
                             symbol,frame_parms->ofdm_symbol_size,
                             (int16_t*)&gNB->pusch_vars[ulsch_id]->rxdataF_comp[aarx][(symbol * nb_re_pusch)],
                             gNB->nr_gold_pusch_dmrs[rel15_ul->scid][nr_tti_rx][symbol],
                             &phase_per_symbol[2* symbol],
                             ptrs_re_symbol);
    }
    /* For last OFDM symbol at each antenna perform interpolation and compensation for the slot*/
    if(symbol == (symbInSlot -1)) {
      /*------------------------------------------------------------------------------------------------------- */
      /* 2) Interpolate PTRS estimated value in TD */
      /*------------------------------------------------------------------------------------------------------- */
      /* If L-PTRS is > 0 then we need interpolation */
      if(*L_ptrs > 0) {
        ret = nr_ptrs_process_slot(*dmrsSymbPos, *ptrsSymbPos, phase_per_symbol, *startSymbIndex, *nbSymb);
        if(ret != 0) {
          LOG_W(PHY,"[PTRS] Compensation is skipped due to error in PTRS slot processing !!\n");
        }
      }
#ifdef DEBUG_UL_PTRS
      LOG_M("ptrsEstUl.m","est",gNB->pusch_vars[ulsch_id]->ptrs_phase_per_slot[aarx],frame_parms->symbols_per_slot,1,1 );
      LOG_M("rxdataF_bf_ptrs_comp_ul.m","bf_ptrs_cmp",
            &gNB->pusch_vars[0]->rxdataF_comp[aarx][rel15_ul->start_symbol_index * NR_NB_SC_PER_RB * rel15_ul->rb_size],
            rel15_ul->nr_of_symbols * NR_NB_SC_PER_RB * rel15_ul->rb_size,1,1);
#endif
      /*------------------------------------------------------------------------------------------------------- */
      /* 3) Compensated DMRS based estimated signal with PTRS estimation                                        */
      /*--------------------------------------------------------------------------------------------------------*/
      for(uint8_t i = *startSymbIndex; i< symbInSlot ;i++) {
        /* DMRS Symbol has 0 phase so no need to rotate the respective symbol */
        /* Skip rotation if the slot processing is wrong */
        if((!is_dmrs_symbol(i,*dmrsSymbPos)) && (ret == 0)) {
#ifdef DEBUG_UL_PTRS
          printf("[PHY][UL][PTRS]: Rotate Symbol %2d with  %d + j* %d\n", i, phase_per_symbol[2* i],phase_per_symbol[(2* i) +1]);
#endif
          rotate_cpx_vector((int16_t*)&gNB->pusch_vars[ulsch_id]->rxdataF_comp[aarx][(i * rel15_ul->rb_size * NR_NB_SC_PER_RB)],
                            &phase_per_symbol[2* i],
                            (int16_t*)&gNB->pusch_vars[ulsch_id]->rxdataF_comp[aarx][(i * rel15_ul->rb_size * NR_NB_SC_PER_RB)],
                            ((*nb_rb) * NR_NB_SC_PER_RB), 15);
        }// if not DMRS Symbol
      }// symbol loop
    }// last symbol check
  }//Antenna loop
}<|MERGE_RESOLUTION|>--- conflicted
+++ resolved
@@ -129,12 +129,8 @@
 
   //------------------generate DMRS------------------//
 
-<<<<<<< HEAD
   // transform precoding = 1 means disabled
   if (pusch_pdu->transform_precoding == 1) {
-=======
-  if (pusch_pdu->transform_precoding == transform_precoder_disabled) {
->>>>>>> f833ca47
     nr_pusch_dmrs_rx(gNB, Ns, gNB->nr_gold_pusch_dmrs[pusch_pdu->scid][Ns][symbol], &pilot[0], 1000, 0, nb_rb_pusch,
                      (pusch_pdu->bwp_start + pusch_pdu->rb_start)*NR_NB_SC_PER_RB, pusch_pdu->dmrs_config_type);
   }
