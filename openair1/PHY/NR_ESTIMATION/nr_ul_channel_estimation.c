/*
 * Licensed to the OpenAirInterface (OAI) Software Alliance under one or more
 * contributor license agreements.  See the NOTICE file distributed with
 * this work for additional information regarding copyright ownership.
 * The OpenAirInterface Software Alliance licenses this file to You under
 * the OAI Public License, Version 1.0  (the "License"); you may not use this file
 * except in compliance with the License.
 * You may obtain a copy of the License at
 *
 *      http://www.openairinterface.org/?page_id=698
 *
 * Unless required by applicable law or agreed to in writing, software
 * distributed under the License is distributed on an "AS IS" BASIS,
 * WITHOUT WARRANTIES OR CONDITIONS OF ANY KIND, either express or implied.
 * See the License for the specific language governing permissions and
 * limitations under the License.
 *-------------------------------------------------------------------------------
 * For more information about the OpenAirInterface (OAI) Software Alliance:
 *      contact@openairinterface.org
 */


#include <string.h>

#include "nr_ul_estimation.h"
#include "PHY/sse_intrin.h"
#include "PHY/NR_REFSIG/nr_refsig.h"
#include "PHY/NR_REFSIG/dmrs_nr.h"
#include "PHY/NR_REFSIG/ptrs_nr.h"
#include "PHY/NR_TRANSPORT/nr_transport_proto.h"
#include "PHY/NR_UE_ESTIMATION/filt16a_32.h"

#include "PHY/NR_REFSIG/ul_ref_seq_nr.h"


//#define DEBUG_CH
//#define DEBUG_PUSCH

#define dBc(x,y) (dB_fixed(((int32_t)(x))*(x) + ((int32_t)(y))*(y)))

int nr_pusch_channel_estimation(PHY_VARS_gNB *gNB,
                                unsigned char Ns,
                                unsigned short p,
                                unsigned char symbol,
                                int ul_id,
                                unsigned short bwp_start_subcarrier,
                                nfapi_nr_pusch_pdu_t *pusch_pdu) {

  int pilot[3280] __attribute__((aligned(16)));
  unsigned char aarx;
  unsigned short k;
  unsigned int pilot_cnt,re_cnt;
  int16_t ch[2],ch_r[2],ch_l[2],*pil,*rxF,*ul_ch;
  int16_t *fl,*fm,*fr,*fml,*fmr,*fmm,*fdcl,*fdcr,*fdclh,*fdcrh;
  int ch_offset,symbol_offset ;
  int32_t **ul_ch_estimates_time =  gNB->pusch_vars[ul_id]->ul_ch_estimates_time;
  __m128i *ul_ch_128;

#ifdef DEBUG_CH
  FILE *debug_ch_est;
  debug_ch_est = fopen("debug_ch_est.txt","w");
#endif

  //uint16_t Nid_cell = (eNB_offset == 0) ? gNB->frame_parms.Nid_cell : gNB->measurements.adj_cell_id[eNB_offset-1];

  uint8_t nushift;
  int **ul_ch_estimates  = gNB->pusch_vars[ul_id]->ul_ch_estimates;
  int **rxdataF = gNB->common_vars.rxdataF;
  int soffset = (Ns&3)*gNB->frame_parms.symbols_per_slot*gNB->frame_parms.ofdm_symbol_size;
  nushift = (p>>1)&1;
  gNB->frame_parms.nushift = nushift;

  ch_offset     = gNB->frame_parms.ofdm_symbol_size*symbol;

  symbol_offset = gNB->frame_parms.ofdm_symbol_size*symbol;

  k = bwp_start_subcarrier;
  int re_offset;

  uint16_t nb_rb_pusch = pusch_pdu->rb_size;

  LOG_D(PHY, "In %s: ch_offset %d, soffset %d, symbol_offset %d OFDM size %d, Ns = %d, k = %d symbol %d\n",
        __FUNCTION__,
        ch_offset, soffset,
        symbol_offset,
        gNB->frame_parms.ofdm_symbol_size,
        Ns,
        k,
        symbol);

  switch (nushift) {
   case 0:
         fl = filt8_l0;
         fm = filt8_m0;
         fr = filt8_r0;
         fmm = filt8_mm0;
         fml = filt8_m0;
         fmr = filt8_mr0;
         fdcl = filt8_dcl0;
         fdcr = filt8_dcr0;
         fdclh = filt8_dcl0_h;
         fdcrh = filt8_dcr0_h;
         break;

   case 1:
         fl = filt8_l1;
         fm = filt8_m1;
         fr = filt8_r1;
         fmm = filt8_mm1;
         fml = filt8_ml1;
         fmr = filt8_m1;
         fdcl = filt8_dcl1;
         fdcr = filt8_dcr1;
         fdclh = filt8_dcl1_h;
         fdcrh = filt8_dcr1_h;
         break;

   default:
#ifdef DEBUG_CH
      if (debug_ch_est)
        fclose(debug_ch_est);

#endif
     return(-1);
     break;
   }

  //------------------generate DMRS------------------//

  // transform precoding = 1 means disabled
  if (pusch_pdu->transform_precoding == 1) {
    nr_pusch_dmrs_rx(gNB, Ns, gNB->nr_gold_pusch_dmrs[pusch_pdu->scid][Ns][symbol], &pilot[0], 1000, 0, nb_rb_pusch,
                     (pusch_pdu->bwp_start + pusch_pdu->rb_start)*NR_NB_SC_PER_RB, pusch_pdu->dmrs_config_type);
  }
  else {  // if transform precoding or SC-FDMA is enabled in Uplink

    // NR_SC_FDMA supports type1 DMRS so only 6 DMRS REs per RB possible
    uint16_t index = get_index_for_dmrs_lowpapr_seq(nb_rb_pusch * (NR_NB_SC_PER_RB/2));
    uint8_t u = pusch_pdu->dfts_ofdm.low_papr_group_number; 
    uint8_t v = pusch_pdu->dfts_ofdm.low_papr_sequence_number;
    int16_t *dmrs_seq = gNB_dmrs_lowpaprtype1_sequence[u][v][index];

    AssertFatal(index >= 0, "Num RBs not configured according to 3GPP 38.211 section 6.3.1.4. For PUSCH with transform precoding, num RBs cannot be multiple of any other primenumber other than 2,3,5\n");
    AssertFatal(dmrs_seq != NULL, "DMRS low PAPR seq not found, check if DMRS sequences are generated");

    LOG_D(PHY,"Transform Precoding params. u: %d, v: %d, index for dmrsseq: %d\n", u, v, index);
    
    nr_pusch_lowpaprtype1_dmrs_rx(gNB, Ns, dmrs_seq, &pilot[0], 1000, 0, nb_rb_pusch, 0, pusch_pdu->dmrs_config_type);    

    #ifdef DEBUG_PUSCH
      printf ("NR_UL_CHANNEL_EST: index %d, u %d,v %d\n", index, u, v);
      LOG_M("gNb_DMRS_SEQ.m","gNb_DMRS_SEQ", dmrs_seq,6*nb_rb_pusch,1,1);
    #endif

  }
  //------------------------------------------------//


#ifdef DEBUG_PUSCH
  for (int i = 0; i < (6 * nb_rb_pusch); i++) {
    LOG_I(PHY, "In %s: %d + j*(%d)\n",
      __FUNCTION__,
      ((int16_t*)pilot)[2 * i],
      ((int16_t*)pilot)[1 + (2 * i)]);
  }
#endif

  for (aarx=0; aarx<gNB->frame_parms.nb_antennas_rx; aarx++) {

    re_offset = k;   /* Initializing the Resource element offset for each Rx antenna */

    pil   = (int16_t *)&pilot[0];
<<<<<<< HEAD
    rxF   = (int16_t *)&rxdataF[aarx][(soffset+symbol_offset+k+nushift)];
    ul_ch = (int16_t *)&ul_ch_estimates[aarx][ch_offset];
=======
    rxF   = (int16_t *)&rxdataF[aarx][(symbol_offset+k+nushift)];
    ul_ch = (int16_t *)&ul_ch_estimates[p*gNB->frame_parms.nb_antennas_rx+aarx][ch_offset];
>>>>>>> 8fbc5a71
    re_offset = k;

    memset(ul_ch,0,4*(gNB->frame_parms.ofdm_symbol_size));

#ifdef DEBUG_PUSCH
    LOG_I(PHY, "In %s symbol_offset %d, nushift %d\n", __FUNCTION__, symbol_offset, nushift);
    LOG_I(PHY, "In %s ch est pilot addr %p, N_RB_UL %d\n", __FUNCTION__, &pilot[0], gNB->frame_parms.N_RB_UL);
    LOG_I(PHY, "In %s bwp_start_subcarrier %d, k %d, first_carrier %d, nb_rb_pusch %d\n", __FUNCTION__, bwp_start_subcarrier, k, gNB->frame_parms.first_carrier_offset, nb_rb_pusch);
    LOG_I(PHY, "In %s rxF addr %p p %d\n", __FUNCTION__, rxF, p);
    LOG_I(PHY, "In %s ul_ch addr %p nushift %d\n", __FUNCTION__, ul_ch, nushift);
#endif
    //if ((gNB->frame_parms.N_RB_UL&1)==0) {

    if (pusch_pdu->dmrs_config_type == pusch_dmrs_type1){

      // Treat first 2 pilots specially (left edge)
      ch[0] = (int16_t)(((int32_t)pil[0]*rxF[0] - (int32_t)pil[1]*rxF[1])>>15);
      ch[1] = (int16_t)(((int32_t)pil[0]*rxF[1] + (int32_t)pil[1]*rxF[0])>>15);

#ifdef DEBUG_PUSCH
      LOG_I(PHY, "In %s ch 0 %d\n", __FUNCTION__, ((int32_t)pil[0]*rxF[0] - (int32_t)pil[1]*rxF[1]));
      LOG_I(PHY, "In %s pilot 0 : rxF - > (%d,%d) (%d)  ch -> (%d,%d) (%d), pil -> (%d,%d) \n",
        __FUNCTION__,
        rxF[0],
        rxF[1],
        dBc(rxF[0],rxF[1]),
        ch[0],
        ch[1],
        dBc(ch[0],ch[1]),
        pil[0],
        pil[1]);
      LOG_I(PHY, "In %s data 0 : rxF - > (%d,%d) (%d)\n", __FUNCTION__, rxF[2], rxF[3], dBc(rxF[2],rxF[3]));
#endif

      multadd_real_vector_complex_scalar(fl,
                                         ch,
                                         ul_ch,
                                         8);
      pil+=2;
      re_offset = (re_offset+2) % gNB->frame_parms.ofdm_symbol_size;
      rxF   = (int16_t *)&rxdataF[aarx][(soffset+symbol_offset+nushift+re_offset)];
      //for (int i= 0; i<8; i++)
      //printf("ul_ch addr %p %d\n", ul_ch+i, *(ul_ch+i));

      ch[0] = (int16_t)(((int32_t)pil[0]*rxF[0] - (int32_t)pil[1]*rxF[1])>>15);
      ch[1] = (int16_t)(((int32_t)pil[0]*rxF[1] + (int32_t)pil[1]*rxF[0])>>15);

#ifdef DEBUG_PUSCH
      LOG_I(PHY, "In %s pilot 1 : rxF - > (%d,%d) (%d) ch -> (%d,%d) (%d), pil -> (%d,%d) \n",
        __FUNCTION__,
        rxF[0],
        rxF[1],
        dBc(rxF[0],rxF[1]),
        ch[0],
        ch[1],
        dBc(ch[0],ch[1]),
        pil[0],
        pil[1]);
      LOG_I(PHY, "In %s data 1 : rxF - > (%d,%d) (%d)\n",
        __FUNCTION__,
        rxF[2],
        rxF[3],
        dBc(rxF[2],rxF[3]));
#endif

      multadd_real_vector_complex_scalar(fml,
                                         ch,
                                         ul_ch,
                                         8);
      pil+=2;
      re_offset = (re_offset+2) % gNB->frame_parms.ofdm_symbol_size;
      rxF   = (int16_t *)&rxdataF[aarx][(soffset+symbol_offset+nushift+re_offset)];
      //printf("ul_ch addr %p\n",ul_ch);
      
      ch[0] = (int16_t)(((int32_t)pil[0]*rxF[0] - (int32_t)pil[1]*rxF[1])>>15);
      ch[1] = (int16_t)(((int32_t)pil[0]*rxF[1] + (int32_t)pil[1]*rxF[0])>>15);

#ifdef DEBUG_PUSCH
      LOG_I(PHY, "In %s pilot 2 : rxF - > (%d,%d) (%d) ch -> (%d,%d) (%d), pil -> (%d,%d) \n",
        __FUNCTION__,
        rxF[0],
        rxF[1],
        dBc(rxF[0],rxF[1]),
        ch[0],
        ch[1],
        dBc(ch[0],ch[1]),
        pil[0],
        pil[1]);
      LOG_I(PHY, "In %s data 2 : rxF - > (%d,%d) (%d)\n",
        __FUNCTION__,
        rxF[2],
        rxF[3],
        dBc(rxF[2],rxF[3]));
#endif

      multadd_real_vector_complex_scalar(fmm,
                                         ch,
                                         ul_ch,
                                         8);
                                         
      //for (int i= 0; i<16; i++)
      //printf("ul_ch addr %p %d\n", ul_ch+i, *(ul_ch+i));
      
      pil+=2;
      re_offset = (re_offset+2) % gNB->frame_parms.ofdm_symbol_size;
      rxF   = (int16_t *)&rxdataF[aarx][(soffset+symbol_offset+nushift+re_offset)];
      ul_ch+=8;

      for (pilot_cnt=3; pilot_cnt<(6*nb_rb_pusch-3); pilot_cnt+=2) {

        ch[0] = (int16_t)(((int32_t)pil[0]*rxF[0] - (int32_t)pil[1]*rxF[1])>>15);
        ch[1] = (int16_t)(((int32_t)pil[0]*rxF[1] + (int32_t)pil[1]*rxF[0])>>15);

  #ifdef DEBUG_PUSCH
        printf("pilot %u : rxF - > (%d,%d) (%d) ch -> (%d,%d) (%d), pil -> (%d,%d) \n",pilot_cnt,rxF[0],rxF[1],dBc(rxF[0],rxF[1]),ch[0],ch[1],dBc(ch[0],ch[1]),pil[0],pil[1]);
	printf("data %u : rxF - > (%d,%d) (%d)\n",pilot_cnt,rxF[2],rxF[3],dBc(rxF[2],rxF[3]));
  #endif
        multadd_real_vector_complex_scalar(fml,
                                           ch,
                                           ul_ch,
                                           8);
        pil+=2;
        re_offset = (re_offset+2) % gNB->frame_parms.ofdm_symbol_size;
        rxF   = (int16_t *)&rxdataF[aarx][(soffset+symbol_offset+nushift+re_offset)];
        //printf("ul_ch addr %p\n",ul_ch);

        ch[0] = (int16_t)(((int32_t)pil[0]*rxF[0] - (int32_t)pil[1]*rxF[1])>>15);
        ch[1] = (int16_t)(((int32_t)pil[0]*rxF[1] + (int32_t)pil[1]*rxF[0])>>15);

  #ifdef DEBUG_PUSCH
        printf("pilot %u : rxF - > (%d,%d) (%d) ch -> (%d,%d) (%d), pil -> (%d,%d) \n",pilot_cnt+1,rxF[0],rxF[1],dBc(rxF[0],rxF[1]),ch[0],ch[1],dBc(ch[0],ch[1]),pil[0],pil[1]);
	printf("data %u : rxF - > (%d,%d) (%d)\n",pilot_cnt+1,rxF[2],rxF[3],dBc(rxF[2],rxF[3]));
  #endif
        multadd_real_vector_complex_scalar(fmm,
                                           ch,
                                           ul_ch,
                                           8);

        //for (int i= 0; i<16; i++)
        //printf("ul_ch addr %p %d\n", ul_ch+i, *(ul_ch+i));

        pil+=2;
        re_offset = (re_offset+2) % gNB->frame_parms.ofdm_symbol_size;
        rxF   = (int16_t *)&rxdataF[aarx][soffset+(symbol_offset+nushift+re_offset)];
        ul_ch+=8;

      }
      
      // Treat first 2 pilots specially (right edge)
      ch[0] = (int16_t)(((int32_t)pil[0]*rxF[0] - (int32_t)pil[1]*rxF[1])>>15);
      ch[1] = (int16_t)(((int32_t)pil[0]*rxF[1] + (int32_t)pil[1]*rxF[0])>>15);
#ifdef DEBUG_PUSCH
      printf("pilot %u : rxF - > (%d,%d) (%d) ch -> (%d,%d) (%d), pil -> (%d,%d) \n",pilot_cnt,rxF[0],rxF[1],dBc(rxF[0],rxF[1]),ch[0],ch[1],dBc(ch[0],ch[1]),pil[0],pil[1]);
      printf("data %u : rxF - > (%d,%d) (%d)\n",pilot_cnt,rxF[2],rxF[3],dBc(rxF[2],rxF[3]));
#endif
      multadd_real_vector_complex_scalar(fm,
                                         ch,
                                         ul_ch,
                                         8);
                                         
      //for (int i= 0; i<8; i++)
      //printf("ul_ch addr %p %d\n", ul_ch+i, *(ul_ch+i));

      pil+=2;
      re_offset = (re_offset+2) % gNB->frame_parms.ofdm_symbol_size;
      rxF   = (int16_t *)&rxdataF[aarx][soffset+(symbol_offset+nushift+re_offset)];
             
      ch[0] = (int16_t)(((int32_t)pil[0]*rxF[0] - (int32_t)pil[1]*rxF[1])>>15);
      ch[1] = (int16_t)(((int32_t)pil[0]*rxF[1] + (int32_t)pil[1]*rxF[0])>>15);
#ifdef DEBUG_PUSCH
      printf("ch 0 %d\n",((int32_t)pil[0]*rxF[0] - (int32_t)pil[1]*rxF[1]));
      printf("pilot %u : rxF - > (%d,%d) (%d) ch -> (%d,%d) (%d), pil -> (%d,%d) \n",pilot_cnt+1,rxF[0],rxF[1],dBc(rxF[0],rxF[1]),ch[0],ch[1],dBc(ch[0],ch[1]),pil[0],pil[1]);
      printf("data %u : rxF - > (%d,%d) (%d)\n",pilot_cnt+1,rxF[2],rxF[3],dBc(rxF[2],rxF[3]));
#endif
      multadd_real_vector_complex_scalar(fmr,
                                         ch,
                                         ul_ch,
                                         8);
                                         
      pil+=2;
      re_offset = (re_offset+2) % gNB->frame_parms.ofdm_symbol_size;
      rxF   = (int16_t *)&rxdataF[aarx][soffset+(symbol_offset+nushift+re_offset)];
      ul_ch+=8;
      
      ch[0] = (int16_t)(((int32_t)pil[0]*rxF[0] - (int32_t)pil[1]*rxF[1])>>15);
      ch[1] = (int16_t)(((int32_t)pil[0]*rxF[1] + (int32_t)pil[1]*rxF[0])>>15);
#ifdef DEBUG_PUSCH
      printf("pilot %u: rxF - > (%d,%d) (%d) ch -> (%d,%d) (%d), pil -> (%d,%d) \n",pilot_cnt+2,rxF[0],rxF[1],dBc(rxF[0],rxF[1]),ch[0],ch[1],dBc(ch[0],ch[1]),pil[0],pil[1]);
      printf("data %u : rxF - > (%d,%d) (%d)\n",pilot_cnt+2,rxF[2],rxF[3],dBc(rxF[2],rxF[3]));
#endif
      multadd_real_vector_complex_scalar(fr,
                                         ch,
                                         ul_ch,
                                         8);


      // check if PRB crosses DC and improve estimates around DC
      if ((bwp_start_subcarrier < gNB->frame_parms.ofdm_symbol_size) && (bwp_start_subcarrier+nb_rb_pusch*12 >= gNB->frame_parms.ofdm_symbol_size)) {
        ul_ch = (int16_t *)&ul_ch_estimates[p*gNB->frame_parms.nb_antennas_rx+aarx][ch_offset];
        uint16_t idxDC = 2*(gNB->frame_parms.ofdm_symbol_size - bwp_start_subcarrier);
        uint16_t idxPil = idxDC/2;
        re_offset = k;
        pil = (int16_t *)&pilot[0];
        pil += (idxPil-2);
        ul_ch += (idxDC-4);
        ul_ch = memset(ul_ch, 0, sizeof(int16_t)*10);
        re_offset = (re_offset+idxDC/2-2) % gNB->frame_parms.ofdm_symbol_size;
        rxF   = (int16_t *)&rxdataF[aarx][soffset+(symbol_offset+nushift+re_offset)];
        ch[0] = (int16_t)(((int32_t)pil[0]*rxF[0] - (int32_t)pil[1]*rxF[1])>>15);
        ch[1] = (int16_t)(((int32_t)pil[0]*rxF[1] + (int32_t)pil[1]*rxF[0])>>15);

        // for proper allignment of SIMD vectors
        if((gNB->frame_parms.N_RB_UL&1)==0) {

          multadd_real_vector_complex_scalar(fdcl,
                                             ch,
                                             ul_ch-4,
                                             8);
        
          pil += 4;
          re_offset = (re_offset+4) % gNB->frame_parms.ofdm_symbol_size;
          rxF   = (int16_t *)&rxdataF[aarx][(symbol_offset+nushift+re_offset)];
          ch[0] = (int16_t)(((int32_t)pil[0]*rxF[0] - (int32_t)pil[1]*rxF[1])>>15);
          ch[1] = (int16_t)(((int32_t)pil[0]*rxF[1] + (int32_t)pil[1]*rxF[0])>>15);
        
          multadd_real_vector_complex_scalar(fdcr,
                                             ch,
                                             ul_ch-4,
                                             8);
        }
        else {
          multadd_real_vector_complex_scalar(fdclh,
                                             ch,
                                             ul_ch,
                                             8);
        
          pil += 4;
          re_offset = (re_offset+4) % gNB->frame_parms.ofdm_symbol_size;
          rxF   = (int16_t *)&rxdataF[aarx][soffset+(symbol_offset+nushift+re_offset)];
          ch[0] = (int16_t)(((int32_t)pil[0]*rxF[0] - (int32_t)pil[1]*rxF[1])>>15);
          ch[1] = (int16_t)(((int32_t)pil[0]*rxF[1] + (int32_t)pil[1]*rxF[0])>>15);
        
          multadd_real_vector_complex_scalar(fdcrh,
                                             ch,
                                             ul_ch,
                                             8);
        }
      }
#ifdef DEBUG_PUSCH
      ul_ch = (int16_t *)&ul_ch_estimates[p*gNB->frame_parms.nb_antennas_rx+aarx][ch_offset];
      for(uint16_t idxP=0; idxP<ceil((float)nb_rb_pusch*12/8); idxP++) {
        for(uint8_t idxI=0; idxI<16; idxI+=2) {
          printf("%d\t%d\t",ul_ch[idxP*16+idxI],ul_ch[idxP*16+idxI+1]);
        }
        printf("%d\n",idxP);
      }
#endif    
    }
    else { //pusch_dmrs_type2  |p_r,p_l,d,d,d,d,p_r,p_l,d,d,d,d|

      // Treat first DMRS specially (left edge)

        rxF   = (int16_t *)&rxdataF[aarx][soffset+(symbol_offset+nushift+re_offset)];

        ul_ch[0] = (int16_t)(((int32_t)pil[0]*rxF[0] - (int32_t)pil[1]*rxF[1])>>15);
        ul_ch[1] = (int16_t)(((int32_t)pil[0]*rxF[1] + (int32_t)pil[1]*rxF[0])>>15);

        pil+=2;
        ul_ch+=2;
        re_offset = (re_offset + 1)%gNB->frame_parms.ofdm_symbol_size;
        ch_offset++;

        for (re_cnt = 1; re_cnt < (nb_rb_pusch*NR_NB_SC_PER_RB) - 5; re_cnt+=6){

          rxF   = (int16_t *)&rxdataF[aarx][soffset+(symbol_offset+nushift+re_offset)];

          ch_l[0] = (int16_t)(((int32_t)pil[0]*rxF[0] - (int32_t)pil[1]*rxF[1])>>15);
          ch_l[1] = (int16_t)(((int32_t)pil[0]*rxF[1] + (int32_t)pil[1]*rxF[0])>>15);

          ul_ch[0] = ch_l[0];
          ul_ch[1] = ch_l[1];

          pil+=2;
          ul_ch+=2;
          ch_offset++;

          multadd_real_four_symbols_vector_complex_scalar(filt8_ml2,
                                                          ch_l,
                                                          ul_ch);

          re_offset = (re_offset+5)%gNB->frame_parms.ofdm_symbol_size;

          rxF   = (int16_t *)&rxdataF[aarx][soffset+symbol_offset+nushift+re_offset];

          ch_r[0] = (int16_t)(((int32_t)pil[0]*rxF[0] - (int32_t)pil[1]*rxF[1])>>15);
          ch_r[1] = (int16_t)(((int32_t)pil[0]*rxF[1] + (int32_t)pil[1]*rxF[0])>>15);


          multadd_real_four_symbols_vector_complex_scalar(filt8_mr2,
                                                          ch_r,
                                                          ul_ch);

          //for (int re_idx = 0; re_idx < 8; re_idx+=2)
            //printf("ul_ch = %d + j*%d\n", ul_ch[re_idx], ul_ch[re_idx+1]);

          ul_ch+=8;
          ch_offset+=4;

          ul_ch[0] = ch_r[0];
          ul_ch[1] = ch_r[1];

          pil+=2;
          ul_ch+=2;
          ch_offset++;
          re_offset = (re_offset + 1)%gNB->frame_parms.ofdm_symbol_size;

        }

        // Treat last pilot specially (right edge)

        rxF   = (int16_t *)&rxdataF[aarx][soffset+(symbol_offset+nushift+re_offset)];

        ch_l[0] = (int16_t)(((int32_t)pil[0]*rxF[0] - (int32_t)pil[1]*rxF[1])>>15);
        ch_l[1] = (int16_t)(((int32_t)pil[0]*rxF[1] + (int32_t)pil[1]*rxF[0])>>15);

        ul_ch[0] = ch_l[0];
        ul_ch[1] = ch_l[1];

        ul_ch+=2;
        ch_offset++;

        multadd_real_four_symbols_vector_complex_scalar(filt8_rr1,
                                                        ch_l,
                                                        ul_ch);

        multadd_real_four_symbols_vector_complex_scalar(filt8_rr2,
                                                        ch_r,
                                                        ul_ch);

        ul_ch_128 = (__m128i *)&ul_ch_estimates[p*gNB->frame_parms.nb_antennas_rx+aarx][ch_offset];

        ul_ch_128[0] = _mm_slli_epi16 (ul_ch_128[0], 2);
    }


    // Convert to time domain

    switch (gNB->frame_parms.ofdm_symbol_size) {
        case 128:
          idft(IDFT_128,(int16_t*) &ul_ch_estimates[aarx][symbol_offset],
                 (int16_t*) ul_ch_estimates_time[aarx],
                 1);
          break;

        case 256:
          idft(IDFT_256,(int16_t*) &ul_ch_estimates[aarx][symbol_offset],
                 (int16_t*) ul_ch_estimates_time[aarx],
                 1);
          break;

        case 512:
          idft(IDFT_512,(int16_t*) &ul_ch_estimates[aarx][symbol_offset],
                 (int16_t*) ul_ch_estimates_time[aarx],
                 1);
          break;

        case 1024:
          idft(IDFT_1024,(int16_t*) &ul_ch_estimates[aarx][symbol_offset],
                 (int16_t*) ul_ch_estimates_time[aarx],
                 1);
          break;

        case 1536:
          idft(IDFT_1536,(int16_t*) &ul_ch_estimates[aarx][symbol_offset],
                 (int16_t*) ul_ch_estimates_time[aarx],
                 1);
          break;

        case 2048:
          idft(IDFT_2048,(int16_t*) &ul_ch_estimates[aarx][symbol_offset],
                 (int16_t*) ul_ch_estimates_time[aarx],
                 1);
          break;

        case 4096:
          idft(IDFT_4096,(int16_t*) &ul_ch_estimates[aarx][symbol_offset],
                 (int16_t*) ul_ch_estimates_time[aarx],
                 1);
          break;

        case 8192:
          idft(IDFT_8192,(int16_t*) &ul_ch_estimates[aarx][symbol_offset],
                 (int16_t*) ul_ch_estimates_time[aarx],
                 1);
          break;

        default:
          idft(IDFT_512,(int16_t*) &ul_ch_estimates[aarx][symbol_offset],
                 (int16_t*) ul_ch_estimates_time[aarx],
                 1);
          break;
      }

  }

#ifdef DEBUG_CH
  fclose(debug_ch_est);
#endif

  return(0);
}


/*******************************************************************
 *
 * NAME :         nr_pusch_ptrs_processing
 *
 * PARAMETERS :   gNB         : gNB data structure
 *                rel15_ul    : UL parameters
 *                UE_id       : UE ID
 *                nr_tti_rx   : slot rx TTI
 *            dmrs_symbol_flag: DMRS Symbol Flag
 *                symbol      : OFDM Symbol
 *                nb_re_pusch : PUSCH RE's
 *                nb_re_pusch : PUSCH RE's
 *
 * RETURN :       nothing
 *
 * DESCRIPTION :
 *  If ptrs is enabled process the symbol accordingly
 *  1) Estimate phase noise per PTRS symbol
 *  2) Interpolate PTRS estimated value in TD after all PTRS symbols
 *  3) Compensated DMRS based estimated signal with PTRS estimation for slot
 *********************************************************************/
void nr_pusch_ptrs_processing(PHY_VARS_gNB *gNB,
                              NR_DL_FRAME_PARMS *frame_parms,
                              nfapi_nr_pusch_pdu_t *rel15_ul,
                              uint8_t ulsch_id,
                              uint8_t nr_tti_rx,
                              unsigned char symbol,
                              uint32_t nb_re_pusch)
{
  //#define DEBUG_UL_PTRS 1
  int16_t *phase_per_symbol = NULL;
  int32_t *ptrs_re_symbol   = NULL;
  int8_t   ret = 0;

  uint8_t  symbInSlot       = rel15_ul->start_symbol_index + rel15_ul->nr_of_symbols;
  uint8_t *startSymbIndex   = &rel15_ul->start_symbol_index;
  uint8_t *nbSymb           = &rel15_ul->nr_of_symbols;
  uint8_t  *L_ptrs          = &rel15_ul->pusch_ptrs.ptrs_time_density;
  uint8_t  *K_ptrs          = &rel15_ul->pusch_ptrs.ptrs_freq_density;
  uint16_t *dmrsSymbPos     = &rel15_ul->ul_dmrs_symb_pos;
  uint16_t *ptrsSymbPos     = &gNB->pusch_vars[ulsch_id]->ptrs_symbols;
  uint8_t  *ptrsSymbIdx     = &gNB->pusch_vars[ulsch_id]->ptrs_symbol_index;
  uint8_t  *dmrsConfigType  = &rel15_ul->dmrs_config_type;
  uint16_t *nb_rb           = &rel15_ul->rb_size;
  uint8_t  *ptrsReOffset    = &rel15_ul->pusch_ptrs.ptrs_ports_list[0].ptrs_re_offset;
  /* loop over antennas */
  for (int aarx=0; aarx<frame_parms->nb_antennas_rx; aarx++) {
    phase_per_symbol = (int16_t*)gNB->pusch_vars[ulsch_id]->ptrs_phase_per_slot[aarx];
    ptrs_re_symbol = &gNB->pusch_vars[ulsch_id]->ptrs_re_per_slot;
    *ptrs_re_symbol = 0;
    phase_per_symbol[(2*symbol)+1] = 0; // Imag
    /* set DMRS estimates to 0 angle with magnitude 1 */
    if(is_dmrs_symbol(symbol,*dmrsSymbPos)) {
      /* set DMRS real estimation to 32767 */
      phase_per_symbol[2*symbol]=(int16_t)((1<<15)-1); // 32767
#ifdef DEBUG_UL_PTRS
      printf("[PHY][PTRS]: DMRS Symbol %d -> %4d + j*%4d\n", symbol, phase_per_symbol[2*symbol],phase_per_symbol[(2*symbol)+1]);
#endif
    }
    else {// real ptrs value is set to 0
      phase_per_symbol[2*symbol] = 0; // Real
    }

    if(symbol == *startSymbIndex) {
      *ptrsSymbPos = 0;
      set_ptrs_symb_idx(ptrsSymbPos,
                        *nbSymb,
                        *startSymbIndex,
                        1<< *L_ptrs,
                        *dmrsSymbPos);
    }
    /* if not PTRS symbol set current ptrs symbol index to zero*/
    *ptrsSymbIdx = 0;
    /* Check if current symbol contains PTRS */
    if(is_ptrs_symbol(symbol, *ptrsSymbPos)) {
      *ptrsSymbIdx = symbol;
      /*------------------------------------------------------------------------------------------------------- */
      /* 1) Estimate common phase error per PTRS symbol                                                                */
      /*------------------------------------------------------------------------------------------------------- */
      nr_ptrs_cpe_estimation(*K_ptrs,*ptrsReOffset,*dmrsConfigType,*nb_rb,
                             rel15_ul->rnti,
                             (int16_t *)&gNB->pusch_vars[ulsch_id]->ul_ch_ptrs_estimates_ext[aarx][symbol*nb_re_pusch],
                             nr_tti_rx,
                             symbol,frame_parms->ofdm_symbol_size,
                             (int16_t*)&gNB->pusch_vars[ulsch_id]->rxdataF_comp[aarx][(symbol * nb_re_pusch)],
                             gNB->nr_gold_pusch_dmrs[rel15_ul->scid][nr_tti_rx][symbol],
                             &phase_per_symbol[2* symbol],
                             ptrs_re_symbol);
    }
    /* For last OFDM symbol at each antenna perform interpolation and compensation for the slot*/
    if(symbol == (symbInSlot -1)) {
      /*------------------------------------------------------------------------------------------------------- */
      /* 2) Interpolate PTRS estimated value in TD */
      /*------------------------------------------------------------------------------------------------------- */
      /* If L-PTRS is > 0 then we need interpolation */
      if(*L_ptrs > 0) {
        ret = nr_ptrs_process_slot(*dmrsSymbPos, *ptrsSymbPos, phase_per_symbol, *startSymbIndex, *nbSymb);
        if(ret != 0) {
          LOG_W(PHY,"[PTRS] Compensation is skipped due to error in PTRS slot processing !!\n");
        }
      }
#ifdef DEBUG_UL_PTRS
      LOG_M("ptrsEstUl.m","est",gNB->pusch_vars[ulsch_id]->ptrs_phase_per_slot[aarx],frame_parms->symbols_per_slot,1,1 );
      LOG_M("rxdataF_bf_ptrs_comp_ul.m","bf_ptrs_cmp",
            &gNB->pusch_vars[0]->rxdataF_comp[aarx][rel15_ul->start_symbol_index * NR_NB_SC_PER_RB * rel15_ul->rb_size],
            rel15_ul->nr_of_symbols * NR_NB_SC_PER_RB * rel15_ul->rb_size,1,1);
#endif
      /*------------------------------------------------------------------------------------------------------- */
      /* 3) Compensated DMRS based estimated signal with PTRS estimation                                        */
      /*--------------------------------------------------------------------------------------------------------*/
      for(uint8_t i = *startSymbIndex; i< symbInSlot ;i++) {
        /* DMRS Symbol has 0 phase so no need to rotate the respective symbol */
        /* Skip rotation if the slot processing is wrong */
        if((!is_dmrs_symbol(i,*dmrsSymbPos)) && (ret == 0)) {
#ifdef DEBUG_UL_PTRS
          printf("[PHY][UL][PTRS]: Rotate Symbol %2d with  %d + j* %d\n", i, phase_per_symbol[2* i],phase_per_symbol[(2* i) +1]);
#endif
          rotate_cpx_vector((int16_t*)&gNB->pusch_vars[ulsch_id]->rxdataF_comp[aarx][(i * rel15_ul->rb_size * NR_NB_SC_PER_RB)],
                            &phase_per_symbol[2* i],
                            (int16_t*)&gNB->pusch_vars[ulsch_id]->rxdataF_comp[aarx][(i * rel15_ul->rb_size * NR_NB_SC_PER_RB)],
                            ((*nb_rb) * NR_NB_SC_PER_RB), 15);
        }// if not DMRS Symbol
      }// symbol loop
    }// last symbol check
  }//Antenna loop
}<|MERGE_RESOLUTION|>--- conflicted
+++ resolved
@@ -170,13 +170,8 @@
     re_offset = k;   /* Initializing the Resource element offset for each Rx antenna */
 
     pil   = (int16_t *)&pilot[0];
-<<<<<<< HEAD
     rxF   = (int16_t *)&rxdataF[aarx][(soffset+symbol_offset+k+nushift)];
-    ul_ch = (int16_t *)&ul_ch_estimates[aarx][ch_offset];
-=======
-    rxF   = (int16_t *)&rxdataF[aarx][(symbol_offset+k+nushift)];
     ul_ch = (int16_t *)&ul_ch_estimates[p*gNB->frame_parms.nb_antennas_rx+aarx][ch_offset];
->>>>>>> 8fbc5a71
     re_offset = k;
 
     memset(ul_ch,0,4*(gNB->frame_parms.ofdm_symbol_size));
