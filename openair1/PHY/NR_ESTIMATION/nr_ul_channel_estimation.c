/*
 * Licensed to the OpenAirInterface (OAI) Software Alliance under one or more
 * contributor license agreements.  See the NOTICE file distributed with
 * this work for additional information regarding copyright ownership.
 * The OpenAirInterface Software Alliance licenses this file to You under
 * the OAI Public License, Version 1.0  (the "License"); you may not use this file
 * except in compliance with the License.
 * You may obtain a copy of the License at
 *
 *      http://www.openairinterface.org/?page_id=698
 *
 * Unless required by applicable law or agreed to in writing, software
 * distributed under the License is distributed on an "AS IS" BASIS,
 * WITHOUT WARRANTIES OR CONDITIONS OF ANY KIND, either express or implied.
 * See the License for the specific language governing permissions and
 * limitations under the License.
 *-------------------------------------------------------------------------------
 * For more information about the OpenAirInterface (OAI) Software Alliance:
 *      contact@openairinterface.org
 */


#include <string.h>

#include "nr_ul_estimation.h"
#include "PHY/sse_intrin.h"
#include "PHY/NR_REFSIG/nr_refsig.h"
#include "PHY/NR_REFSIG/dmrs_nr.h"
#include "PHY/NR_REFSIG/ptrs_nr.h"
#include "PHY/NR_TRANSPORT/nr_transport_proto.h"
#include "PHY/NR_UE_TRANSPORT/srs_modulation_nr.h"
#include "PHY/NR_UE_ESTIMATION/filt16a_32.h"

#include "PHY/NR_REFSIG/ul_ref_seq_nr.h"
#include "executables/softmodem-common.h"


//#define DEBUG_CH
//#define DEBUG_PUSCH
//#define SRS_DEBUG

#define NO_INTERP 1
#define dBc(x,y) (dB_fixed(((int32_t)(x))*(x) + ((int32_t)(y))*(y)))

void freq2time(uint16_t ofdm_symbol_size,
               int16_t *freq_signal,
               int16_t *time_signal) {

  switch (ofdm_symbol_size) {
    case 128:
      idft(IDFT_128, freq_signal, time_signal, 1);
      break;
    case 256:
      idft(IDFT_256, freq_signal, time_signal, 1);
      break;
    case 512:
      idft(IDFT_512, freq_signal, time_signal, 1);
      break;
    case 1024:
      idft(IDFT_1024, freq_signal, time_signal, 1);
      break;
    case 1536:
      idft(IDFT_1536, freq_signal, time_signal, 1);
      break;
    case 2048:
      idft(IDFT_2048, freq_signal, time_signal, 1);
      break;
    case 4096:
      idft(IDFT_4096, freq_signal, time_signal, 1);
      break;
    case 8192:
      idft(IDFT_8192, freq_signal, time_signal, 1);
      break;
    default:
      idft(IDFT_512, freq_signal, time_signal, 1);
      break;
  }
}

int nr_pusch_channel_estimation(PHY_VARS_gNB *gNB,
                                unsigned char Ns,
                                unsigned short p,
                                unsigned char symbol,
                                int ul_id,
                                unsigned short bwp_start_subcarrier,
                                nfapi_nr_pusch_pdu_t *pusch_pdu) {

  int pilot[3280] __attribute__((aligned(16)));
  unsigned char aarx;
  unsigned short k0;
  unsigned int pilot_cnt,re_cnt;
  int16_t ch[2],ch_r[2],ch_l[2],*pil,*rxF,*ul_ch;
  int16_t *fl,*fm,*fr,*fml,*fmr,*fmm,*fdcl,*fdcr,*fdclh,*fdcrh;
  int ch_offset,symbol_offset ;
  int32_t **ul_ch_estimates_time =  gNB->pusch_vars[ul_id]->ul_ch_estimates_time;
  int chest_freq = gNB->chest_freq;
  __m128i *ul_ch_128;

#ifdef DEBUG_CH
  FILE *debug_ch_est;
  debug_ch_est = fopen("debug_ch_est.txt","w");
#endif

  //uint16_t Nid_cell = (eNB_offset == 0) ? gNB->frame_parms.Nid_cell : gNB->measurements.adj_cell_id[eNB_offset-1];

  uint8_t nushift;
  int **ul_ch_estimates  = gNB->pusch_vars[ul_id]->ul_ch_estimates;
  int **rxdataF = gNB->common_vars.rxdataF;
  int soffset = (Ns&3)*gNB->frame_parms.symbols_per_slot*gNB->frame_parms.ofdm_symbol_size;
  nushift = (p>>1)&1;
  gNB->frame_parms.nushift = nushift;

  ch_offset     = gNB->frame_parms.ofdm_symbol_size*symbol;

  symbol_offset = gNB->frame_parms.ofdm_symbol_size*symbol;

  k0 = bwp_start_subcarrier;
  int re_offset;

  uint16_t nb_rb_pusch = pusch_pdu->rb_size;

  LOG_D(PHY, "In %s: ch_offset %d, soffset %d, symbol_offset %d, OFDM size %d, Ns = %d, k0 = %d, symbol %d\n",
        __FUNCTION__,
        ch_offset, soffset,
        symbol_offset,
        gNB->frame_parms.ofdm_symbol_size,
        Ns,
        k0,
        symbol);

  switch (nushift) {
   case 0:
         fl = filt8_l0;
         fm = filt8_m0;
         fr = filt8_r0;
         fmm = filt8_mm0;
         fml = filt8_m0;
         fmr = filt8_mr0;
         fdcl = filt8_dcl0;
         fdcr = filt8_dcr0;
         fdclh = filt8_dcl0_h;
         fdcrh = filt8_dcr0_h;
         break;

   case 1:
         fl = filt8_l1;
         fm = filt8_m1;
         fr = filt8_r1;
         fmm = filt8_mm1;
         fml = filt8_ml1;
         fmr = filt8_mm1;
         fdcl = filt8_dcl1;
         fdcr = filt8_dcr1;
         fdclh = filt8_dcl1_h;
         fdcrh = filt8_dcr1_h;
         break;

   default:
#ifdef DEBUG_CH
      if (debug_ch_est)
        fclose(debug_ch_est);

#endif
     return(-1);
     break;
   }

  //------------------generate DMRS------------------//

  if(pusch_pdu->ul_dmrs_scrambling_id != gNB->pusch_gold_init[pusch_pdu->scid])  {
    gNB->pusch_gold_init[pusch_pdu->scid] = pusch_pdu->ul_dmrs_scrambling_id;
    nr_gold_pusch(gNB, pusch_pdu->scid, pusch_pdu->ul_dmrs_scrambling_id);
  }
  if (pusch_pdu->transform_precoding == transformPrecoder_disabled) {
    nr_pusch_dmrs_rx(gNB, Ns, gNB->nr_gold_pusch_dmrs[pusch_pdu->scid][Ns][symbol], &pilot[0], (1000+p), 0, nb_rb_pusch,
                     (pusch_pdu->bwp_start + pusch_pdu->rb_start)*NR_NB_SC_PER_RB, pusch_pdu->dmrs_config_type);
  }
  else {  // if transform precoding or SC-FDMA is enabled in Uplink

    // NR_SC_FDMA supports type1 DMRS so only 6 DMRS REs per RB possible
    uint16_t index = get_index_for_dmrs_lowpapr_seq(nb_rb_pusch * (NR_NB_SC_PER_RB/2));
    uint8_t u = pusch_pdu->dfts_ofdm.low_papr_group_number; 
    uint8_t v = pusch_pdu->dfts_ofdm.low_papr_sequence_number;
    int16_t *dmrs_seq = gNB_dmrs_lowpaprtype1_sequence[u][v][index];

    AssertFatal(index >= 0, "Num RBs not configured according to 3GPP 38.211 section 6.3.1.4. For PUSCH with transform precoding, num RBs cannot be multiple of any other primenumber other than 2,3,5\n");
    AssertFatal(dmrs_seq != NULL, "DMRS low PAPR seq not found, check if DMRS sequences are generated");

    LOG_D(PHY,"Transform Precoding params. u: %d, v: %d, index for dmrsseq: %d\n", u, v, index);
    
    nr_pusch_lowpaprtype1_dmrs_rx(gNB, Ns, dmrs_seq, &pilot[0], 1000, 0, nb_rb_pusch, 0, pusch_pdu->dmrs_config_type);    

    #ifdef DEBUG_PUSCH
      printf ("NR_UL_CHANNEL_EST: index %d, u %d,v %d\n", index, u, v);
      LOG_M("gNb_DMRS_SEQ.m","gNb_DMRS_SEQ", dmrs_seq,6*nb_rb_pusch,1,1);
    #endif

  }
  //------------------------------------------------//


#ifdef DEBUG_PUSCH
  for (int i = 0; i < (6 * nb_rb_pusch); i++) {
    LOG_I(PHY, "In %s: %d + j*(%d)\n",
      __FUNCTION__,
      ((int16_t*)pilot)[2 * i],
      ((int16_t*)pilot)[1 + (2 * i)]);
  }
#endif

  uint8_t b_shift = pusch_pdu->nrOfLayers == 1;

  for (aarx=0; aarx<gNB->frame_parms.nb_antennas_rx; aarx++) {

    pil   = (int16_t *)&pilot[0];
    rxF   = (int16_t *)&rxdataF[aarx][(soffset + symbol_offset + k0 + nushift)];
    ul_ch = (int16_t *)&ul_ch_estimates[p*gNB->frame_parms.nb_antennas_rx+aarx][ch_offset];
    re_offset = k0;

    memset(ul_ch,0,4*(gNB->frame_parms.ofdm_symbol_size));

#ifdef DEBUG_PUSCH
    LOG_I(PHY, "In %s symbol_offset %d, nushift %d\n", __FUNCTION__, symbol_offset, nushift);
    LOG_I(PHY, "In %s ch est pilot addr %p, N_RB_UL %d\n", __FUNCTION__, &pilot[0], gNB->frame_parms.N_RB_UL);
    LOG_I(PHY, "In %s bwp_start_subcarrier %d, k0 %d, first_carrier %d, nb_rb_pusch %d\n", __FUNCTION__, bwp_start_subcarrier, k0, gNB->frame_parms.first_carrier_offset, nb_rb_pusch);
    LOG_I(PHY, "In %s rxF addr %p p %d\n", __FUNCTION__, rxF, p);
    LOG_I(PHY, "In %s ul_ch addr %p nushift %d\n", __FUNCTION__, ul_ch, nushift);
#endif

    if (pusch_pdu->dmrs_config_type == pusch_dmrs_type1 && chest_freq == 0){
      LOG_D(PHY,"PUSCH estimation DMRS type 1, Freq-domain interpolation");

      // For configuration type 1: k = 4*n + 2*k' + delta,
      // where k' is 0 or 1, and delta is in Table 6.4.1.1.3-1 from TS 38.211

      pilot_cnt = 0;
      int delta = nr_pusch_dmrs_delta(pusch_dmrs_type1, p);

      for (int n = 0; n < 3*nb_rb_pusch; n++) {

        // LS estimation
        ch[0] = 0;
        ch[1] = 0;
        for (int k_line = 0; k_line <= 1; k_line++) {
          re_offset = (k0 + (n << 2) + (k_line << 1) + delta) % gNB->frame_parms.ofdm_symbol_size;
          rxF = (int16_t *) &rxdataF[aarx][(soffset + symbol_offset + re_offset)];
          ch[0] += (int16_t) (((int32_t) pil[0] * rxF[0] - (int32_t) pil[1] * rxF[1]) >> (15+b_shift));
          ch[1] += (int16_t) (((int32_t) pil[0] * rxF[1] + (int32_t) pil[1] * rxF[0]) >> (15+b_shift));
          pil += 2;
        }

        // Channel interpolation
        for (int k_line = 0; k_line <= 1; k_line++) {
#ifdef DEBUG_PUSCH
          re_offset = (k0 + (n << 2) + (k_line << 1)) % gNB->frame_parms.ofdm_symbol_size;
          rxF = (int16_t *) &rxdataF[aarx][(soffset + symbol_offset + re_offset)];
          printf("pilot %4u: pil -> (%6d,%6d), rxF -> (%4d,%4d), ch -> (%4d,%4d)\n",
                 pilot_cnt, pil[0], pil[1], rxF[0], rxF[1], ch[0], ch[1]);
          //printf("data %4u: rxF -> (%4d,%4d) (%2d)\n",pilot_cnt, rxF[2], rxF[3], dBc(rxF[2], rxF[3]));
#endif
          if (pilot_cnt == 0) {
            multadd_real_vector_complex_scalar(fl, ch, ul_ch, 8);
          } else if (pilot_cnt == 1) {
            multadd_real_vector_complex_scalar(fml, ch, ul_ch, 8);
          } else if (pilot_cnt == (6*nb_rb_pusch-2)) {
            multadd_real_vector_complex_scalar(fmr, ch, ul_ch, 8);
            ul_ch+=8;
          } else if (pilot_cnt == (6*nb_rb_pusch-1)) {
            multadd_real_vector_complex_scalar(fr, ch, ul_ch, 8);
          } else if (pilot_cnt%2 == 0) {
            multadd_real_vector_complex_scalar(fmm, ch, ul_ch, 8);
            ul_ch+=8;
          } else {
            multadd_real_vector_complex_scalar(fm, ch, ul_ch, 8);
          }
          pilot_cnt++;
        }
      }

      // check if PRB crosses DC and improve estimates around DC
      if ((bwp_start_subcarrier < gNB->frame_parms.ofdm_symbol_size) && (bwp_start_subcarrier+nb_rb_pusch*12 >= gNB->frame_parms.ofdm_symbol_size)) {
        ul_ch = (int16_t *)&ul_ch_estimates[p*gNB->frame_parms.nb_antennas_rx+aarx][ch_offset];
        uint16_t idxDC = 2*(gNB->frame_parms.ofdm_symbol_size - bwp_start_subcarrier);
        uint16_t idxPil = idxDC/2;
        re_offset = k0;
        pil = (int16_t *)&pilot[0];
        pil += (idxPil-2);
        ul_ch += (idxDC-4);
        ul_ch = memset(ul_ch, 0, sizeof(int16_t)*10);
        re_offset = (re_offset+idxDC/2-2) % gNB->frame_parms.ofdm_symbol_size;
        rxF   = (int16_t *)&rxdataF[aarx][soffset+(symbol_offset+nushift+re_offset)];
        ch[0] = (int16_t)(((int32_t)pil[0]*rxF[0] - (int32_t)pil[1]*rxF[1])>>15);
        ch[1] = (int16_t)(((int32_t)pil[0]*rxF[1] + (int32_t)pil[1]*rxF[0])>>15);

        // for proper allignment of SIMD vectors
        if((gNB->frame_parms.N_RB_UL&1)==0) {

          multadd_real_vector_complex_scalar(fdcl, ch, ul_ch-4, 8);
        
          pil += 4;
          re_offset = (re_offset+4) % gNB->frame_parms.ofdm_symbol_size;
          rxF   = (int16_t *)&rxdataF[aarx][(symbol_offset+nushift+re_offset)];
          ch[0] = (int16_t)(((int32_t)pil[0]*rxF[0] - (int32_t)pil[1]*rxF[1])>>15);
          ch[1] = (int16_t)(((int32_t)pil[0]*rxF[1] + (int32_t)pil[1]*rxF[0])>>15);
        
          multadd_real_vector_complex_scalar(fdcr, ch, ul_ch-4, 8);

        } else {

          multadd_real_vector_complex_scalar(fdclh, ch, ul_ch, 8);
        
          pil += 4;
          re_offset = (re_offset+4) % gNB->frame_parms.ofdm_symbol_size;
          rxF   = (int16_t *)&rxdataF[aarx][soffset+(symbol_offset+nushift+re_offset)];
          ch[0] = (int16_t)(((int32_t)pil[0]*rxF[0] - (int32_t)pil[1]*rxF[1])>>15);
          ch[1] = (int16_t)(((int32_t)pil[0]*rxF[1] + (int32_t)pil[1]*rxF[0])>>15);
        
          multadd_real_vector_complex_scalar(fdcrh, ch, ul_ch, 8);
        }
      }

#ifdef DEBUG_PUSCH
      ul_ch = (int16_t *)&ul_ch_estimates[p*gNB->frame_parms.nb_antennas_rx+aarx][ch_offset];
      for(uint16_t idxP=0; idxP<ceil((float)nb_rb_pusch*12/8); idxP++) {
        printf("(%3d)\t",idxP);
        for(uint8_t idxI=0; idxI<16; idxI += 2) {
          printf("%d\t%d\t",ul_ch[idxP*16+idxI],ul_ch[idxP*16+idxI+1]);
        }
        printf("\n");
      }
#endif    
    }
    else if (pusch_pdu->dmrs_config_type == pusch_dmrs_type2 && chest_freq == 0) { //pusch_dmrs_type2  |p_r,p_l,d,d,d,d,p_r,p_l,d,d,d,d|
      LOG_D(PHY,"PUSCH estimation DMRS type 2, Freq-domain interpolation");
      // Treat first DMRS specially (left edge)

        rxF   = (int16_t *)&rxdataF[aarx][soffset+(symbol_offset+nushift+re_offset)];

        ul_ch[0] = (int16_t)(((int32_t)pil[0]*rxF[0] - (int32_t)pil[1]*rxF[1])>>15);
        ul_ch[1] = (int16_t)(((int32_t)pil[0]*rxF[1] + (int32_t)pil[1]*rxF[0])>>15);

        pil += 2;
        ul_ch += 2;
        re_offset = (re_offset + 1)%gNB->frame_parms.ofdm_symbol_size;
        ch_offset++;

        for (re_cnt = 1; re_cnt < (nb_rb_pusch*NR_NB_SC_PER_RB) - 5; re_cnt += 6){

          rxF   = (int16_t *)&rxdataF[aarx][soffset+(symbol_offset+nushift+re_offset)];

          ch_l[0] = (int16_t)(((int32_t)pil[0]*rxF[0] - (int32_t)pil[1]*rxF[1])>>15);
          ch_l[1] = (int16_t)(((int32_t)pil[0]*rxF[1] + (int32_t)pil[1]*rxF[0])>>15);

          ul_ch[0] = ch_l[0];
          ul_ch[1] = ch_l[1];

          pil += 2;
          ul_ch += 2;
          ch_offset++;

          multadd_real_four_symbols_vector_complex_scalar(filt8_ml2,
                                                          ch_l,
                                                          ul_ch);

          re_offset = (re_offset+5)%gNB->frame_parms.ofdm_symbol_size;

          rxF   = (int16_t *)&rxdataF[aarx][soffset+symbol_offset+nushift+re_offset];

          ch_r[0] = (int16_t)(((int32_t)pil[0]*rxF[0] - (int32_t)pil[1]*rxF[1])>>15);
          ch_r[1] = (int16_t)(((int32_t)pil[0]*rxF[1] + (int32_t)pil[1]*rxF[0])>>15);


          multadd_real_four_symbols_vector_complex_scalar(filt8_mr2,
                                                          ch_r,
                                                          ul_ch);

          //for (int re_idx = 0; re_idx < 8; re_idx += 2)
            //printf("ul_ch = %d + j*%d\n", ul_ch[re_idx], ul_ch[re_idx+1]);

          ul_ch += 8;
          ch_offset += 4;

          ul_ch[0] = ch_r[0];
          ul_ch[1] = ch_r[1];

          pil += 2;
          ul_ch += 2;
          ch_offset++;
          re_offset = (re_offset + 1)%gNB->frame_parms.ofdm_symbol_size;

        }

        // Treat last pilot specially (right edge)

        rxF   = (int16_t *)&rxdataF[aarx][soffset+(symbol_offset+nushift+re_offset)];

        ch_l[0] = (int16_t)(((int32_t)pil[0]*rxF[0] - (int32_t)pil[1]*rxF[1])>>15);
        ch_l[1] = (int16_t)(((int32_t)pil[0]*rxF[1] + (int32_t)pil[1]*rxF[0])>>15);

        ul_ch[0] = ch_l[0];
        ul_ch[1] = ch_l[1];

        ul_ch += 2;
        ch_offset++;

        multadd_real_four_symbols_vector_complex_scalar(filt8_rr1,
                                                        ch_l,
                                                        ul_ch);

        multadd_real_four_symbols_vector_complex_scalar(filt8_rr2,
                                                        ch_r,
                                                        ul_ch);

        ul_ch_128 = (__m128i *)&ul_ch_estimates[p*gNB->frame_parms.nb_antennas_rx+aarx][ch_offset];

        ul_ch_128[0] = _mm_slli_epi16 (ul_ch_128[0], 2);
    }

    else if (pusch_pdu->dmrs_config_type == pusch_dmrs_type1) {// this is case without frequency-domain linear interpolation, just take average of LS channel estimates of 6 DMRS REs and use a common value for the whole PRB
      LOG_D(PHY,"PUSCH estimation DMRS type 1, no Freq-domain interpolation");
      int32_t ch_0, ch_1;
      // First PRB
      ch_0 = ((int32_t)pil[0]*rxF[0] - (int32_t)pil[1]*rxF[1])>>15;
      ch_1 = ((int32_t)pil[0]*rxF[1] + (int32_t)pil[1]*rxF[0])>>15;

      pil += 2;
      re_offset = (re_offset+2) % gNB->frame_parms.ofdm_symbol_size;
      rxF   = (int16_t *)&rxdataF[aarx][(symbol_offset+nushift+re_offset)];

      ch_0 += ((int32_t)pil[0]*rxF[0] - (int32_t)pil[1]*rxF[1])>>15;
      ch_1 += ((int32_t)pil[0]*rxF[1] + (int32_t)pil[1]*rxF[0])>>15;

      pil += 2;
      re_offset = (re_offset+2) % gNB->frame_parms.ofdm_symbol_size;
      rxF   = (int16_t *)&rxdataF[aarx][(symbol_offset+nushift+re_offset)];

      ch_0 += ((int32_t)pil[0]*rxF[0] - (int32_t)pil[1]*rxF[1])>>15;
      ch_1 += ((int32_t)pil[0]*rxF[1] + (int32_t)pil[1]*rxF[0])>>15;

      pil += 2;
      re_offset = (re_offset+2) % gNB->frame_parms.ofdm_symbol_size;
      rxF   = (int16_t *)&rxdataF[aarx][(symbol_offset+nushift+re_offset)];

      ch_0 += ((int32_t)pil[0]*rxF[0] - (int32_t)pil[1]*rxF[1])>>15;
      ch_1 += ((int32_t)pil[0]*rxF[1] + (int32_t)pil[1]*rxF[0])>>15;

      pil += 2;
      re_offset = (re_offset+2) % gNB->frame_parms.ofdm_symbol_size;
      rxF   = (int16_t *)&rxdataF[aarx][(symbol_offset+nushift+re_offset)];

      ch_0 += ((int32_t)pil[0]*rxF[0] - (int32_t)pil[1]*rxF[1])>>15;
      ch_1 += ((int32_t)pil[0]*rxF[1] + (int32_t)pil[1]*rxF[0])>>15;

      pil += 2;
      re_offset = (re_offset+2) % gNB->frame_parms.ofdm_symbol_size;
      rxF   = (int16_t *)&rxdataF[aarx][(symbol_offset+nushift+re_offset)];

      ch_0 += ((int32_t)pil[0]*rxF[0] - (int32_t)pil[1]*rxF[1])>>15;
      ch_1 += ((int32_t)pil[0]*rxF[1] + (int32_t)pil[1]*rxF[0])>>15;

      pil += 2;
      re_offset = (re_offset+2) % gNB->frame_parms.ofdm_symbol_size;
      rxF   = (int16_t *)&rxdataF[aarx][(symbol_offset+nushift+re_offset)];

      ch[0] = ch_0 / 6;
      ch[1] = ch_1 / 6;




#if NO_INTERP
      for (int i=0;i<12;i++) ((int32_t*)ul_ch)[i] = *(int32_t*)ch;
      ul_ch+=24;
#else
      multadd_real_vector_complex_scalar(filt8_avlip0,
                                         ch,
                                         ul_ch,
                                         8);

      ul_ch += 16;
      multadd_real_vector_complex_scalar(filt8_avlip1,
                                         ch,
                                         ul_ch,
                                         8);

      ul_ch += 16;
      multadd_real_vector_complex_scalar(filt8_avlip2,
                                         ch,
                                         ul_ch,
                                         8);
      ul_ch -= 24;
#endif

      for (pilot_cnt=6; pilot_cnt<6*(nb_rb_pusch-1); pilot_cnt += 6) {

        ch_0 = ((int32_t)pil[0]*rxF[0] - (int32_t)pil[1]*rxF[1])>>15;
        ch_1 = ((int32_t)pil[0]*rxF[1] + (int32_t)pil[1]*rxF[0])>>15;

        pil += 2;
        re_offset = (re_offset+2) % gNB->frame_parms.ofdm_symbol_size;
        rxF   = (int16_t *)&rxdataF[aarx][(symbol_offset+nushift+re_offset)];

        ch_0 += ((int32_t)pil[0]*rxF[0] - (int32_t)pil[1]*rxF[1])>>15;
        ch_1 += ((int32_t)pil[0]*rxF[1] + (int32_t)pil[1]*rxF[0])>>15;

        pil += 2;
        re_offset = (re_offset+2) % gNB->frame_parms.ofdm_symbol_size;
        rxF   = (int16_t *)&rxdataF[aarx][(symbol_offset+nushift+re_offset)];

        ch_0 += ((int32_t)pil[0]*rxF[0] - (int32_t)pil[1]*rxF[1])>>15;
        ch_1 += ((int32_t)pil[0]*rxF[1] + (int32_t)pil[1]*rxF[0])>>15;

        pil += 2;
        re_offset = (re_offset+2) % gNB->frame_parms.ofdm_symbol_size;
        rxF   = (int16_t *)&rxdataF[aarx][(symbol_offset+nushift+re_offset)];

        ch_0 += ((int32_t)pil[0]*rxF[0] - (int32_t)pil[1]*rxF[1])>>15;
        ch_1 += ((int32_t)pil[0]*rxF[1] + (int32_t)pil[1]*rxF[0])>>15;

        pil += 2;
        re_offset = (re_offset+2) % gNB->frame_parms.ofdm_symbol_size;
        rxF   = (int16_t *)&rxdataF[aarx][(symbol_offset+nushift+re_offset)];

        ch_0 += ((int32_t)pil[0]*rxF[0] - (int32_t)pil[1]*rxF[1])>>15;
        ch_1 += ((int32_t)pil[0]*rxF[1] + (int32_t)pil[1]*rxF[0])>>15;

        pil += 2;
        re_offset = (re_offset+2) % gNB->frame_parms.ofdm_symbol_size;
        rxF   = (int16_t *)&rxdataF[aarx][(symbol_offset+nushift+re_offset)];

        ch_0 += ((int32_t)pil[0]*rxF[0] - (int32_t)pil[1]*rxF[1])>>15;
        ch_1 += ((int32_t)pil[0]*rxF[1] + (int32_t)pil[1]*rxF[0])>>15;

        pil += 2;
        re_offset = (re_offset+2) % gNB->frame_parms.ofdm_symbol_size;
        rxF   = (int16_t *)&rxdataF[aarx][(symbol_offset+nushift+re_offset)];

        ch[0] = ch_0 / 6;
        ch[1] = ch_1 / 6;

#if NO_INTERP
      for (int i=0;i<12;i++) ((int32_t*)ul_ch)[i] = *(int32_t*)ch;
      ul_ch+=24;
#else
        ul_ch[6] += (ch[0] * 1365)>>15; // 1/12*16384
        ul_ch[7] += (ch[1] * 1365)>>15; // 1/12*16384

        ul_ch += 8;
        multadd_real_vector_complex_scalar(filt8_avlip3,
                                           ch,
                                           ul_ch,
                                           8);

        ul_ch += 16;
        multadd_real_vector_complex_scalar(filt8_avlip4,
                                           ch,
                                           ul_ch,
                                           8);

        ul_ch += 16;
        multadd_real_vector_complex_scalar(filt8_avlip5,
                                           ch,
                                           ul_ch,
                                           8);
        ul_ch -= 16;
#endif
      }
      // Last PRB
      ch_0 = ((int32_t)pil[0]*rxF[0] - (int32_t)pil[1]*rxF[1])>>15;
      ch_1 = ((int32_t)pil[0]*rxF[1] + (int32_t)pil[1]*rxF[0])>>15;

      pil += 2;
      re_offset = (re_offset+2) % gNB->frame_parms.ofdm_symbol_size;
      rxF   = (int16_t *)&rxdataF[aarx][(symbol_offset+nushift+re_offset)];

      ch_0 += ((int32_t)pil[0]*rxF[0] - (int32_t)pil[1]*rxF[1])>>15;
      ch_1 += ((int32_t)pil[0]*rxF[1] + (int32_t)pil[1]*rxF[0])>>15;

      pil += 2;
      re_offset = (re_offset+2) % gNB->frame_parms.ofdm_symbol_size;
      rxF   = (int16_t *)&rxdataF[aarx][(symbol_offset+nushift+re_offset)];

      ch_0 += ((int32_t)pil[0]*rxF[0] - (int32_t)pil[1]*rxF[1])>>15;
      ch_1 += ((int32_t)pil[0]*rxF[1] + (int32_t)pil[1]*rxF[0])>>15;

      pil += 2;
      re_offset = (re_offset+2) % gNB->frame_parms.ofdm_symbol_size;
      rxF   = (int16_t *)&rxdataF[aarx][(symbol_offset+nushift+re_offset)];

      ch_0 += ((int32_t)pil[0]*rxF[0] - (int32_t)pil[1]*rxF[1])>>15;
      ch_1 += ((int32_t)pil[0]*rxF[1] + (int32_t)pil[1]*rxF[0])>>15;

      pil += 2;
      re_offset = (re_offset+2) % gNB->frame_parms.ofdm_symbol_size;
      rxF   = (int16_t *)&rxdataF[aarx][(symbol_offset+nushift+re_offset)];

      ch_0 += ((int32_t)pil[0]*rxF[0] - (int32_t)pil[1]*rxF[1])>>15;
      ch_1 += ((int32_t)pil[0]*rxF[1] + (int32_t)pil[1]*rxF[0])>>15;

      pil += 2;
      re_offset = (re_offset+2) % gNB->frame_parms.ofdm_symbol_size;
      rxF   = (int16_t *)&rxdataF[aarx][(symbol_offset+nushift+re_offset)];

      ch_0 += ((int32_t)pil[0]*rxF[0] - (int32_t)pil[1]*rxF[1])>>15;
      ch_1 += ((int32_t)pil[0]*rxF[1] + (int32_t)pil[1]*rxF[0])>>15;

      pil += 2;
      re_offset = (re_offset+2) % gNB->frame_parms.ofdm_symbol_size;
      rxF   = (int16_t *)&rxdataF[aarx][(symbol_offset+nushift+re_offset)];

      ch[0] = ch_0 / 6;
      ch[1] = ch_1 / 6;

#if NO_INTERP
      for (int i=0;i<12;i++) ((int32_t*)ul_ch)[i] = *(int32_t*)ch;
      ul_ch+=24;
#else
      ul_ch[6] += (ch[0] * 1365)>>15; // 1/12*16384
      ul_ch[7] += (ch[1] * 1365)>>15; // 1/12*16384

      ul_ch += 8;
      multadd_real_vector_complex_scalar(filt8_avlip3,
                                         ch,
                                         ul_ch,
                                         8);

      ul_ch += 16;
      multadd_real_vector_complex_scalar(filt8_avlip6,
                                         ch,
                                         ul_ch,
                                         8);
#endif
    }
    else  { // this is case without frequency-domain linear interpolation, just take average of LS channel estimates of 4 DMRS REs and use a common value for the whole PRB
      LOG_D(PHY,"PUSCH estimation DMRS type 2, no Freq-domain interpolation");
      int32_t ch_0, ch_1;
      //First PRB
      ch_0 = ((int32_t)pil[0]*rxF[0] - (int32_t)pil[1]*rxF[1])>>15;
      ch_1 = ((int32_t)pil[0]*rxF[1] + (int32_t)pil[1]*rxF[0])>>15;

      pil += 2;
      re_offset = (re_offset+1) % gNB->frame_parms.ofdm_symbol_size;
      rxF   = (int16_t *)&rxdataF[aarx][(symbol_offset+nushift+re_offset)];

      ch_0 += ((int32_t)pil[0]*rxF[0] - (int32_t)pil[1]*rxF[1])>>15;
      ch_1 += ((int32_t)pil[0]*rxF[1] + (int32_t)pil[1]*rxF[0])>>15;

      pil += 2;
      re_offset = (re_offset+5) % gNB->frame_parms.ofdm_symbol_size;
      rxF   = (int16_t *)&rxdataF[aarx][(symbol_offset+nushift+re_offset)];

      ch_0 += ((int32_t)pil[0]*rxF[0] - (int32_t)pil[1]*rxF[1])>>15;
      ch_1 += ((int32_t)pil[0]*rxF[1] + (int32_t)pil[1]*rxF[0])>>15;

      pil += 2;
      re_offset = (re_offset+1) % gNB->frame_parms.ofdm_symbol_size;
      rxF   = (int16_t *)&rxdataF[aarx][(symbol_offset+nushift+re_offset)];

      ch_0 += ((int32_t)pil[0]*rxF[0] - (int32_t)pil[1]*rxF[1])>>15;
      ch_1 += ((int32_t)pil[0]*rxF[1] + (int32_t)pil[1]*rxF[0])>>15;

      pil += 2;
      re_offset = (re_offset+5) % gNB->frame_parms.ofdm_symbol_size;
      rxF   = (int16_t *)&rxdataF[aarx][(symbol_offset+nushift+re_offset)];

      ch[0] = ch_0 / 4;
      ch[1] = ch_1 / 4;

#if NO_INTERP
      for (int i=0;i<12;i++) ((int32_t*)ul_ch)[i] = *(int32_t*)ch;
      ul_ch+=24;
#else
      multadd_real_vector_complex_scalar(filt8_avlip0,
                                         ch,
                                         ul_ch,
                                         8);

      ul_ch += 16;
      multadd_real_vector_complex_scalar(filt8_avlip1,
                                         ch,
                                         ul_ch,
                                         8);

      ul_ch += 16;
      multadd_real_vector_complex_scalar(filt8_avlip2,
                                         ch,
                                         ul_ch,
                                         8);
      ul_ch -= 24;
#endif

      for (pilot_cnt=4; pilot_cnt<4*(nb_rb_pusch-1); pilot_cnt += 4) {

        ch_0 = ((int32_t)pil[0]*rxF[0] - (int32_t)pil[1]*rxF[1])>>15;
        ch_1 = ((int32_t)pil[0]*rxF[1] + (int32_t)pil[1]*rxF[0])>>15;

        pil += 2;
        re_offset = (re_offset+1) % gNB->frame_parms.ofdm_symbol_size;
        rxF   = (int16_t *)&rxdataF[aarx][(symbol_offset+nushift+re_offset)];

        ch_0 += ((int32_t)pil[0]*rxF[0] - (int32_t)pil[1]*rxF[1])>>15;
        ch_1 += ((int32_t)pil[0]*rxF[1] + (int32_t)pil[1]*rxF[0])>>15;

        pil += 2;
        re_offset = (re_offset+5) % gNB->frame_parms.ofdm_symbol_size;
        rxF   = (int16_t *)&rxdataF[aarx][(symbol_offset+nushift+re_offset)];

        ch_0 += ((int32_t)pil[0]*rxF[0] - (int32_t)pil[1]*rxF[1])>>15;
        ch_1 += ((int32_t)pil[0]*rxF[1] + (int32_t)pil[1]*rxF[0])>>15;

        pil += 2;
        re_offset = (re_offset+1) % gNB->frame_parms.ofdm_symbol_size;
        rxF   = (int16_t *)&rxdataF[aarx][(symbol_offset+nushift+re_offset)];

        ch_0 += ((int32_t)pil[0]*rxF[0] - (int32_t)pil[1]*rxF[1])>>15;
        ch_1 += ((int32_t)pil[0]*rxF[1] + (int32_t)pil[1]*rxF[0])>>15;

        pil += 2;
        re_offset = (re_offset+5) % gNB->frame_parms.ofdm_symbol_size;
        rxF   = (int16_t *)&rxdataF[aarx][(symbol_offset+nushift+re_offset)];

        ch[0] = ch_0 / 4;
        ch[1] = ch_1 / 4;

#if NO_INTERP
        for (int i=0;i<12;i++) ((int32_t*)ul_ch)[i] = *(int32_t*)ch;
        ul_ch+=24;
#else
        ul_ch[6] += (ch[0] * 1365)>>15; // 1/12*16384
        ul_ch[7] += (ch[1] * 1365)>>15; // 1/12*16384

        ul_ch += 8;
        multadd_real_vector_complex_scalar(filt8_avlip3,
                                           ch,
                                           ul_ch,
                                           8);

        ul_ch += 16;
        multadd_real_vector_complex_scalar(filt8_avlip4,
                                           ch,
                                           ul_ch,
                                           8);

        ul_ch += 16;
        multadd_real_vector_complex_scalar(filt8_avlip5,
                                           ch,
                                           ul_ch,
                                           8);
        ul_ch -= 16;
#endif
      }
      // Last PRB
      ch_0 = ((int32_t)pil[0]*rxF[0] - (int32_t)pil[1]*rxF[1])>>15;
      ch_1 = ((int32_t)pil[0]*rxF[1] + (int32_t)pil[1]*rxF[0])>>15;

      pil += 2;
      re_offset = (re_offset+1) % gNB->frame_parms.ofdm_symbol_size;
      rxF   = (int16_t *)&rxdataF[aarx][(symbol_offset+nushift+re_offset)];

      ch_0 += ((int32_t)pil[0]*rxF[0] - (int32_t)pil[1]*rxF[1])>>15;
      ch_1 += ((int32_t)pil[0]*rxF[1] + (int32_t)pil[1]*rxF[0])>>15;

      pil += 2;
      re_offset = (re_offset+5) % gNB->frame_parms.ofdm_symbol_size;
      rxF   = (int16_t *)&rxdataF[aarx][(symbol_offset+nushift+re_offset)];

      ch_0 += ((int32_t)pil[0]*rxF[0] - (int32_t)pil[1]*rxF[1])>>15;
      ch_1 += ((int32_t)pil[0]*rxF[1] + (int32_t)pil[1]*rxF[0])>>15;

      pil += 2;
      re_offset = (re_offset+1) % gNB->frame_parms.ofdm_symbol_size;
      rxF   = (int16_t *)&rxdataF[aarx][(symbol_offset+nushift+re_offset)];

      ch_0 += ((int32_t)pil[0]*rxF[0] - (int32_t)pil[1]*rxF[1])>>15;
      ch_1 += ((int32_t)pil[0]*rxF[1] + (int32_t)pil[1]*rxF[0])>>15;

      pil += 2;
      re_offset = (re_offset+5) % gNB->frame_parms.ofdm_symbol_size;
      rxF   = (int16_t *)&rxdataF[aarx][(symbol_offset+nushift+re_offset)];

      ch[0] = ch_0 / 4;
      ch[1] = ch_1 / 4;

#if NO_INTERP
      for (int i=0;i<12;i++) ((int32_t*)ul_ch)[i] = *(int32_t*)ch;
      ul_ch+=24;
#else
      ul_ch[6] += (ch[0] * 1365)>>15; // 1/12*16384
      ul_ch[7] += (ch[1] * 1365)>>15; // 1/12*16384

      ul_ch += 8;
      multadd_real_vector_complex_scalar(filt8_avlip3,
                                         ch,
                                         ul_ch,
                                         8);

      ul_ch += 16;
      multadd_real_vector_complex_scalar(filt8_avlip6,
                                         ch,
                                         ul_ch,
                                         8);
#endif
    }
#ifdef DEBUG_PUSCH
    ul_ch = (int16_t *)&ul_ch_estimates[p*gNB->frame_parms.nb_antennas_rx+aarx][ch_offset];
    for(uint16_t idxP=0; idxP<ceil((float)nb_rb_pusch*12/8); idxP++) {
      for(uint8_t idxI=0; idxI<16; idxI += 2) {
        printf("%d\t%d\t",ul_ch[idxP*16+idxI],ul_ch[idxP*16+idxI+1]);
      }
      printf("%d\n",idxP);
    }
#endif

    // Convert to time domain
    freq2time(gNB->frame_parms.ofdm_symbol_size,
              (int16_t*) &ul_ch_estimates[aarx][symbol_offset],
              (int16_t*) ul_ch_estimates_time[aarx]);
  }

#ifdef DEBUG_CH
  fclose(debug_ch_est);
#endif

  return(0);
}


/*******************************************************************
 *
 * NAME :         nr_pusch_ptrs_processing
 *
 * PARAMETERS :   gNB         : gNB data structure
 *                rel15_ul    : UL parameters
 *                UE_id       : UE ID
 *                nr_tti_rx   : slot rx TTI
 *            dmrs_symbol_flag: DMRS Symbol Flag
 *                symbol      : OFDM Symbol
 *                nb_re_pusch : PUSCH RE's
 *                nb_re_pusch : PUSCH RE's
 *
 * RETURN :       nothing
 *
 * DESCRIPTION :
 *  If ptrs is enabled process the symbol accordingly
 *  1) Estimate phase noise per PTRS symbol
 *  2) Interpolate PTRS estimated value in TD after all PTRS symbols
 *  3) Compensated DMRS based estimated signal with PTRS estimation for slot
 *********************************************************************/
void nr_pusch_ptrs_processing(PHY_VARS_gNB *gNB,
                              NR_DL_FRAME_PARMS *frame_parms,
                              nfapi_nr_pusch_pdu_t *rel15_ul,
                              uint8_t ulsch_id,
                              uint8_t nr_tti_rx,
                              unsigned char symbol,
                              uint32_t nb_re_pusch)
{
  //#define DEBUG_UL_PTRS 1
  int32_t *ptrs_re_symbol   = NULL;
  int8_t   ret = 0;

  uint8_t  symbInSlot       = rel15_ul->start_symbol_index + rel15_ul->nr_of_symbols;
  uint8_t *startSymbIndex   = &rel15_ul->start_symbol_index;
  uint8_t *nbSymb           = &rel15_ul->nr_of_symbols;
  uint8_t  *L_ptrs          = &rel15_ul->pusch_ptrs.ptrs_time_density;
  uint8_t  *K_ptrs          = &rel15_ul->pusch_ptrs.ptrs_freq_density;
  uint16_t *dmrsSymbPos     = &rel15_ul->ul_dmrs_symb_pos;
  uint16_t *ptrsSymbPos     = &gNB->pusch_vars[ulsch_id]->ptrs_symbols;
  uint8_t  *ptrsSymbIdx     = &gNB->pusch_vars[ulsch_id]->ptrs_symbol_index;
  uint8_t  *dmrsConfigType  = &rel15_ul->dmrs_config_type;
  uint16_t *nb_rb           = &rel15_ul->rb_size;
  uint8_t  *ptrsReOffset    = &rel15_ul->pusch_ptrs.ptrs_ports_list[0].ptrs_re_offset;
  /* loop over antennas */
  for (int aarx=0; aarx<frame_parms->nb_antennas_rx; aarx++) {
    c16_t *phase_per_symbol = (c16_t*)gNB->pusch_vars[ulsch_id]->ptrs_phase_per_slot[aarx];
    ptrs_re_symbol = &gNB->pusch_vars[ulsch_id]->ptrs_re_per_slot;
    *ptrs_re_symbol = 0;
    phase_per_symbol[symbol].i = 0; 
    /* set DMRS estimates to 0 angle with magnitude 1 */
    if(is_dmrs_symbol(symbol,*dmrsSymbPos)) {
      /* set DMRS real estimation to 32767 */
      phase_per_symbol[symbol].r=INT16_MAX; // 32767
#ifdef DEBUG_UL_PTRS
      printf("[PHY][PTRS]: DMRS Symbol %d -> %4d + j*%4d\n", symbol, phase_per_symbol[symbol].r,phase_per_symbol[symbol].i);
#endif
    }
    else {// real ptrs value is set to 0
      phase_per_symbol[symbol].r = 0; 
    }

    if(symbol == *startSymbIndex) {
      *ptrsSymbPos = 0;
      set_ptrs_symb_idx(ptrsSymbPos,
                        *nbSymb,
                        *startSymbIndex,
                        1<< *L_ptrs,
                        *dmrsSymbPos);
    }
    /* if not PTRS symbol set current ptrs symbol index to zero*/
    *ptrsSymbIdx = 0;
    /* Check if current symbol contains PTRS */
    if(is_ptrs_symbol(symbol, *ptrsSymbPos)) {
      *ptrsSymbIdx = symbol;
      /*------------------------------------------------------------------------------------------------------- */
      /* 1) Estimate common phase error per PTRS symbol                                                                */
      /*------------------------------------------------------------------------------------------------------- */
      nr_ptrs_cpe_estimation(*K_ptrs,*ptrsReOffset,*dmrsConfigType,*nb_rb,
                             rel15_ul->rnti,
                             nr_tti_rx,
                             symbol,frame_parms->ofdm_symbol_size,
                             (int16_t*)&gNB->pusch_vars[ulsch_id]->rxdataF_comp[aarx][(symbol * nb_re_pusch)],
                             gNB->nr_gold_pusch_dmrs[rel15_ul->scid][nr_tti_rx][symbol],
                             (int16_t*)&phase_per_symbol[symbol],
                             ptrs_re_symbol);
    }
    /* For last OFDM symbol at each antenna perform interpolation and compensation for the slot*/
    if(symbol == (symbInSlot -1)) {
      /*------------------------------------------------------------------------------------------------------- */
      /* 2) Interpolate PTRS estimated value in TD */
      /*------------------------------------------------------------------------------------------------------- */
      /* If L-PTRS is > 0 then we need interpolation */
      if(*L_ptrs > 0) {
        ret = nr_ptrs_process_slot(*dmrsSymbPos, *ptrsSymbPos, (int16_t*)phase_per_symbol, *startSymbIndex, *nbSymb);
        if(ret != 0) {
          LOG_W(PHY,"[PTRS] Compensation is skipped due to error in PTRS slot processing !!\n");
        }
      }
#ifdef DEBUG_UL_PTRS
      LOG_M("ptrsEstUl.m","est",gNB->pusch_vars[ulsch_id]->ptrs_phase_per_slot[aarx],frame_parms->symbols_per_slot,1,1 );
      LOG_M("rxdataF_bf_ptrs_comp_ul.m","bf_ptrs_cmp",
            &gNB->pusch_vars[0]->rxdataF_comp[aarx][rel15_ul->start_symbol_index * NR_NB_SC_PER_RB * rel15_ul->rb_size],
            rel15_ul->nr_of_symbols * NR_NB_SC_PER_RB * rel15_ul->rb_size,1,1);
#endif
      /*------------------------------------------------------------------------------------------------------- */
      /* 3) Compensated DMRS based estimated signal with PTRS estimation                                        */
      /*--------------------------------------------------------------------------------------------------------*/
      for(uint8_t i = *startSymbIndex; i< symbInSlot ;i++) {
        /* DMRS Symbol has 0 phase so no need to rotate the respective symbol */
        /* Skip rotation if the slot processing is wrong */
        if((!is_dmrs_symbol(i,*dmrsSymbPos)) && (ret == 0)) {
#ifdef DEBUG_UL_PTRS
          printf("[PHY][UL][PTRS]: Rotate Symbol %2d with  %d + j* %d\n", i, phase_per_symbol[i].r,phase_per_symbol[i].i);
#endif
          rotate_cpx_vector((c16_t*)&gNB->pusch_vars[ulsch_id]->rxdataF_comp[aarx][(i * rel15_ul->rb_size * NR_NB_SC_PER_RB)],
                            &phase_per_symbol[i],
                            (c16_t*)&gNB->pusch_vars[ulsch_id]->rxdataF_comp[aarx][(i * rel15_ul->rb_size * NR_NB_SC_PER_RB)],
                            ((*nb_rb) * NR_NB_SC_PER_RB), 15);
        }// if not DMRS Symbol
      }// symbol loop
    }// last symbol check
  }//Antenna loop
}

uint32_t calc_power(const int16_t *x, const uint32_t size) {
  int64_t sum_x = 0;
  int64_t sum_x2 = 0;
  for(int k = 0; k<size; k++) {
    sum_x = sum_x + x[k];
    sum_x2 = sum_x2 + x[k]*x[k];
  }
  return sum_x2/size - (sum_x/size)*(sum_x/size);
}

int nr_srs_channel_estimation(const PHY_VARS_gNB *gNB,
                              const int frame,
                              const int slot,
                              const nfapi_nr_srs_pdu_t *srs_pdu,
                              const nr_srs_info_t *nr_srs_info,
                              const int32_t **srs_generated_signal,
                              int32_t srs_received_signal[][gNB->frame_parms.ofdm_symbol_size*(1<<srs_pdu->num_symbols)],
                              int32_t srs_ls_estimated_channel[][1<<srs_pdu->num_ant_ports][gNB->frame_parms.ofdm_symbol_size*(1<<srs_pdu->num_symbols)],
                              int32_t srs_estimated_channel_freq[][1<<srs_pdu->num_ant_ports][gNB->frame_parms.ofdm_symbol_size*(1<<srs_pdu->num_symbols)],
                              int32_t srs_estimated_channel_time[][1<<srs_pdu->num_ant_ports][gNB->frame_parms.ofdm_symbol_size],
                              int32_t srs_estimated_channel_time_shifted[][1<<srs_pdu->num_ant_ports][gNB->frame_parms.ofdm_symbol_size],
                              uint32_t *signal_power,
                              uint32_t *noise_power_per_rb,
                              uint32_t *noise_power,
                              int8_t *snr_per_rb,
                              int8_t *snr) {

#ifdef SRS_DEBUG
  LOG_I(NR_PHY,"Calling %s function\n", __FUNCTION__);
#endif

  const NR_DL_FRAME_PARMS *frame_parms = &gNB->frame_parms;
  const uint64_t subcarrier_offset = frame_parms->first_carrier_offset + srs_pdu->bwp_start*NR_NB_SC_PER_RB;

  const uint8_t N_ap = 1<<srs_pdu->num_ant_ports;
  const uint8_t K_TC = 2<<srs_pdu->comb_size;
  const uint16_t m_SRS_b = srs_bandwidth_config[srs_pdu->config_index][srs_pdu->bandwidth_index][0];
  const uint16_t M_sc_b_SRS = m_SRS_b * NR_NB_SC_PER_RB/K_TC;
  uint8_t fd_cdm = N_ap;
  if (N_ap == 4 && ((K_TC == 2 && srs_pdu->cyclic_shift >= 4) || (K_TC == 4 && srs_pdu->cyclic_shift >= 6))) {
    fd_cdm = 2;
  }

  int16_t ch_real[frame_parms->nb_antennas_rx*N_ap*M_sc_b_SRS];
  int16_t ch_imag[frame_parms->nb_antennas_rx*N_ap*M_sc_b_SRS];
  int16_t noise_real[frame_parms->nb_antennas_rx*N_ap*M_sc_b_SRS];
  int16_t noise_imag[frame_parms->nb_antennas_rx*N_ap*M_sc_b_SRS];

  int16_t ls_estimated[2];

<<<<<<< HEAD
  uint8_t mem_offset = ((16 - ((long)&srs_estimated_channel_freq[0][0][subcarrier_offset + nr_srs_info->k_0_p[0][0]])) & 0xF) >> 2; // >> 2 <=> /sizeof(int32_t)
  int32_t srs_est[frame_parms->ofdm_symbol_size*(1<<srs_pdu->num_symbols) + mem_offset] __attribute__ ((aligned(32)));
=======
  uint8_t mem_offset = 0;
  while(((long)&srs_estimated_channel_freq[0][nr_srs_info->sc_list[0] + mem_offset] & 0xF) != 0) {
    mem_offset++;
  }
  // filt16_end is {4096,8192,8192,8192,12288,16384,16384,16384,0,0,0,0,0,0,0,0}
  // The End of OFDM symbol corresponds to the position of last 16384 in the filter
  // The multadd_real_vector_complex_scalar applies the remaining 8 zeros of filter, therefore, to avoid a buffer overflow,
  // we added 8 in the array size
  int32_t srs_est[frame_parms->ofdm_symbol_size*(1<<srs_pdu->num_symbols) + mem_offset + 8] __attribute__ ((aligned(32)));
>>>>>>> e026e201

  for (int ant = 0; ant < frame_parms->nb_antennas_rx; ant++) {

    for (int p_index = 0; p_index < N_ap; p_index++) {

      memset(srs_ls_estimated_channel[ant][p_index], 0, frame_parms->ofdm_symbol_size*(1<<srs_pdu->num_symbols)*sizeof(int32_t));
      memset(srs_est, 0, (frame_parms->ofdm_symbol_size*(1<<srs_pdu->num_symbols) + mem_offset)*sizeof(int32_t));

#ifdef SRS_DEBUG
      LOG_I(NR_PHY,"====================== UE port %d --> gNB Rx antenna %i ======================\n", p_index, ant);
#endif

      uint16_t subcarrier = subcarrier_offset + nr_srs_info->k_0_p[p_index][0];
      if (subcarrier>frame_parms->ofdm_symbol_size) {
        subcarrier -= frame_parms->ofdm_symbol_size;
      }

      int16_t *srs_estimated_channel16 = (int16_t *)&srs_est[subcarrier + mem_offset];

      for (int k = 0; k < M_sc_b_SRS; k++) {

        if (k%fd_cdm==0) {

          ls_estimated[0] = 0;
          ls_estimated[1] = 0;
          uint16_t subcarrier_cdm = subcarrier;

          for (int cdm_idx = 0; cdm_idx < fd_cdm; cdm_idx++) {

            int16_t generated_real = ((c16_t*)srs_generated_signal[p_index])[subcarrier_cdm].r;
            int16_t generated_imag = ((c16_t*)srs_generated_signal[p_index])[subcarrier_cdm].i;

            int16_t received_real = ((c16_t*)srs_received_signal[ant])[subcarrier_cdm].r;
            int16_t received_imag = ((c16_t*)srs_received_signal[ant])[subcarrier_cdm].i;

            // We know that nr_srs_info->srs_generated_signal_bits bits are enough to represent the generated_real and generated_imag.
            // So we only need a nr_srs_info->srs_generated_signal_bits shift to ensure that the result fits into 16 bits.
            ls_estimated[0] += (int16_t)(((int32_t)generated_real*received_real + (int32_t)generated_imag*received_imag)>>nr_srs_info->srs_generated_signal_bits);
            ls_estimated[1] += (int16_t)(((int32_t)generated_real*received_imag - (int32_t)generated_imag*received_real)>>nr_srs_info->srs_generated_signal_bits);

            // Subcarrier increment
            subcarrier_cdm += K_TC;
            if (subcarrier_cdm >= frame_parms->ofdm_symbol_size) {
              subcarrier_cdm=subcarrier_cdm-frame_parms->ofdm_symbol_size;
            }
          }
        }

        srs_ls_estimated_channel[ant][p_index][subcarrier] = ls_estimated[0] + (((int32_t)ls_estimated[1] << 16) & 0xFFFF0000);

#ifdef SRS_DEBUG
        int subcarrier_log = subcarrier-subcarrier_offset;
        if(subcarrier_log < 0) {
          subcarrier_log = subcarrier_log + frame_parms->ofdm_symbol_size;
        }
        if(subcarrier_log%12 == 0) {
          LOG_I(NR_PHY,"------------------------------------ %d ------------------------------------\n", subcarrier_log/12);
          LOG_I(NR_PHY,"\t  __genRe________genIm__|____rxRe_________rxIm__|____lsRe________lsIm_\n");
        }
        LOG_I(NR_PHY,"(%4i) %6i\t%6i  |  %6i\t%6i  |  %6i\t%6i\n",
              subcarrier_log,
              (int16_t)(srs_generated_signal[p_index][subcarrier] & 0xFFFF), (int16_t)((srs_generated_signal[p_index][subcarrier] >> 16) & 0xFFFF),
              (int16_t)(srs_received_signal[ant][subcarrier] & 0xFFFF), (int16_t)((srs_received_signal[ant][subcarrier] >> 16) & 0xFFFF),
              ls_estimated[0], ls_estimated[1]);
#endif

        const uint16_t sc_offset = subcarrier + mem_offset;

        // Channel interpolation
        if(srs_pdu->comb_size == 0) {
          if(k == 0) { // First subcarrier case
            // filt8_start is {12288,8192,4096,0,0,0,0,0}
            multadd_real_vector_complex_scalar(filt8_start, ls_estimated, srs_estimated_channel16, 8);
          } else if(subcarrier < K_TC) { // Start of OFDM symbol case
            // filt8_start is {12288,8192,4096,0,0,0,0,0}
            srs_estimated_channel16 = (int16_t *)&srs_est[subcarrier];
            short *filter = mem_offset==0 ? filt8_start:filt8_start_shift2;
            multadd_real_vector_complex_scalar(filter, ls_estimated, srs_estimated_channel16, 8);
          } else if((subcarrier+K_TC)>=frame_parms->ofdm_symbol_size || k == (M_sc_b_SRS-1)) { // End of OFDM symbol or last subcarrier cases
            // filt8_end is {4096,8192,12288,16384,0,0,0,0}
            short *filter = mem_offset==0 || k == (M_sc_b_SRS-1) ? filt8_end:filt8_end_shift2;
            multadd_real_vector_complex_scalar(filter, ls_estimated, srs_estimated_channel16, 8);
          } else if(k%2 == 1) { // 1st middle case
            // filt8_middle2 is {4096,8192,8192,8192,4096,0,0,0}
            multadd_real_vector_complex_scalar(filt8_middle2, ls_estimated, srs_estimated_channel16, 8);
          } else if(k%2 == 0) { // 2nd middle case
            // filt8_middle4 is {0,0,4096,8192,8192,8192,4096,0}
            multadd_real_vector_complex_scalar(filt8_middle4, ls_estimated, srs_estimated_channel16, 8);
            srs_estimated_channel16 = (int16_t *)&srs_est[sc_offset];
          }
        } else {
          if(k == 0) { // First subcarrier case
            // filt16_start is {12288,8192,8192,8192,4096,0,0,0,0,0,0,0,0,0,0,0}
            multadd_real_vector_complex_scalar(filt16_start, ls_estimated, srs_estimated_channel16, 16);
          } else if(subcarrier < K_TC) { // Start of OFDM symbol case
            srs_estimated_channel16 = (int16_t *)&srs_est[sc_offset];
            // filt16_start is {12288,8192,8192,8192,4096,0,0,0,0,0,0,0,0,0,0,0}
            multadd_real_vector_complex_scalar(filt16_start, ls_estimated, srs_estimated_channel16, 16);
          } else if((subcarrier+K_TC)>=frame_parms->ofdm_symbol_size || k == (M_sc_b_SRS-1)) { // End of OFDM symbol or last subcarrier cases
            // filt16_end is {4096,8192,8192,8192,12288,16384,16384,16384,0,0,0,0,0,0,0,0}
            multadd_real_vector_complex_scalar(filt16_end, ls_estimated, srs_estimated_channel16, 16);
          } else { // Middle case
            // filt16_middle4 is {4096,8192,8192,8192,8192,8192,8192,8192,4096,0,0,0,0,0,0,0}
            multadd_real_vector_complex_scalar(filt16_middle4, ls_estimated, srs_estimated_channel16, 16);
            srs_estimated_channel16 = (int16_t *)&srs_est[sc_offset];
          }
        }

        // Subcarrier increment
        subcarrier += K_TC;
        if (subcarrier >= frame_parms->ofdm_symbol_size) {
          subcarrier=subcarrier-frame_parms->ofdm_symbol_size;
        }

      } // for (int k = 0; k < M_sc_b_SRS; k++)

      memcpy(&srs_estimated_channel_freq[ant][p_index][0],
             &srs_est[mem_offset],
             (frame_parms->ofdm_symbol_size*(1<<srs_pdu->num_symbols))*sizeof(int32_t));

      // Compute noise
      subcarrier = subcarrier_offset + nr_srs_info->k_0_p[p_index][0];
      if (subcarrier>frame_parms->ofdm_symbol_size) {
        subcarrier -= frame_parms->ofdm_symbol_size;
      }
      uint16_t base_idx = ant*N_ap*M_sc_b_SRS + p_index*M_sc_b_SRS;
      for (int k = 0; k < M_sc_b_SRS; k++) {
        ch_real[base_idx+k] = ((c16_t*)srs_estimated_channel_freq[ant][p_index])[subcarrier].r;
        ch_imag[base_idx+k] = ((c16_t*)srs_estimated_channel_freq[ant][p_index])[subcarrier].i;
        noise_real[base_idx+k] = abs(((c16_t*)srs_ls_estimated_channel[ant][p_index])[subcarrier].r - ch_real[base_idx+k]);
        noise_imag[base_idx+k] = abs(((c16_t*)srs_ls_estimated_channel[ant][p_index])[subcarrier].i - ch_imag[base_idx+k]);
        subcarrier += K_TC;
        if (subcarrier >= frame_parms->ofdm_symbol_size) {
          subcarrier=subcarrier-frame_parms->ofdm_symbol_size;
        }
      }

#ifdef SRS_DEBUG
      subcarrier = subcarrier_offset + nr_srs_info->k_0_p[p_index][0];
      if (subcarrier>frame_parms->ofdm_symbol_size) {
        subcarrier -= frame_parms->ofdm_symbol_size;
      }

      for (int k = 0; k < K_TC*M_sc_b_SRS; k++) {

        int subcarrier_log = subcarrier-subcarrier_offset;
        if(subcarrier_log < 0) {
          subcarrier_log = subcarrier_log + frame_parms->ofdm_symbol_size;
        }

        if(subcarrier_log%12 == 0) {
          LOG_I(NR_PHY,"------------------------------------- %d -------------------------------------\n", subcarrier_log/12);
          LOG_I(NR_PHY,"\t  __lsRe__________lsIm__|____intRe_______intIm__|____noiRe_______noiIm__\n");
        }

        LOG_I(NR_PHY,"(%4i) %6i\t%6i  |  %6i\t%6i  |  %6i\t%6i\n",
              subcarrier_log,
              (int16_t)(srs_ls_estimated_channel[ant][p_index][subcarrier]&0xFFFF),
              (int16_t)((srs_ls_estimated_channel[ant][p_index][subcarrier]>>16)&0xFFFF),
              (int16_t)(srs_estimated_channel_freq[ant][p_index][subcarrier]&0xFFFF),
              (int16_t)((srs_estimated_channel_freq[ant][p_index][subcarrier]>>16)&0xFFFF),
              noise_real[base_idx+(k/K_TC)], noise_imag[base_idx+(k/K_TC)]);

        // Subcarrier increment
        subcarrier++;
        if (subcarrier >= frame_parms->ofdm_symbol_size) {
          subcarrier=subcarrier-frame_parms->ofdm_symbol_size;
        }
      }
#endif

      // Convert to time domain
      freq2time(gNB->frame_parms.ofdm_symbol_size,
                (int16_t*) srs_estimated_channel_freq[ant][p_index],
                (int16_t*) srs_estimated_channel_time[ant][p_index]);

      memcpy(&srs_estimated_channel_time_shifted[ant][p_index][0],
             &srs_estimated_channel_time[ant][p_index][gNB->frame_parms.ofdm_symbol_size>>1],
             (gNB->frame_parms.ofdm_symbol_size>>1)*sizeof(int32_t));

      memcpy(&srs_estimated_channel_time_shifted[ant][p_index][gNB->frame_parms.ofdm_symbol_size>>1],
             &srs_estimated_channel_time[ant][p_index][0],
             (gNB->frame_parms.ofdm_symbol_size>>1)*sizeof(int32_t));

    } // for (int p_index = 0; p_index < N_ap; p_index++)
  } // for (int ant = 0; ant < frame_parms->nb_antennas_rx; ant++)

  // Compute signal power
  *signal_power = calc_power(ch_real,frame_parms->nb_antennas_rx*N_ap*M_sc_b_SRS)
                  + calc_power(ch_imag,frame_parms->nb_antennas_rx*N_ap*M_sc_b_SRS);

#ifdef SRS_DEBUG
  LOG_I(NR_PHY,"signal_power = %u\n", *signal_power);
#endif

  if (*signal_power == 0) {
    LOG_W(NR_PHY, "Received SRS signal power is 0\n");
    return -1;
  }

  // Compute noise power

  const uint8_t signal_power_bits = log2_approx(*signal_power);
  const uint8_t factor_bits = signal_power_bits < 32 ? 32 - signal_power_bits : 0; // 32 due to input of dB_fixed(uint32_t x)
  const int32_t factor_dB = dB_fixed(1<<factor_bits);

  const uint8_t srs_symbols_per_rb = srs_pdu->comb_size == 0 ? 6 : 3;
  const uint8_t n_noise_est = frame_parms->nb_antennas_rx*N_ap*srs_symbols_per_rb;
  uint64_t sum_re = 0;
  uint64_t sum_re2 = 0;
  uint64_t sum_im = 0;
  uint64_t sum_im2 = 0;

  for (int rb = 0; rb < m_SRS_b; rb++) {

    sum_re = 0;
    sum_re2 = 0;
    sum_im = 0;
    sum_im2 = 0;

    for (int ant = 0; ant < frame_parms->nb_antennas_rx; ant++) {
      for (int p_index = 0; p_index < N_ap; p_index++) {
        uint16_t base_idx = ant*N_ap*M_sc_b_SRS + p_index*M_sc_b_SRS + rb*srs_symbols_per_rb;
        for (int srs_symb = 0; srs_symb < srs_symbols_per_rb; srs_symb++) {
          sum_re = sum_re + noise_real[base_idx+srs_symb];
          sum_re2 = sum_re2 + noise_real[base_idx+srs_symb]*noise_real[base_idx+srs_symb];
          sum_im = sum_im + noise_imag[base_idx+srs_symb];
          sum_im2 = sum_im2 + noise_imag[base_idx+srs_symb]*noise_imag[base_idx+srs_symb];
        } // for (int srs_symb = 0; srs_symb < srs_symbols_per_rb; srs_symb++)
      } // for (int p_index = 0; p_index < N_ap; p_index++)
    } // for (int ant = 0; ant < frame_parms->nb_antennas_rx; ant++)

    noise_power_per_rb[rb] = max(sum_re2 / n_noise_est - (sum_re / n_noise_est) * (sum_re / n_noise_est) +
                                 sum_im2 / n_noise_est - (sum_im / n_noise_est) * (sum_im / n_noise_est), 1);
    snr_per_rb[rb] = dB_fixed((int32_t)((*signal_power<<factor_bits)/noise_power_per_rb[rb])) - factor_dB;

#ifdef SRS_DEBUG
    LOG_I(NR_PHY,"noise_power_per_rb[%i] = %i, snr_per_rb[%i] = %i dB\n", rb, noise_power_per_rb[rb], rb, snr_per_rb[rb]);
#endif

  } // for (int rb = 0; rb < m_SRS_b; rb++)

<<<<<<< HEAD
  *noise_power = calc_power(noise_real,frame_parms->nb_antennas_rx*N_ap*M_sc_b_SRS)
                  + calc_power(noise_imag,frame_parms->nb_antennas_rx*N_ap*M_sc_b_SRS);
=======
  *noise_power = max(calc_power(noise_real,frame_parms->nb_antennas_rx*nr_srs_info->sc_list_length)
                     + calc_power(noise_imag,frame_parms->nb_antennas_rx*nr_srs_info->sc_list_length), 1);
>>>>>>> e026e201

  *snr = dB_fixed((int32_t)((*signal_power<<factor_bits)/(*noise_power))) - factor_dB;

#ifdef SRS_DEBUG
  LOG_I(NR_PHY,"noise_power = %u, SNR = %i dB\n", *noise_power, *snr);
#endif

  return 0;
}<|MERGE_RESOLUTION|>--- conflicted
+++ resolved
@@ -1000,20 +1000,13 @@
 
   int16_t ls_estimated[2];
 
-<<<<<<< HEAD
   uint8_t mem_offset = ((16 - ((long)&srs_estimated_channel_freq[0][0][subcarrier_offset + nr_srs_info->k_0_p[0][0]])) & 0xF) >> 2; // >> 2 <=> /sizeof(int32_t)
-  int32_t srs_est[frame_parms->ofdm_symbol_size*(1<<srs_pdu->num_symbols) + mem_offset] __attribute__ ((aligned(32)));
-=======
-  uint8_t mem_offset = 0;
-  while(((long)&srs_estimated_channel_freq[0][nr_srs_info->sc_list[0] + mem_offset] & 0xF) != 0) {
-    mem_offset++;
-  }
+
   // filt16_end is {4096,8192,8192,8192,12288,16384,16384,16384,0,0,0,0,0,0,0,0}
   // The End of OFDM symbol corresponds to the position of last 16384 in the filter
   // The multadd_real_vector_complex_scalar applies the remaining 8 zeros of filter, therefore, to avoid a buffer overflow,
   // we added 8 in the array size
   int32_t srs_est[frame_parms->ofdm_symbol_size*(1<<srs_pdu->num_symbols) + mem_offset + 8] __attribute__ ((aligned(32)));
->>>>>>> e026e201
 
   for (int ant = 0; ant < frame_parms->nb_antennas_rx; ant++) {
 
@@ -1256,13 +1249,8 @@
 
   } // for (int rb = 0; rb < m_SRS_b; rb++)
 
-<<<<<<< HEAD
-  *noise_power = calc_power(noise_real,frame_parms->nb_antennas_rx*N_ap*M_sc_b_SRS)
-                  + calc_power(noise_imag,frame_parms->nb_antennas_rx*N_ap*M_sc_b_SRS);
-=======
-  *noise_power = max(calc_power(noise_real,frame_parms->nb_antennas_rx*nr_srs_info->sc_list_length)
-                     + calc_power(noise_imag,frame_parms->nb_antennas_rx*nr_srs_info->sc_list_length), 1);
->>>>>>> e026e201
+  *noise_power = max(calc_power(noise_real,frame_parms->nb_antennas_rx*N_ap*M_sc_b_SRS)
+                     + calc_power(noise_imag,frame_parms->nb_antennas_rx*N_ap*M_sc_b_SRS), 1);
 
   *snr = dB_fixed((int32_t)((*signal_power<<factor_bits)/(*noise_power))) - factor_dB;
 
