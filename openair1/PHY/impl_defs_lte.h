--- conflicted
+++ resolved
@@ -73,559 +73,6 @@
   int32_t **tdd_calib_coeffs;
 } RU_COMMON;
 
-<<<<<<< HEAD
-typedef enum {format0,
-              format1,
-              format1A,
-              format1B,
-              format1C,
-              format1D,
-              format1E_2A_M10PRB,
-              format2,
-              format2A,
-              format2B,
-              format2C,
-              format2D,
-              format3,
-	      format3A,
-	      format4,
-              format5,
-              format6_0A,
-              format6_0B,
-              format6_1A,
-              format6_1B,
-              format6_2
-             } DCI_format_t;
-
-typedef struct {
-  /// Length of DCI in bits
-  uint8_t dci_length;
-  /// Aggregation level
-  uint8_t L;
-  /// Position of first CCE of the dci
-  int firstCCE;
-  /// flag to indicate that this is a RA response
-  boolean_t ra_flag;
-  /// rnti
-  rnti_t rnti;
-  /// harq_pid
-  rnti_t harq_pid;
-  /// Format
-  DCI_format_t format;
-  /// DCI pdu
-  uint8_t dci_pdu[8];
-} DCI_ALLOC_t;
-
-#define MAX_EPDCCH_PRB 8
-
-typedef struct {
-  /// Length of DCI in bits
-  uint8_t dci_length;
-  /// Aggregation level
-  uint8_t L;
-  /// Position of first CCE of the dci
-  int firstCCE;
-  /// flag to indicate that this is a RA response
-  boolean_t ra_flag;
-  /// rnti
-  rnti_t rnti;
-  /// Format
-  DCI_format_t format;
-  /// epdcch resource assignment (0=localized,1=distributed) 
-  uint8_t epdcch_resource_assignment_flag;
-  /// epdcch index
-  uint16_t epdcch_id;
-  /// epdcch start symbol
-  uint8_t epdcch_start_symbol;
-  /// epdcch number of PRBs in set
-  uint8_t epdcch_num_prb;
-  /// vector of prb ids for set
-  uint8_t epdcch_prb_index[MAX_EPDCCH_PRB];  
-  /// LBT parameter for frame configuration
-  uint8_t dwpts_symbols;
-  /// LBT parameter for frame configuration
-  uint8_t initial_lbt_sf;
-  /// DCI pdu
-  uint8_t dci_pdu[8];
-} eDCI_ALLOC_t;
- 
-typedef struct {
-  /// Length of DCI in bits
-  uint8_t dci_length;
-  /// Aggregation level
-  uint8_t L;
-  /// Position of first CCE of the dci
-  int firstCCE;
-  /// flag to indicate that this is a RA response
-  boolean_t ra_flag;
-  /// rnti
-  rnti_t rnti;
-  /// Format
-  DCI_format_t format;
-  /// harq process index
-  uint8_t harq_pid;
-  /// Narrowband index
-  uint8_t narrowband;
-  /// number of PRB pairs for MPDCCH
-  uint8_t number_of_prb_pairs;
-  /// mpdcch resource assignment (combinatorial index r)
-  uint8_t resource_block_assignment;
-  /// transmission type (0=localized,1=distributed) 
-  uint8_t transmission_type;
-  /// mpdcch start symbol
-  uint8_t start_symbol;
-  /// CE mode (1=ModeA,2=ModeB)
-  uint8_t ce_mode;
-  /// 0-503 n_EPDCCHid_i
-  uint16_t dmrs_scrambling_init;
-  /// Absolute subframe of the initial transmission (0-10239)
-  uint16_t i0;
-  /// number of mdpcch repetitions
-  uint16_t reps;
-  /// current absolute subframe number
-  uint16_t absSF;
-  /// DCI pdu
-  uint8_t dci_pdu[8];
-} mDCI_ALLOC_t;
-
-#define MAX_NUM_PDCCH 32
-typedef struct {
-  uint8_t     num_dci;
-  uint8_t     num_pdcch_symbols; 
-  DCI_ALLOC_t dci_alloc[MAX_NUM_PDCCH];
-} LTE_eNB_PDCCH;
-
-typedef struct {
-  uint16_t absSF;
-  uint16_t active;
-  uint8_t hi;
-  uint8_t first_rb;
-  uint8_t n_DMRS;
-} phich_config_t;
-
-#define MAX_NUM_PHICH 32
-typedef struct {
-  phich_config_t config[MAX_NUM_PHICH];
-} LTE_eNB_PHICH;
-
-typedef struct {
-  uint8_t     num_dci;
-  eDCI_ALLOC_t edci_alloc[32];
-} LTE_eNB_EPDCCH;
-
-typedef struct {
-  /// number of active MPDCCH allocations
-  uint8_t     num_dci;
-  /// MPDCCH DCI allocations from MAC
-  mDCI_ALLOC_t mdci_alloc[32];
-  // MAX SIZE of an EPDCCH set is 16EREGs * 9REs/EREG * 8 PRB pairs = 2304 bits 
-  uint8_t e[2304];
-} LTE_eNB_MPDCCH;
-
-
-typedef struct {
-  /// \brief Hold the channel estimates in frequency domain based on SRS.
-  /// - first index: rx antenna id [0..nb_antennas_rx[
-  /// - second index: ? [0..ofdm_symbol_size[
-  int32_t **srs_ch_estimates;
-  /// \brief Hold the channel estimates in time domain based on SRS.
-  /// - first index: rx antenna id [0..nb_antennas_rx[
-  /// - second index: ? [0..2*ofdm_symbol_size[
-  int32_t **srs_ch_estimates_time;
-  /// \brief Holds the SRS for channel estimation at the RX.
-  /// - first index: rx antenna id [0..nb_antennas_rx[
-  /// - second index: ? [0..ofdm_symbol_size[
-  int32_t *srs;
-} LTE_eNB_SRS;
-
-typedef struct {
-  /// \brief Holds the received data in the frequency domain for the allocated RBs in repeated format.
-  /// - first index: rx antenna id [0..nb_antennas_rx[
-  /// - second index: ? [0..2*ofdm_symbol_size[
-  int32_t **rxdataF_ext;
-  /// \brief Holds the received data in the frequency domain for the allocated RBs in normal format.
-  /// - first index: rx antenna id [0..nb_antennas_rx[
-  /// - second index (definition from phy_init_lte_eNB()): ? [0..12*N_RB_UL*frame_parms->symbols_per_tti[
-  int32_t **rxdataF_ext2;
-  /// \brief Hold the channel estimates in time domain based on DRS.
-  /// - first index: rx antenna id [0..nb_antennas_rx[
-  /// - second index: ? [0..4*ofdm_symbol_size[
-  int32_t **drs_ch_estimates_time;
-  /// \brief Hold the channel estimates in frequency domain based on DRS.
-  /// - first index: rx antenna id [0..nb_antennas_rx[
-  /// - second index: ? [0..12*N_RB_UL*frame_parms->symbols_per_tti[
-  int32_t **drs_ch_estimates;
-  /// \brief Holds the compensated signal.
-  /// - first index: rx antenna id [0..nb_antennas_rx[
-  /// - second index: ? [0..12*N_RB_UL*frame_parms->symbols_per_tti[
-  int32_t **rxdataF_comp;
-  /// \brief Magnitude of the UL channel estimates. Used for 2nd-bit level thresholds in LLR computation
-  /// - first index: rx antenna id [0..nb_antennas_rx[
-  /// - second index: ? [0..12*N_RB_UL*frame_parms->symbols_per_tti[
-  int32_t **ul_ch_mag;
-  /// \brief Magnitude of the UL channel estimates scaled for 3rd bit level thresholds in LLR computation
-  /// - first index: rx antenna id [0..nb_antennas_rx[
-  /// - second index: ? [0..12*N_RB_UL*frame_parms->symbols_per_tti[
-  int32_t **ul_ch_magb;
-  /// measured RX power based on DRS
-  int ulsch_power[2];
-  /// \brief llr values.
-  /// - first index: ? [0..1179743] (hard coded)
-  int16_t *llr;
-} LTE_eNB_PUSCH;
-
-typedef struct {
-
-  /// \brief Holds the received data in the frequency domain.
-  /// - first index: rx antenna [0..nb_antennas_rx[
-  /// - second index: symbol [0..28*ofdm_symbol_size[
-  int32_t **rxdataF;
-  
-  /// \brief Hold the channel estimates in frequency domain.
-  /// - first index: eNB id [0..6] (hard coded)
-  /// - second index: ? [0..7] (hard coded) FIXME! accessed via \c nb_antennas_rx
-  /// - third index: samples? [0..symbols_per_tti*(ofdm_symbol_size+LTE_CE_FILTER_LENGTH)[
-  int32_t **dl_ch_estimates[7];
-  
-  /// \brief Hold the channel estimates in time domain (used for tracking).
-  /// - first index: eNB id [0..6] (hard coded)
-  /// - second index: ? [0..7] (hard coded) FIXME! accessed via \c nb_antennas_rx
-  /// - third index: samples? [0..2*ofdm_symbol_size[
-  int32_t **dl_ch_estimates_time[7];
-}LTE_UE_COMMON_PER_THREAD;
-
-typedef struct {
-  /// \brief Holds the transmit data in time domain.
-  /// For IFFT_FPGA this points to the same memory as PHY_vars->tx_vars[a].TX_DMA_BUFFER.
-  /// - first index: tx antenna [0..nb_antennas_tx[
-  /// - second index: sample [0..FRAME_LENGTH_COMPLEX_SAMPLES[
-  int32_t **txdata;
-  /// \brief Holds the transmit data in the frequency domain.
-  /// For IFFT_FPGA this points to the same memory as PHY_vars->rx_vars[a].RX_DMA_BUFFER.
-  /// - first index: tx antenna [0..nb_antennas_tx[
-  /// - second index: sample [0..FRAME_LENGTH_COMPLEX_SAMPLES_NO_PREFIX[
-  int32_t **txdataF;
-
-  /// \brief Holds the received data in time domain.
-  /// Should point to the same memory as PHY_vars->rx_vars[a].RX_DMA_BUFFER.
-  /// - first index: rx antenna [0..nb_antennas_rx[
-  /// - second index: sample [0..FRAME_LENGTH_COMPLEX_SAMPLES+2048[
-  int32_t **rxdata;
-
-  LTE_UE_COMMON_PER_THREAD common_vars_rx_data_per_thread[RX_NB_TH_MAX];
-
-  /// holds output of the sync correlator
-  int32_t *sync_corr;
-  /// estimated frequency offset (in radians) for all subcarriers
-  int32_t freq_offset;
-  /// eNb_id user is synched to
-  int32_t eNb_id;
-} LTE_UE_COMMON;
-
-typedef struct {
-  /// \brief Received frequency-domain signal after extraction.
-  /// - first index: ? [0..7] (hard coded) FIXME! accessed via \c nb_antennas_rx
-  /// - second index: ? [0..168*N_RB_DL[
-  int32_t **rxdataF_ext;
-  /// \brief Received frequency-domain ue specific pilots.
-  /// - first index: ? [0..7] (hard coded) FIXME! accessed via \c nb_antennas_rx
-  /// - second index: ? [0..12*N_RB_DL[
-  int32_t **rxdataF_uespec_pilots;
-  /// \brief Received frequency-domain signal after extraction and channel compensation.
-  /// - first index: ? [0..7] (hard coded) FIXME! accessed via \c nb_antennas_rx
-  /// - second index: ? [0..168*N_RB_DL[
-  int32_t **rxdataF_comp0;
-  /// \brief Received frequency-domain signal after extraction and channel compensation for the second stream. For the SIC receiver we need to store the history of this for each harq process and round
-  /// - first index: ? [0..7] (hard coded) accessed via \c harq_pid
-  /// - second index: ? [0..7] (hard coded) accessed via \c round
-  /// - third index: ? [0..7] (hard coded) FIXME! accessed via \c nb_antennas_rx
-  /// - fourth index: ? [0..168*N_RB_DL[
-  int32_t **rxdataF_comp1[8][8];
-  /// \brief Downlink channel estimates extracted in PRBS.
-  /// - first index: ? [0..7] (hard coded) FIXME! accessed via \c nb_antennas_rx
-  /// - second index: ? [0..168*N_RB_DL[
-  int32_t **dl_ch_estimates_ext;
-  /// \brief Downlink cross-correlation of MIMO channel estimates (unquantized PMI) extracted in PRBS. For the SIC receiver we need to store the history of this for each harq process and round
-  /// - first index: ? [0..7] (hard coded) accessed via \c harq_pid
-  /// - second index: ? [0..7] (hard coded) accessed via \c round
-  /// - third index: ? [0..7] (hard coded) FIXME! accessed via \c nb_antennas_rx
-  /// - fourth index: ? [0..168*N_RB_DL[
-  int32_t **dl_ch_rho_ext[8][8];
-  /// \brief Downlink beamforming channel estimates in frequency domain.
-  /// - first index: ? [0..7] (hard coded) FIXME! accessed via \c nb_antennas_rx
-  /// - second index: samples? [0..symbols_per_tti*(ofdm_symbol_size+LTE_CE_FILTER_LENGTH)[
-  int32_t **dl_bf_ch_estimates;
-  /// \brief Downlink beamforming channel estimates.
-  /// - first index: ? [0..7] (hard coded) FIXME! accessed via \c nb_antennas_rx
-  /// - second index: ? [0..168*N_RB_DL[
-  int32_t **dl_bf_ch_estimates_ext;
-  /// \brief Downlink cross-correlation of MIMO channel estimates (unquantized PMI) extracted in PRBS.
-  /// - first index: ? [0..7] (hard coded) FIXME! accessed via \c nb_antennas_rx
-  /// - second index: ? [0..168*N_RB_DL[
-  int32_t **dl_ch_rho2_ext;
-  /// \brief Downlink PMIs extracted in PRBS and grouped in subbands.
-  /// - first index: ressource block [0..N_RB_DL[
-  uint8_t *pmi_ext;
-  /// \brief Magnitude of Downlink Channel first layer (16QAM level/First 64QAM level).
-  /// - first index: ? [0..7] (hard coded) FIXME! accessed via \c nb_antennas_rx
-  /// - second index: ? [0..168*N_RB_DL[
-  int32_t **dl_ch_mag0;
-  /// \brief Magnitude of Downlink Channel second layer (16QAM level/First 64QAM level).
-  /// - first index: ? [0..7] (hard coded) FIXME! accessed via \c nb_antennas_rx
-  /// - second index: ? [0..168*N_RB_DL[
-  int32_t **dl_ch_mag1[8][8];
-  /// \brief Magnitude of Downlink Channel, first layer (2nd 64QAM level).
-  /// - first index: ? [0..7] (hard coded) FIXME! accessed via \c nb_antennas_rx
-  /// - second index: ? [0..168*N_RB_DL[
-  int32_t **dl_ch_magb0;
-  /// \brief Magnitude of Downlink Channel second layer (2nd 64QAM level).
-  /// - first index: ? [0..7] (hard coded) FIXME! accessed via \c nb_antennas_rx
-  /// - second index: ? [0..168*N_RB_DL[
-  int32_t **dl_ch_magb1[8][8];
-  /// \brief Cross-correlation of two eNB signals.
-  /// - first index: rx antenna [0..nb_antennas_rx[
-  /// - second index: symbol [0..]
-  int32_t **rho;
-  /// never used... always send dl_ch_rho_ext instead...
-  int32_t **rho_i;
-  /// \brief Pointers to llr vectors (2 TBs).
-  /// - first index: ? [0..1] (hard coded)
-  /// - second index: ? [0..1179743] (hard coded)
-  int16_t *llr[2];
-  /// \f$\log_2(\max|H_i|^2)\f$
-  int16_t log2_maxh;
-    /// \f$\log_2(\max|H_i|^2)\f$ //this is for TM3-4 layer1 channel compensation
-  int16_t log2_maxh0;
-    /// \f$\log_2(\max|H_i|^2)\f$ //this is for TM3-4 layer2 channel commpensation
-  int16_t log2_maxh1;
-  /// \brief LLR shifts for subband scaling.
-  /// - first index: ? [0..168*N_RB_DL[
-  uint8_t *llr_shifts;
-  /// \brief Pointer to LLR shifts.
-  /// - first index: ? [0..168*N_RB_DL[
-  uint8_t *llr_shifts_p;
-  /// \brief Pointers to llr vectors (128-bit alignment).
-  /// - first index: ? [0..0] (hard coded)
-  /// - second index: ? [0..]
-  int16_t **llr128;
-  /// \brief Pointers to llr vectors (128-bit alignment).
-  /// - first index: ? [0..0] (hard coded)
-  /// - second index: ? [0..]
-  int16_t **llr128_2ndstream;
-  //uint32_t *rb_alloc;
-  //uint8_t Qm[2];
-  //MIMO_mode_t mimo_mode;
-  // llr offset per ofdm symbol
-  uint32_t llr_offset[14];
-  // llr length per ofdm symbol
-  uint32_t llr_length[14];
-} LTE_UE_PDSCH;
-
-typedef struct {
-  /// \brief Received frequency-domain signal after extraction.
-  /// - first index: ? [0..7] (hard coded) FIXME! accessed via \c nb_antennas_rx
-  /// - second index: ? [0..]
-  int32_t **rxdataF_ext;
-  /// \brief Received frequency-domain signal after extraction and channel compensation.
-  /// - first index: ? [0..7] (hard coded) FIXME! accessed via \c nb_antennas_rx
-  /// - second index: ? [0..]
-  double **rxdataF_comp;
-  /// \brief Downlink channel estimates extracted in PRBS.
-  /// - first index: ? [0..7] (hard coded) FIXME! accessed via \c nb_antennas_rx
-  /// - second index: ? [0..]
-  int32_t **dl_ch_estimates_ext;
-  ///  \brief Downlink cross-correlation of MIMO channel estimates (unquantized PMI) extracted in PRBS.
-  /// - first index: ? [0..7] (hard coded) FIXME! accessed via \c nb_antennas_rx
-  /// - second index: ? [0..]
-  double **dl_ch_rho_ext;
-  /// \brief Downlink PMIs extracted in PRBS and grouped in subbands.
-  /// - first index: ressource block [0..N_RB_DL[
-  uint8_t *pmi_ext;
-  /// \brief Magnitude of Downlink Channel (16QAM level/First 64QAM level).
-  /// - first index: ? [0..7] (hard coded) FIXME! accessed via \c nb_antennas_rx
-  /// - second index: ? [0..]
-  double **dl_ch_mag;
-  /// \brief Magnitude of Downlink Channel (2nd 64QAM level).
-  /// - first index: ? [0..7] (hard coded) FIXME! accessed via \c nb_antennas_rx
-  /// - second index: ? [0..]
-  double **dl_ch_magb;
-  /// \brief Cross-correlation of two eNB signals.
-  /// - first index: rx antenna [0..nb_antennas_rx[
-  /// - second index: ? [0..]
-  double **rho;
-  /// never used... always send dl_ch_rho_ext instead...
-  double **rho_i;
-  /// \brief Pointers to llr vectors (2 TBs).
-  /// - first index: ? [0..1] (hard coded)
-  /// - second index: ? [0..1179743] (hard coded)
-  int16_t *llr[2];
-  /// \f$\log_2(\max|H_i|^2)\f$
-  uint8_t log2_maxh;
-  /// \brief Pointers to llr vectors (128-bit alignment).
-  /// - first index: ? [0..0] (hard coded)
-  /// - second index: ? [0..]
-  int16_t **llr128;
-  //uint32_t *rb_alloc;
-  //uint8_t Qm[2];
-  //MIMO_mode_t mimo_mode;
-} LTE_UE_PDSCH_FLP;
-
-typedef struct {
-  /// \brief Pointers to extracted PDCCH symbols in frequency-domain.
-  /// - first index: ? [0..7] (hard coded) FIXME! accessed via \c nb_antennas_rx
-  /// - second index: ? [0..168*N_RB_DL[
-  int32_t **rxdataF_ext;
-  /// \brief Pointers to extracted and compensated PDCCH symbols in frequency-domain.
-  /// - first index: ? [0..7] (hard coded) FIXME! accessed via \c nb_antennas_rx
-  /// - second index: ? [0..168*N_RB_DL[
-  int32_t **rxdataF_comp;
-  /// \brief Pointers to extracted channel estimates of PDCCH symbols.
-  /// - first index: ? [0..7] (hard coded) FIXME! accessed via \c nb_antennas_rx
-  /// - second index: ? [0..168*N_RB_DL[
-  int32_t **dl_ch_estimates_ext;
-  /// \brief Pointers to channel cross-correlation vectors for multi-eNB detection.
-  /// - first index: ? [0..7] (hard coded) FIXME! accessed via \c nb_antennas_rx
-  /// - second index: ? [0..168*N_RB_DL[
-  int32_t **dl_ch_rho_ext;
-  /// \brief Pointers to channel cross-correlation vectors for multi-eNB detection.
-  /// - first index: rx antenna [0..nb_antennas_rx[
-  /// - second index: ? [0..]
-  int32_t **rho;
-  /// \brief Pointer to llrs, 4-bit resolution.
-  /// - first index: ? [0..48*N_RB_DL[
-  uint16_t *llr;
-  /// \brief Pointer to llrs, 16-bit resolution.
-  /// - first index: ? [0..96*N_RB_DL[
-  uint16_t *llr16;
-  /// \brief \f$\overline{w}\f$ from 36-211.
-  /// - first index: ? [0..48*N_RB_DL[
-  uint16_t *wbar;
-  /// \brief PDCCH/DCI e-sequence (input to rate matching).
-  /// - first index: ? [0..96*N_RB_DL[
-  int8_t *e_rx;
-  /// number of PDCCH symbols in current subframe
-  uint8_t num_pdcch_symbols;
-  /// Allocated CRNTI for UE
-  uint16_t crnti;
-  /// 1: the allocated crnti is Temporary C-RNTI / 0: otherwise
-  uint8_t crnti_is_temporary;
-  /// Total number of PDU errors (diagnostic mode)
-  uint32_t dci_errors;
-  /// Total number of PDU received
-  uint32_t dci_received;
-  /// Total number of DCI False detection (diagnostic mode)
-  uint32_t dci_false;
-  /// Total number of DCI missed (diagnostic mode)
-  uint32_t dci_missed;
-  /// nCCE for PUCCH per subframe
-  uint8_t nCCE[10];
-  //Check for specific DCIFormat and AgregationLevel
-  uint8_t dciFormat;
-  uint8_t agregationLevel;
-} LTE_UE_PDCCH;
-
-#define PBCH_A 24
-typedef struct {
-  uint8_t pbch_d[96+(3*(16+PBCH_A))];
-  uint8_t pbch_w[3*3*(16+PBCH_A)];
-  uint8_t pbch_e[1920];
-} LTE_eNB_PBCH;
-
-typedef struct {
-  /// \brief Pointers to extracted PBCH symbols in frequency-domain.
-  /// - first index: rx antenna [0..nb_antennas_rx[
-  /// - second index: ? [0..287] (hard coded)
-  int32_t **rxdataF_ext;
-  /// \brief Pointers to extracted and compensated PBCH symbols in frequency-domain.
-  /// - first index: ? [0..7] (hard coded) FIXME! accessed via \c nb_antennas_rx
-  /// - second index: ? [0..287] (hard coded)
-  int32_t **rxdataF_comp;
-  /// \brief Pointers to downlink channel estimates in frequency-domain extracted in PRBS.
-  /// - first index: ? [0..7] (hard coded) FIXME! accessed via \c nb_antennas_rx
-  /// - second index: ? [0..287] (hard coded)
-  int32_t **dl_ch_estimates_ext;
-  /// \brief Pointer to PBCH llrs.
-  /// - first index: ? [0..1919] (hard coded)
-  int8_t *llr;
-  /// \brief Pointer to PBCH decoded output.
-  /// - first index: ? [0..63] (hard coded)
-  uint8_t *decoded_output;
-  /// \brief Total number of PDU errors.
-  uint32_t pdu_errors;
-  /// \brief Total number of PDU errors 128 frames ago.
-  uint32_t pdu_errors_last;
-  /// \brief Total number of consecutive PDU errors.
-  uint32_t pdu_errors_conseq;
-  /// \brief FER (in percent) .
-  uint32_t pdu_fer;
-} LTE_UE_PBCH;
-
-typedef struct {
-  int16_t amp;
-  int16_t *prachF;
-  int16_t *prach;
-} LTE_UE_PRACH;
-
-#define MAX_NUM_RX_PRACH_PREAMBLES 4
-
-typedef struct {
-  /// \brief ?.
-  /// first index: ? [0..1023] (hard coded)
-  int16_t *prachF;
-  /// \brief ?.
-  /// first index: ce_level [0..3]
-  /// second index: rx antenna [0..63] (hard coded) \note Hard coded array size indexed by \c nb_antennas_rx.
-  /// third index: frequency-domain sample [0..ofdm_symbol_size*12[
-  int16_t **rxsigF[4];
-  /// \brief local buffer to compute prach_ifft (necessary in case of multiple CCs)
-  /// first index: ce_level [0..3] (hard coded) \note Hard coded array size indexed by \c nb_antennas_rx.
-  /// second index: ? [0..63] (hard coded)
-  /// third index: ? [0..63] (hard coded)
-  int32_t **prach_ifft[4];
-
-  /// repetition number
-#ifdef Rel14
-  /// indicator of first frame in a group of PRACH repetitions
-  int first_frame[4];
-  /// current repetition for each CE level
-  int repetition_number[4];
-#endif
-} LTE_eNB_PRACH;
-
-typedef struct {
-  /// Preamble index for PRACH (0-63)
-  uint8_t ra_PreambleIndex;
-  /// RACH MaskIndex
-  uint8_t ra_RACH_MaskIndex;
-  /// Target received power at eNB (-120 ... -82 dBm)
-  int8_t ra_PREAMBLE_RECEIVED_TARGET_POWER;
-  /// PRACH index for TDD (0 ... 6) depending on TDD configuration and prachConfigIndex
-  uint8_t ra_TDD_map_index;
-  /// Corresponding RA-RNTI for UL-grant
-  uint16_t ra_RNTI;
-  /// Pointer to Msg3 payload for UL-grant
-  uint8_t *Msg3;
-} PRACH_RESOURCES_t;
-
-
-typedef struct {
-  /// Downlink Power offset field
-  uint8_t dl_pow_off;
-  ///Subband resource allocation field
-  uint8_t rballoc_sub[50];
-  ///Total number of PRBs indicator
-  uint8_t pre_nb_available_rbs;
-} MU_MIMO_mode;
-
-typedef enum {
-  NOT_SYNCHED=0,
-  PRACH=1,
-  RA_RESPONSE=2,
-  PUSCH=3,
-  RESYNCH=4
-} UE_MODE_t;
-=======
->>>>>>> c2ad982b
 
 
 
