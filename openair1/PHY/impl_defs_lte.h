/*******************************************************************************
    OpenAirInterface
    Copyright(c) 1999 - 2014 Eurecom

    OpenAirInterface is free software: you can redistribute it and/or modify
    it under the terms of the GNU General Public License as published by
    the Free Software Foundation, either version 3 of the License, or
    (at your option) any later version.


    OpenAirInterface is distributed in the hope that it will be useful,
    but WITHOUT ANY WARRANTY; without even the implied warranty of
    MERCHANTABILITY or FITNESS FOR A PARTICULAR PURPOSE.  See the
    GNU General Public License for more details.

    You should have received a copy of the GNU General Public License
    along with OpenAirInterface.The full GNU General Public License is
   included in this distribution in the file called "COPYING". If not,
   see <http://www.gnu.org/licenses/>.

  Contact Information
  OpenAirInterface Admin: openair_admin@eurecom.fr
  OpenAirInterface Tech : openair_tech@eurecom.fr
  OpenAirInterface Dev  : openair4g-devel@lists.eurecom.fr

  Address      : Eurecom, Campus SophiaTech, 450 Route des Chappes, CS 50193 - 06904 Biot Sophia Antipolis cedex, FRANCE

 *******************************************************************************/

/*! \file PHY/impl_defs_lte.h
* \brief LTE Physical channel configuration and variable structure definitions
* \author R. Knopp, F. Kaltenberger
* \date 2011
* \version 0.1
* \company Eurecom
* \email: knopp@eurecom.fr,florian.kaltenberger@eurecom.fr
* \note
* \warning
*/

#ifndef __PHY_IMPLEMENTATION_DEFS_LTE_H__
#define __PHY_IMPLEMENTATION_DEFS_LTE_H__


#include "types.h"
//#include "defs.h"

#define LTE_NUMBER_OF_SUBFRAMES_PER_FRAME 10
#define LTE_SLOTS_PER_FRAME  20
#define LTE_CE_FILTER_LENGTH 5
#define LTE_CE_OFFSET LTE_CE_FILTER_LENGTH
#define TX_RX_SWITCH_SYMBOL (NUMBER_OF_SYMBOLS_PER_FRAME>>1)
#define PBCH_PDU_SIZE 3 //bytes

#define PRACH_SYMBOL 3 //position of the UL PSS wrt 2nd slot of special subframe

#define NUMBER_OF_FREQUENCY_GROUPS (lte_frame_parms->N_RB_DL)

#define SSS_AMP 1148

#define MAX_NUM_PHICH_GROUPS 56  //110 RBs Ng=2, p.60 36-212, Sec. 6.9

#define MAX_MBSFN_AREA 8


typedef enum {TDD=1,FDD=0} lte_frame_type_t;

typedef enum {EXTENDED=1,NORMAL=0} lte_prefix_type_t;

typedef enum {LOCALIZED=0,DISTRIBUTED=1} vrb_t;

/// Enumeration for parameter PHICH-Duration \ref PHICH_CONFIG_COMMON::phich_duration.
typedef enum {
  normal=0,
  extended=1
} PHICH_DURATION_t;

/// Enumeration for parameter Ng \ref PHICH_CONFIG_COMMON::phich_resource.
typedef enum {
  oneSixth=1,
  half=3,
  one=6,
  two=12
} PHICH_RESOURCE_t;

/// PHICH-Config from 36.331 RRC spec
typedef struct {
  /// Parameter: PHICH-Duration, see TS 36.211 (Table 6.9.3-1).
  PHICH_DURATION_t phich_duration;
  /// Parameter: Ng, see TS 36.211 (6.9). \details Value oneSixth corresponds to 1/6, half corresponds to 1/2 and so on.
  PHICH_RESOURCE_t phich_resource;
} PHICH_CONFIG_COMMON;

/// PRACH-ConfigInfo from 36.331 RRC spec
typedef struct {
  /// Parameter: prach-ConfigurationIndex, see TS 36.211 (5.7.1). \vr{[0..63]}
  uint8_t prach_ConfigIndex;
  /// Parameter: High-speed-flag, see TS 36.211 (5.7.2). \vr{[0..1]} 1 corresponds to Restricted set and 0 to Unrestricted set.
  uint8_t highSpeedFlag;
  /// Parameter: \f$N_\text{CS}\f$, see TS 36.211 (5.7.2). \vr{[0..15]}\n Refer to table 5.7.2-2 for preamble format 0..3 and to table 5.7.2-3 for preamble format 4.
  uint8_t zeroCorrelationZoneConfig;
  /// Parameter: prach-FrequencyOffset, see TS 36.211 (5.7.1). \vr{[0..94]}\n For TDD the value range is dependent on the value of \ref prach_ConfigIndex.
  uint8_t prach_FreqOffset;
} PRACH_CONFIG_INFO;

/// PRACH-ConfigSIB or PRACH-Config from 36.331 RRC spec
typedef struct {
  /// Parameter: RACH_ROOT_SEQUENCE, see TS 36.211 (5.7.1). \vr{[0..837]}
  uint16_t rootSequenceIndex;
  /// prach_Config_enabled=1 means enabled. \vr{[0..1]}
  uint8_t prach_Config_enabled;
  /// PRACH Configuration Information
  PRACH_CONFIG_INFO prach_ConfigInfo;
} PRACH_CONFIG_COMMON;

/// Enumeration for parameter \f$N_\text{ANRep}\f$ \ref PUCCH_CONFIG_DEDICATED::repetitionFactor.
typedef enum {
  n2=0,
  n4,
  n6
} ACKNAKREP_t;

/// Enumeration for \ref PUCCH_CONFIG_DEDICATED::tdd_AckNackFeedbackMode.
typedef enum {
  bundling=0,
  multiplexing
} ANFBmode_t;

/// PUCCH-ConfigDedicated from 36.331 RRC spec
typedef struct {
  /// Flag to indicate ACK NAK repetition activation, see TS 36.213 (10.1). \vr{[0..1]}
  uint8_t ackNackRepetition;
  /// Parameter: \f$N_\text{ANRep}\f$, see TS 36.213 (10.1).
  ACKNAKREP_t repetitionFactor;
  /// Parameter: \f$n^{(1)}_\text{PUCCH,ANRep}\f$, see TS 36.213 (10.1). \vr{[0..2047]}
  uint16_t n1PUCCH_AN_Rep;
  /// Feedback mode, see TS 36.213 (7.3). \details Applied to both PUCCH and PUSCH feedback. For TDD, should always be set to bundling.
  ANFBmode_t tdd_AckNackFeedbackMode;
} PUCCH_CONFIG_DEDICATED;

/// PUCCH-ConfigCommon from 36.331 RRC spec
typedef struct {
  /// Parameter: \f$\Delta^\text{PUCCH}_\text{shift}\f$, see TS 36.211 (5.4.1). \vr{[1..3]} \note the specification sais it is an enumerated value.
  uint8_t deltaPUCCH_Shift;
  /// Parameter: \f$N^{(2)}_\text{RB}\f$, see TS 36.211 (5.4). \vr{[0..98]}
  uint8_t nRB_CQI;
  /// Parameter: \f$N^{(1)}_\text{CS}\f$, see TS 36.211 (5.4). \vr{[0..7]}
  uint8_t nCS_AN;
  /// Parameter: \f$N^{(1)}_\text{PUCCH}\f$ see TS 36.213 (10.1). \vr{[0..2047]}
  uint16_t n1PUCCH_AN;
} PUCCH_CONFIG_COMMON;

/// UL-ReferenceSignalsPUSCH from 36.331 RRC spec
typedef struct {
  /// Parameter: Group-hopping-enabled, see TS 36.211 (5.5.1.3). \vr{[0..1]}
  uint8_t groupHoppingEnabled;
  /// Parameter: \f$\Delta SS\f$, see TS 36.211 (5.5.1.3). \vr{[0..29]}
  uint8_t groupAssignmentPUSCH;
  /// Parameter: Sequence-hopping-enabled, see TS 36.211 (5.5.1.4). \vr{[0..1]}
  uint8_t sequenceHoppingEnabled;
  /// Parameter: cyclicShift, see TS 36.211 (Table 5.5.2.1.1-2). \vr{[0..7]}
  uint8_t cyclicShift;
  /// nPRS for cyclic shift of DRS \note not part of offical UL-ReferenceSignalsPUSCH ASN1 specification.
  uint8_t nPRS[20];
  /// group hopping sequence for DRS \note not part of offical UL-ReferenceSignalsPUSCH ASN1 specification.
  uint8_t grouphop[20];
  /// sequence hopping sequence for DRS \note not part of offical UL-ReferenceSignalsPUSCH ASN1 specification.
  uint8_t seqhop[20];
} UL_REFERENCE_SIGNALS_PUSCH_t;

/// Enumeration for parameter Hopping-mode \ref PUSCH_CONFIG_COMMON::hoppingMode.
typedef enum {
  interSubFrame=0,
  intraAndInterSubFrame=1
} PUSCH_HOPPING_t;

/// PUSCH-ConfigCommon from 36.331 RRC spec.
typedef struct {
  /// Parameter: \f$N_{sb}\f$, see TS 36.211 (5.3.4). \vr{[1..4]}
  uint8_t n_SB;
  /// Parameter: Hopping-mode, see TS 36.211 (5.3.4).
  PUSCH_HOPPING_t hoppingMode;
  /// Parameter: \f$N^{HO}_{RB}\f$, see TS 36.211 (5.3.4). \vr{[0..98]}
  uint8_t pusch_HoppingOffset;
  /// See TS 36.213 (8.6.1). \vr{[0..1]} 1 indicates 64QAM is allowed, 0 not allowed.
  uint8_t enable64QAM;
  /// Ref signals configuration
  UL_REFERENCE_SIGNALS_PUSCH_t ul_ReferenceSignalsPUSCH;
} PUSCH_CONFIG_COMMON;

/// UE specific PUSCH configuration.
typedef struct {
  /// Parameter: \f$I^\text{HARQ-ACK}_\text{offset}\f$, see TS 36.213 (Table 8.6.3-1). \vr{[0..15]}
  uint16_t betaOffset_ACK_Index;
  /// Parameter: \f$I^{RI}_\text{offset}\f$, see TS 36.213 (Table 8.6.3-2). \vr{[0..15]}
  uint16_t betaOffset_RI_Index;
  /// Parameter: \f$I^{CQI}_\text{offset}\f$, see TS 36.213 (Table 8.6.3-3). \vr{[0..15]}
  uint16_t betaOffset_CQI_Index;
} PUSCH_CONFIG_DEDICATED;

/// lola CBA information
typedef struct {
  ///
  uint16_t betaOffset_CA_Index;
  ///
  uint16_t cShift;
} PUSCH_CA_CONFIG_DEDICATED;

/// PDSCH-ConfigCommon from 36.331 RRC spec
typedef struct {
  /// Parameter: Reference-signal power, see TS 36.213 (5.2). \vr{[-60..50]}\n Provides the downlink reference-signal EPRE. The actual value in dBm.
  int8_t referenceSignalPower;
  /// Parameter: \f$P_B\f$, see TS 36.213 (Table 5.2-1). \vr{[0..3]}
  uint8_t p_b;
} PDSCH_CONFIG_COMMON;

/// Enumeration for Parameter \f$P_A\f$ \ref PDSCH_CONFIG_DEDICATED::p_a.
typedef enum {
  dBm6=0, ///< (dB-6) corresponds to -6 dB
  dBm477, ///< (dB-4dot77) corresponds to -4.77 dB
  dBm3,   ///< (dB-3) corresponds to -3 dB
  dBm177, ///< (dB-1dot77) corresponds to -1.77 dB
  dB0,    ///< corresponds to 0 dB
  dB1,    ///< corresponds to 1 dB
  dB2,    ///< corresponds to 2 dB
  dB3     ///< corresponds to 3 dB
} PA_t;

/// PDSCH-ConfigDedicated from 36.331 RRC spec
typedef struct {
  /// Parameter: \f$P_A\f$, see TS 36.213 (5.2).
  PA_t p_a;
} PDSCH_CONFIG_DEDICATED;

/// SoundingRS-UL-ConfigCommon Information Element from 36.331 RRC spec
typedef struct {
  /// enabled flag=1 means SRS is enabled. \vr{[0..1]}
  uint8_t enabled_flag;
  /// Parameter: SRS Bandwidth Configuration, see TS 36.211 (table 5.5.3.2-1, 5.5.3.2-2, 5.5.3.2-3 and 5.5.3.2-4). \vr{[0..7]}\n Actual configuration depends on UL bandwidth. \note the specification sais it is an enumerated value.
  uint8_t srs_BandwidthConfig;
  /// Parameter: SRS SubframeConfiguration, see TS 36.211 (table 5.5.3.3-1 for FDD, table 5.5.3.3-2 for TDD). \vr{[0..15]} \note the specification sais it is an enumerated value.
  uint8_t srs_SubframeConfig;
  /// Parameter: Simultaneous-AN-and-SRS, see TS 36.213 (8.2). \vr{[0..1]}
  uint8_t ackNackSRS_SimultaneousTransmission;
  /// Parameter: srsMaxUpPts, see TS 36.211 (5.5.3.2). \details If this field is present, reconfiguration of \f$m^\text{max}_\text{SRS,0}\f$ applies for UpPts, otherwise reconfiguration does not apply.
  uint8_t srs_MaxUpPts;
} SOUNDINGRS_UL_CONFIG_COMMON;

/// \note UNUSED
typedef enum {
  ulpc_al0=0,
  ulpc_al04=1,
  ulpc_al05=2,
  ulpc_al06=3,
  ulpc_al07=4,
  ulpc_al08=5,
  ulpc_al09=6,
  ulpc_al11=7
} UL_POWER_CONTROL_COMMON_alpha_t;

/// Enumeration for \ref deltaFList_PUCCH_t::deltaF_PUCCH_Format1.
typedef enum {
  deltaF_PUCCH_Format1_deltaF_2  = 0,
  deltaF_PUCCH_Format1_deltaF0   = 1,
  deltaF_PUCCH_Format1_deltaF2   = 2
} deltaF_PUCCH_Format1_t;

/// Enumeration for \ref deltaFList_PUCCH_t::deltaF_PUCCH_Format1b.
typedef enum {
  deltaF_PUCCH_Format1b_deltaF1  = 0,
  deltaF_PUCCH_Format1b_deltaF3  = 1,
  deltaF_PUCCH_Format1b_deltaF5  = 2
} deltaF_PUCCH_Format1b_t;

/// Enumeration for \ref deltaFList_PUCCH_t::deltaF_PUCCH_Format2.
typedef enum {
  deltaF_PUCCH_Format2_deltaF_2  = 0,
  deltaF_PUCCH_Format2_deltaF0   = 1,
  deltaF_PUCCH_Format2_deltaF1   = 2,
  deltaF_PUCCH_Format2_deltaF2   = 3
} deltaF_PUCCH_Format2_t;

/// Enumeration for \ref deltaFList_PUCCH_t::deltaF_PUCCH_Format2a.
typedef enum {
  deltaF_PUCCH_Format2a_deltaF_2 = 0,
  deltaF_PUCCH_Format2a_deltaF0  = 1,
  deltaF_PUCCH_Format2a_deltaF2  = 2
} deltaF_PUCCH_Format2a_t;

/// Enumeration for \ref deltaFList_PUCCH_t::deltaF_PUCCH_Format2b.
typedef enum {
  deltaF_PUCCH_Format2b_deltaF_2 = 0,
  deltaF_PUCCH_Format2b_deltaF0  = 1,
  deltaF_PUCCH_Format2b_deltaF2  = 2
} deltaF_PUCCH_Format2b_t;

/// DeltaFList-PUCCH from 36.331 RRC spec
typedef struct {
  deltaF_PUCCH_Format1_t   deltaF_PUCCH_Format1;
  deltaF_PUCCH_Format1b_t  deltaF_PUCCH_Format1b;
  deltaF_PUCCH_Format2_t   deltaF_PUCCH_Format2;
  deltaF_PUCCH_Format2a_t  deltaF_PUCCH_Format2a;
  deltaF_PUCCH_Format2b_t  deltaF_PUCCH_Format2b;
} deltaFList_PUCCH_t;

/// SoundingRS-UL-ConfigDedicated Information Element from 36.331 RRC spec
typedef struct {
  /// Parameter: \f$B_\text{SRS}\f$, see TS 36.211 (table 5.5.3.2-1, 5.5.3.2-2, 5.5.3.2-3 and 5.5.3.2-4). \vr{[0..3]} \note the specification sais it is an enumerated value.
  uint8_t srs_Bandwidth;
  /// Parameter: SRS hopping bandwidth \f$b_\text{hop}\in\{0,1,2,3\}\f$, see TS 36.211 (5.5.3.2) \vr{[0..3]} \note the specification sais it is an enumerated value.
  uint8_t srs_HoppingBandwidth;
  /// Parameter: \f$n_\text{RRC}\f$, see TS 36.211 (5.5.3.2). \vr{[0..23]}
  uint8_t freqDomainPosition;
  /// Parameter: Duration, see TS 36.213 (8.2). \vr{[0..1]} 0 corresponds to "single" and 1 to "indefinite".
  uint8_t duration;
  /// Parameter: \f$k_\text{TC}\in\{0,1\}\f$, see TS 36.211 (5.5.3.2). \vr{[0..1]}
  uint8_t transmissionComb;
  /// Parameter: \f$I_\text{SRS}\f$, see TS 36.213 (table 8.2-1). \vr{[0..1023]}
  uint16_t srs_ConfigIndex;
  /// Parameter: \f$n^\text{CS}_\text{SRS}\f$. See TS 36.211 (5.5.3.1). \vr{[0..7]} \note the specification sais it is an enumerated value.
  uint8_t cyclicShift;
} SOUNDINGRS_UL_CONFIG_DEDICATED;

/// UplinkPowerControlDedicated Information Element from 36.331 RRC spec
typedef struct {
  /// Parameter: \f$P_\text{0\_UE\_PUSCH}(1)\f$, see TS 36.213 (5.1.1.1), unit dB. \vr{[-8..7]}\n This field is applicable for non-persistent scheduling, only.
  int8_t p0_UE_PUSCH;
  /// Parameter: Ks, see TS 36.213 (5.1.1.1). \vr{[0..1]}\n en0 corresponds to value 0 corresponding to state “disabled”. en1 corresponds to value 1.25 corresponding to “enabled”. \note the specification sais it is an enumerated value. \warning the enumeration values do not correspond to the given values in the specification (en1 should be 1.25).
  uint8_t deltaMCS_Enabled;
  /// Parameter: Accumulation-enabled, see TS 36.213 (5.1.1.1). \vr{[0..1]} 1 corresponds to "enabled" whereas 0 corresponds to "disabled".
  uint8_t accumulationEnabled;
  /// Parameter: \f$P_\text{0\_UE\_PUCCH}(1)\f$, see TS 36.213 (5.1.2.1), unit dB. \vr{[-8..7]}
  int8_t p0_UE_PUCCH;
  /// Parameter: \f$P_\text{SRS\_OFFSET}\f$, see TS 36.213 (5.1.3.1). \vr{[0..15]}\n For Ks=1.25 (\ref deltaMCS_Enabled), the actual parameter value is pSRS_Offset value - 3. For Ks=0, the actual parameter value is -10.5 + 1.5*pSRS_Offset value.
  int8_t pSRS_Offset;
  /// Specifies the filtering coefficient for RSRP measurements used to calculate path loss, as specified in TS 36.213 (5.1.1.1).\details The same filtering mechanism applies as for quantityConfig described in 5.5.3.2. \note the specification sais it is an enumerated value.
  uint8_t filterCoefficient;
} UL_POWER_CONTROL_DEDICATED;

/// Enumeration for parameter \f$\alpha\f$ \ref UL_POWER_CONTROL_CONFIG_COMMON::alpha.
typedef enum {
  al0=0,
  al04=1,
  al05=2,
  al06=3,
  al07=4,
  al08=5,
  al09=6,
  al1=7
} PUSCH_alpha_t;

/// \note UNUSED
typedef enum {
  deltaFm2=0,
  deltaF0,
  deltaF1,
  deltaF2,
  deltaF3,
  deltaF5
} deltaF_PUCCH_t;

/// UplinkPowerControlCommon Information Element from 36.331 RRC spec \note this structure does not currently make use of \ref deltaFList_PUCCH_t.
typedef struct {
  /// Parameter: \f$P_\text{0\_NOMINAL\_PUSCH}(1)\f$, see TS 36.213 (5.1.1.1), unit dBm. \vr{[-126..24]}\n This field is applicable for non-persistent scheduling, only.
  int8_t p0_NominalPUSCH;
  /// Parameter: \f$\alpha\f$, see TS 36.213 (5.1.1.1) \warning the enumeration values do not correspond to the given values in the specification (al04 should be 0.4, ...)!
  PUSCH_alpha_t alpha;
  /// Parameter: \f$P_\text{0\_NOMINAL\_PUCCH}\f$ See TS 36.213 (5.1.2.1), unit dBm. \vr{[-127..-96]}
  int8_t p0_NominalPUCCH;
  /// Parameter: \f$\Delta_\text{PREAMBLE\_Msg3}\f$ see TS 36.213 (5.1.1.1). \vr{[-1..6]}\n Actual value = IE value * 2 [dB].
  int8_t deltaPreambleMsg3;
  /// Parameter: \f$\Delta_\text{F\_PUCCH}(F)\f$ for the PUCCH format 1, see TS 36.213 (5.1.2). \vr{[0..2]} \warning check value range, why is this a long? \note the specification sais it is an enumerated value.
  long deltaF_PUCCH_Format1;
  /// Parameter: \f$\Delta_\text{F\_PUCCH}(F)\f$ for the PUCCH format 1a, see TS 36.213 (5.1.2). \vr{[0..2]} \warning check value range, why is this a long? \note the specification sais it is an enumerated value.
  long deltaF_PUCCH_Format1a;
  /// Parameter: \f$\Delta_\text{F\_PUCCH}(F)\f$ for the PUCCH format 1b, see TS 36.213 (5.1.2). \vr{[0..2]} \warning check value range, why is this a long? \note the specification sais it is an enumerated value.
  long deltaF_PUCCH_Format1b;
  /// Parameter: \f$\Delta_\text{F\_PUCCH}(F)\f$ for the PUCCH format 2, see TS 36.213 (5.1.2). \vr{[0..3]} \warning check value range, why is this a long? \note the specification sais it is an enumerated value.
  long deltaF_PUCCH_Format2;
  /// Parameter: \f$\Delta_\text{F\_PUCCH}(F)\f$ for the PUCCH format 2a, see TS 36.213 (5.1.2). \vr{[0..2]} \warning check value range, why is this a long? \note the specification sais it is an enumerated value.
  long deltaF_PUCCH_Format2a;
  /// Parameter: \f$\Delta_\text{F\_PUCCH}(F)\f$ for the PUCCH format 2b, see TS 36.213 (5.1.2). \vr{[0..2]} \warning check value range, why is this a long? \note the specification sais it is an enumerated value.
  long deltaF_PUCCH_Format2b;
} UL_POWER_CONTROL_CONFIG_COMMON;

/// Union for \ref TPC_PDCCH_CONFIG::tpc_Index.
typedef union {
  /// Index of N when DCI format 3 is used. See TS 36.212 (5.3.3.1.6). \vr{[1..15]}
  uint8_t indexOfFormat3;
  /// Index of M when DCI format 3A is used. See TS 36.212 (5.3.3.1.7). \vr{[1..31]}
  uint8_t indexOfFormat3A;
} TPC_INDEX_t;

/// TPC-PDCCH-Config Information Element from 36.331 RRC spec
typedef struct {
  /// RNTI for power control using DCI format 3/3A, see TS 36.212. \vr{[0..65535]}
  uint16_t rnti;
  /// Index of N or M, see TS 36.212 (5.3.3.1.6 and 5.3.3.1.7), where N or M is dependent on the used DCI format (i.e. format 3 or 3a).
  TPC_INDEX_t tpc_Index;
} TPC_PDCCH_CONFIG;

/// Enumeration for parameter SR transmission \ref SCHEDULING_REQUEST_CONFIG::dsr_TransMax.
typedef enum {
  sr_n4=0,
  sr_n8=1,
  sr_n16=2,
  sr_n32=3,
  sr_n64=4
} DSR_TRANSMAX_t;

/// SchedulingRequestConfig Information Element from 36.331 RRC spec
typedef struct {
  /// Parameter: \f$n^{(1)}_\text{PUCCH,SRI}\f$, see TS 36.213 (10.1). \vr{[0..2047]}
  uint16_t sr_PUCCH_ResourceIndex;
  /// Parameter: \f$I_\text{SR}\f$, see TS 36.213 (10.1). \vr{[0..155]}
  uint8_t sr_ConfigIndex;
  /// Parameter for SR transmission in TS 36.321 (5.4.4). \details The value n4 corresponds to 4 transmissions, n8 corresponds to 8 transmissions and so on.
  DSR_TRANSMAX_t dsr_TransMax;
} SCHEDULING_REQUEST_CONFIG;

/// CQI-ReportPeriodic
typedef struct {
  /// Parameter: \f$n^{(2)}_\text{PUCCH}\f$, see TS 36.213 (7.2). \vr{[0..1185]}
  uint16_t cqi_PUCCH_ResourceIndex;
  /// Parameter: CQI/PMI Periodicity and Offset Configuration Index \f$I_\text{CQI/PMI}\f$, see TS 36.213 (tables 7.2.2-1A and 7.2.2-1C). \vr{[0..1023]}
  uint16_t cqi_PMI_ConfigIndex;
  /// Parameter: K, see 36.213 (4.2.2). \vr{[1..4]}
  uint8_t K;
  /// Parameter: RI Config Index \f$I_\text{RI}\f$, see TS 36.213 (7.2.2-1B). \vr{[0..1023]}
  uint16_t ri_ConfigIndex;
  /// Parameter: Simultaneous-AN-and-CQI, see TS 36.213 (10.1). \vr{[0..1]} 1 indicates that simultaneous transmission of ACK/NACK and CQI is allowed.
  uint8_t simultaneousAckNackAndCQI;
} CQI_REPORTPERIODIC;

/// Enumeration for parameter reporting mode \ref CQI_REPORT_CONFIG::cqi_ReportModeAperiodic.
typedef enum {
  rm12=0,
  rm20=1,
  rm22=2,
  rm30=3,
  rm31=4
} CQI_REPORTMODEAPERIODIC;

/// CQI-ReportConfig Information Element from 36.331 RRC spec
typedef struct {
  /// Parameter: reporting mode. Value rm12 corresponds to Mode 1-2, rm20 corresponds to Mode 2-0, rm22 corresponds to Mode 2-2 etc. PUSCH reporting modes are described in TS 36.213 [23, 7.2.1].
  CQI_REPORTMODEAPERIODIC cqi_ReportModeAperiodic;
  /// Parameter: \f$\Delta_\text{offset}\f$, see TS 36.213 (7.2.3). \vr{[-1..6]}\n Actual value = IE value * 2 [dB].
  int8_t nomPDSCH_RS_EPRE_Offset;
  CQI_REPORTPERIODIC CQI_ReportPeriodic;
} CQI_REPORT_CONFIG;

/// MBSFN-SubframeConfig Information Element from 36.331 RRC spec \note deviates from specification.
typedef struct {
  /// MBSFN subframe occurance. \details Radio-frames that contain MBSFN subframes occur when equation SFN mod radioFrameAllocationPeriod = radioFrameAllocationOffset is satisfied. When fourFrames is used for subframeAllocation, the equation defines the first radio frame referred to in the description below. Values n1 and n2 are not applicable when fourFrames is used. \note the specification sais it is an enumerated value {n1, n2, n4, n8, n16, n32}.
  int radioframeAllocationPeriod;
  /// MBSFN subframe occurance. \vr{[0..7]}\n Radio-frames that contain MBSFN subframes occur when equation SFN mod radioFrameAllocationPeriod = radioFrameAllocationOffset is satisfied. When fourFrames is used for subframeAllocation, the equation defines the first radio frame referred to in the description below. Values n1 and n2 are not applicable when fourFrames is used.
  int radioframeAllocationOffset;
  /// oneFrame or fourFrames. \vr{[0..1]}
  int fourFrames_flag;
  /// Subframe configuration. \vr{[0..63]} (\ref fourFrames_flag == 0) or \vr{[0..16777215]} (\ref fourFrames_flag == 1)
  /// \par fourFrames_flag == 0
  /// "1" denotes that the corresponding subframe is allocated for MBSFN. The following mapping applies:\n FDD: The first/leftmost bit defines the MBSFN allocation for subframe #1, the second bit for #2, third bit for #3 , fourth bit for #6, fifth bit for #7, sixth bit for #8.\n TDD: The first/leftmost bit defines the allocation for subframe #3, the second bit for #4, third bit for #7, fourth bit for #8, fifth bit for #9. Uplink subframes are not allocated. The last bit is not used.
  /// \par fourFrames_flag == 1
  /// A bit-map indicating MBSFN subframe allocation in four consecutive radio frames, "1" denotes that the corresponding subframe is allocated for MBSFN. The bitmap is interpreted as follows:\n FDD: Starting from the first radioframe and from the first/leftmost bit in the bitmap, the allocation applies to subframes #1, #2, #3 , #6, #7, and #8 in the sequence of the four radio-frames.\n TDD: Starting from the first radioframe and from the first/leftmost bit in the bitmap, the allocation applies to subframes #3, #4, #7, #8, and #9 in the sequence of the four radio-frames. The last four bits are not used. Uplink subframes are not allocated.
  int mbsfn_SubframeConfig;
} MBSFN_config_t;

typedef struct {
  /// Number of resource blocks (RB) in DL
  uint8_t N_RB_DL;
  /// Number of resource blocks (RB) in UL
  uint8_t N_RB_UL;
  ///  total Number of Resource Block Groups: this is ceil(N_PRB/P)
  uint8_t N_RBG;
  /// Total Number of Resource Block Groups SubSets: this is P
  uint8_t N_RBGS;
  /// Cell ID
  uint16_t Nid_cell;
  /// MBSFN Area ID
  uint16_t Nid_cell_mbsfn;
  /// Cyclic Prefix for DL (0=Normal CP, 1=Extended CP)
  lte_prefix_type_t Ncp;
  /// Cyclic Prefix for UL (0=Normal CP, 1=Extended CP)
  lte_prefix_type_t Ncp_UL;
  /// shift of pilot position in one RB
  uint8_t nushift;
  /// Frame type (0 FDD, 1 TDD)
  lte_frame_type_t frame_type;
  /// TDD subframe assignment (0-7) (default = 3) (254=RX only, 255=TX only)
  uint8_t tdd_config;
  /// TDD S-subframe configuration (0-9)
  uint8_t tdd_config_S;
  /// indicates if node is a UE (NODE=2) or eNB (PRIMARY_CH=0).
  uint8_t node_id;
  /// Frequency index of CBMIMO1 card
  uint8_t freq_idx;
  /// RX Frequency for ExpressMIMO/LIME
  uint32_t carrier_freq[4];
  /// TX Frequency for ExpressMIMO/LIME
  uint32_t carrier_freqtx[4];
  /// RX gain for ExpressMIMO/LIME
  uint32_t rxgain[4];
  /// TX gain for ExpressMIMO/LIME
  uint32_t txgain[4];
  /// RF mode for ExpressMIMO/LIME
  uint32_t rfmode[4];
  /// RF RX DC Calibration for ExpressMIMO/LIME
  uint32_t rxdc[4];
  /// RF TX DC Calibration for ExpressMIMO/LIME
  uint32_t rflocal[4];
  /// RF VCO calibration for ExpressMIMO/LIME
  uint32_t rfvcolocal[4];
  /// Turns on second TX of CBMIMO1 card
  uint8_t dual_tx;
  /// flag to indicate SISO transmission
  uint8_t mode1_flag;
  /// Indicator that 20 MHz channel uses 3/4 sampling frequency
  uint8_t threequarter_fs;
  /// Size of FFT
  uint16_t ofdm_symbol_size;
  /// Number of prefix samples in all but first symbol of slot
  uint16_t nb_prefix_samples;
  /// Number of prefix samples in first symbol of slot
  uint16_t nb_prefix_samples0;
  /// Carrier offset in FFT buffer for first RE in PRB0
  uint16_t first_carrier_offset;
  /// Number of samples in a subframe
  uint32_t samples_per_tti;
  /// Number of OFDM/SC-FDMA symbols in one subframe (to be modified to account for potential different in UL/DL)
  uint16_t symbols_per_tti;
  /// Number of Physical transmit antennas in node
  uint8_t nb_antennas_tx;
  /// Number of Receive antennas in node
  uint8_t nb_antennas_rx;
  /// Number of Logical transmit antenna ports in eNodeB
  uint8_t nb_antenna_ports_eNB;
  /// PRACH_CONFIG
  PRACH_CONFIG_COMMON prach_config_common;
  /// PUCCH Config Common (from 36-331 RRC spec)
  PUCCH_CONFIG_COMMON pucch_config_common;
  /// PDSCH Config Common (from 36-331 RRC spec)
  PDSCH_CONFIG_COMMON pdsch_config_common;
  /// PUSCH Config Common (from 36-331 RRC spec)
  PUSCH_CONFIG_COMMON pusch_config_common;
  /// PHICH Config (from 36-331 RRC spec)
  PHICH_CONFIG_COMMON phich_config_common;
  /// SRS Config (from 36-331 RRC spec)
  SOUNDINGRS_UL_CONFIG_COMMON soundingrs_ul_config_common;
  /// UL Power Control (from 36-331 RRC spec)
  UL_POWER_CONTROL_CONFIG_COMMON ul_power_control_config_common;
  /// Number of MBSFN Configurations
  int num_MBSFN_config;
  /// Array of MBSFN Configurations (max 8 (maxMBSFN-Allocations) elements as per 36.331)
  MBSFN_config_t MBSFN_config[8];
  /// Maximum Number of Retransmissions of RRCConnectionRequest (from 36-331 RRC Spec)
  uint8_t maxHARQ_Msg3Tx;
  /// Size of SI windows used for repetition of one SI message (in frames)
  uint8_t SIwindowsize;
  /// Period of SI windows used for repetition of one SI message (in frames)
  uint16_t SIPeriod;
  /// REGs assigned to PCFICH
  uint16_t pcfich_reg[4];
  /// Index of first REG assigned to PCFICH
  uint8_t pcfich_first_reg_idx;
  /// REGs assigned to PHICH
  uint16_t phich_reg[MAX_NUM_PHICH_GROUPS][3];

  struct MBSFN_SubframeConfig *mbsfn_SubframeConfig[MAX_MBSFN_AREA];

} LTE_DL_FRAME_PARMS;

typedef enum {
  /// TM1
  SISO=0,
  /// TM2
  ALAMOUTI=1,
  /// TM3
  LARGE_CDD=2,
  /// the next 6 entries are for TM5
  UNIFORM_PRECODING11=3,
  UNIFORM_PRECODING1m1=4,
  UNIFORM_PRECODING1j=5,
  UNIFORM_PRECODING1mj=6,
  PUSCH_PRECODING0=7,
  PUSCH_PRECODING1=8,
  /// the next 3 entries are for TM4
  DUALSTREAM_UNIFORM_PRECODING1=9,
  DUALSTREAM_UNIFORM_PRECODINGj=10,
  DUALSTREAM_PUSCH_PRECODING=11,
  TM7=12,
  TM8=13,
  TM9_10=14
} MIMO_mode_t;

typedef struct {
  /// \brief Holds the transmit data in time domain.
  /// For IFFT_FPGA this points to the same memory as PHY_vars->rx_vars[a].RX_DMA_BUFFER.
  /// - first index: eNB id [0..2] (hard coded)
  /// - second index: tx antenna [0..nb_antennas_tx[
  /// - third index:
  int32_t **txdata[3];
  /// \brief holds the transmit data in the frequency domain.
  /// For IFFT_FPGA this points to the same memory as PHY_vars->rx_vars[a].RX_DMA_BUFFER. //?
  /// - first index: eNB id [0..2] (hard coded)
  /// - second index: tx antenna [0..14[ where 14 is the total supported antenna ports.
  /// - third index: sample [0..]
<<<<<<< HEAD
  mod_sym_t **txdataF[3];
  /// \brief holds the transmit data after beamforming in the frequency domain.
  /// For IFFT_FPGA this points to the same memory as PHY_vars->rx_vars[a].RX_DMA_BUFFER. //?
  /// - first index: eNB id [0..2] (hard coded)
  /// - second index: tx antenna [0..nb_antennas_tx[
  /// - third index: sample [0..]
  mod_sym_t **txdataF_BF[3];
=======
  int32_t **txdataF[3];
>>>>>>> 7390798b
  /// \brief Holds the received data in time domain.
  /// Should point to the same memory as PHY_vars->rx_vars[a].RX_DMA_BUFFER.
  /// - first index: eNB id [0..2] (hard coded)
  /// - second index: rx antenna [0..nb_antennas_rx[
  /// - third index: sample [0..]
  int32_t **rxdata[3];
  /// \brief Holds the last subframe of received data in time domain after removal of 7.5kHz frequency offset.
  /// - first index: eNB id [0..2] (hard coded)
  /// - second index: rx antenna [0..nb_antennas_rx[
  /// - third index: sample [0..samples_per_tti[
  int32_t **rxdata_7_5kHz[3];
  /// \brief Holds the received data in the frequency domain.
  /// - first index: eNB id [0..2] (hard coded)
  /// - second index: rx antenna [0..nb_antennas_rx[
  /// - third index: ? [0..2*ofdm_symbol_size*frame_parms->symbols_per_tti[
  int32_t **rxdataF[3];
  /// \brief Holds output of the sync correlator.
  /// - first index: eNB id [0..2] (hard coded)
  /// - second index: sample [0..samples_per_tti*10[
  uint32_t *sync_corr[3];
  /// \brief Holds the cell specific beamforming weights
  /// - first index: eNB id [0..2] (hard coded)
  /// - second index: cell specific eNB antenna port index, up to 2 logical antenna ports are supported
  /// - third index: tx antenna [0..nb_antennas_tx[
  /// - fourth index: sample [0..]
  // int32_t **cell_spec_bf_weights[3][2];
  /// \brief Holds the ue specific beamforming weights
  /// - first index: eNB id [0..2] (hard coded)
  /// - second index: ue specific eNB antenna port index, port5->index0, port7-15->index0-7
  /// - third index: tx antenna [0..nb_antennas_tx[
  /// - fourth index: sample [0..]
  // int32_t **ue_spec_bf_weights[3][8];
  /// \brief Holds the ue specific beamforming weights
  /// - first index: eNB id [0..2] (hard coded)
  /// - second index: eNB antenna port index
  /// - third index: tx antenna [0..nb_antennas_tx[
  /// - fourth index: sample [0..]
  int32_t **beam_weights[3][15];
  /// \brief Holds the tdd reciprocity calibration coefficients 
  /// - first index: eNB id [0..2] (hard coded) 
  /// - second index: ue specific eNB antenna port index, port5->index0, port7-15->index0-7
  /// - third index: tx antenna [0..nb_antennas_tx[
  /// - forth index: frenquency [0..]
  int32_t **tdd_calib_coeffs[3];
} LTE_eNB_COMMON;

typedef struct {
  /// \brief Hold the channel estimates in frequency domain based on SRS.
  /// - first index: eNB id [0..2] (hard coded)
  /// - second index: rx antenna id [0..nb_antennas_rx[
  /// - third index: ? [0..ofdm_symbol_size[
  int32_t **srs_ch_estimates[3];
  /// \brief Hold the channel estimates in time domain based on SRS.
  /// - first index: eNB id [0..2] (hard coded)
  /// - second index: rx antenna id [0..nb_antennas_rx[
  /// - third index: ? [0..2*ofdm_symbol_size[
  int32_t **srs_ch_estimates_time[3];
  /// \brief Holds the SRS for channel estimation at the RX.
  /// - first index: ? [0..ofdm_symbol_size[
  int32_t *srs;
} LTE_eNB_SRS;

typedef struct {
  /// \brief Holds the received data in the frequency domain for the allocated RBs in repeated format.
  /// - first index: eNB id [0..2] (hard coded)
  /// - second index: rx antenna id [0..nb_antennas_rx[
  /// - third index: ? [0..2*ofdm_symbol_size[
  /// - third index (definition from phy_init_lte_eNB()): ? [0..24*N_RB_UL*frame_parms->symbols_per_tti[
  /// \warning inconsistent third index definition
  int32_t **rxdataF_ext[3];
  /// \brief Holds the received data in the frequency domain for the allocated RBs in normal format.
  /// - first index: eNB id [0..2] (hard coded)
  /// - second index: rx antenna id [0..nb_antennas_rx[
  /// - third index (definition from phy_init_lte_eNB()): ? [0..12*N_RB_UL*frame_parms->symbols_per_tti[
  int32_t **rxdataF_ext2[3];
  /// \brief Hold the channel estimates in time domain based on DRS.
  /// - first index: eNB id [0..2] (hard coded)
  /// - second index: rx antenna id [0..nb_antennas_rx[
  /// - third index: ? [0..4*ofdm_symbol_size[
  int32_t **drs_ch_estimates_time[3];
  /// \brief Hold the channel estimates in frequency domain based on DRS.
  /// - first index: eNB id [0..2] (hard coded)
  /// - second index: rx antenna id [0..nb_antennas_rx[
  /// - third index: ? [0..12*N_RB_UL*frame_parms->symbols_per_tti[
  int32_t **drs_ch_estimates[3];
  /// \brief Hold the channel estimates for UE0 in case of Distributed Alamouti Scheme.
  /// - first index: eNB id [0..2] (hard coded)
  /// - second index: rx antenna id [0..nb_antennas_rx[
  /// - third index: ? [0..12*N_RB_UL*frame_parms->symbols_per_tti[
  int32_t **drs_ch_estimates_0[3];
  /// \brief Hold the channel estimates for UE1 in case of Distributed Almouti Scheme.
  /// - first index: eNB id [0..2] (hard coded)
  /// - second index: rx antenna id [0..nb_antennas_rx[
  /// - third index: ? [0..12*N_RB_UL*frame_parms->symbols_per_tti[
  int32_t **drs_ch_estimates_1[3];
  /// \brief Holds the compensated signal.
  /// - first index: eNB id [0..2] (hard coded)
  /// - second index: rx antenna id [0..nb_antennas_rx[
  /// - third index: ? [0..12*N_RB_UL*frame_parms->symbols_per_tti[
  int32_t **rxdataF_comp[3];
  /// \brief Hold the compensated data (y)*(h0*) in case of Distributed Alamouti Scheme.
  /// - first index: eNB id [0..2] (hard coded)
  /// - second index: rx antenna id [0..nb_antennas_rx[
  /// - third index: ? [0..12*N_RB_UL*frame_parms->symbols_per_tti[
  int32_t **rxdataF_comp_0[3];
  /// \brief Hold the compensated data (y*)*(h1) in case of Distributed Alamouti Scheme.
  /// - first index: eNB id [0..2] (hard coded)
  /// - second index: rx antenna id [0..nb_antennas_rx[
  /// - third index: ? [0..12*N_RB_UL*frame_parms->symbols_per_tti[
  int32_t **rxdataF_comp_1[3];
  /// \brief ?.
  /// - first index: eNB id [0..2] (hard coded)
  /// - second index: rx antenna id [0..nb_antennas_rx[
  /// - third index: ? [0..12*N_RB_UL*frame_parms->symbols_per_tti[
  int32_t **ul_ch_mag[3];
  /// \brief ?.
  /// - first index: eNB id [0..2] (hard coded)
  /// - second index: rx antenna id [0..nb_antennas_rx[
  /// - third index: ? [0..12*N_RB_UL*frame_parms->symbols_per_tti[
  int32_t **ul_ch_magb[3];
  /// \brief Hold the channel mag for UE0 in case of Distributed Alamouti Scheme.
  /// - first index: eNB id [0..2] (hard coded)
  /// - second index: rx antenna id [0..nb_antennas_rx[
  /// - third index: ? [0..12*N_RB_UL*frame_parms->symbols_per_tti[
  int32_t **ul_ch_mag_0[3];
  /// \brief Hold the channel magb for UE0 in case of Distributed Alamouti Scheme.
  /// - first index: eNB id [0..2] (hard coded)
  /// - second index: rx antenna id [0..nb_antennas_rx[
  /// - third index: ? [0..12*N_RB_UL*frame_parms->symbols_per_tti[
  int32_t **ul_ch_magb_0[3];
  /// \brief Hold the channel mag for UE1 in case of Distributed Alamouti Scheme.
  /// - first index: eNB id [0..2] (hard coded)
  /// - second index: rx antenna id [0..nb_antennas_rx[
  /// - third index: ? [0..12*N_RB_UL*frame_parms->symbols_per_tti[
  int32_t **ul_ch_mag_1[3];
  /// \brief Hold the channel magb for UE1 in case of Distributed Alamouti Scheme.
  /// - first index: eNB id [0..2] (hard coded)
  /// - second index: rx antenna id [0..nb_antennas_rx[
  /// - third index: ? [0..12*N_RB_UL*frame_parms->symbols_per_tti[
  int32_t **ul_ch_magb_1[3];
  /// measured RX power based on DRS
  int ulsch_power[2];
  /// measured RX power based on DRS for UE0 in case of Distributed Alamouti Scheme
  int ulsch_power_0[2];
  /// measured RX power based on DRS for UE0 in case of Distributed Alamouti Scheme
  int ulsch_power_1[2];
  /// \brief llr values.
  /// - first index: ? [0..1179743] (hard coded)
  int16_t *llr;
#ifdef LOCALIZATION
  /// number of active subcarrier for a specific UE
  int32_t active_subcarrier;
  /// subcarrier power in dBm
  int32_t *subcarrier_power;
#endif
} LTE_eNB_PUSCH;

typedef struct {
  /// \brief Holds the transmit data in time domain.
  /// For IFFT_FPGA this points to the same memory as PHY_vars->tx_vars[a].TX_DMA_BUFFER.
  /// - first index: tx antenna [0..nb_antennas_tx[
  /// - second index: sample [0..FRAME_LENGTH_COMPLEX_SAMPLES[
  int32_t **txdata;
  /// \brief Holds the transmit data in the frequency domain.
  /// For IFFT_FPGA this points to the same memory as PHY_vars->rx_vars[a].RX_DMA_BUFFER.
  /// - first index: tx antenna [0..nb_antennas_tx[
  /// - second index: sample [0..FRAME_LENGTH_COMPLEX_SAMPLES_NO_PREFIX[
  int32_t **txdataF;
  /// \brief Holds the received data in time domain.
  /// Should point to the same memory as PHY_vars->rx_vars[a].RX_DMA_BUFFER.
  /// - first index: rx antenna [0..nb_antennas_rx[
  /// - second index: sample [0..FRAME_LENGTH_COMPLEX_SAMPLES+2048[
  int32_t **rxdata;
  /// \brief Holds the received data in the frequency domain.
  /// - first index: rx antenna [0..nb_antennas_rx[
  /// - second index: symbol [0..28*ofdm_symbol_size[
  int32_t **rxdataF;
  /// \brief ?.
  /// - first index: rx antenna [0..nb_antennas_rx[
  /// - second index: ? [0..20*ofdm_symbol_size*symbols_per_tti[
  int32_t **rxdataF2;
  /// \brief Hold the channel estimates in frequency domain.
  /// - first index: eNB id [0..6] (hard coded)
  /// - second index: ? [0..7] (hard coded) FIXME! accessed via \c nb_antennas_rx
  /// - third index: samples? [0..symbols_per_tti*(ofdm_symbol_size+LTE_CE_FILTER_LENGTH)[
  int32_t **dl_ch_estimates[7];
  /// \brief Hold the channel estimates in time domain (used for tracking).
  /// - first index: eNB id [0..6] (hard coded)
  /// - second index: ? [0..7] (hard coded) FIXME! accessed via \c nb_antennas_rx
  /// - third index: samples? [0..2*ofdm_symbol_size[
  int32_t **dl_ch_estimates_time[7];
  /// holds output of the sync correlator
  int32_t *sync_corr;
  /// estimated frequency offset (in radians) for all subcarriers
  int32_t freq_offset;
  /// eNb_id user is synched to
  int32_t eNb_id;
} LTE_UE_COMMON;

typedef struct {
  /// \brief Received frequency-domain signal after extraction.
  /// - first index: ? [0..7] (hard coded) FIXME! accessed via \c nb_antennas_rx
  /// - second index: ? [0..168*N_RB_DL[
  int32_t **rxdataF_ext;
  /// \brief Received frequency-domain ue specific pilots.
  /// - first index: ? [0..7] (hard coded) FIXME! accessed via \c nb_antennas_rx
  /// - second index: ? [0..12*N_RB_DL[
  int32_t **rxdataF_uespec_pilots;
  /// \brief Received frequency-domain signal after extraction and channel compensation.
  /// - first index: ? [0..7] (hard coded) FIXME! accessed via \c nb_antennas_rx
  /// - second index: ? [0..168*N_RB_DL[
  int32_t **rxdataF_comp0;
  /// \brief Received frequency-domain signal after extraction and channel compensation.
  /// - first index: ? [0..7] (hard coded) accessed via \c round
  /// - second index: ? [0..7] (hard coded) FIXME! accessed via \c nb_antennas_rx
  /// - third index: ? [0..168*N_RB_DL[
  int32_t **rxdataF_comp1[8];
  /// \brief Downlink channel estimates extracted in PRBS.
  /// - first index: ? [0..7] (hard coded) FIXME! accessed via \c nb_antennas_rx
  /// - second index: ? [0..168*N_RB_DL[
  int32_t **dl_ch_estimates_ext;
  /// \brief Downlink beamforming channel estimates in frequency domain.
  /// - first index: ? [0..7] (hard coded) FIXME! accessed via \c nb_antennas_rx
  /// - second index: samples? [0..symbols_per_tti*(ofdm_symbol_size+LTE_CE_FILTER_LENGTH)[
  int32_t **dl_bf_ch_estimates;
  /// \brief Downlink beamforming channel estimates.
  /// - first index: ? [0..7] (hard coded) FIXME! accessed via \c nb_antennas_rx
  /// - second index: ? [0..168*N_RB_DL[
  int32_t **dl_bf_ch_estimates_ext;
  /// \brief Downlink cross-correlation of MIMO channel estimates (unquantized PMI) extracted in PRBS.
  /// - first index: ? [0..7] (hard coded) FIXME! accessed via \c nb_antennas_rx
  /// - second index: ? [0..168*N_RB_DL[
  int32_t **dl_ch_rho_ext;
  /// \brief Downlink cross-correlation of MIMO channel estimates (unquantized PMI) extracted in PRBS.
  /// - first index: ? [0..7] (hard coded) FIXME! accessed via \c nb_antennas_rx
  /// - second index: ? [0..168*N_RB_DL[
  int32_t **dl_ch_rho2_ext;
  /// \brief Downlink PMIs extracted in PRBS and grouped in subbands.
  /// - first index: ressource block [0..N_RB_DL[
  uint8_t *pmi_ext;
  /// \brief Magnitude of Downlink Channel first layer (16QAM level/First 64QAM level).
  /// - first index: ? [0..7] (hard coded) FIXME! accessed via \c nb_antennas_rx
  /// - second index: ? [0..168*N_RB_DL[
  int32_t **dl_ch_mag0;
  /// \brief Magnitude of Downlink Channel second layer (16QAM level/First 64QAM level).
  /// - first index: ? [0..7] (hard coded) FIXME! accessed via \c nb_antennas_rx
  /// - second index: ? [0..168*N_RB_DL[
  int32_t **dl_ch_mag1;
  /// \brief Magnitude of Downlink Channel, first layer (2nd 64QAM level).
  /// - first index: ? [0..7] (hard coded) FIXME! accessed via \c nb_antennas_rx
  /// - second index: ? [0..168*N_RB_DL[
  int32_t **dl_ch_magb0;
  /// \brief Magnitude of Downlink Channel second layer (2nd 64QAM level).
  /// - first index: ? [0..7] (hard coded) FIXME! accessed via \c nb_antennas_rx
  /// - second index: ? [0..168*N_RB_DL[
  int32_t **dl_ch_magb1;
  /// \brief Cross-correlation of two eNB signals.
  /// - first index: rx antenna [0..nb_antennas_rx[
  /// - second index: symbol [0..]
  int32_t **rho;
  /// never used... always send dl_ch_rho_ext instead...
  int32_t **rho_i;
  /// \brief Pointers to llr vectors (2 TBs).
  /// - first index: ? [0..1] (hard coded)
  /// - second index: ? [0..1179743] (hard coded)
  int16_t *llr[2];
  /// \f$\log_2(\max|H_i|^2)\f$
  int16_t log2_maxh;
  /// \brief LLR shifts for subband scaling.
  /// - first index: ? [0..168*N_RB_DL[
  uint8_t *llr_shifts;
  /// \brief Pointer to LLR shifts.
  /// - first index: ? [0..168*N_RB_DL[
  uint8_t *llr_shifts_p;
  /// \brief Pointers to llr vectors (128-bit alignment).
  /// - first index: ? [0..0] (hard coded)
  /// - second index: ? [0..]
  int16_t **llr128;
  /// \brief Pointers to llr vectors (128-bit alignment).
  /// - first index: ? [0..0] (hard coded)
  /// - second index: ? [0..]
  int16_t **llr128_2ndstream;
  //uint32_t *rb_alloc;
  //uint8_t Qm[2];
  //MIMO_mode_t mimo_mode;
} LTE_UE_PDSCH;

typedef struct {
  /// \brief Received frequency-domain signal after extraction.
  /// - first index: ? [0..7] (hard coded) FIXME! accessed via \c nb_antennas_rx
  /// - second index: ? [0..]
  int32_t **rxdataF_ext;
  /// \brief Received frequency-domain signal after extraction and channel compensation.
  /// - first index: ? [0..7] (hard coded) FIXME! accessed via \c nb_antennas_rx
  /// - second index: ? [0..]
  double **rxdataF_comp;
  /// \brief Downlink channel estimates extracted in PRBS.
  /// - first index: ? [0..7] (hard coded) FIXME! accessed via \c nb_antennas_rx
  /// - second index: ? [0..]
  int32_t **dl_ch_estimates_ext;
  ///  \brief Downlink cross-correlation of MIMO channel estimates (unquantized PMI) extracted in PRBS.
  /// - first index: ? [0..7] (hard coded) FIXME! accessed via \c nb_antennas_rx
  /// - second index: ? [0..]
  double **dl_ch_rho_ext;
  /// \brief Downlink PMIs extracted in PRBS and grouped in subbands.
  /// - first index: ressource block [0..N_RB_DL[
  uint8_t *pmi_ext;
  /// \brief Magnitude of Downlink Channel (16QAM level/First 64QAM level).
  /// - first index: ? [0..7] (hard coded) FIXME! accessed via \c nb_antennas_rx
  /// - second index: ? [0..]
  double **dl_ch_mag;
  /// \brief Magnitude of Downlink Channel (2nd 64QAM level).
  /// - first index: ? [0..7] (hard coded) FIXME! accessed via \c nb_antennas_rx
  /// - second index: ? [0..]
  double **dl_ch_magb;
  /// \brief Cross-correlation of two eNB signals.
  /// - first index: rx antenna [0..nb_antennas_rx[
  /// - second index: ? [0..]
  double **rho;
  /// never used... always send dl_ch_rho_ext instead...
  double **rho_i;
  /// \brief Pointers to llr vectors (2 TBs).
  /// - first index: ? [0..1] (hard coded)
  /// - second index: ? [0..1179743] (hard coded)
  int16_t *llr[2];
  /// \f$\log_2(\max|H_i|^2)\f$
  uint8_t log2_maxh;
  /// \brief Pointers to llr vectors (128-bit alignment).
  /// - first index: ? [0..0] (hard coded)
  /// - second index: ? [0..]
  int16_t **llr128;
  //uint32_t *rb_alloc;
  //uint8_t Qm[2];
  //MIMO_mode_t mimo_mode;
} LTE_UE_PDSCH_FLP;

typedef struct {
  /// \brief Pointers to extracted PDCCH symbols in frequency-domain.
  /// - first index: ? [0..7] (hard coded) FIXME! accessed via \c nb_antennas_rx
  /// - second index: ? [0..168*N_RB_DL[
  int32_t **rxdataF_ext;
  /// \brief Pointers to extracted and compensated PDCCH symbols in frequency-domain.
  /// - first index: ? [0..7] (hard coded) FIXME! accessed via \c nb_antennas_rx
  /// - second index: ? [0..168*N_RB_DL[
  int32_t **rxdataF_comp;
  /// \brief Pointers to extracted channel estimates of PDCCH symbols.
  /// - first index: ? [0..7] (hard coded) FIXME! accessed via \c nb_antennas_rx
  /// - second index: ? [0..168*N_RB_DL[
  int32_t **dl_ch_estimates_ext;
  /// \brief Pointers to channel cross-correlation vectors for multi-eNB detection.
  /// - first index: ? [0..7] (hard coded) FIXME! accessed via \c nb_antennas_rx
  /// - second index: ? [0..168*N_RB_DL[
  int32_t **dl_ch_rho_ext;
  /// \brief Pointers to channel cross-correlation vectors for multi-eNB detection.
  /// - first index: rx antenna [0..nb_antennas_rx[
  /// - second index: ? [0..]
  int32_t **rho;
  /// \brief Pointer to llrs, 4-bit resolution.
  /// - first index: ? [0..48*N_RB_DL[
  uint16_t *llr;
  /// \brief Pointer to llrs, 16-bit resolution.
  /// - first index: ? [0..96*N_RB_DL[
  uint16_t *llr16;
  /// \brief \f$\overline{w}\f$ from 36-211.
  /// - first index: ? [0..48*N_RB_DL[
  uint16_t *wbar;
  /// \brief PDCCH/DCI e-sequence (input to rate matching).
  /// - first index: ? [0..96*N_RB_DL[
  int8_t *e_rx;
  /// number of PDCCH symbols in current subframe
  uint8_t num_pdcch_symbols;
  /// Allocated CRNTI for UE
  uint16_t crnti;
  /// Total number of PDU errors (diagnostic mode)
  uint32_t dci_errors;
  /// Total number of PDU received
  uint32_t dci_received;
  /// Total number of DCI False detection (diagnostic mode)
  uint32_t dci_false;
  /// Total number of DCI missed (diagnostic mode)
  uint32_t dci_missed;
  /// nCCE for PUCCH per subframe
  uint8_t nCCE[10];
} LTE_UE_PDCCH;

#define PBCH_A 24
typedef struct {
  uint8_t pbch_d[96+(3*(16+PBCH_A))];
  uint8_t pbch_w[3*3*(16+PBCH_A)];
  uint8_t pbch_e[1920];
} LTE_eNB_PBCH;

typedef struct {
  /// \brief Pointers to extracted PBCH symbols in frequency-domain.
  /// - first index: rx antenna [0..nb_antennas_rx[
  /// - second index: ? [0..287] (hard coded)
  int32_t **rxdataF_ext;
  /// \brief Pointers to extracted and compensated PBCH symbols in frequency-domain.
  /// - first index: ? [0..7] (hard coded) FIXME! accessed via \c nb_antennas_rx
  /// - second index: ? [0..287] (hard coded)
  int32_t **rxdataF_comp;
  /// \brief Pointers to downlink channel estimates in frequency-domain extracted in PRBS.
  /// - first index: ? [0..7] (hard coded) FIXME! accessed via \c nb_antennas_rx
  /// - second index: ? [0..287] (hard coded)
  int32_t **dl_ch_estimates_ext;
  /// \brief Pointer to PBCH llrs.
  /// - first index: ? [0..1919] (hard coded)
  int8_t *llr;
  /// \brief Pointer to PBCH decoded output.
  /// - first index: ? [0..63] (hard coded)
  uint8_t *decoded_output;
  /// \brief Total number of PDU errors.
  uint32_t pdu_errors;
  /// \brief Total number of PDU errors 128 frames ago.
  uint32_t pdu_errors_last;
  /// \brief Total number of consecutive PDU errors.
  uint32_t pdu_errors_conseq;
  /// \brief FER (in percent) .
  uint32_t pdu_fer;
} LTE_UE_PBCH;

typedef struct {
  int16_t amp;
  int16_t *prachF;
  int16_t *prach;
} LTE_UE_PRACH;

typedef struct {
  /// \brief ?.
  /// first index: ? [0..1023] (hard coded)
  int16_t *prachF;
  /// \brief ?.
  /// first index: rx antenna [0..3] (hard coded) \note Hard coded array size indexed by \c nb_antennas_rx.
  /// second index: ? [0..ofdm_symbol_size*12[
  int16_t *rxsigF[4];
  /// \brief local buffer to compute prach_ifft (necessary in case of multiple CCs)
  /// first index: rx antenna [0..3] (hard coded) \note Hard coded array size indexed by \c nb_antennas_rx.
  /// second index: ? [0..2047] (hard coded)
  int16_t *prach_ifft[4];
} LTE_eNB_PRACH;

typedef struct {
  /// Preamble index for PRACH (0-63)
  uint8_t ra_PreambleIndex;
  /// RACH MaskIndex
  uint8_t ra_RACH_MaskIndex;
  /// Target received power at eNB (-120 ... -82 dBm)
  int8_t ra_PREAMBLE_RECEIVED_TARGET_POWER;
  /// PRACH index for TDD (0 ... 6) depending on TDD configuration and prachConfigIndex
  uint8_t ra_TDD_map_index;
  /// Corresponding RA-RNTI for UL-grant
  uint16_t ra_RNTI;
  /// Pointer to Msg3 payload for UL-grant
  uint8_t *Msg3;
} PRACH_RESOURCES_t;

typedef struct {
  /// Downlink Power offset field
  uint8_t dl_pow_off;
  ///Subband resource allocation field
  uint8_t rballoc_sub[50];
  ///Total number of PRBs indicator
  uint8_t pre_nb_available_rbs;
} MU_MIMO_mode;

typedef enum {
  NOT_SYNCHED=0,
  PRACH=1,
  RA_RESPONSE=2,
  PUSCH=3,
  RESYNCH=4
} UE_MODE_t;



typedef enum {SF_DL, SF_UL, SF_S} lte_subframe_t;

#endif

<|MERGE_RESOLUTION|>--- conflicted
+++ resolved
@@ -605,17 +605,13 @@
   /// - first index: eNB id [0..2] (hard coded)
   /// - second index: tx antenna [0..14[ where 14 is the total supported antenna ports.
   /// - third index: sample [0..]
-<<<<<<< HEAD
-  mod_sym_t **txdataF[3];
+  int32_t **txdataF[3];
   /// \brief holds the transmit data after beamforming in the frequency domain.
   /// For IFFT_FPGA this points to the same memory as PHY_vars->rx_vars[a].RX_DMA_BUFFER. //?
   /// - first index: eNB id [0..2] (hard coded)
   /// - second index: tx antenna [0..nb_antennas_tx[
   /// - third index: sample [0..]
-  mod_sym_t **txdataF_BF[3];
-=======
-  int32_t **txdataF[3];
->>>>>>> 7390798b
+  int32_t **txdataF_BF[3];
   /// \brief Holds the received data in time domain.
   /// Should point to the same memory as PHY_vars->rx_vars[a].RX_DMA_BUFFER.
   /// - first index: eNB id [0..2] (hard coded)
