/*
 * Licensed to the OpenAirInterface (OAI) Software Alliance under one or more
 * contributor license agreements.  See the NOTICE file distributed with
 * this work for additional information regarding copyright ownership.
 * The OpenAirInterface Software Alliance licenses this file to You under
 * the OAI Public License, Version 1.1  (the "License"); you may not use this file
 * except in compliance with the License.
 * You may obtain a copy of the License at
 *
 *      http://www.openairinterface.org/?page_id=698
 *
 * Unless required by applicable law or agreed to in writing, software
 * distributed under the License is distributed on an "AS IS" BASIS,
 * WITHOUT WARRANTIES OR CONDITIONS OF ANY KIND, either express or implied.
 * See the License for the specific language governing permissions and
 * limitations under the License.
 *-------------------------------------------------------------------------------
 * For more information about the OpenAirInterface (OAI) Software Alliance:
 *      contact@openairinterface.org
 */

/*! \file PHY/defs_eNB.h
 \brief Top-level defines and structure definitions for eNB
 \author R. Knopp, F. Kaltenberger
 \date 2011
 \version 0.1
 \company Eurecom
 \email: knopp@eurecom.fr,florian.kaltenberger@eurecom.fr
 \note
 \warning
*/
#ifndef __PHY_DEFS_ENB__H__
#define __PHY_DEFS_ENB__H__


#define _GNU_SOURCE
#include <sched.h>
#include <stdio.h>
#include <stdlib.h>
#include <unistd.h>
#include <string.h>
#include <sys/ioctl.h>
#include <sys/types.h>
#include <sys/mman.h>
#include <linux/sched.h>
#include <signal.h>
#include <execinfo.h>
#include <getopt.h>
#include <sys/sysinfo.h>


#include <stdio.h>
#include <stdlib.h>
#include <malloc.h>
#include <string.h>
#include <math.h>
#include "common_lib.h"
#include "msc.h"


#include "defs_common.h"
#include "impl_defs_top.h"
#include "PHY/TOOLS/time_meas.h"
//#include "PHY/CODING/coding_defs.h"
#include "PHY/TOOLS/tools_defs.h"
#include "platform_types.h"
#include "PHY/LTE_TRANSPORT/transport_common.h"
#include "PHY/LTE_TRANSPORT/transport_eNB.h"
#include <pthread.h>


#include "openair2/PHY_INTERFACE/IF_Module.h"

#define MAX_NUM_RU_PER_eNB 64 


#include <pthread.h>

#include "targets/ARCH/COMMON/common_lib.h"
#include "targets/COMMON/openairinterface5g_limits.h"



#define NUMBER_OF_SUBBANDS_MAX 13
#define NUMBER_OF_HARQ_PID_MAX 8

#define MAX_FRAME_NUMBER 0x400

typedef struct {
  /// \brief Pointers (dynamic) to the received data in the time domain.
  /// - first index: rx antenna [0..nb_antennas_rx[
  /// - second index: ? [0..2*ofdm_symbol_size*frame_parms->symbols_per_tti[
  int32_t **rxdata;
  /// \brief Pointers (dynamic) to the received data in the frequency domain.
  /// - first index: rx antenna [0..nb_antennas_rx[
  /// - second index: ? [0..2*ofdm_symbol_size*frame_parms->symbols_per_tti[
  int32_t **rxdataF;
  /// \brief holds the transmit data in the frequency domain.
  /// For IFFT_FPGA this points to the same memory as PHY_vars->rx_vars[a].RX_DMA_BUFFER. //?
  /// - first index: eNB id [0..2] (hard coded)
  /// - second index: tx antenna [0..14[ where 14 is the total supported antenna ports.
  /// - third index: sample [0..]
  int32_t **txdataF;
} LTE_eNB_COMMON;

typedef struct {
  uint8_t     num_dci;
  uint8_t     num_pdcch_symbols; 
  DCI_ALLOC_t dci_alloc[32];
} LTE_eNB_PDCCH;

typedef struct {
  uint8_t hi;
  uint8_t first_rb;
  uint8_t n_DMRS;
} phich_config_t;

typedef struct {
  uint8_t num_hi;
  phich_config_t config[32];
} LTE_eNB_PHICH;

typedef struct {
  uint8_t     num_dci;
  eDCI_ALLOC_t edci_alloc[32];
} LTE_eNB_EPDCCH;

typedef struct {
  /// number of active MPDCCH allocations
  uint8_t     num_dci;
  /// MPDCCH DCI allocations from MAC
  mDCI_ALLOC_t mdci_alloc[32];
  // MAX SIZE of an EPDCCH set is 16EREGs * 9REs/EREG * 8 PRB pairs = 2304 bits 
  uint8_t e[2304];
} LTE_eNB_MPDCCH;


typedef struct {
  /// \brief Hold the channel estimates in frequency domain based on SRS.
  /// - first index: rx antenna id [0..nb_antennas_rx[
  /// - second index: ? [0..ofdm_symbol_size[
  int32_t **srs_ch_estimates;
  /// \brief Hold the channel estimates in time domain based on SRS.
  /// - first index: rx antenna id [0..nb_antennas_rx[
  /// - second index: ? [0..2*ofdm_symbol_size[
  int32_t **srs_ch_estimates_time;
  /// \brief Holds the SRS for channel estimation at the RX.
  /// - first index: rx antenna id [0..nb_antennas_rx[
  /// - second index: ? [0..ofdm_symbol_size[
  int32_t *srs;
} LTE_eNB_SRS;

typedef struct {
  /// \brief Holds the received data in the frequency domain for the allocated RBs in repeated format.
  /// - first index: rx antenna id [0..nb_antennas_rx[
  /// - second index: ? [0..2*ofdm_symbol_size[
  int32_t **rxdataF_ext;
  /// \brief Holds the received data in the frequency domain for the allocated RBs in normal format.
  /// - first index: rx antenna id [0..nb_antennas_rx[
  /// - second index (definition from phy_init_lte_eNB()): ? [0..12*N_RB_UL*frame_parms->symbols_per_tti[
  int32_t **rxdataF_ext2;
  /// \brief Hold the channel estimates in time domain based on DRS.
  /// - first index: rx antenna id [0..nb_antennas_rx[
  /// - second index: ? [0..4*ofdm_symbol_size[
  int32_t **drs_ch_estimates_time;
  /// \brief Hold the channel estimates in frequency domain based on DRS.
  /// - first index: rx antenna id [0..nb_antennas_rx[
  /// - second index: ? [0..12*N_RB_UL*frame_parms->symbols_per_tti[
  int32_t **drs_ch_estimates;
  /// \brief Holds the compensated signal.
  /// - first index: rx antenna id [0..nb_antennas_rx[
  /// - second index: ? [0..12*N_RB_UL*frame_parms->symbols_per_tti[
  int32_t **rxdataF_comp;
  /// \brief Magnitude of the UL channel estimates. Used for 2nd-bit level thresholds in LLR computation
  /// - first index: rx antenna id [0..nb_antennas_rx[
  /// - second index: ? [0..12*N_RB_UL*frame_parms->symbols_per_tti[
  int32_t **ul_ch_mag;
  /// \brief Magnitude of the UL channel estimates scaled for 3rd bit level thresholds in LLR computation
  /// - first index: rx antenna id [0..nb_antennas_rx[
  /// - second index: ? [0..12*N_RB_UL*frame_parms->symbols_per_tti[
  int32_t **ul_ch_magb;
  /// measured RX power based on DRS
  int ulsch_power[2];
  /// \brief llr values.
  /// - first index: ? [0..1179743] (hard coded)
  int16_t *llr;
} LTE_eNB_PUSCH;

#define PBCH_A 24
typedef struct {
  uint8_t pbch_d[96+(3*(16+PBCH_A))];
  uint8_t pbch_w[3*3*(16+PBCH_A)];
  uint8_t pbch_e[1920];
} LTE_eNB_PBCH;

#define MAX_NUM_RX_PRACH_PREAMBLES 4

typedef struct {
  /// \brief ?.
  /// first index: ? [0..1023] (hard coded)
  int16_t *prachF;
  /// \brief ?.
  /// first index: ce_level [0..3]
  /// second index: rx antenna [0..63] (hard coded) \note Hard coded array size indexed by \c nb_antennas_rx.
  /// third index: frequency-domain sample [0..ofdm_symbol_size*12[
  int16_t **rxsigF[4];
  /// \brief local buffer to compute prach_ifft (necessary in case of multiple CCs)
  /// first index: ce_level [0..3] (hard coded) \note Hard coded array size indexed by \c nb_antennas_rx.
  /// second index: ? [0..63] (hard coded)
  /// third index: ? [0..63] (hard coded)
  int32_t **prach_ifft[4];

  /// repetition number
#if (RRC_VERSION >= MAKE_VERSION(14, 0, 0))
  /// indicator of first frame in a group of PRACH repetitions
  int first_frame[4];
  /// current repetition for each CE level
  int repetition_number[4];
#endif
} LTE_eNB_PRACH;

#include "PHY/TOOLS/time_meas.h"
#include "PHY/CODING/coding_defs.h"
#include "PHY/TOOLS/tools_defs.h"
#include "PHY/LTE_TRANSPORT/transport_eNB.h"

/// Context data structure for RX/TX portion of subframe processing
typedef struct {
  /// Component Carrier index
  uint8_t              CC_id;
  /// timestamp transmitted to HW
  openair0_timestamp timestamp_tx;
  /// subframe to act upon for transmission
  int subframe_tx;
  /// subframe to act upon for reception
  int subframe_rx;
  /// frame to act upon for transmission
  int frame_tx;
  /// frame to act upon for reception
  int frame_rx;
  /// \brief Instance count for RXn-TXnp4 processing thread.
  /// \internal This variable is protected by \ref mutex_rxtx.
  int instance_cnt_rxtx;
  /// pthread structure for RXn-TXnp4 processing thread
  pthread_t pthread_rxtx;
  /// pthread attributes for RXn-TXnp4 processing thread
  pthread_attr_t attr_rxtx;
  /// condition variable for tx processing thread
  pthread_cond_t cond_rxtx;
  /// mutex for RXn-TXnp4 processing thread
  pthread_mutex_t mutex_rxtx;
  /// scheduling parameters for RXn-TXnp4 thread
  struct sched_param sched_param_rxtx;
  /// pipeline ready state
  int pipe_ready;
} eNB_rxtx_proc_t;

typedef struct {
  struct PHY_VARS_eNB_s *eNB;
  int UE_id;
  int harq_pid;
  int llr8_flag;
  int ret;
} td_params;

typedef struct {
  struct PHY_VARS_eNB_s *eNB;
  LTE_eNB_DLSCH_t *dlsch;
  int G;
  int harq_pid;
  int total_worker;
  int current_worker;
  /// \internal This variable is protected by \ref mutex_te.
  int instance_cnt_te;
  /// pthread attributes for parallel turbo-encoder thread
  pthread_attr_t attr_te;
  /// scheduling parameters for parallel turbo-encoder thread
  struct sched_param sched_param_te;
  /// pthread structure for parallel turbo-encoder thread
  pthread_t pthread_te;
  /// condition variable for parallel turbo-encoder thread
  pthread_cond_t cond_te;
  /// mutex for parallel turbo-encoder thread
  pthread_mutex_t mutex_te;
} te_params;

/// Context data structure for eNB subframe processing
typedef struct eNB_proc_t_s {
  /// Component Carrier index
  uint8_t              CC_id;
  /// thread index
  int thread_index;
  /// timestamp received from HW
  openair0_timestamp timestamp_rx;
  /// timestamp to send to "slave rru"
  openair0_timestamp timestamp_tx;
  /// subframe to act upon for reception
  int subframe_rx;
  /// subframe to act upon for PRACH
  int subframe_prach;
#if (RRC_VERSION >= MAKE_VERSION(14, 0, 0))
  /// subframe to act upon for reception of prach BL/CE UEs
  int subframe_prach_br;
#endif
  /// frame to act upon for reception
  int frame_rx;
  /// frame to act upon for transmission
  int frame_tx;
  /// frame to act upon for PRACH
  int frame_prach;
#if (RRC_VERSION >= MAKE_VERSION(14, 0, 0))
  /// frame to act upon for PRACH BL/CE UEs
  int frame_prach_br;
#endif
  /// \internal This variable is protected by \ref mutex_td.
  int instance_cnt_td;
  /// \internal This variable is protected by \ref mutex_te.
  int instance_cnt_te;
  /// \internal This variable is protected by \ref mutex_prach.
  int instance_cnt_prach;
#if (RRC_VERSION >= MAKE_VERSION(14, 0, 0))
  /// \internal This variable is protected by \ref mutex_prach for BL/CE UEs.
  int instance_cnt_prach_br;
#endif
  // instance count for over-the-air eNB synchronization
  int instance_cnt_synch;
  /// \internal This variable is protected by \ref mutex_asynch_rxtx.
  int instance_cnt_asynch_rxtx;
  /// pthread structure for asychronous RX/TX processing thread
  pthread_t pthread_asynch_rxtx;
  /// flag to indicate first RX acquisition
  int first_rx;
  /// flag to indicate first TX transmission
  int first_tx;
  /// pthread attributes for parallel turbo-decoder thread
  pthread_attr_t attr_td;
  /// pthread attributes for parallel turbo-encoder thread
  pthread_attr_t attr_te;
  /// pthread attributes for single eNB processing thread
  pthread_attr_t attr_single;
  /// pthread attributes for prach processing thread
  pthread_attr_t attr_prach;
#if (RRC_VERSION >= MAKE_VERSION(14, 0, 0))
  /// pthread attributes for prach processing thread BL/CE UEs
  pthread_attr_t attr_prach_br;
#endif
  /// pthread attributes for asynchronous RX thread
  pthread_attr_t attr_asynch_rxtx;
  /// scheduling parameters for parallel turbo-decoder thread
  struct sched_param sched_param_td;
  /// scheduling parameters for parallel turbo-encoder thread
  struct sched_param sched_param_te;
  /// scheduling parameters for single eNB thread
  struct sched_param sched_param_single;
  /// scheduling parameters for prach thread
  struct sched_param sched_param_prach;
#if (RRC_VERSION >= MAKE_VERSION(14, 0, 0))
  /// scheduling parameters for prach thread
  struct sched_param sched_param_prach_br;
#endif
  /// scheduling parameters for asynch_rxtx thread
  struct sched_param sched_param_asynch_rxtx;
  /// pthread structure for parallel turbo-decoder thread
  pthread_t pthread_td;
  /// pthread structure for parallel turbo-encoder thread
  pthread_t pthread_te;
  /// pthread structure for PRACH thread
  pthread_t pthread_prach;
#if (RRC_VERSION >= MAKE_VERSION(14, 0, 0))
  /// pthread structure for PRACH thread BL/CE UEs
  pthread_t pthread_prach_br;
#endif
  /// condition variable for parallel turbo-decoder thread
  pthread_cond_t cond_td;
  /// condition variable for parallel turbo-encoder thread
  pthread_cond_t cond_te;
  /// condition variable for PRACH processing thread;
  pthread_cond_t cond_prach;
#if (RRC_VERSION >= MAKE_VERSION(14, 0, 0))
  /// condition variable for PRACH processing thread BL/CE UEs;
  pthread_cond_t cond_prach_br;
#endif
  /// condition variable for asynch RX/TX thread
  pthread_cond_t cond_asynch_rxtx;
  /// mutex for parallel turbo-decoder thread
  pthread_mutex_t mutex_td;
  /// mutex for parallel turbo-encoder thread
  pthread_mutex_t mutex_te;
  /// mutex for PRACH thread
  pthread_mutex_t mutex_prach;
#if (RRC_VERSION >= MAKE_VERSION(14, 0, 0))
  /// mutex for PRACH thread for BL/CE UEs
  pthread_mutex_t mutex_prach_br;
#endif
  /// mutex for asynch RX/TX thread
  pthread_mutex_t mutex_asynch_rxtx;
  /// mutex for RU access to eNB processing (PDSCH/PUSCH)
  pthread_mutex_t mutex_RU;
  /// mutex for RU access to eNB processing (PRACH)
  pthread_mutex_t mutex_RU_PRACH;
  /// mutex for RU access to eNB processing (PRACH BR)
  pthread_mutex_t mutex_RU_PRACH_br;
  /// mask for RUs serving eNB (PDSCH/PUSCH)
  int RU_mask;
  /// mask for RUs serving eNB (PRACH)
  int RU_mask_prach;
#if (RRC_VERSION >= MAKE_VERSION(14, 0, 0))
  /// mask for RUs serving eNB (PRACH)
  int RU_mask_prach_br;
#endif
  /// parameters for turbo-decoding worker thread
  td_params tdp;
  /// parameters for turbo-encoding worker thread
  te_params tep[3];
  /// set of scheduling variables RXn-TXnp4 threads
  eNB_rxtx_proc_t proc_rxtx[2];
  /// stats thread pthread descriptor
  pthread_t process_stats_thread;
  /// for waking up tx procedure
  RU_proc_t *ru_proc;
} eNB_proc_t;


typedef struct {
  //unsigned int   rx_power[NUMBER_OF_CONNECTED_eNB_MAX][NB_ANTENNAS_RX];     //! estimated received signal power (linear)
  //unsigned short rx_power_dB[NUMBER_OF_CONNECTED_eNB_MAX][NB_ANTENNAS_RX];  //! estimated received signal power (dB)
  //unsigned short rx_avg_power_dB[NUMBER_OF_CONNECTED_eNB_MAX];              //! estimated avg received signal power (dB)

  // common measurements
  //! estimated noise power (linear)
  unsigned int   n0_power[MAX_NUM_RU_PER_eNB];
  //! estimated noise power (dB)
  unsigned short n0_power_dB[MAX_NUM_RU_PER_eNB];
  //! total estimated noise power (linear)
  unsigned int   n0_power_tot;
  //! estimated avg noise power (dB)
  unsigned short n0_power_tot_dB;
  //! estimated avg noise power (dB)
  short n0_power_tot_dBm;
  //! estimated avg noise power per RB per RX ant (lin)
  unsigned short n0_subband_power[MAX_NUM_RU_PER_eNB][100];
  //! estimated avg noise power per RB per RX ant (dB)
  unsigned short n0_subband_power_dB[MAX_NUM_RU_PER_eNB][100];
  //! estimated avg noise power per RB (dB)
  short n0_subband_power_tot_dB[100];
  //! estimated avg noise power per RB (dBm)
  short n0_subband_power_tot_dBm[100];
  // eNB measurements (per user)
  //! estimated received spatial signal power (linear)
  unsigned int   rx_spatial_power[NUMBER_OF_UE_MAX][2][2];
  //! estimated received spatial signal power (dB)
  unsigned short rx_spatial_power_dB[NUMBER_OF_UE_MAX][2][2];
  //! estimated rssi (dBm)
  short          rx_rssi_dBm[NUMBER_OF_UE_MAX];
  //! estimated correlation (wideband linear) between spatial channels (computed in dlsch_demodulation)
  int            rx_correlation[NUMBER_OF_UE_MAX][2];
  //! estimated correlation (wideband dB) between spatial channels (computed in dlsch_demodulation)
  int            rx_correlation_dB[NUMBER_OF_UE_MAX][2];

  /// Wideband CQI (= SINR)
  int            wideband_cqi[NUMBER_OF_UE_MAX][MAX_NUM_RU_PER_eNB];
  /// Wideband CQI in dB (= SINR dB)
  int            wideband_cqi_dB[NUMBER_OF_UE_MAX][MAX_NUM_RU_PER_eNB];
  /// Wideband CQI (sum of all RX antennas, in dB)
  char           wideband_cqi_tot[NUMBER_OF_UE_MAX];
  /// Subband CQI per RX antenna and RB (= SINR)
  int            subband_cqi[NUMBER_OF_UE_MAX][MAX_NUM_RU_PER_eNB][100];
  /// Total Subband CQI and RB (= SINR)
  int            subband_cqi_tot[NUMBER_OF_UE_MAX][100];
  /// Subband CQI in dB and RB (= SINR dB)
  int            subband_cqi_dB[NUMBER_OF_UE_MAX][MAX_NUM_RU_PER_eNB][100];
  /// Total Subband CQI and RB
  int            subband_cqi_tot_dB[NUMBER_OF_UE_MAX][100];
  /// PRACH background noise level
  int            prach_I0;
} PHY_MEASUREMENTS_eNB;


/// Top-level PHY Data Structure for eNB
typedef struct PHY_VARS_eNB_s {
  /// Module ID indicator for this instance
  module_id_t          Mod_id;
  uint8_t              CC_id;
  uint8_t              configured;
  eNB_proc_t           proc;
  int                  single_thread_flag;
  int                  abstraction_flag;
  int                  num_RU;
  RU_t                 *RU_list[MAX_NUM_RU_PER_eNB];
  /// Ethernet parameters for northbound midhaul interface
  eth_params_t         eth_params_n;
  /// Ethernet parameters for fronthaul interface
  eth_params_t         eth_params;
  int                  rx_total_gain_dB;
  int                  (*td)(struct PHY_VARS_eNB_s *eNB,int UE_id,int harq_pid,int llr8_flag);
  int                  (*te)(struct PHY_VARS_eNB_s *,uint8_t *,uint8_t,LTE_eNB_DLSCH_t *,int,uint8_t,time_stats_t *,time_stats_t *,time_stats_t *,time_stats_t *,time_stats_t *,time_stats_t *,time_stats_t *);
  int                  (*start_if)(struct RU_t_s *ru,struct PHY_VARS_eNB_s *eNB);
  uint8_t              local_flag;
  LTE_DL_FRAME_PARMS   frame_parms;
  PHY_MEASUREMENTS_eNB measurements;
  IF_Module_t          *if_inst;
  UL_IND_t             UL_INFO;
  pthread_mutex_t      UL_INFO_mutex;
  /// NFAPI RX ULSCH information
  nfapi_rx_indication_pdu_t  rx_pdu_list[NFAPI_RX_IND_MAX_PDU];
  /// NFAPI RX ULSCH CRC information
  nfapi_crc_indication_pdu_t crc_pdu_list[NFAPI_CRC_IND_MAX_PDU];
  /// NFAPI HARQ information
  nfapi_harq_indication_pdu_t harq_pdu_list[NFAPI_HARQ_IND_MAX_PDU];
  /// NFAPI SR information
  nfapi_sr_indication_pdu_t sr_pdu_list[NFAPI_SR_IND_MAX_PDU];
  /// NFAPI CQI information
  nfapi_cqi_indication_pdu_t cqi_pdu_list[NFAPI_CQI_IND_MAX_PDU];
  /// NFAPI CQI information (raw component)
  nfapi_cqi_indication_raw_pdu_t cqi_raw_pdu_list[NFAPI_CQI_IND_MAX_PDU];
  /// NFAPI PRACH information
  nfapi_preamble_pdu_t preamble_list[MAX_NUM_RX_PRACH_PREAMBLES];
#if (RRC_VERSION >= MAKE_VERSION(14, 0, 0))
  /// NFAPI PRACH information BL/CE UEs
  nfapi_preamble_pdu_t preamble_list_br[MAX_NUM_RX_PRACH_PREAMBLES];
#endif
  Sched_Rsp_t          Sched_INFO;
  LTE_eNB_PDCCH        pdcch_vars[2];
  LTE_eNB_PHICH        phich_vars[2];
#if (RRC_VERSION >= MAKE_VERSION(14, 0, 0))
  LTE_eNB_EPDCCH       epdcch_vars[2];
  LTE_eNB_MPDCCH       mpdcch_vars[2];
  LTE_eNB_PRACH        prach_vars_br;
#endif
  LTE_eNB_COMMON       common_vars;
  LTE_eNB_UCI          uci_vars[NUMBER_OF_UE_MAX];
  LTE_eNB_SRS          srs_vars[NUMBER_OF_UE_MAX];
  LTE_eNB_PBCH         pbch;
  LTE_eNB_PUSCH       *pusch_vars[NUMBER_OF_UE_MAX];
  LTE_eNB_PRACH        prach_vars;
  LTE_eNB_DLSCH_t     *dlsch[NUMBER_OF_UE_MAX][2];   // Nusers times two spatial streams
  LTE_eNB_ULSCH_t     *ulsch[NUMBER_OF_UE_MAX+1];      // Nusers + number of RA
  LTE_eNB_DLSCH_t     *dlsch_SI,*dlsch_ra,*dlsch_p;
  LTE_eNB_DLSCH_t     *dlsch_MCH;
  LTE_eNB_DLSCH_t     *dlsch_PCH;
  LTE_eNB_UE_stats     UE_stats[NUMBER_OF_UE_MAX];
  LTE_eNB_UE_stats    *UE_stats_ptr[NUMBER_OF_UE_MAX];

  /// cell-specific reference symbols
  uint32_t         lte_gold_table[20][2][14];

  /// UE-specific reference symbols (p=5), TM 7
  uint32_t         lte_gold_uespec_port5_table[NUMBER_OF_UE_MAX][20][38];

  /// UE-specific reference symbols (p=7...14), TM 8/9/10
  uint32_t         lte_gold_uespec_table[2][20][2][21];

  /// mbsfn reference symbols
  uint32_t         lte_gold_mbsfn_table[10][3][42];

  uint32_t X_u[64][839];
#if (RRC_VERSION >= MAKE_VERSION(14, 0, 0))
  uint32_t X_u_br[4][64][839];
#endif
  uint8_t pbch_configured;
  uint8_t pbch_pdu[4]; //PBCH_PDU_SIZE
  char eNB_generate_rar;

  /// Indicator set to 0 after first SR
  uint8_t first_sr[NUMBER_OF_UE_MAX];

  uint32_t max_peak_val;
  int max_eNB_id, max_sync_pos;

  /// \brief sinr for all subcarriers of the current link (used only for abstraction).
  /// first index: ? [0..N_RB_DL*12[
  double *sinr_dB;

  /// N0 (used for abstraction)
  double N0;

  unsigned char first_run_timing_advance[NUMBER_OF_UE_MAX];
  unsigned char first_run_I0_measurements;

  
  unsigned char    is_secondary_eNB; // primary by default
  unsigned char    is_init_sync;     /// Flag to tell if initial synchronization is performed. This affects how often the secondary eNB will listen to the PSS from the primary system.
  unsigned char    has_valid_precoder; /// Flag to tell if secondary eNB has channel estimates to create NULL-beams from, and this B/F vector is created.
  unsigned char    PeNB_id;          /// id of Primary eNB

  /// hold the precoder for NULL beam to the primary user
  int              **dl_precoder_SeNB[3];
  char             log2_maxp; /// holds the maximum channel/precoder coefficient

  /// if ==0 enables phy only test mode
  int mac_enabled;
  /// counter to average prach energh over first 100 prach opportunities
  int prach_energy_counter;

  // PDSCH Varaibles
  PDSCH_CONFIG_DEDICATED pdsch_config_dedicated[NUMBER_OF_UE_MAX];

  // PUSCH Varaibles
  PUSCH_CONFIG_DEDICATED pusch_config_dedicated[NUMBER_OF_UE_MAX];

  // PUCCH variables
  PUCCH_CONFIG_DEDICATED pucch_config_dedicated[NUMBER_OF_UE_MAX];

  // UL-POWER-Control
  UL_POWER_CONTROL_DEDICATED ul_power_control_dedicated[NUMBER_OF_UE_MAX];

  // TPC
  TPC_PDCCH_CONFIG tpc_pdcch_config_pucch[NUMBER_OF_UE_MAX];
  TPC_PDCCH_CONFIG tpc_pdcch_config_pusch[NUMBER_OF_UE_MAX];

  // CQI reporting
  CQI_REPORT_CONFIG cqi_report_config[NUMBER_OF_UE_MAX];

  // SRS Variables
  SOUNDINGRS_UL_CONFIG_DEDICATED soundingrs_ul_config_dedicated[NUMBER_OF_UE_MAX];
  uint8_t ncs_cell[20][7];

  // Scheduling Request Config
  SCHEDULING_REQUEST_CONFIG scheduling_request_config[NUMBER_OF_UE_MAX];

  // Transmission mode per UE
  uint8_t transmission_mode[NUMBER_OF_UE_MAX];

  /// cba_last successful reception for each group, used for collision detection
  uint8_t cba_last_reception[4];

  // Pointers for active physicalConfigDedicated to be applied in current subframe
  struct PhysicalConfigDedicated *physicalConfigDedicated[NUMBER_OF_UE_MAX];


  uint32_t rb_mask_ul[4];

  /// Information regarding TM5
  MU_MIMO_mode mu_mimo_mode[NUMBER_OF_UE_MAX];


  /// target_ue_dl_mcs : only for debug purposes
  uint32_t target_ue_dl_mcs;
  /// target_ue_ul_mcs : only for debug purposes
  uint32_t target_ue_ul_mcs;
  /// target_ue_dl_rballoc : only for debug purposes
  uint32_t ue_dl_rb_alloc;
  /// target ul PRBs : only for debug
  uint32_t ue_ul_nb_rb;

  ///check for Total Transmissions
  uint32_t check_for_total_transmissions;

  ///check for MU-MIMO Transmissions
  uint32_t check_for_MUMIMO_transmissions;

  ///check for SU-MIMO Transmissions
  uint32_t check_for_SUMIMO_transmissions;

  ///check for FULL MU-MIMO Transmissions
  uint32_t  FULL_MUMIMO_transmissions;

  /// Counter for total bitrate, bits and throughput in downlink
  uint32_t total_dlsch_bitrate;
  uint32_t total_transmitted_bits;
  uint32_t total_system_throughput;

  int hw_timing_advance;

  time_stats_t phy_proc;
  time_stats_t phy_proc_tx;
  time_stats_t phy_proc_rx;
  time_stats_t rx_prach;

  time_stats_t ofdm_mod_stats;
  time_stats_t dlsch_encoding_stats;
  time_stats_t dlsch_modulation_stats;
  time_stats_t dlsch_scrambling_stats;
  time_stats_t dlsch_rate_matching_stats;
  time_stats_t dlsch_turbo_encoding_preperation_stats;
  time_stats_t dlsch_turbo_encoding_segmentation_stats;
  time_stats_t dlsch_turbo_encoding_stats;
  time_stats_t dlsch_turbo_encoding_waiting_stats;
  time_stats_t dlsch_turbo_encoding_signal_stats;
  time_stats_t dlsch_turbo_encoding_main_stats;
  time_stats_t dlsch_turbo_encoding_wakeup_stats0;
  time_stats_t dlsch_turbo_encoding_wakeup_stats1;
  time_stats_t dlsch_interleaving_stats;

  time_stats_t rx_dft_stats;
  time_stats_t ulsch_channel_estimation_stats;
  time_stats_t ulsch_freq_offset_estimation_stats;
  time_stats_t ulsch_decoding_stats;
  time_stats_t ulsch_demodulation_stats;
  time_stats_t ulsch_rate_unmatching_stats;
  time_stats_t ulsch_turbo_decoding_stats;
  time_stats_t ulsch_deinterleaving_stats;
  time_stats_t ulsch_demultiplexing_stats;
  time_stats_t ulsch_llr_stats;
  time_stats_t ulsch_tc_init_stats;
  time_stats_t ulsch_tc_alpha_stats;
  time_stats_t ulsch_tc_beta_stats;
  time_stats_t ulsch_tc_gamma_stats;
  time_stats_t ulsch_tc_ext_stats;
  time_stats_t ulsch_tc_intl1_stats;
  time_stats_t ulsch_tc_intl2_stats;

  int32_t pucch1_stats_cnt[NUMBER_OF_UE_MAX][10];
  int32_t pucch1_stats[NUMBER_OF_UE_MAX][10*1024];
  int32_t pucch1_stats_thres[NUMBER_OF_UE_MAX][10*1024];
  int32_t pucch1ab_stats_cnt[NUMBER_OF_UE_MAX][10];
  int32_t pucch1ab_stats[NUMBER_OF_UE_MAX][2*10*1024];
  int32_t pusch_stats_rb[NUMBER_OF_UE_MAX][10240];
  int32_t pusch_stats_round[NUMBER_OF_UE_MAX][10240];
  int32_t pusch_stats_mcs[NUMBER_OF_UE_MAX][10240];
  int32_t pusch_stats_bsr[NUMBER_OF_UE_MAX][10240];
  int32_t pusch_stats_BO[NUMBER_OF_UE_MAX][10240];
} PHY_VARS_eNB;

<<<<<<< HEAD
#endif //  __PHY_DEFS_eNB_H__
=======

#endif /* __PHY_DEFS_ENB__H__ */
>>>>>>> a9cf09ec
<|MERGE_RESOLUTION|>--- conflicted
+++ resolved
@@ -78,7 +78,6 @@
 
 #include "targets/ARCH/COMMON/common_lib.h"
 #include "targets/COMMON/openairinterface5g_limits.h"
-
 
 
 #define NUMBER_OF_SUBBANDS_MAX 13
@@ -712,9 +711,5 @@
   int32_t pusch_stats_BO[NUMBER_OF_UE_MAX][10240];
 } PHY_VARS_eNB;
 
-<<<<<<< HEAD
-#endif //  __PHY_DEFS_eNB_H__
-=======
-
-#endif /* __PHY_DEFS_ENB__H__ */
->>>>>>> a9cf09ec
+
+#endif /* __PHY_DEFS_ENB__H__ */