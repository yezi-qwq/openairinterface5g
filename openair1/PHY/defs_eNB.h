/*
 * Licensed to the OpenAirInterface (OAI) Software Alliance under one or more
 * contributor license agreements.  See the NOTICE file distributed with
 * this work for additional information regarding copyright ownership.
 * The OpenAirInterface Software Alliance licenses this file to You under
 * the OAI Public License, Version 1.1  (the "License"); you may not use this file
 * except in compliance with the License.
 * You may obtain a copy of the License at
 *
 *      http://www.openairinterface.org/?page_id=698
 *
 * Unless required by applicable law or agreed to in writing, software
 * distributed under the License is distributed on an "AS IS" BASIS,
 * WITHOUT WARRANTIES OR CONDITIONS OF ANY KIND, either express or implied.
 * See the License for the specific language governing permissions and
 * limitations under the License.
 *-------------------------------------------------------------------------------
 * For more information about the OpenAirInterface (OAI) Software Alliance:
 *      contact@openairinterface.org
 */

/*! \file PHY/defs_eNB.h
 \brief Top-level defines and structure definitions for eNB
 \author R. Knopp, F. Kaltenberger
 \date 2011
 \version 0.1
 \company Eurecom
 \email: knopp@eurecom.fr,florian.kaltenberger@eurecom.fr
 \note
 \warning
*/
#ifndef __PHY_DEFS_ENB__H__
#define __PHY_DEFS_ENB__H__


#ifndef _GNU_SOURCE
  #define _GNU_SOURCE
#endif

#include <execinfo.h>
#include <getopt.h>
#include <linux/sched.h>
#include <malloc.h>
#include <math.h>
#include <pthread.h>
#include <sched.h>
#include <signal.h>
#include <stdio.h>
#include <stdlib.h>
#include <string.h>
#include <sys/ioctl.h>
#include <sys/mman.h>
#include <sys/sysinfo.h>
#include <sys/types.h>
#include <unistd.h>

#include "common_lib.h"
#include "msc.h"
#include "defs_common.h"
#include "defs_RU.h"
#include "impl_defs_top.h"
#include "PHY/TOOLS/time_meas.h"
//#include "PHY/CODING/coding_defs.h"
#include "PHY/TOOLS/tools_defs.h"
#include "platform_types.h"
#include "PHY/LTE_TRANSPORT/transport_common.h"
#include "PHY/LTE_TRANSPORT/transport_eNB.h"
#include "openair2/PHY_INTERFACE/IF_Module.h"
#include "openairinterface5g_limits.h"


#define PBCH_A 24
#define MAX_NUM_RU_PER_eNB 64
#define MAX_NUM_RX_PRACH_PREAMBLES 4

typedef struct {
  /// \brief Pointers (dynamic) to the received data in the time domain.
  /// - first index: rx antenna [0..nb_antennas_rx[
  /// - second index: ? [0..2*ofdm_symbol_size*frame_parms->symbols_per_tti[
  int32_t **rxdata;
  /// \brief Pointers (dynamic) to the received data in the frequency domain.
  /// - first index: rx antenna [0..nb_antennas_rx[
  /// - second index: ? [0..2*ofdm_symbol_size*frame_parms->symbols_per_tti[
  int32_t **rxdataF;
  /// \brief holds the transmit data in the frequency domain.
  /// - first index: tx antenna [0..14[ where 14 is the total supported antenna ports.
  /// - second index: sample [0..]
  int32_t **txdataF;
} LTE_eNB_COMMON;

typedef struct {
  uint8_t     num_dci;
  uint8_t     num_pdcch_symbols;
  DCI_ALLOC_t dci_alloc[32];
} LTE_eNB_PDCCH;

typedef struct {
  uint8_t hi;
  uint8_t first_rb;
  uint8_t n_DMRS;
} phich_config_t;

typedef struct {
  uint8_t num_hi;
  phich_config_t config[32];
} LTE_eNB_PHICH;

typedef struct {
  uint8_t     num_dci;
  eDCI_ALLOC_t edci_alloc[32];
} LTE_eNB_EPDCCH;

typedef struct {
  /// number of active MPDCCH allocations
  uint8_t     num_dci;
  /// MPDCCH DCI allocations from MAC
  mDCI_ALLOC_t mdci_alloc[32];
  // MAX SIZE of an EPDCCH set is 16EREGs * 9REs/EREG * 8 PRB pairs = 2304 bits
  uint8_t e[2304];
} LTE_eNB_MPDCCH;


typedef struct {
  /// \brief Hold the channel estimates in frequency domain based on SRS.
  /// - first index: rx antenna id [0..nb_antennas_rx[
  /// - second index: ? [0..ofdm_symbol_size[
  int32_t **srs_ch_estimates;
  /// \brief Hold the channel estimates in time domain based on SRS.
  /// - first index: rx antenna id [0..nb_antennas_rx[
  /// - second index: ? [0..2*ofdm_symbol_size[
  int32_t **srs_ch_estimates_time;
  /// \brief Holds the SRS for channel estimation at the RX.
  /// - first index: rx antenna id [0..nb_antennas_rx[
  /// - second index: ? [0..ofdm_symbol_size[
  int32_t *srs;
} LTE_eNB_SRS;

typedef struct {
  /// \brief Holds the received data in the frequency domain for the allocated RBs in repeated format.
  /// - first index: rx antenna id [0..nb_antennas_rx[
  /// - second index: ? [0..2*ofdm_symbol_size[
  int32_t **rxdataF_ext;
  /// \brief Holds the received data in the frequency domain for the allocated RBs in normal format.
  /// - first index: rx antenna id [0..nb_antennas_rx[
  /// - second index (definition from phy_init_lte_eNB()): ? [0..12*N_RB_UL*frame_parms->symbols_per_tti[
  int32_t **rxdataF_ext2;
  /// \brief Hold the channel estimates in time domain based on DRS.
  /// - first index: rx antenna id [0..nb_antennas_rx[
  /// - second index: ? [0..4*ofdm_symbol_size[
  int32_t **drs_ch_estimates_time;
  /// \brief Hold the channel estimates in frequency domain based on DRS.
  /// - first index: rx antenna id [0..nb_antennas_rx[
  /// - second index: ? [0..12*N_RB_UL*frame_parms->symbols_per_tti[
  int32_t **drs_ch_estimates;
  /// \brief Holds the compensated signal.
  /// - first index: rx antenna id [0..nb_antennas_rx[
  /// - second index: ? [0..12*N_RB_UL*frame_parms->symbols_per_tti[
  int32_t **rxdataF_comp;
  /// \brief Magnitude of the UL channel estimates. Used for 2nd-bit level thresholds in LLR computation
  /// - first index: rx antenna id [0..nb_antennas_rx[
  /// - second index: ? [0..12*N_RB_UL*frame_parms->symbols_per_tti[
  int32_t **ul_ch_mag;
  /// \brief Magnitude of the UL channel estimates scaled for 3rd bit level thresholds in LLR computation
  /// - first index: rx antenna id [0..nb_antennas_rx[
  /// - second index: ? [0..12*N_RB_UL*frame_parms->symbols_per_tti[
  int32_t **ul_ch_magb;
<<<<<<< HEAD
  /// measured RX power based on DMRS
  int ulsch_power[4];
  /// measured RX power of noise
  int ulsch_noise_power[4];
=======
  /// measured RX power based on DRS
  int ulsch_power[2];
  /// measured Interference power based on DRS
  int ulsch_interference_power[2];
>>>>>>> 3b2d5037
  /// \brief llr values.
  /// - first index: ? [0..1179743] (hard coded)
  int16_t *llr;
} LTE_eNB_PUSCH;


typedef struct {
  uint8_t pbch_d[96+(3*(16+PBCH_A))];
  uint8_t pbch_w[3*3*(16+PBCH_A)];
  uint8_t pbch_e[1920];
} LTE_eNB_PBCH;


typedef struct {
  /// \brief ?.
  /// first index: ? [0..1023] (hard coded)
  int16_t *prachF;
  /// \brief ?.
  /// first index: ce_level [0..3]
  /// second index: rx antenna [0..63] (hard coded) \note Hard coded array size indexed by \c nb_antennas_rx.
  /// third index: frequency-domain sample [0..ofdm_symbol_size*12[
  int16_t **rxsigF[4];
  /// \brief local buffer to compute prach_ifft (necessary in case of multiple CCs)
  /// first index: ce_level [0..3] (hard coded) \note Hard coded array size indexed by \c nb_antennas_rx.
  /// second index: ? [0..63] (hard coded)
  /// third index: ? [0..63] (hard coded)
  int32_t **prach_ifft[4];

  /// repetition number
  /// indicator of first frame in a group of PRACH repetitions
  int first_frame[4];
  /// current repetition for each CE level
  int repetition_number[4];
} LTE_eNB_PRACH;

#include "PHY/TOOLS/time_meas.h"
#include "PHY/CODING/coding_defs.h"
#include "PHY/TOOLS/tools_defs.h"
#include "PHY/LTE_TRANSPORT/transport_eNB.h"


typedef struct {
  struct PHY_VARS_eNB_s *eNB;
  int UE_id;
  int harq_pid;
  int llr8_flag;
  int ret;
} td_params;

typedef struct {
  struct PHY_VARS_eNB_s *eNB;
  LTE_eNB_DLSCH_t *dlsch;
  int G;
  int harq_pid;
  int total_worker;
  int current_worker;
  /// \internal This variable is protected by \ref mutex_te.
  int instance_cnt_te;
  /// pthread attributes for parallel turbo-encoder thread
  pthread_attr_t attr_te;
  /// scheduling parameters for parallel turbo-encoder thread
  struct sched_param sched_param_te;
  /// pthread structure for parallel turbo-encoder thread
  pthread_t pthread_te;
  /// condition variable for parallel turbo-encoder thread
  pthread_cond_t cond_te;
  /// mutex for parallel turbo-encoder thread
  pthread_mutex_t mutex_te;
} te_params;

/// Context data structure for eNB subframe processing
typedef struct L1_proc_t_s {
  /// Component Carrier index
  uint8_t              CC_id;
  /// thread index
  int thread_index;
  /// timestamp received from HW
  openair0_timestamp timestamp_rx;
  /// timestamp to send to "slave rru"
  openair0_timestamp timestamp_tx;
  /// subframe to act upon for reception
  int subframe_rx;
  /// subframe to act upon for PRACH
  int subframe_prach;
  /// subframe to act upon for reception of prach BL/CE UEs
  int subframe_prach_br;
  /// frame to act upon for reception
  int frame_rx;
  /// frame to act upon for transmission
  int frame_tx;
  /// frame to act upon for PRACH
  int frame_prach;
  /// frame to act upon for PRACH BL/CE UEs
  int frame_prach_br;
  /// \internal This variable is protected by \ref mutex_td.
  int instance_cnt_td;
  /// \internal This variable is protected by \ref mutex_te.
  int instance_cnt_te;
  /// \internal This variable is protected by \ref mutex_prach.
  int instance_cnt_prach;
  /// \internal This variable is protected by \ref mutex_prach for BL/CE UEs.
  int instance_cnt_prach_br;
  // instance count for over-the-air eNB synchronization
  int instance_cnt_synch;


  /// \internal This variable is protected by \ref mutex_asynch_rxtx.
  int instance_cnt_asynch_rxtx;
  /// pthread structure for asychronous RX/TX processing thread
  pthread_t pthread_asynch_rxtx;
  /// flag to indicate first RX acquisition
  int first_rx;
  /// flag to indicate first TX transmission
  int first_tx;
  /// pthread attributes for parallel turbo-decoder thread
  pthread_attr_t attr_td;
  /// pthread attributes for parallel turbo-encoder thread
  pthread_attr_t attr_te;
  /// pthread attributes for single eNB processing thread
  pthread_attr_t attr_single;
  /// pthread attributes for prach processing thread
  pthread_attr_t attr_prach;
  /// pthread attributes for prach processing thread BL/CE UEs
  pthread_attr_t attr_prach_br;
  /// pthread attributes for asynchronous RX thread
  pthread_attr_t attr_asynch_rxtx;
  /// scheduling parameters for parallel turbo-decoder thread
  struct sched_param sched_param_td;
  /// scheduling parameters for parallel turbo-encoder thread
  struct sched_param sched_param_te;
  /// scheduling parameters for single eNB thread
  struct sched_param sched_param_single;
  /// scheduling parameters for prach thread
  struct sched_param sched_param_prach;
  /// scheduling parameters for prach thread
  struct sched_param sched_param_prach_br;
  /// scheduling parameters for asynch_rxtx thread
  struct sched_param sched_param_asynch_rxtx;
  /// pthread structure for parallel turbo-decoder thread
  pthread_t pthread_td;
  /// pthread structure for parallel turbo-encoder thread
  pthread_t pthread_te;
  /// pthread structure for PRACH thread
  pthread_t pthread_prach;
  /// pthread structure for PRACH thread BL/CE UEs
  pthread_t pthread_prach_br;
  /// condition variable for parallel turbo-decoder thread
  pthread_cond_t cond_td;
  /// condition variable for parallel turbo-encoder thread
  pthread_cond_t cond_te;
  /// condition variable for PRACH processing thread;
  pthread_cond_t cond_prach;
  /// condition variable for PRACH processing thread BL/CE UEs;
  pthread_cond_t cond_prach_br;
  /// condition variable for asynch RX/TX thread
  pthread_cond_t cond_asynch_rxtx;
  /// mutex for parallel turbo-decoder thread
  pthread_mutex_t mutex_td;
  /// mutex for parallel turbo-encoder thread
  pthread_mutex_t mutex_te;
  /// mutex for PRACH thread
  pthread_mutex_t mutex_prach;
  /// mutex for PRACH thread for BL/CE UEs
  pthread_mutex_t mutex_prach_br;
  /// mutex for asynch RX/TX thread
  pthread_mutex_t mutex_asynch_rxtx;
  /// mutex for RU access to eNB processing (PDSCH/PUSCH)
  pthread_mutex_t mutex_RU;
  /// mutex for eNB processing to access RU TX (PDSCH/PUSCH)
  pthread_mutex_t mutex_RU_tx;
  /// mutex for RU access to eNB processing (PRACH)
  pthread_mutex_t mutex_RU_PRACH;
  /// mutex for RU access to eNB processing (PRACH BR)
  pthread_mutex_t mutex_RU_PRACH_br;
  /// mask for RUs serving eNB (PDSCH/PUSCH)
  int RU_mask[10];
  /// mask for RUs serving eNB (PDSCH/PUSCH)
  int RU_mask_tx;
  /// time measurements for RU arrivals
  struct timespec t[10];
  /// Timing statistics (RU_arrivals)
  time_stats_t ru_arrival_time;
  /// mask for RUs serving eNB (PRACH)
  int RU_mask_prach;
  /// mask for RUs serving eNB (PRACH)
  int RU_mask_prach_br;
  /// parameters for turbo-decoding worker thread
  td_params tdp;
  /// parameters for turbo-encoding worker thread
  te_params tep[3];
  /// set of scheduling variables RXn-TXnp4 threads
  L1_rxtx_proc_t L1_proc,L1_proc_tx;
  /// stats thread pthread descriptor
  pthread_t process_stats_thread;
  /// L1 stats pthread descriptor
  pthread_t L1_stats_thread;
  /// for waking up tx procedure
  RU_proc_t *ru_proc;
  struct PHY_VARS_eNB_s *eNB;
} L1_proc_t;


typedef struct {
  //unsigned int   rx_power[NUMBER_OF_CONNECTED_eNB_MAX][NB_ANTENNAS_RX];     //! estimated received signal power (linear)
  //unsigned short rx_power_dB[NUMBER_OF_CONNECTED_eNB_MAX][NB_ANTENNAS_RX];  //! estimated received signal power (dB)
  //unsigned short rx_avg_power_dB[NUMBER_OF_CONNECTED_eNB_MAX];              //! estimated avg received signal power (dB)

  // common measurements
  //! estimated noise power (linear)
  unsigned int   n0_power[MAX_NUM_RU_PER_eNB];
  //! estimated noise power (dB)
  unsigned short n0_power_dB[MAX_NUM_RU_PER_eNB];
  //! total estimated noise power (linear)
  unsigned int   n0_power_tot;
  //! estimated avg noise power (dB)
  unsigned short n0_power_tot_dB;
  //! estimated avg noise power (dB)
  short n0_power_tot_dBm;
  //! estimated avg noise power per RB per RX ant (lin)
  unsigned short n0_subband_power[MAX_NUM_RU_PER_eNB][100];
  //! estimated avg noise power per RB per RX ant (dB)
  unsigned short n0_subband_power_dB[MAX_NUM_RU_PER_eNB][100];
  //! estimated avg noise power per RB (dB)
  short n0_subband_power_tot_dB[100];
  //! estimated avg noise power per RB (dBm)
  short n0_subband_power_tot_dBm[100];
  //! etimated avg noise power over all RB (dB)
  short n0_subband_power_avg_dB;
  // eNB measurements (per user)
  //! estimated received spatial signal power (linear)
  unsigned int   rx_spatial_power[NUMBER_OF_SRS_MAX][2][2];
  //! estimated received spatial signal power (dB)
  unsigned short rx_spatial_power_dB[NUMBER_OF_SRS_MAX][2][2];
  //! estimated rssi (dBm)
  short          rx_rssi_dBm[NUMBER_OF_SRS_MAX];
  //! estimated correlation (wideband linear) between spatial channels (computed in dlsch_demodulation)
  int            rx_correlation[NUMBER_OF_SRS_MAX][2];
  //! estimated correlation (wideband dB) between spatial channels (computed in dlsch_demodulation)
  int            rx_correlation_dB[NUMBER_OF_SRS_MAX][2];

  /// Wideband CQI (= SINR)
  int            wideband_cqi[NUMBER_OF_SRS_MAX][MAX_NUM_RU_PER_eNB];
  /// Wideband CQI in dB (= SINR dB)
  int            wideband_cqi_dB[NUMBER_OF_SRS_MAX][MAX_NUM_RU_PER_eNB];
  /// Wideband CQI (sum of all RX antennas, in dB)
  char           wideband_cqi_tot[NUMBER_OF_SRS_MAX];
  /// Subband CQI per RX antenna and RB (= SINR)
  int            subband_cqi[NUMBER_OF_SRS_MAX][MAX_NUM_RU_PER_eNB][100];
  /// Total Subband CQI and RB (= SINR)
  int            subband_cqi_tot[NUMBER_OF_UE_MAX][100];
  /// Subband CQI in dB and RB (= SINR dB)
  int            subband_cqi_dB[NUMBER_OF_SRS_MAX][MAX_NUM_RU_PER_eNB][100];
  /// Total Subband CQI and RB
  int            subband_cqi_tot_dB[NUMBER_OF_SRS_MAX][100];
  /// PRACH background noise level
  int            prach_I0;
  /// PUCCH background noise level
  int            n0_pucch_dB;
} PHY_MEASUREMENTS_eNB;

typedef struct {
  uint16_t rnti;
  int frame;
  int round_trials[8];
  int total_bytes_tx;
  int total_bytes_rx;
  int current_G;
  int current_TBS;
  int current_Qm;
  int current_mcs;
  int current_RI;
  int timing_offset;
  int ulsch_power[4];
  int ulsch_noise_power[4];
} eNB_SCH_STATS_t;

typedef struct {
  uint16_t rnti;
  int frame;
  int pucch1_trials;
  int pucch1_thres;
  int current_pucch1_stat;
  int pucch1_positive_SR;
  int pucch1_low_stat[4];
  int pucch1_high_stat[4];
  int pucch1_phase;
  int pucch1a_trials;
  int current_pucch1a_stat_re;
  int current_pucch1a_stat_im;
  int pucch1ab_DTX;
  int pucch1b_trials;
  int current_pucch1b_stat_re;
  int current_pucch1b_stat_im;
  int pucch3_trials;
  int current_pucch3_stat;
} eNB_UCI_STATS_t;

/// Top-level PHY Data Structure for eNB
typedef struct PHY_VARS_eNB_s {
  /// Module ID indicator for this instance
  module_id_t          Mod_id;
  uint8_t              CC_id;
  uint8_t              configured;
  L1_proc_t            proc;
  int                  single_thread_flag;
  int                  abstraction_flag;
  int                  num_RU;
  RU_t                 *RU_list[MAX_NUM_RU_PER_eNB];
  /// Ethernet parameters for northbound midhaul interface
  eth_params_t         eth_params_n;
  /// Ethernet parameters for fronthaul interface
  eth_params_t         eth_params;
  int                  rx_total_gain_dB;
  int                  (*start_if)(struct RU_t_s *ru,struct PHY_VARS_eNB_s *eNB);
  uint8_t              local_flag;
  LTE_DL_FRAME_PARMS   frame_parms;
  PHY_MEASUREMENTS_eNB measurements;
  IF_Module_t          *if_inst;
  UL_IND_t             UL_INFO;
  pthread_mutex_t      UL_INFO_mutex;
  /// NFAPI RX ULSCH information
  nfapi_rx_indication_pdu_t  rx_pdu_list[NFAPI_RX_IND_MAX_PDU];
  /// NFAPI RX ULSCH CRC information
  nfapi_crc_indication_pdu_t crc_pdu_list[NFAPI_CRC_IND_MAX_PDU];
  /// NFAPI HARQ information
  nfapi_harq_indication_pdu_t harq_pdu_list[NFAPI_HARQ_IND_MAX_PDU];
  /// NFAPI SR information
  nfapi_sr_indication_pdu_t sr_pdu_list[NFAPI_SR_IND_MAX_PDU];
  /// NFAPI CQI information
  nfapi_cqi_indication_pdu_t cqi_pdu_list[NFAPI_CQI_IND_MAX_PDU];
  /// NFAPI CQI information (raw component)
  nfapi_cqi_indication_raw_pdu_t cqi_raw_pdu_list[NFAPI_CQI_IND_MAX_PDU];
  /// NFAPI PRACH information
  nfapi_preamble_pdu_t preamble_list[MAX_NUM_RX_PRACH_PREAMBLES];
  /// NFAPI PRACH information BL/CE UEs
  nfapi_preamble_pdu_t preamble_list_br[MAX_NUM_RX_PRACH_PREAMBLES];
  Sched_Rsp_t          Sched_INFO;
  LTE_eNB_PDCCH        pdcch_vars[2];
  LTE_eNB_PHICH        phich_vars[2];
  LTE_eNB_EPDCCH       epdcch_vars[2];
  LTE_eNB_MPDCCH       mpdcch_vars[2];
  LTE_eNB_PRACH        prach_vars_br;
  LTE_eNB_COMMON       common_vars;
  LTE_eNB_UCI          uci_vars[NUMBER_OF_UCI_MAX];
  LTE_eNB_SRS          srs_vars[NUMBER_OF_SRS_MAX];
  LTE_eNB_PBCH         pbch;
  LTE_eNB_PUSCH       *pusch_vars[NUMBER_OF_ULSCH_MAX];
  LTE_eNB_PRACH        prach_vars;
  LTE_eNB_DLSCH_t     *dlsch[NUMBER_OF_DLSCH_MAX][2];   // Num active DLSCH contexts times two spatial streams
  LTE_eNB_ULSCH_t     *ulsch[NUMBER_OF_ULSCH_MAX];      // Num active ULSCH contexts
  LTE_eNB_DLSCH_t     *dlsch_SI,*dlsch_ra,*dlsch_p;
  LTE_eNB_DLSCH_t     *dlsch_MCH;
  LTE_eNB_DLSCH_t     *dlsch_PCH;
  LTE_eNB_UE_stats     UE_stats[NUMBER_OF_UE_MAX];
  LTE_eNB_UE_stats    *UE_stats_ptr[NUMBER_OF_UE_MAX];

  /// cell-specific reference symbols
  uint32_t         lte_gold_table[20][2][14];

  /// UE-specific reference symbols (p=5), TM 7
  uint32_t         lte_gold_uespec_port5_table[NUMBER_OF_DLSCH_MAX][20][38];

  /// UE-specific reference symbols (p=7...14), TM 8/9/10
  uint32_t         lte_gold_uespec_table[2][20][2][21];

  /// mbsfn reference symbols
  uint32_t         lte_gold_mbsfn_table[10][3][42];
  /// mbsfn reference symbols
  uint32_t         lte_gold_mbsfn_khz_1dot25_table[10][150];

  // PRACH energy detection parameters
  /// Detection threshold for LTE PRACH
  int              prach_DTX_threshold;
  /// Detection threshold for LTE-M PRACH per CE-level
  int              prach_DTX_threshold_emtc[4];
  /// counter to average prach energh over first 100 prach opportunities
  int              prach_energy_counter;
  // PUCCH1 energy detection parameters
  int              pucch1_DTX_threshold;
  // PUCCH1 energy detection parameters for eMTC per CE-level
  int              pucch1_DTX_threshold_emtc[4];
  // PUCCH1a/b energy detection parameters
  int              pucch1ab_DTX_threshold;
  // PUCCH1a/b energy detection parameters for eMTC per CE-level
  int              pucch1ab_DTX_threshold_emtc[4];

  uint32_t X_u[64][839];
  uint32_t X_u_br[4][64][839];
  uint8_t pbch_configured;
  uint8_t pbch_pdu[4]; //PBCH_PDU_SIZE
  char eNB_generate_rar;

  /// indicator that eNB signal generation uses DTX (i.e. signal is cleared in each subframe
  int use_DTX;
  int32_t **subframe_mask;
  /// Indicator set to 0 after first SR
  uint8_t first_sr[NUMBER_OF_UE_MAX];

  uint32_t max_peak_val;
  int max_eNB_id, max_sync_pos;

  /// \brief sinr for all subcarriers of the current link (used only for abstraction).
  /// first index: ? [0..N_RB_DL*12[
  double *sinr_dB;

  /// N0 (used for abstraction)
  double N0;

  unsigned char first_run_timing_advance[NUMBER_OF_UE_MAX];
  unsigned char first_run_I0_measurements;


  unsigned char    is_secondary_eNB; // primary by default
  unsigned char    is_init_sync;     /// Flag to tell if initial synchronization is performed. This affects how often the secondary eNB will listen to the PSS from the primary system.
  unsigned char    has_valid_precoder; /// Flag to tell if secondary eNB has channel estimates to create NULL-beams from, and this B/F vector is created.
  unsigned char    PeNB_id;          /// id of Primary eNB

  /// hold the precoder for NULL beam to the primary user
  int              **dl_precoder_SeNB[3];
  char             log2_maxp; /// holds the maximum channel/precoder coefficient

  /// if ==0 enables phy only test mode
  int mac_enabled;


  // PDSCH Varaibles
  PDSCH_CONFIG_DEDICATED pdsch_config_dedicated[NUMBER_OF_UE_MAX];

  // PUSCH Varaibles
  PUSCH_CONFIG_DEDICATED pusch_config_dedicated[NUMBER_OF_UE_MAX];

  // PUCCH variables
  PUCCH_CONFIG_DEDICATED pucch_config_dedicated[NUMBER_OF_UE_MAX];

  // UL-POWER-Control
  UL_POWER_CONTROL_DEDICATED ul_power_control_dedicated[NUMBER_OF_UE_MAX];

  // TPC
  TPC_PDCCH_CONFIG tpc_pdcch_config_pucch[NUMBER_OF_UE_MAX];
  TPC_PDCCH_CONFIG tpc_pdcch_config_pusch[NUMBER_OF_UE_MAX];

  // CQI reporting
  CQI_REPORT_CONFIG cqi_report_config[NUMBER_OF_UE_MAX];

  // SRS Variables
  SOUNDINGRS_UL_CONFIG_DEDICATED soundingrs_ul_config_dedicated[NUMBER_OF_UE_MAX];
  uint8_t ncs_cell[20][7];

  // Scheduling Request Config
  SCHEDULING_REQUEST_CONFIG scheduling_request_config[NUMBER_OF_UE_MAX];

  // Transmission mode per UE
  uint8_t transmission_mode[NUMBER_OF_UE_MAX];

  /// cba_last successful reception for each group, used for collision detection
  uint8_t cba_last_reception[4];

  // Pointers for active physicalConfigDedicated to be applied in current subframe
  struct LTE_PhysicalConfigDedicated *physicalConfigDedicated[NUMBER_OF_UE_MAX];


  uint32_t rb_mask_ul[4];

  /// Information regarding TM5
  MU_MIMO_mode mu_mimo_mode[NUMBER_OF_UE_MAX];

  /// statistics for DLSCH measurement collection
  eNB_SCH_STATS_t dlsch_stats[NUMBER_OF_SCH_STATS_MAX];
  /// statistics for ULSCH measurement collection
  eNB_SCH_STATS_t ulsch_stats[NUMBER_OF_SCH_STATS_MAX];
  /// statis for UCI (PUCCH) measurement collection
  eNB_UCI_STATS_t uci_stats[NUMBER_OF_SCH_STATS_MAX];
  /// target_ue_dl_mcs : only for debug purposes
  uint32_t target_ue_dl_mcs;
  /// target_ue_ul_mcs : only for debug purposes
  uint32_t target_ue_ul_mcs;
  /// target_ue_dl_rballoc : only for debug purposes
  uint32_t ue_dl_rb_alloc;
  /// target ul PRBs : only for debug
  uint32_t ue_ul_nb_rb;

  ///check for Total Transmissions
  uint32_t check_for_total_transmissions;

  ///check for MU-MIMO Transmissions
  uint32_t check_for_MUMIMO_transmissions;

  ///check for SU-MIMO Transmissions
  uint32_t check_for_SUMIMO_transmissions;

  ///check for FULL MU-MIMO Transmissions
  uint32_t  FULL_MUMIMO_transmissions;

  /// Counter for total bitrate, bits and throughput in downlink
  uint32_t total_dlsch_bitrate;
  uint32_t total_transmitted_bits;
  uint32_t total_system_throughput;

  int hw_timing_advance;

  time_stats_t phy_proc_tx;
  time_stats_t phy_proc_rx;
  time_stats_t rx_prach;

  time_stats_t ofdm_mod_stats;
  time_stats_t dlsch_common_and_dci;
  time_stats_t dlsch_ue_specific;
  time_stats_t dlsch_encoding_stats;
  time_stats_t dlsch_modulation_stats;
  time_stats_t dlsch_scrambling_stats;
  time_stats_t dlsch_rate_matching_stats;
  time_stats_t dlsch_turbo_encoding_preperation_stats;
  time_stats_t dlsch_turbo_encoding_segmentation_stats;
  time_stats_t dlsch_turbo_encoding_stats;
  time_stats_t dlsch_turbo_encoding_waiting_stats;
  time_stats_t dlsch_turbo_encoding_signal_stats;
  time_stats_t dlsch_turbo_encoding_main_stats;
  time_stats_t dlsch_turbo_encoding_wakeup_stats0;
  time_stats_t dlsch_turbo_encoding_wakeup_stats1;
  time_stats_t dlsch_interleaving_stats;

  time_stats_t rx_dft_stats;
  time_stats_t ulsch_channel_estimation_stats;
  time_stats_t ulsch_freq_offset_estimation_stats;
  time_stats_t ulsch_decoding_stats;
  time_stats_t ulsch_demodulation_stats;
  time_stats_t ulsch_rate_unmatching_stats;
  time_stats_t ulsch_turbo_decoding_stats;
  time_stats_t ulsch_deinterleaving_stats;
  time_stats_t ulsch_demultiplexing_stats;
  time_stats_t ulsch_llr_stats;
  time_stats_t ulsch_tc_init_stats;
  time_stats_t ulsch_tc_alpha_stats;
  time_stats_t ulsch_tc_beta_stats;
  time_stats_t ulsch_tc_gamma_stats;
  time_stats_t ulsch_tc_ext_stats;
  time_stats_t ulsch_tc_intl1_stats;
  time_stats_t ulsch_tc_intl2_stats;

  int32_t pucch1_stats_cnt[NUMBER_OF_UE_MAX][10];
  int32_t pucch1_stats[NUMBER_OF_UE_MAX][10*1024];
  int32_t pucch1_stats_thres[NUMBER_OF_UE_MAX][10*1024];
  int32_t pucch1ab_stats_cnt[NUMBER_OF_UE_MAX][10];
  int32_t pucch1ab_stats[NUMBER_OF_UE_MAX][2*10*1024];
  int32_t pusch_stats_rb[NUMBER_OF_UE_MAX][10240];
  int32_t pusch_stats_round[NUMBER_OF_UE_MAX][10240];
  int32_t pusch_stats_mcs[NUMBER_OF_UE_MAX][10240];
  int32_t pusch_stats_bsr[NUMBER_OF_UE_MAX][10240];
  int32_t pusch_stats_BO[NUMBER_OF_UE_MAX][10240];
  uint8_t *FS6bufferZone;
  int32_t pusch_signal_threshold;
} PHY_VARS_eNB;


struct turboReqId {
    uint16_t rnti;
    uint16_t frame;
    uint8_t  subframe;
    uint8_t  codeblock;
    uint16_t spare;
} __attribute__((packed));

union turboReqUnion {
    struct turboReqId s;
    uint64_t p;
};

typedef struct TurboDecode_s {
    PHY_VARS_eNB *eNB;
    decoder_if_t *function;
    uint8_t decoded_bytes[3+1768] __attribute__((aligned(32)));
    int UEid;
    int harq_pid;
    int frame;
    int subframe;
    int Fbits;
    int Kr;
    LTE_UL_eNB_HARQ_t *ulsch_harq;
    int nbSegments;
    int segment_r;
    int r_offset;
    int offset;
    int maxIterations;
    int decodeIterations;
} turboDecode_t;

#define TURBO_SIMD_SOFTBITS   96+12+3+3*6144
typedef struct turboEncode_s {
  uint8_t * input;
  int Kr_bytes;
  int filler;
  unsigned int G;
  int r;
  int harq_pid;
  int round;
  int r_offset;
  LTE_eNB_DLSCH_t *dlsch;
  time_stats_t *rm_stats;
  time_stats_t *te_stats;
  time_stats_t *i_stats;
} turboEncode_t;


#endif /* __PHY_DEFS_ENB__H__ */<|MERGE_RESOLUTION|>--- conflicted
+++ resolved
@@ -164,17 +164,10 @@
   /// - first index: rx antenna id [0..nb_antennas_rx[
   /// - second index: ? [0..12*N_RB_UL*frame_parms->symbols_per_tti[
   int32_t **ul_ch_magb;
-<<<<<<< HEAD
   /// measured RX power based on DMRS
   int ulsch_power[4];
   /// measured RX power of noise
   int ulsch_noise_power[4];
-=======
-  /// measured RX power based on DRS
-  int ulsch_power[2];
-  /// measured Interference power based on DRS
-  int ulsch_interference_power[2];
->>>>>>> 3b2d5037
   /// \brief llr values.
   /// - first index: ? [0..1179743] (hard coded)
   int16_t *llr;
