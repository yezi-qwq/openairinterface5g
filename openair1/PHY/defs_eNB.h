/*
 * Licensed to the OpenAirInterface (OAI) Software Alliance under one or more
 * contributor license agreements.  See the NOTICE file distributed with
 * this work for additional information regarding copyright ownership.
 * The OpenAirInterface Software Alliance licenses this file to You under
 * the OAI Public License, Version 1.1  (the "License"); you may not use this file
 * except in compliance with the License.
 * You may obtain a copy of the License at
 *
 *      http://www.openairinterface.org/?page_id=698
 *
 * Unless required by applicable law or agreed to in writing, software
 * distributed under the License is distributed on an "AS IS" BASIS,
 * WITHOUT WARRANTIES OR CONDITIONS OF ANY KIND, either express or implied.
 * See the License for the specific language governing permissions and
 * limitations under the License.
 *-------------------------------------------------------------------------------
 * For more information about the OpenAirInterface (OAI) Software Alliance:
 *      contact@openairinterface.org
 */

/*! \file PHY/defs_eNB.h
 \brief Top-level defines and structure definitions for eNB
 \author R. Knopp, F. Kaltenberger
 \date 2011
 \version 0.1
 \company Eurecom
 \email: knopp@eurecom.fr,florian.kaltenberger@eurecom.fr
 \note
 \warning
*/
#ifndef __PHY_DEFS_ENB__H__
#define __PHY_DEFS_ENB__H__


#ifndef _GNU_SOURCE
  #define _GNU_SOURCE
#endif

#include <execinfo.h>
#include <getopt.h>
#include <linux/sched.h>
#include <malloc.h>
#include <math.h>
#include <pthread.h>
#include <sched.h>
#include <signal.h>
#include <stdio.h>
#include <stdlib.h>
#include <string.h>
#include <sys/ioctl.h>
#include <sys/mman.h>
#include <sys/sysinfo.h>
#include <sys/types.h>
#include <unistd.h>

#include "common_lib.h"
<<<<<<< HEAD
/*#include "msc.h" * mofied salvo 10-09-19*/ 


=======
#include "msc.h"
>>>>>>> f8037ab6
#include "defs_common.h"
#include "defs_RU.h"
#include "impl_defs_top.h"
#include "PHY/TOOLS/time_meas.h"
//#include "PHY/CODING/coding_defs.h"
#include "PHY/TOOLS/tools_defs.h"
#include "platform_types.h"
#include "PHY/LTE_TRANSPORT/transport_common.h"
#include "PHY/LTE_TRANSPORT/transport_eNB.h"
#include "openair2/PHY_INTERFACE/IF_Module.h"
#include "openairinterface5g_limits.h"


#define PBCH_A 24
#define MAX_NUM_RU_PER_eNB 64
#define MAX_NUM_RX_PRACH_PREAMBLES 4

typedef struct {
  /// \brief Pointers (dynamic) to the received data in the time domain.
  /// - first index: rx antenna [0..nb_antennas_rx[
  /// - second index: ? [0..2*ofdm_symbol_size*frame_parms->symbols_per_tti[
  int32_t **rxdata;
  /// \brief Pointers (dynamic) to the received data in the frequency domain.
  /// - first index: rx antenna [0..nb_antennas_rx[
  /// - second index: ? [0..2*ofdm_symbol_size*frame_parms->symbols_per_tti[
  int32_t **rxdataF;
  /// \brief holds the transmit data in the frequency domain.
  /// - first index: tx antenna [0..14[ where 14 is the total supported antenna ports.
  /// - second index: sample [0..]
  int32_t **txdataF;
} LTE_eNB_COMMON;

typedef struct {
  uint8_t     num_dci;
  uint8_t     num_pdcch_symbols;
  DCI_ALLOC_t dci_alloc[32];
} LTE_eNB_PDCCH;

typedef struct {
  uint8_t hi;
  uint8_t first_rb;
  uint8_t n_DMRS;
} phich_config_t;

typedef struct {
  uint8_t num_hi;
  phich_config_t config[32];
} LTE_eNB_PHICH;

typedef struct {
  uint8_t     num_dci;
  eDCI_ALLOC_t edci_alloc[32];
} LTE_eNB_EPDCCH;

typedef struct {
  /// number of active MPDCCH allocations
  uint8_t     num_dci;
  /// MPDCCH DCI allocations from MAC
  mDCI_ALLOC_t mdci_alloc[32];
  // MAX SIZE of an EPDCCH set is 16EREGs * 9REs/EREG * 8 PRB pairs = 2304 bits
  uint8_t e[2304];
} LTE_eNB_MPDCCH;


typedef struct {
  /// \brief Hold the channel estimates in frequency domain based on SRS.
  /// - first index: rx antenna id [0..nb_antennas_rx[
  /// - second index: ? [0..ofdm_symbol_size[
  int32_t **srs_ch_estimates;
  /// \brief Hold the channel estimates in time domain based on SRS.
  /// - first index: rx antenna id [0..nb_antennas_rx[
  /// - second index: ? [0..2*ofdm_symbol_size[
  int32_t **srs_ch_estimates_time;
  /// \brief Holds the SRS for channel estimation at the RX.
  /// - first index: rx antenna id [0..nb_antennas_rx[
  /// - second index: ? [0..ofdm_symbol_size[
  int32_t *srs;
} LTE_eNB_SRS;

typedef struct {
  /// \brief Holds the received data in the frequency domain for the allocated RBs in repeated format.
  /// - first index: rx antenna id [0..nb_antennas_rx[
  /// - second index: ? [0..2*ofdm_symbol_size[
  int32_t **rxdataF_ext;
  /// \brief Holds the received data in the frequency domain for the allocated RBs in normal format.
  /// - first index: rx antenna id [0..nb_antennas_rx[
  /// - second index (definition from phy_init_lte_eNB()): ? [0..12*N_RB_UL*frame_parms->symbols_per_tti[
  int32_t **rxdataF_ext2;
  /// \brief Hold the channel estimates in time domain based on DRS.
  /// - first index: rx antenna id [0..nb_antennas_rx[
  /// - second index: ? [0..4*ofdm_symbol_size[
  int32_t **drs_ch_estimates_time;
  /// \brief Hold the channel estimates in frequency domain based on DRS.
  /// - first index: rx antenna id [0..nb_antennas_rx[
  /// - second index: ? [0..12*N_RB_UL*frame_parms->symbols_per_tti[
  int32_t **drs_ch_estimates;
  /// \brief Holds the compensated signal.
  /// - first index: rx antenna id [0..nb_antennas_rx[
  /// - second index: ? [0..12*N_RB_UL*frame_parms->symbols_per_tti[
  int32_t **rxdataF_comp;
  /// \brief Magnitude of the UL channel estimates. Used for 2nd-bit level thresholds in LLR computation
  /// - first index: rx antenna id [0..nb_antennas_rx[
  /// - second index: ? [0..12*N_RB_UL*frame_parms->symbols_per_tti[
  int32_t **ul_ch_mag;
  /// \brief Magnitude of the UL channel estimates scaled for 3rd bit level thresholds in LLR computation
  /// - first index: rx antenna id [0..nb_antennas_rx[
  /// - second index: ? [0..12*N_RB_UL*frame_parms->symbols_per_tti[
  int32_t **ul_ch_magb;
  /// measured RX power based on DRS
  int ulsch_power[2];
  /// \brief llr values.
  /// - first index: ? [0..1179743] (hard coded)
  int16_t *llr;
} LTE_eNB_PUSCH;


typedef struct {
  uint8_t pbch_d[96+(3*(16+PBCH_A))];
  uint8_t pbch_w[3*3*(16+PBCH_A)];
  uint8_t pbch_e[1920];
} LTE_eNB_PBCH;


typedef struct {
  /// \brief ?.
  /// first index: ? [0..1023] (hard coded)
  int16_t *prachF;
  /// \brief ?.
  /// first index: ce_level [0..3]
  /// second index: rx antenna [0..63] (hard coded) \note Hard coded array size indexed by \c nb_antennas_rx.
  /// third index: frequency-domain sample [0..ofdm_symbol_size*12[
  int16_t **rxsigF[4];
  /// \brief local buffer to compute prach_ifft (necessary in case of multiple CCs)
  /// first index: ce_level [0..3] (hard coded) \note Hard coded array size indexed by \c nb_antennas_rx.
  /// second index: ? [0..63] (hard coded)
  /// third index: ? [0..63] (hard coded)
  int32_t **prach_ifft[4];

  /// repetition number
  /// indicator of first frame in a group of PRACH repetitions
  int first_frame[4];
  /// current repetition for each CE level
  int repetition_number[4];
} LTE_eNB_PRACH;

/// Context data structure for RX/TX portion of subframe processing
typedef struct {
  /// Component Carrier index
  uint8_t CC_id;
  /// timestamp transmitted to HW
  openair0_timestamp timestamp_tx;
  /// subframe to act upon for transmission
  int subframe_tx;
  /// subframe to act upon for reception
  int subframe_rx;
  /// frame to act upon for transmission
  int frame_tx;
  /// frame to act upon for reception
  int frame_rx;
  /// \brief Instance count for RXn-TXnp4 processing thread.
  /// \internal This variable is protected by \ref mutex_rxtx.
  int instance_cnt;
  /// pthread structure for RXn-TXnp4 processing thread
  pthread_t pthread;
  /// pthread attributes for RXn-TXnp4 processing thread
  pthread_attr_t attr;
  /// condition variable for tx processing thread
  pthread_cond_t cond;
  /// mutex for RXn-TXnp4 processing thread
  pthread_mutex_t mutex;
  /// scheduling parameters for RXn-TXnp4 thread
  struct sched_param sched_param_rxtx;

  /// \internal This variable is protected by \ref mutex_RUs.
  int instance_cnt_RUs;
  /// condition variable for tx processing thread
  pthread_cond_t cond_RUs;
  /// mutex for RXn-TXnp4 processing thread
  pthread_mutex_t mutex_RUs;
} L1_rxtx_proc_t;

typedef struct {
  struct PHY_VARS_eNB_s *eNB;
  int UE_id;
  int harq_pid;
  int llr8_flag;
  int ret;
} td_params;

typedef struct {
  struct PHY_VARS_eNB_s *eNB;
  LTE_eNB_DLSCH_t *dlsch;
  int G;
  int harq_pid;
  int total_worker;
  int current_worker;
  /// \internal This variable is protected by \ref mutex_te.
  int instance_cnt_te;
  /// pthread attributes for parallel turbo-encoder thread
  pthread_attr_t attr_te;
  /// scheduling parameters for parallel turbo-encoder thread
  struct sched_param sched_param_te;
  /// pthread structure for parallel turbo-encoder thread
  pthread_t pthread_te;
  /// condition variable for parallel turbo-encoder thread
  pthread_cond_t cond_te;
  /// mutex for parallel turbo-encoder thread
  pthread_mutex_t mutex_te;
} te_params;

/// Context data structure for eNB subframe processing
typedef struct L1_proc_t_s {
  /// Component Carrier index
  uint8_t              CC_id;
  /// thread index
  int thread_index;
  /// timestamp received from HW
  openair0_timestamp timestamp_rx;
  /// timestamp to send to "slave rru"
  openair0_timestamp timestamp_tx;
  /// subframe to act upon for reception
  int subframe_rx;
  /// subframe to act upon for PRACH
  int subframe_prach;
  /// subframe to act upon for reception of prach BL/CE UEs
  int subframe_prach_br;
  /// frame to act upon for reception
  int frame_rx;
  /// frame to act upon for transmission
  int frame_tx;
  /// frame to act upon for PRACH
  int frame_prach;
  /// frame to act upon for PRACH BL/CE UEs
  int frame_prach_br;
  /// \internal This variable is protected by \ref mutex_td.
  int instance_cnt_td;
  /// \internal This variable is protected by \ref mutex_te.
  int instance_cnt_te;
  /// \internal This variable is protected by \ref mutex_prach.
  int instance_cnt_prach;
  /// \internal This variable is protected by \ref mutex_prach for BL/CE UEs.
  int instance_cnt_prach_br;
  // instance count for over-the-air eNB synchronization
  int instance_cnt_synch;


  /// \internal This variable is protected by \ref mutex_asynch_rxtx.
  int instance_cnt_asynch_rxtx;
  /// pthread structure for asychronous RX/TX processing thread
  pthread_t pthread_asynch_rxtx;
  /// flag to indicate first RX acquisition
  int first_rx;
  /// flag to indicate first TX transmission
  int first_tx;
  /// pthread attributes for parallel turbo-decoder thread
  pthread_attr_t attr_td;
  /// pthread attributes for parallel turbo-encoder thread
  pthread_attr_t attr_te;
  /// pthread attributes for single eNB processing thread
  pthread_attr_t attr_single;
  /// pthread attributes for prach processing thread
  pthread_attr_t attr_prach;
  /// pthread attributes for prach processing thread BL/CE UEs
  pthread_attr_t attr_prach_br;
  /// pthread attributes for asynchronous RX thread
  pthread_attr_t attr_asynch_rxtx;
  /// scheduling parameters for parallel turbo-decoder thread
  struct sched_param sched_param_td;
  /// scheduling parameters for parallel turbo-encoder thread
  struct sched_param sched_param_te;
  /// scheduling parameters for single eNB thread
  struct sched_param sched_param_single;
  /// scheduling parameters for prach thread
  struct sched_param sched_param_prach;
  /// scheduling parameters for prach thread
  struct sched_param sched_param_prach_br;
  /// scheduling parameters for asynch_rxtx thread
  struct sched_param sched_param_asynch_rxtx;
  /// pthread structure for parallel turbo-decoder thread
  pthread_t pthread_td;
  /// pthread structure for parallel turbo-encoder thread
  pthread_t pthread_te;
  /// pthread structure for PRACH thread
  pthread_t pthread_prach;
  /// pthread structure for PRACH thread BL/CE UEs
  pthread_t pthread_prach_br;
  /// condition variable for parallel turbo-decoder thread
  pthread_cond_t cond_td;
  /// condition variable for parallel turbo-encoder thread
  pthread_cond_t cond_te;
  /// condition variable for PRACH processing thread;
  pthread_cond_t cond_prach;
  /// condition variable for PRACH processing thread BL/CE UEs;
  pthread_cond_t cond_prach_br;
  /// condition variable for asynch RX/TX thread
  pthread_cond_t cond_asynch_rxtx;
  /// mutex for parallel turbo-decoder thread
  pthread_mutex_t mutex_td;
  /// mutex for parallel turbo-encoder thread
  pthread_mutex_t mutex_te;
  /// mutex for PRACH thread
  pthread_mutex_t mutex_prach;
  /// mutex for PRACH thread for BL/CE UEs
  pthread_mutex_t mutex_prach_br;
  /// mutex for asynch RX/TX thread
  pthread_mutex_t mutex_asynch_rxtx;
  /// mutex for RU access to eNB processing (PDSCH/PUSCH)
  pthread_mutex_t mutex_RU;
  /// mutex for eNB processing to access RU TX (PDSCH/PUSCH)
  pthread_mutex_t mutex_RU_tx;
  /// mutex for RU access to eNB processing (PRACH)
  pthread_mutex_t mutex_RU_PRACH;
  /// mutex for RU access to eNB processing (PRACH BR)
  pthread_mutex_t mutex_RU_PRACH_br;
  /// mask for RUs serving eNB (PDSCH/PUSCH)
  int RU_mask[10];
  /// mask for RUs serving eNB (PDSCH/PUSCH)
  int RU_mask_tx;
  /// time measurements for RU arrivals
  struct timespec t[10];
  /// Timing statistics (RU_arrivals)
  time_stats_t ru_arrival_time;
  /// mask for RUs serving eNB (PRACH)
  int RU_mask_prach;
  /// mask for RUs serving eNB (PRACH)
  int RU_mask_prach_br;
  /// parameters for turbo-decoding worker thread
  td_params tdp;
  /// parameters for turbo-encoding worker thread
  te_params tep[3];
  /// set of scheduling variables RXn-TXnp4 threads
  L1_rxtx_proc_t L1_proc,L1_proc_tx;
  /// stats thread pthread descriptor
  pthread_t process_stats_thread;
  /// for waking up tx procedure
  RU_proc_t *ru_proc;
} L1_proc_t;


typedef struct {
  //unsigned int   rx_power[NUMBER_OF_CONNECTED_eNB_MAX][NB_ANTENNAS_RX];     //! estimated received signal power (linear)
  //unsigned short rx_power_dB[NUMBER_OF_CONNECTED_eNB_MAX][NB_ANTENNAS_RX];  //! estimated received signal power (dB)
  //unsigned short rx_avg_power_dB[NUMBER_OF_CONNECTED_eNB_MAX];              //! estimated avg received signal power (dB)

  // common measurements
  //! estimated noise power (linear)
  unsigned int   n0_power[MAX_NUM_RU_PER_eNB];
  //! estimated noise power (dB)
  unsigned short n0_power_dB[MAX_NUM_RU_PER_eNB];
  //! total estimated noise power (linear)
  unsigned int   n0_power_tot;
  //! estimated avg noise power (dB)
  unsigned short n0_power_tot_dB;
  //! estimated avg noise power (dB)
  short n0_power_tot_dBm;
  //! estimated avg noise power per RB per RX ant (lin)
  unsigned short n0_subband_power[MAX_NUM_RU_PER_eNB][100];
  //! estimated avg noise power per RB per RX ant (dB)
  unsigned short n0_subband_power_dB[MAX_NUM_RU_PER_eNB][100];
  //! estimated avg noise power per RB (dB)
  short n0_subband_power_tot_dB[100];
  //! estimated avg noise power per RB (dBm)
  short n0_subband_power_tot_dBm[100];
  // eNB measurements (per user)
  //! estimated received spatial signal power (linear)
  unsigned int   rx_spatial_power[NUMBER_OF_UE_MAX][2][2];
  //! estimated received spatial signal power (dB)
  unsigned short rx_spatial_power_dB[NUMBER_OF_UE_MAX][2][2];
  //! estimated rssi (dBm)
  short          rx_rssi_dBm[NUMBER_OF_UE_MAX];
  //! estimated correlation (wideband linear) between spatial channels (computed in dlsch_demodulation)
  int            rx_correlation[NUMBER_OF_UE_MAX][2];
  //! estimated correlation (wideband dB) between spatial channels (computed in dlsch_demodulation)
  int            rx_correlation_dB[NUMBER_OF_UE_MAX][2];

  /// Wideband CQI (= SINR)
  int            wideband_cqi[NUMBER_OF_UE_MAX][MAX_NUM_RU_PER_eNB];
  /// Wideband CQI in dB (= SINR dB)
  int            wideband_cqi_dB[NUMBER_OF_UE_MAX][MAX_NUM_RU_PER_eNB];
  /// Wideband CQI (sum of all RX antennas, in dB)
  char           wideband_cqi_tot[NUMBER_OF_UE_MAX];
  /// Subband CQI per RX antenna and RB (= SINR)
  int            subband_cqi[NUMBER_OF_UE_MAX][MAX_NUM_RU_PER_eNB][100];
  /// Total Subband CQI and RB (= SINR)
  int            subband_cqi_tot[NUMBER_OF_UE_MAX][100];
  /// Subband CQI in dB and RB (= SINR dB)
  int            subband_cqi_dB[NUMBER_OF_UE_MAX][MAX_NUM_RU_PER_eNB][100];
  /// Total Subband CQI and RB
  int            subband_cqi_tot_dB[NUMBER_OF_UE_MAX][100];
  /// PRACH background noise level
  int            prach_I0;
} PHY_MEASUREMENTS_eNB;


/// Top-level PHY Data Structure for eNB
typedef struct PHY_VARS_eNB_s {
  /// Module ID indicator for this instance
  module_id_t          Mod_id;
  uint8_t              CC_id;
  uint8_t              configured;
  L1_proc_t            proc;
  int                  single_thread_flag;
  int                  abstraction_flag;
  int                  num_RU;
  RU_t                 *RU_list[MAX_NUM_RU_PER_eNB];
  /// Ethernet parameters for northbound midhaul interface
  eth_params_t         eth_params_n;
  /// Ethernet parameters for fronthaul interface
  eth_params_t         eth_params;
  int                  rx_total_gain_dB;
  int                  (*start_if)(struct RU_t_s *ru,struct PHY_VARS_eNB_s *eNB);
  uint8_t              local_flag;
  LTE_DL_FRAME_PARMS   frame_parms;
  PHY_MEASUREMENTS_eNB measurements;
  IF_Module_t          *if_inst;
  UL_IND_t             UL_INFO;
  pthread_mutex_t      UL_INFO_mutex;
  /// NFAPI RX ULSCH information
  nfapi_rx_indication_pdu_t  rx_pdu_list[NFAPI_RX_IND_MAX_PDU];
  /// NFAPI RX ULSCH CRC information
  nfapi_crc_indication_pdu_t crc_pdu_list[NFAPI_CRC_IND_MAX_PDU];
  /// NFAPI HARQ information
  nfapi_harq_indication_pdu_t harq_pdu_list[NFAPI_HARQ_IND_MAX_PDU];
  /// NFAPI SR information
  nfapi_sr_indication_pdu_t sr_pdu_list[NFAPI_SR_IND_MAX_PDU];
  /// NFAPI CQI information
  nfapi_cqi_indication_pdu_t cqi_pdu_list[NFAPI_CQI_IND_MAX_PDU];
  /// NFAPI CQI information (raw component)
  nfapi_cqi_indication_raw_pdu_t cqi_raw_pdu_list[NFAPI_CQI_IND_MAX_PDU];
  /// NFAPI PRACH information
  nfapi_preamble_pdu_t preamble_list[MAX_NUM_RX_PRACH_PREAMBLES];
  /// NFAPI PRACH information BL/CE UEs
  nfapi_preamble_pdu_t preamble_list_br[MAX_NUM_RX_PRACH_PREAMBLES];
  Sched_Rsp_t          Sched_INFO;
  LTE_eNB_PDCCH        pdcch_vars[2];
  LTE_eNB_PHICH        phich_vars[2];
  LTE_eNB_EPDCCH       epdcch_vars[2];
  LTE_eNB_MPDCCH       mpdcch_vars[2];
  LTE_eNB_PRACH        prach_vars_br;
  LTE_eNB_COMMON       common_vars;
  LTE_eNB_UCI          uci_vars[NUMBER_OF_UCI_VARS_MAX];
  LTE_eNB_SRS          srs_vars[NUMBER_OF_UE_MAX];
  LTE_eNB_PBCH         pbch;
  LTE_eNB_PUSCH       *pusch_vars[NUMBER_OF_UE_MAX];
  LTE_eNB_PRACH        prach_vars;
  LTE_eNB_DLSCH_t     *dlsch[NUMBER_OF_UE_MAX][2];   // Nusers times two spatial streams
  LTE_eNB_ULSCH_t     *ulsch[NUMBER_OF_UE_MAX+1];      // Nusers + number of RA
  LTE_eNB_DLSCH_t     *dlsch_SI,*dlsch_ra,*dlsch_p;
  LTE_eNB_DLSCH_t     *dlsch_MCH;
  LTE_eNB_DLSCH_t     *dlsch_PCH;
  LTE_eNB_UE_stats     UE_stats[NUMBER_OF_UE_MAX];
  LTE_eNB_UE_stats    *UE_stats_ptr[NUMBER_OF_UE_MAX];

  /// cell-specific reference symbols
  uint32_t         lte_gold_table[20][2][14];

  /// UE-specific reference symbols (p=5), TM 7
  uint32_t         lte_gold_uespec_port5_table[NUMBER_OF_UE_MAX][20][38];

  /// UE-specific reference symbols (p=7...14), TM 8/9/10
  uint32_t         lte_gold_uespec_table[2][20][2][21];

  /// mbsfn reference symbols
  uint32_t         lte_gold_mbsfn_table[10][3][42];
  /// mbsfn reference symbols
  uint32_t         lte_gold_mbsfn_khz_1dot25_table[10][150];

  // PRACH energy detection parameters
  /// Detection threshold for LTE PRACH
  int              prach_DTX_threshold;
  /// Detection threshold for LTE-M PRACH per CE-level
  int              prach_DTX_threshold_emtc[4];
  /// counter to average prach energh over first 100 prach opportunities
  int              prach_energy_counter;
  // PUCCH1 energy detection parameters
  int              pucch1_DTX_threshold;
  // PUCCH1 energy detection parameters for eMTC per CE-level
  int              pucch1_DTX_threshold_emtc[4];
  // PUCCH1a/b energy detection parameters
  int              pucch1ab_DTX_threshold;
  // PUCCH1a/b energy detection parameters for eMTC per CE-level
  int              pucch1ab_DTX_threshold_emtc[4];

  uint32_t X_u[64][839];
  uint32_t X_u_br[4][64][839];
  uint8_t pbch_configured;
  uint8_t pbch_pdu[4]; //PBCH_PDU_SIZE
  char eNB_generate_rar;

  /// Indicator set to 0 after first SR
  uint8_t first_sr[NUMBER_OF_UE_MAX];

  uint32_t max_peak_val;
  int max_eNB_id, max_sync_pos;

  /// \brief sinr for all subcarriers of the current link (used only for abstraction).
  /// first index: ? [0..N_RB_DL*12[
  double *sinr_dB;

  /// N0 (used for abstraction)
  double N0;

  unsigned char first_run_timing_advance[NUMBER_OF_UE_MAX];
  unsigned char first_run_I0_measurements;


  unsigned char    is_secondary_eNB; // primary by default
  unsigned char    is_init_sync;     /// Flag to tell if initial synchronization is performed. This affects how often the secondary eNB will listen to the PSS from the primary system.
  unsigned char    has_valid_precoder; /// Flag to tell if secondary eNB has channel estimates to create NULL-beams from, and this B/F vector is created.
  unsigned char    PeNB_id;          /// id of Primary eNB

  /// hold the precoder for NULL beam to the primary user
  int              **dl_precoder_SeNB[3];
  char             log2_maxp; /// holds the maximum channel/precoder coefficient

  /// if ==0 enables phy only test mode
  int mac_enabled;


  // PDSCH Varaibles
  PDSCH_CONFIG_DEDICATED pdsch_config_dedicated[NUMBER_OF_UE_MAX];

  // PUSCH Varaibles
  PUSCH_CONFIG_DEDICATED pusch_config_dedicated[NUMBER_OF_UE_MAX];

  // PUCCH variables
  PUCCH_CONFIG_DEDICATED pucch_config_dedicated[NUMBER_OF_UE_MAX];

  // UL-POWER-Control
  UL_POWER_CONTROL_DEDICATED ul_power_control_dedicated[NUMBER_OF_UE_MAX];

  // TPC
  TPC_PDCCH_CONFIG tpc_pdcch_config_pucch[NUMBER_OF_UE_MAX];
  TPC_PDCCH_CONFIG tpc_pdcch_config_pusch[NUMBER_OF_UE_MAX];

  // CQI reporting
  CQI_REPORT_CONFIG cqi_report_config[NUMBER_OF_UE_MAX];

  // SRS Variables
  SOUNDINGRS_UL_CONFIG_DEDICATED soundingrs_ul_config_dedicated[NUMBER_OF_UE_MAX];
  uint8_t ncs_cell[20][7];

  // Scheduling Request Config
  SCHEDULING_REQUEST_CONFIG scheduling_request_config[NUMBER_OF_UE_MAX];

  // Transmission mode per UE
  uint8_t transmission_mode[NUMBER_OF_UE_MAX];

  /// cba_last successful reception for each group, used for collision detection
  uint8_t cba_last_reception[4];

  // Pointers for active physicalConfigDedicated to be applied in current subframe
  struct LTE_PhysicalConfigDedicated *physicalConfigDedicated[NUMBER_OF_UE_MAX];


  uint32_t rb_mask_ul[4];

  /// Information regarding TM5
  MU_MIMO_mode mu_mimo_mode[NUMBER_OF_UE_MAX];


  /// target_ue_dl_mcs : only for debug purposes
  uint32_t target_ue_dl_mcs;
  /// target_ue_ul_mcs : only for debug purposes
  uint32_t target_ue_ul_mcs;
  /// target_ue_dl_rballoc : only for debug purposes
  uint32_t ue_dl_rb_alloc;
  /// target ul PRBs : only for debug
  uint32_t ue_ul_nb_rb;

  ///check for Total Transmissions
  uint32_t check_for_total_transmissions;

  ///check for MU-MIMO Transmissions
  uint32_t check_for_MUMIMO_transmissions;

  ///check for SU-MIMO Transmissions
  uint32_t check_for_SUMIMO_transmissions;

  ///check for FULL MU-MIMO Transmissions
  uint32_t  FULL_MUMIMO_transmissions;

  /// Counter for total bitrate, bits and throughput in downlink
  uint32_t total_dlsch_bitrate;
  uint32_t total_transmitted_bits;
  uint32_t total_system_throughput;

  int hw_timing_advance;

  time_stats_t phy_proc_tx;
  time_stats_t phy_proc_rx;
  time_stats_t rx_prach;

  time_stats_t ofdm_mod_stats;
  time_stats_t dlsch_common_and_dci;
  time_stats_t dlsch_ue_specific;
  time_stats_t dlsch_encoding_stats;
  time_stats_t dlsch_modulation_stats;
  time_stats_t dlsch_scrambling_stats;
  time_stats_t dlsch_rate_matching_stats;
  time_stats_t dlsch_turbo_encoding_preperation_stats;
  time_stats_t dlsch_turbo_encoding_segmentation_stats;
  time_stats_t dlsch_turbo_encoding_stats;
  time_stats_t dlsch_turbo_encoding_waiting_stats;
  time_stats_t dlsch_turbo_encoding_signal_stats;
  time_stats_t dlsch_turbo_encoding_main_stats;
  time_stats_t dlsch_turbo_encoding_wakeup_stats0;
  time_stats_t dlsch_turbo_encoding_wakeup_stats1;
  time_stats_t dlsch_interleaving_stats;

  time_stats_t rx_dft_stats;
  time_stats_t ulsch_channel_estimation_stats;
  time_stats_t ulsch_freq_offset_estimation_stats;
  time_stats_t ulsch_decoding_stats;
  time_stats_t ulsch_demodulation_stats;
  time_stats_t ulsch_rate_unmatching_stats;
  time_stats_t ulsch_turbo_decoding_stats;
  time_stats_t ulsch_deinterleaving_stats;
  time_stats_t ulsch_demultiplexing_stats;
  time_stats_t ulsch_llr_stats;
  time_stats_t ulsch_tc_init_stats;
  time_stats_t ulsch_tc_alpha_stats;
  time_stats_t ulsch_tc_beta_stats;
  time_stats_t ulsch_tc_gamma_stats;
  time_stats_t ulsch_tc_ext_stats;
  time_stats_t ulsch_tc_intl1_stats;
  time_stats_t ulsch_tc_intl2_stats;

  int32_t pucch1_stats_cnt[NUMBER_OF_UE_MAX][10];
  int32_t pucch1_stats[NUMBER_OF_UE_MAX][10*1024];
  int32_t pucch1_stats_thres[NUMBER_OF_UE_MAX][10*1024];
  int32_t pucch1ab_stats_cnt[NUMBER_OF_UE_MAX][10];
  int32_t pucch1ab_stats[NUMBER_OF_UE_MAX][2*10*1024];
  int32_t pusch_stats_rb[NUMBER_OF_UE_MAX][10240];
  int32_t pusch_stats_round[NUMBER_OF_UE_MAX][10240];
  int32_t pusch_stats_mcs[NUMBER_OF_UE_MAX][10240];
  int32_t pusch_stats_bsr[NUMBER_OF_UE_MAX][10240];
  int32_t pusch_stats_BO[NUMBER_OF_UE_MAX][10240];
} PHY_VARS_eNB;

#endif /* __PHY_DEFS_ENB__H__ */<|MERGE_RESOLUTION|>--- conflicted
+++ resolved
@@ -55,13 +55,7 @@
 #include <unistd.h>
 
 #include "common_lib.h"
-<<<<<<< HEAD
-/*#include "msc.h" * mofied salvo 10-09-19*/ 
-
-
-=======
 #include "msc.h"
->>>>>>> f8037ab6
 #include "defs_common.h"
 #include "defs_RU.h"
 #include "impl_defs_top.h"
