/*
 * Licensed to the OpenAirInterface (OAI) Software Alliance under one or more
 * contributor license agreements.  See the NOTICE file distributed with
 * this work for additional information regarding copyright ownership.
 * The OpenAirInterface Software Alliance licenses this file to You under
 * the OAI Public License, Version 1.1  (the "License"); you may not use this file
 * except in compliance with the License.
 * You may obtain a copy of the License at
 *
 *      http://www.openairinterface.org/?page_id=698
 *
 * Unless required by applicable law or agreed to in writing, software
 * distributed under the License is distributed on an "AS IS" BASIS,
 * WITHOUT WARRANTIES OR CONDITIONS OF ANY KIND, either express or implied.
 * See the License for the specific language governing permissions and
 * limitations under the License.
 *-------------------------------------------------------------------------------
 * For more information about the OpenAirInterface (OAI) Software Alliance:
 *      contact@openairinterface.org
 */

/*! \file phy_procedures_lte_eNB.c
* \brief Implementation of common utilities for eNB/UE procedures from 36.213 LTE specifications
* \author R. Knopp, F. Kaltenberger
* \date 2011
* \version 0.1
* \company Eurecom
* \email: knopp@eurecom.fr,florian.kaltenberger@eurecom.fr
* \note
* \warning
*/

#include "sched_nr.h"





nr_subframe_t nr_subframe_select(nfapi_nr_config_request_t *cfg,unsigned char subframe)
{
  if (cfg->subframe_config.duplex_mode.value == FDD)
    return(SF_DL);
}


<<<<<<< HEAD
void nr_configure_css_dci_from_mib(nfapi_nr_dl_config_pdcch_parameters_rel15_t* pdcch_params,
                               nr_scs_e scs_common,
                               nr_scs_e pdcch_scs,
                               nr_frequency_range_e freq_range,
                               uint8_t rmsi_pdcch_config,
                               uint8_t ssb_idx,
                               uint16_t nb_slots_per_frame,
                               uint16_t N_RB)
{
  uint8_t O, M;
  uint8_t ss_idx = rmsi_pdcch_config&0xf;
  uint8_t cset_idx = (rmsi_pdcch_config>>4)&0xf;
  uint8_t mu;

  /// Coreset params
  switch(scs_common) {

    case kHz15:
      mu = 0;
      break;

    case kHz30:
      mu = 1;

      if (N_RB < 106) { // Minimum 40Mhz bandwidth not satisfied
        switch(pdcch_scs) {
          case kHz15:
            break;

          case kHz30:
            pdcch_params->mux_pattern = NFAPI_NR_SSB_AND_CSET_MUX_PATTERN_TYPE1;
            pdcch_params->n_rb = (cset_idx < 10)? 24 : 48;
            pdcch_params->n_symb = nr_coreset_nsymb_pdcch_type_0_b40Mhz[cset_idx];
            pdcch_params->rb_offset =  nr_coreset_rb_offset_pdcch_type_0_b40Mhz[cset_idx];
            break;

          default:
            AssertFatal(1==0,"Invalid scs_common/pdcch_scs combination %d/%d \n", scs_common, pdcch_scs);
        }
      }

      else {
        AssertFatal(ss_idx<10 ,"Invalid scs_common/pdcch_scs combination %d/%d \n", scs_common, pdcch_scs);
        switch(pdcch_scs) {
          case kHz15:
            break;

          case kHz30:
            pdcch_params->mux_pattern = NFAPI_NR_SSB_AND_CSET_MUX_PATTERN_TYPE1;
            pdcch_params->n_rb = (cset_idx < 4)? 24 : 48;
            pdcch_params->n_symb = nr_coreset_nsymb_pdcch_type_0_b40Mhz[cset_idx];
            pdcch_params->rb_offset =  nr_coreset_rb_offset_pdcch_type_0_b40Mhz[cset_idx];
            break;

          default:
            AssertFatal(1==0,"Invalid scs_common/pdcch_scs combination %d/%d \n", scs_common, pdcch_scs);
        }
      }

    case kHz60:
      mu = 2;
      break;

    case kHz120:
    mu = 3;
      break;

  default:
    AssertFatal(1==0,"Invalid common subcarrier spacing %d\n", scs_common);

  }

  /// Search space params
  switch(pdcch_params->mux_pattern) {

    case NFAPI_NR_SSB_AND_CSET_MUX_PATTERN_TYPE1:
      if (freq_range == nr_FR1) {
        O = nr_ss_param_O_type_0_mux1_FR1[ss_idx];
        pdcch_params->nb_ss_sets_per_slot = nr_ss_sets_per_slot_type_0_FR1[ss_idx];
        M = nr_ss_param_M_type_0_mux1_FR1[ss_idx];
        pdcch_params->first_symbol = (ss_idx < 8)? ( (ss_idx&1)? pdcch_params->n_symb : 0 ) : nr_ss_first_symb_idx_type_0_mux1_FR1[ss_idx - 8];
      }

      else {
        AssertFatal(ss_idx<14 ,"Invalid search space index for multiplexing type 1 and FR2 %d\n", ss_idx);
        O = nr_ss_param_O_type_0_mux1_FR2[ss_idx];
        pdcch_params->nb_ss_sets_per_slot = nr_ss_sets_per_slot_type_0_FR2[ss_idx];
        M = nr_ss_param_M_type_0_mux1_FR2[ss_idx];
        pdcch_params->first_symbol = (ss_idx < 12)? ( (ss_idx&1)? 7 : 0 ) : 0;
      }
      pdcch_params->nb_slots = 2;
      pdcch_params->sfn_mod2 = ((uint8_t)(floor( (O*pow(2, mu) + floor(ssb_idx*M)) / nb_slots_per_frame )) & 1)? 1 : 0;
      pdcch_params->first_slot = (uint8_t)(O*pow(2, mu) + floor(ssb_idx*M)) % nb_slots_per_frame;

      break;

    case NFAPI_NR_SSB_AND_CSET_MUX_PATTERN_TYPE2:
      break;

    case NFAPI_NR_SSB_AND_CSET_MUX_PATTERN_TYPE3:
      break;

    default:
      AssertFatal(1==0, "Invalid SSB and coreset multiplexing pattern %d\n", pdcch_params->mux_pattern);
  }
  pdcch_params->config_type = NFAPI_NR_CSET_CONFIG_MIB_SIB1;
  pdcch_params->search_space_type = NFAPI_NR_SEARCH_SPACE_TYPE_COMMON;
  pdcch_params->common_search_space_type = NFAPI_NR_COMMON_SEARCH_SPACE_TYPE_0;
  pdcch_params->cr_mapping_type = NFAPI_NR_CCE_REG_MAPPING_INTERLEAVED;
  pdcch_params->precoder_granularity = NFAPI_NR_CSET_SAME_AS_REG_BUNDLE;
  pdcch_params->reg_bundle_size = 6;
  pdcch_params->interleaver_size = 2;
}

void nr_configure_css_dci_from_pdcch_config(nfapi_nr_dl_config_pdcch_parameters_rel15_t* pdcch_params,
                                            nfapi_nr_coreset_t* coreset,
                                            nfapi_nr_search_space_t* search_space) {

  
}
=======
>>>>>>> 6650b6cd
<|MERGE_RESOLUTION|>--- conflicted
+++ resolved
@@ -43,126 +43,3 @@
 }
 
 
-<<<<<<< HEAD
-void nr_configure_css_dci_from_mib(nfapi_nr_dl_config_pdcch_parameters_rel15_t* pdcch_params,
-                               nr_scs_e scs_common,
-                               nr_scs_e pdcch_scs,
-                               nr_frequency_range_e freq_range,
-                               uint8_t rmsi_pdcch_config,
-                               uint8_t ssb_idx,
-                               uint16_t nb_slots_per_frame,
-                               uint16_t N_RB)
-{
-  uint8_t O, M;
-  uint8_t ss_idx = rmsi_pdcch_config&0xf;
-  uint8_t cset_idx = (rmsi_pdcch_config>>4)&0xf;
-  uint8_t mu;
-
-  /// Coreset params
-  switch(scs_common) {
-
-    case kHz15:
-      mu = 0;
-      break;
-
-    case kHz30:
-      mu = 1;
-
-      if (N_RB < 106) { // Minimum 40Mhz bandwidth not satisfied
-        switch(pdcch_scs) {
-          case kHz15:
-            break;
-
-          case kHz30:
-            pdcch_params->mux_pattern = NFAPI_NR_SSB_AND_CSET_MUX_PATTERN_TYPE1;
-            pdcch_params->n_rb = (cset_idx < 10)? 24 : 48;
-            pdcch_params->n_symb = nr_coreset_nsymb_pdcch_type_0_b40Mhz[cset_idx];
-            pdcch_params->rb_offset =  nr_coreset_rb_offset_pdcch_type_0_b40Mhz[cset_idx];
-            break;
-
-          default:
-            AssertFatal(1==0,"Invalid scs_common/pdcch_scs combination %d/%d \n", scs_common, pdcch_scs);
-        }
-      }
-
-      else {
-        AssertFatal(ss_idx<10 ,"Invalid scs_common/pdcch_scs combination %d/%d \n", scs_common, pdcch_scs);
-        switch(pdcch_scs) {
-          case kHz15:
-            break;
-
-          case kHz30:
-            pdcch_params->mux_pattern = NFAPI_NR_SSB_AND_CSET_MUX_PATTERN_TYPE1;
-            pdcch_params->n_rb = (cset_idx < 4)? 24 : 48;
-            pdcch_params->n_symb = nr_coreset_nsymb_pdcch_type_0_b40Mhz[cset_idx];
-            pdcch_params->rb_offset =  nr_coreset_rb_offset_pdcch_type_0_b40Mhz[cset_idx];
-            break;
-
-          default:
-            AssertFatal(1==0,"Invalid scs_common/pdcch_scs combination %d/%d \n", scs_common, pdcch_scs);
-        }
-      }
-
-    case kHz60:
-      mu = 2;
-      break;
-
-    case kHz120:
-    mu = 3;
-      break;
-
-  default:
-    AssertFatal(1==0,"Invalid common subcarrier spacing %d\n", scs_common);
-
-  }
-
-  /// Search space params
-  switch(pdcch_params->mux_pattern) {
-
-    case NFAPI_NR_SSB_AND_CSET_MUX_PATTERN_TYPE1:
-      if (freq_range == nr_FR1) {
-        O = nr_ss_param_O_type_0_mux1_FR1[ss_idx];
-        pdcch_params->nb_ss_sets_per_slot = nr_ss_sets_per_slot_type_0_FR1[ss_idx];
-        M = nr_ss_param_M_type_0_mux1_FR1[ss_idx];
-        pdcch_params->first_symbol = (ss_idx < 8)? ( (ss_idx&1)? pdcch_params->n_symb : 0 ) : nr_ss_first_symb_idx_type_0_mux1_FR1[ss_idx - 8];
-      }
-
-      else {
-        AssertFatal(ss_idx<14 ,"Invalid search space index for multiplexing type 1 and FR2 %d\n", ss_idx);
-        O = nr_ss_param_O_type_0_mux1_FR2[ss_idx];
-        pdcch_params->nb_ss_sets_per_slot = nr_ss_sets_per_slot_type_0_FR2[ss_idx];
-        M = nr_ss_param_M_type_0_mux1_FR2[ss_idx];
-        pdcch_params->first_symbol = (ss_idx < 12)? ( (ss_idx&1)? 7 : 0 ) : 0;
-      }
-      pdcch_params->nb_slots = 2;
-      pdcch_params->sfn_mod2 = ((uint8_t)(floor( (O*pow(2, mu) + floor(ssb_idx*M)) / nb_slots_per_frame )) & 1)? 1 : 0;
-      pdcch_params->first_slot = (uint8_t)(O*pow(2, mu) + floor(ssb_idx*M)) % nb_slots_per_frame;
-
-      break;
-
-    case NFAPI_NR_SSB_AND_CSET_MUX_PATTERN_TYPE2:
-      break;
-
-    case NFAPI_NR_SSB_AND_CSET_MUX_PATTERN_TYPE3:
-      break;
-
-    default:
-      AssertFatal(1==0, "Invalid SSB and coreset multiplexing pattern %d\n", pdcch_params->mux_pattern);
-  }
-  pdcch_params->config_type = NFAPI_NR_CSET_CONFIG_MIB_SIB1;
-  pdcch_params->search_space_type = NFAPI_NR_SEARCH_SPACE_TYPE_COMMON;
-  pdcch_params->common_search_space_type = NFAPI_NR_COMMON_SEARCH_SPACE_TYPE_0;
-  pdcch_params->cr_mapping_type = NFAPI_NR_CCE_REG_MAPPING_INTERLEAVED;
-  pdcch_params->precoder_granularity = NFAPI_NR_CSET_SAME_AS_REG_BUNDLE;
-  pdcch_params->reg_bundle_size = 6;
-  pdcch_params->interleaver_size = 2;
-}
-
-void nr_configure_css_dci_from_pdcch_config(nfapi_nr_dl_config_pdcch_parameters_rel15_t* pdcch_params,
-                                            nfapi_nr_coreset_t* coreset,
-                                            nfapi_nr_search_space_t* search_space) {
-
-  
-}
-=======
->>>>>>> 6650b6cd
