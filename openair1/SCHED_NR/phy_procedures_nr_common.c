/*
 * Licensed to the OpenAirInterface (OAI) Software Alliance under one or more
 * contributor license agreements.  See the NOTICE file distributed with
 * this work for additional information regarding copyright ownership.
 * The OpenAirInterface Software Alliance licenses this file to You under
 * the OAI Public License, Version 1.1  (the "License"); you may not use this file
 * except in compliance with the License.
 * You may obtain a copy of the License at
 *
 *      http://www.openairinterface.org/?page_id=698
 *
 * Unless required by applicable law or agreed to in writing, software
 * distributed under the License is distributed on an "AS IS" BASIS,
 * WITHOUT WARRANTIES OR CONDITIONS OF ANY KIND, either express or implied.
 * See the License for the specific language governing permissions and
 * limitations under the License.
 *-------------------------------------------------------------------------------
 * For more information about the OpenAirInterface (OAI) Software Alliance:
 *      contact@openairinterface.org
 */

/*! \file phy_procedures_lte_eNB.c
* \brief Implementation of common utilities for eNB/UE procedures from 36.213 LTE specifications
* \author R. Knopp, F. Kaltenberger
* \date 2011
* \version 0.1
* \company Eurecom
* \email: knopp@eurecom.fr,florian.kaltenberger@eurecom.fr
* \note
* \warning
*/

#include "sched_nr.h"

nr_subframe_t nr_slot_select(nfapi_nr_config_request_t *cfg,unsigned char slot)
{
  if (cfg->subframe_config.duplex_mode.value == FDD)
    return(SF_DL);
<<<<<<< HEAD
}


void nr_configure_css_dci_from_mib(nfapi_nr_dl_config_pdcch_parameters_rel15_t* pdcch_params,
                               nr_scs_e scs_common,
                               nr_scs_e pdcch_scs,
                               nr_frequency_range_e freq_range,
                               uint8_t rmsi_pdcch_config,
                               uint8_t ssb_idx,
                               uint16_t nb_slots_per_frame,
                               uint16_t N_RB)
{
  uint8_t O, M;
  uint8_t ss_idx = rmsi_pdcch_config&0xf;
  uint8_t cset_idx = (rmsi_pdcch_config>>4)&0xf;
  uint8_t mu;

  /// Coreset params
  switch(scs_common) {

    case kHz15:
      mu = 0;
      break;

    case kHz30:
      mu = 1;

      if (N_RB < 106) { // Minimum 40Mhz bandwidth not satisfied
        switch(pdcch_scs) {
          case kHz15:
            break;

          case kHz30:
            pdcch_params->mux_pattern = NFAPI_NR_SSB_AND_CSET_MUX_PATTERN_TYPE1;
            pdcch_params->n_rb = (cset_idx < 10)? 24 : 48;
            pdcch_params->n_symb = nr_coreset_nsymb_pdcch_type_0_b40Mhz[cset_idx];
            pdcch_params->rb_offset =  nr_coreset_rb_offset_pdcch_type_0_b40Mhz[cset_idx];
            break;

          default:
            AssertFatal(1==0,"Invalid scs_common/pdcch_scs combination %d/%d \n", scs_common, pdcch_scs);
        }
      }

      else {
        AssertFatal(ss_idx<10 ,"Invalid scs_common/pdcch_scs combination %d/%d \n", scs_common, pdcch_scs);
        switch(pdcch_scs) {
          case kHz15:
            break;

          case kHz30:
            pdcch_params->mux_pattern = NFAPI_NR_SSB_AND_CSET_MUX_PATTERN_TYPE1;
            pdcch_params->n_rb = (cset_idx < 4)? 24 : 48;
            pdcch_params->n_symb = nr_coreset_nsymb_pdcch_type_0_b40Mhz[cset_idx];
            pdcch_params->rb_offset =  nr_coreset_rb_offset_pdcch_type_0_b40Mhz[cset_idx];
            break;

          default:
            AssertFatal(1==0,"Invalid scs_common/pdcch_scs combination %d/%d \n", scs_common, pdcch_scs);
        }
      }

    case kHz60:
      mu = 2;
      break;

    case kHz120:
    mu = 3;
      break;

  default:
    AssertFatal(1==0,"Invalid common subcarrier spacing %d\n", scs_common);

  }

  /// Search space params
  switch(pdcch_params->mux_pattern) {

    case NFAPI_NR_SSB_AND_CSET_MUX_PATTERN_TYPE1:
      if (freq_range == nr_FR1) {
        O = nr_ss_param_O_type_0_mux1_FR1[ss_idx];
        pdcch_params->nb_ss_sets_per_slot = nr_ss_sets_per_slot_type_0_FR1[ss_idx];
        M = nr_ss_param_M_type_0_mux1_FR1[ss_idx];
        pdcch_params->first_symbol = (ss_idx < 8)? ( (ss_idx&1)? pdcch_params->n_symb : 0 ) : nr_ss_first_symb_idx_type_0_mux1_FR1[ss_idx - 8];
      }

      else {
        AssertFatal(ss_idx<14 ,"Invalid search space index for multiplexing type 1 and FR2 %d\n", ss_idx);
        O = nr_ss_param_O_type_0_mux1_FR2[ss_idx];
        pdcch_params->nb_ss_sets_per_slot = nr_ss_sets_per_slot_type_0_FR2[ss_idx];
        M = nr_ss_param_M_type_0_mux1_FR2[ss_idx];
        pdcch_params->first_symbol = (ss_idx < 12)? ( (ss_idx&1)? 7 : 0 ) : 0;
      }
      pdcch_params->nb_slots = 2;
      pdcch_params->sfn_mod2 = ((uint8_t)(floor( (O*pow(2, mu) + floor(ssb_idx*M)) / nb_slots_per_frame )) & 1)? 1 : 0;
      pdcch_params->first_slot = (uint8_t)(O*pow(2, mu) + floor(ssb_idx*M)) % nb_slots_per_frame;

      break;

    case NFAPI_NR_SSB_AND_CSET_MUX_PATTERN_TYPE2:
      break;

    case NFAPI_NR_SSB_AND_CSET_MUX_PATTERN_TYPE3:
      break;

    default:
      AssertFatal(1==0, "Invalid SSB and coreset multiplexing pattern %d\n", pdcch_params->mux_pattern);
  }
  pdcch_params->config_type = NFAPI_NR_CSET_CONFIG_MIB_SIB1;
  pdcch_params->cr_mapping_type = NFAPI_NR_CCE_REG_MAPPING_INTERLEAVED;
  pdcch_params->precoder_granularity = NFAPI_NR_CSET_SAME_AS_REG_BUNDLE;
  pdcch_params->reg_bundle_size = 6;
  pdcch_params->interleaver_size = 2;
}

void nr_configure_css_dci_from_pdcch_config(nfapi_nr_dl_config_pdcch_parameters_rel15_t* pdcch_params,
                                            nfapi_nr_coreset_t* coreset,
                                            nfapi_nr_search_space_t* search_space) {
//coreset

  //ControlResourceSetId
  pdcch_params->config_type = coreset->coreset_id;
  
  //frequencyDomainResources
  pdcch_params->n_rb = coreset->frequency_domain_resources;

  //duration
  pdcch_params->n_symb = coreset->duration;

  //cce-REG-MappingType
  switch (coreset->cce_reg_mapping_type) {
    case NFAPI_NR_CCE_REG_MAPPING_NON_INTERLEAVED: //Non_interleaved
      pdcch_params->reg_bundle_size = 0;
      pdcch_params->interleaver_size = 0;
      pdcch_params->shift_index = 0;
      break;
    case NFAPI_NR_CCE_REG_MAPPING_INTERLEAVED: //interleaved
      pdcch_params->reg_bundle_size = coreset->reg_bundle_size;
      pdcch_params->interleaver_size = coreset->interleaver_size;
      pdcch_params->shift_index = coreset->shift_index;
      break;
  }
  //precoderGranularity
  pdcch_params->precoder_granularity = coreset->precoder_granularity;
/*
  if (tci_present_in_dci == tciPresentInDCI_t->tciPresentInDCI_enabled){
    //not sure information
  }
*/
  //pdcch-DMRS-ScramblingID
  pdcch_params->scrambling_id = coreset->dmrs_scrambling_id;

  
  

//SearchSpace 38.213, Reference defs_nr_UE.h - 755-840 code 
  //searchSpaceId
  search_space->search_space_id = 0;

  //controlResourceSetId
  if(coreset->coreset_id != NULL){ 
    search_space->coreset_id = coreset->coreset_id; //Value 0 or Value 1
  }

  //monitoringSlotPeriodicityAndOffset
  //pdcch_params->nb_slots = search_space->slot_monitoring_offset; //output not sure.
  pdcch_params->nb_slots = search_space->slot_monitoring_periodicity; //nr_sl1=1,nr_sl2=2,nr_sl4=4,nr_sl5=5,nr_sl8=8,nr_sl10=10,nr_sl16=16,nr_sl20=20,nr_sl40=40,nr_sl80=80,nr_sl160=160,nr_sl320=320,nr_sl640=640,nr_sl1280=1280,nr_sl2560=2560
  
  //duration
  search_space->duration = search_space->slot_monitoring_periodicity-1; //The maximum valid duration is periodicity-1


  //monitoringSymbolsWithinSlot
  pdcch_params->first_symbol = search_space->monitoring_symbols_in_slot; //38.213 page.69

  //nrofCandidates
  //NFAPI_NR_MAX_NB_CCE_AGGREGATION_LEVELS = 5 {1,2,4,8,16}
  pdcch_params->aggregation_level = search_space->number_of_candidates[NFAPI_NR_MAX_NB_CCE_AGGREGATION_LEVELS]; 

  if (search_space->search_space_type == 0){
    //Common_CSS
    pdcch_params->search_space_type = search_space->search_space_type;
    if(search_space->css_formats_0_0_and_1_0 == 0){ //Type0-"SI-RNTI, Type0A-SI-RNTI, Type1-RA-RNTI or TC-RNTI, Type2-P-RNTI, Type3-C-RNTI or CS-RNTI"
      pdcch_params->dci_format = search_space->css_formats_0_0_and_1_0;
    }
    if(search_space->css_format_2_0 == 2){ //Type3-"SFI-RNTI"
      pdcch_params->dci_format = search_space->css_format_2_0;
      //Not SFI-Aggregation-LeveL
      //pdcch_params->aggregation_level = search_space->number_of_candidates[NFAPI_NR_MAX_NB_CCE_AGGREGATION_LEVELS];
    }
    if(search_space->css_format_2_1 == 3){ //Type3-"INT-RNTI"
      pdcch_params->dci_format = search_space->css_format_2_1;
    }
    if(search_space->css_format_2_2 == 4){ //Type3-"TPC-PUSCH_RNTI or TPC-PUCCH-RNTI"
      pdcch_params->dci_format = search_space->css_format_2_2;
    }
    if(search_space->css_format_2_3 == 5){ //Type3-"TPC-SRS-RNTI"
      pdcch_params->dci_format = search_space->css_format_2_3;
      //Monitoring periodicity of SRS PDCCH in number of slots for DCI format 2-3
      pdcch_params->nb_slots = search_space->srs_monitoring_periodicity; //mp1=1,mp2=2,mp4=4,mp5=5,mp8=8,mp10=10,mp16=16,mp20=20
	}
  }
  if (search_space->search_space_type == 1){
    //Ue_Specific_USS
    pdcch_params->search_space_type = search_space->search_space_type; 
    if(search_space->uss_dci_formats == 0){ //DCI formats 0-0 and 1-0
      pdcch_params->dci_format = search_space->uss_dci_formats;
    }
    if(search_space->uss_dci_formats == 1){ //DCI formats 0-1 and 1-1
      pdcch_params->dci_format = search_space->uss_dci_formats;
    }
  }

  
=======
>>>>>>> b4d7c62d
}<|MERGE_RESOLUTION|>--- conflicted
+++ resolved
@@ -36,221 +36,4 @@
 {
   if (cfg->subframe_config.duplex_mode.value == FDD)
     return(SF_DL);
-<<<<<<< HEAD
-}
-
-
-void nr_configure_css_dci_from_mib(nfapi_nr_dl_config_pdcch_parameters_rel15_t* pdcch_params,
-                               nr_scs_e scs_common,
-                               nr_scs_e pdcch_scs,
-                               nr_frequency_range_e freq_range,
-                               uint8_t rmsi_pdcch_config,
-                               uint8_t ssb_idx,
-                               uint16_t nb_slots_per_frame,
-                               uint16_t N_RB)
-{
-  uint8_t O, M;
-  uint8_t ss_idx = rmsi_pdcch_config&0xf;
-  uint8_t cset_idx = (rmsi_pdcch_config>>4)&0xf;
-  uint8_t mu;
-
-  /// Coreset params
-  switch(scs_common) {
-
-    case kHz15:
-      mu = 0;
-      break;
-
-    case kHz30:
-      mu = 1;
-
-      if (N_RB < 106) { // Minimum 40Mhz bandwidth not satisfied
-        switch(pdcch_scs) {
-          case kHz15:
-            break;
-
-          case kHz30:
-            pdcch_params->mux_pattern = NFAPI_NR_SSB_AND_CSET_MUX_PATTERN_TYPE1;
-            pdcch_params->n_rb = (cset_idx < 10)? 24 : 48;
-            pdcch_params->n_symb = nr_coreset_nsymb_pdcch_type_0_b40Mhz[cset_idx];
-            pdcch_params->rb_offset =  nr_coreset_rb_offset_pdcch_type_0_b40Mhz[cset_idx];
-            break;
-
-          default:
-            AssertFatal(1==0,"Invalid scs_common/pdcch_scs combination %d/%d \n", scs_common, pdcch_scs);
-        }
-      }
-
-      else {
-        AssertFatal(ss_idx<10 ,"Invalid scs_common/pdcch_scs combination %d/%d \n", scs_common, pdcch_scs);
-        switch(pdcch_scs) {
-          case kHz15:
-            break;
-
-          case kHz30:
-            pdcch_params->mux_pattern = NFAPI_NR_SSB_AND_CSET_MUX_PATTERN_TYPE1;
-            pdcch_params->n_rb = (cset_idx < 4)? 24 : 48;
-            pdcch_params->n_symb = nr_coreset_nsymb_pdcch_type_0_b40Mhz[cset_idx];
-            pdcch_params->rb_offset =  nr_coreset_rb_offset_pdcch_type_0_b40Mhz[cset_idx];
-            break;
-
-          default:
-            AssertFatal(1==0,"Invalid scs_common/pdcch_scs combination %d/%d \n", scs_common, pdcch_scs);
-        }
-      }
-
-    case kHz60:
-      mu = 2;
-      break;
-
-    case kHz120:
-    mu = 3;
-      break;
-
-  default:
-    AssertFatal(1==0,"Invalid common subcarrier spacing %d\n", scs_common);
-
-  }
-
-  /// Search space params
-  switch(pdcch_params->mux_pattern) {
-
-    case NFAPI_NR_SSB_AND_CSET_MUX_PATTERN_TYPE1:
-      if (freq_range == nr_FR1) {
-        O = nr_ss_param_O_type_0_mux1_FR1[ss_idx];
-        pdcch_params->nb_ss_sets_per_slot = nr_ss_sets_per_slot_type_0_FR1[ss_idx];
-        M = nr_ss_param_M_type_0_mux1_FR1[ss_idx];
-        pdcch_params->first_symbol = (ss_idx < 8)? ( (ss_idx&1)? pdcch_params->n_symb : 0 ) : nr_ss_first_symb_idx_type_0_mux1_FR1[ss_idx - 8];
-      }
-
-      else {
-        AssertFatal(ss_idx<14 ,"Invalid search space index for multiplexing type 1 and FR2 %d\n", ss_idx);
-        O = nr_ss_param_O_type_0_mux1_FR2[ss_idx];
-        pdcch_params->nb_ss_sets_per_slot = nr_ss_sets_per_slot_type_0_FR2[ss_idx];
-        M = nr_ss_param_M_type_0_mux1_FR2[ss_idx];
-        pdcch_params->first_symbol = (ss_idx < 12)? ( (ss_idx&1)? 7 : 0 ) : 0;
-      }
-      pdcch_params->nb_slots = 2;
-      pdcch_params->sfn_mod2 = ((uint8_t)(floor( (O*pow(2, mu) + floor(ssb_idx*M)) / nb_slots_per_frame )) & 1)? 1 : 0;
-      pdcch_params->first_slot = (uint8_t)(O*pow(2, mu) + floor(ssb_idx*M)) % nb_slots_per_frame;
-
-      break;
-
-    case NFAPI_NR_SSB_AND_CSET_MUX_PATTERN_TYPE2:
-      break;
-
-    case NFAPI_NR_SSB_AND_CSET_MUX_PATTERN_TYPE3:
-      break;
-
-    default:
-      AssertFatal(1==0, "Invalid SSB and coreset multiplexing pattern %d\n", pdcch_params->mux_pattern);
-  }
-  pdcch_params->config_type = NFAPI_NR_CSET_CONFIG_MIB_SIB1;
-  pdcch_params->cr_mapping_type = NFAPI_NR_CCE_REG_MAPPING_INTERLEAVED;
-  pdcch_params->precoder_granularity = NFAPI_NR_CSET_SAME_AS_REG_BUNDLE;
-  pdcch_params->reg_bundle_size = 6;
-  pdcch_params->interleaver_size = 2;
-}
-
-void nr_configure_css_dci_from_pdcch_config(nfapi_nr_dl_config_pdcch_parameters_rel15_t* pdcch_params,
-                                            nfapi_nr_coreset_t* coreset,
-                                            nfapi_nr_search_space_t* search_space) {
-//coreset
-
-  //ControlResourceSetId
-  pdcch_params->config_type = coreset->coreset_id;
-  
-  //frequencyDomainResources
-  pdcch_params->n_rb = coreset->frequency_domain_resources;
-
-  //duration
-  pdcch_params->n_symb = coreset->duration;
-
-  //cce-REG-MappingType
-  switch (coreset->cce_reg_mapping_type) {
-    case NFAPI_NR_CCE_REG_MAPPING_NON_INTERLEAVED: //Non_interleaved
-      pdcch_params->reg_bundle_size = 0;
-      pdcch_params->interleaver_size = 0;
-      pdcch_params->shift_index = 0;
-      break;
-    case NFAPI_NR_CCE_REG_MAPPING_INTERLEAVED: //interleaved
-      pdcch_params->reg_bundle_size = coreset->reg_bundle_size;
-      pdcch_params->interleaver_size = coreset->interleaver_size;
-      pdcch_params->shift_index = coreset->shift_index;
-      break;
-  }
-  //precoderGranularity
-  pdcch_params->precoder_granularity = coreset->precoder_granularity;
-/*
-  if (tci_present_in_dci == tciPresentInDCI_t->tciPresentInDCI_enabled){
-    //not sure information
-  }
-*/
-  //pdcch-DMRS-ScramblingID
-  pdcch_params->scrambling_id = coreset->dmrs_scrambling_id;
-
-  
-  
-
-//SearchSpace 38.213, Reference defs_nr_UE.h - 755-840 code 
-  //searchSpaceId
-  search_space->search_space_id = 0;
-
-  //controlResourceSetId
-  if(coreset->coreset_id != NULL){ 
-    search_space->coreset_id = coreset->coreset_id; //Value 0 or Value 1
-  }
-
-  //monitoringSlotPeriodicityAndOffset
-  //pdcch_params->nb_slots = search_space->slot_monitoring_offset; //output not sure.
-  pdcch_params->nb_slots = search_space->slot_monitoring_periodicity; //nr_sl1=1,nr_sl2=2,nr_sl4=4,nr_sl5=5,nr_sl8=8,nr_sl10=10,nr_sl16=16,nr_sl20=20,nr_sl40=40,nr_sl80=80,nr_sl160=160,nr_sl320=320,nr_sl640=640,nr_sl1280=1280,nr_sl2560=2560
-  
-  //duration
-  search_space->duration = search_space->slot_monitoring_periodicity-1; //The maximum valid duration is periodicity-1
-
-
-  //monitoringSymbolsWithinSlot
-  pdcch_params->first_symbol = search_space->monitoring_symbols_in_slot; //38.213 page.69
-
-  //nrofCandidates
-  //NFAPI_NR_MAX_NB_CCE_AGGREGATION_LEVELS = 5 {1,2,4,8,16}
-  pdcch_params->aggregation_level = search_space->number_of_candidates[NFAPI_NR_MAX_NB_CCE_AGGREGATION_LEVELS]; 
-
-  if (search_space->search_space_type == 0){
-    //Common_CSS
-    pdcch_params->search_space_type = search_space->search_space_type;
-    if(search_space->css_formats_0_0_and_1_0 == 0){ //Type0-"SI-RNTI, Type0A-SI-RNTI, Type1-RA-RNTI or TC-RNTI, Type2-P-RNTI, Type3-C-RNTI or CS-RNTI"
-      pdcch_params->dci_format = search_space->css_formats_0_0_and_1_0;
-    }
-    if(search_space->css_format_2_0 == 2){ //Type3-"SFI-RNTI"
-      pdcch_params->dci_format = search_space->css_format_2_0;
-      //Not SFI-Aggregation-LeveL
-      //pdcch_params->aggregation_level = search_space->number_of_candidates[NFAPI_NR_MAX_NB_CCE_AGGREGATION_LEVELS];
-    }
-    if(search_space->css_format_2_1 == 3){ //Type3-"INT-RNTI"
-      pdcch_params->dci_format = search_space->css_format_2_1;
-    }
-    if(search_space->css_format_2_2 == 4){ //Type3-"TPC-PUSCH_RNTI or TPC-PUCCH-RNTI"
-      pdcch_params->dci_format = search_space->css_format_2_2;
-    }
-    if(search_space->css_format_2_3 == 5){ //Type3-"TPC-SRS-RNTI"
-      pdcch_params->dci_format = search_space->css_format_2_3;
-      //Monitoring periodicity of SRS PDCCH in number of slots for DCI format 2-3
-      pdcch_params->nb_slots = search_space->srs_monitoring_periodicity; //mp1=1,mp2=2,mp4=4,mp5=5,mp8=8,mp10=10,mp16=16,mp20=20
-	}
-  }
-  if (search_space->search_space_type == 1){
-    //Ue_Specific_USS
-    pdcch_params->search_space_type = search_space->search_space_type; 
-    if(search_space->uss_dci_formats == 0){ //DCI formats 0-0 and 1-0
-      pdcch_params->dci_format = search_space->uss_dci_formats;
-    }
-    if(search_space->uss_dci_formats == 1){ //DCI formats 0-1 and 1-1
-      pdcch_params->dci_format = search_space->uss_dci_formats;
-    }
-  }
-
-  
-=======
->>>>>>> b4d7c62d
 }