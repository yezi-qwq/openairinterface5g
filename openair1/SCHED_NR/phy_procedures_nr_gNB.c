/*
 * Licensed to the OpenAirInterface (OAI) Software Alliance under one or more
 * contributor license agreements.  See the NOTICE file distributed with
 * this work for additional information regarding copyright ownership.
 * The OpenAirInterface Software Alliance licenses this file to You under
 * the OAI Public License, Version 1.1  (the "License"); you may not use this file
 * except in compliance with the License.
 * You may obtain a copy of the License at
 *
 *      http://www.openairinterface.org/?page_id=698
 *
 * Unless required by applicable law or agreed to in writing, software
 * distributed under the License is distributed on an "AS IS" BASIS,
 * WITHOUT WARRANTIES OR CONDITIONS OF ANY KIND, either express or implied.
 * See the License for the specific language governing permissions and
 * limitations under the License.
 *-------------------------------------------------------------------------------
 * For more information about the OpenAirInterface (OAI) Software Alliance:
 *      contact@openairinterface.org
 */

#include "PHY/defs_gNB.h"
#include "sched_nr.h"
#include "PHY/NR_TRANSPORT/nr_transport_proto.h"
#include "PHY/NR_TRANSPORT/nr_dlsch.h"
#include "PHY/NR_TRANSPORT/nr_ulsch.h"
#include "PHY/NR_TRANSPORT/nr_dci.h"
#include "PHY/NR_ESTIMATION/nr_ul_estimation.h"
#include "nfapi/open-nFAPI/nfapi/public_inc/nfapi_interface.h"
#include "nfapi/open-nFAPI/nfapi/public_inc/nfapi_nr_interface.h"
#include "fapi_nr_l1.h"
#include "common/utils/LOG/log.h"
#include "common/utils/LOG/vcd_signal_dumper.h"
#include "PHY/INIT/nr_phy_init.h"
#include "PHY/MODULATION/nr_modulation.h"
#include "PHY/NR_UE_TRANSPORT/srs_modulation_nr.h"
#include "T.h"
#include "executables/nr-softmodem.h"
#include "executables/softmodem-common.h"
#include "nfapi/oai_integration/vendor_ext.h"
#include "NR_SRS-ResourceSet.h"

#include "assertions.h"

#include <time.h>

//#define DEBUG_RXDATA
//#define SRS_IND_DEBUG

extern uint8_t nfapi_mode;

void nr_common_signal_procedures (PHY_VARS_gNB *gNB,int frame,int slot,nfapi_nr_dl_tti_ssb_pdu ssb_pdu) {

  NR_DL_FRAME_PARMS *fp=&gNB->frame_parms;
  nfapi_nr_config_request_scf_t *cfg = &gNB->gNB_config;
  c16_t **txdataF = gNB->common_vars.txdataF;
  uint8_t ssb_index, n_hf;
  uint16_t ssb_start_symbol;
  int txdataF_offset = slot*fp->samples_per_slot_wCP;
  uint16_t slots_per_hf = (fp->slots_per_frame)>>1;

  if (slot<slots_per_hf)
    n_hf=0;
  else
    n_hf=1;

  ssb_index = ssb_pdu.ssb_pdu_rel15.SsbBlockIndex;
  LOG_D(PHY,"common_signal_procedures: frame %d, slot %d ssb index %d\n",frame,slot,ssb_index);

  int ssb_start_symbol_abs = nr_get_ssb_start_symbol(fp,ssb_index); // computing the starting symbol for current ssb
  ssb_start_symbol = ssb_start_symbol_abs % fp->symbols_per_slot;  // start symbol wrt slot

  // setting the first subcarrier
  const int scs = cfg->ssb_config.scs_common.value;
  const int prb_offset = (fp->freq_range == nr_FR1) ? ssb_pdu.ssb_pdu_rel15.ssbOffsetPointA>>scs : ssb_pdu.ssb_pdu_rel15.ssbOffsetPointA>>(scs-2);
  const int sc_offset = (fp->freq_range == nr_FR1) ? ssb_pdu.ssb_pdu_rel15.SsbSubcarrierOffset >> scs
                                                   : ssb_pdu.ssb_pdu_rel15.SsbSubcarrierOffset >> (scs - 2);
  fp->ssb_start_subcarrier = (12 * prb_offset + sc_offset);
  LOG_D(PHY, "SSB first subcarrier %d (%d,%d)\n", fp->ssb_start_subcarrier, prb_offset, sc_offset);

  LOG_D(PHY,"SS TX: frame %d, slot %d, start_symbol %d\n",frame,slot, ssb_start_symbol);
  nr_generate_pss(&txdataF[0][txdataF_offset], gNB->TX_AMP, ssb_start_symbol, cfg, fp);
  nr_generate_sss(&txdataF[0][txdataF_offset], gNB->TX_AMP, ssb_start_symbol, cfg, fp);

  if (fp->Lmax == 4)
    nr_generate_pbch_dmrs(gNB->nr_gold_pbch_dmrs[n_hf][ssb_index & 7],
                          &txdataF[0][txdataF_offset],
                          gNB->TX_AMP,
                          ssb_start_symbol,
                          cfg,
                          fp);
  else
    nr_generate_pbch_dmrs(gNB->nr_gold_pbch_dmrs[0][ssb_index & 7],
                          &txdataF[0][txdataF_offset],
                          gNB->TX_AMP,
                          ssb_start_symbol,
                          cfg,
                          fp);

#if T_TRACER
  if (T_ACTIVE(T_GNB_PHY_MIB)) {
    unsigned char bch[3];
    bch[0] = ssb_pdu.ssb_pdu_rel15.bchPayload & 0xff;
    bch[1] = (ssb_pdu.ssb_pdu_rel15.bchPayload >> 8) & 0xff;
    bch[2] = (ssb_pdu.ssb_pdu_rel15.bchPayload >> 16) & 0xff;
    T(T_GNB_PHY_MIB, T_INT(0) /* module ID */, T_INT(frame), T_INT(slot), T_BUFFER(bch, 3));
  }
#endif

  // Beam_id is currently used only for FR2
  if (fp->freq_range==nr_FR2){
    LOG_D(PHY,"slot %d, ssb_index %d, beam %d\n",slot,ssb_index,cfg->ssb_table.ssb_beam_id_list[ssb_index].beam_id.value);
    for (int j=0;j<fp->symbols_per_slot;j++) 
      gNB->common_vars.beam_id[0][slot*fp->symbols_per_slot+j] = cfg->ssb_table.ssb_beam_id_list[ssb_index].beam_id.value;
  }

  nr_generate_pbch(&ssb_pdu,
                   gNB->nr_pbch_interleaver,
                   &txdataF[0][txdataF_offset],
                   gNB->TX_AMP,
                   ssb_start_symbol,
                   n_hf,
                   frame,
                   cfg,
                   fp);
}


void phy_procedures_gNB_TX(processingData_L1tx_t *msgTx,
                           int frame,
                           int slot,
                           int do_meas) {

  int aa;
  PHY_VARS_gNB *gNB = msgTx->gNB;
  NR_DL_FRAME_PARMS *fp=&gNB->frame_parms;
  nfapi_nr_config_request_scf_t *cfg = &gNB->gNB_config;
  int slot_prs = 0;
  int txdataF_offset = slot*fp->samples_per_slot_wCP;
  prs_config_t *prs_config = NULL;

  if ((cfg->cell_config.frame_duplex_type.value == TDD) &&
      (nr_slot_select(cfg,frame,slot) == NR_UPLINK_SLOT)) return;

  VCD_SIGNAL_DUMPER_DUMP_FUNCTION_BY_NAME(VCD_SIGNAL_DUMPER_FUNCTIONS_PHY_PROCEDURES_gNB_TX + gNB->CC_id, 1);

  // clear the transmit data array and beam index for the current slot
  for (aa=0; aa<cfg->carrier_config.num_tx_ant.value; aa++) {
    memset(&gNB->common_vars.txdataF[aa][txdataF_offset],0,fp->samples_per_slot_wCP*sizeof(int32_t));
    memset(&gNB->common_vars.beam_id[aa][slot*fp->symbols_per_slot],255,fp->symbols_per_slot*sizeof(uint8_t));
  }

  // Check for PRS slot - section 7.4.1.7.4 in 3GPP rel16 38.211
  for(int rsc_id = 0; rsc_id < gNB->prs_vars.NumPRSResources; rsc_id++)
  {
    prs_config = &gNB->prs_vars.prs_cfg[rsc_id];
    for (int i = 0; i < prs_config->PRSResourceRepetition; i++)
    {
      if( (((frame*fp->slots_per_frame + slot) - (prs_config->PRSResourceSetPeriod[1] + prs_config->PRSResourceOffset)+prs_config->PRSResourceSetPeriod[0])%prs_config->PRSResourceSetPeriod[0]) == i*prs_config->PRSResourceTimeGap )
      {
        slot_prs = (slot - i*prs_config->PRSResourceTimeGap + fp->slots_per_frame)%fp->slots_per_frame;
        LOG_D(PHY,"gNB_TX: frame %d, slot %d, slot_prs %d, PRS Resource ID %d\n",frame, slot, slot_prs, rsc_id);
        nr_generate_prs(gNB->nr_gold_prs[rsc_id][slot_prs],&gNB->common_vars.txdataF[0][txdataF_offset], AMP, prs_config, cfg, fp);
      }
    }
  }

  VCD_SIGNAL_DUMPER_DUMP_FUNCTION_BY_NAME(VCD_SIGNAL_DUMPER_FUNCTIONS_PHY_PROCEDURES_gNB_COMMON_TX,1);
  for (int i=0; i<fp->Lmax; i++) {
    if (msgTx->ssb[i].active) {
      nr_common_signal_procedures(gNB,frame,slot,msgTx->ssb[i].ssb_pdu);
      msgTx->ssb[i].active = false;
    }
  }
  
  VCD_SIGNAL_DUMPER_DUMP_FUNCTION_BY_NAME(VCD_SIGNAL_DUMPER_FUNCTIONS_PHY_PROCEDURES_gNB_COMMON_TX,0);

  int num_pdcch_pdus = msgTx->num_ul_pdcch + msgTx->num_dl_pdcch;

  if (num_pdcch_pdus > 0) {
    LOG_D(PHY, "[gNB %d] Frame %d slot %d Calling nr_generate_dci_top (number of UL/DL PDCCH PDUs %d/%d)\n",
	  gNB->Mod_id, frame, slot, msgTx->num_ul_pdcch, msgTx->num_dl_pdcch);
  
    VCD_SIGNAL_DUMPER_DUMP_FUNCTION_BY_NAME(VCD_SIGNAL_DUMPER_FUNCTIONS_PHY_gNB_PDCCH_TX,1);

    nr_generate_dci_top(msgTx, slot, (int32_t *)&gNB->common_vars.txdataF[0][txdataF_offset], gNB->TX_AMP, fp);

    VCD_SIGNAL_DUMPER_DUMP_FUNCTION_BY_NAME(VCD_SIGNAL_DUMPER_FUNCTIONS_PHY_gNB_PDCCH_TX,0);
  }
 
  if (msgTx->num_pdsch_slot > 0) {
    VCD_SIGNAL_DUMPER_DUMP_FUNCTION_BY_NAME(VCD_SIGNAL_DUMPER_FUNCTIONS_GENERATE_DLSCH,1);
    LOG_D(PHY, "PDSCH generation started (%d) in frame %d.%d\n", msgTx->num_pdsch_slot,frame,slot);
    nr_generate_pdsch(msgTx, frame, slot);
    VCD_SIGNAL_DUMPER_DUMP_FUNCTION_BY_NAME(VCD_SIGNAL_DUMPER_FUNCTIONS_GENERATE_DLSCH,0);
  }

  for (int i = 0; i < NR_SYMBOLS_PER_SLOT; i++){
    NR_gNB_CSIRS_t *csirs = &msgTx->csirs_pdu[i];
    if (csirs->active == 1) {
      LOG_D(PHY, "CSI-RS generation started in frame %d.%d\n",frame,slot);
      nfapi_nr_dl_tti_csi_rs_pdu_rel15_t *csi_params = &csirs->csirs_pdu.csi_rs_pdu_rel15;
      nr_generate_csi_rs(&gNB->frame_parms,
                         (int32_t **)gNB->common_vars.txdataF,
                         gNB->TX_AMP,
                         gNB->nr_csi_info,
                         csi_params,
                         slot,
                         NULL,
                         NULL,
                         NULL,
                         NULL,
                         NULL,
                         NULL,
                         NULL,
                         NULL);
      csirs->active = 0;
    }
  }

//  if ((frame&127) == 0) dump_pdsch_stats(gNB);

  //apply the OFDM symbol rotation here
  for (aa=0; aa<cfg->carrier_config.num_tx_ant.value; aa++) {
    apply_nr_rotation_TX(fp,
                         &gNB->common_vars.txdataF[aa][txdataF_offset],
                         fp->symbol_rotation[0],
                         slot,
                         fp->N_RB_DL,
                         0,
                         fp->Ncp == EXTENDED ? 12 : 14);

    T(T_GNB_PHY_DL_OUTPUT_SIGNAL, T_INT(0),
      T_INT(frame), T_INT(slot),
      T_INT(aa), T_BUFFER(&gNB->common_vars.txdataF[aa][txdataF_offset], fp->samples_per_slot_wCP*sizeof(int32_t)));
  }

  VCD_SIGNAL_DUMPER_DUMP_FUNCTION_BY_NAME(VCD_SIGNAL_DUMPER_FUNCTIONS_PHY_PROCEDURES_gNB_TX + gNB->CC_id, 0);
}

static void nr_postDecode(PHY_VARS_gNB *gNB, notifiedFIFO_elt_t *req)
{
  ldpcDecode_t *rdata = (ldpcDecode_t*) NotifiedFifoData(req);
  NR_UL_gNB_HARQ_t *ulsch_harq = rdata->ulsch_harq;
  NR_gNB_ULSCH_t *ulsch = rdata->ulsch;
  int r = rdata->segment_r;
  nfapi_nr_pusch_pdu_t *pusch_pdu = &gNB->ulsch[rdata->ulsch_id].harq_process->ulsch_pdu;
  bool decodeSuccess = (rdata->decodeIterations <= rdata->decoderParms.numMaxIter);
  ulsch_harq->processedSegments++;
  LOG_D(PHY,
        "processing result of segment: %d, processed %d/%d\n",
        rdata->segment_r,
        ulsch_harq->processedSegments,
        rdata->nbSegments);
  if (decodeSuccess) {
    memcpy(ulsch_harq->b + rdata->offset, ulsch_harq->c[r], rdata->Kr_bytes - (ulsch_harq->F >> 3) - ((ulsch_harq->C > 1) ? 3 : 0));

  } else {
    LOG_D(PHY, "ULSCH %d in error\n", rdata->ulsch_id);
  }

  //int dumpsig=0;
  // if all segments are done
  if (ulsch_harq->processedSegments == ulsch_harq->C) {
    // When the number of code blocks is 1 (C = 1) and ulsch_harq->processedSegments = 1, we can assume a good TB because of the
    // CRC check made by the LDPC for early termination, so, no need to perform CRC check twice for a single code block
    bool crc_valid = true;
    if (ulsch_harq->C > 1) {
      crc_valid = check_crc(ulsch_harq->b, lenWithCrc(1, rdata->A), crcType(1, rdata->A));
    }

    if (crc_valid && !check_abort(&ulsch_harq->abort_decode) && !gNB->pusch_vars[rdata->ulsch_id].DTX) {
      LOG_D(PHY,
            "[gNB %d] ULSCH: Setting ACK for SFN/SF %d.%d (rnti %x, pid %d, ndi %d, status %d, round %d, TBS %d, Max interation "
            "(all seg) %d)\n",
            gNB->Mod_id,
            ulsch->frame,
            ulsch->slot,
            ulsch->rnti,
            rdata->harq_pid,
            pusch_pdu->pusch_data.new_data_indicator,
            ulsch->active,
            ulsch_harq->round,
            ulsch_harq->TBS,
            rdata->decodeIterations);
      ulsch->active = false;
      ulsch_harq->round = 0;
      LOG_D(PHY, "ULSCH received ok \n");
      nr_fill_indication(gNB, ulsch->frame, ulsch->slot, rdata->ulsch_id, rdata->harq_pid, 0, 0);
      //dumpsig=1;
    } else {
      LOG_D(PHY,
            "[gNB %d] ULSCH: Setting NAK for SFN/SF %d/%d (pid %d, ndi %d, status %d, round %d, RV %d, prb_start %d, prb_size %d, "
            "TBS %d) r %d\n",
            gNB->Mod_id,
            ulsch->frame,
            ulsch->slot,
            rdata->harq_pid,
            pusch_pdu->pusch_data.new_data_indicator,
            ulsch->active,
            ulsch_harq->round,
            ulsch_harq->ulsch_pdu.pusch_data.rv_index,
            ulsch_harq->ulsch_pdu.rb_start,
            ulsch_harq->ulsch_pdu.rb_size,
            ulsch_harq->TBS,
            r);
      ulsch->handled = 1;
      LOG_D(PHY, "ULSCH %d in error\n",rdata->ulsch_id);
      nr_fill_indication(gNB, ulsch->frame, ulsch->slot, rdata->ulsch_id, rdata->harq_pid, 1, 0);
      //      dumpsig=1;
    }
    ulsch->last_iteration_cnt = rdata->decodeIterations;
    /*
        if (ulsch_harq->ulsch_pdu.mcs_index == 0 && dumpsig==1) {
          int off = ((ulsch_harq->ulsch_pdu.rb_size&1) == 1)? 4:0;

          LOG_M("rxsigF0.m","rxsF0",&gNB->common_vars.rxdataF[0][(ulsch_harq->slot&3)*gNB->frame_parms.ofdm_symbol_size*gNB->frame_parms.symbols_per_slot],gNB->frame_parms.ofdm_symbol_size*gNB->frame_parms.symbols_per_slot,1,1);
          LOG_M("rxsigF0_ext.m","rxsF0_ext",
                 &gNB->pusch_vars[0].rxdataF_ext[0][ulsch_harq->ulsch_pdu.start_symbol_index*NR_NB_SC_PER_RB *
       ulsch_harq->ulsch_pdu.rb_size],ulsch_harq->ulsch_pdu.nr_of_symbols*(off+(NR_NB_SC_PER_RB *
       ulsch_harq->ulsch_pdu.rb_size)),1,1); LOG_M("chestF0.m","chF0",
                &gNB->pusch_vars[0].ul_ch_estimates[0][ulsch_harq->ulsch_pdu.start_symbol_index*gNB->frame_parms.ofdm_symbol_size],gNB->frame_parms.ofdm_symbol_size,1,1);
          LOG_M("chestF0_ext.m","chF0_ext",
                &gNB->pusch_vars[0]->ul_ch_estimates_ext[0][(ulsch_harq->ulsch_pdu.start_symbol_index+1)*(off+(NR_NB_SC_PER_RB *
       ulsch_harq->ulsch_pdu.rb_size))], (ulsch_harq->ulsch_pdu.nr_of_symbols-1)*(off+(NR_NB_SC_PER_RB *
       ulsch_harq->ulsch_pdu.rb_size)),1,1); LOG_M("rxsigF0_comp.m","rxsF0_comp",
                &gNB->pusch_vars[0].rxdataF_comp[0][ulsch_harq->ulsch_pdu.start_symbol_index*(off+(NR_NB_SC_PER_RB *
       ulsch_harq->ulsch_pdu.rb_size))],ulsch_harq->ulsch_pdu.nr_of_symbols*(off+(NR_NB_SC_PER_RB *
       ulsch_harq->ulsch_pdu.rb_size)),1,1); LOG_M("rxsigF0_llr.m","rxsF0_llr",
                &gNB->pusch_vars[0].llr[0],(ulsch_harq->ulsch_pdu.nr_of_symbols-1)*NR_NB_SC_PER_RB * ulsch_harq->ulsch_pdu.rb_size *
       ulsch_harq->ulsch_pdu.qam_mod_order,1,0); if (gNB->frame_parms.nb_antennas_rx > 1) {

            LOG_M("rxsigF1_ext.m","rxsF0_ext",
                   &gNB->pusch_vars[0].rxdataF_ext[1][ulsch_harq->ulsch_pdu.start_symbol_index*NR_NB_SC_PER_RB *
       ulsch_harq->ulsch_pdu.rb_size],ulsch_harq->ulsch_pdu.nr_of_symbols*(off+(NR_NB_SC_PER_RB *
       ulsch_harq->ulsch_pdu.rb_size)),1,1); LOG_M("chestF1.m","chF1",
                  &gNB->pusch_vars[0].ul_ch_estimates[1][ulsch_harq->ulsch_pdu.start_symbol_index*gNB->frame_parms.ofdm_symbol_size],gNB->frame_parms.ofdm_symbol_size,1,1);
            LOG_M("chestF1_ext.m","chF1_ext",
                  &gNB->pusch_vars[0].ul_ch_estimates_ext[1][(ulsch_harq->ulsch_pdu.start_symbol_index+1)*(off+(NR_NB_SC_PER_RB *
       ulsch_harq->ulsch_pdu.rb_size))], (ulsch_harq->ulsch_pdu.nr_of_symbols-1)*(off+(NR_NB_SC_PER_RB *
       ulsch_harq->ulsch_pdu.rb_size)),1,1); LOG_M("rxsigF1_comp.m","rxsF1_comp",
                  &gNB->pusch_vars[0].rxdataF_comp[1][ulsch_harq->ulsch_pdu.start_symbol_index*(off+(NR_NB_SC_PER_RB *
       ulsch_harq->ulsch_pdu.rb_size))],ulsch_harq->ulsch_pdu.nr_of_symbols*(off+(NR_NB_SC_PER_RB *
       ulsch_harq->ulsch_pdu.rb_size)),1,1);
          }
          exit(-1);

        }
    */
    ulsch->last_iteration_cnt = rdata->decodeIterations;
    VCD_SIGNAL_DUMPER_DUMP_FUNCTION_BY_NAME(VCD_SIGNAL_DUMPER_FUNCTIONS_PHY_gNB_ULSCH_DECODING,0);
  }
}

static int nr_ulsch_procedures(PHY_VARS_gNB *gNB, int frame_rx, int slot_rx, int ULSCH_id, uint8_t harq_pid)
{
  NR_DL_FRAME_PARMS *frame_parms = &gNB->frame_parms;
  nfapi_nr_pusch_pdu_t *pusch_pdu = &gNB->ulsch[ULSCH_id].harq_process->ulsch_pdu;

  uint16_t nb_re_dmrs;
  uint16_t start_symbol = pusch_pdu->start_symbol_index;
  uint16_t number_symbols = pusch_pdu->nr_of_symbols;

  uint8_t number_dmrs_symbols = 0;
  for (int l = start_symbol; l < start_symbol + number_symbols; l++)
    number_dmrs_symbols += ((pusch_pdu->ul_dmrs_symb_pos)>>l)&0x01;

  if (pusch_pdu->dmrs_config_type==pusch_dmrs_type1)
    nb_re_dmrs = 6*pusch_pdu->num_dmrs_cdm_grps_no_data;
  else
    nb_re_dmrs = 4*pusch_pdu->num_dmrs_cdm_grps_no_data;

  uint32_t G = nr_get_G(pusch_pdu->rb_size,
                        number_symbols,
                        nb_re_dmrs,
                        number_dmrs_symbols, // number of dmrs symbols irrespective of single or double symbol dmrs
                        pusch_pdu->qam_mod_order,
                        pusch_pdu->nrOfLayers);

  AssertFatal(G>0,"G is 0 : rb_size %u, number_symbols %d, nb_re_dmrs %d, number_dmrs_symbols %d, qam_mod_order %u, nrOfLayer %u\n",
	      pusch_pdu->rb_size,
	      number_symbols,
	      nb_re_dmrs,
	      number_dmrs_symbols, // number of dmrs symbols irrespective of single or double symbol dmrs
	      pusch_pdu->qam_mod_order,
	      pusch_pdu->nrOfLayers);
  LOG_D(PHY,"rb_size %d, number_symbols %d, nb_re_dmrs %d, dmrs symbol positions %d, number_dmrs_symbols %d, qam_mod_order %d, nrOfLayer %d\n",
	pusch_pdu->rb_size,
	number_symbols,
	nb_re_dmrs,
        pusch_pdu->ul_dmrs_symb_pos,
	number_dmrs_symbols, // number of dmrs symbols irrespective of single or double symbol dmrs
	pusch_pdu->qam_mod_order,
	pusch_pdu->nrOfLayers);
  
  //----------------------------------------------------------
  //--------------------- ULSCH decoding ---------------------
  //----------------------------------------------------------

  start_meas(&gNB->ulsch_decoding_stats);
  int nbDecode =
      nr_ulsch_decoding(gNB, ULSCH_id, gNB->pusch_vars[ULSCH_id].llr, frame_parms, pusch_pdu, frame_rx, slot_rx, harq_pid, G);

  return nbDecode;
}


void nr_fill_indication(PHY_VARS_gNB *gNB, int frame, int slot_rx, int ULSCH_id, uint8_t harq_pid, uint8_t crc_flag, int dtx_flag)
{
  if (!get_softmodem_params()->reorder_thread_disable) 
    pthread_mutex_lock(&gNB->UL_INFO_mutex);

  NR_gNB_ULSCH_t *ulsch = &gNB->ulsch[ULSCH_id];
  NR_UL_gNB_HARQ_t *harq_process = ulsch->harq_process;
  NR_gNB_PHY_STATS_t *stats = get_phy_stats(gNB, ulsch->rnti);

  nfapi_nr_pusch_pdu_t *pusch_pdu = &harq_process->ulsch_pdu;

  // Get estimated timing advance for MAC
  int sync_pos = ulsch->delay.est_delay;

  // scale the 16 factor in N_TA calculation in 38.213 section 4.2 according to the used FFT size
  uint16_t bw_scaling = 16 * gNB->frame_parms.ofdm_symbol_size / 2048;

  // do some integer rounding to improve TA accuracy
  int sync_pos_rounded;
  if (sync_pos > 0)
    sync_pos_rounded = sync_pos + (bw_scaling / 2) - 1;
  else
    sync_pos_rounded = sync_pos - (bw_scaling / 2) + 1;
  if (stats)
    stats->ulsch_stats.sync_pos = sync_pos;

  int timing_advance_update = sync_pos_rounded / bw_scaling;

  // put timing advance command in 0..63 range
  timing_advance_update += 31;

  if (timing_advance_update < 0)  timing_advance_update = 0;
  if (timing_advance_update > 63) timing_advance_update = 63;

  if (crc_flag == 0) LOG_D(PHY, "%d.%d : Received PUSCH : Estimated timing advance PUSCH is  = %d, timing_advance_update is %d \n", frame,slot_rx,sync_pos,timing_advance_update);

  // estimate UL_CQI for MAC
  int SNRtimes10 =
      dB_fixed_x10(gNB->pusch_vars[ULSCH_id].ulsch_power_tot) - dB_fixed_x10(gNB->pusch_vars[ULSCH_id].ulsch_noise_power_tot);

  LOG_D(PHY,
        "%d.%d: Estimated SNR for PUSCH is = %f dB (ulsch_power %f, noise %f) delay %d\n",
        frame,
        slot_rx,
        SNRtimes10 / 10.0,
        dB_fixed_x10(gNB->pusch_vars[ULSCH_id].ulsch_power_tot) / 10.0,
        dB_fixed_x10(gNB->pusch_vars[ULSCH_id].ulsch_noise_power_tot) / 10.0,
        sync_pos);

  int cqi;
  if      (SNRtimes10 < -640) cqi=0;
  else if (SNRtimes10 >  635) cqi=255;
  else                        cqi=(640+SNRtimes10)/5;


  if (0/*pusch_pdu->mcs_index == 9*/) {
      __attribute__((unused))
      int off = ((pusch_pdu->rb_size&1) == 1)? 4:0;

      LOG_M("rxsigF0.m","rxsF0",&gNB->common_vars.rxdataF[0][(slot_rx&3)*gNB->frame_parms.ofdm_symbol_size*gNB->frame_parms.symbols_per_slot],gNB->frame_parms.ofdm_symbol_size*gNB->frame_parms.symbols_per_slot,1,1);
      LOG_M("rxsigF0_ext.m",
            "rxsF0_ext",
            &gNB->pusch_vars[0].rxdataF_ext[0][pusch_pdu->start_symbol_index * NR_NB_SC_PER_RB * pusch_pdu->rb_size],
            pusch_pdu->nr_of_symbols * (off + (NR_NB_SC_PER_RB * pusch_pdu->rb_size)),
            1,
            1);
      LOG_M("chestF0.m",
            "chF0",
            &gNB->pusch_vars[0].ul_ch_estimates[0][pusch_pdu->start_symbol_index * gNB->frame_parms.ofdm_symbol_size],
            gNB->frame_parms.ofdm_symbol_size,
            1,
            1);
      LOG_M("chestF0_ext.m",
            "chF0_ext",
            &gNB->pusch_vars[0]
                 .ul_ch_estimates_ext[0][(pusch_pdu->start_symbol_index + 1) * (off + (NR_NB_SC_PER_RB * pusch_pdu->rb_size))],
            (pusch_pdu->nr_of_symbols - 1) * (off + (NR_NB_SC_PER_RB * pusch_pdu->rb_size)),
            1,
            1);
      LOG_M("rxsigF0_comp.m",
            "rxsF0_comp",
            &gNB->pusch_vars[0].rxdataF_comp[0][pusch_pdu->start_symbol_index * (off + (NR_NB_SC_PER_RB * pusch_pdu->rb_size))],
            pusch_pdu->nr_of_symbols * (off + (NR_NB_SC_PER_RB * pusch_pdu->rb_size)),
            1,
            1);
      LOG_M("rxsigF0_llr.m",
            "rxsF0_llr",
            &gNB->pusch_vars[0].llr[0],
            (pusch_pdu->nr_of_symbols - 1) * NR_NB_SC_PER_RB * pusch_pdu->rb_size * pusch_pdu->qam_mod_order,
            1,
            0);
      if (gNB->frame_parms.nb_antennas_rx > 1) {
        LOG_M("rxsigF1.m","rxsF1",&gNB->common_vars.rxdataF[1][(slot_rx&3)*gNB->frame_parms.ofdm_symbol_size*gNB->frame_parms.symbols_per_slot],gNB->frame_parms.ofdm_symbol_size*gNB->frame_parms.symbols_per_slot,1,1);
        LOG_M("rxsigF1_ext.m",
              "rxsF1_ext",
              &gNB->pusch_vars[0].rxdataF_ext[1][pusch_pdu->start_symbol_index * NR_NB_SC_PER_RB * pusch_pdu->rb_size],
              pusch_pdu->nr_of_symbols * (off + (NR_NB_SC_PER_RB * pusch_pdu->rb_size)),
              1,
              1);
        LOG_M("chestF1.m",
              "chF1",
              &gNB->pusch_vars[0].ul_ch_estimates[1][pusch_pdu->start_symbol_index * gNB->frame_parms.ofdm_symbol_size],
              gNB->frame_parms.ofdm_symbol_size,
              1,
              1);
        LOG_M("chestF1_ext.m",
              "chF1_ext",
              &gNB->pusch_vars[0]
                   .ul_ch_estimates_ext[1][(pusch_pdu->start_symbol_index + 1) * (off + (NR_NB_SC_PER_RB * pusch_pdu->rb_size))],
              (pusch_pdu->nr_of_symbols - 1) * (off + (NR_NB_SC_PER_RB * pusch_pdu->rb_size)),
              1,
              1);
        LOG_M("rxsigF1_comp.m",
              "rxsF1_comp",
              &gNB->pusch_vars[0].rxdataF_comp[1][pusch_pdu->start_symbol_index * (off + (NR_NB_SC_PER_RB * pusch_pdu->rb_size))],
              pusch_pdu->nr_of_symbols * (off + (NR_NB_SC_PER_RB * pusch_pdu->rb_size)),
              1,
              1);
      }
      exit(-1);

    }

  // crc indication
  uint16_t num_crc = gNB->UL_INFO.crc_ind.number_crcs;
  gNB->UL_INFO.crc_ind.crc_list = &gNB->crc_pdu_list[0];
  gNB->UL_INFO.crc_ind.sfn = frame;
  gNB->UL_INFO.crc_ind.slot = slot_rx;

  gNB->crc_pdu_list[num_crc].handle = pusch_pdu->handle;
  gNB->crc_pdu_list[num_crc].rnti = pusch_pdu->rnti;
  gNB->crc_pdu_list[num_crc].harq_id = harq_pid;
  gNB->crc_pdu_list[num_crc].tb_crc_status = crc_flag;
  gNB->crc_pdu_list[num_crc].num_cb = pusch_pdu->pusch_data.num_cb;
  gNB->crc_pdu_list[num_crc].ul_cqi = cqi;
  gNB->crc_pdu_list[num_crc].timing_advance = timing_advance_update;
  // in terms of dBFS range -128 to 0 with 0.1 step
  gNB->crc_pdu_list[num_crc].rssi =
      (dtx_flag == 0) ? 1280 - (10 * dB_fixed(32767 * 32767) - dB_fixed_times10(gNB->pusch_vars[ULSCH_id].ulsch_power[0])) : 0;

  gNB->UL_INFO.crc_ind.number_crcs++;

  // rx indication
  uint16_t num_rx = gNB->UL_INFO.rx_ind.number_of_pdus;
  gNB->UL_INFO.rx_ind.pdu_list = &gNB->rx_pdu_list[0];
  gNB->UL_INFO.rx_ind.sfn = frame;
  gNB->UL_INFO.rx_ind.slot = slot_rx;
  gNB->rx_pdu_list[num_rx].handle = pusch_pdu->handle;
  gNB->rx_pdu_list[num_rx].rnti = pusch_pdu->rnti;
  gNB->rx_pdu_list[num_rx].harq_id = harq_pid;
  gNB->rx_pdu_list[num_rx].ul_cqi = cqi;
  gNB->rx_pdu_list[num_rx].timing_advance = timing_advance_update;
  gNB->rx_pdu_list[num_rx].rssi = gNB->crc_pdu_list[num_crc].rssi;
  if (crc_flag)
    gNB->rx_pdu_list[num_rx].pdu_length = 0;
  else {
    gNB->rx_pdu_list[num_rx].pdu_length = harq_process->TBS;
    gNB->rx_pdu_list[num_rx].pdu = harq_process->b;
  }

  gNB->UL_INFO.rx_ind.number_of_pdus++;

  if (!get_softmodem_params()->reorder_thread_disable) 
    pthread_mutex_unlock(&gNB->UL_INFO_mutex);
}

// Function to fill UL RB mask to be used for N0 measurements
void fill_ul_rb_mask(PHY_VARS_gNB *gNB, int frame_rx, int slot_rx) {

  int rb = 0;
  int rb2 = 0;
  int prbpos = 0;

  for (int symbol=0;symbol<14;symbol++) {
    for (int m=0;m<9;m++) {
      gNB->rb_mask_ul[symbol][m] = 0;
      for (int i=0;i<32;i++) {
        prbpos = (m*32)+i;
        if (prbpos>gNB->frame_parms.N_RB_UL) break;
        gNB->rb_mask_ul[symbol][m] |= (gNB->ulprbbl[prbpos]>0 ? 1 : 0)<<i;
      }
    }
  }

  for (int i = 0; i < gNB->max_nb_pucch; i++){
    NR_gNB_PUCCH_t *pucch = &gNB->pucch[i];
    if (pucch) {
      if ((pucch->active == 1) &&
          (pucch->frame == frame_rx) &&
          (pucch->slot == slot_rx) ) {
        nfapi_nr_pucch_pdu_t  *pucch_pdu = &pucch->pucch_pdu;
        LOG_D(PHY,"%d.%d pucch %d : start_symbol %d, nb_symbols %d, prb_size %d\n",frame_rx,slot_rx,i,pucch_pdu->start_symbol_index,pucch_pdu->nr_of_symbols,pucch_pdu->prb_size);
        for (int symbol=pucch_pdu->start_symbol_index ; symbol<(pucch_pdu->start_symbol_index+pucch_pdu->nr_of_symbols);symbol++) {
          if(gNB->frame_parms.frame_type == FDD ||
              (gNB->frame_parms.frame_type == TDD && gNB->gNB_config.tdd_table.max_tdd_periodicity_list[slot_rx].max_num_of_symbol_per_slot_list[symbol].slot_config.value==1)) {
            for (rb=0; rb<pucch_pdu->prb_size; rb++) {
              rb2 = rb + pucch_pdu->bwp_start +
                    ((symbol < pucch_pdu->start_symbol_index+(pucch_pdu->nr_of_symbols>>1)) || (pucch_pdu->freq_hop_flag == 0) ?
                     pucch_pdu->prb_start : pucch_pdu->second_hop_prb);
              gNB->rb_mask_ul[symbol][rb2>>5] |= (1<<(rb2&31));
            }
          }
        }
      }
    }
  }

  for (int ULSCH_id = 0; ULSCH_id < gNB->max_nb_pusch; ULSCH_id++) {
    NR_gNB_ULSCH_t *ulsch = &gNB->ulsch[ULSCH_id];
    NR_UL_gNB_HARQ_t *ulsch_harq = ulsch->harq_process;
    AssertFatal(ulsch_harq != NULL, "harq_pid %d is not allocated\n", ulsch->harq_pid);
    if ((ulsch->active == true) && (ulsch->frame == frame_rx) && (ulsch->slot == slot_rx) && (ulsch->handled == 0)) {
      uint8_t symbol_start = ulsch_harq->ulsch_pdu.start_symbol_index;
      uint8_t symbol_end = symbol_start + ulsch_harq->ulsch_pdu.nr_of_symbols;
      for (int symbol = symbol_start; symbol < symbol_end; symbol++) {
        if (gNB->frame_parms.frame_type == FDD
            || (gNB->frame_parms.frame_type == TDD
                && gNB->gNB_config.tdd_table.max_tdd_periodicity_list[slot_rx]
                           .max_num_of_symbol_per_slot_list[symbol]
                           .slot_config.value
                       == 1)) {
          LOG_D(PHY, "symbol %d Filling rb_mask_ul rb_size %d\n", symbol, ulsch_harq->ulsch_pdu.rb_size);
          for (rb = 0; rb < ulsch_harq->ulsch_pdu.rb_size; rb++) {
            rb2 = rb + ulsch_harq->ulsch_pdu.rb_start + ulsch_harq->ulsch_pdu.bwp_start;
            gNB->rb_mask_ul[symbol][rb2 >> 5] |= 1U << (rb2 & 31);
          }
        }
      }
    }
  }

  for (int i = 0; i < gNB->max_nb_srs; i++) {
    NR_gNB_SRS_t *srs = &gNB->srs[i];
    if (srs) {
      if ((srs->active == 1) && (srs->frame == frame_rx) && (srs->slot == slot_rx)) {
        nfapi_nr_srs_pdu_t *srs_pdu = &srs->srs_pdu;
        for(int symbol = 0; symbol<(1<<srs_pdu->num_symbols); symbol++) {
          for(rb = srs_pdu->bwp_start; rb < (srs_pdu->bwp_start+srs_pdu->bwp_size); rb++) {
            gNB->rb_mask_ul[gNB->frame_parms.symbols_per_slot - srs_pdu->time_start_position - 1 + symbol][rb >> 5] |= 1U
                                                                                                                       << (rb & 31);
          }
        }
      }
    }
  }

}

int fill_srs_reported_symbol_list(nfapi_nr_srs_reported_symbol_t *prgs,
                                  const nfapi_nr_srs_pdu_t *srs_pdu,
                                  const int N_RB_UL,
                                  const int8_t *snr_per_rb,
                                  const int srs_est) {

  prgs->num_prgs = srs_pdu->beamforming.num_prgs;
  for(int prg_idx = 0; prg_idx < prgs->num_prgs; prg_idx++) {
    if (srs_est<0) {
      prgs->prg_list[prg_idx].rb_snr = 0xFF;
    } else if (snr_per_rb[prg_idx] < -64) {
      prgs->prg_list[prg_idx].rb_snr = 0;
    } else if (snr_per_rb[prg_idx] > 63) {
      prgs->prg_list[prg_idx].rb_snr = 0xFE;
    } else {
      prgs->prg_list[prg_idx].rb_snr = (snr_per_rb[prg_idx] + 64) << 1;
    }
  }

  return 0;
}

int fill_srs_channel_matrix(uint8_t *channel_matrix,
                            const nfapi_nr_srs_pdu_t *srs_pdu,
                            const nr_srs_info_t *nr_srs_info,
                            const uint8_t normalized_iq_representation,
                            const uint16_t num_gnb_antenna_elements,
                            const uint16_t num_ue_srs_ports,
                            const uint16_t prg_size,
                            const uint16_t num_prgs,
                            const NR_DL_FRAME_PARMS *frame_parms,
                            const int32_t srs_estimated_channel_freq[][1<<srs_pdu->num_ant_ports][frame_parms->ofdm_symbol_size*(1<<srs_pdu->num_symbols)]) {

  const uint64_t subcarrier_offset = frame_parms->first_carrier_offset + srs_pdu->bwp_start*NR_NB_SC_PER_RB;
  const uint16_t step = prg_size*NR_NB_SC_PER_RB;

  c16_t *channel_matrix16 = (c16_t*)channel_matrix;
  c8_t *channel_matrix8 = (c8_t*)channel_matrix;

  for(int uI = 0; uI < num_ue_srs_ports; uI++) {
    for(int gI = 0; gI < num_gnb_antenna_elements; gI++) {

      uint16_t subcarrier = subcarrier_offset + nr_srs_info->k_0_p[uI][0];
      if (subcarrier>frame_parms->ofdm_symbol_size) {
        subcarrier -= frame_parms->ofdm_symbol_size;
      }

      for(int pI = 0; pI < num_prgs; pI++) {

        c16_t *srs_estimated_channel16 = (c16_t *)&srs_estimated_channel_freq[gI][uI][subcarrier];
        uint16_t index = uI*num_gnb_antenna_elements*num_prgs + gI*num_prgs + pI;

        if (normalized_iq_representation == 0) {
          channel_matrix8[index].r = (int8_t)(srs_estimated_channel16->r>>8);
          channel_matrix8[index].i = (int8_t)(srs_estimated_channel16->i>>8);
        } else {
          channel_matrix16[index].r = srs_estimated_channel16->r;
          channel_matrix16[index].i = srs_estimated_channel16->i;
        }

        // Subcarrier increment
        subcarrier += step;
        if (subcarrier >= frame_parms->ofdm_symbol_size) {
          subcarrier=subcarrier-frame_parms->ofdm_symbol_size;
        }
      }
    }
  }

  return 0;
}

int check_srs_pdu(const nfapi_nr_srs_pdu_t *srs_pdu, nfapi_nr_srs_pdu_t *saved_srs_pdu)
{
  if (saved_srs_pdu->bwp_start == srs_pdu->bwp_start &&
      saved_srs_pdu->bwp_size == srs_pdu->bwp_size &&
      saved_srs_pdu->num_ant_ports == srs_pdu->num_ant_ports &&
      saved_srs_pdu->time_start_position == srs_pdu->time_start_position &&
      saved_srs_pdu->num_symbols == srs_pdu->num_symbols &&
      saved_srs_pdu->config_index == srs_pdu->config_index) {
    return 1;
  }
  *saved_srs_pdu = *srs_pdu;
  return 0;
}

int phy_procedures_gNB_uespec_RX(PHY_VARS_gNB *gNB, int frame_rx, int slot_rx)
{
  /* those variables to log T_GNB_PHY_PUCCH_PUSCH_IQ only when we try to decode */
  int pucch_decode_done = 0;
  int pusch_decode_done = 0;
  int pusch_DTX = 0;

  VCD_SIGNAL_DUMPER_DUMP_FUNCTION_BY_NAME(VCD_SIGNAL_DUMPER_FUNCTIONS_PHY_PROCEDURES_gNB_UESPEC_RX,1);
  LOG_D(PHY,"phy_procedures_gNB_uespec_RX frame %d, slot %d\n",frame_rx,slot_rx);

  fill_ul_rb_mask(gNB, frame_rx, slot_rx);

  int first_symb=0,num_symb=0;
  if (gNB->frame_parms.frame_type == TDD)
    for(int symbol_count=0; symbol_count<NR_NUMBER_OF_SYMBOLS_PER_SLOT; symbol_count++) {
      if (gNB->gNB_config.tdd_table.max_tdd_periodicity_list[slot_rx].max_num_of_symbol_per_slot_list[symbol_count].slot_config.value==1) {
	      if (num_symb==0) first_symb=symbol_count;
	      num_symb++;
      }
    }
  else
    num_symb = NR_NUMBER_OF_SYMBOLS_PER_SLOT;
  gNB_I0_measurements(gNB,slot_rx,first_symb,num_symb);

  const int soffset = (slot_rx & 3) * gNB->frame_parms.symbols_per_slot * gNB->frame_parms.ofdm_symbol_size;
  int offset = 10 * gNB->frame_parms.ofdm_symbol_size + gNB->frame_parms.first_carrier_offset;
  int power_rxF = signal_energy_nodc((int32_t *)&gNB->common_vars.rxdataF[0][soffset + offset + (47 * 12)], 12 * 18);
  LOG_D(PHY,"frame %d, slot %d: UL signal energy %d\n",frame_rx,slot_rx,power_rxF);

  start_meas(&gNB->phy_proc_rx);

  for (int i = 0; i < gNB->max_nb_pucch; i++) {
    NR_gNB_PUCCH_t *pucch = &gNB->pucch[i];
    if (pucch) {
      if (NFAPI_MODE == NFAPI_MODE_PNF)
        pucch->frame = frame_rx;
      if ((pucch->active == 1) &&
          (pucch->frame == frame_rx) &&
          (pucch->slot == slot_rx) ) {

        pucch_decode_done = 1;

        nfapi_nr_pucch_pdu_t  *pucch_pdu = &pucch->pucch_pdu;
        uint16_t num_ucis;
        switch (pucch_pdu->format_type) {
        case 0:
          num_ucis = gNB->UL_INFO.uci_ind.num_ucis;
          gNB->UL_INFO.uci_ind.uci_list = &gNB->uci_pdu_list[0];
          gNB->UL_INFO.uci_ind.sfn = frame_rx;
          gNB->UL_INFO.uci_ind.slot = slot_rx;
          gNB->uci_pdu_list[num_ucis].pdu_type = NFAPI_NR_UCI_FORMAT_0_1_PDU_TYPE;
          gNB->uci_pdu_list[num_ucis].pdu_size = sizeof(nfapi_nr_uci_pucch_pdu_format_0_1_t);
          nfapi_nr_uci_pucch_pdu_format_0_1_t *uci_pdu_format0 = &gNB->uci_pdu_list[num_ucis].pucch_pdu_format_0_1;

          offset = pucch_pdu->start_symbol_index*gNB->frame_parms.ofdm_symbol_size + (gNB->frame_parms.first_carrier_offset+pucch_pdu->prb_start*12);
          power_rxF = signal_energy_nodc((int32_t *)&gNB->common_vars.rxdataF[0][soffset+offset], 12);
          LOG_D(PHY,"frame %d, slot %d: PUCCH signal energy %d\n", frame_rx, slot_rx, power_rxF);

          nr_decode_pucch0(gNB,
                           frame_rx,
                           slot_rx,
                           uci_pdu_format0,
                           pucch_pdu);

          gNB->UL_INFO.uci_ind.num_ucis += 1;
          pucch->active = 0;
          break;
        case 2:
          num_ucis = gNB->UL_INFO.uci_ind.num_ucis;
          gNB->UL_INFO.uci_ind.uci_list = &gNB->uci_pdu_list[0];
          gNB->UL_INFO.uci_ind.sfn = frame_rx;
          gNB->UL_INFO.uci_ind.slot = slot_rx;
          gNB->uci_pdu_list[num_ucis].pdu_type = NFAPI_NR_UCI_FORMAT_2_3_4_PDU_TYPE;
          gNB->uci_pdu_list[num_ucis].pdu_size = sizeof(nfapi_nr_uci_pucch_pdu_format_2_3_4_t);
          nfapi_nr_uci_pucch_pdu_format_2_3_4_t *uci_pdu_format2 = &gNB->uci_pdu_list[num_ucis].pucch_pdu_format_2_3_4;

          LOG_D(PHY, "%d.%d Calling nr_decode_pucch2\n", frame_rx, slot_rx);
          nr_decode_pucch2(gNB,
                           frame_rx,
                           slot_rx,
                           uci_pdu_format2,
                           pucch_pdu);

          gNB->UL_INFO.uci_ind.num_ucis += 1;
          pucch->active = 0;
          break;
        default:
          AssertFatal(1 == 0, "Only PUCCH formats 0 and 2 are currently supported\n");
        }
      }
    }
  }

  int totalDecode = 0;
  for (int ULSCH_id = 0; ULSCH_id < gNB->max_nb_pusch; ULSCH_id++) {
    NR_gNB_ULSCH_t *ulsch = &gNB->ulsch[ULSCH_id];
    NR_UL_gNB_HARQ_t *ulsch_harq = ulsch->harq_process;
    AssertFatal(ulsch_harq != NULL, "harq_pid %d is not allocated\n", ulsch->harq_pid);

    if ((ulsch->active == true) && (ulsch->frame == frame_rx) && (ulsch->slot == slot_rx) && (ulsch->handled == 0)) {
      LOG_D(PHY, "PUSCH ID %d with RNTI %x detection started in frame %d slot %d\n", ULSCH_id, ulsch->rnti, frame_rx, slot_rx);
      int num_dmrs = 0;
      for (int s = 0; s < NR_NUMBER_OF_SYMBOLS_PER_SLOT; s++)
        num_dmrs += (ulsch_harq->ulsch_pdu.ul_dmrs_symb_pos >> s) & 1;

#ifdef DEBUG_RXDATA
      NR_DL_FRAME_PARMS *frame_parms = &gNB->frame_parms;
      RU_t *ru = gNB->RU_list[0];
      int slot_offset = frame_parms->get_samples_slot_timestamp(slot_rx, frame_parms, 0);
      slot_offset -= ru->N_TA_offset;
      int32_t sample_offset = gNB->common_vars.debugBuff_sample_offset;
      nfapi_nr_pusch_pdu_t *pdu = &ulsch_harq->ulsch_pdu;
      int16_t *buf = (int16_t *)&gNB->common_vars.debugBuff[offset];
      buf[0] = (int16_t)ulsch->rnti;
      buf[1] = (int16_t)pdu->rb_size;
      buf[2] = (int16_t)pdu->rb_start;
      buf[3] = (int16_t)pdu->nr_of_symbols;
      buf[4] = (int16_t)pdu->start_symbol_index;
      buf[5] = (int16_t)pdu->mcs_index;
      buf[6] = (int16_t)pdu->pusch_data.rv_index;
      buf[7] = (int16_t)ulsch->harq_pid;
      memcpy(&gNB->common_vars.debugBuff[gNB->common_vars.debugBuff_sample_offset + 4],
             &ru->common.rxdata[0][slot_offset],
             frame_parms->get_samples_per_slot(slot_rx, frame_parms) * sizeof(int32_t));
      gNB->common_vars.debugBuff_sample_offset += (frame_parms->get_samples_per_slot(slot_rx, frame_parms) + 1000 + 4);
      if (gNB->common_vars.debugBuff_sample_offset > ((frame_parms->get_samples_per_slot(slot_rx, frame_parms) + 1000 + 2) * 20)) {
        FILE *f;
        f = fopen("rxdata_buff.raw", "w");
        if (f == NULL)
          exit(1);
        fwrite((int16_t *)gNB->common_vars.debugBuff,
               2,
               (frame_parms->get_samples_per_slot(slot_rx, frame_parms) + 1000 + 4) * 20 * 2,
               f);
        fclose(f);
        exit(-1);
      }
#endif

      pusch_decode_done = 1;

      VCD_SIGNAL_DUMPER_DUMP_FUNCTION_BY_NAME(VCD_SIGNAL_DUMPER_FUNCTIONS_NR_RX_PUSCH, 1);
      start_meas(&gNB->rx_pusch_stats);
      nr_rx_pusch_tp(gNB, ULSCH_id, frame_rx, slot_rx, ulsch->harq_pid);
      NR_gNB_PUSCH *pusch_vars = &gNB->pusch_vars[ULSCH_id];
      pusch_vars->ulsch_power_tot = 0;
      pusch_vars->ulsch_noise_power_tot = 0;
      for (int aarx = 0; aarx < gNB->frame_parms.nb_antennas_rx; aarx++) {
        pusch_vars->ulsch_power[aarx] /= num_dmrs;
        pusch_vars->ulsch_power_tot += pusch_vars->ulsch_power[aarx];
        pusch_vars->ulsch_noise_power[aarx] /= num_dmrs;
        pusch_vars->ulsch_noise_power_tot += pusch_vars->ulsch_noise_power[aarx];
      }
      if (dB_fixed_x10(pusch_vars->ulsch_power_tot) < dB_fixed_x10(pusch_vars->ulsch_noise_power_tot) + gNB->pusch_thres) {
        NR_gNB_PHY_STATS_t *stats = get_phy_stats(gNB, ulsch->rnti);

        LOG_D(PHY,
              "PUSCH not detected in %d.%d (%d,%d,%d)\n",
              frame_rx,
              slot_rx,
              dB_fixed_x10(pusch_vars->ulsch_power_tot),
              dB_fixed_x10(pusch_vars->ulsch_noise_power_tot),
              gNB->pusch_thres);
        pusch_vars->ulsch_power_tot = pusch_vars->ulsch_noise_power_tot;
        pusch_vars->DTX = 1;
        if (stats)
          stats->ulsch_stats.DTX++;
        if (!get_softmodem_params()->phy_test) {
          /* in case of phy_test mode, we still want to decode to measure execution time.
             Therefore, we don't yet call nr_fill_indication, it will be called later */
          nr_fill_indication(gNB, frame_rx, slot_rx, ULSCH_id, ulsch->harq_pid, 1, 1);
          pusch_DTX++;
          continue;
        }
      } else {
        LOG_D(PHY,
              "PUSCH detected in %d.%d (%d,%d,%d)\n",
              frame_rx,
              slot_rx,
              dB_fixed_x10(pusch_vars->ulsch_power_tot),
              dB_fixed_x10(pusch_vars->ulsch_noise_power_tot),
              gNB->pusch_thres);

        pusch_vars->DTX = 0;
      }
      stop_meas(&gNB->rx_pusch_stats);
      VCD_SIGNAL_DUMPER_DUMP_FUNCTION_BY_NAME(VCD_SIGNAL_DUMPER_FUNCTIONS_NR_RX_PUSCH, 0);
      // LOG_M("rxdataF_comp.m","rxF_comp",gNB->pusch_vars[0]->rxdataF_comp[0],6900,1,1);
      // LOG_M("rxdataF_ext.m","rxF_ext",gNB->pusch_vars[0]->rxdataF_ext[0],6900,1,1);
      VCD_SIGNAL_DUMPER_DUMP_FUNCTION_BY_NAME(VCD_SIGNAL_DUMPER_FUNCTIONS_NR_ULSCH_PROCEDURES_RX, 1);
      int const tasks_added = nr_ulsch_procedures(gNB, frame_rx, slot_rx, ULSCH_id, ulsch->harq_pid);
      if (tasks_added > 0)
        totalDecode += tasks_added; 

      VCD_SIGNAL_DUMPER_DUMP_FUNCTION_BY_NAME(VCD_SIGNAL_DUMPER_FUNCTIONS_NR_ULSCH_PROCEDURES_RX, 0);
    }
  }
    while (totalDecode > 0) {
      notifiedFIFO_elt_t *req = pullTpool(&gNB->respDecode, &gNB->threadPool);
      if (req == NULL)
        break; // Tpool has been stopped
      nr_postDecode(gNB, req);
      delNotifiedFIFO_elt(req);
      totalDecode--;
    }
<<<<<<< HEAD
  }
  stop_meas(&gNB->ulsch_decoding_stats);
=======
>>>>>>> d448b5e5
  for (int i = 0; i < gNB->max_nb_srs; i++) {
    NR_gNB_SRS_t *srs = &gNB->srs[i];
    if (srs) {
      if ((srs->active == 1) && (srs->frame == frame_rx) && (srs->slot == slot_rx)) {
        LOG_D(NR_PHY, "(%d.%d) gNB is waiting for SRS, id = %i\n", frame_rx, slot_rx, i);

        start_meas(&gNB->rx_srs_stats);

        NR_DL_FRAME_PARMS *frame_parms = &gNB->frame_parms;
        nfapi_nr_srs_pdu_t *srs_pdu = &srs->srs_pdu;
        uint8_t N_symb_SRS = 1 << srs_pdu->num_symbols;
        int32_t srs_received_signal[frame_parms->nb_antennas_rx][frame_parms->ofdm_symbol_size * N_symb_SRS];
        int32_t srs_estimated_channel_freq[frame_parms->nb_antennas_rx][1 << srs_pdu->num_ant_ports][frame_parms->ofdm_symbol_size * N_symb_SRS] __attribute__((aligned(32)));
        int32_t srs_estimated_channel_time[frame_parms->nb_antennas_rx][1 << srs_pdu->num_ant_ports][frame_parms->ofdm_symbol_size] __attribute__((aligned(32)));
        int32_t srs_estimated_channel_time_shifted[frame_parms->nb_antennas_rx][1 << srs_pdu->num_ant_ports][frame_parms->ofdm_symbol_size];
        int8_t snr_per_rb[srs_pdu->bwp_size];
        int8_t snr = 0;

        start_meas(&gNB->generate_srs_stats);
        if (check_srs_pdu(srs_pdu, &gNB->nr_srs_info[i]->srs_pdu) == 0) {
          generate_srs_nr(srs_pdu, frame_parms, gNB->nr_srs_info[i]->srs_generated_signal, 0, gNB->nr_srs_info[i], AMP, frame_rx, slot_rx);
        }
        stop_meas(&gNB->generate_srs_stats);

        start_meas(&gNB->get_srs_signal_stats);
        int srs_est = nr_get_srs_signal(gNB, frame_rx, slot_rx, srs_pdu, gNB->nr_srs_info[i], srs_received_signal);
        stop_meas(&gNB->get_srs_signal_stats);

        if (srs_est >= 0) {
          start_meas(&gNB->srs_channel_estimation_stats);
          nr_srs_channel_estimation(gNB,
                                    frame_rx,
                                    slot_rx,
                                    srs_pdu,
                                    gNB->nr_srs_info[i],
                                    (const int32_t **)gNB->nr_srs_info[i]->srs_generated_signal,
                                    srs_received_signal,
                                    srs_estimated_channel_freq,
                                    srs_estimated_channel_time,
                                    srs_estimated_channel_time_shifted,
                                    snr_per_rb,
                                    &snr);
          stop_meas(&gNB->srs_channel_estimation_stats);
        }

        if ((snr * 10) < gNB->srs_thres) {
          srs_est = -1;
        }

        T(T_GNB_PHY_UL_FREQ_CHANNEL_ESTIMATE,
          T_INT(0),
          T_INT(srs_pdu->rnti),
          T_INT(frame_rx),
          T_INT(0),
          T_INT(0),
          T_BUFFER(srs_estimated_channel_freq[0][0], frame_parms->ofdm_symbol_size * sizeof(int32_t)));

        T(T_GNB_PHY_UL_TIME_CHANNEL_ESTIMATE,
          T_INT(0),
          T_INT(srs_pdu->rnti),
          T_INT(frame_rx),
          T_INT(0),
          T_INT(0),
          T_BUFFER(srs_estimated_channel_time_shifted[0][0], frame_parms->ofdm_symbol_size * sizeof(int32_t)));

        gNB->UL_INFO.srs_ind.pdu_list = &gNB->srs_pdu_list[0];
        gNB->UL_INFO.srs_ind.sfn = frame_rx;
        gNB->UL_INFO.srs_ind.slot = slot_rx;

        nfapi_nr_srs_indication_pdu_t *srs_indication = &gNB->srs_pdu_list[gNB->UL_INFO.srs_ind.number_of_pdus];
        srs_indication->handle = srs_pdu->handle;
        srs_indication->rnti = srs_pdu->rnti;
        start_meas(&gNB->srs_timing_advance_stats);
        srs_indication->timing_advance_offset = srs_est >= 0 ? nr_est_timing_advance_srs(frame_parms, srs_estimated_channel_time[0]) : 0xFFFF;
        stop_meas(&gNB->srs_timing_advance_stats);
        srs_indication->timing_advance_offset_nsec = srs_est >= 0 ? (int16_t)((((int32_t)srs_indication->timing_advance_offset - 31) * ((int32_t)TC_NSEC_x32768)) >> 15) : 0xFFFF;
        switch (srs_pdu->srs_parameters_v4.usage) {
          case 0:
            LOG_W(NR_PHY, "SRS report was not requested by MAC\n");
            return 0;
          case 1 << NR_SRS_ResourceSet__usage_beamManagement:
            srs_indication->srs_usage = NR_SRS_ResourceSet__usage_beamManagement;
            break;
          case 1 << NR_SRS_ResourceSet__usage_codebook:
            srs_indication->srs_usage = NR_SRS_ResourceSet__usage_codebook;
            break;
          case 1 << NR_SRS_ResourceSet__usage_nonCodebook:
            srs_indication->srs_usage = NR_SRS_ResourceSet__usage_nonCodebook;
            break;
          case 1 << NR_SRS_ResourceSet__usage_antennaSwitching:
            srs_indication->srs_usage = NR_SRS_ResourceSet__usage_antennaSwitching;
            break;
          default:
            LOG_E(NR_PHY, "Invalid srs_pdu->srs_parameters_v4.usage %i\n", srs_pdu->srs_parameters_v4.usage);
        }
        srs_indication->report_type = srs_pdu->srs_parameters_v4.report_type[0];

#ifdef SRS_IND_DEBUG
        LOG_I(NR_PHY, "gNB->UL_INFO.srs_ind.sfn = %i\n", gNB->UL_INFO.srs_ind.sfn);
        LOG_I(NR_PHY, "gNB->UL_INFO.srs_ind.slot = %i\n", gNB->UL_INFO.srs_ind.slot);
        LOG_I(NR_PHY, "srs_indication->rnti = %04x\n", srs_indication->rnti);
        LOG_I(NR_PHY, "srs_indication->timing_advance = %i\n", srs_indication->timing_advance_offset);
        LOG_I(NR_PHY, "srs_indication->timing_advance_offset_nsec = %i\n", srs_indication->timing_advance_offset_nsec);
        LOG_I(NR_PHY, "srs_indication->srs_usage = %i\n", srs_indication->srs_usage);
        LOG_I(NR_PHY, "srs_indication->report_type = %i\n", srs_indication->report_type);
#endif

        nfapi_srs_report_tlv_t *report_tlv = &srs_indication->report_tlv;
        report_tlv->tag = 0;
        report_tlv->length = 0;

        start_meas(&gNB->srs_report_tlv_stats);
        switch (srs_indication->srs_usage) {
          case NR_SRS_ResourceSet__usage_beamManagement: {
            start_meas(&gNB->srs_beam_report_stats);
            nfapi_nr_srs_beamforming_report_t nr_srs_bf_report;
            nr_srs_bf_report.prg_size = srs_pdu->beamforming.prg_size;
            nr_srs_bf_report.num_symbols = 1 << srs_pdu->num_symbols;
            nr_srs_bf_report.wide_band_snr = srs_est >= 0 ? (snr + 64) << 1 : 0xFF; // 0xFF will be set if this field is invalid
            nr_srs_bf_report.num_reported_symbols = 1 << srs_pdu->num_symbols;
            fill_srs_reported_symbol_list(&nr_srs_bf_report.prgs, srs_pdu, frame_parms->N_RB_UL, snr_per_rb, srs_est);

#ifdef SRS_IND_DEBUG
            LOG_I(NR_PHY, "nr_srs_bf_report.prg_size = %i\n", nr_srs_bf_report.prg_size);
            LOG_I(NR_PHY, "nr_srs_bf_report.num_symbols = %i\n", nr_srs_bf_report.num_symbols);
            LOG_I(NR_PHY, "nr_srs_bf_report.wide_band_snr = %i (%i dB)\n", nr_srs_bf_report.wide_band_snr, (nr_srs_bf_report.wide_band_snr >> 1) - 64);
            LOG_I(NR_PHY, "nr_srs_bf_report.num_reported_symbols = %i\n", nr_srs_bf_report.num_reported_symbols);
            LOG_I(NR_PHY, "nr_srs_bf_report.prgs[0].num_prgs = %i\n", nr_srs_bf_report.prgs[0].num_prgs);
            for (int prg_idx = 0; prg_idx < nr_srs_bf_report.prgs[0].num_prgs; prg_idx++) {
              LOG_I(NR_PHY,
                    "nr_srs_beamforming_report.prgs[0].prg_list[%3i].rb_snr = %i (%i dB)\n",
                    prg_idx,
                     nr_srs_bf_report.prgs[0].prg_list[prg_idx].rb_snr,
                    (nr_srs_bf_report.prgs[0].prg_list[prg_idx].rb_snr >> 1) - 64);
            }
#endif

            report_tlv->length = pack_nr_srs_beamforming_report(&nr_srs_bf_report, report_tlv->value, sizeof(report_tlv->value));
            stop_meas(&gNB->srs_beam_report_stats);
            break;
          }

          case NR_SRS_ResourceSet__usage_codebook: {
            start_meas(&gNB->srs_iq_matrix_stats);
            nfapi_nr_srs_normalized_channel_iq_matrix_t nr_srs_channel_iq_matrix;
            nr_srs_channel_iq_matrix.normalized_iq_representation = srs_pdu->srs_parameters_v4.iq_representation;
            nr_srs_channel_iq_matrix.num_gnb_antenna_elements = gNB->frame_parms.nb_antennas_rx;
            nr_srs_channel_iq_matrix.num_ue_srs_ports = srs_pdu->srs_parameters_v4.num_total_ue_antennas;
            nr_srs_channel_iq_matrix.prg_size = srs_pdu->srs_parameters_v4.prg_size;
            nr_srs_channel_iq_matrix.num_prgs = srs_pdu->srs_parameters_v4.srs_bandwidth_size / srs_pdu->srs_parameters_v4.prg_size;
            fill_srs_channel_matrix(nr_srs_channel_iq_matrix.channel_matrix,
                                    srs_pdu,
                                    gNB->nr_srs_info[i],
                                    nr_srs_channel_iq_matrix.normalized_iq_representation,
                                    nr_srs_channel_iq_matrix.num_gnb_antenna_elements,
                                    nr_srs_channel_iq_matrix.num_ue_srs_ports,
                                    nr_srs_channel_iq_matrix.prg_size,
                                    nr_srs_channel_iq_matrix.num_prgs,
                                    &gNB->frame_parms,
                                    srs_estimated_channel_freq);

#ifdef SRS_IND_DEBUG
            LOG_I(NR_PHY, "nr_srs_channel_iq_matrix.normalized_iq_representation = %i\n", nr_srs_channel_iq_matrix.normalized_iq_representation);
            LOG_I(NR_PHY, "nr_srs_channel_iq_matrix.num_gnb_antenna_elements = %i\n", nr_srs_channel_iq_matrix.num_gnb_antenna_elements);
            LOG_I(NR_PHY, "nr_srs_channel_iq_matrix.num_ue_srs_ports = %i\n", nr_srs_channel_iq_matrix.num_ue_srs_ports);
            LOG_I(NR_PHY, "nr_srs_channel_iq_matrix.prg_size = %i\n", nr_srs_channel_iq_matrix.prg_size);
            LOG_I(NR_PHY, "nr_srs_channel_iq_matrix.num_prgs = %i\n", nr_srs_channel_iq_matrix.num_prgs);
            c16_t *channel_matrix16 = (c16_t *)nr_srs_channel_iq_matrix.channel_matrix;
            c8_t *channel_matrix8 = (c8_t *)nr_srs_channel_iq_matrix.channel_matrix;
            for (int uI = 0; uI < nr_srs_channel_iq_matrix.num_ue_srs_ports; uI++) {
              for (int gI = 0; gI < nr_srs_channel_iq_matrix.num_gnb_antenna_elements; gI++) {
                for (int pI = 0; pI < nr_srs_channel_iq_matrix.num_prgs; pI++) {
                  uint16_t index =
                      uI * nr_srs_channel_iq_matrix.num_gnb_antenna_elements * nr_srs_channel_iq_matrix.num_prgs + gI * nr_srs_channel_iq_matrix.num_prgs + pI;
                  LOG_I(NR_PHY,
                        "(uI %i, gI %i, pI %i) channel_matrix --> real %i, imag %i\n",
                        uI,
                        gI,
                        pI,
                        nr_srs_channel_iq_matrix.normalized_iq_representation == 0 ? channel_matrix8[index].r : channel_matrix16[index].r,
                        nr_srs_channel_iq_matrix.normalized_iq_representation == 0 ? channel_matrix8[index].i : channel_matrix16[index].i);
                }
              }
            }
#endif

            report_tlv->length = pack_nr_srs_normalized_channel_iq_matrix(&nr_srs_channel_iq_matrix, report_tlv->value, sizeof(report_tlv->value));
            stop_meas(&gNB->srs_iq_matrix_stats);
            break;
          }

          case NR_SRS_ResourceSet__usage_nonCodebook:
          case NR_SRS_ResourceSet__usage_antennaSwitching:
            LOG_W(NR_PHY, "PHY procedures for this SRS usage are not implemented yet!\n");
            break;

          default:
            AssertFatal(1 == 0, "Invalid SRS usage\n");
        }
        stop_meas(&gNB->srs_report_tlv_stats);

#ifdef SRS_IND_DEBUG
        LOG_I(NR_PHY, "report_tlv->tag = %i\n", report_tlv->tag);
        LOG_I(NR_PHY, "report_tlv->length = %i\n", report_tlv->length);
        char *value = (char *)report_tlv->value;
        for (int b = 0; b < report_tlv->length; b++) {
          LOG_I(NR_PHY, "value[%i] = 0x%02x\n", b, value[b] & 0xFF);
        }
#endif

        gNB->UL_INFO.srs_ind.number_of_pdus += 1;
        srs->active = 0;

        stop_meas(&gNB->rx_srs_stats);
      }
    }
  }

  stop_meas(&gNB->phy_proc_rx);

  if (pucch_decode_done || pusch_decode_done) {
    T(T_GNB_PHY_PUCCH_PUSCH_IQ, T_INT(frame_rx), T_INT(slot_rx), T_BUFFER(&gNB->common_vars.rxdataF[0][0], gNB->frame_parms.symbols_per_slot * gNB->frame_parms.ofdm_symbol_size * 4));
  }

  VCD_SIGNAL_DUMPER_DUMP_FUNCTION_BY_NAME(VCD_SIGNAL_DUMPER_FUNCTIONS_PHY_PROCEDURES_gNB_UESPEC_RX,0);
  return pusch_DTX;
}<|MERGE_RESOLUTION|>--- conflicted
+++ resolved
@@ -944,11 +944,7 @@
       delNotifiedFIFO_elt(req);
       totalDecode--;
     }
-<<<<<<< HEAD
-  }
   stop_meas(&gNB->ulsch_decoding_stats);
-=======
->>>>>>> d448b5e5
   for (int i = 0; i < gNB->max_nb_srs; i++) {
     NR_gNB_SRS_t *srs = &gNB->srs[i];
     if (srs) {
