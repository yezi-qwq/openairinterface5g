/*
 * Licensed to the OpenAirInterface (OAI) Software Alliance under one or more
 * contributor license agreements.  See the NOTICE file distributed with
 * this work for additional information regarding copyright ownership.
 * The OpenAirInterface Software Alliance licenses this file to You under
 * the OAI Public License, Version 1.1  (the "License"); you may not use this file
 * except in compliance with the License.
 * You may obtain a copy of the License at
 *
 *      http://www.openairinterface.org/?page_id=698
 *
 * Unless required by applicable law or agreed to in writing, software
 * distributed under the License is distributed on an "AS IS" BASIS,
 * WITHOUT WARRANTIES OR CONDITIONS OF ANY KIND, either express or implied.
 * See the License for the specific language governing permissions and
 * limitations under the License.
 *-------------------------------------------------------------------------------
 * For more information about the OpenAirInterface (OAI) Software Alliance:
 *      contact@openairinterface.org
 */

#include "PHY/phy_extern.h"
#include "PHY/defs_gNB.h"
#include "sched_nr.h"
#include "PHY/NR_TRANSPORT/nr_transport.h"
#include "PHY/NR_TRANSPORT/nr_transport_proto.h"
#include "PHY/NR_TRANSPORT/nr_dlsch.h"
#include "PHY/NR_TRANSPORT/nr_ulsch.h"
#include "PHY/NR_ESTIMATION/nr_ul_estimation.h"
#include "SCHED/sched_eNB.h"
#include "sched_nr.h"
#include "SCHED/sched_common_extern.h"
#include "nfapi/open-nFAPI/nfapi/public_inc/nfapi_interface.h"
#include "nfapi/open-nFAPI/nfapi/public_inc/nfapi_nr_interface.h"
#include "fapi_nr_l1.h"
#include "common/utils/LOG/log.h"
#include "common/utils/LOG/vcd_signal_dumper.h"
#include "PHY/INIT/phy_init.h"
#include "PHY/MODULATION/nr_modulation.h"
#include "T.h"

#include "assertions.h"
#include "msc.h"

#include <time.h>

#if defined(ENABLE_ITTI)
  #include "intertask_interface.h"
#endif

extern uint8_t nfapi_mode;
/*
int return_ssb_type(nfapi_config_request_t *cfg)
{
  int mu = cfg->subframe_config.numerology_index_mu.value;
  nr_ssb_type_e ssb_type;

  switch(mu) {

  case NR_MU_0:
    ssb_type = nr_ssb_type_A;
    break;

  case NR_MU_1:
    ssb_type = nr_ssb_type_B;
    break;

  case NR_MU_3:
    ssb_type = nr_ssb_type_D;
    break;

  case NR_MU_4:
    ssb_type = nr_ssb_type_E;
    break;

  default:
    AssertFatal(0==1, "Invalid numerology index %d for the synchronization block\n", mu);
  }

  LOG_D(PHY, "SSB type %d\n", ssb_type);
  return ssb_type;

}*/



void nr_set_ssb_first_subcarrier(nfapi_nr_config_request_scf_t *cfg, NR_DL_FRAME_PARMS *fp) {
  fp->ssb_start_subcarrier = (12 * cfg->ssb_table.ssb_offset_point_a.value + cfg->ssb_table.ssb_subcarrier_offset.value);
  LOG_D(PHY, "SSB first subcarrier %d (%d,%d)\n", fp->ssb_start_subcarrier,cfg->ssb_table.ssb_offset_point_a.value,cfg->ssb_table.ssb_subcarrier_offset.value);
}

void nr_common_signal_procedures (PHY_VARS_gNB *gNB,int frame, int slot) {
  NR_DL_FRAME_PARMS *fp=&gNB->frame_parms;
  nfapi_nr_config_request_scf_t *cfg = &gNB->gNB_config;
  int **txdataF = gNB->common_vars.txdataF;
  uint8_t ssb_index, n_hf;
  int ssb_start_symbol, rel_slot;
  int txdataF_offset = (slot%2)*fp->samples_per_slot_wCP;
  uint16_t slots_per_hf = fp->slots_per_frame / 2;

  n_hf = fp->half_frame_bit;

  // if SSB periodicity is 5ms, they are transmitted in both half frames
  if ( cfg->ssb_table.ssb_period.value == 0) {
    if (slot<slots_per_hf)
      n_hf=0;
    else
      n_hf=1;
  }

  // to set a effective slot number between 0 to 9 in the half frame where the SSB is supposed to be
  rel_slot = (n_hf)? (slot-slots_per_hf) : slot; 

  LOG_D(PHY,"common_signal_procedures: frame %d, slot %d\n",frame,slot);

  if(rel_slot<10 && rel_slot>=0)  {
    for (int i=0; i<2; i++)  {  // max two SSB per frame
      
      ssb_index = i + 2*rel_slot; // computing the ssb_index
      if ((fp->L_ssb >> ssb_index) & 0x01)  { // generating the ssb only if the bit of L_ssb at current ssb index is 1
	
        gNB->ssb_pdu.ssb_pdu_rel15.SsbBlockIndex = ssb_index;
 
	int ssb_start_symbol_abs = nr_get_ssb_start_symbol(fp, ssb_index); // computing the starting symbol for current ssb
	ssb_start_symbol = ssb_start_symbol_abs % 14;  // start symbol wrt slot
	
	nr_set_ssb_first_subcarrier(cfg, fp);  // setting the first subcarrier
	
<<<<<<< HEAD
	AssertFatal(txdataF[ssb_index]!=NULL,"txdataF[%d] is null\n",ssb_index,txdataF[ssb_index]);
=======
>>>>>>> 6f242bc0
	LOG_D(PHY,"SS TX: frame %d, slot %d, start_symbol %d\n",frame,slot, ssb_start_symbol);
	nr_generate_pss(gNB->d_pss, &txdataF[ssb_index][txdataF_offset], AMP, ssb_start_symbol, cfg, fp);
	nr_generate_sss(gNB->d_sss, &txdataF[ssb_index][txdataF_offset], AMP, ssb_start_symbol, cfg, fp);
	
<<<<<<< HEAD
	if (cfg->carrier_config.num_tx_ant.value <= 4)
=======
	if (fp->Lmax == 4)
>>>>>>> 6f242bc0
	  nr_generate_pbch_dmrs(gNB->nr_gold_pbch_dmrs[n_hf][ssb_index],&txdataF[ssb_index][txdataF_offset], AMP, ssb_start_symbol, cfg, fp);
	else
	  nr_generate_pbch_dmrs(gNB->nr_gold_pbch_dmrs[0][ssb_index],&txdataF[ssb_index][txdataF_offset], AMP, ssb_start_symbol, cfg, fp);
	
	nr_generate_pbch(&gNB->pbch,
			 &gNB->ssb_pdu,
			 gNB->nr_pbch_interleaver,
			 &txdataF[ssb_index][txdataF_offset],
			 AMP,
			 ssb_start_symbol,
<<<<<<< HEAD
			 n_hf,cfg->carrier_config.num_tx_ant.value,
=======
			 n_hf,fp->Lmax,
>>>>>>> 6f242bc0
			 frame, cfg, fp);
      }
    }
  }
}

void phy_procedures_gNB_TX(PHY_VARS_gNB *gNB,
                           int frame,int slot,
                           int do_meas) {
  int aa;
  NR_DL_FRAME_PARMS *fp=&gNB->frame_parms;
  nfapi_nr_config_request_scf_t *cfg = &gNB->gNB_config;
  int offset = gNB->CC_id;
  uint8_t ssb_frame_periodicity = 1;  // every how many frames SSB are generated
  int txdataF_offset = (slot%2)*fp->samples_per_slot_wCP;

  
  
  if (cfg->ssb_table.ssb_period.value > 1) 
    ssb_frame_periodicity = 1 <<(cfg->ssb_table.ssb_period.value -1) ;  // 10ms is the frame length

  if ((cfg->cell_config.frame_duplex_type.value == TDD) &&
<<<<<<< HEAD
      ((nr_slot_select(cfg,frame,slot)&NR_UPLINK_SLOT) > 0)) return;
=======
      (nr_slot_select(cfg,frame,slot) == NR_UPLINK_SLOT)) return;
>>>>>>> 6f242bc0

  VCD_SIGNAL_DUMPER_DUMP_FUNCTION_BY_NAME(VCD_SIGNAL_DUMPER_FUNCTIONS_PHY_PROCEDURES_ENB_TX+offset,1);

  if (do_meas==1) start_meas(&gNB->phy_proc_tx);

  // clear the transmit data array for the current subframe
  for (aa=0; aa<cfg->carrier_config.num_tx_ant.value; aa++) {
    memset(&gNB->common_vars.txdataF[aa][txdataF_offset],0,fp->samples_per_slot_wCP*sizeof(int32_t));
  }

  VCD_SIGNAL_DUMPER_DUMP_FUNCTION_BY_NAME(VCD_SIGNAL_DUMPER_FUNCTIONS_PHY_ENB_COMMON_TX,1);
  if (nfapi_mode == 0 || nfapi_mode == 1) { 
    if ((!(frame%ssb_frame_periodicity)))  // generate SSB only for given frames according to SSB periodicity
      nr_common_signal_procedures(gNB,frame, slot);
  }
  VCD_SIGNAL_DUMPER_DUMP_FUNCTION_BY_NAME(VCD_SIGNAL_DUMPER_FUNCTIONS_PHY_ENB_COMMON_TX,0);



  LOG_D(PHY, "[gNB %d] Frame %d slot %d \
    Calling nr_generate_dci_top (number of DCI %d)\n", gNB->Mod_id, frame, slot, gNB->pdcch_pdu->pdcch_pdu_rel15.numDlDci);
  
  VCD_SIGNAL_DUMPER_DUMP_FUNCTION_BY_NAME(VCD_SIGNAL_DUMPER_FUNCTIONS_PHY_ENB_PDCCH_TX,1);

  if (gNB->pdcch_pdu || gNB->ul_dci_pdu) nr_generate_dci_top(gNB->pdcch_pdu,
							     gNB->ul_dci_pdu,
							     gNB->nr_gold_pdcch_dmrs[slot],
							     &gNB->common_vars.txdataF[0][txdataF_offset],
							     AMP, *fp);

  VCD_SIGNAL_DUMPER_DUMP_FUNCTION_BY_NAME(VCD_SIGNAL_DUMPER_FUNCTIONS_PHY_ENB_PDCCH_TX,0);
 
  LOG_D(PHY, "PDSCH generation started (%d)\n", gNB->num_pdsch_rnti);
  for (int i=0; i<gNB->num_pdsch_rnti; i++) {
    VCD_SIGNAL_DUMPER_DUMP_FUNCTION_BY_NAME(VCD_SIGNAL_DUMPER_FUNCTIONS_GENERATE_DLSCH,1);
    nr_generate_pdsch(gNB->dlsch[i][0],
		      gNB->nr_gold_pdsch_dmrs[slot],
		      gNB->common_vars.txdataF,
		      AMP, frame, slot, fp, 0,
		      &gNB->dlsch_encoding_stats,
		      &gNB->dlsch_scrambling_stats,
		      &gNB->dlsch_modulation_stats);
    VCD_SIGNAL_DUMPER_DUMP_FUNCTION_BY_NAME(VCD_SIGNAL_DUMPER_FUNCTIONS_GENERATE_DLSCH,0);
  }

  VCD_SIGNAL_DUMPER_DUMP_FUNCTION_BY_NAME(VCD_SIGNAL_DUMPER_FUNCTIONS_PHY_PROCEDURES_ENB_TX+offset,0);
}



/*

  if ((cfg->subframe_config.duplex_mode.value == TDD) && 
      ((nr_slot_select(fp,frame,slot)&NR_DOWNLINK_SLOT)==SF_DL)) return;

  //  VCD_SIGNAL_DUMPER_DUMP_FUNCTION_BY_NAME(VCD_SIGNAL_DUMPER_FUNCTIONS_PHY_PROCEDURES_ENB_RX,1);


  if (do_prach_rx(fp,frame,slot)) L1_nr_prach_procedures(gNB,frame,slot/fp->slots_per_subframe);
*/

void nr_ulsch_procedures(PHY_VARS_gNB *gNB, int frame_rx, int slot_rx, int ULSCH_id, uint8_t harq_pid)
{
  NR_DL_FRAME_PARMS                    *frame_parms           = &gNB->frame_parms;
  nfapi_nr_ul_config_ulsch_pdu         *rel15_ul              = &gNB->ulsch[ULSCH_id][0]->harq_processes[harq_pid]->ulsch_pdu;
  nfapi_nr_ul_config_ulsch_pdu_rel15_t *nfapi_ulsch_pdu_rel15 = &rel15_ul->ulsch_pdu_rel15;
  
  uint8_t ret;
  uint32_t G;
  int Nid_cell = 0; // [hna] shouldn't be a local variable (should be signaled)

  G = nr_get_G(nfapi_ulsch_pdu_rel15->number_rbs,
               nfapi_ulsch_pdu_rel15->number_symbols,
               nfapi_ulsch_pdu_rel15->nb_re_dmrs,
               nfapi_ulsch_pdu_rel15->length_dmrs,
               nfapi_ulsch_pdu_rel15->Qm,
               nfapi_ulsch_pdu_rel15->n_layers);

  //----------------------------------------------------------
  //------------------- ULSCH unscrambling -------------------
  //----------------------------------------------------------

  nr_ulsch_unscrambling(gNB->pusch_vars[ULSCH_id]->llr,
                        G,
                        0,
                        Nid_cell,
                        rel15_ul->rnti);

  //----------------------------------------------------------
  //--------------------- ULSCH decoding ---------------------
  //----------------------------------------------------------

  ret = nr_ulsch_decoding(gNB,
                    ULSCH_id,
                    gNB->pusch_vars[ULSCH_id]->llr,
                    frame_parms,
                    frame_rx,
                    nfapi_ulsch_pdu_rel15->number_symbols,
                    slot_rx,
                    harq_pid,
                    0);
        
  if (ret > gNB->ulsch[ULSCH_id][0]->max_ldpc_iterations)
    LOG_I(PHY, "ULSCH in error\n");
  else
    LOG_I(PHY, "ULSCH received ok\n");

}


void nr_fill_rx_indication(PHY_VARS_gNB *gNB, int frame, int slot_rx, int ULSCH_id, uint8_t harq_pid)
{
  // --------------------
  // [hna] TO BE CLEANED
  // --------------------

  // nfapi_rx_indication_pdu_t *pdu;

  int timing_advance_update;
  int sync_pos;

  // pthread_mutex_lock(&gNB->UL_INFO_mutex);

  // gNB->UL_INFO.rx_ind.sfn_sf                    = frame<<4| slot_rx;
  // gNB->UL_INFO.rx_ind.rx_indication_body.tl.tag = NFAPI_RX_INDICATION_BODY_TAG;

  // pdu                                    = &gNB->UL_INFO.rx_ind.rx_indication_body.rx_pdu_list[gNB->UL_INFO.rx_ind.rx_indication_body.number_of_pdus];

  // pdu->rx_ue_information.handle          = gNB->ulsch[UE_id+1][0]->handle;
  // pdu->rx_ue_information.tl.tag          = NFAPI_RX_UE_INFORMATION_TAG;
  // pdu->rx_ue_information.rnti            = gNB->ulsch[UE_id+1][0]->rnti;
  // pdu->rx_indication_rel8.tl.tag         = NFAPI_RX_INDICATION_REL8_TAG;
  // pdu->rx_indication_rel8.length         = gNB->ulsch[UE_id+1][0]->harq_processes[harq_pid]->TBS>>3;
  // pdu->rx_indication_rel8.offset         = 1;   // DJP - I dont understand - but broken unless 1 ????  0;  // filled in at the end of the UL_INFO formation
  // pdu->data                              = gNB->ulsch[UE_id+1][0]->harq_processes[harq_pid]->b;
  // estimate timing advance for MAC
  sync_pos                               = nr_est_timing_advance_pusch(gNB, ULSCH_id);
  timing_advance_update                  = sync_pos; // - gNB->frame_parms.nb_prefix_samples/4; //to check
  // printf("\x1B[33m" "timing_advance_update = %d\n" "\x1B[0m", timing_advance_update);

  switch (gNB->frame_parms.N_RB_DL) {
    // case 6:   /* nothing to do */          break;
    // case 15:  timing_advance_update /= 2;  break;
    // case 25:  timing_advance_update /= 4;  break;
    // case 50:  timing_advance_update /= 8;  break;
    // case 75:  timing_advance_update /= 12; break;
    case 106: timing_advance_update /= 16; break;
    case 217: timing_advance_update /= 32; break;
    case 273: timing_advance_update /= 32; break;
    default: abort();
  }

  // put timing advance command in 0..63 range
  timing_advance_update += 31;

  if (timing_advance_update < 0)  timing_advance_update = 0;
  if (timing_advance_update > 63) timing_advance_update = 63;

  // pdu->rx_indication_rel8.timing_advance = timing_advance_update;

  // estimate UL_CQI for MAC (from antenna port 0 only)
  // int SNRtimes10 = dB_fixed_times10(gNB->pusch_vars[UE_id]->ulsch_power[0]) - 300;//(10*gNB->measurements.n0_power_dB[0]);

  // if      (SNRtimes10 < -640) pdu->rx_indication_rel8.ul_cqi=0;
  // else if (SNRtimes10 >  635) pdu->rx_indication_rel8.ul_cqi=255;
  // else                        pdu->rx_indication_rel8.ul_cqi=(640+SNRtimes10)/5;

  // LOG_D(PHY,"[PUSCH %d] Frame %d Subframe %d Filling RX_indication with SNR %d (%d), timing_advance %d (update %d)\n",
  // harq_pid,frame,slot_rx,SNRtimes10,pdu->rx_indication_rel8.ul_cqi,pdu->rx_indication_rel8.timing_advance,
  // timing_advance_update);

  // gNB->UL_INFO.rx_ind.rx_indication_body.number_of_pdus++;
  // gNB->UL_INFO.rx_ind.sfn_sf = frame<<4 | slot_rx;

  // pthread_mutex_unlock(&gNB->UL_INFO_mutex);
}


void phy_procedures_gNB_common_RX(PHY_VARS_gNB *gNB, int frame_rx, int slot_rx) {

  uint8_t symbol;
  unsigned char aa;

  for(symbol = 0; symbol < NR_SYMBOLS_PER_SLOT; symbol++) {
    // nr_slot_fep_ul(gNB, symbol, proc->slot_rx, 0, 0);
    for (aa = 0; aa < gNB->frame_parms.nb_antennas_rx; aa++) {
      nr_slot_fep_ul(&gNB->frame_parms,
                     gNB->common_vars.rxdata[aa],
                     gNB->common_vars.rxdataF[aa],
                     symbol,
                     slot_rx,
                     0,
                     0);
    }
  }

}

void phy_procedures_gNB_uespec_RX(PHY_VARS_gNB *gNB, int frame_rx, int slot_rx) {

  nfapi_nr_ul_tti_request_t     *UL_tti_req  = &gNB->UL_tti_req;
  int num_pusch_pdu = UL_tti_req->n_pdus;

  LOG_D(PHY,"phy_procedures_gNB_uespec_RX frame %d, slot %d, num_pusch_pdu %d\n",frame_rx,slot_rx,num_pusch_pdu);
  
  for (int i = 0; i < num_pusch_pdu; i++) {

    switch (UL_tti_req->pdus_list[i].pdu_type) {
    case NFAPI_NR_UL_CONFIG_PUSCH_PDU_TYPE:
      {
	LOG_D(PHY,"frame %d, slot %d, Got NFAPI_NR_UL_CONFIG_PUSCH_PDU_TYPE\n",frame_rx,slot_rx);

	nfapi_nr_pusch_pdu_t  *pusch_pdu = &UL_tti_req->pdus_list[0].pusch_pdu;
	nr_fill_ulsch(gNB,frame_rx,slot_rx,pusch_pdu);      
	
	uint8_t ULSCH_id =  find_nr_ulsch(pusch_pdu->rnti,gNB,SEARCH_EXIST);
	uint8_t harq_pid = pusch_pdu->pusch_data.harq_process_id;
	uint8_t symbol_start = pusch_pdu->start_symbol_index;
	uint8_t symbol_end = symbol_start + pusch_pdu->nr_of_symbols;
	
	for(uint8_t symbol = symbol_start; symbol < symbol_end; symbol++) {
	  nr_rx_pusch(gNB, ULSCH_id, frame_rx, slot_rx, symbol, harq_pid);
	}
	//LOG_M("rxdataF_comp.m","rxF_comp",gNB->pusch_vars[UE_id]->rxdataF_comp[0],6900,1,1);
	//LOG_M("rxdataF_ext.m","rxF_ext",gNB->pusch_vars[UE_id]->rxdataF_ext[0],6900,1,1);
	nr_ulsch_procedures(gNB, frame_rx, slot_rx, ULSCH_id, harq_pid);
	nr_fill_rx_indication(gNB, frame_rx, slot_rx, ULSCH_id, harq_pid);  // indicate SDU to MAC
      }
    }
  }
}<|MERGE_RESOLUTION|>--- conflicted
+++ resolved
@@ -126,19 +126,12 @@
 	
 	nr_set_ssb_first_subcarrier(cfg, fp);  // setting the first subcarrier
 	
-<<<<<<< HEAD
 	AssertFatal(txdataF[ssb_index]!=NULL,"txdataF[%d] is null\n",ssb_index,txdataF[ssb_index]);
-=======
->>>>>>> 6f242bc0
 	LOG_D(PHY,"SS TX: frame %d, slot %d, start_symbol %d\n",frame,slot, ssb_start_symbol);
 	nr_generate_pss(gNB->d_pss, &txdataF[ssb_index][txdataF_offset], AMP, ssb_start_symbol, cfg, fp);
 	nr_generate_sss(gNB->d_sss, &txdataF[ssb_index][txdataF_offset], AMP, ssb_start_symbol, cfg, fp);
 	
-<<<<<<< HEAD
 	if (cfg->carrier_config.num_tx_ant.value <= 4)
-=======
-	if (fp->Lmax == 4)
->>>>>>> 6f242bc0
 	  nr_generate_pbch_dmrs(gNB->nr_gold_pbch_dmrs[n_hf][ssb_index],&txdataF[ssb_index][txdataF_offset], AMP, ssb_start_symbol, cfg, fp);
 	else
 	  nr_generate_pbch_dmrs(gNB->nr_gold_pbch_dmrs[0][ssb_index],&txdataF[ssb_index][txdataF_offset], AMP, ssb_start_symbol, cfg, fp);
@@ -149,11 +142,7 @@
 			 &txdataF[ssb_index][txdataF_offset],
 			 AMP,
 			 ssb_start_symbol,
-<<<<<<< HEAD
 			 n_hf,cfg->carrier_config.num_tx_ant.value,
-=======
-			 n_hf,fp->Lmax,
->>>>>>> 6f242bc0
 			 frame, cfg, fp);
       }
     }
@@ -176,11 +165,7 @@
     ssb_frame_periodicity = 1 <<(cfg->ssb_table.ssb_period.value -1) ;  // 10ms is the frame length
 
   if ((cfg->cell_config.frame_duplex_type.value == TDD) &&
-<<<<<<< HEAD
-      ((nr_slot_select(cfg,frame,slot)&NR_UPLINK_SLOT) > 0)) return;
-=======
       (nr_slot_select(cfg,frame,slot) == NR_UPLINK_SLOT)) return;
->>>>>>> 6f242bc0
 
   VCD_SIGNAL_DUMPER_DUMP_FUNCTION_BY_NAME(VCD_SIGNAL_DUMPER_FUNCTIONS_PHY_PROCEDURES_ENB_TX+offset,1);
 
