--- conflicted
+++ resolved
@@ -214,7 +214,7 @@
 }
 
 
-<<<<<<< HEAD
+
 /*
 
   if ((cfg->subframe_config.duplex_mode.value == TDD) && 
@@ -226,12 +226,8 @@
   if (do_prach_rx(fp,frame,slot)) L1_nr_prach_procedures(gNB,frame,slot/fp->slots_per_subframe);
 */
 
-void nr_ulsch_procedures(PHY_VARS_gNB *gNB, gNB_L1_rxtx_proc_t *proc, int ULSCH_id, uint8_t harq_pid) {
-  
-=======
 void nr_ulsch_procedures(PHY_VARS_gNB *gNB, int frame_rx, int slot_rx, int UE_id, uint8_t harq_pid)
 {
->>>>>>> 615f2787
   NR_DL_FRAME_PARMS                    *frame_parms           = &gNB->frame_parms;
   nfapi_nr_ul_config_ulsch_pdu         *rel15_ul              = &gNB->ulsch[ULSCH_id+1][0]->harq_processes[harq_pid]->ulsch_pdu;
   nfapi_nr_ul_config_ulsch_pdu_rel15_t *nfapi_ulsch_pdu_rel15 = &rel15_ul->ulsch_pdu_rel15;
@@ -373,27 +369,11 @@
   uint8_t harq_pid = 0; // [hna] Previously in LTE, the harq_pid was obtained from the subframe number (Synchronous HARQ)
                         //       In NR, this should be signaled through uplink scheduling dci (i.e, DCI 0_0, 0_1) (Asynchronous HARQ)  
 
-<<<<<<< HEAD
-  for (ULSCH_id = 0; ULSCH_id < NUMBER_OF_NR_ULSCH_MAX; ULSCH_id++) {
-    
-    for(symbol = symbol_start; symbol < symbol_end; symbol++) {
-
-      nr_rx_pusch(gNB, ULSCH_id, proc->frame_rx, proc->slot_rx, symbol, harq_pid);
-
-    }
-      
-    nr_ulsch_procedures(gNB, proc, ULSCH_id, harq_pid);
-        
-  }
-
-
-=======
-  for (UE_id = 0; UE_id < 1; UE_id++) { // temporary set to 1 untill list of connected UEs is implemented
+  for (ULSCH_id = 0; ULSCH_id < /*NUMBER_OF_NR_ULSCH_MAX*/1; ULSCH_id++) { // temporary set to 1 untill list of connected UEs is implemented
     for(symbol = symbol_start; symbol < symbol_end; symbol++) {
       nr_rx_pusch(gNB, UE_id, frame_rx, slot_rx, symbol, harq_pid);
     }
-    nr_ulsch_procedures(gNB, frame_rx, slot_rx, UE_id, harq_pid);
-    nr_fill_rx_indication(gNB, frame_rx, slot_rx, UE_id, harq_pid);  // indicate SDU to MAC
-  }
->>>>>>> 615f2787
+    nr_ulsch_procedures(gNB, frame_rx, slot_rx, ULSCH_id, harq_pid);
+    nr_fill_rx_indication(gNB, frame_rx, slot_rx, ULSCH_id, harq_pid);  // indicate SDU to MAC
+  }
 }