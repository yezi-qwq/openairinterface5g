/*
 * Licensed to the OpenAirInterface (OAI) Software Alliance under one or more
 * contributor license agreements.  See the NOTICE file distributed with
 * this work for additional information regarding copyright ownership.
 * The OpenAirInterface Software Alliance licenses this file to You under
 * the OAI Public License, Version 1.1  (the "License"); you may not use this file
 * except in compliance with the License.
 * You may obtain a copy of the License at
 *
 *      http://www.openairinterface.org/?page_id=698
 *
 * Unless required by applicable law or agreed to in writing, software
 * distributed under the License is distributed on an "AS IS" BASIS,
 * WITHOUT WARRANTIES OR CONDITIONS OF ANY KIND, either express or implied.
 * See the License for the specific language governing permissions and
 * limitations under the License.
 *-------------------------------------------------------------------------------
 * For more information about the OpenAirInterface (OAI) Software Alliance:
 *      contact@openairinterface.org
 */

#include "PHY/phy_extern.h"
#include "PHY/defs_gNB.h"
#include "sched_nr.h"
#include "PHY/NR_REFSIG/dmrs_nr.h"
#include "PHY/NR_TRANSPORT/nr_transport_proto.h"
#include "PHY/NR_TRANSPORT/nr_dlsch.h"
#include "PHY/NR_TRANSPORT/nr_ulsch.h"
#include "PHY/NR_TRANSPORT/nr_dci.h"
#include "PHY/NR_ESTIMATION/nr_ul_estimation.h"
#include "PHY/NR_UE_TRANSPORT/pucch_nr.h"
#include "SCHED/sched_eNB.h"
#include "sched_nr.h"
#include "SCHED/sched_common_extern.h"
#include "nfapi/open-nFAPI/nfapi/public_inc/nfapi_interface.h"
#include "nfapi/open-nFAPI/nfapi/public_inc/nfapi_nr_interface.h"
#include "fapi_nr_l1.h"
#include "common/utils/LOG/log.h"
#include "common/utils/LOG/vcd_signal_dumper.h"
#include "PHY/INIT/phy_init.h"
#include "PHY/MODULATION/nr_modulation.h"
#include "T.h"
#include "executables/nr-softmodem.h"
#include "executables/softmodem-common.h"

#include "assertions.h"
#include "msc.h"

#include <time.h>

#include "intertask_interface.h"

//#define DEBUG_RXDATA

uint8_t SSB_Table[38]={0,2,4,6,8,10,12,14,254,254,16,18,20,22,24,26,28,30,254,254,32,34,36,38,40,42,44,46,254,254,48,50,52,54,56,58,60,62};

extern uint8_t nfapi_mode;

void nr_set_ssb_first_subcarrier(nfapi_nr_config_request_scf_t *cfg, NR_DL_FRAME_PARMS *fp) {

  uint8_t sco = 0;
  if (((fp->freq_range == nr_FR1) && (cfg->ssb_table.ssb_subcarrier_offset.value<24)) ||
      ((fp->freq_range == nr_FR2) && (cfg->ssb_table.ssb_subcarrier_offset.value<12)) )
    sco = cfg->ssb_table.ssb_subcarrier_offset.value;

  fp->ssb_start_subcarrier = (12 * cfg->ssb_table.ssb_offset_point_a.value + sco);
  LOG_D(PHY, "SSB first subcarrier %d (%d,%d)\n", fp->ssb_start_subcarrier,cfg->ssb_table.ssb_offset_point_a.value,sco);
}   

void nr_common_signal_procedures (PHY_VARS_gNB *gNB,int frame,int slot,nfapi_nr_dl_tti_ssb_pdu ssb_pdu) {

  NR_DL_FRAME_PARMS *fp=&gNB->frame_parms;
  nfapi_nr_config_request_scf_t *cfg = &gNB->gNB_config;
  int **txdataF = gNB->common_vars.txdataF;
  uint8_t ssb_index, n_hf;
  uint16_t ssb_start_symbol;
  int txdataF_offset = (slot%2)*fp->samples_per_slot_wCP;
  uint16_t slots_per_hf = (fp->slots_per_frame)>>1;

  if (slot<slots_per_hf)
    n_hf=0;
  else
    n_hf=1;

  ssb_index = ssb_pdu.ssb_pdu_rel15.SsbBlockIndex;
  LOG_D(PHY,"common_signal_procedures: frame %d, slot %d ssb index %d\n",frame,slot,ssb_index);

  int ssb_start_symbol_abs = nr_get_ssb_start_symbol(fp,ssb_index); // computing the starting symbol for current ssb
  ssb_start_symbol = ssb_start_symbol_abs % fp->symbols_per_slot;  // start symbol wrt slot

  nr_set_ssb_first_subcarrier(cfg, fp);  // setting the first subcarrier

  LOG_D(PHY,"SS TX: frame %d, slot %d, start_symbol %d\n",frame,slot, ssb_start_symbol);
  nr_generate_pss(gNB->d_pss, &txdataF[0][txdataF_offset], AMP, ssb_start_symbol, cfg, fp);
  nr_generate_sss(gNB->d_sss, &txdataF[0][txdataF_offset], AMP, ssb_start_symbol, cfg, fp);

  if (cfg->carrier_config.num_tx_ant.value <= 4)
    nr_generate_pbch_dmrs(gNB->nr_gold_pbch_dmrs[n_hf][ssb_index&7],&txdataF[0][txdataF_offset], AMP, ssb_start_symbol, cfg, fp);
  else
    nr_generate_pbch_dmrs(gNB->nr_gold_pbch_dmrs[0][ssb_index&7],&txdataF[0][txdataF_offset], AMP, ssb_start_symbol, cfg, fp);

  if (T_ACTIVE(T_GNB_PHY_MIB)) {
    unsigned char bch[3];
    bch[0] = ssb_pdu.ssb_pdu_rel15.bchPayload & 0xff;
    bch[1] = (ssb_pdu.ssb_pdu_rel15.bchPayload >> 8) & 0xff;
    bch[2] = (ssb_pdu.ssb_pdu_rel15.bchPayload >> 16) & 0xff;
    T(T_GNB_PHY_MIB, T_INT(0) /* module ID */, T_INT(frame), T_INT(slot), T_BUFFER(bch, 3));
  }

  // Beam_id is currently used only for FR2
  if (fp->freq_range==nr_FR2){
    LOG_D(PHY,"slot %d, ssb_index %d, beam %d\n",slot,ssb_index,cfg->ssb_table.ssb_beam_id_list[ssb_index].beam_id.value);
    for (int j=0;j<fp->symbols_per_slot;j++) 
      gNB->common_vars.beam_id[0][slot*fp->symbols_per_slot+j] = cfg->ssb_table.ssb_beam_id_list[ssb_index].beam_id.value;
  }

  nr_generate_pbch(&gNB->pbch,
                   &ssb_pdu,
                   gNB->nr_pbch_interleaver,
                   &txdataF[0][txdataF_offset],
                   AMP,
                   ssb_start_symbol,
                   n_hf, frame, cfg, fp);
}


void phy_procedures_gNB_TX(PHY_VARS_gNB *gNB,
                           int frame,int slot,
                           int do_meas) {
  int aa;
  NR_DL_FRAME_PARMS *fp=&gNB->frame_parms;
  nfapi_nr_config_request_scf_t *cfg = &gNB->gNB_config;
  int offset = gNB->CC_id;
  int txdataF_offset = (slot%2)*fp->samples_per_slot_wCP;

  if ((cfg->cell_config.frame_duplex_type.value == TDD) &&
      (nr_slot_select(cfg,frame,slot) == NR_UPLINK_SLOT)) return;

  VCD_SIGNAL_DUMPER_DUMP_FUNCTION_BY_NAME(VCD_SIGNAL_DUMPER_FUNCTIONS_PHY_PROCEDURES_gNB_TX+offset,1);

  if (do_meas==1) start_meas(&gNB->phy_proc_tx);

  // clear the transmit data array and beam index for the current slot
  for (aa=0; aa<cfg->carrier_config.num_tx_ant.value; aa++) {
    memset(&gNB->common_vars.txdataF[aa][txdataF_offset],0,fp->samples_per_slot_wCP*sizeof(int32_t));
    memset(&gNB->common_vars.beam_id[aa][slot*fp->symbols_per_slot],255,fp->symbols_per_slot*sizeof(uint8_t));
  }

  VCD_SIGNAL_DUMPER_DUMP_FUNCTION_BY_NAME(VCD_SIGNAL_DUMPER_FUNCTIONS_PHY_PROCEDURES_gNB_COMMON_TX,1);

  for (int i=0; i<fp->Lmax; i++) {
    if (gNB->ssb[i].active) {
      nr_common_signal_procedures(gNB,frame,slot,gNB->ssb[i].ssb_pdu);
      gNB->ssb[i].active = false;
    }
  }
  
  VCD_SIGNAL_DUMPER_DUMP_FUNCTION_BY_NAME(VCD_SIGNAL_DUMPER_FUNCTIONS_PHY_PROCEDURES_gNB_COMMON_TX,0);

  int pdcch_pdu_id=find_nr_pdcch(frame,slot,gNB,SEARCH_EXIST);
  int ul_pdcch_pdu_id=find_nr_ul_dci(frame,slot,gNB,SEARCH_EXIST);

  LOG_D(PHY,"[gNB %d] Frame %d slot %d, pdcch_pdu_id %d, ul_pdcch_pdu_id %d\n",
	gNB->Mod_id,frame,slot,pdcch_pdu_id,ul_pdcch_pdu_id);

  if (pdcch_pdu_id >= 0 || ul_pdcch_pdu_id >= 0) {
    LOG_D(PHY, "[gNB %d] Frame %d slot %d Calling nr_generate_dci_top (number of UL/DL DCI %d/%d)\n",
	  gNB->Mod_id, frame, slot,
	  gNB->ul_pdcch_pdu[ul_pdcch_pdu_id].pdcch_pdu.pdcch_pdu.pdcch_pdu_rel15.numDlDci,
	  gNB->pdcch_pdu[pdcch_pdu_id].pdcch_pdu.pdcch_pdu_rel15.numDlDci);
  
    VCD_SIGNAL_DUMPER_DUMP_FUNCTION_BY_NAME(VCD_SIGNAL_DUMPER_FUNCTIONS_PHY_gNB_PDCCH_TX,1);

    nr_generate_dci_top(gNB,
			pdcch_pdu_id>=0 ? &gNB->pdcch_pdu[pdcch_pdu_id].pdcch_pdu : NULL,
			ul_pdcch_pdu_id>=0 ? &gNB->ul_pdcch_pdu[ul_pdcch_pdu_id].pdcch_pdu.pdcch_pdu : NULL,
			gNB->nr_gold_pdcch_dmrs[slot],
			&gNB->common_vars.txdataF[0][txdataF_offset],
			AMP, fp);

    // free up entry in pdcch tables
    if (pdcch_pdu_id>=0) gNB->pdcch_pdu[pdcch_pdu_id].frame = -1;
    if (ul_pdcch_pdu_id>=0) gNB->ul_pdcch_pdu[ul_pdcch_pdu_id].frame = -1;

    VCD_SIGNAL_DUMPER_DUMP_FUNCTION_BY_NAME(VCD_SIGNAL_DUMPER_FUNCTIONS_PHY_gNB_PDCCH_TX,0);
    if (pdcch_pdu_id >= 0) gNB->pdcch_pdu[pdcch_pdu_id].frame = -1;
    if (ul_pdcch_pdu_id >= 0) gNB->ul_pdcch_pdu[ul_pdcch_pdu_id].frame = -1;
  }
 
  for (int i=0; i<gNB->num_pdsch_rnti[slot]; i++) {
    VCD_SIGNAL_DUMPER_DUMP_FUNCTION_BY_NAME(VCD_SIGNAL_DUMPER_FUNCTIONS_GENERATE_DLSCH,1);
    LOG_D(PHY, "PDSCH generation started (%d) in frame %d.%d\n", gNB->num_pdsch_rnti[slot],frame,slot);
    nr_generate_pdsch(gNB,frame, slot);
    VCD_SIGNAL_DUMPER_DUMP_FUNCTION_BY_NAME(VCD_SIGNAL_DUMPER_FUNCTIONS_GENERATE_DLSCH,0);
  }

  for (int i=0;i<NUMBER_OF_NR_CSIRS_MAX;i++){
    NR_gNB_CSIRS_t *csirs = &gNB->csirs_pdu[i];
    if ((csirs->active == 1) &&
	(csirs->frame == frame) &&
	(csirs->slot == slot) ) {
      LOG_D(PHY, "CSI-RS generation started in frame %d.%d\n",frame,slot);
      nfapi_nr_dl_tti_csi_rs_pdu_rel15_t csi_params = csirs->csirs_pdu.csi_rs_pdu_rel15;
      nr_generate_csi_rs(gNB, AMP, csi_params, gNB->gNB_config.cell_config.phy_cell_id.value, slot);
      csirs->active = 0;
    }
  }

  if (do_meas==1) stop_meas(&gNB->phy_proc_tx);

//  if ((frame&127) == 0) dump_pdsch_stats(gNB);

  //apply the OFDM symbol rotation here
  for (aa=0; aa<cfg->carrier_config.num_tx_ant.value; aa++) {
	  apply_nr_rotation(fp,(int16_t*) &gNB->common_vars.txdataF[aa][txdataF_offset],slot,0,fp->Ncp==EXTENDED?12:14,fp->ofdm_symbol_size);
  }

  VCD_SIGNAL_DUMPER_DUMP_FUNCTION_BY_NAME(VCD_SIGNAL_DUMPER_FUNCTIONS_PHY_PROCEDURES_gNB_TX+offset,0);
}



/*

  if ((cfg->subframe_config.duplex_mode.value == TDD) && 
      ((nr_slot_select(fp,frame,slot)&NR_DOWNLINK_SLOT)==SF_DL)) return;

  //  VCD_SIGNAL_DUMPER_DUMP_FUNCTION_BY_NAME(VCD_SIGNAL_DUMPER_FUNCTIONS_PHY_PROCEDURES_ENB_RX,1);

*/

void nr_postDecode(PHY_VARS_gNB *gNB, notifiedFIFO_elt_t *req) {
  ldpcDecode_t *rdata = (ldpcDecode_t*) NotifiedFifoData(req);
  NR_UL_gNB_HARQ_t *ulsch_harq = rdata->ulsch_harq;
  NR_gNB_ULSCH_t *ulsch = rdata->ulsch;
  int r = rdata->segment_r;
  nfapi_nr_pusch_pdu_t *pusch_pdu = &gNB->ulsch[rdata->ulsch_id][0]->harq_processes[rdata->harq_pid]->ulsch_pdu;

  bool decodeSuccess = (rdata->decodeIterations <= rdata->decoderParms.numMaxIter);
  ulsch_harq->processedSegments++;
  LOG_D(PHY, "processing result of segment: %d, processed %d/%d\n",
	rdata->segment_r, ulsch_harq->processedSegments, rdata->nbSegments);
  gNB->nbDecode--;
  LOG_D(PHY,"remain to decoded in subframe: %d\n", gNB->nbDecode);
  
  if (decodeSuccess) {
    memcpy(ulsch_harq->b+rdata->offset,
           ulsch_harq->c[r],
           rdata->Kr_bytes - (ulsch_harq->F>>3) -((ulsch_harq->C>1)?3:0));

  } else {
    if ( rdata->nbSegments != ulsch_harq->processedSegments ) {
      int nb=abortTpool(gNB->threadPool, req->key);
      nb+=abortNotifiedFIFO(gNB->respDecode, req->key);
      gNB->nbDecode-=nb;
      LOG_D(PHY,"uplink segment error %d/%d, aborted %d segments\n",rdata->segment_r,rdata->nbSegments, nb);
      LOG_D(PHY, "ULSCH %d in error\n",rdata->ulsch_id);
      AssertFatal(ulsch_harq->processedSegments+nb == rdata->nbSegments,"processed: %d, aborted: %d, total %d\n",
		  ulsch_harq->processedSegments, nb, rdata->nbSegments);
      ulsch_harq->processedSegments=rdata->nbSegments;
    }
  }

<<<<<<< HEAD
  //int dumpsig=0;
  // if all segments are done 
  if (rdata->nbSegments == ulsch_harq->processedSegments) {
    if (decodeSuccess) {
      LOG_D(PHY,"[gNB %d] ULSCH: Setting ACK for SFN/SF %d.%d (pid %d, ndi %d, status %d, round %d, TBS %d)\n",
            gNB->Mod_id,ulsch_harq->frame,ulsch_harq->slot,rdata->harq_pid,pusch_pdu->pusch_data.new_data_indicator,ulsch_harq->status,ulsch_harq->round,ulsch_harq->TBS);
=======
  int dumpsig=0;
  // if all segments are done 
  if (rdata->nbSegments == ulsch_harq->processedSegments) {
    if (decodeSuccess) {
      LOG_D(PHY,"[gNB %d] ULSCH: Setting ACK for SFN/SF %d.%d (pid %d, ndi %d, status %d, round %d, TBS %d, Max interation (all seg) %d)\n",
            gNB->Mod_id,ulsch_harq->frame,ulsch_harq->slot,rdata->harq_pid,pusch_pdu->pusch_data.new_data_indicator,ulsch_harq->status,ulsch_harq->round,ulsch_harq->TBS,rdata->decodeIterations);
>>>>>>> 76b0aa1f
      ulsch_harq->status = SCH_IDLE;
      ulsch_harq->round  = 0;
      ulsch->harq_mask &= ~(1 << rdata->harq_pid);

      LOG_D(PHY, "ULSCH received ok \n");
      nr_fill_indication(gNB,ulsch_harq->frame, ulsch_harq->slot, rdata->ulsch_id, rdata->harq_pid, 0,0);
<<<<<<< HEAD
      //dumpsig=1;
    } else {
      LOG_I(PHY,"[gNB %d] ULSCH: Setting NAK for SFN/SF %d/%d (pid %d, ndi %d, status %d, round %d, RV %d, TBS %d) r %d\n",
=======
      dumpsig=1;
    } else {
      LOG_D(PHY,"[gNB %d] ULSCH: Setting NAK for SFN/SF %d/%d (pid %d, ndi %d, status %d, round %d, RV %d, TBS %d) r %d\n",
>>>>>>> 76b0aa1f
            gNB->Mod_id, ulsch_harq->frame, ulsch_harq->slot,
            rdata->harq_pid,pusch_pdu->pusch_data.new_data_indicator,ulsch_harq->status, ulsch_harq->round, ulsch_harq->ulsch_pdu.pusch_data.rv_index,ulsch_harq->TBS,r);
      ulsch_harq->round++;
      if (ulsch_harq->round >= ulsch->Mlimit) {
        ulsch_harq->status = SCH_IDLE;
        ulsch_harq->round  = 0;
        ulsch_harq->handled  = 0;
        ulsch->harq_mask &= ~(1 << rdata->harq_pid);
      }
      ulsch_harq->handled  = 1;

      LOG_D(PHY, "ULSCH %d in error\n",rdata->ulsch_id);
      nr_fill_indication(gNB,ulsch_harq->frame, ulsch_harq->slot, rdata->ulsch_id, rdata->harq_pid, 1,0);
    }
/*    
    if (ulsch_harq->ulsch_pdu.mcs_index == 9 && dumpsig==1) {
#ifdef __AVX2__
      int off = ((ulsch_harq->ulsch_pdu.rb_size&1) == 1)? 4:0;
#else
      int off = 0;
#endif

      LOG_M("rxsigF0_ext.m","rxsF0_ext",
             &gNB->pusch_vars[0]->rxdataF_ext[0][ulsch_harq->ulsch_pdu.start_symbol_index*NR_NB_SC_PER_RB * ulsch_harq->ulsch_pdu.rb_size],ulsch_harq->ulsch_pdu.nr_of_symbols*(off+(NR_NB_SC_PER_RB * ulsch_harq->ulsch_pdu.rb_size)),1,1);
      LOG_M("chestF0.m","chF0",
            &gNB->pusch_vars[0]->ul_ch_estimates[0][ulsch_harq->ulsch_pdu.start_symbol_index*gNB->frame_parms.ofdm_symbol_size],gNB->frame_parms.ofdm_symbol_size,1,1);
      LOG_M("chestF0_ext.m","chF0_ext",
            &gNB->pusch_vars[0]->ul_ch_estimates_ext[0][(ulsch_harq->ulsch_pdu.start_symbol_index+1)*(off+(NR_NB_SC_PER_RB * ulsch_harq->ulsch_pdu.rb_size))],
            (ulsch_harq->ulsch_pdu.nr_of_symbols-1)*(off+(NR_NB_SC_PER_RB * ulsch_harq->ulsch_pdu.rb_size)),1,1);
      LOG_M("rxsigF0_comp.m","rxsF0_comp",
            &gNB->pusch_vars[0]->rxdataF_comp[0][ulsch_harq->ulsch_pdu.start_symbol_index*(off+(NR_NB_SC_PER_RB * ulsch_harq->ulsch_pdu.rb_size))],ulsch_harq->ulsch_pdu.nr_of_symbols*(off+(NR_NB_SC_PER_RB * ulsch_harq->ulsch_pdu.rb_size)),1,1);
      LOG_M("rxsigF0_llr.m","rxsF0_llr",
            &gNB->pusch_vars[0]->llr[0],(ulsch_harq->ulsch_pdu.nr_of_symbols-1)*NR_NB_SC_PER_RB * ulsch_harq->ulsch_pdu.rb_size * ulsch_harq->ulsch_pdu.qam_mod_order,1,0);
      if (gNB->frame_parms.nb_antennas_rx > 1) {

        LOG_M("rxsigF1_ext.m","rxsF0_ext",
               &gNB->pusch_vars[0]->rxdataF_ext[1][ulsch_harq->ulsch_pdu.start_symbol_index*NR_NB_SC_PER_RB * ulsch_harq->ulsch_pdu.rb_size],ulsch_harq->ulsch_pdu.nr_of_symbols*(off+(NR_NB_SC_PER_RB * ulsch_harq->ulsch_pdu.rb_size)),1,1);
        LOG_M("chestF1.m","chF1",
              &gNB->pusch_vars[0]->ul_ch_estimates[1][ulsch_harq->ulsch_pdu.start_symbol_index*gNB->frame_parms.ofdm_symbol_size],gNB->frame_parms.ofdm_symbol_size,1,1);
        LOG_M("chestF1_ext.m","chF1_ext",
              &gNB->pusch_vars[0]->ul_ch_estimates_ext[1][(ulsch_harq->ulsch_pdu.start_symbol_index+1)*(off+(NR_NB_SC_PER_RB * ulsch_harq->ulsch_pdu.rb_size))],
              (ulsch_harq->ulsch_pdu.nr_of_symbols-1)*(off+(NR_NB_SC_PER_RB * ulsch_harq->ulsch_pdu.rb_size)),1,1);
        LOG_M("rxsigF1_comp.m","rxsF1_comp",
              &gNB->pusch_vars[0]->rxdataF_comp[1][ulsch_harq->ulsch_pdu.start_symbol_index*(off+(NR_NB_SC_PER_RB * ulsch_harq->ulsch_pdu.rb_size))],ulsch_harq->ulsch_pdu.nr_of_symbols*(off+(NR_NB_SC_PER_RB * ulsch_harq->ulsch_pdu.rb_size)),1,1);
      }
      exit(-1);

    } */
    ulsch->last_iteration_cnt = rdata->decodeIterations;
    VCD_SIGNAL_DUMPER_DUMP_FUNCTION_BY_NAME(VCD_SIGNAL_DUMPER_FUNCTIONS_PHY_gNB_ULSCH_DECODING,0);
  }
}


void nr_ulsch_procedures(PHY_VARS_gNB *gNB, int frame_rx, int slot_rx, int ULSCH_id, uint8_t harq_pid)
{
  NR_DL_FRAME_PARMS *frame_parms = &gNB->frame_parms;
  nfapi_nr_pusch_pdu_t *pusch_pdu = &gNB->ulsch[ULSCH_id][0]->harq_processes[harq_pid]->ulsch_pdu;
  
  uint8_t l, number_dmrs_symbols = 0;
  uint32_t G;
  uint16_t start_symbol, number_symbols, nb_re_dmrs;

  start_symbol = pusch_pdu->start_symbol_index;
  number_symbols = pusch_pdu->nr_of_symbols;

  for (l = start_symbol; l < start_symbol + number_symbols; l++)
    number_dmrs_symbols += ((pusch_pdu->ul_dmrs_symb_pos)>>l)&0x01;

  if (pusch_pdu->dmrs_config_type==pusch_dmrs_type1)
    nb_re_dmrs = 6*pusch_pdu->num_dmrs_cdm_grps_no_data;
  else
    nb_re_dmrs = 4*pusch_pdu->num_dmrs_cdm_grps_no_data;

  G = nr_get_G(pusch_pdu->rb_size,
               number_symbols,
               nb_re_dmrs,
               number_dmrs_symbols, // number of dmrs symbols irrespective of single or double symbol dmrs
               pusch_pdu->qam_mod_order,
               pusch_pdu->nrOfLayers);
  
  AssertFatal(G>0,"G is 0 : rb_size %u, number_symbols %d, nb_re_dmrs %d, number_dmrs_symbols %d, qam_mod_order %u, nrOfLayer %u\n",
	      pusch_pdu->rb_size,
	      number_symbols,
	      nb_re_dmrs,
	      number_dmrs_symbols, // number of dmrs symbols irrespective of single or double symbol dmrs
	      pusch_pdu->qam_mod_order,
	      pusch_pdu->nrOfLayers);
  LOG_D(PHY,"rb_size %d, number_symbols %d, nb_re_dmrs %d, number_dmrs_symbols %d, qam_mod_order %d, nrOfLayer %d\n",
	pusch_pdu->rb_size,
	number_symbols,
	nb_re_dmrs,
	number_dmrs_symbols, // number of dmrs symbols irrespective of single or double symbol dmrs
	pusch_pdu->qam_mod_order,
	pusch_pdu->nrOfLayers);
  //----------------------------------------------------------
  //------------------- ULSCH unscrambling -------------------
  //----------------------------------------------------------
  start_meas(&gNB->ulsch_unscrambling_stats);
  nr_ulsch_unscrambling_optim(gNB->pusch_vars[ULSCH_id]->llr,
			      G,
			      0,
			      pusch_pdu->data_scrambling_id,
			      pusch_pdu->rnti);
  stop_meas(&gNB->ulsch_unscrambling_stats);
  //----------------------------------------------------------
  //--------------------- ULSCH decoding ---------------------
  //----------------------------------------------------------

  start_meas(&gNB->ulsch_decoding_stats);
  nr_ulsch_decoding(gNB,
                    ULSCH_id,
                    gNB->pusch_vars[ULSCH_id]->llr,
                    frame_parms,
                    pusch_pdu,
                    frame_rx,
                    slot_rx,
                    harq_pid,
                    G);

  while (gNB->nbDecode > 0) {
    notifiedFIFO_elt_t *req=pullTpool(gNB->respDecode, gNB->threadPool);
    nr_postDecode(gNB, req);
    delNotifiedFIFO_elt(req);
  }
  stop_meas(&gNB->ulsch_decoding_stats);
}


void nr_fill_indication(PHY_VARS_gNB *gNB, int frame, int slot_rx, int ULSCH_id, uint8_t harq_pid, uint8_t crc_flag, int dtx_flag) {

  pthread_mutex_lock(&gNB->UL_INFO_mutex);

  int timing_advance_update, cqi;
  int sync_pos;
  NR_gNB_ULSCH_t                       *ulsch                 = gNB->ulsch[ULSCH_id][0];
  NR_UL_gNB_HARQ_t                     *harq_process          = ulsch->harq_processes[harq_pid];

  nfapi_nr_pusch_pdu_t *pusch_pdu = &harq_process->ulsch_pdu;

  //  pdu->data                              = gNB->ulsch[ULSCH_id+1][0]->harq_processes[harq_pid]->b;
  sync_pos                               = nr_est_timing_advance_pusch(gNB, ULSCH_id); // estimate timing advance for MAC

  // scale the 16 factor in N_TA calculation in 38.213 section 4.2 according to the used FFT size
  uint16_t bw_scaling = 16 * gNB->frame_parms.ofdm_symbol_size / 2048;
  int sync_pos_rounded;
  // do some integer rounding to improve TA accuracy
  if (sync_pos > 0)
    sync_pos_rounded = sync_pos + (bw_scaling / 2) - 1;
  else
    sync_pos_rounded = sync_pos - (bw_scaling / 2) - 1;
  timing_advance_update = sync_pos_rounded / bw_scaling;

  // put timing advance command in 0..63 range
  timing_advance_update += 31;

  if (timing_advance_update < 0)  timing_advance_update = 0;
  if (timing_advance_update > 63) timing_advance_update = 63;

  if (crc_flag == 0) LOG_D(PHY, "%d.%d : Received PUSCH : Estimated timing advance PUSCH is  = %d, timing_advance_update is %d \n", frame,slot_rx,sync_pos,timing_advance_update);
  else if (harq_process->round>0 || dtx_flag == 0) { // increment round if crc_flag == 1 and not(dtx_flag ==1 and round==0)
      harq_process->round++;
      if (harq_process->round >= ulsch->Mlimit) {
        harq_process->status = SCH_IDLE;
        harq_process->round  = 0;
        harq_process->handled  = 0;
        ulsch->harq_mask &= ~(1 << harq_pid);
      }
  }
  // estimate UL_CQI for MAC

  int SNRtimes10 = dB_fixed_x10(gNB->pusch_vars[ULSCH_id]->ulsch_power_tot) -
                   dB_fixed_x10(gNB->pusch_vars[ULSCH_id]->ulsch_noise_power_tot);

  LOG_D(PHY, "Estimated SNR for PUSCH is = %f dB (ulsch_power %f, noise %f)\n", SNRtimes10/10.0,dB_fixed_x10(gNB->pusch_vars[ULSCH_id]->ulsch_power_tot)/10.0,dB_fixed_x10(gNB->pusch_vars[ULSCH_id]->ulsch_noise_power_tot)/10.0);

  if      (SNRtimes10 < -640) cqi=0;
  else if (SNRtimes10 >  635) cqi=255;
  else                        cqi=(640+SNRtimes10)/5;


  if (0/*pusch_pdu->mcs_index == 9*/) {
#ifdef __AVX2__
      int off = ((pusch_pdu->rb_size&1) == 1)? 4:0;
#else
      int off = 0;
#endif
      LOG_M("rxsigF0.m","rxsF0",&gNB->common_vars.rxdataF[0][(slot_rx&3)*gNB->frame_parms.ofdm_symbol_size*gNB->frame_parms.symbols_per_slot],gNB->frame_parms.ofdm_symbol_size*gNB->frame_parms.symbols_per_slot,1,1);
      LOG_M("rxsigF0_ext.m","rxsF0_ext",
             &gNB->pusch_vars[0]->rxdataF_ext[0][pusch_pdu->start_symbol_index*NR_NB_SC_PER_RB * pusch_pdu->rb_size],pusch_pdu->nr_of_symbols*(off+(NR_NB_SC_PER_RB * pusch_pdu->rb_size)),1,1);
      LOG_M("chestF0.m","chF0",
            &gNB->pusch_vars[0]->ul_ch_estimates[0][pusch_pdu->start_symbol_index*gNB->frame_parms.ofdm_symbol_size],gNB->frame_parms.ofdm_symbol_size,1,1);
      LOG_M("chestF0_ext.m","chF0_ext",
            &gNB->pusch_vars[0]->ul_ch_estimates_ext[0][(pusch_pdu->start_symbol_index+1)*(off+(NR_NB_SC_PER_RB * pusch_pdu->rb_size))],
            (pusch_pdu->nr_of_symbols-1)*(off+(NR_NB_SC_PER_RB * pusch_pdu->rb_size)),1,1);
      LOG_M("rxsigF0_comp.m","rxsF0_comp",
            &gNB->pusch_vars[0]->rxdataF_comp[0][pusch_pdu->start_symbol_index*(off+(NR_NB_SC_PER_RB * pusch_pdu->rb_size))],pusch_pdu->nr_of_symbols*(off+(NR_NB_SC_PER_RB * pusch_pdu->rb_size)),1,1);
      LOG_M("rxsigF0_llr.m","rxsF0_llr",
            &gNB->pusch_vars[0]->llr[0],(pusch_pdu->nr_of_symbols-1)*NR_NB_SC_PER_RB *pusch_pdu->rb_size * pusch_pdu->qam_mod_order,1,0);
      if (gNB->frame_parms.nb_antennas_rx > 1) {
        LOG_M("rxsigF1.m","rxsF1",&gNB->common_vars.rxdataF[1][(slot_rx&3)*gNB->frame_parms.ofdm_symbol_size*gNB->frame_parms.symbols_per_slot],gNB->frame_parms.ofdm_symbol_size*gNB->frame_parms.symbols_per_slot,1,1);
        LOG_M("rxsigF1_ext.m","rxsF1_ext",
               &gNB->pusch_vars[0]->rxdataF_ext[1][pusch_pdu->start_symbol_index*NR_NB_SC_PER_RB * pusch_pdu->rb_size],pusch_pdu->nr_of_symbols*(off+(NR_NB_SC_PER_RB * pusch_pdu->rb_size)),1,1);
        LOG_M("chestF1.m","chF1",
              &gNB->pusch_vars[0]->ul_ch_estimates[1][pusch_pdu->start_symbol_index*gNB->frame_parms.ofdm_symbol_size],gNB->frame_parms.ofdm_symbol_size,1,1);
        LOG_M("chestF1_ext.m","chF1_ext",
              &gNB->pusch_vars[0]->ul_ch_estimates_ext[1][(pusch_pdu->start_symbol_index+1)*(off+(NR_NB_SC_PER_RB * pusch_pdu->rb_size))],
              (pusch_pdu->nr_of_symbols-1)*(off+(NR_NB_SC_PER_RB * pusch_pdu->rb_size)),1,1);
        LOG_M("rxsigF1_comp.m","rxsF1_comp",
              &gNB->pusch_vars[0]->rxdataF_comp[1][pusch_pdu->start_symbol_index*(off+(NR_NB_SC_PER_RB * pusch_pdu->rb_size))],pusch_pdu->nr_of_symbols*(off+(NR_NB_SC_PER_RB * pusch_pdu->rb_size)),1,1);
      }
      exit(-1);

    } 
 
  // crc indication
  uint16_t num_crc = gNB->UL_INFO.crc_ind.number_crcs;
  gNB->UL_INFO.crc_ind.crc_list = &gNB->crc_pdu_list[0];
  gNB->UL_INFO.crc_ind.sfn = frame;
  gNB->UL_INFO.crc_ind.slot = slot_rx;

  gNB->crc_pdu_list[num_crc].handle = pusch_pdu->handle;
  gNB->crc_pdu_list[num_crc].rnti = pusch_pdu->rnti;
  gNB->crc_pdu_list[num_crc].harq_id = harq_pid;
  gNB->crc_pdu_list[num_crc].tb_crc_status = crc_flag;
  gNB->crc_pdu_list[num_crc].num_cb = pusch_pdu->pusch_data.num_cb;
  gNB->crc_pdu_list[num_crc].ul_cqi = cqi;
  gNB->crc_pdu_list[num_crc].timing_advance = timing_advance_update;
  // in terms of dBFS range -128 to 0 with 0.1 step
  gNB->crc_pdu_list[num_crc].rssi = (dtx_flag==0) ? 1280 - (10*dB_fixed(32767*32767)-dB_fixed_times10(gNB->pusch_vars[ULSCH_id]->ulsch_power[0])) : 0;

  gNB->UL_INFO.crc_ind.number_crcs++;

  // rx indication
  uint16_t num_rx = gNB->UL_INFO.rx_ind.number_of_pdus;
  gNB->UL_INFO.rx_ind.pdu_list = &gNB->rx_pdu_list[0];
  gNB->UL_INFO.rx_ind.sfn = frame;
  gNB->UL_INFO.rx_ind.slot = slot_rx;
  gNB->rx_pdu_list[num_rx].handle = pusch_pdu->handle;
  gNB->rx_pdu_list[num_rx].rnti = pusch_pdu->rnti;
  gNB->rx_pdu_list[num_rx].harq_id = harq_pid;
  gNB->rx_pdu_list[num_rx].ul_cqi = cqi;
  gNB->rx_pdu_list[num_rx].timing_advance = timing_advance_update;
  gNB->rx_pdu_list[num_rx].rssi = gNB->crc_pdu_list[num_crc].rssi;
  if (crc_flag)
    gNB->rx_pdu_list[num_rx].pdu_length = 0;
  else {
    gNB->rx_pdu_list[num_rx].pdu_length = harq_process->TBS;
    gNB->rx_pdu_list[num_rx].pdu = harq_process->b;
  }

  gNB->UL_INFO.rx_ind.number_of_pdus++;

  pthread_mutex_unlock(&gNB->UL_INFO_mutex);
}

// Function to fill UL RB mask to be used for N0 measurements
void fill_ul_rb_mask(PHY_VARS_gNB *gNB, int frame_rx, int slot_rx) {

  int rb2, rb, nb_rb;
  if (1/*(gNB->gNB_config.tdd_table.max_tdd_periodicity_list[slot_rx].max_num_of_symbol_per_slot_list[symbol].slot_config.value==1*/){
    nb_rb = 0;
    for (int symbol=0;symbol<14;symbol++)
      for (int m=0;m<9;m++) gNB->rb_mask_ul[symbol][m] = 0;

    for (int i=0;i<NUMBER_OF_NR_PUCCH_MAX;i++){
      NR_gNB_PUCCH_t *pucch = gNB->pucch[i];
      if (pucch) {
        if ((pucch->active == 1) &&
           (pucch->frame == frame_rx) &&
           (pucch->slot == slot_rx) ) {
          nfapi_nr_pucch_pdu_t  *pucch_pdu = &pucch->pucch_pdu;
          LOG_D(PHY,"%d.%d pucch %d : start_symbol %d, nb_symbols %d, prb_size %d\n",frame_rx,slot_rx,i,pucch_pdu->start_symbol_index,pucch_pdu->nr_of_symbols,pucch_pdu->prb_size);
          for (int symbol=pucch_pdu->start_symbol_index ; symbol<(pucch_pdu->start_symbol_index+pucch_pdu->nr_of_symbols);symbol++) {
            for (rb=0; rb<pucch_pdu->prb_size; rb++) {
              rb2 = rb+(symbol < pucch_pdu->start_symbol_index+(pucch_pdu->nr_of_symbols>>1) ? pucch_pdu->prb_start : pucch_pdu->second_hop_prb)+pucch_pdu->bwp_start;
              LOG_D(PHY,"%d.%d pucch %d : symbol %d, rb %d\n",frame_rx,slot_rx,i,symbol,rb2);
              gNB->rb_mask_ul[symbol][rb2>>5] |= (1<<(rb2&31));
            }
            if (symbol==pucch_pdu->start_symbol_index) nb_rb+=pucch_pdu->prb_size;
          }
        }
      }
    }
    for (int ULSCH_id=0;ULSCH_id<gNB->number_of_nr_ulsch_max;ULSCH_id++) {
      NR_gNB_ULSCH_t *ulsch = gNB->ulsch[ULSCH_id][0];
      int harq_pid;
      NR_UL_gNB_HARQ_t *ulsch_harq;

      if ((ulsch) &&
          (ulsch->rnti > 0)) {
        for (harq_pid=0;harq_pid<NR_MAX_ULSCH_HARQ_PROCESSES;harq_pid++) {
          ulsch_harq = ulsch->harq_processes[harq_pid];
          AssertFatal(ulsch_harq!=NULL,"harq_pid %d is not allocated\n",harq_pid);
          if ((ulsch_harq->status == NR_ACTIVE) &&
              (ulsch_harq->frame == frame_rx) &&
              (ulsch_harq->slot == slot_rx) &&
              (ulsch_harq->handled == 0)){
            uint8_t symbol_start = ulsch_harq->ulsch_pdu.start_symbol_index;
            uint8_t symbol_end = symbol_start + ulsch_harq->ulsch_pdu.nr_of_symbols;
            for (int symbol=symbol_start ; symbol<symbol_end ; symbol++) {
              LOG_D(PHY,"symbol %d Filling rb_mask_ul rb_size %d\n",symbol,ulsch_harq->ulsch_pdu.rb_size);
              for (rb=0; rb<ulsch_harq->ulsch_pdu.rb_size; rb++) {
                rb2 = rb+ulsch_harq->ulsch_pdu.rb_start+ulsch_harq->ulsch_pdu.bwp_start;
                gNB->rb_mask_ul[symbol][rb2>>5] |= (1<<(rb2&31));
              }
              if (symbol==symbol_start) nb_rb+=ulsch_harq->ulsch_pdu.rb_size;
            }
          }
        }
      }
    }
    //TODO Add check for PRACH as well?
    if (nb_rb<gNB->frame_parms.N_RB_UL)
      return;
  }
}

void phy_procedures_gNB_common_RX(PHY_VARS_gNB *gNB, int frame_rx, int slot_rx) {

  uint8_t symbol;
  unsigned char aa;
  int offset = (slot_rx&3) * (gNB->frame_parms.symbols_per_slot * gNB->frame_parms.ofdm_symbol_size);
  for(symbol = 0; symbol < (gNB->frame_parms.Ncp==EXTENDED?12:14); symbol++) {
    for (aa = 0; aa < gNB->frame_parms.nb_antennas_rx; aa++) {
      nr_slot_fep_ul(&gNB->frame_parms,
                     gNB->common_vars.rxdata[aa],
                     gNB->common_vars.rxdataF[aa],
                     symbol,
                     slot_rx,
                     0);
    }
  }

  for (aa = 0; aa < gNB->frame_parms.nb_antennas_rx; aa++) {
    apply_nr_rotation_ul(&gNB->frame_parms,
			 gNB->common_vars.rxdataF[aa],
			 slot_rx,
			 0,
			 gNB->frame_parms.Ncp==EXTENDED?12:14,
			 gNB->frame_parms.ofdm_symbol_size);
  }

}

int phy_procedures_gNB_uespec_RX(PHY_VARS_gNB *gNB, int frame_rx, int slot_rx) {
  /* those variables to log T_GNB_PHY_PUCCH_PUSCH_IQ only when we try to decode */
  int pucch_decode_done = 0;
  int pusch_decode_done = 0;

  VCD_SIGNAL_DUMPER_DUMP_FUNCTION_BY_NAME(VCD_SIGNAL_DUMPER_FUNCTIONS_PHY_PROCEDURES_gNB_UESPEC_RX,1);
  LOG_D(PHY,"phy_procedures_gNB_uespec_RX frame %d, slot %d\n",frame_rx,slot_rx);

  if (gNB->frame_parms.frame_type == TDD)
    fill_ul_rb_mask(gNB, frame_rx, slot_rx);

  int first_symb=0,num_symb=0;
  if (gNB->frame_parms.frame_type == TDD)
    for(int symbol_count=0; symbol_count<NR_NUMBER_OF_SYMBOLS_PER_SLOT; symbol_count++) {
      if (gNB->gNB_config.tdd_table.max_tdd_periodicity_list[slot_rx].max_num_of_symbol_per_slot_list[symbol_count].slot_config.value==1) {
	      if (num_symb==0) first_symb=symbol_count;
	      num_symb++;
      }
    }
  else num_symb=NR_NUMBER_OF_SYMBOLS_PER_SLOT;
  gNB_I0_measurements(gNB,slot_rx,first_symb,num_symb);

  int offset = 10*gNB->frame_parms.ofdm_symbol_size + gNB->frame_parms.first_carrier_offset;
  int power_rxF = signal_energy_nodc(&gNB->common_vars.rxdataF[0][offset+(47*12)],12*18);
  LOG_D(PHY,"frame %d, slot %d: UL signal energy %d\n",frame_rx,slot_rx,power_rxF);

  start_meas(&gNB->phy_proc_rx);

  for (int i=0;i<NUMBER_OF_NR_PUCCH_MAX;i++){
    NR_gNB_PUCCH_t *pucch = gNB->pucch[i];
    if (pucch) {
      if ((pucch->active == 1) &&
          (pucch->frame == frame_rx) &&
          (pucch->slot == slot_rx) ) {

        pucch_decode_done = 1;

        nfapi_nr_pucch_pdu_t  *pucch_pdu = &pucch->pucch_pdu;
        uint16_t num_ucis;
        switch (pucch_pdu->format_type) {
        case 0:
          num_ucis = gNB->UL_INFO.uci_ind.num_ucis;
          gNB->UL_INFO.uci_ind.uci_list = &gNB->uci_pdu_list[0];
          gNB->UL_INFO.uci_ind.sfn = frame_rx;
          gNB->UL_INFO.uci_ind.slot = slot_rx;
          gNB->uci_pdu_list[num_ucis].pdu_type = NFAPI_NR_UCI_FORMAT_0_1_PDU_TYPE;
          gNB->uci_pdu_list[num_ucis].pdu_size = sizeof(nfapi_nr_uci_pucch_pdu_format_0_1_t);
          nfapi_nr_uci_pucch_pdu_format_0_1_t *uci_pdu_format0 = &gNB->uci_pdu_list[num_ucis].pucch_pdu_format_0_1;

          offset = pucch_pdu->start_symbol_index*gNB->frame_parms.ofdm_symbol_size + (gNB->frame_parms.first_carrier_offset+pucch_pdu->prb_start*12);
          power_rxF = signal_energy_nodc(&gNB->common_vars.rxdataF[0][offset],12);
          LOG_D(PHY,"frame %d, slot %d: PUCCH signal energy %d\n",frame_rx,slot_rx,power_rxF);

          nr_decode_pucch0(gNB,
	                   frame_rx,
                           slot_rx,
                           uci_pdu_format0,
                           pucch_pdu);

          gNB->UL_INFO.uci_ind.num_ucis += 1;
          pucch->active = 0;
	        break;
        case 2:
          num_ucis = gNB->UL_INFO.uci_ind.num_ucis;
          gNB->UL_INFO.uci_ind.uci_list = &gNB->uci_pdu_list[0];
          gNB->UL_INFO.uci_ind.sfn = frame_rx;
          gNB->UL_INFO.uci_ind.slot = slot_rx;
          gNB->uci_pdu_list[num_ucis].pdu_type = NFAPI_NR_UCI_FORMAT_2_3_4_PDU_TYPE;
          gNB->uci_pdu_list[num_ucis].pdu_size = sizeof(nfapi_nr_uci_pucch_pdu_format_2_3_4_t);
          nfapi_nr_uci_pucch_pdu_format_2_3_4_t *uci_pdu_format2 = &gNB->uci_pdu_list[num_ucis].pucch_pdu_format_2_3_4;

          nr_decode_pucch2(gNB,
                           slot_rx,
                           uci_pdu_format2,
                           pucch_pdu);

          gNB->UL_INFO.uci_ind.num_ucis += 1;
          pucch->active = 0;
          break;
        default:
	        AssertFatal(1==0,"Only PUCCH formats 0 and 2 are currently supported\n");
        }
      }
    }
  }

  for (int ULSCH_id=0;ULSCH_id<gNB->number_of_nr_ulsch_max;ULSCH_id++) {
    NR_gNB_ULSCH_t *ulsch = gNB->ulsch[ULSCH_id][0];
    int harq_pid;
    int no_sig;
    NR_UL_gNB_HARQ_t *ulsch_harq;

    if ((ulsch) &&
        (ulsch->rnti > 0)) {
      // for for an active HARQ process
      for (harq_pid=0;harq_pid<NR_MAX_ULSCH_HARQ_PROCESSES;harq_pid++) {
        ulsch_harq = ulsch->harq_processes[harq_pid];
        AssertFatal(ulsch_harq!=NULL,"harq_pid %d is not allocated\n",harq_pid);
        if ((ulsch_harq->status == NR_ACTIVE) &&
            (ulsch_harq->frame == frame_rx) &&
            (ulsch_harq->slot == slot_rx) &&
            (ulsch_harq->handled == 0)){

          LOG_D(PHY, "PUSCH detection started in frame %d slot %d\n",
                frame_rx,slot_rx);
          int num_dmrs=0;
          for (int s=0;s<NR_NUMBER_OF_SYMBOLS_PER_SLOT; s++)
             num_dmrs+=(ulsch_harq->ulsch_pdu.ul_dmrs_symb_pos>>s)&1;

#ifdef DEBUG_RXDATA
          NR_DL_FRAME_PARMS *frame_parms = &gNB->frame_parms;
          RU_t *ru = gNB->RU_list[0];
          int slot_offset = frame_parms->get_samples_slot_timestamp(slot_rx,frame_parms,0);
          slot_offset -= ru->N_TA_offset;
          ((int16_t*)&gNB->common_vars.debugBuff[gNB->common_vars.debugBuff_sample_offset])[0]=(int16_t)ulsch->rnti;
          ((int16_t*)&gNB->common_vars.debugBuff[gNB->common_vars.debugBuff_sample_offset])[1]=(int16_t)ulsch_harq->ulsch_pdu.rb_size;
          ((int16_t*)&gNB->common_vars.debugBuff[gNB->common_vars.debugBuff_sample_offset])[2]=(int16_t)ulsch_harq->ulsch_pdu.rb_start;
          ((int16_t*)&gNB->common_vars.debugBuff[gNB->common_vars.debugBuff_sample_offset])[3]=(int16_t)ulsch_harq->ulsch_pdu.nr_of_symbols;
          ((int16_t*)&gNB->common_vars.debugBuff[gNB->common_vars.debugBuff_sample_offset])[4]=(int16_t)ulsch_harq->ulsch_pdu.start_symbol_index;
          ((int16_t*)&gNB->common_vars.debugBuff[gNB->common_vars.debugBuff_sample_offset])[5]=(int16_t)ulsch_harq->ulsch_pdu.mcs_index;
          ((int16_t*)&gNB->common_vars.debugBuff[gNB->common_vars.debugBuff_sample_offset])[6]=(int16_t)ulsch_harq->ulsch_pdu.pusch_data.rv_index;
          ((int16_t*)&gNB->common_vars.debugBuff[gNB->common_vars.debugBuff_sample_offset])[7]=(int16_t)harq_pid;
          memcpy(&gNB->common_vars.debugBuff[gNB->common_vars.debugBuff_sample_offset+4],&ru->common.rxdata[0][slot_offset],frame_parms->get_samples_per_slot(slot_rx,frame_parms)*sizeof(int32_t));
          gNB->common_vars.debugBuff_sample_offset+=(frame_parms->get_samples_per_slot(slot_rx,frame_parms)+1000+4);
          if(gNB->common_vars.debugBuff_sample_offset>((frame_parms->get_samples_per_slot(slot_rx,frame_parms)+1000+2)*20)) {
            FILE *f;
            f = fopen("rxdata_buff.raw", "w"); if (f == NULL) exit(1);
            fwrite((int16_t*)gNB->common_vars.debugBuff,2,(frame_parms->get_samples_per_slot(slot_rx,frame_parms)+1000+4)*20*2, f);
            fclose(f);
            exit(-1);
          }
#endif

          pusch_decode_done = 1;

          VCD_SIGNAL_DUMPER_DUMP_FUNCTION_BY_NAME(VCD_SIGNAL_DUMPER_FUNCTIONS_NR_RX_PUSCH,1);
	        start_meas(&gNB->rx_pusch_stats);
          no_sig = nr_rx_pusch(gNB, ULSCH_id, frame_rx, slot_rx, harq_pid);
          if (no_sig) {
            LOG_D(PHY, "PUSCH not detected in frame %d, slot %d\n", frame_rx, slot_rx);
            nr_fill_indication(gNB, frame_rx, slot_rx, ULSCH_id, harq_pid, 1,1);
            return 1;
          }
          gNB->pusch_vars[ULSCH_id]->ulsch_power_tot=0;
          gNB->pusch_vars[ULSCH_id]->ulsch_noise_power_tot=0;
          for (int aarx=0;aarx<gNB->frame_parms.nb_antennas_rx;aarx++) {
             gNB->pusch_vars[ULSCH_id]->ulsch_power[aarx]/=num_dmrs;
             gNB->pusch_vars[ULSCH_id]->ulsch_power_tot += gNB->pusch_vars[ULSCH_id]->ulsch_power[aarx];
             gNB->pusch_vars[ULSCH_id]->ulsch_noise_power[aarx]/=num_dmrs;
             gNB->pusch_vars[ULSCH_id]->ulsch_noise_power_tot += gNB->pusch_vars[ULSCH_id]->ulsch_noise_power[aarx];
          }
          if (dB_fixed_x10(gNB->pusch_vars[ULSCH_id]->ulsch_power_tot) <
              dB_fixed_x10(gNB->pusch_vars[ULSCH_id]->ulsch_noise_power_tot) + gNB->pusch_thres) {
             NR_gNB_SCH_STATS_t *stats=get_ulsch_stats(gNB,ulsch);

             LOG_D(PHY, "PUSCH not detected in %d.%d (%d,%d,%d)\n",frame_rx,slot_rx,
                   dB_fixed_x10(gNB->pusch_vars[ULSCH_id]->ulsch_power_tot),
                   dB_fixed_x10(gNB->pusch_vars[ULSCH_id]->ulsch_noise_power_tot),gNB->pusch_thres);
             gNB->pusch_vars[ULSCH_id]->ulsch_power_tot = gNB->pusch_vars[ULSCH_id]->ulsch_noise_power_tot;
             nr_fill_indication(gNB,frame_rx, slot_rx, ULSCH_id, harq_pid, 1,1);
             gNB->pusch_vars[ULSCH_id]->DTX=1;
             if (stats) stats->DTX++;
             return 1;
          } else gNB->pusch_vars[ULSCH_id]->DTX=0;

          stop_meas(&gNB->rx_pusch_stats);
          VCD_SIGNAL_DUMPER_DUMP_FUNCTION_BY_NAME(VCD_SIGNAL_DUMPER_FUNCTIONS_NR_RX_PUSCH,0);
          //LOG_M("rxdataF_comp.m","rxF_comp",gNB->pusch_vars[0]->rxdataF_comp[0],6900,1,1);
          //LOG_M("rxdataF_ext.m","rxF_ext",gNB->pusch_vars[0]->rxdataF_ext[0],6900,1,1);
          VCD_SIGNAL_DUMPER_DUMP_FUNCTION_BY_NAME(VCD_SIGNAL_DUMPER_FUNCTIONS_NR_ULSCH_PROCEDURES_RX,1);
          nr_ulsch_procedures(gNB, frame_rx, slot_rx, ULSCH_id, harq_pid);
          VCD_SIGNAL_DUMPER_DUMP_FUNCTION_BY_NAME(VCD_SIGNAL_DUMPER_FUNCTIONS_NR_ULSCH_PROCEDURES_RX,0);
          break;
        }
      }
    }
  }
  stop_meas(&gNB->phy_proc_rx);
<<<<<<< HEAD
  // figure out a better way to choose slot_rx, 19 is ok for a particular TDD configuration with 30kHz SCS
  if ((frame_rx&127) == 0 && slot_rx==19) {
    LOG_I(NR_PHY, "Number of bad PUCCH received: %lu\n", gNB->bad_pucch);
  }
=======
>>>>>>> 76b0aa1f

  if (pucch_decode_done || pusch_decode_done) {
    T(T_GNB_PHY_PUCCH_PUSCH_IQ, T_INT(frame_rx), T_INT(slot_rx), T_BUFFER(&gNB->common_vars.rxdataF[0][0], gNB->frame_parms.symbols_per_slot * gNB->frame_parms.ofdm_symbol_size * 4));
  }

  VCD_SIGNAL_DUMPER_DUMP_FUNCTION_BY_NAME(VCD_SIGNAL_DUMPER_FUNCTIONS_PHY_PROCEDURES_gNB_UESPEC_RX,0);
  return 0;
}<|MERGE_RESOLUTION|>--- conflicted
+++ resolved
@@ -261,36 +261,21 @@
     }
   }
 
-<<<<<<< HEAD
   //int dumpsig=0;
-  // if all segments are done 
-  if (rdata->nbSegments == ulsch_harq->processedSegments) {
-    if (decodeSuccess) {
-      LOG_D(PHY,"[gNB %d] ULSCH: Setting ACK for SFN/SF %d.%d (pid %d, ndi %d, status %d, round %d, TBS %d)\n",
-            gNB->Mod_id,ulsch_harq->frame,ulsch_harq->slot,rdata->harq_pid,pusch_pdu->pusch_data.new_data_indicator,ulsch_harq->status,ulsch_harq->round,ulsch_harq->TBS);
-=======
-  int dumpsig=0;
   // if all segments are done 
   if (rdata->nbSegments == ulsch_harq->processedSegments) {
     if (decodeSuccess) {
       LOG_D(PHY,"[gNB %d] ULSCH: Setting ACK for SFN/SF %d.%d (pid %d, ndi %d, status %d, round %d, TBS %d, Max interation (all seg) %d)\n",
             gNB->Mod_id,ulsch_harq->frame,ulsch_harq->slot,rdata->harq_pid,pusch_pdu->pusch_data.new_data_indicator,ulsch_harq->status,ulsch_harq->round,ulsch_harq->TBS,rdata->decodeIterations);
->>>>>>> 76b0aa1f
       ulsch_harq->status = SCH_IDLE;
       ulsch_harq->round  = 0;
       ulsch->harq_mask &= ~(1 << rdata->harq_pid);
 
       LOG_D(PHY, "ULSCH received ok \n");
       nr_fill_indication(gNB,ulsch_harq->frame, ulsch_harq->slot, rdata->ulsch_id, rdata->harq_pid, 0,0);
-<<<<<<< HEAD
       //dumpsig=1;
     } else {
-      LOG_I(PHY,"[gNB %d] ULSCH: Setting NAK for SFN/SF %d/%d (pid %d, ndi %d, status %d, round %d, RV %d, TBS %d) r %d\n",
-=======
-      dumpsig=1;
-    } else {
       LOG_D(PHY,"[gNB %d] ULSCH: Setting NAK for SFN/SF %d/%d (pid %d, ndi %d, status %d, round %d, RV %d, TBS %d) r %d\n",
->>>>>>> 76b0aa1f
             gNB->Mod_id, ulsch_harq->frame, ulsch_harq->slot,
             rdata->harq_pid,pusch_pdu->pusch_data.new_data_indicator,ulsch_harq->status, ulsch_harq->round, ulsch_harq->ulsch_pdu.pusch_data.rv_index,ulsch_harq->TBS,r);
       ulsch_harq->round++;
@@ -613,7 +598,7 @@
 
   uint8_t symbol;
   unsigned char aa;
-  int offset = (slot_rx&3) * (gNB->frame_parms.symbols_per_slot * gNB->frame_parms.ofdm_symbol_size);
+
   for(symbol = 0; symbol < (gNB->frame_parms.Ncp==EXTENDED?12:14); symbol++) {
     for (aa = 0; aa < gNB->frame_parms.nb_antennas_rx; aa++) {
       nr_slot_fep_ul(&gNB->frame_parms,
@@ -814,13 +799,10 @@
     }
   }
   stop_meas(&gNB->phy_proc_rx);
-<<<<<<< HEAD
   // figure out a better way to choose slot_rx, 19 is ok for a particular TDD configuration with 30kHz SCS
   if ((frame_rx&127) == 0 && slot_rx==19) {
     LOG_I(NR_PHY, "Number of bad PUCCH received: %lu\n", gNB->bad_pucch);
   }
-=======
->>>>>>> 76b0aa1f
 
   if (pucch_decode_done || pusch_decode_done) {
     T(T_GNB_PHY_PUCCH_PUSCH_IQ, T_INT(frame_rx), T_INT(slot_rx), T_BUFFER(&gNB->common_vars.rxdataF[0][0], gNB->frame_parms.symbols_per_slot * gNB->frame_parms.ofdm_symbol_size * 4));
