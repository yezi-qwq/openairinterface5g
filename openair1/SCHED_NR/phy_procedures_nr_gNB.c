--- conflicted
+++ resolved
@@ -283,13 +283,7 @@
   // --------------------
   // [hna] TO BE CLEANED
   // --------------------
-<<<<<<< HEAD
-  // [FM] This structure is not SCF fapi structure and shouldn't be used
-  // nfapi_rx_indication_pdu_t *pdu;
-=======
-
   nfapi_rx_indication_pdu_t *pdu;
->>>>>>> 36bf56d4
 
   int timing_advance_update;
   int sync_pos;
@@ -402,65 +396,17 @@
   nfapi_nr_ul_tti_request_t *UL_tti_req  = &gNB->UL_tti_req;
   int num_pdus = UL_tti_req->n_pdus;
 
-<<<<<<< HEAD
   nfapi_nr_uci_indication_t *uci_indication = &gNB->uci_indication;
   uci_indication->sfn = frame_rx;
   uci_indication->slot = slot_rx;
   uci_indication->num_ucis = 0;
 
+
   LOG_D(PHY,"phy_procedures_gNB_uespec_RX frame %d, slot %d, num_pdus %d\n",frame_rx,slot_rx,num_pdus);
-  
+
+  gNB->UL_INFO.rx_ind.rx_indication_body.number_of_pdus  = 0;
+
   for (int i = 0; i < num_pdus; i++) {
-    switch (UL_tti_req->pdus_list[i].pdu_type) {
-      case NFAPI_NR_UL_CONFIG_PUSCH_PDU_TYPE:
-	LOG_D(PHY,"frame %d, slot %d, Got NFAPI_NR_UL_CONFIG_PUSCH_PDU_TYPE\n",frame_rx,slot_rx);
-
-	nfapi_nr_pusch_pdu_t  *pusch_pdu = &UL_tti_req->pdus_list[i].pusch_pdu;
-	nr_fill_ulsch(gNB,frame_rx,slot_rx,pusch_pdu);      
-	
-	uint8_t ULSCH_id =  find_nr_ulsch(pusch_pdu->rnti,gNB,SEARCH_EXIST);
-	uint8_t harq_pid = pusch_pdu->pusch_data.harq_process_id;
-	uint8_t symbol_start = pusch_pdu->start_symbol_index;
-	uint8_t symbol_end = symbol_start + pusch_pdu->nr_of_symbols;
-	
-	for(uint8_t symbol = symbol_start; symbol < symbol_end; symbol++) {
-	  nr_rx_pusch(gNB, ULSCH_id, frame_rx, slot_rx, symbol, harq_pid);
-	}
-	//LOG_M("rxdataF_comp.m","rxF_comp",gNB->pusch_vars[0]->rxdataF_comp[0],6900,1,1);
-	//LOG_M("rxdataF_ext.m","rxF_ext",gNB->pusch_vars[0]->rxdataF_ext[0],6900,1,1);
-	nr_ulsch_procedures(gNB, frame_rx, slot_rx, ULSCH_id, harq_pid);
-	nr_fill_rx_indication(gNB, frame_rx, slot_rx, ULSCH_id, harq_pid);  // indicate SDU to MAC
-        break;
-      case NFAPI_NR_UL_CONFIG_PUCCH_PDU_TYPE:
-	LOG_D(PHY,"frame %d, slot %d, Got NFAPI_NR_UL_CONFIG_PUCCH_PDU_TYPE\n",frame_rx,slot_rx);
-
-        nfapi_nr_pucch_pdu_t  *pucch_pdu = &UL_tti_req->pdus_list[i].pucch_pdu;
-        switch (pucch_pdu->format_type) {
-          case 0:
-            uci_indication->uci_list[uci_indication->num_ucis].pdu_type = NFAPI_NR_UCI_FORMAT_0_1_PDU_TYPE;
-            uci_indication->uci_list[uci_indication->num_ucis].pdu_size = sizeof(nfapi_nr_uci_pucch_pdu_format_0_1_t);
-            nfapi_nr_uci_pucch_pdu_format_0_1_t *uci_pdu_format0 = &uci_indication->uci_list[uci_indication->num_ucis].pucch_pdu_format_0_1;
-
-            nr_decode_pucch0(gNB->common_vars.rxdataF,
-                             &gNB->frame_parms,
-                             slot_rx,
-                             uci_pdu_format0,
-                             pucch_pdu);
-
-            uci_indication->num_ucis += 1;
-            break;
-          case 1:
-            break;
-        default:
-          AssertFatal(1==0,"Only PUCCH format 0 and 1 are currently supported\n");
-        }
-        break;
-=======
-  LOG_D(PHY,"phy_procedures_gNB_uespec_RX frame %d, slot %d, num_pusch_pdu %d\n",frame_rx,slot_rx,num_pusch_pdu);
-
-  gNB->UL_INFO.rx_ind.rx_indication_body.number_of_pdus  = 0;
-
-  for (int i = 0; i < num_pusch_pdu; i++) {
     switch (UL_tti_req->pdus_list[i].pdu_type) {
     case NFAPI_NR_UL_CONFIG_PUSCH_PDU_TYPE:{
       LOG_D(PHY,"frame %d, slot %d, Got NFAPI_NR_UL_CONFIG_PUSCH_PDU_TYPE\n",frame_rx,slot_rx);
@@ -481,8 +427,31 @@
       nr_ulsch_procedures(gNB, frame_rx, slot_rx, ULSCH_id, harq_pid);
       nr_fill_rx_indication(gNB, frame_rx, slot_rx, ULSCH_id, harq_pid);  // indicate SDU to MAC
       nr_fill_crc_indication(gNB, frame_rx, slot_rx, ULSCH_id, 0);
+    }
+    case NFAPI_NR_UL_CONFIG_PUCCH_PDU_TYPE:{
+      LOG_D(PHY,"frame %d, slot %d, Got NFAPI_NR_UL_CONFIG_PUCCH_PDU_TYPE\n",frame_rx,slot_rx);
+      
+      nfapi_nr_pucch_pdu_t  *pucch_pdu = &UL_tti_req->pdus_list[i].pucch_pdu;
+      switch (pucch_pdu->format_type) {
+      case 0:
+	uci_indication->uci_list[uci_indication->num_ucis].pdu_type = NFAPI_NR_UCI_FORMAT_0_1_PDU_TYPE;
+	uci_indication->uci_list[uci_indication->num_ucis].pdu_size = sizeof(nfapi_nr_uci_pucch_pdu_format_0_1_t);
+	nfapi_nr_uci_pucch_pdu_format_0_1_t *uci_pdu_format0 = &uci_indication->uci_list[uci_indication->num_ucis].pucch_pdu_format_0_1;
+	
+	nr_decode_pucch0(gNB,
+			 slot_rx,
+			 uci_pdu_format0,
+			 pucch_pdu);
+	
+	uci_indication->num_ucis += 1;
+	break;
+      case 1:
+	break;
+      default:
+	AssertFatal(1==0,"Only PUCCH format 0 and 1 are currently supported\n");
       }
->>>>>>> 36bf56d4
+      break;
     }
+    }
   }
 }