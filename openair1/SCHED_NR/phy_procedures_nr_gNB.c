/*
 * Licensed to the OpenAirInterface (OAI) Software Alliance under one or more
 * contributor license agreements.  See the NOTICE file distributed with
 * this work for additional information regarding copyright ownership.
 * The OpenAirInterface Software Alliance licenses this file to You under
 * the OAI Public License, Version 1.1  (the "License"); you may not use this file
 * except in compliance with the License.
 * You may obtain a copy of the License at
 *
 *      http://www.openairinterface.org/?page_id=698
 *
 * Unless required by applicable law or agreed to in writing, software
 * distributed under the License is distributed on an "AS IS" BASIS,
 * WITHOUT WARRANTIES OR CONDITIONS OF ANY KIND, either express or implied.
 * See the License for the specific language governing permissions and
 * limitations under the License.
 *-------------------------------------------------------------------------------
 * For more information about the OpenAirInterface (OAI) Software Alliance:
 *      contact@openairinterface.org
 */

#include "PHY/phy_extern.h"
#include "PHY/defs_gNB.h"
#include "sched_nr.h"
#include "PHY/NR_REFSIG/dmrs_nr.h"
#include "PHY/NR_TRANSPORT/nr_transport_proto.h"
#include "PHY/NR_TRANSPORT/nr_dlsch.h"
#include "PHY/NR_TRANSPORT/nr_ulsch.h"
#include "PHY/NR_TRANSPORT/nr_dci.h"
#include "PHY/NR_ESTIMATION/nr_ul_estimation.h"
#include "PHY/NR_UE_TRANSPORT/pucch_nr.h"
#include "SCHED/sched_eNB.h"
#include "sched_nr.h"
#include "SCHED/sched_common_extern.h"
#include "nfapi/open-nFAPI/nfapi/public_inc/nfapi_interface.h"
#include "nfapi/open-nFAPI/nfapi/public_inc/nfapi_nr_interface.h"
#include "fapi_nr_l1.h"
#include "common/utils/LOG/log.h"
#include "common/utils/LOG/vcd_signal_dumper.h"
#include "PHY/INIT/phy_init.h"
#include "PHY/MODULATION/nr_modulation.h"
#include "T.h"
#include "executables/nr-softmodem.h"
#include "executables/softmodem-common.h"

#include "assertions.h"
#include "msc.h"

#include <time.h>

#include "intertask_interface.h"

//#define DEBUG_RXDATA

uint8_t SSB_Table[38]={0,2,4,6,8,10,12,14,254,254,16,18,20,22,24,26,28,30,254,254,32,34,36,38,40,42,44,46,254,254,48,50,52,54,56,58,60,62};

extern uint8_t nfapi_mode;

void nr_set_ssb_first_subcarrier(nfapi_nr_config_request_scf_t *cfg, NR_DL_FRAME_PARMS *fp) {

  uint8_t sco = 0;
  if (((fp->freq_range == nr_FR1) && (cfg->ssb_table.ssb_subcarrier_offset.value<24)) ||
      ((fp->freq_range == nr_FR2) && (cfg->ssb_table.ssb_subcarrier_offset.value<12)) )
    sco = cfg->ssb_table.ssb_subcarrier_offset.value;

  fp->ssb_start_subcarrier = (12 * cfg->ssb_table.ssb_offset_point_a.value + sco);
  LOG_D(PHY, "SSB first subcarrier %d (%d,%d)\n", fp->ssb_start_subcarrier,cfg->ssb_table.ssb_offset_point_a.value,sco);
}

void nr_common_signal_procedures (PHY_VARS_gNB *gNB,int frame, int slot) {

  NR_DL_FRAME_PARMS *fp=&gNB->frame_parms;
  nfapi_nr_config_request_scf_t *cfg = &gNB->gNB_config;
  int **txdataF = gNB->common_vars.txdataF;
  uint8_t ssb_index, n_hf;
  uint16_t ssb_start_symbol, rel_slot;
  int txdataF_offset = (slot%2)*fp->samples_per_slot_wCP;
  uint16_t slots_per_hf = (fp->slots_per_frame)>>1;

  n_hf = fp->half_frame_bit;

  // if SSB periodicity is 5ms, they are transmitted in both half frames
  if ( cfg->ssb_table.ssb_period.value == 0) {
    if (slot<slots_per_hf)
      n_hf=0;
    else
      n_hf=1;
  }

  // to set a effective slot number in the half frame where the SSB is supposed to be
  rel_slot = (n_hf)? (slot-slots_per_hf) : slot; 

  LOG_D(PHY,"common_signal_procedures: frame %d, slot %d\n",frame,slot);

  if(rel_slot<38 && rel_slot>=0)  { // there is no SSB beyond slot 37

    for (int i=0; i<2; i++)  {  // max two SSB per frame
      
      ssb_index = i + SSB_Table[rel_slot]; // computing the ssb_index

      if ((ssb_index<64) && ((fp->L_ssb >> (63-ssb_index)) & 0x01))  { // generating the ssb only if the bit of L_ssb at current ssb index is 1
        fp->ssb_index = ssb_index;
        int ssb_start_symbol_abs = nr_get_ssb_start_symbol(fp); // computing the starting symbol for current ssb
	ssb_start_symbol = ssb_start_symbol_abs % fp->symbols_per_slot;  // start symbol wrt slot

	nr_set_ssb_first_subcarrier(cfg, fp);  // setting the first subcarrier
	
	LOG_D(PHY,"SS TX: frame %d, slot %d, start_symbol %d\n",frame,slot, ssb_start_symbol);
	nr_generate_pss(gNB->d_pss, &txdataF[0][txdataF_offset], AMP, ssb_start_symbol, cfg, fp);
	nr_generate_sss(gNB->d_sss, &txdataF[0][txdataF_offset], AMP, ssb_start_symbol, cfg, fp);
	
        if (cfg->carrier_config.num_tx_ant.value <= 4)
	  nr_generate_pbch_dmrs(gNB->nr_gold_pbch_dmrs[n_hf][ssb_index&7],&txdataF[0][txdataF_offset], AMP, ssb_start_symbol, cfg, fp);
        else
	  nr_generate_pbch_dmrs(gNB->nr_gold_pbch_dmrs[0][ssb_index&7],&txdataF[0][txdataF_offset], AMP, ssb_start_symbol, cfg, fp);

        if (T_ACTIVE(T_GNB_PHY_MIB)) {
          unsigned char bch[3];
          bch[0] = gNB->ssb_pdu.ssb_pdu_rel15.bchPayload & 0xff;
          bch[1] = (gNB->ssb_pdu.ssb_pdu_rel15.bchPayload >> 8) & 0xff;
          bch[2] = (gNB->ssb_pdu.ssb_pdu_rel15.bchPayload >> 16) & 0xff;
          T(T_GNB_PHY_MIB, T_INT(0) /* module ID */, T_INT(frame), T_INT(slot), T_BUFFER(bch, 3));
        }

	nr_generate_pbch(&gNB->pbch,
	                 &gNB->ssb_pdu,
	                 gNB->nr_pbch_interleaver,
			 &txdataF[0][txdataF_offset],
			 AMP,
			 ssb_start_symbol,
			 n_hf, frame, cfg, fp);

      }
    }
  }
}

void phy_procedures_gNB_TX(PHY_VARS_gNB *gNB,
                           int frame,int slot,
                           int do_meas) {
  int aa;
  NR_DL_FRAME_PARMS *fp=&gNB->frame_parms;
  nfapi_nr_config_request_scf_t *cfg = &gNB->gNB_config;
  int offset = gNB->CC_id;
  uint8_t ssb_frame_periodicity = 1;  // every how many frames SSB are generated
  int txdataF_offset = (slot%2)*fp->samples_per_slot_wCP;
  
  if (cfg->ssb_table.ssb_period.value > 1) 
    ssb_frame_periodicity = 1 <<(cfg->ssb_table.ssb_period.value -1) ; 

  if ((cfg->cell_config.frame_duplex_type.value == TDD) &&
      (nr_slot_select(cfg,frame,slot) == NR_UPLINK_SLOT)) return;

  VCD_SIGNAL_DUMPER_DUMP_FUNCTION_BY_NAME(VCD_SIGNAL_DUMPER_FUNCTIONS_PHY_PROCEDURES_gNB_TX+offset,1);

  if (do_meas==1) start_meas(&gNB->phy_proc_tx);

  // clear the transmit data array for the current subframe
  for (aa=0; aa<cfg->carrier_config.num_tx_ant.value; aa++) {
    memset(&gNB->common_vars.txdataF[aa][txdataF_offset],0,fp->samples_per_slot_wCP*sizeof(int32_t));
  }

  VCD_SIGNAL_DUMPER_DUMP_FUNCTION_BY_NAME(VCD_SIGNAL_DUMPER_FUNCTIONS_PHY_PROCEDURES_gNB_COMMON_TX,1);
  if (nfapi_mode == 0 || nfapi_mode == 1) { 
    if ((!(frame%ssb_frame_periodicity)))  // generate SSB only for given frames according to SSB periodicity
      nr_common_signal_procedures(gNB,frame, slot);
  }
  VCD_SIGNAL_DUMPER_DUMP_FUNCTION_BY_NAME(VCD_SIGNAL_DUMPER_FUNCTIONS_PHY_PROCEDURES_gNB_COMMON_TX,0);

  int pdcch_pdu_id=find_nr_pdcch(frame,slot,gNB,SEARCH_EXIST);
  int ul_pdcch_pdu_id=find_nr_ul_dci(frame,slot,gNB,SEARCH_EXIST);

  LOG_D(PHY,"[gNB %d] Frame %d slot %d, pdcch_pdu_id %d, ul_pdcch_pdu_id %d\n",
	gNB->Mod_id,frame,slot,pdcch_pdu_id,ul_pdcch_pdu_id);

  if (pdcch_pdu_id >= 0 || ul_pdcch_pdu_id >= 0) {
    LOG_D(PHY, "[gNB %d] Frame %d slot %d Calling nr_generate_dci_top (number of UL/DL DCI %d/%d)\n",
	  gNB->Mod_id, frame, slot,
	  gNB->ul_pdcch_pdu[ul_pdcch_pdu_id].pdcch_pdu.pdcch_pdu.pdcch_pdu_rel15.numDlDci,
	  gNB->pdcch_pdu[pdcch_pdu_id].pdcch_pdu.pdcch_pdu_rel15.numDlDci);
  
    VCD_SIGNAL_DUMPER_DUMP_FUNCTION_BY_NAME(VCD_SIGNAL_DUMPER_FUNCTIONS_PHY_gNB_PDCCH_TX,1);

    nr_generate_dci_top(gNB,
			pdcch_pdu_id>=0 ? &gNB->pdcch_pdu[pdcch_pdu_id].pdcch_pdu : NULL,
			ul_pdcch_pdu_id>=0 ? &gNB->ul_pdcch_pdu[ul_pdcch_pdu_id].pdcch_pdu.pdcch_pdu : NULL,
			gNB->nr_gold_pdcch_dmrs[slot],
			&gNB->common_vars.txdataF[0][txdataF_offset],
			AMP, *fp);

    // free up entry in pdcch tables
    if (pdcch_pdu_id>=0) gNB->pdcch_pdu[pdcch_pdu_id].frame = -1;
    if (ul_pdcch_pdu_id>=0) gNB->ul_pdcch_pdu[ul_pdcch_pdu_id].frame = -1;

    VCD_SIGNAL_DUMPER_DUMP_FUNCTION_BY_NAME(VCD_SIGNAL_DUMPER_FUNCTIONS_PHY_gNB_PDCCH_TX,0);
    if (pdcch_pdu_id >= 0) gNB->pdcch_pdu[pdcch_pdu_id].frame = -1;
    if (ul_pdcch_pdu_id >= 0) gNB->ul_pdcch_pdu[ul_pdcch_pdu_id].frame = -1;
  }
 
  for (int i=0; i<gNB->num_pdsch_rnti[slot]; i++) {
    VCD_SIGNAL_DUMPER_DUMP_FUNCTION_BY_NAME(VCD_SIGNAL_DUMPER_FUNCTIONS_GENERATE_DLSCH,1);
    LOG_D(PHY, "PDSCH generation started (%d) in frame %d.%d\n", gNB->num_pdsch_rnti[slot],frame,slot);
    nr_generate_pdsch(gNB,frame, slot);
    VCD_SIGNAL_DUMPER_DUMP_FUNCTION_BY_NAME(VCD_SIGNAL_DUMPER_FUNCTIONS_GENERATE_DLSCH,0);
  }

<<<<<<< HEAD

  for (int i=0;i<NUMBER_OF_NR_CSIRS_MAX;i++){
    NR_gNB_CSIRS_t *csirs = &gNB->csirs_pdu[i];
    if ((csirs->active == 1) &&
	(csirs->frame == frame) &&
	(csirs->slot == slot) ) {
      LOG_D(PHY, "CSI-RS generation started in frame %d.%d\n",frame,slot);
      nfapi_nr_dl_tti_csi_rs_pdu_rel15_t csi_params = csirs->csirs_pdu.csi_rs_pdu_rel15;
      nr_generate_csi_rs(gNB, AMP, csi_params, gNB->gNB_config.cell_config.phy_cell_id.value, slot);
      csirs->active = 0;
    }
  }

=======
  if ((frame&127) == 0) dump_pdsch_stats(gNB);

  //apply the OFDM symbol rotation here
  apply_nr_rotation(fp,(int16_t*) &gNB->common_vars.txdataF[0][txdataF_offset],slot,0,fp->Ncp==EXTENDED?12:14,fp->ofdm_symbol_size);
  
>>>>>>> 39ab3c1e
  VCD_SIGNAL_DUMPER_DUMP_FUNCTION_BY_NAME(VCD_SIGNAL_DUMPER_FUNCTIONS_PHY_PROCEDURES_gNB_TX+offset,0);
}



/*

  if ((cfg->subframe_config.duplex_mode.value == TDD) && 
      ((nr_slot_select(fp,frame,slot)&NR_DOWNLINK_SLOT)==SF_DL)) return;

  //  VCD_SIGNAL_DUMPER_DUMP_FUNCTION_BY_NAME(VCD_SIGNAL_DUMPER_FUNCTIONS_PHY_PROCEDURES_ENB_RX,1);

*/

void nr_postDecode(PHY_VARS_gNB *gNB, notifiedFIFO_elt_t *req) {
  ldpcDecode_t *rdata = (ldpcDecode_t*) NotifiedFifoData(req);
  NR_UL_gNB_HARQ_t *ulsch_harq = rdata->ulsch_harq;
  NR_gNB_ULSCH_t *ulsch = rdata->ulsch;
  int r = rdata->segment_r;

  bool decodeSuccess = (rdata->decodeIterations <= rdata->decoderParms.numMaxIter);
  ulsch_harq->processedSegments++;
  LOG_D(PHY, "processing result of segment: %d, processed %d/%d\n",
	rdata->segment_r, ulsch_harq->processedSegments, rdata->nbSegments);
  gNB->nbDecode--;
  LOG_D(PHY,"remain to decoded in subframe: %d\n", gNB->nbDecode);
  
  if (decodeSuccess) {
    memcpy(ulsch_harq->b+rdata->offset,
           ulsch_harq->c[r],
           rdata->Kr_bytes - (ulsch_harq->F>>3) -((ulsch_harq->C>1)?3:0));

  } else {
    if ( rdata->nbSegments != ulsch_harq->processedSegments ) {
      int nb=abortTpool(gNB->threadPool, req->key);
      nb+=abortNotifiedFIFO(gNB->respDecode, req->key);
      gNB->nbDecode-=nb;
      LOG_D(PHY,"uplink segment error %d/%d, aborted %d segments\n",rdata->segment_r,rdata->nbSegments, nb);
      LOG_D(PHY, "ULSCH %d in error\n",rdata->ulsch_id);
      AssertFatal(ulsch_harq->processedSegments+nb == rdata->nbSegments,"processed: %d, aborted: %d, total %d\n",
		  ulsch_harq->processedSegments, nb, rdata->nbSegments);
      ulsch_harq->processedSegments=rdata->nbSegments;
    }
  }

  // if all segments are done 
  if (rdata->nbSegments == ulsch_harq->processedSegments) {
    if (decodeSuccess) {
      LOG_D(PHY,"[gNB %d] ULSCH: Setting ACK for slot %d TBS %d\n",
            gNB->Mod_id,ulsch_harq->slot,ulsch_harq->TBS);
      ulsch_harq->status = SCH_IDLE;
      ulsch_harq->round  = 0;
      ulsch->harq_mask &= ~(1 << rdata->harq_pid);

      LOG_D(PHY, "ULSCH received ok \n");
      nr_fill_indication(gNB,ulsch_harq->frame, ulsch_harq->slot, rdata->ulsch_id, rdata->harq_pid, 0);
    } else {
      LOG_D(PHY,"[gNB %d] ULSCH: Setting NAK for SFN/SF %d/%d (pid %d, status %d, round %d, TBS %d) r %d\n",
            gNB->Mod_id, ulsch_harq->frame, ulsch_harq->slot,
            rdata->harq_pid,ulsch_harq->status, ulsch_harq->round,ulsch_harq->TBS,r);
      if (ulsch_harq->round >= ulsch->Mlimit) {
        ulsch_harq->status = SCH_IDLE;
        ulsch_harq->round  = 0;
        ulsch_harq->handled  = 0;
        ulsch->harq_mask &= ~(1 << rdata->harq_pid);
      }
      ulsch_harq->handled  = 1;

      LOG_D(PHY, "ULSCH %d in error\n",rdata->ulsch_id);
      nr_fill_indication(gNB,ulsch_harq->frame, ulsch_harq->slot, rdata->ulsch_id, rdata->harq_pid, 1);
    }
    ulsch->last_iteration_cnt = rdata->decodeIterations;
    VCD_SIGNAL_DUMPER_DUMP_FUNCTION_BY_NAME(VCD_SIGNAL_DUMPER_FUNCTIONS_PHY_gNB_ULSCH_DECODING,0);
  }
}


void nr_ulsch_procedures(PHY_VARS_gNB *gNB, int frame_rx, int slot_rx, int ULSCH_id, uint8_t harq_pid)
{
  NR_DL_FRAME_PARMS *frame_parms = &gNB->frame_parms;
  nfapi_nr_pusch_pdu_t *pusch_pdu = &gNB->ulsch[ULSCH_id][0]->harq_processes[harq_pid]->ulsch_pdu;
  
  uint8_t l, number_dmrs_symbols = 0;
  uint32_t G;
  uint16_t start_symbol, number_symbols, nb_re_dmrs;

  start_symbol = pusch_pdu->start_symbol_index;
  number_symbols = pusch_pdu->nr_of_symbols;

  for (l = start_symbol; l < start_symbol + number_symbols; l++)
    number_dmrs_symbols += ((pusch_pdu->ul_dmrs_symb_pos)>>l)&0x01;

  if (pusch_pdu->dmrs_config_type==pusch_dmrs_type1)
    nb_re_dmrs = 6*pusch_pdu->num_dmrs_cdm_grps_no_data;
  else
    nb_re_dmrs = 4*pusch_pdu->num_dmrs_cdm_grps_no_data;

  G = nr_get_G(pusch_pdu->rb_size,
               number_symbols,
               nb_re_dmrs,
               number_dmrs_symbols, // number of dmrs symbols irrespective of single or double symbol dmrs
               pusch_pdu->qam_mod_order,
               pusch_pdu->nrOfLayers);
  
  AssertFatal(G>0,"G is 0 : rb_size %u, number_symbols %d, nb_re_dmrs %d, number_dmrs_symbols %d, qam_mod_order %u, nrOfLayer %u\n",
	      pusch_pdu->rb_size,
	      number_symbols,
	      nb_re_dmrs,
	      number_dmrs_symbols, // number of dmrs symbols irrespective of single or double symbol dmrs
	      pusch_pdu->qam_mod_order,
	      pusch_pdu->nrOfLayers);
  LOG_D(PHY,"rb_size %d, number_symbols %d, nb_re_dmrs %d, number_dmrs_symbols %d, qam_mod_order %d, nrOfLayer %d\n",
	pusch_pdu->rb_size,
	number_symbols,
	nb_re_dmrs,
	number_dmrs_symbols, // number of dmrs symbols irrespective of single or double symbol dmrs
	pusch_pdu->qam_mod_order,
	pusch_pdu->nrOfLayers);
  //----------------------------------------------------------
  //------------------- ULSCH unscrambling -------------------
  //----------------------------------------------------------
  start_meas(&gNB->ulsch_unscrambling_stats);
  nr_ulsch_unscrambling_optim(gNB->pusch_vars[ULSCH_id]->llr,
			      G,
			      0,
			      pusch_pdu->data_scrambling_id,
			      pusch_pdu->rnti);
  stop_meas(&gNB->ulsch_unscrambling_stats);
  //----------------------------------------------------------
  //--------------------- ULSCH decoding ---------------------
  //----------------------------------------------------------

  start_meas(&gNB->ulsch_decoding_stats);
  nr_ulsch_decoding(gNB,
                    ULSCH_id,
                    gNB->pusch_vars[ULSCH_id]->llr,
                    frame_parms,
                    pusch_pdu,
                    frame_rx,
                    slot_rx,
                    harq_pid,
                    G);

  while (gNB->nbDecode > 0) {
    notifiedFIFO_elt_t *req=pullTpool(gNB->respDecode, gNB->threadPool);
    nr_postDecode(gNB, req);
    delNotifiedFIFO_elt(req);
  }
  stop_meas(&gNB->ulsch_decoding_stats);
}


void nr_fill_indication(PHY_VARS_gNB *gNB, int frame, int slot_rx, int ULSCH_id, uint8_t harq_pid, uint8_t crc_flag) {

  pthread_mutex_lock(&gNB->UL_INFO_mutex);

  int timing_advance_update, cqi;
  int sync_pos;
  uint16_t mu = gNB->frame_parms.numerology_index;
  NR_gNB_ULSCH_t                       *ulsch                 = gNB->ulsch[ULSCH_id][0];
  NR_UL_gNB_HARQ_t                     *harq_process          = ulsch->harq_processes[harq_pid];

  nfapi_nr_pusch_pdu_t *pusch_pdu = &harq_process->ulsch_pdu;

  //  pdu->data                              = gNB->ulsch[ULSCH_id+1][0]->harq_processes[harq_pid]->b;
  sync_pos                               = nr_est_timing_advance_pusch(gNB, ULSCH_id); // estimate timing advance for MAC
  timing_advance_update                  = sync_pos * (1 << mu);                    // scale by the used scs numerology

  // scale the 16 factor in N_TA calculation in 38.213 section 4.2 according to the used FFT size
  switch (gNB->frame_parms.N_RB_DL) {
    case 106: timing_advance_update /= 16; break;
    case 217: timing_advance_update /= 32; break;
    case 245: timing_advance_update /= 32; break;
    case 273: timing_advance_update /= 32; break;
    case 66:  timing_advance_update /= 12; break;
    case 32:  timing_advance_update /= 12; break;
    default: AssertFatal(0==1,"No case defined for PRB %d to calculate timing_advance_update\n",gNB->frame_parms.N_RB_DL);
  }

  // put timing advance command in 0..63 range
  timing_advance_update += 31;

  if (timing_advance_update < 0)  timing_advance_update = 0;
  if (timing_advance_update > 63) timing_advance_update = 63;

  LOG_D(PHY, "Estimated timing advance PUSCH is  = %d, timing_advance_update is %d \n", sync_pos,timing_advance_update);

  // estimate UL_CQI for MAC (from antenna port 0 only)
  int SNRtimes10 = dB_fixed_times10(gNB->pusch_vars[ULSCH_id]->ulsch_power[0]) - (10*gNB->measurements.n0_power_dB[0]);

  LOG_D(PHY, "Estimated SNR for PUSCH is = %d dB\n", SNRtimes10/10);

  if      (SNRtimes10 < -640) cqi=0;
  else if (SNRtimes10 >  635) cqi=255;
  else                        cqi=(640+SNRtimes10)/5;

  // crc indication
  uint16_t num_crc = gNB->UL_INFO.crc_ind.number_crcs;
  gNB->UL_INFO.crc_ind.crc_list = &gNB->crc_pdu_list[0];
  gNB->UL_INFO.crc_ind.sfn = frame;
  gNB->UL_INFO.crc_ind.slot = slot_rx;

  gNB->crc_pdu_list[num_crc].handle = pusch_pdu->handle;
  gNB->crc_pdu_list[num_crc].rnti = pusch_pdu->rnti;
  gNB->crc_pdu_list[num_crc].harq_id = harq_pid;
  gNB->crc_pdu_list[num_crc].tb_crc_status = crc_flag;
  gNB->crc_pdu_list[num_crc].num_cb = pusch_pdu->pusch_data.num_cb;
  gNB->crc_pdu_list[num_crc].ul_cqi = cqi;
  gNB->crc_pdu_list[num_crc].timing_advance = timing_advance_update;
  // in terms of dBFS range -128 to 0 with 0.1 step
  gNB->crc_pdu_list[num_crc].rssi = 1280 - (10*dB_fixed(32767*32767)-dB_fixed_times10(gNB->pusch_vars[ULSCH_id]->ulsch_power[0]));

  gNB->UL_INFO.crc_ind.number_crcs++;

  // rx indication
  uint16_t num_rx = gNB->UL_INFO.rx_ind.number_of_pdus;
  gNB->UL_INFO.rx_ind.pdu_list = &gNB->rx_pdu_list[0];
  gNB->UL_INFO.rx_ind.sfn = frame;
  gNB->UL_INFO.rx_ind.slot = slot_rx;
  gNB->rx_pdu_list[num_rx].handle = pusch_pdu->handle;
  gNB->rx_pdu_list[num_rx].rnti = pusch_pdu->rnti;
  gNB->rx_pdu_list[num_rx].harq_id = harq_pid;
  gNB->rx_pdu_list[num_rx].ul_cqi = cqi;
  gNB->rx_pdu_list[num_rx].timing_advance = timing_advance_update;
  gNB->rx_pdu_list[num_rx].rssi = 1280 - (10*dB_fixed(32767*32767)-dB_fixed_times10(gNB->pusch_vars[ULSCH_id]->ulsch_power[0]));
  if (crc_flag)
    gNB->rx_pdu_list[num_rx].pdu_length = 0;
  else {
    gNB->rx_pdu_list[num_rx].pdu_length = harq_process->TBS;
    gNB->rx_pdu_list[num_rx].pdu = harq_process->b;
  }

  gNB->UL_INFO.rx_ind.number_of_pdus++;

  pthread_mutex_unlock(&gNB->UL_INFO_mutex);
}

// Function to fill UL RB mask to be used for N0 measurements
void fill_ul_rb_mask(PHY_VARS_gNB *gNB, int frame_rx, int slot_rx) {

  int rb2, rb, nb_rb;
  for (int symbol=0;symbol<14;symbol++) {
    if (gNB->gNB_config.tdd_table.max_tdd_periodicity_list[slot_rx].max_num_of_symbol_per_slot_list[symbol].slot_config.value==1){
      nb_rb = 0;
      for (int m=0;m<9;m++) gNB->rb_mask_ul[m] = 0;
      gNB->ulmask_symb = -1;

      for (int i=0;i<NUMBER_OF_NR_PUCCH_MAX;i++){
        NR_gNB_PUCCH_t *pucch = gNB->pucch[i];
        if (pucch) {
          if ((pucch->active == 1) &&
	      (pucch->frame == frame_rx) &&
	      (pucch->slot == slot_rx) ) {
            gNB->ulmask_symb = symbol;
            nfapi_nr_pucch_pdu_t  *pucch_pdu = &pucch[i].pucch_pdu;
            if ((symbol>=pucch_pdu->start_symbol_index) &&
                (symbol<(pucch_pdu->start_symbol_index + pucch_pdu->nr_of_symbols))){
              for (rb=0; rb<pucch_pdu->prb_size; rb++) {
                rb2 = rb+pucch_pdu->prb_start;
                gNB->rb_mask_ul[rb2>>5] |= (1<<(rb2&31));
              }
              nb_rb+=pucch_pdu->prb_size;
            }
          }
        }
      }
      for (int ULSCH_id=0;ULSCH_id<NUMBER_OF_NR_ULSCH_MAX;ULSCH_id++) {
        NR_gNB_ULSCH_t *ulsch = gNB->ulsch[ULSCH_id][0];
        int harq_pid;
        NR_UL_gNB_HARQ_t *ulsch_harq;

        if ((ulsch) &&
            (ulsch->rnti > 0)) {
          for (harq_pid=0;harq_pid<NR_MAX_ULSCH_HARQ_PROCESSES;harq_pid++) {
            ulsch_harq = ulsch->harq_processes[harq_pid];
            AssertFatal(ulsch_harq!=NULL,"harq_pid %d is not allocated\n",harq_pid);
            if ((ulsch_harq->status == NR_ACTIVE) &&
                (ulsch_harq->frame == frame_rx) &&
                (ulsch_harq->slot == slot_rx) &&
                (ulsch_harq->handled == 0)){
              uint8_t symbol_start = ulsch_harq->ulsch_pdu.start_symbol_index;
              uint8_t symbol_end = symbol_start + ulsch_harq->ulsch_pdu.nr_of_symbols;
              gNB->ulmask_symb = symbol;
              if ((symbol>=symbol_start) &&
                  (symbol<symbol_end)){
                for (rb=0; rb<ulsch_harq->ulsch_pdu.rb_size; rb++) {
                  rb2 = rb+ulsch_harq->ulsch_pdu.rb_start;
                  gNB->rb_mask_ul[rb2>>5] |= (1<<(rb2&31));
                }
                nb_rb+=ulsch_harq->ulsch_pdu.rb_size;
              }
            }
          }
        }
      //TODO Add check for PRACH as well?
      }
      if (nb_rb<gNB->frame_parms.N_RB_UL)
        return;
    }
  }
}

void phy_procedures_gNB_common_RX(PHY_VARS_gNB *gNB, int frame_rx, int slot_rx) {

  uint8_t symbol;
  unsigned char aa;

  for(symbol = 0; symbol < (gNB->frame_parms.Ncp==EXTENDED?12:14); symbol++) {
    // nr_slot_fep_ul(gNB, symbol, proc->slot_rx, 0, 0);

    for (aa = 0; aa < gNB->frame_parms.nb_antennas_rx; aa++) {
      nr_slot_fep_ul(&gNB->frame_parms,
                     gNB->common_vars.rxdata[aa],
                     gNB->common_vars.rxdataF[aa],
                     symbol,
                     slot_rx,
                     0,
                     0);
    }
  }

  for (aa = 0; aa < gNB->frame_parms.nb_antennas_rx; aa++) {
    apply_nr_rotation_ul(&gNB->frame_parms,
			 gNB->common_vars.rxdataF[aa],
			 slot_rx,
			 0,
			 gNB->frame_parms.Ncp==EXTENDED?12:14,
			 gNB->frame_parms.ofdm_symbol_size);
  }

}

void phy_procedures_gNB_uespec_RX(PHY_VARS_gNB *gNB, int frame_rx, int slot_rx) {

  VCD_SIGNAL_DUMPER_DUMP_FUNCTION_BY_NAME(VCD_SIGNAL_DUMPER_FUNCTIONS_PHY_PROCEDURES_gNB_UESPEC_RX,1);
  LOG_D(PHY,"phy_procedures_gNB_uespec_RX frame %d, slot %d\n",frame_rx,slot_rx);

  if (gNB->frame_parms.frame_type == TDD)
    fill_ul_rb_mask(gNB, frame_rx, slot_rx);

  gNB_I0_measurements(gNB);

  for (int i=0;i<NUMBER_OF_NR_PUCCH_MAX;i++){
    NR_gNB_PUCCH_t *pucch = gNB->pucch[i];
    if (pucch) {
      if ((pucch->active == 1) &&
	  (pucch->frame == frame_rx) &&
	  (pucch->slot == slot_rx) ) {

        nfapi_nr_pucch_pdu_t  *pucch_pdu = &pucch->pucch_pdu;
        uint16_t num_ucis;
        switch (pucch_pdu->format_type) {
        case 0:
          num_ucis = gNB->UL_INFO.uci_ind.num_ucis;
          gNB->UL_INFO.uci_ind.uci_list = &gNB->uci_pdu_list[0];
          gNB->UL_INFO.uci_ind.sfn = frame_rx;
          gNB->UL_INFO.uci_ind.slot = slot_rx;
          gNB->uci_pdu_list[num_ucis].pdu_type = NFAPI_NR_UCI_FORMAT_0_1_PDU_TYPE;
          gNB->uci_pdu_list[num_ucis].pdu_size = sizeof(nfapi_nr_uci_pucch_pdu_format_0_1_t);
          nfapi_nr_uci_pucch_pdu_format_0_1_t *uci_pdu_format0 = &gNB->uci_pdu_list[num_ucis].pucch_pdu_format_0_1;

          nr_decode_pucch0(gNB,
	                   slot_rx,
                           uci_pdu_format0,
                           pucch_pdu);

          gNB->UL_INFO.uci_ind.num_ucis += 1;
          pucch->active = 0;
	  break;
        case 2:
          num_ucis = gNB->UL_INFO.uci_ind.num_ucis;
          gNB->UL_INFO.uci_ind.uci_list = &gNB->uci_pdu_list[0];
          gNB->UL_INFO.uci_ind.sfn = frame_rx;
          gNB->UL_INFO.uci_ind.slot = slot_rx;
          gNB->uci_pdu_list[num_ucis].pdu_type = NFAPI_NR_UCI_FORMAT_2_3_4_PDU_TYPE;
          gNB->uci_pdu_list[num_ucis].pdu_size = sizeof(nfapi_nr_uci_pucch_pdu_format_2_3_4_t);
          nfapi_nr_uci_pucch_pdu_format_2_3_4_t *uci_pdu_format2 = &gNB->uci_pdu_list[num_ucis].pucch_pdu_format_2_3_4;

          nr_decode_pucch2(gNB,
                           slot_rx,
                           uci_pdu_format2,
                           pucch_pdu);

          gNB->UL_INFO.uci_ind.num_ucis += 1;
          pucch->active = 0;
          break;
        default:
	  AssertFatal(1==0,"Only PUCCH formats 0 and 2 are currently supported\n");
        }
      }
    }
  }

  for (int ULSCH_id=0;ULSCH_id<NUMBER_OF_NR_ULSCH_MAX;ULSCH_id++) {
    NR_gNB_ULSCH_t *ulsch = gNB->ulsch[ULSCH_id][0];
    int harq_pid;
    int no_sig;
    NR_UL_gNB_HARQ_t *ulsch_harq;

    if ((ulsch) &&
        (ulsch->rnti > 0)) {
      // for for an active HARQ process
      for (harq_pid=0;harq_pid<NR_MAX_ULSCH_HARQ_PROCESSES;harq_pid++) {
	ulsch_harq = ulsch->harq_processes[harq_pid];
    	AssertFatal(ulsch_harq!=NULL,"harq_pid %d is not allocated\n",harq_pid);
    	if ((ulsch_harq->status == NR_ACTIVE) &&
          (ulsch_harq->frame == frame_rx) &&
          (ulsch_harq->slot == slot_rx) &&
          (ulsch_harq->handled == 0)){

          LOG_D(PHY, "PUSCH detection started in frame %d slot %d\n",
                frame_rx,slot_rx);

#ifdef DEBUG_RXDATA
          NR_DL_FRAME_PARMS *frame_parms = &gNB->frame_parms;
          RU_t *ru = gNB->RU_list[0];
          int slot_offset = frame_parms->get_samples_slot_timestamp(slot_rx,frame_parms,0);
          slot_offset -= ru->N_TA_offset;
          ((int16_t*)&gNB->common_vars.debugBuff[gNB->common_vars.debugBuff_sample_offset])[0]=(int16_t)ulsch->rnti;
          ((int16_t*)&gNB->common_vars.debugBuff[gNB->common_vars.debugBuff_sample_offset])[1]=(int16_t)ulsch_harq->ulsch_pdu.rb_size;
          ((int16_t*)&gNB->common_vars.debugBuff[gNB->common_vars.debugBuff_sample_offset])[2]=(int16_t)ulsch_harq->ulsch_pdu.rb_start;
          ((int16_t*)&gNB->common_vars.debugBuff[gNB->common_vars.debugBuff_sample_offset])[3]=(int16_t)ulsch_harq->ulsch_pdu.nr_of_symbols;
          ((int16_t*)&gNB->common_vars.debugBuff[gNB->common_vars.debugBuff_sample_offset])[4]=(int16_t)ulsch_harq->ulsch_pdu.start_symbol_index;
          ((int16_t*)&gNB->common_vars.debugBuff[gNB->common_vars.debugBuff_sample_offset])[5]=(int16_t)ulsch_harq->ulsch_pdu.mcs_index;
          ((int16_t*)&gNB->common_vars.debugBuff[gNB->common_vars.debugBuff_sample_offset])[6]=(int16_t)ulsch_harq->ulsch_pdu.pusch_data.rv_index;
          ((int16_t*)&gNB->common_vars.debugBuff[gNB->common_vars.debugBuff_sample_offset])[7]=(int16_t)harq_pid;
          memcpy(&gNB->common_vars.debugBuff[gNB->common_vars.debugBuff_sample_offset+4],&ru->common.rxdata[0][slot_offset],frame_parms->get_samples_per_slot(slot_rx,frame_parms)*sizeof(int32_t));
          gNB->common_vars.debugBuff_sample_offset+=(frame_parms->get_samples_per_slot(slot_rx,frame_parms)+1000+4);
          if(gNB->common_vars.debugBuff_sample_offset>((frame_parms->get_samples_per_slot(slot_rx,frame_parms)+1000+2)*20)) {
            FILE *f;
            f = fopen("rxdata_buff.raw", "w"); if (f == NULL) exit(1);
            fwrite((int16_t*)gNB->common_vars.debugBuff,2,(frame_parms->get_samples_per_slot(slot_rx,frame_parms)+1000+4)*20*2, f);
            fclose(f);
            exit(-1);
          }
#endif

          uint8_t symbol_start = ulsch_harq->ulsch_pdu.start_symbol_index;
          uint8_t symbol_end = symbol_start + ulsch_harq->ulsch_pdu.nr_of_symbols;
          VCD_SIGNAL_DUMPER_DUMP_FUNCTION_BY_NAME(VCD_SIGNAL_DUMPER_FUNCTIONS_NR_RX_PUSCH,1);
	  start_meas(&gNB->rx_pusch_stats);
	  for(uint8_t symbol = symbol_start; symbol < symbol_end; symbol++) {
	    no_sig = nr_rx_pusch(gNB, ULSCH_id, frame_rx, slot_rx, symbol, harq_pid);
            if (no_sig) {
              LOG_I(PHY, "PUSCH not detected in symbol %d\n",symbol);
              nr_fill_indication(gNB,frame_rx, slot_rx, ULSCH_id, harq_pid, 1);
              return;
            }
	  }
	  stop_meas(&gNB->rx_pusch_stats);
          VCD_SIGNAL_DUMPER_DUMP_FUNCTION_BY_NAME(VCD_SIGNAL_DUMPER_FUNCTIONS_NR_RX_PUSCH,0);
          //LOG_M("rxdataF_comp.m","rxF_comp",gNB->pusch_vars[0]->rxdataF_comp[0],6900,1,1);
          //LOG_M("rxdataF_ext.m","rxF_ext",gNB->pusch_vars[0]->rxdataF_ext[0],6900,1,1);
          VCD_SIGNAL_DUMPER_DUMP_FUNCTION_BY_NAME(VCD_SIGNAL_DUMPER_FUNCTIONS_NR_ULSCH_PROCEDURES_RX,1);
          nr_ulsch_procedures(gNB, frame_rx, slot_rx, ULSCH_id, harq_pid);
          VCD_SIGNAL_DUMPER_DUMP_FUNCTION_BY_NAME(VCD_SIGNAL_DUMPER_FUNCTIONS_NR_ULSCH_PROCEDURES_RX,0);
          break;
        }
      }
    }
  }
  // figure out a better way to choose slot_rx, 19 is ok for a particular TDD configuration with 30kHz SCS
  if ((frame_rx&127) == 0 && slot_rx==19) dump_pusch_stats(gNB);

  VCD_SIGNAL_DUMPER_DUMP_FUNCTION_BY_NAME(VCD_SIGNAL_DUMPER_FUNCTIONS_PHY_PROCEDURES_gNB_UESPEC_RX,0);
}<|MERGE_RESOLUTION|>--- conflicted
+++ resolved
@@ -204,8 +204,6 @@
     VCD_SIGNAL_DUMPER_DUMP_FUNCTION_BY_NAME(VCD_SIGNAL_DUMPER_FUNCTIONS_GENERATE_DLSCH,0);
   }
 
-<<<<<<< HEAD
-
   for (int i=0;i<NUMBER_OF_NR_CSIRS_MAX;i++){
     NR_gNB_CSIRS_t *csirs = &gNB->csirs_pdu[i];
     if ((csirs->active == 1) &&
@@ -218,13 +216,11 @@
     }
   }
 
-=======
   if ((frame&127) == 0) dump_pdsch_stats(gNB);
 
   //apply the OFDM symbol rotation here
   apply_nr_rotation(fp,(int16_t*) &gNB->common_vars.txdataF[0][txdataF_offset],slot,0,fp->Ncp==EXTENDED?12:14,fp->ofdm_symbol_size);
-  
->>>>>>> 39ab3c1e
+
   VCD_SIGNAL_DUMPER_DUMP_FUNCTION_BY_NAME(VCD_SIGNAL_DUMPER_FUNCTIONS_PHY_PROCEDURES_gNB_TX+offset,0);
 }
 
