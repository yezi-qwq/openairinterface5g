/*
 * Licensed to the OpenAirInterface (OAI) Software Alliance under one or more
 * contributor license agreements.  See the NOTICE file distributed with
 * this work for additional information regarding copyright ownership.
 * The OpenAirInterface Software Alliance licenses this file to You under
 * the OAI Public License, Version 1.1  (the "License"); you may not use this file
 * except in compliance with the License.
 * You may obtain a copy of the License at
 *
 *      http://www.openairinterface.org/?page_id=698
 *
 * Unless required by applicable law or agreed to in writing, software
 * distributed under the License is distributed on an "AS IS" BASIS,
 * WITHOUT WARRANTIES OR CONDITIONS OF ANY KIND, either express or implied.
 * See the License for the specific language governing permissions and
 * limitations under the License.
 *-------------------------------------------------------------------------------
 * For more information about the OpenAirInterface (OAI) Software Alliance:
 *      contact@openairinterface.org
 */

#include "PHY/phy_extern.h"
#include "PHY/defs_gNB.h"
#include "sched_nr.h"
#include "PHY/NR_TRANSPORT/nr_transport.h"
#include "PHY/NR_TRANSPORT/nr_transport_proto.h"
#include "PHY/NR_TRANSPORT/nr_dlsch.h"
#include "PHY/NR_TRANSPORT/nr_ulsch.h"
#include "SCHED/sched_eNB.h"
#include "SCHED/sched_common_extern.h"
#include "nfapi_interface.h"
#include "SCHED/fapi_l1.h"
#include "common/utils/LOG/log.h"
#include "common/utils/LOG/vcd_signal_dumper.h"
#include "PHY/INIT/phy_init.h"
#include "PHY/MODULATION/nr_modulation.h"
#include "T.h"

#include "assertions.h"
#include "msc.h"

#include <time.h>

#if defined(ENABLE_ITTI)
  #include "intertask_interface.h"
#endif

extern uint8_t nfapi_mode;
/*
int return_ssb_type(nfapi_config_request_t *cfg)
{
  int mu = cfg->subframe_config.numerology_index_mu.value;
  nr_ssb_type_e ssb_type;

  switch(mu) {

  case NR_MU_0:
    ssb_type = nr_ssb_type_A;
    break;

  case NR_MU_1:
    ssb_type = nr_ssb_type_B;
    break;

  case NR_MU_3:
    ssb_type = nr_ssb_type_D;
    break;

  case NR_MU_4:
    ssb_type = nr_ssb_type_E;
    break;

  default:
    AssertFatal(0==1, "Invalid numerology index %d for the synchronization block\n", mu);
  }

  LOG_D(PHY, "SSB type %d\n", ssb_type);
  return ssb_type;

}*/



void nr_set_ssb_first_subcarrier(nfapi_nr_config_request_t *cfg, NR_DL_FRAME_PARMS *fp) {
  fp->ssb_start_subcarrier = (12 * cfg->sch_config.n_ssb_crb.value + cfg->sch_config.ssb_subcarrier_offset.value)/(1<<cfg->subframe_config.numerology_index_mu.value);
  LOG_D(PHY, "SSB first subcarrier %d (%d,%d)\n", fp->ssb_start_subcarrier,cfg->sch_config.n_ssb_crb.value,cfg->sch_config.ssb_subcarrier_offset.value);
}

void nr_common_signal_procedures (PHY_VARS_gNB *gNB,int frame, int slot) {
  NR_DL_FRAME_PARMS *fp=&gNB->frame_parms;
  nfapi_nr_config_request_t *cfg = &gNB->gNB_config;
  int **txdataF = gNB->common_vars.txdataF;
  uint8_t *pbch_pdu=&gNB->pbch_pdu[0];
  uint8_t ssb_index, n_hf;
  int ssb_start_symbol, rel_slot;

  n_hf = cfg->sch_config.half_frame_index.value;

  // if SSB periodicity is 5ms, they are transmitted in both half frames
  if ( cfg->sch_config.ssb_periodicity.value == 5) {
    if (slot<10)
      n_hf=0;
    else
      n_hf=1;
  }

  // to set a effective slot number between 0 to 9 in the half frame where the SSB is supposed to be
  rel_slot = (n_hf)? (slot-10) : slot; 

  LOG_D(PHY,"common_signal_procedures: frame %d, slot %d\n",frame,slot);

  if(rel_slot<10 && rel_slot>=0)  {
     for (int i=0; i<2; i++)  {  // max two SSB per frame
     
	ssb_index = i + 2*rel_slot; // computing the ssb_index
	if ((fp->L_ssb >> ssb_index) & 0x01)  { // generating the ssb only if the bit of L_ssb at current ssb index is 1
	
	  int ssb_start_symbol_abs = nr_get_ssb_start_symbol(fp, ssb_index, n_hf); // computing the starting symbol for current ssb
	  ssb_start_symbol = ssb_start_symbol_abs % 14;  // start symbol wrt slot

	  nr_set_ssb_first_subcarrier(cfg, fp);  // setting the first subcarrier
	  
    	  LOG_D(PHY,"SS TX: frame %d, slot %d, start_symbol %d\n",frame,slot, ssb_start_symbol);
    	  nr_generate_pss(gNB->d_pss, txdataF[0], AMP, ssb_start_symbol, cfg, fp);
    	  nr_generate_sss(gNB->d_sss, txdataF[0], AMP, ssb_start_symbol, cfg, fp);

	  if (fp->Lmax == 4)
	    nr_generate_pbch_dmrs(gNB->nr_gold_pbch_dmrs[n_hf][ssb_index],txdataF[0], AMP, ssb_start_symbol, cfg, fp);
	  else
	    nr_generate_pbch_dmrs(gNB->nr_gold_pbch_dmrs[0][ssb_index],txdataF[0], AMP, ssb_start_symbol, cfg, fp);

    	  nr_generate_pbch(&gNB->pbch,
                      pbch_pdu,
                      gNB->nr_pbch_interleaver,
                      txdataF[0],
                      AMP,
                      ssb_start_symbol,
                      n_hf,fp->Lmax,ssb_index,
                      frame, cfg, fp);
	}
     }
  }
}

void phy_procedures_gNB_TX(PHY_VARS_gNB *gNB,
                           int frame,int slot,
                           int do_meas) {
  int aa;
  uint8_t num_dci=0,num_pdsch_rnti;
  NR_DL_FRAME_PARMS *fp=&gNB->frame_parms;
  nfapi_nr_config_request_t *cfg = &gNB->gNB_config;
  int offset = gNB->CC_id;
  uint8_t ssb_frame_periodicity;  // every how many frames SSB are generated

  if (cfg->sch_config.ssb_periodicity.value < 20)
    ssb_frame_periodicity = 1;
  else 
    ssb_frame_periodicity = (cfg->sch_config.ssb_periodicity.value)/10 ;  // 10ms is the frame length

  if ((cfg->subframe_config.duplex_mode.value == TDD) && 
      ((nr_slot_select(fp,frame,slot)&NR_UPLINK_SLOT) > 0)) return;

  VCD_SIGNAL_DUMPER_DUMP_FUNCTION_BY_NAME(VCD_SIGNAL_DUMPER_FUNCTIONS_PHY_PROCEDURES_ENB_TX+offset,1);

  if (do_meas==1) start_meas(&gNB->phy_proc_tx);

  // clear the transmit data array for the current subframe
  for (aa=0; aa<1/*15*/; aa++) {
    memset(gNB->common_vars.txdataF[aa],0,fp->samples_per_slot_wCP*sizeof(int32_t));
  }

  VCD_SIGNAL_DUMPER_DUMP_FUNCTION_BY_NAME(VCD_SIGNAL_DUMPER_FUNCTIONS_PHY_ENB_COMMON_TX,1);
  if (nfapi_mode == 0 || nfapi_mode == 1) { 
    if (!(frame%ssb_frame_periodicity))  // generate SSB only for given frames according to SSB periodicity
      nr_common_signal_procedures(gNB,frame, slot);
  }
  VCD_SIGNAL_DUMPER_DUMP_FUNCTION_BY_NAME(VCD_SIGNAL_DUMPER_FUNCTIONS_PHY_ENB_COMMON_TX,0);

  num_dci = gNB->pdcch_vars.num_dci;
  num_pdsch_rnti = gNB->pdcch_vars.num_pdsch_rnti;

  if (num_dci) {
    LOG_D(PHY, "[gNB %d] Frame %d slot %d \
    Calling nr_generate_dci_top (number of DCI %d)\n", gNB->Mod_id, frame, slot, num_dci);

    VCD_SIGNAL_DUMPER_DUMP_FUNCTION_BY_NAME(VCD_SIGNAL_DUMPER_FUNCTIONS_PHY_ENB_PDCCH_TX,1);
    if (nfapi_mode == 0 || nfapi_mode == 1) {
      nr_generate_dci_top(gNB->pdcch_vars,
                          gNB->nr_gold_pdcch_dmrs[slot],
                          gNB->common_vars.txdataF[0],
                          AMP, *fp, *cfg);
  VCD_SIGNAL_DUMPER_DUMP_FUNCTION_BY_NAME(VCD_SIGNAL_DUMPER_FUNCTIONS_PHY_ENB_PDCCH_TX,0);
      if (num_pdsch_rnti) {
	VCD_SIGNAL_DUMPER_DUMP_FUNCTION_BY_NAME(VCD_SIGNAL_DUMPER_FUNCTIONS_GENERATE_DLSCH,1);
        LOG_D(PHY, "PDSCH generation started (%d)\n", num_pdsch_rnti);
        nr_generate_pdsch(gNB->dlsch[0][0],
                          &gNB->pdcch_vars.dci_alloc[0],
                          gNB->nr_gold_pdsch_dmrs[slot],
                          gNB->common_vars.txdataF,
                          AMP, frame, slot, fp, cfg);
	VCD_SIGNAL_DUMPER_DUMP_FUNCTION_BY_NAME(VCD_SIGNAL_DUMPER_FUNCTIONS_GENERATE_DLSCH,0);
      }
    }
  }

  VCD_SIGNAL_DUMPER_DUMP_FUNCTION_BY_NAME(VCD_SIGNAL_DUMPER_FUNCTIONS_PHY_PROCEDURES_ENB_TX+offset,0);
}


<<<<<<< HEAD
void phy_procedures_gNB_RX(PHY_VARS_gNB *gNB,
                           int frame,int slot) {

  NR_DL_FRAME_PARMS *fp=&gNB->frame_parms;
  nfapi_nr_config_request_t *cfg = &gNB->gNB_config;

  if ((cfg->subframe_config.duplex_mode.value == TDD) && 
      ((nr_slot_select(fp,frame,slot)&NR_DOWNLINK_SLOT)==SF_DL)) return;

  //  VCD_SIGNAL_DUMPER_DUMP_FUNCTION_BY_NAME(VCD_SIGNAL_DUMPER_FUNCTIONS_PHY_PROCEDURES_ENB_RX,1);


  if (do_prach_rx(fp,frame,slot)) L1_nr_prach_procedures(gNB,frame,slot/fp->slots_per_subframe);
=======
void nr_ulsch_procedures(PHY_VARS_gNB *gNB, gNB_L1_rxtx_proc_t *proc, int UE_id, uint8_t harq_pid) {
  
  NR_DL_FRAME_PARMS *frame_parms = &gNB->frame_parms;
  nfapi_nr_ul_config_ulsch_pdu         *rel15_ul              = &gNB->ulsch[UE_id+1][0]->harq_processes[harq_pid]->ulsch_pdu;
  nfapi_nr_ul_config_ulsch_pdu_rel15_t *nfapi_ulsch_pdu_rel15 = &rel15_ul->ulsch_pdu_rel15;
  
  uint8_t ret;
  uint32_t G;
  int Nid_cell = 0; // [hna] shouldn't be a local variable (should be signaled)

  G = nr_get_G(nfapi_ulsch_pdu_rel15->number_rbs, nfapi_ulsch_pdu_rel15->number_symbols, nfapi_ulsch_pdu_rel15->nb_re_dmrs, nfapi_ulsch_pdu_rel15->length_dmrs, nfapi_ulsch_pdu_rel15->Qm, nfapi_ulsch_pdu_rel15->n_layers);

  //----------------------------------------------------------
  //------------------- ULSCH unscrambling -------------------
  //----------------------------------------------------------

  nr_ulsch_unscrambling(gNB->pusch_vars[UE_id]->llr, G, 0, Nid_cell, rel15_ul->rnti);
      

  //----------------------------------------------------------
  //--------------------- ULSCH decoding ---------------------
  //----------------------------------------------------------

  ret = nr_ulsch_decoding(gNB, UE_id, gNB->pusch_vars[UE_id]->llr, frame_parms, proc->frame_rx,
                          nfapi_ulsch_pdu_rel15->number_symbols, proc->slot_rx, harq_pid, 0);
        
  // if (ret > ulsch_gNB->max_ldpc_iterations)
  //   n_errors++;

}


void phy_procedures_gNB_common_RX(PHY_VARS_gNB *gNB, gNB_L1_rxtx_proc_t *proc) {

  uint8_t symbol;
  unsigned char aa;

  for(symbol = 0; symbol < NR_SYMBOLS_PER_SLOT; symbol++) {
    // nr_slot_fep_ul(gNB, symbol, proc->slot_rx, 0, 0);
    for (aa = 0; aa < gNB->frame_parms.nb_antennas_rx; aa++) {
      nr_slot_fep_ul(&gNB->frame_parms,
                     gNB->common_vars.rxdata[aa],
                     gNB->common_vars.rxdataF[aa],
                     symbol,
                     proc->slot_rx,
                     0,
                     0);
    }
  }

}


void phy_procedures_gNB_uespec_RX(PHY_VARS_gNB *gNB, gNB_L1_rxtx_proc_t *proc, uint8_t symbol_start, uint8_t symbol_end) {
  
  uint8_t UE_id;
  uint8_t symbol;
  uint8_t harq_pid = 0; // [hna] Previously in LTE, the harq_pid was obtained from the subframe number (Synchronous HARQ)
                        //       In NR, this should be signaled through uplink scheduling dci (i.e, DCI 0_0, 0_1) (Asynchronous HARQ)  

  for (UE_id = 0; UE_id < NUMBER_OF_NR_UE_MAX; UE_id++) {
    
    for(symbol = symbol_start; symbol < symbol_end; symbol++) {

      nr_rx_pusch(gNB, UE_id, proc->frame_rx, proc->slot_rx, symbol, harq_pid);

    }
      
    nr_ulsch_procedures(gNB, proc, UE_id, harq_pid);
        
  }
>>>>>>> 590d2af5

}<|MERGE_RESOLUTION|>--- conflicted
+++ resolved
@@ -207,12 +207,7 @@
 }
 
 
-<<<<<<< HEAD
-void phy_procedures_gNB_RX(PHY_VARS_gNB *gNB,
-                           int frame,int slot) {
-
-  NR_DL_FRAME_PARMS *fp=&gNB->frame_parms;
-  nfapi_nr_config_request_t *cfg = &gNB->gNB_config;
+/*
 
   if ((cfg->subframe_config.duplex_mode.value == TDD) && 
       ((nr_slot_select(fp,frame,slot)&NR_DOWNLINK_SLOT)==SF_DL)) return;
@@ -221,7 +216,8 @@
 
 
   if (do_prach_rx(fp,frame,slot)) L1_nr_prach_procedures(gNB,frame,slot/fp->slots_per_subframe);
-=======
+*/
+
 void nr_ulsch_procedures(PHY_VARS_gNB *gNB, gNB_L1_rxtx_proc_t *proc, int UE_id, uint8_t harq_pid) {
   
   NR_DL_FRAME_PARMS *frame_parms = &gNB->frame_parms;
@@ -293,6 +289,6 @@
     nr_ulsch_procedures(gNB, proc, UE_id, harq_pid);
         
   }
->>>>>>> 590d2af5
+
 
 }