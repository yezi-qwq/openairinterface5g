--- conflicted
+++ resolved
@@ -381,9 +381,9 @@
 
   LOG_D(PHY, "Estimated timing advance PUSCH is  = %d, timing_advance_update is %d \n", sync_pos,timing_advance_update);
 
-  // estimate UL_CQI for MAC 
-
-  int SNRtimes10 = dB_fixed_x10(gNB->pusch_vars[ULSCH_id]->ulsch_power_tot) - 
+  // estimate UL_CQI for MAC
+
+  int SNRtimes10 = dB_fixed_x10(gNB->pusch_vars[ULSCH_id]->ulsch_power_tot) -
                    dB_fixed_x10(gNB->pusch_vars[ULSCH_id]->ulsch_noise_power_tot);
 
   LOG_D(PHY, "Estimated SNR for PUSCH is = %f dB (ulsch_power %f, noise %f)\n", SNRtimes10/10.0,dB_fixed_x10(gNB->pusch_vars[ULSCH_id]->ulsch_power_tot)/10.0,dB_fixed_x10(gNB->pusch_vars[ULSCH_id]->ulsch_noise_power_tot)/10.0);
@@ -659,8 +659,9 @@
 
           pusch_decode_done = 1;
 
+          uint8_t symbol_start = ulsch_harq->ulsch_pdu.start_symbol_index;
+          uint8_t symbol_end = symbol_start + ulsch_harq->ulsch_pdu.nr_of_symbols;
           VCD_SIGNAL_DUMPER_DUMP_FUNCTION_BY_NAME(VCD_SIGNAL_DUMPER_FUNCTIONS_NR_RX_PUSCH,1);
-<<<<<<< HEAD
 	        start_meas(&gNB->rx_pusch_stats);
 	        for (uint8_t symbol = symbol_start; symbol < symbol_end; symbol++) {
 	             nr_rx_pusch(gNB, ULSCH_id, frame_rx, slot_rx, symbol, harq_pid);
@@ -673,7 +674,7 @@
              gNB->pusch_vars[ULSCH_id]->ulsch_noise_power[aarx]/=num_dmrs;
              gNB->pusch_vars[ULSCH_id]->ulsch_noise_power_tot += gNB->pusch_vars[ULSCH_id]->ulsch_noise_power[aarx];
           }
-          if (dB_fixed_x10(gNB->pusch_vars[ULSCH_id]->ulsch_power_tot) < 
+          if (dB_fixed_x10(gNB->pusch_vars[ULSCH_id]->ulsch_power_tot) <
               dB_fixed_x10(gNB->pusch_vars[ULSCH_id]->ulsch_noise_power_tot) + gNB->pusch_thres) {
              NR_gNB_SCH_STATS_t *stats=get_ulsch_stats(gNB,ulsch);
 
@@ -686,15 +687,6 @@
              return;
           } else gNB->pusch_vars[ULSCH_id]->DTX=0;
 
-=======
-          start_meas(&gNB->rx_pusch_stats);
-          no_sig = nr_rx_pusch(gNB, ULSCH_id, frame_rx, slot_rx, harq_pid);
-          if (no_sig && (get_softmodem_params()->phy_test == 0)) {
-            LOG_I(PHY, "PUSCH not detected in frame %d, slot %d\n", frame_rx, slot_rx);
-            nr_fill_indication(gNB, frame_rx, slot_rx, ULSCH_id, harq_pid, 1);
-            return;
-          }
->>>>>>> df6b6a72
           stop_meas(&gNB->rx_pusch_stats);
           VCD_SIGNAL_DUMPER_DUMP_FUNCTION_BY_NAME(VCD_SIGNAL_DUMPER_FUNCTIONS_NR_RX_PUSCH,0);
           //LOG_M("rxdataF_comp.m","rxF_comp",gNB->pusch_vars[0]->rxdataF_comp[0],6900,1,1);
