--- conflicted
+++ resolved
@@ -263,13 +263,7 @@
       nr_fill_indication(gNB,ulsch_harq->frame, ulsch_harq->slot, rdata->ulsch_id, rdata->harq_pid, 0,0);
       //dumpsig=1;
     } else {
-<<<<<<< HEAD
-      LOG_I(PHY,"[gNB %d] ULSCH: Setting NAK for SFN/SF %d/%d (pid %d, ndi %d, status %d, round %d, RV %d, TBS %d) r %d\n",
-            gNB->Mod_id, ulsch_harq->frame, ulsch_harq->slot,
-            rdata->harq_pid,pusch_pdu->pusch_data.new_data_indicator,ulsch_harq->status, ulsch_harq->round, ulsch_harq->ulsch_pdu.pusch_data.rv_index,ulsch_harq->TBS,r);
-      ulsch_harq->round++;
-=======
-      LOG_I(PHY,"[gNB %d] ULSCH: Setting NAK for SFN/SF %d/%d (pid %d, status %d, round %d, prb_start %d, prb_size %d, TBS %d) r %d\n",
+      LOG_D(PHY,"[gNB %d] ULSCH: Setting NAK for SFN/SF %d/%d (pid %d, status %d, round %d, prb_start %d, prb_size %d, TBS %d) r %d\n",
             gNB->Mod_id, ulsch_harq->frame, ulsch_harq->slot,
             rdata->harq_pid,ulsch_harq->status, 
 	    ulsch_harq->round,
@@ -277,7 +271,6 @@
 	    ulsch_harq->ulsch_pdu.rb_size,
 	    ulsch_harq->TBS,
 	    r);
->>>>>>> 563fd66b
       if (ulsch_harq->round >= ulsch->Mlimit) {
         ulsch_harq->status = SCH_IDLE;
         ulsch_harq->round  = 0;
@@ -537,7 +530,6 @@
 // Function to fill UL RB mask to be used for N0 measurements
 void fill_ul_rb_mask(PHY_VARS_gNB *gNB, int frame_rx, int slot_rx) {
 
-<<<<<<< HEAD
   int rb = 0;
   int rb2 = 0;
   int prbpos;
@@ -567,38 +559,6 @@
                     ((symbol < pucch_pdu->start_symbol_index+(pucch_pdu->nr_of_symbols>>1)) || (pucch_pdu->freq_hop_flag == 0) ?
                      pucch_pdu->prb_start : pucch_pdu->second_hop_prb);
               gNB->rb_mask_ul[symbol][rb2>>5] |= (1<<(rb2&31));
-=======
-  int rb2, rb, nb_rb;
-  int prbpos;
-  for (int symbol=0;symbol<14;symbol++) {
-    if (gNB->gNB_config.tdd_table.max_tdd_periodicity_list[slot_rx].max_num_of_symbol_per_slot_list[symbol].slot_config.value==1){
-      nb_rb = 0;
-      for (int m=0;m<9;m++) {
-	 gNB->rb_mask_ul[m] = 0;
-	 for (int i=0;i<32;i++) {
-          prbpos = (m*32)+i;
-          if (prbpos>gNB->frame_parms.N_RB_UL) break;
-          gNB->rb_mask_ul[m] |= (gNB->ulprbbl[prbpos]>0 ? 1 : 0)<<i;
-         }
-      }
-      gNB->ulmask_symb = -1;
-
-      for (int i=0;i<NUMBER_OF_NR_PUCCH_MAX;i++){
-        NR_gNB_PUCCH_t *pucch = gNB->pucch[i];
-        if (pucch) {
-          if ((pucch->active == 1) &&
-	            (pucch->frame == frame_rx) &&
-	            (pucch->slot == slot_rx) ) {
-            gNB->ulmask_symb = symbol;
-            nfapi_nr_pucch_pdu_t  *pucch_pdu = &pucch->pucch_pdu;
-            if ((symbol>=pucch_pdu->start_symbol_index) &&
-                (symbol<(pucch_pdu->start_symbol_index + pucch_pdu->nr_of_symbols))){
-              for (rb=0; rb<pucch_pdu->prb_size; rb++) {
-                rb2 = rb+pucch_pdu->prb_start+pucch_pdu->bwp_start;
-                gNB->rb_mask_ul[rb2>>5] |= (1<<(rb2&31));
-              }
-              nb_rb+=pucch_pdu->prb_size;
->>>>>>> 563fd66b
             }
           }
         }
