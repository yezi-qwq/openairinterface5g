--- conflicted
+++ resolved
@@ -361,20 +361,14 @@
                     slot_rx,
                     harq_pid,
                     G);
-<<<<<<< HEAD
   if (enable_ldpc_offload ==0) {
-   while (gNB->nbDecode > 0) {
-    notifiedFIFO_elt_t *req=pullTpool(gNB->respDecode, gNB->threadPool);
-=======
-
-  while (gNB->nbDecode > 0) {
-    notifiedFIFO_elt_t *req = pullTpool(&gNB->respDecode, &gNB->threadPool);
-    if (req == NULL)
-      break; // Tpool has been stopped
->>>>>>> ad8381a6
-    nr_postDecode(gNB, req);
-    delNotifiedFIFO_elt(req);
-   }
+    while (gNB->nbDecode > 0) {
+      notifiedFIFO_elt_t *req = pullTpool(&gNB->respDecode, &gNB->threadPool);
+      if (req == NULL)
+	break; // Tpool has been stopped
+      nr_postDecode(gNB, req);
+      delNotifiedFIFO_elt(req);
+    }
   } 
   stop_meas(&gNB->ulsch_decoding_stats);
 }
