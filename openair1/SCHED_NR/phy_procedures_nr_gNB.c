/*
 * Licensed to the OpenAirInterface (OAI) Software Alliance under one or more
 * contributor license agreements.  See the NOTICE file distributed with
 * this work for additional information regarding copyright ownership.
 * The OpenAirInterface Software Alliance licenses this file to You under
 * the OAI Public License, Version 1.1  (the "License"); you may not use this file
 * except in compliance with the License.
 * You may obtain a copy of the License at
 *
 *      http://www.openairinterface.org/?page_id=698
 *
 * Unless required by applicable law or agreed to in writing, software
 * distributed under the License is distributed on an "AS IS" BASIS,
 * WITHOUT WARRANTIES OR CONDITIONS OF ANY KIND, either express or implied.
 * See the License for the specific language governing permissions and
 * limitations under the License.
 *-------------------------------------------------------------------------------
 * For more information about the OpenAirInterface (OAI) Software Alliance:
 *      contact@openairinterface.org
 */

#include "PHY/phy_extern.h"
#include "PHY/defs_gNB.h"
#include "sched_nr.h"
#include "PHY/NR_TRANSPORT/nr_transport.h"
#include "PHY/NR_TRANSPORT/nr_transport_proto.h"
#include "PHY/NR_TRANSPORT/nr_dlsch.h"
#include "PHY/NR_TRANSPORT/nr_ulsch.h"
#include "PHY/NR_ESTIMATION/nr_ul_estimation.h"
#include "SCHED/sched_eNB.h"
#include "sched_nr.h"
#include "SCHED/sched_common_extern.h"
#include "nfapi/open-nFAPI/nfapi/public_inc/nfapi_interface.h"
#include "nfapi/open-nFAPI/nfapi/public_inc/nfapi_nr_interface.h"
#include "fapi_nr_l1.h"
#include "common/utils/LOG/log.h"
#include "common/utils/LOG/vcd_signal_dumper.h"
#include "PHY/INIT/phy_init.h"
#include "PHY/MODULATION/nr_modulation.h"
#include "T.h"

#include "assertions.h"
#include "msc.h"

#include <time.h>

#if defined(ENABLE_ITTI)
  #include "intertask_interface.h"
#endif

extern uint8_t nfapi_mode;
/*
int return_ssb_type(nfapi_config_request_t *cfg)
{
  int mu = cfg->subframe_config.numerology_index_mu.value;
  nr_ssb_type_e ssb_type;

  switch(mu) {

  case NR_MU_0:
    ssb_type = nr_ssb_type_A;
    break;

  case NR_MU_1:
    ssb_type = nr_ssb_type_B;
    break;

  case NR_MU_3:
    ssb_type = nr_ssb_type_D;
    break;

  case NR_MU_4:
    ssb_type = nr_ssb_type_E;
    break;

  default:
    AssertFatal(0==1, "Invalid numerology index %d for the synchronization block\n", mu);
  }

  LOG_D(PHY, "SSB type %d\n", ssb_type);
  return ssb_type;

}*/



void nr_set_ssb_first_subcarrier(nfapi_nr_config_request_scf_t *cfg, NR_DL_FRAME_PARMS *fp) {
  fp->ssb_start_subcarrier = (12 * cfg->ssb_table.ssb_offset_point_a.value + cfg->ssb_table.ssb_subcarrier_offset.value);
  LOG_D(PHY, "SSB first subcarrier %d (%d,%d)\n", fp->ssb_start_subcarrier,cfg->ssb_table.ssb_offset_point_a.value,cfg->ssb_table.ssb_subcarrier_offset.value);
}

void nr_common_signal_procedures (PHY_VARS_gNB *gNB,int frame, int slot) {
  NR_DL_FRAME_PARMS *fp=&gNB->frame_parms;
  nfapi_nr_config_request_scf_t *cfg = &gNB->gNB_config;
  int **txdataF = gNB->common_vars.txdataF;
  uint8_t ssb_index, n_hf;
  int ssb_start_symbol, rel_slot;
  int txdataF_offset = (slot%2)*fp->samples_per_slot_wCP;
  uint16_t slots_per_hf = fp->slots_per_frame / 2;

  n_hf = fp->half_frame_bit;

  // if SSB periodicity is 5ms, they are transmitted in both half frames
<<<<<<< HEAD
  if ( cfg->ssb_table.ssb_period.value == 0) {
    if (slot<10)
=======
  if ( cfg->sch_config.ssb_periodicity.value == 5) {
    if (slot<slots_per_hf)
>>>>>>> df791790
      n_hf=0;
    else
      n_hf=1;
  }

  // to set a effective slot number between 0 to 9 in the half frame where the SSB is supposed to be
  rel_slot = (n_hf)? (slot-slots_per_hf) : slot; 

  LOG_D(PHY,"common_signal_procedures: frame %d, slot %d\n",frame,slot);

<<<<<<< HEAD
  if(rel_slot<10 && rel_slot>=0)  {
    for (int i=0; i<2; i++)  {  // max two SSB per frame
      
      ssb_index = i + 2*rel_slot; // computing the ssb_index
      if ((fp->L_ssb >> ssb_index) & 0x01)  { // generating the ssb only if the bit of L_ssb at current ssb index is 1
	
	int ssb_start_symbol_abs = nr_get_ssb_start_symbol(fp, ssb_index); // computing the starting symbol for current ssb
	ssb_start_symbol = ssb_start_symbol_abs % 14;  // start symbol wrt slot
	
	nr_set_ssb_first_subcarrier(cfg, fp);  // setting the first subcarrier
	
	LOG_D(PHY,"SS TX: frame %d, slot %d, start_symbol %d\n",frame,slot, ssb_start_symbol);
	nr_generate_pss(gNB->d_pss, txdataF[0], AMP, ssb_start_symbol, cfg, fp);
	nr_generate_sss(gNB->d_sss, txdataF[0], AMP, ssb_start_symbol, cfg, fp);
	
	if (fp->Lmax == 4)
	  nr_generate_pbch_dmrs(gNB->nr_gold_pbch_dmrs[n_hf][ssb_index],txdataF[0], AMP, ssb_start_symbol, cfg, fp);
	else
	  nr_generate_pbch_dmrs(gNB->nr_gold_pbch_dmrs[0][ssb_index],txdataF[0], AMP, ssb_start_symbol, cfg, fp);
	
	nr_generate_pbch(&gNB->pbch,
			 gNB->ssb_pdu,
			 gNB->nr_pbch_interleaver,
			 txdataF[0],
			 AMP,
			 ssb_start_symbol,
			 n_hf,fp->Lmax,ssb_index,
			 frame, cfg, fp);
      }
    }
=======
  if(rel_slot<slots_per_hf && rel_slot>=0)  {
     for (int i=0; i<2; i++)  {  // max two SSB per frame
     
	ssb_index = i + 2*rel_slot; // computing the ssb_index
	if ((fp->L_ssb >> ssb_index) & 0x01)  { // generating the ssb only if the bit of L_ssb at current ssb index is 1
	
	  int ssb_start_symbol_abs = nr_get_ssb_start_symbol(fp, ssb_index, n_hf); // computing the starting symbol for current ssb
	  ssb_start_symbol = ssb_start_symbol_abs % 14;  // start symbol wrt slot

	  nr_set_ssb_first_subcarrier(cfg, fp);  // setting the first subcarrier
	  
	  // it is supposed that each logical antenna port correspont to a different beam so each SSB is stored into its own index of txdataF
    	  LOG_D(PHY,"SS TX: frame %d, slot %d, start_symbol %d\n",frame,slot, ssb_start_symbol);
    	  nr_generate_pss(gNB->d_pss, &txdataF[ssb_index][txdataF_offset], AMP, ssb_start_symbol, cfg, fp);
    	  nr_generate_sss(gNB->d_sss, &txdataF[ssb_index][txdataF_offset], AMP, ssb_start_symbol, cfg, fp);

	  if (fp->Lmax == 4)
	    nr_generate_pbch_dmrs(gNB->nr_gold_pbch_dmrs[n_hf][ssb_index],&txdataF[ssb_index][txdataF_offset], AMP, ssb_start_symbol, cfg, fp);
	  else
	    nr_generate_pbch_dmrs(gNB->nr_gold_pbch_dmrs[0][ssb_index],&txdataF[ssb_index][txdataF_offset], AMP, ssb_start_symbol, cfg, fp);

    	  nr_generate_pbch(&gNB->pbch,
                      pbch_pdu,
                      gNB->nr_pbch_interleaver,
                      &txdataF[ssb_index][txdataF_offset],
                      AMP,
                      ssb_start_symbol,
                      n_hf,fp->Lmax,ssb_index,
                      frame, cfg, fp);
	}
     }
>>>>>>> df791790
  }
}

void phy_procedures_gNB_TX(PHY_VARS_gNB *gNB,
                           int frame,int slot,
                           int do_meas) {
  int aa;
  NR_DL_FRAME_PARMS *fp=&gNB->frame_parms;
  nfapi_nr_config_request_scf_t *cfg = &gNB->gNB_config;
  int offset = gNB->CC_id;
<<<<<<< HEAD
  uint8_t ssb_frame_periodicity = 1;  // every how many frames SSB are generated
=======
  uint8_t ssb_frame_periodicity;  // every how many frames SSB are generated
  int txdataF_offset = (slot%2)*fp->samples_per_slot_wCP;
>>>>>>> df791790

  
  
  if (cfg->ssb_table.ssb_period.value > 1) 
    ssb_frame_periodicity = 1 <<(cfg->ssb_table.ssb_period.value -1) ;  // 10ms is the frame length

<<<<<<< HEAD
  if ((cfg->cell_config.frame_duplex_type.value == TDD) && 
      ((nr_slot_select(fp,frame,slot)&NR_UPLINK_SLOT) > 0)) return;
=======
  if ((cfg->subframe_config.duplex_mode.value == TDD) && (nr_slot_select(cfg,slot,frame)==SF_UL)) return;
>>>>>>> df791790

  VCD_SIGNAL_DUMPER_DUMP_FUNCTION_BY_NAME(VCD_SIGNAL_DUMPER_FUNCTIONS_PHY_PROCEDURES_ENB_TX+offset,1);

  if (do_meas==1) start_meas(&gNB->phy_proc_tx);

  // clear the transmit data array for the current subframe
  for (aa=0; aa<fp->Lmax; aa++) {
    memset(&gNB->common_vars.txdataF[aa][txdataF_offset],0,fp->samples_per_slot_wCP*sizeof(int32_t));
  }

  VCD_SIGNAL_DUMPER_DUMP_FUNCTION_BY_NAME(VCD_SIGNAL_DUMPER_FUNCTIONS_PHY_ENB_COMMON_TX,1);
  if (nfapi_mode == 0 || nfapi_mode == 1) { 
    if ((!(frame%ssb_frame_periodicity)) && (gNB->ssb_pdu))  // generate SSB only for given frames according to SSB periodicity
      nr_common_signal_procedures(gNB,frame, slot);
  }
  VCD_SIGNAL_DUMPER_DUMP_FUNCTION_BY_NAME(VCD_SIGNAL_DUMPER_FUNCTIONS_PHY_ENB_COMMON_TX,0);


<<<<<<< HEAD
  LOG_D(PHY, "[gNB %d] Frame %d slot %d \
    Calling nr_generate_dci_top (number of DCI %d)\n", gNB->Mod_id, frame, slot, gNB->pdcch_pdu->pdcch_pdu_rel15.numDlDci);
  
  VCD_SIGNAL_DUMPER_DUMP_FUNCTION_BY_NAME(VCD_SIGNAL_DUMPER_FUNCTIONS_PHY_ENB_PDCCH_TX,1);

  if (gNB->pdcch_pdu || gNB->ul_dci_pdu) nr_generate_dci_top(gNB->pdcch_pdu,
							     gNB->ul_dci_pdu,
							     gNB->nr_gold_pdcch_dmrs[slot],
							     gNB->common_vars.txdataF[0],
							     AMP, *fp);

  VCD_SIGNAL_DUMPER_DUMP_FUNCTION_BY_NAME(VCD_SIGNAL_DUMPER_FUNCTIONS_PHY_ENB_PDCCH_TX,0);
 
  LOG_D(PHY, "PDSCH generation started (%d)\n", gNB->num_pdsch_rnti);
  for (int i=0; i<gNB->num_pdsch_rnti; i++) {
=======
    VCD_SIGNAL_DUMPER_DUMP_FUNCTION_BY_NAME(VCD_SIGNAL_DUMPER_FUNCTIONS_PHY_ENB_PDCCH_TX,1);

    nr_generate_dci_top(gNB->pdcch_vars.dci_alloc[i],
                        gNB->nr_gold_pdcch_dmrs[slot],
                        &gNB->common_vars.txdataF[0][txdataF_offset],  // hardcoded to beam 0
                        AMP, *fp, *cfg);

    VCD_SIGNAL_DUMPER_DUMP_FUNCTION_BY_NAME(VCD_SIGNAL_DUMPER_FUNCTIONS_PHY_ENB_PDCCH_TX,0);
  }
      
  for (int i=0; i<num_pdsch_rnti; i++) {
>>>>>>> df791790
    VCD_SIGNAL_DUMPER_DUMP_FUNCTION_BY_NAME(VCD_SIGNAL_DUMPER_FUNCTIONS_GENERATE_DLSCH,1);
    nr_generate_pdsch(gNB->dlsch[i][0],
		      gNB->nr_gold_pdsch_dmrs[slot],
		      gNB->common_vars.txdataF,
		      AMP, frame, slot, fp, 0,
		      &gNB->dlsch_encoding_stats,
		      &gNB->dlsch_scrambling_stats,
		      &gNB->dlsch_modulation_stats);
    VCD_SIGNAL_DUMPER_DUMP_FUNCTION_BY_NAME(VCD_SIGNAL_DUMPER_FUNCTIONS_GENERATE_DLSCH,0);
  }

  VCD_SIGNAL_DUMPER_DUMP_FUNCTION_BY_NAME(VCD_SIGNAL_DUMPER_FUNCTIONS_PHY_PROCEDURES_ENB_TX+offset,0);
}



/*

  if ((cfg->subframe_config.duplex_mode.value == TDD) && 
      ((nr_slot_select(fp,frame,slot)&NR_DOWNLINK_SLOT)==SF_DL)) return;

  //  VCD_SIGNAL_DUMPER_DUMP_FUNCTION_BY_NAME(VCD_SIGNAL_DUMPER_FUNCTIONS_PHY_PROCEDURES_ENB_RX,1);


  if (do_prach_rx(fp,frame,slot)) L1_nr_prach_procedures(gNB,frame,slot/fp->slots_per_subframe);
*/

void nr_ulsch_procedures(PHY_VARS_gNB *gNB, int frame_rx, int slot_rx, int ULSCH_id, uint8_t harq_pid)
{
  NR_DL_FRAME_PARMS                    *frame_parms           = &gNB->frame_parms;
  nfapi_nr_ul_config_ulsch_pdu         *rel15_ul              = &gNB->ulsch[ULSCH_id][0]->harq_processes[harq_pid]->ulsch_pdu;
  nfapi_nr_ul_config_ulsch_pdu_rel15_t *nfapi_ulsch_pdu_rel15 = &rel15_ul->ulsch_pdu_rel15;
  
  uint8_t ret;
  uint32_t G;
  int Nid_cell = 0; // [hna] shouldn't be a local variable (should be signaled)

  G = nr_get_G(nfapi_ulsch_pdu_rel15->number_rbs,
               nfapi_ulsch_pdu_rel15->number_symbols,
               nfapi_ulsch_pdu_rel15->nb_re_dmrs,
               nfapi_ulsch_pdu_rel15->length_dmrs,
               nfapi_ulsch_pdu_rel15->Qm,
               nfapi_ulsch_pdu_rel15->n_layers);

  //----------------------------------------------------------
  //------------------- ULSCH unscrambling -------------------
  //----------------------------------------------------------

  nr_ulsch_unscrambling(gNB->pusch_vars[ULSCH_id]->llr,
                        G,
                        0,
                        Nid_cell,
                        rel15_ul->rnti);

  //----------------------------------------------------------
  //--------------------- ULSCH decoding ---------------------
  //----------------------------------------------------------

  ret = nr_ulsch_decoding(gNB,
                    ULSCH_id,
                    gNB->pusch_vars[ULSCH_id]->llr,
                    frame_parms,
                    frame_rx,
                    nfapi_ulsch_pdu_rel15->number_symbols,
                    slot_rx,
                    harq_pid,
                    0);
        
  if (ret > gNB->ulsch[ULSCH_id][0]->max_ldpc_iterations)
    LOG_I(PHY, "ULSCH in error\n");
  else
    LOG_I(PHY, "ULSCH received ok\n");

}


void nr_fill_rx_indication(PHY_VARS_gNB *gNB, int frame, int slot_rx, int ULSCH_id, uint8_t harq_pid)
{
  // --------------------
  // [hna] TO BE CLEANED
  // --------------------

  // nfapi_rx_indication_pdu_t *pdu;

  int timing_advance_update;
  int sync_pos;

  // pthread_mutex_lock(&gNB->UL_INFO_mutex);

  // gNB->UL_INFO.rx_ind.sfn_sf                    = frame<<4| slot_rx;
  // gNB->UL_INFO.rx_ind.rx_indication_body.tl.tag = NFAPI_RX_INDICATION_BODY_TAG;

  // pdu                                    = &gNB->UL_INFO.rx_ind.rx_indication_body.rx_pdu_list[gNB->UL_INFO.rx_ind.rx_indication_body.number_of_pdus];

  // pdu->rx_ue_information.handle          = gNB->ulsch[UE_id+1][0]->handle;
  // pdu->rx_ue_information.tl.tag          = NFAPI_RX_UE_INFORMATION_TAG;
  // pdu->rx_ue_information.rnti            = gNB->ulsch[UE_id+1][0]->rnti;
  // pdu->rx_indication_rel8.tl.tag         = NFAPI_RX_INDICATION_REL8_TAG;
  // pdu->rx_indication_rel8.length         = gNB->ulsch[UE_id+1][0]->harq_processes[harq_pid]->TBS>>3;
  // pdu->rx_indication_rel8.offset         = 1;   // DJP - I dont understand - but broken unless 1 ????  0;  // filled in at the end of the UL_INFO formation
  // pdu->data                              = gNB->ulsch[UE_id+1][0]->harq_processes[harq_pid]->b;
  // estimate timing advance for MAC
  sync_pos                               = nr_est_timing_advance_pusch(gNB, ULSCH_id);
  timing_advance_update                  = sync_pos; // - gNB->frame_parms.nb_prefix_samples/4; //to check
  // printf("\x1B[33m" "timing_advance_update = %d\n" "\x1B[0m", timing_advance_update);

  switch (gNB->frame_parms.N_RB_DL) {
    // case 6:   /* nothing to do */          break;
    // case 15:  timing_advance_update /= 2;  break;
    // case 25:  timing_advance_update /= 4;  break;
    // case 50:  timing_advance_update /= 8;  break;
    // case 75:  timing_advance_update /= 12; break;
    case 106: timing_advance_update /= 16; break;
    case 217: timing_advance_update /= 32; break;
    case 273: timing_advance_update /= 32; break;
    default: abort();
  }

  // put timing advance command in 0..63 range
  timing_advance_update += 31;

  if (timing_advance_update < 0)  timing_advance_update = 0;
  if (timing_advance_update > 63) timing_advance_update = 63;

  // pdu->rx_indication_rel8.timing_advance = timing_advance_update;

  // estimate UL_CQI for MAC (from antenna port 0 only)
  // int SNRtimes10 = dB_fixed_times10(gNB->pusch_vars[UE_id]->ulsch_power[0]) - 300;//(10*gNB->measurements.n0_power_dB[0]);

  // if      (SNRtimes10 < -640) pdu->rx_indication_rel8.ul_cqi=0;
  // else if (SNRtimes10 >  635) pdu->rx_indication_rel8.ul_cqi=255;
  // else                        pdu->rx_indication_rel8.ul_cqi=(640+SNRtimes10)/5;

  // LOG_D(PHY,"[PUSCH %d] Frame %d Subframe %d Filling RX_indication with SNR %d (%d), timing_advance %d (update %d)\n",
  // harq_pid,frame,slot_rx,SNRtimes10,pdu->rx_indication_rel8.ul_cqi,pdu->rx_indication_rel8.timing_advance,
  // timing_advance_update);

  // gNB->UL_INFO.rx_ind.rx_indication_body.number_of_pdus++;
  // gNB->UL_INFO.rx_ind.sfn_sf = frame<<4 | slot_rx;

  // pthread_mutex_unlock(&gNB->UL_INFO_mutex);
}


void phy_procedures_gNB_common_RX(PHY_VARS_gNB *gNB, int frame_rx, int slot_rx) {

  uint8_t symbol;
  unsigned char aa;

  for(symbol = 0; symbol < NR_SYMBOLS_PER_SLOT; symbol++) {
    // nr_slot_fep_ul(gNB, symbol, proc->slot_rx, 0, 0);
    for (aa = 0; aa < gNB->frame_parms.nb_antennas_rx; aa++) {
      nr_slot_fep_ul(&gNB->frame_parms,
                     gNB->common_vars.rxdata[aa],
                     gNB->common_vars.rxdataF[aa],
                     symbol,
                     slot_rx,
                     0,
                     0);
    }
  }

}

void phy_procedures_gNB_uespec_RX(PHY_VARS_gNB *gNB, int frame_rx, int slot_rx) {

  nfapi_nr_ul_tti_request_t     *UL_tti_req  = &gNB->UL_tti_req;
  int num_pusch_pdu = UL_tti_req->n_pdus;

  LOG_D(PHY,"phy_procedures_gNB_uespec_RX frame %d, slot %d, num_pusch_pdu %d\n",frame_rx,slot_rx,num_pusch_pdu);
  
  for (int i = 0; i < num_pusch_pdu; i++) {

    switch (UL_tti_req->pdus_list[i].pdu_type) {
    case NFAPI_NR_UL_CONFIG_PUSCH_PDU_TYPE:
      {
	LOG_D(PHY,"frame %d, slot %d, Got NFAPI_NR_UL_CONFIG_PUSCH_PDU_TYPE\n",frame_rx,slot_rx);

	nfapi_nr_pusch_pdu_t  *pusch_pdu = &UL_tti_req->pdus_list[0].pusch_pdu;
	nr_fill_ulsch(gNB,frame_rx,slot_rx,pusch_pdu);      
	
	uint8_t ULSCH_id =  find_nr_ulsch(pusch_pdu->rnti,gNB,SEARCH_EXIST);
	uint8_t harq_pid = pusch_pdu->pusch_data.harq_process_id;
	uint8_t symbol_start = pusch_pdu->start_symbol_index;
	uint8_t symbol_end = symbol_start + pusch_pdu->nr_of_symbols;
	
	for(uint8_t symbol = symbol_start; symbol < symbol_end; symbol++) {
	  nr_rx_pusch(gNB, ULSCH_id, frame_rx, slot_rx, symbol, harq_pid);
	}
	//LOG_M("rxdataF_comp.m","rxF_comp",gNB->pusch_vars[UE_id]->rxdataF_comp[0],6900,1,1);
	//LOG_M("rxdataF_ext.m","rxF_ext",gNB->pusch_vars[UE_id]->rxdataF_ext[0],6900,1,1);
	nr_ulsch_procedures(gNB, frame_rx, slot_rx, ULSCH_id, harq_pid);
	nr_fill_rx_indication(gNB, frame_rx, slot_rx, ULSCH_id, harq_pid);  // indicate SDU to MAC
      }
    }
  }
}<|MERGE_RESOLUTION|>--- conflicted
+++ resolved
@@ -101,13 +101,8 @@
   n_hf = fp->half_frame_bit;
 
   // if SSB periodicity is 5ms, they are transmitted in both half frames
-<<<<<<< HEAD
   if ( cfg->ssb_table.ssb_period.value == 0) {
-    if (slot<10)
-=======
-  if ( cfg->sch_config.ssb_periodicity.value == 5) {
     if (slot<slots_per_hf)
->>>>>>> df791790
       n_hf=0;
     else
       n_hf=1;
@@ -118,7 +113,6 @@
 
   LOG_D(PHY,"common_signal_procedures: frame %d, slot %d\n",frame,slot);
 
-<<<<<<< HEAD
   if(rel_slot<10 && rel_slot>=0)  {
     for (int i=0; i<2; i++)  {  // max two SSB per frame
       
@@ -149,39 +143,6 @@
 			 frame, cfg, fp);
       }
     }
-=======
-  if(rel_slot<slots_per_hf && rel_slot>=0)  {
-     for (int i=0; i<2; i++)  {  // max two SSB per frame
-     
-	ssb_index = i + 2*rel_slot; // computing the ssb_index
-	if ((fp->L_ssb >> ssb_index) & 0x01)  { // generating the ssb only if the bit of L_ssb at current ssb index is 1
-	
-	  int ssb_start_symbol_abs = nr_get_ssb_start_symbol(fp, ssb_index, n_hf); // computing the starting symbol for current ssb
-	  ssb_start_symbol = ssb_start_symbol_abs % 14;  // start symbol wrt slot
-
-	  nr_set_ssb_first_subcarrier(cfg, fp);  // setting the first subcarrier
-	  
-	  // it is supposed that each logical antenna port correspont to a different beam so each SSB is stored into its own index of txdataF
-    	  LOG_D(PHY,"SS TX: frame %d, slot %d, start_symbol %d\n",frame,slot, ssb_start_symbol);
-    	  nr_generate_pss(gNB->d_pss, &txdataF[ssb_index][txdataF_offset], AMP, ssb_start_symbol, cfg, fp);
-    	  nr_generate_sss(gNB->d_sss, &txdataF[ssb_index][txdataF_offset], AMP, ssb_start_symbol, cfg, fp);
-
-	  if (fp->Lmax == 4)
-	    nr_generate_pbch_dmrs(gNB->nr_gold_pbch_dmrs[n_hf][ssb_index],&txdataF[ssb_index][txdataF_offset], AMP, ssb_start_symbol, cfg, fp);
-	  else
-	    nr_generate_pbch_dmrs(gNB->nr_gold_pbch_dmrs[0][ssb_index],&txdataF[ssb_index][txdataF_offset], AMP, ssb_start_symbol, cfg, fp);
-
-    	  nr_generate_pbch(&gNB->pbch,
-                      pbch_pdu,
-                      gNB->nr_pbch_interleaver,
-                      &txdataF[ssb_index][txdataF_offset],
-                      AMP,
-                      ssb_start_symbol,
-                      n_hf,fp->Lmax,ssb_index,
-                      frame, cfg, fp);
-	}
-     }
->>>>>>> df791790
   }
 }
 
@@ -192,24 +153,16 @@
   NR_DL_FRAME_PARMS *fp=&gNB->frame_parms;
   nfapi_nr_config_request_scf_t *cfg = &gNB->gNB_config;
   int offset = gNB->CC_id;
-<<<<<<< HEAD
   uint8_t ssb_frame_periodicity = 1;  // every how many frames SSB are generated
-=======
-  uint8_t ssb_frame_periodicity;  // every how many frames SSB are generated
   int txdataF_offset = (slot%2)*fp->samples_per_slot_wCP;
->>>>>>> df791790
 
   
   
   if (cfg->ssb_table.ssb_period.value > 1) 
     ssb_frame_periodicity = 1 <<(cfg->ssb_table.ssb_period.value -1) ;  // 10ms is the frame length
 
-<<<<<<< HEAD
   if ((cfg->cell_config.frame_duplex_type.value == TDD) && 
       ((nr_slot_select(fp,frame,slot)&NR_UPLINK_SLOT) > 0)) return;
-=======
-  if ((cfg->subframe_config.duplex_mode.value == TDD) && (nr_slot_select(cfg,slot,frame)==SF_UL)) return;
->>>>>>> df791790
 
   VCD_SIGNAL_DUMPER_DUMP_FUNCTION_BY_NAME(VCD_SIGNAL_DUMPER_FUNCTIONS_PHY_PROCEDURES_ENB_TX+offset,1);
 
@@ -228,7 +181,7 @@
   VCD_SIGNAL_DUMPER_DUMP_FUNCTION_BY_NAME(VCD_SIGNAL_DUMPER_FUNCTIONS_PHY_ENB_COMMON_TX,0);
 
 
-<<<<<<< HEAD
+
   LOG_D(PHY, "[gNB %d] Frame %d slot %d \
     Calling nr_generate_dci_top (number of DCI %d)\n", gNB->Mod_id, frame, slot, gNB->pdcch_pdu->pdcch_pdu_rel15.numDlDci);
   
@@ -244,19 +197,6 @@
  
   LOG_D(PHY, "PDSCH generation started (%d)\n", gNB->num_pdsch_rnti);
   for (int i=0; i<gNB->num_pdsch_rnti; i++) {
-=======
-    VCD_SIGNAL_DUMPER_DUMP_FUNCTION_BY_NAME(VCD_SIGNAL_DUMPER_FUNCTIONS_PHY_ENB_PDCCH_TX,1);
-
-    nr_generate_dci_top(gNB->pdcch_vars.dci_alloc[i],
-                        gNB->nr_gold_pdcch_dmrs[slot],
-                        &gNB->common_vars.txdataF[0][txdataF_offset],  // hardcoded to beam 0
-                        AMP, *fp, *cfg);
-
-    VCD_SIGNAL_DUMPER_DUMP_FUNCTION_BY_NAME(VCD_SIGNAL_DUMPER_FUNCTIONS_PHY_ENB_PDCCH_TX,0);
-  }
-      
-  for (int i=0; i<num_pdsch_rnti; i++) {
->>>>>>> df791790
     VCD_SIGNAL_DUMPER_DUMP_FUNCTION_BY_NAME(VCD_SIGNAL_DUMPER_FUNCTIONS_GENERATE_DLSCH,1);
     nr_generate_pdsch(gNB->dlsch[i][0],
 		      gNB->nr_gold_pdsch_dmrs[slot],
