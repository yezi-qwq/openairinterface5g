--- conflicted
+++ resolved
@@ -145,18 +145,11 @@
 }
 
 
-<<<<<<< HEAD
-void phy_procedures_gNB_TX(PHY_VARS_gNB *gNB,
-                           int frame,int slot,
-                           int do_meas
-                           ) {
-=======
 void phy_procedures_gNB_TX(processingData_L1tx_t *msgTx,
                            int frame,
                            int slot,
                            int do_meas) {
 
->>>>>>> a3d9d50e
   int aa;
   PHY_VARS_gNB *gNB = msgTx->gNB;
   NR_DL_FRAME_PARMS *fp=&gNB->frame_parms;
@@ -223,33 +216,7 @@
     }
   }
 
-<<<<<<< HEAD
-  /*//TODO: nr_generate_prs
-  // check if we have prs to transmit in this frame and slot
-  prs_data_t prs_data;
-  prs_data.PRSResourceSetPeriod[0]=40; // PRS resource slot period
-  prs_data.PRSResourceSetPeriod[1]=0;  // resource slot offset
-  prs_data.SymbolStart=7;		
-  prs_data.NumPRSSymbols=6;
-  prs_data.NumRB=273;
-  prs_data.RBOffset=0;
-  prs_data.CombSize=4;
-  prs_data.REOffset=0;
-  prs_data.PRSResourceOffset=0;
-  prs_data.PRSResourceRepetition=1;
-  prs_data.PRSResourceTimeGap=1;
-  prs_data.NPRSID=0;
-  
-  // tbc
-  int **txdataF = gNB->common_vars.txdataF;
-  
-  nr_generate_prs(gNB->nr_gold_prs[slot],&txdataF[0][txdataF_offset], AMP, &prs_data, cfg, fp);
-  */
-
-  if (do_meas==1) stop_meas(&gNB->phy_proc_tx);
-=======
   if (do_meas==1) stop_meas(&msgTx->phy_proc_tx);
->>>>>>> a3d9d50e
 
 //  if ((frame&127) == 0) dump_pdsch_stats(gNB);
 
