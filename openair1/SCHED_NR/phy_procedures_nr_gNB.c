--- conflicted
+++ resolved
@@ -163,15 +163,8 @@
 
   if (num_dl_dci > 0 || num_ul_dci > 0) {
     LOG_D(PHY, "[gNB %d] Frame %d slot %d Calling nr_generate_dci_top (number of UL/DL DCI %d/%d)\n",
-<<<<<<< HEAD
-	  gNB->Mod_id, frame, slot,
-	  gNB->ul_pdcch_pdu[ul_pdcch_pdu_id].pdcch_pdu.pdcch_pdu.pdcch_pdu_rel15.numDlDci,
-	  gNB->pdcch_pdu[pdcch_pdu_id].pdcch_pdu.pdcch_pdu_rel15.numDlDci);
-
-=======
 	  gNB->Mod_id, frame, slot, num_ul_dci, num_dl_dci);
   
->>>>>>> a7229937
     VCD_SIGNAL_DUMPER_DUMP_FUNCTION_BY_NAME(VCD_SIGNAL_DUMPER_FUNCTIONS_PHY_gNB_PDCCH_TX,1);
 
     nr_generate_dci_top(gNB,
@@ -183,13 +176,8 @@
 
     VCD_SIGNAL_DUMPER_DUMP_FUNCTION_BY_NAME(VCD_SIGNAL_DUMPER_FUNCTIONS_PHY_gNB_PDCCH_TX,0);
   }
-<<<<<<< HEAD
-
-  for (int i=0; i<gNB->num_pdsch_rnti[slot]; i++) {
-=======
  
   if (msgTx->num_pdsch_slot > 0) {
->>>>>>> a7229937
     VCD_SIGNAL_DUMPER_DUMP_FUNCTION_BY_NAME(VCD_SIGNAL_DUMPER_FUNCTIONS_GENERATE_DLSCH,1);
     LOG_D(PHY, "PDSCH generation started (%d) in frame %d.%d\n", msgTx->num_pdsch_slot,frame,slot);
     nr_generate_pdsch(msgTx, frame, slot);
@@ -649,13 +637,7 @@
   VCD_SIGNAL_DUMPER_DUMP_FUNCTION_BY_NAME(VCD_SIGNAL_DUMPER_FUNCTIONS_PHY_PROCEDURES_gNB_UESPEC_RX,1);
   LOG_D(PHY,"phy_procedures_gNB_uespec_RX frame %d, slot %d\n",frame_rx,slot_rx);
 
-<<<<<<< HEAD
-  if (gNB->frame_parms.frame_type == TDD)
-    if(NFAPI_MODE != NFAPI_MODE_VNF)
-    fill_ul_rb_mask(gNB, frame_rx, slot_rx);
-=======
   fill_ul_rb_mask(gNB, frame_rx, slot_rx);
->>>>>>> a7229937
 
   int first_symb=0,num_symb=0;
   if (gNB->frame_parms.frame_type == TDD)
