--- conflicted
+++ resolved
@@ -96,11 +96,8 @@
   uint8_t *pbch_pdu=&gNB->pbch_pdu[0];
   uint8_t ssb_index, n_hf;
   int ssb_start_symbol, rel_slot;
-<<<<<<< HEAD
   int txdataF_offset = (slot%2)*fp->samples_per_slot_wCP;
-=======
   uint16_t slots_per_hf = fp->slots_per_frame / 2;
->>>>>>> fe0c9ba0
 
   n_hf = cfg->sch_config.half_frame_index.value;
 
@@ -117,13 +114,8 @@
 
   LOG_D(PHY,"common_signal_procedures: frame %d, slot %d\n",frame,slot);
 
-<<<<<<< HEAD
-  if(rel_slot<10 && rel_slot>=0)  {
-     for (int i=0; i<2; i++)  {  // max two SSB per slot
-=======
   if(rel_slot<slots_per_hf && rel_slot>=0)  {
      for (int i=0; i<2; i++)  {  // max two SSB per frame
->>>>>>> fe0c9ba0
      
 	ssb_index = i + 2*rel_slot; // computing the ssb_index
 	if ((fp->L_ssb >> ssb_index) & 0x01)  { // generating the ssb only if the bit of L_ssb at current ssb index is 1
