/*
 * Licensed to the OpenAirInterface (OAI) Software Alliance under one or more
 * contributor license agreements.  See the NOTICE file distributed with
 * this work for additional information regarding copyright ownership.
 * The OpenAirInterface Software Alliance licenses this file to You under
 * the OAI Public License, Version 1.1  (the "License"); you may not use this file
 * except in compliance with the License.
 * You may obtain a copy of the License at
 *
 *      http://www.openairinterface.org/?page_id=698
 *
 * Unless required by applicable law or agreed to in writing, software
 * distributed under the License is distributed on an "AS IS" BASIS,
 * WITHOUT WARRANTIES OR CONDITIONS OF ANY KIND, either express or implied.
 * See the License for the specific language governing permissions and
 * limitations under the License.
 *-------------------------------------------------------------------------------
 * For more information about the OpenAirInterface (OAI) Software Alliance:
 *      contact@openairinterface.org
 */

#include "PHY/phy_extern.h"
#include "PHY/defs_gNB.h"
#include "sched_nr.h"
#include "PHY/NR_REFSIG/dmrs_nr.h"
#include "PHY/NR_TRANSPORT/nr_transport_proto.h"
#include "PHY/NR_TRANSPORT/nr_dlsch.h"
#include "PHY/NR_TRANSPORT/nr_ulsch.h"
#include "PHY/NR_TRANSPORT/nr_dci.h"
#include "PHY/NR_ESTIMATION/nr_ul_estimation.h"
#include "PHY/NR_UE_TRANSPORT/pucch_nr.h"
#include "SCHED/sched_eNB.h"
#include "sched_nr.h"
#include "SCHED/sched_common_extern.h"
#include "nfapi/open-nFAPI/nfapi/public_inc/nfapi_interface.h"
#include "nfapi/open-nFAPI/nfapi/public_inc/nfapi_nr_interface.h"
#include "fapi_nr_l1.h"
#include "common/utils/LOG/log.h"
#include "common/utils/LOG/vcd_signal_dumper.h"
#include "PHY/INIT/phy_init.h"
#include "PHY/MODULATION/nr_modulation.h"
#include "T.h"
#include "executables/nr-softmodem.h"
#include "executables/softmodem-common.h"

#include "assertions.h"
#include "msc.h"

#include <time.h>

#include "intertask_interface.h"

//#define DEBUG_RXDATA

uint8_t SSB_Table[38]={0,2,4,6,8,10,12,14,254,254,16,18,20,22,24,26,28,30,254,254,32,34,36,38,40,42,44,46,254,254,48,50,52,54,56,58,60,62};

extern uint8_t nfapi_mode;

void nr_set_ssb_first_subcarrier(nfapi_nr_config_request_scf_t *cfg, NR_DL_FRAME_PARMS *fp) {

  uint8_t sco = 0;
  if (((fp->freq_range == nr_FR1) && (cfg->ssb_table.ssb_subcarrier_offset.value<24)) ||
      ((fp->freq_range == nr_FR2) && (cfg->ssb_table.ssb_subcarrier_offset.value<12)) )
    sco = cfg->ssb_table.ssb_subcarrier_offset.value;

  fp->ssb_start_subcarrier = (12 * cfg->ssb_table.ssb_offset_point_a.value + sco);
  LOG_D(PHY, "SSB first subcarrier %d (%d,%d)\n", fp->ssb_start_subcarrier,cfg->ssb_table.ssb_offset_point_a.value,sco);
}

void nr_common_signal_procedures (PHY_VARS_gNB *gNB,int frame,int slot,nfapi_nr_dl_tti_ssb_pdu ssb_pdu) {

  NR_DL_FRAME_PARMS *fp=&gNB->frame_parms;
  nfapi_nr_config_request_scf_t *cfg = &gNB->gNB_config;
  int **txdataF = gNB->common_vars.txdataF;
  uint8_t ssb_index, n_hf;
  uint16_t ssb_start_symbol;
  int txdataF_offset = (slot%2)*fp->samples_per_slot_wCP;
  uint16_t slots_per_hf = (fp->slots_per_frame)>>1;

  if (slot<slots_per_hf)
    n_hf=0;
  else
    n_hf=1;

  ssb_index = ssb_pdu.ssb_pdu_rel15.SsbBlockIndex;
  LOG_D(PHY,"common_signal_procedures: frame %d, slot %d ssb index %d\n",frame,slot,ssb_index);

  int ssb_start_symbol_abs = nr_get_ssb_start_symbol(fp,ssb_index); // computing the starting symbol for current ssb
  ssb_start_symbol = ssb_start_symbol_abs % fp->symbols_per_slot;  // start symbol wrt slot

  nr_set_ssb_first_subcarrier(cfg, fp);  // setting the first subcarrier

  LOG_D(PHY,"SS TX: frame %d, slot %d, start_symbol %d\n",frame,slot, ssb_start_symbol);
  nr_generate_pss(gNB->d_pss, &txdataF[0][txdataF_offset], AMP, ssb_start_symbol, cfg, fp);
  nr_generate_sss(gNB->d_sss, &txdataF[0][txdataF_offset], AMP, ssb_start_symbol, cfg, fp);
  

  if (cfg->carrier_config.num_tx_ant.value <= 4)
    nr_generate_pbch_dmrs(gNB->nr_gold_pbch_dmrs[n_hf][ssb_index&7],&txdataF[0][txdataF_offset], AMP, ssb_start_symbol, cfg, fp);

  else
    nr_generate_pbch_dmrs(gNB->nr_gold_pbch_dmrs[0][ssb_index&7],&txdataF[0][txdataF_offset], AMP, ssb_start_symbol, cfg, fp);
    
  prs_data_t prs_data;
  prs_data.PRSResourceSetPeriod[0]=40; // PRS resource slot period
  prs_data.PRSResourceSetPeriod[1]=0;  // resource slot offset
  prs_data.SymbolStart=7;		
<<<<<<< HEAD
  prs_data.NumPRSSymbols=6;
  prs_data.NumRB=fp->N_RB_DL;
=======
  prs_data.NumPRSSymbols=4;
  prs_data.NumRB=273;
>>>>>>> 55c64483
  prs_data.RBOffset=0;
  prs_data.CombSize=4;
  prs_data.REOffset=0;
  prs_data.PRSResourceOffset=0;
  prs_data.PRSResourceRepetition=1;
  prs_data.PRSResourceTimeGap=1;
  prs_data.NPRSID=0;

  nr_generate_prs(gNB->nr_gold_prs[slot],&txdataF[0][txdataF_offset], AMP, &prs_data, cfg, fp);


  if (T_ACTIVE(T_GNB_PHY_MIB)) {
    unsigned char bch[3];
    bch[0] = ssb_pdu.ssb_pdu_rel15.bchPayload & 0xff;
    bch[1] = (ssb_pdu.ssb_pdu_rel15.bchPayload >> 8) & 0xff;
    bch[2] = (ssb_pdu.ssb_pdu_rel15.bchPayload >> 16) & 0xff;
    T(T_GNB_PHY_MIB, T_INT(0) /* module ID */, T_INT(frame), T_INT(slot), T_BUFFER(bch, 3));
  }

  // Beam_id is currently used only for FR2
  if (fp->freq_range==nr_FR2){
    LOG_D(PHY,"slot %d, ssb_index %d, beam %d\n",slot,ssb_index,cfg->ssb_table.ssb_beam_id_list[ssb_index].beam_id.value);
    for (int j=0;j<fp->symbols_per_slot;j++) 
      gNB->common_vars.beam_id[0][slot*fp->symbols_per_slot+j] = cfg->ssb_table.ssb_beam_id_list[ssb_index].beam_id.value;
  }

  nr_generate_pbch(&gNB->pbch,
                   &ssb_pdu,
                   gNB->nr_pbch_interleaver,
                   &txdataF[0][txdataF_offset],
                   AMP,
                   ssb_start_symbol,
                   n_hf, frame, cfg, fp);
}


void phy_procedures_gNB_TX(PHY_VARS_gNB *gNB,
                           int frame,int slot,
                           int do_meas
                           ) {
  int aa;
  NR_DL_FRAME_PARMS *fp=&gNB->frame_parms;
  nfapi_nr_config_request_scf_t *cfg = &gNB->gNB_config;
  int offset = gNB->CC_id;
  int txdataF_offset = (slot%2)*fp->samples_per_slot_wCP;
  
  // defining inputs and initials for nr_generate_prs()
  int **txdataF = gNB->common_vars.txdataF;
    

  if ((cfg->cell_config.frame_duplex_type.value == TDD) &&
      (nr_slot_select(cfg,frame,slot) == NR_UPLINK_SLOT)) return;

  VCD_SIGNAL_DUMPER_DUMP_FUNCTION_BY_NAME(VCD_SIGNAL_DUMPER_FUNCTIONS_PHY_PROCEDURES_gNB_TX+offset,1);

  if (do_meas==1) start_meas(&gNB->phy_proc_tx);

  // clear the transmit data array and beam index for the current slot
  for (aa=0; aa<cfg->carrier_config.num_tx_ant.value; aa++) {
    memset(&gNB->common_vars.txdataF[aa][txdataF_offset],0,fp->samples_per_slot_wCP*sizeof(int32_t));
    memset(&gNB->common_vars.beam_id[aa][slot*fp->symbols_per_slot],255,fp->symbols_per_slot*sizeof(uint8_t));
  }

  VCD_SIGNAL_DUMPER_DUMP_FUNCTION_BY_NAME(VCD_SIGNAL_DUMPER_FUNCTIONS_PHY_PROCEDURES_gNB_COMMON_TX,1);

  for (int i=0; i<fp->Lmax; i++) {
    if (gNB->ssb[i].active) {
      nr_common_signal_procedures(gNB,frame,slot,gNB->ssb[i].ssb_pdu);
      gNB->ssb[i].active = false;
    }
  }
  
  VCD_SIGNAL_DUMPER_DUMP_FUNCTION_BY_NAME(VCD_SIGNAL_DUMPER_FUNCTIONS_PHY_PROCEDURES_gNB_COMMON_TX,0);

  int pdcch_pdu_id=find_nr_pdcch(frame,slot,gNB,SEARCH_EXIST);
  int ul_pdcch_pdu_id=find_nr_ul_dci(frame,slot,gNB,SEARCH_EXIST);

  LOG_D(PHY,"[gNB %d] Frame %d slot %d, pdcch_pdu_id %d, ul_pdcch_pdu_id %d\n",
	gNB->Mod_id,frame,slot,pdcch_pdu_id,ul_pdcch_pdu_id);

  if (pdcch_pdu_id >= 0 || ul_pdcch_pdu_id >= 0) {
    LOG_D(PHY, "[gNB %d] Frame %d slot %d Calling nr_generate_dci_top (number of UL/DL DCI %d/%d)\n",
	  gNB->Mod_id, frame, slot,
	  gNB->ul_pdcch_pdu[ul_pdcch_pdu_id].pdcch_pdu.pdcch_pdu.pdcch_pdu_rel15.numDlDci,
	  gNB->pdcch_pdu[pdcch_pdu_id].pdcch_pdu.pdcch_pdu_rel15.numDlDci);
  
    VCD_SIGNAL_DUMPER_DUMP_FUNCTION_BY_NAME(VCD_SIGNAL_DUMPER_FUNCTIONS_PHY_gNB_PDCCH_TX,1);

    nr_generate_dci_top(gNB,
			pdcch_pdu_id>=0 ? &gNB->pdcch_pdu[pdcch_pdu_id].pdcch_pdu : NULL,
			ul_pdcch_pdu_id>=0 ? &gNB->ul_pdcch_pdu[ul_pdcch_pdu_id].pdcch_pdu.pdcch_pdu : NULL,
			gNB->nr_gold_pdcch_dmrs[slot],
			&gNB->common_vars.txdataF[0][txdataF_offset],
			AMP, fp);

    // free up entry in pdcch tables
    if (pdcch_pdu_id>=0) gNB->pdcch_pdu[pdcch_pdu_id].frame = -1;
    if (ul_pdcch_pdu_id>=0) gNB->ul_pdcch_pdu[ul_pdcch_pdu_id].frame = -1;

    VCD_SIGNAL_DUMPER_DUMP_FUNCTION_BY_NAME(VCD_SIGNAL_DUMPER_FUNCTIONS_PHY_gNB_PDCCH_TX,0);
    if (pdcch_pdu_id >= 0) gNB->pdcch_pdu[pdcch_pdu_id].frame = -1;
    if (ul_pdcch_pdu_id >= 0) gNB->ul_pdcch_pdu[ul_pdcch_pdu_id].frame = -1;
  }
 
  for (int i=0; i<gNB->num_pdsch_rnti[slot]; i++) {
    VCD_SIGNAL_DUMPER_DUMP_FUNCTION_BY_NAME(VCD_SIGNAL_DUMPER_FUNCTIONS_GENERATE_DLSCH,1);
    LOG_D(PHY, "PDSCH generation started (%d) in frame %d.%d\n", gNB->num_pdsch_rnti[slot],frame,slot);
    nr_generate_pdsch(gNB,frame, slot);
    VCD_SIGNAL_DUMPER_DUMP_FUNCTION_BY_NAME(VCD_SIGNAL_DUMPER_FUNCTIONS_GENERATE_DLSCH,0);
  }

  for (int i=0;i<NUMBER_OF_NR_CSIRS_MAX;i++){
    NR_gNB_CSIRS_t *csirs = &gNB->csirs_pdu[i];
    if ((csirs->active == 1) &&
	(csirs->frame == frame) &&
	(csirs->slot == slot) ) {
      LOG_D(PHY, "CSI-RS generation started in frame %d.%d\n",frame,slot);
      nfapi_nr_dl_tti_csi_rs_pdu_rel15_t csi_params = csirs->csirs_pdu.csi_rs_pdu_rel15;
      nr_generate_csi_rs(gNB, AMP, csi_params, gNB->gNB_config.cell_config.phy_cell_id.value, slot);
      csirs->active = 0;
    }
  }

  /*//TODO: nr_generate_prs
  // check if we have prs to transmit in this frame and slot
  prs_data_t prs_data;
  prs_data.PRSResourceSetPeriod[0]=40; // PRS resource slot period
  prs_data.PRSResourceSetPeriod[1]=0;  // resource slot offset
  prs_data.SymbolStart=7;		
  prs_data.NumPRSSymbols=6;
  prs_data.NumRB=273;
  prs_data.RBOffset=0;
  prs_data.CombSize=4;
  prs_data.REOffset=0;
  prs_data.PRSResourceOffset=0;
  prs_data.PRSResourceRepetition=1;
  prs_data.PRSResourceTimeGap=1;
  prs_data.NPRSID=0;
  
  // tbc
  
  nr_generate_prs(gNB->nr_gold_prs[slot],&txdataF[0][txdataF_offset], AMP, &prs_data, cfg, fp);
  */

  if (do_meas==1) stop_meas(&gNB->phy_proc_tx);

  if ((frame&127) == 0) dump_pdsch_stats(gNB);

  //apply the OFDM symbol rotation here
  for (aa=0; aa<cfg->carrier_config.num_tx_ant.value; aa++) {
	  apply_nr_rotation(fp,(int16_t*) &gNB->common_vars.txdataF[aa][txdataF_offset],slot,0,fp->Ncp==EXTENDED?12:14,fp->ofdm_symbol_size);
  }

  VCD_SIGNAL_DUMPER_DUMP_FUNCTION_BY_NAME(VCD_SIGNAL_DUMPER_FUNCTIONS_PHY_PROCEDURES_gNB_TX+offset,0);
}



/*

  if ((cfg->subframe_config.duplex_mode.value == TDD) && 
      ((nr_slot_select(fp,frame,slot)&NR_DOWNLINK_SLOT)==SF_DL)) return;

  //  VCD_SIGNAL_DUMPER_DUMP_FUNCTION_BY_NAME(VCD_SIGNAL_DUMPER_FUNCTIONS_PHY_PROCEDURES_ENB_RX,1);

*/

void nr_postDecode(PHY_VARS_gNB *gNB, notifiedFIFO_elt_t *req) {
  ldpcDecode_t *rdata = (ldpcDecode_t*) NotifiedFifoData(req);
  NR_UL_gNB_HARQ_t *ulsch_harq = rdata->ulsch_harq;
  NR_gNB_ULSCH_t *ulsch = rdata->ulsch;
  int r = rdata->segment_r;

  bool decodeSuccess = (rdata->decodeIterations <= rdata->decoderParms.numMaxIter);
  ulsch_harq->processedSegments++;
  LOG_D(PHY, "processing result of segment: %d, processed %d/%d\n",
	rdata->segment_r, ulsch_harq->processedSegments, rdata->nbSegments);
  gNB->nbDecode--;
  LOG_D(PHY,"remain to decoded in subframe: %d\n", gNB->nbDecode);
  
  if (decodeSuccess) {
    memcpy(ulsch_harq->b+rdata->offset,
           ulsch_harq->c[r],
           rdata->Kr_bytes - (ulsch_harq->F>>3) -((ulsch_harq->C>1)?3:0));

  } else {
    if ( rdata->nbSegments != ulsch_harq->processedSegments ) {
      int nb=abortTpool(gNB->threadPool, req->key);
      nb+=abortNotifiedFIFO(gNB->respDecode, req->key);
      gNB->nbDecode-=nb;
      LOG_D(PHY,"uplink segment error %d/%d, aborted %d segments\n",rdata->segment_r,rdata->nbSegments, nb);
      LOG_D(PHY, "ULSCH %d in error\n",rdata->ulsch_id);
      AssertFatal(ulsch_harq->processedSegments+nb == rdata->nbSegments,"processed: %d, aborted: %d, total %d\n",
		  ulsch_harq->processedSegments, nb, rdata->nbSegments);
      ulsch_harq->processedSegments=rdata->nbSegments;
    }
  }

  // if all segments are done 
  if (rdata->nbSegments == ulsch_harq->processedSegments) {
    if (decodeSuccess) {
      LOG_D(PHY,"[gNB %d] ULSCH: Setting ACK for slot %d TBS %d\n",
            gNB->Mod_id,ulsch_harq->slot,ulsch_harq->TBS);
      ulsch_harq->status = SCH_IDLE;
      ulsch_harq->round  = 0;
      ulsch->harq_mask &= ~(1 << rdata->harq_pid);

      LOG_D(PHY, "ULSCH received ok \n");
      nr_fill_indication(gNB,ulsch_harq->frame, ulsch_harq->slot, rdata->ulsch_id, rdata->harq_pid, 0);
    } else {
      LOG_D(PHY,"[gNB %d] ULSCH: Setting NAK for SFN/SF %d/%d (pid %d, status %d, round %d, TBS %d) r %d\n",
            gNB->Mod_id, ulsch_harq->frame, ulsch_harq->slot,
            rdata->harq_pid,ulsch_harq->status, ulsch_harq->round,ulsch_harq->TBS,r);
      if (ulsch_harq->round >= ulsch->Mlimit) {
        ulsch_harq->status = SCH_IDLE;
        ulsch_harq->round  = 0;
        ulsch_harq->handled  = 0;
        ulsch->harq_mask &= ~(1 << rdata->harq_pid);
      }
      ulsch_harq->handled  = 1;

      LOG_D(PHY, "ULSCH %d in error\n",rdata->ulsch_id);
      nr_fill_indication(gNB,ulsch_harq->frame, ulsch_harq->slot, rdata->ulsch_id, rdata->harq_pid, 1);
    }
    ulsch->last_iteration_cnt = rdata->decodeIterations;
    VCD_SIGNAL_DUMPER_DUMP_FUNCTION_BY_NAME(VCD_SIGNAL_DUMPER_FUNCTIONS_PHY_gNB_ULSCH_DECODING,0);
  }
}


void nr_ulsch_procedures(PHY_VARS_gNB *gNB, int frame_rx, int slot_rx, int ULSCH_id, uint8_t harq_pid)
{
  NR_DL_FRAME_PARMS *frame_parms = &gNB->frame_parms;
  nfapi_nr_pusch_pdu_t *pusch_pdu = &gNB->ulsch[ULSCH_id][0]->harq_processes[harq_pid]->ulsch_pdu;
  
  uint8_t l, number_dmrs_symbols = 0;
  uint32_t G;
  uint16_t start_symbol, number_symbols, nb_re_dmrs;

  start_symbol = pusch_pdu->start_symbol_index;
  number_symbols = pusch_pdu->nr_of_symbols;

  for (l = start_symbol; l < start_symbol + number_symbols; l++)
    number_dmrs_symbols += ((pusch_pdu->ul_dmrs_symb_pos)>>l)&0x01;

  if (pusch_pdu->dmrs_config_type==pusch_dmrs_type1)
    nb_re_dmrs = 6*pusch_pdu->num_dmrs_cdm_grps_no_data;
  else
    nb_re_dmrs = 4*pusch_pdu->num_dmrs_cdm_grps_no_data;

  G = nr_get_G(pusch_pdu->rb_size,
               number_symbols,
               nb_re_dmrs,
               number_dmrs_symbols, // number of dmrs symbols irrespective of single or double symbol dmrs
               pusch_pdu->qam_mod_order,
               pusch_pdu->nrOfLayers);
  
  AssertFatal(G>0,"G is 0 : rb_size %u, number_symbols %d, nb_re_dmrs %d, number_dmrs_symbols %d, qam_mod_order %u, nrOfLayer %u\n",
	      pusch_pdu->rb_size,
	      number_symbols,
	      nb_re_dmrs,
	      number_dmrs_symbols, // number of dmrs symbols irrespective of single or double symbol dmrs
	      pusch_pdu->qam_mod_order,
	      pusch_pdu->nrOfLayers);
  LOG_D(PHY,"rb_size %d, number_symbols %d, nb_re_dmrs %d, number_dmrs_symbols %d, qam_mod_order %d, nrOfLayer %d\n",
	pusch_pdu->rb_size,
	number_symbols,
	nb_re_dmrs,
	number_dmrs_symbols, // number of dmrs symbols irrespective of single or double symbol dmrs
	pusch_pdu->qam_mod_order,
	pusch_pdu->nrOfLayers);
  //----------------------------------------------------------
  //------------------- ULSCH unscrambling -------------------
  //----------------------------------------------------------
  start_meas(&gNB->ulsch_unscrambling_stats);
  nr_ulsch_unscrambling_optim(gNB->pusch_vars[ULSCH_id]->llr,
			      G,
			      0,
			      pusch_pdu->data_scrambling_id,
			      pusch_pdu->rnti);
  stop_meas(&gNB->ulsch_unscrambling_stats);
  //----------------------------------------------------------
  //--------------------- ULSCH decoding ---------------------
  //----------------------------------------------------------

  start_meas(&gNB->ulsch_decoding_stats);
  nr_ulsch_decoding(gNB,
                    ULSCH_id,
                    gNB->pusch_vars[ULSCH_id]->llr,
                    frame_parms,
                    pusch_pdu,
                    frame_rx,
                    slot_rx,
                    harq_pid,
                    G);

  while (gNB->nbDecode > 0) {
    notifiedFIFO_elt_t *req=pullTpool(gNB->respDecode, gNB->threadPool);
    nr_postDecode(gNB, req);
    delNotifiedFIFO_elt(req);
  }
  stop_meas(&gNB->ulsch_decoding_stats);
}


  void nr_fill_indication(PHY_VARS_gNB *gNB, int frame, int slot_rx, int ULSCH_id, uint8_t harq_pid, uint8_t crc_flag) {

  pthread_mutex_lock(&gNB->UL_INFO_mutex);

  int timing_advance_update, cqi;
  int sync_pos;
  NR_gNB_ULSCH_t                       *ulsch                 = gNB->ulsch[ULSCH_id][0];
  NR_UL_gNB_HARQ_t                     *harq_process          = ulsch->harq_processes[harq_pid];

  nfapi_nr_pusch_pdu_t *pusch_pdu = &harq_process->ulsch_pdu;

  //  pdu->data                              = gNB->ulsch[ULSCH_id+1][0]->harq_processes[harq_pid]->b;
  sync_pos                               = nr_est_timing_advance_pusch(gNB, ULSCH_id); // estimate timing advance for MAC

  // scale the 16 factor in N_TA calculation in 38.213 section 4.2 according to the used FFT size
  uint16_t bw_scaling = 16 * gNB->frame_parms.ofdm_symbol_size / 2048;
  int sync_pos_rounded;
  // do some integer rounding to improve TA accuracy
  if (sync_pos > 0)
    sync_pos_rounded = sync_pos + (bw_scaling / 2) - 1;
  else
    sync_pos_rounded = sync_pos - (bw_scaling / 2) - 1;
  timing_advance_update = sync_pos_rounded / bw_scaling;

  // put timing advance command in 0..63 range
  timing_advance_update += 31;

  if (timing_advance_update < 0)  timing_advance_update = 0;
  if (timing_advance_update > 63) timing_advance_update = 63;

  LOG_D(PHY, "Estimated timing advance PUSCH is  = %d, timing_advance_update is %d \n", sync_pos,timing_advance_update);

  // estimate UL_CQI for MAC

  int SNRtimes10 = dB_fixed_x10(gNB->pusch_vars[ULSCH_id]->ulsch_power_tot) -
                   dB_fixed_x10(gNB->pusch_vars[ULSCH_id]->ulsch_noise_power_tot);

  LOG_D(PHY, "Estimated SNR for PUSCH is = %f dB (ulsch_power %f, noise %f)\n", SNRtimes10/10.0,dB_fixed_x10(gNB->pusch_vars[ULSCH_id]->ulsch_power_tot)/10.0,dB_fixed_x10(gNB->pusch_vars[ULSCH_id]->ulsch_noise_power_tot)/10.0);

  if      (SNRtimes10 < -640) cqi=0;
  else if (SNRtimes10 >  635) cqi=255;
  else                        cqi=(640+SNRtimes10)/5;

  // crc indication
  uint16_t num_crc = gNB->UL_INFO.crc_ind.number_crcs;
  gNB->UL_INFO.crc_ind.crc_list = &gNB->crc_pdu_list[0];
  gNB->UL_INFO.crc_ind.sfn = frame;
  gNB->UL_INFO.crc_ind.slot = slot_rx;

  gNB->crc_pdu_list[num_crc].handle = pusch_pdu->handle;
  gNB->crc_pdu_list[num_crc].rnti = pusch_pdu->rnti;
  gNB->crc_pdu_list[num_crc].harq_id = harq_pid;
  gNB->crc_pdu_list[num_crc].tb_crc_status = crc_flag;
  gNB->crc_pdu_list[num_crc].num_cb = pusch_pdu->pusch_data.num_cb;
  gNB->crc_pdu_list[num_crc].ul_cqi = cqi;
  gNB->crc_pdu_list[num_crc].timing_advance = timing_advance_update;
  // in terms of dBFS range -128 to 0 with 0.1 step
  gNB->crc_pdu_list[num_crc].rssi = 1280 - (10*dB_fixed(32767*32767)-dB_fixed_times10(gNB->pusch_vars[ULSCH_id]->ulsch_power[0]));

  gNB->UL_INFO.crc_ind.number_crcs++;

  // rx indication
  uint16_t num_rx = gNB->UL_INFO.rx_ind.number_of_pdus;
  gNB->UL_INFO.rx_ind.pdu_list = &gNB->rx_pdu_list[0];
  gNB->UL_INFO.rx_ind.sfn = frame;
  gNB->UL_INFO.rx_ind.slot = slot_rx;
  gNB->rx_pdu_list[num_rx].handle = pusch_pdu->handle;
  gNB->rx_pdu_list[num_rx].rnti = pusch_pdu->rnti;
  gNB->rx_pdu_list[num_rx].harq_id = harq_pid;
  gNB->rx_pdu_list[num_rx].ul_cqi = cqi;
  gNB->rx_pdu_list[num_rx].timing_advance = timing_advance_update;
  gNB->rx_pdu_list[num_rx].rssi = 1280 - (10*dB_fixed(32767*32767)-dB_fixed_times10(gNB->pusch_vars[ULSCH_id]->ulsch_power[0]));
  if (crc_flag)
    gNB->rx_pdu_list[num_rx].pdu_length = 0;
  else {
    gNB->rx_pdu_list[num_rx].pdu_length = harq_process->TBS;
    gNB->rx_pdu_list[num_rx].pdu = harq_process->b;
  }

  gNB->UL_INFO.rx_ind.number_of_pdus++;

  pthread_mutex_unlock(&gNB->UL_INFO_mutex);
}

// Function to fill UL RB mask to be used for N0 measurements
void fill_ul_rb_mask(PHY_VARS_gNB *gNB, int frame_rx, int slot_rx) {

  int rb2, rb, nb_rb;
  for (int symbol=0;symbol<14;symbol++) {
    if (gNB->gNB_config.tdd_table.max_tdd_periodicity_list[slot_rx].max_num_of_symbol_per_slot_list[symbol].slot_config.value==1){
      nb_rb = 0;
      for (int m=0;m<9;m++) gNB->rb_mask_ul[m] = 0;
      gNB->ulmask_symb = -1;

      for (int i=0;i<NUMBER_OF_NR_PUCCH_MAX;i++){
        NR_gNB_PUCCH_t *pucch = gNB->pucch[i];
        if (pucch) {
          if ((pucch->active == 1) &&
	            (pucch->frame == frame_rx) &&
	            (pucch->slot == slot_rx) ) {
            gNB->ulmask_symb = symbol;
            nfapi_nr_pucch_pdu_t  *pucch_pdu = &pucch->pucch_pdu;
            if ((symbol>=pucch_pdu->start_symbol_index) &&
                (symbol<(pucch_pdu->start_symbol_index + pucch_pdu->nr_of_symbols))){
              for (rb=0; rb<pucch_pdu->prb_size; rb++) {
                rb2 = rb+pucch_pdu->prb_start+pucch_pdu->bwp_start;
                gNB->rb_mask_ul[rb2>>5] |= (1<<(rb2&31));
              }
              nb_rb+=pucch_pdu->prb_size;
            }
          }
        }
      }
      for (int ULSCH_id=0;ULSCH_id<gNB->number_of_nr_ulsch_max;ULSCH_id++) {
        NR_gNB_ULSCH_t *ulsch = gNB->ulsch[ULSCH_id][0];
        int harq_pid;
        NR_UL_gNB_HARQ_t *ulsch_harq;

        if ((ulsch) &&
            (ulsch->rnti > 0)) {
          for (harq_pid=0;harq_pid<NR_MAX_ULSCH_HARQ_PROCESSES;harq_pid++) {
            ulsch_harq = ulsch->harq_processes[harq_pid];
            AssertFatal(ulsch_harq!=NULL,"harq_pid %d is not allocated\n",harq_pid);
            if ((ulsch_harq->status == NR_ACTIVE) &&
                (ulsch_harq->frame == frame_rx) &&
                (ulsch_harq->slot == slot_rx) &&
                (ulsch_harq->handled == 0)){
              uint8_t symbol_start = ulsch_harq->ulsch_pdu.start_symbol_index;
              uint8_t symbol_end = symbol_start + ulsch_harq->ulsch_pdu.nr_of_symbols;
              gNB->ulmask_symb = symbol;
              if ((symbol>=symbol_start) &&
                  (symbol<symbol_end)){
                for (rb=0; rb<ulsch_harq->ulsch_pdu.rb_size; rb++) {
                  rb2 = rb+ulsch_harq->ulsch_pdu.rb_start+ulsch_harq->ulsch_pdu.bwp_start;
                  gNB->rb_mask_ul[rb2>>5] |= (1<<(rb2&31));
                }
                nb_rb+=ulsch_harq->ulsch_pdu.rb_size;
              }
            }
          }
        }
      //TODO Add check for PRACH as well?
      }
      if (nb_rb<gNB->frame_parms.N_RB_UL)
        return;
    }
  }
}

void phy_procedures_gNB_common_RX(PHY_VARS_gNB *gNB, int frame_rx, int slot_rx) {

  uint8_t symbol;
  unsigned char aa;

  for(symbol = 0; symbol < (gNB->frame_parms.Ncp==EXTENDED?12:14); symbol++) {
    for (aa = 0; aa < gNB->frame_parms.nb_antennas_rx; aa++) {
      nr_slot_fep_ul(&gNB->frame_parms,
                     gNB->common_vars.rxdata[aa],
                     gNB->common_vars.rxdataF[aa],
                     symbol,
                     slot_rx,
                     0);
    }
  }

  for (aa = 0; aa < gNB->frame_parms.nb_antennas_rx; aa++) {
    apply_nr_rotation_ul(&gNB->frame_parms,
			 gNB->common_vars.rxdataF[aa],
			 slot_rx,
			 0,
			 gNB->frame_parms.Ncp==EXTENDED?12:14,
			 gNB->frame_parms.ofdm_symbol_size);
  }

}

int phy_procedures_gNB_uespec_RX(PHY_VARS_gNB *gNB, int frame_rx, int slot_rx) {
  /* those variables to log T_GNB_PHY_PUCCH_PUSCH_IQ only when we try to decode */
  int pucch_decode_done = 0;
  int pusch_decode_done = 0;

  VCD_SIGNAL_DUMPER_DUMP_FUNCTION_BY_NAME(VCD_SIGNAL_DUMPER_FUNCTIONS_PHY_PROCEDURES_gNB_UESPEC_RX,1);
  LOG_D(PHY,"phy_procedures_gNB_uespec_RX frame %d, slot %d\n",frame_rx,slot_rx);

  if (gNB->frame_parms.frame_type == TDD)
    fill_ul_rb_mask(gNB, frame_rx, slot_rx);

  int first_symb=0,num_symb=0;
  if (gNB->frame_parms.frame_type == TDD)
    for(int symbol_count=0; symbol_count<NR_NUMBER_OF_SYMBOLS_PER_SLOT; symbol_count++) {
      if (gNB->gNB_config.tdd_table.max_tdd_periodicity_list[slot_rx].max_num_of_symbol_per_slot_list[symbol_count].slot_config.value==1) {
	      if (num_symb==0) first_symb=symbol_count;
	      num_symb++;
      }
    }
  else num_symb=NR_NUMBER_OF_SYMBOLS_PER_SLOT;
  gNB_I0_measurements(gNB,first_symb,num_symb);

  int offset = 10*gNB->frame_parms.ofdm_symbol_size + gNB->frame_parms.first_carrier_offset;
  int power_rxF = signal_energy_nodc(&gNB->common_vars.rxdataF[0][offset+(47*12)],12*18);
  LOG_D(PHY,"frame %d, slot %d: UL signal energy %d\n",frame_rx,slot_rx,power_rxF);

  start_meas(&gNB->phy_proc_rx);

  for (int i=0;i<NUMBER_OF_NR_PUCCH_MAX;i++){
    NR_gNB_PUCCH_t *pucch = gNB->pucch[i];
    if (pucch) {
      if ((pucch->active == 1) &&
          (pucch->frame == frame_rx) &&
          (pucch->slot == slot_rx) ) {

        pucch_decode_done = 1;

        nfapi_nr_pucch_pdu_t  *pucch_pdu = &pucch->pucch_pdu;
        uint16_t num_ucis;
        switch (pucch_pdu->format_type) {
        case 0:
          num_ucis = gNB->UL_INFO.uci_ind.num_ucis;
          gNB->UL_INFO.uci_ind.uci_list = &gNB->uci_pdu_list[0];
          gNB->UL_INFO.uci_ind.sfn = frame_rx;
          gNB->UL_INFO.uci_ind.slot = slot_rx;
          gNB->uci_pdu_list[num_ucis].pdu_type = NFAPI_NR_UCI_FORMAT_0_1_PDU_TYPE;
          gNB->uci_pdu_list[num_ucis].pdu_size = sizeof(nfapi_nr_uci_pucch_pdu_format_0_1_t);
          nfapi_nr_uci_pucch_pdu_format_0_1_t *uci_pdu_format0 = &gNB->uci_pdu_list[num_ucis].pucch_pdu_format_0_1;

          offset = pucch_pdu->start_symbol_index*gNB->frame_parms.ofdm_symbol_size + (gNB->frame_parms.first_carrier_offset+pucch_pdu->prb_start*12);
          power_rxF = signal_energy_nodc(&gNB->common_vars.rxdataF[0][offset],12);
          LOG_D(PHY,"frame %d, slot %d: PUCCH signal energy %d\n",frame_rx,slot_rx,power_rxF);

          nr_decode_pucch0(gNB,
                           frame_rx,
                           slot_rx,
                           uci_pdu_format0,
                           pucch_pdu);

          gNB->UL_INFO.uci_ind.num_ucis += 1;
          pucch->active = 0;
	        break;
        case 2:
          num_ucis = gNB->UL_INFO.uci_ind.num_ucis;
          gNB->UL_INFO.uci_ind.uci_list = &gNB->uci_pdu_list[0];
          gNB->UL_INFO.uci_ind.sfn = frame_rx;
          gNB->UL_INFO.uci_ind.slot = slot_rx;
          gNB->uci_pdu_list[num_ucis].pdu_type = NFAPI_NR_UCI_FORMAT_2_3_4_PDU_TYPE;
          gNB->uci_pdu_list[num_ucis].pdu_size = sizeof(nfapi_nr_uci_pucch_pdu_format_2_3_4_t);
          nfapi_nr_uci_pucch_pdu_format_2_3_4_t *uci_pdu_format2 = &gNB->uci_pdu_list[num_ucis].pucch_pdu_format_2_3_4;

          nr_decode_pucch2(gNB,
                           slot_rx,
                           uci_pdu_format2,
                           pucch_pdu);

          gNB->UL_INFO.uci_ind.num_ucis += 1;
          pucch->active = 0;
          break;
        default:
	        AssertFatal(1==0,"Only PUCCH formats 0 and 2 are currently supported\n");
        }
      }
    }
  }

  for (int ULSCH_id=0;ULSCH_id<gNB->number_of_nr_ulsch_max;ULSCH_id++) {
    NR_gNB_ULSCH_t *ulsch = gNB->ulsch[ULSCH_id][0];
    int harq_pid;
    int no_sig;
    NR_UL_gNB_HARQ_t *ulsch_harq;

    if ((ulsch) &&
        (ulsch->rnti > 0)) {
      // for for an active HARQ process
      for (harq_pid=0;harq_pid<NR_MAX_ULSCH_HARQ_PROCESSES;harq_pid++) {
        ulsch_harq = ulsch->harq_processes[harq_pid];
        AssertFatal(ulsch_harq!=NULL,"harq_pid %d is not allocated\n",harq_pid);
        if ((ulsch_harq->status == NR_ACTIVE) &&
            (ulsch_harq->frame == frame_rx) &&
            (ulsch_harq->slot == slot_rx) &&
            (ulsch_harq->handled == 0)){

          LOG_D(PHY, "PUSCH detection started in frame %d slot %d\n",
                frame_rx,slot_rx);
          int num_dmrs=0;
          for (int s=0;s<NR_NUMBER_OF_SYMBOLS_PER_SLOT; s++)
             num_dmrs+=(ulsch_harq->ulsch_pdu.ul_dmrs_symb_pos>>s)&1;

#ifdef DEBUG_RXDATA
          NR_DL_FRAME_PARMS *frame_parms = &gNB->frame_parms;
          RU_t *ru = gNB->RU_list[0];
          int slot_offset = frame_parms->get_samples_slot_timestamp(slot_rx,frame_parms,0);
          slot_offset -= ru->N_TA_offset;
          ((int16_t*)&gNB->common_vars.debugBuff[gNB->common_vars.debugBuff_sample_offset])[0]=(int16_t)ulsch->rnti;
          ((int16_t*)&gNB->common_vars.debugBuff[gNB->common_vars.debugBuff_sample_offset])[1]=(int16_t)ulsch_harq->ulsch_pdu.rb_size;
          ((int16_t*)&gNB->common_vars.debugBuff[gNB->common_vars.debugBuff_sample_offset])[2]=(int16_t)ulsch_harq->ulsch_pdu.rb_start;
          ((int16_t*)&gNB->common_vars.debugBuff[gNB->common_vars.debugBuff_sample_offset])[3]=(int16_t)ulsch_harq->ulsch_pdu.nr_of_symbols;
          ((int16_t*)&gNB->common_vars.debugBuff[gNB->common_vars.debugBuff_sample_offset])[4]=(int16_t)ulsch_harq->ulsch_pdu.start_symbol_index;
          ((int16_t*)&gNB->common_vars.debugBuff[gNB->common_vars.debugBuff_sample_offset])[5]=(int16_t)ulsch_harq->ulsch_pdu.mcs_index;
          ((int16_t*)&gNB->common_vars.debugBuff[gNB->common_vars.debugBuff_sample_offset])[6]=(int16_t)ulsch_harq->ulsch_pdu.pusch_data.rv_index;
          ((int16_t*)&gNB->common_vars.debugBuff[gNB->common_vars.debugBuff_sample_offset])[7]=(int16_t)harq_pid;
          memcpy(&gNB->common_vars.debugBuff[gNB->common_vars.debugBuff_sample_offset+4],&ru->common.rxdata[0][slot_offset],frame_parms->get_samples_per_slot(slot_rx,frame_parms)*sizeof(int32_t));
          gNB->common_vars.debugBuff_sample_offset+=(frame_parms->get_samples_per_slot(slot_rx,frame_parms)+1000+4);
          if(gNB->common_vars.debugBuff_sample_offset>((frame_parms->get_samples_per_slot(slot_rx,frame_parms)+1000+2)*20)) {
            FILE *f;
            f = fopen("rxdata_buff.raw", "w"); if (f == NULL) exit(1);
            fwrite((int16_t*)gNB->common_vars.debugBuff,2,(frame_parms->get_samples_per_slot(slot_rx,frame_parms)+1000+4)*20*2, f);
            fclose(f);
            exit(-1);
          }
#endif

          pusch_decode_done = 1;

          VCD_SIGNAL_DUMPER_DUMP_FUNCTION_BY_NAME(VCD_SIGNAL_DUMPER_FUNCTIONS_NR_RX_PUSCH,1);
	        start_meas(&gNB->rx_pusch_stats);
          no_sig = nr_rx_pusch(gNB, ULSCH_id, frame_rx, slot_rx, harq_pid);
          if (no_sig) {
            LOG_D(PHY, "PUSCH not detected in frame %d, slot %d\n", frame_rx, slot_rx);
            nr_fill_indication(gNB, frame_rx, slot_rx, ULSCH_id, harq_pid, 1);
            return 1;
          }
          gNB->pusch_vars[ULSCH_id]->ulsch_power_tot=0;
          gNB->pusch_vars[ULSCH_id]->ulsch_noise_power_tot=0;
          for (int aarx=0;aarx<gNB->frame_parms.nb_antennas_rx;aarx++) {
             gNB->pusch_vars[ULSCH_id]->ulsch_power[aarx]/=num_dmrs;
             gNB->pusch_vars[ULSCH_id]->ulsch_power_tot += gNB->pusch_vars[ULSCH_id]->ulsch_power[aarx];
             gNB->pusch_vars[ULSCH_id]->ulsch_noise_power[aarx]/=num_dmrs;
             gNB->pusch_vars[ULSCH_id]->ulsch_noise_power_tot += gNB->pusch_vars[ULSCH_id]->ulsch_noise_power[aarx];
          }
          if (dB_fixed_x10(gNB->pusch_vars[ULSCH_id]->ulsch_power_tot) <
              dB_fixed_x10(gNB->pusch_vars[ULSCH_id]->ulsch_noise_power_tot) + gNB->pusch_thres) {
             NR_gNB_SCH_STATS_t *stats=get_ulsch_stats(gNB,ulsch);

             LOG_D(PHY, "PUSCH not detected in %d.%d (%d,%d,%d)\n",frame_rx,slot_rx,
                   dB_fixed_x10(gNB->pusch_vars[ULSCH_id]->ulsch_power_tot),
                   dB_fixed_x10(gNB->pusch_vars[ULSCH_id]->ulsch_noise_power_tot),gNB->pusch_thres);
             gNB->pusch_vars[ULSCH_id]->ulsch_power_tot = gNB->pusch_vars[ULSCH_id]->ulsch_noise_power_tot;
             nr_fill_indication(gNB,frame_rx, slot_rx, ULSCH_id, harq_pid, 1);
             gNB->pusch_vars[ULSCH_id]->DTX=1;
             if (stats) stats->DTX++;
             return 1;
          } else gNB->pusch_vars[ULSCH_id]->DTX=0;

          stop_meas(&gNB->rx_pusch_stats);
          VCD_SIGNAL_DUMPER_DUMP_FUNCTION_BY_NAME(VCD_SIGNAL_DUMPER_FUNCTIONS_NR_RX_PUSCH,0);
          //LOG_M("rxdataF_comp.m","rxF_comp",gNB->pusch_vars[0]->rxdataF_comp[0],6900,1,1);
          //LOG_M("rxdataF_ext.m","rxF_ext",gNB->pusch_vars[0]->rxdataF_ext[0],6900,1,1);
          VCD_SIGNAL_DUMPER_DUMP_FUNCTION_BY_NAME(VCD_SIGNAL_DUMPER_FUNCTIONS_NR_ULSCH_PROCEDURES_RX,1);
          nr_ulsch_procedures(gNB, frame_rx, slot_rx, ULSCH_id, harq_pid);
          VCD_SIGNAL_DUMPER_DUMP_FUNCTION_BY_NAME(VCD_SIGNAL_DUMPER_FUNCTIONS_NR_ULSCH_PROCEDURES_RX,0);
          break;
        }
      }
    }
  }
  stop_meas(&gNB->phy_proc_rx);
  // figure out a better way to choose slot_rx, 19 is ok for a particular TDD configuration with 30kHz SCS
  if ((frame_rx&127) == 0 && slot_rx==19) {
    LOG_I(PHY, "Number of bad PUCCH received: %lu\n", gNB->bad_pucch);
  }

  if (pucch_decode_done || pusch_decode_done) {
    T(T_GNB_PHY_PUCCH_PUSCH_IQ, T_INT(frame_rx), T_INT(slot_rx), T_BUFFER(&gNB->common_vars.rxdataF[0][0], gNB->frame_parms.symbols_per_slot * gNB->frame_parms.ofdm_symbol_size * 4));
  }

  VCD_SIGNAL_DUMPER_DUMP_FUNCTION_BY_NAME(VCD_SIGNAL_DUMPER_FUNCTIONS_PHY_PROCEDURES_gNB_UESPEC_RX,0);
  return 0;
}<|MERGE_RESOLUTION|>--- conflicted
+++ resolved
@@ -105,13 +105,8 @@
   prs_data.PRSResourceSetPeriod[0]=40; // PRS resource slot period
   prs_data.PRSResourceSetPeriod[1]=0;  // resource slot offset
   prs_data.SymbolStart=7;		
-<<<<<<< HEAD
-  prs_data.NumPRSSymbols=6;
+  prs_data.NumPRSSymbols=4;
   prs_data.NumRB=fp->N_RB_DL;
-=======
-  prs_data.NumPRSSymbols=4;
-  prs_data.NumRB=273;
->>>>>>> 55c64483
   prs_data.RBOffset=0;
   prs_data.CombSize=4;
   prs_data.REOffset=0;
