/*
 * Licensed to the OpenAirInterface (OAI) Software Alliance under one or more
 * contributor license agreements.  See the NOTICE file distributed with
 * this work for additional information regarding copyright ownership.
 * The OpenAirInterface Software Alliance licenses this file to You under
 * the OAI Public License, Version 1.1  (the "License"); you may not use this file
 * except in compliance with the License.
 * You may obtain a copy of the License at
 *
 *      http://www.openairinterface.org/?page_id=698
 *
 * Unless required by applicable law or agreed to in writing, software
 * distributed under the License is distributed on an "AS IS" BASIS,
 * WITHOUT WARRANTIES OR CONDITIONS OF ANY KIND, either express or implied.
 * See the License for the specific language governing permissions and
 * limitations under the License.
 *-------------------------------------------------------------------------------
 * For more information about the OpenAirInterface (OAI) Software Alliance:
 *      contact@openairinterface.org
 */

#include "PHY/defs_gNB.h"
#include "sched_nr.h"
#include "PHY/NR_TRANSPORT/nr_transport_proto.h"
#include "PHY/NR_TRANSPORT/nr_dlsch.h"
#include "PHY/NR_TRANSPORT/nr_ulsch.h"
#include "PHY/NR_TRANSPORT/nr_dci.h"
#include "PHY/NR_ESTIMATION/nr_ul_estimation.h"
#include "nfapi/open-nFAPI/nfapi/public_inc/nfapi_interface.h"
#include "nfapi/open-nFAPI/nfapi/public_inc/nfapi_nr_interface.h"
#include "fapi_nr_l1.h"
#include "common/utils/LOG/log.h"
#include "common/utils/LOG/vcd_signal_dumper.h"
#include "PHY/INIT/phy_init.h"
#include "PHY/MODULATION/nr_modulation.h"
#include "PHY/NR_UE_TRANSPORT/srs_modulation_nr.h"
#include "T.h"
#include "executables/nr-softmodem.h"
#include "executables/softmodem-common.h"

#include "assertions.h"

#include <time.h>

#include "intertask_interface.h"

//#define DEBUG_RXDATA
//#define SRS_IND_DEBUG

uint8_t SSB_Table[38]={0,2,4,6,8,10,12,14,254,254,16,18,20,22,24,26,28,30,254,254,32,34,36,38,40,42,44,46,254,254,48,50,52,54,56,58,60,62};

extern uint8_t nfapi_mode;

void nr_common_signal_procedures (PHY_VARS_gNB *gNB,int frame,int slot,nfapi_nr_dl_tti_ssb_pdu ssb_pdu) {

  NR_DL_FRAME_PARMS *fp=&gNB->frame_parms;
  nfapi_nr_config_request_scf_t *cfg = &gNB->gNB_config;
  int **txdataF = gNB->common_vars.txdataF;
  uint8_t ssb_index, n_hf;
  uint16_t ssb_start_symbol;
  int txdataF_offset = slot*fp->samples_per_slot_wCP;
  uint16_t slots_per_hf = (fp->slots_per_frame)>>1;

  if (slot<slots_per_hf)
    n_hf=0;
  else
    n_hf=1;

  ssb_index = ssb_pdu.ssb_pdu_rel15.SsbBlockIndex;
  LOG_D(PHY,"common_signal_procedures: frame %d, slot %d ssb index %d\n",frame,slot,ssb_index);

  int ssb_start_symbol_abs = nr_get_ssb_start_symbol(fp,ssb_index); // computing the starting symbol for current ssb
  ssb_start_symbol = ssb_start_symbol_abs % fp->symbols_per_slot;  // start symbol wrt slot

  // setting the first subcarrier
  fp->ssb_start_subcarrier = (12 * cfg->ssb_table.ssb_offset_point_a.value + ssb_pdu.ssb_pdu_rel15.SsbSubcarrierOffset);
  LOG_D(PHY, "SSB first subcarrier %d (%d,%d)\n", fp->ssb_start_subcarrier,cfg->ssb_table.ssb_offset_point_a.value,ssb_pdu.ssb_pdu_rel15.SsbSubcarrierOffset);

  LOG_D(PHY,"SS TX: frame %d, slot %d, start_symbol %d\n",frame,slot, ssb_start_symbol);
  nr_generate_pss(&txdataF[0][txdataF_offset], AMP, ssb_start_symbol, cfg, fp);
  nr_generate_sss(&txdataF[0][txdataF_offset], AMP, ssb_start_symbol, cfg, fp);

  if (fp->Lmax == 4)
    nr_generate_pbch_dmrs(gNB->nr_gold_pbch_dmrs[n_hf][ssb_index&7],&txdataF[0][txdataF_offset], AMP, ssb_start_symbol, cfg, fp);
  else
    nr_generate_pbch_dmrs(gNB->nr_gold_pbch_dmrs[0][ssb_index&7],&txdataF[0][txdataF_offset], AMP, ssb_start_symbol, cfg, fp);

  if (T_ACTIVE(T_GNB_PHY_MIB)) {
    unsigned char bch[3];
    bch[0] = ssb_pdu.ssb_pdu_rel15.bchPayload & 0xff;
    bch[1] = (ssb_pdu.ssb_pdu_rel15.bchPayload >> 8) & 0xff;
    bch[2] = (ssb_pdu.ssb_pdu_rel15.bchPayload >> 16) & 0xff;
    T(T_GNB_PHY_MIB, T_INT(0) /* module ID */, T_INT(frame), T_INT(slot), T_BUFFER(bch, 3));
  }

  // Beam_id is currently used only for FR2
  if (fp->freq_range==nr_FR2){
    LOG_D(PHY,"slot %d, ssb_index %d, beam %d\n",slot,ssb_index,cfg->ssb_table.ssb_beam_id_list[ssb_index].beam_id.value);
    for (int j=0;j<fp->symbols_per_slot;j++) 
      gNB->common_vars.beam_id[0][slot*fp->symbols_per_slot+j] = cfg->ssb_table.ssb_beam_id_list[ssb_index].beam_id.value;
  }

  nr_generate_pbch(&ssb_pdu,
                   gNB->nr_pbch_interleaver,
                   &txdataF[0][txdataF_offset],
                   AMP,
                   ssb_start_symbol,
                   n_hf, frame, cfg, fp);
}


void phy_procedures_gNB_TX(processingData_L1tx_t *msgTx,
                           int frame,
                           int slot,
                           int do_meas) {

  int aa;
  PHY_VARS_gNB *gNB = msgTx->gNB;
  NR_DL_FRAME_PARMS *fp=&gNB->frame_parms;
  nfapi_nr_config_request_scf_t *cfg = &gNB->gNB_config;
  int offset = gNB->CC_id;
  int txdataF_offset = slot*fp->samples_per_slot_wCP;

  if ((cfg->cell_config.frame_duplex_type.value == TDD) &&
      (nr_slot_select(cfg,frame,slot) == NR_UPLINK_SLOT)) return;

  VCD_SIGNAL_DUMPER_DUMP_FUNCTION_BY_NAME(VCD_SIGNAL_DUMPER_FUNCTIONS_PHY_PROCEDURES_gNB_TX+offset,1);

  // clear the transmit data array and beam index for the current slot
  for (aa=0; aa<cfg->carrier_config.num_tx_ant.value; aa++) {
    memset(&gNB->common_vars.txdataF[aa][txdataF_offset],0,fp->samples_per_slot_wCP*sizeof(int32_t));
    memset(&gNB->common_vars.beam_id[aa][slot*fp->symbols_per_slot],255,fp->symbols_per_slot*sizeof(uint8_t));
  }

  VCD_SIGNAL_DUMPER_DUMP_FUNCTION_BY_NAME(VCD_SIGNAL_DUMPER_FUNCTIONS_PHY_PROCEDURES_gNB_COMMON_TX,1);
  for (int i=0; i<fp->Lmax; i++) {
    if (msgTx->ssb[i].active) {
      nr_common_signal_procedures(gNB,frame,slot,msgTx->ssb[i].ssb_pdu);
      msgTx->ssb[i].active = false;
    }
  }
  
  VCD_SIGNAL_DUMPER_DUMP_FUNCTION_BY_NAME(VCD_SIGNAL_DUMPER_FUNCTIONS_PHY_PROCEDURES_gNB_COMMON_TX,0);

  int num_pdcch_pdus = msgTx->num_ul_pdcch + msgTx->num_dl_pdcch;

  if (num_pdcch_pdus > 0) {
    LOG_D(PHY, "[gNB %d] Frame %d slot %d Calling nr_generate_dci_top (number of UL/DL PDCCH PDUs %d/%d)\n",
	  gNB->Mod_id, frame, slot, msgTx->num_ul_pdcch, msgTx->num_dl_pdcch);
  
    VCD_SIGNAL_DUMPER_DUMP_FUNCTION_BY_NAME(VCD_SIGNAL_DUMPER_FUNCTIONS_PHY_gNB_PDCCH_TX,1);

    nr_generate_dci_top(msgTx, slot,
			&gNB->common_vars.txdataF[0][txdataF_offset],
			AMP, fp);

    VCD_SIGNAL_DUMPER_DUMP_FUNCTION_BY_NAME(VCD_SIGNAL_DUMPER_FUNCTIONS_PHY_gNB_PDCCH_TX,0);
  }
 
  if (msgTx->num_pdsch_slot > 0) {
    VCD_SIGNAL_DUMPER_DUMP_FUNCTION_BY_NAME(VCD_SIGNAL_DUMPER_FUNCTIONS_GENERATE_DLSCH,1);
    LOG_D(PHY, "PDSCH generation started (%d) in frame %d.%d\n", msgTx->num_pdsch_slot,frame,slot);
    nr_generate_pdsch(msgTx, frame, slot);
    VCD_SIGNAL_DUMPER_DUMP_FUNCTION_BY_NAME(VCD_SIGNAL_DUMPER_FUNCTIONS_GENERATE_DLSCH,0);
  }

  for (int i=0;i<NUMBER_OF_NR_CSIRS_MAX;i++){
    NR_gNB_CSIRS_t *csirs = &msgTx->csirs_pdu[i];
    if (csirs->active == 1) {
      LOG_D(PHY, "CSI-RS generation started in frame %d.%d\n",frame,slot);
      nfapi_nr_dl_tti_csi_rs_pdu_rel15_t *csi_params = &csirs->csirs_pdu.csi_rs_pdu_rel15;
      nr_generate_csi_rs(gNB->frame_parms, gNB->common_vars.txdataF, AMP, gNB->nr_csi_rs_info, csi_params, slot);
      csirs->active = 0;
    }
  }

//  if ((frame&127) == 0) dump_pdsch_stats(gNB);

  //apply the OFDM symbol rotation here
  for (aa=0; aa<cfg->carrier_config.num_tx_ant.value; aa++) {
    apply_nr_rotation(fp,(int16_t*) &gNB->common_vars.txdataF[aa][txdataF_offset],slot,0,fp->Ncp==EXTENDED?12:14,fp->ofdm_symbol_size);
  }

  VCD_SIGNAL_DUMPER_DUMP_FUNCTION_BY_NAME(VCD_SIGNAL_DUMPER_FUNCTIONS_PHY_PROCEDURES_gNB_TX+offset,0);
}

void nr_postDecode(PHY_VARS_gNB *gNB, notifiedFIFO_elt_t *req) {
  ldpcDecode_t *rdata = (ldpcDecode_t*) NotifiedFifoData(req);
  NR_UL_gNB_HARQ_t *ulsch_harq = rdata->ulsch_harq;
  NR_gNB_ULSCH_t *ulsch = rdata->ulsch;
  int r = rdata->segment_r;
  nfapi_nr_pusch_pdu_t *pusch_pdu = &gNB->ulsch[rdata->ulsch_id]->harq_processes[rdata->harq_pid]->ulsch_pdu;

  bool decodeSuccess = (rdata->decodeIterations <= rdata->decoderParms.numMaxIter);
  ulsch_harq->processedSegments++;
  LOG_D(PHY, "processing result of segment: %d, processed %d/%d\n",
	rdata->segment_r, ulsch_harq->processedSegments, rdata->nbSegments);
  gNB->nbDecode--;
  LOG_D(PHY,"remain to decoded in subframe: %d\n", gNB->nbDecode);
  
  if (decodeSuccess) {
    memcpy(ulsch_harq->b+rdata->offset,
           ulsch_harq->c[r],
           rdata->Kr_bytes - (ulsch_harq->F>>3) -((ulsch_harq->C>1)?3:0));

  } else {
    if ( rdata->nbSegments != ulsch_harq->processedSegments ) {
      int nb=abortTpool(gNB->threadPool, req->key);
      nb+=abortNotifiedFIFO(gNB->respDecode, req->key);
      gNB->nbDecode-=nb;
      LOG_D(PHY,"uplink segment error %d/%d, aborted %d segments\n",rdata->segment_r,rdata->nbSegments, nb);
      LOG_D(PHY, "ULSCH %d in error\n",rdata->ulsch_id);
      AssertFatal(ulsch_harq->processedSegments+nb == rdata->nbSegments,"processed: %d, aborted: %d, total %d\n",
		  ulsch_harq->processedSegments, nb, rdata->nbSegments);
      ulsch_harq->processedSegments=rdata->nbSegments;
    }
  }

  //int dumpsig=0;
  // if all segments are done
  if (rdata->nbSegments == ulsch_harq->processedSegments) {
    if (decodeSuccess) {
      LOG_D(PHY,"[gNB %d] ULSCH: Setting ACK for SFN/SF %d.%d (pid %d, ndi %d, status %d, round %d, TBS %d, Max interation (all seg) %d)\n",
            gNB->Mod_id,ulsch_harq->frame,ulsch_harq->slot,rdata->harq_pid,pusch_pdu->pusch_data.new_data_indicator,ulsch_harq->status,ulsch_harq->round,ulsch_harq->TBS,rdata->decodeIterations);
      ulsch_harq->status = SCH_IDLE;
      ulsch_harq->round  = 0;
      ulsch->harq_mask &= ~(1 << rdata->harq_pid);

      LOG_D(PHY, "ULSCH received ok \n");
      nr_fill_indication(gNB,ulsch_harq->frame, ulsch_harq->slot, rdata->ulsch_id, rdata->harq_pid, 0,0);
      //dumpsig=1;
    } else {
      LOG_D(PHY,"[gNB %d] ULSCH: Setting NAK for SFN/SF %d/%d (pid %d, ndi %d, status %d, round %d, RV %d, prb_start %d, prb_size %d, TBS %d) r %d\n",
            gNB->Mod_id, ulsch_harq->frame, ulsch_harq->slot,
            rdata->harq_pid, pusch_pdu->pusch_data.new_data_indicator, ulsch_harq->status,
	          ulsch_harq->round,
            ulsch_harq->ulsch_pdu.pusch_data.rv_index,
	          ulsch_harq->ulsch_pdu.rb_start,
	          ulsch_harq->ulsch_pdu.rb_size,
	          ulsch_harq->TBS,
	          r);
      ulsch_harq->round++;
      if (ulsch_harq->round >= ulsch->Mlimit) {
        ulsch_harq->status = SCH_IDLE;
        ulsch_harq->round  = 0;
        ulsch_harq->handled  = 0;
        ulsch->harq_mask &= ~(1 << rdata->harq_pid);
      }
      ulsch_harq->handled  = 1;

      LOG_D(PHY, "ULSCH %d in error\n",rdata->ulsch_id);
      nr_fill_indication(gNB,ulsch_harq->frame, ulsch_harq->slot, rdata->ulsch_id, rdata->harq_pid, 1,0);
//      dumpsig=1;
    }
/*
    if (ulsch_harq->ulsch_pdu.mcs_index == 0 && dumpsig==1) {
#ifdef __AVX2__
      int off = ((ulsch_harq->ulsch_pdu.rb_size&1) == 1)? 4:0;
#else
      int off = 0;
#endif

      LOG_M("rxsigF0.m","rxsF0",&gNB->common_vars.rxdataF[0][(ulsch_harq->slot&3)*gNB->frame_parms.ofdm_symbol_size*gNB->frame_parms.symbols_per_slot],gNB->frame_parms.ofdm_symbol_size*gNB->frame_parms.symbols_per_slot,1,1);
      LOG_M("rxsigF0_ext.m","rxsF0_ext",
             &gNB->pusch_vars[0]->rxdataF_ext[0][ulsch_harq->ulsch_pdu.start_symbol_index*NR_NB_SC_PER_RB * ulsch_harq->ulsch_pdu.rb_size],ulsch_harq->ulsch_pdu.nr_of_symbols*(off+(NR_NB_SC_PER_RB * ulsch_harq->ulsch_pdu.rb_size)),1,1);
      LOG_M("chestF0.m","chF0",
            &gNB->pusch_vars[0]->ul_ch_estimates[0][ulsch_harq->ulsch_pdu.start_symbol_index*gNB->frame_parms.ofdm_symbol_size],gNB->frame_parms.ofdm_symbol_size,1,1);
      LOG_M("chestF0_ext.m","chF0_ext",
            &gNB->pusch_vars[0]->ul_ch_estimates_ext[0][(ulsch_harq->ulsch_pdu.start_symbol_index+1)*(off+(NR_NB_SC_PER_RB * ulsch_harq->ulsch_pdu.rb_size))],
            (ulsch_harq->ulsch_pdu.nr_of_symbols-1)*(off+(NR_NB_SC_PER_RB * ulsch_harq->ulsch_pdu.rb_size)),1,1);
      LOG_M("rxsigF0_comp.m","rxsF0_comp",
            &gNB->pusch_vars[0]->rxdataF_comp[0][ulsch_harq->ulsch_pdu.start_symbol_index*(off+(NR_NB_SC_PER_RB * ulsch_harq->ulsch_pdu.rb_size))],ulsch_harq->ulsch_pdu.nr_of_symbols*(off+(NR_NB_SC_PER_RB * ulsch_harq->ulsch_pdu.rb_size)),1,1);
      LOG_M("rxsigF0_llr.m","rxsF0_llr",
            &gNB->pusch_vars[0]->llr[0],(ulsch_harq->ulsch_pdu.nr_of_symbols-1)*NR_NB_SC_PER_RB * ulsch_harq->ulsch_pdu.rb_size * ulsch_harq->ulsch_pdu.qam_mod_order,1,0);
      if (gNB->frame_parms.nb_antennas_rx > 1) {

        LOG_M("rxsigF1_ext.m","rxsF0_ext",
               &gNB->pusch_vars[0]->rxdataF_ext[1][ulsch_harq->ulsch_pdu.start_symbol_index*NR_NB_SC_PER_RB * ulsch_harq->ulsch_pdu.rb_size],ulsch_harq->ulsch_pdu.nr_of_symbols*(off+(NR_NB_SC_PER_RB * ulsch_harq->ulsch_pdu.rb_size)),1,1);
        LOG_M("chestF1.m","chF1",
              &gNB->pusch_vars[0]->ul_ch_estimates[1][ulsch_harq->ulsch_pdu.start_symbol_index*gNB->frame_parms.ofdm_symbol_size],gNB->frame_parms.ofdm_symbol_size,1,1);
        LOG_M("chestF1_ext.m","chF1_ext",
              &gNB->pusch_vars[0]->ul_ch_estimates_ext[1][(ulsch_harq->ulsch_pdu.start_symbol_index+1)*(off+(NR_NB_SC_PER_RB * ulsch_harq->ulsch_pdu.rb_size))],
              (ulsch_harq->ulsch_pdu.nr_of_symbols-1)*(off+(NR_NB_SC_PER_RB * ulsch_harq->ulsch_pdu.rb_size)),1,1);
        LOG_M("rxsigF1_comp.m","rxsF1_comp",
              &gNB->pusch_vars[0]->rxdataF_comp[1][ulsch_harq->ulsch_pdu.start_symbol_index*(off+(NR_NB_SC_PER_RB * ulsch_harq->ulsch_pdu.rb_size))],ulsch_harq->ulsch_pdu.nr_of_symbols*(off+(NR_NB_SC_PER_RB * ulsch_harq->ulsch_pdu.rb_size)),1,1);
      }
      exit(-1);

    } 
*/
    ulsch->last_iteration_cnt = rdata->decodeIterations;
    VCD_SIGNAL_DUMPER_DUMP_FUNCTION_BY_NAME(VCD_SIGNAL_DUMPER_FUNCTIONS_PHY_gNB_ULSCH_DECODING,0);
  }
}


void nr_ulsch_procedures(PHY_VARS_gNB *gNB, int frame_rx, int slot_rx, int ULSCH_id, uint8_t harq_pid)
{
  NR_DL_FRAME_PARMS *frame_parms = &gNB->frame_parms;
  nfapi_nr_pusch_pdu_t *pusch_pdu = &gNB->ulsch[ULSCH_id]->harq_processes[harq_pid]->ulsch_pdu;
  
  uint8_t l, number_dmrs_symbols = 0;
  uint32_t G;
  uint16_t start_symbol, number_symbols, nb_re_dmrs;

  start_symbol = pusch_pdu->start_symbol_index;
  number_symbols = pusch_pdu->nr_of_symbols;

  for (l = start_symbol; l < start_symbol + number_symbols; l++)
    number_dmrs_symbols += ((pusch_pdu->ul_dmrs_symb_pos)>>l)&0x01;

  if (pusch_pdu->dmrs_config_type==pusch_dmrs_type1)
    nb_re_dmrs = 6*pusch_pdu->num_dmrs_cdm_grps_no_data;
  else
    nb_re_dmrs = 4*pusch_pdu->num_dmrs_cdm_grps_no_data;

  G = nr_get_G(pusch_pdu->rb_size,
               number_symbols,
               nb_re_dmrs,
               number_dmrs_symbols, // number of dmrs symbols irrespective of single or double symbol dmrs
               pusch_pdu->qam_mod_order,
               pusch_pdu->nrOfLayers);
  
  AssertFatal(G>0,"G is 0 : rb_size %u, number_symbols %d, nb_re_dmrs %d, number_dmrs_symbols %d, qam_mod_order %u, nrOfLayer %u\n",
	      pusch_pdu->rb_size,
	      number_symbols,
	      nb_re_dmrs,
	      number_dmrs_symbols, // number of dmrs symbols irrespective of single or double symbol dmrs
	      pusch_pdu->qam_mod_order,
	      pusch_pdu->nrOfLayers);
  LOG_D(PHY,"rb_size %d, number_symbols %d, nb_re_dmrs %d, dmrs symbol positions %d, number_dmrs_symbols %d, qam_mod_order %d, nrOfLayer %d\n",
	pusch_pdu->rb_size,
	number_symbols,
	nb_re_dmrs,
        pusch_pdu->ul_dmrs_symb_pos,
	number_dmrs_symbols, // number of dmrs symbols irrespective of single or double symbol dmrs
	pusch_pdu->qam_mod_order,
	pusch_pdu->nrOfLayers);


  nr_ulsch_layer_demapping(gNB->pusch_vars[ULSCH_id]->llr,
                           pusch_pdu->nrOfLayers,
                           pusch_pdu->qam_mod_order,
                           G,
                           gNB->pusch_vars[ULSCH_id]->llr_layers);
             
  //----------------------------------------------------------
  //------------------- ULSCH unscrambling -------------------
  //----------------------------------------------------------
  start_meas(&gNB->ulsch_unscrambling_stats);
  nr_ulsch_unscrambling(gNB->pusch_vars[ULSCH_id]->llr,
                        G,
                        pusch_pdu->data_scrambling_id,
                        pusch_pdu->rnti);
  stop_meas(&gNB->ulsch_unscrambling_stats);
  //----------------------------------------------------------
  //--------------------- ULSCH decoding ---------------------
  //----------------------------------------------------------

  start_meas(&gNB->ulsch_decoding_stats);
  nr_ulsch_decoding(gNB,
                    ULSCH_id,
                    gNB->pusch_vars[ULSCH_id]->llr,
                    frame_parms,
                    pusch_pdu,
                    frame_rx,
                    slot_rx,
                    harq_pid,
                    G);

  while (gNB->nbDecode > 0) {
    notifiedFIFO_elt_t *req=pullTpool(gNB->respDecode, gNB->threadPool);
    nr_postDecode(gNB, req);
    delNotifiedFIFO_elt(req);
  }
  stop_meas(&gNB->ulsch_decoding_stats);
}


void nr_fill_indication(PHY_VARS_gNB *gNB, int frame, int slot_rx, int ULSCH_id, uint8_t harq_pid, uint8_t crc_flag, int dtx_flag) {

  pthread_mutex_lock(&gNB->UL_INFO_mutex);

  NR_gNB_ULSCH_t                       *ulsch                 = gNB->ulsch[ULSCH_id];
  NR_UL_gNB_HARQ_t                     *harq_process          = ulsch->harq_processes[harq_pid];
  NR_gNB_SCH_STATS_t *stats=get_ulsch_stats(gNB,ulsch);

  nfapi_nr_pusch_pdu_t *pusch_pdu = &harq_process->ulsch_pdu;

  //  pdu->data                              = gNB->ulsch[ULSCH_id+1]->harq_processes[harq_pid]->b;
  int sync_pos = nr_est_timing_advance_pusch(gNB, ULSCH_id); // estimate timing advance for MAC

  // scale the 16 factor in N_TA calculation in 38.213 section 4.2 according to the used FFT size
  uint16_t bw_scaling = 16 * gNB->frame_parms.ofdm_symbol_size / 2048;

  // do some integer rounding to improve TA accuracy
  int sync_pos_rounded;
  if (sync_pos > 0)
    sync_pos_rounded = sync_pos + (bw_scaling / 2) - 1;
  else
    sync_pos_rounded = sync_pos - (bw_scaling / 2) + 1;
  if (stats) stats->sync_pos = sync_pos;

  int timing_advance_update = sync_pos_rounded / bw_scaling;

  // put timing advance command in 0..63 range
  timing_advance_update += 31;

  if (timing_advance_update < 0)  timing_advance_update = 0;
  if (timing_advance_update > 63) timing_advance_update = 63;

  if (crc_flag == 0) LOG_D(PHY, "%d.%d : Received PUSCH : Estimated timing advance PUSCH is  = %d, timing_advance_update is %d \n", frame,slot_rx,sync_pos,timing_advance_update);
  else if (harq_process->round>0 || dtx_flag == 0) { // increment round if crc_flag == 1 and not(dtx_flag ==1 and round==0)
      harq_process->round++;
      if (harq_process->round >= ulsch->Mlimit) {
        harq_process->status = SCH_IDLE;
        harq_process->round  = 0;
        harq_process->handled  = 0;
        ulsch->harq_mask &= ~(1 << harq_pid);
      }
  }
  // estimate UL_CQI for MAC

  int SNRtimes10 = dB_fixed_x10(gNB->pusch_vars[ULSCH_id]->ulsch_power_tot) -
                   dB_fixed_x10(gNB->pusch_vars[ULSCH_id]->ulsch_noise_power_tot);

  LOG_D(PHY, "%d.%d: Estimated SNR for PUSCH is = %f dB (ulsch_power %f, noise %f) delay %d\n", frame, slot_rx, SNRtimes10/10.0,dB_fixed_x10(gNB->pusch_vars[ULSCH_id]->ulsch_power_tot)/10.0,dB_fixed_x10(gNB->pusch_vars[ULSCH_id]->ulsch_noise_power_tot)/10.0,sync_pos);

  int cqi;
  if      (SNRtimes10 < -640) cqi=0;
  else if (SNRtimes10 >  635) cqi=255;
  else                        cqi=(640+SNRtimes10)/5;


  if (0/*pusch_pdu->mcs_index == 9*/) {
      __attribute__((unused))
#ifdef __AVX2__
      int off = ((pusch_pdu->rb_size&1) == 1)? 4:0;
#else
      int off = 0;
#endif
      LOG_M("rxsigF0.m","rxsF0",&gNB->common_vars.rxdataF[0][(slot_rx&3)*gNB->frame_parms.ofdm_symbol_size*gNB->frame_parms.symbols_per_slot],gNB->frame_parms.ofdm_symbol_size*gNB->frame_parms.symbols_per_slot,1,1);
      LOG_M("rxsigF0_ext.m","rxsF0_ext",
             &gNB->pusch_vars[0]->rxdataF_ext[0][pusch_pdu->start_symbol_index*NR_NB_SC_PER_RB * pusch_pdu->rb_size],pusch_pdu->nr_of_symbols*(off+(NR_NB_SC_PER_RB * pusch_pdu->rb_size)),1,1);
      LOG_M("chestF0.m","chF0",
            &gNB->pusch_vars[0]->ul_ch_estimates[0][pusch_pdu->start_symbol_index*gNB->frame_parms.ofdm_symbol_size],gNB->frame_parms.ofdm_symbol_size,1,1);
      LOG_M("chestF0_ext.m","chF0_ext",
            &gNB->pusch_vars[0]->ul_ch_estimates_ext[0][(pusch_pdu->start_symbol_index+1)*(off+(NR_NB_SC_PER_RB * pusch_pdu->rb_size))],
            (pusch_pdu->nr_of_symbols-1)*(off+(NR_NB_SC_PER_RB * pusch_pdu->rb_size)),1,1);
      LOG_M("rxsigF0_comp.m","rxsF0_comp",
            &gNB->pusch_vars[0]->rxdataF_comp[0][pusch_pdu->start_symbol_index*(off+(NR_NB_SC_PER_RB * pusch_pdu->rb_size))],pusch_pdu->nr_of_symbols*(off+(NR_NB_SC_PER_RB * pusch_pdu->rb_size)),1,1);
      LOG_M("rxsigF0_llr.m","rxsF0_llr",
            &gNB->pusch_vars[0]->llr[0],(pusch_pdu->nr_of_symbols-1)*NR_NB_SC_PER_RB *pusch_pdu->rb_size * pusch_pdu->qam_mod_order,1,0);
      if (gNB->frame_parms.nb_antennas_rx > 1) {
        LOG_M("rxsigF1.m","rxsF1",&gNB->common_vars.rxdataF[1][(slot_rx&3)*gNB->frame_parms.ofdm_symbol_size*gNB->frame_parms.symbols_per_slot],gNB->frame_parms.ofdm_symbol_size*gNB->frame_parms.symbols_per_slot,1,1);
        LOG_M("rxsigF1_ext.m","rxsF1_ext",
               &gNB->pusch_vars[0]->rxdataF_ext[1][pusch_pdu->start_symbol_index*NR_NB_SC_PER_RB * pusch_pdu->rb_size],pusch_pdu->nr_of_symbols*(off+(NR_NB_SC_PER_RB * pusch_pdu->rb_size)),1,1);
        LOG_M("chestF1.m","chF1",
              &gNB->pusch_vars[0]->ul_ch_estimates[1][pusch_pdu->start_symbol_index*gNB->frame_parms.ofdm_symbol_size],gNB->frame_parms.ofdm_symbol_size,1,1);
        LOG_M("chestF1_ext.m","chF1_ext",
              &gNB->pusch_vars[0]->ul_ch_estimates_ext[1][(pusch_pdu->start_symbol_index+1)*(off+(NR_NB_SC_PER_RB * pusch_pdu->rb_size))],
              (pusch_pdu->nr_of_symbols-1)*(off+(NR_NB_SC_PER_RB * pusch_pdu->rb_size)),1,1);
        LOG_M("rxsigF1_comp.m","rxsF1_comp",
              &gNB->pusch_vars[0]->rxdataF_comp[1][pusch_pdu->start_symbol_index*(off+(NR_NB_SC_PER_RB * pusch_pdu->rb_size))],pusch_pdu->nr_of_symbols*(off+(NR_NB_SC_PER_RB * pusch_pdu->rb_size)),1,1);
      }
      exit(-1);

    }

  // crc indication
  uint16_t num_crc = gNB->UL_INFO.crc_ind.number_crcs;
  gNB->UL_INFO.crc_ind.crc_list = &gNB->crc_pdu_list[0];
  gNB->UL_INFO.crc_ind.sfn = frame;
  gNB->UL_INFO.crc_ind.slot = slot_rx;

  gNB->crc_pdu_list[num_crc].handle = pusch_pdu->handle;
  gNB->crc_pdu_list[num_crc].rnti = pusch_pdu->rnti;
  gNB->crc_pdu_list[num_crc].harq_id = harq_pid;
  gNB->crc_pdu_list[num_crc].tb_crc_status = crc_flag;
  gNB->crc_pdu_list[num_crc].num_cb = pusch_pdu->pusch_data.num_cb;
  gNB->crc_pdu_list[num_crc].ul_cqi = cqi;
  gNB->crc_pdu_list[num_crc].timing_advance = timing_advance_update;
  // in terms of dBFS range -128 to 0 with 0.1 step
  gNB->crc_pdu_list[num_crc].rssi = (dtx_flag==0) ? 1280 - (10*dB_fixed(32767*32767)-dB_fixed_times10(gNB->pusch_vars[ULSCH_id]->ulsch_power[0])) : 0;

  gNB->UL_INFO.crc_ind.number_crcs++;

  // rx indication
  uint16_t num_rx = gNB->UL_INFO.rx_ind.number_of_pdus;
  gNB->UL_INFO.rx_ind.pdu_list = &gNB->rx_pdu_list[0];
  gNB->UL_INFO.rx_ind.sfn = frame;
  gNB->UL_INFO.rx_ind.slot = slot_rx;
  gNB->rx_pdu_list[num_rx].handle = pusch_pdu->handle;
  gNB->rx_pdu_list[num_rx].rnti = pusch_pdu->rnti;
  gNB->rx_pdu_list[num_rx].harq_id = harq_pid;
  gNB->rx_pdu_list[num_rx].ul_cqi = cqi;
  gNB->rx_pdu_list[num_rx].timing_advance = timing_advance_update;
  gNB->rx_pdu_list[num_rx].rssi = gNB->crc_pdu_list[num_crc].rssi;
  if (crc_flag)
    gNB->rx_pdu_list[num_rx].pdu_length = 0;
  else {
    gNB->rx_pdu_list[num_rx].pdu_length = harq_process->TBS;
    gNB->rx_pdu_list[num_rx].pdu = harq_process->b;
  }

  gNB->UL_INFO.rx_ind.number_of_pdus++;

  pthread_mutex_unlock(&gNB->UL_INFO_mutex);
}

// Function to fill UL RB mask to be used for N0 measurements
void fill_ul_rb_mask(PHY_VARS_gNB *gNB, int frame_rx, int slot_rx) {

  int rb = 0;
  int rb2 = 0;
  int prbpos = 0;

  for (int symbol=0;symbol<14;symbol++) {
    for (int m=0;m<9;m++) {
      gNB->rb_mask_ul[symbol][m] = 0;
      for (int i=0;i<32;i++) {
        prbpos = (m*32)+i;
        if (prbpos>gNB->frame_parms.N_RB_UL) break;
        gNB->rb_mask_ul[symbol][m] |= (gNB->ulprbbl[prbpos]>0 ? 1 : 0)<<i;
      }
    }
  }

  for (int i=0;i<NUMBER_OF_NR_PUCCH_MAX;i++){
    NR_gNB_PUCCH_t *pucch = gNB->pucch[i];
    if (pucch) {
      if ((pucch->active == 1) &&
          (pucch->frame == frame_rx) &&
          (pucch->slot == slot_rx) ) {
        nfapi_nr_pucch_pdu_t  *pucch_pdu = &pucch->pucch_pdu;
        LOG_D(PHY,"%d.%d pucch %d : start_symbol %d, nb_symbols %d, prb_size %d\n",frame_rx,slot_rx,i,pucch_pdu->start_symbol_index,pucch_pdu->nr_of_symbols,pucch_pdu->prb_size);
        for (int symbol=pucch_pdu->start_symbol_index ; symbol<(pucch_pdu->start_symbol_index+pucch_pdu->nr_of_symbols);symbol++) {
          if(gNB->frame_parms.frame_type == FDD ||
              (gNB->frame_parms.frame_type == TDD && gNB->gNB_config.tdd_table.max_tdd_periodicity_list[slot_rx].max_num_of_symbol_per_slot_list[symbol].slot_config.value==1)) {
            for (rb=0; rb<pucch_pdu->prb_size; rb++) {
              rb2 = rb + pucch_pdu->bwp_start +
                    ((symbol < pucch_pdu->start_symbol_index+(pucch_pdu->nr_of_symbols>>1)) || (pucch_pdu->freq_hop_flag == 0) ?
                     pucch_pdu->prb_start : pucch_pdu->second_hop_prb);
              gNB->rb_mask_ul[symbol][rb2>>5] |= (1<<(rb2&31));
            }
          }
        }
      }
    }
  }

  for (int ULSCH_id=0;ULSCH_id<gNB->number_of_nr_ulsch_max;ULSCH_id++) {
    NR_gNB_ULSCH_t *ulsch = gNB->ulsch[ULSCH_id];
    int harq_pid;
    NR_UL_gNB_HARQ_t *ulsch_harq;
    if ((ulsch) &&
        (ulsch->rnti > 0)) {
      for (harq_pid=0;harq_pid<NR_MAX_ULSCH_HARQ_PROCESSES;harq_pid++) {
        ulsch_harq = ulsch->harq_processes[harq_pid];
        AssertFatal(ulsch_harq!=NULL,"harq_pid %d is not allocated\n",harq_pid);
        if ((ulsch_harq->status == NR_ACTIVE) &&
            (ulsch_harq->frame == frame_rx) &&
            (ulsch_harq->slot == slot_rx) &&
            (ulsch_harq->handled == 0)){
          uint8_t symbol_start = ulsch_harq->ulsch_pdu.start_symbol_index;
          uint8_t symbol_end = symbol_start + ulsch_harq->ulsch_pdu.nr_of_symbols;
          for (int symbol=symbol_start ; symbol<symbol_end ; symbol++) {
            if(gNB->frame_parms.frame_type == FDD ||
                (gNB->frame_parms.frame_type == TDD && gNB->gNB_config.tdd_table.max_tdd_periodicity_list[slot_rx].max_num_of_symbol_per_slot_list[symbol].slot_config.value==1)) {
              LOG_D(PHY,"symbol %d Filling rb_mask_ul rb_size %d\n",symbol,ulsch_harq->ulsch_pdu.rb_size);
              for (rb=0; rb<ulsch_harq->ulsch_pdu.rb_size; rb++) {
                rb2 = rb+ulsch_harq->ulsch_pdu.rb_start+ulsch_harq->ulsch_pdu.bwp_start;
                gNB->rb_mask_ul[symbol][rb2>>5] |= (1<<(rb2&31));
              }
            }
          }
        }
      }
    }
  }

  for (int i=0;i<NUMBER_OF_NR_SRS_MAX;i++) {
    NR_gNB_SRS_t *srs = gNB->srs[i];
    if (srs) {
      if ((srs->active == 1) && (srs->frame == frame_rx) && (srs->slot == slot_rx)) {
        nfapi_nr_srs_pdu_t *srs_pdu = &srs->srs_pdu;
        for(int symbol = 0; symbol<(1<<srs_pdu->num_symbols); symbol++) {
          for(rb = srs_pdu->bwp_start; rb < (srs_pdu->bwp_start+srs_pdu->bwp_size); rb++) {
            gNB->rb_mask_ul[gNB->frame_parms.symbols_per_slot-srs_pdu->time_start_position-1+symbol][rb>>5] |= 1<<(rb&31);
          }
        }
      }
    }
  }

}

void phy_procedures_gNB_common_RX(PHY_VARS_gNB *gNB, int frame_rx, int slot_rx) {

  uint8_t symbol;
  unsigned char aa;

  for(symbol = 0; symbol < (gNB->frame_parms.Ncp==EXTENDED?12:14); symbol++) {
    for (aa = 0; aa < gNB->frame_parms.nb_antennas_rx; aa++) {
      nr_slot_fep_ul(&gNB->frame_parms,
                     gNB->common_vars.rxdata[aa],
                     gNB->common_vars.rxdataF[aa],
                     symbol,
                     slot_rx,
                     0);
    }
  }

  for (aa = 0; aa < gNB->frame_parms.nb_antennas_rx; aa++) {
    apply_nr_rotation_ul(&gNB->frame_parms,
			 gNB->common_vars.rxdataF[aa],
			 slot_rx,
			 0,
			 gNB->frame_parms.Ncp==EXTENDED?12:14,
			 gNB->frame_parms.ofdm_symbol_size);
  }

}

int fill_srs_reported_symbol_list(nfapi_nr_srs_indication_reported_symbol_t *reported_symbol_list,
                                  const nfapi_nr_srs_pdu_t *srs_pdu,
                                  const int N_RB_UL,
                                  const int8_t *snr_per_rb,
                                  const int srs_est) {

  reported_symbol_list->num_rbs = srs_bandwidth_config[srs_pdu->config_index][srs_pdu->bandwidth_index][0];

  if (!reported_symbol_list->rb_list) {
    reported_symbol_list->rb_list = (nfapi_nr_srs_indication_reported_symbol_resource_block_t*) calloc(1, N_RB_UL*sizeof(nfapi_nr_srs_indication_reported_symbol_resource_block_t));
  }

  for(int rb = 0; rb < reported_symbol_list->num_rbs; rb++) {
    if (srs_est<0) {
      reported_symbol_list->rb_list[rb].rb_snr = 0xFF;
    } else if (snr_per_rb[rb] < -64) {
      reported_symbol_list->rb_list[rb].rb_snr = 0;
    } else if (snr_per_rb[rb] > 63) {
      reported_symbol_list->rb_list[rb].rb_snr = 0xFE;
    } else {
      reported_symbol_list->rb_list[rb].rb_snr = (snr_per_rb[rb] + 64)<<1;
    }
  }

  return 0;
}

int phy_procedures_gNB_uespec_RX(PHY_VARS_gNB *gNB, int frame_rx, int slot_rx) {
  /* those variables to log T_GNB_PHY_PUCCH_PUSCH_IQ only when we try to decode */
  int pucch_decode_done = 0;
  int pusch_decode_done = 0;
  int phy_procedures_errors = 0;

  VCD_SIGNAL_DUMPER_DUMP_FUNCTION_BY_NAME(VCD_SIGNAL_DUMPER_FUNCTIONS_PHY_PROCEDURES_gNB_UESPEC_RX,1);
  LOG_D(PHY,"phy_procedures_gNB_uespec_RX frame %d, slot %d\n",frame_rx,slot_rx);

  fill_ul_rb_mask(gNB, frame_rx, slot_rx);

  int first_symb=0,num_symb=0;
  if (gNB->frame_parms.frame_type == TDD)
    for(int symbol_count=0; symbol_count<NR_NUMBER_OF_SYMBOLS_PER_SLOT; symbol_count++) {
      if (gNB->gNB_config.tdd_table.max_tdd_periodicity_list[slot_rx].max_num_of_symbol_per_slot_list[symbol_count].slot_config.value==1) {
	      if (num_symb==0) first_symb=symbol_count;
	      num_symb++;
      }
    }
  else num_symb=NR_NUMBER_OF_SYMBOLS_PER_SLOT;
  gNB_I0_measurements(gNB,slot_rx,first_symb,num_symb);

  int offset = 10*gNB->frame_parms.ofdm_symbol_size + gNB->frame_parms.first_carrier_offset;
  int power_rxF = signal_energy_nodc(&gNB->common_vars.rxdataF[0][offset+(47*12)],12*18);
  LOG_D(PHY,"frame %d, slot %d: UL signal energy %d\n",frame_rx,slot_rx,power_rxF);

  start_meas(&gNB->phy_proc_rx);

  for (int i=0;i<NUMBER_OF_NR_PUCCH_MAX;i++){
    NR_gNB_PUCCH_t *pucch = gNB->pucch[i];
    if (pucch) {
      if (NFAPI_MODE == NFAPI_MODE_PNF)
        pucch->frame = frame_rx;
      if ((pucch->active == 1) &&
          (pucch->frame == frame_rx) &&
          (pucch->slot == slot_rx) ) {

        pucch_decode_done = 1;

        nfapi_nr_pucch_pdu_t  *pucch_pdu = &pucch->pucch_pdu;
        uint16_t num_ucis;
        switch (pucch_pdu->format_type) {
        case 0:
          num_ucis = gNB->UL_INFO.uci_ind.num_ucis;
          gNB->UL_INFO.uci_ind.uci_list = &gNB->uci_pdu_list[0];
          gNB->UL_INFO.uci_ind.sfn = frame_rx;
          gNB->UL_INFO.uci_ind.slot = slot_rx;
          gNB->uci_pdu_list[num_ucis].pdu_type = NFAPI_NR_UCI_FORMAT_0_1_PDU_TYPE;
          gNB->uci_pdu_list[num_ucis].pdu_size = sizeof(nfapi_nr_uci_pucch_pdu_format_0_1_t);
          nfapi_nr_uci_pucch_pdu_format_0_1_t *uci_pdu_format0 = &gNB->uci_pdu_list[num_ucis].pucch_pdu_format_0_1;

          offset = pucch_pdu->start_symbol_index*gNB->frame_parms.ofdm_symbol_size + (gNB->frame_parms.first_carrier_offset+pucch_pdu->prb_start*12);
          power_rxF = signal_energy_nodc(&gNB->common_vars.rxdataF[0][offset],12);
          LOG_D(PHY,"frame %d, slot %d: PUCCH signal energy %d\n",frame_rx,slot_rx,power_rxF);

          nr_decode_pucch0(gNB,
                           frame_rx,
                           slot_rx,
                           uci_pdu_format0,
                           pucch_pdu);

          gNB->UL_INFO.uci_ind.num_ucis += 1;
          pucch->active = 0;
	        break;
        case 2:
          num_ucis = gNB->UL_INFO.uci_ind.num_ucis;
          gNB->UL_INFO.uci_ind.uci_list = &gNB->uci_pdu_list[0];
          gNB->UL_INFO.uci_ind.sfn = frame_rx;
          gNB->UL_INFO.uci_ind.slot = slot_rx;
          gNB->uci_pdu_list[num_ucis].pdu_type = NFAPI_NR_UCI_FORMAT_2_3_4_PDU_TYPE;
          gNB->uci_pdu_list[num_ucis].pdu_size = sizeof(nfapi_nr_uci_pucch_pdu_format_2_3_4_t);
          nfapi_nr_uci_pucch_pdu_format_2_3_4_t *uci_pdu_format2 = &gNB->uci_pdu_list[num_ucis].pucch_pdu_format_2_3_4;

          LOG_D(PHY,"%d.%d Calling nr_decode_pucch2\n",frame_rx,slot_rx);
          nr_decode_pucch2(gNB,
                           slot_rx,
                           uci_pdu_format2,
                           pucch_pdu);

          gNB->UL_INFO.uci_ind.num_ucis += 1;
          pucch->active = 0;
          break;
        default:
	        AssertFatal(1==0,"Only PUCCH formats 0 and 2 are currently supported\n");
        }
      }
    }
  }

  for (int ULSCH_id=0;ULSCH_id<gNB->number_of_nr_ulsch_max;ULSCH_id++) {
    NR_gNB_ULSCH_t *ulsch = gNB->ulsch[ULSCH_id];
    int harq_pid;
    int no_sig;
    NR_UL_gNB_HARQ_t *ulsch_harq;

    if ((ulsch) &&
        (ulsch->rnti > 0)) {
      // for for an active HARQ process
      for (harq_pid=0;harq_pid<NR_MAX_ULSCH_HARQ_PROCESSES;harq_pid++) {
        ulsch_harq = ulsch->harq_processes[harq_pid];
        AssertFatal(ulsch_harq!=NULL,"harq_pid %d is not allocated\n",harq_pid);
        if ((ulsch_harq->status == NR_ACTIVE) &&
            (ulsch_harq->frame == frame_rx) &&
            (ulsch_harq->slot == slot_rx) &&
            (ulsch_harq->handled == 0)){

          LOG_D(PHY, "PUSCH detection started in frame %d slot %d\n",
                frame_rx,slot_rx);
          int num_dmrs=0;
          for (int s=0;s<NR_NUMBER_OF_SYMBOLS_PER_SLOT; s++)
             num_dmrs+=(ulsch_harq->ulsch_pdu.ul_dmrs_symb_pos>>s)&1;

#ifdef DEBUG_RXDATA
          NR_DL_FRAME_PARMS *frame_parms = &gNB->frame_parms;
          RU_t *ru = gNB->RU_list[0];
          int slot_offset = frame_parms->get_samples_slot_timestamp(slot_rx,frame_parms,0);
          slot_offset -= ru->N_TA_offset;
          ((int16_t*)&gNB->common_vars.debugBuff[gNB->common_vars.debugBuff_sample_offset])[0]=(int16_t)ulsch->rnti;
          ((int16_t*)&gNB->common_vars.debugBuff[gNB->common_vars.debugBuff_sample_offset])[1]=(int16_t)ulsch_harq->ulsch_pdu.rb_size;
          ((int16_t*)&gNB->common_vars.debugBuff[gNB->common_vars.debugBuff_sample_offset])[2]=(int16_t)ulsch_harq->ulsch_pdu.rb_start;
          ((int16_t*)&gNB->common_vars.debugBuff[gNB->common_vars.debugBuff_sample_offset])[3]=(int16_t)ulsch_harq->ulsch_pdu.nr_of_symbols;
          ((int16_t*)&gNB->common_vars.debugBuff[gNB->common_vars.debugBuff_sample_offset])[4]=(int16_t)ulsch_harq->ulsch_pdu.start_symbol_index;
          ((int16_t*)&gNB->common_vars.debugBuff[gNB->common_vars.debugBuff_sample_offset])[5]=(int16_t)ulsch_harq->ulsch_pdu.mcs_index;
          ((int16_t*)&gNB->common_vars.debugBuff[gNB->common_vars.debugBuff_sample_offset])[6]=(int16_t)ulsch_harq->ulsch_pdu.pusch_data.rv_index;
          ((int16_t*)&gNB->common_vars.debugBuff[gNB->common_vars.debugBuff_sample_offset])[7]=(int16_t)harq_pid;
          memcpy(&gNB->common_vars.debugBuff[gNB->common_vars.debugBuff_sample_offset+4],&ru->common.rxdata[0][slot_offset],frame_parms->get_samples_per_slot(slot_rx,frame_parms)*sizeof(int32_t));
          gNB->common_vars.debugBuff_sample_offset+=(frame_parms->get_samples_per_slot(slot_rx,frame_parms)+1000+4);
          if(gNB->common_vars.debugBuff_sample_offset>((frame_parms->get_samples_per_slot(slot_rx,frame_parms)+1000+2)*20)) {
            FILE *f;
            f = fopen("rxdata_buff.raw", "w"); if (f == NULL) exit(1);
            fwrite((int16_t*)gNB->common_vars.debugBuff,2,(frame_parms->get_samples_per_slot(slot_rx,frame_parms)+1000+4)*20*2, f);
            fclose(f);
            exit(-1);
          }
#endif

          pusch_decode_done = 1;

          VCD_SIGNAL_DUMPER_DUMP_FUNCTION_BY_NAME(VCD_SIGNAL_DUMPER_FUNCTIONS_NR_RX_PUSCH,1);
	        start_meas(&gNB->rx_pusch_stats);
          no_sig = nr_rx_pusch(gNB, ULSCH_id, frame_rx, slot_rx, harq_pid);
          if (no_sig) {
            LOG_D(PHY, "PUSCH not detected in frame %d, slot %d\n", frame_rx, slot_rx);
            nr_fill_indication(gNB, frame_rx, slot_rx, ULSCH_id, harq_pid, 1,1);
            phy_procedures_errors++;
            continue;
          }
          gNB->pusch_vars[ULSCH_id]->ulsch_power_tot=0;
          gNB->pusch_vars[ULSCH_id]->ulsch_noise_power_tot=0;
          for (int aarx=0;aarx<gNB->frame_parms.nb_antennas_rx;aarx++) {
             gNB->pusch_vars[ULSCH_id]->ulsch_power[aarx]/=num_dmrs;
             gNB->pusch_vars[ULSCH_id]->ulsch_power_tot += gNB->pusch_vars[ULSCH_id]->ulsch_power[aarx];
             gNB->pusch_vars[ULSCH_id]->ulsch_noise_power[aarx]/=num_dmrs;
             gNB->pusch_vars[ULSCH_id]->ulsch_noise_power_tot += gNB->pusch_vars[ULSCH_id]->ulsch_noise_power[aarx];
          }
          if (dB_fixed_x10(gNB->pusch_vars[ULSCH_id]->ulsch_power_tot) <
              dB_fixed_x10(gNB->pusch_vars[ULSCH_id]->ulsch_noise_power_tot) + gNB->pusch_thres) {
             NR_gNB_SCH_STATS_t *stats=get_ulsch_stats(gNB,ulsch);

             LOG_D(PHY, "PUSCH not detected in %d.%d (%d,%d,%d)\n",frame_rx,slot_rx,
                   dB_fixed_x10(gNB->pusch_vars[ULSCH_id]->ulsch_power_tot),
                   dB_fixed_x10(gNB->pusch_vars[ULSCH_id]->ulsch_noise_power_tot),gNB->pusch_thres);
             gNB->pusch_vars[ULSCH_id]->ulsch_power_tot = gNB->pusch_vars[ULSCH_id]->ulsch_noise_power_tot;
             gNB->pusch_vars[ULSCH_id]->DTX=1;
             if (stats) stats->DTX++;
             if (!get_softmodem_params()->phy_test) {
               /* in case of phy_test mode, we still want to decode to measure execution time. 
                  Therefore, we don't yet call nr_fill_indication, it will be called later */
               nr_fill_indication(gNB,frame_rx, slot_rx, ULSCH_id, harq_pid, 1,1);
               phy_procedures_errors++;
               continue;
             }
          } else {
            LOG_D(PHY, "PUSCH detected in %d.%d (%d,%d,%d)\n",frame_rx,slot_rx,
                  dB_fixed_x10(gNB->pusch_vars[ULSCH_id]->ulsch_power_tot),
                  dB_fixed_x10(gNB->pusch_vars[ULSCH_id]->ulsch_noise_power_tot),gNB->pusch_thres);



            gNB->pusch_vars[ULSCH_id]->DTX=0;
          }
          stop_meas(&gNB->rx_pusch_stats);
          VCD_SIGNAL_DUMPER_DUMP_FUNCTION_BY_NAME(VCD_SIGNAL_DUMPER_FUNCTIONS_NR_RX_PUSCH,0);
          //LOG_M("rxdataF_comp.m","rxF_comp",gNB->pusch_vars[0]->rxdataF_comp[0],6900,1,1);
          //LOG_M("rxdataF_ext.m","rxF_ext",gNB->pusch_vars[0]->rxdataF_ext[0],6900,1,1);
          VCD_SIGNAL_DUMPER_DUMP_FUNCTION_BY_NAME(VCD_SIGNAL_DUMPER_FUNCTIONS_NR_ULSCH_PROCEDURES_RX,1);
          nr_ulsch_procedures(gNB, frame_rx, slot_rx, ULSCH_id, harq_pid);
          VCD_SIGNAL_DUMPER_DUMP_FUNCTION_BY_NAME(VCD_SIGNAL_DUMPER_FUNCTIONS_NR_ULSCH_PROCEDURES_RX,0);
          break;
        }
      }
    }
  }

  for (int i=0;i<NUMBER_OF_NR_SRS_MAX;i++) {
    NR_gNB_SRS_t *srs = gNB->srs[i];
    if (srs) {
      if ((srs->active == 1) && (srs->frame == frame_rx) && (srs->slot == slot_rx)) {

        LOG_D(NR_PHY, "(%d.%d) gNB is waiting for SRS, id = %i\n", frame_rx, slot_rx, i);

        NR_DL_FRAME_PARMS *frame_parms = &gNB->frame_parms;
        nfapi_nr_srs_pdu_t *srs_pdu = &srs->srs_pdu;
        uint8_t N_symb_SRS = 1<<srs_pdu->num_symbols;
        int32_t srs_received_signal[frame_parms->nb_antennas_rx][frame_parms->ofdm_symbol_size*N_symb_SRS];
        int32_t srs_ls_estimated_channel[frame_parms->nb_antennas_rx][frame_parms->ofdm_symbol_size*N_symb_SRS];
        int32_t srs_estimated_channel_freq[frame_parms->nb_antennas_rx][frame_parms->ofdm_symbol_size*N_symb_SRS];
        int32_t srs_estimated_channel_time[frame_parms->nb_antennas_rx][frame_parms->ofdm_symbol_size];
        int32_t srs_estimated_channel_time_shifted[frame_parms->nb_antennas_rx][frame_parms->ofdm_symbol_size];
        uint32_t noise_power_per_rb[srs_pdu->bwp_size];
        int8_t snr_per_rb[srs_pdu->bwp_size];
        uint32_t signal_power;
        uint32_t noise_power;
        int8_t snr;

        // At least currently, the configuration is constant, so it is enough to generate the sequence just once.
<<<<<<< HEAD
        if(gNB->nr_srs_info[i]->srs_generated_signal_bits == 0) {
          generate_srs_nr(srs_pdu, &gNB->frame_parms, gNB->nr_srs_info[i]->srs_generated_signal, 0, gNB->nr_srs_info[i], AMP, frame_rx, slot_rx);
=======
        if(gNB->nr_srs_info[i]->sc_list_length == 0) {
          generate_srs_nr(srs_pdu, frame_parms, gNB->nr_srs_info[i]->srs_generated_signal, gNB->nr_srs_info[i], AMP, frame_rx, slot_rx);
>>>>>>> 52f6d38a
        }

        const int srs_est = nr_get_srs_signal(gNB,frame_rx,slot_rx, srs_pdu, gNB->nr_srs_info[i], srs_received_signal);

        if (srs_est >= 0) {
          nr_srs_channel_estimation(gNB,
                                    frame_rx,
                                    slot_rx,
                                    srs_pdu,
                                    gNB->nr_srs_info[i],
<<<<<<< HEAD
                                    (const int32_t **)gNB->nr_srs_info[i]->srs_generated_signal,
                                    (const int32_t **)gNB->nr_srs_info[i]->srs_received_signal,
                                    gNB->nr_srs_info[i]->srs_estimated_channel_freq,
                                    gNB->nr_srs_info[i]->srs_estimated_channel_time,
                                    gNB->nr_srs_info[i]->srs_estimated_channel_time_shifted,
                                    &gNB->nr_srs_info[i]->signal_power,
                                    gNB->nr_srs_info[i]->noise_power_per_rb,
                                    &gNB->nr_srs_info[i]->noise_power,
                                    gNB->nr_srs_info[i]->snr_per_rb,
                                    &gNB->nr_srs_info[i]->snr);
        }

        T(T_GNB_PHY_UL_FREQ_CHANNEL_ESTIMATE, T_INT(0), T_INT(srs_pdu->rnti), T_INT(frame_rx), T_INT(0), T_INT(0),
          T_BUFFER(gNB->nr_srs_info[i]->srs_estimated_channel_freq[0][0], gNB->frame_parms.ofdm_symbol_size*sizeof(int32_t)));

        T(T_GNB_PHY_UL_TIME_CHANNEL_ESTIMATE, T_INT(0), T_INT(srs_pdu->rnti), T_INT(frame_rx), T_INT(0), T_INT(0),
          T_BUFFER(gNB->nr_srs_info[i]->srs_estimated_channel_time_shifted[0][0], gNB->frame_parms.ofdm_symbol_size*sizeof(int32_t)));
=======
                                    gNB->nr_srs_info[i]->srs_generated_signal,
                                    srs_received_signal,
                                    srs_ls_estimated_channel,
                                    srs_estimated_channel_freq,
                                    srs_estimated_channel_time,
                                    srs_estimated_channel_time_shifted,
                                    &signal_power,
                                    noise_power_per_rb,
                                    &noise_power,
                                    snr_per_rb,
                                    &snr);
        }

        T(T_GNB_PHY_UL_FREQ_CHANNEL_ESTIMATE, T_INT(0), T_INT(srs_pdu->rnti), T_INT(frame_rx), T_INT(0), T_INT(0),
          T_BUFFER(srs_estimated_channel_freq[0], frame_parms->ofdm_symbol_size*sizeof(int32_t)));

        T(T_GNB_PHY_UL_TIME_CHANNEL_ESTIMATE, T_INT(0), T_INT(srs_pdu->rnti), T_INT(frame_rx), T_INT(0), T_INT(0),
          T_BUFFER(srs_estimated_channel_time_shifted[0], frame_parms->ofdm_symbol_size*sizeof(int32_t)));
>>>>>>> 52f6d38a

        const uint16_t num_srs = gNB->UL_INFO.srs_ind.number_of_pdus;
        gNB->UL_INFO.srs_ind.pdu_list = &gNB->srs_pdu_list[0];
        gNB->UL_INFO.srs_ind.sfn = frame_rx;
        gNB->UL_INFO.srs_ind.slot = slot_rx;
        gNB->srs_pdu_list[num_srs].handle = srs_pdu->handle;
        gNB->srs_pdu_list[num_srs].rnti = srs_pdu->rnti;
<<<<<<< HEAD
        gNB->srs_pdu_list[num_srs].timing_advance = srs_est >= 0 ? nr_est_timing_advance_srs(&gNB->frame_parms,
                                                                                             (const int32_t **)gNB->nr_srs_info[i]->srs_estimated_channel_time[0]) : 0xFFFF;
=======
        gNB->srs_pdu_list[num_srs].timing_advance = srs_est >= 0 ? nr_est_timing_advance_srs(frame_parms,
                                                                                             srs_estimated_channel_time) : 0xFFFF;
>>>>>>> 52f6d38a
        gNB->srs_pdu_list[num_srs].num_symbols = 1<<srs_pdu->num_symbols;
        gNB->srs_pdu_list[num_srs].wide_band_snr = srs_est >= 0 ? (snr + 64)<<1 : 0xFF; // 0xFF will be set if this field is invalid
        gNB->srs_pdu_list[num_srs].num_reported_symbols = 1<<srs_pdu->num_symbols;
        if(!gNB->srs_pdu_list[num_srs].reported_symbol_list) {
          gNB->srs_pdu_list[num_srs].reported_symbol_list = (nfapi_nr_srs_indication_reported_symbol_t*) calloc(1, gNB->srs_pdu_list[num_srs].num_reported_symbols*sizeof(nfapi_nr_srs_indication_reported_symbol_t));
        }
        fill_srs_reported_symbol_list(&gNB->srs_pdu_list[num_srs].reported_symbol_list[0],
                                      srs_pdu,
                                      frame_parms->N_RB_UL,
                                      snr_per_rb,
                                      srs_est);

        gNB->UL_INFO.srs_ind.number_of_pdus += 1;

#ifdef SRS_IND_DEBUG
        LOG_I(NR_PHY, "gNB->UL_INFO.srs_ind.sfn = %i\n", gNB->UL_INFO.srs_ind.sfn);
        LOG_I(NR_PHY, "gNB->UL_INFO.srs_ind.slot = %i\n", gNB->UL_INFO.srs_ind.slot);
        LOG_I(NR_PHY, "gNB->srs_pdu_list[%i].rnti = 0x%04x\n", num_srs, gNB->srs_pdu_list[num_srs].rnti);
        LOG_I(NR_PHY, "gNB->srs_pdu_list[%i].timing_advance = %i\n", num_srs, gNB->srs_pdu_list[num_srs].timing_advance);
        LOG_I(NR_PHY, "gNB->srs_pdu_list[%i].num_symbols = %i\n", num_srs, gNB->srs_pdu_list[num_srs].num_symbols);
        LOG_I(NR_PHY, "gNB->srs_pdu_list[%i].wide_band_snr = %i\n", num_srs, gNB->srs_pdu_list[num_srs].wide_band_snr);
        LOG_I(NR_PHY, "gNB->srs_pdu_list[%i].num_reported_symbols = %i\n", num_srs, gNB->srs_pdu_list[num_srs].num_reported_symbols);
        LOG_I(NR_PHY, "gNB->srs_pdu_list[%i].reported_symbol_list[0].num_rbs = %i\n", num_srs, gNB->srs_pdu_list[num_srs].reported_symbol_list[0].num_rbs);
        for(int rb = 0; rb < gNB->srs_pdu_list[num_srs].reported_symbol_list[0].num_rbs; rb++) {
          LOG_I(NR_PHY, "gNB->srs_pdu_list[%i].reported_symbol_list[0].rb_list[%3i].rb_snr = %i\n",
                num_srs, rb, gNB->srs_pdu_list[num_srs].reported_symbol_list[0].rb_list[rb].rb_snr);
        }
#endif

        srs->active = 0;
      }
    }
  }

  stop_meas(&gNB->phy_proc_rx);

  if (pucch_decode_done || pusch_decode_done) {
    T(T_GNB_PHY_PUCCH_PUSCH_IQ, T_INT(frame_rx), T_INT(slot_rx), T_BUFFER(&gNB->common_vars.rxdataF[0][0], gNB->frame_parms.symbols_per_slot * gNB->frame_parms.ofdm_symbol_size * 4));
  }

  VCD_SIGNAL_DUMPER_DUMP_FUNCTION_BY_NAME(VCD_SIGNAL_DUMPER_FUNCTIONS_PHY_PROCEDURES_gNB_UESPEC_RX,0);
  return phy_procedures_errors;
}<|MERGE_RESOLUTION|>--- conflicted
+++ resolved
@@ -865,13 +865,8 @@
         int8_t snr;
 
         // At least currently, the configuration is constant, so it is enough to generate the sequence just once.
-<<<<<<< HEAD
         if(gNB->nr_srs_info[i]->srs_generated_signal_bits == 0) {
-          generate_srs_nr(srs_pdu, &gNB->frame_parms, gNB->nr_srs_info[i]->srs_generated_signal, 0, gNB->nr_srs_info[i], AMP, frame_rx, slot_rx);
-=======
-        if(gNB->nr_srs_info[i]->sc_list_length == 0) {
-          generate_srs_nr(srs_pdu, frame_parms, gNB->nr_srs_info[i]->srs_generated_signal, gNB->nr_srs_info[i], AMP, frame_rx, slot_rx);
->>>>>>> 52f6d38a
+          generate_srs_nr(srs_pdu, frame_parms, gNB->nr_srs_info[i]->srs_generated_signal, 0, gNB->nr_srs_info[i], AMP, frame_rx, slot_rx);
         }
 
         const int srs_est = nr_get_srs_signal(gNB,frame_rx,slot_rx, srs_pdu, gNB->nr_srs_info[i], srs_received_signal);
@@ -882,25 +877,6 @@
                                     slot_rx,
                                     srs_pdu,
                                     gNB->nr_srs_info[i],
-<<<<<<< HEAD
-                                    (const int32_t **)gNB->nr_srs_info[i]->srs_generated_signal,
-                                    (const int32_t **)gNB->nr_srs_info[i]->srs_received_signal,
-                                    gNB->nr_srs_info[i]->srs_estimated_channel_freq,
-                                    gNB->nr_srs_info[i]->srs_estimated_channel_time,
-                                    gNB->nr_srs_info[i]->srs_estimated_channel_time_shifted,
-                                    &gNB->nr_srs_info[i]->signal_power,
-                                    gNB->nr_srs_info[i]->noise_power_per_rb,
-                                    &gNB->nr_srs_info[i]->noise_power,
-                                    gNB->nr_srs_info[i]->snr_per_rb,
-                                    &gNB->nr_srs_info[i]->snr);
-        }
-
-        T(T_GNB_PHY_UL_FREQ_CHANNEL_ESTIMATE, T_INT(0), T_INT(srs_pdu->rnti), T_INT(frame_rx), T_INT(0), T_INT(0),
-          T_BUFFER(gNB->nr_srs_info[i]->srs_estimated_channel_freq[0][0], gNB->frame_parms.ofdm_symbol_size*sizeof(int32_t)));
-
-        T(T_GNB_PHY_UL_TIME_CHANNEL_ESTIMATE, T_INT(0), T_INT(srs_pdu->rnti), T_INT(frame_rx), T_INT(0), T_INT(0),
-          T_BUFFER(gNB->nr_srs_info[i]->srs_estimated_channel_time_shifted[0][0], gNB->frame_parms.ofdm_symbol_size*sizeof(int32_t)));
-=======
                                     gNB->nr_srs_info[i]->srs_generated_signal,
                                     srs_received_signal,
                                     srs_ls_estimated_channel,
@@ -915,11 +891,10 @@
         }
 
         T(T_GNB_PHY_UL_FREQ_CHANNEL_ESTIMATE, T_INT(0), T_INT(srs_pdu->rnti), T_INT(frame_rx), T_INT(0), T_INT(0),
-          T_BUFFER(srs_estimated_channel_freq[0], frame_parms->ofdm_symbol_size*sizeof(int32_t)));
+          T_BUFFER(srs_estimated_channel_freq[0][0], frame_parms->ofdm_symbol_size*sizeof(int32_t)));
 
         T(T_GNB_PHY_UL_TIME_CHANNEL_ESTIMATE, T_INT(0), T_INT(srs_pdu->rnti), T_INT(frame_rx), T_INT(0), T_INT(0),
-          T_BUFFER(srs_estimated_channel_time_shifted[0], frame_parms->ofdm_symbol_size*sizeof(int32_t)));
->>>>>>> 52f6d38a
+          T_BUFFER(srs_estimated_channel_time_shifted[0][0], frame_parms->ofdm_symbol_size*sizeof(int32_t)));
 
         const uint16_t num_srs = gNB->UL_INFO.srs_ind.number_of_pdus;
         gNB->UL_INFO.srs_ind.pdu_list = &gNB->srs_pdu_list[0];
@@ -927,13 +902,8 @@
         gNB->UL_INFO.srs_ind.slot = slot_rx;
         gNB->srs_pdu_list[num_srs].handle = srs_pdu->handle;
         gNB->srs_pdu_list[num_srs].rnti = srs_pdu->rnti;
-<<<<<<< HEAD
-        gNB->srs_pdu_list[num_srs].timing_advance = srs_est >= 0 ? nr_est_timing_advance_srs(&gNB->frame_parms,
-                                                                                             (const int32_t **)gNB->nr_srs_info[i]->srs_estimated_channel_time[0]) : 0xFFFF;
-=======
         gNB->srs_pdu_list[num_srs].timing_advance = srs_est >= 0 ? nr_est_timing_advance_srs(frame_parms,
-                                                                                             srs_estimated_channel_time) : 0xFFFF;
->>>>>>> 52f6d38a
+                                                                                             srs_estimated_channel_time[0]) : 0xFFFF;
         gNB->srs_pdu_list[num_srs].num_symbols = 1<<srs_pdu->num_symbols;
         gNB->srs_pdu_list[num_srs].wide_band_snr = srs_est >= 0 ? (snr + 64)<<1 : 0xFF; // 0xFF will be set if this field is invalid
         gNB->srs_pdu_list[num_srs].num_reported_symbols = 1<<srs_pdu->num_symbols;
