/*
 * Licensed to the OpenAirInterface (OAI) Software Alliance under one or more
 * contributor license agreements.  See the NOTICE file distributed with
 * this work for additional information regarding copyright ownership.
 * The OpenAirInterface Software Alliance licenses this file to You under
 * the OAI Public License, Version 1.1  (the "License"); you may not use this file
 * except in compliance with the License.
 * You may obtain a copy of the License at
 *
 *      http://www.openairinterface.org/?page_id=698
 *
 * Unless required by applicable law or agreed to in writing, software
 * distributed under the License is distributed on an "AS IS" BASIS,
 * WITHOUT WARRANTIES OR CONDITIONS OF ANY KIND, either express or implied.
 * See the License for the specific language governing permissions and
 * limitations under the License.
 *-------------------------------------------------------------------------------
 * For more information about the OpenAirInterface (OAI) Software Alliance:
 *      contact@openairinterface.org
 */

#include "PHY/phy_extern.h"
#include "PHY/defs_gNB.h"
#include "sched_nr.h"
#include "PHY/NR_REFSIG/dmrs_nr.h"
#include "PHY/NR_TRANSPORT/nr_transport_proto.h"
#include "PHY/NR_TRANSPORT/nr_dlsch.h"
#include "PHY/NR_TRANSPORT/nr_ulsch.h"
#include "PHY/NR_ESTIMATION/nr_ul_estimation.h"
#include "PHY/NR_UE_TRANSPORT/pucch_nr.h"
#include "SCHED/sched_eNB.h"
#include "sched_nr.h"
#include "SCHED/sched_common_extern.h"
#include "nfapi/open-nFAPI/nfapi/public_inc/nfapi_interface.h"
#include "nfapi/open-nFAPI/nfapi/public_inc/nfapi_nr_interface.h"
#include "fapi_nr_l1.h"
#include "common/utils/LOG/log.h"
#include "common/utils/LOG/vcd_signal_dumper.h"
#include "PHY/INIT/phy_init.h"
#include "PHY/MODULATION/nr_modulation.h"
#include "T.h"
#include "executables/nr-softmodem.h"
#include "executables/softmodem-common.h"

#include "assertions.h"
#include "msc.h"

#include <time.h>

#include "intertask_interface.h"

//#define DEBUG_RXDATA

uint8_t SSB_Table[38]={0,2,4,6,8,10,12,14,254,254,16,18,20,22,24,26,28,30,254,254,32,34,36,38,40,42,44,46,254,254,48,50,52,54,56,58,60,62};

extern uint8_t nfapi_mode;

void nr_set_ssb_first_subcarrier(nfapi_nr_config_request_scf_t *cfg, NR_DL_FRAME_PARMS *fp) {

  uint8_t sco = 0;
  if (((fp->freq_range == nr_FR1) && (cfg->ssb_table.ssb_subcarrier_offset.value<24)) ||
      ((fp->freq_range == nr_FR2) && (cfg->ssb_table.ssb_subcarrier_offset.value<12)) )
    sco = cfg->ssb_table.ssb_subcarrier_offset.value;

  fp->ssb_start_subcarrier = (12 * cfg->ssb_table.ssb_offset_point_a.value + sco);
  LOG_D(PHY, "SSB first subcarrier %d (%d,%d)\n", fp->ssb_start_subcarrier,cfg->ssb_table.ssb_offset_point_a.value,sco);
}

void nr_common_signal_procedures (PHY_VARS_gNB *gNB,int frame, int slot) {

  NR_DL_FRAME_PARMS *fp=&gNB->frame_parms;
  nfapi_nr_config_request_scf_t *cfg = &gNB->gNB_config;
  int **txdataF = gNB->common_vars.txdataF;
  uint8_t ssb_index, n_hf;
  uint16_t ssb_start_symbol, rel_slot;
  int txdataF_offset = (slot%2)*fp->samples_per_slot_wCP;
  uint16_t slots_per_hf = (fp->slots_per_frame)>>1;

  n_hf = fp->half_frame_bit;

  // if SSB periodicity is 5ms, they are transmitted in both half frames
  if ( cfg->ssb_table.ssb_period.value == 0) {
    if (slot<slots_per_hf)
      n_hf=0;
    else
      n_hf=1;
  }

  // to set a effective slot number in the half frame where the SSB is supposed to be
  rel_slot = (n_hf)? (slot-slots_per_hf) : slot; 

  LOG_D(PHY,"common_signal_procedures: frame %d, slot %d\n",frame,slot);

  if(rel_slot<38 && rel_slot>=0)  { // there is no SSB beyond slot 37

    for (int i=0; i<2; i++)  {  // max two SSB per frame
      
      ssb_index = i + SSB_Table[rel_slot]; // computing the ssb_index

      if ((ssb_index<64) && ((fp->L_ssb >> (63-ssb_index)) & 0x01))  { // generating the ssb only if the bit of L_ssb at current ssb index is 1
        fp->ssb_index = ssb_index;
        int ssb_start_symbol_abs = nr_get_ssb_start_symbol(fp); // computing the starting symbol for current ssb
	ssb_start_symbol = ssb_start_symbol_abs % fp->symbols_per_slot;  // start symbol wrt slot

	nr_set_ssb_first_subcarrier(cfg, fp);  // setting the first subcarrier
	
	LOG_D(PHY,"SS TX: frame %d, slot %d, start_symbol %d\n",frame,slot, ssb_start_symbol);
	nr_generate_pss(gNB->d_pss, &txdataF[0][txdataF_offset], AMP, ssb_start_symbol, cfg, fp);
	nr_generate_sss(gNB->d_sss, &txdataF[0][txdataF_offset], AMP, ssb_start_symbol, cfg, fp);
	
        if (cfg->carrier_config.num_tx_ant.value <= 4)
	  nr_generate_pbch_dmrs(gNB->nr_gold_pbch_dmrs[n_hf][ssb_index&7],&txdataF[0][txdataF_offset], AMP, ssb_start_symbol, cfg, fp);
        else
	  nr_generate_pbch_dmrs(gNB->nr_gold_pbch_dmrs[0][ssb_index&7],&txdataF[0][txdataF_offset], AMP, ssb_start_symbol, cfg, fp);
	
	nr_generate_pbch(&gNB->pbch,
	                 &gNB->ssb_pdu,
	                 gNB->nr_pbch_interleaver,
			 &txdataF[0][txdataF_offset],
			 AMP,
			 ssb_start_symbol,
			 n_hf, frame, cfg, fp);

      }
    }
  }
}

void phy_procedures_gNB_TX(PHY_VARS_gNB *gNB,
                           int frame,int slot,
                           int do_meas) {
  int aa;
  NR_DL_FRAME_PARMS *fp=&gNB->frame_parms;
  nfapi_nr_config_request_scf_t *cfg = &gNB->gNB_config;
  int offset = gNB->CC_id;
  uint8_t ssb_frame_periodicity = 1;  // every how many frames SSB are generated
  int txdataF_offset = (slot%2)*fp->samples_per_slot_wCP;

  
  
  if (cfg->ssb_table.ssb_period.value > 1) 
    ssb_frame_periodicity = 1 <<(cfg->ssb_table.ssb_period.value -1) ; 

  if ((cfg->cell_config.frame_duplex_type.value == TDD) &&
      (nr_slot_select(cfg,frame,slot) == NR_UPLINK_SLOT)) return;

  VCD_SIGNAL_DUMPER_DUMP_FUNCTION_BY_NAME(VCD_SIGNAL_DUMPER_FUNCTIONS_PHY_PROCEDURES_gNB_TX+offset,1);

  if (do_meas==1) start_meas(&gNB->phy_proc_tx);

  // clear the transmit data array for the current subframe
  for (aa=0; aa<cfg->carrier_config.num_tx_ant.value; aa++) {
    memset(&gNB->common_vars.txdataF[aa][txdataF_offset],0,fp->samples_per_slot_wCP*sizeof(int32_t));
  }

  VCD_SIGNAL_DUMPER_DUMP_FUNCTION_BY_NAME(VCD_SIGNAL_DUMPER_FUNCTIONS_PHY_PROCEDURES_gNB_COMMON_TX,1);
  if (nfapi_mode == 0 || nfapi_mode == 1) { 
    if ((!(frame%ssb_frame_periodicity)))  // generate SSB only for given frames according to SSB periodicity
      nr_common_signal_procedures(gNB,frame, slot);
  }
  VCD_SIGNAL_DUMPER_DUMP_FUNCTION_BY_NAME(VCD_SIGNAL_DUMPER_FUNCTIONS_PHY_PROCEDURES_gNB_COMMON_TX,0);


  if (gNB->pdcch_pdu || gNB->ul_dci_pdu) {
    LOG_D(PHY, "[gNB %d] Frame %d slot %d Calling nr_generate_dci_top (number of UL/DL DCI %d/%d)\n",
	  gNB->Mod_id, frame, slot,
	  gNB->ul_dci_pdu==NULL?0:gNB->ul_dci_pdu->pdcch_pdu.pdcch_pdu_rel15.numDlDci,
	  gNB->pdcch_pdu==NULL?0:gNB->pdcch_pdu->pdcch_pdu_rel15.numDlDci);
  
    VCD_SIGNAL_DUMPER_DUMP_FUNCTION_BY_NAME(VCD_SIGNAL_DUMPER_FUNCTIONS_PHY_gNB_PDCCH_TX,1);

    nr_generate_dci_top(gNB->pdcch_pdu,
			gNB->ul_dci_pdu,
			gNB->nr_gold_pdcch_dmrs[slot],
			&gNB->common_vars.txdataF[0][txdataF_offset],
			AMP, *fp);
  
    VCD_SIGNAL_DUMPER_DUMP_FUNCTION_BY_NAME(VCD_SIGNAL_DUMPER_FUNCTIONS_PHY_gNB_PDCCH_TX,0);
  }
 
  for (int i=0; i<gNB->num_pdsch_rnti; i++) {
    VCD_SIGNAL_DUMPER_DUMP_FUNCTION_BY_NAME(VCD_SIGNAL_DUMPER_FUNCTIONS_GENERATE_DLSCH,1);
    LOG_D(PHY, "PDSCH generation started (%d)\n", gNB->num_pdsch_rnti);
    nr_generate_pdsch(gNB->dlsch[i][0],
		      gNB->nr_gold_pdsch_dmrs[slot],
		      gNB->common_vars.txdataF,
		      AMP, frame, slot, fp, 0,
		      &gNB->dlsch_encoding_stats,
		      &gNB->dlsch_scrambling_stats,
		      &gNB->dlsch_modulation_stats,
		      &gNB->tinput,
		      &gNB->tprep,
		      &gNB->tparity,
		      &gNB->toutput,
		      &gNB->dlsch_rate_matching_stats,
		      &gNB->dlsch_interleaving_stats,
		      &gNB->dlsch_segmentation_stats);
    VCD_SIGNAL_DUMPER_DUMP_FUNCTION_BY_NAME(VCD_SIGNAL_DUMPER_FUNCTIONS_GENERATE_DLSCH,0);
  }

  VCD_SIGNAL_DUMPER_DUMP_FUNCTION_BY_NAME(VCD_SIGNAL_DUMPER_FUNCTIONS_PHY_PROCEDURES_gNB_TX+offset,0);
}



/*

  if ((cfg->subframe_config.duplex_mode.value == TDD) && 
      ((nr_slot_select(fp,frame,slot)&NR_DOWNLINK_SLOT)==SF_DL)) return;

  //  VCD_SIGNAL_DUMPER_DUMP_FUNCTION_BY_NAME(VCD_SIGNAL_DUMPER_FUNCTIONS_PHY_PROCEDURES_ENB_RX,1);

*/

void nr_ulsch_procedures(PHY_VARS_gNB *gNB, int frame_rx, int slot_rx, int ULSCH_id, uint8_t harq_pid)
{
  NR_DL_FRAME_PARMS *frame_parms = &gNB->frame_parms;
  nfapi_nr_pusch_pdu_t *pusch_pdu = &gNB->ulsch[ULSCH_id][0]->harq_processes[harq_pid]->ulsch_pdu;
  
  uint8_t ret;
  uint8_t l, number_dmrs_symbols = 0;
  uint32_t G;
  uint16_t start_symbol, number_symbols, nb_re_dmrs;

  start_symbol = pusch_pdu->start_symbol_index;
  number_symbols = pusch_pdu->nr_of_symbols;

  for (l = start_symbol; l < start_symbol + number_symbols; l++)
    number_dmrs_symbols += ((pusch_pdu->ul_dmrs_symb_pos)>>l)&0x01;

  if (pusch_pdu->dmrs_config_type==pusch_dmrs_type1)
    nb_re_dmrs = 6*pusch_pdu->num_dmrs_cdm_grps_no_data;
  else
    nb_re_dmrs = 4*pusch_pdu->num_dmrs_cdm_grps_no_data;

  G = nr_get_G(pusch_pdu->rb_size,
               number_symbols,
               nb_re_dmrs,
               number_dmrs_symbols, // number of dmrs symbols irrespective of single or double symbol dmrs
               pusch_pdu->qam_mod_order,
               pusch_pdu->nrOfLayers);

  //----------------------------------------------------------
  //------------------- ULSCH unscrambling -------------------
  //----------------------------------------------------------
  start_meas(&gNB->ulsch_unscrambling_stats);
  nr_ulsch_unscrambling(gNB->pusch_vars[ULSCH_id]->llr,
                        G,
                        0,
                        pusch_pdu->data_scrambling_id,
                        pusch_pdu->rnti);
  stop_meas(&gNB->ulsch_unscrambling_stats);
  //----------------------------------------------------------
  //--------------------- ULSCH decoding ---------------------
  //----------------------------------------------------------

  start_meas(&gNB->ulsch_decoding_stats);
  ret = nr_ulsch_decoding(gNB,
                          ULSCH_id,
                          gNB->pusch_vars[ULSCH_id]->llr,
                          frame_parms,
                          pusch_pdu,
                          frame_rx,
                          slot_rx,
                          harq_pid,
                          G);
  stop_meas(&gNB->ulsch_decoding_stats);


  if (ret > gNB->ulsch[ULSCH_id][0]->max_ldpc_iterations){
    LOG_I(PHY, "ULSCH %d in error\n",ULSCH_id);
    nr_fill_indication(gNB,frame_rx, slot_rx, ULSCH_id, harq_pid, 1);
  }
  else if(gNB->ulsch[ULSCH_id][0]->harq_processes[harq_pid]->b!=NULL){
    LOG_I(PHY, "ULSCH received ok \n");
    nr_fill_indication(gNB,frame_rx, slot_rx, ULSCH_id, harq_pid, 0);
  }
}


void nr_fill_indication(PHY_VARS_gNB *gNB, int frame, int slot_rx, int ULSCH_id, uint8_t harq_pid, uint8_t crc_flag) {

  pthread_mutex_lock(&gNB->UL_INFO_mutex);

  int timing_advance_update, cqi;
  int sync_pos;
  uint16_t mu = gNB->frame_parms.numerology_index;
  NR_gNB_ULSCH_t                       *ulsch                 = gNB->ulsch[ULSCH_id][0];
  NR_UL_gNB_HARQ_t                     *harq_process          = ulsch->harq_processes[harq_pid];

  nfapi_nr_pusch_pdu_t *pusch_pdu = &harq_process->ulsch_pdu;

  //  pdu->data                              = gNB->ulsch[ULSCH_id+1][0]->harq_processes[harq_pid]->b;
  sync_pos                               = nr_est_timing_advance_pusch(gNB, ULSCH_id); // estimate timing advance for MAC
  timing_advance_update                  = sync_pos * (1 << mu);                    // scale by the used scs numerology

  // scale the 16 factor in N_TA calculation in 38.213 section 4.2 according to the used FFT size
  switch (gNB->frame_parms.N_RB_DL) {
    case 106: timing_advance_update /= 16; break;
    case 217: timing_advance_update /= 32; break;
    case 245: timing_advance_update /= 32; break;
    case 273: timing_advance_update /= 32; break;
    case 66:  timing_advance_update /= 12; break;
    default: abort();
  }

  // put timing advance command in 0..63 range
  timing_advance_update += 31;

  if (timing_advance_update < 0)  timing_advance_update = 0;
  if (timing_advance_update > 63) timing_advance_update = 63;

  LOG_D(PHY, "Estimated timing advance PUSCH is  = %d, timing_advance_update is %d \n", sync_pos,timing_advance_update);

  // estimate UL_CQI for MAC (from antenna port 0 only)
  int SNRtimes10 = dB_fixed_times10(gNB->pusch_vars[ULSCH_id]->ulsch_power[0]) - 300;//(10*gNB->measurements.n0_power_dB[0]);

  if      (SNRtimes10 < -640) cqi=0;
  else if (SNRtimes10 >  635) cqi=255;
  else                        cqi=(640+SNRtimes10)/5;

  // crc indication
  uint16_t num_crc = gNB->UL_INFO.crc_ind.number_crcs;
  gNB->UL_INFO.crc_ind.crc_list = &gNB->crc_pdu_list[0];
  gNB->UL_INFO.crc_ind.sfn = frame;
  gNB->UL_INFO.crc_ind.slot = slot_rx;

  gNB->crc_pdu_list[num_crc].handle = pusch_pdu->handle;
  gNB->crc_pdu_list[num_crc].rnti = pusch_pdu->rnti;
  gNB->crc_pdu_list[num_crc].harq_id = harq_pid;
  gNB->crc_pdu_list[num_crc].tb_crc_status = crc_flag;
  gNB->crc_pdu_list[num_crc].num_cb = pusch_pdu->pusch_data.num_cb;
  gNB->crc_pdu_list[num_crc].ul_cqi = cqi;
  gNB->crc_pdu_list[num_crc].timing_advance = timing_advance_update;
  gNB->crc_pdu_list[num_crc].rssi = 0xffff; // invalid value as this is not yet computed

  gNB->UL_INFO.crc_ind.number_crcs++;

  // rx indication
  uint16_t num_rx = gNB->UL_INFO.rx_ind.number_of_pdus;
  gNB->UL_INFO.rx_ind.pdu_list = &gNB->rx_pdu_list[0];
  gNB->UL_INFO.rx_ind.sfn = frame;
  gNB->UL_INFO.rx_ind.slot = slot_rx;
  gNB->rx_pdu_list[num_rx].handle = pusch_pdu->handle;
  gNB->rx_pdu_list[num_rx].rnti = pusch_pdu->rnti;
  gNB->rx_pdu_list[num_rx].harq_id = harq_pid;
  gNB->rx_pdu_list[num_rx].ul_cqi = cqi;
  gNB->rx_pdu_list[num_rx].timing_advance = timing_advance_update;
  gNB->rx_pdu_list[num_rx].rssi = 0xffff; // invalid value as this is not yet computed
  if (crc_flag)
    gNB->rx_pdu_list[num_rx].pdu_length = 0;
  else {
    gNB->rx_pdu_list[num_rx].pdu_length = harq_process->TBS;
    gNB->rx_pdu_list[num_rx].pdu = harq_process->b;
  }

  gNB->UL_INFO.rx_ind.number_of_pdus++;

  pthread_mutex_unlock(&gNB->UL_INFO_mutex);
}

void phy_procedures_gNB_common_RX(PHY_VARS_gNB *gNB, int frame_rx, int slot_rx) {

  uint8_t symbol;
  unsigned char aa;

  for(symbol = 0; symbol < NR_SYMBOLS_PER_SLOT; symbol++) {
    // nr_slot_fep_ul(gNB, symbol, proc->slot_rx, 0, 0);

    for (aa = 0; aa < gNB->frame_parms.nb_antennas_rx; aa++) {
      nr_slot_fep_ul(&gNB->frame_parms,
                     gNB->common_vars.rxdata[aa],
                     gNB->common_vars.rxdataF[aa],
                     symbol,
                     slot_rx,
                     0,
                     0);
    }
  }

}

void phy_procedures_gNB_uespec_RX(PHY_VARS_gNB *gNB, int frame_rx, int slot_rx) {

  VCD_SIGNAL_DUMPER_DUMP_FUNCTION_BY_NAME(VCD_SIGNAL_DUMPER_FUNCTIONS_PHY_PROCEDURES_gNB_UESPEC_RX,1);
  LOG_D(PHY,"phy_procedures_gNB_uespec_RX frame %d, slot %d\n",frame_rx,slot_rx);

  for (int i=0;i<NUMBER_OF_NR_PUCCH_MAX;i++){
    NR_gNB_PUCCH_t *pucch = gNB->pucch[i];
    if (pucch) {
      if ((pucch->active == 1) &&
	  (pucch->frame == frame_rx) &&
	  (pucch->slot == slot_rx) ) {

        nfapi_nr_pucch_pdu_t  *pucch_pdu = &pucch[i].pucch_pdu;
        uint16_t num_ucis;

        switch (pucch_pdu->format_type) {
        case 0:

          num_ucis = gNB->UL_INFO.uci_ind.num_ucis;
          gNB->UL_INFO.uci_ind.uci_list = &gNB->uci_pdu_list[0];
          gNB->UL_INFO.uci_ind.sfn = frame_rx;
          gNB->UL_INFO.uci_ind.slot = slot_rx;
          gNB->uci_pdu_list[num_ucis].pdu_type = NFAPI_NR_UCI_FORMAT_0_1_PDU_TYPE;
          gNB->uci_pdu_list[num_ucis].pdu_size = sizeof(nfapi_nr_uci_pucch_pdu_format_0_1_t);
          nfapi_nr_uci_pucch_pdu_format_0_1_t *uci_pdu_format0 = &gNB->uci_pdu_list[num_ucis].pucch_pdu_format_0_1;

          nr_decode_pucch0(gNB,
	                   slot_rx,
                           uci_pdu_format0,
                           pucch_pdu);

          gNB->UL_INFO.uci_ind.num_ucis += 1;
          pucch->active = 0;
	  break;
        default:
	  AssertFatal(1==0,"Only PUCCH format 0 is currently supported\n");
        }
      }
    }
  }

  for (int ULSCH_id=0;ULSCH_id<NUMBER_OF_NR_ULSCH_MAX;ULSCH_id++) {
    NR_gNB_ULSCH_t *ulsch = gNB->ulsch[ULSCH_id][0];
    int harq_pid;
    int no_sig;
    NR_UL_gNB_HARQ_t *ulsch_harq;

    if ((ulsch) &&
        (ulsch->rnti > 0)) {
      // for for an active HARQ process
      for (harq_pid=0;harq_pid<NR_MAX_ULSCH_HARQ_PROCESSES;harq_pid++) {
<<<<<<< HEAD
	ulsch_harq = ulsch->harq_processes[harq_pid];
	AssertFatal(ulsch_harq!=NULL,"harq_pid %d is not allocated\n",harq_pid);
	if ((ulsch_harq->status == NR_ACTIVE) &&
	    (ulsch_harq->frame == frame_rx) &&
	    (ulsch_harq->slot == slot_rx) &&
	    (ulsch_harq->handled == 0)){

#ifdef DEBUG_RXDATA
          NR_DL_FRAME_PARMS *frame_parms = &gNB->frame_parms;
          RU_t *ru = gNB->RU_list[0];
          int slot_offset = frame_parms->get_samples_slot_timestamp(slot_rx,frame_parms,0);
          slot_offset -= ru->N_TA_offset;
          char name[128];
          FILE *f;
          sprintf(name, "rxdata.%d.%d.raw", frame_rx,slot_rx);
          f = fopen(name, "w"); if (f == NULL) exit(1);
          fwrite(&ru->common.rxdata[0][slot_offset],2,frame_parms->get_samples_per_slot(slot_rx,frame_parms)*2, f);
          fclose(f);
#endif

	  uint8_t symbol_start = ulsch_harq->ulsch_pdu.start_symbol_index;
	  uint8_t symbol_end = symbol_start + ulsch_harq->ulsch_pdu.nr_of_symbols;
	  for(uint8_t symbol = symbol_start; symbol < symbol_end; symbol++) {
	    no_sig = nr_rx_pusch(gNB, ULSCH_id, frame_rx, slot_rx, symbol, harq_pid);
            if (no_sig) return;
	  }
	  //LOG_M("rxdataF_comp.m","rxF_comp",gNB->pusch_vars[0]->rxdataF_comp[0],6900,1,1);
	  //LOG_M("rxdataF_ext.m","rxF_ext",gNB->pusch_vars[0]->rxdataF_ext[0],6900,1,1);
	  nr_ulsch_procedures(gNB, frame_rx, slot_rx, ULSCH_id, harq_pid);
	  break;
	}
=======
        ulsch_harq = ulsch->harq_processes[harq_pid];
        AssertFatal(ulsch_harq!=NULL,"harq_pid %d is not allocated\n",harq_pid);
        if ((ulsch_harq->status == NR_ACTIVE) &&
            (ulsch_harq->frame == frame_rx) &&
            (ulsch_harq->slot == slot_rx) &&
            (ulsch_harq->handled == 0)){

          uint8_t symbol_start = ulsch_harq->ulsch_pdu.start_symbol_index;
          uint8_t symbol_end = symbol_start + ulsch_harq->ulsch_pdu.nr_of_symbols;
          VCD_SIGNAL_DUMPER_DUMP_FUNCTION_BY_NAME(VCD_SIGNAL_DUMPER_FUNCTIONS_NR_RX_PUSCH,1);
          for(uint8_t symbol = symbol_start; symbol < symbol_end; symbol++) {
            nr_rx_pusch(gNB, ULSCH_id, frame_rx, slot_rx, symbol, harq_pid);
          }
          VCD_SIGNAL_DUMPER_DUMP_FUNCTION_BY_NAME(VCD_SIGNAL_DUMPER_FUNCTIONS_NR_RX_PUSCH,0);
          //LOG_M("rxdataF_comp.m","rxF_comp",gNB->pusch_vars[0]->rxdataF_comp[0],6900,1,1);
          //LOG_M("rxdataF_ext.m","rxF_ext",gNB->pusch_vars[0]->rxdataF_ext[0],6900,1,1);
        VCD_SIGNAL_DUMPER_DUMP_FUNCTION_BY_NAME(VCD_SIGNAL_DUMPER_FUNCTIONS_NR_ULSCH_PROCEDURES_RX,1);
          nr_ulsch_procedures(gNB, frame_rx, slot_rx, ULSCH_id, harq_pid);
        VCD_SIGNAL_DUMPER_DUMP_FUNCTION_BY_NAME(VCD_SIGNAL_DUMPER_FUNCTIONS_NR_ULSCH_PROCEDURES_RX,0);
          break;
        }
>>>>>>> 24bdbde2
      }
    }
  }
  VCD_SIGNAL_DUMPER_DUMP_FUNCTION_BY_NAME(VCD_SIGNAL_DUMPER_FUNCTIONS_PHY_PROCEDURES_gNB_UESPEC_RX,0);
}<|MERGE_RESOLUTION|>--- conflicted
+++ resolved
@@ -431,13 +431,12 @@
         (ulsch->rnti > 0)) {
       // for for an active HARQ process
       for (harq_pid=0;harq_pid<NR_MAX_ULSCH_HARQ_PROCESSES;harq_pid++) {
-<<<<<<< HEAD
-	ulsch_harq = ulsch->harq_processes[harq_pid];
-	AssertFatal(ulsch_harq!=NULL,"harq_pid %d is not allocated\n",harq_pid);
-	if ((ulsch_harq->status == NR_ACTIVE) &&
-	    (ulsch_harq->frame == frame_rx) &&
-	    (ulsch_harq->slot == slot_rx) &&
-	    (ulsch_harq->handled == 0)){
+	    ulsch_harq = ulsch->harq_processes[harq_pid];
+    	AssertFatal(ulsch_harq!=NULL,"harq_pid %d is not allocated\n",harq_pid);
+    	if ((ulsch_harq->status == NR_ACTIVE) &&
+          (ulsch_harq->frame == frame_rx) &&
+          (ulsch_harq->slot == slot_rx) &&
+          (ulsch_harq->handled == 0)){
 
 #ifdef DEBUG_RXDATA
           NR_DL_FRAME_PARMS *frame_parms = &gNB->frame_parms;
@@ -452,25 +451,6 @@
           fclose(f);
 #endif
 
-	  uint8_t symbol_start = ulsch_harq->ulsch_pdu.start_symbol_index;
-	  uint8_t symbol_end = symbol_start + ulsch_harq->ulsch_pdu.nr_of_symbols;
-	  for(uint8_t symbol = symbol_start; symbol < symbol_end; symbol++) {
-	    no_sig = nr_rx_pusch(gNB, ULSCH_id, frame_rx, slot_rx, symbol, harq_pid);
-            if (no_sig) return;
-	  }
-	  //LOG_M("rxdataF_comp.m","rxF_comp",gNB->pusch_vars[0]->rxdataF_comp[0],6900,1,1);
-	  //LOG_M("rxdataF_ext.m","rxF_ext",gNB->pusch_vars[0]->rxdataF_ext[0],6900,1,1);
-	  nr_ulsch_procedures(gNB, frame_rx, slot_rx, ULSCH_id, harq_pid);
-	  break;
-	}
-=======
-        ulsch_harq = ulsch->harq_processes[harq_pid];
-        AssertFatal(ulsch_harq!=NULL,"harq_pid %d is not allocated\n",harq_pid);
-        if ((ulsch_harq->status == NR_ACTIVE) &&
-            (ulsch_harq->frame == frame_rx) &&
-            (ulsch_harq->slot == slot_rx) &&
-            (ulsch_harq->handled == 0)){
-
           uint8_t symbol_start = ulsch_harq->ulsch_pdu.start_symbol_index;
           uint8_t symbol_end = symbol_start + ulsch_harq->ulsch_pdu.nr_of_symbols;
           VCD_SIGNAL_DUMPER_DUMP_FUNCTION_BY_NAME(VCD_SIGNAL_DUMPER_FUNCTIONS_NR_RX_PUSCH,1);
@@ -480,12 +460,11 @@
           VCD_SIGNAL_DUMPER_DUMP_FUNCTION_BY_NAME(VCD_SIGNAL_DUMPER_FUNCTIONS_NR_RX_PUSCH,0);
           //LOG_M("rxdataF_comp.m","rxF_comp",gNB->pusch_vars[0]->rxdataF_comp[0],6900,1,1);
           //LOG_M("rxdataF_ext.m","rxF_ext",gNB->pusch_vars[0]->rxdataF_ext[0],6900,1,1);
-        VCD_SIGNAL_DUMPER_DUMP_FUNCTION_BY_NAME(VCD_SIGNAL_DUMPER_FUNCTIONS_NR_ULSCH_PROCEDURES_RX,1);
-          nr_ulsch_procedures(gNB, frame_rx, slot_rx, ULSCH_id, harq_pid);
-        VCD_SIGNAL_DUMPER_DUMP_FUNCTION_BY_NAME(VCD_SIGNAL_DUMPER_FUNCTIONS_NR_ULSCH_PROCEDURES_RX,0);
+          VCD_SIGNAL_DUMPER_DUMP_FUNCTION_BY_NAME(VCD_SIGNAL_DUMPER_FUNCTIONS_NR_ULSCH_PROCEDURES_RX,1);
+            nr_ulsch_procedures(gNB, frame_rx, slot_rx, ULSCH_id, harq_pid);
+          VCD_SIGNAL_DUMPER_DUMP_FUNCTION_BY_NAME(VCD_SIGNAL_DUMPER_FUNCTIONS_NR_ULSCH_PROCEDURES_RX,0);
           break;
         }
->>>>>>> 24bdbde2
       }
     }
   }
