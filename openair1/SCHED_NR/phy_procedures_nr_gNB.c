/*
 * Licensed to the OpenAirInterface (OAI) Software Alliance under one or more
 * contributor license agreements.  See the NOTICE file distributed with
 * this work for additional information regarding copyright ownership.
 * The OpenAirInterface Software Alliance licenses this file to You under
 * the OAI Public License, Version 1.1  (the "License"); you may not use this file
 * except in compliance with the License.
 * You may obtain a copy of the License at
 *
 *      http://www.openairinterface.org/?page_id=698
 *
 * Unless required by applicable law or agreed to in writing, software
 * distributed under the License is distributed on an "AS IS" BASIS,
 * WITHOUT WARRANTIES OR CONDITIONS OF ANY KIND, either express or implied.
 * See the License for the specific language governing permissions and
 * limitations under the License.
 *-------------------------------------------------------------------------------
 * For more information about the OpenAirInterface (OAI) Software Alliance:
 *      contact@openairinterface.org
 */

#include "PHY/phy_extern.h"
#include "PHY/defs_gNB.h"
#include "sched_nr.h"
#include "PHY/NR_TRANSPORT/nr_transport.h"
#include "PHY/NR_TRANSPORT/nr_dlsch.h"
#include "SCHED/sched_eNB.h"
#include "SCHED/sched_common_extern.h"
#include "nfapi_interface.h"
#include "SCHED/fapi_l1.h"
#include "common/utils/LOG/log.h"
#include "common/utils/LOG/vcd_signal_dumper.h"

#include "T.h"

#include "assertions.h"
#include "msc.h"

#include <time.h>

#if defined(ENABLE_ITTI)
  #include "intertask_interface.h"
#endif

extern uint8_t nfapi_mode;
/*
int return_ssb_type(nfapi_config_request_t *cfg)
{
  int mu = cfg->subframe_config.numerology_index_mu.value;
  nr_ssb_type_e ssb_type;

  switch(mu) {

  case NR_MU_0:
    ssb_type = nr_ssb_type_A;
    break;

  case NR_MU_1:
    ssb_type = nr_ssb_type_B;
    break;

  case NR_MU_3:
    ssb_type = nr_ssb_type_D;
    break;

  case NR_MU_4:
    ssb_type = nr_ssb_type_E;
    break;

  default:
    AssertFatal(0==1, "Invalid numerology index %d for the synchronization block\n", mu);
  }

  LOG_D(PHY, "SSB type %d\n", ssb_type);
  return ssb_type;

}*/


// First SSB starting symbol candidate is used and type B is chosen for 30kHz SCS
<<<<<<< HEAD
int nr_get_ssb_start_symbol(nfapi_nr_config_request_t *cfg, NR_DL_FRAME_PARMS *fp, uint8_t i_ssb)
{
=======
int nr_get_ssb_start_symbol(nfapi_nr_config_request_t *cfg, NR_DL_FRAME_PARMS *fp) {
>>>>>>> 43ff9ccf
  int mu = cfg->subframe_config.numerology_index_mu.value;
  int symbol = 0;
  uint8_t n, n_temp;
  nr_ssb_type_e type = fp->ssb_type;
  int case_AC[2] = {2,8};
  int case_BD[4] = {4,8,16,20};
  int case_E[8] = {8, 12, 16, 20, 32, 36, 40, 44};


  switch(mu) {
    case NR_MU_0:
      symbol = 2;
      break;

<<<<<<< HEAD
  case NR_MU_0: // case A
    n = i_ssb >> 1;
    symbol = case_AC[i_ssb % 2] + 14*n;
    break;

  case NR_MU_1: 
    if (type == 1){ // case B
	n = i_ssb >> 2;
    	symbol = case_BD[i_ssb % 4] + 28*n;
    }
    if (type == 2){ // case C
	n = i_ssb >> 1;
        symbol = case_AC[i_ssb % 2] + 14*n;
    }
    break;

  case NR_MU_3: // case D
    n_temp = i_ssb >> 2; 
    n = n_temp + (n_temp >> 2);
    symbol = case_BD[i_ssb % 4] + 28*n;
    break;

  case NR_MU_4:  // case E
    n_temp = i_ssb >> 3; 
    n = n_temp + (n_temp >> 2);
    symbol = case_E[i_ssb % 8] + 56*n;
    break;
=======
    case NR_MU_1: // case B
      symbol = 4;
      break;

    case NR_MU_3:
      symbol = 4;
      break;

    case NR_MU_4:
      symbol = 8;
      break;
>>>>>>> 43ff9ccf

    default:
      AssertFatal(0==1, "Invalid numerology index %d for the synchronization block\n", mu);
  }

  if (cfg->sch_config.half_frame_index.value)
    symbol += (5 * fp->symbols_per_slot * fp->slots_per_subframe);

  return symbol;
}

void nr_set_ssb_first_subcarrier(nfapi_nr_config_request_t *cfg, NR_DL_FRAME_PARMS *fp) {
  fp->ssb_start_subcarrier = (12 * cfg->sch_config.n_ssb_crb.value + cfg->sch_config.ssb_subcarrier_offset.value)/(1<<cfg->subframe_config.numerology_index_mu.value);
  LOG_D(PHY, "SSB first subcarrier %d (%d,%d)\n", fp->ssb_start_subcarrier,cfg->sch_config.n_ssb_crb.value,cfg->sch_config.ssb_subcarrier_offset.value);
}

void nr_common_signal_procedures (PHY_VARS_gNB *gNB,int frame, int slot) {
  NR_DL_FRAME_PARMS *fp=&gNB->frame_parms;
  nfapi_nr_config_request_t *cfg = &gNB->gNB_config;
  int **txdataF = gNB->common_vars.txdataF;
  uint8_t *pbch_pdu=&gNB->pbch_pdu[0];
<<<<<<< HEAD
  uint8_t ssb_index, n_hf;
  int ssb_start_symbol, rel_slot;

  n_hf = cfg->sch_config.half_frame_index.value;
  // to set a effective slot number between 0 to 9 in the half frame where the SSB is supposed to be
  rel_slot = (n_hf)? (slot-10) : slot; 

  
  LOG_D(PHY,"common_signal_procedures: frame %d, slot %d\n",frame,slot);

  if(rel_slot<10 && rel_slot>=0)
  {
     for (int i=0; i<2; i++)  // max two SSB per frame
     {
	ssb_index = i + 2*rel_slot; // computing the ssb_index
	if ((fp->L_ssb >> ssb_index) & 0x01)  // generating the ssb only if the bit of L_ssb at current ssb index is 1
	{
	  int ssb_start_symbol_abs = nr_get_ssb_start_symbol(cfg, fp, ssb_index); // computing the starting symbol for current ssb
	  ssb_start_symbol = ssb_start_symbol_abs % 14;  // start symbol wrt slot

	  nr_set_ssb_first_subcarrier(cfg, fp);  // setting the first subcarrier
	  
    	  LOG_D(PHY,"SS TX: frame %d, slot %d, start_symbol %d\n",frame,slot, ssb_start_symbol);
    	  nr_generate_pss(gNB->d_pss, txdataF[0], AMP, ssb_start_symbol, cfg, fp);
    	  nr_generate_sss(gNB->d_sss, txdataF[0], AMP, ssb_start_symbol, cfg, fp);

	  nr_generate_pbch_dmrs(gNB->nr_gold_pbch_dmrs[n_hf][ssb_index],txdataF[0], AMP, ssb_start_symbol, cfg, fp);

    	  nr_generate_pbch(&gNB->pbch,
                      gNB->nrPolar_params,
                      pbch_pdu,
                      gNB->nr_pbch_interleaver,
                      txdataF[0],
                      AMP,
                      ssb_start_symbol,
                      n_hf,fp->Lmax,ssb_index,
                      frame, cfg, fp);
	}
     }
=======
  int ss_slot = (cfg->sch_config.half_frame_index.value)? 10 : 0;
  uint8_t Lmax, ssb_index=0, n_hf=0;
  LOG_D(PHY,"common_signal_procedures: frame %d, slot %d\n",frame,slot);
  int ssb_start_symbol = nr_get_ssb_start_symbol(cfg, fp);
  nr_set_ssb_first_subcarrier(cfg, fp);
  Lmax = (fp->dl_CarrierFreq < 3e9)? 4:8;

  if (slot == ss_slot) {
    // Current implementation is based on SSB in first half frame, first candidate
    LOG_D(PHY,"SS TX: frame %d, slot %d, start_symbol %d\n",frame,slot, ssb_start_symbol);
    nr_generate_pss(gNB->d_pss, txdataF[0], AMP, ssb_start_symbol, cfg, fp);
    nr_generate_sss(gNB->d_sss, txdataF[0], AMP, ssb_start_symbol, cfg, fp);

    if (!(frame&7)) {
      LOG_D(PHY,"%d.%d : pbch_configured %d\n",frame,slot,gNB->pbch_configured);

      if (gNB->pbch_configured != 1)return;

      gNB->pbch_configured = 0;
    }

    nr_generate_pbch_dmrs(gNB->nr_gold_pbch_dmrs[n_hf][ssb_index],txdataF[0], AMP, ssb_start_symbol, cfg, fp);
    nr_generate_pbch(&gNB->pbch,
                     pbch_pdu,
                     gNB->nr_pbch_interleaver,
                     txdataF[0],
                     AMP,
                     ssb_start_symbol,
                     n_hf,Lmax,ssb_index,
                     frame, cfg, fp);
>>>>>>> 43ff9ccf
  }
}

void phy_procedures_gNB_TX(PHY_VARS_gNB *gNB,
                           gNB_L1_rxtx_proc_t *proc,
                           int do_meas) {
  int aa;
  int frame=proc->frame_tx;
  int slot=proc->slot_tx;
  uint8_t num_dci=0,num_pdsch_rnti;
  NR_DL_FRAME_PARMS *fp=&gNB->frame_parms;
  nfapi_nr_config_request_t *cfg = &gNB->gNB_config;
  int offset = gNB->CC_id;

  if ((cfg->subframe_config.duplex_mode.value == TDD) && (nr_slot_select(cfg,slot)==SF_UL)) return;

  VCD_SIGNAL_DUMPER_DUMP_FUNCTION_BY_NAME(VCD_SIGNAL_DUMPER_FUNCTIONS_PHY_PROCEDURES_ENB_TX+offset,1);

  if (do_meas==1) start_meas(&gNB->phy_proc_tx);

  // clear the transmit data array for the current subframe
  for (aa=0; aa<1/*15*/; aa++) {
    memset(gNB->common_vars.txdataF[aa],0,fp->samples_per_slot_wCP*sizeof(int32_t));
  }

  if (nfapi_mode == 0 || nfapi_mode == 1) {
    nr_common_signal_procedures(gNB,frame, slot);
    //if (frame == 9)
    //write_output("txdataF.m","txdataF",gNB->common_vars.txdataF[aa],fp->samples_per_frame_wCP, 1, 1);
  }

  num_dci = gNB->pdcch_vars.num_dci;
  num_pdsch_rnti = gNB->pdcch_vars.num_pdsch_rnti;

  if (num_dci) {
    LOG_I(PHY, "[gNB %d] Frame %d slot %d \
    Calling nr_generate_dci_top (number of DCI %d)\n", gNB->Mod_id, frame, slot, num_dci);

    if (nfapi_mode == 0 || nfapi_mode == 1) {
      nr_generate_dci_top(gNB->pdcch_vars,
                          gNB->nr_gold_pdcch_dmrs[slot],
                          gNB->common_vars.txdataF[0],
                          AMP, *fp, *cfg);

      if (num_pdsch_rnti) {
        LOG_I(PHY, "PDSCH generation started (%d)\n", num_pdsch_rnti);
        nr_generate_pdsch(*gNB->dlsch[0][0],
                          gNB->pdcch_vars.dci_alloc[0],
                          gNB->nr_gold_pdsch_dmrs[slot],
                          gNB->common_vars.txdataF,
                          AMP, slot, *fp, *cfg);
      }
    }
  }

  VCD_SIGNAL_DUMPER_DUMP_FUNCTION_BY_NAME(VCD_SIGNAL_DUMPER_FUNCTIONS_PHY_PROCEDURES_ENB_TX+offset,0);
}<|MERGE_RESOLUTION|>--- conflicted
+++ resolved
@@ -78,12 +78,10 @@
 
 
 // First SSB starting symbol candidate is used and type B is chosen for 30kHz SCS
-<<<<<<< HEAD
+
 int nr_get_ssb_start_symbol(nfapi_nr_config_request_t *cfg, NR_DL_FRAME_PARMS *fp, uint8_t i_ssb)
 {
-=======
-int nr_get_ssb_start_symbol(nfapi_nr_config_request_t *cfg, NR_DL_FRAME_PARMS *fp) {
->>>>>>> 43ff9ccf
+
   int mu = cfg->subframe_config.numerology_index_mu.value;
   int symbol = 0;
   uint8_t n, n_temp;
@@ -94,54 +92,38 @@
 
 
   switch(mu) {
-    case NR_MU_0:
-      symbol = 2;
-      break;
-
-<<<<<<< HEAD
-  case NR_MU_0: // case A
-    n = i_ssb >> 1;
-    symbol = case_AC[i_ssb % 2] + 14*n;
-    break;
-
-  case NR_MU_1: 
-    if (type == 1){ // case B
-	n = i_ssb >> 2;
-    	symbol = case_BD[i_ssb % 4] + 28*n;
-    }
-    if (type == 2){ // case C
-	n = i_ssb >> 1;
-        symbol = case_AC[i_ssb % 2] + 14*n;
-    }
-    break;
-
-  case NR_MU_3: // case D
-    n_temp = i_ssb >> 2; 
-    n = n_temp + (n_temp >> 2);
-    symbol = case_BD[i_ssb % 4] + 28*n;
-    break;
-
-  case NR_MU_4:  // case E
-    n_temp = i_ssb >> 3; 
-    n = n_temp + (n_temp >> 2);
-    symbol = case_E[i_ssb % 8] + 56*n;
-    break;
-=======
-    case NR_MU_1: // case B
-      symbol = 4;
-      break;
-
-    case NR_MU_3:
-      symbol = 4;
-      break;
-
-    case NR_MU_4:
-      symbol = 8;
-      break;
->>>>>>> 43ff9ccf
-
-    default:
-      AssertFatal(0==1, "Invalid numerology index %d for the synchronization block\n", mu);
+
+	case NR_MU_0: // case A
+	    n = i_ssb >> 1;
+	    symbol = case_AC[i_ssb % 2] + 14*n;
+	break;
+
+	case NR_MU_1: 
+	    if (type == 1){ // case B
+		n = i_ssb >> 2;
+	    	symbol = case_BD[i_ssb % 4] + 28*n;
+	    }
+	    if (type == 2){ // case C
+		n = i_ssb >> 1;
+		symbol = case_AC[i_ssb % 2] + 14*n;
+	    }
+	 break;
+
+	 case NR_MU_3: // case D
+	    n_temp = i_ssb >> 2; 
+	    n = n_temp + (n_temp >> 2);
+	    symbol = case_BD[i_ssb % 4] + 28*n;
+	 break;
+
+	 case NR_MU_4:  // case E
+	    n_temp = i_ssb >> 3; 
+	    n = n_temp + (n_temp >> 2);
+	    symbol = case_E[i_ssb % 8] + 56*n;
+	 break;
+
+
+	 default:
+	      AssertFatal(0==1, "Invalid numerology index %d for the synchronization block\n", mu);
   }
 
   if (cfg->sch_config.half_frame_index.value)
@@ -160,7 +142,6 @@
   nfapi_nr_config_request_t *cfg = &gNB->gNB_config;
   int **txdataF = gNB->common_vars.txdataF;
   uint8_t *pbch_pdu=&gNB->pbch_pdu[0];
-<<<<<<< HEAD
   uint8_t ssb_index, n_hf;
   int ssb_start_symbol, rel_slot;
 
@@ -171,13 +152,12 @@
   
   LOG_D(PHY,"common_signal_procedures: frame %d, slot %d\n",frame,slot);
 
-  if(rel_slot<10 && rel_slot>=0)
-  {
-     for (int i=0; i<2; i++)  // max two SSB per frame
-     {
+  if(rel_slot<10 && rel_slot>=0)  {
+     for (int i=0; i<2; i++)  {  // max two SSB per frame
+     
 	ssb_index = i + 2*rel_slot; // computing the ssb_index
-	if ((fp->L_ssb >> ssb_index) & 0x01)  // generating the ssb only if the bit of L_ssb at current ssb index is 1
-	{
+	if ((fp->L_ssb >> ssb_index) & 0x01)  { // generating the ssb only if the bit of L_ssb at current ssb index is 1
+	
 	  int ssb_start_symbol_abs = nr_get_ssb_start_symbol(cfg, fp, ssb_index); // computing the starting symbol for current ssb
 	  ssb_start_symbol = ssb_start_symbol_abs % 14;  // start symbol wrt slot
 
@@ -190,7 +170,6 @@
 	  nr_generate_pbch_dmrs(gNB->nr_gold_pbch_dmrs[n_hf][ssb_index],txdataF[0], AMP, ssb_start_symbol, cfg, fp);
 
     	  nr_generate_pbch(&gNB->pbch,
-                      gNB->nrPolar_params,
                       pbch_pdu,
                       gNB->nr_pbch_interleaver,
                       txdataF[0],
@@ -200,38 +179,6 @@
                       frame, cfg, fp);
 	}
      }
-=======
-  int ss_slot = (cfg->sch_config.half_frame_index.value)? 10 : 0;
-  uint8_t Lmax, ssb_index=0, n_hf=0;
-  LOG_D(PHY,"common_signal_procedures: frame %d, slot %d\n",frame,slot);
-  int ssb_start_symbol = nr_get_ssb_start_symbol(cfg, fp);
-  nr_set_ssb_first_subcarrier(cfg, fp);
-  Lmax = (fp->dl_CarrierFreq < 3e9)? 4:8;
-
-  if (slot == ss_slot) {
-    // Current implementation is based on SSB in first half frame, first candidate
-    LOG_D(PHY,"SS TX: frame %d, slot %d, start_symbol %d\n",frame,slot, ssb_start_symbol);
-    nr_generate_pss(gNB->d_pss, txdataF[0], AMP, ssb_start_symbol, cfg, fp);
-    nr_generate_sss(gNB->d_sss, txdataF[0], AMP, ssb_start_symbol, cfg, fp);
-
-    if (!(frame&7)) {
-      LOG_D(PHY,"%d.%d : pbch_configured %d\n",frame,slot,gNB->pbch_configured);
-
-      if (gNB->pbch_configured != 1)return;
-
-      gNB->pbch_configured = 0;
-    }
-
-    nr_generate_pbch_dmrs(gNB->nr_gold_pbch_dmrs[n_hf][ssb_index],txdataF[0], AMP, ssb_start_symbol, cfg, fp);
-    nr_generate_pbch(&gNB->pbch,
-                     pbch_pdu,
-                     gNB->nr_pbch_interleaver,
-                     txdataF[0],
-                     AMP,
-                     ssb_start_symbol,
-                     n_hf,Lmax,ssb_index,
-                     frame, cfg, fp);
->>>>>>> 43ff9ccf
   }
 }
 
@@ -266,7 +213,7 @@
   num_dci = gNB->pdcch_vars.num_dci;
   num_pdsch_rnti = gNB->pdcch_vars.num_pdsch_rnti;
 
-  if (num_dci) {
+  /*if (num_dci) {
     LOG_I(PHY, "[gNB %d] Frame %d slot %d \
     Calling nr_generate_dci_top (number of DCI %d)\n", gNB->Mod_id, frame, slot, num_dci);
 
@@ -285,7 +232,7 @@
                           AMP, slot, *fp, *cfg);
       }
     }
-  }
+  }*/
 
   VCD_SIGNAL_DUMPER_DUMP_FUNCTION_BY_NAME(VCD_SIGNAL_DUMPER_FUNCTIONS_PHY_PROCEDURES_ENB_TX+offset,0);
 }