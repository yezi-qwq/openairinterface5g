/*
 * Licensed to the OpenAirInterface (OAI) Software Alliance under one or more
 * contributor license agreements.  See the NOTICE file distributed with
 * this work for additional information regarding copyright ownership.
 * The OpenAirInterface Software Alliance licenses this file to You under
 * the OAI Public License, Version 1.1  (the "License"); you may not use this file
 * except in compliance with the License.
 * You may obtain a copy of the License at
 *
 *      http://www.openairinterface.org/?page_id=698
 *
 * Unless required by applicable law or agreed to in writing, software
 * distributed under the License is distributed on an "AS IS" BASIS,
 * WITHOUT WARRANTIES OR CONDITIONS OF ANY KIND, either express or implied.
 * See the License for the specific language governing permissions and
 * limitations under the License.
 *-------------------------------------------------------------------------------
 * For more information about the OpenAirInterface (OAI) Software Alliance:
 *      contact@openairinterface.org
 */

#include "PHY/defs_gNB.h"
#include "sched_nr.h"
#include "PHY/NR_TRANSPORT/nr_transport_proto.h"
#include "PHY/NR_TRANSPORT/nr_dlsch.h"
#include "PHY/NR_TRANSPORT/nr_ulsch.h"
#include "PHY/NR_TRANSPORT/nr_dci.h"
#include "PHY/NR_ESTIMATION/nr_ul_estimation.h"
#include "nfapi/open-nFAPI/nfapi/public_inc/nfapi_interface.h"
#include "nfapi/open-nFAPI/nfapi/public_inc/nfapi_nr_interface.h"
#include "fapi_nr_l1.h"
#include "common/utils/LOG/log.h"
#include "common/utils/LOG/vcd_signal_dumper.h"
#include "PHY/INIT/phy_init.h"
#include "PHY/MODULATION/nr_modulation.h"
#include "PHY/NR_UE_TRANSPORT/srs_modulation_nr.h"
#include "T.h"
#include "executables/nr-softmodem.h"
#include "executables/softmodem-common.h"

#include "assertions.h"

#include <time.h>

#include "intertask_interface.h"

//#define DEBUG_RXDATA

uint8_t SSB_Table[38]={0,2,4,6,8,10,12,14,254,254,16,18,20,22,24,26,28,30,254,254,32,34,36,38,40,42,44,46,254,254,48,50,52,54,56,58,60,62};

extern uint8_t nfapi_mode;

void nr_set_ssb_first_subcarrier(nfapi_nr_config_request_scf_t *cfg, NR_DL_FRAME_PARMS *fp) {

  uint8_t sco = 0;
  if (((fp->freq_range == nr_FR1) && (cfg->ssb_table.ssb_subcarrier_offset.value<24)) ||
      ((fp->freq_range == nr_FR2) && (cfg->ssb_table.ssb_subcarrier_offset.value<12)) ) {
    if (fp->freq_range == nr_FR1)
      sco = cfg->ssb_table.ssb_subcarrier_offset.value>>cfg->ssb_config.scs_common.value;
  }

  fp->ssb_start_subcarrier = (12 * cfg->ssb_table.ssb_offset_point_a.value + sco);
  LOG_D(PHY, "SSB first subcarrier %d (%d,%d)\n", fp->ssb_start_subcarrier,cfg->ssb_table.ssb_offset_point_a.value,sco);
}

void nr_common_signal_procedures (PHY_VARS_gNB *gNB,int frame,int slot,nfapi_nr_dl_tti_ssb_pdu ssb_pdu) {

  NR_DL_FRAME_PARMS *fp=&gNB->frame_parms;
  nfapi_nr_config_request_scf_t *cfg = &gNB->gNB_config;
  int **txdataF = gNB->common_vars.txdataF;
  uint8_t ssb_index, n_hf;
  uint16_t ssb_start_symbol;
  int txdataF_offset = slot*fp->samples_per_slot_wCP;
  uint16_t slots_per_hf = (fp->slots_per_frame)>>1;

  if (slot<slots_per_hf)
    n_hf=0;
  else
    n_hf=1;

  ssb_index = ssb_pdu.ssb_pdu_rel15.SsbBlockIndex;
  LOG_D(PHY,"common_signal_procedures: frame %d, slot %d ssb index %d\n",frame,slot,ssb_index);

  int ssb_start_symbol_abs = nr_get_ssb_start_symbol(fp,ssb_index); // computing the starting symbol for current ssb
  ssb_start_symbol = ssb_start_symbol_abs % fp->symbols_per_slot;  // start symbol wrt slot

  nr_set_ssb_first_subcarrier(cfg, fp);  // setting the first subcarrier

  LOG_D(PHY,"SS TX: frame %d, slot %d, start_symbol %d\n",frame,slot, ssb_start_symbol);
  nr_generate_pss(&txdataF[0][txdataF_offset], AMP, ssb_start_symbol, cfg, fp);
  nr_generate_sss(&txdataF[0][txdataF_offset], AMP, ssb_start_symbol, cfg, fp);

  if (fp->Lmax == 4)
    nr_generate_pbch_dmrs(gNB->nr_gold_pbch_dmrs[n_hf][ssb_index&7],&txdataF[0][txdataF_offset], AMP, ssb_start_symbol, cfg, fp);
  else
    nr_generate_pbch_dmrs(gNB->nr_gold_pbch_dmrs[0][ssb_index&7],&txdataF[0][txdataF_offset], AMP, ssb_start_symbol, cfg, fp);

  if (T_ACTIVE(T_GNB_PHY_MIB)) {
    unsigned char bch[3];
    bch[0] = ssb_pdu.ssb_pdu_rel15.bchPayload & 0xff;
    bch[1] = (ssb_pdu.ssb_pdu_rel15.bchPayload >> 8) & 0xff;
    bch[2] = (ssb_pdu.ssb_pdu_rel15.bchPayload >> 16) & 0xff;
    T(T_GNB_PHY_MIB, T_INT(0) /* module ID */, T_INT(frame), T_INT(slot), T_BUFFER(bch, 3));
  }

  // Beam_id is currently used only for FR2
  if (fp->freq_range==nr_FR2){
    LOG_D(PHY,"slot %d, ssb_index %d, beam %d\n",slot,ssb_index,cfg->ssb_table.ssb_beam_id_list[ssb_index].beam_id.value);
    for (int j=0;j<fp->symbols_per_slot;j++) 
      gNB->common_vars.beam_id[0][slot*fp->symbols_per_slot+j] = cfg->ssb_table.ssb_beam_id_list[ssb_index].beam_id.value;
  }

  nr_generate_pbch(&ssb_pdu,
                   gNB->nr_pbch_interleaver,
                   &txdataF[0][txdataF_offset],
                   AMP,
                   ssb_start_symbol,
                   n_hf, frame, cfg, fp);
}


void phy_procedures_gNB_TX(processingData_L1tx_t *msgTx,
                           int frame,
                           int slot,
                           int do_meas) {

  int aa;
  PHY_VARS_gNB *gNB = msgTx->gNB;
  NR_DL_FRAME_PARMS *fp=&gNB->frame_parms;
  nfapi_nr_config_request_scf_t *cfg = &gNB->gNB_config;
  int offset = gNB->CC_id;
  int txdataF_offset = slot*fp->samples_per_slot_wCP;

  if ((cfg->cell_config.frame_duplex_type.value == TDD) &&
      (nr_slot_select(cfg,frame,slot) == NR_UPLINK_SLOT)) return;

  VCD_SIGNAL_DUMPER_DUMP_FUNCTION_BY_NAME(VCD_SIGNAL_DUMPER_FUNCTIONS_PHY_PROCEDURES_gNB_TX+offset,1);

  // clear the transmit data array and beam index for the current slot
  for (aa=0; aa<cfg->carrier_config.num_tx_ant.value; aa++) {
    memset(&gNB->common_vars.txdataF[aa][txdataF_offset],0,fp->samples_per_slot_wCP*sizeof(int32_t));
    memset(&gNB->common_vars.beam_id[aa][slot*fp->symbols_per_slot],255,fp->symbols_per_slot*sizeof(uint8_t));
  }

  VCD_SIGNAL_DUMPER_DUMP_FUNCTION_BY_NAME(VCD_SIGNAL_DUMPER_FUNCTIONS_PHY_PROCEDURES_gNB_COMMON_TX,1);
  for (int i=0; i<fp->Lmax; i++) {
    if (msgTx->ssb[i].active) {
      nr_common_signal_procedures(gNB,frame,slot,msgTx->ssb[i].ssb_pdu);
      msgTx->ssb[i].active = false;
    }
  }
  
  VCD_SIGNAL_DUMPER_DUMP_FUNCTION_BY_NAME(VCD_SIGNAL_DUMPER_FUNCTIONS_PHY_PROCEDURES_gNB_COMMON_TX,0);

  int num_pdcch_pdus = msgTx->num_ul_pdcch + msgTx->num_dl_pdcch;

  if (num_pdcch_pdus > 0) {
    LOG_D(PHY, "[gNB %d] Frame %d slot %d Calling nr_generate_dci_top (number of UL/DL PDCCH PDUs %d/%d)\n",
	  gNB->Mod_id, frame, slot, msgTx->num_ul_pdcch, msgTx->num_dl_pdcch);
  
    VCD_SIGNAL_DUMPER_DUMP_FUNCTION_BY_NAME(VCD_SIGNAL_DUMPER_FUNCTIONS_PHY_gNB_PDCCH_TX,1);

    nr_generate_dci_top(msgTx, slot,
			&gNB->common_vars.txdataF[0][txdataF_offset],
			AMP, fp);

    VCD_SIGNAL_DUMPER_DUMP_FUNCTION_BY_NAME(VCD_SIGNAL_DUMPER_FUNCTIONS_PHY_gNB_PDCCH_TX,0);
  }
 
  if (msgTx->num_pdsch_slot > 0) {
    VCD_SIGNAL_DUMPER_DUMP_FUNCTION_BY_NAME(VCD_SIGNAL_DUMPER_FUNCTIONS_GENERATE_DLSCH,1);
    LOG_D(PHY, "PDSCH generation started (%d) in frame %d.%d\n", msgTx->num_pdsch_slot,frame,slot);
    nr_generate_pdsch(msgTx, frame, slot);
    VCD_SIGNAL_DUMPER_DUMP_FUNCTION_BY_NAME(VCD_SIGNAL_DUMPER_FUNCTIONS_GENERATE_DLSCH,0);
  }

  for (int i=0;i<NUMBER_OF_NR_CSIRS_MAX;i++){
    NR_gNB_CSIRS_t *csirs = &msgTx->csirs_pdu[i];
    if (csirs->active == 1) {
      LOG_D(PHY, "CSI-RS generation started in frame %d.%d\n",frame,slot);
      nfapi_nr_dl_tti_csi_rs_pdu_rel15_t *csi_params = &csirs->csirs_pdu.csi_rs_pdu_rel15;
      nr_generate_csi_rs(gNB->frame_parms, gNB->common_vars.txdataF, AMP, gNB->nr_csi_rs_info, csi_params, slot);
      csirs->active = 0;
    }
  }

//  if ((frame&127) == 0) dump_pdsch_stats(gNB);

  //apply the OFDM symbol rotation here
  for (aa=0; aa<cfg->carrier_config.num_tx_ant.value; aa++) {
    apply_nr_rotation(fp,(int16_t*) &gNB->common_vars.txdataF[aa][txdataF_offset],slot,0,fp->Ncp==EXTENDED?12:14,fp->ofdm_symbol_size);
  }

  VCD_SIGNAL_DUMPER_DUMP_FUNCTION_BY_NAME(VCD_SIGNAL_DUMPER_FUNCTIONS_PHY_PROCEDURES_gNB_TX+offset,0);
}

void nr_postDecode(PHY_VARS_gNB *gNB, notifiedFIFO_elt_t *req) {
  ldpcDecode_t *rdata = (ldpcDecode_t*) NotifiedFifoData(req);
  NR_UL_gNB_HARQ_t *ulsch_harq = rdata->ulsch_harq;
  NR_gNB_ULSCH_t *ulsch = rdata->ulsch;
  int r = rdata->segment_r;
  nfapi_nr_pusch_pdu_t *pusch_pdu = &gNB->ulsch[rdata->ulsch_id]->harq_processes[rdata->harq_pid]->ulsch_pdu;

  bool decodeSuccess = (rdata->decodeIterations <= rdata->decoderParms.numMaxIter);
  ulsch_harq->processedSegments++;
  LOG_D(PHY, "processing result of segment: %d, processed %d/%d\n",
	rdata->segment_r, ulsch_harq->processedSegments, rdata->nbSegments);
  gNB->nbDecode--;
  LOG_D(PHY,"remain to decoded in subframe: %d\n", gNB->nbDecode);
  
  if (decodeSuccess) {
    memcpy(ulsch_harq->b+rdata->offset,
           ulsch_harq->c[r],
           rdata->Kr_bytes - (ulsch_harq->F>>3) -((ulsch_harq->C>1)?3:0));

  } else {
    if ( rdata->nbSegments != ulsch_harq->processedSegments ) {
      int nb=abortTpool(gNB->threadPool, req->key);
      nb+=abortNotifiedFIFO(gNB->respDecode, req->key);
      gNB->nbDecode-=nb;
      LOG_D(PHY,"uplink segment error %d/%d, aborted %d segments\n",rdata->segment_r,rdata->nbSegments, nb);
      LOG_D(PHY, "ULSCH %d in error\n",rdata->ulsch_id);
      AssertFatal(ulsch_harq->processedSegments+nb == rdata->nbSegments,"processed: %d, aborted: %d, total %d\n",
		  ulsch_harq->processedSegments, nb, rdata->nbSegments);
      ulsch_harq->processedSegments=rdata->nbSegments;
    }
  }

  //int dumpsig=0;
  // if all segments are done
  if (rdata->nbSegments == ulsch_harq->processedSegments) {
    if (decodeSuccess) {
      LOG_D(PHY,"[gNB %d] ULSCH: Setting ACK for SFN/SF %d.%d (pid %d, ndi %d, status %d, round %d, TBS %d, Max interation (all seg) %d)\n",
            gNB->Mod_id,ulsch_harq->frame,ulsch_harq->slot,rdata->harq_pid,pusch_pdu->pusch_data.new_data_indicator,ulsch_harq->status,ulsch_harq->round,ulsch_harq->TBS,rdata->decodeIterations);
      ulsch_harq->status = SCH_IDLE;
      ulsch_harq->round  = 0;
      ulsch->harq_mask &= ~(1 << rdata->harq_pid);

      LOG_D(PHY, "ULSCH received ok \n");
      nr_fill_indication(gNB,ulsch_harq->frame, ulsch_harq->slot, rdata->ulsch_id, rdata->harq_pid, 0,0);
      //dumpsig=1;
    } else {
      LOG_D(PHY,"[gNB %d] ULSCH: Setting NAK for SFN/SF %d/%d (pid %d, ndi %d, status %d, round %d, RV %d, prb_start %d, prb_size %d, TBS %d) r %d\n",
            gNB->Mod_id, ulsch_harq->frame, ulsch_harq->slot,
            rdata->harq_pid, pusch_pdu->pusch_data.new_data_indicator, ulsch_harq->status,
	          ulsch_harq->round,
            ulsch_harq->ulsch_pdu.pusch_data.rv_index,
	          ulsch_harq->ulsch_pdu.rb_start,
	          ulsch_harq->ulsch_pdu.rb_size,
	          ulsch_harq->TBS,
	          r);
      ulsch_harq->round++;
      if (ulsch_harq->round >= ulsch->Mlimit) {
        ulsch_harq->status = SCH_IDLE;
        ulsch_harq->round  = 0;
        ulsch_harq->handled  = 0;
        ulsch->harq_mask &= ~(1 << rdata->harq_pid);
      }
      ulsch_harq->handled  = 1;

      LOG_D(PHY, "ULSCH %d in error\n",rdata->ulsch_id);
      nr_fill_indication(gNB,ulsch_harq->frame, ulsch_harq->slot, rdata->ulsch_id, rdata->harq_pid, 1,0);
//      dumpsig=1;
    }
/*
    if (ulsch_harq->ulsch_pdu.mcs_index == 0 && dumpsig==1) {
#ifdef __AVX2__
      int off = ((ulsch_harq->ulsch_pdu.rb_size&1) == 1)? 4:0;
#else
      int off = 0;
#endif

      LOG_M("rxsigF0.m","rxsF0",&gNB->common_vars.rxdataF[0][(ulsch_harq->slot&3)*gNB->frame_parms.ofdm_symbol_size*gNB->frame_parms.symbols_per_slot],gNB->frame_parms.ofdm_symbol_size*gNB->frame_parms.symbols_per_slot,1,1);
      LOG_M("rxsigF0_ext.m","rxsF0_ext",
             &gNB->pusch_vars[0]->rxdataF_ext[0][ulsch_harq->ulsch_pdu.start_symbol_index*NR_NB_SC_PER_RB * ulsch_harq->ulsch_pdu.rb_size],ulsch_harq->ulsch_pdu.nr_of_symbols*(off+(NR_NB_SC_PER_RB * ulsch_harq->ulsch_pdu.rb_size)),1,1);
      LOG_M("chestF0.m","chF0",
            &gNB->pusch_vars[0]->ul_ch_estimates[0][ulsch_harq->ulsch_pdu.start_symbol_index*gNB->frame_parms.ofdm_symbol_size],gNB->frame_parms.ofdm_symbol_size,1,1);
      LOG_M("chestF0_ext.m","chF0_ext",
            &gNB->pusch_vars[0]->ul_ch_estimates_ext[0][(ulsch_harq->ulsch_pdu.start_symbol_index+1)*(off+(NR_NB_SC_PER_RB * ulsch_harq->ulsch_pdu.rb_size))],
            (ulsch_harq->ulsch_pdu.nr_of_symbols-1)*(off+(NR_NB_SC_PER_RB * ulsch_harq->ulsch_pdu.rb_size)),1,1);
      LOG_M("rxsigF0_comp.m","rxsF0_comp",
            &gNB->pusch_vars[0]->rxdataF_comp[0][ulsch_harq->ulsch_pdu.start_symbol_index*(off+(NR_NB_SC_PER_RB * ulsch_harq->ulsch_pdu.rb_size))],ulsch_harq->ulsch_pdu.nr_of_symbols*(off+(NR_NB_SC_PER_RB * ulsch_harq->ulsch_pdu.rb_size)),1,1);
      LOG_M("rxsigF0_llr.m","rxsF0_llr",
            &gNB->pusch_vars[0]->llr[0],(ulsch_harq->ulsch_pdu.nr_of_symbols-1)*NR_NB_SC_PER_RB * ulsch_harq->ulsch_pdu.rb_size * ulsch_harq->ulsch_pdu.qam_mod_order,1,0);
      if (gNB->frame_parms.nb_antennas_rx > 1) {

        LOG_M("rxsigF1_ext.m","rxsF0_ext",
               &gNB->pusch_vars[0]->rxdataF_ext[1][ulsch_harq->ulsch_pdu.start_symbol_index*NR_NB_SC_PER_RB * ulsch_harq->ulsch_pdu.rb_size],ulsch_harq->ulsch_pdu.nr_of_symbols*(off+(NR_NB_SC_PER_RB * ulsch_harq->ulsch_pdu.rb_size)),1,1);
        LOG_M("chestF1.m","chF1",
              &gNB->pusch_vars[0]->ul_ch_estimates[1][ulsch_harq->ulsch_pdu.start_symbol_index*gNB->frame_parms.ofdm_symbol_size],gNB->frame_parms.ofdm_symbol_size,1,1);
        LOG_M("chestF1_ext.m","chF1_ext",
              &gNB->pusch_vars[0]->ul_ch_estimates_ext[1][(ulsch_harq->ulsch_pdu.start_symbol_index+1)*(off+(NR_NB_SC_PER_RB * ulsch_harq->ulsch_pdu.rb_size))],
              (ulsch_harq->ulsch_pdu.nr_of_symbols-1)*(off+(NR_NB_SC_PER_RB * ulsch_harq->ulsch_pdu.rb_size)),1,1);
        LOG_M("rxsigF1_comp.m","rxsF1_comp",
              &gNB->pusch_vars[0]->rxdataF_comp[1][ulsch_harq->ulsch_pdu.start_symbol_index*(off+(NR_NB_SC_PER_RB * ulsch_harq->ulsch_pdu.rb_size))],ulsch_harq->ulsch_pdu.nr_of_symbols*(off+(NR_NB_SC_PER_RB * ulsch_harq->ulsch_pdu.rb_size)),1,1);
      }
      exit(-1);

    } 
*/
    ulsch->last_iteration_cnt = rdata->decodeIterations;
    VCD_SIGNAL_DUMPER_DUMP_FUNCTION_BY_NAME(VCD_SIGNAL_DUMPER_FUNCTIONS_PHY_gNB_ULSCH_DECODING,0);
  }
}


void nr_ulsch_procedures(PHY_VARS_gNB *gNB, int frame_rx, int slot_rx, int ULSCH_id, uint8_t harq_pid)
{
  NR_DL_FRAME_PARMS *frame_parms = &gNB->frame_parms;
  nfapi_nr_pusch_pdu_t *pusch_pdu = &gNB->ulsch[ULSCH_id]->harq_processes[harq_pid]->ulsch_pdu;
  
  uint8_t l, number_dmrs_symbols = 0;
  uint32_t G;
  uint16_t start_symbol, number_symbols, nb_re_dmrs;
  uint8_t enable_ldpc_offload = gNB->ldpc_offload_flag;
  start_symbol = pusch_pdu->start_symbol_index;
  number_symbols = pusch_pdu->nr_of_symbols;

  for (l = start_symbol; l < start_symbol + number_symbols; l++)
    number_dmrs_symbols += ((pusch_pdu->ul_dmrs_symb_pos)>>l)&0x01;

  if (pusch_pdu->dmrs_config_type==pusch_dmrs_type1)
    nb_re_dmrs = 6*pusch_pdu->num_dmrs_cdm_grps_no_data;
  else
    nb_re_dmrs = 4*pusch_pdu->num_dmrs_cdm_grps_no_data;

  G = nr_get_G(pusch_pdu->rb_size,
               number_symbols,
               nb_re_dmrs,
               number_dmrs_symbols, // number of dmrs symbols irrespective of single or double symbol dmrs
               pusch_pdu->qam_mod_order,
               pusch_pdu->nrOfLayers);
  
  AssertFatal(G>0,"G is 0 : rb_size %u, number_symbols %d, nb_re_dmrs %d, number_dmrs_symbols %d, qam_mod_order %u, nrOfLayer %u\n",
	      pusch_pdu->rb_size,
	      number_symbols,
	      nb_re_dmrs,
	      number_dmrs_symbols, // number of dmrs symbols irrespective of single or double symbol dmrs
	      pusch_pdu->qam_mod_order,
	      pusch_pdu->nrOfLayers);
  LOG_D(PHY,"rb_size %d, number_symbols %d, nb_re_dmrs %d, dmrs symbol positions %d, number_dmrs_symbols %d, qam_mod_order %d, nrOfLayer %d\n",
	pusch_pdu->rb_size,
	number_symbols,
	nb_re_dmrs,
        pusch_pdu->ul_dmrs_symb_pos,
	number_dmrs_symbols, // number of dmrs symbols irrespective of single or double symbol dmrs
	pusch_pdu->qam_mod_order,
	pusch_pdu->nrOfLayers);


  nr_ulsch_layer_demapping(gNB->pusch_vars[ULSCH_id]->llr,
                           pusch_pdu->nrOfLayers,
                           pusch_pdu->qam_mod_order,
                           G,
                           gNB->pusch_vars[ULSCH_id]->llr_layers);
             
  //----------------------------------------------------------
  //------------------- ULSCH unscrambling -------------------
  //----------------------------------------------------------
  start_meas(&gNB->ulsch_unscrambling_stats);
  nr_ulsch_unscrambling(gNB->pusch_vars[ULSCH_id]->llr,
                        G,
                        pusch_pdu->data_scrambling_id,
                        pusch_pdu->rnti);
  stop_meas(&gNB->ulsch_unscrambling_stats);
  //----------------------------------------------------------
  //--------------------- ULSCH decoding ---------------------
  //----------------------------------------------------------

  start_meas(&gNB->ulsch_decoding_stats);
  nr_ulsch_decoding(gNB,
                    ULSCH_id,
                    gNB->pusch_vars[ULSCH_id]->llr,
                    frame_parms,
                    pusch_pdu,
                    frame_rx,
                    slot_rx,
                    harq_pid,
                    G);
  if (enable_ldpc_offload ==0) {
   while (gNB->nbDecode > 0) {
    notifiedFIFO_elt_t *req=pullTpool(gNB->respDecode, gNB->threadPool);
    nr_postDecode(gNB, req);
    delNotifiedFIFO_elt(req);
   }
  } 
  stop_meas(&gNB->ulsch_decoding_stats);
}


void nr_fill_indication(PHY_VARS_gNB *gNB, int frame, int slot_rx, int ULSCH_id, uint8_t harq_pid, uint8_t crc_flag, int dtx_flag) {

  pthread_mutex_lock(&gNB->UL_INFO_mutex);

  NR_gNB_ULSCH_t                       *ulsch                 = gNB->ulsch[ULSCH_id];
  NR_UL_gNB_HARQ_t                     *harq_process          = ulsch->harq_processes[harq_pid];
  NR_gNB_SCH_STATS_t *stats=get_ulsch_stats(gNB,ulsch);

  nfapi_nr_pusch_pdu_t *pusch_pdu = &harq_process->ulsch_pdu;

  //  pdu->data                              = gNB->ulsch[ULSCH_id+1]->harq_processes[harq_pid]->b;
  int sync_pos = nr_est_timing_advance_pusch(gNB, ULSCH_id); // estimate timing advance for MAC

  // scale the 16 factor in N_TA calculation in 38.213 section 4.2 according to the used FFT size
  uint16_t bw_scaling = 16 * gNB->frame_parms.ofdm_symbol_size / 2048;

  // do some integer rounding to improve TA accuracy
  int sync_pos_rounded;
  if (sync_pos > 0)
    sync_pos_rounded = sync_pos + (bw_scaling / 2) - 1;
  else
    sync_pos_rounded = sync_pos - (bw_scaling / 2) + 1;
  if (stats) stats->sync_pos = sync_pos;

  int timing_advance_update = sync_pos_rounded / bw_scaling;

  // put timing advance command in 0..63 range
  timing_advance_update += 31;

  if (timing_advance_update < 0)  timing_advance_update = 0;
  if (timing_advance_update > 63) timing_advance_update = 63;

  if (crc_flag == 0) LOG_D(PHY, "%d.%d : Received PUSCH : Estimated timing advance PUSCH is  = %d, timing_advance_update is %d \n", frame,slot_rx,sync_pos,timing_advance_update);
  else if (harq_process->round>0 || dtx_flag == 0) { // increment round if crc_flag == 1 and not(dtx_flag ==1 and round==0)
      harq_process->round++;
      if (harq_process->round >= ulsch->Mlimit) {
        harq_process->status = SCH_IDLE;
        harq_process->round  = 0;
        harq_process->handled  = 0;
        ulsch->harq_mask &= ~(1 << harq_pid);
      }
  }
  // estimate UL_CQI for MAC

  int SNRtimes10 = dB_fixed_x10(gNB->pusch_vars[ULSCH_id]->ulsch_power_tot) -
                   dB_fixed_x10(gNB->pusch_vars[ULSCH_id]->ulsch_noise_power_tot);

  LOG_D(PHY, "%d.%d: Estimated SNR for PUSCH is = %f dB (ulsch_power %f, noise %f) delay %d\n", frame, slot_rx, SNRtimes10/10.0,dB_fixed_x10(gNB->pusch_vars[ULSCH_id]->ulsch_power_tot)/10.0,dB_fixed_x10(gNB->pusch_vars[ULSCH_id]->ulsch_noise_power_tot)/10.0,sync_pos);

  int cqi;
  if      (SNRtimes10 < -640) cqi=0;
  else if (SNRtimes10 >  635) cqi=255;
  else                        cqi=(640+SNRtimes10)/5;


  if (0/*pusch_pdu->mcs_index == 9*/) {
      __attribute__((unused))
#ifdef __AVX2__
      int off = ((pusch_pdu->rb_size&1) == 1)? 4:0;
#else
      int off = 0;
#endif
      LOG_M("rxsigF0.m","rxsF0",&gNB->common_vars.rxdataF[0][(slot_rx&3)*gNB->frame_parms.ofdm_symbol_size*gNB->frame_parms.symbols_per_slot],gNB->frame_parms.ofdm_symbol_size*gNB->frame_parms.symbols_per_slot,1,1);
      LOG_M("rxsigF0_ext.m","rxsF0_ext",
             &gNB->pusch_vars[0]->rxdataF_ext[0][pusch_pdu->start_symbol_index*NR_NB_SC_PER_RB * pusch_pdu->rb_size],pusch_pdu->nr_of_symbols*(off+(NR_NB_SC_PER_RB * pusch_pdu->rb_size)),1,1);
      LOG_M("chestF0.m","chF0",
            &gNB->pusch_vars[0]->ul_ch_estimates[0][pusch_pdu->start_symbol_index*gNB->frame_parms.ofdm_symbol_size],gNB->frame_parms.ofdm_symbol_size,1,1);
      LOG_M("chestF0_ext.m","chF0_ext",
            &gNB->pusch_vars[0]->ul_ch_estimates_ext[0][(pusch_pdu->start_symbol_index+1)*(off+(NR_NB_SC_PER_RB * pusch_pdu->rb_size))],
            (pusch_pdu->nr_of_symbols-1)*(off+(NR_NB_SC_PER_RB * pusch_pdu->rb_size)),1,1);
      LOG_M("rxsigF0_comp.m","rxsF0_comp",
            &gNB->pusch_vars[0]->rxdataF_comp[0][pusch_pdu->start_symbol_index*(off+(NR_NB_SC_PER_RB * pusch_pdu->rb_size))],pusch_pdu->nr_of_symbols*(off+(NR_NB_SC_PER_RB * pusch_pdu->rb_size)),1,1);
      LOG_M("rxsigF0_llr.m","rxsF0_llr",
            &gNB->pusch_vars[0]->llr[0],(pusch_pdu->nr_of_symbols-1)*NR_NB_SC_PER_RB *pusch_pdu->rb_size * pusch_pdu->qam_mod_order,1,0);
      if (gNB->frame_parms.nb_antennas_rx > 1) {
        LOG_M("rxsigF1.m","rxsF1",&gNB->common_vars.rxdataF[1][(slot_rx&3)*gNB->frame_parms.ofdm_symbol_size*gNB->frame_parms.symbols_per_slot],gNB->frame_parms.ofdm_symbol_size*gNB->frame_parms.symbols_per_slot,1,1);
        LOG_M("rxsigF1_ext.m","rxsF1_ext",
               &gNB->pusch_vars[0]->rxdataF_ext[1][pusch_pdu->start_symbol_index*NR_NB_SC_PER_RB * pusch_pdu->rb_size],pusch_pdu->nr_of_symbols*(off+(NR_NB_SC_PER_RB * pusch_pdu->rb_size)),1,1);
        LOG_M("chestF1.m","chF1",
              &gNB->pusch_vars[0]->ul_ch_estimates[1][pusch_pdu->start_symbol_index*gNB->frame_parms.ofdm_symbol_size],gNB->frame_parms.ofdm_symbol_size,1,1);
        LOG_M("chestF1_ext.m","chF1_ext",
              &gNB->pusch_vars[0]->ul_ch_estimates_ext[1][(pusch_pdu->start_symbol_index+1)*(off+(NR_NB_SC_PER_RB * pusch_pdu->rb_size))],
              (pusch_pdu->nr_of_symbols-1)*(off+(NR_NB_SC_PER_RB * pusch_pdu->rb_size)),1,1);
        LOG_M("rxsigF1_comp.m","rxsF1_comp",
              &gNB->pusch_vars[0]->rxdataF_comp[1][pusch_pdu->start_symbol_index*(off+(NR_NB_SC_PER_RB * pusch_pdu->rb_size))],pusch_pdu->nr_of_symbols*(off+(NR_NB_SC_PER_RB * pusch_pdu->rb_size)),1,1);
      }
      exit(-1);

    }

  // crc indication
  uint16_t num_crc = gNB->UL_INFO.crc_ind.number_crcs;
  gNB->UL_INFO.crc_ind.crc_list = &gNB->crc_pdu_list[0];
  gNB->UL_INFO.crc_ind.sfn = frame;
  gNB->UL_INFO.crc_ind.slot = slot_rx;

  gNB->crc_pdu_list[num_crc].handle = pusch_pdu->handle;
  gNB->crc_pdu_list[num_crc].rnti = pusch_pdu->rnti;
  gNB->crc_pdu_list[num_crc].harq_id = harq_pid;
  gNB->crc_pdu_list[num_crc].tb_crc_status = crc_flag;
  gNB->crc_pdu_list[num_crc].num_cb = pusch_pdu->pusch_data.num_cb;
  gNB->crc_pdu_list[num_crc].ul_cqi = cqi;
  gNB->crc_pdu_list[num_crc].timing_advance = timing_advance_update;
  // in terms of dBFS range -128 to 0 with 0.1 step
  gNB->crc_pdu_list[num_crc].rssi = (dtx_flag==0) ? 1280 - (10*dB_fixed(32767*32767)-dB_fixed_times10(gNB->pusch_vars[ULSCH_id]->ulsch_power[0])) : 0;

  gNB->UL_INFO.crc_ind.number_crcs++;

  // rx indication
  uint16_t num_rx = gNB->UL_INFO.rx_ind.number_of_pdus;
  gNB->UL_INFO.rx_ind.pdu_list = &gNB->rx_pdu_list[0];
  gNB->UL_INFO.rx_ind.sfn = frame;
  gNB->UL_INFO.rx_ind.slot = slot_rx;
  gNB->rx_pdu_list[num_rx].handle = pusch_pdu->handle;
  gNB->rx_pdu_list[num_rx].rnti = pusch_pdu->rnti;
  gNB->rx_pdu_list[num_rx].harq_id = harq_pid;
  gNB->rx_pdu_list[num_rx].ul_cqi = cqi;
  gNB->rx_pdu_list[num_rx].timing_advance = timing_advance_update;
  gNB->rx_pdu_list[num_rx].rssi = gNB->crc_pdu_list[num_crc].rssi;
  if (crc_flag)
    gNB->rx_pdu_list[num_rx].pdu_length = 0;
  else {
    gNB->rx_pdu_list[num_rx].pdu_length = harq_process->TBS;
    gNB->rx_pdu_list[num_rx].pdu = harq_process->b;
  }

  gNB->UL_INFO.rx_ind.number_of_pdus++;

  pthread_mutex_unlock(&gNB->UL_INFO_mutex);

}

// Function to fill UL RB mask to be used for N0 measurements
void fill_ul_rb_mask(PHY_VARS_gNB *gNB, int frame_rx, int slot_rx) {

  int rb = 0;
  int rb2 = 0;
  int prbpos = 0;

  for (int symbol=0;symbol<14;symbol++) {
    for (int m=0;m<9;m++) {
      gNB->rb_mask_ul[symbol][m] = 0;
      for (int i=0;i<32;i++) {
        prbpos = (m*32)+i;
        if (prbpos>gNB->frame_parms.N_RB_UL) break;
        gNB->rb_mask_ul[symbol][m] |= (gNB->ulprbbl[prbpos]>0 ? 1 : 0)<<i;
      }
    }
  }

  for (int i=0;i<NUMBER_OF_NR_PUCCH_MAX;i++){
    NR_gNB_PUCCH_t *pucch = gNB->pucch[i];
    if (pucch) {
      if ((pucch->active == 1) &&
          (pucch->frame == frame_rx) &&
          (pucch->slot == slot_rx) ) {
        nfapi_nr_pucch_pdu_t  *pucch_pdu = &pucch->pucch_pdu;
        LOG_D(PHY,"%d.%d pucch %d : start_symbol %d, nb_symbols %d, prb_size %d\n",frame_rx,slot_rx,i,pucch_pdu->start_symbol_index,pucch_pdu->nr_of_symbols,pucch_pdu->prb_size);
        for (int symbol=pucch_pdu->start_symbol_index ; symbol<(pucch_pdu->start_symbol_index+pucch_pdu->nr_of_symbols);symbol++) {
          if(gNB->frame_parms.frame_type == FDD ||
              (gNB->frame_parms.frame_type == TDD && gNB->gNB_config.tdd_table.max_tdd_periodicity_list[slot_rx].max_num_of_symbol_per_slot_list[symbol].slot_config.value==1)) {
            for (rb=0; rb<pucch_pdu->prb_size; rb++) {
              rb2 = rb + pucch_pdu->bwp_start +
                    ((symbol < pucch_pdu->start_symbol_index+(pucch_pdu->nr_of_symbols>>1)) || (pucch_pdu->freq_hop_flag == 0) ?
                     pucch_pdu->prb_start : pucch_pdu->second_hop_prb);
              gNB->rb_mask_ul[symbol][rb2>>5] |= (1<<(rb2&31));
            }
          }
        }
      }
    }
  }

  for (int ULSCH_id=0;ULSCH_id<gNB->number_of_nr_ulsch_max;ULSCH_id++) {
    NR_gNB_ULSCH_t *ulsch = gNB->ulsch[ULSCH_id];
    int harq_pid;
    NR_UL_gNB_HARQ_t *ulsch_harq;
    if ((ulsch) &&
        (ulsch->rnti > 0)) {
      for (harq_pid=0;harq_pid<NR_MAX_ULSCH_HARQ_PROCESSES;harq_pid++) {
        ulsch_harq = ulsch->harq_processes[harq_pid];
        AssertFatal(ulsch_harq!=NULL,"harq_pid %d is not allocated\n",harq_pid);
        if ((ulsch_harq->status == NR_ACTIVE) &&
            (ulsch_harq->frame == frame_rx) &&
            (ulsch_harq->slot == slot_rx) &&
            (ulsch_harq->handled == 0)){
          uint8_t symbol_start = ulsch_harq->ulsch_pdu.start_symbol_index;
          uint8_t symbol_end = symbol_start + ulsch_harq->ulsch_pdu.nr_of_symbols;
          for (int symbol=symbol_start ; symbol<symbol_end ; symbol++) {
            if(gNB->frame_parms.frame_type == FDD ||
                (gNB->frame_parms.frame_type == TDD && gNB->gNB_config.tdd_table.max_tdd_periodicity_list[slot_rx].max_num_of_symbol_per_slot_list[symbol].slot_config.value==1)) {
              LOG_D(PHY,"symbol %d Filling rb_mask_ul rb_size %d\n",symbol,ulsch_harq->ulsch_pdu.rb_size);
              for (rb=0; rb<ulsch_harq->ulsch_pdu.rb_size; rb++) {
                rb2 = rb+ulsch_harq->ulsch_pdu.rb_start+ulsch_harq->ulsch_pdu.bwp_start;
                gNB->rb_mask_ul[symbol][rb2>>5] |= (1<<(rb2&31));
              }
            }
          }
        }
      }
    }
  }

  for (int i=0;i<NUMBER_OF_NR_SRS_MAX;i++) {
    NR_gNB_SRS_t *srs = gNB->srs[i];
    if (srs) {
      if ((srs->active == 1) && (srs->frame == frame_rx) && (srs->slot == slot_rx)) {
        nfapi_nr_srs_pdu_t *srs_pdu = &srs->srs_pdu;
        for(int symbol = 0; symbol<(1<<srs_pdu->num_symbols); symbol++) {
          for(rb = srs_pdu->bwp_start; rb < (srs_pdu->bwp_start+srs_pdu->bwp_size); rb++) {
            gNB->rb_mask_ul[gNB->frame_parms.symbols_per_slot-srs_pdu->time_start_position-1+symbol][rb>>5] |= 1<<(rb&31);
          }
        }
      }
    }
  }

}

void phy_procedures_gNB_common_RX(PHY_VARS_gNB *gNB, int frame_rx, int slot_rx) {

  uint8_t symbol;
  unsigned char aa;

  for(symbol = 0; symbol < (gNB->frame_parms.Ncp==EXTENDED?12:14); symbol++) {
    for (aa = 0; aa < gNB->frame_parms.nb_antennas_rx; aa++) {
      nr_slot_fep_ul(&gNB->frame_parms,
                     gNB->common_vars.rxdata[aa],
                     gNB->common_vars.rxdataF[aa],
                     symbol,
                     slot_rx,
                     0);
    }
  }

  for (aa = 0; aa < gNB->frame_parms.nb_antennas_rx; aa++) {
    apply_nr_rotation_ul(&gNB->frame_parms,
			 gNB->common_vars.rxdataF[aa],
			 slot_rx,
			 0,
			 gNB->frame_parms.Ncp==EXTENDED?12:14,
			 gNB->frame_parms.ofdm_symbol_size);
  }

}

int phy_procedures_gNB_uespec_RX(PHY_VARS_gNB *gNB, int frame_rx, int slot_rx) {
  /* those variables to log T_GNB_PHY_PUCCH_PUSCH_IQ only when we try to decode */
  int pucch_decode_done = 0;
  int pusch_decode_done = 0;

  VCD_SIGNAL_DUMPER_DUMP_FUNCTION_BY_NAME(VCD_SIGNAL_DUMPER_FUNCTIONS_PHY_PROCEDURES_gNB_UESPEC_RX,1);
  LOG_D(PHY,"phy_procedures_gNB_uespec_RX frame %d, slot %d\n",frame_rx,slot_rx);

  fill_ul_rb_mask(gNB, frame_rx, slot_rx);

  int first_symb=0,num_symb=0;
  if (gNB->frame_parms.frame_type == TDD)
    for(int symbol_count=0; symbol_count<NR_NUMBER_OF_SYMBOLS_PER_SLOT; symbol_count++) {
      if (gNB->gNB_config.tdd_table.max_tdd_periodicity_list[slot_rx].max_num_of_symbol_per_slot_list[symbol_count].slot_config.value==1) {
	      if (num_symb==0) first_symb=symbol_count;
	      num_symb++;
      }
    }
  else num_symb=NR_NUMBER_OF_SYMBOLS_PER_SLOT;
  gNB_I0_measurements(gNB,slot_rx,first_symb,num_symb);

  int offset = 10*gNB->frame_parms.ofdm_symbol_size + gNB->frame_parms.first_carrier_offset;
  int power_rxF = signal_energy_nodc(&gNB->common_vars.rxdataF[0][offset+(47*12)],12*18);
  LOG_D(PHY,"frame %d, slot %d: UL signal energy %d\n",frame_rx,slot_rx,power_rxF);

  start_meas(&gNB->phy_proc_rx);

  for (int i=0;i<NUMBER_OF_NR_PUCCH_MAX;i++){
    NR_gNB_PUCCH_t *pucch = gNB->pucch[i];
    if (pucch) {
      if (NFAPI_MODE == NFAPI_MODE_PNF)
        pucch->frame = frame_rx;
      if ((pucch->active == 1) &&
          (pucch->frame == frame_rx) &&
          (pucch->slot == slot_rx) ) {

        pucch_decode_done = 1;

        nfapi_nr_pucch_pdu_t  *pucch_pdu = &pucch->pucch_pdu;
        uint16_t num_ucis;
        switch (pucch_pdu->format_type) {
        case 0:
          num_ucis = gNB->UL_INFO.uci_ind.num_ucis;
          gNB->UL_INFO.uci_ind.uci_list = &gNB->uci_pdu_list[0];
          gNB->UL_INFO.uci_ind.sfn = frame_rx;
          gNB->UL_INFO.uci_ind.slot = slot_rx;
          gNB->uci_pdu_list[num_ucis].pdu_type = NFAPI_NR_UCI_FORMAT_0_1_PDU_TYPE;
          gNB->uci_pdu_list[num_ucis].pdu_size = sizeof(nfapi_nr_uci_pucch_pdu_format_0_1_t);
          nfapi_nr_uci_pucch_pdu_format_0_1_t *uci_pdu_format0 = &gNB->uci_pdu_list[num_ucis].pucch_pdu_format_0_1;

          offset = pucch_pdu->start_symbol_index*gNB->frame_parms.ofdm_symbol_size + (gNB->frame_parms.first_carrier_offset+pucch_pdu->prb_start*12);
          power_rxF = signal_energy_nodc(&gNB->common_vars.rxdataF[0][offset],12);
          LOG_D(PHY,"frame %d, slot %d: PUCCH signal energy %d\n",frame_rx,slot_rx,power_rxF);

          nr_decode_pucch0(gNB,
                           frame_rx,
                           slot_rx,
                           uci_pdu_format0,
                           pucch_pdu);

          gNB->UL_INFO.uci_ind.num_ucis += 1;
          pucch->active = 0;
	        break;
        case 2:
          num_ucis = gNB->UL_INFO.uci_ind.num_ucis;
          gNB->UL_INFO.uci_ind.uci_list = &gNB->uci_pdu_list[0];
          gNB->UL_INFO.uci_ind.sfn = frame_rx;
          gNB->UL_INFO.uci_ind.slot = slot_rx;
          gNB->uci_pdu_list[num_ucis].pdu_type = NFAPI_NR_UCI_FORMAT_2_3_4_PDU_TYPE;
          gNB->uci_pdu_list[num_ucis].pdu_size = sizeof(nfapi_nr_uci_pucch_pdu_format_2_3_4_t);
          nfapi_nr_uci_pucch_pdu_format_2_3_4_t *uci_pdu_format2 = &gNB->uci_pdu_list[num_ucis].pucch_pdu_format_2_3_4;

          LOG_D(PHY,"%d.%d Calling nr_decode_pucch2\n",frame_rx,slot_rx);
          nr_decode_pucch2(gNB,
                           slot_rx,
                           uci_pdu_format2,
                           pucch_pdu);

          gNB->UL_INFO.uci_ind.num_ucis += 1;
          pucch->active = 0;
          break;
        default:
	        AssertFatal(1==0,"Only PUCCH formats 0 and 2 are currently supported\n");
        }
      }
    }
  }

  for (int ULSCH_id=0;ULSCH_id<gNB->number_of_nr_ulsch_max;ULSCH_id++) {
    NR_gNB_ULSCH_t *ulsch = gNB->ulsch[ULSCH_id];
    int harq_pid;
    int no_sig;
    NR_UL_gNB_HARQ_t *ulsch_harq;

    if ((ulsch) &&
        (ulsch->rnti > 0)) {
      // for for an active HARQ process
      for (harq_pid=0;harq_pid<NR_MAX_ULSCH_HARQ_PROCESSES;harq_pid++) {
        ulsch_harq = ulsch->harq_processes[harq_pid];
        AssertFatal(ulsch_harq!=NULL,"harq_pid %d is not allocated\n",harq_pid);
        if ((ulsch_harq->status == NR_ACTIVE) &&
            (ulsch_harq->frame == frame_rx) &&
            (ulsch_harq->slot == slot_rx) &&
            (ulsch_harq->handled == 0)){

          LOG_D(PHY, "PUSCH detection started in frame %d slot %d\n",
                frame_rx,slot_rx);
          int num_dmrs=0;
          for (int s=0;s<NR_NUMBER_OF_SYMBOLS_PER_SLOT; s++)
             num_dmrs+=(ulsch_harq->ulsch_pdu.ul_dmrs_symb_pos>>s)&1;

#ifdef DEBUG_RXDATA
          NR_DL_FRAME_PARMS *frame_parms = &gNB->frame_parms;
          RU_t *ru = gNB->RU_list[0];
          int slot_offset = frame_parms->get_samples_slot_timestamp(slot_rx,frame_parms,0);
          slot_offset -= ru->N_TA_offset;
          ((int16_t*)&gNB->common_vars.debugBuff[gNB->common_vars.debugBuff_sample_offset])[0]=(int16_t)ulsch->rnti;
          ((int16_t*)&gNB->common_vars.debugBuff[gNB->common_vars.debugBuff_sample_offset])[1]=(int16_t)ulsch_harq->ulsch_pdu.rb_size;
          ((int16_t*)&gNB->common_vars.debugBuff[gNB->common_vars.debugBuff_sample_offset])[2]=(int16_t)ulsch_harq->ulsch_pdu.rb_start;
          ((int16_t*)&gNB->common_vars.debugBuff[gNB->common_vars.debugBuff_sample_offset])[3]=(int16_t)ulsch_harq->ulsch_pdu.nr_of_symbols;
          ((int16_t*)&gNB->common_vars.debugBuff[gNB->common_vars.debugBuff_sample_offset])[4]=(int16_t)ulsch_harq->ulsch_pdu.start_symbol_index;
          ((int16_t*)&gNB->common_vars.debugBuff[gNB->common_vars.debugBuff_sample_offset])[5]=(int16_t)ulsch_harq->ulsch_pdu.mcs_index;
          ((int16_t*)&gNB->common_vars.debugBuff[gNB->common_vars.debugBuff_sample_offset])[6]=(int16_t)ulsch_harq->ulsch_pdu.pusch_data.rv_index;
          ((int16_t*)&gNB->common_vars.debugBuff[gNB->common_vars.debugBuff_sample_offset])[7]=(int16_t)harq_pid;
          memcpy(&gNB->common_vars.debugBuff[gNB->common_vars.debugBuff_sample_offset+4],&ru->common.rxdata[0][slot_offset],frame_parms->get_samples_per_slot(slot_rx,frame_parms)*sizeof(int32_t));
          gNB->common_vars.debugBuff_sample_offset+=(frame_parms->get_samples_per_slot(slot_rx,frame_parms)+1000+4);
          if(gNB->common_vars.debugBuff_sample_offset>((frame_parms->get_samples_per_slot(slot_rx,frame_parms)+1000+2)*20)) {
            FILE *f;
            f = fopen("rxdata_buff.raw", "w"); if (f == NULL) exit(1);
            fwrite((int16_t*)gNB->common_vars.debugBuff,2,(frame_parms->get_samples_per_slot(slot_rx,frame_parms)+1000+4)*20*2, f);
            fclose(f);
            exit(-1);
          }
#endif

          pusch_decode_done = 1;

          VCD_SIGNAL_DUMPER_DUMP_FUNCTION_BY_NAME(VCD_SIGNAL_DUMPER_FUNCTIONS_NR_RX_PUSCH,1);
	  start_meas(&gNB->rx_pusch_stats);
          no_sig = nr_rx_pusch(gNB, ULSCH_id, frame_rx, slot_rx, harq_pid);
          stop_meas(&gNB->rx_pusch_stats);
          VCD_SIGNAL_DUMPER_DUMP_FUNCTION_BY_NAME(VCD_SIGNAL_DUMPER_FUNCTIONS_NR_RX_PUSCH,0);

          if (no_sig) {
            LOG_D(PHY, "PUSCH not detected in frame %d, slot %d\n", frame_rx, slot_rx);
            nr_fill_indication(gNB, frame_rx, slot_rx, ULSCH_id, harq_pid, 1,1);
            return 1;
          }
          gNB->pusch_vars[ULSCH_id]->ulsch_power_tot=0;
          gNB->pusch_vars[ULSCH_id]->ulsch_noise_power_tot=0;
          for (int aarx=0;aarx<gNB->frame_parms.nb_antennas_rx;aarx++) {
             gNB->pusch_vars[ULSCH_id]->ulsch_power[aarx]/=num_dmrs;
             gNB->pusch_vars[ULSCH_id]->ulsch_power_tot += gNB->pusch_vars[ULSCH_id]->ulsch_power[aarx];
             gNB->pusch_vars[ULSCH_id]->ulsch_noise_power[aarx]/=num_dmrs;
             gNB->pusch_vars[ULSCH_id]->ulsch_noise_power_tot += gNB->pusch_vars[ULSCH_id]->ulsch_noise_power[aarx];
          }
          if (dB_fixed_x10(gNB->pusch_vars[ULSCH_id]->ulsch_power_tot) <
              dB_fixed_x10(gNB->pusch_vars[ULSCH_id]->ulsch_noise_power_tot) + gNB->pusch_thres) {
             NR_gNB_SCH_STATS_t *stats=get_ulsch_stats(gNB,ulsch);

             LOG_D(PHY, "PUSCH not detected in %d.%d (%d,%d,%d)\n",frame_rx,slot_rx,
                   dB_fixed_x10(gNB->pusch_vars[ULSCH_id]->ulsch_power_tot),
                   dB_fixed_x10(gNB->pusch_vars[ULSCH_id]->ulsch_noise_power_tot),gNB->pusch_thres);
             gNB->pusch_vars[ULSCH_id]->ulsch_power_tot = gNB->pusch_vars[ULSCH_id]->ulsch_noise_power_tot;
             gNB->pusch_vars[ULSCH_id]->DTX=1;
             if (stats) stats->DTX++;
             if (!get_softmodem_params()->phy_test) {
               /* in case of phy_test mode, we still want to decode to measure execution time. 
                  Therefore, we don't yet call nr_fill_indication, it will be called later */
               nr_fill_indication(gNB,frame_rx, slot_rx, ULSCH_id, harq_pid, 1,1);
               return 1;
             }
          } else {
            LOG_D(PHY, "PUSCH detected in %d.%d (%d,%d,%d)\n",frame_rx,slot_rx,
                  dB_fixed_x10(gNB->pusch_vars[ULSCH_id]->ulsch_power_tot),
                  dB_fixed_x10(gNB->pusch_vars[ULSCH_id]->ulsch_noise_power_tot),gNB->pusch_thres);


<<<<<<< HEAD
=======

            gNB->pusch_vars[ULSCH_id]->DTX=0;
          }
          stop_meas(&gNB->rx_pusch_stats);
          VCD_SIGNAL_DUMPER_DUMP_FUNCTION_BY_NAME(VCD_SIGNAL_DUMPER_FUNCTIONS_NR_RX_PUSCH,0);
>>>>>>> 5944b212
          //LOG_M("rxdataF_comp.m","rxF_comp",gNB->pusch_vars[0]->rxdataF_comp[0],6900,1,1);
          //LOG_M("rxdataF_ext.m","rxF_ext",gNB->pusch_vars[0]->rxdataF_ext[0],6900,1,1);
          VCD_SIGNAL_DUMPER_DUMP_FUNCTION_BY_NAME(VCD_SIGNAL_DUMPER_FUNCTIONS_NR_ULSCH_PROCEDURES_RX,1);
          nr_ulsch_procedures(gNB, frame_rx, slot_rx, ULSCH_id, harq_pid);
          VCD_SIGNAL_DUMPER_DUMP_FUNCTION_BY_NAME(VCD_SIGNAL_DUMPER_FUNCTIONS_NR_ULSCH_PROCEDURES_RX,0);
          break;
        }
      }
    }
  }

  for (int i=0;i<NUMBER_OF_NR_SRS_MAX;i++) {
    NR_gNB_SRS_t *srs = gNB->srs[i];
    if (srs) {
      if ((srs->active == 1) && (srs->frame == frame_rx) && (srs->slot == slot_rx)) {

        LOG_D(NR_PHY, "(%d.%d) gNB is waiting for SRS, id = %i\n", frame_rx, slot_rx, i);

        nfapi_nr_srs_pdu_t *srs_pdu = &srs->srs_pdu;

        // At least currently, the configuration is constant, so it is enough to generate the sequence just once.
        if(gNB->nr_srs_info[i]->sc_list_length == 0) {
          generate_srs_nr(srs_pdu, &gNB->frame_parms, gNB->nr_srs_info[i]->srs_generated_signal, gNB->nr_srs_info[i], AMP, frame_rx, slot_rx);
        }

        nr_get_srs_signal(gNB,frame_rx,slot_rx,srs_pdu, gNB->nr_srs_info[i], gNB->nr_srs_info[i]->srs_received_signal);

        nr_srs_channel_estimation(gNB,frame_rx,slot_rx,srs_pdu,
                                  gNB->nr_srs_info[i],
                                  gNB->nr_srs_info[i]->srs_generated_signal,
                                  gNB->nr_srs_info[i]->srs_received_signal,
                                  gNB->nr_srs_info[i]->srs_estimated_channel_freq,
                                  gNB->nr_srs_info[i]->srs_estimated_channel_time,
                                  gNB->nr_srs_info[i]->srs_estimated_channel_time_shifted,
                                  gNB->nr_srs_info[i]->noise_power);

        T(T_GNB_PHY_UL_FREQ_CHANNEL_ESTIMATE, T_INT(0), T_INT(srs_pdu->rnti), T_INT(frame_rx), T_INT(0), T_INT(0),
          T_BUFFER(gNB->nr_srs_info[i]->srs_estimated_channel_freq[0], gNB->frame_parms.ofdm_symbol_size*sizeof(int32_t)));

        T(T_GNB_PHY_UL_TIME_CHANNEL_ESTIMATE, T_INT(0), T_INT(srs_pdu->rnti), T_INT(frame_rx), T_INT(0), T_INT(0),
          T_BUFFER(gNB->nr_srs_info[i]->srs_estimated_channel_time_shifted[0], gNB->frame_parms.ofdm_symbol_size*sizeof(int32_t)));

        srs->active = 0;
      }
    }
  }

  stop_meas(&gNB->phy_proc_rx);

  if (pucch_decode_done || pusch_decode_done) {
    T(T_GNB_PHY_PUCCH_PUSCH_IQ, T_INT(frame_rx), T_INT(slot_rx), T_BUFFER(&gNB->common_vars.rxdataF[0][0], gNB->frame_parms.symbols_per_slot * gNB->frame_parms.ofdm_symbol_size * 4));
  }

  VCD_SIGNAL_DUMPER_DUMP_FUNCTION_BY_NAME(VCD_SIGNAL_DUMPER_FUNCTIONS_PHY_PROCEDURES_gNB_UESPEC_RX,0);
  return 0;
}<|MERGE_RESOLUTION|>--- conflicted
+++ resolved
@@ -811,15 +811,10 @@
                   dB_fixed_x10(gNB->pusch_vars[ULSCH_id]->ulsch_power_tot),
                   dB_fixed_x10(gNB->pusch_vars[ULSCH_id]->ulsch_noise_power_tot),gNB->pusch_thres);
 
-
-<<<<<<< HEAD
-=======
-
             gNB->pusch_vars[ULSCH_id]->DTX=0;
           }
           stop_meas(&gNB->rx_pusch_stats);
           VCD_SIGNAL_DUMPER_DUMP_FUNCTION_BY_NAME(VCD_SIGNAL_DUMPER_FUNCTIONS_NR_RX_PUSCH,0);
->>>>>>> 5944b212
           //LOG_M("rxdataF_comp.m","rxF_comp",gNB->pusch_vars[0]->rxdataF_comp[0],6900,1,1);
           //LOG_M("rxdataF_ext.m","rxF_ext",gNB->pusch_vars[0]->rxdataF_ext[0],6900,1,1);
           VCD_SIGNAL_DUMPER_DUMP_FUNCTION_BY_NAME(VCD_SIGNAL_DUMPER_FUNCTIONS_NR_ULSCH_PROCEDURES_RX,1);
