--- conflicted
+++ resolved
@@ -388,20 +388,8 @@
   sync_pos                               = nr_est_timing_advance_pusch(gNB, ULSCH_id); // estimate timing advance for MAC
 
   // scale the 16 factor in N_TA calculation in 38.213 section 4.2 according to the used FFT size
-<<<<<<< HEAD
-  switch (gNB->frame_parms.N_RB_DL) {
-    case 106: timing_advance_update /= 16; break;
-    case 217: timing_advance_update /= 32; break;
-    case 245: timing_advance_update /= 32; break;
-    case 273: timing_advance_update /= 32; break;
-    case 66:  timing_advance_update /= 8; break;
-    case 32:  timing_advance_update /= 4; break;
-    default: AssertFatal(0==1,"No case defined for PRB %d to calculate timing_advance_update\n",gNB->frame_parms.N_RB_DL);
-  }
-=======
   uint16_t bw_scaling = 16 * gNB->frame_parms.ofdm_symbol_size / 2048;
   timing_advance_update = sync_pos / bw_scaling;
->>>>>>> 3dc0a098
 
   // put timing advance command in 0..63 range
   timing_advance_update += 31;
