--- conflicted
+++ resolved
@@ -114,13 +114,8 @@
 
   LOG_D(PHY,"common_signal_procedures: frame %d, slot %d\n",frame,slot);
 
-<<<<<<< HEAD
   if(rel_slot<slots_per_hf && rel_slot>=0)  {
      for (int i=0; i<2; i++)  {  // max two SSB per frame
-=======
-  if(rel_slot<10 && rel_slot>=0)  {
-     for (int i=0; i<2; i++)  {  // max two SSB per slot
->>>>>>> aab575f6
      
 	ssb_index = i + 2*rel_slot; // computing the ssb_index
 	if ((fp->L_ssb >> ssb_index) & 0x01)  { // generating the ssb only if the bit of L_ssb at current ssb index is 1
@@ -132,7 +127,6 @@
 	  
 	  // it is supposed that each logical antenna port correspont to a different beam so each SSB is stored into its own index of txdataF
     	  LOG_D(PHY,"SS TX: frame %d, slot %d, start_symbol %d\n",frame,slot, ssb_start_symbol);
-<<<<<<< HEAD
     	  nr_generate_pss(gNB->d_pss, &txdataF[ssb_index][txdataF_offset], AMP, ssb_start_symbol, cfg, fp);
     	  nr_generate_sss(gNB->d_sss, &txdataF[ssb_index][txdataF_offset], AMP, ssb_start_symbol, cfg, fp);
 
@@ -140,24 +134,11 @@
 	    nr_generate_pbch_dmrs(gNB->nr_gold_pbch_dmrs[n_hf][ssb_index],&txdataF[ssb_index][txdataF_offset], AMP, ssb_start_symbol, cfg, fp);
 	  else
 	    nr_generate_pbch_dmrs(gNB->nr_gold_pbch_dmrs[0][ssb_index],&txdataF[ssb_index][txdataF_offset], AMP, ssb_start_symbol, cfg, fp);
-=======
-    	  nr_generate_pss(gNB->d_pss, txdataF[ssb_index], AMP, ssb_start_symbol, cfg, fp);
-    	  nr_generate_sss(gNB->d_sss, txdataF[ssb_index], AMP, ssb_start_symbol, cfg, fp);
-
-	  if (fp->Lmax == 4)
-	    nr_generate_pbch_dmrs(gNB->nr_gold_pbch_dmrs[n_hf][ssb_index],txdataF[ssb_index], AMP, ssb_start_symbol, cfg, fp);
-	  else
-	    nr_generate_pbch_dmrs(gNB->nr_gold_pbch_dmrs[0][ssb_index],txdataF[ssb_index], AMP, ssb_start_symbol, cfg, fp);
->>>>>>> aab575f6
 
     	  nr_generate_pbch(&gNB->pbch,
                       pbch_pdu,
                       gNB->nr_pbch_interleaver,
-<<<<<<< HEAD
                       &txdataF[ssb_index][txdataF_offset],
-=======
-                      txdataF[ssb_index],
->>>>>>> aab575f6
                       AMP,
                       ssb_start_symbol,
                       n_hf,fp->Lmax,ssb_index,
@@ -191,11 +172,7 @@
 
   // clear the transmit data array for the current subframe
   for (aa=0; aa<fp->Lmax; aa++) {
-<<<<<<< HEAD
     memset(&gNB->common_vars.txdataF[aa][txdataF_offset],0,fp->samples_per_slot_wCP*sizeof(int32_t));
-=======
-    memset(gNB->common_vars.txdataF[aa],0,fp->samples_per_slot_wCP*sizeof(int32_t));
->>>>>>> aab575f6
   }
 
   VCD_SIGNAL_DUMPER_DUMP_FUNCTION_BY_NAME(VCD_SIGNAL_DUMPER_FUNCTIONS_PHY_ENB_COMMON_TX,1);
@@ -215,15 +192,10 @@
     VCD_SIGNAL_DUMPER_DUMP_FUNCTION_BY_NAME(VCD_SIGNAL_DUMPER_FUNCTIONS_PHY_ENB_PDCCH_TX,1);
 
     nr_generate_dci_top(gNB->pdcch_vars.dci_alloc[i],
-<<<<<<< HEAD
                         gNB->nr_gold_pdcch_dmrs[slot],
                         &gNB->common_vars.txdataF[0][txdataF_offset],  // hardcoded to beam 0
                         AMP, *fp, *cfg);
-=======
-			gNB->nr_gold_pdcch_dmrs[slot],
-			gNB->common_vars.txdataF[0],  // hardcoded to beam 0
-			AMP, *fp, *cfg);
->>>>>>> aab575f6
+
     VCD_SIGNAL_DUMPER_DUMP_FUNCTION_BY_NAME(VCD_SIGNAL_DUMPER_FUNCTIONS_PHY_ENB_PDCCH_TX,0);
   }
       
@@ -239,7 +211,6 @@
 		      &gNB->dlsch_scrambling_stats,
 		      &gNB->dlsch_modulation_stats);
     VCD_SIGNAL_DUMPER_DUMP_FUNCTION_BY_NAME(VCD_SIGNAL_DUMPER_FUNCTIONS_GENERATE_DLSCH,0);
-
   }
 
   VCD_SIGNAL_DUMPER_DUMP_FUNCTION_BY_NAME(VCD_SIGNAL_DUMPER_FUNCTIONS_PHY_PROCEDURES_ENB_TX+offset,0);
