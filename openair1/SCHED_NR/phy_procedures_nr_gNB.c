/*
 * Licensed to the OpenAirInterface (OAI) Software Alliance under one or more
 * contributor license agreements.  See the NOTICE file distributed with
 * this work for additional information regarding copyright ownership.
 * The OpenAirInterface Software Alliance licenses this file to You under
 * the OAI Public License, Version 1.1  (the "License"); you may not use this file
 * except in compliance with the License.
 * You may obtain a copy of the License at
 *
 *      http://www.openairinterface.org/?page_id=698
 *
 * Unless required by applicable law or agreed to in writing, software
 * distributed under the License is distributed on an "AS IS" BASIS,
 * WITHOUT WARRANTIES OR CONDITIONS OF ANY KIND, either express or implied.
 * See the License for the specific language governing permissions and
 * limitations under the License.
 *-------------------------------------------------------------------------------
 * For more information about the OpenAirInterface (OAI) Software Alliance:
 *      contact@openairinterface.org
 */

#include "PHY/defs_gNB.h"
#include "sched_nr.h"
#include "PHY/NR_TRANSPORT/nr_transport_proto.h"
#include "PHY/NR_TRANSPORT/nr_dlsch.h"
#include "PHY/NR_TRANSPORT/nr_ulsch.h"
#include "PHY/NR_TRANSPORT/nr_dci.h"
#include "PHY/NR_ESTIMATION/nr_ul_estimation.h"
#include "nfapi/open-nFAPI/nfapi/public_inc/nfapi_interface.h"
#include "nfapi/open-nFAPI/nfapi/public_inc/nfapi_nr_interface.h"
#include "fapi_nr_l1.h"
#include "common/utils/LOG/log.h"
#include "common/utils/LOG/vcd_signal_dumper.h"
#include "PHY/INIT/nr_phy_init.h"
#include "PHY/MODULATION/nr_modulation.h"
#include "PHY/NR_UE_TRANSPORT/srs_modulation_nr.h"
#include "T.h"
#include "executables/nr-softmodem.h"
#include "executables/softmodem-common.h"
#include "nfapi/oai_integration/vendor_ext.h"
#include "NR_SRS-ResourceSet.h"

#include "assertions.h"

#include <time.h>

//#define DEBUG_RXDATA
//#define SRS_IND_DEBUG

uint8_t SSB_Table[38]={0,2,4,6,8,10,12,14,254,254,16,18,20,22,24,26,28,30,254,254,32,34,36,38,40,42,44,46,254,254,48,50,52,54,56,58,60,62};

extern uint8_t nfapi_mode;

void nr_common_signal_procedures (PHY_VARS_gNB *gNB,int frame,int slot,nfapi_nr_dl_tti_ssb_pdu ssb_pdu) {

  NR_DL_FRAME_PARMS *fp=&gNB->frame_parms;
  nfapi_nr_config_request_scf_t *cfg = &gNB->gNB_config;
  c16_t **txdataF = gNB->common_vars.txdataF;
  uint8_t ssb_index, n_hf;
  uint16_t ssb_start_symbol;
  int txdataF_offset = slot*fp->samples_per_slot_wCP;
  uint16_t slots_per_hf = (fp->slots_per_frame)>>1;

  if (slot<slots_per_hf)
    n_hf=0;
  else
    n_hf=1;

  ssb_index = ssb_pdu.ssb_pdu_rel15.SsbBlockIndex;
  LOG_D(PHY,"common_signal_procedures: frame %d, slot %d ssb index %d\n",frame,slot,ssb_index);

  int ssb_start_symbol_abs = nr_get_ssb_start_symbol(fp,ssb_index); // computing the starting symbol for current ssb
  ssb_start_symbol = ssb_start_symbol_abs % fp->symbols_per_slot;  // start symbol wrt slot

  // setting the first subcarrier
  const int scs = cfg->ssb_config.scs_common.value;
  const int prb_offset = (fp->freq_range == nr_FR1) ? ssb_pdu.ssb_pdu_rel15.ssbOffsetPointA>>scs : ssb_pdu.ssb_pdu_rel15.ssbOffsetPointA>>(scs-2);
  const int sc_offset = (fp->freq_range == nr_FR1) ? ssb_pdu.ssb_pdu_rel15.SsbSubcarrierOffset>>scs : ssb_pdu.ssb_pdu_rel15.SsbSubcarrierOffset;
  fp->ssb_start_subcarrier = (12 * prb_offset + sc_offset);
  LOG_D(PHY, "SSB first subcarrier %d (%d,%d)\n", fp->ssb_start_subcarrier, prb_offset, sc_offset);

  LOG_D(PHY,"SS TX: frame %d, slot %d, start_symbol %d\n",frame,slot, ssb_start_symbol);
  nr_generate_pss(&txdataF[0][txdataF_offset], AMP, ssb_start_symbol, cfg, fp);
  nr_generate_sss(&txdataF[0][txdataF_offset], AMP, ssb_start_symbol, cfg, fp);

  if (fp->Lmax == 4)
    nr_generate_pbch_dmrs(gNB->nr_gold_pbch_dmrs[n_hf][ssb_index&7],&txdataF[0][txdataF_offset], AMP, ssb_start_symbol, cfg, fp);
  else
    nr_generate_pbch_dmrs(gNB->nr_gold_pbch_dmrs[0][ssb_index&7],&txdataF[0][txdataF_offset], AMP, ssb_start_symbol, cfg, fp);

  if (T_ACTIVE(T_GNB_PHY_MIB)) {
    unsigned char bch[3];
    bch[0] = ssb_pdu.ssb_pdu_rel15.bchPayload & 0xff;
    bch[1] = (ssb_pdu.ssb_pdu_rel15.bchPayload >> 8) & 0xff;
    bch[2] = (ssb_pdu.ssb_pdu_rel15.bchPayload >> 16) & 0xff;
    T(T_GNB_PHY_MIB, T_INT(0) /* module ID */, T_INT(frame), T_INT(slot), T_BUFFER(bch, 3));
  }

  // Beam_id is currently used only for FR2
  if (fp->freq_range==nr_FR2){
    LOG_D(PHY,"slot %d, ssb_index %d, beam %d\n",slot,ssb_index,cfg->ssb_table.ssb_beam_id_list[ssb_index].beam_id.value);
    for (int j=0;j<fp->symbols_per_slot;j++) 
      gNB->common_vars.beam_id[0][slot*fp->symbols_per_slot+j] = cfg->ssb_table.ssb_beam_id_list[ssb_index].beam_id.value;
  }

  nr_generate_pbch(&ssb_pdu,
                   gNB->nr_pbch_interleaver,
                   &txdataF[0][txdataF_offset],
                   AMP,
                   ssb_start_symbol,
                   n_hf, frame, cfg, fp);
}


void phy_procedures_gNB_TX(processingData_L1tx_t *msgTx,
                           int frame,
                           int slot,
                           int do_meas) {

  int aa;
  PHY_VARS_gNB *gNB = msgTx->gNB;
  NR_DL_FRAME_PARMS *fp=&gNB->frame_parms;
  nfapi_nr_config_request_scf_t *cfg = &gNB->gNB_config;
  int offset = gNB->CC_id, slot_prs;
  int txdataF_offset = slot*fp->samples_per_slot_wCP;
  prs_config_t *prs_config = NULL;

  if ((cfg->cell_config.frame_duplex_type.value == TDD) &&
      (nr_slot_select(cfg,frame,slot) == NR_UPLINK_SLOT)) return;

  VCD_SIGNAL_DUMPER_DUMP_FUNCTION_BY_NAME(VCD_SIGNAL_DUMPER_FUNCTIONS_PHY_PROCEDURES_gNB_TX+offset,1);

  // clear the transmit data array and beam index for the current slot
  for (aa=0; aa<cfg->carrier_config.num_tx_ant.value; aa++) {
    memset(&gNB->common_vars.txdataF[aa][txdataF_offset],0,fp->samples_per_slot_wCP*sizeof(int32_t));
    memset(&gNB->common_vars.beam_id[aa][slot*fp->symbols_per_slot],255,fp->symbols_per_slot*sizeof(uint8_t));
  }

  // Check for PRS slot - section 7.4.1.7.4 in 3GPP rel16 38.211
  for(int rsc_id = 0; rsc_id < gNB->prs_vars.NumPRSResources; rsc_id++)
  {
    prs_config = &gNB->prs_vars.prs_cfg[rsc_id];
    for (int i = 0; i < prs_config->PRSResourceRepetition; i++)
    {
      if( (((frame*fp->slots_per_frame + slot) - (prs_config->PRSResourceSetPeriod[1] + prs_config->PRSResourceOffset)+prs_config->PRSResourceSetPeriod[0])%prs_config->PRSResourceSetPeriod[0]) == i*prs_config->PRSResourceTimeGap )
      {
        slot_prs = (slot - i*prs_config->PRSResourceTimeGap + fp->slots_per_frame)%fp->slots_per_frame;
        LOG_D(PHY,"gNB_TX: frame %d, slot %d, slot_prs %d, PRS Resource ID %d\n",frame, slot, slot_prs, rsc_id);
        nr_generate_prs(gNB->nr_gold_prs[rsc_id][slot_prs],&gNB->common_vars.txdataF[0][txdataF_offset], AMP, prs_config, cfg, fp);
      }
    }
  }

  VCD_SIGNAL_DUMPER_DUMP_FUNCTION_BY_NAME(VCD_SIGNAL_DUMPER_FUNCTIONS_PHY_PROCEDURES_gNB_COMMON_TX,1);
  for (int i=0; i<fp->Lmax; i++) {
    if (msgTx->ssb[i].active) {
      nr_common_signal_procedures(gNB,frame,slot,msgTx->ssb[i].ssb_pdu);
      msgTx->ssb[i].active = false;
    }
  }
  
  VCD_SIGNAL_DUMPER_DUMP_FUNCTION_BY_NAME(VCD_SIGNAL_DUMPER_FUNCTIONS_PHY_PROCEDURES_gNB_COMMON_TX,0);

  int num_pdcch_pdus = msgTx->num_ul_pdcch + msgTx->num_dl_pdcch;

  if (num_pdcch_pdus > 0) {
    LOG_D(PHY, "[gNB %d] Frame %d slot %d Calling nr_generate_dci_top (number of UL/DL PDCCH PDUs %d/%d)\n",
	  gNB->Mod_id, frame, slot, msgTx->num_ul_pdcch, msgTx->num_dl_pdcch);
  
    VCD_SIGNAL_DUMPER_DUMP_FUNCTION_BY_NAME(VCD_SIGNAL_DUMPER_FUNCTIONS_PHY_gNB_PDCCH_TX,1);

    nr_generate_dci_top(msgTx, slot,
			(int32_t *)&gNB->common_vars.txdataF[0][txdataF_offset],
			AMP, fp);

    VCD_SIGNAL_DUMPER_DUMP_FUNCTION_BY_NAME(VCD_SIGNAL_DUMPER_FUNCTIONS_PHY_gNB_PDCCH_TX,0);
  }
 
  if (msgTx->num_pdsch_slot > 0) {
    VCD_SIGNAL_DUMPER_DUMP_FUNCTION_BY_NAME(VCD_SIGNAL_DUMPER_FUNCTIONS_GENERATE_DLSCH,1);
    LOG_D(PHY, "PDSCH generation started (%d) in frame %d.%d\n", msgTx->num_pdsch_slot,frame,slot);
    nr_generate_pdsch(msgTx, frame, slot);
    VCD_SIGNAL_DUMPER_DUMP_FUNCTION_BY_NAME(VCD_SIGNAL_DUMPER_FUNCTIONS_GENERATE_DLSCH,0);
  }

  for (int i = 0; i < NR_SYMBOLS_PER_SLOT; i++){
    NR_gNB_CSIRS_t *csirs = &msgTx->csirs_pdu[i];
    if (csirs->active == 1) {
      LOG_D(PHY, "CSI-RS generation started in frame %d.%d\n",frame,slot);
      nfapi_nr_dl_tti_csi_rs_pdu_rel15_t *csi_params = &csirs->csirs_pdu.csi_rs_pdu_rel15;
      nr_generate_csi_rs(&gNB->frame_parms, (int32_t **)gNB->common_vars.txdataF, AMP, gNB->nr_csi_info, csi_params, slot, NULL, NULL, NULL, NULL, NULL, NULL, NULL, NULL);
      csirs->active = 0;
    }
  }

//  if ((frame&127) == 0) dump_pdsch_stats(gNB);

  //apply the OFDM symbol rotation here
  for (aa=0; aa<cfg->carrier_config.num_tx_ant.value; aa++) {
    apply_nr_rotation(fp, &gNB->common_vars.txdataF[aa][txdataF_offset], slot, 0, fp->Ncp == EXTENDED ? 12 : 14);

    T(T_GNB_PHY_DL_OUTPUT_SIGNAL, T_INT(0),
      T_INT(frame), T_INT(slot),
      T_INT(aa), T_BUFFER(&gNB->common_vars.txdataF[aa][txdataF_offset], fp->samples_per_slot_wCP*sizeof(int32_t)));
  }

  VCD_SIGNAL_DUMPER_DUMP_FUNCTION_BY_NAME(VCD_SIGNAL_DUMPER_FUNCTIONS_PHY_PROCEDURES_gNB_TX+offset,0);
}

void nr_postDecode(PHY_VARS_gNB *gNB, notifiedFIFO_elt_t *req)
{
  ldpcDecode_t *rdata = (ldpcDecode_t*) NotifiedFifoData(req);
  NR_UL_gNB_HARQ_t *ulsch_harq = rdata->ulsch_harq;
  NR_gNB_ULSCH_t *ulsch = rdata->ulsch;
  int r = rdata->segment_r;
  nfapi_nr_pusch_pdu_t *pusch_pdu = &gNB->ulsch[rdata->ulsch_id].harq_process->ulsch_pdu;
  bool decodeSuccess = (rdata->decodeIterations <= rdata->decoderParms.numMaxIter);
  ulsch_harq->processedSegments++;
  LOG_D(PHY, "processing result of segment: %d, processed %d/%d\n",
	rdata->segment_r, ulsch_harq->processedSegments, rdata->nbSegments);
  gNB->nbDecode--;
  LOG_D(PHY,"remain to decoded in subframe: %d\n", gNB->nbDecode);
  if (decodeSuccess) {
    memcpy(ulsch_harq->b+rdata->offset,
           ulsch_harq->c[r],
           rdata->Kr_bytes - (ulsch_harq->F>>3) -((ulsch_harq->C>1)?3:0));

  } else {
    if ( rdata->nbSegments != ulsch_harq->processedSegments ) {
      int nb = abortTpoolJob(&gNB->threadPool, req->key);
      nb += abortNotifiedFIFOJob(&gNB->respDecode, req->key);
      gNB->nbDecode-=nb;
      LOG_D(PHY,"uplink segment error %d/%d, aborted %d segments\n",rdata->segment_r,rdata->nbSegments, nb);
      LOG_D(PHY, "ULSCH %d in error\n",rdata->ulsch_id);
      AssertFatal(ulsch_harq->processedSegments+nb == rdata->nbSegments,"processed: %d, aborted: %d, total %d\n",
		  ulsch_harq->processedSegments, nb, rdata->nbSegments);
      ulsch_harq->processedSegments=rdata->nbSegments;
    }
  }

  //int dumpsig=0;
  // if all segments are done
  if (rdata->nbSegments == ulsch_harq->processedSegments) {
    if (decodeSuccess && !gNB->pusch_vars[rdata->ulsch_id].DTX) {
      LOG_D(PHY,
            "[gNB %d] ULSCH: Setting ACK for SFN/SF %d.%d (rnti %x, pid %d, ndi %d, status %d, round %d, TBS %d, Max interation "
            "(all seg) %d)\n",
            gNB->Mod_id,
            ulsch->frame,
            ulsch->slot,
            ulsch->rnti,
            rdata->harq_pid,
            pusch_pdu->pusch_data.new_data_indicator,
            ulsch->active,
            ulsch_harq->round,
            ulsch_harq->TBS,
            rdata->decodeIterations);
      ulsch->active = false;
      ulsch_harq->round = 0;
      LOG_D(PHY, "ULSCH received ok \n");
      nr_fill_indication(gNB, ulsch->frame, ulsch->slot, rdata->ulsch_id, rdata->harq_pid, 0, 0);
      //dumpsig=1;
    } else {
      LOG_D(PHY,
            "[gNB %d] ULSCH: Setting NAK for SFN/SF %d/%d (pid %d, ndi %d, status %d, round %d, RV %d, prb_start %d, prb_size %d, "
            "TBS %d) r %d\n",
            gNB->Mod_id,
            ulsch->frame,
            ulsch->slot,
            rdata->harq_pid,
            pusch_pdu->pusch_data.new_data_indicator,
            ulsch->active,
            ulsch_harq->round,
            ulsch_harq->ulsch_pdu.pusch_data.rv_index,
            ulsch_harq->ulsch_pdu.rb_start,
            ulsch_harq->ulsch_pdu.rb_size,
            ulsch_harq->TBS,
            r);
      ulsch->handled = 1;
      LOG_D(PHY, "ULSCH %d in error\n",rdata->ulsch_id);
      nr_fill_indication(gNB, ulsch->frame, ulsch->slot, rdata->ulsch_id, rdata->harq_pid, 1, 0);
      //      dumpsig=1;
    }
    /*
        if (ulsch_harq->ulsch_pdu.mcs_index == 0 && dumpsig==1) {
          int off = ((ulsch_harq->ulsch_pdu.rb_size&1) == 1)? 4:0;

          LOG_M("rxsigF0.m","rxsF0",&gNB->common_vars.rxdataF[0][(ulsch_harq->slot&3)*gNB->frame_parms.ofdm_symbol_size*gNB->frame_parms.symbols_per_slot],gNB->frame_parms.ofdm_symbol_size*gNB->frame_parms.symbols_per_slot,1,1);
          LOG_M("rxsigF0_ext.m","rxsF0_ext",
                 &gNB->pusch_vars[0].rxdataF_ext[0][ulsch_harq->ulsch_pdu.start_symbol_index*NR_NB_SC_PER_RB *
       ulsch_harq->ulsch_pdu.rb_size],ulsch_harq->ulsch_pdu.nr_of_symbols*(off+(NR_NB_SC_PER_RB *
       ulsch_harq->ulsch_pdu.rb_size)),1,1); LOG_M("chestF0.m","chF0",
                &gNB->pusch_vars[0].ul_ch_estimates[0][ulsch_harq->ulsch_pdu.start_symbol_index*gNB->frame_parms.ofdm_symbol_size],gNB->frame_parms.ofdm_symbol_size,1,1);
          LOG_M("chestF0_ext.m","chF0_ext",
                &gNB->pusch_vars[0]->ul_ch_estimates_ext[0][(ulsch_harq->ulsch_pdu.start_symbol_index+1)*(off+(NR_NB_SC_PER_RB *
       ulsch_harq->ulsch_pdu.rb_size))], (ulsch_harq->ulsch_pdu.nr_of_symbols-1)*(off+(NR_NB_SC_PER_RB *
       ulsch_harq->ulsch_pdu.rb_size)),1,1); LOG_M("rxsigF0_comp.m","rxsF0_comp",
                &gNB->pusch_vars[0].rxdataF_comp[0][ulsch_harq->ulsch_pdu.start_symbol_index*(off+(NR_NB_SC_PER_RB *
       ulsch_harq->ulsch_pdu.rb_size))],ulsch_harq->ulsch_pdu.nr_of_symbols*(off+(NR_NB_SC_PER_RB *
       ulsch_harq->ulsch_pdu.rb_size)),1,1); LOG_M("rxsigF0_llr.m","rxsF0_llr",
                &gNB->pusch_vars[0].llr[0],(ulsch_harq->ulsch_pdu.nr_of_symbols-1)*NR_NB_SC_PER_RB * ulsch_harq->ulsch_pdu.rb_size *
       ulsch_harq->ulsch_pdu.qam_mod_order,1,0); if (gNB->frame_parms.nb_antennas_rx > 1) {

            LOG_M("rxsigF1_ext.m","rxsF0_ext",
                   &gNB->pusch_vars[0].rxdataF_ext[1][ulsch_harq->ulsch_pdu.start_symbol_index*NR_NB_SC_PER_RB *
       ulsch_harq->ulsch_pdu.rb_size],ulsch_harq->ulsch_pdu.nr_of_symbols*(off+(NR_NB_SC_PER_RB *
       ulsch_harq->ulsch_pdu.rb_size)),1,1); LOG_M("chestF1.m","chF1",
                  &gNB->pusch_vars[0].ul_ch_estimates[1][ulsch_harq->ulsch_pdu.start_symbol_index*gNB->frame_parms.ofdm_symbol_size],gNB->frame_parms.ofdm_symbol_size,1,1);
            LOG_M("chestF1_ext.m","chF1_ext",
                  &gNB->pusch_vars[0].ul_ch_estimates_ext[1][(ulsch_harq->ulsch_pdu.start_symbol_index+1)*(off+(NR_NB_SC_PER_RB *
       ulsch_harq->ulsch_pdu.rb_size))], (ulsch_harq->ulsch_pdu.nr_of_symbols-1)*(off+(NR_NB_SC_PER_RB *
       ulsch_harq->ulsch_pdu.rb_size)),1,1); LOG_M("rxsigF1_comp.m","rxsF1_comp",
                  &gNB->pusch_vars[0].rxdataF_comp[1][ulsch_harq->ulsch_pdu.start_symbol_index*(off+(NR_NB_SC_PER_RB *
       ulsch_harq->ulsch_pdu.rb_size))],ulsch_harq->ulsch_pdu.nr_of_symbols*(off+(NR_NB_SC_PER_RB *
       ulsch_harq->ulsch_pdu.rb_size)),1,1);
          }
          exit(-1);

        }
    */
    ulsch->last_iteration_cnt = rdata->decodeIterations;
    VCD_SIGNAL_DUMPER_DUMP_FUNCTION_BY_NAME(VCD_SIGNAL_DUMPER_FUNCTIONS_PHY_gNB_ULSCH_DECODING,0);
  }
}

void nr_ulsch_procedures(PHY_VARS_gNB *gNB, int frame_rx, int slot_rx, int ULSCH_id, uint8_t harq_pid)
{
  NR_DL_FRAME_PARMS *frame_parms = &gNB->frame_parms;
  nfapi_nr_pusch_pdu_t *pusch_pdu = &gNB->ulsch[ULSCH_id].harq_process->ulsch_pdu;

  uint16_t nb_re_dmrs;
  uint8_t enable_ldpc_offload = gNB->ldpc_offload_flag;
  uint16_t start_symbol = pusch_pdu->start_symbol_index;
  uint16_t number_symbols = pusch_pdu->nr_of_symbols;

  uint8_t number_dmrs_symbols = 0;
  for (int l = start_symbol; l < start_symbol + number_symbols; l++)
    number_dmrs_symbols += ((pusch_pdu->ul_dmrs_symb_pos)>>l)&0x01;

  if (pusch_pdu->dmrs_config_type==pusch_dmrs_type1)
    nb_re_dmrs = 6*pusch_pdu->num_dmrs_cdm_grps_no_data;
  else
    nb_re_dmrs = 4*pusch_pdu->num_dmrs_cdm_grps_no_data;

  uint32_t G = nr_get_G(pusch_pdu->rb_size,
                        number_symbols,
                        nb_re_dmrs,
                        number_dmrs_symbols, // number of dmrs symbols irrespective of single or double symbol dmrs
                        pusch_pdu->qam_mod_order,
                        pusch_pdu->nrOfLayers);

  AssertFatal(G>0,"G is 0 : rb_size %u, number_symbols %d, nb_re_dmrs %d, number_dmrs_symbols %d, qam_mod_order %u, nrOfLayer %u\n",
	      pusch_pdu->rb_size,
	      number_symbols,
	      nb_re_dmrs,
	      number_dmrs_symbols, // number of dmrs symbols irrespective of single or double symbol dmrs
	      pusch_pdu->qam_mod_order,
	      pusch_pdu->nrOfLayers);
  LOG_D(PHY,"rb_size %d, number_symbols %d, nb_re_dmrs %d, dmrs symbol positions %d, number_dmrs_symbols %d, qam_mod_order %d, nrOfLayer %d\n",
	pusch_pdu->rb_size,
	number_symbols,
	nb_re_dmrs,
        pusch_pdu->ul_dmrs_symb_pos,
	number_dmrs_symbols, // number of dmrs symbols irrespective of single or double symbol dmrs
	pusch_pdu->qam_mod_order,
	pusch_pdu->nrOfLayers);

  nr_ulsch_layer_demapping(gNB->pusch_vars[ULSCH_id].llr,
                           pusch_pdu->nrOfLayers,
                           pusch_pdu->qam_mod_order,
                           G,
                           gNB->pusch_vars[ULSCH_id].llr_layers);

  //----------------------------------------------------------
  //------------------- ULSCH unscrambling -------------------
  //----------------------------------------------------------
  start_meas(&gNB->ulsch_unscrambling_stats);
  nr_ulsch_unscrambling(gNB->pusch_vars[ULSCH_id].llr, G, pusch_pdu->data_scrambling_id, pusch_pdu->rnti);
  stop_meas(&gNB->ulsch_unscrambling_stats);
  //----------------------------------------------------------
  //--------------------- ULSCH decoding ---------------------
  //----------------------------------------------------------

  start_meas(&gNB->ulsch_decoding_stats);
  nr_ulsch_decoding(gNB, ULSCH_id, gNB->pusch_vars[ULSCH_id].llr, frame_parms, pusch_pdu, frame_rx, slot_rx, harq_pid, G);
  if (enable_ldpc_offload == 0) {
    while (gNB->nbDecode > 0) {
      notifiedFIFO_elt_t *req = pullTpool(&gNB->respDecode, &gNB->threadPool);
      if (req == NULL)
	break; // Tpool has been stopped
      nr_postDecode(gNB, req);
      delNotifiedFIFO_elt(req);
    }
  }
  stop_meas(&gNB->ulsch_decoding_stats);
}

<<<<<<< HEAD
#define USE_MSGQ 1

void nr_fill_indication(PHY_VARS_gNB *gNB, int frame, int slot_rx, int ULSCH_id, uint8_t harq_pid, uint8_t crc_flag, int dtx_flag) {

#ifndef USE_MSGQ	
  pthread_mutex_lock(&gNB->UL_INFO_mutex);
#endif
  NR_gNB_ULSCH_t                       *ulsch                 = gNB->ulsch[ULSCH_id];
  NR_UL_gNB_HARQ_t                     *harq_process          = ulsch->harq_processes[harq_pid];
  NR_gNB_SCH_STATS_t *stats=get_ulsch_stats(gNB,ulsch);
=======
void nr_fill_indication(PHY_VARS_gNB *gNB, int frame, int slot_rx, int ULSCH_id, uint8_t harq_pid, uint8_t crc_flag, int dtx_flag)
{
  pthread_mutex_lock(&gNB->UL_INFO_mutex);

  NR_gNB_ULSCH_t *ulsch = &gNB->ulsch[ULSCH_id];
  NR_UL_gNB_HARQ_t *harq_process = ulsch->harq_process;
  NR_gNB_PHY_STATS_t *stats = get_phy_stats(gNB, ulsch->rnti);
>>>>>>> 98f4d038

  nfapi_nr_pusch_pdu_t *pusch_pdu = &harq_process->ulsch_pdu;

  // Get estimated timing advance for MAC
  int sync_pos = ulsch->delay.pusch_est_delay;

  // scale the 16 factor in N_TA calculation in 38.213 section 4.2 according to the used FFT size
  uint16_t bw_scaling = 16 * gNB->frame_parms.ofdm_symbol_size / 2048;

  // do some integer rounding to improve TA accuracy
  int sync_pos_rounded;
  if (sync_pos > 0)
    sync_pos_rounded = sync_pos + (bw_scaling / 2) - 1;
  else
    sync_pos_rounded = sync_pos - (bw_scaling / 2) + 1;
  if (stats)
    stats->ulsch_stats.sync_pos = sync_pos;

  int timing_advance_update = sync_pos_rounded / bw_scaling;

  // put timing advance command in 0..63 range
  timing_advance_update += 31;

  if (timing_advance_update < 0)  timing_advance_update = 0;
  if (timing_advance_update > 63) timing_advance_update = 63;

  if (crc_flag == 0) LOG_D(PHY, "%d.%d : Received PUSCH : Estimated timing advance PUSCH is  = %d, timing_advance_update is %d \n", frame,slot_rx,sync_pos,timing_advance_update);

  // estimate UL_CQI for MAC
  int SNRtimes10 =
      dB_fixed_x10(gNB->pusch_vars[ULSCH_id].ulsch_power_tot) - dB_fixed_x10(gNB->pusch_vars[ULSCH_id].ulsch_noise_power_tot);

  LOG_D(PHY,
        "%d.%d: Estimated SNR for PUSCH is = %f dB (ulsch_power %f, noise %f) delay %d\n",
        frame,
        slot_rx,
        SNRtimes10 / 10.0,
        dB_fixed_x10(gNB->pusch_vars[ULSCH_id].ulsch_power_tot) / 10.0,
        dB_fixed_x10(gNB->pusch_vars[ULSCH_id].ulsch_noise_power_tot) / 10.0,
        sync_pos);

  int cqi;
  if      (SNRtimes10 < -640) cqi=0;
  else if (SNRtimes10 >  635) cqi=255;
  else                        cqi=(640+SNRtimes10)/5;


  if (0/*pusch_pdu->mcs_index == 9*/) {
      __attribute__((unused))
      int off = ((pusch_pdu->rb_size&1) == 1)? 4:0;

      LOG_M("rxsigF0.m","rxsF0",&gNB->common_vars.rxdataF[0][(slot_rx&3)*gNB->frame_parms.ofdm_symbol_size*gNB->frame_parms.symbols_per_slot],gNB->frame_parms.ofdm_symbol_size*gNB->frame_parms.symbols_per_slot,1,1);
      LOG_M("rxsigF0_ext.m",
            "rxsF0_ext",
            &gNB->pusch_vars[0].rxdataF_ext[0][pusch_pdu->start_symbol_index * NR_NB_SC_PER_RB * pusch_pdu->rb_size],
            pusch_pdu->nr_of_symbols * (off + (NR_NB_SC_PER_RB * pusch_pdu->rb_size)),
            1,
            1);
      LOG_M("chestF0.m",
            "chF0",
            &gNB->pusch_vars[0].ul_ch_estimates[0][pusch_pdu->start_symbol_index * gNB->frame_parms.ofdm_symbol_size],
            gNB->frame_parms.ofdm_symbol_size,
            1,
            1);
      LOG_M("chestF0_ext.m",
            "chF0_ext",
            &gNB->pusch_vars[0]
                 .ul_ch_estimates_ext[0][(pusch_pdu->start_symbol_index + 1) * (off + (NR_NB_SC_PER_RB * pusch_pdu->rb_size))],
            (pusch_pdu->nr_of_symbols - 1) * (off + (NR_NB_SC_PER_RB * pusch_pdu->rb_size)),
            1,
            1);
      LOG_M("rxsigF0_comp.m",
            "rxsF0_comp",
            &gNB->pusch_vars[0].rxdataF_comp[0][pusch_pdu->start_symbol_index * (off + (NR_NB_SC_PER_RB * pusch_pdu->rb_size))],
            pusch_pdu->nr_of_symbols * (off + (NR_NB_SC_PER_RB * pusch_pdu->rb_size)),
            1,
            1);
      LOG_M("rxsigF0_llr.m",
            "rxsF0_llr",
            &gNB->pusch_vars[0].llr[0],
            (pusch_pdu->nr_of_symbols - 1) * NR_NB_SC_PER_RB * pusch_pdu->rb_size * pusch_pdu->qam_mod_order,
            1,
            0);
      if (gNB->frame_parms.nb_antennas_rx > 1) {
        LOG_M("rxsigF1.m","rxsF1",&gNB->common_vars.rxdataF[1][(slot_rx&3)*gNB->frame_parms.ofdm_symbol_size*gNB->frame_parms.symbols_per_slot],gNB->frame_parms.ofdm_symbol_size*gNB->frame_parms.symbols_per_slot,1,1);
        LOG_M("rxsigF1_ext.m",
              "rxsF1_ext",
              &gNB->pusch_vars[0].rxdataF_ext[1][pusch_pdu->start_symbol_index * NR_NB_SC_PER_RB * pusch_pdu->rb_size],
              pusch_pdu->nr_of_symbols * (off + (NR_NB_SC_PER_RB * pusch_pdu->rb_size)),
              1,
              1);
        LOG_M("chestF1.m",
              "chF1",
              &gNB->pusch_vars[0].ul_ch_estimates[1][pusch_pdu->start_symbol_index * gNB->frame_parms.ofdm_symbol_size],
              gNB->frame_parms.ofdm_symbol_size,
              1,
              1);
        LOG_M("chestF1_ext.m",
              "chF1_ext",
              &gNB->pusch_vars[0]
                   .ul_ch_estimates_ext[1][(pusch_pdu->start_symbol_index + 1) * (off + (NR_NB_SC_PER_RB * pusch_pdu->rb_size))],
              (pusch_pdu->nr_of_symbols - 1) * (off + (NR_NB_SC_PER_RB * pusch_pdu->rb_size)),
              1,
              1);
        LOG_M("rxsigF1_comp.m",
              "rxsF1_comp",
              &gNB->pusch_vars[0].rxdataF_comp[1][pusch_pdu->start_symbol_index * (off + (NR_NB_SC_PER_RB * pusch_pdu->rb_size))],
              pusch_pdu->nr_of_symbols * (off + (NR_NB_SC_PER_RB * pusch_pdu->rb_size)),
              1,
              1);
      }
      exit(-1);

    }

  // crc indication
  uint16_t num_crc = gNB->UL_INFO.crc_ind.number_crcs;
  gNB->UL_INFO.crc_ind.crc_list = &gNB->crc_pdu_list[0];
  gNB->UL_INFO.crc_ind.sfn = frame;
  gNB->UL_INFO.crc_ind.slot = slot_rx;

  gNB->crc_pdu_list[num_crc].handle = pusch_pdu->handle;
  gNB->crc_pdu_list[num_crc].rnti = pusch_pdu->rnti;
  gNB->crc_pdu_list[num_crc].harq_id = harq_pid;
  gNB->crc_pdu_list[num_crc].tb_crc_status = crc_flag;
  gNB->crc_pdu_list[num_crc].num_cb = pusch_pdu->pusch_data.num_cb;
  gNB->crc_pdu_list[num_crc].ul_cqi = cqi;
  gNB->crc_pdu_list[num_crc].timing_advance = timing_advance_update;
  // in terms of dBFS range -128 to 0 with 0.1 step
  gNB->crc_pdu_list[num_crc].rssi =
      (dtx_flag == 0) ? 1280 - (10 * dB_fixed(32767 * 32767) - dB_fixed_times10(gNB->pusch_vars[ULSCH_id].ulsch_power[0])) : 0;

  gNB->UL_INFO.crc_ind.number_crcs++;

  // rx indication
  uint16_t num_rx = gNB->UL_INFO.rx_ind.number_of_pdus;
  gNB->UL_INFO.rx_ind.pdu_list = &gNB->rx_pdu_list[0];
  gNB->UL_INFO.rx_ind.sfn = frame;
  gNB->UL_INFO.rx_ind.slot = slot_rx;
  gNB->rx_pdu_list[num_rx].handle = pusch_pdu->handle;
  gNB->rx_pdu_list[num_rx].rnti = pusch_pdu->rnti;
  gNB->rx_pdu_list[num_rx].harq_id = harq_pid;
  gNB->rx_pdu_list[num_rx].ul_cqi = cqi;
  gNB->rx_pdu_list[num_rx].timing_advance = timing_advance_update;
  gNB->rx_pdu_list[num_rx].rssi = gNB->crc_pdu_list[num_crc].rssi;
  if (crc_flag)
    gNB->rx_pdu_list[num_rx].pdu_length = 0;
  else {
    gNB->rx_pdu_list[num_rx].pdu_length = harq_process->TBS;
    gNB->rx_pdu_list[num_rx].pdu = harq_process->b;
  }

  gNB->UL_INFO.rx_ind.number_of_pdus++;

#ifndef USE_MSGQ
  pthread_mutex_unlock(&gNB->UL_INFO_mutex);
<<<<<<< HEAD
#endif
=======
>>>>>>> 98f4d038
}

// Function to fill UL RB mask to be used for N0 measurements
void fill_ul_rb_mask(PHY_VARS_gNB *gNB, int frame_rx, int slot_rx) {

  int rb = 0;
  int rb2 = 0;
  int prbpos = 0;

  for (int symbol=0;symbol<14;symbol++) {
    for (int m=0;m<9;m++) {
      gNB->rb_mask_ul[symbol][m] = 0;
      for (int i=0;i<32;i++) {
        prbpos = (m*32)+i;
        if (prbpos>gNB->frame_parms.N_RB_UL) break;
        gNB->rb_mask_ul[symbol][m] |= (gNB->ulprbbl[prbpos]>0 ? 1 : 0)<<i;
      }
    }
  }

  for (int i = 0; i < gNB->max_nb_pucch; i++){
    NR_gNB_PUCCH_t *pucch = &gNB->pucch[i];
    if (pucch) {
      if ((pucch->active == 1) &&
          (pucch->frame == frame_rx) &&
          (pucch->slot == slot_rx) ) {
        nfapi_nr_pucch_pdu_t  *pucch_pdu = &pucch->pucch_pdu;
        LOG_D(PHY,"%d.%d pucch %d : start_symbol %d, nb_symbols %d, prb_size %d\n",frame_rx,slot_rx,i,pucch_pdu->start_symbol_index,pucch_pdu->nr_of_symbols,pucch_pdu->prb_size);
        for (int symbol=pucch_pdu->start_symbol_index ; symbol<(pucch_pdu->start_symbol_index+pucch_pdu->nr_of_symbols);symbol++) {
          if(gNB->frame_parms.frame_type == FDD ||
              (gNB->frame_parms.frame_type == TDD && gNB->gNB_config.tdd_table.max_tdd_periodicity_list[slot_rx].max_num_of_symbol_per_slot_list[symbol].slot_config.value==1)) {
            for (rb=0; rb<pucch_pdu->prb_size; rb++) {
              rb2 = rb + pucch_pdu->bwp_start +
                    ((symbol < pucch_pdu->start_symbol_index+(pucch_pdu->nr_of_symbols>>1)) || (pucch_pdu->freq_hop_flag == 0) ?
                     pucch_pdu->prb_start : pucch_pdu->second_hop_prb);
              gNB->rb_mask_ul[symbol][rb2>>5] |= (1<<(rb2&31));
            }
          }
        }
      }
    }
  }

  for (int ULSCH_id = 0; ULSCH_id < gNB->max_nb_pusch; ULSCH_id++) {
    NR_gNB_ULSCH_t *ulsch = &gNB->ulsch[ULSCH_id];
    int harq_pid;
    NR_UL_gNB_HARQ_t *ulsch_harq = ulsch->harq_process;
    AssertFatal(ulsch_harq != NULL, "harq_pid %d is not allocated\n", harq_pid);
    if ((ulsch->active == true) && (ulsch->frame == frame_rx) && (ulsch->slot == slot_rx) && (ulsch->handled == 0)) {
      uint8_t symbol_start = ulsch_harq->ulsch_pdu.start_symbol_index;
      uint8_t symbol_end = symbol_start + ulsch_harq->ulsch_pdu.nr_of_symbols;
      for (int symbol = symbol_start; symbol < symbol_end; symbol++) {
        if (gNB->frame_parms.frame_type == FDD
            || (gNB->frame_parms.frame_type == TDD
                && gNB->gNB_config.tdd_table.max_tdd_periodicity_list[slot_rx]
                           .max_num_of_symbol_per_slot_list[symbol]
                           .slot_config.value
                       == 1)) {
          LOG_D(PHY, "symbol %d Filling rb_mask_ul rb_size %d\n", symbol, ulsch_harq->ulsch_pdu.rb_size);
          for (rb = 0; rb < ulsch_harq->ulsch_pdu.rb_size; rb++) {
            rb2 = rb + ulsch_harq->ulsch_pdu.rb_start + ulsch_harq->ulsch_pdu.bwp_start;
            gNB->rb_mask_ul[symbol][rb2 >> 5] |= 1U << (rb2 & 31);
          }
        }
      }
    }
  }

  for (int i = 0; i < gNB->max_nb_srs; i++) {
    NR_gNB_SRS_t *srs = &gNB->srs[i];
    if (srs) {
      if ((srs->active == 1) && (srs->frame == frame_rx) && (srs->slot == slot_rx)) {
        nfapi_nr_srs_pdu_t *srs_pdu = &srs->srs_pdu;
        for(int symbol = 0; symbol<(1<<srs_pdu->num_symbols); symbol++) {
          for(rb = srs_pdu->bwp_start; rb < (srs_pdu->bwp_start+srs_pdu->bwp_size); rb++) {
            gNB->rb_mask_ul[gNB->frame_parms.symbols_per_slot-srs_pdu->time_start_position-1+symbol][rb>>5] |= 1<<(rb&31);
          }
        }
      }
    }
  }

}

int fill_srs_reported_symbol_list(nfapi_nr_srs_reported_symbol_t *prgs,
                                  const nfapi_nr_srs_pdu_t *srs_pdu,
                                  const int N_RB_UL,
                                  const int8_t *snr_per_rb,
                                  const int srs_est) {

  prgs->num_prgs = srs_pdu->beamforming.num_prgs;
  for(int prg_idx = 0; prg_idx < prgs->num_prgs; prg_idx++) {
    if (srs_est<0) {
      prgs->prg_list[prg_idx].rb_snr = 0xFF;
    } else if (snr_per_rb[prg_idx] < -64) {
      prgs->prg_list[prg_idx].rb_snr = 0;
    } else if (snr_per_rb[prg_idx] > 63) {
      prgs->prg_list[prg_idx].rb_snr = 0xFE;
    } else {
      prgs->prg_list[prg_idx].rb_snr = (snr_per_rb[prg_idx] + 64) << 1;
    }
  }

  return 0;
}

int fill_srs_channel_matrix(uint8_t *channel_matrix,
                            const nfapi_nr_srs_pdu_t *srs_pdu,
                            const nr_srs_info_t *nr_srs_info,
                            const uint8_t normalized_iq_representation,
                            const uint16_t num_gnb_antenna_elements,
                            const uint16_t num_ue_srs_ports,
                            const uint16_t prg_size,
                            const uint16_t num_prgs,
                            const NR_DL_FRAME_PARMS *frame_parms,
                            const int32_t srs_estimated_channel_freq[][1<<srs_pdu->num_ant_ports][frame_parms->ofdm_symbol_size*(1<<srs_pdu->num_symbols)]) {

  const uint64_t subcarrier_offset = frame_parms->first_carrier_offset + srs_pdu->bwp_start*NR_NB_SC_PER_RB;
  const uint16_t step = prg_size*NR_NB_SC_PER_RB;

  c16_t *channel_matrix16 = (c16_t*)channel_matrix;
  c8_t *channel_matrix8 = (c8_t*)channel_matrix;

  for(int uI = 0; uI < num_ue_srs_ports; uI++) {
    for(int gI = 0; gI < num_gnb_antenna_elements; gI++) {

      uint16_t subcarrier = subcarrier_offset + nr_srs_info->k_0_p[uI][0];
      if (subcarrier>frame_parms->ofdm_symbol_size) {
        subcarrier -= frame_parms->ofdm_symbol_size;
      }

      for(int pI = 0; pI < num_prgs; pI++) {

        c16_t *srs_estimated_channel16 = (c16_t *)&srs_estimated_channel_freq[gI][uI][subcarrier];
        uint16_t index = uI*num_gnb_antenna_elements*num_prgs + gI*num_prgs + pI;

        if (normalized_iq_representation == 0) {
          channel_matrix8[index].r = (int8_t)(srs_estimated_channel16->r>>8);
          channel_matrix8[index].i = (int8_t)(srs_estimated_channel16->i>>8);
        } else {
          channel_matrix16[index].r = srs_estimated_channel16->r;
          channel_matrix16[index].i = srs_estimated_channel16->i;
        }

        // Subcarrier increment
        subcarrier += step;
        if (subcarrier >= frame_parms->ofdm_symbol_size) {
          subcarrier=subcarrier-frame_parms->ofdm_symbol_size;
        }
      }
    }
  }

  return 0;
}

int check_srs_pdu(const nfapi_nr_srs_pdu_t *srs_pdu, nfapi_nr_srs_pdu_t *saved_srs_pdu)
{
  if (saved_srs_pdu->bwp_start == srs_pdu->bwp_start &&
      saved_srs_pdu->bwp_size == srs_pdu->bwp_size &&
      saved_srs_pdu->num_ant_ports == srs_pdu->num_ant_ports &&
      saved_srs_pdu->time_start_position == srs_pdu->time_start_position &&
      saved_srs_pdu->num_symbols == srs_pdu->num_symbols &&
      saved_srs_pdu->config_index == srs_pdu->config_index) {
    return 1;
  }
  *saved_srs_pdu = *srs_pdu;
  return 0;
}

int phy_procedures_gNB_uespec_RX(PHY_VARS_gNB *gNB, int frame_rx, int slot_rx)
{
  /* those variables to log T_GNB_PHY_PUCCH_PUSCH_IQ only when we try to decode */
  int pucch_decode_done = 0;
  int pusch_decode_done = 0;
  int pusch_DTX = 0;

  VCD_SIGNAL_DUMPER_DUMP_FUNCTION_BY_NAME(VCD_SIGNAL_DUMPER_FUNCTIONS_PHY_PROCEDURES_gNB_UESPEC_RX,1);
  LOG_D(PHY,"phy_procedures_gNB_uespec_RX frame %d, slot %d\n",frame_rx,slot_rx);

  fill_ul_rb_mask(gNB, frame_rx, slot_rx);

  int first_symb=0,num_symb=0;
  if (gNB->frame_parms.frame_type == TDD)
    for(int symbol_count=0; symbol_count<NR_NUMBER_OF_SYMBOLS_PER_SLOT; symbol_count++) {
      if (gNB->gNB_config.tdd_table.max_tdd_periodicity_list[slot_rx].max_num_of_symbol_per_slot_list[symbol_count].slot_config.value==1) {
	      if (num_symb==0) first_symb=symbol_count;
	      num_symb++;
      }
    }
  else
    num_symb = NR_NUMBER_OF_SYMBOLS_PER_SLOT;
  gNB_I0_measurements(gNB,slot_rx,first_symb,num_symb);

  const int soffset = (slot_rx & 3) * gNB->frame_parms.symbols_per_slot * gNB->frame_parms.ofdm_symbol_size;
  int offset = 10 * gNB->frame_parms.ofdm_symbol_size + gNB->frame_parms.first_carrier_offset;
  int power_rxF = signal_energy_nodc((int32_t *)&gNB->common_vars.rxdataF[0][soffset + offset + (47 * 12)], 12 * 18);
  LOG_D(PHY,"frame %d, slot %d: UL signal energy %d\n",frame_rx,slot_rx,power_rxF);

  start_meas(&gNB->phy_proc_rx);

  for (int i = 0; i < gNB->max_nb_pucch; i++) {
    NR_gNB_PUCCH_t *pucch = &gNB->pucch[i];
    if (pucch) {
      if (NFAPI_MODE == NFAPI_MODE_PNF)
        pucch->frame = frame_rx;
      if ((pucch->active == 1) &&
          (pucch->frame == frame_rx) &&
          (pucch->slot == slot_rx) ) {

        pucch_decode_done = 1;

        nfapi_nr_pucch_pdu_t  *pucch_pdu = &pucch->pucch_pdu;
        uint16_t num_ucis;
        switch (pucch_pdu->format_type) {
        case 0:
          num_ucis = gNB->UL_INFO.uci_ind.num_ucis;
          gNB->UL_INFO.uci_ind.uci_list = &gNB->uci_pdu_list[0];
          gNB->UL_INFO.uci_ind.sfn = frame_rx;
          gNB->UL_INFO.uci_ind.slot = slot_rx;
          gNB->uci_pdu_list[num_ucis].pdu_type = NFAPI_NR_UCI_FORMAT_0_1_PDU_TYPE;
          gNB->uci_pdu_list[num_ucis].pdu_size = sizeof(nfapi_nr_uci_pucch_pdu_format_0_1_t);
          nfapi_nr_uci_pucch_pdu_format_0_1_t *uci_pdu_format0 = &gNB->uci_pdu_list[num_ucis].pucch_pdu_format_0_1;

          offset = pucch_pdu->start_symbol_index*gNB->frame_parms.ofdm_symbol_size + (gNB->frame_parms.first_carrier_offset+pucch_pdu->prb_start*12);
          power_rxF = signal_energy_nodc((int32_t *)&gNB->common_vars.rxdataF[0][soffset+offset], 12);
          LOG_D(PHY,"frame %d, slot %d: PUCCH signal energy %d\n", frame_rx, slot_rx, power_rxF);

          nr_decode_pucch0(gNB,
                           frame_rx,
                           slot_rx,
                           uci_pdu_format0,
                           pucch_pdu);

          gNB->UL_INFO.uci_ind.num_ucis += 1;
          pucch->active = 0;
          break;
        case 2:
          num_ucis = gNB->UL_INFO.uci_ind.num_ucis;
          gNB->UL_INFO.uci_ind.uci_list = &gNB->uci_pdu_list[0];
          gNB->UL_INFO.uci_ind.sfn = frame_rx;
          gNB->UL_INFO.uci_ind.slot = slot_rx;
          gNB->uci_pdu_list[num_ucis].pdu_type = NFAPI_NR_UCI_FORMAT_2_3_4_PDU_TYPE;
          gNB->uci_pdu_list[num_ucis].pdu_size = sizeof(nfapi_nr_uci_pucch_pdu_format_2_3_4_t);
          nfapi_nr_uci_pucch_pdu_format_2_3_4_t *uci_pdu_format2 = &gNB->uci_pdu_list[num_ucis].pucch_pdu_format_2_3_4;

          LOG_D(PHY, "%d.%d Calling nr_decode_pucch2\n", frame_rx, slot_rx);
          nr_decode_pucch2(gNB,
                           frame_rx,
                           slot_rx,
                           uci_pdu_format2,
                           pucch_pdu);

          gNB->UL_INFO.uci_ind.num_ucis += 1;
          pucch->active = 0;
          break;
        default:
          AssertFatal(1 == 0, "Only PUCCH formats 0 and 2 are currently supported\n");
        }
      }
    }
  }

  for (int ULSCH_id = 0; ULSCH_id < gNB->max_nb_pusch; ULSCH_id++) {
    NR_gNB_ULSCH_t *ulsch = &gNB->ulsch[ULSCH_id];
    NR_UL_gNB_HARQ_t *ulsch_harq = ulsch->harq_process;
    AssertFatal(ulsch_harq != NULL, "harq_pid %d is not allocated\n", ulsch->harq_pid);

    if ((ulsch->active == true) && (ulsch->frame == frame_rx) && (ulsch->slot == slot_rx) && (ulsch->handled == 0)) {
      LOG_D(PHY, "PUSCH ID %d with RNTI %x detection started in frame %d slot %d\n", ULSCH_id, ulsch->rnti, frame_rx, slot_rx);
      int num_dmrs = 0;
      for (int s = 0; s < NR_NUMBER_OF_SYMBOLS_PER_SLOT; s++)
        num_dmrs += (ulsch_harq->ulsch_pdu.ul_dmrs_symb_pos >> s) & 1;

#ifdef DEBUG_RXDATA
      NR_DL_FRAME_PARMS *frame_parms = &gNB->frame_parms;
      RU_t *ru = gNB->RU_list[0];
      int slot_offset = frame_parms->get_samples_slot_timestamp(slot_rx, frame_parms, 0);
      slot_offset -= ru->N_TA_offset;
      int32_t sample_offset = gNB->common_vars.debugBuff_sample_offset;
      nfapi_nr_pusch_pdu_t *pdu = &ulsch_harq->ulsch_pdu;
      int16_t *buf = (int16_t *)&gNB->common_vars.debugBuff[offset];
      buf[0] = (int16_t)ulsch->rnti;
      buf[1] = (int16_t)pdu->rb_size;
      buf[2] = (int16_t)pdu->rb_start;
      buf[3] = (int16_t)pdu->nr_of_symbols;
      buf[4] = (int16_t)pdu->start_symbol_index;
      buf[5] = (int16_t)pdu->mcs_index;
      buf[6] = (int16_t)pdu->pusch_data.rv_index;
      buf[7] = (int16_t)ulsch->harq_pid;
      memcpy(&gNB->common_vars.debugBuff[gNB->common_vars.debugBuff_sample_offset + 4],
             &ru->common.rxdata[0][slot_offset],
             frame_parms->get_samples_per_slot(slot_rx, frame_parms) * sizeof(int32_t));
      gNB->common_vars.debugBuff_sample_offset += (frame_parms->get_samples_per_slot(slot_rx, frame_parms) + 1000 + 4);
      if (gNB->common_vars.debugBuff_sample_offset > ((frame_parms->get_samples_per_slot(slot_rx, frame_parms) + 1000 + 2) * 20)) {
        FILE *f;
        f = fopen("rxdata_buff.raw", "w");
        if (f == NULL)
          exit(1);
        fwrite((int16_t *)gNB->common_vars.debugBuff,
               2,
               (frame_parms->get_samples_per_slot(slot_rx, frame_parms) + 1000 + 4) * 20 * 2,
               f);
        fclose(f);
        exit(-1);
      }
#endif

      pusch_decode_done = 1;

      VCD_SIGNAL_DUMPER_DUMP_FUNCTION_BY_NAME(VCD_SIGNAL_DUMPER_FUNCTIONS_NR_RX_PUSCH, 1);
      start_meas(&gNB->rx_pusch_stats);
      nr_rx_pusch(gNB, ULSCH_id, frame_rx, slot_rx, ulsch->harq_pid);
      NR_gNB_PUSCH *pusch_vars = &gNB->pusch_vars[ULSCH_id];
      pusch_vars->ulsch_power_tot = 0;
      pusch_vars->ulsch_noise_power_tot = 0;
      for (int aarx = 0; aarx < gNB->frame_parms.nb_antennas_rx; aarx++) {
        pusch_vars->ulsch_power[aarx] /= num_dmrs;
        pusch_vars->ulsch_power_tot += pusch_vars->ulsch_power[aarx];
        pusch_vars->ulsch_noise_power[aarx] /= num_dmrs;
        pusch_vars->ulsch_noise_power_tot += pusch_vars->ulsch_noise_power[aarx];
      }
      if (dB_fixed_x10(pusch_vars->ulsch_power_tot) < dB_fixed_x10(pusch_vars->ulsch_noise_power_tot) + gNB->pusch_thres) {
        NR_gNB_PHY_STATS_t *stats = get_phy_stats(gNB, ulsch->rnti);

        LOG_D(PHY,
              "PUSCH not detected in %d.%d (%d,%d,%d)\n",
              frame_rx,
              slot_rx,
              dB_fixed_x10(pusch_vars->ulsch_power_tot),
              dB_fixed_x10(pusch_vars->ulsch_noise_power_tot),
              gNB->pusch_thres);
        pusch_vars->ulsch_power_tot = pusch_vars->ulsch_noise_power_tot;
        pusch_vars->DTX = 1;
        if (stats)
          stats->ulsch_stats.DTX++;
        if (!get_softmodem_params()->phy_test) {
          /* in case of phy_test mode, we still want to decode to measure execution time.
             Therefore, we don't yet call nr_fill_indication, it will be called later */
          nr_fill_indication(gNB, frame_rx, slot_rx, ULSCH_id, ulsch->harq_pid, 1, 1);
          pusch_DTX++;
          continue;
        }
      } else {
        LOG_D(PHY,
              "PUSCH detected in %d.%d (%d,%d,%d)\n",
              frame_rx,
              slot_rx,
              dB_fixed_x10(pusch_vars->ulsch_power_tot),
              dB_fixed_x10(pusch_vars->ulsch_noise_power_tot),
              gNB->pusch_thres);

        pusch_vars->DTX = 0;
      }
      stop_meas(&gNB->rx_pusch_stats);
      VCD_SIGNAL_DUMPER_DUMP_FUNCTION_BY_NAME(VCD_SIGNAL_DUMPER_FUNCTIONS_NR_RX_PUSCH, 0);
      // LOG_M("rxdataF_comp.m","rxF_comp",gNB->pusch_vars[0]->rxdataF_comp[0],6900,1,1);
      // LOG_M("rxdataF_ext.m","rxF_ext",gNB->pusch_vars[0]->rxdataF_ext[0],6900,1,1);
      VCD_SIGNAL_DUMPER_DUMP_FUNCTION_BY_NAME(VCD_SIGNAL_DUMPER_FUNCTIONS_NR_ULSCH_PROCEDURES_RX, 1);
      nr_ulsch_procedures(gNB, frame_rx, slot_rx, ULSCH_id, ulsch->harq_pid);
      VCD_SIGNAL_DUMPER_DUMP_FUNCTION_BY_NAME(VCD_SIGNAL_DUMPER_FUNCTIONS_NR_ULSCH_PROCEDURES_RX, 0);
    }
  }

  for (int i = 0; i < gNB->max_nb_srs; i++) {
    NR_gNB_SRS_t *srs = &gNB->srs[i];
    if (srs) {
      if ((srs->active == 1) && (srs->frame == frame_rx) && (srs->slot == slot_rx)) {
        LOG_D(NR_PHY, "(%d.%d) gNB is waiting for SRS, id = %i\n", frame_rx, slot_rx, i);

        start_meas(&gNB->rx_srs_stats);

        NR_DL_FRAME_PARMS *frame_parms = &gNB->frame_parms;
        nfapi_nr_srs_pdu_t *srs_pdu = &srs->srs_pdu;
        uint8_t N_symb_SRS = 1 << srs_pdu->num_symbols;
        int32_t srs_received_signal[frame_parms->nb_antennas_rx][frame_parms->ofdm_symbol_size * N_symb_SRS];
        int32_t srs_estimated_channel_freq[frame_parms->nb_antennas_rx][1 << srs_pdu->num_ant_ports][frame_parms->ofdm_symbol_size * N_symb_SRS] __attribute__((aligned(32)));
        int32_t srs_estimated_channel_time[frame_parms->nb_antennas_rx][1 << srs_pdu->num_ant_ports][frame_parms->ofdm_symbol_size] __attribute__((aligned(32)));
        int32_t srs_estimated_channel_time_shifted[frame_parms->nb_antennas_rx][1 << srs_pdu->num_ant_ports][frame_parms->ofdm_symbol_size];
        int8_t snr_per_rb[srs_pdu->bwp_size];
        int8_t snr = 0;

        start_meas(&gNB->generate_srs_stats);
        if (check_srs_pdu(srs_pdu, &gNB->nr_srs_info[i]->srs_pdu) == 0) {
          generate_srs_nr(srs_pdu, frame_parms, gNB->nr_srs_info[i]->srs_generated_signal, 0, gNB->nr_srs_info[i], AMP, frame_rx, slot_rx);
        }
        stop_meas(&gNB->generate_srs_stats);

        start_meas(&gNB->get_srs_signal_stats);
        int srs_est = nr_get_srs_signal(gNB, frame_rx, slot_rx, srs_pdu, gNB->nr_srs_info[i], srs_received_signal);
        stop_meas(&gNB->get_srs_signal_stats);

        if (srs_est >= 0) {
          start_meas(&gNB->srs_channel_estimation_stats);
          nr_srs_channel_estimation(gNB,
                                    frame_rx,
                                    slot_rx,
                                    srs_pdu,
                                    gNB->nr_srs_info[i],
                                    (const int32_t **)gNB->nr_srs_info[i]->srs_generated_signal,
                                    srs_received_signal,
                                    srs_estimated_channel_freq,
                                    srs_estimated_channel_time,
                                    srs_estimated_channel_time_shifted,
                                    snr_per_rb,
                                    &snr);
          stop_meas(&gNB->srs_channel_estimation_stats);
        }

        if ((snr * 10) < gNB->srs_thres) {
          srs_est = -1;
        }

        T(T_GNB_PHY_UL_FREQ_CHANNEL_ESTIMATE,
          T_INT(0),
          T_INT(srs_pdu->rnti),
          T_INT(frame_rx),
          T_INT(0),
          T_INT(0),
          T_BUFFER(srs_estimated_channel_freq[0][0], frame_parms->ofdm_symbol_size * sizeof(int32_t)));

        T(T_GNB_PHY_UL_TIME_CHANNEL_ESTIMATE,
          T_INT(0),
          T_INT(srs_pdu->rnti),
          T_INT(frame_rx),
          T_INT(0),
          T_INT(0),
          T_BUFFER(srs_estimated_channel_time_shifted[0][0], frame_parms->ofdm_symbol_size * sizeof(int32_t)));

        gNB->UL_INFO.srs_ind.pdu_list = &gNB->srs_pdu_list[0];
        gNB->UL_INFO.srs_ind.sfn = frame_rx;
        gNB->UL_INFO.srs_ind.slot = slot_rx;

        nfapi_nr_srs_indication_pdu_t *srs_indication = &gNB->srs_pdu_list[gNB->UL_INFO.srs_ind.number_of_pdus];
        srs_indication->handle = srs_pdu->handle;
        srs_indication->rnti = srs_pdu->rnti;
        start_meas(&gNB->srs_timing_advance_stats);
        srs_indication->timing_advance_offset = srs_est >= 0 ? nr_est_timing_advance_srs(frame_parms, srs_estimated_channel_time[0]) : 0xFFFF;
        stop_meas(&gNB->srs_timing_advance_stats);
        srs_indication->timing_advance_offset_nsec = srs_est >= 0 ? (int16_t)((((int32_t)srs_indication->timing_advance_offset - 31) * ((int32_t)TC_NSEC_x32768)) >> 15) : 0xFFFF;
        switch (srs_pdu->srs_parameters_v4.usage) {
          case 0:
            LOG_W(NR_PHY, "SRS report was not requested by MAC\n");
            return 0;
          case 1 << NR_SRS_ResourceSet__usage_beamManagement:
            srs_indication->srs_usage = NR_SRS_ResourceSet__usage_beamManagement;
            break;
          case 1 << NR_SRS_ResourceSet__usage_codebook:
            srs_indication->srs_usage = NR_SRS_ResourceSet__usage_codebook;
            break;
          case 1 << NR_SRS_ResourceSet__usage_nonCodebook:
            srs_indication->srs_usage = NR_SRS_ResourceSet__usage_nonCodebook;
            break;
          case 1 << NR_SRS_ResourceSet__usage_antennaSwitching:
            srs_indication->srs_usage = NR_SRS_ResourceSet__usage_antennaSwitching;
            break;
          default:
            LOG_E(NR_PHY, "Invalid srs_pdu->srs_parameters_v4.usage %i\n", srs_pdu->srs_parameters_v4.usage);
        }
        srs_indication->report_type = srs_pdu->srs_parameters_v4.report_type[0];

#ifdef SRS_IND_DEBUG
        LOG_I(NR_PHY, "gNB->UL_INFO.srs_ind.sfn = %i\n", gNB->UL_INFO.srs_ind.sfn);
        LOG_I(NR_PHY, "gNB->UL_INFO.srs_ind.slot = %i\n", gNB->UL_INFO.srs_ind.slot);
        LOG_I(NR_PHY, "srs_indication->rnti = %04x\n", srs_indication->rnti);
        LOG_I(NR_PHY, "srs_indication->timing_advance = %i\n", srs_indication->timing_advance_offset);
        LOG_I(NR_PHY, "srs_indication->timing_advance_offset_nsec = %i\n", srs_indication->timing_advance_offset_nsec);
        LOG_I(NR_PHY, "srs_indication->srs_usage = %i\n", srs_indication->srs_usage);
        LOG_I(NR_PHY, "srs_indication->report_type = %i\n", srs_indication->report_type);
#endif

        nfapi_srs_report_tlv_t *report_tlv = &srs_indication->report_tlv;
        report_tlv->tag = 0;
        report_tlv->length = 0;

        start_meas(&gNB->srs_report_tlv_stats);
        switch (srs_indication->srs_usage) {
          case NR_SRS_ResourceSet__usage_beamManagement: {
            start_meas(&gNB->srs_beam_report_stats);
            nfapi_nr_srs_beamforming_report_t nr_srs_bf_report;
            nr_srs_bf_report.prg_size = srs_pdu->beamforming.prg_size;
            nr_srs_bf_report.num_symbols = 1 << srs_pdu->num_symbols;
            nr_srs_bf_report.wide_band_snr = srs_est >= 0 ? (snr + 64) << 1 : 0xFF; // 0xFF will be set if this field is invalid
            nr_srs_bf_report.num_reported_symbols = 1 << srs_pdu->num_symbols;
            fill_srs_reported_symbol_list(&nr_srs_bf_report.prgs, srs_pdu, frame_parms->N_RB_UL, snr_per_rb, srs_est);

#ifdef SRS_IND_DEBUG
            LOG_I(NR_PHY, "nr_srs_bf_report.prg_size = %i\n", nr_srs_bf_report.prg_size);
            LOG_I(NR_PHY, "nr_srs_bf_report.num_symbols = %i\n", nr_srs_bf_report.num_symbols);
            LOG_I(NR_PHY, "nr_srs_bf_report.wide_band_snr = %i (%i dB)\n", nr_srs_bf_report.wide_band_snr, (nr_srs_bf_report.wide_band_snr >> 1) - 64);
            LOG_I(NR_PHY, "nr_srs_bf_report.num_reported_symbols = %i\n", nr_srs_bf_report.num_reported_symbols);
            LOG_I(NR_PHY, "nr_srs_bf_report.prgs[0].num_prgs = %i\n", nr_srs_bf_report.prgs[0].num_prgs);
            for (int prg_idx = 0; prg_idx < nr_srs_bf_report.prgs[0].num_prgs; prg_idx++) {
              LOG_I(NR_PHY,
                    "nr_srs_beamforming_report.prgs[0].prg_list[%3i].rb_snr = %i (%i dB)\n",
                    prg_idx,
                     nr_srs_bf_report.prgs[0].prg_list[prg_idx].rb_snr,
                    (nr_srs_bf_report.prgs[0].prg_list[prg_idx].rb_snr >> 1) - 64);
            }
#endif

            report_tlv->length = pack_nr_srs_beamforming_report(&nr_srs_bf_report, report_tlv->value, sizeof(report_tlv->value));
            stop_meas(&gNB->srs_beam_report_stats);
            break;
          }

          case NR_SRS_ResourceSet__usage_codebook: {
            start_meas(&gNB->srs_iq_matrix_stats);
            nfapi_nr_srs_normalized_channel_iq_matrix_t nr_srs_channel_iq_matrix;
            nr_srs_channel_iq_matrix.normalized_iq_representation = srs_pdu->srs_parameters_v4.iq_representation;
            nr_srs_channel_iq_matrix.num_gnb_antenna_elements = gNB->frame_parms.nb_antennas_rx;
            nr_srs_channel_iq_matrix.num_ue_srs_ports = srs_pdu->srs_parameters_v4.num_total_ue_antennas;
            nr_srs_channel_iq_matrix.prg_size = srs_pdu->srs_parameters_v4.prg_size;
            nr_srs_channel_iq_matrix.num_prgs = srs_pdu->srs_parameters_v4.srs_bandwidth_size / srs_pdu->srs_parameters_v4.prg_size;
            fill_srs_channel_matrix(nr_srs_channel_iq_matrix.channel_matrix,
                                    srs_pdu,
                                    gNB->nr_srs_info[i],
                                    nr_srs_channel_iq_matrix.normalized_iq_representation,
                                    nr_srs_channel_iq_matrix.num_gnb_antenna_elements,
                                    nr_srs_channel_iq_matrix.num_ue_srs_ports,
                                    nr_srs_channel_iq_matrix.prg_size,
                                    nr_srs_channel_iq_matrix.num_prgs,
                                    &gNB->frame_parms,
                                    srs_estimated_channel_freq);

#ifdef SRS_IND_DEBUG
            LOG_I(NR_PHY, "nr_srs_channel_iq_matrix.normalized_iq_representation = %i\n", nr_srs_channel_iq_matrix.normalized_iq_representation);
            LOG_I(NR_PHY, "nr_srs_channel_iq_matrix.num_gnb_antenna_elements = %i\n", nr_srs_channel_iq_matrix.num_gnb_antenna_elements);
            LOG_I(NR_PHY, "nr_srs_channel_iq_matrix.num_ue_srs_ports = %i\n", nr_srs_channel_iq_matrix.num_ue_srs_ports);
            LOG_I(NR_PHY, "nr_srs_channel_iq_matrix.prg_size = %i\n", nr_srs_channel_iq_matrix.prg_size);
            LOG_I(NR_PHY, "nr_srs_channel_iq_matrix.num_prgs = %i\n", nr_srs_channel_iq_matrix.num_prgs);
            c16_t *channel_matrix16 = (c16_t *)nr_srs_channel_iq_matrix.channel_matrix;
            c8_t *channel_matrix8 = (c8_t *)nr_srs_channel_iq_matrix.channel_matrix;
            for (int uI = 0; uI < nr_srs_channel_iq_matrix.num_ue_srs_ports; uI++) {
              for (int gI = 0; gI < nr_srs_channel_iq_matrix.num_gnb_antenna_elements; gI++) {
                for (int pI = 0; pI < nr_srs_channel_iq_matrix.num_prgs; pI++) {
                  uint16_t index =
                      uI * nr_srs_channel_iq_matrix.num_gnb_antenna_elements * nr_srs_channel_iq_matrix.num_prgs + gI * nr_srs_channel_iq_matrix.num_prgs + pI;
                  LOG_I(NR_PHY,
                        "(uI %i, gI %i, pI %i) channel_matrix --> real %i, imag %i\n",
                        uI,
                        gI,
                        pI,
                        nr_srs_channel_iq_matrix.normalized_iq_representation == 0 ? channel_matrix8[index].r : channel_matrix16[index].r,
                        nr_srs_channel_iq_matrix.normalized_iq_representation == 0 ? channel_matrix8[index].i : channel_matrix16[index].i);
                }
              }
            }
#endif

            report_tlv->length = pack_nr_srs_normalized_channel_iq_matrix(&nr_srs_channel_iq_matrix, report_tlv->value, sizeof(report_tlv->value));
            stop_meas(&gNB->srs_iq_matrix_stats);
            break;
          }

          case NR_SRS_ResourceSet__usage_nonCodebook:
          case NR_SRS_ResourceSet__usage_antennaSwitching:
            LOG_W(NR_PHY, "PHY procedures for this SRS usage are not implemented yet!\n");
            break;

          default:
            AssertFatal(1 == 0, "Invalid SRS usage\n");
        }
        stop_meas(&gNB->srs_report_tlv_stats);

#ifdef SRS_IND_DEBUG
        LOG_I(NR_PHY, "report_tlv->tag = %i\n", report_tlv->tag);
        LOG_I(NR_PHY, "report_tlv->length = %i\n", report_tlv->length);
        char *value = (char *)report_tlv->value;
        for (int b = 0; b < report_tlv->length; b++) {
          LOG_I(NR_PHY, "value[%i] = 0x%02x\n", b, value[b] & 0xFF);
        }
#endif

        gNB->UL_INFO.srs_ind.number_of_pdus += 1;
        srs->active = 0;

        stop_meas(&gNB->rx_srs_stats);
      }
    }
  }

  stop_meas(&gNB->phy_proc_rx);

  if (pucch_decode_done || pusch_decode_done) {
    T(T_GNB_PHY_PUCCH_PUSCH_IQ, T_INT(frame_rx), T_INT(slot_rx), T_BUFFER(&gNB->common_vars.rxdataF[0][0], gNB->frame_parms.symbols_per_slot * gNB->frame_parms.ofdm_symbol_size * 4));
  }

  VCD_SIGNAL_DUMPER_DUMP_FUNCTION_BY_NAME(VCD_SIGNAL_DUMPER_FUNCTIONS_PHY_PROCEDURES_gNB_UESPEC_RX,0);
  return pusch_DTX;
}<|MERGE_RESOLUTION|>--- conflicted
+++ resolved
@@ -395,26 +395,17 @@
   stop_meas(&gNB->ulsch_decoding_stats);
 }
 
-<<<<<<< HEAD
 #define USE_MSGQ 1
 
-void nr_fill_indication(PHY_VARS_gNB *gNB, int frame, int slot_rx, int ULSCH_id, uint8_t harq_pid, uint8_t crc_flag, int dtx_flag) {
-
+void nr_fill_indication(PHY_VARS_gNB *gNB, int frame, int slot_rx, int ULSCH_id, uint8_t harq_pid, uint8_t crc_flag, int dtx_flag)
+{
 #ifndef USE_MSGQ	
   pthread_mutex_lock(&gNB->UL_INFO_mutex);
 #endif
-  NR_gNB_ULSCH_t                       *ulsch                 = gNB->ulsch[ULSCH_id];
-  NR_UL_gNB_HARQ_t                     *harq_process          = ulsch->harq_processes[harq_pid];
-  NR_gNB_SCH_STATS_t *stats=get_ulsch_stats(gNB,ulsch);
-=======
-void nr_fill_indication(PHY_VARS_gNB *gNB, int frame, int slot_rx, int ULSCH_id, uint8_t harq_pid, uint8_t crc_flag, int dtx_flag)
-{
-  pthread_mutex_lock(&gNB->UL_INFO_mutex);
 
   NR_gNB_ULSCH_t *ulsch = &gNB->ulsch[ULSCH_id];
   NR_UL_gNB_HARQ_t *harq_process = ulsch->harq_process;
   NR_gNB_PHY_STATS_t *stats = get_phy_stats(gNB, ulsch->rnti);
->>>>>>> 98f4d038
 
   nfapi_nr_pusch_pdu_t *pusch_pdu = &harq_process->ulsch_pdu;
 
@@ -571,10 +562,7 @@
 
 #ifndef USE_MSGQ
   pthread_mutex_unlock(&gNB->UL_INFO_mutex);
-<<<<<<< HEAD
 #endif
-=======
->>>>>>> 98f4d038
 }
 
 // Function to fill UL RB mask to be used for N0 measurements
