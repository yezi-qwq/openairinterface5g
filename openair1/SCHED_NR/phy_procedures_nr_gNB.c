--- conflicted
+++ resolved
@@ -582,38 +582,7 @@
 
 }
 
-<<<<<<< HEAD
-void phy_procedures_gNB_common_RX(PHY_VARS_gNB *gNB, int frame_rx, int slot_rx) {
-
-  uint8_t symbol;
-  unsigned char aa;
-
-  for(symbol = 0; symbol < (gNB->frame_parms.Ncp==EXTENDED?12:14); symbol++) {
-    for (aa = 0; aa < gNB->frame_parms.nb_antennas_rx; aa++) {
-      nr_slot_fep_ul(&gNB->frame_parms,
-                     gNB->common_vars.rxdata[aa],
-                     gNB->common_vars.rxdataF[aa],
-                     symbol,
-                     slot_rx,
-                     0);
-    }
-  }
-
-  for (aa = 0; aa < gNB->frame_parms.nb_antennas_rx; aa++) {
-    apply_nr_rotation_ul(&gNB->frame_parms,
-			 gNB->common_vars.rxdataF[aa],
-			 slot_rx,
-			 0,
-			 gNB->frame_parms.Ncp==EXTENDED?12:14,
-			 gNB->frame_parms.ofdm_symbol_size);
-  }
-
-}
-
 int fill_srs_reported_symbol_list(nfapi_nr_srs_reported_symbol_t *prgs,
-=======
-int fill_srs_reported_symbol_list(nfapi_nr_srs_indication_reported_symbol_t *reported_symbol_list,
->>>>>>> c6fda387
                                   const nfapi_nr_srs_pdu_t *srs_pdu,
                                   const int N_RB_UL,
                                   const int8_t *snr_per_rb,
