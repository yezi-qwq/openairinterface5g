/*
 * Licensed to the OpenAirInterface (OAI) Software Alliance under one or more
 * contributor license agreements.  See the NOTICE file distributed with
 * this work for additional information regarding copyright ownership.
 * The OpenAirInterface Software Alliance licenses this file to You under
 * the OAI Public License, Version 1.1  (the "License"); you may not use this file
 * except in compliance with the License.
 * You may obtain a copy of the License at
 *
 *      http://www.openairinterface.org/?page_id=698
 *
 * Unless required by applicable law or agreed to in writing, software
 * distributed under the License is distributed on an "AS IS" BASIS,
 * WITHOUT WARRANTIES OR CONDITIONS OF ANY KIND, either express or implied.
 * See the License for the specific language governing permissions and
 * limitations under the License.
 *-------------------------------------------------------------------------------
 * For more information about the OpenAirInterface (OAI) Software Alliance:
 *      contact@openairinterface.org
 */

#include "PHY/phy_extern.h"
#include "PHY/defs_gNB.h"
#include "sched_nr.h"
#include "PHY/NR_REFSIG/dmrs_nr.h"
#include "PHY/NR_TRANSPORT/nr_transport_proto.h"
#include "PHY/NR_TRANSPORT/nr_dlsch.h"
#include "PHY/NR_TRANSPORT/nr_ulsch.h"
#include "PHY/NR_TRANSPORT/nr_dci.h"
#include "PHY/NR_ESTIMATION/nr_ul_estimation.h"
#include "PHY/NR_UE_TRANSPORT/pucch_nr.h"
#include "SCHED/sched_eNB.h"
#include "sched_nr.h"
#include "SCHED/sched_common_extern.h"
#include "nfapi/open-nFAPI/nfapi/public_inc/nfapi_interface.h"
#include "nfapi/open-nFAPI/nfapi/public_inc/nfapi_nr_interface.h"
#include "fapi_nr_l1.h"
#include "common/utils/LOG/log.h"
#include "common/utils/LOG/vcd_signal_dumper.h"
#include "PHY/INIT/phy_init.h"
#include "PHY/MODULATION/nr_modulation.h"
#include "T.h"
#include "executables/nr-softmodem.h"
#include "executables/softmodem-common.h"

#include "assertions.h"
#include "msc.h"

#include <time.h>

#include "intertask_interface.h"

//#define DEBUG_RXDATA

uint8_t SSB_Table[38]={0,2,4,6,8,10,12,14,254,254,16,18,20,22,24,26,28,30,254,254,32,34,36,38,40,42,44,46,254,254,48,50,52,54,56,58,60,62};

extern uint8_t nfapi_mode;

void nr_set_ssb_first_subcarrier(nfapi_nr_config_request_scf_t *cfg, NR_DL_FRAME_PARMS *fp) {

  uint8_t sco = 0;
  if (((fp->freq_range == nr_FR1) && (cfg->ssb_table.ssb_subcarrier_offset.value<24)) ||
      ((fp->freq_range == nr_FR2) && (cfg->ssb_table.ssb_subcarrier_offset.value<12)) )
    sco = cfg->ssb_table.ssb_subcarrier_offset.value;

  fp->ssb_start_subcarrier = (12 * cfg->ssb_table.ssb_offset_point_a.value + sco);
  LOG_D(PHY, "SSB first subcarrier %d (%d,%d)\n", fp->ssb_start_subcarrier,cfg->ssb_table.ssb_offset_point_a.value,sco);
}

void nr_common_signal_procedures (PHY_VARS_gNB *gNB,int frame,int slot,nfapi_nr_dl_tti_ssb_pdu ssb_pdu) {

  NR_DL_FRAME_PARMS *fp=&gNB->frame_parms;
  nfapi_nr_config_request_scf_t *cfg = &gNB->gNB_config;
  int **txdataF = gNB->common_vars.txdataF;
  uint8_t ssb_index, n_hf;
  uint16_t ssb_start_symbol;
  int txdataF_offset = (slot%2)*fp->samples_per_slot_wCP;
  uint16_t slots_per_hf = (fp->slots_per_frame)>>1;

  if (slot<slots_per_hf)
    n_hf=0;
  else
    n_hf=1;

  ssb_index = ssb_pdu.ssb_pdu_rel15.SsbBlockIndex;
  LOG_D(PHY,"common_signal_procedures: frame %d, slot %d ssb index %d\n",frame,slot,ssb_index);

  int ssb_start_symbol_abs = nr_get_ssb_start_symbol(fp,ssb_index); // computing the starting symbol for current ssb
  ssb_start_symbol = ssb_start_symbol_abs % fp->symbols_per_slot;  // start symbol wrt slot

  nr_set_ssb_first_subcarrier(cfg, fp);  // setting the first subcarrier

  LOG_D(PHY,"SS TX: frame %d, slot %d, start_symbol %d\n",frame,slot, ssb_start_symbol);
  nr_generate_pss(gNB->d_pss, &txdataF[0][txdataF_offset], AMP, ssb_start_symbol, cfg, fp);
  nr_generate_sss(gNB->d_sss, &txdataF[0][txdataF_offset], AMP, ssb_start_symbol, cfg, fp);

  if (cfg->carrier_config.num_tx_ant.value <= 4)
    nr_generate_pbch_dmrs(gNB->nr_gold_pbch_dmrs[n_hf][ssb_index&7],&txdataF[0][txdataF_offset], AMP, ssb_start_symbol, cfg, fp);
  else
    nr_generate_pbch_dmrs(gNB->nr_gold_pbch_dmrs[0][ssb_index&7],&txdataF[0][txdataF_offset], AMP, ssb_start_symbol, cfg, fp);

  if (T_ACTIVE(T_GNB_PHY_MIB)) {
    unsigned char bch[3];
    bch[0] = ssb_pdu.ssb_pdu_rel15.bchPayload & 0xff;
    bch[1] = (ssb_pdu.ssb_pdu_rel15.bchPayload >> 8) & 0xff;
    bch[2] = (ssb_pdu.ssb_pdu_rel15.bchPayload >> 16) & 0xff;
    T(T_GNB_PHY_MIB, T_INT(0) /* module ID */, T_INT(frame), T_INT(slot), T_BUFFER(bch, 3));
  }

  // Beam_id is currently used only for FR2
  if (fp->freq_range==nr_FR2){
    LOG_D(PHY,"slot %d, ssb_index %d, beam %d\n",slot,ssb_index,cfg->ssb_table.ssb_beam_id_list[ssb_index].beam_id.value);
    for (int j=0;j<fp->symbols_per_slot;j++) 
      gNB->common_vars.beam_id[0][slot*fp->symbols_per_slot+j] = cfg->ssb_table.ssb_beam_id_list[ssb_index].beam_id.value;
  }

  nr_generate_pbch(&gNB->pbch,
                   &ssb_pdu,
                   gNB->nr_pbch_interleaver,
                   &txdataF[0][txdataF_offset],
                   AMP,
                   ssb_start_symbol,
                   n_hf, frame, cfg, fp);
}


void phy_procedures_gNB_TX(PHY_VARS_gNB *gNB,
                           int frame,int slot,
                           int do_meas) {
  int aa;
  NR_DL_FRAME_PARMS *fp=&gNB->frame_parms;
  nfapi_nr_config_request_scf_t *cfg = &gNB->gNB_config;
  int offset = gNB->CC_id;
  int txdataF_offset = (slot%2)*fp->samples_per_slot_wCP;

  if ((cfg->cell_config.frame_duplex_type.value == TDD) &&
      (nr_slot_select(cfg,frame,slot) == NR_UPLINK_SLOT)) return;

  VCD_SIGNAL_DUMPER_DUMP_FUNCTION_BY_NAME(VCD_SIGNAL_DUMPER_FUNCTIONS_PHY_PROCEDURES_gNB_TX+offset,1);

  if (do_meas==1) start_meas(&gNB->phy_proc_tx);

  // clear the transmit data array and beam index for the current slot
  for (aa=0; aa<cfg->carrier_config.num_tx_ant.value; aa++) {
    memset(&gNB->common_vars.txdataF[aa][txdataF_offset],0,fp->samples_per_slot_wCP*sizeof(int32_t));
    memset(&gNB->common_vars.beam_id[aa][slot*fp->symbols_per_slot],255,fp->symbols_per_slot*sizeof(uint8_t));
  }

  VCD_SIGNAL_DUMPER_DUMP_FUNCTION_BY_NAME(VCD_SIGNAL_DUMPER_FUNCTIONS_PHY_PROCEDURES_gNB_COMMON_TX,1);
  if (NFAPI_MODE == NFAPI_MONOLITHIC || NFAPI_MODE == NFAPI_MODE_PNF) { 
    for (int i=0; i<fp->Lmax; i++) {
      if (gNB->ssb[i].active) {
        nr_common_signal_procedures(gNB,frame,slot,gNB->ssb[i].ssb_pdu);
        gNB->ssb[i].active = false;
      }
    }
  }
  VCD_SIGNAL_DUMPER_DUMP_FUNCTION_BY_NAME(VCD_SIGNAL_DUMPER_FUNCTIONS_PHY_PROCEDURES_gNB_COMMON_TX,0);

  int pdcch_pdu_id=find_nr_pdcch(frame,slot,gNB,SEARCH_EXIST);
  int ul_pdcch_pdu_id=find_nr_ul_dci(frame,slot,gNB,SEARCH_EXIST);

  LOG_D(PHY,"[gNB %d] Frame %d slot %d, pdcch_pdu_id %d, ul_pdcch_pdu_id %d\n",
	gNB->Mod_id,frame,slot,pdcch_pdu_id,ul_pdcch_pdu_id);

  if (pdcch_pdu_id >= 0 || ul_pdcch_pdu_id >= 0) {
    LOG_D(PHY, "[gNB %d] Frame %d slot %d Calling nr_generate_dci_top (number of UL/DL DCI %d/%d)\n",
	  gNB->Mod_id, frame, slot,
	  gNB->ul_pdcch_pdu[ul_pdcch_pdu_id].pdcch_pdu.pdcch_pdu.pdcch_pdu_rel15.numDlDci,
	  gNB->pdcch_pdu[pdcch_pdu_id].pdcch_pdu.pdcch_pdu_rel15.numDlDci);
  
    VCD_SIGNAL_DUMPER_DUMP_FUNCTION_BY_NAME(VCD_SIGNAL_DUMPER_FUNCTIONS_PHY_gNB_PDCCH_TX,1);

    nr_generate_dci_top(gNB,
			pdcch_pdu_id>=0 ? &gNB->pdcch_pdu[pdcch_pdu_id].pdcch_pdu : NULL,
			ul_pdcch_pdu_id>=0 ? &gNB->ul_pdcch_pdu[ul_pdcch_pdu_id].pdcch_pdu.pdcch_pdu : NULL,
			gNB->nr_gold_pdcch_dmrs[slot],
			&gNB->common_vars.txdataF[0][txdataF_offset],
			AMP, *fp);

    // free up entry in pdcch tables
    if (pdcch_pdu_id>=0) gNB->pdcch_pdu[pdcch_pdu_id].frame = -1;
    if (ul_pdcch_pdu_id>=0) gNB->ul_pdcch_pdu[ul_pdcch_pdu_id].frame = -1;

    VCD_SIGNAL_DUMPER_DUMP_FUNCTION_BY_NAME(VCD_SIGNAL_DUMPER_FUNCTIONS_PHY_gNB_PDCCH_TX,0);
    if (pdcch_pdu_id >= 0) gNB->pdcch_pdu[pdcch_pdu_id].frame = -1;
    if (ul_pdcch_pdu_id >= 0) gNB->ul_pdcch_pdu[ul_pdcch_pdu_id].frame = -1;
  }
 
  for (int i=0; i<gNB->num_pdsch_rnti[slot]; i++) {
    VCD_SIGNAL_DUMPER_DUMP_FUNCTION_BY_NAME(VCD_SIGNAL_DUMPER_FUNCTIONS_GENERATE_DLSCH,1);
    LOG_D(PHY, "PDSCH generation started (%d) in frame %d.%d\n", gNB->num_pdsch_rnti[slot],frame,slot);
    nr_generate_pdsch(gNB,frame, slot);
    VCD_SIGNAL_DUMPER_DUMP_FUNCTION_BY_NAME(VCD_SIGNAL_DUMPER_FUNCTIONS_GENERATE_DLSCH,0);
  }

  if (do_meas==1) stop_meas(&gNB->phy_proc_tx);

  if ((frame&127) == 0) dump_pdsch_stats(gNB);

  //apply the OFDM symbol rotation here
  for (aa=0; aa<cfg->carrier_config.num_tx_ant.value; aa++) {
	  apply_nr_rotation(fp,(int16_t*) &gNB->common_vars.txdataF[aa][txdataF_offset],slot,0,fp->Ncp==EXTENDED?12:14,fp->ofdm_symbol_size);
  }
  
  VCD_SIGNAL_DUMPER_DUMP_FUNCTION_BY_NAME(VCD_SIGNAL_DUMPER_FUNCTIONS_PHY_PROCEDURES_gNB_TX+offset,0);
}



/*

  if ((cfg->subframe_config.duplex_mode.value == TDD) && 
      ((nr_slot_select(fp,frame,slot)&NR_DOWNLINK_SLOT)==SF_DL)) return;

  //  VCD_SIGNAL_DUMPER_DUMP_FUNCTION_BY_NAME(VCD_SIGNAL_DUMPER_FUNCTIONS_PHY_PROCEDURES_ENB_RX,1);

*/

void nr_postDecode(PHY_VARS_gNB *gNB, notifiedFIFO_elt_t *req) {
  ldpcDecode_t *rdata = (ldpcDecode_t*) NotifiedFifoData(req);
  NR_UL_gNB_HARQ_t *ulsch_harq = rdata->ulsch_harq;
  NR_gNB_ULSCH_t *ulsch = rdata->ulsch;
  int r = rdata->segment_r;

  bool decodeSuccess = (rdata->decodeIterations <= rdata->decoderParms.numMaxIter);
  ulsch_harq->processedSegments++;
  LOG_D(PHY, "processing result of segment: %d, processed %d/%d\n",
	rdata->segment_r, ulsch_harq->processedSegments, rdata->nbSegments);
  gNB->nbDecode--;
  LOG_D(PHY,"remain to decoded in subframe: %d\n", gNB->nbDecode);
  
  if (decodeSuccess) {
    memcpy(ulsch_harq->b+rdata->offset,
           ulsch_harq->c[r],
           rdata->Kr_bytes - (ulsch_harq->F>>3) -((ulsch_harq->C>1)?3:0));

  } else {
    if ( rdata->nbSegments != ulsch_harq->processedSegments ) {
      int nb=abortTpool(gNB->threadPool, req->key);
      nb+=abortNotifiedFIFO(gNB->respDecode, req->key);
      gNB->nbDecode-=nb;
      LOG_D(PHY,"uplink segment error %d/%d, aborted %d segments\n",rdata->segment_r,rdata->nbSegments, nb);
      LOG_D(PHY, "ULSCH %d in error\n",rdata->ulsch_id);
      AssertFatal(ulsch_harq->processedSegments+nb == rdata->nbSegments,"processed: %d, aborted: %d, total %d\n",
		  ulsch_harq->processedSegments, nb, rdata->nbSegments);
      ulsch_harq->processedSegments=rdata->nbSegments;
    }
  }

  // if all segments are done 
  if (rdata->nbSegments == ulsch_harq->processedSegments) {
    if (decodeSuccess) {
      LOG_D(PHY,"[gNB %d] ULSCH: Setting ACK for slot %d TBS %d\n",
            gNB->Mod_id,ulsch_harq->slot,ulsch_harq->TBS);
      ulsch_harq->status = SCH_IDLE;
      ulsch_harq->round  = 0;
      ulsch->harq_mask &= ~(1 << rdata->harq_pid);

      LOG_D(PHY, "ULSCH received ok \n");
      nr_fill_indication(gNB,ulsch_harq->frame, ulsch_harq->slot, rdata->ulsch_id, rdata->harq_pid, 0);
    } else {
      LOG_D(PHY,"[gNB %d] ULSCH: Setting NAK for SFN/SF %d/%d (pid %d, status %d, round %d, TBS %d) r %d\n",
            gNB->Mod_id, ulsch_harq->frame, ulsch_harq->slot,
            rdata->harq_pid,ulsch_harq->status, ulsch_harq->round,ulsch_harq->TBS,r);
      if (ulsch_harq->round >= ulsch->Mlimit) {
        ulsch_harq->status = SCH_IDLE;
        ulsch_harq->round  = 0;
        ulsch_harq->handled  = 0;
        ulsch->harq_mask &= ~(1 << rdata->harq_pid);
      }
      ulsch_harq->handled  = 1;

      LOG_D(PHY, "ULSCH %d in error\n",rdata->ulsch_id);
      nr_fill_indication(gNB,ulsch_harq->frame, ulsch_harq->slot, rdata->ulsch_id, rdata->harq_pid, 1);
    }
    ulsch->last_iteration_cnt = rdata->decodeIterations;
    VCD_SIGNAL_DUMPER_DUMP_FUNCTION_BY_NAME(VCD_SIGNAL_DUMPER_FUNCTIONS_PHY_gNB_ULSCH_DECODING,0);
  }
}


void nr_ulsch_procedures(PHY_VARS_gNB *gNB, int frame_rx, int slot_rx, int ULSCH_id, uint8_t harq_pid)
{
  NR_DL_FRAME_PARMS *frame_parms = &gNB->frame_parms;
  nfapi_nr_pusch_pdu_t *pusch_pdu = &gNB->ulsch[ULSCH_id][0]->harq_processes[harq_pid]->ulsch_pdu;
  
  uint8_t l, number_dmrs_symbols = 0;
  uint32_t G;
  uint16_t start_symbol, number_symbols, nb_re_dmrs;

  start_symbol = pusch_pdu->start_symbol_index;
  number_symbols = pusch_pdu->nr_of_symbols;

  for (l = start_symbol; l < start_symbol + number_symbols; l++)
    number_dmrs_symbols += ((pusch_pdu->ul_dmrs_symb_pos)>>l)&0x01;

  if (pusch_pdu->dmrs_config_type==pusch_dmrs_type1)
    nb_re_dmrs = 6*pusch_pdu->num_dmrs_cdm_grps_no_data;
  else
    nb_re_dmrs = 4*pusch_pdu->num_dmrs_cdm_grps_no_data;

  G = nr_get_G(pusch_pdu->rb_size,
               number_symbols,
               nb_re_dmrs,
               number_dmrs_symbols, // number of dmrs symbols irrespective of single or double symbol dmrs
               pusch_pdu->qam_mod_order,
               pusch_pdu->nrOfLayers);
  
  AssertFatal(G>0,"G is 0 : rb_size %u, number_symbols %d, nb_re_dmrs %d, number_dmrs_symbols %d, qam_mod_order %u, nrOfLayer %u\n",
	      pusch_pdu->rb_size,
	      number_symbols,
	      nb_re_dmrs,
	      number_dmrs_symbols, // number of dmrs symbols irrespective of single or double symbol dmrs
	      pusch_pdu->qam_mod_order,
	      pusch_pdu->nrOfLayers);
  LOG_D(PHY,"rb_size %d, number_symbols %d, nb_re_dmrs %d, number_dmrs_symbols %d, qam_mod_order %d, nrOfLayer %d\n",
	pusch_pdu->rb_size,
	number_symbols,
	nb_re_dmrs,
	number_dmrs_symbols, // number of dmrs symbols irrespective of single or double symbol dmrs
	pusch_pdu->qam_mod_order,
	pusch_pdu->nrOfLayers);
  //----------------------------------------------------------
  //------------------- ULSCH unscrambling -------------------
  //----------------------------------------------------------
  start_meas(&gNB->ulsch_unscrambling_stats);
  nr_ulsch_unscrambling_optim(gNB->pusch_vars[ULSCH_id]->llr,
			      G,
			      0,
			      pusch_pdu->data_scrambling_id,
			      pusch_pdu->rnti);
  stop_meas(&gNB->ulsch_unscrambling_stats);
  //----------------------------------------------------------
  //--------------------- ULSCH decoding ---------------------
  //----------------------------------------------------------

  start_meas(&gNB->ulsch_decoding_stats);
  nr_ulsch_decoding(gNB,
                    ULSCH_id,
                    gNB->pusch_vars[ULSCH_id]->llr,
                    frame_parms,
                    pusch_pdu,
                    frame_rx,
                    slot_rx,
                    harq_pid,
                    G);

  while (gNB->nbDecode > 0) {
    notifiedFIFO_elt_t *req=pullTpool(gNB->respDecode, gNB->threadPool);
    nr_postDecode(gNB, req);
    delNotifiedFIFO_elt(req);
  }
  stop_meas(&gNB->ulsch_decoding_stats);
}


void nr_fill_indication(PHY_VARS_gNB *gNB, int frame, int slot_rx, int ULSCH_id, uint8_t harq_pid, uint8_t crc_flag) {

  pthread_mutex_lock(&gNB->UL_INFO_mutex);

  int timing_advance_update, cqi;
  int sync_pos;
  NR_gNB_ULSCH_t                       *ulsch                 = gNB->ulsch[ULSCH_id][0];
  NR_UL_gNB_HARQ_t                     *harq_process          = ulsch->harq_processes[harq_pid];

  nfapi_nr_pusch_pdu_t *pusch_pdu = &harq_process->ulsch_pdu;

  //  pdu->data                              = gNB->ulsch[ULSCH_id+1][0]->harq_processes[harq_pid]->b;
  sync_pos                               = nr_est_timing_advance_pusch(gNB, ULSCH_id); // estimate timing advance for MAC

  // scale the 16 factor in N_TA calculation in 38.213 section 4.2 according to the used FFT size
  uint16_t bw_scaling = 16 * gNB->frame_parms.ofdm_symbol_size / 2048;
  timing_advance_update = sync_pos / bw_scaling;

  // put timing advance command in 0..63 range
  timing_advance_update += 31;

  if (timing_advance_update < 0)  timing_advance_update = 0;
  if (timing_advance_update > 63) timing_advance_update = 63;

  LOG_D(PHY, "Estimated timing advance PUSCH is  = %d, timing_advance_update is %d \n", sync_pos,timing_advance_update);

  // estimate UL_CQI for MAC (from antenna port 0 only)
  int SNRtimes10 = dB_fixed_times10(gNB->pusch_vars[ULSCH_id]->ulsch_power[0]) - (10*gNB->measurements.n0_power_dB[0]);

  LOG_D(PHY, "Estimated SNR for PUSCH is = %d dB\n", SNRtimes10/10);

  if      (SNRtimes10 < -640) cqi=0;
  else if (SNRtimes10 >  635) cqi=255;
  else                        cqi=(640+SNRtimes10)/5;

  // crc indication
  uint16_t num_crc = gNB->UL_INFO.crc_ind.number_crcs;
  gNB->UL_INFO.crc_ind.crc_list = &gNB->crc_pdu_list[0];
  gNB->UL_INFO.crc_ind.sfn = frame;
  gNB->UL_INFO.crc_ind.slot = slot_rx;

  gNB->crc_pdu_list[num_crc].handle = pusch_pdu->handle;
  gNB->crc_pdu_list[num_crc].rnti = pusch_pdu->rnti;
  gNB->crc_pdu_list[num_crc].harq_id = harq_pid;
  gNB->crc_pdu_list[num_crc].tb_crc_status = crc_flag;
  gNB->crc_pdu_list[num_crc].num_cb = pusch_pdu->pusch_data.num_cb;
  gNB->crc_pdu_list[num_crc].ul_cqi = cqi;
  gNB->crc_pdu_list[num_crc].timing_advance = timing_advance_update;
  // in terms of dBFS range -128 to 0 with 0.1 step
  gNB->crc_pdu_list[num_crc].rssi = 1280 - (10*dB_fixed(32767*32767)-dB_fixed_times10(gNB->pusch_vars[ULSCH_id]->ulsch_power[0]));

  gNB->UL_INFO.crc_ind.number_crcs++;

  // rx indication
  uint16_t num_rx = gNB->UL_INFO.rx_ind.number_of_pdus;
  gNB->UL_INFO.rx_ind.pdu_list = &gNB->rx_pdu_list[0];
  gNB->UL_INFO.rx_ind.sfn = frame;
  gNB->UL_INFO.rx_ind.slot = slot_rx;
  gNB->rx_pdu_list[num_rx].handle = pusch_pdu->handle;
  gNB->rx_pdu_list[num_rx].rnti = pusch_pdu->rnti;
  gNB->rx_pdu_list[num_rx].harq_id = harq_pid;
  gNB->rx_pdu_list[num_rx].ul_cqi = cqi;
  gNB->rx_pdu_list[num_rx].timing_advance = timing_advance_update;
  gNB->rx_pdu_list[num_rx].rssi = 1280 - (10*dB_fixed(32767*32767)-dB_fixed_times10(gNB->pusch_vars[ULSCH_id]->ulsch_power[0]));
  if (crc_flag)
    gNB->rx_pdu_list[num_rx].pdu_length = 0;
  else {
    gNB->rx_pdu_list[num_rx].pdu_length = harq_process->TBS;
    gNB->rx_pdu_list[num_rx].pdu = harq_process->b;
  }

  gNB->UL_INFO.rx_ind.number_of_pdus++;

  pthread_mutex_unlock(&gNB->UL_INFO_mutex);
}

// Function to fill UL RB mask to be used for N0 measurements
void fill_ul_rb_mask(PHY_VARS_gNB *gNB, int frame_rx, int slot_rx) {

  int rb2, rb, nb_rb;
  for (int symbol=0;symbol<14;symbol++) {
    if (gNB->gNB_config.tdd_table.max_tdd_periodicity_list[slot_rx].max_num_of_symbol_per_slot_list[symbol].slot_config.value==1){
      nb_rb = 0;
      for (int m=0;m<9;m++) gNB->rb_mask_ul[m] = 0;
      gNB->ulmask_symb = -1;

      for (int i=0;i<NUMBER_OF_NR_PUCCH_MAX;i++){
        NR_gNB_PUCCH_t *pucch = gNB->pucch[i];
        if (pucch) {
          if ((pucch->active == 1) &&
	      (pucch->frame == frame_rx) &&
	      (pucch->slot == slot_rx) ) {
            gNB->ulmask_symb = symbol;
            nfapi_nr_pucch_pdu_t  *pucch_pdu = &pucch->pucch_pdu;
            if ((symbol>=pucch_pdu->start_symbol_index) &&
                (symbol<(pucch_pdu->start_symbol_index + pucch_pdu->nr_of_symbols))){
              for (rb=0; rb<pucch_pdu->prb_size; rb++) {
                rb2 = rb+pucch_pdu->prb_start;
                gNB->rb_mask_ul[rb2>>5] |= (1<<(rb2&31));
              }
              nb_rb+=pucch_pdu->prb_size;
            }
          }
        }
      }
      for (int ULSCH_id=0;ULSCH_id<NUMBER_OF_NR_ULSCH_MAX;ULSCH_id++) {
        NR_gNB_ULSCH_t *ulsch = gNB->ulsch[ULSCH_id][0];
        int harq_pid;
        NR_UL_gNB_HARQ_t *ulsch_harq;

        if ((ulsch) &&
            (ulsch->rnti > 0)) {
          for (harq_pid=0;harq_pid<NR_MAX_ULSCH_HARQ_PROCESSES;harq_pid++) {
            ulsch_harq = ulsch->harq_processes[harq_pid];
            AssertFatal(ulsch_harq!=NULL,"harq_pid %d is not allocated\n",harq_pid);
            if ((ulsch_harq->status == NR_ACTIVE) &&
                (ulsch_harq->frame == frame_rx) &&
                (ulsch_harq->slot == slot_rx) &&
                (ulsch_harq->handled == 0)){
              uint8_t symbol_start = ulsch_harq->ulsch_pdu.start_symbol_index;
              uint8_t symbol_end = symbol_start + ulsch_harq->ulsch_pdu.nr_of_symbols;
              gNB->ulmask_symb = symbol;
              if ((symbol>=symbol_start) &&
                  (symbol<symbol_end)){
                for (rb=0; rb<ulsch_harq->ulsch_pdu.rb_size; rb++) {
                  rb2 = rb+ulsch_harq->ulsch_pdu.rb_start;
                  gNB->rb_mask_ul[rb2>>5] |= (1<<(rb2&31));
                }
                nb_rb+=ulsch_harq->ulsch_pdu.rb_size;
              }
            }
          }
        }
      //TODO Add check for PRACH as well?
      }
      if (nb_rb<gNB->frame_parms.N_RB_UL)
        return;
    }
  }
}

void phy_procedures_gNB_common_RX(PHY_VARS_gNB *gNB, int frame_rx, int slot_rx) {

  uint8_t symbol;
  unsigned char aa;

  for(symbol = 0; symbol < (gNB->frame_parms.Ncp==EXTENDED?12:14); symbol++) {
    for (aa = 0; aa < gNB->frame_parms.nb_antennas_rx; aa++) {
      nr_slot_fep_ul(&gNB->frame_parms,
                     gNB->common_vars.rxdata[aa],
                     gNB->common_vars.rxdataF[aa],
                     symbol,
                     slot_rx,
                     0);
    }
  }

  for (aa = 0; aa < gNB->frame_parms.nb_antennas_rx; aa++) {
    apply_nr_rotation_ul(&gNB->frame_parms,
			 gNB->common_vars.rxdataF[aa],
			 slot_rx,
			 0,
			 gNB->frame_parms.Ncp==EXTENDED?12:14,
			 gNB->frame_parms.ofdm_symbol_size);
  }

}

void phy_procedures_gNB_uespec_RX(PHY_VARS_gNB *gNB, int frame_rx, int slot_rx) {
  /* those variables to log T_GNB_PHY_PUCCH_PUSCH_IQ only when we try to decode */
  int pucch_decode_done = 0;
  int pusch_decode_done = 0;

  VCD_SIGNAL_DUMPER_DUMP_FUNCTION_BY_NAME(VCD_SIGNAL_DUMPER_FUNCTIONS_PHY_PROCEDURES_gNB_UESPEC_RX,1);
  LOG_D(PHY,"phy_procedures_gNB_uespec_RX frame %d, slot %d\n",frame_rx,slot_rx);

  if (gNB->frame_parms.frame_type == TDD)
    fill_ul_rb_mask(gNB, frame_rx, slot_rx);

  gNB_I0_measurements(gNB);

  // measure enegry in SS=10 L=4, nb_rb = 18, first_rb = 0 (corresponds to msg3)
  int offset = 10*gNB->frame_parms.ofdm_symbol_size + gNB->frame_parms.first_carrier_offset;
  int power_rxF = signal_energy_nodc(&gNB->common_vars.rxdataF[0][offset],12*18);
  LOG_D(PHY,"frame %d, slot %d: UL signal energy %d\n",frame_rx,slot_rx,power_rxF);

  start_meas(&gNB->phy_proc_rx);

  for (int i=0;i<NUMBER_OF_NR_PUCCH_MAX;i++){
    NR_gNB_PUCCH_t *pucch = gNB->pucch[i];
    if (pucch) {
      if ((pucch->active == 1) &&
	  (pucch->frame == frame_rx) &&
	  (pucch->slot == slot_rx) ) {

        pucch_decode_done = 1;

        nfapi_nr_pucch_pdu_t  *pucch_pdu = &pucch->pucch_pdu;
        uint16_t num_ucis;
        switch (pucch_pdu->format_type) {
        case 0:
          num_ucis = gNB->UL_INFO.uci_ind.num_ucis;
          gNB->UL_INFO.uci_ind.uci_list = &gNB->uci_pdu_list[0];
          gNB->UL_INFO.uci_ind.sfn = frame_rx;
          gNB->UL_INFO.uci_ind.slot = slot_rx;
          gNB->uci_pdu_list[num_ucis].pdu_type = NFAPI_NR_UCI_FORMAT_0_1_PDU_TYPE;
          gNB->uci_pdu_list[num_ucis].pdu_size = sizeof(nfapi_nr_uci_pucch_pdu_format_0_1_t);
          nfapi_nr_uci_pucch_pdu_format_0_1_t *uci_pdu_format0 = &gNB->uci_pdu_list[num_ucis].pucch_pdu_format_0_1;

          nr_decode_pucch0(gNB,
	                   slot_rx,
                           uci_pdu_format0,
                           pucch_pdu);

          gNB->UL_INFO.uci_ind.num_ucis += 1;
          pucch->active = 0;
	  break;
        case 2:
          num_ucis = gNB->UL_INFO.uci_ind.num_ucis;
          gNB->UL_INFO.uci_ind.uci_list = &gNB->uci_pdu_list[0];
          gNB->UL_INFO.uci_ind.sfn = frame_rx;
          gNB->UL_INFO.uci_ind.slot = slot_rx;
          gNB->uci_pdu_list[num_ucis].pdu_type = NFAPI_NR_UCI_FORMAT_2_3_4_PDU_TYPE;
          gNB->uci_pdu_list[num_ucis].pdu_size = sizeof(nfapi_nr_uci_pucch_pdu_format_2_3_4_t);
          nfapi_nr_uci_pucch_pdu_format_2_3_4_t *uci_pdu_format2 = &gNB->uci_pdu_list[num_ucis].pucch_pdu_format_2_3_4;

          nr_decode_pucch2(gNB,
                           slot_rx,
                           uci_pdu_format2,
                           pucch_pdu);

          gNB->UL_INFO.uci_ind.num_ucis += 1;
          pucch->active = 0;
          break;
        default:
	  AssertFatal(1==0,"Only PUCCH formats 0 and 2 are currently supported\n");
        }
      }
    }
  }

  for (int ULSCH_id=0;ULSCH_id<NUMBER_OF_NR_ULSCH_MAX;ULSCH_id++) {
    NR_gNB_ULSCH_t *ulsch = gNB->ulsch[ULSCH_id][0];
    int harq_pid;
    int no_sig;
    NR_UL_gNB_HARQ_t *ulsch_harq;

    if ((ulsch) &&
        (ulsch->rnti > 0)) {
      // for for an active HARQ process
      for (harq_pid=0;harq_pid<NR_MAX_ULSCH_HARQ_PROCESSES;harq_pid++) {
	ulsch_harq = ulsch->harq_processes[harq_pid];
    	AssertFatal(ulsch_harq!=NULL,"harq_pid %d is not allocated\n",harq_pid);
    	if ((ulsch_harq->status == NR_ACTIVE) &&
          (ulsch_harq->frame == frame_rx) &&
          (ulsch_harq->slot == slot_rx) &&
          (ulsch_harq->handled == 0)){

          LOG_D(PHY, "PUSCH detection started in frame %d slot %d\n",
                frame_rx,slot_rx);

#ifdef DEBUG_RXDATA
          NR_DL_FRAME_PARMS *frame_parms = &gNB->frame_parms;
          RU_t *ru = gNB->RU_list[0];
          int slot_offset = frame_parms->get_samples_slot_timestamp(slot_rx,frame_parms,0);
          slot_offset -= ru->N_TA_offset;
          ((int16_t*)&gNB->common_vars.debugBuff[gNB->common_vars.debugBuff_sample_offset])[0]=(int16_t)ulsch->rnti;
          ((int16_t*)&gNB->common_vars.debugBuff[gNB->common_vars.debugBuff_sample_offset])[1]=(int16_t)ulsch_harq->ulsch_pdu.rb_size;
          ((int16_t*)&gNB->common_vars.debugBuff[gNB->common_vars.debugBuff_sample_offset])[2]=(int16_t)ulsch_harq->ulsch_pdu.rb_start;
          ((int16_t*)&gNB->common_vars.debugBuff[gNB->common_vars.debugBuff_sample_offset])[3]=(int16_t)ulsch_harq->ulsch_pdu.nr_of_symbols;
          ((int16_t*)&gNB->common_vars.debugBuff[gNB->common_vars.debugBuff_sample_offset])[4]=(int16_t)ulsch_harq->ulsch_pdu.start_symbol_index;
          ((int16_t*)&gNB->common_vars.debugBuff[gNB->common_vars.debugBuff_sample_offset])[5]=(int16_t)ulsch_harq->ulsch_pdu.mcs_index;
          ((int16_t*)&gNB->common_vars.debugBuff[gNB->common_vars.debugBuff_sample_offset])[6]=(int16_t)ulsch_harq->ulsch_pdu.pusch_data.rv_index;
          ((int16_t*)&gNB->common_vars.debugBuff[gNB->common_vars.debugBuff_sample_offset])[7]=(int16_t)harq_pid;
          memcpy(&gNB->common_vars.debugBuff[gNB->common_vars.debugBuff_sample_offset+4],&ru->common.rxdata[0][slot_offset],frame_parms->get_samples_per_slot(slot_rx,frame_parms)*sizeof(int32_t));
          gNB->common_vars.debugBuff_sample_offset+=(frame_parms->get_samples_per_slot(slot_rx,frame_parms)+1000+4);
          if(gNB->common_vars.debugBuff_sample_offset>((frame_parms->get_samples_per_slot(slot_rx,frame_parms)+1000+2)*20)) {
            FILE *f;
            f = fopen("rxdata_buff.raw", "w"); if (f == NULL) exit(1);
            fwrite((int16_t*)gNB->common_vars.debugBuff,2,(frame_parms->get_samples_per_slot(slot_rx,frame_parms)+1000+4)*20*2, f);
            fclose(f);
            exit(-1);
          }
#endif

          pusch_decode_done = 1;

          VCD_SIGNAL_DUMPER_DUMP_FUNCTION_BY_NAME(VCD_SIGNAL_DUMPER_FUNCTIONS_NR_RX_PUSCH,1);
<<<<<<< HEAD
          start_meas(&gNB->rx_pusch_stats);
          no_sig = nr_rx_pusch(gNB, ULSCH_id, frame_rx, slot_rx, harq_pid);
          if (no_sig) {
            LOG_I(PHY, "PUSCH not detected in frame %d, slot %d\n", frame_rx, slot_rx);
            nr_fill_indication(gNB, frame_rx, slot_rx, ULSCH_id, harq_pid, 1);
            return;
          }
          stop_meas(&gNB->rx_pusch_stats);
=======
	  start_meas(&gNB->rx_pusch_stats);
	  for(uint8_t symbol = symbol_start; symbol < symbol_end; symbol++) {
	    no_sig = nr_rx_pusch(gNB, ULSCH_id, frame_rx, slot_rx, symbol, harq_pid);
            if (no_sig && (get_softmodem_params()->phy_test == 0)) {
              LOG_I(PHY, "PUSCH not detected in symbol %d\n",symbol);
              nr_fill_indication(gNB,frame_rx, slot_rx, ULSCH_id, harq_pid, 1);
              return;
            }
	  }
	  stop_meas(&gNB->rx_pusch_stats);
>>>>>>> 5d834473
          VCD_SIGNAL_DUMPER_DUMP_FUNCTION_BY_NAME(VCD_SIGNAL_DUMPER_FUNCTIONS_NR_RX_PUSCH,0);
          //LOG_M("rxdataF_comp.m","rxF_comp",gNB->pusch_vars[0]->rxdataF_comp[0],6900,1,1);
          //LOG_M("rxdataF_ext.m","rxF_ext",gNB->pusch_vars[0]->rxdataF_ext[0],6900,1,1);
          VCD_SIGNAL_DUMPER_DUMP_FUNCTION_BY_NAME(VCD_SIGNAL_DUMPER_FUNCTIONS_NR_ULSCH_PROCEDURES_RX,1);
          nr_ulsch_procedures(gNB, frame_rx, slot_rx, ULSCH_id, harq_pid);
          VCD_SIGNAL_DUMPER_DUMP_FUNCTION_BY_NAME(VCD_SIGNAL_DUMPER_FUNCTIONS_NR_ULSCH_PROCEDURES_RX,0);
          break;
        }
      }
    }
  }
  stop_meas(&gNB->phy_proc_rx);
  // figure out a better way to choose slot_rx, 19 is ok for a particular TDD configuration with 30kHz SCS
  if ((frame_rx&127) == 0 && slot_rx==19) {
    dump_pusch_stats(gNB);
    LOG_I(PHY, "Number of bad PUCCH received: %lu\n", gNB->bad_pucch);
  }

  if (pucch_decode_done || pusch_decode_done) {
    T(T_GNB_PHY_PUCCH_PUSCH_IQ, T_INT(frame_rx), T_INT(slot_rx), T_BUFFER(&gNB->common_vars.rxdataF[0][0], gNB->frame_parms.symbols_per_slot * gNB->frame_parms.ofdm_symbol_size * 4));
  }

  VCD_SIGNAL_DUMPER_DUMP_FUNCTION_BY_NAME(VCD_SIGNAL_DUMPER_FUNCTIONS_PHY_PROCEDURES_gNB_UESPEC_RX,0);
}<|MERGE_RESOLUTION|>--- conflicted
+++ resolved
@@ -643,27 +643,14 @@
           pusch_decode_done = 1;
 
           VCD_SIGNAL_DUMPER_DUMP_FUNCTION_BY_NAME(VCD_SIGNAL_DUMPER_FUNCTIONS_NR_RX_PUSCH,1);
-<<<<<<< HEAD
           start_meas(&gNB->rx_pusch_stats);
           no_sig = nr_rx_pusch(gNB, ULSCH_id, frame_rx, slot_rx, harq_pid);
-          if (no_sig) {
+          if (no_sig && (get_softmodem_params()->phy_test == 0)) {
             LOG_I(PHY, "PUSCH not detected in frame %d, slot %d\n", frame_rx, slot_rx);
             nr_fill_indication(gNB, frame_rx, slot_rx, ULSCH_id, harq_pid, 1);
             return;
           }
           stop_meas(&gNB->rx_pusch_stats);
-=======
-	  start_meas(&gNB->rx_pusch_stats);
-	  for(uint8_t symbol = symbol_start; symbol < symbol_end; symbol++) {
-	    no_sig = nr_rx_pusch(gNB, ULSCH_id, frame_rx, slot_rx, symbol, harq_pid);
-            if (no_sig && (get_softmodem_params()->phy_test == 0)) {
-              LOG_I(PHY, "PUSCH not detected in symbol %d\n",symbol);
-              nr_fill_indication(gNB,frame_rx, slot_rx, ULSCH_id, harq_pid, 1);
-              return;
-            }
-	  }
-	  stop_meas(&gNB->rx_pusch_stats);
->>>>>>> 5d834473
           VCD_SIGNAL_DUMPER_DUMP_FUNCTION_BY_NAME(VCD_SIGNAL_DUMPER_FUNCTIONS_NR_RX_PUSCH,0);
           //LOG_M("rxdataF_comp.m","rxF_comp",gNB->pusch_vars[0]->rxdataF_comp[0],6900,1,1);
           //LOG_M("rxdataF_ext.m","rxF_ext",gNB->pusch_vars[0]->rxdataF_ext[0],6900,1,1);
