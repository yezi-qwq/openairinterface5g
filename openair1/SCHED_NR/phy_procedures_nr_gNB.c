/*
 * Licensed to the OpenAirInterface (OAI) Software Alliance under one or more
 * contributor license agreements.  See the NOTICE file distributed with
 * this work for additional information regarding copyright ownership.
 * The OpenAirInterface Software Alliance licenses this file to You under
 * the OAI Public License, Version 1.1  (the "License"); you may not use this file
 * except in compliance with the License.
 * You may obtain a copy of the License at
 *
 *      http://www.openairinterface.org/?page_id=698
 *
 * Unless required by applicable law or agreed to in writing, software
 * distributed under the License is distributed on an "AS IS" BASIS,
 * WITHOUT WARRANTIES OR CONDITIONS OF ANY KIND, either express or implied.
 * See the License for the specific language governing permissions and
 * limitations under the License.
 *-------------------------------------------------------------------------------
 * For more information about the OpenAirInterface (OAI) Software Alliance:
 *      contact@openairinterface.org
 */

#include "PHY/phy_extern.h"
#include "PHY/defs_gNB.h"
#include "sched_nr.h"
#include "PHY/NR_REFSIG/dmrs_nr.h"
#include "PHY/NR_TRANSPORT/nr_transport_proto.h"
#include "PHY/NR_TRANSPORT/nr_dlsch.h"
#include "PHY/NR_TRANSPORT/nr_ulsch.h"
#include "PHY/NR_TRANSPORT/nr_dci.h"
#include "PHY/NR_ESTIMATION/nr_ul_estimation.h"
#include "PHY/NR_UE_TRANSPORT/pucch_nr.h"
#include "SCHED/sched_eNB.h"
#include "sched_nr.h"
#include "SCHED/sched_common_extern.h"
#include "nfapi/open-nFAPI/nfapi/public_inc/nfapi_interface.h"
#include "nfapi/open-nFAPI/nfapi/public_inc/nfapi_nr_interface.h"
#include "fapi_nr_l1.h"
#include "common/utils/LOG/log.h"
#include "common/utils/LOG/vcd_signal_dumper.h"
#include "PHY/INIT/phy_init.h"
#include "PHY/MODULATION/nr_modulation.h"
#include "T.h"
#include "executables/nr-softmodem.h"
#include "executables/softmodem-common.h"

#include "assertions.h"
#include "msc.h"

#include <time.h>

#include "intertask_interface.h"

//#define DEBUG_RXDATA

uint8_t SSB_Table[38]={0,2,4,6,8,10,12,14,254,254,16,18,20,22,24,26,28,30,254,254,32,34,36,38,40,42,44,46,254,254,48,50,52,54,56,58,60,62};

extern uint8_t nfapi_mode;

void nr_set_ssb_first_subcarrier(nfapi_nr_config_request_scf_t *cfg, NR_DL_FRAME_PARMS *fp) {

  uint8_t sco = 0;
  if (((fp->freq_range == nr_FR1) && (cfg->ssb_table.ssb_subcarrier_offset.value<24)) ||
      ((fp->freq_range == nr_FR2) && (cfg->ssb_table.ssb_subcarrier_offset.value<12)) )
    sco = cfg->ssb_table.ssb_subcarrier_offset.value;

  fp->ssb_start_subcarrier = (12 * cfg->ssb_table.ssb_offset_point_a.value + sco);
  LOG_D(PHY, "SSB first subcarrier %d (%d,%d)\n", fp->ssb_start_subcarrier,cfg->ssb_table.ssb_offset_point_a.value,sco);
}   

void nr_common_signal_procedures (PHY_VARS_gNB *gNB,int frame,int slot,nfapi_nr_dl_tti_ssb_pdu ssb_pdu) {

  NR_DL_FRAME_PARMS *fp=&gNB->frame_parms;
  nfapi_nr_config_request_scf_t *cfg = &gNB->gNB_config;
  int **txdataF = gNB->common_vars.txdataF;
  uint8_t ssb_index, n_hf;
  uint16_t ssb_start_symbol;
  int txdataF_offset = (slot%2)*fp->samples_per_slot_wCP;
  uint16_t slots_per_hf = (fp->slots_per_frame)>>1;

  if (slot<slots_per_hf)
    n_hf=0;
  else
    n_hf=1;

  ssb_index = ssb_pdu.ssb_pdu_rel15.SsbBlockIndex;
  LOG_D(PHY,"common_signal_procedures: frame %d, slot %d ssb index %d\n",frame,slot,ssb_index);

  int ssb_start_symbol_abs = nr_get_ssb_start_symbol(fp,ssb_index); // computing the starting symbol for current ssb
  ssb_start_symbol = ssb_start_symbol_abs % fp->symbols_per_slot;  // start symbol wrt slot

  nr_set_ssb_first_subcarrier(cfg, fp);  // setting the first subcarrier

  LOG_D(PHY,"SS TX: frame %d, slot %d, start_symbol %d\n",frame,slot, ssb_start_symbol);
  nr_generate_pss(gNB->d_pss, &txdataF[0][txdataF_offset], AMP, ssb_start_symbol, cfg, fp);
  nr_generate_sss(gNB->d_sss, &txdataF[0][txdataF_offset], AMP, ssb_start_symbol, cfg, fp);

  if (cfg->carrier_config.num_tx_ant.value <= 4)
    nr_generate_pbch_dmrs(gNB->nr_gold_pbch_dmrs[n_hf][ssb_index&7],&txdataF[0][txdataF_offset], AMP, ssb_start_symbol, cfg, fp);
  else
    nr_generate_pbch_dmrs(gNB->nr_gold_pbch_dmrs[0][ssb_index&7],&txdataF[0][txdataF_offset], AMP, ssb_start_symbol, cfg, fp);

  if (T_ACTIVE(T_GNB_PHY_MIB)) {
    unsigned char bch[3];
    bch[0] = ssb_pdu.ssb_pdu_rel15.bchPayload & 0xff;
    bch[1] = (ssb_pdu.ssb_pdu_rel15.bchPayload >> 8) & 0xff;
    bch[2] = (ssb_pdu.ssb_pdu_rel15.bchPayload >> 16) & 0xff;
    T(T_GNB_PHY_MIB, T_INT(0) /* module ID */, T_INT(frame), T_INT(slot), T_BUFFER(bch, 3));
  }

  // Beam_id is currently used only for FR2
  if (fp->freq_range==nr_FR2){
    LOG_D(PHY,"slot %d, ssb_index %d, beam %d\n",slot,ssb_index,cfg->ssb_table.ssb_beam_id_list[ssb_index].beam_id.value);
    for (int j=0;j<fp->symbols_per_slot;j++) 
      gNB->common_vars.beam_id[0][slot*fp->symbols_per_slot+j] = cfg->ssb_table.ssb_beam_id_list[ssb_index].beam_id.value;
  }

  nr_generate_pbch(&gNB->pbch,
                   &ssb_pdu,
                   gNB->nr_pbch_interleaver,
                   &txdataF[0][txdataF_offset],
                   AMP,
                   ssb_start_symbol,
                   n_hf, frame, cfg, fp);
}


void phy_procedures_gNB_TX(processingData_L1tx_t *msgTx,
                           int frame,
                           int slot,
                           int do_meas) {
  int aa;
  PHY_VARS_gNB *gNB = msgTx->gNB;
  NR_DL_FRAME_PARMS *fp=&gNB->frame_parms;
  nfapi_nr_config_request_scf_t *cfg = &gNB->gNB_config;
  int offset = gNB->CC_id;
  int txdataF_offset = (slot%2)*fp->samples_per_slot_wCP;

  if ((cfg->cell_config.frame_duplex_type.value == TDD) &&
      (nr_slot_select(cfg,frame,slot) == NR_UPLINK_SLOT)) return;

  VCD_SIGNAL_DUMPER_DUMP_FUNCTION_BY_NAME(VCD_SIGNAL_DUMPER_FUNCTIONS_PHY_PROCEDURES_gNB_TX+offset,1);

  if (do_meas==1) start_meas(&msgTx->phy_proc_tx);

  // clear the transmit data array and beam index for the current slot
  for (aa=0; aa<cfg->carrier_config.num_tx_ant.value; aa++) {
    memset(&gNB->common_vars.txdataF[aa][txdataF_offset],0,fp->samples_per_slot_wCP*sizeof(int32_t));
    memset(&gNB->common_vars.beam_id[aa][slot*fp->symbols_per_slot],255,fp->symbols_per_slot*sizeof(uint8_t));
  }

  VCD_SIGNAL_DUMPER_DUMP_FUNCTION_BY_NAME(VCD_SIGNAL_DUMPER_FUNCTIONS_PHY_PROCEDURES_gNB_COMMON_TX,1);
  for (int i=0; i<fp->Lmax; i++) {
    if (msgTx->ssb[i].active) {
      nr_common_signal_procedures(gNB,frame,slot,msgTx->ssb[i].ssb_pdu);
      msgTx->ssb[i].active = false;
    }
  }
  
  VCD_SIGNAL_DUMPER_DUMP_FUNCTION_BY_NAME(VCD_SIGNAL_DUMPER_FUNCTIONS_PHY_PROCEDURES_gNB_COMMON_TX,0);

  int num_dl_dci = msgTx->pdcch_pdu.pdcch_pdu_rel15.numDlDci;
  int num_ul_dci = msgTx->ul_pdcch_pdu.pdcch_pdu.pdcch_pdu_rel15.numDlDci;

  if (num_dl_dci > 0 || num_ul_dci > 0) {
    LOG_D(PHY, "[gNB %d] Frame %d slot %d Calling nr_generate_dci_top (number of UL/DL DCI %d/%d)\n",
	  gNB->Mod_id, frame, slot, num_ul_dci, num_dl_dci);
  
    VCD_SIGNAL_DUMPER_DUMP_FUNCTION_BY_NAME(VCD_SIGNAL_DUMPER_FUNCTIONS_PHY_gNB_PDCCH_TX,1);

    nr_generate_dci_top(gNB,
			num_dl_dci > 0 ? &msgTx->pdcch_pdu : NULL,
			num_ul_dci > 0 ? &msgTx->ul_pdcch_pdu.pdcch_pdu : NULL,
			gNB->nr_gold_pdcch_dmrs[slot],
			&gNB->common_vars.txdataF[0][txdataF_offset],
			AMP, fp);

    VCD_SIGNAL_DUMPER_DUMP_FUNCTION_BY_NAME(VCD_SIGNAL_DUMPER_FUNCTIONS_PHY_gNB_PDCCH_TX,0);
  }
 
  if (msgTx->num_pdsch_slot > 0) {
    VCD_SIGNAL_DUMPER_DUMP_FUNCTION_BY_NAME(VCD_SIGNAL_DUMPER_FUNCTIONS_GENERATE_DLSCH,1);
    LOG_D(PHY, "PDSCH generation started (%d) in frame %d.%d\n", msgTx->num_pdsch_slot,frame,slot);
    nr_generate_pdsch(msgTx, frame, slot);
    VCD_SIGNAL_DUMPER_DUMP_FUNCTION_BY_NAME(VCD_SIGNAL_DUMPER_FUNCTIONS_GENERATE_DLSCH,0);
  }

  for (int i=0;i<NUMBER_OF_NR_CSIRS_MAX;i++){
    NR_gNB_CSIRS_t *csirs = &msgTx->csirs_pdu[i];
    if ((csirs->active == 1)) {
      LOG_D(PHY, "CSI-RS generation started in frame %d.%d\n",frame,slot);
      nfapi_nr_dl_tti_csi_rs_pdu_rel15_t csi_params = csirs->csirs_pdu.csi_rs_pdu_rel15;
      nr_generate_csi_rs(gNB, AMP, csi_params, gNB->gNB_config.cell_config.phy_cell_id.value, slot);
      csirs->active = 0;
    }
  }

  if (do_meas==1) stop_meas(&msgTx->phy_proc_tx);

//  if ((frame&127) == 0) dump_pdsch_stats(gNB);

  //apply the OFDM symbol rotation here
  for (aa=0; aa<cfg->carrier_config.num_tx_ant.value; aa++) {
	  apply_nr_rotation(fp,(int16_t*) &gNB->common_vars.txdataF[aa][txdataF_offset],slot,0,fp->Ncp==EXTENDED?12:14,fp->ofdm_symbol_size);
  }

  VCD_SIGNAL_DUMPER_DUMP_FUNCTION_BY_NAME(VCD_SIGNAL_DUMPER_FUNCTIONS_PHY_PROCEDURES_gNB_TX+offset,0);
}



/*

  if ((cfg->subframe_config.duplex_mode.value == TDD) && 
      ((nr_slot_select(fp,frame,slot)&NR_DOWNLINK_SLOT)==SF_DL)) return;

  //  VCD_SIGNAL_DUMPER_DUMP_FUNCTION_BY_NAME(VCD_SIGNAL_DUMPER_FUNCTIONS_PHY_PROCEDURES_ENB_RX,1);

*/

void nr_postDecode(PHY_VARS_gNB *gNB, notifiedFIFO_elt_t *req) {
  ldpcDecode_t *rdata = (ldpcDecode_t*) NotifiedFifoData(req);
  NR_UL_gNB_HARQ_t *ulsch_harq = rdata->ulsch_harq;
  NR_gNB_ULSCH_t *ulsch = rdata->ulsch;
  int r = rdata->segment_r;
  nfapi_nr_pusch_pdu_t *pusch_pdu = &gNB->ulsch[rdata->ulsch_id][0]->harq_processes[rdata->harq_pid]->ulsch_pdu;

  bool decodeSuccess = (rdata->decodeIterations <= rdata->decoderParms.numMaxIter);
  ulsch_harq->processedSegments++;
  LOG_D(PHY, "processing result of segment: %d, processed %d/%d\n",
	rdata->segment_r, ulsch_harq->processedSegments, rdata->nbSegments);
  gNB->nbDecode--;
  LOG_D(PHY,"remain to decoded in subframe: %d\n", gNB->nbDecode);
  
  if (decodeSuccess) {
    memcpy(ulsch_harq->b+rdata->offset,
           ulsch_harq->c[r],
           rdata->Kr_bytes - (ulsch_harq->F>>3) -((ulsch_harq->C>1)?3:0));

  } else {
    if ( rdata->nbSegments != ulsch_harq->processedSegments ) {
      int nb=abortTpool(gNB->threadPool, req->key);
      nb+=abortNotifiedFIFO(gNB->respDecode, req->key);
      gNB->nbDecode-=nb;
      LOG_D(PHY,"uplink segment error %d/%d, aborted %d segments\n",rdata->segment_r,rdata->nbSegments, nb);
      LOG_D(PHY, "ULSCH %d in error\n",rdata->ulsch_id);
      AssertFatal(ulsch_harq->processedSegments+nb == rdata->nbSegments,"processed: %d, aborted: %d, total %d\n",
		  ulsch_harq->processedSegments, nb, rdata->nbSegments);
      ulsch_harq->processedSegments=rdata->nbSegments;
    }
  }

  //int dumpsig=0;
  // if all segments are done 
  if (rdata->nbSegments == ulsch_harq->processedSegments) {
    if (decodeSuccess) {
      LOG_D(PHY,"[gNB %d] ULSCH: Setting ACK for SFN/SF %d.%d (pid %d, ndi %d, status %d, round %d, TBS %d, Max interation (all seg) %d)\n",
            gNB->Mod_id,ulsch_harq->frame,ulsch_harq->slot,rdata->harq_pid,pusch_pdu->pusch_data.new_data_indicator,ulsch_harq->status,ulsch_harq->round,ulsch_harq->TBS,rdata->decodeIterations);
      ulsch_harq->status = SCH_IDLE;
      ulsch_harq->round  = 0;
      ulsch->harq_mask &= ~(1 << rdata->harq_pid);

      LOG_D(PHY, "ULSCH received ok \n");
      nr_fill_indication(gNB,ulsch_harq->frame, ulsch_harq->slot, rdata->ulsch_id, rdata->harq_pid, 0,0);
      //dumpsig=1;
    } else {
<<<<<<< HEAD
      LOG_D(PHY,"[gNB %d] ULSCH: Setting NAK for SFN/SF %d/%d (pid %d, ndi %d, status %d, round %d, RV %d, TBS %d) r %d\n",
            gNB->Mod_id, ulsch_harq->frame, ulsch_harq->slot,
            rdata->harq_pid,pusch_pdu->pusch_data.new_data_indicator,ulsch_harq->status, ulsch_harq->round, ulsch_harq->ulsch_pdu.pusch_data.rv_index,ulsch_harq->TBS,r);
      ulsch_harq->round++;
=======
      LOG_I(PHY,"[gNB %d] ULSCH: Setting NAK for SFN/SF %d/%d (pid %d, status %d, round %d, prb_start %d, prb_size %d, TBS %d) r %d\n",
            gNB->Mod_id, ulsch_harq->frame, ulsch_harq->slot,
            rdata->harq_pid,ulsch_harq->status, 
	    ulsch_harq->round,
	    ulsch_harq->ulsch_pdu.rb_start,
	    ulsch_harq->ulsch_pdu.rb_size,
	    ulsch_harq->TBS,
	    r);
>>>>>>> 563fd66b
      if (ulsch_harq->round >= ulsch->Mlimit) {
        ulsch_harq->status = SCH_IDLE;
        ulsch_harq->round  = 0;
        ulsch_harq->handled  = 0;
        ulsch->harq_mask &= ~(1 << rdata->harq_pid);
      }
      ulsch_harq->handled  = 1;

      LOG_D(PHY, "ULSCH %d in error\n",rdata->ulsch_id);
      nr_fill_indication(gNB,ulsch_harq->frame, ulsch_harq->slot, rdata->ulsch_id, rdata->harq_pid, 1,0);
    }
/*    
    if (ulsch_harq->ulsch_pdu.mcs_index == 9 && dumpsig==1) {
#ifdef __AVX2__
      int off = ((ulsch_harq->ulsch_pdu.rb_size&1) == 1)? 4:0;
#else
      int off = 0;
#endif

      LOG_M("rxsigF0_ext.m","rxsF0_ext",
             &gNB->pusch_vars[0]->rxdataF_ext[0][ulsch_harq->ulsch_pdu.start_symbol_index*NR_NB_SC_PER_RB * ulsch_harq->ulsch_pdu.rb_size],ulsch_harq->ulsch_pdu.nr_of_symbols*(off+(NR_NB_SC_PER_RB * ulsch_harq->ulsch_pdu.rb_size)),1,1);
      LOG_M("chestF0.m","chF0",
            &gNB->pusch_vars[0]->ul_ch_estimates[0][ulsch_harq->ulsch_pdu.start_symbol_index*gNB->frame_parms.ofdm_symbol_size],gNB->frame_parms.ofdm_symbol_size,1,1);
      LOG_M("chestF0_ext.m","chF0_ext",
            &gNB->pusch_vars[0]->ul_ch_estimates_ext[0][(ulsch_harq->ulsch_pdu.start_symbol_index+1)*(off+(NR_NB_SC_PER_RB * ulsch_harq->ulsch_pdu.rb_size))],
            (ulsch_harq->ulsch_pdu.nr_of_symbols-1)*(off+(NR_NB_SC_PER_RB * ulsch_harq->ulsch_pdu.rb_size)),1,1);
      LOG_M("rxsigF0_comp.m","rxsF0_comp",
            &gNB->pusch_vars[0]->rxdataF_comp[0][ulsch_harq->ulsch_pdu.start_symbol_index*(off+(NR_NB_SC_PER_RB * ulsch_harq->ulsch_pdu.rb_size))],ulsch_harq->ulsch_pdu.nr_of_symbols*(off+(NR_NB_SC_PER_RB * ulsch_harq->ulsch_pdu.rb_size)),1,1);
      LOG_M("rxsigF0_llr.m","rxsF0_llr",
            &gNB->pusch_vars[0]->llr[0],(ulsch_harq->ulsch_pdu.nr_of_symbols-1)*NR_NB_SC_PER_RB * ulsch_harq->ulsch_pdu.rb_size * ulsch_harq->ulsch_pdu.qam_mod_order,1,0);
      if (gNB->frame_parms.nb_antennas_rx > 1) {

        LOG_M("rxsigF1_ext.m","rxsF0_ext",
               &gNB->pusch_vars[0]->rxdataF_ext[1][ulsch_harq->ulsch_pdu.start_symbol_index*NR_NB_SC_PER_RB * ulsch_harq->ulsch_pdu.rb_size],ulsch_harq->ulsch_pdu.nr_of_symbols*(off+(NR_NB_SC_PER_RB * ulsch_harq->ulsch_pdu.rb_size)),1,1);
        LOG_M("chestF1.m","chF1",
              &gNB->pusch_vars[0]->ul_ch_estimates[1][ulsch_harq->ulsch_pdu.start_symbol_index*gNB->frame_parms.ofdm_symbol_size],gNB->frame_parms.ofdm_symbol_size,1,1);
        LOG_M("chestF1_ext.m","chF1_ext",
              &gNB->pusch_vars[0]->ul_ch_estimates_ext[1][(ulsch_harq->ulsch_pdu.start_symbol_index+1)*(off+(NR_NB_SC_PER_RB * ulsch_harq->ulsch_pdu.rb_size))],
              (ulsch_harq->ulsch_pdu.nr_of_symbols-1)*(off+(NR_NB_SC_PER_RB * ulsch_harq->ulsch_pdu.rb_size)),1,1);
        LOG_M("rxsigF1_comp.m","rxsF1_comp",
              &gNB->pusch_vars[0]->rxdataF_comp[1][ulsch_harq->ulsch_pdu.start_symbol_index*(off+(NR_NB_SC_PER_RB * ulsch_harq->ulsch_pdu.rb_size))],ulsch_harq->ulsch_pdu.nr_of_symbols*(off+(NR_NB_SC_PER_RB * ulsch_harq->ulsch_pdu.rb_size)),1,1);
      }
      exit(-1);

    } */
    ulsch->last_iteration_cnt = rdata->decodeIterations;
    VCD_SIGNAL_DUMPER_DUMP_FUNCTION_BY_NAME(VCD_SIGNAL_DUMPER_FUNCTIONS_PHY_gNB_ULSCH_DECODING,0);
  }
}


void nr_ulsch_procedures(PHY_VARS_gNB *gNB, int frame_rx, int slot_rx, int ULSCH_id, uint8_t harq_pid)
{
  NR_DL_FRAME_PARMS *frame_parms = &gNB->frame_parms;
  nfapi_nr_pusch_pdu_t *pusch_pdu = &gNB->ulsch[ULSCH_id][0]->harq_processes[harq_pid]->ulsch_pdu;
  
  uint8_t l, number_dmrs_symbols = 0;
  uint32_t G;
  uint16_t start_symbol, number_symbols, nb_re_dmrs;

  start_symbol = pusch_pdu->start_symbol_index;
  number_symbols = pusch_pdu->nr_of_symbols;

  for (l = start_symbol; l < start_symbol + number_symbols; l++)
    number_dmrs_symbols += ((pusch_pdu->ul_dmrs_symb_pos)>>l)&0x01;

  if (pusch_pdu->dmrs_config_type==pusch_dmrs_type1)
    nb_re_dmrs = 6*pusch_pdu->num_dmrs_cdm_grps_no_data;
  else
    nb_re_dmrs = 4*pusch_pdu->num_dmrs_cdm_grps_no_data;

  G = nr_get_G(pusch_pdu->rb_size,
               number_symbols,
               nb_re_dmrs,
               number_dmrs_symbols, // number of dmrs symbols irrespective of single or double symbol dmrs
               pusch_pdu->qam_mod_order,
               pusch_pdu->nrOfLayers);
  
  AssertFatal(G>0,"G is 0 : rb_size %u, number_symbols %d, nb_re_dmrs %d, number_dmrs_symbols %d, qam_mod_order %u, nrOfLayer %u\n",
	      pusch_pdu->rb_size,
	      number_symbols,
	      nb_re_dmrs,
	      number_dmrs_symbols, // number of dmrs symbols irrespective of single or double symbol dmrs
	      pusch_pdu->qam_mod_order,
	      pusch_pdu->nrOfLayers);
  LOG_D(PHY,"rb_size %d, number_symbols %d, nb_re_dmrs %d, number_dmrs_symbols %d, qam_mod_order %d, nrOfLayer %d\n",
	pusch_pdu->rb_size,
	number_symbols,
	nb_re_dmrs,
	number_dmrs_symbols, // number of dmrs symbols irrespective of single or double symbol dmrs
	pusch_pdu->qam_mod_order,
	pusch_pdu->nrOfLayers);
  //----------------------------------------------------------
  //------------------- ULSCH unscrambling -------------------
  //----------------------------------------------------------
  start_meas(&gNB->ulsch_unscrambling_stats);
  nr_ulsch_unscrambling_optim(gNB->pusch_vars[ULSCH_id]->llr,
			      G,
			      0,
			      pusch_pdu->data_scrambling_id,
			      pusch_pdu->rnti);
  stop_meas(&gNB->ulsch_unscrambling_stats);
  //----------------------------------------------------------
  //--------------------- ULSCH decoding ---------------------
  //----------------------------------------------------------

  start_meas(&gNB->ulsch_decoding_stats);
  nr_ulsch_decoding(gNB,
                    ULSCH_id,
                    gNB->pusch_vars[ULSCH_id]->llr,
                    frame_parms,
                    pusch_pdu,
                    frame_rx,
                    slot_rx,
                    harq_pid,
                    G);

  while (gNB->nbDecode > 0) {
    notifiedFIFO_elt_t *req=pullTpool(gNB->respDecode, gNB->threadPool);
    nr_postDecode(gNB, req);
    delNotifiedFIFO_elt(req);
  }
  stop_meas(&gNB->ulsch_decoding_stats);
}


void nr_fill_indication(PHY_VARS_gNB *gNB, int frame, int slot_rx, int ULSCH_id, uint8_t harq_pid, uint8_t crc_flag, int dtx_flag) {

  pthread_mutex_lock(&gNB->UL_INFO_mutex);

  int timing_advance_update, cqi;
  int sync_pos;
  NR_gNB_ULSCH_t                       *ulsch                 = gNB->ulsch[ULSCH_id][0];
  NR_UL_gNB_HARQ_t                     *harq_process          = ulsch->harq_processes[harq_pid];
  NR_gNB_SCH_STATS_t *stats=get_ulsch_stats(gNB,ulsch);

  nfapi_nr_pusch_pdu_t *pusch_pdu = &harq_process->ulsch_pdu;

  //  pdu->data                              = gNB->ulsch[ULSCH_id+1][0]->harq_processes[harq_pid]->b;
  sync_pos                               = nr_est_timing_advance_pusch(gNB, ULSCH_id); // estimate timing advance for MAC

  // scale the 16 factor in N_TA calculation in 38.213 section 4.2 according to the used FFT size
  uint16_t bw_scaling = 16 * gNB->frame_parms.ofdm_symbol_size / 2048;
  int sync_pos_rounded;
  // do some integer rounding to improve TA accuracy
  if (sync_pos > 0)
    sync_pos_rounded = sync_pos + (bw_scaling / 2) - 1;
  else
    sync_pos_rounded = sync_pos - (bw_scaling / 2) - 1;
  if (stats) stats->sync_pos = sync_pos;

  timing_advance_update = sync_pos_rounded / bw_scaling;

  // put timing advance command in 0..63 range
  timing_advance_update += 31;

  if (timing_advance_update < 0)  timing_advance_update = 0;
  if (timing_advance_update > 63) timing_advance_update = 63;

  if (crc_flag == 0) LOG_D(PHY, "%d.%d : Received PUSCH : Estimated timing advance PUSCH is  = %d, timing_advance_update is %d \n", frame,slot_rx,sync_pos,timing_advance_update);
  else if (harq_process->round>0 || dtx_flag == 0) { // increment round if crc_flag == 1 and not(dtx_flag ==1 and round==0)
      harq_process->round++;
      if (harq_process->round >= ulsch->Mlimit) {
        harq_process->status = SCH_IDLE;
        harq_process->round  = 0;
        harq_process->handled  = 0;
        ulsch->harq_mask &= ~(1 << harq_pid);
      }
  }
  // estimate UL_CQI for MAC

  int SNRtimes10 = dB_fixed_x10(gNB->pusch_vars[ULSCH_id]->ulsch_power_tot) -
                   dB_fixed_x10(gNB->pusch_vars[ULSCH_id]->ulsch_noise_power_tot);

  LOG_D(PHY, "Estimated SNR for PUSCH is = %f dB (ulsch_power %f, noise %f)\n", SNRtimes10/10.0,dB_fixed_x10(gNB->pusch_vars[ULSCH_id]->ulsch_power_tot)/10.0,dB_fixed_x10(gNB->pusch_vars[ULSCH_id]->ulsch_noise_power_tot)/10.0);

  if      (SNRtimes10 < -640) cqi=0;
  else if (SNRtimes10 >  635) cqi=255;
  else                        cqi=(640+SNRtimes10)/5;


  if (0/*pusch_pdu->mcs_index == 9*/) {
#ifdef __AVX2__
      int off = ((pusch_pdu->rb_size&1) == 1)? 4:0;
#else
      int off = 0;
#endif
      LOG_M("rxsigF0.m","rxsF0",&gNB->common_vars.rxdataF[0][(slot_rx&3)*gNB->frame_parms.ofdm_symbol_size*gNB->frame_parms.symbols_per_slot],gNB->frame_parms.ofdm_symbol_size*gNB->frame_parms.symbols_per_slot,1,1);
      LOG_M("rxsigF0_ext.m","rxsF0_ext",
             &gNB->pusch_vars[0]->rxdataF_ext[0][pusch_pdu->start_symbol_index*NR_NB_SC_PER_RB * pusch_pdu->rb_size],pusch_pdu->nr_of_symbols*(off+(NR_NB_SC_PER_RB * pusch_pdu->rb_size)),1,1);
      LOG_M("chestF0.m","chF0",
            &gNB->pusch_vars[0]->ul_ch_estimates[0][pusch_pdu->start_symbol_index*gNB->frame_parms.ofdm_symbol_size],gNB->frame_parms.ofdm_symbol_size,1,1);
      LOG_M("chestF0_ext.m","chF0_ext",
            &gNB->pusch_vars[0]->ul_ch_estimates_ext[0][(pusch_pdu->start_symbol_index+1)*(off+(NR_NB_SC_PER_RB * pusch_pdu->rb_size))],
            (pusch_pdu->nr_of_symbols-1)*(off+(NR_NB_SC_PER_RB * pusch_pdu->rb_size)),1,1);
      LOG_M("rxsigF0_comp.m","rxsF0_comp",
            &gNB->pusch_vars[0]->rxdataF_comp[0][pusch_pdu->start_symbol_index*(off+(NR_NB_SC_PER_RB * pusch_pdu->rb_size))],pusch_pdu->nr_of_symbols*(off+(NR_NB_SC_PER_RB * pusch_pdu->rb_size)),1,1);
      LOG_M("rxsigF0_llr.m","rxsF0_llr",
            &gNB->pusch_vars[0]->llr[0],(pusch_pdu->nr_of_symbols-1)*NR_NB_SC_PER_RB *pusch_pdu->rb_size * pusch_pdu->qam_mod_order,1,0);
      if (gNB->frame_parms.nb_antennas_rx > 1) {
        LOG_M("rxsigF1.m","rxsF1",&gNB->common_vars.rxdataF[1][(slot_rx&3)*gNB->frame_parms.ofdm_symbol_size*gNB->frame_parms.symbols_per_slot],gNB->frame_parms.ofdm_symbol_size*gNB->frame_parms.symbols_per_slot,1,1);
        LOG_M("rxsigF1_ext.m","rxsF1_ext",
               &gNB->pusch_vars[0]->rxdataF_ext[1][pusch_pdu->start_symbol_index*NR_NB_SC_PER_RB * pusch_pdu->rb_size],pusch_pdu->nr_of_symbols*(off+(NR_NB_SC_PER_RB * pusch_pdu->rb_size)),1,1);
        LOG_M("chestF1.m","chF1",
              &gNB->pusch_vars[0]->ul_ch_estimates[1][pusch_pdu->start_symbol_index*gNB->frame_parms.ofdm_symbol_size],gNB->frame_parms.ofdm_symbol_size,1,1);
        LOG_M("chestF1_ext.m","chF1_ext",
              &gNB->pusch_vars[0]->ul_ch_estimates_ext[1][(pusch_pdu->start_symbol_index+1)*(off+(NR_NB_SC_PER_RB * pusch_pdu->rb_size))],
              (pusch_pdu->nr_of_symbols-1)*(off+(NR_NB_SC_PER_RB * pusch_pdu->rb_size)),1,1);
        LOG_M("rxsigF1_comp.m","rxsF1_comp",
              &gNB->pusch_vars[0]->rxdataF_comp[1][pusch_pdu->start_symbol_index*(off+(NR_NB_SC_PER_RB * pusch_pdu->rb_size))],pusch_pdu->nr_of_symbols*(off+(NR_NB_SC_PER_RB * pusch_pdu->rb_size)),1,1);
      }
      exit(-1);

    } 
 
  // crc indication
  uint16_t num_crc = gNB->UL_INFO.crc_ind.number_crcs;
  gNB->UL_INFO.crc_ind.crc_list = &gNB->crc_pdu_list[0];
  gNB->UL_INFO.crc_ind.sfn = frame;
  gNB->UL_INFO.crc_ind.slot = slot_rx;

  gNB->crc_pdu_list[num_crc].handle = pusch_pdu->handle;
  gNB->crc_pdu_list[num_crc].rnti = pusch_pdu->rnti;
  gNB->crc_pdu_list[num_crc].harq_id = harq_pid;
  gNB->crc_pdu_list[num_crc].tb_crc_status = crc_flag;
  gNB->crc_pdu_list[num_crc].num_cb = pusch_pdu->pusch_data.num_cb;
  gNB->crc_pdu_list[num_crc].ul_cqi = cqi;
  gNB->crc_pdu_list[num_crc].timing_advance = timing_advance_update;
  // in terms of dBFS range -128 to 0 with 0.1 step
  gNB->crc_pdu_list[num_crc].rssi = (dtx_flag==0) ? 1280 - (10*dB_fixed(32767*32767)-dB_fixed_times10(gNB->pusch_vars[ULSCH_id]->ulsch_power[0])) : 0;

  gNB->UL_INFO.crc_ind.number_crcs++;

  // rx indication
  uint16_t num_rx = gNB->UL_INFO.rx_ind.number_of_pdus;
  gNB->UL_INFO.rx_ind.pdu_list = &gNB->rx_pdu_list[0];
  gNB->UL_INFO.rx_ind.sfn = frame;
  gNB->UL_INFO.rx_ind.slot = slot_rx;
  gNB->rx_pdu_list[num_rx].handle = pusch_pdu->handle;
  gNB->rx_pdu_list[num_rx].rnti = pusch_pdu->rnti;
  gNB->rx_pdu_list[num_rx].harq_id = harq_pid;
  gNB->rx_pdu_list[num_rx].ul_cqi = cqi;
  gNB->rx_pdu_list[num_rx].timing_advance = timing_advance_update;
  gNB->rx_pdu_list[num_rx].rssi = gNB->crc_pdu_list[num_crc].rssi;
  if (crc_flag)
    gNB->rx_pdu_list[num_rx].pdu_length = 0;
  else {
    gNB->rx_pdu_list[num_rx].pdu_length = harq_process->TBS;
    gNB->rx_pdu_list[num_rx].pdu = harq_process->b;
  }

  gNB->UL_INFO.rx_ind.number_of_pdus++;

  pthread_mutex_unlock(&gNB->UL_INFO_mutex);
}

// Function to fill UL RB mask to be used for N0 measurements
void fill_ul_rb_mask(PHY_VARS_gNB *gNB, int frame_rx, int slot_rx) {

<<<<<<< HEAD
  int rb = 0;
  int rb2 = 0;

  for (int symbol=0;symbol<14;symbol++)
    for (int m=0;m<9;m++) gNB->rb_mask_ul[symbol][m] = 0;

  for (int i=0;i<NUMBER_OF_NR_PUCCH_MAX;i++){
    NR_gNB_PUCCH_t *pucch = gNB->pucch[i];
    if (pucch) {
      if ((pucch->active == 1) &&
          (pucch->frame == frame_rx) &&
          (pucch->slot == slot_rx) ) {
        nfapi_nr_pucch_pdu_t  *pucch_pdu = &pucch->pucch_pdu;
        LOG_D(PHY,"%d.%d pucch %d : start_symbol %d, nb_symbols %d, prb_size %d\n",frame_rx,slot_rx,i,pucch_pdu->start_symbol_index,pucch_pdu->nr_of_symbols,pucch_pdu->prb_size);
        for (int symbol=pucch_pdu->start_symbol_index ; symbol<(pucch_pdu->start_symbol_index+pucch_pdu->nr_of_symbols);symbol++) {
          if(gNB->frame_parms.frame_type == FDD ||
              (gNB->frame_parms.frame_type == TDD && gNB->gNB_config.tdd_table.max_tdd_periodicity_list[slot_rx].max_num_of_symbol_per_slot_list[symbol].slot_config.value==1)) {
            for (rb=0; rb<pucch_pdu->prb_size; rb++) {
              rb2 = rb + pucch_pdu->bwp_start +
                    ((symbol < pucch_pdu->start_symbol_index+(pucch_pdu->nr_of_symbols>>1)) || (pucch_pdu->freq_hop_flag == 0) ?
                     pucch_pdu->prb_start : pucch_pdu->second_hop_prb);
              gNB->rb_mask_ul[symbol][rb2>>5] |= (1<<(rb2&31));
=======
  int rb2, rb, nb_rb;
  int prbpos;
  for (int symbol=0;symbol<14;symbol++) {
    if (gNB->gNB_config.tdd_table.max_tdd_periodicity_list[slot_rx].max_num_of_symbol_per_slot_list[symbol].slot_config.value==1){
      nb_rb = 0;
      for (int m=0;m<9;m++) {
	 gNB->rb_mask_ul[m] = 0;
	 for (int i=0;i<32;i++) {
          prbpos = (m*32)+i;
          if (prbpos>gNB->frame_parms.N_RB_UL) break;
          gNB->rb_mask_ul[m] |= (gNB->ulprbbl[prbpos]>0 ? 1 : 0)<<i;
         }
      }
      gNB->ulmask_symb = -1;

      for (int i=0;i<NUMBER_OF_NR_PUCCH_MAX;i++){
        NR_gNB_PUCCH_t *pucch = gNB->pucch[i];
        if (pucch) {
          if ((pucch->active == 1) &&
	            (pucch->frame == frame_rx) &&
	            (pucch->slot == slot_rx) ) {
            gNB->ulmask_symb = symbol;
            nfapi_nr_pucch_pdu_t  *pucch_pdu = &pucch->pucch_pdu;
            if ((symbol>=pucch_pdu->start_symbol_index) &&
                (symbol<(pucch_pdu->start_symbol_index + pucch_pdu->nr_of_symbols))){
              for (rb=0; rb<pucch_pdu->prb_size; rb++) {
                rb2 = rb+pucch_pdu->prb_start+pucch_pdu->bwp_start;
                gNB->rb_mask_ul[rb2>>5] |= (1<<(rb2&31));
              }
              nb_rb+=pucch_pdu->prb_size;
>>>>>>> 563fd66b
            }
          }
        }
      }
    }
  }

  for (int ULSCH_id=0;ULSCH_id<gNB->number_of_nr_ulsch_max;ULSCH_id++) {
    NR_gNB_ULSCH_t *ulsch = gNB->ulsch[ULSCH_id][0];
    int harq_pid;
    NR_UL_gNB_HARQ_t *ulsch_harq;
    if ((ulsch) &&
        (ulsch->rnti > 0)) {
      for (harq_pid=0;harq_pid<NR_MAX_ULSCH_HARQ_PROCESSES;harq_pid++) {
        ulsch_harq = ulsch->harq_processes[harq_pid];
        AssertFatal(ulsch_harq!=NULL,"harq_pid %d is not allocated\n",harq_pid);
        if ((ulsch_harq->status == NR_ACTIVE) &&
            (ulsch_harq->frame == frame_rx) &&
            (ulsch_harq->slot == slot_rx) &&
            (ulsch_harq->handled == 0)){
          uint8_t symbol_start = ulsch_harq->ulsch_pdu.start_symbol_index;
          uint8_t symbol_end = symbol_start + ulsch_harq->ulsch_pdu.nr_of_symbols;
          for (int symbol=symbol_start ; symbol<symbol_end ; symbol++) {
            if(gNB->frame_parms.frame_type == FDD ||
                (gNB->frame_parms.frame_type == TDD && gNB->gNB_config.tdd_table.max_tdd_periodicity_list[slot_rx].max_num_of_symbol_per_slot_list[symbol].slot_config.value==1)) {
              LOG_D(PHY,"symbol %d Filling rb_mask_ul rb_size %d\n",symbol,ulsch_harq->ulsch_pdu.rb_size);
              for (rb=0; rb<ulsch_harq->ulsch_pdu.rb_size; rb++) {
                rb2 = rb+ulsch_harq->ulsch_pdu.rb_start+ulsch_harq->ulsch_pdu.bwp_start;
                gNB->rb_mask_ul[symbol][rb2>>5] |= (1<<(rb2&31));
              }
            }
          }
        }
      }
    }
  }

}

void phy_procedures_gNB_common_RX(PHY_VARS_gNB *gNB, int frame_rx, int slot_rx) {

  uint8_t symbol;
  unsigned char aa;

  for(symbol = 0; symbol < (gNB->frame_parms.Ncp==EXTENDED?12:14); symbol++) {
    for (aa = 0; aa < gNB->frame_parms.nb_antennas_rx; aa++) {
      nr_slot_fep_ul(&gNB->frame_parms,
                     gNB->common_vars.rxdata[aa],
                     gNB->common_vars.rxdataF[aa],
                     symbol,
                     slot_rx,
                     0);
    }
  }

  for (aa = 0; aa < gNB->frame_parms.nb_antennas_rx; aa++) {
    apply_nr_rotation_ul(&gNB->frame_parms,
			 gNB->common_vars.rxdataF[aa],
			 slot_rx,
			 0,
			 gNB->frame_parms.Ncp==EXTENDED?12:14,
			 gNB->frame_parms.ofdm_symbol_size);
  }

}

int phy_procedures_gNB_uespec_RX(PHY_VARS_gNB *gNB, int frame_rx, int slot_rx) {
  /* those variables to log T_GNB_PHY_PUCCH_PUSCH_IQ only when we try to decode */
  int pucch_decode_done = 0;
  int pusch_decode_done = 0;

  VCD_SIGNAL_DUMPER_DUMP_FUNCTION_BY_NAME(VCD_SIGNAL_DUMPER_FUNCTIONS_PHY_PROCEDURES_gNB_UESPEC_RX,1);
  LOG_D(PHY,"phy_procedures_gNB_uespec_RX frame %d, slot %d\n",frame_rx,slot_rx);

  fill_ul_rb_mask(gNB, frame_rx, slot_rx);

  int first_symb=0,num_symb=0;
  if (gNB->frame_parms.frame_type == TDD)
    for(int symbol_count=0; symbol_count<NR_NUMBER_OF_SYMBOLS_PER_SLOT; symbol_count++) {
      if (gNB->gNB_config.tdd_table.max_tdd_periodicity_list[slot_rx].max_num_of_symbol_per_slot_list[symbol_count].slot_config.value==1) {
	      if (num_symb==0) first_symb=symbol_count;
	      num_symb++;
      }
    }
  else num_symb=NR_NUMBER_OF_SYMBOLS_PER_SLOT;
  gNB_I0_measurements(gNB,slot_rx,first_symb,num_symb);

  int offset = 10*gNB->frame_parms.ofdm_symbol_size + gNB->frame_parms.first_carrier_offset;
  int power_rxF = signal_energy_nodc(&gNB->common_vars.rxdataF[0][offset+(47*12)],12*18);
  LOG_D(PHY,"frame %d, slot %d: UL signal energy %d\n",frame_rx,slot_rx,power_rxF);

  start_meas(&gNB->phy_proc_rx);

  for (int i=0;i<NUMBER_OF_NR_PUCCH_MAX;i++){
    NR_gNB_PUCCH_t *pucch = gNB->pucch[i];
    if (pucch) {
      if ((pucch->active == 1) &&
          (pucch->frame == frame_rx) &&
          (pucch->slot == slot_rx) ) {

        pucch_decode_done = 1;

        nfapi_nr_pucch_pdu_t  *pucch_pdu = &pucch->pucch_pdu;
        uint16_t num_ucis;
        switch (pucch_pdu->format_type) {
        case 0:
          num_ucis = gNB->UL_INFO.uci_ind.num_ucis;
          gNB->UL_INFO.uci_ind.uci_list = &gNB->uci_pdu_list[0];
          gNB->UL_INFO.uci_ind.sfn = frame_rx;
          gNB->UL_INFO.uci_ind.slot = slot_rx;
          gNB->uci_pdu_list[num_ucis].pdu_type = NFAPI_NR_UCI_FORMAT_0_1_PDU_TYPE;
          gNB->uci_pdu_list[num_ucis].pdu_size = sizeof(nfapi_nr_uci_pucch_pdu_format_0_1_t);
          nfapi_nr_uci_pucch_pdu_format_0_1_t *uci_pdu_format0 = &gNB->uci_pdu_list[num_ucis].pucch_pdu_format_0_1;

          offset = pucch_pdu->start_symbol_index*gNB->frame_parms.ofdm_symbol_size + (gNB->frame_parms.first_carrier_offset+pucch_pdu->prb_start*12);
          power_rxF = signal_energy_nodc(&gNB->common_vars.rxdataF[0][offset],12);
          LOG_D(PHY,"frame %d, slot %d: PUCCH signal energy %d\n",frame_rx,slot_rx,power_rxF);

          nr_decode_pucch0(gNB,
	                   frame_rx,
                           slot_rx,
                           uci_pdu_format0,
                           pucch_pdu);

          gNB->UL_INFO.uci_ind.num_ucis += 1;
          pucch->active = 0;
	        break;
        case 2:
          num_ucis = gNB->UL_INFO.uci_ind.num_ucis;
          gNB->UL_INFO.uci_ind.uci_list = &gNB->uci_pdu_list[0];
          gNB->UL_INFO.uci_ind.sfn = frame_rx;
          gNB->UL_INFO.uci_ind.slot = slot_rx;
          gNB->uci_pdu_list[num_ucis].pdu_type = NFAPI_NR_UCI_FORMAT_2_3_4_PDU_TYPE;
          gNB->uci_pdu_list[num_ucis].pdu_size = sizeof(nfapi_nr_uci_pucch_pdu_format_2_3_4_t);
          nfapi_nr_uci_pucch_pdu_format_2_3_4_t *uci_pdu_format2 = &gNB->uci_pdu_list[num_ucis].pucch_pdu_format_2_3_4;

          nr_decode_pucch2(gNB,
                           slot_rx,
                           uci_pdu_format2,
                           pucch_pdu);

          gNB->UL_INFO.uci_ind.num_ucis += 1;
          pucch->active = 0;
          break;
        default:
	        AssertFatal(1==0,"Only PUCCH formats 0 and 2 are currently supported\n");
        }
      }
    }
  }

  for (int ULSCH_id=0;ULSCH_id<gNB->number_of_nr_ulsch_max;ULSCH_id++) {
    NR_gNB_ULSCH_t *ulsch = gNB->ulsch[ULSCH_id][0];
    int harq_pid;
    int no_sig;
    NR_UL_gNB_HARQ_t *ulsch_harq;

    if ((ulsch) &&
        (ulsch->rnti > 0)) {
      // for for an active HARQ process
      for (harq_pid=0;harq_pid<NR_MAX_ULSCH_HARQ_PROCESSES;harq_pid++) {
        ulsch_harq = ulsch->harq_processes[harq_pid];
        AssertFatal(ulsch_harq!=NULL,"harq_pid %d is not allocated\n",harq_pid);
        if ((ulsch_harq->status == NR_ACTIVE) &&
            (ulsch_harq->frame == frame_rx) &&
            (ulsch_harq->slot == slot_rx) &&
            (ulsch_harq->handled == 0)){

          LOG_D(PHY, "PUSCH detection started in frame %d slot %d\n",
                frame_rx,slot_rx);
          int num_dmrs=0;
          for (int s=0;s<NR_NUMBER_OF_SYMBOLS_PER_SLOT; s++)
             num_dmrs+=(ulsch_harq->ulsch_pdu.ul_dmrs_symb_pos>>s)&1;

#ifdef DEBUG_RXDATA
          NR_DL_FRAME_PARMS *frame_parms = &gNB->frame_parms;
          RU_t *ru = gNB->RU_list[0];
          int slot_offset = frame_parms->get_samples_slot_timestamp(slot_rx,frame_parms,0);
          slot_offset -= ru->N_TA_offset;
          ((int16_t*)&gNB->common_vars.debugBuff[gNB->common_vars.debugBuff_sample_offset])[0]=(int16_t)ulsch->rnti;
          ((int16_t*)&gNB->common_vars.debugBuff[gNB->common_vars.debugBuff_sample_offset])[1]=(int16_t)ulsch_harq->ulsch_pdu.rb_size;
          ((int16_t*)&gNB->common_vars.debugBuff[gNB->common_vars.debugBuff_sample_offset])[2]=(int16_t)ulsch_harq->ulsch_pdu.rb_start;
          ((int16_t*)&gNB->common_vars.debugBuff[gNB->common_vars.debugBuff_sample_offset])[3]=(int16_t)ulsch_harq->ulsch_pdu.nr_of_symbols;
          ((int16_t*)&gNB->common_vars.debugBuff[gNB->common_vars.debugBuff_sample_offset])[4]=(int16_t)ulsch_harq->ulsch_pdu.start_symbol_index;
          ((int16_t*)&gNB->common_vars.debugBuff[gNB->common_vars.debugBuff_sample_offset])[5]=(int16_t)ulsch_harq->ulsch_pdu.mcs_index;
          ((int16_t*)&gNB->common_vars.debugBuff[gNB->common_vars.debugBuff_sample_offset])[6]=(int16_t)ulsch_harq->ulsch_pdu.pusch_data.rv_index;
          ((int16_t*)&gNB->common_vars.debugBuff[gNB->common_vars.debugBuff_sample_offset])[7]=(int16_t)harq_pid;
          memcpy(&gNB->common_vars.debugBuff[gNB->common_vars.debugBuff_sample_offset+4],&ru->common.rxdata[0][slot_offset],frame_parms->get_samples_per_slot(slot_rx,frame_parms)*sizeof(int32_t));
          gNB->common_vars.debugBuff_sample_offset+=(frame_parms->get_samples_per_slot(slot_rx,frame_parms)+1000+4);
          if(gNB->common_vars.debugBuff_sample_offset>((frame_parms->get_samples_per_slot(slot_rx,frame_parms)+1000+2)*20)) {
            FILE *f;
            f = fopen("rxdata_buff.raw", "w"); if (f == NULL) exit(1);
            fwrite((int16_t*)gNB->common_vars.debugBuff,2,(frame_parms->get_samples_per_slot(slot_rx,frame_parms)+1000+4)*20*2, f);
            fclose(f);
            exit(-1);
          }
#endif

          pusch_decode_done = 1;

          VCD_SIGNAL_DUMPER_DUMP_FUNCTION_BY_NAME(VCD_SIGNAL_DUMPER_FUNCTIONS_NR_RX_PUSCH,1);
	        start_meas(&gNB->rx_pusch_stats);
          no_sig = nr_rx_pusch(gNB, ULSCH_id, frame_rx, slot_rx, harq_pid);
          if (no_sig) {
            LOG_D(PHY, "PUSCH not detected in frame %d, slot %d\n", frame_rx, slot_rx);
            nr_fill_indication(gNB, frame_rx, slot_rx, ULSCH_id, harq_pid, 1,1);
            return 1;
          }
          gNB->pusch_vars[ULSCH_id]->ulsch_power_tot=0;
          gNB->pusch_vars[ULSCH_id]->ulsch_noise_power_tot=0;
          for (int aarx=0;aarx<gNB->frame_parms.nb_antennas_rx;aarx++) {
             gNB->pusch_vars[ULSCH_id]->ulsch_power[aarx]/=num_dmrs;
             gNB->pusch_vars[ULSCH_id]->ulsch_power_tot += gNB->pusch_vars[ULSCH_id]->ulsch_power[aarx];
             gNB->pusch_vars[ULSCH_id]->ulsch_noise_power[aarx]/=num_dmrs;
             gNB->pusch_vars[ULSCH_id]->ulsch_noise_power_tot += gNB->pusch_vars[ULSCH_id]->ulsch_noise_power[aarx];
          }
          if (dB_fixed_x10(gNB->pusch_vars[ULSCH_id]->ulsch_power_tot) <
              dB_fixed_x10(gNB->pusch_vars[ULSCH_id]->ulsch_noise_power_tot) + gNB->pusch_thres) {
             NR_gNB_SCH_STATS_t *stats=get_ulsch_stats(gNB,ulsch);

             LOG_D(PHY, "PUSCH not detected in %d.%d (%d,%d,%d)\n",frame_rx,slot_rx,
                   dB_fixed_x10(gNB->pusch_vars[ULSCH_id]->ulsch_power_tot),
                   dB_fixed_x10(gNB->pusch_vars[ULSCH_id]->ulsch_noise_power_tot),gNB->pusch_thres);
             gNB->pusch_vars[ULSCH_id]->ulsch_power_tot = gNB->pusch_vars[ULSCH_id]->ulsch_noise_power_tot;
             nr_fill_indication(gNB,frame_rx, slot_rx, ULSCH_id, harq_pid, 1,1);
             gNB->pusch_vars[ULSCH_id]->DTX=1;
             if (stats) stats->DTX++;
             return 1;
          } else gNB->pusch_vars[ULSCH_id]->DTX=0;

          stop_meas(&gNB->rx_pusch_stats);
          VCD_SIGNAL_DUMPER_DUMP_FUNCTION_BY_NAME(VCD_SIGNAL_DUMPER_FUNCTIONS_NR_RX_PUSCH,0);
          //LOG_M("rxdataF_comp.m","rxF_comp",gNB->pusch_vars[0]->rxdataF_comp[0],6900,1,1);
          //LOG_M("rxdataF_ext.m","rxF_ext",gNB->pusch_vars[0]->rxdataF_ext[0],6900,1,1);
          VCD_SIGNAL_DUMPER_DUMP_FUNCTION_BY_NAME(VCD_SIGNAL_DUMPER_FUNCTIONS_NR_ULSCH_PROCEDURES_RX,1);
          nr_ulsch_procedures(gNB, frame_rx, slot_rx, ULSCH_id, harq_pid);
          VCD_SIGNAL_DUMPER_DUMP_FUNCTION_BY_NAME(VCD_SIGNAL_DUMPER_FUNCTIONS_NR_ULSCH_PROCEDURES_RX,0);
          break;
        }
      }
    }
  }
  stop_meas(&gNB->phy_proc_rx);
  // figure out a better way to choose slot_rx, 19 is ok for a particular TDD configuration with 30kHz SCS
  if ((frame_rx&127) == 0 && slot_rx==19) {
    LOG_I(NR_PHY, "Number of bad PUCCH received: %lu\n", gNB->bad_pucch);
  }

  if (pucch_decode_done || pusch_decode_done) {
    T(T_GNB_PHY_PUCCH_PUSCH_IQ, T_INT(frame_rx), T_INT(slot_rx), T_BUFFER(&gNB->common_vars.rxdataF[0][0], gNB->frame_parms.symbols_per_slot * gNB->frame_parms.ofdm_symbol_size * 4));
  }

  VCD_SIGNAL_DUMPER_DUMP_FUNCTION_BY_NAME(VCD_SIGNAL_DUMPER_FUNCTIONS_PHY_PROCEDURES_gNB_UESPEC_RX,0);
  return 0;
}<|MERGE_RESOLUTION|>--- conflicted
+++ resolved
@@ -65,7 +65,7 @@
 
   fp->ssb_start_subcarrier = (12 * cfg->ssb_table.ssb_offset_point_a.value + sco);
   LOG_D(PHY, "SSB first subcarrier %d (%d,%d)\n", fp->ssb_start_subcarrier,cfg->ssb_table.ssb_offset_point_a.value,sco);
-}   
+}
 
 void nr_common_signal_procedures (PHY_VARS_gNB *gNB,int frame,int slot,nfapi_nr_dl_tti_ssb_pdu ssb_pdu) {
 
@@ -250,7 +250,7 @@
   }
 
   //int dumpsig=0;
-  // if all segments are done 
+  // if all segments are done
   if (rdata->nbSegments == ulsch_harq->processedSegments) {
     if (decodeSuccess) {
       LOG_D(PHY,"[gNB %d] ULSCH: Setting ACK for SFN/SF %d.%d (pid %d, ndi %d, status %d, round %d, TBS %d, Max interation (all seg) %d)\n",
@@ -263,21 +263,16 @@
       nr_fill_indication(gNB,ulsch_harq->frame, ulsch_harq->slot, rdata->ulsch_id, rdata->harq_pid, 0,0);
       //dumpsig=1;
     } else {
-<<<<<<< HEAD
-      LOG_D(PHY,"[gNB %d] ULSCH: Setting NAK for SFN/SF %d/%d (pid %d, ndi %d, status %d, round %d, RV %d, TBS %d) r %d\n",
+      LOG_I(PHY,"[gNB %d] ULSCH: Setting NAK for SFN/SF %d/%d (pid %d, ndi %d, status %d, round %d, RV %d, prb_start %d, prb_size %d, TBS %d) r %d\n",
             gNB->Mod_id, ulsch_harq->frame, ulsch_harq->slot,
-            rdata->harq_pid,pusch_pdu->pusch_data.new_data_indicator,ulsch_harq->status, ulsch_harq->round, ulsch_harq->ulsch_pdu.pusch_data.rv_index,ulsch_harq->TBS,r);
+            rdata->harq_pid, pusch_pdu->pusch_data.new_data_indicator, ulsch_harq->status,
+	          ulsch_harq->round,
+            ulsch_harq->ulsch_pdu.pusch_data.rv_index,
+	          ulsch_harq->ulsch_pdu.rb_start,
+	          ulsch_harq->ulsch_pdu.rb_size,
+	          ulsch_harq->TBS,
+	          r);
       ulsch_harq->round++;
-=======
-      LOG_I(PHY,"[gNB %d] ULSCH: Setting NAK for SFN/SF %d/%d (pid %d, status %d, round %d, prb_start %d, prb_size %d, TBS %d) r %d\n",
-            gNB->Mod_id, ulsch_harq->frame, ulsch_harq->slot,
-            rdata->harq_pid,ulsch_harq->status, 
-	    ulsch_harq->round,
-	    ulsch_harq->ulsch_pdu.rb_start,
-	    ulsch_harq->ulsch_pdu.rb_size,
-	    ulsch_harq->TBS,
-	    r);
->>>>>>> 563fd66b
       if (ulsch_harq->round >= ulsch->Mlimit) {
         ulsch_harq->status = SCH_IDLE;
         ulsch_harq->round  = 0;
@@ -289,7 +284,7 @@
       LOG_D(PHY, "ULSCH %d in error\n",rdata->ulsch_id);
       nr_fill_indication(gNB,ulsch_harq->frame, ulsch_harq->slot, rdata->ulsch_id, rdata->harq_pid, 1,0);
     }
-/*    
+/*
     if (ulsch_harq->ulsch_pdu.mcs_index == 9 && dumpsig==1) {
 #ifdef __AVX2__
       int off = ((ulsch_harq->ulsch_pdu.rb_size&1) == 1)? 4:0;
@@ -491,8 +486,8 @@
       }
       exit(-1);
 
-    } 
- 
+    }
+
   // crc indication
   uint16_t num_crc = gNB->UL_INFO.crc_ind.number_crcs;
   gNB->UL_INFO.crc_ind.crc_list = &gNB->crc_pdu_list[0];
@@ -537,12 +532,20 @@
 // Function to fill UL RB mask to be used for N0 measurements
 void fill_ul_rb_mask(PHY_VARS_gNB *gNB, int frame_rx, int slot_rx) {
 
-<<<<<<< HEAD
-  int rb = 0;
-  int rb2 = 0;
-
-  for (int symbol=0;symbol<14;symbol++)
-    for (int m=0;m<9;m++) gNB->rb_mask_ul[symbol][m] = 0;
+  int rb2, rb, nb_rb;
+  int prbpos;
+  for (int symbol=0;symbol<14;symbol++) {
+    if (gNB->gNB_config.tdd_table.max_tdd_periodicity_list[slot_rx].max_num_of_symbol_per_slot_list[symbol].slot_config.value==1){
+      nb_rb = 0;
+      for (int m=0;m<9;m++) {
+	 gNB->rb_mask_ul[m] = 0;
+	 for (int i=0;i<32;i++) {
+          prbpos = (m*32)+i;
+          if (prbpos>gNB->frame_parms.N_RB_UL) break;
+          gNB->rb_mask_ul[m] |= (gNB->ulprbbl[prbpos]>0 ? 1 : 0)<<i;
+         }
+      }
+      gNB->ulmask_symb = -1;
 
   for (int i=0;i<NUMBER_OF_NR_PUCCH_MAX;i++){
     NR_gNB_PUCCH_t *pucch = gNB->pucch[i];
@@ -560,38 +563,6 @@
                     ((symbol < pucch_pdu->start_symbol_index+(pucch_pdu->nr_of_symbols>>1)) || (pucch_pdu->freq_hop_flag == 0) ?
                      pucch_pdu->prb_start : pucch_pdu->second_hop_prb);
               gNB->rb_mask_ul[symbol][rb2>>5] |= (1<<(rb2&31));
-=======
-  int rb2, rb, nb_rb;
-  int prbpos;
-  for (int symbol=0;symbol<14;symbol++) {
-    if (gNB->gNB_config.tdd_table.max_tdd_periodicity_list[slot_rx].max_num_of_symbol_per_slot_list[symbol].slot_config.value==1){
-      nb_rb = 0;
-      for (int m=0;m<9;m++) {
-	 gNB->rb_mask_ul[m] = 0;
-	 for (int i=0;i<32;i++) {
-          prbpos = (m*32)+i;
-          if (prbpos>gNB->frame_parms.N_RB_UL) break;
-          gNB->rb_mask_ul[m] |= (gNB->ulprbbl[prbpos]>0 ? 1 : 0)<<i;
-         }
-      }
-      gNB->ulmask_symb = -1;
-
-      for (int i=0;i<NUMBER_OF_NR_PUCCH_MAX;i++){
-        NR_gNB_PUCCH_t *pucch = gNB->pucch[i];
-        if (pucch) {
-          if ((pucch->active == 1) &&
-	            (pucch->frame == frame_rx) &&
-	            (pucch->slot == slot_rx) ) {
-            gNB->ulmask_symb = symbol;
-            nfapi_nr_pucch_pdu_t  *pucch_pdu = &pucch->pucch_pdu;
-            if ((symbol>=pucch_pdu->start_symbol_index) &&
-                (symbol<(pucch_pdu->start_symbol_index + pucch_pdu->nr_of_symbols))){
-              for (rb=0; rb<pucch_pdu->prb_size; rb++) {
-                rb2 = rb+pucch_pdu->prb_start+pucch_pdu->bwp_start;
-                gNB->rb_mask_ul[rb2>>5] |= (1<<(rb2&31));
-              }
-              nb_rb+=pucch_pdu->prb_size;
->>>>>>> 563fd66b
             }
           }
         }
@@ -711,7 +682,7 @@
           LOG_D(PHY,"frame %d, slot %d: PUCCH signal energy %d\n",frame_rx,slot_rx,power_rxF);
 
           nr_decode_pucch0(gNB,
-	                   frame_rx,
+                           frame_rx,
                            slot_rx,
                            uci_pdu_format0,
                            pucch_pdu);
