--- conflicted
+++ resolved
@@ -507,27 +507,6 @@
 void fill_ul_rb_mask(PHY_VARS_gNB *gNB, int frame_rx, int slot_rx) {
 
   int rb2, rb, nb_rb;
-<<<<<<< HEAD
-  for (int symbol=0;symbol<14;symbol++) {
-    if (gNB->gNB_config.tdd_table.max_tdd_periodicity_list[slot_rx].max_num_of_symbol_per_slot_list[symbol].slot_config.value==1){
-      nb_rb = 0;
-      for (int m=0;m<9;m++) gNB->rb_mask_ul[symbol][m] = 0;
-
-      for (int i=0;i<NUMBER_OF_NR_PUCCH_MAX;i++){
-        NR_gNB_PUCCH_t *pucch = gNB->pucch[i];
-        if (pucch) {
-          if ((pucch->active == 1) &&
-              (pucch->frame == frame_rx) &&
-	            (pucch->slot == slot_rx) ) {
-            nfapi_nr_pucch_pdu_t  *pucch_pdu = &pucch->pucch_pdu;
-            if ((symbol>=pucch_pdu->start_symbol_index) &&
-                (symbol<(pucch_pdu->start_symbol_index + pucch_pdu->nr_of_symbols))){
-              for (rb=0; rb<pucch_pdu->prb_size; rb++) {
-                rb2 = rb+pucch_pdu->prb_start+pucch_pdu->bwp_start;
-                gNB->rb_mask_ul[symbol][rb2>>5] |= (1<<(rb2&31));
-              }
-              nb_rb+=pucch_pdu->prb_size;
-=======
   if (1/*(gNB->gNB_config.tdd_table.max_tdd_periodicity_list[slot_rx].max_num_of_symbol_per_slot_list[symbol].slot_config.value==1*/){
     nb_rb = 0;
     for (int symbol=0;symbol<14;symbol++)
@@ -544,37 +523,11 @@
             for (rb=0; rb<pucch_pdu->prb_size; rb++) {
               rb2 = rb+pucch_pdu->prb_start+pucch_pdu->bwp_start;
               gNB->rb_mask_ul[symbol][rb2>>5] |= (1<<(rb2&31));
->>>>>>> 24b29758
             }
             if (symbol==pucch_pdu->start_symbol_index) nb_rb+=pucch_pdu->prb_size;
           }
         }
       }
-<<<<<<< HEAD
-      for (int ULSCH_id=0;ULSCH_id<gNB->number_of_nr_ulsch_max;ULSCH_id++) {
-        NR_gNB_ULSCH_t *ulsch = gNB->ulsch[ULSCH_id][0];
-        int harq_pid;
-        NR_UL_gNB_HARQ_t *ulsch_harq;
-
-        if ((ulsch) &&
-            (ulsch->rnti > 0)) {
-          for (harq_pid=0;harq_pid<NR_MAX_ULSCH_HARQ_PROCESSES;harq_pid++) {
-            ulsch_harq = ulsch->harq_processes[harq_pid];
-            AssertFatal(ulsch_harq!=NULL,"harq_pid %d is not allocated\n",harq_pid);
-            if ((ulsch_harq->status == NR_ACTIVE) &&
-                (ulsch_harq->frame == frame_rx) &&
-                (ulsch_harq->slot == slot_rx) &&
-                (ulsch_harq->handled == 0)){
-              uint8_t symbol_start = ulsch_harq->ulsch_pdu.start_symbol_index;
-              uint8_t symbol_end = symbol_start + ulsch_harq->ulsch_pdu.nr_of_symbols;
-              if ((symbol>=symbol_start) &&
-                  (symbol<symbol_end)){
-                for (rb=0; rb<ulsch_harq->ulsch_pdu.rb_size; rb++) {
-                  rb2 = rb+ulsch_harq->ulsch_pdu.rb_start+ulsch_harq->ulsch_pdu.bwp_start;
-                  gNB->rb_mask_ul[symbol][rb2>>5] |= (1<<(rb2&31));
-                }
-                nb_rb+=ulsch_harq->ulsch_pdu.rb_size;
-=======
     }
     for (int ULSCH_id=0;ULSCH_id<gNB->number_of_nr_ulsch_max;ULSCH_id++) {
       NR_gNB_ULSCH_t *ulsch = gNB->ulsch[ULSCH_id][0];
@@ -597,7 +550,6 @@
               for (rb=0; rb<ulsch_harq->ulsch_pdu.rb_size; rb++) {
                 rb2 = rb+ulsch_harq->ulsch_pdu.rb_start+ulsch_harq->ulsch_pdu.bwp_start;
                 gNB->rb_mask_ul[symbol][rb2>>5] |= (1<<(rb2&31));
->>>>>>> 24b29758
               }
               if (symbol==symbol_start) nb_rb+=ulsch_harq->ulsch_pdu.rb_size;
             }
