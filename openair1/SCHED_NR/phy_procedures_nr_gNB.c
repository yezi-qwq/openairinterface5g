/*
 * Licensed to the OpenAirInterface (OAI) Software Alliance under one or more
 * contributor license agreements.  See the NOTICE file distributed with
 * this work for additional information regarding copyright ownership.
 * The OpenAirInterface Software Alliance licenses this file to You under
 * the OAI Public License, Version 1.1  (the "License"); you may not use this file
 * except in compliance with the License.
 * You may obtain a copy of the License at
 *
 *      http://www.openairinterface.org/?page_id=698
 *
 * Unless required by applicable law or agreed to in writing, software
 * distributed under the License is distributed on an "AS IS" BASIS,
 * WITHOUT WARRANTIES OR CONDITIONS OF ANY KIND, either express or implied.
 * See the License for the specific language governing permissions and
 * limitations under the License.
 *-------------------------------------------------------------------------------
 * For more information about the OpenAirInterface (OAI) Software Alliance:
 *      contact@openairinterface.org
 */

#include "PHY/phy_extern.h"
#include "PHY/defs_gNB.h"
#include "sched_nr.h"
#include "PHY/NR_REFSIG/dmrs_nr.h"
#include "PHY/NR_TRANSPORT/nr_transport_proto.h"
#include "PHY/NR_TRANSPORT/nr_dlsch.h"
#include "PHY/NR_TRANSPORT/nr_ulsch.h"
#include "PHY/NR_TRANSPORT/nr_dci.h"
#include "PHY/NR_ESTIMATION/nr_ul_estimation.h"
#include "PHY/NR_UE_TRANSPORT/pucch_nr.h"
#include "SCHED/sched_eNB.h"
#include "sched_nr.h"
#include "SCHED/sched_common_extern.h"
#include "nfapi/open-nFAPI/nfapi/public_inc/nfapi_interface.h"
#include "nfapi/open-nFAPI/nfapi/public_inc/nfapi_nr_interface.h"
#include "fapi_nr_l1.h"
#include "common/utils/LOG/log.h"
#include "common/utils/LOG/vcd_signal_dumper.h"
#include "PHY/INIT/phy_init.h"
#include "PHY/MODULATION/nr_modulation.h"
#include "T.h"
#include "executables/nr-softmodem.h"
#include "executables/softmodem-common.h"

#include "assertions.h"
#include "msc.h"

#include <time.h>

#include "intertask_interface.h"

//#define DEBUG_RXDATA

uint8_t SSB_Table[38]={0,2,4,6,8,10,12,14,254,254,16,18,20,22,24,26,28,30,254,254,32,34,36,38,40,42,44,46,254,254,48,50,52,54,56,58,60,62};

extern uint8_t nfapi_mode;

void nr_set_ssb_first_subcarrier(nfapi_nr_config_request_scf_t *cfg, NR_DL_FRAME_PARMS *fp) {

  uint8_t sco = 0;
  if (((fp->freq_range == nr_FR1) && (cfg->ssb_table.ssb_subcarrier_offset.value<24)) ||
      ((fp->freq_range == nr_FR2) && (cfg->ssb_table.ssb_subcarrier_offset.value<12)) )
    sco = cfg->ssb_table.ssb_subcarrier_offset.value;

  fp->ssb_start_subcarrier = (12 * cfg->ssb_table.ssb_offset_point_a.value + sco);
  LOG_D(PHY, "SSB first subcarrier %d (%d,%d)\n", fp->ssb_start_subcarrier,cfg->ssb_table.ssb_offset_point_a.value,sco);
}

void nr_common_signal_procedures (PHY_VARS_gNB *gNB,int frame, int slot) {

  NR_DL_FRAME_PARMS *fp=&gNB->frame_parms;
  nfapi_nr_config_request_scf_t *cfg = &gNB->gNB_config;
  int **txdataF = gNB->common_vars.txdataF;
  uint8_t ssb_index, n_hf;
  uint16_t ssb_start_symbol, rel_slot;
  int txdataF_offset = (slot%2)*fp->samples_per_slot_wCP;
  uint16_t slots_per_hf = (fp->slots_per_frame)>>1;

  n_hf = fp->half_frame_bit;

  // if SSB periodicity is 5ms, they are transmitted in both half frames
  if ( cfg->ssb_table.ssb_period.value == 0) {
    if (slot<slots_per_hf)
      n_hf=0;
    else
      n_hf=1;
  }

  // to set a effective slot number in the half frame where the SSB is supposed to be
  rel_slot = (n_hf)? (slot-slots_per_hf) : slot; 

  LOG_D(PHY,"common_signal_procedures: frame %d, slot %d\n",frame,slot);

  if(rel_slot<38 && rel_slot>=0)  { // there is no SSB beyond slot 37

    for (int i=0; i<2; i++)  {  // max two SSB per frame
      
      ssb_index = i + SSB_Table[rel_slot]; // computing the ssb_index

      if ((ssb_index<64) && ((fp->L_ssb >> (63-ssb_index)) & 0x01))  { // generating the ssb only if the bit of L_ssb at current ssb index is 1
        fp->ssb_index = ssb_index;
        int ssb_start_symbol_abs = nr_get_ssb_start_symbol(fp); // computing the starting symbol for current ssb
	ssb_start_symbol = ssb_start_symbol_abs % fp->symbols_per_slot;  // start symbol wrt slot

	nr_set_ssb_first_subcarrier(cfg, fp);  // setting the first subcarrier
	
	LOG_D(PHY,"SS TX: frame %d, slot %d, start_symbol %d\n",frame,slot, ssb_start_symbol);
	nr_generate_pss(gNB->d_pss, &txdataF[0][txdataF_offset], AMP, ssb_start_symbol, cfg, fp);
	nr_generate_sss(gNB->d_sss, &txdataF[0][txdataF_offset], AMP, ssb_start_symbol, cfg, fp);
	
        if (cfg->carrier_config.num_tx_ant.value <= 4)
	  nr_generate_pbch_dmrs(gNB->nr_gold_pbch_dmrs[n_hf][ssb_index&7],&txdataF[0][txdataF_offset], AMP, ssb_start_symbol, cfg, fp);
        else
	  nr_generate_pbch_dmrs(gNB->nr_gold_pbch_dmrs[0][ssb_index&7],&txdataF[0][txdataF_offset], AMP, ssb_start_symbol, cfg, fp);

        if (T_ACTIVE(T_GNB_PHY_MIB)) {
          unsigned char bch[3];
          bch[0] = gNB->ssb_pdu.ssb_pdu_rel15.bchPayload & 0xff;
          bch[1] = (gNB->ssb_pdu.ssb_pdu_rel15.bchPayload >> 8) & 0xff;
          bch[2] = (gNB->ssb_pdu.ssb_pdu_rel15.bchPayload >> 16) & 0xff;
          T(T_GNB_PHY_MIB, T_INT(0) /* module ID */, T_INT(frame), T_INT(slot), T_BUFFER(bch, 3));
        }

	nr_generate_pbch(&gNB->pbch,
	                 &gNB->ssb_pdu,
	                 gNB->nr_pbch_interleaver,
			 &txdataF[0][txdataF_offset],
			 AMP,
			 ssb_start_symbol,
			 n_hf, frame, cfg, fp);

      }
    }
  }
}

void phy_procedures_gNB_TX(PHY_VARS_gNB *gNB,
                           int frame,int slot,
                           int do_meas) {
  // struct timespec time;
  //  clock_gettime(CLOCK_MONOTONIC, &time);
  // LOG_I(PHY,"\nphy_procedures_gNB_TX frame tx %d slot tx %d time %d.%d\n",frame,slot,time.tv_sec,time.tv_nsec);
  int aa;
  NR_DL_FRAME_PARMS *fp=&gNB->frame_parms;
  nfapi_nr_config_request_scf_t *cfg = &gNB->gNB_config;
  int offset = gNB->CC_id;
  uint8_t ssb_frame_periodicity = 1;  // every how many frames SSB are generated
  int txdataF_offset = (slot%2)*fp->samples_per_slot_wCP;
  
  if (cfg->ssb_table.ssb_period.value > 1) 
    ssb_frame_periodicity = 1 <<(cfg->ssb_table.ssb_period.value -1) ; 

  if ((cfg->cell_config.frame_duplex_type.value == TDD) &&
      (nr_slot_select(cfg,frame,slot) == NR_UPLINK_SLOT)) return;

  VCD_SIGNAL_DUMPER_DUMP_FUNCTION_BY_NAME(VCD_SIGNAL_DUMPER_FUNCTIONS_PHY_PROCEDURES_gNB_TX+offset,1);

  if (do_meas==1) start_meas(&gNB->phy_proc_tx);

  // clear the transmit data array for the current subframe
  for (aa=0; aa<cfg->carrier_config.num_tx_ant.value; aa++) {
    memset(&gNB->common_vars.txdataF[aa][txdataF_offset],0,fp->samples_per_slot_wCP*sizeof(int32_t));
  }

  VCD_SIGNAL_DUMPER_DUMP_FUNCTION_BY_NAME(VCD_SIGNAL_DUMPER_FUNCTIONS_PHY_PROCEDURES_gNB_COMMON_TX,1);
  if (nfapi_mode == 0 || nfapi_mode == 1) { 
    if ((!(frame%ssb_frame_periodicity)))  // generate SSB only for given frames according to SSB periodicity
      nr_common_signal_procedures(gNB,frame, slot);
  }
  VCD_SIGNAL_DUMPER_DUMP_FUNCTION_BY_NAME(VCD_SIGNAL_DUMPER_FUNCTIONS_PHY_PROCEDURES_gNB_COMMON_TX,0);
<<<<<<< HEAD

  int pdcch_pdu_id=find_nr_pdcch(frame,slot,gNB,SEARCH_EXIST);
  int ul_pdcch_pdu_id=find_nr_ul_dci(frame,slot,gNB,SEARCH_EXIST);

  LOG_D(PHY,"[gNB %d] Frame %d slot %d, pdcch_pdu_id %d, ul_pdcch_pdu_id %d\n",
	gNB->Mod_id,frame,slot,pdcch_pdu_id,ul_pdcch_pdu_id);

  if (pdcch_pdu_id >= 0 || ul_pdcch_pdu_id >= 0) {
    LOG_I(PHY, "[gNB %d] Frame %d slot %d Calling nr_generate_dci_top (number of UL/DL DCI %d/%d)\n",
=======

  int pdcch_pdu_id=find_nr_pdcch(frame,slot,gNB,SEARCH_EXIST);
  int ul_pdcch_pdu_id=find_nr_ul_dci(frame,slot,gNB,SEARCH_EXIST);

  LOG_D(PHY,"[gNB %d] Frame %d slot %d, pdcch_pdu_id %d, ul_pdcch_pdu_id %d\n",
	gNB->Mod_id,frame,slot,pdcch_pdu_id,ul_pdcch_pdu_id);

  if (pdcch_pdu_id >= 0 || ul_pdcch_pdu_id >= 0) {
    LOG_D(PHY, "[gNB %d] Frame %d slot %d Calling nr_generate_dci_top (number of UL/DL DCI %d/%d)\n",
>>>>>>> 40141270
	  gNB->Mod_id, frame, slot,
	  gNB->ul_pdcch_pdu[ul_pdcch_pdu_id].pdcch_pdu.pdcch_pdu.pdcch_pdu_rel15.numDlDci,
	  gNB->pdcch_pdu[pdcch_pdu_id].pdcch_pdu.pdcch_pdu_rel15.numDlDci);
  
    VCD_SIGNAL_DUMPER_DUMP_FUNCTION_BY_NAME(VCD_SIGNAL_DUMPER_FUNCTIONS_PHY_gNB_PDCCH_TX,1);

    nr_generate_dci_top(gNB,
			pdcch_pdu_id>=0 ? &gNB->pdcch_pdu[pdcch_pdu_id].pdcch_pdu : NULL,
			ul_pdcch_pdu_id>=0 ? &gNB->ul_pdcch_pdu[ul_pdcch_pdu_id].pdcch_pdu.pdcch_pdu : NULL,
			gNB->nr_gold_pdcch_dmrs[slot],
			&gNB->common_vars.txdataF[0][txdataF_offset],
			AMP, *fp);

    // free up entry in pdcch tables
    if (pdcch_pdu_id>=0) gNB->pdcch_pdu[pdcch_pdu_id].frame = -1;
    if (ul_pdcch_pdu_id>=0) gNB->ul_pdcch_pdu[ul_pdcch_pdu_id].frame = -1;

    VCD_SIGNAL_DUMPER_DUMP_FUNCTION_BY_NAME(VCD_SIGNAL_DUMPER_FUNCTIONS_PHY_gNB_PDCCH_TX,0);
    if (pdcch_pdu_id >= 0) gNB->pdcch_pdu[pdcch_pdu_id].frame = -1;
    if (ul_pdcch_pdu_id >= 0) gNB->ul_pdcch_pdu[ul_pdcch_pdu_id].frame = -1;
  }
 
  for (int i=0; i<gNB->num_pdsch_rnti[slot]; i++) {
    VCD_SIGNAL_DUMPER_DUMP_FUNCTION_BY_NAME(VCD_SIGNAL_DUMPER_FUNCTIONS_GENERATE_DLSCH,1);
<<<<<<< HEAD
    //LOG_I(PHY, "PDSCH generation started (%d) in frame %d.%d\n", gNB->num_pdsch_rnti[slot],frame,slot);
    nr_generate_pdsch(gNB,frame, slot);
   if ((frame&127) == 0) dump_pdsch_stats(gNB);
    
    VCD_SIGNAL_DUMPER_DUMP_FUNCTION_BY_NAME(VCD_SIGNAL_DUMPER_FUNCTIONS_GENERATE_DLSCH,0);
  }

=======
    LOG_D(PHY, "PDSCH generation started (%d) in frame %d.%d\n", gNB->num_pdsch_rnti[slot],frame,slot);
    nr_generate_pdsch(gNB,frame, slot);
    if ((frame&127) == 0) dump_pdsch_stats(gNB);
    VCD_SIGNAL_DUMPER_DUMP_FUNCTION_BY_NAME(VCD_SIGNAL_DUMPER_FUNCTIONS_GENERATE_DLSCH,0);
  }


  //apply the OFDM symbol rotation here
  apply_nr_rotation(fp,(int16_t*) &gNB->common_vars.txdataF[0][txdataF_offset],slot,0,fp->Ncp==EXTENDED?12:14,fp->ofdm_symbol_size);
  
>>>>>>> 40141270
  VCD_SIGNAL_DUMPER_DUMP_FUNCTION_BY_NAME(VCD_SIGNAL_DUMPER_FUNCTIONS_PHY_PROCEDURES_gNB_TX+offset,0);
}



/*

  if ((cfg->subframe_config.duplex_mode.value == TDD) && 
      ((nr_slot_select(fp,frame,slot)&NR_DOWNLINK_SLOT)==SF_DL)) return;

  //  VCD_SIGNAL_DUMPER_DUMP_FUNCTION_BY_NAME(VCD_SIGNAL_DUMPER_FUNCTIONS_PHY_PROCEDURES_ENB_RX,1);

*/

void nr_postDecode(PHY_VARS_gNB *gNB, notifiedFIFO_elt_t *req) {
  ldpcDecode_t *rdata = (ldpcDecode_t*) NotifiedFifoData(req);
  NR_UL_gNB_HARQ_t *ulsch_harq = rdata->ulsch_harq;
  NR_gNB_ULSCH_t *ulsch = rdata->ulsch;
  int r = rdata->segment_r;

  bool decodeSuccess = (rdata->decodeIterations <= rdata->decoderParms.numMaxIter);
  ulsch_harq->processedSegments++;
  LOG_D(PHY, "processing result of segment: %d, processed %d/%d\n",
	rdata->segment_r, ulsch_harq->processedSegments, rdata->nbSegments);
  gNB->nbDecode--;
  LOG_D(PHY,"remain to decoded in subframe: %d\n", gNB->nbDecode);
  
  if (decodeSuccess) {
    memcpy(ulsch_harq->b+rdata->offset,
           ulsch_harq->c[r],
           rdata->Kr_bytes- - (ulsch_harq->F>>3) -((ulsch_harq->C>1)?3:0));

  } else {
    if ( rdata->nbSegments != ulsch_harq->processedSegments ) {
      int nb=abortTpool(gNB->threadPool, req->key);
      nb+=abortNotifiedFIFO(gNB->respDecode, req->key);
      gNB->nbDecode-=nb;
      LOG_D(PHY,"uplink segment error %d/%d, aborted %d segments\n",rdata->segment_r,rdata->nbSegments, nb);
      LOG_D(PHY, "ULSCH %d in error\n",rdata->ulsch_id);
      AssertFatal(ulsch_harq->processedSegments+nb == rdata->nbSegments,"processed: %d, aborted: %d, total %d\n",
		  ulsch_harq->processedSegments, nb, rdata->nbSegments);
      ulsch_harq->processedSegments=rdata->nbSegments;
    }
  }

  // if all segments are done 
  if (rdata->nbSegments == ulsch_harq->processedSegments) {
    if (decodeSuccess) {
      LOG_D(PHY,"[gNB %d] ULSCH: Setting ACK for nr_tti_rx %d TBS %d\n",
            gNB->Mod_id,ulsch_harq->slot,ulsch_harq->TBS);
      ulsch_harq->status = SCH_IDLE;
      ulsch_harq->round  = 0;
      ulsch->harq_mask &= ~(1 << rdata->harq_pid);

      LOG_D(PHY, "ULSCH received ok \n");
      nr_fill_indication(gNB,ulsch_harq->frame, ulsch_harq->slot, rdata->ulsch_id, rdata->harq_pid, 0);
    } else {
      LOG_D(PHY,"[gNB %d] ULSCH: Setting NAK for SFN/SF %d/%d (pid %d, status %d, round %d, TBS %d) r %d\n",
            gNB->Mod_id, ulsch_harq->frame, ulsch_harq->slot,
            rdata->harq_pid,ulsch_harq->status, ulsch_harq->round,ulsch_harq->TBS,r);
      if (ulsch_harq->round >= ulsch->Mlimit) {
        ulsch_harq->status = SCH_IDLE;
        ulsch_harq->round  = 0;
        ulsch_harq->handled  = 0;
        ulsch->harq_mask &= ~(1 << rdata->harq_pid);
      }
      ulsch_harq->handled  = 1;

      LOG_D(PHY, "ULSCH %d in error\n",rdata->ulsch_id);
      nr_fill_indication(gNB,ulsch_harq->frame, ulsch_harq->slot, rdata->ulsch_id, rdata->harq_pid, 1);
    }
    ulsch->last_iteration_cnt = rdata->decodeIterations;
    VCD_SIGNAL_DUMPER_DUMP_FUNCTION_BY_NAME(VCD_SIGNAL_DUMPER_FUNCTIONS_PHY_gNB_ULSCH_DECODING,0);
  }
}


void nr_ulsch_procedures(PHY_VARS_gNB *gNB, int frame_rx, int slot_rx, int ULSCH_id, uint8_t harq_pid)
{
  NR_DL_FRAME_PARMS *frame_parms = &gNB->frame_parms;
  nfapi_nr_pusch_pdu_t *pusch_pdu = &gNB->ulsch[ULSCH_id][0]->harq_processes[harq_pid]->ulsch_pdu;
  
  uint8_t l, number_dmrs_symbols = 0;
  uint32_t G;
  uint16_t start_symbol, number_symbols, nb_re_dmrs;

  start_symbol = pusch_pdu->start_symbol_index;
  number_symbols = pusch_pdu->nr_of_symbols;

  for (l = start_symbol; l < start_symbol + number_symbols; l++)
    number_dmrs_symbols += ((pusch_pdu->ul_dmrs_symb_pos)>>l)&0x01;

  if (pusch_pdu->dmrs_config_type==pusch_dmrs_type1)
    nb_re_dmrs = 6*pusch_pdu->num_dmrs_cdm_grps_no_data;
  else
    nb_re_dmrs = 4*pusch_pdu->num_dmrs_cdm_grps_no_data;

  G = nr_get_G(pusch_pdu->rb_size,
               number_symbols,
               nb_re_dmrs,
               number_dmrs_symbols, // number of dmrs symbols irrespective of single or double symbol dmrs
               pusch_pdu->qam_mod_order,
               pusch_pdu->nrOfLayers);
  
  AssertFatal(G>0,"G is 0 : rb_size %u, number_symbols %d, nb_re_dmrs %d, number_dmrs_symbols %d, qam_mod_order %u, nrOfLayer %u\n",
	      pusch_pdu->rb_size,
	      number_symbols,
	      nb_re_dmrs,
	      number_dmrs_symbols, // number of dmrs symbols irrespective of single or double symbol dmrs
	      pusch_pdu->qam_mod_order,
	      pusch_pdu->nrOfLayers);
  LOG_D(PHY,"rb_size %d, number_symbols %d, nb_re_dmrs %d, number_dmrs_symbols %d, qam_mod_order %d, nrOfLayer %d\n",
	pusch_pdu->rb_size,
	number_symbols,
	nb_re_dmrs,
	number_dmrs_symbols, // number of dmrs symbols irrespective of single or double symbol dmrs
	pusch_pdu->qam_mod_order,
	pusch_pdu->nrOfLayers);
  //----------------------------------------------------------
  //------------------- ULSCH unscrambling -------------------
  //----------------------------------------------------------
  start_meas(&gNB->ulsch_unscrambling_stats);
  nr_ulsch_unscrambling_optim(gNB->pusch_vars[ULSCH_id]->llr,
			      G,
			      0,
			      pusch_pdu->data_scrambling_id,
			      pusch_pdu->rnti);
  stop_meas(&gNB->ulsch_unscrambling_stats);
  //----------------------------------------------------------
  //--------------------- ULSCH decoding ---------------------
  //----------------------------------------------------------

  start_meas(&gNB->ulsch_decoding_stats);
<<<<<<< HEAD
  ret = nr_ulsch_decoding(gNB,
                          ULSCH_id,
                          gNB->pusch_vars[ULSCH_id]->llr,
                          frame_parms,
                          pusch_pdu,
                          frame_rx,
                          slot_rx,
                          harq_pid,
                          G);
  stop_meas(&gNB->ulsch_decoding_stats);

  if (ret > gNB->ulsch[ULSCH_id][0]->max_ldpc_iterations){
    LOG_D(PHY, "ULSCH %d in error\n",ULSCH_id);
    nr_fill_indication(gNB,frame_rx, slot_rx, ULSCH_id, harq_pid, 1);
  }
  else if(gNB->ulsch[ULSCH_id][0]->harq_processes[harq_pid]->b!=NULL){
    LOG_D(PHY, "ULSCH received ok \n");
    nr_fill_indication(gNB,frame_rx, slot_rx, ULSCH_id, harq_pid, 0);
=======
  nr_ulsch_decoding(gNB,
                    ULSCH_id,
                    gNB->pusch_vars[ULSCH_id]->llr,
                    frame_parms,
                    pusch_pdu,
                    frame_rx,
                    slot_rx,
                    harq_pid,
                    G);

  while (gNB->nbDecode > 0) {
    notifiedFIFO_elt_t *req=pullTpool(gNB->respDecode, gNB->threadPool);
    nr_postDecode(gNB, req);
    delNotifiedFIFO_elt(req);
>>>>>>> 40141270
  }
  stop_meas(&gNB->ulsch_decoding_stats);
}


void nr_fill_indication(PHY_VARS_gNB *gNB, int frame, int slot_rx, int ULSCH_id, uint8_t harq_pid, uint8_t crc_flag) {

  pthread_mutex_lock(&gNB->UL_INFO_mutex);

  int timing_advance_update, cqi;
  int sync_pos;
  uint16_t mu = gNB->frame_parms.numerology_index;
  NR_gNB_ULSCH_t                       *ulsch                 = gNB->ulsch[ULSCH_id][0];
  NR_UL_gNB_HARQ_t                     *harq_process          = ulsch->harq_processes[harq_pid];

  nfapi_nr_pusch_pdu_t *pusch_pdu = &harq_process->ulsch_pdu;

  //  pdu->data                              = gNB->ulsch[ULSCH_id+1][0]->harq_processes[harq_pid]->b;
  sync_pos                               = nr_est_timing_advance_pusch(gNB, ULSCH_id); // estimate timing advance for MAC
  timing_advance_update                  = sync_pos * (1 << mu);                    // scale by the used scs numerology

  // scale the 16 factor in N_TA calculation in 38.213 section 4.2 according to the used FFT size
  switch (gNB->frame_parms.N_RB_DL) {
    case 106: timing_advance_update /= 16; break;
    case 217: timing_advance_update /= 32; break;
    case 245: timing_advance_update /= 32; break;
    case 273: timing_advance_update /= 32; break;
    case 66:  timing_advance_update /= 12; break;
    case 32:  timing_advance_update /= 12; break;
    default: AssertFatal(0==1,"No case defined for PRB %d to calculate timing_advance_update\n",gNB->frame_parms.N_RB_DL);
  }

  // put timing advance command in 0..63 range
  timing_advance_update += 31;

  if (timing_advance_update < 0)  timing_advance_update = 0;
  if (timing_advance_update > 63) timing_advance_update = 63;

  LOG_D(PHY, "Estimated timing advance PUSCH is  = %d, timing_advance_update is %d \n", sync_pos,timing_advance_update);

  // estimate UL_CQI for MAC (from antenna port 0 only)
  int SNRtimes10 = dB_fixed_times10(gNB->pusch_vars[ULSCH_id]->ulsch_power[0]) - (10*gNB->measurements.n0_power_dB[0]);

  LOG_D(PHY, "Estimated SNR for PUSCH is = %d dB\n", SNRtimes10/10);

  if      (SNRtimes10 < -640) cqi=0;
  else if (SNRtimes10 >  635) cqi=255;
  else                        cqi=(640+SNRtimes10)/5;

  // crc indication
  uint16_t num_crc = gNB->UL_INFO.crc_ind.number_crcs;
  gNB->UL_INFO.crc_ind.crc_list = &gNB->crc_pdu_list[0];
  gNB->UL_INFO.crc_ind.sfn = frame;
  gNB->UL_INFO.crc_ind.slot = slot_rx;

  gNB->crc_pdu_list[num_crc].handle = pusch_pdu->handle;
  gNB->crc_pdu_list[num_crc].rnti = pusch_pdu->rnti;
  gNB->crc_pdu_list[num_crc].harq_id = harq_pid;
  gNB->crc_pdu_list[num_crc].tb_crc_status = crc_flag;
  gNB->crc_pdu_list[num_crc].num_cb = pusch_pdu->pusch_data.num_cb;
  gNB->crc_pdu_list[num_crc].ul_cqi = cqi;
  gNB->crc_pdu_list[num_crc].timing_advance = timing_advance_update;
  // in terms of dBFS range -128 to 0 with 0.1 step
  gNB->crc_pdu_list[num_crc].rssi = 1280 - (10*dB_fixed(32767*32767)-dB_fixed_times10(gNB->pusch_vars[ULSCH_id]->ulsch_power[0]));

  gNB->UL_INFO.crc_ind.number_crcs++;

  // rx indication
  uint16_t num_rx = gNB->UL_INFO.rx_ind.number_of_pdus;
  gNB->UL_INFO.rx_ind.pdu_list = &gNB->rx_pdu_list[0];
  gNB->UL_INFO.rx_ind.sfn = frame;
  gNB->UL_INFO.rx_ind.slot = slot_rx;
  gNB->rx_pdu_list[num_rx].handle = pusch_pdu->handle;
  gNB->rx_pdu_list[num_rx].rnti = pusch_pdu->rnti;
  gNB->rx_pdu_list[num_rx].harq_id = harq_pid;
  gNB->rx_pdu_list[num_rx].ul_cqi = cqi;
  gNB->rx_pdu_list[num_rx].timing_advance = timing_advance_update;
  gNB->rx_pdu_list[num_rx].rssi = 1280 - (10*dB_fixed(32767*32767)-dB_fixed_times10(gNB->pusch_vars[ULSCH_id]->ulsch_power[0]));
  if (crc_flag)
    gNB->rx_pdu_list[num_rx].pdu_length = 0;
  else {
    gNB->rx_pdu_list[num_rx].pdu_length = harq_process->TBS;
    gNB->rx_pdu_list[num_rx].pdu = harq_process->b;
  }

  gNB->UL_INFO.rx_ind.number_of_pdus++;

  pthread_mutex_unlock(&gNB->UL_INFO_mutex);
}

// Function to fill UL RB mask to be used for N0 measurements
void fill_ul_rb_mask(PHY_VARS_gNB *gNB, int frame_rx, int slot_rx) {

  int rb2, rb, nb_rb;
  for (int symbol=0;symbol<14;symbol++) {
    if (gNB->gNB_config.tdd_table.max_tdd_periodicity_list[slot_rx].max_num_of_symbol_per_slot_list[symbol].slot_config.value==1){
      nb_rb = 0;
      for (int m=0;m<9;m++) gNB->rb_mask_ul[m] = 0;
      gNB->ulmask_symb = -1;

      for (int i=0;i<NUMBER_OF_NR_PUCCH_MAX;i++){
        NR_gNB_PUCCH_t *pucch = gNB->pucch[i];
        if (pucch) {
          if ((pucch->active == 1) &&
	      (pucch->frame == frame_rx) &&
	      (pucch->slot == slot_rx) ) {
            gNB->ulmask_symb = symbol;
            nfapi_nr_pucch_pdu_t  *pucch_pdu = &pucch[i].pucch_pdu;
            if ((symbol>=pucch_pdu->start_symbol_index) &&
                (symbol<(pucch_pdu->start_symbol_index + pucch_pdu->nr_of_symbols))){
              for (rb=0; rb<pucch_pdu->prb_size; rb++) {
                rb2 = rb+pucch_pdu->prb_start;
                gNB->rb_mask_ul[rb2>>5] |= (1<<(rb2&31));
              }
              nb_rb+=pucch_pdu->prb_size;
            }
          }
        }
      }
      for (int ULSCH_id=0;ULSCH_id<NUMBER_OF_NR_ULSCH_MAX;ULSCH_id++) {
        NR_gNB_ULSCH_t *ulsch = gNB->ulsch[ULSCH_id][0];
        int harq_pid;
        NR_UL_gNB_HARQ_t *ulsch_harq;

        if ((ulsch) &&
            (ulsch->rnti > 0)) {
          for (harq_pid=0;harq_pid<NR_MAX_ULSCH_HARQ_PROCESSES;harq_pid++) {
            ulsch_harq = ulsch->harq_processes[harq_pid];
            AssertFatal(ulsch_harq!=NULL,"harq_pid %d is not allocated\n",harq_pid);
            if ((ulsch_harq->status == NR_ACTIVE) &&
                (ulsch_harq->frame == frame_rx) &&
                (ulsch_harq->slot == slot_rx) &&
                (ulsch_harq->handled == 0)){
              uint8_t symbol_start = ulsch_harq->ulsch_pdu.start_symbol_index;
              uint8_t symbol_end = symbol_start + ulsch_harq->ulsch_pdu.nr_of_symbols;
              gNB->ulmask_symb = symbol;
              if ((symbol>=symbol_start) &&
                  (symbol<symbol_end)){
                for (rb=0; rb<ulsch_harq->ulsch_pdu.rb_size; rb++) {
                  rb2 = rb+ulsch_harq->ulsch_pdu.rb_start;
                  gNB->rb_mask_ul[rb2>>5] |= (1<<(rb2&31));
                }
                nb_rb+=ulsch_harq->ulsch_pdu.rb_size;
              }
            }
          }
        }
      //TODO Add check for PRACH as well?
      }
      if (nb_rb<gNB->frame_parms.N_RB_UL)
        return;
    }
  }
}

void phy_procedures_gNB_common_RX(PHY_VARS_gNB *gNB, int frame_rx, int slot_rx) {

  uint8_t symbol;
  unsigned char aa;

  for(symbol = 0; symbol < (gNB->frame_parms.Ncp==EXTENDED?12:14); symbol++) {
    // nr_slot_fep_ul(gNB, symbol, proc->slot_rx, 0, 0);

    for (aa = 0; aa < gNB->frame_parms.nb_antennas_rx; aa++) {
      nr_slot_fep_ul(&gNB->frame_parms,
                     gNB->common_vars.rxdata[aa],
                     gNB->common_vars.rxdataF[aa],
                     symbol,
                     slot_rx,
                     0,
                     0);
    }
  }

  for (aa = 0; aa < gNB->frame_parms.nb_antennas_rx; aa++) {
    apply_nr_rotation_ul(&gNB->frame_parms,
			 gNB->common_vars.rxdataF[aa],
			 slot_rx,
			 0,
			 gNB->frame_parms.Ncp==EXTENDED?12:14,
			 gNB->frame_parms.ofdm_symbol_size);
  }

}

void phy_procedures_gNB_uespec_RX(PHY_VARS_gNB *gNB, int frame_rx, int slot_rx) {

  VCD_SIGNAL_DUMPER_DUMP_FUNCTION_BY_NAME(VCD_SIGNAL_DUMPER_FUNCTIONS_PHY_PROCEDURES_gNB_UESPEC_RX,1);
  LOG_D(PHY,"phy_procedures_gNB_uespec_RX frame %d, slot %d\n",frame_rx,slot_rx);

<<<<<<< HEAD
  fill_ul_rb_mask(gNB, frame_rx, slot_rx);
=======
  if (gNB->frame_parms.frame_type == TDD)
    fill_ul_rb_mask(gNB, frame_rx, slot_rx);

>>>>>>> 40141270
  gNB_I0_measurements(gNB);

  for (int i=0;i<NUMBER_OF_NR_PUCCH_MAX;i++){
    NR_gNB_PUCCH_t *pucch = gNB->pucch[i];
    if (pucch) {
      if ((pucch->active == 1) &&
	  (pucch->frame == frame_rx) &&
	  (pucch->slot == slot_rx) ) {

<<<<<<< HEAD
        nfapi_nr_pucch_pdu_t  *pucch_pdu = &pucch[i].pucch_pdu;
        uint16_t num_ucis;

        switch (pucch_pdu->format_type) {
        case 0:

=======
        nfapi_nr_pucch_pdu_t  *pucch_pdu = &pucch->pucch_pdu;
        uint16_t num_ucis;
        switch (pucch_pdu->format_type) {
        case 0:
>>>>>>> 40141270
          num_ucis = gNB->UL_INFO.uci_ind.num_ucis;
          gNB->UL_INFO.uci_ind.uci_list = &gNB->uci_pdu_list[0];
          gNB->UL_INFO.uci_ind.sfn = frame_rx;
          gNB->UL_INFO.uci_ind.slot = slot_rx;
          gNB->uci_pdu_list[num_ucis].pdu_type = NFAPI_NR_UCI_FORMAT_0_1_PDU_TYPE;
          gNB->uci_pdu_list[num_ucis].pdu_size = sizeof(nfapi_nr_uci_pucch_pdu_format_0_1_t);
          nfapi_nr_uci_pucch_pdu_format_0_1_t *uci_pdu_format0 = &gNB->uci_pdu_list[num_ucis].pucch_pdu_format_0_1;

          nr_decode_pucch0(gNB,
	                   slot_rx,
                           uci_pdu_format0,
                           pucch_pdu);

          gNB->UL_INFO.uci_ind.num_ucis += 1;
          pucch->active = 0;
	  break;
<<<<<<< HEAD
        default:
	  AssertFatal(1==0,"Only PUCCH format 0 is currently supported\n");
        }
      }
    }
  }

  for (int ULSCH_id=0;ULSCH_id<NUMBER_OF_NR_ULSCH_MAX;ULSCH_id++) {
    NR_gNB_ULSCH_t *ulsch = gNB->ulsch[ULSCH_id][0];
    int harq_pid;
    int no_sig;
    NR_UL_gNB_HARQ_t *ulsch_harq;

    if ((ulsch) &&
        (ulsch->rnti > 0)) {
      // for for an active HARQ process
      for (harq_pid=0;harq_pid<NR_MAX_ULSCH_HARQ_PROCESSES;harq_pid++) {
	ulsch_harq = ulsch->harq_processes[harq_pid];
    	AssertFatal(ulsch_harq!=NULL,"harq_pid %d is not allocated\n",harq_pid);
    	if ((ulsch_harq->status == NR_ACTIVE) &&
          (ulsch_harq->frame == frame_rx) &&
          (ulsch_harq->slot == slot_rx) &&
          (ulsch_harq->handled == 0)){

          LOG_D(PHY, "PUSCH detection started in frame %d slot %d\n",
                frame_rx,slot_rx);

#ifdef DEBUG_RXDATA
          NR_DL_FRAME_PARMS *frame_parms = &gNB->frame_parms;
          RU_t *ru = gNB->RU_list[0];
          int slot_offset = frame_parms->get_samples_slot_timestamp(slot_rx,frame_parms,0);
          slot_offset -= ru->N_TA_offset;
          ((int16_t*)&gNB->common_vars.debugBuff[gNB->common_vars.debugBuff_sample_offset])[0]=(int16_t)ulsch->rnti;
          ((int16_t*)&gNB->common_vars.debugBuff[gNB->common_vars.debugBuff_sample_offset])[1]=(int16_t)ulsch_harq->ulsch_pdu.rb_size;
          ((int16_t*)&gNB->common_vars.debugBuff[gNB->common_vars.debugBuff_sample_offset])[2]=(int16_t)ulsch_harq->ulsch_pdu.rb_start;
          ((int16_t*)&gNB->common_vars.debugBuff[gNB->common_vars.debugBuff_sample_offset])[3]=(int16_t)ulsch_harq->ulsch_pdu.nr_of_symbols;
          ((int16_t*)&gNB->common_vars.debugBuff[gNB->common_vars.debugBuff_sample_offset])[4]=(int16_t)ulsch_harq->ulsch_pdu.start_symbol_index;
          ((int16_t*)&gNB->common_vars.debugBuff[gNB->common_vars.debugBuff_sample_offset])[5]=(int16_t)ulsch_harq->ulsch_pdu.mcs_index;
          ((int16_t*)&gNB->common_vars.debugBuff[gNB->common_vars.debugBuff_sample_offset])[6]=(int16_t)ulsch_harq->ulsch_pdu.pusch_data.rv_index;
          ((int16_t*)&gNB->common_vars.debugBuff[gNB->common_vars.debugBuff_sample_offset])[7]=(int16_t)harq_pid;
          memcpy(&gNB->common_vars.debugBuff[gNB->common_vars.debugBuff_sample_offset+4],&ru->common.rxdata[0][slot_offset],frame_parms->get_samples_per_slot(slot_rx,frame_parms)*sizeof(int32_t));
          gNB->common_vars.debugBuff_sample_offset+=(frame_parms->get_samples_per_slot(slot_rx,frame_parms)+1000+4);
          if(gNB->common_vars.debugBuff_sample_offset>((frame_parms->get_samples_per_slot(slot_rx,frame_parms)+1000+2)*20)) {
            FILE *f;
            f = fopen("rxdata_buff.raw", "w"); if (f == NULL) exit(1);
            fwrite((int16_t*)gNB->common_vars.debugBuff,2,(frame_parms->get_samples_per_slot(slot_rx,frame_parms)+1000+4)*20*2, f);
            fclose(f);
            exit(-1);
          }
#endif

          uint8_t symbol_start = ulsch_harq->ulsch_pdu.start_symbol_index;
          uint8_t symbol_end = symbol_start + ulsch_harq->ulsch_pdu.nr_of_symbols;
          VCD_SIGNAL_DUMPER_DUMP_FUNCTION_BY_NAME(VCD_SIGNAL_DUMPER_FUNCTIONS_NR_RX_PUSCH,1);
	  start_meas(&gNB->rx_pusch_stats);
	  for(uint8_t symbol = symbol_start; symbol < symbol_end; symbol++) {
	    no_sig = nr_rx_pusch(gNB, ULSCH_id, frame_rx, slot_rx, symbol, harq_pid);
            if (no_sig) {
              LOG_I(PHY, "PUSCH not detected in symbol %d\n",symbol);
              nr_fill_indication(gNB,frame_rx, slot_rx, ULSCH_id, harq_pid, 1);
              return;
            }
	  }
	  stop_meas(&gNB->rx_pusch_stats);
          VCD_SIGNAL_DUMPER_DUMP_FUNCTION_BY_NAME(VCD_SIGNAL_DUMPER_FUNCTIONS_NR_RX_PUSCH,0);
          //LOG_M("rxdataF_comp.m","rxF_comp",gNB->pusch_vars[0]->rxdataF_comp[0],6900,1,1);
          //LOG_M("rxdataF_ext.m","rxF_ext",gNB->pusch_vars[0]->rxdataF_ext[0],6900,1,1);
          VCD_SIGNAL_DUMPER_DUMP_FUNCTION_BY_NAME(VCD_SIGNAL_DUMPER_FUNCTIONS_NR_ULSCH_PROCEDURES_RX,1);
          nr_ulsch_procedures(gNB, frame_rx, slot_rx, ULSCH_id, harq_pid);
          VCD_SIGNAL_DUMPER_DUMP_FUNCTION_BY_NAME(VCD_SIGNAL_DUMPER_FUNCTIONS_NR_ULSCH_PROCEDURES_RX,0);
          break;
        }
      }
    }
  }
=======
        case 2:
          num_ucis = gNB->UL_INFO.uci_ind.num_ucis;
          gNB->UL_INFO.uci_ind.uci_list = &gNB->uci_pdu_list[0];
          gNB->UL_INFO.uci_ind.sfn = frame_rx;
          gNB->UL_INFO.uci_ind.slot = slot_rx;
          gNB->uci_pdu_list[num_ucis].pdu_type = NFAPI_NR_UCI_FORMAT_2_3_4_PDU_TYPE;
          gNB->uci_pdu_list[num_ucis].pdu_size = sizeof(nfapi_nr_uci_pucch_pdu_format_2_3_4_t);
          nfapi_nr_uci_pucch_pdu_format_2_3_4_t *uci_pdu_format2 = &gNB->uci_pdu_list[num_ucis].pucch_pdu_format_2_3_4;

          nr_decode_pucch2(gNB,
                           slot_rx,
                           uci_pdu_format2,
                           pucch_pdu);

          gNB->UL_INFO.uci_ind.num_ucis += 1;
          pucch->active = 0;
          break;
        default:
	  AssertFatal(1==0,"Only PUCCH formats 0 and 2 are currently supported\n");
        }
      }
    }
  }

  for (int ULSCH_id=0;ULSCH_id<NUMBER_OF_NR_ULSCH_MAX;ULSCH_id++) {
    NR_gNB_ULSCH_t *ulsch = gNB->ulsch[ULSCH_id][0];
    int harq_pid;
    int no_sig;
    NR_UL_gNB_HARQ_t *ulsch_harq;

    if ((ulsch) &&
        (ulsch->rnti > 0)) {
      // for for an active HARQ process
      for (harq_pid=0;harq_pid<NR_MAX_ULSCH_HARQ_PROCESSES;harq_pid++) {
	ulsch_harq = ulsch->harq_processes[harq_pid];
    	AssertFatal(ulsch_harq!=NULL,"harq_pid %d is not allocated\n",harq_pid);
    	if ((ulsch_harq->status == NR_ACTIVE) &&
          (ulsch_harq->frame == frame_rx) &&
          (ulsch_harq->slot == slot_rx) &&
          (ulsch_harq->handled == 0)){

          LOG_D(PHY, "PUSCH detection started in frame %d slot %d\n",
                frame_rx,slot_rx);

#ifdef DEBUG_RXDATA
          NR_DL_FRAME_PARMS *frame_parms = &gNB->frame_parms;
          RU_t *ru = gNB->RU_list[0];
          int slot_offset = frame_parms->get_samples_slot_timestamp(slot_rx,frame_parms,0);
          slot_offset -= ru->N_TA_offset;
          ((int16_t*)&gNB->common_vars.debugBuff[gNB->common_vars.debugBuff_sample_offset])[0]=(int16_t)ulsch->rnti;
          ((int16_t*)&gNB->common_vars.debugBuff[gNB->common_vars.debugBuff_sample_offset])[1]=(int16_t)ulsch_harq->ulsch_pdu.rb_size;
          ((int16_t*)&gNB->common_vars.debugBuff[gNB->common_vars.debugBuff_sample_offset])[2]=(int16_t)ulsch_harq->ulsch_pdu.rb_start;
          ((int16_t*)&gNB->common_vars.debugBuff[gNB->common_vars.debugBuff_sample_offset])[3]=(int16_t)ulsch_harq->ulsch_pdu.nr_of_symbols;
          ((int16_t*)&gNB->common_vars.debugBuff[gNB->common_vars.debugBuff_sample_offset])[4]=(int16_t)ulsch_harq->ulsch_pdu.start_symbol_index;
          ((int16_t*)&gNB->common_vars.debugBuff[gNB->common_vars.debugBuff_sample_offset])[5]=(int16_t)ulsch_harq->ulsch_pdu.mcs_index;
          ((int16_t*)&gNB->common_vars.debugBuff[gNB->common_vars.debugBuff_sample_offset])[6]=(int16_t)ulsch_harq->ulsch_pdu.pusch_data.rv_index;
          ((int16_t*)&gNB->common_vars.debugBuff[gNB->common_vars.debugBuff_sample_offset])[7]=(int16_t)harq_pid;
          memcpy(&gNB->common_vars.debugBuff[gNB->common_vars.debugBuff_sample_offset+4],&ru->common.rxdata[0][slot_offset],frame_parms->get_samples_per_slot(slot_rx,frame_parms)*sizeof(int32_t));
          gNB->common_vars.debugBuff_sample_offset+=(frame_parms->get_samples_per_slot(slot_rx,frame_parms)+1000+4);
          if(gNB->common_vars.debugBuff_sample_offset>((frame_parms->get_samples_per_slot(slot_rx,frame_parms)+1000+2)*20)) {
            FILE *f;
            f = fopen("rxdata_buff.raw", "w"); if (f == NULL) exit(1);
            fwrite((int16_t*)gNB->common_vars.debugBuff,2,(frame_parms->get_samples_per_slot(slot_rx,frame_parms)+1000+4)*20*2, f);
            fclose(f);
            exit(-1);
          }
#endif

          uint8_t symbol_start = ulsch_harq->ulsch_pdu.start_symbol_index;
          uint8_t symbol_end = symbol_start + ulsch_harq->ulsch_pdu.nr_of_symbols;
          VCD_SIGNAL_DUMPER_DUMP_FUNCTION_BY_NAME(VCD_SIGNAL_DUMPER_FUNCTIONS_NR_RX_PUSCH,1);
	  start_meas(&gNB->rx_pusch_stats);
	  for(uint8_t symbol = symbol_start; symbol < symbol_end; symbol++) {
	    no_sig = nr_rx_pusch(gNB, ULSCH_id, frame_rx, slot_rx, symbol, harq_pid);
            if (no_sig) {
              LOG_I(PHY, "PUSCH not detected in symbol %d\n",symbol);
              nr_fill_indication(gNB,frame_rx, slot_rx, ULSCH_id, harq_pid, 1);
              return;
            }
	  }
	  stop_meas(&gNB->rx_pusch_stats);
          VCD_SIGNAL_DUMPER_DUMP_FUNCTION_BY_NAME(VCD_SIGNAL_DUMPER_FUNCTIONS_NR_RX_PUSCH,0);
          //LOG_M("rxdataF_comp.m","rxF_comp",gNB->pusch_vars[0]->rxdataF_comp[0],6900,1,1);
          //LOG_M("rxdataF_ext.m","rxF_ext",gNB->pusch_vars[0]->rxdataF_ext[0],6900,1,1);
          VCD_SIGNAL_DUMPER_DUMP_FUNCTION_BY_NAME(VCD_SIGNAL_DUMPER_FUNCTIONS_NR_ULSCH_PROCEDURES_RX,1);
          nr_ulsch_procedures(gNB, frame_rx, slot_rx, ULSCH_id, harq_pid);
          VCD_SIGNAL_DUMPER_DUMP_FUNCTION_BY_NAME(VCD_SIGNAL_DUMPER_FUNCTIONS_NR_ULSCH_PROCEDURES_RX,0);
          break;
        }
      }
    }
  }
>>>>>>> 40141270
  // figure out a better way to choose slot_rx, 19 is ok for a particular TDD configuration with 30kHz SCS
  if ((frame_rx&127) == 0 && slot_rx==19) dump_pusch_stats(gNB);

  VCD_SIGNAL_DUMPER_DUMP_FUNCTION_BY_NAME(VCD_SIGNAL_DUMPER_FUNCTIONS_PHY_PROCEDURES_gNB_UESPEC_RX,0);
}<|MERGE_RESOLUTION|>--- conflicted
+++ resolved
@@ -169,7 +169,6 @@
       nr_common_signal_procedures(gNB,frame, slot);
   }
   VCD_SIGNAL_DUMPER_DUMP_FUNCTION_BY_NAME(VCD_SIGNAL_DUMPER_FUNCTIONS_PHY_PROCEDURES_gNB_COMMON_TX,0);
-<<<<<<< HEAD
 
   int pdcch_pdu_id=find_nr_pdcch(frame,slot,gNB,SEARCH_EXIST);
   int ul_pdcch_pdu_id=find_nr_ul_dci(frame,slot,gNB,SEARCH_EXIST);
@@ -178,18 +177,7 @@
 	gNB->Mod_id,frame,slot,pdcch_pdu_id,ul_pdcch_pdu_id);
 
   if (pdcch_pdu_id >= 0 || ul_pdcch_pdu_id >= 0) {
-    LOG_I(PHY, "[gNB %d] Frame %d slot %d Calling nr_generate_dci_top (number of UL/DL DCI %d/%d)\n",
-=======
-
-  int pdcch_pdu_id=find_nr_pdcch(frame,slot,gNB,SEARCH_EXIST);
-  int ul_pdcch_pdu_id=find_nr_ul_dci(frame,slot,gNB,SEARCH_EXIST);
-
-  LOG_D(PHY,"[gNB %d] Frame %d slot %d, pdcch_pdu_id %d, ul_pdcch_pdu_id %d\n",
-	gNB->Mod_id,frame,slot,pdcch_pdu_id,ul_pdcch_pdu_id);
-
-  if (pdcch_pdu_id >= 0 || ul_pdcch_pdu_id >= 0) {
     LOG_D(PHY, "[gNB %d] Frame %d slot %d Calling nr_generate_dci_top (number of UL/DL DCI %d/%d)\n",
->>>>>>> 40141270
 	  gNB->Mod_id, frame, slot,
 	  gNB->ul_pdcch_pdu[ul_pdcch_pdu_id].pdcch_pdu.pdcch_pdu.pdcch_pdu_rel15.numDlDci,
 	  gNB->pdcch_pdu[pdcch_pdu_id].pdcch_pdu.pdcch_pdu_rel15.numDlDci);
@@ -214,15 +202,6 @@
  
   for (int i=0; i<gNB->num_pdsch_rnti[slot]; i++) {
     VCD_SIGNAL_DUMPER_DUMP_FUNCTION_BY_NAME(VCD_SIGNAL_DUMPER_FUNCTIONS_GENERATE_DLSCH,1);
-<<<<<<< HEAD
-    //LOG_I(PHY, "PDSCH generation started (%d) in frame %d.%d\n", gNB->num_pdsch_rnti[slot],frame,slot);
-    nr_generate_pdsch(gNB,frame, slot);
-   if ((frame&127) == 0) dump_pdsch_stats(gNB);
-    
-    VCD_SIGNAL_DUMPER_DUMP_FUNCTION_BY_NAME(VCD_SIGNAL_DUMPER_FUNCTIONS_GENERATE_DLSCH,0);
-  }
-
-=======
     LOG_D(PHY, "PDSCH generation started (%d) in frame %d.%d\n", gNB->num_pdsch_rnti[slot],frame,slot);
     nr_generate_pdsch(gNB,frame, slot);
     if ((frame&127) == 0) dump_pdsch_stats(gNB);
@@ -233,7 +212,6 @@
   //apply the OFDM symbol rotation here
   apply_nr_rotation(fp,(int16_t*) &gNB->common_vars.txdataF[0][txdataF_offset],slot,0,fp->Ncp==EXTENDED?12:14,fp->ofdm_symbol_size);
   
->>>>>>> 40141270
   VCD_SIGNAL_DUMPER_DUMP_FUNCTION_BY_NAME(VCD_SIGNAL_DUMPER_FUNCTIONS_PHY_PROCEDURES_gNB_TX+offset,0);
 }
 
@@ -367,26 +345,6 @@
   //----------------------------------------------------------
 
   start_meas(&gNB->ulsch_decoding_stats);
-<<<<<<< HEAD
-  ret = nr_ulsch_decoding(gNB,
-                          ULSCH_id,
-                          gNB->pusch_vars[ULSCH_id]->llr,
-                          frame_parms,
-                          pusch_pdu,
-                          frame_rx,
-                          slot_rx,
-                          harq_pid,
-                          G);
-  stop_meas(&gNB->ulsch_decoding_stats);
-
-  if (ret > gNB->ulsch[ULSCH_id][0]->max_ldpc_iterations){
-    LOG_D(PHY, "ULSCH %d in error\n",ULSCH_id);
-    nr_fill_indication(gNB,frame_rx, slot_rx, ULSCH_id, harq_pid, 1);
-  }
-  else if(gNB->ulsch[ULSCH_id][0]->harq_processes[harq_pid]->b!=NULL){
-    LOG_D(PHY, "ULSCH received ok \n");
-    nr_fill_indication(gNB,frame_rx, slot_rx, ULSCH_id, harq_pid, 0);
-=======
   nr_ulsch_decoding(gNB,
                     ULSCH_id,
                     gNB->pusch_vars[ULSCH_id]->llr,
@@ -401,7 +359,6 @@
     notifiedFIFO_elt_t *req=pullTpool(gNB->respDecode, gNB->threadPool);
     nr_postDecode(gNB, req);
     delNotifiedFIFO_elt(req);
->>>>>>> 40141270
   }
   stop_meas(&gNB->ulsch_decoding_stats);
 }
@@ -592,13 +549,9 @@
   VCD_SIGNAL_DUMPER_DUMP_FUNCTION_BY_NAME(VCD_SIGNAL_DUMPER_FUNCTIONS_PHY_PROCEDURES_gNB_UESPEC_RX,1);
   LOG_D(PHY,"phy_procedures_gNB_uespec_RX frame %d, slot %d\n",frame_rx,slot_rx);
 
-<<<<<<< HEAD
-  fill_ul_rb_mask(gNB, frame_rx, slot_rx);
-=======
   if (gNB->frame_parms.frame_type == TDD)
     fill_ul_rb_mask(gNB, frame_rx, slot_rx);
 
->>>>>>> 40141270
   gNB_I0_measurements(gNB);
 
   for (int i=0;i<NUMBER_OF_NR_PUCCH_MAX;i++){
@@ -608,19 +561,10 @@
 	  (pucch->frame == frame_rx) &&
 	  (pucch->slot == slot_rx) ) {
 
-<<<<<<< HEAD
-        nfapi_nr_pucch_pdu_t  *pucch_pdu = &pucch[i].pucch_pdu;
-        uint16_t num_ucis;
-
-        switch (pucch_pdu->format_type) {
-        case 0:
-
-=======
         nfapi_nr_pucch_pdu_t  *pucch_pdu = &pucch->pucch_pdu;
         uint16_t num_ucis;
         switch (pucch_pdu->format_type) {
         case 0:
->>>>>>> 40141270
           num_ucis = gNB->UL_INFO.uci_ind.num_ucis;
           gNB->UL_INFO.uci_ind.uci_list = &gNB->uci_pdu_list[0];
           gNB->UL_INFO.uci_ind.sfn = frame_rx;
@@ -637,9 +581,25 @@
           gNB->UL_INFO.uci_ind.num_ucis += 1;
           pucch->active = 0;
 	  break;
-<<<<<<< HEAD
+        case 2:
+          num_ucis = gNB->UL_INFO.uci_ind.num_ucis;
+          gNB->UL_INFO.uci_ind.uci_list = &gNB->uci_pdu_list[0];
+          gNB->UL_INFO.uci_ind.sfn = frame_rx;
+          gNB->UL_INFO.uci_ind.slot = slot_rx;
+          gNB->uci_pdu_list[num_ucis].pdu_type = NFAPI_NR_UCI_FORMAT_2_3_4_PDU_TYPE;
+          gNB->uci_pdu_list[num_ucis].pdu_size = sizeof(nfapi_nr_uci_pucch_pdu_format_2_3_4_t);
+          nfapi_nr_uci_pucch_pdu_format_2_3_4_t *uci_pdu_format2 = &gNB->uci_pdu_list[num_ucis].pucch_pdu_format_2_3_4;
+
+          nr_decode_pucch2(gNB,
+                           slot_rx,
+                           uci_pdu_format2,
+                           pucch_pdu);
+
+          gNB->UL_INFO.uci_ind.num_ucis += 1;
+          pucch->active = 0;
+          break;
         default:
-	  AssertFatal(1==0,"Only PUCCH format 0 is currently supported\n");
+	  AssertFatal(1==0,"Only PUCCH formats 0 and 2 are currently supported\n");
         }
       }
     }
@@ -713,100 +673,6 @@
       }
     }
   }
-=======
-        case 2:
-          num_ucis = gNB->UL_INFO.uci_ind.num_ucis;
-          gNB->UL_INFO.uci_ind.uci_list = &gNB->uci_pdu_list[0];
-          gNB->UL_INFO.uci_ind.sfn = frame_rx;
-          gNB->UL_INFO.uci_ind.slot = slot_rx;
-          gNB->uci_pdu_list[num_ucis].pdu_type = NFAPI_NR_UCI_FORMAT_2_3_4_PDU_TYPE;
-          gNB->uci_pdu_list[num_ucis].pdu_size = sizeof(nfapi_nr_uci_pucch_pdu_format_2_3_4_t);
-          nfapi_nr_uci_pucch_pdu_format_2_3_4_t *uci_pdu_format2 = &gNB->uci_pdu_list[num_ucis].pucch_pdu_format_2_3_4;
-
-          nr_decode_pucch2(gNB,
-                           slot_rx,
-                           uci_pdu_format2,
-                           pucch_pdu);
-
-          gNB->UL_INFO.uci_ind.num_ucis += 1;
-          pucch->active = 0;
-          break;
-        default:
-	  AssertFatal(1==0,"Only PUCCH formats 0 and 2 are currently supported\n");
-        }
-      }
-    }
-  }
-
-  for (int ULSCH_id=0;ULSCH_id<NUMBER_OF_NR_ULSCH_MAX;ULSCH_id++) {
-    NR_gNB_ULSCH_t *ulsch = gNB->ulsch[ULSCH_id][0];
-    int harq_pid;
-    int no_sig;
-    NR_UL_gNB_HARQ_t *ulsch_harq;
-
-    if ((ulsch) &&
-        (ulsch->rnti > 0)) {
-      // for for an active HARQ process
-      for (harq_pid=0;harq_pid<NR_MAX_ULSCH_HARQ_PROCESSES;harq_pid++) {
-	ulsch_harq = ulsch->harq_processes[harq_pid];
-    	AssertFatal(ulsch_harq!=NULL,"harq_pid %d is not allocated\n",harq_pid);
-    	if ((ulsch_harq->status == NR_ACTIVE) &&
-          (ulsch_harq->frame == frame_rx) &&
-          (ulsch_harq->slot == slot_rx) &&
-          (ulsch_harq->handled == 0)){
-
-          LOG_D(PHY, "PUSCH detection started in frame %d slot %d\n",
-                frame_rx,slot_rx);
-
-#ifdef DEBUG_RXDATA
-          NR_DL_FRAME_PARMS *frame_parms = &gNB->frame_parms;
-          RU_t *ru = gNB->RU_list[0];
-          int slot_offset = frame_parms->get_samples_slot_timestamp(slot_rx,frame_parms,0);
-          slot_offset -= ru->N_TA_offset;
-          ((int16_t*)&gNB->common_vars.debugBuff[gNB->common_vars.debugBuff_sample_offset])[0]=(int16_t)ulsch->rnti;
-          ((int16_t*)&gNB->common_vars.debugBuff[gNB->common_vars.debugBuff_sample_offset])[1]=(int16_t)ulsch_harq->ulsch_pdu.rb_size;
-          ((int16_t*)&gNB->common_vars.debugBuff[gNB->common_vars.debugBuff_sample_offset])[2]=(int16_t)ulsch_harq->ulsch_pdu.rb_start;
-          ((int16_t*)&gNB->common_vars.debugBuff[gNB->common_vars.debugBuff_sample_offset])[3]=(int16_t)ulsch_harq->ulsch_pdu.nr_of_symbols;
-          ((int16_t*)&gNB->common_vars.debugBuff[gNB->common_vars.debugBuff_sample_offset])[4]=(int16_t)ulsch_harq->ulsch_pdu.start_symbol_index;
-          ((int16_t*)&gNB->common_vars.debugBuff[gNB->common_vars.debugBuff_sample_offset])[5]=(int16_t)ulsch_harq->ulsch_pdu.mcs_index;
-          ((int16_t*)&gNB->common_vars.debugBuff[gNB->common_vars.debugBuff_sample_offset])[6]=(int16_t)ulsch_harq->ulsch_pdu.pusch_data.rv_index;
-          ((int16_t*)&gNB->common_vars.debugBuff[gNB->common_vars.debugBuff_sample_offset])[7]=(int16_t)harq_pid;
-          memcpy(&gNB->common_vars.debugBuff[gNB->common_vars.debugBuff_sample_offset+4],&ru->common.rxdata[0][slot_offset],frame_parms->get_samples_per_slot(slot_rx,frame_parms)*sizeof(int32_t));
-          gNB->common_vars.debugBuff_sample_offset+=(frame_parms->get_samples_per_slot(slot_rx,frame_parms)+1000+4);
-          if(gNB->common_vars.debugBuff_sample_offset>((frame_parms->get_samples_per_slot(slot_rx,frame_parms)+1000+2)*20)) {
-            FILE *f;
-            f = fopen("rxdata_buff.raw", "w"); if (f == NULL) exit(1);
-            fwrite((int16_t*)gNB->common_vars.debugBuff,2,(frame_parms->get_samples_per_slot(slot_rx,frame_parms)+1000+4)*20*2, f);
-            fclose(f);
-            exit(-1);
-          }
-#endif
-
-          uint8_t symbol_start = ulsch_harq->ulsch_pdu.start_symbol_index;
-          uint8_t symbol_end = symbol_start + ulsch_harq->ulsch_pdu.nr_of_symbols;
-          VCD_SIGNAL_DUMPER_DUMP_FUNCTION_BY_NAME(VCD_SIGNAL_DUMPER_FUNCTIONS_NR_RX_PUSCH,1);
-	  start_meas(&gNB->rx_pusch_stats);
-	  for(uint8_t symbol = symbol_start; symbol < symbol_end; symbol++) {
-	    no_sig = nr_rx_pusch(gNB, ULSCH_id, frame_rx, slot_rx, symbol, harq_pid);
-            if (no_sig) {
-              LOG_I(PHY, "PUSCH not detected in symbol %d\n",symbol);
-              nr_fill_indication(gNB,frame_rx, slot_rx, ULSCH_id, harq_pid, 1);
-              return;
-            }
-	  }
-	  stop_meas(&gNB->rx_pusch_stats);
-          VCD_SIGNAL_DUMPER_DUMP_FUNCTION_BY_NAME(VCD_SIGNAL_DUMPER_FUNCTIONS_NR_RX_PUSCH,0);
-          //LOG_M("rxdataF_comp.m","rxF_comp",gNB->pusch_vars[0]->rxdataF_comp[0],6900,1,1);
-          //LOG_M("rxdataF_ext.m","rxF_ext",gNB->pusch_vars[0]->rxdataF_ext[0],6900,1,1);
-          VCD_SIGNAL_DUMPER_DUMP_FUNCTION_BY_NAME(VCD_SIGNAL_DUMPER_FUNCTIONS_NR_ULSCH_PROCEDURES_RX,1);
-          nr_ulsch_procedures(gNB, frame_rx, slot_rx, ULSCH_id, harq_pid);
-          VCD_SIGNAL_DUMPER_DUMP_FUNCTION_BY_NAME(VCD_SIGNAL_DUMPER_FUNCTIONS_NR_ULSCH_PROCEDURES_RX,0);
-          break;
-        }
-      }
-    }
-  }
->>>>>>> 40141270
   // figure out a better way to choose slot_rx, 19 is ok for a particular TDD configuration with 30kHz SCS
   if ((frame_rx&127) == 0 && slot_rx==19) dump_pusch_stats(gNB);
 
