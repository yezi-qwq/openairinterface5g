/*
 * Licensed to the OpenAirInterface (OAI) Software Alliance under one or more
 * contributor license agreements.  See the NOTICE file distributed with
 * this work for additional information regarding copyright ownership.
 * The OpenAirInterface Software Alliance licenses this file to You under
 * the OAI Public License, Version 1.1  (the "License"); you may not use this file
 * except in compliance with the License.
 * You may obtain a copy of the License at
 *
 *      http://www.openairinterface.org/?page_id=698
 *
 * Unless required by applicable law or agreed to in writing, software
 * distributed under the License is distributed on an "AS IS" BASIS,
 * WITHOUT WARRANTIES OR CONDITIONS OF ANY KIND, either express or implied.
 * See the License for the specific language governing permissions and
 * limitations under the License.
 *-------------------------------------------------------------------------------
 * For more information about the OpenAirInterface (OAI) Software Alliance:
 *      contact@openairinterface.org
 */

#include "PHY/phy_extern.h"
#include "PHY/defs_gNB.h"
#include "sched_nr.h"
#include "PHY/NR_REFSIG/dmrs_nr.h"
#include "PHY/NR_TRANSPORT/nr_transport_proto.h"
#include "PHY/NR_TRANSPORT/nr_dlsch.h"
#include "PHY/NR_TRANSPORT/nr_ulsch.h"
#include "PHY/NR_TRANSPORT/nr_dci.h"
#include "PHY/NR_ESTIMATION/nr_ul_estimation.h"
#include "PHY/NR_UE_TRANSPORT/pucch_nr.h"
#include "SCHED/sched_eNB.h"
#include "sched_nr.h"
#include "SCHED/sched_common_extern.h"
#include "nfapi/open-nFAPI/nfapi/public_inc/nfapi_interface.h"
#include "nfapi/open-nFAPI/nfapi/public_inc/nfapi_nr_interface.h"
#include "fapi_nr_l1.h"
#include "common/utils/LOG/log.h"
#include "common/utils/LOG/vcd_signal_dumper.h"
#include "PHY/INIT/phy_init.h"
#include "PHY/MODULATION/nr_modulation.h"
#include "T.h"
#include "executables/nr-softmodem.h"
#include "executables/softmodem-common.h"

#include "assertions.h"
#include "msc.h"

#include <time.h>

#include "intertask_interface.h"

//#define DEBUG_RXDATA

uint8_t SSB_Table[38]={0,2,4,6,8,10,12,14,254,254,16,18,20,22,24,26,28,30,254,254,32,34,36,38,40,42,44,46,254,254,48,50,52,54,56,58,60,62};

extern uint8_t nfapi_mode;

void nr_set_ssb_first_subcarrier(nfapi_nr_config_request_scf_t *cfg, NR_DL_FRAME_PARMS *fp) {

  uint8_t sco = 0;
  if (((fp->freq_range == nr_FR1) && (cfg->ssb_table.ssb_subcarrier_offset.value<24)) ||
      ((fp->freq_range == nr_FR2) && (cfg->ssb_table.ssb_subcarrier_offset.value<12)) )
    sco = cfg->ssb_table.ssb_subcarrier_offset.value;

  fp->ssb_start_subcarrier = (12 * cfg->ssb_table.ssb_offset_point_a.value + sco);
  LOG_D(PHY, "SSB first subcarrier %d (%d,%d)\n", fp->ssb_start_subcarrier,cfg->ssb_table.ssb_offset_point_a.value,sco);
}

void nr_common_signal_procedures (PHY_VARS_gNB *gNB,int frame,int slot,nfapi_nr_dl_tti_ssb_pdu ssb_pdu) {

  NR_DL_FRAME_PARMS *fp=&gNB->frame_parms;
  nfapi_nr_config_request_scf_t *cfg = &gNB->gNB_config;
  int **txdataF = gNB->common_vars.txdataF;
  uint8_t ssb_index, n_hf;
  uint16_t ssb_start_symbol;
  int txdataF_offset = (slot%2)*fp->samples_per_slot_wCP;
  uint16_t slots_per_hf = (fp->slots_per_frame)>>1;

  if (slot<slots_per_hf)
    n_hf=0;
  else
    n_hf=1;

  ssb_index = ssb_pdu.ssb_pdu_rel15.SsbBlockIndex;
  LOG_D(PHY,"common_signal_procedures: frame %d, slot %d ssb index %d\n",frame,slot,ssb_index);

  int ssb_start_symbol_abs = nr_get_ssb_start_symbol(fp,ssb_index); // computing the starting symbol for current ssb
  ssb_start_symbol = ssb_start_symbol_abs % fp->symbols_per_slot;  // start symbol wrt slot

  nr_set_ssb_first_subcarrier(cfg, fp);  // setting the first subcarrier

  LOG_D(PHY,"SS TX: frame %d, slot %d, start_symbol %d\n",frame,slot, ssb_start_symbol);
  nr_generate_pss(gNB->d_pss, &txdataF[0][txdataF_offset], AMP, ssb_start_symbol, cfg, fp);
  nr_generate_sss(gNB->d_sss, &txdataF[0][txdataF_offset], AMP, ssb_start_symbol, cfg, fp);

  if (cfg->carrier_config.num_tx_ant.value <= 4)
    nr_generate_pbch_dmrs(gNB->nr_gold_pbch_dmrs[n_hf][ssb_index&7],&txdataF[0][txdataF_offset], AMP, ssb_start_symbol, cfg, fp);
  else
    nr_generate_pbch_dmrs(gNB->nr_gold_pbch_dmrs[0][ssb_index&7],&txdataF[0][txdataF_offset], AMP, ssb_start_symbol, cfg, fp);

  if (T_ACTIVE(T_GNB_PHY_MIB)) {
    unsigned char bch[3];
    bch[0] = ssb_pdu.ssb_pdu_rel15.bchPayload & 0xff;
    bch[1] = (ssb_pdu.ssb_pdu_rel15.bchPayload >> 8) & 0xff;
    bch[2] = (ssb_pdu.ssb_pdu_rel15.bchPayload >> 16) & 0xff;
    T(T_GNB_PHY_MIB, T_INT(0) /* module ID */, T_INT(frame), T_INT(slot), T_BUFFER(bch, 3));
  }

  // Beam_id is currently used only for FR2
  if (fp->freq_range==nr_FR2){
    LOG_D(PHY,"slot %d, ssb_index %d, beam %d\n",slot,ssb_index,cfg->ssb_table.ssb_beam_id_list[ssb_index].beam_id.value);
    for (int j=0;j<fp->symbols_per_slot;j++) 
      gNB->common_vars.beam_id[0][slot*fp->symbols_per_slot+j] = cfg->ssb_table.ssb_beam_id_list[ssb_index].beam_id.value;
  }

  nr_generate_pbch(&gNB->pbch,
                   &ssb_pdu,
                   gNB->nr_pbch_interleaver,
                   &txdataF[0][txdataF_offset],
                   AMP,
                   ssb_start_symbol,
                   n_hf, frame, cfg, fp);
}


void phy_procedures_gNB_TX(processingData_L1tx_t *msgTx,
                           int frame,
                           int slot,
                           int do_meas) {
  int aa;
  PHY_VARS_gNB *gNB = msgTx->gNB;
  NR_DL_FRAME_PARMS *fp=&gNB->frame_parms;
  nfapi_nr_config_request_scf_t *cfg = &gNB->gNB_config;
  int offset = gNB->CC_id;
  int txdataF_offset = (slot%2)*fp->samples_per_slot_wCP;

  if ((cfg->cell_config.frame_duplex_type.value == TDD) &&
      (nr_slot_select(cfg,frame,slot) == NR_UPLINK_SLOT)) return;

  VCD_SIGNAL_DUMPER_DUMP_FUNCTION_BY_NAME(VCD_SIGNAL_DUMPER_FUNCTIONS_PHY_PROCEDURES_gNB_TX+offset,1);

  if (do_meas==1) start_meas(&msgTx->phy_proc_tx);

  // clear the transmit data array and beam index for the current slot
  for (aa=0; aa<cfg->carrier_config.num_tx_ant.value; aa++) {
    memset(&gNB->common_vars.txdataF[aa][txdataF_offset],0,fp->samples_per_slot_wCP*sizeof(int32_t));
    memset(&gNB->common_vars.beam_id[aa][slot*fp->symbols_per_slot],255,fp->symbols_per_slot*sizeof(uint8_t));
  }

  VCD_SIGNAL_DUMPER_DUMP_FUNCTION_BY_NAME(VCD_SIGNAL_DUMPER_FUNCTIONS_PHY_PROCEDURES_gNB_COMMON_TX,1);
  for (int i=0; i<fp->Lmax; i++) {
    if (msgTx->ssb[i].active) {
      nr_common_signal_procedures(gNB,frame,slot,msgTx->ssb[i].ssb_pdu);
      msgTx->ssb[i].active = false;
    }
  }
  
  VCD_SIGNAL_DUMPER_DUMP_FUNCTION_BY_NAME(VCD_SIGNAL_DUMPER_FUNCTIONS_PHY_PROCEDURES_gNB_COMMON_TX,0);

  int num_dl_dci = msgTx->pdcch_pdu.pdcch_pdu_rel15.numDlDci;
  int num_ul_dci = msgTx->ul_pdcch_pdu.pdcch_pdu.pdcch_pdu_rel15.numDlDci;

  if (num_dl_dci > 0 || num_ul_dci > 0) {
    LOG_D(PHY, "[gNB %d] Frame %d slot %d Calling nr_generate_dci_top (number of UL/DL DCI %d/%d)\n",
	  gNB->Mod_id, frame, slot, num_ul_dci, num_dl_dci);
  
    VCD_SIGNAL_DUMPER_DUMP_FUNCTION_BY_NAME(VCD_SIGNAL_DUMPER_FUNCTIONS_PHY_gNB_PDCCH_TX,1);

    nr_generate_dci_top(gNB,
			num_dl_dci > 0 ? &msgTx->pdcch_pdu : NULL,
			num_ul_dci > 0 ? &msgTx->ul_pdcch_pdu.pdcch_pdu : NULL,
			gNB->nr_gold_pdcch_dmrs[slot],
			&gNB->common_vars.txdataF[0][txdataF_offset],
			AMP, fp);

    VCD_SIGNAL_DUMPER_DUMP_FUNCTION_BY_NAME(VCD_SIGNAL_DUMPER_FUNCTIONS_PHY_gNB_PDCCH_TX,0);
  }
 
  if (msgTx->num_pdsch_slot > 0) {
    VCD_SIGNAL_DUMPER_DUMP_FUNCTION_BY_NAME(VCD_SIGNAL_DUMPER_FUNCTIONS_GENERATE_DLSCH,1);
    LOG_D(PHY, "PDSCH generation started (%d) in frame %d.%d\n", msgTx->num_pdsch_slot,frame,slot);
    nr_generate_pdsch(msgTx, frame, slot);
    VCD_SIGNAL_DUMPER_DUMP_FUNCTION_BY_NAME(VCD_SIGNAL_DUMPER_FUNCTIONS_GENERATE_DLSCH,0);
  }

  for (int i=0;i<NUMBER_OF_NR_CSIRS_MAX;i++){
    NR_gNB_CSIRS_t *csirs = &msgTx->csirs_pdu[i];
    if ((csirs->active == 1)) {
      LOG_D(PHY, "CSI-RS generation started in frame %d.%d\n",frame,slot);
      nfapi_nr_dl_tti_csi_rs_pdu_rel15_t csi_params = csirs->csirs_pdu.csi_rs_pdu_rel15;
      nr_generate_csi_rs(gNB, AMP, csi_params, gNB->gNB_config.cell_config.phy_cell_id.value, slot);
      csirs->active = 0;
    }
  }

  if (do_meas==1) stop_meas(&msgTx->phy_proc_tx);

//  if ((frame&127) == 0) dump_pdsch_stats(gNB);

  //apply the OFDM symbol rotation here
  for (aa=0; aa<cfg->carrier_config.num_tx_ant.value; aa++) {
	  apply_nr_rotation(fp,(int16_t*) &gNB->common_vars.txdataF[aa][txdataF_offset],slot,0,fp->Ncp==EXTENDED?12:14,fp->ofdm_symbol_size);
  }

  VCD_SIGNAL_DUMPER_DUMP_FUNCTION_BY_NAME(VCD_SIGNAL_DUMPER_FUNCTIONS_PHY_PROCEDURES_gNB_TX+offset,0);
}



/*

  if ((cfg->subframe_config.duplex_mode.value == TDD) && 
      ((nr_slot_select(fp,frame,slot)&NR_DOWNLINK_SLOT)==SF_DL)) return;

  //  VCD_SIGNAL_DUMPER_DUMP_FUNCTION_BY_NAME(VCD_SIGNAL_DUMPER_FUNCTIONS_PHY_PROCEDURES_ENB_RX,1);

*/

void nr_postDecode(PHY_VARS_gNB *gNB, notifiedFIFO_elt_t *req) {
  ldpcDecode_t *rdata = (ldpcDecode_t*) NotifiedFifoData(req);
  NR_UL_gNB_HARQ_t *ulsch_harq = rdata->ulsch_harq;
  NR_gNB_ULSCH_t *ulsch = rdata->ulsch;
  int r = rdata->segment_r;
  nfapi_nr_pusch_pdu_t *pusch_pdu = &gNB->ulsch[rdata->ulsch_id][0]->harq_processes[rdata->harq_pid]->ulsch_pdu;

  bool decodeSuccess = (rdata->decodeIterations <= rdata->decoderParms.numMaxIter);
  ulsch_harq->processedSegments++;
  LOG_D(PHY, "processing result of segment: %d, processed %d/%d\n",
	rdata->segment_r, ulsch_harq->processedSegments, rdata->nbSegments);
  gNB->nbDecode--;
  LOG_D(PHY,"remain to decoded in subframe: %d\n", gNB->nbDecode);
  
  if (decodeSuccess) {
    memcpy(ulsch_harq->b+rdata->offset,
           ulsch_harq->c[r],
           rdata->Kr_bytes - (ulsch_harq->F>>3) -((ulsch_harq->C>1)?3:0));

  } else {
    if ( rdata->nbSegments != ulsch_harq->processedSegments ) {
      int nb=abortTpool(gNB->threadPool, req->key);
      nb+=abortNotifiedFIFO(gNB->respDecode, req->key);
      gNB->nbDecode-=nb;
      LOG_D(PHY,"uplink segment error %d/%d, aborted %d segments\n",rdata->segment_r,rdata->nbSegments, nb);
      LOG_D(PHY, "ULSCH %d in error\n",rdata->ulsch_id);
      AssertFatal(ulsch_harq->processedSegments+nb == rdata->nbSegments,"processed: %d, aborted: %d, total %d\n",
		  ulsch_harq->processedSegments, nb, rdata->nbSegments);
      ulsch_harq->processedSegments=rdata->nbSegments;
    }
  }

  //int dumpsig=0;
  // if all segments are done
  if (rdata->nbSegments == ulsch_harq->processedSegments) {
    if (decodeSuccess) {
      LOG_D(PHY,"[gNB %d] ULSCH: Setting ACK for SFN/SF %d.%d (pid %d, ndi %d, status %d, round %d, TBS %d, Max interation (all seg) %d)\n",
            gNB->Mod_id,ulsch_harq->frame,ulsch_harq->slot,rdata->harq_pid,pusch_pdu->pusch_data.new_data_indicator,ulsch_harq->status,ulsch_harq->round,ulsch_harq->TBS,rdata->decodeIterations);
      ulsch_harq->status = SCH_IDLE;
      ulsch_harq->round  = 0;
      ulsch->harq_mask &= ~(1 << rdata->harq_pid);

      LOG_D(PHY, "ULSCH received ok \n");
      nr_fill_indication(gNB,ulsch_harq->frame, ulsch_harq->slot, rdata->ulsch_id, rdata->harq_pid, 0,0);
      //dumpsig=1;
    } else {
      LOG_I(PHY,"[gNB %d] ULSCH: Setting NAK for SFN/SF %d/%d (pid %d, ndi %d, status %d, round %d, RV %d, prb_start %d, prb_size %d, TBS %d) r %d\n",
            gNB->Mod_id, ulsch_harq->frame, ulsch_harq->slot,
            rdata->harq_pid, pusch_pdu->pusch_data.new_data_indicator, ulsch_harq->status,
	          ulsch_harq->round,
            ulsch_harq->ulsch_pdu.pusch_data.rv_index,
	          ulsch_harq->ulsch_pdu.rb_start,
	          ulsch_harq->ulsch_pdu.rb_size,
	          ulsch_harq->TBS,
	          r);
      ulsch_harq->round++;
      if (ulsch_harq->round >= ulsch->Mlimit) {
        ulsch_harq->status = SCH_IDLE;
        ulsch_harq->round  = 0;
        ulsch_harq->handled  = 0;
        ulsch->harq_mask &= ~(1 << rdata->harq_pid);
      }
      ulsch_harq->handled  = 1;

      LOG_D(PHY, "ULSCH %d in error\n",rdata->ulsch_id);
      nr_fill_indication(gNB,ulsch_harq->frame, ulsch_harq->slot, rdata->ulsch_id, rdata->harq_pid, 1,0);
    }
/*
    if (ulsch_harq->ulsch_pdu.mcs_index == 9 && dumpsig==1) {
#ifdef __AVX2__
      int off = ((ulsch_harq->ulsch_pdu.rb_size&1) == 1)? 4:0;
#else
      int off = 0;
#endif

      LOG_M("rxsigF0_ext.m","rxsF0_ext",
             &gNB->pusch_vars[0]->rxdataF_ext[0][ulsch_harq->ulsch_pdu.start_symbol_index*NR_NB_SC_PER_RB * ulsch_harq->ulsch_pdu.rb_size],ulsch_harq->ulsch_pdu.nr_of_symbols*(off+(NR_NB_SC_PER_RB * ulsch_harq->ulsch_pdu.rb_size)),1,1);
      LOG_M("chestF0.m","chF0",
            &gNB->pusch_vars[0]->ul_ch_estimates[0][ulsch_harq->ulsch_pdu.start_symbol_index*gNB->frame_parms.ofdm_symbol_size],gNB->frame_parms.ofdm_symbol_size,1,1);
      LOG_M("chestF0_ext.m","chF0_ext",
            &gNB->pusch_vars[0]->ul_ch_estimates_ext[0][(ulsch_harq->ulsch_pdu.start_symbol_index+1)*(off+(NR_NB_SC_PER_RB * ulsch_harq->ulsch_pdu.rb_size))],
            (ulsch_harq->ulsch_pdu.nr_of_symbols-1)*(off+(NR_NB_SC_PER_RB * ulsch_harq->ulsch_pdu.rb_size)),1,1);
      LOG_M("rxsigF0_comp.m","rxsF0_comp",
            &gNB->pusch_vars[0]->rxdataF_comp[0][ulsch_harq->ulsch_pdu.start_symbol_index*(off+(NR_NB_SC_PER_RB * ulsch_harq->ulsch_pdu.rb_size))],ulsch_harq->ulsch_pdu.nr_of_symbols*(off+(NR_NB_SC_PER_RB * ulsch_harq->ulsch_pdu.rb_size)),1,1);
      LOG_M("rxsigF0_llr.m","rxsF0_llr",
            &gNB->pusch_vars[0]->llr[0],(ulsch_harq->ulsch_pdu.nr_of_symbols-1)*NR_NB_SC_PER_RB * ulsch_harq->ulsch_pdu.rb_size * ulsch_harq->ulsch_pdu.qam_mod_order,1,0);
      if (gNB->frame_parms.nb_antennas_rx > 1) {

        LOG_M("rxsigF1_ext.m","rxsF0_ext",
               &gNB->pusch_vars[0]->rxdataF_ext[1][ulsch_harq->ulsch_pdu.start_symbol_index*NR_NB_SC_PER_RB * ulsch_harq->ulsch_pdu.rb_size],ulsch_harq->ulsch_pdu.nr_of_symbols*(off+(NR_NB_SC_PER_RB * ulsch_harq->ulsch_pdu.rb_size)),1,1);
        LOG_M("chestF1.m","chF1",
              &gNB->pusch_vars[0]->ul_ch_estimates[1][ulsch_harq->ulsch_pdu.start_symbol_index*gNB->frame_parms.ofdm_symbol_size],gNB->frame_parms.ofdm_symbol_size,1,1);
        LOG_M("chestF1_ext.m","chF1_ext",
              &gNB->pusch_vars[0]->ul_ch_estimates_ext[1][(ulsch_harq->ulsch_pdu.start_symbol_index+1)*(off+(NR_NB_SC_PER_RB * ulsch_harq->ulsch_pdu.rb_size))],
              (ulsch_harq->ulsch_pdu.nr_of_symbols-1)*(off+(NR_NB_SC_PER_RB * ulsch_harq->ulsch_pdu.rb_size)),1,1);
        LOG_M("rxsigF1_comp.m","rxsF1_comp",
              &gNB->pusch_vars[0]->rxdataF_comp[1][ulsch_harq->ulsch_pdu.start_symbol_index*(off+(NR_NB_SC_PER_RB * ulsch_harq->ulsch_pdu.rb_size))],ulsch_harq->ulsch_pdu.nr_of_symbols*(off+(NR_NB_SC_PER_RB * ulsch_harq->ulsch_pdu.rb_size)),1,1);
      }
      exit(-1);

    } */
    ulsch->last_iteration_cnt = rdata->decodeIterations;
    VCD_SIGNAL_DUMPER_DUMP_FUNCTION_BY_NAME(VCD_SIGNAL_DUMPER_FUNCTIONS_PHY_gNB_ULSCH_DECODING,0);
  }
}


void nr_ulsch_procedures(PHY_VARS_gNB *gNB, int frame_rx, int slot_rx, int ULSCH_id, uint8_t harq_pid)
{
  NR_DL_FRAME_PARMS *frame_parms = &gNB->frame_parms;
  nfapi_nr_pusch_pdu_t *pusch_pdu = &gNB->ulsch[ULSCH_id][0]->harq_processes[harq_pid]->ulsch_pdu;
  
  uint8_t l, number_dmrs_symbols = 0;
  uint32_t G;
  uint16_t start_symbol, number_symbols, nb_re_dmrs;

  start_symbol = pusch_pdu->start_symbol_index;
  number_symbols = pusch_pdu->nr_of_symbols;

  for (l = start_symbol; l < start_symbol + number_symbols; l++)
    number_dmrs_symbols += ((pusch_pdu->ul_dmrs_symb_pos)>>l)&0x01;

  if (pusch_pdu->dmrs_config_type==pusch_dmrs_type1)
    nb_re_dmrs = 6*pusch_pdu->num_dmrs_cdm_grps_no_data;
  else
    nb_re_dmrs = 4*pusch_pdu->num_dmrs_cdm_grps_no_data;

  G = nr_get_G(pusch_pdu->rb_size,
               number_symbols,
               nb_re_dmrs,
               number_dmrs_symbols, // number of dmrs symbols irrespective of single or double symbol dmrs
               pusch_pdu->qam_mod_order,
               pusch_pdu->nrOfLayers);
  
  AssertFatal(G>0,"G is 0 : rb_size %u, number_symbols %d, nb_re_dmrs %d, number_dmrs_symbols %d, qam_mod_order %u, nrOfLayer %u\n",
	      pusch_pdu->rb_size,
	      number_symbols,
	      nb_re_dmrs,
	      number_dmrs_symbols, // number of dmrs symbols irrespective of single or double symbol dmrs
	      pusch_pdu->qam_mod_order,
	      pusch_pdu->nrOfLayers);
  LOG_D(PHY,"rb_size %d, number_symbols %d, nb_re_dmrs %d, number_dmrs_symbols %d, qam_mod_order %d, nrOfLayer %d\n",
	pusch_pdu->rb_size,
	number_symbols,
	nb_re_dmrs,
	number_dmrs_symbols, // number of dmrs symbols irrespective of single or double symbol dmrs
	pusch_pdu->qam_mod_order,
	pusch_pdu->nrOfLayers);
  //----------------------------------------------------------
  //------------------- ULSCH unscrambling -------------------
  //----------------------------------------------------------
  start_meas(&gNB->ulsch_unscrambling_stats);
  nr_ulsch_unscrambling_optim(gNB->pusch_vars[ULSCH_id]->llr,
			      G,
			      0,
			      pusch_pdu->data_scrambling_id,
			      pusch_pdu->rnti);
  stop_meas(&gNB->ulsch_unscrambling_stats);
  //----------------------------------------------------------
  //--------------------- ULSCH decoding ---------------------
  //----------------------------------------------------------

  start_meas(&gNB->ulsch_decoding_stats);
  nr_ulsch_decoding(gNB,
                    ULSCH_id,
                    gNB->pusch_vars[ULSCH_id]->llr,
                    frame_parms,
                    pusch_pdu,
                    frame_rx,
                    slot_rx,
                    harq_pid,
                    G);

  while (gNB->nbDecode > 0) {
    notifiedFIFO_elt_t *req=pullTpool(gNB->respDecode, gNB->threadPool);
    nr_postDecode(gNB, req);
    delNotifiedFIFO_elt(req);
  }
  stop_meas(&gNB->ulsch_decoding_stats);
}


void nr_fill_indication(PHY_VARS_gNB *gNB, int frame, int slot_rx, int ULSCH_id, uint8_t harq_pid, uint8_t crc_flag, int dtx_flag) {

  pthread_mutex_lock(&gNB->UL_INFO_mutex);

  int timing_advance_update, cqi;
  int sync_pos;
  NR_gNB_ULSCH_t                       *ulsch                 = gNB->ulsch[ULSCH_id][0];
  NR_UL_gNB_HARQ_t                     *harq_process          = ulsch->harq_processes[harq_pid];
  NR_gNB_SCH_STATS_t *stats=get_ulsch_stats(gNB,ulsch);

  nfapi_nr_pusch_pdu_t *pusch_pdu = &harq_process->ulsch_pdu;

  //  pdu->data                              = gNB->ulsch[ULSCH_id+1][0]->harq_processes[harq_pid]->b;
  sync_pos                               = nr_est_timing_advance_pusch(gNB, ULSCH_id); // estimate timing advance for MAC

  // scale the 16 factor in N_TA calculation in 38.213 section 4.2 according to the used FFT size
  uint16_t bw_scaling = 16 * gNB->frame_parms.ofdm_symbol_size / 2048;
  int sync_pos_rounded;
  // do some integer rounding to improve TA accuracy
  if (sync_pos > 0)
    sync_pos_rounded = sync_pos + (bw_scaling / 2) - 1;
  else
    sync_pos_rounded = sync_pos - (bw_scaling / 2) - 1;
  if (stats) stats->sync_pos = sync_pos;

  timing_advance_update = sync_pos_rounded / bw_scaling;

  // put timing advance command in 0..63 range
  timing_advance_update += 31;

  if (timing_advance_update < 0)  timing_advance_update = 0;
  if (timing_advance_update > 63) timing_advance_update = 63;

  if (crc_flag == 0) LOG_D(PHY, "%d.%d : Received PUSCH : Estimated timing advance PUSCH is  = %d, timing_advance_update is %d \n", frame,slot_rx,sync_pos,timing_advance_update);
  else if (harq_process->round>0 || dtx_flag == 0) { // increment round if crc_flag == 1 and not(dtx_flag ==1 and round==0)
      harq_process->round++;
      if (harq_process->round >= ulsch->Mlimit) {
        harq_process->status = SCH_IDLE;
        harq_process->round  = 0;
        harq_process->handled  = 0;
        ulsch->harq_mask &= ~(1 << harq_pid);
      }
  }
  // estimate UL_CQI for MAC

  int SNRtimes10 = dB_fixed_x10(gNB->pusch_vars[ULSCH_id]->ulsch_power_tot) -
                   dB_fixed_x10(gNB->pusch_vars[ULSCH_id]->ulsch_noise_power_tot);

  LOG_D(PHY, "Estimated SNR for PUSCH is = %f dB (ulsch_power %f, noise %f)\n", SNRtimes10/10.0,dB_fixed_x10(gNB->pusch_vars[ULSCH_id]->ulsch_power_tot)/10.0,dB_fixed_x10(gNB->pusch_vars[ULSCH_id]->ulsch_noise_power_tot)/10.0);

  if      (SNRtimes10 < -640) cqi=0;
  else if (SNRtimes10 >  635) cqi=255;
  else                        cqi=(640+SNRtimes10)/5;


  if (0/*pusch_pdu->mcs_index == 9*/) {
#ifdef __AVX2__
      int off = ((pusch_pdu->rb_size&1) == 1)? 4:0;
#else
      int off = 0;
#endif
      LOG_M("rxsigF0.m","rxsF0",&gNB->common_vars.rxdataF[0][(slot_rx&3)*gNB->frame_parms.ofdm_symbol_size*gNB->frame_parms.symbols_per_slot],gNB->frame_parms.ofdm_symbol_size*gNB->frame_parms.symbols_per_slot,1,1);
      LOG_M("rxsigF0_ext.m","rxsF0_ext",
             &gNB->pusch_vars[0]->rxdataF_ext[0][pusch_pdu->start_symbol_index*NR_NB_SC_PER_RB * pusch_pdu->rb_size],pusch_pdu->nr_of_symbols*(off+(NR_NB_SC_PER_RB * pusch_pdu->rb_size)),1,1);
      LOG_M("chestF0.m","chF0",
            &gNB->pusch_vars[0]->ul_ch_estimates[0][pusch_pdu->start_symbol_index*gNB->frame_parms.ofdm_symbol_size],gNB->frame_parms.ofdm_symbol_size,1,1);
      LOG_M("chestF0_ext.m","chF0_ext",
            &gNB->pusch_vars[0]->ul_ch_estimates_ext[0][(pusch_pdu->start_symbol_index+1)*(off+(NR_NB_SC_PER_RB * pusch_pdu->rb_size))],
            (pusch_pdu->nr_of_symbols-1)*(off+(NR_NB_SC_PER_RB * pusch_pdu->rb_size)),1,1);
      LOG_M("rxsigF0_comp.m","rxsF0_comp",
            &gNB->pusch_vars[0]->rxdataF_comp[0][pusch_pdu->start_symbol_index*(off+(NR_NB_SC_PER_RB * pusch_pdu->rb_size))],pusch_pdu->nr_of_symbols*(off+(NR_NB_SC_PER_RB * pusch_pdu->rb_size)),1,1);
      LOG_M("rxsigF0_llr.m","rxsF0_llr",
            &gNB->pusch_vars[0]->llr[0],(pusch_pdu->nr_of_symbols-1)*NR_NB_SC_PER_RB *pusch_pdu->rb_size * pusch_pdu->qam_mod_order,1,0);
      if (gNB->frame_parms.nb_antennas_rx > 1) {
        LOG_M("rxsigF1.m","rxsF1",&gNB->common_vars.rxdataF[1][(slot_rx&3)*gNB->frame_parms.ofdm_symbol_size*gNB->frame_parms.symbols_per_slot],gNB->frame_parms.ofdm_symbol_size*gNB->frame_parms.symbols_per_slot,1,1);
        LOG_M("rxsigF1_ext.m","rxsF1_ext",
               &gNB->pusch_vars[0]->rxdataF_ext[1][pusch_pdu->start_symbol_index*NR_NB_SC_PER_RB * pusch_pdu->rb_size],pusch_pdu->nr_of_symbols*(off+(NR_NB_SC_PER_RB * pusch_pdu->rb_size)),1,1);
        LOG_M("chestF1.m","chF1",
              &gNB->pusch_vars[0]->ul_ch_estimates[1][pusch_pdu->start_symbol_index*gNB->frame_parms.ofdm_symbol_size],gNB->frame_parms.ofdm_symbol_size,1,1);
        LOG_M("chestF1_ext.m","chF1_ext",
              &gNB->pusch_vars[0]->ul_ch_estimates_ext[1][(pusch_pdu->start_symbol_index+1)*(off+(NR_NB_SC_PER_RB * pusch_pdu->rb_size))],
              (pusch_pdu->nr_of_symbols-1)*(off+(NR_NB_SC_PER_RB * pusch_pdu->rb_size)),1,1);
        LOG_M("rxsigF1_comp.m","rxsF1_comp",
              &gNB->pusch_vars[0]->rxdataF_comp[1][pusch_pdu->start_symbol_index*(off+(NR_NB_SC_PER_RB * pusch_pdu->rb_size))],pusch_pdu->nr_of_symbols*(off+(NR_NB_SC_PER_RB * pusch_pdu->rb_size)),1,1);
      }
      exit(-1);

    }

  // crc indication
  uint16_t num_crc = gNB->UL_INFO.crc_ind.number_crcs;
  gNB->UL_INFO.crc_ind.crc_list = &gNB->crc_pdu_list[0];
  gNB->UL_INFO.crc_ind.sfn = frame;
  gNB->UL_INFO.crc_ind.slot = slot_rx;

  gNB->crc_pdu_list[num_crc].handle = pusch_pdu->handle;
  gNB->crc_pdu_list[num_crc].rnti = pusch_pdu->rnti;
  gNB->crc_pdu_list[num_crc].harq_id = harq_pid;
  gNB->crc_pdu_list[num_crc].tb_crc_status = crc_flag;
  gNB->crc_pdu_list[num_crc].num_cb = pusch_pdu->pusch_data.num_cb;
  gNB->crc_pdu_list[num_crc].ul_cqi = cqi;
  gNB->crc_pdu_list[num_crc].timing_advance = timing_advance_update;
  // in terms of dBFS range -128 to 0 with 0.1 step
  gNB->crc_pdu_list[num_crc].rssi = (dtx_flag==0) ? 1280 - (10*dB_fixed(32767*32767)-dB_fixed_times10(gNB->pusch_vars[ULSCH_id]->ulsch_power[0])) : 0;

  gNB->UL_INFO.crc_ind.number_crcs++;

  // rx indication
  uint16_t num_rx = gNB->UL_INFO.rx_ind.number_of_pdus;
  gNB->UL_INFO.rx_ind.pdu_list = &gNB->rx_pdu_list[0];
  gNB->UL_INFO.rx_ind.sfn = frame;
  gNB->UL_INFO.rx_ind.slot = slot_rx;
  gNB->rx_pdu_list[num_rx].handle = pusch_pdu->handle;
  gNB->rx_pdu_list[num_rx].rnti = pusch_pdu->rnti;
  gNB->rx_pdu_list[num_rx].harq_id = harq_pid;
  gNB->rx_pdu_list[num_rx].ul_cqi = cqi;
  gNB->rx_pdu_list[num_rx].timing_advance = timing_advance_update;
  gNB->rx_pdu_list[num_rx].rssi = gNB->crc_pdu_list[num_crc].rssi;
  if (crc_flag)
    gNB->rx_pdu_list[num_rx].pdu_length = 0;
  else {
    gNB->rx_pdu_list[num_rx].pdu_length = harq_process->TBS;
    gNB->rx_pdu_list[num_rx].pdu = harq_process->b;
  }

  gNB->UL_INFO.rx_ind.number_of_pdus++;

  pthread_mutex_unlock(&gNB->UL_INFO_mutex);
}

// Function to fill UL RB mask to be used for N0 measurements
void fill_ul_rb_mask(PHY_VARS_gNB *gNB, int frame_rx, int slot_rx) {

  int rb = 0;
  int rb2 = 0;
  int prbpos = 0;

  for (int symbol=0;symbol<14;symbol++) {
    for (int m=0;m<9;m++) {
      gNB->rb_mask_ul[symbol][m] = 0;
      for (int i=0;i<32;i++) {
        prbpos = (m*32)+i;
        if (prbpos>gNB->frame_parms.N_RB_UL) break;
        gNB->rb_mask_ul[symbol][m] |= (gNB->ulprbbl[prbpos]>0 ? 1 : 0)<<i;
      }
    }
  }

  for (int i=0;i<NUMBER_OF_NR_PUCCH_MAX;i++){
    NR_gNB_PUCCH_t *pucch = gNB->pucch[i];
    if (pucch) {
      if ((pucch->active == 1) &&
          (pucch->frame == frame_rx) &&
          (pucch->slot == slot_rx) ) {
        nfapi_nr_pucch_pdu_t  *pucch_pdu = &pucch->pucch_pdu;
        LOG_D(PHY,"%d.%d pucch %d : start_symbol %d, nb_symbols %d, prb_size %d\n",frame_rx,slot_rx,i,pucch_pdu->start_symbol_index,pucch_pdu->nr_of_symbols,pucch_pdu->prb_size);
        for (int symbol=pucch_pdu->start_symbol_index ; symbol<(pucch_pdu->start_symbol_index+pucch_pdu->nr_of_symbols);symbol++) {
          if(gNB->frame_parms.frame_type == FDD ||
              (gNB->frame_parms.frame_type == TDD && gNB->gNB_config.tdd_table.max_tdd_periodicity_list[slot_rx].max_num_of_symbol_per_slot_list[symbol].slot_config.value==1)) {
            for (rb=0; rb<pucch_pdu->prb_size; rb++) {
              rb2 = rb + pucch_pdu->bwp_start +
                    ((symbol < pucch_pdu->start_symbol_index+(pucch_pdu->nr_of_symbols>>1)) || (pucch_pdu->freq_hop_flag == 0) ?
                     pucch_pdu->prb_start : pucch_pdu->second_hop_prb);
              gNB->rb_mask_ul[symbol][rb2>>5] |= (1<<(rb2&31));
            }
          }
        }
      }
    }
  }

  for (int ULSCH_id=0;ULSCH_id<gNB->number_of_nr_ulsch_max;ULSCH_id++) {
    NR_gNB_ULSCH_t *ulsch = gNB->ulsch[ULSCH_id][0];
    int harq_pid;
    NR_UL_gNB_HARQ_t *ulsch_harq;
    if ((ulsch) &&
        (ulsch->rnti > 0)) {
      for (harq_pid=0;harq_pid<NR_MAX_ULSCH_HARQ_PROCESSES;harq_pid++) {
        ulsch_harq = ulsch->harq_processes[harq_pid];
        AssertFatal(ulsch_harq!=NULL,"harq_pid %d is not allocated\n",harq_pid);
        if ((ulsch_harq->status == NR_ACTIVE) &&
            (ulsch_harq->frame == frame_rx) &&
            (ulsch_harq->slot == slot_rx) &&
            (ulsch_harq->handled == 0)){
          uint8_t symbol_start = ulsch_harq->ulsch_pdu.start_symbol_index;
          uint8_t symbol_end = symbol_start + ulsch_harq->ulsch_pdu.nr_of_symbols;
          for (int symbol=symbol_start ; symbol<symbol_end ; symbol++) {
            if(gNB->frame_parms.frame_type == FDD ||
                (gNB->frame_parms.frame_type == TDD && gNB->gNB_config.tdd_table.max_tdd_periodicity_list[slot_rx].max_num_of_symbol_per_slot_list[symbol].slot_config.value==1)) {
              LOG_D(PHY,"symbol %d Filling rb_mask_ul rb_size %d\n",symbol,ulsch_harq->ulsch_pdu.rb_size);
              for (rb=0; rb<ulsch_harq->ulsch_pdu.rb_size; rb++) {
                rb2 = rb+ulsch_harq->ulsch_pdu.rb_start+ulsch_harq->ulsch_pdu.bwp_start;
                gNB->rb_mask_ul[symbol][rb2>>5] |= (1<<(rb2&31));
              }
            }
          }
        }
      }
    }
  }

}

void phy_procedures_gNB_common_RX(PHY_VARS_gNB *gNB, int frame_rx, int slot_rx) {

  uint8_t symbol;
  unsigned char aa;

  for(symbol = 0; symbol < (gNB->frame_parms.Ncp==EXTENDED?12:14); symbol++) {
    for (aa = 0; aa < gNB->frame_parms.nb_antennas_rx; aa++) {
      nr_slot_fep_ul(&gNB->frame_parms,
                     gNB->common_vars.rxdata[aa],
                     gNB->common_vars.rxdataF[aa],
                     symbol,
                     slot_rx,
                     0);
    }
  }

  for (aa = 0; aa < gNB->frame_parms.nb_antennas_rx; aa++) {
    apply_nr_rotation_ul(&gNB->frame_parms,
			 gNB->common_vars.rxdataF[aa],
			 slot_rx,
			 0,
			 gNB->frame_parms.Ncp==EXTENDED?12:14,
			 gNB->frame_parms.ofdm_symbol_size);
  }

}

int phy_procedures_gNB_uespec_RX(PHY_VARS_gNB *gNB, int frame_rx, int slot_rx) {
  /* those variables to log T_GNB_PHY_PUCCH_PUSCH_IQ only when we try to decode */
  int pucch_decode_done = 0;
  int pusch_decode_done = 0;

  VCD_SIGNAL_DUMPER_DUMP_FUNCTION_BY_NAME(VCD_SIGNAL_DUMPER_FUNCTIONS_PHY_PROCEDURES_gNB_UESPEC_RX,1);
  LOG_D(PHY,"phy_procedures_gNB_uespec_RX frame %d, slot %d\n",frame_rx,slot_rx);

<<<<<<< HEAD
  if (gNB->frame_parms.frame_type == TDD)
    if(NFAPI_MODE != NFAPI_MODE_VNF)
    fill_ul_rb_mask(gNB, frame_rx, slot_rx);
=======
  fill_ul_rb_mask(gNB, frame_rx, slot_rx);
>>>>>>> a7229937

  int first_symb=0,num_symb=0;
  if (gNB->frame_parms.frame_type == TDD)
    for(int symbol_count=0; symbol_count<NR_NUMBER_OF_SYMBOLS_PER_SLOT; symbol_count++) {
      if (gNB->gNB_config.tdd_table.max_tdd_periodicity_list[slot_rx].max_num_of_symbol_per_slot_list[symbol_count].slot_config.value==1) {
	      if (num_symb==0) first_symb=symbol_count;
	      num_symb++;
      }
    }
  else num_symb=NR_NUMBER_OF_SYMBOLS_PER_SLOT;
  gNB_I0_measurements(gNB,slot_rx,first_symb,num_symb);

  int offset = 10*gNB->frame_parms.ofdm_symbol_size + gNB->frame_parms.first_carrier_offset;
  int power_rxF = signal_energy_nodc(&gNB->common_vars.rxdataF[0][offset+(47*12)],12*18);
  LOG_D(PHY,"frame %d, slot %d: UL signal energy %d\n",frame_rx,slot_rx,power_rxF);

  start_meas(&gNB->phy_proc_rx);

  for (int i=0;i<NUMBER_OF_NR_PUCCH_MAX;i++){
    NR_gNB_PUCCH_t *pucch = gNB->pucch[i];
    if (pucch) {
      if (NFAPI_MODE == NFAPI_MODE_PNF)
        pucch->frame = frame_rx;
      if ((pucch->active == 1) &&
          (pucch->frame == frame_rx) &&
          (pucch->slot == slot_rx) ) {

        pucch_decode_done = 1;

        nfapi_nr_pucch_pdu_t  *pucch_pdu = &pucch->pucch_pdu;
        uint16_t num_ucis;
        switch (pucch_pdu->format_type) {
        case 0:
          num_ucis = gNB->UL_INFO.uci_ind.num_ucis;
          gNB->UL_INFO.uci_ind.uci_list = &gNB->uci_pdu_list[0];
          gNB->UL_INFO.uci_ind.sfn = frame_rx;
          gNB->UL_INFO.uci_ind.slot = slot_rx;
          gNB->uci_pdu_list[num_ucis].pdu_type = NFAPI_NR_UCI_FORMAT_0_1_PDU_TYPE;
          gNB->uci_pdu_list[num_ucis].pdu_size = sizeof(nfapi_nr_uci_pucch_pdu_format_0_1_t);
          nfapi_nr_uci_pucch_pdu_format_0_1_t *uci_pdu_format0 = &gNB->uci_pdu_list[num_ucis].pucch_pdu_format_0_1;

          offset = pucch_pdu->start_symbol_index*gNB->frame_parms.ofdm_symbol_size + (gNB->frame_parms.first_carrier_offset+pucch_pdu->prb_start*12);
          power_rxF = signal_energy_nodc(&gNB->common_vars.rxdataF[0][offset],12);
          LOG_D(PHY,"frame %d, slot %d: PUCCH signal energy %d\n",frame_rx,slot_rx,power_rxF);

          nr_decode_pucch0(gNB,
                           frame_rx,
                           slot_rx,
                           uci_pdu_format0,
                           pucch_pdu);

          gNB->UL_INFO.uci_ind.num_ucis += 1;
          pucch->active = 0;
	        break;
        case 2:
          num_ucis = gNB->UL_INFO.uci_ind.num_ucis;
          gNB->UL_INFO.uci_ind.uci_list = &gNB->uci_pdu_list[0];
          gNB->UL_INFO.uci_ind.sfn = frame_rx;
          gNB->UL_INFO.uci_ind.slot = slot_rx;
          gNB->uci_pdu_list[num_ucis].pdu_type = NFAPI_NR_UCI_FORMAT_2_3_4_PDU_TYPE;
          gNB->uci_pdu_list[num_ucis].pdu_size = sizeof(nfapi_nr_uci_pucch_pdu_format_2_3_4_t);
          nfapi_nr_uci_pucch_pdu_format_2_3_4_t *uci_pdu_format2 = &gNB->uci_pdu_list[num_ucis].pucch_pdu_format_2_3_4;

          nr_decode_pucch2(gNB,
                           slot_rx,
                           uci_pdu_format2,
                           pucch_pdu);

          gNB->UL_INFO.uci_ind.num_ucis += 1;
          pucch->active = 0;
          break;
        default:
	        AssertFatal(1==0,"Only PUCCH formats 0 and 2 are currently supported\n");
        }
      }
    }
  }

  for (int ULSCH_id=0;ULSCH_id<gNB->number_of_nr_ulsch_max;ULSCH_id++) {
    NR_gNB_ULSCH_t *ulsch = gNB->ulsch[ULSCH_id][0];
    int harq_pid;
    int no_sig;
    NR_UL_gNB_HARQ_t *ulsch_harq;

    if ((ulsch) &&
        (ulsch->rnti > 0)) {
      // for for an active HARQ process
      for (harq_pid=0;harq_pid<NR_MAX_ULSCH_HARQ_PROCESSES;harq_pid++) {
        ulsch_harq = ulsch->harq_processes[harq_pid];
        AssertFatal(ulsch_harq!=NULL,"harq_pid %d is not allocated\n",harq_pid);
        if ((ulsch_harq->status == NR_ACTIVE) &&
            (ulsch_harq->frame == frame_rx) &&
            (ulsch_harq->slot == slot_rx) &&
            (ulsch_harq->handled == 0)){

          LOG_I(PHY, "PUSCH detection started in frame %d slot %d\n",
                frame_rx,slot_rx);
          int num_dmrs=0;
          for (int s=0;s<NR_NUMBER_OF_SYMBOLS_PER_SLOT; s++)
             num_dmrs+=(ulsch_harq->ulsch_pdu.ul_dmrs_symb_pos>>s)&1;

#ifdef DEBUG_RXDATA
          NR_DL_FRAME_PARMS *frame_parms = &gNB->frame_parms;
          RU_t *ru = gNB->RU_list[0];
          int slot_offset = frame_parms->get_samples_slot_timestamp(slot_rx,frame_parms,0);
          slot_offset -= ru->N_TA_offset;
          ((int16_t*)&gNB->common_vars.debugBuff[gNB->common_vars.debugBuff_sample_offset])[0]=(int16_t)ulsch->rnti;
          ((int16_t*)&gNB->common_vars.debugBuff[gNB->common_vars.debugBuff_sample_offset])[1]=(int16_t)ulsch_harq->ulsch_pdu.rb_size;
          ((int16_t*)&gNB->common_vars.debugBuff[gNB->common_vars.debugBuff_sample_offset])[2]=(int16_t)ulsch_harq->ulsch_pdu.rb_start;
          ((int16_t*)&gNB->common_vars.debugBuff[gNB->common_vars.debugBuff_sample_offset])[3]=(int16_t)ulsch_harq->ulsch_pdu.nr_of_symbols;
          ((int16_t*)&gNB->common_vars.debugBuff[gNB->common_vars.debugBuff_sample_offset])[4]=(int16_t)ulsch_harq->ulsch_pdu.start_symbol_index;
          ((int16_t*)&gNB->common_vars.debugBuff[gNB->common_vars.debugBuff_sample_offset])[5]=(int16_t)ulsch_harq->ulsch_pdu.mcs_index;
          ((int16_t*)&gNB->common_vars.debugBuff[gNB->common_vars.debugBuff_sample_offset])[6]=(int16_t)ulsch_harq->ulsch_pdu.pusch_data.rv_index;
          ((int16_t*)&gNB->common_vars.debugBuff[gNB->common_vars.debugBuff_sample_offset])[7]=(int16_t)harq_pid;
          memcpy(&gNB->common_vars.debugBuff[gNB->common_vars.debugBuff_sample_offset+4],&ru->common.rxdata[0][slot_offset],frame_parms->get_samples_per_slot(slot_rx,frame_parms)*sizeof(int32_t));
          gNB->common_vars.debugBuff_sample_offset+=(frame_parms->get_samples_per_slot(slot_rx,frame_parms)+1000+4);
          if(gNB->common_vars.debugBuff_sample_offset>((frame_parms->get_samples_per_slot(slot_rx,frame_parms)+1000+2)*20)) {
            FILE *f;
            f = fopen("rxdata_buff.raw", "w"); if (f == NULL) exit(1);
            fwrite((int16_t*)gNB->common_vars.debugBuff,2,(frame_parms->get_samples_per_slot(slot_rx,frame_parms)+1000+4)*20*2, f);
            fclose(f);
            exit(-1);
          }
#endif

          pusch_decode_done = 1;

          VCD_SIGNAL_DUMPER_DUMP_FUNCTION_BY_NAME(VCD_SIGNAL_DUMPER_FUNCTIONS_NR_RX_PUSCH,1);
	        start_meas(&gNB->rx_pusch_stats);
          no_sig = nr_rx_pusch(gNB, ULSCH_id, frame_rx, slot_rx, harq_pid);
          if (no_sig) {
            LOG_D(PHY, "PUSCH not detected in frame %d, slot %d\n", frame_rx, slot_rx);
            nr_fill_indication(gNB, frame_rx, slot_rx, ULSCH_id, harq_pid, 1,1);
            return 1;
          }
          gNB->pusch_vars[ULSCH_id]->ulsch_power_tot=0;
          gNB->pusch_vars[ULSCH_id]->ulsch_noise_power_tot=0;
          for (int aarx=0;aarx<gNB->frame_parms.nb_antennas_rx;aarx++) {
             gNB->pusch_vars[ULSCH_id]->ulsch_power[aarx]/=num_dmrs;
             gNB->pusch_vars[ULSCH_id]->ulsch_power_tot += gNB->pusch_vars[ULSCH_id]->ulsch_power[aarx];
             gNB->pusch_vars[ULSCH_id]->ulsch_noise_power[aarx]/=num_dmrs;
             gNB->pusch_vars[ULSCH_id]->ulsch_noise_power_tot += gNB->pusch_vars[ULSCH_id]->ulsch_noise_power[aarx];
          }
          if (dB_fixed_x10(gNB->pusch_vars[ULSCH_id]->ulsch_power_tot) <
              dB_fixed_x10(gNB->pusch_vars[ULSCH_id]->ulsch_noise_power_tot) + gNB->pusch_thres) {
             NR_gNB_SCH_STATS_t *stats=get_ulsch_stats(gNB,ulsch);

             LOG_D(PHY, "PUSCH not detected in %d.%d (%d,%d,%d)\n",frame_rx,slot_rx,
                   dB_fixed_x10(gNB->pusch_vars[ULSCH_id]->ulsch_power_tot),
                   dB_fixed_x10(gNB->pusch_vars[ULSCH_id]->ulsch_noise_power_tot),gNB->pusch_thres);
             gNB->pusch_vars[ULSCH_id]->ulsch_power_tot = gNB->pusch_vars[ULSCH_id]->ulsch_noise_power_tot;
             nr_fill_indication(gNB,frame_rx, slot_rx, ULSCH_id, harq_pid, 1,1);
             gNB->pusch_vars[ULSCH_id]->DTX=1;
             if (stats) stats->DTX++;
             return 1;
          } else gNB->pusch_vars[ULSCH_id]->DTX=0;

          stop_meas(&gNB->rx_pusch_stats);
          VCD_SIGNAL_DUMPER_DUMP_FUNCTION_BY_NAME(VCD_SIGNAL_DUMPER_FUNCTIONS_NR_RX_PUSCH,0);
          //LOG_M("rxdataF_comp.m","rxF_comp",gNB->pusch_vars[0]->rxdataF_comp[0],6900,1,1);
          //LOG_M("rxdataF_ext.m","rxF_ext",gNB->pusch_vars[0]->rxdataF_ext[0],6900,1,1);
          VCD_SIGNAL_DUMPER_DUMP_FUNCTION_BY_NAME(VCD_SIGNAL_DUMPER_FUNCTIONS_NR_ULSCH_PROCEDURES_RX,1);
          nr_ulsch_procedures(gNB, frame_rx, slot_rx, ULSCH_id, harq_pid);
          VCD_SIGNAL_DUMPER_DUMP_FUNCTION_BY_NAME(VCD_SIGNAL_DUMPER_FUNCTIONS_NR_ULSCH_PROCEDURES_RX,0);
          break;
        }
      }
    }
  }
  stop_meas(&gNB->phy_proc_rx);
  // figure out a better way to choose slot_rx, 19 is ok for a particular TDD configuration with 30kHz SCS
  if ((frame_rx&127) == 0 && slot_rx==19) {
    LOG_I(NR_PHY, "Number of bad PUCCH received: %lu\n", gNB->bad_pucch);
  }

  if (pucch_decode_done || pusch_decode_done) {
    T(T_GNB_PHY_PUCCH_PUSCH_IQ, T_INT(frame_rx), T_INT(slot_rx), T_BUFFER(&gNB->common_vars.rxdataF[0][0], gNB->frame_parms.symbols_per_slot * gNB->frame_parms.ofdm_symbol_size * 4));
  }

  VCD_SIGNAL_DUMPER_DUMP_FUNCTION_BY_NAME(VCD_SIGNAL_DUMPER_FUNCTIONS_PHY_PROCEDURES_gNB_UESPEC_RX,0);
  return 0;
}<|MERGE_RESOLUTION|>--- conflicted
+++ resolved
@@ -637,13 +637,7 @@
   VCD_SIGNAL_DUMPER_DUMP_FUNCTION_BY_NAME(VCD_SIGNAL_DUMPER_FUNCTIONS_PHY_PROCEDURES_gNB_UESPEC_RX,1);
   LOG_D(PHY,"phy_procedures_gNB_uespec_RX frame %d, slot %d\n",frame_rx,slot_rx);
 
-<<<<<<< HEAD
-  if (gNB->frame_parms.frame_type == TDD)
-    if(NFAPI_MODE != NFAPI_MODE_VNF)
-    fill_ul_rb_mask(gNB, frame_rx, slot_rx);
-=======
   fill_ul_rb_mask(gNB, frame_rx, slot_rx);
->>>>>>> a7229937
 
   int first_symb=0,num_symb=0;
   if (gNB->frame_parms.frame_type == TDD)
