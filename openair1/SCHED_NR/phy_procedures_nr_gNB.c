/*
 * Licensed to the OpenAirInterface (OAI) Software Alliance under one or more
 * contributor license agreements.  See the NOTICE file distributed with
 * this work for additional information regarding copyright ownership.
 * The OpenAirInterface Software Alliance licenses this file to You under
 * the OAI Public License, Version 1.1  (the "License"); you may not use this file
 * except in compliance with the License.
 * You may obtain a copy of the License at
 *
 *      http://www.openairinterface.org/?page_id=698
 *
 * Unless required by applicable law or agreed to in writing, software
 * distributed under the License is distributed on an "AS IS" BASIS,
 * WITHOUT WARRANTIES OR CONDITIONS OF ANY KIND, either express or implied.
 * See the License for the specific language governing permissions and
 * limitations under the License.
 *-------------------------------------------------------------------------------
 * For more information about the OpenAirInterface (OAI) Software Alliance:
 *      contact@openairinterface.org
 */

#include "PHY/phy_extern.h"
#include "PHY/defs_gNB.h"
#include "sched_nr.h"
#include "PHY/NR_REFSIG/dmrs_nr.h"
#include "PHY/NR_TRANSPORT/nr_transport.h"
#include "PHY/NR_TRANSPORT/nr_transport_proto.h"
#include "PHY/NR_TRANSPORT/nr_dlsch.h"
#include "PHY/NR_TRANSPORT/nr_ulsch.h"
#include "PHY/NR_ESTIMATION/nr_ul_estimation.h"
#include "PHY/NR_UE_TRANSPORT/pucch_nr.h"
#include "SCHED/sched_eNB.h"
#include "sched_nr.h"
#include "SCHED/sched_common_extern.h"
#include "nfapi/open-nFAPI/nfapi/public_inc/nfapi_interface.h"
#include "nfapi/open-nFAPI/nfapi/public_inc/nfapi_nr_interface.h"
#include "fapi_nr_l1.h"
#include "common/utils/LOG/log.h"
#include "common/utils/LOG/vcd_signal_dumper.h"
#include "PHY/INIT/phy_init.h"
#include "PHY/MODULATION/nr_modulation.h"
#include "T.h"
#include "executables/nr-softmodem.h"
#include "executables/softmodem-common.h"

#include "assertions.h"
#include "msc.h"

#include <time.h>

#include "intertask_interface.h"

uint8_t SSB_Table[38]={0,2,4,6,8,10,12,14,254,254,16,18,20,22,24,26,28,30,254,254,32,34,36,38,40,42,44,46,254,254,48,50,52,54,56,58,60,62};

extern uint8_t nfapi_mode;

void nr_set_ssb_first_subcarrier(nfapi_nr_config_request_scf_t *cfg, NR_DL_FRAME_PARMS *fp) {

  uint8_t sco = 0;
  if (((fp->freq_range == nr_FR1) && (cfg->ssb_table.ssb_subcarrier_offset.value<24)) ||
      ((fp->freq_range == nr_FR2) && (cfg->ssb_table.ssb_subcarrier_offset.value<12)) )
    sco = cfg->ssb_table.ssb_subcarrier_offset.value;

  fp->ssb_start_subcarrier = (12 * cfg->ssb_table.ssb_offset_point_a.value + sco);
  LOG_D(PHY, "SSB first subcarrier %d (%d,%d)\n", fp->ssb_start_subcarrier,cfg->ssb_table.ssb_offset_point_a.value,sco);
}

void nr_common_signal_procedures (PHY_VARS_gNB *gNB,int frame, int slot) {

  NR_DL_FRAME_PARMS *fp=&gNB->frame_parms;
  nfapi_nr_config_request_scf_t *cfg = &gNB->gNB_config;
  int **txdataF = gNB->common_vars.txdataF;
  uint8_t ssb_index, n_hf;
  uint16_t ssb_start_symbol, rel_slot;
  int txdataF_offset = (slot%2)*fp->samples_per_slot_wCP;
  uint16_t slots_per_hf = (fp->slots_per_frame)>>1;

  n_hf = fp->half_frame_bit;

  // if SSB periodicity is 5ms, they are transmitted in both half frames
  if ( cfg->ssb_table.ssb_period.value == 0) {
    if (slot<slots_per_hf)
      n_hf=0;
    else
      n_hf=1;
  }

  // to set a effective slot number in the half frame where the SSB is supposed to be
  rel_slot = (n_hf)? (slot-slots_per_hf) : slot; 

  LOG_D(PHY,"common_signal_procedures: frame %d, slot %d\n",frame,slot);

  if(rel_slot<38 && rel_slot>=0)  { // there is no SSB beyond slot 37

    for (int i=0; i<2; i++)  {  // max two SSB per frame
      
      ssb_index = i + SSB_Table[rel_slot]; // computing the ssb_index

      if ((ssb_index<64) && ((fp->L_ssb >> (63-ssb_index)) & 0x01))  { // generating the ssb only if the bit of L_ssb at current ssb index is 1
        fp->ssb_index = ssb_index;
        int ssb_start_symbol_abs = nr_get_ssb_start_symbol(fp); // computing the starting symbol for current ssb
	ssb_start_symbol = ssb_start_symbol_abs % fp->symbols_per_slot;  // start symbol wrt slot

	nr_set_ssb_first_subcarrier(cfg, fp);  // setting the first subcarrier
	
	LOG_D(PHY,"SS TX: frame %d, slot %d, start_symbol %d\n",frame,slot, ssb_start_symbol);
	nr_generate_pss(gNB->d_pss, &txdataF[0][txdataF_offset], AMP, ssb_start_symbol, cfg, fp);
	nr_generate_sss(gNB->d_sss, &txdataF[0][txdataF_offset], AMP, ssb_start_symbol, cfg, fp);
	
        if (cfg->carrier_config.num_tx_ant.value <= 4)
	  nr_generate_pbch_dmrs(gNB->nr_gold_pbch_dmrs[n_hf][ssb_index&7],&txdataF[0][txdataF_offset], AMP, ssb_start_symbol, cfg, fp);
        else
	  nr_generate_pbch_dmrs(gNB->nr_gold_pbch_dmrs[0][ssb_index&7],&txdataF[0][txdataF_offset], AMP, ssb_start_symbol, cfg, fp);
	
	nr_generate_pbch(&gNB->pbch,
	                 &gNB->ssb_pdu,
	                 gNB->nr_pbch_interleaver,
			 &txdataF[0][txdataF_offset],
			 AMP,
			 ssb_start_symbol,
			 n_hf, frame, cfg, fp);

      }
    }
  }
}

void phy_procedures_gNB_TX(PHY_VARS_gNB *gNB,
                           int frame,int slot,
                           int do_meas) {
  int aa;
  NR_DL_FRAME_PARMS *fp=&gNB->frame_parms;
  nfapi_nr_config_request_scf_t *cfg = &gNB->gNB_config;
  int offset = gNB->CC_id;
  uint8_t ssb_frame_periodicity = 1;  // every how many frames SSB are generated
  int txdataF_offset = (slot%2)*fp->samples_per_slot_wCP;

  
  
  if (cfg->ssb_table.ssb_period.value > 1) 
    ssb_frame_periodicity = 1 <<(cfg->ssb_table.ssb_period.value -1) ; 

  if ((cfg->cell_config.frame_duplex_type.value == TDD) &&
      (nr_slot_select(cfg,frame,slot) == NR_UPLINK_SLOT)) return;

  VCD_SIGNAL_DUMPER_DUMP_FUNCTION_BY_NAME(VCD_SIGNAL_DUMPER_FUNCTIONS_PHY_PROCEDURES_ENB_TX+offset,1);

  if (do_meas==1) start_meas(&gNB->phy_proc_tx);

  // clear the transmit data array for the current subframe
  for (aa=0; aa<cfg->carrier_config.num_tx_ant.value; aa++) {
    memset(&gNB->common_vars.txdataF[aa][txdataF_offset],0,fp->samples_per_slot_wCP*sizeof(int32_t));
  }

  VCD_SIGNAL_DUMPER_DUMP_FUNCTION_BY_NAME(VCD_SIGNAL_DUMPER_FUNCTIONS_PHY_ENB_COMMON_TX,1);
  if (nfapi_mode == 0 || nfapi_mode == 1) { 
    if ((!(frame%ssb_frame_periodicity)))  // generate SSB only for given frames according to SSB periodicity
      nr_common_signal_procedures(gNB,frame, slot);
  }
  VCD_SIGNAL_DUMPER_DUMP_FUNCTION_BY_NAME(VCD_SIGNAL_DUMPER_FUNCTIONS_PHY_ENB_COMMON_TX,0);


  if (gNB->pdcch_pdu || gNB->ul_dci_pdu) {
    LOG_D(PHY, "[gNB %d] Frame %d slot %d Calling nr_generate_dci_top (number of UL/DL DCI %d/%d)\n",
	  gNB->Mod_id, frame, slot,
	  gNB->ul_dci_pdu==NULL?0:gNB->ul_dci_pdu->pdcch_pdu.pdcch_pdu_rel15.numDlDci,
	  gNB->pdcch_pdu==NULL?0:gNB->pdcch_pdu->pdcch_pdu_rel15.numDlDci);
  
    VCD_SIGNAL_DUMPER_DUMP_FUNCTION_BY_NAME(VCD_SIGNAL_DUMPER_FUNCTIONS_PHY_ENB_PDCCH_TX,1);

    nr_generate_dci_top(gNB->pdcch_pdu,
			gNB->ul_dci_pdu,
			gNB->nr_gold_pdcch_dmrs[slot],
			&gNB->common_vars.txdataF[0][txdataF_offset],
			AMP, *fp);
  
    VCD_SIGNAL_DUMPER_DUMP_FUNCTION_BY_NAME(VCD_SIGNAL_DUMPER_FUNCTIONS_PHY_ENB_PDCCH_TX,0);
  }
 
  LOG_D(PHY, "PDSCH generation started (%d)\n", gNB->num_pdsch_rnti);
  for (int i=0; i<gNB->num_pdsch_rnti; i++) {
    VCD_SIGNAL_DUMPER_DUMP_FUNCTION_BY_NAME(VCD_SIGNAL_DUMPER_FUNCTIONS_GENERATE_DLSCH,1);
    nr_generate_pdsch(gNB->dlsch[i][0],
		      gNB->nr_gold_pdsch_dmrs[slot],
		      gNB->common_vars.txdataF,
		      AMP, frame, slot, fp, 0,
		      &gNB->dlsch_encoding_stats,
		      &gNB->dlsch_scrambling_stats,
		      &gNB->dlsch_modulation_stats,
		      &gNB->tinput,
		      &gNB->tprep,
		      &gNB->tparity,
		      &gNB->toutput,
		      &gNB->dlsch_rate_matching_stats,
		      &gNB->dlsch_interleaving_stats,
		      &gNB->dlsch_segmentation_stats);
    VCD_SIGNAL_DUMPER_DUMP_FUNCTION_BY_NAME(VCD_SIGNAL_DUMPER_FUNCTIONS_GENERATE_DLSCH,0);
  }

  VCD_SIGNAL_DUMPER_DUMP_FUNCTION_BY_NAME(VCD_SIGNAL_DUMPER_FUNCTIONS_PHY_PROCEDURES_ENB_TX+offset,0);
}



/*

  if ((cfg->subframe_config.duplex_mode.value == TDD) && 
      ((nr_slot_select(fp,frame,slot)&NR_DOWNLINK_SLOT)==SF_DL)) return;

  //  VCD_SIGNAL_DUMPER_DUMP_FUNCTION_BY_NAME(VCD_SIGNAL_DUMPER_FUNCTIONS_PHY_PROCEDURES_ENB_RX,1);


  if (do_prach_rx(fp,frame,slot)) L1_nr_prach_procedures(gNB,frame,slot/fp->slots_per_subframe);
*/

void nr_ulsch_procedures(PHY_VARS_gNB *gNB, int frame_rx, int slot_rx, int ULSCH_id, uint8_t harq_pid)
{
  NR_DL_FRAME_PARMS *frame_parms = &gNB->frame_parms;
  nfapi_nr_pusch_pdu_t *pusch_pdu = &gNB->ulsch[ULSCH_id][0]->harq_processes[harq_pid]->ulsch_pdu;
  
  uint8_t ret;
  uint8_t l, number_dmrs_symbols = 0;
  uint32_t G;
  uint16_t start_symbol, number_symbols, nb_re_dmrs;

  start_symbol = pusch_pdu->start_symbol_index;
  number_symbols = pusch_pdu->nr_of_symbols;

  for (l = start_symbol; l < start_symbol + number_symbols; l++)
      number_dmrs_symbols += ((pusch_pdu->ul_dmrs_symb_pos)>>l)&0x01;

  nb_re_dmrs = ((pusch_pdu->dmrs_config_type == pusch_dmrs_type1)?6:4);

  G = nr_get_G(pusch_pdu->rb_size,
               number_symbols,
               nb_re_dmrs,
               number_dmrs_symbols, // number of dmrs symbols irrespective of single or double symbol dmrs
               pusch_pdu->qam_mod_order,
               pusch_pdu->nrOfLayers);


  //----------------------------------------------------------
  //------------------- ULSCH unscrambling -------------------
  //----------------------------------------------------------

  start_meas(&gNB->ulsch_unscrambling_stats);
  nr_ulsch_unscrambling(gNB->pusch_vars[ULSCH_id]->llr,
                        G,
                        0,
                        pusch_pdu->data_scrambling_id,
                        pusch_pdu->rnti);
  stop_meas(&gNB->ulsch_unscrambling_stats);
  //----------------------------------------------------------
  //--------------------- ULSCH decoding ---------------------
  //----------------------------------------------------------

  start_meas(&gNB->ulsch_decoding_stats);
  ret = nr_ulsch_decoding(gNB,
                          ULSCH_id,
                          gNB->pusch_vars[ULSCH_id]->llr,
                          frame_parms,
                          pusch_pdu,
                          frame_rx,
                          slot_rx,
                          harq_pid,
                          G);
  stop_meas(&gNB->ulsch_decoding_stats);

  if (ret > gNB->ulsch[ULSCH_id][0]->max_ldpc_iterations){
    LOG_I(PHY, "ULSCH %d in error\n",ULSCH_id);
    nr_fill_indication(gNB,frame_rx, slot_rx, ULSCH_id, harq_pid, 1);
  }
  else if(gNB->ulsch[ULSCH_id][0]->harq_processes[harq_pid]->b!=NULL){
    LOG_I(PHY, "ULSCH received ok \n");
    nr_fill_indication(gNB,frame_rx, slot_rx, ULSCH_id, harq_pid, 0);
  }
}


<<<<<<< HEAD
void nr_fill_rx_indication(PHY_VARS_gNB *gNB, int frame, int slot_rx, int ULSCH_id, uint8_t harq_pid)
{
  // --------------------
  // [hna] TO BE CLEANED
  // --------------------
  nfapi_rx_indication_pdu_t *pdu;
=======
void nr_fill_indication(PHY_VARS_gNB *gNB, int frame, int slot_rx, int ULSCH_id, uint8_t harq_pid, uint8_t crc_flag) {

  pthread_mutex_lock(&gNB->UL_INFO_mutex);
>>>>>>> c918f1d8

  int timing_advance_update, cqi;
  int sync_pos;
  uint16_t mu = gNB->frame_parms.numerology_index;
  NR_gNB_ULSCH_t                       *ulsch                 = gNB->ulsch[ULSCH_id][0];
  NR_UL_gNB_HARQ_t                     *harq_process          = ulsch->harq_processes[harq_pid];

  nfapi_nr_pusch_pdu_t *pusch_pdu = &harq_process->ulsch_pdu;

  //  pdu->data                              = gNB->ulsch[ULSCH_id+1][0]->harq_processes[harq_pid]->b;
  sync_pos                               = nr_est_timing_advance_pusch(gNB, ULSCH_id); // estimate timing advance for MAC
  timing_advance_update                  = sync_pos * (1 << mu);                    // scale by the used scs numerology

  // scale the 16 factor in N_TA calculation in 38.213 section 4.2 according to the used FFT size
  switch (gNB->frame_parms.N_RB_DL) {
    case 106: timing_advance_update /= 16; break;
    case 217: timing_advance_update /= 32; break;
    case 245: timing_advance_update /= 32; break;
    case 273: timing_advance_update /= 32; break;
    case 66:  timing_advance_update /= 12; break;
    default: abort();
  }

  // put timing advance command in 0..63 range
  timing_advance_update += 31;

  if (timing_advance_update < 0)  timing_advance_update = 0;
  if (timing_advance_update > 63) timing_advance_update = 63;

  LOG_D(PHY, "Estimated timing advance PUSCH is  = %d, timing_advance_update is %d \n", sync_pos,timing_advance_update);

  // estimate UL_CQI for MAC (from antenna port 0 only)
  int SNRtimes10 = dB_fixed_times10(gNB->pusch_vars[ULSCH_id]->ulsch_power[0]) - 300;//(10*gNB->measurements.n0_power_dB[0]);

  if      (SNRtimes10 < -640) cqi=0;
  else if (SNRtimes10 >  635) cqi=255;
  else                        cqi=(640+SNRtimes10)/5;

  // crc indication
  uint16_t num_crc = gNB->UL_INFO.crc_ind.number_crcs;
  gNB->UL_INFO.crc_ind.crc_list = &gNB->crc_pdu_list[0];
  gNB->UL_INFO.crc_ind.sfn = frame;
  gNB->UL_INFO.crc_ind.slot = slot_rx;

  gNB->crc_pdu_list[num_crc].handle = pusch_pdu->handle;
  gNB->crc_pdu_list[num_crc].rnti = pusch_pdu->rnti;
  gNB->crc_pdu_list[num_crc].harq_id = harq_pid;
  gNB->crc_pdu_list[num_crc].tb_crc_status = crc_flag;
  gNB->crc_pdu_list[num_crc].num_cb = pusch_pdu->pusch_data.num_cb;
  gNB->crc_pdu_list[num_crc].ul_cqi = cqi;
  gNB->crc_pdu_list[num_crc].timing_advance = timing_advance_update;
  gNB->crc_pdu_list[num_crc].rssi = 0xffff; // invalid value as this is not yet computed

  gNB->UL_INFO.crc_ind.number_crcs++;

  // rx indication
  uint16_t num_rx = gNB->UL_INFO.rx_ind.number_of_pdus;
  gNB->UL_INFO.rx_ind.pdu_list = &gNB->rx_pdu_list[0];
  gNB->UL_INFO.rx_ind.sfn = frame;
  gNB->UL_INFO.rx_ind.slot = slot_rx;
  gNB->rx_pdu_list[num_rx].handle = pusch_pdu->handle;
  gNB->rx_pdu_list[num_rx].rnti = pusch_pdu->rnti;
  gNB->rx_pdu_list[num_rx].harq_id = harq_pid;
  gNB->rx_pdu_list[num_rx].ul_cqi = cqi;
  gNB->rx_pdu_list[num_rx].timing_advance = timing_advance_update;
  gNB->rx_pdu_list[num_rx].rssi = 0xffff; // invalid value as this is not yet computed
  if (crc_flag)
    gNB->rx_pdu_list[num_rx].pdu_length = 0;
  else {
    gNB->rx_pdu_list[num_rx].pdu_length = harq_process->TBS;
    gNB->rx_pdu_list[num_rx].pdu = harq_process->b;
  }

  gNB->UL_INFO.rx_ind.number_of_pdus++;

  pthread_mutex_unlock(&gNB->UL_INFO_mutex);
}

void phy_procedures_gNB_common_RX(PHY_VARS_gNB *gNB, int frame_rx, int slot_rx) {

  uint8_t symbol;
  unsigned char aa;

  for(symbol = 0; symbol < NR_SYMBOLS_PER_SLOT; symbol++) {
    // nr_slot_fep_ul(gNB, symbol, proc->slot_rx, 0, 0);
    for (aa = 0; aa < gNB->frame_parms.nb_antennas_rx; aa++) {
      nr_slot_fep_ul(&gNB->frame_parms,
                     gNB->common_vars.rxdata[aa],
                     gNB->common_vars.rxdataF[aa],
                     symbol,
                     slot_rx,
                     0,
                     0);
    }
  }

}

void phy_procedures_gNB_uespec_RX(PHY_VARS_gNB *gNB, int frame_rx, int slot_rx) {

  nfapi_nr_ul_tti_request_t *UL_tti_req  = &gNB->UL_tti_req;
  int num_pdus = UL_tti_req->n_pdus;

  nfapi_nr_uci_indication_t *uci_indication = &gNB->uci_indication;
  uci_indication->sfn = frame_rx;
  uci_indication->slot = slot_rx;
  uci_indication->num_ucis = 0;


  LOG_D(PHY,"phy_procedures_gNB_uespec_RX frame %d, slot %d, num_pdus %d\n",frame_rx,slot_rx,num_pdus);

  gNB->UL_INFO.rx_ind.number_of_pdus = 0;
  gNB->UL_INFO.crc_ind.number_crcs = 0;

  for (int i = 0; i < num_pdus; i++) {
    switch (UL_tti_req->pdus_list[i].pdu_type) {
    case NFAPI_NR_UL_CONFIG_PUSCH_PDU_TYPE:{
      LOG_D(PHY,"frame %d, slot %d, Got NFAPI_NR_UL_CONFIG_PUSCH_PDU_TYPE\n",frame_rx,slot_rx);

      nfapi_nr_pusch_pdu_t  *pusch_pdu = &UL_tti_req->pdus_list[0].pusch_pdu;
      nr_fill_ulsch(gNB,frame_rx,slot_rx,pusch_pdu);
      
      uint8_t ULSCH_id =  find_nr_ulsch(pusch_pdu->rnti,gNB,SEARCH_EXIST);
      uint8_t harq_pid = pusch_pdu->pusch_data.harq_process_id;
      uint8_t symbol_start = pusch_pdu->start_symbol_index;
      uint8_t symbol_end = symbol_start + pusch_pdu->nr_of_symbols;
      
      for(uint8_t symbol = symbol_start; symbol < symbol_end; symbol++) {
        nr_rx_pusch(gNB, ULSCH_id, frame_rx, slot_rx, symbol, harq_pid);
      }
      //LOG_M("rxdataF_comp.m","rxF_comp",gNB->pusch_vars[0]->rxdataF_comp[0],6900,1,1);
      //LOG_M("rxdataF_ext.m","rxF_ext",gNB->pusch_vars[0]->rxdataF_ext[0],6900,1,1);
      nr_ulsch_procedures(gNB, frame_rx, slot_rx, ULSCH_id, harq_pid);
<<<<<<< HEAD
      nr_fill_rx_indication(gNB, frame_rx, slot_rx, ULSCH_id, harq_pid);  // indicate SDU to MAC
      nr_fill_crc_indication(gNB, frame_rx, slot_rx, ULSCH_id, 0);
    }
    break;
    case NFAPI_NR_UL_CONFIG_PUCCH_PDU_TYPE:{
      LOG_D(PHY,"frame %d, slot %d, Got NFAPI_NR_UL_CONFIG_PUCCH_PDU_TYPE\n",frame_rx,slot_rx);
      
      nfapi_nr_pucch_pdu_t  *pucch_pdu = &UL_tti_req->pdus_list[i].pucch_pdu;
      switch (pucch_pdu->format_type) {
      case 0:
	uci_indication->uci_list[uci_indication->num_ucis].pdu_type = NFAPI_NR_UCI_FORMAT_0_1_PDU_TYPE;
	uci_indication->uci_list[uci_indication->num_ucis].pdu_size = sizeof(nfapi_nr_uci_pucch_pdu_format_0_1_t);
	nfapi_nr_uci_pucch_pdu_format_0_1_t *uci_pdu_format0 = &uci_indication->uci_list[uci_indication->num_ucis].pucch_pdu_format_0_1;
	
	nr_decode_pucch0(gNB,
			 slot_rx,
			 uci_pdu_format0,
			 pucch_pdu);
	
	uci_indication->num_ucis += 1;
	break;
      case 1:
	break;
      default:
	AssertFatal(1==0,"Only PUCCH format 0 and 1 are currently supported\n");
=======
>>>>>>> c918f1d8
      }
      break;
    }
    }
  }
}<|MERGE_RESOLUTION|>--- conflicted
+++ resolved
@@ -277,18 +277,9 @@
 }
 
 
-<<<<<<< HEAD
-void nr_fill_rx_indication(PHY_VARS_gNB *gNB, int frame, int slot_rx, int ULSCH_id, uint8_t harq_pid)
-{
-  // --------------------
-  // [hna] TO BE CLEANED
-  // --------------------
-  nfapi_rx_indication_pdu_t *pdu;
-=======
 void nr_fill_indication(PHY_VARS_gNB *gNB, int frame, int slot_rx, int ULSCH_id, uint8_t harq_pid, uint8_t crc_flag) {
 
   pthread_mutex_lock(&gNB->UL_INFO_mutex);
->>>>>>> c918f1d8
 
   int timing_advance_update, cqi;
   int sync_pos;
@@ -405,54 +396,52 @@
 
   for (int i = 0; i < num_pdus; i++) {
     switch (UL_tti_req->pdus_list[i].pdu_type) {
-    case NFAPI_NR_UL_CONFIG_PUSCH_PDU_TYPE:{
-      LOG_D(PHY,"frame %d, slot %d, Got NFAPI_NR_UL_CONFIG_PUSCH_PDU_TYPE\n",frame_rx,slot_rx);
-
-      nfapi_nr_pusch_pdu_t  *pusch_pdu = &UL_tti_req->pdus_list[0].pusch_pdu;
-      nr_fill_ulsch(gNB,frame_rx,slot_rx,pusch_pdu);
-      
-      uint8_t ULSCH_id =  find_nr_ulsch(pusch_pdu->rnti,gNB,SEARCH_EXIST);
-      uint8_t harq_pid = pusch_pdu->pusch_data.harq_process_id;
-      uint8_t symbol_start = pusch_pdu->start_symbol_index;
-      uint8_t symbol_end = symbol_start + pusch_pdu->nr_of_symbols;
-      
-      for(uint8_t symbol = symbol_start; symbol < symbol_end; symbol++) {
-        nr_rx_pusch(gNB, ULSCH_id, frame_rx, slot_rx, symbol, harq_pid);
-      }
-      //LOG_M("rxdataF_comp.m","rxF_comp",gNB->pusch_vars[0]->rxdataF_comp[0],6900,1,1);
-      //LOG_M("rxdataF_ext.m","rxF_ext",gNB->pusch_vars[0]->rxdataF_ext[0],6900,1,1);
-      nr_ulsch_procedures(gNB, frame_rx, slot_rx, ULSCH_id, harq_pid);
-<<<<<<< HEAD
-      nr_fill_rx_indication(gNB, frame_rx, slot_rx, ULSCH_id, harq_pid);  // indicate SDU to MAC
-      nr_fill_crc_indication(gNB, frame_rx, slot_rx, ULSCH_id, 0);
-    }
-    break;
-    case NFAPI_NR_UL_CONFIG_PUCCH_PDU_TYPE:{
-      LOG_D(PHY,"frame %d, slot %d, Got NFAPI_NR_UL_CONFIG_PUCCH_PDU_TYPE\n",frame_rx,slot_rx);
-      
-      nfapi_nr_pucch_pdu_t  *pucch_pdu = &UL_tti_req->pdus_list[i].pucch_pdu;
-      switch (pucch_pdu->format_type) {
-      case 0:
-	uci_indication->uci_list[uci_indication->num_ucis].pdu_type = NFAPI_NR_UCI_FORMAT_0_1_PDU_TYPE;
-	uci_indication->uci_list[uci_indication->num_ucis].pdu_size = sizeof(nfapi_nr_uci_pucch_pdu_format_0_1_t);
-	nfapi_nr_uci_pucch_pdu_format_0_1_t *uci_pdu_format0 = &uci_indication->uci_list[uci_indication->num_ucis].pucch_pdu_format_0_1;
-	
-	nr_decode_pucch0(gNB,
-			 slot_rx,
-			 uci_pdu_format0,
-			 pucch_pdu);
-	
-	uci_indication->num_ucis += 1;
-	break;
-      case 1:
-	break;
-      default:
-	AssertFatal(1==0,"Only PUCCH format 0 and 1 are currently supported\n");
-=======
->>>>>>> c918f1d8
+    case NFAPI_NR_UL_CONFIG_PUSCH_PDU_TYPE:
+      {
+	LOG_D(PHY,"frame %d, slot %d, Got NFAPI_NR_UL_CONFIG_PUSCH_PDU_TYPE\n",frame_rx,slot_rx);
+	
+	nfapi_nr_pusch_pdu_t  *pusch_pdu = &UL_tti_req->pdus_list[0].pusch_pdu;
+	nr_fill_ulsch(gNB,frame_rx,slot_rx,pusch_pdu);
+	
+	uint8_t ULSCH_id =  find_nr_ulsch(pusch_pdu->rnti,gNB,SEARCH_EXIST);
+	uint8_t harq_pid = pusch_pdu->pusch_data.harq_process_id;
+	uint8_t symbol_start = pusch_pdu->start_symbol_index;
+	uint8_t symbol_end = symbol_start + pusch_pdu->nr_of_symbols;
+	
+	for(uint8_t symbol = symbol_start; symbol < symbol_end; symbol++) {
+	  nr_rx_pusch(gNB, ULSCH_id, frame_rx, slot_rx, symbol, harq_pid);
+	}
+	//LOG_M("rxdataF_comp.m","rxF_comp",gNB->pusch_vars[0]->rxdataF_comp[0],6900,1,1);
+	//LOG_M("rxdataF_ext.m","rxF_ext",gNB->pusch_vars[0]->rxdataF_ext[0],6900,1,1);
+	nr_ulsch_procedures(gNB, frame_rx, slot_rx, ULSCH_id, harq_pid);
       }
       break;
+    case NFAPI_NR_UL_CONFIG_PUCCH_PDU_TYPE:
+      {
+	LOG_D(PHY,"frame %d, slot %d, Got NFAPI_NR_UL_CONFIG_PUCCH_PDU_TYPE\n",frame_rx,slot_rx);
+	
+	nfapi_nr_pucch_pdu_t  *pucch_pdu = &UL_tti_req->pdus_list[i].pucch_pdu;
+	switch (pucch_pdu->format_type) {
+	case 0:
+	  uci_indication->uci_list[uci_indication->num_ucis].pdu_type = NFAPI_NR_UCI_FORMAT_0_1_PDU_TYPE;
+	  uci_indication->uci_list[uci_indication->num_ucis].pdu_size = sizeof(nfapi_nr_uci_pucch_pdu_format_0_1_t);
+	  nfapi_nr_uci_pucch_pdu_format_0_1_t *uci_pdu_format0 = &uci_indication->uci_list[uci_indication->num_ucis].pucch_pdu_format_0_1;
+	  
+	  nr_decode_pucch0(gNB,
+			   slot_rx,
+			   uci_pdu_format0,
+			   pucch_pdu);
+	  
+	  uci_indication->num_ucis += 1;
+	  break;
+	case 1:
+	  break;
+	case 2:
+	  break;
+	default:
+	  AssertFatal(1==0,"Only PUCCH format 0,1 and 2 are currently supported\n")
+	    }
+      }
     }
-    }
   }
 }