/*
 * Licensed to the OpenAirInterface (OAI) Software Alliance under one or more
 * contributor license agreements.  See the NOTICE file distributed with
 * this work for additional information regarding copyright ownership.
 * The OpenAirInterface Software Alliance licenses this file to You under
 * the OAI Public License, Version 1.1  (the "License"); you may not use this file
 * except in compliance with the License.
 * You may obtain a copy of the License at
 *
 *      http://www.openairinterface.org/?page_id=698
 *
 * Unless required by applicable law or agreed to in writing, software
 * distributed under the License is distributed on an "AS IS" BASIS,
 * WITHOUT WARRANTIES OR CONDITIONS OF ANY KIND, either express or implied.
 * See the License for the specific language governing permissions and
 * limitations under the License.
 *-------------------------------------------------------------------------------
 * For more information about the OpenAirInterface (OAI) Software Alliance:
 *      contact@openairinterface.org
 */

#include "PHY/defs_gNB.h"
#include "sched_nr.h"
#include "PHY/NR_TRANSPORT/nr_transport_proto.h"
#include "PHY/NR_TRANSPORT/nr_dlsch.h"
#include "PHY/NR_TRANSPORT/nr_ulsch.h"
#include "PHY/NR_TRANSPORT/nr_dci.h"
#include "PHY/NR_ESTIMATION/nr_ul_estimation.h"
#include "nfapi/open-nFAPI/nfapi/public_inc/nfapi_interface.h"
#include "nfapi/open-nFAPI/nfapi/public_inc/nfapi_nr_interface.h"
#include "fapi_nr_l1.h"
#include "common/utils/LOG/log.h"
#include "common/utils/LOG/vcd_signal_dumper.h"
#include "PHY/INIT/phy_init.h"
#include "PHY/MODULATION/nr_modulation.h"
#include "PHY/NR_UE_TRANSPORT/srs_modulation_nr.h"
#include "T.h"
#include "executables/nr-softmodem.h"
#include "executables/softmodem-common.h"

#include "assertions.h"

#include <time.h>

#include "intertask_interface.h"

//#define DEBUG_RXDATA

uint8_t SSB_Table[38]={0,2,4,6,8,10,12,14,254,254,16,18,20,22,24,26,28,30,254,254,32,34,36,38,40,42,44,46,254,254,48,50,52,54,56,58,60,62};

extern uint8_t nfapi_mode;

void nr_set_ssb_first_subcarrier(nfapi_nr_config_request_scf_t *cfg, NR_DL_FRAME_PARMS *fp) {

  uint8_t sco = 0;
  if (((fp->freq_range == nr_FR1) && (cfg->ssb_table.ssb_subcarrier_offset.value<24)) ||
      ((fp->freq_range == nr_FR2) && (cfg->ssb_table.ssb_subcarrier_offset.value<12)) ) {
    if (fp->freq_range == nr_FR1)
      sco = cfg->ssb_table.ssb_subcarrier_offset.value>>cfg->ssb_config.scs_common.value;
  }

  fp->ssb_start_subcarrier = (12 * cfg->ssb_table.ssb_offset_point_a.value + sco);
  LOG_D(PHY, "SSB first subcarrier %d (%d,%d)\n", fp->ssb_start_subcarrier,cfg->ssb_table.ssb_offset_point_a.value,sco);
}

void nr_common_signal_procedures (PHY_VARS_gNB *gNB,int frame,int slot,nfapi_nr_dl_tti_ssb_pdu ssb_pdu) {

  NR_DL_FRAME_PARMS *fp=&gNB->frame_parms;
  nfapi_nr_config_request_scf_t *cfg = &gNB->gNB_config;
  int **txdataF = gNB->common_vars.txdataF;
  uint8_t ssb_index, n_hf;
  uint16_t ssb_start_symbol;
  int txdataF_offset = slot*fp->samples_per_slot_wCP;
  uint16_t slots_per_hf = (fp->slots_per_frame)>>1;

  if (slot<slots_per_hf)
    n_hf=0;
  else
    n_hf=1;

  ssb_index = ssb_pdu.ssb_pdu_rel15.SsbBlockIndex;
  LOG_D(PHY,"common_signal_procedures: frame %d, slot %d ssb index %d\n",frame,slot,ssb_index);

  int ssb_start_symbol_abs = nr_get_ssb_start_symbol(fp,ssb_index); // computing the starting symbol for current ssb
  ssb_start_symbol = ssb_start_symbol_abs % fp->symbols_per_slot;  // start symbol wrt slot

  nr_set_ssb_first_subcarrier(cfg, fp);  // setting the first subcarrier

  LOG_D(PHY,"SS TX: frame %d, slot %d, start_symbol %d\n",frame,slot, ssb_start_symbol);
  nr_generate_pss(&txdataF[0][txdataF_offset], AMP, ssb_start_symbol, cfg, fp);
  nr_generate_sss(&txdataF[0][txdataF_offset], AMP, ssb_start_symbol, cfg, fp);

  if (fp->Lmax == 4)
    nr_generate_pbch_dmrs(gNB->nr_gold_pbch_dmrs[n_hf][ssb_index&7],&txdataF[0][txdataF_offset], AMP, ssb_start_symbol, cfg, fp);
  else
    nr_generate_pbch_dmrs(gNB->nr_gold_pbch_dmrs[0][ssb_index&7],&txdataF[0][txdataF_offset], AMP, ssb_start_symbol, cfg, fp);

  if (T_ACTIVE(T_GNB_PHY_MIB)) {
    unsigned char bch[3];
    bch[0] = ssb_pdu.ssb_pdu_rel15.bchPayload & 0xff;
    bch[1] = (ssb_pdu.ssb_pdu_rel15.bchPayload >> 8) & 0xff;
    bch[2] = (ssb_pdu.ssb_pdu_rel15.bchPayload >> 16) & 0xff;
    T(T_GNB_PHY_MIB, T_INT(0) /* module ID */, T_INT(frame), T_INT(slot), T_BUFFER(bch, 3));
  }

  // Beam_id is currently used only for FR2
  if (fp->freq_range==nr_FR2){
    LOG_D(PHY,"slot %d, ssb_index %d, beam %d\n",slot,ssb_index,cfg->ssb_table.ssb_beam_id_list[ssb_index].beam_id.value);
    for (int j=0;j<fp->symbols_per_slot;j++) 
      gNB->common_vars.beam_id[0][slot*fp->symbols_per_slot+j] = cfg->ssb_table.ssb_beam_id_list[ssb_index].beam_id.value;
  }

  nr_generate_pbch(&ssb_pdu,
                   gNB->nr_pbch_interleaver,
                   &txdataF[0][txdataF_offset],
                   AMP,
                   ssb_start_symbol,
                   n_hf, frame, cfg, fp);
}


void phy_procedures_gNB_TX(processingData_L1tx_t *msgTx,
                           int frame,
                           int slot,
                           int do_meas) {

  int aa;
  PHY_VARS_gNB *gNB = msgTx->gNB;
  NR_DL_FRAME_PARMS *fp=&gNB->frame_parms;
  nfapi_nr_config_request_scf_t *cfg = &gNB->gNB_config;
  int offset = gNB->CC_id;
  int txdataF_offset = slot*fp->samples_per_slot_wCP;

  if ((cfg->cell_config.frame_duplex_type.value == TDD) &&
      (nr_slot_select(cfg,frame,slot) == NR_UPLINK_SLOT)) return;

  VCD_SIGNAL_DUMPER_DUMP_FUNCTION_BY_NAME(VCD_SIGNAL_DUMPER_FUNCTIONS_PHY_PROCEDURES_gNB_TX+offset,1);

  // clear the transmit data array and beam index for the current slot
  for (aa=0; aa<cfg->carrier_config.num_tx_ant.value; aa++) {
    memset(&gNB->common_vars.txdataF[aa][txdataF_offset],0,fp->samples_per_slot_wCP*sizeof(int32_t));
    memset(&gNB->common_vars.beam_id[aa][slot*fp->symbols_per_slot],255,fp->symbols_per_slot*sizeof(uint8_t));
  }

  VCD_SIGNAL_DUMPER_DUMP_FUNCTION_BY_NAME(VCD_SIGNAL_DUMPER_FUNCTIONS_PHY_PROCEDURES_gNB_COMMON_TX,1);
  for (int i=0; i<fp->Lmax; i++) {
    if (msgTx->ssb[i].active) {
      nr_common_signal_procedures(gNB,frame,slot,msgTx->ssb[i].ssb_pdu);
      msgTx->ssb[i].active = false;
    }
  }
  
  VCD_SIGNAL_DUMPER_DUMP_FUNCTION_BY_NAME(VCD_SIGNAL_DUMPER_FUNCTIONS_PHY_PROCEDURES_gNB_COMMON_TX,0);

  int num_pdcch_pdus = msgTx->num_ul_pdcch + msgTx->num_dl_pdcch;

  if (num_pdcch_pdus > 0) {
    LOG_D(PHY, "[gNB %d] Frame %d slot %d Calling nr_generate_dci_top (number of UL/DL PDCCH PDUs %d/%d)\n",
	  gNB->Mod_id, frame, slot, msgTx->num_ul_pdcch, msgTx->num_dl_pdcch);
  
    VCD_SIGNAL_DUMPER_DUMP_FUNCTION_BY_NAME(VCD_SIGNAL_DUMPER_FUNCTIONS_PHY_gNB_PDCCH_TX,1);

    nr_generate_dci_top(msgTx, slot,
			&gNB->common_vars.txdataF[0][txdataF_offset],
			AMP, fp);

    VCD_SIGNAL_DUMPER_DUMP_FUNCTION_BY_NAME(VCD_SIGNAL_DUMPER_FUNCTIONS_PHY_gNB_PDCCH_TX,0);
  }
 
  if (msgTx->num_pdsch_slot > 0) {
    VCD_SIGNAL_DUMPER_DUMP_FUNCTION_BY_NAME(VCD_SIGNAL_DUMPER_FUNCTIONS_GENERATE_DLSCH,1);
    LOG_D(PHY, "PDSCH generation started (%d) in frame %d.%d\n", msgTx->num_pdsch_slot,frame,slot);
    nr_generate_pdsch(msgTx, frame, slot);
    VCD_SIGNAL_DUMPER_DUMP_FUNCTION_BY_NAME(VCD_SIGNAL_DUMPER_FUNCTIONS_GENERATE_DLSCH,0);
  }

  for (int i=0;i<NUMBER_OF_NR_CSIRS_MAX;i++){
    NR_gNB_CSIRS_t *csirs = &msgTx->csirs_pdu[i];
    if (csirs->active == 1) {
      LOG_D(PHY, "CSI-RS generation started in frame %d.%d\n",frame,slot);
      nfapi_nr_dl_tti_csi_rs_pdu_rel15_t *csi_params = &csirs->csirs_pdu.csi_rs_pdu_rel15;
      nr_generate_csi_rs(gNB->frame_parms, gNB->common_vars.txdataF, AMP, gNB->nr_csi_rs_info, csi_params, slot);
      csirs->active = 0;
    }
  }

//  if ((frame&127) == 0) dump_pdsch_stats(gNB);

  //apply the OFDM symbol rotation here
  for (aa=0; aa<cfg->carrier_config.num_tx_ant.value; aa++) {
    apply_nr_rotation(fp,(int16_t*) &gNB->common_vars.txdataF[aa][txdataF_offset],slot,0,fp->Ncp==EXTENDED?12:14,fp->ofdm_symbol_size);
  }

  VCD_SIGNAL_DUMPER_DUMP_FUNCTION_BY_NAME(VCD_SIGNAL_DUMPER_FUNCTIONS_PHY_PROCEDURES_gNB_TX+offset,0);
}

void nr_postDecode(PHY_VARS_gNB *gNB, notifiedFIFO_elt_t *req) {
  ldpcDecode_t *rdata = (ldpcDecode_t*) NotifiedFifoData(req);
  NR_UL_gNB_HARQ_t *ulsch_harq = rdata->ulsch_harq;
  NR_gNB_ULSCH_t *ulsch = rdata->ulsch;
  int r = rdata->segment_r;
  nfapi_nr_pusch_pdu_t *pusch_pdu = &gNB->ulsch[rdata->ulsch_id]->harq_processes[rdata->harq_pid]->ulsch_pdu;

  bool decodeSuccess = (rdata->decodeIterations <= rdata->decoderParms.numMaxIter);
  ulsch_harq->processedSegments++;
  LOG_D(PHY, "processing result of segment: %d, processed %d/%d\n",
	rdata->segment_r, ulsch_harq->processedSegments, rdata->nbSegments);
  gNB->nbDecode--;
  LOG_D(PHY,"remain to decoded in subframe: %d\n", gNB->nbDecode);
  
  if (decodeSuccess) {
    memcpy(ulsch_harq->b+rdata->offset,
           ulsch_harq->c[r],
           rdata->Kr_bytes - (ulsch_harq->F>>3) -((ulsch_harq->C>1)?3:0));

  } else {
    if ( rdata->nbSegments != ulsch_harq->processedSegments ) {
      int nb=abortTpool(gNB->threadPool, req->key);
      nb+=abortNotifiedFIFO(gNB->respDecode, req->key);
      gNB->nbDecode-=nb;
      LOG_D(PHY,"uplink segment error %d/%d, aborted %d segments\n",rdata->segment_r,rdata->nbSegments, nb);
      LOG_D(PHY, "ULSCH %d in error\n",rdata->ulsch_id);
      AssertFatal(ulsch_harq->processedSegments+nb == rdata->nbSegments,"processed: %d, aborted: %d, total %d\n",
		  ulsch_harq->processedSegments, nb, rdata->nbSegments);
      ulsch_harq->processedSegments=rdata->nbSegments;
    }
  }

  //int dumpsig=0;
  // if all segments are done
  if (rdata->nbSegments == ulsch_harq->processedSegments) {
    if (decodeSuccess) {
      LOG_D(PHY,"[gNB %d] ULSCH: Setting ACK for SFN/SF %d.%d (pid %d, ndi %d, status %d, round %d, TBS %d, Max interation (all seg) %d)\n",
            gNB->Mod_id,ulsch_harq->frame,ulsch_harq->slot,rdata->harq_pid,pusch_pdu->pusch_data.new_data_indicator,ulsch_harq->status,ulsch_harq->round,ulsch_harq->TBS,rdata->decodeIterations);
      ulsch_harq->status = SCH_IDLE;
      ulsch_harq->round  = 0;
      ulsch->harq_mask &= ~(1 << rdata->harq_pid);

      LOG_D(PHY, "ULSCH received ok \n");
      nr_fill_indication(gNB,ulsch_harq->frame, ulsch_harq->slot, rdata->ulsch_id, rdata->harq_pid, 0,0);
      //dumpsig=1;
    } else {
      LOG_D(PHY,"[gNB %d] ULSCH: Setting NAK for SFN/SF %d/%d (pid %d, ndi %d, status %d, round %d, RV %d, prb_start %d, prb_size %d, TBS %d) r %d\n",
            gNB->Mod_id, ulsch_harq->frame, ulsch_harq->slot,
            rdata->harq_pid, pusch_pdu->pusch_data.new_data_indicator, ulsch_harq->status,
	          ulsch_harq->round,
            ulsch_harq->ulsch_pdu.pusch_data.rv_index,
	          ulsch_harq->ulsch_pdu.rb_start,
	          ulsch_harq->ulsch_pdu.rb_size,
	          ulsch_harq->TBS,
	          r);
      ulsch_harq->round++;
      if (ulsch_harq->round >= ulsch->Mlimit) {
        ulsch_harq->status = SCH_IDLE;
        ulsch_harq->round  = 0;
        ulsch_harq->handled  = 0;
        ulsch->harq_mask &= ~(1 << rdata->harq_pid);
      }
      ulsch_harq->handled  = 1;

      LOG_D(PHY, "ULSCH %d in error\n",rdata->ulsch_id);
      nr_fill_indication(gNB,ulsch_harq->frame, ulsch_harq->slot, rdata->ulsch_id, rdata->harq_pid, 1,0);
//      dumpsig=1;
    }
/*
    if (ulsch_harq->ulsch_pdu.mcs_index == 0 && dumpsig==1) {
#ifdef __AVX2__
      int off = ((ulsch_harq->ulsch_pdu.rb_size&1) == 1)? 4:0;
#else
      int off = 0;
#endif

      LOG_M("rxsigF0.m","rxsF0",&gNB->common_vars.rxdataF[0][(ulsch_harq->slot&3)*gNB->frame_parms.ofdm_symbol_size*gNB->frame_parms.symbols_per_slot],gNB->frame_parms.ofdm_symbol_size*gNB->frame_parms.symbols_per_slot,1,1);
      LOG_M("rxsigF0_ext.m","rxsF0_ext",
             &gNB->pusch_vars[0]->rxdataF_ext[0][ulsch_harq->ulsch_pdu.start_symbol_index*NR_NB_SC_PER_RB * ulsch_harq->ulsch_pdu.rb_size],ulsch_harq->ulsch_pdu.nr_of_symbols*(off+(NR_NB_SC_PER_RB * ulsch_harq->ulsch_pdu.rb_size)),1,1);
      LOG_M("chestF0.m","chF0",
            &gNB->pusch_vars[0]->ul_ch_estimates[0][ulsch_harq->ulsch_pdu.start_symbol_index*gNB->frame_parms.ofdm_symbol_size],gNB->frame_parms.ofdm_symbol_size,1,1);
      LOG_M("chestF0_ext.m","chF0_ext",
            &gNB->pusch_vars[0]->ul_ch_estimates_ext[0][(ulsch_harq->ulsch_pdu.start_symbol_index+1)*(off+(NR_NB_SC_PER_RB * ulsch_harq->ulsch_pdu.rb_size))],
            (ulsch_harq->ulsch_pdu.nr_of_symbols-1)*(off+(NR_NB_SC_PER_RB * ulsch_harq->ulsch_pdu.rb_size)),1,1);
      LOG_M("rxsigF0_comp.m","rxsF0_comp",
            &gNB->pusch_vars[0]->rxdataF_comp[0][ulsch_harq->ulsch_pdu.start_symbol_index*(off+(NR_NB_SC_PER_RB * ulsch_harq->ulsch_pdu.rb_size))],ulsch_harq->ulsch_pdu.nr_of_symbols*(off+(NR_NB_SC_PER_RB * ulsch_harq->ulsch_pdu.rb_size)),1,1);
      LOG_M("rxsigF0_llr.m","rxsF0_llr",
            &gNB->pusch_vars[0]->llr[0],(ulsch_harq->ulsch_pdu.nr_of_symbols-1)*NR_NB_SC_PER_RB * ulsch_harq->ulsch_pdu.rb_size * ulsch_harq->ulsch_pdu.qam_mod_order,1,0);
      if (gNB->frame_parms.nb_antennas_rx > 1) {

        LOG_M("rxsigF1_ext.m","rxsF0_ext",
               &gNB->pusch_vars[0]->rxdataF_ext[1][ulsch_harq->ulsch_pdu.start_symbol_index*NR_NB_SC_PER_RB * ulsch_harq->ulsch_pdu.rb_size],ulsch_harq->ulsch_pdu.nr_of_symbols*(off+(NR_NB_SC_PER_RB * ulsch_harq->ulsch_pdu.rb_size)),1,1);
        LOG_M("chestF1.m","chF1",
              &gNB->pusch_vars[0]->ul_ch_estimates[1][ulsch_harq->ulsch_pdu.start_symbol_index*gNB->frame_parms.ofdm_symbol_size],gNB->frame_parms.ofdm_symbol_size,1,1);
        LOG_M("chestF1_ext.m","chF1_ext",
              &gNB->pusch_vars[0]->ul_ch_estimates_ext[1][(ulsch_harq->ulsch_pdu.start_symbol_index+1)*(off+(NR_NB_SC_PER_RB * ulsch_harq->ulsch_pdu.rb_size))],
              (ulsch_harq->ulsch_pdu.nr_of_symbols-1)*(off+(NR_NB_SC_PER_RB * ulsch_harq->ulsch_pdu.rb_size)),1,1);
        LOG_M("rxsigF1_comp.m","rxsF1_comp",
              &gNB->pusch_vars[0]->rxdataF_comp[1][ulsch_harq->ulsch_pdu.start_symbol_index*(off+(NR_NB_SC_PER_RB * ulsch_harq->ulsch_pdu.rb_size))],ulsch_harq->ulsch_pdu.nr_of_symbols*(off+(NR_NB_SC_PER_RB * ulsch_harq->ulsch_pdu.rb_size)),1,1);
      }
      exit(-1);

    } 
*/
    ulsch->last_iteration_cnt = rdata->decodeIterations;
    VCD_SIGNAL_DUMPER_DUMP_FUNCTION_BY_NAME(VCD_SIGNAL_DUMPER_FUNCTIONS_PHY_gNB_ULSCH_DECODING,0);
  }
}


void nr_ulsch_procedures(PHY_VARS_gNB *gNB, int frame_rx, int slot_rx, int ULSCH_id, uint8_t harq_pid)
{
  NR_DL_FRAME_PARMS *frame_parms = &gNB->frame_parms;
  nfapi_nr_pusch_pdu_t *pusch_pdu = &gNB->ulsch[ULSCH_id]->harq_processes[harq_pid]->ulsch_pdu;
  
  uint8_t l, number_dmrs_symbols = 0;
  uint32_t G;
  uint16_t start_symbol, number_symbols, nb_re_dmrs;

  start_symbol = pusch_pdu->start_symbol_index;
  number_symbols = pusch_pdu->nr_of_symbols;

  for (l = start_symbol; l < start_symbol + number_symbols; l++)
    number_dmrs_symbols += ((pusch_pdu->ul_dmrs_symb_pos)>>l)&0x01;

  if (pusch_pdu->dmrs_config_type==pusch_dmrs_type1)
    nb_re_dmrs = 6*pusch_pdu->num_dmrs_cdm_grps_no_data;
  else
    nb_re_dmrs = 4*pusch_pdu->num_dmrs_cdm_grps_no_data;

  G = nr_get_G(pusch_pdu->rb_size,
               number_symbols,
               nb_re_dmrs,
               number_dmrs_symbols, // number of dmrs symbols irrespective of single or double symbol dmrs
               pusch_pdu->qam_mod_order,
               pusch_pdu->nrOfLayers);
  
  AssertFatal(G>0,"G is 0 : rb_size %u, number_symbols %d, nb_re_dmrs %d, number_dmrs_symbols %d, qam_mod_order %u, nrOfLayer %u\n",
	      pusch_pdu->rb_size,
	      number_symbols,
	      nb_re_dmrs,
	      number_dmrs_symbols, // number of dmrs symbols irrespective of single or double symbol dmrs
	      pusch_pdu->qam_mod_order,
	      pusch_pdu->nrOfLayers);
  LOG_D(PHY,"rb_size %d, number_symbols %d, nb_re_dmrs %d, dmrs symbol positions %d, number_dmrs_symbols %d, qam_mod_order %d, nrOfLayer %d\n",
	pusch_pdu->rb_size,
	number_symbols,
	nb_re_dmrs,
        pusch_pdu->ul_dmrs_symb_pos,
	number_dmrs_symbols, // number of dmrs symbols irrespective of single or double symbol dmrs
	pusch_pdu->qam_mod_order,
	pusch_pdu->nrOfLayers);
  //----------------------------------------------------------
  //------------------- ULSCH unscrambling -------------------
  //----------------------------------------------------------
  start_meas(&gNB->ulsch_unscrambling_stats);
  nr_ulsch_unscrambling(gNB->pusch_vars[ULSCH_id]->llr,
                        G,
                        pusch_pdu->data_scrambling_id,
                        pusch_pdu->rnti);
  stop_meas(&gNB->ulsch_unscrambling_stats);
  //----------------------------------------------------------
  //--------------------- ULSCH decoding ---------------------
  //----------------------------------------------------------

  start_meas(&gNB->ulsch_decoding_stats);
  nr_ulsch_decoding(gNB,
                    ULSCH_id,
                    gNB->pusch_vars[ULSCH_id]->llr,
                    frame_parms,
                    pusch_pdu,
                    frame_rx,
                    slot_rx,
                    harq_pid,
                    G);

  while (gNB->nbDecode > 0) {
    notifiedFIFO_elt_t *req=pullTpool(gNB->respDecode, gNB->threadPool);
    nr_postDecode(gNB, req);
    delNotifiedFIFO_elt(req);
  }
  stop_meas(&gNB->ulsch_decoding_stats);
}


void nr_fill_indication(PHY_VARS_gNB *gNB, int frame, int slot_rx, int ULSCH_id, uint8_t harq_pid, uint8_t crc_flag, int dtx_flag) {

  pthread_mutex_lock(&gNB->UL_INFO_mutex);

  NR_gNB_ULSCH_t                       *ulsch                 = gNB->ulsch[ULSCH_id];
  NR_UL_gNB_HARQ_t                     *harq_process          = ulsch->harq_processes[harq_pid];
  NR_gNB_SCH_STATS_t *stats=get_ulsch_stats(gNB,ulsch);

  nfapi_nr_pusch_pdu_t *pusch_pdu = &harq_process->ulsch_pdu;

  //  pdu->data                              = gNB->ulsch[ULSCH_id+1]->harq_processes[harq_pid]->b;
  int sync_pos = nr_est_timing_advance_pusch(gNB, ULSCH_id); // estimate timing advance for MAC

  // scale the 16 factor in N_TA calculation in 38.213 section 4.2 according to the used FFT size
  uint16_t bw_scaling = 16 * gNB->frame_parms.ofdm_symbol_size / 2048;

  // do some integer rounding to improve TA accuracy
  int sync_pos_rounded;
  if (sync_pos > 0)
    sync_pos_rounded = sync_pos + (bw_scaling / 2) - 1;
  else
    sync_pos_rounded = sync_pos - (bw_scaling / 2) + 1;
  if (stats) stats->sync_pos = sync_pos;

  int timing_advance_update = sync_pos_rounded / bw_scaling;

  // put timing advance command in 0..63 range
  timing_advance_update += 31;

  if (timing_advance_update < 0)  timing_advance_update = 0;
  if (timing_advance_update > 63) timing_advance_update = 63;

  if (crc_flag == 0) LOG_D(PHY, "%d.%d : Received PUSCH : Estimated timing advance PUSCH is  = %d, timing_advance_update is %d \n", frame,slot_rx,sync_pos,timing_advance_update);
  else if (harq_process->round>0 || dtx_flag == 0) { // increment round if crc_flag == 1 and not(dtx_flag ==1 and round==0)
      harq_process->round++;
      if (harq_process->round >= ulsch->Mlimit) {
        harq_process->status = SCH_IDLE;
        harq_process->round  = 0;
        harq_process->handled  = 0;
        ulsch->harq_mask &= ~(1 << harq_pid);
      }
  }
  // estimate UL_CQI for MAC

  int SNRtimes10 = dB_fixed_x10(gNB->pusch_vars[ULSCH_id]->ulsch_power_tot) -
                   dB_fixed_x10(gNB->pusch_vars[ULSCH_id]->ulsch_noise_power_tot);

  LOG_D(PHY, "%d.%d: Estimated SNR for PUSCH is = %f dB (ulsch_power %f, noise %f) delay %d\n", frame, slot_rx, SNRtimes10/10.0,dB_fixed_x10(gNB->pusch_vars[ULSCH_id]->ulsch_power_tot)/10.0,dB_fixed_x10(gNB->pusch_vars[ULSCH_id]->ulsch_noise_power_tot)/10.0,sync_pos);

  int cqi;
  if      (SNRtimes10 < -640) cqi=0;
  else if (SNRtimes10 >  635) cqi=255;
  else                        cqi=(640+SNRtimes10)/5;


  if (0/*pusch_pdu->mcs_index == 9*/) {
      __attribute__((unused))
#ifdef __AVX2__
      int off = ((pusch_pdu->rb_size&1) == 1)? 4:0;
#else
      int off = 0;
#endif
      LOG_M("rxsigF0.m","rxsF0",&gNB->common_vars.rxdataF[0][(slot_rx&3)*gNB->frame_parms.ofdm_symbol_size*gNB->frame_parms.symbols_per_slot],gNB->frame_parms.ofdm_symbol_size*gNB->frame_parms.symbols_per_slot,1,1);
      LOG_M("rxsigF0_ext.m","rxsF0_ext",
             &gNB->pusch_vars[0]->rxdataF_ext[0][pusch_pdu->start_symbol_index*NR_NB_SC_PER_RB * pusch_pdu->rb_size],pusch_pdu->nr_of_symbols*(off+(NR_NB_SC_PER_RB * pusch_pdu->rb_size)),1,1);
      LOG_M("chestF0.m","chF0",
            &gNB->pusch_vars[0]->ul_ch_estimates[0][pusch_pdu->start_symbol_index*gNB->frame_parms.ofdm_symbol_size],gNB->frame_parms.ofdm_symbol_size,1,1);
      LOG_M("chestF0_ext.m","chF0_ext",
            &gNB->pusch_vars[0]->ul_ch_estimates_ext[0][(pusch_pdu->start_symbol_index+1)*(off+(NR_NB_SC_PER_RB * pusch_pdu->rb_size))],
            (pusch_pdu->nr_of_symbols-1)*(off+(NR_NB_SC_PER_RB * pusch_pdu->rb_size)),1,1);
      LOG_M("rxsigF0_comp.m","rxsF0_comp",
            &gNB->pusch_vars[0]->rxdataF_comp[0][pusch_pdu->start_symbol_index*(off+(NR_NB_SC_PER_RB * pusch_pdu->rb_size))],pusch_pdu->nr_of_symbols*(off+(NR_NB_SC_PER_RB * pusch_pdu->rb_size)),1,1);
      LOG_M("rxsigF0_llr.m","rxsF0_llr",
            &gNB->pusch_vars[0]->llr[0],(pusch_pdu->nr_of_symbols-1)*NR_NB_SC_PER_RB *pusch_pdu->rb_size * pusch_pdu->qam_mod_order,1,0);
      if (gNB->frame_parms.nb_antennas_rx > 1) {
        LOG_M("rxsigF1.m","rxsF1",&gNB->common_vars.rxdataF[1][(slot_rx&3)*gNB->frame_parms.ofdm_symbol_size*gNB->frame_parms.symbols_per_slot],gNB->frame_parms.ofdm_symbol_size*gNB->frame_parms.symbols_per_slot,1,1);
        LOG_M("rxsigF1_ext.m","rxsF1_ext",
               &gNB->pusch_vars[0]->rxdataF_ext[1][pusch_pdu->start_symbol_index*NR_NB_SC_PER_RB * pusch_pdu->rb_size],pusch_pdu->nr_of_symbols*(off+(NR_NB_SC_PER_RB * pusch_pdu->rb_size)),1,1);
        LOG_M("chestF1.m","chF1",
              &gNB->pusch_vars[0]->ul_ch_estimates[1][pusch_pdu->start_symbol_index*gNB->frame_parms.ofdm_symbol_size],gNB->frame_parms.ofdm_symbol_size,1,1);
        LOG_M("chestF1_ext.m","chF1_ext",
              &gNB->pusch_vars[0]->ul_ch_estimates_ext[1][(pusch_pdu->start_symbol_index+1)*(off+(NR_NB_SC_PER_RB * pusch_pdu->rb_size))],
              (pusch_pdu->nr_of_symbols-1)*(off+(NR_NB_SC_PER_RB * pusch_pdu->rb_size)),1,1);
        LOG_M("rxsigF1_comp.m","rxsF1_comp",
              &gNB->pusch_vars[0]->rxdataF_comp[1][pusch_pdu->start_symbol_index*(off+(NR_NB_SC_PER_RB * pusch_pdu->rb_size))],pusch_pdu->nr_of_symbols*(off+(NR_NB_SC_PER_RB * pusch_pdu->rb_size)),1,1);
      }
      exit(-1);

    }

  // crc indication
  uint16_t num_crc = gNB->UL_INFO.crc_ind.number_crcs;
  gNB->UL_INFO.crc_ind.crc_list = &gNB->crc_pdu_list[0];
  gNB->UL_INFO.crc_ind.sfn = frame;
  gNB->UL_INFO.crc_ind.slot = slot_rx;

  gNB->crc_pdu_list[num_crc].handle = pusch_pdu->handle;
  gNB->crc_pdu_list[num_crc].rnti = pusch_pdu->rnti;
  gNB->crc_pdu_list[num_crc].harq_id = harq_pid;
  gNB->crc_pdu_list[num_crc].tb_crc_status = crc_flag;
  gNB->crc_pdu_list[num_crc].num_cb = pusch_pdu->pusch_data.num_cb;
  gNB->crc_pdu_list[num_crc].ul_cqi = cqi;
  gNB->crc_pdu_list[num_crc].timing_advance = timing_advance_update;
  // in terms of dBFS range -128 to 0 with 0.1 step
  gNB->crc_pdu_list[num_crc].rssi = (dtx_flag==0) ? 1280 - (10*dB_fixed(32767*32767)-dB_fixed_times10(gNB->pusch_vars[ULSCH_id]->ulsch_power[0])) : 0;

  gNB->UL_INFO.crc_ind.number_crcs++;

  // rx indication
  uint16_t num_rx = gNB->UL_INFO.rx_ind.number_of_pdus;
  gNB->UL_INFO.rx_ind.pdu_list = &gNB->rx_pdu_list[0];
  gNB->UL_INFO.rx_ind.sfn = frame;
  gNB->UL_INFO.rx_ind.slot = slot_rx;
  gNB->rx_pdu_list[num_rx].handle = pusch_pdu->handle;
  gNB->rx_pdu_list[num_rx].rnti = pusch_pdu->rnti;
  gNB->rx_pdu_list[num_rx].harq_id = harq_pid;
  gNB->rx_pdu_list[num_rx].ul_cqi = cqi;
  gNB->rx_pdu_list[num_rx].timing_advance = timing_advance_update;
  gNB->rx_pdu_list[num_rx].rssi = gNB->crc_pdu_list[num_crc].rssi;
  if (crc_flag)
    gNB->rx_pdu_list[num_rx].pdu_length = 0;
  else {
    gNB->rx_pdu_list[num_rx].pdu_length = harq_process->TBS;
    gNB->rx_pdu_list[num_rx].pdu = harq_process->b;
  }

  gNB->UL_INFO.rx_ind.number_of_pdus++;

  pthread_mutex_unlock(&gNB->UL_INFO_mutex);
}

// Function to fill UL RB mask to be used for N0 measurements
void fill_ul_rb_mask(PHY_VARS_gNB *gNB, int frame_rx, int slot_rx) {

  int rb = 0;
  int rb2 = 0;
  int prbpos = 0;

  for (int symbol=0;symbol<14;symbol++) {
    for (int m=0;m<9;m++) {
      gNB->rb_mask_ul[symbol][m] = 0;
      for (int i=0;i<32;i++) {
        prbpos = (m*32)+i;
        if (prbpos>gNB->frame_parms.N_RB_UL) break;
        gNB->rb_mask_ul[symbol][m] |= (gNB->ulprbbl[prbpos]>0 ? 1 : 0)<<i;
      }
    }
  }

  for (int i=0;i<NUMBER_OF_NR_PUCCH_MAX;i++){
    NR_gNB_PUCCH_t *pucch = gNB->pucch[i];
    if (pucch) {
      if ((pucch->active == 1) &&
          (pucch->frame == frame_rx) &&
          (pucch->slot == slot_rx) ) {
        nfapi_nr_pucch_pdu_t  *pucch_pdu = &pucch->pucch_pdu;
        LOG_D(PHY,"%d.%d pucch %d : start_symbol %d, nb_symbols %d, prb_size %d\n",frame_rx,slot_rx,i,pucch_pdu->start_symbol_index,pucch_pdu->nr_of_symbols,pucch_pdu->prb_size);
        for (int symbol=pucch_pdu->start_symbol_index ; symbol<(pucch_pdu->start_symbol_index+pucch_pdu->nr_of_symbols);symbol++) {
          if(gNB->frame_parms.frame_type == FDD ||
              (gNB->frame_parms.frame_type == TDD && gNB->gNB_config.tdd_table.max_tdd_periodicity_list[slot_rx].max_num_of_symbol_per_slot_list[symbol].slot_config.value==1)) {
            for (rb=0; rb<pucch_pdu->prb_size; rb++) {
              rb2 = rb + pucch_pdu->bwp_start +
                    ((symbol < pucch_pdu->start_symbol_index+(pucch_pdu->nr_of_symbols>>1)) || (pucch_pdu->freq_hop_flag == 0) ?
                     pucch_pdu->prb_start : pucch_pdu->second_hop_prb);
              gNB->rb_mask_ul[symbol][rb2>>5] |= (1<<(rb2&31));
            }
          }
        }
      }
    }
  }

  for (int ULSCH_id=0;ULSCH_id<gNB->number_of_nr_ulsch_max;ULSCH_id++) {
    NR_gNB_ULSCH_t *ulsch = gNB->ulsch[ULSCH_id];
    int harq_pid;
    NR_UL_gNB_HARQ_t *ulsch_harq;
    if ((ulsch) &&
        (ulsch->rnti > 0)) {
      for (harq_pid=0;harq_pid<NR_MAX_ULSCH_HARQ_PROCESSES;harq_pid++) {
        ulsch_harq = ulsch->harq_processes[harq_pid];
        AssertFatal(ulsch_harq!=NULL,"harq_pid %d is not allocated\n",harq_pid);
        if ((ulsch_harq->status == NR_ACTIVE) &&
            (ulsch_harq->frame == frame_rx) &&
            (ulsch_harq->slot == slot_rx) &&
            (ulsch_harq->handled == 0)){
          uint8_t symbol_start = ulsch_harq->ulsch_pdu.start_symbol_index;
          uint8_t symbol_end = symbol_start + ulsch_harq->ulsch_pdu.nr_of_symbols;
          for (int symbol=symbol_start ; symbol<symbol_end ; symbol++) {
            if(gNB->frame_parms.frame_type == FDD ||
                (gNB->frame_parms.frame_type == TDD && gNB->gNB_config.tdd_table.max_tdd_periodicity_list[slot_rx].max_num_of_symbol_per_slot_list[symbol].slot_config.value==1)) {
              LOG_D(PHY,"symbol %d Filling rb_mask_ul rb_size %d\n",symbol,ulsch_harq->ulsch_pdu.rb_size);
              for (rb=0; rb<ulsch_harq->ulsch_pdu.rb_size; rb++) {
                rb2 = rb+ulsch_harq->ulsch_pdu.rb_start+ulsch_harq->ulsch_pdu.bwp_start;
                gNB->rb_mask_ul[symbol][rb2>>5] |= (1<<(rb2&31));
              }
            }
          }
        }
      }
    }
  }

  for (int i=0;i<NUMBER_OF_NR_SRS_MAX;i++) {
    NR_gNB_SRS_t *srs = gNB->srs[i];
    if (srs) {
      if ((srs->active == 1) && (srs->frame == frame_rx) && (srs->slot == slot_rx)) {
        nfapi_nr_srs_pdu_t *srs_pdu = &srs->srs_pdu;
        for(int symbol = 0; symbol<(1<<srs_pdu->num_symbols); symbol++) {
          for(rb = srs_pdu->bwp_start; rb < (srs_pdu->bwp_start+srs_pdu->bwp_size); rb++) {
            gNB->rb_mask_ul[gNB->frame_parms.symbols_per_slot-srs_pdu->time_start_position-1+symbol][rb>>5] |= 1<<(rb&31);
          }
        }
      }
    }
  }

}

void phy_procedures_gNB_common_RX(PHY_VARS_gNB *gNB, int frame_rx, int slot_rx) {

  uint8_t symbol;
  unsigned char aa;

  for(symbol = 0; symbol < (gNB->frame_parms.Ncp==EXTENDED?12:14); symbol++) {
    for (aa = 0; aa < gNB->frame_parms.nb_antennas_rx; aa++) {
      nr_slot_fep_ul(&gNB->frame_parms,
                     gNB->common_vars.rxdata[aa],
                     gNB->common_vars.rxdataF[aa],
                     symbol,
                     slot_rx,
                     0);
    }
  }

  for (aa = 0; aa < gNB->frame_parms.nb_antennas_rx; aa++) {
    apply_nr_rotation_ul(&gNB->frame_parms,
			 gNB->common_vars.rxdataF[aa],
			 slot_rx,
			 0,
			 gNB->frame_parms.Ncp==EXTENDED?12:14,
			 gNB->frame_parms.ofdm_symbol_size);
  }

}

int phy_procedures_gNB_uespec_RX(PHY_VARS_gNB *gNB, int frame_rx, int slot_rx) {
  /* those variables to log T_GNB_PHY_PUCCH_PUSCH_IQ only when we try to decode */
  int pucch_decode_done = 0;
  int pusch_decode_done = 0;

  VCD_SIGNAL_DUMPER_DUMP_FUNCTION_BY_NAME(VCD_SIGNAL_DUMPER_FUNCTIONS_PHY_PROCEDURES_gNB_UESPEC_RX,1);
  LOG_D(PHY,"phy_procedures_gNB_uespec_RX frame %d, slot %d\n",frame_rx,slot_rx);

  fill_ul_rb_mask(gNB, frame_rx, slot_rx);

  int first_symb=0,num_symb=0;
  if (gNB->frame_parms.frame_type == TDD)
    for(int symbol_count=0; symbol_count<NR_NUMBER_OF_SYMBOLS_PER_SLOT; symbol_count++) {
      if (gNB->gNB_config.tdd_table.max_tdd_periodicity_list[slot_rx].max_num_of_symbol_per_slot_list[symbol_count].slot_config.value==1) {
	      if (num_symb==0) first_symb=symbol_count;
	      num_symb++;
      }
    }
  else num_symb=NR_NUMBER_OF_SYMBOLS_PER_SLOT;
  gNB_I0_measurements(gNB,slot_rx,first_symb,num_symb);

  int offset = 10*gNB->frame_parms.ofdm_symbol_size + gNB->frame_parms.first_carrier_offset;
  int power_rxF = signal_energy_nodc(&gNB->common_vars.rxdataF[0][offset+(47*12)],12*18);
  LOG_D(PHY,"frame %d, slot %d: UL signal energy %d\n",frame_rx,slot_rx,power_rxF);

  start_meas(&gNB->phy_proc_rx);

  for (int i=0;i<NUMBER_OF_NR_PUCCH_MAX;i++){
    NR_gNB_PUCCH_t *pucch = gNB->pucch[i];
    if (pucch) {
      if (NFAPI_MODE == NFAPI_MODE_PNF)
        pucch->frame = frame_rx;
      if ((pucch->active == 1) &&
          (pucch->frame == frame_rx) &&
          (pucch->slot == slot_rx) ) {

        pucch_decode_done = 1;

        nfapi_nr_pucch_pdu_t  *pucch_pdu = &pucch->pucch_pdu;
        uint16_t num_ucis;
        switch (pucch_pdu->format_type) {
        case 0:
          num_ucis = gNB->UL_INFO.uci_ind.num_ucis;
          gNB->UL_INFO.uci_ind.uci_list = &gNB->uci_pdu_list[0];
          gNB->UL_INFO.uci_ind.sfn = frame_rx;
          gNB->UL_INFO.uci_ind.slot = slot_rx;
          gNB->uci_pdu_list[num_ucis].pdu_type = NFAPI_NR_UCI_FORMAT_0_1_PDU_TYPE;
          gNB->uci_pdu_list[num_ucis].pdu_size = sizeof(nfapi_nr_uci_pucch_pdu_format_0_1_t);
          nfapi_nr_uci_pucch_pdu_format_0_1_t *uci_pdu_format0 = &gNB->uci_pdu_list[num_ucis].pucch_pdu_format_0_1;

          offset = pucch_pdu->start_symbol_index*gNB->frame_parms.ofdm_symbol_size + (gNB->frame_parms.first_carrier_offset+pucch_pdu->prb_start*12);
          power_rxF = signal_energy_nodc(&gNB->common_vars.rxdataF[0][offset],12);
          LOG_D(PHY,"frame %d, slot %d: PUCCH signal energy %d\n",frame_rx,slot_rx,power_rxF);

          nr_decode_pucch0(gNB,
                           frame_rx,
                           slot_rx,
                           uci_pdu_format0,
                           pucch_pdu);

          gNB->UL_INFO.uci_ind.num_ucis += 1;
          pucch->active = 0;
	        break;
        case 2:
          num_ucis = gNB->UL_INFO.uci_ind.num_ucis;
          gNB->UL_INFO.uci_ind.uci_list = &gNB->uci_pdu_list[0];
          gNB->UL_INFO.uci_ind.sfn = frame_rx;
          gNB->UL_INFO.uci_ind.slot = slot_rx;
          gNB->uci_pdu_list[num_ucis].pdu_type = NFAPI_NR_UCI_FORMAT_2_3_4_PDU_TYPE;
          gNB->uci_pdu_list[num_ucis].pdu_size = sizeof(nfapi_nr_uci_pucch_pdu_format_2_3_4_t);
          nfapi_nr_uci_pucch_pdu_format_2_3_4_t *uci_pdu_format2 = &gNB->uci_pdu_list[num_ucis].pucch_pdu_format_2_3_4;

          LOG_D(PHY,"%d.%d Calling nr_decode_pucch2\n",frame_rx,slot_rx);
          nr_decode_pucch2(gNB,
                           slot_rx,
                           uci_pdu_format2,
                           pucch_pdu);

          gNB->UL_INFO.uci_ind.num_ucis += 1;
          pucch->active = 0;
          break;
        default:
	        AssertFatal(1==0,"Only PUCCH formats 0 and 2 are currently supported\n");
        }
      }
    }
  }

  for (int ULSCH_id=0;ULSCH_id<gNB->number_of_nr_ulsch_max;ULSCH_id++) {
    NR_gNB_ULSCH_t *ulsch = gNB->ulsch[ULSCH_id];
    int harq_pid;
    int no_sig;
    NR_UL_gNB_HARQ_t *ulsch_harq;

    if ((ulsch) &&
        (ulsch->rnti > 0)) {
      // for for an active HARQ process
      for (harq_pid=0;harq_pid<NR_MAX_ULSCH_HARQ_PROCESSES;harq_pid++) {
        ulsch_harq = ulsch->harq_processes[harq_pid];
        AssertFatal(ulsch_harq!=NULL,"harq_pid %d is not allocated\n",harq_pid);
        if ((ulsch_harq->status == NR_ACTIVE) &&
            (ulsch_harq->frame == frame_rx) &&
            (ulsch_harq->slot == slot_rx) &&
            (ulsch_harq->handled == 0)){

          LOG_D(PHY, "PUSCH detection started in frame %d slot %d\n",
                frame_rx,slot_rx);
          int num_dmrs=0;
          for (int s=0;s<NR_NUMBER_OF_SYMBOLS_PER_SLOT; s++)
             num_dmrs+=(ulsch_harq->ulsch_pdu.ul_dmrs_symb_pos>>s)&1;

#ifdef DEBUG_RXDATA
          NR_DL_FRAME_PARMS *frame_parms = &gNB->frame_parms;
          RU_t *ru = gNB->RU_list[0];
          int slot_offset = frame_parms->get_samples_slot_timestamp(slot_rx,frame_parms,0);
          slot_offset -= ru->N_TA_offset;
          ((int16_t*)&gNB->common_vars.debugBuff[gNB->common_vars.debugBuff_sample_offset])[0]=(int16_t)ulsch->rnti;
          ((int16_t*)&gNB->common_vars.debugBuff[gNB->common_vars.debugBuff_sample_offset])[1]=(int16_t)ulsch_harq->ulsch_pdu.rb_size;
          ((int16_t*)&gNB->common_vars.debugBuff[gNB->common_vars.debugBuff_sample_offset])[2]=(int16_t)ulsch_harq->ulsch_pdu.rb_start;
          ((int16_t*)&gNB->common_vars.debugBuff[gNB->common_vars.debugBuff_sample_offset])[3]=(int16_t)ulsch_harq->ulsch_pdu.nr_of_symbols;
          ((int16_t*)&gNB->common_vars.debugBuff[gNB->common_vars.debugBuff_sample_offset])[4]=(int16_t)ulsch_harq->ulsch_pdu.start_symbol_index;
          ((int16_t*)&gNB->common_vars.debugBuff[gNB->common_vars.debugBuff_sample_offset])[5]=(int16_t)ulsch_harq->ulsch_pdu.mcs_index;
          ((int16_t*)&gNB->common_vars.debugBuff[gNB->common_vars.debugBuff_sample_offset])[6]=(int16_t)ulsch_harq->ulsch_pdu.pusch_data.rv_index;
          ((int16_t*)&gNB->common_vars.debugBuff[gNB->common_vars.debugBuff_sample_offset])[7]=(int16_t)harq_pid;
          memcpy(&gNB->common_vars.debugBuff[gNB->common_vars.debugBuff_sample_offset+4],&ru->common.rxdata[0][slot_offset],frame_parms->get_samples_per_slot(slot_rx,frame_parms)*sizeof(int32_t));
          gNB->common_vars.debugBuff_sample_offset+=(frame_parms->get_samples_per_slot(slot_rx,frame_parms)+1000+4);
          if(gNB->common_vars.debugBuff_sample_offset>((frame_parms->get_samples_per_slot(slot_rx,frame_parms)+1000+2)*20)) {
            FILE *f;
            f = fopen("rxdata_buff.raw", "w"); if (f == NULL) exit(1);
            fwrite((int16_t*)gNB->common_vars.debugBuff,2,(frame_parms->get_samples_per_slot(slot_rx,frame_parms)+1000+4)*20*2, f);
            fclose(f);
            exit(-1);
          }
#endif

          pusch_decode_done = 1;

          VCD_SIGNAL_DUMPER_DUMP_FUNCTION_BY_NAME(VCD_SIGNAL_DUMPER_FUNCTIONS_NR_RX_PUSCH,1);
	        start_meas(&gNB->rx_pusch_stats);
          no_sig = nr_rx_pusch(gNB, ULSCH_id, frame_rx, slot_rx, harq_pid);
          if (no_sig) {
            LOG_D(PHY, "PUSCH not detected in frame %d, slot %d\n", frame_rx, slot_rx);
            nr_fill_indication(gNB, frame_rx, slot_rx, ULSCH_id, harq_pid, 1,1);
            return 1;
          }
          gNB->pusch_vars[ULSCH_id]->ulsch_power_tot=0;
          gNB->pusch_vars[ULSCH_id]->ulsch_noise_power_tot=0;
          for (int aarx=0;aarx<gNB->frame_parms.nb_antennas_rx;aarx++) {
             gNB->pusch_vars[ULSCH_id]->ulsch_power[aarx]/=num_dmrs;
             gNB->pusch_vars[ULSCH_id]->ulsch_power_tot += gNB->pusch_vars[ULSCH_id]->ulsch_power[aarx];
             gNB->pusch_vars[ULSCH_id]->ulsch_noise_power[aarx]/=num_dmrs;
             gNB->pusch_vars[ULSCH_id]->ulsch_noise_power_tot += gNB->pusch_vars[ULSCH_id]->ulsch_noise_power[aarx];
          }
          if (dB_fixed_x10(gNB->pusch_vars[ULSCH_id]->ulsch_power_tot) <
              dB_fixed_x10(gNB->pusch_vars[ULSCH_id]->ulsch_noise_power_tot) + gNB->pusch_thres) {
             NR_gNB_SCH_STATS_t *stats=get_ulsch_stats(gNB,ulsch);

             LOG_D(PHY, "PUSCH not detected in %d.%d (%d,%d,%d)\n",frame_rx,slot_rx,
                   dB_fixed_x10(gNB->pusch_vars[ULSCH_id]->ulsch_power_tot),
                   dB_fixed_x10(gNB->pusch_vars[ULSCH_id]->ulsch_noise_power_tot),gNB->pusch_thres);
             gNB->pusch_vars[ULSCH_id]->ulsch_power_tot = gNB->pusch_vars[ULSCH_id]->ulsch_noise_power_tot;
             nr_fill_indication(gNB,frame_rx, slot_rx, ULSCH_id, harq_pid, 1,1);
             gNB->pusch_vars[ULSCH_id]->DTX=1;
             if (stats) stats->DTX++;
             return 1;
          } else {
            LOG_D(PHY, "PUSCH detected in %d.%d (%d,%d,%d)\n",frame_rx,slot_rx,
                  dB_fixed_x10(gNB->pusch_vars[ULSCH_id]->ulsch_power_tot),
                  dB_fixed_x10(gNB->pusch_vars[ULSCH_id]->ulsch_noise_power_tot),gNB->pusch_thres);
<<<<<<< HEAD



=======



>>>>>>> 87e79e5e
            gNB->pusch_vars[ULSCH_id]->DTX=0;
          }
          stop_meas(&gNB->rx_pusch_stats);
          VCD_SIGNAL_DUMPER_DUMP_FUNCTION_BY_NAME(VCD_SIGNAL_DUMPER_FUNCTIONS_NR_RX_PUSCH,0);
          //LOG_M("rxdataF_comp.m","rxF_comp",gNB->pusch_vars[0]->rxdataF_comp[0],6900,1,1);
          //LOG_M("rxdataF_ext.m","rxF_ext",gNB->pusch_vars[0]->rxdataF_ext[0],6900,1,1);
          VCD_SIGNAL_DUMPER_DUMP_FUNCTION_BY_NAME(VCD_SIGNAL_DUMPER_FUNCTIONS_NR_ULSCH_PROCEDURES_RX,1);
          nr_ulsch_procedures(gNB, frame_rx, slot_rx, ULSCH_id, harq_pid);
          VCD_SIGNAL_DUMPER_DUMP_FUNCTION_BY_NAME(VCD_SIGNAL_DUMPER_FUNCTIONS_NR_ULSCH_PROCEDURES_RX,0);
          break;
        }
      }
    }
  }

  for (int i=0;i<NUMBER_OF_NR_SRS_MAX;i++) {
    NR_gNB_SRS_t *srs = gNB->srs[i];
    if (srs) {
      if ((srs->active == 1) && (srs->frame == frame_rx) && (srs->slot == slot_rx)) {

        LOG_D(NR_PHY, "(%d.%d) gNB is waiting for SRS, id = %i\n", frame_rx, slot_rx, i);

        nfapi_nr_srs_pdu_t *srs_pdu = &srs->srs_pdu;

        // At least currently, the configuration is constant, so it is enough to generate the sequence just once.
        if(gNB->nr_srs_info[i]->sc_list_length == 0) {
          generate_srs_nr(srs_pdu, &gNB->frame_parms, gNB->nr_srs_info[i]->srs_generated_signal, gNB->nr_srs_info[i], AMP, frame_rx, slot_rx);
        }

        nr_get_srs_signal(gNB,frame_rx,slot_rx,srs_pdu, gNB->nr_srs_info[i], gNB->nr_srs_info[i]->srs_received_signal);

        nr_srs_channel_estimation(gNB,frame_rx,slot_rx,srs_pdu,
                                  gNB->nr_srs_info[i],
                                  gNB->nr_srs_info[i]->srs_generated_signal,
                                  gNB->nr_srs_info[i]->srs_received_signal,
                                  gNB->nr_srs_info[i]->srs_estimated_channel_freq,
                                  gNB->nr_srs_info[i]->srs_estimated_channel_time,
                                  gNB->nr_srs_info[i]->srs_estimated_channel_time_shifted,
                                  gNB->nr_srs_info[i]->noise_power);

        T(T_GNB_PHY_UL_FREQ_CHANNEL_ESTIMATE, T_INT(0), T_INT(srs_pdu->rnti), T_INT(frame_rx), T_INT(0), T_INT(0),
          T_BUFFER(gNB->nr_srs_info[i]->srs_estimated_channel_freq[0], gNB->frame_parms.ofdm_symbol_size*sizeof(int32_t)));

        T(T_GNB_PHY_UL_TIME_CHANNEL_ESTIMATE, T_INT(0), T_INT(srs_pdu->rnti), T_INT(frame_rx), T_INT(0), T_INT(0),
          T_BUFFER(gNB->nr_srs_info[i]->srs_estimated_channel_time_shifted[0], gNB->frame_parms.ofdm_symbol_size*sizeof(int32_t)));

        srs->active = 0;
      }
    }
  }

  stop_meas(&gNB->phy_proc_rx);
  // figure out a better way to choose slot_rx, 19 is ok for a particular TDD configuration with 30kHz SCS
  if ((frame_rx&127) == 0 && slot_rx==19) {
    LOG_I(NR_PHY, "Number of bad PUCCH received: %lu\n", gNB->bad_pucch);
  }

  if (pucch_decode_done || pusch_decode_done) {
    T(T_GNB_PHY_PUCCH_PUSCH_IQ, T_INT(frame_rx), T_INT(slot_rx), T_BUFFER(&gNB->common_vars.rxdataF[0][0], gNB->frame_parms.symbols_per_slot * gNB->frame_parms.ofdm_symbol_size * 4));
  }

  VCD_SIGNAL_DUMPER_DUMP_FUNCTION_BY_NAME(VCD_SIGNAL_DUMPER_FUNCTIONS_PHY_PROCEDURES_gNB_UESPEC_RX,0);
  return 0;
}<|MERGE_RESOLUTION|>--- conflicted
+++ resolved
@@ -793,15 +793,9 @@
             LOG_D(PHY, "PUSCH detected in %d.%d (%d,%d,%d)\n",frame_rx,slot_rx,
                   dB_fixed_x10(gNB->pusch_vars[ULSCH_id]->ulsch_power_tot),
                   dB_fixed_x10(gNB->pusch_vars[ULSCH_id]->ulsch_noise_power_tot),gNB->pusch_thres);
-<<<<<<< HEAD
-
-
-
-=======
-
-
-
->>>>>>> 87e79e5e
+
+
+
             gNB->pusch_vars[ULSCH_id]->DTX=0;
           }
           stop_meas(&gNB->rx_pusch_stats);
