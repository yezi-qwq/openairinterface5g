/*
 * Licensed to the OpenAirInterface (OAI) Software Alliance under one or more
 * contributor license agreements.  See the NOTICE file distributed with
 * this work for additional information regarding copyright ownership.
 * The OpenAirInterface Software Alliance licenses this file to You under
 * the OAI Public License, Version 1.1  (the "License"); you may not use this file
 * except in compliance with the License.
 * You may obtain a copy of the License at
 *
 *      http://www.openairinterface.org/?page_id=698
 *
 * Unless required by applicable law or agreed to in writing, software
 * distributed under the License is distributed on an "AS IS" BASIS,
 * WITHOUT WARRANTIES OR CONDITIONS OF ANY KIND, either express or implied.
 * See the License for the specific language governing permissions and
 * limitations under the License.
 *-------------------------------------------------------------------------------
 * For more information about the OpenAirInterface (OAI) Software Alliance:
 *      contact@openairinterface.org
 */

#include "PHY/phy_extern.h"
#include "PHY/defs_gNB.h"
#include "sched_nr.h"
#include "PHY/NR_REFSIG/dmrs_nr.h"
#include "PHY/NR_TRANSPORT/nr_transport_proto.h"
#include "PHY/NR_TRANSPORT/nr_dlsch.h"
#include "PHY/NR_TRANSPORT/nr_ulsch.h"
#include "PHY/NR_TRANSPORT/nr_dci.h"
#include "PHY/NR_ESTIMATION/nr_ul_estimation.h"
#include "PHY/NR_UE_TRANSPORT/pucch_nr.h"
#include "SCHED/sched_eNB.h"
#include "sched_nr.h"
#include "SCHED/sched_common_extern.h"
#include "nfapi/open-nFAPI/nfapi/public_inc/nfapi_interface.h"
#include "nfapi/open-nFAPI/nfapi/public_inc/nfapi_nr_interface.h"
#include "fapi_nr_l1.h"
#include "common/utils/LOG/log.h"
#include "common/utils/LOG/vcd_signal_dumper.h"
#include "PHY/INIT/phy_init.h"
#include "PHY/MODULATION/nr_modulation.h"
#include "T.h"
#include "executables/nr-softmodem.h"
#include "executables/softmodem-common.h"

#include "assertions.h"
#include "msc.h"

#include <time.h>

#include "intertask_interface.h"

//#define DEBUG_RXDATA

uint8_t SSB_Table[38]={0,2,4,6,8,10,12,14,254,254,16,18,20,22,24,26,28,30,254,254,32,34,36,38,40,42,44,46,254,254,48,50,52,54,56,58,60,62};

extern uint8_t nfapi_mode;

void nr_set_ssb_first_subcarrier(nfapi_nr_config_request_scf_t *cfg, NR_DL_FRAME_PARMS *fp) {

  uint8_t sco = 0;
  if (((fp->freq_range == nr_FR1) && (cfg->ssb_table.ssb_subcarrier_offset.value<24)) ||
      ((fp->freq_range == nr_FR2) && (cfg->ssb_table.ssb_subcarrier_offset.value<12)) )
    sco = cfg->ssb_table.ssb_subcarrier_offset.value;

  fp->ssb_start_subcarrier = (12 * cfg->ssb_table.ssb_offset_point_a.value + sco);
  LOG_D(PHY, "SSB first subcarrier %d (%d,%d)\n", fp->ssb_start_subcarrier,cfg->ssb_table.ssb_offset_point_a.value,sco);
}

void nr_common_signal_procedures (PHY_VARS_gNB *gNB,int frame,int slot,nfapi_nr_dl_tti_ssb_pdu ssb_pdu) {

  NR_DL_FRAME_PARMS *fp=&gNB->frame_parms;
  nfapi_nr_config_request_scf_t *cfg = &gNB->gNB_config;
  int **txdataF = gNB->common_vars.txdataF;
  uint8_t ssb_index, n_hf;
  uint16_t ssb_start_symbol;
  int txdataF_offset = slot*fp->samples_per_slot_wCP;
  uint16_t slots_per_hf = (fp->slots_per_frame)>>1;

  if (slot<slots_per_hf)
    n_hf=0;
  else
    n_hf=1;

  ssb_index = ssb_pdu.ssb_pdu_rel15.SsbBlockIndex;
  LOG_D(PHY,"common_signal_procedures: frame %d, slot %d ssb index %d\n",frame,slot,ssb_index);

  int ssb_start_symbol_abs = nr_get_ssb_start_symbol(fp,ssb_index); // computing the starting symbol for current ssb
  ssb_start_symbol = ssb_start_symbol_abs % fp->symbols_per_slot;  // start symbol wrt slot

  nr_set_ssb_first_subcarrier(cfg, fp);  // setting the first subcarrier

  LOG_D(PHY,"SS TX: frame %d, slot %d, start_symbol %d\n",frame,slot, ssb_start_symbol);
  nr_generate_pss(&txdataF[0][txdataF_offset], AMP, ssb_start_symbol, cfg, fp);
  nr_generate_sss(&txdataF[0][txdataF_offset], AMP, ssb_start_symbol, cfg, fp);

  if (cfg->carrier_config.num_tx_ant.value <= 4)
    nr_generate_pbch_dmrs(gNB->nr_gold_pbch_dmrs[n_hf][ssb_index&7],&txdataF[0][txdataF_offset], AMP, ssb_start_symbol, cfg, fp);
  else
    nr_generate_pbch_dmrs(gNB->nr_gold_pbch_dmrs[0][ssb_index&7],&txdataF[0][txdataF_offset], AMP, ssb_start_symbol, cfg, fp);

  if (T_ACTIVE(T_GNB_PHY_MIB)) {
    unsigned char bch[3];
    bch[0] = ssb_pdu.ssb_pdu_rel15.bchPayload & 0xff;
    bch[1] = (ssb_pdu.ssb_pdu_rel15.bchPayload >> 8) & 0xff;
    bch[2] = (ssb_pdu.ssb_pdu_rel15.bchPayload >> 16) & 0xff;
    T(T_GNB_PHY_MIB, T_INT(0) /* module ID */, T_INT(frame), T_INT(slot), T_BUFFER(bch, 3));
  }

  // Beam_id is currently used only for FR2
  if (fp->freq_range==nr_FR2){
    LOG_D(PHY,"slot %d, ssb_index %d, beam %d\n",slot,ssb_index,cfg->ssb_table.ssb_beam_id_list[ssb_index].beam_id.value);
    for (int j=0;j<fp->symbols_per_slot;j++) 
      gNB->common_vars.beam_id[0][slot*fp->symbols_per_slot+j] = cfg->ssb_table.ssb_beam_id_list[ssb_index].beam_id.value;
  }

  nr_generate_pbch(&ssb_pdu,
                   gNB->nr_pbch_interleaver,
                   &txdataF[0][txdataF_offset],
                   AMP,
                   ssb_start_symbol,
                   n_hf, frame, cfg, fp);
}


void phy_procedures_gNB_TX(processingData_L1tx_t *msgTx,
                           int frame,
                           int slot,
                           int do_meas) {

  int aa;
  PHY_VARS_gNB *gNB = msgTx->gNB;
  NR_DL_FRAME_PARMS *fp=&gNB->frame_parms;
  nfapi_nr_config_request_scf_t *cfg = &gNB->gNB_config;
  int offset = gNB->CC_id;
  int txdataF_offset = slot*fp->samples_per_slot_wCP;

  if ((cfg->cell_config.frame_duplex_type.value == TDD) &&
      (nr_slot_select(cfg,frame,slot) == NR_UPLINK_SLOT)) return;

  VCD_SIGNAL_DUMPER_DUMP_FUNCTION_BY_NAME(VCD_SIGNAL_DUMPER_FUNCTIONS_PHY_PROCEDURES_gNB_TX+offset,1);

  if (do_meas==1) start_meas(&msgTx->phy_proc_tx);

  // clear the transmit data array and beam index for the current slot
  for (aa=0; aa<cfg->carrier_config.num_tx_ant.value; aa++) {
    memset(&gNB->common_vars.txdataF[aa][txdataF_offset],0,fp->samples_per_slot_wCP*sizeof(int32_t));
    memset(&gNB->common_vars.beam_id[aa][slot*fp->symbols_per_slot],255,fp->symbols_per_slot*sizeof(uint8_t));
  }

  VCD_SIGNAL_DUMPER_DUMP_FUNCTION_BY_NAME(VCD_SIGNAL_DUMPER_FUNCTIONS_PHY_PROCEDURES_gNB_COMMON_TX,1);
  for (int i=0; i<fp->Lmax; i++) {
    if (msgTx->ssb[i].active) {
      nr_common_signal_procedures(gNB,frame,slot,msgTx->ssb[i].ssb_pdu);
      msgTx->ssb[i].active = false;
    }
  }
  
  VCD_SIGNAL_DUMPER_DUMP_FUNCTION_BY_NAME(VCD_SIGNAL_DUMPER_FUNCTIONS_PHY_PROCEDURES_gNB_COMMON_TX,0);

  int num_pdcch_pdus = msgTx->num_ul_pdcch + msgTx->num_dl_pdcch;

  if (num_pdcch_pdus > 0) {
    LOG_D(PHY, "[gNB %d] Frame %d slot %d Calling nr_generate_dci_top (number of UL/DL PDCCH PDUs %d/%d)\n",
	  gNB->Mod_id, frame, slot, msgTx->num_ul_pdcch, msgTx->num_dl_pdcch);
  
    VCD_SIGNAL_DUMPER_DUMP_FUNCTION_BY_NAME(VCD_SIGNAL_DUMPER_FUNCTIONS_PHY_gNB_PDCCH_TX,1);

<<<<<<< HEAD
    nr_generate_dci_top(gNB,
			msgTx,
=======
    nr_generate_dci_top(msgTx,
>>>>>>> 1ed58f65
			gNB->nr_gold_pdcch_dmrs[slot],
			&gNB->common_vars.txdataF[0][txdataF_offset],
			AMP, fp);

    VCD_SIGNAL_DUMPER_DUMP_FUNCTION_BY_NAME(VCD_SIGNAL_DUMPER_FUNCTIONS_PHY_gNB_PDCCH_TX,0);
  }
 
  if (msgTx->num_pdsch_slot > 0) {
    VCD_SIGNAL_DUMPER_DUMP_FUNCTION_BY_NAME(VCD_SIGNAL_DUMPER_FUNCTIONS_GENERATE_DLSCH,1);
    LOG_D(PHY, "PDSCH generation started (%d) in frame %d.%d\n", msgTx->num_pdsch_slot,frame,slot);
    nr_generate_pdsch(msgTx, frame, slot);
    VCD_SIGNAL_DUMPER_DUMP_FUNCTION_BY_NAME(VCD_SIGNAL_DUMPER_FUNCTIONS_GENERATE_DLSCH,0);
  }

  for (int i=0;i<NUMBER_OF_NR_CSIRS_MAX;i++){
    NR_gNB_CSIRS_t *csirs = &msgTx->csirs_pdu[i];
    if ((csirs->active == 1)) {
      LOG_D(PHY, "CSI-RS generation started in frame %d.%d\n",frame,slot);
      nfapi_nr_dl_tti_csi_rs_pdu_rel15_t csi_params = csirs->csirs_pdu.csi_rs_pdu_rel15;
      nr_generate_csi_rs(gNB, AMP, csi_params, gNB->gNB_config.cell_config.phy_cell_id.value, slot);
      csirs->active = 0;
    }
  }

  if (do_meas==1) stop_meas(&msgTx->phy_proc_tx);

//  if ((frame&127) == 0) dump_pdsch_stats(gNB);

  //apply the OFDM symbol rotation here
  for (aa=0; aa<cfg->carrier_config.num_tx_ant.value; aa++) {
	  apply_nr_rotation(fp,(int16_t*) &gNB->common_vars.txdataF[aa][txdataF_offset],slot,0,fp->Ncp==EXTENDED?12:14,fp->ofdm_symbol_size);
  }

  VCD_SIGNAL_DUMPER_DUMP_FUNCTION_BY_NAME(VCD_SIGNAL_DUMPER_FUNCTIONS_PHY_PROCEDURES_gNB_TX+offset,0);
  //pthread_mutex_unlock(&mutextest);

}



/*

  if ((cfg->subframe_config.duplex_mode.value == TDD) && 
      ((nr_slot_select(fp,frame,slot)&NR_DOWNLINK_SLOT)==SF_DL)) return;

  //  VCD_SIGNAL_DUMPER_DUMP_FUNCTION_BY_NAME(VCD_SIGNAL_DUMPER_FUNCTIONS_PHY_PROCEDURES_ENB_RX,1);

*/

void nr_postDecode(PHY_VARS_gNB *gNB, notifiedFIFO_elt_t *req) {
  ldpcDecode_t *rdata = (ldpcDecode_t*) NotifiedFifoData(req);
  NR_UL_gNB_HARQ_t *ulsch_harq = rdata->ulsch_harq;
  NR_gNB_ULSCH_t *ulsch = rdata->ulsch;
  int r = rdata->segment_r;
  nfapi_nr_pusch_pdu_t *pusch_pdu = &gNB->ulsch[rdata->ulsch_id][0]->harq_processes[rdata->harq_pid]->ulsch_pdu;

  bool decodeSuccess = (rdata->decodeIterations <= rdata->decoderParms.numMaxIter);
  ulsch_harq->processedSegments++;
  LOG_D(PHY, "processing result of segment: %d, processed %d/%d\n",
	rdata->segment_r, ulsch_harq->processedSegments, rdata->nbSegments);
  gNB->nbDecode--;
  LOG_D(PHY,"remain to decoded in subframe: %d\n", gNB->nbDecode);
  
  if (decodeSuccess) {
    memcpy(ulsch_harq->b+rdata->offset,
           ulsch_harq->c[r],
           rdata->Kr_bytes - (ulsch_harq->F>>3) -((ulsch_harq->C>1)?3:0));

  } else {
    if ( rdata->nbSegments != ulsch_harq->processedSegments ) {
      int nb=abortTpool(gNB->threadPool, req->key);
      nb+=abortNotifiedFIFO(gNB->respDecode, req->key);
      gNB->nbDecode-=nb;
      LOG_D(PHY,"uplink segment error %d/%d, aborted %d segments\n",rdata->segment_r,rdata->nbSegments, nb);
      LOG_D(PHY, "ULSCH %d in error\n",rdata->ulsch_id);
      AssertFatal(ulsch_harq->processedSegments+nb == rdata->nbSegments,"processed: %d, aborted: %d, total %d\n",
		  ulsch_harq->processedSegments, nb, rdata->nbSegments);
      ulsch_harq->processedSegments=rdata->nbSegments;
    }
  }

  //int dumpsig=0;
  // if all segments are done
  if (rdata->nbSegments == ulsch_harq->processedSegments) {
    if (decodeSuccess) {
      LOG_D(PHY,"[gNB %d] ULSCH: Setting ACK for SFN/SF %d.%d (pid %d, ndi %d, status %d, round %d, TBS %d, Max interation (all seg) %d)\n",
            gNB->Mod_id,ulsch_harq->frame,ulsch_harq->slot,rdata->harq_pid,pusch_pdu->pusch_data.new_data_indicator,ulsch_harq->status,ulsch_harq->round,ulsch_harq->TBS,rdata->decodeIterations);
      ulsch_harq->status = SCH_IDLE;
      ulsch_harq->round  = 0;
      ulsch->harq_mask &= ~(1 << rdata->harq_pid);

      LOG_D(PHY, "ULSCH received ok \n");
      nr_fill_indication(gNB,ulsch_harq->frame, ulsch_harq->slot, rdata->ulsch_id, rdata->harq_pid, 0,0);
      //dumpsig=1;
    } else {
      LOG_D(PHY,"[gNB %d] ULSCH: Setting NAK for SFN/SF %d/%d (pid %d, ndi %d, status %d, round %d, RV %d, prb_start %d, prb_size %d, TBS %d) r %d\n",
            gNB->Mod_id, ulsch_harq->frame, ulsch_harq->slot,
            rdata->harq_pid, pusch_pdu->pusch_data.new_data_indicator, ulsch_harq->status,
	          ulsch_harq->round,
            ulsch_harq->ulsch_pdu.pusch_data.rv_index,
	          ulsch_harq->ulsch_pdu.rb_start,
	          ulsch_harq->ulsch_pdu.rb_size,
	          ulsch_harq->TBS,
	          r);
      ulsch_harq->round++;
      if (ulsch_harq->round >= ulsch->Mlimit) {
        ulsch_harq->status = SCH_IDLE;
        ulsch_harq->round  = 0;
        ulsch_harq->handled  = 0;
        ulsch->harq_mask &= ~(1 << rdata->harq_pid);
      }
      ulsch_harq->handled  = 1;

      LOG_D(PHY, "ULSCH %d in error\n",rdata->ulsch_id);
      nr_fill_indication(gNB,ulsch_harq->frame, ulsch_harq->slot, rdata->ulsch_id, rdata->harq_pid, 1,0);
    }
/*
    if (ulsch_harq->ulsch_pdu.mcs_index == 9 && dumpsig==1) {
#ifdef __AVX2__
      int off = ((ulsch_harq->ulsch_pdu.rb_size&1) == 1)? 4:0;
#else
      int off = 0;
#endif

      LOG_M("rxsigF0_ext.m","rxsF0_ext",
             &gNB->pusch_vars[0]->rxdataF_ext[0][ulsch_harq->ulsch_pdu.start_symbol_index*NR_NB_SC_PER_RB * ulsch_harq->ulsch_pdu.rb_size],ulsch_harq->ulsch_pdu.nr_of_symbols*(off+(NR_NB_SC_PER_RB * ulsch_harq->ulsch_pdu.rb_size)),1,1);
      LOG_M("chestF0.m","chF0",
            &gNB->pusch_vars[0]->ul_ch_estimates[0][ulsch_harq->ulsch_pdu.start_symbol_index*gNB->frame_parms.ofdm_symbol_size],gNB->frame_parms.ofdm_symbol_size,1,1);
      LOG_M("chestF0_ext.m","chF0_ext",
            &gNB->pusch_vars[0]->ul_ch_estimates_ext[0][(ulsch_harq->ulsch_pdu.start_symbol_index+1)*(off+(NR_NB_SC_PER_RB * ulsch_harq->ulsch_pdu.rb_size))],
            (ulsch_harq->ulsch_pdu.nr_of_symbols-1)*(off+(NR_NB_SC_PER_RB * ulsch_harq->ulsch_pdu.rb_size)),1,1);
      LOG_M("rxsigF0_comp.m","rxsF0_comp",
            &gNB->pusch_vars[0]->rxdataF_comp[0][ulsch_harq->ulsch_pdu.start_symbol_index*(off+(NR_NB_SC_PER_RB * ulsch_harq->ulsch_pdu.rb_size))],ulsch_harq->ulsch_pdu.nr_of_symbols*(off+(NR_NB_SC_PER_RB * ulsch_harq->ulsch_pdu.rb_size)),1,1);
      LOG_M("rxsigF0_llr.m","rxsF0_llr",
            &gNB->pusch_vars[0]->llr[0],(ulsch_harq->ulsch_pdu.nr_of_symbols-1)*NR_NB_SC_PER_RB * ulsch_harq->ulsch_pdu.rb_size * ulsch_harq->ulsch_pdu.qam_mod_order,1,0);
      if (gNB->frame_parms.nb_antennas_rx > 1) {

        LOG_M("rxsigF1_ext.m","rxsF0_ext",
               &gNB->pusch_vars[0]->rxdataF_ext[1][ulsch_harq->ulsch_pdu.start_symbol_index*NR_NB_SC_PER_RB * ulsch_harq->ulsch_pdu.rb_size],ulsch_harq->ulsch_pdu.nr_of_symbols*(off+(NR_NB_SC_PER_RB * ulsch_harq->ulsch_pdu.rb_size)),1,1);
        LOG_M("chestF1.m","chF1",
              &gNB->pusch_vars[0]->ul_ch_estimates[1][ulsch_harq->ulsch_pdu.start_symbol_index*gNB->frame_parms.ofdm_symbol_size],gNB->frame_parms.ofdm_symbol_size,1,1);
        LOG_M("chestF1_ext.m","chF1_ext",
              &gNB->pusch_vars[0]->ul_ch_estimates_ext[1][(ulsch_harq->ulsch_pdu.start_symbol_index+1)*(off+(NR_NB_SC_PER_RB * ulsch_harq->ulsch_pdu.rb_size))],
              (ulsch_harq->ulsch_pdu.nr_of_symbols-1)*(off+(NR_NB_SC_PER_RB * ulsch_harq->ulsch_pdu.rb_size)),1,1);
        LOG_M("rxsigF1_comp.m","rxsF1_comp",
              &gNB->pusch_vars[0]->rxdataF_comp[1][ulsch_harq->ulsch_pdu.start_symbol_index*(off+(NR_NB_SC_PER_RB * ulsch_harq->ulsch_pdu.rb_size))],ulsch_harq->ulsch_pdu.nr_of_symbols*(off+(NR_NB_SC_PER_RB * ulsch_harq->ulsch_pdu.rb_size)),1,1);
      }
      exit(-1);

    } */
    ulsch->last_iteration_cnt = rdata->decodeIterations;
    VCD_SIGNAL_DUMPER_DUMP_FUNCTION_BY_NAME(VCD_SIGNAL_DUMPER_FUNCTIONS_PHY_gNB_ULSCH_DECODING,0);
  }
}


void nr_ulsch_procedures(PHY_VARS_gNB *gNB, int frame_rx, int slot_rx, int ULSCH_id, uint8_t harq_pid)
{
  NR_DL_FRAME_PARMS *frame_parms = &gNB->frame_parms;
  nfapi_nr_pusch_pdu_t *pusch_pdu = &gNB->ulsch[ULSCH_id][0]->harq_processes[harq_pid]->ulsch_pdu;
  
  uint8_t l, number_dmrs_symbols = 0;
  uint32_t G;
  uint16_t start_symbol, number_symbols, nb_re_dmrs;

  start_symbol = pusch_pdu->start_symbol_index;
  number_symbols = pusch_pdu->nr_of_symbols;

  for (l = start_symbol; l < start_symbol + number_symbols; l++)
    number_dmrs_symbols += ((pusch_pdu->ul_dmrs_symb_pos)>>l)&0x01;

  if (pusch_pdu->dmrs_config_type==pusch_dmrs_type1)
    nb_re_dmrs = 6*pusch_pdu->num_dmrs_cdm_grps_no_data;
  else
    nb_re_dmrs = 4*pusch_pdu->num_dmrs_cdm_grps_no_data;

  G = nr_get_G(pusch_pdu->rb_size,
               number_symbols,
               nb_re_dmrs,
               number_dmrs_symbols, // number of dmrs symbols irrespective of single or double symbol dmrs
               pusch_pdu->qam_mod_order,
               pusch_pdu->nrOfLayers);
  
  AssertFatal(G>0,"G is 0 : rb_size %u, number_symbols %d, nb_re_dmrs %d, number_dmrs_symbols %d, qam_mod_order %u, nrOfLayer %u\n",
	      pusch_pdu->rb_size,
	      number_symbols,
	      nb_re_dmrs,
	      number_dmrs_symbols, // number of dmrs symbols irrespective of single or double symbol dmrs
	      pusch_pdu->qam_mod_order,
	      pusch_pdu->nrOfLayers);
  LOG_D(PHY,"rb_size %d, number_symbols %d, nb_re_dmrs %d, dmrs symbol positions %d, number_dmrs_symbols %d, qam_mod_order %d, nrOfLayer %d\n",
	pusch_pdu->rb_size,
	number_symbols,
	nb_re_dmrs,
        pusch_pdu->ul_dmrs_symb_pos,
	number_dmrs_symbols, // number of dmrs symbols irrespective of single or double symbol dmrs
	pusch_pdu->qam_mod_order,
	pusch_pdu->nrOfLayers);
  //----------------------------------------------------------
  //------------------- ULSCH unscrambling -------------------
  //----------------------------------------------------------
  start_meas(&gNB->ulsch_unscrambling_stats);
  nr_ulsch_unscrambling_optim(gNB->pusch_vars[ULSCH_id]->llr,
			      G,
			      0,
			      pusch_pdu->data_scrambling_id,
			      pusch_pdu->rnti);
  stop_meas(&gNB->ulsch_unscrambling_stats);
  //----------------------------------------------------------
  //--------------------- ULSCH decoding ---------------------
  //----------------------------------------------------------

  start_meas(&gNB->ulsch_decoding_stats);
  nr_ulsch_decoding(gNB,
                    ULSCH_id,
                    gNB->pusch_vars[ULSCH_id]->llr,
                    frame_parms,
                    pusch_pdu,
                    frame_rx,
                    slot_rx,
                    harq_pid,
                    G);

  while (gNB->nbDecode > 0) {
    notifiedFIFO_elt_t *req=pullTpool(gNB->respDecode, gNB->threadPool);
    nr_postDecode(gNB, req);
    delNotifiedFIFO_elt(req);
  }
  stop_meas(&gNB->ulsch_decoding_stats);
}


void nr_fill_indication(PHY_VARS_gNB *gNB, int frame, int slot_rx, int ULSCH_id, uint8_t harq_pid, uint8_t crc_flag, int dtx_flag) {

  pthread_mutex_lock(&gNB->UL_INFO_mutex);

  NR_gNB_ULSCH_t                       *ulsch                 = gNB->ulsch[ULSCH_id][0];
  NR_UL_gNB_HARQ_t                     *harq_process          = ulsch->harq_processes[harq_pid];
  NR_gNB_SCH_STATS_t *stats=get_ulsch_stats(gNB,ulsch);

  nfapi_nr_pusch_pdu_t *pusch_pdu = &harq_process->ulsch_pdu;

  //  pdu->data                              = gNB->ulsch[ULSCH_id+1][0]->harq_processes[harq_pid]->b;
  int sync_pos = nr_est_timing_advance_pusch(gNB, ULSCH_id); // estimate timing advance for MAC

  // scale the 16 factor in N_TA calculation in 38.213 section 4.2 according to the used FFT size
  uint16_t bw_scaling = 16 * gNB->frame_parms.ofdm_symbol_size / 2048;

  // do some integer rounding to improve TA accuracy
  int sync_pos_rounded;
  if (sync_pos > 0)
    sync_pos_rounded = sync_pos + (bw_scaling / 2) - 1;
  else
    sync_pos_rounded = sync_pos - (bw_scaling / 2) + 1;
  if (stats) stats->sync_pos = sync_pos;

  int timing_advance_update = sync_pos_rounded / bw_scaling;

  // put timing advance command in 0..63 range
  timing_advance_update += 31;

  if (timing_advance_update < 0)  timing_advance_update = 0;
  if (timing_advance_update > 63) timing_advance_update = 63;

  if (crc_flag == 0) LOG_D(PHY, "%d.%d : Received PUSCH : Estimated timing advance PUSCH is  = %d, timing_advance_update is %d \n", frame,slot_rx,sync_pos,timing_advance_update);
  else if (harq_process->round>0 || dtx_flag == 0) { // increment round if crc_flag == 1 and not(dtx_flag ==1 and round==0)
      harq_process->round++;
      if (harq_process->round >= ulsch->Mlimit) {
        harq_process->status = SCH_IDLE;
        harq_process->round  = 0;
        harq_process->handled  = 0;
        ulsch->harq_mask &= ~(1 << harq_pid);
      }
  }
  // estimate UL_CQI for MAC

  int SNRtimes10 = dB_fixed_x10(gNB->pusch_vars[ULSCH_id]->ulsch_power_tot) -
                   dB_fixed_x10(gNB->pusch_vars[ULSCH_id]->ulsch_noise_power_tot);

  LOG_D(PHY, "Estimated SNR for PUSCH is = %f dB (ulsch_power %f, noise %f)\n", SNRtimes10/10.0,dB_fixed_x10(gNB->pusch_vars[ULSCH_id]->ulsch_power_tot)/10.0,dB_fixed_x10(gNB->pusch_vars[ULSCH_id]->ulsch_noise_power_tot)/10.0);

  int cqi;
  if      (SNRtimes10 < -640) cqi=0;
  else if (SNRtimes10 >  635) cqi=255;
  else                        cqi=(640+SNRtimes10)/5;


  if (0/*pusch_pdu->mcs_index == 9*/) {
      __attribute__((unused))
#ifdef __AVX2__
      int off = ((pusch_pdu->rb_size&1) == 1)? 4:0;
#else
      int off = 0;
#endif
      LOG_M("rxsigF0.m","rxsF0",&gNB->common_vars.rxdataF[0][(slot_rx&3)*gNB->frame_parms.ofdm_symbol_size*gNB->frame_parms.symbols_per_slot],gNB->frame_parms.ofdm_symbol_size*gNB->frame_parms.symbols_per_slot,1,1);
      LOG_M("rxsigF0_ext.m","rxsF0_ext",
             &gNB->pusch_vars[0]->rxdataF_ext[0][pusch_pdu->start_symbol_index*NR_NB_SC_PER_RB * pusch_pdu->rb_size],pusch_pdu->nr_of_symbols*(off+(NR_NB_SC_PER_RB * pusch_pdu->rb_size)),1,1);
      LOG_M("chestF0.m","chF0",
            &gNB->pusch_vars[0]->ul_ch_estimates[0][pusch_pdu->start_symbol_index*gNB->frame_parms.ofdm_symbol_size],gNB->frame_parms.ofdm_symbol_size,1,1);
      LOG_M("chestF0_ext.m","chF0_ext",
            &gNB->pusch_vars[0]->ul_ch_estimates_ext[0][(pusch_pdu->start_symbol_index+1)*(off+(NR_NB_SC_PER_RB * pusch_pdu->rb_size))],
            (pusch_pdu->nr_of_symbols-1)*(off+(NR_NB_SC_PER_RB * pusch_pdu->rb_size)),1,1);
      LOG_M("rxsigF0_comp.m","rxsF0_comp",
            &gNB->pusch_vars[0]->rxdataF_comp[0][pusch_pdu->start_symbol_index*(off+(NR_NB_SC_PER_RB * pusch_pdu->rb_size))],pusch_pdu->nr_of_symbols*(off+(NR_NB_SC_PER_RB * pusch_pdu->rb_size)),1,1);
      LOG_M("rxsigF0_llr.m","rxsF0_llr",
            &gNB->pusch_vars[0]->llr[0],(pusch_pdu->nr_of_symbols-1)*NR_NB_SC_PER_RB *pusch_pdu->rb_size * pusch_pdu->qam_mod_order,1,0);
      if (gNB->frame_parms.nb_antennas_rx > 1) {
        LOG_M("rxsigF1.m","rxsF1",&gNB->common_vars.rxdataF[1][(slot_rx&3)*gNB->frame_parms.ofdm_symbol_size*gNB->frame_parms.symbols_per_slot],gNB->frame_parms.ofdm_symbol_size*gNB->frame_parms.symbols_per_slot,1,1);
        LOG_M("rxsigF1_ext.m","rxsF1_ext",
               &gNB->pusch_vars[0]->rxdataF_ext[1][pusch_pdu->start_symbol_index*NR_NB_SC_PER_RB * pusch_pdu->rb_size],pusch_pdu->nr_of_symbols*(off+(NR_NB_SC_PER_RB * pusch_pdu->rb_size)),1,1);
        LOG_M("chestF1.m","chF1",
              &gNB->pusch_vars[0]->ul_ch_estimates[1][pusch_pdu->start_symbol_index*gNB->frame_parms.ofdm_symbol_size],gNB->frame_parms.ofdm_symbol_size,1,1);
        LOG_M("chestF1_ext.m","chF1_ext",
              &gNB->pusch_vars[0]->ul_ch_estimates_ext[1][(pusch_pdu->start_symbol_index+1)*(off+(NR_NB_SC_PER_RB * pusch_pdu->rb_size))],
              (pusch_pdu->nr_of_symbols-1)*(off+(NR_NB_SC_PER_RB * pusch_pdu->rb_size)),1,1);
        LOG_M("rxsigF1_comp.m","rxsF1_comp",
              &gNB->pusch_vars[0]->rxdataF_comp[1][pusch_pdu->start_symbol_index*(off+(NR_NB_SC_PER_RB * pusch_pdu->rb_size))],pusch_pdu->nr_of_symbols*(off+(NR_NB_SC_PER_RB * pusch_pdu->rb_size)),1,1);
      }
      exit(-1);

    }

  // crc indication
  uint16_t num_crc = gNB->UL_INFO.crc_ind.number_crcs;
  gNB->UL_INFO.crc_ind.crc_list = &gNB->crc_pdu_list[0];
  gNB->UL_INFO.crc_ind.sfn = frame;
  gNB->UL_INFO.crc_ind.slot = slot_rx;

  gNB->crc_pdu_list[num_crc].handle = pusch_pdu->handle;
  gNB->crc_pdu_list[num_crc].rnti = pusch_pdu->rnti;
  gNB->crc_pdu_list[num_crc].harq_id = harq_pid;
  gNB->crc_pdu_list[num_crc].tb_crc_status = crc_flag;
  gNB->crc_pdu_list[num_crc].num_cb = pusch_pdu->pusch_data.num_cb;
  gNB->crc_pdu_list[num_crc].ul_cqi = cqi;
  gNB->crc_pdu_list[num_crc].timing_advance = timing_advance_update;
  // in terms of dBFS range -128 to 0 with 0.1 step
  gNB->crc_pdu_list[num_crc].rssi = (dtx_flag==0) ? 1280 - (10*dB_fixed(32767*32767)-dB_fixed_times10(gNB->pusch_vars[ULSCH_id]->ulsch_power[0])) : 0;

  gNB->UL_INFO.crc_ind.number_crcs++;

  // rx indication
  uint16_t num_rx = gNB->UL_INFO.rx_ind.number_of_pdus;
  gNB->UL_INFO.rx_ind.pdu_list = &gNB->rx_pdu_list[0];
  gNB->UL_INFO.rx_ind.sfn = frame;
  gNB->UL_INFO.rx_ind.slot = slot_rx;
  gNB->rx_pdu_list[num_rx].handle = pusch_pdu->handle;
  gNB->rx_pdu_list[num_rx].rnti = pusch_pdu->rnti;
  gNB->rx_pdu_list[num_rx].harq_id = harq_pid;
  gNB->rx_pdu_list[num_rx].ul_cqi = cqi;
  gNB->rx_pdu_list[num_rx].timing_advance = timing_advance_update;
  gNB->rx_pdu_list[num_rx].rssi = gNB->crc_pdu_list[num_crc].rssi;
  if (crc_flag)
    gNB->rx_pdu_list[num_rx].pdu_length = 0;
  else {
    gNB->rx_pdu_list[num_rx].pdu_length = harq_process->TBS;
    gNB->rx_pdu_list[num_rx].pdu = harq_process->b;
  }

  gNB->UL_INFO.rx_ind.number_of_pdus++;

  pthread_mutex_unlock(&gNB->UL_INFO_mutex);
}

// Function to fill UL RB mask to be used for N0 measurements
void fill_ul_rb_mask(PHY_VARS_gNB *gNB, int frame_rx, int slot_rx) {

  int rb = 0;
  int rb2 = 0;
  int prbpos = 0;

  for (int symbol=0;symbol<14;symbol++) {
    for (int m=0;m<9;m++) {
      gNB->rb_mask_ul[symbol][m] = 0;
      for (int i=0;i<32;i++) {
        prbpos = (m*32)+i;
        if (prbpos>gNB->frame_parms.N_RB_UL) break;
        gNB->rb_mask_ul[symbol][m] |= (gNB->ulprbbl[prbpos]>0 ? 1 : 0)<<i;
      }
    }
  }

  for (int i=0;i<NUMBER_OF_NR_PUCCH_MAX;i++){
    NR_gNB_PUCCH_t *pucch = gNB->pucch[i];
    if (pucch) {
      if ((pucch->active == 1) &&
          (pucch->frame == frame_rx) &&
          (pucch->slot == slot_rx) ) {
        nfapi_nr_pucch_pdu_t  *pucch_pdu = &pucch->pucch_pdu;
        LOG_D(PHY,"%d.%d pucch %d : start_symbol %d, nb_symbols %d, prb_size %d\n",frame_rx,slot_rx,i,pucch_pdu->start_symbol_index,pucch_pdu->nr_of_symbols,pucch_pdu->prb_size);
        for (int symbol=pucch_pdu->start_symbol_index ; symbol<(pucch_pdu->start_symbol_index+pucch_pdu->nr_of_symbols);symbol++) {
          if(gNB->frame_parms.frame_type == FDD ||
              (gNB->frame_parms.frame_type == TDD && gNB->gNB_config.tdd_table.max_tdd_periodicity_list[slot_rx].max_num_of_symbol_per_slot_list[symbol].slot_config.value==1)) {
            for (rb=0; rb<pucch_pdu->prb_size; rb++) {
              rb2 = rb + pucch_pdu->bwp_start +
                    ((symbol < pucch_pdu->start_symbol_index+(pucch_pdu->nr_of_symbols>>1)) || (pucch_pdu->freq_hop_flag == 0) ?
                     pucch_pdu->prb_start : pucch_pdu->second_hop_prb);
              gNB->rb_mask_ul[symbol][rb2>>5] |= (1<<(rb2&31));
            }
          }
        }
      }
    }
  }

  for (int ULSCH_id=0;ULSCH_id<gNB->number_of_nr_ulsch_max;ULSCH_id++) {
    NR_gNB_ULSCH_t *ulsch = gNB->ulsch[ULSCH_id][0];
    int harq_pid;
    NR_UL_gNB_HARQ_t *ulsch_harq;
    if ((ulsch) &&
        (ulsch->rnti > 0)) {
      for (harq_pid=0;harq_pid<NR_MAX_ULSCH_HARQ_PROCESSES;harq_pid++) {
        ulsch_harq = ulsch->harq_processes[harq_pid];
        AssertFatal(ulsch_harq!=NULL,"harq_pid %d is not allocated\n",harq_pid);
        if ((ulsch_harq->status == NR_ACTIVE) &&
            (ulsch_harq->frame == frame_rx) &&
            (ulsch_harq->slot == slot_rx) &&
            (ulsch_harq->handled == 0)){
          uint8_t symbol_start = ulsch_harq->ulsch_pdu.start_symbol_index;
          uint8_t symbol_end = symbol_start + ulsch_harq->ulsch_pdu.nr_of_symbols;
          for (int symbol=symbol_start ; symbol<symbol_end ; symbol++) {
            if(gNB->frame_parms.frame_type == FDD ||
                (gNB->frame_parms.frame_type == TDD && gNB->gNB_config.tdd_table.max_tdd_periodicity_list[slot_rx].max_num_of_symbol_per_slot_list[symbol].slot_config.value==1)) {
              LOG_D(PHY,"symbol %d Filling rb_mask_ul rb_size %d\n",symbol,ulsch_harq->ulsch_pdu.rb_size);
              for (rb=0; rb<ulsch_harq->ulsch_pdu.rb_size; rb++) {
                rb2 = rb+ulsch_harq->ulsch_pdu.rb_start+ulsch_harq->ulsch_pdu.bwp_start;
                gNB->rb_mask_ul[symbol][rb2>>5] |= (1<<(rb2&31));
              }
            }
          }
        }
      }
    }
  }

}

void phy_procedures_gNB_common_RX(PHY_VARS_gNB *gNB, int frame_rx, int slot_rx) {

  uint8_t symbol;
  unsigned char aa;

  for(symbol = 0; symbol < (gNB->frame_parms.Ncp==EXTENDED?12:14); symbol++) {
    for (aa = 0; aa < gNB->frame_parms.nb_antennas_rx; aa++) {
      nr_slot_fep_ul(&gNB->frame_parms,
                     gNB->common_vars.rxdata[aa],
                     gNB->common_vars.rxdataF[aa],
                     symbol,
                     slot_rx,
                     0);
    }
  }

  for (aa = 0; aa < gNB->frame_parms.nb_antennas_rx; aa++) {
    apply_nr_rotation_ul(&gNB->frame_parms,
			 gNB->common_vars.rxdataF[aa],
			 slot_rx,
			 0,
			 gNB->frame_parms.Ncp==EXTENDED?12:14,
			 gNB->frame_parms.ofdm_symbol_size);
  }

}

int phy_procedures_gNB_uespec_RX(PHY_VARS_gNB *gNB, int frame_rx, int slot_rx) {
  /* those variables to log T_GNB_PHY_PUCCH_PUSCH_IQ only when we try to decode */
  int pucch_decode_done = 0;
  int pusch_decode_done = 0;

  VCD_SIGNAL_DUMPER_DUMP_FUNCTION_BY_NAME(VCD_SIGNAL_DUMPER_FUNCTIONS_PHY_PROCEDURES_gNB_UESPEC_RX,1);
  LOG_D(PHY,"phy_procedures_gNB_uespec_RX frame %d, slot %d\n",frame_rx,slot_rx);

  fill_ul_rb_mask(gNB, frame_rx, slot_rx);

  int first_symb=0,num_symb=0;
  if (gNB->frame_parms.frame_type == TDD)
    for(int symbol_count=0; symbol_count<NR_NUMBER_OF_SYMBOLS_PER_SLOT; symbol_count++) {
      if (gNB->gNB_config.tdd_table.max_tdd_periodicity_list[slot_rx].max_num_of_symbol_per_slot_list[symbol_count].slot_config.value==1) {
	      if (num_symb==0) first_symb=symbol_count;
	      num_symb++;
      }
    }
  else num_symb=NR_NUMBER_OF_SYMBOLS_PER_SLOT;
  gNB_I0_measurements(gNB,slot_rx,first_symb,num_symb);

  int offset = 10*gNB->frame_parms.ofdm_symbol_size + gNB->frame_parms.first_carrier_offset;
  int power_rxF = signal_energy_nodc(&gNB->common_vars.rxdataF[0][offset+(47*12)],12*18);
  LOG_D(PHY,"frame %d, slot %d: UL signal energy %d\n",frame_rx,slot_rx,power_rxF);

  start_meas(&gNB->phy_proc_rx);

  for (int i=0;i<NUMBER_OF_NR_PUCCH_MAX;i++){
    NR_gNB_PUCCH_t *pucch = gNB->pucch[i];
    if (pucch) {
      if (NFAPI_MODE == NFAPI_MODE_PNF)
        pucch->frame = frame_rx;
      if ((pucch->active == 1) &&
          (pucch->frame == frame_rx) &&
          (pucch->slot == slot_rx) ) {

        pucch_decode_done = 1;

        nfapi_nr_pucch_pdu_t  *pucch_pdu = &pucch->pucch_pdu;
        uint16_t num_ucis;
        switch (pucch_pdu->format_type) {
        case 0:
          num_ucis = gNB->UL_INFO.uci_ind.num_ucis;
          gNB->UL_INFO.uci_ind.uci_list = &gNB->uci_pdu_list[0];
          gNB->UL_INFO.uci_ind.sfn = frame_rx;
          gNB->UL_INFO.uci_ind.slot = slot_rx;
          gNB->uci_pdu_list[num_ucis].pdu_type = NFAPI_NR_UCI_FORMAT_0_1_PDU_TYPE;
          gNB->uci_pdu_list[num_ucis].pdu_size = sizeof(nfapi_nr_uci_pucch_pdu_format_0_1_t);
          nfapi_nr_uci_pucch_pdu_format_0_1_t *uci_pdu_format0 = &gNB->uci_pdu_list[num_ucis].pucch_pdu_format_0_1;

          offset = pucch_pdu->start_symbol_index*gNB->frame_parms.ofdm_symbol_size + (gNB->frame_parms.first_carrier_offset+pucch_pdu->prb_start*12);
          power_rxF = signal_energy_nodc(&gNB->common_vars.rxdataF[0][offset],12);
          LOG_D(PHY,"frame %d, slot %d: PUCCH signal energy %d\n",frame_rx,slot_rx,power_rxF);

          nr_decode_pucch0(gNB,
                           frame_rx,
                           slot_rx,
                           uci_pdu_format0,
                           pucch_pdu);

          gNB->UL_INFO.uci_ind.num_ucis += 1;
          pucch->active = 0;
	        break;
        case 2:
          num_ucis = gNB->UL_INFO.uci_ind.num_ucis;
          gNB->UL_INFO.uci_ind.uci_list = &gNB->uci_pdu_list[0];
          gNB->UL_INFO.uci_ind.sfn = frame_rx;
          gNB->UL_INFO.uci_ind.slot = slot_rx;
          gNB->uci_pdu_list[num_ucis].pdu_type = NFAPI_NR_UCI_FORMAT_2_3_4_PDU_TYPE;
          gNB->uci_pdu_list[num_ucis].pdu_size = sizeof(nfapi_nr_uci_pucch_pdu_format_2_3_4_t);
          nfapi_nr_uci_pucch_pdu_format_2_3_4_t *uci_pdu_format2 = &gNB->uci_pdu_list[num_ucis].pucch_pdu_format_2_3_4;

          nr_decode_pucch2(gNB,
                           slot_rx,
                           uci_pdu_format2,
                           pucch_pdu);

          gNB->UL_INFO.uci_ind.num_ucis += 1;
          pucch->active = 0;
          break;
        default:
	        AssertFatal(1==0,"Only PUCCH formats 0 and 2 are currently supported\n");
        }
      }
    }
  }

  for (int ULSCH_id=0;ULSCH_id<gNB->number_of_nr_ulsch_max;ULSCH_id++) {
    NR_gNB_ULSCH_t *ulsch = gNB->ulsch[ULSCH_id][0];
    int harq_pid;
    int no_sig;
    NR_UL_gNB_HARQ_t *ulsch_harq;

    if ((ulsch) &&
        (ulsch->rnti > 0)) {
      // for for an active HARQ process
      for (harq_pid=0;harq_pid<NR_MAX_ULSCH_HARQ_PROCESSES;harq_pid++) {
        ulsch_harq = ulsch->harq_processes[harq_pid];
        AssertFatal(ulsch_harq!=NULL,"harq_pid %d is not allocated\n",harq_pid);
        if ((ulsch_harq->status == NR_ACTIVE) &&
            (ulsch_harq->frame == frame_rx) &&
            (ulsch_harq->slot == slot_rx) &&
            (ulsch_harq->handled == 0)){

          LOG_D(PHY, "PUSCH detection started in frame %d slot %d\n",
                frame_rx,slot_rx);
          int num_dmrs=0;
          for (int s=0;s<NR_NUMBER_OF_SYMBOLS_PER_SLOT; s++)
             num_dmrs+=(ulsch_harq->ulsch_pdu.ul_dmrs_symb_pos>>s)&1;

#ifdef DEBUG_RXDATA
          NR_DL_FRAME_PARMS *frame_parms = &gNB->frame_parms;
          RU_t *ru = gNB->RU_list[0];
          int slot_offset = frame_parms->get_samples_slot_timestamp(slot_rx,frame_parms,0);
          slot_offset -= ru->N_TA_offset;
          ((int16_t*)&gNB->common_vars.debugBuff[gNB->common_vars.debugBuff_sample_offset])[0]=(int16_t)ulsch->rnti;
          ((int16_t*)&gNB->common_vars.debugBuff[gNB->common_vars.debugBuff_sample_offset])[1]=(int16_t)ulsch_harq->ulsch_pdu.rb_size;
          ((int16_t*)&gNB->common_vars.debugBuff[gNB->common_vars.debugBuff_sample_offset])[2]=(int16_t)ulsch_harq->ulsch_pdu.rb_start;
          ((int16_t*)&gNB->common_vars.debugBuff[gNB->common_vars.debugBuff_sample_offset])[3]=(int16_t)ulsch_harq->ulsch_pdu.nr_of_symbols;
          ((int16_t*)&gNB->common_vars.debugBuff[gNB->common_vars.debugBuff_sample_offset])[4]=(int16_t)ulsch_harq->ulsch_pdu.start_symbol_index;
          ((int16_t*)&gNB->common_vars.debugBuff[gNB->common_vars.debugBuff_sample_offset])[5]=(int16_t)ulsch_harq->ulsch_pdu.mcs_index;
          ((int16_t*)&gNB->common_vars.debugBuff[gNB->common_vars.debugBuff_sample_offset])[6]=(int16_t)ulsch_harq->ulsch_pdu.pusch_data.rv_index;
          ((int16_t*)&gNB->common_vars.debugBuff[gNB->common_vars.debugBuff_sample_offset])[7]=(int16_t)harq_pid;
          memcpy(&gNB->common_vars.debugBuff[gNB->common_vars.debugBuff_sample_offset+4],&ru->common.rxdata[0][slot_offset],frame_parms->get_samples_per_slot(slot_rx,frame_parms)*sizeof(int32_t));
          gNB->common_vars.debugBuff_sample_offset+=(frame_parms->get_samples_per_slot(slot_rx,frame_parms)+1000+4);
          if(gNB->common_vars.debugBuff_sample_offset>((frame_parms->get_samples_per_slot(slot_rx,frame_parms)+1000+2)*20)) {
            FILE *f;
            f = fopen("rxdata_buff.raw", "w"); if (f == NULL) exit(1);
            fwrite((int16_t*)gNB->common_vars.debugBuff,2,(frame_parms->get_samples_per_slot(slot_rx,frame_parms)+1000+4)*20*2, f);
            fclose(f);
            exit(-1);
          }
#endif

          pusch_decode_done = 1;

          VCD_SIGNAL_DUMPER_DUMP_FUNCTION_BY_NAME(VCD_SIGNAL_DUMPER_FUNCTIONS_NR_RX_PUSCH,1);
	        start_meas(&gNB->rx_pusch_stats);
          no_sig = nr_rx_pusch(gNB, ULSCH_id, frame_rx, slot_rx, harq_pid);
          if (no_sig) {
            LOG_D(PHY, "PUSCH not detected in frame %d, slot %d\n", frame_rx, slot_rx);
            nr_fill_indication(gNB, frame_rx, slot_rx, ULSCH_id, harq_pid, 1,1);
            return 1;
          }
          gNB->pusch_vars[ULSCH_id]->ulsch_power_tot=0;
          gNB->pusch_vars[ULSCH_id]->ulsch_noise_power_tot=0;
          for (int aarx=0;aarx<gNB->frame_parms.nb_antennas_rx;aarx++) {
             gNB->pusch_vars[ULSCH_id]->ulsch_power[aarx]/=num_dmrs;
             gNB->pusch_vars[ULSCH_id]->ulsch_power_tot += gNB->pusch_vars[ULSCH_id]->ulsch_power[aarx];
             gNB->pusch_vars[ULSCH_id]->ulsch_noise_power[aarx]/=num_dmrs;
             gNB->pusch_vars[ULSCH_id]->ulsch_noise_power_tot += gNB->pusch_vars[ULSCH_id]->ulsch_noise_power[aarx];
          }
          if (dB_fixed_x10(gNB->pusch_vars[ULSCH_id]->ulsch_power_tot) <
              dB_fixed_x10(gNB->pusch_vars[ULSCH_id]->ulsch_noise_power_tot) + gNB->pusch_thres) {
             NR_gNB_SCH_STATS_t *stats=get_ulsch_stats(gNB,ulsch);

             LOG_D(PHY, "PUSCH not detected in %d.%d (%d,%d,%d)\n",frame_rx,slot_rx,
                   dB_fixed_x10(gNB->pusch_vars[ULSCH_id]->ulsch_power_tot),
                   dB_fixed_x10(gNB->pusch_vars[ULSCH_id]->ulsch_noise_power_tot),gNB->pusch_thres);
             gNB->pusch_vars[ULSCH_id]->ulsch_power_tot = gNB->pusch_vars[ULSCH_id]->ulsch_noise_power_tot;
             nr_fill_indication(gNB,frame_rx, slot_rx, ULSCH_id, harq_pid, 1,1);
             gNB->pusch_vars[ULSCH_id]->DTX=1;
             if (stats) stats->DTX++;
             return 1;
          } else gNB->pusch_vars[ULSCH_id]->DTX=0;

          stop_meas(&gNB->rx_pusch_stats);
          VCD_SIGNAL_DUMPER_DUMP_FUNCTION_BY_NAME(VCD_SIGNAL_DUMPER_FUNCTIONS_NR_RX_PUSCH,0);
          //LOG_M("rxdataF_comp.m","rxF_comp",gNB->pusch_vars[0]->rxdataF_comp[0],6900,1,1);
          //LOG_M("rxdataF_ext.m","rxF_ext",gNB->pusch_vars[0]->rxdataF_ext[0],6900,1,1);
          VCD_SIGNAL_DUMPER_DUMP_FUNCTION_BY_NAME(VCD_SIGNAL_DUMPER_FUNCTIONS_NR_ULSCH_PROCEDURES_RX,1);
          nr_ulsch_procedures(gNB, frame_rx, slot_rx, ULSCH_id, harq_pid);
          VCD_SIGNAL_DUMPER_DUMP_FUNCTION_BY_NAME(VCD_SIGNAL_DUMPER_FUNCTIONS_NR_ULSCH_PROCEDURES_RX,0);
          break;
        }
      }
    }
  }
  stop_meas(&gNB->phy_proc_rx);
  // figure out a better way to choose slot_rx, 19 is ok for a particular TDD configuration with 30kHz SCS
  if ((frame_rx&127) == 0 && slot_rx==19) {
    LOG_I(NR_PHY, "Number of bad PUCCH received: %lu\n", gNB->bad_pucch);
  }

  if (pucch_decode_done || pusch_decode_done) {
    T(T_GNB_PHY_PUCCH_PUSCH_IQ, T_INT(frame_rx), T_INT(slot_rx), T_BUFFER(&gNB->common_vars.rxdataF[0][0], gNB->frame_parms.symbols_per_slot * gNB->frame_parms.ofdm_symbol_size * 4));
  }

  VCD_SIGNAL_DUMPER_DUMP_FUNCTION_BY_NAME(VCD_SIGNAL_DUMPER_FUNCTIONS_PHY_PROCEDURES_gNB_UESPEC_RX,0);
  return 0;
}<|MERGE_RESOLUTION|>--- conflicted
+++ resolved
@@ -166,12 +166,7 @@
   
     VCD_SIGNAL_DUMPER_DUMP_FUNCTION_BY_NAME(VCD_SIGNAL_DUMPER_FUNCTIONS_PHY_gNB_PDCCH_TX,1);
 
-<<<<<<< HEAD
-    nr_generate_dci_top(gNB,
-			msgTx,
-=======
     nr_generate_dci_top(msgTx,
->>>>>>> 1ed58f65
 			gNB->nr_gold_pdcch_dmrs[slot],
 			&gNB->common_vars.txdataF[0][txdataF_offset],
 			AMP, fp);
