--- conflicted
+++ resolved
@@ -420,17 +420,10 @@
   if (sync_pos > 0)
     sync_pos_rounded = sync_pos + (bw_scaling / 2) - 1;
   else
-<<<<<<< HEAD
-    sync_pos_rounded = sync_pos - (bw_scaling / 2) - 1;
-  if (stats) stats->sync_pos = sync_pos;
-
-  timing_advance_update = sync_pos_rounded / bw_scaling;
-=======
     sync_pos_rounded = sync_pos - (bw_scaling / 2) + 1;
   if (stats) stats->sync_pos = sync_pos;
 
   int timing_advance_update = sync_pos_rounded / bw_scaling;
->>>>>>> 3d454a45
 
   // put timing advance command in 0..63 range
   timing_advance_update += 31;
