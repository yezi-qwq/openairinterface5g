--- conflicted
+++ resolved
@@ -166,17 +166,10 @@
     memset(gNB->common_vars.txdataF[aa],0,fp->samples_per_slot_wCP*sizeof(int32_t));
   }
 
-<<<<<<< HEAD
   VCD_SIGNAL_DUMPER_DUMP_FUNCTION_BY_NAME(VCD_SIGNAL_DUMPER_FUNCTIONS_PHY_ENB_COMMON_TX,1);
-  if (nfapi_mode == 0 || nfapi_mode == 1) {
-    nr_common_signal_procedures(gNB,frame, slot);
-    //if (frame == 9)
-    //write_output("txdataF.m","txdataF",gNB->common_vars.txdataF[aa],fp->samples_per_frame_wCP, 1, 1);
-=======
   if (nfapi_mode == 0 || nfapi_mode == 1) { 
     if (!(frame%ssb_frame_periodicity))  // generate SSB only for given frames according to SSB periodicity
       nr_common_signal_procedures(gNB,frame, slot);
->>>>>>> a404e190
   }
   VCD_SIGNAL_DUMPER_DUMP_FUNCTION_BY_NAME(VCD_SIGNAL_DUMPER_FUNCTIONS_PHY_ENB_COMMON_TX,0);
 
