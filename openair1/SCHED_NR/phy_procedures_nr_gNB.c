--- conflicted
+++ resolved
@@ -137,35 +137,23 @@
     // Current implementation is based on SSB in first half frame, first candidate
     LOG_D(PHY,"SS TX: frame %d, slot %d, start_symbol %d\n",frame,slot, ssb_start_symbol);
 
-<<<<<<< HEAD
-    nr_generate_pss(gNB->d_pss, txdataF, AMP, ssb_start_symbol, cfg, fp);
-    nr_generate_sss(gNB->d_sss, txdataF, AMP, ssb_start_symbol, cfg, fp);
-=======
     nr_generate_pss(gNB->d_pss, txdataF[0], AMP, ssb_start_symbol, cfg, fp);
-    nr_generate_sss(gNB->d_sss, txdataF[0], AMP_OVER_2, ssb_start_symbol, cfg, fp);
->>>>>>> f2d5cfae
+    nr_generate_sss(gNB->d_sss, txdataF[0], AMP, ssb_start_symbol, cfg, fp);
 
     if (!(frame&7)){
       LOG_D(PHY,"%d.%d : pbch_configured %d\n",frame,slot,gNB->pbch_configured);
       if (gNB->pbch_configured != 1)return;
       gNB->pbch_configured = 0;
     }
-<<<<<<< HEAD
-    nr_generate_pbch_dmrs(gNB->nr_gold_pbch_dmrs[n_hf][ssb_index],txdataF, AMP, ssb_start_symbol, cfg, fp);
-=======
-    nr_generate_pbch_dmrs(gNB->nr_gold_pbch_dmrs[n_hf][ssb_index],txdataF[0], AMP_OVER_2, ssb_start_symbol, cfg, fp);
->>>>>>> f2d5cfae
+
+    nr_generate_pbch_dmrs(gNB->nr_gold_pbch_dmrs[n_hf][ssb_index],txdataF[0], AMP, ssb_start_symbol, cfg, fp);
+
     nr_generate_pbch(&gNB->pbch,
                       gNB->nrPolar_params,
                       pbch_pdu,
                       gNB->nr_pbch_interleaver,
-<<<<<<< HEAD
-                      txdataF,
+                      txdataF[0],
                       AMP,
-=======
-                      txdataF[0],
-                      AMP_OVER_2,
->>>>>>> f2d5cfae
                       ssb_start_symbol,
                       n_hf,Lmax,ssb_index,
                       frame, cfg, fp);
