--- conflicted
+++ resolved
@@ -658,18 +658,6 @@
           uint8_t symbol_start = ulsch_harq->ulsch_pdu.start_symbol_index;
           uint8_t symbol_end = symbol_start + ulsch_harq->ulsch_pdu.nr_of_symbols;
           VCD_SIGNAL_DUMPER_DUMP_FUNCTION_BY_NAME(VCD_SIGNAL_DUMPER_FUNCTIONS_NR_RX_PUSCH,1);
-<<<<<<< HEAD
-	  start_meas(&gNB->rx_pusch_stats);
-	  for(uint8_t symbol = symbol_start; symbol < symbol_end; symbol++) {
-	    no_sig = nr_rx_pusch(gNB, ULSCH_id, frame_rx, slot_rx, symbol, harq_pid);
-            if (no_sig && (get_softmodem_params()->phy_test == 0)) {
-              LOG_I(PHY, "PUSCH not detected in symbol %d\n",symbol);
-              nr_fill_indication(gNB,frame_rx, slot_rx, ULSCH_id, harq_pid, 1);
-              return;
-            }
-	  }
-	  stop_meas(&gNB->rx_pusch_stats);
-=======
 	        start_meas(&gNB->rx_pusch_stats);
 	        for(uint8_t symbol = symbol_start; symbol < symbol_end; symbol++) {
 	            no_sig = nr_rx_pusch(gNB, ULSCH_id, frame_rx, slot_rx, symbol, harq_pid);
@@ -684,7 +672,6 @@
              gNB->pusch_vars[ULSCH_id]->ulsch_noise_power[aarx]/=num_dmrs;
           }
 	        stop_meas(&gNB->rx_pusch_stats);
->>>>>>> c89b5f2f
           VCD_SIGNAL_DUMPER_DUMP_FUNCTION_BY_NAME(VCD_SIGNAL_DUMPER_FUNCTIONS_NR_RX_PUSCH,0);
           //LOG_M("rxdataF_comp.m","rxF_comp",gNB->pusch_vars[0]->rxdataF_comp[0],6900,1,1);
           //LOG_M("rxdataF_ext.m","rxF_ext",gNB->pusch_vars[0]->rxdataF_ext[0],6900,1,1);
