/*
 * Licensed to the OpenAirInterface (OAI) Software Alliance under one or more
 * contributor license agreements.  See the NOTICE file distributed with
 * this work for additional information regarding copyright ownership.
 * The OpenAirInterface Software Alliance licenses this file to You under
 * the OAI Public License, Version 1.1  (the "License"); you may not use this file
 * except in compliance with the License.
 * You may obtain a copy of the License at
 *
 *      http://www.openairinterface.org/?page_id=698
 *
 * Unless required by applicable law or agreed to in writing, software
 * distributed under the License is distributed on an "AS IS" BASIS,
 * WITHOUT WARRANTIES OR CONDITIONS OF ANY KIND, either express or implied.
 * See the License for the specific language governing permissions and
 * limitations under the License.
 *-------------------------------------------------------------------------------
 * For more information about the OpenAirInterface (OAI) Software Alliance:
 *      contact@openairinterface.org
 */

#include "PHY/phy_extern.h"
#include "PHY/defs_gNB.h"
#include "sched_nr.h"
#include "PHY/NR_REFSIG/dmrs_nr.h"
#include "PHY/NR_TRANSPORT/nr_transport_proto.h"
#include "PHY/NR_TRANSPORT/nr_dlsch.h"
#include "PHY/NR_TRANSPORT/nr_ulsch.h"
#include "PHY/NR_TRANSPORT/nr_dci.h"
#include "PHY/NR_ESTIMATION/nr_ul_estimation.h"
#include "PHY/NR_UE_TRANSPORT/pucch_nr.h"
#include "SCHED/sched_eNB.h"
#include "sched_nr.h"
#include "SCHED/sched_common_extern.h"
#include "nfapi/open-nFAPI/nfapi/public_inc/nfapi_interface.h"
#include "nfapi/open-nFAPI/nfapi/public_inc/nfapi_nr_interface.h"
#include "fapi_nr_l1.h"
#include "common/utils/LOG/log.h"
#include "common/utils/LOG/vcd_signal_dumper.h"
#include "PHY/INIT/phy_init.h"
#include "PHY/MODULATION/nr_modulation.h"
#include "T.h"
#include "executables/nr-softmodem.h"
#include "executables/softmodem-common.h"

#include "assertions.h"
#include "msc.h"

#include <time.h>

#include "intertask_interface.h"

//#define DEBUG_RXDATA

uint8_t SSB_Table[38]={0,2,4,6,8,10,12,14,254,254,16,18,20,22,24,26,28,30,254,254,32,34,36,38,40,42,44,46,254,254,48,50,52,54,56,58,60,62};

extern uint8_t nfapi_mode;

void nr_set_ssb_first_subcarrier(nfapi_nr_config_request_scf_t *cfg, NR_DL_FRAME_PARMS *fp) {

  uint8_t sco = 0;
  if (((fp->freq_range == nr_FR1) && (cfg->ssb_table.ssb_subcarrier_offset.value<24)) ||
      ((fp->freq_range == nr_FR2) && (cfg->ssb_table.ssb_subcarrier_offset.value<12)) )
    sco = cfg->ssb_table.ssb_subcarrier_offset.value;

  fp->ssb_start_subcarrier = (12 * cfg->ssb_table.ssb_offset_point_a.value + sco);
  LOG_D(PHY, "SSB first subcarrier %d (%d,%d)\n", fp->ssb_start_subcarrier,cfg->ssb_table.ssb_offset_point_a.value,sco);
}

void nr_common_signal_procedures (PHY_VARS_gNB *gNB,int frame,int slot,nfapi_nr_dl_tti_ssb_pdu ssb_pdu) {

  NR_DL_FRAME_PARMS *fp=&gNB->frame_parms;
  nfapi_nr_config_request_scf_t *cfg = &gNB->gNB_config;
  int **txdataF = gNB->common_vars.txdataF;
  uint8_t ssb_index, n_hf;
  uint16_t ssb_start_symbol;
  int txdataF_offset = (slot%2)*fp->samples_per_slot_wCP;
  uint16_t slots_per_hf = (fp->slots_per_frame)>>1;

  if (slot<slots_per_hf)
    n_hf=0;
  else
    n_hf=1;

  ssb_index = ssb_pdu.ssb_pdu_rel15.SsbBlockIndex;
  LOG_D(PHY,"common_signal_procedures: frame %d, slot %d ssb index %d\n",frame,slot,ssb_index);

  int ssb_start_symbol_abs = nr_get_ssb_start_symbol(fp,ssb_index); // computing the starting symbol for current ssb
  ssb_start_symbol = ssb_start_symbol_abs % fp->symbols_per_slot;  // start symbol wrt slot

  nr_set_ssb_first_subcarrier(cfg, fp);  // setting the first subcarrier

  LOG_D(PHY,"SS TX: frame %d, slot %d, start_symbol %d\n",frame,slot, ssb_start_symbol);
  nr_generate_pss(gNB->d_pss, &txdataF[0][txdataF_offset], AMP, ssb_start_symbol, cfg, fp);
  nr_generate_sss(gNB->d_sss, &txdataF[0][txdataF_offset], AMP, ssb_start_symbol, cfg, fp);

  if (cfg->carrier_config.num_tx_ant.value <= 4)
    nr_generate_pbch_dmrs(gNB->nr_gold_pbch_dmrs[n_hf][ssb_index&7],&txdataF[0][txdataF_offset], AMP, ssb_start_symbol, cfg, fp);
  else
    nr_generate_pbch_dmrs(gNB->nr_gold_pbch_dmrs[0][ssb_index&7],&txdataF[0][txdataF_offset], AMP, ssb_start_symbol, cfg, fp);

  if (T_ACTIVE(T_GNB_PHY_MIB)) {
    unsigned char bch[3];
    bch[0] = ssb_pdu.ssb_pdu_rel15.bchPayload & 0xff;
    bch[1] = (ssb_pdu.ssb_pdu_rel15.bchPayload >> 8) & 0xff;
    bch[2] = (ssb_pdu.ssb_pdu_rel15.bchPayload >> 16) & 0xff;
    T(T_GNB_PHY_MIB, T_INT(0) /* module ID */, T_INT(frame), T_INT(slot), T_BUFFER(bch, 3));
  }

  // Beam_id is currently used only for FR2
  if (fp->freq_range==nr_FR2){
    LOG_D(PHY,"slot %d, ssb_index %d, beam %d\n",slot,ssb_index,cfg->ssb_table.ssb_beam_id_list[ssb_index].beam_id.value);
    for (int j=0;j<fp->symbols_per_slot;j++) 
      gNB->common_vars.beam_id[0][slot*fp->symbols_per_slot+j] = cfg->ssb_table.ssb_beam_id_list[ssb_index].beam_id.value;
  }

  nr_generate_pbch(&gNB->pbch,
                   &ssb_pdu,
                   gNB->nr_pbch_interleaver,
                   &txdataF[0][txdataF_offset],
                   AMP,
                   ssb_start_symbol,
                   n_hf, frame, cfg, fp);
}


void phy_procedures_gNB_TX(PHY_VARS_gNB *gNB,
                           int frame,int slot,
                           int do_meas) {
  int aa;
  NR_DL_FRAME_PARMS *fp=&gNB->frame_parms;
  nfapi_nr_config_request_scf_t *cfg = &gNB->gNB_config;
  int offset = gNB->CC_id;
  int txdataF_offset = (slot%2)*fp->samples_per_slot_wCP;

  if ((cfg->cell_config.frame_duplex_type.value == TDD) &&
      (nr_slot_select(cfg,frame,slot) == NR_UPLINK_SLOT)) return;

  VCD_SIGNAL_DUMPER_DUMP_FUNCTION_BY_NAME(VCD_SIGNAL_DUMPER_FUNCTIONS_PHY_PROCEDURES_gNB_TX+offset,1);

  if (do_meas==1) start_meas(&gNB->phy_proc_tx);

  // clear the transmit data array and beam index for the current slot
  for (aa=0; aa<cfg->carrier_config.num_tx_ant.value; aa++) {
    memset(&gNB->common_vars.txdataF[aa][txdataF_offset],0,fp->samples_per_slot_wCP*sizeof(int32_t));
    memset(&gNB->common_vars.beam_id[aa][slot*fp->symbols_per_slot],255,fp->symbols_per_slot*sizeof(uint8_t));
  }

  VCD_SIGNAL_DUMPER_DUMP_FUNCTION_BY_NAME(VCD_SIGNAL_DUMPER_FUNCTIONS_PHY_PROCEDURES_gNB_COMMON_TX,1);
  if (NFAPI_MODE == NFAPI_MONOLITHIC || NFAPI_MODE == NFAPI_MODE_PNF) { 
    for (int i=0; i<fp->Lmax; i++) {
      if (gNB->ssb[i].active) {
        nr_common_signal_procedures(gNB,frame,slot,gNB->ssb[i].ssb_pdu);
        gNB->ssb[i].active = false;
      }
    }
  }
  VCD_SIGNAL_DUMPER_DUMP_FUNCTION_BY_NAME(VCD_SIGNAL_DUMPER_FUNCTIONS_PHY_PROCEDURES_gNB_COMMON_TX,0);

  int pdcch_pdu_id=find_nr_pdcch(frame,slot,gNB,SEARCH_EXIST);
  int ul_pdcch_pdu_id=find_nr_ul_dci(frame,slot,gNB,SEARCH_EXIST);

  LOG_D(PHY,"[gNB %d] Frame %d slot %d, pdcch_pdu_id %d, ul_pdcch_pdu_id %d\n",
	gNB->Mod_id,frame,slot,pdcch_pdu_id,ul_pdcch_pdu_id);

  if (pdcch_pdu_id >= 0 || ul_pdcch_pdu_id >= 0) {
    LOG_D(PHY, "[gNB %d] Frame %d slot %d Calling nr_generate_dci_top (number of UL/DL DCI %d/%d)\n",
	  gNB->Mod_id, frame, slot,
	  gNB->ul_pdcch_pdu[ul_pdcch_pdu_id].pdcch_pdu.pdcch_pdu.pdcch_pdu_rel15.numDlDci,
	  gNB->pdcch_pdu[pdcch_pdu_id].pdcch_pdu.pdcch_pdu_rel15.numDlDci);
  
    VCD_SIGNAL_DUMPER_DUMP_FUNCTION_BY_NAME(VCD_SIGNAL_DUMPER_FUNCTIONS_PHY_gNB_PDCCH_TX,1);

    nr_generate_dci_top(gNB,
			pdcch_pdu_id>=0 ? &gNB->pdcch_pdu[pdcch_pdu_id].pdcch_pdu : NULL,
			ul_pdcch_pdu_id>=0 ? &gNB->ul_pdcch_pdu[ul_pdcch_pdu_id].pdcch_pdu.pdcch_pdu : NULL,
			gNB->nr_gold_pdcch_dmrs[slot],
			&gNB->common_vars.txdataF[0][txdataF_offset],
			AMP, *fp);

    // free up entry in pdcch tables
    if (pdcch_pdu_id>=0) gNB->pdcch_pdu[pdcch_pdu_id].frame = -1;
    if (ul_pdcch_pdu_id>=0) gNB->ul_pdcch_pdu[ul_pdcch_pdu_id].frame = -1;

    VCD_SIGNAL_DUMPER_DUMP_FUNCTION_BY_NAME(VCD_SIGNAL_DUMPER_FUNCTIONS_PHY_gNB_PDCCH_TX,0);
    if (pdcch_pdu_id >= 0) gNB->pdcch_pdu[pdcch_pdu_id].frame = -1;
    if (ul_pdcch_pdu_id >= 0) gNB->ul_pdcch_pdu[ul_pdcch_pdu_id].frame = -1;
  }
 
  for (int i=0; i<gNB->num_pdsch_rnti[slot]; i++) {
    VCD_SIGNAL_DUMPER_DUMP_FUNCTION_BY_NAME(VCD_SIGNAL_DUMPER_FUNCTIONS_GENERATE_DLSCH,1);
    LOG_D(PHY, "PDSCH generation started (%d) in frame %d.%d\n", gNB->num_pdsch_rnti[slot],frame,slot);
    nr_generate_pdsch(gNB,frame, slot);
    VCD_SIGNAL_DUMPER_DUMP_FUNCTION_BY_NAME(VCD_SIGNAL_DUMPER_FUNCTIONS_GENERATE_DLSCH,0);
  }

  if ((frame&127) == 0) dump_pdsch_stats(gNB);

  //apply the OFDM symbol rotation here
  for (aa=0; aa<cfg->carrier_config.num_tx_ant.value; aa++) {
	  apply_nr_rotation(fp,(int16_t*) &gNB->common_vars.txdataF[aa][txdataF_offset],slot,0,fp->Ncp==EXTENDED?12:14,fp->ofdm_symbol_size);
  }
  
  VCD_SIGNAL_DUMPER_DUMP_FUNCTION_BY_NAME(VCD_SIGNAL_DUMPER_FUNCTIONS_PHY_PROCEDURES_gNB_TX+offset,0);
}



/*

  if ((cfg->subframe_config.duplex_mode.value == TDD) && 
      ((nr_slot_select(fp,frame,slot)&NR_DOWNLINK_SLOT)==SF_DL)) return;

  //  VCD_SIGNAL_DUMPER_DUMP_FUNCTION_BY_NAME(VCD_SIGNAL_DUMPER_FUNCTIONS_PHY_PROCEDURES_ENB_RX,1);

*/

void nr_postDecode(PHY_VARS_gNB *gNB, notifiedFIFO_elt_t *req) {
  ldpcDecode_t *rdata = (ldpcDecode_t*) NotifiedFifoData(req);
  NR_UL_gNB_HARQ_t *ulsch_harq = rdata->ulsch_harq;
  NR_gNB_ULSCH_t *ulsch = rdata->ulsch;
  int r = rdata->segment_r;

  bool decodeSuccess = (rdata->decodeIterations <= rdata->decoderParms.numMaxIter);
  ulsch_harq->processedSegments++;
  LOG_D(PHY, "processing result of segment: %d, processed %d/%d\n",
	rdata->segment_r, ulsch_harq->processedSegments, rdata->nbSegments);
  gNB->nbDecode--;
  LOG_D(PHY,"remain to decoded in subframe: %d\n", gNB->nbDecode);
  
  if (decodeSuccess) {
    memcpy(ulsch_harq->b+rdata->offset,
           ulsch_harq->c[r],
           rdata->Kr_bytes - (ulsch_harq->F>>3) -((ulsch_harq->C>1)?3:0));

  } else {
    if ( rdata->nbSegments != ulsch_harq->processedSegments ) {
      int nb=abortTpool(gNB->threadPool, req->key);
      nb+=abortNotifiedFIFO(gNB->respDecode, req->key);
      gNB->nbDecode-=nb;
      LOG_D(PHY,"uplink segment error %d/%d, aborted %d segments\n",rdata->segment_r,rdata->nbSegments, nb);
      LOG_D(PHY, "ULSCH %d in error\n",rdata->ulsch_id);
      AssertFatal(ulsch_harq->processedSegments+nb == rdata->nbSegments,"processed: %d, aborted: %d, total %d\n",
		  ulsch_harq->processedSegments, nb, rdata->nbSegments);
      ulsch_harq->processedSegments=rdata->nbSegments;
    }
  }

  // if all segments are done 
  if (rdata->nbSegments == ulsch_harq->processedSegments) {
    if (decodeSuccess) {
      LOG_D(PHY,"[gNB %d] ULSCH: Setting ACK for slot %d TBS %d\n",
            gNB->Mod_id,ulsch_harq->slot,ulsch_harq->TBS);
      ulsch_harq->status = SCH_IDLE;
      ulsch_harq->round  = 0;
      ulsch->harq_mask &= ~(1 << rdata->harq_pid);

      LOG_D(PHY, "ULSCH received ok \n");
      nr_fill_indication(gNB,ulsch_harq->frame, ulsch_harq->slot, rdata->ulsch_id, rdata->harq_pid, 0);
      //log_dump(PHY, ulsch_harq->b, 16, LOG_DUMP_CHAR,"gnb pusch rx frame %d %d: ", ulsch_harq->frame, ulsch_harq->slot);
    } else {
      LOG_D(PHY,"[gNB %d] ULSCH: Setting NAK for SFN/SF %d/%d (pid %d, status %d, round %d, TBS %d) r %d\n",
            gNB->Mod_id, ulsch_harq->frame, ulsch_harq->slot,
            rdata->harq_pid,ulsch_harq->status, ulsch_harq->round,ulsch_harq->TBS,r);
      if (ulsch_harq->round >= ulsch->Mlimit) {
        ulsch_harq->status = SCH_IDLE;
        ulsch_harq->round  = 0;
        ulsch_harq->handled  = 0;
        ulsch->harq_mask &= ~(1 << rdata->harq_pid);
      }
      ulsch_harq->handled  = 1;

      LOG_D(PHY, "ULSCH %d in error\n",rdata->ulsch_id);
      nr_fill_indication(gNB,ulsch_harq->frame, ulsch_harq->slot, rdata->ulsch_id, rdata->harq_pid, 1);
    }
    ulsch->last_iteration_cnt = rdata->decodeIterations;
    VCD_SIGNAL_DUMPER_DUMP_FUNCTION_BY_NAME(VCD_SIGNAL_DUMPER_FUNCTIONS_PHY_gNB_ULSCH_DECODING,0);
  }
}


void nr_ulsch_procedures(PHY_VARS_gNB *gNB, int frame_rx, int slot_rx, int ULSCH_id, uint8_t harq_pid)
{
  NR_DL_FRAME_PARMS *frame_parms = &gNB->frame_parms;
  nfapi_nr_pusch_pdu_t *pusch_pdu = &gNB->ulsch[ULSCH_id][0]->harq_processes[harq_pid]->ulsch_pdu;
  
  uint8_t l, number_dmrs_symbols = 0;
  uint32_t G;
  uint16_t start_symbol, number_symbols, nb_re_dmrs;

  start_symbol = pusch_pdu->start_symbol_index;
  number_symbols = pusch_pdu->nr_of_symbols;

  for (l = start_symbol; l < start_symbol + number_symbols; l++)
    number_dmrs_symbols += ((pusch_pdu->ul_dmrs_symb_pos)>>l)&0x01;

  if (pusch_pdu->dmrs_config_type==pusch_dmrs_type1)
    nb_re_dmrs = 6*pusch_pdu->num_dmrs_cdm_grps_no_data;
  else
    nb_re_dmrs = 4*pusch_pdu->num_dmrs_cdm_grps_no_data;

  G = nr_get_G(pusch_pdu->rb_size,
               number_symbols,
               nb_re_dmrs,
               number_dmrs_symbols, // number of dmrs symbols irrespective of single or double symbol dmrs
               pusch_pdu->qam_mod_order,
               pusch_pdu->nrOfLayers);
  
  AssertFatal(G>0,"G is 0 : rb_size %u, number_symbols %d, nb_re_dmrs %d, number_dmrs_symbols %d, qam_mod_order %u, nrOfLayer %u\n",
	      pusch_pdu->rb_size,
	      number_symbols,
	      nb_re_dmrs,
	      number_dmrs_symbols, // number of dmrs symbols irrespective of single or double symbol dmrs
	      pusch_pdu->qam_mod_order,
	      pusch_pdu->nrOfLayers);
  LOG_D(PHY,"rb_size %d, number_symbols %d, nb_re_dmrs %d, number_dmrs_symbols %d, qam_mod_order %d, nrOfLayer %d\n",
	pusch_pdu->rb_size,
	number_symbols,
	nb_re_dmrs,
	number_dmrs_symbols, // number of dmrs symbols irrespective of single or double symbol dmrs
	pusch_pdu->qam_mod_order,
	pusch_pdu->nrOfLayers);
  //----------------------------------------------------------
  //------------------- ULSCH unscrambling -------------------
  //----------------------------------------------------------
  start_meas(&gNB->ulsch_unscrambling_stats);
  nr_ulsch_unscrambling_optim(gNB->pusch_vars[ULSCH_id]->llr,
			      G,
			      0,
			      pusch_pdu->data_scrambling_id,
			      pusch_pdu->rnti);
  stop_meas(&gNB->ulsch_unscrambling_stats);
  //----------------------------------------------------------
  //--------------------- ULSCH decoding ---------------------
  //----------------------------------------------------------

  start_meas(&gNB->ulsch_decoding_stats);
  nr_ulsch_decoding(gNB,
                    ULSCH_id,
                    gNB->pusch_vars[ULSCH_id]->llr,
                    frame_parms,
                    pusch_pdu,
                    frame_rx,
                    slot_rx,
                    harq_pid,
                    G);

  while (gNB->nbDecode > 0) {
    notifiedFIFO_elt_t *req=pullTpool(gNB->respDecode, gNB->threadPool);
    nr_postDecode(gNB, req);
    delNotifiedFIFO_elt(req);
  }
  stop_meas(&gNB->ulsch_decoding_stats);
}


void nr_fill_indication(PHY_VARS_gNB *gNB, int frame, int slot_rx, int ULSCH_id, uint8_t harq_pid, uint8_t crc_flag) {

  pthread_mutex_lock(&gNB->UL_INFO_mutex);

  int timing_advance_update, cqi;
  int sync_pos;
  NR_gNB_ULSCH_t                       *ulsch                 = gNB->ulsch[ULSCH_id][0];
  NR_UL_gNB_HARQ_t                     *harq_process          = ulsch->harq_processes[harq_pid];

  nfapi_nr_pusch_pdu_t *pusch_pdu = &harq_process->ulsch_pdu;

  //  pdu->data                              = gNB->ulsch[ULSCH_id+1][0]->harq_processes[harq_pid]->b;
  sync_pos                               = nr_est_timing_advance_pusch(gNB, ULSCH_id); // estimate timing advance for MAC

  // scale the 16 factor in N_TA calculation in 38.213 section 4.2 according to the used FFT size
  uint16_t bw_scaling = 16 * gNB->frame_parms.ofdm_symbol_size / 2048;
  timing_advance_update = sync_pos / bw_scaling;

  // put timing advance command in 0..63 range
  timing_advance_update += 31;

  if (timing_advance_update < 0)  timing_advance_update = 0;
  if (timing_advance_update > 63) timing_advance_update = 63;

  LOG_I(PHY, "Estimated timing advance PUSCH is  = %d, timing_advance_update is %d \n", sync_pos,timing_advance_update);

  // estimate UL_CQI for MAC (from antenna port 0 only)
  int SNRtimes10 = dB_fixed_x10(gNB->pusch_vars[ULSCH_id]->ulsch_power[0]) - dB_fixed_x10(gNB->pusch_vars[ULSCH_id]->ulsch_noise_power[0]);

<<<<<<< HEAD
  LOG_D(PHY, "Estimated SNR for PUSCH is = %d dB (ulsch_power %f)\n", SNRtimes10/10,dB_fixed_times10(gNB->pusch_vars[ULSCH_id]->ulsch_power[0])/10.0);
=======
  LOG_I(PHY, "Estimated SNR for PUSCH is = %f dB (ulsch_power %f, noise %f)\n", SNRtimes10/10.0,dB_fixed_x10(gNB->pusch_vars[ULSCH_id]->ulsch_power[0])/10.0,dB_fixed_x10(gNB->pusch_vars[ULSCH_id]->ulsch_noise_power[0])/10.0);
>>>>>>> 7ed637a9

  if      (SNRtimes10 < -640) cqi=0;
  else if (SNRtimes10 >  635) cqi=255;
  else                        cqi=(640+SNRtimes10)/5;

  // crc indication
  uint16_t num_crc = gNB->UL_INFO.crc_ind.number_crcs;
  gNB->UL_INFO.crc_ind.crc_list = &gNB->crc_pdu_list[0];
  gNB->UL_INFO.crc_ind.sfn = frame;
  gNB->UL_INFO.crc_ind.slot = slot_rx;

  gNB->crc_pdu_list[num_crc].handle = pusch_pdu->handle;
  gNB->crc_pdu_list[num_crc].rnti = pusch_pdu->rnti;
  gNB->crc_pdu_list[num_crc].harq_id = harq_pid;
  gNB->crc_pdu_list[num_crc].tb_crc_status = crc_flag;
  gNB->crc_pdu_list[num_crc].num_cb = pusch_pdu->pusch_data.num_cb;
  gNB->crc_pdu_list[num_crc].ul_cqi = cqi;
  gNB->crc_pdu_list[num_crc].timing_advance = timing_advance_update;
  // in terms of dBFS range -128 to 0 with 0.1 step
  gNB->crc_pdu_list[num_crc].rssi = 1280 - (10*dB_fixed(32767*32767)-dB_fixed_times10(gNB->pusch_vars[ULSCH_id]->ulsch_power[0]));

  gNB->UL_INFO.crc_ind.number_crcs++;

  // rx indication
  uint16_t num_rx = gNB->UL_INFO.rx_ind.number_of_pdus;
  gNB->UL_INFO.rx_ind.pdu_list = &gNB->rx_pdu_list[0];
  gNB->UL_INFO.rx_ind.sfn = frame;
  gNB->UL_INFO.rx_ind.slot = slot_rx;
  gNB->rx_pdu_list[num_rx].handle = pusch_pdu->handle;
  gNB->rx_pdu_list[num_rx].rnti = pusch_pdu->rnti;
  gNB->rx_pdu_list[num_rx].harq_id = harq_pid;
  gNB->rx_pdu_list[num_rx].ul_cqi = cqi;
  gNB->rx_pdu_list[num_rx].timing_advance = timing_advance_update;
  gNB->rx_pdu_list[num_rx].rssi = 1280 - (10*dB_fixed(32767*32767)-dB_fixed_times10(gNB->pusch_vars[ULSCH_id]->ulsch_power[0]));
  if (crc_flag)
    gNB->rx_pdu_list[num_rx].pdu_length = 0;
  else {
    gNB->rx_pdu_list[num_rx].pdu_length = harq_process->TBS;
    gNB->rx_pdu_list[num_rx].pdu = harq_process->b;
  }

  gNB->UL_INFO.rx_ind.number_of_pdus++;

  pthread_mutex_unlock(&gNB->UL_INFO_mutex);
}

// Function to fill UL RB mask to be used for N0 measurements
void fill_ul_rb_mask(PHY_VARS_gNB *gNB, int frame_rx, int slot_rx) {

  int rb2, rb, nb_rb;
  for (int symbol=0;symbol<14;symbol++) {
    if (gNB->gNB_config.tdd_table.max_tdd_periodicity_list[slot_rx].max_num_of_symbol_per_slot_list[symbol].slot_config.value==1){
      nb_rb = 0;
      for (int m=0;m<9;m++) gNB->rb_mask_ul[m] = 0;
      gNB->ulmask_symb = -1;

      for (int i=0;i<NUMBER_OF_NR_PUCCH_MAX;i++){
        NR_gNB_PUCCH_t *pucch = gNB->pucch[i];
        if (pucch) {
          if ((pucch->active == 1) &&
	      (pucch->frame == frame_rx) &&
	      (pucch->slot == slot_rx) ) {
            gNB->ulmask_symb = symbol;
            nfapi_nr_pucch_pdu_t  *pucch_pdu = &pucch->pucch_pdu;
            if ((symbol>=pucch_pdu->start_symbol_index) &&
                (symbol<(pucch_pdu->start_symbol_index + pucch_pdu->nr_of_symbols))){
              for (rb=0; rb<pucch_pdu->prb_size; rb++) {
                rb2 = rb+pucch_pdu->prb_start;
                gNB->rb_mask_ul[rb2>>5] |= (1<<(rb2&31));
              }
              nb_rb+=pucch_pdu->prb_size;
            }
          }
        }
      }
      for (int ULSCH_id=0;ULSCH_id<NUMBER_OF_NR_ULSCH_MAX;ULSCH_id++) {
        NR_gNB_ULSCH_t *ulsch = gNB->ulsch[ULSCH_id][0];
        int harq_pid;
        NR_UL_gNB_HARQ_t *ulsch_harq;

        if ((ulsch) &&
            (ulsch->rnti > 0)) {
          for (harq_pid=0;harq_pid<NR_MAX_ULSCH_HARQ_PROCESSES;harq_pid++) {
            ulsch_harq = ulsch->harq_processes[harq_pid];
            AssertFatal(ulsch_harq!=NULL,"harq_pid %d is not allocated\n",harq_pid);
            if ((ulsch_harq->status == NR_ACTIVE) &&
                (ulsch_harq->frame == frame_rx) &&
                (ulsch_harq->slot == slot_rx) &&
                (ulsch_harq->handled == 0)){
              uint8_t symbol_start = ulsch_harq->ulsch_pdu.start_symbol_index;
              uint8_t symbol_end = symbol_start + ulsch_harq->ulsch_pdu.nr_of_symbols;
              gNB->ulmask_symb = symbol;
              if ((symbol>=symbol_start) &&
                  (symbol<symbol_end)){
                for (rb=0; rb<ulsch_harq->ulsch_pdu.rb_size; rb++) {
                  rb2 = rb+ulsch_harq->ulsch_pdu.rb_start;
                  gNB->rb_mask_ul[rb2>>5] |= (1<<(rb2&31));
                }
                nb_rb+=ulsch_harq->ulsch_pdu.rb_size;
              }
            }
          }
        }
      //TODO Add check for PRACH as well?
      }
      if (nb_rb<gNB->frame_parms.N_RB_UL)
        return;
    }
  }
}

void phy_procedures_gNB_common_RX(PHY_VARS_gNB *gNB, int frame_rx, int slot_rx) {

  uint8_t symbol;
  unsigned char aa;

  for(symbol = 0; symbol < (gNB->frame_parms.Ncp==EXTENDED?12:14); symbol++) {
    for (aa = 0; aa < gNB->frame_parms.nb_antennas_rx; aa++) {
      nr_slot_fep_ul(&gNB->frame_parms,
                     gNB->common_vars.rxdata[aa],
                     gNB->common_vars.rxdataF[aa],
                     symbol,
                     slot_rx,
                     0);
    }
  }

  for (aa = 0; aa < gNB->frame_parms.nb_antennas_rx; aa++) {
    apply_nr_rotation_ul(&gNB->frame_parms,
			 gNB->common_vars.rxdataF[aa],
			 slot_rx,
			 0,
			 gNB->frame_parms.Ncp==EXTENDED?12:14,
			 gNB->frame_parms.ofdm_symbol_size);
  }

}

void phy_procedures_gNB_uespec_RX(PHY_VARS_gNB *gNB, int frame_rx, int slot_rx) {
  /* those variables to log T_GNB_PHY_PUCCH_PUSCH_IQ only when we try to decode */
  int pucch_decode_done = 0;
  int pusch_decode_done = 0;

  VCD_SIGNAL_DUMPER_DUMP_FUNCTION_BY_NAME(VCD_SIGNAL_DUMPER_FUNCTIONS_PHY_PROCEDURES_gNB_UESPEC_RX,1);
  LOG_D(PHY,"phy_procedures_gNB_uespec_RX frame %d, slot %d\n",frame_rx,slot_rx);

  if (gNB->frame_parms.frame_type == TDD)
    fill_ul_rb_mask(gNB, frame_rx, slot_rx);

  int first_symb=0,num_symb=0;
  if (gNB->frame_parms.frame_type == TDD)
    for(int symbol_count=0; symbol_count<NR_NUMBER_OF_SYMBOLS_PER_SLOT; symbol_count++) {
      if (gNB->gNB_config.tdd_table.max_tdd_periodicity_list[slot_rx].max_num_of_symbol_per_slot_list[symbol_count].slot_config.value==1) {
	if (num_symb==0) first_symb=symbol_count;
	num_symb++;
      }
    }
  else num_symb=14;

  gNB_I0_measurements(gNB,first_symb,num_symb);

  int offset = 10*gNB->frame_parms.ofdm_symbol_size + gNB->frame_parms.first_carrier_offset;
  int power_rxF = signal_energy_nodc(&gNB->common_vars.rxdataF[0][offset+(47*12)],12*18);
  LOG_D(PHY,"frame %d, slot %d: UL signal energy %d\n",frame_rx,slot_rx,power_rxF);

  for (int i=0;i<NUMBER_OF_NR_PUCCH_MAX;i++){
    NR_gNB_PUCCH_t *pucch = gNB->pucch[i];
    if (pucch) {
      if ((pucch->active == 1) &&
	  (pucch->frame == frame_rx) &&
	  (pucch->slot == slot_rx) ) {

        pucch_decode_done = 1;

        nfapi_nr_pucch_pdu_t  *pucch_pdu = &pucch->pucch_pdu;
        uint16_t num_ucis;
        switch (pucch_pdu->format_type) {
        case 0:
          num_ucis = gNB->UL_INFO.uci_ind.num_ucis;
          gNB->UL_INFO.uci_ind.uci_list = &gNB->uci_pdu_list[0];
          gNB->UL_INFO.uci_ind.sfn = frame_rx;
          gNB->UL_INFO.uci_ind.slot = slot_rx;
          gNB->uci_pdu_list[num_ucis].pdu_type = NFAPI_NR_UCI_FORMAT_0_1_PDU_TYPE;
          gNB->uci_pdu_list[num_ucis].pdu_size = sizeof(nfapi_nr_uci_pucch_pdu_format_0_1_t);
          nfapi_nr_uci_pucch_pdu_format_0_1_t *uci_pdu_format0 = &gNB->uci_pdu_list[num_ucis].pucch_pdu_format_0_1;

          nr_decode_pucch0(gNB,
	                         frame_rx,
                           slot_rx,
                           uci_pdu_format0,
                           pucch_pdu);

          gNB->UL_INFO.uci_ind.num_ucis += 1;
          pucch->active = 0;
	  break;
        case 2:
          num_ucis = gNB->UL_INFO.uci_ind.num_ucis;
          gNB->UL_INFO.uci_ind.uci_list = &gNB->uci_pdu_list[0];
          gNB->UL_INFO.uci_ind.sfn = frame_rx;
          gNB->UL_INFO.uci_ind.slot = slot_rx;
          gNB->uci_pdu_list[num_ucis].pdu_type = NFAPI_NR_UCI_FORMAT_2_3_4_PDU_TYPE;
          gNB->uci_pdu_list[num_ucis].pdu_size = sizeof(nfapi_nr_uci_pucch_pdu_format_2_3_4_t);
          nfapi_nr_uci_pucch_pdu_format_2_3_4_t *uci_pdu_format2 = &gNB->uci_pdu_list[num_ucis].pucch_pdu_format_2_3_4;

          nr_decode_pucch2(gNB,
                           slot_rx,
                           uci_pdu_format2,
                           pucch_pdu);

          gNB->UL_INFO.uci_ind.num_ucis += 1;
          pucch->active = 0;
          break;
        default:
	  AssertFatal(1==0,"Only PUCCH formats 0 and 2 are currently supported\n");
        }
      }
    }
  }

  for (int ULSCH_id=0;ULSCH_id<NUMBER_OF_NR_ULSCH_MAX;ULSCH_id++) {
    NR_gNB_ULSCH_t *ulsch = gNB->ulsch[ULSCH_id][0];
    int harq_pid;
    int no_sig;
    NR_UL_gNB_HARQ_t *ulsch_harq;

    if ((ulsch) &&
        (ulsch->rnti > 0)) {
      // for for an active HARQ process
      for (harq_pid=0;harq_pid<NR_MAX_ULSCH_HARQ_PROCESSES;harq_pid++) {
	ulsch_harq = ulsch->harq_processes[harq_pid];
    	AssertFatal(ulsch_harq!=NULL,"harq_pid %d is not allocated\n",harq_pid);
    	if ((ulsch_harq->status == NR_ACTIVE) &&
          (ulsch_harq->frame == frame_rx) &&
          (ulsch_harq->slot == slot_rx) &&
          (ulsch_harq->handled == 0)){

          LOG_D(PHY, "PUSCH detection started in frame %d slot %d\n",
                frame_rx,slot_rx);

#ifdef DEBUG_RXDATA
          NR_DL_FRAME_PARMS *frame_parms = &gNB->frame_parms;
          RU_t *ru = gNB->RU_list[0];
          int slot_offset = frame_parms->get_samples_slot_timestamp(slot_rx,frame_parms,0);
          slot_offset -= ru->N_TA_offset;
          ((int16_t*)&gNB->common_vars.debugBuff[gNB->common_vars.debugBuff_sample_offset])[0]=(int16_t)ulsch->rnti;
          ((int16_t*)&gNB->common_vars.debugBuff[gNB->common_vars.debugBuff_sample_offset])[1]=(int16_t)ulsch_harq->ulsch_pdu.rb_size;
          ((int16_t*)&gNB->common_vars.debugBuff[gNB->common_vars.debugBuff_sample_offset])[2]=(int16_t)ulsch_harq->ulsch_pdu.rb_start;
          ((int16_t*)&gNB->common_vars.debugBuff[gNB->common_vars.debugBuff_sample_offset])[3]=(int16_t)ulsch_harq->ulsch_pdu.nr_of_symbols;
          ((int16_t*)&gNB->common_vars.debugBuff[gNB->common_vars.debugBuff_sample_offset])[4]=(int16_t)ulsch_harq->ulsch_pdu.start_symbol_index;
          ((int16_t*)&gNB->common_vars.debugBuff[gNB->common_vars.debugBuff_sample_offset])[5]=(int16_t)ulsch_harq->ulsch_pdu.mcs_index;
          ((int16_t*)&gNB->common_vars.debugBuff[gNB->common_vars.debugBuff_sample_offset])[6]=(int16_t)ulsch_harq->ulsch_pdu.pusch_data.rv_index;
          ((int16_t*)&gNB->common_vars.debugBuff[gNB->common_vars.debugBuff_sample_offset])[7]=(int16_t)harq_pid;
          memcpy(&gNB->common_vars.debugBuff[gNB->common_vars.debugBuff_sample_offset+4],&ru->common.rxdata[0][slot_offset],frame_parms->get_samples_per_slot(slot_rx,frame_parms)*sizeof(int32_t));
          gNB->common_vars.debugBuff_sample_offset+=(frame_parms->get_samples_per_slot(slot_rx,frame_parms)+1000+4);
          if(gNB->common_vars.debugBuff_sample_offset>((frame_parms->get_samples_per_slot(slot_rx,frame_parms)+1000+2)*20)) {
            FILE *f;
            f = fopen("rxdata_buff.raw", "w"); if (f == NULL) exit(1);
            fwrite((int16_t*)gNB->common_vars.debugBuff,2,(frame_parms->get_samples_per_slot(slot_rx,frame_parms)+1000+4)*20*2, f);
            fclose(f);
            exit(-1);
          }
#endif

          pusch_decode_done = 1;

          uint8_t symbol_start = ulsch_harq->ulsch_pdu.start_symbol_index;
          uint8_t symbol_end = symbol_start + ulsch_harq->ulsch_pdu.nr_of_symbols;
          VCD_SIGNAL_DUMPER_DUMP_FUNCTION_BY_NAME(VCD_SIGNAL_DUMPER_FUNCTIONS_NR_RX_PUSCH,1);
	  start_meas(&gNB->rx_pusch_stats);
	  for(uint8_t symbol = symbol_start; symbol < symbol_end; symbol++) {
	    no_sig = nr_rx_pusch(gNB, ULSCH_id, frame_rx, slot_rx, symbol, harq_pid);
            if (no_sig) {
              LOG_I(PHY, "PUSCH not detected in symbol %d\n",symbol);
              nr_fill_indication(gNB,frame_rx, slot_rx, ULSCH_id, harq_pid, 1);
              return;
            }
	  }
	  stop_meas(&gNB->rx_pusch_stats);
          VCD_SIGNAL_DUMPER_DUMP_FUNCTION_BY_NAME(VCD_SIGNAL_DUMPER_FUNCTIONS_NR_RX_PUSCH,0);
          //LOG_M("rxdataF_comp.m","rxF_comp",gNB->pusch_vars[0]->rxdataF_comp[0],6900,1,1);
          //LOG_M("rxdataF_ext.m","rxF_ext",gNB->pusch_vars[0]->rxdataF_ext[0],6900,1,1);
          VCD_SIGNAL_DUMPER_DUMP_FUNCTION_BY_NAME(VCD_SIGNAL_DUMPER_FUNCTIONS_NR_ULSCH_PROCEDURES_RX,1);
          nr_ulsch_procedures(gNB, frame_rx, slot_rx, ULSCH_id, harq_pid);
          VCD_SIGNAL_DUMPER_DUMP_FUNCTION_BY_NAME(VCD_SIGNAL_DUMPER_FUNCTIONS_NR_ULSCH_PROCEDURES_RX,0);
          break;
        }
      }
    }
  }
  // figure out a better way to choose slot_rx, 19 is ok for a particular TDD configuration with 30kHz SCS
  if (pucch_decode_done || pusch_decode_done) {
    T(T_GNB_PHY_PUCCH_PUSCH_IQ, T_INT(frame_rx), T_INT(slot_rx), T_BUFFER(&gNB->common_vars.rxdataF[0][0], gNB->frame_parms.symbols_per_slot * gNB->frame_parms.ofdm_symbol_size * 4));
  }

  VCD_SIGNAL_DUMPER_DUMP_FUNCTION_BY_NAME(VCD_SIGNAL_DUMPER_FUNCTIONS_PHY_PROCEDURES_gNB_UESPEC_RX,0);
}<|MERGE_RESOLUTION|>--- conflicted
+++ resolved
@@ -378,16 +378,12 @@
   if (timing_advance_update < 0)  timing_advance_update = 0;
   if (timing_advance_update > 63) timing_advance_update = 63;
 
-  LOG_I(PHY, "Estimated timing advance PUSCH is  = %d, timing_advance_update is %d \n", sync_pos,timing_advance_update);
+  LOG_D(PHY, "Estimated timing advance PUSCH is  = %d, timing_advance_update is %d \n", sync_pos,timing_advance_update);
 
   // estimate UL_CQI for MAC (from antenna port 0 only)
   int SNRtimes10 = dB_fixed_x10(gNB->pusch_vars[ULSCH_id]->ulsch_power[0]) - dB_fixed_x10(gNB->pusch_vars[ULSCH_id]->ulsch_noise_power[0]);
 
-<<<<<<< HEAD
-  LOG_D(PHY, "Estimated SNR for PUSCH is = %d dB (ulsch_power %f)\n", SNRtimes10/10,dB_fixed_times10(gNB->pusch_vars[ULSCH_id]->ulsch_power[0])/10.0);
-=======
-  LOG_I(PHY, "Estimated SNR for PUSCH is = %f dB (ulsch_power %f, noise %f)\n", SNRtimes10/10.0,dB_fixed_x10(gNB->pusch_vars[ULSCH_id]->ulsch_power[0])/10.0,dB_fixed_x10(gNB->pusch_vars[ULSCH_id]->ulsch_noise_power[0])/10.0);
->>>>>>> 7ed637a9
+  LOG_D(PHY, "Estimated SNR for PUSCH is = %f dB (ulsch_power %f, noise %f)\n", SNRtimes10/10.0,dB_fixed_x10(gNB->pusch_vars[ULSCH_id]->ulsch_power[0])/10.0,dB_fixed_x10(gNB->pusch_vars[ULSCH_id]->ulsch_noise_power[0])/10.0);
 
   if      (SNRtimes10 < -640) cqi=0;
   else if (SNRtimes10 >  635) cqi=255;
