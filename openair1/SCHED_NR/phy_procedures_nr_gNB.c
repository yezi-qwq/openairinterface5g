/*
 * Licensed to the OpenAirInterface (OAI) Software Alliance under one or more
 * contributor license agreements.  See the NOTICE file distributed with
 * this work for additional information regarding copyright ownership.
 * The OpenAirInterface Software Alliance licenses this file to You under
 * the OAI Public License, Version 1.1  (the "License"); you may not use this file
 * except in compliance with the License.
 * You may obtain a copy of the License at
 *
 *      http://www.openairinterface.org/?page_id=698
 *
 * Unless required by applicable law or agreed to in writing, software
 * distributed under the License is distributed on an "AS IS" BASIS,
 * WITHOUT WARRANTIES OR CONDITIONS OF ANY KIND, either express or implied.
 * See the License for the specific language governing permissions and
 * limitations under the License.
 *-------------------------------------------------------------------------------
 * For more information about the OpenAirInterface (OAI) Software Alliance:
 *      contact@openairinterface.org
 */

#include "PHY/phy_extern.h"
#include "PHY/defs_gNB.h"
#include "sched_nr.h"
#include "PHY/NR_REFSIG/dmrs_nr.h"
#include "PHY/NR_TRANSPORT/nr_transport_proto.h"
#include "PHY/NR_TRANSPORT/nr_dlsch.h"
#include "PHY/NR_TRANSPORT/nr_ulsch.h"
#include "PHY/NR_TRANSPORT/nr_dci.h"
#include "PHY/NR_ESTIMATION/nr_ul_estimation.h"
#include "PHY/NR_UE_TRANSPORT/pucch_nr.h"
#include "SCHED/sched_eNB.h"
#include "sched_nr.h"
#include "SCHED/sched_common_extern.h"
#include "nfapi/open-nFAPI/nfapi/public_inc/nfapi_interface.h"
#include "nfapi/open-nFAPI/nfapi/public_inc/nfapi_nr_interface.h"
#include "fapi_nr_l1.h"
#include "common/utils/LOG/log.h"
#include "common/utils/LOG/vcd_signal_dumper.h"
#include "PHY/INIT/phy_init.h"
#include "PHY/MODULATION/nr_modulation.h"
#include "T.h"
#include "executables/nr-softmodem.h"
#include "executables/softmodem-common.h"

#include "assertions.h"
#include "msc.h"

#include <time.h>

#include "intertask_interface.h"

//#define DEBUG_RXDATA

uint8_t SSB_Table[38]={0,2,4,6,8,10,12,14,254,254,16,18,20,22,24,26,28,30,254,254,32,34,36,38,40,42,44,46,254,254,48,50,52,54,56,58,60,62};

extern uint8_t nfapi_mode;

void nr_set_ssb_first_subcarrier(nfapi_nr_config_request_scf_t *cfg, NR_DL_FRAME_PARMS *fp) {

  uint8_t sco = 0;
  if (((fp->freq_range == nr_FR1) && (cfg->ssb_table.ssb_subcarrier_offset.value<24)) ||
      ((fp->freq_range == nr_FR2) && (cfg->ssb_table.ssb_subcarrier_offset.value<12)) )
    sco = cfg->ssb_table.ssb_subcarrier_offset.value;

  fp->ssb_start_subcarrier = (12 * cfg->ssb_table.ssb_offset_point_a.value + sco);
  LOG_D(PHY, "SSB first subcarrier %d (%d,%d)\n", fp->ssb_start_subcarrier,cfg->ssb_table.ssb_offset_point_a.value,sco);
}

void nr_common_signal_procedures (PHY_VARS_gNB *gNB,int frame,int slot,nfapi_nr_dl_tti_ssb_pdu ssb_pdu) {

  NR_DL_FRAME_PARMS *fp=&gNB->frame_parms;
  nfapi_nr_config_request_scf_t *cfg = &gNB->gNB_config;
  int **txdataF = gNB->common_vars.txdataF;
<<<<<<< HEAD
  uint8_t ssb_index, n_hf;
  uint16_t ssb_start_symbol;
=======
  uint8_t ssb_index, ssb_per_slot=0, n_hf;
  uint16_t ssb_start_symbol, rel_slot;
>>>>>>> 77c36950
  int txdataF_offset = (slot%2)*fp->samples_per_slot_wCP;
  uint16_t slots_per_hf = (fp->slots_per_frame)>>1;

  if (slot<slots_per_hf)
    n_hf=0;
  else
    n_hf=1;

  ssb_index = ssb_pdu.ssb_pdu_rel15.SsbBlockIndex;
  LOG_D(PHY,"common_signal_procedures: frame %d, slot %d ssb index %d\n",frame,slot,ssb_index);

<<<<<<< HEAD
  int ssb_start_symbol_abs = nr_get_ssb_start_symbol(fp,ssb_index); // computing the starting symbol for current ssb
  ssb_start_symbol = ssb_start_symbol_abs % fp->symbols_per_slot;  // start symbol wrt slot

  nr_set_ssb_first_subcarrier(cfg, fp);  // setting the first subcarrier
=======
    for (int i=0; i<2; i++)  {  // max two SSB per slot
      
      ssb_index = i + SSB_Table[rel_slot]; // computing the ssb_index

      if ((ssb_index<64) && ((fp->L_ssb >> (63-ssb_index)) & 0x01))  { // generating the ssb only if the bit of L_ssb at current ssb index is 1
	ssb_per_slot++;
        fp->ssb_index = ssb_index;
        int ssb_start_symbol_abs = nr_get_ssb_start_symbol(fp); // computing the starting symbol for current ssb
	ssb_start_symbol = ssb_start_symbol_abs % fp->symbols_per_slot;  // start symbol wrt slot
>>>>>>> 77c36950

  LOG_D(PHY,"SS TX: frame %d, slot %d, start_symbol %d\n",frame,slot, ssb_start_symbol);
  nr_generate_pss(gNB->d_pss, &txdataF[0][txdataF_offset], AMP, ssb_start_symbol, cfg, fp);
  nr_generate_sss(gNB->d_sss, &txdataF[0][txdataF_offset], AMP, ssb_start_symbol, cfg, fp);
	
<<<<<<< HEAD
  if (cfg->carrier_config.num_tx_ant.value <= 4)
    nr_generate_pbch_dmrs(gNB->nr_gold_pbch_dmrs[n_hf][ssb_index&7],&txdataF[0][txdataF_offset], AMP, ssb_start_symbol, cfg, fp);
  else
    nr_generate_pbch_dmrs(gNB->nr_gold_pbch_dmrs[0][ssb_index&7],&txdataF[0][txdataF_offset], AMP, ssb_start_symbol, cfg, fp);

  if (T_ACTIVE(T_GNB_PHY_MIB)) {
    unsigned char bch[3];
    bch[0] = ssb_pdu.ssb_pdu_rel15.bchPayload & 0xff;
    bch[1] = (ssb_pdu.ssb_pdu_rel15.bchPayload >> 8) & 0xff;
    bch[2] = (ssb_pdu.ssb_pdu_rel15.bchPayload >> 16) & 0xff;
    T(T_GNB_PHY_MIB, T_INT(0) /* module ID */, T_INT(frame), T_INT(slot), T_BUFFER(bch, 3));
=======
	LOG_D(PHY,"SS TX: frame %d, slot %d, start_symbol %d\n",frame,slot, ssb_start_symbol);
	nr_generate_pss(gNB->d_pss, &txdataF[0][txdataF_offset], AMP, ssb_start_symbol, cfg, fp);
	nr_generate_sss(gNB->d_sss, &txdataF[0][txdataF_offset], AMP, ssb_start_symbol, cfg, fp);
	
        if (cfg->carrier_config.num_tx_ant.value <= 4)
	  nr_generate_pbch_dmrs(gNB->nr_gold_pbch_dmrs[n_hf][ssb_index&7],&txdataF[0][txdataF_offset], AMP, ssb_start_symbol, cfg, fp);
        else
	  nr_generate_pbch_dmrs(gNB->nr_gold_pbch_dmrs[0][ssb_index&7],&txdataF[0][txdataF_offset], AMP, ssb_start_symbol, cfg, fp);

        if (T_ACTIVE(T_GNB_PHY_MIB)) {
          unsigned char bch[3];
          bch[0] = gNB->ssb_pdu.ssb_pdu_rel15.bchPayload & 0xff;
          bch[1] = (gNB->ssb_pdu.ssb_pdu_rel15.bchPayload >> 8) & 0xff;
          bch[2] = (gNB->ssb_pdu.ssb_pdu_rel15.bchPayload >> 16) & 0xff;
          T(T_GNB_PHY_MIB, T_INT(0) /* module ID */, T_INT(frame), T_INT(slot), T_BUFFER(bch, 3));
        }

	nr_generate_pbch(&gNB->pbch,
	                 &gNB->ssb_pdu,
	                 gNB->nr_pbch_interleaver,
			 &txdataF[0][txdataF_offset],
			 AMP,
			 ssb_start_symbol,
			 n_hf, frame, cfg, fp);

	// SSB beamforming is handled at PHY
	// currently our PHY does not support switching more than once a slot. 
	if (ssb_per_slot>1) {
	  LOG_W(PHY,"beamforming currently not supported for more than one SSB per slot\n");
	}
	else if (ssb_per_slot==1) {
	  LOG_D(PHY,"slot %d, ssb_index %d, beam %d\n",slot,ssb_index,cfg->ssb_table.ssb_beam_id_list[ssb_index].beam_id.value);
	  for (int j=0;j<fp->symbols_per_slot;j++) 
	    gNB->common_vars.beam_id[0][slot*fp->symbols_per_slot+j] = cfg->ssb_table.ssb_beam_id_list[ssb_index].beam_id.value;
	}	
      }
    }
>>>>>>> 77c36950
  }

  nr_generate_pbch(&gNB->pbch,
                   &ssb_pdu,
                   gNB->nr_pbch_interleaver,
                   &txdataF[0][txdataF_offset],
                   AMP,
                   ssb_start_symbol,
                   n_hf, frame, cfg, fp);
}


void phy_procedures_gNB_TX(PHY_VARS_gNB *gNB,
                           int frame,int slot,
                           int do_meas) {
  int aa;
  NR_DL_FRAME_PARMS *fp=&gNB->frame_parms;
  nfapi_nr_config_request_scf_t *cfg = &gNB->gNB_config;
  int offset = gNB->CC_id;
  int txdataF_offset = (slot%2)*fp->samples_per_slot_wCP;

  if ((cfg->cell_config.frame_duplex_type.value == TDD) &&
      (nr_slot_select(cfg,frame,slot) == NR_UPLINK_SLOT)) return;

  VCD_SIGNAL_DUMPER_DUMP_FUNCTION_BY_NAME(VCD_SIGNAL_DUMPER_FUNCTIONS_PHY_PROCEDURES_gNB_TX+offset,1);

  if (do_meas==1) start_meas(&gNB->phy_proc_tx);

  // clear the transmit data array and beam index for the current slot
  for (aa=0; aa<cfg->carrier_config.num_tx_ant.value; aa++) {
    memset(&gNB->common_vars.txdataF[aa][txdataF_offset],0,fp->samples_per_slot_wCP*sizeof(int32_t));
    memset(&gNB->common_vars.beam_id[aa][slot*fp->symbols_per_slot],255,fp->symbols_per_slot*sizeof(uint8_t));
  }

  VCD_SIGNAL_DUMPER_DUMP_FUNCTION_BY_NAME(VCD_SIGNAL_DUMPER_FUNCTIONS_PHY_PROCEDURES_gNB_COMMON_TX,1);
  if (NFAPI_MODE == NFAPI_MONOLITHIC || NFAPI_MODE == NFAPI_MODE_PNF) { 
    for (int i=0; i<fp->Lmax; i++) {
      if (gNB->ssb[i].active) {
        nr_common_signal_procedures(gNB,frame,slot,gNB->ssb[i].ssb_pdu);
        gNB->ssb[i].active = false;
      }
    }
  }
  VCD_SIGNAL_DUMPER_DUMP_FUNCTION_BY_NAME(VCD_SIGNAL_DUMPER_FUNCTIONS_PHY_PROCEDURES_gNB_COMMON_TX,0);

  int pdcch_pdu_id=find_nr_pdcch(frame,slot,gNB,SEARCH_EXIST);
  int ul_pdcch_pdu_id=find_nr_ul_dci(frame,slot,gNB,SEARCH_EXIST);

  LOG_D(PHY,"[gNB %d] Frame %d slot %d, pdcch_pdu_id %d, ul_pdcch_pdu_id %d\n",
	gNB->Mod_id,frame,slot,pdcch_pdu_id,ul_pdcch_pdu_id);

  if (pdcch_pdu_id >= 0 || ul_pdcch_pdu_id >= 0) {
    LOG_D(PHY, "[gNB %d] Frame %d slot %d Calling nr_generate_dci_top (number of UL/DL DCI %d/%d)\n",
	  gNB->Mod_id, frame, slot,
	  gNB->ul_pdcch_pdu[ul_pdcch_pdu_id].pdcch_pdu.pdcch_pdu.pdcch_pdu_rel15.numDlDci,
	  gNB->pdcch_pdu[pdcch_pdu_id].pdcch_pdu.pdcch_pdu_rel15.numDlDci);
  
    VCD_SIGNAL_DUMPER_DUMP_FUNCTION_BY_NAME(VCD_SIGNAL_DUMPER_FUNCTIONS_PHY_gNB_PDCCH_TX,1);

    nr_generate_dci_top(gNB,
			pdcch_pdu_id>=0 ? &gNB->pdcch_pdu[pdcch_pdu_id].pdcch_pdu : NULL,
			ul_pdcch_pdu_id>=0 ? &gNB->ul_pdcch_pdu[ul_pdcch_pdu_id].pdcch_pdu.pdcch_pdu : NULL,
			gNB->nr_gold_pdcch_dmrs[slot],
			&gNB->common_vars.txdataF[0][txdataF_offset],
			AMP, *fp);

    // free up entry in pdcch tables
    if (pdcch_pdu_id>=0) gNB->pdcch_pdu[pdcch_pdu_id].frame = -1;
    if (ul_pdcch_pdu_id>=0) gNB->ul_pdcch_pdu[ul_pdcch_pdu_id].frame = -1;

    VCD_SIGNAL_DUMPER_DUMP_FUNCTION_BY_NAME(VCD_SIGNAL_DUMPER_FUNCTIONS_PHY_gNB_PDCCH_TX,0);
    if (pdcch_pdu_id >= 0) gNB->pdcch_pdu[pdcch_pdu_id].frame = -1;
    if (ul_pdcch_pdu_id >= 0) gNB->ul_pdcch_pdu[ul_pdcch_pdu_id].frame = -1;
  }
 
  for (int i=0; i<gNB->num_pdsch_rnti[slot]; i++) {
    VCD_SIGNAL_DUMPER_DUMP_FUNCTION_BY_NAME(VCD_SIGNAL_DUMPER_FUNCTIONS_GENERATE_DLSCH,1);
    LOG_D(PHY, "PDSCH generation started (%d) in frame %d.%d\n", gNB->num_pdsch_rnti[slot],frame,slot);
    nr_generate_pdsch(gNB,frame, slot);
    VCD_SIGNAL_DUMPER_DUMP_FUNCTION_BY_NAME(VCD_SIGNAL_DUMPER_FUNCTIONS_GENERATE_DLSCH,0);
  }

  if ((frame&127) == 0) dump_pdsch_stats(gNB);

  //apply the OFDM symbol rotation here
  for (aa=0; aa<cfg->carrier_config.num_tx_ant.value; aa++) {
	  apply_nr_rotation(fp,(int16_t*) &gNB->common_vars.txdataF[aa][txdataF_offset],slot,0,fp->Ncp==EXTENDED?12:14,fp->ofdm_symbol_size);
  }
  
  VCD_SIGNAL_DUMPER_DUMP_FUNCTION_BY_NAME(VCD_SIGNAL_DUMPER_FUNCTIONS_PHY_PROCEDURES_gNB_TX+offset,0);
}



/*

  if ((cfg->subframe_config.duplex_mode.value == TDD) && 
      ((nr_slot_select(fp,frame,slot)&NR_DOWNLINK_SLOT)==SF_DL)) return;

  //  VCD_SIGNAL_DUMPER_DUMP_FUNCTION_BY_NAME(VCD_SIGNAL_DUMPER_FUNCTIONS_PHY_PROCEDURES_ENB_RX,1);

*/

void nr_postDecode(PHY_VARS_gNB *gNB, notifiedFIFO_elt_t *req) {
  ldpcDecode_t *rdata = (ldpcDecode_t*) NotifiedFifoData(req);
  NR_UL_gNB_HARQ_t *ulsch_harq = rdata->ulsch_harq;
  NR_gNB_ULSCH_t *ulsch = rdata->ulsch;
  int r = rdata->segment_r;

  bool decodeSuccess = (rdata->decodeIterations <= rdata->decoderParms.numMaxIter);
  ulsch_harq->processedSegments++;
  LOG_D(PHY, "processing result of segment: %d, processed %d/%d\n",
	rdata->segment_r, ulsch_harq->processedSegments, rdata->nbSegments);
  gNB->nbDecode--;
  LOG_D(PHY,"remain to decoded in subframe: %d\n", gNB->nbDecode);
  
  if (decodeSuccess) {
    memcpy(ulsch_harq->b+rdata->offset,
           ulsch_harq->c[r],
           rdata->Kr_bytes - (ulsch_harq->F>>3) -((ulsch_harq->C>1)?3:0));

  } else {
    if ( rdata->nbSegments != ulsch_harq->processedSegments ) {
      int nb=abortTpool(gNB->threadPool, req->key);
      nb+=abortNotifiedFIFO(gNB->respDecode, req->key);
      gNB->nbDecode-=nb;
      LOG_D(PHY,"uplink segment error %d/%d, aborted %d segments\n",rdata->segment_r,rdata->nbSegments, nb);
      LOG_D(PHY, "ULSCH %d in error\n",rdata->ulsch_id);
      AssertFatal(ulsch_harq->processedSegments+nb == rdata->nbSegments,"processed: %d, aborted: %d, total %d\n",
		  ulsch_harq->processedSegments, nb, rdata->nbSegments);
      ulsch_harq->processedSegments=rdata->nbSegments;
    }
  }

  // if all segments are done 
  if (rdata->nbSegments == ulsch_harq->processedSegments) {
    if (decodeSuccess) {
      LOG_D(PHY,"[gNB %d] ULSCH: Setting ACK for slot %d TBS %d\n",
            gNB->Mod_id,ulsch_harq->slot,ulsch_harq->TBS);
      ulsch_harq->status = SCH_IDLE;
      ulsch_harq->round  = 0;
      ulsch->harq_mask &= ~(1 << rdata->harq_pid);

      LOG_D(PHY, "ULSCH received ok \n");
      nr_fill_indication(gNB,ulsch_harq->frame, ulsch_harq->slot, rdata->ulsch_id, rdata->harq_pid, 0);
    } else {
      LOG_D(PHY,"[gNB %d] ULSCH: Setting NAK for SFN/SF %d/%d (pid %d, status %d, round %d, TBS %d) r %d\n",
            gNB->Mod_id, ulsch_harq->frame, ulsch_harq->slot,
            rdata->harq_pid,ulsch_harq->status, ulsch_harq->round,ulsch_harq->TBS,r);
      if (ulsch_harq->round >= ulsch->Mlimit) {
        ulsch_harq->status = SCH_IDLE;
        ulsch_harq->round  = 0;
        ulsch_harq->handled  = 0;
        ulsch->harq_mask &= ~(1 << rdata->harq_pid);
      }
      ulsch_harq->handled  = 1;

      LOG_D(PHY, "ULSCH %d in error\n",rdata->ulsch_id);
      nr_fill_indication(gNB,ulsch_harq->frame, ulsch_harq->slot, rdata->ulsch_id, rdata->harq_pid, 1);
    }
    ulsch->last_iteration_cnt = rdata->decodeIterations;
    VCD_SIGNAL_DUMPER_DUMP_FUNCTION_BY_NAME(VCD_SIGNAL_DUMPER_FUNCTIONS_PHY_gNB_ULSCH_DECODING,0);
  }
}


void nr_ulsch_procedures(PHY_VARS_gNB *gNB, int frame_rx, int slot_rx, int ULSCH_id, uint8_t harq_pid)
{
  NR_DL_FRAME_PARMS *frame_parms = &gNB->frame_parms;
  nfapi_nr_pusch_pdu_t *pusch_pdu = &gNB->ulsch[ULSCH_id][0]->harq_processes[harq_pid]->ulsch_pdu;
  
  uint8_t l, number_dmrs_symbols = 0;
  uint32_t G;
  uint16_t start_symbol, number_symbols, nb_re_dmrs;

  start_symbol = pusch_pdu->start_symbol_index;
  number_symbols = pusch_pdu->nr_of_symbols;

  for (l = start_symbol; l < start_symbol + number_symbols; l++)
    number_dmrs_symbols += ((pusch_pdu->ul_dmrs_symb_pos)>>l)&0x01;

  if (pusch_pdu->dmrs_config_type==pusch_dmrs_type1)
    nb_re_dmrs = 6*pusch_pdu->num_dmrs_cdm_grps_no_data;
  else
    nb_re_dmrs = 4*pusch_pdu->num_dmrs_cdm_grps_no_data;

  G = nr_get_G(pusch_pdu->rb_size,
               number_symbols,
               nb_re_dmrs,
               number_dmrs_symbols, // number of dmrs symbols irrespective of single or double symbol dmrs
               pusch_pdu->qam_mod_order,
               pusch_pdu->nrOfLayers);
  
  AssertFatal(G>0,"G is 0 : rb_size %u, number_symbols %d, nb_re_dmrs %d, number_dmrs_symbols %d, qam_mod_order %u, nrOfLayer %u\n",
	      pusch_pdu->rb_size,
	      number_symbols,
	      nb_re_dmrs,
	      number_dmrs_symbols, // number of dmrs symbols irrespective of single or double symbol dmrs
	      pusch_pdu->qam_mod_order,
	      pusch_pdu->nrOfLayers);
  LOG_D(PHY,"rb_size %d, number_symbols %d, nb_re_dmrs %d, number_dmrs_symbols %d, qam_mod_order %d, nrOfLayer %d\n",
	pusch_pdu->rb_size,
	number_symbols,
	nb_re_dmrs,
	number_dmrs_symbols, // number of dmrs symbols irrespective of single or double symbol dmrs
	pusch_pdu->qam_mod_order,
	pusch_pdu->nrOfLayers);
  //----------------------------------------------------------
  //------------------- ULSCH unscrambling -------------------
  //----------------------------------------------------------
  start_meas(&gNB->ulsch_unscrambling_stats);
  nr_ulsch_unscrambling_optim(gNB->pusch_vars[ULSCH_id]->llr,
			      G,
			      0,
			      pusch_pdu->data_scrambling_id,
			      pusch_pdu->rnti);
  stop_meas(&gNB->ulsch_unscrambling_stats);
  //----------------------------------------------------------
  //--------------------- ULSCH decoding ---------------------
  //----------------------------------------------------------

  start_meas(&gNB->ulsch_decoding_stats);
  nr_ulsch_decoding(gNB,
                    ULSCH_id,
                    gNB->pusch_vars[ULSCH_id]->llr,
                    frame_parms,
                    pusch_pdu,
                    frame_rx,
                    slot_rx,
                    harq_pid,
                    G);

  while (gNB->nbDecode > 0) {
    notifiedFIFO_elt_t *req=pullTpool(gNB->respDecode, gNB->threadPool);
    nr_postDecode(gNB, req);
    delNotifiedFIFO_elt(req);
  }
  stop_meas(&gNB->ulsch_decoding_stats);
}


void nr_fill_indication(PHY_VARS_gNB *gNB, int frame, int slot_rx, int ULSCH_id, uint8_t harq_pid, uint8_t crc_flag) {

  pthread_mutex_lock(&gNB->UL_INFO_mutex);

  int timing_advance_update, cqi;
  int sync_pos;
  NR_gNB_ULSCH_t                       *ulsch                 = gNB->ulsch[ULSCH_id][0];
  NR_UL_gNB_HARQ_t                     *harq_process          = ulsch->harq_processes[harq_pid];

  nfapi_nr_pusch_pdu_t *pusch_pdu = &harq_process->ulsch_pdu;

  //  pdu->data                              = gNB->ulsch[ULSCH_id+1][0]->harq_processes[harq_pid]->b;
  sync_pos                               = nr_est_timing_advance_pusch(gNB, ULSCH_id); // estimate timing advance for MAC

  // scale the 16 factor in N_TA calculation in 38.213 section 4.2 according to the used FFT size
  uint16_t bw_scaling = 16 * gNB->frame_parms.ofdm_symbol_size / 2048;
  timing_advance_update = sync_pos / bw_scaling;

  // put timing advance command in 0..63 range
  timing_advance_update += 31;

  if (timing_advance_update < 0)  timing_advance_update = 0;
  if (timing_advance_update > 63) timing_advance_update = 63;

  LOG_D(PHY, "Estimated timing advance PUSCH is  = %d, timing_advance_update is %d \n", sync_pos,timing_advance_update);

  // estimate UL_CQI for MAC (from antenna port 0 only)
  int SNRtimes10 = dB_fixed_times10(gNB->pusch_vars[ULSCH_id]->ulsch_power[0]) - (10*gNB->measurements.n0_power_dB[0]);

  LOG_D(PHY, "Estimated SNR for PUSCH is = %d dB\n", SNRtimes10/10);

  if      (SNRtimes10 < -640) cqi=0;
  else if (SNRtimes10 >  635) cqi=255;
  else                        cqi=(640+SNRtimes10)/5;

  // crc indication
  uint16_t num_crc = gNB->UL_INFO.crc_ind.number_crcs;
  gNB->UL_INFO.crc_ind.crc_list = &gNB->crc_pdu_list[0];
  gNB->UL_INFO.crc_ind.sfn = frame;
  gNB->UL_INFO.crc_ind.slot = slot_rx;

  gNB->crc_pdu_list[num_crc].handle = pusch_pdu->handle;
  gNB->crc_pdu_list[num_crc].rnti = pusch_pdu->rnti;
  gNB->crc_pdu_list[num_crc].harq_id = harq_pid;
  gNB->crc_pdu_list[num_crc].tb_crc_status = crc_flag;
  gNB->crc_pdu_list[num_crc].num_cb = pusch_pdu->pusch_data.num_cb;
  gNB->crc_pdu_list[num_crc].ul_cqi = cqi;
  gNB->crc_pdu_list[num_crc].timing_advance = timing_advance_update;
  // in terms of dBFS range -128 to 0 with 0.1 step
  gNB->crc_pdu_list[num_crc].rssi = 1280 - (10*dB_fixed(32767*32767)-dB_fixed_times10(gNB->pusch_vars[ULSCH_id]->ulsch_power[0]));

  gNB->UL_INFO.crc_ind.number_crcs++;

  // rx indication
  uint16_t num_rx = gNB->UL_INFO.rx_ind.number_of_pdus;
  gNB->UL_INFO.rx_ind.pdu_list = &gNB->rx_pdu_list[0];
  gNB->UL_INFO.rx_ind.sfn = frame;
  gNB->UL_INFO.rx_ind.slot = slot_rx;
  gNB->rx_pdu_list[num_rx].handle = pusch_pdu->handle;
  gNB->rx_pdu_list[num_rx].rnti = pusch_pdu->rnti;
  gNB->rx_pdu_list[num_rx].harq_id = harq_pid;
  gNB->rx_pdu_list[num_rx].ul_cqi = cqi;
  gNB->rx_pdu_list[num_rx].timing_advance = timing_advance_update;
  gNB->rx_pdu_list[num_rx].rssi = 1280 - (10*dB_fixed(32767*32767)-dB_fixed_times10(gNB->pusch_vars[ULSCH_id]->ulsch_power[0]));
  if (crc_flag)
    gNB->rx_pdu_list[num_rx].pdu_length = 0;
  else {
    gNB->rx_pdu_list[num_rx].pdu_length = harq_process->TBS;
    gNB->rx_pdu_list[num_rx].pdu = harq_process->b;
  }

  gNB->UL_INFO.rx_ind.number_of_pdus++;

  pthread_mutex_unlock(&gNB->UL_INFO_mutex);
}

// Function to fill UL RB mask to be used for N0 measurements
void fill_ul_rb_mask(PHY_VARS_gNB *gNB, int frame_rx, int slot_rx) {

  int rb2, rb, nb_rb;
  for (int symbol=0;symbol<14;symbol++) {
    if (gNB->gNB_config.tdd_table.max_tdd_periodicity_list[slot_rx].max_num_of_symbol_per_slot_list[symbol].slot_config.value==1){
      nb_rb = 0;
      for (int m=0;m<9;m++) gNB->rb_mask_ul[m] = 0;
      gNB->ulmask_symb = -1;

      for (int i=0;i<NUMBER_OF_NR_PUCCH_MAX;i++){
        NR_gNB_PUCCH_t *pucch = gNB->pucch[i];
        if (pucch) {
          if ((pucch->active == 1) &&
	      (pucch->frame == frame_rx) &&
	      (pucch->slot == slot_rx) ) {
            gNB->ulmask_symb = symbol;
            nfapi_nr_pucch_pdu_t  *pucch_pdu = &pucch[i].pucch_pdu;
            if ((symbol>=pucch_pdu->start_symbol_index) &&
                (symbol<(pucch_pdu->start_symbol_index + pucch_pdu->nr_of_symbols))){
              for (rb=0; rb<pucch_pdu->prb_size; rb++) {
                rb2 = rb+pucch_pdu->prb_start;
                gNB->rb_mask_ul[rb2>>5] |= (1<<(rb2&31));
              }
              nb_rb+=pucch_pdu->prb_size;
            }
          }
        }
      }
      for (int ULSCH_id=0;ULSCH_id<NUMBER_OF_NR_ULSCH_MAX;ULSCH_id++) {
        NR_gNB_ULSCH_t *ulsch = gNB->ulsch[ULSCH_id][0];
        int harq_pid;
        NR_UL_gNB_HARQ_t *ulsch_harq;

        if ((ulsch) &&
            (ulsch->rnti > 0)) {
          for (harq_pid=0;harq_pid<NR_MAX_ULSCH_HARQ_PROCESSES;harq_pid++) {
            ulsch_harq = ulsch->harq_processes[harq_pid];
            AssertFatal(ulsch_harq!=NULL,"harq_pid %d is not allocated\n",harq_pid);
            if ((ulsch_harq->status == NR_ACTIVE) &&
                (ulsch_harq->frame == frame_rx) &&
                (ulsch_harq->slot == slot_rx) &&
                (ulsch_harq->handled == 0)){
              uint8_t symbol_start = ulsch_harq->ulsch_pdu.start_symbol_index;
              uint8_t symbol_end = symbol_start + ulsch_harq->ulsch_pdu.nr_of_symbols;
              gNB->ulmask_symb = symbol;
              if ((symbol>=symbol_start) &&
                  (symbol<symbol_end)){
                for (rb=0; rb<ulsch_harq->ulsch_pdu.rb_size; rb++) {
                  rb2 = rb+ulsch_harq->ulsch_pdu.rb_start;
                  gNB->rb_mask_ul[rb2>>5] |= (1<<(rb2&31));
                }
                nb_rb+=ulsch_harq->ulsch_pdu.rb_size;
              }
            }
          }
        }
      //TODO Add check for PRACH as well?
      }
      if (nb_rb<gNB->frame_parms.N_RB_UL)
        return;
    }
  }
}

void phy_procedures_gNB_common_RX(PHY_VARS_gNB *gNB, int frame_rx, int slot_rx) {

  uint8_t symbol;
  unsigned char aa;

  for(symbol = 0; symbol < (gNB->frame_parms.Ncp==EXTENDED?12:14); symbol++) {
    for (aa = 0; aa < gNB->frame_parms.nb_antennas_rx; aa++) {
      nr_slot_fep_ul(&gNB->frame_parms,
                     gNB->common_vars.rxdata[aa],
                     gNB->common_vars.rxdataF[aa],
                     symbol,
                     slot_rx,
                     0);
    }
  }

  for (aa = 0; aa < gNB->frame_parms.nb_antennas_rx; aa++) {
    apply_nr_rotation_ul(&gNB->frame_parms,
			 gNB->common_vars.rxdataF[aa],
			 slot_rx,
			 0,
			 gNB->frame_parms.Ncp==EXTENDED?12:14,
			 gNB->frame_parms.ofdm_symbol_size);
  }

}

void phy_procedures_gNB_uespec_RX(PHY_VARS_gNB *gNB, int frame_rx, int slot_rx) {
  /* those variables to log T_GNB_PHY_PUCCH_PUSCH_IQ only when we try to decode */
  int pucch_decode_done = 0;
  int pusch_decode_done = 0;

  VCD_SIGNAL_DUMPER_DUMP_FUNCTION_BY_NAME(VCD_SIGNAL_DUMPER_FUNCTIONS_PHY_PROCEDURES_gNB_UESPEC_RX,1);
  LOG_D(PHY,"phy_procedures_gNB_uespec_RX frame %d, slot %d\n",frame_rx,slot_rx);

  if (gNB->frame_parms.frame_type == TDD)
    fill_ul_rb_mask(gNB, frame_rx, slot_rx);

  gNB_I0_measurements(gNB);

  // measure enegry in SS=10 L=4, nb_rb = 18, first_rb = 0 (corresponds to msg3)
  int offset = 10*gNB->frame_parms.ofdm_symbol_size + gNB->frame_parms.first_carrier_offset;
  int power_rxF = signal_energy_nodc(&gNB->common_vars.rxdataF[0][offset],12*18);
  LOG_D(PHY,"frame %d, slot %d: UL signal energy %d\n",frame_rx,slot_rx,power_rxF);

  for (int i=0;i<NUMBER_OF_NR_PUCCH_MAX;i++){
    NR_gNB_PUCCH_t *pucch = gNB->pucch[i];
    if (pucch) {
      if ((pucch->active == 1) &&
	  (pucch->frame == frame_rx) &&
	  (pucch->slot == slot_rx) ) {

        pucch_decode_done = 1;

        nfapi_nr_pucch_pdu_t  *pucch_pdu = &pucch->pucch_pdu;
        uint16_t num_ucis;
        switch (pucch_pdu->format_type) {
        case 0:
          num_ucis = gNB->UL_INFO.uci_ind.num_ucis;
          gNB->UL_INFO.uci_ind.uci_list = &gNB->uci_pdu_list[0];
          gNB->UL_INFO.uci_ind.sfn = frame_rx;
          gNB->UL_INFO.uci_ind.slot = slot_rx;
          gNB->uci_pdu_list[num_ucis].pdu_type = NFAPI_NR_UCI_FORMAT_0_1_PDU_TYPE;
          gNB->uci_pdu_list[num_ucis].pdu_size = sizeof(nfapi_nr_uci_pucch_pdu_format_0_1_t);
          nfapi_nr_uci_pucch_pdu_format_0_1_t *uci_pdu_format0 = &gNB->uci_pdu_list[num_ucis].pucch_pdu_format_0_1;

          nr_decode_pucch0(gNB,
	                   slot_rx,
                           uci_pdu_format0,
                           pucch_pdu);

          gNB->UL_INFO.uci_ind.num_ucis += 1;
          pucch->active = 0;
	  break;
        case 2:
          num_ucis = gNB->UL_INFO.uci_ind.num_ucis;
          gNB->UL_INFO.uci_ind.uci_list = &gNB->uci_pdu_list[0];
          gNB->UL_INFO.uci_ind.sfn = frame_rx;
          gNB->UL_INFO.uci_ind.slot = slot_rx;
          gNB->uci_pdu_list[num_ucis].pdu_type = NFAPI_NR_UCI_FORMAT_2_3_4_PDU_TYPE;
          gNB->uci_pdu_list[num_ucis].pdu_size = sizeof(nfapi_nr_uci_pucch_pdu_format_2_3_4_t);
          nfapi_nr_uci_pucch_pdu_format_2_3_4_t *uci_pdu_format2 = &gNB->uci_pdu_list[num_ucis].pucch_pdu_format_2_3_4;

          nr_decode_pucch2(gNB,
                           slot_rx,
                           uci_pdu_format2,
                           pucch_pdu);

          gNB->UL_INFO.uci_ind.num_ucis += 1;
          pucch->active = 0;
          break;
        default:
	  AssertFatal(1==0,"Only PUCCH formats 0 and 2 are currently supported\n");
        }
      }
    }
  }

  for (int ULSCH_id=0;ULSCH_id<NUMBER_OF_NR_ULSCH_MAX;ULSCH_id++) {
    NR_gNB_ULSCH_t *ulsch = gNB->ulsch[ULSCH_id][0];
    int harq_pid;
    int no_sig;
    NR_UL_gNB_HARQ_t *ulsch_harq;

    if ((ulsch) &&
        (ulsch->rnti > 0)) {
      // for for an active HARQ process
      for (harq_pid=0;harq_pid<NR_MAX_ULSCH_HARQ_PROCESSES;harq_pid++) {
	ulsch_harq = ulsch->harq_processes[harq_pid];
    	AssertFatal(ulsch_harq!=NULL,"harq_pid %d is not allocated\n",harq_pid);
    	if ((ulsch_harq->status == NR_ACTIVE) &&
          (ulsch_harq->frame == frame_rx) &&
          (ulsch_harq->slot == slot_rx) &&
          (ulsch_harq->handled == 0)){

          LOG_D(PHY, "PUSCH detection started in frame %d slot %d\n",
                frame_rx,slot_rx);

#ifdef DEBUG_RXDATA
          NR_DL_FRAME_PARMS *frame_parms = &gNB->frame_parms;
          RU_t *ru = gNB->RU_list[0];
          int slot_offset = frame_parms->get_samples_slot_timestamp(slot_rx,frame_parms,0);
          slot_offset -= ru->N_TA_offset;
          ((int16_t*)&gNB->common_vars.debugBuff[gNB->common_vars.debugBuff_sample_offset])[0]=(int16_t)ulsch->rnti;
          ((int16_t*)&gNB->common_vars.debugBuff[gNB->common_vars.debugBuff_sample_offset])[1]=(int16_t)ulsch_harq->ulsch_pdu.rb_size;
          ((int16_t*)&gNB->common_vars.debugBuff[gNB->common_vars.debugBuff_sample_offset])[2]=(int16_t)ulsch_harq->ulsch_pdu.rb_start;
          ((int16_t*)&gNB->common_vars.debugBuff[gNB->common_vars.debugBuff_sample_offset])[3]=(int16_t)ulsch_harq->ulsch_pdu.nr_of_symbols;
          ((int16_t*)&gNB->common_vars.debugBuff[gNB->common_vars.debugBuff_sample_offset])[4]=(int16_t)ulsch_harq->ulsch_pdu.start_symbol_index;
          ((int16_t*)&gNB->common_vars.debugBuff[gNB->common_vars.debugBuff_sample_offset])[5]=(int16_t)ulsch_harq->ulsch_pdu.mcs_index;
          ((int16_t*)&gNB->common_vars.debugBuff[gNB->common_vars.debugBuff_sample_offset])[6]=(int16_t)ulsch_harq->ulsch_pdu.pusch_data.rv_index;
          ((int16_t*)&gNB->common_vars.debugBuff[gNB->common_vars.debugBuff_sample_offset])[7]=(int16_t)harq_pid;
          memcpy(&gNB->common_vars.debugBuff[gNB->common_vars.debugBuff_sample_offset+4],&ru->common.rxdata[0][slot_offset],frame_parms->get_samples_per_slot(slot_rx,frame_parms)*sizeof(int32_t));
          gNB->common_vars.debugBuff_sample_offset+=(frame_parms->get_samples_per_slot(slot_rx,frame_parms)+1000+4);
          if(gNB->common_vars.debugBuff_sample_offset>((frame_parms->get_samples_per_slot(slot_rx,frame_parms)+1000+2)*20)) {
            FILE *f;
            f = fopen("rxdata_buff.raw", "w"); if (f == NULL) exit(1);
            fwrite((int16_t*)gNB->common_vars.debugBuff,2,(frame_parms->get_samples_per_slot(slot_rx,frame_parms)+1000+4)*20*2, f);
            fclose(f);
            exit(-1);
          }
#endif

          pusch_decode_done = 1;

          uint8_t symbol_start = ulsch_harq->ulsch_pdu.start_symbol_index;
          uint8_t symbol_end = symbol_start + ulsch_harq->ulsch_pdu.nr_of_symbols;
          VCD_SIGNAL_DUMPER_DUMP_FUNCTION_BY_NAME(VCD_SIGNAL_DUMPER_FUNCTIONS_NR_RX_PUSCH,1);
	  start_meas(&gNB->rx_pusch_stats);
	  for(uint8_t symbol = symbol_start; symbol < symbol_end; symbol++) {
	    no_sig = nr_rx_pusch(gNB, ULSCH_id, frame_rx, slot_rx, symbol, harq_pid);
            if (no_sig) {
              LOG_I(PHY, "PUSCH not detected in symbol %d\n",symbol);
              nr_fill_indication(gNB,frame_rx, slot_rx, ULSCH_id, harq_pid, 1);
              return;
            }
	  }
	  stop_meas(&gNB->rx_pusch_stats);
          VCD_SIGNAL_DUMPER_DUMP_FUNCTION_BY_NAME(VCD_SIGNAL_DUMPER_FUNCTIONS_NR_RX_PUSCH,0);
          //LOG_M("rxdataF_comp.m","rxF_comp",gNB->pusch_vars[0]->rxdataF_comp[0],6900,1,1);
          //LOG_M("rxdataF_ext.m","rxF_ext",gNB->pusch_vars[0]->rxdataF_ext[0],6900,1,1);
          VCD_SIGNAL_DUMPER_DUMP_FUNCTION_BY_NAME(VCD_SIGNAL_DUMPER_FUNCTIONS_NR_ULSCH_PROCEDURES_RX,1);
          nr_ulsch_procedures(gNB, frame_rx, slot_rx, ULSCH_id, harq_pid);
          VCD_SIGNAL_DUMPER_DUMP_FUNCTION_BY_NAME(VCD_SIGNAL_DUMPER_FUNCTIONS_NR_ULSCH_PROCEDURES_RX,0);
          break;
        }
      }
    }
  }
  // figure out a better way to choose slot_rx, 19 is ok for a particular TDD configuration with 30kHz SCS
  if ((frame_rx&127) == 0 && slot_rx==19) {
    dump_pusch_stats(gNB);
    LOG_I(PHY, "Number of bad PUCCH received: %lu\n", gNB->bad_pucch);
  }

  if (pucch_decode_done || pusch_decode_done) {
    T(T_GNB_PHY_PUCCH_PUSCH_IQ, T_INT(frame_rx), T_INT(slot_rx), T_BUFFER(&gNB->common_vars.rxdataF[0][0], gNB->frame_parms.symbols_per_slot * gNB->frame_parms.ofdm_symbol_size * 4));
  }

  VCD_SIGNAL_DUMPER_DUMP_FUNCTION_BY_NAME(VCD_SIGNAL_DUMPER_FUNCTIONS_PHY_PROCEDURES_gNB_UESPEC_RX,0);
}<|MERGE_RESOLUTION|>--- conflicted
+++ resolved
@@ -72,13 +72,8 @@
   NR_DL_FRAME_PARMS *fp=&gNB->frame_parms;
   nfapi_nr_config_request_scf_t *cfg = &gNB->gNB_config;
   int **txdataF = gNB->common_vars.txdataF;
-<<<<<<< HEAD
   uint8_t ssb_index, n_hf;
   uint16_t ssb_start_symbol;
-=======
-  uint8_t ssb_index, ssb_per_slot=0, n_hf;
-  uint16_t ssb_start_symbol, rel_slot;
->>>>>>> 77c36950
   int txdataF_offset = (slot%2)*fp->samples_per_slot_wCP;
   uint16_t slots_per_hf = (fp->slots_per_frame)>>1;
 
@@ -90,28 +85,15 @@
   ssb_index = ssb_pdu.ssb_pdu_rel15.SsbBlockIndex;
   LOG_D(PHY,"common_signal_procedures: frame %d, slot %d ssb index %d\n",frame,slot,ssb_index);
 
-<<<<<<< HEAD
   int ssb_start_symbol_abs = nr_get_ssb_start_symbol(fp,ssb_index); // computing the starting symbol for current ssb
   ssb_start_symbol = ssb_start_symbol_abs % fp->symbols_per_slot;  // start symbol wrt slot
 
   nr_set_ssb_first_subcarrier(cfg, fp);  // setting the first subcarrier
-=======
-    for (int i=0; i<2; i++)  {  // max two SSB per slot
-      
-      ssb_index = i + SSB_Table[rel_slot]; // computing the ssb_index
-
-      if ((ssb_index<64) && ((fp->L_ssb >> (63-ssb_index)) & 0x01))  { // generating the ssb only if the bit of L_ssb at current ssb index is 1
-	ssb_per_slot++;
-        fp->ssb_index = ssb_index;
-        int ssb_start_symbol_abs = nr_get_ssb_start_symbol(fp); // computing the starting symbol for current ssb
-	ssb_start_symbol = ssb_start_symbol_abs % fp->symbols_per_slot;  // start symbol wrt slot
->>>>>>> 77c36950
 
   LOG_D(PHY,"SS TX: frame %d, slot %d, start_symbol %d\n",frame,slot, ssb_start_symbol);
   nr_generate_pss(gNB->d_pss, &txdataF[0][txdataF_offset], AMP, ssb_start_symbol, cfg, fp);
   nr_generate_sss(gNB->d_sss, &txdataF[0][txdataF_offset], AMP, ssb_start_symbol, cfg, fp);
-	
-<<<<<<< HEAD
+
   if (cfg->carrier_config.num_tx_ant.value <= 4)
     nr_generate_pbch_dmrs(gNB->nr_gold_pbch_dmrs[n_hf][ssb_index&7],&txdataF[0][txdataF_offset], AMP, ssb_start_symbol, cfg, fp);
   else
@@ -123,45 +105,13 @@
     bch[1] = (ssb_pdu.ssb_pdu_rel15.bchPayload >> 8) & 0xff;
     bch[2] = (ssb_pdu.ssb_pdu_rel15.bchPayload >> 16) & 0xff;
     T(T_GNB_PHY_MIB, T_INT(0) /* module ID */, T_INT(frame), T_INT(slot), T_BUFFER(bch, 3));
-=======
-	LOG_D(PHY,"SS TX: frame %d, slot %d, start_symbol %d\n",frame,slot, ssb_start_symbol);
-	nr_generate_pss(gNB->d_pss, &txdataF[0][txdataF_offset], AMP, ssb_start_symbol, cfg, fp);
-	nr_generate_sss(gNB->d_sss, &txdataF[0][txdataF_offset], AMP, ssb_start_symbol, cfg, fp);
-	
-        if (cfg->carrier_config.num_tx_ant.value <= 4)
-	  nr_generate_pbch_dmrs(gNB->nr_gold_pbch_dmrs[n_hf][ssb_index&7],&txdataF[0][txdataF_offset], AMP, ssb_start_symbol, cfg, fp);
-        else
-	  nr_generate_pbch_dmrs(gNB->nr_gold_pbch_dmrs[0][ssb_index&7],&txdataF[0][txdataF_offset], AMP, ssb_start_symbol, cfg, fp);
-
-        if (T_ACTIVE(T_GNB_PHY_MIB)) {
-          unsigned char bch[3];
-          bch[0] = gNB->ssb_pdu.ssb_pdu_rel15.bchPayload & 0xff;
-          bch[1] = (gNB->ssb_pdu.ssb_pdu_rel15.bchPayload >> 8) & 0xff;
-          bch[2] = (gNB->ssb_pdu.ssb_pdu_rel15.bchPayload >> 16) & 0xff;
-          T(T_GNB_PHY_MIB, T_INT(0) /* module ID */, T_INT(frame), T_INT(slot), T_BUFFER(bch, 3));
-        }
-
-	nr_generate_pbch(&gNB->pbch,
-	                 &gNB->ssb_pdu,
-	                 gNB->nr_pbch_interleaver,
-			 &txdataF[0][txdataF_offset],
-			 AMP,
-			 ssb_start_symbol,
-			 n_hf, frame, cfg, fp);
-
-	// SSB beamforming is handled at PHY
-	// currently our PHY does not support switching more than once a slot. 
-	if (ssb_per_slot>1) {
-	  LOG_W(PHY,"beamforming currently not supported for more than one SSB per slot\n");
-	}
-	else if (ssb_per_slot==1) {
-	  LOG_D(PHY,"slot %d, ssb_index %d, beam %d\n",slot,ssb_index,cfg->ssb_table.ssb_beam_id_list[ssb_index].beam_id.value);
-	  for (int j=0;j<fp->symbols_per_slot;j++) 
-	    gNB->common_vars.beam_id[0][slot*fp->symbols_per_slot+j] = cfg->ssb_table.ssb_beam_id_list[ssb_index].beam_id.value;
-	}	
-      }
-    }
->>>>>>> 77c36950
+  }
+
+  // Beam_id is currently used only for FR2
+  if (fp->freq_range==nr_FR2){
+    LOG_D(PHY,"slot %d, ssb_index %d, beam %d\n",slot,ssb_index,cfg->ssb_table.ssb_beam_id_list[ssb_index].beam_id.value);
+    for (int j=0;j<fp->symbols_per_slot;j++) 
+      gNB->common_vars.beam_id[0][slot*fp->symbols_per_slot+j] = cfg->ssb_table.ssb_beam_id_list[ssb_index].beam_id.value;
   }
 
   nr_generate_pbch(&gNB->pbch,
