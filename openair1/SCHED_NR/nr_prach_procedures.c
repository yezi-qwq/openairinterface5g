--- conflicted
+++ resolved
@@ -49,9 +49,6 @@
 
 extern uint8_t nfapi_mode;
 
-<<<<<<< HEAD
-extern int oai_nfapi_nr_rach_ind(nfapi_rach_indication_t *rach_ind);
-=======
 uint8_t get_nr_prach_duration(uint8_t prach_format){
 
   switch(prach_format){
@@ -104,7 +101,6 @@
 
   }
 }
->>>>>>> c1ae0962
 
 void L1_nr_prach_procedures(PHY_VARS_gNB *gNB,int frame,int slot) {
 
