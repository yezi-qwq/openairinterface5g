--- conflicted
+++ resolved
@@ -149,16 +149,10 @@
 
   gNB = RC.gNB[Mod_id];
   start_meas(&gNB->schedule_response_stats);
-<<<<<<< HEAD
-  notifiedFIFO_elt_t *res;
-  res = pullTpool(gNB->resp_L1_tx, gNB->threadPool);
-  processingData_L1tx_t *msgTx = (processingData_L1tx_t *)NotifiedFifoData(res);
-=======
 
   nfapi_nr_config_request_scf_t *cfg = &gNB->gNB_config;
 
   int slot_type = nr_slot_select(cfg,frame,slot);
->>>>>>> af6836d9
 
   uint8_t number_dl_pdu             = (DL_req==NULL) ? 0 : DL_req->dl_tti_request_body.nPDUs;
   uint8_t number_ul_dci_pdu         = (UL_dci_req==NULL) ? 0 : UL_dci_req->numPdus;
@@ -252,12 +246,9 @@
     if (number_tx_data_pdu>0)
       oai_nfapi_tx_data_req(TX_req);
 
-<<<<<<< HEAD
-=======
     if (number_dl_pdu>0)
       oai_nfapi_dl_tti_req(DL_req);
 
->>>>>>> af6836d9
   }
   stop_meas(&gNB->schedule_response_stats);
 }