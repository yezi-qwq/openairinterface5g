--- conflicted
+++ resolved
@@ -95,12 +95,8 @@
   AssertFatal(RC.gNB!=NULL,"RC.gNB is null\n");
   AssertFatal(RC.gNB[Mod_id]!=NULL,"RC.gNB[%d] is null\n",Mod_id);
 
-<<<<<<< HEAD
   gNB         = RC.gNB[Mod_id];
   proc        = &gNB->proc.L1_proc;
-=======
-  gNB         = RC.gNB[Mod_id][CC_id];
->>>>>>> e6792d75
 
   uint8_t number_dl_pdu             = DL_req->dl_config_request_body.number_pdu;
 
