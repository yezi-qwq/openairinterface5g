--- conflicted
+++ resolved
@@ -37,6 +37,7 @@
 int oai_nfapi_nr_dl_config_req(nfapi_nr_dl_config_request_t *dl_config_req);
 int oai_nfapi_tx_req(nfapi_tx_request_t *tx_req);
 
+
 extern uint8_t nfapi_mode;
 
 void handle_nr_nfapi_bch_pdu(PHY_VARS_gNB *gNB,
@@ -55,7 +56,7 @@
   // adjust transmit amplitude here based on NFAPI info
 }
 
-/*void handle_nr_nfapi_dlsch_pdu(PHY_VARS_gNB *gNB,int frame,int subframe,gNB_L1_rxtx_proc_t *proc,
+/*void handle_nr_nfapi_pdsch_pdu(PHY_VARS_gNB *gNB,int frame,int subframe,gNB_L1_rxtx_proc_t *proc,
                             uint8_t codeword_index,
                             uint8_t *sdu)
 {
@@ -85,7 +86,7 @@
     //AssertFatal(sdu!=NULL,"NFAPI: SFN/SF:%04d%d proc:TX:[frame %d subframe %d]: programming dlsch for round 0, rnti %x, UE_id %d, harq_pid %d : sdu is null for pdu_index %d dlsch0_harq[round:%d SFN/SF:%d%d pdu:%p mcs:%d ndi:%d pdschstart:%d]\n",
     //            frame,subframe,
     //            proc->frame_tx,proc->subframe_tx,rel8->rnti,UE_id,harq_pid,
-    //            dl_config_pdu->dlsch_pdu.dlsch_pdu_rel8.pdu_index,dlsch0_harq->round,dlsch0_harq->frame,dlsch0_harq->subframe,dlsch0_harq->pdu,dlsch0_harq->mcs,dlsch0_harq->ndi,dlsch0_harq->pdsch_start);
+    //            dl_config_pdu->pdsch_pdu.pdsch_pdu_rel8.pdu_index,dlsch0_harq->round,dlsch0_harq->frame,dlsch0_harq->subframe,dlsch0_harq->pdu,dlsch0_harq->mcs,dlsch0_harq->ndi,dlsch0_harq->pdsch_start);
     if (codeword_index == 0) dlsch0_harq->pdu                    = sdu;
     else                     dlsch1_harq->pdu                    = sdu;
     LOG_I(PHY, "SFN/SF: %d/%d DLSCH PDU filled \n",frame, subframe);
@@ -97,26 +98,26 @@
 void handle_nfapi_nr_pdcch_pdu(PHY_VARS_gNB *gNB,
 			       int frame, int slot,
 			       nfapi_nr_dl_config_pdcch_pdu *pdcch_pdu) {
-  int idx                        = slot&1;
-  NR_gNB_PDCCH *pdcch_vars       = &gNB->pdcch_vars;
-
-  LOG_D(PHY,"Frame %d, Slot %d: DCI processing - populating pdcch_vars->dci_alloc[%d] proc:slot_tx:%d idx:%d pdcch_vars->num_dci:%d\n",frame,slot, pdcch_vars->num_dci, slot, idx, pdcch_vars->num_dci);
+
+  LOG_D(PHY,"Frame %d, Slot %d: DCI processing - proc:slot_tx:%d pdcch_pdu_rel15->numDlDci:%d\n",frame,slot, slot, pdcch_pdu->pdcch_pdu_rel15.numDlDci);
 
   // copy dci configuration into gNB structure
-  nr_fill_dci(gNB,frame,slot,&pdcch_vars->dci_alloc[pdcch_vars->num_dci],pdcch_pdu);
-
-
-  LOG_D(PHY,"Frame %d, Slot %d: DCI processing - populated pdcch_vars->dci_alloc[%d] proc:slot_tx:%d idx:%d pdcch_vars->num_dci:%d\n",frame,slot, pdcch_vars->num_dci, slot, idx, pdcch_vars->num_dci);
+  gNB->pdcch_pdu = pdcch_pdu;
+
+  nr_fill_dci(gNB,frame,slot);
+
+
+
 }
 
 
-void handle_nr_nfapi_dlsch_pdu(PHY_VARS_gNB *gNB,int frame,int slot,
-                            nfapi_nr_dl_config_dlsch_pdu *dlsch_pdu,
+void handle_nr_nfapi_pdsch_pdu(PHY_VARS_gNB *gNB,int frame,int slot,
+                            nfapi_nr_dl_config_pdsch_pdu *pdsch_pdu,
                             uint8_t *sdu)
 {
 
 
-  nr_fill_dlsch(gNB,frame,slot,dlsch_pdu,sdu);
+  nr_fill_dlsch(gNB,frame,slot,pdsch_pdu,sdu);
 
 }
 
@@ -128,11 +129,7 @@
   uint8_t                       CC_id        = Sched_INFO->CC_id;
   nfapi_nr_dl_config_request_t  *DL_req      = Sched_INFO->DL_req;
   nfapi_tx_request_t            *TX_req      = Sched_INFO->TX_req;
-<<<<<<< HEAD
-  nfapi_nr_ul_config_request_t  *UL_req      = Sched_INFO->UL_req;
-=======
   nfapi_nr_ul_tti_request_t     *UL_tti_req  = Sched_INFO->UL_tti_req;
->>>>>>> e6360d13
   frame_t                       frame        = Sched_INFO->frame;
   sub_frame_t                   slot         = Sched_INFO->slot;
 
@@ -142,11 +139,7 @@
   gNB         = RC.gNB[Mod_id];
 
   uint8_t number_dl_pdu             = DL_req->dl_config_request_body.number_pdu;
-<<<<<<< HEAD
-  uint8_t number_ul_pdu             = UL_req->ul_config_request_body.number_pdu;
-=======
   uint8_t number_ul_pdu             = UL_tti_req->n_pdus;
->>>>>>> e6360d13
 
  
 
@@ -157,10 +150,9 @@
 
   int do_oai =0;
   int dont_send =0;
-  gNB->pdcch_vars.num_dci = 0;
-  gNB->pdcch_vars.num_pdsch_rnti = 0;
-
-  gNB->pdcch_vars.num_dci=0;
+  int pdcch_received=0;
+  gNB->num_pdsch_rnti=0;
+  gNB->pdcch_pdu = NULL;
 
   for (int i=0;i<number_dl_pdu;i++) {
     nfapi_nr_dl_config_request_pdu_t *dl_config_pdu = &DL_req->dl_config_request_body.dl_config_pdu_list[i];
@@ -180,24 +172,24 @@
       break;
 
       case NFAPI_NR_DL_CONFIG_PDCCH_PDU_TYPE:
+	AssertFatal(pdcch_received == 0, "pdcch_received is not 0, we can only handle one PDCCH PDU per slot\n");
         handle_nfapi_nr_pdcch_pdu(gNB,
 				  frame, slot,
 				  &dl_config_pdu->pdcch_pdu);
-        gNB->pdcch_vars.num_dci++;
-        gNB->pdcch_vars.num_pdsch_rnti++;
+        gNB->pdcch_pdu = &dl_config_pdu->pdcch_pdu;
+	pdcch_received = 1;
         do_oai=1;
       break;
-      case NFAPI_NR_DL_CONFIG_DLSCH_PDU_TYPE:
+      case NFAPI_NR_DL_CONFIG_PDSCH_PDU_TYPE:
 
       {
-        nfapi_nr_dl_config_dlsch_pdu_rel15_t *dlsch_pdu_rel15 = &dl_config_pdu->dlsch_pdu.dlsch_pdu_rel15;
-        uint16_t pduIndex = dlsch_pdu_rel15->pduIndex;
+        nfapi_nr_dl_config_pdsch_pdu_rel15_t *pdsch_pdu_rel15 = &dl_config_pdu->pdsch_pdu.pdsch_pdu_rel15;
+        uint16_t pduIndex = pdsch_pdu_rel15->pduIndex;
         uint16_t tx_pdus = TX_req->tx_request_body.number_of_pdus;
         uint16_t invalid_pdu = pduIndex == -1;
         uint8_t *sdu = invalid_pdu ? NULL : pduIndex >= tx_pdus ? NULL : TX_req->tx_request_body.tx_pdu_list[pduIndex].segments[0].segment_data;
-
         AssertFatal(sdu!=NULL,"sdu is null, pduIndex %d, tx_pdus %d\n",pduIndex,tx_pdus);
-        handle_nr_nfapi_dlsch_pdu(gNB,frame,slot,&dl_config_pdu->dlsch_pdu, sdu);
+        handle_nr_nfapi_pdsch_pdu(gNB,frame,slot,&dl_config_pdu->pdsch_pdu, sdu);
         do_oai=1;
       }
     }
@@ -224,14 +216,4 @@
 
     oai_nfapi_nr_dl_config_req(Sched_INFO->DL_req); // DJP - .dl_config_request_body.dl_config_pdu_list[0]); // DJP - FIXME TODO - yuk - only copes with 1 pdu
   }
-
-  for (int i=0;i<number_ul_pdu;i++) {
-    nfapi_nr_ul_config_request_pdu_t *ul_config_pdu = &UL_req->ul_config_request_body.ul_config_pdu_list[i];
-    LOG_D(PHY,"NFAPI: ul_pdu %d : type %d\n",i,ul_config_pdu->pdu_type);
-    switch (ul_config_pdu->pdu_type) {
-      case NFAPI_NR_UL_CONFIG_ULSCH_PDU_TYPE:
-        //handle_nr_nfapi_ulsch_pdu(gNB,frame,slot,&ul_config_pdu->ulsch_pdu);
-	break;
-    }
-  }
 }