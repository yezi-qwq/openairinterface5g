/*
 * Licensed to the OpenAirInterface (OAI) Software Alliance under one or more
 * contributor license agreements.  See the NOTICE file distributed with
 * this work for additional information regarding copyright ownership.
 * The OpenAirInterface Software Alliance licenses this file to You under
 * the OAI Public License, Version 1.1  (the "License"); you may not use this file
 * except in compliance with the License.
 * You may obtain a copy of the License at
 *
 *      http://www.openairinterface.org/?page_id=698
 *
 * Unless required by applicable law or agreed to in writing, software
 * distributed under the License is distributed on an "AS IS" BASIS,
 * WITHOUT WARRANTIES OR CONDITIONS OF ANY KIND, either express or implied.
 * See the License for the specific language governing permissions and
 * limitations under the License.
 *-------------------------------------------------------------------------------
 * For more information about the OpenAirInterface (OAI) Software Alliance:
 *      contact@openairinterface.org
 */

/*! \file fapi_nr_l1.c
 * \brief functions for FAPI L1 interface
 * \author R. Knopp, WEI-TAI CHEN
 * \date 2017, 2018
 * \version 0.1
 * \company Eurecom, NTUST
 * \email: knopp@eurecom.fr, kroempa@gmail.com
 * \note
 * \warning
 */
#include "fapi_nr_l1.h"
#include "common/ran_context.h"
#include "PHY/NR_TRANSPORT/nr_transport_proto.h"
#include "PHY/NR_TRANSPORT/nr_dlsch.h"
#include "PHY/NR_TRANSPORT/nr_dci.h"
#include "nfapi/oai_integration/vendor_ext.h"

extern int oai_nfapi_dl_tti_req(nfapi_nr_dl_tti_request_t *dl_config_req);
extern int oai_nfapi_tx_data_req(nfapi_nr_tx_data_request_t *tx_data_req);
extern int oai_nfapi_ul_dci_req(nfapi_nr_ul_dci_request_t *ul_dci_req);
extern int oai_nfapi_ul_tti_req(nfapi_nr_ul_tti_request_t *ul_tti_req);


extern uint8_t nfapi_mode;

void handle_nr_nfapi_ssb_pdu(processingData_L1tx_t *msgTx,int frame,int slot,
                             nfapi_nr_dl_tti_request_pdu_t *dl_tti_pdu)
{

  AssertFatal(dl_tti_pdu->ssb_pdu.ssb_pdu_rel15.bchPayloadFlag== 1, "bchPayloadFlat %d != 1\n",
              dl_tti_pdu->ssb_pdu.ssb_pdu_rel15.bchPayloadFlag);

  uint8_t i_ssb = dl_tti_pdu->ssb_pdu.ssb_pdu_rel15.SsbBlockIndex;

  LOG_D(PHY,"%d.%d : ssb index %d pbch_pdu: %x\n",frame,slot,i_ssb,dl_tti_pdu->ssb_pdu.ssb_pdu_rel15.bchPayload);
  if (msgTx->ssb[i_ssb].active)
    AssertFatal(1==0,"SSB PDU with index %d already active\n",i_ssb);
  else {
    msgTx->ssb[i_ssb].active = true;
    memcpy((void*)&msgTx->ssb[i_ssb].ssb_pdu,&dl_tti_pdu->ssb_pdu,sizeof(dl_tti_pdu->ssb_pdu));
  }
}

/*void handle_nr_nfapi_pdsch_pdu(PHY_VARS_gNB *gNB,int frame,int subframe,gNB_L1_rxtx_proc_t *proc,
                            uint8_t codeword_index,
                            uint8_t *sdu)
{

	int UE_id = 0; //Hardcode UE_id for now
	int harq_pid;

	NR_gNB_DLSCH_t *dlsch0=NULL, *dlsch1=NULL;
	NR_DL_gNB_HARQ_t *dlsch0_harq=NULL,*dlsch1_harq=NULL;

    // Based on nr_fill_dci_and_dlsch only gNB->dlsch[0][0] gets filled now. So maybe we do not need dlsch1.
	dlsch0 = gNB->dlsch[UE_id][0];
	dlsch1 = gNB->dlsch[UE_id][1];

	harq_pid        = dlsch0->harq_ids[subframe];
	dlsch0_harq     = dlsch0->harq_processes[harq_pid];
	dlsch1_harq     = dlsch1->harq_processes[harq_pid];


	//if (dlsch0_harq->round==0) {  //get pointer to SDU if this a new SDU
    if(sdu == NULL) {
      LOG_E(PHY,"NFAPI: SFN/SF:%04d%d proc:TX:[frame %d subframe %d]: programming dlsch for round 0 \n",
            frame,subframe,
            proc->frame_tx,proc->slot_tx);
      return;
    }
    //AssertFatal(sdu!=NULL,"NFAPI: SFN/SF:%04d%d proc:TX:[frame %d subframe %d]: programming dlsch for round 0, rnti %x, UE_id %d, harq_pid %d : sdu is null for pdu_index %d dlsch0_harq[round:%d SFN/SF:%d%d pdu:%p mcs:%d ndi:%d pdschstart:%d]\n",
    //            frame,subframe,
    //            proc->frame_tx,proc->subframe_tx,rel8->rnti,UE_id,harq_pid,
    //            dl_tti_pdu->pdsch_pdu.pdsch_pdu_rel8.pdu_index,dlsch0_harq->round,dlsch0_harq->frame,dlsch0_harq->subframe,dlsch0_harq->pdu,dlsch0_harq->mcs,dlsch0_harq->ndi,dlsch0_harq->pdsch_start);
    if (codeword_index == 0) dlsch0_harq->pdu                    = sdu;
    else                     dlsch1_harq->pdu                    = sdu;
    LOG_I(PHY, "SFN/SF: %d/%d DLSCH PDU filled \n",frame, subframe);
//  }

}*/


void handle_nfapi_nr_csirs_pdu(processingData_L1tx_t *msgTx,
             int frame,int slot,
			       nfapi_nr_dl_tti_csi_rs_pdu *csirs_pdu) {

  int found = 0;

  for (int id=0; id<NUMBER_OF_NR_CSIRS_MAX; id++) {
    NR_gNB_CSIRS_t *csirs = &msgTx->csirs_pdu[id];
    if (csirs->active == 0) {
      LOG_D(PHY,"Frame %d Slot %d CSI_RS with ID %d is now active\n",frame,slot,id);
      csirs->active = 1;
      memcpy((void*)&csirs->csirs_pdu, (void*)csirs_pdu, sizeof(nfapi_nr_dl_tti_csi_rs_pdu));
      found = 1;
      break;
    }
  }
  if (found == 0)
    LOG_E(MAC,"CSI-RS list is full\n");
}


void handle_nr_nfapi_pdsch_pdu(processingData_L1tx_t *msgTx,
                            nfapi_nr_dl_tti_pdsch_pdu *pdsch_pdu,
                            uint8_t *sdu)
{


  nr_fill_dlsch(msgTx,pdsch_pdu,sdu);

}

void nr_schedule_response(NR_Sched_Rsp_t *Sched_INFO){
  
  PHY_VARS_gNB *gNB;
  // copy data from L2 interface into L1 structures
  module_id_t                   Mod_id       = Sched_INFO->module_id;
  nfapi_nr_dl_tti_request_t     *DL_req      = Sched_INFO->DL_req;
  nfapi_nr_tx_data_request_t    *TX_req      = Sched_INFO->TX_req;
  nfapi_nr_ul_tti_request_t     *UL_tti_req  = Sched_INFO->UL_tti_req;
  nfapi_nr_ul_dci_request_t     *UL_dci_req  = Sched_INFO->UL_dci_req;
  frame_t                       frame        = Sched_INFO->frame;
  sub_frame_t                   slot         = Sched_INFO->slot;

  AssertFatal(RC.gNB!=NULL,"RC.gNB is null\n");
  AssertFatal(RC.gNB[Mod_id]!=NULL,"RC.gNB[%d] is null\n",Mod_id);

  gNB = RC.gNB[Mod_id];
  nfapi_nr_config_request_scf_t *cfg = &gNB->gNB_config;

  int slot_type = nr_slot_select(cfg,frame,slot);

  uint8_t number_dl_pdu             = (DL_req==NULL) ? 0 : DL_req->dl_tti_request_body.nPDUs;
  uint8_t number_ul_dci_pdu         = (UL_dci_req==NULL) ? 0 : UL_dci_req->numPdus;
  uint8_t number_ul_tti_pdu         = (UL_tti_req==NULL) ? 0 : UL_tti_req->n_pdus;
  uint8_t number_tx_data_pdu        = (TX_req == NULL) ? 0 : TX_req->Number_of_PDUs;

  if (NFAPI_MODE == NFAPI_MONOLITHIC){
<<<<<<< HEAD
    notifiedFIFO_elt_t *res;
    res = pullTpool(gNB->resp_L1_tx, gNB->threadPool);
    processingData_L1tx_t *msgTx = (processingData_L1tx_t *)NotifiedFifoData(res);
    if (DL_req != NULL && TX_req!=NULL && (number_dl_pdu > 0 || number_ul_dci_pdu > 0 || number_ul_tti_pdu > 0))
      LOG_D(PHY,"NFAPI: Sched_INFO:SFN/SLOT:%04d/%d DL_req:SFN/SLO:%04d/%d:dl_pdu:%d tx_req:SFN/SLOT:%04d/%d:pdus:%d;ul_dci %d ul_tti %d\n",
      frame,slot,
      DL_req->SFN,DL_req->Slot,number_dl_pdu,
      TX_req->SFN,TX_req->Slot,TX_req->Number_of_PDUs,
      number_ul_dci_pdu,number_ul_tti_pdu);

    msgTx->num_pdsch_slot=0;
    msgTx->num_dl_pdcch=0;
    msgTx->num_ul_pdcch=number_ul_dci_pdu;
    msgTx->slot = slot;
    msgTx->frame = frame;

    for (int i=0;i<number_dl_pdu;i++) {
      nfapi_nr_dl_tti_request_pdu_t *dl_tti_pdu = &DL_req->dl_tti_request_body.dl_tti_pdu_list[i];
      LOG_D(PHY,"NFAPI: dl_pdu %d : type %d\n",i,dl_tti_pdu->PDUType);
      switch (dl_tti_pdu->PDUType) {
        case NFAPI_NR_DL_TTI_SSB_PDU_TYPE:
          handle_nr_nfapi_ssb_pdu(msgTx,frame,slot,
                                  dl_tti_pdu);
          break;

        case NFAPI_NR_DL_TTI_PDCCH_PDU_TYPE:
          LOG_D(PHY,"frame %d, slot %d, Got NFAPI_NR_DL_TTI_PDCCH_PDU_TYPE for %d.%d\n",frame,slot,DL_req->SFN,DL_req->Slot);
          msgTx->pdcch_pdu[msgTx->num_dl_pdcch] = dl_tti_pdu->pdcch_pdu;
          msgTx->num_dl_pdcch++;
          break;
=======
>>>>>>> 4d1bda01

    if (slot_type == NR_DOWNLINK_SLOT || slot_type == NR_MIXED_SLOT) {
      notifiedFIFO_elt_t *res;
      res = pullTpool(gNB->L1_tx_free, gNB->threadPool);
      processingData_L1tx_t *msgTx = (processingData_L1tx_t *)NotifiedFifoData(res);

      int pdcch_received=0;
      msgTx->num_pdsch_slot=0;
      msgTx->pdcch_pdu.pdcch_pdu_rel15.numDlDci = 0;
      msgTx->ul_pdcch_pdu.pdcch_pdu.pdcch_pdu_rel15.numDlDci = 0;
      msgTx->slot = slot;
      msgTx->frame = frame;

      for (int i=0;i<number_dl_pdu;i++) {
        nfapi_nr_dl_tti_request_pdu_t *dl_tti_pdu = &DL_req->dl_tti_request_body.dl_tti_pdu_list[i];
        LOG_D(PHY,"NFAPI: dl_pdu %d : type %d\n",i,dl_tti_pdu->PDUType);
        switch (dl_tti_pdu->PDUType) {
          case NFAPI_NR_DL_TTI_SSB_PDU_TYPE:
            handle_nr_nfapi_ssb_pdu(msgTx,frame,slot,
                                    dl_tti_pdu);
            break;

          case NFAPI_NR_DL_TTI_PDCCH_PDU_TYPE:
            AssertFatal(pdcch_received == 0, "pdcch_received is not 0, we can only handle one PDCCH PDU per slot\n");
            msgTx->pdcch_pdu = dl_tti_pdu->pdcch_pdu;

            pdcch_received = 1;
            break;

          case NFAPI_NR_DL_TTI_CSI_RS_PDU_TYPE:
            LOG_D(PHY,"frame %d, slot %d, Got NFAPI_NR_DL_TTI_CSI_RS_PDU_TYPE for %d.%d\n",frame,slot,DL_req->SFN,DL_req->Slot);
            handle_nfapi_nr_csirs_pdu(msgTx,frame,slot,
              &dl_tti_pdu->csi_rs_pdu);
            break;

          case NFAPI_NR_DL_TTI_PDSCH_PDU_TYPE:
            LOG_D(PHY,"frame %d, slot %d, Got NFAPI_NR_DL_TTI_PDSCH_PDU_TYPE for %d.%d\n",frame,slot,DL_req->SFN,DL_req->Slot);
            nfapi_nr_dl_tti_pdsch_pdu_rel15_t *pdsch_pdu_rel15 = &dl_tti_pdu->pdsch_pdu.pdsch_pdu_rel15;
            uint16_t pduIndex = pdsch_pdu_rel15->pduIndex;
            AssertFatal(TX_req->pdu_list[pduIndex].num_TLV == 1, "TX_req->pdu_list[%d].num_TLV %d != 1\n",
            pduIndex,TX_req->pdu_list[pduIndex].num_TLV);
            uint8_t *sdu = (uint8_t *)TX_req->pdu_list[pduIndex].TLVs[0].value.direct;
            AssertFatal(msgTx->num_pdsch_slot < gNB->number_of_nr_dlsch_max,"Number of PDSCH PDUs %d exceeded the limit %d\n",
              msgTx->num_pdsch_slot,gNB->number_of_nr_dlsch_max);
            handle_nr_nfapi_pdsch_pdu(msgTx,&dl_tti_pdu->pdsch_pdu, sdu);
        }
      }

<<<<<<< HEAD
    for (int i=0; i<number_ul_dci_pdu; i++) {
      msgTx->ul_pdcch_pdu[i] = UL_dci_req->ul_dci_pdu_list[i];
    }
=======
      if (number_ul_dci_pdu > 0)
        msgTx->ul_pdcch_pdu = UL_dci_req->ul_dci_pdu_list[number_ul_dci_pdu-1]; // copy the last pdu
>>>>>>> 4d1bda01

      pushNotifiedFIFO(gNB->L1_tx_filled,res);
    }

    for (int i = 0; i < number_ul_tti_pdu; i++) {
      switch (UL_tti_req->pdus_list[i].pdu_type) {
        case NFAPI_NR_UL_CONFIG_PUSCH_PDU_TYPE:
          LOG_D(PHY,"frame %d, slot %d, Got NFAPI_NR_UL_TTI_PUSCH_PDU_TYPE for %d.%d\n", frame, slot, UL_tti_req->SFN, UL_tti_req->Slot);
          nr_fill_ulsch(gNB,UL_tti_req->SFN, UL_tti_req->Slot, &UL_tti_req->pdus_list[i].pusch_pdu);
          break;
        case NFAPI_NR_UL_CONFIG_PUCCH_PDU_TYPE:
          LOG_D(PHY,"frame %d, slot %d, Got NFAPI_NR_UL_TTI_PUCCH_PDU_TYPE for %d.%d\n", frame, slot, UL_tti_req->SFN, UL_tti_req->Slot);
          nr_fill_pucch(gNB,UL_tti_req->SFN, UL_tti_req->Slot, &UL_tti_req->pdus_list[i].pucch_pdu);
          break;
        case NFAPI_NR_UL_CONFIG_PRACH_PDU_TYPE:
          LOG_D(PHY,"frame %d, slot %d, Got NFAPI_NR_UL_TTI_PRACH_PDU_TYPE for %d.%d\n", frame, slot, UL_tti_req->SFN, UL_tti_req->Slot);
          nfapi_nr_prach_pdu_t *prach_pdu = &UL_tti_req->pdus_list[i].prach_pdu;
          nr_fill_prach(gNB, UL_tti_req->SFN, UL_tti_req->Slot, prach_pdu);
          if (gNB->RU_list[0]->if_south == LOCAL_RF) nr_fill_prach_ru(gNB->RU_list[0], UL_tti_req->SFN, UL_tti_req->Slot, prach_pdu);
          break;
      }
    }
  }

  if (NFAPI_MODE == NFAPI_MODE_VNF) { //If VNF, oai_nfapi functions send respective p7 msgs to PNF for which nPDUs is greater than 0

    if(number_ul_tti_pdu>0)
      oai_nfapi_ul_tti_req(UL_tti_req);

    if (number_ul_dci_pdu>0)
      oai_nfapi_ul_dci_req(UL_dci_req);

    if (number_tx_data_pdu>0)
      oai_nfapi_tx_data_req(TX_req);

    if (number_dl_pdu>0)
      oai_nfapi_dl_tti_req(DL_req);

  } 
  
}<|MERGE_RESOLUTION|>--- conflicted
+++ resolved
@@ -158,49 +158,15 @@
   uint8_t number_tx_data_pdu        = (TX_req == NULL) ? 0 : TX_req->Number_of_PDUs;
 
   if (NFAPI_MODE == NFAPI_MONOLITHIC){
-<<<<<<< HEAD
-    notifiedFIFO_elt_t *res;
-    res = pullTpool(gNB->resp_L1_tx, gNB->threadPool);
-    processingData_L1tx_t *msgTx = (processingData_L1tx_t *)NotifiedFifoData(res);
-    if (DL_req != NULL && TX_req!=NULL && (number_dl_pdu > 0 || number_ul_dci_pdu > 0 || number_ul_tti_pdu > 0))
-      LOG_D(PHY,"NFAPI: Sched_INFO:SFN/SLOT:%04d/%d DL_req:SFN/SLO:%04d/%d:dl_pdu:%d tx_req:SFN/SLOT:%04d/%d:pdus:%d;ul_dci %d ul_tti %d\n",
-      frame,slot,
-      DL_req->SFN,DL_req->Slot,number_dl_pdu,
-      TX_req->SFN,TX_req->Slot,TX_req->Number_of_PDUs,
-      number_ul_dci_pdu,number_ul_tti_pdu);
-
-    msgTx->num_pdsch_slot=0;
-    msgTx->num_dl_pdcch=0;
-    msgTx->num_ul_pdcch=number_ul_dci_pdu;
-    msgTx->slot = slot;
-    msgTx->frame = frame;
-
-    for (int i=0;i<number_dl_pdu;i++) {
-      nfapi_nr_dl_tti_request_pdu_t *dl_tti_pdu = &DL_req->dl_tti_request_body.dl_tti_pdu_list[i];
-      LOG_D(PHY,"NFAPI: dl_pdu %d : type %d\n",i,dl_tti_pdu->PDUType);
-      switch (dl_tti_pdu->PDUType) {
-        case NFAPI_NR_DL_TTI_SSB_PDU_TYPE:
-          handle_nr_nfapi_ssb_pdu(msgTx,frame,slot,
-                                  dl_tti_pdu);
-          break;
-
-        case NFAPI_NR_DL_TTI_PDCCH_PDU_TYPE:
-          LOG_D(PHY,"frame %d, slot %d, Got NFAPI_NR_DL_TTI_PDCCH_PDU_TYPE for %d.%d\n",frame,slot,DL_req->SFN,DL_req->Slot);
-          msgTx->pdcch_pdu[msgTx->num_dl_pdcch] = dl_tti_pdu->pdcch_pdu;
-          msgTx->num_dl_pdcch++;
-          break;
-=======
->>>>>>> 4d1bda01
 
     if (slot_type == NR_DOWNLINK_SLOT || slot_type == NR_MIXED_SLOT) {
       notifiedFIFO_elt_t *res;
       res = pullTpool(gNB->L1_tx_free, gNB->threadPool);
       processingData_L1tx_t *msgTx = (processingData_L1tx_t *)NotifiedFifoData(res);
 
-      int pdcch_received=0;
       msgTx->num_pdsch_slot=0;
-      msgTx->pdcch_pdu.pdcch_pdu_rel15.numDlDci = 0;
-      msgTx->ul_pdcch_pdu.pdcch_pdu.pdcch_pdu_rel15.numDlDci = 0;
+      msgTx->num_dl_pdcch=0;
+      msgTx->num_ul_pdcch=number_ul_dci_pdu;
       msgTx->slot = slot;
       msgTx->frame = frame;
 
@@ -214,16 +180,14 @@
             break;
 
           case NFAPI_NR_DL_TTI_PDCCH_PDU_TYPE:
-            AssertFatal(pdcch_received == 0, "pdcch_received is not 0, we can only handle one PDCCH PDU per slot\n");
-            msgTx->pdcch_pdu = dl_tti_pdu->pdcch_pdu;
-
-            pdcch_received = 1;
+            LOG_D(PHY,"frame %d, slot %d, Got NFAPI_NR_DL_TTI_PDCCH_PDU_TYPE for %d.%d\n",frame,slot,DL_req->SFN,DL_req->Slot);
+            msgTx->pdcch_pdu[msgTx->num_dl_pdcch] = dl_tti_pdu->pdcch_pdu;
+            msgTx->num_dl_pdcch++;
             break;
 
           case NFAPI_NR_DL_TTI_CSI_RS_PDU_TYPE:
             LOG_D(PHY,"frame %d, slot %d, Got NFAPI_NR_DL_TTI_CSI_RS_PDU_TYPE for %d.%d\n",frame,slot,DL_req->SFN,DL_req->Slot);
-            handle_nfapi_nr_csirs_pdu(msgTx,frame,slot,
-              &dl_tti_pdu->csi_rs_pdu);
+            handle_nfapi_nr_csirs_pdu(msgTx,frame,slot,&dl_tti_pdu->csi_rs_pdu);
             break;
 
           case NFAPI_NR_DL_TTI_PDSCH_PDU_TYPE:
@@ -234,19 +198,13 @@
             pduIndex,TX_req->pdu_list[pduIndex].num_TLV);
             uint8_t *sdu = (uint8_t *)TX_req->pdu_list[pduIndex].TLVs[0].value.direct;
             AssertFatal(msgTx->num_pdsch_slot < gNB->number_of_nr_dlsch_max,"Number of PDSCH PDUs %d exceeded the limit %d\n",
-              msgTx->num_pdsch_slot,gNB->number_of_nr_dlsch_max);
+                        msgTx->num_pdsch_slot,gNB->number_of_nr_dlsch_max);
             handle_nr_nfapi_pdsch_pdu(msgTx,&dl_tti_pdu->pdsch_pdu, sdu);
         }
       }
 
-<<<<<<< HEAD
-    for (int i=0; i<number_ul_dci_pdu; i++) {
-      msgTx->ul_pdcch_pdu[i] = UL_dci_req->ul_dci_pdu_list[i];
-    }
-=======
-      if (number_ul_dci_pdu > 0)
-        msgTx->ul_pdcch_pdu = UL_dci_req->ul_dci_pdu_list[number_ul_dci_pdu-1]; // copy the last pdu
->>>>>>> 4d1bda01
+      for (int i=0; i<number_ul_dci_pdu; i++)
+        msgTx->ul_pdcch_pdu[i] = UL_dci_req->ul_dci_pdu_list[i];
 
       pushNotifiedFIFO(gNB->L1_tx_filled,res);
     }
