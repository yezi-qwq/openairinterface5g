/*
 * Licensed to the OpenAirInterface (OAI) Software Alliance under one or more
 * contributor license agreements.  See the NOTICE file distributed with
 * this work for additional information regarding copyright ownership.
 * The OpenAirInterface Software Alliance licenses this file to You under
 * the OAI Public License, Version 1.1  (the "License"); you may not use this file
 * except in compliance with the License.
 * You may obtain a copy of the License at
 *
 *      http://www.openairinterface.org/?page_id=698
 *
 * Unless required by applicable law or agreed to in writing, software
 * distributed under the License is distributed on an "AS IS" BASIS,
 * WITHOUT WARRANTIES OR CONDITIONS OF ANY KIND, either express or implied.
 * See the License for the specific language governing permissions and
 * limitations under the License.
 *-------------------------------------------------------------------------------
 * For more information about the OpenAirInterface (OAI) Software Alliance:
 *      contact@openairinterface.org
 */

/*! \file fapi_nr_l1.c
 * \brief functions for FAPI L1 interface
 * \author R. Knopp, WEI-TAI CHEN
 * \date 2017, 2018
 * \version 0.1
 * \company Eurecom, NTUST
 * \email: knopp@eurecom.fr, kroempa@gmail.com
 * \note
 * \warning
 */
#include "fapi_nr_l1.h"
#include "common/ran_context.h"
#include "PHY/NR_TRANSPORT/nr_transport_proto.h"
#include "PHY/NR_TRANSPORT/nr_dlsch.h"
#include "PHY/NR_TRANSPORT/nr_dci.h"
#include "nfapi/oai_integration/vendor_ext.h"

extern int oai_nfapi_dl_tti_req(nfapi_nr_dl_tti_request_t *dl_config_req);
extern int oai_nfapi_tx_data_req(nfapi_nr_tx_data_request_t *tx_data_req);
extern int oai_nfapi_ul_dci_req(nfapi_nr_ul_dci_request_t *ul_dci_req);
extern int oai_nfapi_ul_tti_req(nfapi_nr_ul_tti_request_t *ul_tti_req);


extern uint8_t nfapi_mode;

void handle_nr_nfapi_ssb_pdu(processingData_L1tx_t *msgTx,int frame,int slot,
                             nfapi_nr_dl_tti_request_pdu_t *dl_tti_pdu)
{

  AssertFatal(dl_tti_pdu->ssb_pdu.ssb_pdu_rel15.bchPayloadFlag== 1, "bchPayloadFlat %d != 1\n",
              dl_tti_pdu->ssb_pdu.ssb_pdu_rel15.bchPayloadFlag);

  uint8_t i_ssb = dl_tti_pdu->ssb_pdu.ssb_pdu_rel15.SsbBlockIndex;

  LOG_D(PHY,"%d.%d : ssb index %d pbch_pdu: %x\n",frame,slot,i_ssb,dl_tti_pdu->ssb_pdu.ssb_pdu_rel15.bchPayload);
  if (msgTx->ssb[i_ssb].active)
    AssertFatal(1==0,"SSB PDU with index %d already active\n",i_ssb);
  else {
    msgTx->ssb[i_ssb].active = true;
    memcpy((void*)&msgTx->ssb[i_ssb].ssb_pdu,&dl_tti_pdu->ssb_pdu,sizeof(dl_tti_pdu->ssb_pdu));
  }
}

/*void handle_nr_nfapi_pdsch_pdu(PHY_VARS_gNB *gNB,int frame,int subframe,gNB_L1_rxtx_proc_t *proc,
                            uint8_t codeword_index,
                            uint8_t *sdu)
{

	int UE_id = 0; //Hardcode UE_id for now
	int harq_pid;

	NR_gNB_DLSCH_t *dlsch0=NULL, *dlsch1=NULL;
	NR_DL_gNB_HARQ_t *dlsch0_harq=NULL,*dlsch1_harq=NULL;

    // Based on nr_fill_dci_and_dlsch only gNB->dlsch[0][0] gets filled now. So maybe we do not need dlsch1.
	dlsch0 = gNB->dlsch[UE_id][0];
	dlsch1 = gNB->dlsch[UE_id][1];

	harq_pid        = dlsch0->harq_ids[subframe];
	dlsch0_harq     = dlsch0->harq_processes[harq_pid];
	dlsch1_harq     = dlsch1->harq_processes[harq_pid];


	//if (dlsch0_harq->round==0) {  //get pointer to SDU if this a new SDU
    if(sdu == NULL) {
      LOG_E(PHY,"NFAPI: SFN/SF:%04d%d proc:TX:[frame %d subframe %d]: programming dlsch for round 0 \n",
            frame,subframe,
            proc->frame_tx,proc->slot_tx);
      return;
    }
    //AssertFatal(sdu!=NULL,"NFAPI: SFN/SF:%04d%d proc:TX:[frame %d subframe %d]: programming dlsch for round 0, rnti %x, UE_id %d, harq_pid %d : sdu is null for pdu_index %d dlsch0_harq[round:%d SFN/SF:%d%d pdu:%p mcs:%d ndi:%d pdschstart:%d]\n",
    //            frame,subframe,
    //            proc->frame_tx,proc->subframe_tx,rel8->rnti,UE_id,harq_pid,
    //            dl_tti_pdu->pdsch_pdu.pdsch_pdu_rel8.pdu_index,dlsch0_harq->round,dlsch0_harq->frame,dlsch0_harq->subframe,dlsch0_harq->pdu,dlsch0_harq->mcs,dlsch0_harq->ndi,dlsch0_harq->pdsch_start);
    if (codeword_index == 0) dlsch0_harq->pdu                    = sdu;
    else                     dlsch1_harq->pdu                    = sdu;
    LOG_I(PHY, "SFN/SF: %d/%d DLSCH PDU filled \n",frame, subframe);
//  }

}*/


void handle_nfapi_nr_csirs_pdu(processingData_L1tx_t *msgTx,
             int frame,int slot,
			       nfapi_nr_dl_tti_csi_rs_pdu *csirs_pdu) {

  int found = 0;

  for (int id=0; id<NUMBER_OF_NR_CSIRS_MAX; id++) {
    NR_gNB_CSIRS_t *csirs = &msgTx->csirs_pdu[id];
    if (csirs->active == 0) {
      LOG_D(PHY,"Frame %d Slot %d CSI_RS with ID %d is now active\n",frame,slot,id);
      csirs->active = 1;
      memcpy((void*)&csirs->csirs_pdu, (void*)csirs_pdu, sizeof(nfapi_nr_dl_tti_csi_rs_pdu));
      found = 1;
      break;
    }
  }
  if (found == 0)
    LOG_E(MAC,"CSI-RS list is full\n");
}


void handle_nr_nfapi_pdsch_pdu(processingData_L1tx_t *msgTx,
                            nfapi_nr_dl_tti_pdsch_pdu *pdsch_pdu,
                            uint8_t *sdu)
{


  nr_fill_dlsch(msgTx,pdsch_pdu,sdu);

}

void nr_schedule_response(NR_Sched_Rsp_t *Sched_INFO){
  
  PHY_VARS_gNB *gNB;
  // copy data from L2 interface into L1 structures
  module_id_t                   Mod_id       = Sched_INFO->module_id;
  nfapi_nr_dl_tti_request_t     *DL_req      = Sched_INFO->DL_req;
  nfapi_nr_tx_data_request_t    *TX_req      = Sched_INFO->TX_req;
  nfapi_nr_ul_tti_request_t     *UL_tti_req  = Sched_INFO->UL_tti_req;
  nfapi_nr_ul_dci_request_t     *UL_dci_req  = Sched_INFO->UL_dci_req;
  frame_t                       frame        = Sched_INFO->frame;
  sub_frame_t                   slot         = Sched_INFO->slot;

  AssertFatal(RC.gNB!=NULL,"RC.gNB is null\n");
  AssertFatal(RC.gNB[Mod_id]!=NULL,"RC.gNB[%d] is null\n",Mod_id);

  gNB = RC.gNB[Mod_id];
  start_meas(&gNB->schedule_response_stats);

  nfapi_nr_config_request_scf_t *cfg = &gNB->gNB_config;

  int slot_type = nr_slot_select(cfg,frame,slot);

  uint8_t number_dl_pdu             = (DL_req==NULL) ? 0 : DL_req->dl_tti_request_body.nPDUs;
  uint8_t number_ul_dci_pdu         = (UL_dci_req==NULL) ? 0 : UL_dci_req->numPdus;
  uint8_t number_ul_tti_pdu         = (UL_tti_req==NULL) ? 0 : UL_tti_req->n_pdus;
  uint8_t number_tx_data_pdu        = (TX_req == NULL) ? 0 : TX_req->Number_of_PDUs;

  if (NFAPI_MODE == NFAPI_MONOLITHIC){
<<<<<<< HEAD
    notifiedFIFO_elt_t *res;
    res = pullTpool(gNB->resp_L1_tx, gNB->threadPool);
    processingData_L1tx_t *msgTx = (processingData_L1tx_t *)NotifiedFifoData(res);
    if (DL_req != NULL && TX_req!=NULL && (number_dl_pdu > 0 || number_ul_dci_pdu > 0 || number_ul_tti_pdu > 0))
      LOG_D(PHY,"NFAPI: Sched_INFO:SFN/SLOT:%04d/%d DL_req:SFN/SLO:%04d/%d:dl_pdu:%d tx_req:SFN/SLOT:%04d/%d:pdus:%d;ul_dci %d ul_tti %d\n",
      frame,slot,
      DL_req->SFN,DL_req->Slot,number_dl_pdu,
      TX_req->SFN,TX_req->Slot,TX_req->Number_of_PDUs,
      number_ul_dci_pdu,number_ul_tti_pdu);

    msgTx->num_pdsch_slot=0;
    msgTx->num_dl_pdcch=0;
    msgTx->num_ul_pdcch=number_ul_dci_pdu;
    msgTx->slot = slot;
    msgTx->frame = frame;

    for (int i=0;i<number_dl_pdu;i++) {
      nfapi_nr_dl_tti_request_pdu_t *dl_tti_pdu = &DL_req->dl_tti_request_body.dl_tti_pdu_list[i];
      LOG_D(PHY,"NFAPI: dl_pdu %d : type %d\n",i,dl_tti_pdu->PDUType);
      switch (dl_tti_pdu->PDUType) {
        case NFAPI_NR_DL_TTI_SSB_PDU_TYPE:
          handle_nr_nfapi_ssb_pdu(msgTx,frame,slot,
                                  dl_tti_pdu);
          break;

        case NFAPI_NR_DL_TTI_PDCCH_PDU_TYPE:
          LOG_D(PHY,"frame %d, slot %d, Got NFAPI_NR_DL_TTI_PDCCH_PDU_TYPE for %d.%d\n",frame,slot,DL_req->SFN,DL_req->Slot);
          msgTx->pdcch_pdu[msgTx->num_dl_pdcch] = dl_tti_pdu->pdcch_pdu;
          msgTx->num_dl_pdcch++;
          break;
=======
>>>>>>> 1ed58f65

    if (slot_type == NR_DOWNLINK_SLOT || slot_type == NR_MIXED_SLOT) {
      notifiedFIFO_elt_t *res;
      res = pullTpool(gNB->L1_tx_free, gNB->threadPool);
      processingData_L1tx_t *msgTx = (processingData_L1tx_t *)NotifiedFifoData(res);

      msgTx->num_pdsch_slot=0;
      msgTx->num_dl_pdcch=0;
      msgTx->num_ul_pdcch=number_ul_dci_pdu;
      msgTx->slot = slot;
      msgTx->frame = frame;

      for (int i=0;i<number_dl_pdu;i++) {
        nfapi_nr_dl_tti_request_pdu_t *dl_tti_pdu = &DL_req->dl_tti_request_body.dl_tti_pdu_list[i];
        LOG_D(PHY,"NFAPI: dl_pdu %d : type %d\n",i,dl_tti_pdu->PDUType);
        switch (dl_tti_pdu->PDUType) {
          case NFAPI_NR_DL_TTI_SSB_PDU_TYPE:
            handle_nr_nfapi_ssb_pdu(msgTx,frame,slot,
                                    dl_tti_pdu);
            break;

          case NFAPI_NR_DL_TTI_PDCCH_PDU_TYPE:
            LOG_D(PHY,"frame %d, slot %d, Got NFAPI_NR_DL_TTI_PDCCH_PDU_TYPE for %d.%d\n",frame,slot,DL_req->SFN,DL_req->Slot);
            msgTx->pdcch_pdu[msgTx->num_dl_pdcch] = dl_tti_pdu->pdcch_pdu;
            msgTx->num_dl_pdcch++;
            break;

          case NFAPI_NR_DL_TTI_CSI_RS_PDU_TYPE:
            LOG_D(PHY,"frame %d, slot %d, Got NFAPI_NR_DL_TTI_CSI_RS_PDU_TYPE for %d.%d\n",frame,slot,DL_req->SFN,DL_req->Slot);
            handle_nfapi_nr_csirs_pdu(msgTx,frame,slot,&dl_tti_pdu->csi_rs_pdu);
            break;

          case NFAPI_NR_DL_TTI_PDSCH_PDU_TYPE:
            LOG_D(PHY,"frame %d, slot %d, Got NFAPI_NR_DL_TTI_PDSCH_PDU_TYPE for %d.%d\n",frame,slot,DL_req->SFN,DL_req->Slot);
            nfapi_nr_dl_tti_pdsch_pdu_rel15_t *pdsch_pdu_rel15 = &dl_tti_pdu->pdsch_pdu.pdsch_pdu_rel15;
            uint16_t pduIndex = pdsch_pdu_rel15->pduIndex;
            AssertFatal(TX_req->pdu_list[pduIndex].num_TLV == 1, "TX_req->pdu_list[%d].num_TLV %d != 1\n",
            pduIndex,TX_req->pdu_list[pduIndex].num_TLV);
            uint8_t *sdu = (uint8_t *)TX_req->pdu_list[pduIndex].TLVs[0].value.direct;
            AssertFatal(msgTx->num_pdsch_slot < gNB->number_of_nr_dlsch_max,"Number of PDSCH PDUs %d exceeded the limit %d\n",
                        msgTx->num_pdsch_slot,gNB->number_of_nr_dlsch_max);
            handle_nr_nfapi_pdsch_pdu(msgTx,&dl_tti_pdu->pdsch_pdu, sdu);
        }
      }

<<<<<<< HEAD
    for (int i=0; i<number_ul_dci_pdu; i++) {
      msgTx->ul_pdcch_pdu[i] = UL_dci_req->ul_dci_pdu_list[i];
    }
=======
      for (int i=0; i<number_ul_dci_pdu; i++)
        msgTx->ul_pdcch_pdu[i] = UL_dci_req->ul_dci_pdu_list[i];
>>>>>>> 1ed58f65

      pushNotifiedFIFO(gNB->L1_tx_filled,res);
    }

    for (int i = 0; i < number_ul_tti_pdu; i++) {
      switch (UL_tti_req->pdus_list[i].pdu_type) {
        case NFAPI_NR_UL_CONFIG_PUSCH_PDU_TYPE:
          LOG_D(PHY,"frame %d, slot %d, Got NFAPI_NR_UL_TTI_PUSCH_PDU_TYPE for %d.%d\n", frame, slot, UL_tti_req->SFN, UL_tti_req->Slot);
          nr_fill_ulsch(gNB,UL_tti_req->SFN, UL_tti_req->Slot, &UL_tti_req->pdus_list[i].pusch_pdu);
          break;
        case NFAPI_NR_UL_CONFIG_PUCCH_PDU_TYPE:
          LOG_D(PHY,"frame %d, slot %d, Got NFAPI_NR_UL_TTI_PUCCH_PDU_TYPE for %d.%d\n", frame, slot, UL_tti_req->SFN, UL_tti_req->Slot);
          nr_fill_pucch(gNB,UL_tti_req->SFN, UL_tti_req->Slot, &UL_tti_req->pdus_list[i].pucch_pdu);
          break;
        case NFAPI_NR_UL_CONFIG_PRACH_PDU_TYPE:
          LOG_D(PHY,"frame %d, slot %d, Got NFAPI_NR_UL_TTI_PRACH_PDU_TYPE for %d.%d\n", frame, slot, UL_tti_req->SFN, UL_tti_req->Slot);
          nfapi_nr_prach_pdu_t *prach_pdu = &UL_tti_req->pdus_list[i].prach_pdu;
          nr_fill_prach(gNB, UL_tti_req->SFN, UL_tti_req->Slot, prach_pdu);
          if (gNB->RU_list[0]->if_south == LOCAL_RF) nr_fill_prach_ru(gNB->RU_list[0], UL_tti_req->SFN, UL_tti_req->Slot, prach_pdu);
          break;
      }
    }
  }

  if (NFAPI_MODE == NFAPI_MODE_VNF) { //If VNF, oai_nfapi functions send respective p7 msgs to PNF for which nPDUs is greater than 0

    if(number_ul_tti_pdu>0)
      oai_nfapi_ul_tti_req(UL_tti_req);

    if (number_ul_dci_pdu>0)
      oai_nfapi_ul_dci_req(UL_dci_req);

    if (number_tx_data_pdu>0)
      oai_nfapi_tx_data_req(TX_req);

    if (number_dl_pdu>0)
      oai_nfapi_dl_tti_req(DL_req);

  }
  stop_meas(&gNB->schedule_response_stats);
}<|MERGE_RESOLUTION|>--- conflicted
+++ resolved
@@ -160,39 +160,6 @@
   uint8_t number_tx_data_pdu        = (TX_req == NULL) ? 0 : TX_req->Number_of_PDUs;
 
   if (NFAPI_MODE == NFAPI_MONOLITHIC){
-<<<<<<< HEAD
-    notifiedFIFO_elt_t *res;
-    res = pullTpool(gNB->resp_L1_tx, gNB->threadPool);
-    processingData_L1tx_t *msgTx = (processingData_L1tx_t *)NotifiedFifoData(res);
-    if (DL_req != NULL && TX_req!=NULL && (number_dl_pdu > 0 || number_ul_dci_pdu > 0 || number_ul_tti_pdu > 0))
-      LOG_D(PHY,"NFAPI: Sched_INFO:SFN/SLOT:%04d/%d DL_req:SFN/SLO:%04d/%d:dl_pdu:%d tx_req:SFN/SLOT:%04d/%d:pdus:%d;ul_dci %d ul_tti %d\n",
-      frame,slot,
-      DL_req->SFN,DL_req->Slot,number_dl_pdu,
-      TX_req->SFN,TX_req->Slot,TX_req->Number_of_PDUs,
-      number_ul_dci_pdu,number_ul_tti_pdu);
-
-    msgTx->num_pdsch_slot=0;
-    msgTx->num_dl_pdcch=0;
-    msgTx->num_ul_pdcch=number_ul_dci_pdu;
-    msgTx->slot = slot;
-    msgTx->frame = frame;
-
-    for (int i=0;i<number_dl_pdu;i++) {
-      nfapi_nr_dl_tti_request_pdu_t *dl_tti_pdu = &DL_req->dl_tti_request_body.dl_tti_pdu_list[i];
-      LOG_D(PHY,"NFAPI: dl_pdu %d : type %d\n",i,dl_tti_pdu->PDUType);
-      switch (dl_tti_pdu->PDUType) {
-        case NFAPI_NR_DL_TTI_SSB_PDU_TYPE:
-          handle_nr_nfapi_ssb_pdu(msgTx,frame,slot,
-                                  dl_tti_pdu);
-          break;
-
-        case NFAPI_NR_DL_TTI_PDCCH_PDU_TYPE:
-          LOG_D(PHY,"frame %d, slot %d, Got NFAPI_NR_DL_TTI_PDCCH_PDU_TYPE for %d.%d\n",frame,slot,DL_req->SFN,DL_req->Slot);
-          msgTx->pdcch_pdu[msgTx->num_dl_pdcch] = dl_tti_pdu->pdcch_pdu;
-          msgTx->num_dl_pdcch++;
-          break;
-=======
->>>>>>> 1ed58f65
 
     if (slot_type == NR_DOWNLINK_SLOT || slot_type == NR_MIXED_SLOT) {
       notifiedFIFO_elt_t *res;
@@ -238,14 +205,8 @@
         }
       }
 
-<<<<<<< HEAD
-    for (int i=0; i<number_ul_dci_pdu; i++) {
-      msgTx->ul_pdcch_pdu[i] = UL_dci_req->ul_dci_pdu_list[i];
-    }
-=======
       for (int i=0; i<number_ul_dci_pdu; i++)
         msgTx->ul_pdcch_pdu[i] = UL_dci_req->ul_dci_pdu_list[i];
->>>>>>> 1ed58f65
 
       pushNotifiedFIFO(gNB->L1_tx_filled,res);
     }
