--- conflicted
+++ resolved
@@ -56,14 +56,9 @@
 
 void handle_nfapi_nr_dci_dl_pdu(PHY_VARS_gNB *gNB,
                                 int frame, int subframe,
-<<<<<<< HEAD
-                                gNB_rxtx_proc_t *proc,
+                                gNB_L1_rxtx_proc_t *proc,
                                 nfapi_nr_dl_config_request_pdu_t *dl_config_pdu,
                                 nfapi_nr_dl_config_request_pdu_t *dl_config_dlsch_pdu)
-=======
-                                gNB_L1_rxtx_proc_t *proc,
-                                nfapi_nr_dl_config_request_pdu_t *dl_config_pdu)
->>>>>>> 377bbaef
 {
   int idx                        = subframe&1;
   NR_gNB_PDCCH *pdcch_vars       = &gNB->pdcch_vars;
