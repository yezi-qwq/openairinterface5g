--- conflicted
+++ resolved
@@ -157,7 +157,7 @@
   uint8_t number_ul_tti_pdu         = (UL_tti_req==NULL) ? 0 : UL_tti_req->n_pdus;
   uint8_t number_tx_data_pdu        = (TX_req == NULL) ? 0 : TX_req->Number_of_PDUs;
 
-  if (NFAPI_MODE == NFAPI_MONOLITHIC){
+  if (NFAPI_MODE == NFAPI_MONOLITHIC) {
     if (DL_req != NULL && TX_req!=NULL)
       LOG_D(PHY,"NFAPI: Sched_INFO:SFN/SLOT:%04d/%d DL_req:SFN/SLO:%04d/%d:dl_pdu:%d tx_req:SFN/SLOT:%04d/%d:pdus:%d;ul_dci %d ul_tti %d\n",
       frame,slot,
@@ -166,87 +166,31 @@
       number_ul_dci_pdu,number_ul_tti_pdu);
 
     int pdcch_received=0;
-    gNB->num_pdsch_rnti[slot]=0;
-    for (int i=0; i<gNB->number_of_nr_dlsch_max; i++) {
-      gNB->dlsch[i][0]->rnti=0;
-      gNB->dlsch[i][0]->harq_mask=0;
-    }
-
-<<<<<<< HEAD
-  if (DL_req != NULL && TX_req!=NULL)
-    LOG_D(PHY,"NFAPI: Sched_INFO:SFN/SLOT:%04d/%d DL_req:SFN/SLO:%04d/%d:dl_pdu:%d tx_req:SFN/SLOT:%04d/%d:pdus:%d;ul_dci %d ul_tti %d\n",
-	  frame,slot,
-	  DL_req->SFN,DL_req->Slot,number_dl_pdu,
-	  TX_req->SFN,TX_req->Slot,TX_req->Number_of_PDUs,
-	  number_ul_dci_pdu,number_ul_tti_pdu);
-
-  int pdcch_received=0;
-  msgTx->num_pdsch_slot=0;
-  msgTx->pdcch_pdu.pdcch_pdu_rel15.numDlDci = 0;
-  msgTx->ul_pdcch_pdu.pdcch_pdu.pdcch_pdu_rel15.numDlDci = 0;
-  msgTx->slot = slot;
-  msgTx->frame = frame;
-
-  for (int i=0;i<number_dl_pdu;i++) {
-    nfapi_nr_dl_tti_request_pdu_t *dl_tti_pdu = &DL_req->dl_tti_request_body.dl_tti_pdu_list[i];
-    LOG_D(PHY,"NFAPI: dl_pdu %d : type %d\n",i,dl_tti_pdu->PDUType);
-    switch (dl_tti_pdu->PDUType) {
-      case NFAPI_NR_DL_TTI_SSB_PDU_TYPE:
-
-        if(NFAPI_MODE != NFAPI_MODE_VNF)
-        handle_nr_nfapi_ssb_pdu(msgTx,frame,slot,
-                                dl_tti_pdu);
-=======
+    msgTx->num_pdsch_slot=0;
+    msgTx->pdcch_pdu.pdcch_pdu_rel15.numDlDci = 0;
+    msgTx->ul_pdcch_pdu.pdcch_pdu.pdcch_pdu_rel15.numDlDci = 0;
+    msgTx->slot = slot;
+    msgTx->frame = frame;
+
     for (int i=0;i<number_dl_pdu;i++) {
       nfapi_nr_dl_tti_request_pdu_t *dl_tti_pdu = &DL_req->dl_tti_request_body.dl_tti_pdu_list[i];
       LOG_D(PHY,"NFAPI: dl_pdu %d : type %d\n",i,dl_tti_pdu->PDUType);
       switch (dl_tti_pdu->PDUType) {
         case NFAPI_NR_DL_TTI_SSB_PDU_TYPE:
-          handle_nr_nfapi_ssb_pdu(gNB,frame,slot,
+          handle_nr_nfapi_ssb_pdu(msgTx,frame,slot,
                                   dl_tti_pdu);
           break;
->>>>>>> de553cd1
 
         case NFAPI_NR_DL_TTI_PDCCH_PDU_TYPE:
           AssertFatal(pdcch_received == 0, "pdcch_received is not 0, we can only handle one PDCCH PDU per slot\n");
-          handle_nfapi_nr_pdcch_pdu(gNB,
-            frame, slot,
-            &dl_tti_pdu->pdcch_pdu);
+          msgTx->pdcch_pdu = dl_tti_pdu->pdcch_pdu;
+   
           pdcch_received = 1;
           break;
 
-<<<<<<< HEAD
-      case NFAPI_NR_DL_TTI_PDCCH_PDU_TYPE:
-	AssertFatal(pdcch_received == 0, "pdcch_received is not 0, we can only handle one PDCCH PDU per slot\n");
-        if(NFAPI_MODE != NFAPI_MODE_VNF)
-          msgTx->pdcch_pdu = dl_tti_pdu->pdcch_pdu;
- 
-        pdcch_received = 1;
-
-      break;
-      case NFAPI_NR_DL_TTI_CSI_RS_PDU_TYPE:
-        LOG_D(PHY,"frame %d, slot %d, Got NFAPI_NR_DL_TTI_CSI_RS_PDU_TYPE for %d.%d\n",frame,slot,DL_req->SFN,DL_req->Slot);
-        handle_nfapi_nr_csirs_pdu(msgTx,frame,slot,
-				  &dl_tti_pdu->csi_rs_pdu);
-      break;
-      case NFAPI_NR_DL_TTI_PDSCH_PDU_TYPE:
-
-      {
-        LOG_D(PHY,"frame %d, slot %d, Got NFAPI_NR_DL_TTI_PDSCH_PDU_TYPE for %d.%d\n",frame,slot,DL_req->SFN,DL_req->Slot);
-        nfapi_nr_dl_tti_pdsch_pdu_rel15_t *pdsch_pdu_rel15 = &dl_tti_pdu->pdsch_pdu.pdsch_pdu_rel15;
-        uint16_t pduIndex = pdsch_pdu_rel15->pduIndex;
-	AssertFatal(TX_req->pdu_list[pduIndex].num_TLV == 1, "TX_req->pdu_list[%d].num_TLV %d != 1\n",
-		    pduIndex,TX_req->pdu_list[pduIndex].num_TLV);
-        uint8_t *sdu = (uint8_t *)TX_req->pdu_list[pduIndex].TLVs[0].value.direct;
-        if(NFAPI_MODE != NFAPI_MODE_VNF)
-        AssertFatal(msgTx->num_pdsch_slot < gNB->number_of_nr_dlsch_max,
-                    "Number of PDSCH PDUs %d exceeded the limit %d\n",msgTx->num_pdsch_slot,gNB->number_of_nr_dlsch_max);
-        handle_nr_nfapi_pdsch_pdu(msgTx,&dl_tti_pdu->pdsch_pdu, sdu);
-=======
         case NFAPI_NR_DL_TTI_CSI_RS_PDU_TYPE:
           LOG_D(PHY,"frame %d, slot %d, Got NFAPI_NR_DL_TTI_CSI_RS_PDU_TYPE for %d.%d\n",frame,slot,DL_req->SFN,DL_req->Slot);
-          handle_nfapi_nr_csirs_pdu(gNB,
-            frame, slot,
+          handle_nfapi_nr_csirs_pdu(msgTx,frame,slot,
             &dl_tti_pdu->csi_rs_pdu);
           break;
 
@@ -257,27 +201,17 @@
           AssertFatal(TX_req->pdu_list[pduIndex].num_TLV == 1, "TX_req->pdu_list[%d].num_TLV %d != 1\n",
           pduIndex,TX_req->pdu_list[pduIndex].num_TLV);
           uint8_t *sdu = (uint8_t *)TX_req->pdu_list[pduIndex].TLVs[0].value.direct;
-          handle_nr_nfapi_pdsch_pdu(gNB,frame,slot,&dl_tti_pdu->pdsch_pdu, sdu);
-          break;
->>>>>>> de553cd1
+          AssertFatal(msgTx->num_pdsch_slot < gNB->number_of_nr_dlsch_max,"Number of PDSCH PDUs %d exceeded the limit %d\n",
+            msgTx->num_pdsch_slot,gNB->number_of_nr_dlsch_max);
+          handle_nr_nfapi_pdsch_pdu(msgTx,&dl_tti_pdu->pdsch_pdu, sdu);
       }
     }
 
-<<<<<<< HEAD
-  if(NFAPI_MODE != NFAPI_MODE_VNF)
     if (number_ul_dci_pdu > 0)
       msgTx->ul_pdcch_pdu = UL_dci_req->ul_dci_pdu_list[number_ul_dci_pdu-1]; // copy the last pdu
 
-  pushNotifiedFIFO(gNB->resp_L1_tx,res);
-
-  if(NFAPI_MODE != NFAPI_MODE_VNF)
-=======
-
-    for (int i=0;i<number_ul_dci_pdu;i++) {
-      handle_nfapi_nr_ul_dci_pdu(gNB, frame, slot, &UL_dci_req->ul_dci_pdu_list[i]);
-    }
-  
->>>>>>> de553cd1
+    pushNotifiedFIFO(gNB->resp_L1_tx,res);
+
     for (int i = 0; i < number_ul_tti_pdu; i++) {
       switch (UL_tti_req->pdus_list[i].pdu_type) {
         case NFAPI_NR_UL_CONFIG_PUSCH_PDU_TYPE:
