--- conflicted
+++ resolved
@@ -159,11 +159,7 @@
     gNB->dlsch[i][0]->rnti=0;
     gNB->dlsch[i][0]->harq_mask=0;
   }
-<<<<<<< HEAD
-=======
-  gNB->pdcch_pdu = NULL;
-  gNB->ul_dci_pdu = NULL;
->>>>>>> 7f28f8d1
+
   gNB->pbch_configured=0;
 
   for (int i=0;i<number_dl_pdu;i++) {
