--- conflicted
+++ resolved
@@ -157,13 +157,8 @@
   uint8_t number_ul_tti_pdu         = (UL_tti_req==NULL) ? 0 : UL_tti_req->n_pdus;
   uint8_t number_tx_data_pdu        = (TX_req == NULL) ? 0 : TX_req->Number_of_PDUs;
 
-<<<<<<< HEAD
   if (NFAPI_MODE == NFAPI_MONOLITHIC){
     if (DL_req != NULL && TX_req!=NULL && (number_dl_pdu > 0 || number_ul_dci_pdu > 0 || number_ul_tti_pdu > 0))
-=======
-  if (NFAPI_MODE == NFAPI_MONOLITHIC) {
-    if (DL_req != NULL && TX_req!=NULL)
->>>>>>> 563fd66b
       LOG_D(PHY,"NFAPI: Sched_INFO:SFN/SLOT:%04d/%d DL_req:SFN/SLO:%04d/%d:dl_pdu:%d tx_req:SFN/SLOT:%04d/%d:pdus:%d;ul_dci %d ul_tti %d\n",
       frame,slot,
       DL_req->SFN,DL_req->Slot,number_dl_pdu,
@@ -217,13 +212,6 @@
 
     pushNotifiedFIFO(gNB->resp_L1_tx,res);
 
-<<<<<<< HEAD
-    for (int i=0;i<number_ul_dci_pdu;i++) {
-      handle_nfapi_nr_ul_dci_pdu(gNB, frame, slot, &UL_dci_req->ul_dci_pdu_list[i]);
-    }
-
-=======
->>>>>>> 563fd66b
     for (int i = 0; i < number_ul_tti_pdu; i++) {
       switch (UL_tti_req->pdus_list[i].pdu_type) {
         case NFAPI_NR_UL_CONFIG_PUSCH_PDU_TYPE:
