--- conflicted
+++ resolved
@@ -215,39 +215,6 @@
           pdcch_received = 1;
           break;
 
-<<<<<<< HEAD
-      case NFAPI_NR_DL_TTI_PDCCH_PDU_TYPE:
-  
-	AssertFatal(pdcch_received == 0, "pdcch_received is not 0, we can only handle one PDCCH PDU per slot\n");
-        if(NFAPI_MODE != NFAPI_MODE_VNF){
-          LOG_D(PHY,"frame %d, slot %d, Got NFAPI_NR_DL_TTI_PDCCH_PDU_TYPE for %d.%d\n",frame,slot,DL_req->SFN,DL_req->Slot);
-        handle_nfapi_nr_pdcch_pdu(gNB,
-				  frame, slot,
-				  &dl_tti_pdu->pdcch_pdu);
-        }
-	pdcch_received = 1;
-
-      break;
-      case NFAPI_NR_DL_TTI_CSI_RS_PDU_TYPE:
-        LOG_D(PHY,"frame %d, slot %d, Got NFAPI_NR_DL_TTI_CSI_RS_PDU_TYPE for %d.%d\n",frame,slot,DL_req->SFN,DL_req->Slot);
-        handle_nfapi_nr_csirs_pdu(gNB,
-				  frame, slot,
-				  &dl_tti_pdu->csi_rs_pdu);
-      break;
-      case NFAPI_NR_DL_TTI_PDSCH_PDU_TYPE:
-
-      {
-        LOG_I(PHY,"frame %d, slot %d, Got NFAPI_NR_DL_TTI_PDSCH_PDU_TYPE for %d.%d\n",frame,slot,DL_req->SFN,DL_req->Slot);
-        nfapi_nr_dl_tti_pdsch_pdu_rel15_t *pdsch_pdu_rel15 = &dl_tti_pdu->pdsch_pdu.pdsch_pdu_rel15;
-        uint16_t pduIndex = pdsch_pdu_rel15->pduIndex;
-	AssertFatal(TX_req->pdu_list[pduIndex].num_TLV == 1, "TX_req->pdu_list[%d].num_TLV %d != 1\n",
-		    pduIndex,TX_req->pdu_list[pduIndex].num_TLV);
-        uint8_t *sdu = (uint8_t *)TX_req->pdu_list[pduIndex].TLVs[0].value.direct;
-        if(NFAPI_MODE != NFAPI_MODE_VNF){
-          LOG_D(PHY,"frame %d, slot %d, Got NFAPI_NR_DL_TTI_PDSCH_PDU_TYPE for %d.%d\n",frame,slot,DL_req->SFN,DL_req->Slot);
-        handle_nr_nfapi_pdsch_pdu(gNB,frame,slot,&dl_tti_pdu->pdsch_pdu, sdu);
-        }
-=======
         case NFAPI_NR_DL_TTI_CSI_RS_PDU_TYPE:
           LOG_D(PHY,"frame %d, slot %d, Got NFAPI_NR_DL_TTI_CSI_RS_PDU_TYPE for %d.%d\n",frame,slot,DL_req->SFN,DL_req->Slot);
           handle_nfapi_nr_csirs_pdu(gNB,
@@ -264,7 +231,6 @@
           uint8_t *sdu = (uint8_t *)TX_req->pdu_list[pduIndex].TLVs[0].value.direct;
           handle_nr_nfapi_pdsch_pdu(gNB,frame,slot,&dl_tti_pdu->pdsch_pdu, sdu);
           break;
->>>>>>> 540d2e29
       }
     }
 
@@ -292,27 +258,6 @@
       }
     }
   }
-<<<<<<< HEAD
-  
-  if (NFAPI_MODE != NFAPI_MONOLITHIC && Sched_INFO->UL_dci_req->numPdus!=0)
-  {
-    oai_nfapi_ul_dci_req(Sched_INFO->UL_dci_req);
-  } 
-  
-  if (NFAPI_MODE != NFAPI_MONOLITHIC) 
-  { 
-    if(Sched_INFO->DL_req->dl_tti_request_body.nPDUs>0)
-    {
-      Sched_INFO->DL_req->SFN = frame;
-      Sched_INFO->DL_req->Slot = slot;
-      printf("DL tti Frame = %d, slot = %d. \n",frame,slot);
-      oai_nfapi_dl_tti_req(Sched_INFO->DL_req);
-    }
-    if (Sched_INFO->TX_req->Number_of_PDUs > 0)
-    {
-      oai_nfapi_tx_data_req(Sched_INFO->TX_req);
-    }
-=======
 
   if (NFAPI_MODE == NFAPI_MODE_VNF) { //If VNF, oai_nfapi functions send respective p7 msgs to PNF for which nPDUs is greater than 0
 
@@ -321,7 +266,6 @@
 
     if (number_ul_dci_pdu>0)
       oai_nfapi_ul_dci_req(UL_dci_req);
->>>>>>> 540d2e29
     
     if (number_dl_pdu>0)
       oai_nfapi_dl_tti_req(DL_req);
