--- conflicted
+++ resolved
@@ -41,11 +41,6 @@
 void nr_schedule_response(NR_Sched_Rsp_t *Sched_INFO);
 void handle_nfapi_nr_dci_dl_pdu(PHY_VARS_gNB *gNB,
                                 int frame, int subframe,
-<<<<<<< HEAD
-                                gNB_rxtx_proc_t *proc,
+                                gNB_L1_rxtx_proc_t *proc,
                                 nfapi_nr_dl_config_request_pdu_t *dl_config_pdu,
-                                nfapi_nr_dl_config_request_pdu_t *dl_config_dlsch_pdu);
-=======
-                                gNB_L1_rxtx_proc_t *proc,
-                                nfapi_nr_dl_config_request_pdu_t *dl_config_pdu);
->>>>>>> 377bbaef
+                                nfapi_nr_dl_config_request_pdu_t *dl_config_dlsch_pdu);