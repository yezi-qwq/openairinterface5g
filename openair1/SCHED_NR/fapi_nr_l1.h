/*
 * Licensed to the OpenAirInterface (OAI) Software Alliance under one or more
 * contributor license agreements.  See the NOTICE file distributed with
 * this work for additional information regarding copyright ownership.
 * The OpenAirInterface Software Alliance licenses this file to You under
 * the OAI Public License, Version 1.1  (the "License"); you may not use this file
 * except in compliance with the License.
 * You may obtain a copy of the License at
 *
 *      http://www.openairinterface.org/?page_id=698
 *
 * Unless required by applicable law or agreed to in writing, software
 * distributed under the License is distributed on an "AS IS" BASIS,
 * WITHOUT WARRANTIES OR CONDITIONS OF ANY KIND, either express or implied.
 * See the License for the specific language governing permissions and
 * limitations under the License.
 *-------------------------------------------------------------------------------
 * For more information about the OpenAirInterface (OAI) Software Alliance:
 *      contact@openairinterface.org
 */

/*! \file fapi_nr_l1.h
 * \brief function prototypes for FAPI L1 interface
 * \author R. Knopp, WEI-TAI CHEN
 * \date 2017, 2018
 * \version 0.1
 * \company Eurecom, NTUST
 * \email: knopp@eurecom.fr, kroempa@gmail.com
 * \note
 * \warning
 */

#include "PHY/defs_gNB.h"
#include "PHY/phy_extern.h"
#include "SCHED_NR/sched_nr.h"
#include "nfapi_nr_interface.h"

void nr_schedule_response(NR_Sched_Rsp_t *Sched_INFO);
void handle_nfapi_nr_dci_dl_pdu(PHY_VARS_gNB *gNB,
                                int frame, int subframe,
<<<<<<< HEAD
                                gNB_L1_rxtx_proc_t *proc,
                                nfapi_nr_dl_config_request_pdu_t *dl_config_pdu,
                                nfapi_nr_dl_config_request_pdu_t *dl_config_dlsch_pdu);
void handle_nr_nfapi_dlsch_pdu(PHY_VARS_gNB *gNB,int frame,int subframe,gNB_L1_rxtx_proc_t *proc,
                            uint8_t codeword_index,
                            uint8_t *sdu);
=======
                                nfapi_nr_dl_config_dci_dl_pdu *dcl_dl_pdu);
void handle_nr_nfapi_dlsch_pdu(PHY_VARS_gNB *gNB,int frame,int slot,
                            nfapi_nr_dl_config_dlsch_pdu *dlsch_pdu,
                            uint8_t *sdu);
>>>>>>> 26f1e090
<|MERGE_RESOLUTION|>--- conflicted
+++ resolved
@@ -38,16 +38,7 @@
 void nr_schedule_response(NR_Sched_Rsp_t *Sched_INFO);
 void handle_nfapi_nr_dci_dl_pdu(PHY_VARS_gNB *gNB,
                                 int frame, int subframe,
-<<<<<<< HEAD
-                                gNB_L1_rxtx_proc_t *proc,
-                                nfapi_nr_dl_config_request_pdu_t *dl_config_pdu,
-                                nfapi_nr_dl_config_request_pdu_t *dl_config_dlsch_pdu);
-void handle_nr_nfapi_dlsch_pdu(PHY_VARS_gNB *gNB,int frame,int subframe,gNB_L1_rxtx_proc_t *proc,
-                            uint8_t codeword_index,
-                            uint8_t *sdu);
-=======
                                 nfapi_nr_dl_config_dci_dl_pdu *dcl_dl_pdu);
 void handle_nr_nfapi_dlsch_pdu(PHY_VARS_gNB *gNB,int frame,int slot,
                             nfapi_nr_dl_config_dlsch_pdu *dlsch_pdu,
                             uint8_t *sdu);
->>>>>>> 26f1e090
