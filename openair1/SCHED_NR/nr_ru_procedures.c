/*
 * Licensed to the OpenAirInterface (OAI) Software Alliance under one or more
 * contributor license agreements.  See the NOTICE file distributed with
 * this work for additional information regarding copyright ownership.
 * The OpenAirInterface Software Alliance licenses this file to You under
 * the OAI Public License, Version 1.1  (the "License"); you may not use this file
 * except in compliance with the License.
 * You may obtain a copy of the License at
 *
 *      http://www.openairinterface.org/?page_id=698
 *
 * Unless required by applicable law or agreed to in writing, software
 * distributed under the License is distributed on an "AS IS" BASIS,
 * WITHOUT WARRANTIES OR CONDITIONS OF ANY KIND, either express or implied.
 * See the License for the specific language governing permissions and
 * limitations under the License.
 *-------------------------------------------------------------------------------
 * For more information about the OpenAirInterface (OAI) Software Alliance:
 *      contact@openairinterface.org
 */

/*! \file ru_procedures.c
 * \brief Implementation of RU procedures
 * \author R. Knopp, F. Kaltenberger, N. Nikaein, X. Foukas
 * \date 2011
 * \version 0.1
 * \company Eurecom
 * \email: knopp@eurecom.fr,florian.kaltenberger@eurecom.fr,navid.nikaein@eurecom.fr, x.foukas@sms.ed.ac.uk
 * \note
 * \warning
 */

#include "PHY/defs_gNB.h"
#include "sched_nr.h"
#include "PHY/MODULATION/modulation_common.h"
#include "PHY/MODULATION/nr_modulation.h"
#include "PHY/LTE_TRANSPORT/if4_tools.h"
#include "PHY/LTE_TRANSPORT/if5_tools.h"

#include "common/utils/LOG/log.h"
#include "common/utils/system.h"
#include "common/utils/LOG/vcd_signal_dumper.h"

#include "T.h"

#include "assertions.h"
#include "msc.h"

#include <time.h>
// RU OFDM Modulator gNodeB

extern openair0_config_t openair0_cfg[MAX_CARDS];

extern int oai_exit;

void nr_feptx0(RU_t *ru,int tti_tx,int first_symbol, int num_symbols, int aa) {

  NR_DL_FRAME_PARMS *fp = ru->nr_frame_parms;

  unsigned int slot_offset,slot_offsetF;
  int slot = tti_tx;


  //VCD_SIGNAL_DUMPER_DUMP_FUNCTION_BY_NAME(VCD_SIGNAL_DUMPER_FUNCTIONS_PHY_PROCEDURES_RU_FEPTX_OFDM+(first_symbol!=0?1:0) , 1 );

  slot_offset  = fp->get_samples_slot_timestamp(slot,fp,0);
  slot_offsetF = first_symbol*fp->ofdm_symbol_size;

  int abs_first_symbol = slot*fp->symbols_per_slot;

  for (uint16_t idx_sym=abs_first_symbol; idx_sym<abs_first_symbol+first_symbol; idx_sym++)
    slot_offset += (idx_sym%(0x7<<fp->numerology_index)) ? fp->nb_prefix_samples : fp->nb_prefix_samples0;

  slot_offset += fp->ofdm_symbol_size*first_symbol;

  LOG_D(PHY,"SFN/SF:RU:TX:%d/%d Generating slot %d (first_symbol %d num_symbols %d)\n",ru->proc.frame_tx, ru->proc.tti_tx,slot,first_symbol,num_symbols);
  
  if (fp->Ncp == 1)
    PHY_ofdm_mod(&ru->common.txdataF_BF[aa][slot_offsetF],
                 (int*)&ru->common.txdata[aa][slot_offset],
                 fp->ofdm_symbol_size,
                 num_symbols,
                 fp->nb_prefix_samples,
                 CYCLIC_PREFIX);
  else {
    if (fp->numerology_index != 0) {
      
      if (!(slot%(fp->slots_per_subframe/2))&&(first_symbol==0)) { // case where first symbol in slot has longer prefix
        PHY_ofdm_mod(&ru->common.txdataF_BF[aa][slot_offsetF],
                     (int*)&ru->common.txdata[aa][slot_offset],
                     fp->ofdm_symbol_size,
                     1,
                     fp->nb_prefix_samples0,
                     CYCLIC_PREFIX);

        PHY_ofdm_mod(&ru->common.txdataF_BF[aa][slot_offsetF+fp->ofdm_symbol_size],
                     (int*)&ru->common.txdata[aa][slot_offset+fp->nb_prefix_samples0+fp->ofdm_symbol_size],
                     fp->ofdm_symbol_size,
                     num_symbols-1,
                     fp->nb_prefix_samples,
                     CYCLIC_PREFIX);
      }
      else { // all symbols in slot have shorter prefix
        PHY_ofdm_mod(&ru->common.txdataF_BF[aa][slot_offsetF],
                     (int*)&ru->common.txdata[aa][slot_offset],
                     fp->ofdm_symbol_size,
                     num_symbols,
                     fp->nb_prefix_samples,
                     CYCLIC_PREFIX);
      }
    } // numerology_index!=0
    else { //numerology_index == 0
      for (uint16_t idx_sym=abs_first_symbol; idx_sym<abs_first_symbol+num_symbols; idx_sym++) {
        if (idx_sym%0x7) {
          PHY_ofdm_mod(&ru->common.txdataF_BF[aa][slot_offsetF],
                       (int*)&ru->common.txdata[aa][slot_offset],
                       fp->ofdm_symbol_size,
                       1,
                       fp->nb_prefix_samples,
                       CYCLIC_PREFIX);
          slot_offset += fp->nb_prefix_samples+fp->ofdm_symbol_size;
        }
        else {
          PHY_ofdm_mod(&ru->common.txdataF_BF[aa][slot_offsetF],
                       (int*)&ru->common.txdata[aa][slot_offset],
                       fp->ofdm_symbol_size,
                       1,
                       fp->nb_prefix_samples0,
                       CYCLIC_PREFIX);
          slot_offset += fp->nb_prefix_samples0+fp->ofdm_symbol_size;
        }
      }
    }
  }

        
  //VCD_SIGNAL_DUMPER_DUMP_FUNCTION_BY_NAME(VCD_SIGNAL_DUMPER_FUNCTIONS_PHY_PROCEDURES_RU_FEPTX_OFDM+(first_symbol!=0?1:0), 0);
}

void nr_feptx_ofdm_2thread(RU_t *ru,int frame_tx,int tti_tx) {

  nfapi_nr_config_request_scf_t *cfg = &ru->gNB_list[0]->gNB_config;
  RU_proc_t  *proc  = &ru->proc;
  RU_feptx_t *feptx = proc->feptx;

  PHY_VARS_gNB *gNB;
  NR_DL_FRAME_PARMS *fp   = ru->nr_frame_parms;
  
  int slot = tti_tx;

  int i    = 0;
  int j    = 0;//symbol
  int aa   = 0;//physical antenna number
  int ret  = 0;
  int ofdm_mask_full   = (1<<(ru->nb_tx*2))-1;
  int txdataF_offset   = ((tti_tx%2)*fp->samples_per_slot_wCP);

  if (nr_slot_select(cfg,frame_tx,slot) == NR_UPLINK_SLOT) return;
  for (aa=0; aa<ru->nb_tx; aa++) memset(ru->common.txdataF[aa],0,fp->samples_per_slot_wCP*sizeof(int32_t));

  start_meas(&ru->ofdm_total_stats);

  //if (nr_slot_select(cfg,frame_tx,slot)==NR_DOWNLINK_SLOT) {
    if(ru->num_gNB != 0){//L1 RU on same machine
      VCD_SIGNAL_DUMPER_DUMP_FUNCTION_BY_NAME(VCD_SIGNAL_DUMPER_FUNCTIONS_PHY_PROCEDURES_RU_FEPTX_OFDM , 1 );
      for(j=0; j<2; ++j){//half slot 
        for(i=0; i<ru->nb_tx; ++i){
          if(j == 0){
            AssertFatal((ret=pthread_mutex_lock(&feptx[i].mutex_feptx))==0,"mutex_lock return %d\n",ret);
            feptx[i].aa                      = i;
            feptx[i].index                   = i;
            feptx[i].ru                      = ru;
            feptx[i].symbol                  = 0;
            feptx[i].slot                    = slot;
            feptx[i].nb_antenna_ports        = ru->nb_tx;
            feptx[i].instance_cnt_feptx      = 0;
            AssertFatal(pthread_cond_signal(&feptx[i].cond_feptx) == 0,"ERROR pthread_cond_signal for feptx_ofdm_thread\n");
            AssertFatal((ret=pthread_mutex_unlock(&feptx[i].mutex_feptx))==0,"mutex_lock returns %d\n",ret);
          }//first half
          else{
            AssertFatal((ret=pthread_mutex_lock(&feptx[i+ru->nb_tx].mutex_feptx))==0,"mutex_lock return %d\n",ret);
            feptx[i+ru->nb_tx].aa                      = i;
            feptx[i+ru->nb_tx].index                   = i+ru->nb_tx;
            feptx[i+ru->nb_tx].ru                      = ru;
            feptx[i+ru->nb_tx].symbol                  = fp->symbols_per_slot>>1;
            feptx[i+ru->nb_tx].slot                    = slot;
            feptx[i+ru->nb_tx].nb_antenna_ports        = ru->nb_tx;
            feptx[i+ru->nb_tx].instance_cnt_feptx      = 0;
            AssertFatal(pthread_cond_signal(&feptx[i+ru->nb_tx].cond_feptx) == 0,"ERROR pthread_cond_signal for feptx_ofdm_thread\n");
            AssertFatal((ret=pthread_mutex_unlock(&feptx[i+ru->nb_tx].mutex_feptx))==0,"mutex_lock returns %d\n",ret);
          }//second half
        }//physical antenna
      }//half slot
    }//if L1 RU on same machine
    else{//(RU only machine)
      for(j=0; j<fp->symbols_per_slot; ++j){

        VCD_SIGNAL_DUMPER_DUMP_FUNCTION_BY_NAME(VCD_SIGNAL_DUMPER_FUNCTIONS_PHY_PROCEDURES_RU_FEPTX_PREC+j , 1);
        start_meas(&ru->txdataF_copy_stats);
        AssertFatal(ru->num_gNB==1,"num_gNB>1, help\n");
        gNB = ru->gNB_list[0];
        cfg = &gNB->gNB_config;

        for(i=0; i<ru->nb_tx; ++i){
          memcpy((void*)&ru->common.txdataF[i][j*fp->ofdm_symbol_size],
                 (void*)&gNB->common_vars.txdataF[i][j*fp->ofdm_symbol_size + txdataF_offset],
                 fp->ofdm_symbol_size*sizeof(int32_t));
	    
        }

        stop_meas(&ru->txdataF_copy_stats);
        VCD_SIGNAL_DUMPER_DUMP_FUNCTION_BY_NAME(VCD_SIGNAL_DUMPER_FUNCTIONS_PHY_PROCEDURES_RU_FEPTX_PREC+j , 0);

        VCD_SIGNAL_DUMPER_DUMP_FUNCTION_BY_NAME(VCD_SIGNAL_DUMPER_FUNCTIONS_PHY_PROCEDURES_RU_FEPTX_OFDM , 1 );

        if (nr_slot_select(cfg,slot,frame_tx)==SF_DL) {
          // If this is not an S-tti
          for(i=0; i<ru->nb_tx; ++i){
            if(j%2 == 0){
              while(feptx[i].instance_cnt_feptx != -1){
                usleep(5);
              }
              AssertFatal((ret=pthread_mutex_lock(&feptx[i].mutex_feptx))==0,"mutex_lock return %d\n",ret);
              feptx[i].aa                      = i;
              feptx[i].index                   = i;
              feptx[i].ru                      = ru;
              feptx[i].symbol                  = j;
              feptx[i].slot                    = slot;
              feptx[i].nb_antenna_ports        = ru->nb_tx;
              feptx[i].instance_cnt_feptx      = 0;
              AssertFatal(pthread_cond_signal(&feptx[i].cond_feptx) == 0,"ERROR pthread_cond_signal for feptx_ofdm_thread\n");
              AssertFatal((ret=pthread_mutex_unlock(&feptx[i].mutex_feptx))==0,"mutex_lock returns %d\n",ret);
            }
            else{
              while(feptx[i+ru->nb_tx].instance_cnt_feptx != -1){
                usleep(5);
              }
              AssertFatal((ret=pthread_mutex_lock(&feptx[i+ru->nb_tx].mutex_feptx))==0,"mutex_lock return %d\n",ret);
              feptx[i+ru->nb_tx].aa                      = i;
              feptx[i+ru->nb_tx].index                   = i+ru->nb_tx;
              feptx[i+ru->nb_tx].ru                      = ru;
              feptx[i+ru->nb_tx].symbol                  = j;
              feptx[i+ru->nb_tx].slot                    = slot;
              feptx[i+ru->nb_tx].nb_antenna_ports        = ru->nb_tx;
              feptx[i+ru->nb_tx].instance_cnt_feptx      = 0;
              AssertFatal(pthread_cond_signal(&feptx[i+ru->nb_tx].cond_feptx) == 0,"ERROR pthread_cond_signal for feptx_ofdm_thread\n");
              AssertFatal((ret=pthread_mutex_unlock(&feptx[i+ru->nb_tx].mutex_feptx))==0,"mutex_lock returns %d\n",ret);
            }
          }
        }//if == SF_DL
        else {
          proc->feptx_mask = ofdm_mask_full;
        }
      }//j<fp->symbols_per_slot
    }//else (RU only machine)
  //}
  // wait all process to finish
  AssertFatal((ret=pthread_mutex_lock(&proc->mutex_feptx))==0,"mutex_lock return %d\n",ret);
  while (proc->feptx_mask != ofdm_mask_full) {
    // most of the time the thread is waiting here
    // proc->instance_cnt_rxtx is -1
    pthread_cond_wait(&proc->cond_feptx,&proc->mutex_feptx); // this unlocks mutex_rxtx while waiting and then locks it again
  }
  proc->feptx_mask = 0;
  AssertFatal((ret=pthread_mutex_unlock(&proc->mutex_feptx))==0,"mutex_lock return %d\n",ret);

  VCD_SIGNAL_DUMPER_DUMP_VARIABLE_BY_NAME( VCD_SIGNAL_DUMPER_VARIABLES_RU_TX_OFDM_MASK, proc->feptx_mask );
  VCD_SIGNAL_DUMPER_DUMP_FUNCTION_BY_NAME(VCD_SIGNAL_DUMPER_FUNCTIONS_PHY_PROCEDURES_RU_FEPTX_OFDM , 0 );


  stop_meas(&ru->ofdm_total_stats);

}

static void *nr_feptx_thread(void *param) {

  RU_feptx_t *feptx = (RU_feptx_t *)param;
  RU_t       *ru;
  int         aa, slot, start, l, ret;
  int         i;
  int32_t ***bw;
  NR_DL_FRAME_PARMS *fp;
  int ofdm_mask_full;
  int txdataF_offset;
  while (!oai_exit) {
    ret = 0;
    if (wait_on_condition(&feptx->mutex_feptx,&feptx->cond_feptx,&feptx->instance_cnt_feptx,"NR feptx thread")<0) break;
    VCD_SIGNAL_DUMPER_DUMP_FUNCTION_BY_NAME(VCD_SIGNAL_DUMPER_FUNCTIONS_PHY_PROCEDURES_RU_FEPTX_OFDM+feptx->index+1 , 1 );

    AssertFatal(feptx->ru->nb_log_antennas>0 && feptx->ru->nb_log_antennas < 13,"ru->nb_log_antennas is %d\n", feptx->ru->nb_log_antennas);

    ru    = feptx->ru;
    slot  = feptx->slot;
    aa    = feptx->aa;
    l     = feptx->symbol;
    fp    = ru->nr_frame_parms;
    start = feptx->symbol;
    ofdm_mask_full   = (1<<(ru->nb_tx*2))-1;

    if(ru->num_gNB != 0){
      txdataF_offset = ((slot%2)*fp->samples_per_slot_wCP);
      ////////////precoding////////////
      VCD_SIGNAL_DUMPER_DUMP_FUNCTION_BY_NAME(VCD_SIGNAL_DUMPER_FUNCTIONS_PHY_PROCEDURES_RU_FEPTX_PREC+feptx->index+1 , 1);
      
      if (aa==0 && l==0) start_meas(&ru->precoding_stats);

      if (ru->do_precoding == 1) {
        for(i=0; i<ru->nb_log_antennas; ++i) {
<<<<<<< HEAD
	   memcpy((void*) &ru->common.beam_id[i][slot*fp->symbols_per_slot+l],
	          (void*) &ru->gNB_list[0]->common_vars.beam_id[i][slot*fp->symbols_per_slot+l],
	          (fp->symbols_per_slot>>1)*sizeof(uint8_t));
=======
          memcpy((void*) &ru->common.beam_id[i][slot*fp->symbols_per_slot+l],
                 (void*) &ru->gNB_list[0]->common_vars.beam_id[i][slot*fp->symbols_per_slot+l],
                 (fp->symbols_per_slot>>1)*sizeof(uint8_t));
>>>>>>> 4bfbb6f1
         }
      }

      if (ru->nb_tx == 1 && ru->nb_log_antennas == 1) {
        memcpy((void*)&ru->common.txdataF_BF[0][l*fp->ofdm_symbol_size],
               (void*)&ru->gNB_list[0]->common_vars.txdataF[0][txdataF_offset + l*fp->ofdm_symbol_size],
               (fp->samples_per_slot_wCP>>1)*sizeof(int32_t));
      }
      else if (ru->do_precoding == 0) {
        int gNB_tx = ru->gNB_list[0]->frame_parms.nb_antennas_tx;
        memcpy((void*)&ru->common.txdataF_BF[aa][l*fp->ofdm_symbol_size],
               (void*)&ru->gNB_list[0]->common_vars.txdataF[aa%gNB_tx][txdataF_offset + l*fp->ofdm_symbol_size],
               (fp->samples_per_slot_wCP>>1)*sizeof(int32_t));
      }
      else if (ru->do_precoding == 0) {
        int gNB_tx = ru->gNB_list[0]->frame_parms.nb_antennas_tx;
        memcpy((void*)&ru->common.txdataF_BF[aa][l*fp->ofdm_symbol_size],
               (void*)&ru->gNB_list[0]->common_vars.txdataF[aa%gNB_tx][txdataF_offset + l*fp->ofdm_symbol_size],
               (fp->samples_per_slot_wCP>>1)*sizeof(int32_t));
      }
      else {
        bw  = ru->beam_weights[0];
        for(i=0; i<fp->symbols_per_slot>>1; ++i){
          nr_beam_precoding(ru->gNB_list[0]->common_vars.txdataF,
                        ru->common.txdataF_BF,
                        fp,
                        bw,
                        slot,
                        l+i,
                        aa,
                        ru->nb_log_antennas,
                        txdataF_offset);//here
        }
      }
      if (aa==0 && l==0) stop_meas(&ru->precoding_stats);
      VCD_SIGNAL_DUMPER_DUMP_FUNCTION_BY_NAME(VCD_SIGNAL_DUMPER_FUNCTIONS_PHY_PROCEDURES_RU_FEPTX_PREC+feptx->index+1 , 0);

      ////////////FEPTX////////////
      if (aa==0 && l==0) start_meas(&ru->ofdm_mod_stats);
      nr_feptx0(ru,slot,start,fp->symbols_per_slot>>1,aa);
      if (aa==0 && l==0) stop_meas(&ru->ofdm_mod_stats);

      if (release_thread(&feptx->mutex_feptx,&feptx->instance_cnt_feptx,"NR feptx thread")<0) break;

      AssertFatal((ret=pthread_mutex_lock(&ru->proc.mutex_feptx))==0,"mutex_lock return %d\n",ret);
      ru->proc.feptx_mask |= 1<<(feptx->index);
      if(ru->proc.feptx_mask == ofdm_mask_full)
        AssertFatal(pthread_cond_signal(&ru->proc.cond_feptx) == 0,"ERROR pthread_cond_signal for precoding and ofdm finish\n");
      AssertFatal((ret=pthread_mutex_unlock(&ru->proc.mutex_feptx))==0,"mutex_lock returns %d\n",ret);

      VCD_SIGNAL_DUMPER_DUMP_VARIABLE_BY_NAME( VCD_SIGNAL_DUMPER_VARIABLES_RU_TX_OFDM_MASK, ru->proc.feptx_mask );
    }// if L1 RU on same machine

    else{
      VCD_SIGNAL_DUMPER_DUMP_FUNCTION_BY_NAME(VCD_SIGNAL_DUMPER_FUNCTIONS_PHY_PROCEDURES_RU_FEPTX_PREC+feptx->index+1 , 1);
      start_meas(&ru->precoding_stats);
      if (ru->nb_tx == 1 && ru->nb_log_antennas) {
            memcpy((void*)&ru->common.txdataF_BF[0][l*fp->ofdm_symbol_size],
                 (void*)&ru->common.txdataF[0][l*fp->ofdm_symbol_size],
                 fp->ofdm_symbol_size*sizeof(int32_t));
      }
      else {
        bw  = ru->beam_weights[0];
        nr_beam_precoding(ru->common.txdataF,
                        ru->common.txdataF_BF,
                        fp,
                        bw,
                        slot,
                        l,
                        aa,
                        ru->nb_log_antennas,
                        0);
      }
      stop_meas(&ru->precoding_stats);
      VCD_SIGNAL_DUMPER_DUMP_FUNCTION_BY_NAME(VCD_SIGNAL_DUMPER_FUNCTIONS_PHY_PROCEDURES_RU_FEPTX_PREC+feptx->index+1 , 0);


      start_meas(&ru->ofdm_mod_stats);
      nr_feptx0(ru,slot,start,1,aa);
      stop_meas(&ru->ofdm_mod_stats);

      if (release_thread(&feptx->mutex_feptx,&feptx->instance_cnt_feptx,"NR feptx thread")<0) break;

      if(l >= fp->symbols_per_slot -2){
        AssertFatal((ret=pthread_mutex_lock(&ru->proc.mutex_feptx))==0,"mutex_lock return %d\n",ret);
        ru->proc.feptx_mask |= 1<<(feptx->index);
        if(ru->proc.feptx_mask == ofdm_mask_full)
          AssertFatal(pthread_cond_signal(&ru->proc.cond_feptx) == 0,"ERROR pthread_cond_signal for precoding and ofdm finish\n");
        AssertFatal((ret=pthread_mutex_unlock(&ru->proc.mutex_feptx))==0,"mutex_lock returns %d\n",ret);
      }
      VCD_SIGNAL_DUMPER_DUMP_VARIABLE_BY_NAME( VCD_SIGNAL_DUMPER_VARIABLES_RU_TX_OFDM_MASK, ru->proc.feptx_mask );
    }// else (RU only machine)
    VCD_SIGNAL_DUMPER_DUMP_FUNCTION_BY_NAME(VCD_SIGNAL_DUMPER_FUNCTIONS_PHY_PROCEDURES_RU_FEPTX_OFDM+feptx->index+1 , 0 );
  }// while (oai_exit)
  return(NULL);
}


// is this supposed to generate a slot or a subframe???
// seems to be hardcoded to numerology 1 (2 slots=1 subframe)
void nr_feptx_ofdm(RU_t *ru,int frame_tx,int tti_tx) {
     
  nfapi_nr_config_request_scf_t *cfg = &ru->gNB_list[0]->gNB_config;
  NR_DL_FRAME_PARMS *fp=ru->nr_frame_parms;
  int cyclic_prefix_type = NFAPI_CP_NORMAL;

  unsigned int aa=0;
  int slot_sizeF = (fp->ofdm_symbol_size)*
                   ((cyclic_prefix_type == 1) ? 12 : 14);
  int slot = tti_tx;
  int *txdata = &ru->common.txdata[aa][fp->get_samples_slot_timestamp(slot,fp,0)];

  if (nr_slot_select(cfg,frame_tx,slot) == NR_UPLINK_SLOT) return;

  VCD_SIGNAL_DUMPER_DUMP_FUNCTION_BY_NAME(VCD_SIGNAL_DUMPER_FUNCTIONS_PHY_PROCEDURES_RU_FEPTX_OFDM , 1 );
  start_meas(&ru->ofdm_mod_stats);


    //    LOG_D(HW,"Frame %d: Generating slot %d\n",frame,next_slot);

  nr_feptx0(ru,slot,0,NR_NUMBER_OF_SYMBOLS_PER_SLOT,aa);

  VCD_SIGNAL_DUMPER_DUMP_FUNCTION_BY_NAME(VCD_SIGNAL_DUMPER_FUNCTIONS_PHY_PROCEDURES_RU_FEPTX_OFDM , 0 );
  stop_meas(&ru->ofdm_mod_stats);

  LOG_D(PHY,"feptx_ofdm (TXPATH): frame %d, slot %d: txp (time %p) %d dB, txp (freq) %d dB\n",
	frame_tx,slot,txdata,dB_fixed(signal_energy((int32_t*)txdata,fp->get_samples_per_slot(
  slot,fp))),dB_fixed(signal_energy_nodc(ru->common.txdataF_BF[aa],2*slot_sizeF)));

}

void nr_init_feptx_thread(RU_t *ru) {

  RU_proc_t  *proc  = &ru->proc;
  RU_feptx_t *feptx = proc->feptx;
  int i = 0;

  for(i=0; i<(ru->nb_tx*2); i++){
    feptx[i].instance_cnt_feptx         = -1;
    
    pthread_mutex_init( &feptx[i].mutex_feptx, NULL);
    pthread_cond_init( &feptx[i].cond_feptx, NULL);

    threadCreate(&feptx[i].pthread_feptx, nr_feptx_thread, (void*)&feptx[i], "feptx", -1, OAI_PRIORITY_RT);
    LOG_I(PHY,"init feptx thread %d\n", i);
  }

}


void nr_feptx_prec(RU_t *ru,int frame_tx,int tti_tx) {

  int l,aa;
  PHY_VARS_gNB **gNB_list = ru->gNB_list,*gNB;
  NR_DL_FRAME_PARMS *fp   = ru->nr_frame_parms;
  nfapi_nr_config_request_scf_t *cfg = &ru->gNB_list[0]->gNB_config;
  int32_t ***bw;
  int i=0;
  int slot_tx = tti_tx;
  int txdataF_offset   = ((tti_tx%2)*fp->samples_per_slot_wCP);

  start_meas(&ru->precoding_stats);
  AssertFatal(ru->nb_log_antennas > 0,"ru->nb_log_antennas is 0!\n");
  if (ru->num_gNB == 1){
    gNB = gNB_list[0];

    if (nr_slot_select(cfg,frame_tx,slot_tx) == NR_UPLINK_SLOT) return;

    for(i=0; i<ru->nb_log_antennas; ++i) {
      memcpy((void*)ru->common.txdataF[i],
           (void*)&gNB->common_vars.txdataF[i][txdataF_offset],
           fp->samples_per_slot_wCP*sizeof(int32_t));
      memcpy((void*)&ru->common.beam_id[i][slot_tx*fp->symbols_per_slot],
	     (void*)&gNB->common_vars.beam_id[i][slot_tx*fp->symbols_per_slot],
	     fp->symbols_per_slot*sizeof(uint8_t));
    }

    if (ru->nb_tx == 1 && ru->nb_log_antennas == 1) {
    
      VCD_SIGNAL_DUMPER_DUMP_FUNCTION_BY_NAME(VCD_SIGNAL_DUMPER_FUNCTIONS_PHY_PROCEDURES_RU_FEPTX_PREC , 1);

      memcpy((void*)ru->common.txdataF_BF[0],
             (void*)ru->common.txdataF[0],
             fp->samples_per_slot_wCP*sizeof(int32_t));

      VCD_SIGNAL_DUMPER_DUMP_FUNCTION_BY_NAME(VCD_SIGNAL_DUMPER_FUNCTIONS_PHY_PROCEDURES_RU_FEPTX_PREC , 0);
    }// if (ru->nb_tx == 1)
    else {
      bw  = ru->beam_weights[0];
      for (l=0;l<fp->symbols_per_slot;l++) {
        for (aa=0;aa<ru->nb_tx;aa++) {
          nr_beam_precoding(ru->common.txdataF,
                            ru->common.txdataF_BF,
                            fp,
                            bw,
                            tti_tx,
                            l,
                            aa,
                            ru->nb_log_antennas,
                            0);
        }// for (aa=0;aa<ru->nb_tx;aa++)
      }// for (l=0;l<fp->symbols_per_slot;l++)
    }// if (ru->nb_tx == 1)
  }// if (ru->num_gNB == 1)
  stop_meas(&ru->precoding_stats);
}

void nr_fep0(RU_t *ru, int first_half) {
  
  uint8_t start_symbol, end_symbol, l, aa;
  RU_proc_t *proc       = &ru->proc;
  NR_DL_FRAME_PARMS *fp = ru->nr_frame_parms;
  
  if(first_half == 1) {
    start_symbol = 0;
    end_symbol = NR_SYMBOLS_PER_SLOT/2;
  } else {
    start_symbol = NR_SYMBOLS_PER_SLOT/2;
    end_symbol = NR_SYMBOLS_PER_SLOT;
  }

  LOG_D(PHY,"In fep0 for slot = %d, first_half = %d, start_symbol = %d, end_symbol = %d\n", proc->tti_rx, first_half, start_symbol, end_symbol);
  //  printf("fep0: slot %d\n",slot);

  VCD_SIGNAL_DUMPER_DUMP_FUNCTION_BY_NAME(VCD_SIGNAL_DUMPER_FUNCTIONS_PHY_PROCEDURES_RU_FEPRX+proc->tti_rx, 1);

  // remove_7_5_kHz(ru,(slot&1)+(proc->tti_rx<<1));
  for (l = start_symbol; l < end_symbol; l++) {
    for (aa = 0; aa < fp->nb_antennas_rx; aa++) {
      nr_slot_fep_ul(fp,
                     ru->common.rxdata[aa],
                     ru->common.rxdataF[aa],
                     l,
                     proc->tti_rx,
                     ru->N_TA_offset);
    }
  }
  VCD_SIGNAL_DUMPER_DUMP_FUNCTION_BY_NAME(VCD_SIGNAL_DUMPER_FUNCTIONS_PHY_PROCEDURES_RU_FEPRX+proc->tti_rx, 0);
}


static void *nr_feprx_thread(void *param) {

  RU_t *ru = (RU_t *)param;
  RU_proc_t *proc  = &ru->proc;


  while (!oai_exit) {

    if (wait_on_condition(&proc->mutex_fep,&proc->cond_fep,&proc->instance_cnt_fep,"NR feprx thread")<0) break;

    if (oai_exit) break;

    VCD_SIGNAL_DUMPER_DUMP_FUNCTION_BY_NAME( VCD_SIGNAL_DUMPER_FUNCTIONS_PHY_PROCEDURES_RU_FEPRX1, 1 );

    nr_fep0(ru, 0);

    VCD_SIGNAL_DUMPER_DUMP_FUNCTION_BY_NAME( VCD_SIGNAL_DUMPER_FUNCTIONS_PHY_PROCEDURES_RU_FEPRX1, 0 );

    if (release_thread(&proc->mutex_fep,&proc->instance_cnt_fep,"nr_feprx thread")<0) break;

    if (pthread_cond_signal(&proc->cond_fep) != 0) {
      printf("[gNB] ERROR pthread_cond_signal for nr_feprx thread exit\n");
      exit_fun( "ERROR pthread_cond_signal" );
      return NULL;
    }
  }

  return NULL;
}


void nr_init_feprx_thread(RU_t *ru) {

  RU_proc_t *proc = &ru->proc;

  proc->instance_cnt_fep = -1;
    
  pthread_mutex_init( &proc->mutex_fep, NULL);
  pthread_cond_init( &proc->cond_fep, NULL);

  threadCreate(&proc->pthread_fep, nr_feprx_thread, (void*)ru, "feprx", -1, OAI_PRIORITY_RT);
}


void nr_fep_full_2thread(RU_t *ru, int slot) {

  RU_proc_t *proc = &ru->proc;

  struct timespec wait;

  // NR_DL_FRAME_PARMS *fp = ru->nr_frame_parms;

  // if ((fp->frame_type == TDD) &&
     // (subframe_select(fp,proc->tti_rx) != NR_UPLINK_SLOT)) return;

  if (ru->idx == 0) VCD_SIGNAL_DUMPER_DUMP_FUNCTION_BY_NAME( VCD_SIGNAL_DUMPER_FUNCTIONS_PHY_PROCEDURES_RU_FEPRX, 1 );

  wait.tv_sec=0;
  wait.tv_nsec=5000000L;

  VCD_SIGNAL_DUMPER_DUMP_FUNCTION_BY_NAME( VCD_SIGNAL_DUMPER_FUNCTIONS_PHY_PROCEDURES_RU_FEPRX, 1 );
  start_meas(&ru->ofdm_demod_stats);

  if (pthread_mutex_timedlock(&proc->mutex_fep,&wait) != 0) {
    printf("[RU] ERROR pthread_mutex_lock for nr_feprx thread (IC %d)\n", proc->instance_cnt_fep);
    exit_fun( "error locking mutex_fep" );
    return;
  }

  if (proc->instance_cnt_fep==0) {
    printf("[RU] FEP thread busy\n");
    exit_fun("FEP thread busy");
    pthread_mutex_unlock( &proc->mutex_fep );
    return;
  }
  
  ++proc->instance_cnt_fep;


  if (pthread_cond_signal(&proc->cond_fep) != 0) {
    printf("[RU] ERROR pthread_cond_signal for nr_feprx thread\n");
    exit_fun( "ERROR pthread_cond_signal" );
    return;
  }
  //start_meas(&ru->ofdm_demod_wakeup_stats);
  
  pthread_mutex_unlock( &proc->mutex_fep );

  // call second slot in this symbol
  nr_fep0(ru, 1);

  start_meas(&ru->ofdm_demod_wait_stats);
  wait_on_busy_condition(&proc->mutex_fep,&proc->cond_fep,&proc->instance_cnt_fep,"nr_feprx thread");  
  stop_meas(&ru->ofdm_demod_wait_stats);
  if(opp_enabled == 1 && ru->ofdm_demod_wakeup_stats.p_time>30*3000){
    print_meas_now(&ru->ofdm_demod_wakeup_stats,"fep wakeup",stderr);
    printf("delay in fep wait on codition in frame_rx: %d  subframe_rx: %d \n",proc->frame_rx,proc->tti_rx);
  }

  stop_meas(&ru->ofdm_demod_stats);
  VCD_SIGNAL_DUMPER_DUMP_FUNCTION_BY_NAME( VCD_SIGNAL_DUMPER_FUNCTIONS_PHY_PROCEDURES_RU_FEPRX, 0 );
}



void nr_fep_full(RU_t *ru, int slot) {

  RU_proc_t *proc = &ru->proc;
  int l, aa;
  NR_DL_FRAME_PARMS *fp = ru->nr_frame_parms;

  // if ((fp->frame_type == TDD) && 
     // (subframe_select(fp,proc->tti_rx) != NR_UPLINK_SLOT)) return;

  LOG_D(PHY,"In fep_full for slot = %d\n", proc->tti_rx);

  start_meas(&ru->ofdm_demod_stats);
  if (ru->idx == 0) VCD_SIGNAL_DUMPER_DUMP_FUNCTION_BY_NAME( VCD_SIGNAL_DUMPER_FUNCTIONS_PHY_PROCEDURES_RU_FEPRX, 1 );

  // remove_7_5_kHz(ru,proc->tti_rx<<1);
  // remove_7_5_kHz(ru,1+(proc->tti_rx<<1));

  for (l = 0; l < fp->symbols_per_slot; l++) {
    for (aa = 0; aa < fp->nb_antennas_rx; aa++) {
      nr_slot_fep_ul(fp,
                     ru->common.rxdata[aa],
                     ru->common.rxdataF[aa],
                     l,
                     proc->tti_rx,
                     ru->N_TA_offset);
    }
  }

  if (ru->idx == 0) VCD_SIGNAL_DUMPER_DUMP_FUNCTION_BY_NAME( VCD_SIGNAL_DUMPER_FUNCTIONS_PHY_PROCEDURES_RU_FEPRX, 0 );
  stop_meas(&ru->ofdm_demod_stats);
  
  
}<|MERGE_RESOLUTION|>--- conflicted
+++ resolved
@@ -306,15 +306,9 @@
 
       if (ru->do_precoding == 1) {
         for(i=0; i<ru->nb_log_antennas; ++i) {
-<<<<<<< HEAD
-	   memcpy((void*) &ru->common.beam_id[i][slot*fp->symbols_per_slot+l],
-	          (void*) &ru->gNB_list[0]->common_vars.beam_id[i][slot*fp->symbols_per_slot+l],
-	          (fp->symbols_per_slot>>1)*sizeof(uint8_t));
-=======
           memcpy((void*) &ru->common.beam_id[i][slot*fp->symbols_per_slot+l],
                  (void*) &ru->gNB_list[0]->common_vars.beam_id[i][slot*fp->symbols_per_slot+l],
                  (fp->symbols_per_slot>>1)*sizeof(uint8_t));
->>>>>>> 4bfbb6f1
          }
       }
 
