--- conflicted
+++ resolved
@@ -134,14 +134,8 @@
   }
 
   start_meas(&ru->ofdm_total_stats);
-<<<<<<< HEAD
 
   //if (nr_slot_select(cfg,frame_tx,slot)==NR_DOWNLINK_SLOT) {
-
-=======
-
-  //if (nr_slot_select(cfg,frame_tx,slot)==NR_DOWNLINK_SLOT) {
->>>>>>> 6f242bc0
     if(ru->num_gNB != 0){//L1 RU on same machine
       VCD_SIGNAL_DUMPER_DUMP_FUNCTION_BY_NAME(VCD_SIGNAL_DUMPER_FUNCTIONS_PHY_PROCEDURES_RU_FEPTX_OFDM , 1 );
       for(j=0; j<2; ++j){//half slot 
