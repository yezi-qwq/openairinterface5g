--- conflicted
+++ resolved
@@ -129,7 +129,7 @@
 
   for(j=0; j<fp->symbols_per_slot; ++j){
 
-    VCD_SIGNAL_DUMPER_DUMP_FUNCTION_BY_NAME(VCD_SIGNAL_DUMPER_FUNCTIONS_PHY_PROCEDURES_RU_FEPTX_PREC , 1);
+    VCD_SIGNAL_DUMPER_DUMP_FUNCTION_BY_NAME(VCD_SIGNAL_DUMPER_FUNCTIONS_PHY_PROCEDURES_RU_FEPTX_PREC+j , 1);
     start_meas(&ru->txdataF_copy_stats);
     if (ru->num_gNB == 1){
       gNB = ru->gNB_list[0];
@@ -144,7 +144,7 @@
     }//num_gNB == 1
     //printf("~~~~~~~~~~~memery copy index: nb_antenna_ports = %d, samples_per_slot_wCP = %d\n", nb_antenna_ports, fp->samples_per_slot_wCP);
     stop_meas(&ru->txdataF_copy_stats);
-    VCD_SIGNAL_DUMPER_DUMP_FUNCTION_BY_NAME(VCD_SIGNAL_DUMPER_FUNCTIONS_PHY_PROCEDURES_RU_FEPTX_PREC , 0);
+    VCD_SIGNAL_DUMPER_DUMP_FUNCTION_BY_NAME(VCD_SIGNAL_DUMPER_FUNCTIONS_PHY_PROCEDURES_RU_FEPTX_PREC+j , 0);
 
 
     if (nr_slot_select(cfg,slot) == SF_UL) return;
@@ -187,6 +187,9 @@
         }
       }
        
+    }//if == SF_DL
+    else {
+      proc->feptx_mask = ofdm_mask_full;
     }
   }//j<fp->symbols_per_slot
 
@@ -318,7 +321,6 @@
 }
 
 
-<<<<<<< HEAD
 static void *nr_feptx_prec_thread(void *param) {
 
   RU_prec_t *prec                = (RU_prec_t *) param;
@@ -477,7 +479,7 @@
     threadCreate(&prec[i].pthread_feptx_prec, nr_feptx_prec_thread, (void*)&prec[i], "nr_feptx_prec", -1, OAI_PRIORITY_RT);
   }
 }
-=======
+
 void nr_fep0(RU_t *ru, int first_half) {
   
   uint8_t start_symbol, end_symbol, l, aa;
@@ -649,5 +651,4 @@
   stop_meas(&ru->ofdm_demod_stats);
   
   
-}
->>>>>>> 3c16c57a
+}