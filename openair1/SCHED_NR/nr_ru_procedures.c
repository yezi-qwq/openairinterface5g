--- conflicted
+++ resolved
@@ -111,21 +111,15 @@
 
 void nr_feptx_ofdm_2thread(RU_t *ru,int frame_tx,int tti_tx) {
 
-<<<<<<< HEAD
-  NR_DL_FRAME_PARMS *fp=ru->nr_frame_parms;
-  RU_proc_t *proc = &ru->proc;
-  struct timespec wait;
-  int slot = tti_tx;
-=======
-  nfapi_nr_config_request_t *cfg = &ru->gNB_list[0]->gNB_config;
+
   RU_proc_t  *proc  = &ru->proc;
   RU_feptx_t *feptx = proc->feptx;
->>>>>>> df791790
 
   PHY_VARS_gNB *gNB;
   NR_DL_FRAME_PARMS *fp   = ru->nr_frame_parms;
-
+  
   int slot = tti_tx;
+
   int i    = 0;
   int j    = 0;
   int aa   = 0;
@@ -134,70 +128,34 @@
   int ofdm_mask_full   = (1<<(ru->nb_tx*2))-1;
   int txdataF_offset   = ((tti_tx%2)*fp->samples_per_slot_wCP);
 
-  if (nr_slot_select(cfg,slot,frame_tx) == SF_UL) return;
+  if (nr_slot_select(fp,frame_tx,slot) == NR_UPLINK_SLOT) return;
   for (aa=0; aa<fp->Lmax; aa++) {
     memset(ru->common.txdataF[aa],0,fp->samples_per_slot_wCP*sizeof(int32_t));
   }
 
-<<<<<<< HEAD
-  if (nr_slot_select(fp,frame_tx,slot) == NR_UPLINK_SLOT) return;
-
-  // this copy should be done in the precoding thread (currently inactive)
-  for (int aa=0;aa<ru->nb_tx;aa++)
-    memcpy((void*)ru->common.txdataF_BF[aa],
-	   (void*)ru->gNB_list[0]->common_vars.txdataF[aa], fp->samples_per_slot_wCP*sizeof(int32_t));
-=======
   start_meas(&ru->ofdm_total_stats);
 
+  AssertFatal(ru->num_gNB == 1, "ru->num_gNB = %d != 1\n",ru->num_gNB);
   for(j=0; j<fp->symbols_per_slot; ++j){
 
     VCD_SIGNAL_DUMPER_DUMP_FUNCTION_BY_NAME(VCD_SIGNAL_DUMPER_FUNCTIONS_PHY_PROCEDURES_RU_FEPTX_PREC+j , 1);
     start_meas(&ru->txdataF_copy_stats);
     if (ru->num_gNB == 1){
       gNB = ru->gNB_list[0];
-      cfg = &gNB->gNB_config;
->>>>>>> df791790
 
       for(i=0; i<nb_antenna_ports; ++i){
         memcpy((void*)&ru->common.txdataF[i][j*fp->ofdm_symbol_size],
            (void*)&gNB->common_vars.txdataF[i][j*fp->ofdm_symbol_size + txdataF_offset],
            fp->ofdm_symbol_size*sizeof(int32_t));
       }
-
-<<<<<<< HEAD
-  if (nr_slot_select(fp,frame_tx,slot)==NR_DOWNLINK_SLOT) {
-    // If this is not an S-tti
-    if (pthread_mutex_timedlock(&proc->mutex_feptx,&wait) != 0) {
-      printf("[RU] ERROR pthread_mutex_lock for feptx thread (IC %d)\n", proc->instance_cnt_feptx);
-      exit_fun( "error locking mutex_feptx" );
-      return;
-    }
-    
-    if (proc->instance_cnt_feptx==0) {
-      printf("[RU] FEPtx thread busy\n");
-      exit_fun("FEPtx thread busy");
-      pthread_mutex_unlock( &proc->mutex_feptx );
-      return;
-    }
-    
-    ++proc->instance_cnt_feptx;
-    // slot to pass to worker thread
-    proc->slot_feptx = slot;
-    pthread_mutex_unlock( &proc->mutex_feptx );
-  
-    
-    if (pthread_cond_signal(&proc->cond_feptx) != 0) {
-      printf("[RU] ERROR pthread_cond_signal for feptx thread\n");
-      exit_fun( "ERROR pthread_cond_signal" );
-      return;
-=======
     }//num_gNB == 1
     stop_meas(&ru->txdataF_copy_stats);
     VCD_SIGNAL_DUMPER_DUMP_FUNCTION_BY_NAME(VCD_SIGNAL_DUMPER_FUNCTIONS_PHY_PROCEDURES_RU_FEPTX_PREC+j , 0);
 
     VCD_SIGNAL_DUMPER_DUMP_FUNCTION_BY_NAME(VCD_SIGNAL_DUMPER_FUNCTIONS_PHY_PROCEDURES_RU_FEPTX_OFDM , 1 );
 
-    if (nr_slot_select(cfg,slot,frame_tx)==SF_DL) {
+
+    if (nr_slot_select(fp,frame_tx,slot)==NR_DOWNLINK_SLOT) {
       // If this is not an S-tti
       for(i=0; i<ru->nb_tx; ++i){
         if(j%2 == 0){
@@ -235,7 +193,6 @@
     }//if == SF_DL
     else {
       proc->feptx_mask = ofdm_mask_full;
->>>>>>> df791790
     }
   }//j<fp->symbols_per_slot
 
@@ -287,7 +244,6 @@
     VCD_SIGNAL_DUMPER_DUMP_FUNCTION_BY_NAME(VCD_SIGNAL_DUMPER_FUNCTIONS_PHY_PROCEDURES_RU_FEPTX_PREC , 1);
     start_meas(&ru->precoding_stats);
     if (ru->nb_tx == 1) {
-      AssertFatal(fp->N_ssb==ru->nb_tx,"Attempting to transmit %d SSB while Nb_tx = %d",fp->N_ssb,ru->nb_tx);
       for (int p=0; p<fp->Lmax; p++) {
         if ((fp->L_ssb >> p) & 0x01){
           memcpy((void*)&ru->common.txdataF_BF[0][l*fp->ofdm_symbol_size],
@@ -344,24 +300,15 @@
   int slot = tti_tx;
   int *txdata = &ru->common.txdata[aa][slot*fp->samples_per_slot];
 
-  if (nr_slot_select(cfg,slot, frame_tx) == SF_UL) return;
+  if (nr_slot_select(fp,frame_tx,slot) == NR_UPLINK_SLOT) return;
 
   VCD_SIGNAL_DUMPER_DUMP_FUNCTION_BY_NAME(VCD_SIGNAL_DUMPER_FUNCTIONS_PHY_PROCEDURES_RU_FEPTX_OFDM , 1 );
   start_meas(&ru->ofdm_mod_stats);
 
-<<<<<<< HEAD
-  // this copy should be done in the precoding thread (currently inactive)
-  for (int aa=0;aa<ru->nb_tx;aa++)
-    memcpy((void*)ru->common.txdataF_BF[aa],
-	   (void*)ru->gNB_list[0]->common_vars.txdataF[aa], fp->samples_per_slot_wCP*sizeof(int32_t));
-
-  if ((nr_slot_select(fp,frame_tx,slot)==NR_DOWNLINK_SLOT)||
-      ((nr_slot_select(fp,frame_tx,slot)==NR_MIXED_SLOT))) {
-=======
->>>>>>> df791790
+
     //    LOG_D(HW,"Frame %d: Generating slot %d\n",frame,next_slot);
 
-    nr_feptx0(ru,slot,0,fp->symbols_per_slot,aa);
+  nr_feptx0(ru,slot,0,fp->symbols_per_slot,aa);
 
   VCD_SIGNAL_DUMPER_DUMP_FUNCTION_BY_NAME(VCD_SIGNAL_DUMPER_FUNCTIONS_PHY_PROCEDURES_RU_FEPTX_OFDM , 0 );
   stop_meas(&ru->ofdm_mod_stats);
@@ -372,16 +319,6 @@
 
 }
 
-<<<<<<< HEAD
-/*
-  // PRACH component
-  int frame=ru->proc.frame_rx, slot=ru->proc.tti_rx;
- 
-  if (do_prach_rx(ru->nr_frame_parms,frame,slot)) rx_nr_prach_ru(ru,
-								 frame,
-								 slot/ru->nr_frame_parms->slots_per_subframe);
-*/
-=======
 void nr_init_feptx_thread(RU_t *ru) {
 
   RU_proc_t  *proc  = &ru->proc;
@@ -401,20 +338,20 @@
 }
 
 
-void nr_feptx_prec(RU_t *ru,int frame,int tti_tx) {
+void nr_feptx_prec(RU_t *ru,int frame_tx,int tti_tx) {
 
   int l,aa;
   PHY_VARS_gNB **gNB_list = ru->gNB_list,*gNB;
   NR_DL_FRAME_PARMS *fp   = ru->nr_frame_parms;
-  nfapi_nr_config_request_t *cfg;
   int32_t ***bw;
   int i=0;
+  int slot_tx = tti_tx;
 
   start_meas(&ru->precoding_stats);
   if (ru->num_gNB == 1){
     gNB = gNB_list[0];
-    cfg = &gNB->gNB_config;
-    if (nr_slot_select(cfg,tti_tx,frame) == SF_UL) return;
+
+    if (nr_slot_select(fp,frame_tx,slot_tx) == NR_UPLINK_SLOT) return;
 
     for(i=0; i<fp->Lmax; ++i)
       memcpy((void*)ru->common.txdataF[i],
@@ -425,7 +362,7 @@
     
       VCD_SIGNAL_DUMPER_DUMP_FUNCTION_BY_NAME(VCD_SIGNAL_DUMPER_FUNCTIONS_PHY_PROCEDURES_RU_FEPTX_PREC , 1);
 
-      AssertFatal(fp->N_ssb==ru->nb_tx,"Attempting to transmit %d SSB while Nb_tx = %d",fp->N_ssb,ru->nb_tx);
+      //      AssertFatal(fp->N_ssb==ru->nb_tx,"Attempting to transmit %d SSB while Nb_tx = %d",fp->N_ssb,ru->nb_tx);
 
       for (int p=0; p<fp->Lmax; p++) {
         if ((fp->L_ssb >> p) & 0x01){
@@ -455,7 +392,6 @@
   }// if (ru->num_gNB == 1)
   stop_meas(&ru->precoding_stats);
 }
->>>>>>> df791790
 
 void nr_fep0(RU_t *ru, int first_half) {
   
