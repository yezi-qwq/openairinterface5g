/*
 * Licensed to the OpenAirInterface (OAI) Software Alliance under one or more
 * contributor license agreements.  See the NOTICE file distributed with
 * this work for additional information regarding copyright ownership.
 * The OpenAirInterface Software Alliance licenses this file to You under
 * the OAI Public License, Version 1.1  (the "License"); you may not use this file
 * except in compliance with the License.
 * You may obtain a copy of the License at
 *
 *      http://www.openairinterface.org/?page_id=698
 *
 * Unless required by applicable law or agreed to in writing, software
 * distributed under the License is distributed on an "AS IS" BASIS,
 * WITHOUT WARRANTIES OR CONDITIONS OF ANY KIND, either express or implied.
 * See the License for the specific language governing permissions and
 * limitations under the License.
 *-------------------------------------------------------------------------------
 * For more information about the OpenAirInterface (OAI) Software Alliance:
 *      contact@openairinterface.org
 */

/*! \file ru_procedures.c
 * \brief Implementation of RU procedures
 * \author R. Knopp, F. Kaltenberger, N. Nikaein, X. Foukas
 * \date 2011
 * \version 0.1
 * \company Eurecom
 * \email: knopp@eurecom.fr,florian.kaltenberger@eurecom.fr,navid.nikaein@eurecom.fr, x.foukas@sms.ed.ac.uk
 * \note
 * \warning
 */

#include "PHY/defs_gNB.h"
#include "PHY/phy_extern.h"
#include "sched_nr.h"
#include "PHY/MODULATION/modulation_common.h"
#include "PHY/MODULATION/nr_modulation.h"
#include "PHY/LTE_TRANSPORT/if4_tools.h"
#include "PHY/LTE_TRANSPORT/if5_tools.h"

#include "LAYER2/MAC/mac_extern.h"
#include "LAYER2/MAC/mac.h"
#include "common/utils/LOG/log.h"
#include "common/utils/system.h"
#include "common/utils/LOG/vcd_signal_dumper.h"

#include "T.h"

#include "assertions.h"
#include "msc.h"

#include <time.h>
// RU OFDM Modulator gNodeB

extern openair0_config_t openair0_cfg[MAX_CARDS];

extern int oai_exit;

void nr_feptx0(RU_t *ru,int tti_tx,int first_symbol, int num_symbols, int aa) {

  NR_DL_FRAME_PARMS *fp = ru->nr_frame_parms;

  unsigned int slot_offset,slot_offsetF;
  int slot = tti_tx;


  //VCD_SIGNAL_DUMPER_DUMP_FUNCTION_BY_NAME(VCD_SIGNAL_DUMPER_FUNCTIONS_PHY_PROCEDURES_RU_FEPTX_OFDM+(first_symbol!=0?1:0) , 1 );

  slot_offset  = slot*fp->samples_per_slot;
  slot_offsetF = first_symbol*fp->ofdm_symbol_size;


  if (first_symbol>0) slot_offset += (fp->ofdm_symbol_size*first_symbol) + (fp->nb_prefix_samples0) + (fp->nb_prefix_samples*(first_symbol-1));

  LOG_D(PHY,"SFN/SF:RU:TX:%d/%d Generating slot %d (first_symbol %d num_symbols %d)\n",ru->proc.frame_tx, ru->proc.tti_tx,slot,first_symbol,num_symbols);

  if (fp->Ncp == 1) {
    PHY_ofdm_mod(&ru->common.txdataF_BF[aa][slot_offsetF],
                 (int*)&ru->common.txdata[aa][slot_offset],
                 fp->ofdm_symbol_size,
                 num_symbols,
                 fp->nb_prefix_samples,
                 CYCLIC_PREFIX);
  }
  else {
    if (first_symbol==0) {
      PHY_ofdm_mod(&ru->common.txdataF_BF[aa][slot_offsetF],
                   (int*)&ru->common.txdata[aa][slot_offset],
                   fp->ofdm_symbol_size,
                   1,
                   fp->nb_prefix_samples0,
                   CYCLIC_PREFIX);
      PHY_ofdm_mod(&ru->common.txdataF_BF[aa][slot_offsetF+fp->ofdm_symbol_size],
                   (int*)&ru->common.txdata[aa][slot_offset+fp->nb_prefix_samples0+fp->ofdm_symbol_size],
                   fp->ofdm_symbol_size,
                   num_symbols-1,
                   fp->nb_prefix_samples,
                   CYCLIC_PREFIX);
    }
    else {
      PHY_ofdm_mod(&ru->common.txdataF_BF[aa][slot_offsetF],
                   (int*)&ru->common.txdata[aa][slot_offset],
                   fp->ofdm_symbol_size,
                   num_symbols,
                   fp->nb_prefix_samples,
                   CYCLIC_PREFIX);
    }
  }
  //VCD_SIGNAL_DUMPER_DUMP_FUNCTION_BY_NAME(VCD_SIGNAL_DUMPER_FUNCTIONS_PHY_PROCEDURES_RU_FEPTX_OFDM+(first_symbol!=0?1:0), 0);
}

void nr_feptx_ofdm_2thread(RU_t *ru,int frame_tx,int tti_tx) {

  nfapi_nr_config_request_t *cfg = &ru->gNB_list[0]->gNB_config;
  RU_proc_t  *proc  = &ru->proc;
  RU_feptx_t *feptx = proc->feptx;

  PHY_VARS_gNB *gNB;
  NR_DL_FRAME_PARMS *fp   = ru->nr_frame_parms;

  int slot = tti_tx;
  int i    = 0;
  int j    = 0;
  int aa   = 0;
  int ret  = 0;
  int nb_antenna_ports = fp->N_ssb;
  int ofdm_mask_full   = (1<<(ru->nb_tx*2))-1;
  int txdataF_offset   = ((tti_tx%2)*fp->samples_per_slot_wCP);

  if (nr_slot_select(cfg,slot,frame_tx) == SF_UL) return;
  for (aa=0; aa<fp->Lmax; aa++) {
    memset(ru->common.txdataF[aa],0,fp->samples_per_slot_wCP*sizeof(int32_t));
  }

  start_meas(&ru->ofdm_total_stats);

<<<<<<< HEAD
  for(j=0; j<fp->symbols_per_slot; ++j){

    VCD_SIGNAL_DUMPER_DUMP_FUNCTION_BY_NAME(VCD_SIGNAL_DUMPER_FUNCTIONS_PHY_PROCEDURES_RU_FEPTX_PREC+j , 1);
    start_meas(&ru->txdataF_copy_stats);
    if (ru->num_gNB == 1){
      gNB = ru->gNB_list[0];
      cfg = &gNB->gNB_config;

      for(i=0; i<nb_antenna_ports; ++i){
        memcpy((void*)&ru->common.txdataF[i][j*fp->ofdm_symbol_size],
           (void*)&gNB->common_vars.txdataF[i][j*fp->ofdm_symbol_size + txdataF_offset],
           fp->ofdm_symbol_size*sizeof(int32_t));
      }
=======
  VCD_SIGNAL_DUMPER_DUMP_FUNCTION_BY_NAME(VCD_SIGNAL_DUMPER_FUNCTIONS_PHY_PROCEDURES_RU_FEPTX_OFDM , 1 );
>>>>>>> aab575f6

    }//num_gNB == 1
    stop_meas(&ru->txdataF_copy_stats);
    VCD_SIGNAL_DUMPER_DUMP_FUNCTION_BY_NAME(VCD_SIGNAL_DUMPER_FUNCTIONS_PHY_PROCEDURES_RU_FEPTX_PREC+j , 0);

    VCD_SIGNAL_DUMPER_DUMP_FUNCTION_BY_NAME(VCD_SIGNAL_DUMPER_FUNCTIONS_PHY_PROCEDURES_RU_FEPTX_OFDM , 1 );

    if (nr_slot_select(cfg,slot,frame_tx)==SF_DL) {
      // If this is not an S-tti
      for(i=0; i<ru->nb_tx; ++i){
        if(j%2 == 0){
          while(feptx[i].instance_cnt_feptx != -1){
            usleep(5);
          }
          AssertFatal((ret=pthread_mutex_lock(&feptx[i].mutex_feptx))==0,"mutex_lock return %d\n",ret);
          feptx[i].aa                      = i;
          feptx[i].index                   = i;
          feptx[i].ru                      = ru;
          feptx[i].symbol                  = j;
          feptx[i].slot                    = slot;
          feptx[i].nb_antenna_ports        = nb_antenna_ports;
          feptx[i].instance_cnt_feptx      = 0;
          AssertFatal(pthread_cond_signal(&feptx[i].cond_feptx) == 0,"ERROR pthread_cond_signal for feptx_ofdm_thread\n");
          AssertFatal((ret=pthread_mutex_unlock(&feptx[i].mutex_feptx))==0,"mutex_lock returns %d\n",ret);
        }
        else{
          while(feptx[i+ru->nb_tx].instance_cnt_feptx != -1){
            usleep(5);
          }
          AssertFatal((ret=pthread_mutex_lock(&feptx[i+ru->nb_tx].mutex_feptx))==0,"mutex_lock return %d\n",ret);
          feptx[i+ru->nb_tx].aa                      = i;
          feptx[i+ru->nb_tx].index                   = i+ru->nb_tx;
          feptx[i+ru->nb_tx].ru                      = ru;
          feptx[i+ru->nb_tx].symbol                  = j;
          feptx[i+ru->nb_tx].slot                    = slot;
          feptx[i+ru->nb_tx].nb_antenna_ports        = nb_antenna_ports;
          feptx[i+ru->nb_tx].instance_cnt_feptx      = 0;
          AssertFatal(pthread_cond_signal(&feptx[i+ru->nb_tx].cond_feptx) == 0,"ERROR pthread_cond_signal for feptx_ofdm_thread\n");
          AssertFatal((ret=pthread_mutex_unlock(&feptx[i+ru->nb_tx].mutex_feptx))==0,"mutex_lock returns %d\n",ret);
        }
      }
       
    }//if == SF_DL
    else {
      proc->feptx_mask = ofdm_mask_full;
    }
  }//j<fp->symbols_per_slot

  // wait all process to finish
  AssertFatal((ret=pthread_mutex_lock(&proc->mutex_feptx))==0,"mutex_lock return %d\n",ret);
  while (proc->feptx_mask != ofdm_mask_full) {
    // most of the time the thread is waiting here
    // proc->instance_cnt_rxtx is -1
    pthread_cond_wait(&proc->cond_feptx,&proc->mutex_feptx); // this unlocks mutex_rxtx while waiting and then locks it again
  }
  proc->feptx_mask = 0;
  AssertFatal((ret=pthread_mutex_unlock(&proc->mutex_feptx))==0,"mutex_lock return %d\n",ret);

  VCD_SIGNAL_DUMPER_DUMP_VARIABLE_BY_NAME( VCD_SIGNAL_DUMPER_VARIABLES_RU_TX_OFDM_MASK, proc->feptx_mask );
  VCD_SIGNAL_DUMPER_DUMP_FUNCTION_BY_NAME(VCD_SIGNAL_DUMPER_FUNCTIONS_PHY_PROCEDURES_RU_FEPTX_OFDM , 0 );

  //write_output

  stop_meas(&ru->ofdm_total_stats);

}

static void *nr_feptx_thread(void *param) {

  RU_feptx_t *feptx = (RU_feptx_t *)param;
  RU_t       *ru;
  int         aa, slot, start, l, nb_antenna_ports, ret;
  int32_t ***bw;
  NR_DL_FRAME_PARMS *fp;
  int ofdm_mask_full;


  while (!oai_exit) {

    ret = 0;
    if (wait_on_condition(&feptx->mutex_feptx,&feptx->cond_feptx,&feptx->instance_cnt_feptx,"NR feptx thread")<0) break;
    VCD_SIGNAL_DUMPER_DUMP_FUNCTION_BY_NAME(VCD_SIGNAL_DUMPER_FUNCTIONS_PHY_PROCEDURES_RU_FEPTX_OFDM+feptx->index+1 , 1 );

    ru    = feptx->ru;
    slot  = feptx->slot;
    aa    = feptx->aa;
    l     = feptx->symbol;
    fp    = ru->nr_frame_parms;
    start = feptx->symbol;
    nb_antenna_ports = feptx->nb_antenna_ports;
    ofdm_mask_full   = (1<<(ru->nb_tx*2))-1;

    bw  = ru->beam_weights[0];
    start_meas(&ru->precoding_stats);
    nr_beam_precoding(ru->common.txdataF,
                        ru->common.txdataF_BF,
                        fp,
                        bw,
                        slot,
                        l,
                        aa,
                        nb_antenna_ports);
    stop_meas(&ru->precoding_stats);

    start_meas(&ru->ofdm_mod_stats);
    nr_feptx0(ru,slot,start,1,aa);
    stop_meas(&ru->ofdm_mod_stats);

    if (release_thread(&feptx->mutex_feptx,&feptx->instance_cnt_feptx,"NR feptx thread")<0) break;

    if(l >= fp->symbols_per_slot -2){
      AssertFatal((ret=pthread_mutex_lock(&ru->proc.mutex_feptx))==0,"mutex_lock return %d\n",ret);
      ru->proc.feptx_mask |= 1<<(feptx->index);
      if(ru->proc.feptx_mask == ofdm_mask_full)
        AssertFatal(pthread_cond_signal(&ru->proc.cond_feptx) == 0,"ERROR pthread_cond_signal for precoding and ofdm finish\n");
      AssertFatal((ret=pthread_mutex_unlock(&ru->proc.mutex_feptx))==0,"mutex_lock returns %d\n",ret);
    }
    VCD_SIGNAL_DUMPER_DUMP_VARIABLE_BY_NAME( VCD_SIGNAL_DUMPER_VARIABLES_RU_TX_OFDM_MASK, ru->proc.feptx_mask );
    VCD_SIGNAL_DUMPER_DUMP_FUNCTION_BY_NAME(VCD_SIGNAL_DUMPER_FUNCTIONS_PHY_PROCEDURES_RU_FEPTX_OFDM+feptx->index+1 , 0 );
  }
  return(NULL);
}

void nr_init_feptx_thread(RU_t *ru) {

  RU_proc_t  *proc  = &ru->proc;
  RU_feptx_t *feptx = proc->feptx;
  int i = 0;

  for(i=0; i<16; i++){
    feptx[i].instance_cnt_feptx         = -1;
    
    pthread_mutex_init( &feptx[i].mutex_feptx, NULL);
    pthread_cond_init( &feptx[i].cond_feptx, NULL);

    threadCreate(&feptx[i].pthread_feptx, nr_feptx_thread, (void*)&feptx[i], "feptx", -1, OAI_PRIORITY_RT);
    LOG_I(PHY,"init feptx thread %d\n", i);
  }

}


// is this supposed to generate a slot or a subframe???
// seems to be hardcoded to numerology 1 (2 slots=1 subframe)
void nr_feptx_ofdm(RU_t *ru,int frame_tx,int tti_tx) {
     
  NR_DL_FRAME_PARMS *fp=ru->nr_frame_parms;
  nfapi_nr_config_request_t *cfg = &ru->gNB_list[0]->gNB_config;

  unsigned int aa=0;
  int slot_sizeF = (fp->ofdm_symbol_size)*
                   ((cfg->subframe_config.dl_cyclic_prefix_type.value == 1) ? 12 : 14);
  int slot = tti_tx;
  int *txdata = &ru->common.txdata[aa][slot*fp->samples_per_slot];

  VCD_SIGNAL_DUMPER_DUMP_FUNCTION_BY_NAME(VCD_SIGNAL_DUMPER_FUNCTIONS_PHY_PROCEDURES_RU_FEPTX_OFDM , 1 );
  start_meas(&ru->ofdm_mod_stats);

<<<<<<< HEAD
  if ((nr_slot_select(cfg,slot,frame_tx)==SF_DL)||
      ((nr_slot_select(cfg,slot,frame_tx)==SF_S))) {

=======
  if ((nr_slot_select(cfg,slot)==SF_DL)||
      ((nr_slot_select(cfg,slot)==SF_S))) {
>>>>>>> aab575f6
    //    LOG_D(HW,"Frame %d: Generating slot %d\n",frame,next_slot);

    nr_feptx0(ru,slot,0,fp->symbols_per_slot,aa);

  }

  VCD_SIGNAL_DUMPER_DUMP_FUNCTION_BY_NAME(VCD_SIGNAL_DUMPER_FUNCTIONS_PHY_PROCEDURES_RU_FEPTX_OFDM , 0 );
  stop_meas(&ru->ofdm_mod_stats);

  LOG_D(PHY,"feptx_ofdm (TXPATH): frame %d, slot %d: txp (time %p) %d dB, txp (freq) %d dB\n",
	frame_tx,slot,txdata,dB_fixed(signal_energy((int32_t*)txdata,fp->samples_per_slot)),
	dB_fixed(signal_energy_nodc(ru->common.txdataF_BF[aa],2*slot_sizeF)));

}

void nr_feptx_prec(RU_t *ru,int frame,int tti_tx) {

  int l,aa;
  NR_DL_FRAME_PARMS *fp=ru->nr_frame_parms;
  int32_t ***bw;
  PHY_VARS_gNB **gNB_list = ru->gNB_list,*gNB;
  gNB = gNB_list[0];

  if (ru->nb_tx == 1) {
    
    VCD_SIGNAL_DUMPER_DUMP_FUNCTION_BY_NAME(VCD_SIGNAL_DUMPER_FUNCTIONS_PHY_PROCEDURES_RU_FEPTX_PREC , 1);

    AssertFatal(fp->N_ssb==ru->nb_tx,"Attempting to transmit %d SSB while Nb_tx = %d",fp->N_ssb,ru->nb_tx);

    for (int p=0; p<fp->Lmax; p++) {
      if ((fp->L_ssb >> p) & 0x01)
        memcpy((void*)ru->common.txdataF_BF[0],
	       (void*)gNB->common_vars.txdataF[p],
	       fp->samples_per_slot_wCP*sizeof(int32_t));
    }

    VCD_SIGNAL_DUMPER_DUMP_FUNCTION_BY_NAME(VCD_SIGNAL_DUMPER_FUNCTIONS_PHY_PROCEDURES_RU_FEPTX_PREC , 0);
  }
  else {
    bw  = ru->beam_weights[0];
    for (l=0;l<fp->symbols_per_slot;l++) {
      for (aa=0;aa<ru->nb_tx;aa++) {
	nr_beam_precoding(ru->gNB_list[0]->common_vars.txdataF,
	  		  ru->common.txdataF_BF,
			  fp,
			  bw,
			  tti_tx,
			  l,
			  aa);
	
      }
    }
  }
}


static void *nr_feptx_prec_thread(void *param) {

  RU_prec_t *prec                = (RU_prec_t *) param;
  RU_t *ru;
  NR_DL_FRAME_PARMS *fp;
  int symbol;
  int p;
  int aa;
  int32_t *bw;
  int32_t **txdataF;
  int32_t **txdataF_BF;

  while(!oai_exit)
  {
    if (wait_on_condition(&prec->mutex_feptx_prec,&prec->cond_feptx_prec,&prec->instance_cnt_feptx_prec,"NR feptx prec thread")<0) break;
    ru                   = prec->ru;
    symbol               = prec->symbol;
    p                    = prec->p;
    aa                   = prec->aa;
    fp                   = ru->nr_frame_parms;
    bw                   = ru->beam_weights[0][p][aa];
    txdataF              = ru->common.txdataF;
    txdataF_BF           = ru->common.txdataF_BF;
    multadd_cpx_vector((int16_t*)&txdataF[p][symbol*fp->ofdm_symbol_size],
			 (int16_t*)bw, 
			 (int16_t*)&txdataF_BF[aa][symbol*fp->ofdm_symbol_size], 
			 0, 
			 fp->ofdm_symbol_size, 
			 15);

    if (release_thread(&prec->mutex_feptx_prec,&prec->instance_cnt_feptx_prec,"NR feptx thread")<0) break;
  }
  return 0;
}

void nr_feptx_prec_control(RU_t *ru,int frame,int tti_tx) {

  int ret    = 0;
  int i      = 0;
  int symbol = 0;
  int p      = 0;
  int aa     = 0;
  NR_DL_FRAME_PARMS *fp   = ru->nr_frame_parms;
  int nb_antenna_ports    = fp->Lmax; // for now logical antenna ports corresponds to SSB
  RU_prec_t *prec         = ru->proc.prec;
  PHY_VARS_gNB **gNB_list = ru->gNB_list,*gNB;

  gNB = gNB_list[0];

  start_meas(&ru->precoding_stats);
  for(i=0; i<nb_antenna_ports; ++i)
    memcpy((void*)ru->common.txdataF[i],
           (void*)gNB->common_vars.txdataF[i],
           fp->samples_per_slot_wCP*sizeof(int32_t));

  for(symbol = 0; symbol < fp->symbols_per_slot; ++symbol){
    for(p=0; p<nb_antenna_ports; p++){
      for(aa=0;aa<ru->nb_tx;aa++){
        if ((fp->L_ssb >> p) & 0x01){
          while(1){
            if(prec[i].instance_cnt_feptx_prec == -1){
              AssertFatal((ret=pthread_mutex_lock(&prec[i].mutex_feptx_prec))==0,"mutex_lock return %d\n",ret);
              prec[i].instance_cnt_feptx_prec = 0;
              prec[i].symbol                  = symbol;
              prec[i].p                       = p;
              prec[i].aa                      = aa;
              prec[i].index                   = i;
              prec[i].ru                      = ru;
              AssertFatal(pthread_cond_signal(&prec[i].cond_feptx_prec) == 0,"ERROR pthread_cond_signal for gNB_L1_thread\n");
              AssertFatal((ret=pthread_mutex_unlock(&prec[i].mutex_feptx_prec))==0,"mutex_lock returns %d\n",ret);
              i = (i+1) % 16;
              break;
            }
            i = (i+1) % 16;
          }
        }//(frame_params->Lssb >> p) & 0x01
      }//aa
    }//p
  }//symbol
  
  i = 0;
  while(1){
    if(prec[i].instance_cnt_feptx_prec == -1) ++i;
    if(i == 16) break;
  }

  stop_meas(&ru->precoding_stats);
}

void nr_feptx_prec(RU_t *ru,int frame,int tti_tx) {

  int l,aa;
  PHY_VARS_gNB **gNB_list = ru->gNB_list,*gNB;
  NR_DL_FRAME_PARMS *fp   = ru->nr_frame_parms;
  nfapi_nr_config_request_t *cfg;
  int32_t ***bw;
  int i=0;

  start_meas(&ru->precoding_stats);
  if (ru->num_gNB == 1){
    gNB = gNB_list[0];
    cfg = &gNB->gNB_config;
    if (nr_slot_select(cfg,tti_tx,frame) == SF_UL) return;

    for(i=0; i<fp->Lmax; ++i)
      memcpy((void*)ru->common.txdataF[i],
           (void*)gNB->common_vars.txdataF[i],
           fp->samples_per_slot_wCP*sizeof(int32_t));

    if (ru->nb_tx == 1) {
    
      VCD_SIGNAL_DUMPER_DUMP_FUNCTION_BY_NAME(VCD_SIGNAL_DUMPER_FUNCTIONS_PHY_PROCEDURES_RU_FEPTX_PREC , 1);

      AssertFatal(fp->N_ssb==ru->nb_tx,"Attempting to transmit %d SSB while Nb_tx = %d",fp->N_ssb,ru->nb_tx);

      for (int p=0; p<fp->Lmax; p++) {
        if ((fp->L_ssb >> p) & 0x01){
          memcpy((void*)ru->common.txdataF_BF[0],
                 (void*)ru->common.txdataF[p],
                 fp->samples_per_slot_wCP*sizeof(int32_t));
        }
      }

      VCD_SIGNAL_DUMPER_DUMP_FUNCTION_BY_NAME(VCD_SIGNAL_DUMPER_FUNCTIONS_PHY_PROCEDURES_RU_FEPTX_PREC , 0);
    }// if (ru->nb_tx == 1)
    else {
      bw  = ru->beam_weights[0];
      for (l=0;l<fp->symbols_per_slot;l++) {
        for (aa=0;aa<ru->nb_tx;aa++) {
          nr_beam_precoding(ru->common.txdataF,
                            ru->common.txdataF_BF,
                            fp,
                            bw,
                            tti_tx,
                            l,
                            aa,
                            fp->Lmax);
        }// for (aa=0;aa<ru->nb_tx;aa++)
      }// for (l=0;l<fp->symbols_per_slot;l++)
    }// if (ru->nb_tx == 1)
  }// if (ru->num_gNB == 1)
  stop_meas(&ru->precoding_stats);
}

void nr_init_feptx_prec_thread(RU_t *ru){

  RU_proc_t *proc = &ru->proc;
  RU_prec_t *prec = proc->prec;
  int i=0;

  for(i=0; i<16; ++i){
    prec[i].instance_cnt_feptx_prec         = -1;
    pthread_mutex_init( &prec[i].mutex_feptx_prec, NULL);
    pthread_cond_init( &prec[i].cond_feptx_prec, NULL);

    threadCreate(&prec[i].pthread_feptx_prec, nr_feptx_prec_thread, (void*)&prec[i], "nr_feptx_prec", -1, OAI_PRIORITY_RT);
  }
}

void nr_fep0(RU_t *ru, int first_half) {
  
  uint8_t start_symbol, end_symbol, l, aa;
  RU_proc_t *proc       = &ru->proc;
  NR_DL_FRAME_PARMS *fp = ru->nr_frame_parms;
  
  if(first_half == 1) {
    start_symbol = 0;
    end_symbol = NR_SYMBOLS_PER_SLOT/2;
  } else {
    start_symbol = NR_SYMBOLS_PER_SLOT/2;
    end_symbol = NR_SYMBOLS_PER_SLOT;
  }

  LOG_D(PHY,"In fep0 for slot = %d, first_half = %d, start_symbol = %d, end_symbol = %d\n", proc->tti_rx, first_half, start_symbol, end_symbol);
  //  printf("fep0: slot %d\n",slot);

  VCD_SIGNAL_DUMPER_DUMP_FUNCTION_BY_NAME(VCD_SIGNAL_DUMPER_FUNCTIONS_PHY_PROCEDURES_RU_FEPRX+proc->tti_rx, 1);

  // remove_7_5_kHz(ru,(slot&1)+(proc->tti_rx<<1));
  for (l = start_symbol; l < end_symbol; l++) {
    for (aa = 0; aa < fp->nb_antennas_rx; aa++) {
      nr_slot_fep_ul(fp,
                     ru->common.rxdata[aa],
                     ru->common.rxdataF[aa],
                     l,
                     proc->tti_rx,
                     0,
                     0);
    }
  }
  VCD_SIGNAL_DUMPER_DUMP_FUNCTION_BY_NAME(VCD_SIGNAL_DUMPER_FUNCTIONS_PHY_PROCEDURES_RU_FEPRX+proc->tti_rx, 0);
}


static void *nr_feprx_thread(void *param) {

  RU_t *ru = (RU_t *)param;
  RU_proc_t *proc  = &ru->proc;


  while (!oai_exit) {

    if (wait_on_condition(&proc->mutex_fep,&proc->cond_fep,&proc->instance_cnt_fep,"NR feprx thread")<0) break;

    if (oai_exit) break;

    VCD_SIGNAL_DUMPER_DUMP_FUNCTION_BY_NAME( VCD_SIGNAL_DUMPER_FUNCTIONS_PHY_PROCEDURES_RU_FEPRX1, 1 );

    nr_fep0(ru, 0);

    VCD_SIGNAL_DUMPER_DUMP_FUNCTION_BY_NAME( VCD_SIGNAL_DUMPER_FUNCTIONS_PHY_PROCEDURES_RU_FEPRX1, 0 );

    if (release_thread(&proc->mutex_fep,&proc->instance_cnt_fep,"nr_feprx thread")<0) break;

    if (pthread_cond_signal(&proc->cond_fep) != 0) {
      printf("[gNB] ERROR pthread_cond_signal for nr_feprx thread exit\n");
      exit_fun( "ERROR pthread_cond_signal" );
      return NULL;
    }
  }

  return NULL;
}


void nr_init_feprx_thread(RU_t *ru) {

  RU_proc_t *proc = &ru->proc;

  proc->instance_cnt_fep = -1;
    
  pthread_mutex_init( &proc->mutex_fep, NULL);
  pthread_cond_init( &proc->cond_fep, NULL);

  threadCreate(&proc->pthread_fep, nr_feprx_thread, (void*)ru, "feprx", -1, OAI_PRIORITY_RT);
}


void nr_fep_full_2thread(RU_t *ru, int slot) {

  RU_proc_t *proc = &ru->proc;

  struct timespec wait;

  // NR_DL_FRAME_PARMS *fp = ru->nr_frame_parms;

  // if ((fp->frame_type == TDD) &&
     // (subframe_select(fp,proc->tti_rx) != SF_UL)) return;

  if (ru->idx == 0) VCD_SIGNAL_DUMPER_DUMP_FUNCTION_BY_NAME( VCD_SIGNAL_DUMPER_FUNCTIONS_PHY_PROCEDURES_RU_FEPRX, 1 );

  wait.tv_sec=0;
  wait.tv_nsec=5000000L;

  VCD_SIGNAL_DUMPER_DUMP_FUNCTION_BY_NAME( VCD_SIGNAL_DUMPER_FUNCTIONS_PHY_PROCEDURES_RU_FEPRX, 1 );
  start_meas(&ru->ofdm_demod_stats);

  if (pthread_mutex_timedlock(&proc->mutex_fep,&wait) != 0) {
    printf("[RU] ERROR pthread_mutex_lock for nr_feprx thread (IC %d)\n", proc->instance_cnt_fep);
    exit_fun( "error locking mutex_fep" );
    return;
  }

  if (proc->instance_cnt_fep==0) {
    printf("[RU] FEP thread busy\n");
    exit_fun("FEP thread busy");
    pthread_mutex_unlock( &proc->mutex_fep );
    return;
  }
  
  ++proc->instance_cnt_fep;


  if (pthread_cond_signal(&proc->cond_fep) != 0) {
    printf("[RU] ERROR pthread_cond_signal for nr_feprx thread\n");
    exit_fun( "ERROR pthread_cond_signal" );
    return;
  }
  //start_meas(&ru->ofdm_demod_wakeup_stats);
  
  pthread_mutex_unlock( &proc->mutex_fep );

  // call second slot in this symbol
  nr_fep0(ru, 1);

  start_meas(&ru->ofdm_demod_wait_stats);
  wait_on_busy_condition(&proc->mutex_fep,&proc->cond_fep,&proc->instance_cnt_fep,"nr_feprx thread");  
  stop_meas(&ru->ofdm_demod_wait_stats);
  if(opp_enabled == 1 && ru->ofdm_demod_wakeup_stats.p_time>30*3000){
    print_meas_now(&ru->ofdm_demod_wakeup_stats,"fep wakeup",stderr);
    printf("delay in fep wait on codition in frame_rx: %d  subframe_rx: %d \n",proc->frame_rx,proc->tti_rx);
  }

  stop_meas(&ru->ofdm_demod_stats);
  VCD_SIGNAL_DUMPER_DUMP_FUNCTION_BY_NAME( VCD_SIGNAL_DUMPER_FUNCTIONS_PHY_PROCEDURES_RU_FEPRX, 0 );
}



void nr_fep_full(RU_t *ru, int slot) {

  RU_proc_t *proc = &ru->proc;
  int l, aa;
  NR_DL_FRAME_PARMS *fp = ru->nr_frame_parms;

  // if ((fp->frame_type == TDD) && 
     // (subframe_select(fp,proc->tti_rx) != SF_UL)) return;

  start_meas(&ru->ofdm_demod_stats);
  if (ru->idx == 0) VCD_SIGNAL_DUMPER_DUMP_FUNCTION_BY_NAME( VCD_SIGNAL_DUMPER_FUNCTIONS_PHY_PROCEDURES_RU_FEPRX, 1 );

  // remove_7_5_kHz(ru,proc->tti_rx<<1);
  // remove_7_5_kHz(ru,1+(proc->tti_rx<<1));

  for (l = 0; l < fp->symbols_per_slot; l++) {
    for (aa = 0; aa < fp->nb_antennas_rx; aa++) {
      nr_slot_fep_ul(fp,
                     ru->common.rxdata[aa],
                     ru->common.rxdataF[aa],
                     l,
                     proc->tti_rx,
                     0,
                     0);
    }
  }

  if (ru->idx == 0) VCD_SIGNAL_DUMPER_DUMP_FUNCTION_BY_NAME( VCD_SIGNAL_DUMPER_FUNCTIONS_PHY_PROCEDURES_RU_FEPRX, 0 );
  stop_meas(&ru->ofdm_demod_stats);
  
  
}<|MERGE_RESOLUTION|>--- conflicted
+++ resolved
@@ -134,7 +134,6 @@
 
   start_meas(&ru->ofdm_total_stats);
 
-<<<<<<< HEAD
   for(j=0; j<fp->symbols_per_slot; ++j){
 
     VCD_SIGNAL_DUMPER_DUMP_FUNCTION_BY_NAME(VCD_SIGNAL_DUMPER_FUNCTIONS_PHY_PROCEDURES_RU_FEPTX_PREC+j , 1);
@@ -148,9 +147,6 @@
            (void*)&gNB->common_vars.txdataF[i][j*fp->ofdm_symbol_size + txdataF_offset],
            fp->ofdm_symbol_size*sizeof(int32_t));
       }
-=======
-  VCD_SIGNAL_DUMPER_DUMP_FUNCTION_BY_NAME(VCD_SIGNAL_DUMPER_FUNCTIONS_PHY_PROCEDURES_RU_FEPTX_OFDM , 1 );
->>>>>>> aab575f6
 
     }//num_gNB == 1
     stop_meas(&ru->txdataF_copy_stats);
@@ -309,14 +305,9 @@
   VCD_SIGNAL_DUMPER_DUMP_FUNCTION_BY_NAME(VCD_SIGNAL_DUMPER_FUNCTIONS_PHY_PROCEDURES_RU_FEPTX_OFDM , 1 );
   start_meas(&ru->ofdm_mod_stats);
 
-<<<<<<< HEAD
   if ((nr_slot_select(cfg,slot,frame_tx)==SF_DL)||
       ((nr_slot_select(cfg,slot,frame_tx)==SF_S))) {
 
-=======
-  if ((nr_slot_select(cfg,slot)==SF_DL)||
-      ((nr_slot_select(cfg,slot)==SF_S))) {
->>>>>>> aab575f6
     //    LOG_D(HW,"Frame %d: Generating slot %d\n",frame,next_slot);
 
     nr_feptx0(ru,slot,0,fp->symbols_per_slot,aa);
@@ -331,47 +322,6 @@
 	dB_fixed(signal_energy_nodc(ru->common.txdataF_BF[aa],2*slot_sizeF)));
 
 }
-
-void nr_feptx_prec(RU_t *ru,int frame,int tti_tx) {
-
-  int l,aa;
-  NR_DL_FRAME_PARMS *fp=ru->nr_frame_parms;
-  int32_t ***bw;
-  PHY_VARS_gNB **gNB_list = ru->gNB_list,*gNB;
-  gNB = gNB_list[0];
-
-  if (ru->nb_tx == 1) {
-    
-    VCD_SIGNAL_DUMPER_DUMP_FUNCTION_BY_NAME(VCD_SIGNAL_DUMPER_FUNCTIONS_PHY_PROCEDURES_RU_FEPTX_PREC , 1);
-
-    AssertFatal(fp->N_ssb==ru->nb_tx,"Attempting to transmit %d SSB while Nb_tx = %d",fp->N_ssb,ru->nb_tx);
-
-    for (int p=0; p<fp->Lmax; p++) {
-      if ((fp->L_ssb >> p) & 0x01)
-        memcpy((void*)ru->common.txdataF_BF[0],
-	       (void*)gNB->common_vars.txdataF[p],
-	       fp->samples_per_slot_wCP*sizeof(int32_t));
-    }
-
-    VCD_SIGNAL_DUMPER_DUMP_FUNCTION_BY_NAME(VCD_SIGNAL_DUMPER_FUNCTIONS_PHY_PROCEDURES_RU_FEPTX_PREC , 0);
-  }
-  else {
-    bw  = ru->beam_weights[0];
-    for (l=0;l<fp->symbols_per_slot;l++) {
-      for (aa=0;aa<ru->nb_tx;aa++) {
-	nr_beam_precoding(ru->gNB_list[0]->common_vars.txdataF,
-	  		  ru->common.txdataF_BF,
-			  fp,
-			  bw,
-			  tti_tx,
-			  l,
-			  aa);
-	
-      }
-    }
-  }
-}
-
 
 static void *nr_feptx_prec_thread(void *param) {
 
