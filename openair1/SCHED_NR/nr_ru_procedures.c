/*
 * Licensed to the OpenAirInterface (OAI) Software Alliance under one or more
 * contributor license agreements.  See the NOTICE file distributed with
 * this work for additional information regarding copyright ownership.
 * The OpenAirInterface Software Alliance licenses this file to You under
 * the OAI Public License, Version 1.1  (the "License"); you may not use this file
 * except in compliance with the License.
 * You may obtain a copy of the License at
 *
 *      http://www.openairinterface.org/?page_id=698
 *
 * Unless required by applicable law or agreed to in writing, software
 * distributed under the License is distributed on an "AS IS" BASIS,
 * WITHOUT WARRANTIES OR CONDITIONS OF ANY KIND, either express or implied.
 * See the License for the specific language governing permissions and
 * limitations under the License.
 *-------------------------------------------------------------------------------
 * For more information about the OpenAirInterface (OAI) Software Alliance:
 *      contact@openairinterface.org
 */

/*! \file ru_procedures.c
 * \brief Implementation of RU procedures
 * \author R. Knopp, F. Kaltenberger, N. Nikaein, X. Foukas
 * \date 2011
 * \version 0.1
 * \company Eurecom
 * \email: knopp@eurecom.fr,florian.kaltenberger@eurecom.fr,navid.nikaein@eurecom.fr, x.foukas@sms.ed.ac.uk
 * \note
 * \warning
 */

#include "PHY/defs_gNB.h"
#include "PHY/phy_extern.h"
#include "sched_nr.h"
#include "PHY/MODULATION/modulation_common.h"
#include "PHY/MODULATION/nr_modulation.h"
#include "PHY/LTE_TRANSPORT/if4_tools.h"
#include "PHY/LTE_TRANSPORT/if5_tools.h"

#include "LAYER2/MAC/mac_extern.h"
#include "LAYER2/MAC/mac.h"
#include "common/utils/LOG/log.h"
#include "common/utils/system.h"
#include "common/utils/LOG/vcd_signal_dumper.h"

#include "T.h"

#include "assertions.h"
#include "msc.h"

#include <time.h>
// RU OFDM Modulator gNodeB

extern openair0_config_t openair0_cfg[MAX_CARDS];

extern int oai_exit;

void nr_feptx0(RU_t *ru,int tti_tx,int first_symbol, int num_symbols, int aa) {

  NR_DL_FRAME_PARMS *fp = ru->nr_frame_parms;

  unsigned int slot_offset,slot_offsetF;
  int slot = tti_tx;


  //VCD_SIGNAL_DUMPER_DUMP_FUNCTION_BY_NAME(VCD_SIGNAL_DUMPER_FUNCTIONS_PHY_PROCEDURES_RU_FEPTX_OFDM+(first_symbol!=0?1:0) , 1 );

  slot_offset  = slot*fp->samples_per_slot;
  slot_offsetF = first_symbol*fp->ofdm_symbol_size;


  if (first_symbol>0) slot_offset += (fp->ofdm_symbol_size*first_symbol) + (fp->nb_prefix_samples0) + (fp->nb_prefix_samples*(first_symbol-1));

  LOG_D(PHY,"SFN/SF:RU:TX:%d/%d Generating slot %d (first_symbol %d num_symbols %d)\n",ru->proc.frame_tx, ru->proc.tti_tx,slot,first_symbol,num_symbols);

  if (fp->Ncp == 1) {
    PHY_ofdm_mod(&ru->common.txdataF_BF[aa][slot_offsetF],
                 (int*)&ru->common.txdata[aa][slot_offset],
                 fp->ofdm_symbol_size,
                 num_symbols,
                 fp->nb_prefix_samples,
                 CYCLIC_PREFIX);
  }
  else {
    if (first_symbol==0) {
      PHY_ofdm_mod(&ru->common.txdataF_BF[aa][slot_offsetF],
                   (int*)&ru->common.txdata[aa][slot_offset],
                   fp->ofdm_symbol_size,
                   1,
                   fp->nb_prefix_samples0,
                   CYCLIC_PREFIX);
      PHY_ofdm_mod(&ru->common.txdataF_BF[aa][slot_offsetF+fp->ofdm_symbol_size],
                   (int*)&ru->common.txdata[aa][slot_offset+fp->nb_prefix_samples0+fp->ofdm_symbol_size],
                   fp->ofdm_symbol_size,
                   num_symbols-1,
                   fp->nb_prefix_samples,
                   CYCLIC_PREFIX);
    }
    else {
      PHY_ofdm_mod(&ru->common.txdataF_BF[aa][slot_offsetF],
                   (int*)&ru->common.txdata[aa][slot_offset],
                   fp->ofdm_symbol_size,
                   num_symbols,
                   fp->nb_prefix_samples,
                   CYCLIC_PREFIX);
    }
  }
  //VCD_SIGNAL_DUMPER_DUMP_FUNCTION_BY_NAME(VCD_SIGNAL_DUMPER_FUNCTIONS_PHY_PROCEDURES_RU_FEPTX_OFDM+(first_symbol!=0?1:0), 0);
}

void nr_feptx_ofdm_2thread(RU_t *ru,int frame_tx,int tti_tx) {

  nfapi_nr_config_request_scf_t *cfg = &ru->gNB_list[0]->gNB_config;
  RU_proc_t  *proc  = &ru->proc;
  RU_feptx_t *feptx = proc->feptx;

  PHY_VARS_gNB *gNB;
  NR_DL_FRAME_PARMS *fp   = ru->nr_frame_parms;
  
  int slot = tti_tx;

  int i    = 0;
  int j    = 0;//symbol
  int aa   = 0;//logical antenna number
  int ret  = 0;
  int nb_antenna_ports = fp->L_ssb;
  int ofdm_mask_full   = (1<<(ru->nb_tx*2))-1;
  int txdataF_offset   = ((tti_tx%2)*fp->samples_per_slot_wCP);

  if (nr_slot_select(cfg,frame_tx,slot) == NR_UPLINK_SLOT) return;
  for (aa=0; aa<fp->Lmax; aa++) {
    memset(ru->common.txdataF[aa],0,fp->samples_per_slot_wCP*sizeof(int32_t));
  }

  start_meas(&ru->ofdm_total_stats);
<<<<<<< HEAD

  AssertFatal(ru->num_gNB == 1, "ru->num_gNB = %d != 1\n",ru->num_gNB);
  for(j=0; j<fp->symbols_per_slot; ++j){

    VCD_SIGNAL_DUMPER_DUMP_FUNCTION_BY_NAME(VCD_SIGNAL_DUMPER_FUNCTIONS_PHY_PROCEDURES_RU_FEPTX_PREC+j , 1);
    start_meas(&ru->txdataF_copy_stats);
    if (ru->num_gNB == 1){
      gNB = ru->gNB_list[0];

      for(i=0; i<nb_antenna_ports; ++i){
        memcpy((void*)&ru->common.txdataF[i][j*fp->ofdm_symbol_size],
           (void*)&gNB->common_vars.txdataF[i][j*fp->ofdm_symbol_size + txdataF_offset],
           fp->ofdm_symbol_size*sizeof(int32_t));
      }
    }//num_gNB == 1
    stop_meas(&ru->txdataF_copy_stats);
    VCD_SIGNAL_DUMPER_DUMP_FUNCTION_BY_NAME(VCD_SIGNAL_DUMPER_FUNCTIONS_PHY_PROCEDURES_RU_FEPTX_PREC+j , 0);

    VCD_SIGNAL_DUMPER_DUMP_FUNCTION_BY_NAME(VCD_SIGNAL_DUMPER_FUNCTIONS_PHY_PROCEDURES_RU_FEPTX_OFDM , 1 );


    if (nr_slot_select(cfg,frame_tx,slot)==NR_DOWNLINK_SLOT) {
      // If this is not an S-tti
=======
  if(ru->num_gNB != 0){//L1 RU on same machine
    VCD_SIGNAL_DUMPER_DUMP_FUNCTION_BY_NAME(VCD_SIGNAL_DUMPER_FUNCTIONS_PHY_PROCEDURES_RU_FEPTX_OFDM , 1 );
    for(j=0; j<2; ++j){//half slot 
>>>>>>> 1e4cbce2
      for(i=0; i<ru->nb_tx; ++i){
        if(j == 0){
          AssertFatal((ret=pthread_mutex_lock(&feptx[i].mutex_feptx))==0,"mutex_lock return %d\n",ret);
          feptx[i].aa                      = i;
          feptx[i].index                   = i;
          feptx[i].ru                      = ru;
          feptx[i].symbol                  = 0;
          feptx[i].slot                    = slot;
          feptx[i].nb_antenna_ports        = nb_antenna_ports;
          feptx[i].instance_cnt_feptx      = 0;
          AssertFatal(pthread_cond_signal(&feptx[i].cond_feptx) == 0,"ERROR pthread_cond_signal for feptx_ofdm_thread\n");
          AssertFatal((ret=pthread_mutex_unlock(&feptx[i].mutex_feptx))==0,"mutex_lock returns %d\n",ret);
        }//first half
        else{
          AssertFatal((ret=pthread_mutex_lock(&feptx[i+ru->nb_tx].mutex_feptx))==0,"mutex_lock return %d\n",ret);
          feptx[i+ru->nb_tx].aa                      = i;
          feptx[i+ru->nb_tx].index                   = i+ru->nb_tx;
          feptx[i+ru->nb_tx].ru                      = ru;
          feptx[i+ru->nb_tx].symbol                  = fp->symbols_per_slot>>1;
          feptx[i+ru->nb_tx].slot                    = slot;
          feptx[i+ru->nb_tx].nb_antenna_ports        = nb_antenna_ports;
          feptx[i+ru->nb_tx].instance_cnt_feptx      = 0;
          AssertFatal(pthread_cond_signal(&feptx[i+ru->nb_tx].cond_feptx) == 0,"ERROR pthread_cond_signal for feptx_ofdm_thread\n");
          AssertFatal((ret=pthread_mutex_unlock(&feptx[i+ru->nb_tx].mutex_feptx))==0,"mutex_lock returns %d\n",ret);
        }//second half
      }//physical antenna
    }//half slot
  }//if L1 RU on same machine
  else{//(RU only machine)
    for(j=0; j<fp->symbols_per_slot; ++j){

      VCD_SIGNAL_DUMPER_DUMP_FUNCTION_BY_NAME(VCD_SIGNAL_DUMPER_FUNCTIONS_PHY_PROCEDURES_RU_FEPTX_PREC+j , 1);
      start_meas(&ru->txdataF_copy_stats);
      if (ru->num_gNB == 1){
        gNB = ru->gNB_list[0];
        cfg = &gNB->gNB_config;

        for(i=0; i<nb_antenna_ports; ++i){
          memcpy((void*)&ru->common.txdataF[i][j*fp->ofdm_symbol_size],
           (void*)&gNB->common_vars.txdataF[i][j*fp->ofdm_symbol_size + txdataF_offset],
           fp->ofdm_symbol_size*sizeof(int32_t));
        }

      }//num_gNB == 1
      stop_meas(&ru->txdataF_copy_stats);
      VCD_SIGNAL_DUMPER_DUMP_FUNCTION_BY_NAME(VCD_SIGNAL_DUMPER_FUNCTIONS_PHY_PROCEDURES_RU_FEPTX_PREC+j , 0);

      VCD_SIGNAL_DUMPER_DUMP_FUNCTION_BY_NAME(VCD_SIGNAL_DUMPER_FUNCTIONS_PHY_PROCEDURES_RU_FEPTX_OFDM , 1 );

      if (nr_slot_select(cfg,slot,frame_tx)==SF_DL) {
        // If this is not an S-tti
        for(i=0; i<ru->nb_tx; ++i){
          if(j%2 == 0){
            while(feptx[i].instance_cnt_feptx != -1){
              usleep(5);
            }
            AssertFatal((ret=pthread_mutex_lock(&feptx[i].mutex_feptx))==0,"mutex_lock return %d\n",ret);
            feptx[i].aa                      = i;
            feptx[i].index                   = i;
            feptx[i].ru                      = ru;
            feptx[i].symbol                  = j;
            feptx[i].slot                    = slot;
            feptx[i].nb_antenna_ports        = nb_antenna_ports;
            feptx[i].instance_cnt_feptx      = 0;
            AssertFatal(pthread_cond_signal(&feptx[i].cond_feptx) == 0,"ERROR pthread_cond_signal for feptx_ofdm_thread\n");
            AssertFatal((ret=pthread_mutex_unlock(&feptx[i].mutex_feptx))==0,"mutex_lock returns %d\n",ret);
          }
          else{
            while(feptx[i+ru->nb_tx].instance_cnt_feptx != -1){
              usleep(5);
            }
            AssertFatal((ret=pthread_mutex_lock(&feptx[i+ru->nb_tx].mutex_feptx))==0,"mutex_lock return %d\n",ret);
            feptx[i+ru->nb_tx].aa                      = i;
            feptx[i+ru->nb_tx].index                   = i+ru->nb_tx;
            feptx[i+ru->nb_tx].ru                      = ru;
            feptx[i+ru->nb_tx].symbol                  = j;
            feptx[i+ru->nb_tx].slot                    = slot;
            feptx[i+ru->nb_tx].nb_antenna_ports        = nb_antenna_ports;
            feptx[i+ru->nb_tx].instance_cnt_feptx      = 0;
            AssertFatal(pthread_cond_signal(&feptx[i+ru->nb_tx].cond_feptx) == 0,"ERROR pthread_cond_signal for feptx_ofdm_thread\n");
            AssertFatal((ret=pthread_mutex_unlock(&feptx[i+ru->nb_tx].mutex_feptx))==0,"mutex_lock returns %d\n",ret);
          }
        }
       
      }//if == SF_DL
      else {
        proc->feptx_mask = ofdm_mask_full;
      }
    }//j<fp->symbols_per_slot
  }//else (RU only machine)

  // wait all process to finish
  AssertFatal((ret=pthread_mutex_lock(&proc->mutex_feptx))==0,"mutex_lock return %d\n",ret);
  while (proc->feptx_mask != ofdm_mask_full) {
    // most of the time the thread is waiting here
    // proc->instance_cnt_rxtx is -1
    pthread_cond_wait(&proc->cond_feptx,&proc->mutex_feptx); // this unlocks mutex_rxtx while waiting and then locks it again
  }
  proc->feptx_mask = 0;
  AssertFatal((ret=pthread_mutex_unlock(&proc->mutex_feptx))==0,"mutex_lock return %d\n",ret);

  VCD_SIGNAL_DUMPER_DUMP_VARIABLE_BY_NAME( VCD_SIGNAL_DUMPER_VARIABLES_RU_TX_OFDM_MASK, proc->feptx_mask );
  VCD_SIGNAL_DUMPER_DUMP_FUNCTION_BY_NAME(VCD_SIGNAL_DUMPER_FUNCTIONS_PHY_PROCEDURES_RU_FEPTX_OFDM , 0 );


  stop_meas(&ru->ofdm_total_stats);

}

static void *nr_feptx_thread(void *param) {

  RU_feptx_t *feptx = (RU_feptx_t *)param;
  RU_t       *ru;
  int         aa, slot, start, l, nb_antenna_ports, ret;
  int         i;
  int32_t ***bw;
  NR_DL_FRAME_PARMS *fp;
  int ofdm_mask_full;
  int txdataF_offset;
  int32_t *txdataF;

  while (!oai_exit) {
    ret = 0;
    if (wait_on_condition(&feptx->mutex_feptx,&feptx->cond_feptx,&feptx->instance_cnt_feptx,"NR feptx thread")<0) break;
    VCD_SIGNAL_DUMPER_DUMP_FUNCTION_BY_NAME(VCD_SIGNAL_DUMPER_FUNCTIONS_PHY_PROCEDURES_RU_FEPTX_OFDM+feptx->index+1 , 1 );

    ru    = feptx->ru;
    slot  = feptx->slot;
    aa    = feptx->aa;
    l     = feptx->symbol;
    fp    = ru->nr_frame_parms;
    start = feptx->symbol;
    nb_antenna_ports = feptx->nb_antenna_ports;
    ofdm_mask_full   = (1<<(ru->nb_tx*2))-1;

<<<<<<< HEAD

    VCD_SIGNAL_DUMPER_DUMP_FUNCTION_BY_NAME(VCD_SIGNAL_DUMPER_FUNCTIONS_PHY_PROCEDURES_RU_FEPTX_PREC , 1);
    start_meas(&ru->precoding_stats);
    if (ru->nb_tx == 1) {
      for (int p=0; p<fp->Lmax; p++) {
        if ((fp->L_ssb >> p) & 0x01){
          memcpy((void*)&ru->common.txdataF_BF[0][l*fp->ofdm_symbol_size],
                 (void*)&ru->common.txdataF[p][l*fp->ofdm_symbol_size],
                 fp->ofdm_symbol_size*sizeof(int32_t));
=======
    if(ru->num_gNB != 0){
      txdataF_offset = ((slot%2)*fp->samples_per_slot_wCP);
      ////////////precoding////////////
      VCD_SIGNAL_DUMPER_DUMP_FUNCTION_BY_NAME(VCD_SIGNAL_DUMPER_FUNCTIONS_PHY_PROCEDURES_RU_FEPTX_PREC+feptx->index+1 , 1);
      start_meas(&ru->precoding_stats);
      if (ru->nb_tx == 1) {
        AssertFatal(fp->N_ssb==ru->nb_tx,"Attempting to transmit %d SSB while Nb_tx = %d",fp->N_ssb,ru->nb_tx);
        for (int p=0; p<fp->Lmax; p++) {
          if ((fp->L_ssb >> p) & 0x01){
            memcpy((void*)&ru->common.txdataF_BF[0][l*fp->ofdm_symbol_size],
                 (void*)&ru->gNB_list[0]->common_vars.txdataF[p][txdataF_offset + l*fp->ofdm_symbol_size],
                 (fp->samples_per_slot_wCP>>1)*sizeof(int32_t));
          }
>>>>>>> 1e4cbce2
        }
      }
      else {
        bw  = ru->beam_weights[0];
        txdataF = &ru->gNB_list[0]->common_vars.txdataF[0][txdataF_offset];
        for(i=0; i<fp->symbols_per_slot>>1; ++i){
          nr_beam_precoding(&txdataF,
                        ru->common.txdataF_BF,
                        fp,
                        bw,
                        slot,
                        l+i,
                        aa,
                        nb_antenna_ports);
        }
      }
      stop_meas(&ru->precoding_stats);
      VCD_SIGNAL_DUMPER_DUMP_FUNCTION_BY_NAME(VCD_SIGNAL_DUMPER_FUNCTIONS_PHY_PROCEDURES_RU_FEPTX_PREC+feptx->index+1 , 0);

      ////////////FEPTX////////////
      start_meas(&ru->ofdm_mod_stats);
      nr_feptx0(ru,slot,start,fp->symbols_per_slot>>1,aa);
      stop_meas(&ru->ofdm_mod_stats);

      if (release_thread(&feptx->mutex_feptx,&feptx->instance_cnt_feptx,"NR feptx thread")<0) break;

      AssertFatal((ret=pthread_mutex_lock(&ru->proc.mutex_feptx))==0,"mutex_lock return %d\n",ret);
      ru->proc.feptx_mask |= 1<<(feptx->index);
      if(ru->proc.feptx_mask == ofdm_mask_full)
        AssertFatal(pthread_cond_signal(&ru->proc.cond_feptx) == 0,"ERROR pthread_cond_signal for precoding and ofdm finish\n");
      AssertFatal((ret=pthread_mutex_unlock(&ru->proc.mutex_feptx))==0,"mutex_lock returns %d\n",ret);

      VCD_SIGNAL_DUMPER_DUMP_VARIABLE_BY_NAME( VCD_SIGNAL_DUMPER_VARIABLES_RU_TX_OFDM_MASK, ru->proc.feptx_mask );
    }// if L1 RU on same machine

    else{
      VCD_SIGNAL_DUMPER_DUMP_FUNCTION_BY_NAME(VCD_SIGNAL_DUMPER_FUNCTIONS_PHY_PROCEDURES_RU_FEPTX_PREC+feptx->index+1 , 1);
      start_meas(&ru->precoding_stats);
      if (ru->nb_tx == 1) {
        AssertFatal(fp->N_ssb==ru->nb_tx,"Attempting to transmit %d SSB while Nb_tx = %d",fp->N_ssb,ru->nb_tx);
        for (int p=0; p<fp->Lmax; p++) {
          if ((fp->L_ssb >> p) & 0x01){
            memcpy((void*)&ru->common.txdataF_BF[0][l*fp->ofdm_symbol_size],
                 (void*)&ru->common.txdataF[p][l*fp->ofdm_symbol_size],
                 fp->ofdm_symbol_size*sizeof(int32_t));
          }
        }
      }
      else {
        bw  = ru->beam_weights[0];
        nr_beam_precoding(ru->common.txdataF,
                        ru->common.txdataF_BF,
                        fp,
                        bw,
                        slot,
                        l,
                        aa,
                        nb_antenna_ports);
      }
      stop_meas(&ru->precoding_stats);
      VCD_SIGNAL_DUMPER_DUMP_FUNCTION_BY_NAME(VCD_SIGNAL_DUMPER_FUNCTIONS_PHY_PROCEDURES_RU_FEPTX_PREC+feptx->index+1 , 0);


      start_meas(&ru->ofdm_mod_stats);
      nr_feptx0(ru,slot,start,1,aa);
      stop_meas(&ru->ofdm_mod_stats);

      if (release_thread(&feptx->mutex_feptx,&feptx->instance_cnt_feptx,"NR feptx thread")<0) break;

      if(l >= fp->symbols_per_slot -2){
        AssertFatal((ret=pthread_mutex_lock(&ru->proc.mutex_feptx))==0,"mutex_lock return %d\n",ret);
        ru->proc.feptx_mask |= 1<<(feptx->index);
        if(ru->proc.feptx_mask == ofdm_mask_full)
          AssertFatal(pthread_cond_signal(&ru->proc.cond_feptx) == 0,"ERROR pthread_cond_signal for precoding and ofdm finish\n");
        AssertFatal((ret=pthread_mutex_unlock(&ru->proc.mutex_feptx))==0,"mutex_lock returns %d\n",ret);
      }
      VCD_SIGNAL_DUMPER_DUMP_VARIABLE_BY_NAME( VCD_SIGNAL_DUMPER_VARIABLES_RU_TX_OFDM_MASK, ru->proc.feptx_mask );
    }// else (RU only machine)
    VCD_SIGNAL_DUMPER_DUMP_FUNCTION_BY_NAME(VCD_SIGNAL_DUMPER_FUNCTIONS_PHY_PROCEDURES_RU_FEPTX_OFDM+feptx->index+1 , 0 );
  }// while (oai_exit)
  return(NULL);
}


// is this supposed to generate a slot or a subframe???
// seems to be hardcoded to numerology 1 (2 slots=1 subframe)
void nr_feptx_ofdm(RU_t *ru,int frame_tx,int tti_tx) {
     
  nfapi_nr_config_request_scf_t *cfg = &ru->gNB_list[0]->gNB_config;
  NR_DL_FRAME_PARMS *fp=ru->nr_frame_parms;
  int cyclic_prefix_type = NFAPI_CP_NORMAL;

  unsigned int aa=0;
  int slot_sizeF = (fp->ofdm_symbol_size)*
                   ((cyclic_prefix_type == 1) ? 12 : 14);
  int slot = tti_tx;
  int *txdata = &ru->common.txdata[aa][slot*fp->samples_per_slot];

  if (nr_slot_select(cfg,frame_tx,slot) == NR_UPLINK_SLOT) return;

  VCD_SIGNAL_DUMPER_DUMP_FUNCTION_BY_NAME(VCD_SIGNAL_DUMPER_FUNCTIONS_PHY_PROCEDURES_RU_FEPTX_OFDM , 1 );
  start_meas(&ru->ofdm_mod_stats);


    //    LOG_D(HW,"Frame %d: Generating slot %d\n",frame,next_slot);

  nr_feptx0(ru,slot,0,NR_NUMBER_OF_SYMBOLS_PER_SLOT,aa);

  VCD_SIGNAL_DUMPER_DUMP_FUNCTION_BY_NAME(VCD_SIGNAL_DUMPER_FUNCTIONS_PHY_PROCEDURES_RU_FEPTX_OFDM , 0 );
  stop_meas(&ru->ofdm_mod_stats);

  LOG_D(PHY,"feptx_ofdm (TXPATH): frame %d, slot %d: txp (time %p) %d dB, txp (freq) %d dB\n",
	frame_tx,slot,txdata,dB_fixed(signal_energy((int32_t*)txdata,fp->samples_per_slot)),
	dB_fixed(signal_energy_nodc(ru->common.txdataF_BF[aa],2*slot_sizeF)));

}

void nr_init_feptx_thread(RU_t *ru) {

  RU_proc_t  *proc  = &ru->proc;
  RU_feptx_t *feptx = proc->feptx;
  int i = 0;

  for(i=0; i<(ru->nb_tx*2); i++){
    feptx[i].instance_cnt_feptx         = -1;
    
    pthread_mutex_init( &feptx[i].mutex_feptx, NULL);
    pthread_cond_init( &feptx[i].cond_feptx, NULL);

    threadCreate(&feptx[i].pthread_feptx, nr_feptx_thread, (void*)&feptx[i], "feptx", -1, OAI_PRIORITY_RT);
    LOG_I(PHY,"init feptx thread %d\n", i);
  }

}


void nr_feptx_prec(RU_t *ru,int frame_tx,int tti_tx) {

  int l,aa;
  PHY_VARS_gNB **gNB_list = ru->gNB_list,*gNB;
  NR_DL_FRAME_PARMS *fp   = ru->nr_frame_parms;
  nfapi_nr_config_request_scf_t *cfg = &ru->gNB_list[0]->gNB_config;
  int32_t ***bw;
  int i=0;
  int slot_tx = tti_tx;

  start_meas(&ru->precoding_stats);
  if (ru->num_gNB == 1){
    gNB = gNB_list[0];

    if (nr_slot_select(cfg,frame_tx,slot_tx) == NR_UPLINK_SLOT) return;

    for(i=0; i<fp->Lmax; ++i)
      memcpy((void*)ru->common.txdataF[i],
           (void*)gNB->common_vars.txdataF[i],
           fp->samples_per_slot_wCP*sizeof(int32_t));

    if (ru->nb_tx == 1) {
    
      VCD_SIGNAL_DUMPER_DUMP_FUNCTION_BY_NAME(VCD_SIGNAL_DUMPER_FUNCTIONS_PHY_PROCEDURES_RU_FEPTX_PREC , 1);

      //      AssertFatal(fp->N_ssb==ru->nb_tx,"Attempting to transmit %d SSB while Nb_tx = %d",fp->N_ssb,ru->nb_tx);

      for (int p=0; p<fp->Lmax; p++) {
        if ((fp->L_ssb >> p) & 0x01){
          memcpy((void*)ru->common.txdataF_BF[0],
                 (void*)ru->common.txdataF[p],
                 fp->samples_per_slot_wCP*sizeof(int32_t));
        }
      }

      VCD_SIGNAL_DUMPER_DUMP_FUNCTION_BY_NAME(VCD_SIGNAL_DUMPER_FUNCTIONS_PHY_PROCEDURES_RU_FEPTX_PREC , 0);
    }// if (ru->nb_tx == 1)
    else {
      bw  = ru->beam_weights[0];
      for (l=0;l<fp->symbols_per_slot;l++) {
        for (aa=0;aa<ru->nb_tx;aa++) {
          nr_beam_precoding(ru->common.txdataF,
                            ru->common.txdataF_BF,
                            fp,
                            bw,
                            tti_tx,
                            l,
                            aa,
                            fp->Lmax);
        }// for (aa=0;aa<ru->nb_tx;aa++)
      }// for (l=0;l<fp->symbols_per_slot;l++)
    }// if (ru->nb_tx == 1)
  }// if (ru->num_gNB == 1)
  stop_meas(&ru->precoding_stats);
}

void nr_fep0(RU_t *ru, int first_half) {
  
  uint8_t start_symbol, end_symbol, l, aa;
  RU_proc_t *proc       = &ru->proc;
  NR_DL_FRAME_PARMS *fp = ru->nr_frame_parms;
  
  if(first_half == 1) {
    start_symbol = 0;
    end_symbol = NR_SYMBOLS_PER_SLOT/2;
  } else {
    start_symbol = NR_SYMBOLS_PER_SLOT/2;
    end_symbol = NR_SYMBOLS_PER_SLOT;
  }

  LOG_D(PHY,"In fep0 for slot = %d, first_half = %d, start_symbol = %d, end_symbol = %d\n", proc->tti_rx, first_half, start_symbol, end_symbol);
  //  printf("fep0: slot %d\n",slot);

  VCD_SIGNAL_DUMPER_DUMP_FUNCTION_BY_NAME(VCD_SIGNAL_DUMPER_FUNCTIONS_PHY_PROCEDURES_RU_FEPRX+proc->tti_rx, 1);

  // remove_7_5_kHz(ru,(slot&1)+(proc->tti_rx<<1));
  for (l = start_symbol; l < end_symbol; l++) {
    for (aa = 0; aa < fp->nb_antennas_rx; aa++) {
      nr_slot_fep_ul(fp,
                     ru->common.rxdata[aa],
                     ru->common.rxdataF[aa],
                     l,
                     proc->tti_rx,
                     0,
                     0);
    }
  }
  VCD_SIGNAL_DUMPER_DUMP_FUNCTION_BY_NAME(VCD_SIGNAL_DUMPER_FUNCTIONS_PHY_PROCEDURES_RU_FEPRX+proc->tti_rx, 0);
}


static void *nr_feprx_thread(void *param) {

  RU_t *ru = (RU_t *)param;
  RU_proc_t *proc  = &ru->proc;


  while (!oai_exit) {

    if (wait_on_condition(&proc->mutex_fep,&proc->cond_fep,&proc->instance_cnt_fep,"NR feprx thread")<0) break;

    if (oai_exit) break;

    VCD_SIGNAL_DUMPER_DUMP_FUNCTION_BY_NAME( VCD_SIGNAL_DUMPER_FUNCTIONS_PHY_PROCEDURES_RU_FEPRX1, 1 );

    nr_fep0(ru, 0);

    VCD_SIGNAL_DUMPER_DUMP_FUNCTION_BY_NAME( VCD_SIGNAL_DUMPER_FUNCTIONS_PHY_PROCEDURES_RU_FEPRX1, 0 );

    if (release_thread(&proc->mutex_fep,&proc->instance_cnt_fep,"nr_feprx thread")<0) break;

    if (pthread_cond_signal(&proc->cond_fep) != 0) {
      printf("[gNB] ERROR pthread_cond_signal for nr_feprx thread exit\n");
      exit_fun( "ERROR pthread_cond_signal" );
      return NULL;
    }
  }

  return NULL;
}


void nr_init_feprx_thread(RU_t *ru) {

  RU_proc_t *proc = &ru->proc;

  proc->instance_cnt_fep = -1;
    
  pthread_mutex_init( &proc->mutex_fep, NULL);
  pthread_cond_init( &proc->cond_fep, NULL);

  threadCreate(&proc->pthread_fep, nr_feprx_thread, (void*)ru, "feprx", -1, OAI_PRIORITY_RT);
}


void nr_fep_full_2thread(RU_t *ru, int slot) {

  RU_proc_t *proc = &ru->proc;

  struct timespec wait;

  // NR_DL_FRAME_PARMS *fp = ru->nr_frame_parms;

  // if ((fp->frame_type == TDD) &&
     // (subframe_select(fp,proc->tti_rx) != NR_UPLINK_SLOT)) return;

  if (ru->idx == 0) VCD_SIGNAL_DUMPER_DUMP_FUNCTION_BY_NAME( VCD_SIGNAL_DUMPER_FUNCTIONS_PHY_PROCEDURES_RU_FEPRX, 1 );

  wait.tv_sec=0;
  wait.tv_nsec=5000000L;

  VCD_SIGNAL_DUMPER_DUMP_FUNCTION_BY_NAME( VCD_SIGNAL_DUMPER_FUNCTIONS_PHY_PROCEDURES_RU_FEPRX, 1 );
  start_meas(&ru->ofdm_demod_stats);

  if (pthread_mutex_timedlock(&proc->mutex_fep,&wait) != 0) {
    printf("[RU] ERROR pthread_mutex_lock for nr_feprx thread (IC %d)\n", proc->instance_cnt_fep);
    exit_fun( "error locking mutex_fep" );
    return;
  }

  if (proc->instance_cnt_fep==0) {
    printf("[RU] FEP thread busy\n");
    exit_fun("FEP thread busy");
    pthread_mutex_unlock( &proc->mutex_fep );
    return;
  }
  
  ++proc->instance_cnt_fep;


  if (pthread_cond_signal(&proc->cond_fep) != 0) {
    printf("[RU] ERROR pthread_cond_signal for nr_feprx thread\n");
    exit_fun( "ERROR pthread_cond_signal" );
    return;
  }
  //start_meas(&ru->ofdm_demod_wakeup_stats);
  
  pthread_mutex_unlock( &proc->mutex_fep );

  // call second slot in this symbol
  nr_fep0(ru, 1);

  start_meas(&ru->ofdm_demod_wait_stats);
  wait_on_busy_condition(&proc->mutex_fep,&proc->cond_fep,&proc->instance_cnt_fep,"nr_feprx thread");  
  stop_meas(&ru->ofdm_demod_wait_stats);
  if(opp_enabled == 1 && ru->ofdm_demod_wakeup_stats.p_time>30*3000){
    print_meas_now(&ru->ofdm_demod_wakeup_stats,"fep wakeup",stderr);
    printf("delay in fep wait on codition in frame_rx: %d  subframe_rx: %d \n",proc->frame_rx,proc->tti_rx);
  }

  stop_meas(&ru->ofdm_demod_stats);
  VCD_SIGNAL_DUMPER_DUMP_FUNCTION_BY_NAME( VCD_SIGNAL_DUMPER_FUNCTIONS_PHY_PROCEDURES_RU_FEPRX, 0 );
}



void nr_fep_full(RU_t *ru, int slot) {

  RU_proc_t *proc = &ru->proc;
  int l, aa;
  NR_DL_FRAME_PARMS *fp = ru->nr_frame_parms;

  // if ((fp->frame_type == TDD) && 
     // (subframe_select(fp,proc->tti_rx) != NR_UPLINK_SLOT)) return;

  start_meas(&ru->ofdm_demod_stats);
  if (ru->idx == 0) VCD_SIGNAL_DUMPER_DUMP_FUNCTION_BY_NAME( VCD_SIGNAL_DUMPER_FUNCTIONS_PHY_PROCEDURES_RU_FEPRX, 1 );

  // remove_7_5_kHz(ru,proc->tti_rx<<1);
  // remove_7_5_kHz(ru,1+(proc->tti_rx<<1));

  for (l = 0; l < fp->symbols_per_slot; l++) {
    for (aa = 0; aa < fp->nb_antennas_rx; aa++) {
      nr_slot_fep_ul(fp,
                     ru->common.rxdata[aa],
                     ru->common.rxdataF[aa],
                     l,
                     proc->tti_rx,
                     0,
                     0);
    }
  }

  if (ru->idx == 0) VCD_SIGNAL_DUMPER_DUMP_FUNCTION_BY_NAME( VCD_SIGNAL_DUMPER_FUNCTIONS_PHY_PROCEDURES_RU_FEPRX, 0 );
  stop_meas(&ru->ofdm_demod_stats);
  
  
}<|MERGE_RESOLUTION|>--- conflicted
+++ resolved
@@ -134,126 +134,102 @@
   }
 
   start_meas(&ru->ofdm_total_stats);
-<<<<<<< HEAD
-
-  AssertFatal(ru->num_gNB == 1, "ru->num_gNB = %d != 1\n",ru->num_gNB);
-  for(j=0; j<fp->symbols_per_slot; ++j){
-
-    VCD_SIGNAL_DUMPER_DUMP_FUNCTION_BY_NAME(VCD_SIGNAL_DUMPER_FUNCTIONS_PHY_PROCEDURES_RU_FEPTX_PREC+j , 1);
-    start_meas(&ru->txdataF_copy_stats);
-    if (ru->num_gNB == 1){
-      gNB = ru->gNB_list[0];
-
-      for(i=0; i<nb_antenna_ports; ++i){
-        memcpy((void*)&ru->common.txdataF[i][j*fp->ofdm_symbol_size],
-           (void*)&gNB->common_vars.txdataF[i][j*fp->ofdm_symbol_size + txdataF_offset],
-           fp->ofdm_symbol_size*sizeof(int32_t));
-      }
-    }//num_gNB == 1
-    stop_meas(&ru->txdataF_copy_stats);
-    VCD_SIGNAL_DUMPER_DUMP_FUNCTION_BY_NAME(VCD_SIGNAL_DUMPER_FUNCTIONS_PHY_PROCEDURES_RU_FEPTX_PREC+j , 0);
-
-    VCD_SIGNAL_DUMPER_DUMP_FUNCTION_BY_NAME(VCD_SIGNAL_DUMPER_FUNCTIONS_PHY_PROCEDURES_RU_FEPTX_OFDM , 1 );
-
-
-    if (nr_slot_select(cfg,frame_tx,slot)==NR_DOWNLINK_SLOT) {
-      // If this is not an S-tti
-=======
-  if(ru->num_gNB != 0){//L1 RU on same machine
-    VCD_SIGNAL_DUMPER_DUMP_FUNCTION_BY_NAME(VCD_SIGNAL_DUMPER_FUNCTIONS_PHY_PROCEDURES_RU_FEPTX_OFDM , 1 );
-    for(j=0; j<2; ++j){//half slot 
->>>>>>> 1e4cbce2
-      for(i=0; i<ru->nb_tx; ++i){
-        if(j == 0){
-          AssertFatal((ret=pthread_mutex_lock(&feptx[i].mutex_feptx))==0,"mutex_lock return %d\n",ret);
-          feptx[i].aa                      = i;
-          feptx[i].index                   = i;
-          feptx[i].ru                      = ru;
-          feptx[i].symbol                  = 0;
-          feptx[i].slot                    = slot;
-          feptx[i].nb_antenna_ports        = nb_antenna_ports;
-          feptx[i].instance_cnt_feptx      = 0;
-          AssertFatal(pthread_cond_signal(&feptx[i].cond_feptx) == 0,"ERROR pthread_cond_signal for feptx_ofdm_thread\n");
-          AssertFatal((ret=pthread_mutex_unlock(&feptx[i].mutex_feptx))==0,"mutex_lock returns %d\n",ret);
-        }//first half
-        else{
-          AssertFatal((ret=pthread_mutex_lock(&feptx[i+ru->nb_tx].mutex_feptx))==0,"mutex_lock return %d\n",ret);
-          feptx[i+ru->nb_tx].aa                      = i;
-          feptx[i+ru->nb_tx].index                   = i+ru->nb_tx;
-          feptx[i+ru->nb_tx].ru                      = ru;
-          feptx[i+ru->nb_tx].symbol                  = fp->symbols_per_slot>>1;
-          feptx[i+ru->nb_tx].slot                    = slot;
-          feptx[i+ru->nb_tx].nb_antenna_ports        = nb_antenna_ports;
-          feptx[i+ru->nb_tx].instance_cnt_feptx      = 0;
-          AssertFatal(pthread_cond_signal(&feptx[i+ru->nb_tx].cond_feptx) == 0,"ERROR pthread_cond_signal for feptx_ofdm_thread\n");
-          AssertFatal((ret=pthread_mutex_unlock(&feptx[i+ru->nb_tx].mutex_feptx))==0,"mutex_lock returns %d\n",ret);
-        }//second half
-      }//physical antenna
-    }//half slot
-  }//if L1 RU on same machine
-  else{//(RU only machine)
-    for(j=0; j<fp->symbols_per_slot; ++j){
-
-      VCD_SIGNAL_DUMPER_DUMP_FUNCTION_BY_NAME(VCD_SIGNAL_DUMPER_FUNCTIONS_PHY_PROCEDURES_RU_FEPTX_PREC+j , 1);
-      start_meas(&ru->txdataF_copy_stats);
-      if (ru->num_gNB == 1){
-        gNB = ru->gNB_list[0];
-        cfg = &gNB->gNB_config;
-
-        for(i=0; i<nb_antenna_ports; ++i){
-          memcpy((void*)&ru->common.txdataF[i][j*fp->ofdm_symbol_size],
-           (void*)&gNB->common_vars.txdataF[i][j*fp->ofdm_symbol_size + txdataF_offset],
-           fp->ofdm_symbol_size*sizeof(int32_t));
-        }
-
-      }//num_gNB == 1
-      stop_meas(&ru->txdataF_copy_stats);
-      VCD_SIGNAL_DUMPER_DUMP_FUNCTION_BY_NAME(VCD_SIGNAL_DUMPER_FUNCTIONS_PHY_PROCEDURES_RU_FEPTX_PREC+j , 0);
-
+
+  if (nr_slot_select(cfg,frame_tx,slot)==NR_DOWNLINK_SLOT) {
+
+    if(ru->num_gNB != 0){//L1 RU on same machine
       VCD_SIGNAL_DUMPER_DUMP_FUNCTION_BY_NAME(VCD_SIGNAL_DUMPER_FUNCTIONS_PHY_PROCEDURES_RU_FEPTX_OFDM , 1 );
-
-      if (nr_slot_select(cfg,slot,frame_tx)==SF_DL) {
-        // If this is not an S-tti
+      for(j=0; j<2; ++j){//half slot 
         for(i=0; i<ru->nb_tx; ++i){
-          if(j%2 == 0){
-            while(feptx[i].instance_cnt_feptx != -1){
-              usleep(5);
-            }
+          if(j == 0){
             AssertFatal((ret=pthread_mutex_lock(&feptx[i].mutex_feptx))==0,"mutex_lock return %d\n",ret);
             feptx[i].aa                      = i;
             feptx[i].index                   = i;
             feptx[i].ru                      = ru;
-            feptx[i].symbol                  = j;
+            feptx[i].symbol                  = 0;
             feptx[i].slot                    = slot;
             feptx[i].nb_antenna_ports        = nb_antenna_ports;
             feptx[i].instance_cnt_feptx      = 0;
             AssertFatal(pthread_cond_signal(&feptx[i].cond_feptx) == 0,"ERROR pthread_cond_signal for feptx_ofdm_thread\n");
             AssertFatal((ret=pthread_mutex_unlock(&feptx[i].mutex_feptx))==0,"mutex_lock returns %d\n",ret);
-          }
+          }//first half
           else{
-            while(feptx[i+ru->nb_tx].instance_cnt_feptx != -1){
-              usleep(5);
-            }
             AssertFatal((ret=pthread_mutex_lock(&feptx[i+ru->nb_tx].mutex_feptx))==0,"mutex_lock return %d\n",ret);
             feptx[i+ru->nb_tx].aa                      = i;
             feptx[i+ru->nb_tx].index                   = i+ru->nb_tx;
             feptx[i+ru->nb_tx].ru                      = ru;
-            feptx[i+ru->nb_tx].symbol                  = j;
+            feptx[i+ru->nb_tx].symbol                  = fp->symbols_per_slot>>1;
             feptx[i+ru->nb_tx].slot                    = slot;
             feptx[i+ru->nb_tx].nb_antenna_ports        = nb_antenna_ports;
             feptx[i+ru->nb_tx].instance_cnt_feptx      = 0;
             AssertFatal(pthread_cond_signal(&feptx[i+ru->nb_tx].cond_feptx) == 0,"ERROR pthread_cond_signal for feptx_ofdm_thread\n");
             AssertFatal((ret=pthread_mutex_unlock(&feptx[i+ru->nb_tx].mutex_feptx))==0,"mutex_lock returns %d\n",ret);
+          }//second half
+        }//physical antenna
+      }//half slot
+    }//if L1 RU on same machine
+    else{//(RU only machine)
+      for(j=0; j<fp->symbols_per_slot; ++j){
+
+        VCD_SIGNAL_DUMPER_DUMP_FUNCTION_BY_NAME(VCD_SIGNAL_DUMPER_FUNCTIONS_PHY_PROCEDURES_RU_FEPTX_PREC+j , 1);
+        start_meas(&ru->txdataF_copy_stats);
+        if (ru->num_gNB == 1){
+          gNB = ru->gNB_list[0];
+          cfg = &gNB->gNB_config;
+
+          for(i=0; i<nb_antenna_ports; ++i){
+            memcpy((void*)&ru->common.txdataF[i][j*fp->ofdm_symbol_size],
+                   (void*)&gNB->common_vars.txdataF[i][j*fp->ofdm_symbol_size + txdataF_offset],
+                   fp->ofdm_symbol_size*sizeof(int32_t));
           }
+
+        }//num_gNB == 1
+        stop_meas(&ru->txdataF_copy_stats);
+        VCD_SIGNAL_DUMPER_DUMP_FUNCTION_BY_NAME(VCD_SIGNAL_DUMPER_FUNCTIONS_PHY_PROCEDURES_RU_FEPTX_PREC+j , 0);
+
+        VCD_SIGNAL_DUMPER_DUMP_FUNCTION_BY_NAME(VCD_SIGNAL_DUMPER_FUNCTIONS_PHY_PROCEDURES_RU_FEPTX_OFDM , 1 );
+
+        if (nr_slot_select(cfg,slot,frame_tx)==SF_DL) {
+          // If this is not an S-tti
+          for(i=0; i<ru->nb_tx; ++i){
+            if(j%2 == 0){
+              while(feptx[i].instance_cnt_feptx != -1){
+                usleep(5);
+              }
+              AssertFatal((ret=pthread_mutex_lock(&feptx[i].mutex_feptx))==0,"mutex_lock return %d\n",ret);
+              feptx[i].aa                      = i;
+              feptx[i].index                   = i;
+              feptx[i].ru                      = ru;
+              feptx[i].symbol                  = j;
+              feptx[i].slot                    = slot;
+              feptx[i].nb_antenna_ports        = nb_antenna_ports;
+              feptx[i].instance_cnt_feptx      = 0;
+              AssertFatal(pthread_cond_signal(&feptx[i].cond_feptx) == 0,"ERROR pthread_cond_signal for feptx_ofdm_thread\n");
+              AssertFatal((ret=pthread_mutex_unlock(&feptx[i].mutex_feptx))==0,"mutex_lock returns %d\n",ret);
+            }
+            else{
+              while(feptx[i+ru->nb_tx].instance_cnt_feptx != -1){
+                usleep(5);
+              }
+              AssertFatal((ret=pthread_mutex_lock(&feptx[i+ru->nb_tx].mutex_feptx))==0,"mutex_lock return %d\n",ret);
+              feptx[i+ru->nb_tx].aa                      = i;
+              feptx[i+ru->nb_tx].index                   = i+ru->nb_tx;
+              feptx[i+ru->nb_tx].ru                      = ru;
+              feptx[i+ru->nb_tx].symbol                  = j;
+              feptx[i+ru->nb_tx].slot                    = slot;
+              feptx[i+ru->nb_tx].nb_antenna_ports        = nb_antenna_ports;
+              feptx[i+ru->nb_tx].instance_cnt_feptx      = 0;
+              AssertFatal(pthread_cond_signal(&feptx[i+ru->nb_tx].cond_feptx) == 0,"ERROR pthread_cond_signal for feptx_ofdm_thread\n");
+              AssertFatal((ret=pthread_mutex_unlock(&feptx[i+ru->nb_tx].mutex_feptx))==0,"mutex_lock returns %d\n",ret);
+            }
+          }
+        }//if == SF_DL
+        else {
+          proc->feptx_mask = ofdm_mask_full;
         }
-       
-      }//if == SF_DL
-      else {
-        proc->feptx_mask = ofdm_mask_full;
-      }
-    }//j<fp->symbols_per_slot
-  }//else (RU only machine)
-
+      }//j<fp->symbols_per_slot
+    }//else (RU only machine)
+  }
   // wait all process to finish
   AssertFatal((ret=pthread_mutex_lock(&proc->mutex_feptx))==0,"mutex_lock return %d\n",ret);
   while (proc->feptx_mask != ofdm_mask_full) {
@@ -298,17 +274,6 @@
     nb_antenna_ports = feptx->nb_antenna_ports;
     ofdm_mask_full   = (1<<(ru->nb_tx*2))-1;
 
-<<<<<<< HEAD
-
-    VCD_SIGNAL_DUMPER_DUMP_FUNCTION_BY_NAME(VCD_SIGNAL_DUMPER_FUNCTIONS_PHY_PROCEDURES_RU_FEPTX_PREC , 1);
-    start_meas(&ru->precoding_stats);
-    if (ru->nb_tx == 1) {
-      for (int p=0; p<fp->Lmax; p++) {
-        if ((fp->L_ssb >> p) & 0x01){
-          memcpy((void*)&ru->common.txdataF_BF[0][l*fp->ofdm_symbol_size],
-                 (void*)&ru->common.txdataF[p][l*fp->ofdm_symbol_size],
-                 fp->ofdm_symbol_size*sizeof(int32_t));
-=======
     if(ru->num_gNB != 0){
       txdataF_offset = ((slot%2)*fp->samples_per_slot_wCP);
       ////////////precoding////////////
@@ -322,7 +287,6 @@
                  (void*)&ru->gNB_list[0]->common_vars.txdataF[p][txdataF_offset + l*fp->ofdm_symbol_size],
                  (fp->samples_per_slot_wCP>>1)*sizeof(int32_t));
           }
->>>>>>> 1e4cbce2
         }
       }
       else {
