/*
 * Licensed to the OpenAirInterface (OAI) Software Alliance under one or more
 * contributor license agreements.  See the NOTICE file distributed with
 * this work for additional information regarding copyright ownership.
 * The OpenAirInterface Software Alliance licenses this file to You under
 * the OAI Public License, Version 1.1  (the "License"); you may not use this file
 * except in compliance with the License.
 * You may obtain a copy of the License at
 *
 *      http://www.openairinterface.org/?page_id=698
 *
 * Unless required by applicable law or agreed to in writing, software
 * distributed under the License is distributed on an "AS IS" BASIS,
 * WITHOUT WARRANTIES OR CONDITIONS OF ANY KIND, either express or implied.
 * See the License for the specific language governing permissions and
 * limitations under the License.
 *-------------------------------------------------------------------------------
 * For more information about the OpenAirInterface (OAI) Software Alliance:
 *      contact@openairinterface.org
 */

/*! \file phy_procedures_lte_ue.c
 * \brief Implementation of UE procedures from 36.213 LTE specifications
 * \author R. Knopp, F. Kaltenberger, N. Nikaein
 * \date 2011
 * \version 0.1
 * \company Eurecom
 * \email: knopp@eurecom.fr,florian.kaltenberger@eurecom.fr, navid.nikaein@eurecom.fr
 * \note
 * \warning
 */

#define _GNU_SOURCE

#include <sched.h>
#include "assertions.h"
#include "PHY/defs_UE.h"
#include "PHY/phy_extern_ue.h"
#include "executables/nr-uesoftmodem.h"

#include "PHY/LTE_UE_TRANSPORT/transport_proto_ue.h"
#include "SCHED_UE/sched_UE.h"
#include "PHY/MODULATION/modulation_UE.h"
#include "PHY/LTE_ESTIMATION/lte_estimation.h"

#ifndef PUCCH
  #define PUCCH
#endif

#include "LAYER2/MAC/mac.h"
#include "common/utils/LOG/log.h"

#include "common/utils/LOG/vcd_signal_dumper.h"
#include "UTIL/OPT/opt.h"

#if defined(ENABLE_ITTI)
  #include "intertask_interface.h"
#endif

#include "PHY/defs_UE.h"

#include "PHY/CODING/coding_extern.h"

#include "T.h"

#include "PHY/TOOLS/tools_defs.h"

#define DLSCH_RB_ALLOC 0x1fbf  // skip DC RB (total 23/25 RBs)
#define DLSCH_RB_ALLOC_12 0x0aaa  // skip DC RB (total 23/25 RBs)

#define NS_PER_SLOT 500000

char mode_string[4][20] = {"NOT SYNCHED","PRACH","RAR","PUSCH"};

extern double cpuf;

void Msg1_transmitted(module_id_t module_idP,uint8_t CC_id,frame_t frameP, uint8_t eNB_id);
void Msg3_transmitted(module_id_t module_idP,uint8_t CC_id,frame_t frameP, uint8_t eNB_id);

<<<<<<< HEAD
#if defined(EXMIMO) || defined(OAI_USRP) || defined(OAI_BLADERF) || defined(OAI_LMSSDR) || defined(OAI_ADRV9371_ZC706)
  extern uint32_t downlink_frequency[MAX_NUM_CCs][4];
#endif
=======
extern uint32_t downlink_frequency[MAX_NUM_CCs][4];

>>>>>>> 71191fb9

void get_dumpparam(PHY_VARS_UE *ue,
		           UE_rxtx_proc_t *proc,
				   uint8_t eNB_id,
				   uint8_t nb_rb,
                   uint32_t *alloc_even,
				   uint8_t subframe,
				   uint32_t Qm,
				   uint32_t Nl,
				   uint32_t tm,
                   uint8_t *nsymb,
				   uint32_t *coded_bits_per_codeword)
{
  *nsymb = (ue->frame_parms.Ncp == 0) ? 14 : 12;
  *coded_bits_per_codeword = get_G(&ue->frame_parms,
                                   nb_rb,
                                   alloc_even,
                                   Qm,
                                   Nl,
                                   ue->pdcch_vars[0%RX_NB_TH][eNB_id]->num_pdcch_symbols,
                                   proc->frame_rx,
                                   subframe,
                                   tm);
}

void dump_dlsch(PHY_VARS_UE *ue,
		        UE_rxtx_proc_t *proc,
				uint8_t eNB_id,
				uint8_t subframe,
				uint8_t harq_pid)
{
  if (LOG_DUMPFLAG(DEBUG_UE_PHYPROC)) {
    unsigned int coded_bits_per_codeword;
    uint8_t nsymb ;
    get_dumpparam(ue, proc, eNB_id,
                  ue->dlsch[ue->current_thread_id[subframe]][eNB_id][0]->harq_processes[harq_pid]->nb_rb,
                  ue->dlsch[ue->current_thread_id[subframe]][eNB_id][0]->harq_processes[harq_pid]->rb_alloc_even,
                  subframe,
                  ue->dlsch[ue->current_thread_id[subframe]][eNB_id][0]->harq_processes[harq_pid]->Qm,
                  ue->dlsch[ue->current_thread_id[subframe]][eNB_id][0]->harq_processes[harq_pid]->Nl,
                  ue->transmission_mode[eNB_id]<7?0:ue->transmission_mode[eNB_id],
                  &nsymb, &coded_bits_per_codeword);
    LOG_M("rxsigF0.m","rxsF0", ue->common_vars.common_vars_rx_data_per_thread[ue->current_thread_id[subframe]].rxdataF[0],2*nsymb*ue->frame_parms.ofdm_symbol_size,2,1);
    LOG_M("rxsigF0_ext.m","rxsF0_ext", ue->pdsch_vars[ue->current_thread_id[subframe]][0]->rxdataF_ext[0],2*nsymb*ue->frame_parms.ofdm_symbol_size,1,1);
    LOG_M("dlsch00_ch0_ext.m","dl00_ch0_ext", ue->pdsch_vars[ue->current_thread_id[subframe]][0]->dl_ch_estimates_ext[0],300*nsymb,1,1);
    /*
      LOG_M("dlsch01_ch0_ext.m","dl01_ch0_ext",pdsch_vars[0]->dl_ch_estimates_ext[1],300*12,1,1);
      LOG_M("dlsch10_ch0_ext.m","dl10_ch0_ext",pdsch_vars[0]->dl_ch_estimates_ext[2],300*12,1,1);
      LOG_M("dlsch11_ch0_ext.m","dl11_ch0_ext",pdsch_vars[0]->dl_ch_estimates_ext[3],300*12,1,1);
      LOG_M("dlsch_rho.m","dl_rho",pdsch_vars[0]->rho[0],300*12,1,1);
    */
    LOG_M("dlsch_rxF_comp0.m","dlsch0_rxF_comp0", ue->pdsch_vars[ue->current_thread_id[subframe]][0]->rxdataF_comp0[0],300*12,1,1);
    LOG_M("dlsch_rxF_llr.m","dlsch_llr", ue->pdsch_vars[ue->current_thread_id[subframe]][0]->llr[0],coded_bits_per_codeword,1,0);
    LOG_M("dlsch_mag1.m","dlschmag1",ue->pdsch_vars[ue->current_thread_id[subframe]][0]->dl_ch_mag0,300*12,1,1);
    LOG_M("dlsch_mag2.m","dlschmag2",ue->pdsch_vars[ue->current_thread_id[subframe]][0]->dl_ch_magb0,300*12,1,1);
  }
}

void dump_dlsch_SI(PHY_VARS_UE *ue,
		           UE_rxtx_proc_t *proc,
				   uint8_t eNB_id,
				   uint8_t subframe)
{
  if (LOG_DUMPFLAG(DEBUG_UE_PHYPROC)) {
    unsigned int coded_bits_per_codeword;
    uint8_t nsymb;
    get_dumpparam(ue, proc, eNB_id,
                  ue->dlsch_SI[eNB_id]->harq_processes[0]->nb_rb,
                  ue->dlsch_SI[eNB_id]->harq_processes[0]->rb_alloc_even,
                  subframe,2,1,0,
                  &nsymb, &coded_bits_per_codeword);
    LOG_D(PHY,"[UE %d] Dumping dlsch_SI : ofdm_symbol_size %d, nsymb %d, nb_rb %d, mcs %d, nb_rb %d, num_pdcch_symbols %d,G %d\n",
          ue->Mod_id,
          ue->frame_parms.ofdm_symbol_size,
          nsymb,
          ue->dlsch_SI[eNB_id]->harq_processes[0]->nb_rb,
          ue->dlsch_SI[eNB_id]->harq_processes[0]->mcs,
          ue->dlsch_SI[eNB_id]->harq_processes[0]->nb_rb,
          ue->pdcch_vars[0%RX_NB_TH][eNB_id]->num_pdcch_symbols,
          coded_bits_per_codeword);
    LOG_M("rxsig0.m","rxs0", &ue->common_vars.rxdata[0][subframe*ue->frame_parms.samples_per_tti],ue->frame_parms.samples_per_tti,1,1);
    LOG_M("rxsigF0.m","rxsF0", ue->common_vars.common_vars_rx_data_per_thread[ue->current_thread_id[subframe]].rxdataF[0],nsymb*ue->frame_parms.ofdm_symbol_size,1,1);
    LOG_M("rxsigF0_ext.m","rxsF0_ext", ue->pdsch_vars_SI[0]->rxdataF_ext[0],2*nsymb*ue->frame_parms.ofdm_symbol_size,1,1);
    LOG_M("dlsch00_ch0_ext.m","dl00_ch0_ext", ue->pdsch_vars_SI[0]->dl_ch_estimates_ext[0],ue->frame_parms.N_RB_DL*12*nsymb,1,1);
    /*
      LOG_M("dlsch01_ch0_ext.m","dl01_ch0_ext",pdsch_vars[0]->dl_ch_estimates_ext[1],300*12,1,1);
      LOG_M("dlsch10_ch0_ext.m","dl10_ch0_ext",pdsch_vars[0]->dl_ch_estimates_ext[2],300*12,1,1);
      LOG_M("dlsch11_ch0_ext.m","dl11_ch0_ext",pdsch_vars[0]->dl_ch_estimates_ext[3],300*12,1,1);
      LOG_M("dlsch_rho.m","dl_rho",pdsch_vars[0]->rho[0],300*12,1,1);
    */
    LOG_M("dlsch_rxF_comp0.m","dlsch0_rxF_comp0", ue->pdsch_vars_SI[0]->rxdataF_comp0[0],ue->frame_parms.N_RB_DL*12*nsymb,1,1);
    LOG_M("dlsch_rxF_llr.m","dlsch_llr", ue->pdsch_vars_SI[0]->llr[0],coded_bits_per_codeword,1,0);
    LOG_M("dlsch_mag1.m","dlschmag1",ue->pdsch_vars_SI[0]->dl_ch_mag0,300*nsymb,1,1);
    LOG_M("dlsch_mag2.m","dlschmag2",ue->pdsch_vars_SI[0]->dl_ch_magb0,300*nsymb,1,1);
    sleep(1);
    exit(-1);
  }
}

<<<<<<< HEAD
#if defined(EXMIMO) || defined(OAI_USRP) || defined(OAI_BLADERF) || defined(OAI_LMSSDR) || defined(OAI_ADRV9371_ZC706)
//unsigned int gain_table[31] = {100,112,126,141,158,178,200,224,251,282,316,359,398,447,501,562,631,708,794,891,1000,1122,1258,1412,1585,1778,1995,2239,2512,2818,3162};
/*
  unsigned int get_tx_amp_prach(int power_dBm, int power_max_dBm, int N_RB_UL)
  {

  int gain_dB = power_dBm - power_max_dBm;
  int amp_x_100;

  switch (N_RB_UL) {
  case 6:
  amp_x_100 = AMP;      // PRACH is 6 PRBS so no scale
  break;
  case 15:
  amp_x_100 = 158*AMP;  // 158 = 100*sqrt(15/6)
  break;
  case 25:
  amp_x_100 = 204*AMP;  // 204 = 100*sqrt(25/6)
  break;
  case 50:
  amp_x_100 = 286*AMP;  // 286 = 100*sqrt(50/6)
  break;
  case 75:
  amp_x_100 = 354*AMP;  // 354 = 100*sqrt(75/6)
  break;
  case 100:
  amp_x_100 = 408*AMP;  // 408 = 100*sqrt(100/6)
  break;
  default:
  LOG_E(PHY,"Unknown PRB size %d\n",N_RB_UL);
  mac_xface->macphy_exit("");
  break;
  }
  if (gain_dB < -30) {
  return(amp_x_100/3162);
  } else if (gain_dB>0)
  return(amp_x_100);
  else
  return(amp_x_100/gain_table[-gain_dB]);  // 245 corresponds to the factor sqrt(25/6)
  }
*/
=======

>>>>>>> 71191fb9

unsigned int get_tx_amp(int power_dBm, int power_max_dBm, int N_RB_UL, int nb_rb) {
  int gain_dB;
  double gain_lin;

  if (power_dBm<=power_max_dBm)
    gain_dB = power_dBm - power_max_dBm;
  else
    gain_dB = 0;

  gain_lin = pow(10,.1*gain_dB);
  AssertFatal((nb_rb >0) && (nb_rb <= N_RB_UL),"Illegal nb_rb/N_RB_UL combination (%d/%d)\n",nb_rb,N_RB_UL);
  return((int)(AMP*sqrt(gain_lin*N_RB_UL/(double)nb_rb)));
}


void dump_dlsch_ra(PHY_VARS_UE *ue,
		           UE_rxtx_proc_t *proc,
				   uint8_t eNB_id,
				   uint8_t subframe)
{
  if (LOG_DUMPFLAG(DEBUG_UE_PHYPROC)) {
    unsigned int coded_bits_per_codeword;
    uint8_t nsymb ;
    get_dumpparam(ue, proc, eNB_id,
                  ue->dlsch_SI[eNB_id]->harq_processes[0]->nb_rb,
                  ue->dlsch_SI[eNB_id]->harq_processes[0]->rb_alloc_even,
                  subframe,2,1,0,
                  &nsymb, &coded_bits_per_codeword);
    LOG_D(PHY,"[UE %d] Dumping dlsch_ra : nb_rb %d, mcs %d, nb_rb %d, num_pdcch_symbols %d,G %d\n",
          ue->Mod_id,
          ue->dlsch_ra[eNB_id]->harq_processes[0]->nb_rb,
          ue->dlsch_ra[eNB_id]->harq_processes[0]->mcs,
          ue->dlsch_ra[eNB_id]->harq_processes[0]->nb_rb,
          ue->pdcch_vars[0%RX_NB_TH][eNB_id]->num_pdcch_symbols,
          coded_bits_per_codeword);
    LOG_M("rxsigF0.m","rxsF0", ue->common_vars.common_vars_rx_data_per_thread[ue->current_thread_id[subframe]].rxdataF[0],2*12*ue->frame_parms.ofdm_symbol_size,2,1);
    LOG_M("rxsigF0_ext.m","rxsF0_ext", ue->pdsch_vars_ra[0]->rxdataF_ext[0],2*12*ue->frame_parms.ofdm_symbol_size,1,1);
    LOG_M("dlsch00_ch0_ext.m","dl00_ch0_ext", ue->pdsch_vars_ra[0]->dl_ch_estimates_ext[0],300*nsymb,1,1);
    /*
      LOG_M("dlsch01_ch0_ext.m","dl01_ch0_ext",pdsch_vars[0]->dl_ch_estimates_ext[1],300*12,1,1);
      LOG_M("dlsch10_ch0_ext.m","dl10_ch0_ext",pdsch_vars[0]->dl_ch_estimates_ext[2],300*12,1,1);
      LOG_M("dlsch11_ch0_ext.m","dl11_ch0_ext",pdsch_vars[0]->dl_ch_estimates_ext[3],300*12,1,1);
      LOG_M("dlsch_rho.m","dl_rho",pdsch_vars[0]->rho[0],300*12,1,1);
    */
    LOG_M("dlsch_rxF_comp0.m","dlsch0_rxF_comp0", ue->pdsch_vars_ra[0]->rxdataF_comp0[0],300*nsymb,1,1);
    LOG_M("dlsch_rxF_llr.m","dlsch_llr", ue->pdsch_vars_ra[0]->llr[0],coded_bits_per_codeword,1,0);
    LOG_M("dlsch_mag1.m","dlschmag1",ue->pdsch_vars_ra[0]->dl_ch_mag0,300*nsymb,1,1);
    LOG_M("dlsch_mag2.m","dlschmag2",ue->pdsch_vars_ra[0]->dl_ch_magb0,300*nsymb,1,1);
  }
}

void phy_reset_ue(module_id_t Mod_id,
		          uint8_t CC_id,
				  uint8_t eNB_index)
{
  // This flushes ALL DLSCH and ULSCH harq buffers of ALL connected eNBs...add the eNB_index later
  // for more flexibility
  uint8_t i,j,k,s;
  PHY_VARS_UE *ue = PHY_vars_UE_g[Mod_id][CC_id];

  //[NUMBER_OF_RX_THREAD=2][NUMBER_OF_CONNECTED_eNB_MAX][2];
  for(int l=0; l<RX_NB_TH; l++) {
    for(i=0; i<NUMBER_OF_CONNECTED_eNB_MAX; i++) {
      for(j=0; j<2; j++) {
        //DL HARQ
        if(ue->dlsch[l][i][j]) {
          for(k=0; k<NUMBER_OF_HARQ_PID_MAX && ue->dlsch[l][i][j]->harq_processes[k]; k++) {
            ue->dlsch[l][i][j]->harq_processes[k]->status = SCH_IDLE;

            for (s=0; s<10; s++) {
              // reset ACK/NACK bit to DTX for all subframes s = 0..9
              ue->dlsch[l][i][j]->harq_ack[s].ack = 2;
              ue->dlsch[l][i][j]->harq_ack[s].send_harq_status = 0;
              ue->dlsch[l][i][j]->harq_ack[s].vDAI_UL = 0xff;
              ue->dlsch[l][i][j]->harq_ack[s].vDAI_DL = 0xff;
            }
          }
        }
      }

      //UL HARQ
      if(ue->ulsch[i]) {
        for(k=0; k<NUMBER_OF_HARQ_PID_MAX && ue->ulsch[i]->harq_processes[k]; k++) {
          ue->ulsch[i]->harq_processes[k]->status = SCH_IDLE;
          //Set NDIs for all UL HARQs to 0
          //  ue->ulsch[i]->harq_processes[k]->Ndi = 0;
        }
      }

      // flush Msg3 buffer
      ue->ulsch_Msg3_active[i] = 0;
    }
  }
}

void ra_failed(uint8_t Mod_id,
		       uint8_t CC_id,
			   uint8_t eNB_index)
{
  // if contention resolution fails, go back to PRACH
  PHY_vars_UE_g[Mod_id][CC_id]->UE_mode[eNB_index] = PRACH;
  for (int i=0; i <RX_NB_TH_MAX; i++ ) {
    PHY_vars_UE_g[Mod_id][CC_id]->pdcch_vars[i][eNB_index]->crnti_is_temporary = 0;
    PHY_vars_UE_g[Mod_id][CC_id]->pdcch_vars[i][eNB_index]->crnti = 0;
  }
  LOG_E(PHY,"[UE %d] Random-access procedure fails, going back to PRACH, setting SIStatus = 0, discard temporary C-RNTI and State RRC_IDLE\n",Mod_id);
}

void ra_succeeded(uint8_t Mod_id,
		          uint8_t CC_id,
				  uint8_t eNB_index)
{
  int i;
  LOG_I(PHY,"[UE %d][RAPROC] Random-access procedure succeeded. Set C-RNTI = Temporary C-RNTI\n",Mod_id);

  for (int i=0; i <RX_NB_TH_MAX; i++ )
	  PHY_vars_UE_g[Mod_id][CC_id]->pdcch_vars[i][eNB_index]->crnti_is_temporary = 0;

  PHY_vars_UE_g[Mod_id][CC_id]->ulsch_Msg3_active[eNB_index] = 0;
  PHY_vars_UE_g[Mod_id][CC_id]->UE_mode[eNB_index] = PUSCH;

  for (i=0; i<8; i++) {
    if (PHY_vars_UE_g[Mod_id][CC_id]->ulsch[eNB_index]->harq_processes[i]) {
      PHY_vars_UE_g[Mod_id][CC_id]->ulsch[eNB_index]->harq_processes[i]->status=SCH_IDLE;
      for (int i=0; i <RX_NB_TH_MAX; i++ ) {
        PHY_vars_UE_g[Mod_id][CC_id]->dlsch[i][eNB_index][0]->harq_processes[i]->round=0;
      }
      PHY_vars_UE_g[Mod_id][CC_id]->ulsch[eNB_index]->harq_processes[i]->subframe_scheduling_flag=0;
    }
  }
}

UE_MODE_t get_ue_mode(uint8_t Mod_id,
		              uint8_t CC_id,
					  uint8_t eNB_index)
{
  return(PHY_vars_UE_g[Mod_id][CC_id]->UE_mode[eNB_index]);
}

void process_timing_advance_rar(PHY_VARS_UE *ue,
		                        UE_rxtx_proc_t *proc,
								uint16_t timing_advance)
{
  ue->timing_advance = timing_advance*4;

  if (LOG_DEBUGFLAG(DEBUG_UE_PHYPROC)) {
    /* TODO: fix this log, what is 'HW timing advance'? */
    /*LOG_I(PHY,"[UE %d] AbsoluteSubFrame %d.%d, received (rar) timing_advance %d, HW timing advance %d\n",ue->Mod_id,proc->frame_rx, proc->subframe_rx, ue->timing_advance);*/
    LOG_UI(PHY,"[UE %d] AbsoluteSubFrame %d.%d, received (rar) timing_advance %d\n",ue->Mod_id,proc->frame_rx, proc->subframe_rx, ue->timing_advance);
  }
}

void process_timing_advance(module_id_t Mod_id,
		                    uint8_t CC_id,
							int16_t timing_advance)
{
  //  uint32_t frame = PHY_vars_UE_g[Mod_id]->frame;
  // timing advance has Q1.5 format
  timing_advance = timing_advance - 31;
  PHY_vars_UE_g[Mod_id][CC_id]->timing_advance = PHY_vars_UE_g[Mod_id][CC_id]->timing_advance+timing_advance*4; //this is for 25RB only!!!
  LOG_D(PHY,"[UE %d] Got timing advance %d from MAC, new value %d\n",Mod_id, timing_advance, PHY_vars_UE_g[Mod_id][CC_id]->timing_advance);
}

uint8_t is_SR_TXOp(PHY_VARS_UE *ue,
		           UE_rxtx_proc_t *proc,
				   uint8_t eNB_id)
{
  int subframe=proc->subframe_tx;
  LOG_D(PHY,"[UE %d][SR %x] Frame %d subframe %d Checking for SR TXOp (sr_ConfigIndex %d)\n",
        ue->Mod_id,ue->pdcch_vars[ue->current_thread_id[proc->subframe_rx]][eNB_id]->crnti,proc->frame_tx,subframe,
        ue->scheduling_request_config[eNB_id].sr_ConfigIndex);

  if (ue->scheduling_request_config[eNB_id].sr_ConfigIndex <= 4) {        // 5 ms SR period
    if ((subframe%5) == ue->scheduling_request_config[eNB_id].sr_ConfigIndex)
      return(1);
  } else if (ue->scheduling_request_config[eNB_id].sr_ConfigIndex <= 14) { // 10 ms SR period
    if (subframe==(ue->scheduling_request_config[eNB_id].sr_ConfigIndex-5))
      return(1);
  } else if (ue->scheduling_request_config[eNB_id].sr_ConfigIndex <= 34) { // 20 ms SR period
    if ((10*(proc->frame_tx&1)+subframe) == (ue->scheduling_request_config[eNB_id].sr_ConfigIndex-15))
      return(1);
  } else if (ue->scheduling_request_config[eNB_id].sr_ConfigIndex <= 74) { // 40 ms SR period
    if ((10*(proc->frame_tx&3)+subframe) == (ue->scheduling_request_config[eNB_id].sr_ConfigIndex-35))
      return(1);
  } else if (ue->scheduling_request_config[eNB_id].sr_ConfigIndex <= 154) { // 80 ms SR period
    if ((10*(proc->frame_tx&7)+subframe) == (ue->scheduling_request_config[eNB_id].sr_ConfigIndex-75))
      return(1);
  }

  return(0);
}

uint8_t is_cqi_TXOp(PHY_VARS_UE *ue,
		            UE_rxtx_proc_t *proc,
					uint8_t eNB_id)
{
  int subframe = proc->subframe_tx;
  int frame    = proc->frame_tx;
  CQI_REPORTPERIODIC *cqirep = &ue->cqi_report_config[eNB_id].CQI_ReportPeriodic;

  //LOG_I(PHY,"[UE %d][CRNTI %x] AbsSubFrame %d.%d Checking for CQI TXOp (cqi_ConfigIndex %d) isCQIOp %d\n",
  //      ue->Mod_id,ue->pdcch_vars[eNB_id]->crnti,frame,subframe,
  //      cqirep->cqi_PMI_ConfigIndex,
  //      (((10*frame + subframe) % cqirep->Npd) == cqirep->N_OFFSET_CQI));

  if (cqirep->cqi_PMI_ConfigIndex==-1)
    return(0);
  else if (((10*frame + subframe) % cqirep->Npd) == cqirep->N_OFFSET_CQI)
    return(1);
  else
    return(0);
}
uint8_t is_ri_TXOp(PHY_VARS_UE *ue,
		           UE_rxtx_proc_t *proc,
				   uint8_t eNB_id)
{
  int subframe = proc->subframe_tx;
  int frame    = proc->frame_tx;
  CQI_REPORTPERIODIC *cqirep = &ue->cqi_report_config[eNB_id].CQI_ReportPeriodic;
  int log2Mri = cqirep->ri_ConfigIndex/161;
  int N_OFFSET_RI = cqirep->ri_ConfigIndex % 161;

  //LOG_I(PHY,"[UE %d][CRNTI %x] AbsSubFrame %d.%d Checking for RI TXOp (ri_ConfigIndex %d) isRIOp %d\n",
  //      ue->Mod_id,ue->pdcch_vars[eNB_id]->crnti,frame,subframe,
  //      cqirep->ri_ConfigIndex,
  //      (((10*frame + subframe + cqirep->N_OFFSET_CQI - N_OFFSET_RI) % (cqirep->Npd<<log2Mri)) == 0));
  if (cqirep->ri_ConfigIndex==-1)
    return(0);
  else if (((10*frame + subframe + cqirep->N_OFFSET_CQI - N_OFFSET_RI) % (cqirep->Npd<<log2Mri)) == 0)
    return(1);
  else
    return(0);
}

void compute_cqi_ri_resources(PHY_VARS_UE *ue,
                              LTE_UE_ULSCH_t *ulsch,
                              uint8_t eNB_id,
                              uint16_t rnti,
                              uint16_t p_rnti,
                              uint16_t cba_rnti,
                              uint8_t cqi_status,
                              uint8_t ri_status) {
  //PHY_MEASUREMENTS *meas = &ue->measurements;
  //uint8_t transmission_mode = ue->transmission_mode[eNB_id];

  //LOG_I(PHY,"compute_cqi_ri_resources O_RI %d O %d uci format %d \n",ulsch->O_RI,ulsch->O,ulsch->uci_format);
  if (cqi_status == 1 || ri_status == 1) {
    ulsch->O = 4;
  }
}

void ue_compute_srs_occasion(PHY_VARS_UE *ue,
		                     UE_rxtx_proc_t *proc,
							 uint8_t eNB_id,
							 uint8_t isSubframeSRS)
{
  LTE_DL_FRAME_PARMS *frame_parms = &ue->frame_parms;
  int frame_tx    = proc->frame_tx;
  int subframe_tx = proc->subframe_tx;
  SOUNDINGRS_UL_CONFIG_DEDICATED *pSoundingrs_ul_config_dedicated=&ue->soundingrs_ul_config_dedicated[eNB_id];
  uint16_t srsPeriodicity;
  uint16_t srsOffset;
  uint8_t is_pucch2_subframe = 0;
  uint8_t is_sr_an_subframe  = 0;
  // check for SRS opportunity
  pSoundingrs_ul_config_dedicated->srsUeSubframe   = 0;
  pSoundingrs_ul_config_dedicated->srsCellSubframe = isSubframeSRS;

  if (isSubframeSRS) {
    LOG_D(PHY," SrsDedicatedSetup: %d \n",pSoundingrs_ul_config_dedicated->srsConfigDedicatedSetup);

    if(pSoundingrs_ul_config_dedicated->srsConfigDedicatedSetup) {
      compute_srs_pos(frame_parms->frame_type, pSoundingrs_ul_config_dedicated->srs_ConfigIndex, &srsPeriodicity, &srsOffset);
      LOG_D(PHY," srsPeriodicity: %d srsOffset: %d isSubframeSRS %d \n",srsPeriodicity,srsOffset,isSubframeSRS);
      // transmit SRS if the four following constraints are respected:
      // - UE is configured to transmit SRS
      // - SRS are configured in current subframe
      // - UE is configured to send SRS in this subframe
      // 36.213 8.2
      // 1- A UE shall not transmit SRS whenever SRS and PUCCH format 2/2a/2b transmissions happen to coincide in the same subframe
      // 2- A UE shall not transmit SRS whenever SRS transmit
      //    on and PUCCH transmission carrying ACK/NACK and/or
      //    positive SR happen to coincide in the same subframe if the parameter
      //    Simultaneous-AN-and-SRS is FALSE
      // check PUCCH format 2/2a/2b transmissions
      is_pucch2_subframe = is_cqi_TXOp(ue,proc,eNB_id) && (ue->cqi_report_config[eNB_id].CQI_ReportPeriodic.cqi_PMI_ConfigIndex>0);
      is_pucch2_subframe = (is_ri_TXOp(ue,proc,eNB_id) && (ue->cqi_report_config[eNB_id].CQI_ReportPeriodic.ri_ConfigIndex>0)) || is_pucch2_subframe;

      // check ACK/SR transmission
      if(frame_parms->soundingrs_ul_config_common.ackNackSRS_SimultaneousTransmission == FALSE) {
        if(is_SR_TXOp(ue,proc,eNB_id)) {
          uint32_t SR_payload = 0;

          if (ue->mac_enabled==1) {
            int Mod_id = ue->Mod_id;
            int CC_id = ue->CC_id;
            SR_payload = ue_get_SR(Mod_id,
                                   CC_id,
                                   frame_tx,
                                   eNB_id,
                                   ue->pdcch_vars[ue->current_thread_id[proc->subframe_rx]][eNB_id]->crnti,
                                   subframe_tx); // subframe used for meas gap

            if (SR_payload > 0)
              is_sr_an_subframe = 1;
          }
        }

        uint8_t pucch_ack_payload[2];

        if (get_ack(&ue->frame_parms,
                    ue->dlsch[ue->current_thread_id[proc->subframe_rx]][eNB_id][0]->harq_ack,
                    subframe_tx,proc->subframe_rx,pucch_ack_payload,0) > 0) {
          is_sr_an_subframe = 1;
        }
      }

      // check SRS UE opportunity
      if( isSubframeSRS  &&
          (((10*frame_tx+subframe_tx) % srsPeriodicity) == srsOffset)
        ) {
        if ((is_pucch2_subframe == 0) && (is_sr_an_subframe == 0)) {
          pSoundingrs_ul_config_dedicated->srsUeSubframe = 1;
          ue->ulsch[eNB_id]->srs_active   = 1;
          ue->ulsch[eNB_id]->Nsymb_pusch  = 12-(frame_parms->Ncp<<1)- ue->ulsch[eNB_id]->srs_active;
        } else {
          LOG_I(PHY,"DROP UE-SRS-TX for this subframe %d.%d: collision with PUCCH2 or SR/AN: PUCCH2-occasion: %d, SR-AN-occasion[simSRS-SR-AN %d]: %d  \n", frame_tx, subframe_tx, is_pucch2_subframe,
                frame_parms->soundingrs_ul_config_common.ackNackSRS_SimultaneousTransmission, is_sr_an_subframe);
        }
      }
    }

    LOG_D(PHY," srsCellSubframe: %d, srsUeSubframe: %d, Nsymb-pusch: %d \n", pSoundingrs_ul_config_dedicated->srsCellSubframe, pSoundingrs_ul_config_dedicated->srsUeSubframe,
          ue->ulsch[eNB_id]->Nsymb_pusch);
  }
}


void get_cqipmiri_params(PHY_VARS_UE *ue,
		                 uint8_t eNB_id)
{
  CQI_REPORTPERIODIC *cqirep = &ue->cqi_report_config[eNB_id].CQI_ReportPeriodic;
  int cqi_PMI_ConfigIndex = cqirep->cqi_PMI_ConfigIndex;

  if (ue->frame_parms.frame_type == FDD) {
    if (cqi_PMI_ConfigIndex <= 1) {        // 2 ms CQI_PMI period
      cqirep->Npd = 2;
      cqirep->N_OFFSET_CQI = cqi_PMI_ConfigIndex;
    } else if (cqi_PMI_ConfigIndex <= 6) { // 5 ms CQI_PMI period
      cqirep->Npd = 5;
      cqirep->N_OFFSET_CQI = cqi_PMI_ConfigIndex-2;
    } else if (cqi_PMI_ConfigIndex <=16) { // 10ms CQI_PMI period
      cqirep->Npd = 10;
      cqirep->N_OFFSET_CQI = cqi_PMI_ConfigIndex-7;
    } else if (cqi_PMI_ConfigIndex <= 36) { // 20 ms CQI_PMI period
      cqirep->Npd = 20;
      cqirep->N_OFFSET_CQI = cqi_PMI_ConfigIndex-17;
    } else if (cqi_PMI_ConfigIndex <= 76) { // 40 ms CQI_PMI period
      cqirep->Npd = 40;
      cqirep->N_OFFSET_CQI = cqi_PMI_ConfigIndex-37;
    } else if (cqi_PMI_ConfigIndex <= 156) { // 80 ms CQI_PMI period
      cqirep->Npd = 80;
      cqirep->N_OFFSET_CQI = cqi_PMI_ConfigIndex-77;
    } else if (cqi_PMI_ConfigIndex <= 316) { // 160 ms CQI_PMI period
      cqirep->Npd = 160;
      cqirep->N_OFFSET_CQI = cqi_PMI_ConfigIndex-157;
    } else if (cqi_PMI_ConfigIndex > 317) {
      if (cqi_PMI_ConfigIndex <= 349) { // 32 ms CQI_PMI period
        cqirep->Npd = 32;
        cqirep->N_OFFSET_CQI = cqi_PMI_ConfigIndex-318;
      } else if (cqi_PMI_ConfigIndex <= 413) { // 64 ms CQI_PMI period
        cqirep->Npd = 64;
        cqirep->N_OFFSET_CQI = cqi_PMI_ConfigIndex-350;
      } else if (cqi_PMI_ConfigIndex <= 541) { // 128 ms CQI_PMI period
        cqirep->Npd = 128;
        cqirep->N_OFFSET_CQI = cqi_PMI_ConfigIndex-414;
      }
    }
  } else { // TDD
    if (cqi_PMI_ConfigIndex == 0) {        // all UL subframes
      cqirep->Npd = 1;
      cqirep->N_OFFSET_CQI = 0;
    } else if (cqi_PMI_ConfigIndex <= 6) { // 5 ms CQI_PMI period
      cqirep->Npd = 5;
      cqirep->N_OFFSET_CQI = cqi_PMI_ConfigIndex-1;
    } else if (cqi_PMI_ConfigIndex <=16) { // 10ms CQI_PMI period
      cqirep->Npd = 10;
      cqirep->N_OFFSET_CQI = cqi_PMI_ConfigIndex-6;
    } else if (cqi_PMI_ConfigIndex <= 36) { // 20 ms CQI_PMI period
      cqirep->Npd = 20;
      cqirep->N_OFFSET_CQI = cqi_PMI_ConfigIndex-16;
    } else if (cqi_PMI_ConfigIndex <= 76) { // 40 ms CQI_PMI period
      cqirep->Npd = 40;
      cqirep->N_OFFSET_CQI = cqi_PMI_ConfigIndex-36;
    } else if (cqi_PMI_ConfigIndex <= 156) { // 80 ms CQI_PMI period
      cqirep->Npd = 80;
      cqirep->N_OFFSET_CQI = cqi_PMI_ConfigIndex-76;
    } else if (cqi_PMI_ConfigIndex <= 316) { // 160 ms CQI_PMI period
      cqirep->Npd = 160;
      cqirep->N_OFFSET_CQI = cqi_PMI_ConfigIndex-156;
    }
  }
}

PUCCH_FMT_t get_pucch_format(lte_frame_type_t frame_type,
                             lte_prefix_type_t cyclic_prefix_type,
                             uint8_t SR_payload,
                             uint8_t nb_cw,
                             uint8_t cqi_status,
                             uint8_t ri_status,
                             uint8_t bundling_flag) {
  if((cqi_status == 0) && (ri_status==0)) {
    // PUCCH Format 1 1a 1b
    // 1- SR only ==> PUCCH format 1
    // 2- 1bit Ack/Nack with/without SR  ==> PUCCH format 1a
    // 3- 2bits Ack/Nack with/without SR ==> PUCCH format 1b
    if((nb_cw == 1)&&(bundling_flag==bundling)) {
      return pucch_format1a;
    }

    if((nb_cw == 1)&&(bundling_flag==multiplexing)) {
      return pucch_format1b;
    }

    if(nb_cw == 2) {
      return pucch_format1b;
    }

    if(SR_payload == 1) {
      return pucch_format1;
      /*
      if (frame_type == FDD) {
          return pucch_format1;
      } else if (frame_type == TDD) {
          return pucch_format1b;
      } else {
          AssertFatal(1==0,"Unknown frame_type");
      }*/
    }
  } else {
    // PUCCH Format 2 2a 2b
    // 1- CQI only or RI only  ==> PUCCH format 2
    // 2- CQI or RI + 1bit Ack/Nack for normal CP  ==> PUCCH format 2a
    // 3- CQI or RI + 2bits Ack/Nack for normal CP ==> PUCCH format 2b
    // 4- CQI or RI + Ack/Nack for extended CP ==> PUCCH format 2
    if(nb_cw == 0) {
      return pucch_format2;
    }

    if(cyclic_prefix_type == NORMAL) {
      if(nb_cw == 1) {
        return pucch_format2a;
      }

      if(nb_cw == 2) {
        return pucch_format2b;
      }
    } else {
      return pucch_format2;
    }
  }

  return pucch_format1a;
}
uint16_t get_n1_pucch(PHY_VARS_UE *ue,
                      UE_rxtx_proc_t *proc,
                      harq_status_t *harq_ack,
                      uint8_t eNB_id,
                      uint8_t *b,
                      uint8_t SR)
{
  LTE_DL_FRAME_PARMS *frame_parms=&ue->frame_parms;
  uint8_t nCCE0,nCCE1,nCCE2,nCCE3,harq_ack1,harq_ack0,harq_ack3,harq_ack2;
  ANFBmode_t bundling_flag;
  uint16_t n1_pucch0=0,n1_pucch1=0,n1_pucch2=0,n1_pucch3=0,n1_pucch_inter;
  static uint8_t candidate_dl[9]; // which downlink(s) the current ACK/NACK is associating to
  uint8_t last_dl=0xff; // the last downlink with valid DL-DCI. for calculating the PUCCH resource index
  int sf;
  int M;
  uint8_t ack_counter=0;
  // clear this, important for case where n1_pucch selection is not used
  int subframe=proc->subframe_tx;
  ue->pucch_sel[subframe] = 0;

  if (frame_parms->frame_type == FDD ) { // FDD
    sf = (subframe<4)? subframe+6 : subframe-4;
    LOG_D(PHY,"n1_pucch_UE: subframe %d, nCCE %d\n",sf,ue->pdcch_vars[ue->current_thread_id[proc->subframe_rx]][eNB_id]->nCCE[sf]);

    if (SR == 0)
      return(frame_parms->pucch_config_common.n1PUCCH_AN + ue->pdcch_vars[ue->current_thread_id[proc->subframe_rx]][eNB_id]->nCCE[sf]);
    else
      return(ue->scheduling_request_config[eNB_id].sr_PUCCH_ResourceIndex);
  } else {
    bundling_flag = ue->pucch_config_dedicated[eNB_id].tdd_AckNackFeedbackMode;

    if (LOG_DEBUGFLAG(DEBUG_UE_PHYPROC)) {
      if (bundling_flag==bundling) {
        LOG_D(PHY,"[UE%d] Frame %d subframe %d : get_n1_pucch, bundling, SR %d/%d\n",ue->Mod_id,proc->frame_tx,subframe,SR,
              ue->scheduling_request_config[eNB_id].sr_PUCCH_ResourceIndex);
      } else {
        LOG_D(PHY,"[UE%d] Frame %d subframe %d : get_n1_pucch, multiplexing, SR %d/%d\n",ue->Mod_id,proc->frame_tx,subframe,SR,
              ue->scheduling_request_config[eNB_id].sr_PUCCH_ResourceIndex);
      }
    }

    switch (frame_parms->tdd_config) {
      case 1:  // DL:S:UL:UL:DL:DL:S:UL:UL:DL
        harq_ack0 = 2; // DTX
        M=1;

        // This is the offset for a particular subframe (2,3,4) => (0,2,4)
        if (subframe == 2) {  // ACK subframes 5,6
          candidate_dl[0] = 6;
          candidate_dl[1] = 5;
          M=2;
        } else if (subframe == 3) { // ACK subframe 9
          candidate_dl[0] = 9;
        } else if (subframe == 7) { // ACK subframes 0,1
          candidate_dl[0] = 1;
          candidate_dl[1] = 0;
          M=2;
        } else if (subframe == 8) { // ACK subframes 4
          candidate_dl[0] = 4;
        } else {
          LOG_E(PHY,"[UE%d] : Frame %d phy_procedures_lte.c: get_n1pucch, illegal tx-subframe %d for tdd_config %d\n",
                ue->Mod_id,proc->frame_tx,subframe,frame_parms->tdd_config);
          return(0);
        }

        // checking which downlink candidate is the last downlink with valid DL-DCI
        int k;

        for (k=0; k<M; k++) {
          if (harq_ack[candidate_dl[k]].send_harq_status>0) {
            last_dl = candidate_dl[k];
            break;
          }
        }

        if (last_dl >= 10) {
          LOG_E(PHY,"[UE%d] : Frame %d phy_procedures_lte.c: get_n1pucch, illegal rx-subframe %d (tx-subframe %d) for tdd_config %d\n",
                ue->Mod_id,proc->frame_tx,last_dl,subframe,frame_parms->tdd_config);
          return (0);
        }

        LOG_D(PHY,"SFN/SF %d/%d calculating n1_pucch0 from last_dl=%d\n",
              proc->frame_tx%1024,
              proc->subframe_tx,
              last_dl);
        // i=0
        nCCE0 = ue->pdcch_vars[ue->current_thread_id[proc->subframe_rx]][eNB_id]->nCCE[last_dl];
        n1_pucch0 = get_Np(frame_parms->N_RB_DL,nCCE0,0) + nCCE0+ frame_parms->pucch_config_common.n1PUCCH_AN;
        harq_ack0 = b[0];

        if (harq_ack0!=2) {  // DTX
          if (frame_parms->frame_type == FDD ) {
            if (SR == 0) {  // last paragraph pg 68 from 36.213 (v8.6), m=0
              b[0]=(M==2) ? 1-harq_ack0 : harq_ack0;
              b[1]=harq_ack0;   // in case we use pucch format 1b (subframes 2,7)
              ue->pucch_sel[subframe] = 0;
              return(n1_pucch0);
            } else { // SR and only 0 or 1 ACKs (first 2 entries in Table 7.3-1 of 36.213)
              b[0]=harq_ack0;
              return(ue->scheduling_request_config[eNB_id].sr_PUCCH_ResourceIndex);
            }
          } else {
            if (SR == 0) {
              b[0] = harq_ack0;
              b[1] = harq_ack0;
              ue->pucch_sel[subframe] = 0;
              return(n1_pucch0);
            } else {
              b[0] = harq_ack0;
              b[1] = harq_ack0;
              return(ue->scheduling_request_config[eNB_id].sr_PUCCH_ResourceIndex);
            }
          }
        }

        break;

      case 3:  // DL:S:UL:UL:UL:DL:DL:DL:DL:DL
        // in this configuration we have M=2 from pg 68 of 36.213 (v8.6)
        // Note: this doesn't allow using subframe 1 for PDSCH transmission!!! (i.e. SF 1 cannot be acked in SF 2)
        // set ACK/NAKs to DTX
        harq_ack1 = 2; // DTX
        harq_ack0 = 2; // DTX
        // This is the offset for a particular subframe (2,3,4) => (0,2,4)
        last_dl = (subframe-2)<<1;
        // i=0
        nCCE0 = ue->pdcch_vars[ue->current_thread_id[proc->subframe_rx]][eNB_id]->nCCE[5+last_dl];
        n1_pucch0 = get_Np(frame_parms->N_RB_DL,nCCE0,0) + nCCE0+ frame_parms->pucch_config_common.n1PUCCH_AN;
        // i=1
        nCCE1 = ue->pdcch_vars[ue->current_thread_id[proc->subframe_rx]][eNB_id]->nCCE[(6+last_dl)%10];
        n1_pucch1 = get_Np(frame_parms->N_RB_DL,nCCE1,1) + nCCE1 + frame_parms->pucch_config_common.n1PUCCH_AN;

        // set ACK/NAK to values if not DTX
        if (ue->dlsch[ue->current_thread_id[proc->subframe_rx]][eNB_id][0]->harq_ack[(6+last_dl)%10].send_harq_status>0)  // n-6 // subframe 6 is to be ACK/NAKed
          harq_ack1 = ue->dlsch[ue->current_thread_id[proc->subframe_rx]][eNB_id][0]->harq_ack[(6+last_dl)%10].ack;

        if (ue->dlsch[ue->current_thread_id[proc->subframe_rx]][eNB_id][0]->harq_ack[5+last_dl].send_harq_status>0)  // n-6 // subframe 5 is to be ACK/NAKed
          harq_ack0 = ue->dlsch[ue->current_thread_id[proc->subframe_rx]][eNB_id][0]->harq_ack[5+last_dl].ack;

        LOG_D(PHY,"SFN/SF %d/%d calculating n1_pucch cce0=%d n1_pucch0=%d cce1=%d n1_pucch1=%d\n",
              proc->frame_tx%1024,
              proc->subframe_tx,
              nCCE0,n1_pucch0,
              nCCE1,n1_pucch1);

        if (harq_ack1!=2) { // n-6 // subframe 6,8,0 and maybe 5,7,9 is to be ACK/NAKed
          if ((bundling_flag==bundling)&&(SR == 0)) {  // This is for bundling without SR,
            // n1_pucch index takes value of smallest element in set {0,1}
            // i.e. 0 if harq_ack0 is not DTX, otherwise 1
            b[0] = harq_ack1;

            if (harq_ack0!=2)
              b[0]=b[0]&harq_ack0;

            ue->pucch_sel[subframe] = 1;
            return(n1_pucch1);
          } else if ((bundling_flag==multiplexing)&&(SR==0)) { // Table 10.1
            if (harq_ack0 == 2)
              harq_ack0 = 0;

            b[1] = harq_ack0;
            b[0] = (harq_ack0!=harq_ack1)?0:1;

            if ((harq_ack0 == 1) && (harq_ack1 == 0)) {
              ue->pucch_sel[subframe] = 0;
              return(n1_pucch0);
            } else {
              ue->pucch_sel[subframe] = 1;
              return(n1_pucch1);
            }
          } else if (SR==1) { // SR and 0,1,or 2 ACKS, (first 3 entries in Table 7.3-1 of 36.213)
            // this should be number of ACKs (including
            if (harq_ack0 == 2)
              harq_ack0 = 0;

            b[0]= harq_ack1 | harq_ack0;
            b[1]= harq_ack1 ^ harq_ack0;
            return(ue->scheduling_request_config[eNB_id].sr_PUCCH_ResourceIndex);
          }
        } else if (harq_ack0!=2) { // n-7  // subframe 5,7,9 only is to be ACK/NAKed
          if ((bundling_flag==bundling)&&(SR == 0)) {  // last paragraph pg 68 from 36.213 (v8.6), m=0
            b[0]=harq_ack0;
            ue->pucch_sel[subframe] = 0;
            return(n1_pucch0);
          } else if ((bundling_flag==multiplexing)&&(SR==0)) { // Table 10.1 with i=1 set to DTX
            b[0] = harq_ack0;
            b[1] = 1-b[0];
            ue->pucch_sel[subframe] = 0;
            return(n1_pucch0);
          } else if (SR==1) { // SR and only 0 or 1 ACKs (first 2 entries in Table 7.3-1 of 36.213)
            b[0]=harq_ack0;
            b[1]=b[0];
            return(ue->scheduling_request_config[eNB_id].sr_PUCCH_ResourceIndex);
          }
        }

        break;

      case 4:  // DL:S:UL:UL:DL:DL:DL:DL:DL:DL
        // in this configuration we have M=4 from pg 68 of 36.213 (v8.6)
        // Note: this doesn't allow using subframe 1 for PDSCH transmission!!! (i.e. SF 1 cannot be acked in SF 2)
        // set ACK/NAKs to DTX
        harq_ack3 = 2; // DTX
        harq_ack2 = 2; // DTX
        harq_ack1 = 2; // DTX
        harq_ack0 = 2; // DTX

        // This is the offset for a particular subframe (2,3,4) => (0,2,4)
        //last_dl = (subframe-2)<<1;
        if (subframe == 2) {
          // i=0
          //nCCE0 = ue->pdcch_vars[ue->current_thread_id[proc->subframe_rx]][eNB_id]->nCCE[2+subframe];
          nCCE0 = ue->pdcch_vars[ue->current_thread_id[proc->subframe_rx]][eNB_id]->nCCE[(8+subframe)%10];
          n1_pucch0 = 2*get_Np(frame_parms->N_RB_DL,nCCE0,0) + nCCE0+ frame_parms->pucch_config_common.n1PUCCH_AN;
          // i=1
          nCCE1 = ue->pdcch_vars[ue->current_thread_id[proc->subframe_rx]][eNB_id]->nCCE[2+subframe];
          n1_pucch1 = get_Np(frame_parms->N_RB_DL,nCCE1,0) + get_Np(frame_parms->N_RB_DL,nCCE1,1) + nCCE1 + frame_parms->pucch_config_common.n1PUCCH_AN;
          // i=2
          nCCE2 = ue->pdcch_vars[ue->current_thread_id[proc->subframe_rx]][eNB_id]->nCCE[(8+subframe)%10];
          n1_pucch2 = 2*get_Np(frame_parms->N_RB_DL,nCCE2,1) + nCCE2+ frame_parms->pucch_config_common.n1PUCCH_AN;

          // i=3
          //nCCE3 = ue->pdcch_vars[ue->current_thread_id[proc->subframe_rx]][eNB_id]->nCCE[(9+subframe)%10];
          //n1_pucch3 = get_Np(frame_parms->N_RB_DL,nCCE3,1) + nCCE3 + frame_parms->pucch_config_common.n1PUCCH_AN;

          // set ACK/NAK to values if not DTX
          if (ue->dlsch[ue->current_thread_id[proc->subframe_rx]][eNB_id][0]->harq_ack[(8+subframe)%10].send_harq_status>0)  // n-6 // subframe 6 is to be ACK/NAKed
            harq_ack0 = ue->dlsch[ue->current_thread_id[proc->subframe_rx]][eNB_id][0]->harq_ack[(8+subframe)%10].ack;

          if (ue->dlsch[ue->current_thread_id[proc->subframe_rx]][eNB_id][0]->harq_ack[2+subframe].send_harq_status>0)  // n-6 // subframe 5 is to be ACK/NAKed
            harq_ack1 = ue->dlsch[ue->current_thread_id[proc->subframe_rx]][eNB_id][0]->harq_ack[2+subframe].ack;

          if (ue->dlsch[ue->current_thread_id[proc->subframe_rx]][eNB_id][0]->harq_ack[3+subframe].send_harq_status>0)  // n-6 // subframe 6 is to be ACK/NAKed
            harq_ack2 = ue->dlsch[ue->current_thread_id[proc->subframe_rx]][eNB_id][0]->harq_ack[3+subframe].ack;

          //if (ue->dlsch[ue->current_thread_id[proc->subframe_rx]][eNB_id][0]->harq_ack[(9+subframe)%10].send_harq_status>0)  // n-6 // subframe 5 is to be ACK/NAKed
          //harq_ack3 = ue->dlsch[ue->current_thread_id[proc->subframe_rx]][eNB_id][0]->harq_ack[(9+subframe)%10].ack;
          //LOG_I(PHY,"SFN/SF %d/%d calculating n1_pucch cce0=%d n1_pucch0=%d cce1=%d n1_pucch1=%d cce2=%d n1_pucch2=%d\n",
          //                      proc->frame_tx%1024,
          //                      proc->subframe_tx,
          //                      nCCE0,n1_pucch0,
          //                      nCCE1,n1_pucch1, nCCE2, n1_pucch2);
        } else if (subframe == 3) {
          // i=0
          nCCE0 = ue->pdcch_vars[ue->current_thread_id[proc->subframe_rx]][eNB_id]->nCCE[4+subframe];
          n1_pucch0 = 3*get_Np(frame_parms->N_RB_DL,nCCE0,0) + nCCE0+ frame_parms->pucch_config_common.n1PUCCH_AN;
          // i=1
          nCCE1 = ue->pdcch_vars[ue->current_thread_id[proc->subframe_rx]][eNB_id]->nCCE[5+subframe];
          n1_pucch1 = 2*get_Np(frame_parms->N_RB_DL,nCCE1,0) + get_Np(frame_parms->N_RB_DL,nCCE1,1) + nCCE1 + frame_parms->pucch_config_common.n1PUCCH_AN;
          // i=2
          nCCE2 = ue->pdcch_vars[ue->current_thread_id[proc->subframe_rx]][eNB_id]->nCCE[(6+subframe)];
          n1_pucch2 = get_Np(frame_parms->N_RB_DL,nCCE2,0) + 2*get_Np(frame_parms->N_RB_DL,nCCE2,1) + nCCE2+ frame_parms->pucch_config_common.n1PUCCH_AN;
          // i=3
          nCCE3 = ue->pdcch_vars[ue->current_thread_id[proc->subframe_rx]][eNB_id]->nCCE[(3+subframe)];
          n1_pucch3 = 3*get_Np(frame_parms->N_RB_DL,nCCE3,1) + nCCE3 + frame_parms->pucch_config_common.n1PUCCH_AN;

          // set ACK/NAK to values if not DTX
          if (ue->dlsch[ue->current_thread_id[proc->subframe_rx]][eNB_id][0]->harq_ack[4+subframe].send_harq_status>0)  // n-6 // subframe 6 is to be ACK/NAKed
            harq_ack0 = ue->dlsch[ue->current_thread_id[proc->subframe_rx]][eNB_id][0]->harq_ack[4+subframe].ack;

          if (ue->dlsch[ue->current_thread_id[proc->subframe_rx]][eNB_id][0]->harq_ack[5+subframe].send_harq_status>0)  // n-6 // subframe 5 is to be ACK/NAKed
            harq_ack1 = ue->dlsch[ue->current_thread_id[proc->subframe_rx]][eNB_id][0]->harq_ack[5+subframe].ack;

          if (ue->dlsch[ue->current_thread_id[proc->subframe_rx]][eNB_id][0]->harq_ack[(6+subframe)].send_harq_status>0)  // n-6 // subframe 6 is to be ACK/NAKed
            harq_ack2 = ue->dlsch[ue->current_thread_id[proc->subframe_rx]][eNB_id][0]->harq_ack[(6+subframe)].ack;

          if (ue->dlsch[ue->current_thread_id[proc->subframe_rx]][eNB_id][0]->harq_ack[(3+subframe)].send_harq_status>0)  // n-6 // subframe 5 is to be ACK/NAKed
            harq_ack3 = ue->dlsch[ue->current_thread_id[proc->subframe_rx]][eNB_id][0]->harq_ack[(3+subframe)].ack;
        }

        //LOG_I(PHY,"SFN/SF %d/%d calculating n1_pucch cce0=%d n1_pucch0=%d harq_ack0=%d cce1=%d n1_pucch1=%d harq_ack1=%d cce2=%d n1_pucch2=%d harq_ack2=%d cce3=%d n1_pucch3=%d harq_ack3=%d bundling_flag=%d\n",
        //                                proc->frame_tx%1024,
        //                                proc->subframe_tx,
        //                                nCCE0,n1_pucch0,harq_ack0,
        //                                nCCE1,n1_pucch1,harq_ack1, nCCE2, n1_pucch2, harq_ack2,
        //                                nCCE3, n1_pucch3, harq_ack3, bundling_flag);

        if ((bundling_flag==bundling)&&(SR == 0)) {  // This is for bundling without SR,
          b[0] = 1;
          ack_counter = 0;

          if ((harq_ack3!=2) ) {
            b[0] = b[0]&harq_ack3;
            n1_pucch_inter = n1_pucch3;
            ack_counter ++;
          }

          if ((harq_ack0!=2) ) {
            b[0] = b[0]&harq_ack0;
            n1_pucch_inter = n1_pucch0;
            ack_counter ++;
          }

          if ((harq_ack1!=2) ) {
            b[0] = b[0]&harq_ack1;
            n1_pucch_inter = n1_pucch1;
            ack_counter ++;
          }

          if ((harq_ack2!=2) ) {
            b[0] = b[0]&harq_ack2;
            n1_pucch_inter = n1_pucch2;
            ack_counter ++;
          }

          if (ack_counter == 0)
            b[0] = 0;

          /*if (subframe == 3) {
             n1_pucch_inter = n1_pucch2;
          } else if (subframe == 2) {
             n1_pucch_inter = n1_pucch1;
          }*/
          //LOG_I(PHY,"SFN/SF %d/%d calculating n1_pucch n1_pucch_inter=%d  b[0]=%d b[1]=%d \n",
          //                                           proc->frame_tx%1024,
          //                                           proc->subframe_tx,n1_pucch_inter,
          //                                           b[0],b[1]);
          return(n1_pucch_inter);
        } else if ((bundling_flag==multiplexing)&&(SR==0)) { // Table 10.1
          if (subframe == 3) {
            LOG_I(PHY, "sbuframe=%d \n",subframe);

            if ((harq_ack0 == 1) && (harq_ack1 == 1) && (harq_ack2 == 1) && (harq_ack3 == 1)) {
              b[0] = 1;
              b[1] = 1;
              return(n1_pucch1);
            } else if ((harq_ack0 == 1) && (harq_ack1 == 1) && (harq_ack2 == 1) && ((harq_ack3 == 2) || (harq_ack3 == 0))) {
              b[0] = 1;
              b[1] = 0;
              return(n1_pucch1);
            } else if (((harq_ack0 == 0) || (harq_ack0 == 2)) && ((harq_ack1 == 2) || (harq_ack1 == 0)) && (harq_ack2 == 0) && (harq_ack3 == 2)) {
              b[0] = 1;
              b[1] = 1;
              return(n1_pucch2);
            } else if ((harq_ack0 == 1) && (harq_ack1 == 1) && ((harq_ack2 == 2) || (harq_ack2 == 0)) && (harq_ack3 == 1)) {
              b[0] = 1;
              b[1] = 0;
              return(n1_pucch1);
            } else if ((harq_ack0 == 0) && (harq_ack1 == 2) && (harq_ack2 == 2) && (harq_ack3 == 2)) {
              b[0] = 1;
              b[1] = 0;
              return(n1_pucch0);
            } else if ((harq_ack0 == 1) && (harq_ack1 == 1) && ((harq_ack2 == 2) || (harq_ack2 == 0)) && ((harq_ack3 == 2) || (harq_ack3 == 0))) {
              b[0] = 1;
              b[1] = 0;
              return(n1_pucch1);
            } else if ((harq_ack0 == 1) && ((harq_ack1 == 2) || (harq_ack1 == 0)) && (harq_ack2 == 1) && (harq_ack3 == 1)) {
              b[0] = 0;
              b[1] = 1;
              return(n1_pucch3);
            } else if (((harq_ack0 == 0) || (harq_ack0 == 2)) && ((harq_ack1 == 2) || (harq_ack1 == 0)) && ((harq_ack2 == 2) || (harq_ack2 == 0)) && (harq_ack3 == 0)) {
              b[0] = 1;
              b[1] = 1;
              return(n1_pucch3);
            } else if ((harq_ack0 == 1) && ((harq_ack1 == 2) || (harq_ack1 == 0)) && (harq_ack2 == 1) && ((harq_ack3 == 2) || (harq_ack3 == 0))) {
              b[0] = 0;
              b[1] = 1;
              return(n1_pucch2);
            } else if ((harq_ack0 == 1) && ((harq_ack1 == 2) || (harq_ack1 == 0)) && ((harq_ack2 == 2) || (harq_ack2 == 0)) && (harq_ack3 == 1)) {
              b[0] = 0;
              b[1] = 1;
              return(n1_pucch0);
            } else if ((harq_ack0 == 1) && ((harq_ack1 == 2) || (harq_ack1 == 0)) && ((harq_ack2 == 2) || (harq_ack2 == 0)) && ((harq_ack3 == 2) || (harq_ack3 == 0))) {
              b[0] = 0;
              b[1] = 1;
              return(n1_pucch0);
            } else if (((harq_ack0 == 2) || (harq_ack0 == 0)) && (harq_ack1 == 1) && (harq_ack2 == 1) && (harq_ack3 == 1)) {
              b[0] = 0;
              b[1] = 1;
              return(n1_pucch3);
            } else if (((harq_ack0 == 2) || (harq_ack0 == 0)) && (harq_ack1 == 0) && (harq_ack2 == 2) && (harq_ack3 == 2)) {
              b[0] = 0;
              b[1] = 0;
              return(n1_pucch1);
            } else if (((harq_ack0 == 2) || (harq_ack0 == 0)) && (harq_ack1 == 1) && (harq_ack2 == 1) && ((harq_ack3 == 2) || (harq_ack3 == 0))) {
              b[0] = 1;
              b[1] = 0;
              return(n1_pucch2);
            } else if (((harq_ack0 == 2) || (harq_ack0 == 0)) && (harq_ack1 == 1) && ((harq_ack2 == 2) || (harq_ack2 == 0)) && (harq_ack3 == 1)) {
              b[0] = 1;
              b[1] = 0;
              return(n1_pucch3);
            } else if (((harq_ack0 == 2) || (harq_ack0 == 0)) && (harq_ack1 == 1) && ((harq_ack2 == 2) || (harq_ack2 == 0)) && ((harq_ack3 == 2) || (harq_ack3 == 0))) {
              b[0] = 0;
              b[1] = 1;
              return(n1_pucch1);
            } else if (((harq_ack0 == 2) || (harq_ack0 == 0)) && ((harq_ack1 == 2) || (harq_ack1 == 0)) && (harq_ack2 == 1) && (harq_ack3 == 1)) {
              b[0] = 0;
              b[1] = 1;
              return(n1_pucch3);
            } else if (((harq_ack0 == 2) || (harq_ack0 == 0)) && ((harq_ack1 == 2) || (harq_ack1 == 0)) && (harq_ack2 == 1) && ((harq_ack3 == 2) || (harq_ack3 == 0))) {
              b[0] = 0;
              b[1] = 0;
              return(n1_pucch2);
            } else if (((harq_ack0 == 2) || (harq_ack0 == 0)) && ((harq_ack1 == 2) || (harq_ack1 == 0)) && (harq_ack3 == 1) && ((harq_ack2 == 2) || (harq_ack2 == 0))) {
              b[0] = 0;
              b[1] = 0;
              return(n1_pucch3);
            }
          } else if (subframe == 2) {
            if ((harq_ack0 == 1) && (harq_ack1 == 1) && (harq_ack2 == 1)) {
              b[0] = 1;
              b[1] = 1;
              return(n1_pucch2);
            } else if ((harq_ack0 == 1) && (harq_ack1 == 1) && ((harq_ack2 == 2) || (harq_ack2 == 0))) {
              b[0] = 1;
              b[1] = 1;
              return(n1_pucch1);
            } else if ((harq_ack0 == 1) && ((harq_ack1 == 2) || (harq_ack1 == 0)) && (harq_ack2 == 1)) {
              b[0] = 1;
              b[1] = 1;
              return(n1_pucch0);
            } else if ((harq_ack0 == 1) && ((harq_ack1 == 2) || (harq_ack1 == 0)) && ((harq_ack2 == 2) || (harq_ack2 == 0))) {
              b[0] = 0;
              b[1] = 1;
              return(n1_pucch0);
            } else if (((harq_ack0 == 2) || (harq_ack0 == 0)) && (harq_ack1 == 1) && (harq_ack2 == 1)) {
              b[0] = 1;
              b[1] = 0;
              return(n1_pucch2);
            } else if (((harq_ack0 == 2) || (harq_ack0 == 0)) && (harq_ack1 == 1) && ((harq_ack2 == 2) || (harq_ack2 == 0))) {
              b[1] = 0;
              b[0] = 0;
              return(n1_pucch1);
            } else if (((harq_ack0 == 2) || (harq_ack0 == 0)) && ((harq_ack1 == 2) || (harq_ack1 == 0)) && (harq_ack2 == 1)) {
              b[0] = 0;
              b[1] = 0;
              return(n1_pucch2);
            } else if ((harq_ack0 == 2) && (harq_ack1 == 2) && (harq_ack2 == 0)) {
              b[0] = 0;
              b[1] = 1;
              return(n1_pucch2);
            } else if ((harq_ack0 == 2) && (harq_ack1 == 0) && ((harq_ack2 == 2) || (harq_ack2 == 0))) {
              b[0] = 1;
              b[1] = 0;
              return(n1_pucch1);
            } else if ((harq_ack0 == 0) && ((harq_ack1 == 2) || (harq_ack1 == 0)) && ((harq_ack2 == 2) || (harq_ack2 == 0))) {
              b[0] = 1;
              b[1] = 0;
              return(n1_pucch0);
            }
          }
        } else if (SR==1) { // SR and 0,1,or 2 ACKS, (first 3 entries in Table 7.3-1 of 36.213)
          // this should be number of ACKs (including
          ack_counter = 0;

          if (harq_ack0==1)
            ack_counter ++;

          if (harq_ack1==1)
            ack_counter ++;

          if (harq_ack2==1)
            ack_counter ++;

          if (harq_ack3==1)
            ack_counter ++;

          switch (ack_counter) {
            case 0:
              b[0] = 0;
              b[1] = 0;
              break;

            case 1:
              b[0] = 1;
              b[1] = 1;
              break;

            case 2:
              b[0] = 1;
              b[1] = 0;
              break;

            case 3:
              b[0] = 0;
              b[1] = 1;
              break;

            case 4:
              b[0] = 1;
              b[1] = 1;
              break;
          }

          ack_counter = 0;
          return(ue->scheduling_request_config[eNB_id].sr_PUCCH_ResourceIndex);
        }

        break;
    }  // switch tdd_config
  }

  LOG_E(PHY,"[UE%d] : Frame %d phy_procedures_lte.c: get_n1pucch, exit without proper return\n", ue->Mod_id, proc->frame_tx);
  return(-1);
}


void ulsch_common_procedures(PHY_VARS_UE *ue,
		                     UE_rxtx_proc_t *proc,
							 uint8_t empty_subframe)
{
  int aa;
  LTE_DL_FRAME_PARMS *frame_parms=&ue->frame_parms;
  int nsymb;
  int subframe_tx = proc->subframe_tx;
  int ulsch_start;
  int overflow=0;
<<<<<<< HEAD
#if defined(EXMIMO) || defined(OAI_USRP) || defined(OAI_BLADERF) || defined(OAI_LMSSDR) || defined(OAI_ADRV9371_ZC706)
=======
>>>>>>> 71191fb9
  int k,l;
  int dummy_tx_buffer[frame_parms->samples_per_tti] __attribute__((aligned(16)));
  VCD_SIGNAL_DUMPER_DUMP_FUNCTION_BY_NAME(VCD_SIGNAL_DUMPER_FUNCTIONS_PHY_PROCEDURES_UE_TX_ULSCH_COMMON,VCD_FUNCTION_IN);

  if ( LOG_DEBUGFLAG(UE_TIMING)) {
    start_meas(&ue->ofdm_mod_stats);
  }

  nsymb = (frame_parms->Ncp == 0) ? 14 : 12;
<<<<<<< HEAD
#if defined(EXMIMO) || defined(OAI_USRP) || defined(OAI_BLADERF) || defined(OAI_LMSSDR)  || defined(OAI_ADRV9371_ZC706)//this is the EXPRESS MIMO case
  ulsch_start = (ue->rx_offset+subframe_tx*frame_parms->samples_per_tti-
                 ue->hw_timing_advance-
                 ue->timing_advance-
                 ue->N_TA_offset+5);
  //LOG_E(PHY,"ul-signal [subframe: %d, ulsch_start %d]\n",subframe_tx, ulsch_start);
=======
>>>>>>> 71191fb9

  if (!(IS_SOFTMODEM_BASICSIM || IS_SOFTMODEM_RFSIM) ) {
    ulsch_start = (ue->rx_offset+subframe_tx*frame_parms->samples_per_tti-
                   ue->hw_timing_advance-
                   ue->timing_advance-
                   ue->N_TA_offset+5);

    if(ulsch_start < 0)
      ulsch_start = ulsch_start + (LTE_NUMBER_OF_SUBFRAMES_PER_FRAME*frame_parms->samples_per_tti);

    if (ulsch_start > (LTE_NUMBER_OF_SUBFRAMES_PER_FRAME*frame_parms->samples_per_tti))
      ulsch_start = ulsch_start % (LTE_NUMBER_OF_SUBFRAMES_PER_FRAME*frame_parms->samples_per_tti);
  } else { //this is the simulators case
    ulsch_start = (frame_parms->samples_per_tti*subframe_tx)-ue->N_TA_offset; //-ue->timing_advance;
  }

  if (empty_subframe) {
    overflow = ulsch_start - 9*frame_parms->samples_per_tti;

    for (aa=0; aa<frame_parms->nb_antennas_tx; aa++) {
      if (overflow > 0) {
        memset(&ue->common_vars.txdata[aa][ulsch_start],0,4*(frame_parms->samples_per_tti-overflow));
        memset(&ue->common_vars.txdata[aa][0],0,4*overflow);
      } else {
        memset(&ue->common_vars.txdata[aa][ulsch_start],0,4*frame_parms->samples_per_tti);
      }
    }

    return;
  }

  for (aa=0; aa<frame_parms->nb_antennas_tx; aa++) {
    int *Buff = (IS_SOFTMODEM_BASICSIM || IS_SOFTMODEM_RFSIM) ? &ue->common_vars.txdata[aa][ulsch_start] :dummy_tx_buffer;

    if (frame_parms->Ncp == 1) {
      PHY_ofdm_mod(&ue->common_vars.txdataF[aa][subframe_tx*nsymb*frame_parms->ofdm_symbol_size],
<<<<<<< HEAD
#if defined(EXMIMO) || defined(OAI_USRP) || defined(OAI_BLADERF) || defined(OAI_LMSSDR) || defined(OAI_ADRV9371_ZC706)
                   dummy_tx_buffer,
#else
                   &ue->common_vars.txdata[aa][ulsch_start],
#endif
=======
                   Buff,
>>>>>>> 71191fb9
                   frame_parms->ofdm_symbol_size,
                   nsymb,
                   frame_parms->nb_prefix_samples,
                   CYCLIC_PREFIX);
    } else {
      normal_prefix_mod(&ue->common_vars.txdataF[aa][subframe_tx*nsymb*frame_parms->ofdm_symbol_size],
<<<<<<< HEAD
#if defined(EXMIMO) || defined(OAI_USRP) || defined(OAI_BLADERF) || defined(OAI_LMSSDR) || defined(OAI_ADRV9371_ZC706)
			            dummy_tx_buffer,
#else
                        &ue->common_vars.txdata[aa][ulsch_start],
#endif
=======
                        Buff,
>>>>>>> 71191fb9
                        nsymb>>1,
                        &ue->frame_parms);
      Buff += (frame_parms->samples_per_tti>>1);
      normal_prefix_mod(&ue->common_vars.txdataF[aa][((subframe_tx*nsymb)+(nsymb>>1))*frame_parms->ofdm_symbol_size],
                        Buff,
                        nsymb>>1,
                        &ue->frame_parms);
    }

<<<<<<< HEAD
#if defined(EXMIMO) || defined(OAI_USRP) || defined(OAI_BLADERF) || defined(OAI_LMSSDR) || defined(OAI_ADRV9371_ZC706)
    apply_7_5_kHz(ue,dummy_tx_buffer,0);
    apply_7_5_kHz(ue,dummy_tx_buffer,1);
#else
    apply_7_5_kHz(ue,&ue->common_vars.txdata[aa][ulsch_start],0);
    apply_7_5_kHz(ue,&ue->common_vars.txdata[aa][ulsch_start],1);
#endif

#if defined(EXMIMO) || defined(OAI_USRP) || defined(OAI_BLADERF) || defined(OAI_LMSSDR) || defined(OAI_ADRV9371_ZC706)
    overflow = ulsch_start - 9*frame_parms->samples_per_tti;

    for (k=ulsch_start,l=0; k<cmin(frame_parms->samples_per_tti*LTE_NUMBER_OF_SUBFRAMES_PER_FRAME,ulsch_start+frame_parms->samples_per_tti); k++,l++) {
      ((short *)ue->common_vars.txdata[aa])[2*k] = ((short *)dummy_tx_buffer)[2*l];
      ((short *)ue->common_vars.txdata[aa])[2*k+1] = ((short *)dummy_tx_buffer)[2*l+1];
=======
    if (IS_SOFTMODEM_BASICSIM || IS_SOFTMODEM_RFSIM ) {
      apply_7_5_kHz(ue,&ue->common_vars.txdata[aa][ulsch_start],0);
      apply_7_5_kHz(ue,&ue->common_vars.txdata[aa][ulsch_start],1);
    } else {
      apply_7_5_kHz(ue,dummy_tx_buffer,0);
      apply_7_5_kHz(ue,dummy_tx_buffer,1);
>>>>>>> 71191fb9
    }

    if (!(IS_SOFTMODEM_BASICSIM || IS_SOFTMODEM_RFSIM) ) {
      overflow = ulsch_start - 9*frame_parms->samples_per_tti;

      for (k=ulsch_start,l=0; k<cmin(frame_parms->samples_per_tti*LTE_NUMBER_OF_SUBFRAMES_PER_FRAME,ulsch_start+frame_parms->samples_per_tti); k++,l++) {
        ((short *)ue->common_vars.txdata[aa])[2*k] = ((short *)dummy_tx_buffer)[2*l];
        ((short *)ue->common_vars.txdata[aa])[2*k+1] = ((short *)dummy_tx_buffer)[2*l+1];
      }

      for (k=0; k<overflow; k++,l++) {
        ((short *)ue->common_vars.txdata[aa])[2*k] = ((short *)dummy_tx_buffer)[2*l];
        ((short *)ue->common_vars.txdata[aa])[2*k+1] = ((short *)dummy_tx_buffer)[2*l+1];
      }

#if defined(EXMIMO)

      // handle switch before 1st TX subframe, guarantee that the slot prior to transmission is switch on
      for (k=ulsch_start - (frame_parms->samples_per_tti>>1) ; k<ulsch_start ; k++) {
        if (k<0)
          ue->common_vars.txdata[aa][k+frame_parms->samples_per_tti*LTE_NUMBER_OF_SUBFRAMES_PER_FRAME] &= 0xFFFEFFFE;
        else if (k>(frame_parms->samples_per_tti*LTE_NUMBER_OF_SUBFRAMES_PER_FRAME))
          ue->common_vars.txdata[aa][k-frame_parms->samples_per_tti*LTE_NUMBER_OF_SUBFRAMES_PER_FRAME] &= 0xFFFEFFFE;
        else
          ue->common_vars.txdata[aa][k] &= 0xFFFEFFFE;
      }

#endif
    }

    /*
    only for debug
    LOG_I(PHY,"ul-signal [subframe: %d, ulsch_start %d, TA: %d, rxOffset: %d, timing_advance: %d, hw_timing_advance: %d]\n",subframe_tx, ulsch_start, ue->N_TA_offset, ue->rx_offset, ue->timing_advance, ue->hw_timing_advance);
    if( (crash == 1) && (subframe_tx == 0) )
    {
      LOG_E(PHY,"***** DUMP TX Signal [ulsch_start %d] *****\n",ulsch_start);
      LOG_M("txBuff.m","txSignal",&ue->common_vars.txdata[aa][ulsch_start],frame_parms->samples_per_tti,1,1);
    }
    */
  } //nb_antennas_tx

  if ( LOG_DEBUGFLAG(UE_TIMING)) {
    stop_meas(&ue->ofdm_mod_stats);
  }

  VCD_SIGNAL_DUMPER_DUMP_FUNCTION_BY_NAME(VCD_SIGNAL_DUMPER_FUNCTIONS_PHY_PROCEDURES_UE_TX_ULSCH_COMMON,VCD_FUNCTION_OUT);
}

void ue_prach_procedures(PHY_VARS_UE *ue,
		                 UE_rxtx_proc_t *proc,
						 uint8_t eNB_id,
						 uint8_t abstraction_flag,
						 runmode_t mode)
{
  int frame_tx = proc->frame_tx;
  int subframe_tx = proc->subframe_tx;
  LOG_USEDINLOG_VAR(int, prach_power);
  PRACH_RESOURCES_t prach_resources_local;
  VCD_SIGNAL_DUMPER_DUMP_FUNCTION_BY_NAME(VCD_SIGNAL_DUMPER_FUNCTIONS_PHY_PROCEDURES_UE_TX_PRACH, VCD_FUNCTION_IN);
  ue->generate_prach=0;

  if (ue->mac_enabled==0) {
    ue->prach_resources[eNB_id] = &prach_resources_local;
    prach_resources_local.ra_RNTI = 0xbeef;
    prach_resources_local.ra_PreambleIndex = 0;
  }

  if (ue->mac_enabled==1) {
    // ask L2 for RACH transport
    if ((mode != rx_calib_ue) && (mode != rx_calib_ue_med) && (mode != rx_calib_ue_byp) && (mode != no_L2_connect) ) {
      //LOG_D(PHY,"Getting PRACH resources\n");
      ue->prach_resources[eNB_id] = ue_get_rach(ue->Mod_id,
                                    ue->CC_id,
                                    frame_tx,
                                    eNB_id,
                                    subframe_tx);
      LOG_D(PHY,"Prach resources %p\n",ue->prach_resources[eNB_id]);
    }
  }

  if (ue->prach_resources[eNB_id]!=NULL) {
    ue->generate_prach=1;
    ue->prach_cnt=0;
#ifdef SMBV
    ue->prach_resources[eNB_id]->ra_PreambleIndex = 19;
#endif
    LOG_I(PHY,"mode %d\n",mode);

    if ((ue->mac_enabled==1) && (mode != calib_prach_tx)) {
      ue->tx_power_dBm[subframe_tx] = ue->prach_resources[eNB_id]->ra_PREAMBLE_RECEIVED_TARGET_POWER+get_PL(ue->Mod_id,ue->CC_id,eNB_id);
    } else {
      ue->tx_power_dBm[subframe_tx] = ue->tx_power_max_dBm;
      ue->prach_resources[eNB_id]->ra_PreambleIndex = 19;
    }

    LOG_D(PHY,"[UE  %d][RAPROC] Frame %d, Subframe %d : Generating PRACH, preamble %d,PL %d,  P0_PRACH %d, TARGET_RECEIVED_POWER %d dBm, PRACH TDD Resource index %d, RA-RNTI %d\n",
          ue->Mod_id,
          frame_tx,
          subframe_tx,
          ue->prach_resources[eNB_id]->ra_PreambleIndex,
          get_PL(ue->Mod_id,ue->CC_id,eNB_id),
          ue->tx_power_dBm[subframe_tx],
          ue->prach_resources[eNB_id]->ra_PREAMBLE_RECEIVED_TARGET_POWER,
          ue->prach_resources[eNB_id]->ra_TDD_map_index,
          ue->prach_resources[eNB_id]->ra_RNTI);
    ue->tx_total_RE[subframe_tx] = 96;

    if (IS_SOFTMODEM_BASICSIM || IS_SOFTMODEM_RFSIM ) {
      ue->prach_vars[eNB_id]->amp = get_tx_amp(ue->tx_power_dBm[subframe_tx],
                                    ue->tx_power_max_dBm,
                                    ue->frame_parms.N_RB_UL,
                                    6);
    } else {
      ue->prach_vars[eNB_id]->amp = AMP;
    }

    if ((mode == calib_prach_tx) && (((proc->frame_tx&0xfffe)%100)==0))
      LOG_D(PHY,"[UE  %d][RAPROC] Frame %d, Subframe %d : PRACH TX power %d dBm, amp %d\n",
            ue->Mod_id,
            proc->frame_rx,
            proc->subframe_tx,
            ue->tx_power_dBm[subframe_tx],
            ue->prach_vars[eNB_id]->amp);

    //      start_meas(&ue->tx_prach);
    VCD_SIGNAL_DUMPER_DUMP_FUNCTION_BY_NAME(VCD_SIGNAL_DUMPER_FUNCTIONS_UE_GENERATE_PRACH, VCD_FUNCTION_IN);
    prach_power = generate_prach(ue,eNB_id,subframe_tx,frame_tx);
    VCD_SIGNAL_DUMPER_DUMP_FUNCTION_BY_NAME(VCD_SIGNAL_DUMPER_FUNCTIONS_UE_GENERATE_PRACH, VCD_FUNCTION_OUT);
    //      stop_meas(&ue->tx_prach);
    LOG_I(PHY,"[UE  %d][RAPROC] PRACH PL %d dB, power %d dBm (max %d dBm), digital power %d dB (amp %d)\n",
          ue->Mod_id,
          get_PL(ue->Mod_id,ue->CC_id,eNB_id),
          ue->tx_power_dBm[subframe_tx],
          ue->tx_power_max_dBm,
          dB_fixed(prach_power),
          ue->prach_vars[eNB_id]->amp);

    if (ue->mac_enabled==1) {
      Msg1_transmitted(ue->Mod_id,
                       ue->CC_id,
                       frame_tx,
                       eNB_id);
    }

    LOG_I(PHY,"[UE  %d][RAPROC] Frame %d, subframe %d: Generating PRACH (eNB %d) preamble index %d for UL, TX power %d dBm (PL %d dB), l3msg \n",
          ue->Mod_id,frame_tx,subframe_tx,eNB_id,
          ue->prach_resources[eNB_id]->ra_PreambleIndex,
          ue->prach_resources[eNB_id]->ra_PREAMBLE_RECEIVED_TARGET_POWER+get_PL(ue->Mod_id,ue->CC_id,eNB_id),
          get_PL(ue->Mod_id,ue->CC_id,eNB_id));

    // if we're calibrating the PRACH kill the pointer to its resources so that the RA protocol doesn't continue
    if (mode == calib_prach_tx)
      ue->prach_resources[eNB_id]=NULL;

    LOG_D(PHY,"[UE %d] frame %d subframe %d : generate_prach %d, prach_cnt %d\n",
          ue->Mod_id,frame_tx,subframe_tx,ue->generate_prach,ue->prach_cnt);
    ue->prach_cnt++;

    if (ue->prach_cnt==3)
      ue->generate_prach=0;
  }

  VCD_SIGNAL_DUMPER_DUMP_FUNCTION_BY_NAME(VCD_SIGNAL_DUMPER_FUNCTIONS_PHY_PROCEDURES_UE_TX_PRACH, VCD_FUNCTION_OUT);
}

void ue_ulsch_uespec_procedures(PHY_VARS_UE *ue,
		                        UE_rxtx_proc_t *proc,
								uint8_t eNB_id,
								uint8_t abstraction_flag)
{
  int harq_pid;
  int frame_tx=proc->frame_tx;
  int subframe_tx=proc->subframe_tx;
  int Mod_id = ue->Mod_id;
  int CC_id = ue->CC_id;
  uint8_t Msg3_flag=0;
  uint16_t first_rb, nb_rb;
  unsigned int input_buffer_length;
  int i;
  int aa;
  int tx_amp;
  uint8_t ulsch_input_buffer[5477] __attribute__ ((aligned(32)));
  uint8_t access_mode;
  uint8_t Nbundled=0;
  uint8_t NbundledCw1=0;
  uint8_t ack_status_cw0=0;
  uint8_t ack_status_cw1=0;
  uint8_t cqi_status = 0;
  uint8_t ri_status  = 0;
  VCD_SIGNAL_DUMPER_DUMP_FUNCTION_BY_NAME(VCD_SIGNAL_DUMPER_FUNCTIONS_PHY_PROCEDURES_UE_TX_ULSCH_UESPEC,VCD_FUNCTION_IN);
  // get harq_pid from subframe relationship
  harq_pid = subframe2harq_pid(&ue->frame_parms,
                               frame_tx,
                               subframe_tx);
  LOG_D(PHY,"Frame %d, Subframe %d : ue_uespec_procedures, harq_pid %d => subframe_scheduling %d\n",
        frame_tx,subframe_tx,harq_pid,
        ue->ulsch[eNB_id]->harq_processes[harq_pid]->subframe_scheduling_flag);

  if (ue->mac_enabled == 1) {
    if ((ue->ulsch_Msg3_active[eNB_id] == 1)       &&
        (ue->ulsch_Msg3_frame[eNB_id] == frame_tx) &&
        (ue->ulsch_Msg3_subframe[eNB_id] == subframe_tx)) { // Initial Transmission of Msg3
      ue->ulsch[eNB_id]->harq_processes[harq_pid]->subframe_scheduling_flag = 1;

      if (ue->ulsch[eNB_id]->harq_processes[harq_pid]->round==0)
        generate_ue_ulsch_params_from_rar(ue,
                                          proc,
                                          eNB_id);

      ue->ulsch[eNB_id]->power_offset = 14;
      LOG_D(PHY,"[UE  %d][RAPROC] Frame %d: Setting Msg3_flag in subframe %d, for harq_pid %d\n",
            Mod_id,
            frame_tx,
            subframe_tx,
            harq_pid);
      Msg3_flag = 1;
    } else {
      AssertFatal(harq_pid!=255,"[UE%d] Frame %d subframe %d ulsch_decoding.c: FATAL ERROR: illegal harq_pid, exiting\n",
                  Mod_id,frame_tx, subframe_tx);
      Msg3_flag=0;
    }
  }

  if (ue->ulsch[eNB_id]->harq_processes[harq_pid]->subframe_scheduling_flag == 1) {
    uint8_t isBad = 0;

    if (ue->frame_parms.N_RB_UL <= ue->ulsch[eNB_id]->harq_processes[harq_pid]->first_rb) {
      LOG_D(PHY,"Invalid PUSCH first_RB=%d for N_RB_UL=%d\n",
            ue->ulsch[eNB_id]->harq_processes[harq_pid]->first_rb,
            ue->frame_parms.N_RB_UL);
      isBad = 1;
    }

    if (ue->frame_parms.N_RB_UL < ue->ulsch[eNB_id]->harq_processes[harq_pid]->nb_rb) {
      LOG_D(PHY,"Invalid PUSCH num_RB=%d for N_RB_UL=%d\n",
            ue->ulsch[eNB_id]->harq_processes[harq_pid]->nb_rb,
            ue->frame_parms.N_RB_UL);
      isBad = 1;
    }

    if (0 > ue->ulsch[eNB_id]->harq_processes[harq_pid]->first_rb) {
      LOG_D(PHY,"Invalid PUSCH first_RB=%d\n",
            ue->ulsch[eNB_id]->harq_processes[harq_pid]->first_rb);
      isBad = 1;
    }

    if (0 >= ue->ulsch[eNB_id]->harq_processes[harq_pid]->nb_rb) {
      LOG_D(PHY,"Invalid PUSCH num_RB=%d\n",
            ue->ulsch[eNB_id]->harq_processes[harq_pid]->nb_rb);
      isBad = 1;
    }

    if (ue->frame_parms.N_RB_UL < (ue->ulsch[eNB_id]->harq_processes[harq_pid]->nb_rb + ue->ulsch[eNB_id]->harq_processes[harq_pid]->first_rb)) {
      LOG_D(PHY,"Invalid PUSCH num_RB=%d + first_RB=%d for N_RB_UL=%d\n",
            ue->ulsch[eNB_id]->harq_processes[harq_pid]->nb_rb,
            ue->ulsch[eNB_id]->harq_processes[harq_pid]->first_rb,
            ue->frame_parms.N_RB_UL);
      isBad = 1;
    }

    if ((0 > ue->ulsch[eNB_id]->harq_processes[harq_pid]->rvidx) ||
        (3 < ue->ulsch[eNB_id]->harq_processes[harq_pid]->rvidx)) {
      LOG_D(PHY,"Invalid PUSCH RV index=%d\n", ue->ulsch[eNB_id]->harq_processes[harq_pid]->rvidx);
      isBad = 1;
    }

    if (isBad) {
      LOG_I(PHY,"Skip PUSCH generation!\n");
      ue->ulsch[eNB_id]->harq_processes[harq_pid]->subframe_scheduling_flag = 0;
    }
  }

  if (ue->ulsch[eNB_id]->harq_processes[harq_pid]->subframe_scheduling_flag == 1) {
    ue->generate_ul_signal[eNB_id] = 1;
    // deactivate service request
    // ue->ulsch[eNB_id]->harq_processes[harq_pid]->subframe_scheduling_flag = 0;
    LOG_D(PHY,"Generating PUSCH (Abssubframe: %d.%d): harq-Id: %d, round: %d, MaxReTrans: %d \n",frame_tx,subframe_tx,harq_pid,ue->ulsch[eNB_id]->harq_processes[harq_pid]->round,
          ue->ulsch[eNB_id]->Mlimit);

    if (ue->ulsch[eNB_id]->harq_processes[harq_pid]->round >= (ue->ulsch[eNB_id]->Mlimit - 1)) {
      //        LOG_D(PHY,"PUSCH MAX Retransmission achieved ==> send last pusch\n");
      ue->ulsch[eNB_id]->harq_processes[harq_pid]->subframe_scheduling_flag = 0;
      ue->ulsch[eNB_id]->harq_processes[harq_pid]->round  = 0;
    }

    ack_status_cw0 = reset_ack(&ue->frame_parms,
                               ue->dlsch[ue->current_thread_id[proc->subframe_rx]][eNB_id][0]->harq_ack,
                               subframe_tx,
                               proc->subframe_rx,
                               ue->ulsch[eNB_id]->o_ACK,
                               &Nbundled,
                               0);
    ack_status_cw1 = reset_ack(&ue->frame_parms,
                               ue->dlsch[ue->current_thread_id[proc->subframe_rx]][eNB_id][1]->harq_ack,
                               subframe_tx,
                               proc->subframe_rx,
                               ue->ulsch[eNB_id]->o_ACK,
                               &NbundledCw1,
                               1);
    //Nbundled = ue->dlsch[ue->current_thread_id[proc->subframe_rx]][eNB_id][0]->harq_ack;
    //ue->ulsch[eNB_id]->bundling = Nbundled;
    first_rb = ue->ulsch[eNB_id]->harq_processes[harq_pid]->first_rb;
    nb_rb = ue->ulsch[eNB_id]->harq_processes[harq_pid]->nb_rb;
    // check Periodic CQI/RI reporting
    cqi_status = ((ue->cqi_report_config[eNB_id].CQI_ReportPeriodic.cqi_PMI_ConfigIndex>0)&&
                  (is_cqi_TXOp(ue,proc,eNB_id)==1));
    ri_status = ((ue->cqi_report_config[eNB_id].CQI_ReportPeriodic.ri_ConfigIndex>0) &&
                 (is_ri_TXOp(ue,proc,eNB_id)==1));
    // compute CQI/RI resources
    compute_cqi_ri_resources(ue, ue->ulsch[eNB_id], eNB_id, ue->ulsch[eNB_id]->rnti, P_RNTI, CBA_RNTI, cqi_status, ri_status);

    if (ack_status_cw0 > 0) {
      // check if we received a PDSCH at subframe_tx - 4
      // ==> send ACK/NACK on PUSCH
      if (ue->frame_parms.frame_type == FDD) {
        ue->ulsch[eNB_id]->harq_processes[harq_pid]->O_ACK = ack_status_cw0 + ack_status_cw1;
      }

      if (ue->ulsch[eNB_id]->o_ACK[0]) {
        T(T_UE_PHY_DLSCH_UE_ACK, T_INT(eNB_id), T_INT(frame_tx%1024), T_INT(subframe_tx), T_INT(ue->dlsch[ue->current_thread_id[proc->subframe_rx]][eNB_id][0]->rnti),
          T_INT(ue->dlsch[ue->current_thread_id[proc->subframe_rx]][eNB_id][0]->current_harq_pid));
      } else {
        T(T_UE_PHY_DLSCH_UE_NACK, T_INT(eNB_id), T_INT(frame_tx%1024), T_INT(subframe_tx), T_INT(ue->dlsch[ue->current_thread_id[proc->subframe_rx]][eNB_id][0]->rnti),
          T_INT(ue->dlsch[ue->current_thread_id[proc->subframe_rx]][eNB_id][0]->current_harq_pid));
      }

      if ( LOG_DEBUGFLAG(DEBUG_UE_PHYPROC)) {
        if(ue->ulsch[eNB_id]->o_ACK[0]) {
          LOG_I(PHY,"PUSCH ACK\n");
        } else {
          LOG_I(PHY,"PUSCH NACK\n");
        }

        LOG_I(PHY,"[UE  %d][PDSCH %x] AbsSubFrame %d.%d Generating ACK (%d,%d) for %d bits on PUSCH\n",
              Mod_id,
              ue->ulsch[eNB_id]->rnti,
              frame_tx%1024,subframe_tx,
              ue->ulsch[eNB_id]->o_ACK[0],ue->ulsch[eNB_id]->o_ACK[1],
              ue->ulsch[eNB_id]->harq_processes[harq_pid]->O_ACK);
      }
    }

    if ( LOG_DEBUGFLAG(DEBUG_UE_PHYPROC)) {
      LOG_D(PHY,
            "[UE  %d][PUSCH %d] AbsSubframe %d.%d Generating PUSCH : first_rb %d, nb_rb %d, round %d, mcs %d, rv %d, "
            "cyclic_shift %d (cyclic_shift_common %d,n_DMRS2 %d,n_PRS %d), ACK (%d,%d), O_ACK %d, ack_status_cw0 %d ack_status_cw1 %d bundling %d, Nbundled %d, CQI %d, RI %d\n",
            Mod_id,harq_pid,frame_tx%1024,subframe_tx,
            first_rb,nb_rb,
            ue->ulsch[eNB_id]->harq_processes[harq_pid]->round,
            ue->ulsch[eNB_id]->harq_processes[harq_pid]->mcs,
            ue->ulsch[eNB_id]->harq_processes[harq_pid]->rvidx,
            (ue->frame_parms.pusch_config_common.ul_ReferenceSignalsPUSCH.cyclicShift+
             ue->ulsch[eNB_id]->harq_processes[harq_pid]->n_DMRS2+
             ue->frame_parms.pusch_config_common.ul_ReferenceSignalsPUSCH.nPRS[subframe_tx<<1])%12,
            ue->frame_parms.pusch_config_common.ul_ReferenceSignalsPUSCH.cyclicShift,
            ue->ulsch[eNB_id]->harq_processes[harq_pid]->n_DMRS2,
            ue->frame_parms.pusch_config_common.ul_ReferenceSignalsPUSCH.nPRS[subframe_tx<<1],
            ue->ulsch[eNB_id]->o_ACK[0],ue->ulsch[eNB_id]->o_ACK[1],
            ue->ulsch[eNB_id]->harq_processes[harq_pid]->O_ACK,
            ack_status_cw0,
            ack_status_cw1,
            ue->ulsch[eNB_id]->bundling, Nbundled,
            cqi_status,
            ri_status);
    }

    if (Msg3_flag == 1) {
      LOG_I(PHY,"[UE  %d][RAPROC] Frame %d, Subframe %d Generating (RRCConnectionRequest) Msg3 (nb_rb %d, first_rb %d, round %d, rvidx %d) Msg3: %x.%x.%x|%x.%x.%x.%x.%x.%x\n",Mod_id,frame_tx,
            subframe_tx,
            ue->ulsch[eNB_id]->harq_processes[harq_pid]->nb_rb,
            ue->ulsch[eNB_id]->harq_processes[harq_pid]->first_rb,
            ue->ulsch[eNB_id]->harq_processes[harq_pid]->round,
            ue->ulsch[eNB_id]->harq_processes[harq_pid]->rvidx,
            ue->prach_resources[eNB_id]->Msg3[0],
            ue->prach_resources[eNB_id]->Msg3[1],
            ue->prach_resources[eNB_id]->Msg3[2],
            ue->prach_resources[eNB_id]->Msg3[3],
            ue->prach_resources[eNB_id]->Msg3[4],
            ue->prach_resources[eNB_id]->Msg3[5],
            ue->prach_resources[eNB_id]->Msg3[6],
            ue->prach_resources[eNB_id]->Msg3[7],
            ue->prach_resources[eNB_id]->Msg3[8]);

      if ( LOG_DEBUGFLAG(UE_TIMING)) {
        start_meas(&ue->ulsch_encoding_stats);
      }

      AssertFatal(ulsch_encoding(ue->prach_resources[eNB_id]->Msg3,
                                 ue,
                                 harq_pid,
                                 eNB_id,
                                 proc->subframe_rx,
                                 ue->transmission_mode[eNB_id],0,0)==0,
                  "ulsch_coding.c: FATAL ERROR: returning\n");

      if ( LOG_DEBUGFLAG(UE_TIMING)) {
        stop_meas(&ue->phy_proc_tx);
        LOG_I(PHY,"------FULL TX PROC : %5.2f ------\n",ue->phy_proc_tx.p_time/(cpuf*1000.0));
        stop_meas(&ue->ulsch_encoding_stats);
      }

      if (ue->mac_enabled == 1) {
        // signal MAC that Msg3 was sent
        Msg3_transmitted(Mod_id,
                         CC_id,
                         frame_tx,
                         eNB_id);
      }

      LOG_I(PHY,"Done Msg3 encoding\n");
    } // Msg3_flag==1
    else {// Msg3_flag==0
      input_buffer_length = ue->ulsch[eNB_id]->harq_processes[harq_pid]->TBS/8;

      if (ue->mac_enabled==1) {
        //  LOG_D(PHY,"[UE  %d] ULSCH : Searching for MAC SDUs\n",Mod_id);
        if (ue->ulsch[eNB_id]->harq_processes[harq_pid]->round==0) {
          //if (ue->ulsch[eNB_id]->harq_processes[harq_pid]->calibration_flag == 0) {
          access_mode=SCHEDULED_ACCESS;
          ue_get_sdu(Mod_id,
                     CC_id,
                     frame_tx,
                     subframe_tx,
                     eNB_id,
                     ulsch_input_buffer,
                     input_buffer_length,
                     &access_mode);
        }

        if (LOG_DEBUGFLAG(DEBUG_UE_PHYPROC)) {
          LOG_D(PHY,"[UE] Frame %d, subframe %d : ULSCH SDU (TX harq_pid %d)  (%d bytes) : \n",frame_tx,subframe_tx,harq_pid, ue->ulsch[eNB_id]->harq_processes[harq_pid]->TBS>>3);

          for (i=0; i<ue->ulsch[eNB_id]->harq_processes[harq_pid]->TBS>>3; i++)
            LOG_T(PHY,"%x.",ulsch_input_buffer[i]);

          LOG_T(PHY,"\n");
        }
      } else {
        unsigned int taus(void);

        for (i=0; i<input_buffer_length; i++)
          ulsch_input_buffer[i]= (uint8_t)(taus()&0xff);
      }

      if ( LOG_DEBUGFLAG(UE_TIMING)) {
        start_meas(&ue->ulsch_encoding_stats);
      }

      if (abstraction_flag==0) {
        if (ulsch_encoding(ulsch_input_buffer,
                           ue,
                           harq_pid,
                           eNB_id,
                           proc->subframe_rx,
                           ue->transmission_mode[eNB_id],0,
                           Nbundled)!=0) {
          LOG_E(PHY,"ulsch_coding.c: FATAL ERROR: returning\n");
          VCD_SIGNAL_DUMPER_DUMP_FUNCTION_BY_NAME(VCD_SIGNAL_DUMPER_FUNCTIONS_PHY_PROCEDURES_UE_TX, VCD_FUNCTION_OUT);

          if (LOG_DEBUGFLAG(UE_TIMING)) {
            stop_meas(&ue->phy_proc_tx);
          }

          return;
        }
      }

      if(LOG_DEBUGFLAG(UE_TIMING)) {
        stop_meas(&ue->ulsch_encoding_stats);
      }
    }

    if (abstraction_flag == 0) {
      if (ue->mac_enabled==1) {
        pusch_power_cntl(ue,proc,eNB_id,1, abstraction_flag);
        ue->tx_power_dBm[subframe_tx] = ue->ulsch[eNB_id]->Po_PUSCH;
      } else {
        ue->tx_power_dBm[subframe_tx] = ue->tx_power_max_dBm;
      }

      ue->tx_total_RE[subframe_tx] = nb_rb*12;
<<<<<<< HEAD
      
#if defined(EXMIMO) || defined(OAI_USRP) || defined(OAI_BLADERF) || defined(OAI_LMSSDR)  || defined(OAI_ADRV9371_ZC706)
      tx_amp = get_tx_amp(ue->tx_power_dBm[subframe_tx],
                          ue->tx_power_max_dBm,
                          ue->frame_parms.N_RB_UL,
                          nb_rb);
#else
      tx_amp = AMP;
#endif
=======

      if (IS_SOFTMODEM_BASICSIM || IS_SOFTMODEM_RFSIM ) {
        tx_amp = AMP;
      } else {
        tx_amp = get_tx_amp(ue->tx_power_dBm[subframe_tx],
                            ue->tx_power_max_dBm,
                            ue->frame_parms.N_RB_UL,
                            nb_rb);
      }

>>>>>>> 71191fb9
      T(T_UE_PHY_PUSCH_TX_POWER, T_INT(eNB_id), T_INT(frame_tx%1024), T_INT(subframe_tx),T_INT(ue->tx_power_dBm[subframe_tx]),
        T_INT(tx_amp),T_INT(ue->ulsch[eNB_id]->f_pusch),T_INT(get_PL(Mod_id,0,eNB_id)),T_INT(nb_rb));

      if (LOG_DEBUGFLAG(DEBUG_UE_PHYPROC)) {
        LOG_D(PHY,"[UE  %d][PUSCH %d] AbsSubFrame %d.%d, generating PUSCH, Po_PUSCH: %d dBm (max %d dBm), amp %d\n",
              Mod_id,harq_pid,frame_tx%1024,subframe_tx,ue->tx_power_dBm[subframe_tx],ue->tx_power_max_dBm, tx_amp);
      }

      if (LOG_DEBUGFLAG(UE_TIMING)) {
        start_meas(&ue->ulsch_modulation_stats);
      }

      ulsch_modulation(ue->common_vars.txdataF,
                       tx_amp,
                       frame_tx,
                       subframe_tx,
                       &ue->frame_parms,
                       ue->ulsch[eNB_id]);

      for (aa=0; aa<1/*frame_parms->nb_antennas_tx*/; aa++)
        generate_drs_pusch(ue,
                           proc,
                           eNB_id,
                           tx_amp,
                           subframe_tx,
                           first_rb,
                           nb_rb,
                           aa);

      if (LOG_DEBUGFLAG(UE_TIMING)) {
        stop_meas(&ue->ulsch_modulation_stats);
      }
    }

    if (abstraction_flag==1) {
      // clear SR
      ue->sr[subframe_tx]=0;
    }
  } // subframe_scheduling_flag==1

  VCD_SIGNAL_DUMPER_DUMP_FUNCTION_BY_NAME(VCD_SIGNAL_DUMPER_FUNCTIONS_PHY_PROCEDURES_UE_TX_ULSCH_UESPEC,VCD_FUNCTION_OUT);
}

void ue_srs_procedures(PHY_VARS_UE *ue,
		               UE_rxtx_proc_t *proc,
					   uint8_t eNB_id,
					   uint8_t abstraction_flag)
{
  //LTE_DL_FRAME_PARMS *frame_parms = &ue->frame_parms;
  //int8_t  frame_tx    = proc->frame_tx;
  int8_t  subframe_tx = proc->subframe_tx;
  int16_t tx_amp;
  int16_t Po_SRS;
  uint8_t nb_rb_srs;
  SOUNDINGRS_UL_CONFIG_DEDICATED *pSoundingrs_ul_config_dedicated=&ue->soundingrs_ul_config_dedicated[eNB_id];
  uint8_t isSrsTxOccasion = pSoundingrs_ul_config_dedicated->srsUeSubframe;

  if(isSrsTxOccasion) {
    ue->generate_ul_signal[eNB_id] = 1;

    if (ue->mac_enabled==1) {
      srs_power_cntl(ue,proc,eNB_id, (uint8_t *)(&nb_rb_srs), abstraction_flag);
      Po_SRS = ue->ulsch[eNB_id]->Po_SRS;
    } else {
      Po_SRS = ue->tx_power_max_dBm;
    }

<<<<<<< HEAD
#if defined(EXMIMO) || defined(OAI_USRP) || defined(OAI_BLADERF) || defined(OAI_LMSSDR) || defined(OAI_ADRV9371_ZC706)
    if (ue->mac_enabled==1) {
    tx_amp = get_tx_amp(Po_SRS,
                        ue->tx_power_max_dBm,
                        ue->frame_parms.N_RB_UL,
                        nb_rb_srs);
    } else {
        tx_amp = AMP;
=======
    if (IS_SOFTMODEM_BASICSIM || IS_SOFTMODEM_RFSIM ) {
      tx_amp = AMP;
    } else {
      if (ue->mac_enabled==1) {
        tx_amp = get_tx_amp(Po_SRS,
                            ue->tx_power_max_dBm,
                            ue->frame_parms.N_RB_UL,
                            nb_rb_srs);
      } else {
        tx_amp = AMP;
      }
>>>>>>> 71191fb9
    }

    LOG_D(PHY,"SRS PROC; TX_MAX_POWER %d, Po_SRS %d, NB_RB_UL %d, NB_RB_SRS %d TX_AMPL %d\n",ue->tx_power_max_dBm,
          Po_SRS,
          ue->frame_parms.N_RB_UL,
          nb_rb_srs,
          tx_amp);
    uint16_t nsymb = (ue->frame_parms.Ncp==0) ? 14:12;
    uint16_t symbol_offset = (int)ue->frame_parms.ofdm_symbol_size*((subframe_tx*nsymb)+(nsymb-1));
    generate_srs(&ue->frame_parms,
                 &ue->soundingrs_ul_config_dedicated[eNB_id],
                 &ue->common_vars.txdataF[eNB_id][symbol_offset],
                 tx_amp,
                 subframe_tx);
  }
}

int16_t get_pucch2_cqi(PHY_VARS_UE *ue,
		               int eNB_id,
					   int *len)
{
  if ((ue->transmission_mode[eNB_id]<4)||
      (ue->transmission_mode[eNB_id]==7)) { // Mode 1-0 feedback
    // 4-bit CQI message
    /*LOG_I(PHY,"compute CQI value, TM %d, length 4, Cqi Avg %d, value %d \n", ue->transmission_mode[eNB_id],
                    ue->measurements.wideband_cqi_avg[eNB_id],
                    sinr2cqi((double)ue->measurements.wideband_cqi_avg[eNB_id],
                              ue->transmission_mode[eNB_id]));*/
    *len=4;
    return(sinr2cqi((double)ue->measurements.wideband_cqi_avg[eNB_id],
                    ue->transmission_mode[eNB_id]));
  } else { // Mode 1-1 feedback, later
    //LOG_I(PHY,"compute CQI value, TM %d, length 0, Cqi Avg 0 \n", ue->transmission_mode[eNB_id]);
    *len=0;
    // 2-antenna ports RI=1, 6 bits (2 PMI, 4 CQI)
    // 2-antenna ports RI=2, 8 bits (1 PMI, 7 CQI/DIFF CQI)
    return(0);
  }
}


int16_t get_pucch2_ri(PHY_VARS_UE *ue,int eNB_id) {
  return(1);
}


void get_pucch_param(PHY_VARS_UE    *ue,
                     UE_rxtx_proc_t *proc,
                     uint8_t        *ack_payload,
                     PUCCH_FMT_t    format,
                     uint8_t        eNB_id,
                     uint8_t        SR,
                     uint8_t        cqi_report,
                     uint16_t       *pucch_resource,
                     uint8_t        *pucch_payload,
                     uint16_t       *plength)
{
  switch (format) {
    case pucch_format1: {
      pucch_resource[0] = ue->scheduling_request_config[eNB_id].sr_PUCCH_ResourceIndex;
      pucch_payload[0]  = 0; // payload is ignored in case of format1
      pucch_payload[1]  = 0; // payload is ignored in case of format1
    }
    break;

    case pucch_format1a:
    case pucch_format1b:
    case pucch_format1b_csA2:
    case pucch_format1b_csA3:
    case pucch_format1b_csA4: {
      pucch_resource[0] = get_n1_pucch(ue,
                                       proc,
                                       ue->dlsch[ue->current_thread_id[proc->subframe_rx]][eNB_id][0]->harq_ack,
                                       eNB_id,
                                       ack_payload,
                                       SR);
      pucch_payload[0]  = ack_payload[0];
      pucch_payload[1]  = ack_payload[1];
      //pucch_payload[1]  = 1;
    }
    break;

    case pucch_format2: {
      pucch_resource[0]    = ue->cqi_report_config[eNB_id].CQI_ReportPeriodic.cqi_PUCCH_ResourceIndex;

      if(cqi_report) {
        pucch_payload[0] = get_pucch2_cqi(ue,eNB_id,(int *)plength);
      } else {
        *plength = 1;
        pucch_payload[0] = get_pucch2_ri(ue,eNB_id);
      }
    }
    break;

    case pucch_format2a:
    case pucch_format2b:
      LOG_E(PHY,"NO Resource available for PUCCH 2a/2b \n");
      break;

    case pucch_format3:
      fprintf(stderr, "PUCCH format 3 not handled\n");
      abort();
  }
}

void ue_pucch_procedures(PHY_VARS_UE *ue,
		                 UE_rxtx_proc_t *proc,
						 uint8_t eNB_id,
						 uint8_t abstraction_flag)
{
  uint8_t  pucch_ack_payload[2];
  uint16_t pucch_resource;
  ANFBmode_t bundling_flag;
  PUCCH_FMT_t format;
  uint8_t  SR_payload;
  uint8_t  pucch_payload[2];
  uint16_t len;
  LTE_DL_FRAME_PARMS *frame_parms = &ue->frame_parms;
  int frame_tx=proc->frame_tx;
  int subframe_tx=proc->subframe_tx;
  int Mod_id = ue->Mod_id;
  int CC_id = ue->CC_id;
  int tx_amp;
  int16_t Po_PUCCH;
  uint8_t ack_status_cw0=0;
  uint8_t ack_status_cw1=0;
  uint8_t nb_cw=0;
  uint8_t cqi_status=0;
  uint8_t ri_status=0;
  VCD_SIGNAL_DUMPER_DUMP_FUNCTION_BY_NAME(VCD_SIGNAL_DUMPER_FUNCTIONS_PHY_PROCEDURES_UE_TX_PUCCH,VCD_FUNCTION_IN);
  SOUNDINGRS_UL_CONFIG_DEDICATED *pSoundingrs_ul_config_dedicated=&ue->soundingrs_ul_config_dedicated[eNB_id];
  // 36.213 8.2
  /*if ackNackSRS_SimultaneousTransmission ==  TRUE and in the cell specific SRS subframes UE shall transmit
    ACK/NACK and SR using the shortened PUCCH format. This shortened PUCCH format shall be used in a cell
    specific SRS subframe even if the UE does not transmit SRS in that subframe
  */
  int harq_pid = subframe2harq_pid(&ue->frame_parms,
                                   frame_tx,
                                   subframe_tx);

  if(ue->ulsch[eNB_id]->harq_processes[harq_pid]->subframe_scheduling_flag) {
    LOG_D(PHY,"PUSCH is programmed on this subframe [pid %d] AbsSuframe %d.%d ==> Skip PUCCH transmission \n",harq_pid,frame_tx,subframe_tx);
    VCD_SIGNAL_DUMPER_DUMP_FUNCTION_BY_NAME(VCD_SIGNAL_DUMPER_FUNCTIONS_PHY_PROCEDURES_UE_TX_PUCCH,VCD_FUNCTION_OUT);
    return;
  }

  uint8_t isShortenPucch = (pSoundingrs_ul_config_dedicated->srsCellSubframe && frame_parms->soundingrs_ul_config_common.ackNackSRS_SimultaneousTransmission);
  bundling_flag = ue->pucch_config_dedicated[eNB_id].tdd_AckNackFeedbackMode;
  // Part - I
  // Collect feedback that should be transmitted at this subframe
  // - SR
  // - ACK/NACK
  // - CQI
  // - RI
  SR_payload = 0;

  if (is_SR_TXOp(ue,proc,eNB_id)==1) {
    if (ue->mac_enabled==1) {
      SR_payload = ue_get_SR(Mod_id,
                             CC_id,
                             frame_tx,
                             eNB_id,
                             ue->pdcch_vars[ue->current_thread_id[proc->subframe_rx]][eNB_id]->crnti,
                             subframe_tx); // subframe used for meas gap
    } else {
      SR_payload = 1;
    }
  }

  ack_status_cw0 = get_ack(&ue->frame_parms,
                           ue->dlsch[ue->current_thread_id[proc->subframe_rx]][eNB_id][0]->harq_ack,
                           subframe_tx,
                           proc->subframe_rx,
                           pucch_ack_payload,
                           0);
  ack_status_cw1 = get_ack(&ue->frame_parms,
                           ue->dlsch[ue->current_thread_id[proc->subframe_rx]][eNB_id][1]->harq_ack,
                           subframe_tx,
                           proc->subframe_rx,
                           pucch_ack_payload,
                           1);
  nb_cw = ( (ack_status_cw0 != 0) ? 1:0) + ( (ack_status_cw1 != 0) ? 1:0);
  cqi_status = ((ue->cqi_report_config[eNB_id].CQI_ReportPeriodic.cqi_PMI_ConfigIndex>0)&&
                (is_cqi_TXOp(ue,proc,eNB_id)==1));
  ri_status = ((ue->cqi_report_config[eNB_id].CQI_ReportPeriodic.ri_ConfigIndex>0) &&
               (is_ri_TXOp(ue,proc,eNB_id)==1));

  // Part - II
  // if nothing to report ==> exit function
  if( (nb_cw==0) && (SR_payload==0) && (cqi_status==0) && (ri_status==0) ) {
    LOG_D(PHY,"PUCCH No feedback AbsSubframe %d.%d SR_payload %d nb_cw %d pucch_ack_payload[0] %d pucch_ack_payload[1] %d cqi_status %d Return \n",
          frame_tx%1024, subframe_tx, SR_payload, nb_cw, pucch_ack_payload[0], pucch_ack_payload[1], cqi_status);
    return;
  }

  // Part - III
  // Decide which PUCCH format should be used if needed
  format = get_pucch_format(frame_parms->frame_type,
                            frame_parms->Ncp,
                            SR_payload,
                            nb_cw,
                            cqi_status,
                            ri_status,
                            bundling_flag);
  // Determine PUCCH resources and payload: mandatory for pucch encoding
  get_pucch_param(ue,
                  proc,
                  pucch_ack_payload,
                  format,
                  eNB_id,
                  SR_payload,
                  cqi_status,
                  &pucch_resource,
                  (uint8_t *)&pucch_payload,
                  &len);
  LOG_D(PHY,"PUCCH feedback AbsSubframe %d.%d SR %d NbCW %d (%d %d) AckNack %d.%d CQI %d RI %d format %d pucch_resource %d pucch_payload %d %d \n",
        frame_tx%1024, subframe_tx, SR_payload, nb_cw, ack_status_cw0, ack_status_cw1, pucch_ack_payload[0], pucch_ack_payload[1], cqi_status, ri_status, format, pucch_resource,pucch_payload[0],
        pucch_payload[1]);
  // Part - IV
  // Generate PUCCH signal
  ue->generate_ul_signal[eNB_id] = 1;

  switch (format) {
  case pucch_format1:
  case pucch_format1a:
  case pucch_format1b:
  {
    if (ue->mac_enabled == 1) {
        Po_PUCCH = pucch_power_cntl(ue,proc,subframe_tx,eNB_id,format);
    } else {
        Po_PUCCH = ue->tx_power_max_dBm;
<<<<<<< HEAD
    }
    ue->tx_power_dBm[subframe_tx] = Po_PUCCH;
    ue->tx_total_RE[subframe_tx] = 12;

#if defined(EXMIMO) || defined(OAI_USRP) || defined(OAI_BLADERF) || defined(OAI_LMSSDR) || defined(OAI_ADRV9371_ZC706)
    tx_amp = get_tx_amp(Po_PUCCH,
                        ue->tx_power_max_dBm,
						ue->frame_parms.N_RB_UL,
						1);
#else
    tx_amp = AMP;
#endif
=======
      }

      ue->tx_power_dBm[subframe_tx] = Po_PUCCH;
      ue->tx_total_RE[subframe_tx] = 12;

      if (IS_SOFTMODEM_BASICSIM || IS_SOFTMODEM_RFSIM ) {
        tx_amp = AMP;
      } else {
        tx_amp = get_tx_amp(Po_PUCCH,
                            ue->tx_power_max_dBm,
                            ue->frame_parms.N_RB_UL,
                            1);
      }

>>>>>>> 71191fb9
      T(T_UE_PHY_PUCCH_TX_POWER, T_INT(eNB_id), T_INT(frame_tx%1024), T_INT(subframe_tx),T_INT(ue->tx_power_dBm[subframe_tx]),
        T_INT(tx_amp),T_INT(ue->dlsch[ue->current_thread_id[proc->subframe_rx]][eNB_id][0]->g_pucch),T_INT(get_PL(ue->Mod_id,ue->CC_id,eNB_id)));

      if(format == pucch_format1) {
        LOG_D(PHY,"[UE  %d][SR %x] AbsSubframe %d.%d Generating PUCCH 1 (SR for PUSCH), an_srs_simultanous %d, shorten_pucch %d, n1_pucch %d, Po_PUCCH %d\n",
              Mod_id,
              ue->dlsch[ue->current_thread_id[proc->subframe_rx]][eNB_id][0]->rnti,
              frame_tx%1024, subframe_tx,
              frame_parms->soundingrs_ul_config_common.ackNackSRS_SimultaneousTransmission,
              isShortenPucch,
              ue->scheduling_request_config[eNB_id].sr_PUCCH_ResourceIndex,
              Po_PUCCH);
      } else {
        if (SR_payload>0) {
          LOG_D(PHY,"[UE  %d][SR %x] AbsSubFrame %d.%d Generating PUCCH %s payload %d,%d (with SR for PUSCH), an_srs_simultanous %d, shorten_pucch %d, n1_pucch %d, Po_PUCCH %d, amp %d\n",
                Mod_id,
                ue->dlsch[ue->current_thread_id[proc->subframe_rx]][eNB_id][0]->rnti,
                frame_tx % 1024, subframe_tx,
                (format == pucch_format1a? "1a": (
                   format == pucch_format1b? "1b" : "??")),
                pucch_ack_payload[0],pucch_ack_payload[1],
                frame_parms->soundingrs_ul_config_common.ackNackSRS_SimultaneousTransmission,
                isShortenPucch,
                pucch_resource,
                Po_PUCCH,
                tx_amp);
        } else {
          LOG_D(PHY,"[UE  %d][PDSCH %x] AbsSubFrame %d.%d rx_offset_diff: %d, Generating PUCCH %s, an_srs_simultanous %d, shorten_pucch %d, n1_pucch %d, b[0]=%d,b[1]=%d (SR_Payload %d), Po_PUCCH %d, amp %d\n",
                Mod_id,
                ue->dlsch[ue->current_thread_id[proc->subframe_rx]][eNB_id][0]->rnti,
                frame_tx%1024, subframe_tx,ue->rx_offset_diff,
                (format == pucch_format1a? "1a": (
                   format == pucch_format1b? "1b" : "??")),
                frame_parms->soundingrs_ul_config_common.ackNackSRS_SimultaneousTransmission,
                isShortenPucch,
                pucch_resource,pucch_payload[0],pucch_payload[1],SR_payload,
                Po_PUCCH,
                tx_amp);
        }
      }

      if (pucch_payload[0]) {
        T(T_UE_PHY_DLSCH_UE_ACK, T_INT(eNB_id), T_INT(frame_tx%1024), T_INT(subframe_tx), T_INT(ue->dlsch[ue->current_thread_id[proc->subframe_rx]][eNB_id][0]->rnti),
          T_INT(ue->dlsch[ue->current_thread_id[proc->subframe_rx]][eNB_id][0]->current_harq_pid));
      } else {
        T(T_UE_PHY_DLSCH_UE_NACK, T_INT(eNB_id), T_INT(frame_tx%1024), T_INT(subframe_tx), T_INT(ue->dlsch[ue->current_thread_id[proc->subframe_rx]][eNB_id][0]->rnti),
          T_INT(ue->dlsch[ue->current_thread_id[proc->subframe_rx]][eNB_id][0]->current_harq_pid));
      }

      generate_pucch1x(ue->common_vars.txdataF,
                       &ue->frame_parms,
                       ue->ncs_cell,
                       format,
                       &ue->pucch_config_dedicated[eNB_id],
                       pucch_resource,
                       isShortenPucch,  // shortened format
                       pucch_payload,
                       tx_amp,
                       subframe_tx);
    }
    break;

    case pucch_format2: {
      if (ue->mac_enabled == 1) {
        Po_PUCCH = pucch_power_cntl(ue,proc,subframe_tx,eNB_id,format);
      } else {
        Po_PUCCH = ue->tx_power_max_dBm;
      }

      ue->tx_power_dBm[subframe_tx] = Po_PUCCH;
      ue->tx_total_RE[subframe_tx] = 12;

<<<<<<< HEAD
#if defined(EXMIMO) || defined(OAI_USRP) || defined(OAI_BLADERF) || defined(OAI_LMSSDR) || defined(OAI_ADRV9371_ZC706)
      tx_amp =  get_tx_amp(Po_PUCCH,
                           ue->tx_power_max_dBm,
                           ue->frame_parms.N_RB_UL,
                           1);
#else
      tx_amp = AMP;
#endif
=======
      if (IS_SOFTMODEM_BASICSIM || IS_SOFTMODEM_RFSIM ) {
        tx_amp = AMP;
      } else {
        tx_amp =  get_tx_amp(Po_PUCCH,
                             ue->tx_power_max_dBm,
                             ue->frame_parms.N_RB_UL,
                             1);
      }

>>>>>>> 71191fb9
      T(T_UE_PHY_PUCCH_TX_POWER, T_INT(eNB_id), T_INT(frame_tx%1024), T_INT(subframe_tx),T_INT(ue->tx_power_dBm[subframe_tx]),
        T_INT(tx_amp),T_INT(ue->dlsch[ue->current_thread_id[proc->subframe_rx]][eNB_id][0]->g_pucch),T_INT(get_PL(ue->Mod_id,ue->CC_id,eNB_id)));

      if( LOG_DEBUGFLAG(DEBUG_UE_PHYPROC)) {
        LOG_D(PHY,"[UE  %d][RNTI %x] AbsSubFrame %d.%d Generating PUCCH 2 (RI or CQI), Po_PUCCH %d, isShortenPucch %d, amp %d\n",
              Mod_id,
              ue->dlsch[ue->current_thread_id[proc->subframe_rx]][eNB_id][0]->rnti,
              frame_tx%1024, subframe_tx,
              Po_PUCCH,
              isShortenPucch,
              tx_amp);
      }

      generate_pucch2x(ue->common_vars.txdataF,
                       &ue->frame_parms,
                       ue->ncs_cell,
                       format,
                       &ue->pucch_config_dedicated[eNB_id],
                       pucch_resource,
                       pucch_payload,
                       len,          // A
                       0,            // B2 not needed
                       tx_amp,
                       subframe_tx,
                       ue->pdcch_vars[ue->current_thread_id[proc->subframe_rx]][eNB_id]->crnti);
    }
    break;

    case pucch_format2a:
      LOG_D(PHY,"[UE  %d][RNTI %x] AbsSubFrame %d.%d Generating PUCCH 2a (RI or CQI) Ack/Nack 1bit \n",
            Mod_id,
            ue->dlsch[ue->current_thread_id[proc->subframe_rx]][eNB_id][0]->rnti,
            frame_tx%1024, subframe_tx);
      break;

    case pucch_format2b:
      LOG_D(PHY,"[UE  %d][RNTI %x] AbsSubFrame %d.%d Generating PUCCH 2b (RI or CQI) Ack/Nack 2bits\n",
            Mod_id,
            ue->dlsch[ue->current_thread_id[proc->subframe_rx]][eNB_id][0]->rnti,
            frame_tx%1024, subframe_tx);
      break;

    default:
      break;
  }

  VCD_SIGNAL_DUMPER_DUMP_FUNCTION_BY_NAME(VCD_SIGNAL_DUMPER_FUNCTIONS_PHY_PROCEDURES_UE_TX_PUCCH,VCD_FUNCTION_OUT);
}

void phy_procedures_UE_SL_TX(PHY_VARS_UE *ue,
		                     UE_rxtx_proc_t *proc)
{
  int subframe_tx = proc->subframe_tx;
  int frame_tx = proc->frame_tx;
  SLSS_t *slss;
  SLDCH_t *sldch;
  SLSCH_t *slsch;
  LOG_D(PHY,"****** start Sidelink TX-Chain for AbsSubframe %d.%d ******\n", frame_tx, subframe_tx);

  // check for SLBCH/SLSS
  if ((slss = ue_get_slss(ue->Mod_id,ue->CC_id,frame_tx,subframe_tx)) != NULL) generate_slss(ue,slss,frame_tx,subframe_tx);

  // check for SLDCH
  if ((sldch = ue_get_sldch(ue->Mod_id,ue->CC_id,frame_tx,subframe_tx)) != NULL) generate_sldch(ue,sldch,frame_tx,subframe_tx);

  // check for SLSCH
  if ((slsch = ue_get_slsch(ue->Mod_id,ue->CC_id,frame_tx,subframe_tx)) != NULL) generate_slsch(ue,slsch,frame_tx,subframe_tx);
}

void phy_procedures_UE_TX(PHY_VARS_UE *ue,
		                  UE_rxtx_proc_t *proc,
						  uint8_t eNB_id,
						  uint8_t abstraction_flag,
						  runmode_t mode)
{
  LTE_DL_FRAME_PARMS *frame_parms=&ue->frame_parms;
  //int32_t ulsch_start=0;
  int subframe_tx = proc->subframe_tx;
  int frame_tx = proc->frame_tx;
  unsigned int aa;
  uint8_t isSubframeSRS;
  uint8_t next1_thread_id = ue->current_thread_id[proc->subframe_rx]== (RX_NB_TH-1) ? 0:(ue->current_thread_id[proc->subframe_rx]+1);
  uint8_t next2_thread_id = next1_thread_id== (RX_NB_TH-1) ? 0:(next1_thread_id+1);
  VCD_SIGNAL_DUMPER_DUMP_FUNCTION_BY_NAME(VCD_SIGNAL_DUMPER_FUNCTIONS_PHY_PROCEDURES_UE_TX,VCD_FUNCTION_IN);
  LOG_D(PHY,"****** start TX-Chain for AbsSubframe %d.%d ******\n", frame_tx, subframe_tx);
  T(T_UE_PHY_UL_TICK, T_INT(ue->Mod_id), T_INT(frame_tx%1024), T_INT(subframe_tx));
  ue->generate_ul_signal[eNB_id] = 0;

  if ( LOG_DEBUGFLAG(UE_TIMING)) {
    start_meas(&ue->phy_proc_tx);
  }

  ue->tx_power_dBm[subframe_tx]=-127;

  for (aa=0; aa<frame_parms->nb_antennas_tx; aa++) {
    memset(&ue->common_vars.txdataF[aa][subframe_tx*frame_parms->ofdm_symbol_size*frame_parms->symbols_per_tti],
           0,
           frame_parms->ofdm_symbol_size*frame_parms->symbols_per_tti*sizeof(int32_t));
  }

  if (subframe_select(&ue->frame_parms,proc->subframe_tx) == SF_UL ||
      ue->frame_parms.frame_type == FDD) {
    if (ue->UE_mode[eNB_id] > PRACH ) {
      // check cell srs subframe and ue srs subframe. This has an impact on pusch encoding
      isSubframeSRS = is_srs_occasion_common(&ue->frame_parms,proc->frame_tx,proc->subframe_tx);
      ue_compute_srs_occasion(ue,proc,eNB_id,isSubframeSRS);
      ue_ulsch_uespec_procedures(ue,proc,eNB_id,abstraction_flag);
      LOG_D(PHY,"ULPOWERS After ulsch_uespec_procedures : ue->tx_power_dBm[%d]=%d, NPRB %d\n",
            subframe_tx,ue->tx_power_dBm[subframe_tx],ue->tx_total_RE[subframe_tx]);
    }

    if (ue->UE_mode[eNB_id] == PUSCH) {
      // check if we need to use PUCCH 1a/1b
      ue_pucch_procedures(ue,proc,eNB_id,abstraction_flag);
      // check if we need to use SRS
      ue_srs_procedures(ue,proc,eNB_id,abstraction_flag);
    } // UE_mode==PUSCH
  }

  LOG_D(PHY,"doing ulsch_common_procedures (%d.%d): generate_ul_signal %d\n",frame_tx,subframe_tx,
        ue->generate_ul_signal[eNB_id]);
  ulsch_common_procedures(ue,proc, (ue->generate_ul_signal[eNB_id] == 0));

  if ((ue->UE_mode[eNB_id] == PRACH) &&
      (ue->frame_parms.prach_config_common.prach_Config_enabled==1)) {
    // check if we have PRACH opportunity
    if (is_prach_subframe(&ue->frame_parms,frame_tx,subframe_tx)) {
      ue_prach_procedures(ue,proc,eNB_id,abstraction_flag,mode);
    }
  } // mode is PRACH
  else {
    ue->generate_prach=0;
  }

  // reset DL ACK/NACK status
  uint8_t N_bundled = 0;

  if (ue->dlsch[ue->current_thread_id[proc->subframe_rx]][eNB_id][0] != NULL) {
    reset_ack(&ue->frame_parms,
              ue->dlsch[ue->current_thread_id[proc->subframe_rx]][eNB_id][0]->harq_ack,
              subframe_tx,
              proc->subframe_rx,
              ue->ulsch[eNB_id]->o_ACK,
              &N_bundled,
              0);
    reset_ack(&ue->frame_parms,
              ue->dlsch[next1_thread_id][eNB_id][0]->harq_ack,
              subframe_tx,
              proc->subframe_rx,
              ue->ulsch[eNB_id]->o_ACK,
              &N_bundled,
              0);
    reset_ack(&ue->frame_parms,
              ue->dlsch[next2_thread_id][eNB_id][0]->harq_ack,
              subframe_tx,
              proc->subframe_rx,
              ue->ulsch[eNB_id]->o_ACK,
              &N_bundled,
              0);
  }

  if (ue->dlsch_SI[eNB_id] != NULL)
    reset_ack(&ue->frame_parms,
              ue->dlsch_SI[eNB_id]->harq_ack,
              subframe_tx,
              proc->subframe_rx,
              ue->ulsch[eNB_id]->o_ACK,
              &N_bundled,
              0);

  LOG_D(PHY,"****** end TX-Chain for AbsSubframe %d.%d ******\n", frame_tx, subframe_tx);
  VCD_SIGNAL_DUMPER_DUMP_FUNCTION_BY_NAME(VCD_SIGNAL_DUMPER_FUNCTIONS_PHY_PROCEDURES_UE_TX, VCD_FUNCTION_OUT);

  if ( LOG_DEBUGFLAG(UE_TIMING)) {
    stop_meas(&ue->phy_proc_tx);
  }
}

void phy_procedures_UE_S_TX(PHY_VARS_UE *ue,
		                    uint8_t eNB_id,
							uint8_t abstraction_flag)
{
  int aa;//i,aa;
  LTE_DL_FRAME_PARMS *frame_parms=&ue->frame_parms;

  for (aa=0; aa<frame_parms->nb_antennas_tx; aa++) {
#if defined(EXMIMO) //this is the EXPRESS MIMO case
    int i;

    // set the whole tx buffer to RX
    for (i=0; i<LTE_NUMBER_OF_SUBFRAMES_PER_FRAME*frame_parms->samples_per_tti; i++)
      ue->common_vars.txdata[aa][i] = 0x00010001;

#else //this is the normal case
    //    memset(&ue->common_vars.txdata[aa][0],0,
    //     (LTE_NUMBER_OF_SUBFRAMES_PER_FRAME*frame_parms->samples_per_tti)*sizeof(int32_t));
#endif //else EXMIMO
  }
}

void ue_measurement_procedures(uint16_t l,    // symbol index of each slot [0..6]
                               PHY_VARS_UE *ue,
							   UE_rxtx_proc_t *proc,
							   uint8_t eNB_id,
                               uint16_t slot, // slot index of each radio frame [0..19]
                               uint8_t abstraction_flag,
							   runmode_t mode)
{
  //LOG_I(PHY,"ue_measurement_procedures l %d Ncp %d\n",l,ue->frame_parms.Ncp);
  LTE_DL_FRAME_PARMS *frame_parms=&ue->frame_parms;
  int subframe_rx = proc->subframe_rx;
  VCD_SIGNAL_DUMPER_DUMP_FUNCTION_BY_NAME(VCD_SIGNAL_DUMPER_FUNCTIONS_UE_MEASUREMENT_PROCEDURES, VCD_FUNCTION_IN);

  if (l==0) {
    // UE measurements on symbol 0
    LOG_D(PHY,"Calling measurements subframe %d, rxdata %p\n",subframe_rx,ue->common_vars.rxdata);
    LOG_D(PHY,"Calling measurements subframe %d, rxdata %p\n",subframe_rx,ue->common_vars.rxdata);
    lte_ue_measurements(ue,
                        (subframe_rx*frame_parms->samples_per_tti+ue->rx_offset)%(frame_parms->samples_per_tti*LTE_NUMBER_OF_SUBFRAMES_PER_FRAME),
                        (subframe_rx == 1) ? 1 : 0,
                        0,
                        0,
                        subframe_rx);

    if(slot == 0)
      T(T_UE_PHY_MEAS, T_INT(eNB_id), T_INT(proc->frame_rx%1024), T_INT(proc->subframe_rx),
        T_INT((int)(10*log10(ue->measurements.rsrp[0])-ue->rx_total_gain_dB)),
        T_INT((int)ue->measurements.rx_rssi_dBm[0]),
        T_INT((int)(ue->measurements.rx_power_avg_dB[0] - ue->measurements.n0_power_avg_dB)),
        T_INT((int)ue->measurements.rx_power_avg_dB[0]),
        T_INT((int)ue->measurements.n0_power_avg_dB),
        T_INT((int)ue->measurements.wideband_cqi_avg[0]),
        T_INT((int)ue->common_vars.freq_offset));
  }

  if (( (slot%2) == 0) && (l==(6-ue->frame_parms.Ncp))) {
    // make sure we have signal from PSS/SSS for N0 measurement
    // LOG_I(PHY," l==(6-ue->frame_parms.Ncp) ue_rrc_measurements\n");
    VCD_SIGNAL_DUMPER_DUMP_FUNCTION_BY_NAME(VCD_SIGNAL_DUMPER_FUNCTIONS_UE_RRC_MEASUREMENTS, VCD_FUNCTION_IN);
    ue_rrc_measurements(ue,
                        slot,
                        abstraction_flag);
    VCD_SIGNAL_DUMPER_DUMP_FUNCTION_BY_NAME(VCD_SIGNAL_DUMPER_FUNCTIONS_UE_RRC_MEASUREMENTS, VCD_FUNCTION_OUT);
  }

  // accumulate and filter timing offset estimation every subframe (instead of every frame)
  if (( (slot%2) == 0) && (l==(4-frame_parms->Ncp))) {
    // AGC
    VCD_SIGNAL_DUMPER_DUMP_FUNCTION_BY_NAME(VCD_SIGNAL_DUMPER_FUNCTIONS_UE_GAIN_CONTROL, VCD_FUNCTION_IN);
<<<<<<< HEAD
#ifndef OAI_USRP
#ifndef OAI_BLADERF
#ifndef OAI_LMSSDR
#ifndef OAI_ADRV9371_ZC706
    phy_adjust_gain (ue,dB_fixed(ue->measurements.rssi),0);
#endif
#endif
#endif
#endif
=======

    if (IS_SOFTMODEM_BASICSIM || IS_SOFTMODEM_RFSIM )
      phy_adjust_gain (ue,dB_fixed(ue->measurements.rssi),0);
>>>>>>> 71191fb9

    VCD_SIGNAL_DUMPER_DUMP_FUNCTION_BY_NAME(VCD_SIGNAL_DUMPER_FUNCTIONS_UE_GAIN_CONTROL, VCD_FUNCTION_OUT);
    eNB_id = 0;

    if (ue->no_timing_correction==0)
      lte_adjust_synch(&ue->frame_parms,
                       ue,
                       eNB_id,
                       subframe_rx,
                       0,
                       16384);
  }

  VCD_SIGNAL_DUMPER_DUMP_FUNCTION_BY_NAME(VCD_SIGNAL_DUMPER_FUNCTIONS_UE_MEASUREMENT_PROCEDURES, VCD_FUNCTION_OUT);
}



void ue_pbch_procedures(uint8_t eNB_id,
		                PHY_VARS_UE *ue,
						UE_rxtx_proc_t *proc,
						uint8_t abstraction_flag)
{
  //  int i;
  int pbch_tx_ant=0;
  uint8_t pbch_phase;
  uint16_t frame_tx;
  static uint8_t first_run = 1;
  uint8_t pbch_trials = 0;
  DevAssert(ue);
  int frame_rx = proc->frame_rx;
  int subframe_rx = proc->subframe_rx;
  VCD_SIGNAL_DUMPER_DUMP_FUNCTION_BY_NAME(VCD_SIGNAL_DUMPER_FUNCTIONS_UE_PBCH_PROCEDURES, VCD_FUNCTION_IN);
  pbch_phase=(frame_rx%4);

  if (pbch_phase>=4)
    pbch_phase=0;

  for (pbch_trials=0; pbch_trials<4; pbch_trials++) {
    //for (pbch_phase=0;pbch_phase<4;pbch_phase++) {
    //LOG_I(PHY,"[UE  %d] Frame %d, Trying PBCH %d (NidCell %d, eNB_id %d)\n",ue->Mod_id,frame_rx,pbch_phase,ue->frame_parms.Nid_cell,eNB_id);
    pbch_tx_ant = rx_pbch(&ue->common_vars,
                          ue->pbch_vars[eNB_id],
                          &ue->frame_parms,
                          eNB_id,
                          ue->frame_parms.nb_antenna_ports_eNB==1?SISO:ALAMOUTI,
                          ue->high_speed_flag,
                          pbch_phase);

    if ((pbch_tx_ant>0) && (pbch_tx_ant<=4)) {
      break;
    }

    pbch_phase++;

    if (pbch_phase>=4)
      pbch_phase=0;
  }

  if ((pbch_tx_ant>0) && (pbch_tx_ant<=4)) {
    if (opt_enabled) {
      static uint8_t dummy[3];
      dummy[0] = ue->pbch_vars[eNB_id]->decoded_output[2];
      dummy[1] = ue->pbch_vars[eNB_id]->decoded_output[1];
      dummy[2] = ue->pbch_vars[eNB_id]->decoded_output[0];
      trace_pdu( DIRECTION_DOWNLINK, dummy, WS_C_RNTI, ue->Mod_id, 0, 0,
                 frame_rx, subframe_rx, 0, 0);
      LOG_D(OPT,"[UE %d][PBCH] Frame %d trace pdu for PBCH\n",
            ue->Mod_id, subframe_rx);
    }

    if (pbch_tx_ant>2) {
      LOG_W(PHY,"[openair][SCHED][SYNCH] PBCH decoding: pbch_tx_ant>2 not supported\n");
      VCD_SIGNAL_DUMPER_DUMP_FUNCTION_BY_NAME(VCD_SIGNAL_DUMPER_FUNCTIONS_UE_PBCH_PROCEDURES, VCD_FUNCTION_OUT);
      return;
    }

    ue->pbch_vars[eNB_id]->pdu_errors_conseq = 0;
    frame_tx = (((int)(ue->pbch_vars[eNB_id]->decoded_output[2]&0x03))<<8);
    frame_tx += ((int)(ue->pbch_vars[eNB_id]->decoded_output[1]&0xfc));
    frame_tx += pbch_phase;

    if (ue->mac_enabled==1) {
      dl_phy_sync_success(ue->Mod_id,frame_rx,eNB_id,
                          ue->UE_mode[eNB_id]==NOT_SYNCHED ? 1 : 0);
    }

    // if this is the first PBCH after initial synchronization and no timing correction is performed, make L1 state = PRACH
    if (ue->UE_mode[eNB_id]==NOT_SYNCHED && ue->no_timing_correction == 1) ue->UE_mode[eNB_id] = PRACH;

    if (first_run) {
      first_run = 0;
      proc->frame_rx = (proc->frame_rx & 0xFFFFFC00) | (frame_tx & 0x000003FF);
      proc->frame_tx = proc->frame_rx;

      for(int th_id=0; th_id<RX_NB_TH; th_id++) {
        ue->proc.proc_rxtx[th_id].frame_rx = proc->frame_rx;
        ue->proc.proc_rxtx[th_id].frame_tx = proc->frame_tx;
        printf("[UE %d] frame %d, subframe %d: Adjusting frame counter (PBCH ant_tx=%d, frame_tx=%d, phase %d, rx_offset %d) => new frame %d\n",
               ue->Mod_id,
               ue->proc.proc_rxtx[th_id].frame_rx,
               subframe_rx,
               pbch_tx_ant,
               frame_tx,
               pbch_phase,
               ue->rx_offset,
               proc->frame_rx);
      }

      frame_rx = proc->frame_rx;
    } else if (((frame_tx & 0x03FF) != (proc->frame_rx & 0x03FF))) {
      //(pbch_tx_ant != ue->frame_parms.nb_antennas_tx)) {
      LOG_D(PHY,"[UE %d] frame %d, subframe %d: Re-adjusting frame counter (PBCH ant_tx=%d, frame_rx=%d, frame%%1024=%d, phase %d).\n",
            ue->Mod_id,
            proc->frame_rx,
            subframe_rx,
            pbch_tx_ant,
            frame_tx,
            frame_rx & 0x03FF,
            pbch_phase);
      proc->frame_rx = (proc->frame_rx & 0xFFFFFC00) | (frame_tx & 0x000003FF);
      proc->frame_tx = proc->frame_rx;
      frame_rx = proc->frame_rx;

      for(int th_id=0; th_id<RX_NB_TH; th_id++) {
        ue->proc.proc_rxtx[th_id].frame_rx = (proc->frame_rx & 0xFFFFFC00) | (frame_tx & 0x000003FF);
        ue->proc.proc_rxtx[th_id].frame_tx = proc->frame_rx;
      }
    }

    if (LOG_DEBUGFLAG(DEBUG_UE_PHYPROC)) {
      LOG_UI(PHY,"[UE %d] frame %d, subframe %d, Received PBCH (MIB): nb_antenna_ports_eNB %d, tx_ant %d, frame_tx %d. N_RB_DL %d, phich_duration %d, phich_resource %d/6!\n",
             ue->Mod_id,
             frame_rx,
             subframe_rx,
             ue->frame_parms.nb_antenna_ports_eNB,
             pbch_tx_ant,
             frame_tx,
             ue->frame_parms.N_RB_DL,
             ue->frame_parms.phich_config_common.phich_duration,
             ue->frame_parms.phich_config_common.phich_resource);
    }
  } else {
    if (LOG_DUMPFLAG(DEBUG_UE_PHYPROC)) {
      LOG_E(PHY,"[UE %d] frame %d, subframe %d, Error decoding PBCH!\n",
            ue->Mod_id,frame_rx, subframe_rx);
      LOG_I(PHY,"[UE %d] rx_offset %d\n",ue->Mod_id,ue->rx_offset);
      LOG_M("rxsig0.m","rxs0", ue->common_vars.rxdata[0],ue->frame_parms.samples_per_tti,1,1);
      LOG_M("PBCH_rxF0_ext.m","pbch0_ext",ue->pbch_vars[0]->rxdataF_ext[0],12*4*6,1,1);
      LOG_M("PBCH_rxF0_comp.m","pbch0_comp",ue->pbch_vars[0]->rxdataF_comp[0],12*4*6,1,1);
      LOG_M("PBCH_rxF_llr.m","pbch_llr",ue->pbch_vars[0]->llr,(ue->frame_parms.Ncp==0) ? 1920 : 1728,1,4);
      exit(-1);
    }

    ue->pbch_vars[eNB_id]->pdu_errors_conseq++;
    ue->pbch_vars[eNB_id]->pdu_errors++;

    if (ue->mac_enabled == 1) rrc_out_of_sync_ind(ue->Mod_id,frame_rx,eNB_id);
    else AssertFatal(ue->pbch_vars[eNB_id]->pdu_errors_conseq<100,
                       "More that 100 consecutive PBCH errors! Exiting!\n");
  }

  if (frame_rx % 100 == 0) {
    ue->pbch_vars[eNB_id]->pdu_fer = ue->pbch_vars[eNB_id]->pdu_errors - ue->pbch_vars[eNB_id]->pdu_errors_last;
    ue->pbch_vars[eNB_id]->pdu_errors_last = ue->pbch_vars[eNB_id]->pdu_errors;
  }

  if (LOG_DEBUGFLAG(DEBUG_UE_PHYPROC)) {
    LOG_UI(PHY,"[UE %d] frame %d, slot %d, PBCH errors = %d, consecutive errors = %d!\n",
           ue->Mod_id,frame_rx, subframe_rx,
           ue->pbch_vars[eNB_id]->pdu_errors,
           ue->pbch_vars[eNB_id]->pdu_errors_conseq);
  }

  VCD_SIGNAL_DUMPER_DUMP_FUNCTION_BY_NAME(VCD_SIGNAL_DUMPER_FUNCTIONS_UE_PBCH_PROCEDURES, VCD_FUNCTION_OUT);
}



int ue_pdcch_procedures(uint8_t eNB_id,
		                PHY_VARS_UE *ue,
						UE_rxtx_proc_t *proc,
						uint8_t abstraction_flag)
{
  unsigned int dci_cnt=0, i;
  int frame_rx = proc->frame_rx;
  int subframe_rx = proc->subframe_rx;
  DCI_ALLOC_t dci_alloc_rx[8];
  uint8_t next1_thread_id = ue->current_thread_id[subframe_rx]== (RX_NB_TH-1) ? 0:(ue->current_thread_id[subframe_rx]+1);
  uint8_t next2_thread_id = next1_thread_id== (RX_NB_TH-1) ? 0:(next1_thread_id+1);
  LOG_D(PHY,"DCI Decoding procedure in %d.%d\n",frame_rx,subframe_rx);
  VCD_SIGNAL_DUMPER_DUMP_FUNCTION_BY_NAME(VCD_SIGNAL_DUMPER_FUNCTIONS_UE_PDCCH_PROCEDURES, VCD_FUNCTION_IN);

  if (LOG_DEBUGFLAG(UE_TIMING)) {
    start_meas(&ue->dlsch_rx_pdcch_stats);
  }

  VCD_SIGNAL_DUMPER_DUMP_FUNCTION_BY_NAME(VCD_SIGNAL_DUMPER_FUNCTIONS_RX_PDCCH, VCD_FUNCTION_IN);
  rx_pdcch(ue,
           proc->frame_rx,
           subframe_rx,
           eNB_id,
           ue->frame_parms.nb_antenna_ports_eNB==1?SISO:ALAMOUTI,
           ue->high_speed_flag);
  VCD_SIGNAL_DUMPER_DUMP_FUNCTION_BY_NAME(VCD_SIGNAL_DUMPER_FUNCTIONS_RX_PDCCH, VCD_FUNCTION_OUT);
  VCD_SIGNAL_DUMPER_DUMP_FUNCTION_BY_NAME(VCD_SIGNAL_DUMPER_FUNCTIONS_DCI_DECODING, VCD_FUNCTION_IN);

  /*printf("Decode SIB frame param aggregation + DCI %d %d, num_pdcch_symbols %d\n",
   ue->pdcch_vars[ue->current_thread_id[subframe_rx]][eNB_id]->agregationLevel,
   ue->pdcch_vars[ue->current_thread_id[subframe_rx]][eNB_id]->dciFormat,
   ue->pdcch_vars[ue->current_thread_id[subframe_rx]][eNB_id]->num_pdcch_symbols);
  */
  //agregation level == FF means no configuration on
  if(ue->pdcch_vars[ue->current_thread_id[subframe_rx]][eNB_id]->agregationLevel == 0xFF || ue->decode_SIB) {
    // search all possible dcis
    dci_cnt = dci_decoding_procedure(ue,
                                     dci_alloc_rx,
                                     (ue->UE_mode[eNB_id] < PUSCH)? 1 : 0,  // if we're in PUSCH don't listen to common search space,
                                     // later when we need paging or RA during connection, update this ...
                                     eNB_id,subframe_rx);
  } else {
    // search only preconfigured dcis
    // search C RNTI dci
    dci_cnt = dci_CRNTI_decoding_procedure(ue,
                                           dci_alloc_rx,
                                           ue->pdcch_vars[ue->current_thread_id[subframe_rx]][eNB_id]->dciFormat,
                                           ue->pdcch_vars[ue->current_thread_id[subframe_rx]][eNB_id]->agregationLevel,
                                           eNB_id,
                                           subframe_rx);
  }

  VCD_SIGNAL_DUMPER_DUMP_FUNCTION_BY_NAME(VCD_SIGNAL_DUMPER_FUNCTIONS_DCI_DECODING, VCD_FUNCTION_OUT);
  //LOG_D(PHY,"[UE  %d][PUSCH] Frame %d subframe %d PHICH RX\n",ue->Mod_id,frame_rx,subframe_rx);

  if (is_phich_subframe(&ue->frame_parms,subframe_rx)) {
    VCD_SIGNAL_DUMPER_DUMP_FUNCTION_BY_NAME(VCD_SIGNAL_DUMPER_FUNCTIONS_RX_PHICH, VCD_FUNCTION_IN);
    rx_phich(ue,proc,
             subframe_rx,eNB_id);
    VCD_SIGNAL_DUMPER_DUMP_FUNCTION_BY_NAME(VCD_SIGNAL_DUMPER_FUNCTIONS_RX_PHICH, VCD_FUNCTION_OUT);
  }

  uint8_t *nCCE_current = &ue->pdcch_vars[ue->current_thread_id[subframe_rx]][eNB_id]->nCCE[subframe_rx];
  uint8_t *nCCE_dest = &ue->pdcch_vars[next1_thread_id][eNB_id]->nCCE[subframe_rx];
  uint8_t *nCCE_dest1 = &ue->pdcch_vars[next2_thread_id][eNB_id]->nCCE[subframe_rx];
  memcpy(nCCE_dest, nCCE_current, sizeof(uint8_t));
  memcpy(nCCE_dest1, nCCE_current, sizeof(uint8_t));
  LOG_D(PHY,"current_thread %d next1_thread %d next2_thread %d \n", ue->current_thread_id[subframe_rx], next1_thread_id, next2_thread_id);
  LOG_D(PHY,"[UE  %d] AbsSubFrame %d.%d, Mode %s: DCI found %i --> rnti %x / crnti %x : format %d\n",
        ue->Mod_id,frame_rx%1024,subframe_rx,mode_string[ue->UE_mode[eNB_id]],
        dci_cnt,
        dci_alloc_rx[0].rnti,
        ue->pdcch_vars[ue->current_thread_id[subframe_rx]][eNB_id]->crnti,
        dci_alloc_rx[0].format );
  ue->pdcch_vars[ue->current_thread_id[subframe_rx]][eNB_id]->dci_received += dci_cnt;

  for (i=0; i<dci_cnt; i++) {
    if ((ue->UE_mode[eNB_id]>PRACH) &&
        (dci_alloc_rx[i].rnti == ue->pdcch_vars[ue->current_thread_id[subframe_rx]][eNB_id]->crnti) &&
        (dci_alloc_rx[i].format != format0)) {
      LOG_D(PHY,"[UE  %d][DCI][PDSCH %x] AbsSubframe %d.%d: format %d, num_pdcch_symbols %d, nCCE %d, total CCEs %d\n",
            ue->Mod_id,dci_alloc_rx[i].rnti,
            frame_rx%1024,subframe_rx,
            dci_alloc_rx[i].format,
            ue->pdcch_vars[ue->current_thread_id[subframe_rx]][eNB_id]->num_pdcch_symbols,
            ue->pdcch_vars[ue->current_thread_id[subframe_rx]][eNB_id]->nCCE[subframe_rx],
            get_nCCE(3,&ue->frame_parms,get_mi(&ue->frame_parms,0)));

      //dump_dci(&ue->frame_parms, &dci_alloc_rx[i]);

      if ((ue->UE_mode[eNB_id] > PRACH) &&
          (generate_ue_dlsch_params_from_dci(frame_rx,
                                             subframe_rx,
                                             (void *)&dci_alloc_rx[i].dci_pdu,
                                             ue->pdcch_vars[ue->current_thread_id[subframe_rx]][eNB_id]->crnti,
                                             dci_alloc_rx[i].format,
                                             ue->pdcch_vars[ue->current_thread_id[subframe_rx]][eNB_id],
                                             ue->pdsch_vars[ue->current_thread_id[subframe_rx]][eNB_id],
                                             ue->dlsch[ue->current_thread_id[subframe_rx]][eNB_id],
                                             &ue->frame_parms,
                                             ue->pdsch_config_dedicated,
                                             SI_RNTI,
                                             0,
                                             P_RNTI,
                                             ue->transmission_mode[eNB_id]<7?0:ue->transmission_mode[eNB_id],
                                             ue->pdcch_vars[0%RX_NB_TH][eNB_id]->crnti_is_temporary? ue->pdcch_vars[ue->current_thread_id[subframe_rx]][eNB_id]->crnti: 0)==0)) {
        // update TPC for PUCCH
        if((dci_alloc_rx[i].format == format1)   ||
            (dci_alloc_rx[i].format == format1A) ||
            (dci_alloc_rx[i].format == format1B) ||
            (dci_alloc_rx[i].format == format2)  ||
            (dci_alloc_rx[i].format == format2A) ||
            (dci_alloc_rx[i].format == format2B)) {
          //ue->dlsch[ue->current_thread_id[subframe_rx]][eNB_id][0]->g_pucch += ue->dlsch[ue->current_thread_id[subframe_rx]][eNB_id][0]->harq_processes[ue->dlsch[ue->current_thread_id[subframe_rx]][eNB_id][0]->current_harq_pid]->delta_PUCCH;
          int32_t delta_pucch = ue->dlsch[ue->current_thread_id[subframe_rx]][eNB_id][0]->harq_processes[ue->dlsch[ue->current_thread_id[subframe_rx]][eNB_id][0]->current_harq_pid]->delta_PUCCH;

          for(int th_id=0; th_id<RX_NB_TH; th_id++) {
            ue->dlsch[th_id][eNB_id][0]->g_pucch += delta_pucch;
          }

          LOG_D(PHY,"update TPC for PUCCH %d.%d / pid %d delta_PUCCH %d g_pucch %d %d \n",frame_rx, subframe_rx,ue->dlsch[ue->current_thread_id[subframe_rx]][eNB_id][0]->current_harq_pid,
                delta_pucch,
                ue->dlsch[0][eNB_id][0]->g_pucch,
                ue->dlsch[1][eNB_id][0]->g_pucch
                //ue->dlsch[2][eNB_id][0]->g_pucch
               );
        }

        ue->dlsch_received[eNB_id]++;

        if ( LOG_DEBUGFLAG(DEBUG_UE_PHYPROC)) {
          LOG_D(PHY,"[UE  %d] Generated UE DLSCH C_RNTI format %d\n",ue->Mod_id,dci_alloc_rx[i].format);
          dump_dci(&ue->frame_parms, &dci_alloc_rx[i]);
          LOG_D(PHY,"[UE %d] *********** dlsch->active in subframe %d=> %d\n",ue->Mod_id,subframe_rx,ue->dlsch[ue->current_thread_id[subframe_rx]][eNB_id][0]->active);
        }

        // we received a CRNTI, so we're in PUSCH
        if (ue->UE_mode[eNB_id] != PUSCH) {
          if (LOG_DEBUGFLAG(DEBUG_UE_PHYPROC)) {
            LOG_D(PHY,"[UE  %d] Frame %d, subframe %d: Received DCI with CRNTI %x => Mode PUSCH\n",ue->Mod_id,frame_rx,subframe_rx,ue->pdcch_vars[subframe_rx&1][eNB_id]->crnti);
          }

          //dump_dci(&ue->frame_parms, &dci_alloc_rx[i]);
          ue->UE_mode[eNB_id] = PUSCH;
        }
      } else {
        LOG_E(PHY,"[UE  %d] Frame %d, subframe %d: Problem in DCI!\n",ue->Mod_id,frame_rx,subframe_rx);
        dump_dci(&ue->frame_parms, &dci_alloc_rx[i]);
      }
    } else if ((dci_alloc_rx[i].rnti == SI_RNTI) &&
               ((dci_alloc_rx[i].format == format1A) || (dci_alloc_rx[i].format == format1C))) {
      if (LOG_DEBUGFLAG(DEBUG_UE_PHYPROC)) {
        LOG_D(PHY,"[UE  %d] subframe %d: Found rnti %x, format 1%s, dci_cnt %d\n",ue->Mod_id,subframe_rx,dci_alloc_rx[i].rnti,dci_alloc_rx[i].format==format1A?"A":"C",i);
      }

      if (generate_ue_dlsch_params_from_dci(frame_rx,
                                            subframe_rx,
                                            (void *)&dci_alloc_rx[i].dci_pdu,
                                            SI_RNTI,
                                            dci_alloc_rx[i].format,
                                            ue->pdcch_vars[ue->current_thread_id[subframe_rx]][eNB_id],
                                            ue->pdsch_vars_SI[eNB_id],
                                            &ue->dlsch_SI[eNB_id],
                                            &ue->frame_parms,
                                            ue->pdsch_config_dedicated,
                                            SI_RNTI,
                                            0,
                                            P_RNTI,
                                            ue->transmission_mode[eNB_id]<7?0:ue->transmission_mode[eNB_id],
                                            0)==0) {
        ue->dlsch_SI_received[eNB_id]++;
        LOG_D(PHY,"[UE  %d] Frame %d, subframe %d : Generate UE DLSCH SI_RNTI format 1%s\n",ue->Mod_id,frame_rx,subframe_rx,dci_alloc_rx[i].format==format1A?"A":"C");
        //dump_dci(&ue->frame_parms, &dci_alloc_rx[i]);
      }
    } else if ((dci_alloc_rx[i].rnti == P_RNTI) &&
               ((dci_alloc_rx[i].format == format1A) || (dci_alloc_rx[i].format == format1C))) {
      if (LOG_DEBUGFLAG(DEBUG_UE_PHYPROC)) {
        LOG_D(PHY,"[UE  %d] subframe %d: Found rnti %x, format 1%s, dci_cnt %d\n",ue->Mod_id,subframe_rx,dci_alloc_rx[i].rnti,dci_alloc_rx[i].format==format1A?"A":"C",i);
      }

      if (generate_ue_dlsch_params_from_dci(frame_rx,
                                            subframe_rx,
                                            (void *)&dci_alloc_rx[i].dci_pdu,
                                            P_RNTI,
                                            dci_alloc_rx[i].format,
                                            ue->pdcch_vars[ue->current_thread_id[subframe_rx]][eNB_id],
                                            ue->pdsch_vars_p[eNB_id],
                                            &ue->dlsch_SI[eNB_id],
                                            &ue->frame_parms,
                                            ue->pdsch_config_dedicated,
                                            SI_RNTI,
                                            0,
                                            P_RNTI,
                                            ue->transmission_mode[eNB_id]<7?0:ue->transmission_mode[eNB_id],
                                            0)==0) {
        ue->dlsch_p_received[eNB_id]++;
        LOG_D(PHY,"[UE  %d] Frame %d, subframe %d : Generate UE DLSCH P_RNTI format 1%s\n",ue->Mod_id,frame_rx,subframe_rx,dci_alloc_rx[i].format==format1A?"A":"C");
        //dump_dci(&ue->frame_parms, &dci_alloc_rx[i]);
      }
    } else if ((ue->prach_resources[eNB_id]) &&
               (dci_alloc_rx[i].rnti == ue->prach_resources[eNB_id]->ra_RNTI) &&
               ((dci_alloc_rx[i].format == format1A) || (dci_alloc_rx[i].format == format1C))) {
      if (LOG_DEBUGFLAG(DEBUG_UE_PHYPROC)) {
        LOG_D(PHY,"[UE  %d][RAPROC] subframe %d: Found RA rnti %x, format 1%s, dci_cnt %d\n",ue->Mod_id,subframe_rx,dci_alloc_rx[i].rnti,dci_alloc_rx[i].format==format1A?"A":"C",i);
      }

      if (generate_ue_dlsch_params_from_dci(frame_rx,
                                            subframe_rx,
                                            (void *)&dci_alloc_rx[i].dci_pdu,
                                            ue->prach_resources[eNB_id]->ra_RNTI,
                                            dci_alloc_rx[i].format,
                                            ue->pdcch_vars[ue->current_thread_id[subframe_rx]][eNB_id],
                                            ue->pdsch_vars_ra[eNB_id],
                                            &ue->dlsch_ra[eNB_id],
                                            &ue->frame_parms,
                                            ue->pdsch_config_dedicated,
                                            SI_RNTI,
                                            ue->prach_resources[eNB_id]->ra_RNTI,
                                            P_RNTI,
                                            ue->transmission_mode[eNB_id]<7?0:ue->transmission_mode[eNB_id],
                                            0)==0) {
        ue->dlsch_ra_received[eNB_id]++;

        if (LOG_DEBUGFLAG(DEBUG_UE_PHYPROC)) {
          LOG_D(PHY,"[UE  %d] Generate UE DLSCH RA_RNTI format 1A, rb_alloc %x, dlsch_ra[eNB_id] %p\n",
                ue->Mod_id,ue->dlsch_ra[eNB_id]->harq_processes[0]->rb_alloc_even[0],ue->dlsch_ra[eNB_id]);
        }
      }
    } else if( (dci_alloc_rx[i].rnti == ue->pdcch_vars[ue->current_thread_id[subframe_rx]][eNB_id]->crnti) &&
               (dci_alloc_rx[i].format == format0)) {
      if (LOG_DEBUGFLAG(DEBUG_UE_PHYPROC)) {
        LOG_D(PHY,"[UE  %d][PUSCH] Frame %d subframe %d: Found rnti %x, format 0, dci_cnt %d\n",
              ue->Mod_id,frame_rx,subframe_rx,dci_alloc_rx[i].rnti,i);
      }

      ue->ulsch_no_allocation_counter[eNB_id] = 0;
      //dump_dci(&ue->frame_parms,&dci_alloc_rx[i]);

      if ((ue->UE_mode[eNB_id] > PRACH) &&
          (generate_ue_ulsch_params_from_dci((void *)&dci_alloc_rx[i].dci_pdu,
                                             ue->pdcch_vars[ue->current_thread_id[subframe_rx]][eNB_id]->crnti,
                                             subframe_rx,
                                             format0,
                                             ue,
                                             proc,
                                             SI_RNTI,
                                             0,
                                             P_RNTI,
                                             CBA_RNTI,
                                             eNB_id,
                                             0)==0)) {
        int harq_pid = subframe2harq_pid(&ue->frame_parms,
                                         pdcch_alloc2ul_frame(&ue->frame_parms,proc->frame_rx,proc->subframe_rx),
                                         pdcch_alloc2ul_subframe(&ue->frame_parms,proc->subframe_rx));
        T(T_UE_PHY_ULSCH_UE_DCI, T_INT(eNB_id), T_INT(proc->frame_rx%1024), T_INT(proc->subframe_rx),
          T_INT(dci_alloc_rx[i].rnti),
          T_INT(harq_pid),
          T_INT(ue->ulsch[eNB_id]->harq_processes[harq_pid]->mcs),
          T_INT(ue->ulsch[eNB_id]->harq_processes[harq_pid]->round),
          T_INT(ue->ulsch[eNB_id]->harq_processes[harq_pid]->first_rb),
          T_INT(ue->ulsch[eNB_id]->harq_processes[harq_pid]->nb_rb),
          T_INT(ue->ulsch[eNB_id]->harq_processes[harq_pid]->TBS));

        if (LOG_DEBUGFLAG(DEBUG_UE_PHYPROC)) {
          LOG_USEDINLOG_VAR(int8_t,harq_pid) = subframe2harq_pid(&ue->frame_parms,
                                               pdcch_alloc2ul_frame(&ue->frame_parms,proc->frame_rx,proc->subframe_rx),
                                               pdcch_alloc2ul_subframe(&ue->frame_parms,proc->subframe_rx));
          LOG_D(PHY,"[UE  %d] Generate UE ULSCH C_RNTI format 0 (subframe %d)\n",ue->Mod_id,subframe_rx);
        }
      }
    } else if( (dci_alloc_rx[i].rnti == ue->ulsch[eNB_id]->cba_rnti[0]) &&
               (dci_alloc_rx[i].format == format0)) {
      // UE could belong to more than one CBA group
      // ue->Mod_id%ue->ulsch[eNB_id]->num_active_cba_groups]
      if (LOG_DEBUGFLAG(DEBUG_UE_PHYPROC)) {
        LOG_D(PHY,"[UE  %d][PUSCH] Frame %d subframe %d: Found cba rnti %x, format 0, dci_cnt %d\n",
              ue->Mod_id,frame_rx,subframe_rx,dci_alloc_rx[i].rnti,i);
        /*
        if (((frame_rx%100) == 0) || (frame_rx < 20))
        dump_dci(&ue->frame_parms, &dci_alloc_rx[i]);
        */
      }

      ue->ulsch_no_allocation_counter[eNB_id] = 0;
      //dump_dci(&ue->frame_parms,&dci_alloc_rx[i]);

      if ((ue->UE_mode[eNB_id] > PRACH) &&
          (generate_ue_ulsch_params_from_dci((void *)&dci_alloc_rx[i].dci_pdu,
                                             ue->ulsch[eNB_id]->cba_rnti[0],
                                             subframe_rx,
                                             format0,
                                             ue,
                                             proc,
                                             SI_RNTI,
                                             0,
                                             P_RNTI,
                                             CBA_RNTI,
                                             eNB_id,
                                             0)==0)) {
        if (LOG_DEBUGFLAG(DEBUG_UE_PHYPROC)) {
          LOG_D(PHY,"[UE  %d] Generate UE ULSCH CBA_RNTI format 0 (subframe %d)\n",ue->Mod_id,subframe_rx);
        }

        ue->ulsch[eNB_id]->num_cba_dci[(subframe_rx+4)%10]++;
      }
    } else {
      if (LOG_DEBUGFLAG(DEBUG_UE_PHYPROC)) {
        LOG_D(PHY,"[UE  %d] frame %d, subframe %d: received DCI %d with RNTI=%x (C-RNTI:%x, CBA_RNTI %x) and format %d!\n",ue->Mod_id,frame_rx,subframe_rx,i,dci_alloc_rx[i].rnti,
              ue->pdcch_vars[ue->current_thread_id[subframe_rx]][eNB_id]->crnti,
              ue->ulsch[eNB_id]->cba_rnti[0],
              dci_alloc_rx[i].format);
        //      dump_dci(&ue->frame_parms, &dci_alloc_rx[i]);
      }
    }
  }

  if (LOG_DEBUGFLAG(UE_TIMING)) {
    stop_meas(&ue->dlsch_rx_pdcch_stats);
  }

  VCD_SIGNAL_DUMPER_DUMP_FUNCTION_BY_NAME(VCD_SIGNAL_DUMPER_FUNCTIONS_UE_PDCCH_PROCEDURES, VCD_FUNCTION_OUT);
  return(0);
}


void ue_pmch_procedures(PHY_VARS_UE *ue,
                        UE_rxtx_proc_t *proc,
						int eNB_id,
						int abstraction_flag)
{
  int subframe_rx = proc->subframe_rx;
  int frame_rx = proc->frame_rx;
  int pmch_mcs=-1;
#if (LTE_RRC_VERSION >= MAKE_VERSION(10, 0, 0))
  int CC_id = ue->CC_id;
#endif
  uint8_t sync_area=255;
  uint8_t mcch_active;
  int l;
  int ret=0;

  if (is_pmch_subframe(frame_rx,subframe_rx,&ue->frame_parms)) {
    // LOG_D(PHY,"ue calling pmch subframe ..\n ");
    LOG_D(PHY,"[UE %d] Frame %d, subframe %d: Querying for PMCH demodulation\n",
          ue->Mod_id,frame_rx,subframe_rx);
#if (LTE_RRC_VERSION >= MAKE_VERSION(10, 0, 0))
    pmch_mcs = ue_query_mch(ue->Mod_id,
                            CC_id,
                            frame_rx,
                            subframe_rx,
                            eNB_id,
                            &sync_area,
                            &mcch_active);
#else
    pmch_mcs=-1;
#endif

    if (pmch_mcs>=0) {
      LOG_D(PHY,"[UE %d] Frame %d, subframe %d: Programming PMCH demodulation for mcs %d\n",ue->Mod_id,frame_rx,subframe_rx,pmch_mcs);
      fill_UE_dlsch_MCH(ue,pmch_mcs,1,0,0);

      for (l=2; l<12; l++) {
        slot_fep_mbsfn(ue,
                       l,
                       subframe_rx,
                       0,0);//ue->rx_offset,0);
      }

      for (l=2; l<12; l++) {
        rx_pmch(ue,
                0,
                subframe_rx,
                l);
      }

      ue->dlsch_MCH[0]->harq_processes[0]->Qm = get_Qm(pmch_mcs);
      ue->dlsch_MCH[0]->harq_processes[0]->G = get_G(&ue->frame_parms,
          ue->dlsch_MCH[0]->harq_processes[0]->nb_rb,
          ue->dlsch_MCH[0]->harq_processes[0]->rb_alloc_even,
          ue->dlsch_MCH[0]->harq_processes[0]->Qm,
          1,
          2,
          frame_rx,
          subframe_rx,
          0);
      dlsch_unscrambling(&ue->frame_parms,1,ue->dlsch_MCH[0],
                         ue->dlsch_MCH[0]->harq_processes[0]->G,
                         ue->pdsch_vars_MCH[0]->llr[0],0,subframe_rx<<1);
      LOG_D(PHY,"start turbo decode for MCH %d.%d --> nb_rb %d \n", frame_rx, subframe_rx, ue->dlsch_MCH[0]->harq_processes[0]->nb_rb);
      LOG_D(PHY,"start turbo decode for MCH %d.%d --> rb_alloc_even %x \n", frame_rx, subframe_rx, (unsigned int)((intptr_t)ue->dlsch_MCH[0]->harq_processes[0]->rb_alloc_even));
      LOG_D(PHY,"start turbo decode for MCH %d.%d --> Qm %d \n", frame_rx, subframe_rx, ue->dlsch_MCH[0]->harq_processes[0]->Qm);
      LOG_D(PHY,"start turbo decode for MCH %d.%d --> Nl %d \n", frame_rx, subframe_rx, ue->dlsch_MCH[0]->harq_processes[0]->Nl);
      LOG_D(PHY,"start turbo decode for MCH %d.%d --> G  %d \n", frame_rx, subframe_rx, ue->dlsch_MCH[0]->harq_processes[0]->G);
      LOG_D(PHY,"start turbo decode for MCH %d.%d --> Kmimo  %d \n", frame_rx, subframe_rx, ue->dlsch_MCH[0]->Kmimo);
      ret = dlsch_decoding(ue,
                           ue->pdsch_vars_MCH[0]->llr[0],
                           &ue->frame_parms,
                           ue->dlsch_MCH[0],
                           ue->dlsch_MCH[0]->harq_processes[0],
                           frame_rx,
                           subframe_rx,
                           0,
                           0,1);

      if (mcch_active == 1)
        ue->dlsch_mcch_trials[sync_area][0]++;
      else
        ue->dlsch_mtch_trials[sync_area][0]++;

      if (ret == (1+ue->dlsch_MCH[0]->max_turbo_iterations)) {
        if (mcch_active == 1)
          ue->dlsch_mcch_errors[sync_area][0]++;
        else
          ue->dlsch_mtch_errors[sync_area][0]++;

        LOG_D(PHY,"[UE %d] Frame %d, subframe %d: PMCH in error (%d,%d), not passing to L2 (TBS %d, iter %d,G %d)\n",
              ue->Mod_id,
              frame_rx,subframe_rx,
              ue->dlsch_mcch_errors[sync_area][0],
              ue->dlsch_mtch_errors[sync_area][0],
              ue->dlsch_MCH[0]->harq_processes[0]->TBS>>3,
              ue->dlsch_MCH[0]->max_turbo_iterations,
              ue->dlsch_MCH[0]->harq_processes[0]->G);
        // dump_mch(ue,0,ue->dlsch_MCH[0]->harq_processes[0]->G,subframe_rx);

        if (LOG_DEBUGFLAG(DEBUG_UE_PHYPROC)) {
          for (int i=0; i<ue->dlsch_MCH[0]->harq_processes[0]->TBS>>3; i++) {
            LOG_T(PHY,"%02x.",ue->dlsch_MCH[0]->harq_processes[0]->c[0][i]);
          }

          LOG_T(PHY,"\n");
        }

        //  if (subframe_rx==9)
        //  mac_xface->macphy_exit("Why are we exiting here?");
      } else { // decoding successful
#if (LTE_RRC_VERSION >= MAKE_VERSION(10, 0, 0))
        ue_send_mch_sdu(ue->Mod_id,
                        CC_id,
                        frame_rx,
                        ue->dlsch_MCH[0]->harq_processes[0]->b,
                        ue->dlsch_MCH[0]->harq_processes[0]->TBS>>3,
                        eNB_id,// not relevant in eMBMS context
                        sync_area);

        if (mcch_active == 1)
          ue->dlsch_mcch_received[sync_area][0]++;
        else
          ue->dlsch_mtch_received[sync_area][0]++;

        if (ue->dlsch_mch_received_sf[subframe_rx%5][0] == 1 ) {
          ue->dlsch_mch_received_sf[subframe_rx%5][0]=0;
        } else {
          ue->dlsch_mch_received[0]+=1;
          ue->dlsch_mch_received_sf[subframe_rx][0]=1;
        }

#endif // #if (LTE_RRC_VERSION >= MAKE_VERSION(10, 0, 0))
      } // decoding sucessful
    } // pmch_mcs>=0
  } // is_pmch_subframe=true
}

void copy_harq_proc_struct(LTE_DL_UE_HARQ_t *harq_processes_dest,
		                   LTE_DL_UE_HARQ_t *current_harq_processes)
{
  harq_processes_dest->B              = current_harq_processes->B              ;
  harq_processes_dest->C              = current_harq_processes->C              ;
  harq_processes_dest->Cminus         = current_harq_processes->Cminus         ;
  harq_processes_dest->Cplus          = current_harq_processes->Cplus          ;
  harq_processes_dest->DCINdi         = current_harq_processes->DCINdi         ;
  harq_processes_dest->F              = current_harq_processes->F              ;
  harq_processes_dest->G              = current_harq_processes->G              ;
  harq_processes_dest->Kminus         = current_harq_processes->Kminus         ;
  harq_processes_dest->Kplus          = current_harq_processes->Kplus          ;
  harq_processes_dest->Nl             = current_harq_processes->Nl             ;
  harq_processes_dest->Qm             = current_harq_processes->Qm             ;
  harq_processes_dest->TBS            = current_harq_processes->TBS            ;
  harq_processes_dest->b              = current_harq_processes->b              ;
  harq_processes_dest->codeword       = current_harq_processes->codeword       ;
  harq_processes_dest->delta_PUCCH    = current_harq_processes->delta_PUCCH    ;
  harq_processes_dest->dl_power_off   = current_harq_processes->dl_power_off   ;
  harq_processes_dest->first_tx       = current_harq_processes->first_tx       ;
  harq_processes_dest->mcs            = current_harq_processes->mcs            ;
  harq_processes_dest->mimo_mode      = current_harq_processes->mimo_mode      ;
  harq_processes_dest->nb_rb          = current_harq_processes->nb_rb          ;
  harq_processes_dest->pmi_alloc      = current_harq_processes->pmi_alloc      ;
  harq_processes_dest->rb_alloc_even[0]  = current_harq_processes->rb_alloc_even[0] ;
  harq_processes_dest->rb_alloc_even[1]  = current_harq_processes->rb_alloc_even[1] ;
  harq_processes_dest->rb_alloc_even[2]  = current_harq_processes->rb_alloc_even[2] ;
  harq_processes_dest->rb_alloc_even[3]  = current_harq_processes->rb_alloc_even[3] ;
  harq_processes_dest->rb_alloc_odd[0]  = current_harq_processes->rb_alloc_odd[0]  ;
  harq_processes_dest->rb_alloc_odd[1]  = current_harq_processes->rb_alloc_odd[1]  ;
  harq_processes_dest->rb_alloc_odd[2]  = current_harq_processes->rb_alloc_odd[2]  ;
  harq_processes_dest->rb_alloc_odd[3]  = current_harq_processes->rb_alloc_odd[3]  ;
  harq_processes_dest->round          = current_harq_processes->round          ;
  harq_processes_dest->rvidx          = current_harq_processes->rvidx          ;
  harq_processes_dest->status         = current_harq_processes->status         ;
  harq_processes_dest->vrb_type       = current_harq_processes->vrb_type       ;
}

void copy_ack_struct(harq_status_t *harq_ack_dest, harq_status_t *current_harq_ack) {
  memcpy(harq_ack_dest, current_harq_ack, sizeof(harq_status_t));
}

void ue_pdsch_procedures(PHY_VARS_UE *ue,
		                 UE_rxtx_proc_t *proc,
						 int eNB_id,
						 PDSCH_t pdsch,
						 LTE_UE_DLSCH_t *dlsch0,
						 LTE_UE_DLSCH_t *dlsch1,
						 int s0,
						 int s1,
						 int abstraction_flag)
{
  int subframe_rx = proc->subframe_rx;
  int m;
  int harq_pid;
  int i_mod,eNB_id_i,dual_stream_UE;
  int first_symbol_flag=0;

  if (dlsch0 && dlsch0->active == 0)
    return;

  for (m=s0; m<=s1; m++) {
    if (dlsch0 && (!dlsch1))  {
      harq_pid = dlsch0->current_harq_pid;
      LOG_D(PHY,"[UE %d] PDSCH active in subframe %d, harq_pid %d Symbol %d\n",ue->Mod_id,subframe_rx,harq_pid,m);

      if ((pdsch==PDSCH) &&
          (ue->transmission_mode[eNB_id] == 5) &&
          (dlsch0->harq_processes[harq_pid]->dl_power_off==0) &&
          (ue->use_ia_receiver ==1)) {
        dual_stream_UE = 1;
        eNB_id_i = ue->n_connected_eNB;
        i_mod =  dlsch0->harq_processes[harq_pid]->Qm;
      } else if((pdsch==PDSCH) && (ue->transmission_mode[eNB_id]==3)) {
        dual_stream_UE = rx_IC_dual_stream;
        eNB_id_i       = eNB_id;
        i_mod          = 0;
      } else {
        dual_stream_UE = 0;
        eNB_id_i = eNB_id+1;
        i_mod = 0;
      }

      //TM7 UE specific channel estimation here!!!
      if (ue->transmission_mode[eNB_id]==7) {
        if (ue->frame_parms.Ncp==0) {
          if ((m==3) || (m==6) || (m==9) || (m==12))
            //LOG_D(PHY,"[UE %d] dlsch->active in subframe %d => %d, l=%d\n",phy_vars_ue->Mod_id,subframe_rx,phy_vars_ue->dlsch_ue[eNB_id][0]->active, l);
            lte_dl_bf_channel_estimation(ue,eNB_id,0,subframe_rx*2+(m>6?1:0),5,m);
        } else {
          LOG_E(PHY,"[UE %d]Beamforming channel estimation not supported yet for TM7 extented CP.\n",ue->Mod_id);
        }
      }

      if ((m==s0) && (m<4))
        first_symbol_flag = 1;
      else
        first_symbol_flag = 0;

      if (LOG_DEBUGFLAG(UE_TIMING)) {
        uint8_t slot = 0;

        if(m >= ue->frame_parms.symbols_per_tti>>1)
          slot = 1;

        start_meas(&ue->dlsch_llr_stats_parallelization[ue->current_thread_id[subframe_rx]][slot]);
      }

      // process DLSCH received in first slot
      rx_pdsch(ue,
               pdsch,
               eNB_id,
               eNB_id_i,
               proc->frame_rx,
               subframe_rx,  // subframe,
               m,
               first_symbol_flag,
               dual_stream_UE,
               i_mod,
               dlsch0->current_harq_pid);

      if (LOG_DEBUGFLAG(UE_TIMING)) {
        uint8_t slot = 0;

        if(m >= ue->frame_parms.symbols_per_tti>>1)
          slot = 1;

        stop_meas(&ue->dlsch_llr_stats_parallelization[ue->current_thread_id[subframe_rx]][slot]);
        LOG_I(PHY, "[AbsSFN %d.%d] LLR Computation Symbol %d %5.2f \n",proc->frame_rx,subframe_rx,m,ue->dlsch_llr_stats_parallelization[ue->current_thread_id[subframe_rx]][slot].p_time/(cpuf*1000.0));
      }

      if(first_symbol_flag) {
        proc->first_symbol_available = 1;
      }
    } // CRNTI active
  }
}

void process_rar(PHY_VARS_UE *ue,
		         UE_rxtx_proc_t *proc,
				 int eNB_id,
				 runmode_t mode,
				 int abstraction_flag)
{
  int frame_rx = proc->frame_rx;
  int subframe_rx = proc->subframe_rx;
  int timing_advance;
  LTE_UE_DLSCH_t *dlsch0 = ue->dlsch_ra[eNB_id];
  int harq_pid = 0;
  uint8_t *rar;
  uint8_t next1_thread_id = ue->current_thread_id[subframe_rx]== (RX_NB_TH-1) ? 0:(ue->current_thread_id[subframe_rx]+1);
  uint8_t next2_thread_id = next1_thread_id== (RX_NB_TH-1) ? 0:(next1_thread_id+1);
  LOG_D(PHY,"[UE  %d][RAPROC] Frame %d subframe %d Received RAR  mode %d\n",
        ue->Mod_id,
        frame_rx,
        subframe_rx, ue->UE_mode[eNB_id]);

  if (ue->mac_enabled == 1) {
    if ((ue->UE_mode[eNB_id] != PUSCH) &&
        (ue->prach_resources[eNB_id]->Msg3!=NULL)) {
      LOG_D(PHY,"[UE  %d][RAPROC] Frame %d subframe %d Invoking MAC for RAR (current preamble %d)\n",
            ue->Mod_id,frame_rx,
            subframe_rx,
            ue->prach_resources[eNB_id]->ra_PreambleIndex);
      timing_advance = ue_process_rar(ue->Mod_id,
                                      ue->CC_id,
                                      frame_rx,
                                      ue->prach_resources[eNB_id]->ra_RNTI,
                                      dlsch0->harq_processes[0]->b,
                                      &ue->pdcch_vars[ue->current_thread_id[subframe_rx]][eNB_id]->crnti,
                                      ue->prach_resources[eNB_id]->ra_PreambleIndex,
                                      dlsch0->harq_processes[0]->b); // alter the 'b' buffer so it contains only the selected RAR header and RAR payload
      ue->pdcch_vars[next1_thread_id][eNB_id]->crnti = ue->pdcch_vars[ue->current_thread_id[subframe_rx]][eNB_id]->crnti;
      ue->pdcch_vars[next2_thread_id][eNB_id]->crnti = ue->pdcch_vars[ue->current_thread_id[subframe_rx]][eNB_id]->crnti;

      if (timing_advance!=0xffff) {
        LOG_D(PHY,"[UE  %d][RAPROC] Frame %d subframe %d Got rnti %x and timing advance %d from RAR\n",
              ue->Mod_id,
              frame_rx,
              subframe_rx,
              ue->pdcch_vars[ue->current_thread_id[subframe_rx]][eNB_id]->crnti,
              timing_advance);
        // remember this c-rnti is still a tc-rnti
        ue->pdcch_vars[ue->current_thread_id[subframe_rx]][eNB_id]->crnti_is_temporary = 1;
        //timing_advance = 0;
        process_timing_advance_rar(ue,proc,timing_advance);

        if (mode!=debug_prach) {
          ue->ulsch_Msg3_active[eNB_id]=1;
          get_Msg3_alloc(&ue->frame_parms,
                         subframe_rx,
                         frame_rx,
                         &ue->ulsch_Msg3_frame[eNB_id],
                         &ue->ulsch_Msg3_subframe[eNB_id]);
          LOG_D(PHY,"[UE  %d][RAPROC] Got Msg3_alloc Frame %d subframe %d: Msg3_frame %d, Msg3_subframe %d\n",
                ue->Mod_id,
                frame_rx,
                subframe_rx,
                ue->ulsch_Msg3_frame[eNB_id],
                ue->ulsch_Msg3_subframe[eNB_id]);
          harq_pid = subframe2harq_pid(&ue->frame_parms,
                                       ue->ulsch_Msg3_frame[eNB_id],
                                       ue->ulsch_Msg3_subframe[eNB_id]);
          ue->ulsch[eNB_id]->harq_processes[harq_pid]->round = 0;
          ue->UE_mode[eNB_id] = RA_RESPONSE;
          //      ue->Msg3_timer[eNB_id] = 10;
          ue->ulsch[eNB_id]->power_offset = 6;
          ue->ulsch_no_allocation_counter[eNB_id] = 0;
        }
      } else { // PRACH preamble doesn't match RAR
        LOG_W(PHY,"[UE  %d][RAPROC] Received RAR preamble (%d) doesn't match !!!\n",
              ue->Mod_id,
              ue->prach_resources[eNB_id]->ra_PreambleIndex);
      }
    } // mode != PUSCH
  } else {
    rar = dlsch0->harq_processes[0]->b+1;
    timing_advance = ((((uint16_t)(rar[0]&0x7f))<<4) + (rar[1]>>4));
    process_timing_advance_rar(ue,proc,timing_advance);
  }
}

void ue_dlsch_procedures(PHY_VARS_UE *ue,
                         UE_rxtx_proc_t *proc,
                         int eNB_id,
                         PDSCH_t pdsch,
                         LTE_UE_DLSCH_t *dlsch0,
                         LTE_UE_DLSCH_t *dlsch1,
                         int *dlsch_errors,
                         runmode_t mode,
                         int abstraction_flag)
{
  int harq_pid;
  int frame_rx = proc->frame_rx;
  int subframe_rx = proc->subframe_rx;
  int ret=0, ret1=0;
  int CC_id = ue->CC_id;
  LTE_UE_PDSCH *pdsch_vars;
  uint8_t is_cw0_active = 0;
  uint8_t is_cw1_active = 0;

  if (dlsch0==NULL)
    AssertFatal(0,"dlsch0 should be defined at this level \n");

  harq_pid = dlsch0->current_harq_pid;
  is_cw0_active = dlsch0->harq_processes[harq_pid]->status;

  if(dlsch1)
    is_cw1_active = dlsch1->harq_processes[harq_pid]->status;

  LOG_D(PHY,"AbsSubframe %d.%d Start Turbo Decoder for CW0 [harq_pid %d] ? %d \n", frame_rx%1024, subframe_rx, harq_pid, is_cw0_active);
  LOG_D(PHY,"AbsSubframe %d.%d Start Turbo Decoder for CW1 [harq_pid %d] ? %d \n", frame_rx%1024, subframe_rx, harq_pid, is_cw1_active);

  if(is_cw0_active && is_cw1_active) {
    dlsch0->Kmimo = 2;
    dlsch1->Kmimo = 2;
  } else {
    dlsch0->Kmimo = 1;
  }

  if (1) {
    switch (pdsch) {
      case SI_PDSCH:
        pdsch_vars = ue->pdsch_vars_SI[eNB_id];
        break;

      case RA_PDSCH:
        pdsch_vars = ue->pdsch_vars_ra[eNB_id];
        break;

      case P_PDSCH:
        pdsch_vars = ue->pdsch_vars_p[eNB_id];
        break;

      case PDSCH:
        pdsch_vars = ue->pdsch_vars[ue->current_thread_id[subframe_rx]][eNB_id];
        break;

      case PMCH:
      case PDSCH1:
        LOG_E(PHY,"Illegal PDSCH %d for ue_pdsch_procedures\n",pdsch);
        pdsch_vars = NULL;
        return;
        break;

      default:
        pdsch_vars = NULL;
        return;
        break;
    }

    if (frame_rx < *dlsch_errors)
      *dlsch_errors=0;

    if (pdsch==RA_PDSCH) {
      if (ue->prach_resources[eNB_id]!=NULL)
        dlsch0->rnti = ue->prach_resources[eNB_id]->ra_RNTI;
      else {
        LOG_E(PHY,"[UE %d] Frame %d, subframe %d: FATAL, prach_resources is NULL\n",ue->Mod_id,frame_rx,subframe_rx);
        AssertFatal(1==0,"prach_resources is NULL");
      }
    }

    // start turbo decode for CW 0
    dlsch0->harq_processes[harq_pid]->G = get_G(&ue->frame_parms,
                                          dlsch0->harq_processes[harq_pid]->nb_rb,
                                          dlsch0->harq_processes[harq_pid]->rb_alloc_even,
                                          dlsch0->harq_processes[harq_pid]->Qm,
                                          dlsch0->harq_processes[harq_pid]->Nl,
                                          ue->pdcch_vars[ue->current_thread_id[subframe_rx]][eNB_id]->num_pdcch_symbols,
                                          frame_rx,
                                          subframe_rx,
                                          ue->transmission_mode[eNB_id]<7?0:ue->transmission_mode[eNB_id]);

    if (LOG_DEBUGFLAG(UE_TIMING)) {
      start_meas(&ue->dlsch_unscrambling_stats);
    }

    dlsch_unscrambling(&ue->frame_parms,
                       0,
                       dlsch0,
                       dlsch0->harq_processes[harq_pid]->G,
                       pdsch_vars->llr[0],
                       0,
                       subframe_rx<<1);

    if (LOG_DEBUGFLAG(UE_TIMING)) {
      stop_meas(&ue->dlsch_unscrambling_stats);
    }

    LOG_D(PHY," ------ start turbo decoder for AbsSubframe %d.%d / %d  ------  \n", frame_rx, subframe_rx, harq_pid);
    LOG_D(PHY,"start turbo decode for CW 0 for AbsSubframe %d.%d / %d --> nb_rb %d \n", frame_rx, subframe_rx, harq_pid, dlsch0->harq_processes[harq_pid]->nb_rb);
    LOG_D(PHY,"start turbo decode for CW 0 for AbsSubframe %d.%d / %d  --> rb_alloc_even %x \n", frame_rx, subframe_rx, harq_pid,
          (unsigned int)((intptr_t)dlsch0->harq_processes[harq_pid]->rb_alloc_even));
    LOG_D(PHY,"start turbo decode for CW 0 for AbsSubframe %d.%d / %d  --> Qm %d \n", frame_rx, subframe_rx, harq_pid, dlsch0->harq_processes[harq_pid]->Qm);
    LOG_D(PHY,"start turbo decode for CW 0 for AbsSubframe %d.%d / %d  --> Nl %d \n", frame_rx, subframe_rx, harq_pid, dlsch0->harq_processes[harq_pid]->Nl);
    LOG_D(PHY,"start turbo decode for CW 0 for AbsSubframe %d.%d / %d  --> G  %d \n", frame_rx, subframe_rx, harq_pid, dlsch0->harq_processes[harq_pid]->G);
    LOG_D(PHY,"start turbo decode for CW 0 for AbsSubframe %d.%d / %d  --> Kmimo  %d \n", frame_rx, subframe_rx, harq_pid, dlsch0->Kmimo);
    LOG_D(PHY,"start turbo decode for CW 0 for AbsSubframe %d.%d / %d  --> Pdcch Sym  %d \n", frame_rx, subframe_rx, harq_pid,
          ue->pdcch_vars[ue->current_thread_id[subframe_rx]][eNB_id]->num_pdcch_symbols);

    if (LOG_DEBUGFLAG(UE_TIMING)) {
      start_meas(&ue->dlsch_decoding_stats[ue->current_thread_id[subframe_rx]]);
    }

    ret = dlsch_decoding(ue,
                         pdsch_vars->llr[0],
                         &ue->frame_parms,
                         dlsch0,
                         dlsch0->harq_processes[harq_pid],
                         frame_rx,
                         subframe_rx,
                         harq_pid,
                         pdsch==PDSCH?1:0,
                         dlsch0->harq_processes[harq_pid]->TBS>256?1:0);

    if (LOG_DEBUGFLAG(UE_TIMING)) {
      stop_meas(&ue->dlsch_decoding_stats[ue->current_thread_id[subframe_rx]]);
      LOG_I(PHY, " --> Unscrambling for CW0 %5.3f\n",
            (ue->dlsch_unscrambling_stats.p_time)/(cpuf*1000.0));
      LOG_I(PHY, "AbsSubframe %d.%d --> Turbo Decoding for CW0 %5.3f\n",
            frame_rx%1024, subframe_rx,(ue->dlsch_decoding_stats[ue->current_thread_id[subframe_rx]].p_time)/(cpuf*1000.0));
    }

    if(is_cw1_active) {
      // start turbo decode for CW 1
      dlsch1->harq_processes[harq_pid]->G = get_G(&ue->frame_parms,
                                            dlsch1->harq_processes[harq_pid]->nb_rb,
                                            dlsch1->harq_processes[harq_pid]->rb_alloc_even,
                                            dlsch1->harq_processes[harq_pid]->Qm,
                                            dlsch1->harq_processes[harq_pid]->Nl,
                                            ue->pdcch_vars[ue->current_thread_id[subframe_rx]][eNB_id]->num_pdcch_symbols,
                                            frame_rx,
                                            subframe_rx,
                                            ue->transmission_mode[eNB_id]<7?0:ue->transmission_mode[eNB_id]);

      if (LOG_DEBUGFLAG(UE_TIMING)) {
        start_meas(&ue->dlsch_unscrambling_stats);
      }

      dlsch_unscrambling(&ue->frame_parms,
                         0,
                         dlsch1,
                         dlsch1->harq_processes[harq_pid]->G,
                         pdsch_vars->llr[1],
                         1,
                         subframe_rx<<1);

      if (LOG_DEBUGFLAG(UE_TIMING)) {
        stop_meas(&ue->dlsch_unscrambling_stats);
      }

      LOG_D(PHY,"start turbo decode for CW 1 for AbsSubframe %d.%d / %d --> nb_rb %d \n", frame_rx, subframe_rx, harq_pid, dlsch1->harq_processes[harq_pid]->nb_rb);
      LOG_D(PHY,"start turbo decode for CW 1 for AbsSubframe %d.%d / %d  --> rb_alloc_even %x \n", frame_rx, subframe_rx, harq_pid, (uint16_t)((intptr_t)dlsch1->harq_processes[harq_pid]->rb_alloc_even));
      LOG_D(PHY,"start turbo decode for CW 1 for AbsSubframe %d.%d / %d  --> Qm %d \n", frame_rx, subframe_rx, harq_pid, dlsch1->harq_processes[harq_pid]->Qm);
      LOG_D(PHY,"start turbo decode for CW 1 for AbsSubframe %d.%d / %d  --> Nl %d \n", frame_rx, subframe_rx, harq_pid, dlsch1->harq_processes[harq_pid]->Nl);
      LOG_D(PHY,"start turbo decode for CW 1 for AbsSubframe %d.%d / %d  --> G  %d \n", frame_rx, subframe_rx, harq_pid, dlsch1->harq_processes[harq_pid]->G);
      LOG_D(PHY,"start turbo decode for CW 1 for AbsSubframe %d.%d / %d  --> Kmimo  %d \n", frame_rx, subframe_rx, harq_pid, dlsch1->Kmimo);
      LOG_D(PHY,"start turbo decode for CW 1 for AbsSubframe %d.%d / %d  --> Pdcch Sym  %d \n", frame_rx, subframe_rx, harq_pid,
            ue->pdcch_vars[ue->current_thread_id[subframe_rx]][eNB_id]->num_pdcch_symbols);

      if (LOG_DEBUGFLAG(UE_TIMING)) {
        start_meas(&ue->dlsch_decoding_stats[ue->current_thread_id[subframe_rx]]);
      }

      ret1 = dlsch_decoding(ue,
                            pdsch_vars->llr[1],
                            &ue->frame_parms,
                            dlsch1,
                            dlsch1->harq_processes[harq_pid],
                            frame_rx,
                            subframe_rx,
                            harq_pid,
                            pdsch==PDSCH?1:0,
                            dlsch1->harq_processes[harq_pid]->TBS>256?1:0);

      if (LOG_DEBUGFLAG(UE_TIMING)) {
        stop_meas(&ue->dlsch_decoding_stats[ue->current_thread_id[subframe_rx]]);
        LOG_I(PHY, " --> Unscrambling for CW1 %5.3f\n",
              (ue->dlsch_unscrambling_stats.p_time)/(cpuf*1000.0));
        LOG_I(PHY, "AbsSubframe %d.%d --> Turbo Decoding for CW1 %5.3f\n",
              frame_rx%1024, subframe_rx,(ue->dlsch_decoding_stats[ue->current_thread_id[subframe_rx]].p_time)/(cpuf*1000.0));
      }

      LOG_D(PHY,"AbsSubframe %d.%d --> Turbo Decoding for CW1 %5.3f\n",
            frame_rx%1024, subframe_rx,(ue->dlsch_decoding_stats[ue->current_thread_id[subframe_rx]].p_time)/(cpuf*1000.0));
    }

    LOG_D(PHY," ------ end turbo decoder for AbsSubframe %d.%d ------  \n", frame_rx, subframe_rx);

    // Check CRC for CW 0
    if (ret == (1+dlsch0->max_turbo_iterations)) {
      *dlsch_errors=*dlsch_errors+1;

      if(dlsch0->rnti != 0xffff) {
        LOG_D(PHY,"[UE  %d][PDSCH %x/%d] AbsSubframe %d.%d : DLSCH CW0 in error (rv %d,round %d, mcs %d,TBS %d)\n",
              ue->Mod_id,dlsch0->rnti,
              harq_pid,frame_rx,subframe_rx,
              dlsch0->harq_processes[harq_pid]->rvidx,
              dlsch0->harq_processes[harq_pid]->round,
              dlsch0->harq_processes[harq_pid]->mcs,
              dlsch0->harq_processes[harq_pid]->TBS);
      }
    } else {
      if(dlsch0->rnti != 0xffff) {
        LOG_D(PHY,"[UE  %d][PDSCH %x/%d] AbsSubframe %d.%d : Received DLSCH CW0 (rv %d,round %d, mcs %d,TBS %d)\n",
              ue->Mod_id,dlsch0->rnti,
              harq_pid,frame_rx,subframe_rx,
              dlsch0->harq_processes[harq_pid]->rvidx,
              dlsch0->harq_processes[harq_pid]->round,
              dlsch0->harq_processes[harq_pid]->mcs,
              dlsch0->harq_processes[harq_pid]->TBS);
      }

      if ( LOG_DEBUGFLAG(DEBUG_UE_PHYPROC)) {
        int j;
        LOG_D(PHY,"dlsch harq_pid %d (rx): \n",dlsch0->current_harq_pid);

        for (j=0; j<dlsch0->harq_processes[dlsch0->current_harq_pid]->TBS>>3; j++)
          LOG_T(PHY,"%x.",dlsch0->harq_processes[dlsch0->current_harq_pid]->b[j]);

        LOG_T(PHY,"\n");
      }

      if (ue->mac_enabled == 1) {
        switch (pdsch) {
          case PDSCH:
            ue_send_sdu(ue->Mod_id,
                        CC_id,
                        frame_rx,
                        subframe_rx,
                        dlsch0->harq_processes[dlsch0->current_harq_pid]->b,
                        dlsch0->harq_processes[dlsch0->current_harq_pid]->TBS>>3,
                        eNB_id);
            break;

          case SI_PDSCH:
            ue_decode_si(ue->Mod_id,
                         CC_id,
                         frame_rx,
                         eNB_id,
                         ue->dlsch_SI[eNB_id]->harq_processes[0]->b,
                         ue->dlsch_SI[eNB_id]->harq_processes[0]->TBS>>3);
            break;

          case P_PDSCH:
            ue_decode_p(ue->Mod_id,
                        CC_id,
                        frame_rx,
                        eNB_id,
                        ue->dlsch_SI[eNB_id]->harq_processes[0]->b,
                        ue->dlsch_SI[eNB_id]->harq_processes[0]->TBS>>3);
            break;

          case RA_PDSCH:
            process_rar(ue,proc,eNB_id,mode,abstraction_flag);
            break;

          case PDSCH1:
            LOG_E(PHY,"Shouldn't have PDSCH1 yet, come back later\n");
            AssertFatal(1==0,"exiting");
            break;

          case PMCH:
            LOG_E(PHY,"Shouldn't have PMCH here\n");
            AssertFatal(1==0,"exiting");
            break;
        }
      }

      ue->total_TBS[eNB_id] =  ue->total_TBS[eNB_id] +
                               dlsch0->harq_processes[dlsch0->current_harq_pid]->TBS;
      ue->total_received_bits[eNB_id] = ue->total_TBS[eNB_id] +
                                        dlsch0->harq_processes[dlsch0->current_harq_pid]->TBS;
    }

    // Check CRC for CW 1
    if(is_cw1_active) {
      if (ret1 == (1+dlsch0->max_turbo_iterations)) {
        LOG_D(PHY,"[UE  %d][PDSCH %x/%d] Frame %d subframe %d DLSCH CW1 in error (rv %d,mcs %d,TBS %d)\n",
              ue->Mod_id,dlsch0->rnti,
              harq_pid,frame_rx,subframe_rx,
              dlsch0->harq_processes[harq_pid]->rvidx,
              dlsch0->harq_processes[harq_pid]->mcs,
              dlsch0->harq_processes[harq_pid]->TBS);
      } else {
        LOG_D(PHY,"[UE  %d][PDSCH %x/%d] Frame %d subframe %d: Received DLSCH CW1 (rv %d,mcs %d,TBS %d)\n",
              ue->Mod_id,dlsch0->rnti,
              harq_pid,frame_rx,subframe_rx,
              dlsch0->harq_processes[harq_pid]->rvidx,
              dlsch0->harq_processes[harq_pid]->mcs,
              dlsch0->harq_processes[harq_pid]->TBS);

        if (ue->mac_enabled == 1) {
          switch (pdsch) {
            case PDSCH:
              if(is_cw1_active)
                ue_send_sdu(ue->Mod_id,
                            CC_id,
                            frame_rx,
                            subframe_rx,
                            dlsch1->harq_processes[dlsch1->current_harq_pid]->b,
                            dlsch1->harq_processes[dlsch1->current_harq_pid]->TBS>>3,
                            eNB_id);

              break;

            case SI_PDSCH:
            case P_PDSCH:
            case RA_PDSCH:
            case PDSCH1:
            case PMCH:
              AssertFatal(0,"exiting");
              break;
          }
        }
      }
    }

    if (LOG_DEBUGFLAG(DEBUG_UE_PHYPROC)) {
      LOG_D(PHY,"[UE  %d][PDSCH %x/%d] Frame %d subframe %d: PDSCH/DLSCH decoding iter %d (mcs %d, rv %d, TBS %d)\n",
            ue->Mod_id,
            dlsch0->rnti,harq_pid,
            frame_rx,subframe_rx,ret,
            dlsch0->harq_processes[harq_pid]->mcs,
            dlsch0->harq_processes[harq_pid]->rvidx,
            dlsch0->harq_processes[harq_pid]->TBS);

      if (frame_rx%100==0) {
        LOG_D(PHY,"[UE  %d][PDSCH %x] Frame %d subframe %d dlsch_errors %d, dlsch_received %d, dlsch_fer %d, current_dlsch_cqi %d\n",
              ue->Mod_id,dlsch0->rnti,
              frame_rx,subframe_rx,
              ue->dlsch_errors[eNB_id],
              ue->dlsch_received[eNB_id],
              ue->dlsch_fer[eNB_id],
              ue->measurements.wideband_cqi_tot[eNB_id]);
      }
    } /*LOG_DEBUGFLAG(DEBUG_UE_PHYPROC) */
  }
}

/*!
 * \brief This is the UE synchronize thread.
 * It performs band scanning and synchonization.
 * \param arg is a pointer to a \ref PHY_VARS_UE structure.
 * \returns a pointer to an int. The storage is not on the heap and must not be freed.
 */
#ifdef UE_SLOT_PARALLELISATION
#define FIFO_PRIORITY   40
void *UE_thread_slot1_dl_processing(void *arg) {
  static __thread int UE_dl_slot1_processing_retval;
  struct rx_tx_thread_data *rtd = arg;
  UE_rxtx_proc_t *proc = rtd->proc;
  PHY_VARS_UE    *ue   = rtd->UE;
  int frame_rx;
  uint8_t subframe_rx;
  uint8_t pilot0;
  uint8_t pilot1;
  uint8_t slot1;
  uint8_t next_subframe_rx;
  uint8_t next_subframe_slot0;
  proc->instance_cnt_slot1_dl_processing=-1;
  proc->subframe_rx=proc->sub_frame_start;
  char threadname[256];
  sprintf(threadname,"UE_thread_slot1_dl_processing_%d", proc->sub_frame_start);
  cpu_set_t cpuset;
  CPU_ZERO(&cpuset);

  if ( (proc->sub_frame_start+1)%RX_NB_TH == 0 && threads.slot1_proc_one != -1 )
    CPU_SET(threads.slot1_proc_one, &cpuset);

  if ( (proc->sub_frame_start+1)%RX_NB_TH == 1 && threads.slot1_proc_two != -1 )
    CPU_SET(threads.slot1_proc_two, &cpuset);

  if ( (proc->sub_frame_start+1)%RX_NB_TH == 2 && threads.slot1_proc_three != -1 )
    CPU_SET(threads.slot1_proc_three, &cpuset);

  init_thread(900000,1000000, FIFO_PRIORITY-1, &cpuset,
              threadname);

  while (!oai_exit) {
    if (pthread_mutex_lock(&proc->mutex_slot1_dl_processing) != 0) {
      LOG_E( PHY, "[SCHED][UE] error locking mutex for UE slot1 dl processing\n" );
      exit_fun("nothing to add");
    }

    while (proc->instance_cnt_slot1_dl_processing < 0) {
      // most of the time, the thread is waiting here
      pthread_cond_wait( &proc->cond_slot1_dl_processing, &proc->mutex_slot1_dl_processing );
    }

    if (pthread_mutex_unlock(&proc->mutex_slot1_dl_processing) != 0) {
      LOG_E( PHY, "[SCHED][UE] error unlocking mutex for UE slot1 dl processing \n" );
      exit_fun("nothing to add");
    }

    /*for(int th_idx=0; th_idx< RX_NB_TH; th_idx++)
    {
    frame_rx    = ue->proc.proc_rxtx[0].frame_rx;
    subframe_rx = ue->proc.proc_rxtx[0].subframe_rx;
    printf("AbsSubframe %d.%d execute dl slot1 processing \n", frame_rx, subframe_rx);
    }*/
    frame_rx    = proc->frame_rx;
    subframe_rx = proc->subframe_rx;
    next_subframe_rx    = (1+subframe_rx)%10;
    next_subframe_slot0 = next_subframe_rx<<1;
    slot1  = (subframe_rx<<1) + 1;
    pilot0 = 0;

    //printf("AbsSubframe %d.%d execute dl slot1 processing \n", frame_rx, subframe_rx);

    if (ue->frame_parms.Ncp == 0) {  // normal prefix
      pilot1 = 4;
    } else { // extended prefix
      pilot1 = 3;
    }

    /**** Slot1 FE Processing ****/
    if (LOG_DEBUGFLAG(UE_TIMING)) {
      start_meas(&ue->ue_front_end_per_slot_stat[ue->current_thread_id[subframe_rx]][1]);
    }

    // I- start dl slot1 processing
    // do first symbol of next downlink subframe for channel estimation
    /*
    // 1- perform FFT for pilot ofdm symbols first (ofdmSym0 next subframe ofdmSym11)
    if (subframe_select(&ue->frame_parms,next_subframe_rx) != SF_UL)
    {
        front_end_fft(ue,
                pilot0,
                next_subframe_slot0,
                0,
                0);
    }

    front_end_fft(ue,
            pilot1,
            slot1,
            0,
            0);
     */
    // 1- perform FFT
    for (int l=1; l<ue->frame_parms.symbols_per_tti>>1; l++) {
      //if( (l != pilot0) && (l != pilot1))
      {
        if (LOG_DEBUGFLAG(UE_TIMING)) {
          start_meas(&ue->ofdm_demod_stats);
        }

        VCD_SIGNAL_DUMPER_DUMP_FUNCTION_BY_NAME(VCD_SIGNAL_DUMPER_FUNCTIONS_UE_SLOT_FEP, VCD_FUNCTION_IN);
        //printf("AbsSubframe %d.%d FFT slot %d, symbol %d\n", frame_rx,subframe_rx,slot1,l);
        front_end_fft(ue,
                      l,
                      slot1,
                      0,
                      0);
        VCD_SIGNAL_DUMPER_DUMP_FUNCTION_BY_NAME(VCD_SIGNAL_DUMPER_FUNCTIONS_UE_SLOT_FEP, VCD_FUNCTION_OUT);

        if (LOG_DEBUGFLAG(UE_TIMING)) {
          stop_meas(&ue->ofdm_demod_stats);
        }
      }
    } // for l=1..l2

    if (subframe_select(&ue->frame_parms,next_subframe_rx) != SF_UL) {
      //printf("AbsSubframe %d.%d FFT slot %d, symbol %d\n", frame_rx,subframe_rx,next_subframe_slot0,pilot0);
      front_end_fft(ue,
                    pilot0,
                    next_subframe_slot0,
                    0,
                    0);
    }

    // 2- perform Channel Estimation for slot1
    for (int l=1; l<ue->frame_parms.symbols_per_tti>>1; l++) {
      if(l == pilot1) {
        //wait until channel estimation for pilot0/slot1 is available
        uint32_t wait = 0;

        while(proc->chan_est_pilot0_slot1_available == 0) {
          usleep(1);
          wait++;
        }

        //printf("[slot1 dl processing] ChanEst symbol %d slot %d wait%d\n",l,slot1,wait);
      }

      //printf("AbsSubframe %d.%d ChanEst slot %d, symbol %d\n", frame_rx,subframe_rx,slot1,l);
      front_end_chanEst(ue,
                        l,
                        slot1,
                        0);
      ue_measurement_procedures(l-1,ue,proc,0,1+(subframe_rx<<1),0,ue->mode);
    }

    //printf("AbsSubframe %d.%d ChanEst slot %d, symbol %d\n", frame_rx,subframe_rx,next_subframe_slot0,pilot0);
    front_end_chanEst(ue,
                      pilot0,
                      next_subframe_slot0,
                      0);

    if ( (subframe_rx == 0) && (ue->decode_MIB == 1)) {
      ue_pbch_procedures(0,ue,proc,0);
    }

    proc->chan_est_slot1_available = 1;
    //printf("Set available slot 1channelEst to 1 AbsSubframe %d.%d \n",frame_rx,subframe_rx);
    //printf(" [slot1 dl processing] ==> FFT/CHanEst Done for AbsSubframe %d.%d \n", proc->frame_rx, proc->subframe_rx);

    //printf(" [slot1 dl processing] ==> Start LLR Comuptation slot1 for AbsSubframe %d.%d \n", proc->frame_rx, proc->subframe_rx);

    if ( LOG_DEBUGFLAG(UE_TIMING)) {
      stop_meas(&ue->ue_front_end_per_slot_stat[ue->current_thread_id[subframe_rx]][1]);
      LOG_I(PHY, "[AbsSFN %d.%d] Slot1: FFT + Channel Estimate + Pdsch Proc Slot0 %5.2f \n",frame_rx,subframe_rx,ue->ue_front_end_per_slot_stat[ue->current_thread_id[subframe_rx]][1].p_time/(cpuf*1000.0));
    }

    //wait until pdcch is decoded
    uint32_t wait = 0;

    while(proc->dci_slot0_available == 0) {
      usleep(1);
      wait++;
    }

    //printf("[slot1 dl processing] AbsSubframe %d.%d LLR Computation Start wait DCI %d\n",frame_rx,subframe_rx,wait);

    /**** Pdsch Procedure Slot1 ****/
    // start slot1 thread for Pdsch Procedure (slot1)
    // do procedures for C-RNTI
    //printf("AbsSubframe %d.%d Pdsch Procedure (slot1)\n",frame_rx,subframe_rx);

    if ( LOG_DEBUGFLAG(UE_TIMING)) {
      start_meas(&ue->pdsch_procedures_per_slot_stat[ue->current_thread_id[subframe_rx]][1]);
    }

    // start slave thread for Pdsch Procedure (slot1)
    // do procedures for C-RNTI
    uint8_t eNB_id = 0;
    uint8_t abstraction_flag = 0;

    if (ue->dlsch[ue->current_thread_id[subframe_rx]][eNB_id][0]->active == 1) {
      //wait until first ofdm symbol is processed
      //wait = 0;
      //while(proc->first_symbol_available == 0)
      //{
      //    usleep(1);
      //    wait++;
      //}
      //printf("[slot1 dl processing] AbsSubframe %d.%d LLR Computation Start wait First Ofdm Sym %d\n",frame_rx,subframe_rx,wait);
      //VCD_SIGNAL_DUMPER_DUMP_FUNCTION_BY_NAME(VCD_SIGNAL_DUMPER_FUNCTIONS_PDSCH_PROC, VCD_FUNCTION_IN);
      ue_pdsch_procedures(ue,
                          proc,
                          eNB_id,
                          PDSCH,
                          ue->dlsch[ue->current_thread_id[subframe_rx]][eNB_id][0],
                          NULL,
                          (ue->frame_parms.symbols_per_tti>>1),
                          ue->frame_parms.symbols_per_tti-1,
                          abstraction_flag);
      LOG_D(PHY," ------ end PDSCH ChannelComp/LLR slot 0: AbsSubframe %d.%d ------  \n", frame_rx%1024, subframe_rx);
      LOG_D(PHY," ------ --> PDSCH Turbo Decoder slot 0/1: AbsSubframe %d.%d ------  \n", frame_rx%1024, subframe_rx);
    }

    // do procedures for SI-RNTI
    if ((ue->dlsch_SI[eNB_id]) && (ue->dlsch_SI[eNB_id]->active == 1)) {
      ue_pdsch_procedures(ue,
                          proc,
                          eNB_id,
                          SI_PDSCH,
                          ue->dlsch_SI[eNB_id],
                          NULL,
                          (ue->frame_parms.symbols_per_tti>>1),
                          ue->frame_parms.symbols_per_tti-1,
                          abstraction_flag);
    }

    // do procedures for P-RNTI
    if ((ue->dlsch_p[eNB_id]) && (ue->dlsch_p[eNB_id]->active == 1)) {
      ue_pdsch_procedures(ue,
                          proc,
                          eNB_id,
                          P_PDSCH,
                          ue->dlsch_p[eNB_id],
                          NULL,
                          (ue->frame_parms.symbols_per_tti>>1),
                          ue->frame_parms.symbols_per_tti-1,
                          abstraction_flag);
    }

    // do procedures for RA-RNTI
    if ((ue->dlsch_ra[eNB_id]) && (ue->dlsch_ra[eNB_id]->active == 1)) {
      ue_pdsch_procedures(ue,
                          proc,
                          eNB_id,
                          RA_PDSCH,
                          ue->dlsch_ra[eNB_id],
                          NULL,
                          (ue->frame_parms.symbols_per_tti>>1),
                          ue->frame_parms.symbols_per_tti-1,
                          abstraction_flag);
    }

    proc->llr_slot1_available=1;
    //printf("Set available LLR slot1 to 1 AbsSubframe %d.%d \n",frame_rx,subframe_rx);

    if ( LOG_DEBUGFLAG(UE_TIMING)) {
      stop_meas(&ue->pdsch_procedures_per_slot_stat[ue->current_thread_id[subframe_rx]][1]);
      LOG_I(PHY, "[AbsSFN %d.%d] Slot1: LLR Computation %5.2f \n",frame_rx,subframe_rx,ue->pdsch_procedures_per_slot_stat[ue->current_thread_id[subframe_rx]][1].p_time/(cpuf*1000.0));
    }

    if (pthread_mutex_lock(&proc->mutex_slot1_dl_processing) != 0) {
      LOG_E( PHY, "[SCHED][UE] error locking mutex for UE RXTX\n" );
      exit_fun("noting to add");
    }

    proc->instance_cnt_slot1_dl_processing--;

    if (pthread_mutex_unlock(&proc->mutex_slot1_dl_processing) != 0) {
      LOG_E( PHY, "[SCHED][UE] error unlocking mutex for UE FEP Slo1\n" );
      exit_fun("noting to add");
    }
  }

  // thread finished
  free(arg);
  return &UE_dl_slot1_processing_retval;
}
#endif

#ifdef UE_SLOT_PARALLELISATION
int phy_procedures_slot_parallelization_UE_RX(PHY_VARS_UE *ue,
		                                      UE_rxtx_proc_t *proc,
											  uint8_t eNB_id,
                                              uint8_t abstraction_flag,
											  uint8_t do_pdcch_flag,
											  runmode_t mode)
{
  int l,l2;
  int pmch_flag=0;
  int frame_rx = proc->frame_rx;
  int subframe_rx = proc->subframe_rx;
  uint8_t pilot0;
  uint8_t pilot1;
  uint8_t slot0;
  uint8_t slot1;
  uint8_t first_ofdm_sym;
  VCD_SIGNAL_DUMPER_DUMP_FUNCTION_BY_NAME(VCD_SIGNAL_DUMPER_FUNCTIONS_PHY_PROCEDURES_UE_RX, VCD_FUNCTION_IN);
  T(T_UE_PHY_DL_TICK, T_INT(ue->Mod_id), T_INT(frame_rx%1024), T_INT(subframe_rx));
  T(T_UE_PHY_INPUT_SIGNAL, T_INT(ue->Mod_id), T_INT(frame_rx%1024), T_INT(subframe_rx), T_INT(0),
    T_BUFFER(&ue->common_vars.rxdata[0][subframe_rx*ue->frame_parms.samples_per_tti],
             ue->frame_parms.samples_per_tti * 4));

  // start timers
  if (LOG_DEBUGFLAG(DEBUG_UE_PHYPROC)) {
    LOG_D(PHY," ****** start RX-Chain for AbsSubframe %d.%d ******  \n", frame_rx%1024, subframe_rx);
  }

  if (LOG_DEBUGFLAG(UE_TIMING)) {
    start_meas(&ue->phy_proc_rx[ue->current_thread_id[subframe_rx]]);
    start_meas(&ue->ue_front_end_stat[ue->current_thread_id[subframe_rx]]);
  }

  pmch_flag = is_pmch_subframe(frame_rx,subframe_rx,&ue->frame_parms) ? 1 : 0;

  if (do_pdcch_flag) {
    // deactivate reception until we scan pdcch
    if (ue->dlsch[ue->current_thread_id[subframe_rx]][eNB_id][0])
      ue->dlsch[ue->current_thread_id[subframe_rx]][eNB_id][0]->active = 0;

    if (ue->dlsch[ue->current_thread_id[subframe_rx]][eNB_id][1])
      ue->dlsch[ue->current_thread_id[subframe_rx]][eNB_id][1]->active = 0;

    if (ue->dlsch_SI[eNB_id])
      ue->dlsch_SI[eNB_id]->active = 0;

    if (ue->dlsch_p[eNB_id])
      ue->dlsch_p[eNB_id]->active = 0;

    if (ue->dlsch_ra[eNB_id])
      ue->dlsch_ra[eNB_id]->active = 0;
  }

  if ( LOG_DEBUG_FLAG(DEBUG_UE_PHYPROC)) {
    LOG_D(PHY,"[UE %d] Frame %d subframe %d: Doing phy_procedures_UE_RX\n",
          ue->Mod_id,frame_rx, subframe_rx);
  }

  if (subframe_select(&ue->frame_parms,subframe_rx) == SF_S) { // S-subframe, do first 5 symbols only
    l2 = 4;
  } else if (pmch_flag == 1) { // do first 2 symbols only
    l2 = 1;
  } else { // normal subframe, last symbol to be processed is the first of the second slot
    l2 = (ue->frame_parms.symbols_per_tti/2)-1;
  }

  int prev_subframe_rx = (subframe_rx - 1)<0? 9: (subframe_rx - 1);

  if (subframe_select(&ue->frame_parms,prev_subframe_rx) != SF_DL) {
    //++++++++++++++++++++++++++++++++++++++++++++++++++++++++++++
    // RX processing of symbols l=0...l2
    //++++++++++++++++++++++++++++++++++++++++++++++++++++++++++++
    first_ofdm_sym = 0;
  } else {
    //++++++++++++++++++++++++++++++++++++++++++++++++++++++++++++
    // RX processing of symbols l=1...l2 (l=0 is done in last scheduling epoch)
    //++++++++++++++++++++++++++++++++++++++++++++++++++++++++++++
    first_ofdm_sym = 1;
  }

  slot0  = (subframe_rx<<1);
  slot1  = (subframe_rx<<1) + 1;
  pilot0 = 0;

  if (ue->frame_parms.Ncp == 0) {  // normal prefix
    pilot1 = 4;
  } else { // extended prefix
    pilot1 = 3;
  }

  //LOG_I(PHY,"Set available channelEst to 0 AbsSubframe %d.%d \n",frame_rx,subframe_rx);
  //LOG_I(PHY,"Set available llrs slot1 to 0 AbsSubframe %d.%d \n",frame_rx,subframe_rx);
  //LOG_I(PHY,"Set available dci info slot0 to 0 AbsSubframe %d.%d \n",frame_rx,subframe_rx);
  proc->chan_est_pilot0_slot1_available=0;
  proc->llr_slot1_available=0;
  proc->dci_slot0_available=0;
  proc->first_symbol_available=0;
  proc->chan_est_slot1_available=0;
  //proc->channel_level=0;

  if (pthread_mutex_lock(&proc->mutex_slot1_dl_processing) != 0) {
    LOG_E( PHY, "[SCHED][UE %d][Slot0] error locking mutex for UE slot1 dl processing\n",ue->Mod_id );
    exit_fun("nothing to add");
  }

  proc->instance_cnt_slot1_dl_processing++;

  if (proc->instance_cnt_slot1_dl_processing == 0) {
    LOG_D(PHY,"unblock slot1 dl processing thread blocked on instance_cnt_slot1_dl_processing : %d \n", proc->instance_cnt_slot1_dl_processing );

    if (pthread_cond_signal(&proc->cond_slot1_dl_processing) != 0) {
      LOG_E( PHY, "[SCHED][UE %d][Slot0] ERROR pthread_cond_signal for UE slot1 processing thread\n", ue->Mod_id);
      exit_fun("nothing to add");
    }

    if (pthread_mutex_unlock(&proc->mutex_slot1_dl_processing) != 0) {
      LOG_E( PHY, "[SCHED][UE %d][Slot0] error unlocking mutex for UE slot1 dl processing \n",ue->Mod_id );
      exit_fun("nothing to add");
    }
  } else {
    LOG_E( PHY, "[SCHED][UE %d] UE RX thread busy (IC %d)!!\n", ue->Mod_id, proc->instance_cnt_slot1_dl_processing);

    if (proc->instance_cnt_slot1_dl_processing > 2)
      exit_fun("instance_cnt_slot1_dl_processing > 2");
  }

  //AssertFatal(pthread_cond_signal(&proc->cond_slot1_dl_processing) ==0 ,"");
  AssertFatal(pthread_mutex_unlock(&proc->mutex_slot1_dl_processing) ==0,"");

  /**** Slot0 FE Processing ****/
  // I- start main thread for FFT/ChanEst symbol: 0/1 --> 7
  if ( LOG_DEBUGFLAG(UE_TIMING)) {
    start_meas(&ue->ue_front_end_per_slot_stat[ue->current_thread_id[subframe_rx]][0]);
  }

  // 1- perform FFT for pilot ofdm symbols first (ofdmSym7 ofdmSym4 or (ofdmSym6 ofdmSym3))
  //printf("AbsSubframe %d.%d FFT slot %d, symbol %d\n", frame_rx,subframe_rx,slot1,pilot0);
  front_end_fft(ue,
                pilot0,
                slot1,
                0,
                0);
  //printf("AbsSubframe %d.%d FFT slot %d, symbol %d\n", frame_rx,subframe_rx,slot0,pilot1);
  front_end_fft(ue,
                pilot1,
                slot0,
                0,
                0);
  //printf("AbsSubframe %d.%d ChanEst slot %d, symbol %d\n", frame_rx,subframe_rx,slot0,pilot1);
  front_end_chanEst(ue,
                    pilot1,
                    slot0,
                    0);
  //printf("AbsSubframe %d.%d ChanEst slot %d, symbol %d\n", frame_rx,subframe_rx,slot1,pilot0);
  front_end_chanEst(ue,
                    pilot0,
                    slot1,
                    0);
  proc->chan_est_pilot0_slot1_available = 1;
  //printf("Set available channelEst to 1 AbsSubframe %d.%d \n",frame_rx,subframe_rx);

  // 2- perform FFT for other ofdm symbols other than pilots
  for (l=first_ofdm_sym; l<=l2; l++) {
    if( (l != pilot0) && (l != pilot1)) {
      //printf("AbsSubframe %d.%d FFT slot %d, symbol %d\n", frame_rx,subframe_rx,slot0,l);
      if (LOG_DEBUGFLAG(UE_TIMING)) {
        start_meas(&ue->ofdm_demod_stats);
      }

      VCD_SIGNAL_DUMPER_DUMP_FUNCTION_BY_NAME(VCD_SIGNAL_DUMPER_FUNCTIONS_UE_SLOT_FEP, VCD_FUNCTION_IN);
      front_end_fft(ue,
                    l,
                    slot0,
                    0,
                    0);
      VCD_SIGNAL_DUMPER_DUMP_FUNCTION_BY_NAME(VCD_SIGNAL_DUMPER_FUNCTIONS_UE_SLOT_FEP, VCD_FUNCTION_OUT);

      if (LOG_DEBUGFLAG(UE_TIMING)) {
        stop_meas(&ue->ofdm_demod_stats);
      }
    }
  } // for l=1..l2

  // 3- perform Channel Estimation for slot0
  for (l=first_ofdm_sym; l<=l2; l++) {
    if( (l != pilot0) && (l != pilot1)) {
      //printf("AbsSubframe %d.%d ChanEst slot %d, symbol %d\n", frame_rx,subframe_rx,slot0,l);
      front_end_chanEst(ue,
                        l,
                        slot0,
                        0);
    }

    ue_measurement_procedures(l-1,ue,proc,eNB_id,(subframe_rx<<1),abstraction_flag,mode);
  }

  if (do_pdcch_flag) {
    if (LOG_DEBUGFLAG(UE_TIMING)) {
      start_meas(&ue->pdcch_procedures_stat[ue->current_thread_id[subframe_rx]]);
    }

    if (ue_pdcch_procedures(eNB_id,ue,proc,abstraction_flag) == -1) {
      LOG_E(PHY,"[UE  %d] Frame %d, subframe %d: Error in pdcch procedures\n",ue->Mod_id,frame_rx,subframe_rx);

      if (LOG_DEBUGFLAG(UE_TIMING)) {
        LOG_I(PHY, "[AbsSFN %d.%d] Slot0: PDCCH %5.2f \n",frame_rx,subframe_rx,ue->pdcch_procedures_stat[ue->current_thread_id[subframe_rx]].p_time/(cpuf*1000.0));
      }

      //proc->dci_slot0_available = 1;
      return(-1);
    }

    //proc->dci_slot0_available=1;
    if (LOG_DEBUGFLAG(UE_TIMING)) {
      stop_meas(&ue->pdcch_procedures_stat[ue->current_thread_id[subframe_rx]]);
      LOG_I(PHY, "[AbsSFN %d.%d] Slot0: PDCCH %5.2f \n",frame_rx,subframe_rx,ue->pdcch_procedures_stat[ue->current_thread_id[subframe_rx]].p_time/(cpuf*1000.0));
    }
  }

  //printf("num_pdcch_symbols %d\n",ue->pdcch_vars[ue->current_thread_id[subframe_rx]][eNB_id]->num_pdcch_symbols);

  // first slot has been processed (FFTs + Channel Estimation, PCFICH/PHICH/PDCCH)
  if (LOG_DEBUGFLAG(UE_TIMING)) {
    stop_meas(&ue->ue_front_end_per_slot_stat[ue->current_thread_id[subframe_rx]][0]);
    LOG_I(PHY, "[AbsSFN %d.%d] Slot0: FFT + Channel Estimate + PCFICH/PHICH/PDCCH %5.2f \n",frame_rx,subframe_rx,
          ue->ue_front_end_per_slot_stat[ue->current_thread_id[subframe_rx]][0].p_time/(cpuf*1000.0));
  }

  //wait until slot1 FE is done
  uint32_t wait = 0;

  while(proc->chan_est_slot1_available == 0) {
    usleep(1);
    wait++;
  }

  if (LOG_DEBUGFLAG(UE_TIMING)) {
    stop_meas(&ue->ue_front_end_stat[ue->current_thread_id[subframe_rx]]);
    LOG_I(PHY, "[AbsSFN %d.%d] FULL FE Processing %5.2f \n",frame_rx,subframe_rx,ue->ue_front_end_per_slot_stat[ue->current_thread_id[subframe_rx]][0].p_time/(cpuf*1000.0));
  }

  /**** End Subframe FE Processing ****/

  //Trigger LLR parallelized for Slot 1
  //proc->dci_slot0_available=1;
  //printf("Set available dci slot0 to 1 AbsSubframe %d.%d \n",frame_rx%1024,subframe_rx);

  /**** Pdsch Procedure Slot0 ****/
  // start main thread for Pdsch Procedure (slot0)
  // do procedures for C-RNTI
  //printf("AbsSubframe %d.%d Pdsch Procedure (slot0)\n",frame_rx%1024,subframe_rx);
  //printf("AbsSubframe %d.%d Pdsch Procedure PDSCH Active %d \n",frame_rx%1024,subframe_rx, ue->dlsch[ue->current_thread_id[subframe_rx]][0][0]->active);

  if (LOG_DEBUGFLAG(UE_TIMING)) {
    start_meas(&ue->pdsch_procedures_stat[ue->current_thread_id[subframe_rx]]);
  }

  if (LOG_DEBUGFLAG(UE_TIMING)) {
    start_meas(&ue->pdsch_procedures_per_slot_stat[ue->current_thread_id[subframe_rx]][0]);
  }

  if (ue->dlsch[ue->current_thread_id[subframe_rx]][eNB_id][0]->active == 1) {
    VCD_SIGNAL_DUMPER_DUMP_FUNCTION_BY_NAME(VCD_SIGNAL_DUMPER_FUNCTIONS_PDSCH_PROC, VCD_FUNCTION_IN);
    ue_pdsch_procedures(ue,
                        proc,
                        eNB_id,
                        PDSCH,
                        ue->dlsch[ue->current_thread_id[subframe_rx]][eNB_id][0],
                        NULL,
                        ue->pdcch_vars[ue->current_thread_id[subframe_rx]][eNB_id]->num_pdcch_symbols,
                        (ue->frame_parms.symbols_per_tti>>1)-1,
                        abstraction_flag);
    VCD_SIGNAL_DUMPER_DUMP_FUNCTION_BY_NAME(VCD_SIGNAL_DUMPER_FUNCTIONS_PDSCH_PROC, VCD_FUNCTION_OUT);
  }

  // do procedures for SI-RNTI
  if ((ue->dlsch_SI[eNB_id]) && (ue->dlsch_SI[eNB_id]->active == 1)) {
    VCD_SIGNAL_DUMPER_DUMP_FUNCTION_BY_NAME(VCD_SIGNAL_DUMPER_FUNCTIONS_PDSCH_PROC_SI, VCD_FUNCTION_IN);
    ue_pdsch_procedures(ue,
                        proc,
                        eNB_id,
                        SI_PDSCH,
                        ue->dlsch_SI[eNB_id],
                        NULL,
                        ue->pdcch_vars[ue->current_thread_id[subframe_rx]][eNB_id]->num_pdcch_symbols,
                        (ue->frame_parms.symbols_per_tti>>1)-1,
                        abstraction_flag);
    VCD_SIGNAL_DUMPER_DUMP_FUNCTION_BY_NAME(VCD_SIGNAL_DUMPER_FUNCTIONS_PDSCH_PROC_SI, VCD_FUNCTION_OUT);
  }

  // do procedures for SI-RNTI
  if ((ue->dlsch_p[eNB_id]) && (ue->dlsch_p[eNB_id]->active == 1)) {
    VCD_SIGNAL_DUMPER_DUMP_FUNCTION_BY_NAME(VCD_SIGNAL_DUMPER_FUNCTIONS_PDSCH_PROC_P, VCD_FUNCTION_IN);
    ue_pdsch_procedures(ue,
                        proc,
                        eNB_id,
                        P_PDSCH,
                        ue->dlsch_p[eNB_id],
                        NULL,
                        ue->pdcch_vars[ue->current_thread_id[subframe_rx]][eNB_id]->num_pdcch_symbols,
                        (ue->frame_parms.symbols_per_tti>>1)-1,
                        abstraction_flag);
    VCD_SIGNAL_DUMPER_DUMP_FUNCTION_BY_NAME(VCD_SIGNAL_DUMPER_FUNCTIONS_PDSCH_PROC_P, VCD_FUNCTION_OUT);
  }

  // do procedures for RA-RNTI
  if ((ue->dlsch_ra[eNB_id]) && (ue->dlsch_ra[eNB_id]->active == 1)) {
    VCD_SIGNAL_DUMPER_DUMP_FUNCTION_BY_NAME(VCD_SIGNAL_DUMPER_FUNCTIONS_PDSCH_PROC_RA, VCD_FUNCTION_IN);
    ue_pdsch_procedures(ue,
                        proc,
                        eNB_id,
                        RA_PDSCH,
                        ue->dlsch_ra[eNB_id],
                        NULL,
                        ue->pdcch_vars[ue->current_thread_id[subframe_rx]][eNB_id]->num_pdcch_symbols,
                        (ue->frame_parms.symbols_per_tti>>1)-1,
                        abstraction_flag);
    VCD_SIGNAL_DUMPER_DUMP_FUNCTION_BY_NAME(VCD_SIGNAL_DUMPER_FUNCTIONS_PDSCH_PROC_RA, VCD_FUNCTION_OUT);
  }

  // LLR linear
  proc->dci_slot0_available=1;
  //printf("Set available dci slot0 to 1 AbsSubframe %d.%d \n",frame_rx%1024,subframe_rx);

  if (LOG_DEBUGFLAG(UE_TIMING)) {
    stop_meas(&ue->pdsch_procedures_per_slot_stat[ue->current_thread_id[subframe_rx]][0]);
    LOG_I(PHY, "[AbsSFN %d.%d] Slot0: LLR Computation %5.2f \n",frame_rx,subframe_rx,ue->pdsch_procedures_per_slot_stat[ue->current_thread_id[subframe_rx]][0].p_time/(cpuf*1000.0));
  }

  //wait until LLR Slot1 is done
  wait = 0;

  while(proc->llr_slot1_available == 0) {
    usleep(1);
    wait++;
  }

  if (LOG_DEBUGFLAG(UE_TIMING)) {
    stop_meas(&ue->pdsch_procedures_stat[ue->current_thread_id[subframe_rx]]);
    LOG_I(PHY, "[AbsSFN %d.%d] Full LLR Computation %5.2f \n",frame_rx,subframe_rx,ue->pdsch_procedures_stat[ue->current_thread_id[subframe_rx]].p_time/(cpuf*1000.0));
  }

  //=====================================================================//
  if (LOG_DEBUGFLAG(UE_TIMING)) {
    start_meas(&ue->dlsch_procedures_stat[ue->current_thread_id[subframe_rx]]);
  }

  LOG_D(PHY,"==> Start Turbo Decoder active dlsch %d SI %d RA %d \n",ue->dlsch[ue->current_thread_id[subframe_rx]][eNB_id][0]->active,
        ue->dlsch_SI[eNB_id]->active,
        //ue->dlsch_p[eNB_id]->active,
        ue->dlsch_ra[eNB_id]->active);

  // Start Turbo decoder
  if (ue->dlsch[ue->current_thread_id[subframe_rx]][eNB_id][0]->active == 1) {
    //VCD_SIGNAL_DUMPER_DUMP_FUNCTION_BY_NAME(VCD_SIGNAL_DUMPER_FUNCTIONS_PDSCH_PROC, VCD_FUNCTION_IN);
    ue_dlsch_procedures(ue,
                        proc,
                        eNB_id,
                        PDSCH,
                        ue->dlsch[ue->current_thread_id[subframe_rx]][eNB_id][0],
                        ue->dlsch[ue->current_thread_id[subframe_rx]][eNB_id][1],
                        &ue->dlsch_errors[eNB_id],
                        mode,
                        abstraction_flag);
    //VCD_SIGNAL_DUMPER_DUMP_FUNCTION_BY_NAME(VCD_SIGNAL_DUMPER_FUNCTIONS_PDSCH_PROC, VCD_FUNCTION_OUT);
  }

  // do procedures for SI-RNTI
  if ((ue->dlsch_SI[eNB_id]) && (ue->dlsch_SI[eNB_id]->active == 1)) {
    ue_dlsch_procedures(ue,
                        proc,
                        eNB_id,
                        SI_PDSCH,
                        ue->dlsch_SI[eNB_id],
                        NULL,
                        &ue->dlsch_SI_errors[eNB_id],
                        mode,
                        abstraction_flag);
    ue->dlsch_SI[eNB_id]->active = 0;
  }

  // do procedures for P-RNTI
  if ((ue->dlsch_p[eNB_id]) && (ue->dlsch_p[eNB_id]->active == 1)) {
    ue_dlsch_procedures(ue,
                        proc,
                        eNB_id,
                        P_PDSCH,
                        ue->dlsch_p[eNB_id],
                        NULL,
                        &ue->dlsch_p_errors[eNB_id],
                        mode,
                        abstraction_flag);
    ue->dlsch_p[eNB_id]->active = 0;
  }

  // do procedures for RA-RNTI
  if ((ue->dlsch_ra[eNB_id]) && (ue->dlsch_ra[eNB_id]->active == 1)) {
    ue_dlsch_procedures(ue,
                        proc,
                        eNB_id,
                        RA_PDSCH,
                        ue->dlsch_ra[eNB_id],
                        NULL,
                        &ue->dlsch_ra_errors[eNB_id],
                        mode,
                        abstraction_flag);
    ue->dlsch_ra[eNB_id]->active = 0;
  }

  if (LOG_DEBUGFLAG(UE_TIMING)) {
    stop_meas(&ue->dlsch_procedures_stat[ue->current_thread_id[subframe_rx]]);
    LOG_I(PHY, "[AbsSFN %d.%d] Channel Decoder: %5.2f \n",frame_rx,subframe_rx,ue->dlsch_procedures_stat[ue->current_thread_id[subframe_rx]].p_time/(cpuf*1000.0));
  }

  // duplicate harq structure
  uint8_t          current_harq_pid        = ue->dlsch[ue->current_thread_id[subframe_rx]][eNB_id][0]->current_harq_pid;
  LTE_DL_UE_HARQ_t *current_harq_processes = ue->dlsch[ue->current_thread_id[subframe_rx]][eNB_id][0]->harq_processes[current_harq_pid];
  harq_status_t    *current_harq_ack       = &ue->dlsch[ue->current_thread_id[subframe_rx]][eNB_id][0]->harq_ack[subframe_rx];

  // For Debug parallelisation
  //if (current_harq_ack->ack == 0) {
  //printf("[slot0 dl processing][End of Channel Decoding] AbsSubframe %d.%d Decode Fail for HarqId%d Round%d\n",frame_rx,subframe_rx,current_harq_pid,current_harq_processes->round);
  //}
  for(uint8_t rx_th_idx=1; rx_th_idx<RX_NB_TH; rx_th_idx++) {
    LTE_DL_UE_HARQ_t *harq_processes_dest  = ue->dlsch[ue->current_thread_id[(subframe_rx+rx_th_idx)%10]][eNB_id][0]->harq_processes[current_harq_pid];
    harq_status_t    *harq_ack_dest        = &ue->dlsch[ue->current_thread_id[(subframe_rx+rx_th_idx)%10]][eNB_id][0]->harq_ack[subframe_rx];
    copy_harq_proc_struct(harq_processes_dest, current_harq_processes);
    copy_ack_struct(harq_ack_dest, current_harq_ack);
  }

  /*
  LTE_DL_UE_HARQ_t *harq_processes_dest    = ue->dlsch[(subframe_rx+1)%RX_NB_TH][eNB_id][0]->harq_processes[current_harq_pid];
  LTE_DL_UE_HARQ_t *harq_processes_dest1    = ue->dlsch[(subframe_rx+2)%RX_NB_TH][eNB_id][0]->harq_processes[current_harq_pid];

  harq_status_t *current_harq_ack = &ue->dlsch[subframe_rx%RX_NB_TH][eNB_id][0]->harq_ack[subframe_rx];
  harq_status_t *harq_ack_dest    = &ue->dlsch[(subframe_rx+1)%RX_NB_TH][eNB_id][0]->harq_ack[subframe_rx];
  harq_status_t *harq_ack_dest1    = &ue->dlsch[(subframe_rx+2)%RX_NB_TH][eNB_id][0]->harq_ack[subframe_rx];

  copy_harq_proc_struct(harq_processes_dest, current_harq_processes);
  copy_ack_struct(harq_ack_dest, current_harq_ack);

  copy_harq_proc_struct(harq_processes_dest1, current_harq_processes);
  copy_ack_struct(harq_ack_dest1, current_harq_ack);
  */
  if (subframe_rx==9) {
    if (frame_rx % 10 == 0) {
      if ((ue->dlsch_received[eNB_id] - ue->dlsch_received_last[eNB_id]) != 0)
        ue->dlsch_fer[eNB_id] = (100*(ue->dlsch_errors[eNB_id] - ue->dlsch_errors_last[eNB_id]))/(ue->dlsch_received[eNB_id] - ue->dlsch_received_last[eNB_id]);

      ue->dlsch_errors_last[eNB_id] = ue->dlsch_errors[eNB_id];
      ue->dlsch_received_last[eNB_id] = ue->dlsch_received[eNB_id];
    }

    ue->bitrate[eNB_id] = (ue->total_TBS[eNB_id] - ue->total_TBS_last[eNB_id])*100;
    ue->total_TBS_last[eNB_id] = ue->total_TBS[eNB_id];
    LOG_D(PHY,"[UE %d] Calculating bitrate Frame %d: total_TBS = %d, total_TBS_last = %d, bitrate %f kbits\n",
          ue->Mod_id,frame_rx,ue->total_TBS[eNB_id],
          ue->total_TBS_last[eNB_id],(float) ue->bitrate[eNB_id]/1000.0);
#if UE_AUTOTEST_TRACE

    if ((frame_rx % 100 == 0)) {
      LOG_I(PHY,"[UE  %d] AUTOTEST Metric : UE_DLSCH_BITRATE = %5.2f kbps (frame = %d) \n", ue->Mod_id, (float) ue->bitrate[eNB_id]/1000.0, frame_rx);
    }

#endif
  }

  VCD_SIGNAL_DUMPER_DUMP_FUNCTION_BY_NAME(VCD_SIGNAL_DUMPER_FUNCTIONS_PHY_PROCEDURES_UE_RX, VCD_FUNCTION_OUT);

  if (LOG_DEBUGFLAG(UE_TIMING)) {
    stop_meas(&ue->phy_proc_rx[ue->current_thread_id[subframe_rx]]);
    LOG_I(PHY, "------FULL RX PROC [AbsSFN %d.%d]: %5.2f ------\n",frame_rx,subframe_rx,ue->phy_proc_rx[ue->current_thread_id[subframe_rx]].p_time/(cpuf*1000.0));
  }

  LOG_D(PHY," ****** end RX-Chain  for AbsSubframe %d.%d ******  \n", frame_rx%1024, subframe_rx);
  return (0);
}
#endif /*UE_SLOT_PARALLELISATION */


void phy_procedures_UE_SL_RX(PHY_VARS_UE *ue,UE_rxtx_proc_t *proc) {
}

int phy_procedures_UE_RX(PHY_VARS_UE *ue,
		                 UE_rxtx_proc_t *proc,
						 uint8_t eNB_id,
                         uint8_t abstraction_flag,
						 uint8_t do_pdcch_flag,
						 runmode_t mode)
{
  int l,l2;
  int pilot1;
  int pmch_flag=0;
  int frame_rx = proc->frame_rx;
  int subframe_rx = proc->subframe_rx;
  uint8_t next1_thread_id = ue->current_thread_id[subframe_rx]== (RX_NB_TH-1) ? 0:(ue->current_thread_id[subframe_rx]+1);
  uint8_t next2_thread_id = next1_thread_id== (RX_NB_TH-1) ? 0:(next1_thread_id+1);
  VCD_SIGNAL_DUMPER_DUMP_FUNCTION_BY_NAME(VCD_SIGNAL_DUMPER_FUNCTIONS_PHY_PROCEDURES_UE_RX, VCD_FUNCTION_IN);
  T(T_UE_PHY_DL_TICK, T_INT(ue->Mod_id), T_INT(frame_rx%1024), T_INT(subframe_rx));
  T(T_UE_PHY_INPUT_SIGNAL, T_INT(ue->Mod_id), T_INT(frame_rx%1024), T_INT(subframe_rx), T_INT(0),
    T_BUFFER(&ue->common_vars.rxdata[0][subframe_rx*ue->frame_parms.samples_per_tti],
             ue->frame_parms.samples_per_tti * 4));

  // start timers
  if ( LOG_DEBUGFLAG(DEBUG_UE_PHYPROC)) {
    LOG_I(PHY," ****** start RX-Chain for AbsSubframe %d.%d ******  \n", frame_rx%1024, subframe_rx);
  }

  if(LOG_DEBUGFLAG(UE_TIMING)) {
    start_meas(&ue->phy_proc_rx[ue->current_thread_id[subframe_rx]]);
    start_meas(&ue->ue_front_end_stat[ue->current_thread_id[subframe_rx]]);
  }

  pmch_flag = is_pmch_subframe(frame_rx,subframe_rx,&ue->frame_parms) ? 1 : 0;

  if (do_pdcch_flag) {
    // deactivate reception until we scan pdcch
    if (ue->dlsch[ue->current_thread_id[subframe_rx]][eNB_id][0])
      ue->dlsch[ue->current_thread_id[subframe_rx]][eNB_id][0]->active = 0;

    if (ue->dlsch[ue->current_thread_id[subframe_rx]][eNB_id][1])
      ue->dlsch[ue->current_thread_id[subframe_rx]][eNB_id][1]->active = 0;

    if (ue->dlsch_SI[eNB_id])
      ue->dlsch_SI[eNB_id]->active = 0;

    if (ue->dlsch_p[eNB_id])
      ue->dlsch_p[eNB_id]->active = 0;

    if (ue->dlsch_ra[eNB_id])
      ue->dlsch_ra[eNB_id]->active = 0;
  }

  if (LOG_DEBUGFLAG(DEBUG_UE_PHYPROC)) {
    LOG_D(PHY,"[UE %d] Frame %d subframe %d: Doing phy_procedures_UE_RX\n",
          ue->Mod_id,frame_rx, subframe_rx);
  }

  if (ue->frame_parms.Ncp == 0) {  // normal prefix
    pilot1 = 4;
  } else { // extended prefix
    pilot1 = 3;
  }

  if (subframe_select(&ue->frame_parms,subframe_rx) == SF_S) { // S-subframe, do first 5 symbols only
    l2 = 4;
  } else if (pmch_flag == 1) { // do first 2 symbols only
    l2 = 1;
  } else { // normal subframe, last symbol to be processed is the first of the second slot
    l2 = (ue->frame_parms.symbols_per_tti/2)-1;
  }

  int prev_subframe_rx = (subframe_rx - 1)<0? 9: (subframe_rx - 1);

  if (subframe_select(&ue->frame_parms,prev_subframe_rx) != SF_DL) {
    //++++++++++++++++++++++++++++++++++++++++++++++++++++++++++++
    // RX processing of symbols l=0...l2
    //++++++++++++++++++++++++++++++++++++++++++++++++++++++++++++
    l=0;
  } else {
    //++++++++++++++++++++++++++++++++++++++++++++++++++++++++++++
    // RX processing of symbols l=1...l2 (l=0 is done in last scheduling epoch)
    //++++++++++++++++++++++++++++++++++++++++++++++++++++++++++++
    l=1;
  }

  LOG_D(PHY," ------ slot 0 Processing: AbsSubframe %d.%d ------  \n", frame_rx%1024, subframe_rx);
  LOG_D(PHY," ------  --> FFT/ChannelEst/PDCCH slot 0: AbsSubframe %d.%d ------  \n", frame_rx%1024, subframe_rx);

  for (; l<=l2; l++) {
    if (abstraction_flag == 0) {
      if (LOG_DEBUGFLAG(UE_TIMING)) {
        start_meas(&ue->ofdm_demod_stats);
      }

      VCD_SIGNAL_DUMPER_DUMP_FUNCTION_BY_NAME(VCD_SIGNAL_DUMPER_FUNCTIONS_UE_SLOT_FEP, VCD_FUNCTION_IN);
      slot_fep(ue,
               l,
               (subframe_rx<<1),
               0,
               0,
               0);
      VCD_SIGNAL_DUMPER_DUMP_FUNCTION_BY_NAME(VCD_SIGNAL_DUMPER_FUNCTIONS_UE_SLOT_FEP, VCD_FUNCTION_OUT);

      if (LOG_DEBUGFLAG(UE_TIMING)) {
        stop_meas(&ue->ofdm_demod_stats);
      }
    }

    ue_measurement_procedures(l-1,ue,proc,eNB_id,(subframe_rx<<1),abstraction_flag,mode);

    if (do_pdcch_flag) {
      if ((l==pilot1) ||
          ((pmch_flag==1)&&(l==l2)))  {
        LOG_D(PHY,"[UE  %d] Frame %d: Calling pdcch procedures (eNB %d)\n",ue->Mod_id,frame_rx,eNB_id);

        //start_meas(&ue->rx_pdcch_stats[ue->current_thread_id[subframe_rx]]);
        if (ue_pdcch_procedures(eNB_id,ue,proc,abstraction_flag) == -1) {
          LOG_E(PHY,"[UE  %d] Frame %d, subframe %d: Error in pdcch procedures\n",ue->Mod_id,frame_rx,subframe_rx);
          return(-1);
        }

        //stop_meas(&ue->rx_pdcch_stats[ue->current_thread_id[subframe_rx]]);
        //printf("subframe %d n_pdcch_sym %d pdcch procedures  %5.3f \n",
        //        subframe_rx, ue->pdcch_vars[ue->current_thread_id[subframe_rx]][eNB_id]->num_pdcch_symbols,
        //     (ue->rx_pdcch_stats[ue->current_thread_id[subframe_rx]].p_time)/(cpuf*1000.0));
        LOG_D(PHY,"num_pdcch_symbols %d\n",ue->pdcch_vars[ue->current_thread_id[subframe_rx]][eNB_id]->num_pdcch_symbols);
      }
    }
  } // for l=1..l2

  ue_measurement_procedures(l-1,ue,proc,eNB_id,(subframe_rx<<1),abstraction_flag,mode);
  LOG_D(PHY," ------  end FFT/ChannelEst/PDCCH slot 0: AbsSubframe %d.%d ------  \n", frame_rx%1024, subframe_rx);

  // If this is PMCH, call procedures, do channel estimation for first symbol of next DL subframe and return
  if (pmch_flag == 1) {
    ue_pmch_procedures(ue,proc,eNB_id,abstraction_flag);
    int next_subframe_rx = (1+subframe_rx)%10;

    if (subframe_select(&ue->frame_parms,next_subframe_rx) != SF_UL) {
      slot_fep(ue,
               0,
               (next_subframe_rx<<1),
               0,
               0,
               0);
    }

    return 0;
  }

  slot_fep(ue,
           0,
           1+(subframe_rx<<1),
           0,
           0,
           0);

  // first slot has been processed (FFTs + Channel Estimation, PCFICH/PHICH/PDCCH)
  if (LOG_DEBUGFLAG(UE_TIMING)) {
    stop_meas(&ue->ue_front_end_stat[ue->current_thread_id[subframe_rx]]);
    LOG_I(PHY, "[SFN %d] Slot0: FFT + Channel Estimate + PCFICH/PHICH/PDCCH %5.2f \n",subframe_rx,ue->ue_front_end_stat[ue->current_thread_id[subframe_rx]].p_time/(cpuf*1000.0));
  }

  LOG_D(PHY," ------ --> PDSCH ChannelComp/LLR slot 0: AbsSubframe %d.%d ------  \n", frame_rx%1024, subframe_rx);

  if (LOG_DEBUGFLAG(UE_TIMING)) {
    start_meas(&ue->generic_stat);
    start_meas(&ue->crnti_procedures_stats);
  }

  // do procedures for C-RNTI
  if (ue->dlsch[ue->current_thread_id[subframe_rx]][eNB_id][0]->active == 1) {
    VCD_SIGNAL_DUMPER_DUMP_FUNCTION_BY_NAME(VCD_SIGNAL_DUMPER_FUNCTIONS_PDSCH_PROC, VCD_FUNCTION_IN);
    ue_pdsch_procedures(ue,
                        proc,
                        eNB_id,
                        PDSCH,
                        ue->dlsch[ue->current_thread_id[subframe_rx]][eNB_id][0],
                        NULL,
                        ue->pdcch_vars[ue->current_thread_id[subframe_rx]][eNB_id]->num_pdcch_symbols,
                        ue->frame_parms.symbols_per_tti>>1,
                        abstraction_flag);
    VCD_SIGNAL_DUMPER_DUMP_FUNCTION_BY_NAME(VCD_SIGNAL_DUMPER_FUNCTIONS_PDSCH_PROC, VCD_FUNCTION_OUT);
  }

  if (LOG_DEBUGFLAG(UE_TIMING)) {
    stop_meas(&ue->crnti_procedures_stats);
  }

  LOG_D(PHY," ------ end PDSCH ChannelComp/LLR slot 0: AbsSubframe %d.%d ------  \n", frame_rx%1024, subframe_rx);

  // do procedures for SI-RNTI
  if ((ue->dlsch_SI[eNB_id]) && (ue->dlsch_SI[eNB_id]->active == 1)) {
    VCD_SIGNAL_DUMPER_DUMP_FUNCTION_BY_NAME(VCD_SIGNAL_DUMPER_FUNCTIONS_PDSCH_PROC_SI, VCD_FUNCTION_IN);
    ue_pdsch_procedures(ue,
                        proc,
                        eNB_id,
                        SI_PDSCH,
                        ue->dlsch_SI[eNB_id],
                        NULL,
                        ue->pdcch_vars[ue->current_thread_id[subframe_rx]][eNB_id]->num_pdcch_symbols,
                        ue->frame_parms.symbols_per_tti>>1,
                        abstraction_flag);
    VCD_SIGNAL_DUMPER_DUMP_FUNCTION_BY_NAME(VCD_SIGNAL_DUMPER_FUNCTIONS_PDSCH_PROC_SI, VCD_FUNCTION_OUT);
  }

  // do procedures for SI-RNTI
  if ((ue->dlsch_p[eNB_id]) && (ue->dlsch_p[eNB_id]->active == 1)) {
    VCD_SIGNAL_DUMPER_DUMP_FUNCTION_BY_NAME(VCD_SIGNAL_DUMPER_FUNCTIONS_PDSCH_PROC_P, VCD_FUNCTION_IN);
    ue_pdsch_procedures(ue,
                        proc,
                        eNB_id,
                        P_PDSCH,
                        ue->dlsch_p[eNB_id],
                        NULL,
                        ue->pdcch_vars[ue->current_thread_id[subframe_rx]][eNB_id]->num_pdcch_symbols,
                        ue->frame_parms.symbols_per_tti>>1,
                        abstraction_flag);
    VCD_SIGNAL_DUMPER_DUMP_FUNCTION_BY_NAME(VCD_SIGNAL_DUMPER_FUNCTIONS_PDSCH_PROC_P, VCD_FUNCTION_OUT);
  }

  // do procedures for RA-RNTI
  if ((ue->dlsch_ra[eNB_id]) && (ue->dlsch_ra[eNB_id]->active == 1)) {
    VCD_SIGNAL_DUMPER_DUMP_FUNCTION_BY_NAME(VCD_SIGNAL_DUMPER_FUNCTIONS_PDSCH_PROC_RA, VCD_FUNCTION_IN);
    ue_pdsch_procedures(ue,
                        proc,
                        eNB_id,
                        RA_PDSCH,
                        ue->dlsch_ra[eNB_id],
                        NULL,
                        ue->pdcch_vars[ue->current_thread_id[subframe_rx]][eNB_id]->num_pdcch_symbols,
                        ue->frame_parms.symbols_per_tti>>1,
                        abstraction_flag);
    VCD_SIGNAL_DUMPER_DUMP_FUNCTION_BY_NAME(VCD_SIGNAL_DUMPER_FUNCTIONS_PDSCH_PROC_RA, VCD_FUNCTION_OUT);
  }

  LOG_D(PHY," ------ slot 1 Processing: AbsSubframe %d.%d ------  \n", frame_rx%1024, subframe_rx);
  LOG_D(PHY," ------  --> FFT/ChannelEst/PDCCH slot 1: AbsSubframe %d.%d ------  \n", frame_rx%1024, subframe_rx);

  if (subframe_select(&ue->frame_parms,subframe_rx) != SF_S) {  // do front-end processing for second slot, and first symbol of next subframe
    for (l=1; l<ue->frame_parms.symbols_per_tti>>1; l++) {
      if (abstraction_flag == 0) {
        if (LOG_DEBUGFLAG(UE_TIMING)) {
          start_meas(&ue->ofdm_demod_stats);
        }

        VCD_SIGNAL_DUMPER_DUMP_FUNCTION_BY_NAME(VCD_SIGNAL_DUMPER_FUNCTIONS_UE_SLOT_FEP, VCD_FUNCTION_IN);
        slot_fep(ue,
                 l,
                 1+(subframe_rx<<1),
                 0,
                 0,
                 0);
        VCD_SIGNAL_DUMPER_DUMP_FUNCTION_BY_NAME(VCD_SIGNAL_DUMPER_FUNCTIONS_UE_SLOT_FEP, VCD_FUNCTION_OUT);

        if (LOG_DEBUGFLAG(UE_TIMING)) {
          stop_meas(&ue->ofdm_demod_stats);
        }
      }

      ue_measurement_procedures(l-1,ue,proc,eNB_id,1+(subframe_rx<<1),abstraction_flag,mode);
    } // for l=1..l2

    ue_measurement_procedures(l-1,ue,proc,eNB_id,1+(subframe_rx<<1),abstraction_flag,mode);
    // do first symbol of next downlink subframe for channel estimation
    int next_subframe_rx = (1+subframe_rx)%10;

    if (subframe_select(&ue->frame_parms,next_subframe_rx) != SF_UL) {
      slot_fep(ue,
               0,
               (next_subframe_rx<<1),
               0,
               0,
               0);
    }
  } // not an S-subframe

  if(LOG_DEBUGFLAG(UE_TIMING)) {
    stop_meas(&ue->generic_stat);
    LOG_I(PHY, "[SFN %d] Slot1: FFT + Channel Estimate + Pdsch Proc Slot0 %5.2f \n",subframe_rx,ue->generic_stat.p_time/(cpuf*1000.0));
  }

  LOG_D(PHY," ------  end FFT/ChannelEst/PDCCH slot 1: AbsSubframe %d.%d ------  \n", frame_rx%1024, subframe_rx);

  if ( (subframe_rx == 0) && (ue->decode_MIB == 1)) {
    ue_pbch_procedures(eNB_id,ue,proc,abstraction_flag);
  }

  // do procedures for C-RNTI
  LOG_D(PHY," ------ --> PDSCH ChannelComp/LLR slot 0: AbsSubframe %d.%d ------  \n", frame_rx%1024, subframe_rx);

  if (ue->dlsch[ue->current_thread_id[subframe_rx]][eNB_id][0]->active == 1) {
    VCD_SIGNAL_DUMPER_DUMP_FUNCTION_BY_NAME(VCD_SIGNAL_DUMPER_FUNCTIONS_PDSCH_PROC, VCD_FUNCTION_IN);

    if (LOG_DEBUGFLAG(UE_TIMING)) {
      start_meas(&ue->pdsch_procedures_stat[ue->current_thread_id[subframe_rx]]);
    }

    ue_pdsch_procedures(ue,
                        proc,
                        eNB_id,
                        PDSCH,
                        ue->dlsch[ue->current_thread_id[subframe_rx]][eNB_id][0],
                        NULL,
                        1+(ue->frame_parms.symbols_per_tti>>1),
                        ue->frame_parms.symbols_per_tti-1,
                        abstraction_flag);
    LOG_D(PHY," ------ end PDSCH ChannelComp/LLR slot 0: AbsSubframe %d.%d ------  \n", frame_rx%1024, subframe_rx);
    LOG_D(PHY," ------ --> PDSCH Turbo Decoder slot 0/1: AbsSubframe %d.%d ------  \n", frame_rx%1024, subframe_rx);

    if (LOG_DEBUGFLAG(UE_TIMING)) {
      stop_meas(&ue->pdsch_procedures_stat[ue->current_thread_id[subframe_rx]]);
      start_meas(&ue->dlsch_procedures_stat[ue->current_thread_id[subframe_rx]]);
    }

    ue_dlsch_procedures(ue,
                        proc,
                        eNB_id,
                        PDSCH,
                        ue->dlsch[ue->current_thread_id[subframe_rx]][eNB_id][0],
                        ue->dlsch[ue->current_thread_id[subframe_rx]][eNB_id][1],
                        &ue->dlsch_errors[eNB_id],
                        mode,
                        abstraction_flag);

    if (LOG_DEBUGFLAG(UE_TIMING)) {
      stop_meas(&ue->dlsch_procedures_stat[ue->current_thread_id[subframe_rx]]);
      LOG_I(PHY, "[SFN %d] Slot1:       Pdsch Proc %5.2f\n",subframe_rx,ue->pdsch_procedures_stat[ue->current_thread_id[subframe_rx]].p_time/(cpuf*1000.0));
      LOG_I(PHY, "[SFN %d] Slot0 Slot1: Dlsch Proc %5.2f\n",subframe_rx,ue->dlsch_procedures_stat[ue->current_thread_id[subframe_rx]].p_time/(cpuf*1000.0));
    }

    VCD_SIGNAL_DUMPER_DUMP_FUNCTION_BY_NAME(VCD_SIGNAL_DUMPER_FUNCTIONS_PDSCH_PROC, VCD_FUNCTION_OUT);
  }

  if (LOG_DEBUGFLAG(UE_TIMING)) {
    start_meas(&ue->generic_stat);
  }

  if (LOG_DUMPFLAG(DEBUG_UE_PHYPROC)) {
    if(subframe_rx==5 &&  ue->dlsch[ue->current_thread_id[subframe_rx]][eNB_id][0]->harq_processes[ue->dlsch[ue->current_thread_id[subframe_rx]][eNB_id][0]->current_harq_pid]->nb_rb > 20) {
      //LOG_M("decoder_llr.m","decllr",dlsch_llr,G,1,0);
      //LOG_M("llr.m","llr",  &ue->pdsch_vars[eNB_id]->llr[0][0],(14*nb_rb*12*dlsch1_harq->Qm) - 4*(nb_rb*4*dlsch1_harq->Qm),1,0);
      LOG_M("rxdataF0_current.m", "rxdataF0", &ue->common_vars.common_vars_rx_data_per_thread[ue->current_thread_id[subframe_rx]].rxdataF[0][0],14*ue->frame_parms.ofdm_symbol_size,1,1);
      //LOG_M("rxdataF0_previous.m"    , "rxdataF0_prev_sss", &ue->common_vars.common_vars_rx_data_per_thread[next_thread_id].rxdataF[0][0],14*ue->frame_parms.ofdm_symbol_size,1,1);
      //LOG_M("rxdataF0_previous.m"    , "rxdataF0_prev", &ue->common_vars.common_vars_rx_data_per_thread[next_thread_id].rxdataF[0][0],14*ue->frame_parms.ofdm_symbol_size,1,1);
      LOG_M("dl_ch_estimates.m", "dl_ch_estimates_sfn5", &ue->common_vars.common_vars_rx_data_per_thread[ue->current_thread_id[subframe_rx]].dl_ch_estimates[0][0][0],14*ue->frame_parms.ofdm_symbol_size,1,
            1);
      LOG_M("dl_ch_estimates_ext.m", "dl_ch_estimatesExt_sfn5", &ue->pdsch_vars[ue->current_thread_id[subframe_rx]][0]->dl_ch_estimates_ext[0][0],14*ue->frame_parms.N_RB_DL*12,1,1);
      LOG_M("rxdataF_comp00.m","rxdataF_comp00",     &ue->pdsch_vars[ue->current_thread_id[subframe_rx]][0]->rxdataF_comp0[0][0],14*ue->frame_parms.N_RB_DL*12,1,1);
      //LOG_M("magDLFirst.m", "magDLFirst", &phy_vars_ue->pdsch_vars[ue->current_thread_id[subframe_rx]][0]->dl_ch_mag0[0][0],14*frame_parms->N_RB_DL*12,1,1);
      //LOG_M("magDLSecond.m", "magDLSecond", &phy_vars_ue->pdsch_vars[ue->current_thread_id[subframe_rx]][0]->dl_ch_magb0[0][0],14*frame_parms->N_RB_DL*12,1,1);
      AssertFatal (0,"");
    }
  }

  // do procedures for SI-RNTI
  if ((ue->dlsch_SI[eNB_id]) && (ue->dlsch_SI[eNB_id]->active == 1)) {
    ue_pdsch_procedures(ue,
                        proc,
                        eNB_id,
                        SI_PDSCH,
                        ue->dlsch_SI[eNB_id],
                        NULL,
                        1+(ue->frame_parms.symbols_per_tti>>1),
                        ue->frame_parms.symbols_per_tti-1,
                        abstraction_flag);
    ue_dlsch_procedures(ue,
                        proc,
                        eNB_id,
                        SI_PDSCH,
                        ue->dlsch_SI[eNB_id],
                        NULL,
                        &ue->dlsch_SI_errors[eNB_id],
                        mode,
                        abstraction_flag);
    ue->dlsch_SI[eNB_id]->active = 0;
  }

  // do procedures for P-RNTI
  if ((ue->dlsch_p[eNB_id]) && (ue->dlsch_p[eNB_id]->active == 1)) {
    ue_pdsch_procedures(ue,
                        proc,
                        eNB_id,
                        P_PDSCH,
                        ue->dlsch_p[eNB_id],
                        NULL,
                        1+(ue->frame_parms.symbols_per_tti>>1),
                        ue->frame_parms.symbols_per_tti-1,
                        abstraction_flag);
    ue_dlsch_procedures(ue,
                        proc,
                        eNB_id,
                        P_PDSCH,
                        ue->dlsch_p[eNB_id],
                        NULL,
                        &ue->dlsch_p_errors[eNB_id],
                        mode,
                        abstraction_flag);
    ue->dlsch_p[eNB_id]->active = 0;
  }

  // do procedures for RA-RNTI
  if ((ue->dlsch_ra[eNB_id]) && (ue->dlsch_ra[eNB_id]->active == 1)) {
    ue_pdsch_procedures(ue,
                        proc,
                        eNB_id,
                        RA_PDSCH,
                        ue->dlsch_ra[eNB_id],
                        NULL,
                        1+(ue->frame_parms.symbols_per_tti>>1),
                        ue->frame_parms.symbols_per_tti-1,
                        abstraction_flag);
    ue_dlsch_procedures(ue,
                        proc,
                        eNB_id,
                        RA_PDSCH,
                        ue->dlsch_ra[eNB_id],
                        NULL,
                        &ue->dlsch_ra_errors[eNB_id],
                        mode,
                        abstraction_flag);
    ue->dlsch_ra[eNB_id]->active = 0;
  }

  // duplicate harq structure
  uint8_t          current_harq_pid        = ue->dlsch[ue->current_thread_id[subframe_rx]][eNB_id][0]->current_harq_pid;
  LTE_DL_UE_HARQ_t *current_harq_processes = ue->dlsch[ue->current_thread_id[subframe_rx]][eNB_id][0]->harq_processes[current_harq_pid];
  LTE_DL_UE_HARQ_t *harq_processes_dest    = ue->dlsch[next1_thread_id][eNB_id][0]->harq_processes[current_harq_pid];
  LTE_DL_UE_HARQ_t *harq_processes_dest1    = ue->dlsch[next2_thread_id][eNB_id][0]->harq_processes[current_harq_pid];
  harq_status_t *current_harq_ack = &ue->dlsch[ue->current_thread_id[subframe_rx]][eNB_id][0]->harq_ack[subframe_rx];
  harq_status_t *harq_ack_dest    = &ue->dlsch[next1_thread_id][eNB_id][0]->harq_ack[subframe_rx];
  harq_status_t *harq_ack_dest1    = &ue->dlsch[next2_thread_id][eNB_id][0]->harq_ack[subframe_rx];
  copy_harq_proc_struct(harq_processes_dest, current_harq_processes);
  copy_ack_struct(harq_ack_dest, current_harq_ack);
  copy_harq_proc_struct(harq_processes_dest1, current_harq_processes);
  copy_ack_struct(harq_ack_dest1, current_harq_ack);

  if (subframe_rx==9) {
    if (frame_rx % 10 == 0) {
      if ((ue->dlsch_received[eNB_id] - ue->dlsch_received_last[eNB_id]) != 0)
        ue->dlsch_fer[eNB_id] = (100*(ue->dlsch_errors[eNB_id] - ue->dlsch_errors_last[eNB_id]))/(ue->dlsch_received[eNB_id] - ue->dlsch_received_last[eNB_id]);

      ue->dlsch_errors_last[eNB_id] = ue->dlsch_errors[eNB_id];
      ue->dlsch_received_last[eNB_id] = ue->dlsch_received[eNB_id];
    }

    ue->bitrate[eNB_id] = (ue->total_TBS[eNB_id] - ue->total_TBS_last[eNB_id])*100;
    ue->total_TBS_last[eNB_id] = ue->total_TBS[eNB_id];
    LOG_D(PHY,"[UE %d] Calculating bitrate Frame %d: total_TBS = %d, total_TBS_last = %d, bitrate %f kbits\n",
          ue->Mod_id,frame_rx,ue->total_TBS[eNB_id],
          ue->total_TBS_last[eNB_id],(float) ue->bitrate[eNB_id]/1000.0);

    if ( LOG_DEBUGFLAG(DEBUG_UE_PHYPROC)) {
      if ((frame_rx % 100 == 0)) {
        LOG_UI(PHY,"[UE  %d] AUTOTEST Metric : UE_DLSCH_BITRATE = %5.2f kbps (frame = %d) \n", ue->Mod_id, (float) ue->bitrate[eNB_id]/1000.0, frame_rx);
      }
    }
  }

  if ( LOG_DEBUGFLAG(UE_TIMING)) {
    stop_meas(&ue->generic_stat);
    LOG_I(PHY,"after tubo until end of Rx %5.2f \n",ue->generic_stat.p_time/(cpuf*1000.0));
  }

  VCD_SIGNAL_DUMPER_DUMP_FUNCTION_BY_NAME(VCD_SIGNAL_DUMPER_FUNCTIONS_PHY_PROCEDURES_UE_RX, VCD_FUNCTION_OUT);

  if ( LOG_DEBUGFLAG(UE_TIMING) ) {
    stop_meas(&ue->phy_proc_rx[ue->current_thread_id[subframe_rx]]);
    LOG_I(PHY, "------FULL RX PROC [SFN %d]: %5.2f ------\n",subframe_rx,ue->phy_proc_rx[ue->current_thread_id[subframe_rx]].p_time/(cpuf*1000.0));
  }

  LOG_D(PHY," ****** end RX-Chain  for AbsSubframe %d.%d ******  \n", frame_rx%1024, subframe_rx);
  return (0);
}



void phy_procedures_UE_lte(PHY_VARS_UE *ue,
		                   UE_rxtx_proc_t *proc,
						   uint8_t eNB_id,
						   uint8_t abstraction_flag,
						   uint8_t do_pdcch_flag,
						   runmode_t mode)
{
#if defined(ENABLE_ITTI)
  MessageDef   *msg_p;
  int           result;
#endif
  int           frame_rx = proc->frame_rx;
  int           frame_tx = proc->frame_tx;
  int           subframe_rx = proc->subframe_rx;
  int           subframe_tx = proc->subframe_tx;
  UE_L2_STATE_t ret;
  int slot;

  if (ue->mac_enabled == 0) {
    ue->UE_mode[eNB_id]=PUSCH;
  }

  VCD_SIGNAL_DUMPER_DUMP_FUNCTION_BY_NAME(VCD_SIGNAL_DUMPER_FUNCTIONS_PHY_PROCEDURES_UE_LTE,1);

  if ( LOG_DEBUGFLAG(UE_TIMING)) {
    start_meas(&ue->phy_proc[ue->current_thread_id[subframe_rx]]);
  }

#if defined(ENABLE_ITTI)

  do {
    // Checks if a message has been sent to PHY sub-task
    itti_poll_msg (TASK_PHY_UE, &msg_p);

    if (msg_p != NULL) {
      switch (ITTI_MSG_ID(msg_p)) {
      case PHY_FIND_CELL_REQ:
    	  LOG_I(PHY, "[UE ] Received %s\n", ITTI_MSG_NAME (msg_p));
    	  /* TODO process the message */
    	  break;

      default:
    	  LOG_E(PHY, "[UE %d] Received unexpected message %s\n", ITTI_MSG_INSTANCE (msg_p) , ITTI_MSG_NAME (msg_p));
    	  break;
      }

      result = itti_free (ITTI_MSG_ORIGIN_ID(msg_p), msg_p);
      AssertFatal (result == EXIT_SUCCESS, "Failed to free memory (%d)!\n", result);
    }
  } while(msg_p != NULL);

#endif

  for (slot=0; slot<2; slot++) {
    if ((subframe_select(&ue->frame_parms,subframe_tx)==SF_UL)||
        (ue->frame_parms.frame_type == FDD)) {
      phy_procedures_UE_TX(ue,proc,eNB_id,abstraction_flag,mode);
    }

    if ((subframe_select(&ue->frame_parms,subframe_rx)==SF_DL) ||
        (ue->frame_parms.frame_type == FDD)) {
      phy_procedures_UE_RX(ue,proc,eNB_id,abstraction_flag,do_pdcch_flag,mode);
    }

    if ((subframe_select(&ue->frame_parms,subframe_tx)==SF_S) &&
        (slot==1)) {
      phy_procedures_UE_S_TX(ue,eNB_id,abstraction_flag);
    }

    if ((subframe_select(&ue->frame_parms,subframe_rx)==SF_S) &&
        (slot==0)) {
      phy_procedures_UE_RX(ue,proc,eNB_id,abstraction_flag,do_pdcch_flag,mode);
    }

    if (ue->mac_enabled==1) {
      if (slot==0) {
        //LOG_I(PHY,"[UE %d] Frame %d, subframe %d, star ue_scheduler\n", ue->Mod_id,frame_rx,subframe_tx);
        ret = ue_scheduler(ue->Mod_id,
                           frame_rx,
                           subframe_rx,
                           frame_tx,
                           subframe_tx,
                           subframe_select(&ue->frame_parms,subframe_tx),
                           eNB_id,
                           0/*FIXME CC_id*/);

        if (ret == CONNECTION_LOST) {
          LOG_E(PHY,"[UE %d] Frame %d, subframe %d RRC Connection lost, returning to PRACH\n",ue->Mod_id,
                frame_rx,subframe_tx);
          ue->UE_mode[eNB_id] = PRACH;
          //      mac_xface->macphy_exit("Connection lost");
        } else if (ret == PHY_RESYNCH) {
          LOG_E(PHY,"[UE %d] Frame %d, subframe %d RRC Connection lost, trying to resynch\n",
                ue->Mod_id,
                frame_rx,subframe_tx);
          ue->UE_mode[eNB_id] = RESYNCH;
          //     mac_xface->macphy_exit("Connection lost");
        } else if (ret == PHY_HO_PRACH) {
          LOG_I(PHY,"[UE %d] Frame %d, subframe %d, return to PRACH and perform a contention-free access\n",
                ue->Mod_id,frame_rx,subframe_tx);
          ue->UE_mode[eNB_id] = PRACH;
        }
      }
    }

    VCD_SIGNAL_DUMPER_DUMP_FUNCTION_BY_NAME(VCD_SIGNAL_DUMPER_FUNCTIONS_PHY_PROCEDURES_UE_LTE,0);

    if (LOG_DEBUGFLAG(UE_TIMING)) {
      stop_meas(&ue->phy_proc[ue->current_thread_id[subframe_rx]]);
    }
  } // slot
}<|MERGE_RESOLUTION|>--- conflicted
+++ resolved
@@ -37,6 +37,7 @@
 #include "PHY/defs_UE.h"
 #include "PHY/phy_extern_ue.h"
 #include "executables/nr-uesoftmodem.h"
+#include "targets/RT/USER/lte-softmodem.h"
 
 #include "PHY/LTE_UE_TRANSPORT/transport_proto_ue.h"
 #include "SCHED_UE/sched_UE.h"
@@ -74,17 +75,10 @@
 
 extern double cpuf;
 
-void Msg1_transmitted(module_id_t module_idP,uint8_t CC_id,frame_t frameP, uint8_t eNB_id);
-void Msg3_transmitted(module_id_t module_idP,uint8_t CC_id,frame_t frameP, uint8_t eNB_id);
-
-<<<<<<< HEAD
-#if defined(EXMIMO) || defined(OAI_USRP) || defined(OAI_BLADERF) || defined(OAI_LMSSDR) || defined(OAI_ADRV9371_ZC706)
-  extern uint32_t downlink_frequency[MAX_NUM_CCs][4];
-#endif
-=======
+void Msg1_transmitted(module_id_t module_idP, uint8_t CC_id, frame_t frameP, uint8_t eNB_id);
+void Msg3_transmitted(module_id_t module_idP, uint8_t CC_id, frame_t frameP, uint8_t eNB_id);
+
 extern uint32_t downlink_frequency[MAX_NUM_CCs][4];
-
->>>>>>> 71191fb9
 
 void get_dumpparam(PHY_VARS_UE *ue,
 		           UE_rxtx_proc_t *proc,
@@ -184,53 +178,12 @@
   }
 }
 
-<<<<<<< HEAD
-#if defined(EXMIMO) || defined(OAI_USRP) || defined(OAI_BLADERF) || defined(OAI_LMSSDR) || defined(OAI_ADRV9371_ZC706)
-//unsigned int gain_table[31] = {100,112,126,141,158,178,200,224,251,282,316,359,398,447,501,562,631,708,794,891,1000,1122,1258,1412,1585,1778,1995,2239,2512,2818,3162};
-/*
-  unsigned int get_tx_amp_prach(int power_dBm, int power_max_dBm, int N_RB_UL)
-  {
-
-  int gain_dB = power_dBm - power_max_dBm;
-  int amp_x_100;
-
-  switch (N_RB_UL) {
-  case 6:
-  amp_x_100 = AMP;      // PRACH is 6 PRBS so no scale
-  break;
-  case 15:
-  amp_x_100 = 158*AMP;  // 158 = 100*sqrt(15/6)
-  break;
-  case 25:
-  amp_x_100 = 204*AMP;  // 204 = 100*sqrt(25/6)
-  break;
-  case 50:
-  amp_x_100 = 286*AMP;  // 286 = 100*sqrt(50/6)
-  break;
-  case 75:
-  amp_x_100 = 354*AMP;  // 354 = 100*sqrt(75/6)
-  break;
-  case 100:
-  amp_x_100 = 408*AMP;  // 408 = 100*sqrt(100/6)
-  break;
-  default:
-  LOG_E(PHY,"Unknown PRB size %d\n",N_RB_UL);
-  mac_xface->macphy_exit("");
-  break;
-  }
-  if (gain_dB < -30) {
-  return(amp_x_100/3162);
-  } else if (gain_dB>0)
-  return(amp_x_100);
-  else
-  return(amp_x_100/gain_table[-gain_dB]);  // 245 corresponds to the factor sqrt(25/6)
-  }
-*/
-=======
-
->>>>>>> 71191fb9
-
-unsigned int get_tx_amp(int power_dBm, int power_max_dBm, int N_RB_UL, int nb_rb) {
+
+unsigned int get_tx_amp(int power_dBm,
+		                int power_max_dBm,
+						int N_RB_UL,
+						int nb_rb)
+{
   int gain_dB;
   double gain_lin;
 
@@ -1202,11 +1155,7 @@
   int subframe_tx = proc->subframe_tx;
   int ulsch_start;
   int overflow=0;
-<<<<<<< HEAD
-#if defined(EXMIMO) || defined(OAI_USRP) || defined(OAI_BLADERF) || defined(OAI_LMSSDR) || defined(OAI_ADRV9371_ZC706)
-=======
->>>>>>> 71191fb9
-  int k,l;
+  int k, l;
   int dummy_tx_buffer[frame_parms->samples_per_tti] __attribute__((aligned(16)));
   VCD_SIGNAL_DUMPER_DUMP_FUNCTION_BY_NAME(VCD_SIGNAL_DUMPER_FUNCTIONS_PHY_PROCEDURES_UE_TX_ULSCH_COMMON,VCD_FUNCTION_IN);
 
@@ -1215,15 +1164,6 @@
   }
 
   nsymb = (frame_parms->Ncp == 0) ? 14 : 12;
-<<<<<<< HEAD
-#if defined(EXMIMO) || defined(OAI_USRP) || defined(OAI_BLADERF) || defined(OAI_LMSSDR)  || defined(OAI_ADRV9371_ZC706)//this is the EXPRESS MIMO case
-  ulsch_start = (ue->rx_offset+subframe_tx*frame_parms->samples_per_tti-
-                 ue->hw_timing_advance-
-                 ue->timing_advance-
-                 ue->N_TA_offset+5);
-  //LOG_E(PHY,"ul-signal [subframe: %d, ulsch_start %d]\n",subframe_tx, ulsch_start);
-=======
->>>>>>> 71191fb9
 
   if (!(IS_SOFTMODEM_BASICSIM || IS_SOFTMODEM_RFSIM) ) {
     ulsch_start = (ue->rx_offset+subframe_tx*frame_parms->samples_per_tti-
@@ -1260,30 +1200,14 @@
 
     if (frame_parms->Ncp == 1) {
       PHY_ofdm_mod(&ue->common_vars.txdataF[aa][subframe_tx*nsymb*frame_parms->ofdm_symbol_size],
-<<<<<<< HEAD
-#if defined(EXMIMO) || defined(OAI_USRP) || defined(OAI_BLADERF) || defined(OAI_LMSSDR) || defined(OAI_ADRV9371_ZC706)
-                   dummy_tx_buffer,
-#else
-                   &ue->common_vars.txdata[aa][ulsch_start],
-#endif
-=======
                    Buff,
->>>>>>> 71191fb9
                    frame_parms->ofdm_symbol_size,
                    nsymb,
                    frame_parms->nb_prefix_samples,
                    CYCLIC_PREFIX);
     } else {
       normal_prefix_mod(&ue->common_vars.txdataF[aa][subframe_tx*nsymb*frame_parms->ofdm_symbol_size],
-<<<<<<< HEAD
-#if defined(EXMIMO) || defined(OAI_USRP) || defined(OAI_BLADERF) || defined(OAI_LMSSDR) || defined(OAI_ADRV9371_ZC706)
-			            dummy_tx_buffer,
-#else
-                        &ue->common_vars.txdata[aa][ulsch_start],
-#endif
-=======
                         Buff,
->>>>>>> 71191fb9
                         nsymb>>1,
                         &ue->frame_parms);
       Buff += (frame_parms->samples_per_tti>>1);
@@ -1293,29 +1217,12 @@
                         &ue->frame_parms);
     }
 
-<<<<<<< HEAD
-#if defined(EXMIMO) || defined(OAI_USRP) || defined(OAI_BLADERF) || defined(OAI_LMSSDR) || defined(OAI_ADRV9371_ZC706)
-    apply_7_5_kHz(ue,dummy_tx_buffer,0);
-    apply_7_5_kHz(ue,dummy_tx_buffer,1);
-#else
-    apply_7_5_kHz(ue,&ue->common_vars.txdata[aa][ulsch_start],0);
-    apply_7_5_kHz(ue,&ue->common_vars.txdata[aa][ulsch_start],1);
-#endif
-
-#if defined(EXMIMO) || defined(OAI_USRP) || defined(OAI_BLADERF) || defined(OAI_LMSSDR) || defined(OAI_ADRV9371_ZC706)
-    overflow = ulsch_start - 9*frame_parms->samples_per_tti;
-
-    for (k=ulsch_start,l=0; k<cmin(frame_parms->samples_per_tti*LTE_NUMBER_OF_SUBFRAMES_PER_FRAME,ulsch_start+frame_parms->samples_per_tti); k++,l++) {
-      ((short *)ue->common_vars.txdata[aa])[2*k] = ((short *)dummy_tx_buffer)[2*l];
-      ((short *)ue->common_vars.txdata[aa])[2*k+1] = ((short *)dummy_tx_buffer)[2*l+1];
-=======
     if (IS_SOFTMODEM_BASICSIM || IS_SOFTMODEM_RFSIM ) {
       apply_7_5_kHz(ue,&ue->common_vars.txdata[aa][ulsch_start],0);
       apply_7_5_kHz(ue,&ue->common_vars.txdata[aa][ulsch_start],1);
     } else {
       apply_7_5_kHz(ue,dummy_tx_buffer,0);
       apply_7_5_kHz(ue,dummy_tx_buffer,1);
->>>>>>> 71191fb9
     }
 
     if (!(IS_SOFTMODEM_BASICSIM || IS_SOFTMODEM_RFSIM) ) {
@@ -1797,17 +1704,6 @@
       }
 
       ue->tx_total_RE[subframe_tx] = nb_rb*12;
-<<<<<<< HEAD
-      
-#if defined(EXMIMO) || defined(OAI_USRP) || defined(OAI_BLADERF) || defined(OAI_LMSSDR)  || defined(OAI_ADRV9371_ZC706)
-      tx_amp = get_tx_amp(ue->tx_power_dBm[subframe_tx],
-                          ue->tx_power_max_dBm,
-                          ue->frame_parms.N_RB_UL,
-                          nb_rb);
-#else
-      tx_amp = AMP;
-#endif
-=======
 
       if (IS_SOFTMODEM_BASICSIM || IS_SOFTMODEM_RFSIM ) {
         tx_amp = AMP;
@@ -1818,7 +1714,6 @@
                             nb_rb);
       }
 
->>>>>>> 71191fb9
       T(T_UE_PHY_PUSCH_TX_POWER, T_INT(eNB_id), T_INT(frame_tx%1024), T_INT(subframe_tx),T_INT(ue->tx_power_dBm[subframe_tx]),
         T_INT(tx_amp),T_INT(ue->ulsch[eNB_id]->f_pusch),T_INT(get_PL(Mod_id,0,eNB_id)),T_INT(nb_rb));
 
@@ -1886,16 +1781,6 @@
       Po_SRS = ue->tx_power_max_dBm;
     }
 
-<<<<<<< HEAD
-#if defined(EXMIMO) || defined(OAI_USRP) || defined(OAI_BLADERF) || defined(OAI_LMSSDR) || defined(OAI_ADRV9371_ZC706)
-    if (ue->mac_enabled==1) {
-    tx_amp = get_tx_amp(Po_SRS,
-                        ue->tx_power_max_dBm,
-                        ue->frame_parms.N_RB_UL,
-                        nb_rb_srs);
-    } else {
-        tx_amp = AMP;
-=======
     if (IS_SOFTMODEM_BASICSIM || IS_SOFTMODEM_RFSIM ) {
       tx_amp = AMP;
     } else {
@@ -1907,7 +1792,6 @@
       } else {
         tx_amp = AMP;
       }
->>>>>>> 71191fb9
     }
 
     LOG_D(PHY,"SRS PROC; TX_MAX_POWER %d, Po_SRS %d, NB_RB_UL %d, NB_RB_SRS %d TX_AMPL %d\n",ue->tx_power_max_dBm,
@@ -2139,20 +2023,6 @@
         Po_PUCCH = pucch_power_cntl(ue,proc,subframe_tx,eNB_id,format);
     } else {
         Po_PUCCH = ue->tx_power_max_dBm;
-<<<<<<< HEAD
-    }
-    ue->tx_power_dBm[subframe_tx] = Po_PUCCH;
-    ue->tx_total_RE[subframe_tx] = 12;
-
-#if defined(EXMIMO) || defined(OAI_USRP) || defined(OAI_BLADERF) || defined(OAI_LMSSDR) || defined(OAI_ADRV9371_ZC706)
-    tx_amp = get_tx_amp(Po_PUCCH,
-                        ue->tx_power_max_dBm,
-						ue->frame_parms.N_RB_UL,
-						1);
-#else
-    tx_amp = AMP;
-#endif
-=======
       }
 
       ue->tx_power_dBm[subframe_tx] = Po_PUCCH;
@@ -2167,7 +2037,6 @@
                             1);
       }
 
->>>>>>> 71191fb9
       T(T_UE_PHY_PUCCH_TX_POWER, T_INT(eNB_id), T_INT(frame_tx%1024), T_INT(subframe_tx),T_INT(ue->tx_power_dBm[subframe_tx]),
         T_INT(tx_amp),T_INT(ue->dlsch[ue->current_thread_id[proc->subframe_rx]][eNB_id][0]->g_pucch),T_INT(get_PL(ue->Mod_id,ue->CC_id,eNB_id)));
 
@@ -2240,16 +2109,6 @@
       ue->tx_power_dBm[subframe_tx] = Po_PUCCH;
       ue->tx_total_RE[subframe_tx] = 12;
 
-<<<<<<< HEAD
-#if defined(EXMIMO) || defined(OAI_USRP) || defined(OAI_BLADERF) || defined(OAI_LMSSDR) || defined(OAI_ADRV9371_ZC706)
-      tx_amp =  get_tx_amp(Po_PUCCH,
-                           ue->tx_power_max_dBm,
-                           ue->frame_parms.N_RB_UL,
-                           1);
-#else
-      tx_amp = AMP;
-#endif
-=======
       if (IS_SOFTMODEM_BASICSIM || IS_SOFTMODEM_RFSIM ) {
         tx_amp = AMP;
       } else {
@@ -2259,7 +2118,6 @@
                              1);
       }
 
->>>>>>> 71191fb9
       T(T_UE_PHY_PUCCH_TX_POWER, T_INT(eNB_id), T_INT(frame_tx%1024), T_INT(subframe_tx),T_INT(ue->tx_power_dBm[subframe_tx]),
         T_INT(tx_amp),T_INT(ue->dlsch[ue->current_thread_id[proc->subframe_rx]][eNB_id][0]->g_pucch),T_INT(get_PL(ue->Mod_id,ue->CC_id,eNB_id)));
 
@@ -2509,21 +2367,9 @@
   if (( (slot%2) == 0) && (l==(4-frame_parms->Ncp))) {
     // AGC
     VCD_SIGNAL_DUMPER_DUMP_FUNCTION_BY_NAME(VCD_SIGNAL_DUMPER_FUNCTIONS_UE_GAIN_CONTROL, VCD_FUNCTION_IN);
-<<<<<<< HEAD
-#ifndef OAI_USRP
-#ifndef OAI_BLADERF
-#ifndef OAI_LMSSDR
-#ifndef OAI_ADRV9371_ZC706
-    phy_adjust_gain (ue,dB_fixed(ue->measurements.rssi),0);
-#endif
-#endif
-#endif
-#endif
-=======
 
     if (IS_SOFTMODEM_BASICSIM || IS_SOFTMODEM_RFSIM )
       phy_adjust_gain (ue,dB_fixed(ue->measurements.rssi),0);
->>>>>>> 71191fb9
 
     VCD_SIGNAL_DUMPER_DUMP_FUNCTION_BY_NAME(VCD_SIGNAL_DUMPER_FUNCTIONS_UE_GAIN_CONTROL, VCD_FUNCTION_OUT);
     eNB_id = 0;
