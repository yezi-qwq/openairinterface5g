--- conflicted
+++ resolved
@@ -2979,15 +2979,9 @@
        (dci_alloc_rx[i].rnti == ue->prach_resources[eNB_id]->ra_RNTI) &&
        ((dci_alloc_rx[i].format == format1A) || (dci_alloc_rx[i].format == format1C))) {
 
-<<<<<<< HEAD
-LOG_DEBUG_BEGIN(DEBUG_UE_PHYPROC)
-      LOG_D(PHY,"[UE  %d][RAPROC] subframe %d: Found RA rnti %x, format 1%s, dci_cnt %d\n",ue->Mod_id,subframe_rx,dci_alloc_rx[i].rnti,dci_alloc_rx[i].format==format1A?"A":"C",i);
-LOG_DEBUG_END
-=======
       if (LOG_DEBUGFLAG(DEBUG_UE_PHYPROC)) {
-        LOG_D(PHY,"[UE  %d][RAPROC] subframe %d: Found RA rnti %x, format 1A, dci_cnt %d\n",ue->Mod_id,subframe_rx,dci_alloc_rx[i].rnti,i);
-      }
->>>>>>> 9399dd97
+        LOG_D(PHY,"[UE  %d][RAPROC] subframe %d: Found RA rnti %x, format 1%s, dci_cnt %d\n",ue->Mod_id,subframe_rx,dci_alloc_rx[i].rnti,dci_alloc_rx[i].format==format1A?"A":"C",i);
+      }
 
 
       if (generate_ue_dlsch_params_from_dci(frame_rx,
@@ -3213,14 +3207,9 @@
 	      ue->dlsch_MCH[0]->harq_processes[0]->TBS>>3,
 	      ue->dlsch_MCH[0]->max_turbo_iterations,
 	      ue->dlsch_MCH[0]->harq_processes[0]->G);
-<<<<<<< HEAD
 	// dump_mch(ue,0,ue->dlsch_MCH[0]->harq_processes[0]->G,subframe_rx);
-LOG_DEBUG_BEGIN(DEBUG_UE_PHYPROC)
-=======
-	dump_mch(ue,0,ue->dlsch_MCH[0]->harq_processes[0]->G,subframe_rx);
 
         if (LOG_DEBUGFLAG(DEBUG_UE_PHYPROC)) {
->>>>>>> 9399dd97
 	
           for (int i=0; i<ue->dlsch_MCH[0]->harq_processes[0]->TBS>>3; i++) {
 	       LOG_T(PHY,"%02x.",ue->dlsch_MCH[0]->harq_processes[0]->c[0][i]);
