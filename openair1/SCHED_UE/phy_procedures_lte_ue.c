/*
 * Licensed to the OpenAirInterface (OAI) Software Alliance under one or more
 * contributor license agreements.  See the NOTICE file distributed with
 * this work for additional information regarding copyright ownership.
 * The OpenAirInterface Software Alliance licenses this file to You under
 * the OAI Public License, Version 1.1  (the "License"); you may not use this file
 * except in compliance with the License.
 * You may obtain a copy of the License at
 *
 *      http://www.openairinterface.org/?page_id=698
 *
 * Unless required by applicable law or agreed to in writing, software
 * distributed under the License is distributed on an "AS IS" BASIS,
 * WITHOUT WARRANTIES OR CONDITIONS OF ANY KIND, either express or implied.
 * See the License for the specific language governing permissions and
 * limitations under the License.
 *-------------------------------------------------------------------------------
 * For more information about the OpenAirInterface (OAI) Software Alliance:
 *      contact@openairinterface.org
 */

/*! \file phy_procedures_lte_ue.c
 * \brief Implementation of UE procedures from 36.213 LTE specifications
 * \author R. Knopp, F. Kaltenberger, N. Nikaein
 * \date 2011
 * \version 0.1
 * \company Eurecom
 * \email: knopp@eurecom.fr,florian.kaltenberger@eurecom.fr, navid.nikaein@eurecom.fr
 * \note
 * \warning
 */

#define _GNU_SOURCE

#include "assertions.h"
#include "PHY/defs_UE.h"
#include "PHY/phy_extern_ue.h"
#include <sched.h>
#include "targets/RT/USER/lte-softmodem.h"

#include "PHY/LTE_UE_TRANSPORT/transport_proto_ue.h"
#include "SCHED_UE/sched_UE.h"
#include "PHY/MODULATION/modulation_UE.h"
#include "PHY/LTE_ESTIMATION/lte_estimation.h"


#ifndef PUCCH
  #define PUCCH
#endif

#include "LAYER2/MAC/mac.h"
#include "common/utils/LOG/log.h"

#include "common/utils/LOG/vcd_signal_dumper.h"
#include "UTIL/OPT/opt.h"

#if defined(ENABLE_ITTI)
  #include "intertask_interface.h"
#endif

#include "PHY/defs_UE.h"

#include "PHY/CODING/coding_extern.h"

#include "T.h"

#include "PHY/TOOLS/tools_defs.h"

#define DLSCH_RB_ALLOC 0x1fbf  // skip DC RB (total 23/25 RBs)
#define DLSCH_RB_ALLOC_12 0x0aaa  // skip DC RB (total 23/25 RBs)

#define NS_PER_SLOT 500000

extern double cpuf;

void Msg1_transmitted(module_id_t module_idP,uint8_t CC_id,frame_t frameP, uint8_t eNB_id);
void Msg3_transmitted(module_id_t module_idP,uint8_t CC_id,frame_t frameP, uint8_t eNB_id);

#if defined(EXMIMO) || defined(OAI_USRP) || defined(OAI_BLADERF) || defined(OAI_LMSSDR)
  extern uint32_t downlink_frequency[MAX_NUM_CCs][4];
#endif

void get_dumpparam(PHY_VARS_UE *ue,UE_rxtx_proc_t *proc,uint8_t eNB_id, uint8_t nb_rb,
                   uint32_t *alloc_even, uint8_t subframe,uint32_t Qm, uint32_t Nl, uint32_t tm,
                   uint8_t *nsymb, uint32_t *coded_bits_per_codeword) {
  *nsymb = (ue->frame_parms.Ncp == 0) ? 14 : 12;
  *coded_bits_per_codeword = get_G(&ue->frame_parms,
                                   nb_rb,
                                   alloc_even,
                                   Qm,
                                   Nl,
                                   ue->pdcch_vars[0%RX_NB_TH][eNB_id]->num_pdcch_symbols,
                                   proc->frame_rx,
                                   subframe,
                                   tm);
}

void dump_dlsch(PHY_VARS_UE *ue,UE_rxtx_proc_t *proc,uint8_t eNB_id,uint8_t subframe,uint8_t harq_pid) {
  if (LOG_DUMPFLAG(DEBUG_UE_PHYPROC)) {
    unsigned int coded_bits_per_codeword;
    uint8_t nsymb ;
    get_dumpparam(ue, proc, eNB_id,
                  ue->dlsch[ue->current_thread_id[subframe]][eNB_id][0]->harq_processes[harq_pid]->nb_rb,
                  ue->dlsch[ue->current_thread_id[subframe]][eNB_id][0]->harq_processes[harq_pid]->rb_alloc_even,
                  subframe,
                  ue->dlsch[ue->current_thread_id[subframe]][eNB_id][0]->harq_processes[harq_pid]->Qm,
                  ue->dlsch[ue->current_thread_id[subframe]][eNB_id][0]->harq_processes[harq_pid]->Nl,
                  ue->transmission_mode[eNB_id]<7?0:ue->transmission_mode[eNB_id],
                  &nsymb, &coded_bits_per_codeword);
    LOG_M("rxsigF0.m","rxsF0", ue->common_vars.common_vars_rx_data_per_thread[ue->current_thread_id[subframe]].rxdataF[0],2*nsymb*ue->frame_parms.ofdm_symbol_size,2,1);
    LOG_M("rxsigF0_ext.m","rxsF0_ext", ue->pdsch_vars[ue->current_thread_id[subframe]][0]->rxdataF_ext[0],2*nsymb*ue->frame_parms.ofdm_symbol_size,1,1);
    LOG_M("dlsch00_ch0_ext.m","dl00_ch0_ext", ue->pdsch_vars[ue->current_thread_id[subframe]][0]->dl_ch_estimates_ext[0],300*nsymb,1,1);
    /*
      LOG_M("dlsch01_ch0_ext.m","dl01_ch0_ext",pdsch_vars[0]->dl_ch_estimates_ext[1],300*12,1,1);
      LOG_M("dlsch10_ch0_ext.m","dl10_ch0_ext",pdsch_vars[0]->dl_ch_estimates_ext[2],300*12,1,1);
      LOG_M("dlsch11_ch0_ext.m","dl11_ch0_ext",pdsch_vars[0]->dl_ch_estimates_ext[3],300*12,1,1);
      LOG_M("dlsch_rho.m","dl_rho",pdsch_vars[0]->rho[0],300*12,1,1);
    */
    LOG_M("dlsch_rxF_comp0.m","dlsch0_rxF_comp0", ue->pdsch_vars[ue->current_thread_id[subframe]][0]->rxdataF_comp0[0],300*12,1,1);
    LOG_M("dlsch_rxF_llr.m","dlsch_llr", ue->pdsch_vars[ue->current_thread_id[subframe]][0]->llr[0],coded_bits_per_codeword,1,0);
    LOG_M("dlsch_mag1.m","dlschmag1",ue->pdsch_vars[ue->current_thread_id[subframe]][0]->dl_ch_mag0,300*12,1,1);
    LOG_M("dlsch_mag2.m","dlschmag2",ue->pdsch_vars[ue->current_thread_id[subframe]][0]->dl_ch_magb0,300*12,1,1);
  }
}

void dump_dlsch_SI(PHY_VARS_UE *ue,UE_rxtx_proc_t *proc,uint8_t eNB_id,uint8_t subframe) {
  if (LOG_DUMPFLAG(DEBUG_UE_PHYPROC)) {
    unsigned int coded_bits_per_codeword;
    uint8_t nsymb;
    get_dumpparam(ue, proc, eNB_id,
                  ue->dlsch_SI[eNB_id]->harq_processes[0]->nb_rb,
                  ue->dlsch_SI[eNB_id]->harq_processes[0]->rb_alloc_even,
                  subframe,2,1,0,
                  &nsymb, &coded_bits_per_codeword);
    LOG_D(PHY,"[UE %d] Dumping dlsch_SI : ofdm_symbol_size %d, nsymb %d, nb_rb %d, mcs %d, nb_rb %d, num_pdcch_symbols %d,G %d\n",
          ue->Mod_id,
          ue->frame_parms.ofdm_symbol_size,
          nsymb,
          ue->dlsch_SI[eNB_id]->harq_processes[0]->nb_rb,
          ue->dlsch_SI[eNB_id]->harq_processes[0]->mcs,
          ue->dlsch_SI[eNB_id]->harq_processes[0]->nb_rb,
          ue->pdcch_vars[0%RX_NB_TH][eNB_id]->num_pdcch_symbols,
          coded_bits_per_codeword);
    LOG_M("rxsig0.m","rxs0", &ue->common_vars.rxdata[0][subframe*ue->frame_parms.samples_per_tti],ue->frame_parms.samples_per_tti,1,1);
    LOG_M("rxsigF0.m","rxsF0", ue->common_vars.common_vars_rx_data_per_thread[ue->current_thread_id[subframe]].rxdataF[0],nsymb*ue->frame_parms.ofdm_symbol_size,1,1);
    LOG_M("rxsigF0_ext.m","rxsF0_ext", ue->pdsch_vars_SI[0]->rxdataF_ext[0],2*nsymb*ue->frame_parms.ofdm_symbol_size,1,1);
    LOG_M("dlsch00_ch0_ext.m","dl00_ch0_ext", ue->pdsch_vars_SI[0]->dl_ch_estimates_ext[0],ue->frame_parms.N_RB_DL*12*nsymb,1,1);
    /*
      LOG_M("dlsch01_ch0_ext.m","dl01_ch0_ext",pdsch_vars[0]->dl_ch_estimates_ext[1],300*12,1,1);
      LOG_M("dlsch10_ch0_ext.m","dl10_ch0_ext",pdsch_vars[0]->dl_ch_estimates_ext[2],300*12,1,1);
      LOG_M("dlsch11_ch0_ext.m","dl11_ch0_ext",pdsch_vars[0]->dl_ch_estimates_ext[3],300*12,1,1);
      LOG_M("dlsch_rho.m","dl_rho",pdsch_vars[0]->rho[0],300*12,1,1);
    */
    LOG_M("dlsch_rxF_comp0.m","dlsch0_rxF_comp0", ue->pdsch_vars_SI[0]->rxdataF_comp0[0],ue->frame_parms.N_RB_DL*12*nsymb,1,1);
    LOG_M("dlsch_rxF_llr.m","dlsch_llr", ue->pdsch_vars_SI[0]->llr[0],coded_bits_per_codeword,1,0);
    LOG_M("dlsch_mag1.m","dlschmag1",ue->pdsch_vars_SI[0]->dl_ch_mag0,300*nsymb,1,1);
    LOG_M("dlsch_mag2.m","dlschmag2",ue->pdsch_vars_SI[0]->dl_ch_magb0,300*nsymb,1,1);
    sleep(1);
    exit(-1);
  }
}

#if defined(EXMIMO) || defined(OAI_USRP) || defined(OAI_BLADERF) || defined(OAI_LMSSDR)
//unsigned int gain_table[31] = {100,112,126,141,158,178,200,224,251,282,316,359,398,447,501,562,631,708,794,891,1000,1122,1258,1412,1585,1778,1995,2239,2512,2818,3162};
/*
  unsigned int get_tx_amp_prach(int power_dBm, int power_max_dBm, int N_RB_UL)
  {

  int gain_dB = power_dBm - power_max_dBm;
  int amp_x_100;

  switch (N_RB_UL) {
  case 6:
  amp_x_100 = AMP;      // PRACH is 6 PRBS so no scale
  break;
  case 15:
  amp_x_100 = 158*AMP;  // 158 = 100*sqrt(15/6)
  break;
  case 25:
  amp_x_100 = 204*AMP;  // 204 = 100*sqrt(25/6)
  break;
  case 50:
  amp_x_100 = 286*AMP;  // 286 = 100*sqrt(50/6)
  break;
  case 75:
  amp_x_100 = 354*AMP;  // 354 = 100*sqrt(75/6)
  break;
  case 100:
  amp_x_100 = 408*AMP;  // 408 = 100*sqrt(100/6)
  break;
  default:
  LOG_E(PHY,"Unknown PRB size %d\n",N_RB_UL);
  mac_xface->macphy_exit("");
  break;
  }
  if (gain_dB < -30) {
  return(amp_x_100/3162);
  } else if (gain_dB>0)
  return(amp_x_100);
  else
  return(amp_x_100/gain_table[-gain_dB]);  // 245 corresponds to the factor sqrt(25/6)
  }
*/

unsigned int get_tx_amp(int power_dBm, int power_max_dBm, int N_RB_UL, int nb_rb) {
  int gain_dB;
  double gain_lin;

  if (power_dBm<=power_max_dBm)
    gain_dB = power_dBm - power_max_dBm;
  else
    gain_dB = 0;

  gain_lin = pow(10,.1*gain_dB);
  AssertFatal((nb_rb >0) && (nb_rb <= N_RB_UL),"Illegal nb_rb/N_RB_UL combination (%d/%d)\n",nb_rb,N_RB_UL);
  return((int)(AMP*sqrt(gain_lin*N_RB_UL/(double)nb_rb)));
}

#endif

void dump_dlsch_ra(PHY_VARS_UE *ue,UE_rxtx_proc_t *proc,uint8_t eNB_id,uint8_t subframe) {
  if (LOG_DUMPFLAG(DEBUG_UE_PHYPROC)) {
    unsigned int coded_bits_per_codeword;
    uint8_t nsymb ;
    get_dumpparam(ue, proc, eNB_id,
                  ue->dlsch_SI[eNB_id]->harq_processes[0]->nb_rb,
                  ue->dlsch_SI[eNB_id]->harq_processes[0]->rb_alloc_even,
                  subframe,2,1,0,
                  &nsymb, &coded_bits_per_codeword);
    LOG_D(PHY,"[UE %d] Dumping dlsch_ra : nb_rb %d, mcs %d, nb_rb %d, num_pdcch_symbols %d,G %d\n",
          ue->Mod_id,
          ue->dlsch_ra[eNB_id]->harq_processes[0]->nb_rb,
          ue->dlsch_ra[eNB_id]->harq_processes[0]->mcs,
          ue->dlsch_ra[eNB_id]->harq_processes[0]->nb_rb,
          ue->pdcch_vars[0%RX_NB_TH][eNB_id]->num_pdcch_symbols,
          coded_bits_per_codeword);
    LOG_M("rxsigF0.m","rxsF0", ue->common_vars.common_vars_rx_data_per_thread[ue->current_thread_id[subframe]].rxdataF[0],2*12*ue->frame_parms.ofdm_symbol_size,2,1);
    LOG_M("rxsigF0_ext.m","rxsF0_ext", ue->pdsch_vars_ra[0]->rxdataF_ext[0],2*12*ue->frame_parms.ofdm_symbol_size,1,1);
    LOG_M("dlsch00_ch0_ext.m","dl00_ch0_ext", ue->pdsch_vars_ra[0]->dl_ch_estimates_ext[0],300*nsymb,1,1);
    /*
      LOG_M("dlsch01_ch0_ext.m","dl01_ch0_ext",pdsch_vars[0]->dl_ch_estimates_ext[1],300*12,1,1);
      LOG_M("dlsch10_ch0_ext.m","dl10_ch0_ext",pdsch_vars[0]->dl_ch_estimates_ext[2],300*12,1,1);
      LOG_M("dlsch11_ch0_ext.m","dl11_ch0_ext",pdsch_vars[0]->dl_ch_estimates_ext[3],300*12,1,1);
      LOG_M("dlsch_rho.m","dl_rho",pdsch_vars[0]->rho[0],300*12,1,1);
    */
    LOG_M("dlsch_rxF_comp0.m","dlsch0_rxF_comp0", ue->pdsch_vars_ra[0]->rxdataF_comp0[0],300*nsymb,1,1);
    LOG_M("dlsch_rxF_llr.m","dlsch_llr", ue->pdsch_vars_ra[0]->llr[0],coded_bits_per_codeword,1,0);
    LOG_M("dlsch_mag1.m","dlschmag1",ue->pdsch_vars_ra[0]->dl_ch_mag0,300*nsymb,1,1);
    LOG_M("dlsch_mag2.m","dlschmag2",ue->pdsch_vars_ra[0]->dl_ch_magb0,300*nsymb,1,1);
  }
}

void phy_reset_ue(module_id_t Mod_id,uint8_t CC_id,uint8_t eNB_index) {
  // This flushes ALL DLSCH and ULSCH harq buffers of ALL connected eNBs...add the eNB_index later
  // for more flexibility
  uint8_t i,j,k,s;
  PHY_VARS_UE *ue = PHY_vars_UE_g[Mod_id][CC_id];

  //[NUMBER_OF_RX_THREAD=2][NUMBER_OF_CONNECTED_eNB_MAX][2];
  for(int l=0; l<RX_NB_TH; l++) {
    for(i=0; i<NUMBER_OF_CONNECTED_eNB_MAX; i++) {
      for(j=0; j<2; j++) {
        //DL HARQ
        if(ue->dlsch[l][i][j]) {
          for(k=0; k<NUMBER_OF_HARQ_PID_MAX && ue->dlsch[l][i][j]->harq_processes[k]; k++) {
            ue->dlsch[l][i][j]->harq_processes[k]->status = SCH_IDLE;

            for (s=0; s<10; s++) {
              // reset ACK/NACK bit to DTX for all subframes s = 0..9
              ue->dlsch[l][i][j]->harq_ack[s].ack = 2;
              ue->dlsch[l][i][j]->harq_ack[s].send_harq_status = 0;
              ue->dlsch[l][i][j]->harq_ack[s].vDAI_UL = 0xff;
              ue->dlsch[l][i][j]->harq_ack[s].vDAI_DL = 0xff;
            }
          }
        }
      }

      //UL HARQ
      if(ue->ulsch[i]) {
        for(k=0; k<NUMBER_OF_HARQ_PID_MAX && ue->ulsch[i]->harq_processes[k]; k++) {
          ue->ulsch[i]->harq_processes[k]->status = SCH_IDLE;
          //Set NDIs for all UL HARQs to 0
          //  ue->ulsch[i]->harq_processes[k]->Ndi = 0;
        }
      }

      // flush Msg3 buffer
      ue->ulsch_Msg3_active[i] = 0;
    }
  }
}

void ra_failed(uint8_t Mod_id,uint8_t CC_id,uint8_t eNB_index) {
  // if contention resolution fails, go back to PRACH
  PHY_vars_UE_g[Mod_id][CC_id]->UE_mode[eNB_index] = PRACH;
  PHY_vars_UE_g[Mod_id][CC_id]->pdcch_vars[0][eNB_index]->crnti_is_temporary = 0;
  PHY_vars_UE_g[Mod_id][CC_id]->pdcch_vars[0][eNB_index]->crnti = 0;
  PHY_vars_UE_g[Mod_id][CC_id]->pdcch_vars[1][eNB_index]->crnti_is_temporary = 0;
  PHY_vars_UE_g[Mod_id][CC_id]->pdcch_vars[1][eNB_index]->crnti = 0;
  LOG_E(PHY,"[UE %d] Random-access procedure fails, going back to PRACH, setting SIStatus = 0, discard temporary C-RNTI and State RRC_IDLE\n",Mod_id);
}

void ra_succeeded(uint8_t Mod_id,uint8_t CC_id,uint8_t eNB_index) {
  int i;
  LOG_I(PHY,"[UE %d][RAPROC] Random-access procedure succeeded. Set C-RNTI = Temporary C-RNTI\n",Mod_id);
  PHY_vars_UE_g[Mod_id][CC_id]->pdcch_vars[0][eNB_index]->crnti_is_temporary = 0;
  PHY_vars_UE_g[Mod_id][CC_id]->pdcch_vars[1][eNB_index]->crnti_is_temporary = 0;
  PHY_vars_UE_g[Mod_id][CC_id]->ulsch_Msg3_active[eNB_index] = 0;
  PHY_vars_UE_g[Mod_id][CC_id]->UE_mode[eNB_index] = PUSCH;

  for (i=0; i<8; i++) {
    if (PHY_vars_UE_g[Mod_id][CC_id]->ulsch[eNB_index]->harq_processes[i]) {
      PHY_vars_UE_g[Mod_id][CC_id]->ulsch[eNB_index]->harq_processes[i]->status=SCH_IDLE;
      PHY_vars_UE_g[Mod_id][CC_id]->dlsch[0][eNB_index][0]->harq_processes[i]->round=0;
      PHY_vars_UE_g[Mod_id][CC_id]->dlsch[1][eNB_index][0]->harq_processes[i]->round=0;
      PHY_vars_UE_g[Mod_id][CC_id]->ulsch[eNB_index]->harq_processes[i]->subframe_scheduling_flag=0;
    }
  }
}

UE_MODE_t get_ue_mode(uint8_t Mod_id,uint8_t CC_id,uint8_t eNB_index) {
  return(PHY_vars_UE_g[Mod_id][CC_id]->UE_mode[eNB_index]);
}
void process_timing_advance_rar(PHY_VARS_UE *ue,UE_rxtx_proc_t *proc,uint16_t timing_advance) {
  ue->timing_advance = timing_advance*4;

  if (LOG_DEBUGFLAG(DEBUG_UE_PHYPROC)) {
    /* TODO: fix this log, what is 'HW timing advance'? */
    /*LOG_I(PHY,"[UE %d] AbsoluteSubFrame %d.%d, received (rar) timing_advance %d, HW timing advance %d\n",ue->Mod_id,proc->frame_rx, proc->subframe_rx, ue->timing_advance);*/
    LOG_UI(PHY,"[UE %d] AbsoluteSubFrame %d.%d, received (rar) timing_advance %d\n",ue->Mod_id,proc->frame_rx, proc->subframe_rx, ue->timing_advance);
  }
}

void process_timing_advance(module_id_t Mod_id,uint8_t CC_id,int16_t timing_advance) {
  //  uint32_t frame = PHY_vars_UE_g[Mod_id]->frame;
  // timing advance has Q1.5 format
  timing_advance = timing_advance - 31;
  PHY_vars_UE_g[Mod_id][CC_id]->timing_advance = PHY_vars_UE_g[Mod_id][CC_id]->timing_advance+timing_advance*4; //this is for 25RB only!!!
  LOG_D(PHY,"[UE %d] Got timing advance %d from MAC, new value %d\n",Mod_id, timing_advance, PHY_vars_UE_g[Mod_id][CC_id]->timing_advance);
}

uint8_t is_SR_TXOp(PHY_VARS_UE *ue,UE_rxtx_proc_t *proc,uint8_t eNB_id) {
  int subframe=proc->subframe_tx;
  LOG_D(PHY,"[UE %d][SR %x] Frame %d subframe %d Checking for SR TXOp (sr_ConfigIndex %d)\n",
        ue->Mod_id,ue->pdcch_vars[ue->current_thread_id[proc->subframe_rx]][eNB_id]->crnti,proc->frame_tx,subframe,
        ue->scheduling_request_config[eNB_id].sr_ConfigIndex);

  if (ue->scheduling_request_config[eNB_id].sr_ConfigIndex <= 4) {        // 5 ms SR period
    if ((subframe%5) == ue->scheduling_request_config[eNB_id].sr_ConfigIndex)
      return(1);
  } else if (ue->scheduling_request_config[eNB_id].sr_ConfigIndex <= 14) { // 10 ms SR period
    if (subframe==(ue->scheduling_request_config[eNB_id].sr_ConfigIndex-5))
      return(1);
  } else if (ue->scheduling_request_config[eNB_id].sr_ConfigIndex <= 34) { // 20 ms SR period
    if ((10*(proc->frame_tx&1)+subframe) == (ue->scheduling_request_config[eNB_id].sr_ConfigIndex-15))
      return(1);
  } else if (ue->scheduling_request_config[eNB_id].sr_ConfigIndex <= 74) { // 40 ms SR period
    if ((10*(proc->frame_tx&3)+subframe) == (ue->scheduling_request_config[eNB_id].sr_ConfigIndex-35))
      return(1);
  } else if (ue->scheduling_request_config[eNB_id].sr_ConfigIndex <= 154) { // 80 ms SR period
    if ((10*(proc->frame_tx&7)+subframe) == (ue->scheduling_request_config[eNB_id].sr_ConfigIndex-75))
      return(1);
  }

  return(0);
}

uint8_t is_cqi_TXOp(PHY_VARS_UE *ue,UE_rxtx_proc_t *proc,uint8_t eNB_id) {
  int subframe = proc->subframe_tx;
  int frame    = proc->frame_tx;
  CQI_REPORTPERIODIC *cqirep = &ue->cqi_report_config[eNB_id].CQI_ReportPeriodic;

  //LOG_I(PHY,"[UE %d][CRNTI %x] AbsSubFrame %d.%d Checking for CQI TXOp (cqi_ConfigIndex %d) isCQIOp %d\n",
  //      ue->Mod_id,ue->pdcch_vars[eNB_id]->crnti,frame,subframe,
  //      cqirep->cqi_PMI_ConfigIndex,
  //      (((10*frame + subframe) % cqirep->Npd) == cqirep->N_OFFSET_CQI));

  if (cqirep->cqi_PMI_ConfigIndex==-1)
    return(0);
  else if (((10*frame + subframe) % cqirep->Npd) == cqirep->N_OFFSET_CQI)
    return(1);
  else
    return(0);
}
uint8_t is_ri_TXOp(PHY_VARS_UE *ue,UE_rxtx_proc_t *proc,uint8_t eNB_id) {
  int subframe = proc->subframe_tx;
  int frame    = proc->frame_tx;
  CQI_REPORTPERIODIC *cqirep = &ue->cqi_report_config[eNB_id].CQI_ReportPeriodic;
  int log2Mri = cqirep->ri_ConfigIndex/161;
  int N_OFFSET_RI = cqirep->ri_ConfigIndex % 161;

  //LOG_I(PHY,"[UE %d][CRNTI %x] AbsSubFrame %d.%d Checking for RI TXOp (ri_ConfigIndex %d) isRIOp %d\n",
  //      ue->Mod_id,ue->pdcch_vars[eNB_id]->crnti,frame,subframe,
  //      cqirep->ri_ConfigIndex,
  //      (((10*frame + subframe + cqirep->N_OFFSET_CQI - N_OFFSET_RI) % (cqirep->Npd<<log2Mri)) == 0));
  if (cqirep->ri_ConfigIndex==-1)
    return(0);
  else if (((10*frame + subframe + cqirep->N_OFFSET_CQI - N_OFFSET_RI) % (cqirep->Npd<<log2Mri)) == 0)
    return(1);
  else
    return(0);
}

void compute_cqi_ri_resources(PHY_VARS_UE *ue,
                              LTE_UE_ULSCH_t *ulsch,
                              uint8_t eNB_id,
                              uint16_t rnti,
                              uint16_t p_rnti,
                              uint16_t cba_rnti,
                              uint8_t cqi_status,
                              uint8_t ri_status) {
  //PHY_MEASUREMENTS *meas = &ue->measurements;
  //uint8_t transmission_mode = ue->transmission_mode[eNB_id];

  //LOG_I(PHY,"compute_cqi_ri_resources O_RI %d O %d uci format %d \n",ulsch->O_RI,ulsch->O,ulsch->uci_format);
  if (cqi_status == 1 || ri_status == 1) {
    ulsch->O = 4;
  }
}

void ue_compute_srs_occasion(PHY_VARS_UE *ue,UE_rxtx_proc_t *proc,uint8_t eNB_id,uint8_t isSubframeSRS) {
  LTE_DL_FRAME_PARMS *frame_parms = &ue->frame_parms;
  int frame_tx    = proc->frame_tx;
  int subframe_tx = proc->subframe_tx;
  SOUNDINGRS_UL_CONFIG_DEDICATED *pSoundingrs_ul_config_dedicated=&ue->soundingrs_ul_config_dedicated[eNB_id];
  uint16_t srsPeriodicity;
  uint16_t srsOffset;
  uint8_t is_pucch2_subframe = 0;
  uint8_t is_sr_an_subframe  = 0;
  // check for SRS opportunity
  pSoundingrs_ul_config_dedicated->srsUeSubframe   = 0;
  pSoundingrs_ul_config_dedicated->srsCellSubframe = isSubframeSRS;

  if (isSubframeSRS) {
    LOG_D(PHY," SrsDedicatedSetup: %d \n",pSoundingrs_ul_config_dedicated->srsConfigDedicatedSetup);

    if(pSoundingrs_ul_config_dedicated->srsConfigDedicatedSetup) {
      compute_srs_pos(frame_parms->frame_type, pSoundingrs_ul_config_dedicated->srs_ConfigIndex, &srsPeriodicity, &srsOffset);
      LOG_D(PHY," srsPeriodicity: %d srsOffset: %d isSubframeSRS %d \n",srsPeriodicity,srsOffset,isSubframeSRS);
      // transmit SRS if the four following constraints are respected:
      // - UE is configured to transmit SRS
      // - SRS are configured in current subframe
      // - UE is configured to send SRS in this subframe
      // 36.213 8.2
      // 1- A UE shall not transmit SRS whenever SRS and PUCCH format 2/2a/2b transmissions happen to coincide in the same subframe
      // 2- A UE shall not transmit SRS whenever SRS transmit
      //    on and PUCCH transmission carrying ACK/NACK and/or
      //    positive SR happen to coincide in the same subframe if the parameter
      //    Simultaneous-AN-and-SRS is FALSE
      // check PUCCH format 2/2a/2b transmissions
      is_pucch2_subframe = is_cqi_TXOp(ue,proc,eNB_id) && (ue->cqi_report_config[eNB_id].CQI_ReportPeriodic.cqi_PMI_ConfigIndex>0);
      is_pucch2_subframe = (is_ri_TXOp(ue,proc,eNB_id) && (ue->cqi_report_config[eNB_id].CQI_ReportPeriodic.ri_ConfigIndex>0)) || is_pucch2_subframe;

      // check ACK/SR transmission
      if(frame_parms->soundingrs_ul_config_common.ackNackSRS_SimultaneousTransmission == FALSE) {
        if(is_SR_TXOp(ue,proc,eNB_id)) {
          uint32_t SR_payload = 0;

          if (ue->mac_enabled==1) {
            int Mod_id = ue->Mod_id;
            int CC_id = ue->CC_id;
            SR_payload = ue_get_SR(Mod_id,
                                   CC_id,
                                   frame_tx,
                                   eNB_id,
                                   ue->pdcch_vars[ue->current_thread_id[proc->subframe_rx]][eNB_id]->crnti,
                                   subframe_tx); // subframe used for meas gap

            if (SR_payload > 0)
              is_sr_an_subframe = 1;
          }
        }

        uint8_t pucch_ack_payload[2];

        if (get_ack(&ue->frame_parms,
                    ue->dlsch[ue->current_thread_id[proc->subframe_rx]][eNB_id][0]->harq_ack,
                    subframe_tx,proc->subframe_rx,pucch_ack_payload,0) > 0) {
          is_sr_an_subframe = 1;
        }
      }

      // check SRS UE opportunity
      if( isSubframeSRS  &&
          (((10*frame_tx+subframe_tx) % srsPeriodicity) == srsOffset)
        ) {
        if ((is_pucch2_subframe == 0) && (is_sr_an_subframe == 0)) {
          pSoundingrs_ul_config_dedicated->srsUeSubframe = 1;
          ue->ulsch[eNB_id]->srs_active   = 1;
          ue->ulsch[eNB_id]->Nsymb_pusch  = 12-(frame_parms->Ncp<<1)- ue->ulsch[eNB_id]->srs_active;
        } else {
          LOG_I(PHY,"DROP UE-SRS-TX for this subframe %d.%d: collision with PUCCH2 or SR/AN: PUCCH2-occasion: %d, SR-AN-occasion[simSRS-SR-AN %d]: %d  \n", frame_tx, subframe_tx, is_pucch2_subframe,
                frame_parms->soundingrs_ul_config_common.ackNackSRS_SimultaneousTransmission, is_sr_an_subframe);
        }
      }
    }

    LOG_D(PHY," srsCellSubframe: %d, srsUeSubframe: %d, Nsymb-pusch: %d \n", pSoundingrs_ul_config_dedicated->srsCellSubframe, pSoundingrs_ul_config_dedicated->srsUeSubframe,
          ue->ulsch[eNB_id]->Nsymb_pusch);
  }
}


void get_cqipmiri_params(PHY_VARS_UE *ue,uint8_t eNB_id) {
  CQI_REPORTPERIODIC *cqirep = &ue->cqi_report_config[eNB_id].CQI_ReportPeriodic;
  int cqi_PMI_ConfigIndex = cqirep->cqi_PMI_ConfigIndex;

  if (ue->frame_parms.frame_type == FDD) {
    if (cqi_PMI_ConfigIndex <= 1) {        // 2 ms CQI_PMI period
      cqirep->Npd = 2;
      cqirep->N_OFFSET_CQI = cqi_PMI_ConfigIndex;
    } else if (cqi_PMI_ConfigIndex <= 6) { // 5 ms CQI_PMI period
      cqirep->Npd = 5;
      cqirep->N_OFFSET_CQI = cqi_PMI_ConfigIndex-2;
    } else if (cqi_PMI_ConfigIndex <=16) { // 10ms CQI_PMI period
      cqirep->Npd = 10;
      cqirep->N_OFFSET_CQI = cqi_PMI_ConfigIndex-7;
    } else if (cqi_PMI_ConfigIndex <= 36) { // 20 ms CQI_PMI period
      cqirep->Npd = 20;
      cqirep->N_OFFSET_CQI = cqi_PMI_ConfigIndex-17;
    } else if (cqi_PMI_ConfigIndex <= 76) { // 40 ms CQI_PMI period
      cqirep->Npd = 40;
      cqirep->N_OFFSET_CQI = cqi_PMI_ConfigIndex-37;
    } else if (cqi_PMI_ConfigIndex <= 156) { // 80 ms CQI_PMI period
      cqirep->Npd = 80;
      cqirep->N_OFFSET_CQI = cqi_PMI_ConfigIndex-77;
    } else if (cqi_PMI_ConfigIndex <= 316) { // 160 ms CQI_PMI period
      cqirep->Npd = 160;
      cqirep->N_OFFSET_CQI = cqi_PMI_ConfigIndex-157;
    } else if (cqi_PMI_ConfigIndex > 317) {
      if (cqi_PMI_ConfigIndex <= 349) { // 32 ms CQI_PMI period
        cqirep->Npd = 32;
        cqirep->N_OFFSET_CQI = cqi_PMI_ConfigIndex-318;
      } else if (cqi_PMI_ConfigIndex <= 413) { // 64 ms CQI_PMI period
        cqirep->Npd = 64;
        cqirep->N_OFFSET_CQI = cqi_PMI_ConfigIndex-350;
      } else if (cqi_PMI_ConfigIndex <= 541) { // 128 ms CQI_PMI period
        cqirep->Npd = 128;
        cqirep->N_OFFSET_CQI = cqi_PMI_ConfigIndex-414;
      }
    }
  } else { // TDD
    if (cqi_PMI_ConfigIndex == 0) {        // all UL subframes
      cqirep->Npd = 1;
      cqirep->N_OFFSET_CQI = 0;
    } else if (cqi_PMI_ConfigIndex <= 6) { // 5 ms CQI_PMI period
      cqirep->Npd = 5;
      cqirep->N_OFFSET_CQI = cqi_PMI_ConfigIndex-1;
    } else if (cqi_PMI_ConfigIndex <=16) { // 10ms CQI_PMI period
      cqirep->Npd = 10;
      cqirep->N_OFFSET_CQI = cqi_PMI_ConfigIndex-6;
    } else if (cqi_PMI_ConfigIndex <= 36) { // 20 ms CQI_PMI period
      cqirep->Npd = 20;
      cqirep->N_OFFSET_CQI = cqi_PMI_ConfigIndex-16;
    } else if (cqi_PMI_ConfigIndex <= 76) { // 40 ms CQI_PMI period
      cqirep->Npd = 40;
      cqirep->N_OFFSET_CQI = cqi_PMI_ConfigIndex-36;
    } else if (cqi_PMI_ConfigIndex <= 156) { // 80 ms CQI_PMI period
      cqirep->Npd = 80;
      cqirep->N_OFFSET_CQI = cqi_PMI_ConfigIndex-76;
    } else if (cqi_PMI_ConfigIndex <= 316) { // 160 ms CQI_PMI period
      cqirep->Npd = 160;
      cqirep->N_OFFSET_CQI = cqi_PMI_ConfigIndex-156;
    }
  }
}

PUCCH_FMT_t get_pucch_format(lte_frame_type_t frame_type,
                             lte_prefix_type_t cyclic_prefix_type,
                             uint8_t SR_payload,
                             uint8_t nb_cw,
                             uint8_t cqi_status,
                             uint8_t ri_status,
                             uint8_t bundling_flag) {
  if((cqi_status == 0) && (ri_status==0)) {
    // PUCCH Format 1 1a 1b
    // 1- SR only ==> PUCCH format 1
    // 2- 1bit Ack/Nack with/without SR  ==> PUCCH format 1a
    // 3- 2bits Ack/Nack with/without SR ==> PUCCH format 1b
    if((nb_cw == 1)&&(bundling_flag==bundling)) {
      return pucch_format1a;
    }

    if((nb_cw == 1)&&(bundling_flag==multiplexing)) {
      return pucch_format1b;
    }

    if(nb_cw == 2) {
      return pucch_format1b;
    }

    if(SR_payload == 1) {
      return pucch_format1;
      /*
      if (frame_type == FDD) {
          return pucch_format1;
      } else if (frame_type == TDD) {
          return pucch_format1b;
      } else {
          AssertFatal(1==0,"Unknown frame_type");
      }*/
    }
  } else {
    // PUCCH Format 2 2a 2b
    // 1- CQI only or RI only  ==> PUCCH format 2
    // 2- CQI or RI + 1bit Ack/Nack for normal CP  ==> PUCCH format 2a
    // 3- CQI or RI + 2bits Ack/Nack for normal CP ==> PUCCH format 2b
    // 4- CQI or RI + Ack/Nack for extended CP ==> PUCCH format 2
    if(nb_cw == 0) {
      return pucch_format2;
    }

    if(cyclic_prefix_type == NORMAL) {
      if(nb_cw == 1) {
        return pucch_format2a;
      }

      if(nb_cw == 2) {
        return pucch_format2b;
      }
    } else {
      return pucch_format2;
    }
  }

  return pucch_format1a;
}
uint16_t get_n1_pucch(PHY_VARS_UE *ue,
                      UE_rxtx_proc_t *proc,
                      harq_status_t *harq_ack,
                      uint8_t eNB_id,
                      uint8_t *b,
                      uint8_t SR) {
  LTE_DL_FRAME_PARMS *frame_parms=&ue->frame_parms;
  uint8_t nCCE0,nCCE1,nCCE2,nCCE3,harq_ack1,harq_ack0,harq_ack3,harq_ack2;
  ANFBmode_t bundling_flag;
  uint16_t n1_pucch0=0,n1_pucch1=0,n1_pucch2=0,n1_pucch3=0,n1_pucch_inter;
  static uint8_t candidate_dl[9]; // which downlink(s) the current ACK/NACK is associating to
  uint8_t last_dl=0xff; // the last downlink with valid DL-DCI. for calculating the PUCCH resource index
  int sf;
  int M;
  uint8_t ack_counter=0;
  // clear this, important for case where n1_pucch selection is not used
  int subframe=proc->subframe_tx;
  ue->pucch_sel[subframe] = 0;

  if (frame_parms->frame_type == FDD ) { // FDD
    sf = (subframe<4)? subframe+6 : subframe-4;
    LOG_D(PHY,"n1_pucch_UE: subframe %d, nCCE %d\n",sf,ue->pdcch_vars[ue->current_thread_id[proc->subframe_rx]][eNB_id]->nCCE[sf]);

    if (SR == 0)
      return(frame_parms->pucch_config_common.n1PUCCH_AN + ue->pdcch_vars[ue->current_thread_id[proc->subframe_rx]][eNB_id]->nCCE[sf]);
    else
      return(ue->scheduling_request_config[eNB_id].sr_PUCCH_ResourceIndex);
  } else {
    bundling_flag = ue->pucch_config_dedicated[eNB_id].tdd_AckNackFeedbackMode;

    if (LOG_DEBUGFLAG(DEBUG_UE_PHYPROC)) {
      if (bundling_flag==bundling) {
        LOG_D(PHY,"[UE%d] Frame %d subframe %d : get_n1_pucch, bundling, SR %d/%d\n",ue->Mod_id,proc->frame_tx,subframe,SR,
              ue->scheduling_request_config[eNB_id].sr_PUCCH_ResourceIndex);
      } else {
        LOG_D(PHY,"[UE%d] Frame %d subframe %d : get_n1_pucch, multiplexing, SR %d/%d\n",ue->Mod_id,proc->frame_tx,subframe,SR,
              ue->scheduling_request_config[eNB_id].sr_PUCCH_ResourceIndex);
      }
    }

    switch (frame_parms->tdd_config) {
      case 1:  // DL:S:UL:UL:DL:DL:S:UL:UL:DL
        harq_ack0 = 2; // DTX
        M=1;

        // This is the offset for a particular subframe (2,3,4) => (0,2,4)
        if (subframe == 2) {  // ACK subframes 5,6
          candidate_dl[0] = 6;
          candidate_dl[1] = 5;
          M=2;
        } else if (subframe == 3) { // ACK subframe 9
          candidate_dl[0] = 9;
        } else if (subframe == 7) { // ACK subframes 0,1
          candidate_dl[0] = 1;
          candidate_dl[1] = 0;
          M=2;
        } else if (subframe == 8) { // ACK subframes 4
          candidate_dl[0] = 4;
        } else {
          LOG_E(PHY,"[UE%d] : Frame %d phy_procedures_lte.c: get_n1pucch, illegal tx-subframe %d for tdd_config %d\n",
                ue->Mod_id,proc->frame_tx,subframe,frame_parms->tdd_config);
          return(0);
        }

        // checking which downlink candidate is the last downlink with valid DL-DCI
        int k;

        for (k=0; k<M; k++) {
          if (harq_ack[candidate_dl[k]].send_harq_status>0) {
            last_dl = candidate_dl[k];
            break;
          }
        }

        if (last_dl >= 10) {
          LOG_E(PHY,"[UE%d] : Frame %d phy_procedures_lte.c: get_n1pucch, illegal rx-subframe %d (tx-subframe %d) for tdd_config %d\n",
                ue->Mod_id,proc->frame_tx,last_dl,subframe,frame_parms->tdd_config);
          return (0);
        }

        LOG_D(PHY,"SFN/SF %d/%d calculating n1_pucch0 from last_dl=%d\n",
              proc->frame_tx%1024,
              proc->subframe_tx,
              last_dl);
        // i=0
        nCCE0 = ue->pdcch_vars[ue->current_thread_id[proc->subframe_rx]][eNB_id]->nCCE[last_dl];
        n1_pucch0 = get_Np(frame_parms->N_RB_DL,nCCE0,0) + nCCE0+ frame_parms->pucch_config_common.n1PUCCH_AN;
        harq_ack0 = b[0];

        if (harq_ack0!=2) {  // DTX
          if (frame_parms->frame_type == FDD ) {
            if (SR == 0) {  // last paragraph pg 68 from 36.213 (v8.6), m=0
              b[0]=(M==2) ? 1-harq_ack0 : harq_ack0;
              b[1]=harq_ack0;   // in case we use pucch format 1b (subframes 2,7)
              ue->pucch_sel[subframe] = 0;
              return(n1_pucch0);
            } else { // SR and only 0 or 1 ACKs (first 2 entries in Table 7.3-1 of 36.213)
              b[0]=harq_ack0;
              return(ue->scheduling_request_config[eNB_id].sr_PUCCH_ResourceIndex);
            }
          } else {
            if (SR == 0) {
              b[0] = harq_ack0;
              b[1] = harq_ack0;
              ue->pucch_sel[subframe] = 0;
              return(n1_pucch0);
            } else {
              b[0] = harq_ack0;
              b[1] = harq_ack0;
              return(ue->scheduling_request_config[eNB_id].sr_PUCCH_ResourceIndex);
            }
          }
        }

        break;

      case 3:  // DL:S:UL:UL:UL:DL:DL:DL:DL:DL
        // in this configuration we have M=2 from pg 68 of 36.213 (v8.6)
        // Note: this doesn't allow using subframe 1 for PDSCH transmission!!! (i.e. SF 1 cannot be acked in SF 2)
        // set ACK/NAKs to DTX
        harq_ack1 = 2; // DTX
        harq_ack0 = 2; // DTX
        // This is the offset for a particular subframe (2,3,4) => (0,2,4)
        last_dl = (subframe-2)<<1;
        // i=0
        nCCE0 = ue->pdcch_vars[ue->current_thread_id[proc->subframe_rx]][eNB_id]->nCCE[5+last_dl];
        n1_pucch0 = get_Np(frame_parms->N_RB_DL,nCCE0,0) + nCCE0+ frame_parms->pucch_config_common.n1PUCCH_AN;
        // i=1
        nCCE1 = ue->pdcch_vars[ue->current_thread_id[proc->subframe_rx]][eNB_id]->nCCE[(6+last_dl)%10];
        n1_pucch1 = get_Np(frame_parms->N_RB_DL,nCCE1,1) + nCCE1 + frame_parms->pucch_config_common.n1PUCCH_AN;

        // set ACK/NAK to values if not DTX
        if (ue->dlsch[ue->current_thread_id[proc->subframe_rx]][eNB_id][0]->harq_ack[(6+last_dl)%10].send_harq_status>0)  // n-6 // subframe 6 is to be ACK/NAKed
          harq_ack1 = ue->dlsch[ue->current_thread_id[proc->subframe_rx]][eNB_id][0]->harq_ack[(6+last_dl)%10].ack;

        if (ue->dlsch[ue->current_thread_id[proc->subframe_rx]][eNB_id][0]->harq_ack[5+last_dl].send_harq_status>0)  // n-6 // subframe 5 is to be ACK/NAKed
          harq_ack0 = ue->dlsch[ue->current_thread_id[proc->subframe_rx]][eNB_id][0]->harq_ack[5+last_dl].ack;

        LOG_D(PHY,"SFN/SF %d/%d calculating n1_pucch cce0=%d n1_pucch0=%d cce1=%d n1_pucch1=%d\n",
              proc->frame_tx%1024,
              proc->subframe_tx,
              nCCE0,n1_pucch0,
              nCCE1,n1_pucch1);

        if (harq_ack1!=2) { // n-6 // subframe 6,8,0 and maybe 5,7,9 is to be ACK/NAKed
          if ((bundling_flag==bundling)&&(SR == 0)) {  // This is for bundling without SR,
            // n1_pucch index takes value of smallest element in set {0,1}
            // i.e. 0 if harq_ack0 is not DTX, otherwise 1
            b[0] = harq_ack1;

            if (harq_ack0!=2)
              b[0]=b[0]&harq_ack0;

            ue->pucch_sel[subframe] = 1;
            return(n1_pucch1);
          } else if ((bundling_flag==multiplexing)&&(SR==0)) { // Table 10.1
            if (harq_ack0 == 2)
              harq_ack0 = 0;

            b[1] = harq_ack0;
            b[0] = (harq_ack0!=harq_ack1)?0:1;

            if ((harq_ack0 == 1) && (harq_ack1 == 0)) {
              ue->pucch_sel[subframe] = 0;
              return(n1_pucch0);
            } else {
              ue->pucch_sel[subframe] = 1;
              return(n1_pucch1);
            }
          } else if (SR==1) { // SR and 0,1,or 2 ACKS, (first 3 entries in Table 7.3-1 of 36.213)
            // this should be number of ACKs (including
            if (harq_ack0 == 2)
              harq_ack0 = 0;

            b[0]= harq_ack1 | harq_ack0;
            b[1]= harq_ack1 ^ harq_ack0;
            return(ue->scheduling_request_config[eNB_id].sr_PUCCH_ResourceIndex);
          }
        } else if (harq_ack0!=2) { // n-7  // subframe 5,7,9 only is to be ACK/NAKed
          if ((bundling_flag==bundling)&&(SR == 0)) {  // last paragraph pg 68 from 36.213 (v8.6), m=0
            b[0]=harq_ack0;
            ue->pucch_sel[subframe] = 0;
            return(n1_pucch0);
          } else if ((bundling_flag==multiplexing)&&(SR==0)) { // Table 10.1 with i=1 set to DTX
            b[0] = harq_ack0;
            b[1] = 1-b[0];
            ue->pucch_sel[subframe] = 0;
            return(n1_pucch0);
          } else if (SR==1) { // SR and only 0 or 1 ACKs (first 2 entries in Table 7.3-1 of 36.213)
            b[0]=harq_ack0;
            b[1]=b[0];
            return(ue->scheduling_request_config[eNB_id].sr_PUCCH_ResourceIndex);
          }
        }

        break;

      case 4:  // DL:S:UL:UL:DL:DL:DL:DL:DL:DL
        // in this configuration we have M=4 from pg 68 of 36.213 (v8.6)
        // Note: this doesn't allow using subframe 1 for PDSCH transmission!!! (i.e. SF 1 cannot be acked in SF 2)
        // set ACK/NAKs to DTX
        harq_ack3 = 2; // DTX
        harq_ack2 = 2; // DTX
        harq_ack1 = 2; // DTX
        harq_ack0 = 2; // DTX

        // This is the offset for a particular subframe (2,3,4) => (0,2,4)
        //last_dl = (subframe-2)<<1;
        if (subframe == 2) {
          // i=0
          //nCCE0 = ue->pdcch_vars[ue->current_thread_id[proc->subframe_rx]][eNB_id]->nCCE[2+subframe];
          nCCE0 = ue->pdcch_vars[ue->current_thread_id[proc->subframe_rx]][eNB_id]->nCCE[(8+subframe)%10];
          n1_pucch0 = 2*get_Np(frame_parms->N_RB_DL,nCCE0,0) + nCCE0+ frame_parms->pucch_config_common.n1PUCCH_AN;
          // i=1
          nCCE1 = ue->pdcch_vars[ue->current_thread_id[proc->subframe_rx]][eNB_id]->nCCE[2+subframe];
          n1_pucch1 = get_Np(frame_parms->N_RB_DL,nCCE1,0) + get_Np(frame_parms->N_RB_DL,nCCE1,1) + nCCE1 + frame_parms->pucch_config_common.n1PUCCH_AN;
          // i=2
          nCCE2 = ue->pdcch_vars[ue->current_thread_id[proc->subframe_rx]][eNB_id]->nCCE[(8+subframe)%10];
          n1_pucch2 = 2*get_Np(frame_parms->N_RB_DL,nCCE2,1) + nCCE2+ frame_parms->pucch_config_common.n1PUCCH_AN;

          // i=3
          //nCCE3 = ue->pdcch_vars[ue->current_thread_id[proc->subframe_rx]][eNB_id]->nCCE[(9+subframe)%10];
          //n1_pucch3 = get_Np(frame_parms->N_RB_DL,nCCE3,1) + nCCE3 + frame_parms->pucch_config_common.n1PUCCH_AN;

          // set ACK/NAK to values if not DTX
          if (ue->dlsch[ue->current_thread_id[proc->subframe_rx]][eNB_id][0]->harq_ack[(8+subframe)%10].send_harq_status>0)  // n-6 // subframe 6 is to be ACK/NAKed
            harq_ack0 = ue->dlsch[ue->current_thread_id[proc->subframe_rx]][eNB_id][0]->harq_ack[(8+subframe)%10].ack;

          if (ue->dlsch[ue->current_thread_id[proc->subframe_rx]][eNB_id][0]->harq_ack[2+subframe].send_harq_status>0)  // n-6 // subframe 5 is to be ACK/NAKed
            harq_ack1 = ue->dlsch[ue->current_thread_id[proc->subframe_rx]][eNB_id][0]->harq_ack[2+subframe].ack;

          if (ue->dlsch[ue->current_thread_id[proc->subframe_rx]][eNB_id][0]->harq_ack[3+subframe].send_harq_status>0)  // n-6 // subframe 6 is to be ACK/NAKed
            harq_ack2 = ue->dlsch[ue->current_thread_id[proc->subframe_rx]][eNB_id][0]->harq_ack[3+subframe].ack;

          //if (ue->dlsch[ue->current_thread_id[proc->subframe_rx]][eNB_id][0]->harq_ack[(9+subframe)%10].send_harq_status>0)  // n-6 // subframe 5 is to be ACK/NAKed
          //harq_ack3 = ue->dlsch[ue->current_thread_id[proc->subframe_rx]][eNB_id][0]->harq_ack[(9+subframe)%10].ack;
          //LOG_I(PHY,"SFN/SF %d/%d calculating n1_pucch cce0=%d n1_pucch0=%d cce1=%d n1_pucch1=%d cce2=%d n1_pucch2=%d\n",
          //                      proc->frame_tx%1024,
          //                      proc->subframe_tx,
          //                      nCCE0,n1_pucch0,
          //                      nCCE1,n1_pucch1, nCCE2, n1_pucch2);
        } else if (subframe == 3) {
          // i=0
          nCCE0 = ue->pdcch_vars[ue->current_thread_id[proc->subframe_rx]][eNB_id]->nCCE[4+subframe];
          n1_pucch0 = 3*get_Np(frame_parms->N_RB_DL,nCCE0,0) + nCCE0+ frame_parms->pucch_config_common.n1PUCCH_AN;
          // i=1
          nCCE1 = ue->pdcch_vars[ue->current_thread_id[proc->subframe_rx]][eNB_id]->nCCE[5+subframe];
          n1_pucch1 = 2*get_Np(frame_parms->N_RB_DL,nCCE1,0) + get_Np(frame_parms->N_RB_DL,nCCE1,1) + nCCE1 + frame_parms->pucch_config_common.n1PUCCH_AN;
          // i=2
          nCCE2 = ue->pdcch_vars[ue->current_thread_id[proc->subframe_rx]][eNB_id]->nCCE[(6+subframe)];
          n1_pucch2 = get_Np(frame_parms->N_RB_DL,nCCE2,0) + 2*get_Np(frame_parms->N_RB_DL,nCCE2,1) + nCCE2+ frame_parms->pucch_config_common.n1PUCCH_AN;
          // i=3
          nCCE3 = ue->pdcch_vars[ue->current_thread_id[proc->subframe_rx]][eNB_id]->nCCE[(3+subframe)];
          n1_pucch3 = 3*get_Np(frame_parms->N_RB_DL,nCCE3,1) + nCCE3 + frame_parms->pucch_config_common.n1PUCCH_AN;

          // set ACK/NAK to values if not DTX
          if (ue->dlsch[ue->current_thread_id[proc->subframe_rx]][eNB_id][0]->harq_ack[4+subframe].send_harq_status>0)  // n-6 // subframe 6 is to be ACK/NAKed
            harq_ack0 = ue->dlsch[ue->current_thread_id[proc->subframe_rx]][eNB_id][0]->harq_ack[4+subframe].ack;

          if (ue->dlsch[ue->current_thread_id[proc->subframe_rx]][eNB_id][0]->harq_ack[5+subframe].send_harq_status>0)  // n-6 // subframe 5 is to be ACK/NAKed
            harq_ack1 = ue->dlsch[ue->current_thread_id[proc->subframe_rx]][eNB_id][0]->harq_ack[5+subframe].ack;

          if (ue->dlsch[ue->current_thread_id[proc->subframe_rx]][eNB_id][0]->harq_ack[(6+subframe)].send_harq_status>0)  // n-6 // subframe 6 is to be ACK/NAKed
            harq_ack2 = ue->dlsch[ue->current_thread_id[proc->subframe_rx]][eNB_id][0]->harq_ack[(6+subframe)].ack;

          if (ue->dlsch[ue->current_thread_id[proc->subframe_rx]][eNB_id][0]->harq_ack[(3+subframe)].send_harq_status>0)  // n-6 // subframe 5 is to be ACK/NAKed
            harq_ack3 = ue->dlsch[ue->current_thread_id[proc->subframe_rx]][eNB_id][0]->harq_ack[(3+subframe)].ack;
        }

        //LOG_I(PHY,"SFN/SF %d/%d calculating n1_pucch cce0=%d n1_pucch0=%d harq_ack0=%d cce1=%d n1_pucch1=%d harq_ack1=%d cce2=%d n1_pucch2=%d harq_ack2=%d cce3=%d n1_pucch3=%d harq_ack3=%d bundling_flag=%d\n",
        //                                proc->frame_tx%1024,
        //                                proc->subframe_tx,
        //                                nCCE0,n1_pucch0,harq_ack0,
        //                                nCCE1,n1_pucch1,harq_ack1, nCCE2, n1_pucch2, harq_ack2,
        //                                nCCE3, n1_pucch3, harq_ack3, bundling_flag);

        if ((bundling_flag==bundling)&&(SR == 0)) {  // This is for bundling without SR,
          b[0] = 1;
          ack_counter = 0;

          if ((harq_ack3!=2) ) {
            b[0] = b[0]&harq_ack3;
            n1_pucch_inter = n1_pucch3;
            ack_counter ++;
          }

          if ((harq_ack0!=2) ) {
            b[0] = b[0]&harq_ack0;
            n1_pucch_inter = n1_pucch0;
            ack_counter ++;
          }

          if ((harq_ack1!=2) ) {
            b[0] = b[0]&harq_ack1;
            n1_pucch_inter = n1_pucch1;
            ack_counter ++;
          }

          if ((harq_ack2!=2) ) {
            b[0] = b[0]&harq_ack2;
            n1_pucch_inter = n1_pucch2;
            ack_counter ++;
          }

          if (ack_counter == 0)
            b[0] = 0;

          /*if (subframe == 3) {
             n1_pucch_inter = n1_pucch2;
          } else if (subframe == 2) {
             n1_pucch_inter = n1_pucch1;
          }*/
          //LOG_I(PHY,"SFN/SF %d/%d calculating n1_pucch n1_pucch_inter=%d  b[0]=%d b[1]=%d \n",
          //                                           proc->frame_tx%1024,
          //                                           proc->subframe_tx,n1_pucch_inter,
          //                                           b[0],b[1]);
          return(n1_pucch_inter);
        } else if ((bundling_flag==multiplexing)&&(SR==0)) { // Table 10.1
          if (subframe == 3) {
            LOG_I(PHY, "sbuframe=%d \n",subframe);

            if ((harq_ack0 == 1) && (harq_ack1 == 1) && (harq_ack2 == 1) && (harq_ack3 == 1)) {
              b[0] = 1;
              b[1] = 1;
              return(n1_pucch1);
            } else if ((harq_ack0 == 1) && (harq_ack1 == 1) && (harq_ack2 == 1) && ((harq_ack3 == 2) || (harq_ack3 == 0))) {
              b[0] = 1;
              b[1] = 0;
              return(n1_pucch1);
            } else if (((harq_ack0 == 0) || (harq_ack0 == 2)) && ((harq_ack1 == 2) || (harq_ack1 == 0)) && (harq_ack2 == 0) && (harq_ack3 == 2)) {
              b[0] = 1;
              b[1] = 1;
              return(n1_pucch2);
            } else if ((harq_ack0 == 1) && (harq_ack1 == 1) && ((harq_ack2 == 2) || (harq_ack2 == 0)) && (harq_ack3 == 1)) {
              b[0] = 1;
              b[1] = 0;
              return(n1_pucch1);
            } else if ((harq_ack0 == 0) && (harq_ack1 == 2) && (harq_ack2 == 2) && (harq_ack3 == 2)) {
              b[0] = 1;
              b[1] = 0;
              return(n1_pucch0);
            } else if ((harq_ack0 == 1) && (harq_ack1 == 1) && ((harq_ack2 == 2) || (harq_ack2 == 0)) && ((harq_ack3 == 2) || (harq_ack3 == 0))) {
              b[0] = 1;
              b[1] = 0;
              return(n1_pucch1);
            } else if ((harq_ack0 == 1) && ((harq_ack1 == 2) || (harq_ack1 == 0)) && (harq_ack2 == 1) && (harq_ack3 == 1)) {
              b[0] = 0;
              b[1] = 1;
              return(n1_pucch3);
            } else if (((harq_ack0 == 0) || (harq_ack0 == 2)) && ((harq_ack1 == 2) || (harq_ack1 == 0)) && ((harq_ack2 == 2) || (harq_ack2 == 0)) && (harq_ack3 == 0)) {
              b[0] = 1;
              b[1] = 1;
              return(n1_pucch3);
            } else if ((harq_ack0 == 1) && ((harq_ack1 == 2) || (harq_ack1 == 0)) && (harq_ack2 == 1) && ((harq_ack3 == 2) || (harq_ack3 == 0))) {
              b[0] = 0;
              b[1] = 1;
              return(n1_pucch2);
            } else if ((harq_ack0 == 1) && ((harq_ack1 == 2) || (harq_ack1 == 0)) && ((harq_ack2 == 2) || (harq_ack2 == 0)) && (harq_ack3 == 1)) {
              b[0] = 0;
              b[1] = 1;
              return(n1_pucch0);
            } else if ((harq_ack0 == 1) && ((harq_ack1 == 2) || (harq_ack1 == 0)) && ((harq_ack2 == 2) || (harq_ack2 == 0)) && ((harq_ack3 == 2) || (harq_ack3 == 0))) {
              b[0] = 0;
              b[1] = 1;
              return(n1_pucch0);
            } else if (((harq_ack0 == 2) || (harq_ack0 == 0)) && (harq_ack1 == 1) && (harq_ack2 == 1) && (harq_ack3 == 1)) {
              b[0] = 0;
              b[1] = 1;
              return(n1_pucch3);
            } else if (((harq_ack0 == 2) || (harq_ack0 == 0)) && (harq_ack1 == 0) && (harq_ack2 == 2) && (harq_ack3 == 2)) {
              b[0] = 0;
              b[1] = 0;
              return(n1_pucch1);
            } else if (((harq_ack0 == 2) || (harq_ack0 == 0)) && (harq_ack1 == 1) && (harq_ack2 == 1) && ((harq_ack3 == 2) || (harq_ack3 == 0))) {
              b[0] = 1;
              b[1] = 0;
              return(n1_pucch2);
            } else if (((harq_ack0 == 2) || (harq_ack0 == 0)) && (harq_ack1 == 1) && ((harq_ack2 == 2) || (harq_ack2 == 0)) && (harq_ack3 == 1)) {
              b[0] = 1;
              b[1] = 0;
              return(n1_pucch3);
            } else if (((harq_ack0 == 2) || (harq_ack0 == 0)) && (harq_ack1 == 1) && ((harq_ack2 == 2) || (harq_ack2 == 0)) && ((harq_ack3 == 2) || (harq_ack3 == 0))) {
              b[0] = 0;
              b[1] = 1;
              return(n1_pucch1);
            } else if (((harq_ack0 == 2) || (harq_ack0 == 0)) && ((harq_ack1 == 2) || (harq_ack1 == 0)) && (harq_ack2 == 1) && (harq_ack3 == 1)) {
              b[0] = 0;
              b[1] = 1;
              return(n1_pucch3);
            } else if (((harq_ack0 == 2) || (harq_ack0 == 0)) && ((harq_ack1 == 2) || (harq_ack1 == 0)) && (harq_ack2 == 1) && ((harq_ack3 == 2) || (harq_ack3 == 0))) {
              b[0] = 0;
              b[1] = 0;
              return(n1_pucch2);
            } else if (((harq_ack0 == 2) || (harq_ack0 == 0)) && ((harq_ack1 == 2) || (harq_ack1 == 0)) && (harq_ack3 == 1) && ((harq_ack2 == 2) || (harq_ack2 == 0))) {
              b[0] = 0;
              b[1] = 0;
              return(n1_pucch3);
            }
          } else if (subframe == 2) {
            if ((harq_ack0 == 1) && (harq_ack1 == 1) && (harq_ack2 == 1)) {
              b[0] = 1;
              b[1] = 1;
              return(n1_pucch2);
            } else if ((harq_ack0 == 1) && (harq_ack1 == 1) && ((harq_ack2 == 2) || (harq_ack2 == 0))) {
              b[0] = 1;
              b[1] = 1;
              return(n1_pucch1);
            } else if ((harq_ack0 == 1) && ((harq_ack1 == 2) || (harq_ack1 == 0)) && (harq_ack2 == 1)) {
              b[0] = 1;
              b[1] = 1;
              return(n1_pucch0);
            } else if ((harq_ack0 == 1) && ((harq_ack1 == 2) || (harq_ack1 == 0)) && ((harq_ack2 == 2) || (harq_ack2 == 0))) {
              b[0] = 0;
              b[1] = 1;
              return(n1_pucch0);
            } else if (((harq_ack0 == 2) || (harq_ack0 == 0)) && (harq_ack1 == 1) && (harq_ack2 == 1)) {
              b[0] = 1;
              b[1] = 0;
              return(n1_pucch2);
            } else if (((harq_ack0 == 2) || (harq_ack0 == 0)) && (harq_ack1 == 1) && ((harq_ack2 == 2) || (harq_ack2 == 0))) {
              b[1] = 0;
              b[0] = 0;
              return(n1_pucch1);
            } else if (((harq_ack0 == 2) || (harq_ack0 == 0)) && ((harq_ack1 == 2) || (harq_ack1 == 0)) && (harq_ack2 == 1)) {
              b[0] = 0;
              b[1] = 0;
              return(n1_pucch2);
            } else if ((harq_ack0 == 2) && (harq_ack1 == 2) && (harq_ack2 == 0)) {
              b[0] = 0;
              b[1] = 1;
              return(n1_pucch2);
            } else if ((harq_ack0 == 2) && (harq_ack1 == 0) && ((harq_ack2 == 2) || (harq_ack2 == 0))) {
              b[0] = 1;
              b[1] = 0;
              return(n1_pucch1);
            } else if ((harq_ack0 == 0) && ((harq_ack1 == 2) || (harq_ack1 == 0)) && ((harq_ack2 == 2) || (harq_ack2 == 0))) {
              b[0] = 1;
              b[1] = 0;
              return(n1_pucch0);
            }
          }
        } else if (SR==1) { // SR and 0,1,or 2 ACKS, (first 3 entries in Table 7.3-1 of 36.213)
          // this should be number of ACKs (including
          ack_counter = 0;

          if (harq_ack0==1)
            ack_counter ++;

          if (harq_ack1==1)
            ack_counter ++;

          if (harq_ack2==1)
            ack_counter ++;

          if (harq_ack3==1)
            ack_counter ++;

          switch (ack_counter) {
            case 0:
              b[0] = 0;
              b[1] = 0;
              break;

            case 1:
              b[0] = 1;
              b[1] = 1;
              break;

            case 2:
              b[0] = 1;
              b[1] = 0;
              break;

            case 3:
              b[0] = 0;
              b[1] = 1;
              break;

            case 4:
              b[0] = 1;
              b[1] = 1;
              break;
          }

          ack_counter = 0;
          return(ue->scheduling_request_config[eNB_id].sr_PUCCH_ResourceIndex);
        }

        break;
    }  // switch tdd_config
  }

  LOG_E(PHY,"[UE%d] : Frame %d phy_procedures_lte.c: get_n1pucch, exit without proper return\n", ue->Mod_id, proc->frame_tx);
  return(-1);
}


void ulsch_common_procedures(PHY_VARS_UE *ue, UE_rxtx_proc_t *proc, uint8_t empty_subframe) {
  int aa;
  LTE_DL_FRAME_PARMS *frame_parms=&ue->frame_parms;
  int nsymb;
  int subframe_tx = proc->subframe_tx;
  int ulsch_start;
  int overflow=0;
#if defined(EXMIMO) || defined(OAI_USRP) || defined(OAI_BLADERF) || defined(OAI_LMSSDR)
  int k,l;
  int dummy_tx_buffer[frame_parms->samples_per_tti] __attribute__((aligned(16)));
#endif
  VCD_SIGNAL_DUMPER_DUMP_FUNCTION_BY_NAME(VCD_SIGNAL_DUMPER_FUNCTIONS_PHY_PROCEDURES_UE_TX_ULSCH_COMMON,VCD_FUNCTION_IN);

  if ( LOG_DEBUGFLAG(UE_TIMING)) {
    start_meas(&ue->ofdm_mod_stats);
  }

  nsymb = (frame_parms->Ncp == 0) ? 14 : 12;
#if defined(EXMIMO) || defined(OAI_USRP) || defined(OAI_BLADERF) || defined(OAI_LMSSDR)//this is the EXPRESS MIMO case
  ulsch_start = (ue->rx_offset+subframe_tx*frame_parms->samples_per_tti-
                 ue->hw_timing_advance-
                 ue->timing_advance-
                 ue->N_TA_offset+5);
  //LOG_E(PHY,"ul-signal [subframe: %d, ulsch_start %d]\n",subframe_tx, ulsch_start);

  if(ulsch_start < 0)
    ulsch_start = ulsch_start + (LTE_NUMBER_OF_SUBFRAMES_PER_FRAME*frame_parms->samples_per_tti);

  if (ulsch_start > (LTE_NUMBER_OF_SUBFRAMES_PER_FRAME*frame_parms->samples_per_tti))
    ulsch_start = ulsch_start % (LTE_NUMBER_OF_SUBFRAMES_PER_FRAME*frame_parms->samples_per_tti);

  //LOG_E(PHY,"ul-signal [subframe: %d, ulsch_start %d]\n",subframe_tx, ulsch_start);
#else //this is the normal case
  ulsch_start = (frame_parms->samples_per_tti*subframe_tx)-ue->N_TA_offset; //-ue->timing_advance;
#endif //else EXMIMO

  if (empty_subframe) {
    overflow = ulsch_start - 9*frame_parms->samples_per_tti;

    for (aa=0; aa<frame_parms->nb_antennas_tx; aa++) {
      if (overflow > 0) {
        memset(&ue->common_vars.txdata[aa][ulsch_start],0,4*(frame_parms->samples_per_tti-overflow));
        memset(&ue->common_vars.txdata[aa][0],0,4*overflow);
      } else {
        memset(&ue->common_vars.txdata[aa][ulsch_start],0,4*frame_parms->samples_per_tti);
      }
    }

    return;
  }

  for (aa=0; aa<frame_parms->nb_antennas_tx; aa++) {
    if (frame_parms->Ncp == 1)
      PHY_ofdm_mod(&ue->common_vars.txdataF[aa][subframe_tx*nsymb*frame_parms->ofdm_symbol_size],
#if defined(EXMIMO) || defined(OAI_USRP) || defined(OAI_BLADERF) || defined(OAI_LMSSDR)
                   dummy_tx_buffer,
#else
                   &ue->common_vars.txdata[aa][ulsch_start],
#endif
                   frame_parms->ofdm_symbol_size,
                   nsymb,
                   frame_parms->nb_prefix_samples,
                   CYCLIC_PREFIX);
    else {
      normal_prefix_mod(&ue->common_vars.txdataF[aa][subframe_tx*nsymb*frame_parms->ofdm_symbol_size],
#if defined(EXMIMO) || defined(OAI_USRP) || defined(OAI_BLADERF) || defined(OAI_LMSSDR)
                        dummy_tx_buffer,
#else
                        &ue->common_vars.txdata[aa][ulsch_start],
#endif
                        nsymb>>1,
                        &ue->frame_parms);
      normal_prefix_mod(&ue->common_vars.txdataF[aa][((subframe_tx*nsymb)+(nsymb>>1))*frame_parms->ofdm_symbol_size],
#if defined(EXMIMO) || defined(OAI_USRP) || defined(OAI_BLADERF) || defined(OAI_LMSSDR)
                        dummy_tx_buffer+(frame_parms->samples_per_tti>>1),
#else
                        &ue->common_vars.txdata[aa][ulsch_start+(frame_parms->samples_per_tti>>1)],
#endif
                        nsymb>>1,
                        &ue->frame_parms);
    }

#if defined(EXMIMO) || defined(OAI_USRP) || defined(OAI_BLADERF) || defined(OAI_LMSSDR)
    apply_7_5_kHz(ue,dummy_tx_buffer,0);
    apply_7_5_kHz(ue,dummy_tx_buffer,1);
#else
    apply_7_5_kHz(ue,&ue->common_vars.txdata[aa][ulsch_start],0);
    apply_7_5_kHz(ue,&ue->common_vars.txdata[aa][ulsch_start],1);
#endif
#if defined(EXMIMO) || defined(OAI_USRP) || defined(OAI_BLADERF) || defined(OAI_LMSSDR)
    overflow = ulsch_start - 9*frame_parms->samples_per_tti;

    for (k=ulsch_start,l=0; k<cmin(frame_parms->samples_per_tti*LTE_NUMBER_OF_SUBFRAMES_PER_FRAME,ulsch_start+frame_parms->samples_per_tti); k++,l++) {
      ((short *)ue->common_vars.txdata[aa])[2*k] = ((short *)dummy_tx_buffer)[2*l];
      ((short *)ue->common_vars.txdata[aa])[2*k+1] = ((short *)dummy_tx_buffer)[2*l+1];
    }

    for (k=0; k<overflow; k++,l++) {
      ((short *)ue->common_vars.txdata[aa])[2*k] = ((short *)dummy_tx_buffer)[2*l];
      ((short *)ue->common_vars.txdata[aa])[2*k+1] = ((short *)dummy_tx_buffer)[2*l+1];
    }

#if defined(EXMIMO)

    // handle switch before 1st TX subframe, guarantee that the slot prior to transmission is switch on
    for (k=ulsch_start - (frame_parms->samples_per_tti>>1) ; k<ulsch_start ; k++) {
      if (k<0)
        ue->common_vars.txdata[aa][k+frame_parms->samples_per_tti*LTE_NUMBER_OF_SUBFRAMES_PER_FRAME] &= 0xFFFEFFFE;
      else if (k>(frame_parms->samples_per_tti*LTE_NUMBER_OF_SUBFRAMES_PER_FRAME))
        ue->common_vars.txdata[aa][k-frame_parms->samples_per_tti*LTE_NUMBER_OF_SUBFRAMES_PER_FRAME] &= 0xFFFEFFFE;
      else
        ue->common_vars.txdata[aa][k] &= 0xFFFEFFFE;
    }

#endif
#endif
    /*
    only for debug
    LOG_I(PHY,"ul-signal [subframe: %d, ulsch_start %d, TA: %d, rxOffset: %d, timing_advance: %d, hw_timing_advance: %d]\n",subframe_tx, ulsch_start, ue->N_TA_offset, ue->rx_offset, ue->timing_advance, ue->hw_timing_advance);
    if( (crash == 1) && (subframe_tx == 0) )
    {
      LOG_E(PHY,"***** DUMP TX Signal [ulsch_start %d] *****\n",ulsch_start);
      LOG_M("txBuff.m","txSignal",&ue->common_vars.txdata[aa][ulsch_start],frame_parms->samples_per_tti,1,1);
    }
    */
  } //nb_antennas_tx

  if ( LOG_DEBUGFLAG(UE_TIMING)) {
    stop_meas(&ue->ofdm_mod_stats);
  }

  VCD_SIGNAL_DUMPER_DUMP_FUNCTION_BY_NAME(VCD_SIGNAL_DUMPER_FUNCTIONS_PHY_PROCEDURES_UE_TX_ULSCH_COMMON,VCD_FUNCTION_OUT);
}

void ue_prach_procedures(PHY_VARS_UE *ue,UE_rxtx_proc_t *proc,uint8_t eNB_id,uint8_t abstraction_flag,runmode_t mode) {
  int frame_tx = proc->frame_tx;
  int subframe_tx = proc->subframe_tx;
  LOG_USEDINLOG_VAR(int, prach_power);
  PRACH_RESOURCES_t prach_resources_local;
  VCD_SIGNAL_DUMPER_DUMP_FUNCTION_BY_NAME(VCD_SIGNAL_DUMPER_FUNCTIONS_PHY_PROCEDURES_UE_TX_PRACH, VCD_FUNCTION_IN);
  ue->generate_prach=0;

  if (ue->mac_enabled==0) {
    ue->prach_resources[eNB_id] = &prach_resources_local;
    prach_resources_local.ra_RNTI = 0xbeef;
    prach_resources_local.ra_PreambleIndex = 0;
  }

  if (ue->mac_enabled==1) {
    // ask L2 for RACH transport
    if ((mode != rx_calib_ue) && (mode != rx_calib_ue_med) && (mode != rx_calib_ue_byp) && (mode != no_L2_connect) ) {
      //LOG_D(PHY,"Getting PRACH resources\n");
      ue->prach_resources[eNB_id] = ue_get_rach(ue->Mod_id,
                                    ue->CC_id,
                                    frame_tx,
                                    eNB_id,
                                    subframe_tx);
      LOG_D(PHY,"Prach resources %p\n",ue->prach_resources[eNB_id]);
    }
  }

  if (ue->prach_resources[eNB_id]!=NULL) {
    ue->generate_prach=1;
    ue->prach_cnt=0;
#ifdef SMBV
    ue->prach_resources[eNB_id]->ra_PreambleIndex = 19;
#endif
    LOG_I(PHY,"mode %d\n",mode);

    if ((ue->mac_enabled==1) && (mode != calib_prach_tx)) {
      ue->tx_power_dBm[subframe_tx] = ue->prach_resources[eNB_id]->ra_PREAMBLE_RECEIVED_TARGET_POWER+get_PL(ue->Mod_id,ue->CC_id,eNB_id);
    } else {
      ue->tx_power_dBm[subframe_tx] = ue->tx_power_max_dBm;
      ue->prach_resources[eNB_id]->ra_PreambleIndex = 19;
    }

    LOG_D(PHY,"[UE  %d][RAPROC] Frame %d, Subframe %d : Generating PRACH, preamble %d,PL %d,  P0_PRACH %d, TARGET_RECEIVED_POWER %d dBm, PRACH TDD Resource index %d, RA-RNTI %d\n",
          ue->Mod_id,
          frame_tx,
          subframe_tx,
          ue->prach_resources[eNB_id]->ra_PreambleIndex,
          get_PL(ue->Mod_id,ue->CC_id,eNB_id),
          ue->tx_power_dBm[subframe_tx],
          ue->prach_resources[eNB_id]->ra_PREAMBLE_RECEIVED_TARGET_POWER,
          ue->prach_resources[eNB_id]->ra_TDD_map_index,
          ue->prach_resources[eNB_id]->ra_RNTI);
    ue->tx_total_RE[subframe_tx] = 96;
#if defined(EXMIMO) || defined(OAI_USRP) || defined(OAI_BLADERF) || defined(OAI_LMSSDR)
    ue->prach_vars[eNB_id]->amp = get_tx_amp(ue->tx_power_dBm[subframe_tx],
                                  ue->tx_power_max_dBm,
                                  ue->frame_parms.N_RB_UL,
                                  6);
#else
    ue->prach_vars[eNB_id]->amp = AMP;
#endif

    if ((mode == calib_prach_tx) && (((proc->frame_tx&0xfffe)%100)==0))
      LOG_D(PHY,"[UE  %d][RAPROC] Frame %d, Subframe %d : PRACH TX power %d dBm, amp %d\n",
            ue->Mod_id,
            proc->frame_rx,
            proc->subframe_tx,
            ue->tx_power_dBm[subframe_tx],
            ue->prach_vars[eNB_id]->amp);

    //      start_meas(&ue->tx_prach);
    VCD_SIGNAL_DUMPER_DUMP_FUNCTION_BY_NAME(VCD_SIGNAL_DUMPER_FUNCTIONS_UE_GENERATE_PRACH, VCD_FUNCTION_IN);
    prach_power = generate_prach(ue,eNB_id,subframe_tx,frame_tx);
    VCD_SIGNAL_DUMPER_DUMP_FUNCTION_BY_NAME(VCD_SIGNAL_DUMPER_FUNCTIONS_UE_GENERATE_PRACH, VCD_FUNCTION_OUT);
    //      stop_meas(&ue->tx_prach);
    LOG_I(PHY,"[UE  %d][RAPROC] PRACH PL %d dB, power %d dBm (max %d dBm), digital power %d dB (amp %d)\n",
	  ue->Mod_id,
	  get_PL(ue->Mod_id,ue->CC_id,eNB_id),
	  ue->tx_power_dBm[subframe_tx],
          ue->tx_power_max_dBm,
	  dB_fixed(prach_power),
	  ue->prach_vars[eNB_id]->amp);

    if (ue->mac_enabled==1) {
      Msg1_transmitted(ue->Mod_id,
                       ue->CC_id,
                       frame_tx,
                       eNB_id);
    }

    LOG_I(PHY,"[UE  %d][RAPROC] Frame %d, subframe %d: Generating PRACH (eNB %d) preamble index %d for UL, TX power %d dBm (PL %d dB), l3msg \n",
          ue->Mod_id,frame_tx,subframe_tx,eNB_id,
          ue->prach_resources[eNB_id]->ra_PreambleIndex,
          ue->prach_resources[eNB_id]->ra_PREAMBLE_RECEIVED_TARGET_POWER+get_PL(ue->Mod_id,ue->CC_id,eNB_id),
          get_PL(ue->Mod_id,ue->CC_id,eNB_id));

    // if we're calibrating the PRACH kill the pointer to its resources so that the RA protocol doesn't continue
    if (mode == calib_prach_tx)
      ue->prach_resources[eNB_id]=NULL;

    LOG_D(PHY,"[UE %d] frame %d subframe %d : generate_prach %d, prach_cnt %d\n",
          ue->Mod_id,frame_tx,subframe_tx,ue->generate_prach,ue->prach_cnt);
    ue->prach_cnt++;

    if (ue->prach_cnt==3)
      ue->generate_prach=0;
  }

  VCD_SIGNAL_DUMPER_DUMP_FUNCTION_BY_NAME(VCD_SIGNAL_DUMPER_FUNCTIONS_PHY_PROCEDURES_UE_TX_PRACH, VCD_FUNCTION_OUT);
}

void ue_ulsch_uespec_procedures(PHY_VARS_UE *ue,UE_rxtx_proc_t *proc,uint8_t eNB_id,uint8_t abstraction_flag) {
  int harq_pid;
  int frame_tx=proc->frame_tx;
  int subframe_tx=proc->subframe_tx;
  int Mod_id = ue->Mod_id;
  int CC_id = ue->CC_id;
  uint8_t Msg3_flag=0;
  uint16_t first_rb, nb_rb;
  unsigned int input_buffer_length;
  int i;
  int aa;
  int tx_amp;
  uint8_t ulsch_input_buffer[5477] __attribute__ ((aligned(32)));
  uint8_t access_mode;
  uint8_t Nbundled=0;
  uint8_t NbundledCw1=0;
  uint8_t ack_status_cw0=0;
  uint8_t ack_status_cw1=0;
  uint8_t cqi_status = 0;
  uint8_t ri_status  = 0;
  VCD_SIGNAL_DUMPER_DUMP_FUNCTION_BY_NAME(VCD_SIGNAL_DUMPER_FUNCTIONS_PHY_PROCEDURES_UE_TX_ULSCH_UESPEC,VCD_FUNCTION_IN);
  // get harq_pid from subframe relationship
  harq_pid = subframe2harq_pid(&ue->frame_parms,
                               frame_tx,
                               subframe_tx);
  LOG_D(PHY,"Frame %d, Subframe %d : ue_uespec_procedures, harq_pid %d => subframe_scheduling %d\n",
        frame_tx,subframe_tx,harq_pid,
        ue->ulsch[eNB_id]->harq_processes[harq_pid]->subframe_scheduling_flag);

  if (ue->mac_enabled == 1) {
    if ((ue->ulsch_Msg3_active[eNB_id] == 1)       &&
        (ue->ulsch_Msg3_frame[eNB_id] == frame_tx) &&
        (ue->ulsch_Msg3_subframe[eNB_id] == subframe_tx)) { // Initial Transmission of Msg3
      ue->ulsch[eNB_id]->harq_processes[harq_pid]->subframe_scheduling_flag = 1;

      if (ue->ulsch[eNB_id]->harq_processes[harq_pid]->round==0)
        generate_ue_ulsch_params_from_rar(ue,
                                          proc,
                                          eNB_id);

      ue->ulsch[eNB_id]->power_offset = 14;
      LOG_D(PHY,"[UE  %d][RAPROC] Frame %d: Setting Msg3_flag in subframe %d, for harq_pid %d\n",
            Mod_id,
            frame_tx,
            subframe_tx,
            harq_pid);
      Msg3_flag = 1;
    } else {
      AssertFatal(harq_pid!=255,"[UE%d] Frame %d subframe %d ulsch_decoding.c: FATAL ERROR: illegal harq_pid, exiting\n",
                  Mod_id,frame_tx, subframe_tx);
      Msg3_flag=0;
    }
  }

  if (ue->ulsch[eNB_id]->harq_processes[harq_pid]->subframe_scheduling_flag == 1) {
    uint8_t isBad = 0;

    if (ue->frame_parms.N_RB_UL <= ue->ulsch[eNB_id]->harq_processes[harq_pid]->first_rb) {
      LOG_D(PHY,"Invalid PUSCH first_RB=%d for N_RB_UL=%d\n",
            ue->ulsch[eNB_id]->harq_processes[harq_pid]->first_rb,
            ue->frame_parms.N_RB_UL);
      isBad = 1;
    }

    if (ue->frame_parms.N_RB_UL < ue->ulsch[eNB_id]->harq_processes[harq_pid]->nb_rb) {
      LOG_D(PHY,"Invalid PUSCH num_RB=%d for N_RB_UL=%d\n",
            ue->ulsch[eNB_id]->harq_processes[harq_pid]->nb_rb,
            ue->frame_parms.N_RB_UL);
      isBad = 1;
    }

    if (0 > ue->ulsch[eNB_id]->harq_processes[harq_pid]->first_rb) {
      LOG_D(PHY,"Invalid PUSCH first_RB=%d\n",
            ue->ulsch[eNB_id]->harq_processes[harq_pid]->first_rb);
      isBad = 1;
    }

    if (0 >= ue->ulsch[eNB_id]->harq_processes[harq_pid]->nb_rb) {
      LOG_D(PHY,"Invalid PUSCH num_RB=%d\n",
            ue->ulsch[eNB_id]->harq_processes[harq_pid]->nb_rb);
      isBad = 1;
    }

    if (ue->frame_parms.N_RB_UL < (ue->ulsch[eNB_id]->harq_processes[harq_pid]->nb_rb + ue->ulsch[eNB_id]->harq_processes[harq_pid]->first_rb)) {
      LOG_D(PHY,"Invalid PUSCH num_RB=%d + first_RB=%d for N_RB_UL=%d\n",
            ue->ulsch[eNB_id]->harq_processes[harq_pid]->nb_rb,
            ue->ulsch[eNB_id]->harq_processes[harq_pid]->first_rb,
            ue->frame_parms.N_RB_UL);
      isBad = 1;
    }

    if ((0 > ue->ulsch[eNB_id]->harq_processes[harq_pid]->rvidx) ||
        (3 < ue->ulsch[eNB_id]->harq_processes[harq_pid]->rvidx)) {
      LOG_D(PHY,"Invalid PUSCH RV index=%d\n", ue->ulsch[eNB_id]->harq_processes[harq_pid]->rvidx);
      isBad = 1;
    }

    if (isBad) {
      LOG_I(PHY,"Skip PUSCH generation!\n");
      ue->ulsch[eNB_id]->harq_processes[harq_pid]->subframe_scheduling_flag = 0;
    }
  }

  if (ue->ulsch[eNB_id]->harq_processes[harq_pid]->subframe_scheduling_flag == 1) {
    ue->generate_ul_signal[eNB_id] = 1;
    // deactivate service request
    // ue->ulsch[eNB_id]->harq_processes[harq_pid]->subframe_scheduling_flag = 0;
    LOG_D(PHY,"Generating PUSCH (Abssubframe: %d.%d): harq-Id: %d, round: %d, MaxReTrans: %d \n",frame_tx,subframe_tx,harq_pid,ue->ulsch[eNB_id]->harq_processes[harq_pid]->round,
          ue->ulsch[eNB_id]->Mlimit);

    if (ue->ulsch[eNB_id]->harq_processes[harq_pid]->round >= (ue->ulsch[eNB_id]->Mlimit - 1)) {
      //        LOG_D(PHY,"PUSCH MAX Retransmission achieved ==> send last pusch\n");
      ue->ulsch[eNB_id]->harq_processes[harq_pid]->subframe_scheduling_flag = 0;
      ue->ulsch[eNB_id]->harq_processes[harq_pid]->round  = 0;
    }

    ack_status_cw0 = reset_ack(&ue->frame_parms,
                               ue->dlsch[ue->current_thread_id[proc->subframe_rx]][eNB_id][0]->harq_ack,
                               subframe_tx,
                               proc->subframe_rx,
                               ue->ulsch[eNB_id]->o_ACK,
                               &Nbundled,
                               0);
    ack_status_cw1 = reset_ack(&ue->frame_parms,
                               ue->dlsch[ue->current_thread_id[proc->subframe_rx]][eNB_id][1]->harq_ack,
                               subframe_tx,
                               proc->subframe_rx,
                               ue->ulsch[eNB_id]->o_ACK,
                               &NbundledCw1,
                               1);
    //Nbundled = ue->dlsch[ue->current_thread_id[proc->subframe_rx]][eNB_id][0]->harq_ack;
    //ue->ulsch[eNB_id]->bundling = Nbundled;
    first_rb = ue->ulsch[eNB_id]->harq_processes[harq_pid]->first_rb;
    nb_rb = ue->ulsch[eNB_id]->harq_processes[harq_pid]->nb_rb;
    // check Periodic CQI/RI reporting
    cqi_status = ((ue->cqi_report_config[eNB_id].CQI_ReportPeriodic.cqi_PMI_ConfigIndex>0)&&
                  (is_cqi_TXOp(ue,proc,eNB_id)==1));
    ri_status = ((ue->cqi_report_config[eNB_id].CQI_ReportPeriodic.ri_ConfigIndex>0) &&
                 (is_ri_TXOp(ue,proc,eNB_id)==1));
    // compute CQI/RI resources
    compute_cqi_ri_resources(ue, ue->ulsch[eNB_id], eNB_id, ue->ulsch[eNB_id]->rnti, P_RNTI, CBA_RNTI, cqi_status, ri_status);

    if (ack_status_cw0 > 0) {
      // check if we received a PDSCH at subframe_tx - 4
      // ==> send ACK/NACK on PUSCH
      if (ue->frame_parms.frame_type == FDD) {
        ue->ulsch[eNB_id]->harq_processes[harq_pid]->O_ACK = ack_status_cw0 + ack_status_cw1;
      }

      if ( LOG_DEBUGFLAG(DEBUG_UE_PHYPROC)) {
        if(ue->ulsch[eNB_id]->o_ACK[0]) {
          LOG_I(PHY,"PUSCH ACK\n");
          T(T_UE_PHY_DLSCH_UE_ACK, T_INT(eNB_id), T_INT(frame_tx%1024), T_INT(subframe_tx), T_INT(ue->dlsch[ue->current_thread_id[proc->subframe_rx]][eNB_id][0]->rnti),
            T_INT(ue->dlsch[ue->current_thread_id[proc->subframe_rx]][eNB_id][0]->current_harq_pid));
        } else {
          LOG_I(PHY,"PUSCH NACK\n");
          T(T_UE_PHY_DLSCH_UE_NACK, T_INT(eNB_id), T_INT(frame_tx%1024), T_INT(subframe_tx), T_INT(ue->dlsch[ue->current_thread_id[proc->subframe_rx]][eNB_id][0]->rnti),
            T_INT(ue->dlsch[ue->current_thread_id[proc->subframe_rx]][eNB_id][0]->current_harq_pid));
        }

        LOG_I(PHY,"[UE  %d][PDSCH %x] AbsSubFrame %d.%d Generating ACK (%d,%d) for %d bits on PUSCH\n",
              Mod_id,
              ue->ulsch[eNB_id]->rnti,
              frame_tx%1024,subframe_tx,
              ue->ulsch[eNB_id]->o_ACK[0],ue->ulsch[eNB_id]->o_ACK[1],
              ue->ulsch[eNB_id]->harq_processes[harq_pid]->O_ACK);
      }
    }

    if ( LOG_DEBUGFLAG(DEBUG_UE_PHYPROC)) {
      LOG_D(PHY,
            "[UE  %d][PUSCH %d] AbsSubframe %d.%d Generating PUSCH : first_rb %d, nb_rb %d, round %d, mcs %d, rv %d, "
            "cyclic_shift %d (cyclic_shift_common %d,n_DMRS2 %d,n_PRS %d), ACK (%d,%d), O_ACK %d, ack_status_cw0 %d ack_status_cw1 %d bundling %d, Nbundled %d, CQI %d, RI %d\n",
            Mod_id,harq_pid,frame_tx%1024,subframe_tx,
            first_rb,nb_rb,
            ue->ulsch[eNB_id]->harq_processes[harq_pid]->round,
            ue->ulsch[eNB_id]->harq_processes[harq_pid]->mcs,
            ue->ulsch[eNB_id]->harq_processes[harq_pid]->rvidx,
            (ue->frame_parms.pusch_config_common.ul_ReferenceSignalsPUSCH.cyclicShift+
             ue->ulsch[eNB_id]->harq_processes[harq_pid]->n_DMRS2+
             ue->frame_parms.pusch_config_common.ul_ReferenceSignalsPUSCH.nPRS[subframe_tx<<1])%12,
            ue->frame_parms.pusch_config_common.ul_ReferenceSignalsPUSCH.cyclicShift,
            ue->ulsch[eNB_id]->harq_processes[harq_pid]->n_DMRS2,
            ue->frame_parms.pusch_config_common.ul_ReferenceSignalsPUSCH.nPRS[subframe_tx<<1],
            ue->ulsch[eNB_id]->o_ACK[0],ue->ulsch[eNB_id]->o_ACK[1],
            ue->ulsch[eNB_id]->harq_processes[harq_pid]->O_ACK,
            ack_status_cw0,
            ack_status_cw1,
            ue->ulsch[eNB_id]->bundling, Nbundled,
            cqi_status,
            ri_status);
    }

    if (Msg3_flag == 1) {
      LOG_I(PHY,"[UE  %d][RAPROC] Frame %d, Subframe %d Generating (RRCConnectionRequest) Msg3 (nb_rb %d, first_rb %d, round %d, rvidx %d) Msg3: %x.%x.%x|%x.%x.%x.%x.%x.%x\n",Mod_id,frame_tx,
            subframe_tx,
            ue->ulsch[eNB_id]->harq_processes[harq_pid]->nb_rb,
            ue->ulsch[eNB_id]->harq_processes[harq_pid]->first_rb,
            ue->ulsch[eNB_id]->harq_processes[harq_pid]->round,
            ue->ulsch[eNB_id]->harq_processes[harq_pid]->rvidx,
            ue->prach_resources[eNB_id]->Msg3[0],
            ue->prach_resources[eNB_id]->Msg3[1],
            ue->prach_resources[eNB_id]->Msg3[2],
            ue->prach_resources[eNB_id]->Msg3[3],
            ue->prach_resources[eNB_id]->Msg3[4],
            ue->prach_resources[eNB_id]->Msg3[5],
            ue->prach_resources[eNB_id]->Msg3[6],
            ue->prach_resources[eNB_id]->Msg3[7],
            ue->prach_resources[eNB_id]->Msg3[8]);

      if ( LOG_DEBUGFLAG(UE_TIMING)) {
        start_meas(&ue->ulsch_encoding_stats);
      }

      AssertFatal(ulsch_encoding(ue->prach_resources[eNB_id]->Msg3,
                                 ue,
                                 harq_pid,
                                 eNB_id,
                                 proc->subframe_rx,
                                 ue->transmission_mode[eNB_id],0,0)==0,
                  "ulsch_coding.c: FATAL ERROR: returning\n");

      if ( LOG_DEBUGFLAG(UE_TIMING)) {
        stop_meas(&ue->phy_proc_tx);
        LOG_I(PHY,"------FULL TX PROC : %5.2f ------\n",ue->phy_proc_tx.p_time/(cpuf*1000.0));
        stop_meas(&ue->ulsch_encoding_stats);
      }

      if (ue->mac_enabled == 1) {
        // signal MAC that Msg3 was sent
        Msg3_transmitted(Mod_id,
                         CC_id,
                         frame_tx,
                         eNB_id);
      }

      LOG_I(PHY,"Done Msg3 encoding\n");
    } // Msg3_flag==1
    else {// Msg3_flag==0
      input_buffer_length = ue->ulsch[eNB_id]->harq_processes[harq_pid]->TBS/8;

      if (ue->mac_enabled==1) {
        //  LOG_D(PHY,"[UE  %d] ULSCH : Searching for MAC SDUs\n",Mod_id);
        if (ue->ulsch[eNB_id]->harq_processes[harq_pid]->round==0) {
          //if (ue->ulsch[eNB_id]->harq_processes[harq_pid]->calibration_flag == 0) {
          access_mode=SCHEDULED_ACCESS;
          ue_get_sdu(Mod_id,
                     CC_id,
                     frame_tx,
                     subframe_tx,
                     eNB_id,
                     ulsch_input_buffer,
                     input_buffer_length,
                     &access_mode);
        }

        if (LOG_DEBUGFLAG(DEBUG_UE_PHYPROC)) {
          LOG_D(PHY,"[UE] Frame %d, subframe %d : ULSCH SDU (TX harq_pid %d)  (%d bytes) : \n",frame_tx,subframe_tx,harq_pid, ue->ulsch[eNB_id]->harq_processes[harq_pid]->TBS>>3);

          for (i=0; i<ue->ulsch[eNB_id]->harq_processes[harq_pid]->TBS>>3; i++)
            LOG_T(PHY,"%x.",ulsch_input_buffer[i]);

          LOG_T(PHY,"\n");
        }
      } else {
        unsigned int taus(void);

        for (i=0; i<input_buffer_length; i++)
          ulsch_input_buffer[i]= (uint8_t)(taus()&0xff);
      }

      if ( LOG_DEBUGFLAG(UE_TIMING)) {
        start_meas(&ue->ulsch_encoding_stats);
      }

      if (abstraction_flag==0) {
        if (ulsch_encoding(ulsch_input_buffer,
                           ue,
                           harq_pid,
                           eNB_id,
                           proc->subframe_rx,
                           ue->transmission_mode[eNB_id],0,
                           Nbundled)!=0) {
          LOG_E(PHY,"ulsch_coding.c: FATAL ERROR: returning\n");
          VCD_SIGNAL_DUMPER_DUMP_FUNCTION_BY_NAME(VCD_SIGNAL_DUMPER_FUNCTIONS_PHY_PROCEDURES_UE_TX, VCD_FUNCTION_OUT);

          if (LOG_DEBUGFLAG(UE_TIMING)) {
            stop_meas(&ue->phy_proc_tx);
          }

          return;
        }
      }

      if(LOG_DEBUGFLAG(UE_TIMING)) {
        stop_meas(&ue->ulsch_encoding_stats);
      }
    }

    if (abstraction_flag == 0) {
      if (ue->mac_enabled==1) {
        pusch_power_cntl(ue,proc,eNB_id,1, abstraction_flag);
        ue->tx_power_dBm[subframe_tx] = ue->ulsch[eNB_id]->Po_PUSCH;
      } else {
        ue->tx_power_dBm[subframe_tx] = ue->tx_power_max_dBm;
      }

      ue->tx_total_RE[subframe_tx] = nb_rb*12;
#if defined(EXMIMO) || defined(OAI_USRP) || defined(OAI_BLADERF) || defined(OAI_LMSSDR)
      tx_amp = get_tx_amp(ue->tx_power_dBm[subframe_tx],
                          ue->tx_power_max_dBm,
                          ue->frame_parms.N_RB_UL,
                          nb_rb);
#else
      tx_amp = AMP;
#endif
      T(T_UE_PHY_PUSCH_TX_POWER, T_INT(eNB_id), T_INT(frame_tx%1024), T_INT(subframe_tx),T_INT(ue->tx_power_dBm[subframe_tx]),
        T_INT(tx_amp),T_INT(ue->ulsch[eNB_id]->f_pusch),T_INT(get_PL(Mod_id,0,eNB_id)),T_INT(nb_rb));

      if (LOG_DEBUGFLAG(DEBUG_UE_PHYPROC)) {
        LOG_D(PHY,"[UE  %d][PUSCH %d] AbsSubFrame %d.%d, generating PUSCH, Po_PUSCH: %d dBm (max %d dBm), amp %d\n",
              Mod_id,harq_pid,frame_tx%1024,subframe_tx,ue->tx_power_dBm[subframe_tx],ue->tx_power_max_dBm, tx_amp);
      }

<<<<<<< HEAD
    if (LOG_DEBUGFLAG(DEBUG_UE_PHYPROC)) {
      LOG_D(PHY,"[UE  %d][PUSCH %d] AbsSubFrame %d.%d, generating PUSCH, Po_PUSCH: %d dBm (max %d dBm), amp %d\n",
	    Mod_id,harq_pid,frame_tx%1024,subframe_tx,ue->tx_power_dBm[subframe_tx],ue->tx_power_max_dBm, tx_amp);
    }
    if (LOG_DEBUGFLAG(UE_TIMING)) {
      start_meas(&ue->ulsch_modulation_stats);
    }
    ulsch_modulation(ue->common_vars.txdataF,
		     tx_amp,
		     frame_tx,
		     subframe_tx,
		     &ue->frame_parms,
		     ue->ulsch[eNB_id]);
    for (aa=0; aa<1/*frame_parms->nb_antennas_tx*/; aa++)
      generate_drs_pusch(ue,
			 proc,
			 (LTE_DL_FRAME_PARMS *)NULL,
			 (int32_t**)NULL,
			 eNB_id,
			 tx_amp,
			 subframe_tx,
			 first_rb,
			 nb_rb,
			 aa);
=======
      if (LOG_DEBUGFLAG(UE_TIMING)) {
        start_meas(&ue->ulsch_modulation_stats);
      }
>>>>>>> 5e35d909

      ulsch_modulation(ue->common_vars.txdataF,
                       tx_amp,
                       frame_tx,
                       subframe_tx,
                       &ue->frame_parms,
                       ue->ulsch[eNB_id]);

      for (aa=0; aa<1/*frame_parms->nb_antennas_tx*/; aa++)
        generate_drs_pusch(ue,
                           proc,
                           eNB_id,
                           tx_amp,
                           subframe_tx,
                           first_rb,
                           nb_rb,
                           aa);

      if (LOG_DEBUGFLAG(UE_TIMING)) {
        stop_meas(&ue->ulsch_modulation_stats);
      }
    }

    if (abstraction_flag==1) {
      // clear SR
      ue->sr[subframe_tx]=0;
    }
  } // subframe_scheduling_flag==1

  VCD_SIGNAL_DUMPER_DUMP_FUNCTION_BY_NAME(VCD_SIGNAL_DUMPER_FUNCTIONS_PHY_PROCEDURES_UE_TX_ULSCH_UESPEC,VCD_FUNCTION_OUT);
}

void ue_srs_procedures(PHY_VARS_UE *ue,UE_rxtx_proc_t *proc,uint8_t eNB_id,uint8_t abstraction_flag) {
  //LTE_DL_FRAME_PARMS *frame_parms = &ue->frame_parms;
  //int8_t  frame_tx    = proc->frame_tx;
  int8_t  subframe_tx = proc->subframe_tx;
  int16_t tx_amp;
  int16_t Po_SRS;
  uint8_t nb_rb_srs;
  SOUNDINGRS_UL_CONFIG_DEDICATED *pSoundingrs_ul_config_dedicated=&ue->soundingrs_ul_config_dedicated[eNB_id];
  uint8_t isSrsTxOccasion = pSoundingrs_ul_config_dedicated->srsUeSubframe;

  if(isSrsTxOccasion) {
    ue->generate_ul_signal[eNB_id] = 1;

    if (ue->mac_enabled==1) {
      srs_power_cntl(ue,proc,eNB_id, (uint8_t *)(&nb_rb_srs), abstraction_flag);
      Po_SRS = ue->ulsch[eNB_id]->Po_SRS;
    } else {
      Po_SRS = ue->tx_power_max_dBm;
    }

#if defined(EXMIMO) || defined(OAI_USRP) || defined(OAI_BLADERF) || defined(OAI_LMSSDR)

    if (ue->mac_enabled==1) {
      tx_amp = get_tx_amp(Po_SRS,
                          ue->tx_power_max_dBm,
                          ue->frame_parms.N_RB_UL,
                          nb_rb_srs);
    } else {
      tx_amp = AMP;
    }

#else
    tx_amp = AMP;
#endif
    LOG_D(PHY,"SRS PROC; TX_MAX_POWER %d, Po_SRS %d, NB_RB_UL %d, NB_RB_SRS %d TX_AMPL %d\n",ue->tx_power_max_dBm,
          Po_SRS,
          ue->frame_parms.N_RB_UL,
          nb_rb_srs,
          tx_amp);
    uint16_t nsymb = (ue->frame_parms.Ncp==0) ? 14:12;
    uint16_t symbol_offset = (int)ue->frame_parms.ofdm_symbol_size*((subframe_tx*nsymb)+(nsymb-1));
    generate_srs(&ue->frame_parms,
                 &ue->soundingrs_ul_config_dedicated[eNB_id],
                 &ue->common_vars.txdataF[eNB_id][symbol_offset],
                 tx_amp,
                 subframe_tx);
  }
}

int16_t get_pucch2_cqi(PHY_VARS_UE *ue,int eNB_id,int *len) {
  if ((ue->transmission_mode[eNB_id]<4)||
      (ue->transmission_mode[eNB_id]==7)) { // Mode 1-0 feedback
    // 4-bit CQI message
    /*LOG_I(PHY,"compute CQI value, TM %d, length 4, Cqi Avg %d, value %d \n", ue->transmission_mode[eNB_id],
                    ue->measurements.wideband_cqi_avg[eNB_id],
                    sinr2cqi((double)ue->measurements.wideband_cqi_avg[eNB_id],
                              ue->transmission_mode[eNB_id]));*/
    *len=4;
    return(sinr2cqi((double)ue->measurements.wideband_cqi_avg[eNB_id],
                    ue->transmission_mode[eNB_id]));
  } else { // Mode 1-1 feedback, later
    //LOG_I(PHY,"compute CQI value, TM %d, length 0, Cqi Avg 0 \n", ue->transmission_mode[eNB_id]);
    *len=0;
    // 2-antenna ports RI=1, 6 bits (2 PMI, 4 CQI)
    // 2-antenna ports RI=2, 8 bits (1 PMI, 7 CQI/DIFF CQI)
    return(0);
  }
}


int16_t get_pucch2_ri(PHY_VARS_UE *ue,int eNB_id) {
  return(1);
}


void get_pucch_param(PHY_VARS_UE    *ue,
                     UE_rxtx_proc_t *proc,
                     uint8_t        *ack_payload,
                     PUCCH_FMT_t    format,
                     uint8_t        eNB_id,
                     uint8_t        SR,
                     uint8_t        cqi_report,
                     uint16_t       *pucch_resource,
                     uint8_t        *pucch_payload,
                     uint16_t       *plength) {
  switch (format) {
    case pucch_format1: {
      pucch_resource[0] = ue->scheduling_request_config[eNB_id].sr_PUCCH_ResourceIndex;
      pucch_payload[0]  = 0; // payload is ignored in case of format1
      pucch_payload[1]  = 0; // payload is ignored in case of format1
    }
    break;

    case pucch_format1a:
    case pucch_format1b:
    case pucch_format1b_csA2:
    case pucch_format1b_csA3:
    case pucch_format1b_csA4: {
      pucch_resource[0] = get_n1_pucch(ue,
                                       proc,
                                       ue->dlsch[ue->current_thread_id[proc->subframe_rx]][eNB_id][0]->harq_ack,
                                       eNB_id,
                                       ack_payload,
                                       SR);
      pucch_payload[0]  = ack_payload[0];
      pucch_payload[1]  = ack_payload[1];
      //pucch_payload[1]  = 1;
    }
    break;

    case pucch_format2: {
      pucch_resource[0]    = ue->cqi_report_config[eNB_id].CQI_ReportPeriodic.cqi_PUCCH_ResourceIndex;

      if(cqi_report) {
        pucch_payload[0] = get_pucch2_cqi(ue,eNB_id,(int *)plength);
      } else {
        *plength = 1;
        pucch_payload[0] = get_pucch2_ri(ue,eNB_id);
      }
    }
    break;

    case pucch_format2a:
    case pucch_format2b:
      LOG_E(PHY,"NO Resource available for PUCCH 2a/2b \n");
      break;

    case pucch_format3:
      fprintf(stderr, "PUCCH format 3 not handled\n");
      abort();
  }
}

void ue_pucch_procedures(PHY_VARS_UE *ue,UE_rxtx_proc_t *proc,uint8_t eNB_id,uint8_t abstraction_flag) {
  uint8_t  pucch_ack_payload[2];
  uint16_t pucch_resource;
  ANFBmode_t bundling_flag;
  PUCCH_FMT_t format;
  uint8_t  SR_payload;
  uint8_t  pucch_payload[2];
  uint16_t len;
  LTE_DL_FRAME_PARMS *frame_parms = &ue->frame_parms;
  int frame_tx=proc->frame_tx;
  int subframe_tx=proc->subframe_tx;
  int Mod_id = ue->Mod_id;
  int CC_id = ue->CC_id;
  int tx_amp;
  int16_t Po_PUCCH;
  uint8_t ack_status_cw0=0;
  uint8_t ack_status_cw1=0;
  uint8_t nb_cw=0;
  uint8_t cqi_status=0;
  uint8_t ri_status=0;
  VCD_SIGNAL_DUMPER_DUMP_FUNCTION_BY_NAME(VCD_SIGNAL_DUMPER_FUNCTIONS_PHY_PROCEDURES_UE_TX_PUCCH,VCD_FUNCTION_IN);
  SOUNDINGRS_UL_CONFIG_DEDICATED *pSoundingrs_ul_config_dedicated=&ue->soundingrs_ul_config_dedicated[eNB_id];
  // 36.213 8.2
  /*if ackNackSRS_SimultaneousTransmission ==  TRUE and in the cell specific SRS subframes UE shall transmit
    ACK/NACK and SR using the shortened PUCCH format. This shortened PUCCH format shall be used in a cell
    specific SRS subframe even if the UE does not transmit SRS in that subframe
  */
  int harq_pid = subframe2harq_pid(&ue->frame_parms,
                                   frame_tx,
                                   subframe_tx);

  if(ue->ulsch[eNB_id]->harq_processes[harq_pid]->subframe_scheduling_flag) {
    LOG_D(PHY,"PUSCH is programmed on this subframe [pid %d] AbsSuframe %d.%d ==> Skip PUCCH transmission \n",harq_pid,frame_tx,subframe_tx);
    VCD_SIGNAL_DUMPER_DUMP_FUNCTION_BY_NAME(VCD_SIGNAL_DUMPER_FUNCTIONS_PHY_PROCEDURES_UE_TX_PUCCH,VCD_FUNCTION_OUT);
    return;
  }

  uint8_t isShortenPucch = (pSoundingrs_ul_config_dedicated->srsCellSubframe && frame_parms->soundingrs_ul_config_common.ackNackSRS_SimultaneousTransmission);
  bundling_flag = ue->pucch_config_dedicated[eNB_id].tdd_AckNackFeedbackMode;

  if ((frame_parms->frame_type==FDD) ||
      (bundling_flag==bundling)    ||
      ((frame_parms->frame_type==TDD)&&(frame_parms->tdd_config==1)&&((subframe_tx!=2)||(subframe_tx!=7)))) {
    format = pucch_format1a;
    //    LOG_D(PHY,"[UE] PUCCH 1a\n");
  } else {
    format = pucch_format1b;
    //    LOG_D(PHY,"[UE] PUCCH 1b\n");
  }

  // Part - I
  // Collect feedback that should be transmitted at this subframe
  // - SR
  // - ACK/NACK
  // - CQI
  // - RI
  SR_payload = 0;

  if (is_SR_TXOp(ue,proc,eNB_id)==1) {
    if (ue->mac_enabled==1) {
      SR_payload = ue_get_SR(Mod_id,
                             CC_id,
                             frame_tx,
                             eNB_id,
                             ue->pdcch_vars[ue->current_thread_id[proc->subframe_rx]][eNB_id]->crnti,
                             subframe_tx); // subframe used for meas gap
    } else {
      SR_payload = 1;
    }
  }

  ack_status_cw0 = get_ack(&ue->frame_parms,
                           ue->dlsch[ue->current_thread_id[proc->subframe_rx]][eNB_id][0]->harq_ack,
                           subframe_tx,
                           proc->subframe_rx,
                           pucch_ack_payload,
                           0);
  ack_status_cw1 = get_ack(&ue->frame_parms,
                           ue->dlsch[ue->current_thread_id[proc->subframe_rx]][eNB_id][1]->harq_ack,
                           subframe_tx,
                           proc->subframe_rx,
                           pucch_ack_payload,
                           1);
  nb_cw = ( (ack_status_cw0 != 0) ? 1:0) + ( (ack_status_cw1 != 0) ? 1:0);
  cqi_status = ((ue->cqi_report_config[eNB_id].CQI_ReportPeriodic.cqi_PMI_ConfigIndex>0)&&
                (is_cqi_TXOp(ue,proc,eNB_id)==1));
  ri_status = ((ue->cqi_report_config[eNB_id].CQI_ReportPeriodic.ri_ConfigIndex>0) &&
               (is_ri_TXOp(ue,proc,eNB_id)==1));

  // Part - II
  // if nothing to report ==> exit function
  if( (nb_cw==0) && (SR_payload==0) && (cqi_status==0) && (ri_status==0) ) {
    LOG_D(PHY,"PUCCH No feedback AbsSubframe %d.%d SR_payload %d nb_cw %d pucch_ack_payload[0] %d pucch_ack_payload[1] %d cqi_status %d Return \n",
          frame_tx%1024, subframe_tx, SR_payload, nb_cw, pucch_ack_payload[0], pucch_ack_payload[1], cqi_status);
    return;
  }

  // Part - III
  // Decide which PUCCH format should be used if needed
  format = get_pucch_format(frame_parms->frame_type,
                            frame_parms->Ncp,
                            SR_payload,
                            nb_cw,
                            cqi_status,
                            ri_status,
                            bundling_flag);
  // Determine PUCCH resources and payload: mandatory for pucch encoding
  get_pucch_param(ue,
                  proc,
                  pucch_ack_payload,
                  format,
                  eNB_id,
                  SR_payload,
                  cqi_status,
                  &pucch_resource,
                  (uint8_t *)&pucch_payload,
                  &len);
<<<<<<< HEAD


  LOG_I(PHY,"PUCCH feedback AbsSubframe %d.%d SR %d NbCW %d (%d %d) AckNack %d.%d CQI %d RI %d format %d pucch_resource %d pucch_payload %d %d \n",
	frame_tx%1024, subframe_tx, SR_payload, nb_cw, ack_status_cw0, ack_status_cw1, pucch_ack_payload[0], pucch_ack_payload[1], cqi_status, ri_status, format, pucch_resource,pucch_payload[0],pucch_payload[1]);

=======
  LOG_D(PHY,"PUCCH feedback AbsSubframe %d.%d SR %d NbCW %d (%d %d) AckNack %d.%d CQI %d RI %d format %d pucch_resource %d pucch_payload %d %d \n",
        frame_tx%1024, subframe_tx, SR_payload, nb_cw, ack_status_cw0, ack_status_cw1, pucch_ack_payload[0], pucch_ack_payload[1], cqi_status, ri_status, format, pucch_resource,pucch_payload[0],
        pucch_payload[1]);
>>>>>>> 5e35d909
  // Part - IV
  // Generate PUCCH signal
  ue->generate_ul_signal[eNB_id] = 1;

  switch (format) {
    case pucch_format1:
    case pucch_format1a:
    case pucch_format1b: {
      if (ue->mac_enabled == 1) {
        Po_PUCCH = pucch_power_cntl(ue,proc,subframe_tx,eNB_id,format);
      } else {
        Po_PUCCH = ue->tx_power_max_dBm;
      }

      ue->tx_power_dBm[subframe_tx] = Po_PUCCH;
      ue->tx_total_RE[subframe_tx] = 12;
#if defined(EXMIMO) || defined(OAI_USRP) || defined(OAI_BLADERF) || defined(OAI_LMSSDR)
      tx_amp = get_tx_amp(Po_PUCCH,
                          ue->tx_power_max_dBm,
                          ue->frame_parms.N_RB_UL,
                          1);
#else
      tx_amp = AMP;
#endif
      T(T_UE_PHY_PUCCH_TX_POWER, T_INT(eNB_id), T_INT(frame_tx%1024), T_INT(subframe_tx),T_INT(ue->tx_power_dBm[subframe_tx]),
        T_INT(tx_amp),T_INT(ue->dlsch[ue->current_thread_id[proc->subframe_rx]][eNB_id][0]->g_pucch),T_INT(get_PL(ue->Mod_id,ue->CC_id,eNB_id)));

      if(format == pucch_format1) {
        LOG_D(PHY,"[UE  %d][SR %x] AbsSubframe %d.%d Generating PUCCH 1 (SR for PUSCH), an_srs_simultanous %d, shorten_pucch %d, n1_pucch %d, Po_PUCCH %d\n",
              Mod_id,
              ue->dlsch[ue->current_thread_id[proc->subframe_rx]][eNB_id][0]->rnti,
              frame_tx%1024, subframe_tx,
              frame_parms->soundingrs_ul_config_common.ackNackSRS_SimultaneousTransmission,
              isShortenPucch,
              ue->scheduling_request_config[eNB_id].sr_PUCCH_ResourceIndex,
              Po_PUCCH);
      } else {
        if (SR_payload>0) {
          LOG_D(PHY,"[UE  %d][SR %x] AbsSubFrame %d.%d Generating PUCCH %s payload %d,%d (with SR for PUSCH), an_srs_simultanous %d, shorten_pucch %d, n1_pucch %d, Po_PUCCH %d, amp %d\n",
                Mod_id,
                ue->dlsch[ue->current_thread_id[proc->subframe_rx]][eNB_id][0]->rnti,
                frame_tx % 1024, subframe_tx,
                (format == pucch_format1a? "1a": (
                   format == pucch_format1b? "1b" : "??")),
                pucch_ack_payload[0],pucch_ack_payload[1],
                frame_parms->soundingrs_ul_config_common.ackNackSRS_SimultaneousTransmission,
                isShortenPucch,
                pucch_resource,
                Po_PUCCH,
                tx_amp);
        } else {
          LOG_D(PHY,"[UE  %d][PDSCH %x] AbsSubFrame %d.%d rx_offset_diff: %d, Generating PUCCH %s, an_srs_simultanous %d, shorten_pucch %d, n1_pucch %d, b[0]=%d,b[1]=%d (SR_Payload %d), Po_PUCCH %d, amp %d\n",
                Mod_id,
                ue->dlsch[ue->current_thread_id[proc->subframe_rx]][eNB_id][0]->rnti,
                frame_tx%1024, subframe_tx,ue->rx_offset_diff,
                (format == pucch_format1a? "1a": (
                   format == pucch_format1b? "1b" : "??")),
                frame_parms->soundingrs_ul_config_common.ackNackSRS_SimultaneousTransmission,
                isShortenPucch,
                pucch_resource,pucch_payload[0],pucch_payload[1],SR_payload,
                Po_PUCCH,
                tx_amp);
        }
      }

      if (LOG_DEBUGFLAG(DEBUG_UE_PHYPROC)) {
        if(pucch_payload[0]) {
          T(T_UE_PHY_DLSCH_UE_ACK, T_INT(eNB_id), T_INT(frame_tx%1024), T_INT(subframe_tx), T_INT(ue->dlsch[ue->current_thread_id[proc->subframe_rx]][eNB_id][0]->rnti),
            T_INT(ue->dlsch[ue->current_thread_id[proc->subframe_rx]][eNB_id][0]->current_harq_pid));
        } else {
          T(T_UE_PHY_DLSCH_UE_NACK, T_INT(eNB_id), T_INT(frame_tx%1024), T_INT(subframe_tx), T_INT(ue->dlsch[ue->current_thread_id[proc->subframe_rx]][eNB_id][0]->rnti),
            T_INT(ue->dlsch[ue->current_thread_id[proc->subframe_rx]][eNB_id][0]->current_harq_pid));
        }
      }

      generate_pucch1x(ue->common_vars.txdataF,
                       &ue->frame_parms,
                       ue->ncs_cell,
                       format,
                       &ue->pucch_config_dedicated[eNB_id],
                       pucch_resource,
                       isShortenPucch,  // shortened format
                       pucch_payload,
                       tx_amp,
                       subframe_tx);
    }
    break;

    case pucch_format2: {
      if (ue->mac_enabled == 1) {
        Po_PUCCH = pucch_power_cntl(ue,proc,subframe_tx,eNB_id,format);
      } else {
        Po_PUCCH = ue->tx_power_max_dBm;
      }

      ue->tx_power_dBm[subframe_tx] = Po_PUCCH;
      ue->tx_total_RE[subframe_tx] = 12;
#if defined(EXMIMO) || defined(OAI_USRP) || defined(OAI_BLADERF) || defined(OAI_LMSSDR)
      tx_amp =  get_tx_amp(Po_PUCCH,
                           ue->tx_power_max_dBm,
                           ue->frame_parms.N_RB_UL,
                           1);
#else
      tx_amp = AMP;
#endif
      T(T_UE_PHY_PUCCH_TX_POWER, T_INT(eNB_id), T_INT(frame_tx%1024), T_INT(subframe_tx),T_INT(ue->tx_power_dBm[subframe_tx]),
        T_INT(tx_amp),T_INT(ue->dlsch[ue->current_thread_id[proc->subframe_rx]][eNB_id][0]->g_pucch),T_INT(get_PL(ue->Mod_id,ue->CC_id,eNB_id)));

      if( LOG_DEBUGFLAG(DEBUG_UE_PHYPROC)) {
        LOG_D(PHY,"[UE  %d][RNTI %x] AbsSubFrame %d.%d Generating PUCCH 2 (RI or CQI), Po_PUCCH %d, isShortenPucch %d, amp %d\n",
              Mod_id,
              ue->dlsch[ue->current_thread_id[proc->subframe_rx]][eNB_id][0]->rnti,
              frame_tx%1024, subframe_tx,
              Po_PUCCH,
              isShortenPucch,
              tx_amp);
      }

      generate_pucch2x(ue->common_vars.txdataF,
                       &ue->frame_parms,
                       ue->ncs_cell,
                       format,
                       &ue->pucch_config_dedicated[eNB_id],
                       pucch_resource,
                       pucch_payload,
                       len,          // A
                       0,            // B2 not needed
                       tx_amp,
                       subframe_tx,
                       ue->pdcch_vars[ue->current_thread_id[proc->subframe_rx]][eNB_id]->crnti);
    }
    break;

    case pucch_format2a:
      LOG_D(PHY,"[UE  %d][RNTI %x] AbsSubFrame %d.%d Generating PUCCH 2a (RI or CQI) Ack/Nack 1bit \n",
            Mod_id,
            ue->dlsch[ue->current_thread_id[proc->subframe_rx]][eNB_id][0]->rnti,
            frame_tx%1024, subframe_tx);
      break;

    case pucch_format2b:
      LOG_D(PHY,"[UE  %d][RNTI %x] AbsSubFrame %d.%d Generating PUCCH 2b (RI or CQI) Ack/Nack 2bits\n",
            Mod_id,
            ue->dlsch[ue->current_thread_id[proc->subframe_rx]][eNB_id][0]->rnti,
            frame_tx%1024, subframe_tx);
      break;

    default:
      break;
  }

  VCD_SIGNAL_DUMPER_DUMP_FUNCTION_BY_NAME(VCD_SIGNAL_DUMPER_FUNCTIONS_PHY_PROCEDURES_UE_TX_PUCCH,VCD_FUNCTION_OUT);
}

void phy_procedures_UE_SL_TX(PHY_VARS_UE *ue,UE_rxtx_proc_t *proc) {
  int subframe_tx = proc->subframe_tx;
  int frame_tx = proc->frame_tx;
  SLSS_t *slss;
  SLDCH_t *sldch;
  SLSCH_t *slsch;
  LOG_D(PHY,"****** start Sidelink TX-Chain for AbsSubframe %d.%d ******\n", frame_tx, subframe_tx);

  // check for SLBCH/SLSS
  if ((slss = ue_get_slss(ue->Mod_id,ue->CC_id,frame_tx,subframe_tx)) != NULL) generate_slss(ue,slss,frame_tx,subframe_tx);

  // check for SLDCH
  if ((sldch = ue_get_sldch(ue->Mod_id,ue->CC_id,frame_tx,subframe_tx)) != NULL) generate_sldch(ue,sldch,frame_tx,subframe_tx);

  // check for SLSCH
  if ((slsch = ue_get_slsch(ue->Mod_id,ue->CC_id,frame_tx,subframe_tx)) != NULL) generate_slsch(ue,slsch,frame_tx,subframe_tx);
}

void phy_procedures_UE_TX(PHY_VARS_UE *ue,UE_rxtx_proc_t *proc,uint8_t eNB_id,uint8_t abstraction_flag,runmode_t mode) {
  LTE_DL_FRAME_PARMS *frame_parms=&ue->frame_parms;
  //int32_t ulsch_start=0;
  int subframe_tx = proc->subframe_tx;
  int frame_tx = proc->frame_tx;
  unsigned int aa;
  uint8_t isSubframeSRS;
  uint8_t next1_thread_id = ue->current_thread_id[proc->subframe_rx]== (RX_NB_TH-1) ? 0:(ue->current_thread_id[proc->subframe_rx]+1);
  uint8_t next2_thread_id = next1_thread_id== (RX_NB_TH-1) ? 0:(next1_thread_id+1);
  VCD_SIGNAL_DUMPER_DUMP_FUNCTION_BY_NAME(VCD_SIGNAL_DUMPER_FUNCTIONS_PHY_PROCEDURES_UE_TX,VCD_FUNCTION_IN);
  LOG_D(PHY,"****** start TX-Chain for AbsSubframe %d.%d ******\n", frame_tx, subframe_tx);
  T(T_UE_PHY_UL_TICK, T_INT(ue->Mod_id), T_INT(frame_tx%1024), T_INT(subframe_tx));
  ue->generate_ul_signal[eNB_id] = 0;

  if ( LOG_DEBUGFLAG(UE_TIMING)) {
    start_meas(&ue->phy_proc_tx);
  }

  ue->tx_power_dBm[subframe_tx]=-127;

  for (aa=0; aa<frame_parms->nb_antennas_tx; aa++) {
    memset(&ue->common_vars.txdataF[aa][subframe_tx*frame_parms->ofdm_symbol_size*frame_parms->symbols_per_tti],
           0,
           frame_parms->ofdm_symbol_size*frame_parms->symbols_per_tti*sizeof(int32_t));
  }

  if (subframe_select(&ue->frame_parms,proc->subframe_tx) == SF_UL ||
      ue->frame_parms.frame_type == FDD) {    
    if (ue->UE_mode[eNB_id] > PRACH ) {
      // check cell srs subframe and ue srs subframe. This has an impact on pusch encoding
      isSubframeSRS = is_srs_occasion_common(&ue->frame_parms,proc->frame_tx,proc->subframe_tx);
      ue_compute_srs_occasion(ue,proc,eNB_id,isSubframeSRS);
      ue_ulsch_uespec_procedures(ue,proc,eNB_id,abstraction_flag);
      LOG_D(PHY,"ULPOWERS After ulsch_uespec_procedures : ue->tx_power_dBm[%d]=%d, NPRB %d\n",
            subframe_tx,ue->tx_power_dBm[subframe_tx],ue->tx_total_RE[subframe_tx]);
    }

    if (ue->UE_mode[eNB_id] == PUSCH) {
      // check if we need to use PUCCH 1a/1b
      ue_pucch_procedures(ue,proc,eNB_id,abstraction_flag);
      // check if we need to use SRS
      ue_srs_procedures(ue,proc,eNB_id,abstraction_flag);
    } // UE_mode==PUSCH
  }

  LOG_D(PHY,"doing ulsch_common_procedures (%d.%d): generate_ul_signal %d\n",frame_tx,subframe_tx,
        ue->generate_ul_signal[eNB_id]);
  ulsch_common_procedures(ue,proc, (ue->generate_ul_signal[eNB_id] == 0));

  if ((ue->UE_mode[eNB_id] == PRACH) &&
      (ue->frame_parms.prach_config_common.prach_Config_enabled==1)) {
    // check if we have PRACH opportunity
    if (is_prach_subframe(&ue->frame_parms,frame_tx,subframe_tx)) {
      ue_prach_procedures(ue,proc,eNB_id,abstraction_flag,mode);
    }
  } // mode is PRACH
  else {
    ue->generate_prach=0;
  }

  // reset DL ACK/NACK status
  uint8_t N_bundled = 0;

  if (ue->dlsch[ue->current_thread_id[proc->subframe_rx]][eNB_id][0] != NULL) {
    reset_ack(&ue->frame_parms,
              ue->dlsch[ue->current_thread_id[proc->subframe_rx]][eNB_id][0]->harq_ack,
              subframe_tx,
              proc->subframe_rx,
              ue->ulsch[eNB_id]->o_ACK,
              &N_bundled,
              0);
    reset_ack(&ue->frame_parms,
              ue->dlsch[next1_thread_id][eNB_id][0]->harq_ack,
              subframe_tx,
              proc->subframe_rx,
              ue->ulsch[eNB_id]->o_ACK,
              &N_bundled,
              0);
    reset_ack(&ue->frame_parms,
              ue->dlsch[next2_thread_id][eNB_id][0]->harq_ack,
              subframe_tx,
              proc->subframe_rx,
              ue->ulsch[eNB_id]->o_ACK,
              &N_bundled,
              0);
  }

  if (ue->dlsch_SI[eNB_id] != NULL)
    reset_ack(&ue->frame_parms,
              ue->dlsch_SI[eNB_id]->harq_ack,
              subframe_tx,
              proc->subframe_rx,
              ue->ulsch[eNB_id]->o_ACK,
              &N_bundled,
              0);

  LOG_D(PHY,"****** end TX-Chain for AbsSubframe %d.%d ******\n", frame_tx, subframe_tx);
  VCD_SIGNAL_DUMPER_DUMP_FUNCTION_BY_NAME(VCD_SIGNAL_DUMPER_FUNCTIONS_PHY_PROCEDURES_UE_TX, VCD_FUNCTION_OUT);

  if ( LOG_DEBUGFLAG(UE_TIMING)) {
    stop_meas(&ue->phy_proc_tx);
  }
}

void phy_procedures_UE_S_TX(PHY_VARS_UE *ue,uint8_t eNB_id,uint8_t abstraction_flag) {
  int aa;//i,aa;
  LTE_DL_FRAME_PARMS *frame_parms=&ue->frame_parms;

  for (aa=0; aa<frame_parms->nb_antennas_tx; aa++) {
#if defined(EXMIMO) //this is the EXPRESS MIMO case
    int i;

    // set the whole tx buffer to RX
    for (i=0; i<LTE_NUMBER_OF_SUBFRAMES_PER_FRAME*frame_parms->samples_per_tti; i++)
      ue->common_vars.txdata[aa][i] = 0x00010001;

#else //this is the normal case
    //    memset(&ue->common_vars.txdata[aa][0],0,
    //     (LTE_NUMBER_OF_SUBFRAMES_PER_FRAME*frame_parms->samples_per_tti)*sizeof(int32_t));
#endif //else EXMIMO
  }
}

void ue_measurement_procedures(
  uint16_t l,    // symbol index of each slot [0..6]
  PHY_VARS_UE *ue,UE_rxtx_proc_t *proc, uint8_t eNB_id,
  uint16_t slot, // slot index of each radio frame [0..19]
  uint8_t abstraction_flag,runmode_t mode) {
  //LOG_I(PHY,"ue_measurement_procedures l %d Ncp %d\n",l,ue->frame_parms.Ncp);
  LTE_DL_FRAME_PARMS *frame_parms=&ue->frame_parms;
  int subframe_rx = proc->subframe_rx;
  VCD_SIGNAL_DUMPER_DUMP_FUNCTION_BY_NAME(VCD_SIGNAL_DUMPER_FUNCTIONS_UE_MEASUREMENT_PROCEDURES, VCD_FUNCTION_IN);

  if (l==0) {
    // UE measurements on symbol 0
    LOG_D(PHY,"Calling measurements subframe %d, rxdata %p\n",subframe_rx,ue->common_vars.rxdata);
    LOG_D(PHY,"Calling measurements subframe %d, rxdata %p\n",subframe_rx,ue->common_vars.rxdata);
    lte_ue_measurements(ue,
                        (subframe_rx*frame_parms->samples_per_tti+ue->rx_offset)%(frame_parms->samples_per_tti*LTE_NUMBER_OF_SUBFRAMES_PER_FRAME),
                        (subframe_rx == 1) ? 1 : 0,
                        0,
                        0,
                        subframe_rx);

    if(slot == 0)
      T(T_UE_PHY_MEAS, T_INT(eNB_id), T_INT(proc->frame_rx%1024), T_INT(proc->subframe_rx),
        T_INT((int)(10*log10(ue->measurements.rsrp[0])-ue->rx_total_gain_dB)),
        T_INT((int)ue->measurements.rx_rssi_dBm[0]),
        T_INT((int)(ue->measurements.rx_power_avg_dB[0] - ue->measurements.n0_power_avg_dB)),
        T_INT((int)ue->measurements.rx_power_avg_dB[0]),
        T_INT((int)ue->measurements.n0_power_avg_dB),
        T_INT((int)ue->measurements.wideband_cqi_avg[0]),
        T_INT((int)ue->common_vars.freq_offset));
  }

  if (( (slot%2) == 0) && (l==(6-ue->frame_parms.Ncp))) {
    // make sure we have signal from PSS/SSS for N0 measurement
    // LOG_I(PHY," l==(6-ue->frame_parms.Ncp) ue_rrc_measurements\n");
    VCD_SIGNAL_DUMPER_DUMP_FUNCTION_BY_NAME(VCD_SIGNAL_DUMPER_FUNCTIONS_UE_RRC_MEASUREMENTS, VCD_FUNCTION_IN);
    ue_rrc_measurements(ue,
                        slot,
                        abstraction_flag);
    VCD_SIGNAL_DUMPER_DUMP_FUNCTION_BY_NAME(VCD_SIGNAL_DUMPER_FUNCTIONS_UE_RRC_MEASUREMENTS, VCD_FUNCTION_OUT);
  }

  // accumulate and filter timing offset estimation every subframe (instead of every frame)
  if (( (slot%2) == 0) && (l==(4-frame_parms->Ncp))) {
    // AGC
    VCD_SIGNAL_DUMPER_DUMP_FUNCTION_BY_NAME(VCD_SIGNAL_DUMPER_FUNCTIONS_UE_GAIN_CONTROL, VCD_FUNCTION_IN);
#ifndef OAI_USRP
#ifndef OAI_BLADERF
#ifndef OAI_LMSSDR
    phy_adjust_gain (ue,dB_fixed(ue->measurements.rssi),0);
#endif
#endif
#endif
    VCD_SIGNAL_DUMPER_DUMP_FUNCTION_BY_NAME(VCD_SIGNAL_DUMPER_FUNCTIONS_UE_GAIN_CONTROL, VCD_FUNCTION_OUT);
    eNB_id = 0;

    if (ue->no_timing_correction==0)
      lte_adjust_synch(&ue->frame_parms,
                       ue,
                       eNB_id,
                       subframe_rx,
                       0,
                       16384);
  }

  VCD_SIGNAL_DUMPER_DUMP_FUNCTION_BY_NAME(VCD_SIGNAL_DUMPER_FUNCTIONS_UE_MEASUREMENT_PROCEDURES, VCD_FUNCTION_OUT);
}



void ue_pbch_procedures(uint8_t eNB_id,PHY_VARS_UE *ue,UE_rxtx_proc_t *proc, uint8_t abstraction_flag) {
  //  int i;
  int pbch_tx_ant=0;
  uint8_t pbch_phase;
  uint16_t frame_tx;
  static uint8_t first_run = 1;
  uint8_t pbch_trials = 0;
  DevAssert(ue);
  int frame_rx = proc->frame_rx;
  int subframe_rx = proc->subframe_rx;
  VCD_SIGNAL_DUMPER_DUMP_FUNCTION_BY_NAME(VCD_SIGNAL_DUMPER_FUNCTIONS_UE_PBCH_PROCEDURES, VCD_FUNCTION_IN);
  pbch_phase=(frame_rx%4);

  if (pbch_phase>=4)
    pbch_phase=0;

  for (pbch_trials=0; pbch_trials<4; pbch_trials++) {
    //for (pbch_phase=0;pbch_phase<4;pbch_phase++) {
    //LOG_I(PHY,"[UE  %d] Frame %d, Trying PBCH %d (NidCell %d, eNB_id %d)\n",ue->Mod_id,frame_rx,pbch_phase,ue->frame_parms.Nid_cell,eNB_id);
    pbch_tx_ant = rx_pbch(&ue->common_vars,
                          ue->pbch_vars[eNB_id],
                          &ue->frame_parms,
                          eNB_id,
                          ue->frame_parms.nb_antenna_ports_eNB==1?SISO:ALAMOUTI,
                          ue->high_speed_flag,
                          pbch_phase);

    if ((pbch_tx_ant>0) && (pbch_tx_ant<=4)) {
      break;
    }

    pbch_phase++;

    if (pbch_phase>=4)
      pbch_phase=0;
  }

  if ((pbch_tx_ant>0) && (pbch_tx_ant<=4)) {
    if (opt_enabled) {
      static uint8_t dummy[3];
      dummy[0] = ue->pbch_vars[eNB_id]->decoded_output[2];
      dummy[1] = ue->pbch_vars[eNB_id]->decoded_output[1];
      dummy[2] = ue->pbch_vars[eNB_id]->decoded_output[0];
      trace_pdu( DIRECTION_DOWNLINK, dummy, WS_C_RNTI, ue->Mod_id, 0, 0,
                 frame_rx, subframe_rx, 0, 0);
      LOG_D(OPT,"[UE %d][PBCH] Frame %d trace pdu for PBCH\n",
            ue->Mod_id, subframe_rx);
    }

    if (pbch_tx_ant>2) {
      LOG_W(PHY,"[openair][SCHED][SYNCH] PBCH decoding: pbch_tx_ant>2 not supported\n");
      VCD_SIGNAL_DUMPER_DUMP_FUNCTION_BY_NAME(VCD_SIGNAL_DUMPER_FUNCTIONS_UE_PBCH_PROCEDURES, VCD_FUNCTION_OUT);
      return;
    }

    ue->pbch_vars[eNB_id]->pdu_errors_conseq = 0;
    frame_tx = (((int)(ue->pbch_vars[eNB_id]->decoded_output[2]&0x03))<<8);
    frame_tx += ((int)(ue->pbch_vars[eNB_id]->decoded_output[1]&0xfc));
    frame_tx += pbch_phase;

    if (ue->mac_enabled==1) {
      dl_phy_sync_success(ue->Mod_id,frame_rx,eNB_id,
                          ue->UE_mode[eNB_id]==NOT_SYNCHED ? 1 : 0);
    }

    // if this is the first PBCH after initial synchronization and no timing correction is performed, make L1 state = PRACH
    if (ue->UE_mode[eNB_id]==NOT_SYNCHED && ue->no_timing_correction == 1) ue->UE_mode[eNB_id] = PRACH;

    if (first_run) {
      first_run = 0;
      proc->frame_rx = (proc->frame_rx & 0xFFFFFC00) | (frame_tx & 0x000003FF);
      proc->frame_tx = proc->frame_rx;

      for(int th_id=0; th_id<RX_NB_TH; th_id++) {
        ue->proc.proc_rxtx[th_id].frame_rx = proc->frame_rx;
        ue->proc.proc_rxtx[th_id].frame_tx = proc->frame_tx;
        printf("[UE %d] frame %d, subframe %d: Adjusting frame counter (PBCH ant_tx=%d, frame_tx=%d, phase %d, rx_offset %d) => new frame %d\n",
               ue->Mod_id,
               ue->proc.proc_rxtx[th_id].frame_rx,
               subframe_rx,
               pbch_tx_ant,
               frame_tx,
               pbch_phase,
               ue->rx_offset,
               proc->frame_rx);
      }

      frame_rx = proc->frame_rx;
    } else if (((frame_tx & 0x03FF) != (proc->frame_rx & 0x03FF))) {
      //(pbch_tx_ant != ue->frame_parms.nb_antennas_tx)) {
      LOG_D(PHY,"[UE %d] frame %d, subframe %d: Re-adjusting frame counter (PBCH ant_tx=%d, frame_rx=%d, frame%%1024=%d, phase %d).\n",
            ue->Mod_id,
            proc->frame_rx,
            subframe_rx,
            pbch_tx_ant,
            frame_tx,
            frame_rx & 0x03FF,
            pbch_phase);
      proc->frame_rx = (proc->frame_rx & 0xFFFFFC00) | (frame_tx & 0x000003FF);
      proc->frame_tx = proc->frame_rx;
      frame_rx = proc->frame_rx;

      for(int th_id=0; th_id<RX_NB_TH; th_id++) {
        ue->proc.proc_rxtx[th_id].frame_rx = (proc->frame_rx & 0xFFFFFC00) | (frame_tx & 0x000003FF);
        ue->proc.proc_rxtx[th_id].frame_tx = proc->frame_rx;
      }
    }

    if (LOG_DEBUGFLAG(DEBUG_UE_PHYPROC)) {
      LOG_UI(PHY,"[UE %d] frame %d, subframe %d, Received PBCH (MIB): nb_antenna_ports_eNB %d, tx_ant %d, frame_tx %d. N_RB_DL %d, phich_duration %d, phich_resource %d/6!\n",
             ue->Mod_id,
             frame_rx,
             subframe_rx,
             ue->frame_parms.nb_antenna_ports_eNB,
             pbch_tx_ant,
             frame_tx,
             ue->frame_parms.N_RB_DL,
             ue->frame_parms.phich_config_common.phich_duration,
             ue->frame_parms.phich_config_common.phich_resource);
    }
  } else {
    if (LOG_DUMPFLAG(DEBUG_UE_PHYPROC)) {
      LOG_E(PHY,"[UE %d] frame %d, subframe %d, Error decoding PBCH!\n",
            ue->Mod_id,frame_rx, subframe_rx);
      LOG_I(PHY,"[UE %d] rx_offset %d\n",ue->Mod_id,ue->rx_offset);
      LOG_M("rxsig0.m","rxs0", ue->common_vars.rxdata[0],ue->frame_parms.samples_per_tti,1,1);
      LOG_M("PBCH_rxF0_ext.m","pbch0_ext",ue->pbch_vars[0]->rxdataF_ext[0],12*4*6,1,1);
      LOG_M("PBCH_rxF0_comp.m","pbch0_comp",ue->pbch_vars[0]->rxdataF_comp[0],12*4*6,1,1);
      LOG_M("PBCH_rxF_llr.m","pbch_llr",ue->pbch_vars[0]->llr,(ue->frame_parms.Ncp==0) ? 1920 : 1728,1,4);
      exit(-1);
    }

    ue->pbch_vars[eNB_id]->pdu_errors_conseq++;
    ue->pbch_vars[eNB_id]->pdu_errors++;

    if (ue->mac_enabled == 1) rrc_out_of_sync_ind(ue->Mod_id,frame_rx,eNB_id);
    else AssertFatal(ue->pbch_vars[eNB_id]->pdu_errors_conseq<100,
                       "More that 100 consecutive PBCH errors! Exiting!\n");
  }

  if (frame_rx % 100 == 0) {
    ue->pbch_vars[eNB_id]->pdu_fer = ue->pbch_vars[eNB_id]->pdu_errors - ue->pbch_vars[eNB_id]->pdu_errors_last;
    ue->pbch_vars[eNB_id]->pdu_errors_last = ue->pbch_vars[eNB_id]->pdu_errors;
  }

  if (LOG_DEBUGFLAG(DEBUG_UE_PHYPROC)) {
    LOG_UI(PHY,"[UE %d] frame %d, slot %d, PBCH errors = %d, consecutive errors = %d!\n",
           ue->Mod_id,frame_rx, subframe_rx,
           ue->pbch_vars[eNB_id]->pdu_errors,
           ue->pbch_vars[eNB_id]->pdu_errors_conseq);
  }

  VCD_SIGNAL_DUMPER_DUMP_FUNCTION_BY_NAME(VCD_SIGNAL_DUMPER_FUNCTIONS_UE_PBCH_PROCEDURES, VCD_FUNCTION_OUT);
}



int ue_pdcch_procedures(uint8_t eNB_id,PHY_VARS_UE *ue,UE_rxtx_proc_t *proc,uint8_t abstraction_flag) {
  unsigned int dci_cnt=0, i;
  int frame_rx = proc->frame_rx;
  int subframe_rx = proc->subframe_rx;
  DCI_ALLOC_t dci_alloc_rx[8];
  uint8_t next1_thread_id = ue->current_thread_id[subframe_rx]== (RX_NB_TH-1) ? 0:(ue->current_thread_id[subframe_rx]+1);
  uint8_t next2_thread_id = next1_thread_id== (RX_NB_TH-1) ? 0:(next1_thread_id+1);
  LOG_D(PHY,"DCI Decoding procedure in %d.%d\n",frame_rx,subframe_rx);
  VCD_SIGNAL_DUMPER_DUMP_FUNCTION_BY_NAME(VCD_SIGNAL_DUMPER_FUNCTIONS_UE_PDCCH_PROCEDURES, VCD_FUNCTION_IN);

  if (LOG_DEBUGFLAG(UE_TIMING)) {
    start_meas(&ue->dlsch_rx_pdcch_stats);
  }

  VCD_SIGNAL_DUMPER_DUMP_FUNCTION_BY_NAME(VCD_SIGNAL_DUMPER_FUNCTIONS_RX_PDCCH, VCD_FUNCTION_IN);
  rx_pdcch(ue,
           proc->frame_rx,
           subframe_rx,
           eNB_id,
           ue->frame_parms.nb_antenna_ports_eNB==1?SISO:ALAMOUTI,
           ue->high_speed_flag);
  VCD_SIGNAL_DUMPER_DUMP_FUNCTION_BY_NAME(VCD_SIGNAL_DUMPER_FUNCTIONS_RX_PDCCH, VCD_FUNCTION_OUT);
  VCD_SIGNAL_DUMPER_DUMP_FUNCTION_BY_NAME(VCD_SIGNAL_DUMPER_FUNCTIONS_DCI_DECODING, VCD_FUNCTION_IN);

  /*printf("Decode SIB frame param aggregation + DCI %d %d, num_pdcch_symbols %d\n",
   ue->pdcch_vars[ue->current_thread_id[subframe_rx]][eNB_id]->agregationLevel,
   ue->pdcch_vars[ue->current_thread_id[subframe_rx]][eNB_id]->dciFormat,
   ue->pdcch_vars[ue->current_thread_id[subframe_rx]][eNB_id]->num_pdcch_symbols);
  */
  //agregation level == FF means no configuration on
  if(ue->pdcch_vars[ue->current_thread_id[subframe_rx]][eNB_id]->agregationLevel == 0xFF || ue->decode_SIB) {
    // search all possible dcis
    dci_cnt = dci_decoding_procedure(ue,
                                     dci_alloc_rx,
                                     (ue->UE_mode[eNB_id] < PUSCH)? 1 : 0,  // if we're in PUSCH don't listen to common search space,
                                     // later when we need paging or RA during connection, update this ...
                                     eNB_id,subframe_rx);
  } else {
    // search only preconfigured dcis
    // search C RNTI dci
    dci_cnt = dci_CRNTI_decoding_procedure(ue,
                                           dci_alloc_rx,
                                           ue->pdcch_vars[ue->current_thread_id[subframe_rx]][eNB_id]->dciFormat,
                                           ue->pdcch_vars[ue->current_thread_id[subframe_rx]][eNB_id]->agregationLevel,
                                           eNB_id,
                                           subframe_rx);
  }

  VCD_SIGNAL_DUMPER_DUMP_FUNCTION_BY_NAME(VCD_SIGNAL_DUMPER_FUNCTIONS_DCI_DECODING, VCD_FUNCTION_OUT);
  //LOG_D(PHY,"[UE  %d][PUSCH] Frame %d subframe %d PHICH RX\n",ue->Mod_id,frame_rx,subframe_rx);

  if (is_phich_subframe(&ue->frame_parms,subframe_rx)) {
    VCD_SIGNAL_DUMPER_DUMP_FUNCTION_BY_NAME(VCD_SIGNAL_DUMPER_FUNCTIONS_RX_PHICH, VCD_FUNCTION_IN);
    rx_phich(ue,proc,
             subframe_rx,eNB_id);
    VCD_SIGNAL_DUMPER_DUMP_FUNCTION_BY_NAME(VCD_SIGNAL_DUMPER_FUNCTIONS_RX_PHICH, VCD_FUNCTION_OUT);
  }

  uint8_t *nCCE_current = &ue->pdcch_vars[ue->current_thread_id[subframe_rx]][eNB_id]->nCCE[subframe_rx];
  uint8_t *nCCE_dest = &ue->pdcch_vars[next1_thread_id][eNB_id]->nCCE[subframe_rx];
  uint8_t *nCCE_dest1 = &ue->pdcch_vars[next2_thread_id][eNB_id]->nCCE[subframe_rx];
  memcpy(nCCE_dest, nCCE_current, sizeof(uint8_t));
  memcpy(nCCE_dest1, nCCE_current, sizeof(uint8_t));
  LOG_D(PHY,"current_thread %d next1_thread %d next2_thread %d \n", ue->current_thread_id[subframe_rx], next1_thread_id, next2_thread_id);
  LOG_D(PHY,"[UE  %d] AbsSubFrame %d.%d, Mode %s: DCI found %i --> rnti %x / crnti %x : format %d\n",
        ue->Mod_id,frame_rx%1024,subframe_rx,mode_string[ue->UE_mode[eNB_id]],
        dci_cnt,
        dci_alloc_rx[0].rnti,
        ue->pdcch_vars[ue->current_thread_id[subframe_rx]][eNB_id]->crnti,
        dci_alloc_rx[0].format );
  ue->pdcch_vars[ue->current_thread_id[subframe_rx]][eNB_id]->dci_received += dci_cnt;

  for (i=0; i<dci_cnt; i++) {
    if ((ue->UE_mode[eNB_id]>PRACH) &&
        (dci_alloc_rx[i].rnti == ue->pdcch_vars[ue->current_thread_id[subframe_rx]][eNB_id]->crnti) &&
        (dci_alloc_rx[i].format != format0)) {
      LOG_D(PHY,"[UE  %d][DCI][PDSCH %x] AbsSubframe %d.%d: format %d, num_pdcch_symbols %d, nCCE %d, total CCEs %d\n",
            ue->Mod_id,dci_alloc_rx[i].rnti,
            frame_rx%1024,subframe_rx,
            dci_alloc_rx[i].format,
            ue->pdcch_vars[ue->current_thread_id[subframe_rx]][eNB_id]->num_pdcch_symbols,
            ue->pdcch_vars[ue->current_thread_id[subframe_rx]][eNB_id]->nCCE[subframe_rx],
            get_nCCE(3,&ue->frame_parms,get_mi(&ue->frame_parms,0)));

      //dump_dci(&ue->frame_parms, &dci_alloc_rx[i]);

      if ((ue->UE_mode[eNB_id] > PRACH) &&
          (generate_ue_dlsch_params_from_dci(frame_rx,
                                             subframe_rx,
                                             (void *)&dci_alloc_rx[i].dci_pdu,
                                             ue->pdcch_vars[ue->current_thread_id[subframe_rx]][eNB_id]->crnti,
                                             dci_alloc_rx[i].format,
                                             ue->pdcch_vars[ue->current_thread_id[subframe_rx]][eNB_id],
                                             ue->pdsch_vars[ue->current_thread_id[subframe_rx]][eNB_id],
                                             ue->dlsch[ue->current_thread_id[subframe_rx]][eNB_id],
                                             &ue->frame_parms,
                                             ue->pdsch_config_dedicated,
                                             SI_RNTI,
                                             0,
                                             P_RNTI,
                                             ue->transmission_mode[eNB_id]<7?0:ue->transmission_mode[eNB_id],
                                             ue->pdcch_vars[0%RX_NB_TH][eNB_id]->crnti_is_temporary? ue->pdcch_vars[ue->current_thread_id[subframe_rx]][eNB_id]->crnti: 0)==0)) {
        // update TPC for PUCCH
        if((dci_alloc_rx[i].format == format1)   ||
            (dci_alloc_rx[i].format == format1A) ||
            (dci_alloc_rx[i].format == format1B) ||
            (dci_alloc_rx[i].format == format2)  ||
            (dci_alloc_rx[i].format == format2A) ||
            (dci_alloc_rx[i].format == format2B)) {
          //ue->dlsch[ue->current_thread_id[subframe_rx]][eNB_id][0]->g_pucch += ue->dlsch[ue->current_thread_id[subframe_rx]][eNB_id][0]->harq_processes[ue->dlsch[ue->current_thread_id[subframe_rx]][eNB_id][0]->current_harq_pid]->delta_PUCCH;
          int32_t delta_pucch = ue->dlsch[ue->current_thread_id[subframe_rx]][eNB_id][0]->harq_processes[ue->dlsch[ue->current_thread_id[subframe_rx]][eNB_id][0]->current_harq_pid]->delta_PUCCH;

          for(int th_id=0; th_id<RX_NB_TH; th_id++) {
            ue->dlsch[th_id][eNB_id][0]->g_pucch += delta_pucch;
          }

          LOG_D(PHY,"update TPC for PUCCH %d.%d / pid %d delta_PUCCH %d g_pucch %d %d \n",frame_rx, subframe_rx,ue->dlsch[ue->current_thread_id[subframe_rx]][eNB_id][0]->current_harq_pid,
                delta_pucch,
                ue->dlsch[0][eNB_id][0]->g_pucch,
                ue->dlsch[1][eNB_id][0]->g_pucch
                //ue->dlsch[2][eNB_id][0]->g_pucch
               );
        }

        ue->dlsch_received[eNB_id]++;

        if ( LOG_DEBUGFLAG(DEBUG_UE_PHYPROC)) {
          LOG_D(PHY,"[UE  %d] Generated UE DLSCH C_RNTI format %d\n",ue->Mod_id,dci_alloc_rx[i].format);
          dump_dci(&ue->frame_parms, &dci_alloc_rx[i]);
          LOG_D(PHY,"[UE %d] *********** dlsch->active in subframe %d=> %d\n",ue->Mod_id,subframe_rx,ue->dlsch[ue->current_thread_id[subframe_rx]][eNB_id][0]->active);
        }

        // we received a CRNTI, so we're in PUSCH
        if (ue->UE_mode[eNB_id] != PUSCH) {
          if (LOG_DEBUGFLAG(DEBUG_UE_PHYPROC)) {
            LOG_D(PHY,"[UE  %d] Frame %d, subframe %d: Received DCI with CRNTI %x => Mode PUSCH\n",ue->Mod_id,frame_rx,subframe_rx,ue->pdcch_vars[subframe_rx&1][eNB_id]->crnti);
          }

          //dump_dci(&ue->frame_parms, &dci_alloc_rx[i]);
          ue->UE_mode[eNB_id] = PUSCH;
        }
      } else {
        LOG_E(PHY,"[UE  %d] Frame %d, subframe %d: Problem in DCI!\n",ue->Mod_id,frame_rx,subframe_rx);
        dump_dci(&ue->frame_parms, &dci_alloc_rx[i]);
      }
    } else if ((dci_alloc_rx[i].rnti == SI_RNTI) &&
               ((dci_alloc_rx[i].format == format1A) || (dci_alloc_rx[i].format == format1C))) {
      if (LOG_DEBUGFLAG(DEBUG_UE_PHYPROC)) {
        LOG_D(PHY,"[UE  %d] subframe %d: Found rnti %x, format 1%s, dci_cnt %d\n",ue->Mod_id,subframe_rx,dci_alloc_rx[i].rnti,dci_alloc_rx[i].format==format1A?"A":"C",i);
      }

      if (generate_ue_dlsch_params_from_dci(frame_rx,
                                            subframe_rx,
                                            (void *)&dci_alloc_rx[i].dci_pdu,
                                            SI_RNTI,
                                            dci_alloc_rx[i].format,
                                            ue->pdcch_vars[ue->current_thread_id[subframe_rx]][eNB_id],
                                            ue->pdsch_vars_SI[eNB_id],
                                            &ue->dlsch_SI[eNB_id],
                                            &ue->frame_parms,
                                            ue->pdsch_config_dedicated,
                                            SI_RNTI,
                                            0,
                                            P_RNTI,
                                            ue->transmission_mode[eNB_id]<7?0:ue->transmission_mode[eNB_id],
                                            0)==0) {
        ue->dlsch_SI_received[eNB_id]++;
        LOG_D(PHY,"[UE  %d] Frame %d, subframe %d : Generate UE DLSCH SI_RNTI format 1%s\n",ue->Mod_id,frame_rx,subframe_rx,dci_alloc_rx[i].format==format1A?"A":"C");
        //dump_dci(&ue->frame_parms, &dci_alloc_rx[i]);
      }
    } else if ((dci_alloc_rx[i].rnti == P_RNTI) &&
               ((dci_alloc_rx[i].format == format1A) || (dci_alloc_rx[i].format == format1C))) {
      if (LOG_DEBUGFLAG(DEBUG_UE_PHYPROC)) {
        LOG_D(PHY,"[UE  %d] subframe %d: Found rnti %x, format 1%s, dci_cnt %d\n",ue->Mod_id,subframe_rx,dci_alloc_rx[i].rnti,dci_alloc_rx[i].format==format1A?"A":"C",i);
      }

      if (generate_ue_dlsch_params_from_dci(frame_rx,
                                            subframe_rx,
                                            (void *)&dci_alloc_rx[i].dci_pdu,
                                            P_RNTI,
                                            dci_alloc_rx[i].format,
                                            ue->pdcch_vars[ue->current_thread_id[subframe_rx]][eNB_id],
                                            ue->pdsch_vars_p[eNB_id],
                                            &ue->dlsch_SI[eNB_id],
                                            &ue->frame_parms,
                                            ue->pdsch_config_dedicated,
                                            SI_RNTI,
                                            0,
                                            P_RNTI,
                                            ue->transmission_mode[eNB_id]<7?0:ue->transmission_mode[eNB_id],
                                            0)==0) {
        ue->dlsch_p_received[eNB_id]++;
        LOG_D(PHY,"[UE  %d] Frame %d, subframe %d : Generate UE DLSCH P_RNTI format 1%s\n",ue->Mod_id,frame_rx,subframe_rx,dci_alloc_rx[i].format==format1A?"A":"C");
        //dump_dci(&ue->frame_parms, &dci_alloc_rx[i]);
      }
    } else if ((ue->prach_resources[eNB_id]) &&
               (dci_alloc_rx[i].rnti == ue->prach_resources[eNB_id]->ra_RNTI) &&
               ((dci_alloc_rx[i].format == format1A) || (dci_alloc_rx[i].format == format1C))) {
      if (LOG_DEBUGFLAG(DEBUG_UE_PHYPROC)) {
        LOG_D(PHY,"[UE  %d][RAPROC] subframe %d: Found RA rnti %x, format 1%s, dci_cnt %d\n",ue->Mod_id,subframe_rx,dci_alloc_rx[i].rnti,dci_alloc_rx[i].format==format1A?"A":"C",i);
      }

      if (generate_ue_dlsch_params_from_dci(frame_rx,
                                            subframe_rx,
                                            (void *)&dci_alloc_rx[i].dci_pdu,
                                            ue->prach_resources[eNB_id]->ra_RNTI,
                                            dci_alloc_rx[i].format,
                                            ue->pdcch_vars[ue->current_thread_id[subframe_rx]][eNB_id],
                                            ue->pdsch_vars_ra[eNB_id],
                                            &ue->dlsch_ra[eNB_id],
                                            &ue->frame_parms,
                                            ue->pdsch_config_dedicated,
                                            SI_RNTI,
                                            ue->prach_resources[eNB_id]->ra_RNTI,
                                            P_RNTI,
                                            ue->transmission_mode[eNB_id]<7?0:ue->transmission_mode[eNB_id],
                                            0)==0) {
        ue->dlsch_ra_received[eNB_id]++;

        if (LOG_DEBUGFLAG(DEBUG_UE_PHYPROC)) {
          LOG_D(PHY,"[UE  %d] Generate UE DLSCH RA_RNTI format 1A, rb_alloc %x, dlsch_ra[eNB_id] %p\n",
                ue->Mod_id,ue->dlsch_ra[eNB_id]->harq_processes[0]->rb_alloc_even[0],ue->dlsch_ra[eNB_id]);
        }
      }
    } else if( (dci_alloc_rx[i].rnti == ue->pdcch_vars[ue->current_thread_id[subframe_rx]][eNB_id]->crnti) &&
               (dci_alloc_rx[i].format == format0)) {
      if (LOG_DEBUGFLAG(DEBUG_UE_PHYPROC)) {
        LOG_D(PHY,"[UE  %d][PUSCH] Frame %d subframe %d: Found rnti %x, format 0, dci_cnt %d\n",
              ue->Mod_id,frame_rx,subframe_rx,dci_alloc_rx[i].rnti,i);
      }

      ue->ulsch_no_allocation_counter[eNB_id] = 0;
      //dump_dci(&ue->frame_parms,&dci_alloc_rx[i]);

      if ((ue->UE_mode[eNB_id] > PRACH) &&
          (generate_ue_ulsch_params_from_dci((void *)&dci_alloc_rx[i].dci_pdu,
                                             ue->pdcch_vars[ue->current_thread_id[subframe_rx]][eNB_id]->crnti,
                                             subframe_rx,
                                             format0,
                                             ue,
                                             proc,
                                             SI_RNTI,
                                             0,
                                             P_RNTI,
                                             CBA_RNTI,
                                             eNB_id,
                                             0)==0)) {
        if (LOG_DEBUGFLAG(DEBUG_UE_PHYPROC)) {
          LOG_USEDINLOG_VAR(int8_t,harq_pid) = subframe2harq_pid(&ue->frame_parms,
                                               pdcch_alloc2ul_frame(&ue->frame_parms,proc->frame_rx,proc->subframe_rx),
                                               pdcch_alloc2ul_subframe(&ue->frame_parms,proc->subframe_rx));
          T(T_UE_PHY_ULSCH_UE_DCI, T_INT(eNB_id), T_INT(proc->frame_rx%1024), T_INT(proc->subframe_rx),
            T_INT(dci_alloc_rx[i].rnti),
            T_INT(harq_pid),
            T_INT(ue->ulsch[eNB_id]->harq_processes[harq_pid]->mcs),
            T_INT(ue->ulsch[eNB_id]->harq_processes[harq_pid]->round),
            T_INT(ue->ulsch[eNB_id]->harq_processes[harq_pid]->first_rb),
            T_INT(ue->ulsch[eNB_id]->harq_processes[harq_pid]->nb_rb),
            T_INT(ue->ulsch[eNB_id]->harq_processes[harq_pid]->TBS));
          LOG_D(PHY,"[UE  %d] Generate UE ULSCH C_RNTI format 0 (subframe %d)\n",ue->Mod_id,subframe_rx);
        }
      }
    } else if( (dci_alloc_rx[i].rnti == ue->ulsch[eNB_id]->cba_rnti[0]) &&
               (dci_alloc_rx[i].format == format0)) {
      // UE could belong to more than one CBA group
      // ue->Mod_id%ue->ulsch[eNB_id]->num_active_cba_groups]
      if (LOG_DEBUGFLAG(DEBUG_UE_PHYPROC)) {
        LOG_D(PHY,"[UE  %d][PUSCH] Frame %d subframe %d: Found cba rnti %x, format 0, dci_cnt %d\n",
              ue->Mod_id,frame_rx,subframe_rx,dci_alloc_rx[i].rnti,i);
        /*
        if (((frame_rx%100) == 0) || (frame_rx < 20))
        dump_dci(&ue->frame_parms, &dci_alloc_rx[i]);
        */
      }

      ue->ulsch_no_allocation_counter[eNB_id] = 0;
      //dump_dci(&ue->frame_parms,&dci_alloc_rx[i]);

      if ((ue->UE_mode[eNB_id] > PRACH) &&
          (generate_ue_ulsch_params_from_dci((void *)&dci_alloc_rx[i].dci_pdu,
                                             ue->ulsch[eNB_id]->cba_rnti[0],
                                             subframe_rx,
                                             format0,
                                             ue,
                                             proc,
                                             SI_RNTI,
                                             0,
                                             P_RNTI,
                                             CBA_RNTI,
                                             eNB_id,
                                             0)==0)) {
        if (LOG_DEBUGFLAG(DEBUG_UE_PHYPROC)) {
          LOG_D(PHY,"[UE  %d] Generate UE ULSCH CBA_RNTI format 0 (subframe %d)\n",ue->Mod_id,subframe_rx);
        }

        ue->ulsch[eNB_id]->num_cba_dci[(subframe_rx+4)%10]++;
      }
    } else {
      if (LOG_DEBUGFLAG(DEBUG_UE_PHYPROC)) {
        LOG_D(PHY,"[UE  %d] frame %d, subframe %d: received DCI %d with RNTI=%x (C-RNTI:%x, CBA_RNTI %x) and format %d!\n",ue->Mod_id,frame_rx,subframe_rx,i,dci_alloc_rx[i].rnti,
              ue->pdcch_vars[ue->current_thread_id[subframe_rx]][eNB_id]->crnti,
              ue->ulsch[eNB_id]->cba_rnti[0],
              dci_alloc_rx[i].format);
        //      dump_dci(&ue->frame_parms, &dci_alloc_rx[i]);
      }
    }
  }

  if (LOG_DEBUGFLAG(UE_TIMING)) {
    stop_meas(&ue->dlsch_rx_pdcch_stats);
  }

  VCD_SIGNAL_DUMPER_DUMP_FUNCTION_BY_NAME(VCD_SIGNAL_DUMPER_FUNCTIONS_UE_PDCCH_PROCEDURES, VCD_FUNCTION_OUT);
  return(0);
}


void ue_pmch_procedures(PHY_VARS_UE *ue, UE_rxtx_proc_t *proc,int eNB_id,int abstraction_flag) {
  int subframe_rx = proc->subframe_rx;
  int frame_rx = proc->frame_rx;
  int pmch_mcs=-1;
#if (LTE_RRC_VERSION >= MAKE_VERSION(10, 0, 0))
  int CC_id = ue->CC_id;
#endif
  uint8_t sync_area=255;
  uint8_t mcch_active;
  int l;
  int ret=0;

  if (is_pmch_subframe(frame_rx,subframe_rx,&ue->frame_parms)) {
    // LOG_D(PHY,"ue calling pmch subframe ..\n ");
    LOG_D(PHY,"[UE %d] Frame %d, subframe %d: Querying for PMCH demodulation\n",
          ue->Mod_id,frame_rx,subframe_rx);
#if (LTE_RRC_VERSION >= MAKE_VERSION(10, 0, 0))
    pmch_mcs = ue_query_mch(ue->Mod_id,
                            CC_id,
                            frame_rx,
                            subframe_rx,
                            eNB_id,
                            &sync_area,
                            &mcch_active);
#else
    pmch_mcs=-1;
#endif

    if (pmch_mcs>=0) {
      LOG_D(PHY,"[UE %d] Frame %d, subframe %d: Programming PMCH demodulation for mcs %d\n",ue->Mod_id,frame_rx,subframe_rx,pmch_mcs);
      fill_UE_dlsch_MCH(ue,pmch_mcs,1,0,0);

      for (l=2; l<12; l++) {
        slot_fep_mbsfn(ue,
                       l,
                       subframe_rx,
                       0,0);//ue->rx_offset,0);
      }

      for (l=2; l<12; l++) {
        rx_pmch(ue,
                0,
                subframe_rx,
                l);
      }

      ue->dlsch_MCH[0]->harq_processes[0]->Qm = get_Qm(pmch_mcs);
      ue->dlsch_MCH[0]->harq_processes[0]->G = get_G(&ue->frame_parms,
          ue->dlsch_MCH[0]->harq_processes[0]->nb_rb,
          ue->dlsch_MCH[0]->harq_processes[0]->rb_alloc_even,
          ue->dlsch_MCH[0]->harq_processes[0]->Qm,
          1,
          2,
          frame_rx,
          subframe_rx,
          0);
      dlsch_unscrambling(&ue->frame_parms,1,ue->dlsch_MCH[0],
                         ue->dlsch_MCH[0]->harq_processes[0]->G,
                         ue->pdsch_vars_MCH[0]->llr[0],0,subframe_rx<<1);
      LOG_D(PHY,"start turbo decode for MCH %d.%d --> nb_rb %d \n", frame_rx, subframe_rx, ue->dlsch_MCH[0]->harq_processes[0]->nb_rb);
      LOG_D(PHY,"start turbo decode for MCH %d.%d --> rb_alloc_even %x \n", frame_rx, subframe_rx, (unsigned int)((intptr_t)ue->dlsch_MCH[0]->harq_processes[0]->rb_alloc_even));
      LOG_D(PHY,"start turbo decode for MCH %d.%d --> Qm %d \n", frame_rx, subframe_rx, ue->dlsch_MCH[0]->harq_processes[0]->Qm);
      LOG_D(PHY,"start turbo decode for MCH %d.%d --> Nl %d \n", frame_rx, subframe_rx, ue->dlsch_MCH[0]->harq_processes[0]->Nl);
      LOG_D(PHY,"start turbo decode for MCH %d.%d --> G  %d \n", frame_rx, subframe_rx, ue->dlsch_MCH[0]->harq_processes[0]->G);
      LOG_D(PHY,"start turbo decode for MCH %d.%d --> Kmimo  %d \n", frame_rx, subframe_rx, ue->dlsch_MCH[0]->Kmimo);
      ret = dlsch_decoding(ue,
                           ue->pdsch_vars_MCH[0]->llr[0],
                           &ue->frame_parms,
                           ue->dlsch_MCH[0],
                           ue->dlsch_MCH[0]->harq_processes[0],
                           frame_rx,
                           subframe_rx,
                           0,
                           0,1);

      if (mcch_active == 1)
        ue->dlsch_mcch_trials[sync_area][0]++;
      else
        ue->dlsch_mtch_trials[sync_area][0]++;

      if (ret == (1+ue->dlsch_MCH[0]->max_turbo_iterations)) {
        if (mcch_active == 1)
          ue->dlsch_mcch_errors[sync_area][0]++;
        else
          ue->dlsch_mtch_errors[sync_area][0]++;

        LOG_D(PHY,"[UE %d] Frame %d, subframe %d: PMCH in error (%d,%d), not passing to L2 (TBS %d, iter %d,G %d)\n",
              ue->Mod_id,
              frame_rx,subframe_rx,
              ue->dlsch_mcch_errors[sync_area][0],
              ue->dlsch_mtch_errors[sync_area][0],
              ue->dlsch_MCH[0]->harq_processes[0]->TBS>>3,
              ue->dlsch_MCH[0]->max_turbo_iterations,
              ue->dlsch_MCH[0]->harq_processes[0]->G);
        // dump_mch(ue,0,ue->dlsch_MCH[0]->harq_processes[0]->G,subframe_rx);

        if (LOG_DEBUGFLAG(DEBUG_UE_PHYPROC)) {
          for (int i=0; i<ue->dlsch_MCH[0]->harq_processes[0]->TBS>>3; i++) {
            LOG_T(PHY,"%02x.",ue->dlsch_MCH[0]->harq_processes[0]->c[0][i]);
          }

          LOG_T(PHY,"\n");
        }

        //  if (subframe_rx==9)
        //  mac_xface->macphy_exit("Why are we exiting here?");
      } else { // decoding successful
#if (LTE_RRC_VERSION >= MAKE_VERSION(10, 0, 0))
        ue_send_mch_sdu(ue->Mod_id,
                        CC_id,
                        frame_rx,
                        ue->dlsch_MCH[0]->harq_processes[0]->b,
                        ue->dlsch_MCH[0]->harq_processes[0]->TBS>>3,
                        eNB_id,// not relevant in eMBMS context
                        sync_area);

        if (mcch_active == 1)
          ue->dlsch_mcch_received[sync_area][0]++;
        else
          ue->dlsch_mtch_received[sync_area][0]++;

        if (ue->dlsch_mch_received_sf[subframe_rx%5][0] == 1 ) {
          ue->dlsch_mch_received_sf[subframe_rx%5][0]=0;
        } else {
          ue->dlsch_mch_received[0]+=1;
          ue->dlsch_mch_received_sf[subframe_rx][0]=1;
        }

#endif // #if (LTE_RRC_VERSION >= MAKE_VERSION(10, 0, 0))
      } // decoding sucessful
    } // pmch_mcs>=0
  } // is_pmch_subframe=true
}

void copy_harq_proc_struct(LTE_DL_UE_HARQ_t *harq_processes_dest, LTE_DL_UE_HARQ_t *current_harq_processes) {
  harq_processes_dest->B              = current_harq_processes->B              ;
  harq_processes_dest->C              = current_harq_processes->C              ;
  harq_processes_dest->Cminus         = current_harq_processes->Cminus         ;
  harq_processes_dest->Cplus          = current_harq_processes->Cplus          ;
  harq_processes_dest->DCINdi         = current_harq_processes->DCINdi         ;
  harq_processes_dest->F              = current_harq_processes->F              ;
  harq_processes_dest->G              = current_harq_processes->G              ;
  harq_processes_dest->Kminus         = current_harq_processes->Kminus         ;
  harq_processes_dest->Kplus          = current_harq_processes->Kplus          ;
  harq_processes_dest->Nl             = current_harq_processes->Nl             ;
  harq_processes_dest->Qm             = current_harq_processes->Qm             ;
  harq_processes_dest->TBS            = current_harq_processes->TBS            ;
  harq_processes_dest->b              = current_harq_processes->b              ;
  harq_processes_dest->codeword       = current_harq_processes->codeword       ;
  harq_processes_dest->delta_PUCCH    = current_harq_processes->delta_PUCCH    ;
  harq_processes_dest->dl_power_off   = current_harq_processes->dl_power_off   ;
  harq_processes_dest->first_tx       = current_harq_processes->first_tx       ;
  harq_processes_dest->mcs            = current_harq_processes->mcs            ;
  harq_processes_dest->mimo_mode      = current_harq_processes->mimo_mode      ;
  harq_processes_dest->nb_rb          = current_harq_processes->nb_rb          ;
  harq_processes_dest->pmi_alloc      = current_harq_processes->pmi_alloc      ;
  harq_processes_dest->rb_alloc_even[0]  = current_harq_processes->rb_alloc_even[0] ;
  harq_processes_dest->rb_alloc_even[1]  = current_harq_processes->rb_alloc_even[1] ;
  harq_processes_dest->rb_alloc_even[2]  = current_harq_processes->rb_alloc_even[2] ;
  harq_processes_dest->rb_alloc_even[3]  = current_harq_processes->rb_alloc_even[3] ;
  harq_processes_dest->rb_alloc_odd[0]  = current_harq_processes->rb_alloc_odd[0]  ;
  harq_processes_dest->rb_alloc_odd[1]  = current_harq_processes->rb_alloc_odd[1]  ;
  harq_processes_dest->rb_alloc_odd[2]  = current_harq_processes->rb_alloc_odd[2]  ;
  harq_processes_dest->rb_alloc_odd[3]  = current_harq_processes->rb_alloc_odd[3]  ;
  harq_processes_dest->round          = current_harq_processes->round          ;
  harq_processes_dest->rvidx          = current_harq_processes->rvidx          ;
  harq_processes_dest->status         = current_harq_processes->status         ;
  harq_processes_dest->vrb_type       = current_harq_processes->vrb_type       ;
}

void copy_ack_struct(harq_status_t *harq_ack_dest, harq_status_t *current_harq_ack) {
  memcpy(harq_ack_dest, current_harq_ack, sizeof(harq_status_t));
}

void ue_pdsch_procedures(PHY_VARS_UE *ue, UE_rxtx_proc_t *proc, int eNB_id, PDSCH_t pdsch, LTE_UE_DLSCH_t *dlsch0, LTE_UE_DLSCH_t *dlsch1, int s0, int s1, int abstraction_flag) {
  int subframe_rx = proc->subframe_rx;
  int m;
  int harq_pid;
  int i_mod,eNB_id_i,dual_stream_UE;
  int first_symbol_flag=0;

  if (dlsch0->active == 0)
    return;

  for (m=s0; m<=s1; m++) {
    if (dlsch0 && (!dlsch1))  {
      harq_pid = dlsch0->current_harq_pid;
      LOG_D(PHY,"[UE %d] PDSCH active in subframe %d, harq_pid %d Symbol %d\n",ue->Mod_id,subframe_rx,harq_pid,m);

      if ((pdsch==PDSCH) &&
          (ue->transmission_mode[eNB_id] == 5) &&
          (dlsch0->harq_processes[harq_pid]->dl_power_off==0) &&
          (ue->use_ia_receiver ==1)) {
        dual_stream_UE = 1;
        eNB_id_i = ue->n_connected_eNB;
        i_mod =  dlsch0->harq_processes[harq_pid]->Qm;
      } else if((pdsch==PDSCH) && (ue->transmission_mode[eNB_id]==3)) {
        dual_stream_UE = rx_IC_dual_stream;
        eNB_id_i       = eNB_id;
        i_mod          = 0;
      } else {
        dual_stream_UE = 0;
        eNB_id_i = eNB_id+1;
        i_mod = 0;
      }

      //TM7 UE specific channel estimation here!!!
      if (ue->transmission_mode[eNB_id]==7) {
        if (ue->frame_parms.Ncp==0) {
          if ((m==3) || (m==6) || (m==9) || (m==12))
            //LOG_D(PHY,"[UE %d] dlsch->active in subframe %d => %d, l=%d\n",phy_vars_ue->Mod_id,subframe_rx,phy_vars_ue->dlsch_ue[eNB_id][0]->active, l);
            lte_dl_bf_channel_estimation(ue,eNB_id,0,subframe_rx*2+(m>6?1:0),5,m);
        } else {
          LOG_E(PHY,"[UE %d]Beamforming channel estimation not supported yet for TM7 extented CP.\n",ue->Mod_id);
        }
      }

      if ((m==s0) && (m<4))
        first_symbol_flag = 1;
      else
        first_symbol_flag = 0;

      if (LOG_DEBUGFLAG(UE_TIMING)) {
        uint8_t slot = 0;

        if(m >= ue->frame_parms.symbols_per_tti>>1)
          slot = 1;

        start_meas(&ue->dlsch_llr_stats_parallelization[ue->current_thread_id[subframe_rx]][slot]);
      }

      // process DLSCH received in first slot
      rx_pdsch(ue,
               pdsch,
               eNB_id,
               eNB_id_i,
               proc->frame_rx,
               subframe_rx,  // subframe,
               m,
               first_symbol_flag,
               dual_stream_UE,
               i_mod,
               dlsch0->current_harq_pid);

      if (LOG_DEBUGFLAG(UE_TIMING)) {
        uint8_t slot = 0;

        if(m >= ue->frame_parms.symbols_per_tti>>1)
          slot = 1;

        stop_meas(&ue->dlsch_llr_stats_parallelization[ue->current_thread_id[subframe_rx]][slot]);
        LOG_I(PHY, "[AbsSFN %d.%d] LLR Computation Symbol %d %5.2f \n",proc->frame_rx,subframe_rx,m,ue->dlsch_llr_stats_parallelization[ue->current_thread_id[subframe_rx]][slot].p_time/(cpuf*1000.0));
      }

      if(first_symbol_flag) {
        proc->first_symbol_available = 1;
      }
    } // CRNTI active
  }
}

void process_rar(PHY_VARS_UE *ue, UE_rxtx_proc_t *proc, int eNB_id, runmode_t mode, int abstraction_flag) {
  int frame_rx = proc->frame_rx;
  int subframe_rx = proc->subframe_rx;
  int timing_advance;
  LTE_UE_DLSCH_t *dlsch0 = ue->dlsch_ra[eNB_id];
  int harq_pid = 0;
  uint8_t *rar;
  uint8_t next1_thread_id = ue->current_thread_id[subframe_rx]== (RX_NB_TH-1) ? 0:(ue->current_thread_id[subframe_rx]+1);
  uint8_t next2_thread_id = next1_thread_id== (RX_NB_TH-1) ? 0:(next1_thread_id+1);
  LOG_D(PHY,"[UE  %d][RAPROC] Frame %d subframe %d Received RAR  mode %d\n",
        ue->Mod_id,
        frame_rx,
        subframe_rx, ue->UE_mode[eNB_id]);

  if (ue->mac_enabled == 1) {
    if ((ue->UE_mode[eNB_id] != PUSCH) &&
        (ue->prach_resources[eNB_id]->Msg3!=NULL)) {
      LOG_D(PHY,"[UE  %d][RAPROC] Frame %d subframe %d Invoking MAC for RAR (current preamble %d)\n",
            ue->Mod_id,frame_rx,
            subframe_rx,
            ue->prach_resources[eNB_id]->ra_PreambleIndex);
      timing_advance = ue_process_rar(ue->Mod_id,
                                      ue->CC_id,
                                      frame_rx,
                                      ue->prach_resources[eNB_id]->ra_RNTI,
                                      dlsch0->harq_processes[0]->b,
                                      &ue->pdcch_vars[ue->current_thread_id[subframe_rx]][eNB_id]->crnti,
                                      ue->prach_resources[eNB_id]->ra_PreambleIndex,
                                      dlsch0->harq_processes[0]->b); // alter the 'b' buffer so it contains only the selected RAR header and RAR payload
      ue->pdcch_vars[next1_thread_id][eNB_id]->crnti = ue->pdcch_vars[ue->current_thread_id[subframe_rx]][eNB_id]->crnti;
      ue->pdcch_vars[next2_thread_id][eNB_id]->crnti = ue->pdcch_vars[ue->current_thread_id[subframe_rx]][eNB_id]->crnti;

      if (timing_advance!=0xffff) {
        LOG_D(PHY,"[UE  %d][RAPROC] Frame %d subframe %d Got rnti %x and timing advance %d from RAR\n",
              ue->Mod_id,
              frame_rx,
              subframe_rx,
              ue->pdcch_vars[ue->current_thread_id[subframe_rx]][eNB_id]->crnti,
              timing_advance);
        // remember this c-rnti is still a tc-rnti
        ue->pdcch_vars[ue->current_thread_id[subframe_rx]][eNB_id]->crnti_is_temporary = 1;
        //timing_advance = 0;
        process_timing_advance_rar(ue,proc,timing_advance);

        if (mode!=debug_prach) {
          ue->ulsch_Msg3_active[eNB_id]=1;
          get_Msg3_alloc(&ue->frame_parms,
                         subframe_rx,
                         frame_rx,
                         &ue->ulsch_Msg3_frame[eNB_id],
                         &ue->ulsch_Msg3_subframe[eNB_id]);
          LOG_D(PHY,"[UE  %d][RAPROC] Got Msg3_alloc Frame %d subframe %d: Msg3_frame %d, Msg3_subframe %d\n",
                ue->Mod_id,
                frame_rx,
                subframe_rx,
                ue->ulsch_Msg3_frame[eNB_id],
                ue->ulsch_Msg3_subframe[eNB_id]);
          harq_pid = subframe2harq_pid(&ue->frame_parms,
                                       ue->ulsch_Msg3_frame[eNB_id],
                                       ue->ulsch_Msg3_subframe[eNB_id]);
          ue->ulsch[eNB_id]->harq_processes[harq_pid]->round = 0;
          ue->UE_mode[eNB_id] = RA_RESPONSE;
          //      ue->Msg3_timer[eNB_id] = 10;
          ue->ulsch[eNB_id]->power_offset = 6;
          ue->ulsch_no_allocation_counter[eNB_id] = 0;
        }
      } else { // PRACH preamble doesn't match RAR
        LOG_W(PHY,"[UE  %d][RAPROC] Received RAR preamble (%d) doesn't match !!!\n",
              ue->Mod_id,
              ue->prach_resources[eNB_id]->ra_PreambleIndex);
      }
    } // mode != PUSCH
  } else {
    rar = dlsch0->harq_processes[0]->b+1;
    timing_advance = ((((uint16_t)(rar[0]&0x7f))<<4) + (rar[1]>>4));
    process_timing_advance_rar(ue,proc,timing_advance);
  }
}

void ue_dlsch_procedures(PHY_VARS_UE *ue,
                         UE_rxtx_proc_t *proc,
                         int eNB_id,
                         PDSCH_t pdsch,
                         LTE_UE_DLSCH_t *dlsch0,
                         LTE_UE_DLSCH_t *dlsch1,
                         int *dlsch_errors,
                         runmode_t mode,
                         int abstraction_flag) {
  int harq_pid;
  int frame_rx = proc->frame_rx;
  int subframe_rx = proc->subframe_rx;
  int ret=0, ret1=0;
  int CC_id = ue->CC_id;
  LTE_UE_PDSCH *pdsch_vars;
  uint8_t is_cw0_active = 0;
  uint8_t is_cw1_active = 0;

  if (dlsch0==NULL)
    AssertFatal(0,"dlsch0 should be defined at this level \n");

  harq_pid = dlsch0->current_harq_pid;
  is_cw0_active = dlsch0->harq_processes[harq_pid]->status;

  if(dlsch1)
    is_cw1_active = dlsch1->harq_processes[harq_pid]->status;

  LOG_D(PHY,"AbsSubframe %d.%d Start Turbo Decoder for CW0 [harq_pid %d] ? %d \n", frame_rx%1024, subframe_rx, harq_pid, is_cw0_active);
  LOG_D(PHY,"AbsSubframe %d.%d Start Turbo Decoder for CW1 [harq_pid %d] ? %d \n", frame_rx%1024, subframe_rx, harq_pid, is_cw1_active);

  if(is_cw0_active && is_cw1_active) {
    dlsch0->Kmimo = 2;
    dlsch1->Kmimo = 2;
  } else {
    dlsch0->Kmimo = 1;
  }

  if (1) {
    switch (pdsch) {
      case SI_PDSCH:
        pdsch_vars = ue->pdsch_vars_SI[eNB_id];
        break;

      case RA_PDSCH:
        pdsch_vars = ue->pdsch_vars_ra[eNB_id];
        break;

      case P_PDSCH:
        pdsch_vars = ue->pdsch_vars_p[eNB_id];
        break;

      case PDSCH:
        pdsch_vars = ue->pdsch_vars[ue->current_thread_id[subframe_rx]][eNB_id];
        break;

      case PMCH:
      case PDSCH1:
        LOG_E(PHY,"Illegal PDSCH %d for ue_pdsch_procedures\n",pdsch);
        pdsch_vars = NULL;
        return;
        break;

      default:
        pdsch_vars = NULL;
        return;
        break;
    }

    if (frame_rx < *dlsch_errors)
      *dlsch_errors=0;

    if (pdsch==RA_PDSCH) {
      if (ue->prach_resources[eNB_id]!=NULL)
        dlsch0->rnti = ue->prach_resources[eNB_id]->ra_RNTI;
      else {
        LOG_E(PHY,"[UE %d] Frame %d, subframe %d: FATAL, prach_resources is NULL\n",ue->Mod_id,frame_rx,subframe_rx);
        AssertFatal(1==0,"prach_resources is NULL");
      }
    }

    // start turbo decode for CW 0
    dlsch0->harq_processes[harq_pid]->G = get_G(&ue->frame_parms,
                                          dlsch0->harq_processes[harq_pid]->nb_rb,
                                          dlsch0->harq_processes[harq_pid]->rb_alloc_even,
                                          dlsch0->harq_processes[harq_pid]->Qm,
                                          dlsch0->harq_processes[harq_pid]->Nl,
                                          ue->pdcch_vars[ue->current_thread_id[subframe_rx]][eNB_id]->num_pdcch_symbols,
                                          frame_rx,
                                          subframe_rx,
                                          ue->transmission_mode[eNB_id]<7?0:ue->transmission_mode[eNB_id]);

    if (LOG_DEBUGFLAG(UE_TIMING)) {
      start_meas(&ue->dlsch_unscrambling_stats);
    }

    dlsch_unscrambling(&ue->frame_parms,
                       0,
                       dlsch0,
                       dlsch0->harq_processes[harq_pid]->G,
                       pdsch_vars->llr[0],
                       0,
                       subframe_rx<<1);

    if (LOG_DEBUGFLAG(UE_TIMING)) {
      stop_meas(&ue->dlsch_unscrambling_stats);
    }

    LOG_D(PHY," ------ start turbo decoder for AbsSubframe %d.%d / %d  ------  \n", frame_rx, subframe_rx, harq_pid);
    LOG_D(PHY,"start turbo decode for CW 0 for AbsSubframe %d.%d / %d --> nb_rb %d \n", frame_rx, subframe_rx, harq_pid, dlsch0->harq_processes[harq_pid]->nb_rb);
    LOG_D(PHY,"start turbo decode for CW 0 for AbsSubframe %d.%d / %d  --> rb_alloc_even %x \n", frame_rx, subframe_rx, harq_pid,
          (unsigned int)((intptr_t)dlsch0->harq_processes[harq_pid]->rb_alloc_even));
    LOG_D(PHY,"start turbo decode for CW 0 for AbsSubframe %d.%d / %d  --> Qm %d \n", frame_rx, subframe_rx, harq_pid, dlsch0->harq_processes[harq_pid]->Qm);
    LOG_D(PHY,"start turbo decode for CW 0 for AbsSubframe %d.%d / %d  --> Nl %d \n", frame_rx, subframe_rx, harq_pid, dlsch0->harq_processes[harq_pid]->Nl);
    LOG_D(PHY,"start turbo decode for CW 0 for AbsSubframe %d.%d / %d  --> G  %d \n", frame_rx, subframe_rx, harq_pid, dlsch0->harq_processes[harq_pid]->G);
    LOG_D(PHY,"start turbo decode for CW 0 for AbsSubframe %d.%d / %d  --> Kmimo  %d \n", frame_rx, subframe_rx, harq_pid, dlsch0->Kmimo);
    LOG_D(PHY,"start turbo decode for CW 0 for AbsSubframe %d.%d / %d  --> Pdcch Sym  %d \n", frame_rx, subframe_rx, harq_pid,
          ue->pdcch_vars[ue->current_thread_id[subframe_rx]][eNB_id]->num_pdcch_symbols);

    if (LOG_DEBUGFLAG(UE_TIMING)) {
      start_meas(&ue->dlsch_decoding_stats[ue->current_thread_id[subframe_rx]]);
    }

    ret = dlsch_decoding(ue,
                         pdsch_vars->llr[0],
                         &ue->frame_parms,
                         dlsch0,
                         dlsch0->harq_processes[harq_pid],
                         frame_rx,
                         subframe_rx,
                         harq_pid,
                         pdsch==PDSCH?1:0,
                         dlsch0->harq_processes[harq_pid]->TBS>256?1:0);

    if (LOG_DEBUGFLAG(UE_TIMING)) {
      stop_meas(&ue->dlsch_decoding_stats[ue->current_thread_id[subframe_rx]]);
      LOG_I(PHY, " --> Unscrambling for CW0 %5.3f\n",
            (ue->dlsch_unscrambling_stats.p_time)/(cpuf*1000.0));
      LOG_I(PHY, "AbsSubframe %d.%d --> Turbo Decoding for CW0 %5.3f\n",
            frame_rx%1024, subframe_rx,(ue->dlsch_decoding_stats[ue->current_thread_id[subframe_rx]].p_time)/(cpuf*1000.0));
    }

    if(is_cw1_active) {
      // start turbo decode for CW 1
      dlsch1->harq_processes[harq_pid]->G = get_G(&ue->frame_parms,
                                            dlsch1->harq_processes[harq_pid]->nb_rb,
                                            dlsch1->harq_processes[harq_pid]->rb_alloc_even,
                                            dlsch1->harq_processes[harq_pid]->Qm,
                                            dlsch1->harq_processes[harq_pid]->Nl,
                                            ue->pdcch_vars[ue->current_thread_id[subframe_rx]][eNB_id]->num_pdcch_symbols,
                                            frame_rx,
                                            subframe_rx,
                                            ue->transmission_mode[eNB_id]<7?0:ue->transmission_mode[eNB_id]);

      if (LOG_DEBUGFLAG(UE_TIMING)) {
        start_meas(&ue->dlsch_unscrambling_stats);
      }

      dlsch_unscrambling(&ue->frame_parms,
                         0,
                         dlsch1,
                         dlsch1->harq_processes[harq_pid]->G,
                         pdsch_vars->llr[1],
                         1,
                         subframe_rx<<1);

      if (LOG_DEBUGFLAG(UE_TIMING)) {
        stop_meas(&ue->dlsch_unscrambling_stats);
      }

      LOG_D(PHY,"start turbo decode for CW 1 for AbsSubframe %d.%d / %d --> nb_rb %d \n", frame_rx, subframe_rx, harq_pid, dlsch1->harq_processes[harq_pid]->nb_rb);
      LOG_D(PHY,"start turbo decode for CW 1 for AbsSubframe %d.%d / %d  --> rb_alloc_even %x \n", frame_rx, subframe_rx, harq_pid, (uint16_t)((intptr_t)dlsch1->harq_processes[harq_pid]->rb_alloc_even));
      LOG_D(PHY,"start turbo decode for CW 1 for AbsSubframe %d.%d / %d  --> Qm %d \n", frame_rx, subframe_rx, harq_pid, dlsch1->harq_processes[harq_pid]->Qm);
      LOG_D(PHY,"start turbo decode for CW 1 for AbsSubframe %d.%d / %d  --> Nl %d \n", frame_rx, subframe_rx, harq_pid, dlsch1->harq_processes[harq_pid]->Nl);
      LOG_D(PHY,"start turbo decode for CW 1 for AbsSubframe %d.%d / %d  --> G  %d \n", frame_rx, subframe_rx, harq_pid, dlsch1->harq_processes[harq_pid]->G);
      LOG_D(PHY,"start turbo decode for CW 1 for AbsSubframe %d.%d / %d  --> Kmimo  %d \n", frame_rx, subframe_rx, harq_pid, dlsch1->Kmimo);
      LOG_D(PHY,"start turbo decode for CW 1 for AbsSubframe %d.%d / %d  --> Pdcch Sym  %d \n", frame_rx, subframe_rx, harq_pid,
            ue->pdcch_vars[ue->current_thread_id[subframe_rx]][eNB_id]->num_pdcch_symbols);

      if (LOG_DEBUGFLAG(UE_TIMING)) {
        start_meas(&ue->dlsch_decoding_stats[ue->current_thread_id[subframe_rx]]);
      }

      ret1 = dlsch_decoding(ue,
                            pdsch_vars->llr[1],
                            &ue->frame_parms,
                            dlsch1,
                            dlsch1->harq_processes[harq_pid],
                            frame_rx,
                            subframe_rx,
                            harq_pid,
                            pdsch==PDSCH?1:0,
                            dlsch1->harq_processes[harq_pid]->TBS>256?1:0);

      if (LOG_DEBUGFLAG(UE_TIMING)) {
        stop_meas(&ue->dlsch_decoding_stats[ue->current_thread_id[subframe_rx]]);
        LOG_I(PHY, " --> Unscrambling for CW1 %5.3f\n",
              (ue->dlsch_unscrambling_stats.p_time)/(cpuf*1000.0));
        LOG_I(PHY, "AbsSubframe %d.%d --> Turbo Decoding for CW1 %5.3f\n",
              frame_rx%1024, subframe_rx,(ue->dlsch_decoding_stats[ue->current_thread_id[subframe_rx]].p_time)/(cpuf*1000.0));
      }

      LOG_D(PHY,"AbsSubframe %d.%d --> Turbo Decoding for CW1 %5.3f\n",
            frame_rx%1024, subframe_rx,(ue->dlsch_decoding_stats[ue->current_thread_id[subframe_rx]].p_time)/(cpuf*1000.0));
    }

    LOG_D(PHY," ------ end turbo decoder for AbsSubframe %d.%d ------  \n", frame_rx, subframe_rx);

    // Check CRC for CW 0
    if (ret == (1+dlsch0->max_turbo_iterations)) {
      *dlsch_errors=*dlsch_errors+1;

      if(dlsch0->rnti != 0xffff) {
        LOG_D(PHY,"[UE  %d][PDSCH %x/%d] AbsSubframe %d.%d : DLSCH CW0 in error (rv %d,round %d, mcs %d,TBS %d)\n",
              ue->Mod_id,dlsch0->rnti,
              harq_pid,frame_rx,subframe_rx,
              dlsch0->harq_processes[harq_pid]->rvidx,
              dlsch0->harq_processes[harq_pid]->round,
              dlsch0->harq_processes[harq_pid]->mcs,
              dlsch0->harq_processes[harq_pid]->TBS);
      }
    } else {
      if(dlsch0->rnti != 0xffff) {
        LOG_D(PHY,"[UE  %d][PDSCH %x/%d] AbsSubframe %d.%d : Received DLSCH CW0 (rv %d,round %d, mcs %d,TBS %d)\n",
              ue->Mod_id,dlsch0->rnti,
              harq_pid,frame_rx,subframe_rx,
              dlsch0->harq_processes[harq_pid]->rvidx,
              dlsch0->harq_processes[harq_pid]->round,
              dlsch0->harq_processes[harq_pid]->mcs,
              dlsch0->harq_processes[harq_pid]->TBS);
      }

      if ( LOG_DEBUGFLAG(DEBUG_UE_PHYPROC)) {
        int j;
        LOG_D(PHY,"dlsch harq_pid %d (rx): \n",dlsch0->current_harq_pid);

        for (j=0; j<dlsch0->harq_processes[dlsch0->current_harq_pid]->TBS>>3; j++)
          LOG_T(PHY,"%x.",dlsch0->harq_processes[dlsch0->current_harq_pid]->b[j]);

        LOG_T(PHY,"\n");
      }

      if (ue->mac_enabled == 1) {
        switch (pdsch) {
          case PDSCH:
            ue_send_sdu(ue->Mod_id,
                        CC_id,
                        frame_rx,
                        subframe_rx,
                        dlsch0->harq_processes[dlsch0->current_harq_pid]->b,
                        dlsch0->harq_processes[dlsch0->current_harq_pid]->TBS>>3,
                        eNB_id);
            break;

          case SI_PDSCH:
            ue_decode_si(ue->Mod_id,
                         CC_id,
                         frame_rx,
                         eNB_id,
                         ue->dlsch_SI[eNB_id]->harq_processes[0]->b,
                         ue->dlsch_SI[eNB_id]->harq_processes[0]->TBS>>3);
            break;

          case P_PDSCH:
            ue_decode_p(ue->Mod_id,
                        CC_id,
                        frame_rx,
                        eNB_id,
                        ue->dlsch_SI[eNB_id]->harq_processes[0]->b,
                        ue->dlsch_SI[eNB_id]->harq_processes[0]->TBS>>3);
            break;

          case RA_PDSCH:
            process_rar(ue,proc,eNB_id,mode,abstraction_flag);
            break;

          case PDSCH1:
            LOG_E(PHY,"Shouldn't have PDSCH1 yet, come back later\n");
            AssertFatal(1==0,"exiting");
            break;

          case PMCH:
            LOG_E(PHY,"Shouldn't have PMCH here\n");
            AssertFatal(1==0,"exiting");
            break;
        }
      }

      ue->total_TBS[eNB_id] =  ue->total_TBS[eNB_id] +
                               dlsch0->harq_processes[dlsch0->current_harq_pid]->TBS;
      ue->total_received_bits[eNB_id] = ue->total_TBS[eNB_id] +
                                        dlsch0->harq_processes[dlsch0->current_harq_pid]->TBS;
    }

    // Check CRC for CW 1
    if(is_cw1_active) {
      if (ret1 == (1+dlsch0->max_turbo_iterations)) {
        LOG_D(PHY,"[UE  %d][PDSCH %x/%d] Frame %d subframe %d DLSCH CW1 in error (rv %d,mcs %d,TBS %d)\n",
              ue->Mod_id,dlsch0->rnti,
              harq_pid,frame_rx,subframe_rx,
              dlsch0->harq_processes[harq_pid]->rvidx,
              dlsch0->harq_processes[harq_pid]->mcs,
              dlsch0->harq_processes[harq_pid]->TBS);
      } else {
        LOG_D(PHY,"[UE  %d][PDSCH %x/%d] Frame %d subframe %d: Received DLSCH CW1 (rv %d,mcs %d,TBS %d)\n",
              ue->Mod_id,dlsch0->rnti,
              harq_pid,frame_rx,subframe_rx,
              dlsch0->harq_processes[harq_pid]->rvidx,
              dlsch0->harq_processes[harq_pid]->mcs,
              dlsch0->harq_processes[harq_pid]->TBS);

        if (ue->mac_enabled == 1) {
          switch (pdsch) {
            case PDSCH:
              if(is_cw1_active)
                ue_send_sdu(ue->Mod_id,
                            CC_id,
                            frame_rx,
                            subframe_rx,
                            dlsch1->harq_processes[dlsch1->current_harq_pid]->b,
                            dlsch1->harq_processes[dlsch1->current_harq_pid]->TBS>>3,
                            eNB_id);

              break;

            case SI_PDSCH:
            case P_PDSCH:
            case RA_PDSCH:
            case PDSCH1:
            case PMCH:
              AssertFatal(0,"exiting");
              break;
          }
        }
      }
    }

    if (LOG_DEBUGFLAG(DEBUG_UE_PHYPROC)) {
      LOG_D(PHY,"[UE  %d][PDSCH %x/%d] Frame %d subframe %d: PDSCH/DLSCH decoding iter %d (mcs %d, rv %d, TBS %d)\n",
            ue->Mod_id,
            dlsch0->rnti,harq_pid,
            frame_rx,subframe_rx,ret,
            dlsch0->harq_processes[harq_pid]->mcs,
            dlsch0->harq_processes[harq_pid]->rvidx,
            dlsch0->harq_processes[harq_pid]->TBS);

      if (frame_rx%100==0) {
        LOG_D(PHY,"[UE  %d][PDSCH %x] Frame %d subframe %d dlsch_errors %d, dlsch_received %d, dlsch_fer %d, current_dlsch_cqi %d\n",
              ue->Mod_id,dlsch0->rnti,
              frame_rx,subframe_rx,
              ue->dlsch_errors[eNB_id],
              ue->dlsch_received[eNB_id],
              ue->dlsch_fer[eNB_id],
              ue->measurements.wideband_cqi_tot[eNB_id]);
      }
    } /*LOG_DEBUGFLAG(DEBUG_UE_PHYPROC) */
  }
}

/*!
 * \brief This is the UE synchronize thread.
 * It performs band scanning and synchonization.
 * \param arg is a pointer to a \ref PHY_VARS_UE structure.
 * \returns a pointer to an int. The storage is not on the heap and must not be freed.
 */
#ifdef UE_SLOT_PARALLELISATION
#define FIFO_PRIORITY   40
void *UE_thread_slot1_dl_processing(void *arg) {
  static __thread int UE_dl_slot1_processing_retval;
  struct rx_tx_thread_data *rtd = arg;
  UE_rxtx_proc_t *proc = rtd->proc;
  PHY_VARS_UE    *ue   = rtd->UE;
  int frame_rx;
  uint8_t subframe_rx;
  uint8_t pilot0;
  uint8_t pilot1;
  uint8_t slot1;
  uint8_t next_subframe_rx;
  uint8_t next_subframe_slot0;
  proc->instance_cnt_slot1_dl_processing=-1;
  proc->subframe_rx=proc->sub_frame_start;
  char threadname[256];
  sprintf(threadname,"UE_thread_slot1_dl_processing_%d", proc->sub_frame_start);
  cpu_set_t cpuset;
  CPU_ZERO(&cpuset);

  if ( (proc->sub_frame_start+1)%RX_NB_TH == 0 && threads.slot1_proc_one != -1 )
    CPU_SET(threads.slot1_proc_one, &cpuset);

  if ( (proc->sub_frame_start+1)%RX_NB_TH == 1 && threads.slot1_proc_two != -1 )
    CPU_SET(threads.slot1_proc_two, &cpuset);

  if ( (proc->sub_frame_start+1)%RX_NB_TH == 2 && threads.slot1_proc_three != -1 )
    CPU_SET(threads.slot1_proc_three, &cpuset);

  init_thread(900000,1000000, FIFO_PRIORITY-1, &cpuset,
              threadname);

  while (!oai_exit) {
    if (pthread_mutex_lock(&proc->mutex_slot1_dl_processing) != 0) {
      LOG_E( PHY, "[SCHED][UE] error locking mutex for UE slot1 dl processing\n" );
      exit_fun("nothing to add");
    }

    while (proc->instance_cnt_slot1_dl_processing < 0) {
      // most of the time, the thread is waiting here
      pthread_cond_wait( &proc->cond_slot1_dl_processing, &proc->mutex_slot1_dl_processing );
    }

    if (pthread_mutex_unlock(&proc->mutex_slot1_dl_processing) != 0) {
      LOG_E( PHY, "[SCHED][UE] error unlocking mutex for UE slot1 dl processing \n" );
      exit_fun("nothing to add");
    }

    /*for(int th_idx=0; th_idx< RX_NB_TH; th_idx++)
    {
    frame_rx    = ue->proc.proc_rxtx[0].frame_rx;
    subframe_rx = ue->proc.proc_rxtx[0].subframe_rx;
    printf("AbsSubframe %d.%d execute dl slot1 processing \n", frame_rx, subframe_rx);
    }*/
    frame_rx    = proc->frame_rx;
    subframe_rx = proc->subframe_rx;
    next_subframe_rx    = (1+subframe_rx)%10;
    next_subframe_slot0 = next_subframe_rx<<1;
    slot1  = (subframe_rx<<1) + 1;
    pilot0 = 0;

    //printf("AbsSubframe %d.%d execute dl slot1 processing \n", frame_rx, subframe_rx);

    if (ue->frame_parms.Ncp == 0) {  // normal prefix
      pilot1 = 4;
    } else { // extended prefix
      pilot1 = 3;
    }

    /**** Slot1 FE Processing ****/
    if (LOG_DEBUGFLAG(UE_TIMING)) {
      start_meas(&ue->ue_front_end_per_slot_stat[ue->current_thread_id[subframe_rx]][1]);
    }

    // I- start dl slot1 processing
    // do first symbol of next downlink subframe for channel estimation
    /*
    // 1- perform FFT for pilot ofdm symbols first (ofdmSym0 next subframe ofdmSym11)
    if (subframe_select(&ue->frame_parms,next_subframe_rx) != SF_UL)
    {
        front_end_fft(ue,
                pilot0,
                next_subframe_slot0,
                0,
                0);
    }

    front_end_fft(ue,
            pilot1,
            slot1,
            0,
            0);
     */
    // 1- perform FFT
    for (int l=1; l<ue->frame_parms.symbols_per_tti>>1; l++) {
      //if( (l != pilot0) && (l != pilot1))
      {
        if (LOG_DEBUGFLAG(UE_TIMING)) {
          start_meas(&ue->ofdm_demod_stats);
        }

        VCD_SIGNAL_DUMPER_DUMP_FUNCTION_BY_NAME(VCD_SIGNAL_DUMPER_FUNCTIONS_UE_SLOT_FEP, VCD_FUNCTION_IN);
        //printf("AbsSubframe %d.%d FFT slot %d, symbol %d\n", frame_rx,subframe_rx,slot1,l);
        front_end_fft(ue,
                      l,
                      slot1,
                      0,
                      0);
        VCD_SIGNAL_DUMPER_DUMP_FUNCTION_BY_NAME(VCD_SIGNAL_DUMPER_FUNCTIONS_UE_SLOT_FEP, VCD_FUNCTION_OUT);

        if (LOG_DEBUGFLAG(UE_TIMING)) {
          stop_meas(&ue->ofdm_demod_stats);
        }
      }
    } // for l=1..l2

    if (subframe_select(&ue->frame_parms,next_subframe_rx) != SF_UL) {
      //printf("AbsSubframe %d.%d FFT slot %d, symbol %d\n", frame_rx,subframe_rx,next_subframe_slot0,pilot0);
      front_end_fft(ue,
                    pilot0,
                    next_subframe_slot0,
                    0,
                    0);
    }

    // 2- perform Channel Estimation for slot1
    for (int l=1; l<ue->frame_parms.symbols_per_tti>>1; l++) {
      if(l == pilot1) {
        //wait until channel estimation for pilot0/slot1 is available
        uint32_t wait = 0;

        while(proc->chan_est_pilot0_slot1_available == 0) {
          usleep(1);
          wait++;
        }

        //printf("[slot1 dl processing] ChanEst symbol %d slot %d wait%d\n",l,slot1,wait);
      }

      //printf("AbsSubframe %d.%d ChanEst slot %d, symbol %d\n", frame_rx,subframe_rx,slot1,l);
      front_end_chanEst(ue,
                        l,
                        slot1,
                        0);
      ue_measurement_procedures(l-1,ue,proc,0,1+(subframe_rx<<1),0,ue->mode);
    }

    //printf("AbsSubframe %d.%d ChanEst slot %d, symbol %d\n", frame_rx,subframe_rx,next_subframe_slot0,pilot0);
    front_end_chanEst(ue,
                      pilot0,
                      next_subframe_slot0,
                      0);

    if ( (subframe_rx == 0) && (ue->decode_MIB == 1)) {
      ue_pbch_procedures(0,ue,proc,0);
    }

    proc->chan_est_slot1_available = 1;
    //printf("Set available slot 1channelEst to 1 AbsSubframe %d.%d \n",frame_rx,subframe_rx);
    //printf(" [slot1 dl processing] ==> FFT/CHanEst Done for AbsSubframe %d.%d \n", proc->frame_rx, proc->subframe_rx);

    //printf(" [slot1 dl processing] ==> Start LLR Comuptation slot1 for AbsSubframe %d.%d \n", proc->frame_rx, proc->subframe_rx);

    if ( LOG_DEBUGFLAG(UE_TIMING)) {
      stop_meas(&ue->ue_front_end_per_slot_stat[ue->current_thread_id[subframe_rx]][1]);
      LOG_I(PHY, "[AbsSFN %d.%d] Slot1: FFT + Channel Estimate + Pdsch Proc Slot0 %5.2f \n",frame_rx,subframe_rx,ue->ue_front_end_per_slot_stat[ue->current_thread_id[subframe_rx]][1].p_time/(cpuf*1000.0));
    }

    //wait until pdcch is decoded
    uint32_t wait = 0;

    while(proc->dci_slot0_available == 0) {
      usleep(1);
      wait++;
    }

    //printf("[slot1 dl processing] AbsSubframe %d.%d LLR Computation Start wait DCI %d\n",frame_rx,subframe_rx,wait);

    /**** Pdsch Procedure Slot1 ****/
    // start slot1 thread for Pdsch Procedure (slot1)
    // do procedures for C-RNTI
    //printf("AbsSubframe %d.%d Pdsch Procedure (slot1)\n",frame_rx,subframe_rx);

    if ( LOG_DEBUGFLAG(UE_TIMING)) {
      start_meas(&ue->pdsch_procedures_per_slot_stat[ue->current_thread_id[subframe_rx]][1]);
    }

    // start slave thread for Pdsch Procedure (slot1)
    // do procedures for C-RNTI
    uint8_t eNB_id = 0;
    uint8_t abstraction_flag = 0;

    if (ue->dlsch[ue->current_thread_id[subframe_rx]][eNB_id][0]->active == 1) {
      //wait until first ofdm symbol is processed
      //wait = 0;
      //while(proc->first_symbol_available == 0)
      //{
      //    usleep(1);
      //    wait++;
      //}
      //printf("[slot1 dl processing] AbsSubframe %d.%d LLR Computation Start wait First Ofdm Sym %d\n",frame_rx,subframe_rx,wait);
      //VCD_SIGNAL_DUMPER_DUMP_FUNCTION_BY_NAME(VCD_SIGNAL_DUMPER_FUNCTIONS_PDSCH_PROC, VCD_FUNCTION_IN);
      ue_pdsch_procedures(ue,
                          proc,
                          eNB_id,
                          PDSCH,
                          ue->dlsch[ue->current_thread_id[subframe_rx]][eNB_id][0],
                          NULL,
                          (ue->frame_parms.symbols_per_tti>>1),
                          ue->frame_parms.symbols_per_tti-1,
                          abstraction_flag);
      LOG_D(PHY," ------ end PDSCH ChannelComp/LLR slot 0: AbsSubframe %d.%d ------  \n", frame_rx%1024, subframe_rx);
      LOG_D(PHY," ------ --> PDSCH Turbo Decoder slot 0/1: AbsSubframe %d.%d ------  \n", frame_rx%1024, subframe_rx);
    }

    // do procedures for SI-RNTI
    if ((ue->dlsch_SI[eNB_id]) && (ue->dlsch_SI[eNB_id]->active == 1)) {
      ue_pdsch_procedures(ue,
                          proc,
                          eNB_id,
                          SI_PDSCH,
                          ue->dlsch_SI[eNB_id],
                          NULL,
                          (ue->frame_parms.symbols_per_tti>>1),
                          ue->frame_parms.symbols_per_tti-1,
                          abstraction_flag);
    }

    // do procedures for P-RNTI
    if ((ue->dlsch_p[eNB_id]) && (ue->dlsch_p[eNB_id]->active == 1)) {
      ue_pdsch_procedures(ue,
                          proc,
                          eNB_id,
                          P_PDSCH,
                          ue->dlsch_p[eNB_id],
                          NULL,
                          (ue->frame_parms.symbols_per_tti>>1),
                          ue->frame_parms.symbols_per_tti-1,
                          abstraction_flag);
    }

    // do procedures for RA-RNTI
    if ((ue->dlsch_ra[eNB_id]) && (ue->dlsch_ra[eNB_id]->active == 1)) {
      ue_pdsch_procedures(ue,
                          proc,
                          eNB_id,
                          RA_PDSCH,
                          ue->dlsch_ra[eNB_id],
                          NULL,
                          (ue->frame_parms.symbols_per_tti>>1),
                          ue->frame_parms.symbols_per_tti-1,
                          abstraction_flag);
    }

    proc->llr_slot1_available=1;
    //printf("Set available LLR slot1 to 1 AbsSubframe %d.%d \n",frame_rx,subframe_rx);

    if ( LOG_DEBUGFLAG(UE_TIMING)) {
      stop_meas(&ue->pdsch_procedures_per_slot_stat[ue->current_thread_id[subframe_rx]][1]);
      LOG_I(PHY, "[AbsSFN %d.%d] Slot1: LLR Computation %5.2f \n",frame_rx,subframe_rx,ue->pdsch_procedures_per_slot_stat[ue->current_thread_id[subframe_rx]][1].p_time/(cpuf*1000.0));
    }

    if (pthread_mutex_lock(&proc->mutex_slot1_dl_processing) != 0) {
      LOG_E( PHY, "[SCHED][UE] error locking mutex for UE RXTX\n" );
      exit_fun("noting to add");
    }

    proc->instance_cnt_slot1_dl_processing--;

    if (pthread_mutex_unlock(&proc->mutex_slot1_dl_processing) != 0) {
      LOG_E( PHY, "[SCHED][UE] error unlocking mutex for UE FEP Slo1\n" );
      exit_fun("noting to add");
    }
  }

  // thread finished
  free(arg);
  return &UE_dl_slot1_processing_retval;
}
#endif

#ifdef UE_SLOT_PARALLELISATION
int phy_procedures_slot_parallelization_UE_RX(PHY_VARS_UE *ue,UE_rxtx_proc_t *proc,uint8_t eNB_id,
    uint8_t abstraction_flag,uint8_t do_pdcch_flag,runmode_t mode)  {
  int l,l2;
  int pmch_flag=0;
  int frame_rx = proc->frame_rx;
  int subframe_rx = proc->subframe_rx;
  uint8_t pilot0;
  uint8_t pilot1;
  uint8_t slot0;
  uint8_t slot1;
  uint8_t first_ofdm_sym;
  VCD_SIGNAL_DUMPER_DUMP_FUNCTION_BY_NAME(VCD_SIGNAL_DUMPER_FUNCTIONS_PHY_PROCEDURES_UE_RX, VCD_FUNCTION_IN);
  T(T_UE_PHY_DL_TICK, T_INT(ue->Mod_id), T_INT(frame_rx%1024), T_INT(subframe_rx));
  T(T_UE_PHY_INPUT_SIGNAL, T_INT(ue->Mod_id), T_INT(frame_rx%1024), T_INT(subframe_rx), T_INT(0),
    T_BUFFER(&ue->common_vars.rxdata[0][subframe_rx*ue->frame_parms.samples_per_tti],
             ue->frame_parms.samples_per_tti * 4));

  // start timers
  if (LOG_DEBUGFLAG(DEBUG_UE_PHYPROC)) {
    LOG_D(PHY," ****** start RX-Chain for AbsSubframe %d.%d ******  \n", frame_rx%1024, subframe_rx);
  }

  if (LOG_DEBUGFLAG(UE_TIMING)) {
    start_meas(&ue->phy_proc_rx[ue->current_thread_id[subframe_rx]]);
    start_meas(&ue->ue_front_end_stat[ue->current_thread_id[subframe_rx]]);
  }

  pmch_flag = is_pmch_subframe(frame_rx,subframe_rx,&ue->frame_parms) ? 1 : 0;

  if (do_pdcch_flag) {
    // deactivate reception until we scan pdcch
    if (ue->dlsch[ue->current_thread_id[subframe_rx]][eNB_id][0])
      ue->dlsch[ue->current_thread_id[subframe_rx]][eNB_id][0]->active = 0;

    if (ue->dlsch[ue->current_thread_id[subframe_rx]][eNB_id][1])
      ue->dlsch[ue->current_thread_id[subframe_rx]][eNB_id][1]->active = 0;

    if (ue->dlsch_SI[eNB_id])
      ue->dlsch_SI[eNB_id]->active = 0;

    if (ue->dlsch_p[eNB_id])
      ue->dlsch_p[eNB_id]->active = 0;

    if (ue->dlsch_ra[eNB_id])
      ue->dlsch_ra[eNB_id]->active = 0;
  }

  if ( LOG_DEBUG_FLAG(DEBUG_UE_PHYPROC)) {
    LOG_D(PHY,"[UE %d] Frame %d subframe %d: Doing phy_procedures_UE_RX\n",
          ue->Mod_id,frame_rx, subframe_rx);
  }

  if (subframe_select(&ue->frame_parms,subframe_rx) == SF_S) { // S-subframe, do first 5 symbols only
    l2 = 4;
  } else if (pmch_flag == 1) { // do first 2 symbols only
    l2 = 1;
  } else { // normal subframe, last symbol to be processed is the first of the second slot
    l2 = (ue->frame_parms.symbols_per_tti/2)-1;
  }

  int prev_subframe_rx = (subframe_rx - 1)<0? 9: (subframe_rx - 1);

  if (subframe_select(&ue->frame_parms,prev_subframe_rx) != SF_DL) {
    //++++++++++++++++++++++++++++++++++++++++++++++++++++++++++++
    // RX processing of symbols l=0...l2
    //++++++++++++++++++++++++++++++++++++++++++++++++++++++++++++
    first_ofdm_sym = 0;
  } else {
    //++++++++++++++++++++++++++++++++++++++++++++++++++++++++++++
    // RX processing of symbols l=1...l2 (l=0 is done in last scheduling epoch)
    //++++++++++++++++++++++++++++++++++++++++++++++++++++++++++++
    first_ofdm_sym = 1;
  }

  slot0  = (subframe_rx<<1);
  slot1  = (subframe_rx<<1) + 1;
  pilot0 = 0;

  if (ue->frame_parms.Ncp == 0) {  // normal prefix
    pilot1 = 4;
  } else { // extended prefix
    pilot1 = 3;
  }

  //LOG_I(PHY,"Set available channelEst to 0 AbsSubframe %d.%d \n",frame_rx,subframe_rx);
  //LOG_I(PHY,"Set available llrs slot1 to 0 AbsSubframe %d.%d \n",frame_rx,subframe_rx);
  //LOG_I(PHY,"Set available dci info slot0 to 0 AbsSubframe %d.%d \n",frame_rx,subframe_rx);
  proc->chan_est_pilot0_slot1_available=0;
  proc->llr_slot1_available=0;
  proc->dci_slot0_available=0;
  proc->first_symbol_available=0;
  proc->chan_est_slot1_available=0;
  //proc->channel_level=0;

  if (pthread_mutex_lock(&proc->mutex_slot1_dl_processing) != 0) {
    LOG_E( PHY, "[SCHED][UE %d][Slot0] error locking mutex for UE slot1 dl processing\n",ue->Mod_id );
    exit_fun("nothing to add");
  }

  proc->instance_cnt_slot1_dl_processing++;

  if (proc->instance_cnt_slot1_dl_processing == 0) {
    LOG_D(PHY,"unblock slot1 dl processing thread blocked on instance_cnt_slot1_dl_processing : %d \n", proc->instance_cnt_slot1_dl_processing );

    if (pthread_cond_signal(&proc->cond_slot1_dl_processing) != 0) {
      LOG_E( PHY, "[SCHED][UE %d][Slot0] ERROR pthread_cond_signal for UE slot1 processing thread\n", ue->Mod_id);
      exit_fun("nothing to add");
    }

    if (pthread_mutex_unlock(&proc->mutex_slot1_dl_processing) != 0) {
      LOG_E( PHY, "[SCHED][UE %d][Slot0] error unlocking mutex for UE slot1 dl processing \n",ue->Mod_id );
      exit_fun("nothing to add");
    }
  } else {
    LOG_E( PHY, "[SCHED][UE %d] UE RX thread busy (IC %d)!!\n", ue->Mod_id, proc->instance_cnt_slot1_dl_processing);

    if (proc->instance_cnt_slot1_dl_processing > 2)
      exit_fun("instance_cnt_slot1_dl_processing > 2");
  }

  //AssertFatal(pthread_cond_signal(&proc->cond_slot1_dl_processing) ==0 ,"");
  AssertFatal(pthread_mutex_unlock(&proc->mutex_slot1_dl_processing) ==0,"");

  /**** Slot0 FE Processing ****/
  // I- start main thread for FFT/ChanEst symbol: 0/1 --> 7
  if ( LOG_DEBUGFLAG(UE_TIMING)) {
    start_meas(&ue->ue_front_end_per_slot_stat[ue->current_thread_id[subframe_rx]][0]);
  }

  // 1- perform FFT for pilot ofdm symbols first (ofdmSym7 ofdmSym4 or (ofdmSym6 ofdmSym3))
  //printf("AbsSubframe %d.%d FFT slot %d, symbol %d\n", frame_rx,subframe_rx,slot1,pilot0);
  front_end_fft(ue,
                pilot0,
                slot1,
                0,
                0);
  //printf("AbsSubframe %d.%d FFT slot %d, symbol %d\n", frame_rx,subframe_rx,slot0,pilot1);
  front_end_fft(ue,
                pilot1,
                slot0,
                0,
                0);
  //printf("AbsSubframe %d.%d ChanEst slot %d, symbol %d\n", frame_rx,subframe_rx,slot0,pilot1);
  front_end_chanEst(ue,
                    pilot1,
                    slot0,
                    0);
  //printf("AbsSubframe %d.%d ChanEst slot %d, symbol %d\n", frame_rx,subframe_rx,slot1,pilot0);
  front_end_chanEst(ue,
                    pilot0,
                    slot1,
                    0);
  proc->chan_est_pilot0_slot1_available = 1;
  //printf("Set available channelEst to 1 AbsSubframe %d.%d \n",frame_rx,subframe_rx);

  // 2- perform FFT for other ofdm symbols other than pilots
  for (l=first_ofdm_sym; l<=l2; l++) {
    if( (l != pilot0) && (l != pilot1)) {
      //printf("AbsSubframe %d.%d FFT slot %d, symbol %d\n", frame_rx,subframe_rx,slot0,l);
      if (LOG_DEBUGFLAG(UE_TIMING)) {
        start_meas(&ue->ofdm_demod_stats);
      }

      VCD_SIGNAL_DUMPER_DUMP_FUNCTION_BY_NAME(VCD_SIGNAL_DUMPER_FUNCTIONS_UE_SLOT_FEP, VCD_FUNCTION_IN);
      front_end_fft(ue,
                    l,
                    slot0,
                    0,
                    0);
      VCD_SIGNAL_DUMPER_DUMP_FUNCTION_BY_NAME(VCD_SIGNAL_DUMPER_FUNCTIONS_UE_SLOT_FEP, VCD_FUNCTION_OUT);

      if (LOG_DEBUGFLAG(UE_TIMING)) {
        stop_meas(&ue->ofdm_demod_stats);
      }
    }
  } // for l=1..l2

  // 3- perform Channel Estimation for slot0
  for (l=first_ofdm_sym; l<=l2; l++) {
    if( (l != pilot0) && (l != pilot1)) {
      //printf("AbsSubframe %d.%d ChanEst slot %d, symbol %d\n", frame_rx,subframe_rx,slot0,l);
      front_end_chanEst(ue,
                        l,
                        slot0,
                        0);
    }

    ue_measurement_procedures(l-1,ue,proc,eNB_id,(subframe_rx<<1),abstraction_flag,mode);
  }

  if (do_pdcch_flag) {
    if (LOG_DEBUGFLAG(UE_TIMING)) {
      start_meas(&ue->pdcch_procedures_stat[ue->current_thread_id[subframe_rx]]);
    }

    if (ue_pdcch_procedures(eNB_id,ue,proc,abstraction_flag) == -1) {
      LOG_E(PHY,"[UE  %d] Frame %d, subframe %d: Error in pdcch procedures\n",ue->Mod_id,frame_rx,subframe_rx);

      if (LOG_DEBUGFLAG(UE_TIMING)) {
        LOG_I(PHY, "[AbsSFN %d.%d] Slot0: PDCCH %5.2f \n",frame_rx,subframe_rx,ue->pdcch_procedures_stat[ue->current_thread_id[subframe_rx]].p_time/(cpuf*1000.0));
      }

      //proc->dci_slot0_available = 1;
      return(-1);
    }

    //proc->dci_slot0_available=1;
    if (LOG_DEBUGFLAG(UE_TIMING)) {
      stop_meas(&ue->pdcch_procedures_stat[ue->current_thread_id[subframe_rx]]);
      LOG_I(PHY, "[AbsSFN %d.%d] Slot0: PDCCH %5.2f \n",frame_rx,subframe_rx,ue->pdcch_procedures_stat[ue->current_thread_id[subframe_rx]].p_time/(cpuf*1000.0));
    }
  }

  //printf("num_pdcch_symbols %d\n",ue->pdcch_vars[ue->current_thread_id[subframe_rx]][eNB_id]->num_pdcch_symbols);

  // first slot has been processed (FFTs + Channel Estimation, PCFICH/PHICH/PDCCH)
  if (LOG_DEBUGFLAG(UE_TIMING)) {
    stop_meas(&ue->ue_front_end_per_slot_stat[ue->current_thread_id[subframe_rx]][0]);
    LOG_I(PHY, "[AbsSFN %d.%d] Slot0: FFT + Channel Estimate + PCFICH/PHICH/PDCCH %5.2f \n",frame_rx,subframe_rx,
          ue->ue_front_end_per_slot_stat[ue->current_thread_id[subframe_rx]][0].p_time/(cpuf*1000.0));
  }

  //wait until slot1 FE is done
  uint32_t wait = 0;

  while(proc->chan_est_slot1_available == 0) {
    usleep(1);
    wait++;
  }

  if (LOG_DEBUGFLAG(UE_TIMING)) {
    stop_meas(&ue->ue_front_end_stat[ue->current_thread_id[subframe_rx]]);
    LOG_I(PHY, "[AbsSFN %d.%d] FULL FE Processing %5.2f \n",frame_rx,subframe_rx,ue->ue_front_end_per_slot_stat[ue->current_thread_id[subframe_rx]][0].p_time/(cpuf*1000.0));
  }

  /**** End Subframe FE Processing ****/

  //Trigger LLR parallelized for Slot 1
  //proc->dci_slot0_available=1;
  //printf("Set available dci slot0 to 1 AbsSubframe %d.%d \n",frame_rx%1024,subframe_rx);

  /**** Pdsch Procedure Slot0 ****/
  // start main thread for Pdsch Procedure (slot0)
  // do procedures for C-RNTI
  //printf("AbsSubframe %d.%d Pdsch Procedure (slot0)\n",frame_rx%1024,subframe_rx);
  //printf("AbsSubframe %d.%d Pdsch Procedure PDSCH Active %d \n",frame_rx%1024,subframe_rx, ue->dlsch[ue->current_thread_id[subframe_rx]][0][0]->active);

  if (LOG_DEBUGFLAG(UE_TIMING)) {
    start_meas(&ue->pdsch_procedures_stat[ue->current_thread_id[subframe_rx]]);
  }

  if (LOG_DEBUGFLAG(UE_TIMING)) {
    start_meas(&ue->pdsch_procedures_per_slot_stat[ue->current_thread_id[subframe_rx]][0]);
  }

  if (ue->dlsch[ue->current_thread_id[subframe_rx]][eNB_id][0]->active == 1) {
    VCD_SIGNAL_DUMPER_DUMP_FUNCTION_BY_NAME(VCD_SIGNAL_DUMPER_FUNCTIONS_PDSCH_PROC, VCD_FUNCTION_IN);
    ue_pdsch_procedures(ue,
                        proc,
                        eNB_id,
                        PDSCH,
                        ue->dlsch[ue->current_thread_id[subframe_rx]][eNB_id][0],
                        NULL,
                        ue->pdcch_vars[ue->current_thread_id[subframe_rx]][eNB_id]->num_pdcch_symbols,
                        (ue->frame_parms.symbols_per_tti>>1)-1,
                        abstraction_flag);
    VCD_SIGNAL_DUMPER_DUMP_FUNCTION_BY_NAME(VCD_SIGNAL_DUMPER_FUNCTIONS_PDSCH_PROC, VCD_FUNCTION_OUT);
  }

  // do procedures for SI-RNTI
  if ((ue->dlsch_SI[eNB_id]) && (ue->dlsch_SI[eNB_id]->active == 1)) {
    VCD_SIGNAL_DUMPER_DUMP_FUNCTION_BY_NAME(VCD_SIGNAL_DUMPER_FUNCTIONS_PDSCH_PROC_SI, VCD_FUNCTION_IN);
    ue_pdsch_procedures(ue,
                        proc,
                        eNB_id,
                        SI_PDSCH,
                        ue->dlsch_SI[eNB_id],
                        NULL,
                        ue->pdcch_vars[ue->current_thread_id[subframe_rx]][eNB_id]->num_pdcch_symbols,
                        (ue->frame_parms.symbols_per_tti>>1)-1,
                        abstraction_flag);
    VCD_SIGNAL_DUMPER_DUMP_FUNCTION_BY_NAME(VCD_SIGNAL_DUMPER_FUNCTIONS_PDSCH_PROC_SI, VCD_FUNCTION_OUT);
  }

  // do procedures for SI-RNTI
  if ((ue->dlsch_p[eNB_id]) && (ue->dlsch_p[eNB_id]->active == 1)) {
    VCD_SIGNAL_DUMPER_DUMP_FUNCTION_BY_NAME(VCD_SIGNAL_DUMPER_FUNCTIONS_PDSCH_PROC_P, VCD_FUNCTION_IN);
    ue_pdsch_procedures(ue,
                        proc,
                        eNB_id,
                        P_PDSCH,
                        ue->dlsch_p[eNB_id],
                        NULL,
                        ue->pdcch_vars[ue->current_thread_id[subframe_rx]][eNB_id]->num_pdcch_symbols,
                        (ue->frame_parms.symbols_per_tti>>1)-1,
                        abstraction_flag);
    VCD_SIGNAL_DUMPER_DUMP_FUNCTION_BY_NAME(VCD_SIGNAL_DUMPER_FUNCTIONS_PDSCH_PROC_P, VCD_FUNCTION_OUT);
  }

  // do procedures for RA-RNTI
  if ((ue->dlsch_ra[eNB_id]) && (ue->dlsch_ra[eNB_id]->active == 1)) {
    VCD_SIGNAL_DUMPER_DUMP_FUNCTION_BY_NAME(VCD_SIGNAL_DUMPER_FUNCTIONS_PDSCH_PROC_RA, VCD_FUNCTION_IN);
    ue_pdsch_procedures(ue,
                        proc,
                        eNB_id,
                        RA_PDSCH,
                        ue->dlsch_ra[eNB_id],
                        NULL,
                        ue->pdcch_vars[ue->current_thread_id[subframe_rx]][eNB_id]->num_pdcch_symbols,
                        (ue->frame_parms.symbols_per_tti>>1)-1,
                        abstraction_flag);
    VCD_SIGNAL_DUMPER_DUMP_FUNCTION_BY_NAME(VCD_SIGNAL_DUMPER_FUNCTIONS_PDSCH_PROC_RA, VCD_FUNCTION_OUT);
  }

  // LLR linear
  proc->dci_slot0_available=1;
  //printf("Set available dci slot0 to 1 AbsSubframe %d.%d \n",frame_rx%1024,subframe_rx);

  if (LOG_DEBUGFLAG(UE_TIMING)) {
    stop_meas(&ue->pdsch_procedures_per_slot_stat[ue->current_thread_id[subframe_rx]][0]);
    LOG_I(PHY, "[AbsSFN %d.%d] Slot0: LLR Computation %5.2f \n",frame_rx,subframe_rx,ue->pdsch_procedures_per_slot_stat[ue->current_thread_id[subframe_rx]][0].p_time/(cpuf*1000.0));
  }

  //wait until LLR Slot1 is done
  wait = 0;

  while(proc->llr_slot1_available == 0) {
    usleep(1);
    wait++;
  }

  if (LOG_DEBUGFLAG(UE_TIMING)) {
    stop_meas(&ue->pdsch_procedures_stat[ue->current_thread_id[subframe_rx]]);
    LOG_I(PHY, "[AbsSFN %d.%d] Full LLR Computation %5.2f \n",frame_rx,subframe_rx,ue->pdsch_procedures_stat[ue->current_thread_id[subframe_rx]].p_time/(cpuf*1000.0));
  }

  //=====================================================================//
  if (LOG_DEBUGFLAG(UE_TIMING)) {
    start_meas(&ue->dlsch_procedures_stat[ue->current_thread_id[subframe_rx]]);
  }

  LOG_D(PHY,"==> Start Turbo Decoder active dlsch %d SI %d RA %d \n",ue->dlsch[ue->current_thread_id[subframe_rx]][eNB_id][0]->active,
        ue->dlsch_SI[eNB_id]->active,
        //ue->dlsch_p[eNB_id]->active,
        ue->dlsch_ra[eNB_id]->active);

  // Start Turbo decoder
  if (ue->dlsch[ue->current_thread_id[subframe_rx]][eNB_id][0]->active == 1) {
    //VCD_SIGNAL_DUMPER_DUMP_FUNCTION_BY_NAME(VCD_SIGNAL_DUMPER_FUNCTIONS_PDSCH_PROC, VCD_FUNCTION_IN);
    ue_dlsch_procedures(ue,
                        proc,
                        eNB_id,
                        PDSCH,
                        ue->dlsch[ue->current_thread_id[subframe_rx]][eNB_id][0],
                        ue->dlsch[ue->current_thread_id[subframe_rx]][eNB_id][1],
                        &ue->dlsch_errors[eNB_id],
                        mode,
                        abstraction_flag);
    //VCD_SIGNAL_DUMPER_DUMP_FUNCTION_BY_NAME(VCD_SIGNAL_DUMPER_FUNCTIONS_PDSCH_PROC, VCD_FUNCTION_OUT);
  }

  // do procedures for SI-RNTI
  if ((ue->dlsch_SI[eNB_id]) && (ue->dlsch_SI[eNB_id]->active == 1)) {
    ue_dlsch_procedures(ue,
                        proc,
                        eNB_id,
                        SI_PDSCH,
                        ue->dlsch_SI[eNB_id],
                        NULL,
                        &ue->dlsch_SI_errors[eNB_id],
                        mode,
                        abstraction_flag);
    ue->dlsch_SI[eNB_id]->active = 0;
  }

  // do procedures for P-RNTI
  if ((ue->dlsch_p[eNB_id]) && (ue->dlsch_p[eNB_id]->active == 1)) {
    ue_dlsch_procedures(ue,
                        proc,
                        eNB_id,
                        P_PDSCH,
                        ue->dlsch_p[eNB_id],
                        NULL,
                        &ue->dlsch_p_errors[eNB_id],
                        mode,
                        abstraction_flag);
    ue->dlsch_p[eNB_id]->active = 0;
  }

  // do procedures for RA-RNTI
  if ((ue->dlsch_ra[eNB_id]) && (ue->dlsch_ra[eNB_id]->active == 1)) {
    ue_dlsch_procedures(ue,
                        proc,
                        eNB_id,
                        RA_PDSCH,
                        ue->dlsch_ra[eNB_id],
                        NULL,
                        &ue->dlsch_ra_errors[eNB_id],
                        mode,
                        abstraction_flag);
    ue->dlsch_ra[eNB_id]->active = 0;
  }

  if (LOG_DEBUGFLAG(UE_TIMING)
      stop_meas(&ue->dlsch_procedures_stat[ue->current_thread_id[subframe_rx]]);
      LOG_I(PHY, "[AbsSFN %d.%d] Channel Decoder: %5.2f \n",frame_rx,subframe_rx,ue->dlsch_procedures_stat[ue->current_thread_id[subframe_rx]].p_time/(cpuf*1000.0));
}

// duplicate harq structure
uint8_t          current_harq_pid        = ue->dlsch[ue->current_thread_id[subframe_rx]][eNB_id][0]->current_harq_pid;
LTE_DL_UE_HARQ_t *current_harq_processes = ue->dlsch[ue->current_thread_id[subframe_rx]][eNB_id][0]->harq_processes[current_harq_pid];
harq_status_t    *current_harq_ack       = &ue->dlsch[ue->current_thread_id[subframe_rx]][eNB_id][0]->harq_ack[subframe_rx];

// For Debug parallelisation
//if (current_harq_ack->ack == 0) {
//printf("[slot0 dl processing][End of Channel Decoding] AbsSubframe %d.%d Decode Fail for HarqId%d Round%d\n",frame_rx,subframe_rx,current_harq_pid,current_harq_processes->round);
//}
for(uint8_t rx_th_idx=1; rx_th_idx<RX_NB_TH; rx_th_idx++) {
  LTE_DL_UE_HARQ_t *harq_processes_dest  = ue->dlsch[ue->current_thread_id[(subframe_rx+rx_th_idx)%10]][eNB_id][0]->harq_processes[current_harq_pid];
  harq_status_t    *harq_ack_dest        = &ue->dlsch[ue->current_thread_id[(subframe_rx+rx_th_idx)%10]][eNB_id][0]->harq_ack[subframe_rx];
  copy_harq_proc_struct(harq_processes_dest, current_harq_processes);
  copy_ack_struct(harq_ack_dest, current_harq_ack);
}

/*
LTE_DL_UE_HARQ_t *harq_processes_dest    = ue->dlsch[(subframe_rx+1)%RX_NB_TH][eNB_id][0]->harq_processes[current_harq_pid];
LTE_DL_UE_HARQ_t *harq_processes_dest1    = ue->dlsch[(subframe_rx+2)%RX_NB_TH][eNB_id][0]->harq_processes[current_harq_pid];

harq_status_t *current_harq_ack = &ue->dlsch[subframe_rx%RX_NB_TH][eNB_id][0]->harq_ack[subframe_rx];
harq_status_t *harq_ack_dest    = &ue->dlsch[(subframe_rx+1)%RX_NB_TH][eNB_id][0]->harq_ack[subframe_rx];
harq_status_t *harq_ack_dest1    = &ue->dlsch[(subframe_rx+2)%RX_NB_TH][eNB_id][0]->harq_ack[subframe_rx];

copy_harq_proc_struct(harq_processes_dest, current_harq_processes);
copy_ack_struct(harq_ack_dest, current_harq_ack);

copy_harq_proc_struct(harq_processes_dest1, current_harq_processes);
copy_ack_struct(harq_ack_dest1, current_harq_ack);
*/
if (subframe_rx==9) {
  if (frame_rx % 10 == 0) {
    if ((ue->dlsch_received[eNB_id] - ue->dlsch_received_last[eNB_id]) != 0)
      ue->dlsch_fer[eNB_id] = (100*(ue->dlsch_errors[eNB_id] - ue->dlsch_errors_last[eNB_id]))/(ue->dlsch_received[eNB_id] - ue->dlsch_received_last[eNB_id]);

    ue->dlsch_errors_last[eNB_id] = ue->dlsch_errors[eNB_id];
    ue->dlsch_received_last[eNB_id] = ue->dlsch_received[eNB_id];
  }

  ue->bitrate[eNB_id] = (ue->total_TBS[eNB_id] - ue->total_TBS_last[eNB_id])*100;
  ue->total_TBS_last[eNB_id] = ue->total_TBS[eNB_id];
  LOG_D(PHY,"[UE %d] Calculating bitrate Frame %d: total_TBS = %d, total_TBS_last = %d, bitrate %f kbits\n",
        ue->Mod_id,frame_rx,ue->total_TBS[eNB_id],
        ue->total_TBS_last[eNB_id],(float) ue->bitrate[eNB_id]/1000.0);
#if UE_AUTOTEST_TRACE

  if ((frame_rx % 100 == 0)) {
    LOG_I(PHY,"[UE  %d] AUTOTEST Metric : UE_DLSCH_BITRATE = %5.2f kbps (frame = %d) \n", ue->Mod_id, (float) ue->bitrate[eNB_id]/1000.0, frame_rx);
  }

#endif
}

VCD_SIGNAL_DUMPER_DUMP_FUNCTION_BY_NAME(VCD_SIGNAL_DUMPER_FUNCTIONS_PHY_PROCEDURES_UE_RX, VCD_FUNCTION_OUT);

if (LOG_DEBUGFLAG(UE_TIMING)) {
  stop_meas(&ue->phy_proc_rx[ue->current_thread_id[subframe_rx]]);
  LOG_I(PHY, "------FULL RX PROC [AbsSFN %d.%d]: %5.2f ------\n",frame_rx,subframe_rx,ue->phy_proc_rx[ue->current_thread_id[subframe_rx]].p_time/(cpuf*1000.0));
}

LOG_D(PHY," ****** end RX-Chain  for AbsSubframe %d.%d ******  \n", frame_rx%1024, subframe_rx);
return (0);
}
#endif /*UE_SLOT_PARALLELISATION */


void phy_procedures_UE_SL_RX(PHY_VARS_UE *ue,UE_rxtx_proc_t *proc) {
}

int phy_procedures_UE_RX(PHY_VARS_UE *ue,UE_rxtx_proc_t *proc,uint8_t eNB_id,
                         uint8_t abstraction_flag,uint8_t do_pdcch_flag,runmode_t mode) {
  int l,l2;
  int pilot1;
  int pmch_flag=0;
  int frame_rx = proc->frame_rx;
  int subframe_rx = proc->subframe_rx;
  uint8_t next1_thread_id = ue->current_thread_id[subframe_rx]== (RX_NB_TH-1) ? 0:(ue->current_thread_id[subframe_rx]+1);
  uint8_t next2_thread_id = next1_thread_id== (RX_NB_TH-1) ? 0:(next1_thread_id+1);
  VCD_SIGNAL_DUMPER_DUMP_FUNCTION_BY_NAME(VCD_SIGNAL_DUMPER_FUNCTIONS_PHY_PROCEDURES_UE_RX, VCD_FUNCTION_IN);
  T(T_UE_PHY_DL_TICK, T_INT(ue->Mod_id), T_INT(frame_rx%1024), T_INT(subframe_rx));
  T(T_UE_PHY_INPUT_SIGNAL, T_INT(ue->Mod_id), T_INT(frame_rx%1024), T_INT(subframe_rx), T_INT(0),
    T_BUFFER(&ue->common_vars.rxdata[0][subframe_rx*ue->frame_parms.samples_per_tti],
             ue->frame_parms.samples_per_tti * 4));

  // start timers
  if ( LOG_DEBUGFLAG(DEBUG_UE_PHYPROC)) {
    LOG_I(PHY," ****** start RX-Chain for AbsSubframe %d.%d ******  \n", frame_rx%1024, subframe_rx);
  }

  if(LOG_DEBUGFLAG(UE_TIMING)) {
    start_meas(&ue->phy_proc_rx[ue->current_thread_id[subframe_rx]]);
    start_meas(&ue->ue_front_end_stat[ue->current_thread_id[subframe_rx]]);
  }

  pmch_flag = is_pmch_subframe(frame_rx,subframe_rx,&ue->frame_parms) ? 1 : 0;

  if (do_pdcch_flag) {
    // deactivate reception until we scan pdcch
    if (ue->dlsch[ue->current_thread_id[subframe_rx]][eNB_id][0])
      ue->dlsch[ue->current_thread_id[subframe_rx]][eNB_id][0]->active = 0;

    if (ue->dlsch[ue->current_thread_id[subframe_rx]][eNB_id][1])
      ue->dlsch[ue->current_thread_id[subframe_rx]][eNB_id][1]->active = 0;

    if (ue->dlsch_SI[eNB_id])
      ue->dlsch_SI[eNB_id]->active = 0;

    if (ue->dlsch_p[eNB_id])
      ue->dlsch_p[eNB_id]->active = 0;

    if (ue->dlsch_ra[eNB_id])
      ue->dlsch_ra[eNB_id]->active = 0;
  }

  if (LOG_DEBUGFLAG(DEBUG_UE_PHYPROC)) {
    LOG_D(PHY,"[UE %d] Frame %d subframe %d: Doing phy_procedures_UE_RX\n",
          ue->Mod_id,frame_rx, subframe_rx);
  }

  if (ue->frame_parms.Ncp == 0) {  // normal prefix
    pilot1 = 4;
  } else { // extended prefix
    pilot1 = 3;
  }

  if (subframe_select(&ue->frame_parms,subframe_rx) == SF_S) { // S-subframe, do first 5 symbols only
    l2 = 4;
  } else if (pmch_flag == 1) { // do first 2 symbols only
    l2 = 1;
  } else { // normal subframe, last symbol to be processed is the first of the second slot
    l2 = (ue->frame_parms.symbols_per_tti/2)-1;
  }

  int prev_subframe_rx = (subframe_rx - 1)<0? 9: (subframe_rx - 1);

  if (subframe_select(&ue->frame_parms,prev_subframe_rx) != SF_DL) {
    //++++++++++++++++++++++++++++++++++++++++++++++++++++++++++++
    // RX processing of symbols l=0...l2
    //++++++++++++++++++++++++++++++++++++++++++++++++++++++++++++
    l=0;
  } else {
    //++++++++++++++++++++++++++++++++++++++++++++++++++++++++++++
    // RX processing of symbols l=1...l2 (l=0 is done in last scheduling epoch)
    //++++++++++++++++++++++++++++++++++++++++++++++++++++++++++++
    l=1;
  }

  LOG_D(PHY," ------ slot 0 Processing: AbsSubframe %d.%d ------  \n", frame_rx%1024, subframe_rx);
  LOG_D(PHY," ------  --> FFT/ChannelEst/PDCCH slot 0: AbsSubframe %d.%d ------  \n", frame_rx%1024, subframe_rx);

  for (; l<=l2; l++) {
    if (abstraction_flag == 0) {
      if (LOG_DEBUGFLAG(UE_TIMING)) {
        start_meas(&ue->ofdm_demod_stats);
      }

      VCD_SIGNAL_DUMPER_DUMP_FUNCTION_BY_NAME(VCD_SIGNAL_DUMPER_FUNCTIONS_UE_SLOT_FEP, VCD_FUNCTION_IN);
      slot_fep(ue,
               l,
               (subframe_rx<<1),
               0,
               0,
               0);
      VCD_SIGNAL_DUMPER_DUMP_FUNCTION_BY_NAME(VCD_SIGNAL_DUMPER_FUNCTIONS_UE_SLOT_FEP, VCD_FUNCTION_OUT);

      if (LOG_DEBUGFLAG(UE_TIMING)) {
        stop_meas(&ue->ofdm_demod_stats);
      }
    }

    ue_measurement_procedures(l-1,ue,proc,eNB_id,(subframe_rx<<1),abstraction_flag,mode);

    if (do_pdcch_flag) {
      if ((l==pilot1) ||
          ((pmch_flag==1)&&(l==l2)))  {
        LOG_D(PHY,"[UE  %d] Frame %d: Calling pdcch procedures (eNB %d)\n",ue->Mod_id,frame_rx,eNB_id);

        //start_meas(&ue->rx_pdcch_stats[ue->current_thread_id[subframe_rx]]);
        if (ue_pdcch_procedures(eNB_id,ue,proc,abstraction_flag) == -1) {
          LOG_E(PHY,"[UE  %d] Frame %d, subframe %d: Error in pdcch procedures\n",ue->Mod_id,frame_rx,subframe_rx);
          return(-1);
        }

        //stop_meas(&ue->rx_pdcch_stats[ue->current_thread_id[subframe_rx]]);
        //printf("subframe %d n_pdcch_sym %d pdcch procedures  %5.3f \n",
        //        subframe_rx, ue->pdcch_vars[ue->current_thread_id[subframe_rx]][eNB_id]->num_pdcch_symbols,
        //     (ue->rx_pdcch_stats[ue->current_thread_id[subframe_rx]].p_time)/(cpuf*1000.0));
        LOG_D(PHY,"num_pdcch_symbols %d\n",ue->pdcch_vars[ue->current_thread_id[subframe_rx]][eNB_id]->num_pdcch_symbols);
      }
    }
  } // for l=1..l2

  ue_measurement_procedures(l-1,ue,proc,eNB_id,(subframe_rx<<1),abstraction_flag,mode);
  LOG_D(PHY," ------  end FFT/ChannelEst/PDCCH slot 0: AbsSubframe %d.%d ------  \n", frame_rx%1024, subframe_rx);

  // If this is PMCH, call procedures, do channel estimation for first symbol of next DL subframe and return
  if (pmch_flag == 1) {
    ue_pmch_procedures(ue,proc,eNB_id,abstraction_flag);
    int next_subframe_rx = (1+subframe_rx)%10;

    if (subframe_select(&ue->frame_parms,next_subframe_rx) != SF_UL) {
      slot_fep(ue,
               0,
               (next_subframe_rx<<1),
               0,
               0,
               0);
    }

    return 0;
  }

  slot_fep(ue,
           0,
           1+(subframe_rx<<1),
           0,
           0,
           0);

  // first slot has been processed (FFTs + Channel Estimation, PCFICH/PHICH/PDCCH)
  if (LOG_DEBUGFLAG(UE_TIMING)) {
    stop_meas(&ue->ue_front_end_stat[ue->current_thread_id[subframe_rx]]);
    LOG_I(PHY, "[SFN %d] Slot0: FFT + Channel Estimate + PCFICH/PHICH/PDCCH %5.2f \n",subframe_rx,ue->ue_front_end_stat[ue->current_thread_id[subframe_rx]].p_time/(cpuf*1000.0));
  }

  LOG_D(PHY," ------ --> PDSCH ChannelComp/LLR slot 0: AbsSubframe %d.%d ------  \n", frame_rx%1024, subframe_rx);

  if (LOG_DEBUGFLAG(UE_TIMING)) {
    start_meas(&ue->generic_stat);
    start_meas(&ue->crnti_procedures_stats);
  }

  // do procedures for C-RNTI
  if (ue->dlsch[ue->current_thread_id[subframe_rx]][eNB_id][0]->active == 1) {
    VCD_SIGNAL_DUMPER_DUMP_FUNCTION_BY_NAME(VCD_SIGNAL_DUMPER_FUNCTIONS_PDSCH_PROC, VCD_FUNCTION_IN);
    ue_pdsch_procedures(ue,
                        proc,
                        eNB_id,
                        PDSCH,
                        ue->dlsch[ue->current_thread_id[subframe_rx]][eNB_id][0],
                        NULL,
                        ue->pdcch_vars[ue->current_thread_id[subframe_rx]][eNB_id]->num_pdcch_symbols,
                        ue->frame_parms.symbols_per_tti>>1,
                        abstraction_flag);
    VCD_SIGNAL_DUMPER_DUMP_FUNCTION_BY_NAME(VCD_SIGNAL_DUMPER_FUNCTIONS_PDSCH_PROC, VCD_FUNCTION_OUT);
  }

  if (LOG_DEBUGFLAG(UE_TIMING)) {
    stop_meas(&ue->crnti_procedures_stats);
  }

  LOG_D(PHY," ------ end PDSCH ChannelComp/LLR slot 0: AbsSubframe %d.%d ------  \n", frame_rx%1024, subframe_rx);

  // do procedures for SI-RNTI
  if ((ue->dlsch_SI[eNB_id]) && (ue->dlsch_SI[eNB_id]->active == 1)) {
    VCD_SIGNAL_DUMPER_DUMP_FUNCTION_BY_NAME(VCD_SIGNAL_DUMPER_FUNCTIONS_PDSCH_PROC_SI, VCD_FUNCTION_IN);
    ue_pdsch_procedures(ue,
                        proc,
                        eNB_id,
                        SI_PDSCH,
                        ue->dlsch_SI[eNB_id],
                        NULL,
                        ue->pdcch_vars[ue->current_thread_id[subframe_rx]][eNB_id]->num_pdcch_symbols,
                        ue->frame_parms.symbols_per_tti>>1,
                        abstraction_flag);
    VCD_SIGNAL_DUMPER_DUMP_FUNCTION_BY_NAME(VCD_SIGNAL_DUMPER_FUNCTIONS_PDSCH_PROC_SI, VCD_FUNCTION_OUT);
  }

  // do procedures for SI-RNTI
  if ((ue->dlsch_p[eNB_id]) && (ue->dlsch_p[eNB_id]->active == 1)) {
    VCD_SIGNAL_DUMPER_DUMP_FUNCTION_BY_NAME(VCD_SIGNAL_DUMPER_FUNCTIONS_PDSCH_PROC_P, VCD_FUNCTION_IN);
    ue_pdsch_procedures(ue,
                        proc,
                        eNB_id,
                        P_PDSCH,
                        ue->dlsch_p[eNB_id],
                        NULL,
                        ue->pdcch_vars[ue->current_thread_id[subframe_rx]][eNB_id]->num_pdcch_symbols,
                        ue->frame_parms.symbols_per_tti>>1,
                        abstraction_flag);
    VCD_SIGNAL_DUMPER_DUMP_FUNCTION_BY_NAME(VCD_SIGNAL_DUMPER_FUNCTIONS_PDSCH_PROC_P, VCD_FUNCTION_OUT);
  }

  // do procedures for RA-RNTI
  if ((ue->dlsch_ra[eNB_id]) && (ue->dlsch_ra[eNB_id]->active == 1)) {
    VCD_SIGNAL_DUMPER_DUMP_FUNCTION_BY_NAME(VCD_SIGNAL_DUMPER_FUNCTIONS_PDSCH_PROC_RA, VCD_FUNCTION_IN);
    ue_pdsch_procedures(ue,
                        proc,
                        eNB_id,
                        RA_PDSCH,
                        ue->dlsch_ra[eNB_id],
                        NULL,
                        ue->pdcch_vars[ue->current_thread_id[subframe_rx]][eNB_id]->num_pdcch_symbols,
                        ue->frame_parms.symbols_per_tti>>1,
                        abstraction_flag);
    VCD_SIGNAL_DUMPER_DUMP_FUNCTION_BY_NAME(VCD_SIGNAL_DUMPER_FUNCTIONS_PDSCH_PROC_RA, VCD_FUNCTION_OUT);
  }

  LOG_D(PHY," ------ slot 1 Processing: AbsSubframe %d.%d ------  \n", frame_rx%1024, subframe_rx);
  LOG_D(PHY," ------  --> FFT/ChannelEst/PDCCH slot 1: AbsSubframe %d.%d ------  \n", frame_rx%1024, subframe_rx);

  if (subframe_select(&ue->frame_parms,subframe_rx) != SF_S) {  // do front-end processing for second slot, and first symbol of next subframe
    for (l=1; l<ue->frame_parms.symbols_per_tti>>1; l++) {
      if (abstraction_flag == 0) {
        if (LOG_DEBUGFLAG(UE_TIMING)) {
          start_meas(&ue->ofdm_demod_stats);
        }

        VCD_SIGNAL_DUMPER_DUMP_FUNCTION_BY_NAME(VCD_SIGNAL_DUMPER_FUNCTIONS_UE_SLOT_FEP, VCD_FUNCTION_IN);
        slot_fep(ue,
                 l,
                 1+(subframe_rx<<1),
                 0,
                 0,
                 0);
        VCD_SIGNAL_DUMPER_DUMP_FUNCTION_BY_NAME(VCD_SIGNAL_DUMPER_FUNCTIONS_UE_SLOT_FEP, VCD_FUNCTION_OUT);

        if (LOG_DEBUGFLAG(UE_TIMING)) {
          stop_meas(&ue->ofdm_demod_stats);
        }
      }

      ue_measurement_procedures(l-1,ue,proc,eNB_id,1+(subframe_rx<<1),abstraction_flag,mode);
    } // for l=1..l2

    ue_measurement_procedures(l-1,ue,proc,eNB_id,1+(subframe_rx<<1),abstraction_flag,mode);
    // do first symbol of next downlink subframe for channel estimation
    int next_subframe_rx = (1+subframe_rx)%10;

    if (subframe_select(&ue->frame_parms,next_subframe_rx) != SF_UL) {
      slot_fep(ue,
               0,
               (next_subframe_rx<<1),
               0,
               0,
               0);
    }
  } // not an S-subframe

  if(LOG_DEBUGFLAG(UE_TIMING)) {
    stop_meas(&ue->generic_stat);
    LOG_I(PHY, "[SFN %d] Slot1: FFT + Channel Estimate + Pdsch Proc Slot0 %5.2f \n",subframe_rx,ue->generic_stat.p_time/(cpuf*1000.0));
  }

  LOG_D(PHY," ------  end FFT/ChannelEst/PDCCH slot 1: AbsSubframe %d.%d ------  \n", frame_rx%1024, subframe_rx);

  if ( (subframe_rx == 0) && (ue->decode_MIB == 1)) {
    ue_pbch_procedures(eNB_id,ue,proc,abstraction_flag);
  }

  // do procedures for C-RNTI
  LOG_D(PHY," ------ --> PDSCH ChannelComp/LLR slot 0: AbsSubframe %d.%d ------  \n", frame_rx%1024, subframe_rx);

  if (ue->dlsch[ue->current_thread_id[subframe_rx]][eNB_id][0]->active == 1) {
    VCD_SIGNAL_DUMPER_DUMP_FUNCTION_BY_NAME(VCD_SIGNAL_DUMPER_FUNCTIONS_PDSCH_PROC, VCD_FUNCTION_IN);

    if (LOG_DEBUGFLAG(UE_TIMING)) {
      start_meas(&ue->pdsch_procedures_stat[ue->current_thread_id[subframe_rx]]);
    }

    ue_pdsch_procedures(ue,
                        proc,
                        eNB_id,
                        PDSCH,
                        ue->dlsch[ue->current_thread_id[subframe_rx]][eNB_id][0],
                        NULL,
                        1+(ue->frame_parms.symbols_per_tti>>1),
                        ue->frame_parms.symbols_per_tti-1,
                        abstraction_flag);
    LOG_D(PHY," ------ end PDSCH ChannelComp/LLR slot 0: AbsSubframe %d.%d ------  \n", frame_rx%1024, subframe_rx);
    LOG_D(PHY," ------ --> PDSCH Turbo Decoder slot 0/1: AbsSubframe %d.%d ------  \n", frame_rx%1024, subframe_rx);

    if (LOG_DEBUGFLAG(UE_TIMING)) {
      stop_meas(&ue->pdsch_procedures_stat[ue->current_thread_id[subframe_rx]]);
      start_meas(&ue->dlsch_procedures_stat[ue->current_thread_id[subframe_rx]]);
    }

    ue_dlsch_procedures(ue,
                        proc,
                        eNB_id,
                        PDSCH,
                        ue->dlsch[ue->current_thread_id[subframe_rx]][eNB_id][0],
                        ue->dlsch[ue->current_thread_id[subframe_rx]][eNB_id][1],
                        &ue->dlsch_errors[eNB_id],
                        mode,
                        abstraction_flag);

    if (LOG_DEBUGFLAG(UE_TIMING)) {
      stop_meas(&ue->dlsch_procedures_stat[ue->current_thread_id[subframe_rx]]);
      LOG_I(PHY, "[SFN %d] Slot1:       Pdsch Proc %5.2f\n",subframe_rx,ue->pdsch_procedures_stat[ue->current_thread_id[subframe_rx]].p_time/(cpuf*1000.0));
      LOG_I(PHY, "[SFN %d] Slot0 Slot1: Dlsch Proc %5.2f\n",subframe_rx,ue->dlsch_procedures_stat[ue->current_thread_id[subframe_rx]].p_time/(cpuf*1000.0));
    }

    VCD_SIGNAL_DUMPER_DUMP_FUNCTION_BY_NAME(VCD_SIGNAL_DUMPER_FUNCTIONS_PDSCH_PROC, VCD_FUNCTION_OUT);
  }

  if (LOG_DEBUGFLAG(UE_TIMING)) {
    start_meas(&ue->generic_stat);
  }

  if (LOG_DUMPFLAG(DEBUG_UE_PHYPROC)) {
    if(subframe_rx==5 &&  ue->dlsch[ue->current_thread_id[subframe_rx]][eNB_id][0]->harq_processes[ue->dlsch[ue->current_thread_id[subframe_rx]][eNB_id][0]->current_harq_pid]->nb_rb > 20) {
      //LOG_M("decoder_llr.m","decllr",dlsch_llr,G,1,0);
      //LOG_M("llr.m","llr",  &ue->pdsch_vars[eNB_id]->llr[0][0],(14*nb_rb*12*dlsch1_harq->Qm) - 4*(nb_rb*4*dlsch1_harq->Qm),1,0);
      LOG_M("rxdataF0_current.m", "rxdataF0", &ue->common_vars.common_vars_rx_data_per_thread[ue->current_thread_id[subframe_rx]].rxdataF[0][0],14*ue->frame_parms.ofdm_symbol_size,1,1);
      //LOG_M("rxdataF0_previous.m"    , "rxdataF0_prev_sss", &ue->common_vars.common_vars_rx_data_per_thread[next_thread_id].rxdataF[0][0],14*ue->frame_parms.ofdm_symbol_size,1,1);
      //LOG_M("rxdataF0_previous.m"    , "rxdataF0_prev", &ue->common_vars.common_vars_rx_data_per_thread[next_thread_id].rxdataF[0][0],14*ue->frame_parms.ofdm_symbol_size,1,1);
      LOG_M("dl_ch_estimates.m", "dl_ch_estimates_sfn5", &ue->common_vars.common_vars_rx_data_per_thread[ue->current_thread_id[subframe_rx]].dl_ch_estimates[0][0][0],14*ue->frame_parms.ofdm_symbol_size,1,
            1);
      LOG_M("dl_ch_estimates_ext.m", "dl_ch_estimatesExt_sfn5", &ue->pdsch_vars[ue->current_thread_id[subframe_rx]][0]->dl_ch_estimates_ext[0][0],14*ue->frame_parms.N_RB_DL*12,1,1);
      LOG_M("rxdataF_comp00.m","rxdataF_comp00",     &ue->pdsch_vars[ue->current_thread_id[subframe_rx]][0]->rxdataF_comp0[0][0],14*ue->frame_parms.N_RB_DL*12,1,1);
      //LOG_M("magDLFirst.m", "magDLFirst", &phy_vars_ue->pdsch_vars[ue->current_thread_id[subframe_rx]][0]->dl_ch_mag0[0][0],14*frame_parms->N_RB_DL*12,1,1);
      //LOG_M("magDLSecond.m", "magDLSecond", &phy_vars_ue->pdsch_vars[ue->current_thread_id[subframe_rx]][0]->dl_ch_magb0[0][0],14*frame_parms->N_RB_DL*12,1,1);
      AssertFatal (0,"");
    }
  }

  // do procedures for SI-RNTI
  if ((ue->dlsch_SI[eNB_id]) && (ue->dlsch_SI[eNB_id]->active == 1)) {
    ue_pdsch_procedures(ue,
                        proc,
                        eNB_id,
                        SI_PDSCH,
                        ue->dlsch_SI[eNB_id],
                        NULL,
                        1+(ue->frame_parms.symbols_per_tti>>1),
                        ue->frame_parms.symbols_per_tti-1,
                        abstraction_flag);
    ue_dlsch_procedures(ue,
                        proc,
                        eNB_id,
                        SI_PDSCH,
                        ue->dlsch_SI[eNB_id],
                        NULL,
                        &ue->dlsch_SI_errors[eNB_id],
                        mode,
                        abstraction_flag);
    ue->dlsch_SI[eNB_id]->active = 0;
  }

  // do procedures for P-RNTI
  if ((ue->dlsch_p[eNB_id]) && (ue->dlsch_p[eNB_id]->active == 1)) {
    ue_pdsch_procedures(ue,
                        proc,
                        eNB_id,
                        P_PDSCH,
                        ue->dlsch_p[eNB_id],
                        NULL,
                        1+(ue->frame_parms.symbols_per_tti>>1),
                        ue->frame_parms.symbols_per_tti-1,
                        abstraction_flag);
    ue_dlsch_procedures(ue,
                        proc,
                        eNB_id,
                        P_PDSCH,
                        ue->dlsch_p[eNB_id],
                        NULL,
                        &ue->dlsch_p_errors[eNB_id],
                        mode,
                        abstraction_flag);
    ue->dlsch_p[eNB_id]->active = 0;
  }

  // do procedures for RA-RNTI
  if ((ue->dlsch_ra[eNB_id]) && (ue->dlsch_ra[eNB_id]->active == 1)) {
    ue_pdsch_procedures(ue,
                        proc,
                        eNB_id,
                        RA_PDSCH,
                        ue->dlsch_ra[eNB_id],
                        NULL,
                        1+(ue->frame_parms.symbols_per_tti>>1),
                        ue->frame_parms.symbols_per_tti-1,
                        abstraction_flag);
    ue_dlsch_procedures(ue,
                        proc,
                        eNB_id,
                        RA_PDSCH,
                        ue->dlsch_ra[eNB_id],
                        NULL,
                        &ue->dlsch_ra_errors[eNB_id],
                        mode,
                        abstraction_flag);
    ue->dlsch_ra[eNB_id]->active = 0;
  }

  // duplicate harq structure
  uint8_t          current_harq_pid        = ue->dlsch[ue->current_thread_id[subframe_rx]][eNB_id][0]->current_harq_pid;
  LTE_DL_UE_HARQ_t *current_harq_processes = ue->dlsch[ue->current_thread_id[subframe_rx]][eNB_id][0]->harq_processes[current_harq_pid];
  LTE_DL_UE_HARQ_t *harq_processes_dest    = ue->dlsch[next1_thread_id][eNB_id][0]->harq_processes[current_harq_pid];
  LTE_DL_UE_HARQ_t *harq_processes_dest1    = ue->dlsch[next2_thread_id][eNB_id][0]->harq_processes[current_harq_pid];
  harq_status_t *current_harq_ack = &ue->dlsch[ue->current_thread_id[subframe_rx]][eNB_id][0]->harq_ack[subframe_rx];
  harq_status_t *harq_ack_dest    = &ue->dlsch[next1_thread_id][eNB_id][0]->harq_ack[subframe_rx];
  harq_status_t *harq_ack_dest1    = &ue->dlsch[next2_thread_id][eNB_id][0]->harq_ack[subframe_rx];
  copy_harq_proc_struct(harq_processes_dest, current_harq_processes);
  copy_ack_struct(harq_ack_dest, current_harq_ack);
  copy_harq_proc_struct(harq_processes_dest1, current_harq_processes);
  copy_ack_struct(harq_ack_dest1, current_harq_ack);

  if (subframe_rx==9) {
    if (frame_rx % 10 == 0) {
      if ((ue->dlsch_received[eNB_id] - ue->dlsch_received_last[eNB_id]) != 0)
        ue->dlsch_fer[eNB_id] = (100*(ue->dlsch_errors[eNB_id] - ue->dlsch_errors_last[eNB_id]))/(ue->dlsch_received[eNB_id] - ue->dlsch_received_last[eNB_id]);

      ue->dlsch_errors_last[eNB_id] = ue->dlsch_errors[eNB_id];
      ue->dlsch_received_last[eNB_id] = ue->dlsch_received[eNB_id];
    }

    ue->bitrate[eNB_id] = (ue->total_TBS[eNB_id] - ue->total_TBS_last[eNB_id])*100;
    ue->total_TBS_last[eNB_id] = ue->total_TBS[eNB_id];
    LOG_D(PHY,"[UE %d] Calculating bitrate Frame %d: total_TBS = %d, total_TBS_last = %d, bitrate %f kbits\n",
          ue->Mod_id,frame_rx,ue->total_TBS[eNB_id],
          ue->total_TBS_last[eNB_id],(float) ue->bitrate[eNB_id]/1000.0);

    if ( LOG_DEBUGFLAG(DEBUG_UE_PHYPROC)) {
      if ((frame_rx % 100 == 0)) {
        LOG_UI(PHY,"[UE  %d] AUTOTEST Metric : UE_DLSCH_BITRATE = %5.2f kbps (frame = %d) \n", ue->Mod_id, (float) ue->bitrate[eNB_id]/1000.0, frame_rx);
      }
    }
  }

  if ( LOG_DEBUGFLAG(UE_TIMING)) {
    stop_meas(&ue->generic_stat);
    LOG_I(PHY,"after tubo until end of Rx %5.2f \n",ue->generic_stat.p_time/(cpuf*1000.0));
  }

  VCD_SIGNAL_DUMPER_DUMP_FUNCTION_BY_NAME(VCD_SIGNAL_DUMPER_FUNCTIONS_PHY_PROCEDURES_UE_RX, VCD_FUNCTION_OUT);

  if ( LOG_DEBUGFLAG(UE_TIMING) ) {
    stop_meas(&ue->phy_proc_rx[ue->current_thread_id[subframe_rx]]);
    LOG_I(PHY, "------FULL RX PROC [SFN %d]: %5.2f ------\n",subframe_rx,ue->phy_proc_rx[ue->current_thread_id[subframe_rx]].p_time/(cpuf*1000.0));
  }

  LOG_D(PHY," ****** end RX-Chain  for AbsSubframe %d.%d ******  \n", frame_rx%1024, subframe_rx);
  return (0);
}



void phy_procedures_UE_lte(PHY_VARS_UE *ue,UE_rxtx_proc_t *proc,uint8_t eNB_id,uint8_t abstraction_flag,uint8_t do_pdcch_flag,runmode_t mode) {
#if defined(ENABLE_ITTI)
  MessageDef   *msg_p;
  int           result;
#endif
  int           frame_rx = proc->frame_rx;
  int           frame_tx = proc->frame_tx;
  int           subframe_rx = proc->subframe_rx;
  int           subframe_tx = proc->subframe_tx;
  UE_L2_STATE_t ret;
  int slot;

  if (ue->mac_enabled == 0) {
    ue->UE_mode[eNB_id]=PUSCH;
  }

  VCD_SIGNAL_DUMPER_DUMP_FUNCTION_BY_NAME(VCD_SIGNAL_DUMPER_FUNCTIONS_PHY_PROCEDURES_UE_LTE,1);

  if ( LOG_DEBUGFLAG(UE_TIMING)) {
    start_meas(&ue->phy_proc[ue->current_thread_id[subframe_rx]]);
  }

#if defined(ENABLE_ITTI)

  do {
    // Checks if a message has been sent to PHY sub-task
    itti_poll_msg (TASK_PHY_UE, &msg_p);

    if (msg_p != NULL) {
      switch (ITTI_MSG_ID(msg_p)) {
        case PHY_FIND_CELL_REQ:
          LOG_E(PHY, "[UE %d] Received PLMN doesn't match SIM data, but not developped further processing %s\n", ITTI_MSG_INSTANCE (msg_p) - NB_eNB_INST, ITTI_MSG_NAME (msg_p));
          /* TODO process the message */
          break;

        default:
          LOG_E(PHY, "[UE %d] Received unexpected message %s\n", ITTI_MSG_INSTANCE (msg_p) - NB_eNB_INST, ITTI_MSG_NAME (msg_p));
          break;
      }

      result = itti_free (ITTI_MSG_ORIGIN_ID(msg_p), msg_p);
      AssertFatal (result == EXIT_SUCCESS, "Failed to free memory (%d)!\n", result);
    }
  } while(msg_p != NULL);

#endif

  for (slot=0; slot<2; slot++) {
    if ((subframe_select(&ue->frame_parms,subframe_tx)==SF_UL)||
        (ue->frame_parms.frame_type == FDD)) {
      phy_procedures_UE_TX(ue,proc,eNB_id,abstraction_flag,mode);
    }

    if ((subframe_select(&ue->frame_parms,subframe_rx)==SF_DL) ||
        (ue->frame_parms.frame_type == FDD)) {
      phy_procedures_UE_RX(ue,proc,eNB_id,abstraction_flag,do_pdcch_flag,mode);
    }

    if ((subframe_select(&ue->frame_parms,subframe_tx)==SF_S) &&
        (slot==1)) {
      phy_procedures_UE_S_TX(ue,eNB_id,abstraction_flag);
    }

    if ((subframe_select(&ue->frame_parms,subframe_rx)==SF_S) &&
        (slot==0)) {
      phy_procedures_UE_RX(ue,proc,eNB_id,abstraction_flag,do_pdcch_flag,mode);
    }

    if (ue->mac_enabled==1) {
      if (slot==0) {
        //LOG_I(PHY,"[UE %d] Frame %d, subframe %d, star ue_scheduler\n", ue->Mod_id,frame_rx,subframe_tx);
        ret = ue_scheduler(ue->Mod_id,
                           frame_rx,
                           subframe_rx,
                           frame_tx,
                           subframe_tx,
                           subframe_select(&ue->frame_parms,subframe_tx),
                           eNB_id,
                           0/*FIXME CC_id*/);

        if (ret == CONNECTION_LOST) {
          LOG_E(PHY,"[UE %d] Frame %d, subframe %d RRC Connection lost, returning to PRACH\n",ue->Mod_id,
                frame_rx,subframe_tx);
          ue->UE_mode[eNB_id] = PRACH;
          //      mac_xface->macphy_exit("Connection lost");
        } else if (ret == PHY_RESYNCH) {
          LOG_E(PHY,"[UE %d] Frame %d, subframe %d RRC Connection lost, trying to resynch\n",
                ue->Mod_id,
                frame_rx,subframe_tx);
          ue->UE_mode[eNB_id] = RESYNCH;
          //     mac_xface->macphy_exit("Connection lost");
        } else if (ret == PHY_HO_PRACH) {
          LOG_I(PHY,"[UE %d] Frame %d, subframe %d, return to PRACH and perform a contention-free access\n",
                ue->Mod_id,frame_rx,subframe_tx);
          ue->UE_mode[eNB_id] = PRACH;
        }
      }
    }

    VCD_SIGNAL_DUMPER_DUMP_FUNCTION_BY_NAME(VCD_SIGNAL_DUMPER_FUNCTIONS_PHY_PROCEDURES_UE_LTE,0);

    if (LOG_DEBUGFLAG(UE_TIMING)) {
      stop_meas(&ue->phy_proc[ue->current_thread_id[subframe_rx]]);
    }
  } // slot
}

<|MERGE_RESOLUTION|>--- conflicted
+++ resolved
@@ -1692,36 +1692,9 @@
               Mod_id,harq_pid,frame_tx%1024,subframe_tx,ue->tx_power_dBm[subframe_tx],ue->tx_power_max_dBm, tx_amp);
       }
 
-<<<<<<< HEAD
-    if (LOG_DEBUGFLAG(DEBUG_UE_PHYPROC)) {
-      LOG_D(PHY,"[UE  %d][PUSCH %d] AbsSubFrame %d.%d, generating PUSCH, Po_PUSCH: %d dBm (max %d dBm), amp %d\n",
-	    Mod_id,harq_pid,frame_tx%1024,subframe_tx,ue->tx_power_dBm[subframe_tx],ue->tx_power_max_dBm, tx_amp);
-    }
-    if (LOG_DEBUGFLAG(UE_TIMING)) {
-      start_meas(&ue->ulsch_modulation_stats);
-    }
-    ulsch_modulation(ue->common_vars.txdataF,
-		     tx_amp,
-		     frame_tx,
-		     subframe_tx,
-		     &ue->frame_parms,
-		     ue->ulsch[eNB_id]);
-    for (aa=0; aa<1/*frame_parms->nb_antennas_tx*/; aa++)
-      generate_drs_pusch(ue,
-			 proc,
-			 (LTE_DL_FRAME_PARMS *)NULL,
-			 (int32_t**)NULL,
-			 eNB_id,
-			 tx_amp,
-			 subframe_tx,
-			 first_rb,
-			 nb_rb,
-			 aa);
-=======
       if (LOG_DEBUGFLAG(UE_TIMING)) {
         start_meas(&ue->ulsch_modulation_stats);
       }
->>>>>>> 5e35d909
 
       ulsch_modulation(ue->common_vars.txdataF,
                        tx_amp,
@@ -1733,6 +1706,8 @@
       for (aa=0; aa<1/*frame_parms->nb_antennas_tx*/; aa++)
         generate_drs_pusch(ue,
                            proc,
+			   (LTE_DL_FRAME_PARMS *)NULL,
+			   (int32_t**)NULL,
                            eNB_id,
                            tx_amp,
                            subframe_tx,
@@ -2004,17 +1979,9 @@
                   &pucch_resource,
                   (uint8_t *)&pucch_payload,
                   &len);
-<<<<<<< HEAD
-
-
-  LOG_I(PHY,"PUCCH feedback AbsSubframe %d.%d SR %d NbCW %d (%d %d) AckNack %d.%d CQI %d RI %d format %d pucch_resource %d pucch_payload %d %d \n",
-	frame_tx%1024, subframe_tx, SR_payload, nb_cw, ack_status_cw0, ack_status_cw1, pucch_ack_payload[0], pucch_ack_payload[1], cqi_status, ri_status, format, pucch_resource,pucch_payload[0],pucch_payload[1]);
-
-=======
   LOG_D(PHY,"PUCCH feedback AbsSubframe %d.%d SR %d NbCW %d (%d %d) AckNack %d.%d CQI %d RI %d format %d pucch_resource %d pucch_payload %d %d \n",
         frame_tx%1024, subframe_tx, SR_payload, nb_cw, ack_status_cw0, ack_status_cw1, pucch_ack_payload[0], pucch_ack_payload[1], cqi_status, ri_status, format, pucch_resource,pucch_payload[0],
         pucch_payload[1]);
->>>>>>> 5e35d909
   // Part - IV
   // Generate PUCCH signal
   ue->generate_ul_signal[eNB_id] = 1;
