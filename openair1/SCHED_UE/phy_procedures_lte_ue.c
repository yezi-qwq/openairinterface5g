/*
 * Licensed to the OpenAirInterface (OAI) Software Alliance under one or more
 * contributor license agreements.  See the NOTICE file distributed with
 * this work for additional information regarding copyright ownership.
 * The OpenAirInterface Software Alliance licenses this file to You under
 * the OAI Public License, Version 1.1  (the "License"); you may not use this file
 * except in compliance with the License.
 * You may obtain a copy of the License at
 *
 *      http://www.openairinterface.org/?page_id=698
 *
 * Unless required by applicable law or agreed to in writing, software
 * distributed under the License is distributed on an "AS IS" BASIS,
 * WITHOUT WARRANTIES OR CONDITIONS OF ANY KIND, either express or implied.
 * See the License for the specific language governing permissions and
 * limitations under the License.
 *-------------------------------------------------------------------------------
 * For more information about the OpenAirInterface (OAI) Software Alliance:
 *      contact@openairinterface.org
 */

/*! \file phy_procedures_lte_ue.c
 * \brief Implementation of UE procedures from 36.213 LTE specifications
 * \author R. Knopp, F. Kaltenberger, N. Nikaein
 * \date 2011
 * \version 0.1
 * \company Eurecom
 * \email: knopp@eurecom.fr,florian.kaltenberger@eurecom.fr, navid.nikaein@eurecom.fr
 * \note
 * \warning
 */

#define _GNU_SOURCE

#include "assertions.h"
#include "PHY/defs_UE.h"
#include "PHY/phy_extern_ue.h"
#include <sched.h>
#include "targets/RT/USER/lte-softmodem.h"

#include "PHY/LTE_UE_TRANSPORT/transport_proto_ue.h"
#include "SCHED_UE/sched_UE.h"
#include "PHY/MODULATION/modulation_UE.h"
#include "PHY/LTE_ESTIMATION/lte_estimation.h"


#ifndef PUCCH
  #define PUCCH
#endif

#include "LAYER2/MAC/mac.h"
#include "common/utils/LOG/log.h"

#include "common/utils/LOG/vcd_signal_dumper.h"
#include "UTIL/OPT/opt.h"

#if defined(ENABLE_ITTI)
  #include "intertask_interface.h"
#endif

#include "PHY/defs_UE.h"

#include "PHY/CODING/coding_extern.h"

#include "T.h"

#include "PHY/TOOLS/tools_defs.h"

#define DLSCH_RB_ALLOC 0x1fbf  // skip DC RB (total 23/25 RBs)
#define DLSCH_RB_ALLOC_12 0x0aaa  // skip DC RB (total 23/25 RBs)

#define NS_PER_SLOT 500000

extern double cpuf;

void Msg1_transmitted(module_id_t module_idP,uint8_t CC_id,frame_t frameP, uint8_t eNB_id);
void Msg3_transmitted(module_id_t module_idP,uint8_t CC_id,frame_t frameP, uint8_t eNB_id);

#if defined(EXMIMO) || defined(OAI_USRP) || defined(OAI_BLADERF) || defined(OAI_LMSSDR)
  extern uint32_t downlink_frequency[MAX_NUM_CCs][4];
#endif

void get_dumpparam(PHY_VARS_UE *ue,UE_rxtx_proc_t *proc,uint8_t eNB_id, uint8_t nb_rb,
                   uint32_t *alloc_even, uint8_t subframe,uint32_t Qm, uint32_t Nl, uint32_t tm,
                   uint8_t *nsymb, uint32_t *coded_bits_per_codeword) {
  *nsymb = (ue->frame_parms.Ncp == 0) ? 14 : 12;
  *coded_bits_per_codeword = get_G(&ue->frame_parms,
                                   nb_rb,
                                   alloc_even,
                                   Qm,
                                   Nl,
                                   ue->pdcch_vars[0%RX_NB_TH][eNB_id]->num_pdcch_symbols,
                                   proc->frame_rx,
                                   subframe,
                                   tm);
}

void dump_dlsch(PHY_VARS_UE *ue,UE_rxtx_proc_t *proc,uint8_t eNB_id,uint8_t subframe,uint8_t harq_pid) {
  if (LOG_DUMPFLAG(DEBUG_UE_PHYPROC)) {
    unsigned int coded_bits_per_codeword;
    uint8_t nsymb ;
    get_dumpparam(ue, proc, eNB_id,
                  ue->dlsch[ue->current_thread_id[subframe]][eNB_id][0]->harq_processes[harq_pid]->nb_rb,
                  ue->dlsch[ue->current_thread_id[subframe]][eNB_id][0]->harq_processes[harq_pid]->rb_alloc_even,
                  subframe,
                  ue->dlsch[ue->current_thread_id[subframe]][eNB_id][0]->harq_processes[harq_pid]->Qm,
                  ue->dlsch[ue->current_thread_id[subframe]][eNB_id][0]->harq_processes[harq_pid]->Nl,
                  ue->transmission_mode[eNB_id]<7?0:ue->transmission_mode[eNB_id],
                  &nsymb, &coded_bits_per_codeword);
    LOG_M("rxsigF0.m","rxsF0", ue->common_vars.common_vars_rx_data_per_thread[ue->current_thread_id[subframe]].rxdataF[0],2*nsymb*ue->frame_parms.ofdm_symbol_size,2,1);
    LOG_M("rxsigF0_ext.m","rxsF0_ext", ue->pdsch_vars[ue->current_thread_id[subframe]][0]->rxdataF_ext[0],2*nsymb*ue->frame_parms.ofdm_symbol_size,1,1);
    LOG_M("dlsch00_ch0_ext.m","dl00_ch0_ext", ue->pdsch_vars[ue->current_thread_id[subframe]][0]->dl_ch_estimates_ext[0],300*nsymb,1,1);
    /*
      LOG_M("dlsch01_ch0_ext.m","dl01_ch0_ext",pdsch_vars[0]->dl_ch_estimates_ext[1],300*12,1,1);
      LOG_M("dlsch10_ch0_ext.m","dl10_ch0_ext",pdsch_vars[0]->dl_ch_estimates_ext[2],300*12,1,1);
      LOG_M("dlsch11_ch0_ext.m","dl11_ch0_ext",pdsch_vars[0]->dl_ch_estimates_ext[3],300*12,1,1);
      LOG_M("dlsch_rho.m","dl_rho",pdsch_vars[0]->rho[0],300*12,1,1);
    */
    LOG_M("dlsch_rxF_comp0.m","dlsch0_rxF_comp0", ue->pdsch_vars[ue->current_thread_id[subframe]][0]->rxdataF_comp0[0],300*12,1,1);
    LOG_M("dlsch_rxF_llr.m","dlsch_llr", ue->pdsch_vars[ue->current_thread_id[subframe]][0]->llr[0],coded_bits_per_codeword,1,0);
    LOG_M("dlsch_mag1.m","dlschmag1",ue->pdsch_vars[ue->current_thread_id[subframe]][0]->dl_ch_mag0,300*12,1,1);
    LOG_M("dlsch_mag2.m","dlschmag2",ue->pdsch_vars[ue->current_thread_id[subframe]][0]->dl_ch_magb0,300*12,1,1);
  }
}

void dump_dlsch_SI(PHY_VARS_UE *ue,UE_rxtx_proc_t *proc,uint8_t eNB_id,uint8_t subframe) {
  if (LOG_DUMPFLAG(DEBUG_UE_PHYPROC)) {
    unsigned int coded_bits_per_codeword;
    uint8_t nsymb;
    get_dumpparam(ue, proc, eNB_id,
                  ue->dlsch_SI[eNB_id]->harq_processes[0]->nb_rb,
                  ue->dlsch_SI[eNB_id]->harq_processes[0]->rb_alloc_even,
                  subframe,2,1,0,
                  &nsymb, &coded_bits_per_codeword);
    LOG_D(PHY,"[UE %d] Dumping dlsch_SI : ofdm_symbol_size %d, nsymb %d, nb_rb %d, mcs %d, nb_rb %d, num_pdcch_symbols %d,G %d\n",
          ue->Mod_id,
          ue->frame_parms.ofdm_symbol_size,
          nsymb,
          ue->dlsch_SI[eNB_id]->harq_processes[0]->nb_rb,
          ue->dlsch_SI[eNB_id]->harq_processes[0]->mcs,
          ue->dlsch_SI[eNB_id]->harq_processes[0]->nb_rb,
          ue->pdcch_vars[0%RX_NB_TH][eNB_id]->num_pdcch_symbols,
          coded_bits_per_codeword);
    LOG_M("rxsig0.m","rxs0", &ue->common_vars.rxdata[0][subframe*ue->frame_parms.samples_per_tti],ue->frame_parms.samples_per_tti,1,1);
    LOG_M("rxsigF0.m","rxsF0", ue->common_vars.common_vars_rx_data_per_thread[ue->current_thread_id[subframe]].rxdataF[0],nsymb*ue->frame_parms.ofdm_symbol_size,1,1);
    LOG_M("rxsigF0_ext.m","rxsF0_ext", ue->pdsch_vars_SI[0]->rxdataF_ext[0],2*nsymb*ue->frame_parms.ofdm_symbol_size,1,1);
    LOG_M("dlsch00_ch0_ext.m","dl00_ch0_ext", ue->pdsch_vars_SI[0]->dl_ch_estimates_ext[0],ue->frame_parms.N_RB_DL*12*nsymb,1,1);
    /*
      LOG_M("dlsch01_ch0_ext.m","dl01_ch0_ext",pdsch_vars[0]->dl_ch_estimates_ext[1],300*12,1,1);
      LOG_M("dlsch10_ch0_ext.m","dl10_ch0_ext",pdsch_vars[0]->dl_ch_estimates_ext[2],300*12,1,1);
      LOG_M("dlsch11_ch0_ext.m","dl11_ch0_ext",pdsch_vars[0]->dl_ch_estimates_ext[3],300*12,1,1);
      LOG_M("dlsch_rho.m","dl_rho",pdsch_vars[0]->rho[0],300*12,1,1);
    */
    LOG_M("dlsch_rxF_comp0.m","dlsch0_rxF_comp0", ue->pdsch_vars_SI[0]->rxdataF_comp0[0],ue->frame_parms.N_RB_DL*12*nsymb,1,1);
    LOG_M("dlsch_rxF_llr.m","dlsch_llr", ue->pdsch_vars_SI[0]->llr[0],coded_bits_per_codeword,1,0);
    LOG_M("dlsch_mag1.m","dlschmag1",ue->pdsch_vars_SI[0]->dl_ch_mag0,300*nsymb,1,1);
    LOG_M("dlsch_mag2.m","dlschmag2",ue->pdsch_vars_SI[0]->dl_ch_magb0,300*nsymb,1,1);
    sleep(1);
    exit(-1);
  }
}

#if defined(EXMIMO) || defined(OAI_USRP) || defined(OAI_BLADERF) || defined(OAI_LMSSDR)
//unsigned int gain_table[31] = {100,112,126,141,158,178,200,224,251,282,316,359,398,447,501,562,631,708,794,891,1000,1122,1258,1412,1585,1778,1995,2239,2512,2818,3162};
/*
  unsigned int get_tx_amp_prach(int power_dBm, int power_max_dBm, int N_RB_UL)
  {

  int gain_dB = power_dBm - power_max_dBm;
  int amp_x_100;

  switch (N_RB_UL) {
  case 6:
  amp_x_100 = AMP;      // PRACH is 6 PRBS so no scale
  break;
  case 15:
  amp_x_100 = 158*AMP;  // 158 = 100*sqrt(15/6)
  break;
  case 25:
  amp_x_100 = 204*AMP;  // 204 = 100*sqrt(25/6)
  break;
  case 50:
  amp_x_100 = 286*AMP;  // 286 = 100*sqrt(50/6)
  break;
  case 75:
  amp_x_100 = 354*AMP;  // 354 = 100*sqrt(75/6)
  break;
  case 100:
  amp_x_100 = 408*AMP;  // 408 = 100*sqrt(100/6)
  break;
  default:
  LOG_E(PHY,"Unknown PRB size %d\n",N_RB_UL);
  mac_xface->macphy_exit("");
  break;
  }
  if (gain_dB < -30) {
  return(amp_x_100/3162);
  } else if (gain_dB>0)
  return(amp_x_100);
  else
  return(amp_x_100/gain_table[-gain_dB]);  // 245 corresponds to the factor sqrt(25/6)
  }
*/

unsigned int get_tx_amp(int power_dBm, int power_max_dBm, int N_RB_UL, int nb_rb) {
  int gain_dB;
  double gain_lin;

  if (power_dBm<=power_max_dBm)
    gain_dB = power_dBm - power_max_dBm;
  else
    gain_dB = 0;

  gain_lin = pow(10,.1*gain_dB);
  AssertFatal((nb_rb >0) && (nb_rb <= N_RB_UL),"Illegal nb_rb/N_RB_UL combination (%d/%d)\n",nb_rb,N_RB_UL);
  return((int)(AMP*sqrt(gain_lin*N_RB_UL/(double)nb_rb)));
}

#endif

void dump_dlsch_ra(PHY_VARS_UE *ue,UE_rxtx_proc_t *proc,uint8_t eNB_id,uint8_t subframe) {
  if (LOG_DUMPFLAG(DEBUG_UE_PHYPROC)) {
    unsigned int coded_bits_per_codeword;
    uint8_t nsymb ;
    get_dumpparam(ue, proc, eNB_id,
                  ue->dlsch_SI[eNB_id]->harq_processes[0]->nb_rb,
                  ue->dlsch_SI[eNB_id]->harq_processes[0]->rb_alloc_even,
                  subframe,2,1,0,
                  &nsymb, &coded_bits_per_codeword);
    LOG_D(PHY,"[UE %d] Dumping dlsch_ra : nb_rb %d, mcs %d, nb_rb %d, num_pdcch_symbols %d,G %d\n",
          ue->Mod_id,
          ue->dlsch_ra[eNB_id]->harq_processes[0]->nb_rb,
          ue->dlsch_ra[eNB_id]->harq_processes[0]->mcs,
          ue->dlsch_ra[eNB_id]->harq_processes[0]->nb_rb,
          ue->pdcch_vars[0%RX_NB_TH][eNB_id]->num_pdcch_symbols,
          coded_bits_per_codeword);
    LOG_M("rxsigF0.m","rxsF0", ue->common_vars.common_vars_rx_data_per_thread[ue->current_thread_id[subframe]].rxdataF[0],2*12*ue->frame_parms.ofdm_symbol_size,2,1);
    LOG_M("rxsigF0_ext.m","rxsF0_ext", ue->pdsch_vars_ra[0]->rxdataF_ext[0],2*12*ue->frame_parms.ofdm_symbol_size,1,1);
    LOG_M("dlsch00_ch0_ext.m","dl00_ch0_ext", ue->pdsch_vars_ra[0]->dl_ch_estimates_ext[0],300*nsymb,1,1);
    /*
      LOG_M("dlsch01_ch0_ext.m","dl01_ch0_ext",pdsch_vars[0]->dl_ch_estimates_ext[1],300*12,1,1);
      LOG_M("dlsch10_ch0_ext.m","dl10_ch0_ext",pdsch_vars[0]->dl_ch_estimates_ext[2],300*12,1,1);
      LOG_M("dlsch11_ch0_ext.m","dl11_ch0_ext",pdsch_vars[0]->dl_ch_estimates_ext[3],300*12,1,1);
      LOG_M("dlsch_rho.m","dl_rho",pdsch_vars[0]->rho[0],300*12,1,1);
    */
    LOG_M("dlsch_rxF_comp0.m","dlsch0_rxF_comp0", ue->pdsch_vars_ra[0]->rxdataF_comp0[0],300*nsymb,1,1);
    LOG_M("dlsch_rxF_llr.m","dlsch_llr", ue->pdsch_vars_ra[0]->llr[0],coded_bits_per_codeword,1,0);
    LOG_M("dlsch_mag1.m","dlschmag1",ue->pdsch_vars_ra[0]->dl_ch_mag0,300*nsymb,1,1);
    LOG_M("dlsch_mag2.m","dlschmag2",ue->pdsch_vars_ra[0]->dl_ch_magb0,300*nsymb,1,1);
  }
}

void phy_reset_ue(module_id_t Mod_id,uint8_t CC_id,uint8_t eNB_index) {
  // This flushes ALL DLSCH and ULSCH harq buffers of ALL connected eNBs...add the eNB_index later
  // for more flexibility
  uint8_t i,j,k,s;
  PHY_VARS_UE *ue = PHY_vars_UE_g[Mod_id][CC_id];

  //[NUMBER_OF_RX_THREAD=2][NUMBER_OF_CONNECTED_eNB_MAX][2];
  for(int l=0; l<RX_NB_TH; l++) {
    for(i=0; i<NUMBER_OF_CONNECTED_eNB_MAX; i++) {
      for(j=0; j<2; j++) {
        //DL HARQ
        if(ue->dlsch[l][i][j]) {
          for(k=0; k<NUMBER_OF_HARQ_PID_MAX && ue->dlsch[l][i][j]->harq_processes[k]; k++) {
            ue->dlsch[l][i][j]->harq_processes[k]->status = SCH_IDLE;

            for (s=0; s<10; s++) {
              // reset ACK/NACK bit to DTX for all subframes s = 0..9
              ue->dlsch[l][i][j]->harq_ack[s].ack = 2;
              ue->dlsch[l][i][j]->harq_ack[s].send_harq_status = 0;
              ue->dlsch[l][i][j]->harq_ack[s].vDAI_UL = 0xff;
              ue->dlsch[l][i][j]->harq_ack[s].vDAI_DL = 0xff;
            }
          }
        }
      }

      //UL HARQ
      if(ue->ulsch[i]) {
        for(k=0; k<NUMBER_OF_HARQ_PID_MAX && ue->ulsch[i]->harq_processes[k]; k++) {
          ue->ulsch[i]->harq_processes[k]->status = SCH_IDLE;
          //Set NDIs for all UL HARQs to 0
          //  ue->ulsch[i]->harq_processes[k]->Ndi = 0;
        }
      }

      // flush Msg3 buffer
      ue->ulsch_Msg3_active[i] = 0;
    }
  }
}

void ra_failed(uint8_t Mod_id,uint8_t CC_id,uint8_t eNB_index) {
  // if contention resolution fails, go back to PRACH
  PHY_vars_UE_g[Mod_id][CC_id]->UE_mode[eNB_index] = PRACH;
  PHY_vars_UE_g[Mod_id][CC_id]->pdcch_vars[0][eNB_index]->crnti_is_temporary = 0;
  PHY_vars_UE_g[Mod_id][CC_id]->pdcch_vars[0][eNB_index]->crnti = 0;
  PHY_vars_UE_g[Mod_id][CC_id]->pdcch_vars[1][eNB_index]->crnti_is_temporary = 0;
  PHY_vars_UE_g[Mod_id][CC_id]->pdcch_vars[1][eNB_index]->crnti = 0;
  LOG_E(PHY,"[UE %d] Random-access procedure fails, going back to PRACH, setting SIStatus = 0, discard temporary C-RNTI and State RRC_IDLE\n",Mod_id);
}

void ra_succeeded(uint8_t Mod_id,uint8_t CC_id,uint8_t eNB_index) {
  int i;
  LOG_I(PHY,"[UE %d][RAPROC] Random-access procedure succeeded. Set C-RNTI = Temporary C-RNTI\n",Mod_id);
  PHY_vars_UE_g[Mod_id][CC_id]->pdcch_vars[0][eNB_index]->crnti_is_temporary = 0;
  PHY_vars_UE_g[Mod_id][CC_id]->pdcch_vars[1][eNB_index]->crnti_is_temporary = 0;
  PHY_vars_UE_g[Mod_id][CC_id]->ulsch_Msg3_active[eNB_index] = 0;
  PHY_vars_UE_g[Mod_id][CC_id]->UE_mode[eNB_index] = PUSCH;

  for (i=0; i<8; i++) {
    if (PHY_vars_UE_g[Mod_id][CC_id]->ulsch[eNB_index]->harq_processes[i]) {
      PHY_vars_UE_g[Mod_id][CC_id]->ulsch[eNB_index]->harq_processes[i]->status=SCH_IDLE;
      PHY_vars_UE_g[Mod_id][CC_id]->dlsch[0][eNB_index][0]->harq_processes[i]->round=0;
      PHY_vars_UE_g[Mod_id][CC_id]->dlsch[1][eNB_index][0]->harq_processes[i]->round=0;
      PHY_vars_UE_g[Mod_id][CC_id]->ulsch[eNB_index]->harq_processes[i]->subframe_scheduling_flag=0;
    }
  }
}

UE_MODE_t get_ue_mode(uint8_t Mod_id,uint8_t CC_id,uint8_t eNB_index) {
  return(PHY_vars_UE_g[Mod_id][CC_id]->UE_mode[eNB_index]);
}
void process_timing_advance_rar(PHY_VARS_UE *ue,UE_rxtx_proc_t *proc,uint16_t timing_advance) {
  ue->timing_advance = timing_advance*4;

  if (LOG_DEBUGFLAG(DEBUG_UE_PHYPROC)) {
    /* TODO: fix this log, what is 'HW timing advance'? */
    /*LOG_I(PHY,"[UE %d] AbsoluteSubFrame %d.%d, received (rar) timing_advance %d, HW timing advance %d\n",ue->Mod_id,proc->frame_rx, proc->subframe_rx, ue->timing_advance);*/
    LOG_UI(PHY,"[UE %d] AbsoluteSubFrame %d.%d, received (rar) timing_advance %d\n",ue->Mod_id,proc->frame_rx, proc->subframe_rx, ue->timing_advance);
  }
}

void process_timing_advance(module_id_t Mod_id,uint8_t CC_id,int16_t timing_advance) {
  //  uint32_t frame = PHY_vars_UE_g[Mod_id]->frame;
  // timing advance has Q1.5 format
  timing_advance = timing_advance - 31;
  PHY_vars_UE_g[Mod_id][CC_id]->timing_advance = PHY_vars_UE_g[Mod_id][CC_id]->timing_advance+timing_advance*4; //this is for 25RB only!!!
  LOG_D(PHY,"[UE %d] Got timing advance %d from MAC, new value %d\n",Mod_id, timing_advance, PHY_vars_UE_g[Mod_id][CC_id]->timing_advance);
}

uint8_t is_SR_TXOp(PHY_VARS_UE *ue,UE_rxtx_proc_t *proc,uint8_t eNB_id) {
  int subframe=proc->subframe_tx;
  LOG_D(PHY,"[UE %d][SR %x] Frame %d subframe %d Checking for SR TXOp (sr_ConfigIndex %d)\n",
        ue->Mod_id,ue->pdcch_vars[ue->current_thread_id[proc->subframe_rx]][eNB_id]->crnti,proc->frame_tx,subframe,
        ue->scheduling_request_config[eNB_id].sr_ConfigIndex);

  if (ue->scheduling_request_config[eNB_id].sr_ConfigIndex <= 4) {        // 5 ms SR period
    if ((subframe%5) == ue->scheduling_request_config[eNB_id].sr_ConfigIndex)
      return(1);
  } else if (ue->scheduling_request_config[eNB_id].sr_ConfigIndex <= 14) { // 10 ms SR period
    if (subframe==(ue->scheduling_request_config[eNB_id].sr_ConfigIndex-5))
      return(1);
  } else if (ue->scheduling_request_config[eNB_id].sr_ConfigIndex <= 34) { // 20 ms SR period
    if ((10*(proc->frame_tx&1)+subframe) == (ue->scheduling_request_config[eNB_id].sr_ConfigIndex-15))
      return(1);
  } else if (ue->scheduling_request_config[eNB_id].sr_ConfigIndex <= 74) { // 40 ms SR period
    if ((10*(proc->frame_tx&3)+subframe) == (ue->scheduling_request_config[eNB_id].sr_ConfigIndex-35))
      return(1);
  } else if (ue->scheduling_request_config[eNB_id].sr_ConfigIndex <= 154) { // 80 ms SR period
    if ((10*(proc->frame_tx&7)+subframe) == (ue->scheduling_request_config[eNB_id].sr_ConfigIndex-75))
      return(1);
  }

  return(0);
}

uint8_t is_cqi_TXOp(PHY_VARS_UE *ue,UE_rxtx_proc_t *proc,uint8_t eNB_id) {
  int subframe = proc->subframe_tx;
  int frame    = proc->frame_tx;
  CQI_REPORTPERIODIC *cqirep = &ue->cqi_report_config[eNB_id].CQI_ReportPeriodic;

  //LOG_I(PHY,"[UE %d][CRNTI %x] AbsSubFrame %d.%d Checking for CQI TXOp (cqi_ConfigIndex %d) isCQIOp %d\n",
  //      ue->Mod_id,ue->pdcch_vars[eNB_id]->crnti,frame,subframe,
  //      cqirep->cqi_PMI_ConfigIndex,
  //      (((10*frame + subframe) % cqirep->Npd) == cqirep->N_OFFSET_CQI));

  if (cqirep->cqi_PMI_ConfigIndex==-1)
    return(0);
  else if (((10*frame + subframe) % cqirep->Npd) == cqirep->N_OFFSET_CQI)
    return(1);
  else
    return(0);
}
uint8_t is_ri_TXOp(PHY_VARS_UE *ue,UE_rxtx_proc_t *proc,uint8_t eNB_id) {
  int subframe = proc->subframe_tx;
  int frame    = proc->frame_tx;
  CQI_REPORTPERIODIC *cqirep = &ue->cqi_report_config[eNB_id].CQI_ReportPeriodic;
  int log2Mri = cqirep->ri_ConfigIndex/161;
  int N_OFFSET_RI = cqirep->ri_ConfigIndex % 161;

  //LOG_I(PHY,"[UE %d][CRNTI %x] AbsSubFrame %d.%d Checking for RI TXOp (ri_ConfigIndex %d) isRIOp %d\n",
  //      ue->Mod_id,ue->pdcch_vars[eNB_id]->crnti,frame,subframe,
  //      cqirep->ri_ConfigIndex,
  //      (((10*frame + subframe + cqirep->N_OFFSET_CQI - N_OFFSET_RI) % (cqirep->Npd<<log2Mri)) == 0));
  if (cqirep->ri_ConfigIndex==-1)
    return(0);
  else if (((10*frame + subframe + cqirep->N_OFFSET_CQI - N_OFFSET_RI) % (cqirep->Npd<<log2Mri)) == 0)
    return(1);
  else
    return(0);
}

void compute_cqi_ri_resources(PHY_VARS_UE *ue,
                              LTE_UE_ULSCH_t *ulsch,
                              uint8_t eNB_id,
                              uint16_t rnti,
                              uint16_t p_rnti,
                              uint16_t cba_rnti,
                              uint8_t cqi_status,
                              uint8_t ri_status) {
  //PHY_MEASUREMENTS *meas = &ue->measurements;
  //uint8_t transmission_mode = ue->transmission_mode[eNB_id];

  //LOG_I(PHY,"compute_cqi_ri_resources O_RI %d O %d uci format %d \n",ulsch->O_RI,ulsch->O,ulsch->uci_format);
  if (cqi_status == 1 || ri_status == 1) {
    ulsch->O = 4;
  }
}

void ue_compute_srs_occasion(PHY_VARS_UE *ue,UE_rxtx_proc_t *proc,uint8_t eNB_id,uint8_t isSubframeSRS) {
  LTE_DL_FRAME_PARMS *frame_parms = &ue->frame_parms;
  int frame_tx    = proc->frame_tx;
  int subframe_tx = proc->subframe_tx;
  SOUNDINGRS_UL_CONFIG_DEDICATED *pSoundingrs_ul_config_dedicated=&ue->soundingrs_ul_config_dedicated[eNB_id];
  uint16_t srsPeriodicity;
  uint16_t srsOffset;
  uint8_t is_pucch2_subframe = 0;
  uint8_t is_sr_an_subframe  = 0;
  // check for SRS opportunity
  pSoundingrs_ul_config_dedicated->srsUeSubframe   = 0;
  pSoundingrs_ul_config_dedicated->srsCellSubframe = isSubframeSRS;

  if (isSubframeSRS) {
    LOG_D(PHY," SrsDedicatedSetup: %d \n",pSoundingrs_ul_config_dedicated->srsConfigDedicatedSetup);

    if(pSoundingrs_ul_config_dedicated->srsConfigDedicatedSetup) {
      compute_srs_pos(frame_parms->frame_type, pSoundingrs_ul_config_dedicated->srs_ConfigIndex, &srsPeriodicity, &srsOffset);
      LOG_D(PHY," srsPeriodicity: %d srsOffset: %d isSubframeSRS %d \n",srsPeriodicity,srsOffset,isSubframeSRS);
      // transmit SRS if the four following constraints are respected:
      // - UE is configured to transmit SRS
      // - SRS are configured in current subframe
      // - UE is configured to send SRS in this subframe
      // 36.213 8.2
      // 1- A UE shall not transmit SRS whenever SRS and PUCCH format 2/2a/2b transmissions happen to coincide in the same subframe
      // 2- A UE shall not transmit SRS whenever SRS transmit
      //    on and PUCCH transmission carrying ACK/NACK and/or
      //    positive SR happen to coincide in the same subframe if the parameter
      //    Simultaneous-AN-and-SRS is FALSE
      // check PUCCH format 2/2a/2b transmissions
      is_pucch2_subframe = is_cqi_TXOp(ue,proc,eNB_id) && (ue->cqi_report_config[eNB_id].CQI_ReportPeriodic.cqi_PMI_ConfigIndex>0);
      is_pucch2_subframe = (is_ri_TXOp(ue,proc,eNB_id) && (ue->cqi_report_config[eNB_id].CQI_ReportPeriodic.ri_ConfigIndex>0)) || is_pucch2_subframe;

      // check ACK/SR transmission
      if(frame_parms->soundingrs_ul_config_common.ackNackSRS_SimultaneousTransmission == FALSE) {
        if(is_SR_TXOp(ue,proc,eNB_id)) {
          uint32_t SR_payload = 0;

          if (ue->mac_enabled==1) {
            int Mod_id = ue->Mod_id;
            int CC_id = ue->CC_id;
            SR_payload = ue_get_SR(Mod_id,
                                   CC_id,
                                   frame_tx,
                                   eNB_id,
                                   ue->pdcch_vars[ue->current_thread_id[proc->subframe_rx]][eNB_id]->crnti,
                                   subframe_tx); // subframe used for meas gap

            if (SR_payload > 0)
              is_sr_an_subframe = 1;
          }
        }

        uint8_t pucch_ack_payload[2];

        if (get_ack(&ue->frame_parms,
                    ue->dlsch[ue->current_thread_id[proc->subframe_rx]][eNB_id][0]->harq_ack,
                    subframe_tx,proc->subframe_rx,pucch_ack_payload,0) > 0) {
          is_sr_an_subframe = 1;
        }
      }

      // check SRS UE opportunity
      if( isSubframeSRS  &&
          (((10*frame_tx+subframe_tx) % srsPeriodicity) == srsOffset)
        ) {
        if ((is_pucch2_subframe == 0) && (is_sr_an_subframe == 0)) {
          pSoundingrs_ul_config_dedicated->srsUeSubframe = 1;
          ue->ulsch[eNB_id]->srs_active   = 1;
          ue->ulsch[eNB_id]->Nsymb_pusch  = 12-(frame_parms->Ncp<<1)- ue->ulsch[eNB_id]->srs_active;
        } else {
          LOG_I(PHY,"DROP UE-SRS-TX for this subframe %d.%d: collision with PUCCH2 or SR/AN: PUCCH2-occasion: %d, SR-AN-occasion[simSRS-SR-AN %d]: %d  \n", frame_tx, subframe_tx, is_pucch2_subframe,
                frame_parms->soundingrs_ul_config_common.ackNackSRS_SimultaneousTransmission, is_sr_an_subframe);
        }
      }
    }

    LOG_D(PHY," srsCellSubframe: %d, srsUeSubframe: %d, Nsymb-pusch: %d \n", pSoundingrs_ul_config_dedicated->srsCellSubframe, pSoundingrs_ul_config_dedicated->srsUeSubframe,
          ue->ulsch[eNB_id]->Nsymb_pusch);
  }
}


void get_cqipmiri_params(PHY_VARS_UE *ue,uint8_t eNB_id) {
  CQI_REPORTPERIODIC *cqirep = &ue->cqi_report_config[eNB_id].CQI_ReportPeriodic;
  int cqi_PMI_ConfigIndex = cqirep->cqi_PMI_ConfigIndex;

  if (ue->frame_parms.frame_type == FDD) {
    if (cqi_PMI_ConfigIndex <= 1) {        // 2 ms CQI_PMI period
      cqirep->Npd = 2;
      cqirep->N_OFFSET_CQI = cqi_PMI_ConfigIndex;
    } else if (cqi_PMI_ConfigIndex <= 6) { // 5 ms CQI_PMI period
      cqirep->Npd = 5;
      cqirep->N_OFFSET_CQI = cqi_PMI_ConfigIndex-2;
    } else if (cqi_PMI_ConfigIndex <=16) { // 10ms CQI_PMI period
      cqirep->Npd = 10;
      cqirep->N_OFFSET_CQI = cqi_PMI_ConfigIndex-7;
    } else if (cqi_PMI_ConfigIndex <= 36) { // 20 ms CQI_PMI period
      cqirep->Npd = 20;
      cqirep->N_OFFSET_CQI = cqi_PMI_ConfigIndex-17;
    } else if (cqi_PMI_ConfigIndex <= 76) { // 40 ms CQI_PMI period
      cqirep->Npd = 40;
      cqirep->N_OFFSET_CQI = cqi_PMI_ConfigIndex-37;
    } else if (cqi_PMI_ConfigIndex <= 156) { // 80 ms CQI_PMI period
      cqirep->Npd = 80;
      cqirep->N_OFFSET_CQI = cqi_PMI_ConfigIndex-77;
    } else if (cqi_PMI_ConfigIndex <= 316) { // 160 ms CQI_PMI period
      cqirep->Npd = 160;
      cqirep->N_OFFSET_CQI = cqi_PMI_ConfigIndex-157;
    } else if (cqi_PMI_ConfigIndex > 317) {
      if (cqi_PMI_ConfigIndex <= 349) { // 32 ms CQI_PMI period
        cqirep->Npd = 32;
        cqirep->N_OFFSET_CQI = cqi_PMI_ConfigIndex-318;
      } else if (cqi_PMI_ConfigIndex <= 413) { // 64 ms CQI_PMI period
        cqirep->Npd = 64;
        cqirep->N_OFFSET_CQI = cqi_PMI_ConfigIndex-350;
      } else if (cqi_PMI_ConfigIndex <= 541) { // 128 ms CQI_PMI period
        cqirep->Npd = 128;
        cqirep->N_OFFSET_CQI = cqi_PMI_ConfigIndex-414;
      }
    }
  } else { // TDD
    if (cqi_PMI_ConfigIndex == 0) {        // all UL subframes
      cqirep->Npd = 1;
      cqirep->N_OFFSET_CQI = 0;
    } else if (cqi_PMI_ConfigIndex <= 6) { // 5 ms CQI_PMI period
      cqirep->Npd = 5;
      cqirep->N_OFFSET_CQI = cqi_PMI_ConfigIndex-1;
    } else if (cqi_PMI_ConfigIndex <=16) { // 10ms CQI_PMI period
      cqirep->Npd = 10;
      cqirep->N_OFFSET_CQI = cqi_PMI_ConfigIndex-6;
    } else if (cqi_PMI_ConfigIndex <= 36) { // 20 ms CQI_PMI period
      cqirep->Npd = 20;
      cqirep->N_OFFSET_CQI = cqi_PMI_ConfigIndex-16;
    } else if (cqi_PMI_ConfigIndex <= 76) { // 40 ms CQI_PMI period
      cqirep->Npd = 40;
      cqirep->N_OFFSET_CQI = cqi_PMI_ConfigIndex-36;
    } else if (cqi_PMI_ConfigIndex <= 156) { // 80 ms CQI_PMI period
      cqirep->Npd = 80;
      cqirep->N_OFFSET_CQI = cqi_PMI_ConfigIndex-76;
    } else if (cqi_PMI_ConfigIndex <= 316) { // 160 ms CQI_PMI period
      cqirep->Npd = 160;
      cqirep->N_OFFSET_CQI = cqi_PMI_ConfigIndex-156;
    }
  }
}

PUCCH_FMT_t get_pucch_format(lte_frame_type_t frame_type,
                             lte_prefix_type_t cyclic_prefix_type,
                             uint8_t SR_payload,
                             uint8_t nb_cw,
                             uint8_t cqi_status,
                             uint8_t ri_status,
                             uint8_t bundling_flag) {
  if((cqi_status == 0) && (ri_status==0)) {
    // PUCCH Format 1 1a 1b
    // 1- SR only ==> PUCCH format 1
    // 2- 1bit Ack/Nack with/without SR  ==> PUCCH format 1a
    // 3- 2bits Ack/Nack with/without SR ==> PUCCH format 1b
    if((nb_cw == 1)&&(bundling_flag==bundling)) {
      return pucch_format1a;
    }

    if((nb_cw == 1)&&(bundling_flag==multiplexing)) {
      return pucch_format1b;
    }

    if(nb_cw == 2) {
      return pucch_format1b;
    }

    if(SR_payload == 1) {
      return pucch_format1;
      /*
      if (frame_type == FDD) {
          return pucch_format1;
      } else if (frame_type == TDD) {
          return pucch_format1b;
      } else {
          AssertFatal(1==0,"Unknown frame_type");
      }*/
    }
  } else {
    // PUCCH Format 2 2a 2b
    // 1- CQI only or RI only  ==> PUCCH format 2
    // 2- CQI or RI + 1bit Ack/Nack for normal CP  ==> PUCCH format 2a
    // 3- CQI or RI + 2bits Ack/Nack for normal CP ==> PUCCH format 2b
    // 4- CQI or RI + Ack/Nack for extended CP ==> PUCCH format 2
    if(nb_cw == 0) {
      return pucch_format2;
    }

    if(cyclic_prefix_type == NORMAL) {
      if(nb_cw == 1) {
        return pucch_format2a;
      }

      if(nb_cw == 2) {
        return pucch_format2b;
      }
    } else {
      return pucch_format2;
    }
  }

  return pucch_format1a;
}
uint16_t get_n1_pucch(PHY_VARS_UE *ue,
                      UE_rxtx_proc_t *proc,
                      harq_status_t *harq_ack,
                      uint8_t eNB_id,
                      uint8_t *b,
                      uint8_t SR) {
  LTE_DL_FRAME_PARMS *frame_parms=&ue->frame_parms;
  uint8_t nCCE0,nCCE1,nCCE2,nCCE3,harq_ack1,harq_ack0,harq_ack3,harq_ack2;
  ANFBmode_t bundling_flag;
  uint16_t n1_pucch0=0,n1_pucch1=0,n1_pucch2=0,n1_pucch3=0,n1_pucch_inter;
  static uint8_t candidate_dl[9]; // which downlink(s) the current ACK/NACK is associating to
  uint8_t last_dl=0xff; // the last downlink with valid DL-DCI. for calculating the PUCCH resource index
  int sf;
  int M;
  uint8_t ack_counter=0;
  // clear this, important for case where n1_pucch selection is not used
  int subframe=proc->subframe_tx;
  ue->pucch_sel[subframe] = 0;

  if (frame_parms->frame_type == FDD ) { // FDD
    sf = (subframe<4)? subframe+6 : subframe-4;
    LOG_D(PHY,"n1_pucch_UE: subframe %d, nCCE %d\n",sf,ue->pdcch_vars[ue->current_thread_id[proc->subframe_rx]][eNB_id]->nCCE[sf]);

    if (SR == 0)
      return(frame_parms->pucch_config_common.n1PUCCH_AN + ue->pdcch_vars[ue->current_thread_id[proc->subframe_rx]][eNB_id]->nCCE[sf]);
    else
      return(ue->scheduling_request_config[eNB_id].sr_PUCCH_ResourceIndex);
  } else {
    bundling_flag = ue->pucch_config_dedicated[eNB_id].tdd_AckNackFeedbackMode;

    if (LOG_DEBUGFLAG(DEBUG_UE_PHYPROC)) {
      if (bundling_flag==bundling) {
        LOG_D(PHY,"[UE%d] Frame %d subframe %d : get_n1_pucch, bundling, SR %d/%d\n",ue->Mod_id,proc->frame_tx,subframe,SR,
              ue->scheduling_request_config[eNB_id].sr_PUCCH_ResourceIndex);
      } else {
        LOG_D(PHY,"[UE%d] Frame %d subframe %d : get_n1_pucch, multiplexing, SR %d/%d\n",ue->Mod_id,proc->frame_tx,subframe,SR,
              ue->scheduling_request_config[eNB_id].sr_PUCCH_ResourceIndex);
      }
    }

    switch (frame_parms->tdd_config) {
      case 1:  // DL:S:UL:UL:DL:DL:S:UL:UL:DL
        harq_ack0 = 2; // DTX
        M=1;

        // This is the offset for a particular subframe (2,3,4) => (0,2,4)
        if (subframe == 2) {  // ACK subframes 5,6
          candidate_dl[0] = 6;
          candidate_dl[1] = 5;
          M=2;
        } else if (subframe == 3) { // ACK subframe 9
          candidate_dl[0] = 9;
        } else if (subframe == 7) { // ACK subframes 0,1
          candidate_dl[0] = 1;
          candidate_dl[1] = 0;
          M=2;
        } else if (subframe == 8) { // ACK subframes 4
          candidate_dl[0] = 4;
        } else {
          LOG_E(PHY,"[UE%d] : Frame %d phy_procedures_lte.c: get_n1pucch, illegal tx-subframe %d for tdd_config %d\n",
                ue->Mod_id,proc->frame_tx,subframe,frame_parms->tdd_config);
          return(0);
        }

        // checking which downlink candidate is the last downlink with valid DL-DCI
        int k;

        for (k=0; k<M; k++) {
          if (harq_ack[candidate_dl[k]].send_harq_status>0) {
            last_dl = candidate_dl[k];
            break;
          }
        }

        if (last_dl >= 10) {
          LOG_E(PHY,"[UE%d] : Frame %d phy_procedures_lte.c: get_n1pucch, illegal rx-subframe %d (tx-subframe %d) for tdd_config %d\n",
                ue->Mod_id,proc->frame_tx,last_dl,subframe,frame_parms->tdd_config);
          return (0);
        }

        LOG_D(PHY,"SFN/SF %d/%d calculating n1_pucch0 from last_dl=%d\n",
              proc->frame_tx%1024,
              proc->subframe_tx,
              last_dl);
        // i=0
        nCCE0 = ue->pdcch_vars[ue->current_thread_id[proc->subframe_rx]][eNB_id]->nCCE[last_dl];
        n1_pucch0 = get_Np(frame_parms->N_RB_DL,nCCE0,0) + nCCE0+ frame_parms->pucch_config_common.n1PUCCH_AN;
        harq_ack0 = b[0];

        if (harq_ack0!=2) {  // DTX
          if (frame_parms->frame_type == FDD ) {
            if (SR == 0) {  // last paragraph pg 68 from 36.213 (v8.6), m=0
              b[0]=(M==2) ? 1-harq_ack0 : harq_ack0;
              b[1]=harq_ack0;   // in case we use pucch format 1b (subframes 2,7)
              ue->pucch_sel[subframe] = 0;
              return(n1_pucch0);
            } else { // SR and only 0 or 1 ACKs (first 2 entries in Table 7.3-1 of 36.213)
              b[0]=harq_ack0;
              return(ue->scheduling_request_config[eNB_id].sr_PUCCH_ResourceIndex);
            }
          } else {
            if (SR == 0) {
              b[0] = harq_ack0;
              b[1] = harq_ack0;
              ue->pucch_sel[subframe] = 0;
              return(n1_pucch0);
            } else {
              b[0] = harq_ack0;
              b[1] = harq_ack0;
              return(ue->scheduling_request_config[eNB_id].sr_PUCCH_ResourceIndex);
            }
          }
        }

        break;

      case 3:  // DL:S:UL:UL:UL:DL:DL:DL:DL:DL
        // in this configuration we have M=2 from pg 68 of 36.213 (v8.6)
        // Note: this doesn't allow using subframe 1 for PDSCH transmission!!! (i.e. SF 1 cannot be acked in SF 2)
        // set ACK/NAKs to DTX
        harq_ack1 = 2; // DTX
        harq_ack0 = 2; // DTX
        // This is the offset for a particular subframe (2,3,4) => (0,2,4)
        last_dl = (subframe-2)<<1;
        // i=0
        nCCE0 = ue->pdcch_vars[ue->current_thread_id[proc->subframe_rx]][eNB_id]->nCCE[5+last_dl];
        n1_pucch0 = get_Np(frame_parms->N_RB_DL,nCCE0,0) + nCCE0+ frame_parms->pucch_config_common.n1PUCCH_AN;
        // i=1
        nCCE1 = ue->pdcch_vars[ue->current_thread_id[proc->subframe_rx]][eNB_id]->nCCE[(6+last_dl)%10];
        n1_pucch1 = get_Np(frame_parms->N_RB_DL,nCCE1,1) + nCCE1 + frame_parms->pucch_config_common.n1PUCCH_AN;

        // set ACK/NAK to values if not DTX
        if (ue->dlsch[ue->current_thread_id[proc->subframe_rx]][eNB_id][0]->harq_ack[(6+last_dl)%10].send_harq_status>0)  // n-6 // subframe 6 is to be ACK/NAKed
          harq_ack1 = ue->dlsch[ue->current_thread_id[proc->subframe_rx]][eNB_id][0]->harq_ack[(6+last_dl)%10].ack;

        if (ue->dlsch[ue->current_thread_id[proc->subframe_rx]][eNB_id][0]->harq_ack[5+last_dl].send_harq_status>0)  // n-6 // subframe 5 is to be ACK/NAKed
          harq_ack0 = ue->dlsch[ue->current_thread_id[proc->subframe_rx]][eNB_id][0]->harq_ack[5+last_dl].ack;

        LOG_D(PHY,"SFN/SF %d/%d calculating n1_pucch cce0=%d n1_pucch0=%d cce1=%d n1_pucch1=%d\n",
              proc->frame_tx%1024,
              proc->subframe_tx,
              nCCE0,n1_pucch0,
              nCCE1,n1_pucch1);

        if (harq_ack1!=2) { // n-6 // subframe 6,8,0 and maybe 5,7,9 is to be ACK/NAKed
          if ((bundling_flag==bundling)&&(SR == 0)) {  // This is for bundling without SR,
            // n1_pucch index takes value of smallest element in set {0,1}
            // i.e. 0 if harq_ack0 is not DTX, otherwise 1
            b[0] = harq_ack1;

            if (harq_ack0!=2)
              b[0]=b[0]&harq_ack0;

            ue->pucch_sel[subframe] = 1;
            return(n1_pucch1);
          } else if ((bundling_flag==multiplexing)&&(SR==0)) { // Table 10.1
            if (harq_ack0 == 2)
              harq_ack0 = 0;

            b[1] = harq_ack0;
            b[0] = (harq_ack0!=harq_ack1)?0:1;

            if ((harq_ack0 == 1) && (harq_ack1 == 0)) {
              ue->pucch_sel[subframe] = 0;
              return(n1_pucch0);
            } else {
              ue->pucch_sel[subframe] = 1;
              return(n1_pucch1);
            }
          } else if (SR==1) { // SR and 0,1,or 2 ACKS, (first 3 entries in Table 7.3-1 of 36.213)
            // this should be number of ACKs (including
            if (harq_ack0 == 2)
              harq_ack0 = 0;

            b[0]= harq_ack1 | harq_ack0;
            b[1]= harq_ack1 ^ harq_ack0;
            return(ue->scheduling_request_config[eNB_id].sr_PUCCH_ResourceIndex);
          }
        } else if (harq_ack0!=2) { // n-7  // subframe 5,7,9 only is to be ACK/NAKed
          if ((bundling_flag==bundling)&&(SR == 0)) {  // last paragraph pg 68 from 36.213 (v8.6), m=0
            b[0]=harq_ack0;
            ue->pucch_sel[subframe] = 0;
            return(n1_pucch0);
          } else if ((bundling_flag==multiplexing)&&(SR==0)) { // Table 10.1 with i=1 set to DTX
            b[0] = harq_ack0;
            b[1] = 1-b[0];
            ue->pucch_sel[subframe] = 0;
            return(n1_pucch0);
          } else if (SR==1) { // SR and only 0 or 1 ACKs (first 2 entries in Table 7.3-1 of 36.213)
            b[0]=harq_ack0;
            b[1]=b[0];
            return(ue->scheduling_request_config[eNB_id].sr_PUCCH_ResourceIndex);
          }
        }

        break;

      case 4:  // DL:S:UL:UL:DL:DL:DL:DL:DL:DL
        // in this configuration we have M=4 from pg 68 of 36.213 (v8.6)
        // Note: this doesn't allow using subframe 1 for PDSCH transmission!!! (i.e. SF 1 cannot be acked in SF 2)
        // set ACK/NAKs to DTX
        harq_ack3 = 2; // DTX
        harq_ack2 = 2; // DTX
        harq_ack1 = 2; // DTX
        harq_ack0 = 2; // DTX

        // This is the offset for a particular subframe (2,3,4) => (0,2,4)
        //last_dl = (subframe-2)<<1;
        if (subframe == 2) {
          // i=0
          //nCCE0 = ue->pdcch_vars[ue->current_thread_id[proc->subframe_rx]][eNB_id]->nCCE[2+subframe];
          nCCE0 = ue->pdcch_vars[ue->current_thread_id[proc->subframe_rx]][eNB_id]->nCCE[(8+subframe)%10];
          n1_pucch0 = 2*get_Np(frame_parms->N_RB_DL,nCCE0,0) + nCCE0+ frame_parms->pucch_config_common.n1PUCCH_AN;
          // i=1
          nCCE1 = ue->pdcch_vars[ue->current_thread_id[proc->subframe_rx]][eNB_id]->nCCE[2+subframe];
          n1_pucch1 = get_Np(frame_parms->N_RB_DL,nCCE1,0) + get_Np(frame_parms->N_RB_DL,nCCE1,1) + nCCE1 + frame_parms->pucch_config_common.n1PUCCH_AN;
          // i=2
          nCCE2 = ue->pdcch_vars[ue->current_thread_id[proc->subframe_rx]][eNB_id]->nCCE[(8+subframe)%10];
          n1_pucch2 = 2*get_Np(frame_parms->N_RB_DL,nCCE2,1) + nCCE2+ frame_parms->pucch_config_common.n1PUCCH_AN;

          // i=3
          //nCCE3 = ue->pdcch_vars[ue->current_thread_id[proc->subframe_rx]][eNB_id]->nCCE[(9+subframe)%10];
          //n1_pucch3 = get_Np(frame_parms->N_RB_DL,nCCE3,1) + nCCE3 + frame_parms->pucch_config_common.n1PUCCH_AN;

          // set ACK/NAK to values if not DTX
          if (ue->dlsch[ue->current_thread_id[proc->subframe_rx]][eNB_id][0]->harq_ack[(8+subframe)%10].send_harq_status>0)  // n-6 // subframe 6 is to be ACK/NAKed
            harq_ack0 = ue->dlsch[ue->current_thread_id[proc->subframe_rx]][eNB_id][0]->harq_ack[(8+subframe)%10].ack;

          if (ue->dlsch[ue->current_thread_id[proc->subframe_rx]][eNB_id][0]->harq_ack[2+subframe].send_harq_status>0)  // n-6 // subframe 5 is to be ACK/NAKed
            harq_ack1 = ue->dlsch[ue->current_thread_id[proc->subframe_rx]][eNB_id][0]->harq_ack[2+subframe].ack;

          if (ue->dlsch[ue->current_thread_id[proc->subframe_rx]][eNB_id][0]->harq_ack[3+subframe].send_harq_status>0)  // n-6 // subframe 6 is to be ACK/NAKed
            harq_ack2 = ue->dlsch[ue->current_thread_id[proc->subframe_rx]][eNB_id][0]->harq_ack[3+subframe].ack;

          //if (ue->dlsch[ue->current_thread_id[proc->subframe_rx]][eNB_id][0]->harq_ack[(9+subframe)%10].send_harq_status>0)  // n-6 // subframe 5 is to be ACK/NAKed
          //harq_ack3 = ue->dlsch[ue->current_thread_id[proc->subframe_rx]][eNB_id][0]->harq_ack[(9+subframe)%10].ack;
          //LOG_I(PHY,"SFN/SF %d/%d calculating n1_pucch cce0=%d n1_pucch0=%d cce1=%d n1_pucch1=%d cce2=%d n1_pucch2=%d\n",
          //                      proc->frame_tx%1024,
          //                      proc->subframe_tx,
          //                      nCCE0,n1_pucch0,
          //                      nCCE1,n1_pucch1, nCCE2, n1_pucch2);
        } else if (subframe == 3) {
          // i=0
          nCCE0 = ue->pdcch_vars[ue->current_thread_id[proc->subframe_rx]][eNB_id]->nCCE[4+subframe];
          n1_pucch0 = 3*get_Np(frame_parms->N_RB_DL,nCCE0,0) + nCCE0+ frame_parms->pucch_config_common.n1PUCCH_AN;
          // i=1
          nCCE1 = ue->pdcch_vars[ue->current_thread_id[proc->subframe_rx]][eNB_id]->nCCE[5+subframe];
          n1_pucch1 = 2*get_Np(frame_parms->N_RB_DL,nCCE1,0) + get_Np(frame_parms->N_RB_DL,nCCE1,1) + nCCE1 + frame_parms->pucch_config_common.n1PUCCH_AN;
          // i=2
          nCCE2 = ue->pdcch_vars[ue->current_thread_id[proc->subframe_rx]][eNB_id]->nCCE[(6+subframe)];
          n1_pucch2 = get_Np(frame_parms->N_RB_DL,nCCE2,0) + 2*get_Np(frame_parms->N_RB_DL,nCCE2,1) + nCCE2+ frame_parms->pucch_config_common.n1PUCCH_AN;
          // i=3
          nCCE3 = ue->pdcch_vars[ue->current_thread_id[proc->subframe_rx]][eNB_id]->nCCE[(3+subframe)];
          n1_pucch3 = 3*get_Np(frame_parms->N_RB_DL,nCCE3,1) + nCCE3 + frame_parms->pucch_config_common.n1PUCCH_AN;

          // set ACK/NAK to values if not DTX
          if (ue->dlsch[ue->current_thread_id[proc->subframe_rx]][eNB_id][0]->harq_ack[4+subframe].send_harq_status>0)  // n-6 // subframe 6 is to be ACK/NAKed
            harq_ack0 = ue->dlsch[ue->current_thread_id[proc->subframe_rx]][eNB_id][0]->harq_ack[4+subframe].ack;

          if (ue->dlsch[ue->current_thread_id[proc->subframe_rx]][eNB_id][0]->harq_ack[5+subframe].send_harq_status>0)  // n-6 // subframe 5 is to be ACK/NAKed
            harq_ack1 = ue->dlsch[ue->current_thread_id[proc->subframe_rx]][eNB_id][0]->harq_ack[5+subframe].ack;

          if (ue->dlsch[ue->current_thread_id[proc->subframe_rx]][eNB_id][0]->harq_ack[(6+subframe)].send_harq_status>0)  // n-6 // subframe 6 is to be ACK/NAKed
            harq_ack2 = ue->dlsch[ue->current_thread_id[proc->subframe_rx]][eNB_id][0]->harq_ack[(6+subframe)].ack;

          if (ue->dlsch[ue->current_thread_id[proc->subframe_rx]][eNB_id][0]->harq_ack[(3+subframe)].send_harq_status>0)  // n-6 // subframe 5 is to be ACK/NAKed
            harq_ack3 = ue->dlsch[ue->current_thread_id[proc->subframe_rx]][eNB_id][0]->harq_ack[(3+subframe)].ack;
        }

        //LOG_I(PHY,"SFN/SF %d/%d calculating n1_pucch cce0=%d n1_pucch0=%d harq_ack0=%d cce1=%d n1_pucch1=%d harq_ack1=%d cce2=%d n1_pucch2=%d harq_ack2=%d cce3=%d n1_pucch3=%d harq_ack3=%d bundling_flag=%d\n",
        //                                proc->frame_tx%1024,
        //                                proc->subframe_tx,
        //                                nCCE0,n1_pucch0,harq_ack0,
        //                                nCCE1,n1_pucch1,harq_ack1, nCCE2, n1_pucch2, harq_ack2,
        //                                nCCE3, n1_pucch3, harq_ack3, bundling_flag);

        if ((bundling_flag==bundling)&&(SR == 0)) {  // This is for bundling without SR,
          b[0] = 1;
          ack_counter = 0;

          if ((harq_ack3!=2) ) {
            b[0] = b[0]&harq_ack3;
            n1_pucch_inter = n1_pucch3;
            ack_counter ++;
          }

          if ((harq_ack0!=2) ) {
            b[0] = b[0]&harq_ack0;
            n1_pucch_inter = n1_pucch0;
            ack_counter ++;
          }

          if ((harq_ack1!=2) ) {
            b[0] = b[0]&harq_ack1;
            n1_pucch_inter = n1_pucch1;
            ack_counter ++;
          }

          if ((harq_ack2!=2) ) {
            b[0] = b[0]&harq_ack2;
            n1_pucch_inter = n1_pucch2;
            ack_counter ++;
          }

          if (ack_counter == 0)
            b[0] = 0;

          /*if (subframe == 3) {
             n1_pucch_inter = n1_pucch2;
          } else if (subframe == 2) {
             n1_pucch_inter = n1_pucch1;
          }*/
          //LOG_I(PHY,"SFN/SF %d/%d calculating n1_pucch n1_pucch_inter=%d  b[0]=%d b[1]=%d \n",
          //                                           proc->frame_tx%1024,
          //                                           proc->subframe_tx,n1_pucch_inter,
          //                                           b[0],b[1]);
          return(n1_pucch_inter);
        } else if ((bundling_flag==multiplexing)&&(SR==0)) { // Table 10.1
          if (subframe == 3) {
            LOG_I(PHY, "sbuframe=%d \n",subframe);

            if ((harq_ack0 == 1) && (harq_ack1 == 1) && (harq_ack2 == 1) && (harq_ack3 == 1)) {
              b[0] = 1;
              b[1] = 1;
              return(n1_pucch1);
            } else if ((harq_ack0 == 1) && (harq_ack1 == 1) && (harq_ack2 == 1) && ((harq_ack3 == 2) || (harq_ack3 == 0))) {
              b[0] = 1;
              b[1] = 0;
              return(n1_pucch1);
            } else if (((harq_ack0 == 0) || (harq_ack0 == 2)) && ((harq_ack1 == 2) || (harq_ack1 == 0)) && (harq_ack2 == 0) && (harq_ack3 == 2)) {
              b[0] = 1;
              b[1] = 1;
              return(n1_pucch2);
            } else if ((harq_ack0 == 1) && (harq_ack1 == 1) && ((harq_ack2 == 2) || (harq_ack2 == 0)) && (harq_ack3 == 1)) {
              b[0] = 1;
              b[1] = 0;
              return(n1_pucch1);
            } else if ((harq_ack0 == 0) && (harq_ack1 == 2) && (harq_ack2 == 2) && (harq_ack3 == 2)) {
              b[0] = 1;
              b[1] = 0;
              return(n1_pucch0);
            } else if ((harq_ack0 == 1) && (harq_ack1 == 1) && ((harq_ack2 == 2) || (harq_ack2 == 0)) && ((harq_ack3 == 2) || (harq_ack3 == 0))) {
              b[0] = 1;
              b[1] = 0;
              return(n1_pucch1);
            } else if ((harq_ack0 == 1) && ((harq_ack1 == 2) || (harq_ack1 == 0)) && (harq_ack2 == 1) && (harq_ack3 == 1)) {
              b[0] = 0;
              b[1] = 1;
              return(n1_pucch3);
            } else if (((harq_ack0 == 0) || (harq_ack0 == 2)) && ((harq_ack1 == 2) || (harq_ack1 == 0)) && ((harq_ack2 == 2) || (harq_ack2 == 0)) && (harq_ack3 == 0)) {
              b[0] = 1;
              b[1] = 1;
              return(n1_pucch3);
            } else if ((harq_ack0 == 1) && ((harq_ack1 == 2) || (harq_ack1 == 0)) && (harq_ack2 == 1) && ((harq_ack3 == 2) || (harq_ack3 == 0))) {
              b[0] = 0;
              b[1] = 1;
              return(n1_pucch2);
            } else if ((harq_ack0 == 1) && ((harq_ack1 == 2) || (harq_ack1 == 0)) && ((harq_ack2 == 2) || (harq_ack2 == 0)) && (harq_ack3 == 1)) {
              b[0] = 0;
              b[1] = 1;
              return(n1_pucch0);
            } else if ((harq_ack0 == 1) && ((harq_ack1 == 2) || (harq_ack1 == 0)) && ((harq_ack2 == 2) || (harq_ack2 == 0)) && ((harq_ack3 == 2) || (harq_ack3 == 0))) {
              b[0] = 0;
              b[1] = 1;
              return(n1_pucch0);
            } else if (((harq_ack0 == 2) || (harq_ack0 == 0)) && (harq_ack1 == 1) && (harq_ack2 == 1) && (harq_ack3 == 1)) {
              b[0] = 0;
              b[1] = 1;
              return(n1_pucch3);
            } else if (((harq_ack0 == 2) || (harq_ack0 == 0)) && (harq_ack1 == 0) && (harq_ack2 == 2) && (harq_ack3 == 2)) {
              b[0] = 0;
              b[1] = 0;
              return(n1_pucch1);
            } else if (((harq_ack0 == 2) || (harq_ack0 == 0)) && (harq_ack1 == 1) && (harq_ack2 == 1) && ((harq_ack3 == 2) || (harq_ack3 == 0))) {
              b[0] = 1;
              b[1] = 0;
              return(n1_pucch2);
            } else if (((harq_ack0 == 2) || (harq_ack0 == 0)) && (harq_ack1 == 1) && ((harq_ack2 == 2) || (harq_ack2 == 0)) && (harq_ack3 == 1)) {
              b[0] = 1;
              b[1] = 0;
              return(n1_pucch3);
            } else if (((harq_ack0 == 2) || (harq_ack0 == 0)) && (harq_ack1 == 1) && ((harq_ack2 == 2) || (harq_ack2 == 0)) && ((harq_ack3 == 2) || (harq_ack3 == 0))) {
              b[0] = 0;
              b[1] = 1;
              return(n1_pucch1);
            } else if (((harq_ack0 == 2) || (harq_ack0 == 0)) && ((harq_ack1 == 2) || (harq_ack1 == 0)) && (harq_ack2 == 1) && (harq_ack3 == 1)) {
              b[0] = 0;
              b[1] = 1;
              return(n1_pucch3);
            } else if (((harq_ack0 == 2) || (harq_ack0 == 0)) && ((harq_ack1 == 2) || (harq_ack1 == 0)) && (harq_ack2 == 1) && ((harq_ack3 == 2) || (harq_ack3 == 0))) {
              b[0] = 0;
              b[1] = 0;
              return(n1_pucch2);
            } else if (((harq_ack0 == 2) || (harq_ack0 == 0)) && ((harq_ack1 == 2) || (harq_ack1 == 0)) && (harq_ack3 == 1) && ((harq_ack2 == 2) || (harq_ack2 == 0))) {
              b[0] = 0;
              b[1] = 0;
              return(n1_pucch3);
            }
          } else if (subframe == 2) {
            if ((harq_ack0 == 1) && (harq_ack1 == 1) && (harq_ack2 == 1)) {
              b[0] = 1;
              b[1] = 1;
              return(n1_pucch2);
            } else if ((harq_ack0 == 1) && (harq_ack1 == 1) && ((harq_ack2 == 2) || (harq_ack2 == 0))) {
              b[0] = 1;
              b[1] = 1;
              return(n1_pucch1);
            } else if ((harq_ack0 == 1) && ((harq_ack1 == 2) || (harq_ack1 == 0)) && (harq_ack2 == 1)) {
              b[0] = 1;
              b[1] = 1;
              return(n1_pucch0);
            } else if ((harq_ack0 == 1) && ((harq_ack1 == 2) || (harq_ack1 == 0)) && ((harq_ack2 == 2) || (harq_ack2 == 0))) {
              b[0] = 0;
              b[1] = 1;
              return(n1_pucch0);
            } else if (((harq_ack0 == 2) || (harq_ack0 == 0)) && (harq_ack1 == 1) && (harq_ack2 == 1)) {
              b[0] = 1;
              b[1] = 0;
              return(n1_pucch2);
            } else if (((harq_ack0 == 2) || (harq_ack0 == 0)) && (harq_ack1 == 1) && ((harq_ack2 == 2) || (harq_ack2 == 0))) {
              b[1] = 0;
              b[0] = 0;
              return(n1_pucch1);
            } else if (((harq_ack0 == 2) || (harq_ack0 == 0)) && ((harq_ack1 == 2) || (harq_ack1 == 0)) && (harq_ack2 == 1)) {
              b[0] = 0;
              b[1] = 0;
              return(n1_pucch2);
            } else if ((harq_ack0 == 2) && (harq_ack1 == 2) && (harq_ack2 == 0)) {
              b[0] = 0;
              b[1] = 1;
              return(n1_pucch2);
            } else if ((harq_ack0 == 2) && (harq_ack1 == 0) && ((harq_ack2 == 2) || (harq_ack2 == 0))) {
              b[0] = 1;
              b[1] = 0;
              return(n1_pucch1);
            } else if ((harq_ack0 == 0) && ((harq_ack1 == 2) || (harq_ack1 == 0)) && ((harq_ack2 == 2) || (harq_ack2 == 0))) {
              b[0] = 1;
              b[1] = 0;
              return(n1_pucch0);
            }
          }
        } else if (SR==1) { // SR and 0,1,or 2 ACKS, (first 3 entries in Table 7.3-1 of 36.213)
          // this should be number of ACKs (including
          ack_counter = 0;

          if (harq_ack0==1)
            ack_counter ++;

          if (harq_ack1==1)
            ack_counter ++;

          if (harq_ack2==1)
            ack_counter ++;

          if (harq_ack3==1)
            ack_counter ++;

          switch (ack_counter) {
            case 0:
              b[0] = 0;
              b[1] = 0;
              break;

            case 1:
              b[0] = 1;
              b[1] = 1;
              break;

            case 2:
              b[0] = 1;
              b[1] = 0;
              break;

            case 3:
              b[0] = 0;
              b[1] = 1;
              break;

            case 4:
              b[0] = 1;
              b[1] = 1;
              break;
          }

          ack_counter = 0;
          return(ue->scheduling_request_config[eNB_id].sr_PUCCH_ResourceIndex);
        }

        break;
    }  // switch tdd_config
  }

  LOG_E(PHY,"[UE%d] : Frame %d phy_procedures_lte.c: get_n1pucch, exit without proper return\n", ue->Mod_id, proc->frame_tx);
  return(-1);
}


void ulsch_common_procedures(PHY_VARS_UE *ue, UE_rxtx_proc_t *proc, uint8_t empty_subframe) {
  int aa;
  LTE_DL_FRAME_PARMS *frame_parms=&ue->frame_parms;
  int nsymb;
  int subframe_tx = proc->subframe_tx;
  int ulsch_start;
  int overflow=0;
#if defined(EXMIMO) || defined(OAI_USRP) || defined(OAI_BLADERF) || defined(OAI_LMSSDR)
  int k,l;
  int dummy_tx_buffer[frame_parms->samples_per_tti] __attribute__((aligned(16)));
#endif
  VCD_SIGNAL_DUMPER_DUMP_FUNCTION_BY_NAME(VCD_SIGNAL_DUMPER_FUNCTIONS_PHY_PROCEDURES_UE_TX_ULSCH_COMMON,VCD_FUNCTION_IN);

  if ( LOG_DEBUGFLAG(UE_TIMING)) {
    start_meas(&ue->ofdm_mod_stats);
  }

  nsymb = (frame_parms->Ncp == 0) ? 14 : 12;
#if defined(EXMIMO) || defined(OAI_USRP) || defined(OAI_BLADERF) || defined(OAI_LMSSDR)//this is the EXPRESS MIMO case
  ulsch_start = (ue->rx_offset+subframe_tx*frame_parms->samples_per_tti-
                 ue->hw_timing_advance-
                 ue->timing_advance-
                 ue->N_TA_offset+5);
  //LOG_E(PHY,"ul-signal [subframe: %d, ulsch_start %d]\n",subframe_tx, ulsch_start);

  if(ulsch_start < 0)
    ulsch_start = ulsch_start + (LTE_NUMBER_OF_SUBFRAMES_PER_FRAME*frame_parms->samples_per_tti);

  if (ulsch_start > (LTE_NUMBER_OF_SUBFRAMES_PER_FRAME*frame_parms->samples_per_tti))
    ulsch_start = ulsch_start % (LTE_NUMBER_OF_SUBFRAMES_PER_FRAME*frame_parms->samples_per_tti);

  //LOG_E(PHY,"ul-signal [subframe: %d, ulsch_start %d]\n",subframe_tx, ulsch_start);
#else //this is the normal case
  ulsch_start = (frame_parms->samples_per_tti*subframe_tx)-ue->N_TA_offset; //-ue->timing_advance;
#endif //else EXMIMO

  if (empty_subframe) {
    overflow = ulsch_start - 9*frame_parms->samples_per_tti;

    for (aa=0; aa<frame_parms->nb_antennas_tx; aa++) {
      if (overflow > 0) {
        memset(&ue->common_vars.txdata[aa][ulsch_start],0,4*(frame_parms->samples_per_tti-overflow));
        memset(&ue->common_vars.txdata[aa][0],0,4*overflow);
      } else {
        memset(&ue->common_vars.txdata[aa][ulsch_start],0,4*frame_parms->samples_per_tti);
      }
    }

    return;
  }

  for (aa=0; aa<frame_parms->nb_antennas_tx; aa++) {
    if (frame_parms->Ncp == 1)
      PHY_ofdm_mod(&ue->common_vars.txdataF[aa][subframe_tx*nsymb*frame_parms->ofdm_symbol_size],
#if defined(EXMIMO) || defined(OAI_USRP) || defined(OAI_BLADERF) || defined(OAI_LMSSDR)
                   dummy_tx_buffer,
#else
                   &ue->common_vars.txdata[aa][ulsch_start],
#endif
                   frame_parms->ofdm_symbol_size,
                   nsymb,
                   frame_parms->nb_prefix_samples,
                   CYCLIC_PREFIX);
    else {
      normal_prefix_mod(&ue->common_vars.txdataF[aa][subframe_tx*nsymb*frame_parms->ofdm_symbol_size],
#if defined(EXMIMO) || defined(OAI_USRP) || defined(OAI_BLADERF) || defined(OAI_LMSSDR)
                        dummy_tx_buffer,
#else
                        &ue->common_vars.txdata[aa][ulsch_start],
#endif
                        nsymb>>1,
                        &ue->frame_parms);
      normal_prefix_mod(&ue->common_vars.txdataF[aa][((subframe_tx*nsymb)+(nsymb>>1))*frame_parms->ofdm_symbol_size],
#if defined(EXMIMO) || defined(OAI_USRP) || defined(OAI_BLADERF) || defined(OAI_LMSSDR)
                        dummy_tx_buffer+(frame_parms->samples_per_tti>>1),
#else
                        &ue->common_vars.txdata[aa][ulsch_start+(frame_parms->samples_per_tti>>1)],
#endif
                        nsymb>>1,
                        &ue->frame_parms);
    }

#if defined(EXMIMO) || defined(OAI_USRP) || defined(OAI_BLADERF) || defined(OAI_LMSSDR)
    apply_7_5_kHz(ue,dummy_tx_buffer,0);
    apply_7_5_kHz(ue,dummy_tx_buffer,1);
#else
    apply_7_5_kHz(ue,&ue->common_vars.txdata[aa][ulsch_start],0);
    apply_7_5_kHz(ue,&ue->common_vars.txdata[aa][ulsch_start],1);
#endif
#if defined(EXMIMO) || defined(OAI_USRP) || defined(OAI_BLADERF) || defined(OAI_LMSSDR)
    overflow = ulsch_start - 9*frame_parms->samples_per_tti;

    for (k=ulsch_start,l=0; k<cmin(frame_parms->samples_per_tti*LTE_NUMBER_OF_SUBFRAMES_PER_FRAME,ulsch_start+frame_parms->samples_per_tti); k++,l++) {
      ((short *)ue->common_vars.txdata[aa])[2*k] = ((short *)dummy_tx_buffer)[2*l];
      ((short *)ue->common_vars.txdata[aa])[2*k+1] = ((short *)dummy_tx_buffer)[2*l+1];
    }

    for (k=0; k<overflow; k++,l++) {
      ((short *)ue->common_vars.txdata[aa])[2*k] = ((short *)dummy_tx_buffer)[2*l];
      ((short *)ue->common_vars.txdata[aa])[2*k+1] = ((short *)dummy_tx_buffer)[2*l+1];
    }

#if defined(EXMIMO)

    // handle switch before 1st TX subframe, guarantee that the slot prior to transmission is switch on
    for (k=ulsch_start - (frame_parms->samples_per_tti>>1) ; k<ulsch_start ; k++) {
      if (k<0)
        ue->common_vars.txdata[aa][k+frame_parms->samples_per_tti*LTE_NUMBER_OF_SUBFRAMES_PER_FRAME] &= 0xFFFEFFFE;
      else if (k>(frame_parms->samples_per_tti*LTE_NUMBER_OF_SUBFRAMES_PER_FRAME))
        ue->common_vars.txdata[aa][k-frame_parms->samples_per_tti*LTE_NUMBER_OF_SUBFRAMES_PER_FRAME] &= 0xFFFEFFFE;
      else
        ue->common_vars.txdata[aa][k] &= 0xFFFEFFFE;
    }

#endif
#endif
    /*
    only for debug
    LOG_I(PHY,"ul-signal [subframe: %d, ulsch_start %d, TA: %d, rxOffset: %d, timing_advance: %d, hw_timing_advance: %d]\n",subframe_tx, ulsch_start, ue->N_TA_offset, ue->rx_offset, ue->timing_advance, ue->hw_timing_advance);
    if( (crash == 1) && (subframe_tx == 0) )
    {
      LOG_E(PHY,"***** DUMP TX Signal [ulsch_start %d] *****\n",ulsch_start);
      LOG_M("txBuff.m","txSignal",&ue->common_vars.txdata[aa][ulsch_start],frame_parms->samples_per_tti,1,1);
    }
    */
  } //nb_antennas_tx

  if ( LOG_DEBUGFLAG(UE_TIMING)) {
    stop_meas(&ue->ofdm_mod_stats);
  }

  VCD_SIGNAL_DUMPER_DUMP_FUNCTION_BY_NAME(VCD_SIGNAL_DUMPER_FUNCTIONS_PHY_PROCEDURES_UE_TX_ULSCH_COMMON,VCD_FUNCTION_OUT);
}

void ue_prach_procedures(PHY_VARS_UE *ue,UE_rxtx_proc_t *proc,uint8_t eNB_id,uint8_t abstraction_flag,runmode_t mode) {
  int frame_tx = proc->frame_tx;
  int subframe_tx = proc->subframe_tx;
  LOG_USEDINLOG_VAR(int, prach_power);
  PRACH_RESOURCES_t prach_resources_local;
  VCD_SIGNAL_DUMPER_DUMP_FUNCTION_BY_NAME(VCD_SIGNAL_DUMPER_FUNCTIONS_PHY_PROCEDURES_UE_TX_PRACH, VCD_FUNCTION_IN);
  ue->generate_prach=0;

  if (ue->mac_enabled==0) {
    ue->prach_resources[eNB_id] = &prach_resources_local;
    prach_resources_local.ra_RNTI = 0xbeef;
    prach_resources_local.ra_PreambleIndex = 0;
  }

  if (ue->mac_enabled==1) {
    // ask L2 for RACH transport
    if ((mode != rx_calib_ue) && (mode != rx_calib_ue_med) && (mode != rx_calib_ue_byp) && (mode != no_L2_connect) ) {
      //LOG_D(PHY,"Getting PRACH resources\n");
      ue->prach_resources[eNB_id] = ue_get_rach(ue->Mod_id,
                                    ue->CC_id,
                                    frame_tx,
                                    eNB_id,
                                    subframe_tx);
      LOG_D(PHY,"Prach resources %p\n",ue->prach_resources[eNB_id]);
    }
  }

  if (ue->prach_resources[eNB_id]!=NULL) {
    ue->generate_prach=1;
    ue->prach_cnt=0;
#ifdef SMBV
    ue->prach_resources[eNB_id]->ra_PreambleIndex = 19;
#endif
    LOG_I(PHY,"mode %d\n",mode);

    if ((ue->mac_enabled==1) && (mode != calib_prach_tx)) {
      ue->tx_power_dBm[subframe_tx] = ue->prach_resources[eNB_id]->ra_PREAMBLE_RECEIVED_TARGET_POWER+get_PL(ue->Mod_id,ue->CC_id,eNB_id);
    } else {
      ue->tx_power_dBm[subframe_tx] = ue->tx_power_max_dBm;
      ue->prach_resources[eNB_id]->ra_PreambleIndex = 19;
    }

    LOG_D(PHY,"[UE  %d][RAPROC] Frame %d, Subframe %d : Generating PRACH, preamble %d,PL %d,  P0_PRACH %d, TARGET_RECEIVED_POWER %d dBm, PRACH TDD Resource index %d, RA-RNTI %d\n",
          ue->Mod_id,
          frame_tx,
          subframe_tx,
          ue->prach_resources[eNB_id]->ra_PreambleIndex,
          get_PL(ue->Mod_id,ue->CC_id,eNB_id),
          ue->tx_power_dBm[subframe_tx],
          ue->prach_resources[eNB_id]->ra_PREAMBLE_RECEIVED_TARGET_POWER,
          ue->prach_resources[eNB_id]->ra_TDD_map_index,
          ue->prach_resources[eNB_id]->ra_RNTI);
    ue->tx_total_RE[subframe_tx] = 96;
#if defined(EXMIMO) || defined(OAI_USRP) || defined(OAI_BLADERF) || defined(OAI_LMSSDR)
    ue->prach_vars[eNB_id]->amp = get_tx_amp(ue->tx_power_dBm[subframe_tx],
                                  ue->tx_power_max_dBm,
                                  ue->frame_parms.N_RB_UL,
                                  6);
#else
    ue->prach_vars[eNB_id]->amp = AMP;
#endif

    if ((mode == calib_prach_tx) && (((proc->frame_tx&0xfffe)%100)==0))
      LOG_D(PHY,"[UE  %d][RAPROC] Frame %d, Subframe %d : PRACH TX power %d dBm, amp %d\n",
            ue->Mod_id,
            proc->frame_rx,
            proc->subframe_tx,
            ue->tx_power_dBm[subframe_tx],
            ue->prach_vars[eNB_id]->amp);

    //      start_meas(&ue->tx_prach);
    VCD_SIGNAL_DUMPER_DUMP_FUNCTION_BY_NAME(VCD_SIGNAL_DUMPER_FUNCTIONS_UE_GENERATE_PRACH, VCD_FUNCTION_IN);
    prach_power = generate_prach(ue,eNB_id,subframe_tx,frame_tx);
    VCD_SIGNAL_DUMPER_DUMP_FUNCTION_BY_NAME(VCD_SIGNAL_DUMPER_FUNCTIONS_UE_GENERATE_PRACH, VCD_FUNCTION_OUT);
    //      stop_meas(&ue->tx_prach);
<<<<<<< HEAD
    LOG_I(PHY,"[UE  %d][RAPROC] PRACH PL %d dB, power %d dBm (max %d dBm), digital power %d dB (amp %d)\n",
	  ue->Mod_id,
	  get_PL(ue->Mod_id,ue->CC_id,eNB_id),
	  ue->tx_power_dBm[subframe_tx],
          ue->tx_power_max_dBm,
	  dB_fixed(prach_power),
	  ue->prach_vars[eNB_id]->amp);
=======
    LOG_D(PHY,"[UE  %d][RAPROC] PRACH PL %d dB, power %d dBm, digital power %d dB (amp %d)\n",
          ue->Mod_id,
          get_PL(ue->Mod_id,ue->CC_id,eNB_id),
          ue->tx_power_dBm[subframe_tx],
          dB_fixed(prach_power),
          ue->prach_vars[eNB_id]->amp);
>>>>>>> a975014b

    if (ue->mac_enabled==1) {
      Msg1_transmitted(ue->Mod_id,
                       ue->CC_id,
                       frame_tx,
                       eNB_id);
    }

    LOG_I(PHY,"[UE  %d][RAPROC] Frame %d, subframe %d: Generating PRACH (eNB %d) preamble index %d for UL, TX power %d dBm (PL %d dB), l3msg \n",
          ue->Mod_id,frame_tx,subframe_tx,eNB_id,
          ue->prach_resources[eNB_id]->ra_PreambleIndex,
          ue->prach_resources[eNB_id]->ra_PREAMBLE_RECEIVED_TARGET_POWER+get_PL(ue->Mod_id,ue->CC_id,eNB_id),
          get_PL(ue->Mod_id,ue->CC_id,eNB_id));

    // if we're calibrating the PRACH kill the pointer to its resources so that the RA protocol doesn't continue
    if (mode == calib_prach_tx)
      ue->prach_resources[eNB_id]=NULL;

    LOG_D(PHY,"[UE %d] frame %d subframe %d : generate_prach %d, prach_cnt %d\n",
          ue->Mod_id,frame_tx,subframe_tx,ue->generate_prach,ue->prach_cnt);
    ue->prach_cnt++;

    if (ue->prach_cnt==3)
      ue->generate_prach=0;
  }

  VCD_SIGNAL_DUMPER_DUMP_FUNCTION_BY_NAME(VCD_SIGNAL_DUMPER_FUNCTIONS_PHY_PROCEDURES_UE_TX_PRACH, VCD_FUNCTION_OUT);
}

void ue_ulsch_uespec_procedures(PHY_VARS_UE *ue,UE_rxtx_proc_t *proc,uint8_t eNB_id,uint8_t abstraction_flag) {
  int harq_pid;
  int frame_tx=proc->frame_tx;
  int subframe_tx=proc->subframe_tx;
  int Mod_id = ue->Mod_id;
  int CC_id = ue->CC_id;
  uint8_t Msg3_flag=0;
  uint16_t first_rb, nb_rb;
  unsigned int input_buffer_length;
  int i;
  int aa;
  int tx_amp;
  uint8_t ulsch_input_buffer[5477] __attribute__ ((aligned(32)));
  uint8_t access_mode;
  uint8_t Nbundled=0;
  uint8_t NbundledCw1=0;
  uint8_t ack_status_cw0=0;
  uint8_t ack_status_cw1=0;
  uint8_t cqi_status = 0;
  uint8_t ri_status  = 0;
  VCD_SIGNAL_DUMPER_DUMP_FUNCTION_BY_NAME(VCD_SIGNAL_DUMPER_FUNCTIONS_PHY_PROCEDURES_UE_TX_ULSCH_UESPEC,VCD_FUNCTION_IN);
  // get harq_pid from subframe relationship
  harq_pid = subframe2harq_pid(&ue->frame_parms,
                               frame_tx,
                               subframe_tx);
  LOG_D(PHY,"Frame %d, Subframe %d : ue_uespec_procedures, harq_pid %d => subframe_scheduling %d\n",
        frame_tx,subframe_tx,harq_pid,
        ue->ulsch[eNB_id]->harq_processes[harq_pid]->subframe_scheduling_flag);

  if (ue->mac_enabled == 1) {
    if ((ue->ulsch_Msg3_active[eNB_id] == 1)       &&
        (ue->ulsch_Msg3_frame[eNB_id] == frame_tx) &&
        (ue->ulsch_Msg3_subframe[eNB_id] == subframe_tx)) { // Initial Transmission of Msg3
      ue->ulsch[eNB_id]->harq_processes[harq_pid]->subframe_scheduling_flag = 1;

      if (ue->ulsch[eNB_id]->harq_processes[harq_pid]->round==0)
        generate_ue_ulsch_params_from_rar(ue,
                                          proc,
                                          eNB_id);

      ue->ulsch[eNB_id]->power_offset = 14;
      LOG_D(PHY,"[UE  %d][RAPROC] Frame %d: Setting Msg3_flag in subframe %d, for harq_pid %d\n",
            Mod_id,
            frame_tx,
            subframe_tx,
            harq_pid);
      Msg3_flag = 1;
    } else {
      AssertFatal(harq_pid!=255,"[UE%d] Frame %d subframe %d ulsch_decoding.c: FATAL ERROR: illegal harq_pid, exiting\n",
                  Mod_id,frame_tx, subframe_tx);
      Msg3_flag=0;
    }
  }

  if (ue->ulsch[eNB_id]->harq_processes[harq_pid]->subframe_scheduling_flag == 1) {
    uint8_t isBad = 0;

    if (ue->frame_parms.N_RB_UL <= ue->ulsch[eNB_id]->harq_processes[harq_pid]->first_rb) {
      LOG_D(PHY,"Invalid PUSCH first_RB=%d for N_RB_UL=%d\n",
            ue->ulsch[eNB_id]->harq_processes[harq_pid]->first_rb,
            ue->frame_parms.N_RB_UL);
      isBad = 1;
    }

    if (ue->frame_parms.N_RB_UL < ue->ulsch[eNB_id]->harq_processes[harq_pid]->nb_rb) {
      LOG_D(PHY,"Invalid PUSCH num_RB=%d for N_RB_UL=%d\n",
            ue->ulsch[eNB_id]->harq_processes[harq_pid]->nb_rb,
            ue->frame_parms.N_RB_UL);
      isBad = 1;
    }

    if (0 > ue->ulsch[eNB_id]->harq_processes[harq_pid]->first_rb) {
      LOG_D(PHY,"Invalid PUSCH first_RB=%d\n",
            ue->ulsch[eNB_id]->harq_processes[harq_pid]->first_rb);
      isBad = 1;
    }

    if (0 >= ue->ulsch[eNB_id]->harq_processes[harq_pid]->nb_rb) {
      LOG_D(PHY,"Invalid PUSCH num_RB=%d\n",
            ue->ulsch[eNB_id]->harq_processes[harq_pid]->nb_rb);
      isBad = 1;
    }

    if (ue->frame_parms.N_RB_UL < (ue->ulsch[eNB_id]->harq_processes[harq_pid]->nb_rb + ue->ulsch[eNB_id]->harq_processes[harq_pid]->first_rb)) {
      LOG_D(PHY,"Invalid PUSCH num_RB=%d + first_RB=%d for N_RB_UL=%d\n",
            ue->ulsch[eNB_id]->harq_processes[harq_pid]->nb_rb,
            ue->ulsch[eNB_id]->harq_processes[harq_pid]->first_rb,
            ue->frame_parms.N_RB_UL);
      isBad = 1;
    }

    if ((0 > ue->ulsch[eNB_id]->harq_processes[harq_pid]->rvidx) ||
        (3 < ue->ulsch[eNB_id]->harq_processes[harq_pid]->rvidx)) {
      LOG_D(PHY,"Invalid PUSCH RV index=%d\n", ue->ulsch[eNB_id]->harq_processes[harq_pid]->rvidx);
      isBad = 1;
    }

    if (isBad) {
      LOG_I(PHY,"Skip PUSCH generation!\n");
      ue->ulsch[eNB_id]->harq_processes[harq_pid]->subframe_scheduling_flag = 0;
    }
  }

  if (ue->ulsch[eNB_id]->harq_processes[harq_pid]->subframe_scheduling_flag == 1) {
    ue->generate_ul_signal[eNB_id] = 1;
    // deactivate service request
    // ue->ulsch[eNB_id]->harq_processes[harq_pid]->subframe_scheduling_flag = 0;
    LOG_D(PHY,"Generating PUSCH (Abssubframe: %d.%d): harq-Id: %d, round: %d, MaxReTrans: %d \n",frame_tx,subframe_tx,harq_pid,ue->ulsch[eNB_id]->harq_processes[harq_pid]->round,
          ue->ulsch[eNB_id]->Mlimit);

    if (ue->ulsch[eNB_id]->harq_processes[harq_pid]->round >= (ue->ulsch[eNB_id]->Mlimit - 1)) {
      //        LOG_D(PHY,"PUSCH MAX Retransmission achieved ==> send last pusch\n");
      ue->ulsch[eNB_id]->harq_processes[harq_pid]->subframe_scheduling_flag = 0;
      ue->ulsch[eNB_id]->harq_processes[harq_pid]->round  = 0;
    }

    ack_status_cw0 = reset_ack(&ue->frame_parms,
                               ue->dlsch[ue->current_thread_id[proc->subframe_rx]][eNB_id][0]->harq_ack,
                               subframe_tx,
                               proc->subframe_rx,
                               ue->ulsch[eNB_id]->o_ACK,
                               &Nbundled,
                               0);
    ack_status_cw1 = reset_ack(&ue->frame_parms,
                               ue->dlsch[ue->current_thread_id[proc->subframe_rx]][eNB_id][1]->harq_ack,
                               subframe_tx,
                               proc->subframe_rx,
                               ue->ulsch[eNB_id]->o_ACK,
                               &NbundledCw1,
                               1);
    //Nbundled = ue->dlsch[ue->current_thread_id[proc->subframe_rx]][eNB_id][0]->harq_ack;
    //ue->ulsch[eNB_id]->bundling = Nbundled;
    first_rb = ue->ulsch[eNB_id]->harq_processes[harq_pid]->first_rb;
    nb_rb = ue->ulsch[eNB_id]->harq_processes[harq_pid]->nb_rb;
    // check Periodic CQI/RI reporting
    cqi_status = ((ue->cqi_report_config[eNB_id].CQI_ReportPeriodic.cqi_PMI_ConfigIndex>0)&&
                  (is_cqi_TXOp(ue,proc,eNB_id)==1));
    ri_status = ((ue->cqi_report_config[eNB_id].CQI_ReportPeriodic.ri_ConfigIndex>0) &&
                 (is_ri_TXOp(ue,proc,eNB_id)==1));
    // compute CQI/RI resources
    compute_cqi_ri_resources(ue, ue->ulsch[eNB_id], eNB_id, ue->ulsch[eNB_id]->rnti, P_RNTI, CBA_RNTI, cqi_status, ri_status);

    if (ack_status_cw0 > 0) {
      // check if we received a PDSCH at subframe_tx - 4
      // ==> send ACK/NACK on PUSCH
      if (ue->frame_parms.frame_type == FDD) {
        ue->ulsch[eNB_id]->harq_processes[harq_pid]->O_ACK = ack_status_cw0 + ack_status_cw1;
      }

      if ( LOG_DEBUGFLAG(DEBUG_UE_PHYPROC)) {
        if(ue->ulsch[eNB_id]->o_ACK[0]) {
          LOG_I(PHY,"PUSCH ACK\n");
          T(T_UE_PHY_DLSCH_UE_ACK, T_INT(eNB_id), T_INT(frame_tx%1024), T_INT(subframe_tx), T_INT(ue->dlsch[ue->current_thread_id[proc->subframe_rx]][eNB_id][0]->rnti),
            T_INT(ue->dlsch[ue->current_thread_id[proc->subframe_rx]][eNB_id][0]->current_harq_pid));
        } else {
          LOG_I(PHY,"PUSCH NACK\n");
          T(T_UE_PHY_DLSCH_UE_NACK, T_INT(eNB_id), T_INT(frame_tx%1024), T_INT(subframe_tx), T_INT(ue->dlsch[ue->current_thread_id[proc->subframe_rx]][eNB_id][0]->rnti),
            T_INT(ue->dlsch[ue->current_thread_id[proc->subframe_rx]][eNB_id][0]->current_harq_pid));
        }

        LOG_I(PHY,"[UE  %d][PDSCH %x] AbsSubFrame %d.%d Generating ACK (%d,%d) for %d bits on PUSCH\n",
              Mod_id,
              ue->ulsch[eNB_id]->rnti,
              frame_tx%1024,subframe_tx,
              ue->ulsch[eNB_id]->o_ACK[0],ue->ulsch[eNB_id]->o_ACK[1],
              ue->ulsch[eNB_id]->harq_processes[harq_pid]->O_ACK);
      }
    }
<<<<<<< HEAD
  }


  //if ( LOG_DEBUGFLAG(DEBUG_UE_PHYPROC)){
        LOG_D(PHY,
              "[UE  %d][PUSCH %d] AbsSubframe %d.%d Generating PUSCH : first_rb %d, nb_rb %d, round %d, mcs %d, rv %d, "
              "cyclic_shift %d (cyclic_shift_common %d,n_DMRS2 %d,n_PRS %d), ACK (%d,%d), O_ACK %d, ack_status_cw0 %d ack_status_cw1 %d bundling %d, Nbundled %d, CQI %d, RI %d\n",
          Mod_id,harq_pid,frame_tx%1024,subframe_tx,
          first_rb,nb_rb,
          ue->ulsch[eNB_id]->harq_processes[harq_pid]->round,
          ue->ulsch[eNB_id]->harq_processes[harq_pid]->mcs,
          ue->ulsch[eNB_id]->harq_processes[harq_pid]->rvidx,
          (ue->frame_parms.pusch_config_common.ul_ReferenceSignalsPUSCH.cyclicShift+
           ue->ulsch[eNB_id]->harq_processes[harq_pid]->n_DMRS2+
           ue->frame_parms.pusch_config_common.ul_ReferenceSignalsPUSCH.nPRS[subframe_tx<<1])%12,
          ue->frame_parms.pusch_config_common.ul_ReferenceSignalsPUSCH.cyclicShift,
          ue->ulsch[eNB_id]->harq_processes[harq_pid]->n_DMRS2,
          ue->frame_parms.pusch_config_common.ul_ReferenceSignalsPUSCH.nPRS[subframe_tx<<1],
          ue->ulsch[eNB_id]->o_ACK[0],ue->ulsch[eNB_id]->o_ACK[1],
          ue->ulsch[eNB_id]->harq_processes[harq_pid]->O_ACK,
          ack_status_cw0,
          ack_status_cw1,
          ue->ulsch[eNB_id]->bundling, Nbundled,
          cqi_status,
          ri_status);
  //}



=======
>>>>>>> a975014b

    if ( LOG_DEBUGFLAG(DEBUG_UE_PHYPROC)) {
      LOG_D(PHY,
            "[UE  %d][PUSCH %d] AbsSubframe %d.%d Generating PUSCH : first_rb %d, nb_rb %d, round %d, mcs %d, rv %d, "
            "cyclic_shift %d (cyclic_shift_common %d,n_DMRS2 %d,n_PRS %d), ACK (%d,%d), O_ACK %d, ack_status_cw0 %d ack_status_cw1 %d bundling %d, Nbundled %d, CQI %d, RI %d\n",
            Mod_id,harq_pid,frame_tx%1024,subframe_tx,
            first_rb,nb_rb,
            ue->ulsch[eNB_id]->harq_processes[harq_pid]->round,
            ue->ulsch[eNB_id]->harq_processes[harq_pid]->mcs,
            ue->ulsch[eNB_id]->harq_processes[harq_pid]->rvidx,
            (ue->frame_parms.pusch_config_common.ul_ReferenceSignalsPUSCH.cyclicShift+
             ue->ulsch[eNB_id]->harq_processes[harq_pid]->n_DMRS2+
             ue->frame_parms.pusch_config_common.ul_ReferenceSignalsPUSCH.nPRS[subframe_tx<<1])%12,
            ue->frame_parms.pusch_config_common.ul_ReferenceSignalsPUSCH.cyclicShift,
            ue->ulsch[eNB_id]->harq_processes[harq_pid]->n_DMRS2,
            ue->frame_parms.pusch_config_common.ul_ReferenceSignalsPUSCH.nPRS[subframe_tx<<1],
            ue->ulsch[eNB_id]->o_ACK[0],ue->ulsch[eNB_id]->o_ACK[1],
            ue->ulsch[eNB_id]->harq_processes[harq_pid]->O_ACK,
            ack_status_cw0,
            ack_status_cw1,
            ue->ulsch[eNB_id]->bundling, Nbundled,
            cqi_status,
            ri_status);
    }

    if (Msg3_flag == 1) {
      LOG_I(PHY,"[UE  %d][RAPROC] Frame %d, Subframe %d Generating (RRCConnectionRequest) Msg3 (nb_rb %d, first_rb %d, round %d, rvidx %d) Msg3: %x.%x.%x|%x.%x.%x.%x.%x.%x\n",Mod_id,frame_tx,
            subframe_tx,
            ue->ulsch[eNB_id]->harq_processes[harq_pid]->nb_rb,
            ue->ulsch[eNB_id]->harq_processes[harq_pid]->first_rb,
            ue->ulsch[eNB_id]->harq_processes[harq_pid]->round,
            ue->ulsch[eNB_id]->harq_processes[harq_pid]->rvidx,
            ue->prach_resources[eNB_id]->Msg3[0],
            ue->prach_resources[eNB_id]->Msg3[1],
            ue->prach_resources[eNB_id]->Msg3[2],
            ue->prach_resources[eNB_id]->Msg3[3],
            ue->prach_resources[eNB_id]->Msg3[4],
            ue->prach_resources[eNB_id]->Msg3[5],
            ue->prach_resources[eNB_id]->Msg3[6],
            ue->prach_resources[eNB_id]->Msg3[7],
            ue->prach_resources[eNB_id]->Msg3[8]);

      if ( LOG_DEBUGFLAG(UE_TIMING)) {
        start_meas(&ue->ulsch_encoding_stats);
      }

      AssertFatal(ulsch_encoding(ue->prach_resources[eNB_id]->Msg3,
                                 ue,
                                 harq_pid,
                                 eNB_id,
                                 proc->subframe_rx,
                                 ue->transmission_mode[eNB_id],0,0)==0,
                  "ulsch_coding.c: FATAL ERROR: returning\n");

      if ( LOG_DEBUGFLAG(UE_TIMING)) {
        stop_meas(&ue->phy_proc_tx);
        LOG_I(PHY,"------FULL TX PROC : %5.2f ------\n",ue->phy_proc_tx.p_time/(cpuf*1000.0));
        stop_meas(&ue->ulsch_encoding_stats);
      }

      if (ue->mac_enabled == 1) {
        // signal MAC that Msg3 was sent
        Msg3_transmitted(Mod_id,
                         CC_id,
                         frame_tx,
                         eNB_id);
      }

      LOG_I(PHY,"Done Msg3 encoding\n");
    } // Msg3_flag==1
    else {// Msg3_flag==0
      input_buffer_length = ue->ulsch[eNB_id]->harq_processes[harq_pid]->TBS/8;

      if (ue->mac_enabled==1) {
        //  LOG_D(PHY,"[UE  %d] ULSCH : Searching for MAC SDUs\n",Mod_id);
        if (ue->ulsch[eNB_id]->harq_processes[harq_pid]->round==0) {
          //if (ue->ulsch[eNB_id]->harq_processes[harq_pid]->calibration_flag == 0) {
          access_mode=SCHEDULED_ACCESS;
          ue_get_sdu(Mod_id,
                     CC_id,
                     frame_tx,
                     subframe_tx,
                     eNB_id,
                     ulsch_input_buffer,
                     input_buffer_length,
                     &access_mode);
        }

        if (LOG_DEBUGFLAG(DEBUG_UE_PHYPROC)) {
          LOG_D(PHY,"[UE] Frame %d, subframe %d : ULSCH SDU (TX harq_pid %d)  (%d bytes) : \n",frame_tx,subframe_tx,harq_pid, ue->ulsch[eNB_id]->harq_processes[harq_pid]->TBS>>3);

          for (i=0; i<ue->ulsch[eNB_id]->harq_processes[harq_pid]->TBS>>3; i++)
            LOG_T(PHY,"%x.",ulsch_input_buffer[i]);

          LOG_T(PHY,"\n");
        }
      } else {
        unsigned int taus(void);

        for (i=0; i<input_buffer_length; i++)
          ulsch_input_buffer[i]= (uint8_t)(taus()&0xff);
      }

      if ( LOG_DEBUGFLAG(UE_TIMING)) {
        start_meas(&ue->ulsch_encoding_stats);
      }

      if (abstraction_flag==0) {
        if (ulsch_encoding(ulsch_input_buffer,
                           ue,
                           harq_pid,
                           eNB_id,
                           proc->subframe_rx,
                           ue->transmission_mode[eNB_id],0,
                           Nbundled)!=0) {
          LOG_E(PHY,"ulsch_coding.c: FATAL ERROR: returning\n");
          VCD_SIGNAL_DUMPER_DUMP_FUNCTION_BY_NAME(VCD_SIGNAL_DUMPER_FUNCTIONS_PHY_PROCEDURES_UE_TX, VCD_FUNCTION_OUT);

          if (LOG_DEBUGFLAG(UE_TIMING)) {
            stop_meas(&ue->phy_proc_tx);
          }

          return;
        }
      }

      if(LOG_DEBUGFLAG(UE_TIMING)) {
        stop_meas(&ue->ulsch_encoding_stats);
      }
    }

    if (abstraction_flag == 0) {
      if (ue->mac_enabled==1) {
        pusch_power_cntl(ue,proc,eNB_id,1, abstraction_flag);
        ue->tx_power_dBm[subframe_tx] = ue->ulsch[eNB_id]->Po_PUSCH;
      } else {
        ue->tx_power_dBm[subframe_tx] = ue->tx_power_max_dBm;
      }

      ue->tx_total_RE[subframe_tx] = nb_rb*12;
#if defined(EXMIMO) || defined(OAI_USRP) || defined(OAI_BLADERF) || defined(OAI_LMSSDR)
      tx_amp = get_tx_amp(ue->tx_power_dBm[subframe_tx],
                          ue->tx_power_max_dBm,
                          ue->frame_parms.N_RB_UL,
                          nb_rb);
#else
      tx_amp = AMP;
#endif
      T(T_UE_PHY_PUSCH_TX_POWER, T_INT(eNB_id), T_INT(frame_tx%1024), T_INT(subframe_tx),T_INT(ue->tx_power_dBm[subframe_tx]),
        T_INT(tx_amp),T_INT(ue->ulsch[eNB_id]->f_pusch),T_INT(get_PL(Mod_id,0,eNB_id)),T_INT(nb_rb));

      if (LOG_DEBUGFLAG(DEBUG_UE_PHYPROC)) {
        LOG_D(PHY,"[UE  %d][PUSCH %d] AbsSubFrame %d.%d, generating PUSCH, Po_PUSCH: %d dBm (max %d dBm), amp %d\n",
              Mod_id,harq_pid,frame_tx%1024,subframe_tx,ue->tx_power_dBm[subframe_tx],ue->tx_power_max_dBm, tx_amp);
      }

      if (LOG_DEBUGFLAG(UE_TIMING)) {
        start_meas(&ue->ulsch_modulation_stats);
      }

<<<<<<< HEAD
    //if (LOG_DEBUGFLAG(DEBUG_UE_PHYPROC)) {
      LOG_D(PHY,"[UE  %d][PUSCH %d] AbsSubFrame %d.%d, generating PUSCH, Po_PUSCH: %d dBm (max %d dBm), amp %d\n",
	    Mod_id,harq_pid,frame_tx%1024,subframe_tx,ue->tx_power_dBm[subframe_tx],ue->tx_power_max_dBm, tx_amp);
    //}
    if (LOG_DEBUGFLAG(UE_TIMING)) {
      start_meas(&ue->ulsch_modulation_stats);
    }
    ulsch_modulation(ue->common_vars.txdataF,
		     tx_amp,
		     frame_tx,
		     subframe_tx,
		     &ue->frame_parms,
		     ue->ulsch[eNB_id]);
    for (aa=0; aa<1/*frame_parms->nb_antennas_tx*/; aa++)
      generate_drs_pusch(ue,
			 proc,
			 eNB_id,
			 tx_amp,
			 subframe_tx,
			 first_rb,
			 nb_rb,
			 aa);
=======
      ulsch_modulation(ue->common_vars.txdataF,
                       tx_amp,
                       frame_tx,
                       subframe_tx,
                       &ue->frame_parms,
                       ue->ulsch[eNB_id]);

      for (aa=0; aa<1/*frame_parms->nb_antennas_tx*/; aa++)
        generate_drs_pusch(ue,
                           proc,
                           eNB_id,
                           tx_amp,
                           subframe_tx,
                           first_rb,
                           nb_rb,
                           aa);
>>>>>>> a975014b

      if (LOG_DEBUGFLAG(UE_TIMING)) {
        stop_meas(&ue->ulsch_modulation_stats);
      }
    }

    if (abstraction_flag==1) {
      // clear SR
      ue->sr[subframe_tx]=0;
    }
  } // subframe_scheduling_flag==1

  VCD_SIGNAL_DUMPER_DUMP_FUNCTION_BY_NAME(VCD_SIGNAL_DUMPER_FUNCTIONS_PHY_PROCEDURES_UE_TX_ULSCH_UESPEC,VCD_FUNCTION_OUT);
}

void ue_srs_procedures(PHY_VARS_UE *ue,UE_rxtx_proc_t *proc,uint8_t eNB_id,uint8_t abstraction_flag) {
  //LTE_DL_FRAME_PARMS *frame_parms = &ue->frame_parms;
  //int8_t  frame_tx    = proc->frame_tx;
  int8_t  subframe_tx = proc->subframe_tx;
  int16_t tx_amp;
  int16_t Po_SRS;
  uint8_t nb_rb_srs;
  SOUNDINGRS_UL_CONFIG_DEDICATED *pSoundingrs_ul_config_dedicated=&ue->soundingrs_ul_config_dedicated[eNB_id];
  uint8_t isSrsTxOccasion = pSoundingrs_ul_config_dedicated->srsUeSubframe;

  if(isSrsTxOccasion) {
    ue->generate_ul_signal[eNB_id] = 1;

    if (ue->mac_enabled==1) {
      srs_power_cntl(ue,proc,eNB_id, (uint8_t *)(&nb_rb_srs), abstraction_flag);
      Po_SRS = ue->ulsch[eNB_id]->Po_SRS;
    } else {
      Po_SRS = ue->tx_power_max_dBm;
    }

#if defined(EXMIMO) || defined(OAI_USRP) || defined(OAI_BLADERF) || defined(OAI_LMSSDR)

    if (ue->mac_enabled==1) {
      tx_amp = get_tx_amp(Po_SRS,
                          ue->tx_power_max_dBm,
                          ue->frame_parms.N_RB_UL,
                          nb_rb_srs);
    } else {
      tx_amp = AMP;
    }

#else
    tx_amp = AMP;
#endif
    LOG_D(PHY,"SRS PROC; TX_MAX_POWER %d, Po_SRS %d, NB_RB_UL %d, NB_RB_SRS %d TX_AMPL %d\n",ue->tx_power_max_dBm,
          Po_SRS,
          ue->frame_parms.N_RB_UL,
          nb_rb_srs,
          tx_amp);
    uint16_t nsymb = (ue->frame_parms.Ncp==0) ? 14:12;
    uint16_t symbol_offset = (int)ue->frame_parms.ofdm_symbol_size*((subframe_tx*nsymb)+(nsymb-1));
    generate_srs(&ue->frame_parms,
                 &ue->soundingrs_ul_config_dedicated[eNB_id],
                 &ue->common_vars.txdataF[eNB_id][symbol_offset],
                 tx_amp,
                 subframe_tx);
  }
}

int16_t get_pucch2_cqi(PHY_VARS_UE *ue,int eNB_id,int *len) {
  if ((ue->transmission_mode[eNB_id]<4)||
      (ue->transmission_mode[eNB_id]==7)) { // Mode 1-0 feedback
    // 4-bit CQI message
    /*LOG_I(PHY,"compute CQI value, TM %d, length 4, Cqi Avg %d, value %d \n", ue->transmission_mode[eNB_id],
                    ue->measurements.wideband_cqi_avg[eNB_id],
                    sinr2cqi((double)ue->measurements.wideband_cqi_avg[eNB_id],
                              ue->transmission_mode[eNB_id]));*/
    *len=4;
    return(sinr2cqi((double)ue->measurements.wideband_cqi_avg[eNB_id],
                    ue->transmission_mode[eNB_id]));
  } else { // Mode 1-1 feedback, later
    //LOG_I(PHY,"compute CQI value, TM %d, length 0, Cqi Avg 0 \n", ue->transmission_mode[eNB_id]);
    *len=0;
    // 2-antenna ports RI=1, 6 bits (2 PMI, 4 CQI)
    // 2-antenna ports RI=2, 8 bits (1 PMI, 7 CQI/DIFF CQI)
    return(0);
  }
}


int16_t get_pucch2_ri(PHY_VARS_UE *ue,int eNB_id) {
  return(1);
}


void get_pucch_param(PHY_VARS_UE    *ue,
                     UE_rxtx_proc_t *proc,
                     uint8_t        *ack_payload,
                     PUCCH_FMT_t    format,
                     uint8_t        eNB_id,
                     uint8_t        SR,
                     uint8_t        cqi_report,
                     uint16_t       *pucch_resource,
                     uint8_t        *pucch_payload,
                     uint16_t       *plength) {
  switch (format) {
    case pucch_format1: {
      pucch_resource[0] = ue->scheduling_request_config[eNB_id].sr_PUCCH_ResourceIndex;
      pucch_payload[0]  = 0; // payload is ignored in case of format1
      pucch_payload[1]  = 0; // payload is ignored in case of format1
    }
    break;

    case pucch_format1a:
    case pucch_format1b:
    case pucch_format1b_csA2:
    case pucch_format1b_csA3:
    case pucch_format1b_csA4: {
      pucch_resource[0] = get_n1_pucch(ue,
                                       proc,
                                       ue->dlsch[ue->current_thread_id[proc->subframe_rx]][eNB_id][0]->harq_ack,
                                       eNB_id,
                                       ack_payload,
                                       SR);
      pucch_payload[0]  = ack_payload[0];
      pucch_payload[1]  = ack_payload[1];
      //pucch_payload[1]  = 1;
    }
    break;

    case pucch_format2: {
      pucch_resource[0]    = ue->cqi_report_config[eNB_id].CQI_ReportPeriodic.cqi_PUCCH_ResourceIndex;

      if(cqi_report) {
        pucch_payload[0] = get_pucch2_cqi(ue,eNB_id,(int *)plength);
      } else {
        *plength = 1;
        pucch_payload[0] = get_pucch2_ri(ue,eNB_id);
      }
    }
    break;

    case pucch_format2a:
    case pucch_format2b:
      LOG_E(PHY,"NO Resource available for PUCCH 2a/2b \n");
      break;

    case pucch_format3:
      fprintf(stderr, "PUCCH format 3 not handled\n");
      abort();
  }
}

void ue_pucch_procedures(PHY_VARS_UE *ue,UE_rxtx_proc_t *proc,uint8_t eNB_id,uint8_t abstraction_flag) {
  uint8_t  pucch_ack_payload[2];
  uint16_t pucch_resource;
  ANFBmode_t bundling_flag;
  PUCCH_FMT_t format;
  uint8_t  SR_payload;
  uint8_t  pucch_payload[2];
  uint16_t len;
  LTE_DL_FRAME_PARMS *frame_parms = &ue->frame_parms;
  int frame_tx=proc->frame_tx;
  int subframe_tx=proc->subframe_tx;
  int Mod_id = ue->Mod_id;
  int CC_id = ue->CC_id;
  int tx_amp;
  int16_t Po_PUCCH;
  uint8_t ack_status_cw0=0;
  uint8_t ack_status_cw1=0;
  uint8_t nb_cw=0;
  uint8_t cqi_status=0;
  uint8_t ri_status=0;
  VCD_SIGNAL_DUMPER_DUMP_FUNCTION_BY_NAME(VCD_SIGNAL_DUMPER_FUNCTIONS_PHY_PROCEDURES_UE_TX_PUCCH,VCD_FUNCTION_IN);
  SOUNDINGRS_UL_CONFIG_DEDICATED *pSoundingrs_ul_config_dedicated=&ue->soundingrs_ul_config_dedicated[eNB_id];
  // 36.213 8.2
  /*if ackNackSRS_SimultaneousTransmission ==  TRUE and in the cell specific SRS subframes UE shall transmit
    ACK/NACK and SR using the shortened PUCCH format. This shortened PUCCH format shall be used in a cell
    specific SRS subframe even if the UE does not transmit SRS in that subframe
  */
  int harq_pid = subframe2harq_pid(&ue->frame_parms,
                                   frame_tx,
                                   subframe_tx);

  if(ue->ulsch[eNB_id]->harq_processes[harq_pid]->subframe_scheduling_flag) {
    LOG_D(PHY,"PUSCH is programmed on this subframe [pid %d] AbsSuframe %d.%d ==> Skip PUCCH transmission \n",harq_pid,frame_tx,subframe_tx);
    VCD_SIGNAL_DUMPER_DUMP_FUNCTION_BY_NAME(VCD_SIGNAL_DUMPER_FUNCTIONS_PHY_PROCEDURES_UE_TX_PUCCH,VCD_FUNCTION_OUT);
    return;
  }

  uint8_t isShortenPucch = (pSoundingrs_ul_config_dedicated->srsCellSubframe && frame_parms->soundingrs_ul_config_common.ackNackSRS_SimultaneousTransmission);
  bundling_flag = ue->pucch_config_dedicated[eNB_id].tdd_AckNackFeedbackMode;

  if ((frame_parms->frame_type==FDD) ||
      (bundling_flag==bundling)    ||
      ((frame_parms->frame_type==TDD)&&(frame_parms->tdd_config==1)&&((subframe_tx!=2)||(subframe_tx!=7)))) {
    format = pucch_format1a;
    //    LOG_D(PHY,"[UE] PUCCH 1a\n");
  } else {
    format = pucch_format1b;
    //    LOG_D(PHY,"[UE] PUCCH 1b\n");
  }

  // Part - I
  // Collect feedback that should be transmitted at this subframe
  // - SR
  // - ACK/NACK
  // - CQI
  // - RI
  SR_payload = 0;

  if (is_SR_TXOp(ue,proc,eNB_id)==1) {
    if (ue->mac_enabled==1) {
      SR_payload = ue_get_SR(Mod_id,
                             CC_id,
                             frame_tx,
                             eNB_id,
                             ue->pdcch_vars[ue->current_thread_id[proc->subframe_rx]][eNB_id]->crnti,
                             subframe_tx); // subframe used for meas gap
    } else {
      SR_payload = 1;
    }
  }

  ack_status_cw0 = get_ack(&ue->frame_parms,
                           ue->dlsch[ue->current_thread_id[proc->subframe_rx]][eNB_id][0]->harq_ack,
                           subframe_tx,
                           proc->subframe_rx,
                           pucch_ack_payload,
                           0);
  ack_status_cw1 = get_ack(&ue->frame_parms,
                           ue->dlsch[ue->current_thread_id[proc->subframe_rx]][eNB_id][1]->harq_ack,
                           subframe_tx,
                           proc->subframe_rx,
                           pucch_ack_payload,
                           1);
  nb_cw = ( (ack_status_cw0 != 0) ? 1:0) + ( (ack_status_cw1 != 0) ? 1:0);
  cqi_status = ((ue->cqi_report_config[eNB_id].CQI_ReportPeriodic.cqi_PMI_ConfigIndex>0)&&
                (is_cqi_TXOp(ue,proc,eNB_id)==1));
  ri_status = ((ue->cqi_report_config[eNB_id].CQI_ReportPeriodic.ri_ConfigIndex>0) &&
               (is_ri_TXOp(ue,proc,eNB_id)==1));

  // Part - II
  // if nothing to report ==> exit function
  if( (nb_cw==0) && (SR_payload==0) && (cqi_status==0) && (ri_status==0) ) {
    LOG_D(PHY,"PUCCH No feedback AbsSubframe %d.%d SR_payload %d nb_cw %d pucch_ack_payload[0] %d pucch_ack_payload[1] %d cqi_status %d Return \n",
          frame_tx%1024, subframe_tx, SR_payload, nb_cw, pucch_ack_payload[0], pucch_ack_payload[1], cqi_status);
    return;
  }

  // Part - III
  // Decide which PUCCH format should be used if needed
  format = get_pucch_format(frame_parms->frame_type,
                            frame_parms->Ncp,
                            SR_payload,
                            nb_cw,
                            cqi_status,
                            ri_status,
                            bundling_flag);
  // Determine PUCCH resources and payload: mandatory for pucch encoding
  get_pucch_param(ue,
                  proc,
                  pucch_ack_payload,
                  format,
                  eNB_id,
                  SR_payload,
                  cqi_status,
                  &pucch_resource,
                  (uint8_t *)&pucch_payload,
                  &len);
  LOG_D(PHY,"PUCCH feedback AbsSubframe %d.%d SR %d NbCW %d (%d %d) AckNack %d.%d CQI %d RI %d format %d pucch_resource %d pucch_payload %d %d \n",
        frame_tx%1024, subframe_tx, SR_payload, nb_cw, ack_status_cw0, ack_status_cw1, pucch_ack_payload[0], pucch_ack_payload[1], cqi_status, ri_status, format, pucch_resource,pucch_payload[0],
        pucch_payload[1]);
  // Part - IV
  // Generate PUCCH signal
  ue->generate_ul_signal[eNB_id] = 1;

  switch (format) {
    case pucch_format1:
    case pucch_format1a:
    case pucch_format1b: {
      if (ue->mac_enabled == 1) {
        Po_PUCCH = pucch_power_cntl(ue,proc,subframe_tx,eNB_id,format);
      } else {
        Po_PUCCH = ue->tx_power_max_dBm;
      }

      ue->tx_power_dBm[subframe_tx] = Po_PUCCH;
      ue->tx_total_RE[subframe_tx] = 12;
#if defined(EXMIMO) || defined(OAI_USRP) || defined(OAI_BLADERF) || defined(OAI_LMSSDR)
      tx_amp = get_tx_amp(Po_PUCCH,
                          ue->tx_power_max_dBm,
                          ue->frame_parms.N_RB_UL,
                          1);
#else
      tx_amp = AMP;
#endif
      T(T_UE_PHY_PUCCH_TX_POWER, T_INT(eNB_id), T_INT(frame_tx%1024), T_INT(subframe_tx),T_INT(ue->tx_power_dBm[subframe_tx]),
        T_INT(tx_amp),T_INT(ue->dlsch[ue->current_thread_id[proc->subframe_rx]][eNB_id][0]->g_pucch),T_INT(get_PL(ue->Mod_id,ue->CC_id,eNB_id)));

      if(format == pucch_format1) {
        LOG_D(PHY,"[UE  %d][SR %x] AbsSubframe %d.%d Generating PUCCH 1 (SR for PUSCH), an_srs_simultanous %d, shorten_pucch %d, n1_pucch %d, Po_PUCCH %d\n",
              Mod_id,
              ue->dlsch[ue->current_thread_id[proc->subframe_rx]][eNB_id][0]->rnti,
              frame_tx%1024, subframe_tx,
              frame_parms->soundingrs_ul_config_common.ackNackSRS_SimultaneousTransmission,
              isShortenPucch,
              ue->scheduling_request_config[eNB_id].sr_PUCCH_ResourceIndex,
              Po_PUCCH);
      } else {
        if (SR_payload>0) {
          LOG_D(PHY,"[UE  %d][SR %x] AbsSubFrame %d.%d Generating PUCCH %s payload %d,%d (with SR for PUSCH), an_srs_simultanous %d, shorten_pucch %d, n1_pucch %d, Po_PUCCH %d, amp %d\n",
                Mod_id,
                ue->dlsch[ue->current_thread_id[proc->subframe_rx]][eNB_id][0]->rnti,
                frame_tx % 1024, subframe_tx,
                (format == pucch_format1a? "1a": (
                   format == pucch_format1b? "1b" : "??")),
                pucch_ack_payload[0],pucch_ack_payload[1],
                frame_parms->soundingrs_ul_config_common.ackNackSRS_SimultaneousTransmission,
                isShortenPucch,
                pucch_resource,
                Po_PUCCH,
                tx_amp);
        } else {
          LOG_D(PHY,"[UE  %d][PDSCH %x] AbsSubFrame %d.%d rx_offset_diff: %d, Generating PUCCH %s, an_srs_simultanous %d, shorten_pucch %d, n1_pucch %d, b[0]=%d,b[1]=%d (SR_Payload %d), Po_PUCCH %d, amp %d\n",
                Mod_id,
                ue->dlsch[ue->current_thread_id[proc->subframe_rx]][eNB_id][0]->rnti,
                frame_tx%1024, subframe_tx,ue->rx_offset_diff,
                (format == pucch_format1a? "1a": (
                   format == pucch_format1b? "1b" : "??")),
                frame_parms->soundingrs_ul_config_common.ackNackSRS_SimultaneousTransmission,
                isShortenPucch,
                pucch_resource,pucch_payload[0],pucch_payload[1],SR_payload,
                Po_PUCCH,
                tx_amp);
        }
      }

      if (LOG_DEBUGFLAG(DEBUG_UE_PHYPROC)) {
        if(pucch_payload[0]) {
          T(T_UE_PHY_DLSCH_UE_ACK, T_INT(eNB_id), T_INT(frame_tx%1024), T_INT(subframe_tx), T_INT(ue->dlsch[ue->current_thread_id[proc->subframe_rx]][eNB_id][0]->rnti),
            T_INT(ue->dlsch[ue->current_thread_id[proc->subframe_rx]][eNB_id][0]->current_harq_pid));
        } else {
          T(T_UE_PHY_DLSCH_UE_NACK, T_INT(eNB_id), T_INT(frame_tx%1024), T_INT(subframe_tx), T_INT(ue->dlsch[ue->current_thread_id[proc->subframe_rx]][eNB_id][0]->rnti),
            T_INT(ue->dlsch[ue->current_thread_id[proc->subframe_rx]][eNB_id][0]->current_harq_pid));
        }
      }

      generate_pucch1x(ue->common_vars.txdataF,
                       &ue->frame_parms,
                       ue->ncs_cell,
                       format,
                       &ue->pucch_config_dedicated[eNB_id],
                       pucch_resource,
                       isShortenPucch,  // shortened format
                       pucch_payload,
                       tx_amp,
                       subframe_tx);
    }
    break;

    case pucch_format2: {
      if (ue->mac_enabled == 1) {
        Po_PUCCH = pucch_power_cntl(ue,proc,subframe_tx,eNB_id,format);
      } else {
        Po_PUCCH = ue->tx_power_max_dBm;
      }

      ue->tx_power_dBm[subframe_tx] = Po_PUCCH;
      ue->tx_total_RE[subframe_tx] = 12;
#if defined(EXMIMO) || defined(OAI_USRP) || defined(OAI_BLADERF) || defined(OAI_LMSSDR)
      tx_amp =  get_tx_amp(Po_PUCCH,
                           ue->tx_power_max_dBm,
                           ue->frame_parms.N_RB_UL,
                           1);
#else
      tx_amp = AMP;
#endif
      T(T_UE_PHY_PUCCH_TX_POWER, T_INT(eNB_id), T_INT(frame_tx%1024), T_INT(subframe_tx),T_INT(ue->tx_power_dBm[subframe_tx]),
        T_INT(tx_amp),T_INT(ue->dlsch[ue->current_thread_id[proc->subframe_rx]][eNB_id][0]->g_pucch),T_INT(get_PL(ue->Mod_id,ue->CC_id,eNB_id)));

      if( LOG_DEBUGFLAG(DEBUG_UE_PHYPROC)) {
        LOG_D(PHY,"[UE  %d][RNTI %x] AbsSubFrame %d.%d Generating PUCCH 2 (RI or CQI), Po_PUCCH %d, isShortenPucch %d, amp %d\n",
              Mod_id,
              ue->dlsch[ue->current_thread_id[proc->subframe_rx]][eNB_id][0]->rnti,
              frame_tx%1024, subframe_tx,
              Po_PUCCH,
              isShortenPucch,
              tx_amp);
      }

      generate_pucch2x(ue->common_vars.txdataF,
                       &ue->frame_parms,
                       ue->ncs_cell,
                       format,
                       &ue->pucch_config_dedicated[eNB_id],
                       pucch_resource,
                       pucch_payload,
                       len,          // A
                       0,            // B2 not needed
                       tx_amp,
                       subframe_tx,
                       ue->pdcch_vars[ue->current_thread_id[proc->subframe_rx]][eNB_id]->crnti);
    }
    break;

    case pucch_format2a:
      LOG_D(PHY,"[UE  %d][RNTI %x] AbsSubFrame %d.%d Generating PUCCH 2a (RI or CQI) Ack/Nack 1bit \n",
            Mod_id,
            ue->dlsch[ue->current_thread_id[proc->subframe_rx]][eNB_id][0]->rnti,
            frame_tx%1024, subframe_tx);
      break;

    case pucch_format2b:
      LOG_D(PHY,"[UE  %d][RNTI %x] AbsSubFrame %d.%d Generating PUCCH 2b (RI or CQI) Ack/Nack 2bits\n",
            Mod_id,
            ue->dlsch[ue->current_thread_id[proc->subframe_rx]][eNB_id][0]->rnti,
            frame_tx%1024, subframe_tx);
      break;

    default:
      break;
  }

  VCD_SIGNAL_DUMPER_DUMP_FUNCTION_BY_NAME(VCD_SIGNAL_DUMPER_FUNCTIONS_PHY_PROCEDURES_UE_TX_PUCCH,VCD_FUNCTION_OUT);
}

void phy_procedures_UE_SL_TX(PHY_VARS_UE *ue,UE_rxtx_proc_t *proc) {
  int subframe_tx = proc->subframe_tx;
  int frame_tx = proc->frame_tx;
  SLSS_t *slss;
  SLDCH_t *sldch;
  SLSCH_t *slsch;
  LOG_D(PHY,"****** start Sidelink TX-Chain for AbsSubframe %d.%d ******\n", frame_tx, subframe_tx);

  // check for SLBCH/SLSS
  if ((slss = ue_get_slss(ue->Mod_id,ue->CC_id,frame_tx,subframe_tx)) != NULL) generate_slss(ue,slss,frame_tx,subframe_tx);

  // check for SLDCH
  if ((sldch = ue_get_sldch(ue->Mod_id,ue->CC_id,frame_tx,subframe_tx)) != NULL) generate_sldch(ue,sldch,frame_tx,subframe_tx);

  // check for SLSCH
  if ((slsch = ue_get_slsch(ue->Mod_id,ue->CC_id,frame_tx,subframe_tx)) != NULL) generate_slsch(ue,slsch,frame_tx,subframe_tx);
}

void phy_procedures_UE_TX(PHY_VARS_UE *ue,UE_rxtx_proc_t *proc,uint8_t eNB_id,uint8_t abstraction_flag,runmode_t mode) {
  LTE_DL_FRAME_PARMS *frame_parms=&ue->frame_parms;
  //int32_t ulsch_start=0;
  int subframe_tx = proc->subframe_tx;
  int frame_tx = proc->frame_tx;
  unsigned int aa;
  uint8_t isSubframeSRS;
  uint8_t next1_thread_id = ue->current_thread_id[proc->subframe_rx]== (RX_NB_TH-1) ? 0:(ue->current_thread_id[proc->subframe_rx]+1);
  uint8_t next2_thread_id = next1_thread_id== (RX_NB_TH-1) ? 0:(next1_thread_id+1);
  VCD_SIGNAL_DUMPER_DUMP_FUNCTION_BY_NAME(VCD_SIGNAL_DUMPER_FUNCTIONS_PHY_PROCEDURES_UE_TX,VCD_FUNCTION_IN);
  LOG_D(PHY,"****** start TX-Chain for AbsSubframe %d.%d ******\n", frame_tx, subframe_tx);
  T(T_UE_PHY_UL_TICK, T_INT(ue->Mod_id), T_INT(frame_tx%1024), T_INT(subframe_tx));
  ue->generate_ul_signal[eNB_id] = 0;

  if ( LOG_DEBUGFLAG(UE_TIMING)) {
    start_meas(&ue->phy_proc_tx);
  }

  ue->tx_power_dBm[subframe_tx]=-127;

  for (aa=0; aa<frame_parms->nb_antennas_tx; aa++) {
    memset(&ue->common_vars.txdataF[aa][subframe_tx*frame_parms->ofdm_symbol_size*frame_parms->symbols_per_tti],
           0,
           frame_parms->ofdm_symbol_size*frame_parms->symbols_per_tti*sizeof(int32_t));
  }

  if (subframe_select(&ue->frame_parms,proc->subframe_tx) == SF_UL ||
<<<<<<< HEAD
      ue->frame_parms.frame_type == FDD) {    
    if (ue->UE_mode[eNB_id] > PRACH ) {
=======
      ue->frame_parms.frame_type == FDD) {
    if (ue->UE_mode[eNB_id] != PRACH ) {
>>>>>>> a975014b
      // check cell srs subframe and ue srs subframe. This has an impact on pusch encoding
      isSubframeSRS = is_srs_occasion_common(&ue->frame_parms,proc->frame_tx,proc->subframe_tx);
      ue_compute_srs_occasion(ue,proc,eNB_id,isSubframeSRS);
      ue_ulsch_uespec_procedures(ue,proc,eNB_id,abstraction_flag);
      LOG_D(PHY,"ULPOWERS After ulsch_uespec_procedures : ue->tx_power_dBm[%d]=%d, NPRB %d\n",
            subframe_tx,ue->tx_power_dBm[subframe_tx],ue->tx_total_RE[subframe_tx]);
    }

    if (ue->UE_mode[eNB_id] == PUSCH) {
      // check if we need to use PUCCH 1a/1b
      ue_pucch_procedures(ue,proc,eNB_id,abstraction_flag);
      // check if we need to use SRS
      ue_srs_procedures(ue,proc,eNB_id,abstraction_flag);
    } // UE_mode==PUSCH
  }

  LOG_D(PHY,"doing ulsch_common_procedures (%d.%d): generate_ul_signal %d\n",frame_tx,subframe_tx,
        ue->generate_ul_signal[eNB_id]);
  ulsch_common_procedures(ue,proc, (ue->generate_ul_signal[eNB_id] == 0));

  if ((ue->UE_mode[eNB_id] == PRACH) &&
      (ue->frame_parms.prach_config_common.prach_Config_enabled==1)) {
    // check if we have PRACH opportunity
    if (is_prach_subframe(&ue->frame_parms,frame_tx,subframe_tx)) {
      ue_prach_procedures(ue,proc,eNB_id,abstraction_flag,mode);
    }
  } // mode is PRACH
  else {
    ue->generate_prach=0;
  }

  // reset DL ACK/NACK status
  uint8_t N_bundled = 0;

  if (ue->dlsch[ue->current_thread_id[proc->subframe_rx]][eNB_id][0] != NULL) {
    reset_ack(&ue->frame_parms,
              ue->dlsch[ue->current_thread_id[proc->subframe_rx]][eNB_id][0]->harq_ack,
              subframe_tx,
              proc->subframe_rx,
              ue->ulsch[eNB_id]->o_ACK,
              &N_bundled,
              0);
    reset_ack(&ue->frame_parms,
              ue->dlsch[next1_thread_id][eNB_id][0]->harq_ack,
              subframe_tx,
              proc->subframe_rx,
              ue->ulsch[eNB_id]->o_ACK,
              &N_bundled,
              0);
    reset_ack(&ue->frame_parms,
              ue->dlsch[next2_thread_id][eNB_id][0]->harq_ack,
              subframe_tx,
              proc->subframe_rx,
              ue->ulsch[eNB_id]->o_ACK,
              &N_bundled,
              0);
  }

  if (ue->dlsch_SI[eNB_id] != NULL)
    reset_ack(&ue->frame_parms,
              ue->dlsch_SI[eNB_id]->harq_ack,
              subframe_tx,
              proc->subframe_rx,
              ue->ulsch[eNB_id]->o_ACK,
              &N_bundled,
              0);

  LOG_D(PHY,"****** end TX-Chain for AbsSubframe %d.%d ******\n", frame_tx, subframe_tx);
  VCD_SIGNAL_DUMPER_DUMP_FUNCTION_BY_NAME(VCD_SIGNAL_DUMPER_FUNCTIONS_PHY_PROCEDURES_UE_TX, VCD_FUNCTION_OUT);

  if ( LOG_DEBUGFLAG(UE_TIMING)) {
    stop_meas(&ue->phy_proc_tx);
  }
}

void phy_procedures_UE_S_TX(PHY_VARS_UE *ue,uint8_t eNB_id,uint8_t abstraction_flag) {
  int aa;//i,aa;
  LTE_DL_FRAME_PARMS *frame_parms=&ue->frame_parms;

  for (aa=0; aa<frame_parms->nb_antennas_tx; aa++) {
#if defined(EXMIMO) //this is the EXPRESS MIMO case
    int i;

    // set the whole tx buffer to RX
    for (i=0; i<LTE_NUMBER_OF_SUBFRAMES_PER_FRAME*frame_parms->samples_per_tti; i++)
      ue->common_vars.txdata[aa][i] = 0x00010001;

#else //this is the normal case
    //    memset(&ue->common_vars.txdata[aa][0],0,
    //     (LTE_NUMBER_OF_SUBFRAMES_PER_FRAME*frame_parms->samples_per_tti)*sizeof(int32_t));
#endif //else EXMIMO
  }
}

void ue_measurement_procedures(
  uint16_t l,    // symbol index of each slot [0..6]
  PHY_VARS_UE *ue,UE_rxtx_proc_t *proc, uint8_t eNB_id,
  uint16_t slot, // slot index of each radio frame [0..19]
  uint8_t abstraction_flag,runmode_t mode) {
  //LOG_I(PHY,"ue_measurement_procedures l %d Ncp %d\n",l,ue->frame_parms.Ncp);
  LTE_DL_FRAME_PARMS *frame_parms=&ue->frame_parms;
  int subframe_rx = proc->subframe_rx;
  VCD_SIGNAL_DUMPER_DUMP_FUNCTION_BY_NAME(VCD_SIGNAL_DUMPER_FUNCTIONS_UE_MEASUREMENT_PROCEDURES, VCD_FUNCTION_IN);

  if (l==0) {
    // UE measurements on symbol 0
    LOG_D(PHY,"Calling measurements subframe %d, rxdata %p\n",subframe_rx,ue->common_vars.rxdata);
    LOG_D(PHY,"Calling measurements subframe %d, rxdata %p\n",subframe_rx,ue->common_vars.rxdata);
    lte_ue_measurements(ue,
                        (subframe_rx*frame_parms->samples_per_tti+ue->rx_offset)%(frame_parms->samples_per_tti*LTE_NUMBER_OF_SUBFRAMES_PER_FRAME),
                        (subframe_rx == 1) ? 1 : 0,
                        0,
                        0,
                        subframe_rx);

    if(slot == 0)
      T(T_UE_PHY_MEAS, T_INT(eNB_id), T_INT(proc->frame_rx%1024), T_INT(proc->subframe_rx),
        T_INT((int)(10*log10(ue->measurements.rsrp[0])-ue->rx_total_gain_dB)),
        T_INT((int)ue->measurements.rx_rssi_dBm[0]),
        T_INT((int)(ue->measurements.rx_power_avg_dB[0] - ue->measurements.n0_power_avg_dB)),
        T_INT((int)ue->measurements.rx_power_avg_dB[0]),
        T_INT((int)ue->measurements.n0_power_avg_dB),
        T_INT((int)ue->measurements.wideband_cqi_avg[0]),
        T_INT((int)ue->common_vars.freq_offset));
  }

  if (( (slot%2) == 0) && (l==(6-ue->frame_parms.Ncp))) {
    // make sure we have signal from PSS/SSS for N0 measurement
    // LOG_I(PHY," l==(6-ue->frame_parms.Ncp) ue_rrc_measurements\n");
    VCD_SIGNAL_DUMPER_DUMP_FUNCTION_BY_NAME(VCD_SIGNAL_DUMPER_FUNCTIONS_UE_RRC_MEASUREMENTS, VCD_FUNCTION_IN);
    ue_rrc_measurements(ue,
                        slot,
                        abstraction_flag);
    VCD_SIGNAL_DUMPER_DUMP_FUNCTION_BY_NAME(VCD_SIGNAL_DUMPER_FUNCTIONS_UE_RRC_MEASUREMENTS, VCD_FUNCTION_OUT);
  }

  // accumulate and filter timing offset estimation every subframe (instead of every frame)
  if (( (slot%2) == 0) && (l==(4-frame_parms->Ncp))) {
    // AGC
    VCD_SIGNAL_DUMPER_DUMP_FUNCTION_BY_NAME(VCD_SIGNAL_DUMPER_FUNCTIONS_UE_GAIN_CONTROL, VCD_FUNCTION_IN);
#ifndef OAI_USRP
#ifndef OAI_BLADERF
#ifndef OAI_LMSSDR
    phy_adjust_gain (ue,dB_fixed(ue->measurements.rssi),0);
#endif
#endif
#endif
    VCD_SIGNAL_DUMPER_DUMP_FUNCTION_BY_NAME(VCD_SIGNAL_DUMPER_FUNCTIONS_UE_GAIN_CONTROL, VCD_FUNCTION_OUT);
    eNB_id = 0;

    if (ue->no_timing_correction==0)
      lte_adjust_synch(&ue->frame_parms,
                       ue,
                       eNB_id,
                       subframe_rx,
                       0,
                       16384);
  }

  VCD_SIGNAL_DUMPER_DUMP_FUNCTION_BY_NAME(VCD_SIGNAL_DUMPER_FUNCTIONS_UE_MEASUREMENT_PROCEDURES, VCD_FUNCTION_OUT);
}



void ue_pbch_procedures(uint8_t eNB_id,PHY_VARS_UE *ue,UE_rxtx_proc_t *proc, uint8_t abstraction_flag) {
  //  int i;
  int pbch_tx_ant=0;
  uint8_t pbch_phase;
  uint16_t frame_tx;
  static uint8_t first_run = 1;
  uint8_t pbch_trials = 0;
  DevAssert(ue);
  int frame_rx = proc->frame_rx;
  int subframe_rx = proc->subframe_rx;
  VCD_SIGNAL_DUMPER_DUMP_FUNCTION_BY_NAME(VCD_SIGNAL_DUMPER_FUNCTIONS_UE_PBCH_PROCEDURES, VCD_FUNCTION_IN);
  pbch_phase=(frame_rx%4);

  if (pbch_phase>=4)
    pbch_phase=0;

  for (pbch_trials=0; pbch_trials<4; pbch_trials++) {
    //for (pbch_phase=0;pbch_phase<4;pbch_phase++) {
    //LOG_I(PHY,"[UE  %d] Frame %d, Trying PBCH %d (NidCell %d, eNB_id %d)\n",ue->Mod_id,frame_rx,pbch_phase,ue->frame_parms.Nid_cell,eNB_id);
    pbch_tx_ant = rx_pbch(&ue->common_vars,
                          ue->pbch_vars[eNB_id],
                          &ue->frame_parms,
                          eNB_id,
                          ue->frame_parms.nb_antenna_ports_eNB==1?SISO:ALAMOUTI,
                          ue->high_speed_flag,
                          pbch_phase);

    if ((pbch_tx_ant>0) && (pbch_tx_ant<=4)) {
      break;
    }

    pbch_phase++;

    if (pbch_phase>=4)
      pbch_phase=0;
  }

  if ((pbch_tx_ant>0) && (pbch_tx_ant<=4)) {
    if (opt_enabled) {
      static uint8_t dummy[3];
      dummy[0] = ue->pbch_vars[eNB_id]->decoded_output[2];
      dummy[1] = ue->pbch_vars[eNB_id]->decoded_output[1];
      dummy[2] = ue->pbch_vars[eNB_id]->decoded_output[0];
      trace_pdu( DIRECTION_DOWNLINK, dummy, WS_C_RNTI, ue->Mod_id, 0, 0,
                 frame_rx, subframe_rx, 0, 0);
      LOG_D(OPT,"[UE %d][PBCH] Frame %d trace pdu for PBCH\n",
            ue->Mod_id, subframe_rx);
    }

    if (pbch_tx_ant>2) {
      LOG_W(PHY,"[openair][SCHED][SYNCH] PBCH decoding: pbch_tx_ant>2 not supported\n");
      VCD_SIGNAL_DUMPER_DUMP_FUNCTION_BY_NAME(VCD_SIGNAL_DUMPER_FUNCTIONS_UE_PBCH_PROCEDURES, VCD_FUNCTION_OUT);
      return;
    }

    ue->pbch_vars[eNB_id]->pdu_errors_conseq = 0;
    frame_tx = (((int)(ue->pbch_vars[eNB_id]->decoded_output[2]&0x03))<<8);
    frame_tx += ((int)(ue->pbch_vars[eNB_id]->decoded_output[1]&0xfc));
    frame_tx += pbch_phase;

    if (ue->mac_enabled==1) {
      dl_phy_sync_success(ue->Mod_id,frame_rx,eNB_id,
                          ue->UE_mode[eNB_id]==NOT_SYNCHED ? 1 : 0);
    }

    // if this is the first PBCH after initial synchronization, make L1 state = PRACH
    //if (ue->UE_mode[eNB_id]==NOT_SYNCHED) ue->UE_mode[eNB_id] = PRACH;

    if (first_run) {
      first_run = 0;
      proc->frame_rx = (proc->frame_rx & 0xFFFFFC00) | (frame_tx & 0x000003FF);
      proc->frame_tx = proc->frame_rx;

      for(int th_id=0; th_id<RX_NB_TH; th_id++) {
        ue->proc.proc_rxtx[th_id].frame_rx = proc->frame_rx;
        ue->proc.proc_rxtx[th_id].frame_tx = proc->frame_tx;
        printf("[UE %d] frame %d, subframe %d: Adjusting frame counter (PBCH ant_tx=%d, frame_tx=%d, phase %d, rx_offset %d) => new frame %d\n",
               ue->Mod_id,
               ue->proc.proc_rxtx[th_id].frame_rx,
               subframe_rx,
               pbch_tx_ant,
               frame_tx,
               pbch_phase,
               ue->rx_offset,
               proc->frame_rx);
      }

      frame_rx = proc->frame_rx;
    } else if (((frame_tx & 0x03FF) != (proc->frame_rx & 0x03FF))) {
      //(pbch_tx_ant != ue->frame_parms.nb_antennas_tx)) {
      LOG_D(PHY,"[UE %d] frame %d, subframe %d: Re-adjusting frame counter (PBCH ant_tx=%d, frame_rx=%d, frame%%1024=%d, phase %d).\n",
            ue->Mod_id,
            proc->frame_rx,
            subframe_rx,
            pbch_tx_ant,
            frame_tx,
            frame_rx & 0x03FF,
            pbch_phase);
      proc->frame_rx = (proc->frame_rx & 0xFFFFFC00) | (frame_tx & 0x000003FF);
      proc->frame_tx = proc->frame_rx;
      frame_rx = proc->frame_rx;

      for(int th_id=0; th_id<RX_NB_TH; th_id++) {
        ue->proc.proc_rxtx[th_id].frame_rx = (proc->frame_rx & 0xFFFFFC00) | (frame_tx & 0x000003FF);
        ue->proc.proc_rxtx[th_id].frame_tx = proc->frame_rx;
      }
    }

    if (LOG_DEBUGFLAG(DEBUG_UE_PHYPROC)) {
      LOG_UI(PHY,"[UE %d] frame %d, subframe %d, Received PBCH (MIB): nb_antenna_ports_eNB %d, tx_ant %d, frame_tx %d. N_RB_DL %d, phich_duration %d, phich_resource %d/6!\n",
             ue->Mod_id,
             frame_rx,
             subframe_rx,
             ue->frame_parms.nb_antenna_ports_eNB,
             pbch_tx_ant,
             frame_tx,
             ue->frame_parms.N_RB_DL,
             ue->frame_parms.phich_config_common.phich_duration,
             ue->frame_parms.phich_config_common.phich_resource);
    }
  } else {
    if (LOG_DUMPFLAG(DEBUG_UE_PHYPROC)) {
      LOG_E(PHY,"[UE %d] frame %d, subframe %d, Error decoding PBCH!\n",
            ue->Mod_id,frame_rx, subframe_rx);
      LOG_I(PHY,"[UE %d] rx_offset %d\n",ue->Mod_id,ue->rx_offset);
      LOG_M("rxsig0.m","rxs0", ue->common_vars.rxdata[0],ue->frame_parms.samples_per_tti,1,1);
      LOG_M("PBCH_rxF0_ext.m","pbch0_ext",ue->pbch_vars[0]->rxdataF_ext[0],12*4*6,1,1);
      LOG_M("PBCH_rxF0_comp.m","pbch0_comp",ue->pbch_vars[0]->rxdataF_comp[0],12*4*6,1,1);
      LOG_M("PBCH_rxF_llr.m","pbch_llr",ue->pbch_vars[0]->llr,(ue->frame_parms.Ncp==0) ? 1920 : 1728,1,4);
      exit(-1);
    }

    ue->pbch_vars[eNB_id]->pdu_errors_conseq++;
    ue->pbch_vars[eNB_id]->pdu_errors++;

    if (ue->mac_enabled == 1) rrc_out_of_sync_ind(ue->Mod_id,frame_rx,eNB_id);
    else AssertFatal(ue->pbch_vars[eNB_id]->pdu_errors_conseq<100,
                       "More that 100 consecutive PBCH errors! Exiting!\n");
  }

  if (frame_rx % 100 == 0) {
    ue->pbch_vars[eNB_id]->pdu_fer = ue->pbch_vars[eNB_id]->pdu_errors - ue->pbch_vars[eNB_id]->pdu_errors_last;
    ue->pbch_vars[eNB_id]->pdu_errors_last = ue->pbch_vars[eNB_id]->pdu_errors;
  }

  if (LOG_DEBUGFLAG(DEBUG_UE_PHYPROC)) {
    LOG_UI(PHY,"[UE %d] frame %d, slot %d, PBCH errors = %d, consecutive errors = %d!\n",
           ue->Mod_id,frame_rx, subframe_rx,
           ue->pbch_vars[eNB_id]->pdu_errors,
           ue->pbch_vars[eNB_id]->pdu_errors_conseq);
  }

  VCD_SIGNAL_DUMPER_DUMP_FUNCTION_BY_NAME(VCD_SIGNAL_DUMPER_FUNCTIONS_UE_PBCH_PROCEDURES, VCD_FUNCTION_OUT);
}



int ue_pdcch_procedures(uint8_t eNB_id,PHY_VARS_UE *ue,UE_rxtx_proc_t *proc,uint8_t abstraction_flag) {
  unsigned int dci_cnt=0, i;
  int frame_rx = proc->frame_rx;
  int subframe_rx = proc->subframe_rx;
  DCI_ALLOC_t dci_alloc_rx[8];
  uint8_t next1_thread_id = ue->current_thread_id[subframe_rx]== (RX_NB_TH-1) ? 0:(ue->current_thread_id[subframe_rx]+1);
  uint8_t next2_thread_id = next1_thread_id== (RX_NB_TH-1) ? 0:(next1_thread_id+1);
  LOG_D(PHY,"DCI Decoding procedure in %d.%d\n",frame_rx,subframe_rx);
  VCD_SIGNAL_DUMPER_DUMP_FUNCTION_BY_NAME(VCD_SIGNAL_DUMPER_FUNCTIONS_UE_PDCCH_PROCEDURES, VCD_FUNCTION_IN);

  if (LOG_DEBUGFLAG(UE_TIMING)) {
    start_meas(&ue->dlsch_rx_pdcch_stats);
  }

  VCD_SIGNAL_DUMPER_DUMP_FUNCTION_BY_NAME(VCD_SIGNAL_DUMPER_FUNCTIONS_RX_PDCCH, VCD_FUNCTION_IN);
  rx_pdcch(ue,
           proc->frame_rx,
           subframe_rx,
           eNB_id,
           ue->frame_parms.nb_antenna_ports_eNB==1?SISO:ALAMOUTI,
           ue->high_speed_flag);
  VCD_SIGNAL_DUMPER_DUMP_FUNCTION_BY_NAME(VCD_SIGNAL_DUMPER_FUNCTIONS_RX_PDCCH, VCD_FUNCTION_OUT);
  VCD_SIGNAL_DUMPER_DUMP_FUNCTION_BY_NAME(VCD_SIGNAL_DUMPER_FUNCTIONS_DCI_DECODING, VCD_FUNCTION_IN);

  /*printf("Decode SIB frame param aggregation + DCI %d %d, num_pdcch_symbols %d\n",
   ue->pdcch_vars[ue->current_thread_id[subframe_rx]][eNB_id]->agregationLevel,
   ue->pdcch_vars[ue->current_thread_id[subframe_rx]][eNB_id]->dciFormat,
   ue->pdcch_vars[ue->current_thread_id[subframe_rx]][eNB_id]->num_pdcch_symbols);
  */
  //agregation level == FF means no configuration on
  if(ue->pdcch_vars[ue->current_thread_id[subframe_rx]][eNB_id]->agregationLevel == 0xFF || ue->decode_SIB) {
    // search all possible dcis
    dci_cnt = dci_decoding_procedure(ue,
                                     dci_alloc_rx,
                                     (ue->UE_mode[eNB_id] < PUSCH)? 1 : 0,  // if we're in PUSCH don't listen to common search space,
                                     // later when we need paging or RA during connection, update this ...
                                     eNB_id,subframe_rx);
  } else {
    // search only preconfigured dcis
    // search C RNTI dci
    dci_cnt = dci_CRNTI_decoding_procedure(ue,
                                           dci_alloc_rx,
                                           ue->pdcch_vars[ue->current_thread_id[subframe_rx]][eNB_id]->dciFormat,
                                           ue->pdcch_vars[ue->current_thread_id[subframe_rx]][eNB_id]->agregationLevel,
                                           eNB_id,
                                           subframe_rx);
  }

  VCD_SIGNAL_DUMPER_DUMP_FUNCTION_BY_NAME(VCD_SIGNAL_DUMPER_FUNCTIONS_DCI_DECODING, VCD_FUNCTION_OUT);
  //LOG_D(PHY,"[UE  %d][PUSCH] Frame %d subframe %d PHICH RX\n",ue->Mod_id,frame_rx,subframe_rx);

  if (is_phich_subframe(&ue->frame_parms,subframe_rx)) {
    VCD_SIGNAL_DUMPER_DUMP_FUNCTION_BY_NAME(VCD_SIGNAL_DUMPER_FUNCTIONS_RX_PHICH, VCD_FUNCTION_IN);
    rx_phich(ue,proc,
             subframe_rx,eNB_id);
    VCD_SIGNAL_DUMPER_DUMP_FUNCTION_BY_NAME(VCD_SIGNAL_DUMPER_FUNCTIONS_RX_PHICH, VCD_FUNCTION_OUT);
  }

  uint8_t *nCCE_current = &ue->pdcch_vars[ue->current_thread_id[subframe_rx]][eNB_id]->nCCE[subframe_rx];
  uint8_t *nCCE_dest = &ue->pdcch_vars[next1_thread_id][eNB_id]->nCCE[subframe_rx];
  uint8_t *nCCE_dest1 = &ue->pdcch_vars[next2_thread_id][eNB_id]->nCCE[subframe_rx];
  memcpy(nCCE_dest, nCCE_current, sizeof(uint8_t));
  memcpy(nCCE_dest1, nCCE_current, sizeof(uint8_t));
  LOG_D(PHY,"current_thread %d next1_thread %d next2_thread %d \n", ue->current_thread_id[subframe_rx], next1_thread_id, next2_thread_id);
  LOG_D(PHY,"[UE  %d] AbsSubFrame %d.%d, Mode %s: DCI found %i --> rnti %x / crnti %x : format %d\n",
        ue->Mod_id,frame_rx%1024,subframe_rx,mode_string[ue->UE_mode[eNB_id]],
        dci_cnt,
        dci_alloc_rx[0].rnti,
        ue->pdcch_vars[ue->current_thread_id[subframe_rx]][eNB_id]->crnti,
        dci_alloc_rx[0].format );
  ue->pdcch_vars[ue->current_thread_id[subframe_rx]][eNB_id]->dci_received += dci_cnt;

  for (i=0; i<dci_cnt; i++) {
    if ((ue->UE_mode[eNB_id]>PRACH) &&
        (dci_alloc_rx[i].rnti == ue->pdcch_vars[ue->current_thread_id[subframe_rx]][eNB_id]->crnti) &&
        (dci_alloc_rx[i].format != format0)) {
      LOG_D(PHY,"[UE  %d][DCI][PDSCH %x] AbsSubframe %d.%d: format %d, num_pdcch_symbols %d, nCCE %d, total CCEs %d\n",
            ue->Mod_id,dci_alloc_rx[i].rnti,
            frame_rx%1024,subframe_rx,
            dci_alloc_rx[i].format,
            ue->pdcch_vars[ue->current_thread_id[subframe_rx]][eNB_id]->num_pdcch_symbols,
            ue->pdcch_vars[ue->current_thread_id[subframe_rx]][eNB_id]->nCCE[subframe_rx],
            get_nCCE(3,&ue->frame_parms,get_mi(&ue->frame_parms,0)));

      //dump_dci(&ue->frame_parms, &dci_alloc_rx[i]);

      if ((ue->UE_mode[eNB_id] > PRACH) &&
          (generate_ue_dlsch_params_from_dci(frame_rx,
                                             subframe_rx,
                                             (void *)&dci_alloc_rx[i].dci_pdu,
                                             ue->pdcch_vars[ue->current_thread_id[subframe_rx]][eNB_id]->crnti,
                                             dci_alloc_rx[i].format,
                                             ue->pdcch_vars[ue->current_thread_id[subframe_rx]][eNB_id],
                                             ue->pdsch_vars[ue->current_thread_id[subframe_rx]][eNB_id],
                                             ue->dlsch[ue->current_thread_id[subframe_rx]][eNB_id],
                                             &ue->frame_parms,
                                             ue->pdsch_config_dedicated,
                                             SI_RNTI,
                                             0,
                                             P_RNTI,
                                             ue->transmission_mode[eNB_id]<7?0:ue->transmission_mode[eNB_id],
                                             ue->pdcch_vars[0%RX_NB_TH][eNB_id]->crnti_is_temporary? ue->pdcch_vars[ue->current_thread_id[subframe_rx]][eNB_id]->crnti: 0)==0)) {
        // update TPC for PUCCH
        if((dci_alloc_rx[i].format == format1)   ||
            (dci_alloc_rx[i].format == format1A) ||
            (dci_alloc_rx[i].format == format1B) ||
            (dci_alloc_rx[i].format == format2)  ||
            (dci_alloc_rx[i].format == format2A) ||
            (dci_alloc_rx[i].format == format2B)) {
          //ue->dlsch[ue->current_thread_id[subframe_rx]][eNB_id][0]->g_pucch += ue->dlsch[ue->current_thread_id[subframe_rx]][eNB_id][0]->harq_processes[ue->dlsch[ue->current_thread_id[subframe_rx]][eNB_id][0]->current_harq_pid]->delta_PUCCH;
          int32_t delta_pucch = ue->dlsch[ue->current_thread_id[subframe_rx]][eNB_id][0]->harq_processes[ue->dlsch[ue->current_thread_id[subframe_rx]][eNB_id][0]->current_harq_pid]->delta_PUCCH;

          for(int th_id=0; th_id<RX_NB_TH; th_id++) {
            ue->dlsch[th_id][eNB_id][0]->g_pucch += delta_pucch;
          }

          LOG_D(PHY,"update TPC for PUCCH %d.%d / pid %d delta_PUCCH %d g_pucch %d %d \n",frame_rx, subframe_rx,ue->dlsch[ue->current_thread_id[subframe_rx]][eNB_id][0]->current_harq_pid,
                delta_pucch,
                ue->dlsch[0][eNB_id][0]->g_pucch,
                ue->dlsch[1][eNB_id][0]->g_pucch
                //ue->dlsch[2][eNB_id][0]->g_pucch
               );
        }

        ue->dlsch_received[eNB_id]++;

        if ( LOG_DEBUGFLAG(DEBUG_UE_PHYPROC)) {
          LOG_D(PHY,"[UE  %d] Generated UE DLSCH C_RNTI format %d\n",ue->Mod_id,dci_alloc_rx[i].format);
          dump_dci(&ue->frame_parms, &dci_alloc_rx[i]);
          LOG_D(PHY,"[UE %d] *********** dlsch->active in subframe %d=> %d\n",ue->Mod_id,subframe_rx,ue->dlsch[ue->current_thread_id[subframe_rx]][eNB_id][0]->active);
        }

        // we received a CRNTI, so we're in PUSCH
        if (ue->UE_mode[eNB_id] != PUSCH) {
          if (LOG_DEBUGFLAG(DEBUG_UE_PHYPROC)) {
            LOG_D(PHY,"[UE  %d] Frame %d, subframe %d: Received DCI with CRNTI %x => Mode PUSCH\n",ue->Mod_id,frame_rx,subframe_rx,ue->pdcch_vars[subframe_rx&1][eNB_id]->crnti);
          }

          //dump_dci(&ue->frame_parms, &dci_alloc_rx[i]);
          ue->UE_mode[eNB_id] = PUSCH;
        }
      } else {
        LOG_E(PHY,"[UE  %d] Frame %d, subframe %d: Problem in DCI!\n",ue->Mod_id,frame_rx,subframe_rx);
        dump_dci(&ue->frame_parms, &dci_alloc_rx[i]);
      }
    } else if ((dci_alloc_rx[i].rnti == SI_RNTI) &&
               ((dci_alloc_rx[i].format == format1A) || (dci_alloc_rx[i].format == format1C))) {
      if (LOG_DEBUGFLAG(DEBUG_UE_PHYPROC)) {
        LOG_D(PHY,"[UE  %d] subframe %d: Found rnti %x, format 1%s, dci_cnt %d\n",ue->Mod_id,subframe_rx,dci_alloc_rx[i].rnti,dci_alloc_rx[i].format==format1A?"A":"C",i);
      }

      if (generate_ue_dlsch_params_from_dci(frame_rx,
                                            subframe_rx,
                                            (void *)&dci_alloc_rx[i].dci_pdu,
                                            SI_RNTI,
                                            dci_alloc_rx[i].format,
                                            ue->pdcch_vars[ue->current_thread_id[subframe_rx]][eNB_id],
                                            ue->pdsch_vars_SI[eNB_id],
                                            &ue->dlsch_SI[eNB_id],
                                            &ue->frame_parms,
                                            ue->pdsch_config_dedicated,
                                            SI_RNTI,
                                            0,
                                            P_RNTI,
                                            ue->transmission_mode[eNB_id]<7?0:ue->transmission_mode[eNB_id],
                                            0)==0) {
        ue->dlsch_SI_received[eNB_id]++;
        LOG_D(PHY,"[UE  %d] Frame %d, subframe %d : Generate UE DLSCH SI_RNTI format 1%s\n",ue->Mod_id,frame_rx,subframe_rx,dci_alloc_rx[i].format==format1A?"A":"C");
        //dump_dci(&ue->frame_parms, &dci_alloc_rx[i]);
      }
    } else if ((dci_alloc_rx[i].rnti == P_RNTI) &&
               ((dci_alloc_rx[i].format == format1A) || (dci_alloc_rx[i].format == format1C))) {
      if (LOG_DEBUGFLAG(DEBUG_UE_PHYPROC)) {
        LOG_D(PHY,"[UE  %d] subframe %d: Found rnti %x, format 1%s, dci_cnt %d\n",ue->Mod_id,subframe_rx,dci_alloc_rx[i].rnti,dci_alloc_rx[i].format==format1A?"A":"C",i);
      }

      if (generate_ue_dlsch_params_from_dci(frame_rx,
                                            subframe_rx,
                                            (void *)&dci_alloc_rx[i].dci_pdu,
                                            P_RNTI,
                                            dci_alloc_rx[i].format,
                                            ue->pdcch_vars[ue->current_thread_id[subframe_rx]][eNB_id],
                                            ue->pdsch_vars_p[eNB_id],
                                            &ue->dlsch_SI[eNB_id],
                                            &ue->frame_parms,
                                            ue->pdsch_config_dedicated,
                                            SI_RNTI,
                                            0,
                                            P_RNTI,
                                            ue->transmission_mode[eNB_id]<7?0:ue->transmission_mode[eNB_id],
                                            0)==0) {
        ue->dlsch_p_received[eNB_id]++;
        LOG_D(PHY,"[UE  %d] Frame %d, subframe %d : Generate UE DLSCH P_RNTI format 1%s\n",ue->Mod_id,frame_rx,subframe_rx,dci_alloc_rx[i].format==format1A?"A":"C");
        //dump_dci(&ue->frame_parms, &dci_alloc_rx[i]);
      }
    } else if ((ue->prach_resources[eNB_id]) &&
               (dci_alloc_rx[i].rnti == ue->prach_resources[eNB_id]->ra_RNTI) &&
               ((dci_alloc_rx[i].format == format1A) || (dci_alloc_rx[i].format == format1C))) {
      if (LOG_DEBUGFLAG(DEBUG_UE_PHYPROC)) {
        LOG_D(PHY,"[UE  %d][RAPROC] subframe %d: Found RA rnti %x, format 1%s, dci_cnt %d\n",ue->Mod_id,subframe_rx,dci_alloc_rx[i].rnti,dci_alloc_rx[i].format==format1A?"A":"C",i);
      }

      if (generate_ue_dlsch_params_from_dci(frame_rx,
                                            subframe_rx,
                                            (void *)&dci_alloc_rx[i].dci_pdu,
                                            ue->prach_resources[eNB_id]->ra_RNTI,
                                            dci_alloc_rx[i].format,
                                            ue->pdcch_vars[ue->current_thread_id[subframe_rx]][eNB_id],
                                            ue->pdsch_vars_ra[eNB_id],
                                            &ue->dlsch_ra[eNB_id],
                                            &ue->frame_parms,
                                            ue->pdsch_config_dedicated,
                                            SI_RNTI,
                                            ue->prach_resources[eNB_id]->ra_RNTI,
                                            P_RNTI,
                                            ue->transmission_mode[eNB_id]<7?0:ue->transmission_mode[eNB_id],
                                            0)==0) {
        ue->dlsch_ra_received[eNB_id]++;

        if (LOG_DEBUGFLAG(DEBUG_UE_PHYPROC)) {
          LOG_D(PHY,"[UE  %d] Generate UE DLSCH RA_RNTI format 1A, rb_alloc %x, dlsch_ra[eNB_id] %p\n",
                ue->Mod_id,ue->dlsch_ra[eNB_id]->harq_processes[0]->rb_alloc_even[0],ue->dlsch_ra[eNB_id]);
        }
      }
    } else if( (dci_alloc_rx[i].rnti == ue->pdcch_vars[ue->current_thread_id[subframe_rx]][eNB_id]->crnti) &&
               (dci_alloc_rx[i].format == format0)) {
      if (LOG_DEBUGFLAG(DEBUG_UE_PHYPROC)) {
        LOG_D(PHY,"[UE  %d][PUSCH] Frame %d subframe %d: Found rnti %x, format 0, dci_cnt %d\n",
              ue->Mod_id,frame_rx,subframe_rx,dci_alloc_rx[i].rnti,i);
      }

      ue->ulsch_no_allocation_counter[eNB_id] = 0;
      //dump_dci(&ue->frame_parms,&dci_alloc_rx[i]);

      if ((ue->UE_mode[eNB_id] > PRACH) &&
          (generate_ue_ulsch_params_from_dci((void *)&dci_alloc_rx[i].dci_pdu,
                                             ue->pdcch_vars[ue->current_thread_id[subframe_rx]][eNB_id]->crnti,
                                             subframe_rx,
                                             format0,
                                             ue,
                                             proc,
                                             SI_RNTI,
                                             0,
                                             P_RNTI,
                                             CBA_RNTI,
                                             eNB_id,
                                             0)==0)) {
        if (LOG_DEBUGFLAG(DEBUG_UE_PHYPROC)) {
          LOG_USEDINLOG_VAR(int8_t,harq_pid) = subframe2harq_pid(&ue->frame_parms,
                                               pdcch_alloc2ul_frame(&ue->frame_parms,proc->frame_rx,proc->subframe_rx),
                                               pdcch_alloc2ul_subframe(&ue->frame_parms,proc->subframe_rx));
          T(T_UE_PHY_ULSCH_UE_DCI, T_INT(eNB_id), T_INT(proc->frame_rx%1024), T_INT(proc->subframe_rx),
            T_INT(dci_alloc_rx[i].rnti),
            T_INT(harq_pid),
            T_INT(ue->ulsch[eNB_id]->harq_processes[harq_pid]->mcs),
            T_INT(ue->ulsch[eNB_id]->harq_processes[harq_pid]->round),
            T_INT(ue->ulsch[eNB_id]->harq_processes[harq_pid]->first_rb),
            T_INT(ue->ulsch[eNB_id]->harq_processes[harq_pid]->nb_rb),
            T_INT(ue->ulsch[eNB_id]->harq_processes[harq_pid]->TBS));
          LOG_D(PHY,"[UE  %d] Generate UE ULSCH C_RNTI format 0 (subframe %d)\n",ue->Mod_id,subframe_rx);
        }
      }
    } else if( (dci_alloc_rx[i].rnti == ue->ulsch[eNB_id]->cba_rnti[0]) &&
               (dci_alloc_rx[i].format == format0)) {
      // UE could belong to more than one CBA group
      // ue->Mod_id%ue->ulsch[eNB_id]->num_active_cba_groups]
      if (LOG_DEBUGFLAG(DEBUG_UE_PHYPROC)) {
        LOG_D(PHY,"[UE  %d][PUSCH] Frame %d subframe %d: Found cba rnti %x, format 0, dci_cnt %d\n",
              ue->Mod_id,frame_rx,subframe_rx,dci_alloc_rx[i].rnti,i);
        /*
        if (((frame_rx%100) == 0) || (frame_rx < 20))
        dump_dci(&ue->frame_parms, &dci_alloc_rx[i]);
        */
      }

      ue->ulsch_no_allocation_counter[eNB_id] = 0;
      //dump_dci(&ue->frame_parms,&dci_alloc_rx[i]);

      if ((ue->UE_mode[eNB_id] > PRACH) &&
          (generate_ue_ulsch_params_from_dci((void *)&dci_alloc_rx[i].dci_pdu,
                                             ue->ulsch[eNB_id]->cba_rnti[0],
                                             subframe_rx,
                                             format0,
                                             ue,
                                             proc,
                                             SI_RNTI,
                                             0,
                                             P_RNTI,
                                             CBA_RNTI,
                                             eNB_id,
                                             0)==0)) {
        if (LOG_DEBUGFLAG(DEBUG_UE_PHYPROC)) {
          LOG_D(PHY,"[UE  %d] Generate UE ULSCH CBA_RNTI format 0 (subframe %d)\n",ue->Mod_id,subframe_rx);
        }

        ue->ulsch[eNB_id]->num_cba_dci[(subframe_rx+4)%10]++;
      }
    } else {
      if (LOG_DEBUGFLAG(DEBUG_UE_PHYPROC)) {
        LOG_D(PHY,"[UE  %d] frame %d, subframe %d: received DCI %d with RNTI=%x (C-RNTI:%x, CBA_RNTI %x) and format %d!\n",ue->Mod_id,frame_rx,subframe_rx,i,dci_alloc_rx[i].rnti,
              ue->pdcch_vars[ue->current_thread_id[subframe_rx]][eNB_id]->crnti,
              ue->ulsch[eNB_id]->cba_rnti[0],
              dci_alloc_rx[i].format);
        //      dump_dci(&ue->frame_parms, &dci_alloc_rx[i]);
      }
    }
  }

  if (LOG_DEBUGFLAG(UE_TIMING)) {
    stop_meas(&ue->dlsch_rx_pdcch_stats);
  }

  VCD_SIGNAL_DUMPER_DUMP_FUNCTION_BY_NAME(VCD_SIGNAL_DUMPER_FUNCTIONS_UE_PDCCH_PROCEDURES, VCD_FUNCTION_OUT);
  return(0);
}


void ue_pmch_procedures(PHY_VARS_UE *ue, UE_rxtx_proc_t *proc,int eNB_id,int abstraction_flag) {
  int subframe_rx = proc->subframe_rx;
  int frame_rx = proc->frame_rx;
  int pmch_mcs=-1;
#if (LTE_RRC_VERSION >= MAKE_VERSION(10, 0, 0))
  int CC_id = ue->CC_id;
#endif
  uint8_t sync_area=255;
  uint8_t mcch_active;
  int l;
  int ret=0;

  if (is_pmch_subframe(frame_rx,subframe_rx,&ue->frame_parms)) {
    // LOG_D(PHY,"ue calling pmch subframe ..\n ");
    LOG_D(PHY,"[UE %d] Frame %d, subframe %d: Querying for PMCH demodulation\n",
          ue->Mod_id,frame_rx,subframe_rx);
#if (LTE_RRC_VERSION >= MAKE_VERSION(10, 0, 0))
    pmch_mcs = ue_query_mch(ue->Mod_id,
                            CC_id,
                            frame_rx,
                            subframe_rx,
                            eNB_id,
                            &sync_area,
                            &mcch_active);
#else
    pmch_mcs=-1;
#endif

    if (pmch_mcs>=0) {
      LOG_D(PHY,"[UE %d] Frame %d, subframe %d: Programming PMCH demodulation for mcs %d\n",ue->Mod_id,frame_rx,subframe_rx,pmch_mcs);
      fill_UE_dlsch_MCH(ue,pmch_mcs,1,0,0);

      for (l=2; l<12; l++) {
        slot_fep_mbsfn(ue,
                       l,
                       subframe_rx,
                       0,0);//ue->rx_offset,0);
      }

      for (l=2; l<12; l++) {
        rx_pmch(ue,
                0,
                subframe_rx,
                l);
      }

      ue->dlsch_MCH[0]->harq_processes[0]->Qm = get_Qm(pmch_mcs);
      ue->dlsch_MCH[0]->harq_processes[0]->G = get_G(&ue->frame_parms,
          ue->dlsch_MCH[0]->harq_processes[0]->nb_rb,
          ue->dlsch_MCH[0]->harq_processes[0]->rb_alloc_even,
          ue->dlsch_MCH[0]->harq_processes[0]->Qm,
          1,
          2,
          frame_rx,
          subframe_rx,
          0);
      dlsch_unscrambling(&ue->frame_parms,1,ue->dlsch_MCH[0],
                         ue->dlsch_MCH[0]->harq_processes[0]->G,
                         ue->pdsch_vars_MCH[0]->llr[0],0,subframe_rx<<1);
      LOG_D(PHY,"start turbo decode for MCH %d.%d --> nb_rb %d \n", frame_rx, subframe_rx, ue->dlsch_MCH[0]->harq_processes[0]->nb_rb);
      LOG_D(PHY,"start turbo decode for MCH %d.%d --> rb_alloc_even %x \n", frame_rx, subframe_rx, (unsigned int)((intptr_t)ue->dlsch_MCH[0]->harq_processes[0]->rb_alloc_even));
      LOG_D(PHY,"start turbo decode for MCH %d.%d --> Qm %d \n", frame_rx, subframe_rx, ue->dlsch_MCH[0]->harq_processes[0]->Qm);
      LOG_D(PHY,"start turbo decode for MCH %d.%d --> Nl %d \n", frame_rx, subframe_rx, ue->dlsch_MCH[0]->harq_processes[0]->Nl);
      LOG_D(PHY,"start turbo decode for MCH %d.%d --> G  %d \n", frame_rx, subframe_rx, ue->dlsch_MCH[0]->harq_processes[0]->G);
      LOG_D(PHY,"start turbo decode for MCH %d.%d --> Kmimo  %d \n", frame_rx, subframe_rx, ue->dlsch_MCH[0]->Kmimo);
      ret = dlsch_decoding(ue,
                           ue->pdsch_vars_MCH[0]->llr[0],
                           &ue->frame_parms,
                           ue->dlsch_MCH[0],
                           ue->dlsch_MCH[0]->harq_processes[0],
                           frame_rx,
                           subframe_rx,
                           0,
                           0,1);

      if (mcch_active == 1)
        ue->dlsch_mcch_trials[sync_area][0]++;
      else
        ue->dlsch_mtch_trials[sync_area][0]++;

      if (ret == (1+ue->dlsch_MCH[0]->max_turbo_iterations)) {
        if (mcch_active == 1)
          ue->dlsch_mcch_errors[sync_area][0]++;
        else
          ue->dlsch_mtch_errors[sync_area][0]++;

        LOG_D(PHY,"[UE %d] Frame %d, subframe %d: PMCH in error (%d,%d), not passing to L2 (TBS %d, iter %d,G %d)\n",
              ue->Mod_id,
              frame_rx,subframe_rx,
              ue->dlsch_mcch_errors[sync_area][0],
              ue->dlsch_mtch_errors[sync_area][0],
              ue->dlsch_MCH[0]->harq_processes[0]->TBS>>3,
              ue->dlsch_MCH[0]->max_turbo_iterations,
              ue->dlsch_MCH[0]->harq_processes[0]->G);
        // dump_mch(ue,0,ue->dlsch_MCH[0]->harq_processes[0]->G,subframe_rx);

        if (LOG_DEBUGFLAG(DEBUG_UE_PHYPROC)) {
          for (int i=0; i<ue->dlsch_MCH[0]->harq_processes[0]->TBS>>3; i++) {
            LOG_T(PHY,"%02x.",ue->dlsch_MCH[0]->harq_processes[0]->c[0][i]);
          }

          LOG_T(PHY,"\n");
        }

        //  if (subframe_rx==9)
        //  mac_xface->macphy_exit("Why are we exiting here?");
      } else { // decoding successful
#if (LTE_RRC_VERSION >= MAKE_VERSION(10, 0, 0))
        ue_send_mch_sdu(ue->Mod_id,
                        CC_id,
                        frame_rx,
                        ue->dlsch_MCH[0]->harq_processes[0]->b,
                        ue->dlsch_MCH[0]->harq_processes[0]->TBS>>3,
                        eNB_id,// not relevant in eMBMS context
                        sync_area);

        if (mcch_active == 1)
          ue->dlsch_mcch_received[sync_area][0]++;
        else
          ue->dlsch_mtch_received[sync_area][0]++;

        if (ue->dlsch_mch_received_sf[subframe_rx%5][0] == 1 ) {
          ue->dlsch_mch_received_sf[subframe_rx%5][0]=0;
        } else {
          ue->dlsch_mch_received[0]+=1;
          ue->dlsch_mch_received_sf[subframe_rx][0]=1;
        }

#endif // #if (LTE_RRC_VERSION >= MAKE_VERSION(10, 0, 0))
      } // decoding sucessful
    } // pmch_mcs>=0
  } // is_pmch_subframe=true
}

void copy_harq_proc_struct(LTE_DL_UE_HARQ_t *harq_processes_dest, LTE_DL_UE_HARQ_t *current_harq_processes) {
  harq_processes_dest->B              = current_harq_processes->B              ;
  harq_processes_dest->C              = current_harq_processes->C              ;
  harq_processes_dest->Cminus         = current_harq_processes->Cminus         ;
  harq_processes_dest->Cplus          = current_harq_processes->Cplus          ;
  harq_processes_dest->DCINdi         = current_harq_processes->DCINdi         ;
  harq_processes_dest->F              = current_harq_processes->F              ;
  harq_processes_dest->G              = current_harq_processes->G              ;
  harq_processes_dest->Kminus         = current_harq_processes->Kminus         ;
  harq_processes_dest->Kplus          = current_harq_processes->Kplus          ;
  harq_processes_dest->Nl             = current_harq_processes->Nl             ;
  harq_processes_dest->Qm             = current_harq_processes->Qm             ;
  harq_processes_dest->TBS            = current_harq_processes->TBS            ;
  harq_processes_dest->b              = current_harq_processes->b              ;
  harq_processes_dest->codeword       = current_harq_processes->codeword       ;
  harq_processes_dest->delta_PUCCH    = current_harq_processes->delta_PUCCH    ;
  harq_processes_dest->dl_power_off   = current_harq_processes->dl_power_off   ;
  harq_processes_dest->first_tx       = current_harq_processes->first_tx       ;
  harq_processes_dest->mcs            = current_harq_processes->mcs            ;
  harq_processes_dest->mimo_mode      = current_harq_processes->mimo_mode      ;
  harq_processes_dest->nb_rb          = current_harq_processes->nb_rb          ;
  harq_processes_dest->pmi_alloc      = current_harq_processes->pmi_alloc      ;
  harq_processes_dest->rb_alloc_even[0]  = current_harq_processes->rb_alloc_even[0] ;
  harq_processes_dest->rb_alloc_even[1]  = current_harq_processes->rb_alloc_even[1] ;
  harq_processes_dest->rb_alloc_even[2]  = current_harq_processes->rb_alloc_even[2] ;
  harq_processes_dest->rb_alloc_even[3]  = current_harq_processes->rb_alloc_even[3] ;
  harq_processes_dest->rb_alloc_odd[0]  = current_harq_processes->rb_alloc_odd[0]  ;
  harq_processes_dest->rb_alloc_odd[1]  = current_harq_processes->rb_alloc_odd[1]  ;
  harq_processes_dest->rb_alloc_odd[2]  = current_harq_processes->rb_alloc_odd[2]  ;
  harq_processes_dest->rb_alloc_odd[3]  = current_harq_processes->rb_alloc_odd[3]  ;
  harq_processes_dest->round          = current_harq_processes->round          ;
  harq_processes_dest->rvidx          = current_harq_processes->rvidx          ;
  harq_processes_dest->status         = current_harq_processes->status         ;
  harq_processes_dest->vrb_type       = current_harq_processes->vrb_type       ;
}

void copy_ack_struct(harq_status_t *harq_ack_dest, harq_status_t *current_harq_ack) {
  memcpy(harq_ack_dest, current_harq_ack, sizeof(harq_status_t));
}

void ue_pdsch_procedures(PHY_VARS_UE *ue, UE_rxtx_proc_t *proc, int eNB_id, PDSCH_t pdsch, LTE_UE_DLSCH_t *dlsch0, LTE_UE_DLSCH_t *dlsch1, int s0, int s1, int abstraction_flag) {
  int subframe_rx = proc->subframe_rx;
  int m;
  int harq_pid;
  int i_mod,eNB_id_i,dual_stream_UE;
  int first_symbol_flag=0;

  if (dlsch0->active == 0)
    return;

  for (m=s0; m<=s1; m++) {
    if (dlsch0 && (!dlsch1))  {
      harq_pid = dlsch0->current_harq_pid;
      LOG_D(PHY,"[UE %d] PDSCH active in subframe %d, harq_pid %d Symbol %d\n",ue->Mod_id,subframe_rx,harq_pid,m);

      if ((pdsch==PDSCH) &&
          (ue->transmission_mode[eNB_id] == 5) &&
          (dlsch0->harq_processes[harq_pid]->dl_power_off==0) &&
          (ue->use_ia_receiver ==1)) {
        dual_stream_UE = 1;
        eNB_id_i = ue->n_connected_eNB;
        i_mod =  dlsch0->harq_processes[harq_pid]->Qm;
      } else if((pdsch==PDSCH) && (ue->transmission_mode[eNB_id]==3)) {
        dual_stream_UE = rx_IC_dual_stream;
        eNB_id_i       = eNB_id;
        i_mod          = 0;
      } else {
        dual_stream_UE = 0;
        eNB_id_i = eNB_id+1;
        i_mod = 0;
      }

      //TM7 UE specific channel estimation here!!!
      if (ue->transmission_mode[eNB_id]==7) {
        if (ue->frame_parms.Ncp==0) {
          if ((m==3) || (m==6) || (m==9) || (m==12))
            //LOG_D(PHY,"[UE %d] dlsch->active in subframe %d => %d, l=%d\n",phy_vars_ue->Mod_id,subframe_rx,phy_vars_ue->dlsch_ue[eNB_id][0]->active, l);
            lte_dl_bf_channel_estimation(ue,eNB_id,0,subframe_rx*2+(m>6?1:0),5,m);
        } else {
          LOG_E(PHY,"[UE %d]Beamforming channel estimation not supported yet for TM7 extented CP.\n",ue->Mod_id);
        }
      }

      if ((m==s0) && (m<4))
        first_symbol_flag = 1;
      else
        first_symbol_flag = 0;

      if (LOG_DEBUGFLAG(UE_TIMING)) {
        uint8_t slot = 0;

        if(m >= ue->frame_parms.symbols_per_tti>>1)
          slot = 1;

        start_meas(&ue->dlsch_llr_stats_parallelization[ue->current_thread_id[subframe_rx]][slot]);
      }

      // process DLSCH received in first slot
      rx_pdsch(ue,
               pdsch,
               eNB_id,
               eNB_id_i,
               proc->frame_rx,
               subframe_rx,  // subframe,
               m,
               first_symbol_flag,
               dual_stream_UE,
               i_mod,
               dlsch0->current_harq_pid);

      if (LOG_DEBUGFLAG(UE_TIMING)) {
        uint8_t slot = 0;

        if(m >= ue->frame_parms.symbols_per_tti>>1)
          slot = 1;

        stop_meas(&ue->dlsch_llr_stats_parallelization[ue->current_thread_id[subframe_rx]][slot]);
        LOG_I(PHY, "[AbsSFN %d.%d] LLR Computation Symbol %d %5.2f \n",proc->frame_rx,subframe_rx,m,ue->dlsch_llr_stats_parallelization[ue->current_thread_id[subframe_rx]][slot].p_time/(cpuf*1000.0));
      }

      if(first_symbol_flag) {
        proc->first_symbol_available = 1;
      }
    } // CRNTI active
  }
}

void process_rar(PHY_VARS_UE *ue, UE_rxtx_proc_t *proc, int eNB_id, runmode_t mode, int abstraction_flag) {
  int frame_rx = proc->frame_rx;
  int subframe_rx = proc->subframe_rx;
  int timing_advance;
  LTE_UE_DLSCH_t *dlsch0 = ue->dlsch_ra[eNB_id];
  int harq_pid = 0;
  uint8_t *rar;
  uint8_t next1_thread_id = ue->current_thread_id[subframe_rx]== (RX_NB_TH-1) ? 0:(ue->current_thread_id[subframe_rx]+1);
  uint8_t next2_thread_id = next1_thread_id== (RX_NB_TH-1) ? 0:(next1_thread_id+1);
  LOG_D(PHY,"[UE  %d][RAPROC] Frame %d subframe %d Received RAR  mode %d\n",
        ue->Mod_id,
        frame_rx,
        subframe_rx, ue->UE_mode[eNB_id]);

  if (ue->mac_enabled == 1) {
    if ((ue->UE_mode[eNB_id] != PUSCH) &&
        (ue->prach_resources[eNB_id]->Msg3!=NULL)) {
      LOG_D(PHY,"[UE  %d][RAPROC] Frame %d subframe %d Invoking MAC for RAR (current preamble %d)\n",
            ue->Mod_id,frame_rx,
            subframe_rx,
            ue->prach_resources[eNB_id]->ra_PreambleIndex);
      timing_advance = ue_process_rar(ue->Mod_id,
                                      ue->CC_id,
                                      frame_rx,
                                      ue->prach_resources[eNB_id]->ra_RNTI,
                                      dlsch0->harq_processes[0]->b,
                                      &ue->pdcch_vars[ue->current_thread_id[subframe_rx]][eNB_id]->crnti,
                                      ue->prach_resources[eNB_id]->ra_PreambleIndex,
                                      dlsch0->harq_processes[0]->b); // alter the 'b' buffer so it contains only the selected RAR header and RAR payload
      ue->pdcch_vars[next1_thread_id][eNB_id]->crnti = ue->pdcch_vars[ue->current_thread_id[subframe_rx]][eNB_id]->crnti;
      ue->pdcch_vars[next2_thread_id][eNB_id]->crnti = ue->pdcch_vars[ue->current_thread_id[subframe_rx]][eNB_id]->crnti;

      if (timing_advance!=0xffff) {
        LOG_D(PHY,"[UE  %d][RAPROC] Frame %d subframe %d Got rnti %x and timing advance %d from RAR\n",
              ue->Mod_id,
              frame_rx,
              subframe_rx,
              ue->pdcch_vars[ue->current_thread_id[subframe_rx]][eNB_id]->crnti,
              timing_advance);
        // remember this c-rnti is still a tc-rnti
        ue->pdcch_vars[ue->current_thread_id[subframe_rx]][eNB_id]->crnti_is_temporary = 1;
        //timing_advance = 0;
        process_timing_advance_rar(ue,proc,timing_advance);

        if (mode!=debug_prach) {
          ue->ulsch_Msg3_active[eNB_id]=1;
          get_Msg3_alloc(&ue->frame_parms,
                         subframe_rx,
                         frame_rx,
                         &ue->ulsch_Msg3_frame[eNB_id],
                         &ue->ulsch_Msg3_subframe[eNB_id]);
          LOG_D(PHY,"[UE  %d][RAPROC] Got Msg3_alloc Frame %d subframe %d: Msg3_frame %d, Msg3_subframe %d\n",
                ue->Mod_id,
                frame_rx,
                subframe_rx,
                ue->ulsch_Msg3_frame[eNB_id],
                ue->ulsch_Msg3_subframe[eNB_id]);
          harq_pid = subframe2harq_pid(&ue->frame_parms,
                                       ue->ulsch_Msg3_frame[eNB_id],
                                       ue->ulsch_Msg3_subframe[eNB_id]);
          ue->ulsch[eNB_id]->harq_processes[harq_pid]->round = 0;
          ue->UE_mode[eNB_id] = RA_RESPONSE;
          //      ue->Msg3_timer[eNB_id] = 10;
          ue->ulsch[eNB_id]->power_offset = 6;
          ue->ulsch_no_allocation_counter[eNB_id] = 0;
        }
      } else { // PRACH preamble doesn't match RAR
        LOG_W(PHY,"[UE  %d][RAPROC] Received RAR preamble (%d) doesn't match !!!\n",
              ue->Mod_id,
              ue->prach_resources[eNB_id]->ra_PreambleIndex);
      }
    } // mode != PUSCH
  } else {
    rar = dlsch0->harq_processes[0]->b+1;
    timing_advance = ((((uint16_t)(rar[0]&0x7f))<<4) + (rar[1]>>4));
    process_timing_advance_rar(ue,proc,timing_advance);
  }
}

void ue_dlsch_procedures(PHY_VARS_UE *ue,
                         UE_rxtx_proc_t *proc,
                         int eNB_id,
                         PDSCH_t pdsch,
                         LTE_UE_DLSCH_t *dlsch0,
                         LTE_UE_DLSCH_t *dlsch1,
                         int *dlsch_errors,
                         runmode_t mode,
                         int abstraction_flag) {
  int harq_pid;
  int frame_rx = proc->frame_rx;
  int subframe_rx = proc->subframe_rx;
  int ret=0, ret1=0;
  int CC_id = ue->CC_id;
  LTE_UE_PDSCH *pdsch_vars;
  uint8_t is_cw0_active = 0;
  uint8_t is_cw1_active = 0;

  if (dlsch0==NULL)
    AssertFatal(0,"dlsch0 should be defined at this level \n");

  harq_pid = dlsch0->current_harq_pid;
  is_cw0_active = dlsch0->harq_processes[harq_pid]->status;

  if(dlsch1)
    is_cw1_active = dlsch1->harq_processes[harq_pid]->status;

  LOG_D(PHY,"AbsSubframe %d.%d Start Turbo Decoder for CW0 [harq_pid %d] ? %d \n", frame_rx%1024, subframe_rx, harq_pid, is_cw0_active);
  LOG_D(PHY,"AbsSubframe %d.%d Start Turbo Decoder for CW1 [harq_pid %d] ? %d \n", frame_rx%1024, subframe_rx, harq_pid, is_cw1_active);

  if(is_cw0_active && is_cw1_active) {
    dlsch0->Kmimo = 2;
    dlsch1->Kmimo = 2;
  } else {
    dlsch0->Kmimo = 1;
  }

  if (1) {
    switch (pdsch) {
      case SI_PDSCH:
        pdsch_vars = ue->pdsch_vars_SI[eNB_id];
        break;

      case RA_PDSCH:
        pdsch_vars = ue->pdsch_vars_ra[eNB_id];
        break;

      case P_PDSCH:
        pdsch_vars = ue->pdsch_vars_p[eNB_id];
        break;

      case PDSCH:
        pdsch_vars = ue->pdsch_vars[ue->current_thread_id[subframe_rx]][eNB_id];
        break;

      case PMCH:
      case PDSCH1:
        LOG_E(PHY,"Illegal PDSCH %d for ue_pdsch_procedures\n",pdsch);
        pdsch_vars = NULL;
        return;
        break;

      default:
        pdsch_vars = NULL;
        return;
        break;
    }

    if (frame_rx < *dlsch_errors)
      *dlsch_errors=0;

    if (pdsch==RA_PDSCH) {
      if (ue->prach_resources[eNB_id]!=NULL)
        dlsch0->rnti = ue->prach_resources[eNB_id]->ra_RNTI;
      else {
        LOG_E(PHY,"[UE %d] Frame %d, subframe %d: FATAL, prach_resources is NULL\n",ue->Mod_id,frame_rx,subframe_rx);
        AssertFatal(1==0,"prach_resources is NULL");
      }
    }

    // start turbo decode for CW 0
    dlsch0->harq_processes[harq_pid]->G = get_G(&ue->frame_parms,
                                          dlsch0->harq_processes[harq_pid]->nb_rb,
                                          dlsch0->harq_processes[harq_pid]->rb_alloc_even,
                                          dlsch0->harq_processes[harq_pid]->Qm,
                                          dlsch0->harq_processes[harq_pid]->Nl,
                                          ue->pdcch_vars[ue->current_thread_id[subframe_rx]][eNB_id]->num_pdcch_symbols,
                                          frame_rx,
                                          subframe_rx,
                                          ue->transmission_mode[eNB_id]<7?0:ue->transmission_mode[eNB_id]);

    if (LOG_DEBUGFLAG(UE_TIMING)) {
      start_meas(&ue->dlsch_unscrambling_stats);
    }

    dlsch_unscrambling(&ue->frame_parms,
                       0,
                       dlsch0,
                       dlsch0->harq_processes[harq_pid]->G,
                       pdsch_vars->llr[0],
                       0,
                       subframe_rx<<1);

    if (LOG_DEBUGFLAG(UE_TIMING)) {
      stop_meas(&ue->dlsch_unscrambling_stats);
    }

    LOG_D(PHY," ------ start turbo decoder for AbsSubframe %d.%d / %d  ------  \n", frame_rx, subframe_rx, harq_pid);
    LOG_D(PHY,"start turbo decode for CW 0 for AbsSubframe %d.%d / %d --> nb_rb %d \n", frame_rx, subframe_rx, harq_pid, dlsch0->harq_processes[harq_pid]->nb_rb);
    LOG_D(PHY,"start turbo decode for CW 0 for AbsSubframe %d.%d / %d  --> rb_alloc_even %x \n", frame_rx, subframe_rx, harq_pid,
          (unsigned int)((intptr_t)dlsch0->harq_processes[harq_pid]->rb_alloc_even));
    LOG_D(PHY,"start turbo decode for CW 0 for AbsSubframe %d.%d / %d  --> Qm %d \n", frame_rx, subframe_rx, harq_pid, dlsch0->harq_processes[harq_pid]->Qm);
    LOG_D(PHY,"start turbo decode for CW 0 for AbsSubframe %d.%d / %d  --> Nl %d \n", frame_rx, subframe_rx, harq_pid, dlsch0->harq_processes[harq_pid]->Nl);
    LOG_D(PHY,"start turbo decode for CW 0 for AbsSubframe %d.%d / %d  --> G  %d \n", frame_rx, subframe_rx, harq_pid, dlsch0->harq_processes[harq_pid]->G);
    LOG_D(PHY,"start turbo decode for CW 0 for AbsSubframe %d.%d / %d  --> Kmimo  %d \n", frame_rx, subframe_rx, harq_pid, dlsch0->Kmimo);
    LOG_D(PHY,"start turbo decode for CW 0 for AbsSubframe %d.%d / %d  --> Pdcch Sym  %d \n", frame_rx, subframe_rx, harq_pid,
          ue->pdcch_vars[ue->current_thread_id[subframe_rx]][eNB_id]->num_pdcch_symbols);

    if (LOG_DEBUGFLAG(UE_TIMING)) {
      start_meas(&ue->dlsch_decoding_stats[ue->current_thread_id[subframe_rx]]);
    }

    ret = dlsch_decoding(ue,
                         pdsch_vars->llr[0],
                         &ue->frame_parms,
                         dlsch0,
                         dlsch0->harq_processes[harq_pid],
                         frame_rx,
                         subframe_rx,
                         harq_pid,
                         pdsch==PDSCH?1:0,
                         dlsch0->harq_processes[harq_pid]->TBS>256?1:0);

    if (LOG_DEBUGFLAG(UE_TIMING)) {
      stop_meas(&ue->dlsch_decoding_stats[ue->current_thread_id[subframe_rx]]);
      LOG_I(PHY, " --> Unscrambling for CW0 %5.3f\n",
            (ue->dlsch_unscrambling_stats.p_time)/(cpuf*1000.0));
      LOG_I(PHY, "AbsSubframe %d.%d --> Turbo Decoding for CW0 %5.3f\n",
            frame_rx%1024, subframe_rx,(ue->dlsch_decoding_stats[ue->current_thread_id[subframe_rx]].p_time)/(cpuf*1000.0));
    }

    if(is_cw1_active) {
      // start turbo decode for CW 1
      dlsch1->harq_processes[harq_pid]->G = get_G(&ue->frame_parms,
                                            dlsch1->harq_processes[harq_pid]->nb_rb,
                                            dlsch1->harq_processes[harq_pid]->rb_alloc_even,
                                            dlsch1->harq_processes[harq_pid]->Qm,
                                            dlsch1->harq_processes[harq_pid]->Nl,
                                            ue->pdcch_vars[ue->current_thread_id[subframe_rx]][eNB_id]->num_pdcch_symbols,
                                            frame_rx,
                                            subframe_rx,
                                            ue->transmission_mode[eNB_id]<7?0:ue->transmission_mode[eNB_id]);

      if (LOG_DEBUGFLAG(UE_TIMING)) {
        start_meas(&ue->dlsch_unscrambling_stats);
      }

      dlsch_unscrambling(&ue->frame_parms,
                         0,
                         dlsch1,
                         dlsch1->harq_processes[harq_pid]->G,
                         pdsch_vars->llr[1],
                         1,
                         subframe_rx<<1);

      if (LOG_DEBUGFLAG(UE_TIMING)) {
        stop_meas(&ue->dlsch_unscrambling_stats);
      }

      LOG_D(PHY,"start turbo decode for CW 1 for AbsSubframe %d.%d / %d --> nb_rb %d \n", frame_rx, subframe_rx, harq_pid, dlsch1->harq_processes[harq_pid]->nb_rb);
      LOG_D(PHY,"start turbo decode for CW 1 for AbsSubframe %d.%d / %d  --> rb_alloc_even %x \n", frame_rx, subframe_rx, harq_pid, (uint16_t)((intptr_t)dlsch1->harq_processes[harq_pid]->rb_alloc_even));
      LOG_D(PHY,"start turbo decode for CW 1 for AbsSubframe %d.%d / %d  --> Qm %d \n", frame_rx, subframe_rx, harq_pid, dlsch1->harq_processes[harq_pid]->Qm);
      LOG_D(PHY,"start turbo decode for CW 1 for AbsSubframe %d.%d / %d  --> Nl %d \n", frame_rx, subframe_rx, harq_pid, dlsch1->harq_processes[harq_pid]->Nl);
      LOG_D(PHY,"start turbo decode for CW 1 for AbsSubframe %d.%d / %d  --> G  %d \n", frame_rx, subframe_rx, harq_pid, dlsch1->harq_processes[harq_pid]->G);
      LOG_D(PHY,"start turbo decode for CW 1 for AbsSubframe %d.%d / %d  --> Kmimo  %d \n", frame_rx, subframe_rx, harq_pid, dlsch1->Kmimo);
      LOG_D(PHY,"start turbo decode for CW 1 for AbsSubframe %d.%d / %d  --> Pdcch Sym  %d \n", frame_rx, subframe_rx, harq_pid,
            ue->pdcch_vars[ue->current_thread_id[subframe_rx]][eNB_id]->num_pdcch_symbols);

      if (LOG_DEBUGFLAG(UE_TIMING)) {
        start_meas(&ue->dlsch_decoding_stats[ue->current_thread_id[subframe_rx]]);
      }

      ret1 = dlsch_decoding(ue,
                            pdsch_vars->llr[1],
                            &ue->frame_parms,
                            dlsch1,
                            dlsch1->harq_processes[harq_pid],
                            frame_rx,
                            subframe_rx,
                            harq_pid,
                            pdsch==PDSCH?1:0,
                            dlsch1->harq_processes[harq_pid]->TBS>256?1:0);

      if (LOG_DEBUGFLAG(UE_TIMING)) {
        stop_meas(&ue->dlsch_decoding_stats[ue->current_thread_id[subframe_rx]]);
        LOG_I(PHY, " --> Unscrambling for CW1 %5.3f\n",
              (ue->dlsch_unscrambling_stats.p_time)/(cpuf*1000.0));
        LOG_I(PHY, "AbsSubframe %d.%d --> Turbo Decoding for CW1 %5.3f\n",
              frame_rx%1024, subframe_rx,(ue->dlsch_decoding_stats[ue->current_thread_id[subframe_rx]].p_time)/(cpuf*1000.0));
      }

      LOG_D(PHY,"AbsSubframe %d.%d --> Turbo Decoding for CW1 %5.3f\n",
            frame_rx%1024, subframe_rx,(ue->dlsch_decoding_stats[ue->current_thread_id[subframe_rx]].p_time)/(cpuf*1000.0));
    }

    LOG_D(PHY," ------ end turbo decoder for AbsSubframe %d.%d ------  \n", frame_rx, subframe_rx);

    // Check CRC for CW 0
    if (ret == (1+dlsch0->max_turbo_iterations)) {
      *dlsch_errors=*dlsch_errors+1;

      if(dlsch0->rnti != 0xffff) {
        LOG_D(PHY,"[UE  %d][PDSCH %x/%d] AbsSubframe %d.%d : DLSCH CW0 in error (rv %d,round %d, mcs %d,TBS %d)\n",
              ue->Mod_id,dlsch0->rnti,
              harq_pid,frame_rx,subframe_rx,
              dlsch0->harq_processes[harq_pid]->rvidx,
              dlsch0->harq_processes[harq_pid]->round,
              dlsch0->harq_processes[harq_pid]->mcs,
              dlsch0->harq_processes[harq_pid]->TBS);
      }
    } else {
      if(dlsch0->rnti != 0xffff) {
        LOG_D(PHY,"[UE  %d][PDSCH %x/%d] AbsSubframe %d.%d : Received DLSCH CW0 (rv %d,round %d, mcs %d,TBS %d)\n",
              ue->Mod_id,dlsch0->rnti,
              harq_pid,frame_rx,subframe_rx,
              dlsch0->harq_processes[harq_pid]->rvidx,
              dlsch0->harq_processes[harq_pid]->round,
              dlsch0->harq_processes[harq_pid]->mcs,
              dlsch0->harq_processes[harq_pid]->TBS);
      }

      if ( LOG_DEBUGFLAG(DEBUG_UE_PHYPROC)) {
        int j;
        LOG_D(PHY,"dlsch harq_pid %d (rx): \n",dlsch0->current_harq_pid);

        for (j=0; j<dlsch0->harq_processes[dlsch0->current_harq_pid]->TBS>>3; j++)
          LOG_T(PHY,"%x.",dlsch0->harq_processes[dlsch0->current_harq_pid]->b[j]);

        LOG_T(PHY,"\n");
      }

      if (ue->mac_enabled == 1) {
        switch (pdsch) {
          case PDSCH:
            ue_send_sdu(ue->Mod_id,
                        CC_id,
                        frame_rx,
                        subframe_rx,
                        dlsch0->harq_processes[dlsch0->current_harq_pid]->b,
                        dlsch0->harq_processes[dlsch0->current_harq_pid]->TBS>>3,
                        eNB_id);
            break;

          case SI_PDSCH:
            ue_decode_si(ue->Mod_id,
                         CC_id,
                         frame_rx,
                         eNB_id,
                         ue->dlsch_SI[eNB_id]->harq_processes[0]->b,
                         ue->dlsch_SI[eNB_id]->harq_processes[0]->TBS>>3);
            break;

          case P_PDSCH:
            ue_decode_p(ue->Mod_id,
                        CC_id,
                        frame_rx,
                        eNB_id,
                        ue->dlsch_SI[eNB_id]->harq_processes[0]->b,
                        ue->dlsch_SI[eNB_id]->harq_processes[0]->TBS>>3);
            break;

          case RA_PDSCH:
            process_rar(ue,proc,eNB_id,mode,abstraction_flag);
            break;

          case PDSCH1:
            LOG_E(PHY,"Shouldn't have PDSCH1 yet, come back later\n");
            AssertFatal(1==0,"exiting");
            break;

          case PMCH:
            LOG_E(PHY,"Shouldn't have PMCH here\n");
            AssertFatal(1==0,"exiting");
            break;
        }
      }

      ue->total_TBS[eNB_id] =  ue->total_TBS[eNB_id] +
                               dlsch0->harq_processes[dlsch0->current_harq_pid]->TBS;
      ue->total_received_bits[eNB_id] = ue->total_TBS[eNB_id] +
                                        dlsch0->harq_processes[dlsch0->current_harq_pid]->TBS;
    }

    // Check CRC for CW 1
    if(is_cw1_active) {
      if (ret1 == (1+dlsch0->max_turbo_iterations)) {
        LOG_D(PHY,"[UE  %d][PDSCH %x/%d] Frame %d subframe %d DLSCH CW1 in error (rv %d,mcs %d,TBS %d)\n",
              ue->Mod_id,dlsch0->rnti,
              harq_pid,frame_rx,subframe_rx,
              dlsch0->harq_processes[harq_pid]->rvidx,
              dlsch0->harq_processes[harq_pid]->mcs,
              dlsch0->harq_processes[harq_pid]->TBS);
      } else {
        LOG_D(PHY,"[UE  %d][PDSCH %x/%d] Frame %d subframe %d: Received DLSCH CW1 (rv %d,mcs %d,TBS %d)\n",
              ue->Mod_id,dlsch0->rnti,
              harq_pid,frame_rx,subframe_rx,
              dlsch0->harq_processes[harq_pid]->rvidx,
              dlsch0->harq_processes[harq_pid]->mcs,
              dlsch0->harq_processes[harq_pid]->TBS);

        if (ue->mac_enabled == 1) {
          switch (pdsch) {
            case PDSCH:
              if(is_cw1_active)
                ue_send_sdu(ue->Mod_id,
                            CC_id,
                            frame_rx,
                            subframe_rx,
                            dlsch1->harq_processes[dlsch1->current_harq_pid]->b,
                            dlsch1->harq_processes[dlsch1->current_harq_pid]->TBS>>3,
                            eNB_id);

              break;

            case SI_PDSCH:
            case P_PDSCH:
            case RA_PDSCH:
            case PDSCH1:
            case PMCH:
              AssertFatal(0,"exiting");
              break;
          }
        }
      }
    }

    if (LOG_DEBUGFLAG(DEBUG_UE_PHYPROC)) {
      LOG_D(PHY,"[UE  %d][PDSCH %x/%d] Frame %d subframe %d: PDSCH/DLSCH decoding iter %d (mcs %d, rv %d, TBS %d)\n",
            ue->Mod_id,
            dlsch0->rnti,harq_pid,
            frame_rx,subframe_rx,ret,
            dlsch0->harq_processes[harq_pid]->mcs,
            dlsch0->harq_processes[harq_pid]->rvidx,
            dlsch0->harq_processes[harq_pid]->TBS);

      if (frame_rx%100==0) {
        LOG_D(PHY,"[UE  %d][PDSCH %x] Frame %d subframe %d dlsch_errors %d, dlsch_received %d, dlsch_fer %d, current_dlsch_cqi %d\n",
              ue->Mod_id,dlsch0->rnti,
              frame_rx,subframe_rx,
              ue->dlsch_errors[eNB_id],
              ue->dlsch_received[eNB_id],
              ue->dlsch_fer[eNB_id],
              ue->measurements.wideband_cqi_tot[eNB_id]);
      }
    } /*LOG_DEBUGFLAG(DEBUG_UE_PHYPROC) */
  }
}

/*!
 * \brief This is the UE synchronize thread.
 * It performs band scanning and synchonization.
 * \param arg is a pointer to a \ref PHY_VARS_UE structure.
 * \returns a pointer to an int. The storage is not on the heap and must not be freed.
 */
#ifdef UE_SLOT_PARALLELISATION
#define FIFO_PRIORITY   40
void *UE_thread_slot1_dl_processing(void *arg) {
  static __thread int UE_dl_slot1_processing_retval;
  struct rx_tx_thread_data *rtd = arg;
  UE_rxtx_proc_t *proc = rtd->proc;
  PHY_VARS_UE    *ue   = rtd->UE;
  int frame_rx;
  uint8_t subframe_rx;
  uint8_t pilot0;
  uint8_t pilot1;
  uint8_t slot1;
  uint8_t next_subframe_rx;
  uint8_t next_subframe_slot0;
  proc->instance_cnt_slot1_dl_processing=-1;
  proc->subframe_rx=proc->sub_frame_start;
  char threadname[256];
  sprintf(threadname,"UE_thread_slot1_dl_processing_%d", proc->sub_frame_start);
  cpu_set_t cpuset;
  CPU_ZERO(&cpuset);

  if ( (proc->sub_frame_start+1)%RX_NB_TH == 0 && threads.slot1_proc_one != -1 )
    CPU_SET(threads.slot1_proc_one, &cpuset);

  if ( (proc->sub_frame_start+1)%RX_NB_TH == 1 && threads.slot1_proc_two != -1 )
    CPU_SET(threads.slot1_proc_two, &cpuset);

  if ( (proc->sub_frame_start+1)%RX_NB_TH == 2 && threads.slot1_proc_three != -1 )
    CPU_SET(threads.slot1_proc_three, &cpuset);

  init_thread(900000,1000000, FIFO_PRIORITY-1, &cpuset,
              threadname);

  while (!oai_exit) {
    if (pthread_mutex_lock(&proc->mutex_slot1_dl_processing) != 0) {
      LOG_E( PHY, "[SCHED][UE] error locking mutex for UE slot1 dl processing\n" );
      exit_fun("nothing to add");
    }

    while (proc->instance_cnt_slot1_dl_processing < 0) {
      // most of the time, the thread is waiting here
      pthread_cond_wait( &proc->cond_slot1_dl_processing, &proc->mutex_slot1_dl_processing );
    }

    if (pthread_mutex_unlock(&proc->mutex_slot1_dl_processing) != 0) {
      LOG_E( PHY, "[SCHED][UE] error unlocking mutex for UE slot1 dl processing \n" );
      exit_fun("nothing to add");
    }

    /*for(int th_idx=0; th_idx< RX_NB_TH; th_idx++)
    {
    frame_rx    = ue->proc.proc_rxtx[0].frame_rx;
    subframe_rx = ue->proc.proc_rxtx[0].subframe_rx;
    printf("AbsSubframe %d.%d execute dl slot1 processing \n", frame_rx, subframe_rx);
    }*/
    frame_rx    = proc->frame_rx;
    subframe_rx = proc->subframe_rx;
    next_subframe_rx    = (1+subframe_rx)%10;
    next_subframe_slot0 = next_subframe_rx<<1;
    slot1  = (subframe_rx<<1) + 1;
    pilot0 = 0;

    //printf("AbsSubframe %d.%d execute dl slot1 processing \n", frame_rx, subframe_rx);

    if (ue->frame_parms.Ncp == 0) {  // normal prefix
      pilot1 = 4;
    } else { // extended prefix
      pilot1 = 3;
    }

    /**** Slot1 FE Processing ****/
    if (LOG_DEBUGFLAG(UE_TIMING)) {
      start_meas(&ue->ue_front_end_per_slot_stat[ue->current_thread_id[subframe_rx]][1]);
    }

    // I- start dl slot1 processing
    // do first symbol of next downlink subframe for channel estimation
    /*
    // 1- perform FFT for pilot ofdm symbols first (ofdmSym0 next subframe ofdmSym11)
    if (subframe_select(&ue->frame_parms,next_subframe_rx) != SF_UL)
    {
        front_end_fft(ue,
                pilot0,
                next_subframe_slot0,
                0,
                0);
    }

    front_end_fft(ue,
            pilot1,
            slot1,
            0,
            0);
     */
    // 1- perform FFT
    for (int l=1; l<ue->frame_parms.symbols_per_tti>>1; l++) {
      //if( (l != pilot0) && (l != pilot1))
      {
        if (LOG_DEBUGFLAG(UE_TIMING)) {
          start_meas(&ue->ofdm_demod_stats);
        }

        VCD_SIGNAL_DUMPER_DUMP_FUNCTION_BY_NAME(VCD_SIGNAL_DUMPER_FUNCTIONS_UE_SLOT_FEP, VCD_FUNCTION_IN);
        //printf("AbsSubframe %d.%d FFT slot %d, symbol %d\n", frame_rx,subframe_rx,slot1,l);
        front_end_fft(ue,
                      l,
                      slot1,
                      0,
                      0);
        VCD_SIGNAL_DUMPER_DUMP_FUNCTION_BY_NAME(VCD_SIGNAL_DUMPER_FUNCTIONS_UE_SLOT_FEP, VCD_FUNCTION_OUT);

        if (LOG_DEBUGFLAG(UE_TIMING)) {
          stop_meas(&ue->ofdm_demod_stats);
        }
      }
    } // for l=1..l2

    if (subframe_select(&ue->frame_parms,next_subframe_rx) != SF_UL) {
      //printf("AbsSubframe %d.%d FFT slot %d, symbol %d\n", frame_rx,subframe_rx,next_subframe_slot0,pilot0);
      front_end_fft(ue,
                    pilot0,
                    next_subframe_slot0,
                    0,
                    0);
    }

    // 2- perform Channel Estimation for slot1
    for (int l=1; l<ue->frame_parms.symbols_per_tti>>1; l++) {
      if(l == pilot1) {
        //wait until channel estimation for pilot0/slot1 is available
        uint32_t wait = 0;

        while(proc->chan_est_pilot0_slot1_available == 0) {
          usleep(1);
          wait++;
        }

        //printf("[slot1 dl processing] ChanEst symbol %d slot %d wait%d\n",l,slot1,wait);
      }

      //printf("AbsSubframe %d.%d ChanEst slot %d, symbol %d\n", frame_rx,subframe_rx,slot1,l);
      front_end_chanEst(ue,
                        l,
                        slot1,
                        0);
      ue_measurement_procedures(l-1,ue,proc,0,1+(subframe_rx<<1),0,ue->mode);
    }

    //printf("AbsSubframe %d.%d ChanEst slot %d, symbol %d\n", frame_rx,subframe_rx,next_subframe_slot0,pilot0);
    front_end_chanEst(ue,
                      pilot0,
                      next_subframe_slot0,
                      0);

    if ( (subframe_rx == 0) && (ue->decode_MIB == 1)) {
      ue_pbch_procedures(0,ue,proc,0);
    }

    proc->chan_est_slot1_available = 1;
    //printf("Set available slot 1channelEst to 1 AbsSubframe %d.%d \n",frame_rx,subframe_rx);
    //printf(" [slot1 dl processing] ==> FFT/CHanEst Done for AbsSubframe %d.%d \n", proc->frame_rx, proc->subframe_rx);

    //printf(" [slot1 dl processing] ==> Start LLR Comuptation slot1 for AbsSubframe %d.%d \n", proc->frame_rx, proc->subframe_rx);

    if ( LOG_DEBUGFLAG(UE_TIMING)) {
      stop_meas(&ue->ue_front_end_per_slot_stat[ue->current_thread_id[subframe_rx]][1]);
      LOG_I(PHY, "[AbsSFN %d.%d] Slot1: FFT + Channel Estimate + Pdsch Proc Slot0 %5.2f \n",frame_rx,subframe_rx,ue->ue_front_end_per_slot_stat[ue->current_thread_id[subframe_rx]][1].p_time/(cpuf*1000.0));
    }

    //wait until pdcch is decoded
    uint32_t wait = 0;

    while(proc->dci_slot0_available == 0) {
      usleep(1);
      wait++;
    }

    //printf("[slot1 dl processing] AbsSubframe %d.%d LLR Computation Start wait DCI %d\n",frame_rx,subframe_rx,wait);

    /**** Pdsch Procedure Slot1 ****/
    // start slot1 thread for Pdsch Procedure (slot1)
    // do procedures for C-RNTI
    //printf("AbsSubframe %d.%d Pdsch Procedure (slot1)\n",frame_rx,subframe_rx);

    if ( LOG_DEBUGFLAG(UE_TIMING)) {
      start_meas(&ue->pdsch_procedures_per_slot_stat[ue->current_thread_id[subframe_rx]][1]);
    }

    // start slave thread for Pdsch Procedure (slot1)
    // do procedures for C-RNTI
    uint8_t eNB_id = 0;
    uint8_t abstraction_flag = 0;

    if (ue->dlsch[ue->current_thread_id[subframe_rx]][eNB_id][0]->active == 1) {
      //wait until first ofdm symbol is processed
      //wait = 0;
      //while(proc->first_symbol_available == 0)
      //{
      //    usleep(1);
      //    wait++;
      //}
      //printf("[slot1 dl processing] AbsSubframe %d.%d LLR Computation Start wait First Ofdm Sym %d\n",frame_rx,subframe_rx,wait);
      //VCD_SIGNAL_DUMPER_DUMP_FUNCTION_BY_NAME(VCD_SIGNAL_DUMPER_FUNCTIONS_PDSCH_PROC, VCD_FUNCTION_IN);
      ue_pdsch_procedures(ue,
                          proc,
                          eNB_id,
                          PDSCH,
                          ue->dlsch[ue->current_thread_id[subframe_rx]][eNB_id][0],
                          NULL,
                          (ue->frame_parms.symbols_per_tti>>1),
                          ue->frame_parms.symbols_per_tti-1,
                          abstraction_flag);
      LOG_D(PHY," ------ end PDSCH ChannelComp/LLR slot 0: AbsSubframe %d.%d ------  \n", frame_rx%1024, subframe_rx);
      LOG_D(PHY," ------ --> PDSCH Turbo Decoder slot 0/1: AbsSubframe %d.%d ------  \n", frame_rx%1024, subframe_rx);
    }

    // do procedures for SI-RNTI
    if ((ue->dlsch_SI[eNB_id]) && (ue->dlsch_SI[eNB_id]->active == 1)) {
      ue_pdsch_procedures(ue,
                          proc,
                          eNB_id,
                          SI_PDSCH,
                          ue->dlsch_SI[eNB_id],
                          NULL,
                          (ue->frame_parms.symbols_per_tti>>1),
                          ue->frame_parms.symbols_per_tti-1,
                          abstraction_flag);
    }

    // do procedures for P-RNTI
    if ((ue->dlsch_p[eNB_id]) && (ue->dlsch_p[eNB_id]->active == 1)) {
      ue_pdsch_procedures(ue,
                          proc,
                          eNB_id,
                          P_PDSCH,
                          ue->dlsch_p[eNB_id],
                          NULL,
                          (ue->frame_parms.symbols_per_tti>>1),
                          ue->frame_parms.symbols_per_tti-1,
                          abstraction_flag);
    }

    // do procedures for RA-RNTI
    if ((ue->dlsch_ra[eNB_id]) && (ue->dlsch_ra[eNB_id]->active == 1)) {
      ue_pdsch_procedures(ue,
                          proc,
                          eNB_id,
                          RA_PDSCH,
                          ue->dlsch_ra[eNB_id],
                          NULL,
                          (ue->frame_parms.symbols_per_tti>>1),
                          ue->frame_parms.symbols_per_tti-1,
                          abstraction_flag);
    }

    proc->llr_slot1_available=1;
    //printf("Set available LLR slot1 to 1 AbsSubframe %d.%d \n",frame_rx,subframe_rx);

    if ( LOG_DEBUGFLAG(UE_TIMING)) {
      stop_meas(&ue->pdsch_procedures_per_slot_stat[ue->current_thread_id[subframe_rx]][1]);
      LOG_I(PHY, "[AbsSFN %d.%d] Slot1: LLR Computation %5.2f \n",frame_rx,subframe_rx,ue->pdsch_procedures_per_slot_stat[ue->current_thread_id[subframe_rx]][1].p_time/(cpuf*1000.0));
    }

    if (pthread_mutex_lock(&proc->mutex_slot1_dl_processing) != 0) {
      LOG_E( PHY, "[SCHED][UE] error locking mutex for UE RXTX\n" );
      exit_fun("noting to add");
    }

    proc->instance_cnt_slot1_dl_processing--;

    if (pthread_mutex_unlock(&proc->mutex_slot1_dl_processing) != 0) {
      LOG_E( PHY, "[SCHED][UE] error unlocking mutex for UE FEP Slo1\n" );
      exit_fun("noting to add");
    }
  }

  // thread finished
  free(arg);
  return &UE_dl_slot1_processing_retval;
}
#endif

#ifdef UE_SLOT_PARALLELISATION
int phy_procedures_slot_parallelization_UE_RX(PHY_VARS_UE *ue,UE_rxtx_proc_t *proc,uint8_t eNB_id,
    uint8_t abstraction_flag,uint8_t do_pdcch_flag,runmode_t mode)  {
  int l,l2;
  int pmch_flag=0;
  int frame_rx = proc->frame_rx;
  int subframe_rx = proc->subframe_rx;
  uint8_t pilot0;
  uint8_t pilot1;
  uint8_t slot0;
  uint8_t slot1;
  uint8_t first_ofdm_sym;
  VCD_SIGNAL_DUMPER_DUMP_FUNCTION_BY_NAME(VCD_SIGNAL_DUMPER_FUNCTIONS_PHY_PROCEDURES_UE_RX, VCD_FUNCTION_IN);
  T(T_UE_PHY_DL_TICK, T_INT(ue->Mod_id), T_INT(frame_rx%1024), T_INT(subframe_rx));
  T(T_UE_PHY_INPUT_SIGNAL, T_INT(ue->Mod_id), T_INT(frame_rx%1024), T_INT(subframe_rx), T_INT(0),
    T_BUFFER(&ue->common_vars.rxdata[0][subframe_rx*ue->frame_parms.samples_per_tti],
             ue->frame_parms.samples_per_tti * 4));

  // start timers
  if (LOG_DEBUGFLAG(DEBUG_UE_PHYPROC)) {
    LOG_D(PHY," ****** start RX-Chain for AbsSubframe %d.%d ******  \n", frame_rx%1024, subframe_rx);
  }

  if (LOG_DEBUGFLAG(UE_TIMING)) {
    start_meas(&ue->phy_proc_rx[ue->current_thread_id[subframe_rx]]);
    start_meas(&ue->ue_front_end_stat[ue->current_thread_id[subframe_rx]]);
  }

  pmch_flag = is_pmch_subframe(frame_rx,subframe_rx,&ue->frame_parms) ? 1 : 0;

  if (do_pdcch_flag) {
    // deactivate reception until we scan pdcch
    if (ue->dlsch[ue->current_thread_id[subframe_rx]][eNB_id][0])
      ue->dlsch[ue->current_thread_id[subframe_rx]][eNB_id][0]->active = 0;

    if (ue->dlsch[ue->current_thread_id[subframe_rx]][eNB_id][1])
      ue->dlsch[ue->current_thread_id[subframe_rx]][eNB_id][1]->active = 0;

    if (ue->dlsch_SI[eNB_id])
      ue->dlsch_SI[eNB_id]->active = 0;

    if (ue->dlsch_p[eNB_id])
      ue->dlsch_p[eNB_id]->active = 0;

    if (ue->dlsch_ra[eNB_id])
      ue->dlsch_ra[eNB_id]->active = 0;
  }

  if ( LOG_DEBUG_FLAG(DEBUG_UE_PHYPROC)) {
    LOG_D(PHY,"[UE %d] Frame %d subframe %d: Doing phy_procedures_UE_RX\n",
          ue->Mod_id,frame_rx, subframe_rx);
  }

  if (subframe_select(&ue->frame_parms,subframe_rx) == SF_S) { // S-subframe, do first 5 symbols only
    l2 = 4;
  } else if (pmch_flag == 1) { // do first 2 symbols only
    l2 = 1;
  } else { // normal subframe, last symbol to be processed is the first of the second slot
    l2 = (ue->frame_parms.symbols_per_tti/2)-1;
  }

  int prev_subframe_rx = (subframe_rx - 1)<0? 9: (subframe_rx - 1);

  if (subframe_select(&ue->frame_parms,prev_subframe_rx) != SF_DL) {
    //++++++++++++++++++++++++++++++++++++++++++++++++++++++++++++
    // RX processing of symbols l=0...l2
    //++++++++++++++++++++++++++++++++++++++++++++++++++++++++++++
    first_ofdm_sym = 0;
  } else {
    //++++++++++++++++++++++++++++++++++++++++++++++++++++++++++++
    // RX processing of symbols l=1...l2 (l=0 is done in last scheduling epoch)
    //++++++++++++++++++++++++++++++++++++++++++++++++++++++++++++
    first_ofdm_sym = 1;
  }

  slot0  = (subframe_rx<<1);
  slot1  = (subframe_rx<<1) + 1;
  pilot0 = 0;

  if (ue->frame_parms.Ncp == 0) {  // normal prefix
    pilot1 = 4;
  } else { // extended prefix
    pilot1 = 3;
  }

  //LOG_I(PHY,"Set available channelEst to 0 AbsSubframe %d.%d \n",frame_rx,subframe_rx);
  //LOG_I(PHY,"Set available llrs slot1 to 0 AbsSubframe %d.%d \n",frame_rx,subframe_rx);
  //LOG_I(PHY,"Set available dci info slot0 to 0 AbsSubframe %d.%d \n",frame_rx,subframe_rx);
  proc->chan_est_pilot0_slot1_available=0;
  proc->llr_slot1_available=0;
  proc->dci_slot0_available=0;
  proc->first_symbol_available=0;
  proc->chan_est_slot1_available=0;
  //proc->channel_level=0;

  if (pthread_mutex_lock(&proc->mutex_slot1_dl_processing) != 0) {
    LOG_E( PHY, "[SCHED][UE %d][Slot0] error locking mutex for UE slot1 dl processing\n",ue->Mod_id );
    exit_fun("nothing to add");
  }

  proc->instance_cnt_slot1_dl_processing++;

  if (proc->instance_cnt_slot1_dl_processing == 0) {
    LOG_D(PHY,"unblock slot1 dl processing thread blocked on instance_cnt_slot1_dl_processing : %d \n", proc->instance_cnt_slot1_dl_processing );

    if (pthread_cond_signal(&proc->cond_slot1_dl_processing) != 0) {
      LOG_E( PHY, "[SCHED][UE %d][Slot0] ERROR pthread_cond_signal for UE slot1 processing thread\n", ue->Mod_id);
      exit_fun("nothing to add");
    }

    if (pthread_mutex_unlock(&proc->mutex_slot1_dl_processing) != 0) {
      LOG_E( PHY, "[SCHED][UE %d][Slot0] error unlocking mutex for UE slot1 dl processing \n",ue->Mod_id );
      exit_fun("nothing to add");
    }
  } else {
    LOG_E( PHY, "[SCHED][UE %d] UE RX thread busy (IC %d)!!\n", ue->Mod_id, proc->instance_cnt_slot1_dl_processing);

    if (proc->instance_cnt_slot1_dl_processing > 2)
      exit_fun("instance_cnt_slot1_dl_processing > 2");
  }

  //AssertFatal(pthread_cond_signal(&proc->cond_slot1_dl_processing) ==0 ,"");
  AssertFatal(pthread_mutex_unlock(&proc->mutex_slot1_dl_processing) ==0,"");

  /**** Slot0 FE Processing ****/
  // I- start main thread for FFT/ChanEst symbol: 0/1 --> 7
  if ( LOG_DEBUGFLAG(UE_TIMING)) {
    start_meas(&ue->ue_front_end_per_slot_stat[ue->current_thread_id[subframe_rx]][0]);
  }

  // 1- perform FFT for pilot ofdm symbols first (ofdmSym7 ofdmSym4 or (ofdmSym6 ofdmSym3))
  //printf("AbsSubframe %d.%d FFT slot %d, symbol %d\n", frame_rx,subframe_rx,slot1,pilot0);
  front_end_fft(ue,
                pilot0,
                slot1,
                0,
                0);
  //printf("AbsSubframe %d.%d FFT slot %d, symbol %d\n", frame_rx,subframe_rx,slot0,pilot1);
  front_end_fft(ue,
                pilot1,
                slot0,
                0,
                0);
  //printf("AbsSubframe %d.%d ChanEst slot %d, symbol %d\n", frame_rx,subframe_rx,slot0,pilot1);
  front_end_chanEst(ue,
                    pilot1,
                    slot0,
                    0);
  //printf("AbsSubframe %d.%d ChanEst slot %d, symbol %d\n", frame_rx,subframe_rx,slot1,pilot0);
  front_end_chanEst(ue,
                    pilot0,
                    slot1,
                    0);
  proc->chan_est_pilot0_slot1_available = 1;
  //printf("Set available channelEst to 1 AbsSubframe %d.%d \n",frame_rx,subframe_rx);

  // 2- perform FFT for other ofdm symbols other than pilots
  for (l=first_ofdm_sym; l<=l2; l++) {
    if( (l != pilot0) && (l != pilot1)) {
      //printf("AbsSubframe %d.%d FFT slot %d, symbol %d\n", frame_rx,subframe_rx,slot0,l);
      if (LOG_DEBUGFLAG(UE_TIMING)) {
        start_meas(&ue->ofdm_demod_stats);
      }

      VCD_SIGNAL_DUMPER_DUMP_FUNCTION_BY_NAME(VCD_SIGNAL_DUMPER_FUNCTIONS_UE_SLOT_FEP, VCD_FUNCTION_IN);
      front_end_fft(ue,
                    l,
                    slot0,
                    0,
                    0);
      VCD_SIGNAL_DUMPER_DUMP_FUNCTION_BY_NAME(VCD_SIGNAL_DUMPER_FUNCTIONS_UE_SLOT_FEP, VCD_FUNCTION_OUT);

      if (LOG_DEBUGFLAG(UE_TIMING)) {
        stop_meas(&ue->ofdm_demod_stats);
      }
    }
  } // for l=1..l2

  // 3- perform Channel Estimation for slot0
  for (l=first_ofdm_sym; l<=l2; l++) {
    if( (l != pilot0) && (l != pilot1)) {
      //printf("AbsSubframe %d.%d ChanEst slot %d, symbol %d\n", frame_rx,subframe_rx,slot0,l);
      front_end_chanEst(ue,
                        l,
                        slot0,
                        0);
    }

    ue_measurement_procedures(l-1,ue,proc,eNB_id,(subframe_rx<<1),abstraction_flag,mode);
  }

  if (do_pdcch_flag) {
    if (LOG_DEBUGFLAG(UE_TIMING)) {
      start_meas(&ue->pdcch_procedures_stat[ue->current_thread_id[subframe_rx]]);
    }

    if (ue_pdcch_procedures(eNB_id,ue,proc,abstraction_flag) == -1) {
      LOG_E(PHY,"[UE  %d] Frame %d, subframe %d: Error in pdcch procedures\n",ue->Mod_id,frame_rx,subframe_rx);

      if (LOG_DEBUGFLAG(UE_TIMING)) {
        LOG_I(PHY, "[AbsSFN %d.%d] Slot0: PDCCH %5.2f \n",frame_rx,subframe_rx,ue->pdcch_procedures_stat[ue->current_thread_id[subframe_rx]].p_time/(cpuf*1000.0));
      }

      //proc->dci_slot0_available = 1;
      return(-1);
    }

    //proc->dci_slot0_available=1;
    if (LOG_DEBUGFLAG(UE_TIMING)) {
      stop_meas(&ue->pdcch_procedures_stat[ue->current_thread_id[subframe_rx]]);
      LOG_I(PHY, "[AbsSFN %d.%d] Slot0: PDCCH %5.2f \n",frame_rx,subframe_rx,ue->pdcch_procedures_stat[ue->current_thread_id[subframe_rx]].p_time/(cpuf*1000.0));
    }
  }

  //printf("num_pdcch_symbols %d\n",ue->pdcch_vars[ue->current_thread_id[subframe_rx]][eNB_id]->num_pdcch_symbols);

  // first slot has been processed (FFTs + Channel Estimation, PCFICH/PHICH/PDCCH)
  if (LOG_DEBUGFLAG(UE_TIMING)) {
    stop_meas(&ue->ue_front_end_per_slot_stat[ue->current_thread_id[subframe_rx]][0]);
    LOG_I(PHY, "[AbsSFN %d.%d] Slot0: FFT + Channel Estimate + PCFICH/PHICH/PDCCH %5.2f \n",frame_rx,subframe_rx,
          ue->ue_front_end_per_slot_stat[ue->current_thread_id[subframe_rx]][0].p_time/(cpuf*1000.0));
  }

  //wait until slot1 FE is done
  uint32_t wait = 0;

  while(proc->chan_est_slot1_available == 0) {
    usleep(1);
    wait++;
  }

  if (LOG_DEBUGFLAG(UE_TIMING)) {
    stop_meas(&ue->ue_front_end_stat[ue->current_thread_id[subframe_rx]]);
    LOG_I(PHY, "[AbsSFN %d.%d] FULL FE Processing %5.2f \n",frame_rx,subframe_rx,ue->ue_front_end_per_slot_stat[ue->current_thread_id[subframe_rx]][0].p_time/(cpuf*1000.0));
  }

  /**** End Subframe FE Processing ****/

  //Trigger LLR parallelized for Slot 1
  //proc->dci_slot0_available=1;
  //printf("Set available dci slot0 to 1 AbsSubframe %d.%d \n",frame_rx%1024,subframe_rx);

  /**** Pdsch Procedure Slot0 ****/
  // start main thread for Pdsch Procedure (slot0)
  // do procedures for C-RNTI
  //printf("AbsSubframe %d.%d Pdsch Procedure (slot0)\n",frame_rx%1024,subframe_rx);
  //printf("AbsSubframe %d.%d Pdsch Procedure PDSCH Active %d \n",frame_rx%1024,subframe_rx, ue->dlsch[ue->current_thread_id[subframe_rx]][0][0]->active);

  if (LOG_DEBUGFLAG(UE_TIMING)) {
    start_meas(&ue->pdsch_procedures_stat[ue->current_thread_id[subframe_rx]]);
  }

  if (LOG_DEBUGFLAG(UE_TIMING)) {
    start_meas(&ue->pdsch_procedures_per_slot_stat[ue->current_thread_id[subframe_rx]][0]);
  }

  if (ue->dlsch[ue->current_thread_id[subframe_rx]][eNB_id][0]->active == 1) {
    VCD_SIGNAL_DUMPER_DUMP_FUNCTION_BY_NAME(VCD_SIGNAL_DUMPER_FUNCTIONS_PDSCH_PROC, VCD_FUNCTION_IN);
    ue_pdsch_procedures(ue,
                        proc,
                        eNB_id,
                        PDSCH,
                        ue->dlsch[ue->current_thread_id[subframe_rx]][eNB_id][0],
                        NULL,
                        ue->pdcch_vars[ue->current_thread_id[subframe_rx]][eNB_id]->num_pdcch_symbols,
                        (ue->frame_parms.symbols_per_tti>>1)-1,
                        abstraction_flag);
    VCD_SIGNAL_DUMPER_DUMP_FUNCTION_BY_NAME(VCD_SIGNAL_DUMPER_FUNCTIONS_PDSCH_PROC, VCD_FUNCTION_OUT);
  }

  // do procedures for SI-RNTI
  if ((ue->dlsch_SI[eNB_id]) && (ue->dlsch_SI[eNB_id]->active == 1)) {
    VCD_SIGNAL_DUMPER_DUMP_FUNCTION_BY_NAME(VCD_SIGNAL_DUMPER_FUNCTIONS_PDSCH_PROC_SI, VCD_FUNCTION_IN);
    ue_pdsch_procedures(ue,
                        proc,
                        eNB_id,
                        SI_PDSCH,
                        ue->dlsch_SI[eNB_id],
                        NULL,
                        ue->pdcch_vars[ue->current_thread_id[subframe_rx]][eNB_id]->num_pdcch_symbols,
                        (ue->frame_parms.symbols_per_tti>>1)-1,
                        abstraction_flag);
    VCD_SIGNAL_DUMPER_DUMP_FUNCTION_BY_NAME(VCD_SIGNAL_DUMPER_FUNCTIONS_PDSCH_PROC_SI, VCD_FUNCTION_OUT);
  }

  // do procedures for SI-RNTI
  if ((ue->dlsch_p[eNB_id]) && (ue->dlsch_p[eNB_id]->active == 1)) {
    VCD_SIGNAL_DUMPER_DUMP_FUNCTION_BY_NAME(VCD_SIGNAL_DUMPER_FUNCTIONS_PDSCH_PROC_P, VCD_FUNCTION_IN);
    ue_pdsch_procedures(ue,
                        proc,
                        eNB_id,
                        P_PDSCH,
                        ue->dlsch_p[eNB_id],
                        NULL,
                        ue->pdcch_vars[ue->current_thread_id[subframe_rx]][eNB_id]->num_pdcch_symbols,
                        (ue->frame_parms.symbols_per_tti>>1)-1,
                        abstraction_flag);
    VCD_SIGNAL_DUMPER_DUMP_FUNCTION_BY_NAME(VCD_SIGNAL_DUMPER_FUNCTIONS_PDSCH_PROC_P, VCD_FUNCTION_OUT);
  }

  // do procedures for RA-RNTI
  if ((ue->dlsch_ra[eNB_id]) && (ue->dlsch_ra[eNB_id]->active == 1)) {
    VCD_SIGNAL_DUMPER_DUMP_FUNCTION_BY_NAME(VCD_SIGNAL_DUMPER_FUNCTIONS_PDSCH_PROC_RA, VCD_FUNCTION_IN);
    ue_pdsch_procedures(ue,
                        proc,
                        eNB_id,
                        RA_PDSCH,
                        ue->dlsch_ra[eNB_id],
                        NULL,
                        ue->pdcch_vars[ue->current_thread_id[subframe_rx]][eNB_id]->num_pdcch_symbols,
                        (ue->frame_parms.symbols_per_tti>>1)-1,
                        abstraction_flag);
    VCD_SIGNAL_DUMPER_DUMP_FUNCTION_BY_NAME(VCD_SIGNAL_DUMPER_FUNCTIONS_PDSCH_PROC_RA, VCD_FUNCTION_OUT);
  }

  // LLR linear
  proc->dci_slot0_available=1;
  //printf("Set available dci slot0 to 1 AbsSubframe %d.%d \n",frame_rx%1024,subframe_rx);

  if (LOG_DEBUGFLAG(UE_TIMING)) {
    stop_meas(&ue->pdsch_procedures_per_slot_stat[ue->current_thread_id[subframe_rx]][0]);
    LOG_I(PHY, "[AbsSFN %d.%d] Slot0: LLR Computation %5.2f \n",frame_rx,subframe_rx,ue->pdsch_procedures_per_slot_stat[ue->current_thread_id[subframe_rx]][0].p_time/(cpuf*1000.0));
  }

  //wait until LLR Slot1 is done
  wait = 0;

  while(proc->llr_slot1_available == 0) {
    usleep(1);
    wait++;
  }

  if (LOG_DEBUGFLAG(UE_TIMING)) {
    stop_meas(&ue->pdsch_procedures_stat[ue->current_thread_id[subframe_rx]]);
    LOG_I(PHY, "[AbsSFN %d.%d] Full LLR Computation %5.2f \n",frame_rx,subframe_rx,ue->pdsch_procedures_stat[ue->current_thread_id[subframe_rx]].p_time/(cpuf*1000.0));
  }

  //=====================================================================//
  if (LOG_DEBUGFLAG(UE_TIMING)) {
    start_meas(&ue->dlsch_procedures_stat[ue->current_thread_id[subframe_rx]]);
  }

  LOG_D(PHY,"==> Start Turbo Decoder active dlsch %d SI %d RA %d \n",ue->dlsch[ue->current_thread_id[subframe_rx]][eNB_id][0]->active,
        ue->dlsch_SI[eNB_id]->active,
        //ue->dlsch_p[eNB_id]->active,
        ue->dlsch_ra[eNB_id]->active);

  // Start Turbo decoder
  if (ue->dlsch[ue->current_thread_id[subframe_rx]][eNB_id][0]->active == 1) {
    //VCD_SIGNAL_DUMPER_DUMP_FUNCTION_BY_NAME(VCD_SIGNAL_DUMPER_FUNCTIONS_PDSCH_PROC, VCD_FUNCTION_IN);
    ue_dlsch_procedures(ue,
                        proc,
                        eNB_id,
                        PDSCH,
                        ue->dlsch[ue->current_thread_id[subframe_rx]][eNB_id][0],
                        ue->dlsch[ue->current_thread_id[subframe_rx]][eNB_id][1],
                        &ue->dlsch_errors[eNB_id],
                        mode,
                        abstraction_flag);
    //VCD_SIGNAL_DUMPER_DUMP_FUNCTION_BY_NAME(VCD_SIGNAL_DUMPER_FUNCTIONS_PDSCH_PROC, VCD_FUNCTION_OUT);
  }

  // do procedures for SI-RNTI
  if ((ue->dlsch_SI[eNB_id]) && (ue->dlsch_SI[eNB_id]->active == 1)) {
    ue_dlsch_procedures(ue,
                        proc,
                        eNB_id,
                        SI_PDSCH,
                        ue->dlsch_SI[eNB_id],
                        NULL,
                        &ue->dlsch_SI_errors[eNB_id],
                        mode,
                        abstraction_flag);
    ue->dlsch_SI[eNB_id]->active = 0;
  }

  // do procedures for P-RNTI
  if ((ue->dlsch_p[eNB_id]) && (ue->dlsch_p[eNB_id]->active == 1)) {
    ue_dlsch_procedures(ue,
                        proc,
                        eNB_id,
                        P_PDSCH,
                        ue->dlsch_p[eNB_id],
                        NULL,
                        &ue->dlsch_p_errors[eNB_id],
                        mode,
                        abstraction_flag);
    ue->dlsch_p[eNB_id]->active = 0;
  }

  // do procedures for RA-RNTI
  if ((ue->dlsch_ra[eNB_id]) && (ue->dlsch_ra[eNB_id]->active == 1)) {
    ue_dlsch_procedures(ue,
                        proc,
                        eNB_id,
                        RA_PDSCH,
                        ue->dlsch_ra[eNB_id],
                        NULL,
                        &ue->dlsch_ra_errors[eNB_id],
                        mode,
                        abstraction_flag);
    ue->dlsch_ra[eNB_id]->active = 0;
  }

  if (LOG_DEBUGFLAG(UE_TIMING)
      stop_meas(&ue->dlsch_procedures_stat[ue->current_thread_id[subframe_rx]]);
      LOG_I(PHY, "[AbsSFN %d.%d] Channel Decoder: %5.2f \n",frame_rx,subframe_rx,ue->dlsch_procedures_stat[ue->current_thread_id[subframe_rx]].p_time/(cpuf*1000.0));
}

// duplicate harq structure
uint8_t          current_harq_pid        = ue->dlsch[ue->current_thread_id[subframe_rx]][eNB_id][0]->current_harq_pid;
LTE_DL_UE_HARQ_t *current_harq_processes = ue->dlsch[ue->current_thread_id[subframe_rx]][eNB_id][0]->harq_processes[current_harq_pid];
harq_status_t    *current_harq_ack       = &ue->dlsch[ue->current_thread_id[subframe_rx]][eNB_id][0]->harq_ack[subframe_rx];

// For Debug parallelisation
//if (current_harq_ack->ack == 0) {
//printf("[slot0 dl processing][End of Channel Decoding] AbsSubframe %d.%d Decode Fail for HarqId%d Round%d\n",frame_rx,subframe_rx,current_harq_pid,current_harq_processes->round);
//}
for(uint8_t rx_th_idx=1; rx_th_idx<RX_NB_TH; rx_th_idx++) {
  LTE_DL_UE_HARQ_t *harq_processes_dest  = ue->dlsch[ue->current_thread_id[(subframe_rx+rx_th_idx)%10]][eNB_id][0]->harq_processes[current_harq_pid];
  harq_status_t    *harq_ack_dest        = &ue->dlsch[ue->current_thread_id[(subframe_rx+rx_th_idx)%10]][eNB_id][0]->harq_ack[subframe_rx];
  copy_harq_proc_struct(harq_processes_dest, current_harq_processes);
  copy_ack_struct(harq_ack_dest, current_harq_ack);
}

/*
LTE_DL_UE_HARQ_t *harq_processes_dest    = ue->dlsch[(subframe_rx+1)%RX_NB_TH][eNB_id][0]->harq_processes[current_harq_pid];
LTE_DL_UE_HARQ_t *harq_processes_dest1    = ue->dlsch[(subframe_rx+2)%RX_NB_TH][eNB_id][0]->harq_processes[current_harq_pid];

harq_status_t *current_harq_ack = &ue->dlsch[subframe_rx%RX_NB_TH][eNB_id][0]->harq_ack[subframe_rx];
harq_status_t *harq_ack_dest    = &ue->dlsch[(subframe_rx+1)%RX_NB_TH][eNB_id][0]->harq_ack[subframe_rx];
harq_status_t *harq_ack_dest1    = &ue->dlsch[(subframe_rx+2)%RX_NB_TH][eNB_id][0]->harq_ack[subframe_rx];

copy_harq_proc_struct(harq_processes_dest, current_harq_processes);
copy_ack_struct(harq_ack_dest, current_harq_ack);

copy_harq_proc_struct(harq_processes_dest1, current_harq_processes);
copy_ack_struct(harq_ack_dest1, current_harq_ack);
*/
if (subframe_rx==9) {
  if (frame_rx % 10 == 0) {
    if ((ue->dlsch_received[eNB_id] - ue->dlsch_received_last[eNB_id]) != 0)
      ue->dlsch_fer[eNB_id] = (100*(ue->dlsch_errors[eNB_id] - ue->dlsch_errors_last[eNB_id]))/(ue->dlsch_received[eNB_id] - ue->dlsch_received_last[eNB_id]);

    ue->dlsch_errors_last[eNB_id] = ue->dlsch_errors[eNB_id];
    ue->dlsch_received_last[eNB_id] = ue->dlsch_received[eNB_id];
  }

  ue->bitrate[eNB_id] = (ue->total_TBS[eNB_id] - ue->total_TBS_last[eNB_id])*100;
  ue->total_TBS_last[eNB_id] = ue->total_TBS[eNB_id];
  LOG_D(PHY,"[UE %d] Calculating bitrate Frame %d: total_TBS = %d, total_TBS_last = %d, bitrate %f kbits\n",
        ue->Mod_id,frame_rx,ue->total_TBS[eNB_id],
        ue->total_TBS_last[eNB_id],(float) ue->bitrate[eNB_id]/1000.0);
#if UE_AUTOTEST_TRACE

  if ((frame_rx % 100 == 0)) {
    LOG_I(PHY,"[UE  %d] AUTOTEST Metric : UE_DLSCH_BITRATE = %5.2f kbps (frame = %d) \n", ue->Mod_id, (float) ue->bitrate[eNB_id]/1000.0, frame_rx);
  }

#endif
}

VCD_SIGNAL_DUMPER_DUMP_FUNCTION_BY_NAME(VCD_SIGNAL_DUMPER_FUNCTIONS_PHY_PROCEDURES_UE_RX, VCD_FUNCTION_OUT);

if (LOG_DEBUGFLAG(UE_TIMING)) {
  stop_meas(&ue->phy_proc_rx[ue->current_thread_id[subframe_rx]]);
  LOG_I(PHY, "------FULL RX PROC [AbsSFN %d.%d]: %5.2f ------\n",frame_rx,subframe_rx,ue->phy_proc_rx[ue->current_thread_id[subframe_rx]].p_time/(cpuf*1000.0));
}

LOG_D(PHY," ****** end RX-Chain  for AbsSubframe %d.%d ******  \n", frame_rx%1024, subframe_rx);
return (0);
}
#endif /*UE_SLOT_PARALLELISATION */


void phy_procedures_UE_SL_RX(PHY_VARS_UE *ue,UE_rxtx_proc_t *proc) {
}

int phy_procedures_UE_RX(PHY_VARS_UE *ue,UE_rxtx_proc_t *proc,uint8_t eNB_id,
                         uint8_t abstraction_flag,uint8_t do_pdcch_flag,runmode_t mode) {
  int l,l2;
  int pilot1;
  int pmch_flag=0;
  int frame_rx = proc->frame_rx;
  int subframe_rx = proc->subframe_rx;
  uint8_t next1_thread_id = ue->current_thread_id[subframe_rx]== (RX_NB_TH-1) ? 0:(ue->current_thread_id[subframe_rx]+1);
  uint8_t next2_thread_id = next1_thread_id== (RX_NB_TH-1) ? 0:(next1_thread_id+1);
  VCD_SIGNAL_DUMPER_DUMP_FUNCTION_BY_NAME(VCD_SIGNAL_DUMPER_FUNCTIONS_PHY_PROCEDURES_UE_RX, VCD_FUNCTION_IN);
  T(T_UE_PHY_DL_TICK, T_INT(ue->Mod_id), T_INT(frame_rx%1024), T_INT(subframe_rx));
  T(T_UE_PHY_INPUT_SIGNAL, T_INT(ue->Mod_id), T_INT(frame_rx%1024), T_INT(subframe_rx), T_INT(0),
    T_BUFFER(&ue->common_vars.rxdata[0][subframe_rx*ue->frame_parms.samples_per_tti],
             ue->frame_parms.samples_per_tti * 4));

  // start timers
  if ( LOG_DEBUGFLAG(DEBUG_UE_PHYPROC)) {
    LOG_I(PHY," ****** start RX-Chain for AbsSubframe %d.%d ******  \n", frame_rx%1024, subframe_rx);
  }

  if(LOG_DEBUGFLAG(UE_TIMING)) {
    start_meas(&ue->phy_proc_rx[ue->current_thread_id[subframe_rx]]);
    start_meas(&ue->ue_front_end_stat[ue->current_thread_id[subframe_rx]]);
  }

  pmch_flag = is_pmch_subframe(frame_rx,subframe_rx,&ue->frame_parms) ? 1 : 0;

  if (do_pdcch_flag) {
    // deactivate reception until we scan pdcch
    if (ue->dlsch[ue->current_thread_id[subframe_rx]][eNB_id][0])
      ue->dlsch[ue->current_thread_id[subframe_rx]][eNB_id][0]->active = 0;

    if (ue->dlsch[ue->current_thread_id[subframe_rx]][eNB_id][1])
      ue->dlsch[ue->current_thread_id[subframe_rx]][eNB_id][1]->active = 0;

    if (ue->dlsch_SI[eNB_id])
      ue->dlsch_SI[eNB_id]->active = 0;

    if (ue->dlsch_p[eNB_id])
      ue->dlsch_p[eNB_id]->active = 0;

    if (ue->dlsch_ra[eNB_id])
      ue->dlsch_ra[eNB_id]->active = 0;
  }

  if (LOG_DEBUGFLAG(DEBUG_UE_PHYPROC)) {
    LOG_D(PHY,"[UE %d] Frame %d subframe %d: Doing phy_procedures_UE_RX\n",
          ue->Mod_id,frame_rx, subframe_rx);
  }

  if (ue->frame_parms.Ncp == 0) {  // normal prefix
    pilot1 = 4;
  } else { // extended prefix
    pilot1 = 3;
  }

  if (subframe_select(&ue->frame_parms,subframe_rx) == SF_S) { // S-subframe, do first 5 symbols only
    l2 = 4;
  } else if (pmch_flag == 1) { // do first 2 symbols only
    l2 = 1;
  } else { // normal subframe, last symbol to be processed is the first of the second slot
    l2 = (ue->frame_parms.symbols_per_tti/2)-1;
  }

  int prev_subframe_rx = (subframe_rx - 1)<0? 9: (subframe_rx - 1);

  if (subframe_select(&ue->frame_parms,prev_subframe_rx) != SF_DL) {
    //++++++++++++++++++++++++++++++++++++++++++++++++++++++++++++
    // RX processing of symbols l=0...l2
    //++++++++++++++++++++++++++++++++++++++++++++++++++++++++++++
    l=0;
  } else {
    //++++++++++++++++++++++++++++++++++++++++++++++++++++++++++++
    // RX processing of symbols l=1...l2 (l=0 is done in last scheduling epoch)
    //++++++++++++++++++++++++++++++++++++++++++++++++++++++++++++
    l=1;
  }

  LOG_D(PHY," ------ slot 0 Processing: AbsSubframe %d.%d ------  \n", frame_rx%1024, subframe_rx);
  LOG_D(PHY," ------  --> FFT/ChannelEst/PDCCH slot 0: AbsSubframe %d.%d ------  \n", frame_rx%1024, subframe_rx);

  for (; l<=l2; l++) {
    if (abstraction_flag == 0) {
      if (LOG_DEBUGFLAG(UE_TIMING)) {
        start_meas(&ue->ofdm_demod_stats);
      }

      VCD_SIGNAL_DUMPER_DUMP_FUNCTION_BY_NAME(VCD_SIGNAL_DUMPER_FUNCTIONS_UE_SLOT_FEP, VCD_FUNCTION_IN);
      slot_fep(ue,
               l,
               (subframe_rx<<1),
               0,
               0,
               0);
      VCD_SIGNAL_DUMPER_DUMP_FUNCTION_BY_NAME(VCD_SIGNAL_DUMPER_FUNCTIONS_UE_SLOT_FEP, VCD_FUNCTION_OUT);

      if (LOG_DEBUGFLAG(UE_TIMING)) {
        stop_meas(&ue->ofdm_demod_stats);
      }
    }

    ue_measurement_procedures(l-1,ue,proc,eNB_id,(subframe_rx<<1),abstraction_flag,mode);

    if (do_pdcch_flag) {
      if ((l==pilot1) ||
          ((pmch_flag==1)&&(l==l2)))  {
        LOG_D(PHY,"[UE  %d] Frame %d: Calling pdcch procedures (eNB %d)\n",ue->Mod_id,frame_rx,eNB_id);

        //start_meas(&ue->rx_pdcch_stats[ue->current_thread_id[subframe_rx]]);
        if (ue_pdcch_procedures(eNB_id,ue,proc,abstraction_flag) == -1) {
          LOG_E(PHY,"[UE  %d] Frame %d, subframe %d: Error in pdcch procedures\n",ue->Mod_id,frame_rx,subframe_rx);
          return(-1);
        }

        //stop_meas(&ue->rx_pdcch_stats[ue->current_thread_id[subframe_rx]]);
        //printf("subframe %d n_pdcch_sym %d pdcch procedures  %5.3f \n",
        //        subframe_rx, ue->pdcch_vars[ue->current_thread_id[subframe_rx]][eNB_id]->num_pdcch_symbols,
        //     (ue->rx_pdcch_stats[ue->current_thread_id[subframe_rx]].p_time)/(cpuf*1000.0));
        LOG_D(PHY,"num_pdcch_symbols %d\n",ue->pdcch_vars[ue->current_thread_id[subframe_rx]][eNB_id]->num_pdcch_symbols);
      }
    }
  } // for l=1..l2

  ue_measurement_procedures(l-1,ue,proc,eNB_id,(subframe_rx<<1),abstraction_flag,mode);
  LOG_D(PHY," ------  end FFT/ChannelEst/PDCCH slot 0: AbsSubframe %d.%d ------  \n", frame_rx%1024, subframe_rx);

  // If this is PMCH, call procedures, do channel estimation for first symbol of next DL subframe and return
  if (pmch_flag == 1) {
    ue_pmch_procedures(ue,proc,eNB_id,abstraction_flag);
    int next_subframe_rx = (1+subframe_rx)%10;

    if (subframe_select(&ue->frame_parms,next_subframe_rx) != SF_UL) {
      slot_fep(ue,
               0,
               (next_subframe_rx<<1),
               0,
               0,
               0);
    }

    return 0;
  }

  slot_fep(ue,
           0,
           1+(subframe_rx<<1),
           0,
           0,
           0);

  // first slot has been processed (FFTs + Channel Estimation, PCFICH/PHICH/PDCCH)
  if (LOG_DEBUGFLAG(UE_TIMING)) {
    stop_meas(&ue->ue_front_end_stat[ue->current_thread_id[subframe_rx]]);
    LOG_I(PHY, "[SFN %d] Slot0: FFT + Channel Estimate + PCFICH/PHICH/PDCCH %5.2f \n",subframe_rx,ue->ue_front_end_stat[ue->current_thread_id[subframe_rx]].p_time/(cpuf*1000.0));
  }

  LOG_D(PHY," ------ --> PDSCH ChannelComp/LLR slot 0: AbsSubframe %d.%d ------  \n", frame_rx%1024, subframe_rx);

  if (LOG_DEBUGFLAG(UE_TIMING)) {
    start_meas(&ue->generic_stat);
    start_meas(&ue->crnti_procedures_stats);
  }

  // do procedures for C-RNTI
  if (ue->dlsch[ue->current_thread_id[subframe_rx]][eNB_id][0]->active == 1) {
    VCD_SIGNAL_DUMPER_DUMP_FUNCTION_BY_NAME(VCD_SIGNAL_DUMPER_FUNCTIONS_PDSCH_PROC, VCD_FUNCTION_IN);
    ue_pdsch_procedures(ue,
                        proc,
                        eNB_id,
                        PDSCH,
                        ue->dlsch[ue->current_thread_id[subframe_rx]][eNB_id][0],
                        NULL,
                        ue->pdcch_vars[ue->current_thread_id[subframe_rx]][eNB_id]->num_pdcch_symbols,
                        ue->frame_parms.symbols_per_tti>>1,
                        abstraction_flag);
    VCD_SIGNAL_DUMPER_DUMP_FUNCTION_BY_NAME(VCD_SIGNAL_DUMPER_FUNCTIONS_PDSCH_PROC, VCD_FUNCTION_OUT);
  }

  if (LOG_DEBUGFLAG(UE_TIMING)) {
    stop_meas(&ue->crnti_procedures_stats);
  }

  LOG_D(PHY," ------ end PDSCH ChannelComp/LLR slot 0: AbsSubframe %d.%d ------  \n", frame_rx%1024, subframe_rx);

  // do procedures for SI-RNTI
  if ((ue->dlsch_SI[eNB_id]) && (ue->dlsch_SI[eNB_id]->active == 1)) {
    VCD_SIGNAL_DUMPER_DUMP_FUNCTION_BY_NAME(VCD_SIGNAL_DUMPER_FUNCTIONS_PDSCH_PROC_SI, VCD_FUNCTION_IN);
    ue_pdsch_procedures(ue,
                        proc,
                        eNB_id,
                        SI_PDSCH,
                        ue->dlsch_SI[eNB_id],
                        NULL,
                        ue->pdcch_vars[ue->current_thread_id[subframe_rx]][eNB_id]->num_pdcch_symbols,
                        ue->frame_parms.symbols_per_tti>>1,
                        abstraction_flag);
    VCD_SIGNAL_DUMPER_DUMP_FUNCTION_BY_NAME(VCD_SIGNAL_DUMPER_FUNCTIONS_PDSCH_PROC_SI, VCD_FUNCTION_OUT);
  }

  // do procedures for SI-RNTI
  if ((ue->dlsch_p[eNB_id]) && (ue->dlsch_p[eNB_id]->active == 1)) {
    VCD_SIGNAL_DUMPER_DUMP_FUNCTION_BY_NAME(VCD_SIGNAL_DUMPER_FUNCTIONS_PDSCH_PROC_P, VCD_FUNCTION_IN);
    ue_pdsch_procedures(ue,
                        proc,
                        eNB_id,
                        P_PDSCH,
                        ue->dlsch_p[eNB_id],
                        NULL,
                        ue->pdcch_vars[ue->current_thread_id[subframe_rx]][eNB_id]->num_pdcch_symbols,
                        ue->frame_parms.symbols_per_tti>>1,
                        abstraction_flag);
    VCD_SIGNAL_DUMPER_DUMP_FUNCTION_BY_NAME(VCD_SIGNAL_DUMPER_FUNCTIONS_PDSCH_PROC_P, VCD_FUNCTION_OUT);
  }

  // do procedures for RA-RNTI
  if ((ue->dlsch_ra[eNB_id]) && (ue->dlsch_ra[eNB_id]->active == 1)) {
    VCD_SIGNAL_DUMPER_DUMP_FUNCTION_BY_NAME(VCD_SIGNAL_DUMPER_FUNCTIONS_PDSCH_PROC_RA, VCD_FUNCTION_IN);
    ue_pdsch_procedures(ue,
                        proc,
                        eNB_id,
                        RA_PDSCH,
                        ue->dlsch_ra[eNB_id],
                        NULL,
                        ue->pdcch_vars[ue->current_thread_id[subframe_rx]][eNB_id]->num_pdcch_symbols,
                        ue->frame_parms.symbols_per_tti>>1,
                        abstraction_flag);
    VCD_SIGNAL_DUMPER_DUMP_FUNCTION_BY_NAME(VCD_SIGNAL_DUMPER_FUNCTIONS_PDSCH_PROC_RA, VCD_FUNCTION_OUT);
  }

  LOG_D(PHY," ------ slot 1 Processing: AbsSubframe %d.%d ------  \n", frame_rx%1024, subframe_rx);
  LOG_D(PHY," ------  --> FFT/ChannelEst/PDCCH slot 1: AbsSubframe %d.%d ------  \n", frame_rx%1024, subframe_rx);

  if (subframe_select(&ue->frame_parms,subframe_rx) != SF_S) {  // do front-end processing for second slot, and first symbol of next subframe
    for (l=1; l<ue->frame_parms.symbols_per_tti>>1; l++) {
      if (abstraction_flag == 0) {
        if (LOG_DEBUGFLAG(UE_TIMING)) {
          start_meas(&ue->ofdm_demod_stats);
        }

        VCD_SIGNAL_DUMPER_DUMP_FUNCTION_BY_NAME(VCD_SIGNAL_DUMPER_FUNCTIONS_UE_SLOT_FEP, VCD_FUNCTION_IN);
        slot_fep(ue,
                 l,
                 1+(subframe_rx<<1),
                 0,
                 0,
                 0);
        VCD_SIGNAL_DUMPER_DUMP_FUNCTION_BY_NAME(VCD_SIGNAL_DUMPER_FUNCTIONS_UE_SLOT_FEP, VCD_FUNCTION_OUT);

        if (LOG_DEBUGFLAG(UE_TIMING)) {
          stop_meas(&ue->ofdm_demod_stats);
        }
      }

      ue_measurement_procedures(l-1,ue,proc,eNB_id,1+(subframe_rx<<1),abstraction_flag,mode);
    } // for l=1..l2

    ue_measurement_procedures(l-1,ue,proc,eNB_id,1+(subframe_rx<<1),abstraction_flag,mode);
    // do first symbol of next downlink subframe for channel estimation
    int next_subframe_rx = (1+subframe_rx)%10;

    if (subframe_select(&ue->frame_parms,next_subframe_rx) != SF_UL) {
      slot_fep(ue,
               0,
               (next_subframe_rx<<1),
               0,
               0,
               0);
    }
  } // not an S-subframe

  if(LOG_DEBUGFLAG(UE_TIMING)) {
    stop_meas(&ue->generic_stat);
    LOG_I(PHY, "[SFN %d] Slot1: FFT + Channel Estimate + Pdsch Proc Slot0 %5.2f \n",subframe_rx,ue->generic_stat.p_time/(cpuf*1000.0));
  }

  LOG_D(PHY," ------  end FFT/ChannelEst/PDCCH slot 1: AbsSubframe %d.%d ------  \n", frame_rx%1024, subframe_rx);

  if ( (subframe_rx == 0) && (ue->decode_MIB == 1)) {
    ue_pbch_procedures(eNB_id,ue,proc,abstraction_flag);
  }

  // do procedures for C-RNTI
  LOG_D(PHY," ------ --> PDSCH ChannelComp/LLR slot 0: AbsSubframe %d.%d ------  \n", frame_rx%1024, subframe_rx);

  if (ue->dlsch[ue->current_thread_id[subframe_rx]][eNB_id][0]->active == 1) {
    VCD_SIGNAL_DUMPER_DUMP_FUNCTION_BY_NAME(VCD_SIGNAL_DUMPER_FUNCTIONS_PDSCH_PROC, VCD_FUNCTION_IN);

    if (LOG_DEBUGFLAG(UE_TIMING)) {
      start_meas(&ue->pdsch_procedures_stat[ue->current_thread_id[subframe_rx]]);
    }

    ue_pdsch_procedures(ue,
                        proc,
                        eNB_id,
                        PDSCH,
                        ue->dlsch[ue->current_thread_id[subframe_rx]][eNB_id][0],
                        NULL,
                        1+(ue->frame_parms.symbols_per_tti>>1),
                        ue->frame_parms.symbols_per_tti-1,
                        abstraction_flag);
    LOG_D(PHY," ------ end PDSCH ChannelComp/LLR slot 0: AbsSubframe %d.%d ------  \n", frame_rx%1024, subframe_rx);
    LOG_D(PHY," ------ --> PDSCH Turbo Decoder slot 0/1: AbsSubframe %d.%d ------  \n", frame_rx%1024, subframe_rx);

    if (LOG_DEBUGFLAG(UE_TIMING)) {
      stop_meas(&ue->pdsch_procedures_stat[ue->current_thread_id[subframe_rx]]);
      start_meas(&ue->dlsch_procedures_stat[ue->current_thread_id[subframe_rx]]);
    }

    ue_dlsch_procedures(ue,
                        proc,
                        eNB_id,
                        PDSCH,
                        ue->dlsch[ue->current_thread_id[subframe_rx]][eNB_id][0],
                        ue->dlsch[ue->current_thread_id[subframe_rx]][eNB_id][1],
                        &ue->dlsch_errors[eNB_id],
                        mode,
                        abstraction_flag);

    if (LOG_DEBUGFLAG(UE_TIMING)) {
      stop_meas(&ue->dlsch_procedures_stat[ue->current_thread_id[subframe_rx]]);
      LOG_I(PHY, "[SFN %d] Slot1:       Pdsch Proc %5.2f\n",subframe_rx,ue->pdsch_procedures_stat[ue->current_thread_id[subframe_rx]].p_time/(cpuf*1000.0));
      LOG_I(PHY, "[SFN %d] Slot0 Slot1: Dlsch Proc %5.2f\n",subframe_rx,ue->dlsch_procedures_stat[ue->current_thread_id[subframe_rx]].p_time/(cpuf*1000.0));
    }

    VCD_SIGNAL_DUMPER_DUMP_FUNCTION_BY_NAME(VCD_SIGNAL_DUMPER_FUNCTIONS_PDSCH_PROC, VCD_FUNCTION_OUT);
  }

  if (LOG_DEBUGFLAG(UE_TIMING)) {
    start_meas(&ue->generic_stat);
  }

  if (LOG_DUMPFLAG(DEBUG_UE_PHYPROC)) {
    if(subframe_rx==5 &&  ue->dlsch[ue->current_thread_id[subframe_rx]][eNB_id][0]->harq_processes[ue->dlsch[ue->current_thread_id[subframe_rx]][eNB_id][0]->current_harq_pid]->nb_rb > 20) {
      //LOG_M("decoder_llr.m","decllr",dlsch_llr,G,1,0);
      //LOG_M("llr.m","llr",  &ue->pdsch_vars[eNB_id]->llr[0][0],(14*nb_rb*12*dlsch1_harq->Qm) - 4*(nb_rb*4*dlsch1_harq->Qm),1,0);
      LOG_M("rxdataF0_current.m", "rxdataF0", &ue->common_vars.common_vars_rx_data_per_thread[ue->current_thread_id[subframe_rx]].rxdataF[0][0],14*ue->frame_parms.ofdm_symbol_size,1,1);
      //LOG_M("rxdataF0_previous.m"    , "rxdataF0_prev_sss", &ue->common_vars.common_vars_rx_data_per_thread[next_thread_id].rxdataF[0][0],14*ue->frame_parms.ofdm_symbol_size,1,1);
      //LOG_M("rxdataF0_previous.m"    , "rxdataF0_prev", &ue->common_vars.common_vars_rx_data_per_thread[next_thread_id].rxdataF[0][0],14*ue->frame_parms.ofdm_symbol_size,1,1);
      LOG_M("dl_ch_estimates.m", "dl_ch_estimates_sfn5", &ue->common_vars.common_vars_rx_data_per_thread[ue->current_thread_id[subframe_rx]].dl_ch_estimates[0][0][0],14*ue->frame_parms.ofdm_symbol_size,1,
            1);
      LOG_M("dl_ch_estimates_ext.m", "dl_ch_estimatesExt_sfn5", &ue->pdsch_vars[ue->current_thread_id[subframe_rx]][0]->dl_ch_estimates_ext[0][0],14*ue->frame_parms.N_RB_DL*12,1,1);
      LOG_M("rxdataF_comp00.m","rxdataF_comp00",     &ue->pdsch_vars[ue->current_thread_id[subframe_rx]][0]->rxdataF_comp0[0][0],14*ue->frame_parms.N_RB_DL*12,1,1);
      //LOG_M("magDLFirst.m", "magDLFirst", &phy_vars_ue->pdsch_vars[ue->current_thread_id[subframe_rx]][0]->dl_ch_mag0[0][0],14*frame_parms->N_RB_DL*12,1,1);
      //LOG_M("magDLSecond.m", "magDLSecond", &phy_vars_ue->pdsch_vars[ue->current_thread_id[subframe_rx]][0]->dl_ch_magb0[0][0],14*frame_parms->N_RB_DL*12,1,1);
      AssertFatal (0,"");
    }
  }

  // do procedures for SI-RNTI
  if ((ue->dlsch_SI[eNB_id]) && (ue->dlsch_SI[eNB_id]->active == 1)) {
    ue_pdsch_procedures(ue,
                        proc,
                        eNB_id,
                        SI_PDSCH,
                        ue->dlsch_SI[eNB_id],
                        NULL,
                        1+(ue->frame_parms.symbols_per_tti>>1),
                        ue->frame_parms.symbols_per_tti-1,
                        abstraction_flag);
    ue_dlsch_procedures(ue,
                        proc,
                        eNB_id,
                        SI_PDSCH,
                        ue->dlsch_SI[eNB_id],
                        NULL,
                        &ue->dlsch_SI_errors[eNB_id],
                        mode,
                        abstraction_flag);
    ue->dlsch_SI[eNB_id]->active = 0;
  }

  // do procedures for P-RNTI
  if ((ue->dlsch_p[eNB_id]) && (ue->dlsch_p[eNB_id]->active == 1)) {
    ue_pdsch_procedures(ue,
                        proc,
                        eNB_id,
                        P_PDSCH,
                        ue->dlsch_p[eNB_id],
                        NULL,
                        1+(ue->frame_parms.symbols_per_tti>>1),
                        ue->frame_parms.symbols_per_tti-1,
                        abstraction_flag);
    ue_dlsch_procedures(ue,
                        proc,
                        eNB_id,
                        P_PDSCH,
                        ue->dlsch_p[eNB_id],
                        NULL,
                        &ue->dlsch_p_errors[eNB_id],
                        mode,
                        abstraction_flag);
    ue->dlsch_p[eNB_id]->active = 0;
  }

  // do procedures for RA-RNTI
  if ((ue->dlsch_ra[eNB_id]) && (ue->dlsch_ra[eNB_id]->active == 1)) {
    ue_pdsch_procedures(ue,
                        proc,
                        eNB_id,
                        RA_PDSCH,
                        ue->dlsch_ra[eNB_id],
                        NULL,
                        1+(ue->frame_parms.symbols_per_tti>>1),
                        ue->frame_parms.symbols_per_tti-1,
                        abstraction_flag);
    ue_dlsch_procedures(ue,
                        proc,
                        eNB_id,
                        RA_PDSCH,
                        ue->dlsch_ra[eNB_id],
                        NULL,
                        &ue->dlsch_ra_errors[eNB_id],
                        mode,
                        abstraction_flag);
    ue->dlsch_ra[eNB_id]->active = 0;
  }

  // duplicate harq structure
  uint8_t          current_harq_pid        = ue->dlsch[ue->current_thread_id[subframe_rx]][eNB_id][0]->current_harq_pid;
  LTE_DL_UE_HARQ_t *current_harq_processes = ue->dlsch[ue->current_thread_id[subframe_rx]][eNB_id][0]->harq_processes[current_harq_pid];
  LTE_DL_UE_HARQ_t *harq_processes_dest    = ue->dlsch[next1_thread_id][eNB_id][0]->harq_processes[current_harq_pid];
  LTE_DL_UE_HARQ_t *harq_processes_dest1    = ue->dlsch[next2_thread_id][eNB_id][0]->harq_processes[current_harq_pid];
  harq_status_t *current_harq_ack = &ue->dlsch[ue->current_thread_id[subframe_rx]][eNB_id][0]->harq_ack[subframe_rx];
  harq_status_t *harq_ack_dest    = &ue->dlsch[next1_thread_id][eNB_id][0]->harq_ack[subframe_rx];
  harq_status_t *harq_ack_dest1    = &ue->dlsch[next2_thread_id][eNB_id][0]->harq_ack[subframe_rx];
  copy_harq_proc_struct(harq_processes_dest, current_harq_processes);
  copy_ack_struct(harq_ack_dest, current_harq_ack);
  copy_harq_proc_struct(harq_processes_dest1, current_harq_processes);
  copy_ack_struct(harq_ack_dest1, current_harq_ack);

  if (subframe_rx==9) {
    if (frame_rx % 10 == 0) {
      if ((ue->dlsch_received[eNB_id] - ue->dlsch_received_last[eNB_id]) != 0)
        ue->dlsch_fer[eNB_id] = (100*(ue->dlsch_errors[eNB_id] - ue->dlsch_errors_last[eNB_id]))/(ue->dlsch_received[eNB_id] - ue->dlsch_received_last[eNB_id]);

      ue->dlsch_errors_last[eNB_id] = ue->dlsch_errors[eNB_id];
      ue->dlsch_received_last[eNB_id] = ue->dlsch_received[eNB_id];
    }

    ue->bitrate[eNB_id] = (ue->total_TBS[eNB_id] - ue->total_TBS_last[eNB_id])*100;
    ue->total_TBS_last[eNB_id] = ue->total_TBS[eNB_id];
    LOG_D(PHY,"[UE %d] Calculating bitrate Frame %d: total_TBS = %d, total_TBS_last = %d, bitrate %f kbits\n",
          ue->Mod_id,frame_rx,ue->total_TBS[eNB_id],
          ue->total_TBS_last[eNB_id],(float) ue->bitrate[eNB_id]/1000.0);

    if ( LOG_DEBUGFLAG(DEBUG_UE_PHYPROC)) {
      if ((frame_rx % 100 == 0)) {
        LOG_UI(PHY,"[UE  %d] AUTOTEST Metric : UE_DLSCH_BITRATE = %5.2f kbps (frame = %d) \n", ue->Mod_id, (float) ue->bitrate[eNB_id]/1000.0, frame_rx);
      }
    }
  }

  if ( LOG_DEBUGFLAG(UE_TIMING)) {
    stop_meas(&ue->generic_stat);
    LOG_I(PHY,"after tubo until end of Rx %5.2f \n",ue->generic_stat.p_time/(cpuf*1000.0));
  }

  VCD_SIGNAL_DUMPER_DUMP_FUNCTION_BY_NAME(VCD_SIGNAL_DUMPER_FUNCTIONS_PHY_PROCEDURES_UE_RX, VCD_FUNCTION_OUT);

  if ( LOG_DEBUGFLAG(UE_TIMING) ) {
    stop_meas(&ue->phy_proc_rx[ue->current_thread_id[subframe_rx]]);
    LOG_I(PHY, "------FULL RX PROC [SFN %d]: %5.2f ------\n",subframe_rx,ue->phy_proc_rx[ue->current_thread_id[subframe_rx]].p_time/(cpuf*1000.0));
  }

  LOG_D(PHY," ****** end RX-Chain  for AbsSubframe %d.%d ******  \n", frame_rx%1024, subframe_rx);
  return (0);
}



void phy_procedures_UE_lte(PHY_VARS_UE *ue,UE_rxtx_proc_t *proc,uint8_t eNB_id,uint8_t abstraction_flag,uint8_t do_pdcch_flag,runmode_t mode) {
#if defined(ENABLE_ITTI)
  MessageDef   *msg_p;
  int           result;
#endif
  int           frame_rx = proc->frame_rx;
  int           frame_tx = proc->frame_tx;
  int           subframe_rx = proc->subframe_rx;
  int           subframe_tx = proc->subframe_tx;
  UE_L2_STATE_t ret;
  int slot;

  if (ue->mac_enabled == 0) {
    ue->UE_mode[eNB_id]=PUSCH;
  }

  VCD_SIGNAL_DUMPER_DUMP_FUNCTION_BY_NAME(VCD_SIGNAL_DUMPER_FUNCTIONS_PHY_PROCEDURES_UE_LTE,1);

  if ( LOG_DEBUGFLAG(UE_TIMING)) {
    start_meas(&ue->phy_proc[ue->current_thread_id[subframe_rx]]);
  }

#if defined(ENABLE_ITTI)

  do {
    // Checks if a message has been sent to PHY sub-task
    itti_poll_msg (TASK_PHY_UE, &msg_p);

    if (msg_p != NULL) {
      switch (ITTI_MSG_ID(msg_p)) {
        case PHY_FIND_CELL_REQ:
          LOG_I(PHY, "[UE %d] Received %s\n", ITTI_MSG_INSTANCE (msg_p) - NB_eNB_INST, ITTI_MSG_NAME (msg_p));
          /* TODO process the message */
          break;

        default:
          LOG_E(PHY, "[UE %d] Received unexpected message %s\n", ITTI_MSG_INSTANCE (msg_p) - NB_eNB_INST, ITTI_MSG_NAME (msg_p));
          break;
      }

      result = itti_free (ITTI_MSG_ORIGIN_ID(msg_p), msg_p);
      AssertFatal (result == EXIT_SUCCESS, "Failed to free memory (%d)!\n", result);
    }
  } while(msg_p != NULL);

#endif

  for (slot=0; slot<2; slot++) {
    if ((subframe_select(&ue->frame_parms,subframe_tx)==SF_UL)||
        (ue->frame_parms.frame_type == FDD)) {
      phy_procedures_UE_TX(ue,proc,eNB_id,abstraction_flag,mode);
    }

    if ((subframe_select(&ue->frame_parms,subframe_rx)==SF_DL) ||
        (ue->frame_parms.frame_type == FDD)) {
      phy_procedures_UE_RX(ue,proc,eNB_id,abstraction_flag,do_pdcch_flag,mode);
    }

    if ((subframe_select(&ue->frame_parms,subframe_tx)==SF_S) &&
        (slot==1)) {
      phy_procedures_UE_S_TX(ue,eNB_id,abstraction_flag);
    }

    if ((subframe_select(&ue->frame_parms,subframe_rx)==SF_S) &&
        (slot==0)) {
      phy_procedures_UE_RX(ue,proc,eNB_id,abstraction_flag,do_pdcch_flag,mode);
    }

    if (ue->mac_enabled==1) {
      if (slot==0) {
        //LOG_I(PHY,"[UE %d] Frame %d, subframe %d, star ue_scheduler\n", ue->Mod_id,frame_rx,subframe_tx);
        ret = ue_scheduler(ue->Mod_id,
                           frame_rx,
                           subframe_rx,
                           frame_tx,
                           subframe_tx,
                           subframe_select(&ue->frame_parms,subframe_tx),
                           eNB_id,
                           0/*FIXME CC_id*/);

        if (ret == CONNECTION_LOST) {
          LOG_E(PHY,"[UE %d] Frame %d, subframe %d RRC Connection lost, returning to PRACH\n",ue->Mod_id,
                frame_rx,subframe_tx);
          ue->UE_mode[eNB_id] = PRACH;
          //      mac_xface->macphy_exit("Connection lost");
        } else if (ret == PHY_RESYNCH) {
          LOG_E(PHY,"[UE %d] Frame %d, subframe %d RRC Connection lost, trying to resynch\n",
                ue->Mod_id,
                frame_rx,subframe_tx);
          ue->UE_mode[eNB_id] = RESYNCH;
          //     mac_xface->macphy_exit("Connection lost");
        } else if (ret == PHY_HO_PRACH) {
          LOG_I(PHY,"[UE %d] Frame %d, subframe %d, return to PRACH and perform a contention-free access\n",
                ue->Mod_id,frame_rx,subframe_tx);
          ue->UE_mode[eNB_id] = PRACH;
        }
      }
    }

    VCD_SIGNAL_DUMPER_DUMP_FUNCTION_BY_NAME(VCD_SIGNAL_DUMPER_FUNCTIONS_PHY_PROCEDURES_UE_LTE,0);

    if (LOG_DEBUGFLAG(UE_TIMING)) {
      stop_meas(&ue->phy_proc[ue->current_thread_id[subframe_rx]]);
    }
  } // slot
}

<|MERGE_RESOLUTION|>--- conflicted
+++ resolved
@@ -1332,7 +1332,6 @@
     prach_power = generate_prach(ue,eNB_id,subframe_tx,frame_tx);
     VCD_SIGNAL_DUMPER_DUMP_FUNCTION_BY_NAME(VCD_SIGNAL_DUMPER_FUNCTIONS_UE_GENERATE_PRACH, VCD_FUNCTION_OUT);
     //      stop_meas(&ue->tx_prach);
-<<<<<<< HEAD
     LOG_I(PHY,"[UE  %d][RAPROC] PRACH PL %d dB, power %d dBm (max %d dBm), digital power %d dB (amp %d)\n",
 	  ue->Mod_id,
 	  get_PL(ue->Mod_id,ue->CC_id,eNB_id),
@@ -1340,14 +1339,6 @@
           ue->tx_power_max_dBm,
 	  dB_fixed(prach_power),
 	  ue->prach_vars[eNB_id]->amp);
-=======
-    LOG_D(PHY,"[UE  %d][RAPROC] PRACH PL %d dB, power %d dBm, digital power %d dB (amp %d)\n",
-          ue->Mod_id,
-          get_PL(ue->Mod_id,ue->CC_id,eNB_id),
-          ue->tx_power_dBm[subframe_tx],
-          dB_fixed(prach_power),
-          ue->prach_vars[eNB_id]->amp);
->>>>>>> a975014b
 
     if (ue->mac_enabled==1) {
       Msg1_transmitted(ue->Mod_id,
@@ -1545,38 +1536,6 @@
               ue->ulsch[eNB_id]->harq_processes[harq_pid]->O_ACK);
       }
     }
-<<<<<<< HEAD
-  }
-
-
-  //if ( LOG_DEBUGFLAG(DEBUG_UE_PHYPROC)){
-        LOG_D(PHY,
-              "[UE  %d][PUSCH %d] AbsSubframe %d.%d Generating PUSCH : first_rb %d, nb_rb %d, round %d, mcs %d, rv %d, "
-              "cyclic_shift %d (cyclic_shift_common %d,n_DMRS2 %d,n_PRS %d), ACK (%d,%d), O_ACK %d, ack_status_cw0 %d ack_status_cw1 %d bundling %d, Nbundled %d, CQI %d, RI %d\n",
-          Mod_id,harq_pid,frame_tx%1024,subframe_tx,
-          first_rb,nb_rb,
-          ue->ulsch[eNB_id]->harq_processes[harq_pid]->round,
-          ue->ulsch[eNB_id]->harq_processes[harq_pid]->mcs,
-          ue->ulsch[eNB_id]->harq_processes[harq_pid]->rvidx,
-          (ue->frame_parms.pusch_config_common.ul_ReferenceSignalsPUSCH.cyclicShift+
-           ue->ulsch[eNB_id]->harq_processes[harq_pid]->n_DMRS2+
-           ue->frame_parms.pusch_config_common.ul_ReferenceSignalsPUSCH.nPRS[subframe_tx<<1])%12,
-          ue->frame_parms.pusch_config_common.ul_ReferenceSignalsPUSCH.cyclicShift,
-          ue->ulsch[eNB_id]->harq_processes[harq_pid]->n_DMRS2,
-          ue->frame_parms.pusch_config_common.ul_ReferenceSignalsPUSCH.nPRS[subframe_tx<<1],
-          ue->ulsch[eNB_id]->o_ACK[0],ue->ulsch[eNB_id]->o_ACK[1],
-          ue->ulsch[eNB_id]->harq_processes[harq_pid]->O_ACK,
-          ack_status_cw0,
-          ack_status_cw1,
-          ue->ulsch[eNB_id]->bundling, Nbundled,
-          cqi_status,
-          ri_status);
-  //}
-
-
-
-=======
->>>>>>> a975014b
 
     if ( LOG_DEBUGFLAG(DEBUG_UE_PHYPROC)) {
       LOG_D(PHY,
@@ -1737,30 +1696,6 @@
         start_meas(&ue->ulsch_modulation_stats);
       }
 
-<<<<<<< HEAD
-    //if (LOG_DEBUGFLAG(DEBUG_UE_PHYPROC)) {
-      LOG_D(PHY,"[UE  %d][PUSCH %d] AbsSubFrame %d.%d, generating PUSCH, Po_PUSCH: %d dBm (max %d dBm), amp %d\n",
-	    Mod_id,harq_pid,frame_tx%1024,subframe_tx,ue->tx_power_dBm[subframe_tx],ue->tx_power_max_dBm, tx_amp);
-    //}
-    if (LOG_DEBUGFLAG(UE_TIMING)) {
-      start_meas(&ue->ulsch_modulation_stats);
-    }
-    ulsch_modulation(ue->common_vars.txdataF,
-		     tx_amp,
-		     frame_tx,
-		     subframe_tx,
-		     &ue->frame_parms,
-		     ue->ulsch[eNB_id]);
-    for (aa=0; aa<1/*frame_parms->nb_antennas_tx*/; aa++)
-      generate_drs_pusch(ue,
-			 proc,
-			 eNB_id,
-			 tx_amp,
-			 subframe_tx,
-			 first_rb,
-			 nb_rb,
-			 aa);
-=======
       ulsch_modulation(ue->common_vars.txdataF,
                        tx_amp,
                        frame_tx,
@@ -1777,7 +1712,6 @@
                            first_rb,
                            nb_rb,
                            aa);
->>>>>>> a975014b
 
       if (LOG_DEBUGFLAG(UE_TIMING)) {
         stop_meas(&ue->ulsch_modulation_stats);
@@ -2245,13 +2179,8 @@
   }
 
   if (subframe_select(&ue->frame_parms,proc->subframe_tx) == SF_UL ||
-<<<<<<< HEAD
       ue->frame_parms.frame_type == FDD) {    
     if (ue->UE_mode[eNB_id] > PRACH ) {
-=======
-      ue->frame_parms.frame_type == FDD) {
-    if (ue->UE_mode[eNB_id] != PRACH ) {
->>>>>>> a975014b
       // check cell srs subframe and ue srs subframe. This has an impact on pusch encoding
       isSubframeSRS = is_srs_occasion_common(&ue->frame_parms,proc->frame_tx,proc->subframe_tx);
       ue_compute_srs_occasion(ue,proc,eNB_id,isSubframeSRS);
