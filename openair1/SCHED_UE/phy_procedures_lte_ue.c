/*
 * Licensed to the OpenAirInterface (OAI) Software Alliance under one or more
 * contributor license agreements.  See the NOTICE file distributed with
 * this work for additional information regarding copyright ownership.
 * The OpenAirInterface Software Alliance licenses this file to You under
 * the OAI Public License, Version 1.1  (the "License"); you may not use this file
 * except in compliance with the License.
 * You may obtain a copy of the License at
 *
 *      http://www.openairinterface.org/?page_id=698
 *
 * Unless required by applicable law or agreed to in writing, software
 * distributed under the License is distributed on an "AS IS" BASIS,
 * WITHOUT WARRANTIES OR CONDITIONS OF ANY KIND, either express or implied.
 * See the License for the specific language governing permissions and
 * limitations under the License.
 *-------------------------------------------------------------------------------
 * For more information about the OpenAirInterface (OAI) Software Alliance:
 *      contact@openairinterface.org
 */

 /*! \file phy_procedures_lte_ue.c
  * \brief Implementation of UE procedures from 36.213 LTE specifications / This includes FeMBMS UE procedures from 36.213 v14.2.0 specification
  * \author R. Knopp, F. Kaltenberger, N. Nikaein, J. Morgade
  * \date 2011
  * \version 0.1
  * \company Eurecom
  * \email: knopp@eurecom.fr,florian.kaltenberger@eurecom.fr, navid.nikaein@eurecom.fr, javier.morgad
e@ieee.org
  * \note
  * \warning
  */

#define _GNU_SOURCE

#include <sched.h>
#include "assertions.h"
#include "PHY/defs_UE.h"
#include "PHY/phy_extern_ue.h"
#include "executables/nr-uesoftmodem.h"
#include "targets/RT/USER/lte-softmodem.h"

#include "PHY/LTE_UE_TRANSPORT/transport_proto_ue.h"
#include "SCHED_UE/sched_UE.h"
#include "PHY/MODULATION/modulation_UE.h"
#include "PHY/LTE_ESTIMATION/lte_estimation.h"

#ifndef PUCCH
  #define PUCCH
#endif

#include "LAYER2/MAC/mac.h"
#include "common/utils/LOG/log.h"

#include "common/utils/LOG/vcd_signal_dumper.h"
#include "UTIL/OPT/opt.h"

#if defined(ENABLE_ITTI)
  #include "intertask_interface.h"
#endif

#include "PHY/defs_UE.h"

#include "PHY/CODING/coding_extern.h"

#include "T.h"

#include "PHY/TOOLS/tools_defs.h"

#define DLSCH_RB_ALLOC 0x1fbf  // skip DC RB (total 23/25 RBs)
#define DLSCH_RB_ALLOC_12 0x0aaa  // skip DC RB (total 23/25 RBs)

#define NS_PER_SLOT 500000

char mode_string[4][20] = {"NOT SYNCHED","PRACH","RAR","PUSCH"};

extern double cpuf;

void Msg1_transmitted(module_id_t module_idP, uint8_t CC_id, frame_t frameP, uint8_t eNB_id);
void Msg3_transmitted(module_id_t module_idP, uint8_t CC_id, frame_t frameP, uint8_t eNB_id);

extern uint32_t downlink_frequency[MAX_NUM_CCs][4];

void get_dumpparam(PHY_VARS_UE *ue,
		           UE_rxtx_proc_t *proc,
				   uint8_t eNB_id,
				   uint8_t nb_rb,
                   uint32_t *alloc_even,
				   uint8_t subframe,
				   uint32_t Qm,
				   uint32_t Nl,
				   uint32_t tm,
                   uint8_t *nsymb,
				   uint32_t *coded_bits_per_codeword)
{
  *nsymb = (ue->frame_parms.Ncp == 0) ? 14 : 12;
  *coded_bits_per_codeword = get_G(&ue->frame_parms,
                                   nb_rb,
                                   alloc_even,
                                   Qm,
                                   Nl,
                                   ue->pdcch_vars[0%RX_NB_TH][eNB_id]->num_pdcch_symbols,
                                   proc->frame_rx,
                                   subframe,
                                   tm);
}

void dump_dlsch(PHY_VARS_UE *ue,
		        UE_rxtx_proc_t *proc,
				uint8_t eNB_id,
				uint8_t subframe,
				uint8_t harq_pid)
{
  if (LOG_DUMPFLAG(DEBUG_UE_PHYPROC)) {
    unsigned int coded_bits_per_codeword;
    uint8_t nsymb ;
    get_dumpparam(ue, proc, eNB_id,
                  ue->dlsch[ue->current_thread_id[subframe]][eNB_id][0]->harq_processes[harq_pid]->nb_rb,
                  ue->dlsch[ue->current_thread_id[subframe]][eNB_id][0]->harq_processes[harq_pid]->rb_alloc_even,
                  subframe,
                  ue->dlsch[ue->current_thread_id[subframe]][eNB_id][0]->harq_processes[harq_pid]->Qm,
                  ue->dlsch[ue->current_thread_id[subframe]][eNB_id][0]->harq_processes[harq_pid]->Nl,
                  ue->transmission_mode[eNB_id]<7?0:ue->transmission_mode[eNB_id],
                  &nsymb, &coded_bits_per_codeword);
    LOG_M("rxsigF0.m","rxsF0", ue->common_vars.common_vars_rx_data_per_thread[ue->current_thread_id[subframe]].rxdataF[0],2*nsymb*ue->frame_parms.ofdm_symbol_size,2,1);
    LOG_M("rxsigF0_ext.m","rxsF0_ext", ue->pdsch_vars[ue->current_thread_id[subframe]][0]->rxdataF_ext[0],2*nsymb*ue->frame_parms.ofdm_symbol_size,1,1);
    LOG_M("dlsch00_ch0_ext.m","dl00_ch0_ext", ue->pdsch_vars[ue->current_thread_id[subframe]][0]->dl_ch_estimates_ext[0],300*nsymb,1,1);
    /*
      LOG_M("dlsch01_ch0_ext.m","dl01_ch0_ext",pdsch_vars[0]->dl_ch_estimates_ext[1],300*12,1,1);
      LOG_M("dlsch10_ch0_ext.m","dl10_ch0_ext",pdsch_vars[0]->dl_ch_estimates_ext[2],300*12,1,1);
      LOG_M("dlsch11_ch0_ext.m","dl11_ch0_ext",pdsch_vars[0]->dl_ch_estimates_ext[3],300*12,1,1);
      LOG_M("dlsch_rho.m","dl_rho",pdsch_vars[0]->rho[0],300*12,1,1);
    */
    LOG_M("dlsch_rxF_comp0.m","dlsch0_rxF_comp0", ue->pdsch_vars[ue->current_thread_id[subframe]][0]->rxdataF_comp0[0],300*12,1,1);
    LOG_M("dlsch_rxF_llr.m","dlsch_llr", ue->pdsch_vars[ue->current_thread_id[subframe]][0]->llr[0],coded_bits_per_codeword,1,0);
    LOG_M("dlsch_mag1.m","dlschmag1",ue->pdsch_vars[ue->current_thread_id[subframe]][0]->dl_ch_mag0,300*12,1,1);
    LOG_M("dlsch_mag2.m","dlschmag2",ue->pdsch_vars[ue->current_thread_id[subframe]][0]->dl_ch_magb0,300*12,1,1);
  }
}

void dump_dlsch_SI(PHY_VARS_UE *ue,
		           UE_rxtx_proc_t *proc,
				   uint8_t eNB_id,
				   uint8_t subframe)
{
  if (LOG_DUMPFLAG(DEBUG_UE_PHYPROC)) {
    unsigned int coded_bits_per_codeword;
    uint8_t nsymb;
    get_dumpparam(ue, proc, eNB_id,
                  ue->dlsch_SI[eNB_id]->harq_processes[0]->nb_rb,
                  ue->dlsch_SI[eNB_id]->harq_processes[0]->rb_alloc_even,
                  subframe,2,1,0,
                  &nsymb, &coded_bits_per_codeword);
    LOG_D(PHY,"[UE %d] Dumping dlsch_SI : ofdm_symbol_size %d, nsymb %d, nb_rb %d, mcs %d, nb_rb %d, num_pdcch_symbols %d,G %d\n",
          ue->Mod_id,
          ue->frame_parms.ofdm_symbol_size,
          nsymb,
          ue->dlsch_SI[eNB_id]->harq_processes[0]->nb_rb,
          ue->dlsch_SI[eNB_id]->harq_processes[0]->mcs,
          ue->dlsch_SI[eNB_id]->harq_processes[0]->nb_rb,
          ue->pdcch_vars[0%RX_NB_TH][eNB_id]->num_pdcch_symbols,
          coded_bits_per_codeword);
    LOG_M("rxsig0.m","rxs0", &ue->common_vars.rxdata[0][subframe*ue->frame_parms.samples_per_tti],ue->frame_parms.samples_per_tti,1,1);
    LOG_M("rxsigF0.m","rxsF0", ue->common_vars.common_vars_rx_data_per_thread[ue->current_thread_id[subframe]].rxdataF[0],nsymb*ue->frame_parms.ofdm_symbol_size,1,1);
    LOG_M("rxsigF0_ext.m","rxsF0_ext", ue->pdsch_vars_SI[0]->rxdataF_ext[0],2*nsymb*ue->frame_parms.ofdm_symbol_size,1,1);
    LOG_M("dlsch00_ch0_ext.m","dl00_ch0_ext", ue->pdsch_vars_SI[0]->dl_ch_estimates_ext[0],ue->frame_parms.N_RB_DL*12*nsymb,1,1);
    /*
      LOG_M("dlsch01_ch0_ext.m","dl01_ch0_ext",pdsch_vars[0]->dl_ch_estimates_ext[1],300*12,1,1);
      LOG_M("dlsch10_ch0_ext.m","dl10_ch0_ext",pdsch_vars[0]->dl_ch_estimates_ext[2],300*12,1,1);
      LOG_M("dlsch11_ch0_ext.m","dl11_ch0_ext",pdsch_vars[0]->dl_ch_estimates_ext[3],300*12,1,1);
      LOG_M("dlsch_rho.m","dl_rho",pdsch_vars[0]->rho[0],300*12,1,1);
    */
    LOG_M("dlsch_rxF_comp0.m","dlsch0_rxF_comp0", ue->pdsch_vars_SI[0]->rxdataF_comp0[0],ue->frame_parms.N_RB_DL*12*nsymb,1,1);
    LOG_M("dlsch_rxF_llr.m","dlsch_llr", ue->pdsch_vars_SI[0]->llr[0],coded_bits_per_codeword,1,0);
    LOG_M("dlsch_mag1.m","dlschmag1",ue->pdsch_vars_SI[0]->dl_ch_mag0,300*nsymb,1,1);
    LOG_M("dlsch_mag2.m","dlschmag2",ue->pdsch_vars_SI[0]->dl_ch_magb0,300*nsymb,1,1);
    sleep(1);
    exit(-1);
  }
}


unsigned int get_tx_amp(int power_dBm,
		                int power_max_dBm,
						int N_RB_UL,
						int nb_rb)
{
  int gain_dB;
  double gain_lin;

  if (power_dBm<=power_max_dBm)
    gain_dB = power_dBm - power_max_dBm;
  else
    gain_dB = 0;

  gain_lin = pow(10,.1*gain_dB);
  AssertFatal((nb_rb >0) && (nb_rb <= N_RB_UL),"Illegal nb_rb/N_RB_UL combination (%d/%d)\n",nb_rb,N_RB_UL);
  return((int)(AMP*sqrt(gain_lin*N_RB_UL/(double)nb_rb)));
}


void dump_dlsch_ra(PHY_VARS_UE *ue,
		           UE_rxtx_proc_t *proc,
				   uint8_t eNB_id,
				   uint8_t subframe)
{
  if (LOG_DUMPFLAG(DEBUG_UE_PHYPROC)) {
    unsigned int coded_bits_per_codeword;
    uint8_t nsymb ;
    get_dumpparam(ue, proc, eNB_id,
                  ue->dlsch_SI[eNB_id]->harq_processes[0]->nb_rb,
                  ue->dlsch_SI[eNB_id]->harq_processes[0]->rb_alloc_even,
                  subframe,2,1,0,
                  &nsymb, &coded_bits_per_codeword);
    LOG_D(PHY,"[UE %d] Dumping dlsch_ra : nb_rb %d, mcs %d, nb_rb %d, num_pdcch_symbols %d,G %d\n",
          ue->Mod_id,
          ue->dlsch_ra[eNB_id]->harq_processes[0]->nb_rb,
          ue->dlsch_ra[eNB_id]->harq_processes[0]->mcs,
          ue->dlsch_ra[eNB_id]->harq_processes[0]->nb_rb,
          ue->pdcch_vars[0%RX_NB_TH][eNB_id]->num_pdcch_symbols,
          coded_bits_per_codeword);
    LOG_M("rxsigF0.m","rxsF0", ue->common_vars.common_vars_rx_data_per_thread[ue->current_thread_id[subframe]].rxdataF[0],2*12*ue->frame_parms.ofdm_symbol_size,2,1);
    LOG_M("rxsigF0_ext.m","rxsF0_ext", ue->pdsch_vars_ra[0]->rxdataF_ext[0],2*12*ue->frame_parms.ofdm_symbol_size,1,1);
    LOG_M("dlsch00_ch0_ext.m","dl00_ch0_ext", ue->pdsch_vars_ra[0]->dl_ch_estimates_ext[0],300*nsymb,1,1);
    /*
      LOG_M("dlsch01_ch0_ext.m","dl01_ch0_ext",pdsch_vars[0]->dl_ch_estimates_ext[1],300*12,1,1);
      LOG_M("dlsch10_ch0_ext.m","dl10_ch0_ext",pdsch_vars[0]->dl_ch_estimates_ext[2],300*12,1,1);
      LOG_M("dlsch11_ch0_ext.m","dl11_ch0_ext",pdsch_vars[0]->dl_ch_estimates_ext[3],300*12,1,1);
      LOG_M("dlsch_rho.m","dl_rho",pdsch_vars[0]->rho[0],300*12,1,1);
    */
    LOG_M("dlsch_rxF_comp0.m","dlsch0_rxF_comp0", ue->pdsch_vars_ra[0]->rxdataF_comp0[0],300*nsymb,1,1);
    LOG_M("dlsch_rxF_llr.m","dlsch_llr", ue->pdsch_vars_ra[0]->llr[0],coded_bits_per_codeword,1,0);
    LOG_M("dlsch_mag1.m","dlschmag1",ue->pdsch_vars_ra[0]->dl_ch_mag0,300*nsymb,1,1);
    LOG_M("dlsch_mag2.m","dlschmag2",ue->pdsch_vars_ra[0]->dl_ch_magb0,300*nsymb,1,1);
  }
}

void phy_reset_ue(module_id_t Mod_id,
		          uint8_t CC_id,
				  uint8_t eNB_index)
{
  // This flushes ALL DLSCH and ULSCH harq buffers of ALL connected eNBs...add the eNB_index later
  // for more flexibility
  uint8_t i,j,k,s;
  PHY_VARS_UE *ue = PHY_vars_UE_g[Mod_id][CC_id];

  //[NUMBER_OF_RX_THREAD=2][NUMBER_OF_CONNECTED_eNB_MAX][2];
  for(int l=0; l<RX_NB_TH; l++) {
    for(i=0; i<NUMBER_OF_CONNECTED_eNB_MAX; i++) {
      for(j=0; j<2; j++) {
        //DL HARQ
        if(ue->dlsch[l][i][j]) {
          for(k=0; k<NUMBER_OF_HARQ_PID_MAX && ue->dlsch[l][i][j]->harq_processes[k]; k++) {
            ue->dlsch[l][i][j]->harq_processes[k]->status = SCH_IDLE;

            for (s=0; s<10; s++) {
              // reset ACK/NACK bit to DTX for all subframes s = 0..9
              ue->dlsch[l][i][j]->harq_ack[s].ack = 2;
              ue->dlsch[l][i][j]->harq_ack[s].send_harq_status = 0;
              ue->dlsch[l][i][j]->harq_ack[s].vDAI_UL = 0xff;
              ue->dlsch[l][i][j]->harq_ack[s].vDAI_DL = 0xff;
            }
          }
        }
      }

      //UL HARQ
      if(ue->ulsch[i]) {
        for(k=0; k<NUMBER_OF_HARQ_PID_MAX && ue->ulsch[i]->harq_processes[k]; k++) {
          ue->ulsch[i]->harq_processes[k]->status = SCH_IDLE;
          //Set NDIs for all UL HARQs to 0
          //  ue->ulsch[i]->harq_processes[k]->Ndi = 0;
        }
      }

      // flush Msg3 buffer
      ue->ulsch_Msg3_active[i] = 0;
    }
  }
}

void ra_failed(uint8_t Mod_id,
		       uint8_t CC_id,
			   uint8_t eNB_index)
{
  // if contention resolution fails, go back to PRACH
  PHY_vars_UE_g[Mod_id][CC_id]->UE_mode[eNB_index] = PRACH;
  for (int i=0; i <RX_NB_TH_MAX; i++ ) {
    PHY_vars_UE_g[Mod_id][CC_id]->pdcch_vars[i][eNB_index]->crnti_is_temporary = 0;
    PHY_vars_UE_g[Mod_id][CC_id]->pdcch_vars[i][eNB_index]->crnti = 0;
  }
  LOG_E(PHY,"[UE %d] Random-access procedure fails, going back to PRACH, setting SIStatus = 0, discard temporary C-RNTI and State RRC_IDLE\n",Mod_id);
}

void ra_succeeded(uint8_t Mod_id,
		          uint8_t CC_id,
				  uint8_t eNB_index)
{
  int i;
  LOG_I(PHY,"[UE %d][RAPROC] Random-access procedure succeeded. Set C-RNTI = Temporary C-RNTI\n",Mod_id);

  for (int i=0; i <RX_NB_TH_MAX; i++ )
	  PHY_vars_UE_g[Mod_id][CC_id]->pdcch_vars[i][eNB_index]->crnti_is_temporary = 0;

  PHY_vars_UE_g[Mod_id][CC_id]->ulsch_Msg3_active[eNB_index] = 0;
  PHY_vars_UE_g[Mod_id][CC_id]->UE_mode[eNB_index] = PUSCH;

  for (i=0; i<8; i++) {
    if (PHY_vars_UE_g[Mod_id][CC_id]->ulsch[eNB_index]->harq_processes[i]) {
      PHY_vars_UE_g[Mod_id][CC_id]->ulsch[eNB_index]->harq_processes[i]->status=SCH_IDLE;
      for (int i=0; i <RX_NB_TH_MAX; i++ ) {
        PHY_vars_UE_g[Mod_id][CC_id]->dlsch[i][eNB_index][0]->harq_processes[i]->round=0;
      }
      PHY_vars_UE_g[Mod_id][CC_id]->ulsch[eNB_index]->harq_processes[i]->subframe_scheduling_flag=0;
    }
  }
}

UE_MODE_t get_ue_mode(uint8_t Mod_id,
		              uint8_t CC_id,
					  uint8_t eNB_index)
{
  return(PHY_vars_UE_g[Mod_id][CC_id]->UE_mode[eNB_index]);
}

void process_timing_advance_rar(PHY_VARS_UE *ue,
		                        UE_rxtx_proc_t *proc,
								uint16_t timing_advance)
{
  ue->timing_advance = timing_advance*4;

  if (LOG_DEBUGFLAG(DEBUG_UE_PHYPROC)) {
    /* TODO: fix this log, what is 'HW timing advance'? */
    /*LOG_I(PHY,"[UE %d] AbsoluteSubFrame %d.%d, received (rar) timing_advance %d, HW timing advance %d\n",ue->Mod_id,proc->frame_rx, proc->subframe_rx, ue->timing_advance);*/
    LOG_UI(PHY,"[UE %d] AbsoluteSubFrame %d.%d, received (rar) timing_advance %d\n",ue->Mod_id,proc->frame_rx, proc->subframe_rx, ue->timing_advance);
  }
}

void process_timing_advance(module_id_t Mod_id,
		                    uint8_t CC_id,
							int16_t timing_advance)
{
  //  uint32_t frame = PHY_vars_UE_g[Mod_id]->frame;
  // timing advance has Q1.5 format
  timing_advance = timing_advance - 31;
  PHY_vars_UE_g[Mod_id][CC_id]->timing_advance = PHY_vars_UE_g[Mod_id][CC_id]->timing_advance+timing_advance*4; //this is for 25RB only!!!
  LOG_D(PHY,"[UE %d] Got timing advance %d from MAC, new value %d\n",Mod_id, timing_advance, PHY_vars_UE_g[Mod_id][CC_id]->timing_advance);
}

uint8_t is_SR_TXOp(PHY_VARS_UE *ue,
		           UE_rxtx_proc_t *proc,
				   uint8_t eNB_id)
{
  int subframe=proc->subframe_tx;
  LOG_D(PHY,"[UE %d][SR %x] Frame %d subframe %d Checking for SR TXOp (sr_ConfigIndex %d)\n",
        ue->Mod_id,ue->pdcch_vars[ue->current_thread_id[proc->subframe_rx]][eNB_id]->crnti,proc->frame_tx,subframe,
        ue->scheduling_request_config[eNB_id].sr_ConfigIndex);

  if (ue->scheduling_request_config[eNB_id].sr_ConfigIndex <= 4) {        // 5 ms SR period
    if ((subframe%5) == ue->scheduling_request_config[eNB_id].sr_ConfigIndex)
      return(1);
  } else if (ue->scheduling_request_config[eNB_id].sr_ConfigIndex <= 14) { // 10 ms SR period
    if (subframe==(ue->scheduling_request_config[eNB_id].sr_ConfigIndex-5))
      return(1);
  } else if (ue->scheduling_request_config[eNB_id].sr_ConfigIndex <= 34) { // 20 ms SR period
    if ((10*(proc->frame_tx&1)+subframe) == (ue->scheduling_request_config[eNB_id].sr_ConfigIndex-15))
      return(1);
  } else if (ue->scheduling_request_config[eNB_id].sr_ConfigIndex <= 74) { // 40 ms SR period
    if ((10*(proc->frame_tx&3)+subframe) == (ue->scheduling_request_config[eNB_id].sr_ConfigIndex-35))
      return(1);
  } else if (ue->scheduling_request_config[eNB_id].sr_ConfigIndex <= 154) { // 80 ms SR period
    if ((10*(proc->frame_tx&7)+subframe) == (ue->scheduling_request_config[eNB_id].sr_ConfigIndex-75))
      return(1);
  }

  return(0);
}

uint8_t is_cqi_TXOp(PHY_VARS_UE *ue,
		            UE_rxtx_proc_t *proc,
					uint8_t eNB_id)
{
  int subframe = proc->subframe_tx;
  int frame    = proc->frame_tx;
  CQI_REPORTPERIODIC *cqirep = &ue->cqi_report_config[eNB_id].CQI_ReportPeriodic;

  //LOG_I(PHY,"[UE %d][CRNTI %x] AbsSubFrame %d.%d Checking for CQI TXOp (cqi_ConfigIndex %d) isCQIOp %d\n",
  //      ue->Mod_id,ue->pdcch_vars[eNB_id]->crnti,frame,subframe,
  //      cqirep->cqi_PMI_ConfigIndex,
  //      (((10*frame + subframe) % cqirep->Npd) == cqirep->N_OFFSET_CQI));

  if (cqirep->cqi_PMI_ConfigIndex==-1)
    return(0);
  else if (((10*frame + subframe) % cqirep->Npd) == cqirep->N_OFFSET_CQI)
    return(1);
  else
    return(0);
}
uint8_t is_ri_TXOp(PHY_VARS_UE *ue,
		           UE_rxtx_proc_t *proc,
				   uint8_t eNB_id)
{
  int subframe = proc->subframe_tx;
  int frame    = proc->frame_tx;
  CQI_REPORTPERIODIC *cqirep = &ue->cqi_report_config[eNB_id].CQI_ReportPeriodic;
  int log2Mri = cqirep->ri_ConfigIndex/161;
  int N_OFFSET_RI = cqirep->ri_ConfigIndex % 161;

  //LOG_I(PHY,"[UE %d][CRNTI %x] AbsSubFrame %d.%d Checking for RI TXOp (ri_ConfigIndex %d) isRIOp %d\n",
  //      ue->Mod_id,ue->pdcch_vars[eNB_id]->crnti,frame,subframe,
  //      cqirep->ri_ConfigIndex,
  //      (((10*frame + subframe + cqirep->N_OFFSET_CQI - N_OFFSET_RI) % (cqirep->Npd<<log2Mri)) == 0));
  if (cqirep->ri_ConfigIndex==-1)
    return(0);
  else if (((10*frame + subframe + cqirep->N_OFFSET_CQI - N_OFFSET_RI) % (cqirep->Npd<<log2Mri)) == 0)
    return(1);
  else
    return(0);
}

void compute_cqi_ri_resources(PHY_VARS_UE *ue,
                              LTE_UE_ULSCH_t *ulsch,
                              uint8_t eNB_id,
                              uint16_t rnti,
                              uint16_t p_rnti,
                              uint16_t cba_rnti,
                              uint8_t cqi_status,
                              uint8_t ri_status) {
  //PHY_MEASUREMENTS *meas = &ue->measurements;
  //uint8_t transmission_mode = ue->transmission_mode[eNB_id];

  //LOG_I(PHY,"compute_cqi_ri_resources O_RI %d O %d uci format %d \n",ulsch->O_RI,ulsch->O,ulsch->uci_format);
  if (cqi_status == 1 || ri_status == 1) {
    ulsch->O = 4;
  }
}

void ue_compute_srs_occasion(PHY_VARS_UE *ue,
		                     UE_rxtx_proc_t *proc,
							 uint8_t eNB_id,
							 uint8_t isSubframeSRS)
{
  LTE_DL_FRAME_PARMS *frame_parms = &ue->frame_parms;
  int frame_tx    = proc->frame_tx;
  int subframe_tx = proc->subframe_tx;
  SOUNDINGRS_UL_CONFIG_DEDICATED *pSoundingrs_ul_config_dedicated=&ue->soundingrs_ul_config_dedicated[eNB_id];
  uint16_t srsPeriodicity;
  uint16_t srsOffset;
  uint8_t is_pucch2_subframe = 0;
  uint8_t is_sr_an_subframe  = 0;
  // check for SRS opportunity
  pSoundingrs_ul_config_dedicated->srsUeSubframe   = 0;
  pSoundingrs_ul_config_dedicated->srsCellSubframe = isSubframeSRS;

  if (isSubframeSRS) {
    LOG_D(PHY," SrsDedicatedSetup: %d \n",pSoundingrs_ul_config_dedicated->srsConfigDedicatedSetup);

    if(pSoundingrs_ul_config_dedicated->srsConfigDedicatedSetup) {
      compute_srs_pos(frame_parms->frame_type, pSoundingrs_ul_config_dedicated->srs_ConfigIndex, &srsPeriodicity, &srsOffset);
      LOG_D(PHY," srsPeriodicity: %d srsOffset: %d isSubframeSRS %d \n",srsPeriodicity,srsOffset,isSubframeSRS);
      // transmit SRS if the four following constraints are respected:
      // - UE is configured to transmit SRS
      // - SRS are configured in current subframe
      // - UE is configured to send SRS in this subframe
      // 36.213 8.2
      // 1- A UE shall not transmit SRS whenever SRS and PUCCH format 2/2a/2b transmissions happen to coincide in the same subframe
      // 2- A UE shall not transmit SRS whenever SRS transmit
      //    on and PUCCH transmission carrying ACK/NACK and/or
      //    positive SR happen to coincide in the same subframe if the parameter
      //    Simultaneous-AN-and-SRS is FALSE
      // check PUCCH format 2/2a/2b transmissions
      is_pucch2_subframe = is_cqi_TXOp(ue,proc,eNB_id) && (ue->cqi_report_config[eNB_id].CQI_ReportPeriodic.cqi_PMI_ConfigIndex>0);
      is_pucch2_subframe = (is_ri_TXOp(ue,proc,eNB_id) && (ue->cqi_report_config[eNB_id].CQI_ReportPeriodic.ri_ConfigIndex>0)) || is_pucch2_subframe;

      // check ACK/SR transmission
      if(frame_parms->soundingrs_ul_config_common.ackNackSRS_SimultaneousTransmission == FALSE) {
        if(is_SR_TXOp(ue,proc,eNB_id)) {
          uint32_t SR_payload = 0;

          if (ue->mac_enabled==1) {
            int Mod_id = ue->Mod_id;
            int CC_id = ue->CC_id;
            SR_payload = ue_get_SR(Mod_id,
                                   CC_id,
                                   frame_tx,
                                   eNB_id,
                                   ue->pdcch_vars[ue->current_thread_id[proc->subframe_rx]][eNB_id]->crnti,
                                   subframe_tx); // subframe used for meas gap

            if (SR_payload > 0)
              is_sr_an_subframe = 1;
          }
        }

        uint8_t pucch_ack_payload[2];

        if (get_ack(&ue->frame_parms,
                    ue->dlsch[ue->current_thread_id[proc->subframe_rx]][eNB_id][0]->harq_ack,
                    subframe_tx,proc->subframe_rx,pucch_ack_payload,0) > 0) {
          is_sr_an_subframe = 1;
        }
      }

      // check SRS UE opportunity
      if( isSubframeSRS  &&
          (((10*frame_tx+subframe_tx) % srsPeriodicity) == srsOffset)
        ) {
        if ((is_pucch2_subframe == 0) && (is_sr_an_subframe == 0)) {
          pSoundingrs_ul_config_dedicated->srsUeSubframe = 1;
          ue->ulsch[eNB_id]->srs_active   = 1;
          ue->ulsch[eNB_id]->Nsymb_pusch  = 12-(frame_parms->Ncp<<1)- ue->ulsch[eNB_id]->srs_active;
        } else {
          LOG_I(PHY,"DROP UE-SRS-TX for this subframe %d.%d: collision with PUCCH2 or SR/AN: PUCCH2-occasion: %d, SR-AN-occasion[simSRS-SR-AN %d]: %d  \n", frame_tx, subframe_tx, is_pucch2_subframe,
                frame_parms->soundingrs_ul_config_common.ackNackSRS_SimultaneousTransmission, is_sr_an_subframe);
        }
      }
    }

    LOG_D(PHY," srsCellSubframe: %d, srsUeSubframe: %d, Nsymb-pusch: %d \n", pSoundingrs_ul_config_dedicated->srsCellSubframe, pSoundingrs_ul_config_dedicated->srsUeSubframe,
          ue->ulsch[eNB_id]->Nsymb_pusch);
  }
}


void get_cqipmiri_params(PHY_VARS_UE *ue,
		                 uint8_t eNB_id)
{
  CQI_REPORTPERIODIC *cqirep = &ue->cqi_report_config[eNB_id].CQI_ReportPeriodic;
  int cqi_PMI_ConfigIndex = cqirep->cqi_PMI_ConfigIndex;

  if (ue->frame_parms.frame_type == FDD) {
    if (cqi_PMI_ConfigIndex <= 1) {        // 2 ms CQI_PMI period
      cqirep->Npd = 2;
      cqirep->N_OFFSET_CQI = cqi_PMI_ConfigIndex;
    } else if (cqi_PMI_ConfigIndex <= 6) { // 5 ms CQI_PMI period
      cqirep->Npd = 5;
      cqirep->N_OFFSET_CQI = cqi_PMI_ConfigIndex-2;
    } else if (cqi_PMI_ConfigIndex <=16) { // 10ms CQI_PMI period
      cqirep->Npd = 10;
      cqirep->N_OFFSET_CQI = cqi_PMI_ConfigIndex-7;
    } else if (cqi_PMI_ConfigIndex <= 36) { // 20 ms CQI_PMI period
      cqirep->Npd = 20;
      cqirep->N_OFFSET_CQI = cqi_PMI_ConfigIndex-17;
    } else if (cqi_PMI_ConfigIndex <= 76) { // 40 ms CQI_PMI period
      cqirep->Npd = 40;
      cqirep->N_OFFSET_CQI = cqi_PMI_ConfigIndex-37;
    } else if (cqi_PMI_ConfigIndex <= 156) { // 80 ms CQI_PMI period
      cqirep->Npd = 80;
      cqirep->N_OFFSET_CQI = cqi_PMI_ConfigIndex-77;
    } else if (cqi_PMI_ConfigIndex <= 316) { // 160 ms CQI_PMI period
      cqirep->Npd = 160;
      cqirep->N_OFFSET_CQI = cqi_PMI_ConfigIndex-157;
    } else if (cqi_PMI_ConfigIndex > 317) {
      if (cqi_PMI_ConfigIndex <= 349) { // 32 ms CQI_PMI period
        cqirep->Npd = 32;
        cqirep->N_OFFSET_CQI = cqi_PMI_ConfigIndex-318;
      } else if (cqi_PMI_ConfigIndex <= 413) { // 64 ms CQI_PMI period
        cqirep->Npd = 64;
        cqirep->N_OFFSET_CQI = cqi_PMI_ConfigIndex-350;
      } else if (cqi_PMI_ConfigIndex <= 541) { // 128 ms CQI_PMI period
        cqirep->Npd = 128;
        cqirep->N_OFFSET_CQI = cqi_PMI_ConfigIndex-414;
      }
    }
  } else { // TDD
    if (cqi_PMI_ConfigIndex == 0) {        // all UL subframes
      cqirep->Npd = 1;
      cqirep->N_OFFSET_CQI = 0;
    } else if (cqi_PMI_ConfigIndex <= 6) { // 5 ms CQI_PMI period
      cqirep->Npd = 5;
      cqirep->N_OFFSET_CQI = cqi_PMI_ConfigIndex-1;
    } else if (cqi_PMI_ConfigIndex <=16) { // 10ms CQI_PMI period
      cqirep->Npd = 10;
      cqirep->N_OFFSET_CQI = cqi_PMI_ConfigIndex-6;
    } else if (cqi_PMI_ConfigIndex <= 36) { // 20 ms CQI_PMI period
      cqirep->Npd = 20;
      cqirep->N_OFFSET_CQI = cqi_PMI_ConfigIndex-16;
    } else if (cqi_PMI_ConfigIndex <= 76) { // 40 ms CQI_PMI period
      cqirep->Npd = 40;
      cqirep->N_OFFSET_CQI = cqi_PMI_ConfigIndex-36;
    } else if (cqi_PMI_ConfigIndex <= 156) { // 80 ms CQI_PMI period
      cqirep->Npd = 80;
      cqirep->N_OFFSET_CQI = cqi_PMI_ConfigIndex-76;
    } else if (cqi_PMI_ConfigIndex <= 316) { // 160 ms CQI_PMI period
      cqirep->Npd = 160;
      cqirep->N_OFFSET_CQI = cqi_PMI_ConfigIndex-156;
    }
  }
}

PUCCH_FMT_t get_pucch_format(lte_frame_type_t frame_type,
                             lte_prefix_type_t cyclic_prefix_type,
                             uint8_t SR_payload,
                             uint8_t nb_cw,
                             uint8_t cqi_status,
                             uint8_t ri_status,
                             uint8_t bundling_flag) {
  if((cqi_status == 0) && (ri_status==0)) {
    // PUCCH Format 1 1a 1b
    // 1- SR only ==> PUCCH format 1
    // 2- 1bit Ack/Nack with/without SR  ==> PUCCH format 1a
    // 3- 2bits Ack/Nack with/without SR ==> PUCCH format 1b
    if((nb_cw == 1)&&(bundling_flag==bundling)) {
      return pucch_format1a;
    }

    if((nb_cw == 1)&&(bundling_flag==multiplexing)) {
      return pucch_format1b;
    }

    if(nb_cw == 2) {
      return pucch_format1b;
    }

    if(SR_payload == 1) {
      return pucch_format1;
      /*
      if (frame_type == FDD) {
          return pucch_format1;
      } else if (frame_type == TDD) {
          return pucch_format1b;
      } else {
          AssertFatal(1==0,"Unknown frame_type");
      }*/
    }
  } else {
    // PUCCH Format 2 2a 2b
    // 1- CQI only or RI only  ==> PUCCH format 2
    // 2- CQI or RI + 1bit Ack/Nack for normal CP  ==> PUCCH format 2a
    // 3- CQI or RI + 2bits Ack/Nack for normal CP ==> PUCCH format 2b
    // 4- CQI or RI + Ack/Nack for extended CP ==> PUCCH format 2
    if(nb_cw == 0) {
      return pucch_format2;
    }

    if(cyclic_prefix_type == NORMAL) {
      if(nb_cw == 1) {
        return pucch_format2a;
      }

      if(nb_cw == 2) {
        return pucch_format2b;
      }
    } else {
      return pucch_format2;
    }
  }

  return pucch_format1a;
}
uint16_t get_n1_pucch(PHY_VARS_UE *ue,
                      UE_rxtx_proc_t *proc,
                      harq_status_t *harq_ack,
                      uint8_t eNB_id,
                      uint8_t *b,
                      uint8_t SR)
{
  LTE_DL_FRAME_PARMS *frame_parms=&ue->frame_parms;
  uint8_t nCCE0,nCCE1,nCCE2,nCCE3,harq_ack1,harq_ack0,harq_ack3,harq_ack2;
  ANFBmode_t bundling_flag;
  uint16_t n1_pucch0=0,n1_pucch1=0,n1_pucch2=0,n1_pucch3=0,n1_pucch_inter;
  static uint8_t candidate_dl[9]; // which downlink(s) the current ACK/NACK is associating to
  uint8_t last_dl=0xff; // the last downlink with valid DL-DCI. for calculating the PUCCH resource index
  int sf;
  int M;
  uint8_t ack_counter=0;
  // clear this, important for case where n1_pucch selection is not used
  int subframe=proc->subframe_tx;
  ue->pucch_sel[subframe] = 0;

  if (frame_parms->frame_type == FDD ) { // FDD
    sf = (subframe<4)? subframe+6 : subframe-4;
    LOG_D(PHY,"n1_pucch_UE: subframe %d, nCCE %d\n",sf,ue->pdcch_vars[ue->current_thread_id[proc->subframe_rx]][eNB_id]->nCCE[sf]);

    if (SR == 0)
      return(frame_parms->pucch_config_common.n1PUCCH_AN + ue->pdcch_vars[ue->current_thread_id[proc->subframe_rx]][eNB_id]->nCCE[sf]);
    else
      return(ue->scheduling_request_config[eNB_id].sr_PUCCH_ResourceIndex);
  } else {
    bundling_flag = ue->pucch_config_dedicated[eNB_id].tdd_AckNackFeedbackMode;

    if (LOG_DEBUGFLAG(DEBUG_UE_PHYPROC)) {
      if (bundling_flag==bundling) {
        LOG_D(PHY,"[UE%d] Frame %d subframe %d : get_n1_pucch, bundling, SR %d/%d\n",ue->Mod_id,proc->frame_tx,subframe,SR,
              ue->scheduling_request_config[eNB_id].sr_PUCCH_ResourceIndex);
      } else {
        LOG_D(PHY,"[UE%d] Frame %d subframe %d : get_n1_pucch, multiplexing, SR %d/%d\n",ue->Mod_id,proc->frame_tx,subframe,SR,
              ue->scheduling_request_config[eNB_id].sr_PUCCH_ResourceIndex);
      }
    }

    switch (frame_parms->tdd_config) {
      case 1:  // DL:S:UL:UL:DL:DL:S:UL:UL:DL
        harq_ack0 = 2; // DTX
        M=1;

        // This is the offset for a particular subframe (2,3,4) => (0,2,4)
        if (subframe == 2) {  // ACK subframes 5,6
          candidate_dl[0] = 6;
          candidate_dl[1] = 5;
          M=2;
        } else if (subframe == 3) { // ACK subframe 9
          candidate_dl[0] = 9;
        } else if (subframe == 7) { // ACK subframes 0,1
          candidate_dl[0] = 1;
          candidate_dl[1] = 0;
          M=2;
        } else if (subframe == 8) { // ACK subframes 4
          candidate_dl[0] = 4;
        } else {
          LOG_E(PHY,"[UE%d] : Frame %d phy_procedures_lte.c: get_n1pucch, illegal tx-subframe %d for tdd_config %d\n",
                ue->Mod_id,proc->frame_tx,subframe,frame_parms->tdd_config);
          return(0);
        }

        // checking which downlink candidate is the last downlink with valid DL-DCI
        int k;

        for (k=0; k<M; k++) {
          if (harq_ack[candidate_dl[k]].send_harq_status>0) {
            last_dl = candidate_dl[k];
            break;
          }
        }

        if (last_dl >= 10) {
          LOG_E(PHY,"[UE%d] : Frame %d phy_procedures_lte.c: get_n1pucch, illegal rx-subframe %d (tx-subframe %d) for tdd_config %d\n",
                ue->Mod_id,proc->frame_tx,last_dl,subframe,frame_parms->tdd_config);
          return (0);
        }

        LOG_D(PHY,"SFN/SF %d/%d calculating n1_pucch0 from last_dl=%d\n",
              proc->frame_tx%1024,
              proc->subframe_tx,
              last_dl);
        // i=0
        nCCE0 = ue->pdcch_vars[ue->current_thread_id[proc->subframe_rx]][eNB_id]->nCCE[last_dl];
        n1_pucch0 = get_Np(frame_parms->N_RB_DL,nCCE0,0) + nCCE0+ frame_parms->pucch_config_common.n1PUCCH_AN;
        harq_ack0 = b[0];

        if (harq_ack0!=2) {  // DTX
          if (frame_parms->frame_type == FDD ) {
            if (SR == 0) {  // last paragraph pg 68 from 36.213 (v8.6), m=0
              b[0]=(M==2) ? 1-harq_ack0 : harq_ack0;
              b[1]=harq_ack0;   // in case we use pucch format 1b (subframes 2,7)
              ue->pucch_sel[subframe] = 0;
              return(n1_pucch0);
            } else { // SR and only 0 or 1 ACKs (first 2 entries in Table 7.3-1 of 36.213)
              b[0]=harq_ack0;
              return(ue->scheduling_request_config[eNB_id].sr_PUCCH_ResourceIndex);
            }
          } else {
            if (SR == 0) {
              b[0] = harq_ack0;
              b[1] = harq_ack0;
              ue->pucch_sel[subframe] = 0;
              return(n1_pucch0);
            } else {
              b[0] = harq_ack0;
              b[1] = harq_ack0;
              return(ue->scheduling_request_config[eNB_id].sr_PUCCH_ResourceIndex);
            }
          }
        }

        break;

      case 3:  // DL:S:UL:UL:UL:DL:DL:DL:DL:DL
        // in this configuration we have M=2 from pg 68 of 36.213 (v8.6)
        // Note: this doesn't allow using subframe 1 for PDSCH transmission!!! (i.e. SF 1 cannot be acked in SF 2)
        // set ACK/NAKs to DTX
        harq_ack1 = 2; // DTX
        harq_ack0 = 2; // DTX
        // This is the offset for a particular subframe (2,3,4) => (0,2,4)
        last_dl = (subframe-2)<<1;
        // i=0
        nCCE0 = ue->pdcch_vars[ue->current_thread_id[proc->subframe_rx]][eNB_id]->nCCE[5+last_dl];
        n1_pucch0 = get_Np(frame_parms->N_RB_DL,nCCE0,0) + nCCE0+ frame_parms->pucch_config_common.n1PUCCH_AN;
        // i=1
        nCCE1 = ue->pdcch_vars[ue->current_thread_id[proc->subframe_rx]][eNB_id]->nCCE[(6+last_dl)%10];
        n1_pucch1 = get_Np(frame_parms->N_RB_DL,nCCE1,1) + nCCE1 + frame_parms->pucch_config_common.n1PUCCH_AN;

        // set ACK/NAK to values if not DTX
        if (ue->dlsch[ue->current_thread_id[proc->subframe_rx]][eNB_id][0]->harq_ack[(6+last_dl)%10].send_harq_status>0)  // n-6 // subframe 6 is to be ACK/NAKed
          harq_ack1 = ue->dlsch[ue->current_thread_id[proc->subframe_rx]][eNB_id][0]->harq_ack[(6+last_dl)%10].ack;

        if (ue->dlsch[ue->current_thread_id[proc->subframe_rx]][eNB_id][0]->harq_ack[5+last_dl].send_harq_status>0)  // n-6 // subframe 5 is to be ACK/NAKed
          harq_ack0 = ue->dlsch[ue->current_thread_id[proc->subframe_rx]][eNB_id][0]->harq_ack[5+last_dl].ack;

        LOG_D(PHY,"SFN/SF %d/%d calculating n1_pucch cce0=%d n1_pucch0=%d cce1=%d n1_pucch1=%d\n",
              proc->frame_tx%1024,
              proc->subframe_tx,
              nCCE0,n1_pucch0,
              nCCE1,n1_pucch1);

        if (harq_ack1!=2) { // n-6 // subframe 6,8,0 and maybe 5,7,9 is to be ACK/NAKed
          if ((bundling_flag==bundling)&&(SR == 0)) {  // This is for bundling without SR,
            // n1_pucch index takes value of smallest element in set {0,1}
            // i.e. 0 if harq_ack0 is not DTX, otherwise 1
            b[0] = harq_ack1;

            if (harq_ack0!=2)
              b[0]=b[0]&harq_ack0;

            ue->pucch_sel[subframe] = 1;
            return(n1_pucch1);
          } else if ((bundling_flag==multiplexing)&&(SR==0)) { // Table 10.1
            if (harq_ack0 == 2)
              harq_ack0 = 0;

            b[1] = harq_ack0;
            b[0] = (harq_ack0!=harq_ack1)?0:1;

            if ((harq_ack0 == 1) && (harq_ack1 == 0)) {
              ue->pucch_sel[subframe] = 0;
              return(n1_pucch0);
            } else {
              ue->pucch_sel[subframe] = 1;
              return(n1_pucch1);
            }
          } else if (SR==1) { // SR and 0,1,or 2 ACKS, (first 3 entries in Table 7.3-1 of 36.213)
            // this should be number of ACKs (including
            if (harq_ack0 == 2)
              harq_ack0 = 0;

            b[0]= harq_ack1 | harq_ack0;
            b[1]= harq_ack1 ^ harq_ack0;
            return(ue->scheduling_request_config[eNB_id].sr_PUCCH_ResourceIndex);
          }
        } else if (harq_ack0!=2) { // n-7  // subframe 5,7,9 only is to be ACK/NAKed
          if ((bundling_flag==bundling)&&(SR == 0)) {  // last paragraph pg 68 from 36.213 (v8.6), m=0
            b[0]=harq_ack0;
            ue->pucch_sel[subframe] = 0;
            return(n1_pucch0);
          } else if ((bundling_flag==multiplexing)&&(SR==0)) { // Table 10.1 with i=1 set to DTX
            b[0] = harq_ack0;
            b[1] = 1-b[0];
            ue->pucch_sel[subframe] = 0;
            return(n1_pucch0);
          } else if (SR==1) { // SR and only 0 or 1 ACKs (first 2 entries in Table 7.3-1 of 36.213)
            b[0]=harq_ack0;
            b[1]=b[0];
            return(ue->scheduling_request_config[eNB_id].sr_PUCCH_ResourceIndex);
          }
        }

        break;

      case 4:  // DL:S:UL:UL:DL:DL:DL:DL:DL:DL
        // in this configuration we have M=4 from pg 68 of 36.213 (v8.6)
        // Note: this doesn't allow using subframe 1 for PDSCH transmission!!! (i.e. SF 1 cannot be acked in SF 2)
        // set ACK/NAKs to DTX
        harq_ack3 = 2; // DTX
        harq_ack2 = 2; // DTX
        harq_ack1 = 2; // DTX
        harq_ack0 = 2; // DTX

        // This is the offset for a particular subframe (2,3,4) => (0,2,4)
        //last_dl = (subframe-2)<<1;
        if (subframe == 2) {
          // i=0
          //nCCE0 = ue->pdcch_vars[ue->current_thread_id[proc->subframe_rx]][eNB_id]->nCCE[2+subframe];
          nCCE0 = ue->pdcch_vars[ue->current_thread_id[proc->subframe_rx]][eNB_id]->nCCE[(8+subframe)%10];
          n1_pucch0 = 2*get_Np(frame_parms->N_RB_DL,nCCE0,0) + nCCE0+ frame_parms->pucch_config_common.n1PUCCH_AN;
          // i=1
          nCCE1 = ue->pdcch_vars[ue->current_thread_id[proc->subframe_rx]][eNB_id]->nCCE[2+subframe];
          n1_pucch1 = get_Np(frame_parms->N_RB_DL,nCCE1,0) + get_Np(frame_parms->N_RB_DL,nCCE1,1) + nCCE1 + frame_parms->pucch_config_common.n1PUCCH_AN;
          // i=2
          nCCE2 = ue->pdcch_vars[ue->current_thread_id[proc->subframe_rx]][eNB_id]->nCCE[(8+subframe)%10];
          n1_pucch2 = 2*get_Np(frame_parms->N_RB_DL,nCCE2,1) + nCCE2+ frame_parms->pucch_config_common.n1PUCCH_AN;

          // i=3
          //nCCE3 = ue->pdcch_vars[ue->current_thread_id[proc->subframe_rx]][eNB_id]->nCCE[(9+subframe)%10];
          //n1_pucch3 = get_Np(frame_parms->N_RB_DL,nCCE3,1) + nCCE3 + frame_parms->pucch_config_common.n1PUCCH_AN;

          // set ACK/NAK to values if not DTX
          if (ue->dlsch[ue->current_thread_id[proc->subframe_rx]][eNB_id][0]->harq_ack[(8+subframe)%10].send_harq_status>0)  // n-6 // subframe 6 is to be ACK/NAKed
            harq_ack0 = ue->dlsch[ue->current_thread_id[proc->subframe_rx]][eNB_id][0]->harq_ack[(8+subframe)%10].ack;

          if (ue->dlsch[ue->current_thread_id[proc->subframe_rx]][eNB_id][0]->harq_ack[2+subframe].send_harq_status>0)  // n-6 // subframe 5 is to be ACK/NAKed
            harq_ack1 = ue->dlsch[ue->current_thread_id[proc->subframe_rx]][eNB_id][0]->harq_ack[2+subframe].ack;

          if (ue->dlsch[ue->current_thread_id[proc->subframe_rx]][eNB_id][0]->harq_ack[3+subframe].send_harq_status>0)  // n-6 // subframe 6 is to be ACK/NAKed
            harq_ack2 = ue->dlsch[ue->current_thread_id[proc->subframe_rx]][eNB_id][0]->harq_ack[3+subframe].ack;

          //if (ue->dlsch[ue->current_thread_id[proc->subframe_rx]][eNB_id][0]->harq_ack[(9+subframe)%10].send_harq_status>0)  // n-6 // subframe 5 is to be ACK/NAKed
          //harq_ack3 = ue->dlsch[ue->current_thread_id[proc->subframe_rx]][eNB_id][0]->harq_ack[(9+subframe)%10].ack;
          //LOG_I(PHY,"SFN/SF %d/%d calculating n1_pucch cce0=%d n1_pucch0=%d cce1=%d n1_pucch1=%d cce2=%d n1_pucch2=%d\n",
          //                      proc->frame_tx%1024,
          //                      proc->subframe_tx,
          //                      nCCE0,n1_pucch0,
          //                      nCCE1,n1_pucch1, nCCE2, n1_pucch2);
        } else if (subframe == 3) {
          // i=0
          nCCE0 = ue->pdcch_vars[ue->current_thread_id[proc->subframe_rx]][eNB_id]->nCCE[4+subframe];
          n1_pucch0 = 3*get_Np(frame_parms->N_RB_DL,nCCE0,0) + nCCE0+ frame_parms->pucch_config_common.n1PUCCH_AN;
          // i=1
          nCCE1 = ue->pdcch_vars[ue->current_thread_id[proc->subframe_rx]][eNB_id]->nCCE[5+subframe];
          n1_pucch1 = 2*get_Np(frame_parms->N_RB_DL,nCCE1,0) + get_Np(frame_parms->N_RB_DL,nCCE1,1) + nCCE1 + frame_parms->pucch_config_common.n1PUCCH_AN;
          // i=2
          nCCE2 = ue->pdcch_vars[ue->current_thread_id[proc->subframe_rx]][eNB_id]->nCCE[(6+subframe)];
          n1_pucch2 = get_Np(frame_parms->N_RB_DL,nCCE2,0) + 2*get_Np(frame_parms->N_RB_DL,nCCE2,1) + nCCE2+ frame_parms->pucch_config_common.n1PUCCH_AN;
          // i=3
          nCCE3 = ue->pdcch_vars[ue->current_thread_id[proc->subframe_rx]][eNB_id]->nCCE[(3+subframe)];
          n1_pucch3 = 3*get_Np(frame_parms->N_RB_DL,nCCE3,1) + nCCE3 + frame_parms->pucch_config_common.n1PUCCH_AN;

          // set ACK/NAK to values if not DTX
          if (ue->dlsch[ue->current_thread_id[proc->subframe_rx]][eNB_id][0]->harq_ack[4+subframe].send_harq_status>0)  // n-6 // subframe 6 is to be ACK/NAKed
            harq_ack0 = ue->dlsch[ue->current_thread_id[proc->subframe_rx]][eNB_id][0]->harq_ack[4+subframe].ack;

          if (ue->dlsch[ue->current_thread_id[proc->subframe_rx]][eNB_id][0]->harq_ack[5+subframe].send_harq_status>0)  // n-6 // subframe 5 is to be ACK/NAKed
            harq_ack1 = ue->dlsch[ue->current_thread_id[proc->subframe_rx]][eNB_id][0]->harq_ack[5+subframe].ack;

          if (ue->dlsch[ue->current_thread_id[proc->subframe_rx]][eNB_id][0]->harq_ack[(6+subframe)].send_harq_status>0)  // n-6 // subframe 6 is to be ACK/NAKed
            harq_ack2 = ue->dlsch[ue->current_thread_id[proc->subframe_rx]][eNB_id][0]->harq_ack[(6+subframe)].ack;

          if (ue->dlsch[ue->current_thread_id[proc->subframe_rx]][eNB_id][0]->harq_ack[(3+subframe)].send_harq_status>0)  // n-6 // subframe 5 is to be ACK/NAKed
            harq_ack3 = ue->dlsch[ue->current_thread_id[proc->subframe_rx]][eNB_id][0]->harq_ack[(3+subframe)].ack;
        }

        //LOG_I(PHY,"SFN/SF %d/%d calculating n1_pucch cce0=%d n1_pucch0=%d harq_ack0=%d cce1=%d n1_pucch1=%d harq_ack1=%d cce2=%d n1_pucch2=%d harq_ack2=%d cce3=%d n1_pucch3=%d harq_ack3=%d bundling_flag=%d\n",
        //                                proc->frame_tx%1024,
        //                                proc->subframe_tx,
        //                                nCCE0,n1_pucch0,harq_ack0,
        //                                nCCE1,n1_pucch1,harq_ack1, nCCE2, n1_pucch2, harq_ack2,
        //                                nCCE3, n1_pucch3, harq_ack3, bundling_flag);

        if ((bundling_flag==bundling)&&(SR == 0)) {  // This is for bundling without SR,
          b[0] = 1;
          ack_counter = 0;

          if ((harq_ack3!=2) ) {
            b[0] = b[0]&harq_ack3;
            n1_pucch_inter = n1_pucch3;
            ack_counter ++;
          }

          if ((harq_ack0!=2) ) {
            b[0] = b[0]&harq_ack0;
            n1_pucch_inter = n1_pucch0;
            ack_counter ++;
          }

          if ((harq_ack1!=2) ) {
            b[0] = b[0]&harq_ack1;
            n1_pucch_inter = n1_pucch1;
            ack_counter ++;
          }

          if ((harq_ack2!=2) ) {
            b[0] = b[0]&harq_ack2;
            n1_pucch_inter = n1_pucch2;
            ack_counter ++;
          }

          if (ack_counter == 0)
            b[0] = 0;

          /*if (subframe == 3) {
             n1_pucch_inter = n1_pucch2;
          } else if (subframe == 2) {
             n1_pucch_inter = n1_pucch1;
          }*/
          //LOG_I(PHY,"SFN/SF %d/%d calculating n1_pucch n1_pucch_inter=%d  b[0]=%d b[1]=%d \n",
          //                                           proc->frame_tx%1024,
          //                                           proc->subframe_tx,n1_pucch_inter,
          //                                           b[0],b[1]);
          return(n1_pucch_inter);
        } else if ((bundling_flag==multiplexing)&&(SR==0)) { // Table 10.1
          if (subframe == 3) {
            LOG_I(PHY, "sbuframe=%d \n",subframe);

            if ((harq_ack0 == 1) && (harq_ack1 == 1) && (harq_ack2 == 1) && (harq_ack3 == 1)) {
              b[0] = 1;
              b[1] = 1;
              return(n1_pucch1);
            } else if ((harq_ack0 == 1) && (harq_ack1 == 1) && (harq_ack2 == 1) && ((harq_ack3 == 2) || (harq_ack3 == 0))) {
              b[0] = 1;
              b[1] = 0;
              return(n1_pucch1);
            } else if (((harq_ack0 == 0) || (harq_ack0 == 2)) && ((harq_ack1 == 2) || (harq_ack1 == 0)) && (harq_ack2 == 0) && (harq_ack3 == 2)) {
              b[0] = 1;
              b[1] = 1;
              return(n1_pucch2);
            } else if ((harq_ack0 == 1) && (harq_ack1 == 1) && ((harq_ack2 == 2) || (harq_ack2 == 0)) && (harq_ack3 == 1)) {
              b[0] = 1;
              b[1] = 0;
              return(n1_pucch1);
            } else if ((harq_ack0 == 0) && (harq_ack1 == 2) && (harq_ack2 == 2) && (harq_ack3 == 2)) {
              b[0] = 1;
              b[1] = 0;
              return(n1_pucch0);
            } else if ((harq_ack0 == 1) && (harq_ack1 == 1) && ((harq_ack2 == 2) || (harq_ack2 == 0)) && ((harq_ack3 == 2) || (harq_ack3 == 0))) {
              b[0] = 1;
              b[1] = 0;
              return(n1_pucch1);
            } else if ((harq_ack0 == 1) && ((harq_ack1 == 2) || (harq_ack1 == 0)) && (harq_ack2 == 1) && (harq_ack3 == 1)) {
              b[0] = 0;
              b[1] = 1;
              return(n1_pucch3);
            } else if (((harq_ack0 == 0) || (harq_ack0 == 2)) && ((harq_ack1 == 2) || (harq_ack1 == 0)) && ((harq_ack2 == 2) || (harq_ack2 == 0)) && (harq_ack3 == 0)) {
              b[0] = 1;
              b[1] = 1;
              return(n1_pucch3);
            } else if ((harq_ack0 == 1) && ((harq_ack1 == 2) || (harq_ack1 == 0)) && (harq_ack2 == 1) && ((harq_ack3 == 2) || (harq_ack3 == 0))) {
              b[0] = 0;
              b[1] = 1;
              return(n1_pucch2);
            } else if ((harq_ack0 == 1) && ((harq_ack1 == 2) || (harq_ack1 == 0)) && ((harq_ack2 == 2) || (harq_ack2 == 0)) && (harq_ack3 == 1)) {
              b[0] = 0;
              b[1] = 1;
              return(n1_pucch0);
            } else if ((harq_ack0 == 1) && ((harq_ack1 == 2) || (harq_ack1 == 0)) && ((harq_ack2 == 2) || (harq_ack2 == 0)) && ((harq_ack3 == 2) || (harq_ack3 == 0))) {
              b[0] = 0;
              b[1] = 1;
              return(n1_pucch0);
            } else if (((harq_ack0 == 2) || (harq_ack0 == 0)) && (harq_ack1 == 1) && (harq_ack2 == 1) && (harq_ack3 == 1)) {
              b[0] = 0;
              b[1] = 1;
              return(n1_pucch3);
            } else if (((harq_ack0 == 2) || (harq_ack0 == 0)) && (harq_ack1 == 0) && (harq_ack2 == 2) && (harq_ack3 == 2)) {
              b[0] = 0;
              b[1] = 0;
              return(n1_pucch1);
            } else if (((harq_ack0 == 2) || (harq_ack0 == 0)) && (harq_ack1 == 1) && (harq_ack2 == 1) && ((harq_ack3 == 2) || (harq_ack3 == 0))) {
              b[0] = 1;
              b[1] = 0;
              return(n1_pucch2);
            } else if (((harq_ack0 == 2) || (harq_ack0 == 0)) && (harq_ack1 == 1) && ((harq_ack2 == 2) || (harq_ack2 == 0)) && (harq_ack3 == 1)) {
              b[0] = 1;
              b[1] = 0;
              return(n1_pucch3);
            } else if (((harq_ack0 == 2) || (harq_ack0 == 0)) && (harq_ack1 == 1) && ((harq_ack2 == 2) || (harq_ack2 == 0)) && ((harq_ack3 == 2) || (harq_ack3 == 0))) {
              b[0] = 0;
              b[1] = 1;
              return(n1_pucch1);
            } else if (((harq_ack0 == 2) || (harq_ack0 == 0)) && ((harq_ack1 == 2) || (harq_ack1 == 0)) && (harq_ack2 == 1) && (harq_ack3 == 1)) {
              b[0] = 0;
              b[1] = 1;
              return(n1_pucch3);
            } else if (((harq_ack0 == 2) || (harq_ack0 == 0)) && ((harq_ack1 == 2) || (harq_ack1 == 0)) && (harq_ack2 == 1) && ((harq_ack3 == 2) || (harq_ack3 == 0))) {
              b[0] = 0;
              b[1] = 0;
              return(n1_pucch2);
            } else if (((harq_ack0 == 2) || (harq_ack0 == 0)) && ((harq_ack1 == 2) || (harq_ack1 == 0)) && (harq_ack3 == 1) && ((harq_ack2 == 2) || (harq_ack2 == 0))) {
              b[0] = 0;
              b[1] = 0;
              return(n1_pucch3);
            }
          } else if (subframe == 2) {
            if ((harq_ack0 == 1) && (harq_ack1 == 1) && (harq_ack2 == 1)) {
              b[0] = 1;
              b[1] = 1;
              return(n1_pucch2);
            } else if ((harq_ack0 == 1) && (harq_ack1 == 1) && ((harq_ack2 == 2) || (harq_ack2 == 0))) {
              b[0] = 1;
              b[1] = 1;
              return(n1_pucch1);
            } else if ((harq_ack0 == 1) && ((harq_ack1 == 2) || (harq_ack1 == 0)) && (harq_ack2 == 1)) {
              b[0] = 1;
              b[1] = 1;
              return(n1_pucch0);
            } else if ((harq_ack0 == 1) && ((harq_ack1 == 2) || (harq_ack1 == 0)) && ((harq_ack2 == 2) || (harq_ack2 == 0))) {
              b[0] = 0;
              b[1] = 1;
              return(n1_pucch0);
            } else if (((harq_ack0 == 2) || (harq_ack0 == 0)) && (harq_ack1 == 1) && (harq_ack2 == 1)) {
              b[0] = 1;
              b[1] = 0;
              return(n1_pucch2);
            } else if (((harq_ack0 == 2) || (harq_ack0 == 0)) && (harq_ack1 == 1) && ((harq_ack2 == 2) || (harq_ack2 == 0))) {
              b[1] = 0;
              b[0] = 0;
              return(n1_pucch1);
            } else if (((harq_ack0 == 2) || (harq_ack0 == 0)) && ((harq_ack1 == 2) || (harq_ack1 == 0)) && (harq_ack2 == 1)) {
              b[0] = 0;
              b[1] = 0;
              return(n1_pucch2);
            } else if ((harq_ack0 == 2) && (harq_ack1 == 2) && (harq_ack2 == 0)) {
              b[0] = 0;
              b[1] = 1;
              return(n1_pucch2);
            } else if ((harq_ack0 == 2) && (harq_ack1 == 0) && ((harq_ack2 == 2) || (harq_ack2 == 0))) {
              b[0] = 1;
              b[1] = 0;
              return(n1_pucch1);
            } else if ((harq_ack0 == 0) && ((harq_ack1 == 2) || (harq_ack1 == 0)) && ((harq_ack2 == 2) || (harq_ack2 == 0))) {
              b[0] = 1;
              b[1] = 0;
              return(n1_pucch0);
            }
          }
        } else if (SR==1) { // SR and 0,1,or 2 ACKS, (first 3 entries in Table 7.3-1 of 36.213)
          // this should be number of ACKs (including
          ack_counter = 0;

          if (harq_ack0==1)
            ack_counter ++;

          if (harq_ack1==1)
            ack_counter ++;

          if (harq_ack2==1)
            ack_counter ++;

          if (harq_ack3==1)
            ack_counter ++;

          switch (ack_counter) {
            case 0:
              b[0] = 0;
              b[1] = 0;
              break;

            case 1:
              b[0] = 1;
              b[1] = 1;
              break;

            case 2:
              b[0] = 1;
              b[1] = 0;
              break;

            case 3:
              b[0] = 0;
              b[1] = 1;
              break;

            case 4:
              b[0] = 1;
              b[1] = 1;
              break;
          }

          ack_counter = 0;
          return(ue->scheduling_request_config[eNB_id].sr_PUCCH_ResourceIndex);
        }

        break;
    }  // switch tdd_config
  }

  LOG_E(PHY,"[UE%d] : Frame %d phy_procedures_lte.c: get_n1pucch, exit without proper return\n", ue->Mod_id, proc->frame_tx);
  return(-1);
}


void ulsch_common_procedures(PHY_VARS_UE *ue,
		                     UE_rxtx_proc_t *proc,
							 uint8_t empty_subframe)
{
  int aa;
  LTE_DL_FRAME_PARMS *frame_parms=&ue->frame_parms;
  int nsymb;
  int subframe_tx = proc->subframe_tx;
  int ulsch_start;
  int overflow=0;
  int k, l;
  int dummy_tx_buffer[frame_parms->samples_per_tti] __attribute__((aligned(16)));
  VCD_SIGNAL_DUMPER_DUMP_FUNCTION_BY_NAME(VCD_SIGNAL_DUMPER_FUNCTIONS_PHY_PROCEDURES_UE_TX_ULSCH_COMMON,VCD_FUNCTION_IN);

  if ( LOG_DEBUGFLAG(UE_TIMING)) {
    start_meas(&ue->ofdm_mod_stats);
  }

  nsymb = (frame_parms->Ncp == 0) ? 14 : 12;

  if (!(IS_SOFTMODEM_BASICSIM || IS_SOFTMODEM_RFSIM) ) {
    ulsch_start = (ue->rx_offset+subframe_tx*frame_parms->samples_per_tti-
                   ue->hw_timing_advance-
                   ue->timing_advance-
                   ue->N_TA_offset+5);

    if(ulsch_start < 0)
      ulsch_start = ulsch_start + (LTE_NUMBER_OF_SUBFRAMES_PER_FRAME*frame_parms->samples_per_tti);

    if (ulsch_start > (LTE_NUMBER_OF_SUBFRAMES_PER_FRAME*frame_parms->samples_per_tti))
      ulsch_start = ulsch_start % (LTE_NUMBER_OF_SUBFRAMES_PER_FRAME*frame_parms->samples_per_tti);
  } else { //this is the simulators case
    ulsch_start = (frame_parms->samples_per_tti*subframe_tx)-ue->N_TA_offset; //-ue->timing_advance;
  }

  if (empty_subframe) {
    overflow = ulsch_start - 9*frame_parms->samples_per_tti;

    for (aa=0; aa<frame_parms->nb_antennas_tx; aa++) {
      if (overflow > 0) {
        memset(&ue->common_vars.txdata[aa][ulsch_start],0,4*(frame_parms->samples_per_tti-overflow));
        memset(&ue->common_vars.txdata[aa][0],0,4*overflow);
      } else {
        memset(&ue->common_vars.txdata[aa][ulsch_start],0,4*frame_parms->samples_per_tti);
      }
    }

    return;
  }

  for (aa=0; aa<frame_parms->nb_antennas_tx; aa++) {
    int *Buff = (IS_SOFTMODEM_BASICSIM || IS_SOFTMODEM_RFSIM) ? &ue->common_vars.txdata[aa][ulsch_start] :dummy_tx_buffer;

    if (frame_parms->Ncp == 1) {
      PHY_ofdm_mod(&ue->common_vars.txdataF[aa][subframe_tx*nsymb*frame_parms->ofdm_symbol_size],
                   Buff,
                   frame_parms->ofdm_symbol_size,
                   nsymb,
                   frame_parms->nb_prefix_samples,
                   CYCLIC_PREFIX);
    } else {
      normal_prefix_mod(&ue->common_vars.txdataF[aa][subframe_tx*nsymb*frame_parms->ofdm_symbol_size],
                        Buff,
                        nsymb>>1,
                        &ue->frame_parms);
      Buff += (frame_parms->samples_per_tti>>1);
      normal_prefix_mod(&ue->common_vars.txdataF[aa][((subframe_tx*nsymb)+(nsymb>>1))*frame_parms->ofdm_symbol_size],
                        Buff,
                        nsymb>>1,
                        &ue->frame_parms);
    }

    if (IS_SOFTMODEM_BASICSIM || IS_SOFTMODEM_RFSIM ) {
      apply_7_5_kHz(ue,&ue->common_vars.txdata[aa][ulsch_start],0);
      apply_7_5_kHz(ue,&ue->common_vars.txdata[aa][ulsch_start],1);
    } else {
      apply_7_5_kHz(ue,dummy_tx_buffer,0);
      apply_7_5_kHz(ue,dummy_tx_buffer,1);
    }

    if (!(IS_SOFTMODEM_BASICSIM || IS_SOFTMODEM_RFSIM) ) {
      overflow = ulsch_start - 9*frame_parms->samples_per_tti;

      for (k=ulsch_start,l=0; k<cmin(frame_parms->samples_per_tti*LTE_NUMBER_OF_SUBFRAMES_PER_FRAME,ulsch_start+frame_parms->samples_per_tti); k++,l++) {
        ((short *)ue->common_vars.txdata[aa])[2*k] = ((short *)dummy_tx_buffer)[2*l];
        ((short *)ue->common_vars.txdata[aa])[2*k+1] = ((short *)dummy_tx_buffer)[2*l+1];
      }

      for (k=0; k<overflow; k++,l++) {
        ((short *)ue->common_vars.txdata[aa])[2*k] = ((short *)dummy_tx_buffer)[2*l];
        ((short *)ue->common_vars.txdata[aa])[2*k+1] = ((short *)dummy_tx_buffer)[2*l+1];
      }

#if defined(EXMIMO)

      // handle switch before 1st TX subframe, guarantee that the slot prior to transmission is switch on
      for (k=ulsch_start - (frame_parms->samples_per_tti>>1) ; k<ulsch_start ; k++) {
        if (k<0)
          ue->common_vars.txdata[aa][k+frame_parms->samples_per_tti*LTE_NUMBER_OF_SUBFRAMES_PER_FRAME] &= 0xFFFEFFFE;
        else if (k>(frame_parms->samples_per_tti*LTE_NUMBER_OF_SUBFRAMES_PER_FRAME))
          ue->common_vars.txdata[aa][k-frame_parms->samples_per_tti*LTE_NUMBER_OF_SUBFRAMES_PER_FRAME] &= 0xFFFEFFFE;
        else
          ue->common_vars.txdata[aa][k] &= 0xFFFEFFFE;
      }

#endif
    }

    /*
    only for debug
    LOG_I(PHY,"ul-signal [subframe: %d, ulsch_start %d, TA: %d, rxOffset: %d, timing_advance: %d, hw_timing_advance: %d]\n",subframe_tx, ulsch_start, ue->N_TA_offset, ue->rx_offset, ue->timing_advance, ue->hw_timing_advance);
    if( (crash == 1) && (subframe_tx == 0) )
    {
      LOG_E(PHY,"***** DUMP TX Signal [ulsch_start %d] *****\n",ulsch_start);
      LOG_M("txBuff.m","txSignal",&ue->common_vars.txdata[aa][ulsch_start],frame_parms->samples_per_tti,1,1);
    }
    */
  } //nb_antennas_tx

  if ( LOG_DEBUGFLAG(UE_TIMING)) {
    stop_meas(&ue->ofdm_mod_stats);
  }

  VCD_SIGNAL_DUMPER_DUMP_FUNCTION_BY_NAME(VCD_SIGNAL_DUMPER_FUNCTIONS_PHY_PROCEDURES_UE_TX_ULSCH_COMMON,VCD_FUNCTION_OUT);
}

void ue_prach_procedures(PHY_VARS_UE *ue,
		                 UE_rxtx_proc_t *proc,
						 uint8_t eNB_id,
						 uint8_t abstraction_flag,
						 runmode_t mode)
{
  int frame_tx = proc->frame_tx;
  int subframe_tx = proc->subframe_tx;
  LOG_USEDINLOG_VAR(int, prach_power);
  PRACH_RESOURCES_t prach_resources_local;
  VCD_SIGNAL_DUMPER_DUMP_FUNCTION_BY_NAME(VCD_SIGNAL_DUMPER_FUNCTIONS_PHY_PROCEDURES_UE_TX_PRACH, VCD_FUNCTION_IN);
  ue->generate_prach=0;

  if (ue->mac_enabled==0) {
    ue->prach_resources[eNB_id] = &prach_resources_local;
    prach_resources_local.ra_RNTI = 0xbeef;
    prach_resources_local.ra_PreambleIndex = 0;
  }

  if (ue->mac_enabled==1) {
    // ask L2 for RACH transport
    if ((mode != rx_calib_ue) && (mode != rx_calib_ue_med) && (mode != rx_calib_ue_byp) && (mode != no_L2_connect) ) {
      //LOG_D(PHY,"Getting PRACH resources\n");
      ue->prach_resources[eNB_id] = ue_get_rach(ue->Mod_id,
                                    ue->CC_id,
                                    frame_tx,
                                    eNB_id,
                                    subframe_tx);
      LOG_D(PHY,"Prach resources %p\n",ue->prach_resources[eNB_id]);
    }
  }

  if (ue->prach_resources[eNB_id]!=NULL) {
    ue->generate_prach=1;
    ue->prach_cnt=0;
#ifdef SMBV
    ue->prach_resources[eNB_id]->ra_PreambleIndex = 19;
#endif
    LOG_I(PHY,"mode %d\n",mode);

    if ((ue->mac_enabled==1) && (mode != calib_prach_tx)) {
      ue->tx_power_dBm[subframe_tx] = ue->prach_resources[eNB_id]->ra_PREAMBLE_RECEIVED_TARGET_POWER+get_PL(ue->Mod_id,ue->CC_id,eNB_id);
    } else {
      ue->tx_power_dBm[subframe_tx] = ue->tx_power_max_dBm;
      ue->prach_resources[eNB_id]->ra_PreambleIndex = 19;
    }

    LOG_D(PHY,"[UE  %d][RAPROC] Frame %d, Subframe %d : Generating PRACH, preamble %d,PL %d,  P0_PRACH %d, TARGET_RECEIVED_POWER %d dBm, PRACH TDD Resource index %d, RA-RNTI %d\n",
          ue->Mod_id,
          frame_tx,
          subframe_tx,
          ue->prach_resources[eNB_id]->ra_PreambleIndex,
          get_PL(ue->Mod_id,ue->CC_id,eNB_id),
          ue->tx_power_dBm[subframe_tx],
          ue->prach_resources[eNB_id]->ra_PREAMBLE_RECEIVED_TARGET_POWER,
          ue->prach_resources[eNB_id]->ra_TDD_map_index,
          ue->prach_resources[eNB_id]->ra_RNTI);
    ue->tx_total_RE[subframe_tx] = 96;

    if (IS_SOFTMODEM_BASICSIM || IS_SOFTMODEM_RFSIM ) {
      ue->prach_vars[eNB_id]->amp = get_tx_amp(ue->tx_power_dBm[subframe_tx],
                                    ue->tx_power_max_dBm,
                                    ue->frame_parms.N_RB_UL,
                                    6);
    } else {
      ue->prach_vars[eNB_id]->amp = AMP;
    }

    if ((mode == calib_prach_tx) && (((proc->frame_tx&0xfffe)%100)==0))
      LOG_D(PHY,"[UE  %d][RAPROC] Frame %d, Subframe %d : PRACH TX power %d dBm, amp %d\n",
            ue->Mod_id,
            proc->frame_rx,
            proc->subframe_tx,
            ue->tx_power_dBm[subframe_tx],
            ue->prach_vars[eNB_id]->amp);

    //      start_meas(&ue->tx_prach);
    VCD_SIGNAL_DUMPER_DUMP_FUNCTION_BY_NAME(VCD_SIGNAL_DUMPER_FUNCTIONS_UE_GENERATE_PRACH, VCD_FUNCTION_IN);
    prach_power = generate_prach(ue,eNB_id,subframe_tx,frame_tx);
    VCD_SIGNAL_DUMPER_DUMP_FUNCTION_BY_NAME(VCD_SIGNAL_DUMPER_FUNCTIONS_UE_GENERATE_PRACH, VCD_FUNCTION_OUT);
    //      stop_meas(&ue->tx_prach);
    LOG_I(PHY,"[UE  %d][RAPROC] PRACH PL %d dB, power %d dBm (max %d dBm), digital power %d dB (amp %d)\n",
          ue->Mod_id,
          get_PL(ue->Mod_id,ue->CC_id,eNB_id),
          ue->tx_power_dBm[subframe_tx],
          ue->tx_power_max_dBm,
          dB_fixed(prach_power),
          ue->prach_vars[eNB_id]->amp);

    if (ue->mac_enabled==1) {
      Msg1_transmitted(ue->Mod_id,
                       ue->CC_id,
                       frame_tx,
                       eNB_id);
    }

    LOG_I(PHY,"[UE  %d][RAPROC] Frame %d, subframe %d: Generating PRACH (eNB %d) preamble index %d for UL, TX power %d dBm (PL %d dB), l3msg \n",
          ue->Mod_id,frame_tx,subframe_tx,eNB_id,
          ue->prach_resources[eNB_id]->ra_PreambleIndex,
          ue->prach_resources[eNB_id]->ra_PREAMBLE_RECEIVED_TARGET_POWER+get_PL(ue->Mod_id,ue->CC_id,eNB_id),
          get_PL(ue->Mod_id,ue->CC_id,eNB_id));

    // if we're calibrating the PRACH kill the pointer to its resources so that the RA protocol doesn't continue
    if (mode == calib_prach_tx)
      ue->prach_resources[eNB_id]=NULL;

    LOG_D(PHY,"[UE %d] frame %d subframe %d : generate_prach %d, prach_cnt %d\n",
          ue->Mod_id,frame_tx,subframe_tx,ue->generate_prach,ue->prach_cnt);
    ue->prach_cnt++;

    if (ue->prach_cnt==3)
      ue->generate_prach=0;
  }

  VCD_SIGNAL_DUMPER_DUMP_FUNCTION_BY_NAME(VCD_SIGNAL_DUMPER_FUNCTIONS_PHY_PROCEDURES_UE_TX_PRACH, VCD_FUNCTION_OUT);
}

void ue_ulsch_uespec_procedures(PHY_VARS_UE *ue,
		                        UE_rxtx_proc_t *proc,
								uint8_t eNB_id,
								uint8_t abstraction_flag)
{
  int harq_pid;
  int frame_tx=proc->frame_tx;
  int subframe_tx=proc->subframe_tx;
  int Mod_id = ue->Mod_id;
  int CC_id = ue->CC_id;
  uint8_t Msg3_flag=0;
  uint16_t first_rb, nb_rb;
  unsigned int input_buffer_length;
  int i;
  int aa;
  int tx_amp;
  uint8_t ulsch_input_buffer[5477] __attribute__ ((aligned(32)));
  uint8_t access_mode;
  uint8_t Nbundled=0;
  uint8_t NbundledCw1=0;
  uint8_t ack_status_cw0=0;
  uint8_t ack_status_cw1=0;
  uint8_t cqi_status = 0;
  uint8_t ri_status  = 0;
  VCD_SIGNAL_DUMPER_DUMP_FUNCTION_BY_NAME(VCD_SIGNAL_DUMPER_FUNCTIONS_PHY_PROCEDURES_UE_TX_ULSCH_UESPEC,VCD_FUNCTION_IN);
  // get harq_pid from subframe relationship
  harq_pid = subframe2harq_pid(&ue->frame_parms,
                               frame_tx,
                               subframe_tx);
  LOG_D(PHY,"Frame %d, Subframe %d : ue_uespec_procedures, harq_pid %d => subframe_scheduling %d\n",
        frame_tx,subframe_tx,harq_pid,
        ue->ulsch[eNB_id]->harq_processes[harq_pid]->subframe_scheduling_flag);

  if (ue->mac_enabled == 1) {
    if ((ue->ulsch_Msg3_active[eNB_id] == 1)       &&
        (ue->ulsch_Msg3_frame[eNB_id] == frame_tx) &&
        (ue->ulsch_Msg3_subframe[eNB_id] == subframe_tx)) { // Initial Transmission of Msg3
      ue->ulsch[eNB_id]->harq_processes[harq_pid]->subframe_scheduling_flag = 1;

      if (ue->ulsch[eNB_id]->harq_processes[harq_pid]->round==0)
        generate_ue_ulsch_params_from_rar(ue,
                                          proc,
                                          eNB_id);

      ue->ulsch[eNB_id]->power_offset = 14;
      LOG_D(PHY,"[UE  %d][RAPROC] Frame %d: Setting Msg3_flag in subframe %d, for harq_pid %d\n",
            Mod_id,
            frame_tx,
            subframe_tx,
            harq_pid);
      Msg3_flag = 1;
    } else {
      AssertFatal(harq_pid!=255,"[UE%d] Frame %d subframe %d ulsch_decoding.c: FATAL ERROR: illegal harq_pid, exiting\n",
                  Mod_id,frame_tx, subframe_tx);
      Msg3_flag=0;
    }
  }

  if (ue->ulsch[eNB_id]->harq_processes[harq_pid]->subframe_scheduling_flag == 1) {
    uint8_t isBad = 0;

    if (ue->frame_parms.N_RB_UL <= ue->ulsch[eNB_id]->harq_processes[harq_pid]->first_rb) {
      LOG_D(PHY,"Invalid PUSCH first_RB=%d for N_RB_UL=%d\n",
            ue->ulsch[eNB_id]->harq_processes[harq_pid]->first_rb,
            ue->frame_parms.N_RB_UL);
      isBad = 1;
    }

    if (ue->frame_parms.N_RB_UL < ue->ulsch[eNB_id]->harq_processes[harq_pid]->nb_rb) {
      LOG_D(PHY,"Invalid PUSCH num_RB=%d for N_RB_UL=%d\n",
            ue->ulsch[eNB_id]->harq_processes[harq_pid]->nb_rb,
            ue->frame_parms.N_RB_UL);
      isBad = 1;
    }

    if (0 > ue->ulsch[eNB_id]->harq_processes[harq_pid]->first_rb) {
      LOG_D(PHY,"Invalid PUSCH first_RB=%d\n",
            ue->ulsch[eNB_id]->harq_processes[harq_pid]->first_rb);
      isBad = 1;
    }

    if (0 >= ue->ulsch[eNB_id]->harq_processes[harq_pid]->nb_rb) {
      LOG_D(PHY,"Invalid PUSCH num_RB=%d\n",
            ue->ulsch[eNB_id]->harq_processes[harq_pid]->nb_rb);
      isBad = 1;
    }

    if (ue->frame_parms.N_RB_UL < (ue->ulsch[eNB_id]->harq_processes[harq_pid]->nb_rb + ue->ulsch[eNB_id]->harq_processes[harq_pid]->first_rb)) {
      LOG_D(PHY,"Invalid PUSCH num_RB=%d + first_RB=%d for N_RB_UL=%d\n",
            ue->ulsch[eNB_id]->harq_processes[harq_pid]->nb_rb,
            ue->ulsch[eNB_id]->harq_processes[harq_pid]->first_rb,
            ue->frame_parms.N_RB_UL);
      isBad = 1;
    }

    if ((0 > ue->ulsch[eNB_id]->harq_processes[harq_pid]->rvidx) ||
        (3 < ue->ulsch[eNB_id]->harq_processes[harq_pid]->rvidx)) {
      LOG_D(PHY,"Invalid PUSCH RV index=%d\n", ue->ulsch[eNB_id]->harq_processes[harq_pid]->rvidx);
      isBad = 1;
    }

    if (isBad) {
      LOG_I(PHY,"Skip PUSCH generation!\n");
      ue->ulsch[eNB_id]->harq_processes[harq_pid]->subframe_scheduling_flag = 0;
    }
  }

  if (ue->ulsch[eNB_id]->harq_processes[harq_pid]->subframe_scheduling_flag == 1) {
    ue->generate_ul_signal[eNB_id] = 1;
    // deactivate service request
    // ue->ulsch[eNB_id]->harq_processes[harq_pid]->subframe_scheduling_flag = 0;
    LOG_D(PHY,"Generating PUSCH (Abssubframe: %d.%d): harq-Id: %d, round: %d, MaxReTrans: %d \n",frame_tx,subframe_tx,harq_pid,ue->ulsch[eNB_id]->harq_processes[harq_pid]->round,
          ue->ulsch[eNB_id]->Mlimit);

    if (ue->ulsch[eNB_id]->harq_processes[harq_pid]->round >= (ue->ulsch[eNB_id]->Mlimit - 1)) {
      //        LOG_D(PHY,"PUSCH MAX Retransmission achieved ==> send last pusch\n");
      ue->ulsch[eNB_id]->harq_processes[harq_pid]->subframe_scheduling_flag = 0;
      ue->ulsch[eNB_id]->harq_processes[harq_pid]->round  = 0;
    }

    ack_status_cw0 = reset_ack(&ue->frame_parms,
                               ue->dlsch[ue->current_thread_id[proc->subframe_rx]][eNB_id][0]->harq_ack,
                               subframe_tx,
                               proc->subframe_rx,
                               ue->ulsch[eNB_id]->o_ACK,
                               &Nbundled,
                               0);
    ack_status_cw1 = reset_ack(&ue->frame_parms,
                               ue->dlsch[ue->current_thread_id[proc->subframe_rx]][eNB_id][1]->harq_ack,
                               subframe_tx,
                               proc->subframe_rx,
                               ue->ulsch[eNB_id]->o_ACK,
                               &NbundledCw1,
                               1);
    //Nbundled = ue->dlsch[ue->current_thread_id[proc->subframe_rx]][eNB_id][0]->harq_ack;
    //ue->ulsch[eNB_id]->bundling = Nbundled;
    first_rb = ue->ulsch[eNB_id]->harq_processes[harq_pid]->first_rb;
    nb_rb = ue->ulsch[eNB_id]->harq_processes[harq_pid]->nb_rb;
    // check Periodic CQI/RI reporting
    cqi_status = ((ue->cqi_report_config[eNB_id].CQI_ReportPeriodic.cqi_PMI_ConfigIndex>0)&&
                  (is_cqi_TXOp(ue,proc,eNB_id)==1));
    ri_status = ((ue->cqi_report_config[eNB_id].CQI_ReportPeriodic.ri_ConfigIndex>0) &&
                 (is_ri_TXOp(ue,proc,eNB_id)==1));
    // compute CQI/RI resources
    compute_cqi_ri_resources(ue, ue->ulsch[eNB_id], eNB_id, ue->ulsch[eNB_id]->rnti, P_RNTI, CBA_RNTI, cqi_status, ri_status);

    if (ack_status_cw0 > 0) {
      // check if we received a PDSCH at subframe_tx - 4
      // ==> send ACK/NACK on PUSCH
      if (ue->frame_parms.frame_type == FDD) {
        ue->ulsch[eNB_id]->harq_processes[harq_pid]->O_ACK = ack_status_cw0 + ack_status_cw1;
      }

      if (ue->ulsch[eNB_id]->o_ACK[0]) {
        T(T_UE_PHY_DLSCH_UE_ACK, T_INT(eNB_id), T_INT(frame_tx%1024), T_INT(subframe_tx), T_INT(ue->dlsch[ue->current_thread_id[proc->subframe_rx]][eNB_id][0]->rnti),
          T_INT(ue->dlsch[ue->current_thread_id[proc->subframe_rx]][eNB_id][0]->current_harq_pid));
      } else {
        T(T_UE_PHY_DLSCH_UE_NACK, T_INT(eNB_id), T_INT(frame_tx%1024), T_INT(subframe_tx), T_INT(ue->dlsch[ue->current_thread_id[proc->subframe_rx]][eNB_id][0]->rnti),
          T_INT(ue->dlsch[ue->current_thread_id[proc->subframe_rx]][eNB_id][0]->current_harq_pid));
      }

      if ( LOG_DEBUGFLAG(DEBUG_UE_PHYPROC)) {
        if(ue->ulsch[eNB_id]->o_ACK[0]) {
          LOG_I(PHY,"PUSCH ACK\n");
        } else {
          LOG_I(PHY,"PUSCH NACK\n");
        }

        LOG_I(PHY,"[UE  %d][PDSCH %x] AbsSubFrame %d.%d Generating ACK (%d,%d) for %d bits on PUSCH\n",
              Mod_id,
              ue->ulsch[eNB_id]->rnti,
              frame_tx%1024,subframe_tx,
              ue->ulsch[eNB_id]->o_ACK[0],ue->ulsch[eNB_id]->o_ACK[1],
              ue->ulsch[eNB_id]->harq_processes[harq_pid]->O_ACK);
      }
    }

    if ( LOG_DEBUGFLAG(DEBUG_UE_PHYPROC)) {
      LOG_D(PHY,
            "[UE  %d][PUSCH %d] AbsSubframe %d.%d Generating PUSCH : first_rb %d, nb_rb %d, round %d, mcs %d, rv %d, "
            "cyclic_shift %d (cyclic_shift_common %d,n_DMRS2 %d,n_PRS %d), ACK (%d,%d), O_ACK %d, ack_status_cw0 %d ack_status_cw1 %d bundling %d, Nbundled %d, CQI %d, RI %d\n",
            Mod_id,harq_pid,frame_tx%1024,subframe_tx,
            first_rb,nb_rb,
            ue->ulsch[eNB_id]->harq_processes[harq_pid]->round,
            ue->ulsch[eNB_id]->harq_processes[harq_pid]->mcs,
            ue->ulsch[eNB_id]->harq_processes[harq_pid]->rvidx,
            (ue->frame_parms.pusch_config_common.ul_ReferenceSignalsPUSCH.cyclicShift+
             ue->ulsch[eNB_id]->harq_processes[harq_pid]->n_DMRS2+
             ue->frame_parms.pusch_config_common.ul_ReferenceSignalsPUSCH.nPRS[subframe_tx<<1])%12,
            ue->frame_parms.pusch_config_common.ul_ReferenceSignalsPUSCH.cyclicShift,
            ue->ulsch[eNB_id]->harq_processes[harq_pid]->n_DMRS2,
            ue->frame_parms.pusch_config_common.ul_ReferenceSignalsPUSCH.nPRS[subframe_tx<<1],
            ue->ulsch[eNB_id]->o_ACK[0],ue->ulsch[eNB_id]->o_ACK[1],
            ue->ulsch[eNB_id]->harq_processes[harq_pid]->O_ACK,
            ack_status_cw0,
            ack_status_cw1,
            ue->ulsch[eNB_id]->bundling, Nbundled,
            cqi_status,
            ri_status);
    }

    if (Msg3_flag == 1) {
      LOG_I(PHY,"[UE  %d][RAPROC] Frame %d, Subframe %d Generating (RRCConnectionRequest) Msg3 (nb_rb %d, first_rb %d, round %d, rvidx %d) Msg3: %x.%x.%x|%x.%x.%x.%x.%x.%x\n",Mod_id,frame_tx,
            subframe_tx,
            ue->ulsch[eNB_id]->harq_processes[harq_pid]->nb_rb,
            ue->ulsch[eNB_id]->harq_processes[harq_pid]->first_rb,
            ue->ulsch[eNB_id]->harq_processes[harq_pid]->round,
            ue->ulsch[eNB_id]->harq_processes[harq_pid]->rvidx,
            ue->prach_resources[eNB_id]->Msg3[0],
            ue->prach_resources[eNB_id]->Msg3[1],
            ue->prach_resources[eNB_id]->Msg3[2],
            ue->prach_resources[eNB_id]->Msg3[3],
            ue->prach_resources[eNB_id]->Msg3[4],
            ue->prach_resources[eNB_id]->Msg3[5],
            ue->prach_resources[eNB_id]->Msg3[6],
            ue->prach_resources[eNB_id]->Msg3[7],
            ue->prach_resources[eNB_id]->Msg3[8]);

      if ( LOG_DEBUGFLAG(UE_TIMING)) {
        start_meas(&ue->ulsch_encoding_stats);
      }

      AssertFatal(ulsch_encoding(ue->prach_resources[eNB_id]->Msg3,
                                 ue,
                                 harq_pid,
                                 eNB_id,
                                 proc->subframe_rx,
                                 ue->transmission_mode[eNB_id],0,0)==0,
                  "ulsch_coding.c: FATAL ERROR: returning\n");

      if ( LOG_DEBUGFLAG(UE_TIMING)) {
        stop_meas(&ue->phy_proc_tx);
        LOG_I(PHY,"------FULL TX PROC : %5.2f ------\n",ue->phy_proc_tx.p_time/(cpuf*1000.0));
        stop_meas(&ue->ulsch_encoding_stats);
      }

      if (ue->mac_enabled == 1) {
        // signal MAC that Msg3 was sent
        Msg3_transmitted(Mod_id,
                         CC_id,
                         frame_tx,
                         eNB_id);
      }

      LOG_I(PHY,"Done Msg3 encoding\n");
    } // Msg3_flag==1
    else {// Msg3_flag==0
      input_buffer_length = ue->ulsch[eNB_id]->harq_processes[harq_pid]->TBS/8;

      if (ue->mac_enabled==1) {
        //  LOG_D(PHY,"[UE  %d] ULSCH : Searching for MAC SDUs\n",Mod_id);
        if (ue->ulsch[eNB_id]->harq_processes[harq_pid]->round==0) {
          //if (ue->ulsch[eNB_id]->harq_processes[harq_pid]->calibration_flag == 0) {
          access_mode=SCHEDULED_ACCESS;
          ue_get_sdu(Mod_id,
                     CC_id,
                     frame_tx,
                     subframe_tx,
                     eNB_id,
                     ulsch_input_buffer,
                     input_buffer_length,
                     &access_mode);
        }

        if (LOG_DEBUGFLAG(DEBUG_UE_PHYPROC)) {
          LOG_D(PHY,"[UE] Frame %d, subframe %d : ULSCH SDU (TX harq_pid %d)  (%d bytes) : \n",frame_tx,subframe_tx,harq_pid, ue->ulsch[eNB_id]->harq_processes[harq_pid]->TBS>>3);

          for (i=0; i<ue->ulsch[eNB_id]->harq_processes[harq_pid]->TBS>>3; i++)
            LOG_T(PHY,"%x.",ulsch_input_buffer[i]);

          LOG_T(PHY,"\n");
        }
      } else {
        unsigned int taus(void);

        for (i=0; i<input_buffer_length; i++)
          ulsch_input_buffer[i]= (uint8_t)(taus()&0xff);
      }

      if ( LOG_DEBUGFLAG(UE_TIMING)) {
        start_meas(&ue->ulsch_encoding_stats);
      }

      if (abstraction_flag==0) {
        if (ulsch_encoding(ulsch_input_buffer,
                           ue,
                           harq_pid,
                           eNB_id,
                           proc->subframe_rx,
                           ue->transmission_mode[eNB_id],0,
                           Nbundled)!=0) {
          LOG_E(PHY,"ulsch_coding.c: FATAL ERROR: returning\n");
          VCD_SIGNAL_DUMPER_DUMP_FUNCTION_BY_NAME(VCD_SIGNAL_DUMPER_FUNCTIONS_PHY_PROCEDURES_UE_TX, VCD_FUNCTION_OUT);

          if (LOG_DEBUGFLAG(UE_TIMING)) {
            stop_meas(&ue->phy_proc_tx);
          }

          return;
        }
      }

      if(LOG_DEBUGFLAG(UE_TIMING)) {
        stop_meas(&ue->ulsch_encoding_stats);
      }
    }

    if (abstraction_flag == 0) {
      if (ue->mac_enabled==1) {
        pusch_power_cntl(ue,proc,eNB_id,1, abstraction_flag);
        ue->tx_power_dBm[subframe_tx] = ue->ulsch[eNB_id]->Po_PUSCH;
      } else {
        ue->tx_power_dBm[subframe_tx] = ue->tx_power_max_dBm;
      }

      ue->tx_total_RE[subframe_tx] = nb_rb*12;

      if (IS_SOFTMODEM_BASICSIM || IS_SOFTMODEM_RFSIM ) {
        tx_amp = AMP;
      } else {
        tx_amp = get_tx_amp(ue->tx_power_dBm[subframe_tx],
                            ue->tx_power_max_dBm,
                            ue->frame_parms.N_RB_UL,
                            nb_rb);
      }

      T(T_UE_PHY_PUSCH_TX_POWER, T_INT(eNB_id), T_INT(frame_tx%1024), T_INT(subframe_tx),T_INT(ue->tx_power_dBm[subframe_tx]),
        T_INT(tx_amp),T_INT(ue->ulsch[eNB_id]->f_pusch),T_INT(get_PL(Mod_id,0,eNB_id)),T_INT(nb_rb));

      if (LOG_DEBUGFLAG(DEBUG_UE_PHYPROC)) {
        LOG_D(PHY,"[UE  %d][PUSCH %d] AbsSubFrame %d.%d, generating PUSCH, Po_PUSCH: %d dBm (max %d dBm), amp %d\n",
              Mod_id,harq_pid,frame_tx%1024,subframe_tx,ue->tx_power_dBm[subframe_tx],ue->tx_power_max_dBm, tx_amp);
      }

      if (LOG_DEBUGFLAG(UE_TIMING)) {
        start_meas(&ue->ulsch_modulation_stats);
      }

      ulsch_modulation(ue->common_vars.txdataF,
                       tx_amp,
                       frame_tx,
                       subframe_tx,
                       &ue->frame_parms,
                       ue->ulsch[eNB_id]);

      for (aa=0; aa<1/*frame_parms->nb_antennas_tx*/; aa++)
        generate_drs_pusch(ue,
                           proc,
			   (LTE_DL_FRAME_PARMS *)NULL,
			   (int32_t**)NULL,
                           eNB_id,
                           tx_amp,
                           subframe_tx,
                           first_rb,
                           nb_rb,
                           aa);

      if (LOG_DEBUGFLAG(UE_TIMING)) {
        stop_meas(&ue->ulsch_modulation_stats);
      }
    }

    if (abstraction_flag==1) {
      // clear SR
      ue->sr[subframe_tx]=0;
    }
  } // subframe_scheduling_flag==1

  VCD_SIGNAL_DUMPER_DUMP_FUNCTION_BY_NAME(VCD_SIGNAL_DUMPER_FUNCTIONS_PHY_PROCEDURES_UE_TX_ULSCH_UESPEC,VCD_FUNCTION_OUT);
}

void ue_srs_procedures(PHY_VARS_UE *ue,
		               UE_rxtx_proc_t *proc,
					   uint8_t eNB_id,
					   uint8_t abstraction_flag)
{
  //LTE_DL_FRAME_PARMS *frame_parms = &ue->frame_parms;
  //int8_t  frame_tx    = proc->frame_tx;
  int8_t  subframe_tx = proc->subframe_tx;
  int16_t tx_amp;
  int16_t Po_SRS;
  uint8_t nb_rb_srs;
  SOUNDINGRS_UL_CONFIG_DEDICATED *pSoundingrs_ul_config_dedicated=&ue->soundingrs_ul_config_dedicated[eNB_id];
  uint8_t isSrsTxOccasion = pSoundingrs_ul_config_dedicated->srsUeSubframe;

  if(isSrsTxOccasion) {
    ue->generate_ul_signal[eNB_id] = 1;

    if (ue->mac_enabled==1) {
      srs_power_cntl(ue,proc,eNB_id, (uint8_t *)(&nb_rb_srs), abstraction_flag);
      Po_SRS = ue->ulsch[eNB_id]->Po_SRS;
    } else {
      Po_SRS = ue->tx_power_max_dBm;
    }

    if (IS_SOFTMODEM_BASICSIM || IS_SOFTMODEM_RFSIM ) {
      tx_amp = AMP;
    } else {
      if (ue->mac_enabled==1) {
        tx_amp = get_tx_amp(Po_SRS,
                            ue->tx_power_max_dBm,
                            ue->frame_parms.N_RB_UL,
                            nb_rb_srs);
      } else {
        tx_amp = AMP;
      }
    }

    LOG_D(PHY,"SRS PROC; TX_MAX_POWER %d, Po_SRS %d, NB_RB_UL %d, NB_RB_SRS %d TX_AMPL %d\n",ue->tx_power_max_dBm,
          Po_SRS,
          ue->frame_parms.N_RB_UL,
          nb_rb_srs,
          tx_amp);
    uint16_t nsymb = (ue->frame_parms.Ncp==0) ? 14:12;
    uint16_t symbol_offset = (int)ue->frame_parms.ofdm_symbol_size*((subframe_tx*nsymb)+(nsymb-1));
    generate_srs(&ue->frame_parms,
                 &ue->soundingrs_ul_config_dedicated[eNB_id],
                 &ue->common_vars.txdataF[eNB_id][symbol_offset],
                 tx_amp,
                 subframe_tx);
  }
}

int16_t get_pucch2_cqi(PHY_VARS_UE *ue,
		               int eNB_id,
					   int *len)
{
  if ((ue->transmission_mode[eNB_id]<4)||
      (ue->transmission_mode[eNB_id]==7)) { // Mode 1-0 feedback
    // 4-bit CQI message
    /*LOG_I(PHY,"compute CQI value, TM %d, length 4, Cqi Avg %d, value %d \n", ue->transmission_mode[eNB_id],
                    ue->measurements.wideband_cqi_avg[eNB_id],
                    sinr2cqi((double)ue->measurements.wideband_cqi_avg[eNB_id],
                              ue->transmission_mode[eNB_id]));*/
    *len=4;
    return(sinr2cqi((double)ue->measurements.wideband_cqi_avg[eNB_id],
                    ue->transmission_mode[eNB_id]));
  } else { // Mode 1-1 feedback, later
    //LOG_I(PHY,"compute CQI value, TM %d, length 0, Cqi Avg 0 \n", ue->transmission_mode[eNB_id]);
    *len=0;
    // 2-antenna ports RI=1, 6 bits (2 PMI, 4 CQI)
    // 2-antenna ports RI=2, 8 bits (1 PMI, 7 CQI/DIFF CQI)
    return(0);
  }
}


int16_t get_pucch2_ri(PHY_VARS_UE *ue,int eNB_id) {
  return(1);
}


void get_pucch_param(PHY_VARS_UE    *ue,
                     UE_rxtx_proc_t *proc,
                     uint8_t        *ack_payload,
                     PUCCH_FMT_t    format,
                     uint8_t        eNB_id,
                     uint8_t        SR,
                     uint8_t        cqi_report,
                     uint16_t       *pucch_resource,
                     uint8_t        *pucch_payload,
                     uint16_t       *plength)
{
  switch (format) {
    case pucch_format1: {
      pucch_resource[0] = ue->scheduling_request_config[eNB_id].sr_PUCCH_ResourceIndex;
      pucch_payload[0]  = 0; // payload is ignored in case of format1
      pucch_payload[1]  = 0; // payload is ignored in case of format1
    }
    break;

    case pucch_format1a:
    case pucch_format1b:
    case pucch_format1b_csA2:
    case pucch_format1b_csA3:
    case pucch_format1b_csA4: {
      pucch_resource[0] = get_n1_pucch(ue,
                                       proc,
                                       ue->dlsch[ue->current_thread_id[proc->subframe_rx]][eNB_id][0]->harq_ack,
                                       eNB_id,
                                       ack_payload,
                                       SR);
      pucch_payload[0]  = ack_payload[0];
      pucch_payload[1]  = ack_payload[1];
      //pucch_payload[1]  = 1;
    }
    break;

    case pucch_format2: {
      pucch_resource[0]    = ue->cqi_report_config[eNB_id].CQI_ReportPeriodic.cqi_PUCCH_ResourceIndex;

      if(cqi_report) {
        pucch_payload[0] = get_pucch2_cqi(ue,eNB_id,(int *)plength);
      } else {
        *plength = 1;
        pucch_payload[0] = get_pucch2_ri(ue,eNB_id);
      }
    }
    break;

    case pucch_format2a:
    case pucch_format2b:
      LOG_E(PHY,"NO Resource available for PUCCH 2a/2b \n");
      break;

    case pucch_format3:
      fprintf(stderr, "PUCCH format 3 not handled\n");
      abort();
  }
}

void ue_pucch_procedures(PHY_VARS_UE *ue,
		                 UE_rxtx_proc_t *proc,
						 uint8_t eNB_id,
						 uint8_t abstraction_flag)
{
  uint8_t  pucch_ack_payload[2];
  uint16_t pucch_resource;
  ANFBmode_t bundling_flag;
  PUCCH_FMT_t format;
  uint8_t  SR_payload;
  uint8_t  pucch_payload[2];
  uint16_t len;
  LTE_DL_FRAME_PARMS *frame_parms = &ue->frame_parms;
  int frame_tx=proc->frame_tx;
  int subframe_tx=proc->subframe_tx;
  int Mod_id = ue->Mod_id;
  int CC_id = ue->CC_id;
  int tx_amp;
  int16_t Po_PUCCH;
  uint8_t ack_status_cw0=0;
  uint8_t ack_status_cw1=0;
  uint8_t nb_cw=0;
  uint8_t cqi_status=0;
  uint8_t ri_status=0;
  VCD_SIGNAL_DUMPER_DUMP_FUNCTION_BY_NAME(VCD_SIGNAL_DUMPER_FUNCTIONS_PHY_PROCEDURES_UE_TX_PUCCH,VCD_FUNCTION_IN);
  SOUNDINGRS_UL_CONFIG_DEDICATED *pSoundingrs_ul_config_dedicated=&ue->soundingrs_ul_config_dedicated[eNB_id];
  // 36.213 8.2
  /*if ackNackSRS_SimultaneousTransmission ==  TRUE and in the cell specific SRS subframes UE shall transmit
    ACK/NACK and SR using the shortened PUCCH format. This shortened PUCCH format shall be used in a cell
    specific SRS subframe even if the UE does not transmit SRS in that subframe
  */
  int harq_pid = subframe2harq_pid(&ue->frame_parms,
                                   frame_tx,
                                   subframe_tx);

  if(ue->ulsch[eNB_id]->harq_processes[harq_pid]->subframe_scheduling_flag) {
    LOG_D(PHY,"PUSCH is programmed on this subframe [pid %d] AbsSuframe %d.%d ==> Skip PUCCH transmission \n",harq_pid,frame_tx,subframe_tx);
    VCD_SIGNAL_DUMPER_DUMP_FUNCTION_BY_NAME(VCD_SIGNAL_DUMPER_FUNCTIONS_PHY_PROCEDURES_UE_TX_PUCCH,VCD_FUNCTION_OUT);
    return;
  }

  uint8_t isShortenPucch = (pSoundingrs_ul_config_dedicated->srsCellSubframe && frame_parms->soundingrs_ul_config_common.ackNackSRS_SimultaneousTransmission);
  bundling_flag = ue->pucch_config_dedicated[eNB_id].tdd_AckNackFeedbackMode;
  // Part - I
  // Collect feedback that should be transmitted at this subframe
  // - SR
  // - ACK/NACK
  // - CQI
  // - RI
  SR_payload = 0;

  if (is_SR_TXOp(ue,proc,eNB_id)==1) {
    if (ue->mac_enabled==1) {
      SR_payload = ue_get_SR(Mod_id,
                             CC_id,
                             frame_tx,
                             eNB_id,
                             ue->pdcch_vars[ue->current_thread_id[proc->subframe_rx]][eNB_id]->crnti,
                             subframe_tx); // subframe used for meas gap
    } else {
      SR_payload = 1;
    }
  }

  ack_status_cw0 = get_ack(&ue->frame_parms,
                           ue->dlsch[ue->current_thread_id[proc->subframe_rx]][eNB_id][0]->harq_ack,
                           subframe_tx,
                           proc->subframe_rx,
                           pucch_ack_payload,
                           0);
  ack_status_cw1 = get_ack(&ue->frame_parms,
                           ue->dlsch[ue->current_thread_id[proc->subframe_rx]][eNB_id][1]->harq_ack,
                           subframe_tx,
                           proc->subframe_rx,
                           pucch_ack_payload,
                           1);
  nb_cw = ( (ack_status_cw0 != 0) ? 1:0) + ( (ack_status_cw1 != 0) ? 1:0);
  cqi_status = ((ue->cqi_report_config[eNB_id].CQI_ReportPeriodic.cqi_PMI_ConfigIndex>0)&&
                (is_cqi_TXOp(ue,proc,eNB_id)==1));
  ri_status = ((ue->cqi_report_config[eNB_id].CQI_ReportPeriodic.ri_ConfigIndex>0) &&
               (is_ri_TXOp(ue,proc,eNB_id)==1));

  // Part - II
  // if nothing to report ==> exit function
  if( (nb_cw==0) && (SR_payload==0) && (cqi_status==0) && (ri_status==0) ) {
    LOG_D(PHY,"PUCCH No feedback AbsSubframe %d.%d SR_payload %d nb_cw %d pucch_ack_payload[0] %d pucch_ack_payload[1] %d cqi_status %d Return \n",
          frame_tx%1024, subframe_tx, SR_payload, nb_cw, pucch_ack_payload[0], pucch_ack_payload[1], cqi_status);
    return;
  }

  // Part - III
  // Decide which PUCCH format should be used if needed
  format = get_pucch_format(frame_parms->frame_type,
                            frame_parms->Ncp,
                            SR_payload,
                            nb_cw,
                            cqi_status,
                            ri_status,
                            bundling_flag);
  // Determine PUCCH resources and payload: mandatory for pucch encoding
  get_pucch_param(ue,
                  proc,
                  pucch_ack_payload,
                  format,
                  eNB_id,
                  SR_payload,
                  cqi_status,
                  &pucch_resource,
                  (uint8_t *)&pucch_payload,
                  &len);
  LOG_D(PHY,"PUCCH feedback AbsSubframe %d.%d SR %d NbCW %d (%d %d) AckNack %d.%d CQI %d RI %d format %d pucch_resource %d pucch_payload %d %d \n",
        frame_tx%1024, subframe_tx, SR_payload, nb_cw, ack_status_cw0, ack_status_cw1, pucch_ack_payload[0], pucch_ack_payload[1], cqi_status, ri_status, format, pucch_resource,pucch_payload[0],
        pucch_payload[1]);
  // Part - IV
  // Generate PUCCH signal
  ue->generate_ul_signal[eNB_id] = 1;

  switch (format) {
  case pucch_format1:
  case pucch_format1a:
  case pucch_format1b:
  {
    if (ue->mac_enabled == 1) {
        Po_PUCCH = pucch_power_cntl(ue,proc,subframe_tx,eNB_id,format);
    } else {
        Po_PUCCH = ue->tx_power_max_dBm;
      }

      ue->tx_power_dBm[subframe_tx] = Po_PUCCH;
      ue->tx_total_RE[subframe_tx] = 12;

      if (IS_SOFTMODEM_BASICSIM || IS_SOFTMODEM_RFSIM ) {
        tx_amp = AMP;
      } else {
        tx_amp = get_tx_amp(Po_PUCCH,
                            ue->tx_power_max_dBm,
                            ue->frame_parms.N_RB_UL,
                            1);
      }

      T(T_UE_PHY_PUCCH_TX_POWER, T_INT(eNB_id), T_INT(frame_tx%1024), T_INT(subframe_tx),T_INT(ue->tx_power_dBm[subframe_tx]),
        T_INT(tx_amp),T_INT(ue->dlsch[ue->current_thread_id[proc->subframe_rx]][eNB_id][0]->g_pucch),T_INT(get_PL(ue->Mod_id,ue->CC_id,eNB_id)));

      if(format == pucch_format1) {
        LOG_D(PHY,"[UE  %d][SR %x] AbsSubframe %d.%d Generating PUCCH 1 (SR for PUSCH), an_srs_simultanous %d, shorten_pucch %d, n1_pucch %d, Po_PUCCH %d\n",
              Mod_id,
              ue->dlsch[ue->current_thread_id[proc->subframe_rx]][eNB_id][0]->rnti,
              frame_tx%1024, subframe_tx,
              frame_parms->soundingrs_ul_config_common.ackNackSRS_SimultaneousTransmission,
              isShortenPucch,
              ue->scheduling_request_config[eNB_id].sr_PUCCH_ResourceIndex,
              Po_PUCCH);
      } else {
        if (SR_payload>0) {
          LOG_D(PHY,"[UE  %d][SR %x] AbsSubFrame %d.%d Generating PUCCH %s payload %d,%d (with SR for PUSCH), an_srs_simultanous %d, shorten_pucch %d, n1_pucch %d, Po_PUCCH %d, amp %d\n",
                Mod_id,
                ue->dlsch[ue->current_thread_id[proc->subframe_rx]][eNB_id][0]->rnti,
                frame_tx % 1024, subframe_tx,
                (format == pucch_format1a? "1a": (
                   format == pucch_format1b? "1b" : "??")),
                pucch_ack_payload[0],pucch_ack_payload[1],
                frame_parms->soundingrs_ul_config_common.ackNackSRS_SimultaneousTransmission,
                isShortenPucch,
                pucch_resource,
                Po_PUCCH,
                tx_amp);
        } else {
          LOG_D(PHY,"[UE  %d][PDSCH %x] AbsSubFrame %d.%d rx_offset_diff: %d, Generating PUCCH %s, an_srs_simultanous %d, shorten_pucch %d, n1_pucch %d, b[0]=%d,b[1]=%d (SR_Payload %d), Po_PUCCH %d, amp %d\n",
                Mod_id,
                ue->dlsch[ue->current_thread_id[proc->subframe_rx]][eNB_id][0]->rnti,
                frame_tx%1024, subframe_tx,ue->rx_offset_diff,
                (format == pucch_format1a? "1a": (
                   format == pucch_format1b? "1b" : "??")),
                frame_parms->soundingrs_ul_config_common.ackNackSRS_SimultaneousTransmission,
                isShortenPucch,
                pucch_resource,pucch_payload[0],pucch_payload[1],SR_payload,
                Po_PUCCH,
                tx_amp);
        }
      }

      if (pucch_payload[0]) {
        T(T_UE_PHY_DLSCH_UE_ACK, T_INT(eNB_id), T_INT(frame_tx%1024), T_INT(subframe_tx), T_INT(ue->dlsch[ue->current_thread_id[proc->subframe_rx]][eNB_id][0]->rnti),
          T_INT(ue->dlsch[ue->current_thread_id[proc->subframe_rx]][eNB_id][0]->current_harq_pid));
      } else {
        T(T_UE_PHY_DLSCH_UE_NACK, T_INT(eNB_id), T_INT(frame_tx%1024), T_INT(subframe_tx), T_INT(ue->dlsch[ue->current_thread_id[proc->subframe_rx]][eNB_id][0]->rnti),
          T_INT(ue->dlsch[ue->current_thread_id[proc->subframe_rx]][eNB_id][0]->current_harq_pid));
      }

      generate_pucch1x(ue->common_vars.txdataF,
                       &ue->frame_parms,
                       ue->ncs_cell,
                       format,
                       &ue->pucch_config_dedicated[eNB_id],
                       pucch_resource,
                       isShortenPucch,  // shortened format
                       pucch_payload,
                       tx_amp,
                       subframe_tx);
    }
    break;

    case pucch_format2: {
      if (ue->mac_enabled == 1) {
        Po_PUCCH = pucch_power_cntl(ue,proc,subframe_tx,eNB_id,format);
      } else {
        Po_PUCCH = ue->tx_power_max_dBm;
      }

      ue->tx_power_dBm[subframe_tx] = Po_PUCCH;
      ue->tx_total_RE[subframe_tx] = 12;

      if (IS_SOFTMODEM_BASICSIM || IS_SOFTMODEM_RFSIM ) {
        tx_amp = AMP;
      } else {
        tx_amp =  get_tx_amp(Po_PUCCH,
                             ue->tx_power_max_dBm,
                             ue->frame_parms.N_RB_UL,
                             1);
      }

      T(T_UE_PHY_PUCCH_TX_POWER, T_INT(eNB_id), T_INT(frame_tx%1024), T_INT(subframe_tx),T_INT(ue->tx_power_dBm[subframe_tx]),
        T_INT(tx_amp),T_INT(ue->dlsch[ue->current_thread_id[proc->subframe_rx]][eNB_id][0]->g_pucch),T_INT(get_PL(ue->Mod_id,ue->CC_id,eNB_id)));

      if( LOG_DEBUGFLAG(DEBUG_UE_PHYPROC)) {
        LOG_D(PHY,"[UE  %d][RNTI %x] AbsSubFrame %d.%d Generating PUCCH 2 (RI or CQI), Po_PUCCH %d, isShortenPucch %d, amp %d\n",
              Mod_id,
              ue->dlsch[ue->current_thread_id[proc->subframe_rx]][eNB_id][0]->rnti,
              frame_tx%1024, subframe_tx,
              Po_PUCCH,
              isShortenPucch,
              tx_amp);
      }

      generate_pucch2x(ue->common_vars.txdataF,
                       &ue->frame_parms,
                       ue->ncs_cell,
                       format,
                       &ue->pucch_config_dedicated[eNB_id],
                       pucch_resource,
                       pucch_payload,
                       len,          // A
                       0,            // B2 not needed
                       tx_amp,
                       subframe_tx,
                       ue->pdcch_vars[ue->current_thread_id[proc->subframe_rx]][eNB_id]->crnti);
    }
    break;

    case pucch_format2a:
      LOG_D(PHY,"[UE  %d][RNTI %x] AbsSubFrame %d.%d Generating PUCCH 2a (RI or CQI) Ack/Nack 1bit \n",
            Mod_id,
            ue->dlsch[ue->current_thread_id[proc->subframe_rx]][eNB_id][0]->rnti,
            frame_tx%1024, subframe_tx);
      break;

    case pucch_format2b:
      LOG_D(PHY,"[UE  %d][RNTI %x] AbsSubFrame %d.%d Generating PUCCH 2b (RI or CQI) Ack/Nack 2bits\n",
            Mod_id,
            ue->dlsch[ue->current_thread_id[proc->subframe_rx]][eNB_id][0]->rnti,
            frame_tx%1024, subframe_tx);
      break;

    default:
      break;
  }

  VCD_SIGNAL_DUMPER_DUMP_FUNCTION_BY_NAME(VCD_SIGNAL_DUMPER_FUNCTIONS_PHY_PROCEDURES_UE_TX_PUCCH,VCD_FUNCTION_OUT);
}

void phy_procedures_UE_SL_TX(PHY_VARS_UE *ue,
		                     UE_rxtx_proc_t *proc)
{
  int subframe_tx = proc->subframe_tx;
  int frame_tx = proc->frame_tx;
  SLSS_t *slss;
  SLDCH_t *sldch;
  SLSCH_t *slsch;
  LOG_D(PHY,"****** start Sidelink TX-Chain for AbsSubframe %d.%d ******\n", frame_tx, subframe_tx);

  // check for SLBCH/SLSS
  if ((slss = ue_get_slss(ue->Mod_id,ue->CC_id,frame_tx,subframe_tx)) != NULL) generate_slss(ue,slss,frame_tx,subframe_tx);

  // check for SLDCH
  if ((sldch = ue_get_sldch(ue->Mod_id,ue->CC_id,frame_tx,subframe_tx)) != NULL) generate_sldch(ue,sldch,frame_tx,subframe_tx);

  // check for SLSCH
  if ((slsch = ue_get_slsch(ue->Mod_id,ue->CC_id,frame_tx,subframe_tx)) != NULL) generate_slsch(ue,slsch,frame_tx,subframe_tx);
}

void phy_procedures_UE_TX(PHY_VARS_UE *ue,
		                  UE_rxtx_proc_t *proc,
						  uint8_t eNB_id,
						  uint8_t abstraction_flag,
						  runmode_t mode)
{
  LTE_DL_FRAME_PARMS *frame_parms=&ue->frame_parms;
  //int32_t ulsch_start=0;
  int subframe_tx = proc->subframe_tx;
  int frame_tx = proc->frame_tx;
  unsigned int aa;
  uint8_t isSubframeSRS;
  uint8_t next1_thread_id = ue->current_thread_id[proc->subframe_rx]== (RX_NB_TH-1) ? 0:(ue->current_thread_id[proc->subframe_rx]+1);
  uint8_t next2_thread_id = next1_thread_id== (RX_NB_TH-1) ? 0:(next1_thread_id+1);
  VCD_SIGNAL_DUMPER_DUMP_FUNCTION_BY_NAME(VCD_SIGNAL_DUMPER_FUNCTIONS_PHY_PROCEDURES_UE_TX,VCD_FUNCTION_IN);
  LOG_D(PHY,"****** start TX-Chain for AbsSubframe %d.%d ******\n", frame_tx, subframe_tx);
  T(T_UE_PHY_UL_TICK, T_INT(ue->Mod_id), T_INT(frame_tx%1024), T_INT(subframe_tx));
  ue->generate_ul_signal[eNB_id] = 0;

  if ( LOG_DEBUGFLAG(UE_TIMING)) {
    start_meas(&ue->phy_proc_tx);
  }

  ue->tx_power_dBm[subframe_tx]=-127;

  for (aa=0; aa<frame_parms->nb_antennas_tx; aa++) {
    memset(&ue->common_vars.txdataF[aa][subframe_tx*frame_parms->ofdm_symbol_size*frame_parms->symbols_per_tti],
           0,
           frame_parms->ofdm_symbol_size*frame_parms->symbols_per_tti*sizeof(int32_t));
  }

  if (subframe_select(&ue->frame_parms,proc->subframe_tx) == SF_UL ||
      ue->frame_parms.frame_type == FDD) {
    if (ue->UE_mode[eNB_id] > PRACH ) {
      // check cell srs subframe and ue srs subframe. This has an impact on pusch encoding
      isSubframeSRS = is_srs_occasion_common(&ue->frame_parms,proc->frame_tx,proc->subframe_tx);
      ue_compute_srs_occasion(ue,proc,eNB_id,isSubframeSRS);
      ue_ulsch_uespec_procedures(ue,proc,eNB_id,abstraction_flag);
      LOG_D(PHY,"ULPOWERS After ulsch_uespec_procedures : ue->tx_power_dBm[%d]=%d, NPRB %d\n",
            subframe_tx,ue->tx_power_dBm[subframe_tx],ue->tx_total_RE[subframe_tx]);
    }

    if (ue->UE_mode[eNB_id] == PUSCH) {
      // check if we need to use PUCCH 1a/1b
      ue_pucch_procedures(ue,proc,eNB_id,abstraction_flag);
      // check if we need to use SRS
      ue_srs_procedures(ue,proc,eNB_id,abstraction_flag);
    } // UE_mode==PUSCH
  }

  LOG_D(PHY,"doing ulsch_common_procedures (%d.%d): generate_ul_signal %d\n",frame_tx,subframe_tx,
        ue->generate_ul_signal[eNB_id]);
  ulsch_common_procedures(ue,proc, (ue->generate_ul_signal[eNB_id] == 0));

  if ((ue->UE_mode[eNB_id] == PRACH) &&
      (ue->frame_parms.prach_config_common.prach_Config_enabled==1)) {
    // check if we have PRACH opportunity
    if (is_prach_subframe(&ue->frame_parms,frame_tx,subframe_tx)) {
      ue_prach_procedures(ue,proc,eNB_id,abstraction_flag,mode);
    }
  } // mode is PRACH
  else {
    ue->generate_prach=0;
  }

  // reset DL ACK/NACK status
  uint8_t N_bundled = 0;

  if (ue->dlsch[ue->current_thread_id[proc->subframe_rx]][eNB_id][0] != NULL) {
    reset_ack(&ue->frame_parms,
              ue->dlsch[ue->current_thread_id[proc->subframe_rx]][eNB_id][0]->harq_ack,
              subframe_tx,
              proc->subframe_rx,
              ue->ulsch[eNB_id]->o_ACK,
              &N_bundled,
              0);
    reset_ack(&ue->frame_parms,
              ue->dlsch[next1_thread_id][eNB_id][0]->harq_ack,
              subframe_tx,
              proc->subframe_rx,
              ue->ulsch[eNB_id]->o_ACK,
              &N_bundled,
              0);
    reset_ack(&ue->frame_parms,
              ue->dlsch[next2_thread_id][eNB_id][0]->harq_ack,
              subframe_tx,
              proc->subframe_rx,
              ue->ulsch[eNB_id]->o_ACK,
              &N_bundled,
              0);
  }

  if (ue->dlsch_SI[eNB_id] != NULL)
    reset_ack(&ue->frame_parms,
              ue->dlsch_SI[eNB_id]->harq_ack,
              subframe_tx,
              proc->subframe_rx,
              ue->ulsch[eNB_id]->o_ACK,
              &N_bundled,
              0);

  LOG_D(PHY,"****** end TX-Chain for AbsSubframe %d.%d ******\n", frame_tx, subframe_tx);
  VCD_SIGNAL_DUMPER_DUMP_FUNCTION_BY_NAME(VCD_SIGNAL_DUMPER_FUNCTIONS_PHY_PROCEDURES_UE_TX, VCD_FUNCTION_OUT);

  if ( LOG_DEBUGFLAG(UE_TIMING)) {
    stop_meas(&ue->phy_proc_tx);
  }
}

void phy_procedures_UE_S_TX(PHY_VARS_UE *ue,
		                    uint8_t eNB_id,
							uint8_t abstraction_flag)
{
  int aa;//i,aa;
  LTE_DL_FRAME_PARMS *frame_parms=&ue->frame_parms;

  for (aa=0; aa<frame_parms->nb_antennas_tx; aa++) {
#if defined(EXMIMO) //this is the EXPRESS MIMO case
    int i;

    // set the whole tx buffer to RX
    for (i=0; i<LTE_NUMBER_OF_SUBFRAMES_PER_FRAME*frame_parms->samples_per_tti; i++)
      ue->common_vars.txdata[aa][i] = 0x00010001;

#else //this is the normal case
    //    memset(&ue->common_vars.txdata[aa][0],0,
    //     (LTE_NUMBER_OF_SUBFRAMES_PER_FRAME*frame_parms->samples_per_tti)*sizeof(int32_t));
#endif //else EXMIMO
  }
}

void ue_measurement_procedures(uint16_t l,    // symbol index of each slot [0..6]
                               PHY_VARS_UE *ue,
							   UE_rxtx_proc_t *proc,
							   uint8_t eNB_id,
                               uint16_t slot, // slot index of each radio frame [0..19]
                               uint8_t abstraction_flag,
							   runmode_t mode)
{
  //LOG_I(PHY,"ue_measurement_procedures l %d Ncp %d\n",l,ue->frame_parms.Ncp);
  LTE_DL_FRAME_PARMS *frame_parms=&ue->frame_parms;
  int subframe_rx = proc->subframe_rx;
  VCD_SIGNAL_DUMPER_DUMP_FUNCTION_BY_NAME(VCD_SIGNAL_DUMPER_FUNCTIONS_UE_MEASUREMENT_PROCEDURES, VCD_FUNCTION_IN);

  if (l==0) {
    // UE measurements on symbol 0
    LOG_D(PHY,"Calling measurements subframe %d, rxdata %p\n",subframe_rx,ue->common_vars.rxdata);
    LOG_D(PHY,"Calling measurements subframe %d, rxdata %p\n",subframe_rx,ue->common_vars.rxdata);
    lte_ue_measurements(ue,
                        (subframe_rx*frame_parms->samples_per_tti+ue->rx_offset)%(frame_parms->samples_per_tti*LTE_NUMBER_OF_SUBFRAMES_PER_FRAME),
                        (subframe_rx == 1) ? 1 : 0,
                        0,
                        0,
                        subframe_rx);

    if(slot == 0)
      T(T_UE_PHY_MEAS, T_INT(eNB_id), T_INT(proc->frame_rx%1024), T_INT(proc->subframe_rx),
        T_INT((int)(10*log10(ue->measurements.rsrp[0])-ue->rx_total_gain_dB)),
        T_INT((int)ue->measurements.rx_rssi_dBm[0]),
        T_INT((int)(ue->measurements.rx_power_avg_dB[0] - ue->measurements.n0_power_avg_dB)),
        T_INT((int)ue->measurements.rx_power_avg_dB[0]),
        T_INT((int)ue->measurements.n0_power_avg_dB),
        T_INT((int)ue->measurements.wideband_cqi_avg[0]),
        T_INT((int)ue->common_vars.freq_offset));
  }

  if (( (slot%2) == 0) && (l==(6-ue->frame_parms.Ncp))) {
    // make sure we have signal from PSS/SSS for N0 measurement
    // LOG_I(PHY," l==(6-ue->frame_parms.Ncp) ue_rrc_measurements\n");
    VCD_SIGNAL_DUMPER_DUMP_FUNCTION_BY_NAME(VCD_SIGNAL_DUMPER_FUNCTIONS_UE_RRC_MEASUREMENTS, VCD_FUNCTION_IN);
    ue_rrc_measurements(ue,
                        slot,
                        abstraction_flag);
    VCD_SIGNAL_DUMPER_DUMP_FUNCTION_BY_NAME(VCD_SIGNAL_DUMPER_FUNCTIONS_UE_RRC_MEASUREMENTS, VCD_FUNCTION_OUT);
  }

  // accumulate and filter timing offset estimation every subframe (instead of every frame)
  if (( (slot%2) == 0) && (l==(4-frame_parms->Ncp))) {
    // AGC
    VCD_SIGNAL_DUMPER_DUMP_FUNCTION_BY_NAME(VCD_SIGNAL_DUMPER_FUNCTIONS_UE_GAIN_CONTROL, VCD_FUNCTION_IN);

    if (IS_SOFTMODEM_BASICSIM || IS_SOFTMODEM_RFSIM )
      phy_adjust_gain (ue,dB_fixed(ue->measurements.rssi),0);

    VCD_SIGNAL_DUMPER_DUMP_FUNCTION_BY_NAME(VCD_SIGNAL_DUMPER_FUNCTIONS_UE_GAIN_CONTROL, VCD_FUNCTION_OUT);
    eNB_id = 0;

    if (ue->no_timing_correction==0)
      lte_adjust_synch(&ue->frame_parms,
                       ue,
                       eNB_id,
                       subframe_rx,
                       0,
                       16384);
  }

  VCD_SIGNAL_DUMPER_DUMP_FUNCTION_BY_NAME(VCD_SIGNAL_DUMPER_FUNCTIONS_UE_MEASUREMENT_PROCEDURES, VCD_FUNCTION_OUT);
}



void ue_pbch_procedures(uint8_t eNB_id,
		                PHY_VARS_UE *ue,
						UE_rxtx_proc_t *proc,
						uint8_t abstraction_flag)
{
  //  int i;
  int pbch_tx_ant=0;
  uint8_t pbch_phase;
  uint16_t frame_tx;
  static uint8_t first_run = 1;
  uint8_t pbch_trials = 0;
  DevAssert(ue);
  int frame_rx = proc->frame_rx;
  int subframe_rx = proc->subframe_rx;
  VCD_SIGNAL_DUMPER_DUMP_FUNCTION_BY_NAME(VCD_SIGNAL_DUMPER_FUNCTIONS_UE_PBCH_PROCEDURES, VCD_FUNCTION_IN);
  pbch_phase=(frame_rx%4);

  if (pbch_phase>=4)
    pbch_phase=0;

  for (pbch_trials=0; pbch_trials<4; pbch_trials++) {
    //for (pbch_phase=0;pbch_phase<4;pbch_phase++) {
    //LOG_I(PHY,"[UE  %d] Frame %d, Trying PBCH %d (NidCell %d, eNB_id %d)\n",ue->Mod_id,frame_rx,pbch_phase,ue->frame_parms.Nid_cell,eNB_id);
#if (LTE_RRC_VERSION >= MAKE_VERSION(14, 0, 0))
	if(is_fembms_cas_subframe(frame_rx,subframe_rx,&ue->frame_parms)){
    	 	pbch_tx_ant = rx_pbch_fembms(&ue->common_vars,
                          ue->pbch_vars[eNB_id],
                          &ue->frame_parms,
                          eNB_id,
                          ue->frame_parms.nb_antenna_ports_eNB==1?SISO:ALAMOUTI,
                          ue->high_speed_flag,
                          pbch_phase);

	}else
#endif
    		pbch_tx_ant = rx_pbch(&ue->common_vars,
                          ue->pbch_vars[eNB_id],
                          &ue->frame_parms,
                          eNB_id,
                          ue->frame_parms.nb_antenna_ports_eNB==1?SISO:ALAMOUTI,
                          ue->high_speed_flag,
                          pbch_phase);

    if ((pbch_tx_ant>0) && (pbch_tx_ant<=4)) {
      break;
    }

    pbch_phase++;

    if (pbch_phase>=4)
      pbch_phase=0;
  }

  if ((pbch_tx_ant>0) && (pbch_tx_ant<=4)) {
    if (opt_enabled) {
      static uint8_t dummy[3];
      dummy[0] = ue->pbch_vars[eNB_id]->decoded_output[2];
      dummy[1] = ue->pbch_vars[eNB_id]->decoded_output[1];
      dummy[2] = ue->pbch_vars[eNB_id]->decoded_output[0];
      trace_pdu( DIRECTION_DOWNLINK, dummy, WS_C_RNTI, ue->Mod_id, 0, 0,
                 frame_rx, subframe_rx, 0, 0);
      LOG_D(OPT,"[UE %d][PBCH] Frame %d trace pdu for PBCH\n",
            ue->Mod_id, subframe_rx);
    }

    if (pbch_tx_ant>2) {
      LOG_W(PHY,"[openair][SCHED][SYNCH] PBCH decoding: pbch_tx_ant>2 not supported\n");
      VCD_SIGNAL_DUMPER_DUMP_FUNCTION_BY_NAME(VCD_SIGNAL_DUMPER_FUNCTIONS_UE_PBCH_PROCEDURES, VCD_FUNCTION_OUT);
      return;
    }


    ue->pbch_vars[eNB_id]->pdu_errors_conseq = 0;

#if (LTE_RRC_VERSION >= MAKE_VERSION(14, 0, 0))
        if(is_fembms_cas_subframe(frame_rx,subframe_rx,&ue->frame_parms)){
		frame_tx  = (int)((ue->pbch_vars[eNB_id]->decoded_output[2]&31)<<1);
		frame_tx += ue->pbch_vars[eNB_id]->decoded_output[1]>>7;
		frame_tx +=4*pbch_phase;	
	}else{
#endif
    		frame_tx = (((int)(ue->pbch_vars[eNB_id]->decoded_output[2]&0x03))<<8);
    		frame_tx += ((int)(ue->pbch_vars[eNB_id]->decoded_output[1]&0xfc));
    		frame_tx += pbch_phase;
#if (LTE_RRC_VERSION >= MAKE_VERSION(14, 0, 0))
	}
#endif

    if (ue->mac_enabled==1) {
      dl_phy_sync_success(ue->Mod_id,frame_rx,eNB_id,
                          ue->UE_mode[eNB_id]==NOT_SYNCHED ? 1 : 0);
    }

    // if this is the first PBCH after initial synchronization and no timing correction is performed, make L1 state = PRACH
    if (ue->UE_mode[eNB_id]==NOT_SYNCHED && ue->no_timing_correction == 1) ue->UE_mode[eNB_id] = PRACH;

    if (first_run) {
      first_run = 0;
      proc->frame_rx = (proc->frame_rx & 0xFFFFFC00) | (frame_tx & 0x000003FF);
      proc->frame_tx = proc->frame_rx;

      for(int th_id=0; th_id<RX_NB_TH; th_id++) {
        ue->proc.proc_rxtx[th_id].frame_rx = proc->frame_rx;
        ue->proc.proc_rxtx[th_id].frame_tx = proc->frame_tx;
        printf("[UE %d] frame %d, subframe %d: Adjusting frame counter (PBCH ant_tx=%d, frame_tx=%d, phase %d, rx_offset %d) => new frame %d\n",
               ue->Mod_id,
               ue->proc.proc_rxtx[th_id].frame_rx,
               subframe_rx,
               pbch_tx_ant,
               frame_tx,
               pbch_phase,
               ue->rx_offset,
               proc->frame_rx);
      }

      frame_rx = proc->frame_rx;
    } else if (((frame_tx & 0x03FF) != (proc->frame_rx & 0x03FF))) {
      //(pbch_tx_ant != ue->frame_parms.nb_antennas_tx)) {
      LOG_D(PHY,"[UE %d] frame %d, subframe %d: Re-adjusting frame counter (PBCH ant_tx=%d, frame_rx=%d, frame%%1024=%d, phase %d).\n",
            ue->Mod_id,
            proc->frame_rx,
            subframe_rx,
            pbch_tx_ant,
            frame_tx,
            frame_rx & 0x03FF,
            pbch_phase);
      proc->frame_rx = (proc->frame_rx & 0xFFFFFC00) | (frame_tx & 0x000003FF);
      proc->frame_tx = proc->frame_rx;
      frame_rx = proc->frame_rx;

      for(int th_id=0; th_id<RX_NB_TH; th_id++) {
        ue->proc.proc_rxtx[th_id].frame_rx = (proc->frame_rx & 0xFFFFFC00) | (frame_tx & 0x000003FF);
        ue->proc.proc_rxtx[th_id].frame_tx = proc->frame_rx;
      }
    }

    if (LOG_DEBUGFLAG(DEBUG_UE_PHYPROC)) {
      LOG_UI(PHY,"[UE %d] frame %d, subframe %d, Received PBCH (MIB): nb_antenna_ports_eNB %d, tx_ant %d, frame_tx %d. N_RB_DL %d, phich_duration %d, phich_resource %d/6!\n",
             ue->Mod_id,
             frame_rx,
             subframe_rx,
             ue->frame_parms.nb_antenna_ports_eNB,
             pbch_tx_ant,
             frame_tx,
             ue->frame_parms.N_RB_DL,
             ue->frame_parms.phich_config_common.phich_duration,
             ue->frame_parms.phich_config_common.phich_resource);
    }
  } else {
    if (LOG_DUMPFLAG(DEBUG_UE_PHYPROC)) {
      LOG_E(PHY,"[UE %d] frame %d, subframe %d, Error decoding PBCH!\n",
            ue->Mod_id,frame_rx, subframe_rx);
      LOG_I(PHY,"[UE %d] rx_offset %d\n",ue->Mod_id,ue->rx_offset);
      LOG_M("rxsig0.m","rxs0", ue->common_vars.rxdata[0],ue->frame_parms.samples_per_tti,1,1);
      LOG_M("PBCH_rxF0_ext.m","pbch0_ext",ue->pbch_vars[0]->rxdataF_ext[0],12*4*6,1,1);
      LOG_M("PBCH_rxF0_comp.m","pbch0_comp",ue->pbch_vars[0]->rxdataF_comp[0],12*4*6,1,1);
      LOG_M("PBCH_rxF_llr.m","pbch_llr",ue->pbch_vars[0]->llr,(ue->frame_parms.Ncp==0) ? 1920 : 1728,1,4);
      exit(-1);
    }

    ue->pbch_vars[eNB_id]->pdu_errors_conseq++;
    ue->pbch_vars[eNB_id]->pdu_errors++;

    if (ue->mac_enabled == 1) rrc_out_of_sync_ind(ue->Mod_id,frame_rx,eNB_id);
    else AssertFatal(ue->pbch_vars[eNB_id]->pdu_errors_conseq<100,
                       "More that 100 consecutive PBCH errors! Exiting!\n");
  }

  if (frame_rx % 100 == 0) {
    ue->pbch_vars[eNB_id]->pdu_fer = ue->pbch_vars[eNB_id]->pdu_errors - ue->pbch_vars[eNB_id]->pdu_errors_last;
    ue->pbch_vars[eNB_id]->pdu_errors_last = ue->pbch_vars[eNB_id]->pdu_errors;
  }

  if (LOG_DEBUGFLAG(DEBUG_UE_PHYPROC)) {
    LOG_UI(PHY,"[UE %d] frame %d, slot %d, PBCH errors = %d, consecutive errors = %d!\n",
           ue->Mod_id,frame_rx, subframe_rx,
           ue->pbch_vars[eNB_id]->pdu_errors,
           ue->pbch_vars[eNB_id]->pdu_errors_conseq);
  }

  VCD_SIGNAL_DUMPER_DUMP_FUNCTION_BY_NAME(VCD_SIGNAL_DUMPER_FUNCTIONS_UE_PBCH_PROCEDURES, VCD_FUNCTION_OUT);
}



int ue_pdcch_procedures(uint8_t eNB_id,
		                PHY_VARS_UE *ue,
						UE_rxtx_proc_t *proc,
						uint8_t abstraction_flag)
{
  unsigned int dci_cnt=0, i;
  int frame_rx = proc->frame_rx;
  int subframe_rx = proc->subframe_rx;
  DCI_ALLOC_t dci_alloc_rx[8];
  uint8_t next1_thread_id = ue->current_thread_id[subframe_rx]== (RX_NB_TH-1) ? 0:(ue->current_thread_id[subframe_rx]+1);
  uint8_t next2_thread_id = next1_thread_id== (RX_NB_TH-1) ? 0:(next1_thread_id+1);
  LOG_D(PHY,"DCI Decoding procedure in %d.%d\n",frame_rx,subframe_rx);
  VCD_SIGNAL_DUMPER_DUMP_FUNCTION_BY_NAME(VCD_SIGNAL_DUMPER_FUNCTIONS_UE_PDCCH_PROCEDURES, VCD_FUNCTION_IN);

  if (LOG_DEBUGFLAG(UE_TIMING)) {
    start_meas(&ue->dlsch_rx_pdcch_stats);
  }

  VCD_SIGNAL_DUMPER_DUMP_FUNCTION_BY_NAME(VCD_SIGNAL_DUMPER_FUNCTIONS_RX_PDCCH, VCD_FUNCTION_IN);
  rx_pdcch(ue,
           proc->frame_rx,
           subframe_rx,
           eNB_id,
           ue->frame_parms.nb_antenna_ports_eNB==1?SISO:ALAMOUTI,
           ue->high_speed_flag);
  VCD_SIGNAL_DUMPER_DUMP_FUNCTION_BY_NAME(VCD_SIGNAL_DUMPER_FUNCTIONS_RX_PDCCH, VCD_FUNCTION_OUT);
  VCD_SIGNAL_DUMPER_DUMP_FUNCTION_BY_NAME(VCD_SIGNAL_DUMPER_FUNCTIONS_DCI_DECODING, VCD_FUNCTION_IN);

  /*printf("Decode SIB frame param aggregation + DCI %d %d, num_pdcch_symbols %d\n",
   ue->pdcch_vars[ue->current_thread_id[subframe_rx]][eNB_id]->agregationLevel,
   ue->pdcch_vars[ue->current_thread_id[subframe_rx]][eNB_id]->dciFormat,
   ue->pdcch_vars[ue->current_thread_id[subframe_rx]][eNB_id]->num_pdcch_symbols);
  */
  //agregation level == FF means no configuration on
  if(ue->pdcch_vars[ue->current_thread_id[subframe_rx]][eNB_id]->agregationLevel == 0xFF || ue->decode_SIB) {
    // search all possible dcis
    dci_cnt = dci_decoding_procedure(ue,
                                     dci_alloc_rx,
                                     (ue->UE_mode[eNB_id] < PUSCH)? 1 : 0,  // if we're in PUSCH don't listen to common search space,
                                     // later when we need paging or RA during connection, update this ...
                                     eNB_id,subframe_rx);
  } else {
    // search only preconfigured dcis
    // search C RNTI dci
    dci_cnt = dci_CRNTI_decoding_procedure(ue,
                                           dci_alloc_rx,
                                           ue->pdcch_vars[ue->current_thread_id[subframe_rx]][eNB_id]->dciFormat,
                                           ue->pdcch_vars[ue->current_thread_id[subframe_rx]][eNB_id]->agregationLevel,
                                           eNB_id,
                                           subframe_rx);
  }

  VCD_SIGNAL_DUMPER_DUMP_FUNCTION_BY_NAME(VCD_SIGNAL_DUMPER_FUNCTIONS_DCI_DECODING, VCD_FUNCTION_OUT);
  //LOG_D(PHY,"[UE  %d][PUSCH] Frame %d subframe %d PHICH RX\n",ue->Mod_id,frame_rx,subframe_rx);

  if (is_phich_subframe(&ue->frame_parms,subframe_rx)) {
    VCD_SIGNAL_DUMPER_DUMP_FUNCTION_BY_NAME(VCD_SIGNAL_DUMPER_FUNCTIONS_RX_PHICH, VCD_FUNCTION_IN);
    rx_phich(ue,proc,
             subframe_rx,eNB_id);
    VCD_SIGNAL_DUMPER_DUMP_FUNCTION_BY_NAME(VCD_SIGNAL_DUMPER_FUNCTIONS_RX_PHICH, VCD_FUNCTION_OUT);
  }

  uint8_t *nCCE_current = &ue->pdcch_vars[ue->current_thread_id[subframe_rx]][eNB_id]->nCCE[subframe_rx];
  uint8_t *nCCE_dest = &ue->pdcch_vars[next1_thread_id][eNB_id]->nCCE[subframe_rx];
  uint8_t *nCCE_dest1 = &ue->pdcch_vars[next2_thread_id][eNB_id]->nCCE[subframe_rx];
  memcpy(nCCE_dest, nCCE_current, sizeof(uint8_t));
  memcpy(nCCE_dest1, nCCE_current, sizeof(uint8_t));
  LOG_D(PHY,"current_thread %d next1_thread %d next2_thread %d \n", ue->current_thread_id[subframe_rx], next1_thread_id, next2_thread_id);
  LOG_D(PHY,"[UE  %d] AbsSubFrame %d.%d, Mode %s: DCI found %i --> rnti %x / crnti %x : format %d\n",
        ue->Mod_id,frame_rx%1024,subframe_rx,mode_string[ue->UE_mode[eNB_id]],
        dci_cnt,
        dci_alloc_rx[0].rnti,
        ue->pdcch_vars[ue->current_thread_id[subframe_rx]][eNB_id]->crnti,
        dci_alloc_rx[0].format );
  ue->pdcch_vars[ue->current_thread_id[subframe_rx]][eNB_id]->dci_received += dci_cnt;

  for (i=0; i<dci_cnt; i++) {
    if ((ue->UE_mode[eNB_id]>PRACH) &&
        (dci_alloc_rx[i].rnti == ue->pdcch_vars[ue->current_thread_id[subframe_rx]][eNB_id]->crnti) &&
        (dci_alloc_rx[i].format != format0)) {
      LOG_D(PHY,"[UE  %d][DCI][PDSCH %x] AbsSubframe %d.%d: format %d, num_pdcch_symbols %d, nCCE %d, total CCEs %d\n",
            ue->Mod_id,dci_alloc_rx[i].rnti,
            frame_rx%1024,subframe_rx,
            dci_alloc_rx[i].format,
            ue->pdcch_vars[ue->current_thread_id[subframe_rx]][eNB_id]->num_pdcch_symbols,
            ue->pdcch_vars[ue->current_thread_id[subframe_rx]][eNB_id]->nCCE[subframe_rx],
            get_nCCE(3,&ue->frame_parms,get_mi(&ue->frame_parms,0)));

      //dump_dci(&ue->frame_parms, &dci_alloc_rx[i]);

      if ((ue->UE_mode[eNB_id] > PRACH) &&
          (generate_ue_dlsch_params_from_dci(frame_rx,
                                             subframe_rx,
                                             (void *)&dci_alloc_rx[i].dci_pdu,
                                             ue->pdcch_vars[ue->current_thread_id[subframe_rx]][eNB_id]->crnti,
                                             dci_alloc_rx[i].format,
                                             ue->pdcch_vars[ue->current_thread_id[subframe_rx]][eNB_id],
                                             ue->pdsch_vars[ue->current_thread_id[subframe_rx]][eNB_id],
                                             ue->dlsch[ue->current_thread_id[subframe_rx]][eNB_id],
                                             &ue->frame_parms,
                                             ue->pdsch_config_dedicated,
                                             SI_RNTI,
                                             0,
                                             P_RNTI,
                                             ue->transmission_mode[eNB_id]<7?0:ue->transmission_mode[eNB_id],
                                             ue->pdcch_vars[0%RX_NB_TH][eNB_id]->crnti_is_temporary? ue->pdcch_vars[ue->current_thread_id[subframe_rx]][eNB_id]->crnti: 0)==0)) {
        // update TPC for PUCCH
        if((dci_alloc_rx[i].format == format1)   ||
            (dci_alloc_rx[i].format == format1A) ||
            (dci_alloc_rx[i].format == format1B) ||
            (dci_alloc_rx[i].format == format2)  ||
            (dci_alloc_rx[i].format == format2A) ||
            (dci_alloc_rx[i].format == format2B)) {
          //ue->dlsch[ue->current_thread_id[subframe_rx]][eNB_id][0]->g_pucch += ue->dlsch[ue->current_thread_id[subframe_rx]][eNB_id][0]->harq_processes[ue->dlsch[ue->current_thread_id[subframe_rx]][eNB_id][0]->current_harq_pid]->delta_PUCCH;
          int32_t delta_pucch = ue->dlsch[ue->current_thread_id[subframe_rx]][eNB_id][0]->harq_processes[ue->dlsch[ue->current_thread_id[subframe_rx]][eNB_id][0]->current_harq_pid]->delta_PUCCH;

          for(int th_id=0; th_id<RX_NB_TH; th_id++) {
            ue->dlsch[th_id][eNB_id][0]->g_pucch += delta_pucch;
          }

          LOG_D(PHY,"update TPC for PUCCH %d.%d / pid %d delta_PUCCH %d g_pucch %d %d \n",frame_rx, subframe_rx,ue->dlsch[ue->current_thread_id[subframe_rx]][eNB_id][0]->current_harq_pid,
                delta_pucch,
                ue->dlsch[0][eNB_id][0]->g_pucch,
                ue->dlsch[1][eNB_id][0]->g_pucch
                //ue->dlsch[2][eNB_id][0]->g_pucch
               );
        }

        ue->dlsch_received[eNB_id]++;

        if ( LOG_DEBUGFLAG(DEBUG_UE_PHYPROC)) {
          LOG_D(PHY,"[UE  %d] Generated UE DLSCH C_RNTI format %d\n",ue->Mod_id,dci_alloc_rx[i].format);
          dump_dci(&ue->frame_parms, &dci_alloc_rx[i]);
          LOG_D(PHY,"[UE %d] *********** dlsch->active in subframe %d=> %d\n",ue->Mod_id,subframe_rx,ue->dlsch[ue->current_thread_id[subframe_rx]][eNB_id][0]->active);
        }

        // we received a CRNTI, so we're in PUSCH
        if (ue->UE_mode[eNB_id] != PUSCH) {
          if (LOG_DEBUGFLAG(DEBUG_UE_PHYPROC)) {
            LOG_D(PHY,"[UE  %d] Frame %d, subframe %d: Received DCI with CRNTI %x => Mode PUSCH\n",ue->Mod_id,frame_rx,subframe_rx,ue->pdcch_vars[subframe_rx&1][eNB_id]->crnti);
          }

          //dump_dci(&ue->frame_parms, &dci_alloc_rx[i]);
          ue->UE_mode[eNB_id] = PUSCH;
        }
      } else {
        LOG_E(PHY,"[UE  %d] Frame %d, subframe %d: Problem in DCI!\n",ue->Mod_id,frame_rx,subframe_rx);
        dump_dci(&ue->frame_parms, &dci_alloc_rx[i]);
      }
    } else if ((dci_alloc_rx[i].rnti == SI_RNTI /*|| dci_alloc_rx[i].rnti == 0xfff9*/) &&
               ((dci_alloc_rx[i].format == format1A) || (dci_alloc_rx[i].format == format1C))) {
      if (LOG_DEBUGFLAG(DEBUG_UE_PHYPROC)) {
        LOG_D(PHY,"[UE  %d] subframe %d: Found rnti %x, format 1%s, dci_cnt %d\n",ue->Mod_id,subframe_rx,dci_alloc_rx[i].rnti,dci_alloc_rx[i].format==format1A?"A":"C",i);
      }

      if (generate_ue_dlsch_params_from_dci(frame_rx,
                                            subframe_rx,
                                            (void *)&dci_alloc_rx[i].dci_pdu,
                                            //dci_alloc_rx[i].rnti,//SI_RNTI (to enable MBMS dedicated SI-RNTI = 0xfff9
                                            SI_RNTI,
                                            dci_alloc_rx[i].format,
                                            ue->pdcch_vars[ue->current_thread_id[subframe_rx]][eNB_id],
                                            ue->pdsch_vars_SI[eNB_id],
                                            &ue->dlsch_SI[eNB_id],
                                            &ue->frame_parms,
                                            ue->pdsch_config_dedicated,
                                            SI_RNTI,
                                            0,
                                            P_RNTI,
                                            ue->transmission_mode[eNB_id]<7?0:ue->transmission_mode[eNB_id],
                                            0)==0) {
        ue->dlsch_SI_received[eNB_id]++;
        LOG_D(PHY,"[UE  %d] Frame %d, subframe %d : Generate UE DLSCH SI_RNTI format 1%s\n",ue->Mod_id,frame_rx,subframe_rx,dci_alloc_rx[i].format==format1A?"A":"C");
        //dump_dci(&ue->frame_parms, &dci_alloc_rx[i]);
      }
    } else if ((dci_alloc_rx[i].rnti == P_RNTI) &&
               ((dci_alloc_rx[i].format == format1A) || (dci_alloc_rx[i].format == format1C))) {
      if (LOG_DEBUGFLAG(DEBUG_UE_PHYPROC)) {
        LOG_D(PHY,"[UE  %d] subframe %d: Found rnti %x, format 1%s, dci_cnt %d\n",ue->Mod_id,subframe_rx,dci_alloc_rx[i].rnti,dci_alloc_rx[i].format==format1A?"A":"C",i);
      }

      if (generate_ue_dlsch_params_from_dci(frame_rx,
                                            subframe_rx,
                                            (void *)&dci_alloc_rx[i].dci_pdu,
                                            P_RNTI,
                                            dci_alloc_rx[i].format,
                                            ue->pdcch_vars[ue->current_thread_id[subframe_rx]][eNB_id],
                                            ue->pdsch_vars_p[eNB_id],
                                            &ue->dlsch_SI[eNB_id],
                                            &ue->frame_parms,
                                            ue->pdsch_config_dedicated,
                                            SI_RNTI,
                                            0,
                                            P_RNTI,
                                            ue->transmission_mode[eNB_id]<7?0:ue->transmission_mode[eNB_id],
                                            0)==0) {
        ue->dlsch_p_received[eNB_id]++;
        LOG_D(PHY,"[UE  %d] Frame %d, subframe %d : Generate UE DLSCH P_RNTI format 1%s\n",ue->Mod_id,frame_rx,subframe_rx,dci_alloc_rx[i].format==format1A?"A":"C");
        //dump_dci(&ue->frame_parms, &dci_alloc_rx[i]);
      }
    } else if ((ue->prach_resources[eNB_id]) &&
               (dci_alloc_rx[i].rnti == ue->prach_resources[eNB_id]->ra_RNTI) &&
               ((dci_alloc_rx[i].format == format1A) || (dci_alloc_rx[i].format == format1C))) {
      if (LOG_DEBUGFLAG(DEBUG_UE_PHYPROC)) {
        LOG_D(PHY,"[UE  %d][RAPROC] subframe %d: Found RA rnti %x, format 1%s, dci_cnt %d\n",ue->Mod_id,subframe_rx,dci_alloc_rx[i].rnti,dci_alloc_rx[i].format==format1A?"A":"C",i);
      }

      if (generate_ue_dlsch_params_from_dci(frame_rx,
                                            subframe_rx,
                                            (void *)&dci_alloc_rx[i].dci_pdu,
                                            ue->prach_resources[eNB_id]->ra_RNTI,
                                            dci_alloc_rx[i].format,
                                            ue->pdcch_vars[ue->current_thread_id[subframe_rx]][eNB_id],
                                            ue->pdsch_vars_ra[eNB_id],
                                            &ue->dlsch_ra[eNB_id],
                                            &ue->frame_parms,
                                            ue->pdsch_config_dedicated,
                                            SI_RNTI,
                                            ue->prach_resources[eNB_id]->ra_RNTI,
                                            P_RNTI,
                                            ue->transmission_mode[eNB_id]<7?0:ue->transmission_mode[eNB_id],
                                            0)==0) {
        ue->dlsch_ra_received[eNB_id]++;

        if (LOG_DEBUGFLAG(DEBUG_UE_PHYPROC)) {
          LOG_D(PHY,"[UE  %d] Generate UE DLSCH RA_RNTI format 1A, rb_alloc %x, dlsch_ra[eNB_id] %p\n",
                ue->Mod_id,ue->dlsch_ra[eNB_id]->harq_processes[0]->rb_alloc_even[0],ue->dlsch_ra[eNB_id]);
        }
      }
    } else if( (dci_alloc_rx[i].rnti == ue->pdcch_vars[ue->current_thread_id[subframe_rx]][eNB_id]->crnti) &&
               (dci_alloc_rx[i].format == format0)) {
      if (LOG_DEBUGFLAG(DEBUG_UE_PHYPROC)) {
        LOG_D(PHY,"[UE  %d][PUSCH] Frame %d subframe %d: Found rnti %x, format 0, dci_cnt %d\n",
              ue->Mod_id,frame_rx,subframe_rx,dci_alloc_rx[i].rnti,i);
      }

      ue->ulsch_no_allocation_counter[eNB_id] = 0;
      //dump_dci(&ue->frame_parms,&dci_alloc_rx[i]);

      if ((ue->UE_mode[eNB_id] > PRACH) &&
          (generate_ue_ulsch_params_from_dci((void *)&dci_alloc_rx[i].dci_pdu,
                                             ue->pdcch_vars[ue->current_thread_id[subframe_rx]][eNB_id]->crnti,
                                             subframe_rx,
                                             format0,
                                             ue,
                                             proc,
                                             SI_RNTI,
                                             0,
                                             P_RNTI,
                                             CBA_RNTI,
                                             eNB_id,
                                             0)==0)) {
        int harq_pid = subframe2harq_pid(&ue->frame_parms,
                                         pdcch_alloc2ul_frame(&ue->frame_parms,proc->frame_rx,proc->subframe_rx),
                                         pdcch_alloc2ul_subframe(&ue->frame_parms,proc->subframe_rx));
        T(T_UE_PHY_ULSCH_UE_DCI, T_INT(eNB_id), T_INT(proc->frame_rx%1024), T_INT(proc->subframe_rx),
          T_INT(dci_alloc_rx[i].rnti),
          T_INT(harq_pid),
          T_INT(ue->ulsch[eNB_id]->harq_processes[harq_pid]->mcs),
          T_INT(ue->ulsch[eNB_id]->harq_processes[harq_pid]->round),
          T_INT(ue->ulsch[eNB_id]->harq_processes[harq_pid]->first_rb),
          T_INT(ue->ulsch[eNB_id]->harq_processes[harq_pid]->nb_rb),
          T_INT(ue->ulsch[eNB_id]->harq_processes[harq_pid]->TBS));

        if (LOG_DEBUGFLAG(DEBUG_UE_PHYPROC)) {
          LOG_USEDINLOG_VAR(int8_t,harq_pid) = subframe2harq_pid(&ue->frame_parms,
                                               pdcch_alloc2ul_frame(&ue->frame_parms,proc->frame_rx,proc->subframe_rx),
                                               pdcch_alloc2ul_subframe(&ue->frame_parms,proc->subframe_rx));
          LOG_D(PHY,"[UE  %d] Generate UE ULSCH C_RNTI format 0 (subframe %d)\n",ue->Mod_id,subframe_rx);
        }
      }
    } else if( (dci_alloc_rx[i].rnti == ue->ulsch[eNB_id]->cba_rnti[0]) &&
               (dci_alloc_rx[i].format == format0)) {
      // UE could belong to more than one CBA group
      // ue->Mod_id%ue->ulsch[eNB_id]->num_active_cba_groups]
      if (LOG_DEBUGFLAG(DEBUG_UE_PHYPROC)) {
        LOG_D(PHY,"[UE  %d][PUSCH] Frame %d subframe %d: Found cba rnti %x, format 0, dci_cnt %d\n",
              ue->Mod_id,frame_rx,subframe_rx,dci_alloc_rx[i].rnti,i);
        /*
        if (((frame_rx%100) == 0) || (frame_rx < 20))
        dump_dci(&ue->frame_parms, &dci_alloc_rx[i]);
        */
      }

      ue->ulsch_no_allocation_counter[eNB_id] = 0;
      //dump_dci(&ue->frame_parms,&dci_alloc_rx[i]);

      if ((ue->UE_mode[eNB_id] > PRACH) &&
          (generate_ue_ulsch_params_from_dci((void *)&dci_alloc_rx[i].dci_pdu,
                                             ue->ulsch[eNB_id]->cba_rnti[0],
                                             subframe_rx,
                                             format0,
                                             ue,
                                             proc,
                                             SI_RNTI,
                                             0,
                                             P_RNTI,
                                             CBA_RNTI,
                                             eNB_id,
                                             0)==0)) {
        if (LOG_DEBUGFLAG(DEBUG_UE_PHYPROC)) {
          LOG_D(PHY,"[UE  %d] Generate UE ULSCH CBA_RNTI format 0 (subframe %d)\n",ue->Mod_id,subframe_rx);
        }

        ue->ulsch[eNB_id]->num_cba_dci[(subframe_rx+4)%10]++;
      }
    } else {
      if (LOG_DEBUGFLAG(DEBUG_UE_PHYPROC)) {
        LOG_D(PHY,"[UE  %d] frame %d, subframe %d: received DCI %d with RNTI=%x (C-RNTI:%x, CBA_RNTI %x) and format %d!\n",ue->Mod_id,frame_rx,subframe_rx,i,dci_alloc_rx[i].rnti,
              ue->pdcch_vars[ue->current_thread_id[subframe_rx]][eNB_id]->crnti,
              ue->ulsch[eNB_id]->cba_rnti[0],
              dci_alloc_rx[i].format);
        //      dump_dci(&ue->frame_parms, &dci_alloc_rx[i]);
      }
    }
  }

  if (LOG_DEBUGFLAG(UE_TIMING)) {
    stop_meas(&ue->dlsch_rx_pdcch_stats);
  }

  VCD_SIGNAL_DUMPER_DUMP_FUNCTION_BY_NAME(VCD_SIGNAL_DUMPER_FUNCTIONS_UE_PDCCH_PROCEDURES, VCD_FUNCTION_OUT);
  return(0);
}


<<<<<<< HEAD
void ue_pmch_procedures(PHY_VARS_UE *ue,
                        UE_rxtx_proc_t *proc,
						int eNB_id,
						int abstraction_flag)
{
=======
void ue_pmch_procedures(PHY_VARS_UE *ue, UE_rxtx_proc_t *proc,int eNB_id,int abstraction_flag
#if (LTE_RRC_VERSION >= MAKE_VERSION(14, 0, 0))
, uint8_t fembms_flag
#endif
) {
>>>>>>> 3c85cd58
  int subframe_rx = proc->subframe_rx;
  int frame_rx = proc->frame_rx;
  int pmch_mcs=-1;
#if (LTE_RRC_VERSION >= MAKE_VERSION(10, 0, 0))
  int CC_id = ue->CC_id;
#endif
  uint8_t sync_area=255;
  uint8_t mcch_active;
  int l;
  int ret=0;

  if (is_pmch_subframe(frame_rx,subframe_rx,&ue->frame_parms)) {
    // LOG_D(PHY,"ue calling pmch subframe ..\n ");
    LOG_D(PHY,"[UE %d] Frame %d, subframe %d: Querying for PMCH demodulation\n",
          ue->Mod_id,frame_rx,subframe_rx);
#if (LTE_RRC_VERSION >= MAKE_VERSION(10, 0, 0))
    pmch_mcs = ue_query_mch(ue->Mod_id,
                            CC_id,
                            frame_rx,
                            subframe_rx,
                            eNB_id,
                            &sync_area,
                            &mcch_active);
#else
    pmch_mcs=-1;
#endif

    if (pmch_mcs>=0) {
      LOG_D(PHY,"[UE %d] Frame %d, subframe %d: Programming PMCH demodulation for mcs %d\n",ue->Mod_id,frame_rx,subframe_rx,pmch_mcs);
      fill_UE_dlsch_MCH(ue,pmch_mcs,1,0,0);

#if (LTE_RRC_VERSION >= MAKE_VERSION(14, 0, 0))
      if(fembms_flag /*subframe_rx == 3 || subframe_rx == 2*/){
VCD_SIGNAL_DUMPER_DUMP_FUNCTION_BY_NAME(VCD_SIGNAL_DUMPER_FUNCTIONS_UE_SLOT_FEP_MBSFN_KHZ_1DOT25, VCD_FUNCTION_IN);
	slot_fep_mbsfn_khz_1dot25(ue,subframe_rx,0);	
VCD_SIGNAL_DUMPER_DUMP_FUNCTION_BY_NAME(VCD_SIGNAL_DUMPER_FUNCTIONS_UE_SLOT_FEP_MBSFN_KHZ_1DOT25, VCD_FUNCTION_OUT);
      }
      else{
#endif
VCD_SIGNAL_DUMPER_DUMP_FUNCTION_BY_NAME(VCD_SIGNAL_DUMPER_FUNCTIONS_UE_SLOT_FEP_MBSFN, VCD_FUNCTION_IN);
      for (l=2; l<12; l++) {
        slot_fep_mbsfn(ue,
                       l,
                       subframe_rx,
                       0,0);//ue->rx_offset,0);
      }
VCD_SIGNAL_DUMPER_DUMP_FUNCTION_BY_NAME(VCD_SIGNAL_DUMPER_FUNCTIONS_UE_SLOT_FEP_MBSFN, VCD_FUNCTION_OUT);
#if (LTE_RRC_VERSION >= MAKE_VERSION(14, 0, 0))
      }
#endif

#if (LTE_RRC_VERSION >= MAKE_VERSION(14, 0, 0))
      if(fembms_flag /*subframe_rx == 3 || subframe_rx == 2*/){
VCD_SIGNAL_DUMPER_DUMP_FUNCTION_BY_NAME(VCD_SIGNAL_DUMPER_FUNCTIONS_RX_PMCH_KHZ_1DOT25, VCD_FUNCTION_IN);
	rx_pmch_khz_1dot25(ue,0,subframe_rx,pmch_mcs);
VCD_SIGNAL_DUMPER_DUMP_FUNCTION_BY_NAME(VCD_SIGNAL_DUMPER_FUNCTIONS_RX_PMCH_KHZ_1DOT25, VCD_FUNCTION_OUT);

      }
      else{
#endif
VCD_SIGNAL_DUMPER_DUMP_FUNCTION_BY_NAME(VCD_SIGNAL_DUMPER_FUNCTIONS_RX_PMCH, VCD_FUNCTION_IN);
      for (l=2; l<12; l++) {
        rx_pmch(ue,
                0,
                subframe_rx,
                l);
      }
VCD_SIGNAL_DUMPER_DUMP_FUNCTION_BY_NAME(VCD_SIGNAL_DUMPER_FUNCTIONS_RX_PMCH, VCD_FUNCTION_OUT);
#if (LTE_RRC_VERSION >= MAKE_VERSION(14, 0, 0))
      }
#endif

VCD_SIGNAL_DUMPER_DUMP_FUNCTION_BY_NAME(VCD_SIGNAL_DUMPER_FUNCTIONS_DLSCH_PMCH_DECODING, VCD_FUNCTION_IN);
      ue->dlsch_MCH[0]->harq_processes[0]->Qm = get_Qm(pmch_mcs);
#if (LTE_RRC_VERSION >= MAKE_VERSION(14, 0, 0))
      if(fembms_flag /*subframe_rx == 3 || subframe_rx == 2*/)
      	ue->dlsch_MCH[0]->harq_processes[0]->G = get_G_khz_1dot25(&ue->frame_parms,
	   	ue->dlsch_MCH[0]->harq_processes[0]->nb_rb,
          	ue->dlsch_MCH[0]->harq_processes[0]->rb_alloc_even,
          	ue->dlsch_MCH[0]->harq_processes[0]->Qm,
          	1,
          	2,
          	frame_rx,
          	subframe_rx,
          	0);
      else
#endif
      	ue->dlsch_MCH[0]->harq_processes[0]->G = get_G(&ue->frame_parms,
          	ue->dlsch_MCH[0]->harq_processes[0]->nb_rb,
          	ue->dlsch_MCH[0]->harq_processes[0]->rb_alloc_even,
          	ue->dlsch_MCH[0]->harq_processes[0]->Qm,
          	1,
          	2,
          	frame_rx,
          	subframe_rx,
          	0);

      dlsch_unscrambling(&ue->frame_parms,1,ue->dlsch_MCH[0],
                         ue->dlsch_MCH[0]->harq_processes[0]->G,
                         ue->pdsch_vars_MCH[0]->llr[0],0,subframe_rx<<1);
      LOG_D(PHY,"start turbo decode for MCH %d.%d --> nb_rb %d \n", frame_rx, subframe_rx, ue->dlsch_MCH[0]->harq_processes[0]->nb_rb);
      LOG_D(PHY,"start turbo decode for MCH %d.%d --> rb_alloc_even %x \n", frame_rx, subframe_rx, (unsigned int)((intptr_t)ue->dlsch_MCH[0]->harq_processes[0]->rb_alloc_even));
      LOG_D(PHY,"start turbo decode for MCH %d.%d --> Qm %d \n", frame_rx, subframe_rx, ue->dlsch_MCH[0]->harq_processes[0]->Qm);
      LOG_D(PHY,"start turbo decode for MCH %d.%d --> Nl %d \n", frame_rx, subframe_rx, ue->dlsch_MCH[0]->harq_processes[0]->Nl);
      LOG_D(PHY,"start turbo decode for MCH %d.%d --> G  %d \n", frame_rx, subframe_rx, ue->dlsch_MCH[0]->harq_processes[0]->G);
      LOG_D(PHY,"start turbo decode for MCH %d.%d --> Kmimo  %d \n", frame_rx, subframe_rx, ue->dlsch_MCH[0]->Kmimo);
      ret = dlsch_decoding(ue,
                           ue->pdsch_vars_MCH[0]->llr[0],
                           &ue->frame_parms,
                           ue->dlsch_MCH[0],
                           ue->dlsch_MCH[0]->harq_processes[0],
                           frame_rx,
                           subframe_rx,
                           0,
                           0,1);
VCD_SIGNAL_DUMPER_DUMP_FUNCTION_BY_NAME(VCD_SIGNAL_DUMPER_FUNCTIONS_DLSCH_PMCH_DECODING, VCD_FUNCTION_OUT);

      if (mcch_active == 1)
        ue->dlsch_mcch_trials[sync_area][0]++;
      else
        ue->dlsch_mtch_trials[sync_area][0]++;

      if (ret == (1+ue->dlsch_MCH[0]->max_turbo_iterations)) {
        if (mcch_active == 1)
          ue->dlsch_mcch_errors[sync_area][0]++;
        else
          ue->dlsch_mtch_errors[sync_area][0]++;

        LOG_E(PHY,"[UE %d] Frame %d, subframe %d: PMCH in error (%d,%d), not passing to L2 (TBS %d, iter %d,G %d)\n",
              ue->Mod_id,
              frame_rx,subframe_rx,
              ue->dlsch_mcch_errors[sync_area][0],
              ue->dlsch_mtch_errors[sync_area][0],
              ue->dlsch_MCH[0]->harq_processes[0]->TBS>>3,
              ue->dlsch_MCH[0]->max_turbo_iterations,
              ue->dlsch_MCH[0]->harq_processes[0]->G);
        // dump_mch(ue,0,ue->dlsch_MCH[0]->harq_processes[0]->G,subframe_rx);
	//if(subframe_rx == 3){
        //dump_mch(ue,0,ue->dlsch_MCH[0]->harq_processes[0]->G,subframe_rx);
        //exit_fun("nothing to add");
        //}

        if (LOG_DEBUGFLAG(DEBUG_UE_PHYPROC)) {
          for (int i=0; i<ue->dlsch_MCH[0]->harq_processes[0]->TBS>>3; i++) {
            LOG_T(PHY,"%02x.",ue->dlsch_MCH[0]->harq_processes[0]->c[0][i]);
          }

          LOG_T(PHY,"\n");
        }

        //  if (subframe_rx==9)
        //  mac_xface->macphy_exit("Why are we exiting here?");
      } else { // decoding successful
#if (LTE_RRC_VERSION >= MAKE_VERSION(10, 0, 0))
        LOG_D(PHY,"[UE %d] Frame %d, subframe %d: PMCH OK (%d,%d), passing to L2 (TBS %d, iter %d,G %d)\n",
              ue->Mod_id,
              frame_rx,subframe_rx,
              ue->dlsch_mcch_errors[sync_area][0],
              ue->dlsch_mtch_errors[sync_area][0],
              ue->dlsch_MCH[0]->harq_processes[0]->TBS>>3,
              ue->dlsch_MCH[0]->max_turbo_iterations,
              ue->dlsch_MCH[0]->harq_processes[0]->G);

        ue_send_mch_sdu(ue->Mod_id,
                        CC_id,
                        frame_rx,
                        ue->dlsch_MCH[0]->harq_processes[0]->b,
                        ue->dlsch_MCH[0]->harq_processes[0]->TBS>>3,
                        eNB_id,// not relevant in eMBMS context
                        sync_area);

        if (mcch_active == 1)
          ue->dlsch_mcch_received[sync_area][0]++;
        else
          ue->dlsch_mtch_received[sync_area][0]++;

        if (ue->dlsch_mch_received_sf[subframe_rx%5][0] == 1 ) {
          ue->dlsch_mch_received_sf[subframe_rx%5][0]=0;
        } else {
          ue->dlsch_mch_received[0]+=1;
          ue->dlsch_mch_received_sf[subframe_rx][0]=1;
        }

#endif // #if (LTE_RRC_VERSION >= MAKE_VERSION(10, 0, 0))
      } // decoding sucessful
    } // pmch_mcs>=0
  } // is_pmch_subframe=true
}

void copy_harq_proc_struct(LTE_DL_UE_HARQ_t *harq_processes_dest,
		                   LTE_DL_UE_HARQ_t *current_harq_processes)
{
  harq_processes_dest->B              = current_harq_processes->B              ;
  harq_processes_dest->C              = current_harq_processes->C              ;
  harq_processes_dest->Cminus         = current_harq_processes->Cminus         ;
  harq_processes_dest->Cplus          = current_harq_processes->Cplus          ;
  harq_processes_dest->DCINdi         = current_harq_processes->DCINdi         ;
  harq_processes_dest->F              = current_harq_processes->F              ;
  harq_processes_dest->G              = current_harq_processes->G              ;
  harq_processes_dest->Kminus         = current_harq_processes->Kminus         ;
  harq_processes_dest->Kplus          = current_harq_processes->Kplus          ;
  harq_processes_dest->Nl             = current_harq_processes->Nl             ;
  harq_processes_dest->Qm             = current_harq_processes->Qm             ;
  harq_processes_dest->TBS            = current_harq_processes->TBS            ;
  harq_processes_dest->b              = current_harq_processes->b              ;
  harq_processes_dest->codeword       = current_harq_processes->codeword       ;
  harq_processes_dest->delta_PUCCH    = current_harq_processes->delta_PUCCH    ;
  harq_processes_dest->dl_power_off   = current_harq_processes->dl_power_off   ;
  harq_processes_dest->first_tx       = current_harq_processes->first_tx       ;
  harq_processes_dest->mcs            = current_harq_processes->mcs            ;
  harq_processes_dest->mimo_mode      = current_harq_processes->mimo_mode      ;
  harq_processes_dest->nb_rb          = current_harq_processes->nb_rb          ;
  harq_processes_dest->pmi_alloc      = current_harq_processes->pmi_alloc      ;
  harq_processes_dest->rb_alloc_even[0]  = current_harq_processes->rb_alloc_even[0] ;
  harq_processes_dest->rb_alloc_even[1]  = current_harq_processes->rb_alloc_even[1] ;
  harq_processes_dest->rb_alloc_even[2]  = current_harq_processes->rb_alloc_even[2] ;
  harq_processes_dest->rb_alloc_even[3]  = current_harq_processes->rb_alloc_even[3] ;
  harq_processes_dest->rb_alloc_odd[0]  = current_harq_processes->rb_alloc_odd[0]  ;
  harq_processes_dest->rb_alloc_odd[1]  = current_harq_processes->rb_alloc_odd[1]  ;
  harq_processes_dest->rb_alloc_odd[2]  = current_harq_processes->rb_alloc_odd[2]  ;
  harq_processes_dest->rb_alloc_odd[3]  = current_harq_processes->rb_alloc_odd[3]  ;
  harq_processes_dest->round          = current_harq_processes->round          ;
  harq_processes_dest->rvidx          = current_harq_processes->rvidx          ;
  harq_processes_dest->status         = current_harq_processes->status         ;
  harq_processes_dest->vrb_type       = current_harq_processes->vrb_type       ;
}

void copy_ack_struct(harq_status_t *harq_ack_dest, harq_status_t *current_harq_ack) {
  memcpy(harq_ack_dest, current_harq_ack, sizeof(harq_status_t));
}

void ue_pdsch_procedures(PHY_VARS_UE *ue,
		                 UE_rxtx_proc_t *proc,
						 int eNB_id,
						 PDSCH_t pdsch,
						 LTE_UE_DLSCH_t *dlsch0,
						 LTE_UE_DLSCH_t *dlsch1,
						 int s0,
						 int s1,
						 int abstraction_flag)
{
  int subframe_rx = proc->subframe_rx;
  int m;
  int harq_pid;
  int i_mod,eNB_id_i,dual_stream_UE;
  int first_symbol_flag=0;

  if (dlsch0 && dlsch0->active == 0)
    return;

  for (m=s0; m<=s1; m++) {
    if (dlsch0 && (!dlsch1))  {
      harq_pid = dlsch0->current_harq_pid;
      LOG_D(PHY,"[UE %d] PDSCH active in subframe %d, harq_pid %d Symbol %d\n",ue->Mod_id,subframe_rx,harq_pid,m);

      if ((pdsch==PDSCH) &&
          (ue->transmission_mode[eNB_id] == 5) &&
          (dlsch0->harq_processes[harq_pid]->dl_power_off==0) &&
          (ue->use_ia_receiver ==1)) {
        dual_stream_UE = 1;
        eNB_id_i = ue->n_connected_eNB;
        i_mod =  dlsch0->harq_processes[harq_pid]->Qm;
      } else if((pdsch==PDSCH) && (ue->transmission_mode[eNB_id]==3)) {
        dual_stream_UE = rx_IC_dual_stream;
        eNB_id_i       = eNB_id;
        i_mod          = 0;
      } else {
        dual_stream_UE = 0;
        eNB_id_i = eNB_id+1;
        i_mod = 0;
      }

      //TM7 UE specific channel estimation here!!!
      if (ue->transmission_mode[eNB_id]==7) {
        if (ue->frame_parms.Ncp==0) {
          if ((m==3) || (m==6) || (m==9) || (m==12))
            //LOG_D(PHY,"[UE %d] dlsch->active in subframe %d => %d, l=%d\n",phy_vars_ue->Mod_id,subframe_rx,phy_vars_ue->dlsch_ue[eNB_id][0]->active, l);
            lte_dl_bf_channel_estimation(ue,eNB_id,0,subframe_rx*2+(m>6?1:0),5,m);
        } else {
          LOG_E(PHY,"[UE %d]Beamforming channel estimation not supported yet for TM7 extented CP.\n",ue->Mod_id);
        }
      }

      if ((m==s0) && (m<4))
        first_symbol_flag = 1;
      else
        first_symbol_flag = 0;

      if (LOG_DEBUGFLAG(UE_TIMING)) {
        uint8_t slot = 0;

        if(m >= ue->frame_parms.symbols_per_tti>>1)
          slot = 1;

        start_meas(&ue->dlsch_llr_stats_parallelization[ue->current_thread_id[subframe_rx]][slot]);
      }

      // process DLSCH received in first slot
      rx_pdsch(ue,
               pdsch,
               eNB_id,
               eNB_id_i,
               proc->frame_rx,
               subframe_rx,  // subframe,
               m,
               first_symbol_flag,
               dual_stream_UE,
               i_mod,
               dlsch0->current_harq_pid);

      if (LOG_DEBUGFLAG(UE_TIMING)) {
        uint8_t slot = 0;

        if(m >= ue->frame_parms.symbols_per_tti>>1)
          slot = 1;

        stop_meas(&ue->dlsch_llr_stats_parallelization[ue->current_thread_id[subframe_rx]][slot]);
        LOG_I(PHY, "[AbsSFN %d.%d] LLR Computation Symbol %d %5.2f \n",proc->frame_rx,subframe_rx,m,ue->dlsch_llr_stats_parallelization[ue->current_thread_id[subframe_rx]][slot].p_time/(cpuf*1000.0));
      }

      if(first_symbol_flag) {
        proc->first_symbol_available = 1;
      }
    } // CRNTI active
  }
}

void process_rar(PHY_VARS_UE *ue,
		         UE_rxtx_proc_t *proc,
				 int eNB_id,
				 runmode_t mode,
				 int abstraction_flag)
{
  int frame_rx = proc->frame_rx;
  int subframe_rx = proc->subframe_rx;
  int timing_advance;
  LTE_UE_DLSCH_t *dlsch0 = ue->dlsch_ra[eNB_id];
  int harq_pid = 0;
  uint8_t *rar;
  uint8_t next1_thread_id = ue->current_thread_id[subframe_rx]== (RX_NB_TH-1) ? 0:(ue->current_thread_id[subframe_rx]+1);
  uint8_t next2_thread_id = next1_thread_id== (RX_NB_TH-1) ? 0:(next1_thread_id+1);
  LOG_D(PHY,"[UE  %d][RAPROC] Frame %d subframe %d Received RAR  mode %d\n",
        ue->Mod_id,
        frame_rx,
        subframe_rx, ue->UE_mode[eNB_id]);

  if (ue->mac_enabled == 1) {
    if ((ue->UE_mode[eNB_id] != PUSCH) &&
        (ue->prach_resources[eNB_id]->Msg3!=NULL)) {
      LOG_D(PHY,"[UE  %d][RAPROC] Frame %d subframe %d Invoking MAC for RAR (current preamble %d)\n",
            ue->Mod_id,frame_rx,
            subframe_rx,
            ue->prach_resources[eNB_id]->ra_PreambleIndex);
      timing_advance = ue_process_rar(ue->Mod_id,
                                      ue->CC_id,
                                      frame_rx,
                                      ue->prach_resources[eNB_id]->ra_RNTI,
                                      dlsch0->harq_processes[0]->b,
                                      &ue->pdcch_vars[ue->current_thread_id[subframe_rx]][eNB_id]->crnti,
                                      ue->prach_resources[eNB_id]->ra_PreambleIndex,
                                      dlsch0->harq_processes[0]->b); // alter the 'b' buffer so it contains only the selected RAR header and RAR payload
      ue->pdcch_vars[next1_thread_id][eNB_id]->crnti = ue->pdcch_vars[ue->current_thread_id[subframe_rx]][eNB_id]->crnti;
      ue->pdcch_vars[next2_thread_id][eNB_id]->crnti = ue->pdcch_vars[ue->current_thread_id[subframe_rx]][eNB_id]->crnti;

      if (timing_advance!=0xffff) {
        LOG_D(PHY,"[UE  %d][RAPROC] Frame %d subframe %d Got rnti %x and timing advance %d from RAR\n",
              ue->Mod_id,
              frame_rx,
              subframe_rx,
              ue->pdcch_vars[ue->current_thread_id[subframe_rx]][eNB_id]->crnti,
              timing_advance);
        // remember this c-rnti is still a tc-rnti
        ue->pdcch_vars[ue->current_thread_id[subframe_rx]][eNB_id]->crnti_is_temporary = 1;
        //timing_advance = 0;
        process_timing_advance_rar(ue,proc,timing_advance);

        if (mode!=debug_prach) {
          ue->ulsch_Msg3_active[eNB_id]=1;
          get_Msg3_alloc(&ue->frame_parms,
                         subframe_rx,
                         frame_rx,
                         &ue->ulsch_Msg3_frame[eNB_id],
                         &ue->ulsch_Msg3_subframe[eNB_id]);
          LOG_D(PHY,"[UE  %d][RAPROC] Got Msg3_alloc Frame %d subframe %d: Msg3_frame %d, Msg3_subframe %d\n",
                ue->Mod_id,
                frame_rx,
                subframe_rx,
                ue->ulsch_Msg3_frame[eNB_id],
                ue->ulsch_Msg3_subframe[eNB_id]);
          harq_pid = subframe2harq_pid(&ue->frame_parms,
                                       ue->ulsch_Msg3_frame[eNB_id],
                                       ue->ulsch_Msg3_subframe[eNB_id]);
          ue->ulsch[eNB_id]->harq_processes[harq_pid]->round = 0;
          ue->UE_mode[eNB_id] = RA_RESPONSE;
          //      ue->Msg3_timer[eNB_id] = 10;
          ue->ulsch[eNB_id]->power_offset = 6;
          ue->ulsch_no_allocation_counter[eNB_id] = 0;
        }
      } else { // PRACH preamble doesn't match RAR
        LOG_W(PHY,"[UE  %d][RAPROC] Received RAR preamble (%d) doesn't match !!!\n",
              ue->Mod_id,
              ue->prach_resources[eNB_id]->ra_PreambleIndex);
      }
    } // mode != PUSCH
  } else {
    rar = dlsch0->harq_processes[0]->b+1;
    timing_advance = ((((uint16_t)(rar[0]&0x7f))<<4) + (rar[1]>>4));
    process_timing_advance_rar(ue,proc,timing_advance);
  }
}

void ue_dlsch_procedures(PHY_VARS_UE *ue,
                         UE_rxtx_proc_t *proc,
                         int eNB_id,
                         PDSCH_t pdsch,
                         LTE_UE_DLSCH_t *dlsch0,
                         LTE_UE_DLSCH_t *dlsch1,
                         int *dlsch_errors,
                         runmode_t mode,
                         int abstraction_flag)
{
  int harq_pid;
  int frame_rx = proc->frame_rx;
  int subframe_rx = proc->subframe_rx;
  int ret=0, ret1=0;
  int CC_id = ue->CC_id;
  LTE_UE_PDSCH *pdsch_vars;
  uint8_t is_cw0_active = 0;
  uint8_t is_cw1_active = 0;

  if (dlsch0==NULL)
    AssertFatal(0,"dlsch0 should be defined at this level \n");

  harq_pid = dlsch0->current_harq_pid;
  is_cw0_active = dlsch0->harq_processes[harq_pid]->status;

  if(dlsch1)
    is_cw1_active = dlsch1->harq_processes[harq_pid]->status;

  LOG_D(PHY,"AbsSubframe %d.%d Start Turbo Decoder for CW0 [harq_pid %d] ? %d \n", frame_rx%1024, subframe_rx, harq_pid, is_cw0_active);
  LOG_D(PHY,"AbsSubframe %d.%d Start Turbo Decoder for CW1 [harq_pid %d] ? %d \n", frame_rx%1024, subframe_rx, harq_pid, is_cw1_active);

  if(is_cw0_active && is_cw1_active) {
    dlsch0->Kmimo = 2;
    dlsch1->Kmimo = 2;
  } else {
    dlsch0->Kmimo = 1;
  }

  if (1) {
    switch (pdsch) {
      case SI_PDSCH:
        pdsch_vars = ue->pdsch_vars_SI[eNB_id];
        break;

      case RA_PDSCH:
        pdsch_vars = ue->pdsch_vars_ra[eNB_id];
        break;

      case P_PDSCH:
        pdsch_vars = ue->pdsch_vars_p[eNB_id];
        break;

      case PDSCH:
        pdsch_vars = ue->pdsch_vars[ue->current_thread_id[subframe_rx]][eNB_id];
        break;

      case PMCH:
      case PDSCH1:
        LOG_E(PHY,"Illegal PDSCH %d for ue_pdsch_procedures\n",pdsch);
        pdsch_vars = NULL;
        return;
        break;

      default:
        pdsch_vars = NULL;
        return;
        break;
    }

    if (frame_rx < *dlsch_errors)
      *dlsch_errors=0;

    if (pdsch==RA_PDSCH) {
      if (ue->prach_resources[eNB_id]!=NULL)
        dlsch0->rnti = ue->prach_resources[eNB_id]->ra_RNTI;
      else {
        LOG_E(PHY,"[UE %d] Frame %d, subframe %d: FATAL, prach_resources is NULL\n",ue->Mod_id,frame_rx,subframe_rx);
        AssertFatal(1==0,"prach_resources is NULL");
      }
    }

    // start turbo decode for CW 0
    dlsch0->harq_processes[harq_pid]->G = get_G(&ue->frame_parms,
                                          dlsch0->harq_processes[harq_pid]->nb_rb,
                                          dlsch0->harq_processes[harq_pid]->rb_alloc_even,
                                          dlsch0->harq_processes[harq_pid]->Qm,
                                          dlsch0->harq_processes[harq_pid]->Nl,
                                          ue->pdcch_vars[ue->current_thread_id[subframe_rx]][eNB_id]->num_pdcch_symbols,
                                          frame_rx,
                                          subframe_rx,
                                          ue->transmission_mode[eNB_id]<7?0:ue->transmission_mode[eNB_id]);

    if (LOG_DEBUGFLAG(UE_TIMING)) {
      start_meas(&ue->dlsch_unscrambling_stats);
    }

    dlsch_unscrambling(&ue->frame_parms,
                       0,
                       dlsch0,
                       dlsch0->harq_processes[harq_pid]->G,
                       pdsch_vars->llr[0],
                       0,
                       subframe_rx<<1);

    if (LOG_DEBUGFLAG(UE_TIMING)) {
      stop_meas(&ue->dlsch_unscrambling_stats);
    }

    LOG_D(PHY," ------ start turbo decoder for AbsSubframe %d.%d / %d  ------  \n", frame_rx, subframe_rx, harq_pid);
    LOG_D(PHY,"start turbo decode for CW 0 for AbsSubframe %d.%d / %d --> nb_rb %d \n", frame_rx, subframe_rx, harq_pid, dlsch0->harq_processes[harq_pid]->nb_rb);
    LOG_D(PHY,"start turbo decode for CW 0 for AbsSubframe %d.%d / %d  --> rb_alloc_even %x \n", frame_rx, subframe_rx, harq_pid,
          (unsigned int)((intptr_t)dlsch0->harq_processes[harq_pid]->rb_alloc_even));
    LOG_D(PHY,"start turbo decode for CW 0 for AbsSubframe %d.%d / %d  --> Qm %d \n", frame_rx, subframe_rx, harq_pid, dlsch0->harq_processes[harq_pid]->Qm);
    LOG_D(PHY,"start turbo decode for CW 0 for AbsSubframe %d.%d / %d  --> Nl %d \n", frame_rx, subframe_rx, harq_pid, dlsch0->harq_processes[harq_pid]->Nl);
    LOG_D(PHY,"start turbo decode for CW 0 for AbsSubframe %d.%d / %d  --> G  %d \n", frame_rx, subframe_rx, harq_pid, dlsch0->harq_processes[harq_pid]->G);
    LOG_D(PHY,"start turbo decode for CW 0 for AbsSubframe %d.%d / %d  --> Kmimo  %d \n", frame_rx, subframe_rx, harq_pid, dlsch0->Kmimo);
    LOG_D(PHY,"start turbo decode for CW 0 for AbsSubframe %d.%d / %d  --> Pdcch Sym  %d \n", frame_rx, subframe_rx, harq_pid,
          ue->pdcch_vars[ue->current_thread_id[subframe_rx]][eNB_id]->num_pdcch_symbols);

    if (LOG_DEBUGFLAG(UE_TIMING)) {
      start_meas(&ue->dlsch_decoding_stats[ue->current_thread_id[subframe_rx]]);
    }

    ret = dlsch_decoding(ue,
                         pdsch_vars->llr[0],
                         &ue->frame_parms,
                         dlsch0,
                         dlsch0->harq_processes[harq_pid],
                         frame_rx,
                         subframe_rx,
                         harq_pid,
                         pdsch==PDSCH?1:0,
                         dlsch0->harq_processes[harq_pid]->TBS>256?1:0);

    if (LOG_DEBUGFLAG(UE_TIMING)) {
      stop_meas(&ue->dlsch_decoding_stats[ue->current_thread_id[subframe_rx]]);
      LOG_I(PHY, " --> Unscrambling for CW0 %5.3f\n",
            (ue->dlsch_unscrambling_stats.p_time)/(cpuf*1000.0));
      LOG_I(PHY, "AbsSubframe %d.%d --> Turbo Decoding for CW0 %5.3f\n",
            frame_rx%1024, subframe_rx,(ue->dlsch_decoding_stats[ue->current_thread_id[subframe_rx]].p_time)/(cpuf*1000.0));
    }

    if(is_cw1_active) {
      // start turbo decode for CW 1
      dlsch1->harq_processes[harq_pid]->G = get_G(&ue->frame_parms,
                                            dlsch1->harq_processes[harq_pid]->nb_rb,
                                            dlsch1->harq_processes[harq_pid]->rb_alloc_even,
                                            dlsch1->harq_processes[harq_pid]->Qm,
                                            dlsch1->harq_processes[harq_pid]->Nl,
                                            ue->pdcch_vars[ue->current_thread_id[subframe_rx]][eNB_id]->num_pdcch_symbols,
                                            frame_rx,
                                            subframe_rx,
                                            ue->transmission_mode[eNB_id]<7?0:ue->transmission_mode[eNB_id]);

      if (LOG_DEBUGFLAG(UE_TIMING)) {
        start_meas(&ue->dlsch_unscrambling_stats);
      }

      dlsch_unscrambling(&ue->frame_parms,
                         0,
                         dlsch1,
                         dlsch1->harq_processes[harq_pid]->G,
                         pdsch_vars->llr[1],
                         1,
                         subframe_rx<<1);

      if (LOG_DEBUGFLAG(UE_TIMING)) {
        stop_meas(&ue->dlsch_unscrambling_stats);
      }

      LOG_D(PHY,"start turbo decode for CW 1 for AbsSubframe %d.%d / %d --> nb_rb %d \n", frame_rx, subframe_rx, harq_pid, dlsch1->harq_processes[harq_pid]->nb_rb);
      LOG_D(PHY,"start turbo decode for CW 1 for AbsSubframe %d.%d / %d  --> rb_alloc_even %x \n", frame_rx, subframe_rx, harq_pid, (uint16_t)((intptr_t)dlsch1->harq_processes[harq_pid]->rb_alloc_even));
      LOG_D(PHY,"start turbo decode for CW 1 for AbsSubframe %d.%d / %d  --> Qm %d \n", frame_rx, subframe_rx, harq_pid, dlsch1->harq_processes[harq_pid]->Qm);
      LOG_D(PHY,"start turbo decode for CW 1 for AbsSubframe %d.%d / %d  --> Nl %d \n", frame_rx, subframe_rx, harq_pid, dlsch1->harq_processes[harq_pid]->Nl);
      LOG_D(PHY,"start turbo decode for CW 1 for AbsSubframe %d.%d / %d  --> G  %d \n", frame_rx, subframe_rx, harq_pid, dlsch1->harq_processes[harq_pid]->G);
      LOG_D(PHY,"start turbo decode for CW 1 for AbsSubframe %d.%d / %d  --> Kmimo  %d \n", frame_rx, subframe_rx, harq_pid, dlsch1->Kmimo);
      LOG_D(PHY,"start turbo decode for CW 1 for AbsSubframe %d.%d / %d  --> Pdcch Sym  %d \n", frame_rx, subframe_rx, harq_pid,
            ue->pdcch_vars[ue->current_thread_id[subframe_rx]][eNB_id]->num_pdcch_symbols);

      if (LOG_DEBUGFLAG(UE_TIMING)) {
        start_meas(&ue->dlsch_decoding_stats[ue->current_thread_id[subframe_rx]]);
      }

      ret1 = dlsch_decoding(ue,
                            pdsch_vars->llr[1],
                            &ue->frame_parms,
                            dlsch1,
                            dlsch1->harq_processes[harq_pid],
                            frame_rx,
                            subframe_rx,
                            harq_pid,
                            pdsch==PDSCH?1:0,
                            dlsch1->harq_processes[harq_pid]->TBS>256?1:0);

      if (LOG_DEBUGFLAG(UE_TIMING)) {
        stop_meas(&ue->dlsch_decoding_stats[ue->current_thread_id[subframe_rx]]);
        LOG_I(PHY, " --> Unscrambling for CW1 %5.3f\n",
              (ue->dlsch_unscrambling_stats.p_time)/(cpuf*1000.0));
        LOG_I(PHY, "AbsSubframe %d.%d --> Turbo Decoding for CW1 %5.3f\n",
              frame_rx%1024, subframe_rx,(ue->dlsch_decoding_stats[ue->current_thread_id[subframe_rx]].p_time)/(cpuf*1000.0));
      }

      LOG_D(PHY,"AbsSubframe %d.%d --> Turbo Decoding for CW1 %5.3f\n",
            frame_rx%1024, subframe_rx,(ue->dlsch_decoding_stats[ue->current_thread_id[subframe_rx]].p_time)/(cpuf*1000.0));
    }

    LOG_D(PHY," ------ end turbo decoder for AbsSubframe %d.%d ------  \n", frame_rx, subframe_rx);

    // Check CRC for CW 0
    if (ret == (1+dlsch0->max_turbo_iterations)) {
      *dlsch_errors=*dlsch_errors+1;

      if(dlsch0->rnti != 0xffff) {
        LOG_D(PHY,"[UE  %d][PDSCH %x/%d] AbsSubframe %d.%d : DLSCH CW0 in error (rv %d,round %d, mcs %d,TBS %d)\n",
              ue->Mod_id,dlsch0->rnti,
              harq_pid,frame_rx,subframe_rx,
              dlsch0->harq_processes[harq_pid]->rvidx,
              dlsch0->harq_processes[harq_pid]->round,
              dlsch0->harq_processes[harq_pid]->mcs,
              dlsch0->harq_processes[harq_pid]->TBS);
      }
    } else {
      if(dlsch0->rnti != 0xffff) {
        LOG_D(PHY,"[UE  %d][PDSCH %x/%d] AbsSubframe %d.%d : Received DLSCH CW0 (rv %d,round %d, mcs %d,TBS %d)\n",
              ue->Mod_id,dlsch0->rnti,
              harq_pid,frame_rx,subframe_rx,
              dlsch0->harq_processes[harq_pid]->rvidx,
              dlsch0->harq_processes[harq_pid]->round,
              dlsch0->harq_processes[harq_pid]->mcs,
              dlsch0->harq_processes[harq_pid]->TBS);
      }

      if ( LOG_DEBUGFLAG(DEBUG_UE_PHYPROC)) {
        int j;
        LOG_D(PHY,"dlsch harq_pid %d (rx): \n",dlsch0->current_harq_pid);

        for (j=0; j<dlsch0->harq_processes[dlsch0->current_harq_pid]->TBS>>3; j++)
          LOG_T(PHY,"%x.",dlsch0->harq_processes[dlsch0->current_harq_pid]->b[j]);

        LOG_T(PHY,"\n");
      }

      if (ue->mac_enabled == 1) {
        switch (pdsch) {
          case PDSCH:
            ue_send_sdu(ue->Mod_id,
                        CC_id,
                        frame_rx,
                        subframe_rx,
                        dlsch0->harq_processes[dlsch0->current_harq_pid]->b,
                        dlsch0->harq_processes[dlsch0->current_harq_pid]->TBS>>3,
                        eNB_id);
            break;

          case SI_PDSCH:
#if (LTE_RRC_VERSION >= MAKE_VERSION(14, 0, 0))
            if(subframe_rx == 0) { 
               ue_decode_si_mbms(ue->Mod_id,
                         CC_id,
                         frame_rx,
                         eNB_id,
                         ue->dlsch_SI[eNB_id]->harq_processes[0]->b,
                         ue->dlsch_SI[eNB_id]->harq_processes[0]->TBS>>3);

	    } else {
            	ue_decode_si(ue->Mod_id,
                         CC_id,
                         frame_rx,
                         eNB_id,
                         ue->dlsch_SI[eNB_id]->harq_processes[0]->b,
                         ue->dlsch_SI[eNB_id]->harq_processes[0]->TBS>>3);
	    }
#else
       	ue_decode_si(ue->Mod_id,
                         CC_id,
                         frame_rx,
                         eNB_id,
                         ue->dlsch_SI[eNB_id]->harq_processes[0]->b,
                         ue->dlsch_SI[eNB_id]->harq_processes[0]->TBS>>3);
#endif
            break;

          case P_PDSCH:
            ue_decode_p(ue->Mod_id,
                        CC_id,
                        frame_rx,
                        eNB_id,
                        ue->dlsch_SI[eNB_id]->harq_processes[0]->b,
                        ue->dlsch_SI[eNB_id]->harq_processes[0]->TBS>>3);
            break;

          case RA_PDSCH:
            process_rar(ue,proc,eNB_id,mode,abstraction_flag);
            break;

          case PDSCH1:
            LOG_E(PHY,"Shouldn't have PDSCH1 yet, come back later\n");
            AssertFatal(1==0,"exiting");
            break;

          case PMCH:
            LOG_E(PHY,"Shouldn't have PMCH here\n");
            AssertFatal(1==0,"exiting");
            break;
        }
      }

      ue->total_TBS[eNB_id] =  ue->total_TBS[eNB_id] +
                               dlsch0->harq_processes[dlsch0->current_harq_pid]->TBS;
      ue->total_received_bits[eNB_id] = ue->total_TBS[eNB_id] +
                                        dlsch0->harq_processes[dlsch0->current_harq_pid]->TBS;
    }

    // Check CRC for CW 1
    if(is_cw1_active) {
      if (ret1 == (1+dlsch0->max_turbo_iterations)) {
        LOG_D(PHY,"[UE  %d][PDSCH %x/%d] Frame %d subframe %d DLSCH CW1 in error (rv %d,mcs %d,TBS %d)\n",
              ue->Mod_id,dlsch0->rnti,
              harq_pid,frame_rx,subframe_rx,
              dlsch0->harq_processes[harq_pid]->rvidx,
              dlsch0->harq_processes[harq_pid]->mcs,
              dlsch0->harq_processes[harq_pid]->TBS);
      } else {
        LOG_D(PHY,"[UE  %d][PDSCH %x/%d] Frame %d subframe %d: Received DLSCH CW1 (rv %d,mcs %d,TBS %d)\n",
              ue->Mod_id,dlsch0->rnti,
              harq_pid,frame_rx,subframe_rx,
              dlsch0->harq_processes[harq_pid]->rvidx,
              dlsch0->harq_processes[harq_pid]->mcs,
              dlsch0->harq_processes[harq_pid]->TBS);

        if (ue->mac_enabled == 1) {
          switch (pdsch) {
            case PDSCH:
              if(is_cw1_active)
                ue_send_sdu(ue->Mod_id,
                            CC_id,
                            frame_rx,
                            subframe_rx,
                            dlsch1->harq_processes[dlsch1->current_harq_pid]->b,
                            dlsch1->harq_processes[dlsch1->current_harq_pid]->TBS>>3,
                            eNB_id);

              break;

            case SI_PDSCH:
            case P_PDSCH:
            case RA_PDSCH:
            case PDSCH1:
            case PMCH:
              AssertFatal(0,"exiting");
              break;
          }
        }
      }
    }

    if (LOG_DEBUGFLAG(DEBUG_UE_PHYPROC)) {
      LOG_D(PHY,"[UE  %d][PDSCH %x/%d] Frame %d subframe %d: PDSCH/DLSCH decoding iter %d (mcs %d, rv %d, TBS %d)\n",
            ue->Mod_id,
            dlsch0->rnti,harq_pid,
            frame_rx,subframe_rx,ret,
            dlsch0->harq_processes[harq_pid]->mcs,
            dlsch0->harq_processes[harq_pid]->rvidx,
            dlsch0->harq_processes[harq_pid]->TBS);

      if (frame_rx%100==0) {
        LOG_D(PHY,"[UE  %d][PDSCH %x] Frame %d subframe %d dlsch_errors %d, dlsch_received %d, dlsch_fer %d, current_dlsch_cqi %d\n",
              ue->Mod_id,dlsch0->rnti,
              frame_rx,subframe_rx,
              ue->dlsch_errors[eNB_id],
              ue->dlsch_received[eNB_id],
              ue->dlsch_fer[eNB_id],
              ue->measurements.wideband_cqi_tot[eNB_id]);
      }
    } /*LOG_DEBUGFLAG(DEBUG_UE_PHYPROC) */
  }
}

/*!
 * \brief This is the UE synchronize thread.
 * It performs band scanning and synchonization.
 * \param arg is a pointer to a \ref PHY_VARS_UE structure.
 * \returns a pointer to an int. The storage is not on the heap and must not be freed.
 */
#ifdef UE_SLOT_PARALLELISATION
#define FIFO_PRIORITY   40
void *UE_thread_slot1_dl_processing(void *arg) {
  static __thread int UE_dl_slot1_processing_retval;
  struct rx_tx_thread_data *rtd = arg;
  UE_rxtx_proc_t *proc = rtd->proc;
  PHY_VARS_UE    *ue   = rtd->UE;
  int frame_rx;
  uint8_t subframe_rx;
  uint8_t pilot0;
  uint8_t pilot1;
  uint8_t slot1;
  uint8_t next_subframe_rx;
  uint8_t next_subframe_slot0;
  proc->instance_cnt_slot1_dl_processing=-1;
  proc->subframe_rx=proc->sub_frame_start;
  char threadname[256];
  sprintf(threadname,"UE_thread_slot1_dl_processing_%d", proc->sub_frame_start);
  cpu_set_t cpuset;
  CPU_ZERO(&cpuset);

  if ( (proc->sub_frame_start+1)%RX_NB_TH == 0 && threads.slot1_proc_one != -1 )
    CPU_SET(threads.slot1_proc_one, &cpuset);

  if ( (proc->sub_frame_start+1)%RX_NB_TH == 1 && threads.slot1_proc_two != -1 )
    CPU_SET(threads.slot1_proc_two, &cpuset);

  if ( (proc->sub_frame_start+1)%RX_NB_TH == 2 && threads.slot1_proc_three != -1 )
    CPU_SET(threads.slot1_proc_three, &cpuset);

  init_thread(900000,1000000, FIFO_PRIORITY-1, &cpuset,
              threadname);

  while (!oai_exit) {
    if (pthread_mutex_lock(&proc->mutex_slot1_dl_processing) != 0) {
      LOG_E( PHY, "[SCHED][UE] error locking mutex for UE slot1 dl processing\n" );
      exit_fun("nothing to add");
    }

    while (proc->instance_cnt_slot1_dl_processing < 0) {
      // most of the time, the thread is waiting here
      pthread_cond_wait( &proc->cond_slot1_dl_processing, &proc->mutex_slot1_dl_processing );
    }

    if (pthread_mutex_unlock(&proc->mutex_slot1_dl_processing) != 0) {
      LOG_E( PHY, "[SCHED][UE] error unlocking mutex for UE slot1 dl processing \n" );
      exit_fun("nothing to add");
    }

    /*for(int th_idx=0; th_idx< RX_NB_TH; th_idx++)
    {
    frame_rx    = ue->proc.proc_rxtx[0].frame_rx;
    subframe_rx = ue->proc.proc_rxtx[0].subframe_rx;
    printf("AbsSubframe %d.%d execute dl slot1 processing \n", frame_rx, subframe_rx);
    }*/
    frame_rx    = proc->frame_rx;
    subframe_rx = proc->subframe_rx;
    next_subframe_rx    = (1+subframe_rx)%10;
    next_subframe_slot0 = next_subframe_rx<<1;
    slot1  = (subframe_rx<<1) + 1;
    pilot0 = 0;

    //printf("AbsSubframe %d.%d execute dl slot1 processing \n", frame_rx, subframe_rx);

    if (ue->frame_parms.Ncp == 0) {  // normal prefix
      pilot1 = 4;
    } else { // extended prefix
      pilot1 = 3;
    }

    /**** Slot1 FE Processing ****/
    if (LOG_DEBUGFLAG(UE_TIMING)) {
      start_meas(&ue->ue_front_end_per_slot_stat[ue->current_thread_id[subframe_rx]][1]);
    }

    // I- start dl slot1 processing
    // do first symbol of next downlink subframe for channel estimation
    /*
    // 1- perform FFT for pilot ofdm symbols first (ofdmSym0 next subframe ofdmSym11)
    if (subframe_select(&ue->frame_parms,next_subframe_rx) != SF_UL)
    {
        front_end_fft(ue,
                pilot0,
                next_subframe_slot0,
                0,
                0);
    }

    front_end_fft(ue,
            pilot1,
            slot1,
            0,
            0);
     */
    // 1- perform FFT
    for (int l=1; l<ue->frame_parms.symbols_per_tti>>1; l++) {
      //if( (l != pilot0) && (l != pilot1))
      {
        if (LOG_DEBUGFLAG(UE_TIMING)) {
          start_meas(&ue->ofdm_demod_stats);
        }

        VCD_SIGNAL_DUMPER_DUMP_FUNCTION_BY_NAME(VCD_SIGNAL_DUMPER_FUNCTIONS_UE_SLOT_FEP, VCD_FUNCTION_IN);
        //printf("AbsSubframe %d.%d FFT slot %d, symbol %d\n", frame_rx,subframe_rx,slot1,l);
        front_end_fft(ue,
                      l,
                      slot1,
                      0,
                      0);
        VCD_SIGNAL_DUMPER_DUMP_FUNCTION_BY_NAME(VCD_SIGNAL_DUMPER_FUNCTIONS_UE_SLOT_FEP, VCD_FUNCTION_OUT);

        if (LOG_DEBUGFLAG(UE_TIMING)) {
          stop_meas(&ue->ofdm_demod_stats);
        }
      }
    } // for l=1..l2

    if (subframe_select(&ue->frame_parms,next_subframe_rx) != SF_UL) {
      //printf("AbsSubframe %d.%d FFT slot %d, symbol %d\n", frame_rx,subframe_rx,next_subframe_slot0,pilot0);
      front_end_fft(ue,
                    pilot0,
                    next_subframe_slot0,
                    0,
                    0);
    }

    // 2- perform Channel Estimation for slot1
    for (int l=1; l<ue->frame_parms.symbols_per_tti>>1; l++) {
      if(l == pilot1) {
        //wait until channel estimation for pilot0/slot1 is available
        uint32_t wait = 0;

        while(proc->chan_est_pilot0_slot1_available == 0) {
          usleep(1);
          wait++;
        }

        //printf("[slot1 dl processing] ChanEst symbol %d slot %d wait%d\n",l,slot1,wait);
      }

      //printf("AbsSubframe %d.%d ChanEst slot %d, symbol %d\n", frame_rx,subframe_rx,slot1,l);
      front_end_chanEst(ue,
                        l,
                        slot1,
                        0);
      ue_measurement_procedures(l-1,ue,proc,0,1+(subframe_rx<<1),0,ue->mode);
    }

    //printf("AbsSubframe %d.%d ChanEst slot %d, symbol %d\n", frame_rx,subframe_rx,next_subframe_slot0,pilot0);
    front_end_chanEst(ue,
                      pilot0,
                      next_subframe_slot0,
                      0);

    if ( (subframe_rx == 0) && (ue->decode_MIB == 1)) {
      ue_pbch_procedures(0,ue,proc,0);
    }

    proc->chan_est_slot1_available = 1;
    //printf("Set available slot 1channelEst to 1 AbsSubframe %d.%d \n",frame_rx,subframe_rx);
    //printf(" [slot1 dl processing] ==> FFT/CHanEst Done for AbsSubframe %d.%d \n", proc->frame_rx, proc->subframe_rx);

    //printf(" [slot1 dl processing] ==> Start LLR Comuptation slot1 for AbsSubframe %d.%d \n", proc->frame_rx, proc->subframe_rx);

    if ( LOG_DEBUGFLAG(UE_TIMING)) {
      stop_meas(&ue->ue_front_end_per_slot_stat[ue->current_thread_id[subframe_rx]][1]);
      LOG_I(PHY, "[AbsSFN %d.%d] Slot1: FFT + Channel Estimate + Pdsch Proc Slot0 %5.2f \n",frame_rx,subframe_rx,ue->ue_front_end_per_slot_stat[ue->current_thread_id[subframe_rx]][1].p_time/(cpuf*1000.0));
    }

    //wait until pdcch is decoded
    uint32_t wait = 0;

    while(proc->dci_slot0_available == 0) {
      usleep(1);
      wait++;
    }

    //printf("[slot1 dl processing] AbsSubframe %d.%d LLR Computation Start wait DCI %d\n",frame_rx,subframe_rx,wait);

    /**** Pdsch Procedure Slot1 ****/
    // start slot1 thread for Pdsch Procedure (slot1)
    // do procedures for C-RNTI
    //printf("AbsSubframe %d.%d Pdsch Procedure (slot1)\n",frame_rx,subframe_rx);

    if ( LOG_DEBUGFLAG(UE_TIMING)) {
      start_meas(&ue->pdsch_procedures_per_slot_stat[ue->current_thread_id[subframe_rx]][1]);
    }

    // start slave thread for Pdsch Procedure (slot1)
    // do procedures for C-RNTI
    uint8_t eNB_id = 0;
    uint8_t abstraction_flag = 0;

    if (ue->dlsch[ue->current_thread_id[subframe_rx]][eNB_id][0]->active == 1) {
      //wait until first ofdm symbol is processed
      //wait = 0;
      //while(proc->first_symbol_available == 0)
      //{
      //    usleep(1);
      //    wait++;
      //}
      //printf("[slot1 dl processing] AbsSubframe %d.%d LLR Computation Start wait First Ofdm Sym %d\n",frame_rx,subframe_rx,wait);
      //VCD_SIGNAL_DUMPER_DUMP_FUNCTION_BY_NAME(VCD_SIGNAL_DUMPER_FUNCTIONS_PDSCH_PROC, VCD_FUNCTION_IN);
      ue_pdsch_procedures(ue,
                          proc,
                          eNB_id,
                          PDSCH,
                          ue->dlsch[ue->current_thread_id[subframe_rx]][eNB_id][0],
                          NULL,
                          (ue->frame_parms.symbols_per_tti>>1),
                          ue->frame_parms.symbols_per_tti-1,
                          abstraction_flag);
      LOG_D(PHY," ------ end PDSCH ChannelComp/LLR slot 0: AbsSubframe %d.%d ------  \n", frame_rx%1024, subframe_rx);
      LOG_D(PHY," ------ --> PDSCH Turbo Decoder slot 0/1: AbsSubframe %d.%d ------  \n", frame_rx%1024, subframe_rx);
    }

    // do procedures for SI-RNTI
    if ((ue->dlsch_SI[eNB_id]) && (ue->dlsch_SI[eNB_id]->active == 1)) {
      ue_pdsch_procedures(ue,
                          proc,
                          eNB_id,
                          SI_PDSCH,
                          ue->dlsch_SI[eNB_id],
                          NULL,
                          (ue->frame_parms.symbols_per_tti>>1),
                          ue->frame_parms.symbols_per_tti-1,
                          abstraction_flag);
    }

    // do procedures for P-RNTI
    if ((ue->dlsch_p[eNB_id]) && (ue->dlsch_p[eNB_id]->active == 1)) {
      ue_pdsch_procedures(ue,
                          proc,
                          eNB_id,
                          P_PDSCH,
                          ue->dlsch_p[eNB_id],
                          NULL,
                          (ue->frame_parms.symbols_per_tti>>1),
                          ue->frame_parms.symbols_per_tti-1,
                          abstraction_flag);
    }

    // do procedures for RA-RNTI
    if ((ue->dlsch_ra[eNB_id]) && (ue->dlsch_ra[eNB_id]->active == 1)) {
      ue_pdsch_procedures(ue,
                          proc,
                          eNB_id,
                          RA_PDSCH,
                          ue->dlsch_ra[eNB_id],
                          NULL,
                          (ue->frame_parms.symbols_per_tti>>1),
                          ue->frame_parms.symbols_per_tti-1,
                          abstraction_flag);
    }

    proc->llr_slot1_available=1;
    //printf("Set available LLR slot1 to 1 AbsSubframe %d.%d \n",frame_rx,subframe_rx);

    if ( LOG_DEBUGFLAG(UE_TIMING)) {
      stop_meas(&ue->pdsch_procedures_per_slot_stat[ue->current_thread_id[subframe_rx]][1]);
      LOG_I(PHY, "[AbsSFN %d.%d] Slot1: LLR Computation %5.2f \n",frame_rx,subframe_rx,ue->pdsch_procedures_per_slot_stat[ue->current_thread_id[subframe_rx]][1].p_time/(cpuf*1000.0));
    }

    if (pthread_mutex_lock(&proc->mutex_slot1_dl_processing) != 0) {
      LOG_E( PHY, "[SCHED][UE] error locking mutex for UE RXTX\n" );
      exit_fun("noting to add");
    }

    proc->instance_cnt_slot1_dl_processing--;

    if (pthread_mutex_unlock(&proc->mutex_slot1_dl_processing) != 0) {
      LOG_E( PHY, "[SCHED][UE] error unlocking mutex for UE FEP Slo1\n" );
      exit_fun("noting to add");
    }
  }

  // thread finished
  free(arg);
  return &UE_dl_slot1_processing_retval;
}
#endif

#ifdef UE_SLOT_PARALLELISATION
int phy_procedures_slot_parallelization_UE_RX(PHY_VARS_UE *ue,
		                                      UE_rxtx_proc_t *proc,
											  uint8_t eNB_id,
                                              uint8_t abstraction_flag,
											  uint8_t do_pdcch_flag,
											  runmode_t mode)
{
  int l,l2;
  int pmch_flag=0;
  int frame_rx = proc->frame_rx;
  int subframe_rx = proc->subframe_rx;
  uint8_t pilot0;
  uint8_t pilot1;
  uint8_t slot0;
  uint8_t slot1;
  uint8_t first_ofdm_sym;
  VCD_SIGNAL_DUMPER_DUMP_FUNCTION_BY_NAME(VCD_SIGNAL_DUMPER_FUNCTIONS_PHY_PROCEDURES_UE_RX, VCD_FUNCTION_IN);
  T(T_UE_PHY_DL_TICK, T_INT(ue->Mod_id), T_INT(frame_rx%1024), T_INT(subframe_rx));
  T(T_UE_PHY_INPUT_SIGNAL, T_INT(ue->Mod_id), T_INT(frame_rx%1024), T_INT(subframe_rx), T_INT(0),
    T_BUFFER(&ue->common_vars.rxdata[0][subframe_rx*ue->frame_parms.samples_per_tti],
             ue->frame_parms.samples_per_tti * 4));

  // start timers
  if (LOG_DEBUGFLAG(DEBUG_UE_PHYPROC)) {
    LOG_D(PHY," ****** start RX-Chain for AbsSubframe %d.%d ******  \n", frame_rx%1024, subframe_rx);
  }

  if (LOG_DEBUGFLAG(UE_TIMING)) {
    start_meas(&ue->phy_proc_rx[ue->current_thread_id[subframe_rx]]);
    start_meas(&ue->ue_front_end_stat[ue->current_thread_id[subframe_rx]]);
  }

  pmch_flag = is_pmch_subframe(frame_rx,subframe_rx,&ue->frame_parms) ? 1 : 0;

  if (do_pdcch_flag) {
    // deactivate reception until we scan pdcch
    if (ue->dlsch[ue->current_thread_id[subframe_rx]][eNB_id][0])
      ue->dlsch[ue->current_thread_id[subframe_rx]][eNB_id][0]->active = 0;

    if (ue->dlsch[ue->current_thread_id[subframe_rx]][eNB_id][1])
      ue->dlsch[ue->current_thread_id[subframe_rx]][eNB_id][1]->active = 0;

    if (ue->dlsch_SI[eNB_id])
      ue->dlsch_SI[eNB_id]->active = 0;

    if (ue->dlsch_p[eNB_id])
      ue->dlsch_p[eNB_id]->active = 0;

    if (ue->dlsch_ra[eNB_id])
      ue->dlsch_ra[eNB_id]->active = 0;
  }

  if ( LOG_DEBUG_FLAG(DEBUG_UE_PHYPROC)) {
    LOG_D(PHY,"[UE %d] Frame %d subframe %d: Doing phy_procedures_UE_RX\n",
          ue->Mod_id,frame_rx, subframe_rx);
  }

  if (subframe_select(&ue->frame_parms,subframe_rx) == SF_S) { // S-subframe, do first 5 symbols only
    l2 = 4;
  } else if (pmch_flag == 1) { // do first 2 symbols only
    l2 = 1;
  } else { // normal subframe, last symbol to be processed is the first of the second slot
    l2 = (ue->frame_parms.symbols_per_tti/2)-1;
  }

  int prev_subframe_rx = (subframe_rx - 1)<0? 9: (subframe_rx - 1);

  if (subframe_select(&ue->frame_parms,prev_subframe_rx) != SF_DL) {
    //++++++++++++++++++++++++++++++++++++++++++++++++++++++++++++
    // RX processing of symbols l=0...l2
    //++++++++++++++++++++++++++++++++++++++++++++++++++++++++++++
    first_ofdm_sym = 0;
  } else {
    //++++++++++++++++++++++++++++++++++++++++++++++++++++++++++++
    // RX processing of symbols l=1...l2 (l=0 is done in last scheduling epoch)
    //++++++++++++++++++++++++++++++++++++++++++++++++++++++++++++
    first_ofdm_sym = 1;
  }

  slot0  = (subframe_rx<<1);
  slot1  = (subframe_rx<<1) + 1;
  pilot0 = 0;

  if (ue->frame_parms.Ncp == 0) {  // normal prefix
    pilot1 = 4;
  } else { // extended prefix
    pilot1 = 3;
  }

  //LOG_I(PHY,"Set available channelEst to 0 AbsSubframe %d.%d \n",frame_rx,subframe_rx);
  //LOG_I(PHY,"Set available llrs slot1 to 0 AbsSubframe %d.%d \n",frame_rx,subframe_rx);
  //LOG_I(PHY,"Set available dci info slot0 to 0 AbsSubframe %d.%d \n",frame_rx,subframe_rx);
  proc->chan_est_pilot0_slot1_available=0;
  proc->llr_slot1_available=0;
  proc->dci_slot0_available=0;
  proc->first_symbol_available=0;
  proc->chan_est_slot1_available=0;
  //proc->channel_level=0;

  if (pthread_mutex_lock(&proc->mutex_slot1_dl_processing) != 0) {
    LOG_E( PHY, "[SCHED][UE %d][Slot0] error locking mutex for UE slot1 dl processing\n",ue->Mod_id );
    exit_fun("nothing to add");
  }

  proc->instance_cnt_slot1_dl_processing++;

  if (proc->instance_cnt_slot1_dl_processing == 0) {
    LOG_D(PHY,"unblock slot1 dl processing thread blocked on instance_cnt_slot1_dl_processing : %d \n", proc->instance_cnt_slot1_dl_processing );

    if (pthread_cond_signal(&proc->cond_slot1_dl_processing) != 0) {
      LOG_E( PHY, "[SCHED][UE %d][Slot0] ERROR pthread_cond_signal for UE slot1 processing thread\n", ue->Mod_id);
      exit_fun("nothing to add");
    }

    if (pthread_mutex_unlock(&proc->mutex_slot1_dl_processing) != 0) {
      LOG_E( PHY, "[SCHED][UE %d][Slot0] error unlocking mutex for UE slot1 dl processing \n",ue->Mod_id );
      exit_fun("nothing to add");
    }
  } else {
    LOG_E( PHY, "[SCHED][UE %d] UE RX thread busy (IC %d)!!\n", ue->Mod_id, proc->instance_cnt_slot1_dl_processing);

    if (proc->instance_cnt_slot1_dl_processing > 2)
      exit_fun("instance_cnt_slot1_dl_processing > 2");
  }

  //AssertFatal(pthread_cond_signal(&proc->cond_slot1_dl_processing) ==0 ,"");
  AssertFatal(pthread_mutex_unlock(&proc->mutex_slot1_dl_processing) ==0,"");

  /**** Slot0 FE Processing ****/
  // I- start main thread for FFT/ChanEst symbol: 0/1 --> 7
  if ( LOG_DEBUGFLAG(UE_TIMING)) {
    start_meas(&ue->ue_front_end_per_slot_stat[ue->current_thread_id[subframe_rx]][0]);
  }

  // 1- perform FFT for pilot ofdm symbols first (ofdmSym7 ofdmSym4 or (ofdmSym6 ofdmSym3))
  //printf("AbsSubframe %d.%d FFT slot %d, symbol %d\n", frame_rx,subframe_rx,slot1,pilot0);
  front_end_fft(ue,
                pilot0,
                slot1,
                0,
                0);
  //printf("AbsSubframe %d.%d FFT slot %d, symbol %d\n", frame_rx,subframe_rx,slot0,pilot1);
  front_end_fft(ue,
                pilot1,
                slot0,
                0,
                0);
  //printf("AbsSubframe %d.%d ChanEst slot %d, symbol %d\n", frame_rx,subframe_rx,slot0,pilot1);
  front_end_chanEst(ue,
                    pilot1,
                    slot0,
                    0);
  //printf("AbsSubframe %d.%d ChanEst slot %d, symbol %d\n", frame_rx,subframe_rx,slot1,pilot0);
  front_end_chanEst(ue,
                    pilot0,
                    slot1,
                    0);
  proc->chan_est_pilot0_slot1_available = 1;
  //printf("Set available channelEst to 1 AbsSubframe %d.%d \n",frame_rx,subframe_rx);

  // 2- perform FFT for other ofdm symbols other than pilots
  for (l=first_ofdm_sym; l<=l2; l++) {
    if( (l != pilot0) && (l != pilot1)) {
      //printf("AbsSubframe %d.%d FFT slot %d, symbol %d\n", frame_rx,subframe_rx,slot0,l);
      if (LOG_DEBUGFLAG(UE_TIMING)) {
        start_meas(&ue->ofdm_demod_stats);
      }

      VCD_SIGNAL_DUMPER_DUMP_FUNCTION_BY_NAME(VCD_SIGNAL_DUMPER_FUNCTIONS_UE_SLOT_FEP, VCD_FUNCTION_IN);
      front_end_fft(ue,
                    l,
                    slot0,
                    0,
                    0);
      VCD_SIGNAL_DUMPER_DUMP_FUNCTION_BY_NAME(VCD_SIGNAL_DUMPER_FUNCTIONS_UE_SLOT_FEP, VCD_FUNCTION_OUT);

      if (LOG_DEBUGFLAG(UE_TIMING)) {
        stop_meas(&ue->ofdm_demod_stats);
      }
    }
  } // for l=1..l2

  // 3- perform Channel Estimation for slot0
  for (l=first_ofdm_sym; l<=l2; l++) {
    if( (l != pilot0) && (l != pilot1)) {
      //printf("AbsSubframe %d.%d ChanEst slot %d, symbol %d\n", frame_rx,subframe_rx,slot0,l);
      front_end_chanEst(ue,
                        l,
                        slot0,
                        0);
    }

    ue_measurement_procedures(l-1,ue,proc,eNB_id,(subframe_rx<<1),abstraction_flag,mode);
  }

  if (do_pdcch_flag) {
    if (LOG_DEBUGFLAG(UE_TIMING)) {
      start_meas(&ue->pdcch_procedures_stat[ue->current_thread_id[subframe_rx]]);
    }

    if (ue_pdcch_procedures(eNB_id,ue,proc,abstraction_flag) == -1) {
      LOG_E(PHY,"[UE  %d] Frame %d, subframe %d: Error in pdcch procedures\n",ue->Mod_id,frame_rx,subframe_rx);

      if (LOG_DEBUGFLAG(UE_TIMING)) {
        LOG_I(PHY, "[AbsSFN %d.%d] Slot0: PDCCH %5.2f \n",frame_rx,subframe_rx,ue->pdcch_procedures_stat[ue->current_thread_id[subframe_rx]].p_time/(cpuf*1000.0));
      }

      //proc->dci_slot0_available = 1;
      return(-1);
    }

    //proc->dci_slot0_available=1;
    if (LOG_DEBUGFLAG(UE_TIMING)) {
      stop_meas(&ue->pdcch_procedures_stat[ue->current_thread_id[subframe_rx]]);
      LOG_I(PHY, "[AbsSFN %d.%d] Slot0: PDCCH %5.2f \n",frame_rx,subframe_rx,ue->pdcch_procedures_stat[ue->current_thread_id[subframe_rx]].p_time/(cpuf*1000.0));
    }
  }

  //printf("num_pdcch_symbols %d\n",ue->pdcch_vars[ue->current_thread_id[subframe_rx]][eNB_id]->num_pdcch_symbols);

  // first slot has been processed (FFTs + Channel Estimation, PCFICH/PHICH/PDCCH)
  if (LOG_DEBUGFLAG(UE_TIMING)) {
    stop_meas(&ue->ue_front_end_per_slot_stat[ue->current_thread_id[subframe_rx]][0]);
    LOG_I(PHY, "[AbsSFN %d.%d] Slot0: FFT + Channel Estimate + PCFICH/PHICH/PDCCH %5.2f \n",frame_rx,subframe_rx,
          ue->ue_front_end_per_slot_stat[ue->current_thread_id[subframe_rx]][0].p_time/(cpuf*1000.0));
  }

  //wait until slot1 FE is done
  uint32_t wait = 0;

  while(proc->chan_est_slot1_available == 0) {
    usleep(1);
    wait++;
  }

  if (LOG_DEBUGFLAG(UE_TIMING)) {
    stop_meas(&ue->ue_front_end_stat[ue->current_thread_id[subframe_rx]]);
    LOG_I(PHY, "[AbsSFN %d.%d] FULL FE Processing %5.2f \n",frame_rx,subframe_rx,ue->ue_front_end_per_slot_stat[ue->current_thread_id[subframe_rx]][0].p_time/(cpuf*1000.0));
  }

  /**** End Subframe FE Processing ****/

  //Trigger LLR parallelized for Slot 1
  //proc->dci_slot0_available=1;
  //printf("Set available dci slot0 to 1 AbsSubframe %d.%d \n",frame_rx%1024,subframe_rx);

  /**** Pdsch Procedure Slot0 ****/
  // start main thread for Pdsch Procedure (slot0)
  // do procedures for C-RNTI
  //printf("AbsSubframe %d.%d Pdsch Procedure (slot0)\n",frame_rx%1024,subframe_rx);
  //printf("AbsSubframe %d.%d Pdsch Procedure PDSCH Active %d \n",frame_rx%1024,subframe_rx, ue->dlsch[ue->current_thread_id[subframe_rx]][0][0]->active);

  if (LOG_DEBUGFLAG(UE_TIMING)) {
    start_meas(&ue->pdsch_procedures_stat[ue->current_thread_id[subframe_rx]]);
  }

  if (LOG_DEBUGFLAG(UE_TIMING)) {
    start_meas(&ue->pdsch_procedures_per_slot_stat[ue->current_thread_id[subframe_rx]][0]);
  }

  if (ue->dlsch[ue->current_thread_id[subframe_rx]][eNB_id][0]->active == 1) {
    VCD_SIGNAL_DUMPER_DUMP_FUNCTION_BY_NAME(VCD_SIGNAL_DUMPER_FUNCTIONS_PDSCH_PROC, VCD_FUNCTION_IN);
    ue_pdsch_procedures(ue,
                        proc,
                        eNB_id,
                        PDSCH,
                        ue->dlsch[ue->current_thread_id[subframe_rx]][eNB_id][0],
                        NULL,
                        ue->pdcch_vars[ue->current_thread_id[subframe_rx]][eNB_id]->num_pdcch_symbols,
                        (ue->frame_parms.symbols_per_tti>>1)-1,
                        abstraction_flag);
    VCD_SIGNAL_DUMPER_DUMP_FUNCTION_BY_NAME(VCD_SIGNAL_DUMPER_FUNCTIONS_PDSCH_PROC, VCD_FUNCTION_OUT);
  }

  // do procedures for SI-RNTI
  if ((ue->dlsch_SI[eNB_id]) && (ue->dlsch_SI[eNB_id]->active == 1)) {
    VCD_SIGNAL_DUMPER_DUMP_FUNCTION_BY_NAME(VCD_SIGNAL_DUMPER_FUNCTIONS_PDSCH_PROC_SI, VCD_FUNCTION_IN);
    ue_pdsch_procedures(ue,
                        proc,
                        eNB_id,
                        SI_PDSCH,
                        ue->dlsch_SI[eNB_id],
                        NULL,
                        ue->pdcch_vars[ue->current_thread_id[subframe_rx]][eNB_id]->num_pdcch_symbols,
                        (ue->frame_parms.symbols_per_tti>>1)-1,
                        abstraction_flag);
    VCD_SIGNAL_DUMPER_DUMP_FUNCTION_BY_NAME(VCD_SIGNAL_DUMPER_FUNCTIONS_PDSCH_PROC_SI, VCD_FUNCTION_OUT);
  }

  // do procedures for SI-RNTI
  if ((ue->dlsch_p[eNB_id]) && (ue->dlsch_p[eNB_id]->active == 1)) {
    VCD_SIGNAL_DUMPER_DUMP_FUNCTION_BY_NAME(VCD_SIGNAL_DUMPER_FUNCTIONS_PDSCH_PROC_P, VCD_FUNCTION_IN);
    ue_pdsch_procedures(ue,
                        proc,
                        eNB_id,
                        P_PDSCH,
                        ue->dlsch_p[eNB_id],
                        NULL,
                        ue->pdcch_vars[ue->current_thread_id[subframe_rx]][eNB_id]->num_pdcch_symbols,
                        (ue->frame_parms.symbols_per_tti>>1)-1,
                        abstraction_flag);
    VCD_SIGNAL_DUMPER_DUMP_FUNCTION_BY_NAME(VCD_SIGNAL_DUMPER_FUNCTIONS_PDSCH_PROC_P, VCD_FUNCTION_OUT);
  }

  // do procedures for RA-RNTI
  if ((ue->dlsch_ra[eNB_id]) && (ue->dlsch_ra[eNB_id]->active == 1)) {
    VCD_SIGNAL_DUMPER_DUMP_FUNCTION_BY_NAME(VCD_SIGNAL_DUMPER_FUNCTIONS_PDSCH_PROC_RA, VCD_FUNCTION_IN);
    ue_pdsch_procedures(ue,
                        proc,
                        eNB_id,
                        RA_PDSCH,
                        ue->dlsch_ra[eNB_id],
                        NULL,
                        ue->pdcch_vars[ue->current_thread_id[subframe_rx]][eNB_id]->num_pdcch_symbols,
                        (ue->frame_parms.symbols_per_tti>>1)-1,
                        abstraction_flag);
    VCD_SIGNAL_DUMPER_DUMP_FUNCTION_BY_NAME(VCD_SIGNAL_DUMPER_FUNCTIONS_PDSCH_PROC_RA, VCD_FUNCTION_OUT);
  }

  // LLR linear
  proc->dci_slot0_available=1;
  //printf("Set available dci slot0 to 1 AbsSubframe %d.%d \n",frame_rx%1024,subframe_rx);

  if (LOG_DEBUGFLAG(UE_TIMING)) {
    stop_meas(&ue->pdsch_procedures_per_slot_stat[ue->current_thread_id[subframe_rx]][0]);
    LOG_I(PHY, "[AbsSFN %d.%d] Slot0: LLR Computation %5.2f \n",frame_rx,subframe_rx,ue->pdsch_procedures_per_slot_stat[ue->current_thread_id[subframe_rx]][0].p_time/(cpuf*1000.0));
  }

  //wait until LLR Slot1 is done
  wait = 0;

  while(proc->llr_slot1_available == 0) {
    usleep(1);
    wait++;
  }

  if (LOG_DEBUGFLAG(UE_TIMING)) {
    stop_meas(&ue->pdsch_procedures_stat[ue->current_thread_id[subframe_rx]]);
    LOG_I(PHY, "[AbsSFN %d.%d] Full LLR Computation %5.2f \n",frame_rx,subframe_rx,ue->pdsch_procedures_stat[ue->current_thread_id[subframe_rx]].p_time/(cpuf*1000.0));
  }

  //=====================================================================//
  if (LOG_DEBUGFLAG(UE_TIMING)) {
    start_meas(&ue->dlsch_procedures_stat[ue->current_thread_id[subframe_rx]]);
  }

  LOG_D(PHY,"==> Start Turbo Decoder active dlsch %d SI %d RA %d \n",ue->dlsch[ue->current_thread_id[subframe_rx]][eNB_id][0]->active,
        ue->dlsch_SI[eNB_id]->active,
        //ue->dlsch_p[eNB_id]->active,
        ue->dlsch_ra[eNB_id]->active);

  // Start Turbo decoder
  if (ue->dlsch[ue->current_thread_id[subframe_rx]][eNB_id][0]->active == 1) {
    //VCD_SIGNAL_DUMPER_DUMP_FUNCTION_BY_NAME(VCD_SIGNAL_DUMPER_FUNCTIONS_PDSCH_PROC, VCD_FUNCTION_IN);
    ue_dlsch_procedures(ue,
                        proc,
                        eNB_id,
                        PDSCH,
                        ue->dlsch[ue->current_thread_id[subframe_rx]][eNB_id][0],
                        ue->dlsch[ue->current_thread_id[subframe_rx]][eNB_id][1],
                        &ue->dlsch_errors[eNB_id],
                        mode,
                        abstraction_flag);
    //VCD_SIGNAL_DUMPER_DUMP_FUNCTION_BY_NAME(VCD_SIGNAL_DUMPER_FUNCTIONS_PDSCH_PROC, VCD_FUNCTION_OUT);
  }

  // do procedures for SI-RNTI
  if ((ue->dlsch_SI[eNB_id]) && (ue->dlsch_SI[eNB_id]->active == 1)) {
    ue_dlsch_procedures(ue,
                        proc,
                        eNB_id,
                        SI_PDSCH,
                        ue->dlsch_SI[eNB_id],
                        NULL,
                        &ue->dlsch_SI_errors[eNB_id],
                        mode,
                        abstraction_flag);
    ue->dlsch_SI[eNB_id]->active = 0;
  }

  // do procedures for P-RNTI
  if ((ue->dlsch_p[eNB_id]) && (ue->dlsch_p[eNB_id]->active == 1)) {
    ue_dlsch_procedures(ue,
                        proc,
                        eNB_id,
                        P_PDSCH,
                        ue->dlsch_p[eNB_id],
                        NULL,
                        &ue->dlsch_p_errors[eNB_id],
                        mode,
                        abstraction_flag);
    ue->dlsch_p[eNB_id]->active = 0;
  }

  // do procedures for RA-RNTI
  if ((ue->dlsch_ra[eNB_id]) && (ue->dlsch_ra[eNB_id]->active == 1)) {
    ue_dlsch_procedures(ue,
                        proc,
                        eNB_id,
                        RA_PDSCH,
                        ue->dlsch_ra[eNB_id],
                        NULL,
                        &ue->dlsch_ra_errors[eNB_id],
                        mode,
                        abstraction_flag);
    ue->dlsch_ra[eNB_id]->active = 0;
  }

  if (LOG_DEBUGFLAG(UE_TIMING)) {
    stop_meas(&ue->dlsch_procedures_stat[ue->current_thread_id[subframe_rx]]);
    LOG_I(PHY, "[AbsSFN %d.%d] Channel Decoder: %5.2f \n",frame_rx,subframe_rx,ue->dlsch_procedures_stat[ue->current_thread_id[subframe_rx]].p_time/(cpuf*1000.0));
  }

  // duplicate harq structure
  uint8_t          current_harq_pid        = ue->dlsch[ue->current_thread_id[subframe_rx]][eNB_id][0]->current_harq_pid;
  LTE_DL_UE_HARQ_t *current_harq_processes = ue->dlsch[ue->current_thread_id[subframe_rx]][eNB_id][0]->harq_processes[current_harq_pid];
  harq_status_t    *current_harq_ack       = &ue->dlsch[ue->current_thread_id[subframe_rx]][eNB_id][0]->harq_ack[subframe_rx];

  // For Debug parallelisation
  //if (current_harq_ack->ack == 0) {
  //printf("[slot0 dl processing][End of Channel Decoding] AbsSubframe %d.%d Decode Fail for HarqId%d Round%d\n",frame_rx,subframe_rx,current_harq_pid,current_harq_processes->round);
  //}
  for(uint8_t rx_th_idx=1; rx_th_idx<RX_NB_TH; rx_th_idx++) {
    LTE_DL_UE_HARQ_t *harq_processes_dest  = ue->dlsch[ue->current_thread_id[(subframe_rx+rx_th_idx)%10]][eNB_id][0]->harq_processes[current_harq_pid];
    harq_status_t    *harq_ack_dest        = &ue->dlsch[ue->current_thread_id[(subframe_rx+rx_th_idx)%10]][eNB_id][0]->harq_ack[subframe_rx];
    copy_harq_proc_struct(harq_processes_dest, current_harq_processes);
    copy_ack_struct(harq_ack_dest, current_harq_ack);
  }

  /*
  LTE_DL_UE_HARQ_t *harq_processes_dest    = ue->dlsch[(subframe_rx+1)%RX_NB_TH][eNB_id][0]->harq_processes[current_harq_pid];
  LTE_DL_UE_HARQ_t *harq_processes_dest1    = ue->dlsch[(subframe_rx+2)%RX_NB_TH][eNB_id][0]->harq_processes[current_harq_pid];

  harq_status_t *current_harq_ack = &ue->dlsch[subframe_rx%RX_NB_TH][eNB_id][0]->harq_ack[subframe_rx];
  harq_status_t *harq_ack_dest    = &ue->dlsch[(subframe_rx+1)%RX_NB_TH][eNB_id][0]->harq_ack[subframe_rx];
  harq_status_t *harq_ack_dest1    = &ue->dlsch[(subframe_rx+2)%RX_NB_TH][eNB_id][0]->harq_ack[subframe_rx];

  copy_harq_proc_struct(harq_processes_dest, current_harq_processes);
  copy_ack_struct(harq_ack_dest, current_harq_ack);

  copy_harq_proc_struct(harq_processes_dest1, current_harq_processes);
  copy_ack_struct(harq_ack_dest1, current_harq_ack);
  */
  if (subframe_rx==9) {
    if (frame_rx % 10 == 0) {
      if ((ue->dlsch_received[eNB_id] - ue->dlsch_received_last[eNB_id]) != 0)
        ue->dlsch_fer[eNB_id] = (100*(ue->dlsch_errors[eNB_id] - ue->dlsch_errors_last[eNB_id]))/(ue->dlsch_received[eNB_id] - ue->dlsch_received_last[eNB_id]);

      ue->dlsch_errors_last[eNB_id] = ue->dlsch_errors[eNB_id];
      ue->dlsch_received_last[eNB_id] = ue->dlsch_received[eNB_id];
    }

    ue->bitrate[eNB_id] = (ue->total_TBS[eNB_id] - ue->total_TBS_last[eNB_id])*100;
    ue->total_TBS_last[eNB_id] = ue->total_TBS[eNB_id];
    LOG_D(PHY,"[UE %d] Calculating bitrate Frame %d: total_TBS = %d, total_TBS_last = %d, bitrate %f kbits\n",
          ue->Mod_id,frame_rx,ue->total_TBS[eNB_id],
          ue->total_TBS_last[eNB_id],(float) ue->bitrate[eNB_id]/1000.0);
#if UE_AUTOTEST_TRACE

    if ((frame_rx % 100 == 0)) {
      LOG_I(PHY,"[UE  %d] AUTOTEST Metric : UE_DLSCH_BITRATE = %5.2f kbps (frame = %d) \n", ue->Mod_id, (float) ue->bitrate[eNB_id]/1000.0, frame_rx);
    }

#endif
  }

  VCD_SIGNAL_DUMPER_DUMP_FUNCTION_BY_NAME(VCD_SIGNAL_DUMPER_FUNCTIONS_PHY_PROCEDURES_UE_RX, VCD_FUNCTION_OUT);

  if (LOG_DEBUGFLAG(UE_TIMING)) {
    stop_meas(&ue->phy_proc_rx[ue->current_thread_id[subframe_rx]]);
    LOG_I(PHY, "------FULL RX PROC [AbsSFN %d.%d]: %5.2f ------\n",frame_rx,subframe_rx,ue->phy_proc_rx[ue->current_thread_id[subframe_rx]].p_time/(cpuf*1000.0));
  }

  LOG_D(PHY," ****** end RX-Chain  for AbsSubframe %d.%d ******  \n", frame_rx%1024, subframe_rx);
  return (0);
}
#endif /*UE_SLOT_PARALLELISATION */


void phy_procedures_UE_SL_RX(PHY_VARS_UE *ue,UE_rxtx_proc_t *proc) {
}

int phy_procedures_UE_RX(PHY_VARS_UE *ue,
		                 UE_rxtx_proc_t *proc,
						 uint8_t eNB_id,
                         uint8_t abstraction_flag,
						 uint8_t do_pdcch_flag,
						 runmode_t mode)
{
  int l,l2;
  int pilot1;
  int pmch_flag=0;
  int frame_rx = proc->frame_rx;
  int subframe_rx = proc->subframe_rx;
  uint8_t next1_thread_id = ue->current_thread_id[subframe_rx]== (RX_NB_TH-1) ? 0:(ue->current_thread_id[subframe_rx]+1);
  uint8_t next2_thread_id = next1_thread_id== (RX_NB_TH-1) ? 0:(next1_thread_id+1);
  VCD_SIGNAL_DUMPER_DUMP_FUNCTION_BY_NAME(VCD_SIGNAL_DUMPER_FUNCTIONS_PHY_PROCEDURES_UE_RX, VCD_FUNCTION_IN);
  T(T_UE_PHY_DL_TICK, T_INT(ue->Mod_id), T_INT(frame_rx%1024), T_INT(subframe_rx));
  T(T_UE_PHY_INPUT_SIGNAL, T_INT(ue->Mod_id), T_INT(frame_rx%1024), T_INT(subframe_rx), T_INT(0),
    T_BUFFER(&ue->common_vars.rxdata[0][subframe_rx*ue->frame_parms.samples_per_tti],
             ue->frame_parms.samples_per_tti * 4));

  // start timers
  if ( LOG_DEBUGFLAG(DEBUG_UE_PHYPROC)) {
    LOG_I(PHY," ****** start RX-Chain for AbsSubframe->0 %d.%d ******  \n", frame_rx%1024, subframe_rx);
  }

  if(LOG_DEBUGFLAG(UE_TIMING)) {
    start_meas(&ue->phy_proc_rx[ue->current_thread_id[subframe_rx]]);
    start_meas(&ue->ue_front_end_stat[ue->current_thread_id[subframe_rx]]);
  }


#if (LTE_RRC_VERSION >= MAKE_VERSION(14, 0, 0))
  if(is_fembms_pmch_subframe(frame_rx,subframe_rx,&ue->frame_parms)){
	ue_pmch_procedures(ue,proc,eNB_id,abstraction_flag,1);
	return 0;
  }else{ // this gets closed at end
#endif


  pmch_flag = is_pmch_subframe(frame_rx,subframe_rx,&ue->frame_parms) ? 1 : 0;

  if (do_pdcch_flag) {
    // deactivate reception until we scan pdcch
    if (ue->dlsch[ue->current_thread_id[subframe_rx]][eNB_id][0])
      ue->dlsch[ue->current_thread_id[subframe_rx]][eNB_id][0]->active = 0;

    if (ue->dlsch[ue->current_thread_id[subframe_rx]][eNB_id][1])
      ue->dlsch[ue->current_thread_id[subframe_rx]][eNB_id][1]->active = 0;

    if (ue->dlsch_SI[eNB_id])
      ue->dlsch_SI[eNB_id]->active = 0;

    if (ue->dlsch_p[eNB_id])
      ue->dlsch_p[eNB_id]->active = 0;

    if (ue->dlsch_ra[eNB_id])
      ue->dlsch_ra[eNB_id]->active = 0;
  }

  if (LOG_DEBUGFLAG(DEBUG_UE_PHYPROC)) {
    LOG_D(PHY,"[UE %d] Frame %d subframe %d: Doing phy_procedures_UE_RX\n",
          ue->Mod_id,frame_rx, subframe_rx);
  }

  if (ue->frame_parms.Ncp == 0) {  // normal prefix
    pilot1 = 4;
  } else { // extended prefix
    pilot1 = 3;
  }

  if (subframe_select(&ue->frame_parms,subframe_rx) == SF_S) { // S-subframe, do first 5 symbols only
    l2 = 4;
  } else if (pmch_flag == 1) { // do first 2 symbols only
    l2 = 1;
  } else { // normal subframe, last symbol to be processed is the first of the second slot
    l2 = (ue->frame_parms.symbols_per_tti/2)-1;
  }

  int prev_subframe_rx = (subframe_rx - 1)<0? 9: (subframe_rx - 1);

  if (subframe_select(&ue->frame_parms,prev_subframe_rx) != SF_DL) {
    //++++++++++++++++++++++++++++++++++++++++++++++++++++++++++++
    // RX processing of symbols l=0...l2
    //++++++++++++++++++++++++++++++++++++++++++++++++++++++++++++
    l=0;
  } else {
    //++++++++++++++++++++++++++++++++++++++++++++++++++++++++++++
    // RX processing of symbols l=1...l2 (l=0 is done in last scheduling epoch)
    //++++++++++++++++++++++++++++++++++++++++++++++++++++++++++++
    l=1;
  }

  LOG_D(PHY," ------ slot 0 Processing: AbsSubframe %d.%d ------  \n", frame_rx%1024, subframe_rx);
  LOG_D(PHY," ------  --> FFT/ChannelEst/PDCCH slot 0: AbsSubframe %d.%d ------  \n", frame_rx%1024, subframe_rx);

  for (; l<=l2; l++) {
    if (abstraction_flag == 0) {
      if (LOG_DEBUGFLAG(UE_TIMING)) {
        start_meas(&ue->ofdm_demod_stats);
      }

      VCD_SIGNAL_DUMPER_DUMP_FUNCTION_BY_NAME(VCD_SIGNAL_DUMPER_FUNCTIONS_UE_SLOT_FEP, VCD_FUNCTION_IN);
      slot_fep(ue,
               l,
               (subframe_rx<<1),
               0,
               0,
               0);
      VCD_SIGNAL_DUMPER_DUMP_FUNCTION_BY_NAME(VCD_SIGNAL_DUMPER_FUNCTIONS_UE_SLOT_FEP, VCD_FUNCTION_OUT);

      if (LOG_DEBUGFLAG(UE_TIMING)) {
        stop_meas(&ue->ofdm_demod_stats);
      }
    }

    ue_measurement_procedures(l-1,ue,proc,eNB_id,(subframe_rx<<1),abstraction_flag,mode);

    if (do_pdcch_flag) {
      if ((l==pilot1) ||
          ((pmch_flag==1)&&(l==l2)))  {
        LOG_D(PHY,"[UE  %d] Frame %d: Calling pdcch procedures (eNB %d)\n",ue->Mod_id,frame_rx,eNB_id);

        //start_meas(&ue->rx_pdcch_stats[ue->current_thread_id[subframe_rx]]);
        if (ue_pdcch_procedures(eNB_id,ue,proc,abstraction_flag) == -1) {
          LOG_E(PHY,"[UE  %d] Frame %d, subframe %d: Error in pdcch procedures\n",ue->Mod_id,frame_rx,subframe_rx);
          return(-1);
        }

        //stop_meas(&ue->rx_pdcch_stats[ue->current_thread_id[subframe_rx]]);
        //printf("subframe %d n_pdcch_sym %d pdcch procedures  %5.3f \n",
        //        subframe_rx, ue->pdcch_vars[ue->current_thread_id[subframe_rx]][eNB_id]->num_pdcch_symbols,
        //     (ue->rx_pdcch_stats[ue->current_thread_id[subframe_rx]].p_time)/(cpuf*1000.0));
        LOG_D(PHY,"num_pdcch_symbols %d\n",ue->pdcch_vars[ue->current_thread_id[subframe_rx]][eNB_id]->num_pdcch_symbols);
      }
    }
  } // for l=1..l2

  ue_measurement_procedures(l-1,ue,proc,eNB_id,(subframe_rx<<1),abstraction_flag,mode);
  LOG_D(PHY," ------  end FFT/ChannelEst/PDCCH slot 0: AbsSubframe %d.%d ------  \n", frame_rx%1024, subframe_rx);

  // If this is PMCH, call procedures, do channel estimation for first symbol of next DL subframe and return
  if (pmch_flag == 1) {
    ue_pmch_procedures(ue,proc,eNB_id,abstraction_flag
#if (LTE_RRC_VERSION >= MAKE_VERSION(14, 0, 0))
,0
#endif
);
    int next_subframe_rx = (1+subframe_rx)%10;

    if (subframe_select(&ue->frame_parms,next_subframe_rx) != SF_UL) {
      slot_fep(ue,
               0,
               (next_subframe_rx<<1),
               0,
               0,
               0);
    }

    return 0;
  }

  slot_fep(ue,
           0,
           1+(subframe_rx<<1),
           0,
           0,
           0);

  // first slot has been processed (FFTs + Channel Estimation, PCFICH/PHICH/PDCCH)
  if (LOG_DEBUGFLAG(UE_TIMING)) {
    stop_meas(&ue->ue_front_end_stat[ue->current_thread_id[subframe_rx]]);
    LOG_I(PHY, "[SFN %d] Slot0: FFT + Channel Estimate + PCFICH/PHICH/PDCCH %5.2f \n",subframe_rx,ue->ue_front_end_stat[ue->current_thread_id[subframe_rx]].p_time/(cpuf*1000.0));
  }

  LOG_D(PHY," ------ --> PDSCH ChannelComp/LLR slot 0: AbsSubframe %d.%d ------  \n", frame_rx%1024, subframe_rx);

  if (LOG_DEBUGFLAG(UE_TIMING)) {
    start_meas(&ue->generic_stat);
    start_meas(&ue->crnti_procedures_stats);
  }

  // do procedures for C-RNTI
  if (ue->dlsch[ue->current_thread_id[subframe_rx]][eNB_id][0]->active == 1) {
    VCD_SIGNAL_DUMPER_DUMP_FUNCTION_BY_NAME(VCD_SIGNAL_DUMPER_FUNCTIONS_PDSCH_PROC, VCD_FUNCTION_IN);
    ue_pdsch_procedures(ue,
                        proc,
                        eNB_id,
                        PDSCH,
                        ue->dlsch[ue->current_thread_id[subframe_rx]][eNB_id][0],
                        NULL,
                        ue->pdcch_vars[ue->current_thread_id[subframe_rx]][eNB_id]->num_pdcch_symbols,
                        ue->frame_parms.symbols_per_tti>>1,
                        abstraction_flag);
    VCD_SIGNAL_DUMPER_DUMP_FUNCTION_BY_NAME(VCD_SIGNAL_DUMPER_FUNCTIONS_PDSCH_PROC, VCD_FUNCTION_OUT);
  }

  if (LOG_DEBUGFLAG(UE_TIMING)) {
    stop_meas(&ue->crnti_procedures_stats);
  }

  LOG_D(PHY," ------ end PDSCH ChannelComp/LLR slot 0: AbsSubframe %d.%d ------  \n", frame_rx%1024, subframe_rx);

  // do procedures for SI-RNTI
  if ((ue->dlsch_SI[eNB_id]) && (ue->dlsch_SI[eNB_id]->active == 1)) {
    VCD_SIGNAL_DUMPER_DUMP_FUNCTION_BY_NAME(VCD_SIGNAL_DUMPER_FUNCTIONS_PDSCH_PROC_SI, VCD_FUNCTION_IN);
    ue_pdsch_procedures(ue,
                        proc,
                        eNB_id,
                        SI_PDSCH,
                        ue->dlsch_SI[eNB_id],
                        NULL,
                        ue->pdcch_vars[ue->current_thread_id[subframe_rx]][eNB_id]->num_pdcch_symbols,
                        ue->frame_parms.symbols_per_tti>>1,
                        abstraction_flag);
    VCD_SIGNAL_DUMPER_DUMP_FUNCTION_BY_NAME(VCD_SIGNAL_DUMPER_FUNCTIONS_PDSCH_PROC_SI, VCD_FUNCTION_OUT);
  }

  // do procedures for SI-RNTI
  if ((ue->dlsch_p[eNB_id]) && (ue->dlsch_p[eNB_id]->active == 1)) {
    VCD_SIGNAL_DUMPER_DUMP_FUNCTION_BY_NAME(VCD_SIGNAL_DUMPER_FUNCTIONS_PDSCH_PROC_P, VCD_FUNCTION_IN);
    ue_pdsch_procedures(ue,
                        proc,
                        eNB_id,
                        P_PDSCH,
                        ue->dlsch_p[eNB_id],
                        NULL,
                        ue->pdcch_vars[ue->current_thread_id[subframe_rx]][eNB_id]->num_pdcch_symbols,
                        ue->frame_parms.symbols_per_tti>>1,
                        abstraction_flag);
    VCD_SIGNAL_DUMPER_DUMP_FUNCTION_BY_NAME(VCD_SIGNAL_DUMPER_FUNCTIONS_PDSCH_PROC_P, VCD_FUNCTION_OUT);
  }

  // do procedures for RA-RNTI
  if ((ue->dlsch_ra[eNB_id]) && (ue->dlsch_ra[eNB_id]->active == 1)) {
    VCD_SIGNAL_DUMPER_DUMP_FUNCTION_BY_NAME(VCD_SIGNAL_DUMPER_FUNCTIONS_PDSCH_PROC_RA, VCD_FUNCTION_IN);
    ue_pdsch_procedures(ue,
                        proc,
                        eNB_id,
                        RA_PDSCH,
                        ue->dlsch_ra[eNB_id],
                        NULL,
                        ue->pdcch_vars[ue->current_thread_id[subframe_rx]][eNB_id]->num_pdcch_symbols,
                        ue->frame_parms.symbols_per_tti>>1,
                        abstraction_flag);
    VCD_SIGNAL_DUMPER_DUMP_FUNCTION_BY_NAME(VCD_SIGNAL_DUMPER_FUNCTIONS_PDSCH_PROC_RA, VCD_FUNCTION_OUT);
  }

  LOG_D(PHY," ------ slot 1 Processing: AbsSubframe %d.%d ------  \n", frame_rx%1024, subframe_rx);
  LOG_D(PHY," ------  --> FFT/ChannelEst/PDCCH slot 1: AbsSubframe %d.%d ------  \n", frame_rx%1024, subframe_rx);

  if (subframe_select(&ue->frame_parms,subframe_rx) != SF_S) {  // do front-end processing for second slot, and first symbol of next subframe
    for (l=1; l<ue->frame_parms.symbols_per_tti>>1; l++) {
      if (abstraction_flag == 0) {
        if (LOG_DEBUGFLAG(UE_TIMING)) {
          start_meas(&ue->ofdm_demod_stats);
        }

        VCD_SIGNAL_DUMPER_DUMP_FUNCTION_BY_NAME(VCD_SIGNAL_DUMPER_FUNCTIONS_UE_SLOT_FEP, VCD_FUNCTION_IN);
        slot_fep(ue,
                 l,
                 1+(subframe_rx<<1),
                 0,
                 0,
                 0);
        VCD_SIGNAL_DUMPER_DUMP_FUNCTION_BY_NAME(VCD_SIGNAL_DUMPER_FUNCTIONS_UE_SLOT_FEP, VCD_FUNCTION_OUT);

        if (LOG_DEBUGFLAG(UE_TIMING)) {
          stop_meas(&ue->ofdm_demod_stats);
        }
      }

      ue_measurement_procedures(l-1,ue,proc,eNB_id,1+(subframe_rx<<1),abstraction_flag,mode);
    } // for l=1..l2

    ue_measurement_procedures(l-1,ue,proc,eNB_id,1+(subframe_rx<<1),abstraction_flag,mode);
    // do first symbol of next downlink subframe for channel estimation
    int next_subframe_rx = (1+subframe_rx)%10;

    if (subframe_select(&ue->frame_parms,next_subframe_rx) != SF_UL) {
      slot_fep(ue,
               0,
               (next_subframe_rx<<1),
               0,
               0,
               0);
    }
  } // not an S-subframe

  if(LOG_DEBUGFLAG(UE_TIMING)) {
    stop_meas(&ue->generic_stat);
    LOG_I(PHY, "[SFN %d] Slot1: FFT + Channel Estimate + Pdsch Proc Slot0 %5.2f \n",subframe_rx,ue->generic_stat.p_time/(cpuf*1000.0));
  }

  LOG_D(PHY," ------  end FFT/ChannelEst/PDCCH slot 1: AbsSubframe %d.%d ------  \n", frame_rx%1024, subframe_rx);

  if ( (subframe_rx == 0) && (ue->decode_MIB == 1)) {
    ue_pbch_procedures(eNB_id,ue,proc,abstraction_flag);
  }

  // do procedures for C-RNTI
  LOG_D(PHY," ------ --> PDSCH ChannelComp/LLR slot 0: AbsSubframe %d.%d ------  \n", frame_rx%1024, subframe_rx);

  if (ue->dlsch[ue->current_thread_id[subframe_rx]][eNB_id][0]->active == 1) {
    VCD_SIGNAL_DUMPER_DUMP_FUNCTION_BY_NAME(VCD_SIGNAL_DUMPER_FUNCTIONS_PDSCH_PROC, VCD_FUNCTION_IN);

    if (LOG_DEBUGFLAG(UE_TIMING)) {
      start_meas(&ue->pdsch_procedures_stat[ue->current_thread_id[subframe_rx]]);
    }

    ue_pdsch_procedures(ue,
                        proc,
                        eNB_id,
                        PDSCH,
                        ue->dlsch[ue->current_thread_id[subframe_rx]][eNB_id][0],
                        NULL,
                        1+(ue->frame_parms.symbols_per_tti>>1),
                        ue->frame_parms.symbols_per_tti-1,
                        abstraction_flag);
    LOG_D(PHY," ------ end PDSCH ChannelComp/LLR slot 0: AbsSubframe %d.%d ------  \n", frame_rx%1024, subframe_rx);
    LOG_D(PHY," ------ --> PDSCH Turbo Decoder slot 0/1: AbsSubframe %d.%d ------  \n", frame_rx%1024, subframe_rx);

    if (LOG_DEBUGFLAG(UE_TIMING)) {
      stop_meas(&ue->pdsch_procedures_stat[ue->current_thread_id[subframe_rx]]);
      start_meas(&ue->dlsch_procedures_stat[ue->current_thread_id[subframe_rx]]);
    }

    ue_dlsch_procedures(ue,
                        proc,
                        eNB_id,
                        PDSCH,
                        ue->dlsch[ue->current_thread_id[subframe_rx]][eNB_id][0],
                        ue->dlsch[ue->current_thread_id[subframe_rx]][eNB_id][1],
                        &ue->dlsch_errors[eNB_id],
                        mode,
                        abstraction_flag);

    if (LOG_DEBUGFLAG(UE_TIMING)) {
      stop_meas(&ue->dlsch_procedures_stat[ue->current_thread_id[subframe_rx]]);
      LOG_I(PHY, "[SFN %d] Slot1:       Pdsch Proc %5.2f\n",subframe_rx,ue->pdsch_procedures_stat[ue->current_thread_id[subframe_rx]].p_time/(cpuf*1000.0));
      LOG_I(PHY, "[SFN %d] Slot0 Slot1: Dlsch Proc %5.2f\n",subframe_rx,ue->dlsch_procedures_stat[ue->current_thread_id[subframe_rx]].p_time/(cpuf*1000.0));
    }

    VCD_SIGNAL_DUMPER_DUMP_FUNCTION_BY_NAME(VCD_SIGNAL_DUMPER_FUNCTIONS_PDSCH_PROC, VCD_FUNCTION_OUT);
  }

  if (LOG_DEBUGFLAG(UE_TIMING)) {
    start_meas(&ue->generic_stat);
  }

  if (LOG_DUMPFLAG(DEBUG_UE_PHYPROC)) {
    if(subframe_rx==5 &&  ue->dlsch[ue->current_thread_id[subframe_rx]][eNB_id][0]->harq_processes[ue->dlsch[ue->current_thread_id[subframe_rx]][eNB_id][0]->current_harq_pid]->nb_rb > 20) {
      //LOG_M("decoder_llr.m","decllr",dlsch_llr,G,1,0);
      //LOG_M("llr.m","llr",  &ue->pdsch_vars[eNB_id]->llr[0][0],(14*nb_rb*12*dlsch1_harq->Qm) - 4*(nb_rb*4*dlsch1_harq->Qm),1,0);
      LOG_M("rxdataF0_current.m", "rxdataF0", &ue->common_vars.common_vars_rx_data_per_thread[ue->current_thread_id[subframe_rx]].rxdataF[0][0],14*ue->frame_parms.ofdm_symbol_size,1,1);
      //LOG_M("rxdataF0_previous.m"    , "rxdataF0_prev_sss", &ue->common_vars.common_vars_rx_data_per_thread[next_thread_id].rxdataF[0][0],14*ue->frame_parms.ofdm_symbol_size,1,1);
      //LOG_M("rxdataF0_previous.m"    , "rxdataF0_prev", &ue->common_vars.common_vars_rx_data_per_thread[next_thread_id].rxdataF[0][0],14*ue->frame_parms.ofdm_symbol_size,1,1);
      LOG_M("dl_ch_estimates.m", "dl_ch_estimates_sfn5", &ue->common_vars.common_vars_rx_data_per_thread[ue->current_thread_id[subframe_rx]].dl_ch_estimates[0][0][0],14*ue->frame_parms.ofdm_symbol_size,1,
            1);
      LOG_M("dl_ch_estimates_ext.m", "dl_ch_estimatesExt_sfn5", &ue->pdsch_vars[ue->current_thread_id[subframe_rx]][0]->dl_ch_estimates_ext[0][0],14*ue->frame_parms.N_RB_DL*12,1,1);
      LOG_M("rxdataF_comp00.m","rxdataF_comp00",     &ue->pdsch_vars[ue->current_thread_id[subframe_rx]][0]->rxdataF_comp0[0][0],14*ue->frame_parms.N_RB_DL*12,1,1);
      //LOG_M("magDLFirst.m", "magDLFirst", &phy_vars_ue->pdsch_vars[ue->current_thread_id[subframe_rx]][0]->dl_ch_mag0[0][0],14*frame_parms->N_RB_DL*12,1,1);
      //LOG_M("magDLSecond.m", "magDLSecond", &phy_vars_ue->pdsch_vars[ue->current_thread_id[subframe_rx]][0]->dl_ch_magb0[0][0],14*frame_parms->N_RB_DL*12,1,1);
      AssertFatal (0,"");
    }
  }

  // do procedures for SI-RNTI
  if ((ue->dlsch_SI[eNB_id]) && (ue->dlsch_SI[eNB_id]->active == 1)) {
    ue_pdsch_procedures(ue,
                        proc,
                        eNB_id,
                        SI_PDSCH,
                        ue->dlsch_SI[eNB_id],
                        NULL,
                        1+(ue->frame_parms.symbols_per_tti>>1),
                        ue->frame_parms.symbols_per_tti-1,
                        abstraction_flag);
    ue_dlsch_procedures(ue,
                        proc,
                        eNB_id,
                        SI_PDSCH,
                        ue->dlsch_SI[eNB_id],
                        NULL,
                        &ue->dlsch_SI_errors[eNB_id],
                        mode,
                        abstraction_flag);
    ue->dlsch_SI[eNB_id]->active = 0;
  }

  // do procedures for P-RNTI
  if ((ue->dlsch_p[eNB_id]) && (ue->dlsch_p[eNB_id]->active == 1)) {
    ue_pdsch_procedures(ue,
                        proc,
                        eNB_id,
                        P_PDSCH,
                        ue->dlsch_p[eNB_id],
                        NULL,
                        1+(ue->frame_parms.symbols_per_tti>>1),
                        ue->frame_parms.symbols_per_tti-1,
                        abstraction_flag);
    ue_dlsch_procedures(ue,
                        proc,
                        eNB_id,
                        P_PDSCH,
                        ue->dlsch_p[eNB_id],
                        NULL,
                        &ue->dlsch_p_errors[eNB_id],
                        mode,
                        abstraction_flag);
    ue->dlsch_p[eNB_id]->active = 0;
  }

  // do procedures for RA-RNTI
  if ((ue->dlsch_ra[eNB_id]) && (ue->dlsch_ra[eNB_id]->active == 1)) {
    ue_pdsch_procedures(ue,
                        proc,
                        eNB_id,
                        RA_PDSCH,
                        ue->dlsch_ra[eNB_id],
                        NULL,
                        1+(ue->frame_parms.symbols_per_tti>>1),
                        ue->frame_parms.symbols_per_tti-1,
                        abstraction_flag);
    ue_dlsch_procedures(ue,
                        proc,
                        eNB_id,
                        RA_PDSCH,
                        ue->dlsch_ra[eNB_id],
                        NULL,
                        &ue->dlsch_ra_errors[eNB_id],
                        mode,
                        abstraction_flag);
    ue->dlsch_ra[eNB_id]->active = 0;
  }

#if (LTE_RRC_VERSION >= MAKE_VERSION(14, 0, 0))
  } // This commes from feMBMS subframe filtering !
#endif

  // duplicate harq structure
  uint8_t          current_harq_pid        = ue->dlsch[ue->current_thread_id[subframe_rx]][eNB_id][0]->current_harq_pid;
  LTE_DL_UE_HARQ_t *current_harq_processes = ue->dlsch[ue->current_thread_id[subframe_rx]][eNB_id][0]->harq_processes[current_harq_pid];
  LTE_DL_UE_HARQ_t *harq_processes_dest    = ue->dlsch[next1_thread_id][eNB_id][0]->harq_processes[current_harq_pid];
  LTE_DL_UE_HARQ_t *harq_processes_dest1    = ue->dlsch[next2_thread_id][eNB_id][0]->harq_processes[current_harq_pid];
  harq_status_t *current_harq_ack = &ue->dlsch[ue->current_thread_id[subframe_rx]][eNB_id][0]->harq_ack[subframe_rx];
  harq_status_t *harq_ack_dest    = &ue->dlsch[next1_thread_id][eNB_id][0]->harq_ack[subframe_rx];
  harq_status_t *harq_ack_dest1    = &ue->dlsch[next2_thread_id][eNB_id][0]->harq_ack[subframe_rx];
  copy_harq_proc_struct(harq_processes_dest, current_harq_processes);
  copy_ack_struct(harq_ack_dest, current_harq_ack);
  copy_harq_proc_struct(harq_processes_dest1, current_harq_processes);
  copy_ack_struct(harq_ack_dest1, current_harq_ack);

  if (subframe_rx==9) {
    if (frame_rx % 10 == 0) {
      if ((ue->dlsch_received[eNB_id] - ue->dlsch_received_last[eNB_id]) != 0)
        ue->dlsch_fer[eNB_id] = (100*(ue->dlsch_errors[eNB_id] - ue->dlsch_errors_last[eNB_id]))/(ue->dlsch_received[eNB_id] - ue->dlsch_received_last[eNB_id]);

      ue->dlsch_errors_last[eNB_id] = ue->dlsch_errors[eNB_id];
      ue->dlsch_received_last[eNB_id] = ue->dlsch_received[eNB_id];
    }

    ue->bitrate[eNB_id] = (ue->total_TBS[eNB_id] - ue->total_TBS_last[eNB_id])*100;
    ue->total_TBS_last[eNB_id] = ue->total_TBS[eNB_id];
    LOG_D(PHY,"[UE %d] Calculating bitrate Frame %d: total_TBS = %d, total_TBS_last = %d, bitrate %f kbits\n",
          ue->Mod_id,frame_rx,ue->total_TBS[eNB_id],
          ue->total_TBS_last[eNB_id],(float) ue->bitrate[eNB_id]/1000.0);

    if ( LOG_DEBUGFLAG(DEBUG_UE_PHYPROC)) {
      if ((frame_rx % 100 == 0)) {
        LOG_UI(PHY,"[UE  %d] AUTOTEST Metric : UE_DLSCH_BITRATE = %5.2f kbps (frame = %d) \n", ue->Mod_id, (float) ue->bitrate[eNB_id]/1000.0, frame_rx);
      }
    }
  }

  if ( LOG_DEBUGFLAG(UE_TIMING)) {
    stop_meas(&ue->generic_stat);
    LOG_I(PHY,"after tubo until end of Rx %5.2f \n",ue->generic_stat.p_time/(cpuf*1000.0));
  }

  VCD_SIGNAL_DUMPER_DUMP_FUNCTION_BY_NAME(VCD_SIGNAL_DUMPER_FUNCTIONS_PHY_PROCEDURES_UE_RX, VCD_FUNCTION_OUT);

  if ( LOG_DEBUGFLAG(UE_TIMING) ) {
    stop_meas(&ue->phy_proc_rx[ue->current_thread_id[subframe_rx]]);
    LOG_I(PHY, "------FULL RX PROC [SFN %d]: %5.2f ------\n",subframe_rx,ue->phy_proc_rx[ue->current_thread_id[subframe_rx]].p_time/(cpuf*1000.0));
  }

  LOG_D(PHY," ****** end RX-Chain  for AbsSubframe %d.%d ******  \n", frame_rx%1024, subframe_rx);
  return (0);
}



void phy_procedures_UE_lte(PHY_VARS_UE *ue,
		                   UE_rxtx_proc_t *proc,
						   uint8_t eNB_id,
						   uint8_t abstraction_flag,
						   uint8_t do_pdcch_flag,
						   runmode_t mode)
{
#if defined(ENABLE_ITTI)
  MessageDef   *msg_p;
  int           result;
#endif
  int           frame_rx = proc->frame_rx;
  int           frame_tx = proc->frame_tx;
  int           subframe_rx = proc->subframe_rx;
  int           subframe_tx = proc->subframe_tx;
  UE_L2_STATE_t ret;
  int slot;

  if (ue->mac_enabled == 0) {
    ue->UE_mode[eNB_id]=PUSCH;
  }

  VCD_SIGNAL_DUMPER_DUMP_FUNCTION_BY_NAME(VCD_SIGNAL_DUMPER_FUNCTIONS_PHY_PROCEDURES_UE_LTE,1);

  if ( LOG_DEBUGFLAG(UE_TIMING)) {
    start_meas(&ue->phy_proc[ue->current_thread_id[subframe_rx]]);
  }

#if defined(ENABLE_ITTI)

  do {
    // Checks if a message has been sent to PHY sub-task
    itti_poll_msg (TASK_PHY_UE, &msg_p);

    if (msg_p != NULL) {
      switch (ITTI_MSG_ID(msg_p)) {
      case PHY_FIND_CELL_REQ:
    	  LOG_I(PHY, "[UE ] Received %s\n", ITTI_MSG_NAME (msg_p));
    	  /* TODO process the message */
    	  break;

      default:
    	  LOG_E(PHY, "[UE %d] Received unexpected message %s\n", ITTI_MSG_INSTANCE (msg_p) , ITTI_MSG_NAME (msg_p));
    	  break;
      }

      result = itti_free (ITTI_MSG_ORIGIN_ID(msg_p), msg_p);
      AssertFatal (result == EXIT_SUCCESS, "Failed to free memory (%d)!\n", result);
    }
  } while(msg_p != NULL);

#endif

  for (slot=0; slot<2; slot++) {
    if ((subframe_select(&ue->frame_parms,subframe_tx)==SF_UL)||
        (ue->frame_parms.frame_type == FDD)) {
      phy_procedures_UE_TX(ue,proc,eNB_id,abstraction_flag,mode);
    }

    if ((subframe_select(&ue->frame_parms,subframe_rx)==SF_DL) ||
        (ue->frame_parms.frame_type == FDD)) {
      phy_procedures_UE_RX(ue,proc,eNB_id,abstraction_flag,do_pdcch_flag,mode);
    }

    if ((subframe_select(&ue->frame_parms,subframe_tx)==SF_S) &&
        (slot==1)) {
      phy_procedures_UE_S_TX(ue,eNB_id,abstraction_flag);
    }

    if ((subframe_select(&ue->frame_parms,subframe_rx)==SF_S) &&
        (slot==0)) {
      phy_procedures_UE_RX(ue,proc,eNB_id,abstraction_flag,do_pdcch_flag,mode);
    }

    if (ue->mac_enabled==1) {
      if (slot==0) {
        //LOG_I(PHY,"[UE %d] Frame %d, subframe %d, star ue_scheduler\n", ue->Mod_id,frame_rx,subframe_tx);
        ret = ue_scheduler(ue->Mod_id,
                           frame_rx,
                           subframe_rx,
                           frame_tx,
                           subframe_tx,
                           subframe_select(&ue->frame_parms,subframe_tx),
                           eNB_id,
                           0/*FIXME CC_id*/);

        if (ret == CONNECTION_LOST) {
          LOG_E(PHY,"[UE %d] Frame %d, subframe %d RRC Connection lost, returning to PRACH\n",ue->Mod_id,
                frame_rx,subframe_tx);
          ue->UE_mode[eNB_id] = PRACH;
          //      mac_xface->macphy_exit("Connection lost");
        } else if (ret == PHY_RESYNCH) {
          LOG_E(PHY,"[UE %d] Frame %d, subframe %d RRC Connection lost, trying to resynch\n",
                ue->Mod_id,
                frame_rx,subframe_tx);
          ue->UE_mode[eNB_id] = RESYNCH;
          //     mac_xface->macphy_exit("Connection lost");
        } else if (ret == PHY_HO_PRACH) {
          LOG_I(PHY,"[UE %d] Frame %d, subframe %d, return to PRACH and perform a contention-free access\n",
                ue->Mod_id,frame_rx,subframe_tx);
          ue->UE_mode[eNB_id] = PRACH;
        }
      }
    }

    VCD_SIGNAL_DUMPER_DUMP_FUNCTION_BY_NAME(VCD_SIGNAL_DUMPER_FUNCTIONS_PHY_PROCEDURES_UE_LTE,0);

    if (LOG_DEBUGFLAG(UE_TIMING)) {
      stop_meas(&ue->phy_proc[ue->current_thread_id[subframe_rx]]);
    }
  } // slot
}<|MERGE_RESOLUTION|>--- conflicted
+++ resolved
@@ -2902,19 +2902,14 @@
 }
 
 
-<<<<<<< HEAD
 void ue_pmch_procedures(PHY_VARS_UE *ue,
-                        UE_rxtx_proc_t *proc,
+		                UE_rxtx_proc_t *proc,
 						int eNB_id,
-						int abstraction_flag)
-{
-=======
-void ue_pmch_procedures(PHY_VARS_UE *ue, UE_rxtx_proc_t *proc,int eNB_id,int abstraction_flag
+						int abstraction_flag
 #if (LTE_RRC_VERSION >= MAKE_VERSION(14, 0, 0))
 , uint8_t fembms_flag
 #endif
 ) {
->>>>>>> 3c85cd58
   int subframe_rx = proc->subframe_rx;
   int frame_rx = proc->frame_rx;
   int pmch_mcs=-1;
