--- conflicted
+++ resolved
@@ -2179,37 +2179,20 @@
   case pucch_format1a:
   case pucch_format1b:
   {
-<<<<<<< HEAD
-      if (ue->mac_enabled == 1) {
-          Po_PUCCH = pucch_power_cntl(ue,proc,subframe_tx,eNB_id,format);
-      }
-      else {
-          Po_PUCCH = ue->tx_power_max_dBm;
-      }
-      ue->tx_power_dBm[subframe_tx] = Po_PUCCH;
-      ue->tx_total_RE[subframe_tx] = 12;
-
-#if defined(EXMIMO) || defined(OAI_USRP) || defined(OAI_BLADERF) || defined(OAI_LMSSDR) || defined(OAI_ADRV9371_ZC706)
-      tx_amp = get_tx_amp(Po_PUCCH,
-              ue->tx_power_max_dBm,
-              ue->frame_parms.N_RB_UL,
-              1);
-=======
     if (ue->mac_enabled == 1) {
-      Po_PUCCH = pucch_power_cntl(ue,proc,subframe_tx,eNB_id,format);
+        Po_PUCCH = pucch_power_cntl(ue,proc,subframe_tx,eNB_id,format);
     }
     else {
-      Po_PUCCH = ue->tx_power_max_dBm;
+        Po_PUCCH = ue->tx_power_max_dBm;
     }
     ue->tx_power_dBm[subframe_tx] = Po_PUCCH;
     ue->tx_total_RE[subframe_tx] = 12;
-    
-#if defined(EXMIMO) || defined(OAI_USRP) || defined(OAI_BLADERF) || defined(OAI_LMSSDR)
+
+#if defined(EXMIMO) || defined(OAI_USRP) || defined(OAI_BLADERF) || defined(OAI_LMSSDR) || defined(OAI_ADRV9371_ZC706)
     tx_amp = get_tx_amp(Po_PUCCH,
-			ue->tx_power_max_dBm,
-			ue->frame_parms.N_RB_UL,
-			1);
->>>>>>> 35ff6111
+            ue->tx_power_max_dBm,
+            ue->frame_parms.N_RB_UL,
+            1);
 #else
     tx_amp = AMP;
 #endif
